// This file replaces type_hints.jsonc.
// Functions are identified by their "unique name". This is the name after ".function" in the IR2 file.
// Each cast entry represents an override of a register's type at a certain point the function.
// These modifications do not propagate like normal types, so you may have to apply these modifications
// over a range of indices.

// Entry format: [index, register, override]
// - The index can either be specified as a single integer, or as [min, max].
//      In the case of [min, max], the min index is included, but the max is not. ([1, 4] = 1, 2, 3).
// - The register is a string with the plain PS2 register name.
// - The type is a string with a valid GOAL typespec.
//    It is parsed exactly like the compiler, so you can use compound types.
//    You should only use register types here.

{
  // GCOMMON
  "(method 2 array)": [
    [23, "gp", "(array int32)"],
    [43, "gp", "(array uint32)"],
    [63, "gp", "(array int64)"],
    [83, "gp", "(array uint64)"],
    [102, "gp", "(array int8)"],
    [121, "gp", "(array uint8)"],
    [141, "gp", "(array int16)"],
    [161, "gp", "(array uint16)"],
    [186, "gp", "(array uint128)"],
    [204, "gp", "(array int32)"],
    [223, "gp", "(array float)"],
    [232, "gp", "(array float)"],
    [249, "gp", "(array basic)"],
    [258, "gp", "(array basic)"]
  ],

  "(method 3 array)": [
    [44, "gp", "(array int32)"],
    [62, "gp", "(array uint32)"],
    [80, "gp", "(array int64)"],
    [98, "gp", "(array uint64)"],
    [115, "gp", "(array int8)"],
    [132, "gp", "(array int8)"], // bug in game
    [150, "gp", "(array int16)"],
    [168, "gp", "(array uint16)"],
    [191, "gp", "(array uint128)"],
    [207, "gp", "(array int32)"],
    [226, "gp", "(array float)"],
    [243, "gp", "(array basic)"]
  ],

  // GKERNEL
  "(method 0 cpu-thread)": [[[13, 28], "v0", "cpu-thread"]],

  "(method 0 process)": [
    [12, "a0", "int"],
    [[13, 43], "v0", "process"]
  ],

  "(method 0 dead-pool-heap)": [
    [60, "v0", "int"], // a lie, actually the 115 is an align16 constant propagated on addr of heap start.
    //[63, "a0", "pointer"],
    [[61, 73], "v0", "dead-pool-heap"]
  ],

  "(method 21 dead-pool-heap)": [
    [5, "v1", "pointer"],
    [13, "a0", "pointer"],
    [25, "v1", "pointer"]
  ],

  "(method 5 dead-pool-heap)": [
    [3, "v1", "int"],
    [3, "a0", "int"]
  ],

  "(method 0 protect-frame)": [
    [0, "a0", "int"],
    [[1, 8], "v0", "protect-frame"]
  ],

  "(method 10 process)": [[[24, 30], "s4", "protect-frame"]],

  "(method 9 process)": [[43, "s5", "process"]],

  "(method 14 dead-pool)": [
    [[24, 25], "v1", "(pointer process)"],
    [[30, 39], "s4", "(pointer process)"]
  ],

  "inspect-process-heap": [
    [[4, 11], "s5", "basic"],
    [17, "s5", "pointer"]
  ],

  // GSTRING
  "name=": [
    [26, "a1", "symbol"],
    [42, "a0", "symbol"]
  ],

  "string-cat-to-last-char": [
    [3, "s5", "(pointer uint8)"],
    [4, "s5", "string"]
  ],

  // GSTATE
  "enter-state": [[68, "s0", "protect-frame"], [101, "t9", "(function object object object object object object none)"]],

  // MATH
  "log2": [[3, "v1", "int"]],

  // QUATERNION
  "vector-x-quaternion!": [[10, "v1", "(pointer uint128)"]],
  "vector-y-quaternion!": [[10, "v1", "(pointer uint128)"]],
  "vector-z-quaternion!": [[10, "v1", "(pointer uint128)"]],

  // Matrix
  //"eul->matrix": [[[110, 228], "gp", "(pointer float)"]],

  // DMA
  "dma-send-to-spr": [[[0, 32], "s5", "dma-bank-spr"]],
  "dma-send-to-spr-no-flush": [[[0, 32], "s5", "dma-bank-spr"]],
  "dma-send-from-spr": [[[0, 32], "s5", "dma-bank-spr"]],
  "dma-send-from-spr-no-flush": [[[0, 32], "s5", "dma-bank-spr"]],
  "dma-initialize": [
    [1, "v1", "vif-bank"],
    [8, "v1", "vif-bank"],
    [6, "a0", "vif-bank"],
    [13, "a0", "vif-bank"]
  ],

  "clear-vu1-mem": [[[0, 11], "v1", "(pointer uint32)"]],
  "clear-vu0-mem": [[[0, 11], "v1", "(pointer uint32)"]],

  "dump-vu1-mem": [[[0, 49], "gp", "(pointer uint32)"]],

  "dump-vu1-range": [[[0, 54], "s4", "(pointer uint32)"]],

  "ultimate-memcpy": [
    [[0, 54], "s4", "dma-bank-spr"],
    [[0, 54], "s3", "dma-bank-spr"]
  ],

  // dma-buffer
  "dma-buffer-add-vu-function": [[[9, 33], "t2", "dma-packet"]],

  // dma-bucket
  "dma-buffer-add-buckets": [
    [[1, 4], "v1", "dma-bucket"],
    [5, "v1", "pointer"],
    [[9, 11], "v1", "dma-bucket"],
    [11, "v1", "pointer"]
    //[[6, 15], "v1", "dma-bucket"]
  ],

  "dma-buffer-patch-buckets": [
    [7, "a0", "(inline-array dma-bucket)"],
    [8, "a3", "pointer"],
    [14, "a0", "(inline-array dma-bucket)"],
    [3, "a0", "(inline-array dma-bucket)"],
    [11, "a0", "(inline-array dma-bucket)"],
    [13, "a0", "(inline-array dma-bucket)"],
    [19, "a0", "(inline-array dma-bucket)"]
  ],

  "dma-bucket-insert-tag": [
    [[2, 6], "v1", "dma-bucket"],
    [3, "a0", "dma-bucket"]
  ],

  "disasm-vif-details": [
    [[62, 94], "s3", "(pointer uint32)"],
    [[98, 130], "s3", "(pointer uint16)"],
    [[134, 164], "s3", "(pointer uint32)"],
    [[168, 198], "s3", "(pointer uint16)"],
    [[202, 225], "s3", "(pointer uint16)"]
  ],

  "disasm-vif-tag": [
    [[81, 85], "t1", "vif-stcycl-imm"],
    [242, "a0", "vif-unpack-imm"]
  ],

  "disasm-dma-list": [
    [25, "v1", "dma-tag"],

    [153, "v1", "dma-packet"],
    [189, "v1", "dma-packet"],
    [229, "v1", "dma-packet"],
    [258, "v1", "dma-packet"],
    [302, "v1", "dma-packet"],
    [308, "v1", "dma-packet"],

    //[133, "v1", "(pointer uint64)"],
    [152, "v1", "(pointer uint64)"],

    [167, "v1", "(pointer uint64)"],
    [176, "v1", "(pointer uint64)"],
    [198, "v1", "(pointer uint64)"],
    [207, "v1", "(pointer uint64)"],
    [238, "v1", "(pointer uint64)"],
    [247, "v1", "(pointer uint64)"],
    [282, "v1", "(pointer uint64)"],
    [291, "v1", "(pointer uint64)"],
    [324, "v1", "(pointer uint64)"],
    [334, "v1", "(pointer uint64)"]
  ],

  "default-buffer-init": [
    [[8, 15], "a1", "dma-gif-packet"],
    [[18, 24], "a1", "gs-gif-tag"],
    [29, "a1", "(pointer gs-alpha)"],
    [31, "a1", "(pointer gs-reg64)"],
    [33, "a1", "(pointer gs-zbuf)"],
    [35, "a1", "(pointer gs-reg64)"],
    [37, "a1", "(pointer gs-test)"],
    [39, "a1", "(pointer gs-reg64)"],
    [40, "a1", "(pointer uint64)"],
    [42, "a1", "(pointer gs-reg64)"],
    [44, "a1", "(pointer gs-clamp)"],
    [46, "a1", "(pointer gs-reg64)"],
    [48, "a1", "(pointer gs-tex1)"],
    [50, "a1", "(pointer gs-reg64)"],
    [53, "a1", "(pointer gs-texa)"],
    [55, "a1", "(pointer gs-reg64)"],
    [57, "a1", "(pointer gs-texclut)"],
    [59, "a1", "(pointer gs-reg64)"],
    [61, "a1", "(pointer gs-fogcol)"],
    [63, "a1", "(pointer gs-reg64)"],
    [[69, 72], "a0", "dma-packet"]
  ],

  // LEVEL
  "lookup-level-info": [
    [3, "a1", "symbol"],
    [[4, 16], "a1", "level-load-info"]
  ],

  // DISPLAY
  "put-display-alpha-env": [[[0, 5], "v1", "gs-bank"]],

  "(method 13 profile-bar)": [
    [[27, 43], "t2", "dma-packet"],
    [[46, 56], "t2", "gs-gif-tag"],
    [[65, 67], "t3", "(pointer gs-prim)"],
    [67, "t3", "(pointer uint64)"],
    [79, "t3", "(pointer gs-xyzf)"],
    [110, "t2", "(pointer gs-xyzf)"]
  ],

  "draw-sprite2d-xy": [
    [[41, 45], "a3", "dma-packet"],
    [[51, 54], "a3", "gs-gif-tag"],
    [59, "a3", "(pointer gs-prim)"],
    [61, "a3", "(pointer gs-rgbaq)"],
    [72, "a3", "(pointer gs-xyzf)"],
    [97, "a3", "(pointer gs-xyzf)"],
    [[106, 117], "v1", "(pointer dma-tag)"],
    [109, "a2", "dma-tag"]
  ],

  "draw-quad2d": [
    [[22, 28], "t1", "dma-packet"],
    [[31, 37], "t1", "gs-gif-tag"],
    [42, "t1", "(pointer gs-prim)"],
    [44, "t1", "(pointer gs-rgbaq)"],
    [52, "t1", "(pointer gs-xyzf)"],
    [54, "t1", "(pointer gs-rgbaq)"],
    [67, "t1", "(pointer gs-xyzf)"],
    [69, "t1", "(pointer gs-rgbaq)"],
    [86, "t1", "(pointer gs-xyzf)"],
    [88, "t1", "(pointer gs-rgbaq)"],
    [110, "t1", "(pointer gs-xyzf)"],
    [111, "t1", "(pointer uint64)"],
    [[120, 131], "v1", "(pointer dma-tag)"],
    [123, "a2", "dma-tag"]
  ],

  "set-display-gs-state": [
    [[3, 10], "t3", "dma-packet"],
    [[13, 19], "t3", "gs-gif-tag"],
    [30, "t3", "(pointer gs-scissor)"],
    [32, "t3", "(pointer gs-reg64)"],
    [33, "t3", "(pointer gs-xy-offset)"],
    [35, "t3", "(pointer gs-reg64)"],
    [46, "t3", "(pointer gs-frame)"],
    [48, "t3", "(pointer gs-reg64)"],
    [50, "t3", "(pointer gs-test)"],
    [52, "t3", "(pointer gs-reg64)"],
    [54, "t3", "(pointer gs-texa)"],
    [56, "t3", "(pointer gs-reg64)"],
    [58, "t3", "(pointer gs-zbuf)"],
    [60, "t3", "(pointer gs-reg64)"],
    [61, "t3", "(pointer uint64)"],
    [63, "t3", "(pointer gs-reg64)"]
  ],

  "set-display-gs-state-offset": [
    [[3, 10], "t5", "dma-packet"],
    [[13, 19], "t5", "gs-gif-tag"],
    [30, "t5", "(pointer gs-scissor)"],
    [32, "t5", "(pointer gs-reg64)"],
    [40, "t5", "(pointer gs-xy-offset)"],
    [42, "t5", "(pointer gs-reg64)"],
    [53, "t5", "(pointer gs-frame)"],
    [55, "t5", "(pointer gs-reg64)"],
    [57, "t5", "(pointer gs-test)"],
    [59, "t5", "(pointer gs-reg64)"],
    [61, "t5", "(pointer gs-texa)"],
    [63, "t5", "(pointer gs-reg64)"],
    [65, "t5", "(pointer gs-zbuf)"],
    [67, "t5", "(pointer gs-reg64)"],
    [68, "t5", "(pointer uint64)"],
    [70, "t5", "(pointer gs-reg64)"]
  ],

  "reset-display-gs-state": [
    [[9, 16], "t0", "dma-packet"],
    [[19, 25], "t0", "gs-gif-tag"],
    [34, "a3", "(pointer gs-scissor)"],
    [36, "a3", "(pointer gs-reg64)"],
    [44, "a3", "(pointer gs-xy-offset)"],
    [46, "a3", "(pointer gs-reg64)"],
    [51, "a3", "(pointer gs-frame)"],
    [53, "a3", "(pointer gs-reg64)"],

    [55, "a3", "(pointer gs-test)"],
    [57, "a3", "(pointer gs-reg64)"],
    [60, "a3", "(pointer gs-texa)"],
    [62, "a3", "(pointer gs-reg64)"],
    [64, "a3", "(pointer gs-zbuf)"],
    [66, "a3", "(pointer gs-reg64)"],
    [67, "a3", "(pointer uint64)"],
    [69, "a3", "(pointer gs-reg64)"]
  ],

  "(method 9 connection)": [[8, "a0", "pointer"]],

  "(method 10 connection)": [[8, "a0", "pointer"]],

  "(method 0 engine)": [[39, "v0", "pointer"]],

  "(method 12 engine)": [[[5, 16], "s4", "connection"]],

  "(method 13 engine)": [[[5, 24], "s4", "connection"]],

  "(method 15 engine)": [[[0, 36], "v1", "connection"]],

  "(method 19 engine)": [[8, "a0", "connection"]],

  "(method 20 engine)": [[8, "a0", "connection"]],

  "gs-set-default-store-image": [
    [9, "t4", "gif-tag64"],
    [9, "v1", "gif-tag-regs"]
  ],

  "dma-buffer-add-ref-texture": [
    [[25, 29], "a3", "dma-packet"],
    [[32, 44], "a3", "gs-gif-tag"],
    [[47, 62], "a2", "dma-packet"]
  ],

  "(method 11 level)": [
    [[13, 18], "a1", "dma-packet"],
    //[19, "a0", "(pointer uint32)"],
    [[20, 26], "a0", "dma-packet"],

    [[50, 55], "a1", "dma-packet"],
    // [56, "a0", "(pointer uint32)"],
    [[60, 63], "a0", "dma-packet"],

    [[87, 92], "a1", "dma-packet"],
    // [93, "a0", "(pointer uint32)"],
    [[97, 100], "a0", "dma-packet"],

    [[124, 129], "a1", "dma-packet"],
    // [130, "a0", "(pointer uint32)"],
    [[134, 137], "a0", "dma-packet"],

    [[162, 167], "a1", "dma-packet"],
    // [168, "a0", "(pointer uint32)"],
    [[172, 175], "a0", "dma-packet"],

    [[199, 204], "a1", "dma-packet"],
    // [205, "a0", "(pointer uint32)"],
    [[209, 212], "a0", "dma-packet"],

    [[236, 241], "a1", "dma-packet"],
    // [242, "a0", "(pointer uint32)"],
    [[246, 249], "a0", "dma-packet"],

    [[273, 278], "a1", "dma-packet"],
    // [279, "a0", "(pointer uint32)"],
    [[283, 286], "a0", "dma-packet"]
  ],

  "(method 14 texture-page)": [
    [[18, 22], "a0", "dma-packet"],
    [[28, 31], "a0", "gs-gif-tag"],
    [36, "a0", "(pointer uint64)"],
    [38, "a0", "(pointer gs-reg64)"],
    [[44, 45], "a0", "dma-packet"],
    [45, "a0", "(pointer uint64)"]
  ],

  "(method 13 texture-page)": [
    [[45, 49], "a0", "dma-packet"],
    [[55, 58], "a0", "gs-gif-tag"],
    [67, "a0", "(pointer gs-bitbltbuf)"],
    [69, "a0", "(pointer gs-reg64)"],
    [70, "a0", "(pointer gs-trxpos)"],
    [72, "a0", "(pointer gs-reg64)"],
    [76, "a0", "(pointer gs-trxreg)"],
    [78, "a0", "(pointer gs-reg64)"],
    [79, "a0", "(pointer gs-trxdir)"],
    [81, "a0", "(pointer gs-reg64)"]
  ],

  "link-texture-by-id": [[51, "s5", "uint"]],

  "adgif-shader-login-fast": [[57, "gp", "uint"]],

  "adgif-shader-login-no-remap-fast": [[52, "a0", "uint"]],

  "(method 9 texture-page-dir)": [[[27, 31], "t3", "adgif-shader"]],

  "adgif-shader<-texture-simple!": [[5, "v1", "uint"]],

  "display-frame-start": [
    [4, "v1", "vif-bank"],
    [9, "a0", "vif-bank"],
    [[158, 161], "a0", "dma-packet"]
  ],

  "display-loop": [
    [152, "v1", "(pointer int32)"],
    [157, "a0", "(pointer process-drawable)"],
    [[477, 481], "a0", "dma-packet"],
    [[487, 490], "a0", "gs-gif-tag"],

    [497, "a0", "(pointer gs-reg64)"],
    [495, "a0", "(pointer gs-alpha)"],

    [501, "a0", "(pointer gs-reg64)"],
    [499, "a0", "(pointer gs-zbuf)"],

    [505, "a0", "(pointer gs-reg64)"],
    [503, "a0", "(pointer gs-test)"],

    [508, "a0", "(pointer gs-reg64)"],
    [506, "a0", "(pointer uint64)"], // pabe

    [512, "a0", "(pointer gs-reg64)"],
    [510, "a0", "(pointer gs-clamp)"],

    [516, "a0", "(pointer gs-reg64)"],
    [514, "a0", "(pointer gs-tex1)"],

    [521, "a0", "(pointer gs-reg64)"],
    [519, "a0", "(pointer gs-texa)"],

    [525, "a0", "(pointer gs-reg64)"],
    [523, "a0", "(pointer gs-texclut)"],

    [529, "a0", "(pointer gs-reg64)"],
    [527, "a0", "(pointer gs-fogcol)"],

    [[588, 591], "v1", "dma-packet"],
    [[672, 675], "v1", "dma-packet"]
  ],

  "load-game-text-info": [[4, "v1", "game-text-info"]],

  "texture-relocate": [
    [[17, 21], "t4", "dma-packet"],
    [[27, 30], "t4", "gs-gif-tag"],
    [60, "t4", "(pointer gs-bitbltbuf)"],
    [62, "t4", "(pointer gs-reg64)"],
    [63, "t4", "(pointer gs-trxpos)"],
    [65, "t4", "(pointer gs-reg64)"],
    [71, "t4", "(pointer gs-trxreg)"],
    [73, "t4", "(pointer gs-reg64)"],
    [75, "t4", "(pointer gs-trxdir)"],
    [77, "t4", "(pointer gs-reg64)"],
    [[98, 102], "a2", "dma-packet"],
    [[108, 111], "a2", "gs-gif-tag"],

    [132, "a2", "(pointer gs-bitbltbuf)"],
    [134, "a2", "(pointer gs-reg64)"],
    [135, "a2", "(pointer gs-trxpos)"],
    [137, "a2", "(pointer gs-reg64)"],
    [139, "a2", "(pointer gs-trxreg)"],
    [141, "a2", "(pointer gs-reg64)"],
    [143, "a2", "(pointer gs-trxdir)"],
    [145, "a2", "(pointer gs-reg64)"],

    [[157, 161], "a2", "dma-packet"],
    [[167, 170], "a2", "gs-gif-tag"],
    [191, "a2", "(pointer gs-bitbltbuf)"],
    [193, "a2", "(pointer gs-reg64)"],
    [194, "a2", "(pointer gs-trxpos)"],
    [196, "a2", "(pointer gs-reg64)"],
    [198, "a2", "(pointer gs-trxreg)"],
    [200, "a2", "(pointer gs-reg64)"],
    [202, "a2", "(pointer gs-trxdir)"],
    [204, "a2", "(pointer gs-reg64)"]
  ],

  "(method 11 texture-pool)": [
    [[119, 123], "a0", "dma-packet"],
    [[129, 132], "a0", "gs-gif-tag"],
    [137, "a0", "(pointer uint64)"],
    [139, "a0", "(pointer gs-reg64)"],
    [145, "a0", "dma-packet"],
    [146, "a0", "(pointer uint64)"]
  ],

  "texture-page-login": [[[34, 45], "s2", "texture-page"]],

  "upload-vram-data": [
    [[9, 15], "a0", "dma-packet"],
    [[18, 24], "a0", "gs-gif-tag"],
    [33, "a0", "(pointer gs-bitbltbuf)"],
    [35, "a0", "(pointer gs-reg64)"],
    [36, "a0", "(pointer gs-trxpos)"],
    [38, "a0", "(pointer gs-reg64)"],
    [42, "a0", "(pointer gs-trxreg)"],
    [44, "a0", "(pointer gs-reg64)"],
    [45, "a0", "(pointer gs-trxdir)"],
    [47, "a0", "(pointer gs-reg64)"]
  ],

  "texture-page-dir-inspect": [[[133, 136], "v1", "adgif-shader"]],

  "upload-vram-pages": [
    [[135, 140], "a0", "dma-packet"],
    [[144, 149], "a0", "gs-gif-tag"],
    [[155, 157], "a0", "(pointer gs-reg64)"],
    [154, "a0", "(pointer uint64)"],
    [[162, 165], "v1", "dma-packet"]
  ],

  "upload-vram-pages-pris": [
    [[128, 134], "a0", "dma-packet"],
    [[137, 143], "a0", "gs-gif-tag"],
    [148, "a0", "(pointer uint64)"],
    [150, "a0", "(pointer gs-reg64)"],
    [[154, 159], "v1", "dma-packet"]
  ],

  // RES
  "(method 19 res-lump)": [
    [46, "t2", "(pointer uint64)"],
    [100, "t3", "(pointer uint64)"],
    [184, "t5", "(pointer uint64)"],
    [64, "t6", "(pointer uint64)"]
  ],
  "(method 16 res-lump)": [
    [22, "t1", "(pointer uint64)"],
    [29, "t2", "(pointer uint64)"]
  ],
  "(method 18 res-lump)": [["_stack_", 16, "object"]],
  "(method 21 res-lump)": [
    ["_stack_", 16, "res-tag"],
    ["_stack_", 32, "res-tag"]
  ],

  "(method 15 sync-info)": [
    ["_stack_", 16, "res-tag"],
    [[19, 24], "v1", "(pointer float)"]
  ],

  "(method 15 sync-info-eased)": [
    ["_stack_", 16, "res-tag"],
    [[44, 49], "v1", "(pointer float)"],
    [[26, 35], "v1", "(pointer float)"]
  ],

  "(method 15 sync-info-paused)": [
    ["_stack_", 16, "res-tag"],
    [[44, 49], "v1", "(pointer float)"],
    [[26, 35], "v1", "(pointer float)"]
  ],

  "(method 15 res-lump)": [[132, "s5", "res-tag-pair"]],

  "(method 17 res-lump)": [[22, "s4", "(pointer pointer)"]],

  "(method 20 res-lump)": [[331, "a3", "(inline-array vector)"]],

  "(method 8 res-lump)": [
    [215, "s0", "array"],
    [[0, 100], "s0", "basic"],
    [[102, 120], "s0", "basic"],
    [[147, 150], "s0", "collide-mesh"],
    [[157, 200], "s0", "(array object)"],
    //[[197, 199], "s0", "(array basic)"],
    //[[236, 240], "a0", "basic"]
    [235, "s0", "basic"]
  ],

  // SHADOW-CPU-H
  "(method 10 shadow-control)": [[1, "v1", "int"]],

  // FACT-H
  "(method 0 fact-info-enemy)": [
    [[3, 92], "gp", "fact-info-enemy"],
    [16, "v0", "float"],
    [28, "v0", "float"],
    [40, "v0", "float"],
    [52, "v0", "float"],
    [64, "v0", "float"],
    [76, "v0", "float"],
    [88, "v0", "float"]
  ],

  "(method 0 fact-info)": [
    [81, "v0", "float"],
    //[16, "t9", "(function string none)"],
    ["_stack_", 16, "res-tag"],
    [[32, 43], "v1", "(pointer int32)"],
    [86, "gp", "fact-info"]
  ],

  "(method 0 fact-info-target)": [[[3, 20], "gp", "fact-info-target"]],

  "(method 0 align-control)": [[[14, 18], "v0", "align-control"]],

  "str-load": [[[20, 36], "s2", "load-chunk-msg"]],

  "str-load-status": [
    [[18, 22], "v1", "load-chunk-msg"],
    [26, "v1", "load-chunk-msg"]
  ],

  "str-play-async": [[[8, 16], "s4", "load-chunk-msg"]],

  "str-play-stop": [[[7, 14], "s5", "load-chunk-msg"]],

  "str-play-queue": [[[19, 27], "s5", "load-chunk-msg"]],

  "str-ambient-play": [[[7, 15], "s5", "load-chunk-msg"]],

  "str-ambient-stop": [[[7, 16], "s5", "load-chunk-msg"]],

  "dgo-load-begin": [[[21, 40], "s2", "load-dgo-msg"]],

  "dgo-load-get-next": [[[14, 31], "v1", "load-dgo-msg"]],

  "dgo-load-continue": [[[5, 21], "gp", "load-dgo-msg"]],

  "string->sound-name": [[[2, 18], "a1", "(pointer uint8)"]],

  "ramdisk-load": [[[8, 12], "v1", "ramdisk-rpc-load"]],

  "(method 3 generic-tie-interp-point)": [[15, "gp", "(pointer uint128)"]],

  "ripple-find-height": [[[22, 72], "s4", "mei-ripple"]],

  "(method 0 collide-shape-prim-sphere)": [
    [[4, 8], "v0", "collide-shape-prim-sphere"]
  ],
  "(method 0 collide-shape-prim-mesh)": [
    [[6, 11], "v0", "collide-shape-prim-mesh"]
  ],
  "(method 0 collide-shape-prim-group)": [
    [[11, 18], "v0", "collide-shape-prim-group"]
  ],

  "entity-actor-count": [["_stack_", 16, "res-tag"]],

  "entity-actor-lookup": [
    ["_stack_", 16, "res-tag"],
    [[10, 33], "v1", "(pointer uint32)"]
  ],

  "(method 11 joint-mod)": [
    [15, "s3", "process-drawable"],
    [[26, 66], "s3", "fact-info-enemy"]
  ],

  "joint-mod-look-at-handler": [[[2, 254], "gp", "joint-mod"]],

  "joint-mod-world-look-at-handler": [[[0, 254], "gp", "joint-mod"]],

  "joint-mod-rotate-handler": [[[2, 77], "s4", "joint-mod"]],

  "joint-mod-joint-set-handler": [[[2, 13], "s4", "joint-mod"]],

  "joint-mod-joint-set*-handler": [[[2, 31], "s5", "joint-mod"]],
  "joint-mod-wheel-callback": [[[2, 63], "s4", "joint-mod-wheel"]],
  "joint-mod-set-local-callback": [[[0, 23], "v1", "joint-mod-set-local"]],
  "joint-mod-set-world-callback": [[[0, 23], "v1", "joint-mod-set-world"]],
  "joint-mod-blend-local-callback": [[[2, 63], "gp", "joint-mod-blend-local"]],
  "joint-mod-spinner-callback": [[[2, 63], "gp", "joint-mod-spinner"]],

  "(method 11 touching-prims-entry-pool)": [
    [[0, 8], "v1", "touching-prims-entry"],
    [8, "v1", "pointer"],
    [[9, 11], "v1", "touching-prims-entry"],
    [[1, 20], "a1", "touching-prims-entry"]
  ],

  "(method 0 touching-list)": [[[6, 9], "v0", "touching-list"]],

  "num-func-chan": [[8, "v1", "joint-control-channel"]],

  "shrubbery-login-post-texture": [
    //[[13, 41], "a3", "qword"],
    // [[13, 41], "a2", "qword"]
    [[13, 15], "a3", "qword"],
    [16, "a3", "pointer"],
    [24, "a3", "pointer"],
    [[17, 23], "a3", "qword"],
    [[13, 23], "a1", "qword"],
    [14, "a2", "qword"],
    [[27, 29], "a3", "qword"],
    [[27, 29], "a1", "qword"],
    [[35, 37], "a3", "qword"],
    [[35, 37], "a2", "qword"]
  ],

  "(method 3 sparticle-cpuinfo)": [[106, "f0", "float"]],

  "camera-teleport-to-entity": [[9, "a0", "transform"]],

  "add-debug-sphere-from-table": [[[9, 18], "s1", "(inline-array vector)"]],

  "(method 14 actor-link-info)": [[5, "v1", "entity-links"]],
  "(method 15 actor-link-info)": [[5, "v1", "entity-links"]],

  "(method 23 actor-link-info)": [[4, "v1", "entity-links"]],
  "(method 24 actor-link-info)": [[4, "v1", "entity-links"]],
  "(method 9 actor-link-info)": [[[0, 36], "s3", "entity-actor"]],
  "alt-actor-list-subtask-incomplete-count": [[19, "a0", "entity-links"]],
  "actor-link-dead-hook": [[1, "v1", "entity-links"]],

  "check-irx-version": [[[6, 37], "gp", "sound-rpc-get-irx-version"]],
  "sound-bank-load": [[[9, 11], "v1", "sound-rpc-load-bank"]],
  "sound-bank-unload": [[[7, 9], "v1", "sound-rpc-unload-bank"]],
  "sound-music-load": [[[7, 9], "v1", "sound-rpc-load-music"]],
  "sound-music-unload": [[6, "v1", "sound-rpc-unload-music"]],
  "sound-reload-info": [[6, "v1", "sound-rpc-reload-info"]],
  "set-language": [[[10, 12], "v1", "sound-rpc-set-language"]],
  "list-sounds": [[6, "v1", "sound-rpc-list-sounds"]],
  "sound-set-volume": [[[6, 13], "v1", "sound-rpc-set-master-volume"]],
  "sound-set-reverb": [[[8, 21], "v1", "sound-rpc-set-reverb"]],
  "sound-set-ear-trans": [[[7, 20], "gp", "sound-rpc-set-ear-trans"]],
  "sound-play-by-name": [
    [[13, 45], "s5", "sound-rpc-play"],
    [[22, 39], "s3", "process-drawable"]
  ],
  "sound-play-by-spec": [
    [[9, 54], "s5", "sound-rpc-play"],
    [[31, 47], "s3", "process-drawable"]
  ],
  "sound-pause": [[[5, 7], "v1", "sound-rpc-pause-sound"]],
  "sound-stop": [[[5, 7], "v1", "sound-rpc-stop-sound"]],
  "sound-continue": [[[5, 7], "v1", "sound-rpc-continue-sound"]],
  "sound-group-pause": [[[5, 7], "v1", "sound-rpc-pause-group"]],
  "sound-group-stop": [[[5, 7], "v1", "sound-rpc-stop-group"]],
  "sound-group-continue": [[[5, 7], "v1", "sound-rpc-continue-group"]],
  "sound-set-falloff-curve": [[[7, 19], "v1", "sound-rpc-set-falloff-curve"]],
  "sound-set-sound-falloff": [[[8, 13], "v1", "sound-rpc-set-sound-falloff"]],
  "sound-set-flava": [[[5, 7], "v1", "sound-rpc-set-flava"]],
  "(method 0 ambient-sound)": [
    [136, "v1", "sound-spec"],
    [143, "v1", "sound-spec"],
    [140, "v1", "sound-spec"],
    [147, "v1", "sound-spec"],
    ["_stack_", 16, "sound-spec"],
    ["_stack_", 32, "sound-name"],
    ["_stack_", 48, "(pointer float)"],
    ["_stack_", 52, "sound-play-parms"],
    ["_stack_", 64, "res-tag"]
  ],
  "(method 11 ambient-sound)": [
    [[18, 31], "s4", "process-drawable"],
    [[12, 44], "gp", "sound-rpc-set-param"]
  ],
  "(method 12 ambient-sound)": [[[8, 20], "v1", "sound-rpc-set-param"]],
  "sound-buffer-dump": [[[14, 25], "s3", "sound-rpc-play"]],
  "actor-link-subtask-complete-hook": [[1, "v1", "entity-links"]],

  "(method 0 vol-control)": [
    [30, "s5", "res-lump"],
    [36, "s5", "res-lump"],
    [58, "s5", "res-lump"],
    [62, "s5", "res-lump"],
    [85, "s5", "res-lump"],
    [91, "s5", "res-lump"],
    [113, "s5", "res-lump"],
    [117, "s5", "res-lump"]
  ],

  "point-in-air-box?": [[5, "f1", "float"]],

  "(method 3 air-box)": [
    [16, "f0", "float"],
    [22, "f0", "float"],
    [28, "f0", "float"]
  ],

  "joint-anim-inspect-elt": [
    [9, "gp", "joint-anim-matrix"],
    [26, "gp", "joint-anim-transformq"]
  ],
  "(method 12 art-group)": [[13, "a0", "art-joint-anim"]],

  "(method 0 path-control)": [["_stack_", 16, "res-tag"]],

  "(method 0 curve-control)": [[[13, 55], "s3", "entity"]],

  "nav-mesh-connect": [
    [[4, 15], "s2", "entity-actor"],
    [19, "v1", "entity"],
    [20, "v1", "entity-links"],
    [72, "v1", "entity"],
    [73, "v1", "entity-links"],
    [76, "a0", "entity"],
    [77, "a0", "entity-links"]
  ],

  "add-debug-point": [
    [125, "a3", "pointer"],
    [[27, 144], "a0", "(pointer uint64)"],
    [[147, 150], "a0", "dma-packet"],
    [[31, 35], "a3", "dma-packet"],
    [[41, 44], "a3", "gs-gif-tag"],
    [[61, 65], "a3", "vector4w-2"],
    [[81, 85], "a3", "vector4w-2"],
    [[98, 102], "a3", "vector4w-2"],
    [[118, 122], "a1", "vector4w-2"]
  ],
  "internal-draw-debug-line": [
    [[95, 101], "a3", "dma-packet"],
    [[104, 110], "a3", "gs-gif-tag"],
    [[212, 225], "a1", "(inline-array vector4w-2)"],
    [228, "a3", "pointer"],
    [[93, 246], "a0", "(pointer uint64)"],
    [[250, 253], "a0", "dma-packet"],
    [[3, 158], "s2", "rgba"],
    [[5, 204], "s5", "rgba"]
  ],
  "add-debug-flat-triangle": [
    [[55, 61], "a3", "dma-packet"],
    [[64, 70], "a3", "gs-gif-tag"],
    [[93, 112], "a3", "(inline-array vector4w-3)"],
    [[53, 133], "a0", "(pointer uint64)"],
    [115, "a1", "pointer"],
    [[135, 140], "a0", "dma-packet"]
  ],
  "add-debug-line2d": [
    [[58, 64], "a2", "dma-packet"],
    [[67, 73], "a2", "gs-gif-tag"],
    [[76, 81], "a2", "(inline-array vector4w)"],
    [[84, 89], "a2", "(inline-array vector4w)"],
    [[56, 110], "a0", "(pointer uint64)"],
    [92, "a1", "pointer"],
    [[112, 117], "v1", "dma-packet"]
  ],
  "debug-percent-bar": [[[32, 43], "v1", "dma-packet"]],
  "debug-pad-display": [[[70, 75], "v1", "dma-packet"]],
  "internal-draw-debug-text-3d": [[[54, 59], "v1", "dma-packet"]],
  "drawable-frag-count": [[[14, 20], "s5", "drawable-group"]],

  "generic-init-buffers": [
    [[39, 44], "v1", "dma-packet"],
    [25, "s5", "gs-zbuf"],
    [32, "gp", "gs-zbuf"]
  ],

  "(method 13 drawable-inline-array-collide-fragment)": [
    [[1, 5], "v1", "collide-fragment"]
  ],

  "(method 12 drawable-inline-array-collide-fragment)": [
    [[1, 5], "v1", "collide-fragment"]
  ],

  "(method 11 drawable-inline-array-collide-fragment)": [
    [[1, 5], "v1", "collide-fragment"]
  ],

  "main-cheats": [
    [1221, "t9", "(function cpu-thread function none)"],
    [[1123, 1126], "v1", "dma-packet"]
  ],
  "on": [[33, "t9", "(function cpu-thread function none)"]],

  "bg": [[37, "a0", "symbol"]],

  "start": [[27, "t9", "(function process function symbol object)"]],

  "level-update-after-load": [
    [[29, 55], "s2", "drawable-tree"],
    [[121, 146], "s1", "drawable-inline-array-tfrag"],
    [[150, 151], "s1", "drawable-tree-instance-tie"]
  ],

  "(method 11 setting-control)": [[[3, 25], "s4", "connection"]],

  "(method 9 setting-data)": [
    [[4, 345], "s3", "connection"],
    [[9, 12], "v1", "symbol"],
    [[14, 17], "v1", "symbol"],
    [[19, 22], "v1", "symbol"],
    [[24, 27], "v1", "symbol"],
    [[29, 32], "v1", "symbol"],
    [[33, 35], "a0", "int"],
    [[40, 45], "a0", "uint"],
    [[47, 49], "v1", "int"],
    [[68, 71], "v1", "symbol"],
    [[72, 78], "v1", "float"],
    [[80, 83], "v1", "float"],
    [[87, 90], "v1", "symbol"],
    [[91, 97], "v1", "float"],
    [[99, 102], "v1", "float"],
    [[106, 109], "v1", "symbol"],
    [[110, 116], "v1", "float"],
    [[118, 121], "v1", "float"],
    [[125, 128], "v1", "symbol"],
    [[129, 135], "v1", "float"],
    [[137, 140], "v1", "float"],
    [[144, 147], "v1", "symbol"],
    [[148, 154], "v1", "float"],
    [[156, 159], "v1", "float"],
    [[163, 166], "v1", "symbol"],
    [[167, 173], "v1", "float"],
    [[175, 178], "v1", "float"],
    [[182, 185], "v1", "symbol"],
    [[186, 192], "v1", "float"],
    [[194, 197], "v1", "float"],
    [[201, 204], "v1", "symbol"],
    [[205, 211], "v1", "float"],
    [[213, 216], "v1", "float"],
    [[220, 223], "v1", "float"],
    [[224, 226], "v1", "int"],
    [[226, 229], "v1", "float"],
    [[233, 236], "v1", "float"],
    [[240, 243], "v1", "float"],
    [[247, 250], "v1", "float"],
    [[254, 257], "v1", "float"],
    [[261, 264], "v1", "float"],
    [[268, 271], "v1", "float"],
    [[275, 277], "v1", "int"],
    [[280, 282], "v1", "symbol"],
    [[285, 287], "v1", "symbol"],
    [[290, 293], "v1", "symbol"],
    [[295, 298], "v1", "symbol"],
    [[300, 303], "v1", "symbol"],
    [[305, 308], "v1", "(pointer progress)"],
    [[310, 313], "v1", "(pointer progress)"],
    [[315, 318], "v1", "(pointer progress)"],
    [[325, 328], "v1", "(pointer progress)"],
    [[330, 333], "v1", "symbol"],
    [[334, 337], "a0", "int"],
    [[341, 344], "a0", "uint"]
  ],

  "(method 12 level)": [[151, "a0", "symbol"]],
  "(method 26 level-group)": [[[65, 96], "v0", "level"]],
  "update-sound-banks": [[[21, 52], "t0", "symbol"]],
  "(method 16 level-group)": [
    [[122, 146], "s1", "continue-point"],
    [[115, 154], "s3", "continue-point"]
  ],
  "(method 20 level)": [[[43, 45], "s3", "ramdisk-rpc-fill"]],

  "(anon-function 29 process-drawable)": [
    [[0, 99999], "s6", "process-drawable"]
  ],

  "ja-done?": [[[0, 999], "s6", "process-drawable"]],
  "ja-min?": [[[0, 999], "s6", "process-drawable"]],
  "ja-max?": [[[0, 999], "s6", "process-drawable"]],
  "ja-num-frames": [[[0, 999], "s6", "process-drawable"]],
  "ja-frame-num": [[[0, 999], "s6", "process-drawable"]],
  "ja-aframe-num": [[[0, 999], "s6", "process-drawable"]],
  "ja-aframe": [[[0, 999], "s6", "process-drawable"]],
  "ja-step": [[[0, 999], "s6", "process-drawable"]],
  "ja-channel-set!": [[[0, 999], "s6", "process-drawable"]],
  "ja-channel-push!": [[[0, 999], "s6", "process-drawable"]],
  "ja-group-size": [[[0, 999], "s6", "process-drawable"]],
  "ja-eval": [[[0, 999], "s6", "process-drawable"]],
  "ja-blend-eval": [[[0, 999], "s6", "process-drawable"]],
  "ja-post": [
    [[0, 999], "s6", "process-drawable"],
    [54, "a1", "process"]
  ],
  "transform-post": [[[0, 999], "s6", "process-drawable"]],
  "rider-trans": [[[0, 999], "s6", "process-drawable"]],
  "rider-post": [[[0, 999], "s6", "process-drawable"]],
  "pusher-post": [[[0, 999], "s6", "process-drawable"]],
  "process-drawable-delay-player": [[[0, 999], "s6", "process-drawable"]],

  "upload-generic-shrub": [
    [[3, 13], "t0", "dma-packet"],
    [[15, 26], "v1", "matrix"],
    [[31, 44], "t0", "vector4w-2"],
    [[47, 71], "t0", "dma-packet"],
    [[74, 98], "a2", "dma-packet"],
    [[101, 125], "a2", "dma-packet"],
    [[128, 152], "a2", "dma-packet"],
    [[157, 162], "a1", "dma-packet"]
  ],

  "(top-level-login task-control)": [[165, "v1", "symbol"]],

  "task-control-reset": [
    [[7, 13], "a0", "task-control"],
    [[17, 21], "a0", "task-control"]
  ],

  "(anon-function 494 task-control)": [[32, "v0", "float"]],
  "(anon-function 493 task-control)": [[32, "v0", "float"]],
  "(anon-function 480 task-control)": [[13, "v0", "float"]],
  "(anon-function 477 task-control)": [[38, "v0", "float"]],
  "(anon-function 476 task-control)": [[38, "v0", "float"]],
  "(anon-function 475 task-control)": [
    [37, "v0", "float"],
    [81, "v0", "float"]
  ],
  "(anon-function 474 task-control)": [
    [37, "v0", "float"],
    [81, "v0", "float"]
  ],
  "(anon-function 426 task-control)": [[32, "v0", "float"]],
  "(anon-function 425 task-control)": [[32, "v0", "float"]],
  "(anon-function 415 task-control)": [[32, "v0", "float"]],
  "(anon-function 414 task-control)": [[32, "v0", "float"]],
  "(anon-function 365 task-control)": [[32, "v0", "float"]],
  "(anon-function 364 task-control)": [[32, "v0", "float"]],
  "(anon-function 363 task-control)": [[32, "v0", "float"]],
  "(anon-function 362 task-control)": [[32, "v0", "float"]],
  "(anon-function 337 task-control)": [[32, "v0", "float"]],
  "(anon-function 336 task-control)": [[32, "v0", "float"]],
  "(anon-function 227 task-control)": [
    [[14, 16], "t9", "(function process event-message-block float)"]
  ],
  "(anon-function 286 task-control)": [
    [[14, 16], "t9", "(function process event-message-block float)"]
  ],
  "(anon-function 366 task-control)": [
    [[14, 16], "t9", "(function process event-message-block float)"]
  ],
  "(anon-function 367 task-control)": [
    [[14, 16], "t9", "(function process event-message-block float)"]
  ],
  "(anon-function 368 task-control)": [
    [[14, 16], "t9", "(function process event-message-block float)"]
  ],
  "(anon-function 369 task-control)": [
    [[14, 16], "t9", "(function process event-message-block float)"]
  ],
  "(anon-function 380 task-control)": [
    [[14, 16], "t9", "(function process event-message-block float)"]
  ],
  "(anon-function 383 task-control)": [
    [[14, 16], "t9", "(function process event-message-block float)"]
  ],
  "(anon-function 390 task-control)": [
    [[14, 16], "t9", "(function process event-message-block float)"]
  ],
  "(anon-function 393 task-control)": [
    [[14, 16], "t9", "(function process event-message-block float)"]
  ],
  "(anon-function 400 task-control)": [
    [[14, 16], "t9", "(function process event-message-block float)"]
  ],
  "(anon-function 403 task-control)": [
    [[14, 16], "t9", "(function process event-message-block float)"]
  ],
  "(anon-function 435 task-control)": [
    [[14, 16], "t9", "(function process event-message-block float)"]
  ],
  "(anon-function 445 task-control)": [
    [[14, 16], "t9", "(function process event-message-block float)"]
  ],
  "(anon-function 455 task-control)": [
    [[14, 16], "t9", "(function process event-message-block float)"]
  ],
  "(anon-function 38 task-control)": [[13, "v0", "float"]],
  "(anon-function 28 task-control)": [[13, "v0", "float"]],

  "(method 18 game-info)": [
    [4, "v1", "symbol"],
    [5, "v1", "level-load-info"],
    [10, "s3", "continue-point"]
  ],

  "(method 9 game-info)": [
    [
      [270, 286],
      "s2",
      "(function cpu-thread function object object object object pointer)"
    ]
  ],

  "(method 25 game-info)": [
    [4, "v1", "game-save-tag"],
    [53, "v1", "pointer"],
    [[7, 53], "v1", "game-save-tag"],
    [[72, 138], "s4", "game-save-tag"],
    [154, "s4", "pointer"],
    [[166, 205], "s4", "game-save-tag"],
    [206, "s4", "pointer"],
    [498, "s4", "pointer"],
    [207, "a1", "(pointer uint8)"],
    [[219, 220], "s4", "game-save-tag"],
    [223, "s4", "pointer"],
    [224, "a1", "(pointer uint8)"],
    [[235, 236], "s4", "game-save-tag"],
    [249, "s4", "pointer"],
    [[261, 262], "s4", "game-save-tag"],
    [275, "s4", "pointer"],
    [293, "s4", "game-save-tag"],
    [302, "s4", "pointer"],
    [303, "a2", "(pointer uint8)"],
    [315, "s4", "game-save-tag"],
    [319, "s4", "pointer"],
    [343, "v1", "(pointer uint8)"],
    [352, "v1", "(pointer uint8)"],
    [[360, 420], "s4", "game-save-tag"],
    [423, "s4", "pointer"],
    [424, "a1", "(pointer uint8)"],
    [436, "s4", "game-save-tag"],
    [440, "s4", "pointer"],
    [456, "s4", "game-save-tag"],
    [460, "s4", "pointer"],
    [476, "s4", "game-save-tag"],
    [480, "s4", "pointer"],
    [[493, 495], "s4", "game-save-tag"]
  ],

  "(method 11 game-save)": [
    [126, "v1", "pointer"],
    [213, "s4", "pointer"],
    [[74, 88], "s4", "game-save-tag"],
    [98, "s4", "pointer"],
    [107, "s4", "game-save-tag"],
    [125, "s4", "(pointer uint8)"],
    [131, "s4", "game-save-tag"],
    [155, "s4", "game-save-tag"],
    [148, "s4", "pointer"],
    [172, "s4", "pointer"],
    [179, "s4", "game-save-tag"],
    [196, "s4", "pointer"],
    [[203, 210], "s4", "game-save-tag"]
  ],

  "drawable-load": [
    [17, "s5", "drawable"],
    [18, "s5", "drawable"],
    [20, "s5", "drawable"],
    [25, "s5", "drawable"],
    [27, "s5", "drawable"]
  ],
  "art-load": [
    [9, "s5", "art"],
    [13, "s5", "art"],
    [15, "s5", "art"]
  ],
  "art-group-load-check": [
    [22, "s3", "art-group"],
    [31, "s3", "art-group"],
    [43, "s3", "art-group"],
    [50, "s3", "art-group"],
    [52, "s3", "art-group"]
  ],
  "(method 13 art-group)": [[16, "s3", "art-joint-anim"]],
  "(method 14 art-group)": [[16, "s3", "art-joint-anim"]],
  "(method 9 external-art-control)": [
    [171, "s4", "external-art-buffer"],
    [172, "s4", "external-art-buffer"],
    [173, "s4", "external-art-buffer"],
    [177, "s4", "external-art-buffer"],
    [183, "s4", "external-art-buffer"],
    [190, "s4", "external-art-buffer"],

    [233, "s4", "spool-anim"],
    [240, "s4", "spool-anim"],
    [243, "s4", "spool-anim"],
    [248, "s4", "spool-anim"],
    [249, "s4", "spool-anim"],
    [253, "s4", "spool-anim"],
    [257, "s4", "spool-anim"]
  ],

  "(method 10 external-art-control)": [[18, "v1", "spool-anim"]],

  "(method 16 external-art-control)": [
    [37, "a0", "process"],
    [17, "s5", "process-drawable"]
  ],

  "ja-play-spooled-anim": [
    [154, "a0", "process"],
    [286, "s2", "art-joint-anim"],
    [294, "s2", "art-joint-anim"],
    [295, "s2", "art-joint-anim"],
    [306, "s2", "art-joint-anim"],
    [320, "s2", "art-joint-anim"],
    [324, "s2", "art-joint-anim"]
  ],

  "(method 11 external-art-control)": [
    [127, "a0", "process"],
    [151, "a0", "process"],
    [168, "a0", "process"],
    [18, "s5", "process-drawable"]
  ],

  "debug-menu-item-var-make-float": [
    [30, "t9", "(function int int float float int)"]
  ],

  "debug-menu-item-var-update-display-str": [
    [[44, 49], "v1", "int"],
    [[61, 69], "v1", "int"]
  ],

  "debug-menu-item-get-max-width": [[[18, 27], "a0", "debug-menu-item-var"]],

  "debug-menu-send-msg": [
    [[3, 14], "s2", "debug-menu-item"],
    [[14, 21], "s2", "debug-menu-item-submenu"]
  ],

  "debug-menu-item-var-joypad-handler": [
    [[39, 42], "a2", "int"],
    [[40, 42], "a3", "int"],
    [41, "t9", "(function int int int int int)"],
    [200, "t9", "(function int int int int int)"],
    [138, "v1", "int"],
    [143, "v1", "int"],
    [[182, 187], "v1", "int"],
    [[182, 187], "a1", "int"],
    [[190, 194], "a0", "int"],
    [[193, 195], "v1", "int"]
  ],

  "debug-menu-find-from-template": [
    [3, "s4", "debug-menu"],
    [[4, 8], "s4", "debug-menu-item"],
    [[41, 44], "s4", "debug-menu-node"],
    [[7, 12], "s5", "debug-menu-item"],
    [23, "s5", "debug-menu-item-submenu"]
  ],

  "debug-menu-func-decode": [[[12, 14], "a0", "symbol"]],

  "dm-cam-render-float": [[[71, 72], "v0", "float"]],

  "build-continue-menu": [[4, "v1", "symbol"]],

  "can-hint-be-played?": [
    [[25, 28], "a0", "level-hint"] // kinda a guess, but its the only process that makes sense
  ],

  "debug-menu-rebuild": [[[4, 13], "a0", "debug-menu-item"]],

  "debug-menu-item-submenu-render": [[[39, 44], "v1", "dma-packet"]],

  "debug-menu-item-function-render": [[[46, 51], "v1", "dma-packet"]],

  "debug-menu-item-flag-render": [[[44, 49], "v1", "dma-packet"]],

  "debug-menu-render": [
    [[45, 48], "v1", "dma-packet"],
    [[106, 110], "v1", "dma-packet"]
  ],

  "debug-menu-item-var-msg": [[64, "t9", "(function int int int int int)"]],

  "debug-menu-item-var-make-int": [
    [21, "t9", "(function int int int int int)"]
  ],

  "calculate-basis-functions-vector!": [
    [[8, 20], "v1", "(pointer float)"],
    [[0, 60], "f1", "float"]
  ],

  "(anon-function 2 memory-usage)": [
    [[171, 415], "s5", "process-drawable"],
    [[212, 213], "v1", "collide-shape"]
  ],

  "(method 8 process-tree)": [
    [31, "v1", "symbol"],
    [6, "a3", "symbol"]
  ],

  "(method 9 align-control)": [
    [[27, 31], "t9", "(function object object object object)"]
  ],

  "(method 8 tie-fragment)": [
    [150, "a0", "(pointer int32)"],
    [[157, 160], "a0", "basic"]
  ],

  "letterbox": [[[29, 33], "v1", "dma-packet"]],

  "blackout": [[[20, 24], "v1", "dma-packet"]],

  "(method 10 external-art-control)": [[18, "v1", "pointer"]],

  "(method 15 load-state)": [
    [31, "t9", "(function int)"],
    [291, "s5", "entity-actor"],
    [370, "s3", "process-drawable"]
  ],

  "yakow-default-event-handler": [
    [27, "a0", "collide-shape"],
    [32, "a0", "collide-shape"]
  ],

  "(method 11 yakow)": [
    [184, "v1", "vector"],
    [186, "v1", "vector"],
    [189, "v1", "vector"]
  ],

  "yakow-post": [
    [114, "a0", "collide-shape-moving"],
    [130, "a0", "collide-shape-moving"]
  ],

  "raw-ray-sphere-intersect": [
    [23, "v1", "float"],
    [36, "v1", "uint"]
  ],

  "(method 0 anim-test-obj)": [
    [9, "s4", "anim-test-obj"],
    [10, "s4", "anim-test-obj"],
    [13, "s4", "anim-test-obj"],
    [15, "s4", "anim-test-obj"]
  ],

  "(method 0 anim-test-sequence)": [
    [8, "s5", "anim-test-sequence"],
    [11, "s5", "anim-test-sequence"],
    [13, "s5", "anim-test-sequence"]
  ],

  "(method 0 anim-test-seq-item)": [
    [8, "v1", "anim-test-seq-item"],
    [10, "v0", "anim-test-seq-item"],
    [11, "v0", "anim-test-seq-item"],
    [14, "v0", "anim-test-seq-item"],
    [17, "v0", "anim-test-seq-item"]
  ],

  "(method 3 anim-tester)": [
    [12, "s5", "anim-test-obj"],
    [15, "s5", "anim-test-obj"],
    [148, "s5", "anim-test-obj"],
    [150, "s5", "anim-test-obj"],
    [22, "s4", "anim-test-sequence"],
    [28, "s4", "anim-test-sequence"],
    [38, "s4", "anim-test-sequence"],
    [48, "s4", "anim-test-sequence"],
    [59, "s4", "anim-test-sequence"],
    [137, "s4", "anim-test-sequence"],
    [139, "s4", "anim-test-sequence"],
    [66, "s3", "anim-test-seq-item"],
    [70, "s3", "anim-test-seq-item"],
    [75, "s3", "anim-test-seq-item"],
    [79, "s3", "anim-test-seq-item"],
    [88, "s3", "anim-test-seq-item"],
    [94, "s3", "anim-test-seq-item"],
    [104, "s3", "anim-test-seq-item"],
    [114, "s3", "anim-test-seq-item"],
    [126, "s3", "anim-test-seq-item"],
    [128, "s3", "anim-test-seq-item"]
  ],

  "anim-test-obj-item-valid?": [
    [5, "s5", "anim-test-sequence"],
    [12, "s5", "anim-test-sequence"],
    [17, "s5", "anim-test-sequence"],
    [36, "s5", "anim-test-sequence"],
    [38, "s5", "anim-test-sequence"],
    [20, "v1", "anim-test-seq-item"],
    [26, "v1", "anim-test-seq-item"],
    [28, "v1", "anim-test-seq-item"]
  ],

  "anim-test-obj-remove-invalid": [
    [84, "v1", "anim-test-sequence"],
    [88, "v1", "anim-test-sequence"],
    [90, "v1", "anim-test-sequence"],
    [92, "v1", "anim-test-sequence"],
    [93, "v1", "anim-test-sequence"],
    [91, "a0", "anim-test-sequence"],
    [5, "s5", "anim-test-sequence"],
    [8, "s5", "anim-test-sequence"],
    [11, "s5", "anim-test-sequence"],
    [30, "s5", "anim-test-sequence"],
    [44, "s5", "anim-test-sequence"],
    [51, "s5", "anim-test-sequence"],
    [58, "s5", "anim-test-sequence"],
    [67, "s5", "anim-test-sequence"],
    [70, "s4", "anim-test-sequence"],
    [71, "s5", "anim-test-sequence"],
    [72, "s5", "anim-test-sequence"],
    [15, "s3", "anim-test-seq-item"],
    [18, "s3", "anim-test-seq-item"],
    [24, "s3", "anim-test-seq-item"],
    [31, "s3", "anim-test-seq-item"],
    [34, "s2", "anim-test-seq-item"],
    [35, "s3", "anim-test-seq-item"],
    [36, "s3", "anim-test-seq-item"],
    [61, "a0", "anim-test-seq-item"]
  ],

  "anim-tester-reset": [
    [14, "v1", "anim-test-obj"],
    [30, "v1", "anim-test-obj"],
    [33, "v1", "anim-test-obj"],
    [36, "v1", "anim-test-obj"],
    [43, "v1", "anim-test-obj"],
    [[50, 53], "v1", "anim-test-obj"]
  ],

  "anim-tester-save-all-objects": [
    [[4, 19], "gp", "anim-test-obj"],
    [17, "v1", "anim-test-obj"]
  ],

  "anim-tester-save-object-seqs": [
    [63, "s5", "anim-test-sequence"],
    [69, "s5", "anim-test-sequence"],
    [65, "s5", "anim-test-sequence"],
    [75, "s5", "anim-test-sequence"],
    [79, "s5", "anim-test-sequence"],
    [133, "s5", "anim-test-sequence"],
    [141, "s5", "anim-test-sequence"],
    [142, "v1", "anim-test-sequence"],
    [143, "s5", "anim-test-sequence"],
    [83, "s4", "anim-test-seq-item"],
    [89, "s4", "anim-test-seq-item"],
    [91, "s4", "anim-test-seq-item"],
    [92, "s4", "anim-test-seq-item"],
    [96, "s4", "anim-test-seq-item"],
    [105, "s4", "anim-test-seq-item"],
    [111, "s4", "anim-test-seq-item"],
    [120, "s4", "anim-test-seq-item"],
    [121, "v1", "anim-test-seq-item"],
    [122, "s4", "anim-test-seq-item"]
  ],

  "anim-test-obj-list-handler": [
    [25, "s5", "anim-test-obj"],
    [31, "s5", "anim-test-obj"],
    [110, "s5", "anim-test-obj"],
    [166, "s5", "anim-test-obj"],
    [112, "v1", "anim-tester"]
  ],

  "anim-test-anim-list-handler": [
    [2, "s5", "anim-test-obj"],
    [25, "s5", "anim-test-obj"],
    [65, "s5", "anim-test-obj"],
    [227, "s5", "anim-test-obj"],
    [90, "v1", "anim-test-obj"],
    [91, "v1", "anim-test-obj"],
    [100, "v1", "anim-test-obj"],
    [105, "v1", "anim-test-obj"],
    [130, "v1", "anim-test-obj"],
    [131, "v1", "anim-test-obj"],
    [140, "v1", "anim-test-obj"],
    [145, "v1", "anim-test-obj"],
    [167, "v1", "anim-test-obj"],
    [169, "v1", "anim-test-obj"],
    [171, "v1", "anim-test-obj"],
    [173, "v1", "anim-test-obj"]
  ],

  "anim-test-sequence-list-handler": [
    [2, "s5", "anim-test-sequence"],
    [25, "s5", "anim-test-sequence"],
    [31, "s5", "anim-test-sequence"],
    [71, "s5", "anim-test-sequence"],
    [231, "s5", "anim-test-sequence"],
    [96, "v1", "anim-test-sequence"],
    [97, "v1", "anim-test-sequence"],
    [106, "v1", "anim-test-sequence"],
    [111, "v1", "anim-test-sequence"],
    [136, "v1", "anim-test-sequence"],
    [137, "v1", "anim-test-sequence"],
    [146, "v1", "anim-test-sequence"],
    [151, "v1", "anim-test-sequence"]
  ],

  "anim-test-edit-sequence-list-handler": [
    [[122, 965], "s4", "anim-test-sequence"],
    [129, "v1", "glst-named-node"],
    [[128, 909], "gp", "anim-test-seq-item"],
    [380, "v0", "anim-test-obj"],
    [381, "v0", "anim-test-obj"],
    [382, "v0", "anim-test-obj"],
    [389, "v0", "anim-test-obj"],
    [483, "s3", "anim-test-seq-item"],
    [491, "s3", "anim-test-seq-item"],
    [502, "s3", "anim-test-seq-item"]
  ],

  "anim-tester-interface": [
    [[34, 48], "gp", "anim-test-obj"],
    [[95, 109], "gp", "anim-test-obj"],
    [[156, 160], "v1", "anim-test-obj"],
    [[162, 165], "v1", "anim-test-sequence"]
  ],

  "anim-tester-get-playing-item": [
    [7, "v0", "anim-test-seq-item"],
    [[5, 22], "s5", "anim-test-seq-item"],
    [21, "v0", "anim-test-seq-item"],
    [25, "v0", "anim-test-seq-item"]
  ],

  "anim-tester-add-newobj": [
    [[2, 185], "s2", "anim-test-obj"],
    [[70, 193], "s5", "anim-test-obj"],
    [149, "v1", "anim-test-sequence"],
    [154, "v1", "anim-test-sequence"],
    [160, "v1", "anim-test-sequence"],
    [164, "a0", "art-joint-anim"],
    [170, "a0", "art-joint-anim"]
  ],

  "anim-tester-start": [[20, "t9", "(function process function none)"]],

  "anim-tester-set-name": [
    [[34, 51], "s3", "anim-test-obj"],
    [[40, 63], "s5", "anim-test-sequence"]
  ],

  "anim-tester-add-sequence": [[[33, 102], "s5", "anim-test-obj"]],

  "(anon-function 11 anim-tester)": [
    [[23, 113], "s4", "anim-test-obj"],
    [[83, 338], "gp", "anim-test-sequence"],
    [[123, 187], "s4", "art-joint-anim"]
  ],

  "(method 10 bsp-header)": [
    [[51, 61], "a0", "(pointer uint128)"],
    [[51, 61], "a1", "(pointer uint128)"],
    [133, "v1", "terrain-bsp"],
    [141, "v1", "terrain-bsp"],
    [148, "v1", "terrain-bsp"],
    [5, "a0", "terrain-bsp"],
    [8, "a0", "terrain-bsp"]
  ],

  "(method 15 bsp-header)": [
    [5, "a0", "terrain-bsp"],
    [8, "a0", "terrain-bsp"]
  ],

  "bsp-camera-asm": [
    [[4, 14], "a1", "bsp-node"],
    [[0, 9], "v1", "bsp-node"],
    [[12, 16], "v1", "bsp-node"]
  ],

  "level-remap-texture": [
    [15, "t0", "(pointer int32)"],
    [21, "t0", "(pointer int32)"],
    [19, "t0", "(pointer uint64)"],
    [12, "v1", "int"]
  ],

  "sprite-add-matrix-data": [
    [[5, 15], "a2", "dma-packet"],
    [[24, 29], "a1", "matrix"],
    [[47, 57], "a2", "dma-packet"],
    [[60, 97], "a1", "matrix"],
    [[116, 129], "a1", "vector"]
  ],

  "sprite-add-frame-data": [[[8, 16], "a0", "dma-packet"]],

  "sprite-add-2d-chunk": [
    [[12, 20], "a0", "dma-packet"],
    [[45, 52], "a0", "dma-packet"],
    [[69, 76], "a0", "dma-packet"],
    [[80, 87], "v1", "dma-packet"]
  ],

  "sprite-add-3d-chunk": [
    [[11, 19], "a0", "dma-packet"],
    [[44, 51], "a0", "dma-packet"],
    [[68, 75], "a0", "dma-packet"],
    [[79, 87], "v1", "dma-packet"]
  ],

  "sprite-add-shadow-chunk": [
    [[11, 19], "a0", "dma-packet"],
    [[37, 44], "a0", "dma-packet"],
    [[49, 77], "a0", "(inline-array vector)"],
    [[93, 100], "a0", "dma-packet"],
    [[105, 121], "s1", "adgif-shader"],
    [[130, 138], "v1", "dma-packet"]
  ],

  "sprite-draw": [
    [[33, 37], "a0", "dma-packet"],
    [[43, 46], "a0", "gs-gif-tag"],
    [51, "a0", "(pointer gs-test)"],
    [53, "a0", "(pointer gs-reg64)"],
    [55, "a0", "(pointer gs-clamp)"],
    [57, "a0", "(pointer gs-reg64)"],
    [[78, 87], "a0", "dma-packet"],
    [[92, 97], "a0", "dma-packet"],
    [[125, 129], "a0", "dma-packet"],
    [[143, 146], "v1", "dma-packet"]
  ],

  "sprite-init-distorter": [
    [59, "a3", "uint"],
    [[3, 7], "a2", "dma-packet"],
    [[13, 16], "a2", "gs-gif-tag"],
    [21, "a2", "(pointer gs-zbuf)"],
    [23, "a2", "(pointer gs-reg64)"],
    [29, "a2", "(pointer gs-tex0)"],
    [31, "a2", "(pointer gs-reg64)"],
    [33, "a2", "(pointer gs-tex1)"],
    [35, "a2", "(pointer gs-reg64)"],
    [36, "a2", "(pointer gs-miptbp)"],
    [38, "a2", "(pointer gs-reg64)"],
    [45, "a2", "(pointer gs-clamp)"],
    [47, "a2", "(pointer gs-reg64)"],
    [49, "a2", "(pointer gs-alpha)"],
    [51, "a2", "(pointer gs-reg64)"],
    [[62, 67], "a1", "dma-packet"]
  ],

  "sprite-draw-distorters": [
    [[70, 90], "a0", "vector"],
    [72, "v1", "vector"],
    [93, "v1", "vector"],
    [96, "v1", "vector"],
    [115, "v1", "(pointer int32)"],
    [119, "a0", "(pointer int32)"],
    [124, "v1", "vector"],
    [154, "v1", "vector"],
    [[172, 189], "a1", "dma-packet"],
    [[199, 203], "a0", "dma-packet"],
    [[207, 211], "a0", "vector4w"],
    [[216, 221], "a0", "dma-packet"],
    [[248, 265], "a1", "dma-packet"],
    [[273, 277], "a1", "dma-packet"],
    [[281, 285], "a1", "vector4w"],
    [[289, 294], "v1", "dma-packet"]
  ],

  "debug-menu-make-from-template": [
    [[20, 30], "s5", "string"],
    [[31, 60], "s5", "string"],
    [[61, 71], "s5", "string"],
    [[72, 81], "s5", "string"],
    [[82, 107], "s5", "string"],
    [[108, 135], "s5", "string"],
    [[136, 152], "s5", "string"],
    [[153, 183], "s5", "string"],
    [[186, 224], "s5", "string"],
    [[225, 246], "s5", "string"],
    [[249, 321], "s5", "string"]
  ],

  "debug-menu-item-var-render": [[[94, 98], "v1", "dma-packet"]],

  "generic-add-constants": [[[8, 17], "a0", "dma-packet"]],

  "generic-init-buf": [
    [[14, 19], "a0", "dma-packet"],
    [[24, 28], "a0", "gs-gif-tag"],
    [32, "a0", "(pointer gs-test)"],
    [34, "a0", "(pointer uint64)"],
    [34, "a1", "gs-reg"],
    [35, "a0", "(pointer gs-zbuf)"],
    [37, "a0", "(pointer uint64)"],
    [37, "a1", "gs-reg"],
    [[47, 53], "a0", "dma-packet"],
    [[56, 62], "v1", "(pointer vif-tag)"],
    [[62, 66], "v1", "(pointer int32)"]
  ],

  "cam-standard-event-handler": [
    [[0, 999], "s6", "camera-slave"],
    [[16, 30], "s5", "state"],
    [41, "a0", "vector"],
    [[5, 8], "t9", "(function object)"],
    [[19, 22], "t9", "(function object)"],
    [[30, 32], "t9", "(function object)"]
  ],

  "cam-curve-pos": [[[0, 224], "s6", "camera-slave"]],

  "cam-combiner-init": [
    [[0, 999], "s6", "camera-combiner"]
  ],

  "(code cam-combiner-active)": [[[0, 999], "s6", "camera-combiner"]],

  "(event cam-combiner-active)": [
    [10, "a0", "vector"],
    [[0, 20], "s6", "camera-slave"],
    [[20, 231], "s6", "camera-combiner"],
    [[99, 127], "gp", "camera-slave"],
    [[187, 231], "gp", "camera-slave"]
  ],

  "cam-start": [
    [[18, 22], "t9", "(function process object function)"],
    [[38, 42], "t9", "(function process object function)"]
  ],

  "cam-master-init": [
    [[0, 999], "s6", "camera-master"],
    [[111, 115], "t9", "(function cpu-thread function)"],
    [[139, 145], "t9", "(function cpu-thread function object object)"],
    [[163, 167], "t9", "(function object)"]
  ],

  "cam-curve-setup": [[[0, 82], "s6", "camera-slave"]],

  "(method 15 tracking-spline)": [
    [[57, 59], "a2", "vector"],
    [[57, 59], "a3", "vector"]
  ],

  "(method 16 tracking-spline)": [
    [[40, 42], "a0", "vector"],
    [[40, 42], "a1", "vector"]
  ],

  "cam-slave-init-vars": [[[0, 999], "s6", "camera-slave"]],

  "cam-slave-get-vector-with-offset": [[[52, 65], "s3", "vector"]],

  "cam-slave-go": [[[3, 6], "t9", "(function object)"]],

  "cam-slave-init": [
    [[0, 999], "s6", "camera-slave"],
    [[47, 50], "t9", "(function object object)"],
    [[54, 58], "t9", "(function object object)"]
  ],

  "update-mood-village3": [
    [[236, 245], "s0", "(array float)"],
    [245, "s0", "(array int8)"],
    [[246, 297], "s0", "(array float)"],
    [[297, 309], "s0", "(array uint8)"],
    [[309, 314], "s0", "matrix"] // TODO - there is no way this is correct lol
  ],

  "update-mood-citadel": [
    [291, "s5", "(pointer float)"],
    [298, "s5", "(pointer float)"],
    [300, "s5", "(pointer float)"],
    [304, "s5", "(pointer float)"],
    [307, "s5", "(pointer float)"],
    [318, "s5", "(pointer float)"]
  ],

  "update-mood-finalboss": [
    [40, "s4", "(pointer int64)"],
    [44, "s4", "(pointer int64)"],
    [174, "s4", "(pointer int64)"],
    [251, "s4", "(pointer int64)"],
    [255, "s4", "(pointer int64)"],
    [347, "s4", "(pointer int64)"]
  ],

  "update-mood-ogre": [
    [57, "s4", "(pointer float)"],
    [64, "s4", "(pointer float)"],
    [90, "s4", "(pointer float)"],
    [92, "s4", "(pointer float)"],
    [95, "s4", "(pointer float)"],
    [98, "s4", "(pointer float)"],
    [100, "s4", "(pointer float)"],
    [105, "s4", "(pointer float)"],
    [144, "s4", "(pointer float)"]
  ],

  "update-mood-snow": [
    [93, "s5", "vector"],
    [110, "s5", "vector"]
  ],

  "ocean-trans-add-upload-table": [
    [44, "a0", "dma-packet"],
    [46, "a0", "dma-packet"],
    [51, "a0", "dma-packet"],
    [[55, 59], "v1", "vector4w"], // TODO - very likely wrong, but it's something that has 4 int32's,
    [[87, 228], "v1", "(inline-array vector)"],
    [241, "a0", "dma-packet"],
    [243, "a0", "dma-packet"],
    [248, "a0", "dma-packet"]
  ],

  "ocean-trans-add-upload-strip": [
    [39, "a0", "dma-packet"],
    [41, "a0", "dma-packet"],
    [46, "a0", "dma-packet"],
    [[57, 61], "v1", "vector4w"], // TODO - very likely wrong, but it's something that has 4 int32's,
    [[64, 147], "v1", "(inline-array vector)"], // TODO - very likely wrong, but it's something that has 4 int32's,
    [166, "a0", "dma-packet"],
    [168, "a0", "dma-packet"],
    [173, "a0", "dma-packet"]
  ],

  "ocean-trans-add-constants": [
    [7, "a1", "dma-packet"],
    [9, "a1", "dma-packet"],
    [14, "a1", "dma-packet"],
    [[17, 46], "v1", "matrix"]
  ],

  "draw-ocean-transition": [[255, "v1", "ocean-mid-mask"]],
  
  "init-target": [
    [408, "t9", "(function process function object)"]
  ],

  "do-target-shadow": [
    [46, "v1", "collide-shape-prim"] // `event-other` from collide-shape
  ],
  
  "draw-string": [
    [[93, 96], "a0", "(pointer uint8)"],
    [[206, 209], "t3", "font-work"],
    [[210, 214], "t3", "font-work"],
    [[217, 221], "t3", "font-work"],
    [356, "t2", "(pointer uint64)"],
    [726, "t2", "(pointer uint64)"],
    [[68, 76], "t4", "(pointer uint32)"],
    [[239, 247], "t3", "font-work"],
    [[424, 878], "a1", "(pointer uint128)"],
    [[616, 634], "t4", "font-work"]
  ],

  "get-string-length": [[[29, 31], "a0", "(pointer uint8)"]],

  "print-game-text-scaled": [[[31, 32], "f3", "float"]],

  "print-game-text": [[[369, 372], "v1", "dma-packet"]],

  "debug-init-buffer": [
    [[11, 15], "t1", "dma-packet"],
    [[21, 24], "t1", "gs-gif-tag"],
    [28, "t1", "(pointer gs-zbuf)"],
    [30, "t1", "(pointer gs-reg64)"],
    [31, "t1", "(pointer gs-test)"],
    [33, "t1", "(pointer gs-reg64)"],
    [[39, 42], "a1", "dma-packet"]
  ],

  "display-frame-finish": [
    [[30, 35], "a1", "dma-packet"],
    [[40, 43], "a0", "dma-packet"],
    [[63, 69], "a0", "dma-packet"],
    [[78, 79], "a0", "dma-packet"],
    [79, "a0", "(pointer uint64)"]
  ],
  "(event water-vol-idle water-anim)": [
    [6, "a0", "vector"]
  ],

  "(method 22 water-anim)": [
    [25, "s3", "basic"]
  ],

  "(method 25 water-anim)": [
    [[27, 45], "v1", "transform"]
  ],

  "(method 22 rigid-body-platform)": [
    [26, "f0", "float"]
  ],

  "rigid-body-platform-event-handler": [
    [28, "v1", "process-drawable"],
    [34, "v1", "float"],
    [83, "v1", "process-drawable"],
    [119, "v1", "process-drawable"],
    [125, "v1", "process-drawable"],
    [158, "v1", "vector"],
    [170, "v1", "vector"],
    [184, "v1", "(pointer handle)"],
    [213, "v1", "process-drawable"]
  ],

  "(anon-function 9 plat-eco)": [
    [23, "v1", "(state symbol none)"],
    [58, "v1", "(state symbol none)"]
  ],

  "(method 7 rigid-body-platform)": [
    [5, "v1", "int"],
    [14, "t9", "(function process-drawable int process-drawable)"]
  ],

  "(method 10 rigid-body)": [
    [50, "v1", "vector"]
  ],

  "(method 11 rigid-body-platform)": [
    [5, "v1", "process-mask"]
  ],

  "(method 22 mud)": [
    [[37, 41], "v1", "ripple-control"]
  ],

  "(method 11 twister)": [
    [7, "s4", "twist-joint"],
    [13, "s4", "twist-joint"],
    [26, "s4", "twist-joint"],
    [28, "s4", "twist-joint"],
    [36, "s4", "twist-joint"],
    [40, "s4", "twist-joint"],
    [47, "s4", "twist-joint"],
    [55, "s4", "twist-joint"],
    [70, "s4", "twist-joint"],
    [82, "s4", "twist-joint"]
  ],
  
  "(code teetertotter-launch)": [
    [11, "v1", "art-joint-anim"]
  ],

  "(code teetertotter-bend)": [
    [10, "v1", "art-joint-anim"]
  ],

  "misty-camera-view": [
    [19, "t9", "(function object object object object)"],
    [25, "v1", "handle"]
  ],

  "(method 11 silostep)": [
    [100, "v1", "art-joint-anim"]
  ],
  
  "(enter plat-button-pressed sunken-elevator)": [
    [40, "v1", "village2cam"],
    [73, "v1", "village2cam"]
  ],

  "(trans plat-button-move-upward sunken-elevator)": [
    [49, "v1", "village2cam"]
  ],

  "(trans plat-button-move-downward sunken-elevator)": [
    [13, "v0", "(state sunken-elevator)"]
  ],

  "(method 27 sunken-elevator)": [
    [37, "v1", "art-joint-anim"]
  ],

  "nav-enemy-set-base-collide-sphere-collide-with": [
    [19, "v1", "collide-shape-prim-group"],
    [23, "s2", "collide-shape-prim"],
    [32, "v1", "collide-shape-prim-sphere"],
    [33, "s5", "collide-shape-prim-group"],
    [37, "v1", "collide-shape-prim-sphere"],
    [38, "s5", "collide-shape-prim-group"],
    [42, "v1", "collide-shape-prim-sphere"],
    [43, "s5", "collide-shape-prim-group"],
    [50, "s4", "collide-shape-prim-group"],
    [54, "s5", "collide-shape-prim"],
    [55, "s5", "collide-shape-prim"]
  ],

  "nav-enemy-jump-land-anim": [
    [39, "v1", "art-joint-anim"]
  ],

  "(code nav-enemy-victory nav-enemy)": [
    [27, "v1", "art-joint-anim"]
  ],
  "(code nav-enemy-notice nav-enemy)": [
    [27, "v1", "art-joint-anim"]
  ],
  "(code nav-enemy-patrol nav-enemy)": [
    [23, "v1", "art-joint-anim"],
    [105, "v1", "art-joint-anim"],
    [167, "v1", "art-joint-anim"],
    [249, "v1", "art-joint-anim"]
  ],

  "(code nav-enemy-flee nav-enemy)": [
    [27, "v1", "art-joint-anim"],
    [91, "v1", "art-joint-anim"]
  ],

  "nav-enemy-set-hit-from-direction": [
    [19, "v1", "process-drawable"]
  ],
  "(method 45 nav-enemy)": [
    [14, "v1", "process-mask"]
  ],

  "nav-enemy-default-event-handler": [
    [62, "a0", "vector"],
    [82, "a0", "vector"]
  ],

  "(method 7 nav-enemy)": [
    [5, "v1", "int"],
    [10, "v1", "int"],
    [19, "t9", "(function process-drawable int none)"]
  ],

  "(enter nav-enemy-patrol nav-enemy)": [
    [8, "v1", "int"]
  ],

  "(code nav-enemy-fuel-cell nav-enemy)": [
    [31, "v1", "int"]
  ],

  "(method 16 level)": [
    [252, "v1", "(pointer uint128)"],
    [253, "a1", "(pointer uint128)"],
    [255, "a0", "(pointer uint128)"],
    [208, "s2", "(pointer uint8)"],
    [209, "s2", "(pointer uint8)"],
    [210, "s1", "(pointer uint8)"],
    [217, "s2", "(pointer uint8)"],
    [218, "s1", "(pointer uint8)"],
    [79, "a0", "(pointer uint128)"],
    [80, "v1", "(pointer uint128)"],
    [257, "v1", "(pointer uint16)"],
    [222, "s2", "(pointer uint8)"],
    [161, "s1", "(pointer uint128)"],
    [140, "s1", "(pointer uint128)"]
  ],

  "unpack-comp-huf": [
    [[21, 23], "t3", "(pointer uint16)"]
  ],

  "(method 9 merc-fragment)": [
    [[13,161], "s3", "adgif-shader"]
  ],

  "(method 9 merc-effect)": [
    [49, "s4", "pointer"],
    [50, "s5", "pointer"],
    [[0, 49], "s4", "merc-fragment"],
    [[0, 50], "s5", "merc-fragment-control"]
  ],

  "merc-vu1-initialize-chain": [
    [[19, 47], "s5", "merc-vu1-low-mem"],
    [58, "gp", "(inline-array dma-packet)"],
    [[12, 18], "gp", "(pointer vif-tag)"]
  ],

  "merc-vu1-init-buffer":[
    [[27, 31], "a0", "dma-packet"],
    [[37, 40], "a0", "gs-gif-tag"],
    [44, "a0", "(pointer gs-test)"],
    [46, "a0", "(pointer gs-reg64)"],
    [[55, 58], "v1", "dma-packet"]
  ],

  "(method 8 merc-ctrl)": [
    [46, "s2", "pointer"], // was merc-fragment-control
    [[22, 45], "s2", "merc-fragment-control"],
    [[89, 93], "a1", "merc-blend-ctrl"],
    [103, "a1", "pointer"]
  ],

  "merc-edge-stats": [
    [[33, 35], "v1", "merc-ctrl"]
  ],

  "(method 48 mayor)": [
    [32, "a0", "int"]
  ],

  "(method 43 mayor)": [
    [19, "v1", "float"]
  ],

  "(method 43 bird-lady)": [
    [19, "v1", "float"]
  ],

  "(method 32 bird-lady-beach)": [
    [44, "t9", "(function process function object object object object object)"],
    [119, "t9", "(function process function object object object object object)"]
  ],

  "muse-to-idle": [
    [36, "t9", "(function process function object object object object object)"],
    [57, "v1", "muse"]
  ],

  "(method 32 sculptor)": [
    [66, "t9", "(function process function object object object object object)"],
    [87, "v1", "muse"]
  ],

  "(method 43 sculptor)": [
    [19, "v1", "float"]
  ],

  "(code idle sculptor)": [
    [71, "v1", "art-joint-anim"],
    [135, "v1", "art-joint-anim"],
    [184, "v1", "float"],
    [204, "v1", "art-joint-anim"],
    [255, "v1", "float"],
    [269, "v1", "art-joint-anim"],
    [319, "v1", "art-joint-anim"],
    [369, "v1", "art-joint-anim"],
    [421, "v1", "art-joint-anim"],
    [470, "v1", "float"],
    [490, "v1", "art-joint-anim"],
    [543, "v1", "art-joint-anim"],
    [593, "v1", "art-joint-anim"],
    [643, "v1", "art-joint-anim"],
    [698, "v1", "float"],
    [718, "v1", "art-joint-anim"],
    [769, "v1", "float"],
    [785, "v1", "art-joint-anim"],
    [836, "v1", "art-joint-anim"],
    [886, "v1", "art-joint-anim"],
    [936, "v1", "art-joint-anim"]
  ],

  "(method 43 geologist)": [
    [19, "v1", "float"]
  ],

  "(anon-function 3 oracle)": [
    [11, "v1", "collide-shape"]
  ],

  "(method 11 oracle)": [
    [83, "t9", "(function process function object object object object object)"],
    [166, "t9", "(function process function object object object object object)"]
  ],

  "(method 43 farmer)": [
    [19, "v1", "float"]
  ],

  "(method 43 explorer)": [
    [19, "v1", "float"]
  ],

  "(code idle explorer)": [
    [36, "v1", "float"],
    [56, "v1", "art-joint-anim"],
    [107, "v1", "float"],
    [123, "v1", "art-joint-anim"],
    [180, "v1", "float"],
    [200, "v1", "float"],
    [216, "v1", "art-joint-anim"],
    [273, "v1", "float"],
    [347, "v1", "float"],
    [363, "v1", "art-joint-anim"],
    [420, "v1", "float"],
    [500, "v1", "art-joint-anim"],
    [542, "v1", "art-joint-anim"],
    [599, "v1", "float"],
    [621, "v1", "art-joint-anim"],
    [678, "v1", "float"],
    [761, "v1", "float"],
    [783, "v1", "art-joint-anim"]
  ],

  "(method 32 assistant)": [
    [39, "v1", "float"]
  ],

  "(method 43 assistant)": [
    [19, "v1", "float"]
  ],

  "(code idle assistant)": [
    [35, "v1", "float"],
    [114, "v1", "float"],
    [130, "v1", "art-joint-anim"],
    [207, "v1", "float"],
    [376, "v1", "art-joint-anim"],
    [415, "v1", "float"],
    [431, "v1", "art-joint-anim"],
    [482, "v1", "art-joint-anim"],
    [530, "v1", "float"],
    [549, "v1", "art-joint-anim"],
    [602, "v1", "art-joint-anim"]
  ],

  "check-drop-level-assistant": [
    [17, "v1", "float"]
  ],

  "(method 32 sage)": [
    [76, "v1", "float"],
    [175, "t9", "(function process function object object object object object)"],
    [262, "v1", "assistant"]
  ],

  "(method 43 sage)": [
    [19, "v1", "float"]
  ],

  "(code idle sage)": [
    [35, "v1", "float"],
    [155, "v1", "art-joint-anim"]
  ],

  "(method 43 gambler)": [
    [19, "v1", "float"]
  ],

  "(code idle gambler)": [
    [93, "v1", "float"]
  ],

  "(method 32 warrior)": [
    [76, "v1", "handle"]
  ],

  "(method 43 warrior)": [
    [19, "v1", "float"]
  ],

  "(method 32 minershort)": [
    [44, "v1", "float"],
    [112, "v1", "float"]
  ],

  "(method 43 minershort)": [
    [19, "v1", "float"]
  ],

<<<<<<< HEAD
  "target-compute-pole": [
    [12, "s4", "swingpole"],
    [21, "s4", "swingpole"],
    [24, "s4", "swingpole"],
    [30, "s4", "swingpole"],
    [33, "s4", "swingpole"],
    [76, "s4", "swingpole"],
    [85, "s4", "swingpole"],
    [87, "s4", "swingpole"]
  ],

  "(method 10 target)": [
    [[10, 13], "t9", "(function process-drawable none)"]
  ],

  "draw-history": [
    [[99, 101], "v1", "int"]
  ],

  "(method 9 attack-info)": [
    [82, "v1", "process-drawable"],
    [87, "s3", "process-drawable"],
    [89, "v1", "process-drawable"],
    [118, "a0", "process-drawable"]
  ],

  "ground-tween-update": [
    [16, "f1", "float"],
    [20, "f2", "float"],
    [34, "f0", "float"],
    [38, "f1", "float"]
=======
  "(method 11 fact-info-target)": [
    [135, "v1", "target"],
    [148, "v1", "collide-shape"],
    [258, "v1", "target"],
    [272, "v1", "target"],
    [287, "v1", "target"],
    [298, "v1", "target"],
    [556, "t9", "(function process function vector meters int none)"],
    [635, "t9", "(function cpu-thread function process-drawable none)"]
  ],

  "(method 7 process)": [
    [[120, 124], "a0", "basic"],
    [[127, 130], "a0", "basic"],
    [47, "v1", "connection"],
    [57, "v1", "connection"],
    [[47, 88], "v1", "connection"]
  ],

  "(anon-function 7 game-info)": [
      [2, "v1", "collide-shape"]
  ],

  "(method 24 game-info)": [
    [112, "s3", "pointer"],
    [[113, 165], "a0", "game-save-tag"],
    [[148, 166], "s2", "game-save-tag"],
    [[148, 168], "s4", "game-save-tag"],
    [[171, 222], "a0", "game-save-tag"],
    [[234, 241], "a0", "game-save-tag"],
    [[253, 276], "a0", "game-save-tag"],
    [[283, 302], "a0", "game-save-tag"],
    [[319, 325], "a1", "game-save-tag"],
    [[342, 348], "a1", "game-save-tag"],
    [[395, 468], "a0", "game-save-tag"],
    [[480, 488], "a0", "game-save-tag"],
    [[500, 506], "a0", "game-save-tag"],
    [[521, 528], "a0", "game-save-tag"],
    [[543, 650], "a0", "game-save-tag"],
    // [329, "a0", "pointer"],
    // [338, "a0", "pointer"],
    // [[173, 230], "a0", "game-save-tag"],
     [252, "a0", "(pointer int32)"],
    [654, "a0", "pointer"]
  ],

  "auto-save-post":[
    [138, "t9", "(function object string object none)"]
>>>>>>> 928a12de
  ],

  "placeholder-do-not-add-below": []
}<|MERGE_RESOLUTION|>--- conflicted
+++ resolved
@@ -2250,39 +2250,6 @@
     [19, "v1", "float"]
   ],
 
-<<<<<<< HEAD
-  "target-compute-pole": [
-    [12, "s4", "swingpole"],
-    [21, "s4", "swingpole"],
-    [24, "s4", "swingpole"],
-    [30, "s4", "swingpole"],
-    [33, "s4", "swingpole"],
-    [76, "s4", "swingpole"],
-    [85, "s4", "swingpole"],
-    [87, "s4", "swingpole"]
-  ],
-
-  "(method 10 target)": [
-    [[10, 13], "t9", "(function process-drawable none)"]
-  ],
-
-  "draw-history": [
-    [[99, 101], "v1", "int"]
-  ],
-
-  "(method 9 attack-info)": [
-    [82, "v1", "process-drawable"],
-    [87, "s3", "process-drawable"],
-    [89, "v1", "process-drawable"],
-    [118, "a0", "process-drawable"]
-  ],
-
-  "ground-tween-update": [
-    [16, "f1", "float"],
-    [20, "f2", "float"],
-    [34, "f0", "float"],
-    [38, "f1", "float"]
-=======
   "(method 11 fact-info-target)": [
     [135, "v1", "target"],
     [148, "v1", "collide-shape"],
@@ -2331,7 +2298,39 @@
 
   "auto-save-post":[
     [138, "t9", "(function object string object none)"]
->>>>>>> 928a12de
+  ],
+
+  "target-compute-pole": [
+    [12, "s4", "swingpole"],
+    [21, "s4", "swingpole"],
+    [24, "s4", "swingpole"],
+    [30, "s4", "swingpole"],
+    [33, "s4", "swingpole"],
+    [76, "s4", "swingpole"],
+    [85, "s4", "swingpole"],
+    [87, "s4", "swingpole"]
+  ],
+
+  "(method 10 target)": [
+    [[10, 13], "t9", "(function process-drawable none)"]
+  ],
+
+  "draw-history": [
+    [[99, 101], "v1", "int"]
+  ],
+
+  "(method 9 attack-info)": [
+    [82, "v1", "process-drawable"],
+    [87, "s3", "process-drawable"],
+    [89, "v1", "process-drawable"],
+    [118, "a0", "process-drawable"]
+  ],
+
+  "ground-tween-update": [
+    [16, "f1", "float"],
+    [20, "f2", "float"],
+    [34, "f0", "float"],
+    [38, "f1", "float"]
   ],
 
   "placeholder-do-not-add-below": []
