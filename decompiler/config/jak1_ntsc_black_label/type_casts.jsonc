// This file replaces type_hints.jsonc.
// Functions are identified by their "unique name". This is the name after ".function" in the IR2 file.
// Each cast entry represents an override of a register's type at a certain point the function.
// These modifications do not propagate like normal types, so you may have to apply these modifications
// over a range of indices.

// Entry format: [index, register, override]
// - The index can either be specified as a single integer, or as [min, max].
//      In the case of [min, max], the min index is included, but the max is not. ([1, 4] = 1, 2, 3).
// - The register is a string with the plain PS2 register name.
// - The type is a string with a valid GOAL typespec.
//    It is parsed exactly like the compiler, so you can use compound types.
//    You should only use register types here.

{
  // GCOMMON
  "(method 2 array)": [
    [23, "gp", "(array int32)"],
    [43, "gp", "(array uint32)"],
    [63, "gp", "(array int64)"],
    [83, "gp", "(array uint64)"],
    [102, "gp", "(array int8)"],
    [121, "gp", "(array uint8)"],
    [141, "gp", "(array int16)"],
    [161, "gp", "(array uint16)"],
    [186, "gp", "(array uint128)"],
    [204, "gp", "(array int32)"],
    [223, "gp", "(array float)"],
    [232, "gp", "(array float)"],
    [249, "gp", "(array basic)"],
    [258, "gp", "(array basic)"]
  ],

  "(method 3 array)": [
    [44, "gp", "(array int32)"],
    [62, "gp", "(array uint32)"],
    [80, "gp", "(array int64)"],
    [98, "gp", "(array uint64)"],
    [115, "gp", "(array int8)"],
    [132, "gp", "(array int8)"], // bug in game
    [150, "gp", "(array int16)"],
    [168, "gp", "(array uint16)"],
    [191, "gp", "(array uint128)"],
    [207, "gp", "(array int32)"],
    [226, "gp", "(array float)"],
    [243, "gp", "(array basic)"]
  ],

  // GKERNEL-H
  "(method 2 handle)": [
    [10, "a2", "(pointer process)"],
    [11, "a3", "process"]
  ],

  // GKERNEL
  "(method 0 cpu-thread)": [[[13, 28], "v0", "cpu-thread"]],

  "(method 0 process)": [
    [12, "a0", "int"],
    [[13, 43], "v0", "process"]
  ],

  "(method 0 dead-pool-heap)": [
    [60, "v0", "int"], // a lie, actually the 115 is an align16 constant propagated on addr of heap start.
    //[63, "a0", "pointer"],
    [[61, 73], "v0", "dead-pool-heap"]
  ],

  "(method 21 dead-pool-heap)": [
    [5, "v1", "pointer"],
    [13, "a0", "pointer"],
    [25, "v1", "pointer"]
  ],

  "(method 5 dead-pool-heap)": [
    [3, "v1", "int"],
    [3, "a0", "int"]
  ],

  "(method 0 protect-frame)": [
    [0, "a0", "int"],
    [[1, 8], "v0", "protect-frame"]
  ],

  "(method 10 process)": [[[24, 30], "s4", "protect-frame"]],

  "(method 9 process)": [[43, "s5", "process"]],

  "(method 14 dead-pool)": [
    [[24, 25], "v1", "(pointer process)"],
    [[30, 39], "s4", "(pointer process)"]
  ],

  "inspect-process-heap": [
    [[4, 11], "s5", "basic"],
    [17, "s5", "pointer"]
  ],

  // GSTRING
  "name=": [
    [26, "a1", "symbol"],
    [42, "a0", "symbol"]
  ],

  "string-cat-to-last-char": [
    [3, "s5", "(pointer uint8)"],
    [4, "s5", "string"]
  ],

  // GSTATE
  "enter-state": [[68, "s0", "protect-frame"]],

  // MATH
  "log2": [[3, "v1", "int"]],

  // QUATERNION
  "vector-x-quaternion!": [[10, "v1", "(pointer uint128)"]],
  "vector-y-quaternion!": [[10, "v1", "(pointer uint128)"]],
  "vector-z-quaternion!": [[10, "v1", "(pointer uint128)"]],

  // Matrix
  //"eul->matrix": [[[110, 228], "gp", "(pointer float)"]],

  // DMA
  "dma-send-to-spr": [[[0, 32], "s5", "dma-bank-spr"]],
  "dma-send-to-spr-no-flush": [[[0, 32], "s5", "dma-bank-spr"]],
  "dma-send-from-spr": [[[0, 32], "s5", "dma-bank-spr"]],
  "dma-send-from-spr-no-flush": [[[0, 32], "s5", "dma-bank-spr"]],
  "dma-initialize": [
    [1, "v1", "vif-bank"],
    [8, "v1", "vif-bank"],
    [6, "a0", "vif-bank"],
    [13, "a0", "vif-bank"]
  ],

  "clear-vu1-mem": [[[0, 11], "v1", "(pointer uint32)"]],
  "clear-vu0-mem": [[[0, 11], "v1", "(pointer uint32)"]],

  "dump-vu1-mem": [[[0, 49], "gp", "(pointer uint32)"]],

  "dump-vu1-range": [[[0, 54], "s4", "(pointer uint32)"]],

  "ultimate-memcpy": [
    [[0, 54], "s4", "dma-bank-spr"],
    [[0, 54], "s3", "dma-bank-spr"]
  ],

  // dma-buffer
  "dma-buffer-add-vu-function": [[[9, 33], "t2", "dma-packet"]],

  // dma-bucket
  "dma-buffer-add-buckets": [
    [[1, 4], "v1", "dma-bucket"],
    [5, "v1", "pointer"],
    [[9, 11], "v1", "dma-bucket"],
    [11, "v1", "pointer"]
    //[[6, 15], "v1", "dma-bucket"]
  ],

  "dma-buffer-patch-buckets": [
    [7, "a0", "pointer"],
    [14, "a0", "pointer"],
    [3, "a0", "dma-bucket"],
    [11, "a0", "dma-bucket"],
    [13, "a0", "dma-bucket"],
    [19, "a0", "dma-bucket"]
  ],

  "dma-bucket-insert-tag": [
    [[2, 6], "v1", "dma-bucket"],
    [3, "a0", "dma-bucket"]
  ],

  "disasm-vif-details": [
    [[62, 94], "s3", "(pointer uint32)"],
    [[98, 130], "s3", "(pointer uint16)"],
    [[134, 164], "s3", "(pointer uint32)"],
    [[168, 198], "s3", "(pointer uint16)"],
    [[202, 225], "s3", "(pointer uint16)"]
  ],

  "disasm-vif-tag": [
    [[81, 85], "t1", "vif-stcycl-imm"],
    [242, "a0", "vif-unpack-imm"]
  ],

  "disasm-dma-list": [
    [25, "v1", "dma-tag"],

    [153, "v1", "dma-packet"],
    [189, "v1", "dma-packet"],
    [229, "v1", "dma-packet"],
    [258, "v1", "dma-packet"],
    [302, "v1", "dma-packet"],
    [308, "v1", "dma-packet"],

    //[133, "v1", "(pointer uint64)"],
    [152, "v1", "(pointer uint64)"],

    [167, "v1", "(pointer uint64)"],
    [176, "v1", "(pointer uint64)"],
    [198, "v1", "(pointer uint64)"],
    [207, "v1", "(pointer uint64)"],
    [238, "v1", "(pointer uint64)"],
    [247, "v1", "(pointer uint64)"],
    [282, "v1", "(pointer uint64)"],
    [291, "v1", "(pointer uint64)"],
    [324, "v1", "(pointer uint64)"],
    [334, "v1", "(pointer uint64)"]
  ],

  "default-buffer-init": [
    [[8, 15], "a1", "dma-gif-packet"],
    [[18, 24], "a1", "gs-gif-tag"],
    [[29, 64], "a1", "(pointer uint64)"],
    [[69, 72], "a0", "dma-packet"]
  ],

  // LEVEL
  "lookup-level-info": [
    [3, "a1", "symbol"],
    [4, "a1", "level-load-info"],
    [8, "a1", "level-load-info"],
    [12, "a1", "level-load-info"]
  ],

  // DISPLAY
  "put-display-alpha-env": [[[0, 5], "v1", "gs-bank"]],

  "(method 13 profile-bar)": [
    [[27, 43], "t2", "dma-packet"],
    [[46, 56], "t2", "gs-gif-tag"],
    [[65, 67], "t3", "(pointer gs-prim)"],
    [67, "t3", "(pointer uint64)"],
    [79, "t3", "(pointer gs-xyzf)"],
    [110, "t2", "(pointer gs-xyzf)"]
  ],

  "draw-sprite2d-xy": [
    [[41, 45], "a3", "dma-packet"],
    [[51, 54], "a3", "gs-gif-tag"],
    [59, "a3", "(pointer gs-prim)"],
    [61, "a3", "(pointer gs-rgbaq)"],
    [72, "a3", "(pointer gs-xyzf)"],
    [97, "a3", "(pointer gs-xyzf)"],
    [[106, 117], "v1", "(pointer dma-tag)"],
    [109, "a2", "dma-tag"]
  ],

  "draw-quad2d": [
    [[22, 28], "t1", "dma-packet"],
    [[31, 37], "t1", "gs-gif-tag"],
    [42, "t1", "(pointer gs-prim)"],
    [44, "t1", "(pointer gs-rgbaq)"],
    [52, "t1", "(pointer gs-xyzf)"],
    [54, "t1", "(pointer gs-rgbaq)"],
    [67, "t1", "(pointer gs-xyzf)"],
    [69, "t1", "(pointer gs-rgbaq)"],
    [86, "t1", "(pointer gs-xyzf)"],
    [88, "t1", "(pointer gs-rgbaq)"],
    [110, "t1", "(pointer gs-xyzf)"],
    [111, "t1", "(pointer uint64)"],
    [[120, 131], "v1", "(pointer dma-tag)"],
    [123, "a2", "dma-tag"]
  ],

  "set-display-gs-state": [
    [[3, 10], "t3", "dma-packet"],
    [[13, 19], "t3", "gs-gif-tag"],
    [30, "t3", "(pointer gs-scissor)"],
    [32, "t3", "(pointer gs-reg64)"],
    [33, "t3", "(pointer gs-xy-offset)"],
    [35, "t3", "(pointer gs-reg64)"],
    [46, "t3", "(pointer gs-frame)"],
    [48, "t3", "(pointer gs-reg64)"],
    [50, "t3", "(pointer gs-test)"],
    [52, "t3", "(pointer gs-reg64)"],
    [54, "t3", "(pointer gs-texa)"],
    [56, "t3", "(pointer gs-reg64)"],
    [58, "t3", "(pointer gs-zbuf)"],
    [60, "t3", "(pointer gs-reg64)"],
    [61, "t3", "(pointer uint64)"],
    [63, "t3", "(pointer gs-reg64)"]
  ],

  "set-display-gs-state-offset": [
    [[3, 10], "t5", "dma-packet"],
    [[13, 19], "t5", "gs-gif-tag"],
    [30, "t5", "(pointer gs-scissor)"],
    [32, "t5", "(pointer gs-reg64)"],
    [40, "t5", "(pointer gs-xy-offset)"],
    [42, "t5", "(pointer gs-reg64)"],
    [53, "t5", "(pointer gs-frame)"],
    [55, "t5", "(pointer gs-reg64)"],
    [57, "t5", "(pointer gs-test)"],
    [59, "t5", "(pointer gs-reg64)"],
    [61, "t5", "(pointer gs-texa)"],
    [63, "t5", "(pointer gs-reg64)"],
    [65, "t5", "(pointer gs-zbuf)"],
    [67, "t5", "(pointer gs-reg64)"],
    [68, "t5", "(pointer uint64)"],
    [70, "t5", "(pointer gs-reg64)"]
  ],

  "reset-display-gs-state": [
    [[9, 16], "t0", "dma-packet"],
    [[19, 25], "t0", "gs-gif-tag"],
    [34, "a3", "(pointer gs-scissor)"],
    [36, "a3", "(pointer gs-reg64)"],
    [44, "a3", "(pointer gs-xy-offset)"],
    [46, "a3", "(pointer gs-reg64)"],
    [51, "a3", "(pointer gs-frame)"],
    [53, "a3", "(pointer gs-reg64)"],

    [55, "a3", "(pointer gs-test)"],
    [57, "a3", "(pointer gs-reg64)"],
    [60, "a3", "(pointer gs-texa)"],
    [62, "a3", "(pointer gs-reg64)"],
    [64, "a3", "(pointer gs-zbuf)"],
    [66, "a3", "(pointer gs-reg64)"],
    [67, "a3", "(pointer uint64)"],
    [69, "a3", "(pointer gs-reg64)"]
  ],

  "(method 9 connection)": [[8, "a0", "pointer"]],

  "(method 10 connection)": [[8, "a0", "pointer"]],

  "(method 0 engine)": [[39, "v0", "pointer"]],

  "(method 12 engine)": [[[5, 16], "s4", "connection"]],

  "(method 13 engine)": [[[5, 24], "s4", "connection"]],

  "(method 15 engine)": [[[0, 36], "v1", "connection"]],

  "(method 19 engine)": [[8, "a0", "connection"]],

  "(method 20 engine)": [[8, "a0", "connection"]],

  "gs-set-default-store-image": [
    [9, "t4", "gif-tag64"],
    [9, "v1", "gif-tag-regs"]
  ],

  "dma-buffer-add-ref-texture": [
    [[25, 29], "a3", "dma-packet"],
    [[32, 44], "a3", "gs-gif-tag"],
    [[47, 62], "a2", "dma-packet"]
  ],

  "upload-vram-data": [
    [[9, 15], "a0", "dma-packet"],
    [[18, 24], "a0", "gs-gif-tag"],
    [33, "a0", "(pointer gs-bitbltbuf)"],
    [35, "a0", "(pointer gs-reg64)"],
    [36, "a0", "(pointer gs-trxpos)"],
    [38, "a0", "(pointer gs-reg64)"],
    [42, "a0", "(pointer gs-trxreg)"],
    [44, "a0", "(pointer gs-reg64)"],
    [45, "a0", "(pointer gs-trxdir)"],
    [47, "a0", "(pointer gs-reg64)"]
  ],

  "texture-page-dir-inspect": [[[133, 136], "v1", "adgif-shader"]],

  "upload-vram-pages": [
    [[135, 140], "a0", "dma-packet"],
    [[144, 149], "a0", "gs-gif-tag"],
    [[155, 157], "a0", "(pointer gs-reg64)"],
    [154, "a0", "(pointer uint64)"],
    [[162, 165], "v1", "dma-packet"]
  ],

  "upload-vram-pages-pris": [
    [[128, 134], "a0", "dma-packet"],
    [[137, 143], "a0", "gs-gif-tag"],
    [148, "a0", "(pointer uint64)"],
    [150, "a0", "(pointer gs-reg64)"],
    [[154, 159], "v1", "dma-packet"]
  ],

  // RES
  "(method 19 res-lump)": [
    [46, "t2", "(pointer uint64)"],
    [100, "t3", "(pointer uint64)"],
    [184, "t5", "(pointer uint64)"],
    [64, "t6", "(pointer uint64)"]
  ],
  "(method 16 res-lump)": [
    [22, "t1", "(pointer uint64)"],
    [29, "t2", "(pointer uint64)"]
  ],

  // SHADOW-CPU-H
  "(method 10 shadow-control)": [[1, "v1", "int"]],

  // FACT-H
  "(method 0 fact-info-enemy)": [[3, "v0", "fact-info-enemy"]],
  "(method 0 fact-info-target)": [[3, "v0", "fact-info-target"]],

  "(method 0 align-control)": [
    [[8, 13], "t9", "(function object object)"],
    [[14,18], "v0", "align-control"]
  ],

  "str-load": [
    [[20, 36], "s2", "load-chunk-msg"]
  ],

  "str-load-status":[
    [[18, 22], "v1", "load-chunk-msg"],
    [26, "v1", "load-chunk-msg"]
  ],

  "str-play-async": [
    [[8, 16], "s4", "load-chunk-msg"]
  ],

  "str-play-stop": [
    [[7, 14], "s5", "load-chunk-msg"]
  ],

  "str-play-queue": [
    [[19, 27], "s5", "load-chunk-msg"]
  ],

  "str-ambient-play": [
    [[7, 15], "s5", "load-chunk-msg"]
  ],

  "str-ambient-stop": [
    [[7, 16], "s5", "load-chunk-msg"]
  ],

  "dgo-load-begin": [
    [[21, 40], "s2", "load-dgo-msg"]
  ],

  "dgo-load-get-next": [
    [[14, 31], "v1", "load-dgo-msg"]
  ],

  "dgo-load-continue": [
    [[5, 21], "gp", "load-dgo-msg"]
  ],

  "string->sound-name": [
    [[2, 18], "a1", "(pointer uint8)"]
  ],

  "ramdisk-load": [
    [[8, 12], "v1", "ramdisk-rpc-load"]
  ],

  "(method 3 generic-tie-interp-point)": [
    [15, "gp", "(pointer uint128)"]
  ],

  "ripple-find-height": [
    [[22, 72], "s4", "mei-ripple"]
  ],
<<<<<<< HEAD
  
  "(method 0 collide-shape-prim-sphere)": [
    [[4, 8], "v0", "collide-shape-prim-sphere"]
  ],
  "(method 0 collide-shape-prim-mesh)": [
    [[6, 11], "v0", "collide-shape-prim-mesh"]
  ],
  "(method 0 collide-shape-prim-group)": [
    [[11, 18], "v0", "collide-shape-prim-group"]
=======

  "camera-teleport-to-entity": [
    [9, "a0", "transform"]
>>>>>>> 2bfe13d0
  ]
}<|MERGE_RESOLUTION|>--- conflicted
+++ resolved
@@ -460,7 +460,6 @@
   "ripple-find-height": [
     [[22, 72], "s4", "mei-ripple"]
   ],
-<<<<<<< HEAD
   
   "(method 0 collide-shape-prim-sphere)": [
     [[4, 8], "v0", "collide-shape-prim-sphere"]
@@ -470,10 +469,9 @@
   ],
   "(method 0 collide-shape-prim-group)": [
     [[11, 18], "v0", "collide-shape-prim-group"]
-=======
+  ],
 
   "camera-teleport-to-entity": [
     [9, "a0", "transform"]
->>>>>>> 2bfe13d0
   ]
 }