--- conflicted
+++ resolved
@@ -2292,27 +2292,6 @@
     [138, "t9", "(function object string object none)"]
   ],
 
-<<<<<<< HEAD
-  "time-of-day-update": [
-    [[0, 999], "s6", "time-of-day-proc"]
-  ],
-
-  "(anon-function 10 time-of-day)": [
-    [[0, 999], "s6", "time-of-day-proc"]
-  ],
-
-  "init-time-of-day": [
-    [[0, 999], "s6", "time-of-day-proc"],
-    [[51, 54], "t9", "(function object object object)"]
-  ],
-
-  "start-time-of-day": [
-    [[20, 23], "t9", "(function process function object)"]
-  ],
-
-  "cam-master-effect": [
-    [[0, 999], "s6", "camera-master"]
-=======
   "target-compute-pole": [
     [12, "s4", "swingpole"],
     [21, "s4", "swingpole"],
@@ -2500,7 +2479,27 @@
 
   "debug-menu-item-var-make-float": [
     [30, "t9", "(function int debug-menu-msg float float int)"]
->>>>>>> ccdfa01a
+  ],
+
+  "time-of-day-update": [
+    [[0, 999], "s6", "time-of-day-proc"]
+  ],
+
+  "(anon-function 10 time-of-day)": [
+    [[0, 999], "s6", "time-of-day-proc"]
+  ],
+
+  "init-time-of-day": [
+    [[0, 999], "s6", "time-of-day-proc"],
+    [[51, 54], "t9", "(function object object object)"]
+  ],
+
+  "start-time-of-day": [
+    [[20, 23], "t9", "(function process function object)"]
+  ],
+
+  "cam-master-effect": [
+    [[0, 999], "s6", "camera-master"]
   ],
 
   "placeholder-do-not-add-below": []
