--- conflicted
+++ resolved
@@ -280,10 +280,6 @@
   "(method 9 connection)": [[8, "a0", "pointer"]],
   "(method 10 connection)": [[8, "a0", "pointer"]],
   "(method 0 engine)": [[39, "v0", "pointer"]],
-<<<<<<< HEAD
-  "(method 12 engine)": [[[5, 16], "s4", "connection"]],
-  "(method 13 engine)": [[[5, 24], "s4", "connection"]],
-=======
 
   "(method 12 engine)": [
     [[5, 16], "s4", "connection"],
@@ -295,7 +291,6 @@
     [12, "t9", "(function basic basic basic object object)"]
   ],
 
->>>>>>> 23a13544
   "(method 15 engine)": [[[0, 36], "v1", "connection"]],
   "(method 19 engine)": [[8, "a0", "connection"]],
   "(method 20 engine)": [[8, "a0", "connection"]],
@@ -3310,7 +3305,168 @@
     [118, "v1", "art-joint-anim"]
   ],
 
-<<<<<<< HEAD
+  "check-drop-level-maincave-drip": [
+    [17, "v1", "float"]
+  ],
+
+  "snow-bird-bob-func": [
+    [3, "v1", "process-drawable"]
+  ],
+
+  "bird-bob-func": [
+    [3, "v1", "process-drawable"]
+  ],
+
+  "part-tracker-track-root": [
+    [2, "v1", "process-drawable"]
+  ],
+
+  "sparticle-track-root-money": [
+    [5, "v1", "process-drawable"]
+  ],
+
+  "eco-fadeout": [
+    [2, "v1", "process-drawable"]
+  ],
+
+  "eco-track-root-prim-fadeout": [
+    [2, "v1", "process-drawable"],
+    [3, "a0", "collide-shape-moving"],
+    [11, "v1", "process-drawable"]
+  ],
+
+  "check-drop-level-sagehut": [
+    [18, "v1", "float"]
+  ],
+
+  "check-drop-level-training-spout-rain": [
+    [17, "v1", "float"]
+  ],
+
+  "check-drop-level-sagehut2": [
+    [18, "v1", "float"]
+  ],
+
+  "tra-bird-bob-func": [
+    [3, "v1", "process-drawable"]
+  ],
+
+  "(anon-function 6 relocate)": [
+    [3, "a0", "int"],
+    [8, "a0", "int"]
+  ],
+
+  "(method 7 joint-control)": [
+    [7, "v1", "(inline-array joint-control-channel)"]
+  ],
+
+  "(method 20 hud-money-all)": [
+    [36, "a0", "process-drawable"],
+    [39, "v1", "process-drawable"],
+    [50, "v1", "process-drawable"],
+    [93, "v1", "process-drawable"]
+  ],
+
+  "(method 20 hud-money)": [
+    [35, "a0", "process-drawable"],
+    [38, "v1", "process-drawable"],
+    [49, "v1", "process-drawable"],
+    [92, "v1", "process-drawable"]
+  ],
+
+  "(method 20 hud-fuel-cell)": [
+    [100, "a0", "process-drawable"],
+    [103, "v1", "process-drawable"],
+    [114, "v1", "process-drawable"],
+    [157, "v1", "process-drawable"]
+  ],
+
+  "part-hud-eco-timer-01-func": [
+    [11, "v1", "uint"],
+    [15, "v1", "uint"]
+  ],
+
+  "part-hud-eco-timer-02-func": [
+    [11, "v1", "uint"],
+    [15, "v1", "uint"]
+  ],
+
+  "part-hud-eco-timer-03-func": [
+    [11, "v1", "uint"],
+    [15, "v1", "uint"]
+  ],
+
+  "hide-bottom-hud": [
+    [22, "v1", "(pointer hud)"]
+  ],
+
+  "disable-hud": [
+    [22, "a0", "(pointer hud)"],
+    [37, "v1", "(pointer hud)"],
+    [57, "v1", "(pointer hud)"]
+  ],
+
+  "enable-hud": [
+    [20, "v1", "(pointer hud)"]
+  ],
+
+  "hide-hud-quick": [
+    [20, "v1", "(pointer hud)"]
+  ],
+
+  "set-hud-aspect-ratio": [
+    [17, "v1", "(pointer hud)"]
+  ],
+
+  "hud-hidden?": [
+    [14, "v1", "(pointer hud)"]
+  ],
+
+  "bottom-hud-hidden?": [
+    [16, "v1", "(pointer hud)"]
+  ],
+
+  "show-hud": [
+    [31, "v1", "(pointer hud)"]
+  ],
+
+  "fuel-cell-hud-orbit-callback": [
+    [12, "s3", "hud-fuel-cell"],
+    [20, "s3", "hud-fuel-cell"]
+  ],
+
+  "(method 15 hud-pickups)": [
+    [51, "v1", "dma-packet"],
+    [52, "v1", "dma-packet"]
+  ],
+
+  "(method 15 hud-fuel-cell)": [
+    [51, "v1", "dma-packet"],
+    [52, "v1", "dma-packet"]
+  ],
+
+  "(method 15 hud-money)": [
+    [[50, 53], "v1", "dma-packet"]
+  ],
+
+  "(method 15 hud-money-all)": [
+    [[125, 128], "v1", "dma-packet"]
+  ],
+
+  "(method 15 hud-buzzers)": [
+    [58, "v1", "dma-packet"],
+    [59, "v1", "dma-packet"]
+  ],
+
+  "update-mood-lightning": [
+    [[255, 259], "s5", "process-drawable"],
+    [[293, 297], "s5", "process-drawable"],
+    [[331, 336], "s5", "process-drawable"],
+    [235, "v0", "sound-rpc-set-param"],
+    [273, "v0", "sound-rpc-set-param"],
+    [311, "v0", "sound-rpc-set-param"]
+  ],
+
   "reset-drawable-tracking": [
     [3, "gp", "target"],
     [10, "gp", "target"],
@@ -3582,168 +3738,6 @@
     [22, "v1", "(inline-array vector)"],
     [29, "v1", "(inline-array vector)"],
     [34, "v1", "(inline-array vector)"]
-=======
-  "check-drop-level-maincave-drip": [
-    [17, "v1", "float"]
-  ],
-
-  "snow-bird-bob-func": [
-    [3, "v1", "process-drawable"]
-  ],
-
-  "bird-bob-func": [
-    [3, "v1", "process-drawable"]
-  ],
-
-  "part-tracker-track-root": [
-    [2, "v1", "process-drawable"]
-  ],
-
-  "sparticle-track-root-money": [
-    [5, "v1", "process-drawable"]
-  ],
-
-  "eco-fadeout": [
-    [2, "v1", "process-drawable"]
-  ],
-
-  "eco-track-root-prim-fadeout": [
-    [2, "v1", "process-drawable"],
-    [3, "a0", "collide-shape-moving"],
-    [11, "v1", "process-drawable"]
-  ],
-
-  "check-drop-level-sagehut": [
-    [18, "v1", "float"]
-  ],
-
-  "check-drop-level-training-spout-rain": [
-    [17, "v1", "float"]
-  ],
-
-  "check-drop-level-sagehut2": [
-    [18, "v1", "float"]
-  ],
-
-  "tra-bird-bob-func": [
-    [3, "v1", "process-drawable"]
-  ],
-
-  "(anon-function 6 relocate)": [
-    [3, "a0", "int"],
-    [8, "a0", "int"]
-  ],
-
-  "(method 7 joint-control)": [
-    [7, "v1", "(inline-array joint-control-channel)"]
-  ],
-
-  "(method 20 hud-money-all)": [
-    [36, "a0", "process-drawable"],
-    [39, "v1", "process-drawable"],
-    [50, "v1", "process-drawable"],
-    [93, "v1", "process-drawable"]
-  ],
-
-  "(method 20 hud-money)": [
-    [35, "a0", "process-drawable"],
-    [38, "v1", "process-drawable"],
-    [49, "v1", "process-drawable"],
-    [92, "v1", "process-drawable"]
-  ],
-
-  "(method 20 hud-fuel-cell)": [
-    [100, "a0", "process-drawable"],
-    [103, "v1", "process-drawable"],
-    [114, "v1", "process-drawable"],
-    [157, "v1", "process-drawable"]
-  ],
-
-  "part-hud-eco-timer-01-func": [
-    [11, "v1", "uint"],
-    [15, "v1", "uint"]
-  ],
-
-  "part-hud-eco-timer-02-func": [
-    [11, "v1", "uint"],
-    [15, "v1", "uint"]
-  ],
-
-  "part-hud-eco-timer-03-func": [
-    [11, "v1", "uint"],
-    [15, "v1", "uint"]
-  ],
-
-  "hide-bottom-hud": [
-    [22, "v1", "(pointer hud)"]
-  ],
-
-  "disable-hud": [
-    [22, "a0", "(pointer hud)"],
-    [37, "v1", "(pointer hud)"],
-    [57, "v1", "(pointer hud)"]
-  ],
-
-  "enable-hud": [
-    [20, "v1", "(pointer hud)"]
-  ],
-
-  "hide-hud-quick": [
-    [20, "v1", "(pointer hud)"]
-  ],
-
-  "set-hud-aspect-ratio": [
-    [17, "v1", "(pointer hud)"]
-  ],
-
-  "hud-hidden?": [
-    [14, "v1", "(pointer hud)"]
-  ],
-
-  "bottom-hud-hidden?": [
-    [16, "v1", "(pointer hud)"]
-  ],
-
-  "show-hud": [
-    [31, "v1", "(pointer hud)"]
-  ],
-
-  "fuel-cell-hud-orbit-callback": [
-    [12, "s3", "hud-fuel-cell"],
-    [20, "s3", "hud-fuel-cell"]
-  ],
-
-  "(method 15 hud-pickups)": [
-    [51, "v1", "dma-packet"],
-    [52, "v1", "dma-packet"]
-  ],
-
-  "(method 15 hud-fuel-cell)": [
-    [51, "v1", "dma-packet"],
-    [52, "v1", "dma-packet"]
-  ],
-
-  "(method 15 hud-money)": [
-    [[50, 53], "v1", "dma-packet"]
-  ],
-
-  "(method 15 hud-money-all)": [
-    [[125, 128], "v1", "dma-packet"]
-  ],
-
-  "(method 15 hud-buzzers)": [
-    [58, "v1", "dma-packet"],
-    [59, "v1", "dma-packet"]
-  ],
-
-  "update-mood-lightning": [
-    [[255, 259], "s5", "process-drawable"],
-    [[293, 297], "s5", "process-drawable"],
-    [[331, 336], "s5", "process-drawable"],
-    [235, "v0", "sound-rpc-set-param"],
-    [273, "v0", "sound-rpc-set-param"],
-    [311, "v0", "sound-rpc-set-param"]
->>>>>>> 23a13544
   ],
 
   "placeholder-do-not-add-below": []
