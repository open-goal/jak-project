--- conflicted
+++ resolved
@@ -5868,13 +5868,6 @@
     [53, "s0", "(inline-array collide-cache-prim)"]
   ],
 
-<<<<<<< HEAD
-  "collide-planes": [
-    [77, "a0", "bounding-box"],
-    [298, "v1", "bounding-box"],
-    [377, "v1", "bounding-box"],
-    [458, "v1", "bounding-box"]
-=======
   "target-falling-anim": [
     [51, "v1", "art-joint-anim"],
     [160, "v1", "art-joint-anim"]
@@ -6376,7 +6369,13 @@
 
   "(code target-pole-flip-forward-jump)": [
     [40, "t9", "(function none :behavior target)"]
->>>>>>> 59d071ec
+  ],
+
+  "collide-planes": [
+    [77, "a0", "bounding-box"],
+    [298, "v1", "bounding-box"],
+    [377, "v1", "bounding-box"],
+    [458, "v1", "bounding-box"]
   ],
 
   "placeholder-do-not-add-below": []
