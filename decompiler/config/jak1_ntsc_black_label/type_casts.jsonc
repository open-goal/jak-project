--- conflicted
+++ resolved
@@ -6982,19 +6982,6 @@
     [479, "v1", "art-joint-anim"]
   ],
 
-<<<<<<< HEAD
-  "mother-spider-full-joint-callback": [
-    [[10, 48], "v1", "mother-spider-thread"]
-  ],
-
-  "(method 11 mother-spider)": [
-    ["_stack_", 16, "res-tag"],
-    [[500, 525], "v0", "(pointer float)"]
-  ],
-
-  "(method 21 mother-spider)": [
-    [179, "s3", "collide-shape-prim-group"]
-=======
   "joint-mod-tracker-callback": [
     [[3, 99], "s4", "joint-mod-tracker"]
   ],
@@ -7015,7 +7002,19 @@
     ["_stack_", 48, "res-tag"],
     [337, "v0", "(pointer float)"],
     [367, "v0", "(pointer float)"]
->>>>>>> 574a61e0
+  ],
+
+  "mother-spider-full-joint-callback": [
+    [[10, 48], "v1", "mother-spider-thread"]
+  ],
+
+  "(method 11 mother-spider)": [
+    ["_stack_", 16, "res-tag"],
+    [[500, 525], "v0", "(pointer float)"]
+  ],
+
+  "(method 21 mother-spider)": [
+    [179, "s3", "collide-shape-prim-group"]
   ],
 
   "placeholder-do-not-add-below": []
