--- conflicted
+++ resolved
@@ -2258,9 +2258,6 @@
 
   "(method 28 entity-ambient)": [[79, "v1", "int"]],
 
-<<<<<<< HEAD
-  "time-of-day-update": [[[0, 999], "s6", "time-of-day-proc"]],
-=======
   "(method 27 entity-ambient)": [
     [[15, 250], "s5", "symbol"]
   ],
@@ -2268,7 +2265,6 @@
   "time-of-day-update": [
     [[0, 999], "s6", "time-of-day-proc"]
   ],
->>>>>>> d7773370
 
   "(anon-function 10 time-of-day)": [[[0, 999], "s6", "time-of-day-proc"]],
 
@@ -2671,7 +2667,114 @@
     [50, "f26", "float"]
   ],
 
-<<<<<<< HEAD
+  "(code plunger-lurker-plunge)": [
+    [[76, 299], "s5", "othercam"],
+    [80, "gp", "handle"],
+    [88, "gp", "handle"],
+    [109, "gp", "handle"],
+    [176, "gp", "handle"],
+    [151, "gp", "handle"],
+    [164, "gp", "handle"],
+    [188, "gp", "handle"]
+  ],
+
+  "(code plunger-lurker-flee)": [
+    [10, "v1", "art-joint-anim"],
+    [60, "v1", "art-joint-anim"]
+  ],
+
+  "(code plunger-lurker-idle)": [
+    [10, "v1", "art-joint-anim"]
+  ],
+
+  "(code flying-lurker-idle)": [
+    [92, "v1", "art-joint-anim"]
+  ],
+
+  "(code flying-lurker-fly)": [
+    [56, "v1", "art-joint-anim"],
+    [110, "v1", "float"]
+  ],
+
+  "(code flying-lurker-start)": [
+    [36, "v1", "float"]
+  ],
+
+  "(method 18 collide-cache)": [
+    [44, "v1", "collide-shape-prim-sphere"],
+    [16, "s3", "collide-cache-prim"],
+    [21, "s3", "collide-cache-prim"],
+    [25, "s3", "collide-cache-prim"],
+    [43, "s3", "collide-cache-prim"],
+    [62, "s3", "(inline-array collide-cache-prim)"]
+  ],
+
+  "flying-lurker-play-intro": [
+    [[106, 299], "s5", "othercam"],
+    [110, "gp", "handle"],
+    [118, "gp", "handle"],
+    [139, "gp", "handle"],
+    [160, "gp", "handle"],
+    [173, "gp", "handle"],
+    [207, "gp", "handle"],
+    [219, "gp", "handle"]
+  ],
+
+  "clone-anim-once": [
+    [[19, 73], "s5", "process-drawable"],
+    [50, "s4", "collide-shape"],
+    [109, "v1", "manipy"]
+  ],
+
+  "level-hint-task-process": [
+    ["_stack_", 16, "res-tag"]
+  ],
+
+  "kill-current-level-hint": [
+    [[13, 33], "s4", "level-hint"]
+  ],
+
+  "level-hint-init-by-other": [
+    [[54, 75], "a0", "string"],
+    [93, "a0", "string"]
+  ],
+
+  "(method 17 drawable-inline-array-ambient)": [
+    [1, "v1", "drawable-ambient"],
+    [4, "v1", "drawable-ambient"]
+  ],
+
+  "ambient-type-sound-loop": [
+    [5, "a0", "symbol"],
+    [[24, 35], "s3", "(pointer res-tag)"]
+  ],
+
+  "ambient-type-light": [
+    [38, "v1", "(inline-array vector)"],
+    [43, "v1", "(inline-array vector)"]
+  ],
+  "ambient-type-dark": [
+    [38, "v1", "(inline-array vector)"],
+    [43, "v1", "(inline-array vector)"]
+  ],
+  "ambient-type-weather-off": [
+    [38, "v1", "(inline-array vector)"],
+    [43, "v1", "(inline-array vector)"]
+  ],
+
+  "level-hint-displayed?": [
+    [[4, 7], "a0", "level-hint"],
+    [12, "a0", "level-hint"],
+    [14, "a0", "level-hint"]
+  ],
+
+  "ambient-type-sound": [
+    [21, "v1", "(pointer float)"],
+    [28, "v1", "(pointer float)"],
+    ["_stack_", 112, "res-tag"],
+    [57, "v0", "symbol"]
+  ],
+
   "reset-drawable-tracking": [
     [3, "gp", "target"],
     [10, "gp", "target"],
@@ -2967,114 +3070,6 @@
     [22, "v1", "(inline-array vector)"],
     [29, "v1", "(inline-array vector)"],
     [34, "v1", "(inline-array vector)"]
-=======
-  "(code plunger-lurker-plunge)": [
-    [[76, 299], "s5", "othercam"],
-    [80, "gp", "handle"],
-    [88, "gp", "handle"],
-    [109, "gp", "handle"],
-    [176, "gp", "handle"],
-    [151, "gp", "handle"],
-    [164, "gp", "handle"],
-    [188, "gp", "handle"]
-  ],
-
-  "(code plunger-lurker-flee)": [
-    [10, "v1", "art-joint-anim"],
-    [60, "v1", "art-joint-anim"]
-  ],
-
-  "(code plunger-lurker-idle)": [
-    [10, "v1", "art-joint-anim"]
-  ],
-
-  "(code flying-lurker-idle)": [
-    [92, "v1", "art-joint-anim"]
-  ],
-
-  "(code flying-lurker-fly)": [
-    [56, "v1", "art-joint-anim"],
-    [110, "v1", "float"]
-  ],
-
-  "(code flying-lurker-start)": [
-    [36, "v1", "float"]
-  ],
-
-  "(method 18 collide-cache)": [
-    [44, "v1", "collide-shape-prim-sphere"],
-    [16, "s3", "collide-cache-prim"],
-    [21, "s3", "collide-cache-prim"],
-    [25, "s3", "collide-cache-prim"],
-    [43, "s3", "collide-cache-prim"],
-    [62, "s3", "(inline-array collide-cache-prim)"]
-  ],
-
-  "flying-lurker-play-intro": [
-    [[106, 299], "s5", "othercam"],
-    [110, "gp", "handle"],
-    [118, "gp", "handle"],
-    [139, "gp", "handle"],
-    [160, "gp", "handle"],
-    [173, "gp", "handle"],
-    [207, "gp", "handle"],
-    [219, "gp", "handle"]
-  ],
-
-  "clone-anim-once": [
-    [[19, 73], "s5", "process-drawable"],
-    [50, "s4", "collide-shape"],
-    [109, "v1", "manipy"]
-  ],
-
-  "level-hint-task-process": [
-    ["_stack_", 16, "res-tag"]
-  ],
-
-  "kill-current-level-hint": [
-    [[13, 33], "s4", "level-hint"]
-  ],
-
-  "level-hint-init-by-other": [
-    [[54, 75], "a0", "string"],
-    [93, "a0", "string"]
-  ],
-
-  "(method 17 drawable-inline-array-ambient)": [
-    [1, "v1", "drawable-ambient"],
-    [4, "v1", "drawable-ambient"]
-  ],
-
-  "ambient-type-sound-loop": [
-    [5, "a0", "symbol"],
-    [[24, 35], "s3", "(pointer res-tag)"]
-  ],
-
-  "ambient-type-light": [
-    [38, "v1", "(inline-array vector)"],
-    [43, "v1", "(inline-array vector)"]
-  ],
-  "ambient-type-dark": [
-    [38, "v1", "(inline-array vector)"],
-    [43, "v1", "(inline-array vector)"]
-  ],
-  "ambient-type-weather-off": [
-    [38, "v1", "(inline-array vector)"],
-    [43, "v1", "(inline-array vector)"]
-  ],
-
-  "level-hint-displayed?": [
-    [[4, 7], "a0", "level-hint"],
-    [12, "a0", "level-hint"],
-    [14, "a0", "level-hint"]
-  ],
-
-  "ambient-type-sound": [
-    [21, "v1", "(pointer float)"],
-    [28, "v1", "(pointer float)"],
-    ["_stack_", 112, "res-tag"],
-    [57, "v0", "symbol"]
->>>>>>> d7773370
   ],
 
   "placeholder-do-not-add-below": []
