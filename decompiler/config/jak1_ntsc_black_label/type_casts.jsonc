--- conflicted
+++ resolved
@@ -7163,10 +7163,10 @@
     [367, "v0", "(pointer float)"]
   ],
 
-<<<<<<< HEAD
   "quicksandlurker-missile-init-by-other": [
     [76, "a0", "quicksandlurker"]
-=======
+  ],
+
   "mother-spider-full-joint-callback": [
     [[10, 48], "v1", "mother-spider-thread"]
   ],
@@ -7178,7 +7178,6 @@
 
   "(method 21 mother-spider)": [
     [179, "s3", "collide-shape-prim-group"]
->>>>>>> 31f49397
   ],
 
   "placeholder-do-not-add-below": []
