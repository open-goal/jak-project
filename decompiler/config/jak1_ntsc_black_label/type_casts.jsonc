--- conflicted
+++ resolved
@@ -529,11 +529,20 @@
   "(method 3 sparticle-cpuinfo)": [[106, "f0", "float"]],
 
   "cspace-by-name-no-fail": [[[0, 100], "v0", "cspace"]],
-<<<<<<< HEAD
-
-  "add-debug-sphere-from-table": [
-    [[9, 18], "s1", "(inline-array vector)"]
-  ],
+
+  "camera-teleport-to-entity": [[9, "a0", "transform"]],
+
+  "add-debug-sphere-from-table": [[[9, 18], "s1", "(inline-array vector)"]],
+
+  "(method 14 actor-link-info)": [[5, "v1", "entity-links"]],
+  "(method 15 actor-link-info)": [[5, "v1", "entity-links"]],
+
+  "(method 23 actor-link-info)": [[4, "v1", "entity-links"]],
+  "(method 24 actor-link-info)": [[4, "v1", "entity-links"]],
+  "(method 9 actor-link-info)": [[[0, 36], "s3", "entity-actor"]],
+  "alt-actor-list-subtask-incomplete-count": [[19, "a0", "entity-links"]],
+  "actor-link-dead-hook": [[1, "v1", "entity-links"]],
+  "actor-link-subtask-complete-hook": [[1, "v1", "entity-links"]],
   
   "(method 0 vol-control)": [
     [[9, 14], "t9", "(function object object)"],
@@ -556,20 +565,4 @@
     [22, "f0", "float"],
     [28, "f0", "float"]
   ]
-=======
-
-  "camera-teleport-to-entity": [[9, "a0", "transform"]],
-
-  "add-debug-sphere-from-table": [[[9, 18], "s1", "(inline-array vector)"]],
-
-  "(method 14 actor-link-info)": [[5, "v1", "entity-links"]],
-  "(method 15 actor-link-info)": [[5, "v1", "entity-links"]],
-
-  "(method 23 actor-link-info)": [[4, "v1", "entity-links"]],
-  "(method 24 actor-link-info)": [[4, "v1", "entity-links"]],
-  "(method 9 actor-link-info)": [[[0, 36], "s3", "entity-actor"]],
-  "alt-actor-list-subtask-incomplete-count": [[19, "a0", "entity-links"]],
-  "actor-link-dead-hook": [[1, "v1", "entity-links"]],
-  "actor-link-subtask-complete-hook": [[1, "v1", "entity-links"]]
->>>>>>> 504a073f
 }