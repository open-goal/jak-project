// This file replaces type_hints.jsonc.
// Functions are identified by their "unique name". This is the name after ".function" in the IR2 file.
// Each cast entry represents an override of a register's type at a certain point the function.
// These modifications do not propagate like normal types, so you may have to apply these modifications
// over a range of indices.

// Entry format: [index, register, override]
// - The index can either be specified as a single integer, or as [min, max].
//      In the case of [min, max], the min index is included, but the max is not. ([1, 4] = 1, 2, 3).
// - The register is a string with the plain PS2 register name.
// - The type is a string with a valid GOAL typespec.
//    It is parsed exactly like the compiler, so you can use compound types.
//    You should only use register types here.

{
  // GCOMMON
  "(method 2 array)": [
    [23, "gp", "(array int32)"],
    [43, "gp", "(array uint32)"],
    [63, "gp", "(array int64)"],
    [83, "gp", "(array uint64)"],
    [102, "gp", "(array int8)"],
    [121, "gp", "(array uint8)"],
    [141, "gp", "(array int16)"],
    [161, "gp", "(array uint16)"],
    [186, "gp", "(array uint128)"],
    [204, "gp", "(array int32)"],
    [223, "gp", "(array float)"],
    [232, "gp", "(array float)"],
    [249, "gp", "(array basic)"],
    [258, "gp", "(array basic)"]
  ],

  "(method 3 array)": [
    [44, "gp", "(array int32)"],
    [62, "gp", "(array uint32)"],
    [80, "gp", "(array int64)"],
    [98, "gp", "(array uint64)"],
    [115, "gp", "(array int8)"],
    [132, "gp", "(array int8)"], // bug in game
    [150, "gp", "(array int16)"],
    [168, "gp", "(array uint16)"],
    [191, "gp", "(array uint128)"],
    [207, "gp", "(array int32)"],
    [226, "gp", "(array float)"],
    [243, "gp", "(array basic)"]
  ],

  // GKERNEL-H
  "(method 2 handle)": [
    [10, "a2", "(pointer process)"],
    [11, "a3", "process"]
  ],

  // GKERNEL
  "(method 0 cpu-thread)": [[[13, 28], "v0", "cpu-thread"]],

  "(method 0 process)": [
    [12, "a0", "int"],
    [[13, 43], "v0", "process"]
  ],

  "(method 0 dead-pool-heap)": [
    [60, "v0", "int"], // a lie, actually the 115 is an align16 constant propagated on addr of heap start.
    //[63, "a0", "pointer"],
    [[61, 73], "v0", "dead-pool-heap"]
  ],

  "(method 21 dead-pool-heap)": [
    [5, "v1", "pointer"],
    [13, "a0", "pointer"],
    [25, "v1", "pointer"]
  ],

  "(method 5 dead-pool-heap)": [
    [3, "v1", "int"],
    [3, "a0", "int"]
  ],

  "(method 0 protect-frame)": [
    [0, "a0", "int"],
    [[1, 8], "v0", "protect-frame"]
  ],

  "(method 10 process)": [[[24, 30], "s4", "protect-frame"]],

  "(method 9 process)": [[43, "s5", "process"]],

  "(method 14 dead-pool)": [
    [[24, 25], "v1", "(pointer process)"],
    [[30, 39], "s4", "(pointer process)"]
  ],

  "inspect-process-heap": [
    [[4, 11], "s5", "basic"],
    [17, "s5", "pointer"]
  ],

  // GSTRING
  "name=": [
    [26, "a1", "symbol"],
    [42, "a0", "symbol"]
  ],

  "string-cat-to-last-char": [
    [3, "s5", "(pointer uint8)"],
    [4, "s5", "string"]
  ],

  // GSTATE
  "enter-state": [[68, "s0", "protect-frame"]],

  // MATH
  "log2": [[3, "v1", "int"]],

  // QUATERNION
  "vector-x-quaternion!": [[10, "v1", "(pointer uint128)"]],
  "vector-y-quaternion!": [[10, "v1", "(pointer uint128)"]],
  "vector-z-quaternion!": [[10, "v1", "(pointer uint128)"]],

  // Matrix
  //"eul->matrix": [[[110, 228], "gp", "(pointer float)"]],

  // DMA
  "dma-send-to-spr": [[[0, 32], "s5", "dma-bank-spr"]],
  "dma-send-to-spr-no-flush": [[[0, 32], "s5", "dma-bank-spr"]],
  "dma-send-from-spr": [[[0, 32], "s5", "dma-bank-spr"]],
  "dma-send-from-spr-no-flush": [[[0, 32], "s5", "dma-bank-spr"]],
  "dma-initialize": [
    [1, "v1", "vif-bank"],
    [8, "v1", "vif-bank"],
    [6, "a0", "vif-bank"],
    [13, "a0", "vif-bank"]
  ],

  "clear-vu1-mem": [[[0, 11], "v1", "(pointer uint32)"]],
  "clear-vu0-mem": [[[0, 11], "v1", "(pointer uint32)"]],

  "dump-vu1-mem": [[[0, 49], "gp", "(pointer uint32)"]],

  "dump-vu1-range": [[[0, 54], "s4", "(pointer uint32)"]],

  "ultimate-memcpy": [
    [[0, 54], "s4", "dma-bank-spr"],
    [[0, 54], "s3", "dma-bank-spr"]
  ],

  // dma-buffer
  "dma-buffer-add-vu-function": [[[9, 33], "t2", "dma-packet"]],

  // dma-bucket
  "dma-buffer-add-buckets": [
    [[1, 4], "v1", "dma-bucket"],
    [5, "v1", "pointer"],
    [[9, 11], "v1", "dma-bucket"],
    [11, "v1", "pointer"]
    //[[6, 15], "v1", "dma-bucket"]
  ],

  "dma-buffer-patch-buckets": [
    [7, "a0", "pointer"],
    [14, "a0", "pointer"],
    [3, "a0", "dma-bucket"],
    [11, "a0", "dma-bucket"],
    [13, "a0", "dma-bucket"],
    [19, "a0", "dma-bucket"]
  ],

  "dma-bucket-insert-tag": [
    [[2, 6], "v1", "dma-bucket"],
    [3, "a0", "dma-bucket"]
  ],

  "disasm-vif-details": [
    [[62, 94], "s3", "(pointer uint32)"],
    [[98, 130], "s3", "(pointer uint16)"],
    [[134, 164], "s3", "(pointer uint32)"],
    [[168, 198], "s3", "(pointer uint16)"],
    [[202, 225], "s3", "(pointer uint16)"]
  ],

  "disasm-vif-tag": [
    [[81, 85], "t1", "vif-stcycl-imm"],
    [242, "a0", "vif-unpack-imm"]
  ],

  "disasm-dma-list": [
    [25, "v1", "dma-tag"],

    [153, "v1", "dma-packet"],
    [189, "v1", "dma-packet"],
    [229, "v1", "dma-packet"],
    [258, "v1", "dma-packet"],
    [302, "v1", "dma-packet"],
    [308, "v1", "dma-packet"],

    //[133, "v1", "(pointer uint64)"],
    [152, "v1", "(pointer uint64)"],

    [167, "v1", "(pointer uint64)"],
    [176, "v1", "(pointer uint64)"],
    [198, "v1", "(pointer uint64)"],
    [207, "v1", "(pointer uint64)"],
    [238, "v1", "(pointer uint64)"],
    [247, "v1", "(pointer uint64)"],
    [282, "v1", "(pointer uint64)"],
    [291, "v1", "(pointer uint64)"],
    [324, "v1", "(pointer uint64)"],
    [334, "v1", "(pointer uint64)"]
  ],

  "default-buffer-init": [
    [[8, 15], "a1", "dma-gif-packet"],
    [[18, 24], "a1", "gs-gif-tag"],
    [[29, 64], "a1", "(pointer uint64)"],
    [[69, 72], "a0", "dma-packet"]
  ],

  // LEVEL
  "lookup-level-info": [
    [3, "a1", "symbol"],
    [4, "a1", "level-load-info"],
    [8, "a1", "level-load-info"],
    [12, "a1", "level-load-info"]
  ],

  // DISPLAY
  "put-display-alpha-env": [[[0, 5], "v1", "gs-bank"]],

  "(method 13 profile-bar)": [
    [[27, 43], "t2", "dma-packet"],
    [[46, 56], "t2", "gs-gif-tag"],
    [[65, 67], "t3", "(pointer gs-prim)"],
    [67, "t3", "(pointer uint64)"],
    [79, "t3", "(pointer gs-xyzf)"],
    [110, "t2", "(pointer gs-xyzf)"]
  ],

  "draw-sprite2d-xy": [
    [[41, 45], "a3", "dma-packet"],
    [[51, 54], "a3", "gs-gif-tag"],
    [59, "a3", "(pointer gs-prim)"],
    [61, "a3", "(pointer gs-rgbaq)"],
    [72, "a3", "(pointer gs-xyzf)"],
    [97, "a3", "(pointer gs-xyzf)"],
    [[106, 117], "v1", "(pointer dma-tag)"],
    [109, "a2", "dma-tag"]
  ],

  "draw-quad2d": [
    [[22, 28], "t1", "dma-packet"],
    [[31, 37], "t1", "gs-gif-tag"],
    [42, "t1", "(pointer gs-prim)"],
    [44, "t1", "(pointer gs-rgbaq)"],
    [52, "t1", "(pointer gs-xyzf)"],
    [54, "t1", "(pointer gs-rgbaq)"],
    [67, "t1", "(pointer gs-xyzf)"],
    [69, "t1", "(pointer gs-rgbaq)"],
    [86, "t1", "(pointer gs-xyzf)"],
    [88, "t1", "(pointer gs-rgbaq)"],
    [110, "t1", "(pointer gs-xyzf)"],
    [111, "t1", "(pointer uint64)"],
    [[120, 131], "v1", "(pointer dma-tag)"],
    [123, "a2", "dma-tag"]
  ],

  "set-display-gs-state": [
    [[3, 10], "t3", "dma-packet"],
    [[13, 19], "t3", "gs-gif-tag"],
    [30, "t3", "(pointer gs-scissor)"],
    [32, "t3", "(pointer gs-reg64)"],
    [33, "t3", "(pointer gs-xy-offset)"],
    [35, "t3", "(pointer gs-reg64)"],
    [46, "t3", "(pointer gs-frame)"],
    [48, "t3", "(pointer gs-reg64)"],
    [50, "t3", "(pointer gs-test)"],
    [52, "t3", "(pointer gs-reg64)"],
    [54, "t3", "(pointer gs-texa)"],
    [56, "t3", "(pointer gs-reg64)"],
    [58, "t3", "(pointer gs-zbuf)"],
    [60, "t3", "(pointer gs-reg64)"],
    [61, "t3", "(pointer uint64)"],
    [63, "t3", "(pointer gs-reg64)"]
  ],

  "set-display-gs-state-offset": [
    [[3, 10], "t5", "dma-packet"],
    [[13, 19], "t5", "gs-gif-tag"],
    [30, "t5", "(pointer gs-scissor)"],
    [32, "t5", "(pointer gs-reg64)"],
    [40, "t5", "(pointer gs-xy-offset)"],
    [42, "t5", "(pointer gs-reg64)"],
    [53, "t5", "(pointer gs-frame)"],
    [55, "t5", "(pointer gs-reg64)"],
    [57, "t5", "(pointer gs-test)"],
    [59, "t5", "(pointer gs-reg64)"],
    [61, "t5", "(pointer gs-texa)"],
    [63, "t5", "(pointer gs-reg64)"],
    [65, "t5", "(pointer gs-zbuf)"],
    [67, "t5", "(pointer gs-reg64)"],
    [68, "t5", "(pointer uint64)"],
    [70, "t5", "(pointer gs-reg64)"]
  ],

  "reset-display-gs-state": [
    [[9, 16], "t0", "dma-packet"],
    [[19, 25], "t0", "gs-gif-tag"],
    [34, "a3", "(pointer gs-scissor)"],
    [36, "a3", "(pointer gs-reg64)"],
    [44, "a3", "(pointer gs-xy-offset)"],
    [46, "a3", "(pointer gs-reg64)"],
    [51, "a3", "(pointer gs-frame)"],
    [53, "a3", "(pointer gs-reg64)"],

    [55, "a3", "(pointer gs-test)"],
    [57, "a3", "(pointer gs-reg64)"],
    [60, "a3", "(pointer gs-texa)"],
    [62, "a3", "(pointer gs-reg64)"],
    [64, "a3", "(pointer gs-zbuf)"],
    [66, "a3", "(pointer gs-reg64)"],
    [67, "a3", "(pointer uint64)"],
    [69, "a3", "(pointer gs-reg64)"]
  ],

  "(method 9 connection)": [[8, "a0", "pointer"]],

  "(method 10 connection)": [[8, "a0", "pointer"]],

  "(method 0 engine)": [[39, "v0", "pointer"]],

  "(method 12 engine)": [[[5, 16], "s4", "connection"]],

  "(method 13 engine)": [[[5, 24], "s4", "connection"]],

  "(method 15 engine)": [[[0, 36], "v1", "connection"]],

  "(method 19 engine)": [[8, "a0", "connection"]],

  "(method 20 engine)": [[8, "a0", "connection"]],

  "gs-set-default-store-image": [
    [9, "t4", "gif-tag64"],
    [9, "v1", "gif-tag-regs"]
  ],

  "dma-buffer-add-ref-texture": [
    [[25, 29], "a3", "dma-packet"],
    [[32, 44], "a3", "gs-gif-tag"],
    [[47, 62], "a2", "dma-packet"]
  ],

  "upload-vram-data": [
    [[9, 15], "a0", "dma-packet"],
    [[18, 24], "a0", "gs-gif-tag"],
    [33, "a0", "(pointer gs-bitbltbuf)"],
    [35, "a0", "(pointer gs-reg64)"],
    [36, "a0", "(pointer gs-trxpos)"],
    [38, "a0", "(pointer gs-reg64)"],
    [42, "a0", "(pointer gs-trxreg)"],
    [44, "a0", "(pointer gs-reg64)"],
    [45, "a0", "(pointer gs-trxdir)"],
    [47, "a0", "(pointer gs-reg64)"]
  ],

  "texture-page-dir-inspect": [[[133, 136], "v1", "adgif-shader"]],

  "upload-vram-pages": [
    [[135, 140], "a0", "dma-packet"],
    [[144, 149], "a0", "gs-gif-tag"],
    [[155, 157], "a0", "(pointer gs-reg64)"],
    [154, "a0", "(pointer uint64)"],
    [[162, 165], "v1", "dma-packet"]
  ],

  "upload-vram-pages-pris": [
    [[128, 134], "a0", "dma-packet"],
    [[137, 143], "a0", "gs-gif-tag"],
    [148, "a0", "(pointer uint64)"],
    [150, "a0", "(pointer gs-reg64)"],
    [[154, 159], "v1", "dma-packet"]
  ],

  // RES
  "(method 19 res-lump)": [
    [46, "t2", "(pointer uint64)"],
    [100, "t3", "(pointer uint64)"],
    [184, "t5", "(pointer uint64)"],
    [64, "t6", "(pointer uint64)"]
  ],
  "(method 16 res-lump)": [
    [22, "t1", "(pointer uint64)"],
    [29, "t2", "(pointer uint64)"]
  ],

  // SHADOW-CPU-H
  "(method 10 shadow-control)": [[1, "v1", "int"]],

  // FACT-H
  "(method 0 fact-info-enemy)": [
    [[3, 92], "gp", "fact-info-enemy"],
    [16, "v0", "float"],
    [28, "v0", "float"],
    [40, "v0", "float"],
    [52, "v0", "float"],
    [64, "v0", "float"],
    [76, "v0", "float"],
    [88, "v0", "float"]
  ],

  "(method 0 fact-info)": [
    [81, "v0", "float"],
    [16, "t9", "(function string none)"],
    ["_stack_", 16, "res-tag"],
    [[32, 43], "v1", "(pointer int32)"],
    [86, "gp", "fact-info"]
  ],

  "(method 0 fact-info-target)": [[[3, 20], "gp", "fact-info-target"]],

  "(method 0 align-control)": [
    [[8, 13], "t9", "(function object object)"],
    [[14, 18], "v0", "align-control"]
  ],

  "str-load": [[[20, 36], "s2", "load-chunk-msg"]],

  "str-load-status": [
    [[18, 22], "v1", "load-chunk-msg"],
    [26, "v1", "load-chunk-msg"]
  ],

  "str-play-async": [[[8, 16], "s4", "load-chunk-msg"]],

  "str-play-stop": [[[7, 14], "s5", "load-chunk-msg"]],

  "str-play-queue": [[[19, 27], "s5", "load-chunk-msg"]],

  "str-ambient-play": [[[7, 15], "s5", "load-chunk-msg"]],

  "str-ambient-stop": [[[7, 16], "s5", "load-chunk-msg"]],

  "dgo-load-begin": [[[21, 40], "s2", "load-dgo-msg"]],

  "dgo-load-get-next": [[[14, 31], "v1", "load-dgo-msg"]],

  "dgo-load-continue": [[[5, 21], "gp", "load-dgo-msg"]],

  "string->sound-name": [[[2, 18], "a1", "(pointer uint8)"]],

  "ramdisk-load": [[[8, 12], "v1", "ramdisk-rpc-load"]],

  "(method 3 generic-tie-interp-point)": [[15, "gp", "(pointer uint128)"]],

  "ripple-find-height": [[[22, 72], "s4", "mei-ripple"]],

  "(method 0 collide-shape-prim-sphere)": [
    [[4, 8], "v0", "collide-shape-prim-sphere"]
  ],
  "(method 0 collide-shape-prim-mesh)": [
    [[6, 11], "v0", "collide-shape-prim-mesh"]
  ],
  "(method 0 collide-shape-prim-group)": [
    [[11, 18], "v0", "collide-shape-prim-group"]
  ],

  "camera-teleport-to-entity": [[9, "a0", "transform"]],

  "entity-actor-count": [["_stack_", 16, "res-tag"]],

  "(method 11 joint-mod)": [
    [15, "s3", "process-drawable"],
    [[26, 66], "s3", "fact-info-enemy"],
    [[45, 50], "v1", "(pointer process)"]
  ],

  "joint-mod-look-at-handler": [[[2, 254], "gp", "joint-mod"]],

  "joint-mod-world-look-at-handler": [[[0, 254], "gp", "joint-mod"]],

  "joint-mod-rotate-handler": [[[2, 77], "s4", "joint-mod"]],

  "joint-mod-joint-set-handler": [[[2, 13], "s4", "joint-mod"]],

  "joint-mod-joint-set*-handler": [[[2, 31], "s5", "joint-mod"]],
  "joint-mod-wheel-callback": [[[2, 63], "s4", "joint-mod-wheel"]],
  "joint-mod-set-local-callback": [[[0, 23], "v1", "joint-mod-set-local"]],
  "joint-mod-set-world-callback": [[[0, 23], "v1", "joint-mod-set-world"]],
  "joint-mod-blend-local-callback": [[[2, 63], "gp", "joint-mod-blend-local"]],
  "joint-mod-spinner-callback": [[[2, 63], "gp", "joint-mod-spinner"]],

  "(method 11 touching-prims-entry-pool)": [
    [[0, 8], "v1", "touching-prims-entry"],
    [8, "v1", "pointer"],
    [[9, 11], "v1", "touching-prims-entry"],
    [[1, 20], "a1", "touching-prims-entry"]
  ],

  "(method 0 touching-list)": [
    [[6, 9], "v0", "touching-list"]
  ],

  "num-func-chan": [
    [8, "v1", "joint-control-channel"]
  ],

<<<<<<< HEAD
  "camera-teleport-to-entity": [
    [9, "a0", "transform"]
  ],

  "add-debug-sphere-from-table": [
    [[9, 18], "s1", "(inline-array vector)"]
=======
  "cspace-by-name-no-fail": [
    [[0, 100], "v0", "cspace"]
>>>>>>> fef7fad6
  ]
}<|MERGE_RESOLUTION|>--- conflicted
+++ resolved
@@ -503,16 +503,15 @@
     [8, "v1", "joint-control-channel"]
   ],
 
-<<<<<<< HEAD
+  "cspace-by-name-no-fail": [
+    [[0, 100], "v0", "cspace"]
+  ],
+  
   "camera-teleport-to-entity": [
     [9, "a0", "transform"]
   ],
 
   "add-debug-sphere-from-table": [
     [[9, 18], "s1", "(inline-array vector)"]
-=======
-  "cspace-by-name-no-fail": [
-    [[0, 100], "v0", "cspace"]
->>>>>>> fef7fad6
   ]
 }