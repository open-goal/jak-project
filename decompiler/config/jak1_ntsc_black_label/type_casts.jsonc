{
  "(method 2 array)": [
    [23, "gp", "(array int32)"],
    [43, "gp", "(array uint32)"],
    [63, "gp", "(array int64)"],
    [83, "gp", "(array uint64)"],
    [102, "gp", "(array int8)"],
    [121, "gp", "(array uint8)"],
    [141, "gp", "(array int16)"],
    [161, "gp", "(array uint16)"],
    [186, "gp", "(array uint128)"],
    [204, "gp", "(array int32)"],
    [223, "gp", "(array float)"],
    [232, "gp", "(array float)"],
    [249, "gp", "(array basic)"],
    [258, "gp", "(array basic)"]
  ],
  "(method 3 array)": [
    [44, "gp", "(array int32)"],
    [62, "gp", "(array uint32)"],
    [80, "gp", "(array int64)"],
    [98, "gp", "(array uint64)"],
    [115, "gp", "(array int8)"],
    [132, "gp", "(array int8)"],
    [150, "gp", "(array int16)"],
    [168, "gp", "(array uint16)"],
    [191, "gp", "(array uint128)"],
    [207, "gp", "(array int32)"],
    [226, "gp", "(array float)"],
    [243, "gp", "(array basic)"]
  ],
  "(method 0 cpu-thread)": [[[13, 28], "v0", "cpu-thread"]],
  "(method 0 process)": [
    [12, "a0", "int"],
    [[13, 43], "v0", "process"]
  ],
  "(method 0 dead-pool-heap)": [
    [60, "v0", "int"],
    [[61, 73], "v0", "dead-pool-heap"]
  ],
  "(method 21 dead-pool-heap)": [
    [5, "v1", "pointer"],
    [13, "a0", "pointer"],
    [25, "v1", "pointer"]
  ],
  "(method 5 dead-pool-heap)": [
    [3, "v1", "int"],
    [3, "a0", "int"]
  ],
  "(method 0 protect-frame)": [
    [0, "a0", "int"],
    [[1, 8], "v0", "protect-frame"]
  ],
  "(method 10 process)": [[[24, 30], "s4", "protect-frame"]],
  "(method 9 process)": [[43, "s5", "process"]],
  "(method 14 dead-pool)": [
    [[24, 25], "v1", "(pointer process)"],
    [[30, 39], "s4", "(pointer process)"]
  ],
  "inspect-process-heap": [
    [[4, 11], "s5", "basic"],
    [17, "s5", "pointer"]
  ],

  "run-function-in-process": [[40, "a0", "dead-pool-heap"]],

  // GSTRING
  "name=": [
    [26, "a1", "symbol"],
    [42, "a0", "symbol"]
  ],
  "string-cat-to-last-char": [
    [3, "s5", "(pointer uint8)"],
    [4, "s5", "string"]
  ],

  // GSTATE
  "enter-state": [
    [68, "s0", "protect-frame"],
    [101, "t9", "(function object object object object object object none)"]
  ],

  "send-event-function": [
    [[7,12], "a0", "process"]
  ],

  // MATH
  "log2": [[3, "v1", "int"]],

  // QUATERNION
  "vector-x-quaternion!": [[10, "v1", "(pointer uint128)"]],
  "vector-y-quaternion!": [[10, "v1", "(pointer uint128)"]],
  "vector-z-quaternion!": [[10, "v1", "(pointer uint128)"]],

  // Matrix
  //"eul->matrix": [[[110, 228], "gp", "(pointer float)"]],

  // DMA
  "dma-send-to-spr": [[[0, 32], "s5", "dma-bank-spr"]],
  "dma-send-to-spr-no-flush": [[[0, 32], "s5", "dma-bank-spr"]],
  "dma-send-from-spr": [[[0, 32], "s5", "dma-bank-spr"]],
  "dma-send-from-spr-no-flush": [[[0, 32], "s5", "dma-bank-spr"]],
  "dma-initialize": [
    [1, "v1", "vif-bank"],
    [8, "v1", "vif-bank"],
    [6, "a0", "vif-bank"],
    [13, "a0", "vif-bank"]
  ],
  "clear-vu1-mem": [[[0, 11], "v1", "(pointer uint32)"]],
  "clear-vu0-mem": [[[0, 11], "v1", "(pointer uint32)"]],
  "dump-vu1-mem": [[[0, 49], "gp", "(pointer uint32)"]],
  "dump-vu1-range": [[[0, 54], "s4", "(pointer uint32)"]],
  "ultimate-memcpy": [
    [[0, 54], "s4", "dma-bank-spr"],
    [[0, 54], "s3", "dma-bank-spr"]
  ],
  "dma-buffer-add-vu-function": [[[9, 33], "t2", "dma-packet"]],
  "dma-buffer-add-buckets": [
    [[1, 4], "v1", "dma-bucket"],
    [5, "v1", "pointer"],
    [[9, 11], "v1", "dma-bucket"],
    [11, "v1", "pointer"]
  ],
  "dma-buffer-patch-buckets": [
    [7, "a0", "(inline-array dma-bucket)"],
    [8, "a3", "pointer"],
    [14, "a0", "(inline-array dma-bucket)"],
    [3, "a0", "(inline-array dma-bucket)"],
    [11, "a0", "(inline-array dma-bucket)"],
    [13, "a0", "(inline-array dma-bucket)"],
    [19, "a0", "(inline-array dma-bucket)"]
  ],
  "dma-bucket-insert-tag": [
    [[2, 6], "v1", "dma-bucket"],
    [3, "a0", "dma-bucket"]
  ],
  "disasm-vif-details": [
    [[62, 94], "s3", "(pointer uint32)"],
    [[98, 130], "s3", "(pointer uint16)"],
    [[134, 164], "s3", "(pointer uint32)"],
    [[168, 198], "s3", "(pointer uint16)"],
    [[202, 225], "s3", "(pointer uint16)"]
  ],
  "disasm-vif-tag": [
    [[81, 85], "t1", "vif-stcycl-imm"],
    [242, "a0", "vif-unpack-imm"]
  ],
  "disasm-dma-list": [
    [25, "v1", "dma-tag"],
    [153, "v1", "dma-packet"],
    [189, "v1", "dma-packet"],
    [229, "v1", "dma-packet"],
    [258, "v1", "dma-packet"],
    [302, "v1", "dma-packet"],
    [308, "v1", "dma-packet"],
    [152, "v1", "(pointer uint64)"],
    [167, "v1", "(pointer uint64)"],
    [176, "v1", "(pointer uint64)"],
    [198, "v1", "(pointer uint64)"],
    [207, "v1", "(pointer uint64)"],
    [238, "v1", "(pointer uint64)"],
    [247, "v1", "(pointer uint64)"],
    [282, "v1", "(pointer uint64)"],
    [291, "v1", "(pointer uint64)"],
    [324, "v1", "(pointer uint64)"],
    [334, "v1", "(pointer uint64)"]
  ],
  "default-buffer-init": [
    [[8, 15], "a1", "dma-gif-packet"],
    [[18, 24], "a1", "gs-gif-tag"],
    [29, "a1", "(pointer gs-alpha)"],
    [31, "a1", "(pointer gs-reg64)"],
    [33, "a1", "(pointer gs-zbuf)"],
    [35, "a1", "(pointer gs-reg64)"],
    [37, "a1", "(pointer gs-test)"],
    [39, "a1", "(pointer gs-reg64)"],
    [40, "a1", "(pointer uint64)"],
    [42, "a1", "(pointer gs-reg64)"],
    [44, "a1", "(pointer gs-clamp)"],
    [46, "a1", "(pointer gs-reg64)"],
    [48, "a1", "(pointer gs-tex1)"],
    [50, "a1", "(pointer gs-reg64)"],
    [53, "a1", "(pointer gs-texa)"],
    [55, "a1", "(pointer gs-reg64)"],
    [57, "a1", "(pointer gs-texclut)"],
    [59, "a1", "(pointer gs-reg64)"],
    [61, "a1", "(pointer gs-fogcol)"],
    [63, "a1", "(pointer gs-reg64)"],
    [[69, 72], "a0", "dma-packet"]
  ],
  "lookup-level-info": [
    [3, "a1", "symbol"],
    [[4, 16], "a1", "level-load-info"]
  ],
  "put-display-alpha-env": [[[0, 5], "v1", "gs-bank"]],
  "(method 13 profile-bar)": [
    [[27, 43], "t2", "dma-packet"],
    [[46, 56], "t2", "gs-gif-tag"],
    [[65, 67], "t3", "(pointer gs-prim)"],
    [67, "t3", "(pointer uint64)"],
    [79, "t3", "(pointer gs-xyzf)"],
    [110, "t2", "(pointer gs-xyzf)"]
  ],
  "draw-sprite2d-xy": [
    [[41, 45], "a3", "dma-packet"],
    [[51, 54], "a3", "gs-gif-tag"],
    [59, "a3", "(pointer gs-prim)"],
    [61, "a3", "(pointer gs-rgbaq)"],
    [72, "a3", "(pointer gs-xyzf)"],
    [97, "a3", "(pointer gs-xyzf)"],
    [[106, 117], "v1", "(pointer dma-tag)"],
    [109, "a2", "dma-tag"]
  ],
  "draw-quad2d": [
    [[22, 28], "t1", "dma-packet"],
    [[31, 37], "t1", "gs-gif-tag"],
    [42, "t1", "(pointer gs-prim)"],
    [44, "t1", "(pointer gs-rgbaq)"],
    [52, "t1", "(pointer gs-xyzf)"],
    [54, "t1", "(pointer gs-rgbaq)"],
    [67, "t1", "(pointer gs-xyzf)"],
    [69, "t1", "(pointer gs-rgbaq)"],
    [86, "t1", "(pointer gs-xyzf)"],
    [88, "t1", "(pointer gs-rgbaq)"],
    [110, "t1", "(pointer gs-xyzf)"],
    [111, "t1", "(pointer uint64)"],
    [[120, 131], "v1", "(pointer dma-tag)"],
    [123, "a2", "dma-tag"]
  ],
  "set-display-gs-state": [
    [[3, 10], "t3", "dma-packet"],
    [[13, 19], "t3", "gs-gif-tag"],
    [30, "t3", "(pointer gs-scissor)"],
    [32, "t3", "(pointer gs-reg64)"],
    [33, "t3", "(pointer gs-xy-offset)"],
    [35, "t3", "(pointer gs-reg64)"],
    [46, "t3", "(pointer gs-frame)"],
    [48, "t3", "(pointer gs-reg64)"],
    [50, "t3", "(pointer gs-test)"],
    [52, "t3", "(pointer gs-reg64)"],
    [54, "t3", "(pointer gs-texa)"],
    [56, "t3", "(pointer gs-reg64)"],
    [58, "t3", "(pointer gs-zbuf)"],
    [60, "t3", "(pointer gs-reg64)"],
    [61, "t3", "(pointer uint64)"],
    [63, "t3", "(pointer gs-reg64)"]
  ],
  "set-display-gs-state-offset": [
    [[3, 10], "t5", "dma-packet"],
    [[13, 19], "t5", "gs-gif-tag"],
    [30, "t5", "(pointer gs-scissor)"],
    [32, "t5", "(pointer gs-reg64)"],
    [40, "t5", "(pointer gs-xy-offset)"],
    [42, "t5", "(pointer gs-reg64)"],
    [53, "t5", "(pointer gs-frame)"],
    [55, "t5", "(pointer gs-reg64)"],
    [57, "t5", "(pointer gs-test)"],
    [59, "t5", "(pointer gs-reg64)"],
    [61, "t5", "(pointer gs-texa)"],
    [63, "t5", "(pointer gs-reg64)"],
    [65, "t5", "(pointer gs-zbuf)"],
    [67, "t5", "(pointer gs-reg64)"],
    [68, "t5", "(pointer uint64)"],
    [70, "t5", "(pointer gs-reg64)"]
  ],
  "reset-display-gs-state": [
    [[9, 16], "t0", "dma-packet"],
    [[19, 25], "t0", "gs-gif-tag"],
    [34, "a3", "(pointer gs-scissor)"],
    [36, "a3", "(pointer gs-reg64)"],
    [44, "a3", "(pointer gs-xy-offset)"],
    [46, "a3", "(pointer gs-reg64)"],
    [51, "a3", "(pointer gs-frame)"],
    [53, "a3", "(pointer gs-reg64)"],
    [55, "a3", "(pointer gs-test)"],
    [57, "a3", "(pointer gs-reg64)"],
    [60, "a3", "(pointer gs-texa)"],
    [62, "a3", "(pointer gs-reg64)"],
    [64, "a3", "(pointer gs-zbuf)"],
    [66, "a3", "(pointer gs-reg64)"],
    [67, "a3", "(pointer uint64)"],
    [69, "a3", "(pointer gs-reg64)"]
  ],
  "(method 9 connection)": [[8, "a0", "pointer"]],
  "(method 10 connection)": [[8, "a0", "pointer"]],
  "(method 0 engine)": [[39, "v0", "pointer"]],

  "(method 12 engine)": [
    [[5, 16], "s4", "connection"],
    [12, "t9", "(function basic basic basic object object)"]
  ],

  "(method 13 engine)": [
    [[5, 24], "s4", "connection"],
    [12, "t9", "(function basic basic basic object object)"]
  ],

  "(method 15 engine)": [[[0, 36], "v1", "connection"]],
  "(method 19 engine)": [[8, "a0", "connection"]],
  "(method 20 engine)": [[8, "a0", "connection"]],
  "gs-set-default-store-image": [
    [9, "t4", "gif-tag64"],
    [9, "v1", "gif-tag-regs"]
  ],
  "dma-buffer-add-ref-texture": [
    [[25, 29], "a3", "dma-packet"],
    [[32, 44], "a3", "gs-gif-tag"],
    [[47, 62], "a2", "dma-packet"]
  ],
  "(method 11 level)": [
    [[13, 18], "a1", "dma-packet"],
    [[20, 26], "a0", "dma-packet"],
    [[50, 55], "a1", "dma-packet"],
    [[60, 63], "a0", "dma-packet"],
    [[87, 92], "a1", "dma-packet"],
    [[97, 100], "a0", "dma-packet"],
    [[124, 129], "a1", "dma-packet"],
    [[134, 137], "a0", "dma-packet"],
    [[162, 167], "a1", "dma-packet"],
    [[172, 175], "a0", "dma-packet"],
    [[199, 204], "a1", "dma-packet"],
    [[209, 212], "a0", "dma-packet"],
    [[236, 241], "a1", "dma-packet"],
    [[246, 249], "a0", "dma-packet"],
    [[273, 278], "a1", "dma-packet"],
    [[283, 286], "a0", "dma-packet"]
  ],
  "(method 14 texture-page)": [
    [[18, 22], "a0", "dma-packet"],
    [[28, 31], "a0", "gs-gif-tag"],
    [36, "a0", "(pointer uint64)"],
    [38, "a0", "(pointer gs-reg64)"],
    [[44, 45], "a0", "dma-packet"],
    [45, "a0", "(pointer uint64)"]
  ],
  "(method 13 texture-page)": [
    [[45, 49], "a0", "dma-packet"],
    [[55, 58], "a0", "gs-gif-tag"],
    [67, "a0", "(pointer gs-bitbltbuf)"],
    [69, "a0", "(pointer gs-reg64)"],
    [70, "a0", "(pointer gs-trxpos)"],
    [72, "a0", "(pointer gs-reg64)"],
    [76, "a0", "(pointer gs-trxreg)"],
    [78, "a0", "(pointer gs-reg64)"],
    [79, "a0", "(pointer gs-trxdir)"],
    [81, "a0", "(pointer gs-reg64)"]
  ],

  "link-texture-by-id": [[51, "s5", "uint"]],

  "adgif-shader-login-fast": [[57, "gp", "uint"]],

  "adgif-shader-login-no-remap-fast": [[52, "a0", "uint"]],

  "(method 9 texture-page-dir)": [[[27, 31], "t3", "adgif-shader"]],

  "adgif-shader<-texture-simple!": [[5, "v1", "uint"]],

  "display-frame-start": [
    [4, "v1", "vif-bank"],
    [9, "a0", "vif-bank"],
    [[158, 161], "a0", "dma-packet"]
  ],

  "display-loop": [
    [152, "v1", "(pointer int32)"],
    [157, "a0", "(pointer process-drawable)"],
    [[477, 481], "a0", "dma-packet"],
    [[487, 490], "a0", "gs-gif-tag"],

    [497, "a0", "(pointer gs-reg64)"],
    [495, "a0", "(pointer gs-alpha)"],

    [501, "a0", "(pointer gs-reg64)"],
    [499, "a0", "(pointer gs-zbuf)"],

    [505, "a0", "(pointer gs-reg64)"],
    [503, "a0", "(pointer gs-test)"],

    [508, "a0", "(pointer gs-reg64)"],
    [506, "a0", "(pointer uint64)"], // pabe

    [512, "a0", "(pointer gs-reg64)"],
    [510, "a0", "(pointer gs-clamp)"],

    [516, "a0", "(pointer gs-reg64)"],
    [514, "a0", "(pointer gs-tex1)"],

    [521, "a0", "(pointer gs-reg64)"],
    [519, "a0", "(pointer gs-texa)"],

    [525, "a0", "(pointer gs-reg64)"],
    [523, "a0", "(pointer gs-texclut)"],

    [529, "a0", "(pointer gs-reg64)"],
    [527, "a0", "(pointer gs-fogcol)"],

    [[588, 591], "v1", "dma-packet"],
    [[672, 675], "v1", "dma-packet"]
  ],
  "load-game-text-info": [[4, "v1", "game-text-info"]],
  "texture-relocate": [
    [[17, 21], "t4", "dma-packet"],
    [[27, 30], "t4", "gs-gif-tag"],
    [60, "t4", "(pointer gs-bitbltbuf)"],
    [62, "t4", "(pointer gs-reg64)"],
    [63, "t4", "(pointer gs-trxpos)"],
    [65, "t4", "(pointer gs-reg64)"],
    [71, "t4", "(pointer gs-trxreg)"],
    [73, "t4", "(pointer gs-reg64)"],
    [75, "t4", "(pointer gs-trxdir)"],
    [77, "t4", "(pointer gs-reg64)"],
    [[98, 102], "a2", "dma-packet"],
    [[108, 111], "a2", "gs-gif-tag"],
    [132, "a2", "(pointer gs-bitbltbuf)"],
    [134, "a2", "(pointer gs-reg64)"],
    [135, "a2", "(pointer gs-trxpos)"],
    [137, "a2", "(pointer gs-reg64)"],
    [139, "a2", "(pointer gs-trxreg)"],
    [141, "a2", "(pointer gs-reg64)"],
    [143, "a2", "(pointer gs-trxdir)"],
    [145, "a2", "(pointer gs-reg64)"],
    [[157, 161], "a2", "dma-packet"],
    [[167, 170], "a2", "gs-gif-tag"],
    [191, "a2", "(pointer gs-bitbltbuf)"],
    [193, "a2", "(pointer gs-reg64)"],
    [194, "a2", "(pointer gs-trxpos)"],
    [196, "a2", "(pointer gs-reg64)"],
    [198, "a2", "(pointer gs-trxreg)"],
    [200, "a2", "(pointer gs-reg64)"],
    [202, "a2", "(pointer gs-trxdir)"],
    [204, "a2", "(pointer gs-reg64)"]
  ],
  "(method 11 texture-pool)": [
    [[119, 123], "a0", "dma-packet"],
    [[129, 132], "a0", "gs-gif-tag"],
    [137, "a0", "(pointer uint64)"],
    [139, "a0", "(pointer gs-reg64)"],
    [145, "a0", "dma-packet"],
    [146, "a0", "(pointer uint64)"]
  ],
  "texture-page-login": [[[34, 45], "s2", "texture-page"]],
  "upload-vram-data": [
    [[9, 15], "a0", "dma-packet"],
    [[18, 24], "a0", "gs-gif-tag"],
    [33, "a0", "(pointer gs-bitbltbuf)"],
    [35, "a0", "(pointer gs-reg64)"],
    [36, "a0", "(pointer gs-trxpos)"],
    [38, "a0", "(pointer gs-reg64)"],
    [42, "a0", "(pointer gs-trxreg)"],
    [44, "a0", "(pointer gs-reg64)"],
    [45, "a0", "(pointer gs-trxdir)"],
    [47, "a0", "(pointer gs-reg64)"]
  ],
  "texture-page-dir-inspect": [[[133, 136], "v1", "adgif-shader"]],
  "upload-vram-pages": [
    [[135, 140], "a0", "dma-packet"],
    [[144, 149], "a0", "gs-gif-tag"],
    [[155, 157], "a0", "(pointer gs-reg64)"],
    [154, "a0", "(pointer uint64)"],
    [[162, 165], "v1", "dma-packet"]
  ],
  "upload-vram-pages-pris": [
    [[128, 134], "a0", "dma-packet"],
    [[137, 143], "a0", "gs-gif-tag"],
    [148, "a0", "(pointer uint64)"],
    [150, "a0", "(pointer gs-reg64)"],
    [[154, 159], "v1", "dma-packet"]
  ],
  "(method 19 res-lump)": [
    [46, "t2", "(pointer uint64)"],
    [100, "t3", "(pointer uint64)"],
    [184, "t5", "(pointer uint64)"],
    [64, "t6", "(pointer uint64)"]
  ],
  "(method 16 res-lump)": [
    [22, "t1", "(pointer uint64)"],
    [29, "t2", "(pointer uint64)"]
  ],
  "(method 18 res-lump)": [["_stack_", 16, "object"]],
  "(method 21 res-lump)": [
    ["_stack_", 16, "res-tag"],
    ["_stack_", 32, "res-tag"]
  ],

  "(method 15 sync-info)": [
    ["_stack_", 16, "res-tag"],
    [[19, 24], "v1", "(pointer float)"]
  ],

  "(method 15 sync-info-eased)": [
    ["_stack_", 16, "res-tag"],
    [[44, 49], "v1", "(pointer float)"],
    [[26, 35], "v1", "(pointer float)"]
  ],

  "(method 15 sync-info-paused)": [
    ["_stack_", 16, "res-tag"],
    [[44, 49], "v1", "(pointer float)"],
    [[26, 35], "v1", "(pointer float)"]
  ],

  "(method 15 res-lump)": [[132, "s5", "res-tag-pair"]],

  "(method 17 res-lump)": [[22, "s4", "(pointer pointer)"]],

  "(method 20 res-lump)": [[331, "a3", "(inline-array vector)"]],

  "(method 8 res-lump)": [
    [215, "s0", "array"],
    [[0, 100], "s0", "basic"],
    [[102, 120], "s0", "basic"],
    [[147, 150], "s0", "collide-mesh"],
    [[157, 200], "s0", "(array object)"],
    [235, "s0", "basic"]
  ],
  "(method 10 shadow-control)": [[1, "v1", "int"]],
  "(method 0 fact-info-enemy)": [[[3, 92], "gp", "fact-info-enemy"]],
  "(method 0 fact-info)": [
    //[16, "t9", "(function string none)"],
    ["_stack_", 16, "res-tag"],
    [[32, 43], "v1", "(pointer int32)"],
    [86, "gp", "fact-info"]
  ],
  "(method 0 fact-info-target)": [[[3, 20], "gp", "fact-info-target"]],
  "(method 0 align-control)": [[[14, 18], "v0", "align-control"]],
  "str-load": [[[20, 36], "s2", "load-chunk-msg"]],
  "str-load-status": [
    [[18, 22], "v1", "load-chunk-msg"],
    [26, "v1", "load-chunk-msg"]
  ],
  "str-play-async": [[[8, 16], "s4", "load-chunk-msg"]],
  "str-play-stop": [[[7, 14], "s5", "load-chunk-msg"]],
  "str-play-queue": [[[19, 27], "s5", "load-chunk-msg"]],
  "str-ambient-play": [[[7, 15], "s5", "load-chunk-msg"]],
  "str-ambient-stop": [[[7, 16], "s5", "load-chunk-msg"]],
  "dgo-load-begin": [[[21, 40], "s2", "load-dgo-msg"]],
  "dgo-load-get-next": [[[14, 31], "v1", "load-dgo-msg"]],
  "dgo-load-continue": [[[5, 21], "gp", "load-dgo-msg"]],
  "string->sound-name": [[[2, 18], "a1", "(pointer uint8)"]],
  "ramdisk-load": [[[8, 12], "v1", "ramdisk-rpc-load"]],
  "(method 3 generic-tie-interp-point)": [[15, "gp", "(pointer uint128)"]],
  "ripple-find-height": [[[22, 72], "s4", "mei-ripple"]],
  "(method 0 collide-shape-prim-sphere)": [
    [[4, 8], "v0", "collide-shape-prim-sphere"]
  ],
  "(method 0 collide-shape-prim-mesh)": [
    [[6, 11], "v0", "collide-shape-prim-mesh"]
  ],
  "(method 0 collide-shape-prim-group)": [
    [[11, 18], "v0", "collide-shape-prim-group"]
  ],
  "entity-actor-count": [["_stack_", 16, "res-tag"]],
  "entity-actor-lookup": [
    ["_stack_", 16, "res-tag"],
    [[10, 33], "v1", "(pointer uint32)"]
  ],
  "(method 11 joint-mod)": [
    [15, "s3", "process-drawable"],
    [[26, 66], "s3", "fact-info-enemy"]
  ],
  "joint-mod-look-at-handler": [[[2, 254], "gp", "joint-mod"]],
  "joint-mod-world-look-at-handler": [[[0, 254], "gp", "joint-mod"]],
  "joint-mod-rotate-handler": [[[2, 77], "s4", "joint-mod"]],
  "joint-mod-joint-set-handler": [[[2, 13], "s4", "joint-mod"]],
  "joint-mod-joint-set*-handler": [[[2, 31], "s5", "joint-mod"]],
  "joint-mod-wheel-callback": [[[2, 63], "s4", "joint-mod-wheel"]],
  "joint-mod-set-local-callback": [[[0, 23], "v1", "joint-mod-set-local"]],
  "joint-mod-set-world-callback": [[[0, 23], "v1", "joint-mod-set-world"]],
  "joint-mod-blend-local-callback": [[[2, 63], "gp", "joint-mod-blend-local"]],
  "joint-mod-spinner-callback": [[[2, 63], "gp", "joint-mod-spinner"]],
  "(method 11 touching-prims-entry-pool)": [
    [[0, 8], "v1", "touching-prims-entry"],
    [8, "v1", "pointer"],
    [[9, 11], "v1", "touching-prims-entry"],
    [[1, 20], "a1", "touching-prims-entry"]
  ],
  "(method 0 touching-list)": [[[6, 9], "v0", "touching-list"]],
  "num-func-chan": [[8, "v1", "joint-control-channel"]],
  "shrubbery-login-post-texture": [
    [[13, 15], "a3", "qword"],
    [16, "a3", "pointer"],
    [24, "a3", "pointer"],
    [[17, 23], "a3", "qword"],
    [[13, 23], "a1", "qword"],
    [14, "a2", "qword"],
    [[27, 29], "a3", "qword"],
    [[27, 29], "a1", "qword"],
    [[35, 37], "a3", "qword"],
    [[35, 37], "a2", "qword"]
  ],
  "(method 3 sparticle-cpuinfo)": [[106, "f0", "float"]],
  "camera-teleport-to-entity": [[9, "a0", "transform"]],
  "add-debug-sphere-from-table": [[[9, 18], "s1", "(inline-array vector)"]],
  "(method 14 actor-link-info)": [[5, "v1", "entity-links"]],
  "(method 15 actor-link-info)": [[5, "v1", "entity-links"]],
  "(method 23 actor-link-info)": [[4, "v1", "entity-links"]],
  "(method 24 actor-link-info)": [[4, "v1", "entity-links"]],
  "(method 9 actor-link-info)": [[[0, 36], "s3", "entity-actor"]],
  "alt-actor-list-subtask-incomplete-count": [[19, "a0", "entity-links"]],
  "actor-link-dead-hook": [[1, "v1", "entity-links"]],
  "check-irx-version": [[[6, 37], "gp", "sound-rpc-get-irx-version"]],
  "sound-bank-load": [[[9, 11], "v1", "sound-rpc-load-bank"]],
  "sound-bank-unload": [[[7, 9], "v1", "sound-rpc-unload-bank"]],
  "sound-music-load": [[[7, 9], "v1", "sound-rpc-load-music"]],
  "sound-music-unload": [[6, "v1", "sound-rpc-unload-music"]],
  "sound-reload-info": [[6, "v1", "sound-rpc-reload-info"]],
  "set-language": [[[10, 12], "v1", "sound-rpc-set-language"]],
  "list-sounds": [[6, "v1", "sound-rpc-list-sounds"]],
  "sound-set-volume": [[[6, 13], "v1", "sound-rpc-set-master-volume"]],
  "sound-set-reverb": [[[8, 21], "v1", "sound-rpc-set-reverb"]],
  "sound-set-ear-trans": [[[7, 20], "gp", "sound-rpc-set-ear-trans"]],
  "sound-play-by-name": [
    [[13, 45], "s5", "sound-rpc-play"],
    [[22, 39], "s3", "process-drawable"]
  ],
  "sound-play-by-spec": [
    [[9, 54], "s5", "sound-rpc-play"],
    [[31, 47], "s3", "process-drawable"]
  ],
  "sound-pause": [[[5, 7], "v1", "sound-rpc-pause-sound"]],
  "sound-stop": [[[5, 7], "v1", "sound-rpc-stop-sound"]],
  "sound-continue": [[[5, 7], "v1", "sound-rpc-continue-sound"]],
  "sound-group-pause": [[[5, 7], "v1", "sound-rpc-pause-group"]],
  "sound-group-stop": [[[5, 7], "v1", "sound-rpc-stop-group"]],
  "sound-group-continue": [[[5, 7], "v1", "sound-rpc-continue-group"]],
  "sound-set-falloff-curve": [[[7, 19], "v1", "sound-rpc-set-falloff-curve"]],
  "sound-set-sound-falloff": [[[8, 13], "v1", "sound-rpc-set-sound-falloff"]],
  "sound-set-flava": [[[5, 7], "v1", "sound-rpc-set-flava"]],
  "(method 0 ambient-sound)": [
    [136, "v1", "sound-spec"],
    [143, "v1", "sound-spec"],
    [140, "v1", "sound-spec"],
    [147, "v1", "sound-spec"],
    ["_stack_", 16, "sound-spec"],
    ["_stack_", 32, "sound-name"],
    ["_stack_", 48, "(pointer float)"],
    ["_stack_", 52, "sound-play-parms"],
    ["_stack_", 64, "res-tag"]
  ],
  "(method 11 ambient-sound)": [
    [[18, 31], "s4", "process-drawable"],
    [[12, 44], "gp", "sound-rpc-set-param"]
  ],
  "(method 12 ambient-sound)": [[[8, 20], "v1", "sound-rpc-set-param"]],
  "sound-buffer-dump": [[[14, 25], "s3", "sound-rpc-play"]],
  "actor-link-subtask-complete-hook": [[1, "v1", "entity-links"]],
  "(method 0 vol-control)": [
    [30, "s5", "res-lump"],
    [36, "s5", "res-lump"],
    [58, "s5", "res-lump"],
    [62, "s5", "res-lump"],
    [85, "s5", "res-lump"],
    [91, "s5", "res-lump"],
    [113, "s5", "res-lump"],
    [117, "s5", "res-lump"]
  ],
  "point-in-air-box?": [[5, "f1", "float"]],
  "(method 3 air-box)": [
    [16, "f0", "float"],
    [22, "f0", "float"],
    [28, "f0", "float"]
  ],
  "joint-anim-inspect-elt": [
    [9, "gp", "joint-anim-matrix"],
    [26, "gp", "joint-anim-transformq"]
  ],
  "(method 12 art-group)": [[13, "a0", "art-joint-anim"]],
  "(method 0 path-control)": [["_stack_", 16, "res-tag"]],
  "(method 0 curve-control)": [[[13, 55], "s3", "entity"]],
  "nav-mesh-connect": [
    [[4, 15], "s2", "entity-actor"],
    [19, "v1", "entity"],
    [20, "v1", "entity-links"],
    [72, "v1", "entity"],
    [73, "v1", "entity-links"],
    [76, "a0", "entity"],
    [77, "a0", "entity-links"]
  ],
  "add-debug-point": [
    [125, "a3", "pointer"],
    [[27, 144], "a0", "(pointer uint64)"],
    [[147, 150], "a0", "dma-packet"],
    [[31, 35], "a3", "dma-packet"],
    [[41, 44], "a3", "gs-gif-tag"],
    [[61, 65], "a3", "vector4w-2"],
    [[81, 85], "a3", "vector4w-2"],
    [[98, 102], "a3", "vector4w-2"],
    [[118, 122], "a1", "vector4w-2"]
  ],
  "internal-draw-debug-line": [
    [[95, 101], "a3", "dma-packet"],
    [[104, 110], "a3", "gs-gif-tag"],
    [[212, 225], "a1", "(inline-array vector4w-2)"],
    [228, "a3", "pointer"],
    [[93, 246], "a0", "(pointer uint64)"],
    [[250, 253], "a0", "dma-packet"],
    [[3, 158], "s2", "rgba"],
    [[5, 204], "s5", "rgba"]
  ],
  "add-debug-flat-triangle": [
    [[55, 61], "a3", "dma-packet"],
    [[64, 70], "a3", "gs-gif-tag"],
    [[93, 112], "a3", "(inline-array vector4w-3)"],
    [[53, 133], "a0", "(pointer uint64)"],
    [115, "a1", "pointer"],
    [[135, 140], "a0", "dma-packet"]
  ],
  "add-debug-line2d": [
    [[58, 64], "a2", "dma-packet"],
    [[67, 73], "a2", "gs-gif-tag"],
    [[76, 81], "a2", "(inline-array vector4w)"],
    [[84, 89], "a2", "(inline-array vector4w)"],
    [[56, 110], "a0", "(pointer uint64)"],
    [92, "a1", "pointer"],
    [[112, 117], "v1", "dma-packet"]
  ],
  "debug-percent-bar": [[[32, 43], "v1", "dma-packet"]],
  "debug-pad-display": [[[70, 75], "v1", "dma-packet"]],
  "internal-draw-debug-text-3d": [[[54, 59], "v1", "dma-packet"]],
  "drawable-frag-count": [[[14, 20], "s5", "drawable-group"]],

  "generic-init-buffers": [
    [[39, 44], "v1", "dma-packet"],
    [25, "s5", "gs-zbuf"],
    [32, "gp", "gs-zbuf"]
  ],

  "(method 13 drawable-inline-array-collide-fragment)": [
    [[1, 5], "v1", "collide-fragment"]
  ],
  "(method 12 drawable-inline-array-collide-fragment)": [
    [[1, 5], "v1", "collide-fragment"]
  ],
  "(method 11 drawable-inline-array-collide-fragment)": [
    [[1, 5], "v1", "collide-fragment"]
  ],
  "main-cheats": [[[1123, 1126], "v1", "dma-packet"]],
  "on": [[33, "t9", "(function cpu-thread function none)"]],

  "bg": [[37, "a0", "symbol"]],

  "level-update-after-load": [
    [[29, 55], "s2", "drawable-tree"],
    [[121, 146], "s1", "drawable-inline-array-tfrag"],
    [[150, 151], "s1", "drawable-tree-instance-tie"]
  ],
  "(method 11 setting-control)": [[[3, 25], "s4", "connection"]],
  "(method 9 setting-data)": [
    [[4, 345], "s3", "connection"],
    [[9, 12], "v1", "symbol"],
    [[14, 17], "v1", "symbol"],
    [[19, 22], "v1", "symbol"],
    [[24, 27], "v1", "symbol"],
    [[29, 32], "v1", "symbol"],
    [[33, 35], "a0", "int"],
    [[40, 45], "a0", "uint"],
    [[47, 49], "v1", "int"],
    [[68, 71], "v1", "symbol"],
    [[72, 78], "v1", "float"],
    [[80, 83], "v1", "float"],
    [[87, 90], "v1", "symbol"],
    [[91, 97], "v1", "float"],
    [[99, 102], "v1", "float"],
    [[106, 109], "v1", "symbol"],
    [[110, 116], "v1", "float"],
    [[118, 121], "v1", "float"],
    [[125, 128], "v1", "symbol"],
    [[129, 135], "v1", "float"],
    [[137, 140], "v1", "float"],
    [[144, 147], "v1", "symbol"],
    [[148, 154], "v1", "float"],
    [[156, 159], "v1", "float"],
    [[163, 166], "v1", "symbol"],
    [[167, 173], "v1", "float"],
    [[175, 178], "v1", "float"],
    [[182, 185], "v1", "symbol"],
    [[186, 192], "v1", "float"],
    [[194, 197], "v1", "float"],
    [[201, 204], "v1", "symbol"],
    [[205, 211], "v1", "float"],
    [[213, 216], "v1", "float"],
    [[220, 223], "v1", "float"],
    [[224, 226], "v1", "int"],
    [[226, 229], "v1", "float"],
    [[233, 236], "v1", "float"],
    [[240, 243], "v1", "float"],
    [[247, 250], "v1", "float"],
    [[254, 257], "v1", "float"],
    [[261, 264], "v1", "float"],
    [[268, 271], "v1", "float"],
    [[275, 277], "v1", "int"],
    [[280, 282], "v1", "symbol"],
    [[285, 287], "v1", "symbol"],
    [[290, 293], "v1", "symbol"],
    [[295, 298], "v1", "symbol"],
    [[300, 303], "v1", "symbol"],
    [[305, 308], "v1", "(pointer progress)"],
    [[310, 313], "v1", "(pointer progress)"],
    [[315, 318], "v1", "(pointer progress)"],
    [[325, 328], "v1", "(pointer progress)"],
    [[330, 333], "v1", "symbol"],
    [[334, 337], "a0", "int"],
    [[341, 344], "a0", "uint"]
  ],
  "(method 12 level)": [[151, "a0", "symbol"]],
  "(method 26 level-group)": [[[65, 96], "v0", "level"]],
  "update-sound-banks": [[[21, 52], "t0", "symbol"]],
  "(method 16 level-group)": [
    [[122, 146], "s1", "continue-point"],
    [[115, 154], "s3", "continue-point"]
  ],
  "(method 20 level)": [[[43, 45], "s3", "ramdisk-rpc-fill"]],
  "(anon-function 29 process-drawable)": [[[0, 999], "s6", "process-drawable"]],

  "ja-done?": [[[0, 999], "s6", "process-drawable"]],
  "ja-min?": [[[0, 999], "s6", "process-drawable"]],
  "ja-max?": [[[0, 999], "s6", "process-drawable"]],
  "ja-num-frames": [[[0, 999], "s6", "process-drawable"]],
  "ja-frame-num": [[[0, 999], "s6", "process-drawable"]],
  "ja-aframe-num": [[[0, 999], "s6", "process-drawable"]],
  "ja-aframe": [[[0, 999], "s6", "process-drawable"]],
  "ja-step": [[[0, 999], "s6", "process-drawable"]],
  "ja-channel-set!": [[[0, 999], "s6", "process-drawable"]],
  "ja-channel-push!": [[[0, 999], "s6", "process-drawable"]],
  "ja-group-size": [[[0, 999], "s6", "process-drawable"]],
  "ja-eval": [[[0, 999], "s6", "process-drawable"]],
  "ja-blend-eval": [[[0, 999], "s6", "process-drawable"]],
  "ja-post": [
    [[0, 999], "s6", "process-drawable"],
    [54, "a1", "process"]
  ],
  "transform-post": [[[0, 999], "s6", "process-drawable"]],
  "rider-trans": [[[0, 999], "s6", "process-drawable"]],
  "rider-post": [[[0, 999], "s6", "process-drawable"]],
  "pusher-post": [[[0, 999], "s6", "process-drawable"]],
  "process-drawable-delay-player": [[[0, 999], "s6", "process-drawable"]],

  "upload-generic-shrub": [
    [[3, 13], "t0", "dma-packet"],
    [[15, 26], "v1", "matrix"],
    [[31, 44], "t0", "vector4w-2"],
    [[47, 71], "t0", "dma-packet"],
    [[74, 98], "a2", "dma-packet"],
    [[101, 125], "a2", "dma-packet"],
    [[128, 152], "a2", "dma-packet"],
    [[157, 162], "a1", "dma-packet"]
  ],
  "(top-level-login task-control)": [[165, "v1", "symbol"]],
  "task-control-reset": [
    [[7, 13], "a0", "task-control"],
    [[17, 21], "a0", "task-control"]
  ],
  "(anon-function 494 task-control)": [[32, "v0", "float"]],
  "(anon-function 493 task-control)": [[32, "v0", "float"]],
  "(anon-function 480 task-control)": [[13, "v0", "float"]],
  "(anon-function 477 task-control)": [[38, "v0", "float"]],
  "(anon-function 476 task-control)": [[38, "v0", "float"]],
  "(anon-function 475 task-control)": [
    [37, "v0", "float"],
    [81, "v0", "float"]
  ],
  "(anon-function 474 task-control)": [
    [37, "v0", "float"],
    [81, "v0", "float"]
  ],
  "(anon-function 426 task-control)": [[32, "v0", "float"]],
  "(anon-function 425 task-control)": [[32, "v0", "float"]],
  "(anon-function 415 task-control)": [[32, "v0", "float"]],
  "(anon-function 414 task-control)": [[32, "v0", "float"]],
  "(anon-function 365 task-control)": [[32, "v0", "float"]],
  "(anon-function 364 task-control)": [[32, "v0", "float"]],
  "(anon-function 363 task-control)": [[32, "v0", "float"]],
  "(anon-function 362 task-control)": [[32, "v0", "float"]],
  "(anon-function 337 task-control)": [[32, "v0", "float"]],
  "(anon-function 336 task-control)": [[32, "v0", "float"]],
  "(anon-function 227 task-control)": [
    [[14, 16], "t9", "(function process event-message-block float)"]
  ],
  "(anon-function 286 task-control)": [
    [[14, 16], "t9", "(function process event-message-block float)"]
  ],
  "(anon-function 366 task-control)": [
    [[14, 16], "t9", "(function process event-message-block float)"]
  ],
  "(anon-function 367 task-control)": [
    [[14, 16], "t9", "(function process event-message-block float)"]
  ],
  "(anon-function 368 task-control)": [
    [[14, 16], "t9", "(function process event-message-block float)"]
  ],
  "(anon-function 369 task-control)": [
    [[14, 16], "t9", "(function process event-message-block float)"]
  ],
  "(anon-function 380 task-control)": [
    [[14, 16], "t9", "(function process event-message-block float)"]
  ],
  "(anon-function 383 task-control)": [
    [[14, 16], "t9", "(function process event-message-block float)"]
  ],
  "(anon-function 390 task-control)": [
    [[14, 16], "t9", "(function process event-message-block float)"]
  ],
  "(anon-function 393 task-control)": [
    [[14, 16], "t9", "(function process event-message-block float)"]
  ],
  "(anon-function 400 task-control)": [
    [[14, 16], "t9", "(function process event-message-block float)"]
  ],
  "(anon-function 403 task-control)": [
    [[14, 16], "t9", "(function process event-message-block float)"]
  ],
  "(anon-function 435 task-control)": [
    [[14, 16], "t9", "(function process event-message-block float)"]
  ],
  "(anon-function 445 task-control)": [
    [[14, 16], "t9", "(function process event-message-block float)"]
  ],
  "(anon-function 455 task-control)": [
    [[14, 16], "t9", "(function process event-message-block float)"]
  ],
  "(anon-function 38 task-control)": [[13, "v0", "float"]],
  "(anon-function 28 task-control)": [[13, "v0", "float"]],
  "(method 18 game-info)": [
    [4, "v1", "symbol"],
    [5, "v1", "level-load-info"],
    [10, "s3", "continue-point"]
  ],
  "(method 9 game-info)": [
    [
      [270, 286],
      "s2",
      "(function cpu-thread function object object object object pointer)"
    ]
  ],
  "(method 25 game-info)": [
    [4, "v1", "game-save-tag"],
    [53, "v1", "pointer"],
    [[7, 53], "v1", "game-save-tag"],
    [[72, 138], "s4", "game-save-tag"],
    [154, "s4", "pointer"],
    [[166, 205], "s4", "game-save-tag"],
    [206, "s4", "pointer"],
    [498, "s4", "pointer"],
    [207, "a1", "(pointer uint8)"],
    [[219, 220], "s4", "game-save-tag"],
    [223, "s4", "pointer"],
    [224, "a1", "(pointer uint8)"],
    [[235, 236], "s4", "game-save-tag"],
    [249, "s4", "pointer"],
    [[261, 262], "s4", "game-save-tag"],
    [275, "s4", "pointer"],
    [293, "s4", "game-save-tag"],
    [302, "s4", "pointer"],
    [303, "a2", "(pointer uint8)"],
    [315, "s4", "game-save-tag"],
    [319, "s4", "pointer"],
    [343, "v1", "(pointer uint8)"],
    [352, "v1", "(pointer uint8)"],
    [[360, 420], "s4", "game-save-tag"],
    [423, "s4", "pointer"],
    [424, "a1", "(pointer uint8)"],
    [436, "s4", "game-save-tag"],
    [440, "s4", "pointer"],
    [456, "s4", "game-save-tag"],
    [460, "s4", "pointer"],
    [476, "s4", "game-save-tag"],
    [480, "s4", "pointer"],
    [[493, 495], "s4", "game-save-tag"]
  ],
  "(method 11 game-save)": [
    [126, "v1", "pointer"],
    [213, "s4", "pointer"],
    [[74, 88], "s4", "game-save-tag"],
    [98, "s4", "pointer"],
    [107, "s4", "game-save-tag"],
    [125, "s4", "(pointer uint8)"],
    [131, "s4", "game-save-tag"],
    [155, "s4", "game-save-tag"],
    [148, "s4", "pointer"],
    [172, "s4", "pointer"],
    [179, "s4", "game-save-tag"],
    [196, "s4", "pointer"],
    [[203, 210], "s4", "game-save-tag"]
  ],
  "drawable-load": [
    [17, "s5", "drawable"],
    [18, "s5", "drawable"],
    [20, "s5", "drawable"],
    [25, "s5", "drawable"],
    [27, "s5", "drawable"]
  ],
  "art-load": [
    [9, "s5", "art"],
    [13, "s5", "art"],
    [15, "s5", "art"]
  ],
  "art-group-load-check": [
    [22, "s3", "art-group"],
    [31, "s3", "art-group"],
    [43, "s3", "art-group"],
    [50, "s3", "art-group"],
    [52, "s3", "art-group"]
  ],
  "(method 13 art-group)": [[16, "s3", "art-joint-anim"]],
  "(method 14 art-group)": [[16, "s3", "art-joint-anim"]],
  "(method 9 external-art-control)": [
    [171, "s4", "external-art-buffer"],
    [172, "s4", "external-art-buffer"],
    [173, "s4", "external-art-buffer"],
    [177, "s4", "external-art-buffer"],
    [183, "s4", "external-art-buffer"],
    [190, "s4", "external-art-buffer"],
    [233, "s4", "spool-anim"],
    [240, "s4", "spool-anim"],
    [243, "s4", "spool-anim"],
    [248, "s4", "spool-anim"],
    [249, "s4", "spool-anim"],
    [253, "s4", "spool-anim"],
    [257, "s4", "spool-anim"]
  ],
  "(method 10 external-art-control)": [[18, "v1", "pointer"]],
  "(method 16 external-art-control)": [
    [37, "a0", "process"],
    [17, "s5", "process-drawable"]
  ],
  "ja-play-spooled-anim": [
    [154, "a0", "process"],
    [286, "s2", "art-joint-anim"],
    [294, "s2", "art-joint-anim"],
    [295, "s2", "art-joint-anim"],
    [306, "s2", "art-joint-anim"],
    [320, "s2", "art-joint-anim"],
    [324, "s2", "art-joint-anim"]
  ],
  "(method 11 external-art-control)": [
    [127, "a0", "process"],
    [151, "a0", "process"],
    [168, "a0", "process"],
    [18, "s5", "process-drawable"]
  ],
  "debug-menu-item-var-update-display-str": [
    [[44, 49], "v1", "int"],
    [[61, 69], "v1", "int"]
  ],
  "debug-menu-item-get-max-width": [[[18, 27], "a0", "debug-menu-item-var"]],
  "debug-menu-send-msg": [
    [[3, 14], "s2", "debug-menu-item"],
    [[14, 21], "s2", "debug-menu-item-submenu"]
  ],
  "debug-menu-item-var-joypad-handler": [
    [[39, 42], "a2", "int"],
    [[40, 42], "a3", "int"],
    [41, "t9", "(function int int int int int)"],
    [200, "t9", "(function int int int int int)"],
    [138, "v1", "int"],
    [143, "v1", "int"],
    [[182, 187], "v1", "int"],
    [[182, 187], "a1", "int"],
    [[190, 194], "a0", "int"],
    [[193, 195], "v1", "int"]
  ],
  "debug-menu-find-from-template": [
    [3, "s4", "debug-menu"],
    [[4, 8], "s4", "debug-menu-item"],
    [[41, 44], "s4", "debug-menu-node"],
    [[7, 12], "s5", "debug-menu-item"],
    [23, "s5", "debug-menu-item-submenu"]
  ],

  "debug-menu-func-decode": [[[12, 14], "a0", "symbol"]],

  "dm-cam-render-float": [
    [72, "v1", "float"]
  ],

  "can-hint-be-played?": [[[25, 28], "a0", "level-hint"]],
  "debug-menu-rebuild": [[[4, 13], "a0", "debug-menu-item"]],
  "debug-menu-item-submenu-render": [[[39, 44], "v1", "dma-packet"]],
  "debug-menu-item-function-render": [[[46, 51], "v1", "dma-packet"]],
  "debug-menu-item-flag-render": [[[44, 49], "v1", "dma-packet"]],
  "debug-menu-render": [
    [[45, 48], "v1", "dma-packet"],
    [[106, 110], "v1", "dma-packet"]
  ],

  "debug-menu-item-var-msg": [[64, "t9", "(function int int int int int)"]],

  "calculate-basis-functions-vector!": [
    [[8, 20], "v1", "(pointer float)"],
    [[0, 60], "f1", "float"]
  ],
  "(anon-function 2 memory-usage)": [
    [[171, 415], "s5", "process-drawable"],
    [[212, 213], "v1", "collide-shape"]
  ],
  "(method 8 process-tree)": [
    [31, "v1", "symbol"],
    [6, "a3", "symbol"]
  ],
  "(method 9 align-control)": [
    [[27, 31], "t9", "(function object object object object)"]
  ],
  "(method 8 tie-fragment)": [
    [150, "a0", "(pointer int32)"],
    [[157, 160], "a0", "basic"]
  ],
  "letterbox": [[[29, 33], "v1", "dma-packet"]],
  "blackout": [[[20, 24], "v1", "dma-packet"]],
  "(method 15 load-state)": [
    [31, "t9", "(function int)"],
    [[291,303], "s5", "entity-actor"],
    [370, "s3", "process-drawable"],
    [343, "s5", "symbol"],
    [21, "s5", "symbol"]
  ],
  "yakow-default-event-handler": [
    [27, "a0", "collide-shape"],
    [32, "a0", "collide-shape"]
  ],
  "(method 11 yakow)": [
    [184, "v1", "vector"],
    [186, "v1", "vector"],
    [189, "v1", "vector"]
  ],
  "yakow-post": [
    [114, "a0", "collide-shape-moving"],
    [130, "a0", "collide-shape-moving"]
  ],
  "raw-ray-sphere-intersect": [
    [23, "v1", "float"],
    [36, "v1", "uint"]
  ],
  "(method 0 anim-test-obj)": [
    [9, "s4", "anim-test-obj"],
    [10, "s4", "anim-test-obj"],
    [13, "s4", "anim-test-obj"],
    [15, "s4", "anim-test-obj"]
  ],
  "(method 0 anim-test-sequence)": [
    [8, "s5", "anim-test-sequence"],
    [11, "s5", "anim-test-sequence"],
    [13, "s5", "anim-test-sequence"]
  ],
  "(method 0 anim-test-seq-item)": [
    [7, "v0", "anim-test-seq-item"],
    [8, "v1", "anim-test-seq-item"],
    [10, "v0", "anim-test-seq-item"],
    [11, "v0", "anim-test-seq-item"],
    [14, "v0", "anim-test-seq-item"],
    [17, "v0", "anim-test-seq-item"]
  ],
  "(method 3 anim-tester)": [
    [12, "s5", "anim-test-obj"],
    [15, "s5", "anim-test-obj"],
    [148, "s5", "anim-test-obj"],
    [150, "s5", "anim-test-obj"],
    [22, "s4", "anim-test-sequence"],
    [28, "s4", "anim-test-sequence"],
    [38, "s4", "anim-test-sequence"],
    [48, "s4", "anim-test-sequence"],
    [59, "s4", "anim-test-sequence"],
    [137, "s4", "anim-test-sequence"],
    [139, "s4", "anim-test-sequence"],
    [66, "s3", "anim-test-seq-item"],
    [70, "s3", "anim-test-seq-item"],
    [75, "s3", "anim-test-seq-item"],
    [79, "s3", "anim-test-seq-item"],
    [88, "s3", "anim-test-seq-item"],
    [94, "s3", "anim-test-seq-item"],
    [104, "s3", "anim-test-seq-item"],
    [114, "s3", "anim-test-seq-item"],
    [126, "s3", "anim-test-seq-item"],
    [128, "s3", "anim-test-seq-item"]
  ],
  "anim-test-obj-item-valid?": [
    [5, "s5", "anim-test-sequence"],
    [12, "s5", "anim-test-sequence"],
    [17, "s5", "anim-test-sequence"],
    [36, "s5", "anim-test-sequence"],
    [38, "s5", "anim-test-sequence"],
    [20, "v1", "anim-test-seq-item"],
    [26, "v1", "anim-test-seq-item"],
    [28, "v1", "anim-test-seq-item"]
  ],
  "anim-test-obj-remove-invalid": [
    [84, "v1", "anim-test-sequence"],
    [88, "v1", "anim-test-sequence"],
    [90, "v1", "anim-test-sequence"],
    [92, "v1", "anim-test-sequence"],
    [93, "v1", "anim-test-sequence"],
    [91, "a0", "anim-test-sequence"],
    [5, "s5", "anim-test-sequence"],
    [8, "s5", "anim-test-sequence"],
    [11, "s5", "anim-test-sequence"],
    [30, "s5", "anim-test-sequence"],
    [44, "s5", "anim-test-sequence"],
    [51, "s5", "anim-test-sequence"],
    [58, "s5", "anim-test-sequence"],
    [67, "s5", "anim-test-sequence"],
    [70, "s4", "anim-test-sequence"],
    [71, "s5", "anim-test-sequence"],
    [72, "s5", "anim-test-sequence"],
    [15, "s3", "anim-test-seq-item"],
    [18, "s3", "anim-test-seq-item"],
    [24, "s3", "anim-test-seq-item"],
    [31, "s3", "anim-test-seq-item"],
    [34, "s2", "anim-test-seq-item"],
    [35, "s3", "anim-test-seq-item"],
    [36, "s3", "anim-test-seq-item"],
    [61, "a0", "anim-test-seq-item"]
  ],
  "anim-tester-reset": [
    [14, "v1", "anim-test-obj"],
    [30, "v1", "anim-test-obj"],
    [33, "v1", "anim-test-obj"],
    [36, "v1", "anim-test-obj"],
    [43, "v1", "anim-test-obj"],
    [[50, 53], "v1", "anim-test-obj"]
  ],
  "anim-tester-save-all-objects": [
    [[4, 19], "gp", "anim-test-obj"],
    [17, "v1", "anim-test-obj"]
  ],
  "anim-tester-save-object-seqs": [
    [63, "s5", "anim-test-sequence"],
    [69, "s5", "anim-test-sequence"],
    [65, "s5", "anim-test-sequence"],
    [75, "s5", "anim-test-sequence"],
    [79, "s5", "anim-test-sequence"],
    [133, "s5", "anim-test-sequence"],
    [141, "s5", "anim-test-sequence"],
    [142, "v1", "anim-test-sequence"],
    [143, "s5", "anim-test-sequence"],
    [83, "s4", "anim-test-seq-item"],
    [89, "s4", "anim-test-seq-item"],
    [91, "s4", "anim-test-seq-item"],
    [92, "s4", "anim-test-seq-item"],
    [96, "s4", "anim-test-seq-item"],
    [105, "s4", "anim-test-seq-item"],
    [111, "s4", "anim-test-seq-item"],
    [120, "s4", "anim-test-seq-item"],
    [121, "v1", "anim-test-seq-item"],
    [122, "s4", "anim-test-seq-item"]
  ],
  "anim-test-obj-list-handler": [
    [25, "s5", "anim-test-obj"],
    [31, "s5", "anim-test-obj"],
    [[50, 53], "v1", "dma-packet"],
    [110, "s5", "anim-test-obj"],
    [166, "s5", "anim-test-obj"],
    [112, "v1", "anim-tester"],
    [[202, 205], "v1", "dma-packet"]
  ],
  "anim-test-anim-list-handler": [
    [2, "s5", "anim-test-obj"],
    [25, "s5", "anim-test-obj"],
    [[44, 47], "v1", "dma-packet"],
    [65, "s5", "anim-test-obj"],
    [227, "s5", "anim-test-obj"],
    [90, "v1", "anim-test-obj"],
    [91, "v1", "anim-test-obj"],
    [100, "v1", "anim-test-obj"],
    [105, "v1", "anim-test-obj"],
    [130, "v1", "anim-test-obj"],
    [131, "v1", "anim-test-obj"],
    [140, "v1", "anim-test-obj"],
    [145, "v1", "anim-test-obj"],
    [167, "v1", "anim-test-obj"],
    [169, "v1", "anim-test-obj"],
    [171, "v1", "anim-test-obj"],
    [173, "v1", "anim-test-obj"],
    [[263, 266], "v1", "dma-packet"]
  ],
  "anim-test-sequence-list-handler": [
    [2, "s5", "anim-test-sequence"],
    [25, "s5", "anim-test-sequence"],
    [31, "s5", "anim-test-sequence"],
    [[50, 53], "v1", "dma-packet"],
    [71, "s5", "anim-test-sequence"],
    [231, "s5", "anim-test-sequence"],
    [96, "v1", "anim-test-sequence"],
    [97, "v1", "anim-test-sequence"],
    [106, "v1", "anim-test-sequence"],
    [111, "v1", "anim-test-sequence"],
    [136, "v1", "anim-test-sequence"],
    [137, "v1", "anim-test-sequence"],
    [146, "v1", "anim-test-sequence"],
    [151, "v1", "anim-test-sequence"],
    [[267, 270], "v1", "dma-packet"]
  ],
  "anim-test-edit-sequence-list-handler": [
    [[82, 85], "v1", "dma-packet"],
    [[148, 151], "v1", "dma-packet"],
    [[323, 326], "v1", "dma-packet"],
    [[979, 982], "v1", "dma-packet"],
    [[1028, 1031], "v1", "dma-packet"],
    [[122, 965], "s4", "anim-test-sequence"],
    [129, "v1", "glst-named-node"],
    [[128, 909], "gp", "anim-test-seq-item"],
    [380, "v0", "anim-test-obj"],
    [381, "v0", "anim-test-obj"],
    [382, "v0", "anim-test-obj"],
    [389, "v0", "anim-test-obj"],
    [483, "s3", "anim-test-seq-item"],
    [491, "s3", "anim-test-seq-item"],
    [502, "s3", "anim-test-seq-item"]
  ],
  "anim-tester-interface": [
    [[34, 48], "gp", "anim-test-obj"],
    [[70, 73], "v1", "dma-packet"],
    [[131, 134], "v1", "dma-packet"],
    [[189, 192], "v1", "dma-packet"],
    [[228, 231], "v1", "dma-packet"],
    [[95, 109], "gp", "anim-test-obj"],
    [[156, 160], "v1", "anim-test-obj"],
    [[162, 165], "v1", "anim-test-sequence"]
  ],
  "anim-tester-get-playing-item": [
    [4, "t9", "(function glst-list int anim-test-seq-item)"],
    [20, "t9", "(function glst-list int anim-test-seq-item)"],
    [[5, 22], "s5", "anim-test-seq-item"],
    [21, "v0", "anim-test-seq-item"],
    [25, "v0", "anim-test-seq-item"],
    [5, "v0", "anim-test-seq-item"]
  ],
  "anim-tester-add-newobj": [
    ["_stack_", 128, "anim-test-obj"],
    [[2, 185], "s2", "anim-test-obj"],
    [[70, 193], "s5", "anim-test-obj"],
    [149, "v1", "anim-test-sequence"],
    [154, "v1", "anim-test-sequence"],
    [160, "v1", "anim-test-sequence"],
    [164, "a0", "art-joint-anim"],
    [168, "v1", "anim-test-seq-item"],
    [168, "v1", "anim-test-seq-item"],
    [170, "a0", "art-joint-anim"],
    [171, "v1", "anim-test-seq-item"],
    [173, "v1", "anim-test-seq-item"]
  ],
  "anim-tester-start": [[20, "t9", "(function process function none)"]],
  "anim-tester-set-name": [
    [[34, 51], "s3", "anim-test-obj"],
    [[40, 63], "s5", "anim-test-sequence"]
  ],
  "anim-tester-add-sequence": [[[33, 102], "s5", "anim-test-obj"]],
  "(anon-function 11 anim-tester)": [
    [[23, 113], "s4", "anim-test-obj"],
    [[83, 338], "gp", "anim-test-sequence"],
    [[123, 187], "s4", "art-joint-anim"]
  ],
  "(method 10 bsp-header)": [
    [[51, 61], "a0", "(pointer uint128)"],
    [[51, 61], "a1", "(pointer uint128)"],
    [133, "v1", "terrain-bsp"],
    [141, "v1", "terrain-bsp"],
    [148, "v1", "terrain-bsp"],
    [5, "a0", "terrain-bsp"],
    [8, "a0", "terrain-bsp"]
  ],
  "(method 15 bsp-header)": [
    [5, "a0", "terrain-bsp"],
    [8, "a0", "terrain-bsp"]
  ],

  "upload-vis-bits": [
    [[4, 16], "a1", "(pointer uint128)"],
    [[12, 14], "a0", "(pointer uint128)"],
    [[20, 22], "a2", "(pointer uint128)"],
    [[28, 30], "a0", "(pointer uint128)"],
    [[32, 34], "a2", "(pointer uint128)"]
  ],

  "bsp-camera-asm": [
    [[4, 14], "a1", "bsp-node"],
    [[0, 9], "v1", "bsp-node"],
    [[12, 16], "v1", "bsp-node"]
  ],
  "level-remap-texture": [
    [15, "t0", "(pointer int32)"],
    [21, "t0", "(pointer int32)"],
    [19, "t0", "(pointer uint64)"],
    [12, "v1", "int"]
  ],
  "sprite-add-matrix-data": [
    [[5, 15], "a2", "dma-packet"],
    [[24, 29], "a1", "matrix"],
    [[47, 57], "a2", "dma-packet"],
    [[60, 97], "a1", "matrix"],
    [[116, 129], "a1", "vector"]
  ],
  "sprite-add-frame-data": [[[8, 16], "a0", "dma-packet"]],
  "sprite-add-2d-chunk": [
    [[12, 20], "a0", "dma-packet"],
    [[45, 52], "a0", "dma-packet"],
    [[69, 76], "a0", "dma-packet"],
    [[80, 87], "v1", "dma-packet"],
    [65, "a3", "int"]
  ],
  "sprite-add-3d-chunk": [
    [[11, 19], "a0", "dma-packet"],
    [[44, 51], "a0", "dma-packet"],
    [[68, 75], "a0", "dma-packet"],
    [[79, 87], "v1", "dma-packet"],
    [65, "a3", "int"]
  ],
  "sprite-add-shadow-chunk": [
    [[11, 19], "a0", "dma-packet"],
    [[37, 44], "a0", "dma-packet"],
    [[49, 77], "a0", "(inline-array vector)"],
    [[93, 100], "a0", "dma-packet"],
    [[105, 121], "s1", "adgif-shader"],
    [[130, 138], "v1", "dma-packet"]
  ],
  "sprite-draw": [
    [[33, 37], "a0", "dma-packet"],
    [[43, 46], "a0", "gs-gif-tag"],
    [51, "a0", "(pointer gs-test)"],
    [53, "a0", "(pointer gs-reg64)"],
    [55, "a0", "(pointer gs-clamp)"],
    [57, "a0", "(pointer gs-reg64)"],
    [[78, 87], "a0", "dma-packet"],
    [[92, 97], "a0", "dma-packet"],
    [[125, 129], "a0", "dma-packet"],
    [[143, 146], "v1", "dma-packet"]
  ],
  "sprite-init-distorter": [
    [59, "a3", "uint"],
    [[3, 7], "a2", "dma-packet"],
    [[13, 16], "a2", "gs-gif-tag"],
    [21, "a2", "(pointer gs-zbuf)"],
    [23, "a2", "(pointer gs-reg64)"],
    [29, "a2", "(pointer gs-tex0)"],
    [31, "a2", "(pointer gs-reg64)"],
    [33, "a2", "(pointer gs-tex1)"],
    [35, "a2", "(pointer gs-reg64)"],
    [36, "a2", "(pointer gs-miptbp)"],
    [38, "a2", "(pointer gs-reg64)"],
    [45, "a2", "(pointer gs-clamp)"],
    [47, "a2", "(pointer gs-reg64)"],
    [49, "a2", "(pointer gs-alpha)"],
    [51, "a2", "(pointer gs-reg64)"],
    [[62, 67], "a1", "dma-packet"]
  ],
  "sprite-draw-distorters": [
    [[70, 90], "a0", "vector"],
    [72, "v1", "vector"],
    [93, "v1", "vector"],
    [96, "v1", "vector"],
    [115, "v1", "(pointer int32)"],
    [119, "a0", "(pointer int32)"],
    [124, "v1", "vector"],
    [154, "v1", "vector"],
    [[172, 189], "a1", "dma-packet"],
    [[199, 203], "a0", "dma-packet"],
    [[207, 211], "a0", "vector4w"],
    [[216, 221], "a0", "dma-packet"],
    [[248, 265], "a1", "dma-packet"],
    [[273, 277], "a1", "dma-packet"],
    [[281, 285], "a1", "vector4w"],
    [[289, 294], "v1", "dma-packet"]
  ],

  "debug-menu-make-from-template": [
    [[20, 30], "s5", "string"],
    [[31, 60], "s5", "string"],
    [[61, 71], "s5", "string"],
    [[72, 81], "s5", "string"],
    [[82, 107], "s5", "string"],
    [[108, 135], "s5", "string"],
    [[136, 152], "s5", "string"],
    [[153, 183], "s5", "string"],
    [[186, 224], "s5", "string"],
    [[225, 246], "s5", "string"],
    [[249, 321], "s5", "string"]
  ],

  "debug-menu-item-var-render": [[[94, 98], "v1", "dma-packet"]],

  "generic-add-constants": [[[8, 17], "a0", "dma-packet"]],

  "generic-init-buf": [
    [[14, 19], "a0", "dma-packet"],
    [[24, 28], "a0", "gs-gif-tag"],
    [32, "a0", "(pointer gs-test)"],
    [34, "a0", "(pointer uint64)"],
    [34, "a1", "gs-reg"],
    [35, "a0", "(pointer gs-zbuf)"],
    [37, "a0", "(pointer uint64)"],
    [37, "a1", "gs-reg"],
    [[47, 53], "a0", "dma-packet"],
    [[56, 62], "v1", "(pointer vif-tag)"],
    [[62, 66], "v1", "(pointer int32)"]
  ],

  "cam-standard-event-handler": [
    [[0, 999], "s6", "camera-slave"],
    [[16, 30], "s5", "state"],
    [41, "a0", "vector"],
    [[5, 8], "t9", "(function object)"],
    [[19, 22], "t9", "(function object)"],
    [[30, 32], "t9", "(function object)"]
  ],
  "cam-curve-pos": [[[0, 224], "s6", "camera-slave"]],
  "cam-combiner-init": [[[0, 999], "s6", "camera-combiner"]],

  "(code cam-combiner-active)": [[[0, 999], "s6", "camera-combiner"]],

  "(event cam-combiner-active)": [
    [10, "a0", "vector"],
    [[0, 20], "s6", "camera-slave"],
    [[20, 231], "s6", "camera-combiner"],
    [[99, 127], "gp", "camera-slave"],
    [[187, 231], "gp", "camera-slave"]
  ],

  "cam-master-init": [[[0, 999], "s6", "camera-master"]],
  "cam-curve-setup": [[[0, 82], "s6", "camera-slave"]],
  "(method 15 tracking-spline)": [
    [[57, 59], "a2", "vector"],
    [[57, 59], "a3", "vector"]
  ],
  "(method 16 tracking-spline)": [
    [[40, 42], "a0", "vector"],
    [[40, 42], "a1", "vector"]
  ],

  "cam-slave-init-vars": [[[0, 999], "s6", "camera-slave"]],

  "cam-slave-get-vector-with-offset": [[[52, 65], "s3", "vector"]],

  "cam-slave-go": [[[3, 6], "t9", "(function object)"]],

  "cam-slave-init": [
    [[0, 999], "s6", "camera-slave"],
    [[47, 50], "t9", "(function object object)"],
    [[54, 58], "t9", "(function object object)"]
  ],

  "update-mood-village3": [
    [[236, 245], "s0", "(array float)"],
    [245, "s0", "(array int8)"],
    [[246, 297], "s0", "(array float)"],
    [[297, 309], "s0", "(array uint8)"],
    [[309, 314], "s0", "matrix"] // TODO - there is no way this is correct lol
  ],

  "update-mood-citadel": [
    [291, "s5", "(pointer float)"],
    [298, "s5", "(pointer float)"],
    [300, "s5", "(pointer float)"],
    [304, "s5", "(pointer float)"],
    [307, "s5", "(pointer float)"],
    [318, "s5", "(pointer float)"]
  ],

  "update-mood-finalboss": [
    [40, "s4", "(pointer int64)"],
    [44, "s4", "(pointer int64)"],
    [174, "s4", "(pointer int64)"],
    [251, "s4", "(pointer int64)"],
    [255, "s4", "(pointer int64)"],
    [347, "s4", "(pointer int64)"]
  ],

  "update-mood-ogre": [
    [57, "s4", "(pointer float)"],
    [64, "s4", "(pointer float)"],
    [90, "s4", "(pointer float)"],
    [92, "s4", "(pointer float)"],
    [95, "s4", "(pointer float)"],
    [98, "s4", "(pointer float)"],
    [100, "s4", "(pointer float)"],
    [105, "s4", "(pointer float)"],
    [144, "s4", "(pointer float)"]
  ],

  "update-mood-snow": [
    [93, "s5", "vector"],
    [110, "s5", "vector"]
  ],

  "ocean-trans-add-upload-table": [
    [44, "a0", "dma-packet"],
    [46, "a0", "dma-packet"],
    [51, "a0", "dma-packet"],
    [[55, 59], "v1", "vector4w"], // TODO - very likely wrong, but it's something that has 4 int32's,
    [[87, 228], "v1", "(inline-array vector)"],
    [241, "a0", "dma-packet"],
    [243, "a0", "dma-packet"],
    [248, "a0", "dma-packet"]
  ],

  "ocean-trans-add-upload-strip": [
    [39, "a0", "dma-packet"],
    [41, "a0", "dma-packet"],
    [46, "a0", "dma-packet"],
    [[57, 61], "v1", "vector4w"], // TODO - very likely wrong, but it's something that has 4 int32's,
    [[64, 147], "v1", "(inline-array vector)"], // TODO - very likely wrong, but it's something that has 4 int32's,
    [166, "a0", "dma-packet"],
    [168, "a0", "dma-packet"],
    [173, "a0", "dma-packet"]
  ],

  "ocean-trans-add-constants": [
    [7, "a1", "dma-packet"],
    [9, "a1", "dma-packet"],
    [14, "a1", "dma-packet"],
    [[17, 46], "v1", "matrix"]
  ],

  "draw-ocean-transition": [[255, "v1", "ocean-mid-mask"]],

  "do-target-shadow": [
    [46, "v1", "collide-shape-prim"] // `event-other` from collide-shape
  ],

  "draw-string": [
    [[93, 96], "a0", "(pointer uint8)"],
    [[206, 209], "t3", "font-work"],
    [[210, 214], "t3", "font-work"],
    [[217, 221], "t3", "font-work"],
    [356, "t2", "(pointer uint64)"],
    [726, "t2", "(pointer uint64)"],
    [[68, 76], "t4", "(pointer uint32)"],
    [[239, 247], "t3", "font-work"],
    [[424, 878], "a1", "(pointer uint128)"],
    [[616, 634], "t4", "font-work"]
  ],

  "get-string-length": [[[29, 31], "a0", "(pointer uint8)"]],

  "print-game-text-scaled": [[[31, 32], "f3", "float"]],

  "print-game-text": [[[369, 372], "v1", "dma-packet"]],

  "debug-init-buffer": [
    [[11, 15], "t1", "dma-packet"],
    [[21, 24], "t1", "gs-gif-tag"],
    [28, "t1", "(pointer gs-zbuf)"],
    [30, "t1", "(pointer gs-reg64)"],
    [31, "t1", "(pointer gs-test)"],
    [33, "t1", "(pointer gs-reg64)"],
    [[39, 42], "a1", "dma-packet"]
  ],

  "display-frame-finish": [
    [[30, 35], "a1", "dma-packet"],
    [[40, 43], "a0", "dma-packet"],
    [[63, 69], "a0", "dma-packet"],
    [[78, 79], "a0", "dma-packet"],
    [79, "a0", "(pointer uint64)"]
  ],
  "(event water-vol-idle water-anim)": [[6, "a0", "vector"]],

  "(method 22 water-anim)": [[25, "s3", "basic"]],

  "(method 25 water-anim)": [
    [25, "v0", "(pointer float)"],
    ["_stack_", 16, "res-tag"]
  ],

  "(method 22 rigid-body-platform)": [[26, "f0", "float"]],

  "rigid-body-platform-event-handler": [
    [28, "v1", "process-drawable"],
    [34, "v1", "float"],
    [83, "v1", "process-drawable"],
    [119, "v1", "process-drawable"],
    [125, "v1", "process-drawable"],
    [158, "v1", "vector"],
    [170, "v1", "vector"],
    [184, "v1", "(pointer handle)"],
    [213, "v1", "process-drawable"]
  ],

  "(anon-function 9 plat-eco)": [
    [23, "v1", "(state symbol none)"],
    [58, "v1", "(state symbol none)"]
  ],

  "(method 7 rigid-body-platform)": [
    [5, "v1", "int"],
    [14, "t9", "(function process-drawable int process-drawable)"]
  ],

  "(method 10 rigid-body)": [[50, "v1", "vector"]],

  "(method 22 mud)": [[35, "v0", "(pointer float)"]],

  "(method 11 twister)": [
    [7, "s4", "twist-joint"],
    [13, "s4", "twist-joint"],
    [26, "s4", "twist-joint"],
    [28, "s4", "twist-joint"],
    [36, "s4", "twist-joint"],
    [40, "s4", "twist-joint"],
    [47, "s4", "twist-joint"],
    [55, "s4", "twist-joint"],
    [70, "s4", "twist-joint"],
    [82, "s4", "twist-joint"]
  ],

  "(code teetertotter-launch)": [[11, "v1", "art-joint-anim"]],

  "(code teetertotter-bend)": [[10, "v1", "art-joint-anim"]],

  "misty-camera-view": [[25, "v1", "handle"]],

  "(method 11 silostep)": [[100, "v1", "art-joint-anim"]],

  "(enter plat-button-pressed sunken-elevator)": [
    [40, "v1", "village2cam"],
    [73, "v1", "village2cam"]
  ],

  "(trans plat-button-move-upward sunken-elevator)": [
    [49, "v1", "village2cam"]
  ],

  "(trans plat-button-move-downward sunken-elevator)": [
    [13, "v0", "(state sunken-elevator)"]
  ],

  "(method 27 sunken-elevator)": [[37, "v1", "art-joint-anim"]],

  "nav-enemy-set-base-collide-sphere-collide-with": [
    [19, "v1", "collide-shape-prim-group"],
    [23, "s2", "collide-shape-prim"],
    [32, "v1", "collide-shape-prim-sphere"],
    [33, "s5", "collide-shape-prim-group"],
    [37, "v1", "collide-shape-prim-sphere"],
    [38, "s5", "collide-shape-prim-group"],
    [42, "v1", "collide-shape-prim-sphere"],
    [43, "s5", "collide-shape-prim-group"],
    [50, "s4", "collide-shape-prim-group"],
    [54, "s5", "collide-shape-prim"],
    [55, "s5", "collide-shape-prim"]
  ],

  "nav-enemy-jump-land-anim": [[39, "v1", "art-joint-anim"]],

  "(code nav-enemy-victory nav-enemy)": [[27, "v1", "art-joint-anim"]],
  "(code nav-enemy-notice nav-enemy)": [[27, "v1", "art-joint-anim"]],
  "(code nav-enemy-patrol nav-enemy)": [
    [23, "v1", "art-joint-anim"],
    [105, "v1", "art-joint-anim"],
    [167, "v1", "art-joint-anim"],
    [249, "v1", "art-joint-anim"]
  ],

  "(code nav-enemy-flee nav-enemy)": [
    [27, "v1", "art-joint-anim"],
    [91, "v1", "art-joint-anim"]
  ],

  "nav-enemy-set-hit-from-direction": [[19, "v1", "process-drawable"]],
  "(method 45 nav-enemy)": [[14, "v1", "process-mask"]],

  "nav-enemy-default-event-handler": [
    [62, "a0", "vector"],
    [82, "a0", "vector"]
  ],

  "(method 7 nav-enemy)": [
    [5, "v1", "int"],
    [10, "v1", "int"],
    [19, "t9", "(function process-drawable int none)"]
  ],

  "(enter nav-enemy-patrol nav-enemy)": [[8, "v1", "int"]],

  "(code nav-enemy-fuel-cell nav-enemy)": [[31, "v1", "int"]],

  "(method 16 level)": [
    [252, "v1", "(pointer uint128)"],
    [253, "a1", "(pointer uint128)"],
    [255, "a0", "(pointer uint128)"],
    [208, "s2", "(pointer uint8)"],
    [209, "s2", "(pointer uint8)"],
    [210, "s1", "(pointer uint8)"],
    [217, "s2", "(pointer uint8)"],
    [218, "s1", "(pointer uint8)"],
    [79, "a0", "(pointer uint128)"],
    [80, "v1", "(pointer uint128)"],
    [257, "v1", "(pointer uint16)"],
    [222, "s2", "(pointer uint8)"],
    [161, "s1", "(pointer uint128)"],
    [140, "s1", "(pointer uint128)"]
  ],

  "(method 15 level)": [
    [[21, 60], "v1", "(inline-array box8s)"]
  ],

  "(method 27 level)": [
    [[23, 68], "s2", "(inline-array box8s)"]
  ],

  "unpack-comp-huf": [[[21, 23], "t3", "(pointer uint16)"]],

  "(method 9 merc-fragment)": [[[13, 161], "s3", "adgif-shader"]],

  "(method 9 merc-effect)": [
    [49, "s4", "pointer"],
    [50, "s5", "pointer"],
    [[0, 49], "s4", "merc-fragment"],
    [[0, 50], "s5", "merc-fragment-control"]
  ],

  "merc-vu1-initialize-chain": [
    [[19, 47], "s5", "merc-vu1-low-mem"],
    [58, "gp", "(inline-array dma-packet)"],
    [[12, 18], "gp", "(pointer vif-tag)"]
  ],

  "merc-vu1-init-buffer": [
    [[27, 31], "a0", "dma-packet"],
    [[37, 40], "a0", "gs-gif-tag"],
    [44, "a0", "(pointer gs-test)"],
    [46, "a0", "(pointer gs-reg64)"],
    [[55, 58], "v1", "dma-packet"]
  ],

  "(method 8 merc-ctrl)": [
    [46, "s2", "pointer"], // was merc-fragment-control
    [[22, 45], "s2", "merc-fragment-control"],
    [[89, 93], "a1", "merc-blend-ctrl"],
    [103, "a1", "pointer"]
  ],

  "merc-edge-stats": [[[33, 35], "v1", "merc-ctrl"]],

  "(method 9 screen-filter)": [[[23, 26], "v1", "dma-packet"]],

  "(method 48 mayor)": [[32, "a0", "int"]],

  "(method 43 mayor)": [[19, "v1", "float"]],

  "(post idle mayor)": [[4, "t9", "(function none)"]],

  "(method 43 bird-lady)": [[19, "v1", "float"]],

  "muse-to-idle": [[57, "v1", "muse"]],

  "(method 32 sculptor)": [[87, "v1", "muse"]],

  "(method 43 sculptor)": [[19, "v1", "float"]],

  "(code idle sculptor)": [
    [71, "v1", "art-joint-anim"],
    [135, "v1", "art-joint-anim"],
    [184, "v1", "float"],
    [204, "v1", "art-joint-anim"],
    [255, "v1", "float"],
    [269, "v1", "art-joint-anim"],
    [319, "v1", "art-joint-anim"],
    [369, "v1", "art-joint-anim"],
    [421, "v1", "art-joint-anim"],
    [470, "v1", "float"],
    [490, "v1", "art-joint-anim"],
    [543, "v1", "art-joint-anim"],
    [593, "v1", "art-joint-anim"],
    [643, "v1", "art-joint-anim"],
    [698, "v1", "float"],
    [718, "v1", "art-joint-anim"],
    [769, "v1", "float"],
    [785, "v1", "art-joint-anim"],
    [836, "v1", "art-joint-anim"],
    [886, "v1", "art-joint-anim"],
    [936, "v1", "art-joint-anim"]
  ],

  "(method 43 geologist)": [[19, "v1", "float"]],

  "(anon-function 3 oracle)": [[11, "v1", "collide-shape"]],

  "(method 43 farmer)": [[19, "v1", "float"]],

  "(method 43 explorer)": [[19, "v1", "float"]],

  "(code idle explorer)": [
    [36, "v1", "float"],
    [56, "v1", "art-joint-anim"],
    [107, "v1", "float"],
    [123, "v1", "art-joint-anim"],
    [180, "v1", "float"],
    [200, "v1", "float"],
    [216, "v1", "art-joint-anim"],
    [273, "v1", "float"],
    [347, "v1", "float"],
    [363, "v1", "art-joint-anim"],
    [420, "v1", "float"],
    [500, "v1", "art-joint-anim"],
    [542, "v1", "art-joint-anim"],
    [599, "v1", "float"],
    [621, "v1", "art-joint-anim"],
    [678, "v1", "float"],
    [761, "v1", "float"],
    [783, "v1", "art-joint-anim"]
  ],

  "(method 32 assistant)": [[39, "v1", "float"]],

  "(method 43 assistant)": [[19, "v1", "float"]],

  "(code idle assistant)": [
    [35, "v1", "float"],
    [114, "v1", "float"],
    [130, "v1", "art-joint-anim"],
    [207, "v1", "float"],
    [376, "v1", "art-joint-anim"],
    [415, "v1", "float"],
    [431, "v1", "art-joint-anim"],
    [482, "v1", "art-joint-anim"],
    [530, "v1", "float"],
    [549, "v1", "art-joint-anim"],
    [602, "v1", "art-joint-anim"]
  ],

  "check-drop-level-assistant": [[17, "v1", "float"]],

  "(method 32 sage)": [
    [76, "v1", "float"],
    [262, "v1", "assistant"]
  ],

  "(method 43 sage)": [[19, "v1", "float"]],

  "(code idle sage)": [
    [35, "v1", "float"],
    [155, "v1", "art-joint-anim"]
  ],

  "(method 43 gambler)": [[19, "v1", "float"]],

  "(code idle gambler)": [[93, "v1", "float"]],

  "(method 32 warrior)": [[76, "v1", "handle"]],

  "(method 43 warrior)": [[19, "v1", "float"]],

  "(method 32 minershort)": [
    [44, "v1", "float"],
    [112, "v1", "float"]
  ],

  "(method 43 minershort)": [[19, "v1", "float"]],

  "(method 33 progress)": [
    [
      30,
      "t9",
      "(function process function object object object object object)"
    ],
    [
      159,
      "t9",
      "(function process function object object object object object)"
    ],
    [
      288,
      "t9",
      "(function process function object object object object object)"
    ],
    [
      417,
      "t9",
      "(function process function object object object object object)"
    ],
    [
      546,
      "t9",
      "(function process function object object object object object)"
    ],
    [
      675,
      "t9",
      "(function process function object object object object object)"
    ],
    [35, "a0", "manipy"],
    [38, "v1", "manipy"],
    [50, "v1", "manipy"],
    [98, "v1", "manipy"],
    [164, "a0", "manipy"],
    [167, "v1", "manipy"],
    [179, "v1", "manipy"],
    [227, "v1", "manipy"],
    [293, "a0", "manipy"],
    [296, "v1", "manipy"],
    [308, "v1", "manipy"],
    [356, "v1", "manipy"],
    [422, "a0", "manipy"],
    [425, "v1", "manipy"],
    [437, "v1", "manipy"],
    [485, "v1", "manipy"],
    [551, "a0", "manipy"],
    [554, "v1", "manipy"],
    [566, "v1", "manipy"],
    [614, "v1", "manipy"],
    [680, "a0", "manipy"],
    [683, "v1", "manipy"],
    [695, "v1", "manipy"],
    [743, "v1", "manipy"]
  ],

  "fuel-cell-progress-hud-orbit-callback": [
    [[0, 199], "s5", "progress"],
    [4, "f0", "float"]
  ],

  "(method 7 progress)": [[16, "a2", "pointer"]],

  "(method 17 progress)": [
    [[466, 471], "v1", "dma-packet"],
    [[154, 159], "v1", "dma-packet"]
  ],

  "(post progress-debug)": [
    [[61, 66], "v1", "dma-packet"],
    [[108, 113], "v1", "dma-packet"],
    [[153, 158], "v1", "dma-packet"],
    [[198, 203], "v1", "dma-packet"]
  ],

  "(method 23 progress)": [[103, "v1", "float"]],

  "(post progress-normal)": [[416, "a0", "float"]],

  "(method 53 progress)": [[[0, 999], "gp", "progress-screen"]],
  "(method 35 progress)": [[38, "s4", "game-text-id"]],
  "(method 43 progress)": [[45, "s4", "game-text-id"]],
  "(method 38 progress)": [[58, "a1", "game-text-id"]],

  "draw-percent-bar": [[[33, 38], "v1", "dma-packet"]],

  "(method 11 fact-info-target)": [
    [135, "v1", "target"],
    [148, "v1", "collide-shape"],
    [258, "v1", "target"],
    [272, "v1", "target"],
    [287, "v1", "target"],
    [298, "v1", "target"]
  ],

  "(method 7 process)": [
    [[120, 124], "a0", "basic"],
    [[127, 130], "a0", "basic"],
    [47, "v1", "connection"],
    [57, "v1", "connection"],
    [[47, 88], "v1", "connection"]
  ],

  "(anon-function 7 game-info)": [[2, "v1", "collide-shape"]],

  "(method 24 game-info)": [
    [112, "s3", "pointer"],
    [[113, 165], "a0", "game-save-tag"],
    [[148, 166], "s2", "game-save-tag"],
    [[148, 168], "s4", "game-save-tag"],
    [[171, 221], "a0", "game-save-tag"],
    [[234, 240], "a0", "game-save-tag"],
    [[253, 276], "a0", "game-save-tag"],
    [[283, 302], "a0", "game-save-tag"],
    [[319, 324], "a1", "game-save-tag"],
    [[342, 348], "a1", "game-save-tag"],
    [[395, 468], "a0", "game-save-tag"],
    [[480, 488], "a0", "game-save-tag"],
    [[500, 506], "a0", "game-save-tag"],
    [[521, 528], "a0", "game-save-tag"],
    [[543, 650], "a0", "game-save-tag"],
    // [329, "a0", "pointer"],
    // [338, "a0", "pointer"],
    // [[173, 230], "a0", "game-save-tag"],
    [252, "a0", "(pointer int32)"],
    [654, "a0", "pointer"]
  ],

  "auto-save-post": [[138, "t9", "(function object string object none)"]],

  "target-compute-pole": [
    [12, "s4", "swingpole"],
    [21, "s4", "swingpole"],
    [24, "s4", "swingpole"],
    [30, "s4", "swingpole"],
    [33, "s4", "swingpole"],
    [76, "s4", "swingpole"],
    [85, "s4", "swingpole"],
    [87, "s4", "swingpole"]
  ],

  "(method 10 target)": [[[10, 13], "t9", "(function process-drawable none)"]],

  "draw-history": [[[99, 101], "v1", "int"]],

  "(method 9 attack-info)": [
    [82, "v1", "process-drawable"],
    [87, "s3", "process-drawable"],
    [89, "v1", "process-drawable"],
    [118, "a0", "process-drawable"]
  ],

  "dm-task-get-money": [
    [32, "v1", "float"]
  ],

  "ground-tween-update": [
    [16, "f1", "float"],
    [20, "f2", "float"],
    [34, "f0", "float"],
    [38, "f1", "float"]
  ],

  "(method 32 evilbro)": [[20, "v1", "handle"]],

  "(code idle evilbro)": [
    [27, "v1", "art-joint-anim"],
    [84, "v1", "float"],
    [171, "v1", "float"]
  ],

  "all-texture-tweak-adjust": [
    [38, "s0", "adgif-shader"],
    [42, "s0", "adgif-shader"]
  ],

  "build-instance-list": [
    [30, "v1", "drawable-tree-instance-shrub"],
    [61, "v1", "drawable-tree-instance-tie"]
  ],

  "(anon-function 82 default-menu)": [
    [[12, 25], "s4", "texture-id"],
    [36, "s5", "adgif-shader"]
  ],

  "(anon-function 79 default-menu)": [
    [[3, 13], "v1", "texture-id"],
    [[20, 28], "a1", "adgif-shader"],
    [33, "v1", "texture-id"],
    [41, "v1", "adgif-shader"]
  ],

  "(anon-function 78 default-menu)": [
    [[2, 13], "v1", "texture-id"],
    [[20, 29], "a1", "adgif-shader"],
    [34, "v1", "texture-id"],
    [42, "v1", "adgif-shader"]
  ],

  "(anon-function 77 default-menu)": [
    [[3, 13], "v1", "texture-id"],
    [[20, 28], "a1", "adgif-shader"],
    [33, "v1", "texture-id"],
    [41, "v1", "adgif-shader"]
  ],

  "(anon-function 76 default-menu)": [
    [[3, 13], "v1", "texture-id"],
    [[20, 28], "a1", "adgif-shader"],
    [33, "v1", "texture-id"],
    [41, "v1", "adgif-shader"]
  ],

  "(anon-function 75 default-menu)": [
    [[3, 13], "v1", "texture-id"],
    [[20, 28], "a1", "adgif-shader"],
    [33, "v1", "texture-id"],
    [41, "v1", "adgif-shader"]
  ],

  "(anon-function 74 default-menu)": [
    [[2, 13], "v1", "texture-id"],
    [[20, 29], "a1", "adgif-shader"],
    [34, "v1", "texture-id"],
    [42, "v1", "adgif-shader"]
  ],

  "(anon-function 73 default-menu)": [
    [[3, 13], "v1", "texture-id"],
    [[20, 28], "a1", "adgif-shader"],
    [33, "v1", "texture-id"],
    [41, "v1", "adgif-shader"]
  ],

  "(anon-function 72 default-menu)": [
    [[3, 13], "v1", "texture-id"],
    [[20, 28], "a1", "adgif-shader"],
    [33, "v1", "texture-id"],
    [41, "v1", "adgif-shader"]
  ],

  "(anon-function 71 default-menu)": [
    [[3, 13], "v1", "texture-id"],
    [[20, 28], "a1", "adgif-shader"],
    [33, "v1", "texture-id"],
    [41, "v1", "adgif-shader"]
  ],

  "(anon-function 70 default-menu)": [
    [[2, 13], "v1", "texture-id"],
    [[20, 29], "a1", "adgif-shader"],
    [34, "v1", "texture-id"],
    [42, "v1", "adgif-shader"]
  ],

  "(anon-function 69 default-menu)": [
    [[3, 13], "v1", "texture-id"],
    [[20, 28], "a1", "adgif-shader"],
    [33, "v1", "texture-id"],
    [41, "v1", "adgif-shader"]
  ],

  "(anon-function 68 default-menu)": [
    [[3, 13], "v1", "texture-id"],
    [[20, 28], "a1", "adgif-shader"],
    [33, "v1", "texture-id"],
    [41, "v1", "adgif-shader"]
  ],

  "(anon-function 67 default-menu)": [
    [[3, 13], "v1", "texture-id"],
    [[20, 28], "a1", "adgif-shader"],
    [33, "v1", "texture-id"],
    [41, "v1", "adgif-shader"]
  ],

  "(anon-function 66 default-menu)": [
    [[3, 13], "v1", "texture-id"],
    [[20, 28], "a1", "adgif-shader"],
    [33, "v1", "texture-id"],
    [41, "v1", "adgif-shader"]
  ],

  "(anon-function 65 default-menu)": [
    [[3, 13], "v1", "texture-id"],
    [[20, 28], "a1", "adgif-shader"],
    [33, "v1", "texture-id"],
    [41, "v1", "adgif-shader"]
  ],

  "(anon-function 64 default-menu)": [
    [[2, 13], "v1", "texture-id"],
    [[20, 29], "a1", "adgif-shader"],
    [34, "v1", "texture-id"],
    [42, "v1", "adgif-shader"]
  ],

  "(anon-function 63 default-menu)": [
    [[2, 13], "v1", "texture-id"],
    [[20, 29], "a1", "adgif-shader"],
    [34, "v1", "texture-id"],
    [42, "v1", "adgif-shader"]
  ],

  "build-continue-menu": [
    [4, "v1", "symbol"],
    [[5, 15], "v1", "level-load-info"]
  ],

  "(method 26 basebutton)": [[31, "v1", "art-joint-anim"]],

  "debug-menu-item-var-make-float": [
    [30, "t9", "(function int debug-menu-msg float float int)"]
  ],

  "entity-remap-names": [
    [33, "a1", "int"],
    [39, "a2", "int"]
  ],

  "process-status-bits": [[[15, 59], "s3", "process-drawable"]],

  "(method 13 level-group)": [[[56, 61], "a0", "entity-actor"]],

  "(method 24 entity)": [[[39, 45], "a0", "entity-actor"]],

  "(method 23 level-group)": [
    [53, "a0", "entity-actor"],
    [57, "v1", "entity-actor"],
    [[29, 31], "v0", "(inline-array vector)"]
  ],

  "(method 24 level-group)": [
    [51, "v1", "entity-actor"],
    [[55, 57], "s1", "(inline-array vector)"]
  ],

  "init-entity": [
    [31, "t9", "(function process function process entity none)"]
  ],

  "(method 19 bsp-header)": [
    [[53, 63], "s2", "process"],
    [74, "s2", "part-tracker"],
    [[104, 122], "v1", "process-drawable"],
    [[129, 148], "v1", "process-drawable"],
    [[123, 127], "a0", "process-drawable"]
  ],

  "(method 3 entity)": [[7, "t9", "(function entity entity)"]],

  "(method 3 entity-actor)": [
    [7, "t9", "(function entity-actor entity-actor)"]
  ],

  "(method 10 drawable-group)": [
    [19, "s5", "drawable-group"]
  ],

  "(method 15 drawable-group)": [
    [19, "s5", "drawable-group"]
  ],

  "(method 14 level-group)": [
    [[54, 164], "s1", "process-drawable"],
    [[319, 342], "s0", "process-drawable"],
    [368, "v1", "(pointer process-drawable)"],
    [[384, 494], "s5", "process-drawable"]
  ],

  "(method 22 level-group)": [[[28, 30], "v0", "(inline-array vector)"]],

  "expand-vis-box-with-point": [[10, "v0", "(inline-array vector)"]],

  "(method 28 entity-ambient)": [[79, "v1", "int"]],

  "(method 27 entity-ambient)": [[[15, 250], "s5", "symbol"]],

  "cam-master-effect": [[[0, 999], "s6", "camera-master"]],

  "birth-func-vector-orient": [[[7, 24], "s3", "sprite-vec-data-2d"]],

  "process-drawable-burn-effect": [
    [28, "a0", "process-drawable"],
    [105, "v1", "process-drawable"],
    [49, "a0", "process-drawable"],
    [64, "a0", "process-drawable"]
  ],

  "(anon-function 0 dark-eco-pool)": [[2, "v1", "state"]],

  "(method 25 dark-eco-pool)": [
    [
      22,
      "t9",
      "(function res-lump symbol symbol float structure (pointer res-tag) pointer object)"
    ]
  ],

  "(top-level-login beach-rocks)": [[78, "v1", "state"]],

  "(method 7 beach-rock)": [
    [5, "v1", "int"],
    [10, "v1", "int"],
    [19, "t9", "(function process-drawable int none)"]
  ],

  "(method 10 beach-rock)": [[21, "t9", "(function process-drawable none)"]],

  "(code falling beach-rock)": [
    [138, "gp", "handle"],
    [150, "gp", "handle"],
    [[158, 165], "s5", "handle"]
  ],

  "(method 11 beach-rock)": [[77, "v1", "int"]],

  "(anon-function 27 projectiles)": [
    [27, "s4", "collide-shape"],
    [36, "s4", "collide-shape"]
  ],

  "projectile-update-velocity-space-wars": [[60, "a0", "target"]],

  "projectile-init-by-other": [
    [70, "v1", "process-drawable"],
    [77, "v1", "process-drawable"]
  ],

  "(method 24 projectile-yellow)": [
    [[81, 999], "s5", "sound-rpc-set-param"],
    [99, "gp", "process-drawable"],
    [102, "gp", "process-drawable"]
  ],

  "(method 28 projectile-yellow)": [
    [26, "a0", "target"],
    [118, "a1", "target"]
  ],

  "(method 27 projectile-blue)": [
    [51, "v1", "process-mask"],
    [87, "v1", "process-drawable"]
  ],

  "spawn-projectile-blue": [
    [
      69,
      "s2",
      "(function process function object object object object object object)"
    ]
  ],

  "(method 28 projectile-blue)": [[27, "v1", "process-drawable"]],

  "(method 27 projectile-yellow)": [[70, "v1", "process-mask"]],

  "manipy-init": [
    [143, "a0", "collide-shape"],
    [145, "a0", "collide-shape"]
  ],

  "forall-particles-with-key-runner": [
    [32, "s3", "(inline-array sparticle-cpuinfo)"],
    [42, "s3", "(inline-array sparticle-cpuinfo)"]
  ],

  "(trans plat-button-move-downward jungle-elevator)": [
    [11, "v0", "(state plat-button)"]
  ],

  "(code plat-button-at-end jungle-elevator)": [
    [43, "t9", "(function none :behavior plat-button)"]
  ],

  "(code bouncer-fire)": [[17, "v1", "art-joint-anim"]],

  "(method 39 hopper)": [[16, "t9", "(function nav-enemy none)"]],

  "(code nav-enemy-idle hopper)": [
    [16, "v1", "art-joint-anim"],
    [70, "v1", "art-joint-anim"]
  ],

  "(code nav-enemy-patrol hopper)": [
    [34, "v1", "art-joint-anim"],
    [105, "v1", "art-joint-anim"]
  ],

  "(code nav-enemy-chase hopper)": [
    [34, "v1", "art-joint-anim"],
    [105, "v1", "art-joint-anim"]
  ],

  "(method 39 junglefish)": [[12, "t9", "(function nav-enemy none)"]],

  "(code nav-enemy-patrol junglefish)": [
    [27, "v1", "art-joint-anim"],
    [107, "v1", "art-joint-anim"],
    [169, "v1", "art-joint-anim"],
    [251, "v1", "art-joint-anim"]
  ],

  "(code nav-enemy-attack junglefish)": [[14, "v1", "art-joint-anim"]],

  "(code nav-enemy-victory junglefish)": [
    [14, "v1", "art-joint-anim"],
    [64, "v1", "art-joint-anim"]
  ],

  "(method 32 sequenceB)": [
    [177, "s3", "babak"],
    [186, "s3", "babak"],
    [236, "s3", "babak"],
    [245, "s3", "babak"]
  ],

  "(event play-anim sequenceB)": [
    [98, "gp", "evilbro"],
    [107, "gp", "evilbro"],
    [289, "gp", "evilsis"],
    [298, "gp", "evilsis"]
  ],

  "sequenceC-can-trans-hook": [[12, "v1", "process-taskable"]],

  "(anon-function 7 sidekick-human)": [
    [2, "v1", "process-taskable"],
    [10, "v1", "process-taskable"]
  ],

  "(code idle assistant-firecanyon)": [
    [33, "v1", "float"],
    [55, "v1", "float"],
    [139, "v1", "float"],
    [157, "v1", "art-joint-anim"],
    [213, "v1", "float"],
    [295, "v1", "art-joint-anim"],
    [343, "v1", "float"],
    [424, "v1", "float"],
    [446, "v1", "float"],
    [530, "v1", "float"],
    [548, "v1", "art-joint-anim"],
    [604, "v1", "float"],
    [686, "v1", "art-joint-anim"],
    [734, "v1", "float"],
    [756, "v1", "float"]
  ],

  "(method 32 sage-bluehut)": [
    [44, "v1", "float"],
    [63, "s5", "assistant-bluehut"]
  ],

  "(method 47 sage-bluehut)": [
    [18, "gp", "assistant-bluehut"],
    [23, "gp", "assistant-bluehut"]
  ],

  "(method 43 sage-bluehut)": [[19, "v1", "float"]],

  "(code idle sage-bluehut)": [
    [34, "v1", "float"],
    [137, "v1", "art-joint-anim"]
  ],

  "(code idle flutflut-bluehut)": [
    [33, "v1", "float"],
    [187, "v1", "art-joint-anim"],
    [243, "v1", "float"],
    [329, "v1", "art-joint-anim"]
  ],

  "(method 39 sharkey)": [[71, "t9", "(function nav-enemy none)"]],

  "(code nav-enemy-patrol sharkey)": [[27, "v1", "art-joint-anim"]],

  "(code nav-enemy-attack sharkey)": [[144, "v1", "art-joint-anim"]],

  "(code nav-enemy-chase sharkey)": [[40, "v1", "art-joint-anim"]],

  "(code nav-enemy-stop-chase sharkey)": [[22, "v1", "art-joint-anim"]],

  "(code nav-enemy-victory sharkey)": [[24, "v1", "art-joint-anim"]],

  "(code nav-enemy-chase lurkercrab)": [
    [17, "v1", "art-joint-anim"],
    [338, "v1", "art-joint-anim"],
    [388, "v1", "art-joint-anim"]
  ],

  "(code nav-enemy-patrol lurkercrab)": [
    [21, "v1", "art-joint-anim"],
    [77, "v1", "art-joint-anim"],
    [191, "v1", "art-joint-anim"]
  ],

  "(code nav-enemy-notice lurkerpuppy)": [[24, "v1", "art-joint-anim"]],

  "(code nav-enemy-victory lurkerpuppy)": [[20, "v1", "art-joint-anim"]],

  "(code nav-enemy-give-up lurkerpuppy)": [
    [18, "v1", "art-joint-anim"],
    [76, "v1", "art-joint-anim"]
  ],

  "(code nav-enemy-chase lurkerpuppy)": [
    [25, "v1", "art-joint-anim"],
    [111, "v1", "art-joint-anim"]
  ],

  "static-screen-init-by-other": [
    [32, "s3", "sparticle-launch-group"],
    [35, "s3", "sparticle-launch-group"]
  ],

  "(code target-demo)": [
    [66, "v1", "handle"],
    [69, "v1", "handle"],
    [96, "v1", "handle"],
    [99, "v1", "handle"],
    [126, "v1", "handle"],
    [163, "v1", "handle"],
    [196, "v1", "handle"],
    [229, "v1", "handle"],
    [262, "v1", "handle"],
    [293, "v1", "handle"],
    [323, "v1", "handle"],
    [357, "v1", "handle"],
    [390, "v1", "handle"],
    [423, "v1", "handle"],
    [456, "v1", "handle"],
    [487, "v1", "handle"],
    [518, "v1", "handle"],
    [548, "v1", "handle"],
    [578, "v1", "handle"],
    [129, "v1", "handle"],
    [166, "v1", "handle"],
    [199, "v1", "handle"],
    [232, "v1", "handle"],
    [261, "v1", "handle"],
    [265, "v1", "handle"],
    [296, "v1", "handle"],
    [298, "v1", "handle"],
    [326, "v1", "handle"],
    [360, "v1", "handle"],
    [393, "v1", "handle"],
    [426, "v1", "handle"],
    [459, "v1", "handle"],
    [490, "v1", "handle"],
    [521, "v1", "handle"],
    [551, "v1", "handle"],
    [581, "v1", "handle"]
  ],

  "target-has-all-the-cells?": [[17, "v1", "float"]],

  "(code open final-door)": [
    [13, "v1", "art-joint-anim"],
    [66, "v1", "art-joint-anim"]
  ],

  "(code idle powercellalt)": [[8, "a1", "process-drawable"]],

  "(code target-final-door)": [
    [85, "gp", "handle"],
    [105, "gp", "handle"],
    [117, "gp", "handle"],
    [133, "s1", "process-drawable"],
    [200, "s1", "process-drawable"]
  ],

  "(event open final-door)": [
    [4, "v1", "float"],
    [6, "v1", "float"]
  ],

  "(code nav-enemy-chase aphid)": [
    [42, "v1", "art-joint-anim"],
    [168, "v1", "art-joint-anim"]
  ],

  "(code nav-enemy-stare aphid)": [
    [34, "v1", "art-joint-anim"],
    [160, "v1", "art-joint-anim"]
  ],

  "(code nav-enemy-give-up aphid)": [
    [43, "v1", "art-joint-anim"],
    [101, "v1", "art-joint-anim"]
  ],

  "(method 27 plat-button)": [[37, "v1", "art-joint-anim"]],

  "(method 11 plat-button)": [[17, "v1", "vector"]],

  "(trans plat-button-move-downward plat-button)": [
    [[92, 999], "gp", "sound-rpc-set-param"]
  ],

  "(trans plat-button-move-upward plat-button)": [
    [[92, 999], "gp", "sound-rpc-set-param"]
  ],

  "(anon-function 7 plat-eco)": [[22, "v1", "target"]],

  "drop-plat-set-fade": [[7, "v1", "process-drawable"]],

  "(code drop-plat-spawn)": [[3, "v1", "process-drawable"]],

  "(code drop-plat-rise)": [
    [10, "v1", "process-drawable"],
    [24, "v1", "process-drawable"],
    [45, "v1", "process-drawable"],
    [85, "v1", "process-drawable"]
  ],

  "(post drop-plat-rise)": [[12, "v1", "process-drawable"]],

  "(code drop-plat-drop)": [
    [2, "v1", "process-drawable"],
    [85, "v1", "process-drawable"]
  ],

  "(post drop-plat-drop)": [[12, "v1", "process-drawable"]],

  "drop-plat-init-by-other": [[22, "v1", "process-drawable"]],

  "citb-drop-plat-drop-children": [[[23, 29], "a0", "drop-plat"]],

  "citb-drop-plat-spawn-children": [
    [98, "t9", "(function process function vector uint uint int)"]
  ],

  "(method 11 citb-drop-plat)": [
    [24, "v1", "(pointer int32)"],
    [26, "v1", "(pointer int32)"]
  ],

  "(code plat-flip-idle)": [
    [62, "v1", "art-joint-anim"],
    [91, "v1", "art-joint-anim"],
    [132, "v1", "art-joint-anim"]
  ],

  "(method 11 plat-flip)": [
    ["_stack_", 16, "res-tag"],
    ["_stack_", 32, "res-tag"],
    ["_stack_", 48, "res-tag"],
    [147, "v1", "(pointer float)"],
    [192, "v1", "(pointer float)"]
  ],

  "(method 27 square-platform)": [[[26, 33], "a0", "water-vol"]],

  "(method 27 wedge-plat)": [
    [4, "v1", "process-drawable"],
    [10, "f0", "float"],
    [40, "f26", "float"],
    [50, "f26", "float"]
  ],

  "(method 27 wedge-plat-outer)": [
    [4, "v1", "process-drawable"],
    [10, "f0", "float"],
    [40, "f26", "float"],
    [50, "f26", "float"]
  ],

  "(code plunger-lurker-plunge)": [
    [[76, 299], "s5", "othercam"],
    [80, "gp", "handle"],
    [88, "gp", "handle"],
    [109, "gp", "handle"],
    [176, "gp", "handle"],
    [151, "gp", "handle"],
    [164, "gp", "handle"],
    [188, "gp", "handle"]
  ],

  "(code plunger-lurker-flee)": [
    [10, "v1", "art-joint-anim"],
    [60, "v1", "art-joint-anim"]
  ],

  "(code plunger-lurker-idle)": [[10, "v1", "art-joint-anim"]],

  "(code flying-lurker-idle)": [[92, "v1", "art-joint-anim"]],

  "(code flying-lurker-fly)": [
    [56, "v1", "art-joint-anim"],
    [110, "v1", "float"]
  ],

  "(code flying-lurker-start)": [[36, "v1", "float"]],

  "(method 18 collide-cache)": [
    [44, "v1", "collide-shape-prim-sphere"],
    [16, "s3", "collide-cache-prim"],
    [21, "s3", "collide-cache-prim"],
    [25, "s3", "collide-cache-prim"],
    [43, "s3", "collide-cache-prim"],
    [62, "s3", "(inline-array collide-cache-prim)"]
  ],

  "flying-lurker-play-intro": [
    [[106, 299], "s5", "othercam"],
    [110, "gp", "handle"],
    [118, "gp", "handle"],
    [139, "gp", "handle"],
    [160, "gp", "handle"],
    [173, "gp", "handle"],
    [207, "gp", "handle"],
    [219, "gp", "handle"]
  ],

  "clone-anim-once": [
    [[19, 73], "s5", "process-drawable"],
    [50, "s4", "collide-shape"],
    [109, "v1", "manipy"]
  ],

  "level-hint-task-process": [["_stack_", 16, "res-tag"]],

  "kill-current-level-hint": [[[13, 33], "s4", "level-hint"]],

  "level-hint-init-by-other": [
    [[54, 75], "a0", "string"],
    [93, "a0", "string"]
  ],

  "(method 17 drawable-inline-array-ambient)": [
    [1, "v1", "drawable-ambient"],
    [4, "v1", "drawable-ambient"]
  ],

  "ambient-type-sound-loop": [
    [5, "a0", "symbol"],
    [[24, 35], "s3", "(pointer res-tag)"]
  ],

  "ambient-type-light": [
    [38, "v1", "(inline-array vector)"],
    [43, "v1", "(inline-array vector)"]
  ],
  "ambient-type-dark": [
    [38, "v1", "(inline-array vector)"],
    [43, "v1", "(inline-array vector)"]
  ],
  "ambient-type-weather-off": [
    [38, "v1", "(inline-array vector)"],
    [43, "v1", "(inline-array vector)"]
  ],

  "level-hint-displayed?": [
    [[4, 7], "a0", "level-hint"],
    [12, "a0", "level-hint"],
    [14, "a0", "level-hint"]
  ],

  "ambient-type-sound": [
    [21, "v1", "(pointer float)"],
    [28, "v1", "(pointer float)"],
    ["_stack_", 112, "res-tag"],
    [57, "v0", "symbol"]
  ],
  "forall-particles-runner": [
    [[19, 28], "s4", "sparticle-cpuinfo"],
    [34, "s4", "pointer"],
    [35, "s3", "pointer"]
  ],

  "(method 2 sparticle-cpuinfo)": [[14, "f0", "float"]],

  "sp-kill-particle": [
    [7, "a1", "uint"],
    [7, "v1", "uint"]
  ],

  "sparticle-track-root": [[2, "v1", "process-drawable"]],

  "sparticle-track-root-prim": [
    [2, "v1", "process-drawable"],
    [3, "v1", "collide-shape"]
  ],

  "sp-orbiter": [[[73, 82], "v1", "sprite-vec-data-2d"]],

  "finish-background": [
    [249, "a0", "terrain-context"],
    [297, "a0", "terrain-context"],
    [307, "a0", "terrain-context"],
    [355, "a0", "terrain-context"],
    [365, "a0", "terrain-context"],
    [451, "a0", "terrain-context"],
    [461, "a0", "terrain-context"],
    [32, "a0", "terrain-context"],
    [180, "a0", "terrain-context"],
    [188, "a0", "terrain-context"],
    [199, "a0", "terrain-context"],
    [238, "a0", "terrain-context"],
    [288, "a0", "terrain-context"],
    [346, "a0", "terrain-context"],
    [404, "a0", "terrain-context"],
    [442, "a0", "terrain-context"],
    [531, "a0", "terrain-context"],
    [534, "a0", "terrain-context"],
    [[598, 603], "v1", "dma-packet"]
  ],

  "(method 11 drawable-inline-array-node)": [[[1, 6], "v1", "drawable"]],

  "(method 12 drawable-inline-array-node)": [[[1, 6], "v1", "drawable"]],

  "(method 13 drawable-inline-array-node)": [[[1, 6], "v1", "drawable"]],

  "(method 17 drawable-inline-array-node)": [[[1, 6], "v1", "drawable"]],

  "(code nav-enemy-patrol babak)": [
    [25, "v1", "art-joint-anim"],
    [79, "t9", "(function none)"]
  ],

  "(code nav-enemy-chase babak)": [[55, "v1", "art-joint-anim"]],

  "(code nav-enemy-stare babak)": [[154, "v1", "art-joint-anim"]],

  "(code nav-enemy-give-up babak)": [
    [43, "v1", "art-joint-anim"],
    [101, "v1", "art-joint-anim"]
  ],

  "(method 33 process-taskable)": [[15, "s5", "spool-anim"]],

  "(method 51 process-taskable)": [[18, "v1", "spool-anim"]],

  "(method 35 process-taskable)": [[15, "s5", "spool-anim"]],
  "(method 37 process-taskable)": [[15, "s5", "spool-anim"]],

  "process-taskable-play-anim-code": [
    [68, "gp", "spool-anim"],
    [255, "gp", "art-joint-anim"]
  ],

  "(event play-anim process-taskable)": [
    [19, "a1", "float"],
    [24, "a0", "float"]
  ],

  "(event be-clone process-taskable)": [
    [19, "a1", "float"],
    [24, "a0", "float"]
  ],

  "(event othercam-running)": [[23, "v1", "process-taskable"]],

  "(code nav-enemy-idle babak-with-cannon)": [[22, "v1", "art-joint-anim"]],

  "(code babak-run-to-cannon)": [[14, "v1", "art-joint-anim"]],

  "(code babak-with-cannon-jump-onto-cannon)": [[118, "v1", "art-joint-anim"]],

  "(code babak-with-cannon-jump-off-cannon)": [[28, "v1", "art-joint-anim"]],

  "(trans nav-enemy-die babak-with-cannon)": [[40, "v0", "(state nav-enemy)"]],

  "(enter othercam-running)": [
    [50, "gp", "process-taskable"],
    [53, "gp", "process-taskable"]
  ],

  "(code othercam-running)": [
    [14, "s2", "process-taskable"],
    [18, "s2", "process-taskable"],
    [24, "s2", "process-taskable"],
    [38, "s2", "process-taskable"],
    [47, "s2", "process-taskable"]
  ],

  "(method 10 gui-query)": [
    [[84, 88], "v1", "dma-packet"],
    [[131, 135], "v1", "dma-packet"]
  ],

  "(code yakow-idle)": [
    [46, "v1", "art-joint-anim"],
    [102, "v1", "art-joint-anim"]
  ],

  "(code yakow-graze)": [
    [73, "v1", "art-joint-anim"],
    [131, "v1", "art-joint-anim"]
  ],

  "(code yakow-graze-kicked)": [[10, "v1", "art-joint-anim"]],

  "(code yakow-kicked)": [[81, "v1", "art-joint-anim"]],

  "(method 7 fishermans-boat)": [
    [20, "t9", "(function rigid-body-platform int rigid-body-platform)"]
  ],

  "(code muse-idle)": [
    [35, "v1", "art-joint-anim"],
    [87, "v1", "art-joint-anim"]
  ],

  "(code nav-enemy-chase muse)": [[35, "v1", "art-joint-anim"]],

  "(code nav-enemy-jump-land muse)": [[31, "v1", "art-joint-anim"]],

  "(code muse-caught)": [
    [50, "v0", "vector"],
    [306, "gp", "handle"],
    [321, "gp", "handle"]
  ],

  "(code nav-enemy-idle bonelurker)": [
    [5, "t9", "(function none :behavior bonelurker)"]
  ],

  "(code nav-enemy-patrol bonelurker)": [
    [7, "t9", "(function none :behavior bonelurker)"]
  ],

  "(code nav-enemy-chase bonelurker)": [
    [60, "v1", "art-joint-anim"],
    [108, "v1", "art-joint-anim"],
    [171, "v1", "art-joint-anim"],
    [220, "v1", "art-joint-anim"],
    [277, "v1", "art-joint-anim"],
    [334, "v1", "art-joint-anim"]
  ],

  "(code nav-enemy-stare bonelurker)": [[130, "v1", "art-joint-anim"]],

  "(code bonelurker-stun)": [[29, "v1", "art-joint-anim"]],

  "(code nav-enemy-give-up bonelurker)": [
    [43, "v1", "art-joint-anim"],
    [93, "v1", "art-joint-anim"],
    [143, "v1", "art-joint-anim"],
    [201, "v1", "art-joint-anim"]
  ],

  "(method 32 assistant-bluehut)": [
    [104, "v1", "float"],
    [162, "v1", "manipy"],
    [255, "v1", "float"]
  ],

  "(method 47 assistant-bluehut)": [
    [21, "s5", "sage-bluehut"],
    [28, "s5", "sage-bluehut"],
    [50, "s5", "sage-bluehut"],
    [53, "s5", "sage-bluehut"]
  ],

  "(method 43 assistant-bluehut)": [[19, "v1", "float"]],

  "check-drop-level-assistant-bluehut": [[17, "v1", "float"]],

  "(code idle assistant-bluehut)": [
    [31, "v1", "art-joint-anim"],
    [83, "v1", "float"],
    [104, "v1", "art-joint-anim"],
    [161, "v1", "float"],
    [261, "v1", "art-joint-anim"],
    [317, "v1", "float"],
    [554, "v1", "art-joint-anim"]
  ],

  "assistant-levitator-blue-beam": [[15, "v1", "fireboulder"]],

  "(code idle assistant-levitator)": [
    [32, "v1", "art-joint-anim"],
    [91, "v1", "float"],
    [173, "v1", "art-joint-anim"],
    [229, "v1", "float"],
    [311, "v1", "art-joint-anim"]
  ],

  "(event square-platform-lowered)": [[8, "a0", "square-platform-master"]],

  "(event square-platform-master-idle)": [[6, "a0", "square-platform-button"]],

  "(method 7 square-platform)": [
    [24, "t9", "(function baseplat int baseplat)"]
  ],

  "(method 11 square-platform)": [
    ["_stack_", 16, "res-tag"],
    ["_stack_", 32, "res-tag"],
    [165, "v1", "(pointer float)"]
  ],

  "(enter square-platform-master-activate)": [
    [51, "a0", "sunkencam"],
    [84, "v1", "sunkencam"],
    [119, "a0", "sunkencam"],
    [152, "v1", "sunkencam"]
  ],

  "(code qbert-plat-on-mimic)": [
    [13, "gp", "(pointer rigid-body-platform)"],
    [21, "gp", "(pointer rigid-body-platform)"],
    [27, "gp", "(pointer rigid-body-platform)"]
  ],

  "(method 32 qbert-plat)": [[[4, 10], "a0", "qbert-plat-master"]],

  "(post rigid-body-platform-float qbert-plat)": [
    [3, "t9", "(function none :behavior qbert-plat)"]
  ],

  "(method 23 qbert-plat)": [
    [9, "t9", "(function rigid-body-platform float none)"]
  ],

  "(code keg-on-paddle)": [
    [5, "a0", "keg"], // i have learned that parent does not always equal the parent type!
    [16, "v1", "process-drawable"]
  ],

  "(code keg-paddle-to-path)": [
    [8, "v1", "process-drawable"],
    [28, "v1", "process-drawable"]
  ],

  "(code keg-on-path)": [
    [13, "v1", "keg-conveyor-paddle"],
    [24, "v1", "keg-conveyor-paddle"],
    [45, "v1", "keg-conveyor-paddle"],
    [72, "v1", "keg-conveyor-paddle"],
    [81, "v1", "keg-conveyor-paddle"]
  ],

  "(code keg-in-chute)": [
    [2, "v1", "process-drawable"],
    [9, "v1", "process-drawable"]
  ],

  "keg-init-by-other": [[142, "v1", "process-drawable"]],

  "(method 7 keg-conveyor)": [
    [14, "t9", "(function process-drawable int process-drawable)"]
  ],

  "(method 7 swamp-bat)": [
    [26, "t9", "(function process-drawable int process-drawable)"]
  ],

  "(code swamp-bat-slave-die)": [[21, "v1", "swamp-bat"]],

  // these casts should not be required
  "swamp-bat-check-slave-paths-match?": [
    [3, "a1", "swamp-bat-slave"],
    [7, "a1", "swamp-bat-slave"]
  ],

  "(method 39 swamp-rat)": [[37, "t9", "(function nav-enemy none)"]],

  "(code nav-enemy-patrol swamp-rat)": [[23, "v1", "art-joint-anim"]],

  "(code nav-enemy-stare swamp-rat)": [[26, "v1", "art-joint-anim"]],

  "(code nav-enemy-give-up swamp-rat)": [
    [14, "v1", "art-joint-anim"],
    [72, "v1", "art-joint-anim"]
  ],

  "(code nav-enemy-attack swamp-rat)": [[14, "v1", "art-joint-anim"]],

  "(code swamp-rat-spawn)": [[119, "v1", "art-joint-anim"]],

  "(code spiderwebs-bounce)": [[80, "v1", "art-joint-anim"]],

  "(method 39 baby-spider)": [[37, "t9", "(function nav-enemy none)"]],

  "(code baby-spider-hatching)": [[14, "v1", "art-joint-anim"]],

  "(code nav-enemy-attack baby-spider)": [[14, "v1", "art-joint-anim"]],

  "(code nav-enemy-give-up baby-spider)": [
    [14, "v1", "art-joint-anim"],
    [72, "v1", "art-joint-anim"]
  ],

  "(code nav-enemy-patrol baby-spider)": [[23, "v1", "art-joint-anim"]],

  "(code nav-enemy-notice baby-spider)": [[24, "v1", "art-joint-anim"]],

  "(code nav-enemy-stare baby-spider)": [[26, "v1", "art-joint-anim"]],

  "(method 24 mother-spider-proj)": [
    [[11, 46], "s5", "sound-rpc-set-param"],
    [30, "s4", "process-drawable"],
    [33, "s4", "process-drawable"]
  ],

  "(method 23 exit-chamber)": [[107, "a1", "fuel-cell"]],

  "(code exit-chamber-rise)": [[15, "v1", "fuel-cell"]],

  "(method 25 sunken-water)": [
    [121, "v1", "uint"],
    [126, "v1", "uint"]
  ],

  "(code sunkenfisha-idle)": [[10, "v1", "art-joint-anim"]],

  "(method 27 sunkenfisha)": [
    ["_stack_", 16, "res-tag"],
    ["_stack_", 32, "res-tag"],
    ["_stack_", 48, "res-tag"],
    [40, "v0", "(pointer float)"],
    [137, "v0", "(pointer float)"],
    [174, "v0", "(pointer float)"]
  ],

  "(method 43 assistant-villagec)": [[19, "v1", "float"]],

  "(code idle assistant-villagec)": [
    [32, "v1", "art-joint-anim"],
    [89, "v1", "float"],
    [176, "v1", "float"]
  ],

  "(method 32 sage-villagec)": [[278, "v1", "float"]],

  "(method 43 sage-villagec)": [[19, "v1", "float"]],

  "(method 20 cave-trap)": [
    [77, "s2", "process-drawable"],
    [95, "s2", "process-drawable"],
    [181, "s3", "process-drawable"],
    [221, "s3", "process-drawable"]
  ],

  "(method 7 cave-trap)": [
    [14, "t9", "(function process-drawable int process-drawable)"]
  ],

  "(method 57 ice-cube)": [
    [16, "v1", "collide-shape-prim-group"],
    [26, "v1", "collide-shape-prim-group"]
  ],

  "(method 58 ice-cube)": [
    [16, "v1", "collide-shape-prim-group"],
    [26, "v1", "collide-shape-prim-group"]
  ],

  "(code yeti-slave-appear-jump-up)": [[14, "v1", "art-joint-anim"]],

  "(code yeti-slave-appear-land)": [[14, "v1", "art-joint-anim"]],

  "(code nav-enemy-chase yeti-slave)": [[55, "v1", "art-joint-anim"]],

  "(code nav-enemy-stare yeti-slave)": [[154, "v1", "art-joint-anim"]],

  "(code nav-enemy-give-up yeti-slave)": [
    [43, "v1", "art-joint-anim"],
    [101, "v1", "art-joint-anim"]
  ],

  "(code nav-enemy-patrol yeti-slave)": [
    [25, "v1", "art-joint-anim"],
    [86, "v1", "art-joint-anim"],
    [165, "v1", "art-joint-anim"],
    [238, "v1", "art-joint-anim"]
  ],

  "(method 7 yeti-slave)": [[14, "t9", "(function nav-enemy int nav-enemy)"]],

  "(method 21 yeti)": [[5, "s5", "(pointer yeti-slave)"]],

  "(code idle assistant-lavatube-start)": [
    [32, "v1", "float"],
    [118, "v1", "art-joint-anim"]
  ],

  "check-drop-level-maincave-drip": [[17, "v1", "float"]],

  "snow-bird-bob-func": [[3, "v1", "process-drawable"]],

  "bird-bob-func": [[3, "v1", "process-drawable"]],

  "part-tracker-track-root": [[2, "v1", "process-drawable"]],

  "sparticle-track-root-money": [[5, "v1", "process-drawable"]],

  "eco-fadeout": [[2, "v1", "process-drawable"]],

  "eco-track-root-prim-fadeout": [
    [2, "v1", "process-drawable"],
    [3, "a0", "collide-shape-moving"],
    [11, "v1", "process-drawable"]
  ],

  "check-drop-level-sagehut": [[18, "v1", "float"]],

  "check-drop-level-training-spout-rain": [[17, "v1", "float"]],

  "check-drop-level-sagehut2": [[18, "v1", "float"]],

  "tra-bird-bob-func": [[3, "v1", "process-drawable"]],

  "(anon-function 6 relocate)": [
    [3, "a0", "int"],
    [8, "a0", "int"]
  ],

  "(method 7 joint-control)": [
    [7, "v1", "(inline-array joint-control-channel)"]
  ],

  "(method 20 hud-money-all)": [
    [36, "a0", "process-drawable"],
    [39, "v1", "process-drawable"],
    [50, "v1", "process-drawable"],
    [93, "v1", "process-drawable"]
  ],

  "(code part-tester-idle)": [
    [[16,22], "s5", "process-drawable"]
  ],

  "(method 20 hud-money)": [
    [35, "a0", "process-drawable"],
    [38, "v1", "process-drawable"],
    [49, "v1", "process-drawable"],
    [92, "v1", "process-drawable"]
  ],

  "(method 20 hud-fuel-cell)": [
    [100, "a0", "process-drawable"],
    [103, "v1", "process-drawable"],
    [114, "v1", "process-drawable"],
    [157, "v1", "process-drawable"]
  ],

  "part-hud-eco-timer-01-func": [
    [11, "v1", "uint"],
    [15, "v1", "uint"]
  ],

  "part-hud-eco-timer-02-func": [
    [11, "v1", "uint"],
    [15, "v1", "uint"]
  ],

  "part-hud-eco-timer-03-func": [
    [11, "v1", "uint"],
    [15, "v1", "uint"]
  ],

  "hide-bottom-hud": [[22, "v1", "(pointer hud)"]],

  "disable-hud": [
    [22, "a0", "(pointer hud)"],
    [37, "v1", "(pointer hud)"],
    [57, "v1", "(pointer hud)"]
  ],

  "enable-hud": [[20, "v1", "(pointer hud)"]],

  "hide-hud-quick": [[20, "v1", "(pointer hud)"]],

  "set-hud-aspect-ratio": [[17, "v1", "(pointer hud)"]],

  "hud-hidden?": [[14, "v1", "(pointer hud)"]],

  "bottom-hud-hidden?": [[16, "v1", "(pointer hud)"]],

  "show-hud": [[31, "v1", "(pointer hud)"]],

  "fuel-cell-hud-orbit-callback": [
    [12, "s3", "hud-fuel-cell"],
    [20, "s3", "hud-fuel-cell"]
  ],

  "(method 15 hud-pickups)": [
    [51, "v1", "dma-packet"],
    [52, "v1", "dma-packet"]
  ],

  "(method 15 hud-fuel-cell)": [
    [51, "v1", "dma-packet"],
    [52, "v1", "dma-packet"]
  ],

  "(method 15 hud-money)": [[[50, 53], "v1", "dma-packet"]],

  "(method 15 hud-money-all)": [[[125, 128], "v1", "dma-packet"]],

  "(method 15 hud-buzzers)": [
    [58, "v1", "dma-packet"],
    [59, "v1", "dma-packet"]
  ],

  "update-mood-lightning": [
    [[255, 259], "s5", "process-drawable"],
    [[293, 297], "s5", "process-drawable"],
    [[331, 336], "s5", "process-drawable"],
    [235, "v0", "sound-rpc-set-param"],
    [273, "v0", "sound-rpc-set-param"],
    [311, "v0", "sound-rpc-set-param"]
  ],

  "battlecontroller-default-event-handler": [[9, "a0", "process-drawable"]],

  "battlecontroller-update-spawners": [
    [19, "s4", "nav-enemy"],
    [57, "s4", "nav-enemy"]
  ],

  "battlecontroller-spawn-creature": [
    [33, "v0", "nav-enemy"],
    [[53, 136], "gp", "(pointer nav-enemy)"]
  ],

  "(method 7 battlecontroller)": [
    [29, "t9", "(function process-drawable int process-drawable)"]
  ],

  "(method 10 battlecontroller)": [
    [13, "t9", "(function process-drawable none)"]
  ],

  "(method 27 battlecontroller)": [
    ["_stack_", 16, "res-tag"],
    [182, "v0", "(pointer int32)"]
  ],

  "keg-bounce-set-particle-rotation-callback": [
    [2, "v1", "(pointer process-drawable)"]
  ],

  "update-time-of-day": [[46, "v0", "(array float)"]],

  "sky-make-light": [[[10, 23], "a0", "sky-sun-data"]],

  "make-sky-textures": [
    [[90, 94], "a0", "dma-packet"],
    [[100, 103], "a0", "gs-gif-tag"],
    [108, "a0", "(pointer gs-alpha)"],
    [110, "a0", "(pointer gs-reg64)"],
    [[121, 124], "v1", "dma-packet"]
  ],

  "copy-cloud-texture": [
    [[2, 48], "s5", "(pointer uint128)"],
    [[28, 32], "s4", "adgif-shader"]
  ],

  "copy-sky-texture": [
    [[2, 48], "s5", "(pointer uint128)"],
    [[28, 32], "s4", "adgif-shader"]
  ],

  "render-sky-tng": [
    [[244, 262], "s2", "(inline-array sky-vertex)"],
    [[34, 38], "a0", "dma-packet"],
    [[44, 47], "a0", "gs-gif-tag"],
    [52, "a0", "(pointer gs-zbuf)"],
    [54, "a0", "(pointer gs-reg64)"],
    [56, "a0", "(pointer gs-test)"],
    [58, "a0", "(pointer gs-reg64)"],
    [60, "a0", "(pointer gs-alpha)"],
    [62, "a0", "(pointer gs-reg64)"],
    [[74, 78], "a0", "dma-packet"],
    [[84, 87], "a0", "gs-gif-tag"],

    [107, "s2", "(pointer gs-tex0)"],
    [109, "s2", "(pointer gs-reg64)"],
    [111, "s2", "(pointer gs-tex1)"],
    [113, "s2", "(pointer gs-reg64)"],
    [115, "s2", "(pointer gs-clamp)"],
    [117, "s2", "(pointer gs-reg64)"],
    [118, "s2", "(pointer uint64)"],
    [120, "s2", "(pointer gs-reg64)"],
    [[159, 166], "s3", "dma-packet"],
    [[171, 175], "a0", "dma-packet"],
    [[181, 184], "a0", "gs-gif-tag"],

    [189, "s2", "(pointer gs-alpha)"],
    [191, "s2", "(pointer gs-reg64)"],
    [209, "s2", "(pointer gs-tex0)"],
    [211, "s2", "(pointer gs-reg64)"],
    [213, "s2", "(pointer gs-tex1)"],
    [215, "s2", "(pointer gs-reg64)"],
    [216, "s2", "(pointer gs-clamp)"],
    [218, "s2", "(pointer gs-reg64)"],
    [219, "s2", "(pointer int64)"],
    [221, "s2", "(pointer gs-reg64)"],
    [[303, 310], "s3", "dma-packet"],
    [[312, 316], "v1", "dma-packet"]
  ],

  "render-sky-tri": [
    [5, "a0", "int"],
    [[6, 50], "a0", "(inline-array sky-vertex)"],
    [[25, 48], "a3", "(inline-array sky-vertex)"]
  ],

  "render-sky-quad": [
    [[9, 32], "a0", "(inline-array sky-vertex)"],
    [[33, 62], "a3", "(inline-array sky-vertex)"]
  ],

  "(method 10 effect-control)": [
    [88, "v1", "collide-shape-moving"],
    [143, "s3", "(pointer sparticle-launch-group)"],
    [147, "s3", "sparticle-launch-group"],
    [199, "s3", "sparticle-launch-group"],
    [240, "s3", "basic"],
    [286, "s3", "basic"],
    [346, "s3", "basic"],
    [367, "s3", "basic"],
    [367, "s3", "basic"],
    [[371, 451], "s3", "death-info"]
  ],

  "(post water-vol-idle helix-dark-eco)": [
    [4, "t9", "(function none :behavior helix-dark-eco)"]
  ],

  "(code helix-slide-door-close)": [[10, "v1", "art-joint-anim"]],

  "(code helix-button-startup)": [[39, "v1", "process-drawable"]],

  "(method 73 green-eco-lurker)": [[6, "a1", "touching-shapes-entry"]],

  "citb-sagecage-update-collision": [
    [2, "a0", "collide-shape-prim-mesh"],
    [9, "a0", "collide-shape-prim-mesh"]
  ],

  "race-ring-set-particle-rotation-callback": [
    [1, "v1", "(pointer race-ring)"]
  ],

  "race-ring-blue-set-particle-rotation-callback": [
    [1, "v1", "(pointer race-ring)"]
  ],

  "(code race-ring-active)": [
    [242, "v1", "handle"],
    [245, "v1", "handle"],
    [253, "gp", "handle"],
    [269, "s5", "handle"],
    [272, "s5", "handle"]
  ],

  "(trans race-ring-active)": [[26, "a0", "part-tracker"]],

  "(code anim-tester-process)": [
    [41, "v1", "anim-test-obj"],
    [45, "v1", "anim-test-obj"],
    [[40, 114], "s4", "anim-test-obj"],
    [82, "v0", "anim-test-sequence"],
    [119, "v0", "art-joint-anim"]
  ],

  "display-list-control": [
    [[194, 197], "v1", "dma-packet"],
    [[423, 426], "v1", "dma-packet"]
  ],

  "anim-tester-disp-frame-num": [[[75, 78], "v1", "dma-packet"]],

  "reset-drawable-tracking": [
    [3, "gp", "target"],
    [10, "gp", "target"],
    [14, "gp", "target"],
    [42, "gp", "target"],
    [48, "gp", "target"]
  ],
  "reset-drawable-follow": [
    [3, "v1", "target"],
    [10, "v1", "target"],
    [16, "v1", "target"]
  ],
  "master-track-target": [
    [62, "gp", "target"],
    [65, "gp", "target"],
    [96, "gp", "target"],
    [103, "gp", "target"],
    [423, "f0", "float"]
  ],

  "master-switch-to-entity": [
    ["_stack_", 16, "res-tag"],
    [88, "v0", "(pointer string)"],
    [233, "v1", "camera-slave"]
  ],

  "master-check-regions": [[119, "v1", "connection"]],
  "(anon-function 71 cam-states)": [
    [13, "a1", "pov-camera"],
    [20, "v1", "pov-camera"],
    [41, "v1", "pov-camera"],
    [52, "v1", "pov-camera"],
    [71, "a1", "pov-camera"]
  ],
  "(anon-function 68 cam-states)": [[13, "a1", "pov-camera"]],
  "(anon-function 75 cam-states)": [
    [13, "a1", "pov-camera"],
    [21, "a0", "pov-camera"]
  ],

  "(event cam-master-active)": [
    [95, "gp", "matrix"],
    [184, "v1", "vector"],
    [235, "v1", "process"],
    [239, "v1", "process"],
    [240, "v1", "process"],
    [262, "v1", "process"],
    [270, "v1", "process"],
    [279, "v1", "process"],
    [280, "v1", "process"],
    [329, "v1", "float"],
    [335, "a0", "float"],
    [457, "v1", "camera-slave"],
    [511, "v1", "camera-slave"],
    [524, "v0", "camera-slave"],
    [560, "a0", "camera-slave"],
    [570, "v1", "camera-slave"],
    [629, "v1", "camera-slave"],
    [679, "a0", "camera-slave"],
    [690, "v1", "camera-slave"],
    [771, "v1", "camera-slave"],
    [875, "v1", "camera-slave"],
    [928, "v1", "camera-slave"],
    [947, "v1", "camera-slave"],
    [966, "v1", "camera-slave"],
    [994, "v1", "camera-slave"],
    [999, "a0", "camera-slave"],
    [1011, "a0", "camera-slave"],
    [1023, "v1", "projectile"],
    [1033, "a0", "camera-slave"],
    [1035, "a0", "camera-slave"],
    [1049, "v1", "float"],
    [1053, "v1", "float"],
    [1062, "v1", "float"],
    [1066, "v1", "float"],
    [1071, "a0", "vector"],
    [1368, "v1", "float"],
    [1371, "v1", "float"]
  ],

  "(code cam-pov)": [
    [13, "a1", "pov-camera"],
    [21, "a0", "pov-camera"]
  ],

  "(code cam-pov-track)": [[13, "a1", "pov-camera"]],

  "(code cam-pov180)": [
    [13, "a1", "pov-camera"],
    [20, "v1", "pov-camera"],
    [41, "v1", "pov-camera"],
    [52, "v1", "pov-camera"],
    [71, "a1", "pov-camera"]
  ],

  "cam-los-spline-collide": [
    [[52, 83], "s3", "(inline-array collide-cache-tri)"]
  ],

  "(event cam-string)": [
    [15, "v1", "float"],
    [18, "v1", "float"],
    [31, "a0", "vector"],
    [35, "a0", "vector"]
  ],

  "cam-draw-collide-cache": [
    [[2, 13], "gp", "(inline-array collide-cache-tri)"]
  ],

  "cam-los-collide": [[[50, 197], "s1", "(inline-array collide-cache-tri)"]],

  "(anon-function 1 pov-camera)": [
    [9, "v1", "float"],
    [16, "v1", "float"]
  ],

  "camera-fov-frame": [
    [87, "a0", "vector"],
    [128, "a0", "vector"],
    [169, "a0", "vector"]
  ],

  "camera-sphere": [[[39, 46], "v1", "cam-dbg-scratch"]],

  "camera-line-draw": [
    [34, "a0", "cam-dbg-scratch"],
    [42, "a0", "cam-dbg-scratch"]
  ],

  "camera-plot-float-func": [
    [54, "v1", "cam-dbg-scratch"],
    [62, "a0", "cam-dbg-scratch"],
    [66, "a0", "cam-dbg-scratch"],
    [103, "v1", "cam-dbg-scratch"],
    [240, "v1", "cam-dbg-scratch"]
  ],

  "cam-line-dma": [
    [32, "t0", "vector"],
    [36, "t0", "vector"],
    [45, "t0", "vector"],
    [50, "t0", "vector"],
    [[12, 16], "a3", "dma-packet"],
    [[22, 25], "a3", "gs-gif-tag"],
    [[33, 38], "a3", "(pointer uint128)"],
    [[46, 52], "a1", "(pointer uint128)"],
    [[60, 65], "a0", "dma-packet"],
    [[65, 74], "a0", "(pointer uint64)"],
    [[77, 80], "a0", "dma-packet"]
  ],

  "v-slrp!": [
    [19, "v1", "(pointer float)"],
    [26, "v1", "(pointer float)"]
  ],

  "clmf-pos-rot": [
    [60, "a1", "int"],
    [70, "a2", "symbol"],
    [71, "a1", "res-tag"],
    [132, "a0", "int"],
    [141, "s0", "res-tag"]
  ],

  "clmf-next-entity": [[38, "a0", "connection"]],

  "cam-layout-init": [[10, "v1", "connection"]],

  "clmf-save-all": [[18, "v1", "connection"]],

  "cam-layout-save-cam-rot": [[14, "v0", "vector"]],

  "cam-layout-save-campointsoffset": [[13, "v0", "vector"]],

  "cam-layout-entity-info": [
    [205, "v1", "vector"],
    [495, "v1", "vector"]
  ],

  "cam-layout-save-pivot": [
    [14, "v0", "vector"],
    [40, "v0", "vector"]
  ],

  "cam-layout-save-interesting": [
    [14, "v0", "vector"],
    [40, "v0", "vector"]
  ],

  "cam-layout-save-align": [
    [14, "v0", "vector"],
    [40, "v0", "vector"]
  ],

  "cam-layout-save-splineoffset": [[40, "v0", "vector"]],

  "cam-layout-save-cam-trans": [
    [65, "s5", "vector"],
    [67, "s5", "vector"],
    [69, "s5", "vector"],
    [75, "s5", "vector"],
    [77, "s2", "vector"],
    [82, "s2", "vector"],
    [84, "s2", "vector"],
    [86, "s2", "vector"],
    [92, "s2", "vector"],
    [94, "s5", "vector"],
    [95, "s5", "symbol"],
    [96, "s2", "symbol"],
    [97, "s2", "symbol"],
    [110, "s5", "vector"],
    [113, "s5", "vector"],
    [115, "s5", "vector"],
    [117, "s5", "vector"]
  ],

  "clmf-cam-flag-toggle": [
    [119, "a0", "int"],
    [124, "v1", "int"],
    [138, "v0", "int"],
    [153, "a0", "int"],
    [158, "v1", "int"],
    [172, "v0", "int"],
    [195, "a0", "int"],
    [200, "v1", "int"],
    [214, "v0", "int"],
    [233, "a0", "int"],
    [238, "v1", "int"],
    [252, "v0", "int"]
  ],

  "clmf-cam-float-adjust": [[49, "a1", "int"]],

  "cam-layout-do-action": [
    [66, "s5", "basic"],
    [74, "s5", "basic"],
    [80, "s5", "(function object symbol symbol)"]
  ],

  "cam-layout-function-call": [
    [11, "gp", "basic"],
    [15, "gp", "(function string int basic none)"]
  ],

  "cam-layout-do-menu": [
    [[130, 176], "s3", "clm-list"],
    [203, "a0", "clm-item"],
    [213, "v1", "clm-item"],
    [228, "s3", "clm-item"],
    [233, "v1", "clm-item"],
    [238, "s3", "clm-item"],
    [275, "s4", "clm-list"],
    [277, "s4", "clm-list"],
    [279, "s4", "clm-list"],
    [283, "s4", "clm-list"],
    [289, "s4", "clm-list"],
    [291, "s4", "clm-list"],
    [303, "s4", "clm-list"],
    [305, "s4", "clm-list"],
    [345, "s4", "clm-list"],
    [347, "s4", "clm-list"],
    [350, "s4", "clm-list"],
    [352, "s4", "clm-list"],
    [353, "s4", "clm-list"],
    [356, "s4", "clm-list"],
    [357, "s4", "clm-list"],
    [369, "v1", "clm-item"]
  ],

  "cam-layout-print": [[[21, 24], "v1", "dma-packet"]],

  "cam-layout-entity-volume-info": [
    [58, "s4", "vector"],
    [59, "s4", "vector"],
    [61, "s4", "(inline-array plane-volume)"]
  ],

  "cam-layout-entity-volume-info-create": [
    ["_stack_", 16, "res-tag"],
    [16, "v0", "(inline-array vector)"]
  ],

  "clmf-cam-string": [["_stack_", 16, "res-tag"]],

  "in-cam-entity-volume?": [
    ["_stack_", 16, "res-tag"],
    [22, "v1", "(inline-array vector)"],
    [29, "v1", "(inline-array vector)"],
    [34, "v1", "(inline-array vector)"]
  ],

  "fisher-fish-move": [
    [9, "v1", "fisher"],
    [21, "v1", "fisher"]
  ],

  "(code fisher-fish-fall)": [
    [5, "v1", "fisher"],
    [60, "v1", "fisher"],
    [79, "v1", "fisher"]
  ],

  "(code fisher-fish-caught)": [[169, "v1", "fisher"]],

  "(code fisher-fish-die)": [
    [35, "v1", "fisher"],
    [47, "v1", "fisher"],
    [90, "v1", "fisher"],
    [98, "v1", "fisher"],
    [112, "v1", "fisher"],
    [129, "v1", "fisher"],
    [137, "v1", "fisher"],
    [151, "v1", "fisher"],
    [165, "v1", "fisher"],
    [179, "v1", "fisher"],
    [193, "v1", "fisher"],
    [205, "v1", "fisher"],
    [209, "v1", "fisher"],
    [27, "v1", "float"],
    [79, "v1", "float"]
  ],

  "(method 38 fisher)": [[33, "t9", "(function fisher none)"]],

  "(enter fisher-done)": [
    [137, "f0", "float"],
    [148, "f0", "float"],
    [213, "f0", "float"]
  ],

  "fisher-spawn-ambient": [[8, "v1", "float"]],

  "(method 43 fisher)": [
    [27, "v1", "float"],
    [69, "v1", "float"]
  ],

  "(trans play-accept fisher)": [[101, "v0", "state"]],

  "(trans idle fisher)": [[4, "v0", "state"]],

  "(code idle fisher)": [
    [132, "v1", "art-joint-anim"],
    [35, "v1", "float"]
  ],

  "(code target-fishing)": [
    [163, "v1", "fisher"],
    [290, "v1", "art-joint-anim"]
  ],

  "(method 11 torus)": [[[5, 22], "s4", "collide-shape-prim-group"]],

  "(method 12 torus)": [
    [11, "v1", "float"],
    [51, "v1", "float"]
  ],

  "(code darkecobomb-countdown)": [
    [25, "v1", "art-joint-anim"],
    [75, "v1", "art-joint-anim"]
  ],

  "(code darkecobomb-land)": [[36, "v1", "art-joint-anim"]],

  "(code darkecobomb-idle)": [
    [10, "v1", "art-joint-anim"],
    [60, "v1", "art-joint-anim"]
  ],

  "redshot-particle-callback": [[2, "v1", "(pointer redshot)"]],

  "(event cam-robotboss)": [[5, "v1", "vector"]],

  "ecoclaw-handler": [[73, "v1", "vector"]],

  "(event idle silodoor)": [[4, "v1", "float"]],

  "ecoclaw-beam-particle-callback": [
    [1, "a0", "(pointer projectile)"],
    [3, "a0", "(pointer projectile)"]
  ],

  "(method 32 finalbosscam)": [[156, "v1", "robotboss"]],

  "(trans ecoclaw-activate)": [[30, "a0", "part-tracker"]],

  "robotboss-position": [[109, "a0", "process-drawable"]],

  "robotboss-bomb-handler": [[6, "v1", "float"]],

  "robotboss-handler": [[6, "v1", "float"]],

  "(event robotboss-red-wait)": [
    [12, "v1", "float"],
    [68, "v1", "float"]
  ],

  "(event robotboss-yellow-wait)": [
    [12, "v1", "float"],
    [68, "v1", "float"]
  ],

  "(code robotboss-white-eco-movie)": [[[188, 215], "gp", "handle"]],

  "(code robotboss-yellow-wait)": [
    [336, "v1", "float"],
    [365, "v1", "float"],
    [530, "v1", "art-joint-anim"]
  ],

  "(code robotboss-red-wait)": [
    [153, "v1", "float"],
    [287, "v1", "float"],
    [339, "v1", "float"],
    [500, "v1", "art-joint-anim"]
  ],

  "robotboss-redshot": [
    [45, "v1", "float"],
    [70, "v1", "float"]
  ],

  "(event robotboss-green-wait)": [
    [39, "v1", "float"],
    [95, "v1", "float"]
  ],

  "(exit robotboss-yellow-wait)": [
    [50, "v1", "collide-shape-prim-group"],
    [54, "v1", "collide-shape-prim-group"]
  ],

  "(exit robotboss-green-wait)": [
    [50, "v1", "collide-shape-prim-group"],
    [54, "v1", "collide-shape-prim-group"]
  ],

  "(exit robotboss-red-wait)": [
    [50, "v1", "collide-shape-prim-group"],
    [54, "v1", "collide-shape-prim-group"]
  ],

  "(exit robotboss-blue-wait)": [
    [50, "v1", "collide-shape-prim-group"],
    [54, "v1", "collide-shape-prim-group"]
  ],

  "robotboss-redshot-fill-array": [
    [24, "v1", "float"],
    [46, "v1", "float"],
    [109, "v1", "float"],
    [137, "v1", "float"],
    [137, "v1", "float"]
  ],

  "(trans robotboss-blue-wait)": [[254, "v1", "float"]],

  "(code robotboss-blue-wait)": [[14, "v1", "art-joint-anim"]],

  "(enter green-eco-lurker-appear)": [
    [12, "v1", "robotboss"],
    [17, "v1", "robotboss"]
  ],

  "(code green-eco-lurker-appear)": [
    [42, "v1", "art-joint-anim"],
    [93, "v1", "art-joint-anim"]
  ],

  "(code green-eco-lurker-appear-land)": [[74, "v1", "art-joint-anim"]],

  "(code nav-enemy-chase green-eco-lurker)": [[55, "v1", "art-joint-anim"]],

  "(code nav-enemy-patrol green-eco-lurker)": [[8, "t9", "(function none)"]],

  "(trans light-eco-child-hit-ground)": [
    [63, "v1", "light-eco-mother"],
    [75, "a1", "light-eco-mother"],
    [88, "a1", "light-eco-mother"]
  ],

  "(event plat-path-active plat-eco-finalboss)": [[10, "v1", "float"]],

  "(method 45 sage-finalboss)": [[[40, 57], "s5", "manipy"]],

  "(method 32 sage-finalboss)": [
    [[241, 245], "v1", "manipy"],
    [[309, 313], "v1", "manipy"]
  ],

  "(trans play-anim sage-finalboss)": [
    [[179, 183], "a0", "manipy"],
    [[216, 220], "a0", "manipy"],
    [[295, 299], "a1", "manipy"],
    [[334, 338], "a1", "manipy"],
    [[371, 375], "a1", "manipy"],
    [391, "v0", "final-door"],
    [396, "v0", "final-door"]
  ],

  "(method 7 sage-finalboss)": [
    [2, "v1", "(inline-array sage-finalboss-particle)"],
    [6, "v1", "(inline-array sage-finalboss-particle)"],
    [10, "v1", "(inline-array sage-finalboss-particle)"]
  ],

  "(trans fisher-done)": [[[41, 46], "v1", "dma-packet"]],

  "load-boundary-from-template": [
    [[2, 60], "s5", "(array float)"],
    [42, "a0", "pair"],
    [54, "a0", "pair"]
  ],

  "command-get-int":[
    [27, "gp", "bfloat"]
  ],

  "command-get-float":[
    [30, "gp", "bfloat"]
  ],

  "command-get-time":[
    [46, "gp", "bfloat"]
  ],

  "command-get-param":[
    [125, "gp", "bfloat"]
  ],

  "command-list-get-process":[
    [[78, 88], "s4", "process-drawable"]
  ],

  "add-boundary-shader":[
    [[5,8], "a1", "gs-gif-tag"],
    [[11, 35], "s5", "adgif-shader"]
  ],

  "render-boundary":[
    [[22, 26], "a0", "dma-packet"],
    [[32, 35], "a0", "gs-gif-tag"],

    [40, "a0", "(pointer gs-zbuf)"],
    [42, "a0", "(pointer gs-reg64)"],
    [44, "a0", "(pointer gs-test)"],
    [46, "a0", "(pointer gs-reg64)"],
    [48, "a0", "(pointer gs-alpha)"],
    [50, "a0", "(pointer gs-reg64)"],
    [[110, 117], "s2", "dma-packet"],
    [[120, 123], "v1", "dma-packet"]
  ],

  "real-main-draw-hook":[
    [[225, 229], "a0", "dma-packet"],
    [[235, 238], "a0", "gs-gif-tag"],
    [243, "a0", "(pointer gs-zbuf)"],
    [245, "a0", "(pointer gs-reg64)"],
    [247, "a0", "(pointer gs-test)"],
    [249, "a0", "(pointer gs-reg64)"],
    [251, "a0", "(pointer gs-alpha)"],
    [253, "a0", "(pointer gs-reg64)"],
    [[270, 273], "v1", "dma-packet"]
  ],

  "(event target-racing-start)": [
    [35, "v1", "float"],
    [121, "v1", "attack-info"],
    [125, "v1", "attack-info"],
    [130, "v1", "attack-info"],
    [148, "v1", "float"],
    [206, "v1", "float"],
    [251, "a0", "process-drawable"]
  ],

  "(anon-function 46 racer-states-FIC-LAV-MIS-OGR-ROL)": [
    [[4, 32], "v1", "target"]
  ],

  "(anon-function 45 racer-states-FIC-LAV-MIS-OGR-ROL)": [
    [19, "a0", "target"],
    [31, "a0", "target"],
    [42, "v1", "target"]
  ],

  "(code target-racing-smack)": [
    [30, "v1", "art-joint-anim"]
  ],

  "(code target-racing-hit)": [
    [186, "v1", "art-joint-anim"]
  ],

  "(code target-racing-death)": [
    [242, "v1", "art-joint-anim"]
  ],

  "(code target-racing-get-on)": [
    [59, "s3", "racer"]
  ],

  "(code target-racing-get-off-jump)": [
    [67, "s2", "racer"],
    [145, "v1", "art-joint-anim"]
  ],

  "(code target-racing-get-off-hit-ground)": [
    [13, "v1", "art-joint-anim"]
  ],

  "(event target-racing-grab)": [
    [24, "a0", "process-drawable"]
  ],

  "cam-collision-record-draw": [
    [[44, 275], "s5", "cam-collision-record"]
  ],
  "cam-collision-record-save": [
    [[8, 56], "v1", "cam-collision-record"]
  ],

  "(method 9 lod-set)": [["_stack_", 16, "res-tag"]],

  "execute-math-engine": [
    [12, "a1", "process"],
    [15, "a1", "process"],
    [[18, 21], "a0", "process-drawable"]
  ],

  "(method 18 process-drawable)": [
    [[8, 11], "a0", "collide-shape"]
  ],

  "ja-post": [[[42, 45], "a0", "collide-shape"]],
  "transform-post": [[[3, 6], "a0", "collide-shape"]],
  "rider-trans": [[[1, 4], "a0", "collide-shape"]],
  "rider-post": [
    [[4, 7], "a0", "collide-shape"],
    [[9, 12], "a0", "collide-shape"],
    [[13, 16], "gp", "collide-shape"],
    [8, "gp", "collide-shape"],
    [3, "gp", "collide-shape"]
  ],
  "pusher-post": [
    [4, "a0", "collide-shape"],
    [3, "gp", "collide-shape"],
    [[8, 11], "gp", "collide-shape"]
  ],

  "(method 14 process-drawable)": [
    [[322, 336], "gp", "collide-shape"],
    [320, "v1", "vector"]
  ],

  "(method 9 joint-control)": [
    [[14, 61], "gp", "(pointer float)"],
    [[13, 59], "s4", "joint-control-channel"]
  ],

  "ja-blend-eval": [
    [[3, 31], "s5", "joint-control-channel"]
  ],

  "joint-control-reset!": [
    [4, "a1", "pointer"],
    [6, "a0", "pointer"],
    [9, "a1", "pointer"],
    [[14, 37], "v1", "joint-control-channel"]
  ],

  "ja-channel-push!": [
    [38, "v1", "pointer"],
    [38, "a0", "pointer"]
  ],

  "fill-skeleton-cache": [
    [[11, 33], "a2", "bone-cache"]
  ],

  "dma-add-process-drawable-hud": [
    [[12, 27], "v1", "vu-lights"]
  ],

  "dma-add-process-drawable": [
    [12, "a0", "terrain-context"],
    [15, "a0", "terrain-context"],
    [276, "a0", "terrain-context"],
    [[15, 251], "s2", "vu-lights"],
    [21, "s4", "vector"],
    [277, "s4", "vector"],
    [290, "v1", "vector"],
    [292, "v1", "vector"],
    [297, "v1", "vector"]
  ],

  "(code notice-blue crate)": [
    [22, "v1", "process-drawable"],
    [36, "v1", "collide-shape"]
  ],

  "(method 17 process-drawable)": [
    [36, "a0", "terrain-context"],
    [82, "t9", "(function cspace pointer none)"],
    [104, "t9", "(function cspace matrix none)"],
    [63, "t9", "(function cspace basic basic int)"]
  ],

  "process-grab?": [
    [18, "s6", "camera-tracker"]
  ],

  "joint-control-copy!": [
    [8, "a0", "pointer"],
    [8, "a2", "pointer"]
  ],

  "matrix-from-control!": [
    [23, "v1", "pointer"],
    [36, "v1", "pointer"],
    [39, "v1", "pointer"],
    [69, "v1", "pointer"],
    [78, "v1", "pointer"],
    [81, "v1", "pointer"],
    [58, "v1", "matrix"],
    [[45, 49], "v1", "matrix"]
  ],

  "cloud-track": [
    [26, "s1", "handle"],
    [39, "s2", "handle"],
    [74, "s1", "handle"],
    [76, "s2", "handle"],
    [101, "s2", "handle"]
  ],

  "(method 7 cavegeyserrock)": [
    [14, "t9", "(function process-drawable int process-drawable)"]
  ],

  "(trans junglesnake-wake)": [
    [15, "v1", "collide-shape-prim-group"]
  ],

  "(trans junglesnake-attack)": [
    [15, "v1", "collide-shape-prim-group"]
  ],

  "(method 23 junglesnake)": [
    [6, "v1", "collide-shape-prim-group"]
  ],

  "(method 24 junglesnake)": [
    [5, "v1", "collide-shape-prim-group"]
  ],

  "(trans junglesnake-tracking)": [
    [79, "v1", "collide-shape-prim-group"]
  ],

  "(code junglesnake-wake)": [
    [10, "v1", "art-joint-anim"]
  ],

  "(code junglesnake-tracking)": [
    [51, "v1", "art-joint-anim"]
  ],

  "(code junglesnake-die)": [
    [23, "v1", "art-joint-anim"]
  ],

  "(code junglesnake-give-up)": [
    [29, "v1", "art-joint-anim"]
  ],

  "(code junglesnake-attack)": [
    [43, "v1", "art-joint-anim"]
  ],

  "(method 21 junglesnake)": [
    [15, "v1", "junglesnake-tilt-joint"],
    [18, "v1", "junglesnake-twist-joint"]
  ],

  "(method 11 viewer)": [
    [1, "a1", "entity-actor"]
  ],

  "(code windmill-one-idle)": [
    [10, "v1", "art-joint-anim"]
  ],

  "(code harvester-inflate)": [
    [11, "v1", "art-joint-anim"],
    [61, "v1", "art-joint-anim"]
  ],

  "(code flutflutegg-break)": [
    [38, "v1", "art-joint-anim"],
    [91, "v1", "art-joint-anim"],
    [191, "v1", "art-joint-anim"]
  ],

  "(method 7 flutflutegg)": [
    [14, "t9", "(function process-drawable int process-drawable)"]
  ],

  "(event flutflutegg-idle)": [
    [30, "gp", "process-drawable"]
  ],

  "(event flutflutegg-physics)": [
    [37, "gp", "process-drawable"]
  ],

  "(trans flutflutegg-idle)": [
    [17, "v1", "float"]
  ],

  "beachcam-spawn": [
    [68, "gp", "handle"],
    [77, "a0", "pov-camera"],
    [88, "v1", "handle"],
    [106, "s5", "handle"]
  ],

  "(code ecoventrock-break)": [
    [338, "gp", "handle"]
  ],

  "(code target-warp-in)": [
    [192, "v1", "art-joint-anim"]
  ],

  "(method 26 warp-gate-switch)": [
    [60, "v1", "art-joint-anim"]
  ],

  "(method 31 warp-gate-switch)": [
    [61, "t9", "(function basebutton symbol none)"]
  ],

  "(code basebutton-going-down warp-gate-switch)": [
    [79, "v0", "(state basebutton)"],
    [81, "t9", "(function none :behavior basebutton)"]
  ],

  "(method 11 village-cam)": [
    [21, "s5", "entity-actor"]
  ],

  "(code idle warp-gate)": [
    [35, "a0", "symbol"]
  ],

  "(method 21 citb-arm)": [
    [7, "t9", "(function citb-arm-section none)"]
  ],

  "(method 21 citb-arm-shoulder)": [
    [7, "t9", "(function citb-arm-section none)"]
  ],

  "(method 21 citb-arm-a)": [
    [14, "t9", "(function citb-arm none)"]
  ],

  "(method 21 citb-arm-b)": [
    [14, "t9", "(function citb-arm none)"]
  ],

  "(method 21 citb-arm-c)": [
    [14, "t9", "(function citb-arm none)"]
  ],

  "(method 21 citb-arm-d)": [
    [14, "t9", "(function citb-arm none)"]
  ],

  "(method 21 citb-arm-shoulder-a)": [
    [14, "t9", "(function citb-arm none)"]
  ],

  "(method 21 citb-arm-shoulder-b)": [
    [14, "t9", "(function citb-arm none)"]
  ],

  "(method 26 citb-button)": [
    [31, "v1", "art-joint-anim"]
  ],

  "(code citb-coil-break)": [
    [19, "v1", "art-joint-anim"]
  ],

  "(code citb-coil-broken)": [
    [10, "v1", "art-joint-anim"]
  ],

  "(code citb-hose-idle)": [
    [10, "v1", "art-joint-anim"]
  ],

  "(code citb-hose-spawn)": [
    [14, "v1", "art-joint-anim"]
  ],

  "(code citb-hose-die)": [
    [19, "v1", "art-joint-anim"]
  ],

  "(code citadelcam-stair-plats)": [
    [79, "gp", "handle"]
  ],

  "(code battlecontroller-play-intro-camera citb-battlecontroller)": [
    [55, "gp", "handle"],
    [76, "gp", "handle"]
  ],

  "(post plat-path-active citb-launcher)": [
    [4, "t9", "(function none :behavior citb-launcher)"]
  ],

  "(code battlecontroller-die citb-battlecontroller)": [
    [9, "v0", "(state battlecontroller)"],
    [11, "t9", "(function none :behavior battlecontroller)"]
  ],

  "(method 27 citb-battlecontroller)": [
    [7, "t9", "(function battlecontroller none)"]
  ],

  "(code eggtop-close)": [
    [108, "v1", "art-joint-anim"],
    [176, "v1", "art-joint-anim"]
  ],

  "(code idle logtrap)": [
    [12, "v1", "art-joint-anim"]
  ],

  "(code towertop-idle)": [
    [10, "v1", "art-joint-anim"]
  ],

  "(code lurkerm-tall-sail-idle)": [
    [10, "v1", "art-joint-anim"]
  ],

  "(code lurkerm-short-sail-idle)": [
    [10, "v1", "art-joint-anim"]
  ],

  "(code lurkerm-piston-idle)": [
    [10, "v1", "art-joint-anim"]
  ],

  "(code precurbridge-activate)": [
    [31, "v1", "art-joint-anim"]
  ],

  "(event precurbridge-active)": [
    [4, "gp", "touching-shapes-entry"]
  ],

  "(method 7 jngpusher)": [
    [14, "t9", "(function process-drawable int process-drawable)"]
  ],

  "(method 11 lurkerm-piston)": [
    ["_stack_", 16, "res-tag"],
    ["_stack_", 32, "res-tag"],
    [148, "v0", "(pointer float)"]
  ],

  "(code starfish-patrol)": [
    [16, "v1", "art-joint-anim"]
  ],

  "(method 7 hutlamp)": [
    [14, "t9", "(function process-drawable int process-drawable)"]
  ],

  "(code mis-bone-bridge-bump)": [
    [10, "v1", "art-joint-anim"]
  ],

  "(code mis-bone-bridge-hit)": [
    [21, "v1", "art-joint-anim"]
  ],

  "(code mis-bone-bridge-fall)": [
    [50, "v1", "art-joint-anim"]
  ],

  "(method 23 bone-platform)": [
    [9, "t9", "(function rigid-body-platform basic none)"]
  ],

  "mistycam-spawn": [
    [69, "v1", "handle"],
    [72, "v1", "handle"],
    [85, "v1", "handle"],
    [88, "v1", "handle"],
    [103, "s5", "handle"],
    [106, "s5", "handle"]
  ],

  "(code battlecontroller-play-intro-camera misty-battlecontroller)": [
    [34, "gp", "handle"]
  ],

  "(method 27 misty-battlecontroller)": [
    [7, "t9", "(function battlecontroller none)"]
  ],

  "(code boat-fuelcell-spawn)": [
    [50, "gp", "handle"]
  ],

  "(code pov-camera-playing village2cam)": [
    [12, "v1", "art-joint-anim"],
    [65, "v1", "art-joint-anim"]
  ],

  "(method 23 pontoon)": [
    [9, "t9", "(function rigid-body-platform basic none)"]
  ],

  "fireboulder-disable-blocking-collision": [
    [5, "v1", "collide-shape-prim-group"],
    [14, "v1", "collide-shape-prim-group"]
  ],

  "fireboulder-hover-stuff": [
    [20, "v1", "(pointer part-tracker)"]
  ],

  "(code ogreboss-village2-throw)": [
    [179, "v1", "art-joint-anim"],
    [227, "v1", "float"],
    [434, "v1", "art-joint-anim"]
  ],

  "(code ogreboss-village2-idle)": [
    [136, "v1", "art-joint-anim"],
    [194, "v1", "art-joint-anim"],
    [247, "v1", "art-joint-anim"],
    [299, "v1", "float"],
    [319, "v1", "art-joint-anim"]
  ],

  "(code fireboulder-idle)": [
    [58, "a0", "(pointer part-tracker)"]
  ],

  "(code swamp-spike-idle)": [
    [119, "v1", "art-joint-anim"],
    [203, "v1", "art-joint-anim"],
    [312, "v1", "art-joint-anim"]
  ],

  "(code swamp-spike-gate-up)": [
    [60, "v1", "art-joint-anim"]
  ],

  "(method 23 tar-plat)": [
    [9, "t9", "(function rigid-body-platform basic none)"]
  ],

  "(code battlecontroller-play-intro-camera swamp-battlecontroller)": [
    [38, "gp", "handle"]
  ],

  "(code battlecontroller-die swamp-battlecontroller)": [
    [8, "t9", "(function none :behavior battlecontroller)"]
  ],

  "swamp-spike-set-particle-rotation-callback": [
    [3, "v1", "(pointer swamp-spike)"]
  ],

  "(code pov-camera-playing maincavecam)": [
    [47, "gp", "handle"],
    [50, "gp", "handle"]
  ],

  "(code cavecrusher-idle)": [
    [10, "v1", "art-joint-anim"]
  ],

  "(code idle cavetrapdoor)": [
    [10, "v1", "art-joint-anim"]
  ],

  "(code caveelevator-one-way-idle-end)": [
    [19, "v1", "art-joint-anim"]
  ],

  "(code trigger cavetrapdoor)": [
    [23, "v1", "art-joint-anim"],
    [157, "v1", "art-joint-anim"],
    [247, "v1", "art-joint-anim"]
  ],

  "(method 11 caveflamepots)": [
    [290, "s4", "collide-shape-prim-group"]
  ],

  "(code pov-camera-playing sunkencam)": [
    [12, "v1", "art-joint-anim"],
    [62, "v1", "art-joint-anim"],
    [120, "v1", "art-joint-anim"],
    [174, "v1", "art-joint-anim"],
    [236, "v1", "art-joint-anim"],
    [294, "v1", "art-joint-anim"],
    [348, "v1", "art-joint-anim"],
    [452, "v1", "art-joint-anim"],
    [502, "v1", "art-joint-anim"]
  ],

  "(code seaweed-idle)": [
    [36, "v1", "art-joint-anim"]
  ],

  "(code dark-plant-death)": [
    [36, "v1", "art-joint-anim"]
  ],

  "(code dark-plant-sprout)": [
    [34, "v1", "art-joint-anim"]
  ],

  "(code happy-plant-opened)": [
    [10, "v1", "art-joint-anim"]
  ],

  "(code rolling-start-whole)": [
    [16, "v1", "art-joint-anim"]
  ],

  "(code rolling-start-break)": [
    [11, "v1", "art-joint-anim"],
    [67, "v1", "art-joint-anim"],
    [117, "v1", "art-joint-anim"]
  ],

  "(code dark-plant-startup)": [
    [10, "v1", "art-joint-anim"],
    [26, "v1", "float"]
  ],

  "(code dark-plant-idle)": [
    [85, "v1", "art-joint-anim"],
    [101, "v1", "float"],
    [139, "v1", "float"]
  ],

  "(code dark-plant-gone)": [
    [14, "v1", "float"]
  ],

  "dark-plants-all-done": [
    [6, "a0", "dark-plant"],
    [12, "a0", "dark-plant"]
  ],

  "(code happy-plant-opening)": [
    [76, "gp", "handle"],
    [84, "gp", "handle"],
    [145, "gp", "handle"],
    [168, "v1", "handle"],
    [171, "v1", "handle"],
    [179, "gp", "handle"],
    [185, "s5", "handle"],
    [188, "s5", "handle"]
  ],

  "(trans spike-idle)": [
    [70, "v1", "float"]
  ],

  "(method 23 ogre-plat)": [
    [9, "t9", "(function rigid-body-platform basic none)"]
  ],

  "(method 31 ogre-step)": [
    [23, "t9", "(function ogre-plat none)"]
  ],

  "(method 31 ogre-step-a)": [
    [25, "t9", "(function ogre-step none)"]
  ],

  "(method 31 ogre-step-b)": [
    [25, "t9", "(function ogre-step none)"]
  ],

  "(method 31 ogre-step-c)": [
    [25, "t9", "(function ogre-step none)"]
  ],

  "(method 31 ogre-step-d)": [
    [25, "t9", "(function ogre-step none)"]
  ],

  "(method 31 ogre-isle)": [
    [17, "t9", "(function ogre-plat none)"]
  ],

  "(method 31 ogre-isle-b)": [
    [31, "t9", "(function ogre-isle none)"]
  ],

  "(method 31 ogre-isle-c)": [
    [31, "t9", "(function ogre-isle none)"]
  ],

  "(method 31 ogre-isle-d)": [
    [37, "t9", "(function ogre-isle none)"]
  ],

  "(method 7 ogre-bridge)": [
    [26, "t9", "(function process-drawable int process-drawable)"]
  ],

  "(code ogre-bridge-activate)": [
    [33, "v1", "art-joint-anim"]
  ],

  "(code water-vol-idle ogre-lava)": [
    [36, "v1", "art-joint-anim"]
  ],

  "(code ogre-bridge-break)": [
    [10, "v1", "art-joint-anim"]
  ],

  "(code ogre-bridge-activated)": [
    [13, "v1", "art-joint-anim"]
  ],

  "(code snow-eggtop-activate)": [
    [87, "v1", "art-joint-anim"]
  ],

  "(code snow-eggtop-idle-down)": [
    [32, "v1", "art-joint-anim"]
  ],

  "(code snow-log-active)": [
    [30, "v1", "art-joint-anim"]
  ],

  "(code snow-log-activate)": [
    [25, "v1", "art-joint-anim"]
  ],

  "(code snow-gears-activate)": [
    [25, "v1", "art-joint-anim"],
    [75, "v1", "art-joint-anim"]
  ],

  "(code snow-gears-halt)": [
    [10, "v1", "art-joint-anim"],
    [85, "v1", "art-joint-anim"]
  ],

  "(code pov-camera-playing snowcam)": [
    [12, "v1", "art-joint-anim"],
    [62, "v1", "art-joint-anim"],
    [112, "v1", "art-joint-anim"],
    [242, "gp", "handle"],
    [245, "gp", "handle"],
    [274, "v1", "art-joint-anim"],
    [346, "v1", "art-joint-anim"]
  ],

  "(method 7 snow-fort-gate)": [
    [19, "t9", "(function process-drawable int process-drawable)"]
  ],

  "(code snow-button-activate)": [
    [25, "v1", "art-joint-anim"]
  ],

  "(code snow-button-deactivate)": [
    [26, "v1", "art-joint-anim"]
  ],

  "(code plat-startup flutflut-plat)": [
    [62, "t9", "(function none :behavior plat)"]
  ],

  "(method 7 darkecobarrel)": [
    [14, "t9", "(function darkecobarrel-base int darkecobarrel-base)"]
  ],

  "(event darkecobarrel-mover-move)": [
    [76, "v1", "process-drawable"]
  ],

  "(code darkecobarrel-mover-move)": [
    [10, "v1", "float"],
    [29, "v1", "float"]
  ],

  "(post water-vol-idle lavatube-lava)": [
    [4, "t9", "(function none :behavior lavatube-lava)"]
  ],

  "darkecobarrel-mover-pos": [
    [135, "v1", "uint"]
  ],

  "(code startup logo)": [
    [352, "v1", "art-joint-anim"]
  ],

  "(code idle logo)": [
    [78, "v1", "art-joint-anim"]
  ],

  "(code target-title)": [
    [20, "a0", "handle"],
    [214, "s5", "handle"]
  ],

  "(event idle logo-slave)": [
    [14, "v1", "uint"]
  ],

  "(method 11 training-cam)": [
    [21, "s5", "entity-actor"]
  ],

  "(method 23 tra-pontoon)": [
    [9, "t9", "(function rigid-body-platform float none)"]
  ],

  "(event idle scarecrow-a)": [
    [75, "v1", "process-drawable"],
    [135, "gp", "target"],
    [142, "gp", "target"]
  ],

  "(code idle scarecrow-a)": [
    [14, "v1", "art-joint-anim"]
  ],

  "(code idle scarecrow-b)": [
    [14, "v1", "art-joint-anim"]
  ],

  "(code hit scarecrow-a)": [
    [30, "v1", "art-joint-anim"],
    [92, "v1", "art-joint-anim"],
    [143, "v1", "art-joint-anim"]
  ],

  "(code hit scarecrow-b)": [
    [30, "v1", "art-joint-anim"],
    [92, "v1", "art-joint-anim"],
    [143, "v1", "art-joint-anim"]
  ],

  "(method 27 orb-cache-top)": [
    [155, "a0", "process-drawable"]
  ],

  "(method 9 art)": [
    [9, "v1", "(pointer res-tag)"]
  ],

  "(method 9 art-joint-anim)": [
    [9, "v1", "(pointer res-tag)"]
  ],


  "draw-drawable-tree-tfrag": [
    [[16,32], "v1", "drawable-inline-array-node"],
    [18, "a0", "drawable-inline-array-node"],
    [142, "v1", "terrain-context"],
    [238, "v1", "terrain-context"],
    [[38, 40], "v1", "drawable-inline-array-tfrag"],
    [22, "a2", "terrain-context"],
    [25, "a2", "terrain-context"],
    [44, "a0", "terrain-context"],
    [[128, 131], "v1", "dma-packet"],
    [[224, 227], "v1", "dma-packet"]
  ],

  "draw-drawable-tree-trans-tfrag": [
    [[16,32], "v1", "drawable-inline-array-node"],
    [22, "a2", "terrain-context"],
    [25, "a2", "terrain-context"],
    [44, "a0", "terrain-context"],
    [18, "a0", "drawable-inline-array-node"],
    [134, "v1", "terrain-context"],
    [230, "v1", "terrain-context"],
    [[120, 123], "v1", "dma-packet"],
    [[216, 219], "v1", "dma-packet"]
  ],

  "draw-drawable-tree-dirt-tfrag": [
    [[16,32], "v1", "drawable-inline-array-node"],
    [22, "a2", "terrain-context"],
    [25, "a2", "terrain-context"],
    [44, "a0", "terrain-context"],
    [18, "a0", "drawable-inline-array-node"],
    [134, "v1", "terrain-context"],
    [230, "v1", "terrain-context"],
    [[120, 123], "v1", "dma-packet"],
    [[216, 219], "v1", "dma-packet"]
  ],

  "draw-drawable-tree-ice-tfrag": [
    [[16,32], "v1", "drawable-inline-array-node"],
    [22, "a2", "terrain-context"],
    [25, "a2", "terrain-context"],
    [44, "a0", "terrain-context"],
    [18, "a0", "drawable-inline-array-node"],
    [134, "v1", "terrain-context"],
    [230, "v1", "terrain-context"],
    [[120, 123], "v1", "dma-packet"],
    [[216, 219], "v1", "dma-packet"]
  ],

  "(method 10 drawable-tree-tfrag)": [
    [3, "a1", "terrain-context"]
  ],

  "(method 10 drawable-tree-trans-tfrag)": [
    [3, "a1", "terrain-context"]
  ],

  "(method 10 drawable-tree-dirt-tfrag)": [
    [3, "a1", "terrain-context"]
  ],

  "(method 10 drawable-tree-ice-tfrag)": [
    [3, "a1", "terrain-context"]
  ],

  "(method 10 drawable-tree-lowres-tfrag)": [
    [3, "a1", "terrain-context"]
  ],

  "(method 10 drawable-tree-lowres-trans-tfrag)": [
    [3, "a1", "terrain-context"]
  ],

  "(method 15 drawable-tree-array)": [
    [11, "s5", "drawable-tree-array"]
  ],

  "tfrag-near-end-buffer": [
    [[3, 7], "a1", "dma-packet"],
    [[15,20], "a0", "(pointer vif-tag)"],
    [[20, 24], "a0", "(pointer uint32)"],
    [[25, 31], "a0", "(pointer vif-tag)"]
  ],

  "tfrag-near-init-buffer": [
    [[11, 15], "a0", "dma-packet"],
    [[21, 24], "a0", "gs-gif-tag"],
    [28, "a0", "(pointer gs-test)"],
    [30, "a0", "(pointer gs-reg64)"],
    [[45, 50], "v1", "dma-packet"]
  ],

  "tfrag-end-buffer": [
    [[3, 7], "a1", "dma-packet"],
    [[13,20], "a0", "(pointer vif-tag)"],
    [[20, 24], "a0", "(pointer uint32)"],
    [[25, 31], "a0", "(pointer vif-tag)"]
  ],

  "tfrag-init-buffer": [
    [[11, 15], "a0", "dma-packet"],
    [[21, 24], "a0", "gs-gif-tag"],
    [28, "a0", "(pointer gs-test)"],
    [30, "a0", "(pointer gs-reg64)"],
    [[45, 50], "v1", "dma-packet"]
  ],

  "add-tfrag-data": [
    [[8, 16], "a0", "dma-packet"],
    [[26, 30], "v1", "dma-packet"]
  ],

  "add-tfrag-mtx-1": [
    [[8, 16], "a0", "dma-packet"]
  ],
  "add-tfrag-mtx-0": [
    [[8, 16], "a0", "dma-packet"]
  ],

  "(method 11 swingpole)": [
    [27, "s5", "entity-actor"]
  ],

  "(anon-function 54 generic-obs)": [
    [57, "v1", "process-drawable"],
    [66, "a0", "collide-shape"]
  ],

  "(code manipy-idle)": [
    [58, "a1", "process-drawable"],
    [73, "gp", "process-drawable"],
    [79, "gp", "process-drawable"],
    [109, "v1", "(pointer process)"]
  ],

  "(anon-function 49 generic-obs)": [
    [25, "gp", "process-drawable"],
    [30, "gp", "process-drawable"]
  ],

  "ja-anim-done?": [
    [27, "gp", "process-drawable"]
  ],

  "camera-pov-from": [
    [23, "gp", "process-drawable"],
    [26, "gp", "process-drawable"]
  ],

  "process-drawable-random-point!": [
    [29, "s4", "collide-shape"],
    [33, "s4", "collide-shape"]
  ],

  "launcher-init-by-other": [
    [134, "v0", "vector"]
  ],

  "(method 11 launcher)": [
    [130, "v0", "vector"]
  ],

  "(method 11 part-spawner)": [
    ["_stack_", 16, "res-tag"],
    [62, "v0", "(pointer (pointer sparticle-launch-group))"]
  ],

  "(method 11 med-res-level)": [
    ["_stack_", 16, "res-tag"],
    [21, "v0", "(pointer (pointer sparticle-launch-group))"],
    [57, "s4", "(pointer sparticle-launch-group)"]
  ],

  "(anon-function 28 generic-obs)": [
    [25, "v1", "quaternion"] // code
  ],

  "camera-tracker-init": [
    [69, "v1", "process"]
  ],

  "camera-anim": [
    [26, "t9", "(function process function object object object object object)"]
  ],

  "(event manipy-idle)": [
    [59, "t9", "(function manipy none)"],
    [118, "v1", "float"],
    [131, "a0", "process"],
    [151, "v1", "process-drawable"],
    [160, "a0", "process"],
    [177, "a0", "collide-shape"],
    [180, "a0", "collide-shape"],
    [185, "v1", "vector"],
    [313, "a0", "float"]
  ],

  "command-get-trans": [
    [29, "s4", "target"]
  ],

  "(trans manipy-idle)": [
    [57, "v1", "process-drawable"],
    [[66, 73], "a0", "collide-shape"]
  ],

  "(method 14 camera-tracker)": [
    [196, "s4", "basic"],
    [202, "s4", "(function camera-tracker symbol)"],
    [270, "v0", "target"]
  ],

  "(event touch-tracker-idle)": [
    [105, "a0", "process"],
    [129, "t9", "(function touch-tracker none)"]
  ],

  "(code touch-tracker-idle)": [
    [25, "a0", "process-drawable"],
    [38, "a0", "collide-shape"]
  ],

  "(code part-tracker-process)": [
    [25, "gp", "process-drawable"],
    [30, "gp", "process-drawable"]
  ],

  "(event part-spawner-active)": [
    [25, "v1", "vector"]
  ],

  "(exit launcher-active)": [
    [2, "v0", "sound-rpc-set-param"]
  ],

  "command-get-camera": [
    [27, "gp", "symbol"]
  ],

  "(method 7 plant-boss)": [
    [47, "t9", "(function process-drawable int process-drawable)"]
  ],

  "(code plant-boss-arm-hit)": [
    [88, "v1", "art-joint-anim"]
  ],

  "(code plant-boss-arm-die)": [
    [3, "v1", "collide-shape-prim-group"],
    [18, "a0", "collide-shape-prim-group"],
    [58, "v1", "art-joint-anim"],
    [109, "v1", "art-joint-anim"],
    [165, "v1", "art-joint-anim"],
    [186, "v1", "art-joint-anim"]
  ],

  "(code plant-boss-back-arms-idle)": [
    [10, "v1", "art-joint-anim"]
  ],

  "(code plant-boss-vine-hit)": [
    [88, "v1", "art-joint-anim"]
  ],

  "(code plant-boss-dead-bounce)": [
    [79, "v1", "art-joint-anim"]
  ],

  "(code plant-boss-vine-die)": [
    [46, "v1", "art-joint-anim"]
  ],

  "(code plant-boss-dead-idle)": [
    [16, "v1", "art-joint-anim"]
  ],

  "(code plant-boss-dead)": [
    [45, "v1", "art-joint-anim"],
    [113, "v1", "art-joint-anim"]
  ],

  "(code plant-boss-root-idle)": [
    [17, "v1", "art-joint-anim"]
  ],

  "(code plant-boss-eat)": [
    [274, "v1", "art-joint-anim"]
  ],

  "(code plant-boss-vulnerable)": [
    [149, "v1", "art-joint-anim"],
    [221, "v1", "art-joint-anim"]
  ],

  "(code plant-boss-far-idle)": [
    [62, "v1", "art-joint-anim"]
  ],

  "(code plant-boss-idle)": [
    [25, "v1", "art-joint-anim"],
    [177, "v1", "art-joint-anim"],
    [271, "v1", "art-joint-anim"],
    [304, "v1", "art-joint-anim"],
    [366, "v1", "art-joint-anim"],
    [404, "v1", "art-joint-anim"]
  ],

  "(code plant-boss-leaf-close)": [
    [34, "v1", "art-joint-anim"],
    [98, "v1", "art-joint-anim"]
  ],

  "(code plant-boss-leaf-bounce)": [
    [17, "v1", "art-joint-anim"],
    [72, "v1", "art-joint-anim"]
  ],

  "(code plant-boss-leaf-open)": [
    [98, "v1", "art-joint-anim"],
    [227, "v1", "art-joint-anim"]
  ],

  "(code plant-boss-leaf-idle)": [
    [15, "v1", "art-joint-anim"],
    [74, "v1", "art-joint-anim"]
  ],

  "(code plant-boss-vine-idle)": [
    [17, "v1", "art-joint-anim"]
  ],

  "(code plant-boss-back-arms-die)": [
    [20, "v1", "art-joint-anim"],
    [82, "v1", "art-joint-anim"]
  ],

  "(code plant-boss-back-arms-hit)": [
    [149, "v1", "art-joint-anim"]
  ],

  "(method 7 ice-cube)": [
    [24, "t9", "(function nav-enemy int nav-enemy)"]
  ],

  "(code ice-cube-appear)": [
    [14, "v1", "art-joint-anim"]
  ],

  "(code ice-cube-tired)": [
    [14, "v1", "art-joint-anim"],
    [68, "v1", "art-joint-anim"]
  ],

  "(code ice-cube-become-mean)": [
    [15, "v1", "art-joint-anim"]
  ],

  "(code ice-cube-retract-spikes)": [
    [22, "v1", "art-joint-anim"]
  ],

  "(code ice-cube-mean-turn-to-charge)": [
    [15, "v1", "art-joint-anim"],
    [187, "v1", "art-joint-anim"]
  ],

  "(code ice-cube-face-player)": [
    [15, "v1", "art-joint-anim"],
    [187, "v1", "art-joint-anim"]
  ],

  "(code ice-cube-appear-land)": [
    [37, "v1", "art-joint-anim"]
  ],

  "(code nav-enemy-patrol ice-cube)": [
    [8, "t9", "(function none)"]
  ],

  "(event double-lurker-top-on-shoulders)": [
    [5, "a0", "vector"],
    [22, "v1", "vector"],
    [24, "v1", "vector"]
  ],

  "(code double-lurker-top-on-shoulders-die)": [
    [18, "v1", "art-joint-anim"]
  ],

  "(code double-lurker-top-knocked-down)": [
    [51, "v1", "art-joint-anim"]
  ],

  "(code double-lurker-both-knocked-back)": [
    [14, "v1", "art-joint-anim"]
  ],

  "(code double-lurker-knocked-back)": [
    [14, "v1", "art-joint-anim"]
  ],

  "(code double-lurker-break-apart)": [
    [10, "v1", "art-joint-anim"]
  ],

  "(code nav-enemy-patrol double-lurker-top)": [
    [27, "t9", "(function none)"]
  ],

  "(code nav-enemy-patrol double-lurker)": [
    [27, "t9", "(function none)"]
  ],

  "double-lurker-default-event-handler": [
    [95, "gp", "target"]
  ],

  "(method 51 double-lurker)": [
    [18, "v1", "collide-shape-prim-group"],
    [22, "v1", "collide-shape-prim-group"]
  ],

  "(method 7 billy)": [
    [26, "t9", "(function process-drawable int process-drawable)"]
  ],

  "(method 38 billy)": [
    [33, "t9", "(function nav-enemy none)"]
  ],

  "(enter nav-enemy-victory billy-rat)": [
    [4, "v0", "(state nav-enemy)"]
  ],

  "(code billy-rat-salivate)": [
    [43, "v1", "art-joint-anim"]
  ],

  "(code idle billy)": [
    [35, "v1", "float"],
    [132, "v1", "art-joint-anim"]
  ],

  "(enter billy-done)": [
    [191, "v1", "float"]
  ],

  "(method 43 billy)": [
    [19, "v1", "float"]
  ],

  "(event billy-done)": [
    [15, "v1", "billy-rat"],
    [19, "v1", "billy-rat"]
  ],

  "(event billy-playing)": [
    [14, "v1", "float"],
    [93, "s5", "billy-rat"],
    [103, "v1", "float"],
    [169, "v1", "billy-snack"],
    [216, "v1", "billy-snack"],
    [219, "v1", "billy-snack"],
    [223, "v1", "billy-snack"],
    [240, "s5", "billy-snack"],
    [248, "v1", "handle"],
    [249, "s5", "billy-snack"],
    [251, "s5", "billy-snack"],
    [255, "s5", "billy-snack"]
  ],

  "(code lurkerworm-rise)": [
    [13, "v1", "art-joint-anim"]
  ],

  "(code lurkerworm-sink)": [
    [10, "v1", "art-joint-anim"]
  ],

  "(code lurkerworm-die)": [
    [19, "v1", "art-joint-anim"]
  ],

  "(code lurkerworm-rest)": [
    [10, "v1", "float"],
    [35, "v1", "art-joint-anim"],
    [89, "v1", "float"]
  ],

  "(method 7 pelican)": [
    [36, "t9", "(function process-drawable int process-drawable)"]
  ],

  "pelican-fly": [
    [61, "v1", "art-joint-anim"],
    [186, "v1", "art-joint-anim"]
  ],

  "(code pelican-dive)": [
    [161, "v1", "art-joint-anim"]
  ],

  "(code pelican-wait-at-nest)": [
    [30, "v1", "art-joint-anim"],
    [118, "v1", "art-joint-anim"],
    [197, "v1", "art-joint-anim"]
  ],

  "(event pelican-wait-at-nest)": [
    [49, "v1", "process-drawable"]
  ],

  "(code pelican-explode)": [
    [71, "a0", "process-drawable"]
  ],

  "(event pelican-circle)": [
    [23, "v1", "float"]
  ],

  "(code pelican-spit)": [
    [42, "gp", "handle"],
    [50, "gp", "handle"],
    [121, "gp", "handle"],
    [143, "gp", "handle"],
    [155, "gp", "handle"],
    [161, "s4", "handle"],
    [173, "s4", "handle"]
  ],

  "(trans energyarm-no-ball)": [
    [27, "v1", "float"],
    [57, "v1", "float"]
  ],

  "(trans energyarm-idle)": [
    [21, "v1", "float"]
  ],

  "(code energyhub-stopped)": [
    [11, "v1", "float"]
  ],

  "(code energyhub-stop)": [
    [11, "v1", "float"]
  ],

  "(code energyhub-idle)": [
    [11, "v1", "float"]
  ],

  "(code energyarm-idle)": [
    [13, "v1", "float"],
    [36, "v1", "float"]
  ],

  "energyhub-set-lava-height": [
    [25, "v1", "process-drawable"],
    [28, "v1", "process-drawable"]
  ],

  "(trans energyhub-idle)": [
    [34, "v1", "energyarm"]
  ],

  "(post idle citb-sage)": [
    [3, "t9", "(function none :behavior citb-sage)"]
  ],

  "(method 44 red-sagecage)": [
    [35, "t9", "(function citb-sage none)"]
  ],

  "(method 44 blue-sagecage)": [
    [35, "t9", "(function citb-sage none)"]
  ],

  "(method 44 yellow-sagecage)": [
    [35, "t9", "(function citb-sage none)"]
  ],

  "(method 44 green-sagecage)": [
    [35, "t9", "(function citb-sage none)"]
  ],

  "(method 43 red-sagecage)": [
    [24, "v1", "float"]
  ],

  "(method 43 blue-sagecage)": [
    [24, "v1", "float"]
  ],

  "(method 43 yellow-sagecage)": [
    [24, "v1", "float"]
  ],

  "(event play-anim green-sagecage)": [
    [128, "s5", "robotboss"]
  ],

  "(method 21 citb-sagecage)": [
    [[27, 97], "v1", "vector"]
  ],

  "(code citb-sagecage-idle)": [
    [9, "gp", "citb-sage"],
    [15, "gp", "citb-sage"]
  ],

  "add-blue-motion": [
    [25, "v1", "process-drawable"],
    [34, "gp", "collide-shape"]
  ],

  "(event wait eco-collectable)": [
    [118, "a0", "vector"],
    [136, "a0", "vector"]
  ],

  "(event pickup eco-collectable)": [
    [18, "a0", "vector"],
    [[15, 21], "v1", "vector"]
  ],

  "(event fuel-cell-clone-anim)": [
    [35, "a0", "vector"]
  ],

  "fuel-cell-animate": [
    [9, "gp", "fuel-cell"]
  ],

  "(event wait fuel-cell)": [
    [95, "a0", "vector"]
  ],

  "(enter pickup fuel-cell)": [
    [9, "v0", "(state eco-collectable)"]
  ],

  "(code ecovalve-idle)": [
    [41, "v1", "process-drawable"]
  ],

  "(code vent-pickup)": [
    [25, "gp", "process-drawable"],
    [59, "s5", "collide-shape"]
  ],

  "(anon-function 69 collectables)": [
    [2, "v1", "handle"],
    [5, "v1", "handle"],
    [8, "v1", "handle"],
    [13, "s5", "eco-collectable"],
    [33, "v1", "target"],
    [38, "v1", "target"],
    [50, "s5", "eco-collectable"]
  ],

  "fuel-cell-init-by-other": [
    [118, "gp", "vector"]
  ],

  "ecovalve-init-by-other": [
    [95, "a0", "process-drawable"],
    [144, "v1", "process-drawable"]
  ],

  "(method 11 shover)": [
    ["_stack_", 16, "res-tag"],
    [120, "v0", "(pointer float)"]
  ],

  "(method 11 sun-iris-door)": [
    ["_stack_", 16, "res-tag"],
    [153, "v0", "(pointer float)"]
  ],

  "(event sun-iris-door-closed)": [
    [14, "a0", "vector"]
  ],

  "(event sun-iris-door-opening)": [
    [14, "a0", "vector"]
  ],

  "(event sun-iris-door-closing)": [
    [14, "a0", "vector"]
  ],

  "(event sun-iris-door-open)": [
    [20, "a0", "vector"]
  ],

  "sun-iris-door-init-by-other": [
    [97, "v1", "art-joint-anim"]
  ],

  "(method 7 steam-cap)": [
    [19, "t9", "(function process-drawable int process-drawable)"]
  ],

  "(method 11 steam-cap)": [
    ["_stack_", 16, "res-tag"],
    [139, "v0", "(pointer float)"]
  ],

  "(method 11 whirlpool)": [
    ["_stack_", 16, "res-tag"],
    [92, "v0", "(pointer float)"]
  ],

  "(method 21 collectable)": [
    [20, "v1", "int"],
    [20, "a0", "int"],
    [24, "a0", "int"]
  ],

  "check-blue-suck": [
    [25, "v1", "collide-shape"]
  ],

  "(code die eco)": [
    [53, "v1", "float"]
  ],

  "(trans pickup fuel-cell)": [
    [92, "v1", "float"]
  ],

  "(enter notice-blue eco-collectable)": [
    [13, "v1", "float"]
  ],

  "(code pickup fuel-cell)": [
    ["_stack_", 96, "res-tag"],
    [[131, 143], "v1", "(inline-array vector)"],
    [438, "a0", "game-task"],
    [456, "a0", "game-task"],
    [474, "a0", "game-task"],
    [492, "a0", "game-task"],
    [509, "v1", "game-task"],
    [513, "v1", "game-task"],
    [517, "v1", "game-task"],
    [521, "v1", "game-task"]
  ],

  "(method 11 eco)": [
    [13, "v0", "pickup-type"]
  ],

  "target-powerup-process": [
    [[200, 215], "v1", "sound-rpc-set-param"]
  ],

  "(method 14 touching-list)": [
    [5, "s5", "touching-shapes-entry"],
    [10, "s5", "touching-shapes-entry"]
  ],

  "(method 13 touching-list)": [
    [5, "v0", "touching-shapes-entry"],
    [10, "v0", "touching-shapes-entry"],
    [17, "v0", "touching-shapes-entry"],
    [26, "v0", "touching-shapes-entry"],
    [46, "v0", "touching-shapes-entry"],
    [47, "v0", "touching-shapes-entry"],
    [48, "v0", "touching-shapes-entry"],
    [50, "v0", "touching-shapes-entry"]
  ],

  "(method 11 touching-list)": [
    [8, "s5", "touching-shapes-entry"],
    [10, "s5", "touching-shapes-entry"],
    [11, "s5", "touching-shapes-entry"],
    [13, "s5", "touching-shapes-entry"],
    [32, "s5", "touching-shapes-entry"],
    [47, "s5", "touching-shapes-entry"],
    [49, "s5", "touching-shapes-entry"],
    [51, "s5", "touching-shapes-entry"]
  ],

  "(method 12 touching-list)": [
    [4, "gp", "touching-shapes-entry"],
    [6, "gp", "touching-shapes-entry"],
    [67, "gp", "touching-shapes-entry"]
  ],

  "(method 35 collide-shape)": [
    [23, "v1", "connection"],
    [24, "s2", "collide-shape"],
    [33, "s2", "collide-shape"],
    [48, "s2", "collide-shape"],
    [62, "v1", "process-drawable"],
    [80, "s2", "collide-shape"],
    [117, "v1", "connection"],
    [118, "s2", "collide-shape"],
    [127, "s2", "collide-shape"],
    [142, "s2", "collide-shape"],
    [174, "s2", "collide-shape"],
    [209, "v1", "connection"],
    [210, "s2", "collide-shape"],
    [219, "s2", "collide-shape"],
    [234, "s2", "collide-shape"],
    [266, "s2", "collide-shape"],
    [301, "v1", "connection"],
    [302, "s2", "collide-shape"],
    [311, "s2", "collide-shape"],
    [326, "s2", "collide-shape"],
    [358, "s2", "collide-shape"]
  ],

  "(method 56 collide-shape-moving)": [
    [89, "v1", "target"]
  ],

  "(method 20 collide-shape-prim-group)": [
    [40, "a0", "collide-shape-prim-group"]
  ],

  "(method 25 collide-shape-prim)": [
    [43, "gp", "collide-shape-prim-group"],
    [47, "gp", "collide-shape-prim-group"]
  ],

  "(method 29 collide-shape-prim-group)": [
    [13, "a0", "collide-shape-prim-group"]
  ],

  "(method 28 collide-shape-prim-mesh)": [
    [27, "s4", "collide-shape-prim-group"]
  ],

  "(method 53 collide-shape)": [
    [26, "a1", "collide-shape-prim-group"],
    [36, "v1", "collide-shape-prim-group"]
  ],

  "(method 54 collide-shape)": [
    [22, "a1", "collide-shape-prim-group"],
    [29, "v1", "collide-shape-prim-group"]
  ],

  "(method 45 collide-shape)": [
    [18, "v1", "connection"],
    [[19, 146], "s3", "collide-shape-moving"],
    [146, "v1", "connection"],
    [[147, 272], "s3", "collide-shape-moving"],
    [272, "v1", "connection"],
    [[273, 398], "s3", "collide-shape-moving"],
    [398, "v1", "connection"],
    [[399, 497], "s3", "collide-shape-moving"]
  ],

  "(method 55 collide-shape)": [
    [33, "s5", "process-drawable"],
    [54, "s5", "process-drawable"],
    [59, "s5", "process-drawable"],
    [68, "s5", "process-drawable"]
  ],

  "collide-shape-draw-debug-marks": [
    [24, "v1", "connection"],
    [[33, 55], "s5", "collide-shape"],
    [72, "v1", "connection"],
    [[81, 103], "s5", "collide-shape"],
    [120, "v1", "connection"],
    [[129, 151], "s5", "collide-shape"],
    [168, "v1", "connection"],
    [[177, 199], "s5", "collide-shape"]
  ],

  "(method 9 collide-edge-work)": [
    [10, "s3", "collide-edge-edge"],
    [16, "s4", "collide-edge-hold-item"],
    [46, "s4", "(inline-array collide-edge-hold-item)"],
    [48, "s3", "(inline-array collide-edge-edge)"]
  ],

  "(method 19 collide-edge-work)": [
    [150, "a1", "int"],
    [150, "v1", "int"],
    [[149, 162], "a0", "collide-shape-prim-group"]
  ],

  "collide-probe-make-list": [
    [18, "v1", "drawable-group"],
    [29, "v1", "drawable-group"],
    [45, "v1", "drawable-group"]
  ],

  "(method 11 instance-tie)": [
    [28, "s1", "collide-fragment"],
    [38, "s1", "collide-fragment"],
    [45, "s1", "(inline-array collide-fragment)"]
  ],

  "(method 12 instance-tie)": [
    [21, "s1", "collide-fragment"],
    [31, "s1", "collide-fragment"],
    [38, "s1", "(inline-array collide-fragment)"]
  ],

  "(method 13 instance-tie)": [
    [21, "s1", "collide-fragment"],
    [29, "s1", "collide-fragment"],
    [36, "s1", "(inline-array collide-fragment)"]
  ],

  "(method 20 collide-cache)": [
    [18, "s2", "collide-cache-prim"],
    [23, "s2", "collide-cache-prim"],
    [27, "s2", "collide-cache-prim"],
    [33, "s2", "collide-cache-prim"],
    [37, "s2", "collide-cache-prim"],
    [38, "v1", "collide-shape-prim-sphere"], // could be sphere or mesh...?
    [45, "s2", "collide-cache-prim"],
    [48, "s2", "(inline-array collide-cache-prim)"]
  ],

  "test-closest-pt-in-triangle": [
    [19, "s5", "collide-cache-tri"],
    [20, "s5", "collide-cache-tri"],
    [21, "s5", "collide-cache-tri"],
    [26, "s5", "collide-cache-tri"],
    [47, "s5", "collide-cache-tri"],
    [48, "s5", "(inline-array collide-cache-tri)"]
  ],

  "(method 9 collide-cache)": [
    [5, "gp", "collide-cache-tri"],
    [19, "gp", "collide-cache-tri"],
    [20, "gp", "collide-cache-tri"],
    [21, "gp", "collide-cache-tri"],
    [23, "gp", "(inline-array collide-cache-tri)"],
    [33, "gp", "collide-cache-prim"],
    [35, "gp", "collide-cache-prim"],
    [50, "gp", "collide-cache-prim"],
    [51, "gp", "collide-cache-prim"],
    [55, "gp", "(inline-array collide-cache-prim)"]
  ],

  "(method 9 collide-mesh)": [
    [[17, 62], "s5", "collide-mesh-tri"],
    [62, "s5", "(inline-array collide-mesh-tri)"]
  ],

  "(method 22 collide-shape-prim-mesh)": [
    [10, "s4", "collide-shape-prim-group"]
  ],

  "(method 44 collide-shape)": [
    [26, "a0", "process-drawable"]
  ],

  "(method 43 collide-shape)": [
    [58, "gp", "collide-shape-moving"],
    [88, "gp", "collide-shape-moving"]
  ],

  "find-instance-by-name": [
    [21, "v1", "drawable-tree-instance-shrub"],
    [48, "v1", "drawable-tree-instance-tie"]
  ],

  "(method 63 collide-shape-moving)": [
    [[33, 53], "s0", "collide-cache-prim"],
    [53, "s0", "(inline-array collide-cache-prim)"]
  ],

  "target-falling-anim": [
    [51, "v1", "art-joint-anim"],
    [160, "v1", "art-joint-anim"]
  ],

  "target-hit-ground-anim": [
    [79, "v1", "art-joint-anim"],
    [312, "v1", "art-joint-anim"],
    [389, "v1", "art-joint-anim"],
    [441, "v1", "art-joint-anim"],
    [520, "v1", "art-joint-anim"],
    [578, "v1", "art-joint-anim"],
    [675, "v1", "art-joint-anim"],
    [736, "v1", "art-joint-anim"],
    [846, "v1", "art-joint-anim"]
  ],

  "(code target-stance)": [
    [48, "v1", "art-joint-anim"],
    [117, "v1", "art-joint-anim"],
    [170, "v1", "art-joint-anim"],
    [234, "v1", "art-joint-anim"],
    [298, "v1", "art-joint-anim"],
    [389, "v1", "art-joint-anim"],
    [503, "v1", "art-joint-anim"]
  ],

  "(code target-walk)": [
    [146, "v1", "art-joint-anim"],
    [243, "v1", "art-joint-anim"]
  ],

  "(code target-slide-down)": [
    [26, "v1", "art-joint-anim"]
  ],

  "(code target-jump-forward)": [
    [13, "v1", "art-joint-anim"]
  ],

  "(code target-double-jump)": [
    [24, "v1", "art-joint-anim"]
  ],

  "(code target-attack-air)": [
    [14, "v1", "art-joint-anim"],
    [167, "v1", "art-joint-anim"]
  ],

  "(code target-attack)": [
    [14, "v1", "art-joint-anim"]
  ],

  "(code target-flop)": [
    [13, "v1", "art-joint-anim"]
  ],

  "(code target-duck-stance)": [
    [21, "v1", "art-joint-anim"],
    [116, "v1", "art-joint-anim"],
    [168, "v1", "art-joint-anim"]
  ],

  "mod-var-jump": [
    [77, "f0", "float"],
    [80, "f0", "float"],
    [159, "v0", "vector"]
  ],

  "(code target-duck-high-jump-jump)": [
    [8, "v1", "float"]
  ],

  "(event target-running-attack)": [
    [41, "v1", "process-drawable"],
    [50, "s5", "collide-shape"]
  ],

  "(enter target-jump)": [
    [53, "v1", "vector"]
  ],

  "(enter target-high-jump)": [
    [21, "v1", "vector"]
  ],

  "(enter target-double-jump)": [
    [15, "v1", "vector"]
  ],

  // TODO - these shouldnt be required, but are here because `go/enter-state` returns none
  "(event target-flop)": [
    [34, "t9", "(function object :behavior target)"],
    [40, "t9", "(function symbol object :behavior target)"]
  ],

  "target-powerup-effect": [
    [267, "a0", "symbol"],
    [307, "a0", "vector"]
  ],

  "(method 10 water-control)": [
    [71, "a0", "collide-shape-moving"],
    [147, "v1", "collide-shape-moving"],
    [179, "v1", "collide-shape-moving"],
    [461, "v1", "control-info"],
    [473, "a0", "collide-shape-moving"],
    [488, "v1", "collide-shape-moving"],
    [502, "v1", "collide-shape-moving"],
    [508, "v1", "collide-shape-moving"],
    [580, "v1", "collide-shape-moving"],
    [600, "s4", "collide-shape-moving"],
    [609, "s4", "collide-shape-moving"],
    [622, "s4", "collide-shape-moving"],
    [627, "s4", "collide-shape-moving"],
    [629, "s4", "collide-shape-moving"],
    [716, "s5", "collide-shape-moving"],
    [720, "s5", "collide-shape-moving"],
    [721, "s5", "collide-shape-moving"],
    [728, "s5", "collide-shape-moving"],
    [730, "s5", "collide-shape-moving"],
    [731, "s5", "collide-shape-moving"],
    [744, "v1", "collide-shape-moving"],
    [751, "a0", "collide-shape-moving"],
    [775, "v1", "collide-shape-moving"],
    [824, "a1", "collide-shape-moving"],
    [826, "a0", "collide-shape-moving"],
    [831, "v1", "collide-shape-moving"]
  ],

  "part-water-splash-callback": [
    [3, "v1", "float"]
  ],

  "(method 15 water-control)": [
    [42, "v1", "float"]
  ],

  "(method 27 water-vol)": [
    [16, "v1", "target"]
  ],

  "(method 26 water-vol)": [
    [19, "v1", "target"],
    [33, "v1", "target"]
  ],

  "(method 29 water-vol)": [
    ["_stack_", 16, "res-tag"],
    [46, "v0", "(pointer float)"]
  ],

  "(enter pickup racer)": [
    [1, "t9", "(function none :behavior racer)"]
  ],

  "target-racing-jump-anim": [
    [36, "v1", "art-joint-anim"]
  ],

  "target-racing-land-anim": [
    [23, "v1", "art-joint-anim"],
    [82, "v1", "art-joint-anim"],
    [144, "v1", "art-joint-anim"]
  ],

  "(post target-racing-get-off-jump)": [
    [191, "f0", "float"]
  ],

  "check-drop-level-rolling-dirt-finish": [
    [17, "v1", "float"]
  ],

  "(code peeper-down)": [
    [24, "v1", "float"]
  ],

  "(code nav-enemy-notice fleeing-nav-enemy)": [
    [27, "v1", "art-joint-anim"]
  ],

  "(code lightning-mole-dive)": [
    [39, "v1", "art-joint-anim"]
  ],

  "(code lightning-mole-yelp)": [
    [19, "v1", "art-joint-anim"]
  ],

  "(code peeper-up)": [
    [10, "v1", "art-joint-anim"]
  ],

  "(code robber-idle)": [
    [14, "v1", "art-joint-anim"]
  ],

  "(code robber-initial)": [
    [14, "v1", "art-joint-anim"]
  ],

  "(code robber-initial-notice)": [
    [43, "v1", "art-joint-anim"]
  ],

  "(code robber-tired)": [
    [69, "v1", "art-joint-anim"],
    [136, "v1", "float"]
  ],

  "(code robber-flee)": [
    [69, "v1", "art-joint-anim"],
    [136, "v1", "float"]
  ],

  "(code robber-die)": [
    [71, "f0", "float"],
    [104, "v1", "art-joint-anim"]
  ],

  "target-flut-hit-ground-anim": [
    [131, "v1", "art-joint-anim"],
    [204, "v1", "art-joint-anim"]
  ],

  "target-flut-standard-event-handler": [
    [164, "a0", "process-drawable"]
  ],

  "(code target-flut-stance)": [
    [81, "v1", "art-joint-anim"],
    [145, "v1", "art-joint-anim"]
  ],

  "(code target-flut-walk)": [
    [60, "v1", "art-joint-anim"]
  ],

  "(code target-flut-air-attack)": [
    [98, "v1", "art-joint-anim"]
  ],

  "(code target-flut-air-attack-hit-ground)": [
    [86, "v1", "art-joint-anim"]
  ],

  "(code target-flut-death)": [
    [224, "v1", "art-joint-anim"]
  ],

  "(code target-flut-get-off-hit-ground)": [
    [13, "v1", "art-joint-anim"]
  ],

  "(code target-flut-running-attack)": [
    [181, "f30", "float"],
    [246, "f1", "float"],
    [247, "f0", "float"],
    [247, "f30", "float"],
    [350, "v1", "art-joint-anim"],
    [381, "f30", "float"]
  ],

  "(code target-flut-double-jump)": [
    [14, "v1", "art-joint-anim"],
    [78, "v1", "art-joint-anim"]
  ],

  "(trans target-flut-walk)": [
    [147, "f0", "float"],
    [152, "f1", "float"],
    [203, "f0", "float"]
  ],

  "(event target-flut-running-attack)": [
    [41, "v1", "process-drawable"],
    [53, "v1", "collide-shape"],
    [59, "v1", "collide-shape"]
  ],

  "(code target-flut-get-on)": [
    [62, "s4", "process-drawable"],
    [69, "s4", "process-drawable"],
    [88, "s4", "process-drawable"],
    [93, "s4", "process-drawable"]
  ],

  "(code target-flut-get-off-jump)": [
    [55, "s3", "process-drawable"],
    [59, "s3", "process-drawable"],
    [74, "s3", "process-drawable"],
    [93, "s3", "process-drawable"],
    [98, "s3", "process-drawable"],
    [145, "v1", "art-joint-anim"]
  ],

  "(event target-flut-grab)": [
    [24, "a0", "process-drawable"]
  ],

  "(post target-racing-get-on)": [
    [76, "f0", "float"],
    [88, "f0", "float"],
    [92, "f1", "float"]
  ],

  "target-death-anim": [
    [18, "v1", "art-joint-anim"]
  ],

  "target-hit-setup-anim": [
    [90, "v1", "art-joint-anim"],
    [164, "v1", "art-joint-anim"]
  ],

  "(code target-death)": [
    [533, "v1", "art-joint-anim"],
    [655, "v0", "int"],
    [691, "v1", "nav-enemy"],
    [844, "gp", "spool-anim"],
    [968, "s5", "handle"],
    [991, "s5", "handle"],
    [1010, "gp", "spool-anim"],
    [1028, "s5", "handle"],
    [1031, "s5", "handle"]
  ],

  "(anon-function 1 target-death)": [
    [12, "gp", "process-drawable"],
    [16, "gp", "process-drawable"]
  ],

  "next-level": [
    [7, "a1", "level-load-info"],
    [10, "a1", "level-load-info"]
  ],

  "target-generic-event-handler": [
    [10, "v1", "float"],
    [297, "v1", "float"],
    [308, "a0", "vector"],
    [562, "v1", "(state target)"]
  ],

  "target-standard-event-handler": [
    [167, "a0", "process"],
    [182, "a0", "process"],
    [197, "a0", "process"],
    [223, "a0", "process"],
    [242, "a0", "process"],
    [257, "a0", "process"],
    [272, "a0", "process"],
    [280, "a1", "process"],
    [303, "a0", "process"],
    [330, "a0", "process"]
  ],

  "(code target-load-wait)": [
    [21, "v1", "art-joint-anim"],
    [138, "v1", "art-joint-anim"],
    [196, "v1", "art-joint-anim"]
  ],

  "(code target-grab)": [
    [133, "v1", "art-joint-anim"],
    [185, "v1", "art-joint-anim"],
    [322, "v1", "art-joint-anim"],
    [475, "v1", "art-joint-anim"]
  ],

  "(code target-pole-cycle)": [
    [87, "v1", "art-joint-anim"],
    [148, "v1", "art-joint-anim"]
  ],

  "(code target-pole-flip-up)": [
    [13, "v1", "art-joint-anim"]
  ],

  "(code target-edge-grab-jump)": [
    [34, "v1", "art-joint-anim"]
  ],

  "(code target-eco-powerup)": [
    [32, "v1", "art-joint-anim"],
    [47, "v1", "float"],
    [215, "v1", "float"]
  ],

  "(code target-swim-stance)": [
    [31, "v1", "art-joint-anim"],
    [52, "v1", "float"],
    [89, "v1", "float"]
  ],

  "(event target-swim-down)": [
    [9, "v1", "attack-info"],
    [13, "v1", "attack-info"],
    [18, "v1", "attack-info"],
    [23, "v1", "attack-info"],
    [38, "v1", "attack-info"],
    [39, "v1", "attack-info"],
    [41, "v1", "attack-info"]
  ],

  "(code target-swim-walk)": [
    [54, "v1", "art-joint-anim"],
    [140, "v1", "art-joint-anim"]
  ],

  "(code target-yellow-jump-blast)": [
    [184, "v1", "art-joint-anim"]
  ],

  "(code target-swim-down)": [
    [52, "v1", "art-joint-anim"]
  ],

  "(anon-function 11 target2)": [
    [19, "s4", "target"], // confusing -- the parent of a target is a target?
    [21, "s4", "target"],
    [29, "s4", "target"],
    [34, "s4", "target"],
    [40, "s4", "target"],
    [54, "s4", "target"],
    [66, "s4", "target"],
    [76, "s4", "target"],
    [82, "s4", "target"],
    [87, "s4", "target"],
    [89, "s4", "target"],
    [118, "s4", "target"],
    [129, "s4", "target"]
  ],

  "(code target-play-anim)": [
    [8, "v0", "art-joint-anim"]
  ],

  "(code target-look-around)": [
    [20, "v0", "float"]
  ],

  "(code target-stance-look-around)": [
    [10, "v0", "float"],
    [36, "t9", "(function none :behavior target)"]
  ],

  "part-first-person-hud-selector-func": [
    [16, "v1", "first-person-hud"]
  ],

  "part-first-person-hud-right-func": [
    [16, "s5", "first-person-hud"],
    [42, "s5", "first-person-hud"],
    [46, "s5", "first-person-hud"],
    [50, "s5", "first-person-hud"],
    [59, "s5", "first-person-hud"]
  ],

  "part-first-person-hud-left-func": [
    [16, "s5", "first-person-hud"],
    [43, "s5", "first-person-hud"],
    [47, "s5", "first-person-hud"],
    [51, "s5", "first-person-hud"],
    [60, "s5", "first-person-hud"]
  ],

  "(event target-grab)": [
    [30, "a0", "process"],
    [48, "a0", "process"],
    [56, "a1", "process"]
  ],

  "(code target-periscope)": [
    [25, "v1", "process-drawable"],
    [49, "v1", "art-joint-anim"],
    [130, "v1", "art-joint-anim"]
  ],

  "(code target-swim-up)": [
    [17, "v1", "art-joint-anim"]
  ],

  "(code target-yellow-blast)": [
    [161, "gp", "handle"],
    [176, "v1", "art-joint-anim"],
    [219, "gp", "handle"]
  ],

  "(code target-edge-grab)": [
    [143, "v1", "art-joint-anim"],
    [198, "v1", "art-joint-anim"]
  ],

  "(method 10 first-person-hud)": [
    [32, "t9", "(function process none)"]
  ],

  "(code target-pole-flip-forward-jump)": [
    [40, "t9", "(function none :behavior target)"]
  ],

  "tfrag-details":[
    [49, "gp", "(pointer uint32)"]
  ],

  "flatten-joint-control-to-spr": [
    [14, "a1", "pointer"],
    [[66, 108], "a1", "(inline-array vector)"],
    [[36, 38], "a1", "(inline-array vector)"],
    [[39, 60], "a1", "(inline-array vector)"],
    [38, "a1", "pointer"],
    [[15, 37], "a1", "(inline-array vector)"],
    [56, "a2", "(pointer float)"],
    [120, "a0", "terrain-context"],
    [154, "a0", "terrain-context"],
    [189, "a1", "terrain-context"],
    [184, "v1", "terrain-context"],
    [172, "a1", "terrain-context"]
  ],

  "matrix-from-control-pair!": [
    [18, "a0", "terrain-context"]
  ],

  "cspace<-matrix-no-push-joint!": [
    [4, "a0", "terrain-context"]
  ],

  "make-joint-jump-tables": [
    [5, "a0", "terrain-context"],
    [11, "a0", "terrain-context"],
    [17, "a0", "terrain-context"],
    [23, "a0", "terrain-context"],
    [29, "a0", "terrain-context"],
    [35, "a0", "terrain-context"],
    [41, "a0", "terrain-context"],
    [47, "a0", "terrain-context"],
    [53, "a0", "terrain-context"],
    [59, "a0", "terrain-context"],
    [65, "a0", "terrain-context"],
    [71, "a0", "terrain-context"],
    [77, "a0", "terrain-context"],
    [83, "a0", "terrain-context"],
    [89, "a0", "terrain-context"],
    [95, "a0", "terrain-context"],
    [101, "a0", "terrain-context"],
    [107, "a0", "terrain-context"],
    [113, "a0", "terrain-context"],
    [119, "a0", "terrain-context"],
    [125, "a0", "terrain-context"],
    [131, "a0", "terrain-context"],
    [137, "a0", "terrain-context"],
    [143, "a0", "terrain-context"],
    [149, "a0", "terrain-context"],
    [155, "a0", "terrain-context"],
    [161, "a0", "terrain-context"],
    [167, "a0", "terrain-context"],
    [173, "a0", "terrain-context"],
    [179, "a0", "terrain-context"],
    [185, "a0", "terrain-context"],
    [191, "a0", "terrain-context"],
    [197, "a0", "terrain-context"],
    [203, "a0", "terrain-context"],
    [209, "a0", "terrain-context"],
    [215, "a0", "terrain-context"],
    [221, "a0", "terrain-context"],
    [227, "a0", "terrain-context"],
    [233, "a0", "terrain-context"],
    [239, "a0", "terrain-context"],
    [245, "a0", "terrain-context"],
    [251, "a0", "terrain-context"],
    [257, "a0", "terrain-context"],
    [263, "a0", "terrain-context"],
    [269, "a0", "terrain-context"],
    [275, "a0", "terrain-context"],
    [281, "a0", "terrain-context"],
    [287, "a0", "terrain-context"]
  ],

  "find-instance-by-index": [
    [26, "t1", "drawable-tree-instance-shrub"],
    [40, "t1", "drawable-tree-instance-tie"]
  ],

  "draw-instance-info": [
    [224, "s1", "drawable-group"],
    [143, "v1", "prototype-shrubbery"],
    [148, "v1", "prototype-shrubbery"],
    [299, "v1", "prototype-tie"],
    [318, "v1", "prototype-tie"]
  ],

  "(method 24 ram-boss-proj)": [
    [64, "v0", "sound-rpc-set-param"],
    [83, "gp", "process-drawable"],
    [86, "gp", "process-drawable"]
  ],

  "ram-boss-on-ground-event-handler": [
    [260, "v1", "ram-boss"]
  ],

  "(method 52 ram-boss)": [
    [11, "v1", "(array collide-shape-prim)"],
    [21, "v1", "(array collide-shape-prim)"],
    [31, "v1", "(array collide-shape-prim)"],
    [41, "v1", "(array collide-shape-prim)"]
  ],

  "(method 53 ram-boss)": [
    [2, "v1", "(array collide-shape-prim)"],
    [5, "v1", "(array collide-shape-prim)"],
    [8, "v1", "(array collide-shape-prim)"],
    [11, "v1", "(array collide-shape-prim)"]
  ],

  "(code ram-boss-idle)": [
    [38, "v1", "collide-shape-prim-group"]
  ],

  "(code ram-boss-jump-down)": [
    [14, "v1", "art-joint-anim"]
  ],

  "(code ram-boss-jump-down-hit-ground)": [
    [23, "v1", "art-joint-anim"]
  ],

  "(code ram-boss-forward-defend-block)": [
    [14, "v1", "art-joint-anim"]
  ],

  "(code ram-boss-up-defend-block)": [
    [14, "v1", "art-joint-anim"]
  ],

  "(code nav-enemy-victory ram-boss)": [
    [28, "v1", "art-joint-anim"]
  ],

  "(code ram-boss-lose-shield)": [
    [29, "v1", "art-joint-anim"]
  ],

  "(code ram-boss-throw)": [
    [16, "v1", "art-joint-anim"],
    [67, "v1", "art-joint-anim"]
  ],

  "(method 56 ram-boss)": [
    [24, "v0", "ram-boss-proj"],
    [58, "v1", "(pointer ram-boss-proj)"]
  ],

  "(code ram-idle)": [
    [28, "v1", "art-joint-anim"],
    [98, "v1", "art-joint-anim"]
  ],

  "(code ram-give-fuel-cell)": [
    [47, "v0", "snowcam"],
    [69, "v1", "(pointer snowcam)"]
  ],

  "(code snow-bumper-deactivate)": [
    [29, "v1", "art-joint-anim"],
    [106, "v1", "art-joint-anim"]
  ],

  "(code snow-bumper-spawn-fuel-cell)": [
    [16, "v1", "art-joint-anim"]
  ],

  "(code snow-bumper-inactive-idle)": [
    [19, "v1", "art-joint-anim"]
  ],

  "(method 7 snow-bumper)": [
    [14, "t9", "(function process-drawable int process-drawable)"]
  ],

  "(method 11 snow-bumper)": [
    ["_stack_", 16, "res-tag"],
    [216, "v0", "(pointer float)"]
  ],

  "(code spider-egg-idle)": [
    [20, "v1", "art-joint-anim"],
    [97, "v1", "art-joint-anim"],
    [153, "v1", "art-joint-anim"]
  ],

  "(code spider-egg-hatch)": [
    [62, "v1", "art-joint-anim"]
  ],

  "(code spider-egg-die)": [
    [79, "v1", "art-joint-anim"]
  ],

  "(code puffer-die)": [
    [33, "v1", "art-joint-anim"]
  ],

  "puffer-default-event-handler": [
    [28, "v1", "process-drawable"],
    [34, "v1", "process-drawable"]
  ],

  "(method 22 puffer)": [
    [10, "v1", "process-drawable"]
  ],

  "(method 25 puffer)": [
    [49, "v1", "puffer"],
    [56, "v1", "puffer"]
  ],

  "(method 23 puffer)": [
    [18, "v1", "process-drawable"]
  ],

  "(trans puffer-attack)": [
    [23, "v1", "collide-shape-prim-group"]
  ],

  "(method 30 puffer)": [
    [16, "v1", "(array collide-shape-prim)"]
  ],

  "(method 31 puffer)": [
    [16, "v1", "(array collide-shape-prim)"]
  ],

  "(method 7 puffer)": [
    [14, "t9", "(function process-drawable int process-drawable)"]
  ],

  "(method 11 puffer)": [
    ["_stack_", 16, "res-tag"],
    [213, "v0", "(pointer float)"]
  ],

  "driller-lurker-default-event-handler": [
    [[51, 87], "s1", "touching-shapes-entry"]
  ],

  "(code driller-lurker-idle-drilling)": [
    [33, "v1", "art-joint-anim"]
  ],

  "(code driller-lurker-jammed-standing)": [
    [14, "v1", "art-joint-anim"]
  ],

  "(code driller-lurker-die)": [
    [28, "v1", "art-joint-anim"]
  ],

  "(method 7 driller-lurker)": [
    [24, "t9", "(function process-drawable int process-drawable)"]
  ],

  "(method 11 driller-lurker)": [
    ["_stack_", 16, "res-tag"],
    [373, "v0", "(pointer float)"]
  ],

  "kermit-short-hop": [
    [10, "v1", "art-joint-anim"]
  ],

  "kermit-long-hop": [
    [10, "v1", "art-joint-anim"]
  ],

  "(code kermit-patrol)": [
    [10, "v1", "art-joint-anim"]
  ],

  "(code kermit-chase-new-position)": [
    [16, "v1", "art-joint-anim"]
  ],

  "(code kermit-chase)": [
    [14, "v1", "art-joint-anim"]
  ],

  "(code kermit-attack)": [
    [22, "v1", "art-joint-anim"]
  ],

  "(code kermit-tongue-stuck)": [
    [14, "v1", "art-joint-anim"]
  ],

  "(code kermit-retract-tongue)": [
    [14, "v1", "art-joint-anim"],
    [90, "v1", "art-joint-anim"]
  ],

  "(method 39 kermit)": [
    [7, "t9", "(function nav-enemy none)"]
  ],

  "(code falling gnawer-falling-segment)": [
    [16, "v1", "art-joint-anim"],
    [70, "v1", "art-joint-anim"]
  ],

  "(method 22 gnawer)": [
    [18, "f0", "float"]
  ],

  "(code gnawer-chewing-on-post)": [
    [139, "v1", "art-joint-anim"],
    [210, "v1", "art-joint-anim"],
    [272, "v1", "art-joint-anim"],
    [363, "v1", "art-joint-anim"],
    [451, "v1", "art-joint-anim"]
  ],

  "(code gnawer-retreat-into-post)": [
    [18, "v1", "art-joint-anim"]
  ],

  "(code gnawer-die)": [
    [28, "v1", "art-joint-anim"]
  ],

  "(event gnawer-run)": [
    [54, "a2", "touching-shapes-entry"]
  ],

  "(method 7 gnawer)": [
    [19, "t9", "(function nav-enemy int nav-enemy)"]
  ],

  "(code gnawer-give-fuel-cell)": [
    [43, "v0", "maincavecam"],
    [64, "v1", "maincavecam"]
  ],

  "(method 11 gnawer)": [
    ["_stack_", 16, "res-tag"],
    ["_stack_", 32, "res-tag"],
    ["_stack_", 48, "res-tag"],
    [361, "v0", "(pointer float)"],
    [426, "v0", "(pointer int32)"],
    [446, "v0", "(pointer int32)"]
  ],

  "(code mother-spider-egg-falling)": [
    [14, "v1", "art-joint-anim"]
  ],

  "(code mother-spider-egg-hatch)": [
    [65, "v1", "art-joint-anim"]
  ],

  "(code mother-spider-egg-die)": [
    [63, "v1", "art-joint-anim"]
  ],

  "(code mother-spider-egg-die-while-falling)": [
    [63, "v1", "art-joint-anim"]
  ],

  "(code mother-spider-egg-on-ground)": [
    [50, "v1", "art-joint-anim"],
    [124, "v1", "art-joint-anim"]
  ],

  "(method 7 swamp-blimp)": [
    [19, "t9", "(function process-drawable int process-drawable)"]
  ],

  "(code swamp-tetherrock-break)": [
    [238, "s4", "handle"],
    [261, "s4", "handle"],
    [283, "s4", "handle"],
    [300, "s4", "handle"],
    [373, "a0", "swamp-blimp"]
  ],

  "(event swamp-tetherrock-idle)": [
    [55, "gp", "process-drawable"]
  ],

  "(code swamp-rope-break)": [
    [10, "v1", "float"],
    [26, "v1", "float"],
    [48, "v1", "float"],
    [64, "v1", "art-joint-anim"]
  ],

  "swamp-rope-trans": [
    [40, "v1", "swamp-rope"],
    [48, "v1", "swamp-rope"]
  ],

  "(code swamp-rope-idle-arm)": [
    [13, "v1", "swamp-rope"]
  ],

  "swamp-blimp-setup": [
    [[26, 117], "s4", "swamp-rope"]
  ],

  "(code swamp-rope-idle-rock)": [
    [32, "a0", "swamp-rope"],
    [33, "a0", "swamp-rope"]
  ],

  "(code mistycannon-missile-idle)": [
    [110, "v0", "sound-rpc-set-param"],
    [207, "v1", "art-joint-anim"],
    [257, "v1", "art-joint-anim"]
  ],

  "(event mistycannon-missile-explode)": [
    [16, "v1", "mistycannon-missile"]
  ],

  "(code cam-mistycannon)": [
    [3, "a1", "mistycannon"],
    [9, "v1", "mistycannon"]
  ],

  "(method 26 citb-plat)": [
    [18, "v1", "vector"],
    [47, "v1", "vector"]
  ],

  "(method 23 citb-chain-plat)": [
    [9, "t9", "(function rigid-body-platform float none)"]
  ],

  "(code citb-firehose-blast)": [
    [10, "v1", "art-joint-anim"],
    [86, "v1", "art-joint-anim"],
    [157, "v1", "art-joint-anim"]
  ],

  "(trans plat-button-move-downward citb-exit-plat)": [
    [10, "v0", "(state plat-button)"]
  ],

  "(trans plat-button-move-upward citb-exit-plat)": [
    [10, "v0", "(state plat-button)"]
  ],

  "(code darkvine-idle)": [
    [32, "v1", "art-joint-anim"]
  ],

  "(code darkvine-retreat)": [
    [23, "v1", "art-joint-anim"],
    [138, "v1", "art-joint-anim"]
  ],

  "(enter cam-periscope)": [
    [7, "a1", "periscope"],
    [13, "a1", "periscope"],
    [16, "v1", "periscope"]
  ],

  "(code cam-periscope)": [
    [2, "v1", "periscope"],
    [4, "v1", "periscope"],
    [12, "v1", "periscope"],
    [71, "v1", "periscope"],
    [79, "v1", "periscope"]
  ],

  "periscope-crosshair": [
    [50, "v1", "periscope"]
  ],

  "periscope-find-next": [
    [58, "v1", "vector"]
  ],

  "(code reflector-origin-idle)": [
    [60, "v1", "periscope"]
  ],

  "(code periscope-player-control)": [
    [41, "v0", "(pointer float)"],
    [508, "gp", "handle"]
  ],

  "quicksandlurker-post": [
    [50, "a0", "water-anim"],
    [54, "a0", "water-anim"]
  ],

  "(code quicksandlurker-wait)": [
    [33, "v1", "art-joint-anim"],
    [89, "v1", "art-joint-anim"]
  ],

  "(code quicksandlurker-yawn)": [
    [10, "v1", "art-joint-anim"]
  ],

  "(code quicksandlurker-track)": [
    [29, "v1", "art-joint-anim"]
  ],

  "(code quicksandlurker-attack)": [
    [12, "v1", "art-joint-anim"]
  ],

  "(code quicksandlurker-hide)": [
    [14, "v1", "art-joint-anim"]
  ],

  "(code quicksandlurker-popup)": [
    [38, "v1", "art-joint-anim"]
  ],

  "(code quicksandlurker-die)": [
    [18, "v1", "art-joint-anim"]
  ],

  "(code quicksandlurker-victory)": [
    [18, "v1", "art-joint-anim"],
    [69, "v1", "art-joint-anim"]
  ],

  "(method 7 balloonlurker)": [
    [29, "t9", "(function process-drawable int process-drawable)"]
  ],

  "(code balloonlurker-pilot-die)": [
    [58, "v1", "art-joint-anim"]
  ],

  "(code orbit-plat-bottom-idle)": [
    [29, "v1", "orbit-plat"],
    [35, "v1", "orbit-plat"],
    [109, "v1", "orbit-plat"],
    [126, "v1", "orbit-plat"]
  ],

  "(method 27 orbit-plat)": [
    [20, "s5", "orbit-plat"],
    [29, "s5", "orbit-plat"],
    [33, "s5", "orbit-plat"],
    [40, "s5", "orbit-plat"],
    [44, "s5", "orbit-plat"],
    [72, "a2", "orbit-plat"],
    [153, "a1", "orbit-plat"]
  ],

  "(code mother-spider-leg-flying)": [
    [21, "v1", "art-joint-anim"],
    [80, "v1", "art-joint-anim"]
  ],

  "(code mother-spider-stop-traveling)": [
    [14, "v1", "art-joint-anim"]
  ],

  "(code mother-spider-hit-while-birthing)": [
    [14, "v1", "art-joint-anim"],
    [68, "v1", "art-joint-anim"]
  ],

  "(code mother-spider-birthing)": [
    [53, "v1", "art-joint-anim"]
  ],

  "(code mother-spider-die)": [
    [36, "v1", "art-joint-anim"]
  ],

  "(code mother-spider-die-from-uppercut)": [
    [31, "v1", "art-joint-anim"]
  ],

  "(code mother-spider-spit)": [
    [15, "v1", "art-joint-anim"]
  ],

  "(code mother-spider-birth-baby)": [
    [15, "v1", "art-joint-anim"]
  ],

  "(code mother-spider-hit-while-tracking)": [
    [14, "v1", "art-joint-anim"],
    [68, "v1", "art-joint-anim"]
  ],

  "(code mother-spider-tracking)": [
    [53, "v1", "art-joint-anim"]
  ],

  "mother-spider-default-event-handler": [
    [52, "a0", "process-drawable"],
    [138, "a0", "process-drawable"]
  ],

  "mother-spider-death-event-handler": [
    [7, "a0", "process-drawable"]
  ],

  "(code bully-broken-cage-explode)": [
    [14, "v1", "art-joint-anim"]
  ],

  "(code bully-notice)": [
    [148, "v1", "art-joint-anim"]
  ],

  "(code bully-start-spinning)": [
    [14, "v1", "art-joint-anim"]
  ],

  "(code bully-die)": [
    [70, "v1", "art-joint-anim"]
  ],

  "bully-default-event-handler": [
    [21, "gp", "process-drawable"]
  ],

  "(trans bully-notice)": [
    [10, "v1", "collide-shape-prim-group"]
  ],

  "(trans bully-start-spinning)": [
    [10, "v1", "collide-shape-prim-group"]
  ],

  "(trans bully-stop-spinning)": [
    [10, "v1", "collide-shape-prim-group"]
  ],

  "(method 7 bully)": [
    [14, "t9", "(function process-drawable int process-drawable)"]
  ],

  "(enter seagull-idle)": [
    [20, "v1", "float"]
  ],

  "seagull-init-by-other": [
    [96, "v1", "float"]
  ],

  "seagull-reaction": [
    [36, "s4", "seagull"],
    [38, "s4", "seagull"]
  ],

  "beach-rock-trigger": [
    [5, "v0", "seagullflock"]
  ],

  "(method 11 seagullflock)": [
    [80, "v1", "float"],
    [99, "v1", "float"]
  ],

  "(code seagull-flying)": [
    [13, "v1", "art-joint-anim"],
    [373, "v1", "float"]
  ],

  "(code seagull-soaring)": [
    [15, "v1", "art-joint-anim"],
    [296, "v1", "float"]
  ],

  "(method 26 seagull)": [
    [12, "v1", "float"],
    [33, "v1", "float"],
    [54, "v1", "float"]
  ],

  "(code seagull-idle)": [
    [51, "v1", "float"],
    [67, "v1", "float"],
    [143, "v1", "float"],
    [218, "v1", "float"]
  ],

  "(code target-ice-stance)": [
    [42, "v1", "art-joint-anim"],
    [108, "v1", "art-joint-anim"],
    [159, "v1", "art-joint-anim"],
    [221, "v1", "art-joint-anim"],
    [283, "v1", "art-joint-anim"],
    [370, "v1", "art-joint-anim"],
    [479, "v1", "art-joint-anim"]
  ],

<<<<<<< HEAD
  "bones-set-sqwc": [[2, "v1", "dma-bank-control"]],
  "bones-reset-sqwc": [[2, "v1", "dma-bank-control"]],

  "bones-init": [
    [2, "a2", "terrain-context"],
    [59, "a0", "(pointer int64)"],
    [9, "a2", "bone-memory"],
    [13, "a2", "bone-memory"],
    [17, "a2", "bone-memory"],
    [21, "a2", "bone-memory"],
    [25, "a2", "bone-memory"],
    [29, "a2", "bone-memory"],
    [[31, 39], "v1", "bone-memory"]
  ],

  "draw-bones-mtx-calc": [
    [[5, 8], "t2", "bone-memory"]
  ],

  "bones-mtx-calc-execute": [
    [[18, 45], "v1", "bone-memory"],
    [[90, 108], "v1", "(inline-array matrix)"],
    [47, "a0", "dma-bank-control"],
    [118, "a0", "dma-bank-control"],
    [[89, 112], "a1", "(inline-array vector)"]
  ],

  "bones-wrapup": [
    [[3, 26], "v1", "bone-memory"]
  ],

  "texscroll-make-request": [
    [[9, 39], "a1", "mei-texture-scroll"]
  ],

  "texscroll-execute": [
    [[25, 31], "a1", "mei-texture-scroll"],
    [[15, 52], "a2", "merc-fragment-control"],
    [[20, 24], "t1", "merc-fragment"],
    [[26, 40], "t1", "(pointer int8)"],
    [19, "t1", "pointer"]
  ],

  "draw-bones": [
    [[50, 53], "t4", "bone-memory"],
    [[110, 123], "v1", "vu-lights"],
    [199, "v1", "mei-texture-scroll"],
    [334, "v1", "merc-extra-info"],
    [357, "a0", "(pointer int8)"],
    [[38, 43], "a2", "bone-regs"],
    [545, "s2", "int"],
    [49, "a1", "bone-calculation"],
    [262, "s2", "(pointer uint32)"],
    [89, "at", "terrain-context"]
  ],

  "draw-bones-hud": [
    [[14, 19], "t0", "bone-regs"],
    [25, "a2", "bone-calculation"],
    [[26, 29], "t6", "bone-memory"],
    [[73, 89], "t2", "vu-lights"],
    [89, "t1", "vu-lights"],
    [78, "t1", "pointer"],
    [49, "at", "terrain-context"]
=======
  "joint-mod-tracker-callback": [
    [[3, 99], "s4", "joint-mod-tracker"]
  ],

  "(method 14 snow-ball)": [
    [16, "v1", "vector"],
    [23, "v1", "vector"],
    [30, "v1", "vector"]
  ],

  "(method 7 snow-ball)": [
    [26, "t9", "(function process-drawable int process-drawable)"]
  ],

  "(method 11 mistycannon)": [
    ["_stack_", 16, "res-tag"],
    ["_stack_", 32, "res-tag"],
    ["_stack_", 48, "res-tag"],
    [337, "v0", "(pointer float)"],
    [367, "v0", "(pointer float)"]
>>>>>>> 574a61e0
  ],

  "placeholder-do-not-add-below": []
}<|MERGE_RESOLUTION|>--- conflicted
+++ resolved
@@ -7075,7 +7075,6 @@
     [479, "v1", "art-joint-anim"]
   ],
 
-<<<<<<< HEAD
   "bones-set-sqwc": [[2, "v1", "dma-bank-control"]],
   "bones-reset-sqwc": [[2, "v1", "dma-bank-control"]],
 
@@ -7140,7 +7139,8 @@
     [89, "t1", "vu-lights"],
     [78, "t1", "pointer"],
     [49, "at", "terrain-context"]
-=======
+  ],
+
   "joint-mod-tracker-callback": [
     [[3, 99], "s4", "joint-mod-tracker"]
   ],
@@ -7161,7 +7161,6 @@
     ["_stack_", 48, "res-tag"],
     [337, "v0", "(pointer float)"],
     [367, "v0", "(pointer float)"]
->>>>>>> 574a61e0
   ],
 
   "placeholder-do-not-add-below": []
