{
  "(method 2 array)": [
    [23, "gp", "(array int32)"],
    [43, "gp", "(array uint32)"],
    [63, "gp", "(array int64)"],
    [83, "gp", "(array uint64)"],
    [102, "gp", "(array int8)"],
    [121, "gp", "(array uint8)"],
    [141, "gp", "(array int16)"],
    [161, "gp", "(array uint16)"],
    [186, "gp", "(array uint128)"],
    [204, "gp", "(array int32)"],
    [223, "gp", "(array float)"],
    [232, "gp", "(array float)"],
    [249, "gp", "(array basic)"],
    [258, "gp", "(array basic)"]
  ],
  "(method 3 array)": [
    [44, "gp", "(array int32)"],
    [62, "gp", "(array uint32)"],
    [80, "gp", "(array int64)"],
    [98, "gp", "(array uint64)"],
    [115, "gp", "(array int8)"],
    [132, "gp", "(array int8)"],
    [150, "gp", "(array int16)"],
    [168, "gp", "(array uint16)"],
    [191, "gp", "(array uint128)"],
    [207, "gp", "(array int32)"],
    [226, "gp", "(array float)"],
    [243, "gp", "(array basic)"]
  ],
  "(method 0 cpu-thread)": [[[13, 28], "v0", "cpu-thread"]],
  "(method 0 process)": [
    [12, "a0", "int"],
    [[13, 43], "v0", "process"]
  ],
  "(method 0 dead-pool-heap)": [
    [60, "v0", "int"],
    [[61, 73], "v0", "dead-pool-heap"]
  ],
  "(method 21 dead-pool-heap)": [
    [5, "v1", "pointer"],
    [13, "a0", "pointer"],
    [25, "v1", "pointer"]
  ],
  "(method 5 dead-pool-heap)": [
    [3, "v1", "int"],
    [3, "a0", "int"]
  ],
  "(method 0 protect-frame)": [
    [0, "a0", "int"],
    [[1, 8], "v0", "protect-frame"]
  ],
  "(method 10 process)": [[[24, 30], "s4", "protect-frame"]],
  "(method 9 process)": [[43, "s5", "process"]],
  "(method 14 dead-pool)": [
    [[24, 25], "v1", "(pointer process)"],
    [[30, 39], "s4", "(pointer process)"]
  ],
  "inspect-process-heap": [
    [[4, 11], "s5", "basic"],
    [17, "s5", "pointer"]
  ],

  "run-function-in-process": [[40, "a0", "dead-pool-heap"]],

  // GSTRING
  "name=": [
    [26, "a1", "symbol"],
    [42, "a0", "symbol"]
  ],
  "string-cat-to-last-char": [
    [3, "s5", "(pointer uint8)"],
    [4, "s5", "string"]
  ],

  // GSTATE
  "enter-state": [
    [68, "s0", "protect-frame"],
    [101, "t9", "(function object object object object object object none)"]
  ],

  "send-event-function": [
    [[7,12], "a0", "process"]
  ],

  // MATH
  "log2": [[3, "v1", "int"]],

  // QUATERNION
  "vector-x-quaternion!": [[10, "v1", "(pointer uint128)"]],
  "vector-y-quaternion!": [[10, "v1", "(pointer uint128)"]],
  "vector-z-quaternion!": [[10, "v1", "(pointer uint128)"]],

  // Matrix
  //"eul->matrix": [[[110, 228], "gp", "(pointer float)"]],

  // DMA
  "dma-send-to-spr": [[[0, 32], "s5", "dma-bank-spr"]],
  "dma-send-to-spr-no-flush": [[[0, 32], "s5", "dma-bank-spr"]],
  "dma-send-from-spr": [[[0, 32], "s5", "dma-bank-spr"]],
  "dma-send-from-spr-no-flush": [[[0, 32], "s5", "dma-bank-spr"]],
  "dma-initialize": [
    [1, "v1", "vif-bank"],
    [8, "v1", "vif-bank"],
    [6, "a0", "vif-bank"],
    [13, "a0", "vif-bank"]
  ],
  "clear-vu1-mem": [[[0, 11], "v1", "(pointer uint32)"]],
  "clear-vu0-mem": [[[0, 11], "v1", "(pointer uint32)"]],
  "dump-vu1-mem": [[[0, 49], "gp", "(pointer uint32)"]],
  "dump-vu1-range": [[[0, 54], "s4", "(pointer uint32)"]],
  "ultimate-memcpy": [
    [[0, 54], "s4", "dma-bank-spr"],
    [[0, 54], "s3", "dma-bank-spr"]
  ],
  "dma-buffer-add-vu-function": [[[9, 33], "t2", "dma-packet"]],
  "dma-buffer-add-buckets": [
    [[1, 4], "v1", "dma-bucket"],
    [5, "v1", "pointer"],
    [[9, 11], "v1", "dma-bucket"],
    [11, "v1", "pointer"]
  ],
  "dma-buffer-patch-buckets": [
    [7, "a0", "(inline-array dma-bucket)"],
    [8, "a3", "pointer"],
    [14, "a0", "(inline-array dma-bucket)"],
    [3, "a0", "(inline-array dma-bucket)"],
    [11, "a0", "(inline-array dma-bucket)"],
    [13, "a0", "(inline-array dma-bucket)"],
    [19, "a0", "(inline-array dma-bucket)"]
  ],
  "dma-bucket-insert-tag": [
    [[2, 6], "v1", "dma-bucket"],
    [3, "a0", "dma-bucket"]
  ],
  "disasm-vif-details": [
    [[62, 94], "s3", "(pointer uint32)"],
    [[98, 130], "s3", "(pointer uint16)"],
    [[134, 164], "s3", "(pointer uint32)"],
    [[168, 198], "s3", "(pointer uint16)"],
    [[202, 225], "s3", "(pointer uint16)"]
  ],
  "disasm-vif-tag": [
    [[81, 85], "t1", "vif-stcycl-imm"],
    [242, "a0", "vif-unpack-imm"]
  ],
  "disasm-dma-list": [
    [25, "v1", "dma-tag"],
    [153, "v1", "dma-packet"],
    [189, "v1", "dma-packet"],
    [229, "v1", "dma-packet"],
    [258, "v1", "dma-packet"],
    [302, "v1", "dma-packet"],
    [308, "v1", "dma-packet"],
    [152, "v1", "(pointer uint64)"],
    [167, "v1", "(pointer uint64)"],
    [176, "v1", "(pointer uint64)"],
    [198, "v1", "(pointer uint64)"],
    [207, "v1", "(pointer uint64)"],
    [238, "v1", "(pointer uint64)"],
    [247, "v1", "(pointer uint64)"],
    [282, "v1", "(pointer uint64)"],
    [291, "v1", "(pointer uint64)"],
    [324, "v1", "(pointer uint64)"],
    [334, "v1", "(pointer uint64)"]
  ],
  "default-buffer-init": [
    [[8, 15], "a1", "dma-gif-packet"],
    [[18, 24], "a1", "gs-gif-tag"],
    [29, "a1", "(pointer gs-alpha)"],
    [31, "a1", "(pointer gs-reg64)"],
    [33, "a1", "(pointer gs-zbuf)"],
    [35, "a1", "(pointer gs-reg64)"],
    [37, "a1", "(pointer gs-test)"],
    [39, "a1", "(pointer gs-reg64)"],
    [40, "a1", "(pointer uint64)"],
    [42, "a1", "(pointer gs-reg64)"],
    [44, "a1", "(pointer gs-clamp)"],
    [46, "a1", "(pointer gs-reg64)"],
    [48, "a1", "(pointer gs-tex1)"],
    [50, "a1", "(pointer gs-reg64)"],
    [53, "a1", "(pointer gs-texa)"],
    [55, "a1", "(pointer gs-reg64)"],
    [57, "a1", "(pointer gs-texclut)"],
    [59, "a1", "(pointer gs-reg64)"],
    [61, "a1", "(pointer gs-fogcol)"],
    [63, "a1", "(pointer gs-reg64)"],
    [[69, 72], "a0", "dma-packet"]
  ],
  "lookup-level-info": [
    [3, "a1", "symbol"],
    [[4, 16], "a1", "level-load-info"]
  ],
  "put-display-alpha-env": [[[0, 5], "v1", "gs-bank"]],
  "(method 13 profile-bar)": [
    [[27, 43], "t2", "dma-packet"],
    [[46, 56], "t2", "gs-gif-tag"],
    [[65, 67], "t3", "(pointer gs-prim)"],
    [67, "t3", "(pointer uint64)"],
    [79, "t3", "(pointer gs-xyzf)"],
    [110, "t2", "(pointer gs-xyzf)"]
  ],
  "draw-sprite2d-xy": [
    [[41, 45], "a3", "dma-packet"],
    [[51, 54], "a3", "gs-gif-tag"],
    [59, "a3", "(pointer gs-prim)"],
    [61, "a3", "(pointer gs-rgbaq)"],
    [72, "a3", "(pointer gs-xyzf)"],
    [97, "a3", "(pointer gs-xyzf)"],
    [[106, 117], "v1", "(pointer dma-tag)"],
    [109, "a2", "dma-tag"]
  ],
  "draw-quad2d": [
    [[22, 28], "t1", "dma-packet"],
    [[31, 37], "t1", "gs-gif-tag"],
    [42, "t1", "(pointer gs-prim)"],
    [44, "t1", "(pointer gs-rgbaq)"],
    [52, "t1", "(pointer gs-xyzf)"],
    [54, "t1", "(pointer gs-rgbaq)"],
    [67, "t1", "(pointer gs-xyzf)"],
    [69, "t1", "(pointer gs-rgbaq)"],
    [86, "t1", "(pointer gs-xyzf)"],
    [88, "t1", "(pointer gs-rgbaq)"],
    [110, "t1", "(pointer gs-xyzf)"],
    [111, "t1", "(pointer uint64)"],
    [[120, 131], "v1", "(pointer dma-tag)"],
    [123, "a2", "dma-tag"]
  ],
  "set-display-gs-state": [
    [[3, 10], "t3", "dma-packet"],
    [[13, 19], "t3", "gs-gif-tag"],
    [30, "t3", "(pointer gs-scissor)"],
    [32, "t3", "(pointer gs-reg64)"],
    [33, "t3", "(pointer gs-xy-offset)"],
    [35, "t3", "(pointer gs-reg64)"],
    [46, "t3", "(pointer gs-frame)"],
    [48, "t3", "(pointer gs-reg64)"],
    [50, "t3", "(pointer gs-test)"],
    [52, "t3", "(pointer gs-reg64)"],
    [54, "t3", "(pointer gs-texa)"],
    [56, "t3", "(pointer gs-reg64)"],
    [58, "t3", "(pointer gs-zbuf)"],
    [60, "t3", "(pointer gs-reg64)"],
    [61, "t3", "(pointer uint64)"],
    [63, "t3", "(pointer gs-reg64)"]
  ],
  "set-display-gs-state-offset": [
    [[3, 10], "t5", "dma-packet"],
    [[13, 19], "t5", "gs-gif-tag"],
    [30, "t5", "(pointer gs-scissor)"],
    [32, "t5", "(pointer gs-reg64)"],
    [40, "t5", "(pointer gs-xy-offset)"],
    [42, "t5", "(pointer gs-reg64)"],
    [53, "t5", "(pointer gs-frame)"],
    [55, "t5", "(pointer gs-reg64)"],
    [57, "t5", "(pointer gs-test)"],
    [59, "t5", "(pointer gs-reg64)"],
    [61, "t5", "(pointer gs-texa)"],
    [63, "t5", "(pointer gs-reg64)"],
    [65, "t5", "(pointer gs-zbuf)"],
    [67, "t5", "(pointer gs-reg64)"],
    [68, "t5", "(pointer uint64)"],
    [70, "t5", "(pointer gs-reg64)"]
  ],
  "reset-display-gs-state": [
    [[9, 16], "t0", "dma-packet"],
    [[19, 25], "t0", "gs-gif-tag"],
    [34, "a3", "(pointer gs-scissor)"],
    [36, "a3", "(pointer gs-reg64)"],
    [44, "a3", "(pointer gs-xy-offset)"],
    [46, "a3", "(pointer gs-reg64)"],
    [51, "a3", "(pointer gs-frame)"],
    [53, "a3", "(pointer gs-reg64)"],
    [55, "a3", "(pointer gs-test)"],
    [57, "a3", "(pointer gs-reg64)"],
    [60, "a3", "(pointer gs-texa)"],
    [62, "a3", "(pointer gs-reg64)"],
    [64, "a3", "(pointer gs-zbuf)"],
    [66, "a3", "(pointer gs-reg64)"],
    [67, "a3", "(pointer uint64)"],
    [69, "a3", "(pointer gs-reg64)"]
  ],
  "(method 9 connection)": [[8, "a0", "pointer"]],
  "(method 10 connection)": [[8, "a0", "pointer"]],
  "(method 0 engine)": [[39, "v0", "pointer"]],

  "(method 12 engine)": [
    [[5, 16], "s4", "connection"],
    [12, "t9", "(function basic basic basic object object)"]
  ],

  "(method 13 engine)": [
    [[5, 24], "s4", "connection"],
    [12, "t9", "(function basic basic basic object object)"]
  ],

  "(method 15 engine)": [[[0, 36], "v1", "connection"]],
  "(method 19 engine)": [[8, "a0", "connection"]],
  "(method 20 engine)": [[8, "a0", "connection"]],
  "gs-set-default-store-image": [
    [9, "t4", "gif-tag64"],
    [9, "v1", "gif-tag-regs"]
  ],
  "dma-buffer-add-ref-texture": [
    [[25, 29], "a3", "dma-packet"],
    [[32, 44], "a3", "gs-gif-tag"],
    [[47, 62], "a2", "dma-packet"]
  ],
  "(method 11 level)": [
    [[13, 18], "a1", "dma-packet"],
    [[20, 26], "a0", "dma-packet"],
    [[50, 55], "a1", "dma-packet"],
    [[60, 63], "a0", "dma-packet"],
    [[87, 92], "a1", "dma-packet"],
    [[97, 100], "a0", "dma-packet"],
    [[124, 129], "a1", "dma-packet"],
    [[134, 137], "a0", "dma-packet"],
    [[162, 167], "a1", "dma-packet"],
    [[172, 175], "a0", "dma-packet"],
    [[199, 204], "a1", "dma-packet"],
    [[209, 212], "a0", "dma-packet"],
    [[236, 241], "a1", "dma-packet"],
    [[246, 249], "a0", "dma-packet"],
    [[273, 278], "a1", "dma-packet"],
    [[283, 286], "a0", "dma-packet"]
  ],
  "(method 14 texture-page)": [
    [[18, 22], "a0", "dma-packet"],
    [[28, 31], "a0", "gs-gif-tag"],
    [36, "a0", "(pointer uint64)"],
    [38, "a0", "(pointer gs-reg64)"],
    [[44, 45], "a0", "dma-packet"],
    [45, "a0", "(pointer uint64)"]
  ],
  "(method 13 texture-page)": [
    [[45, 49], "a0", "dma-packet"],
    [[55, 58], "a0", "gs-gif-tag"],
    [67, "a0", "(pointer gs-bitbltbuf)"],
    [69, "a0", "(pointer gs-reg64)"],
    [70, "a0", "(pointer gs-trxpos)"],
    [72, "a0", "(pointer gs-reg64)"],
    [76, "a0", "(pointer gs-trxreg)"],
    [78, "a0", "(pointer gs-reg64)"],
    [79, "a0", "(pointer gs-trxdir)"],
    [81, "a0", "(pointer gs-reg64)"]
  ],

  "link-texture-by-id": [[51, "s5", "uint"]],

  "adgif-shader-login-fast": [[57, "gp", "uint"]],

  "adgif-shader-login-no-remap-fast": [[52, "a0", "uint"]],

  "(method 9 texture-page-dir)": [[[27, 31], "t3", "adgif-shader"]],

  "adgif-shader<-texture-simple!": [[5, "v1", "uint"]],

  "display-frame-start": [
    [4, "v1", "vif-bank"],
    [9, "a0", "vif-bank"],
    [[158, 161], "a0", "dma-packet"]
  ],

  "display-loop": [
    [152, "v1", "(pointer int32)"],
    [157, "a0", "(pointer process-drawable)"],
    [[477, 481], "a0", "dma-packet"],
    [[487, 490], "a0", "gs-gif-tag"],

    [497, "a0", "(pointer gs-reg64)"],
    [495, "a0", "(pointer gs-alpha)"],

    [501, "a0", "(pointer gs-reg64)"],
    [499, "a0", "(pointer gs-zbuf)"],

    [505, "a0", "(pointer gs-reg64)"],
    [503, "a0", "(pointer gs-test)"],

    [508, "a0", "(pointer gs-reg64)"],
    [506, "a0", "(pointer uint64)"], // pabe

    [512, "a0", "(pointer gs-reg64)"],
    [510, "a0", "(pointer gs-clamp)"],

    [516, "a0", "(pointer gs-reg64)"],
    [514, "a0", "(pointer gs-tex1)"],

    [521, "a0", "(pointer gs-reg64)"],
    [519, "a0", "(pointer gs-texa)"],

    [525, "a0", "(pointer gs-reg64)"],
    [523, "a0", "(pointer gs-texclut)"],

    [529, "a0", "(pointer gs-reg64)"],
    [527, "a0", "(pointer gs-fogcol)"],

    [[588, 591], "v1", "dma-packet"],
    [[672, 675], "v1", "dma-packet"]
  ],
  "load-game-text-info": [[4, "v1", "game-text-info"]],
  "texture-relocate": [
    [[17, 21], "t4", "dma-packet"],
    [[27, 30], "t4", "gs-gif-tag"],
    [60, "t4", "(pointer gs-bitbltbuf)"],
    [62, "t4", "(pointer gs-reg64)"],
    [63, "t4", "(pointer gs-trxpos)"],
    [65, "t4", "(pointer gs-reg64)"],
    [71, "t4", "(pointer gs-trxreg)"],
    [73, "t4", "(pointer gs-reg64)"],
    [75, "t4", "(pointer gs-trxdir)"],
    [77, "t4", "(pointer gs-reg64)"],
    [[98, 102], "a2", "dma-packet"],
    [[108, 111], "a2", "gs-gif-tag"],
    [132, "a2", "(pointer gs-bitbltbuf)"],
    [134, "a2", "(pointer gs-reg64)"],
    [135, "a2", "(pointer gs-trxpos)"],
    [137, "a2", "(pointer gs-reg64)"],
    [139, "a2", "(pointer gs-trxreg)"],
    [141, "a2", "(pointer gs-reg64)"],
    [143, "a2", "(pointer gs-trxdir)"],
    [145, "a2", "(pointer gs-reg64)"],
    [[157, 161], "a2", "dma-packet"],
    [[167, 170], "a2", "gs-gif-tag"],
    [191, "a2", "(pointer gs-bitbltbuf)"],
    [193, "a2", "(pointer gs-reg64)"],
    [194, "a2", "(pointer gs-trxpos)"],
    [196, "a2", "(pointer gs-reg64)"],
    [198, "a2", "(pointer gs-trxreg)"],
    [200, "a2", "(pointer gs-reg64)"],
    [202, "a2", "(pointer gs-trxdir)"],
    [204, "a2", "(pointer gs-reg64)"]
  ],
  "(method 11 texture-pool)": [
    [[119, 123], "a0", "dma-packet"],
    [[129, 132], "a0", "gs-gif-tag"],
    [137, "a0", "(pointer uint64)"],
    [139, "a0", "(pointer gs-reg64)"],
    [145, "a0", "dma-packet"],
    [146, "a0", "(pointer uint64)"]
  ],
  "texture-page-login": [[[34, 45], "s2", "texture-page"]],
  "upload-vram-data": [
    [[9, 15], "a0", "dma-packet"],
    [[18, 24], "a0", "gs-gif-tag"],
    [33, "a0", "(pointer gs-bitbltbuf)"],
    [35, "a0", "(pointer gs-reg64)"],
    [36, "a0", "(pointer gs-trxpos)"],
    [38, "a0", "(pointer gs-reg64)"],
    [42, "a0", "(pointer gs-trxreg)"],
    [44, "a0", "(pointer gs-reg64)"],
    [45, "a0", "(pointer gs-trxdir)"],
    [47, "a0", "(pointer gs-reg64)"]
  ],
  "texture-page-dir-inspect": [[[133, 136], "v1", "adgif-shader"]],
  "upload-vram-pages": [
    [[135, 140], "a0", "dma-packet"],
    [[144, 149], "a0", "gs-gif-tag"],
    [[155, 157], "a0", "(pointer gs-reg64)"],
    [154, "a0", "(pointer uint64)"],
    [[162, 165], "v1", "dma-packet"]
  ],
  "upload-vram-pages-pris": [
    [[128, 134], "a0", "dma-packet"],
    [[137, 143], "a0", "gs-gif-tag"],
    [148, "a0", "(pointer uint64)"],
    [150, "a0", "(pointer gs-reg64)"],
    [[154, 159], "v1", "dma-packet"]
  ],
  "(method 19 res-lump)": [
    [46, "t2", "(pointer uint64)"],
    [100, "t3", "(pointer uint64)"],
    [184, "t5", "(pointer uint64)"],
    [64, "t6", "(pointer uint64)"]
  ],
  "(method 16 res-lump)": [
    [22, "t1", "(pointer uint64)"],
    [29, "t2", "(pointer uint64)"]
  ],
  "(method 18 res-lump)": [["_stack_", 16, "object"]],
  "(method 21 res-lump)": [
    ["_stack_", 16, "res-tag"],
    ["_stack_", 32, "res-tag"]
  ],

  "(method 15 sync-info)": [
    ["_stack_", 16, "res-tag"],
    [[19, 24], "v1", "(pointer float)"]
  ],

  "(method 15 sync-info-eased)": [
    ["_stack_", 16, "res-tag"],
    [[44, 49], "v1", "(pointer float)"],
    [[26, 35], "v1", "(pointer float)"]
  ],

  "(method 15 sync-info-paused)": [
    ["_stack_", 16, "res-tag"],
    [[44, 49], "v1", "(pointer float)"],
    [[26, 35], "v1", "(pointer float)"]
  ],

  "(method 15 res-lump)": [[132, "s5", "res-tag-pair"]],

  "(method 17 res-lump)": [[22, "s4", "(pointer pointer)"]],

  "(method 20 res-lump)": [[331, "a3", "(inline-array vector)"]],

  "(method 8 res-lump)": [
    [215, "s0", "array"],
    [[0, 100], "s0", "basic"],
    [[102, 120], "s0", "basic"],
    [[147, 150], "s0", "collide-mesh"],
    [[157, 200], "s0", "(array object)"],
    [235, "s0", "basic"]
  ],
  "(method 10 shadow-control)": [[1, "v1", "int"]],
  "(method 0 fact-info-enemy)": [[[3, 92], "gp", "fact-info-enemy"]],
  "(method 0 fact-info)": [
    //[16, "t9", "(function string none)"],
    ["_stack_", 16, "res-tag"],
    [[32, 43], "v1", "(pointer int32)"],
    [86, "gp", "fact-info"]
  ],
  "(method 0 fact-info-target)": [[[3, 20], "gp", "fact-info-target"]],
  "(method 0 align-control)": [[[14, 18], "v0", "align-control"]],
  "str-load": [[[20, 36], "s2", "load-chunk-msg"]],
  "str-load-status": [
    [[18, 22], "v1", "load-chunk-msg"],
    [26, "v1", "load-chunk-msg"]
  ],
  "str-play-async": [[[8, 16], "s4", "load-chunk-msg"]],
  "str-play-stop": [[[7, 14], "s5", "load-chunk-msg"]],
  "str-play-queue": [[[19, 27], "s5", "load-chunk-msg"]],
  "str-ambient-play": [[[7, 15], "s5", "load-chunk-msg"]],
  "str-ambient-stop": [[[7, 16], "s5", "load-chunk-msg"]],
  "dgo-load-begin": [[[21, 40], "s2", "load-dgo-msg"]],
  "dgo-load-get-next": [[[14, 31], "v1", "load-dgo-msg"]],
  "dgo-load-continue": [[[5, 21], "gp", "load-dgo-msg"]],
  "string->sound-name": [[[2, 18], "a1", "(pointer uint8)"]],
  "ramdisk-load": [[[8, 12], "v1", "ramdisk-rpc-load"]],
  "(method 3 generic-tie-interp-point)": [[15, "gp", "(pointer uint128)"]],
  "ripple-find-height": [[[22, 72], "s4", "mei-ripple"]],
  "(method 0 collide-shape-prim-sphere)": [
    [[4, 8], "v0", "collide-shape-prim-sphere"]
  ],
  "(method 0 collide-shape-prim-mesh)": [
    [[6, 11], "v0", "collide-shape-prim-mesh"]
  ],
  "(method 0 collide-shape-prim-group)": [
    [[11, 18], "v0", "collide-shape-prim-group"]
  ],
  "entity-actor-count": [["_stack_", 16, "res-tag"]],
  "entity-actor-lookup": [
    ["_stack_", 16, "res-tag"],
    [[10, 33], "v1", "(pointer uint32)"]
  ],
  "(method 11 joint-mod)": [
    [15, "s3", "process-drawable"],
    [[26, 66], "s3", "fact-info-enemy"]
  ],
  "joint-mod-look-at-handler": [[[2, 254], "gp", "joint-mod"]],
  "joint-mod-world-look-at-handler": [[[0, 254], "gp", "joint-mod"]],
  "joint-mod-rotate-handler": [[[2, 77], "s4", "joint-mod"]],
  "joint-mod-joint-set-handler": [[[2, 13], "s4", "joint-mod"]],
  "joint-mod-joint-set*-handler": [[[2, 31], "s5", "joint-mod"]],
  "joint-mod-wheel-callback": [[[2, 63], "s4", "joint-mod-wheel"]],
  "joint-mod-set-local-callback": [[[0, 23], "v1", "joint-mod-set-local"]],
  "joint-mod-set-world-callback": [[[0, 23], "v1", "joint-mod-set-world"]],
  "joint-mod-blend-local-callback": [[[2, 63], "gp", "joint-mod-blend-local"]],
  "joint-mod-spinner-callback": [[[2, 63], "gp", "joint-mod-spinner"]],
  "(method 11 touching-prims-entry-pool)": [
    [[0, 8], "v1", "touching-prims-entry"],
    [8, "v1", "pointer"],
    [[9, 11], "v1", "touching-prims-entry"],
    [[1, 20], "a1", "touching-prims-entry"]
  ],
  "(method 0 touching-list)": [[[6, 9], "v0", "touching-list"]],
  "num-func-chan": [[8, "v1", "joint-control-channel"]],
  "shrubbery-login-post-texture": [
    [[13, 15], "a3", "qword"],
    [16, "a3", "pointer"],
    [24, "a3", "pointer"],
    [[17, 23], "a3", "qword"],
    [[13, 23], "a1", "qword"],
    [14, "a2", "qword"],
    [[27, 29], "a3", "qword"],
    [[27, 29], "a1", "qword"],
    [[35, 37], "a3", "qword"],
    [[35, 37], "a2", "qword"]
  ],
  "(method 3 sparticle-cpuinfo)": [[106, "f0", "float"]],
  "camera-teleport-to-entity": [[9, "a0", "transform"]],
  "add-debug-sphere-from-table": [[[9, 18], "s1", "(inline-array vector)"]],
  "(method 14 actor-link-info)": [[5, "v1", "entity-links"]],
  "(method 15 actor-link-info)": [[5, "v1", "entity-links"]],
  "(method 23 actor-link-info)": [[4, "v1", "entity-links"]],
  "(method 24 actor-link-info)": [[4, "v1", "entity-links"]],
  "(method 9 actor-link-info)": [[[0, 36], "s3", "entity-actor"]],
  "alt-actor-list-subtask-incomplete-count": [[19, "a0", "entity-links"]],
  "actor-link-dead-hook": [[1, "v1", "entity-links"]],
  "check-irx-version": [[[6, 37], "gp", "sound-rpc-get-irx-version"]],
  "sound-bank-load": [[[9, 11], "v1", "sound-rpc-load-bank"]],
  "sound-bank-unload": [[[7, 9], "v1", "sound-rpc-unload-bank"]],
  "sound-music-load": [[[7, 9], "v1", "sound-rpc-load-music"]],
  "sound-music-unload": [[6, "v1", "sound-rpc-unload-music"]],
  "sound-reload-info": [[6, "v1", "sound-rpc-reload-info"]],
  "set-language": [[[10, 12], "v1", "sound-rpc-set-language"]],
  "list-sounds": [[6, "v1", "sound-rpc-list-sounds"]],
  "sound-set-volume": [[[6, 13], "v1", "sound-rpc-set-master-volume"]],
  "sound-set-reverb": [[[8, 21], "v1", "sound-rpc-set-reverb"]],
  "sound-set-ear-trans": [[[7, 20], "gp", "sound-rpc-set-ear-trans"]],
  "sound-play-by-name": [
    [[13, 45], "s5", "sound-rpc-play"],
    [[22, 39], "s3", "process-drawable"]
  ],
  "sound-play-by-spec": [
    [[9, 54], "s5", "sound-rpc-play"],
    [[31, 47], "s3", "process-drawable"]
  ],
  "sound-pause": [[[5, 7], "v1", "sound-rpc-pause-sound"]],
  "sound-stop": [[[5, 7], "v1", "sound-rpc-stop-sound"]],
  "sound-continue": [[[5, 7], "v1", "sound-rpc-continue-sound"]],
  "sound-group-pause": [[[5, 7], "v1", "sound-rpc-pause-group"]],
  "sound-group-stop": [[[5, 7], "v1", "sound-rpc-stop-group"]],
  "sound-group-continue": [[[5, 7], "v1", "sound-rpc-continue-group"]],
  "sound-set-falloff-curve": [[[7, 19], "v1", "sound-rpc-set-falloff-curve"]],
  "sound-set-sound-falloff": [[[8, 13], "v1", "sound-rpc-set-sound-falloff"]],
  "sound-set-flava": [[[5, 7], "v1", "sound-rpc-set-flava"]],
  "(method 0 ambient-sound)": [
    [136, "v1", "sound-spec"],
    [143, "v1", "sound-spec"],
    [140, "v1", "sound-spec"],
    [147, "v1", "sound-spec"],
    ["_stack_", 16, "sound-spec"],
    ["_stack_", 32, "sound-name"],
    ["_stack_", 48, "(pointer float)"],
    ["_stack_", 52, "sound-play-parms"],
    ["_stack_", 64, "res-tag"]
  ],
  "(method 11 ambient-sound)": [
    [[18, 31], "s4", "process-drawable"],
    [[12, 44], "gp", "sound-rpc-set-param"]
  ],
  "(method 12 ambient-sound)": [[[8, 20], "v1", "sound-rpc-set-param"]],
  "sound-buffer-dump": [[[14, 25], "s3", "sound-rpc-play"]],
  "actor-link-subtask-complete-hook": [[1, "v1", "entity-links"]],
  "(method 0 vol-control)": [
    [30, "s5", "res-lump"],
    [36, "s5", "res-lump"],
    [58, "s5", "res-lump"],
    [62, "s5", "res-lump"],
    [85, "s5", "res-lump"],
    [91, "s5", "res-lump"],
    [113, "s5", "res-lump"],
    [117, "s5", "res-lump"]
  ],
  "point-in-air-box?": [[5, "f1", "float"]],
  "(method 3 air-box)": [
    [16, "f0", "float"],
    [22, "f0", "float"],
    [28, "f0", "float"]
  ],
  "joint-anim-inspect-elt": [
    [9, "gp", "joint-anim-matrix"],
    [26, "gp", "joint-anim-transformq"]
  ],
  "(method 12 art-group)": [[13, "a0", "art-joint-anim"]],
  "(method 0 path-control)": [["_stack_", 16, "res-tag"]],
  "(method 0 curve-control)": [[[13, 55], "s3", "entity"]],
  "nav-mesh-connect": [
    [[4, 15], "s2", "entity-actor"],
    [19, "v1", "entity"],
    [20, "v1", "entity-links"],
    [72, "v1", "entity"],
    [73, "v1", "entity-links"],
    [76, "a0", "entity"],
    [77, "a0", "entity-links"]
  ],
  "add-debug-point": [
    [125, "a3", "pointer"],
    [[27, 144], "a0", "(pointer uint64)"],
    [[147, 150], "a0", "dma-packet"],
    [[31, 35], "a3", "dma-packet"],
    [[41, 44], "a3", "gs-gif-tag"],
    [[61, 65], "a3", "vector4w-2"],
    [[81, 85], "a3", "vector4w-2"],
    [[98, 102], "a3", "vector4w-2"],
    [[118, 122], "a1", "vector4w-2"]
  ],
  "internal-draw-debug-line": [
    [[95, 101], "a3", "dma-packet"],
    [[104, 110], "a3", "gs-gif-tag"],
    [[212, 225], "a1", "(inline-array vector4w-2)"],
    [228, "a3", "pointer"],
    [[93, 246], "a0", "(pointer uint64)"],
    [[250, 253], "a0", "dma-packet"],
    [[3, 158], "s2", "rgba"],
    [[5, 204], "s5", "rgba"]
  ],
  "add-debug-flat-triangle": [
    [[55, 61], "a3", "dma-packet"],
    [[64, 70], "a3", "gs-gif-tag"],
    [[93, 112], "a3", "(inline-array vector4w-3)"],
    [[53, 133], "a0", "(pointer uint64)"],
    [115, "a1", "pointer"],
    [[135, 140], "a0", "dma-packet"]
  ],
  "add-debug-line2d": [
    [[58, 64], "a2", "dma-packet"],
    [[67, 73], "a2", "gs-gif-tag"],
    [[76, 81], "a2", "(inline-array vector4w)"],
    [[84, 89], "a2", "(inline-array vector4w)"],
    [[56, 110], "a0", "(pointer uint64)"],
    [92, "a1", "pointer"],
    [[112, 117], "v1", "dma-packet"]
  ],
  "debug-percent-bar": [[[32, 43], "v1", "dma-packet"]],
  "debug-pad-display": [[[70, 75], "v1", "dma-packet"]],
  "internal-draw-debug-text-3d": [[[54, 59], "v1", "dma-packet"]],
  "drawable-frag-count": [[[14, 20], "s5", "drawable-group"]],

  "generic-init-buffers": [
    [[39, 44], "v1", "dma-packet"],
    [25, "s5", "gs-zbuf"],
    [32, "gp", "gs-zbuf"]
  ],

  "(method 13 drawable-inline-array-collide-fragment)": [
    [[1, 5], "v1", "collide-fragment"]
  ],
  "(method 12 drawable-inline-array-collide-fragment)": [
    [[1, 5], "v1", "collide-fragment"]
  ],
  "(method 11 drawable-inline-array-collide-fragment)": [
    [[1, 5], "v1", "collide-fragment"]
  ],
  "main-cheats": [[[1123, 1126], "v1", "dma-packet"]],
  "on": [[33, "t9", "(function cpu-thread function none)"]],

  "bg": [[37, "a0", "symbol"]],

  "level-update-after-load": [
    [[29, 55], "s2", "drawable-tree"],
    [[121, 146], "s1", "drawable-inline-array-tfrag"],
    [[150, 151], "s1", "drawable-tree-instance-tie"]
  ],
  "(method 11 setting-control)": [[[3, 25], "s4", "connection"]],
  "(method 9 setting-data)": [
    [[4, 345], "s3", "connection"],
    [[9, 12], "v1", "symbol"],
    [[14, 17], "v1", "symbol"],
    [[19, 22], "v1", "symbol"],
    [[24, 27], "v1", "symbol"],
    [[29, 32], "v1", "symbol"],
    [[33, 35], "a0", "int"],
    [[40, 45], "a0", "uint"],
    [[47, 49], "v1", "int"],
    [[68, 71], "v1", "symbol"],
    [[72, 78], "v1", "float"],
    [[80, 83], "v1", "float"],
    [[87, 90], "v1", "symbol"],
    [[91, 97], "v1", "float"],
    [[99, 102], "v1", "float"],
    [[106, 109], "v1", "symbol"],
    [[110, 116], "v1", "float"],
    [[118, 121], "v1", "float"],
    [[125, 128], "v1", "symbol"],
    [[129, 135], "v1", "float"],
    [[137, 140], "v1", "float"],
    [[144, 147], "v1", "symbol"],
    [[148, 154], "v1", "float"],
    [[156, 159], "v1", "float"],
    [[163, 166], "v1", "symbol"],
    [[167, 173], "v1", "float"],
    [[175, 178], "v1", "float"],
    [[182, 185], "v1", "symbol"],
    [[186, 192], "v1", "float"],
    [[194, 197], "v1", "float"],
    [[201, 204], "v1", "symbol"],
    [[205, 211], "v1", "float"],
    [[213, 216], "v1", "float"],
    [[220, 223], "v1", "float"],
    [[224, 226], "v1", "int"],
    [[226, 229], "v1", "float"],
    [[233, 236], "v1", "float"],
    [[240, 243], "v1", "float"],
    [[247, 250], "v1", "float"],
    [[254, 257], "v1", "float"],
    [[261, 264], "v1", "float"],
    [[268, 271], "v1", "float"],
    [[275, 277], "v1", "int"],
    [[280, 282], "v1", "symbol"],
    [[285, 287], "v1", "symbol"],
    [[290, 293], "v1", "symbol"],
    [[295, 298], "v1", "symbol"],
    [[300, 303], "v1", "symbol"],
    [[305, 308], "v1", "(pointer progress)"],
    [[310, 313], "v1", "(pointer progress)"],
    [[315, 318], "v1", "(pointer progress)"],
    [[325, 328], "v1", "(pointer progress)"],
    [[330, 333], "v1", "symbol"],
    [[334, 337], "a0", "int"],
    [[341, 344], "a0", "uint"]
  ],
  "(method 12 level)": [[151, "a0", "symbol"]],
  "(method 26 level-group)": [[[65, 96], "v0", "level"]],
  "update-sound-banks": [[[21, 52], "t0", "symbol"]],
  "(method 16 level-group)": [
    [[122, 146], "s1", "continue-point"],
    [[115, 154], "s3", "continue-point"]
  ],
  "(method 20 level)": [[[43, 45], "s3", "ramdisk-rpc-fill"]],

  "ja-post": [
    [54, "a1", "process"]
  ],

  "upload-generic-shrub": [
    [[3, 13], "t0", "dma-packet"],
    [[15, 26], "v1", "matrix"],
    [[31, 44], "t0", "vector4w-2"],
    [[47, 71], "t0", "dma-packet"],
    [[74, 98], "a2", "dma-packet"],
    [[101, 125], "a2", "dma-packet"],
    [[128, 152], "a2", "dma-packet"],
    [[157, 162], "a1", "dma-packet"]
  ],
  "(top-level-login task-control)": [[165, "v1", "symbol"]],
  "task-control-reset": [
    [[7, 13], "a0", "task-control"],
    [[17, 21], "a0", "task-control"]
  ],
  "(anon-function 494 task-control)": [[32, "v0", "float"]],
  "(anon-function 493 task-control)": [[32, "v0", "float"]],
  "(anon-function 480 task-control)": [[13, "v0", "float"]],
  "(anon-function 477 task-control)": [[38, "v0", "float"]],
  "(anon-function 476 task-control)": [[38, "v0", "float"]],
  "(anon-function 475 task-control)": [
    [37, "v0", "float"],
    [81, "v0", "float"]
  ],
  "(anon-function 474 task-control)": [
    [37, "v0", "float"],
    [81, "v0", "float"]
  ],
  "(anon-function 426 task-control)": [[32, "v0", "float"]],
  "(anon-function 425 task-control)": [[32, "v0", "float"]],
  "(anon-function 415 task-control)": [[32, "v0", "float"]],
  "(anon-function 414 task-control)": [[32, "v0", "float"]],
  "(anon-function 365 task-control)": [[32, "v0", "float"]],
  "(anon-function 364 task-control)": [[32, "v0", "float"]],
  "(anon-function 363 task-control)": [[32, "v0", "float"]],
  "(anon-function 362 task-control)": [[32, "v0", "float"]],
  "(anon-function 337 task-control)": [[32, "v0", "float"]],
  "(anon-function 336 task-control)": [[32, "v0", "float"]],
  "(anon-function 227 task-control)": [
    [[14, 16], "t9", "(function process event-message-block float)"]
  ],
  "(anon-function 286 task-control)": [
    [[14, 16], "t9", "(function process event-message-block float)"]
  ],
  "(anon-function 366 task-control)": [
    [[14, 16], "t9", "(function process event-message-block float)"]
  ],
  "(anon-function 367 task-control)": [
    [[14, 16], "t9", "(function process event-message-block float)"]
  ],
  "(anon-function 368 task-control)": [
    [[14, 16], "t9", "(function process event-message-block float)"]
  ],
  "(anon-function 369 task-control)": [
    [[14, 16], "t9", "(function process event-message-block float)"]
  ],
  "(anon-function 380 task-control)": [
    [[14, 16], "t9", "(function process event-message-block float)"]
  ],
  "(anon-function 383 task-control)": [
    [[14, 16], "t9", "(function process event-message-block float)"]
  ],
  "(anon-function 390 task-control)": [
    [[14, 16], "t9", "(function process event-message-block float)"]
  ],
  "(anon-function 393 task-control)": [
    [[14, 16], "t9", "(function process event-message-block float)"]
  ],
  "(anon-function 400 task-control)": [
    [[14, 16], "t9", "(function process event-message-block float)"]
  ],
  "(anon-function 403 task-control)": [
    [[14, 16], "t9", "(function process event-message-block float)"]
  ],
  "(anon-function 435 task-control)": [
    [[14, 16], "t9", "(function process event-message-block float)"]
  ],
  "(anon-function 445 task-control)": [
    [[14, 16], "t9", "(function process event-message-block float)"]
  ],
  "(anon-function 455 task-control)": [
    [[14, 16], "t9", "(function process event-message-block float)"]
  ],
  "(anon-function 38 task-control)": [[13, "v0", "float"]],
  "(anon-function 28 task-control)": [[13, "v0", "float"]],
  "(method 18 game-info)": [
    [4, "v1", "symbol"],
    [5, "v1", "level-load-info"],
    [10, "s3", "continue-point"]
  ],
  "(method 9 game-info)": [
    [
      [270, 286],
      "s2",
      "(function cpu-thread function object object object object pointer)"
    ]
  ],
  "(method 25 game-info)": [
    [4, "v1", "game-save-tag"],
    [53, "v1", "pointer"],
    [[7, 53], "v1", "game-save-tag"],
    [[72, 138], "s4", "game-save-tag"],
    [154, "s4", "pointer"],
    [[166, 205], "s4", "game-save-tag"],
    [206, "s4", "pointer"],
    [498, "s4", "pointer"],
    [207, "a1", "(pointer uint8)"],
    [[219, 220], "s4", "game-save-tag"],
    [223, "s4", "pointer"],
    [224, "a1", "(pointer uint8)"],
    [[235, 236], "s4", "game-save-tag"],
    [249, "s4", "pointer"],
    [[261, 262], "s4", "game-save-tag"],
    [275, "s4", "pointer"],
    [293, "s4", "game-save-tag"],
    [302, "s4", "pointer"],
    [303, "a2", "(pointer uint8)"],
    [315, "s4", "game-save-tag"],
    [319, "s4", "pointer"],
    [343, "v1", "(pointer uint8)"],
    [352, "v1", "(pointer uint8)"],
    [[360, 420], "s4", "game-save-tag"],
    [423, "s4", "pointer"],
    [424, "a1", "(pointer uint8)"],
    [436, "s4", "game-save-tag"],
    [440, "s4", "pointer"],
    [456, "s4", "game-save-tag"],
    [460, "s4", "pointer"],
    [476, "s4", "game-save-tag"],
    [480, "s4", "pointer"],
    [[493, 495], "s4", "game-save-tag"]
  ],
  "(method 11 game-save)": [
    [126, "v1", "pointer"],
    [213, "s4", "pointer"],
    [[74, 88], "s4", "game-save-tag"],
    [98, "s4", "pointer"],
    [107, "s4", "game-save-tag"],
    [125, "s4", "(pointer uint8)"],
    [131, "s4", "game-save-tag"],
    [155, "s4", "game-save-tag"],
    [148, "s4", "pointer"],
    [172, "s4", "pointer"],
    [179, "s4", "game-save-tag"],
    [196, "s4", "pointer"],
    [[203, 210], "s4", "game-save-tag"]
  ],
  "drawable-load": [
    [17, "s5", "drawable"],
    [18, "s5", "drawable"],
    [20, "s5", "drawable"],
    [25, "s5", "drawable"],
    [27, "s5", "drawable"]
  ],
  "art-load": [
    [9, "s5", "art"],
    [13, "s5", "art"],
    [15, "s5", "art"]
  ],
  "art-group-load-check": [
    [22, "s3", "art-group"],
    [31, "s3", "art-group"],
    [43, "s3", "art-group"],
    [50, "s3", "art-group"],
    [52, "s3", "art-group"]
  ],
  "(method 13 art-group)": [[16, "s3", "art-joint-anim"]],
  "(method 14 art-group)": [[16, "s3", "art-joint-anim"]],
  "(method 9 external-art-control)": [
    [171, "s4", "external-art-buffer"],
    [172, "s4", "external-art-buffer"],
    [173, "s4", "external-art-buffer"],
    [177, "s4", "external-art-buffer"],
    [183, "s4", "external-art-buffer"],
    [190, "s4", "external-art-buffer"],
    [233, "s4", "spool-anim"],
    [240, "s4", "spool-anim"],
    [243, "s4", "spool-anim"],
    [248, "s4", "spool-anim"],
    [249, "s4", "spool-anim"],
    [253, "s4", "spool-anim"],
    [257, "s4", "spool-anim"]
  ],
  "(method 10 external-art-control)": [[18, "v1", "pointer"]],
  "(method 16 external-art-control)": [
    [37, "a0", "process"],
    [17, "s5", "process-drawable"]
  ],
  "ja-play-spooled-anim": [
    [154, "a0", "process"],
    [286, "s2", "art-joint-anim"],
    [294, "s2", "art-joint-anim"],
    [295, "s2", "art-joint-anim"],
    [306, "s2", "art-joint-anim"],
    [320, "s2", "art-joint-anim"],
    [324, "s2", "art-joint-anim"]
  ],
  "(method 11 external-art-control)": [
    [127, "a0", "process"],
    [151, "a0", "process"],
    [168, "a0", "process"],
    [18, "s5", "process-drawable"]
  ],
  "debug-menu-item-var-update-display-str": [
    [[44, 49], "v1", "int"],
    [[61, 69], "v1", "int"]
  ],
  "debug-menu-item-get-max-width": [[[18, 27], "a0", "debug-menu-item-var"]],
  "debug-menu-send-msg": [
    [[3, 14], "s2", "debug-menu-item"],
    [[14, 21], "s2", "debug-menu-item-submenu"]
  ],
  "debug-menu-item-var-joypad-handler": [
    [[39, 42], "a2", "int"],
    [[40, 42], "a3", "int"],
    [41, "t9", "(function int int int int int)"],
    [200, "t9", "(function int int int int int)"],
    [138, "v1", "int"],
    [143, "v1", "int"],
    [[182, 187], "v1", "int"],
    [[182, 187], "a1", "int"],
    [[190, 194], "a0", "int"],
    [[193, 195], "v1", "int"]
  ],
  "debug-menu-find-from-template": [
    [3, "s4", "debug-menu"],
    [[4, 8], "s4", "debug-menu-item"],
    [[41, 44], "s4", "debug-menu-node"],
    [[7, 12], "s5", "debug-menu-item"],
    [23, "s5", "debug-menu-item-submenu"]
  ],

  "debug-menu-func-decode": [[[12, 14], "a0", "symbol"]],

  "dm-cam-render-float": [
    [72, "v1", "float"]
  ],

  "can-hint-be-played?": [[[25, 28], "a0", "level-hint"]],
  "debug-menu-rebuild": [[[4, 13], "a0", "debug-menu-item"]],
  "debug-menu-item-submenu-render": [[[39, 44], "v1", "dma-packet"]],
  "debug-menu-item-function-render": [[[46, 51], "v1", "dma-packet"]],
  "debug-menu-item-flag-render": [[[44, 49], "v1", "dma-packet"]],
  "debug-menu-render": [
    [[45, 48], "v1", "dma-packet"],
    [[106, 110], "v1", "dma-packet"]
  ],

  "debug-menu-item-var-msg": [[64, "t9", "(function int int int int int)"]],

  "calculate-basis-functions-vector!": [
    [[8, 20], "v1", "(pointer float)"],
    [[0, 60], "f1", "float"]
  ],
  "(anon-function 2 memory-usage)": [
    [[171, 415], "s5", "process-drawable"],
    [[212, 213], "v1", "collide-shape"]
  ],
  "(method 8 process-tree)": [
    [31, "v1", "symbol"],
    [6, "a3", "symbol"]
  ],
  "(method 9 align-control)": [
    [[27, 31], "t9", "(function object object object object)"]
  ],
  "(method 8 tie-fragment)": [
    [150, "a0", "(pointer int32)"],
    [[157, 160], "a0", "basic"]
  ],
  "letterbox": [[[29, 33], "v1", "dma-packet"]],
  "blackout": [[[20, 24], "v1", "dma-packet"]],
  "(method 15 load-state)": [
    [31, "t9", "(function int)"],
    [[291,303], "s5", "entity-actor"],
    [370, "s3", "process-drawable"],
    [343, "s5", "symbol"],
    [21, "s5", "symbol"]
  ],
  "yakow-default-event-handler": [
    [27, "a0", "collide-shape"],
    [32, "a0", "collide-shape"]
  ],
  "(method 11 yakow)": [
    [184, "v1", "vector"],
    [186, "v1", "vector"],
    [189, "v1", "vector"]
  ],
  "yakow-post": [
    [114, "a0", "collide-shape-moving"],
    [130, "a0", "collide-shape-moving"]
  ],
  "raw-ray-sphere-intersect": [
    [23, "v1", "float"],
    [36, "v1", "uint"]
  ],
  "(method 0 anim-test-obj)": [
    [9, "s4", "anim-test-obj"],
    [10, "s4", "anim-test-obj"],
    [13, "s4", "anim-test-obj"],
    [15, "s4", "anim-test-obj"]
  ],
  "(method 0 anim-test-sequence)": [
    [8, "s5", "anim-test-sequence"],
    [11, "s5", "anim-test-sequence"],
    [13, "s5", "anim-test-sequence"]
  ],
  "(method 0 anim-test-seq-item)": [
    [7, "v0", "anim-test-seq-item"],
    [8, "v1", "anim-test-seq-item"],
    [10, "v0", "anim-test-seq-item"],
    [11, "v0", "anim-test-seq-item"],
    [14, "v0", "anim-test-seq-item"],
    [17, "v0", "anim-test-seq-item"]
  ],
  "(method 3 anim-tester)": [
    [12, "s5", "anim-test-obj"],
    [15, "s5", "anim-test-obj"],
    [148, "s5", "anim-test-obj"],
    [150, "s5", "anim-test-obj"],
    [22, "s4", "anim-test-sequence"],
    [28, "s4", "anim-test-sequence"],
    [38, "s4", "anim-test-sequence"],
    [48, "s4", "anim-test-sequence"],
    [59, "s4", "anim-test-sequence"],
    [137, "s4", "anim-test-sequence"],
    [139, "s4", "anim-test-sequence"],
    [66, "s3", "anim-test-seq-item"],
    [70, "s3", "anim-test-seq-item"],
    [75, "s3", "anim-test-seq-item"],
    [79, "s3", "anim-test-seq-item"],
    [88, "s3", "anim-test-seq-item"],
    [94, "s3", "anim-test-seq-item"],
    [104, "s3", "anim-test-seq-item"],
    [114, "s3", "anim-test-seq-item"],
    [126, "s3", "anim-test-seq-item"],
    [128, "s3", "anim-test-seq-item"]
  ],
  "anim-test-obj-item-valid?": [
    [5, "s5", "anim-test-sequence"],
    [12, "s5", "anim-test-sequence"],
    [17, "s5", "anim-test-sequence"],
    [36, "s5", "anim-test-sequence"],
    [38, "s5", "anim-test-sequence"],
    [20, "v1", "anim-test-seq-item"],
    [26, "v1", "anim-test-seq-item"],
    [28, "v1", "anim-test-seq-item"]
  ],
  "anim-test-obj-remove-invalid": [
    [84, "v1", "anim-test-sequence"],
    [88, "v1", "anim-test-sequence"],
    [90, "v1", "anim-test-sequence"],
    [92, "v1", "anim-test-sequence"],
    [93, "v1", "anim-test-sequence"],
    [91, "a0", "anim-test-sequence"],
    [5, "s5", "anim-test-sequence"],
    [8, "s5", "anim-test-sequence"],
    [11, "s5", "anim-test-sequence"],
    [30, "s5", "anim-test-sequence"],
    [44, "s5", "anim-test-sequence"],
    [51, "s5", "anim-test-sequence"],
    [58, "s5", "anim-test-sequence"],
    [67, "s5", "anim-test-sequence"],
    [70, "s4", "anim-test-sequence"],
    [71, "s5", "anim-test-sequence"],
    [72, "s5", "anim-test-sequence"],
    [15, "s3", "anim-test-seq-item"],
    [18, "s3", "anim-test-seq-item"],
    [24, "s3", "anim-test-seq-item"],
    [31, "s3", "anim-test-seq-item"],
    [34, "s2", "anim-test-seq-item"],
    [35, "s3", "anim-test-seq-item"],
    [36, "s3", "anim-test-seq-item"],
    [61, "a0", "anim-test-seq-item"]
  ],
  "anim-tester-reset": [
    [14, "v1", "anim-test-obj"],
    [30, "v1", "anim-test-obj"],
    [33, "v1", "anim-test-obj"],
    [36, "v1", "anim-test-obj"],
    [43, "v1", "anim-test-obj"],
    [[50, 53], "v1", "anim-test-obj"]
  ],
  "anim-tester-save-all-objects": [
    [[4, 19], "gp", "anim-test-obj"],
    [17, "v1", "anim-test-obj"]
  ],
  "anim-tester-save-object-seqs": [
    [63, "s5", "anim-test-sequence"],
    [69, "s5", "anim-test-sequence"],
    [65, "s5", "anim-test-sequence"],
    [75, "s5", "anim-test-sequence"],
    [79, "s5", "anim-test-sequence"],
    [133, "s5", "anim-test-sequence"],
    [141, "s5", "anim-test-sequence"],
    [142, "v1", "anim-test-sequence"],
    [143, "s5", "anim-test-sequence"],
    [83, "s4", "anim-test-seq-item"],
    [89, "s4", "anim-test-seq-item"],
    [91, "s4", "anim-test-seq-item"],
    [92, "s4", "anim-test-seq-item"],
    [96, "s4", "anim-test-seq-item"],
    [105, "s4", "anim-test-seq-item"],
    [111, "s4", "anim-test-seq-item"],
    [120, "s4", "anim-test-seq-item"],
    [121, "v1", "anim-test-seq-item"],
    [122, "s4", "anim-test-seq-item"]
  ],
  "anim-test-obj-list-handler": [
    [25, "s5", "anim-test-obj"],
    [31, "s5", "anim-test-obj"],
    [[50, 53], "v1", "dma-packet"],
    [110, "s5", "anim-test-obj"],
    [166, "s5", "anim-test-obj"],
    [112, "v1", "anim-tester"],
    [[202, 205], "v1", "dma-packet"]
  ],
  "anim-test-anim-list-handler": [
    [2, "s5", "anim-test-obj"],
    [25, "s5", "anim-test-obj"],
    [[44, 47], "v1", "dma-packet"],
    [65, "s5", "anim-test-obj"],
    [227, "s5", "anim-test-obj"],
    [90, "v1", "anim-test-obj"],
    [91, "v1", "anim-test-obj"],
    [100, "v1", "anim-test-obj"],
    [105, "v1", "anim-test-obj"],
    [130, "v1", "anim-test-obj"],
    [131, "v1", "anim-test-obj"],
    [140, "v1", "anim-test-obj"],
    [145, "v1", "anim-test-obj"],
    [167, "v1", "anim-test-obj"],
    [169, "v1", "anim-test-obj"],
    [171, "v1", "anim-test-obj"],
    [173, "v1", "anim-test-obj"],
    [[263, 266], "v1", "dma-packet"]
  ],
  "anim-test-sequence-list-handler": [
    [2, "s5", "anim-test-sequence"],
    [25, "s5", "anim-test-sequence"],
    [31, "s5", "anim-test-sequence"],
    [[50, 53], "v1", "dma-packet"],
    [71, "s5", "anim-test-sequence"],
    [231, "s5", "anim-test-sequence"],
    [96, "v1", "anim-test-sequence"],
    [97, "v1", "anim-test-sequence"],
    [106, "v1", "anim-test-sequence"],
    [111, "v1", "anim-test-sequence"],
    [136, "v1", "anim-test-sequence"],
    [137, "v1", "anim-test-sequence"],
    [146, "v1", "anim-test-sequence"],
    [151, "v1", "anim-test-sequence"],
    [[267, 270], "v1", "dma-packet"]
  ],
  "anim-test-edit-sequence-list-handler": [
    [[82, 85], "v1", "dma-packet"],
    [[148, 151], "v1", "dma-packet"],
    [[323, 326], "v1", "dma-packet"],
    [[979, 982], "v1", "dma-packet"],
    [[1028, 1031], "v1", "dma-packet"],
    [[122, 965], "s4", "anim-test-sequence"],
    [129, "v1", "glst-named-node"],
    [[128, 909], "gp", "anim-test-seq-item"],
    [380, "v0", "anim-test-obj"],
    [381, "v0", "anim-test-obj"],
    [382, "v0", "anim-test-obj"],
    [389, "v0", "anim-test-obj"],
    [483, "s3", "anim-test-seq-item"],
    [491, "s3", "anim-test-seq-item"],
    [502, "s3", "anim-test-seq-item"]
  ],
  "anim-tester-interface": [
    [[34, 48], "gp", "anim-test-obj"],
    [[70, 73], "v1", "dma-packet"],
    [[131, 134], "v1", "dma-packet"],
    [[189, 192], "v1", "dma-packet"],
    [[228, 231], "v1", "dma-packet"],
    [[95, 109], "gp", "anim-test-obj"],
    [[156, 160], "v1", "anim-test-obj"],
    [[162, 165], "v1", "anim-test-sequence"]
  ],
  "anim-tester-get-playing-item": [
    [4, "t9", "(function glst-list int anim-test-seq-item)"],
    [20, "t9", "(function glst-list int anim-test-seq-item)"],
    [[5, 22], "s5", "anim-test-seq-item"],
    [21, "v0", "anim-test-seq-item"],
    [25, "v0", "anim-test-seq-item"],
    [5, "v0", "anim-test-seq-item"]
  ],
  "anim-tester-add-newobj": [
    ["_stack_", 128, "anim-test-obj"],
    [[2, 185], "s2", "anim-test-obj"],
    [[70, 193], "s5", "anim-test-obj"],
    [149, "v1", "anim-test-sequence"],
    [154, "v1", "anim-test-sequence"],
    [160, "v1", "anim-test-sequence"],
    [164, "a0", "art-joint-anim"],
    [168, "v1", "anim-test-seq-item"],
    [168, "v1", "anim-test-seq-item"],
    [170, "a0", "art-joint-anim"],
    [171, "v1", "anim-test-seq-item"],
    [173, "v1", "anim-test-seq-item"]
  ],
  "anim-tester-start": [[20, "t9", "(function process function none)"]],
  "anim-tester-set-name": [
    [[34, 51], "s3", "anim-test-obj"],
    [[40, 63], "s5", "anim-test-sequence"]
  ],
  "anim-tester-add-sequence": [[[33, 102], "s5", "anim-test-obj"]],
  "(anon-function 11 anim-tester)": [
    [[23, 113], "s4", "anim-test-obj"],
    [[83, 338], "gp", "anim-test-sequence"],
    [[123, 187], "s4", "art-joint-anim"]
  ],
  "(method 10 bsp-header)": [
    [[51, 61], "a0", "(pointer uint128)"],
    [[51, 61], "a1", "(pointer uint128)"],
    [133, "v1", "terrain-bsp"],
    [141, "v1", "terrain-bsp"],
    [148, "v1", "terrain-bsp"],
    [5, "a0", "terrain-bsp"],
    [8, "a0", "terrain-bsp"]
  ],
  "(method 15 bsp-header)": [
    [5, "a0", "terrain-bsp"],
    [8, "a0", "terrain-bsp"]
  ],

  "upload-vis-bits": [
    [[4, 16], "a1", "(pointer uint128)"],
    [[12, 14], "a0", "(pointer uint128)"],
    [[20, 22], "a2", "(pointer uint128)"],
    [[28, 30], "a0", "(pointer uint128)"],
    [[32, 34], "a2", "(pointer uint128)"]
  ],

  "bsp-camera-asm": [
    [[4, 14], "a1", "bsp-node"],
    [[0, 9], "v1", "bsp-node"],
    [[12, 16], "v1", "bsp-node"]
  ],
  "level-remap-texture": [
    [15, "t0", "(pointer int32)"],
    [21, "t0", "(pointer int32)"],
    [19, "t0", "(pointer uint64)"],
    [12, "v1", "int"]
  ],
  "sprite-add-matrix-data": [
    [[5, 15], "a2", "dma-packet"],
    [[24, 29], "a1", "matrix"],
    [[47, 57], "a2", "dma-packet"],
    [[60, 97], "a1", "matrix"],
    [[116, 129], "a1", "vector"]
  ],
  "sprite-add-frame-data": [[[8, 16], "a0", "dma-packet"]],
  "sprite-add-2d-chunk": [
    [[12, 20], "a0", "dma-packet"],
    [[45, 52], "a0", "dma-packet"],
    [[69, 76], "a0", "dma-packet"],
    [[80, 87], "v1", "dma-packet"],
    [65, "a3", "int"]
  ],
  "sprite-add-3d-chunk": [
    [[11, 19], "a0", "dma-packet"],
    [[44, 51], "a0", "dma-packet"],
    [[68, 75], "a0", "dma-packet"],
    [[79, 87], "v1", "dma-packet"],
    [65, "a3", "int"]
  ],
  "sprite-add-shadow-chunk": [
    [[11, 19], "a0", "dma-packet"],
    [[37, 44], "a0", "dma-packet"],
    [[49, 77], "a0", "(inline-array vector)"],
    [[93, 100], "a0", "dma-packet"],
    [[105, 121], "s1", "adgif-shader"],
    [[130, 138], "v1", "dma-packet"]
  ],
  "sprite-draw": [
    [[33, 37], "a0", "dma-packet"],
    [[43, 46], "a0", "gs-gif-tag"],
    [51, "a0", "(pointer gs-test)"],
    [53, "a0", "(pointer gs-reg64)"],
    [55, "a0", "(pointer gs-clamp)"],
    [57, "a0", "(pointer gs-reg64)"],
    [[78, 87], "a0", "dma-packet"],
    [[92, 97], "a0", "dma-packet"],
    [[125, 129], "a0", "dma-packet"],
    [[143, 146], "v1", "dma-packet"]
  ],
  "sprite-init-distorter": [
    [59, "a3", "uint"],
    [[3, 7], "a2", "dma-packet"],
    [[13, 16], "a2", "gs-gif-tag"],
    [21, "a2", "(pointer gs-zbuf)"],
    [23, "a2", "(pointer gs-reg64)"],
    [29, "a2", "(pointer gs-tex0)"],
    [31, "a2", "(pointer gs-reg64)"],
    [33, "a2", "(pointer gs-tex1)"],
    [35, "a2", "(pointer gs-reg64)"],
    [36, "a2", "(pointer gs-miptbp)"],
    [38, "a2", "(pointer gs-reg64)"],
    [45, "a2", "(pointer gs-clamp)"],
    [47, "a2", "(pointer gs-reg64)"],
    [49, "a2", "(pointer gs-alpha)"],
    [51, "a2", "(pointer gs-reg64)"],
    [[62, 67], "a1", "dma-packet"]
  ],
  "sprite-draw-distorters": [
    [[70, 90], "a0", "vector"],
    [72, "v1", "vector"],
    [93, "v1", "vector"],
    [96, "v1", "vector"],
    [115, "v1", "(pointer int32)"],
    [119, "a0", "(pointer int32)"],
    [124, "v1", "vector"],
    [154, "v1", "vector"],
    [[172, 189], "a1", "dma-packet"],
    [[199, 203], "a0", "dma-packet"],
    [[207, 211], "a0", "vector4w"],
    [[216, 221], "a0", "dma-packet"],
    [[248, 265], "a1", "dma-packet"],
    [[273, 277], "a1", "dma-packet"],
    [[281, 285], "a1", "vector4w"],
    [[289, 294], "v1", "dma-packet"]
  ],

  "debug-menu-make-from-template": [
    [[20, 30], "s5", "string"],
    [[31, 60], "s5", "string"],
    [[61, 71], "s5", "string"],
    [[72, 81], "s5", "string"],
    [[82, 107], "s5", "string"],
    [[108, 135], "s5", "string"],
    [[136, 152], "s5", "string"],
    [[153, 183], "s5", "string"],
    [[186, 224], "s5", "string"],
    [[225, 246], "s5", "string"],
    [[249, 321], "s5", "string"]
  ],

  "debug-menu-item-var-render": [[[94, 98], "v1", "dma-packet"]],

  "generic-add-constants": [[[8, 17], "a0", "dma-packet"]],

  "generic-init-buf": [
    [[14, 19], "a0", "dma-packet"],
    [[24, 28], "a0", "gs-gif-tag"],
    [32, "a0", "(pointer gs-test)"],
    [34, "a0", "(pointer uint64)"],
    [34, "a1", "gs-reg"],
    [35, "a0", "(pointer gs-zbuf)"],
    [37, "a0", "(pointer uint64)"],
    [37, "a1", "gs-reg"],
    [[47, 53], "a0", "dma-packet"],
    [[56, 62], "v1", "(pointer vif-tag)"],
    [[62, 66], "v1", "(pointer int32)"]
  ],

  "cam-standard-event-handler": [
    [[16, 30], "s5", "state"],
    [41, "a0", "vector"],
    [[5, 8], "t9", "(function object)"],
    [[19, 22], "t9", "(function object)"],
    [[30, 32], "t9", "(function object)"]
  ],

  "(event cam-combiner-active)": [
    [10, "a0", "vector"],
    [[99, 127], "gp", "camera-slave"],
    [[187, 231], "gp", "camera-slave"]
  ],

  "(method 15 tracking-spline)": [
    [[57, 59], "a2", "vector"],
    [[57, 59], "a3", "vector"]
  ],

  "(method 16 tracking-spline)": [
    [[40, 42], "a0", "vector"],
    [[40, 42], "a1", "vector"]
  ],

  "cam-slave-get-vector-with-offset": [[[52, 65], "s3", "vector"]],

  "cam-slave-go": [[[3, 6], "t9", "(function object)"]],

  "cam-slave-init": [
    [[47, 50], "t9", "(function object object)"],
    [[54, 58], "t9", "(function object object)"]
  ],

  "update-mood-village3": [
    [[236, 245], "s0", "(array float)"],
    [245, "s0", "(array int8)"],
    [[246, 297], "s0", "(array float)"],
    [[297, 309], "s0", "(array uint8)"],
    [[309, 314], "s0", "matrix"] // TODO - there is no way this is correct lol
  ],

  "update-mood-citadel": [
    [291, "s5", "(pointer float)"],
    [298, "s5", "(pointer float)"],
    [300, "s5", "(pointer float)"],
    [304, "s5", "(pointer float)"],
    [307, "s5", "(pointer float)"],
    [318, "s5", "(pointer float)"]
  ],

  "update-mood-finalboss": [
    [40, "s4", "(pointer int64)"],
    [44, "s4", "(pointer int64)"],
    [174, "s4", "(pointer int64)"],
    [251, "s4", "(pointer int64)"],
    [255, "s4", "(pointer int64)"],
    [347, "s4", "(pointer int64)"]
  ],

  "update-mood-ogre": [
    [57, "s4", "(pointer float)"],
    [64, "s4", "(pointer float)"],
    [90, "s4", "(pointer float)"],
    [92, "s4", "(pointer float)"],
    [95, "s4", "(pointer float)"],
    [98, "s4", "(pointer float)"],
    [100, "s4", "(pointer float)"],
    [105, "s4", "(pointer float)"],
    [144, "s4", "(pointer float)"]
  ],

  "update-mood-snow": [
    [93, "s5", "vector"],
    [110, "s5", "vector"]
  ],

  "ocean-trans-add-upload-table": [
    [44, "a0", "dma-packet"],
    [46, "a0", "dma-packet"],
    [51, "a0", "dma-packet"],
    [[55, 59], "v1", "vector4w"], // TODO - very likely wrong, but it's something that has 4 int32's,
    [[87, 228], "v1", "(inline-array vector)"],
    [241, "a0", "dma-packet"],
    [243, "a0", "dma-packet"],
    [248, "a0", "dma-packet"]
  ],

  "ocean-trans-add-upload-strip": [
    [39, "a0", "dma-packet"],
    [41, "a0", "dma-packet"],
    [46, "a0", "dma-packet"],
    [[57, 61], "v1", "vector4w"], // TODO - very likely wrong, but it's something that has 4 int32's,
    [[64, 147], "v1", "(inline-array vector)"], // TODO - very likely wrong, but it's something that has 4 int32's,
    [166, "a0", "dma-packet"],
    [168, "a0", "dma-packet"],
    [173, "a0", "dma-packet"]
  ],

  "ocean-trans-add-constants": [
    [7, "a1", "dma-packet"],
    [9, "a1", "dma-packet"],
    [14, "a1", "dma-packet"],
    [[17, 46], "v1", "matrix"]
  ],

  "draw-ocean-transition": [[255, "v1", "ocean-mid-mask"]],

  "do-target-shadow": [
    [46, "v1", "collide-shape-prim"] // `event-other` from collide-shape
  ],

  "draw-string": [
    [[93, 96], "a0", "(pointer uint8)"],
    [[206, 209], "t3", "font-work"],
    [[210, 214], "t3", "font-work"],
    [[217, 221], "t3", "font-work"],
    [356, "t2", "(pointer uint64)"],
    [726, "t2", "(pointer uint64)"],
    [[68, 76], "t4", "(pointer uint32)"],
    [[239, 247], "t3", "font-work"],
    [[424, 878], "a1", "(pointer uint128)"],
    [[616, 634], "t4", "font-work"]
  ],

  "get-string-length": [[[29, 31], "a0", "(pointer uint8)"]],

  "print-game-text-scaled": [[[31, 32], "f3", "float"]],

  "print-game-text": [[[369, 372], "v1", "dma-packet"]],

  "debug-init-buffer": [
    [[11, 15], "t1", "dma-packet"],
    [[21, 24], "t1", "gs-gif-tag"],
    [28, "t1", "(pointer gs-zbuf)"],
    [30, "t1", "(pointer gs-reg64)"],
    [31, "t1", "(pointer gs-test)"],
    [33, "t1", "(pointer gs-reg64)"],
    [[39, 42], "a1", "dma-packet"]
  ],

  "display-frame-finish": [
    [[30, 35], "a1", "dma-packet"],
    [[40, 43], "a0", "dma-packet"],
    [[63, 69], "a0", "dma-packet"],
    [[78, 79], "a0", "dma-packet"],
    [79, "a0", "(pointer uint64)"]
  ],
  "(event water-vol-idle water-anim)": [[6, "a0", "vector"]],

  "(method 22 water-anim)": [[25, "s3", "basic"]],

  "(method 25 water-anim)": [
    [25, "v0", "(pointer float)"],
    ["_stack_", 16, "res-tag"]
  ],

  "(method 22 rigid-body-platform)": [[26, "f0", "float"]],

  "rigid-body-platform-event-handler": [
    [28, "v1", "process-drawable"],
    [34, "v1", "float"],
    [83, "v1", "process-drawable"],
    [119, "v1", "process-drawable"],
    [125, "v1", "process-drawable"],
    [158, "v1", "vector"],
    [170, "v1", "vector"],
    [184, "v1", "(pointer handle)"],
    [213, "v1", "process-drawable"]
  ],

  "(anon-function 9 plat-eco)": [
    [23, "v1", "(state symbol none)"],
    [58, "v1", "(state symbol none)"]
  ],

  "(method 7 rigid-body-platform)": [
    [5, "v1", "int"],
    [14, "t9", "(function process-drawable int process-drawable)"]
  ],

  "(method 10 rigid-body)": [[50, "v1", "vector"]],

  "(method 22 mud)": [[35, "v0", "(pointer float)"]],

  "(method 11 twister)": [
    [7, "s4", "twist-joint"],
    [13, "s4", "twist-joint"],
    [26, "s4", "twist-joint"],
    [28, "s4", "twist-joint"],
    [36, "s4", "twist-joint"],
    [40, "s4", "twist-joint"],
    [47, "s4", "twist-joint"],
    [55, "s4", "twist-joint"],
    [70, "s4", "twist-joint"],
    [82, "s4", "twist-joint"]
  ],

  "(code teetertotter-launch)": [[11, "v1", "art-joint-anim"]],

  "(code teetertotter-bend)": [[10, "v1", "art-joint-anim"]],

  "misty-camera-view": [[25, "v1", "handle"]],

  "(method 11 silostep)": [[100, "v1", "art-joint-anim"]],

  "(enter plat-button-pressed sunken-elevator)": [
    [40, "v1", "village2cam"],
    [73, "v1", "village2cam"]
  ],

  "(trans plat-button-move-upward sunken-elevator)": [
    [49, "v1", "village2cam"]
  ],

  "(trans plat-button-move-downward sunken-elevator)": [
    [13, "v0", "(state sunken-elevator)"]
  ],

  "(method 27 sunken-elevator)": [[37, "v1", "art-joint-anim"]],

  "nav-enemy-set-base-collide-sphere-collide-with": [
    [19, "v1", "collide-shape-prim-group"],
    [23, "s2", "collide-shape-prim"],
    [32, "v1", "collide-shape-prim-sphere"],
    [33, "s5", "collide-shape-prim-group"],
    [37, "v1", "collide-shape-prim-sphere"],
    [38, "s5", "collide-shape-prim-group"],
    [42, "v1", "collide-shape-prim-sphere"],
    [43, "s5", "collide-shape-prim-group"],
    [50, "s4", "collide-shape-prim-group"],
    [54, "s5", "collide-shape-prim"],
    [55, "s5", "collide-shape-prim"]
  ],

  "nav-enemy-jump-land-anim": [[39, "v1", "art-joint-anim"]],

  "(code nav-enemy-victory nav-enemy)": [[27, "v1", "art-joint-anim"]],
  "(code nav-enemy-notice nav-enemy)": [[27, "v1", "art-joint-anim"]],
  "(code nav-enemy-patrol nav-enemy)": [
    [23, "v1", "art-joint-anim"],
    [105, "v1", "art-joint-anim"],
    [167, "v1", "art-joint-anim"],
    [249, "v1", "art-joint-anim"]
  ],

  "(code nav-enemy-flee nav-enemy)": [
    [27, "v1", "art-joint-anim"],
    [91, "v1", "art-joint-anim"]
  ],

  "nav-enemy-set-hit-from-direction": [[19, "v1", "process-drawable"]],
  "(method 45 nav-enemy)": [[14, "v1", "process-mask"]],

  "nav-enemy-default-event-handler": [
    [62, "a0", "vector"],
    [82, "a0", "vector"]
  ],

  "(method 7 nav-enemy)": [
    [5, "v1", "int"],
    [10, "v1", "int"],
    [19, "t9", "(function process-drawable int none)"]
  ],

  "(enter nav-enemy-patrol nav-enemy)": [[8, "v1", "int"]],

  "(code nav-enemy-fuel-cell nav-enemy)": [[31, "v1", "int"]],

  "(method 16 level)": [
    [252, "v1", "(pointer uint128)"],
    [253, "a1", "(pointer uint128)"],
    [255, "a0", "(pointer uint128)"],
    [208, "s2", "(pointer uint8)"],
    [209, "s2", "(pointer uint8)"],
    [210, "s1", "(pointer uint8)"],
    [217, "s2", "(pointer uint8)"],
    [218, "s1", "(pointer uint8)"],
    [79, "a0", "(pointer uint128)"],
    [80, "v1", "(pointer uint128)"],
    [257, "v1", "(pointer uint16)"],
    [222, "s2", "(pointer uint8)"],
    [161, "s1", "(pointer uint128)"],
    [140, "s1", "(pointer uint128)"]
  ],

  "(method 15 level)": [
    [[21, 60], "v1", "(inline-array box8s)"]
  ],

  "(method 27 level)": [
    [[23, 68], "s2", "(inline-array box8s)"]
  ],

  "unpack-comp-huf": [[[21, 23], "t3", "(pointer uint16)"]],

  "(method 9 merc-fragment)": [[[13, 161], "s3", "adgif-shader"]],

  "(method 9 merc-effect)": [
    [49, "s4", "pointer"],
    [50, "s5", "pointer"],
    [[0, 49], "s4", "merc-fragment"],
    [[0, 50], "s5", "merc-fragment-control"]
  ],

  "merc-vu1-initialize-chain": [
    [[19, 47], "s5", "merc-vu1-low-mem"],
    [58, "gp", "(inline-array dma-packet)"],
    [[12, 18], "gp", "(pointer vif-tag)"]
  ],

  "merc-vu1-init-buffer": [
    [[27, 31], "a0", "dma-packet"],
    [[37, 40], "a0", "gs-gif-tag"],
    [44, "a0", "(pointer gs-test)"],
    [46, "a0", "(pointer gs-reg64)"],
    [[55, 58], "v1", "dma-packet"]
  ],

  "(method 8 merc-ctrl)": [
    [46, "s2", "pointer"], // was merc-fragment-control
    [[22, 45], "s2", "merc-fragment-control"],
    [[89, 93], "a1", "merc-blend-ctrl"],
    [103, "a1", "pointer"]
  ],

  "merc-edge-stats": [[[33, 35], "v1", "merc-ctrl"]],

  "(method 9 screen-filter)": [[[23, 26], "v1", "dma-packet"]],

  "(method 48 mayor)": [[32, "a0", "int"]],

  "(method 43 mayor)": [[19, "v1", "float"]],

  "(post idle mayor)": [[4, "t9", "(function none)"]],

  "(method 43 bird-lady)": [[19, "v1", "float"]],

  "muse-to-idle": [[57, "v1", "muse"]],

  "(method 32 sculptor)": [[87, "v1", "muse"]],

  "(method 43 sculptor)": [[19, "v1", "float"]],

  "(code idle sculptor)": [
    [71, "v1", "art-joint-anim"],
    [135, "v1", "art-joint-anim"],
    [184, "v1", "float"],
    [204, "v1", "art-joint-anim"],
    [255, "v1", "float"],
    [269, "v1", "art-joint-anim"],
    [319, "v1", "art-joint-anim"],
    [369, "v1", "art-joint-anim"],
    [421, "v1", "art-joint-anim"],
    [470, "v1", "float"],
    [490, "v1", "art-joint-anim"],
    [543, "v1", "art-joint-anim"],
    [593, "v1", "art-joint-anim"],
    [643, "v1", "art-joint-anim"],
    [698, "v1", "float"],
    [718, "v1", "art-joint-anim"],
    [769, "v1", "float"],
    [785, "v1", "art-joint-anim"],
    [836, "v1", "art-joint-anim"],
    [886, "v1", "art-joint-anim"],
    [936, "v1", "art-joint-anim"]
  ],

  "(method 43 geologist)": [[19, "v1", "float"]],

  "(anon-function 3 oracle)": [[11, "v1", "collide-shape"]],

  "(method 43 farmer)": [[19, "v1", "float"]],

  "(method 43 explorer)": [[19, "v1", "float"]],

  "(code idle explorer)": [
    [36, "v1", "float"],
    [56, "v1", "art-joint-anim"],
    [107, "v1", "float"],
    [123, "v1", "art-joint-anim"],
    [180, "v1", "float"],
    [200, "v1", "float"],
    [216, "v1", "art-joint-anim"],
    [273, "v1", "float"],
    [347, "v1", "float"],
    [363, "v1", "art-joint-anim"],
    [420, "v1", "float"],
    [500, "v1", "art-joint-anim"],
    [542, "v1", "art-joint-anim"],
    [599, "v1", "float"],
    [621, "v1", "art-joint-anim"],
    [678, "v1", "float"],
    [761, "v1", "float"],
    [783, "v1", "art-joint-anim"]
  ],

  "(method 32 assistant)": [[39, "v1", "float"]],

  "(method 43 assistant)": [[19, "v1", "float"]],

  "(code idle assistant)": [
    [35, "v1", "float"],
    [114, "v1", "float"],
    [130, "v1", "art-joint-anim"],
    [207, "v1", "float"],
    [376, "v1", "art-joint-anim"],
    [415, "v1", "float"],
    [431, "v1", "art-joint-anim"],
    [482, "v1", "art-joint-anim"],
    [530, "v1", "float"],
    [549, "v1", "art-joint-anim"],
    [602, "v1", "art-joint-anim"]
  ],

  "check-drop-level-assistant": [[17, "v1", "float"]],

  "(method 32 sage)": [
    [76, "v1", "float"],
    [262, "v1", "assistant"]
  ],

  "(method 43 sage)": [[19, "v1", "float"]],

  "(code idle sage)": [
    [35, "v1", "float"],
    [155, "v1", "art-joint-anim"]
  ],

  "(method 43 gambler)": [[19, "v1", "float"]],

  "(code idle gambler)": [[93, "v1", "float"]],

  "(method 32 warrior)": [[76, "v1", "handle"]],

  "(method 43 warrior)": [[19, "v1", "float"]],

  "(method 32 minershort)": [
    [44, "v1", "float"],
    [112, "v1", "float"]
  ],

  "(method 43 minershort)": [[19, "v1", "float"]],

  "(method 33 progress)": [
    [
      30,
      "t9",
      "(function process function object object object object object)"
    ],
    [
      159,
      "t9",
      "(function process function object object object object object)"
    ],
    [
      288,
      "t9",
      "(function process function object object object object object)"
    ],
    [
      417,
      "t9",
      "(function process function object object object object object)"
    ],
    [
      546,
      "t9",
      "(function process function object object object object object)"
    ],
    [
      675,
      "t9",
      "(function process function object object object object object)"
    ],
    [35, "a0", "manipy"],
    [38, "v1", "manipy"],
    [50, "v1", "manipy"],
    [98, "v1", "manipy"],
    [164, "a0", "manipy"],
    [167, "v1", "manipy"],
    [179, "v1", "manipy"],
    [227, "v1", "manipy"],
    [293, "a0", "manipy"],
    [296, "v1", "manipy"],
    [308, "v1", "manipy"],
    [356, "v1", "manipy"],
    [422, "a0", "manipy"],
    [425, "v1", "manipy"],
    [437, "v1", "manipy"],
    [485, "v1", "manipy"],
    [551, "a0", "manipy"],
    [554, "v1", "manipy"],
    [566, "v1", "manipy"],
    [614, "v1", "manipy"],
    [680, "a0", "manipy"],
    [683, "v1", "manipy"],
    [695, "v1", "manipy"],
    [743, "v1", "manipy"]
  ],

  "fuel-cell-progress-hud-orbit-callback": [
    [[0, 199], "s5", "progress"],
    [4, "f0", "float"]
  ],

  "(method 7 progress)": [[16, "a2", "pointer"]],

  "(method 17 progress)": [
    [[466, 471], "v1", "dma-packet"],
    [[154, 159], "v1", "dma-packet"]
  ],

  "(post progress-debug)": [
    [[61, 66], "v1", "dma-packet"],
    [[108, 113], "v1", "dma-packet"],
    [[153, 158], "v1", "dma-packet"],
    [[198, 203], "v1", "dma-packet"]
  ],

  "(method 23 progress)": [[103, "v1", "float"]],

  "(post progress-normal)": [[416, "a0", "float"]],

  "(method 53 progress)": [[[0, 999], "gp", "progress-screen"]],
  "(method 35 progress)": [[38, "s4", "game-text-id"]],
  "(method 43 progress)": [[45, "s4", "game-text-id"]],
  "(method 38 progress)": [[58, "a1", "game-text-id"]],

  "draw-percent-bar": [[[33, 38], "v1", "dma-packet"]],

  "(method 11 fact-info-target)": [
    [135, "v1", "target"],
    [148, "v1", "collide-shape"],
    [258, "v1", "target"],
    [272, "v1", "target"],
    [287, "v1", "target"],
    [298, "v1", "target"]
  ],

  "(method 7 process)": [
    [[120, 124], "a0", "basic"],
    [[127, 130], "a0", "basic"],
    [47, "v1", "connection"],
    [57, "v1", "connection"],
    [[47, 88], "v1", "connection"]
  ],

  "(anon-function 7 game-info)": [[2, "v1", "collide-shape"]],

  "(method 24 game-info)": [
    [112, "s3", "pointer"],
    [[113, 165], "a0", "game-save-tag"],
    [[148, 166], "s2", "game-save-tag"],
    [[148, 168], "s4", "game-save-tag"],
    [[171, 221], "a0", "game-save-tag"],
    [[234, 240], "a0", "game-save-tag"],
    [[253, 276], "a0", "game-save-tag"],
    [[283, 302], "a0", "game-save-tag"],
    [[319, 324], "a1", "game-save-tag"],
    [[342, 348], "a1", "game-save-tag"],
    [[395, 468], "a0", "game-save-tag"],
    [[480, 488], "a0", "game-save-tag"],
    [[500, 506], "a0", "game-save-tag"],
    [[521, 528], "a0", "game-save-tag"],
    [[543, 650], "a0", "game-save-tag"],
    // [329, "a0", "pointer"],
    // [338, "a0", "pointer"],
    // [[173, 230], "a0", "game-save-tag"],
    [252, "a0", "(pointer int32)"],
    [654, "a0", "pointer"]
  ],

  "auto-save-post": [[138, "t9", "(function object string object none)"]],

  "target-compute-pole": [
    [12, "s4", "swingpole"],
    [21, "s4", "swingpole"],
    [24, "s4", "swingpole"],
    [30, "s4", "swingpole"],
    [33, "s4", "swingpole"],
    [76, "s4", "swingpole"],
    [85, "s4", "swingpole"],
    [87, "s4", "swingpole"]
  ],

  "(method 10 target)": [[[10, 13], "t9", "(function process-drawable none)"]],

  "draw-history": [[[99, 101], "v1", "int"]],

  "(method 9 attack-info)": [
    [82, "v1", "process-drawable"],
    [87, "s3", "process-drawable"],
    [89, "v1", "process-drawable"],
    [118, "a0", "process-drawable"]
  ],

  "dm-task-get-money": [
    [32, "v1", "float"]
  ],

  "ground-tween-update": [
    [16, "f1", "float"],
    [20, "f2", "float"],
    [34, "f0", "float"],
    [38, "f1", "float"]
  ],

  "(method 32 evilbro)": [[20, "v1", "handle"]],

  "(code idle evilbro)": [
    [27, "v1", "art-joint-anim"],
    [84, "v1", "float"],
    [171, "v1", "float"]
  ],

  "all-texture-tweak-adjust": [
    [38, "s0", "adgif-shader"],
    [42, "s0", "adgif-shader"]
  ],

  "build-instance-list": [
    [30, "v1", "drawable-tree-instance-shrub"],
    [61, "v1", "drawable-tree-instance-tie"]
  ],

  "(anon-function 82 default-menu)": [
    [[12, 25], "s4", "texture-id"],
    [36, "s5", "adgif-shader"]
  ],

  "(anon-function 79 default-menu)": [
    [[3, 13], "v1", "texture-id"],
    [[20, 28], "a1", "adgif-shader"],
    [33, "v1", "texture-id"],
    [41, "v1", "adgif-shader"]
  ],

  "(anon-function 78 default-menu)": [
    [[2, 13], "v1", "texture-id"],
    [[20, 29], "a1", "adgif-shader"],
    [34, "v1", "texture-id"],
    [42, "v1", "adgif-shader"]
  ],

  "(anon-function 77 default-menu)": [
    [[3, 13], "v1", "texture-id"],
    [[20, 28], "a1", "adgif-shader"],
    [33, "v1", "texture-id"],
    [41, "v1", "adgif-shader"]
  ],

  "(anon-function 76 default-menu)": [
    [[3, 13], "v1", "texture-id"],
    [[20, 28], "a1", "adgif-shader"],
    [33, "v1", "texture-id"],
    [41, "v1", "adgif-shader"]
  ],

  "(anon-function 75 default-menu)": [
    [[3, 13], "v1", "texture-id"],
    [[20, 28], "a1", "adgif-shader"],
    [33, "v1", "texture-id"],
    [41, "v1", "adgif-shader"]
  ],

  "(anon-function 74 default-menu)": [
    [[2, 13], "v1", "texture-id"],
    [[20, 29], "a1", "adgif-shader"],
    [34, "v1", "texture-id"],
    [42, "v1", "adgif-shader"]
  ],

  "(anon-function 73 default-menu)": [
    [[3, 13], "v1", "texture-id"],
    [[20, 28], "a1", "adgif-shader"],
    [33, "v1", "texture-id"],
    [41, "v1", "adgif-shader"]
  ],

  "(anon-function 72 default-menu)": [
    [[3, 13], "v1", "texture-id"],
    [[20, 28], "a1", "adgif-shader"],
    [33, "v1", "texture-id"],
    [41, "v1", "adgif-shader"]
  ],

  "(anon-function 71 default-menu)": [
    [[3, 13], "v1", "texture-id"],
    [[20, 28], "a1", "adgif-shader"],
    [33, "v1", "texture-id"],
    [41, "v1", "adgif-shader"]
  ],

  "(anon-function 70 default-menu)": [
    [[2, 13], "v1", "texture-id"],
    [[20, 29], "a1", "adgif-shader"],
    [34, "v1", "texture-id"],
    [42, "v1", "adgif-shader"]
  ],

  "(anon-function 69 default-menu)": [
    [[3, 13], "v1", "texture-id"],
    [[20, 28], "a1", "adgif-shader"],
    [33, "v1", "texture-id"],
    [41, "v1", "adgif-shader"]
  ],

  "(anon-function 68 default-menu)": [
    [[3, 13], "v1", "texture-id"],
    [[20, 28], "a1", "adgif-shader"],
    [33, "v1", "texture-id"],
    [41, "v1", "adgif-shader"]
  ],

  "(anon-function 67 default-menu)": [
    [[3, 13], "v1", "texture-id"],
    [[20, 28], "a1", "adgif-shader"],
    [33, "v1", "texture-id"],
    [41, "v1", "adgif-shader"]
  ],

  "(anon-function 66 default-menu)": [
    [[3, 13], "v1", "texture-id"],
    [[20, 28], "a1", "adgif-shader"],
    [33, "v1", "texture-id"],
    [41, "v1", "adgif-shader"]
  ],

  "(anon-function 65 default-menu)": [
    [[3, 13], "v1", "texture-id"],
    [[20, 28], "a1", "adgif-shader"],
    [33, "v1", "texture-id"],
    [41, "v1", "adgif-shader"]
  ],

  "(anon-function 64 default-menu)": [
    [[2, 13], "v1", "texture-id"],
    [[20, 29], "a1", "adgif-shader"],
    [34, "v1", "texture-id"],
    [42, "v1", "adgif-shader"]
  ],

  "(anon-function 63 default-menu)": [
    [[2, 13], "v1", "texture-id"],
    [[20, 29], "a1", "adgif-shader"],
    [34, "v1", "texture-id"],
    [42, "v1", "adgif-shader"]
  ],

  "build-continue-menu": [
    [4, "v1", "symbol"],
    [[5, 15], "v1", "level-load-info"]
  ],

  "(method 26 basebutton)": [[31, "v1", "art-joint-anim"]],

  "debug-menu-item-var-make-float": [
    [30, "t9", "(function int debug-menu-msg float float int)"]
  ],

  "entity-remap-names": [
    [33, "a1", "int"],
    [39, "a2", "int"]
  ],

  "process-status-bits": [[[15, 59], "s3", "process-drawable"]],

  "(method 13 level-group)": [[[56, 61], "a0", "entity-actor"]],

  "(method 24 entity)": [[[39, 45], "a0", "entity-actor"]],

  "(method 23 level-group)": [
    [53, "a0", "entity-actor"],
    [57, "v1", "entity-actor"],
    [[29, 31], "v0", "(inline-array vector)"]
  ],

  "(method 24 level-group)": [
    [51, "v1", "entity-actor"],
    [[55, 57], "s1", "(inline-array vector)"]
  ],

  "init-entity": [
    [31, "t9", "(function process function process entity none)"]
  ],

  "(method 19 bsp-header)": [
    [[53, 63], "s2", "process"],
    [74, "s2", "part-tracker"],
    [[104, 122], "v1", "process-drawable"],
    [[129, 148], "v1", "process-drawable"],
    [[123, 127], "a0", "process-drawable"]
  ],

  "(method 3 entity)": [[7, "t9", "(function entity entity)"]],

  "(method 3 entity-actor)": [
    [7, "t9", "(function entity-actor entity-actor)"]
  ],

  "(method 10 drawable-group)": [
    [19, "s5", "drawable-group"]
  ],

  "(method 15 drawable-group)": [
    [19, "s5", "drawable-group"]
  ],

  "(method 14 level-group)": [
    [[54, 164], "s1", "process-drawable"],
    [[107, 127], "s0", "(pointer int32)"],
    [[153, 162], "v0", "symbol"],
    [[319, 342], "s0", "process-drawable"],
    [368, "v1", "(pointer process-drawable)"],
    [[384, 494], "s5", "process-drawable"]
  ],

  "(method 22 level-group)": [[[28, 30], "v0", "(inline-array vector)"]],

  "expand-vis-box-with-point": [[10, "v0", "(inline-array vector)"]],

  "(method 28 entity-ambient)": [[79, "v1", "int"]],

  "(method 27 entity-ambient)": [[[15, 250], "s5", "symbol"]],

  "birth-func-vector-orient": [[[7, 24], "s3", "sprite-vec-data-2d"]],

  "process-drawable-burn-effect": [
    [28, "a0", "process-drawable"],
    [105, "v1", "process-drawable"],
    [49, "a0", "process-drawable"],
    [64, "a0", "process-drawable"]
  ],

  "(anon-function 0 dark-eco-pool)": [[2, "v1", "state"]],

  "(method 25 dark-eco-pool)": [
    [
      22,
      "t9",
      "(function res-lump symbol symbol float structure (pointer res-tag) pointer object)"
    ]
  ],

  "(top-level-login beach-rocks)": [[78, "v1", "state"]],

  "(method 7 beach-rock)": [
    [5, "v1", "int"],
    [10, "v1", "int"],
    [19, "t9", "(function process-drawable int none)"]
  ],

  "(method 10 beach-rock)": [[21, "t9", "(function process-drawable none)"]],

  "(code falling beach-rock)": [
    [138, "gp", "handle"],
    [150, "gp", "handle"],
    [[158, 165], "s5", "handle"]
  ],

  "(method 11 beach-rock)": [[77, "v1", "int"]],

  "(anon-function 27 projectiles)": [
    [27, "s4", "collide-shape"],
    [36, "s4", "collide-shape"]
  ],

  "projectile-update-velocity-space-wars": [[60, "a0", "target"]],

  "projectile-init-by-other": [
    [70, "v1", "process-drawable"],
    [77, "v1", "process-drawable"]
  ],

  "(method 24 projectile-yellow)": [
    [[81, 999], "s5", "sound-rpc-set-param"],
    [99, "gp", "process-drawable"],
    [102, "gp", "process-drawable"]
  ],

  "(method 28 projectile-yellow)": [
    [26, "a0", "target"],
    [118, "a1", "target"]
  ],

  "(method 27 projectile-blue)": [
    [51, "v1", "process-mask"],
    [87, "v1", "process-drawable"]
  ],

  "spawn-projectile-blue": [
    [
      69,
      "s2",
      "(function process function object object object object object object)"
    ]
  ],

  "(method 28 projectile-blue)": [[27, "v1", "process-drawable"]],

  "(method 27 projectile-yellow)": [[70, "v1", "process-mask"]],

  "manipy-init": [
    [143, "a0", "collide-shape"],
    [145, "a0", "collide-shape"]
  ],

  "forall-particles-with-key-runner": [
    [32, "s3", "(inline-array sparticle-cpuinfo)"],
    [42, "s3", "(inline-array sparticle-cpuinfo)"]
  ],

  "(trans plat-button-move-downward jungle-elevator)": [
    [11, "v0", "(state plat-button)"]
  ],

  "(code plat-button-at-end jungle-elevator)": [
    [43, "t9", "(function none :behavior plat-button)"]
  ],

  "(code bouncer-fire)": [[17, "v1", "art-joint-anim"]],

  "(method 39 hopper)": [[16, "t9", "(function nav-enemy none)"]],

  "(code nav-enemy-idle hopper)": [
    [16, "v1", "art-joint-anim"],
    [70, "v1", "art-joint-anim"]
  ],

  "(code nav-enemy-patrol hopper)": [
    [34, "v1", "art-joint-anim"],
    [105, "v1", "art-joint-anim"]
  ],

  "(code nav-enemy-chase hopper)": [
    [34, "v1", "art-joint-anim"],
    [105, "v1", "art-joint-anim"]
  ],

  "(method 39 junglefish)": [[12, "t9", "(function nav-enemy none)"]],

  "(code nav-enemy-patrol junglefish)": [
    [27, "v1", "art-joint-anim"],
    [107, "v1", "art-joint-anim"],
    [169, "v1", "art-joint-anim"],
    [251, "v1", "art-joint-anim"]
  ],

  "(code nav-enemy-attack junglefish)": [[14, "v1", "art-joint-anim"]],

  "(code nav-enemy-victory junglefish)": [
    [14, "v1", "art-joint-anim"],
    [64, "v1", "art-joint-anim"]
  ],

  "(method 32 sequenceB)": [
    [177, "s3", "babak"],
    [186, "s3", "babak"],
    [236, "s3", "babak"],
    [245, "s3", "babak"]
  ],

  "(event play-anim sequenceB)": [
    [98, "gp", "evilbro"],
    [107, "gp", "evilbro"],
    [289, "gp", "evilsis"],
    [298, "gp", "evilsis"]
  ],

  "sequenceC-can-trans-hook": [[12, "v1", "process-taskable"]],

  "(anon-function 7 sidekick-human)": [
    [2, "v1", "process-taskable"],
    [10, "v1", "process-taskable"]
  ],

  "(code idle assistant-firecanyon)": [
    [33, "v1", "float"],
    [55, "v1", "float"],
    [139, "v1", "float"],
    [157, "v1", "art-joint-anim"],
    [213, "v1", "float"],
    [295, "v1", "art-joint-anim"],
    [343, "v1", "float"],
    [424, "v1", "float"],
    [446, "v1", "float"],
    [530, "v1", "float"],
    [548, "v1", "art-joint-anim"],
    [604, "v1", "float"],
    [686, "v1", "art-joint-anim"],
    [734, "v1", "float"],
    [756, "v1", "float"]
  ],

  "(method 32 sage-bluehut)": [
    [44, "v1", "float"],
    [63, "s5", "assistant-bluehut"]
  ],

  "(method 47 sage-bluehut)": [
    [18, "gp", "assistant-bluehut"],
    [23, "gp", "assistant-bluehut"]
  ],

  "(method 43 sage-bluehut)": [[19, "v1", "float"]],

  "(code idle sage-bluehut)": [
    [34, "v1", "float"],
    [137, "v1", "art-joint-anim"]
  ],

  "(code idle flutflut-bluehut)": [
    [33, "v1", "float"],
    [187, "v1", "art-joint-anim"],
    [243, "v1", "float"],
    [329, "v1", "art-joint-anim"]
  ],

  "(method 39 sharkey)": [[71, "t9", "(function nav-enemy none)"]],

  "(code nav-enemy-patrol sharkey)": [[27, "v1", "art-joint-anim"]],

  "(code nav-enemy-attack sharkey)": [[144, "v1", "art-joint-anim"]],

  "(code nav-enemy-chase sharkey)": [[40, "v1", "art-joint-anim"]],

  "(code nav-enemy-stop-chase sharkey)": [[22, "v1", "art-joint-anim"]],

  "(code nav-enemy-victory sharkey)": [[24, "v1", "art-joint-anim"]],

  "(code nav-enemy-chase lurkercrab)": [
    [17, "v1", "art-joint-anim"],
    [338, "v1", "art-joint-anim"],
    [388, "v1", "art-joint-anim"]
  ],

  "(code nav-enemy-patrol lurkercrab)": [
    [21, "v1", "art-joint-anim"],
    [77, "v1", "art-joint-anim"],
    [191, "v1", "art-joint-anim"]
  ],

  "(code nav-enemy-notice lurkerpuppy)": [[24, "v1", "art-joint-anim"]],

  "(code nav-enemy-victory lurkerpuppy)": [[20, "v1", "art-joint-anim"]],

  "(code nav-enemy-give-up lurkerpuppy)": [
    [18, "v1", "art-joint-anim"],
    [76, "v1", "art-joint-anim"]
  ],

  "(code nav-enemy-chase lurkerpuppy)": [
    [25, "v1", "art-joint-anim"],
    [111, "v1", "art-joint-anim"]
  ],

  "static-screen-init-by-other": [
    [32, "s3", "sparticle-launch-group"],
    [35, "s3", "sparticle-launch-group"]
  ],

  "(code target-demo)": [
    [[65, 73], "v1", "handle"],
    [[95, 103], "v1", "handle"],
    [[125, 133], "v1", "handle"],
    [[162, 170], "v1", "handle"],
    [[195, 203], "v1", "handle"],
    [[228, 236], "v1", "handle"],
    [[261, 269], "v1", "handle"],
    [[292, 300], "v1", "handle"],
    [[322, 330], "v1", "handle"],
    [[356, 364], "v1", "handle"],
    [[389, 397], "v1", "handle"],
    [[422, 430], "v1", "handle"],
    [[455, 463], "v1", "handle"],
    [[486, 494], "v1", "handle"],
    [[517, 525], "v1", "handle"],
    [[548, 555], "v1", "handle"],
    [[577, 585], "v1", "handle"]
  ],

  "target-has-all-the-cells?": [[17, "v1", "float"]],

  "(code open final-door)": [
    [13, "v1", "art-joint-anim"],
    [66, "v1", "art-joint-anim"]
  ],

  "(code idle powercellalt)": [[8, "a1", "process-drawable"]],

  "(code target-final-door)": [
    [85, "gp", "handle"],
    [105, "gp", "handle"],
    [117, "gp", "handle"],
    [133, "s1", "process-drawable"],
    [200, "s1", "process-drawable"]
  ],

  "(event open final-door)": [
    [4, "v1", "float"],
    [6, "v1", "float"]
  ],

  "(code nav-enemy-chase aphid)": [
    [42, "v1", "art-joint-anim"],
    [168, "v1", "art-joint-anim"]
  ],

  "(code nav-enemy-stare aphid)": [
    [34, "v1", "art-joint-anim"],
    [160, "v1", "art-joint-anim"]
  ],

  "(code nav-enemy-give-up aphid)": [
    [43, "v1", "art-joint-anim"],
    [101, "v1", "art-joint-anim"]
  ],

  "(method 27 plat-button)": [[37, "v1", "art-joint-anim"]],

  "(method 11 plat-button)": [[17, "v1", "vector"]],

  "(trans plat-button-move-downward plat-button)": [
    [[92, 999], "gp", "sound-rpc-set-param"]
  ],

  "(trans plat-button-move-upward plat-button)": [
    [[92, 999], "gp", "sound-rpc-set-param"]
  ],

  "(anon-function 7 plat-eco)": [[22, "v1", "target"]],

  "drop-plat-set-fade": [[7, "v1", "process-drawable"]],

  "(code drop-plat-spawn)": [[3, "v1", "process-drawable"]],

  "(code drop-plat-rise)": [
    [10, "v1", "process-drawable"],
    [24, "v1", "process-drawable"],
    [45, "v1", "process-drawable"],
    [85, "v1", "process-drawable"]
  ],

  "(post drop-plat-rise)": [[12, "v1", "process-drawable"]],

  "(code drop-plat-drop)": [
    [2, "v1", "process-drawable"],
    [85, "v1", "process-drawable"]
  ],

  "(post drop-plat-drop)": [[12, "v1", "process-drawable"]],

  "drop-plat-init-by-other": [[22, "v1", "process-drawable"]],

  "citb-drop-plat-drop-children": [[[23, 29], "a0", "drop-plat"]],

  "citb-drop-plat-spawn-children": [
    [98, "t9", "(function process function vector uint uint int)"]
  ],

  "(method 11 citb-drop-plat)": [
    [24, "v1", "(pointer int32)"],
    [26, "v1", "(pointer int32)"]
  ],

  "(code plat-flip-idle)": [
    [62, "v1", "art-joint-anim"],
    [91, "v1", "art-joint-anim"],
    [132, "v1", "art-joint-anim"]
  ],

  "(method 11 plat-flip)": [
    ["_stack_", 16, "res-tag"],
    ["_stack_", 32, "res-tag"],
    ["_stack_", 48, "res-tag"],
    [147, "v1", "(pointer float)"],
    [192, "v1", "(pointer float)"]
  ],

  "(method 27 square-platform)": [[[26, 33], "a0", "water-vol"]],

  "(method 27 wedge-plat)": [
    [4, "v1", "process-drawable"],
    [10, "f0", "float"],
    [40, "f26", "float"],
    [50, "f26", "float"]
  ],

  "(method 27 wedge-plat-outer)": [
    [4, "v1", "process-drawable"],
    [10, "f0", "float"],
    [40, "f26", "float"],
    [50, "f26", "float"]
  ],

  "(code plunger-lurker-plunge)": [
    [[76, 299], "s5", "othercam"],
    [80, "gp", "handle"],
    [88, "gp", "handle"],
    [109, "gp", "handle"],
    [176, "gp", "handle"],
    [151, "gp", "handle"],
    [164, "gp", "handle"],
    [188, "gp", "handle"]
  ],

  "(code plunger-lurker-flee)": [
    [10, "v1", "art-joint-anim"],
    [60, "v1", "art-joint-anim"]
  ],

  "(code plunger-lurker-idle)": [[10, "v1", "art-joint-anim"]],

  "(code flying-lurker-idle)": [[92, "v1", "art-joint-anim"]],

  "(code flying-lurker-fly)": [
    [56, "v1", "art-joint-anim"],
    [110, "v1", "float"]
  ],

  "(code flying-lurker-start)": [[36, "v1", "float"]],

  "(method 18 collide-cache)": [
    [44, "v1", "collide-shape-prim-sphere"],
    [16, "s3", "collide-cache-prim"],
    [21, "s3", "collide-cache-prim"],
    [25, "s3", "collide-cache-prim"],
    [43, "s3", "collide-cache-prim"],
    [62, "s3", "(inline-array collide-cache-prim)"]
  ],

  "flying-lurker-play-intro": [
    [[106, 299], "s5", "othercam"],
    [110, "gp", "handle"],
    [118, "gp", "handle"],
    [139, "gp", "handle"],
    [160, "gp", "handle"],
    [173, "gp", "handle"],
    [207, "gp", "handle"],
    [219, "gp", "handle"]
  ],

  "clone-anim-once": [
    [[19, 73], "s5", "process-drawable"],
    [50, "s4", "collide-shape"],
    [109, "v1", "manipy"]
  ],

  "level-hint-task-process": [["_stack_", 16, "res-tag"]],

  "kill-current-level-hint": [[[13, 33], "s4", "level-hint"]],

  "level-hint-init-by-other": [
    [[54, 75], "a0", "string"],
    [93, "a0", "string"]
  ],

  "(method 17 drawable-inline-array-ambient)": [
    [1, "v1", "drawable-ambient"],
    [4, "v1", "drawable-ambient"]
  ],

  "ambient-type-sound-loop": [
    [5, "a0", "symbol"],
    [[24, 35], "s3", "(pointer res-tag)"]
  ],

  "ambient-type-light": [
    [38, "v1", "(inline-array vector)"],
    [43, "v1", "(inline-array vector)"]
  ],
  "ambient-type-dark": [
    [38, "v1", "(inline-array vector)"],
    [43, "v1", "(inline-array vector)"]
  ],
  "ambient-type-weather-off": [
    [38, "v1", "(inline-array vector)"],
    [43, "v1", "(inline-array vector)"]
  ],

  "level-hint-displayed?": [
    [[4, 7], "a0", "level-hint"],
    [12, "a0", "level-hint"],
    [14, "a0", "level-hint"]
  ],

  "ambient-type-sound": [
    [21, "v1", "(pointer float)"],
    [28, "v1", "(pointer float)"],
    ["_stack_", 112, "res-tag"],
    [57, "v0", "symbol"]
  ],
  "forall-particles-runner": [
    [[19, 28], "s4", "sparticle-cpuinfo"],
    [34, "s4", "pointer"],
    [35, "s3", "pointer"]
  ],

  "(method 2 sparticle-cpuinfo)": [[14, "f0", "float"]],

  "sp-kill-particle": [
    [7, "a1", "uint"],
    [7, "v1", "uint"]
  ],

  "sparticle-track-root": [[2, "v1", "process-drawable"]],

  "sparticle-track-root-prim": [
    [2, "v1", "process-drawable"],
    [3, "v1", "collide-shape"]
  ],

  "sp-orbiter": [[[73, 82], "v1", "sprite-vec-data-2d"]],

  "finish-background": [
    [249, "a0", "terrain-context"],
    [297, "a0", "terrain-context"],
    [307, "a0", "terrain-context"],
    [355, "a0", "terrain-context"],
    [365, "a0", "terrain-context"],
    [451, "a0", "terrain-context"],
    [461, "a0", "terrain-context"],
    [32, "a0", "terrain-context"],
    [180, "a0", "terrain-context"],
    [188, "a0", "terrain-context"],
    [199, "a0", "terrain-context"],
    [238, "a0", "terrain-context"],
    [288, "a0", "terrain-context"],
    [346, "a0", "terrain-context"],
    [404, "a0", "terrain-context"],
    [442, "a0", "terrain-context"],
    [531, "a0", "terrain-context"],
    [534, "a0", "terrain-context"],
    [[598, 603], "v1", "dma-packet"]
  ],

  "(method 11 drawable-inline-array-node)": [[[1, 6], "v1", "drawable"]],

  "(method 12 drawable-inline-array-node)": [[[1, 6], "v1", "drawable"]],

  "(method 13 drawable-inline-array-node)": [[[1, 6], "v1", "drawable"]],

  "(method 17 drawable-inline-array-node)": [[[1, 6], "v1", "drawable"]],

  "(code nav-enemy-patrol babak)": [
    [25, "v1", "art-joint-anim"],
    [79, "t9", "(function none)"]
  ],

  "(code nav-enemy-chase babak)": [[55, "v1", "art-joint-anim"]],

  "(code nav-enemy-stare babak)": [[154, "v1", "art-joint-anim"]],

  "(code nav-enemy-give-up babak)": [
    [43, "v1", "art-joint-anim"],
    [101, "v1", "art-joint-anim"]
  ],

  "(method 33 process-taskable)": [[15, "s5", "spool-anim"]],

  "(method 51 process-taskable)": [[18, "v1", "spool-anim"]],

  "(method 35 process-taskable)": [[15, "s5", "spool-anim"]],
  "(method 37 process-taskable)": [[15, "s5", "spool-anim"]],

  "process-taskable-play-anim-code": [
    [68, "gp", "spool-anim"],
    [255, "gp", "art-joint-anim"]
  ],

  "(event play-anim process-taskable)": [
    [19, "a1", "float"],
    [24, "a0", "float"]
  ],

  "(event be-clone process-taskable)": [
    [19, "a1", "float"],
    [24, "a0", "float"]
  ],

  "(event othercam-running)": [[23, "v1", "process-taskable"]],

  "(code nav-enemy-idle babak-with-cannon)": [[22, "v1", "art-joint-anim"]],

  "(code babak-run-to-cannon)": [[14, "v1", "art-joint-anim"]],

  "(code babak-with-cannon-jump-onto-cannon)": [[118, "v1", "art-joint-anim"]],

  "(code babak-with-cannon-jump-off-cannon)": [[28, "v1", "art-joint-anim"]],

  "(trans nav-enemy-die babak-with-cannon)": [[40, "v0", "(state nav-enemy)"]],

  "(enter othercam-running)": [
    [50, "gp", "process-taskable"],
    [53, "gp", "process-taskable"]
  ],

  "(code othercam-running)": [
    [14, "s2", "process-taskable"],
    [18, "s2", "process-taskable"],
    [24, "s2", "process-taskable"],
    [38, "s2", "process-taskable"],
    [47, "s2", "process-taskable"]
  ],

  "(method 10 gui-query)": [
    [[84, 88], "v1", "dma-packet"],
    [[131, 135], "v1", "dma-packet"]
  ],

  "(code yakow-idle)": [
    [46, "v1", "art-joint-anim"],
    [102, "v1", "art-joint-anim"]
  ],

  "(code yakow-graze)": [
    [73, "v1", "art-joint-anim"],
    [131, "v1", "art-joint-anim"]
  ],

  "(code yakow-graze-kicked)": [[10, "v1", "art-joint-anim"]],

  "(code yakow-kicked)": [[81, "v1", "art-joint-anim"]],

  "(method 7 fishermans-boat)": [
    [20, "t9", "(function rigid-body-platform int rigid-body-platform)"]
  ],

  "(code muse-idle)": [
    [35, "v1", "art-joint-anim"],
    [87, "v1", "art-joint-anim"]
  ],

  "(code nav-enemy-chase muse)": [[35, "v1", "art-joint-anim"]],

  "(code nav-enemy-jump-land muse)": [[31, "v1", "art-joint-anim"]],

  "(code muse-caught)": [
    [50, "v0", "vector"],
    [306, "gp", "handle"],
    [321, "gp", "handle"]
  ],

  "(code nav-enemy-idle bonelurker)": [
    [5, "t9", "(function none :behavior bonelurker)"]
  ],

  "(code nav-enemy-patrol bonelurker)": [
    [7, "t9", "(function none :behavior bonelurker)"]
  ],

  "(code nav-enemy-chase bonelurker)": [
    [60, "v1", "art-joint-anim"],
    [108, "v1", "art-joint-anim"],
    [171, "v1", "art-joint-anim"],
    [220, "v1", "art-joint-anim"],
    [277, "v1", "art-joint-anim"],
    [334, "v1", "art-joint-anim"]
  ],

  "(code nav-enemy-stare bonelurker)": [[130, "v1", "art-joint-anim"]],

  "(code bonelurker-stun)": [[29, "v1", "art-joint-anim"]],

  "(code nav-enemy-give-up bonelurker)": [
    [43, "v1", "art-joint-anim"],
    [93, "v1", "art-joint-anim"],
    [143, "v1", "art-joint-anim"],
    [201, "v1", "art-joint-anim"]
  ],

  "(method 32 assistant-bluehut)": [
    [104, "v1", "float"],
    [162, "v1", "manipy"],
    [255, "v1", "float"]
  ],

  "(method 47 assistant-bluehut)": [
    [21, "s5", "sage-bluehut"],
    [28, "s5", "sage-bluehut"],
    [50, "s5", "sage-bluehut"],
    [53, "s5", "sage-bluehut"]
  ],

  "(method 43 assistant-bluehut)": [[19, "v1", "float"]],

  "check-drop-level-assistant-bluehut": [[17, "v1", "float"]],

  "(code idle assistant-bluehut)": [
    [31, "v1", "art-joint-anim"],
    [83, "v1", "float"],
    [104, "v1", "art-joint-anim"],
    [161, "v1", "float"],
    [261, "v1", "art-joint-anim"],
    [317, "v1", "float"],
    [554, "v1", "art-joint-anim"]
  ],

  "assistant-levitator-blue-beam": [[15, "v1", "fireboulder"]],

  "(code idle assistant-levitator)": [
    [32, "v1", "art-joint-anim"],
    [91, "v1", "float"],
    [173, "v1", "art-joint-anim"],
    [229, "v1", "float"],
    [311, "v1", "art-joint-anim"]
  ],

  "(event square-platform-lowered)": [[8, "a0", "square-platform-master"]],

  "(event square-platform-master-idle)": [[6, "a0", "square-platform-button"]],

  "(method 7 square-platform)": [
    [24, "t9", "(function baseplat int baseplat)"]
  ],

  "(method 11 square-platform)": [
    ["_stack_", 16, "res-tag"],
    ["_stack_", 32, "res-tag"],
    [165, "v1", "(pointer float)"]
  ],

  "(enter square-platform-master-activate)": [
    [51, "a0", "sunkencam"],
    [84, "v1", "sunkencam"],
    [119, "a0", "sunkencam"],
    [152, "v1", "sunkencam"]
  ],

  "(code qbert-plat-on-mimic)": [
    [13, "gp", "(pointer rigid-body-platform)"],
    [21, "gp", "(pointer rigid-body-platform)"],
    [27, "gp", "(pointer rigid-body-platform)"]
  ],

  "(method 32 qbert-plat)": [[[4, 10], "a0", "qbert-plat-master"]],

  "(post rigid-body-platform-float qbert-plat)": [
    [3, "t9", "(function none :behavior qbert-plat)"]
  ],

  "(method 23 qbert-plat)": [
    [9, "t9", "(function rigid-body-platform float none)"]
  ],

  "(code keg-on-paddle)": [
    [5, "a0", "keg"], // i have learned that parent does not always equal the parent type!
    [16, "v1", "process-drawable"]
  ],

  "(code keg-paddle-to-path)": [
    [8, "v1", "process-drawable"],
    [28, "v1", "process-drawable"]
  ],

  "(code keg-on-path)": [
    [13, "v1", "keg-conveyor-paddle"],
    [24, "v1", "keg-conveyor-paddle"],
    [45, "v1", "keg-conveyor-paddle"],
    [72, "v1", "keg-conveyor-paddle"],
    [81, "v1", "keg-conveyor-paddle"]
  ],

  "(code keg-in-chute)": [
    [2, "v1", "process-drawable"],
    [9, "v1", "process-drawable"]
  ],

  "keg-init-by-other": [[142, "v1", "process-drawable"]],

  "(method 7 keg-conveyor)": [
    [14, "t9", "(function process-drawable int process-drawable)"]
  ],

  "(method 7 swamp-bat)": [
    [26, "t9", "(function process-drawable int process-drawable)"]
  ],

  "(code swamp-bat-slave-die)": [[21, "v1", "swamp-bat"]],

  // these casts should not be required
  "swamp-bat-check-slave-paths-match?": [
    [3, "a1", "swamp-bat-slave"],
    [7, "a1", "swamp-bat-slave"]
  ],

  "(method 39 swamp-rat)": [[37, "t9", "(function nav-enemy none)"]],

  "(code nav-enemy-patrol swamp-rat)": [[23, "v1", "art-joint-anim"]],

  "(code nav-enemy-stare swamp-rat)": [[26, "v1", "art-joint-anim"]],

  "(code nav-enemy-give-up swamp-rat)": [
    [14, "v1", "art-joint-anim"],
    [72, "v1", "art-joint-anim"]
  ],

  "(code nav-enemy-attack swamp-rat)": [[14, "v1", "art-joint-anim"]],

  "(code swamp-rat-spawn)": [[119, "v1", "art-joint-anim"]],

  "(code spiderwebs-bounce)": [[80, "v1", "art-joint-anim"]],

  "(method 39 baby-spider)": [[37, "t9", "(function nav-enemy none)"]],

  "(code baby-spider-hatching)": [[14, "v1", "art-joint-anim"]],

  "(code nav-enemy-attack baby-spider)": [[14, "v1", "art-joint-anim"]],

  "(code nav-enemy-give-up baby-spider)": [
    [14, "v1", "art-joint-anim"],
    [72, "v1", "art-joint-anim"]
  ],

  "(code nav-enemy-patrol baby-spider)": [[23, "v1", "art-joint-anim"]],

  "(code nav-enemy-notice baby-spider)": [[24, "v1", "art-joint-anim"]],

  "(code nav-enemy-stare baby-spider)": [[26, "v1", "art-joint-anim"]],

  "(method 24 mother-spider-proj)": [
    [[11, 46], "s5", "sound-rpc-set-param"],
    [30, "s4", "process-drawable"],
    [33, "s4", "process-drawable"]
  ],

  "(method 23 exit-chamber)": [
    [113, "a0", "fuel-cell"]
  ],

  "(code exit-chamber-rise)": [
    [15, "v1", "fuel-cell"],
    [64, "v1", "sunkencam"],
    [81, "v1", "art-joint-anim"],
    [157, "v1", "art-joint-anim"],
    [211, "v1", "art-joint-anim"],
    [292, "v1", "art-joint-anim"],
    [424, "v1", "fuel-cell"]
  ],

  "(method 25 sunken-water)": [
    [121, "v1", "uint"],
    [126, "v1", "uint"]
  ],

  "(code sunkenfisha-idle)": [[10, "v1", "art-joint-anim"]],

  "(method 27 sunkenfisha)": [
    ["_stack_", 16, "res-tag"],
    ["_stack_", 32, "res-tag"],
    ["_stack_", 48, "res-tag"],
    [40, "v0", "(pointer float)"],
    [137, "v0", "(pointer float)"],
    [174, "v0", "(pointer float)"]
  ],

  "(method 43 assistant-villagec)": [[19, "v1", "float"]],

  "(code idle assistant-villagec)": [
    [32, "v1", "art-joint-anim"],
    [89, "v1", "float"],
    [176, "v1", "float"]
  ],

  "(method 32 sage-villagec)": [[278, "v1", "float"]],

  "(method 43 sage-villagec)": [[19, "v1", "float"]],

  "(method 20 cave-trap)": [
    [77, "s2", "process-drawable"],
    [95, "s2", "process-drawable"],
    [181, "s3", "process-drawable"],
    [221, "s3", "process-drawable"],
    [230, "v1", "baby-spider"]
  ],

  "(method 7 cave-trap)": [
    [14, "t9", "(function process-drawable int process-drawable)"]
  ],

  "(method 57 ice-cube)": [
    [16, "v1", "collide-shape-prim-group"],
    [26, "v1", "collide-shape-prim-group"]
  ],

  "(method 58 ice-cube)": [
    [16, "v1", "collide-shape-prim-group"],
    [26, "v1", "collide-shape-prim-group"]
  ],

  "(code yeti-slave-appear-jump-up)": [[14, "v1", "art-joint-anim"]],

  "(code yeti-slave-appear-land)": [[14, "v1", "art-joint-anim"]],

  "(code nav-enemy-chase yeti-slave)": [[55, "v1", "art-joint-anim"]],

  "(code nav-enemy-stare yeti-slave)": [[154, "v1", "art-joint-anim"]],

  "(code nav-enemy-give-up yeti-slave)": [
    [43, "v1", "art-joint-anim"],
    [101, "v1", "art-joint-anim"]
  ],

  "(code nav-enemy-patrol yeti-slave)": [
    [25, "v1", "art-joint-anim"],
    [86, "v1", "art-joint-anim"],
    [165, "v1", "art-joint-anim"],
    [238, "v1", "art-joint-anim"]
  ],

  "(method 7 yeti-slave)": [[14, "t9", "(function nav-enemy int nav-enemy)"]],

  "(method 21 yeti)": [[5, "s5", "(pointer yeti-slave)"]],

  "(code idle assistant-lavatube-start)": [
    [32, "v1", "float"],
    [118, "v1", "art-joint-anim"]
  ],

  "check-drop-level-maincave-drip": [[17, "v1", "float"]],

  "snow-bird-bob-func": [[3, "v1", "process-drawable"]],

  "bird-bob-func": [[3, "v1", "process-drawable"]],

  "part-tracker-track-root": [[2, "v1", "process-drawable"]],

  "sparticle-track-root-money": [[5, "v1", "process-drawable"]],

  "eco-fadeout": [[2, "v1", "process-drawable"]],

  "eco-track-root-prim-fadeout": [
    [2, "v1", "process-drawable"],
    [3, "a0", "collide-shape-moving"],
    [11, "v1", "process-drawable"]
  ],

  "check-drop-level-sagehut": [[18, "v1", "float"]],

  "check-drop-level-training-spout-rain": [[17, "v1", "float"]],

  "check-drop-level-sagehut2": [[18, "v1", "float"]],

  "tra-bird-bob-func": [[3, "v1", "process-drawable"]],

  "(anon-function 6 relocate)": [
    [3, "a0", "int"],
    [8, "a0", "int"]
  ],

  "(method 7 joint-control)": [
    [7, "v1", "(inline-array joint-control-channel)"]
  ],

  "(method 20 hud-money-all)": [
    [36, "a0", "process-drawable"],
    [39, "v1", "process-drawable"],
    [50, "v1", "process-drawable"],
    [93, "v1", "process-drawable"]
  ],

  "(code part-tester-idle)": [
    [[16,22], "s5", "process-drawable"]
  ],

  "(method 20 hud-money)": [
    [35, "a0", "process-drawable"],
    [38, "v1", "process-drawable"],
    [49, "v1", "process-drawable"],
    [92, "v1", "process-drawable"]
  ],

  "(method 20 hud-fuel-cell)": [
    [100, "a0", "process-drawable"],
    [103, "v1", "process-drawable"],
    [114, "v1", "process-drawable"],
    [157, "v1", "process-drawable"]
  ],

  "part-hud-eco-timer-01-func": [
    [11, "v1", "uint"],
    [15, "v1", "uint"]
  ],

  "part-hud-eco-timer-02-func": [
    [11, "v1", "uint"],
    [15, "v1", "uint"]
  ],

  "part-hud-eco-timer-03-func": [
    [11, "v1", "uint"],
    [15, "v1", "uint"]
  ],

  "hide-bottom-hud": [[22, "v1", "(pointer hud)"]],

  "disable-hud": [
    [22, "a0", "(pointer hud)"],
    [37, "v1", "(pointer hud)"],
    [57, "v1", "(pointer hud)"]
  ],

  "enable-hud": [[20, "v1", "(pointer hud)"]],

  "hide-hud-quick": [[20, "v1", "(pointer hud)"]],

  "set-hud-aspect-ratio": [[17, "v1", "(pointer hud)"]],

  "hud-hidden?": [[14, "v1", "(pointer hud)"]],

  "bottom-hud-hidden?": [[16, "v1", "(pointer hud)"]],

  "show-hud": [[31, "v1", "(pointer hud)"]],

  "fuel-cell-hud-orbit-callback": [
    [12, "s3", "hud-fuel-cell"],
    [20, "s3", "hud-fuel-cell"]
  ],

  "(method 15 hud-pickups)": [
    [51, "v1", "dma-packet"],
    [52, "v1", "dma-packet"]
  ],

  "(method 15 hud-fuel-cell)": [
    [51, "v1", "dma-packet"],
    [52, "v1", "dma-packet"]
  ],

  "(method 15 hud-money)": [[[50, 53], "v1", "dma-packet"]],

  "(method 15 hud-money-all)": [[[125, 128], "v1", "dma-packet"]],

  "(method 15 hud-buzzers)": [
    [58, "v1", "dma-packet"],
    [59, "v1", "dma-packet"]
  ],

  "update-mood-lightning": [
    [[255, 259], "s5", "process-drawable"],
    [[293, 297], "s5", "process-drawable"],
    [[331, 336], "s5", "process-drawable"],
    [235, "v0", "sound-rpc-set-param"],
    [273, "v0", "sound-rpc-set-param"],
    [311, "v0", "sound-rpc-set-param"]
  ],

  "battlecontroller-default-event-handler": [[9, "a0", "process-drawable"]],

  "battlecontroller-update-spawners": [
    [19, "s4", "nav-enemy"],
    [57, "s4", "nav-enemy"]
  ],

  "battlecontroller-spawn-creature": [
    [33, "v0", "nav-enemy"],
    [[53, 136], "gp", "(pointer nav-enemy)"]
  ],

  "(method 7 battlecontroller)": [
    [29, "t9", "(function process-drawable int process-drawable)"]
  ],

  "(method 10 battlecontroller)": [
    [13, "t9", "(function process-drawable none)"]
  ],

  "(method 27 battlecontroller)": [
    ["_stack_", 16, "res-tag"],
    [182, "v0", "(pointer int32)"]
  ],

  "keg-bounce-set-particle-rotation-callback": [
    [2, "v1", "(pointer process-drawable)"]
  ],

  "update-time-of-day": [[46, "v0", "(array float)"]],

  "sky-make-light": [[[10, 23], "a0", "sky-sun-data"]],

  "make-sky-textures": [
    [[90, 94], "a0", "dma-packet"],
    [[100, 103], "a0", "gs-gif-tag"],
    [108, "a0", "(pointer gs-alpha)"],
    [110, "a0", "(pointer gs-reg64)"],
    [[121, 124], "v1", "dma-packet"]
  ],

  "copy-cloud-texture": [
    [[2, 48], "s5", "(pointer uint128)"],
    [[28, 32], "s4", "adgif-shader"]
  ],

  "copy-sky-texture": [
    [[2, 48], "s5", "(pointer uint128)"],
    [[28, 32], "s4", "adgif-shader"]
  ],

  "render-sky-tng": [
    [[244, 262], "s2", "(inline-array sky-vertex)"],
    [[34, 38], "a0", "dma-packet"],
    [[44, 47], "a0", "gs-gif-tag"],
    [52, "a0", "(pointer gs-zbuf)"],
    [54, "a0", "(pointer gs-reg64)"],
    [56, "a0", "(pointer gs-test)"],
    [58, "a0", "(pointer gs-reg64)"],
    [60, "a0", "(pointer gs-alpha)"],
    [62, "a0", "(pointer gs-reg64)"],
    [[74, 78], "a0", "dma-packet"],
    [[84, 87], "a0", "gs-gif-tag"],

    [107, "s2", "(pointer gs-tex0)"],
    [109, "s2", "(pointer gs-reg64)"],
    [111, "s2", "(pointer gs-tex1)"],
    [113, "s2", "(pointer gs-reg64)"],
    [115, "s2", "(pointer gs-clamp)"],
    [117, "s2", "(pointer gs-reg64)"],
    [118, "s2", "(pointer uint64)"],
    [120, "s2", "(pointer gs-reg64)"],
    [[159, 166], "s3", "dma-packet"],
    [[171, 175], "a0", "dma-packet"],
    [[181, 184], "a0", "gs-gif-tag"],

    [189, "s2", "(pointer gs-alpha)"],
    [191, "s2", "(pointer gs-reg64)"],
    [209, "s2", "(pointer gs-tex0)"],
    [211, "s2", "(pointer gs-reg64)"],
    [213, "s2", "(pointer gs-tex1)"],
    [215, "s2", "(pointer gs-reg64)"],
    [216, "s2", "(pointer gs-clamp)"],
    [218, "s2", "(pointer gs-reg64)"],
    [219, "s2", "(pointer int64)"],
    [221, "s2", "(pointer gs-reg64)"],
    [[303, 310], "s3", "dma-packet"],
    [[312, 316], "v1", "dma-packet"]
  ],

  "render-sky-tri": [
    [5, "a0", "int"],
    [[6, 50], "a0", "(inline-array sky-vertex)"],
    [[25, 48], "a3", "(inline-array sky-vertex)"]
  ],

  "render-sky-quad": [
    [[9, 32], "a0", "(inline-array sky-vertex)"],
    [[33, 62], "a3", "(inline-array sky-vertex)"]
  ],

  "(method 10 effect-control)": [
    [88, "v1", "collide-shape-moving"],
    [143, "s3", "(pointer sparticle-launch-group)"],
    [147, "s3", "sparticle-launch-group"],
    [199, "s3", "sparticle-launch-group"],
    [240, "s3", "basic"],
    [286, "s3", "basic"],
    [346, "s3", "basic"],
    [367, "s3", "basic"],
    [367, "s3", "basic"],
    [[371, 451], "s3", "death-info"]
  ],

  "(post water-vol-idle helix-dark-eco)": [
    [4, "t9", "(function none :behavior helix-dark-eco)"]
  ],

  "(code helix-slide-door-close)": [[10, "v1", "art-joint-anim"]],

  "(code helix-button-startup)": [
    [39, "v1", "collectable"]
  ],

  "(method 73 green-eco-lurker)": [[6, "a1", "touching-shapes-entry"]],

  "citb-sagecage-update-collision": [
    [2, "a0", "collide-shape-prim-mesh"],
    [9, "a0", "collide-shape-prim-mesh"]
  ],

  "race-ring-set-particle-rotation-callback": [
    [1, "v1", "(pointer race-ring)"]
  ],

  "race-ring-blue-set-particle-rotation-callback": [
    [1, "v1", "(pointer race-ring)"]
  ],

  "(code race-ring-active)": [
    [[241, 249], "v1", "handle"],
    [253, "gp", "handle"],
    [[269, 276], "s5", "handle"]
  ],

  "(trans race-ring-active)": [[26, "a0", "part-tracker"]],

  "(code anim-tester-process)": [
    [41, "v1", "anim-test-obj"],
    [45, "v1", "anim-test-obj"],
    [[40, 114], "s4", "anim-test-obj"],
    [82, "v0", "anim-test-sequence"],
    [119, "v0", "art-joint-anim"]
  ],

  "display-list-control": [
    [[194, 197], "v1", "dma-packet"],
    [[423, 426], "v1", "dma-packet"]
  ],

  "anim-tester-disp-frame-num": [[[75, 78], "v1", "dma-packet"]],

  "reset-drawable-tracking": [
    [3, "gp", "target"],
    [10, "gp", "target"],
    [14, "gp", "target"],
    [42, "gp", "target"],
    [48, "gp", "target"]
  ],
  "reset-drawable-follow": [
    [3, "v1", "target"],
    [10, "v1", "target"],
    [16, "v1", "target"]
  ],
  "master-track-target": [
    [62, "gp", "target"],
    [65, "gp", "target"],
    [96, "gp", "target"],
    [103, "gp", "target"],
    [423, "f0", "float"]
  ],

  "master-switch-to-entity": [
    ["_stack_", 16, "res-tag"],
    [88, "v0", "(pointer string)"],
    [233, "v1", "camera-slave"]
  ],

  "master-check-regions": [[119, "v1", "connection"]],
  "(anon-function 71 cam-states)": [
    [13, "a1", "pov-camera"],
    [20, "v1", "pov-camera"],
    [41, "v1", "pov-camera"],
    [52, "v1", "pov-camera"],
    [71, "a1", "pov-camera"]
  ],
  "(anon-function 68 cam-states)": [[13, "a1", "pov-camera"]],
  "(anon-function 75 cam-states)": [
    [13, "a1", "pov-camera"],
    [21, "a0", "pov-camera"]
  ],

  "(event cam-master-active)": [
    [95, "gp", "matrix"],
    [184, "v1", "vector"],
    [235, "v1", "process"],
    [239, "v1", "process"],
    [240, "v1", "process"],
    [262, "v1", "process"],
    [270, "v1", "process"],
    [279, "v1", "process"],
    [280, "v1", "process"],
    [329, "v1", "float"],
    [335, "a0", "float"],
    [457, "v1", "camera-slave"],
    [511, "v1", "camera-slave"],
    [524, "v0", "camera-slave"],
    [560, "a0", "camera-slave"],
    [570, "v1", "camera-slave"],
    [629, "v1", "camera-slave"],
    [679, "a0", "camera-slave"],
    [690, "v1", "camera-slave"],
    [771, "v1", "camera-slave"],
    [875, "v1", "camera-slave"],
    [928, "v1", "camera-slave"],
    [947, "v1", "camera-slave"],
    [966, "v1", "camera-slave"],
    [994, "v1", "camera-slave"],
    [999, "a0", "camera-slave"],
    [1011, "a0", "camera-slave"],
    [1023, "v1", "projectile"],
    [1033, "a0", "camera-slave"],
    [1035, "a0", "camera-slave"],
    [1049, "v1", "float"],
    [1053, "v1", "float"],
    [1062, "v1", "float"],
    [1066, "v1", "float"],
    [1071, "a0", "vector"],
    [1368, "v1", "float"],
    [1371, "v1", "float"]
  ],

  "(code cam-pov)": [
    [13, "a1", "pov-camera"],
    [21, "a0", "pov-camera"]
  ],

  "(code cam-pov-track)": [[13, "a1", "pov-camera"]],

  "(code cam-pov180)": [
    [13, "a1", "pov-camera"],
    [20, "v1", "pov-camera"],
    [41, "v1", "pov-camera"],
    [52, "v1", "pov-camera"],
    [71, "a1", "pov-camera"]
  ],

  "cam-los-spline-collide": [
    [[52, 83], "s3", "(inline-array collide-cache-tri)"]
  ],

  "(event cam-string)": [
    [15, "v1", "float"],
    [18, "v1", "float"],
    [31, "a0", "vector"],
    [35, "a0", "vector"]
  ],

  "cam-draw-collide-cache": [
    [[2, 13], "gp", "(inline-array collide-cache-tri)"]
  ],

  "cam-los-collide": [[[50, 197], "s1", "(inline-array collide-cache-tri)"]],

  "(anon-function 1 pov-camera)": [
    [9, "v1", "float"],
    [16, "v1", "float"]
  ],

  "camera-fov-frame": [
    [87, "a0", "vector"],
    [128, "a0", "vector"],
    [169, "a0", "vector"]
  ],

  "camera-sphere": [[[39, 46], "v1", "cam-dbg-scratch"]],

  "camera-line-draw": [
    [34, "a0", "cam-dbg-scratch"],
    [42, "a0", "cam-dbg-scratch"]
  ],

  "camera-plot-float-func": [
    [54, "v1", "cam-dbg-scratch"],
    [62, "a0", "cam-dbg-scratch"],
    [66, "a0", "cam-dbg-scratch"],
    [103, "v1", "cam-dbg-scratch"],
    [240, "v1", "cam-dbg-scratch"]
  ],

  "cam-line-dma": [
    [32, "t0", "vector"],
    [36, "t0", "vector"],
    [45, "t0", "vector"],
    [50, "t0", "vector"],
    [[12, 16], "a3", "dma-packet"],
    [[22, 25], "a3", "gs-gif-tag"],
    [[33, 38], "a3", "(pointer uint128)"],
    [[46, 52], "a1", "(pointer uint128)"],
    [[60, 65], "a0", "dma-packet"],
    [[65, 74], "a0", "(pointer uint64)"],
    [[77, 80], "a0", "dma-packet"]
  ],

  "v-slrp!": [
    [19, "v1", "(pointer float)"],
    [26, "v1", "(pointer float)"]
  ],

  "clmf-pos-rot": [
    [60, "a1", "int"],
    [70, "a2", "symbol"],
    [71, "a1", "res-tag"],
    [132, "a0", "int"],
    [141, "s0", "res-tag"]
  ],

  "clmf-next-entity": [[38, "a0", "connection"]],

  "cam-layout-init": [[10, "v1", "connection"]],

  "clmf-save-all": [[18, "v1", "connection"]],

  "cam-layout-save-cam-rot": [[14, "v0", "vector"]],

  "cam-layout-save-campointsoffset": [[13, "v0", "vector"]],

  "cam-layout-entity-info": [
    [205, "v1", "vector"],
    [495, "v1", "vector"]
  ],

  "cam-layout-save-pivot": [
    [14, "v0", "vector"],
    [40, "v0", "vector"]
  ],

  "cam-layout-save-interesting": [
    [14, "v0", "vector"],
    [40, "v0", "vector"]
  ],

  "cam-layout-save-align": [
    [14, "v0", "vector"],
    [40, "v0", "vector"]
  ],

  "cam-layout-save-splineoffset": [[40, "v0", "vector"]],

  "cam-layout-save-cam-trans": [
    [65, "s5", "vector"],
    [67, "s5", "vector"],
    [69, "s5", "vector"],
    [75, "s5", "vector"],
    [77, "s2", "vector"],
    [82, "s2", "vector"],
    [84, "s2", "vector"],
    [86, "s2", "vector"],
    [92, "s2", "vector"],
    [94, "s5", "vector"],
    [95, "s5", "symbol"],
    [96, "s2", "symbol"],
    [97, "s2", "symbol"],
    [110, "s5", "vector"],
    [113, "s5", "vector"],
    [115, "s5", "vector"],
    [117, "s5", "vector"]
  ],

  "clmf-cam-flag-toggle": [
    [119, "a0", "int"],
    [124, "v1", "int"],
    [138, "v0", "int"],
    [153, "a0", "int"],
    [158, "v1", "int"],
    [172, "v0", "int"],
    [195, "a0", "int"],
    [200, "v1", "int"],
    [214, "v0", "int"],
    [233, "a0", "int"],
    [238, "v1", "int"],
    [252, "v0", "int"]
  ],

  "clmf-cam-float-adjust": [[49, "a1", "int"]],

  "cam-layout-do-action": [
    [66, "s5", "basic"],
    [74, "s5", "basic"],
    [80, "s5", "(function object symbol symbol)"]
  ],

  "cam-layout-function-call": [
    [11, "gp", "basic"],
    [15, "gp", "(function string int basic none)"]
  ],

  "cam-layout-do-menu": [
    [[130, 176], "s3", "clm-list"],
    [203, "a0", "clm-item"],
    [213, "v1", "clm-item"],
    [228, "s3", "clm-item"],
    [233, "v1", "clm-item"],
    [238, "s3", "clm-item"],
    [275, "s4", "clm-list"],
    [277, "s4", "clm-list"],
    [279, "s4", "clm-list"],
    [283, "s4", "clm-list"],
    [289, "s4", "clm-list"],
    [291, "s4", "clm-list"],
    [303, "s4", "clm-list"],
    [305, "s4", "clm-list"],
    [345, "s4", "clm-list"],
    [347, "s4", "clm-list"],
    [350, "s4", "clm-list"],
    [352, "s4", "clm-list"],
    [353, "s4", "clm-list"],
    [356, "s4", "clm-list"],
    [357, "s4", "clm-list"],
    [369, "v1", "clm-item"]
  ],

  "cam-layout-print": [[[21, 24], "v1", "dma-packet"]],

  "cam-layout-entity-volume-info": [
    [58, "s4", "vector"],
    [59, "s4", "vector"],
    [61, "s4", "(inline-array plane-volume)"]
  ],

  "cam-layout-entity-volume-info-create": [
    ["_stack_", 16, "res-tag"],
    [16, "v0", "(inline-array vector)"]
  ],

  "clmf-cam-string": [["_stack_", 16, "res-tag"]],

  "in-cam-entity-volume?": [
    ["_stack_", 16, "res-tag"],
    [22, "v1", "(inline-array vector)"],
    [29, "v1", "(inline-array vector)"],
    [34, "v1", "(inline-array vector)"]
  ],

  "fisher-fish-move": [
    [9, "v1", "fisher"],
    [21, "v1", "fisher"]
  ],

  "(code fisher-fish-fall)": [
    [5, "v1", "fisher"],
    [60, "v1", "fisher"],
    [79, "v1", "fisher"]
  ],

  "(code fisher-fish-caught)": [[169, "v1", "fisher"]],

  "(code fisher-fish-die)": [
    [35, "v1", "fisher"],
    [47, "v1", "fisher"],
    [90, "v1", "fisher"],
    [98, "v1", "fisher"],
    [112, "v1", "fisher"],
    [129, "v1", "fisher"],
    [137, "v1", "fisher"],
    [151, "v1", "fisher"],
    [165, "v1", "fisher"],
    [179, "v1", "fisher"],
    [193, "v1", "fisher"],
    [205, "v1", "fisher"],
    [209, "v1", "fisher"],
    [27, "v1", "float"],
    [79, "v1", "float"]
  ],

  "(method 38 fisher)": [[33, "t9", "(function fisher none)"]],

  "(enter fisher-done)": [
    [137, "f0", "float"],
    [148, "f0", "float"],
    [213, "f0", "float"]
  ],

  "fisher-spawn-ambient": [[8, "v1", "float"]],

  "(method 43 fisher)": [
    [27, "v1", "float"],
    [69, "v1", "float"]
  ],

  "(trans play-accept fisher)": [[101, "v0", "state"]],

  "(trans idle fisher)": [[4, "v0", "state"]],

  "(code idle fisher)": [
    [132, "v1", "art-joint-anim"],
    [35, "v1", "float"]
  ],

  "(code target-fishing)": [
    [163, "v1", "fisher"],
    [290, "v1", "art-joint-anim"]
  ],

  "(method 11 torus)": [[[5, 22], "s4", "collide-shape-prim-group"]],

  "(method 12 torus)": [
    [11, "v1", "float"],
    [51, "v1", "float"]
  ],

  "(code darkecobomb-countdown)": [
    [25, "v1", "art-joint-anim"],
    [75, "v1", "art-joint-anim"]
  ],

  "(code darkecobomb-land)": [[36, "v1", "art-joint-anim"]],

  "(code darkecobomb-idle)": [
    [10, "v1", "art-joint-anim"],
    [60, "v1", "art-joint-anim"]
  ],

  "redshot-particle-callback": [[2, "v1", "(pointer redshot)"]],

  "(event cam-robotboss)": [[5, "v1", "vector"]],

  "ecoclaw-handler": [[73, "v1", "vector"]],

  "(event idle silodoor)": [[4, "v1", "float"]],

  "ecoclaw-beam-particle-callback": [
    [1, "a0", "(pointer projectile)"],
    [3, "a0", "(pointer projectile)"]
  ],

  "(method 32 finalbosscam)": [[156, "v1", "robotboss"]],

  "(trans ecoclaw-activate)": [[30, "a0", "part-tracker"]],

  "robotboss-position": [[109, "a0", "process-drawable"]],

  "robotboss-bomb-handler": [[6, "v1", "float"]],

  "robotboss-handler": [[6, "v1", "float"]],

  "(event robotboss-red-wait)": [
    [12, "v1", "float"],
    [68, "v1", "float"]
  ],

  "(event robotboss-yellow-wait)": [
    [12, "v1", "float"],
    [68, "v1", "float"]
  ],

  "(code robotboss-white-eco-movie)": [[[188, 215], "gp", "handle"]],

  "(code robotboss-yellow-wait)": [
    [336, "v1", "float"],
    [365, "v1", "float"],
    [530, "v1", "art-joint-anim"]
  ],

  "(code robotboss-red-wait)": [
    [153, "v1", "float"],
    [287, "v1", "float"],
    [339, "v1", "float"],
    [500, "v1", "art-joint-anim"]
  ],

  "robotboss-redshot": [
    [45, "v1", "float"],
    [70, "v1", "float"]
  ],

  "(event robotboss-green-wait)": [
    [39, "v1", "float"],
    [95, "v1", "float"]
  ],

  "(exit robotboss-yellow-wait)": [
    [50, "v1", "collide-shape-prim-group"],
    [54, "v1", "collide-shape-prim-group"]
  ],

  "(exit robotboss-green-wait)": [
    [50, "v1", "collide-shape-prim-group"],
    [54, "v1", "collide-shape-prim-group"]
  ],

  "(exit robotboss-red-wait)": [
    [50, "v1", "collide-shape-prim-group"],
    [54, "v1", "collide-shape-prim-group"]
  ],

  "(exit robotboss-blue-wait)": [
    [50, "v1", "collide-shape-prim-group"],
    [54, "v1", "collide-shape-prim-group"]
  ],

  "robotboss-redshot-fill-array": [
    [24, "v1", "float"],
    [46, "v1", "float"],
    [109, "v1", "float"],
    [137, "v1", "float"],
    [137, "v1", "float"]
  ],

  "(trans robotboss-blue-wait)": [[254, "v1", "float"]],

  "(code robotboss-blue-wait)": [[14, "v1", "art-joint-anim"]],

  "(enter green-eco-lurker-appear)": [
    [12, "v1", "robotboss"],
    [17, "v1", "robotboss"]
  ],

  "(code green-eco-lurker-appear)": [
    [42, "v1", "art-joint-anim"],
    [93, "v1", "art-joint-anim"]
  ],

  "(code green-eco-lurker-appear-land)": [[74, "v1", "art-joint-anim"]],

  "(code nav-enemy-chase green-eco-lurker)": [[55, "v1", "art-joint-anim"]],

  "(code nav-enemy-patrol green-eco-lurker)": [[8, "t9", "(function none)"]],

  "(trans light-eco-child-hit-ground)": [
    [63, "v1", "light-eco-mother"],
    [75, "a1", "light-eco-mother"],
    [88, "a1", "light-eco-mother"]
  ],

  "(event plat-path-active plat-eco-finalboss)": [[10, "v1", "float"]],

  "(method 45 sage-finalboss)": [[[40, 57], "s5", "manipy"]],

  "(method 32 sage-finalboss)": [
    [[241, 245], "v1", "manipy"],
    [[309, 313], "v1", "manipy"],
    [313, "v1", "silodoor"]
  ],

  "(trans play-anim sage-finalboss)": [
    [186, "v1", "process-drawable"],
    [223, "v1", "process-drawable"],
    [300, "v1", "process-drawable"],
    [339, "v1", "process-drawable"],
    [376, "v1", "process-drawable"],
    [399, "gp", "final-door"],
    [401, "a0", "final-door"]
    // [[179, 183], "a0", "manipy"],
    // [[182, 187], "v1", "manipy"],
    // [[216, 220], "a0", "manipy"],
    // [[295, 299], "a1", "manipy"],
    // [[334, 338], "a1", "manipy"],
    // [[371, 375], "a1", "manipy"],
    // [391, "v0", "final-door"],
    // [396, "v0", "final-door"]
  ],

  "(trans fisher-done)": [[[41, 46], "v1", "dma-packet"]],

  "load-boundary-from-template": [
    [[2, 60], "s5", "(array float)"],
    [42, "a0", "pair"],
    [54, "a0", "pair"]
  ],

  "command-get-int":[
    [27, "gp", "bfloat"]
  ],

  "command-get-float":[
    [30, "gp", "bfloat"]
  ],

  "command-get-time":[
    [46, "gp", "bfloat"]
  ],

  "command-get-param":[
    [125, "gp", "bfloat"]
  ],

  "command-list-get-process":[
    [[78, 88], "s4", "process-drawable"]
  ],

  "add-boundary-shader":[
    [[5,8], "a1", "gs-gif-tag"],
    [[11, 35], "s5", "adgif-shader"]
  ],

  "render-boundary":[
    [[22, 26], "a0", "dma-packet"],
    [[32, 35], "a0", "gs-gif-tag"],

    [40, "a0", "(pointer gs-zbuf)"],
    [42, "a0", "(pointer gs-reg64)"],
    [44, "a0", "(pointer gs-test)"],
    [46, "a0", "(pointer gs-reg64)"],
    [48, "a0", "(pointer gs-alpha)"],
    [50, "a0", "(pointer gs-reg64)"],
    [[110, 117], "s2", "dma-packet"],
    [[120, 123], "v1", "dma-packet"]
  ],

  "real-main-draw-hook":[
    [[225, 229], "a0", "dma-packet"],
    [[235, 238], "a0", "gs-gif-tag"],
    [243, "a0", "(pointer gs-zbuf)"],
    [245, "a0", "(pointer gs-reg64)"],
    [247, "a0", "(pointer gs-test)"],
    [249, "a0", "(pointer gs-reg64)"],
    [251, "a0", "(pointer gs-alpha)"],
    [253, "a0", "(pointer gs-reg64)"],
    [[270, 273], "v1", "dma-packet"]
  ],

  "(event target-racing-start)": [
    [35, "v1", "float"],
    [121, "v1", "attack-info"],
    [125, "v1", "attack-info"],
    [130, "v1", "attack-info"],
    [148, "v1", "float"],
    [206, "v1", "float"],
    [251, "a0", "process-drawable"]
  ],

  "(anon-function 46 racer-states-FIC-LAV-MIS-OGR-ROL)": [
    [[4, 32], "v1", "target"]
  ],

  "(anon-function 45 racer-states-FIC-LAV-MIS-OGR-ROL)": [
    [19, "a0", "target"],
    [31, "a0", "target"],
    [42, "v1", "target"]
  ],

  "(code target-racing-smack)": [
    [30, "v1", "art-joint-anim"]
  ],

  "(code target-racing-hit)": [
    [186, "v1", "art-joint-anim"]
  ],

  "(code target-racing-death)": [
    [242, "v1", "art-joint-anim"]
  ],

  "(code target-racing-get-on)": [
    [59, "s3", "racer"]
  ],

  "(code target-racing-get-off-jump)": [
    [67, "s2", "racer"],
    [145, "v1", "art-joint-anim"]
  ],

  "(code target-racing-get-off-hit-ground)": [
    [13, "v1", "art-joint-anim"]
  ],

  "(event target-racing-grab)": [
    [24, "a0", "process-drawable"]
  ],

  "cam-collision-record-draw": [
    [[44, 275], "s5", "cam-collision-record"]
  ],
  "cam-collision-record-save": [
    [[8, 56], "v1", "cam-collision-record"]
  ],

  "(method 9 lod-set)": [["_stack_", 16, "res-tag"]],

  "execute-math-engine": [
    [12, "a1", "process"],
    [15, "a1", "process"],
    [[18, 21], "a0", "process-drawable"]
  ],

  "(method 18 process-drawable)": [
    [[8, 11], "a0", "collide-shape"]
  ],

  "ja-post": [[[42, 45], "a0", "collide-shape"]],
  "transform-post": [[[3, 6], "a0", "collide-shape"]],
  "rider-trans": [[[1, 4], "a0", "collide-shape"]],
  "rider-post": [
    [[4, 7], "a0", "collide-shape"],
    [[9, 12], "a0", "collide-shape"],
    [[13, 16], "gp", "collide-shape"],
    [8, "gp", "collide-shape"],
    [3, "gp", "collide-shape"]
  ],
  "pusher-post": [
    [4, "a0", "collide-shape"],
    [3, "gp", "collide-shape"],
    [[8, 11], "gp", "collide-shape"]
  ],

  "(method 14 process-drawable)": [
    [[322, 336], "gp", "collide-shape"],
    [320, "v1", "vector"]
  ],

  "(method 9 joint-control)": [
    [[14, 61], "gp", "(pointer float)"],
    [[13, 59], "s4", "joint-control-channel"]
  ],

  "ja-blend-eval": [
    [[3, 31], "s5", "joint-control-channel"]
  ],

  "joint-control-reset!": [
    [4, "a1", "pointer"],
    [6, "a0", "pointer"],
    [9, "a1", "pointer"],
    [[14, 37], "v1", "joint-control-channel"]
  ],

  "ja-channel-push!": [
    [38, "v1", "pointer"],
    [38, "a0", "pointer"]
  ],

  "fill-skeleton-cache": [
    [[11, 33], "a2", "bone-cache"]
  ],

  "dma-add-process-drawable-hud": [
    [[12, 27], "v1", "vu-lights"]
  ],

  "dma-add-process-drawable": [
    [12, "a0", "terrain-context"],
    [15, "a0", "terrain-context"],
    [276, "a0", "terrain-context"],
    [[15, 251], "s2", "vu-lights"],
    [21, "s4", "vector"],
    [277, "s4", "vector"],
    [290, "v1", "vector"],
    [292, "v1", "vector"],
    [297, "v1", "vector"]
  ],

  "(code notice-blue crate)": [
    [22, "v1", "process-drawable"],
    [36, "v1", "collide-shape"]
  ],

  "(method 17 process-drawable)": [
    [36, "a0", "terrain-context"],
    [82, "t9", "(function cspace pointer none)"],
    [104, "t9", "(function cspace matrix none)"],
    [63, "t9", "(function cspace basic basic int)"]
  ],

  "joint-control-copy!": [
    [8, "a0", "pointer"],
    [8, "a2", "pointer"]
  ],

  "matrix-from-control!": [
    [23, "v1", "pointer"],
    [36, "v1", "pointer"],
    [39, "v1", "pointer"],
    [69, "v1", "pointer"],
    [78, "v1", "pointer"],
    [81, "v1", "pointer"],
    [58, "v1", "matrix"],
    [[45, 49], "v1", "matrix"]
  ],

  "cloud-track": [
    [26, "s1", "handle"],
    [39, "s2", "handle"],
    [74, "s1", "handle"],
    [76, "s2", "handle"],
    [101, "s2", "handle"]
  ],

  "(method 7 cavegeyserrock)": [
    [14, "t9", "(function process-drawable int process-drawable)"]
  ],

  "(trans junglesnake-wake)": [
    [15, "v1", "collide-shape-prim-group"]
  ],

  "(trans junglesnake-attack)": [
    [15, "v1", "collide-shape-prim-group"]
  ],

  "(method 23 junglesnake)": [
    [6, "v1", "collide-shape-prim-group"]
  ],

  "(method 24 junglesnake)": [
    [5, "v1", "collide-shape-prim-group"]
  ],

  "(trans junglesnake-tracking)": [
    [79, "v1", "collide-shape-prim-group"]
  ],

  "(code junglesnake-wake)": [
    [10, "v1", "art-joint-anim"]
  ],

  "(code junglesnake-tracking)": [
    [51, "v1", "art-joint-anim"]
  ],

  "(code junglesnake-die)": [
    [23, "v1", "art-joint-anim"]
  ],

  "(code junglesnake-give-up)": [
    [29, "v1", "art-joint-anim"]
  ],

  "(code junglesnake-attack)": [
    [43, "v1", "art-joint-anim"]
  ],

  "(method 21 junglesnake)": [
    [15, "v1", "junglesnake-tilt-joint"],
    [18, "v1", "junglesnake-twist-joint"]
  ],

  "(method 11 viewer)": [
    [1, "a1", "entity-actor"]
  ],

  "(code windmill-one-idle)": [
    [10, "v1", "art-joint-anim"]
  ],

  "(code harvester-inflate)": [
    [11, "v1", "art-joint-anim"],
    [61, "v1", "art-joint-anim"]
  ],

  "(code flutflutegg-break)": [
    [38, "v1", "art-joint-anim"],
    [91, "v1", "art-joint-anim"],
    [191, "v1", "art-joint-anim"]
  ],

  "(method 7 flutflutegg)": [
    [14, "t9", "(function process-drawable int process-drawable)"]
  ],

  "(event flutflutegg-idle)": [
    [30, "gp", "process-drawable"]
  ],

  "(event flutflutegg-physics)": [
    [37, "gp", "process-drawable"]
  ],

  "(trans flutflutegg-idle)": [
    [17, "v1", "float"]
  ],

  "beachcam-spawn": [
    [[57, 85], "gp", "handle"],
    [[68, 76], "v1", "handle"],
    [80, "v1", "pov-camera"],
    [[84, 92], "v1", "handle"],
    [[103, 110], "s5", "handle"]
  ],

  "(code ecoventrock-break)": [
    [338, "gp", "handle"]
  ],

  "(code target-warp-in)": [
    [192, "v1", "art-joint-anim"]
  ],

  "(method 26 warp-gate-switch)": [
    [60, "v1", "art-joint-anim"]
  ],

  "(method 31 warp-gate-switch)": [
    [61, "t9", "(function basebutton symbol none)"]
  ],

  "(code basebutton-going-down warp-gate-switch)": [
    [79, "v0", "(state basebutton)"],
    [81, "t9", "(function none :behavior basebutton)"]
  ],

  "(method 11 village-cam)": [
    [21, "s5", "entity-actor"]
  ],

  "(code idle warp-gate)": [
    [35, "a0", "symbol"]
  ],

  "(method 21 citb-arm)": [
    [7, "t9", "(function citb-arm-section none)"]
  ],

  "(method 21 citb-arm-shoulder)": [
    [7, "t9", "(function citb-arm-section none)"]
  ],

  "(method 21 citb-arm-a)": [
    [14, "t9", "(function citb-arm none)"]
  ],

  "(method 21 citb-arm-b)": [
    [14, "t9", "(function citb-arm none)"]
  ],

  "(method 21 citb-arm-c)": [
    [14, "t9", "(function citb-arm none)"]
  ],

  "(method 21 citb-arm-d)": [
    [14, "t9", "(function citb-arm none)"]
  ],

  "(method 21 citb-arm-shoulder-a)": [
    [14, "t9", "(function citb-arm none)"]
  ],

  "(method 21 citb-arm-shoulder-b)": [
    [14, "t9", "(function citb-arm none)"]
  ],

  "(method 26 citb-button)": [
    [31, "v1", "art-joint-anim"]
  ],

  "(code citb-coil-break)": [
    [19, "v1", "art-joint-anim"]
  ],

  "(code citb-coil-broken)": [
    [10, "v1", "art-joint-anim"]
  ],

  "(code citb-hose-idle)": [
    [10, "v1", "art-joint-anim"]
  ],

  "(code citb-hose-spawn)": [
    [14, "v1", "art-joint-anim"]
  ],

  "(code citb-hose-die)": [
    [19, "v1", "art-joint-anim"]
  ],

  "(code citadelcam-stair-plats)": [
    [79, "gp", "handle"]
  ],

  "(code battlecontroller-play-intro-camera citb-battlecontroller)": [
    [55, "gp", "handle"],
    [76, "gp", "handle"]
  ],

  "(post plat-path-active citb-launcher)": [
    [4, "t9", "(function none :behavior citb-launcher)"]
  ],

  "(code battlecontroller-die citb-battlecontroller)": [
    [9, "v0", "(state battlecontroller)"],
    [11, "t9", "(function none :behavior battlecontroller)"]
  ],

  "(method 27 citb-battlecontroller)": [
    [7, "t9", "(function battlecontroller none)"]
  ],

  "(code eggtop-close)": [
    [108, "v1", "art-joint-anim"],
    [176, "v1", "art-joint-anim"]
  ],

  "(code idle logtrap)": [
    [12, "v1", "art-joint-anim"]
  ],

  "(code towertop-idle)": [
    [10, "v1", "art-joint-anim"]
  ],

  "(code lurkerm-tall-sail-idle)": [
    [10, "v1", "art-joint-anim"]
  ],

  "(code lurkerm-short-sail-idle)": [
    [10, "v1", "art-joint-anim"]
  ],

  "(code lurkerm-piston-idle)": [
    [10, "v1", "art-joint-anim"]
  ],

  "(code precurbridge-activate)": [
    [31, "v1", "art-joint-anim"]
  ],

  "(event precurbridge-active)": [
    [4, "gp", "touching-shapes-entry"]
  ],

  "(method 7 jngpusher)": [
    [14, "t9", "(function process-drawable int process-drawable)"]
  ],

  "(method 11 lurkerm-piston)": [
    ["_stack_", 16, "res-tag"],
    ["_stack_", 32, "res-tag"],
    [148, "v0", "(pointer float)"]
  ],

  "(code starfish-patrol)": [
    [16, "v1", "art-joint-anim"]
  ],

  "(method 7 hutlamp)": [
    [14, "t9", "(function process-drawable int process-drawable)"]
  ],

  "(code mis-bone-bridge-bump)": [
    [10, "v1", "art-joint-anim"]
  ],

  "(code mis-bone-bridge-hit)": [
    [21, "v1", "art-joint-anim"]
  ],

  "(code mis-bone-bridge-fall)": [
    [50, "v1", "art-joint-anim"]
  ],

  "(method 23 bone-platform)": [
    [9, "t9", "(function rigid-body-platform basic none)"]
  ],

  "mistycam-spawn": [
    [[68, 76], "v1", "handle"],
    [80, "v1", "pov-camera"],
    [[84, 92], "v1", "handle"],
    [[102, 110], "s5", "handle"]
  ],

  "(code battlecontroller-play-intro-camera misty-battlecontroller)": [
    [34, "gp", "handle"]
  ],

  "(method 27 misty-battlecontroller)": [
    [7, "t9", "(function battlecontroller none)"]
  ],

  "(code boat-fuelcell-spawn)": [
    [50, "gp", "handle"]
  ],

  "(code pov-camera-playing village2cam)": [
    [12, "v1", "art-joint-anim"],
    [65, "v1", "art-joint-anim"]
  ],

  "(method 23 pontoon)": [
    [9, "t9", "(function rigid-body-platform basic none)"]
  ],

  "fireboulder-disable-blocking-collision": [
    [5, "v1", "collide-shape-prim-group"],
    [14, "v1", "collide-shape-prim-group"]
  ],

  "fireboulder-hover-stuff": [
    [20, "v1", "(pointer part-tracker)"]
  ],

  "(code ogreboss-village2-throw)": [
    [179, "v1", "art-joint-anim"],
    [227, "v1", "float"],
    [434, "v1", "art-joint-anim"]
  ],

  "(code ogreboss-village2-idle)": [
    [136, "v1", "art-joint-anim"],
    [194, "v1", "art-joint-anim"],
    [247, "v1", "art-joint-anim"],
    [299, "v1", "float"],
    [319, "v1", "art-joint-anim"]
  ],

  "(code fireboulder-idle)": [
    [58, "a0", "(pointer part-tracker)"]
  ],

  "(code swamp-spike-idle)": [
    [119, "v1", "art-joint-anim"],
    [203, "v1", "art-joint-anim"],
    [312, "v1", "art-joint-anim"]
  ],

  "(code swamp-spike-gate-up)": [
    [60, "v1", "art-joint-anim"]
  ],

  "(method 23 tar-plat)": [
    [9, "t9", "(function rigid-body-platform basic none)"]
  ],

  "(code battlecontroller-play-intro-camera swamp-battlecontroller)": [
    [38, "gp", "handle"]
  ],

  "(code battlecontroller-die swamp-battlecontroller)": [
    [8, "t9", "(function none :behavior battlecontroller)"]
  ],

  "swamp-spike-set-particle-rotation-callback": [
    [3, "v1", "(pointer swamp-spike)"]
  ],

  "(code pov-camera-playing maincavecam)": [
    [[40, 54], "gp", "handle"]
  ],

  "(code cavecrusher-idle)": [
    [10, "v1", "art-joint-anim"]
  ],

  "(code idle cavetrapdoor)": [
    [10, "v1", "art-joint-anim"]
  ],

  "(code caveelevator-one-way-idle-end)": [
    [19, "v1", "art-joint-anim"]
  ],

  "(code trigger cavetrapdoor)": [
    [23, "v1", "art-joint-anim"],
    [157, "v1", "art-joint-anim"],
    [247, "v1", "art-joint-anim"]
  ],

  "(method 11 caveflamepots)": [
    ["_stack_", 16, "res-tag"],
    ["_stack_", 32, "res-tag"],
    ["_stack_", 48, "res-tag"],
    [258, "s4", "vector"],
    [281, "s4", "collide-shape-prim-group"],
    [290, "s4", "collide-shape-prim-group"],
    [311, "v0", "(pointer float)"],
    [342, "v0", "(pointer float)"],
    [372, "v0", "(pointer float)"]
  ],

  "(code pov-camera-playing sunkencam)": [
    [12, "v1", "art-joint-anim"],
    [62, "v1", "art-joint-anim"],
    [120, "v1", "art-joint-anim"],
    [174, "v1", "art-joint-anim"],
    [236, "v1", "art-joint-anim"],
    [294, "v1", "art-joint-anim"],
    [348, "v1", "art-joint-anim"],
    [452, "v1", "art-joint-anim"],
    [502, "v1", "art-joint-anim"]
  ],

  "(code seaweed-idle)": [
    [36, "v1", "art-joint-anim"]
  ],

  "(code dark-plant-death)": [
    [36, "v1", "art-joint-anim"]
  ],

  "(code dark-plant-sprout)": [
    [34, "v1", "art-joint-anim"]
  ],

  "(code happy-plant-opened)": [
    [10, "v1", "art-joint-anim"]
  ],

  "(code rolling-start-whole)": [
    [16, "v1", "art-joint-anim"]
  ],

  "(code rolling-start-break)": [
    [11, "v1", "art-joint-anim"],
    [67, "v1", "art-joint-anim"],
    [117, "v1", "art-joint-anim"]
  ],

  "(code dark-plant-startup)": [
    [10, "v1", "art-joint-anim"],
    [26, "v1", "float"]
  ],

  "(code dark-plant-idle)": [
    [85, "v1", "art-joint-anim"],
    [101, "v1", "float"],
    [139, "v1", "float"]
  ],

  "(code dark-plant-gone)": [
    [14, "v1", "float"]
  ],

  "dark-plants-all-done": [
    [6, "a0", "dark-plant"],
    [12, "a0", "dark-plant"]
  ],

  "(code happy-plant-opening)": [
    [76, "gp", "handle"],
    [84, "gp", "handle"],
    [145, "gp", "handle"],
    [[167, 175], "v1", "handle"],
    [179, "gp", "handle"],
    [[185, 192], "s5", "handle"]
  ],

  "(trans spike-idle)": [
    [70, "v1", "float"]
  ],

  "(method 23 ogre-plat)": [
    [9, "t9", "(function rigid-body-platform basic none)"]
  ],

  "(method 31 ogre-step)": [
    [23, "t9", "(function ogre-plat none)"]
  ],

  "(method 31 ogre-step-a)": [
    [25, "t9", "(function ogre-step none)"]
  ],

  "(method 31 ogre-step-b)": [
    [25, "t9", "(function ogre-step none)"]
  ],

  "(method 31 ogre-step-c)": [
    [25, "t9", "(function ogre-step none)"]
  ],

  "(method 31 ogre-step-d)": [
    [25, "t9", "(function ogre-step none)"]
  ],

  "(method 31 ogre-isle)": [
    [17, "t9", "(function ogre-plat none)"]
  ],

  "(method 31 ogre-isle-b)": [
    [31, "t9", "(function ogre-isle none)"]
  ],

  "(method 31 ogre-isle-c)": [
    [31, "t9", "(function ogre-isle none)"]
  ],

  "(method 31 ogre-isle-d)": [
    [37, "t9", "(function ogre-isle none)"]
  ],

  "(method 7 ogre-bridge)": [
    [26, "t9", "(function process-drawable int process-drawable)"]
  ],

  "(code ogre-bridge-activate)": [
    [33, "v1", "art-joint-anim"]
  ],

  "(code water-vol-idle ogre-lava)": [
    [36, "v1", "art-joint-anim"]
  ],

  "(code ogre-bridge-break)": [
    [10, "v1", "art-joint-anim"]
  ],

  "(code ogre-bridge-activated)": [
    [13, "v1", "art-joint-anim"]
  ],

  "(code snow-eggtop-activate)": [
    [56, "v1", "snowcam"],
    [87, "v1", "art-joint-anim"]
  ],

  "(code snow-eggtop-idle-down)": [
    [32, "v1", "art-joint-anim"]
  ],

  "(code snow-log-active)": [
    [30, "v1", "art-joint-anim"]
  ],

  "(code snow-log-activate)": [
    [25, "v1", "art-joint-anim"]
  ],

  "(code snow-gears-activate)": [
    [25, "v1", "art-joint-anim"],
    [75, "v1", "art-joint-anim"]
  ],

  "(code snow-gears-halt)": [
    [10, "v1", "art-joint-anim"],
    [85, "v1", "art-joint-anim"]
  ],

  "(code pov-camera-playing snowcam)": [
    [12, "v1", "art-joint-anim"],
    [62, "v1", "art-joint-anim"],
    [112, "v1", "art-joint-anim"],
    [[242, 249], "gp", "handle"],
    [274, "v1", "art-joint-anim"],
    [346, "v1", "art-joint-anim"]
  ],

  "(method 7 snow-fort-gate)": [
    [19, "t9", "(function process-drawable int process-drawable)"]
  ],

  "(code snow-button-activate)": [
    [25, "v1", "art-joint-anim"]
  ],

  "(code snow-button-deactivate)": [
    [26, "v1", "art-joint-anim"]
  ],

  "(code plat-startup flutflut-plat)": [
    [62, "t9", "(function none :behavior plat)"]
  ],

  "(method 7 darkecobarrel)": [
    [14, "t9", "(function darkecobarrel-base int darkecobarrel-base)"]
  ],

  "(event darkecobarrel-mover-move)": [
    [76, "v1", "process-drawable"]
  ],

  "(code darkecobarrel-mover-move)": [
    [10, "v1", "float"],
    [29, "v1", "float"]
  ],

  "(post water-vol-idle lavatube-lava)": [
    [4, "t9", "(function none :behavior lavatube-lava)"]
  ],

  "darkecobarrel-mover-pos": [
    [135, "v1", "uint"]
  ],

  "(code startup logo)": [
    [352, "v1", "art-joint-anim"]
  ],

  "(code idle logo)": [
    [78, "v1", "art-joint-anim"]
  ],

  "(code target-title)": [
    // [[19, 22], "v1", "handle"],
    [[57, 65], "v1", "handle"],
    [[69, 77], "v1", "handle"],
    [214, "s5", "handle"]
  ],

  "(event idle logo-slave)": [
    [14, "v1", "uint"]
  ],

  "(method 11 training-cam)": [
    [21, "s5", "entity-actor"]
  ],

  "(method 23 tra-pontoon)": [
    [9, "t9", "(function rigid-body-platform float none)"]
  ],

  "(event idle scarecrow-a)": [
    [75, "v1", "process-drawable"],
    [135, "gp", "target"],
    [142, "gp", "target"]
  ],

  "(code idle scarecrow-a)": [
    [14, "v1", "art-joint-anim"]
  ],

  "(code idle scarecrow-b)": [
    [14, "v1", "art-joint-anim"]
  ],

  "(code hit scarecrow-a)": [
    [30, "v1", "art-joint-anim"],
    [92, "v1", "art-joint-anim"],
    [143, "v1", "art-joint-anim"]
  ],

  "(code hit scarecrow-b)": [
    [30, "v1", "art-joint-anim"],
    [92, "v1", "art-joint-anim"],
    [143, "v1", "art-joint-anim"]
  ],

  "(method 27 orb-cache-top)": [
    [155, "a0", "process-drawable"]
  ],

  "(method 9 art)": [
    [9, "v1", "(pointer res-tag)"]
  ],

  "(method 9 art-joint-anim)": [
    [9, "v1", "(pointer res-tag)"]
  ],


  "draw-drawable-tree-tfrag": [
    [[16,32], "v1", "drawable-inline-array-node"],
    [18, "a0", "drawable-inline-array-node"],
    [142, "v1", "terrain-context"],
    [238, "v1", "terrain-context"],
    [[38, 40], "v1", "drawable-inline-array-tfrag"],
    [22, "a2", "terrain-context"],
    [25, "a2", "terrain-context"],
    [44, "a0", "terrain-context"],
    [[128, 131], "v1", "dma-packet"],
    [[224, 227], "v1", "dma-packet"]
  ],

  "draw-drawable-tree-trans-tfrag": [
    [[16,32], "v1", "drawable-inline-array-node"],
    [22, "a2", "terrain-context"],
    [25, "a2", "terrain-context"],
    [44, "a0", "terrain-context"],
    [18, "a0", "drawable-inline-array-node"],
    [134, "v1", "terrain-context"],
    [230, "v1", "terrain-context"],
    [[120, 123], "v1", "dma-packet"],
    [[216, 219], "v1", "dma-packet"]
  ],

  "draw-drawable-tree-dirt-tfrag": [
    [[16,32], "v1", "drawable-inline-array-node"],
    [22, "a2", "terrain-context"],
    [25, "a2", "terrain-context"],
    [44, "a0", "terrain-context"],
    [18, "a0", "drawable-inline-array-node"],
    [134, "v1", "terrain-context"],
    [230, "v1", "terrain-context"],
    [[120, 123], "v1", "dma-packet"],
    [[216, 219], "v1", "dma-packet"]
  ],

  "draw-drawable-tree-ice-tfrag": [
    [[16,32], "v1", "drawable-inline-array-node"],
    [22, "a2", "terrain-context"],
    [25, "a2", "terrain-context"],
    [44, "a0", "terrain-context"],
    [18, "a0", "drawable-inline-array-node"],
    [134, "v1", "terrain-context"],
    [230, "v1", "terrain-context"],
    [[120, 123], "v1", "dma-packet"],
    [[216, 219], "v1", "dma-packet"]
  ],

  "(method 10 drawable-tree-tfrag)": [
    [3, "a1", "terrain-context"]
  ],

  "(method 10 drawable-tree-trans-tfrag)": [
    [3, "a1", "terrain-context"]
  ],

  "(method 10 drawable-tree-dirt-tfrag)": [
    [3, "a1", "terrain-context"]
  ],

  "(method 10 drawable-tree-ice-tfrag)": [
    [3, "a1", "terrain-context"]
  ],

  "(method 10 drawable-tree-lowres-tfrag)": [
    [3, "a1", "terrain-context"]
  ],

  "(method 10 drawable-tree-lowres-trans-tfrag)": [
    [3, "a1", "terrain-context"]
  ],

  "(method 15 drawable-tree-array)": [
    [11, "s5", "drawable-tree-array"]
  ],

  "tfrag-near-end-buffer": [
    [[3, 7], "a1", "dma-packet"],
    [[15,20], "a0", "(pointer vif-tag)"],
    [[20, 24], "a0", "(pointer uint32)"],
    [[25, 31], "a0", "(pointer vif-tag)"]
  ],

  "tfrag-near-init-buffer": [
    [[11, 15], "a0", "dma-packet"],
    [[21, 24], "a0", "gs-gif-tag"],
    [28, "a0", "(pointer gs-test)"],
    [30, "a0", "(pointer gs-reg64)"],
    [[45, 50], "v1", "dma-packet"]
  ],

  "tfrag-end-buffer": [
    [[3, 7], "a1", "dma-packet"],
    [[13,20], "a0", "(pointer vif-tag)"],
    [[20, 24], "a0", "(pointer uint32)"],
    [[25, 31], "a0", "(pointer vif-tag)"]
  ],

  "tfrag-init-buffer": [
    [[11, 15], "a0", "dma-packet"],
    [[21, 24], "a0", "gs-gif-tag"],
    [28, "a0", "(pointer gs-test)"],
    [30, "a0", "(pointer gs-reg64)"],
    [[45, 50], "v1", "dma-packet"]
  ],

  "add-tfrag-data": [
    [[8, 16], "a0", "dma-packet"],
    [[26, 30], "v1", "dma-packet"]
  ],

  "add-tfrag-mtx-1": [
    [[8, 16], "a0", "dma-packet"]
  ],
  "add-tfrag-mtx-0": [
    [[8, 16], "a0", "dma-packet"]
  ],

  "(method 11 swingpole)": [
    [27, "s5", "entity-actor"]
  ],

  "(anon-function 54 generic-obs)": [
    [57, "v1", "process-drawable"],
    [66, "a0", "collide-shape"]
  ],

  "(code manipy-idle)": [
    [58, "a1", "process-drawable"],
    [73, "gp", "process-drawable"],
    [79, "gp", "process-drawable"],
    [109, "v1", "(pointer process)"]
  ],

  "(anon-function 49 generic-obs)": [
    [25, "gp", "process-drawable"],
    [30, "gp", "process-drawable"]
  ],

  "ja-anim-done?": [
    [27, "gp", "process-drawable"]
  ],

  "camera-pov-from": [
    [23, "gp", "process-drawable"],
    [26, "gp", "process-drawable"]
  ],

  "process-drawable-random-point!": [
    [29, "s4", "collide-shape"],
    [33, "s4", "collide-shape"]
  ],

  "launcher-init-by-other": [
    [134, "v0", "vector"]
  ],

  "(method 11 launcher)": [
    [130, "v0", "vector"]
  ],

  "(method 11 part-spawner)": [
    ["_stack_", 16, "res-tag"],
    [62, "v0", "(pointer (pointer sparticle-launch-group))"]
  ],

  "(method 11 med-res-level)": [
    ["_stack_", 16, "res-tag"],
    [21, "v0", "(pointer (pointer sparticle-launch-group))"],
    [57, "s4", "(pointer sparticle-launch-group)"]
  ],

  "(anon-function 28 generic-obs)": [
    [25, "v1", "quaternion"] // code
  ],

  "camera-tracker-init": [
    [69, "v1", "process"]
  ],

  "camera-anim": [
    [26, "t9", "(function process function object object object object object)"]
  ],

  "(event manipy-idle)": [
    [59, "t9", "(function manipy none)"],
    [118, "v1", "float"],
    [131, "a0", "process"],
    [151, "v1", "process-drawable"],
    [160, "a0", "process"],
    [177, "a0", "collide-shape"],
    [180, "a0", "collide-shape"],
    [185, "v1", "vector"],
    [313, "a0", "float"]
  ],

  "command-get-trans": [
    [29, "s4", "target"]
  ],

  "(trans manipy-idle)": [
    [57, "v1", "process-drawable"],
    [[66, 73], "a0", "collide-shape"]
  ],

  "(method 14 camera-tracker)": [
    [196, "s4", "basic"],
    [202, "s4", "(function camera-tracker symbol)"],
    [270, "v0", "target"]
  ],

  "(event touch-tracker-idle)": [
    [105, "a0", "process"],
    [129, "t9", "(function touch-tracker none)"]
  ],

  "(code touch-tracker-idle)": [
    [25, "a0", "process-drawable"],
    [38, "a0", "collide-shape"]
  ],

  "(code part-tracker-process)": [
    [25, "gp", "process-drawable"],
    [30, "gp", "process-drawable"]
  ],

  "(event part-spawner-active)": [
    [25, "v1", "vector"]
  ],

  "(exit launcher-active)": [
    [2, "v0", "sound-rpc-set-param"]
  ],

  "command-get-camera": [
    [27, "gp", "symbol"]
  ],

  "(method 7 plant-boss)": [
    [47, "t9", "(function process-drawable int process-drawable)"]
  ],

  "(code plant-boss-arm-hit)": [
    [88, "v1", "art-joint-anim"]
  ],

  "(code plant-boss-arm-die)": [
    [3, "v1", "collide-shape-prim-group"],
    [[11, 26], "a0", "collide-shape-prim-mesh"],
    [58, "v1", "art-joint-anim"],
    [109, "v1", "art-joint-anim"],
    [165, "v1", "art-joint-anim"],
    [186, "v1", "art-joint-anim"]
  ],

  "(code plant-boss-back-arms-idle)": [
    [10, "v1", "art-joint-anim"]
  ],

  "(code plant-boss-vine-hit)": [
    [88, "v1", "art-joint-anim"]
  ],

  "(code plant-boss-dead-bounce)": [
    [79, "v1", "art-joint-anim"]
  ],

  "(code plant-boss-vine-die)": [
    [46, "v1", "art-joint-anim"]
  ],

  "(code plant-boss-dead-idle)": [
    [16, "v1", "art-joint-anim"]
  ],

  "(code plant-boss-dead)": [
    [45, "v1", "art-joint-anim"],
    [113, "v1", "art-joint-anim"]
  ],

  "(code plant-boss-root-idle)": [
    [17, "v1", "art-joint-anim"]
  ],

  "(code plant-boss-eat)": [
    [274, "v1", "art-joint-anim"]
  ],

  "(code plant-boss-vulnerable)": [
    [149, "v1", "art-joint-anim"],
    [221, "v1", "art-joint-anim"]
  ],

  "(code plant-boss-far-idle)": [
    [62, "v1", "art-joint-anim"]
  ],

  "(code plant-boss-idle)": [
    [25, "v1", "art-joint-anim"],
    [177, "v1", "art-joint-anim"],
    [271, "v1", "art-joint-anim"],
    [304, "v1", "art-joint-anim"],
    [366, "v1", "art-joint-anim"],
    [404, "v1", "art-joint-anim"]
  ],

  "(code plant-boss-leaf-close)": [
    [34, "v1", "art-joint-anim"],
    [98, "v1", "art-joint-anim"]
  ],

  "(code plant-boss-leaf-bounce)": [
    [17, "v1", "art-joint-anim"],
    [72, "v1", "art-joint-anim"]
  ],

  "(code plant-boss-leaf-open)": [
    [98, "v1", "art-joint-anim"],
    [227, "v1", "art-joint-anim"]
  ],

  "(code plant-boss-leaf-idle)": [
    [15, "v1", "art-joint-anim"],
    [74, "v1", "art-joint-anim"]
  ],

  "(code plant-boss-vine-idle)": [
    [17, "v1", "art-joint-anim"]
  ],

  "(code plant-boss-back-arms-die)": [
    [20, "v1", "art-joint-anim"],
    [82, "v1", "art-joint-anim"]
  ],

  "(code plant-boss-back-arms-hit)": [
    [149, "v1", "art-joint-anim"]
  ],

  "(method 7 ice-cube)": [
    [24, "t9", "(function nav-enemy int nav-enemy)"]
  ],

  "(code ice-cube-appear)": [
    [14, "v1", "art-joint-anim"]
  ],

  "(code ice-cube-tired)": [
    [14, "v1", "art-joint-anim"],
    [68, "v1", "art-joint-anim"]
  ],

  "(code ice-cube-become-mean)": [
    [15, "v1", "art-joint-anim"]
  ],

  "(code ice-cube-retract-spikes)": [
    [22, "v1", "art-joint-anim"]
  ],

  "(code ice-cube-mean-turn-to-charge)": [
    [15, "v1", "art-joint-anim"],
    [187, "v1", "art-joint-anim"]
  ],

  "(code ice-cube-face-player)": [
    [15, "v1", "art-joint-anim"],
    [187, "v1", "art-joint-anim"]
  ],

  "(code ice-cube-appear-land)": [
    [37, "v1", "art-joint-anim"]
  ],

  "(code nav-enemy-patrol ice-cube)": [
    [8, "t9", "(function none)"]
  ],

  "(event double-lurker-top-on-shoulders)": [
    [5, "a0", "vector"],
    [22, "v1", "vector"],
    [24, "v1", "vector"]
  ],

  "(code double-lurker-top-on-shoulders-die)": [
    [18, "v1", "art-joint-anim"]
  ],

  "(code double-lurker-top-knocked-down)": [
    [51, "v1", "art-joint-anim"]
  ],

  "(code double-lurker-both-knocked-back)": [
    [14, "v1", "art-joint-anim"]
  ],

  "(code double-lurker-knocked-back)": [
    [14, "v1", "art-joint-anim"]
  ],

  "(code double-lurker-break-apart)": [
    [10, "v1", "art-joint-anim"]
  ],

  "(code nav-enemy-patrol double-lurker-top)": [
    [27, "t9", "(function none)"]
  ],

  "(code nav-enemy-patrol double-lurker)": [
    [27, "t9", "(function none)"]
  ],

  "double-lurker-default-event-handler": [
    [95, "gp", "target"]
  ],

  "(method 51 double-lurker)": [
    [6, "v1", "collide-shape-prim-group"],
    [18, "v1", "collide-shape-prim-group"],
    [22, "v1", "collide-shape-prim-group"]
  ],

  "(method 7 billy)": [
    [26, "t9", "(function process-drawable int process-drawable)"]
  ],

  "(method 38 billy)": [
    [33, "t9", "(function nav-enemy none)"]
  ],

  "(enter nav-enemy-victory billy-rat)": [
    [4, "v0", "(state nav-enemy)"]
  ],

  "(code billy-rat-salivate)": [
    [43, "v1", "art-joint-anim"]
  ],

  "(code idle billy)": [
    [35, "v1", "float"],
    [132, "v1", "art-joint-anim"]
  ],

  "(enter billy-done)": [
    [191, "v1", "float"]
  ],

  "(method 43 billy)": [
    [19, "v1", "float"]
  ],

  "(event billy-done)": [
    [15, "v1", "billy-rat"],
    [19, "v1", "billy-rat"]
  ],

  "(event billy-playing)": [
    [14, "v1", "float"],
    [93, "s5", "billy-rat"],
    [103, "v1", "float"],
    [169, "v1", "billy-snack"],
    [216, "v1", "billy-snack"],
    [219, "v1", "billy-snack"],
    [223, "v1", "billy-snack"],
    [240, "s5", "billy-snack"],
    [248, "v1", "handle"],
    [249, "s5", "billy-snack"],
    [251, "s5", "billy-snack"],
    [255, "s5", "billy-snack"]
  ],

  "(code lurkerworm-rise)": [
    [13, "v1", "art-joint-anim"]
  ],

  "(code lurkerworm-sink)": [
    [10, "v1", "art-joint-anim"]
  ],

  "(code lurkerworm-die)": [
    [19, "v1", "art-joint-anim"]
  ],

  "(code lurkerworm-rest)": [
    [10, "v1", "float"],
    [35, "v1", "art-joint-anim"],
    [89, "v1", "float"]
  ],

  "(method 7 pelican)": [
    [36, "t9", "(function process-drawable int process-drawable)"]
  ],

  "pelican-fly": [
    [61, "v1", "art-joint-anim"],
    [186, "v1", "art-joint-anim"]
  ],

  "(code pelican-dive)": [
    [161, "v1", "art-joint-anim"]
  ],

  "(code pelican-wait-at-nest)": [
    [30, "v1", "art-joint-anim"],
    [118, "v1", "art-joint-anim"],
    [197, "v1", "art-joint-anim"]
  ],

  "(event pelican-wait-at-nest)": [
    [49, "v1", "process-drawable"]
  ],

  "(code pelican-explode)": [
    [71, "a0", "process-drawable"]
  ],

  "(event pelican-circle)": [
    [23, "v1", "float"]
  ],

  "(code pelican-spit)": [
    [42, "gp", "handle"],
    [50, "gp", "handle"],
    [121, "gp", "handle"],
    [143, "gp", "handle"],
    [155, "gp", "handle"],
    [161, "s4", "handle"],
    [173, "s4", "handle"]
  ],

  "(trans energyarm-no-ball)": [
    [27, "v1", "float"],
    [57, "v1", "float"]
  ],

  "(trans energyarm-idle)": [
    [21, "v1", "float"]
  ],

  "(code energyhub-stopped)": [
    [11, "v1", "float"]
  ],

  "(code energyhub-stop)": [
    [11, "v1", "float"]
  ],

  "(code energyhub-idle)": [
    [11, "v1", "float"]
  ],

  "(code energyarm-idle)": [
    [13, "v1", "float"],
    [36, "v1", "float"]
  ],

  "energyhub-set-lava-height": [
    [25, "v1", "process-drawable"],
    [28, "v1", "process-drawable"]
  ],

  "(post idle citb-sage)": [
    [3, "t9", "(function none :behavior citb-sage)"]
  ],

  "(method 44 red-sagecage)": [
    [35, "t9", "(function citb-sage none)"]
  ],

  "(method 44 blue-sagecage)": [
    [35, "t9", "(function citb-sage none)"]
  ],

  "(method 44 yellow-sagecage)": [
    [35, "t9", "(function citb-sage none)"]
  ],

  "(method 44 green-sagecage)": [
    [35, "t9", "(function citb-sage none)"]
  ],

  "(method 43 red-sagecage)": [
    [24, "v1", "float"]
  ],

  "(method 43 blue-sagecage)": [
    [24, "v1", "float"]
  ],

  "(method 43 yellow-sagecage)": [
    [24, "v1", "float"]
  ],

  "(event play-anim green-sagecage)": [
    [128, "s5", "robotboss"]
  ],

  "(method 21 citb-sagecage)": [
    [[27, 97], "v1", "vector"]
  ],

  "(code citb-sagecage-idle)": [
    [9, "gp", "citb-sage"],
    [15, "gp", "citb-sage"]
  ],

  "add-blue-motion": [
    [25, "v1", "process-drawable"],
    [34, "gp", "collide-shape"]
  ],

  "(event wait eco-collectable)": [
    [118, "a0", "vector"],
    [136, "a0", "vector"]
  ],

  "(event pickup eco-collectable)": [
    [18, "a0", "vector"],
    [[15, 21], "v1", "vector"]
  ],

  "(event fuel-cell-clone-anim)": [
    [35, "a0", "vector"]
  ],

  "fuel-cell-animate": [
    [9, "gp", "fuel-cell"]
  ],

  "(event wait fuel-cell)": [
    [95, "a0", "vector"]
  ],

  "(enter pickup fuel-cell)": [
    [9, "v0", "(state eco-collectable)"]
  ],

  "(code ecovalve-idle)": [
    [41, "v1", "process-drawable"]
  ],

  "(code vent-pickup)": [
    [25, "gp", "process-drawable"],
    [59, "s5", "collide-shape"]
  ],

  "(anon-function 69 collectables)": [
    [2, "v1", "handle"],
    [5, "v1", "handle"],
    [8, "v1", "handle"],
    [13, "s5", "eco-collectable"],
    [33, "v1", "target"],
    [38, "v1", "target"],
    [50, "s5", "eco-collectable"]
  ],

  "fuel-cell-init-by-other": [
    [118, "gp", "vector"]
  ],

  "ecovalve-init-by-other": [
    [95, "a0", "process-drawable"],
    [144, "v1", "process-drawable"]
  ],

  "(method 11 shover)": [
    ["_stack_", 16, "res-tag"],
    [120, "v0", "(pointer float)"]
  ],

  "(method 11 sun-iris-door)": [
    ["_stack_", 16, "res-tag"],
    [153, "v0", "(pointer float)"]
  ],

  "(event sun-iris-door-closed)": [
    [14, "a0", "vector"]
  ],

  "(event sun-iris-door-opening)": [
    [14, "a0", "vector"]
  ],

  "(event sun-iris-door-closing)": [
    [14, "a0", "vector"]
  ],

  "(event sun-iris-door-open)": [
    [20, "a0", "vector"]
  ],

  "sun-iris-door-init-by-other": [
    [97, "v1", "art-joint-anim"]
  ],

  "(method 7 steam-cap)": [
    [19, "t9", "(function process-drawable int process-drawable)"]
  ],

  "(method 11 steam-cap)": [
    ["_stack_", 16, "res-tag"],
    [139, "v0", "(pointer float)"]
  ],

  "(method 11 whirlpool)": [
    ["_stack_", 16, "res-tag"],
    [92, "v0", "(pointer float)"]
  ],

  "(method 21 collectable)": [
    [20, "v1", "int"],
    [20, "a0", "int"],
    [24, "a0", "int"]
  ],

  "check-blue-suck": [
    [25, "v1", "collide-shape"]
  ],

  "(code die eco)": [
    [53, "v1", "float"]
  ],

  "(trans pickup fuel-cell)": [
    [92, "v1", "float"]
  ],

  "(enter notice-blue eco-collectable)": [
    [13, "v1", "float"]
  ],

  "(code pickup fuel-cell)": [
    ["_stack_", 96, "res-tag"],
    [[131, 143], "v1", "(inline-array vector)"],
    [438, "a0", "game-task"],
    [456, "a0", "game-task"],
    [474, "a0", "game-task"],
    [492, "a0", "game-task"],
    [509, "v1", "game-task"],
    [513, "v1", "game-task"],
    [517, "v1", "game-task"],
    [521, "v1", "game-task"]
  ],

  "(method 11 eco)": [
    [13, "v0", "pickup-type"]
  ],

  "target-powerup-process": [
    [[200, 215], "v1", "sound-rpc-set-param"]
  ],

  "(method 14 touching-list)": [
    [5, "s5", "touching-shapes-entry"],
    [10, "s5", "touching-shapes-entry"]
  ],

  "(method 13 touching-list)": [
    [5, "v0", "touching-shapes-entry"],
    [10, "v0", "touching-shapes-entry"],
    [17, "v0", "touching-shapes-entry"],
    [26, "v0", "touching-shapes-entry"],
    [46, "v0", "touching-shapes-entry"],
    [47, "v0", "touching-shapes-entry"],
    [48, "v0", "touching-shapes-entry"],
    [50, "v0", "touching-shapes-entry"]
  ],

  "(method 11 touching-list)": [
    [8, "s5", "touching-shapes-entry"],
    [10, "s5", "touching-shapes-entry"],
    [11, "s5", "touching-shapes-entry"],
    [13, "s5", "touching-shapes-entry"],
    [32, "s5", "touching-shapes-entry"],
    [47, "s5", "touching-shapes-entry"],
    [49, "s5", "touching-shapes-entry"],
    [51, "s5", "touching-shapes-entry"]
  ],

  "(method 12 touching-list)": [
    [4, "gp", "touching-shapes-entry"],
    [6, "gp", "touching-shapes-entry"],
    [67, "gp", "touching-shapes-entry"]
  ],

  "(method 35 collide-shape)": [
    [23, "v1", "connection"],
    [24, "s2", "collide-shape"],
    [33, "s2", "collide-shape"],
    [48, "s2", "collide-shape"],
    [62, "v1", "process-drawable"],
    [80, "s2", "collide-shape"],
    [117, "v1", "connection"],
    [118, "s2", "collide-shape"],
    [127, "s2", "collide-shape"],
    [142, "s2", "collide-shape"],
    [174, "s2", "collide-shape"],
    [209, "v1", "connection"],
    [210, "s2", "collide-shape"],
    [219, "s2", "collide-shape"],
    [234, "s2", "collide-shape"],
    [266, "s2", "collide-shape"],
    [301, "v1", "connection"],
    [302, "s2", "collide-shape"],
    [311, "s2", "collide-shape"],
    [326, "s2", "collide-shape"],
    [358, "s2", "collide-shape"]
  ],

  "(method 56 collide-shape-moving)": [
    [89, "v1", "target"]
  ],

  "(method 20 collide-shape-prim-group)": [
    [40, "a0", "collide-shape-prim-group"]
  ],

  "(method 25 collide-shape-prim)": [
    [43, "gp", "collide-shape-prim-group"],
    [47, "gp", "collide-shape-prim-group"]
  ],

  "(method 29 collide-shape-prim-group)": [
    [13, "a0", "collide-shape-prim-group"]
  ],

  "(method 28 collide-shape-prim-mesh)": [
    [27, "s4", "collide-shape-prim-group"]
  ],

  "(method 53 collide-shape)": [
    [26, "a1", "collide-shape-prim-group"],
    [36, "v1", "collide-shape-prim-group"]
  ],

  "(method 54 collide-shape)": [
    [22, "a1", "collide-shape-prim-group"],
    [29, "v1", "collide-shape-prim-group"]
  ],

  "(method 45 collide-shape)": [
    [18, "v1", "connection"],
    [[19, 146], "s3", "collide-shape-moving"],
    [146, "v1", "connection"],
    [[147, 272], "s3", "collide-shape-moving"],
    [272, "v1", "connection"],
    [[273, 398], "s3", "collide-shape-moving"],
    [398, "v1", "connection"],
    [[399, 497], "s3", "collide-shape-moving"]
  ],

  "(method 55 collide-shape)": [
    [33, "s5", "process-drawable"],
    [54, "s5", "process-drawable"],
    [59, "s5", "process-drawable"],
    [68, "s5", "process-drawable"]
  ],

  "collide-shape-draw-debug-marks": [
    [24, "v1", "connection"],
    [[33, 55], "s5", "collide-shape"],
    [72, "v1", "connection"],
    [[81, 103], "s5", "collide-shape"],
    [120, "v1", "connection"],
    [[129, 151], "s5", "collide-shape"],
    [168, "v1", "connection"],
    [[177, 199], "s5", "collide-shape"]
  ],

  "(method 9 collide-edge-work)": [
    [10, "s3", "collide-edge-edge"],
    [16, "s4", "collide-edge-hold-item"],
    [46, "s4", "(inline-array collide-edge-hold-item)"],
    [48, "s3", "(inline-array collide-edge-edge)"]
  ],

  "(method 19 collide-edge-work)": [
    [150, "a1", "int"],
    [150, "v1", "int"],
    [[149, 162], "a0", "collide-shape-prim-group"]
  ],

  "collide-probe-make-list": [
    [18, "v1", "drawable-group"],
    [29, "v1", "drawable-group"],
    [45, "v1", "drawable-group"]
  ],

  "(method 11 instance-tie)": [
    [28, "s1", "collide-fragment"],
    [38, "s1", "collide-fragment"],
    [45, "s1", "(inline-array collide-fragment)"]
  ],

  "(method 12 instance-tie)": [
    [21, "s1", "collide-fragment"],
    [31, "s1", "collide-fragment"],
    [38, "s1", "(inline-array collide-fragment)"]
  ],

  "(method 13 instance-tie)": [
    [21, "s1", "collide-fragment"],
    [29, "s1", "collide-fragment"],
    [36, "s1", "(inline-array collide-fragment)"]
  ],

  "(method 20 collide-cache)": [
    [18, "s2", "collide-cache-prim"],
    [23, "s2", "collide-cache-prim"],
    [27, "s2", "collide-cache-prim"],
    [33, "s2", "collide-cache-prim"],
    [37, "s2", "collide-cache-prim"],
    [38, "v1", "collide-shape-prim-sphere"], // could be sphere or mesh...?
    [45, "s2", "collide-cache-prim"],
    [48, "s2", "(inline-array collide-cache-prim)"]
  ],

  "test-closest-pt-in-triangle": [
    [19, "s5", "collide-cache-tri"],
    [20, "s5", "collide-cache-tri"],
    [21, "s5", "collide-cache-tri"],
    [26, "s5", "collide-cache-tri"],
    [47, "s5", "collide-cache-tri"],
    [48, "s5", "(inline-array collide-cache-tri)"]
  ],

  "(method 9 collide-cache)": [
    [5, "gp", "collide-cache-tri"],
    [19, "gp", "collide-cache-tri"],
    [20, "gp", "collide-cache-tri"],
    [21, "gp", "collide-cache-tri"],
    [23, "gp", "(inline-array collide-cache-tri)"],
    [33, "gp", "collide-cache-prim"],
    [35, "gp", "collide-cache-prim"],
    [50, "gp", "collide-cache-prim"],
    [51, "gp", "collide-cache-prim"],
    [55, "gp", "(inline-array collide-cache-prim)"]
  ],

  "(method 9 collide-mesh)": [
    [[17, 62], "s5", "collide-mesh-tri"],
    [62, "s5", "(inline-array collide-mesh-tri)"]
  ],

  "(method 22 collide-shape-prim-mesh)": [
    [10, "s4", "collide-shape-prim-group"]
  ],

  "(method 44 collide-shape)": [
    [26, "a0", "process-drawable"]
  ],

  "(method 43 collide-shape)": [
    [[58, 65], "gp", "collide-shape-moving"],
    [[84, 95], "gp", "collide-shape-moving"]
  ],

  "find-instance-by-name": [
    [21, "v1", "drawable-tree-instance-shrub"],
    [48, "v1", "drawable-tree-instance-tie"]
  ],

  "(method 63 collide-shape-moving)": [
    [[33, 53], "s0", "collide-cache-prim"],
    [53, "s0", "(inline-array collide-cache-prim)"]
  ],

  "target-falling-anim": [
    [51, "v1", "art-joint-anim"],
    [160, "v1", "art-joint-anim"]
  ],

  "target-hit-ground-anim": [
    [79, "v1", "art-joint-anim"],
    [312, "v1", "art-joint-anim"],
    [389, "v1", "art-joint-anim"],
    [441, "v1", "art-joint-anim"],
    [520, "v1", "art-joint-anim"],
    [578, "v1", "art-joint-anim"],
    [675, "v1", "art-joint-anim"],
    [736, "v1", "art-joint-anim"],
    [846, "v1", "art-joint-anim"]
  ],

  "(code target-stance)": [
    [48, "v1", "art-joint-anim"],
    [117, "v1", "art-joint-anim"],
    [170, "v1", "art-joint-anim"],
    [234, "v1", "art-joint-anim"],
    [298, "v1", "art-joint-anim"],
    [389, "v1", "art-joint-anim"],
    [503, "v1", "art-joint-anim"]
  ],

  "(code target-walk)": [
    [146, "v1", "art-joint-anim"],
    [243, "v1", "art-joint-anim"]
  ],

  "(code target-slide-down)": [
    [26, "v1", "art-joint-anim"]
  ],

  "(code target-jump-forward)": [
    [13, "v1", "art-joint-anim"]
  ],

  "(code target-double-jump)": [
    [24, "v1", "art-joint-anim"]
  ],

  "(code target-attack-air)": [
    [14, "v1", "art-joint-anim"],
    [167, "v1", "art-joint-anim"]
  ],

  "(code target-attack)": [
    [14, "v1", "art-joint-anim"]
  ],

  "(code target-flop)": [
    [13, "v1", "art-joint-anim"]
  ],

  "(code target-duck-stance)": [
    [21, "v1", "art-joint-anim"],
    [116, "v1", "art-joint-anim"],
    [168, "v1", "art-joint-anim"]
  ],

  "mod-var-jump": [
    [77, "f0", "float"],
    [80, "f0", "float"],
    [159, "v0", "vector"]
  ],

  "(code target-duck-high-jump-jump)": [
    [8, "v1", "float"]
  ],

  "(event target-running-attack)": [
    [41, "v1", "process-drawable"],
    [50, "s5", "collide-shape"]
  ],

  "(enter target-jump)": [
    [53, "v1", "vector"]
  ],

  "(enter target-high-jump)": [
    [21, "v1", "vector"]
  ],

  "(enter target-double-jump)": [
    [15, "v1", "vector"]
  ],

  // TODO - these shouldnt be required, but are here because `go/enter-state` returns none
  "(event target-flop)": [
    [34, "t9", "(function object :behavior target)"],
    [40, "t9", "(function symbol object :behavior target)"]
  ],

  "target-powerup-effect": [
    [267, "a0", "symbol"],
    [307, "a0", "vector"]
  ],

  "(method 10 water-control)": [
    [71, "a0", "collide-shape-moving"],
    [147, "v1", "collide-shape-moving"],
    [179, "v1", "collide-shape-moving"],
    [461, "v1", "control-info"],
    [473, "a0", "collide-shape-moving"],
    [488, "v1", "collide-shape-moving"],
    [502, "v1", "collide-shape-moving"],
    [508, "v1", "collide-shape-moving"],
    [580, "v1", "collide-shape-moving"],
    [600, "s4", "collide-shape-moving"],
    [609, "s4", "collide-shape-moving"],
    [622, "s4", "collide-shape-moving"],
    [627, "s4", "collide-shape-moving"],
    [629, "s4", "collide-shape-moving"],
    [716, "s5", "collide-shape-moving"],
    [720, "s5", "collide-shape-moving"],
    [721, "s5", "collide-shape-moving"],
    [728, "s5", "collide-shape-moving"],
    [730, "s5", "collide-shape-moving"],
    [731, "s5", "collide-shape-moving"],
    [744, "v1", "collide-shape-moving"],
    [751, "a0", "collide-shape-moving"],
    [775, "v1", "collide-shape-moving"],
    [824, "a1", "collide-shape-moving"],
    [826, "a0", "collide-shape-moving"],
    [831, "v1", "collide-shape-moving"]
  ],

  "part-water-splash-callback": [
    [3, "v1", "float"]
  ],

  "(method 15 water-control)": [
    [42, "v1", "float"]
  ],

  "(method 27 water-vol)": [
    [16, "v1", "target"]
  ],

  "(method 26 water-vol)": [
    [19, "v1", "target"],
    [33, "v1", "target"]
  ],

  "(method 29 water-vol)": [
    ["_stack_", 16, "res-tag"],
    [46, "v0", "(pointer float)"]
  ],

  "(enter pickup racer)": [
    [1, "t9", "(function none :behavior racer)"]
  ],

  "target-racing-jump-anim": [
    [36, "v1", "art-joint-anim"]
  ],

  "target-racing-land-anim": [
    [23, "v1", "art-joint-anim"],
    [82, "v1", "art-joint-anim"],
    [144, "v1", "art-joint-anim"]
  ],

  "(post target-racing-get-off-jump)": [
    [191, "f0", "float"]
  ],

  "check-drop-level-rolling-dirt-finish": [
    [17, "v1", "float"]
  ],

  "(code peeper-down)": [
    [24, "v1", "float"]
  ],

  "(code nav-enemy-notice fleeing-nav-enemy)": [
    [27, "v1", "art-joint-anim"]
  ],

  "(code lightning-mole-dive)": [
    [39, "v1", "art-joint-anim"]
  ],

  "(code lightning-mole-yelp)": [
    [19, "v1", "art-joint-anim"]
  ],

  "(code peeper-up)": [
    [10, "v1", "art-joint-anim"]
  ],

  "(code robber-idle)": [
    [14, "v1", "art-joint-anim"]
  ],

  "(code robber-initial)": [
    [14, "v1", "art-joint-anim"]
  ],

  "(code robber-initial-notice)": [
    [43, "v1", "art-joint-anim"]
  ],

  "(code robber-tired)": [
    [69, "v1", "art-joint-anim"],
    [136, "v1", "float"]
  ],

  "(code robber-flee)": [
    [69, "v1", "art-joint-anim"],
    [136, "v1", "float"]
  ],

  "(code robber-die)": [
    [71, "f0", "float"],
    [104, "v1", "art-joint-anim"]
  ],

  "target-flut-hit-ground-anim": [
    [131, "v1", "art-joint-anim"],
    [204, "v1", "art-joint-anim"]
  ],

  "target-flut-standard-event-handler": [
    [164, "a0", "process-drawable"]
  ],

  "(code target-flut-stance)": [
    [81, "v1", "art-joint-anim"],
    [145, "v1", "art-joint-anim"]
  ],

  "(code target-flut-walk)": [
    [60, "v1", "art-joint-anim"]
  ],

  "(code target-flut-air-attack)": [
    [98, "v1", "art-joint-anim"]
  ],

  "(code target-flut-air-attack-hit-ground)": [
    [86, "v1", "art-joint-anim"]
  ],

  "(code target-flut-death)": [
    [224, "v1", "art-joint-anim"]
  ],

  "(code target-flut-get-off-hit-ground)": [
    [13, "v1", "art-joint-anim"]
  ],

  "(code target-flut-running-attack)": [
    [53, "v1", "float"],
    [181, "f30", "float"],
    [246, "f1", "float"],
    [247, "f0", "float"],
    [247, "f30", "float"],
    [350, "v1", "art-joint-anim"],
    [381, "f30", "float"]
  ],

  "(code target-flut-double-jump)": [
    [14, "v1", "art-joint-anim"],
    [78, "v1", "art-joint-anim"]
  ],

  "(trans target-flut-walk)": [
    [147, "f0", "float"],
    [152, "f1", "float"],
    [203, "f0", "float"]
  ],

  "(event target-flut-running-attack)": [
    [41, "v1", "process-drawable"],
    [53, "v1", "collide-shape"],
    [59, "v1", "collide-shape"]
  ],

  "(code target-flut-get-on)": [
    [62, "s4", "process-drawable"],
    [69, "s4", "process-drawable"],
    [88, "s4", "process-drawable"],
    [93, "s4", "process-drawable"]
  ],

  "(code target-flut-get-off-jump)": [
    [55, "s3", "process-drawable"],
    [59, "s3", "process-drawable"],
    [74, "s3", "process-drawable"],
    [93, "s3", "process-drawable"],
    [98, "s3", "process-drawable"],
    [145, "v1", "art-joint-anim"]
  ],

  "(event target-flut-grab)": [
    [24, "a0", "process-drawable"]
  ],

  "(post target-racing-get-on)": [
    [76, "f0", "float"],
    [88, "f0", "float"],
    [92, "f1", "float"]
  ],

  "target-death-anim": [
    [18, "v1", "art-joint-anim"]
  ],

  "target-hit-setup-anim": [
    [90, "v1", "art-joint-anim"],
    [164, "v1", "art-joint-anim"]
  ],

  "(code target-death)": [
    [533, "v1", "art-joint-anim"],
    [655, "v0", "int"],
    [691, "v1", "process-drawable"],
    [844, "gp", "spool-anim"],
    [[957, 1035], "s5", "handle"],
    [1010, "gp", "spool-anim"]
  ],

  "(anon-function 1 target-death)": [
    [12, "gp", "process-drawable"],
    [16, "gp", "process-drawable"]
  ],

  "next-level": [
    [7, "a1", "level-load-info"],
    [10, "a1", "level-load-info"]
  ],

  "target-generic-event-handler": [
    [10, "v1", "float"],
    [297, "v1", "float"],
    [308, "a0", "vector"],
    [562, "v1", "(state target)"]
  ],

  "target-standard-event-handler": [
    [167, "a0", "process"],
    [182, "a0", "process"],
    [197, "a0", "process"],
    [223, "a0", "process"],
    [242, "a0", "process"],
    [257, "a0", "process"],
    [272, "a0", "process"],
    [280, "a1", "process"],
    [303, "a0", "process"],
    [330, "a0", "process"]
  ],

  "(code target-load-wait)": [
    [21, "v1", "art-joint-anim"],
    [138, "v1", "art-joint-anim"],
    [196, "v1", "art-joint-anim"]
  ],

  "(code target-grab)": [
    [133, "v1", "art-joint-anim"],
    [185, "v1", "art-joint-anim"],
    [322, "v1", "art-joint-anim"],
    [475, "v1", "art-joint-anim"]
  ],

  "(code target-pole-cycle)": [
    [87, "v1", "art-joint-anim"],
    [148, "v1", "art-joint-anim"]
  ],

  "(code target-pole-flip-up)": [
    [13, "v1", "art-joint-anim"]
  ],

  "(code target-edge-grab-jump)": [
    [34, "v1", "art-joint-anim"]
  ],

  "(code target-eco-powerup)": [
    [32, "v1", "art-joint-anim"],
    [47, "v1", "float"],
    [215, "v1", "float"]
  ],

  "(code target-swim-stance)": [
    [31, "v1", "art-joint-anim"],
    [52, "v1", "float"],
    [89, "v1", "float"]
  ],

  "(event target-swim-down)": [
    [9, "v1", "attack-info"],
    [13, "v1", "attack-info"],
    [18, "v1", "attack-info"],
    [23, "v1", "attack-info"],
    [38, "v1", "attack-info"],
    [39, "v1", "attack-info"],
    [41, "v1", "attack-info"]
  ],

  "(code target-swim-walk)": [
    [54, "v1", "art-joint-anim"],
    [140, "v1", "art-joint-anim"]
  ],

  "(code target-yellow-jump-blast)": [
    [184, "v1", "art-joint-anim"]
  ],

  "(code target-swim-down)": [
    [52, "v1", "art-joint-anim"]
  ],

  "(anon-function 11 target2)": [
    [19, "s4", "target"], // confusing -- the parent of a target is a target?
    [21, "s4", "target"],
    [29, "s4", "target"],
    [34, "s4", "target"],
    [40, "s4", "target"],
    [54, "s4", "target"],
    [66, "s4", "target"],
    [76, "s4", "target"],
    [82, "s4", "target"],
    [87, "s4", "target"],
    [89, "s4", "target"],
    [118, "s4", "target"],
    [129, "s4", "target"]
  ],

  "(code target-play-anim)": [
    [8, "v0", "art-joint-anim"]
  ],

  "(code target-look-around)": [
    [20, "v0", "float"]
  ],

  "(code target-stance-look-around)": [
    [10, "v0", "float"],
    [36, "t9", "(function none :behavior target)"]
  ],

  "part-first-person-hud-selector-func": [
    [16, "v1", "first-person-hud"]
  ],

  "part-first-person-hud-right-func": [
    [16, "s5", "first-person-hud"],
    [42, "s5", "first-person-hud"],
    [46, "s5", "first-person-hud"],
    [50, "s5", "first-person-hud"],
    [59, "s5", "first-person-hud"]
  ],

  "part-first-person-hud-left-func": [
    [16, "s5", "first-person-hud"],
    [43, "s5", "first-person-hud"],
    [47, "s5", "first-person-hud"],
    [51, "s5", "first-person-hud"],
    [60, "s5", "first-person-hud"]
  ],

  "(event target-grab)": [
    [30, "a0", "process"],
    [48, "a0", "process"],
    [56, "a1", "process"]
  ],

  "(code target-periscope)": [
    [25, "v1", "process-drawable"],
    [49, "v1", "art-joint-anim"],
    [130, "v1", "art-joint-anim"]
  ],

  "(code target-swim-up)": [
    [17, "v1", "art-joint-anim"]
  ],

  "(code target-yellow-blast)": [
    [161, "gp", "handle"],
    [176, "v1", "art-joint-anim"],
    [219, "gp", "handle"]
  ],

  "(code target-edge-grab)": [
    [143, "v1", "art-joint-anim"],
    [198, "v1", "art-joint-anim"]
  ],

  "(method 10 first-person-hud)": [
    [32, "t9", "(function process none)"]
  ],

  "(code target-pole-flip-forward-jump)": [
    [40, "t9", "(function none :behavior target)"]
  ],

  "tfrag-details":[
    [49, "gp", "(pointer uint32)"]
  ],

  "flatten-joint-control-to-spr": [
    [14, "a1", "pointer"],
    [[66, 108], "a1", "(inline-array vector)"],
    [[36, 38], "a1", "(inline-array vector)"],
    [[39, 60], "a1", "(inline-array vector)"],
    [38, "a1", "pointer"],
    [[15, 37], "a1", "(inline-array vector)"],
    [56, "a2", "(pointer float)"],
    [120, "a0", "terrain-context"],
    [154, "a0", "terrain-context"],
    [189, "a1", "terrain-context"],
    [184, "v1", "terrain-context"],
    [172, "a1", "terrain-context"]
  ],

  "matrix-from-control-pair!": [
    [18, "a0", "terrain-context"]
  ],

  "cspace<-matrix-no-push-joint!": [
    [4, "a0", "terrain-context"]
  ],

  "make-joint-jump-tables": [
    [5, "a0", "terrain-context"],
    [11, "a0", "terrain-context"],
    [17, "a0", "terrain-context"],
    [23, "a0", "terrain-context"],
    [29, "a0", "terrain-context"],
    [35, "a0", "terrain-context"],
    [41, "a0", "terrain-context"],
    [47, "a0", "terrain-context"],
    [53, "a0", "terrain-context"],
    [59, "a0", "terrain-context"],
    [65, "a0", "terrain-context"],
    [71, "a0", "terrain-context"],
    [77, "a0", "terrain-context"],
    [83, "a0", "terrain-context"],
    [89, "a0", "terrain-context"],
    [95, "a0", "terrain-context"],
    [101, "a0", "terrain-context"],
    [107, "a0", "terrain-context"],
    [113, "a0", "terrain-context"],
    [119, "a0", "terrain-context"],
    [125, "a0", "terrain-context"],
    [131, "a0", "terrain-context"],
    [137, "a0", "terrain-context"],
    [143, "a0", "terrain-context"],
    [149, "a0", "terrain-context"],
    [155, "a0", "terrain-context"],
    [161, "a0", "terrain-context"],
    [167, "a0", "terrain-context"],
    [173, "a0", "terrain-context"],
    [179, "a0", "terrain-context"],
    [185, "a0", "terrain-context"],
    [191, "a0", "terrain-context"],
    [197, "a0", "terrain-context"],
    [203, "a0", "terrain-context"],
    [209, "a0", "terrain-context"],
    [215, "a0", "terrain-context"],
    [221, "a0", "terrain-context"],
    [227, "a0", "terrain-context"],
    [233, "a0", "terrain-context"],
    [239, "a0", "terrain-context"],
    [245, "a0", "terrain-context"],
    [251, "a0", "terrain-context"],
    [257, "a0", "terrain-context"],
    [263, "a0", "terrain-context"],
    [269, "a0", "terrain-context"],
    [275, "a0", "terrain-context"],
    [281, "a0", "terrain-context"],
    [287, "a0", "terrain-context"]
  ],

  "find-instance-by-index": [
    [26, "t1", "drawable-tree-instance-shrub"],
    [40, "t1", "drawable-tree-instance-tie"]
  ],

  "draw-instance-info": [
    [224, "s1", "drawable-group"],
    [143, "v1", "prototype-shrubbery"],
    [148, "v1", "prototype-shrubbery"],
    [299, "v1", "prototype-tie"],
    [318, "v1", "prototype-tie"]
  ],

  "(method 24 ram-boss-proj)": [
    [64, "v0", "sound-rpc-set-param"],
    [83, "gp", "process-drawable"],
    [86, "gp", "process-drawable"]
  ],

  "ram-boss-on-ground-event-handler": [
    [260, "v1", "ram-boss"]
  ],

  "(method 52 ram-boss)": [
    [11, "v1", "(array collide-shape-prim)"],
    [21, "v1", "(array collide-shape-prim)"],
    [31, "v1", "(array collide-shape-prim)"],
    [41, "v1", "(array collide-shape-prim)"]
  ],

  "(method 53 ram-boss)": [
    [2, "v1", "(array collide-shape-prim)"],
    [5, "v1", "(array collide-shape-prim)"],
    [8, "v1", "(array collide-shape-prim)"],
    [11, "v1", "(array collide-shape-prim)"]
  ],

  "(code ram-boss-idle)": [
    [38, "v1", "collide-shape-prim-group"]
  ],

  "(code ram-boss-jump-down)": [
    [14, "v1", "art-joint-anim"]
  ],

  "(code ram-boss-jump-down-hit-ground)": [
    [23, "v1", "art-joint-anim"]
  ],

  "(code ram-boss-forward-defend-block)": [
    [14, "v1", "art-joint-anim"]
  ],

  "(code ram-boss-up-defend-block)": [
    [14, "v1", "art-joint-anim"]
  ],

  "(code nav-enemy-victory ram-boss)": [
    [28, "v1", "art-joint-anim"]
  ],

  "(code ram-boss-lose-shield)": [
    [29, "v1", "art-joint-anim"]
  ],

  "(code ram-boss-throw)": [
    [16, "v1", "art-joint-anim"],
    [67, "v1", "art-joint-anim"]
  ],

  "(method 56 ram-boss)": [
    [24, "v0", "ram-boss-proj"],
    [58, "v1", "(pointer ram-boss-proj)"]
  ],

  "(code ram-idle)": [
    [28, "v1", "art-joint-anim"],
    [98, "v1", "art-joint-anim"]
  ],

  "(code ram-give-fuel-cell)": [
    [47, "v0", "snowcam"],
    [69, "v1", "(pointer snowcam)"]
  ],

  "(code snow-bumper-deactivate)": [
    [29, "v1", "art-joint-anim"],
    [106, "v1", "art-joint-anim"]
  ],

  "(code snow-bumper-spawn-fuel-cell)": [
    [16, "v1", "art-joint-anim"]
  ],

  "(code snow-bumper-inactive-idle)": [
    [19, "v1", "art-joint-anim"]
  ],

  "(method 7 snow-bumper)": [
    [14, "t9", "(function process-drawable int process-drawable)"]
  ],

  "(method 11 snow-bumper)": [
    ["_stack_", 16, "res-tag"],
    [216, "v0", "(pointer float)"]
  ],

  "(code spider-egg-idle)": [
    [20, "v1", "art-joint-anim"],
    [97, "v1", "art-joint-anim"],
    [153, "v1", "art-joint-anim"]
  ],

  "(code spider-egg-hatch)": [
    [62, "v1", "art-joint-anim"]
  ],

  "(code spider-egg-die)": [
    [79, "v1", "art-joint-anim"]
  ],

  "(code puffer-die)": [
    [33, "v1", "art-joint-anim"]
  ],

  "puffer-default-event-handler": [
    [28, "v1", "process-drawable"],
    [34, "v1", "process-drawable"]
  ],

  "(method 22 puffer)": [
    [10, "v1", "process-drawable"]
  ],

  "(method 25 puffer)": [
    [49, "v1", "puffer"],
    [56, "v1", "puffer"]
  ],

  "(method 23 puffer)": [
    [18, "v1", "process-drawable"]
  ],

  "(trans puffer-attack)": [
    [23, "v1", "collide-shape-prim-group"]
  ],

  "(method 30 puffer)": [
    [16, "v1", "(array collide-shape-prim)"]
  ],

  "(method 31 puffer)": [
    [16, "v1", "(array collide-shape-prim)"]
  ],

  "(method 7 puffer)": [
    [14, "t9", "(function process-drawable int process-drawable)"]
  ],

  "(method 11 puffer)": [
    ["_stack_", 16, "res-tag"],
    [213, "v0", "(pointer float)"]
  ],

  "driller-lurker-default-event-handler": [
    [[51, 87], "s1", "touching-shapes-entry"]
  ],

  "(code driller-lurker-idle-drilling)": [
    [33, "v1", "art-joint-anim"]
  ],

  "(code driller-lurker-jammed-standing)": [
    [14, "v1", "art-joint-anim"]
  ],

  "(code driller-lurker-die)": [
    [28, "v1", "art-joint-anim"]
  ],

  "(method 7 driller-lurker)": [
    [24, "t9", "(function process-drawable int process-drawable)"]
  ],

  "(method 11 driller-lurker)": [
    ["_stack_", 16, "res-tag"],
    [373, "v0", "(pointer float)"]
  ],

  "kermit-short-hop": [
    [10, "v1", "art-joint-anim"]
  ],

  "kermit-long-hop": [
    [10, "v1", "art-joint-anim"]
  ],

  "(code kermit-patrol)": [
    [10, "v1", "art-joint-anim"]
  ],

  "(code kermit-chase-new-position)": [
    [16, "v1", "art-joint-anim"]
  ],

  "(code kermit-chase)": [
    [14, "v1", "art-joint-anim"]
  ],

  "(code kermit-attack)": [
    [22, "v1", "art-joint-anim"]
  ],

  "(code kermit-tongue-stuck)": [
    [14, "v1", "art-joint-anim"]
  ],

  "(code kermit-retract-tongue)": [
    [14, "v1", "art-joint-anim"],
    [90, "v1", "art-joint-anim"]
  ],

  "(method 39 kermit)": [
    [7, "t9", "(function nav-enemy none)"]
  ],

  "(code falling gnawer-falling-segment)": [
    [16, "v1", "art-joint-anim"],
    [70, "v1", "art-joint-anim"]
  ],

  "(method 22 gnawer)": [
    [18, "f0", "float"]
  ],

  "(code gnawer-chewing-on-post)": [
    [139, "v1", "art-joint-anim"],
    [210, "v1", "art-joint-anim"],
    [272, "v1", "art-joint-anim"],
    [363, "v1", "art-joint-anim"],
    [451, "v1", "art-joint-anim"]
  ],

  "(code gnawer-retreat-into-post)": [
    [18, "v1", "art-joint-anim"]
  ],

  "(code gnawer-die)": [
    [28, "v1", "art-joint-anim"]
  ],

  "(event gnawer-run)": [
    [54, "a2", "touching-shapes-entry"]
  ],

  "(method 7 gnawer)": [
    [19, "t9", "(function nav-enemy int nav-enemy)"]
  ],

  "(code gnawer-give-fuel-cell)": [
    [43, "v0", "maincavecam"],
    [64, "v1", "maincavecam"]
  ],

  "(method 11 gnawer)": [
    ["_stack_", 16, "res-tag"],
    ["_stack_", 32, "res-tag"],
    ["_stack_", 48, "res-tag"],
    [361, "v0", "(pointer float)"],
    [426, "v0", "(pointer int32)"],
    [446, "v0", "(pointer int32)"]
  ],

  "(code mother-spider-egg-falling)": [
    [14, "v1", "art-joint-anim"]
  ],

  "(code mother-spider-egg-hatch)": [
    [65, "v1", "art-joint-anim"]
  ],

  "(code mother-spider-egg-die)": [
    [63, "v1", "art-joint-anim"]
  ],

  "(code mother-spider-egg-die-while-falling)": [
    [63, "v1", "art-joint-anim"]
  ],

  "(code mother-spider-egg-on-ground)": [
    [50, "v1", "art-joint-anim"],
    [124, "v1", "art-joint-anim"]
  ],

  "(method 7 swamp-blimp)": [
    [19, "t9", "(function process-drawable int process-drawable)"]
  ],

  "(code swamp-tetherrock-break)": [
    [238, "s4", "handle"],
    [261, "s4", "handle"],
    [283, "s4", "handle"],
    [300, "s4", "handle"],
    [373, "a0", "swamp-blimp"]
  ],

  "(event swamp-tetherrock-idle)": [
    [55, "gp", "process-drawable"]
  ],

  "(code swamp-rope-break)": [
    [10, "v1", "float"],
    [26, "v1", "float"],
    [48, "v1", "float"],
    [64, "v1", "art-joint-anim"]
  ],

  "swamp-rope-trans": [
    [40, "v1", "swamp-rope"],
    [48, "v1", "swamp-rope"]
  ],

  "(code swamp-rope-idle-arm)": [
    [13, "v1", "swamp-rope"]
  ],

  "swamp-blimp-setup": [
    [[26, 117], "s4", "swamp-rope"]
  ],

  "(code swamp-rope-idle-rock)": [
    [32, "a0", "swamp-rope"],
    [33, "a0", "swamp-rope"]
  ],

  "(code mistycannon-missile-idle)": [
    [110, "v0", "sound-rpc-set-param"],
    [207, "v1", "art-joint-anim"],
    [257, "v1", "art-joint-anim"]
  ],

  "(event mistycannon-missile-explode)": [
    [16, "v1", "mistycannon-missile"]
  ],

  "(code cam-mistycannon)": [
    [3, "a1", "mistycannon"],
    [9, "v1", "mistycannon"]
  ],

  "(method 26 citb-plat)": [
    [18, "v1", "vector"],
    [47, "v1", "vector"]
  ],

  "(method 23 citb-chain-plat)": [
    [9, "t9", "(function rigid-body-platform float none)"]
  ],

  "(code citb-firehose-blast)": [
    [10, "v1", "art-joint-anim"],
    [86, "v1", "art-joint-anim"],
    [157, "v1", "art-joint-anim"]
  ],

  "(trans plat-button-move-downward citb-exit-plat)": [
    [10, "v0", "(state plat-button)"]
  ],

  "(trans plat-button-move-upward citb-exit-plat)": [
    [10, "v0", "(state plat-button)"]
  ],

  "(code darkvine-idle)": [
    [32, "v1", "art-joint-anim"]
  ],

  "(code darkvine-retreat)": [
    [23, "v1", "art-joint-anim"],
    [138, "v1", "art-joint-anim"]
  ],

  "(enter cam-periscope)": [
    [7, "a1", "periscope"],
    [13, "a1", "periscope"],
    [16, "v1", "periscope"]
  ],

  "(code cam-periscope)": [
    [2, "v1", "periscope"],
    [4, "v1", "periscope"],
    [12, "v1", "periscope"],
    [71, "v1", "periscope"],
    [79, "v1", "periscope"]
  ],

  "periscope-crosshair": [
    [50, "v1", "periscope"]
  ],

  "periscope-find-next": [
    [58, "v1", "vector"]
  ],

  "(code reflector-origin-idle)": [
    [60, "v1", "periscope"]
  ],

  "(code periscope-player-control)": [
    [41, "v0", "(pointer float)"],
    [508, "gp", "handle"]
  ],

  "quicksandlurker-post": [
    [50, "a0", "water-anim"],
    [54, "a0", "water-anim"]
  ],

  "(code quicksandlurker-wait)": [
    [33, "v1", "art-joint-anim"],
    [89, "v1", "art-joint-anim"]
  ],

  "(code quicksandlurker-yawn)": [
    [10, "v1", "art-joint-anim"]
  ],

  "(code quicksandlurker-track)": [
    [29, "v1", "art-joint-anim"]
  ],

  "(code quicksandlurker-attack)": [
    [12, "v1", "art-joint-anim"]
  ],

  "(code quicksandlurker-hide)": [
    [14, "v1", "art-joint-anim"]
  ],

  "(code quicksandlurker-popup)": [
    [38, "v1", "art-joint-anim"]
  ],

  "(code quicksandlurker-die)": [
    [18, "v1", "art-joint-anim"]
  ],

  "(code quicksandlurker-victory)": [
    [18, "v1", "art-joint-anim"],
    [69, "v1", "art-joint-anim"]
  ],

  "(method 7 balloonlurker)": [
    [29, "t9", "(function process-drawable int process-drawable)"]
  ],

  "(code balloonlurker-pilot-die)": [
    [58, "v1", "art-joint-anim"]
  ],

  "(code orbit-plat-bottom-idle)": [
    [29, "v1", "orbit-plat"],
    [35, "v1", "orbit-plat"],
    [109, "v1", "orbit-plat"],
    [126, "v1", "orbit-plat"]
  ],

  "(method 27 orbit-plat)": [
    [20, "s5", "orbit-plat"],
    [29, "s5", "orbit-plat"],
    [33, "s5", "orbit-plat"],
    [40, "s5", "orbit-plat"],
    [44, "s5", "orbit-plat"],
    [72, "a2", "orbit-plat"],
    [153, "a1", "orbit-plat"]
  ],

  "(code mother-spider-leg-flying)": [
    [21, "v1", "art-joint-anim"],
    [80, "v1", "art-joint-anim"]
  ],

  "(code mother-spider-stop-traveling)": [
    [14, "v1", "art-joint-anim"]
  ],

  "(code mother-spider-hit-while-birthing)": [
    [14, "v1", "art-joint-anim"],
    [68, "v1", "art-joint-anim"]
  ],

  "(code mother-spider-birthing)": [
    [53, "v1", "art-joint-anim"]
  ],

  "(code mother-spider-die)": [
    [36, "v1", "art-joint-anim"]
  ],

  "(code mother-spider-die-from-uppercut)": [
    [31, "v1", "art-joint-anim"]
  ],

  "(code mother-spider-spit)": [
    [15, "v1", "art-joint-anim"]
  ],

  "(code mother-spider-birth-baby)": [
    [15, "v1", "art-joint-anim"]
  ],

  "(code mother-spider-hit-while-tracking)": [
    [14, "v1", "art-joint-anim"],
    [68, "v1", "art-joint-anim"]
  ],

  "(code mother-spider-tracking)": [
    [53, "v1", "art-joint-anim"]
  ],

  "mother-spider-default-event-handler": [
    [52, "a0", "process-drawable"],
    [138, "a0", "process-drawable"]
  ],

  "mother-spider-death-event-handler": [
    [7, "a0", "process-drawable"]
  ],

  "(code bully-broken-cage-explode)": [
    [14, "v1", "art-joint-anim"]
  ],

  "(code bully-notice)": [
    [148, "v1", "art-joint-anim"]
  ],

  "(code bully-start-spinning)": [
    [14, "v1", "art-joint-anim"]
  ],

  "(code bully-die)": [
    [70, "v1", "art-joint-anim"]
  ],

  "bully-default-event-handler": [
    [21, "gp", "process-drawable"]
  ],

  "(trans bully-notice)": [
    [10, "v1", "collide-shape-prim-group"]
  ],

  "(trans bully-start-spinning)": [
    [10, "v1", "collide-shape-prim-group"]
  ],

  "(trans bully-stop-spinning)": [
    [10, "v1", "collide-shape-prim-group"]
  ],

  "(method 7 bully)": [
    [14, "t9", "(function process-drawable int process-drawable)"]
  ],

  "(enter seagull-idle)": [
    [20, "v1", "float"]
  ],

  "seagull-init-by-other": [
    [96, "v1", "float"]
  ],

  "seagull-reaction": [
    [36, "s4", "seagull"],
    [38, "s4", "seagull"]
  ],

  "beach-rock-trigger": [
    [5, "v0", "seagullflock"]
  ],

  "(method 11 seagullflock)": [
    [80, "v1", "float"],
    [99, "v1", "float"]
  ],

  "(code seagull-flying)": [
    [13, "v1", "art-joint-anim"],
    [373, "v1", "float"]
  ],

  "(code seagull-soaring)": [
    [15, "v1", "art-joint-anim"],
    [296, "v1", "float"]
  ],

  "(method 26 seagull)": [
    [12, "v1", "float"],
    [33, "v1", "float"],
    [54, "v1", "float"]
  ],

  "(code seagull-idle)": [
    [51, "v1", "float"],
    [67, "v1", "float"],
    [143, "v1", "float"],
    [218, "v1", "float"]
  ],

  "(code target-ice-stance)": [
    [42, "v1", "art-joint-anim"],
    [108, "v1", "art-joint-anim"],
    [159, "v1", "art-joint-anim"],
    [221, "v1", "art-joint-anim"],
    [283, "v1", "art-joint-anim"],
    [370, "v1", "art-joint-anim"],
    [479, "v1", "art-joint-anim"]
  ],

  "bones-set-sqwc": [[2, "v1", "dma-bank-control"]],
  "bones-reset-sqwc": [[2, "v1", "dma-bank-control"]],

  "bones-init": [
    [2, "a2", "terrain-context"],
    [59, "a0", "(pointer int64)"],
    [9, "a2", "bone-memory"],
    [13, "a2", "bone-memory"],
    [17, "a2", "bone-memory"],
    [21, "a2", "bone-memory"],
    [25, "a2", "bone-memory"],
    [29, "a2", "bone-memory"],
    [[31, 39], "v1", "bone-memory"]
  ],

  "draw-bones-mtx-calc": [
    [[5, 8], "t2", "bone-memory"]
  ],

  "bones-mtx-calc-execute": [
    [[18, 45], "v1", "bone-memory"],
    [[90, 108], "v1", "(inline-array matrix)"],
    [47, "a0", "dma-bank-control"],
    [118, "a0", "dma-bank-control"],
    [[89, 112], "a1", "(inline-array vector)"]
  ],

  "bones-wrapup": [
    [[3, 26], "v1", "bone-memory"]
  ],

  "texscroll-make-request": [
    [[9, 39], "a1", "mei-texture-scroll"]
  ],

  "texscroll-execute": [
    [[25, 31], "a1", "mei-texture-scroll"],
    [[15, 52], "a2", "merc-fragment-control"],
    [[20, 24], "t1", "merc-fragment"],
    [[26, 40], "t1", "(pointer int8)"],
    [19, "t1", "pointer"]
  ],

  "draw-bones": [
    [[50, 53], "t4", "bone-memory"],
    [[110, 123], "v1", "vu-lights"],
    [199, "v1", "mei-texture-scroll"],
    [334, "v1", "merc-extra-info"],
    [357, "a0", "(pointer int8)"],
    [[38, 43], "a2", "bone-regs"],
    [545, "s2", "int"],
    [49, "a1", "bone-calculation"],
    [262, "s2", "(pointer uint32)"],
    [89, "at", "terrain-context"]
  ],

  "draw-bones-hud": [
    [[14, 19], "t0", "bone-regs"],
    [25, "a2", "bone-calculation"],
    [[26, 29], "t6", "bone-memory"],
    [[73, 89], "t2", "vu-lights"],
    [89, "t1", "vu-lights"],
    [78, "t1", "pointer"],
    [49, "at", "terrain-context"]
  ],

  "joint-mod-tracker-callback": [
    [[3, 99], "s4", "joint-mod-tracker"]
  ],

  "(method 14 snow-ball)": [
    [16, "v1", "vector"],
    [23, "v1", "vector"],
    [30, "v1", "vector"]
  ],

  "(method 7 snow-ball)": [
    [26, "t9", "(function process-drawable int process-drawable)"]
  ],

  "(method 11 mistycannon)": [
    ["_stack_", 16, "res-tag"],
    ["_stack_", 32, "res-tag"],
    ["_stack_", 48, "res-tag"],
    [337, "v0", "(pointer float)"],
    [367, "v0", "(pointer float)"]
  ],

  "quicksandlurker-missile-init-by-other": [
    [76, "a0", "process-drawable"]
  ],

  "mother-spider-full-joint-callback": [
    [[10, 48], "v1", "mother-spider-thread"]
  ],

  "(method 11 mother-spider)": [
    ["_stack_", 16, "res-tag"],
    [[500, 525], "v0", "(pointer float)"]
  ],

  "(method 21 mother-spider)": [
    [179, "s3", "collide-shape-prim-group"]
  ],

  "(method 11 plane-volume)": [
    [14, "f2", "float"]
  ],

  "(method 9 plane-volume)": [
    [245, "f2", "float"]
  ],

  "(method 21 helix-water)": [
    [27, "a0", "process-drawable"]
  ],

  "(method 7 helix-water)": [
    [14, "t9", "(function process-drawable int process-drawable)"]
  ],

  "(code helix-button-activate)": [
    [37, "v0", "sunkencam"]
  ],

  "(code target-flut-jump)": [
    [137, "v1", "float"]
  ],

  "tie-init-engine": [
    [[14, 18], "a0", "dma-packet"],
    [[24, 28], "a0", "gs-gif-tag"],
    [31, "a0", "(pointer gs-test)"],
    [33, "a0", "(pointer gs-reg64)"],
    [[43, 51], "a0", "dma-packet"],
    [[64, 69], "a0", "dma-packet"],
    [[74, 78], "a0", "dma-packet"],
    [[82, 89], "v1", "(inline-array vector4w)"],
    [[89, 97], "v1", "(pointer vif-tag)"]
  ],

  "tie-end-buffer": [
    [[6, 10], "a1", "dma-packet"],
    [[16, 19], "a1", "gs-gif-tag"],
    [24, "a1", "(pointer gs-test)"],
    [26, "a1", "(pointer gs-reg64)"],
    [[32, 36], "a1", "dma-packet"],
    [[41, 52], "a0", "(pointer vif-tag)"]
  ],

  "tie-ints": [
    [[3, 30], "gp", "(pointer uint32)"]
  ],

  "tie-floats": [
    [[3, 73], "gp", "(pointer uint32)"]
  ],

  "tie-init-buffers": [
    [[29, 32], "v1", "dma-packet"],
    [[59, 62], "a0", "dma-packet"],
    [65, "a0", "(pointer uint32)"],
    [[96, 99], "v1", "dma-packet"],
    [[126, 129], "a0", "dma-packet"],
    [132, "a0", "(pointer uint32)"],
    [[163, 166], "v1", "dma-packet"],
    [[193, 196], "a0", "dma-packet"],
    [199, "a0", "(pointer uint32)"],
    [[230, 233], "v1", "dma-packet"],
    [[260, 263], "a0", "dma-packet"],
    [266, "a0", "(pointer uint32)"]
  ],

  "draw-drawable-tree-instance-tie": [
    [[23, 36], "v1", "drawable-inline-array-node"],
    [25, "a0", "drawable-inline-array-node"],
    [61, "v1", "drawable-inline-array-instance-tie"],
    [74, "v1", "drawable-inline-array-node"],
    [84, "v1", "int"],
    [86, "a0", "int"],
    [66, "a1", "terrain-context"],
    [[363, 366], "v1", "dma-packet"],
    [[484, 487], "v1", "dma-packet"]
  ],

  "(method 10 drawable-tree-instance-tie)": [
    [3, "a1", "terrain-context"]
  ],

  "(method 14 drawable-tree-instance-tie)": [
    [[47, 62], "t1", "tie-fragment"],
    [[102, 117], "t1", "tie-fragment"],
    [[150, 165], "a1", "tie-fragment"]
  ],

  "(method 11 drawable-inline-array-instance-tie)": [
    [[1, 6], "v1", "instance-tie"]
  ],

  "(method 12 drawable-inline-array-instance-tie)": [
    [[1, 6], "v1", "instance-tie"]
  ],

  "(method 13 drawable-inline-array-instance-tie)": [
    [[1, 6], "v1", "instance-tie"]
  ],

  "(method 10 drawable-tree-array)": [
    [4, "v1", "terrain-context"]
  ],

  "(method 16 drawable-tree)":[
    [[1,4], "v1", "drawable-inline-array-node"],
    //[4, "a1", "int"],
    [11, "v1", "(pointer int8)"],
    [[29,34], "t0", "drawable-inline-array-node"],
    [31, "t2", "drawable-inline-array-node"],
    //[[34,36], "a1", "int"],
    [36, "t1", "(pointer int8)"],
    [[9, 42], "a2", "(pointer int8)"]
  ],

  "(event sunken-pipegame-idle)": [
    [6, "a0", "sunken-pipegame-button"]
  ],

  "(method 11 sunken-pipegame)": [
    [189, "a1", "collectable"],
    [280, "s0", "collectable"],
    [371, "s0", "collectable"],
    [[407, 410], "v1", "sunken-pipegame-button"]
  ],

  "(method 7 sunken-pipegame)": [
    [33, "t9", "(function process-drawable int process-drawable)"]
  ],

  "(code sunken-pipegame-begin-play)": [
    [179, "v1", "float"],
    [260, "v1", "float"],
    [519, "v1", "float"],
    [596, "v1", "float"]
  ],

  "(method 22 sunken-pipegame)": [
    [20, "v1", "collectable"],
    [25, "v1", "collectable"],
    [54, "v1", "collectable"],
    [59, "v1", "collectable"]
  ],

  "(enter exit-chamber-lower)": [
    [14, "v1", "fuel-cell"]
  ],

  "(code exit-chamber-lower)": [
    [29, "v1", "sunkencam"],
    [50, "v1", "art-joint-anim"],
    [162, "v1", "art-joint-anim"],
    [241, "v1", "art-joint-anim"],
    [308, "v1", "fuel-cell"]
  ],

  "(method 11 exit-chamber)": [
    [190, "v1", "art-joint-anim"]
  ],

  "ray-cylinder-intersect": [
    [20, "v1", "uint"],
    [20, "a0", "uint"]
  ],

  "(anon-function 15 pelican)": [
    [24, "v1", "collectable"]
  ],

  "(method 11 darkecobarrel)": [
    ["_stack_", 16, "res-tag"]
  ],

  "(method 11 snowpusher)": [
    ["_stack_", 16, "res-tag"],
    [19, "v0", "(pointer int32)"]
  ],

  "(code snow-switch-activate)": [
    [53, "v1", "snowcam"]
  ],

  "(method 32 sequenceA-village1)": [
    [[103, 111], "v1", "handle"],
    [[125, 133], "v1", "handle"]
  ],

  "(exit play-anim sequenceA-village1)": [
    [[12, 20], "v1", "handle"],
    [[28, 36], "v1", "handle"]
  ],

  "(event play-anim sequenceA-village1)": [
    [[64, 72], "v1", "handle"],
    [[86, 94], "v1", "handle"],
    [[108, 116], "v1", "handle"]
  ],

  "(code hud-collecting)": [
    [[2, 10], "v1", "handle"],
    [13, "s4", "hud"],
    [25, "s4", "hud"],
    [27, "s4", "hud"]
  ],

  "(code caveelevator-one-way-idle-start)": [
    [10, "v1", "art-joint-anim"]
  ],

  "(method 11 caveelevator)": [
    ["_stack_", 16, "res-tag"],
    [109, "v0", "(pointer float)"]
  ],

  "(trans energyhub-idle)": [
    [31, "s4", "energyarm"]
  ],

  "(method 0 joint-exploder-tuning)": [
    [[6, 50], "v0", "joint-exploder-tuning"]
  ],

  "(method 23 joint-exploder)": [
    [[12, 102], "s3", "joint-exploder-joint"],
    [[144, 146], "v1", "joint-exploder-list"],
    [148, "v1", "matrix"],
    [152, "v1", "matrix"]
  ],

  "(method 20 joint-exploder)": [
    [[8, 10], "a3", "joint-exploder-joint"],
    [15, "v1", "joint-exploder-joint"]
  ],

  "(method 27 joint-exploder)": [
    [41, "s0", "joint-exploder-joint"],
    [90, "s0", "joint-exploder-joint"],
    [139, "s0", "joint-exploder-joint"]
  ],

  "(method 25 joint-exploder)": [
    [[16, 54], "s2", "joint-exploder-joint"]
  ],

  "(method 22 joint-exploder)": [
    [[18, 78], "s5", "joint-exploder-joint"]
  ],

  "joint-exploder-joint-callback": [
    [[10, 18], "v1", "joint-exploder-joint"]
  ],

  "(method 24 joint-exploder)": [
    [[12, 19], "v1", "joint-exploder-joint"]
  ],

  "(method 26 joint-exploder)": [
    [[5, 8], "a2", "joint-exploder-joint"],
    [18, "v1", "joint-exploder-joint"],
    [28, "v1", "joint-exploder-joint"]
  ],

  "racer-effects": [
    [739, "v0", "sound-rpc-set-param"]
  ],

  "(code target-tube)": [
    [31, "v1", "art-joint-anim"]
  ],

  "(event slide-control-ride slide-control)": [
    [24, "gp", "process-drawable"],
    [31, "v1", "vector"],
    [35, "v1", "vector"],
    [39, "v1", "vector"]
  ],

  "(code target-tube-start)": [
    [110, "v1", "float"]
  ],

  "depth-cue-set-stencil": [
    [[1, 7], "t1", "dma-packet"],
    [[10, 16], "t1", "gs-gif-tag"],
    [27, "t1", "(pointer gs-xy-offset)"],
    [29, "t1", "(pointer gs-reg64)"],
    [34, "t1", "(pointer gs-frame)"],
    [36, "t1", "(pointer gs-reg64)"],
    [38, "t1", "(pointer gs-test)"],
    [40, "t1", "(pointer gs-reg64)"],
    [[43, 53], "a3", "(inline-array vector4w)"],
    [[52, 80], "v0", "(inline-array vector4w)"]
  ],

  "depth-cue-draw-front": [
    [[26, 32], "t6", "dma-packet"],
    [[33, 41], "t6", "gs-gif-tag"],
    [49, "t6", "(pointer gs-xy-offset)"],
    [51, "t6", "(pointer gs-reg64)"],
    [56, "t6", "(pointer gs-frame)"],
    [58, "t6", "(pointer gs-reg64)"],
    [64, "t6", "(pointer gs-tex0)"],
    [66, "t6", "(pointer gs-reg64)"],
    [68, "t6", "(pointer gs-test)"],
    [70, "t6", "(pointer gs-reg64)"],
    [71, "t6", "(pointer gs-alpha)"],
    [73, "t6", "(pointer gs-reg64)"],
    [[76, 109], "t5", "(inline-array vector4w)"],
    [112, "t5", "depth-cue-work"],
    [[115, 121], "t6", "dma-packet"],
    [[122, 130], "t6", "gs-gif-tag"],
    [137, "t6", "(pointer gs-xy-offset)"],
    [139, "t6", "(pointer gs-reg64)"],
    [144, "t6", "(pointer gs-frame)"],
    [146, "t6", "(pointer gs-reg64)"],
    [148, "t6", "(pointer gs-texa)"],
    [150, "t6", "(pointer gs-reg64)"],
    [156, "t6", "(pointer gs-tex0)"],
    [158, "t6", "(pointer gs-reg64)"],
    [160, "t6", "(pointer gs-alpha)"],
    [162, "t6", "(pointer gs-reg64)"],
    [[165, 190], "t5", "(inline-array vector4w)"],
    [[191, 201], "t5", "vector4w"],
    [201, "t5", "depth-cue-work"]
  ],

  "depth-cue-draw-depth": [
    [[26, 32], "t6", "dma-packet"],
    [[33, 41], "t6", "gs-gif-tag"],
    [49, "t6", "(pointer gs-xy-offset)"],
    [51, "t6", "(pointer gs-reg64)"],
    [56, "t6", "(pointer gs-frame)"],
    [58, "t6", "(pointer gs-reg64)"],
    [64, "t6", "(pointer gs-tex0)"],
    [66, "t6", "(pointer gs-reg64)"],
    [68, "t6", "(pointer gs-test)"],
    [70, "t6", "(pointer gs-reg64)"],
    [[73, 106], "t5", "(inline-array vector4w)"],
    [109, "t5", "depth-cue-work"],
    [[112, 118], "t6", "dma-packet"],
    [[121, 127], "t6", "gs-gif-tag"],
    [134, "t6", "(pointer gs-xy-offset)"],
    [136, "t6", "(pointer gs-reg64)"],
    [141, "t6", "(pointer gs-frame)"],
    [143, "t6", "(pointer gs-reg64)"],
    [149, "t6", "(pointer gs-tex0)"],
    [151, "t6", "(pointer gs-reg64)"],
    [153, "t6", "(pointer gs-test)"],
    [155, "t6", "(pointer gs-reg64)"],
    [[158, 183], "t5", "(inline-array vector4w)"],
    [[184, 193], "t5", "vector4w"],
    [194, "t5", "depth-cue-work"]
  ],

  "depth-cue": [
    [[22, 28], "a2", "dma-packet"],
    [[31, 37], "a2", "gs-gif-tag"],
    [42, "a2", "(pointer gs-test)"],
    [44, "a2", "(pointer gs-reg64)"],
    [46, "a2", "(pointer gs-zbuf)"],
    [48, "a2", "(pointer gs-reg64)"],
    [50, "a2", "(pointer gs-reg64)"],
    [52, "a2", "(pointer gs-reg64)"],
    [53, "a2", "(pointer gs-tex1)"],
    [55, "a2", "(pointer gs-reg64)"],
    [62, "a2", "(pointer gs-clamp)"],
    [64, "a2", "(pointer gs-reg64)"],
    [66, "a2", "(pointer gs-reg64)"],
    [68, "a2", "(pointer gs-reg64)"],
    [[94, 100], "a0", "dma-packet"],
    [[103, 109], "a0", "gs-gif-tag"],
    [120, "a0", "(pointer gs-xy-offset)"],
    [122, "a0", "(pointer gs-reg64)"],
    [127, "a0", "(pointer gs-frame)"],
    [129, "a0", "(pointer gs-reg64)"],
    [[133, 138], "v1", "dma-packet"]
  ],

<<<<<<< HEAD
  "collide-planes": [
    [77, "a0", "bounding-box"],
    [298, "v1", "bounding-box"],
    [377, "v1", "bounding-box"],
    [458, "v1", "bounding-box"]
=======
  "collide-probe-collide-fragment-tree-make-list": [
    [5, "v1", "drawable-inline-array-node"]
  ],

  "collide-probe-instance-tie-tree-make-list": [
    [[5,7], "v1", "drawable-inline-array-node"],
    [[18,20], "v1", "drawable-inline-array-instance-tie"]
  ],

  "collide-upload-vu0": [
    [16, "a0", "dma-packet"],
    [17, "a0", "(pointer uint64)"]
  ],

  "collide-probe-make-list": [
    [[20, 22], "v1", "drawable-inline-array-node"],
    [[31, 33], "v1", "drawable-inline-array-instance-tie"],
    [[47, 49], "v1", "drawable-inline-array-node"]
>>>>>>> ac37d82a
  ],

  "placeholder-do-not-add-below": []
}<|MERGE_RESOLUTION|>--- conflicted
+++ resolved
@@ -7521,32 +7521,31 @@
     [[133, 138], "v1", "dma-packet"]
   ],
 
-<<<<<<< HEAD
+  "collide-probe-collide-fragment-tree-make-list": [
+    [5, "v1", "drawable-inline-array-node"]
+  ],
+
+  "collide-probe-instance-tie-tree-make-list": [
+    [[5,7], "v1", "drawable-inline-array-node"],
+    [[18,20], "v1", "drawable-inline-array-instance-tie"]
+  ],
+
+  "collide-upload-vu0": [
+    [16, "a0", "dma-packet"],
+    [17, "a0", "(pointer uint64)"]
+  ],
+
+  "collide-probe-make-list": [
+    [[20, 22], "v1", "drawable-inline-array-node"],
+    [[31, 33], "v1", "drawable-inline-array-instance-tie"],
+    [[47, 49], "v1", "drawable-inline-array-node"]
+  ],
+
   "collide-planes": [
     [77, "a0", "bounding-box"],
     [298, "v1", "bounding-box"],
     [377, "v1", "bounding-box"],
     [458, "v1", "bounding-box"]
-=======
-  "collide-probe-collide-fragment-tree-make-list": [
-    [5, "v1", "drawable-inline-array-node"]
-  ],
-
-  "collide-probe-instance-tie-tree-make-list": [
-    [[5,7], "v1", "drawable-inline-array-node"],
-    [[18,20], "v1", "drawable-inline-array-instance-tie"]
-  ],
-
-  "collide-upload-vu0": [
-    [16, "a0", "dma-packet"],
-    [17, "a0", "(pointer uint64)"]
-  ],
-
-  "collide-probe-make-list": [
-    [[20, 22], "v1", "drawable-inline-array-node"],
-    [[31, 33], "v1", "drawable-inline-array-instance-tie"],
-    [[47, 49], "v1", "drawable-inline-array-node"]
->>>>>>> ac37d82a
   ],
 
   "placeholder-do-not-add-below": []
