--- conflicted
+++ resolved
@@ -3880,7 +3880,37 @@
     [311, "v0", "sound-rpc-set-param"]
   ],
 
-<<<<<<< HEAD
+  "battlecontroller-default-event-handler": [
+    [9, "a0", "process-drawable"]
+  ],
+
+  "battlecontroller-update-spawners": [
+    [19, "s4", "nav-enemy"],
+    [57, "s4", "nav-enemy"]
+  ],
+
+  "battlecontroller-spawn-creature": [
+    [33, "v0", "nav-enemy"],
+    [[53, 136], "gp", "(pointer nav-enemy)"]
+  ],
+
+  "(method 7 battlecontroller)": [
+    [29, "t9", "(function process-drawable int process-drawable)"]
+  ],
+
+  "(method 10 battlecontroller)": [
+    [13, "t9", "(function process-drawable none)"]
+  ],
+
+  "(method 27 battlecontroller)": [
+    ["_stack_", 16, "res-tag"],
+    [182, "v0", "(pointer int32)"]
+  ],
+
+  "keg-bounce-set-particle-rotation-callback": [
+    [2, "v1", "(pointer process-drawable)"]
+  ],
+
   "(method 10 effect-control)": [
     [88, "v1", "collide-shape-moving"],
     [143, "s3", "(pointer sparticle-launch-group)"],
@@ -3892,37 +3922,6 @@
     [367, "s3", "basic"],
     [367, "s3", "basic"],
     [[371, 451], "s3", "death-info"]
-=======
-  "battlecontroller-default-event-handler": [
-    [9, "a0", "process-drawable"]
-  ],
-
-  "battlecontroller-update-spawners": [
-    [19, "s4", "nav-enemy"],
-    [57, "s4", "nav-enemy"]
-  ],
-
-  "battlecontroller-spawn-creature": [
-    [33, "v0", "nav-enemy"],
-    [[53, 136], "gp", "(pointer nav-enemy)"]
-  ],
-
-  "(method 7 battlecontroller)": [
-    [29, "t9", "(function process-drawable int process-drawable)"]
-  ],
-
-  "(method 10 battlecontroller)": [
-    [13, "t9", "(function process-drawable none)"]
-  ],
-
-  "(method 27 battlecontroller)": [
-    ["_stack_", 16, "res-tag"],
-    [182, "v0", "(pointer int32)"]
-  ],
-
-  "keg-bounce-set-particle-rotation-callback": [
-    [2, "v1", "(pointer process-drawable)"]
->>>>>>> 277e3a3d
   ],
 
   "placeholder-do-not-add-below": []
