// This file replaces type_hints.jsonc.
// Functions are identified by their "unique name". This is the name after ".function" in the IR2 file.
// Each cast entry represents an override of a register's type at a certain point the function.
// These modifications do not propagate like normal types, so you may have to apply these modifications
// over a range of indices.

// Entry format: [index, register, override]
// - The index can either be specified as a single integer, or as [min, max].
//      In the case of [min, max], the min index is included, but the max is not. ([1, 4] = 1, 2, 3).
// - The register is a string with the plain PS2 register name.
// - The type is a string with a valid GOAL typespec.
//    It is parsed exactly like the compiler, so you can use compound types.
//    You should only use register types here.

{
  // GCOMMON
  "(method 2 array)": [
    [23, "gp", "(array int32)"],
    [43, "gp", "(array uint32)"],
    [63, "gp", "(array int64)"],
    [83, "gp", "(array uint64)"],
    [102, "gp", "(array int8)"],
    [121, "gp", "(array uint8)"],
    [141, "gp", "(array int16)"],
    [161, "gp", "(array uint16)"],
    [186, "gp", "(array uint128)"],
    [204, "gp", "(array int32)"],
    [223, "gp", "(array float)"],
    [232, "gp", "(array float)"],
    [249, "gp", "(array basic)"],
    [258, "gp", "(array basic)"]
  ],

  "(method 3 array)": [
    [44, "gp", "(array int32)"],
    [62, "gp", "(array uint32)"],
    [80, "gp", "(array int64)"],
    [98, "gp", "(array uint64)"],
    [115, "gp", "(array int8)"],
    [132, "gp", "(array int8)"], // bug in game
    [150, "gp", "(array int16)"],
    [168, "gp", "(array uint16)"],
    [191, "gp", "(array uint128)"],
    [207, "gp", "(array int32)"],
    [226, "gp", "(array float)"],
    [243, "gp", "(array basic)"]
  ],

  // GKERNEL-H
  "(method 2 handle)": [
    [10, "a2", "(pointer process)"],
    [11, "a3", "process"]
  ],

  // GKERNEL
  "(method 0 cpu-thread)": [[[13, 28], "v0", "cpu-thread"]],

  "(method 0 process)": [
    [12, "a0", "int"],
    [[13, 43], "v0", "process"]
  ],

  "(method 0 dead-pool-heap)": [
    [60, "v0", "int"], // a lie, actually the 115 is an align16 constant propagated on addr of heap start.
    //[63, "a0", "pointer"],
    [[61, 73], "v0", "dead-pool-heap"]
  ],

  "(method 21 dead-pool-heap)": [
    [5, "v1", "pointer"],
    [13, "a0", "pointer"],
    [25, "v1", "pointer"]
  ],

  "(method 5 dead-pool-heap)": [
    [3, "v1", "int"],
    [3, "a0", "int"]
  ],

  "(method 0 protect-frame)": [
    [0, "a0", "int"],
    [[1, 8], "v0", "protect-frame"]
  ],

  "(method 10 process)": [[[24, 30], "s4", "protect-frame"]],

  "(method 9 process)": [[43, "s5", "process"]],

  "(method 14 dead-pool)": [
    [[24, 25], "v1", "(pointer process)"],
    [[30, 39], "s4", "(pointer process)"]
  ],

  "inspect-process-heap": [
    [[4, 11], "s5", "basic"],
    [17, "s5", "pointer"]
  ],

  // GSTRING
  "name=": [
    [26, "a1", "symbol"],
    [42, "a0", "symbol"]
  ],

  "string-cat-to-last-char": [
    [3, "s5", "(pointer uint8)"],
    [4, "s5", "string"]
  ],

  // GSTATE
  "enter-state": [[68, "s0", "protect-frame"]],

  // MATH
  "log2": [[3, "v1", "int"]],

  // QUATERNION
  "vector-x-quaternion!": [[10, "v1", "(pointer uint128)"]],
  "vector-y-quaternion!": [[10, "v1", "(pointer uint128)"]],
  "vector-z-quaternion!": [[10, "v1", "(pointer uint128)"]],

  // Matrix
  //"eul->matrix": [[[110, 228], "gp", "(pointer float)"]],

  // DMA
  "dma-send-to-spr": [[[0, 32], "s5", "dma-bank-spr"]],
  "dma-send-to-spr-no-flush": [[[0, 32], "s5", "dma-bank-spr"]],
  "dma-send-from-spr": [[[0, 32], "s5", "dma-bank-spr"]],
  "dma-send-from-spr-no-flush": [[[0, 32], "s5", "dma-bank-spr"]],
  "dma-initialize": [
    [1, "v1", "vif-bank"],
    [8, "v1", "vif-bank"],
    [6, "a0", "vif-bank"],
    [13, "a0", "vif-bank"]
  ],

  "clear-vu1-mem": [[[0, 11], "v1", "(pointer uint32)"]],
  "clear-vu0-mem": [[[0, 11], "v1", "(pointer uint32)"]],

  "dump-vu1-mem": [[[0, 49], "gp", "(pointer uint32)"]],

  "dump-vu1-range": [[[0, 54], "s4", "(pointer uint32)"]],

  "ultimate-memcpy": [
    [[0, 54], "s4", "dma-bank-spr"],
    [[0, 54], "s3", "dma-bank-spr"]
  ],

  // dma-buffer
  "dma-buffer-add-vu-function": [[[9, 33], "t2", "dma-packet"]],

  // dma-bucket
  "dma-buffer-add-buckets": [
    [[1, 4], "v1", "dma-bucket"],
    [5, "v1", "pointer"],
    [[9, 11], "v1", "dma-bucket"],
    [11, "v1", "pointer"]
    //[[6, 15], "v1", "dma-bucket"]
  ],

  "dma-buffer-patch-buckets": [
    [7, "a0", "pointer"],
    [14, "a0", "pointer"],
    [3, "a0", "dma-bucket"],
    [11, "a0", "dma-bucket"],
    [13, "a0", "dma-bucket"],
    [19, "a0", "dma-bucket"]
  ],

  "dma-bucket-insert-tag": [
    [[2, 6], "v1", "dma-bucket"],
    [3, "a0", "dma-bucket"]
  ],

  "disasm-vif-details": [
    [[62, 94], "s3", "(pointer uint32)"],
    [[98, 130], "s3", "(pointer uint16)"],
    [[134, 164], "s3", "(pointer uint32)"],
    [[168, 198], "s3", "(pointer uint16)"],
    [[202, 225], "s3", "(pointer uint16)"]
  ],

  "disasm-vif-tag": [
    [[81, 85], "t1", "vif-stcycl-imm"],
    [242, "a0", "vif-unpack-imm"]
  ],

  "disasm-dma-list": [
    [25, "v1", "dma-tag"],

    [153, "v1", "dma-packet"],
    [189, "v1", "dma-packet"],
    [229, "v1", "dma-packet"],
    [258, "v1", "dma-packet"],
    [302, "v1", "dma-packet"],
    [308, "v1", "dma-packet"],

    //[133, "v1", "(pointer uint64)"],
    [152, "v1", "(pointer uint64)"],

    [167, "v1", "(pointer uint64)"],
    [176, "v1", "(pointer uint64)"],
    [198, "v1", "(pointer uint64)"],
    [207, "v1", "(pointer uint64)"],
    [238, "v1", "(pointer uint64)"],
    [247, "v1", "(pointer uint64)"],
    [282, "v1", "(pointer uint64)"],
    [291, "v1", "(pointer uint64)"],
    [324, "v1", "(pointer uint64)"],
    [334, "v1", "(pointer uint64)"]
  ],

  "default-buffer-init": [
    [[8, 15], "a1", "dma-gif-packet"],
    [[18, 24], "a1", "gs-gif-tag"],
    [[29, 64], "a1", "(pointer uint64)"],
    [[69, 72], "a0", "dma-packet"]
  ],

  // LEVEL
  "lookup-level-info": [
    [3, "a1", "symbol"],
    [4, "a1", "level-load-info"],
    [8, "a1", "level-load-info"],
    [12, "a1", "level-load-info"]
  ],

  // DISPLAY
  "put-display-alpha-env": [[[0, 5], "v1", "gs-bank"]],

  "(method 13 profile-bar)": [
    [[27, 43], "t2", "dma-packet"],
    [[46, 56], "t2", "gs-gif-tag"],
    [[65, 67], "t3", "(pointer gs-prim)"],
    [67, "t3", "(pointer uint64)"],
    [79, "t3", "(pointer gs-xyzf)"],
    [110, "t2", "(pointer gs-xyzf)"]
  ],

  "draw-sprite2d-xy": [
    [[41, 45], "a3", "dma-packet"],
    [[51, 54], "a3", "gs-gif-tag"],
    [59, "a3", "(pointer gs-prim)"],
    [61, "a3", "(pointer gs-rgbaq)"],
    [72, "a3", "(pointer gs-xyzf)"],
    [97, "a3", "(pointer gs-xyzf)"],
    [[106, 117], "v1", "(pointer dma-tag)"],
    [109, "a2", "dma-tag"]
  ],

  "draw-quad2d": [
    [[22, 28], "t1", "dma-packet"],
    [[31, 37], "t1", "gs-gif-tag"],
    [42, "t1", "(pointer gs-prim)"],
    [44, "t1", "(pointer gs-rgbaq)"],
    [52, "t1", "(pointer gs-xyzf)"],
    [54, "t1", "(pointer gs-rgbaq)"],
    [67, "t1", "(pointer gs-xyzf)"],
    [69, "t1", "(pointer gs-rgbaq)"],
    [86, "t1", "(pointer gs-xyzf)"],
    [88, "t1", "(pointer gs-rgbaq)"],
    [110, "t1", "(pointer gs-xyzf)"],
    [111, "t1", "(pointer uint64)"],
    [[120, 131], "v1", "(pointer dma-tag)"],
    [123, "a2", "dma-tag"]
  ],

  "set-display-gs-state": [
    [[3, 10], "t3", "dma-packet"],
    [[13, 19], "t3", "gs-gif-tag"],
    [30, "t3", "(pointer gs-scissor)"],
    [32, "t3", "(pointer gs-reg64)"],
    [33, "t3", "(pointer gs-xy-offset)"],
    [35, "t3", "(pointer gs-reg64)"],
    [46, "t3", "(pointer gs-frame)"],
    [48, "t3", "(pointer gs-reg64)"],
    [50, "t3", "(pointer gs-test)"],
    [52, "t3", "(pointer gs-reg64)"],
    [54, "t3", "(pointer gs-texa)"],
    [56, "t3", "(pointer gs-reg64)"],
    [58, "t3", "(pointer gs-zbuf)"],
    [60, "t3", "(pointer gs-reg64)"],
    [61, "t3", "(pointer uint64)"],
    [63, "t3", "(pointer gs-reg64)"]
  ],

  "set-display-gs-state-offset": [
    [[3, 10], "t5", "dma-packet"],
    [[13, 19], "t5", "gs-gif-tag"],
    [30, "t5", "(pointer gs-scissor)"],
    [32, "t5", "(pointer gs-reg64)"],
    [40, "t5", "(pointer gs-xy-offset)"],
    [42, "t5", "(pointer gs-reg64)"],
    [53, "t5", "(pointer gs-frame)"],
    [55, "t5", "(pointer gs-reg64)"],
    [57, "t5", "(pointer gs-test)"],
    [59, "t5", "(pointer gs-reg64)"],
    [61, "t5", "(pointer gs-texa)"],
    [63, "t5", "(pointer gs-reg64)"],
    [65, "t5", "(pointer gs-zbuf)"],
    [67, "t5", "(pointer gs-reg64)"],
    [68, "t5", "(pointer uint64)"],
    [70, "t5", "(pointer gs-reg64)"]
  ],

  "reset-display-gs-state": [
    [[9, 16], "t0", "dma-packet"],
    [[19, 25], "t0", "gs-gif-tag"],
    [34, "a3", "(pointer gs-scissor)"],
    [36, "a3", "(pointer gs-reg64)"],
    [44, "a3", "(pointer gs-xy-offset)"],
    [46, "a3", "(pointer gs-reg64)"],
    [51, "a3", "(pointer gs-frame)"],
    [53, "a3", "(pointer gs-reg64)"],

    [55, "a3", "(pointer gs-test)"],
    [57, "a3", "(pointer gs-reg64)"],
    [60, "a3", "(pointer gs-texa)"],
    [62, "a3", "(pointer gs-reg64)"],
    [64, "a3", "(pointer gs-zbuf)"],
    [66, "a3", "(pointer gs-reg64)"],
    [67, "a3", "(pointer uint64)"],
    [69, "a3", "(pointer gs-reg64)"]
  ],

  "(method 9 connection)": [[8, "a0", "pointer"]],

  "(method 10 connection)": [[8, "a0", "pointer"]],

  "(method 0 engine)": [[39, "v0", "pointer"]],

  "(method 12 engine)": [[[5, 16], "s4", "connection"]],

  "(method 13 engine)": [[[5, 24], "s4", "connection"]],

  "(method 15 engine)": [[[0, 36], "v1", "connection"]],

  "(method 19 engine)": [[8, "a0", "connection"]],

  "(method 20 engine)": [[8, "a0", "connection"]],

  "gs-set-default-store-image": [
    [9, "t4", "gif-tag64"],
    [9, "v1", "gif-tag-regs"]
  ],

  "dma-buffer-add-ref-texture": [
    [[25, 29], "a3", "dma-packet"],
    [[32, 44], "a3", "gs-gif-tag"],
    [[47, 62], "a2", "dma-packet"]
  ],

  "upload-vram-data": [
    [[9, 15], "a0", "dma-packet"],
    [[18, 24], "a0", "gs-gif-tag"],
    [33, "a0", "(pointer gs-bitbltbuf)"],
    [35, "a0", "(pointer gs-reg64)"],
    [36, "a0", "(pointer gs-trxpos)"],
    [38, "a0", "(pointer gs-reg64)"],
    [42, "a0", "(pointer gs-trxreg)"],
    [44, "a0", "(pointer gs-reg64)"],
    [45, "a0", "(pointer gs-trxdir)"],
    [47, "a0", "(pointer gs-reg64)"]
  ],

  "texture-page-dir-inspect": [[[133, 136], "v1", "adgif-shader"]],

  "upload-vram-pages": [
    [[135, 140], "a0", "dma-packet"],
    [[144, 149], "a0", "gs-gif-tag"],
    [[155, 157], "a0", "(pointer gs-reg64)"],
    [154, "a0", "(pointer uint64)"],
    [[162, 165], "v1", "dma-packet"]
  ],

  "upload-vram-pages-pris": [
    [[128, 134], "a0", "dma-packet"],
    [[137, 143], "a0", "gs-gif-tag"],
    [148, "a0", "(pointer uint64)"],
    [150, "a0", "(pointer gs-reg64)"],
    [[154, 159], "v1", "dma-packet"]
  ],

  // RES
  "(method 19 res-lump)": [
    [46, "t2", "(pointer uint64)"],
    [100, "t3", "(pointer uint64)"],
    [184, "t5", "(pointer uint64)"],
    [64, "t6", "(pointer uint64)"]
  ],
  "(method 16 res-lump)": [
    [22, "t1", "(pointer uint64)"],
    [29, "t2", "(pointer uint64)"]
  ],
  "(method 18 res-lump)": [["_stack_", 16, "res-tag"]],
  "(method 21 res-lump)": [
    ["_stack_", 16, "res-tag"],
    ["_stack_", 32, "res-tag"]
  ],

  // SHADOW-CPU-H
  "(method 10 shadow-control)": [[1, "v1", "int"]],

  // FACT-H
  "(method 0 fact-info-enemy)": [
    [[3, 92], "gp", "fact-info-enemy"],
    [16, "v0", "float"],
    [28, "v0", "float"],
    [40, "v0", "float"],
    [52, "v0", "float"],
    [64, "v0", "float"],
    [76, "v0", "float"],
    [88, "v0", "float"]
  ],

  "(method 0 fact-info)": [
    [81, "v0", "float"],
    [16, "t9", "(function string none)"],
    ["_stack_", 16, "res-tag"],
    [[32, 43], "v1", "(pointer int32)"],
    [86, "gp", "fact-info"]
  ],

  "(method 0 fact-info-target)": [[[3, 20], "gp", "fact-info-target"]],

  "(method 0 align-control)": [
    [[8, 13], "t9", "(function object object)"],
    [[14, 18], "v0", "align-control"]
  ],

  "str-load": [[[20, 36], "s2", "load-chunk-msg"]],

  "str-load-status": [
    [[18, 22], "v1", "load-chunk-msg"],
    [26, "v1", "load-chunk-msg"]
  ],

  "str-play-async": [[[8, 16], "s4", "load-chunk-msg"]],

  "str-play-stop": [[[7, 14], "s5", "load-chunk-msg"]],

  "str-play-queue": [[[19, 27], "s5", "load-chunk-msg"]],

  "str-ambient-play": [[[7, 15], "s5", "load-chunk-msg"]],

  "str-ambient-stop": [[[7, 16], "s5", "load-chunk-msg"]],

  "dgo-load-begin": [[[21, 40], "s2", "load-dgo-msg"]],

  "dgo-load-get-next": [[[14, 31], "v1", "load-dgo-msg"]],

  "dgo-load-continue": [[[5, 21], "gp", "load-dgo-msg"]],

  "string->sound-name": [[[2, 18], "a1", "(pointer uint8)"]],

  "ramdisk-load": [[[8, 12], "v1", "ramdisk-rpc-load"]],

  "(method 3 generic-tie-interp-point)": [[15, "gp", "(pointer uint128)"]],

  "ripple-find-height": [[[22, 72], "s4", "mei-ripple"]],

  "(method 0 collide-shape-prim-sphere)": [
    [[4, 8], "v0", "collide-shape-prim-sphere"]
  ],
  "(method 0 collide-shape-prim-mesh)": [
    [[6, 11], "v0", "collide-shape-prim-mesh"]
  ],
  "(method 0 collide-shape-prim-group)": [
    [[11, 18], "v0", "collide-shape-prim-group"]
  ],

  "camera-teleport-to-entity": [[9, "a0", "transform"]],

  "entity-actor-count": [["_stack_", 16, "res-tag"]],

  "entity-actor-lookup": [
    ["_stack_", 16, "res-tag"],
    [[10, 33], "v1", "(pointer uint32)"]
  ],

  "(method 11 joint-mod)": [
    [15, "s3", "process-drawable"],
    [[26, 66], "s3", "fact-info-enemy"],
    [[45, 50], "v1", "(pointer process)"]
  ],

  "joint-mod-look-at-handler": [[[2, 254], "gp", "joint-mod"]],

  "joint-mod-world-look-at-handler": [[[0, 254], "gp", "joint-mod"]],

  "joint-mod-rotate-handler": [[[2, 77], "s4", "joint-mod"]],

  "joint-mod-joint-set-handler": [[[2, 13], "s4", "joint-mod"]],

  "joint-mod-joint-set*-handler": [[[2, 31], "s5", "joint-mod"]],
  "joint-mod-wheel-callback": [[[2, 63], "s4", "joint-mod-wheel"]],
  "joint-mod-set-local-callback": [[[0, 23], "v1", "joint-mod-set-local"]],
  "joint-mod-set-world-callback": [[[0, 23], "v1", "joint-mod-set-world"]],
  "joint-mod-blend-local-callback": [[[2, 63], "gp", "joint-mod-blend-local"]],
  "joint-mod-spinner-callback": [[[2, 63], "gp", "joint-mod-spinner"]],

  "(method 11 touching-prims-entry-pool)": [
    [[0, 8], "v1", "touching-prims-entry"],
    [8, "v1", "pointer"],
    [[9, 11], "v1", "touching-prims-entry"],
    [[1, 20], "a1", "touching-prims-entry"]
  ],

  "(method 0 touching-list)": [[[6, 9], "v0", "touching-list"]],

  "num-func-chan": [[8, "v1", "joint-control-channel"]],

  "cspace-by-name-no-fail": [[[0, 100], "v0", "cspace"]],

  "shrubbery-login-post-texture": [
    //[[13, 41], "a3", "qword"],
    // [[13, 41], "a2", "qword"]
    [[13, 15], "a3", "qword"],
    [16, "a3", "pointer"],
    [24, "a3", "pointer"],
    [[17, 23], "a3", "qword"],
    [[13, 23], "a1", "qword"],
    [14, "a2", "qword"],
    [[27, 29], "a3", "qword"],
    [[27, 29], "a1", "qword"],
    [[35, 37], "a3", "qword"],
    [[35, 37], "a2", "qword"]
  ],

  "(method 3 sparticle-cpuinfo)": [[106, "f0", "float"]],

  "cspace-by-name-no-fail": [[[0, 100], "v0", "cspace"]],

  "camera-teleport-to-entity": [[9, "a0", "transform"]],

  "add-debug-sphere-from-table": [[[9, 18], "s1", "(inline-array vector)"]],

  "(method 14 actor-link-info)": [[5, "v1", "entity-links"]],
  "(method 15 actor-link-info)": [[5, "v1", "entity-links"]],

  "(method 23 actor-link-info)": [[4, "v1", "entity-links"]],
  "(method 24 actor-link-info)": [[4, "v1", "entity-links"]],
  "(method 9 actor-link-info)": [[[0, 36], "s3", "entity-actor"]],
  "alt-actor-list-subtask-incomplete-count": [[19, "a0", "entity-links"]],
  "actor-link-dead-hook": [[1, "v1", "entity-links"]],

  "check-irx-version": [[[6, 37], "gp", "sound-rpc-get-irx-version"]],
  "sound-bank-load": [[[9, 11], "v1", "sound-rpc-load-bank"]],
  "sound-bank-unload": [[[7, 9], "v1", "sound-rpc-unload-bank"]],
  "sound-music-load": [[[7, 9], "v1", "sound-rpc-load-music"]],
  "sound-music-unload": [[6, "v1", "sound-rpc-unload-music"]],
  "sound-reload-info": [[6, "v1", "sound-rpc-reload-info"]],
  "set-language": [[[10, 12], "v1", "sound-rpc-set-language"]],
  "list-sounds": [[6, "v1", "sound-rpc-list-sounds"]],
  "sound-set-volume": [[[6, 13], "v1", "sound-rpc-set-master-volume"]],
  "sound-set-reverb": [[[8, 21], "v1", "sound-rpc-set-reverb"]],
  "sound-set-ear-trans": [[[7, 20], "gp", "sound-rpc-set-ear-trans"]],
  "sound-play-by-name": [
    [[13, 45], "s5", "sound-rpc-play"],
    [[22, 39], "s3", "process-drawable"]
  ],
  "sound-play-by-spec": [
    [[9, 54], "s5", "sound-rpc-play"],
    [[31, 47], "s3", "process-drawable"]
  ],
  "sound-pause": [[[5, 7], "v1", "sound-rpc-pause-sound"]],
  "sound-stop": [[[5, 7], "v1", "sound-rpc-stop-sound"]],
  "sound-continue": [[[5, 7], "v1", "sound-rpc-continue-sound"]],
  "sound-group-pause": [[[5, 7], "v1", "sound-rpc-pause-group"]],
  "sound-group-stop": [[[5, 7], "v1", "sound-rpc-stop-group"]],
  "sound-group-continue": [[[5, 7], "v1", "sound-rpc-continue-group"]],
  "sound-set-falloff-curve": [[[7, 19], "v1", "sound-rpc-set-falloff-curve"]],
  "sound-set-sound-falloff": [[[8, 13], "v1", "sound-rpc-set-sound-falloff"]],
  "sound-set-flava": [[[5, 7], "v1", "sound-rpc-set-flava"]],
  "(method 0 ambient-sound)": [
    [136, "v1", "sound-spec"],
    [143, "v1", "sound-spec"],
    [140, "v1", "sound-spec"],
    [147, "v1", "sound-spec"],
    ["_stack_", 16, "sound-spec"],
    ["_stack_", 32, "sound-name"],
    ["_stack_", 48, "(pointer float)"],
    ["_stack_", 52, "sound-play-parms"],
    ["_stack_", 64, "res-tag"]
  ],
  "(method 11 ambient-sound)": [
    [[18, 31], "s4", "process-drawable"],
    [[12, 44], "gp", "sound-rpc-set-param"]
  ],
  "(method 12 ambient-sound)": [[[8, 20], "v1", "sound-rpc-set-param"]],
  "sound-buffer-dump": [[[14, 25], "s3", "sound-rpc-play"]],
  "actor-link-subtask-complete-hook": [[1, "v1", "entity-links"]],

  "(method 0 vol-control)": [
    [[9, 14], "t9", "(function object object)"],
    [30, "s5", "res-lump"],
    [36, "s5", "res-lump"],
    [58, "s5", "res-lump"],
    [62, "s5", "res-lump"],
    [85, "s5", "res-lump"],
    [91, "s5", "res-lump"],
    [113, "s5", "res-lump"],
    [117, "s5", "res-lump"]
  ],

  "point-in-air-box?": [[5, "f1", "float"]],

  "(method 3 air-box)": [
    [16, "f0", "float"],
    [22, "f0", "float"],
    [28, "f0", "float"]
  ],
<<<<<<< HEAD
  
  "joint-anim-inspect-elt": [
    [9, "gp", "joint-anim-matrix"],
    [26, "gp", "joint-anim-transformq"]
  ],
  "(method 12 art-group)": [[13, "a0", "art-joint-anim"]]
=======

  "(method 0 path-control)": [
    [15, "t9", "(function string none)"],
    ["_stack_", 16, "res-tag"]
  ],

  "(method 0 curve-control)": [[[13, 55], "s3", "entity"]],

  "nav-mesh-connect": [
    [[4, 15], "s2", "entity-actor"],
    [19, "v1", "entity"],
    [20, "v1", "entity-links"],
    [72, "v1", "entity"],
    [73, "v1", "entity-links"],
    [76, "a0", "entity"],
    [77, "a0", "entity-links"]
  ],

  "(method 0 nav-control)": [
    [17, "t9", "(function string none)"]
  ]
>>>>>>> 0aa474f1
}<|MERGE_RESOLUTION|>--- conflicted
+++ resolved
@@ -609,14 +609,12 @@
     [22, "f0", "float"],
     [28, "f0", "float"]
   ],
-<<<<<<< HEAD
   
   "joint-anim-inspect-elt": [
     [9, "gp", "joint-anim-matrix"],
     [26, "gp", "joint-anim-transformq"]
   ],
-  "(method 12 art-group)": [[13, "a0", "art-joint-anim"]]
-=======
+  "(method 12 art-group)": [[13, "a0", "art-joint-anim"]],
 
   "(method 0 path-control)": [
     [15, "t9", "(function string none)"],
@@ -638,5 +636,4 @@
   "(method 0 nav-control)": [
     [17, "t9", "(function string none)"]
   ]
->>>>>>> 0aa474f1
 }