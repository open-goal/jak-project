--- conflicted
+++ resolved
@@ -2575,7 +2575,48 @@
     [77, "v1", "int"]
   ],
 
-<<<<<<< HEAD
+  "(anon-function 27 projectiles)": [
+    [27, "s4", "collide-shape"],
+    [36, "s4", "collide-shape"]
+  ],
+
+  "projectile-update-velocity-space-wars": [
+    [60, "a0", "target"]
+  ],
+
+  "projectile-init-by-other": [
+    [70, "v1", "process-drawable"],
+    [77, "v1", "process-drawable"]
+  ],
+
+  "(method 24 projectile-yellow)": [
+    [[81, 999], "s5", "sound-rpc-set-param"],
+    [99, "gp", "process-drawable"],
+    [102, "gp", "process-drawable"]
+  ],
+
+  "(method 28 projectile-yellow)": [
+    [26, "a0", "target"],
+    [118, "a1", "target"]
+  ],
+
+  "(method 27 projectile-blue)": [
+    [51, "v1", "process-mask"],
+    [87, "v1", "process-drawable"]
+  ],
+
+  "spawn-projectile-blue": [
+    [69, "s2", "(function process function object object object object object object)"]
+  ],
+
+  "(method 28 projectile-blue)": [
+    [27, "v1", "process-drawable"]
+  ],
+
+  "(method 27 projectile-yellow)": [
+    [70, "v1", "process-mask"]
+  ],
+
   "(method 11 plat)": [
     [5, "v1", "int"]
   ],
@@ -2680,48 +2721,6 @@
     [10, "f0", "float"],
     [40, "f26", "float"],
     [50, "f26", "float"]
-=======
-  "(anon-function 27 projectiles)": [
-    [27, "s4", "collide-shape"],
-    [36, "s4", "collide-shape"]
-  ],
-
-  "projectile-update-velocity-space-wars": [
-    [60, "a0", "target"]
-  ],
-
-  "projectile-init-by-other": [
-    [70, "v1", "process-drawable"],
-    [77, "v1", "process-drawable"]
-  ],
-
-  "(method 24 projectile-yellow)": [
-    [[81, 999], "s5", "sound-rpc-set-param"],
-    [99, "gp", "process-drawable"],
-    [102, "gp", "process-drawable"]
-  ],
-
-  "(method 28 projectile-yellow)": [
-    [26, "a0", "target"],
-    [118, "a1", "target"]
-  ],
-
-  "(method 27 projectile-blue)": [
-    [51, "v1", "process-mask"],
-    [87, "v1", "process-drawable"]
-  ],
-
-  "spawn-projectile-blue": [
-    [69, "s2", "(function process function object object object object object object)"]
-  ],
-
-  "(method 28 projectile-blue)": [
-    [27, "v1", "process-drawable"]
-  ],
-
-  "(method 27 projectile-yellow)": [
-    [70, "v1", "process-mask"]
->>>>>>> 3d7010b0
   ],
 
   "placeholder-do-not-add-below": []
