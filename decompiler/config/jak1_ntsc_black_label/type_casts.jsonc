{
  "(method 2 array)": [
    [23, "gp", "(array int32)"],
    [43, "gp", "(array uint32)"],
    [63, "gp", "(array int64)"],
    [83, "gp", "(array uint64)"],
    [102, "gp", "(array int8)"],
    [121, "gp", "(array uint8)"],
    [141, "gp", "(array int16)"],
    [161, "gp", "(array uint16)"],
    [186, "gp", "(array uint128)"],
    [204, "gp", "(array int32)"],
    [223, "gp", "(array float)"],
    [232, "gp", "(array float)"],
    [249, "gp", "(array basic)"],
    [258, "gp", "(array basic)"]
  ],
  "(method 3 array)": [
    [44, "gp", "(array int32)"],
    [62, "gp", "(array uint32)"],
    [80, "gp", "(array int64)"],
    [98, "gp", "(array uint64)"],
    [115, "gp", "(array int8)"],
    [132, "gp", "(array int8)"],
    [150, "gp", "(array int16)"],
    [168, "gp", "(array uint16)"],
    [191, "gp", "(array uint128)"],
    [207, "gp", "(array int32)"],
    [226, "gp", "(array float)"],
    [243, "gp", "(array basic)"]
  ],
  "(method 0 cpu-thread)": [[[13, 28], "v0", "cpu-thread"]],
  "(method 0 process)": [
    [12, "a0", "int"],
    [[13, 43], "v0", "process"]
  ],
  "(method 0 dead-pool-heap)": [
    [60, "v0", "int"],
    [[61, 73], "v0", "dead-pool-heap"]
  ],
  "(method 21 dead-pool-heap)": [
    [5, "v1", "pointer"],
    [13, "a0", "pointer"],
    [25, "v1", "pointer"]
  ],
  "(method 5 dead-pool-heap)": [
    [3, "v1", "int"],
    [3, "a0", "int"]
  ],
  "(method 0 protect-frame)": [
    [0, "a0", "int"],
    [[1, 8], "v0", "protect-frame"]
  ],
  "(method 10 process)": [[[24, 30], "s4", "protect-frame"]],
  "(method 9 process)": [[43, "s5", "process"]],
  "(method 14 dead-pool)": [
    [[24, 25], "v1", "(pointer process)"],
    [[30, 39], "s4", "(pointer process)"]
  ],
  "inspect-process-heap": [
    [[4, 11], "s5", "basic"],
    [17, "s5", "pointer"]
  ],

  "run-function-in-process": [[40, "a0", "dead-pool-heap"]],

  // GSTRING
  "name=": [
    [26, "a1", "symbol"],
    [42, "a0", "symbol"]
  ],
  "string-cat-to-last-char": [
    [3, "s5", "(pointer uint8)"],
    [4, "s5", "string"]
  ],

  // GSTATE
  "enter-state": [
    [68, "s0", "protect-frame"],
    [101, "t9", "(function object object object object object object none)"]
  ],

  "send-event-function": [
    [[7,12], "a0", "process"]
  ],

  // MATH
  "log2": [[3, "v1", "int"]],

  // QUATERNION
  "vector-x-quaternion!": [[10, "v1", "(pointer uint128)"]],
  "vector-y-quaternion!": [[10, "v1", "(pointer uint128)"]],
  "vector-z-quaternion!": [[10, "v1", "(pointer uint128)"]],

  // Matrix
  //"eul->matrix": [[[110, 228], "gp", "(pointer float)"]],

  // DMA
  "dma-send-to-spr": [[[0, 32], "s5", "dma-bank-spr"]],
  "dma-send-to-spr-no-flush": [[[0, 32], "s5", "dma-bank-spr"]],
  "dma-send-from-spr": [[[0, 32], "s5", "dma-bank-spr"]],
  "dma-send-from-spr-no-flush": [[[0, 32], "s5", "dma-bank-spr"]],
  "dma-initialize": [
    [1, "v1", "vif-bank"],
    [8, "v1", "vif-bank"],
    [6, "a0", "vif-bank"],
    [13, "a0", "vif-bank"]
  ],
  "clear-vu1-mem": [[[0, 11], "v1", "(pointer uint32)"]],
  "clear-vu0-mem": [[[0, 11], "v1", "(pointer uint32)"]],
  "dump-vu1-mem": [[[0, 49], "gp", "(pointer uint32)"]],
  "dump-vu1-range": [[[0, 54], "s4", "(pointer uint32)"]],
  "ultimate-memcpy": [
    [[0, 54], "s4", "dma-bank-spr"],
    [[0, 54], "s3", "dma-bank-spr"]
  ],
  "dma-buffer-add-vu-function": [[[9, 33], "t2", "dma-packet"]],
  "dma-buffer-add-buckets": [
    [[1, 4], "v1", "dma-bucket"],
    [5, "v1", "pointer"],
    [[9, 11], "v1", "dma-bucket"],
    [11, "v1", "pointer"]
  ],
  "dma-buffer-patch-buckets": [
    [7, "a0", "(inline-array dma-bucket)"],
    [8, "a3", "pointer"],
    [14, "a0", "(inline-array dma-bucket)"],
    [3, "a0", "(inline-array dma-bucket)"],
    [11, "a0", "(inline-array dma-bucket)"],
    [13, "a0", "(inline-array dma-bucket)"],
    [19, "a0", "(inline-array dma-bucket)"]
  ],
  "dma-bucket-insert-tag": [
    [[2, 6], "v1", "dma-bucket"],
    [3, "a0", "dma-bucket"]
  ],
  "disasm-vif-details": [
    [[62, 94], "s3", "(pointer uint32)"],
    [[98, 130], "s3", "(pointer uint16)"],
    [[134, 164], "s3", "(pointer uint32)"],
    [[168, 198], "s3", "(pointer uint16)"],
    [[202, 225], "s3", "(pointer uint16)"]
  ],
  "disasm-vif-tag": [
    [[81, 85], "t1", "vif-stcycl-imm"],
    [242, "a0", "vif-unpack-imm"]
  ],
  "disasm-dma-list": [
    [25, "v1", "dma-tag"],
    [153, "v1", "dma-packet"],
    [189, "v1", "dma-packet"],
    [229, "v1", "dma-packet"],
    [258, "v1", "dma-packet"],
    [302, "v1", "dma-packet"],
    [308, "v1", "dma-packet"],
    [152, "v1", "(pointer uint64)"],
    [167, "v1", "(pointer uint64)"],
    [176, "v1", "(pointer uint64)"],
    [198, "v1", "(pointer uint64)"],
    [207, "v1", "(pointer uint64)"],
    [238, "v1", "(pointer uint64)"],
    [247, "v1", "(pointer uint64)"],
    [282, "v1", "(pointer uint64)"],
    [291, "v1", "(pointer uint64)"],
    [324, "v1", "(pointer uint64)"],
    [334, "v1", "(pointer uint64)"]
  ],
  "default-buffer-init": [
    [[8, 15], "a1", "dma-gif-packet"],
    [[18, 24], "a1", "gs-gif-tag"],
    [29, "a1", "(pointer gs-alpha)"],
    [31, "a1", "(pointer gs-reg64)"],
    [33, "a1", "(pointer gs-zbuf)"],
    [35, "a1", "(pointer gs-reg64)"],
    [37, "a1", "(pointer gs-test)"],
    [39, "a1", "(pointer gs-reg64)"],
    [40, "a1", "(pointer uint64)"],
    [42, "a1", "(pointer gs-reg64)"],
    [44, "a1", "(pointer gs-clamp)"],
    [46, "a1", "(pointer gs-reg64)"],
    [48, "a1", "(pointer gs-tex1)"],
    [50, "a1", "(pointer gs-reg64)"],
    [53, "a1", "(pointer gs-texa)"],
    [55, "a1", "(pointer gs-reg64)"],
    [57, "a1", "(pointer gs-texclut)"],
    [59, "a1", "(pointer gs-reg64)"],
    [61, "a1", "(pointer gs-fogcol)"],
    [63, "a1", "(pointer gs-reg64)"],
    [[69, 72], "a0", "dma-packet"]
  ],
  "lookup-level-info": [
    [3, "a1", "symbol"],
    [[4, 16], "a1", "level-load-info"]
  ],
  "put-display-alpha-env": [[[0, 5], "v1", "gs-bank"]],
  "(method 13 profile-bar)": [
    [[27, 43], "t2", "dma-packet"],
    [[46, 56], "t2", "gs-gif-tag"],
    [[65, 67], "t3", "(pointer gs-prim)"],
    [67, "t3", "(pointer uint64)"],
    [79, "t3", "(pointer gs-xyzf)"],
    [110, "t2", "(pointer gs-xyzf)"]
  ],
  "draw-sprite2d-xy": [
    [[41, 45], "a3", "dma-packet"],
    [[51, 54], "a3", "gs-gif-tag"],
    [59, "a3", "(pointer gs-prim)"],
    [61, "a3", "(pointer gs-rgbaq)"],
    [72, "a3", "(pointer gs-xyzf)"],
    [97, "a3", "(pointer gs-xyzf)"],
    [[106, 117], "v1", "(pointer dma-tag)"],
    [109, "a2", "dma-tag"]
  ],
  "draw-quad2d": [
    [[22, 28], "t1", "dma-packet"],
    [[31, 37], "t1", "gs-gif-tag"],
    [42, "t1", "(pointer gs-prim)"],
    [44, "t1", "(pointer gs-rgbaq)"],
    [52, "t1", "(pointer gs-xyzf)"],
    [54, "t1", "(pointer gs-rgbaq)"],
    [67, "t1", "(pointer gs-xyzf)"],
    [69, "t1", "(pointer gs-rgbaq)"],
    [86, "t1", "(pointer gs-xyzf)"],
    [88, "t1", "(pointer gs-rgbaq)"],
    [110, "t1", "(pointer gs-xyzf)"],
    [111, "t1", "(pointer uint64)"],
    [[120, 131], "v1", "(pointer dma-tag)"],
    [123, "a2", "dma-tag"]
  ],
  "set-display-gs-state": [
    [[3, 10], "t3", "dma-packet"],
    [[13, 19], "t3", "gs-gif-tag"],
    [30, "t3", "(pointer gs-scissor)"],
    [32, "t3", "(pointer gs-reg64)"],
    [33, "t3", "(pointer gs-xy-offset)"],
    [35, "t3", "(pointer gs-reg64)"],
    [46, "t3", "(pointer gs-frame)"],
    [48, "t3", "(pointer gs-reg64)"],
    [50, "t3", "(pointer gs-test)"],
    [52, "t3", "(pointer gs-reg64)"],
    [54, "t3", "(pointer gs-texa)"],
    [56, "t3", "(pointer gs-reg64)"],
    [58, "t3", "(pointer gs-zbuf)"],
    [60, "t3", "(pointer gs-reg64)"],
    [61, "t3", "(pointer uint64)"],
    [63, "t3", "(pointer gs-reg64)"]
  ],
  "set-display-gs-state-offset": [
    [[3, 10], "t5", "dma-packet"],
    [[13, 19], "t5", "gs-gif-tag"],
    [30, "t5", "(pointer gs-scissor)"],
    [32, "t5", "(pointer gs-reg64)"],
    [40, "t5", "(pointer gs-xy-offset)"],
    [42, "t5", "(pointer gs-reg64)"],
    [53, "t5", "(pointer gs-frame)"],
    [55, "t5", "(pointer gs-reg64)"],
    [57, "t5", "(pointer gs-test)"],
    [59, "t5", "(pointer gs-reg64)"],
    [61, "t5", "(pointer gs-texa)"],
    [63, "t5", "(pointer gs-reg64)"],
    [65, "t5", "(pointer gs-zbuf)"],
    [67, "t5", "(pointer gs-reg64)"],
    [68, "t5", "(pointer uint64)"],
    [70, "t5", "(pointer gs-reg64)"]
  ],
  "reset-display-gs-state": [
    [[9, 16], "t0", "dma-packet"],
    [[19, 25], "t0", "gs-gif-tag"],
    [34, "a3", "(pointer gs-scissor)"],
    [36, "a3", "(pointer gs-reg64)"],
    [44, "a3", "(pointer gs-xy-offset)"],
    [46, "a3", "(pointer gs-reg64)"],
    [51, "a3", "(pointer gs-frame)"],
    [53, "a3", "(pointer gs-reg64)"],
    [55, "a3", "(pointer gs-test)"],
    [57, "a3", "(pointer gs-reg64)"],
    [60, "a3", "(pointer gs-texa)"],
    [62, "a3", "(pointer gs-reg64)"],
    [64, "a3", "(pointer gs-zbuf)"],
    [66, "a3", "(pointer gs-reg64)"],
    [67, "a3", "(pointer uint64)"],
    [69, "a3", "(pointer gs-reg64)"]
  ],
  "(method 9 connection)": [[8, "a0", "pointer"]],
  "(method 10 connection)": [[8, "a0", "pointer"]],
  "(method 0 engine)": [[39, "v0", "pointer"]],

  "(method 12 engine)": [
    [[5, 16], "s4", "connection"],
    [12, "t9", "(function basic basic basic object object)"]
  ],

  "(method 13 engine)": [
    [[5, 24], "s4", "connection"],
    [12, "t9", "(function basic basic basic object object)"]
  ],

  "(method 15 engine)": [[[0, 36], "v1", "connection"]],
  "(method 19 engine)": [[8, "a0", "connection"]],
  "(method 20 engine)": [[8, "a0", "connection"]],
  "gs-set-default-store-image": [
    [9, "t4", "gif-tag64"],
    [9, "v1", "gif-tag-regs"]
  ],
  "dma-buffer-add-ref-texture": [
    [[25, 29], "a3", "dma-packet"],
    [[32, 44], "a3", "gs-gif-tag"],
    [[47, 62], "a2", "dma-packet"]
  ],
  "(method 11 level)": [
    [[13, 18], "a1", "dma-packet"],
    [[20, 26], "a0", "dma-packet"],
    [[50, 55], "a1", "dma-packet"],
    [[60, 63], "a0", "dma-packet"],
    [[87, 92], "a1", "dma-packet"],
    [[97, 100], "a0", "dma-packet"],
    [[124, 129], "a1", "dma-packet"],
    [[134, 137], "a0", "dma-packet"],
    [[162, 167], "a1", "dma-packet"],
    [[172, 175], "a0", "dma-packet"],
    [[199, 204], "a1", "dma-packet"],
    [[209, 212], "a0", "dma-packet"],
    [[236, 241], "a1", "dma-packet"],
    [[246, 249], "a0", "dma-packet"],
    [[273, 278], "a1", "dma-packet"],
    [[283, 286], "a0", "dma-packet"]
  ],
  "(method 14 texture-page)": [
    [[18, 22], "a0", "dma-packet"],
    [[28, 31], "a0", "gs-gif-tag"],
    [36, "a0", "(pointer uint64)"],
    [38, "a0", "(pointer gs-reg64)"],
    [[44, 45], "a0", "dma-packet"],
    [45, "a0", "(pointer uint64)"]
  ],
  "(method 13 texture-page)": [
    [[45, 49], "a0", "dma-packet"],
    [[55, 58], "a0", "gs-gif-tag"],
    [67, "a0", "(pointer gs-bitbltbuf)"],
    [69, "a0", "(pointer gs-reg64)"],
    [70, "a0", "(pointer gs-trxpos)"],
    [72, "a0", "(pointer gs-reg64)"],
    [76, "a0", "(pointer gs-trxreg)"],
    [78, "a0", "(pointer gs-reg64)"],
    [79, "a0", "(pointer gs-trxdir)"],
    [81, "a0", "(pointer gs-reg64)"]
  ],

  "link-texture-by-id": [[51, "s5", "uint"]],

  "adgif-shader-login-fast": [[57, "gp", "uint"]],

  "adgif-shader-login-no-remap-fast": [[52, "a0", "uint"]],

  "(method 9 texture-page-dir)": [[[27, 31], "t3", "adgif-shader"]],

  "adgif-shader<-texture-simple!": [[5, "v1", "uint"]],

  "display-frame-start": [
    [4, "v1", "vif-bank"],
    [9, "a0", "vif-bank"],
    [[158, 161], "a0", "dma-packet"]
  ],

  "display-loop": [
    [152, "v1", "(pointer int32)"],
    [157, "a0", "(pointer process-drawable)"],
    [[477, 481], "a0", "dma-packet"],
    [[487, 490], "a0", "gs-gif-tag"],

    [497, "a0", "(pointer gs-reg64)"],
    [495, "a0", "(pointer gs-alpha)"],

    [501, "a0", "(pointer gs-reg64)"],
    [499, "a0", "(pointer gs-zbuf)"],

    [505, "a0", "(pointer gs-reg64)"],
    [503, "a0", "(pointer gs-test)"],

    [508, "a0", "(pointer gs-reg64)"],
    [506, "a0", "(pointer uint64)"], // pabe

    [512, "a0", "(pointer gs-reg64)"],
    [510, "a0", "(pointer gs-clamp)"],

    [516, "a0", "(pointer gs-reg64)"],
    [514, "a0", "(pointer gs-tex1)"],

    [521, "a0", "(pointer gs-reg64)"],
    [519, "a0", "(pointer gs-texa)"],

    [525, "a0", "(pointer gs-reg64)"],
    [523, "a0", "(pointer gs-texclut)"],

    [529, "a0", "(pointer gs-reg64)"],
    [527, "a0", "(pointer gs-fogcol)"],

    [[588, 591], "v1", "dma-packet"],
    [[672, 675], "v1", "dma-packet"]
  ],
  "load-game-text-info": [[4, "v1", "game-text-info"]],
  "texture-relocate": [
    [[17, 21], "t4", "dma-packet"],
    [[27, 30], "t4", "gs-gif-tag"],
    [60, "t4", "(pointer gs-bitbltbuf)"],
    [62, "t4", "(pointer gs-reg64)"],
    [63, "t4", "(pointer gs-trxpos)"],
    [65, "t4", "(pointer gs-reg64)"],
    [71, "t4", "(pointer gs-trxreg)"],
    [73, "t4", "(pointer gs-reg64)"],
    [75, "t4", "(pointer gs-trxdir)"],
    [77, "t4", "(pointer gs-reg64)"],
    [[98, 102], "a2", "dma-packet"],
    [[108, 111], "a2", "gs-gif-tag"],
    [132, "a2", "(pointer gs-bitbltbuf)"],
    [134, "a2", "(pointer gs-reg64)"],
    [135, "a2", "(pointer gs-trxpos)"],
    [137, "a2", "(pointer gs-reg64)"],
    [139, "a2", "(pointer gs-trxreg)"],
    [141, "a2", "(pointer gs-reg64)"],
    [143, "a2", "(pointer gs-trxdir)"],
    [145, "a2", "(pointer gs-reg64)"],
    [[157, 161], "a2", "dma-packet"],
    [[167, 170], "a2", "gs-gif-tag"],
    [191, "a2", "(pointer gs-bitbltbuf)"],
    [193, "a2", "(pointer gs-reg64)"],
    [194, "a2", "(pointer gs-trxpos)"],
    [196, "a2", "(pointer gs-reg64)"],
    [198, "a2", "(pointer gs-trxreg)"],
    [200, "a2", "(pointer gs-reg64)"],
    [202, "a2", "(pointer gs-trxdir)"],
    [204, "a2", "(pointer gs-reg64)"]
  ],
  "(method 11 texture-pool)": [
    [[119, 123], "a0", "dma-packet"],
    [[129, 132], "a0", "gs-gif-tag"],
    [137, "a0", "(pointer uint64)"],
    [139, "a0", "(pointer gs-reg64)"],
    [145, "a0", "dma-packet"],
    [146, "a0", "(pointer uint64)"]
  ],
  "texture-page-login": [[[34, 45], "s2", "texture-page"]],
  "upload-vram-data": [
    [[9, 15], "a0", "dma-packet"],
    [[18, 24], "a0", "gs-gif-tag"],
    [33, "a0", "(pointer gs-bitbltbuf)"],
    [35, "a0", "(pointer gs-reg64)"],
    [36, "a0", "(pointer gs-trxpos)"],
    [38, "a0", "(pointer gs-reg64)"],
    [42, "a0", "(pointer gs-trxreg)"],
    [44, "a0", "(pointer gs-reg64)"],
    [45, "a0", "(pointer gs-trxdir)"],
    [47, "a0", "(pointer gs-reg64)"]
  ],
  "texture-page-dir-inspect": [[[133, 136], "v1", "adgif-shader"]],
  "upload-vram-pages": [
    [[135, 140], "a0", "dma-packet"],
    [[144, 149], "a0", "gs-gif-tag"],
    [[155, 157], "a0", "(pointer gs-reg64)"],
    [154, "a0", "(pointer uint64)"],
    [[162, 165], "v1", "dma-packet"]
  ],
  "upload-vram-pages-pris": [
    [[128, 134], "a0", "dma-packet"],
    [[137, 143], "a0", "gs-gif-tag"],
    [148, "a0", "(pointer uint64)"],
    [150, "a0", "(pointer gs-reg64)"],
    [[154, 159], "v1", "dma-packet"]
  ],
  "(method 19 res-lump)": [
    [46, "t2", "(pointer uint64)"],
    [100, "t3", "(pointer uint64)"],
    [184, "t5", "(pointer uint64)"],
    [64, "t6", "(pointer uint64)"]
  ],
  "(method 16 res-lump)": [
    [22, "t1", "(pointer uint64)"],
    [29, "t2", "(pointer uint64)"]
  ],
  "(method 18 res-lump)": [["_stack_", 16, "object"]],
  "(method 21 res-lump)": [
    ["_stack_", 16, "res-tag"],
    ["_stack_", 32, "res-tag"]
  ],

  "(method 15 sync-info)": [
    ["_stack_", 16, "res-tag"],
    [[19, 24], "v1", "(pointer float)"]
  ],

  "(method 15 sync-info-eased)": [
    ["_stack_", 16, "res-tag"],
    [[44, 49], "v1", "(pointer float)"],
    [[26, 35], "v1", "(pointer float)"]
  ],

  "(method 15 sync-info-paused)": [
    ["_stack_", 16, "res-tag"],
    [[44, 49], "v1", "(pointer float)"],
    [[26, 35], "v1", "(pointer float)"]
  ],

  "(method 15 res-lump)": [[132, "s5", "res-tag-pair"]],

  "(method 17 res-lump)": [[22, "s4", "(pointer pointer)"]],

  "(method 20 res-lump)": [[331, "a3", "(inline-array vector)"]],

  "(method 8 res-lump)": [
    [215, "s0", "array"],
    [[0, 100], "s0", "basic"],
    [[102, 120], "s0", "basic"],
    [[147, 150], "s0", "collide-mesh"],
    [[157, 200], "s0", "(array object)"],
    [235, "s0", "basic"]
  ],
  "(method 10 shadow-control)": [[1, "v1", "int"]],
  "(method 0 fact-info-enemy)": [[[3, 92], "gp", "fact-info-enemy"]],
  "(method 0 fact-info)": [
    //[16, "t9", "(function string none)"],
    ["_stack_", 16, "res-tag"],
    [[32, 43], "v1", "(pointer int32)"],
    [86, "gp", "fact-info"]
  ],
  "(method 0 fact-info-target)": [[[3, 20], "gp", "fact-info-target"]],
  "(method 0 align-control)": [[[14, 18], "v0", "align-control"]],
  "str-load": [[[20, 36], "s2", "load-chunk-msg"]],
  "str-load-status": [
    [[18, 22], "v1", "load-chunk-msg"],
    [26, "v1", "load-chunk-msg"]
  ],
  "str-play-async": [[[8, 16], "s4", "load-chunk-msg"]],
  "str-play-stop": [[[7, 14], "s5", "load-chunk-msg"]],
  "str-play-queue": [[[19, 27], "s5", "load-chunk-msg"]],
  "str-ambient-play": [[[7, 15], "s5", "load-chunk-msg"]],
  "str-ambient-stop": [[[7, 16], "s5", "load-chunk-msg"]],
  "dgo-load-begin": [[[21, 40], "s2", "load-dgo-msg"]],
  "dgo-load-get-next": [[[14, 31], "v1", "load-dgo-msg"]],
  "dgo-load-continue": [[[5, 21], "gp", "load-dgo-msg"]],
  "string->sound-name": [[[2, 18], "a1", "(pointer uint8)"]],
  "ramdisk-load": [[[8, 12], "v1", "ramdisk-rpc-load"]],
  "(method 3 generic-tie-interp-point)": [[15, "gp", "(pointer uint128)"]],
  "ripple-find-height": [[[22, 72], "s4", "mei-ripple"]],
  "(method 0 collide-shape-prim-sphere)": [
    [[4, 8], "v0", "collide-shape-prim-sphere"]
  ],
  "(method 0 collide-shape-prim-mesh)": [
    [[6, 11], "v0", "collide-shape-prim-mesh"]
  ],
  "(method 0 collide-shape-prim-group)": [
    [[11, 18], "v0", "collide-shape-prim-group"]
  ],
  "entity-actor-count": [["_stack_", 16, "res-tag"]],
  "entity-actor-lookup": [
    ["_stack_", 16, "res-tag"],
    [[10, 33], "v1", "(pointer uint32)"]
  ],
  "(method 11 joint-mod)": [
    [15, "s3", "process-drawable"],
    [[26, 66], "s3", "fact-info-enemy"]
  ],
  "joint-mod-look-at-handler": [[[2, 254], "gp", "joint-mod"]],
  "joint-mod-world-look-at-handler": [[[0, 254], "gp", "joint-mod"]],
  "joint-mod-rotate-handler": [[[2, 77], "s4", "joint-mod"]],
  "joint-mod-joint-set-handler": [[[2, 13], "s4", "joint-mod"]],
  "joint-mod-joint-set*-handler": [[[2, 31], "s5", "joint-mod"]],
  "joint-mod-wheel-callback": [[[2, 63], "s4", "joint-mod-wheel"]],
  "joint-mod-set-local-callback": [[[0, 23], "v1", "joint-mod-set-local"]],
  "joint-mod-set-world-callback": [[[0, 23], "v1", "joint-mod-set-world"]],
  "joint-mod-blend-local-callback": [[[2, 63], "gp", "joint-mod-blend-local"]],
  "joint-mod-spinner-callback": [[[2, 63], "gp", "joint-mod-spinner"]],
  "(method 11 touching-prims-entry-pool)": [
    [[0, 8], "v1", "touching-prims-entry"],
    [8, "v1", "pointer"],
    [[9, 11], "v1", "touching-prims-entry"],
    [[1, 20], "a1", "touching-prims-entry"]
  ],
  "(method 0 touching-list)": [[[6, 9], "v0", "touching-list"]],
  "num-func-chan": [[8, "v1", "joint-control-channel"]],
  "shrubbery-login-post-texture": [
    [[13, 15], "a3", "qword"],
    [16, "a3", "pointer"],
    [24, "a3", "pointer"],
    [[17, 23], "a3", "qword"],
    [[13, 23], "a1", "qword"],
    [14, "a2", "qword"],
    [[27, 29], "a3", "qword"],
    [[27, 29], "a1", "qword"],
    [[35, 37], "a3", "qword"],
    [[35, 37], "a2", "qword"]
  ],
  "(method 3 sparticle-cpuinfo)": [[106, "f0", "float"]],
  "camera-teleport-to-entity": [[9, "a0", "transform"]],
  "add-debug-sphere-from-table": [[[9, 18], "s1", "(inline-array vector)"]],
  "(method 14 actor-link-info)": [[5, "v1", "entity-links"]],
  "(method 15 actor-link-info)": [[5, "v1", "entity-links"]],
  "(method 23 actor-link-info)": [[4, "v1", "entity-links"]],
  "(method 24 actor-link-info)": [[4, "v1", "entity-links"]],
  "(method 9 actor-link-info)": [[[0, 36], "s3", "entity-actor"]],
  "alt-actor-list-subtask-incomplete-count": [[19, "a0", "entity-links"]],
  "actor-link-dead-hook": [[1, "v1", "entity-links"]],
  "check-irx-version": [[[6, 37], "gp", "sound-rpc-get-irx-version"]],
  "sound-bank-load": [[[9, 11], "v1", "sound-rpc-load-bank"]],
  "sound-bank-unload": [[[7, 9], "v1", "sound-rpc-unload-bank"]],
  "sound-music-load": [[[7, 9], "v1", "sound-rpc-load-music"]],
  "sound-music-unload": [[6, "v1", "sound-rpc-unload-music"]],
  "sound-reload-info": [[6, "v1", "sound-rpc-reload-info"]],
  "set-language": [[[10, 12], "v1", "sound-rpc-set-language"]],
  "list-sounds": [[6, "v1", "sound-rpc-list-sounds"]],
  "sound-set-volume": [[[6, 13], "v1", "sound-rpc-set-master-volume"]],
  "sound-set-reverb": [[[8, 21], "v1", "sound-rpc-set-reverb"]],
  "sound-set-ear-trans": [[[7, 20], "gp", "sound-rpc-set-ear-trans"]],
  "sound-play-by-name": [
    [[13, 45], "s5", "sound-rpc-play"],
    [[22, 39], "s3", "process-drawable"]
  ],
  "sound-play-by-spec": [
    [[9, 54], "s5", "sound-rpc-play"],
    [[31, 47], "s3", "process-drawable"]
  ],
  "sound-pause": [[[5, 7], "v1", "sound-rpc-pause-sound"]],
  "sound-stop": [[[5, 7], "v1", "sound-rpc-stop-sound"]],
  "sound-continue": [[[5, 7], "v1", "sound-rpc-continue-sound"]],
  "sound-group-pause": [[[5, 7], "v1", "sound-rpc-pause-group"]],
  "sound-group-stop": [[[5, 7], "v1", "sound-rpc-stop-group"]],
  "sound-group-continue": [[[5, 7], "v1", "sound-rpc-continue-group"]],
  "sound-set-falloff-curve": [[[7, 19], "v1", "sound-rpc-set-falloff-curve"]],
  "sound-set-sound-falloff": [[[8, 13], "v1", "sound-rpc-set-sound-falloff"]],
  "sound-set-flava": [[[5, 7], "v1", "sound-rpc-set-flava"]],
  "(method 0 ambient-sound)": [
    [136, "v1", "sound-spec"],
    [143, "v1", "sound-spec"],
    [140, "v1", "sound-spec"],
    [147, "v1", "sound-spec"],
    ["_stack_", 16, "sound-spec"],
    ["_stack_", 32, "sound-name"],
    ["_stack_", 48, "(pointer float)"],
    ["_stack_", 52, "sound-play-parms"],
    ["_stack_", 64, "res-tag"]
  ],
  "(method 11 ambient-sound)": [
    [[18, 31], "s4", "process-drawable"],
    [[12, 44], "gp", "sound-rpc-set-param"]
  ],
  "(method 12 ambient-sound)": [[[8, 20], "v1", "sound-rpc-set-param"]],
  "sound-buffer-dump": [[[14, 25], "s3", "sound-rpc-play"]],
  "actor-link-subtask-complete-hook": [[1, "v1", "entity-links"]],
  "(method 0 vol-control)": [
    [30, "s5", "res-lump"],
    [36, "s5", "res-lump"],
    [58, "s5", "res-lump"],
    [62, "s5", "res-lump"],
    [85, "s5", "res-lump"],
    [91, "s5", "res-lump"],
    [113, "s5", "res-lump"],
    [117, "s5", "res-lump"]
  ],
  "point-in-air-box?": [[5, "f1", "float"]],
  "(method 3 air-box)": [
    [16, "f0", "float"],
    [22, "f0", "float"],
    [28, "f0", "float"]
  ],
  "joint-anim-inspect-elt": [
    [9, "gp", "joint-anim-matrix"],
    [26, "gp", "joint-anim-transformq"]
  ],
  "(method 12 art-group)": [[13, "a0", "art-joint-anim"]],
  "(method 0 path-control)": [["_stack_", 16, "res-tag"]],
  "(method 0 curve-control)": [[[13, 55], "s3", "entity"]],
  "nav-mesh-connect": [
    [[4, 15], "s2", "entity-actor"],
    [19, "v1", "entity"],
    [20, "v1", "entity-links"],
    [72, "v1", "entity"],
    [73, "v1", "entity-links"],
    [76, "a0", "entity"],
    [77, "a0", "entity-links"]
  ],
  "add-debug-point": [
    [125, "a3", "pointer"],
    [[27, 144], "a0", "(pointer uint64)"],
    [[147, 150], "a0", "dma-packet"],
    [[31, 35], "a3", "dma-packet"],
    [[41, 44], "a3", "gs-gif-tag"],
    [[61, 65], "a3", "vector4w-2"],
    [[81, 85], "a3", "vector4w-2"],
    [[98, 102], "a3", "vector4w-2"],
    [[118, 122], "a1", "vector4w-2"]
  ],
  "internal-draw-debug-line": [
    [[95, 101], "a3", "dma-packet"],
    [[104, 110], "a3", "gs-gif-tag"],
    [[212, 225], "a1", "(inline-array vector4w-2)"],
    [228, "a3", "pointer"],
    [[93, 246], "a0", "(pointer uint64)"],
    [[250, 253], "a0", "dma-packet"],
    [[3, 158], "s2", "rgba"],
    [[5, 204], "s5", "rgba"]
  ],
  "add-debug-flat-triangle": [
    [[55, 61], "a3", "dma-packet"],
    [[64, 70], "a3", "gs-gif-tag"],
    [[93, 112], "a3", "(inline-array vector4w-3)"],
    [[53, 133], "a0", "(pointer uint64)"],
    [115, "a1", "pointer"],
    [[135, 140], "a0", "dma-packet"]
  ],
  "add-debug-line2d": [
    [[58, 64], "a2", "dma-packet"],
    [[67, 73], "a2", "gs-gif-tag"],
    [[76, 81], "a2", "(inline-array vector4w)"],
    [[84, 89], "a2", "(inline-array vector4w)"],
    [[56, 110], "a0", "(pointer uint64)"],
    [92, "a1", "pointer"],
    [[112, 117], "v1", "dma-packet"]
  ],
  "debug-percent-bar": [[[32, 43], "v1", "dma-packet"]],
  "debug-pad-display": [[[70, 75], "v1", "dma-packet"]],
  "internal-draw-debug-text-3d": [[[54, 59], "v1", "dma-packet"]],
  "drawable-frag-count": [[[14, 20], "s5", "drawable-group"]],

  "generic-init-buffers": [
    [[39, 44], "v1", "dma-packet"],
    [25, "s5", "gs-zbuf"],
    [32, "gp", "gs-zbuf"]
  ],

  "(method 13 drawable-inline-array-collide-fragment)": [
    [[1, 5], "v1", "collide-fragment"]
  ],
  "(method 12 drawable-inline-array-collide-fragment)": [
    [[1, 5], "v1", "collide-fragment"]
  ],
  "(method 11 drawable-inline-array-collide-fragment)": [
    [[1, 5], "v1", "collide-fragment"]
  ],
  "main-cheats": [[[1123, 1126], "v1", "dma-packet"]],
  "on": [[33, "t9", "(function cpu-thread function none)"]],

  "bg": [[37, "a0", "symbol"]],

  "level-update-after-load": [
    [[29, 55], "s2", "drawable-tree"],
    [[121, 146], "s1", "drawable-inline-array-tfrag"],
    [[150, 151], "s1", "drawable-tree-instance-tie"]
  ],
  "(method 11 setting-control)": [[[3, 25], "s4", "connection"]],
  "(method 9 setting-data)": [
    [[4, 345], "s3", "connection"],
    [[9, 12], "v1", "symbol"],
    [[14, 17], "v1", "symbol"],
    [[19, 22], "v1", "symbol"],
    [[24, 27], "v1", "symbol"],
    [[29, 32], "v1", "symbol"],
    [[33, 35], "a0", "int"],
    [[40, 45], "a0", "uint"],
    [[47, 49], "v1", "int"],
    [[68, 71], "v1", "symbol"],
    [[72, 78], "v1", "float"],
    [[80, 83], "v1", "float"],
    [[87, 90], "v1", "symbol"],
    [[91, 97], "v1", "float"],
    [[99, 102], "v1", "float"],
    [[106, 109], "v1", "symbol"],
    [[110, 116], "v1", "float"],
    [[118, 121], "v1", "float"],
    [[125, 128], "v1", "symbol"],
    [[129, 135], "v1", "float"],
    [[137, 140], "v1", "float"],
    [[144, 147], "v1", "symbol"],
    [[148, 154], "v1", "float"],
    [[156, 159], "v1", "float"],
    [[163, 166], "v1", "symbol"],
    [[167, 173], "v1", "float"],
    [[175, 178], "v1", "float"],
    [[182, 185], "v1", "symbol"],
    [[186, 192], "v1", "float"],
    [[194, 197], "v1", "float"],
    [[201, 204], "v1", "symbol"],
    [[205, 211], "v1", "float"],
    [[213, 216], "v1", "float"],
    [[220, 223], "v1", "float"],
    [[224, 226], "v1", "int"],
    [[226, 229], "v1", "float"],
    [[233, 236], "v1", "float"],
    [[240, 243], "v1", "float"],
    [[247, 250], "v1", "float"],
    [[254, 257], "v1", "float"],
    [[261, 264], "v1", "float"],
    [[268, 271], "v1", "float"],
    [[275, 277], "v1", "int"],
    [[280, 282], "v1", "symbol"],
    [[285, 287], "v1", "symbol"],
    [[290, 293], "v1", "symbol"],
    [[295, 298], "v1", "symbol"],
    [[300, 303], "v1", "symbol"],
    [[305, 308], "v1", "(pointer progress)"],
    [[310, 313], "v1", "(pointer progress)"],
    [[315, 318], "v1", "(pointer progress)"],
    [[325, 328], "v1", "(pointer progress)"],
    [[330, 333], "v1", "symbol"],
    [[334, 337], "a0", "int"],
    [[341, 344], "a0", "uint"]
  ],
  "(method 12 level)": [[151, "a0", "symbol"]],
  "(method 26 level-group)": [[[65, 96], "v0", "level"]],
  "update-sound-banks": [[[21, 52], "t0", "symbol"]],
  "(method 16 level-group)": [
    [[122, 146], "s1", "continue-point"],
    [[115, 154], "s3", "continue-point"]
  ],
  "(method 20 level)": [[[43, 45], "s3", "ramdisk-rpc-fill"]],
  "(anon-function 29 process-drawable)": [[[0, 999], "s6", "process-drawable"]],

  "ja-done?": [[[0, 999], "s6", "process-drawable"]],
  "ja-min?": [[[0, 999], "s6", "process-drawable"]],
  "ja-max?": [[[0, 999], "s6", "process-drawable"]],
  "ja-num-frames": [[[0, 999], "s6", "process-drawable"]],
  "ja-frame-num": [[[0, 999], "s6", "process-drawable"]],
  "ja-aframe-num": [[[0, 999], "s6", "process-drawable"]],
  "ja-aframe": [[[0, 999], "s6", "process-drawable"]],
  "ja-step": [[[0, 999], "s6", "process-drawable"]],
  "ja-channel-set!": [[[0, 999], "s6", "process-drawable"]],
  "ja-channel-push!": [[[0, 999], "s6", "process-drawable"]],
  "ja-group-size": [[[0, 999], "s6", "process-drawable"]],
  "ja-eval": [[[0, 999], "s6", "process-drawable"]],
  "ja-blend-eval": [[[0, 999], "s6", "process-drawable"]],
  "ja-post": [
    [[0, 999], "s6", "process-drawable"],
    [54, "a1", "process"]
  ],
  "transform-post": [[[0, 999], "s6", "process-drawable"]],
  "rider-trans": [[[0, 999], "s6", "process-drawable"]],
  "rider-post": [[[0, 999], "s6", "process-drawable"]],
  "pusher-post": [[[0, 999], "s6", "process-drawable"]],
  "process-drawable-delay-player": [[[0, 999], "s6", "process-drawable"]],

  "upload-generic-shrub": [
    [[3, 13], "t0", "dma-packet"],
    [[15, 26], "v1", "matrix"],
    [[31, 44], "t0", "vector4w-2"],
    [[47, 71], "t0", "dma-packet"],
    [[74, 98], "a2", "dma-packet"],
    [[101, 125], "a2", "dma-packet"],
    [[128, 152], "a2", "dma-packet"],
    [[157, 162], "a1", "dma-packet"]
  ],
  "(top-level-login task-control)": [[165, "v1", "symbol"]],
  "task-control-reset": [
    [[7, 13], "a0", "task-control"],
    [[17, 21], "a0", "task-control"]
  ],
  "(anon-function 494 task-control)": [[32, "v0", "float"]],
  "(anon-function 493 task-control)": [[32, "v0", "float"]],
  "(anon-function 480 task-control)": [[13, "v0", "float"]],
  "(anon-function 477 task-control)": [[38, "v0", "float"]],
  "(anon-function 476 task-control)": [[38, "v0", "float"]],
  "(anon-function 475 task-control)": [
    [37, "v0", "float"],
    [81, "v0", "float"]
  ],
  "(anon-function 474 task-control)": [
    [37, "v0", "float"],
    [81, "v0", "float"]
  ],
  "(anon-function 426 task-control)": [[32, "v0", "float"]],
  "(anon-function 425 task-control)": [[32, "v0", "float"]],
  "(anon-function 415 task-control)": [[32, "v0", "float"]],
  "(anon-function 414 task-control)": [[32, "v0", "float"]],
  "(anon-function 365 task-control)": [[32, "v0", "float"]],
  "(anon-function 364 task-control)": [[32, "v0", "float"]],
  "(anon-function 363 task-control)": [[32, "v0", "float"]],
  "(anon-function 362 task-control)": [[32, "v0", "float"]],
  "(anon-function 337 task-control)": [[32, "v0", "float"]],
  "(anon-function 336 task-control)": [[32, "v0", "float"]],
  "(anon-function 227 task-control)": [
    [[14, 16], "t9", "(function process event-message-block float)"]
  ],
  "(anon-function 286 task-control)": [
    [[14, 16], "t9", "(function process event-message-block float)"]
  ],
  "(anon-function 366 task-control)": [
    [[14, 16], "t9", "(function process event-message-block float)"]
  ],
  "(anon-function 367 task-control)": [
    [[14, 16], "t9", "(function process event-message-block float)"]
  ],
  "(anon-function 368 task-control)": [
    [[14, 16], "t9", "(function process event-message-block float)"]
  ],
  "(anon-function 369 task-control)": [
    [[14, 16], "t9", "(function process event-message-block float)"]
  ],
  "(anon-function 380 task-control)": [
    [[14, 16], "t9", "(function process event-message-block float)"]
  ],
  "(anon-function 383 task-control)": [
    [[14, 16], "t9", "(function process event-message-block float)"]
  ],
  "(anon-function 390 task-control)": [
    [[14, 16], "t9", "(function process event-message-block float)"]
  ],
  "(anon-function 393 task-control)": [
    [[14, 16], "t9", "(function process event-message-block float)"]
  ],
  "(anon-function 400 task-control)": [
    [[14, 16], "t9", "(function process event-message-block float)"]
  ],
  "(anon-function 403 task-control)": [
    [[14, 16], "t9", "(function process event-message-block float)"]
  ],
  "(anon-function 435 task-control)": [
    [[14, 16], "t9", "(function process event-message-block float)"]
  ],
  "(anon-function 445 task-control)": [
    [[14, 16], "t9", "(function process event-message-block float)"]
  ],
  "(anon-function 455 task-control)": [
    [[14, 16], "t9", "(function process event-message-block float)"]
  ],
  "(anon-function 38 task-control)": [[13, "v0", "float"]],
  "(anon-function 28 task-control)": [[13, "v0", "float"]],
  "(method 18 game-info)": [
    [4, "v1", "symbol"],
    [5, "v1", "level-load-info"],
    [10, "s3", "continue-point"]
  ],
  "(method 9 game-info)": [
    [
      [270, 286],
      "s2",
      "(function cpu-thread function object object object object pointer)"
    ]
  ],
  "(method 25 game-info)": [
    [4, "v1", "game-save-tag"],
    [53, "v1", "pointer"],
    [[7, 53], "v1", "game-save-tag"],
    [[72, 138], "s4", "game-save-tag"],
    [154, "s4", "pointer"],
    [[166, 205], "s4", "game-save-tag"],
    [206, "s4", "pointer"],
    [498, "s4", "pointer"],
    [207, "a1", "(pointer uint8)"],
    [[219, 220], "s4", "game-save-tag"],
    [223, "s4", "pointer"],
    [224, "a1", "(pointer uint8)"],
    [[235, 236], "s4", "game-save-tag"],
    [249, "s4", "pointer"],
    [[261, 262], "s4", "game-save-tag"],
    [275, "s4", "pointer"],
    [293, "s4", "game-save-tag"],
    [302, "s4", "pointer"],
    [303, "a2", "(pointer uint8)"],
    [315, "s4", "game-save-tag"],
    [319, "s4", "pointer"],
    [343, "v1", "(pointer uint8)"],
    [352, "v1", "(pointer uint8)"],
    [[360, 420], "s4", "game-save-tag"],
    [423, "s4", "pointer"],
    [424, "a1", "(pointer uint8)"],
    [436, "s4", "game-save-tag"],
    [440, "s4", "pointer"],
    [456, "s4", "game-save-tag"],
    [460, "s4", "pointer"],
    [476, "s4", "game-save-tag"],
    [480, "s4", "pointer"],
    [[493, 495], "s4", "game-save-tag"]
  ],
  "(method 11 game-save)": [
    [126, "v1", "pointer"],
    [213, "s4", "pointer"],
    [[74, 88], "s4", "game-save-tag"],
    [98, "s4", "pointer"],
    [107, "s4", "game-save-tag"],
    [125, "s4", "(pointer uint8)"],
    [131, "s4", "game-save-tag"],
    [155, "s4", "game-save-tag"],
    [148, "s4", "pointer"],
    [172, "s4", "pointer"],
    [179, "s4", "game-save-tag"],
    [196, "s4", "pointer"],
    [[203, 210], "s4", "game-save-tag"]
  ],
  "drawable-load": [
    [17, "s5", "drawable"],
    [18, "s5", "drawable"],
    [20, "s5", "drawable"],
    [25, "s5", "drawable"],
    [27, "s5", "drawable"]
  ],
  "art-load": [
    [9, "s5", "art"],
    [13, "s5", "art"],
    [15, "s5", "art"]
  ],
  "art-group-load-check": [
    [22, "s3", "art-group"],
    [31, "s3", "art-group"],
    [43, "s3", "art-group"],
    [50, "s3", "art-group"],
    [52, "s3", "art-group"]
  ],
  "(method 13 art-group)": [[16, "s3", "art-joint-anim"]],
  "(method 14 art-group)": [[16, "s3", "art-joint-anim"]],
  "(method 9 external-art-control)": [
    [171, "s4", "external-art-buffer"],
    [172, "s4", "external-art-buffer"],
    [173, "s4", "external-art-buffer"],
    [177, "s4", "external-art-buffer"],
    [183, "s4", "external-art-buffer"],
    [190, "s4", "external-art-buffer"],
    [233, "s4", "spool-anim"],
    [240, "s4", "spool-anim"],
    [243, "s4", "spool-anim"],
    [248, "s4", "spool-anim"],
    [249, "s4", "spool-anim"],
    [253, "s4", "spool-anim"],
    [257, "s4", "spool-anim"]
  ],
  "(method 10 external-art-control)": [[18, "v1", "pointer"]],
  "(method 16 external-art-control)": [
    [37, "a0", "process"],
    [17, "s5", "process-drawable"]
  ],
  "ja-play-spooled-anim": [
    [154, "a0", "process"],
    [286, "s2", "art-joint-anim"],
    [294, "s2", "art-joint-anim"],
    [295, "s2", "art-joint-anim"],
    [306, "s2", "art-joint-anim"],
    [320, "s2", "art-joint-anim"],
    [324, "s2", "art-joint-anim"]
  ],
  "(method 11 external-art-control)": [
    [127, "a0", "process"],
    [151, "a0", "process"],
    [168, "a0", "process"],
    [18, "s5", "process-drawable"]
  ],
  "debug-menu-item-var-update-display-str": [
    [[44, 49], "v1", "int"],
    [[61, 69], "v1", "int"]
  ],
  "debug-menu-item-get-max-width": [[[18, 27], "a0", "debug-menu-item-var"]],
  "debug-menu-send-msg": [
    [[3, 14], "s2", "debug-menu-item"],
    [[14, 21], "s2", "debug-menu-item-submenu"]
  ],
  "debug-menu-item-var-joypad-handler": [
    [[39, 42], "a2", "int"],
    [[40, 42], "a3", "int"],
    [41, "t9", "(function int int int int int)"],
    [200, "t9", "(function int int int int int)"],
    [138, "v1", "int"],
    [143, "v1", "int"],
    [[182, 187], "v1", "int"],
    [[182, 187], "a1", "int"],
    [[190, 194], "a0", "int"],
    [[193, 195], "v1", "int"]
  ],
  "debug-menu-find-from-template": [
    [3, "s4", "debug-menu"],
    [[4, 8], "s4", "debug-menu-item"],
    [[41, 44], "s4", "debug-menu-node"],
    [[7, 12], "s5", "debug-menu-item"],
    [23, "s5", "debug-menu-item-submenu"]
  ],

  "debug-menu-func-decode": [[[12, 14], "a0", "symbol"]],

  "dm-cam-render-float": [
    [72, "v1", "float"]
  ],

  "can-hint-be-played?": [[[25, 28], "a0", "level-hint"]],
  "debug-menu-rebuild": [[[4, 13], "a0", "debug-menu-item"]],
  "debug-menu-item-submenu-render": [[[39, 44], "v1", "dma-packet"]],
  "debug-menu-item-function-render": [[[46, 51], "v1", "dma-packet"]],
  "debug-menu-item-flag-render": [[[44, 49], "v1", "dma-packet"]],
  "debug-menu-render": [
    [[45, 48], "v1", "dma-packet"],
    [[106, 110], "v1", "dma-packet"]
  ],

  "debug-menu-item-var-msg": [[64, "t9", "(function int int int int int)"]],

  "calculate-basis-functions-vector!": [
    [[8, 20], "v1", "(pointer float)"],
    [[0, 60], "f1", "float"]
  ],
  "(anon-function 2 memory-usage)": [
    [[171, 415], "s5", "process-drawable"],
    [[212, 213], "v1", "collide-shape"]
  ],
  "(method 8 process-tree)": [
    [31, "v1", "symbol"],
    [6, "a3", "symbol"]
  ],
  "(method 9 align-control)": [
    [[27, 31], "t9", "(function object object object object)"]
  ],
  "(method 8 tie-fragment)": [
    [150, "a0", "(pointer int32)"],
    [[157, 160], "a0", "basic"]
  ],
  "letterbox": [[[29, 33], "v1", "dma-packet"]],
  "blackout": [[[20, 24], "v1", "dma-packet"]],
  "(method 15 load-state)": [
    [31, "t9", "(function int)"],
    [[291,303], "s5", "entity-actor"],
    [370, "s3", "process-drawable"],
    [343, "s5", "symbol"],
    [21, "s5", "symbol"]
  ],
  "yakow-default-event-handler": [
    [27, "a0", "collide-shape"],
    [32, "a0", "collide-shape"]
  ],
  "(method 11 yakow)": [
    [184, "v1", "vector"],
    [186, "v1", "vector"],
    [189, "v1", "vector"]
  ],
  "yakow-post": [
    [114, "a0", "collide-shape-moving"],
    [130, "a0", "collide-shape-moving"]
  ],
  "raw-ray-sphere-intersect": [
    [23, "v1", "float"],
    [36, "v1", "uint"]
  ],
  "(method 0 anim-test-obj)": [
    [9, "s4", "anim-test-obj"],
    [10, "s4", "anim-test-obj"],
    [13, "s4", "anim-test-obj"],
    [15, "s4", "anim-test-obj"]
  ],
  "(method 0 anim-test-sequence)": [
    [8, "s5", "anim-test-sequence"],
    [11, "s5", "anim-test-sequence"],
    [13, "s5", "anim-test-sequence"]
  ],
  "(method 0 anim-test-seq-item)": [
    [7, "v0", "anim-test-seq-item"],
    [8, "v1", "anim-test-seq-item"],
    [10, "v0", "anim-test-seq-item"],
    [11, "v0", "anim-test-seq-item"],
    [14, "v0", "anim-test-seq-item"],
    [17, "v0", "anim-test-seq-item"]
  ],
  "(method 3 anim-tester)": [
    [12, "s5", "anim-test-obj"],
    [15, "s5", "anim-test-obj"],
    [148, "s5", "anim-test-obj"],
    [150, "s5", "anim-test-obj"],
    [22, "s4", "anim-test-sequence"],
    [28, "s4", "anim-test-sequence"],
    [38, "s4", "anim-test-sequence"],
    [48, "s4", "anim-test-sequence"],
    [59, "s4", "anim-test-sequence"],
    [137, "s4", "anim-test-sequence"],
    [139, "s4", "anim-test-sequence"],
    [66, "s3", "anim-test-seq-item"],
    [70, "s3", "anim-test-seq-item"],
    [75, "s3", "anim-test-seq-item"],
    [79, "s3", "anim-test-seq-item"],
    [88, "s3", "anim-test-seq-item"],
    [94, "s3", "anim-test-seq-item"],
    [104, "s3", "anim-test-seq-item"],
    [114, "s3", "anim-test-seq-item"],
    [126, "s3", "anim-test-seq-item"],
    [128, "s3", "anim-test-seq-item"]
  ],
  "anim-test-obj-item-valid?": [
    [5, "s5", "anim-test-sequence"],
    [12, "s5", "anim-test-sequence"],
    [17, "s5", "anim-test-sequence"],
    [36, "s5", "anim-test-sequence"],
    [38, "s5", "anim-test-sequence"],
    [20, "v1", "anim-test-seq-item"],
    [26, "v1", "anim-test-seq-item"],
    [28, "v1", "anim-test-seq-item"]
  ],
  "anim-test-obj-remove-invalid": [
    [84, "v1", "anim-test-sequence"],
    [88, "v1", "anim-test-sequence"],
    [90, "v1", "anim-test-sequence"],
    [92, "v1", "anim-test-sequence"],
    [93, "v1", "anim-test-sequence"],
    [91, "a0", "anim-test-sequence"],
    [5, "s5", "anim-test-sequence"],
    [8, "s5", "anim-test-sequence"],
    [11, "s5", "anim-test-sequence"],
    [30, "s5", "anim-test-sequence"],
    [44, "s5", "anim-test-sequence"],
    [51, "s5", "anim-test-sequence"],
    [58, "s5", "anim-test-sequence"],
    [67, "s5", "anim-test-sequence"],
    [70, "s4", "anim-test-sequence"],
    [71, "s5", "anim-test-sequence"],
    [72, "s5", "anim-test-sequence"],
    [15, "s3", "anim-test-seq-item"],
    [18, "s3", "anim-test-seq-item"],
    [24, "s3", "anim-test-seq-item"],
    [31, "s3", "anim-test-seq-item"],
    [34, "s2", "anim-test-seq-item"],
    [35, "s3", "anim-test-seq-item"],
    [36, "s3", "anim-test-seq-item"],
    [61, "a0", "anim-test-seq-item"]
  ],
  "anim-tester-reset": [
    [14, "v1", "anim-test-obj"],
    [30, "v1", "anim-test-obj"],
    [33, "v1", "anim-test-obj"],
    [36, "v1", "anim-test-obj"],
    [43, "v1", "anim-test-obj"],
    [[50, 53], "v1", "anim-test-obj"]
  ],
  "anim-tester-save-all-objects": [
    [[4, 19], "gp", "anim-test-obj"],
    [17, "v1", "anim-test-obj"]
  ],
  "anim-tester-save-object-seqs": [
    [63, "s5", "anim-test-sequence"],
    [69, "s5", "anim-test-sequence"],
    [65, "s5", "anim-test-sequence"],
    [75, "s5", "anim-test-sequence"],
    [79, "s5", "anim-test-sequence"],
    [133, "s5", "anim-test-sequence"],
    [141, "s5", "anim-test-sequence"],
    [142, "v1", "anim-test-sequence"],
    [143, "s5", "anim-test-sequence"],
    [83, "s4", "anim-test-seq-item"],
    [89, "s4", "anim-test-seq-item"],
    [91, "s4", "anim-test-seq-item"],
    [92, "s4", "anim-test-seq-item"],
    [96, "s4", "anim-test-seq-item"],
    [105, "s4", "anim-test-seq-item"],
    [111, "s4", "anim-test-seq-item"],
    [120, "s4", "anim-test-seq-item"],
    [121, "v1", "anim-test-seq-item"],
    [122, "s4", "anim-test-seq-item"]
  ],
  "anim-test-obj-list-handler": [
    [25, "s5", "anim-test-obj"],
    [31, "s5", "anim-test-obj"],
    [[50, 53], "v1", "dma-packet"],
    [110, "s5", "anim-test-obj"],
    [166, "s5", "anim-test-obj"],
    [112, "v1", "anim-tester"],
    [[202, 205], "v1", "dma-packet"]
  ],
  "anim-test-anim-list-handler": [
    [2, "s5", "anim-test-obj"],
    [25, "s5", "anim-test-obj"],
    [[44, 47], "v1", "dma-packet"],
    [65, "s5", "anim-test-obj"],
    [227, "s5", "anim-test-obj"],
    [90, "v1", "anim-test-obj"],
    [91, "v1", "anim-test-obj"],
    [100, "v1", "anim-test-obj"],
    [105, "v1", "anim-test-obj"],
    [130, "v1", "anim-test-obj"],
    [131, "v1", "anim-test-obj"],
    [140, "v1", "anim-test-obj"],
    [145, "v1", "anim-test-obj"],
    [167, "v1", "anim-test-obj"],
    [169, "v1", "anim-test-obj"],
    [171, "v1", "anim-test-obj"],
    [173, "v1", "anim-test-obj"],
    [[263, 266], "v1", "dma-packet"]
  ],
  "anim-test-sequence-list-handler": [
    [2, "s5", "anim-test-sequence"],
    [25, "s5", "anim-test-sequence"],
    [31, "s5", "anim-test-sequence"],
    [[50, 53], "v1", "dma-packet"],
    [71, "s5", "anim-test-sequence"],
    [231, "s5", "anim-test-sequence"],
    [96, "v1", "anim-test-sequence"],
    [97, "v1", "anim-test-sequence"],
    [106, "v1", "anim-test-sequence"],
    [111, "v1", "anim-test-sequence"],
    [136, "v1", "anim-test-sequence"],
    [137, "v1", "anim-test-sequence"],
    [146, "v1", "anim-test-sequence"],
    [151, "v1", "anim-test-sequence"],
    [[267, 270], "v1", "dma-packet"]
  ],
  "anim-test-edit-sequence-list-handler": [
    [[82, 85], "v1", "dma-packet"],
    [[148, 151], "v1", "dma-packet"],
    [[323, 326], "v1", "dma-packet"],
    [[979, 982], "v1", "dma-packet"],
    [[1028, 1031], "v1", "dma-packet"],
    [[122, 965], "s4", "anim-test-sequence"],
    [129, "v1", "glst-named-node"],
    [[128, 909], "gp", "anim-test-seq-item"],
    [380, "v0", "anim-test-obj"],
    [381, "v0", "anim-test-obj"],
    [382, "v0", "anim-test-obj"],
    [389, "v0", "anim-test-obj"],
    [483, "s3", "anim-test-seq-item"],
    [491, "s3", "anim-test-seq-item"],
    [502, "s3", "anim-test-seq-item"]
  ],
  "anim-tester-interface": [
    [[34, 48], "gp", "anim-test-obj"],
    [[70, 73], "v1", "dma-packet"],
    [[131, 134], "v1", "dma-packet"],
    [[189, 192], "v1", "dma-packet"],
    [[228, 231], "v1", "dma-packet"],
    [[95, 109], "gp", "anim-test-obj"],
    [[156, 160], "v1", "anim-test-obj"],
    [[162, 165], "v1", "anim-test-sequence"]
  ],
  "anim-tester-get-playing-item": [
    [4, "t9", "(function glst-list int anim-test-seq-item)"],
    [20, "t9", "(function glst-list int anim-test-seq-item)"],
    [[5, 22], "s5", "anim-test-seq-item"],
    [21, "v0", "anim-test-seq-item"],
    [25, "v0", "anim-test-seq-item"],
    [5, "v0", "anim-test-seq-item"]
  ],
  "anim-tester-add-newobj": [
    ["_stack_", 128, "anim-test-obj"],
    [[2, 185], "s2", "anim-test-obj"],
    [[70, 193], "s5", "anim-test-obj"],
    [149, "v1", "anim-test-sequence"],
    [154, "v1", "anim-test-sequence"],
    [160, "v1", "anim-test-sequence"],
    [164, "a0", "art-joint-anim"],
    [168, "v1", "anim-test-seq-item"],
    [168, "v1", "anim-test-seq-item"],
    [170, "a0", "art-joint-anim"],
    [171, "v1", "anim-test-seq-item"],
    [173, "v1", "anim-test-seq-item"]
  ],
  "anim-tester-start": [[20, "t9", "(function process function none)"]],
  "anim-tester-set-name": [
    [[34, 51], "s3", "anim-test-obj"],
    [[40, 63], "s5", "anim-test-sequence"]
  ],
  "anim-tester-add-sequence": [[[33, 102], "s5", "anim-test-obj"]],
  "(anon-function 11 anim-tester)": [
    [[23, 113], "s4", "anim-test-obj"],
    [[83, 338], "gp", "anim-test-sequence"],
    [[123, 187], "s4", "art-joint-anim"]
  ],
  "(method 10 bsp-header)": [
    [[51, 61], "a0", "(pointer uint128)"],
    [[51, 61], "a1", "(pointer uint128)"],
    [133, "v1", "terrain-bsp"],
    [141, "v1", "terrain-bsp"],
    [148, "v1", "terrain-bsp"],
    [5, "a0", "terrain-bsp"],
    [8, "a0", "terrain-bsp"]
  ],
  "(method 15 bsp-header)": [
    [5, "a0", "terrain-bsp"],
    [8, "a0", "terrain-bsp"]
  ],

  "upload-vis-bits": [
    [[4, 16], "a1", "(pointer uint128)"],
    [[12, 14], "a0", "(pointer uint128)"],
    [[20, 22], "a2", "(pointer uint128)"],
    [[28, 30], "a0", "(pointer uint128)"],
    [[32, 34], "a2", "(pointer uint128)"]
  ],

  "bsp-camera-asm": [
    [[4, 14], "a1", "bsp-node"],
    [[0, 9], "v1", "bsp-node"],
    [[12, 16], "v1", "bsp-node"]
  ],
  "level-remap-texture": [
    [15, "t0", "(pointer int32)"],
    [21, "t0", "(pointer int32)"],
    [19, "t0", "(pointer uint64)"],
    [12, "v1", "int"]
  ],
  "sprite-add-matrix-data": [
    [[5, 15], "a2", "dma-packet"],
    [[24, 29], "a1", "matrix"],
    [[47, 57], "a2", "dma-packet"],
    [[60, 97], "a1", "matrix"],
    [[116, 129], "a1", "vector"]
  ],
  "sprite-add-frame-data": [[[8, 16], "a0", "dma-packet"]],
  "sprite-add-2d-chunk": [
    [[12, 20], "a0", "dma-packet"],
    [[45, 52], "a0", "dma-packet"],
    [[69, 76], "a0", "dma-packet"],
    [[80, 87], "v1", "dma-packet"],
    [65, "a3", "int"]
  ],
  "sprite-add-3d-chunk": [
    [[11, 19], "a0", "dma-packet"],
    [[44, 51], "a0", "dma-packet"],
    [[68, 75], "a0", "dma-packet"],
    [[79, 87], "v1", "dma-packet"],
    [65, "a3", "int"]
  ],
  "sprite-add-shadow-chunk": [
    [[11, 19], "a0", "dma-packet"],
    [[37, 44], "a0", "dma-packet"],
    [[49, 77], "a0", "(inline-array vector)"],
    [[93, 100], "a0", "dma-packet"],
    [[105, 121], "s1", "adgif-shader"],
    [[130, 138], "v1", "dma-packet"]
  ],
  "sprite-draw": [
    [[33, 37], "a0", "dma-packet"],
    [[43, 46], "a0", "gs-gif-tag"],
    [51, "a0", "(pointer gs-test)"],
    [53, "a0", "(pointer gs-reg64)"],
    [55, "a0", "(pointer gs-clamp)"],
    [57, "a0", "(pointer gs-reg64)"],
    [[78, 87], "a0", "dma-packet"],
    [[92, 97], "a0", "dma-packet"],
    [[125, 129], "a0", "dma-packet"],
    [[143, 146], "v1", "dma-packet"]
  ],
  "sprite-init-distorter": [
    [59, "a3", "uint"],
    [[3, 7], "a2", "dma-packet"],
    [[13, 16], "a2", "gs-gif-tag"],
    [21, "a2", "(pointer gs-zbuf)"],
    [23, "a2", "(pointer gs-reg64)"],
    [29, "a2", "(pointer gs-tex0)"],
    [31, "a2", "(pointer gs-reg64)"],
    [33, "a2", "(pointer gs-tex1)"],
    [35, "a2", "(pointer gs-reg64)"],
    [36, "a2", "(pointer gs-miptbp)"],
    [38, "a2", "(pointer gs-reg64)"],
    [45, "a2", "(pointer gs-clamp)"],
    [47, "a2", "(pointer gs-reg64)"],
    [49, "a2", "(pointer gs-alpha)"],
    [51, "a2", "(pointer gs-reg64)"],
    [[62, 67], "a1", "dma-packet"]
  ],
  "sprite-draw-distorters": [
    [[70, 90], "a0", "vector"],
    [72, "v1", "vector"],
    [93, "v1", "vector"],
    [96, "v1", "vector"],
    [115, "v1", "(pointer int32)"],
    [119, "a0", "(pointer int32)"],
    [124, "v1", "vector"],
    [154, "v1", "vector"],
    [[172, 189], "a1", "dma-packet"],
    [[199, 203], "a0", "dma-packet"],
    [[207, 211], "a0", "vector4w"],
    [[216, 221], "a0", "dma-packet"],
    [[248, 265], "a1", "dma-packet"],
    [[273, 277], "a1", "dma-packet"],
    [[281, 285], "a1", "vector4w"],
    [[289, 294], "v1", "dma-packet"]
  ],

  "debug-menu-make-from-template": [
    [[20, 30], "s5", "string"],
    [[31, 60], "s5", "string"],
    [[61, 71], "s5", "string"],
    [[72, 81], "s5", "string"],
    [[82, 107], "s5", "string"],
    [[108, 135], "s5", "string"],
    [[136, 152], "s5", "string"],
    [[153, 183], "s5", "string"],
    [[186, 224], "s5", "string"],
    [[225, 246], "s5", "string"],
    [[249, 321], "s5", "string"]
  ],

  "debug-menu-item-var-render": [[[94, 98], "v1", "dma-packet"]],

  "generic-add-constants": [[[8, 17], "a0", "dma-packet"]],

  "generic-init-buf": [
    [[14, 19], "a0", "dma-packet"],
    [[24, 28], "a0", "gs-gif-tag"],
    [32, "a0", "(pointer gs-test)"],
    [34, "a0", "(pointer uint64)"],
    [34, "a1", "gs-reg"],
    [35, "a0", "(pointer gs-zbuf)"],
    [37, "a0", "(pointer uint64)"],
    [37, "a1", "gs-reg"],
    [[47, 53], "a0", "dma-packet"],
    [[56, 62], "v1", "(pointer vif-tag)"],
    [[62, 66], "v1", "(pointer int32)"]
  ],

  "cam-standard-event-handler": [
    [[0, 999], "s6", "camera-slave"],
    [[16, 30], "s5", "state"],
    [41, "a0", "vector"],
    [[5, 8], "t9", "(function object)"],
    [[19, 22], "t9", "(function object)"],
    [[30, 32], "t9", "(function object)"]
  ],
  "cam-curve-pos": [[[0, 224], "s6", "camera-slave"]],
  "cam-combiner-init": [[[0, 999], "s6", "camera-combiner"]],

  "(code cam-combiner-active)": [[[0, 999], "s6", "camera-combiner"]],

  "(event cam-combiner-active)": [
    [10, "a0", "vector"],
    [[0, 20], "s6", "camera-slave"],
    [[20, 231], "s6", "camera-combiner"],
    [[99, 127], "gp", "camera-slave"],
    [[187, 231], "gp", "camera-slave"]
  ],

  "cam-master-init": [[[0, 999], "s6", "camera-master"]],
  "cam-curve-setup": [[[0, 82], "s6", "camera-slave"]],
  "(method 15 tracking-spline)": [
    [[57, 59], "a2", "vector"],
    [[57, 59], "a3", "vector"]
  ],
  "(method 16 tracking-spline)": [
    [[40, 42], "a0", "vector"],
    [[40, 42], "a1", "vector"]
  ],

  "cam-slave-init-vars": [[[0, 999], "s6", "camera-slave"]],

  "cam-slave-get-vector-with-offset": [[[52, 65], "s3", "vector"]],

  "cam-slave-go": [[[3, 6], "t9", "(function object)"]],

  "cam-slave-init": [
    [[0, 999], "s6", "camera-slave"],
    [[47, 50], "t9", "(function object object)"],
    [[54, 58], "t9", "(function object object)"]
  ],

  "update-mood-village3": [
    [[236, 245], "s0", "(array float)"],
    [245, "s0", "(array int8)"],
    [[246, 297], "s0", "(array float)"],
    [[297, 309], "s0", "(array uint8)"],
    [[309, 314], "s0", "matrix"] // TODO - there is no way this is correct lol
  ],

  "update-mood-citadel": [
    [291, "s5", "(pointer float)"],
    [298, "s5", "(pointer float)"],
    [300, "s5", "(pointer float)"],
    [304, "s5", "(pointer float)"],
    [307, "s5", "(pointer float)"],
    [318, "s5", "(pointer float)"]
  ],

  "update-mood-finalboss": [
    [40, "s4", "(pointer int64)"],
    [44, "s4", "(pointer int64)"],
    [174, "s4", "(pointer int64)"],
    [251, "s4", "(pointer int64)"],
    [255, "s4", "(pointer int64)"],
    [347, "s4", "(pointer int64)"]
  ],

  "update-mood-ogre": [
    [57, "s4", "(pointer float)"],
    [64, "s4", "(pointer float)"],
    [90, "s4", "(pointer float)"],
    [92, "s4", "(pointer float)"],
    [95, "s4", "(pointer float)"],
    [98, "s4", "(pointer float)"],
    [100, "s4", "(pointer float)"],
    [105, "s4", "(pointer float)"],
    [144, "s4", "(pointer float)"]
  ],

  "update-mood-snow": [
    [93, "s5", "vector"],
    [110, "s5", "vector"]
  ],

  "ocean-trans-add-upload-table": [
    [44, "a0", "dma-packet"],
    [46, "a0", "dma-packet"],
    [51, "a0", "dma-packet"],
    [[55, 59], "v1", "vector4w"], // TODO - very likely wrong, but it's something that has 4 int32's,
    [[87, 228], "v1", "(inline-array vector)"],
    [241, "a0", "dma-packet"],
    [243, "a0", "dma-packet"],
    [248, "a0", "dma-packet"]
  ],

  "ocean-trans-add-upload-strip": [
    [39, "a0", "dma-packet"],
    [41, "a0", "dma-packet"],
    [46, "a0", "dma-packet"],
    [[57, 61], "v1", "vector4w"], // TODO - very likely wrong, but it's something that has 4 int32's,
    [[64, 147], "v1", "(inline-array vector)"], // TODO - very likely wrong, but it's something that has 4 int32's,
    [166, "a0", "dma-packet"],
    [168, "a0", "dma-packet"],
    [173, "a0", "dma-packet"]
  ],

  "ocean-trans-add-constants": [
    [7, "a1", "dma-packet"],
    [9, "a1", "dma-packet"],
    [14, "a1", "dma-packet"],
    [[17, 46], "v1", "matrix"]
  ],

  "draw-ocean-transition": [[255, "v1", "ocean-mid-mask"]],

  "do-target-shadow": [
    [46, "v1", "collide-shape-prim"] // `event-other` from collide-shape
  ],

  "draw-string": [
    [[93, 96], "a0", "(pointer uint8)"],
    [[206, 209], "t3", "font-work"],
    [[210, 214], "t3", "font-work"],
    [[217, 221], "t3", "font-work"],
    [356, "t2", "(pointer uint64)"],
    [726, "t2", "(pointer uint64)"],
    [[68, 76], "t4", "(pointer uint32)"],
    [[239, 247], "t3", "font-work"],
    [[424, 878], "a1", "(pointer uint128)"],
    [[616, 634], "t4", "font-work"]
  ],

  "get-string-length": [[[29, 31], "a0", "(pointer uint8)"]],

  "print-game-text-scaled": [[[31, 32], "f3", "float"]],

  "print-game-text": [[[369, 372], "v1", "dma-packet"]],

  "debug-init-buffer": [
    [[11, 15], "t1", "dma-packet"],
    [[21, 24], "t1", "gs-gif-tag"],
    [28, "t1", "(pointer gs-zbuf)"],
    [30, "t1", "(pointer gs-reg64)"],
    [31, "t1", "(pointer gs-test)"],
    [33, "t1", "(pointer gs-reg64)"],
    [[39, 42], "a1", "dma-packet"]
  ],

  "display-frame-finish": [
    [[30, 35], "a1", "dma-packet"],
    [[40, 43], "a0", "dma-packet"],
    [[63, 69], "a0", "dma-packet"],
    [[78, 79], "a0", "dma-packet"],
    [79, "a0", "(pointer uint64)"]
  ],
  "(event water-vol-idle water-anim)": [[6, "a0", "vector"]],

  "(method 22 water-anim)": [[25, "s3", "basic"]],

  "(method 25 water-anim)": [
    [25, "v0", "(pointer float)"],
    ["_stack_", 16, "res-tag"]
  ],

  "(method 22 rigid-body-platform)": [[26, "f0", "float"]],

  "rigid-body-platform-event-handler": [
    [28, "v1", "process-drawable"],
    [34, "v1", "float"],
    [83, "v1", "process-drawable"],
    [119, "v1", "process-drawable"],
    [125, "v1", "process-drawable"],
    [158, "v1", "vector"],
    [170, "v1", "vector"],
    [184, "v1", "(pointer handle)"],
    [213, "v1", "process-drawable"]
  ],

  "(anon-function 9 plat-eco)": [
    [23, "v1", "(state symbol none)"],
    [58, "v1", "(state symbol none)"]
  ],

  "(method 7 rigid-body-platform)": [
    [5, "v1", "int"],
    [14, "t9", "(function process-drawable int process-drawable)"]
  ],

  "(method 10 rigid-body)": [[50, "v1", "vector"]],

  "(method 22 mud)": [[35, "v0", "(pointer float)"]],

  "(method 11 twister)": [
    [7, "s4", "twist-joint"],
    [13, "s4", "twist-joint"],
    [26, "s4", "twist-joint"],
    [28, "s4", "twist-joint"],
    [36, "s4", "twist-joint"],
    [40, "s4", "twist-joint"],
    [47, "s4", "twist-joint"],
    [55, "s4", "twist-joint"],
    [70, "s4", "twist-joint"],
    [82, "s4", "twist-joint"]
  ],

  "(code teetertotter-launch)": [[11, "v1", "art-joint-anim"]],

  "(code teetertotter-bend)": [[10, "v1", "art-joint-anim"]],

  "misty-camera-view": [[25, "v1", "handle"]],

  "(method 11 silostep)": [[100, "v1", "art-joint-anim"]],

  "(enter plat-button-pressed sunken-elevator)": [
    [40, "v1", "village2cam"],
    [73, "v1", "village2cam"]
  ],

  "(trans plat-button-move-upward sunken-elevator)": [
    [49, "v1", "village2cam"]
  ],

  "(trans plat-button-move-downward sunken-elevator)": [
    [13, "v0", "(state sunken-elevator)"]
  ],

  "(method 27 sunken-elevator)": [[37, "v1", "art-joint-anim"]],

  "nav-enemy-set-base-collide-sphere-collide-with": [
    [19, "v1", "collide-shape-prim-group"],
    [23, "s2", "collide-shape-prim"],
    [32, "v1", "collide-shape-prim-sphere"],
    [33, "s5", "collide-shape-prim-group"],
    [37, "v1", "collide-shape-prim-sphere"],
    [38, "s5", "collide-shape-prim-group"],
    [42, "v1", "collide-shape-prim-sphere"],
    [43, "s5", "collide-shape-prim-group"],
    [50, "s4", "collide-shape-prim-group"],
    [54, "s5", "collide-shape-prim"],
    [55, "s5", "collide-shape-prim"]
  ],

  "nav-enemy-jump-land-anim": [[39, "v1", "art-joint-anim"]],

  "(code nav-enemy-victory nav-enemy)": [[27, "v1", "art-joint-anim"]],
  "(code nav-enemy-notice nav-enemy)": [[27, "v1", "art-joint-anim"]],
  "(code nav-enemy-patrol nav-enemy)": [
    [23, "v1", "art-joint-anim"],
    [105, "v1", "art-joint-anim"],
    [167, "v1", "art-joint-anim"],
    [249, "v1", "art-joint-anim"]
  ],

  "(code nav-enemy-flee nav-enemy)": [
    [27, "v1", "art-joint-anim"],
    [91, "v1", "art-joint-anim"]
  ],

  "nav-enemy-set-hit-from-direction": [[19, "v1", "process-drawable"]],
  "(method 45 nav-enemy)": [[14, "v1", "process-mask"]],

  "nav-enemy-default-event-handler": [
    [62, "a0", "vector"],
    [82, "a0", "vector"]
  ],

  "(method 7 nav-enemy)": [
    [5, "v1", "int"],
    [10, "v1", "int"],
    [19, "t9", "(function process-drawable int none)"]
  ],

  "(enter nav-enemy-patrol nav-enemy)": [[8, "v1", "int"]],

  "(code nav-enemy-fuel-cell nav-enemy)": [[31, "v1", "int"]],

  "(method 16 level)": [
    [252, "v1", "(pointer uint128)"],
    [253, "a1", "(pointer uint128)"],
    [255, "a0", "(pointer uint128)"],
    [208, "s2", "(pointer uint8)"],
    [209, "s2", "(pointer uint8)"],
    [210, "s1", "(pointer uint8)"],
    [217, "s2", "(pointer uint8)"],
    [218, "s1", "(pointer uint8)"],
    [79, "a0", "(pointer uint128)"],
    [80, "v1", "(pointer uint128)"],
    [257, "v1", "(pointer uint16)"],
    [222, "s2", "(pointer uint8)"],
    [161, "s1", "(pointer uint128)"],
    [140, "s1", "(pointer uint128)"]
  ],

  "(method 15 level)": [
    [[21, 60], "v1", "(inline-array box8s)"]
  ],

  "(method 27 level)": [
    [[23, 68], "s2", "(inline-array box8s)"]
  ],

  "unpack-comp-huf": [[[21, 23], "t3", "(pointer uint16)"]],

  "(method 9 merc-fragment)": [[[13, 161], "s3", "adgif-shader"]],

  "(method 9 merc-effect)": [
    [49, "s4", "pointer"],
    [50, "s5", "pointer"],
    [[0, 49], "s4", "merc-fragment"],
    [[0, 50], "s5", "merc-fragment-control"]
  ],

  "merc-vu1-initialize-chain": [
    [[19, 47], "s5", "merc-vu1-low-mem"],
    [58, "gp", "(inline-array dma-packet)"],
    [[12, 18], "gp", "(pointer vif-tag)"]
  ],

  "merc-vu1-init-buffer": [
    [[27, 31], "a0", "dma-packet"],
    [[37, 40], "a0", "gs-gif-tag"],
    [44, "a0", "(pointer gs-test)"],
    [46, "a0", "(pointer gs-reg64)"],
    [[55, 58], "v1", "dma-packet"]
  ],

  "(method 8 merc-ctrl)": [
    [46, "s2", "pointer"], // was merc-fragment-control
    [[22, 45], "s2", "merc-fragment-control"],
    [[89, 93], "a1", "merc-blend-ctrl"],
    [103, "a1", "pointer"]
  ],

  "merc-edge-stats": [[[33, 35], "v1", "merc-ctrl"]],

  "(method 9 screen-filter)": [[[23, 26], "v1", "dma-packet"]],

  "(method 48 mayor)": [[32, "a0", "int"]],

  "(method 43 mayor)": [[19, "v1", "float"]],

  "(post idle mayor)": [[4, "t9", "(function none)"]],

  "(method 43 bird-lady)": [[19, "v1", "float"]],

  "muse-to-idle": [[57, "v1", "muse"]],

  "(method 32 sculptor)": [[87, "v1", "muse"]],

  "(method 43 sculptor)": [[19, "v1", "float"]],

  "(code idle sculptor)": [
    [71, "v1", "art-joint-anim"],
    [135, "v1", "art-joint-anim"],
    [184, "v1", "float"],
    [204, "v1", "art-joint-anim"],
    [255, "v1", "float"],
    [269, "v1", "art-joint-anim"],
    [319, "v1", "art-joint-anim"],
    [369, "v1", "art-joint-anim"],
    [421, "v1", "art-joint-anim"],
    [470, "v1", "float"],
    [490, "v1", "art-joint-anim"],
    [543, "v1", "art-joint-anim"],
    [593, "v1", "art-joint-anim"],
    [643, "v1", "art-joint-anim"],
    [698, "v1", "float"],
    [718, "v1", "art-joint-anim"],
    [769, "v1", "float"],
    [785, "v1", "art-joint-anim"],
    [836, "v1", "art-joint-anim"],
    [886, "v1", "art-joint-anim"],
    [936, "v1", "art-joint-anim"]
  ],

  "(method 43 geologist)": [[19, "v1", "float"]],

  "(anon-function 3 oracle)": [[11, "v1", "collide-shape"]],

  "(method 43 farmer)": [[19, "v1", "float"]],

  "(method 43 explorer)": [[19, "v1", "float"]],

  "(code idle explorer)": [
    [36, "v1", "float"],
    [56, "v1", "art-joint-anim"],
    [107, "v1", "float"],
    [123, "v1", "art-joint-anim"],
    [180, "v1", "float"],
    [200, "v1", "float"],
    [216, "v1", "art-joint-anim"],
    [273, "v1", "float"],
    [347, "v1", "float"],
    [363, "v1", "art-joint-anim"],
    [420, "v1", "float"],
    [500, "v1", "art-joint-anim"],
    [542, "v1", "art-joint-anim"],
    [599, "v1", "float"],
    [621, "v1", "art-joint-anim"],
    [678, "v1", "float"],
    [761, "v1", "float"],
    [783, "v1", "art-joint-anim"]
  ],

  "(method 32 assistant)": [[39, "v1", "float"]],

  "(method 43 assistant)": [[19, "v1", "float"]],

  "(code idle assistant)": [
    [35, "v1", "float"],
    [114, "v1", "float"],
    [130, "v1", "art-joint-anim"],
    [207, "v1", "float"],
    [376, "v1", "art-joint-anim"],
    [415, "v1", "float"],
    [431, "v1", "art-joint-anim"],
    [482, "v1", "art-joint-anim"],
    [530, "v1", "float"],
    [549, "v1", "art-joint-anim"],
    [602, "v1", "art-joint-anim"]
  ],

  "check-drop-level-assistant": [[17, "v1", "float"]],

  "(method 32 sage)": [
    [76, "v1", "float"],
    [262, "v1", "assistant"]
  ],

  "(method 43 sage)": [[19, "v1", "float"]],

  "(code idle sage)": [
    [35, "v1", "float"],
    [155, "v1", "art-joint-anim"]
  ],

  "(method 43 gambler)": [[19, "v1", "float"]],

  "(code idle gambler)": [[93, "v1", "float"]],

  "(method 32 warrior)": [[76, "v1", "handle"]],

  "(method 43 warrior)": [[19, "v1", "float"]],

  "(method 32 minershort)": [
    [44, "v1", "float"],
    [112, "v1", "float"]
  ],

  "(method 43 minershort)": [[19, "v1", "float"]],

  "(method 33 progress)": [
    [
      30,
      "t9",
      "(function process function object object object object object)"
    ],
    [
      159,
      "t9",
      "(function process function object object object object object)"
    ],
    [
      288,
      "t9",
      "(function process function object object object object object)"
    ],
    [
      417,
      "t9",
      "(function process function object object object object object)"
    ],
    [
      546,
      "t9",
      "(function process function object object object object object)"
    ],
    [
      675,
      "t9",
      "(function process function object object object object object)"
    ],
    [35, "a0", "manipy"],
    [38, "v1", "manipy"],
    [50, "v1", "manipy"],
    [98, "v1", "manipy"],
    [164, "a0", "manipy"],
    [167, "v1", "manipy"],
    [179, "v1", "manipy"],
    [227, "v1", "manipy"],
    [293, "a0", "manipy"],
    [296, "v1", "manipy"],
    [308, "v1", "manipy"],
    [356, "v1", "manipy"],
    [422, "a0", "manipy"],
    [425, "v1", "manipy"],
    [437, "v1", "manipy"],
    [485, "v1", "manipy"],
    [551, "a0", "manipy"],
    [554, "v1", "manipy"],
    [566, "v1", "manipy"],
    [614, "v1", "manipy"],
    [680, "a0", "manipy"],
    [683, "v1", "manipy"],
    [695, "v1", "manipy"],
    [743, "v1", "manipy"]
  ],

  "fuel-cell-progress-hud-orbit-callback": [
    [[0, 199], "s5", "progress"],
    [4, "f0", "float"]
  ],

  "(method 7 progress)": [[16, "a2", "pointer"]],

  "(method 17 progress)": [
    [[466, 471], "v1", "dma-packet"],
    [[154, 159], "v1", "dma-packet"]
  ],

  "(post progress-debug)": [
    [[61, 66], "v1", "dma-packet"],
    [[108, 113], "v1", "dma-packet"],
    [[153, 158], "v1", "dma-packet"],
    [[198, 203], "v1", "dma-packet"]
  ],

  "(method 23 progress)": [[103, "v1", "float"]],

  "(post progress-normal)": [[416, "a0", "float"]],

  "(method 53 progress)": [[[0, 999], "gp", "progress-screen"]],
  "(method 35 progress)": [[38, "s4", "game-text-id"]],
  "(method 43 progress)": [[45, "s4", "game-text-id"]],
  "(method 38 progress)": [[58, "a1", "game-text-id"]],

  "draw-percent-bar": [[[33, 38], "v1", "dma-packet"]],

  "(method 11 fact-info-target)": [
    [135, "v1", "target"],
    [148, "v1", "collide-shape"],
    [258, "v1", "target"],
    [272, "v1", "target"],
    [287, "v1", "target"],
    [298, "v1", "target"]
  ],

  "(method 7 process)": [
    [[120, 124], "a0", "basic"],
    [[127, 130], "a0", "basic"],
    [47, "v1", "connection"],
    [57, "v1", "connection"],
    [[47, 88], "v1", "connection"]
  ],

  "(anon-function 7 game-info)": [[2, "v1", "collide-shape"]],

  "(method 24 game-info)": [
    [112, "s3", "pointer"],
    [[113, 165], "a0", "game-save-tag"],
    [[148, 166], "s2", "game-save-tag"],
    [[148, 168], "s4", "game-save-tag"],
    [[171, 221], "a0", "game-save-tag"],
    [[234, 240], "a0", "game-save-tag"],
    [[253, 276], "a0", "game-save-tag"],
    [[283, 302], "a0", "game-save-tag"],
    [[319, 324], "a1", "game-save-tag"],
    [[342, 348], "a1", "game-save-tag"],
    [[395, 468], "a0", "game-save-tag"],
    [[480, 488], "a0", "game-save-tag"],
    [[500, 506], "a0", "game-save-tag"],
    [[521, 528], "a0", "game-save-tag"],
    [[543, 650], "a0", "game-save-tag"],
    // [329, "a0", "pointer"],
    // [338, "a0", "pointer"],
    // [[173, 230], "a0", "game-save-tag"],
    [252, "a0", "(pointer int32)"],
    [654, "a0", "pointer"]
  ],

  "auto-save-post": [[138, "t9", "(function object string object none)"]],

  "target-compute-pole": [
    [12, "s4", "swingpole"],
    [21, "s4", "swingpole"],
    [24, "s4", "swingpole"],
    [30, "s4", "swingpole"],
    [33, "s4", "swingpole"],
    [76, "s4", "swingpole"],
    [85, "s4", "swingpole"],
    [87, "s4", "swingpole"]
  ],

  "(method 10 target)": [[[10, 13], "t9", "(function process-drawable none)"]],

  "draw-history": [[[99, 101], "v1", "int"]],

  "(method 9 attack-info)": [
    [82, "v1", "process-drawable"],
    [87, "s3", "process-drawable"],
    [89, "v1", "process-drawable"],
    [118, "a0", "process-drawable"]
  ],

  "dm-task-get-money": [
    [32, "v1", "float"]
  ],

  "ground-tween-update": [
    [16, "f1", "float"],
    [20, "f2", "float"],
    [34, "f0", "float"],
    [38, "f1", "float"]
  ],

  "(method 32 evilbro)": [[20, "v1", "handle"]],

  "(code idle evilbro)": [
    [27, "v1", "art-joint-anim"],
    [84, "v1", "float"],
    [171, "v1", "float"]
  ],

  "all-texture-tweak-adjust": [
    [38, "s0", "adgif-shader"],
    [42, "s0", "adgif-shader"]
  ],

  "build-instance-list": [
    [30, "v1", "drawable-tree-instance-shrub"],
    [61, "v1", "drawable-tree-instance-tie"]
  ],

  "(anon-function 82 default-menu)": [
    [[12, 25], "s4", "texture-id"],
    [36, "s5", "adgif-shader"]
  ],

  "(anon-function 79 default-menu)": [
    [[3, 13], "v1", "texture-id"],
    [[20, 28], "a1", "adgif-shader"],
    [33, "v1", "texture-id"],
    [41, "v1", "adgif-shader"]
  ],

  "(anon-function 78 default-menu)": [
    [[2, 13], "v1", "texture-id"],
    [[20, 29], "a1", "adgif-shader"],
    [34, "v1", "texture-id"],
    [42, "v1", "adgif-shader"]
  ],

  "(anon-function 77 default-menu)": [
    [[3, 13], "v1", "texture-id"],
    [[20, 28], "a1", "adgif-shader"],
    [33, "v1", "texture-id"],
    [41, "v1", "adgif-shader"]
  ],

  "(anon-function 76 default-menu)": [
    [[3, 13], "v1", "texture-id"],
    [[20, 28], "a1", "adgif-shader"],
    [33, "v1", "texture-id"],
    [41, "v1", "adgif-shader"]
  ],

  "(anon-function 75 default-menu)": [
    [[3, 13], "v1", "texture-id"],
    [[20, 28], "a1", "adgif-shader"],
    [33, "v1", "texture-id"],
    [41, "v1", "adgif-shader"]
  ],

  "(anon-function 74 default-menu)": [
    [[2, 13], "v1", "texture-id"],
    [[20, 29], "a1", "adgif-shader"],
    [34, "v1", "texture-id"],
    [42, "v1", "adgif-shader"]
  ],

  "(anon-function 73 default-menu)": [
    [[3, 13], "v1", "texture-id"],
    [[20, 28], "a1", "adgif-shader"],
    [33, "v1", "texture-id"],
    [41, "v1", "adgif-shader"]
  ],

  "(anon-function 72 default-menu)": [
    [[3, 13], "v1", "texture-id"],
    [[20, 28], "a1", "adgif-shader"],
    [33, "v1", "texture-id"],
    [41, "v1", "adgif-shader"]
  ],

  "(anon-function 71 default-menu)": [
    [[3, 13], "v1", "texture-id"],
    [[20, 28], "a1", "adgif-shader"],
    [33, "v1", "texture-id"],
    [41, "v1", "adgif-shader"]
  ],

  "(anon-function 70 default-menu)": [
    [[2, 13], "v1", "texture-id"],
    [[20, 29], "a1", "adgif-shader"],
    [34, "v1", "texture-id"],
    [42, "v1", "adgif-shader"]
  ],

  "(anon-function 69 default-menu)": [
    [[3, 13], "v1", "texture-id"],
    [[20, 28], "a1", "adgif-shader"],
    [33, "v1", "texture-id"],
    [41, "v1", "adgif-shader"]
  ],

  "(anon-function 68 default-menu)": [
    [[3, 13], "v1", "texture-id"],
    [[20, 28], "a1", "adgif-shader"],
    [33, "v1", "texture-id"],
    [41, "v1", "adgif-shader"]
  ],

  "(anon-function 67 default-menu)": [
    [[3, 13], "v1", "texture-id"],
    [[20, 28], "a1", "adgif-shader"],
    [33, "v1", "texture-id"],
    [41, "v1", "adgif-shader"]
  ],

  "(anon-function 66 default-menu)": [
    [[3, 13], "v1", "texture-id"],
    [[20, 28], "a1", "adgif-shader"],
    [33, "v1", "texture-id"],
    [41, "v1", "adgif-shader"]
  ],

  "(anon-function 65 default-menu)": [
    [[3, 13], "v1", "texture-id"],
    [[20, 28], "a1", "adgif-shader"],
    [33, "v1", "texture-id"],
    [41, "v1", "adgif-shader"]
  ],

  "(anon-function 64 default-menu)": [
    [[2, 13], "v1", "texture-id"],
    [[20, 29], "a1", "adgif-shader"],
    [34, "v1", "texture-id"],
    [42, "v1", "adgif-shader"]
  ],

  "(anon-function 63 default-menu)": [
    [[2, 13], "v1", "texture-id"],
    [[20, 29], "a1", "adgif-shader"],
    [34, "v1", "texture-id"],
    [42, "v1", "adgif-shader"]
  ],

  "build-continue-menu": [
    [4, "v1", "symbol"],
    [[5, 15], "v1", "level-load-info"]
  ],

  "(method 26 basebutton)": [[31, "v1", "art-joint-anim"]],

  "debug-menu-item-var-make-float": [
    [30, "t9", "(function int debug-menu-msg float float int)"]
  ],

  "entity-remap-names": [
    [33, "a1", "int"],
    [39, "a2", "int"]
  ],

  "process-status-bits": [[[15, 59], "s3", "process-drawable"]],

  "(method 13 level-group)": [[[56, 61], "a0", "entity-actor"]],

  "(method 24 entity)": [[[39, 45], "a0", "entity-actor"]],

  "(method 23 level-group)": [
    [53, "a0", "entity-actor"],
    [57, "v1", "entity-actor"],
    [[29, 31], "v0", "(inline-array vector)"]
  ],

  "(method 24 level-group)": [
    [51, "v1", "entity-actor"],
    [[55, 57], "s1", "(inline-array vector)"]
  ],

  "init-entity": [
    [31, "t9", "(function process function process entity none)"]
  ],

  "(method 19 bsp-header)": [
    [[53, 63], "s2", "process"],
    [74, "s2", "part-tracker"],
    [[104, 122], "v1", "process-drawable"],
    [[129, 148], "v1", "process-drawable"],
    [[123, 127], "a0", "process-drawable"]
  ],

  "(method 3 entity)": [[7, "t9", "(function entity entity)"]],

  "(method 3 entity-actor)": [
    [7, "t9", "(function entity-actor entity-actor)"]
  ],

  "(method 10 drawable-group)": [
    [19, "s5", "drawable-group"]
  ],

  "(method 15 drawable-group)": [
    [19, "s5", "drawable-group"]
  ],

  "(method 14 level-group)": [
    [[54, 164], "s1", "process-drawable"],
    [[319, 342], "s0", "process-drawable"],
    [368, "v1", "(pointer process-drawable)"],
    [[384, 494], "s5", "process-drawable"]
  ],

  "(method 22 level-group)": [[[28, 30], "v0", "(inline-array vector)"]],

  "expand-vis-box-with-point": [[10, "v0", "(inline-array vector)"]],

  "(method 28 entity-ambient)": [[79, "v1", "int"]],

  "(method 27 entity-ambient)": [[[15, 250], "s5", "symbol"]],

  "cam-master-effect": [[[0, 999], "s6", "camera-master"]],

  "birth-func-vector-orient": [[[7, 24], "s3", "sprite-vec-data-2d"]],

  "process-drawable-burn-effect": [
    [28, "a0", "process-drawable"],
    [105, "v1", "process-drawable"],
    [49, "a0", "process-drawable"],
    [64, "a0", "process-drawable"]
  ],

  "(anon-function 0 dark-eco-pool)": [[2, "v1", "state"]],

  "(method 25 dark-eco-pool)": [
    [
      22,
      "t9",
      "(function res-lump symbol symbol float structure (pointer res-tag) pointer object)"
    ]
  ],

  "(top-level-login beach-rocks)": [[78, "v1", "state"]],

  "(method 7 beach-rock)": [
    [5, "v1", "int"],
    [10, "v1", "int"],
    [19, "t9", "(function process-drawable int none)"]
  ],

  "(method 10 beach-rock)": [[21, "t9", "(function process-drawable none)"]],

  "(code falling beach-rock)": [
    [138, "gp", "handle"],
    [150, "gp", "handle"],
    [[158, 165], "s5", "handle"]
  ],

  "(method 11 beach-rock)": [[77, "v1", "int"]],

  "(anon-function 27 projectiles)": [
    [27, "s4", "collide-shape"],
    [36, "s4", "collide-shape"]
  ],

  "projectile-update-velocity-space-wars": [[60, "a0", "target"]],

  "projectile-init-by-other": [
    [70, "v1", "process-drawable"],
    [77, "v1", "process-drawable"]
  ],

  "(method 24 projectile-yellow)": [
    [[81, 999], "s5", "sound-rpc-set-param"],
    [99, "gp", "process-drawable"],
    [102, "gp", "process-drawable"]
  ],

  "(method 28 projectile-yellow)": [
    [26, "a0", "target"],
    [118, "a1", "target"]
  ],

  "(method 27 projectile-blue)": [
    [51, "v1", "process-mask"],
    [87, "v1", "process-drawable"]
  ],

  "spawn-projectile-blue": [
    [
      69,
      "s2",
      "(function process function object object object object object object)"
    ]
  ],

  "(method 28 projectile-blue)": [[27, "v1", "process-drawable"]],

  "(method 27 projectile-yellow)": [[70, "v1", "process-mask"]],

  "manipy-init": [
    [143, "a0", "collide-shape"],
    [145, "a0", "collide-shape"]
  ],

  "forall-particles-with-key-runner": [
    [32, "s3", "(inline-array sparticle-cpuinfo)"],
    [42, "s3", "(inline-array sparticle-cpuinfo)"]
  ],

  "(trans plat-button-move-downward jungle-elevator)": [
    [11, "v0", "(state plat-button)"]
  ],

  "(code plat-button-at-end jungle-elevator)": [
    [43, "t9", "(function none :behavior plat-button)"]
  ],

  "(code bouncer-fire)": [[17, "v1", "art-joint-anim"]],

  "(method 39 hopper)": [[16, "t9", "(function nav-enemy none)"]],

  "(code nav-enemy-idle hopper)": [
    [16, "v1", "art-joint-anim"],
    [70, "v1", "art-joint-anim"]
  ],

  "(code nav-enemy-patrol hopper)": [
    [34, "v1", "art-joint-anim"],
    [105, "v1", "art-joint-anim"]
  ],

  "(code nav-enemy-chase hopper)": [
    [34, "v1", "art-joint-anim"],
    [105, "v1", "art-joint-anim"]
  ],

  "(method 39 junglefish)": [[12, "t9", "(function nav-enemy none)"]],

  "(code nav-enemy-patrol junglefish)": [
    [27, "v1", "art-joint-anim"],
    [107, "v1", "art-joint-anim"],
    [169, "v1", "art-joint-anim"],
    [251, "v1", "art-joint-anim"]
  ],

  "(code nav-enemy-attack junglefish)": [[14, "v1", "art-joint-anim"]],

  "(code nav-enemy-victory junglefish)": [
    [14, "v1", "art-joint-anim"],
    [64, "v1", "art-joint-anim"]
  ],

  "(method 32 sequenceB)": [
    [177, "s3", "babak"],
    [186, "s3", "babak"],
    [236, "s3", "babak"],
    [245, "s3", "babak"]
  ],

  "(event play-anim sequenceB)": [
    [98, "gp", "evilbro"],
    [107, "gp", "evilbro"],
    [289, "gp", "evilsis"],
    [298, "gp", "evilsis"]
  ],

  "sequenceC-can-trans-hook": [[12, "v1", "process-taskable"]],

  "(anon-function 7 sidekick-human)": [
    [2, "v1", "process-taskable"],
    [10, "v1", "process-taskable"]
  ],

  "(code idle assistant-firecanyon)": [
    [33, "v1", "float"],
    [55, "v1", "float"],
    [139, "v1", "float"],
    [157, "v1", "art-joint-anim"],
    [213, "v1", "float"],
    [295, "v1", "art-joint-anim"],
    [343, "v1", "float"],
    [424, "v1", "float"],
    [446, "v1", "float"],
    [530, "v1", "float"],
    [548, "v1", "art-joint-anim"],
    [604, "v1", "float"],
    [686, "v1", "art-joint-anim"],
    [734, "v1", "float"],
    [756, "v1", "float"]
  ],

  "(method 32 sage-bluehut)": [
    [44, "v1", "float"],
    [63, "s5", "assistant-bluehut"]
  ],

  "(method 47 sage-bluehut)": [
    [18, "gp", "assistant-bluehut"],
    [23, "gp", "assistant-bluehut"]
  ],

  "(method 43 sage-bluehut)": [[19, "v1", "float"]],

  "(code idle sage-bluehut)": [
    [34, "v1", "float"],
    [137, "v1", "art-joint-anim"]
  ],

  "(code idle flutflut-bluehut)": [
    [33, "v1", "float"],
    [187, "v1", "art-joint-anim"],
    [243, "v1", "float"],
    [329, "v1", "art-joint-anim"]
  ],

  "(method 39 sharkey)": [[71, "t9", "(function nav-enemy none)"]],

  "(code nav-enemy-patrol sharkey)": [[27, "v1", "art-joint-anim"]],

  "(code nav-enemy-attack sharkey)": [[144, "v1", "art-joint-anim"]],

  "(code nav-enemy-chase sharkey)": [[40, "v1", "art-joint-anim"]],

  "(code nav-enemy-stop-chase sharkey)": [[22, "v1", "art-joint-anim"]],

  "(code nav-enemy-victory sharkey)": [[24, "v1", "art-joint-anim"]],

  "(code nav-enemy-chase lurkercrab)": [
    [17, "v1", "art-joint-anim"],
    [338, "v1", "art-joint-anim"],
    [388, "v1", "art-joint-anim"]
  ],

  "(code nav-enemy-patrol lurkercrab)": [
    [21, "v1", "art-joint-anim"],
    [77, "v1", "art-joint-anim"],
    [191, "v1", "art-joint-anim"]
  ],

  "(code nav-enemy-notice lurkerpuppy)": [[24, "v1", "art-joint-anim"]],

  "(code nav-enemy-victory lurkerpuppy)": [[20, "v1", "art-joint-anim"]],

  "(code nav-enemy-give-up lurkerpuppy)": [
    [18, "v1", "art-joint-anim"],
    [76, "v1", "art-joint-anim"]
  ],

  "(code nav-enemy-chase lurkerpuppy)": [
    [25, "v1", "art-joint-anim"],
    [111, "v1", "art-joint-anim"]
  ],

  "static-screen-init-by-other": [
    [32, "s3", "sparticle-launch-group"],
    [35, "s3", "sparticle-launch-group"]
  ],

  "(code target-demo)": [
    [66, "v1", "handle"],
    [69, "v1", "handle"],
    [96, "v1", "handle"],
    [99, "v1", "handle"],
    [126, "v1", "handle"],
    [163, "v1", "handle"],
    [196, "v1", "handle"],
    [229, "v1", "handle"],
    [262, "v1", "handle"],
    [293, "v1", "handle"],
    [323, "v1", "handle"],
    [357, "v1", "handle"],
    [390, "v1", "handle"],
    [423, "v1", "handle"],
    [456, "v1", "handle"],
    [487, "v1", "handle"],
    [518, "v1", "handle"],
    [548, "v1", "handle"],
    [578, "v1", "handle"],
    [129, "v1", "handle"],
    [166, "v1", "handle"],
    [199, "v1", "handle"],
    [232, "v1", "handle"],
    [261, "v1", "handle"],
    [265, "v1", "handle"],
    [296, "v1", "handle"],
    [298, "v1", "handle"],
    [326, "v1", "handle"],
    [360, "v1", "handle"],
    [393, "v1", "handle"],
    [426, "v1", "handle"],
    [459, "v1", "handle"],
    [490, "v1", "handle"],
    [521, "v1", "handle"],
    [551, "v1", "handle"],
    [581, "v1", "handle"]
  ],

  "target-has-all-the-cells?": [[17, "v1", "float"]],

  "(code open final-door)": [
    [13, "v1", "art-joint-anim"],
    [66, "v1", "art-joint-anim"]
  ],

  "(code idle powercellalt)": [[8, "a1", "process-drawable"]],

  "(code target-final-door)": [
    [85, "gp", "handle"],
    [105, "gp", "handle"],
    [117, "gp", "handle"],
    [133, "s1", "process-drawable"],
    [200, "s1", "process-drawable"]
  ],

  "(event open final-door)": [
    [4, "v1", "float"],
    [6, "v1", "float"]
  ],

  "(code nav-enemy-chase aphid)": [
    [42, "v1", "art-joint-anim"],
    [168, "v1", "art-joint-anim"]
  ],

  "(code nav-enemy-stare aphid)": [
    [34, "v1", "art-joint-anim"],
    [160, "v1", "art-joint-anim"]
  ],

  "(code nav-enemy-give-up aphid)": [
    [43, "v1", "art-joint-anim"],
    [101, "v1", "art-joint-anim"]
  ],

  "(method 27 plat-button)": [[37, "v1", "art-joint-anim"]],

  "(method 11 plat-button)": [[17, "v1", "vector"]],

  "(trans plat-button-move-downward plat-button)": [
    [[92, 999], "gp", "sound-rpc-set-param"]
  ],

  "(trans plat-button-move-upward plat-button)": [
    [[92, 999], "gp", "sound-rpc-set-param"]
  ],

  "(anon-function 7 plat-eco)": [[22, "v1", "target"]],

  "drop-plat-set-fade": [[7, "v1", "process-drawable"]],

  "(code drop-plat-spawn)": [[3, "v1", "process-drawable"]],

  "(code drop-plat-rise)": [
    [10, "v1", "process-drawable"],
    [24, "v1", "process-drawable"],
    [45, "v1", "process-drawable"],
    [85, "v1", "process-drawable"]
  ],

  "(post drop-plat-rise)": [[12, "v1", "process-drawable"]],

  "(code drop-plat-drop)": [
    [2, "v1", "process-drawable"],
    [85, "v1", "process-drawable"]
  ],

  "(post drop-plat-drop)": [[12, "v1", "process-drawable"]],

  "drop-plat-init-by-other": [[22, "v1", "process-drawable"]],

  "citb-drop-plat-drop-children": [[[23, 29], "a0", "drop-plat"]],

  "citb-drop-plat-spawn-children": [
    [98, "t9", "(function process function vector uint uint int)"]
  ],

  "(method 11 citb-drop-plat)": [
    [24, "v1", "(pointer int32)"],
    [26, "v1", "(pointer int32)"]
  ],

  "(code plat-flip-idle)": [
    [62, "v1", "art-joint-anim"],
    [91, "v1", "art-joint-anim"],
    [132, "v1", "art-joint-anim"]
  ],

  "(method 11 plat-flip)": [
    ["_stack_", 16, "res-tag"],
    ["_stack_", 32, "res-tag"],
    ["_stack_", 48, "res-tag"],
    [147, "v1", "(pointer float)"],
    [192, "v1", "(pointer float)"]
  ],

  "(method 27 square-platform)": [[[26, 33], "a0", "water-vol"]],

  "(method 27 wedge-plat)": [
    [4, "v1", "process-drawable"],
    [10, "f0", "float"],
    [40, "f26", "float"],
    [50, "f26", "float"]
  ],

  "(method 27 wedge-plat-outer)": [
    [4, "v1", "process-drawable"],
    [10, "f0", "float"],
    [40, "f26", "float"],
    [50, "f26", "float"]
  ],

  "(code plunger-lurker-plunge)": [
    [[76, 299], "s5", "othercam"],
    [80, "gp", "handle"],
    [88, "gp", "handle"],
    [109, "gp", "handle"],
    [176, "gp", "handle"],
    [151, "gp", "handle"],
    [164, "gp", "handle"],
    [188, "gp", "handle"]
  ],

  "(code plunger-lurker-flee)": [
    [10, "v1", "art-joint-anim"],
    [60, "v1", "art-joint-anim"]
  ],

  "(code plunger-lurker-idle)": [[10, "v1", "art-joint-anim"]],

  "(code flying-lurker-idle)": [[92, "v1", "art-joint-anim"]],

  "(code flying-lurker-fly)": [
    [56, "v1", "art-joint-anim"],
    [110, "v1", "float"]
  ],

  "(code flying-lurker-start)": [[36, "v1", "float"]],

  "(method 18 collide-cache)": [
    [44, "v1", "collide-shape-prim-sphere"],
    [16, "s3", "collide-cache-prim"],
    [21, "s3", "collide-cache-prim"],
    [25, "s3", "collide-cache-prim"],
    [43, "s3", "collide-cache-prim"],
    [62, "s3", "(inline-array collide-cache-prim)"]
  ],

  "flying-lurker-play-intro": [
    [[106, 299], "s5", "othercam"],
    [110, "gp", "handle"],
    [118, "gp", "handle"],
    [139, "gp", "handle"],
    [160, "gp", "handle"],
    [173, "gp", "handle"],
    [207, "gp", "handle"],
    [219, "gp", "handle"]
  ],

  "clone-anim-once": [
    [[19, 73], "s5", "process-drawable"],
    [50, "s4", "collide-shape"],
    [109, "v1", "manipy"]
  ],

  "level-hint-task-process": [["_stack_", 16, "res-tag"]],

  "kill-current-level-hint": [[[13, 33], "s4", "level-hint"]],

  "level-hint-init-by-other": [
    [[54, 75], "a0", "string"],
    [93, "a0", "string"]
  ],

  "(method 17 drawable-inline-array-ambient)": [
    [1, "v1", "drawable-ambient"],
    [4, "v1", "drawable-ambient"]
  ],

  "ambient-type-sound-loop": [
    [5, "a0", "symbol"],
    [[24, 35], "s3", "(pointer res-tag)"]
  ],

  "ambient-type-light": [
    [38, "v1", "(inline-array vector)"],
    [43, "v1", "(inline-array vector)"]
  ],
  "ambient-type-dark": [
    [38, "v1", "(inline-array vector)"],
    [43, "v1", "(inline-array vector)"]
  ],
  "ambient-type-weather-off": [
    [38, "v1", "(inline-array vector)"],
    [43, "v1", "(inline-array vector)"]
  ],

  "level-hint-displayed?": [
    [[4, 7], "a0", "level-hint"],
    [12, "a0", "level-hint"],
    [14, "a0", "level-hint"]
  ],

  "ambient-type-sound": [
    [21, "v1", "(pointer float)"],
    [28, "v1", "(pointer float)"],
    ["_stack_", 112, "res-tag"],
    [57, "v0", "symbol"]
  ],
  "forall-particles-runner": [
    [[19, 28], "s4", "sparticle-cpuinfo"],
    [34, "s4", "pointer"],
    [35, "s3", "pointer"]
  ],

  "(method 2 sparticle-cpuinfo)": [[14, "f0", "float"]],

  "sp-kill-particle": [
    [7, "a1", "uint"],
    [7, "v1", "uint"]
  ],

  "sparticle-track-root": [[2, "v1", "process-drawable"]],

  "sparticle-track-root-prim": [
    [2, "v1", "process-drawable"],
    [3, "v1", "collide-shape"]
  ],

  "sp-orbiter": [[[73, 82], "v1", "sprite-vec-data-2d"]],

  "finish-background": [
    [249, "a0", "terrain-context"],
    [297, "a0", "terrain-context"],
    [307, "a0", "terrain-context"],
    [355, "a0", "terrain-context"],
    [365, "a0", "terrain-context"],
    [451, "a0", "terrain-context"],
    [461, "a0", "terrain-context"],
    [32, "a0", "terrain-context"],
    [180, "a0", "terrain-context"],
    [188, "a0", "terrain-context"],
    [199, "a0", "terrain-context"],
    [238, "a0", "terrain-context"],
    [288, "a0", "terrain-context"],
    [346, "a0", "terrain-context"],
    [404, "a0", "terrain-context"],
    [442, "a0", "terrain-context"],
    [531, "a0", "terrain-context"],
    [534, "a0", "terrain-context"],
    [[598, 603], "v1", "dma-packet"]
  ],

  "(method 11 drawable-inline-array-node)": [[[1, 6], "v1", "drawable"]],

  "(method 12 drawable-inline-array-node)": [[[1, 6], "v1", "drawable"]],

  "(method 13 drawable-inline-array-node)": [[[1, 6], "v1", "drawable"]],

  "(method 17 drawable-inline-array-node)": [[[1, 6], "v1", "drawable"]],

  "(code nav-enemy-patrol babak)": [
    [25, "v1", "art-joint-anim"],
    [79, "t9", "(function none)"]
  ],

  "(code nav-enemy-chase babak)": [[55, "v1", "art-joint-anim"]],

  "(code nav-enemy-stare babak)": [[154, "v1", "art-joint-anim"]],

  "(code nav-enemy-give-up babak)": [
    [43, "v1", "art-joint-anim"],
    [101, "v1", "art-joint-anim"]
  ],

  "(method 33 process-taskable)": [[15, "s5", "spool-anim"]],

  "(method 51 process-taskable)": [[18, "v1", "spool-anim"]],

  "(method 35 process-taskable)": [[15, "s5", "spool-anim"]],
  "(method 37 process-taskable)": [[15, "s5", "spool-anim"]],

  "process-taskable-play-anim-code": [
    [68, "gp", "spool-anim"],
    [255, "gp", "art-joint-anim"]
  ],

  "(event play-anim process-taskable)": [
    [19, "a1", "float"],
    [24, "a0", "float"]
  ],

  "(event be-clone process-taskable)": [
    [19, "a1", "float"],
    [24, "a0", "float"]
  ],

  "(event othercam-running)": [[23, "v1", "process-taskable"]],

  "(code nav-enemy-idle babak-with-cannon)": [[22, "v1", "art-joint-anim"]],

  "(code babak-run-to-cannon)": [[14, "v1", "art-joint-anim"]],

  "(code babak-with-cannon-jump-onto-cannon)": [[118, "v1", "art-joint-anim"]],

  "(code babak-with-cannon-jump-off-cannon)": [[28, "v1", "art-joint-anim"]],

  "(trans nav-enemy-die babak-with-cannon)": [[40, "v0", "(state nav-enemy)"]],

  "(enter othercam-running)": [
    [50, "gp", "process-taskable"],
    [53, "gp", "process-taskable"]
  ],

  "(code othercam-running)": [
    [14, "s2", "process-taskable"],
    [18, "s2", "process-taskable"],
    [24, "s2", "process-taskable"],
    [38, "s2", "process-taskable"],
    [47, "s2", "process-taskable"]
  ],

  "(method 10 gui-query)": [
    [[84, 88], "v1", "dma-packet"],
    [[131, 135], "v1", "dma-packet"]
  ],

  "(code yakow-idle)": [
    [46, "v1", "art-joint-anim"],
    [102, "v1", "art-joint-anim"]
  ],

  "(code yakow-graze)": [
    [73, "v1", "art-joint-anim"],
    [131, "v1", "art-joint-anim"]
  ],

  "(code yakow-graze-kicked)": [[10, "v1", "art-joint-anim"]],

  "(code yakow-kicked)": [[81, "v1", "art-joint-anim"]],

  "(method 7 fishermans-boat)": [
    [20, "t9", "(function rigid-body-platform int rigid-body-platform)"]
  ],

  "(code muse-idle)": [
    [35, "v1", "art-joint-anim"],
    [87, "v1", "art-joint-anim"]
  ],

  "(code nav-enemy-chase muse)": [[35, "v1", "art-joint-anim"]],

  "(code nav-enemy-jump-land muse)": [[31, "v1", "art-joint-anim"]],

  "(code muse-caught)": [
    [50, "v0", "vector"],
    [306, "gp", "handle"],
    [321, "gp", "handle"]
  ],

  "(code nav-enemy-idle bonelurker)": [
    [5, "t9", "(function none :behavior bonelurker)"]
  ],

  "(code nav-enemy-patrol bonelurker)": [
    [7, "t9", "(function none :behavior bonelurker)"]
  ],

  "(code nav-enemy-chase bonelurker)": [
    [60, "v1", "art-joint-anim"],
    [108, "v1", "art-joint-anim"],
    [171, "v1", "art-joint-anim"],
    [220, "v1", "art-joint-anim"],
    [277, "v1", "art-joint-anim"],
    [334, "v1", "art-joint-anim"]
  ],

  "(code nav-enemy-stare bonelurker)": [[130, "v1", "art-joint-anim"]],

  "(code bonelurker-stun)": [[29, "v1", "art-joint-anim"]],

  "(code nav-enemy-give-up bonelurker)": [
    [43, "v1", "art-joint-anim"],
    [93, "v1", "art-joint-anim"],
    [143, "v1", "art-joint-anim"],
    [201, "v1", "art-joint-anim"]
  ],

  "(method 32 assistant-bluehut)": [
    [104, "v1", "float"],
    [162, "v1", "manipy"],
    [255, "v1", "float"]
  ],

  "(method 47 assistant-bluehut)": [
    [21, "s5", "sage-bluehut"],
    [28, "s5", "sage-bluehut"],
    [50, "s5", "sage-bluehut"],
    [53, "s5", "sage-bluehut"]
  ],

  "(method 43 assistant-bluehut)": [[19, "v1", "float"]],

  "check-drop-level-assistant-bluehut": [[17, "v1", "float"]],

  "(code idle assistant-bluehut)": [
    [31, "v1", "art-joint-anim"],
    [83, "v1", "float"],
    [104, "v1", "art-joint-anim"],
    [161, "v1", "float"],
    [261, "v1", "art-joint-anim"],
    [317, "v1", "float"],
    [554, "v1", "art-joint-anim"]
  ],

  "assistant-levitator-blue-beam": [[15, "v1", "fireboulder"]],

  "(code idle assistant-levitator)": [
    [32, "v1", "art-joint-anim"],
    [91, "v1", "float"],
    [173, "v1", "art-joint-anim"],
    [229, "v1", "float"],
    [311, "v1", "art-joint-anim"]
  ],

  "(event square-platform-lowered)": [[8, "a0", "square-platform-master"]],

  "(event square-platform-master-idle)": [[6, "a0", "square-platform-button"]],

  "(method 7 square-platform)": [
    [24, "t9", "(function baseplat int baseplat)"]
  ],

  "(method 11 square-platform)": [
    ["_stack_", 16, "res-tag"],
    ["_stack_", 32, "res-tag"],
    [165, "v1", "(pointer float)"]
  ],

  "(enter square-platform-master-activate)": [
    [51, "a0", "sunkencam"],
    [84, "v1", "sunkencam"],
    [119, "a0", "sunkencam"],
    [152, "v1", "sunkencam"]
  ],

  "(code qbert-plat-on-mimic)": [
    [13, "gp", "(pointer rigid-body-platform)"],
    [21, "gp", "(pointer rigid-body-platform)"],
    [27, "gp", "(pointer rigid-body-platform)"]
  ],

  "(method 32 qbert-plat)": [[[4, 10], "a0", "qbert-plat-master"]],

  "(post rigid-body-platform-float qbert-plat)": [
    [3, "t9", "(function none :behavior qbert-plat)"]
  ],

  "(method 23 qbert-plat)": [
    [9, "t9", "(function rigid-body-platform float none)"]
  ],

  "(code keg-on-paddle)": [
    [5, "a0", "keg"], // i have learned that parent does not always equal the parent type!
    [16, "v1", "process-drawable"]
  ],

  "(code keg-paddle-to-path)": [
    [8, "v1", "process-drawable"],
    [28, "v1", "process-drawable"]
  ],

  "(code keg-on-path)": [
    [13, "v1", "keg-conveyor-paddle"],
    [24, "v1", "keg-conveyor-paddle"],
    [45, "v1", "keg-conveyor-paddle"],
    [72, "v1", "keg-conveyor-paddle"],
    [81, "v1", "keg-conveyor-paddle"]
  ],

  "(code keg-in-chute)": [
    [2, "v1", "process-drawable"],
    [9, "v1", "process-drawable"]
  ],

  "keg-init-by-other": [[142, "v1", "process-drawable"]],

  "(method 7 keg-conveyor)": [
    [14, "t9", "(function process-drawable int process-drawable)"]
  ],

  "(method 7 swamp-bat)": [
    [26, "t9", "(function process-drawable int process-drawable)"]
  ],

  "(code swamp-bat-slave-die)": [[21, "v1", "swamp-bat"]],

  // these casts should not be required
  "swamp-bat-check-slave-paths-match?": [
    [3, "a1", "swamp-bat-slave"],
    [7, "a1", "swamp-bat-slave"]
  ],

  "(method 39 swamp-rat)": [[37, "t9", "(function nav-enemy none)"]],

  "(code nav-enemy-patrol swamp-rat)": [[23, "v1", "art-joint-anim"]],

  "(code nav-enemy-stare swamp-rat)": [[26, "v1", "art-joint-anim"]],

  "(code nav-enemy-give-up swamp-rat)": [
    [14, "v1", "art-joint-anim"],
    [72, "v1", "art-joint-anim"]
  ],

  "(code nav-enemy-attack swamp-rat)": [[14, "v1", "art-joint-anim"]],

  "(code swamp-rat-spawn)": [[119, "v1", "art-joint-anim"]],

  "(code spiderwebs-bounce)": [[80, "v1", "art-joint-anim"]],

  "(method 39 baby-spider)": [[37, "t9", "(function nav-enemy none)"]],

  "(code baby-spider-hatching)": [[14, "v1", "art-joint-anim"]],

  "(code nav-enemy-attack baby-spider)": [[14, "v1", "art-joint-anim"]],

  "(code nav-enemy-give-up baby-spider)": [
    [14, "v1", "art-joint-anim"],
    [72, "v1", "art-joint-anim"]
  ],

  "(code nav-enemy-patrol baby-spider)": [[23, "v1", "art-joint-anim"]],

  "(code nav-enemy-notice baby-spider)": [[24, "v1", "art-joint-anim"]],

  "(code nav-enemy-stare baby-spider)": [[26, "v1", "art-joint-anim"]],

  "(method 24 mother-spider-proj)": [
    [[11, 46], "s5", "sound-rpc-set-param"],
    [30, "s4", "process-drawable"],
    [33, "s4", "process-drawable"]
  ],

  "(method 23 exit-chamber)": [
    [113, "a0", "fuel-cell"]
  ],

  "(code exit-chamber-rise)": [
    [15, "v1", "fuel-cell"],
    [64, "v1", "sunkencam"],
    [81, "v1", "art-joint-anim"],
    [157, "v1", "art-joint-anim"],
    [211, "v1", "art-joint-anim"],
    [292, "v1", "art-joint-anim"],
    [424, "v1", "fuel-cell"]
  ],

  "(method 25 sunken-water)": [
    [121, "v1", "uint"],
    [126, "v1", "uint"]
  ],

  "(code sunkenfisha-idle)": [[10, "v1", "art-joint-anim"]],

  "(method 27 sunkenfisha)": [
    ["_stack_", 16, "res-tag"],
    ["_stack_", 32, "res-tag"],
    ["_stack_", 48, "res-tag"],
    [40, "v0", "(pointer float)"],
    [137, "v0", "(pointer float)"],
    [174, "v0", "(pointer float)"]
  ],

  "(method 43 assistant-villagec)": [[19, "v1", "float"]],

  "(code idle assistant-villagec)": [
    [32, "v1", "art-joint-anim"],
    [89, "v1", "float"],
    [176, "v1", "float"]
  ],

  "(method 32 sage-villagec)": [[278, "v1", "float"]],

  "(method 43 sage-villagec)": [[19, "v1", "float"]],

  "(method 20 cave-trap)": [
    [77, "s2", "process-drawable"],
    [95, "s2", "process-drawable"],
    [181, "s3", "process-drawable"],
    [221, "s3", "process-drawable"],
    [230, "v1", "baby-spider"]
  ],

  "(method 7 cave-trap)": [
    [14, "t9", "(function process-drawable int process-drawable)"]
  ],

  "(method 57 ice-cube)": [
    [16, "v1", "collide-shape-prim-group"],
    [26, "v1", "collide-shape-prim-group"]
  ],

  "(method 58 ice-cube)": [
    [16, "v1", "collide-shape-prim-group"],
    [26, "v1", "collide-shape-prim-group"]
  ],

  "(code yeti-slave-appear-jump-up)": [[14, "v1", "art-joint-anim"]],

  "(code yeti-slave-appear-land)": [[14, "v1", "art-joint-anim"]],

  "(code nav-enemy-chase yeti-slave)": [[55, "v1", "art-joint-anim"]],

  "(code nav-enemy-stare yeti-slave)": [[154, "v1", "art-joint-anim"]],

  "(code nav-enemy-give-up yeti-slave)": [
    [43, "v1", "art-joint-anim"],
    [101, "v1", "art-joint-anim"]
  ],

  "(code nav-enemy-patrol yeti-slave)": [
    [25, "v1", "art-joint-anim"],
    [86, "v1", "art-joint-anim"],
    [165, "v1", "art-joint-anim"],
    [238, "v1", "art-joint-anim"]
  ],

  "(method 7 yeti-slave)": [[14, "t9", "(function nav-enemy int nav-enemy)"]],

  "(method 21 yeti)": [[5, "s5", "(pointer yeti-slave)"]],

  "(code idle assistant-lavatube-start)": [
    [32, "v1", "float"],
    [118, "v1", "art-joint-anim"]
  ],

  "check-drop-level-maincave-drip": [[17, "v1", "float"]],

  "snow-bird-bob-func": [[3, "v1", "process-drawable"]],

  "bird-bob-func": [[3, "v1", "process-drawable"]],

  "part-tracker-track-root": [[2, "v1", "process-drawable"]],

  "sparticle-track-root-money": [[5, "v1", "process-drawable"]],

  "eco-fadeout": [[2, "v1", "process-drawable"]],

  "eco-track-root-prim-fadeout": [
    [2, "v1", "process-drawable"],
    [3, "a0", "collide-shape-moving"],
    [11, "v1", "process-drawable"]
  ],

  "check-drop-level-sagehut": [[18, "v1", "float"]],

  "check-drop-level-training-spout-rain": [[17, "v1", "float"]],

  "check-drop-level-sagehut2": [[18, "v1", "float"]],

  "tra-bird-bob-func": [[3, "v1", "process-drawable"]],

  "(anon-function 6 relocate)": [
    [3, "a0", "int"],
    [8, "a0", "int"]
  ],

  "(method 7 joint-control)": [
    [7, "v1", "(inline-array joint-control-channel)"]
  ],

  "(method 20 hud-money-all)": [
    [36, "a0", "process-drawable"],
    [39, "v1", "process-drawable"],
    [50, "v1", "process-drawable"],
    [93, "v1", "process-drawable"]
  ],

  "(code part-tester-idle)": [
    [[16,22], "s5", "process-drawable"]
  ],

  "(method 20 hud-money)": [
    [35, "a0", "process-drawable"],
    [38, "v1", "process-drawable"],
    [49, "v1", "process-drawable"],
    [92, "v1", "process-drawable"]
  ],

  "(method 20 hud-fuel-cell)": [
    [100, "a0", "process-drawable"],
    [103, "v1", "process-drawable"],
    [114, "v1", "process-drawable"],
    [157, "v1", "process-drawable"]
  ],

  "part-hud-eco-timer-01-func": [
    [11, "v1", "uint"],
    [15, "v1", "uint"]
  ],

  "part-hud-eco-timer-02-func": [
    [11, "v1", "uint"],
    [15, "v1", "uint"]
  ],

  "part-hud-eco-timer-03-func": [
    [11, "v1", "uint"],
    [15, "v1", "uint"]
  ],

  "hide-bottom-hud": [[22, "v1", "(pointer hud)"]],

  "disable-hud": [
    [22, "a0", "(pointer hud)"],
    [37, "v1", "(pointer hud)"],
    [57, "v1", "(pointer hud)"]
  ],

  "enable-hud": [[20, "v1", "(pointer hud)"]],

  "hide-hud-quick": [[20, "v1", "(pointer hud)"]],

  "set-hud-aspect-ratio": [[17, "v1", "(pointer hud)"]],

  "hud-hidden?": [[14, "v1", "(pointer hud)"]],

  "bottom-hud-hidden?": [[16, "v1", "(pointer hud)"]],

  "show-hud": [[31, "v1", "(pointer hud)"]],

  "fuel-cell-hud-orbit-callback": [
    [12, "s3", "hud-fuel-cell"],
    [20, "s3", "hud-fuel-cell"]
  ],

  "(method 15 hud-pickups)": [
    [51, "v1", "dma-packet"],
    [52, "v1", "dma-packet"]
  ],

  "(method 15 hud-fuel-cell)": [
    [51, "v1", "dma-packet"],
    [52, "v1", "dma-packet"]
  ],

  "(method 15 hud-money)": [[[50, 53], "v1", "dma-packet"]],

  "(method 15 hud-money-all)": [[[125, 128], "v1", "dma-packet"]],

  "(method 15 hud-buzzers)": [
    [58, "v1", "dma-packet"],
    [59, "v1", "dma-packet"]
  ],

  "update-mood-lightning": [
    [[255, 259], "s5", "process-drawable"],
    [[293, 297], "s5", "process-drawable"],
    [[331, 336], "s5", "process-drawable"],
    [235, "v0", "sound-rpc-set-param"],
    [273, "v0", "sound-rpc-set-param"],
    [311, "v0", "sound-rpc-set-param"]
  ],

  "battlecontroller-default-event-handler": [[9, "a0", "process-drawable"]],

  "battlecontroller-update-spawners": [
    [19, "s4", "nav-enemy"],
    [57, "s4", "nav-enemy"]
  ],

  "battlecontroller-spawn-creature": [
    [33, "v0", "nav-enemy"],
    [[53, 136], "gp", "(pointer nav-enemy)"]
  ],

  "(method 7 battlecontroller)": [
    [29, "t9", "(function process-drawable int process-drawable)"]
  ],

  "(method 10 battlecontroller)": [
    [13, "t9", "(function process-drawable none)"]
  ],

  "(method 27 battlecontroller)": [
    ["_stack_", 16, "res-tag"],
    [182, "v0", "(pointer int32)"]
  ],

  "keg-bounce-set-particle-rotation-callback": [
    [2, "v1", "(pointer process-drawable)"]
  ],

  "update-time-of-day": [[46, "v0", "(array float)"]],

  "sky-make-light": [[[10, 23], "a0", "sky-sun-data"]],

  "make-sky-textures": [
    [[90, 94], "a0", "dma-packet"],
    [[100, 103], "a0", "gs-gif-tag"],
    [108, "a0", "(pointer gs-alpha)"],
    [110, "a0", "(pointer gs-reg64)"],
    [[121, 124], "v1", "dma-packet"]
  ],

  "copy-cloud-texture": [
    [[2, 48], "s5", "(pointer uint128)"],
    [[28, 32], "s4", "adgif-shader"]
  ],

  "copy-sky-texture": [
    [[2, 48], "s5", "(pointer uint128)"],
    [[28, 32], "s4", "adgif-shader"]
  ],

  "render-sky-tng": [
    [[244, 262], "s2", "(inline-array sky-vertex)"],
    [[34, 38], "a0", "dma-packet"],
    [[44, 47], "a0", "gs-gif-tag"],
    [52, "a0", "(pointer gs-zbuf)"],
    [54, "a0", "(pointer gs-reg64)"],
    [56, "a0", "(pointer gs-test)"],
    [58, "a0", "(pointer gs-reg64)"],
    [60, "a0", "(pointer gs-alpha)"],
    [62, "a0", "(pointer gs-reg64)"],
    [[74, 78], "a0", "dma-packet"],
    [[84, 87], "a0", "gs-gif-tag"],

    [107, "s2", "(pointer gs-tex0)"],
    [109, "s2", "(pointer gs-reg64)"],
    [111, "s2", "(pointer gs-tex1)"],
    [113, "s2", "(pointer gs-reg64)"],
    [115, "s2", "(pointer gs-clamp)"],
    [117, "s2", "(pointer gs-reg64)"],
    [118, "s2", "(pointer uint64)"],
    [120, "s2", "(pointer gs-reg64)"],
    [[159, 166], "s3", "dma-packet"],
    [[171, 175], "a0", "dma-packet"],
    [[181, 184], "a0", "gs-gif-tag"],

    [189, "s2", "(pointer gs-alpha)"],
    [191, "s2", "(pointer gs-reg64)"],
    [209, "s2", "(pointer gs-tex0)"],
    [211, "s2", "(pointer gs-reg64)"],
    [213, "s2", "(pointer gs-tex1)"],
    [215, "s2", "(pointer gs-reg64)"],
    [216, "s2", "(pointer gs-clamp)"],
    [218, "s2", "(pointer gs-reg64)"],
    [219, "s2", "(pointer int64)"],
    [221, "s2", "(pointer gs-reg64)"],
    [[303, 310], "s3", "dma-packet"],
    [[312, 316], "v1", "dma-packet"]
  ],

  "render-sky-tri": [
    [5, "a0", "int"],
    [[6, 50], "a0", "(inline-array sky-vertex)"],
    [[25, 48], "a3", "(inline-array sky-vertex)"]
  ],

  "render-sky-quad": [
    [[9, 32], "a0", "(inline-array sky-vertex)"],
    [[33, 62], "a3", "(inline-array sky-vertex)"]
  ],

  "(method 10 effect-control)": [
    [88, "v1", "collide-shape-moving"],
    [143, "s3", "(pointer sparticle-launch-group)"],
    [147, "s3", "sparticle-launch-group"],
    [199, "s3", "sparticle-launch-group"],
    [240, "s3", "basic"],
    [286, "s3", "basic"],
    [346, "s3", "basic"],
    [367, "s3", "basic"],
    [367, "s3", "basic"],
    [[371, 451], "s3", "death-info"]
  ],

  "(post water-vol-idle helix-dark-eco)": [
    [4, "t9", "(function none :behavior helix-dark-eco)"]
  ],

  "(code helix-slide-door-close)": [[10, "v1", "art-joint-anim"]],

  "(code helix-button-startup)": [
    [39, "v1", "collectable"]
  ],

  "(method 73 green-eco-lurker)": [[6, "a1", "touching-shapes-entry"]],

  "citb-sagecage-update-collision": [
    [2, "a0", "collide-shape-prim-mesh"],
    [9, "a0", "collide-shape-prim-mesh"]
  ],

  "race-ring-set-particle-rotation-callback": [
    [1, "v1", "(pointer race-ring)"]
  ],

  "race-ring-blue-set-particle-rotation-callback": [
    [1, "v1", "(pointer race-ring)"]
  ],

  "(code race-ring-active)": [
    [[241, 249], "v1", "handle"],
    [253, "gp", "handle"],
    [[269, 276], "s5", "handle"]
  ],

  "(trans race-ring-active)": [[26, "a0", "part-tracker"]],

  "(code anim-tester-process)": [
    [41, "v1", "anim-test-obj"],
    [45, "v1", "anim-test-obj"],
    [[40, 114], "s4", "anim-test-obj"],
    [82, "v0", "anim-test-sequence"],
    [119, "v0", "art-joint-anim"]
  ],

  "display-list-control": [
    [[194, 197], "v1", "dma-packet"],
    [[423, 426], "v1", "dma-packet"]
  ],

  "anim-tester-disp-frame-num": [[[75, 78], "v1", "dma-packet"]],

  "reset-drawable-tracking": [
    [3, "gp", "target"],
    [10, "gp", "target"],
    [14, "gp", "target"],
    [42, "gp", "target"],
    [48, "gp", "target"]
  ],
  "reset-drawable-follow": [
    [3, "v1", "target"],
    [10, "v1", "target"],
    [16, "v1", "target"]
  ],
  "master-track-target": [
    [62, "gp", "target"],
    [65, "gp", "target"],
    [96, "gp", "target"],
    [103, "gp", "target"],
    [423, "f0", "float"]
  ],

  "master-switch-to-entity": [
    ["_stack_", 16, "res-tag"],
    [88, "v0", "(pointer string)"],
    [233, "v1", "camera-slave"]
  ],

  "master-check-regions": [[119, "v1", "connection"]],
  "(anon-function 71 cam-states)": [
    [13, "a1", "pov-camera"],
    [20, "v1", "pov-camera"],
    [41, "v1", "pov-camera"],
    [52, "v1", "pov-camera"],
    [71, "a1", "pov-camera"]
  ],
  "(anon-function 68 cam-states)": [[13, "a1", "pov-camera"]],
  "(anon-function 75 cam-states)": [
    [13, "a1", "pov-camera"],
    [21, "a0", "pov-camera"]
  ],

  "(event cam-master-active)": [
    [95, "gp", "matrix"],
    [184, "v1", "vector"],
    [235, "v1", "process"],
    [239, "v1", "process"],
    [240, "v1", "process"],
    [262, "v1", "process"],
    [270, "v1", "process"],
    [279, "v1", "process"],
    [280, "v1", "process"],
    [329, "v1", "float"],
    [335, "a0", "float"],
    [457, "v1", "camera-slave"],
    [511, "v1", "camera-slave"],
    [524, "v0", "camera-slave"],
    [560, "a0", "camera-slave"],
    [570, "v1", "camera-slave"],
    [629, "v1", "camera-slave"],
    [679, "a0", "camera-slave"],
    [690, "v1", "camera-slave"],
    [771, "v1", "camera-slave"],
    [875, "v1", "camera-slave"],
    [928, "v1", "camera-slave"],
    [947, "v1", "camera-slave"],
    [966, "v1", "camera-slave"],
    [994, "v1", "camera-slave"],
    [999, "a0", "camera-slave"],
    [1011, "a0", "camera-slave"],
    [1023, "v1", "projectile"],
    [1033, "a0", "camera-slave"],
    [1035, "a0", "camera-slave"],
    [1049, "v1", "float"],
    [1053, "v1", "float"],
    [1062, "v1", "float"],
    [1066, "v1", "float"],
    [1071, "a0", "vector"],
    [1368, "v1", "float"],
    [1371, "v1", "float"]
  ],

  "(code cam-pov)": [
    [13, "a1", "pov-camera"],
    [21, "a0", "pov-camera"]
  ],

  "(code cam-pov-track)": [[13, "a1", "pov-camera"]],

  "(code cam-pov180)": [
    [13, "a1", "pov-camera"],
    [20, "v1", "pov-camera"],
    [41, "v1", "pov-camera"],
    [52, "v1", "pov-camera"],
    [71, "a1", "pov-camera"]
  ],

  "cam-los-spline-collide": [
    [[52, 83], "s3", "(inline-array collide-cache-tri)"]
  ],

  "(event cam-string)": [
    [15, "v1", "float"],
    [18, "v1", "float"],
    [31, "a0", "vector"],
    [35, "a0", "vector"]
  ],

  "cam-draw-collide-cache": [
    [[2, 13], "gp", "(inline-array collide-cache-tri)"]
  ],

  "cam-los-collide": [[[50, 197], "s1", "(inline-array collide-cache-tri)"]],

  "(anon-function 1 pov-camera)": [
    [9, "v1", "float"],
    [16, "v1", "float"]
  ],

  "camera-fov-frame": [
    [87, "a0", "vector"],
    [128, "a0", "vector"],
    [169, "a0", "vector"]
  ],

  "camera-sphere": [[[39, 46], "v1", "cam-dbg-scratch"]],

  "camera-line-draw": [
    [34, "a0", "cam-dbg-scratch"],
    [42, "a0", "cam-dbg-scratch"]
  ],

  "camera-plot-float-func": [
    [54, "v1", "cam-dbg-scratch"],
    [62, "a0", "cam-dbg-scratch"],
    [66, "a0", "cam-dbg-scratch"],
    [103, "v1", "cam-dbg-scratch"],
    [240, "v1", "cam-dbg-scratch"]
  ],

  "cam-line-dma": [
    [32, "t0", "vector"],
    [36, "t0", "vector"],
    [45, "t0", "vector"],
    [50, "t0", "vector"],
    [[12, 16], "a3", "dma-packet"],
    [[22, 25], "a3", "gs-gif-tag"],
    [[33, 38], "a3", "(pointer uint128)"],
    [[46, 52], "a1", "(pointer uint128)"],
    [[60, 65], "a0", "dma-packet"],
    [[65, 74], "a0", "(pointer uint64)"],
    [[77, 80], "a0", "dma-packet"]
  ],

  "v-slrp!": [
    [19, "v1", "(pointer float)"],
    [26, "v1", "(pointer float)"]
  ],

  "clmf-pos-rot": [
    [60, "a1", "int"],
    [70, "a2", "symbol"],
    [71, "a1", "res-tag"],
    [132, "a0", "int"],
    [141, "s0", "res-tag"]
  ],

  "clmf-next-entity": [[38, "a0", "connection"]],

  "cam-layout-init": [[10, "v1", "connection"]],

  "clmf-save-all": [[18, "v1", "connection"]],

  "cam-layout-save-cam-rot": [[14, "v0", "vector"]],

  "cam-layout-save-campointsoffset": [[13, "v0", "vector"]],

  "cam-layout-entity-info": [
    [205, "v1", "vector"],
    [495, "v1", "vector"]
  ],

  "cam-layout-save-pivot": [
    [14, "v0", "vector"],
    [40, "v0", "vector"]
  ],

  "cam-layout-save-interesting": [
    [14, "v0", "vector"],
    [40, "v0", "vector"]
  ],

  "cam-layout-save-align": [
    [14, "v0", "vector"],
    [40, "v0", "vector"]
  ],

  "cam-layout-save-splineoffset": [[40, "v0", "vector"]],

  "cam-layout-save-cam-trans": [
    [65, "s5", "vector"],
    [67, "s5", "vector"],
    [69, "s5", "vector"],
    [75, "s5", "vector"],
    [77, "s2", "vector"],
    [82, "s2", "vector"],
    [84, "s2", "vector"],
    [86, "s2", "vector"],
    [92, "s2", "vector"],
    [94, "s5", "vector"],
    [95, "s5", "symbol"],
    [96, "s2", "symbol"],
    [97, "s2", "symbol"],
    [110, "s5", "vector"],
    [113, "s5", "vector"],
    [115, "s5", "vector"],
    [117, "s5", "vector"]
  ],

  "clmf-cam-flag-toggle": [
    [119, "a0", "int"],
    [124, "v1", "int"],
    [138, "v0", "int"],
    [153, "a0", "int"],
    [158, "v1", "int"],
    [172, "v0", "int"],
    [195, "a0", "int"],
    [200, "v1", "int"],
    [214, "v0", "int"],
    [233, "a0", "int"],
    [238, "v1", "int"],
    [252, "v0", "int"]
  ],

  "clmf-cam-float-adjust": [[49, "a1", "int"]],

  "cam-layout-do-action": [
    [66, "s5", "basic"],
    [74, "s5", "basic"],
    [80, "s5", "(function object symbol symbol)"]
  ],

  "cam-layout-function-call": [
    [11, "gp", "basic"],
    [15, "gp", "(function string int basic none)"]
  ],

  "cam-layout-do-menu": [
    [[130, 176], "s3", "clm-list"],
    [203, "a0", "clm-item"],
    [213, "v1", "clm-item"],
    [228, "s3", "clm-item"],
    [233, "v1", "clm-item"],
    [238, "s3", "clm-item"],
    [275, "s4", "clm-list"],
    [277, "s4", "clm-list"],
    [279, "s4", "clm-list"],
    [283, "s4", "clm-list"],
    [289, "s4", "clm-list"],
    [291, "s4", "clm-list"],
    [303, "s4", "clm-list"],
    [305, "s4", "clm-list"],
    [345, "s4", "clm-list"],
    [347, "s4", "clm-list"],
    [350, "s4", "clm-list"],
    [352, "s4", "clm-list"],
    [353, "s4", "clm-list"],
    [356, "s4", "clm-list"],
    [357, "s4", "clm-list"],
    [369, "v1", "clm-item"]
  ],

  "cam-layout-print": [[[21, 24], "v1", "dma-packet"]],

  "cam-layout-entity-volume-info": [
    [58, "s4", "vector"],
    [59, "s4", "vector"],
    [61, "s4", "(inline-array plane-volume)"]
  ],

  "cam-layout-entity-volume-info-create": [
    ["_stack_", 16, "res-tag"],
    [16, "v0", "(inline-array vector)"]
  ],

  "clmf-cam-string": [["_stack_", 16, "res-tag"]],

  "in-cam-entity-volume?": [
    ["_stack_", 16, "res-tag"],
    [22, "v1", "(inline-array vector)"],
    [29, "v1", "(inline-array vector)"],
    [34, "v1", "(inline-array vector)"]
  ],

  "fisher-fish-move": [
    [9, "v1", "fisher"],
    [21, "v1", "fisher"]
  ],

  "(code fisher-fish-fall)": [
    [5, "v1", "fisher"],
    [60, "v1", "fisher"],
    [79, "v1", "fisher"]
  ],

  "(code fisher-fish-caught)": [[169, "v1", "fisher"]],

  "(code fisher-fish-die)": [
    [35, "v1", "fisher"],
    [47, "v1", "fisher"],
    [90, "v1", "fisher"],
    [98, "v1", "fisher"],
    [112, "v1", "fisher"],
    [129, "v1", "fisher"],
    [137, "v1", "fisher"],
    [151, "v1", "fisher"],
    [165, "v1", "fisher"],
    [179, "v1", "fisher"],
    [193, "v1", "fisher"],
    [205, "v1", "fisher"],
    [209, "v1", "fisher"],
    [27, "v1", "float"],
    [79, "v1", "float"]
  ],

  "(method 38 fisher)": [[33, "t9", "(function fisher none)"]],

  "(enter fisher-done)": [
    [137, "f0", "float"],
    [148, "f0", "float"],
    [213, "f0", "float"]
  ],

  "fisher-spawn-ambient": [[8, "v1", "float"]],

  "(method 43 fisher)": [
    [27, "v1", "float"],
    [69, "v1", "float"]
  ],

  "(trans play-accept fisher)": [[101, "v0", "state"]],

  "(trans idle fisher)": [[4, "v0", "state"]],

  "(code idle fisher)": [
    [132, "v1", "art-joint-anim"],
    [35, "v1", "float"]
  ],

  "(code target-fishing)": [
    [163, "v1", "fisher"],
    [290, "v1", "art-joint-anim"]
  ],

  "(method 11 torus)": [[[5, 22], "s4", "collide-shape-prim-group"]],

  "(method 12 torus)": [
    [11, "v1", "float"],
    [51, "v1", "float"]
  ],

  "(code darkecobomb-countdown)": [
    [25, "v1", "art-joint-anim"],
    [75, "v1", "art-joint-anim"]
  ],

  "(code darkecobomb-land)": [[36, "v1", "art-joint-anim"]],

  "(code darkecobomb-idle)": [
    [10, "v1", "art-joint-anim"],
    [60, "v1", "art-joint-anim"]
  ],

  "redshot-particle-callback": [[2, "v1", "(pointer redshot)"]],

  "(event cam-robotboss)": [[5, "v1", "vector"]],

  "ecoclaw-handler": [[73, "v1", "vector"]],

  "(event idle silodoor)": [[4, "v1", "float"]],

  "ecoclaw-beam-particle-callback": [
    [1, "a0", "(pointer projectile)"],
    [3, "a0", "(pointer projectile)"]
  ],

  "(method 32 finalbosscam)": [[156, "v1", "robotboss"]],

  "(trans ecoclaw-activate)": [[30, "a0", "part-tracker"]],

  "robotboss-position": [[109, "a0", "process-drawable"]],

  "robotboss-bomb-handler": [[6, "v1", "float"]],

  "robotboss-handler": [[6, "v1", "float"]],

  "(event robotboss-red-wait)": [
    [12, "v1", "float"],
    [68, "v1", "float"]
  ],

  "(event robotboss-yellow-wait)": [
    [12, "v1", "float"],
    [68, "v1", "float"]
  ],

  "(code robotboss-white-eco-movie)": [[[188, 215], "gp", "handle"]],

  "(code robotboss-yellow-wait)": [
    [336, "v1", "float"],
    [365, "v1", "float"],
    [530, "v1", "art-joint-anim"]
  ],

  "(code robotboss-red-wait)": [
    [153, "v1", "float"],
    [287, "v1", "float"],
    [339, "v1", "float"],
    [500, "v1", "art-joint-anim"]
  ],

  "robotboss-redshot": [
    [45, "v1", "float"],
    [70, "v1", "float"]
  ],

  "(event robotboss-green-wait)": [
    [39, "v1", "float"],
    [95, "v1", "float"]
  ],

  "(exit robotboss-yellow-wait)": [
    [50, "v1", "collide-shape-prim-group"],
    [54, "v1", "collide-shape-prim-group"]
  ],

  "(exit robotboss-green-wait)": [
    [50, "v1", "collide-shape-prim-group"],
    [54, "v1", "collide-shape-prim-group"]
  ],

  "(exit robotboss-red-wait)": [
    [50, "v1", "collide-shape-prim-group"],
    [54, "v1", "collide-shape-prim-group"]
  ],

  "(exit robotboss-blue-wait)": [
    [50, "v1", "collide-shape-prim-group"],
    [54, "v1", "collide-shape-prim-group"]
  ],

  "robotboss-redshot-fill-array": [
    [24, "v1", "float"],
    [46, "v1", "float"],
    [109, "v1", "float"],
    [137, "v1", "float"],
    [137, "v1", "float"]
  ],

  "(trans robotboss-blue-wait)": [[254, "v1", "float"]],

  "(code robotboss-blue-wait)": [[14, "v1", "art-joint-anim"]],

  "(enter green-eco-lurker-appear)": [
    [12, "v1", "robotboss"],
    [17, "v1", "robotboss"]
  ],

  "(code green-eco-lurker-appear)": [
    [42, "v1", "art-joint-anim"],
    [93, "v1", "art-joint-anim"]
  ],

  "(code green-eco-lurker-appear-land)": [[74, "v1", "art-joint-anim"]],

  "(code nav-enemy-chase green-eco-lurker)": [[55, "v1", "art-joint-anim"]],

  "(code nav-enemy-patrol green-eco-lurker)": [[8, "t9", "(function none)"]],

  "(trans light-eco-child-hit-ground)": [
    [63, "v1", "light-eco-mother"],
    [75, "a1", "light-eco-mother"],
    [88, "a1", "light-eco-mother"]
  ],

  "(event plat-path-active plat-eco-finalboss)": [[10, "v1", "float"]],

  "(method 45 sage-finalboss)": [[[40, 57], "s5", "manipy"]],

  "(method 32 sage-finalboss)": [
    [[241, 245], "v1", "manipy"],
    [[309, 313], "v1", "manipy"]
  ],

  "(trans play-anim sage-finalboss)": [
    [[179, 183], "a0", "manipy"],
    [[216, 220], "a0", "manipy"],
    [[295, 299], "a1", "manipy"],
    [[334, 338], "a1", "manipy"],
    [[371, 375], "a1", "manipy"],
    [391, "v0", "final-door"],
    [396, "v0", "final-door"]
  ],

  "(method 7 sage-finalboss)": [
    [2, "v1", "(inline-array sage-finalboss-particle)"],
    [6, "v1", "(inline-array sage-finalboss-particle)"],
    [10, "v1", "(inline-array sage-finalboss-particle)"]
  ],

  "(trans fisher-done)": [[[41, 46], "v1", "dma-packet"]],

  "load-boundary-from-template": [
    [[2, 60], "s5", "(array float)"],
    [42, "a0", "pair"],
    [54, "a0", "pair"]
  ],

  "command-get-int":[
    [27, "gp", "bfloat"]
  ],

  "command-get-float":[
    [30, "gp", "bfloat"]
  ],

  "command-get-time":[
    [46, "gp", "bfloat"]
  ],

  "command-get-param":[
    [125, "gp", "bfloat"]
  ],

  "command-list-get-process":[
    [[78, 88], "s4", "process-drawable"]
  ],

  "add-boundary-shader":[
    [[5,8], "a1", "gs-gif-tag"],
    [[11, 35], "s5", "adgif-shader"]
  ],

  "render-boundary":[
    [[22, 26], "a0", "dma-packet"],
    [[32, 35], "a0", "gs-gif-tag"],

    [40, "a0", "(pointer gs-zbuf)"],
    [42, "a0", "(pointer gs-reg64)"],
    [44, "a0", "(pointer gs-test)"],
    [46, "a0", "(pointer gs-reg64)"],
    [48, "a0", "(pointer gs-alpha)"],
    [50, "a0", "(pointer gs-reg64)"],
    [[110, 117], "s2", "dma-packet"],
    [[120, 123], "v1", "dma-packet"]
  ],

  "real-main-draw-hook":[
    [[225, 229], "a0", "dma-packet"],
    [[235, 238], "a0", "gs-gif-tag"],
    [243, "a0", "(pointer gs-zbuf)"],
    [245, "a0", "(pointer gs-reg64)"],
    [247, "a0", "(pointer gs-test)"],
    [249, "a0", "(pointer gs-reg64)"],
    [251, "a0", "(pointer gs-alpha)"],
    [253, "a0", "(pointer gs-reg64)"],
    [[270, 273], "v1", "dma-packet"]
  ],

  "(event target-racing-start)": [
    [35, "v1", "float"],
    [121, "v1", "attack-info"],
    [125, "v1", "attack-info"],
    [130, "v1", "attack-info"],
    [148, "v1", "float"],
    [206, "v1", "float"],
    [251, "a0", "process-drawable"]
  ],

  "(anon-function 46 racer-states-FIC-LAV-MIS-OGR-ROL)": [
    [[4, 32], "v1", "target"]
  ],

  "(anon-function 45 racer-states-FIC-LAV-MIS-OGR-ROL)": [
    [19, "a0", "target"],
    [31, "a0", "target"],
    [42, "v1", "target"]
  ],

  "(code target-racing-smack)": [
    [30, "v1", "art-joint-anim"]
  ],

  "(code target-racing-hit)": [
    [186, "v1", "art-joint-anim"]
  ],

  "(code target-racing-death)": [
    [242, "v1", "art-joint-anim"]
  ],

  "(code target-racing-get-on)": [
    [59, "s3", "racer"]
  ],

  "(code target-racing-get-off-jump)": [
    [67, "s2", "racer"],
    [145, "v1", "art-joint-anim"]
  ],

  "(code target-racing-get-off-hit-ground)": [
    [13, "v1", "art-joint-anim"]
  ],

  "(event target-racing-grab)": [
    [24, "a0", "process-drawable"]
  ],

  "cam-collision-record-draw": [
    [[44, 275], "s5", "cam-collision-record"]
  ],
  "cam-collision-record-save": [
    [[8, 56], "v1", "cam-collision-record"]
  ],

  "(method 9 lod-set)": [["_stack_", 16, "res-tag"]],

  "execute-math-engine": [
    [12, "a1", "process"],
    [15, "a1", "process"],
    [[18, 21], "a0", "process-drawable"]
  ],

  "(method 18 process-drawable)": [
    [[8, 11], "a0", "collide-shape"]
  ],

  "ja-post": [[[42, 45], "a0", "collide-shape"]],
  "transform-post": [[[3, 6], "a0", "collide-shape"]],
  "rider-trans": [[[1, 4], "a0", "collide-shape"]],
  "rider-post": [
    [[4, 7], "a0", "collide-shape"],
    [[9, 12], "a0", "collide-shape"],
    [[13, 16], "gp", "collide-shape"],
    [8, "gp", "collide-shape"],
    [3, "gp", "collide-shape"]
  ],
  "pusher-post": [
    [4, "a0", "collide-shape"],
    [3, "gp", "collide-shape"],
    [[8, 11], "gp", "collide-shape"]
  ],

  "(method 14 process-drawable)": [
    [[322, 336], "gp", "collide-shape"],
    [320, "v1", "vector"]
  ],

  "(method 9 joint-control)": [
    [[14, 61], "gp", "(pointer float)"],
    [[13, 59], "s4", "joint-control-channel"]
  ],

  "ja-blend-eval": [
    [[3, 31], "s5", "joint-control-channel"]
  ],

  "joint-control-reset!": [
    [4, "a1", "pointer"],
    [6, "a0", "pointer"],
    [9, "a1", "pointer"],
    [[14, 37], "v1", "joint-control-channel"]
  ],

  "ja-channel-push!": [
    [38, "v1", "pointer"],
    [38, "a0", "pointer"]
  ],

  "fill-skeleton-cache": [
    [[11, 33], "a2", "bone-cache"]
  ],

  "dma-add-process-drawable-hud": [
    [[12, 27], "v1", "vu-lights"]
  ],

  "dma-add-process-drawable": [
    [12, "a0", "terrain-context"],
    [15, "a0", "terrain-context"],
    [276, "a0", "terrain-context"],
    [[15, 251], "s2", "vu-lights"],
    [21, "s4", "vector"],
    [277, "s4", "vector"],
    [290, "v1", "vector"],
    [292, "v1", "vector"],
    [297, "v1", "vector"]
  ],

  "(code notice-blue crate)": [
    [22, "v1", "process-drawable"],
    [36, "v1", "collide-shape"]
  ],

  "(method 17 process-drawable)": [
    [36, "a0", "terrain-context"],
    [82, "t9", "(function cspace pointer none)"],
    [104, "t9", "(function cspace matrix none)"],
    [63, "t9", "(function cspace basic basic int)"]
  ],

  "process-grab?": [
    [18, "s6", "camera-tracker"]
  ],

  "joint-control-copy!": [
    [8, "a0", "pointer"],
    [8, "a2", "pointer"]
  ],

  "matrix-from-control!": [
    [23, "v1", "pointer"],
    [36, "v1", "pointer"],
    [39, "v1", "pointer"],
    [69, "v1", "pointer"],
    [78, "v1", "pointer"],
    [81, "v1", "pointer"],
    [58, "v1", "matrix"],
    [[45, 49], "v1", "matrix"]
  ],

  "cloud-track": [
    [26, "s1", "handle"],
    [39, "s2", "handle"],
    [74, "s1", "handle"],
    [76, "s2", "handle"],
    [101, "s2", "handle"]
  ],

  "(method 7 cavegeyserrock)": [
    [14, "t9", "(function process-drawable int process-drawable)"]
  ],

  "(trans junglesnake-wake)": [
    [15, "v1", "collide-shape-prim-group"]
  ],

  "(trans junglesnake-attack)": [
    [15, "v1", "collide-shape-prim-group"]
  ],

  "(method 23 junglesnake)": [
    [6, "v1", "collide-shape-prim-group"]
  ],

  "(method 24 junglesnake)": [
    [5, "v1", "collide-shape-prim-group"]
  ],

  "(trans junglesnake-tracking)": [
    [79, "v1", "collide-shape-prim-group"]
  ],

  "(code junglesnake-wake)": [
    [10, "v1", "art-joint-anim"]
  ],

  "(code junglesnake-tracking)": [
    [51, "v1", "art-joint-anim"]
  ],

  "(code junglesnake-die)": [
    [23, "v1", "art-joint-anim"]
  ],

  "(code junglesnake-give-up)": [
    [29, "v1", "art-joint-anim"]
  ],

  "(code junglesnake-attack)": [
    [43, "v1", "art-joint-anim"]
  ],

  "(method 21 junglesnake)": [
    [15, "v1", "junglesnake-tilt-joint"],
    [18, "v1", "junglesnake-twist-joint"]
  ],

  "(method 11 viewer)": [
    [1, "a1", "entity-actor"]
  ],

  "(code windmill-one-idle)": [
    [10, "v1", "art-joint-anim"]
  ],

  "(code harvester-inflate)": [
    [11, "v1", "art-joint-anim"],
    [61, "v1", "art-joint-anim"]
  ],

  "(code flutflutegg-break)": [
    [38, "v1", "art-joint-anim"],
    [91, "v1", "art-joint-anim"],
    [191, "v1", "art-joint-anim"]
  ],

  "(method 7 flutflutegg)": [
    [14, "t9", "(function process-drawable int process-drawable)"]
  ],

  "(event flutflutegg-idle)": [
    [30, "gp", "process-drawable"]
  ],

  "(event flutflutegg-physics)": [
    [37, "gp", "process-drawable"]
  ],

  "(trans flutflutegg-idle)": [
    [17, "v1", "float"]
  ],

  "beachcam-spawn": [
    [[57, 85], "gp", "handle"],
    [[68, 76], "v1", "handle"],
    [80, "v1", "pov-camera"],
    [[84, 92], "v1", "handle"],
    [[103, 110], "s5", "handle"]
  ],

  "(code ecoventrock-break)": [
    [338, "gp", "handle"]
  ],

  "(code target-warp-in)": [
    [192, "v1", "art-joint-anim"]
  ],

  "(method 26 warp-gate-switch)": [
    [60, "v1", "art-joint-anim"]
  ],

  "(method 31 warp-gate-switch)": [
    [61, "t9", "(function basebutton symbol none)"]
  ],

  "(code basebutton-going-down warp-gate-switch)": [
    [79, "v0", "(state basebutton)"],
    [81, "t9", "(function none :behavior basebutton)"]
  ],

  "(method 11 village-cam)": [
    [21, "s5", "entity-actor"]
  ],

  "(code idle warp-gate)": [
    [35, "a0", "symbol"]
  ],

  "(method 21 citb-arm)": [
    [7, "t9", "(function citb-arm-section none)"]
  ],

  "(method 21 citb-arm-shoulder)": [
    [7, "t9", "(function citb-arm-section none)"]
  ],

  "(method 21 citb-arm-a)": [
    [14, "t9", "(function citb-arm none)"]
  ],

  "(method 21 citb-arm-b)": [
    [14, "t9", "(function citb-arm none)"]
  ],

  "(method 21 citb-arm-c)": [
    [14, "t9", "(function citb-arm none)"]
  ],

  "(method 21 citb-arm-d)": [
    [14, "t9", "(function citb-arm none)"]
  ],

  "(method 21 citb-arm-shoulder-a)": [
    [14, "t9", "(function citb-arm none)"]
  ],

  "(method 21 citb-arm-shoulder-b)": [
    [14, "t9", "(function citb-arm none)"]
  ],

  "(method 26 citb-button)": [
    [31, "v1", "art-joint-anim"]
  ],

  "(code citb-coil-break)": [
    [19, "v1", "art-joint-anim"]
  ],

  "(code citb-coil-broken)": [
    [10, "v1", "art-joint-anim"]
  ],

  "(code citb-hose-idle)": [
    [10, "v1", "art-joint-anim"]
  ],

  "(code citb-hose-spawn)": [
    [14, "v1", "art-joint-anim"]
  ],

  "(code citb-hose-die)": [
    [19, "v1", "art-joint-anim"]
  ],

  "(code citadelcam-stair-plats)": [
    [79, "gp", "handle"]
  ],

  "(code battlecontroller-play-intro-camera citb-battlecontroller)": [
    [55, "gp", "handle"],
    [76, "gp", "handle"]
  ],

  "(post plat-path-active citb-launcher)": [
    [4, "t9", "(function none :behavior citb-launcher)"]
  ],

  "(code battlecontroller-die citb-battlecontroller)": [
    [9, "v0", "(state battlecontroller)"],
    [11, "t9", "(function none :behavior battlecontroller)"]
  ],

  "(method 27 citb-battlecontroller)": [
    [7, "t9", "(function battlecontroller none)"]
  ],

  "(code eggtop-close)": [
    [108, "v1", "art-joint-anim"],
    [176, "v1", "art-joint-anim"]
  ],

  "(code idle logtrap)": [
    [12, "v1", "art-joint-anim"]
  ],

  "(code towertop-idle)": [
    [10, "v1", "art-joint-anim"]
  ],

  "(code lurkerm-tall-sail-idle)": [
    [10, "v1", "art-joint-anim"]
  ],

  "(code lurkerm-short-sail-idle)": [
    [10, "v1", "art-joint-anim"]
  ],

  "(code lurkerm-piston-idle)": [
    [10, "v1", "art-joint-anim"]
  ],

  "(code precurbridge-activate)": [
    [31, "v1", "art-joint-anim"]
  ],

  "(event precurbridge-active)": [
    [4, "gp", "touching-shapes-entry"]
  ],

  "(method 7 jngpusher)": [
    [14, "t9", "(function process-drawable int process-drawable)"]
  ],

  "(method 11 lurkerm-piston)": [
    ["_stack_", 16, "res-tag"],
    ["_stack_", 32, "res-tag"],
    [148, "v0", "(pointer float)"]
  ],

  "(code starfish-patrol)": [
    [16, "v1", "art-joint-anim"]
  ],

  "(method 7 hutlamp)": [
    [14, "t9", "(function process-drawable int process-drawable)"]
  ],

  "(code mis-bone-bridge-bump)": [
    [10, "v1", "art-joint-anim"]
  ],

  "(code mis-bone-bridge-hit)": [
    [21, "v1", "art-joint-anim"]
  ],

  "(code mis-bone-bridge-fall)": [
    [50, "v1", "art-joint-anim"]
  ],

  "(method 23 bone-platform)": [
    [9, "t9", "(function rigid-body-platform basic none)"]
  ],

  "mistycam-spawn": [
    [69, "v1", "handle"],
    [72, "v1", "handle"],
    [85, "v1", "handle"],
    [88, "v1", "handle"],
    [103, "s5", "handle"],
    [106, "s5", "handle"]
  ],

  "(code battlecontroller-play-intro-camera misty-battlecontroller)": [
    [34, "gp", "handle"]
  ],

  "(method 27 misty-battlecontroller)": [
    [7, "t9", "(function battlecontroller none)"]
  ],

  "(code boat-fuelcell-spawn)": [
    [50, "gp", "handle"]
  ],

  "(code pov-camera-playing village2cam)": [
    [12, "v1", "art-joint-anim"],
    [65, "v1", "art-joint-anim"]
  ],

  "(method 23 pontoon)": [
    [9, "t9", "(function rigid-body-platform basic none)"]
  ],

  "fireboulder-disable-blocking-collision": [
    [5, "v1", "collide-shape-prim-group"],
    [14, "v1", "collide-shape-prim-group"]
  ],

  "fireboulder-hover-stuff": [
    [20, "v1", "(pointer part-tracker)"]
  ],

  "(code ogreboss-village2-throw)": [
    [179, "v1", "art-joint-anim"],
    [227, "v1", "float"],
    [434, "v1", "art-joint-anim"]
  ],

  "(code ogreboss-village2-idle)": [
    [136, "v1", "art-joint-anim"],
    [194, "v1", "art-joint-anim"],
    [247, "v1", "art-joint-anim"],
    [299, "v1", "float"],
    [319, "v1", "art-joint-anim"]
  ],

  "(code fireboulder-idle)": [
    [58, "a0", "(pointer part-tracker)"]
  ],

  "(code swamp-spike-idle)": [
    [119, "v1", "art-joint-anim"],
    [203, "v1", "art-joint-anim"],
    [312, "v1", "art-joint-anim"]
  ],

  "(code swamp-spike-gate-up)": [
    [60, "v1", "art-joint-anim"]
  ],

  "(method 23 tar-plat)": [
    [9, "t9", "(function rigid-body-platform basic none)"]
  ],

  "(code battlecontroller-play-intro-camera swamp-battlecontroller)": [
    [38, "gp", "handle"]
  ],

  "(code battlecontroller-die swamp-battlecontroller)": [
    [8, "t9", "(function none :behavior battlecontroller)"]
  ],

  "swamp-spike-set-particle-rotation-callback": [
    [3, "v1", "(pointer swamp-spike)"]
  ],

  "(code pov-camera-playing maincavecam)": [
    [47, "gp", "handle"],
    [50, "gp", "handle"]
  ],

  "(code cavecrusher-idle)": [
    [10, "v1", "art-joint-anim"]
  ],

  "(code idle cavetrapdoor)": [
    [10, "v1", "art-joint-anim"]
  ],

  "(code caveelevator-one-way-idle-end)": [
    [19, "v1", "art-joint-anim"]
  ],

  "(code trigger cavetrapdoor)": [
    [23, "v1", "art-joint-anim"],
    [157, "v1", "art-joint-anim"],
    [247, "v1", "art-joint-anim"]
  ],

  "(method 11 caveflamepots)": [
    [290, "s4", "collide-shape-prim-group"]
  ],

  "(code pov-camera-playing sunkencam)": [
    [12, "v1", "art-joint-anim"],
    [62, "v1", "art-joint-anim"],
    [120, "v1", "art-joint-anim"],
    [174, "v1", "art-joint-anim"],
    [236, "v1", "art-joint-anim"],
    [294, "v1", "art-joint-anim"],
    [348, "v1", "art-joint-anim"],
    [452, "v1", "art-joint-anim"],
    [502, "v1", "art-joint-anim"]
  ],

  "(code seaweed-idle)": [
    [36, "v1", "art-joint-anim"]
  ],

  "(code dark-plant-death)": [
    [36, "v1", "art-joint-anim"]
  ],

  "(code dark-plant-sprout)": [
    [34, "v1", "art-joint-anim"]
  ],

  "(code happy-plant-opened)": [
    [10, "v1", "art-joint-anim"]
  ],

  "(code rolling-start-whole)": [
    [16, "v1", "art-joint-anim"]
  ],

  "(code rolling-start-break)": [
    [11, "v1", "art-joint-anim"],
    [67, "v1", "art-joint-anim"],
    [117, "v1", "art-joint-anim"]
  ],

  "(code dark-plant-startup)": [
    [10, "v1", "art-joint-anim"],
    [26, "v1", "float"]
  ],

  "(code dark-plant-idle)": [
    [85, "v1", "art-joint-anim"],
    [101, "v1", "float"],
    [139, "v1", "float"]
  ],

  "(code dark-plant-gone)": [
    [14, "v1", "float"]
  ],

  "dark-plants-all-done": [
    [6, "a0", "dark-plant"],
    [12, "a0", "dark-plant"]
  ],

  "(code happy-plant-opening)": [
    [76, "gp", "handle"],
    [84, "gp", "handle"],
    [145, "gp", "handle"],
    [168, "v1", "handle"],
    [171, "v1", "handle"],
    [179, "gp", "handle"],
    [185, "s5", "handle"],
    [188, "s5", "handle"]
  ],

  "(trans spike-idle)": [
    [70, "v1", "float"]
  ],

  "(method 23 ogre-plat)": [
    [9, "t9", "(function rigid-body-platform basic none)"]
  ],

  "(method 31 ogre-step)": [
    [23, "t9", "(function ogre-plat none)"]
  ],

  "(method 31 ogre-step-a)": [
    [25, "t9", "(function ogre-step none)"]
  ],

  "(method 31 ogre-step-b)": [
    [25, "t9", "(function ogre-step none)"]
  ],

  "(method 31 ogre-step-c)": [
    [25, "t9", "(function ogre-step none)"]
  ],

  "(method 31 ogre-step-d)": [
    [25, "t9", "(function ogre-step none)"]
  ],

  "(method 31 ogre-isle)": [
    [17, "t9", "(function ogre-plat none)"]
  ],

  "(method 31 ogre-isle-b)": [
    [31, "t9", "(function ogre-isle none)"]
  ],

  "(method 31 ogre-isle-c)": [
    [31, "t9", "(function ogre-isle none)"]
  ],

  "(method 31 ogre-isle-d)": [
    [37, "t9", "(function ogre-isle none)"]
  ],

  "(method 7 ogre-bridge)": [
    [26, "t9", "(function process-drawable int process-drawable)"]
  ],

  "(code ogre-bridge-activate)": [
    [33, "v1", "art-joint-anim"]
  ],

  "(code water-vol-idle ogre-lava)": [
    [36, "v1", "art-joint-anim"]
  ],

  "(code ogre-bridge-break)": [
    [10, "v1", "art-joint-anim"]
  ],

  "(code ogre-bridge-activated)": [
    [13, "v1", "art-joint-anim"]
  ],

  "(code snow-eggtop-activate)": [
    [56, "v1", "snowcam"],
    [87, "v1", "art-joint-anim"]
  ],

  "(code snow-eggtop-idle-down)": [
    [32, "v1", "art-joint-anim"]
  ],

  "(code snow-log-active)": [
    [30, "v1", "art-joint-anim"]
  ],

  "(code snow-log-activate)": [
    [25, "v1", "art-joint-anim"]
  ],

  "(code snow-gears-activate)": [
    [25, "v1", "art-joint-anim"],
    [75, "v1", "art-joint-anim"]
  ],

  "(code snow-gears-halt)": [
    [10, "v1", "art-joint-anim"],
    [85, "v1", "art-joint-anim"]
  ],

  "(code pov-camera-playing snowcam)": [
    [12, "v1", "art-joint-anim"],
    [62, "v1", "art-joint-anim"],
    [112, "v1", "art-joint-anim"],
    [[242, 249], "gp", "handle"],
    [274, "v1", "art-joint-anim"],
    [346, "v1", "art-joint-anim"]
  ],

  "(method 7 snow-fort-gate)": [
    [19, "t9", "(function process-drawable int process-drawable)"]
  ],

  "(code snow-button-activate)": [
    [25, "v1", "art-joint-anim"]
  ],

  "(code snow-button-deactivate)": [
    [26, "v1", "art-joint-anim"]
  ],

  "(code plat-startup flutflut-plat)": [
    [62, "t9", "(function none :behavior plat)"]
  ],

  "(method 7 darkecobarrel)": [
    [14, "t9", "(function darkecobarrel-base int darkecobarrel-base)"]
  ],

  "(event darkecobarrel-mover-move)": [
    [76, "v1", "process-drawable"]
  ],

  "(code darkecobarrel-mover-move)": [
    [10, "v1", "float"],
    [29, "v1", "float"]
  ],

  "(post water-vol-idle lavatube-lava)": [
    [4, "t9", "(function none :behavior lavatube-lava)"]
  ],

  "darkecobarrel-mover-pos": [
    [135, "v1", "uint"]
  ],

  "(code startup logo)": [
    [352, "v1", "art-joint-anim"]
  ],

  "(code idle logo)": [
    [78, "v1", "art-joint-anim"]
  ],

  "(code target-title)": [
    [20, "a0", "handle"],
    [214, "s5", "handle"]
  ],

  "(event idle logo-slave)": [
    [14, "v1", "uint"]
  ],

  "(method 11 training-cam)": [
    [21, "s5", "entity-actor"]
  ],

  "(method 23 tra-pontoon)": [
    [9, "t9", "(function rigid-body-platform float none)"]
  ],

  "(event idle scarecrow-a)": [
    [75, "v1", "process-drawable"],
    [135, "gp", "target"],
    [142, "gp", "target"]
  ],

  "(code idle scarecrow-a)": [
    [14, "v1", "art-joint-anim"]
  ],

  "(code idle scarecrow-b)": [
    [14, "v1", "art-joint-anim"]
  ],

  "(code hit scarecrow-a)": [
    [30, "v1", "art-joint-anim"],
    [92, "v1", "art-joint-anim"],
    [143, "v1", "art-joint-anim"]
  ],

  "(code hit scarecrow-b)": [
    [30, "v1", "art-joint-anim"],
    [92, "v1", "art-joint-anim"],
    [143, "v1", "art-joint-anim"]
  ],

  "(method 27 orb-cache-top)": [
    [155, "a0", "process-drawable"]
  ],

  "(method 9 art)": [
    [9, "v1", "(pointer res-tag)"]
  ],

  "(method 9 art-joint-anim)": [
    [9, "v1", "(pointer res-tag)"]
  ],


  "draw-drawable-tree-tfrag": [
    [[16,32], "v1", "drawable-inline-array-node"],
    [18, "a0", "drawable-inline-array-node"],
    [142, "v1", "terrain-context"],
    [238, "v1", "terrain-context"],
    [[38, 40], "v1", "drawable-inline-array-tfrag"],
    [22, "a2", "terrain-context"],
    [25, "a2", "terrain-context"],
    [44, "a0", "terrain-context"],
    [[128, 131], "v1", "dma-packet"],
    [[224, 227], "v1", "dma-packet"]
  ],

  "draw-drawable-tree-trans-tfrag": [
    [[16,32], "v1", "drawable-inline-array-node"],
    [22, "a2", "terrain-context"],
    [25, "a2", "terrain-context"],
    [44, "a0", "terrain-context"],
    [18, "a0", "drawable-inline-array-node"],
    [134, "v1", "terrain-context"],
    [230, "v1", "terrain-context"],
    [[120, 123], "v1", "dma-packet"],
    [[216, 219], "v1", "dma-packet"]
  ],

  "draw-drawable-tree-dirt-tfrag": [
    [[16,32], "v1", "drawable-inline-array-node"],
    [22, "a2", "terrain-context"],
    [25, "a2", "terrain-context"],
    [44, "a0", "terrain-context"],
    [18, "a0", "drawable-inline-array-node"],
    [134, "v1", "terrain-context"],
    [230, "v1", "terrain-context"],
    [[120, 123], "v1", "dma-packet"],
    [[216, 219], "v1", "dma-packet"]
  ],

  "draw-drawable-tree-ice-tfrag": [
    [[16,32], "v1", "drawable-inline-array-node"],
    [22, "a2", "terrain-context"],
    [25, "a2", "terrain-context"],
    [44, "a0", "terrain-context"],
    [18, "a0", "drawable-inline-array-node"],
    [134, "v1", "terrain-context"],
    [230, "v1", "terrain-context"],
    [[120, 123], "v1", "dma-packet"],
    [[216, 219], "v1", "dma-packet"]
  ],

  "(method 10 drawable-tree-tfrag)": [
    [3, "a1", "terrain-context"]
  ],

  "(method 10 drawable-tree-trans-tfrag)": [
    [3, "a1", "terrain-context"]
  ],

  "(method 10 drawable-tree-dirt-tfrag)": [
    [3, "a1", "terrain-context"]
  ],

  "(method 10 drawable-tree-ice-tfrag)": [
    [3, "a1", "terrain-context"]
  ],

  "(method 10 drawable-tree-lowres-tfrag)": [
    [3, "a1", "terrain-context"]
  ],

  "(method 10 drawable-tree-lowres-trans-tfrag)": [
    [3, "a1", "terrain-context"]
  ],

  "(method 15 drawable-tree-array)": [
    [11, "s5", "drawable-tree-array"]
  ],

  "tfrag-near-end-buffer": [
    [[3, 7], "a1", "dma-packet"],
    [[15,20], "a0", "(pointer vif-tag)"],
    [[20, 24], "a0", "(pointer uint32)"],
    [[25, 31], "a0", "(pointer vif-tag)"]
  ],

  "tfrag-near-init-buffer": [
    [[11, 15], "a0", "dma-packet"],
    [[21, 24], "a0", "gs-gif-tag"],
    [28, "a0", "(pointer gs-test)"],
    [30, "a0", "(pointer gs-reg64)"],
    [[45, 50], "v1", "dma-packet"]
  ],

  "tfrag-end-buffer": [
    [[3, 7], "a1", "dma-packet"],
    [[13,20], "a0", "(pointer vif-tag)"],
    [[20, 24], "a0", "(pointer uint32)"],
    [[25, 31], "a0", "(pointer vif-tag)"]
  ],

  "tfrag-init-buffer": [
    [[11, 15], "a0", "dma-packet"],
    [[21, 24], "a0", "gs-gif-tag"],
    [28, "a0", "(pointer gs-test)"],
    [30, "a0", "(pointer gs-reg64)"],
    [[45, 50], "v1", "dma-packet"]
  ],

  "add-tfrag-data": [
    [[8, 16], "a0", "dma-packet"],
    [[26, 30], "v1", "dma-packet"]
  ],

  "add-tfrag-mtx-1": [
    [[8, 16], "a0", "dma-packet"]
  ],
  "add-tfrag-mtx-0": [
    [[8, 16], "a0", "dma-packet"]
  ],

  "(method 11 swingpole)": [
    [27, "s5", "entity-actor"]
  ],

  "(anon-function 54 generic-obs)": [
    [57, "v1", "process-drawable"],
    [66, "a0", "collide-shape"]
  ],

  "(code manipy-idle)": [
    [58, "a1", "process-drawable"],
    [73, "gp", "process-drawable"],
    [79, "gp", "process-drawable"],
    [109, "v1", "(pointer process)"]
  ],

  "(anon-function 49 generic-obs)": [
    [25, "gp", "process-drawable"],
    [30, "gp", "process-drawable"]
  ],

  "ja-anim-done?": [
    [27, "gp", "process-drawable"]
  ],

  "camera-pov-from": [
    [23, "gp", "process-drawable"],
    [26, "gp", "process-drawable"]
  ],

  "process-drawable-random-point!": [
    [29, "s4", "collide-shape"],
    [33, "s4", "collide-shape"]
  ],

  "launcher-init-by-other": [
    [134, "v0", "vector"]
  ],

  "(method 11 launcher)": [
    [130, "v0", "vector"]
  ],

  "(method 11 part-spawner)": [
    ["_stack_", 16, "res-tag"],
    [62, "v0", "(pointer (pointer sparticle-launch-group))"]
  ],

  "(method 11 med-res-level)": [
    ["_stack_", 16, "res-tag"],
    [21, "v0", "(pointer (pointer sparticle-launch-group))"],
    [57, "s4", "(pointer sparticle-launch-group)"]
  ],

  "(anon-function 28 generic-obs)": [
    [25, "v1", "quaternion"] // code
  ],

  "camera-tracker-init": [
    [69, "v1", "process"]
  ],

  "camera-anim": [
    [26, "t9", "(function process function object object object object object)"]
  ],

  "(event manipy-idle)": [
    [59, "t9", "(function manipy none)"],
    [118, "v1", "float"],
    [131, "a0", "process"],
    [151, "v1", "process-drawable"],
    [160, "a0", "process"],
    [177, "a0", "collide-shape"],
    [180, "a0", "collide-shape"],
    [185, "v1", "vector"],
    [313, "a0", "float"]
  ],

  "command-get-trans": [
    [29, "s4", "target"]
  ],

  "(trans manipy-idle)": [
    [57, "v1", "process-drawable"],
    [[66, 73], "a0", "collide-shape"]
  ],

  "(method 14 camera-tracker)": [
    [196, "s4", "basic"],
    [202, "s4", "(function camera-tracker symbol)"],
    [270, "v0", "target"]
  ],

  "(event touch-tracker-idle)": [
    [105, "a0", "process"],
    [129, "t9", "(function touch-tracker none)"]
  ],

  "(code touch-tracker-idle)": [
    [25, "a0", "process-drawable"],
    [38, "a0", "collide-shape"]
  ],

  "(code part-tracker-process)": [
    [25, "gp", "process-drawable"],
    [30, "gp", "process-drawable"]
  ],

  "(event part-spawner-active)": [
    [25, "v1", "vector"]
  ],

  "(exit launcher-active)": [
    [2, "v0", "sound-rpc-set-param"]
  ],

  "command-get-camera": [
    [27, "gp", "symbol"]
  ],

  "(method 7 plant-boss)": [
    [47, "t9", "(function process-drawable int process-drawable)"]
  ],

  "(code plant-boss-arm-hit)": [
    [88, "v1", "art-joint-anim"]
  ],

  "(code plant-boss-arm-die)": [
    [3, "v1", "collide-shape-prim-group"],
    [[11, 26], "a0", "collide-shape-prim-mesh"],
    [58, "v1", "art-joint-anim"],
    [109, "v1", "art-joint-anim"],
    [165, "v1", "art-joint-anim"],
    [186, "v1", "art-joint-anim"]
  ],

  "(code plant-boss-back-arms-idle)": [
    [10, "v1", "art-joint-anim"]
  ],

  "(code plant-boss-vine-hit)": [
    [88, "v1", "art-joint-anim"]
  ],

  "(code plant-boss-dead-bounce)": [
    [79, "v1", "art-joint-anim"]
  ],

  "(code plant-boss-vine-die)": [
    [46, "v1", "art-joint-anim"]
  ],

  "(code plant-boss-dead-idle)": [
    [16, "v1", "art-joint-anim"]
  ],

  "(code plant-boss-dead)": [
    [45, "v1", "art-joint-anim"],
    [113, "v1", "art-joint-anim"]
  ],

  "(code plant-boss-root-idle)": [
    [17, "v1", "art-joint-anim"]
  ],

  "(code plant-boss-eat)": [
    [274, "v1", "art-joint-anim"]
  ],

  "(code plant-boss-vulnerable)": [
    [149, "v1", "art-joint-anim"],
    [221, "v1", "art-joint-anim"]
  ],

  "(code plant-boss-far-idle)": [
    [62, "v1", "art-joint-anim"]
  ],

  "(code plant-boss-idle)": [
    [25, "v1", "art-joint-anim"],
    [177, "v1", "art-joint-anim"],
    [271, "v1", "art-joint-anim"],
    [304, "v1", "art-joint-anim"],
    [366, "v1", "art-joint-anim"],
    [404, "v1", "art-joint-anim"]
  ],

  "(code plant-boss-leaf-close)": [
    [34, "v1", "art-joint-anim"],
    [98, "v1", "art-joint-anim"]
  ],

  "(code plant-boss-leaf-bounce)": [
    [17, "v1", "art-joint-anim"],
    [72, "v1", "art-joint-anim"]
  ],

  "(code plant-boss-leaf-open)": [
    [98, "v1", "art-joint-anim"],
    [227, "v1", "art-joint-anim"]
  ],

  "(code plant-boss-leaf-idle)": [
    [15, "v1", "art-joint-anim"],
    [74, "v1", "art-joint-anim"]
  ],

  "(code plant-boss-vine-idle)": [
    [17, "v1", "art-joint-anim"]
  ],

  "(code plant-boss-back-arms-die)": [
    [20, "v1", "art-joint-anim"],
    [82, "v1", "art-joint-anim"]
  ],

  "(code plant-boss-back-arms-hit)": [
    [149, "v1", "art-joint-anim"]
  ],

  "(method 7 ice-cube)": [
    [24, "t9", "(function nav-enemy int nav-enemy)"]
  ],

  "(code ice-cube-appear)": [
    [14, "v1", "art-joint-anim"]
  ],

  "(code ice-cube-tired)": [
    [14, "v1", "art-joint-anim"],
    [68, "v1", "art-joint-anim"]
  ],

  "(code ice-cube-become-mean)": [
    [15, "v1", "art-joint-anim"]
  ],

  "(code ice-cube-retract-spikes)": [
    [22, "v1", "art-joint-anim"]
  ],

  "(code ice-cube-mean-turn-to-charge)": [
    [15, "v1", "art-joint-anim"],
    [187, "v1", "art-joint-anim"]
  ],

  "(code ice-cube-face-player)": [
    [15, "v1", "art-joint-anim"],
    [187, "v1", "art-joint-anim"]
  ],

  "(code ice-cube-appear-land)": [
    [37, "v1", "art-joint-anim"]
  ],

  "(code nav-enemy-patrol ice-cube)": [
    [8, "t9", "(function none)"]
  ],

  "(event double-lurker-top-on-shoulders)": [
    [5, "a0", "vector"],
    [22, "v1", "vector"],
    [24, "v1", "vector"]
  ],

  "(code double-lurker-top-on-shoulders-die)": [
    [18, "v1", "art-joint-anim"]
  ],

  "(code double-lurker-top-knocked-down)": [
    [51, "v1", "art-joint-anim"]
  ],

  "(code double-lurker-both-knocked-back)": [
    [14, "v1", "art-joint-anim"]
  ],

  "(code double-lurker-knocked-back)": [
    [14, "v1", "art-joint-anim"]
  ],

  "(code double-lurker-break-apart)": [
    [10, "v1", "art-joint-anim"]
  ],

  "(code nav-enemy-patrol double-lurker-top)": [
    [27, "t9", "(function none)"]
  ],

  "(code nav-enemy-patrol double-lurker)": [
    [27, "t9", "(function none)"]
  ],

  "double-lurker-default-event-handler": [
    [95, "gp", "target"]
  ],

  "(method 51 double-lurker)": [
    [6, "v1", "collide-shape-prim-group"],
    [18, "v1", "collide-shape-prim-group"],
    [22, "v1", "collide-shape-prim-group"]
  ],

  "(method 7 billy)": [
    [26, "t9", "(function process-drawable int process-drawable)"]
  ],

  "(method 38 billy)": [
    [33, "t9", "(function nav-enemy none)"]
  ],

  "(enter nav-enemy-victory billy-rat)": [
    [4, "v0", "(state nav-enemy)"]
  ],

  "(code billy-rat-salivate)": [
    [43, "v1", "art-joint-anim"]
  ],

  "(code idle billy)": [
    [35, "v1", "float"],
    [132, "v1", "art-joint-anim"]
  ],

  "(enter billy-done)": [
    [191, "v1", "float"]
  ],

  "(method 43 billy)": [
    [19, "v1", "float"]
  ],

  "(event billy-done)": [
    [15, "v1", "billy-rat"],
    [19, "v1", "billy-rat"]
  ],

  "(event billy-playing)": [
    [14, "v1", "float"],
    [93, "s5", "billy-rat"],
    [103, "v1", "float"],
    [169, "v1", "billy-snack"],
    [216, "v1", "billy-snack"],
    [219, "v1", "billy-snack"],
    [223, "v1", "billy-snack"],
    [240, "s5", "billy-snack"],
    [248, "v1", "handle"],
    [249, "s5", "billy-snack"],
    [251, "s5", "billy-snack"],
    [255, "s5", "billy-snack"]
  ],

  "(code lurkerworm-rise)": [
    [13, "v1", "art-joint-anim"]
  ],

  "(code lurkerworm-sink)": [
    [10, "v1", "art-joint-anim"]
  ],

  "(code lurkerworm-die)": [
    [19, "v1", "art-joint-anim"]
  ],

  "(code lurkerworm-rest)": [
    [10, "v1", "float"],
    [35, "v1", "art-joint-anim"],
    [89, "v1", "float"]
  ],

  "(method 7 pelican)": [
    [36, "t9", "(function process-drawable int process-drawable)"]
  ],

  "pelican-fly": [
    [61, "v1", "art-joint-anim"],
    [186, "v1", "art-joint-anim"]
  ],

  "(code pelican-dive)": [
    [161, "v1", "art-joint-anim"]
  ],

  "(code pelican-wait-at-nest)": [
    [30, "v1", "art-joint-anim"],
    [118, "v1", "art-joint-anim"],
    [197, "v1", "art-joint-anim"]
  ],

  "(event pelican-wait-at-nest)": [
    [49, "v1", "process-drawable"]
  ],

  "(code pelican-explode)": [
    [71, "a0", "process-drawable"]
  ],

  "(event pelican-circle)": [
    [23, "v1", "float"]
  ],

  "(code pelican-spit)": [
    [42, "gp", "handle"],
    [50, "gp", "handle"],
    [121, "gp", "handle"],
    [143, "gp", "handle"],
    [155, "gp", "handle"],
    [161, "s4", "handle"],
    [173, "s4", "handle"]
  ],

  "(trans energyarm-no-ball)": [
    [27, "v1", "float"],
    [57, "v1", "float"]
  ],

  "(trans energyarm-idle)": [
    [21, "v1", "float"]
  ],

  "(code energyhub-stopped)": [
    [11, "v1", "float"]
  ],

  "(code energyhub-stop)": [
    [11, "v1", "float"]
  ],

  "(code energyhub-idle)": [
    [11, "v1", "float"]
  ],

  "(code energyarm-idle)": [
    [13, "v1", "float"],
    [36, "v1", "float"]
  ],

  "energyhub-set-lava-height": [
    [25, "v1", "process-drawable"],
    [28, "v1", "process-drawable"]
  ],

  "(trans energyhub-idle)": [
    [34, "v1", "energyarm"]
  ],

  "(post idle citb-sage)": [
    [3, "t9", "(function none :behavior citb-sage)"]
  ],

  "(method 44 red-sagecage)": [
    [35, "t9", "(function citb-sage none)"]
  ],

  "(method 44 blue-sagecage)": [
    [35, "t9", "(function citb-sage none)"]
  ],

  "(method 44 yellow-sagecage)": [
    [35, "t9", "(function citb-sage none)"]
  ],

  "(method 44 green-sagecage)": [
    [35, "t9", "(function citb-sage none)"]
  ],

  "(method 43 red-sagecage)": [
    [24, "v1", "float"]
  ],

  "(method 43 blue-sagecage)": [
    [24, "v1", "float"]
  ],

  "(method 43 yellow-sagecage)": [
    [24, "v1", "float"]
  ],

  "(event play-anim green-sagecage)": [
    [128, "s5", "robotboss"]
  ],

  "(method 21 citb-sagecage)": [
    [[27, 97], "v1", "vector"]
  ],

  "(code citb-sagecage-idle)": [
    [9, "gp", "citb-sage"],
    [15, "gp", "citb-sage"]
  ],

  "add-blue-motion": [
    [25, "v1", "process-drawable"],
    [34, "gp", "collide-shape"]
  ],

  "(event wait eco-collectable)": [
    [118, "a0", "vector"],
    [136, "a0", "vector"]
  ],

  "(event pickup eco-collectable)": [
    [18, "a0", "vector"],
    [[15, 21], "v1", "vector"]
  ],

  "(event fuel-cell-clone-anim)": [
    [35, "a0", "vector"]
  ],

  "fuel-cell-animate": [
    [9, "gp", "fuel-cell"]
  ],

  "(event wait fuel-cell)": [
    [95, "a0", "vector"]
  ],

  "(enter pickup fuel-cell)": [
    [9, "v0", "(state eco-collectable)"]
  ],

  "(code ecovalve-idle)": [
    [41, "v1", "process-drawable"]
  ],

  "(code vent-pickup)": [
    [25, "gp", "process-drawable"],
    [59, "s5", "collide-shape"]
  ],

  "(anon-function 69 collectables)": [
    [2, "v1", "handle"],
    [5, "v1", "handle"],
    [8, "v1", "handle"],
    [13, "s5", "eco-collectable"],
    [33, "v1", "target"],
    [38, "v1", "target"],
    [50, "s5", "eco-collectable"]
  ],

  "fuel-cell-init-by-other": [
    [118, "gp", "vector"]
  ],

  "ecovalve-init-by-other": [
    [95, "a0", "process-drawable"],
    [144, "v1", "process-drawable"]
  ],

  "(method 11 shover)": [
    ["_stack_", 16, "res-tag"],
    [120, "v0", "(pointer float)"]
  ],

  "(method 11 sun-iris-door)": [
    ["_stack_", 16, "res-tag"],
    [153, "v0", "(pointer float)"]
  ],

  "(event sun-iris-door-closed)": [
    [14, "a0", "vector"]
  ],

  "(event sun-iris-door-opening)": [
    [14, "a0", "vector"]
  ],

  "(event sun-iris-door-closing)": [
    [14, "a0", "vector"]
  ],

  "(event sun-iris-door-open)": [
    [20, "a0", "vector"]
  ],

  "sun-iris-door-init-by-other": [
    [97, "v1", "art-joint-anim"]
  ],

  "(method 7 steam-cap)": [
    [19, "t9", "(function process-drawable int process-drawable)"]
  ],

  "(method 11 steam-cap)": [
    ["_stack_", 16, "res-tag"],
    [139, "v0", "(pointer float)"]
  ],

  "(method 11 whirlpool)": [
    ["_stack_", 16, "res-tag"],
    [92, "v0", "(pointer float)"]
  ],

  "(method 21 collectable)": [
    [20, "v1", "int"],
    [20, "a0", "int"],
    [24, "a0", "int"]
  ],

  "check-blue-suck": [
    [25, "v1", "collide-shape"]
  ],

  "(code die eco)": [
    [53, "v1", "float"]
  ],

  "(trans pickup fuel-cell)": [
    [92, "v1", "float"]
  ],

  "(enter notice-blue eco-collectable)": [
    [13, "v1", "float"]
  ],

  "(code pickup fuel-cell)": [
    ["_stack_", 96, "res-tag"],
    [[131, 143], "v1", "(inline-array vector)"],
    [438, "a0", "game-task"],
    [456, "a0", "game-task"],
    [474, "a0", "game-task"],
    [492, "a0", "game-task"],
    [509, "v1", "game-task"],
    [513, "v1", "game-task"],
    [517, "v1", "game-task"],
    [521, "v1", "game-task"]
  ],

  "(method 11 eco)": [
    [13, "v0", "pickup-type"]
  ],

  "target-powerup-process": [
    [[200, 215], "v1", "sound-rpc-set-param"]
  ],

  "(method 14 touching-list)": [
    [5, "s5", "touching-shapes-entry"],
    [10, "s5", "touching-shapes-entry"]
  ],

  "(method 13 touching-list)": [
    [5, "v0", "touching-shapes-entry"],
    [10, "v0", "touching-shapes-entry"],
    [17, "v0", "touching-shapes-entry"],
    [26, "v0", "touching-shapes-entry"],
    [46, "v0", "touching-shapes-entry"],
    [47, "v0", "touching-shapes-entry"],
    [48, "v0", "touching-shapes-entry"],
    [50, "v0", "touching-shapes-entry"]
  ],

  "(method 11 touching-list)": [
    [8, "s5", "touching-shapes-entry"],
    [10, "s5", "touching-shapes-entry"],
    [11, "s5", "touching-shapes-entry"],
    [13, "s5", "touching-shapes-entry"],
    [32, "s5", "touching-shapes-entry"],
    [47, "s5", "touching-shapes-entry"],
    [49, "s5", "touching-shapes-entry"],
    [51, "s5", "touching-shapes-entry"]
  ],

  "(method 12 touching-list)": [
    [4, "gp", "touching-shapes-entry"],
    [6, "gp", "touching-shapes-entry"],
    [67, "gp", "touching-shapes-entry"]
  ],

  "(method 35 collide-shape)": [
    [23, "v1", "connection"],
    [24, "s2", "collide-shape"],
    [33, "s2", "collide-shape"],
    [48, "s2", "collide-shape"],
    [62, "v1", "process-drawable"],
    [80, "s2", "collide-shape"],
    [117, "v1", "connection"],
    [118, "s2", "collide-shape"],
    [127, "s2", "collide-shape"],
    [142, "s2", "collide-shape"],
    [174, "s2", "collide-shape"],
    [209, "v1", "connection"],
    [210, "s2", "collide-shape"],
    [219, "s2", "collide-shape"],
    [234, "s2", "collide-shape"],
    [266, "s2", "collide-shape"],
    [301, "v1", "connection"],
    [302, "s2", "collide-shape"],
    [311, "s2", "collide-shape"],
    [326, "s2", "collide-shape"],
    [358, "s2", "collide-shape"]
  ],

  "(method 56 collide-shape-moving)": [
    [89, "v1", "target"]
  ],

  "(method 20 collide-shape-prim-group)": [
    [40, "a0", "collide-shape-prim-group"]
  ],

  "(method 25 collide-shape-prim)": [
    [43, "gp", "collide-shape-prim-group"],
    [47, "gp", "collide-shape-prim-group"]
  ],

  "(method 29 collide-shape-prim-group)": [
    [13, "a0", "collide-shape-prim-group"]
  ],

  "(method 28 collide-shape-prim-mesh)": [
    [27, "s4", "collide-shape-prim-group"]
  ],

  "(method 53 collide-shape)": [
    [26, "a1", "collide-shape-prim-group"],
    [36, "v1", "collide-shape-prim-group"]
  ],

  "(method 54 collide-shape)": [
    [22, "a1", "collide-shape-prim-group"],
    [29, "v1", "collide-shape-prim-group"]
  ],

  "(method 45 collide-shape)": [
    [18, "v1", "connection"],
    [[19, 146], "s3", "collide-shape-moving"],
    [146, "v1", "connection"],
    [[147, 272], "s3", "collide-shape-moving"],
    [272, "v1", "connection"],
    [[273, 398], "s3", "collide-shape-moving"],
    [398, "v1", "connection"],
    [[399, 497], "s3", "collide-shape-moving"]
  ],

  "(method 55 collide-shape)": [
    [33, "s5", "process-drawable"],
    [54, "s5", "process-drawable"],
    [59, "s5", "process-drawable"],
    [68, "s5", "process-drawable"]
  ],

  "collide-shape-draw-debug-marks": [
    [24, "v1", "connection"],
    [[33, 55], "s5", "collide-shape"],
    [72, "v1", "connection"],
    [[81, 103], "s5", "collide-shape"],
    [120, "v1", "connection"],
    [[129, 151], "s5", "collide-shape"],
    [168, "v1", "connection"],
    [[177, 199], "s5", "collide-shape"]
  ],

  "(method 9 collide-edge-work)": [
    [10, "s3", "collide-edge-edge"],
    [16, "s4", "collide-edge-hold-item"],
    [46, "s4", "(inline-array collide-edge-hold-item)"],
    [48, "s3", "(inline-array collide-edge-edge)"]
  ],

  "(method 19 collide-edge-work)": [
    [150, "a1", "int"],
    [150, "v1", "int"],
    [[149, 162], "a0", "collide-shape-prim-group"]
  ],

  "collide-probe-make-list": [
    [18, "v1", "drawable-group"],
    [29, "v1", "drawable-group"],
    [45, "v1", "drawable-group"]
  ],

  "(method 11 instance-tie)": [
    [28, "s1", "collide-fragment"],
    [38, "s1", "collide-fragment"],
    [45, "s1", "(inline-array collide-fragment)"]
  ],

  "(method 12 instance-tie)": [
    [21, "s1", "collide-fragment"],
    [31, "s1", "collide-fragment"],
    [38, "s1", "(inline-array collide-fragment)"]
  ],

  "(method 13 instance-tie)": [
    [21, "s1", "collide-fragment"],
    [29, "s1", "collide-fragment"],
    [36, "s1", "(inline-array collide-fragment)"]
  ],

  "(method 20 collide-cache)": [
    [18, "s2", "collide-cache-prim"],
    [23, "s2", "collide-cache-prim"],
    [27, "s2", "collide-cache-prim"],
    [33, "s2", "collide-cache-prim"],
    [37, "s2", "collide-cache-prim"],
    [38, "v1", "collide-shape-prim-sphere"], // could be sphere or mesh...?
    [45, "s2", "collide-cache-prim"],
    [48, "s2", "(inline-array collide-cache-prim)"]
  ],

  "test-closest-pt-in-triangle": [
    [19, "s5", "collide-cache-tri"],
    [20, "s5", "collide-cache-tri"],
    [21, "s5", "collide-cache-tri"],
    [26, "s5", "collide-cache-tri"],
    [47, "s5", "collide-cache-tri"],
    [48, "s5", "(inline-array collide-cache-tri)"]
  ],

  "(method 9 collide-cache)": [
    [5, "gp", "collide-cache-tri"],
    [19, "gp", "collide-cache-tri"],
    [20, "gp", "collide-cache-tri"],
    [21, "gp", "collide-cache-tri"],
    [23, "gp", "(inline-array collide-cache-tri)"],
    [33, "gp", "collide-cache-prim"],
    [35, "gp", "collide-cache-prim"],
    [50, "gp", "collide-cache-prim"],
    [51, "gp", "collide-cache-prim"],
    [55, "gp", "(inline-array collide-cache-prim)"]
  ],

  "(method 9 collide-mesh)": [
    [[17, 62], "s5", "collide-mesh-tri"],
    [62, "s5", "(inline-array collide-mesh-tri)"]
  ],

  "(method 22 collide-shape-prim-mesh)": [
    [10, "s4", "collide-shape-prim-group"]
  ],

  "(method 44 collide-shape)": [
    [26, "a0", "process-drawable"]
  ],

  "(method 43 collide-shape)": [
    [58, "gp", "collide-shape-moving"],
    [88, "gp", "collide-shape-moving"]
  ],

  "find-instance-by-name": [
    [21, "v1", "drawable-tree-instance-shrub"],
    [48, "v1", "drawable-tree-instance-tie"]
  ],

  "(method 63 collide-shape-moving)": [
    [[33, 53], "s0", "collide-cache-prim"],
    [53, "s0", "(inline-array collide-cache-prim)"]
  ],

  "target-falling-anim": [
    [51, "v1", "art-joint-anim"],
    [160, "v1", "art-joint-anim"]
  ],

  "target-hit-ground-anim": [
    [79, "v1", "art-joint-anim"],
    [312, "v1", "art-joint-anim"],
    [389, "v1", "art-joint-anim"],
    [441, "v1", "art-joint-anim"],
    [520, "v1", "art-joint-anim"],
    [578, "v1", "art-joint-anim"],
    [675, "v1", "art-joint-anim"],
    [736, "v1", "art-joint-anim"],
    [846, "v1", "art-joint-anim"]
  ],

  "(code target-stance)": [
    [48, "v1", "art-joint-anim"],
    [117, "v1", "art-joint-anim"],
    [170, "v1", "art-joint-anim"],
    [234, "v1", "art-joint-anim"],
    [298, "v1", "art-joint-anim"],
    [389, "v1", "art-joint-anim"],
    [503, "v1", "art-joint-anim"]
  ],

  "(code target-walk)": [
    [146, "v1", "art-joint-anim"],
    [243, "v1", "art-joint-anim"]
  ],

  "(code target-slide-down)": [
    [26, "v1", "art-joint-anim"]
  ],

  "(code target-jump-forward)": [
    [13, "v1", "art-joint-anim"]
  ],

  "(code target-double-jump)": [
    [24, "v1", "art-joint-anim"]
  ],

  "(code target-attack-air)": [
    [14, "v1", "art-joint-anim"],
    [167, "v1", "art-joint-anim"]
  ],

  "(code target-attack)": [
    [14, "v1", "art-joint-anim"]
  ],

  "(code target-flop)": [
    [13, "v1", "art-joint-anim"]
  ],

  "(code target-duck-stance)": [
    [21, "v1", "art-joint-anim"],
    [116, "v1", "art-joint-anim"],
    [168, "v1", "art-joint-anim"]
  ],

  "mod-var-jump": [
    [77, "f0", "float"],
    [80, "f0", "float"],
    [159, "v0", "vector"]
  ],

  "(code target-duck-high-jump-jump)": [
    [8, "v1", "float"]
  ],

  "(event target-running-attack)": [
    [41, "v1", "process-drawable"],
    [50, "s5", "collide-shape"]
  ],

  "(enter target-jump)": [
    [53, "v1", "vector"]
  ],

  "(enter target-high-jump)": [
    [21, "v1", "vector"]
  ],

  "(enter target-double-jump)": [
    [15, "v1", "vector"]
  ],

  // TODO - these shouldnt be required, but are here because `go/enter-state` returns none
  "(event target-flop)": [
    [34, "t9", "(function object :behavior target)"],
    [40, "t9", "(function symbol object :behavior target)"]
  ],

  "target-powerup-effect": [
    [267, "a0", "symbol"],
    [307, "a0", "vector"]
  ],

  "(method 10 water-control)": [
    [71, "a0", "collide-shape-moving"],
    [147, "v1", "collide-shape-moving"],
    [179, "v1", "collide-shape-moving"],
    [461, "v1", "control-info"],
    [473, "a0", "collide-shape-moving"],
    [488, "v1", "collide-shape-moving"],
    [502, "v1", "collide-shape-moving"],
    [508, "v1", "collide-shape-moving"],
    [580, "v1", "collide-shape-moving"],
    [600, "s4", "collide-shape-moving"],
    [609, "s4", "collide-shape-moving"],
    [622, "s4", "collide-shape-moving"],
    [627, "s4", "collide-shape-moving"],
    [629, "s4", "collide-shape-moving"],
    [716, "s5", "collide-shape-moving"],
    [720, "s5", "collide-shape-moving"],
    [721, "s5", "collide-shape-moving"],
    [728, "s5", "collide-shape-moving"],
    [730, "s5", "collide-shape-moving"],
    [731, "s5", "collide-shape-moving"],
    [744, "v1", "collide-shape-moving"],
    [751, "a0", "collide-shape-moving"],
    [775, "v1", "collide-shape-moving"],
    [824, "a1", "collide-shape-moving"],
    [826, "a0", "collide-shape-moving"],
    [831, "v1", "collide-shape-moving"]
  ],

  "part-water-splash-callback": [
    [3, "v1", "float"]
  ],

  "(method 15 water-control)": [
    [42, "v1", "float"]
  ],

  "(method 27 water-vol)": [
    [16, "v1", "target"]
  ],

  "(method 26 water-vol)": [
    [19, "v1", "target"],
    [33, "v1", "target"]
  ],

  "(method 29 water-vol)": [
    ["_stack_", 16, "res-tag"],
    [46, "v0", "(pointer float)"]
  ],

  "(enter pickup racer)": [
    [1, "t9", "(function none :behavior racer)"]
  ],

  "target-racing-jump-anim": [
    [36, "v1", "art-joint-anim"]
  ],

  "target-racing-land-anim": [
    [23, "v1", "art-joint-anim"],
    [82, "v1", "art-joint-anim"],
    [144, "v1", "art-joint-anim"]
  ],

  "(post target-racing-get-off-jump)": [
    [191, "f0", "float"]
  ],

  "check-drop-level-rolling-dirt-finish": [
    [17, "v1", "float"]
  ],

  "(code peeper-down)": [
    [24, "v1", "float"]
  ],

  "(code nav-enemy-notice fleeing-nav-enemy)": [
    [27, "v1", "art-joint-anim"]
  ],

  "(code lightning-mole-dive)": [
    [39, "v1", "art-joint-anim"]
  ],

  "(code lightning-mole-yelp)": [
    [19, "v1", "art-joint-anim"]
  ],

  "(code peeper-up)": [
    [10, "v1", "art-joint-anim"]
  ],

  "(code robber-idle)": [
    [14, "v1", "art-joint-anim"]
  ],

  "(code robber-initial)": [
    [14, "v1", "art-joint-anim"]
  ],

  "(code robber-initial-notice)": [
    [43, "v1", "art-joint-anim"]
  ],

  "(code robber-tired)": [
    [69, "v1", "art-joint-anim"],
    [136, "v1", "float"]
  ],

  "(code robber-flee)": [
    [69, "v1", "art-joint-anim"],
    [136, "v1", "float"]
  ],

  "(code robber-die)": [
    [71, "f0", "float"],
    [104, "v1", "art-joint-anim"]
  ],

  "target-flut-hit-ground-anim": [
    [131, "v1", "art-joint-anim"],
    [204, "v1", "art-joint-anim"]
  ],

  "target-flut-standard-event-handler": [
    [164, "a0", "process-drawable"]
  ],

  "(code target-flut-stance)": [
    [81, "v1", "art-joint-anim"],
    [145, "v1", "art-joint-anim"]
  ],

  "(code target-flut-walk)": [
    [60, "v1", "art-joint-anim"]
  ],

  "(code target-flut-air-attack)": [
    [98, "v1", "art-joint-anim"]
  ],

  "(code target-flut-air-attack-hit-ground)": [
    [86, "v1", "art-joint-anim"]
  ],

  "(code target-flut-death)": [
    [224, "v1", "art-joint-anim"]
  ],

  "(code target-flut-get-off-hit-ground)": [
    [13, "v1", "art-joint-anim"]
  ],

  "(code target-flut-running-attack)": [
    [53, "v1", "float"],
    [181, "f30", "float"],
    [246, "f1", "float"],
    [247, "f0", "float"],
    [247, "f30", "float"],
    [350, "v1", "art-joint-anim"],
    [381, "f30", "float"]
  ],

  "(code target-flut-double-jump)": [
    [14, "v1", "art-joint-anim"],
    [78, "v1", "art-joint-anim"]
  ],

  "(trans target-flut-walk)": [
    [147, "f0", "float"],
    [152, "f1", "float"],
    [203, "f0", "float"]
  ],

  "(event target-flut-running-attack)": [
    [41, "v1", "process-drawable"],
    [53, "v1", "collide-shape"],
    [59, "v1", "collide-shape"]
  ],

  "(code target-flut-get-on)": [
    [62, "s4", "process-drawable"],
    [69, "s4", "process-drawable"],
    [88, "s4", "process-drawable"],
    [93, "s4", "process-drawable"]
  ],

  "(code target-flut-get-off-jump)": [
    [55, "s3", "process-drawable"],
    [59, "s3", "process-drawable"],
    [74, "s3", "process-drawable"],
    [93, "s3", "process-drawable"],
    [98, "s3", "process-drawable"],
    [145, "v1", "art-joint-anim"]
  ],

  "(event target-flut-grab)": [
    [24, "a0", "process-drawable"]
  ],

  "(post target-racing-get-on)": [
    [76, "f0", "float"],
    [88, "f0", "float"],
    [92, "f1", "float"]
  ],

  "target-death-anim": [
    [18, "v1", "art-joint-anim"]
  ],

  "target-hit-setup-anim": [
    [90, "v1", "art-joint-anim"],
    [164, "v1", "art-joint-anim"]
  ],

  "(code target-death)": [
    [533, "v1", "art-joint-anim"],
    [655, "v0", "int"],
    [691, "v1", "process-drawable"],
    [844, "gp", "spool-anim"],
    [[957, 1035], "s5", "handle"],
    [1010, "gp", "spool-anim"]
  ],

  "(anon-function 1 target-death)": [
    [12, "gp", "process-drawable"],
    [16, "gp", "process-drawable"]
  ],

  "next-level": [
    [7, "a1", "level-load-info"],
    [10, "a1", "level-load-info"]
  ],

  "target-generic-event-handler": [
    [10, "v1", "float"],
    [297, "v1", "float"],
    [308, "a0", "vector"],
    [562, "v1", "(state target)"]
  ],

  "target-standard-event-handler": [
    [167, "a0", "process"],
    [182, "a0", "process"],
    [197, "a0", "process"],
    [223, "a0", "process"],
    [242, "a0", "process"],
    [257, "a0", "process"],
    [272, "a0", "process"],
    [280, "a1", "process"],
    [303, "a0", "process"],
    [330, "a0", "process"]
  ],

  "(code target-load-wait)": [
    [21, "v1", "art-joint-anim"],
    [138, "v1", "art-joint-anim"],
    [196, "v1", "art-joint-anim"]
  ],

  "(code target-grab)": [
    [133, "v1", "art-joint-anim"],
    [185, "v1", "art-joint-anim"],
    [322, "v1", "art-joint-anim"],
    [475, "v1", "art-joint-anim"]
  ],

  "(code target-pole-cycle)": [
    [87, "v1", "art-joint-anim"],
    [148, "v1", "art-joint-anim"]
  ],

  "(code target-pole-flip-up)": [
    [13, "v1", "art-joint-anim"]
  ],

  "(code target-edge-grab-jump)": [
    [34, "v1", "art-joint-anim"]
  ],

  "(code target-eco-powerup)": [
    [32, "v1", "art-joint-anim"],
    [47, "v1", "float"],
    [215, "v1", "float"]
  ],

  "(code target-swim-stance)": [
    [31, "v1", "art-joint-anim"],
    [52, "v1", "float"],
    [89, "v1", "float"]
  ],

  "(event target-swim-down)": [
    [9, "v1", "attack-info"],
    [13, "v1", "attack-info"],
    [18, "v1", "attack-info"],
    [23, "v1", "attack-info"],
    [38, "v1", "attack-info"],
    [39, "v1", "attack-info"],
    [41, "v1", "attack-info"]
  ],

  "(code target-swim-walk)": [
    [54, "v1", "art-joint-anim"],
    [140, "v1", "art-joint-anim"]
  ],

  "(code target-yellow-jump-blast)": [
    [184, "v1", "art-joint-anim"]
  ],

  "(code target-swim-down)": [
    [52, "v1", "art-joint-anim"]
  ],

  "(anon-function 11 target2)": [
    [19, "s4", "target"], // confusing -- the parent of a target is a target?
    [21, "s4", "target"],
    [29, "s4", "target"],
    [34, "s4", "target"],
    [40, "s4", "target"],
    [54, "s4", "target"],
    [66, "s4", "target"],
    [76, "s4", "target"],
    [82, "s4", "target"],
    [87, "s4", "target"],
    [89, "s4", "target"],
    [118, "s4", "target"],
    [129, "s4", "target"]
  ],

  "(code target-play-anim)": [
    [8, "v0", "art-joint-anim"]
  ],

  "(code target-look-around)": [
    [20, "v0", "float"]
  ],

  "(code target-stance-look-around)": [
    [10, "v0", "float"],
    [36, "t9", "(function none :behavior target)"]
  ],

  "part-first-person-hud-selector-func": [
    [16, "v1", "first-person-hud"]
  ],

  "part-first-person-hud-right-func": [
    [16, "s5", "first-person-hud"],
    [42, "s5", "first-person-hud"],
    [46, "s5", "first-person-hud"],
    [50, "s5", "first-person-hud"],
    [59, "s5", "first-person-hud"]
  ],

  "part-first-person-hud-left-func": [
    [16, "s5", "first-person-hud"],
    [43, "s5", "first-person-hud"],
    [47, "s5", "first-person-hud"],
    [51, "s5", "first-person-hud"],
    [60, "s5", "first-person-hud"]
  ],

  "(event target-grab)": [
    [30, "a0", "process"],
    [48, "a0", "process"],
    [56, "a1", "process"]
  ],

  "(code target-periscope)": [
    [25, "v1", "process-drawable"],
    [49, "v1", "art-joint-anim"],
    [130, "v1", "art-joint-anim"]
  ],

  "(code target-swim-up)": [
    [17, "v1", "art-joint-anim"]
  ],

  "(code target-yellow-blast)": [
    [161, "gp", "handle"],
    [176, "v1", "art-joint-anim"],
    [219, "gp", "handle"]
  ],

  "(code target-edge-grab)": [
    [143, "v1", "art-joint-anim"],
    [198, "v1", "art-joint-anim"]
  ],

  "(method 10 first-person-hud)": [
    [32, "t9", "(function process none)"]
  ],

  "(code target-pole-flip-forward-jump)": [
    [40, "t9", "(function none :behavior target)"]
  ],

  "tfrag-details":[
    [49, "gp", "(pointer uint32)"]
  ],

  "flatten-joint-control-to-spr": [
    [14, "a1", "pointer"],
    [[66, 108], "a1", "(inline-array vector)"],
    [[36, 38], "a1", "(inline-array vector)"],
    [[39, 60], "a1", "(inline-array vector)"],
    [38, "a1", "pointer"],
    [[15, 37], "a1", "(inline-array vector)"],
    [56, "a2", "(pointer float)"],
    [120, "a0", "terrain-context"],
    [154, "a0", "terrain-context"],
    [189, "a1", "terrain-context"],
    [184, "v1", "terrain-context"],
    [172, "a1", "terrain-context"]
  ],

  "matrix-from-control-pair!": [
    [18, "a0", "terrain-context"]
  ],

  "cspace<-matrix-no-push-joint!": [
    [4, "a0", "terrain-context"]
  ],

  "make-joint-jump-tables": [
    [5, "a0", "terrain-context"],
    [11, "a0", "terrain-context"],
    [17, "a0", "terrain-context"],
    [23, "a0", "terrain-context"],
    [29, "a0", "terrain-context"],
    [35, "a0", "terrain-context"],
    [41, "a0", "terrain-context"],
    [47, "a0", "terrain-context"],
    [53, "a0", "terrain-context"],
    [59, "a0", "terrain-context"],
    [65, "a0", "terrain-context"],
    [71, "a0", "terrain-context"],
    [77, "a0", "terrain-context"],
    [83, "a0", "terrain-context"],
    [89, "a0", "terrain-context"],
    [95, "a0", "terrain-context"],
    [101, "a0", "terrain-context"],
    [107, "a0", "terrain-context"],
    [113, "a0", "terrain-context"],
    [119, "a0", "terrain-context"],
    [125, "a0", "terrain-context"],
    [131, "a0", "terrain-context"],
    [137, "a0", "terrain-context"],
    [143, "a0", "terrain-context"],
    [149, "a0", "terrain-context"],
    [155, "a0", "terrain-context"],
    [161, "a0", "terrain-context"],
    [167, "a0", "terrain-context"],
    [173, "a0", "terrain-context"],
    [179, "a0", "terrain-context"],
    [185, "a0", "terrain-context"],
    [191, "a0", "terrain-context"],
    [197, "a0", "terrain-context"],
    [203, "a0", "terrain-context"],
    [209, "a0", "terrain-context"],
    [215, "a0", "terrain-context"],
    [221, "a0", "terrain-context"],
    [227, "a0", "terrain-context"],
    [233, "a0", "terrain-context"],
    [239, "a0", "terrain-context"],
    [245, "a0", "terrain-context"],
    [251, "a0", "terrain-context"],
    [257, "a0", "terrain-context"],
    [263, "a0", "terrain-context"],
    [269, "a0", "terrain-context"],
    [275, "a0", "terrain-context"],
    [281, "a0", "terrain-context"],
    [287, "a0", "terrain-context"]
  ],

  "find-instance-by-index": [
    [26, "t1", "drawable-tree-instance-shrub"],
    [40, "t1", "drawable-tree-instance-tie"]
  ],

  "draw-instance-info": [
    [224, "s1", "drawable-group"],
    [143, "v1", "prototype-shrubbery"],
    [148, "v1", "prototype-shrubbery"],
    [299, "v1", "prototype-tie"],
    [318, "v1", "prototype-tie"]
  ],

  "(method 24 ram-boss-proj)": [
    [64, "v0", "sound-rpc-set-param"],
    [83, "gp", "process-drawable"],
    [86, "gp", "process-drawable"]
  ],

  "ram-boss-on-ground-event-handler": [
    [260, "v1", "ram-boss"]
  ],

  "(method 52 ram-boss)": [
    [11, "v1", "(array collide-shape-prim)"],
    [21, "v1", "(array collide-shape-prim)"],
    [31, "v1", "(array collide-shape-prim)"],
    [41, "v1", "(array collide-shape-prim)"]
  ],

  "(method 53 ram-boss)": [
    [2, "v1", "(array collide-shape-prim)"],
    [5, "v1", "(array collide-shape-prim)"],
    [8, "v1", "(array collide-shape-prim)"],
    [11, "v1", "(array collide-shape-prim)"]
  ],

  "(code ram-boss-idle)": [
    [38, "v1", "collide-shape-prim-group"]
  ],

  "(code ram-boss-jump-down)": [
    [14, "v1", "art-joint-anim"]
  ],

  "(code ram-boss-jump-down-hit-ground)": [
    [23, "v1", "art-joint-anim"]
  ],

  "(code ram-boss-forward-defend-block)": [
    [14, "v1", "art-joint-anim"]
  ],

  "(code ram-boss-up-defend-block)": [
    [14, "v1", "art-joint-anim"]
  ],

  "(code nav-enemy-victory ram-boss)": [
    [28, "v1", "art-joint-anim"]
  ],

  "(code ram-boss-lose-shield)": [
    [29, "v1", "art-joint-anim"]
  ],

  "(code ram-boss-throw)": [
    [16, "v1", "art-joint-anim"],
    [67, "v1", "art-joint-anim"]
  ],

  "(method 56 ram-boss)": [
    [24, "v0", "ram-boss-proj"],
    [58, "v1", "(pointer ram-boss-proj)"]
  ],

  "(code ram-idle)": [
    [28, "v1", "art-joint-anim"],
    [98, "v1", "art-joint-anim"]
  ],

  "(code ram-give-fuel-cell)": [
    [47, "v0", "snowcam"],
    [69, "v1", "(pointer snowcam)"]
  ],

  "(code snow-bumper-deactivate)": [
    [29, "v1", "art-joint-anim"],
    [106, "v1", "art-joint-anim"]
  ],

  "(code snow-bumper-spawn-fuel-cell)": [
    [16, "v1", "art-joint-anim"]
  ],

  "(code snow-bumper-inactive-idle)": [
    [19, "v1", "art-joint-anim"]
  ],

  "(method 7 snow-bumper)": [
    [14, "t9", "(function process-drawable int process-drawable)"]
  ],

  "(method 11 snow-bumper)": [
    ["_stack_", 16, "res-tag"],
    [216, "v0", "(pointer float)"]
  ],

  "(code spider-egg-idle)": [
    [20, "v1", "art-joint-anim"],
    [97, "v1", "art-joint-anim"],
    [153, "v1", "art-joint-anim"]
  ],

  "(code spider-egg-hatch)": [
    [62, "v1", "art-joint-anim"]
  ],

  "(code spider-egg-die)": [
    [79, "v1", "art-joint-anim"]
  ],

  "(code puffer-die)": [
    [33, "v1", "art-joint-anim"]
  ],

  "puffer-default-event-handler": [
    [28, "v1", "process-drawable"],
    [34, "v1", "process-drawable"]
  ],

  "(method 22 puffer)": [
    [10, "v1", "process-drawable"]
  ],

  "(method 25 puffer)": [
    [49, "v1", "puffer"],
    [56, "v1", "puffer"]
  ],

  "(method 23 puffer)": [
    [18, "v1", "process-drawable"]
  ],

  "(trans puffer-attack)": [
    [23, "v1", "collide-shape-prim-group"]
  ],

  "(method 30 puffer)": [
    [16, "v1", "(array collide-shape-prim)"]
  ],

  "(method 31 puffer)": [
    [16, "v1", "(array collide-shape-prim)"]
  ],

  "(method 7 puffer)": [
    [14, "t9", "(function process-drawable int process-drawable)"]
  ],

  "(method 11 puffer)": [
    ["_stack_", 16, "res-tag"],
    [213, "v0", "(pointer float)"]
  ],

  "driller-lurker-default-event-handler": [
    [[51, 87], "s1", "touching-shapes-entry"]
  ],

  "(code driller-lurker-idle-drilling)": [
    [33, "v1", "art-joint-anim"]
  ],

  "(code driller-lurker-jammed-standing)": [
    [14, "v1", "art-joint-anim"]
  ],

  "(code driller-lurker-die)": [
    [28, "v1", "art-joint-anim"]
  ],

  "(method 7 driller-lurker)": [
    [24, "t9", "(function process-drawable int process-drawable)"]
  ],

  "(method 11 driller-lurker)": [
    ["_stack_", 16, "res-tag"],
    [373, "v0", "(pointer float)"]
  ],

  "kermit-short-hop": [
    [10, "v1", "art-joint-anim"]
  ],

  "kermit-long-hop": [
    [10, "v1", "art-joint-anim"]
  ],

  "(code kermit-patrol)": [
    [10, "v1", "art-joint-anim"]
  ],

  "(code kermit-chase-new-position)": [
    [16, "v1", "art-joint-anim"]
  ],

  "(code kermit-chase)": [
    [14, "v1", "art-joint-anim"]
  ],

  "(code kermit-attack)": [
    [22, "v1", "art-joint-anim"]
  ],

  "(code kermit-tongue-stuck)": [
    [14, "v1", "art-joint-anim"]
  ],

  "(code kermit-retract-tongue)": [
    [14, "v1", "art-joint-anim"],
    [90, "v1", "art-joint-anim"]
  ],

  "(method 39 kermit)": [
    [7, "t9", "(function nav-enemy none)"]
  ],

  "(code falling gnawer-falling-segment)": [
    [16, "v1", "art-joint-anim"],
    [70, "v1", "art-joint-anim"]
  ],

  "(method 22 gnawer)": [
    [18, "f0", "float"]
  ],

  "(code gnawer-chewing-on-post)": [
    [139, "v1", "art-joint-anim"],
    [210, "v1", "art-joint-anim"],
    [272, "v1", "art-joint-anim"],
    [363, "v1", "art-joint-anim"],
    [451, "v1", "art-joint-anim"]
  ],

  "(code gnawer-retreat-into-post)": [
    [18, "v1", "art-joint-anim"]
  ],

  "(code gnawer-die)": [
    [28, "v1", "art-joint-anim"]
  ],

  "(event gnawer-run)": [
    [54, "a2", "touching-shapes-entry"]
  ],

  "(method 7 gnawer)": [
    [19, "t9", "(function nav-enemy int nav-enemy)"]
  ],

  "(code gnawer-give-fuel-cell)": [
    [43, "v0", "maincavecam"],
    [64, "v1", "maincavecam"]
  ],

  "(method 11 gnawer)": [
    ["_stack_", 16, "res-tag"],
    ["_stack_", 32, "res-tag"],
    ["_stack_", 48, "res-tag"],
    [361, "v0", "(pointer float)"],
    [426, "v0", "(pointer int32)"],
    [446, "v0", "(pointer int32)"]
  ],

  "(code mother-spider-egg-falling)": [
    [14, "v1", "art-joint-anim"]
  ],

  "(code mother-spider-egg-hatch)": [
    [65, "v1", "art-joint-anim"]
  ],

  "(code mother-spider-egg-die)": [
    [63, "v1", "art-joint-anim"]
  ],

  "(code mother-spider-egg-die-while-falling)": [
    [63, "v1", "art-joint-anim"]
  ],

  "(code mother-spider-egg-on-ground)": [
    [50, "v1", "art-joint-anim"],
    [124, "v1", "art-joint-anim"]
  ],

  "(method 7 swamp-blimp)": [
    [19, "t9", "(function process-drawable int process-drawable)"]
  ],

  "(code swamp-tetherrock-break)": [
    [238, "s4", "handle"],
    [261, "s4", "handle"],
    [283, "s4", "handle"],
    [300, "s4", "handle"],
    [373, "a0", "swamp-blimp"]
  ],

  "(event swamp-tetherrock-idle)": [
    [55, "gp", "process-drawable"]
  ],

  "(code swamp-rope-break)": [
    [10, "v1", "float"],
    [26, "v1", "float"],
    [48, "v1", "float"],
    [64, "v1", "art-joint-anim"]
  ],

  "swamp-rope-trans": [
    [40, "v1", "swamp-rope"],
    [48, "v1", "swamp-rope"]
  ],

  "(code swamp-rope-idle-arm)": [
    [13, "v1", "swamp-rope"]
  ],

  "swamp-blimp-setup": [
    [[26, 117], "s4", "swamp-rope"]
  ],

  "(code swamp-rope-idle-rock)": [
    [32, "a0", "swamp-rope"],
    [33, "a0", "swamp-rope"]
  ],

  "(code mistycannon-missile-idle)": [
    [110, "v0", "sound-rpc-set-param"],
    [207, "v1", "art-joint-anim"],
    [257, "v1", "art-joint-anim"]
  ],

  "(event mistycannon-missile-explode)": [
    [16, "v1", "mistycannon-missile"]
  ],

  "(code cam-mistycannon)": [
    [3, "a1", "mistycannon"],
    [9, "v1", "mistycannon"]
  ],

  "(method 26 citb-plat)": [
    [18, "v1", "vector"],
    [47, "v1", "vector"]
  ],

  "(method 23 citb-chain-plat)": [
    [9, "t9", "(function rigid-body-platform float none)"]
  ],

  "(code citb-firehose-blast)": [
    [10, "v1", "art-joint-anim"],
    [86, "v1", "art-joint-anim"],
    [157, "v1", "art-joint-anim"]
  ],

  "(trans plat-button-move-downward citb-exit-plat)": [
    [10, "v0", "(state plat-button)"]
  ],

  "(trans plat-button-move-upward citb-exit-plat)": [
    [10, "v0", "(state plat-button)"]
  ],

  "(code darkvine-idle)": [
    [32, "v1", "art-joint-anim"]
  ],

  "(code darkvine-retreat)": [
    [23, "v1", "art-joint-anim"],
    [138, "v1", "art-joint-anim"]
  ],

  "(enter cam-periscope)": [
    [7, "a1", "periscope"],
    [13, "a1", "periscope"],
    [16, "v1", "periscope"]
  ],

  "(code cam-periscope)": [
    [2, "v1", "periscope"],
    [4, "v1", "periscope"],
    [12, "v1", "periscope"],
    [71, "v1", "periscope"],
    [79, "v1", "periscope"]
  ],

  "periscope-crosshair": [
    [50, "v1", "periscope"]
  ],

  "periscope-find-next": [
    [58, "v1", "vector"]
  ],

  "(code reflector-origin-idle)": [
    [60, "v1", "periscope"]
  ],

  "(code periscope-player-control)": [
    [41, "v0", "(pointer float)"],
    [508, "gp", "handle"]
  ],

  "quicksandlurker-post": [
    [50, "a0", "water-anim"],
    [54, "a0", "water-anim"]
  ],

  "(code quicksandlurker-wait)": [
    [33, "v1", "art-joint-anim"],
    [89, "v1", "art-joint-anim"]
  ],

  "(code quicksandlurker-yawn)": [
    [10, "v1", "art-joint-anim"]
  ],

  "(code quicksandlurker-track)": [
    [29, "v1", "art-joint-anim"]
  ],

  "(code quicksandlurker-attack)": [
    [12, "v1", "art-joint-anim"]
  ],

  "(code quicksandlurker-hide)": [
    [14, "v1", "art-joint-anim"]
  ],

  "(code quicksandlurker-popup)": [
    [38, "v1", "art-joint-anim"]
  ],

  "(code quicksandlurker-die)": [
    [18, "v1", "art-joint-anim"]
  ],

  "(code quicksandlurker-victory)": [
    [18, "v1", "art-joint-anim"],
    [69, "v1", "art-joint-anim"]
  ],

  "(method 7 balloonlurker)": [
    [29, "t9", "(function process-drawable int process-drawable)"]
  ],

  "(code balloonlurker-pilot-die)": [
    [58, "v1", "art-joint-anim"]
  ],

  "(code orbit-plat-bottom-idle)": [
    [29, "v1", "orbit-plat"],
    [35, "v1", "orbit-plat"],
    [109, "v1", "orbit-plat"],
    [126, "v1", "orbit-plat"]
  ],

  "(method 27 orbit-plat)": [
    [20, "s5", "orbit-plat"],
    [29, "s5", "orbit-plat"],
    [33, "s5", "orbit-plat"],
    [40, "s5", "orbit-plat"],
    [44, "s5", "orbit-plat"],
    [72, "a2", "orbit-plat"],
    [153, "a1", "orbit-plat"]
  ],

  "(code mother-spider-leg-flying)": [
    [21, "v1", "art-joint-anim"],
    [80, "v1", "art-joint-anim"]
  ],

  "(code mother-spider-stop-traveling)": [
    [14, "v1", "art-joint-anim"]
  ],

  "(code mother-spider-hit-while-birthing)": [
    [14, "v1", "art-joint-anim"],
    [68, "v1", "art-joint-anim"]
  ],

  "(code mother-spider-birthing)": [
    [53, "v1", "art-joint-anim"]
  ],

  "(code mother-spider-die)": [
    [36, "v1", "art-joint-anim"]
  ],

  "(code mother-spider-die-from-uppercut)": [
    [31, "v1", "art-joint-anim"]
  ],

  "(code mother-spider-spit)": [
    [15, "v1", "art-joint-anim"]
  ],

  "(code mother-spider-birth-baby)": [
    [15, "v1", "art-joint-anim"]
  ],

  "(code mother-spider-hit-while-tracking)": [
    [14, "v1", "art-joint-anim"],
    [68, "v1", "art-joint-anim"]
  ],

  "(code mother-spider-tracking)": [
    [53, "v1", "art-joint-anim"]
  ],

  "mother-spider-default-event-handler": [
    [52, "a0", "process-drawable"],
    [138, "a0", "process-drawable"]
  ],

  "mother-spider-death-event-handler": [
    [7, "a0", "process-drawable"]
  ],

  "(code bully-broken-cage-explode)": [
    [14, "v1", "art-joint-anim"]
  ],

  "(code bully-notice)": [
    [148, "v1", "art-joint-anim"]
  ],

  "(code bully-start-spinning)": [
    [14, "v1", "art-joint-anim"]
  ],

  "(code bully-die)": [
    [70, "v1", "art-joint-anim"]
  ],

  "bully-default-event-handler": [
    [21, "gp", "process-drawable"]
  ],

  "(trans bully-notice)": [
    [10, "v1", "collide-shape-prim-group"]
  ],

  "(trans bully-start-spinning)": [
    [10, "v1", "collide-shape-prim-group"]
  ],

  "(trans bully-stop-spinning)": [
    [10, "v1", "collide-shape-prim-group"]
  ],

  "(method 7 bully)": [
    [14, "t9", "(function process-drawable int process-drawable)"]
  ],

  "(enter seagull-idle)": [
    [20, "v1", "float"]
  ],

  "seagull-init-by-other": [
    [96, "v1", "float"]
  ],

  "seagull-reaction": [
    [36, "s4", "seagull"],
    [38, "s4", "seagull"]
  ],

  "beach-rock-trigger": [
    [5, "v0", "seagullflock"]
  ],

  "(method 11 seagullflock)": [
    [80, "v1", "float"],
    [99, "v1", "float"]
  ],

  "(code seagull-flying)": [
    [13, "v1", "art-joint-anim"],
    [373, "v1", "float"]
  ],

  "(code seagull-soaring)": [
    [15, "v1", "art-joint-anim"],
    [296, "v1", "float"]
  ],

  "(method 26 seagull)": [
    [12, "v1", "float"],
    [33, "v1", "float"],
    [54, "v1", "float"]
  ],

  "(code seagull-idle)": [
    [51, "v1", "float"],
    [67, "v1", "float"],
    [143, "v1", "float"],
    [218, "v1", "float"]
  ],

  "(code target-ice-stance)": [
    [42, "v1", "art-joint-anim"],
    [108, "v1", "art-joint-anim"],
    [159, "v1", "art-joint-anim"],
    [221, "v1", "art-joint-anim"],
    [283, "v1", "art-joint-anim"],
    [370, "v1", "art-joint-anim"],
    [479, "v1", "art-joint-anim"]
  ],

  "bones-set-sqwc": [[2, "v1", "dma-bank-control"]],
  "bones-reset-sqwc": [[2, "v1", "dma-bank-control"]],

  "bones-init": [
    [2, "a2", "terrain-context"],
    [59, "a0", "(pointer int64)"],
    [9, "a2", "bone-memory"],
    [13, "a2", "bone-memory"],
    [17, "a2", "bone-memory"],
    [21, "a2", "bone-memory"],
    [25, "a2", "bone-memory"],
    [29, "a2", "bone-memory"],
    [[31, 39], "v1", "bone-memory"]
  ],

  "draw-bones-mtx-calc": [
    [[5, 8], "t2", "bone-memory"]
  ],

  "bones-mtx-calc-execute": [
    [[18, 45], "v1", "bone-memory"],
    [[90, 108], "v1", "(inline-array matrix)"],
    [47, "a0", "dma-bank-control"],
    [118, "a0", "dma-bank-control"],
    [[89, 112], "a1", "(inline-array vector)"]
  ],

  "bones-wrapup": [
    [[3, 26], "v1", "bone-memory"]
  ],

  "texscroll-make-request": [
    [[9, 39], "a1", "mei-texture-scroll"]
  ],

  "texscroll-execute": [
    [[25, 31], "a1", "mei-texture-scroll"],
    [[15, 52], "a2", "merc-fragment-control"],
    [[20, 24], "t1", "merc-fragment"],
    [[26, 40], "t1", "(pointer int8)"],
    [19, "t1", "pointer"]
  ],

  "draw-bones": [
    [[50, 53], "t4", "bone-memory"],
    [[110, 123], "v1", "vu-lights"],
    [199, "v1", "mei-texture-scroll"],
    [334, "v1", "merc-extra-info"],
    [357, "a0", "(pointer int8)"],
    [[38, 43], "a2", "bone-regs"],
    [545, "s2", "int"],
    [49, "a1", "bone-calculation"],
    [262, "s2", "(pointer uint32)"],
    [89, "at", "terrain-context"]
  ],

  "draw-bones-hud": [
    [[14, 19], "t0", "bone-regs"],
    [25, "a2", "bone-calculation"],
    [[26, 29], "t6", "bone-memory"],
    [[73, 89], "t2", "vu-lights"],
    [89, "t1", "vu-lights"],
    [78, "t1", "pointer"],
    [49, "at", "terrain-context"]
  ],

  "joint-mod-tracker-callback": [
    [[3, 99], "s4", "joint-mod-tracker"]
  ],

  "(method 14 snow-ball)": [
    [16, "v1", "vector"],
    [23, "v1", "vector"],
    [30, "v1", "vector"]
  ],

  "(method 7 snow-ball)": [
    [26, "t9", "(function process-drawable int process-drawable)"]
  ],

  "(method 11 mistycannon)": [
    ["_stack_", 16, "res-tag"],
    ["_stack_", 32, "res-tag"],
    ["_stack_", 48, "res-tag"],
    [337, "v0", "(pointer float)"],
    [367, "v0", "(pointer float)"]
  ],

  "quicksandlurker-missile-init-by-other": [
    [76, "a0", "process-drawable"]
  ],

  "mother-spider-full-joint-callback": [
    [[10, 48], "v1", "mother-spider-thread"]
  ],

  "(method 11 mother-spider)": [
    ["_stack_", 16, "res-tag"],
    [[500, 525], "v0", "(pointer float)"]
  ],

  "(method 21 mother-spider)": [
    [179, "s3", "collide-shape-prim-group"]
  ],

  "(method 11 plane-volume)": [
    [14, "f2", "float"]
  ],

  "(method 9 plane-volume)": [
    [245, "f2", "float"]
  ],

  "(method 21 helix-water)": [
    [27, "a0", "process-drawable"]
  ],

  "(method 7 helix-water)": [
    [14, "t9", "(function process-drawable int process-drawable)"]
  ],

  "(code helix-button-activate)": [
    [37, "v0", "sunkencam"]
  ],

  "(code target-flut-jump)": [
    [137, "v1", "float"]
  ],

  "tie-init-engine": [
    [[14, 18], "a0", "dma-packet"],
    [[24, 28], "a0", "gs-gif-tag"],
    [31, "a0", "(pointer gs-test)"],
    [33, "a0", "(pointer gs-reg64)"],
    [[43, 51], "a0", "dma-packet"],
    [[64, 69], "a0", "dma-packet"],
    [[74, 78], "a0", "dma-packet"],
    [[82, 89], "v1", "(inline-array vector4w)"],
    [[89, 97], "v1", "(pointer vif-tag)"]
  ],

  "tie-end-buffer": [
    [[6, 10], "a1", "dma-packet"],
    [[16, 19], "a1", "gs-gif-tag"],
    [24, "a1", "(pointer gs-test)"],
    [26, "a1", "(pointer gs-reg64)"],
    [[32, 36], "a1", "dma-packet"],
    [[41, 52], "a0", "(pointer vif-tag)"]
  ],

  "tie-ints": [
    [[3, 30], "gp", "(pointer uint32)"]
  ],

  "tie-floats": [
    [[3, 73], "gp", "(pointer uint32)"]
  ],

  "tie-init-buffers": [
    [[29, 32], "v1", "dma-packet"],
    [[59, 62], "a0", "dma-packet"],
    [65, "a0", "(pointer uint32)"],
    [[96, 99], "v1", "dma-packet"],
    [[126, 129], "a0", "dma-packet"],
    [132, "a0", "(pointer uint32)"],
    [[163, 166], "v1", "dma-packet"],
    [[193, 196], "a0", "dma-packet"],
    [199, "a0", "(pointer uint32)"],
    [[230, 233], "v1", "dma-packet"],
    [[260, 263], "a0", "dma-packet"],
    [266, "a0", "(pointer uint32)"]
  ],

  "draw-drawable-tree-instance-tie": [
    [[23, 36], "v1", "drawable-inline-array-node"],
    [25, "a0", "drawable-inline-array-node"],
    [61, "v1", "drawable-inline-array-instance-tie"],
    [74, "v1", "drawable-inline-array-node"],
    [84, "v1", "int"],
    [86, "a0", "int"],
    [66, "a1", "terrain-context"],
    [[363, 366], "v1", "dma-packet"],
    [[484, 487], "v1", "dma-packet"]
  ],

  "(method 10 drawable-tree-instance-tie)": [
    [3, "a1", "terrain-context"]
  ],

  "(method 14 drawable-tree-instance-tie)": [
    [[47, 62], "t1", "tie-fragment"],
    [[102, 117], "t1", "tie-fragment"],
    [[150, 165], "a1", "tie-fragment"]
  ],

  "(method 11 drawable-inline-array-instance-tie)": [
    [[1, 6], "v1", "instance-tie"]
  ],

  "(method 12 drawable-inline-array-instance-tie)": [
    [[1, 6], "v1", "instance-tie"]
  ],

  "(method 13 drawable-inline-array-instance-tie)": [
    [[1, 6], "v1", "instance-tie"]
  ],
<<<<<<< HEAD
  "(method 11 darkecobarrel)": [
    ["_stack_", 16, "res-tag"]
  ],

  "(method 11 snowpusher)": [
    ["_stack_", 16, "res-tag"],
    [19, "v0", "(pointer int32)"]
  ],

  "(code snow-switch-activate)": [
    [53, "v1", "snowcam"]
=======

  "(method 10 drawable-tree-array)": [
    [4, "v1", "terrain-context"]
  ],

  "(method 16 drawable-tree)":[
    [[1,4], "v1", "drawable-inline-array-node"],
    //[4, "a1", "int"],
    [11, "v1", "(pointer int8)"],
    [[29,34], "t0", "drawable-inline-array-node"],
    [31, "t2", "drawable-inline-array-node"],
    //[[34,36], "a1", "int"],
    [36, "t1", "(pointer int8)"],
    [[9, 42], "a2", "(pointer int8)"]
  ],

  "(event sunken-pipegame-idle)": [
    [6, "a0", "sunken-pipegame-button"]
  ],

  "(method 11 sunken-pipegame)": [
    [189, "a1", "collectable"],
    [280, "s0", "collectable"],
    [371, "s0", "collectable"],
    [[407, 410], "v1", "sunken-pipegame-button"]
  ],

  "(method 7 sunken-pipegame)": [
    [33, "t9", "(function process-drawable int process-drawable)"]
  ],

  "(code sunken-pipegame-begin-play)": [
    [179, "v1", "float"],
    [260, "v1", "float"],
    [519, "v1", "float"],
    [596, "v1", "float"]
  ],

  "(method 22 sunken-pipegame)": [
    [20, "v1", "collectable"],
    [25, "v1", "collectable"],
    [54, "v1", "collectable"],
    [59, "v1", "collectable"]
  ],

  "(enter exit-chamber-lower)": [
    [14, "v1", "fuel-cell"]
  ],

  "(code exit-chamber-lower)": [
    [29, "v1", "sunkencam"],
    [50, "v1", "art-joint-anim"],
    [162, "v1", "art-joint-anim"],
    [241, "v1", "art-joint-anim"],
    [308, "v1", "fuel-cell"]
  ],

  "(method 11 exit-chamber)": [
    [190, "v1", "art-joint-anim"]
  ],

  "ray-cylinder-intersect": [
    [20, "v1", "uint"],
    [20, "a0", "uint"]
    // [25, "v1", "uint"],
    // [25, "a0", "uint"]
  ],

  "(anon-function 15 pelican)": [
    [24, "v1", "collectable"]
>>>>>>> 696a6d87
  ],

  "placeholder-do-not-add-below": []
}<|MERGE_RESOLUTION|>--- conflicted
+++ resolved
@@ -7292,19 +7292,6 @@
   "(method 13 drawable-inline-array-instance-tie)": [
     [[1, 6], "v1", "instance-tie"]
   ],
-<<<<<<< HEAD
-  "(method 11 darkecobarrel)": [
-    ["_stack_", 16, "res-tag"]
-  ],
-
-  "(method 11 snowpusher)": [
-    ["_stack_", 16, "res-tag"],
-    [19, "v0", "(pointer int32)"]
-  ],
-
-  "(code snow-switch-activate)": [
-    [53, "v1", "snowcam"]
-=======
 
   "(method 10 drawable-tree-array)": [
     [4, "v1", "terrain-context"]
@@ -7375,7 +7362,19 @@
 
   "(anon-function 15 pelican)": [
     [24, "v1", "collectable"]
->>>>>>> 696a6d87
+  ],
+
+  "(method 11 darkecobarrel)": [
+    ["_stack_", 16, "res-tag"]
+  ],
+
+  "(method 11 snowpusher)": [
+    ["_stack_", 16, "res-tag"],
+    [19, "v0", "(pointer int32)"]
+  ],
+
+  "(code snow-switch-activate)": [
+    [53, "v1", "snowcam"]
   ],
 
   "placeholder-do-not-add-below": []
