--- conflicted
+++ resolved
@@ -7144,92 +7144,6 @@
     [65, "a1", "(pointer int32)"]
   ],
 
-<<<<<<< HEAD
-  "test-func": [
-    [7, "f1", "float"]
-  ],
-
-  "(method 14 drawable-tree-instance-shrub)": [
-    [[12, 151], "gp", "prototype-bucket-shrub"],
-    [15, "a1", "drawable-group"],
-    [39, "v1", "drawable-group"],
-    [61, "s3", "shrubbery"],
-    [85, "v1", "drawable-group"],
-    [107, "s3", "shrubbery"],
-    [151, "gp", "(inline-array prototype-bucket-shrub)"]
-  ],
-
-  "(method 10 drawable-tree-instance-shrub)": [
-    [3, "a1", "terrain-context"]
-  ],
-
-  "draw-prototype-inline-array-shrub": [
-    [[13, 55], "v1", "prototype-bucket-shrub"],
-    [[15, 30], "a2", "vector4w"],
-    [[42, 51], "a2", "vector4w"],
-    [[87, 93], "a0", "dma-packet"],
-    [[96, 102], "a0", "gs-gif-tag"],
-    [107, "a1", "gs-test"],
-    [107, "a0", "(pointer gs-test)"],
-    [109, "a0", "(pointer gs-reg64)"],
-    [[117, 136], "v1", "matrix3"],
-    [[140, 145], "v1", "dma-packet"],
-    [[238, 247], "a0", "dma-packet"],
-    [[261, 266], "v1", "dma-packet"],
-    [[359, 368], "a0", "dma-packet"],
-    [[382, 387], "v1", "dma-packet"],
-    [[451, 457], "a1", "dma-packet"],
-    [[460, 466], "a1", "dma-packet"],
-    [[524, 530], "a0", "dma-packet"],
-    [55, "v1", "(inline-array prototype-bucket-shrub)"],
-    [156, "v1", "terrain-context"],
-    [212, "gp", "prototype-bucket-shrub"],
-    [333, "gp", "prototype-bucket-shrub"],
-    [[479, 518], "gp", "prototype-bucket-shrub"],
-    [518, "gp", "(inline-array prototype-bucket-shrub)"],
-    [223, "v1", "drawable-group"],
-    [277, "v1", "terrain-context"],
-    [344, "v1", "drawable-group"],
-    [398, "v1", "terrain-context"],
-    [[498, 507], "a1", "prototype-bucket-shrub"],
-    [540, "v1", "terrain-context"]
-  ],
-
-  "(method 8 drawable-tree-instance-shrub)": [
-    [54, "v1", "drawable-group"]
-  ],
-
-  "draw-drawable-tree-instance-shrub": [
-    [85, "a0", "drawable-group"]
-  ],
-
-  "shrub-init-frame": [
-    [[6, 12], "a0", "dma-packet"],
-    [[13, 21], "a0", "gs-gif-tag"],
-    [24, "v1", "(pointer gs-test)"],
-    [26, "v1", "(pointer gs-reg64)"]
-  ],
-
-  "shrub-do-init-frame": [
-    [[10, 21], "a0", "dma-packet"],
-    [[24, 29], "a0", "dma-packet"],
-    [33, "v1", "(pointer vif-tag)"],
-    [[35, 41], "v1", "(pointer uint32)"],
-    [42, "v1", "(pointer vif-tag)"],
-    [[43, 51], "v1", "(pointer uint32)"],
-    [52, "v1", "(pointer vif-tag)"],
-    [54, "v1", "(pointer uint32)"]
-  ],
-
-  "shrub-upload-view-data": [
-    [[3, 16], "a0", "dma-packet"]
-  ],
-
-  "shrub-upload-model": [
-    [[17, 26], "a3", "dma-packet"],
-    [[33, 41], "a0", "dma-packet"],
-    [[47, 55], "a0", "dma-packet"]
-=======
   "update-mood-flames": [[[6, 88], "s5", "flames-state"]],
 
   "update-mood-lava": [[[4, 81], "s4", "lava-state"]],
@@ -7775,8 +7689,91 @@
     [272, "t0", "(pointer gs-reg64)"],
     [273, "t0", "(pointer uint64)"],
     [275, "t0", "(pointer gs-reg64)"]
->>>>>>> 4ea8c01e
-  ],
-
+  ],
+  "test-func": [
+    [7, "f1", "float"]
+  ],
+
+  "(method 14 drawable-tree-instance-shrub)": [
+    [[12, 151], "gp", "prototype-bucket-shrub"],
+    [15, "a1", "drawable-group"],
+    [39, "v1", "drawable-group"],
+    [61, "s3", "shrubbery"],
+    [85, "v1", "drawable-group"],
+    [107, "s3", "shrubbery"],
+    [151, "gp", "(inline-array prototype-bucket-shrub)"]
+  ],
+
+  "(method 10 drawable-tree-instance-shrub)": [
+    [3, "a1", "terrain-context"]
+  ],
+
+  "draw-prototype-inline-array-shrub": [
+    [[13, 55], "v1", "prototype-bucket-shrub"],
+    [[15, 30], "a2", "vector4w"],
+    [[42, 51], "a2", "vector4w"],
+    [[87, 93], "a0", "dma-packet"],
+    [[96, 102], "a0", "gs-gif-tag"],
+    [107, "a1", "gs-test"],
+    [107, "a0", "(pointer gs-test)"],
+    [109, "a0", "(pointer gs-reg64)"],
+    [[117, 136], "v1", "matrix3"],
+    [[140, 145], "v1", "dma-packet"],
+    [[238, 247], "a0", "dma-packet"],
+    [[261, 266], "v1", "dma-packet"],
+    [[359, 368], "a0", "dma-packet"],
+    [[382, 387], "v1", "dma-packet"],
+    [[451, 457], "a1", "dma-packet"],
+    [[460, 466], "a1", "dma-packet"],
+    [[524, 530], "a0", "dma-packet"],
+    [55, "v1", "(inline-array prototype-bucket-shrub)"],
+    [156, "v1", "terrain-context"],
+    [212, "gp", "prototype-bucket-shrub"],
+    [333, "gp", "prototype-bucket-shrub"],
+    [[479, 518], "gp", "prototype-bucket-shrub"],
+    [518, "gp", "(inline-array prototype-bucket-shrub)"],
+    [223, "v1", "drawable-group"],
+    [277, "v1", "terrain-context"],
+    [344, "v1", "drawable-group"],
+    [398, "v1", "terrain-context"],
+    [[498, 507], "a1", "prototype-bucket-shrub"],
+    [540, "v1", "terrain-context"]
+  ],
+
+  "(method 8 drawable-tree-instance-shrub)": [
+    [54, "v1", "drawable-group"]
+  ],
+
+  "draw-drawable-tree-instance-shrub": [
+    [85, "a0", "drawable-group"]
+  ],
+
+  "shrub-init-frame": [
+    [[6, 12], "a0", "dma-packet"],
+    [[13, 21], "a0", "gs-gif-tag"],
+    [24, "v1", "(pointer gs-test)"],
+    [26, "v1", "(pointer gs-reg64)"]
+  ],
+
+  "shrub-do-init-frame": [
+    [[10, 21], "a0", "dma-packet"],
+    [[24, 29], "a0", "dma-packet"],
+    [33, "v1", "(pointer vif-tag)"],
+    [[35, 41], "v1", "(pointer uint32)"],
+    [42, "v1", "(pointer vif-tag)"],
+    [[43, 51], "v1", "(pointer uint32)"],
+    [52, "v1", "(pointer vif-tag)"],
+    [54, "v1", "(pointer uint32)"]
+  ],
+
+  "shrub-upload-view-data": [
+    [[3, 16], "a0", "dma-packet"]
+  ],
+
+  "shrub-upload-model": [
+    [[17, 26], "a3", "dma-packet"],
+    [[33, 41], "a0", "dma-packet"],
+    [[47, 55], "a0", "dma-packet"]
+  ],
   "placeholder-do-not-add-below": []
 }