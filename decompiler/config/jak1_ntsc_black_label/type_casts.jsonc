// This file replaces type_hints.jsonc.
// Functions are identified by their "unique name". This is the name after ".function" in the IR2 file.
// Each cast entry represents an override of a register's type at a certain point the function.
// These modifications do not propagate like normal types, so you may have to apply these modifications
// over a range of indices.

// Entry format: [index, register, override]
// - The index can either be specified as a single integer, or as [min, max].
//      In the case of [min, max], the min index is included, but the max is not. ([1, 4] = 1, 2, 3).
// - The register is a string with the plain PS2 register name.
// - The type is a string with a valid GOAL typespec.
//    It is parsed exactly like the compiler, so you can use compound types.
//    You should only use register types here.

{
  // GCOMMON
  "(method 2 array)": [
    [23, "gp", "(array int32)"],
    [43, "gp", "(array uint32)"],
    [63, "gp", "(array int64)"],
    [83, "gp", "(array uint64)"],
    [102, "gp", "(array int8)"],
    [121, "gp", "(array uint8)"],
    [141, "gp", "(array int16)"],
    [161, "gp", "(array uint16)"],
    [186, "gp", "(array uint128)"],
    [204, "gp", "(array int32)"],
    [223, "gp", "(array float)"],
    [232, "gp", "(array float)"],
    [249, "gp", "(array basic)"],
    [258, "gp", "(array basic)"]
  ],

  "(method 3 array)": [
    [44, "gp", "(array int32)"],
    [62, "gp", "(array uint32)"],
    [80, "gp", "(array int64)"],
    [98, "gp", "(array uint64)"],
    [115, "gp", "(array int8)"],
    [132, "gp", "(array int8)"], // bug in game
    [150, "gp", "(array int16)"],
    [168, "gp", "(array uint16)"],
    [191, "gp", "(array uint128)"],
    [207, "gp", "(array int32)"],
    [226, "gp", "(array float)"],
    [243, "gp", "(array basic)"]
  ],

  // GKERNEL
  "(method 0 cpu-thread)": [[[13, 28], "v0", "cpu-thread"]],

  "(method 0 process)": [
    [12, "a0", "int"],
    [[13, 43], "v0", "process"]
  ],

  "(method 0 dead-pool-heap)": [
    [60, "v0", "int"], // a lie, actually the 115 is an align16 constant propagated on addr of heap start.
    //[63, "a0", "pointer"],
    [[61, 73], "v0", "dead-pool-heap"]
  ],

  "(method 21 dead-pool-heap)": [
    [5, "v1", "pointer"],
    [13, "a0", "pointer"],
    [25, "v1", "pointer"]
  ],

  "(method 5 dead-pool-heap)": [
    [3, "v1", "int"],
    [3, "a0", "int"]
  ],

  "(method 0 protect-frame)": [
    [0, "a0", "int"],
    [[1, 8], "v0", "protect-frame"]
  ],

  "(method 10 process)": [[[24, 30], "s4", "protect-frame"]],

  "(method 9 process)": [[43, "s5", "process"]],

  "(method 14 dead-pool)": [
    [[24, 25], "v1", "(pointer process)"],
    [[30, 39], "s4", "(pointer process)"]
  ],

  "inspect-process-heap": [
    [[4, 11], "s5", "basic"],
    [17, "s5", "pointer"]
  ],

  // GSTRING
  "name=": [
    [26, "a1", "symbol"],
    [42, "a0", "symbol"]
  ],

  "string-cat-to-last-char": [
    [3, "s5", "(pointer uint8)"],
    [4, "s5", "string"]
  ],

  // GSTATE
  "enter-state": [[68, "s0", "protect-frame"]],

  // MATH
  "log2": [[3, "v1", "int"]],

  // QUATERNION
  "vector-x-quaternion!": [[10, "v1", "(pointer uint128)"]],
  "vector-y-quaternion!": [[10, "v1", "(pointer uint128)"]],
  "vector-z-quaternion!": [[10, "v1", "(pointer uint128)"]],

  // Matrix
  //"eul->matrix": [[[110, 228], "gp", "(pointer float)"]],

  // DMA
  "dma-send-to-spr": [[[0, 32], "s5", "dma-bank-spr"]],
  "dma-send-to-spr-no-flush": [[[0, 32], "s5", "dma-bank-spr"]],
  "dma-send-from-spr": [[[0, 32], "s5", "dma-bank-spr"]],
  "dma-send-from-spr-no-flush": [[[0, 32], "s5", "dma-bank-spr"]],
  "dma-initialize": [
    [1, "v1", "vif-bank"],
    [8, "v1", "vif-bank"],
    [6, "a0", "vif-bank"],
    [13, "a0", "vif-bank"]
  ],

  "clear-vu1-mem": [[[0, 11], "v1", "(pointer uint32)"]],
  "clear-vu0-mem": [[[0, 11], "v1", "(pointer uint32)"]],

  "dump-vu1-mem": [[[0, 49], "gp", "(pointer uint32)"]],

  "dump-vu1-range": [[[0, 54], "s4", "(pointer uint32)"]],

  "ultimate-memcpy": [
    [[0, 54], "s4", "dma-bank-spr"],
    [[0, 54], "s3", "dma-bank-spr"]
  ],

  // dma-buffer
  "dma-buffer-add-vu-function": [[[9, 33], "t2", "dma-packet"]],

  // dma-bucket
  "dma-buffer-add-buckets": [
    [[1, 4], "v1", "dma-bucket"],
    [5, "v1", "pointer"],
    [[9, 11], "v1", "dma-bucket"],
    [11, "v1", "pointer"]
    //[[6, 15], "v1", "dma-bucket"]
  ],

  "dma-buffer-patch-buckets": [
    [7, "a0", "pointer"],
    [14, "a0", "pointer"],
    [3, "a0", "dma-bucket"],
    [11, "a0", "dma-bucket"],
    [13, "a0", "dma-bucket"],
    [19, "a0", "dma-bucket"]
  ],

  "dma-bucket-insert-tag": [
    [[2, 6], "v1", "dma-bucket"],
    [3, "a0", "dma-bucket"]
  ],

  "disasm-vif-details": [
    [[62, 94], "s3", "(pointer uint32)"],
    [[98, 130], "s3", "(pointer uint16)"],
    [[134, 164], "s3", "(pointer uint32)"],
    [[168, 198], "s3", "(pointer uint16)"],
    [[202, 225], "s3", "(pointer uint16)"]
  ],

  "disasm-vif-tag": [
    [[81, 85], "t1", "vif-stcycl-imm"],
    [242, "a0", "vif-unpack-imm"]
  ],

  "disasm-dma-list": [
    [25, "v1", "dma-tag"],

    [153, "v1", "dma-packet"],
    [189, "v1", "dma-packet"],
    [229, "v1", "dma-packet"],
    [258, "v1", "dma-packet"],
    [302, "v1", "dma-packet"],
    [308, "v1", "dma-packet"],

    //[133, "v1", "(pointer uint64)"],
    [152, "v1", "(pointer uint64)"],

    [167, "v1", "(pointer uint64)"],
    [176, "v1", "(pointer uint64)"],
    [198, "v1", "(pointer uint64)"],
    [207, "v1", "(pointer uint64)"],
    [238, "v1", "(pointer uint64)"],
    [247, "v1", "(pointer uint64)"],
    [282, "v1", "(pointer uint64)"],
    [291, "v1", "(pointer uint64)"],
    [324, "v1", "(pointer uint64)"],
    [334, "v1", "(pointer uint64)"]
  ],

  "default-buffer-init": [
    [[8, 15], "a1", "dma-gif-packet"],
    [[18, 24], "a1", "gs-gif-tag"],
    [[29, 64], "a1", "(pointer uint64)"],
    [[69, 72], "a0", "dma-packet"]
  ],

  // LEVEL
  "lookup-level-info": [
    [3, "a1", "symbol"],
    [[4, 16], "a1", "level-load-info"]
  ],

  // DISPLAY
  "put-display-alpha-env": [[[0, 5], "v1", "gs-bank"]],

  "(method 13 profile-bar)": [
    [[27, 43], "t2", "dma-packet"],
    [[46, 56], "t2", "gs-gif-tag"],
    [[65, 67], "t3", "(pointer gs-prim)"],
    [67, "t3", "(pointer uint64)"],
    [79, "t3", "(pointer gs-xyzf)"],
    [110, "t2", "(pointer gs-xyzf)"]
  ],

  "draw-sprite2d-xy": [
    [[41, 45], "a3", "dma-packet"],
    [[51, 54], "a3", "gs-gif-tag"],
    [59, "a3", "(pointer gs-prim)"],
    [61, "a3", "(pointer gs-rgbaq)"],
    [72, "a3", "(pointer gs-xyzf)"],
    [97, "a3", "(pointer gs-xyzf)"],
    [[106, 117], "v1", "(pointer dma-tag)"],
    [109, "a2", "dma-tag"]
  ],

  "draw-quad2d": [
    [[22, 28], "t1", "dma-packet"],
    [[31, 37], "t1", "gs-gif-tag"],
    [42, "t1", "(pointer gs-prim)"],
    [44, "t1", "(pointer gs-rgbaq)"],
    [52, "t1", "(pointer gs-xyzf)"],
    [54, "t1", "(pointer gs-rgbaq)"],
    [67, "t1", "(pointer gs-xyzf)"],
    [69, "t1", "(pointer gs-rgbaq)"],
    [86, "t1", "(pointer gs-xyzf)"],
    [88, "t1", "(pointer gs-rgbaq)"],
    [110, "t1", "(pointer gs-xyzf)"],
    [111, "t1", "(pointer uint64)"],
    [[120, 131], "v1", "(pointer dma-tag)"],
    [123, "a2", "dma-tag"]
  ],

  "set-display-gs-state": [
    [[3, 10], "t3", "dma-packet"],
    [[13, 19], "t3", "gs-gif-tag"],
    [30, "t3", "(pointer gs-scissor)"],
    [32, "t3", "(pointer gs-reg64)"],
    [33, "t3", "(pointer gs-xy-offset)"],
    [35, "t3", "(pointer gs-reg64)"],
    [46, "t3", "(pointer gs-frame)"],
    [48, "t3", "(pointer gs-reg64)"],
    [50, "t3", "(pointer gs-test)"],
    [52, "t3", "(pointer gs-reg64)"],
    [54, "t3", "(pointer gs-texa)"],
    [56, "t3", "(pointer gs-reg64)"],
    [58, "t3", "(pointer gs-zbuf)"],
    [60, "t3", "(pointer gs-reg64)"],
    [61, "t3", "(pointer uint64)"],
    [63, "t3", "(pointer gs-reg64)"]
  ],

  "set-display-gs-state-offset": [
    [[3, 10], "t5", "dma-packet"],
    [[13, 19], "t5", "gs-gif-tag"],
    [30, "t5", "(pointer gs-scissor)"],
    [32, "t5", "(pointer gs-reg64)"],
    [40, "t5", "(pointer gs-xy-offset)"],
    [42, "t5", "(pointer gs-reg64)"],
    [53, "t5", "(pointer gs-frame)"],
    [55, "t5", "(pointer gs-reg64)"],
    [57, "t5", "(pointer gs-test)"],
    [59, "t5", "(pointer gs-reg64)"],
    [61, "t5", "(pointer gs-texa)"],
    [63, "t5", "(pointer gs-reg64)"],
    [65, "t5", "(pointer gs-zbuf)"],
    [67, "t5", "(pointer gs-reg64)"],
    [68, "t5", "(pointer uint64)"],
    [70, "t5", "(pointer gs-reg64)"]
  ],

  "reset-display-gs-state": [
    [[9, 16], "t0", "dma-packet"],
    [[19, 25], "t0", "gs-gif-tag"],
    [34, "a3", "(pointer gs-scissor)"],
    [36, "a3", "(pointer gs-reg64)"],
    [44, "a3", "(pointer gs-xy-offset)"],
    [46, "a3", "(pointer gs-reg64)"],
    [51, "a3", "(pointer gs-frame)"],
    [53, "a3", "(pointer gs-reg64)"],

    [55, "a3", "(pointer gs-test)"],
    [57, "a3", "(pointer gs-reg64)"],
    [60, "a3", "(pointer gs-texa)"],
    [62, "a3", "(pointer gs-reg64)"],
    [64, "a3", "(pointer gs-zbuf)"],
    [66, "a3", "(pointer gs-reg64)"],
    [67, "a3", "(pointer uint64)"],
    [69, "a3", "(pointer gs-reg64)"]
  ],

  "(method 9 connection)": [[8, "a0", "pointer"]],

  "(method 10 connection)": [[8, "a0", "pointer"]],

  "(method 0 engine)": [[39, "v0", "pointer"]],

  "(method 12 engine)": [[[5, 16], "s4", "connection"]],

  "(method 13 engine)": [[[5, 24], "s4", "connection"]],

  "(method 15 engine)": [[[0, 36], "v1", "connection"]],

  "(method 19 engine)": [[8, "a0", "connection"]],

  "(method 20 engine)": [[8, "a0", "connection"]],

  "gs-set-default-store-image": [
    [9, "t4", "gif-tag64"],
    [9, "v1", "gif-tag-regs"]
  ],

  "dma-buffer-add-ref-texture": [
    [[25, 29], "a3", "dma-packet"],
    [[32, 44], "a3", "gs-gif-tag"],
    [[47, 62], "a2", "dma-packet"]
  ],

  "upload-vram-data": [
    [[9, 15], "a0", "dma-packet"],
    [[18, 24], "a0", "gs-gif-tag"],
    [33, "a0", "(pointer gs-bitbltbuf)"],
    [35, "a0", "(pointer gs-reg64)"],
    [36, "a0", "(pointer gs-trxpos)"],
    [38, "a0", "(pointer gs-reg64)"],
    [42, "a0", "(pointer gs-trxreg)"],
    [44, "a0", "(pointer gs-reg64)"],
    [45, "a0", "(pointer gs-trxdir)"],
    [47, "a0", "(pointer gs-reg64)"]
  ],

  "texture-page-dir-inspect": [[[133, 136], "v1", "adgif-shader"]],

  "upload-vram-pages": [
    [[135, 140], "a0", "dma-packet"],
    [[144, 149], "a0", "gs-gif-tag"],
    [[155, 157], "a0", "(pointer gs-reg64)"],
    [154, "a0", "(pointer uint64)"],
    [[162, 165], "v1", "dma-packet"]
  ],

  "upload-vram-pages-pris": [
    [[128, 134], "a0", "dma-packet"],
    [[137, 143], "a0", "gs-gif-tag"],
    [148, "a0", "(pointer uint64)"],
    [150, "a0", "(pointer gs-reg64)"],
    [[154, 159], "v1", "dma-packet"]
  ],

  // RES
  "(method 19 res-lump)": [
    [46, "t2", "(pointer uint64)"],
    [100, "t3", "(pointer uint64)"],
    [184, "t5", "(pointer uint64)"],
    [64, "t6", "(pointer uint64)"]
  ],
  "(method 16 res-lump)": [
    [22, "t1", "(pointer uint64)"],
    [29, "t2", "(pointer uint64)"]
  ],
  "(method 18 res-lump)": [["_stack_", 16, "res-tag"]],
  "(method 21 res-lump)": [
    ["_stack_", 16, "res-tag"],
    ["_stack_", 32, "res-tag"]
  ],

  // SHADOW-CPU-H
  "(method 10 shadow-control)": [[1, "v1", "int"]],

  // FACT-H
  "(method 0 fact-info-enemy)": [
    [[3, 92], "gp", "fact-info-enemy"],
    [16, "v0", "float"],
    [28, "v0", "float"],
    [40, "v0", "float"],
    [52, "v0", "float"],
    [64, "v0", "float"],
    [76, "v0", "float"],
    [88, "v0", "float"]
  ],

  "(method 0 fact-info)": [
    [81, "v0", "float"],
    [16, "t9", "(function string none)"],
    ["_stack_", 16, "res-tag"],
    [[32, 43], "v1", "(pointer int32)"],
    [86, "gp", "fact-info"]
  ],

  "(method 0 fact-info-target)": [[[3, 20], "gp", "fact-info-target"]],

  "(method 0 align-control)": [
    [[8, 13], "t9", "(function object object)"],
    [[14, 18], "v0", "align-control"]
  ],

  "str-load": [[[20, 36], "s2", "load-chunk-msg"]],

  "str-load-status": [
    [[18, 22], "v1", "load-chunk-msg"],
    [26, "v1", "load-chunk-msg"]
  ],

  "str-play-async": [[[8, 16], "s4", "load-chunk-msg"]],

  "str-play-stop": [[[7, 14], "s5", "load-chunk-msg"]],

  "str-play-queue": [[[19, 27], "s5", "load-chunk-msg"]],

  "str-ambient-play": [[[7, 15], "s5", "load-chunk-msg"]],

  "str-ambient-stop": [[[7, 16], "s5", "load-chunk-msg"]],

  "dgo-load-begin": [[[21, 40], "s2", "load-dgo-msg"]],

  "dgo-load-get-next": [[[14, 31], "v1", "load-dgo-msg"]],

  "dgo-load-continue": [[[5, 21], "gp", "load-dgo-msg"]],

  "string->sound-name": [[[2, 18], "a1", "(pointer uint8)"]],

  "ramdisk-load": [[[8, 12], "v1", "ramdisk-rpc-load"]],

  "(method 3 generic-tie-interp-point)": [[15, "gp", "(pointer uint128)"]],

  "ripple-find-height": [[[22, 72], "s4", "mei-ripple"]],

  "(method 0 collide-shape-prim-sphere)": [
    [[4, 8], "v0", "collide-shape-prim-sphere"]
  ],
  "(method 0 collide-shape-prim-mesh)": [
    [[6, 11], "v0", "collide-shape-prim-mesh"]
  ],
  "(method 0 collide-shape-prim-group)": [
    [[11, 18], "v0", "collide-shape-prim-group"]
  ],

  "camera-teleport-to-entity": [[9, "a0", "transform"]],

  "entity-actor-count": [["_stack_", 16, "res-tag"]],

  "entity-actor-lookup": [
    ["_stack_", 16, "res-tag"],
    [[10, 33], "v1", "(pointer uint32)"]
  ],

  "(method 11 joint-mod)": [
    [15, "s3", "process-drawable"],
    [[26, 66], "s3", "fact-info-enemy"],
    [[45, 50], "v1", "(pointer process)"]
  ],

  "joint-mod-look-at-handler": [[[2, 254], "gp", "joint-mod"]],

  "joint-mod-world-look-at-handler": [[[0, 254], "gp", "joint-mod"]],

  "joint-mod-rotate-handler": [[[2, 77], "s4", "joint-mod"]],

  "joint-mod-joint-set-handler": [[[2, 13], "s4", "joint-mod"]],

  "joint-mod-joint-set*-handler": [[[2, 31], "s5", "joint-mod"]],
  "joint-mod-wheel-callback": [[[2, 63], "s4", "joint-mod-wheel"]],
  "joint-mod-set-local-callback": [[[0, 23], "v1", "joint-mod-set-local"]],
  "joint-mod-set-world-callback": [[[0, 23], "v1", "joint-mod-set-world"]],
  "joint-mod-blend-local-callback": [[[2, 63], "gp", "joint-mod-blend-local"]],
  "joint-mod-spinner-callback": [[[2, 63], "gp", "joint-mod-spinner"]],

  "(method 11 touching-prims-entry-pool)": [
    [[0, 8], "v1", "touching-prims-entry"],
    [8, "v1", "pointer"],
    [[9, 11], "v1", "touching-prims-entry"],
    [[1, 20], "a1", "touching-prims-entry"]
  ],

  "(method 0 touching-list)": [[[6, 9], "v0", "touching-list"]],

  "num-func-chan": [[8, "v1", "joint-control-channel"]],

  "cspace-by-name-no-fail": [[[0, 100], "v0", "cspace"]],

  "shrubbery-login-post-texture": [
    //[[13, 41], "a3", "qword"],
    // [[13, 41], "a2", "qword"]
    [[13, 15], "a3", "qword"],
    [16, "a3", "pointer"],
    [24, "a3", "pointer"],
    [[17, 23], "a3", "qword"],
    [[13, 23], "a1", "qword"],
    [14, "a2", "qword"],
    [[27, 29], "a3", "qword"],
    [[27, 29], "a1", "qword"],
    [[35, 37], "a3", "qword"],
    [[35, 37], "a2", "qword"]
  ],

  "(method 3 sparticle-cpuinfo)": [[106, "f0", "float"]],

  "cspace-by-name-no-fail": [[[0, 100], "v0", "cspace"]],

  "camera-teleport-to-entity": [[9, "a0", "transform"]],

  "add-debug-sphere-from-table": [[[9, 18], "s1", "(inline-array vector)"]],

  "(method 14 actor-link-info)": [[5, "v1", "entity-links"]],
  "(method 15 actor-link-info)": [[5, "v1", "entity-links"]],

  "(method 23 actor-link-info)": [[4, "v1", "entity-links"]],
  "(method 24 actor-link-info)": [[4, "v1", "entity-links"]],
  "(method 9 actor-link-info)": [[[0, 36], "s3", "entity-actor"]],
  "alt-actor-list-subtask-incomplete-count": [[19, "a0", "entity-links"]],
  "actor-link-dead-hook": [[1, "v1", "entity-links"]],

  "check-irx-version": [[[6, 37], "gp", "sound-rpc-get-irx-version"]],
  "sound-bank-load": [[[9, 11], "v1", "sound-rpc-load-bank"]],
  "sound-bank-unload": [[[7, 9], "v1", "sound-rpc-unload-bank"]],
  "sound-music-load": [[[7, 9], "v1", "sound-rpc-load-music"]],
  "sound-music-unload": [[6, "v1", "sound-rpc-unload-music"]],
  "sound-reload-info": [[6, "v1", "sound-rpc-reload-info"]],
  "set-language": [[[10, 12], "v1", "sound-rpc-set-language"]],
  "list-sounds": [[6, "v1", "sound-rpc-list-sounds"]],
  "sound-set-volume": [[[6, 13], "v1", "sound-rpc-set-master-volume"]],
  "sound-set-reverb": [[[8, 21], "v1", "sound-rpc-set-reverb"]],
  "sound-set-ear-trans": [[[7, 20], "gp", "sound-rpc-set-ear-trans"]],
  "sound-play-by-name": [
    [[13, 45], "s5", "sound-rpc-play"],
    [[22, 39], "s3", "process-drawable"]
  ],
  "sound-play-by-spec": [
    [[9, 54], "s5", "sound-rpc-play"],
    [[31, 47], "s3", "process-drawable"]
  ],
  "sound-pause": [[[5, 7], "v1", "sound-rpc-pause-sound"]],
  "sound-stop": [[[5, 7], "v1", "sound-rpc-stop-sound"]],
  "sound-continue": [[[5, 7], "v1", "sound-rpc-continue-sound"]],
  "sound-group-pause": [[[5, 7], "v1", "sound-rpc-pause-group"]],
  "sound-group-stop": [[[5, 7], "v1", "sound-rpc-stop-group"]],
  "sound-group-continue": [[[5, 7], "v1", "sound-rpc-continue-group"]],
  "sound-set-falloff-curve": [[[7, 19], "v1", "sound-rpc-set-falloff-curve"]],
  "sound-set-sound-falloff": [[[8, 13], "v1", "sound-rpc-set-sound-falloff"]],
  "sound-set-flava": [[[5, 7], "v1", "sound-rpc-set-flava"]],
  "(method 0 ambient-sound)": [
    [136, "v1", "sound-spec"],
    [143, "v1", "sound-spec"],
    [140, "v1", "sound-spec"],
    [147, "v1", "sound-spec"],
    ["_stack_", 16, "sound-spec"],
    ["_stack_", 32, "sound-name"],
    ["_stack_", 48, "(pointer float)"],
    ["_stack_", 52, "sound-play-parms"],
    ["_stack_", 64, "res-tag"]
  ],
  "(method 11 ambient-sound)": [
    [[18, 31], "s4", "process-drawable"],
    [[12, 44], "gp", "sound-rpc-set-param"]
  ],
  "(method 12 ambient-sound)": [[[8, 20], "v1", "sound-rpc-set-param"]],
  "sound-buffer-dump": [[[14, 25], "s3", "sound-rpc-play"]],
  "actor-link-subtask-complete-hook": [[1, "v1", "entity-links"]],

  "(method 0 vol-control)": [
    [[9, 14], "t9", "(function object object)"],
    [30, "s5", "res-lump"],
    [36, "s5", "res-lump"],
    [58, "s5", "res-lump"],
    [62, "s5", "res-lump"],
    [85, "s5", "res-lump"],
    [91, "s5", "res-lump"],
    [113, "s5", "res-lump"],
    [117, "s5", "res-lump"]
  ],

  "point-in-air-box?": [[5, "f1", "float"]],

  "(method 3 air-box)": [
    [16, "f0", "float"],
    [22, "f0", "float"],
    [28, "f0", "float"]
  ],

  "joint-anim-inspect-elt": [
    [9, "gp", "joint-anim-matrix"],
    [26, "gp", "joint-anim-transformq"]
  ],
  "(method 12 art-group)": [[13, "a0", "art-joint-anim"]],

  "(method 0 path-control)": [
    [15, "t9", "(function string none)"],
    ["_stack_", 16, "res-tag"]
  ],

  "(method 0 curve-control)": [[[13, 55], "s3", "entity"]],

  "nav-mesh-connect": [
    [[4, 15], "s2", "entity-actor"],
    [19, "v1", "entity"],
    [20, "v1", "entity-links"],
    [72, "v1", "entity"],
    [73, "v1", "entity-links"],
    [76, "a0", "entity"],
    [77, "a0", "entity-links"]
  ],

  "(method 0 nav-control)": [[17, "t9", "(function string none)"]],

  "add-debug-point": [
    [125, "a3", "pointer"],
    [[27, 144], "a0", "(pointer uint64)"],
    [[147, 150], "a0", "dma-packet"],
    [[31, 35], "a3", "dma-packet"],
    [[41, 44], "a3", "gs-gif-tag"],
    [[61, 65], "a3", "vector4w-2"],
    [[81, 85], "a3", "vector4w-2"],
    [[98, 102], "a3", "vector4w-2"],
    [[118, 122], "a1", "vector4w-2"]
  ],
  "internal-draw-debug-line": [
    [[95, 101], "a3", "dma-packet"],
    [[104, 110], "a3", "gs-gif-tag"],
    [[212, 225], "a1", "(inline-array vector4w-2)"],
    [228, "a3", "pointer"],
    [[93, 246], "a0", "(pointer uint64)"],
    [[250, 253], "a0", "dma-packet"],
    [[3, 158], "s2", "rgba"],
    [[5, 204], "s5", "rgba"]
  ],
  "add-debug-flat-triangle": [
    [[55, 61], "a3", "dma-packet"],
    [[64, 70], "a3", "gs-gif-tag"],
    [[93, 112], "a3", "(inline-array vector4w-3)"],
    [[53, 133], "a0", "(pointer uint64)"],
    [115, "a1", "pointer"],
    [[135, 140], "a0", "dma-packet"]
  ],
  "add-debug-line2d": [
    [[58, 64], "a2", "dma-packet"],
    [[67, 73], "a2", "gs-gif-tag"],
    [[76, 81], "a2", "(inline-array vector4w)"],
    [[84, 89], "a2", "(inline-array vector4w)"],
    [[56, 110], "a0", "(pointer uint64)"],
    [92, "a1", "pointer"],
    [[112, 117], "v1", "dma-packet"]
  ],
  "debug-percent-bar": [[[32, 43], "v1", "dma-packet"]],
  "debug-pad-display": [[[70, 75], "v1", "dma-packet"]],
  "internal-draw-debug-text-3d": [[[54, 59], "v1", "dma-packet"]],
  "drawable-frag-count": [[[14, 20], "s5", "drawable-group"]],
  "generic-init-buffers": [[[39, 44], "v1", "dma-packet"]],

  "(method 13 drawable-inline-array-collide-fragment)": [
    [[1, 5], "v1", "collide-fragment"]
  ],

  "(method 12 drawable-inline-array-collide-fragment)": [
    [[1, 5], "v1", "collide-fragment"]
  ],

  "(method 11 drawable-inline-array-collide-fragment)": [
    [[1, 5], "v1", "collide-fragment"]
  ],

  "main-cheats": [[1221, "t9", "(function cpu-thread function none)"]],
  "on": [[33, "t9", "(function cpu-thread function none)"]],
<<<<<<< HEAD
  "cam-slave-get-vector-with-offset": [[[52, 65], "s3", "vector"]],
  "cam-slave-go": [[[3, 6], "t9", "(function object object)"]],
  "cam-slave-init": [
    [[0, 58], "s6", "camera-slave"],
    [[47, 50], "t9", "(function object object)"],
    [[54, 58], "t9", "(function object object)"]
  ],
  "cam-curve-setup": [[[0, 82], "s6", "camera-slave"]],
  "(method 15 tracking-spline)": [
    [[57, 65], "a2", "vector"],
    [[57, 65], "a3", "vector"]
  ],
  "on": [
    [33, "t9", "(function cpu-thread function none)"]
  ],
=======
>>>>>>> 17deaceb

  "bg": [[37, "a0", "symbol"]],

  "start": [[27, "t9", "(function process function symbol object)"]],

  "level-update-after-load": [
    [[29, 55], "s2", "drawable-tree"],
    [[121, 146], "s1", "drawable-inline-array-tfrag"],
    [[150, 151], "s1", "drawable-tree-instance-tie"]
  ],
<<<<<<< HEAD
  
  "cam-standard-event-handler": [
    [[0, 999], "s6", "camera-slave"],
    [[16, 30], "s5", "state"],
    [41, "a0", "vector"]
    // [[5, 7], "t9", "(function object object object object object object)"],
    // [[19, 21], "t9", "(function object object object object object object)"],
    // [[29, 31], "t9", "(function object object object object object object)"]
  ],

  "cam-curve-pos": [[[0, 224], "s6", "camera-slave"]],

  "cam-combiner-init": [
    [[0, 999], "s6", "camera-combiner"],
    [[28, 33], "t9", "(function object)"]
  ],

  "(anon-function 1 cam-combiner)": [[[0, 999], "s6", "camera-combiner"]],
  "(anon-function 2 cam-combiner)": [
    [10, "a0", "vector"],
    [[0, 20], "s6", "camera-slave"],
    [[20, 231], "s6", "camera-combiner"],
    [[99, 127], "gp", "camera-slave"],
    [[187, 231], "gp", "camera-slave"]
  ],

  "cam-start": [
    [[18, 22], "t9", "(function process function)"],
    [[38, 42], "t9", "(function process function)"]
  ],

  "cam-master-init": [
    [[0, 999], "s6", "camera-master"],
    [[111, 115], "t9", "(function cpu-thread function)"],
    [[139, 145], "t9", "(function cpu-thread function object object)"],
    [[163, 167], "t9", "(function object)"]
  ]
=======

  "(method 11 setting-control)": [[[3, 25], "s4", "connection"]],

  "(method 9 setting-data)": [
    [[4, 345], "s3", "connection"],
    [[9, 12], "v1", "symbol"],
    [[14, 17], "v1", "symbol"],
    [[19, 22], "v1", "symbol"],
    [[24, 27], "v1", "symbol"],
    [[29, 32], "v1", "symbol"],
    [[33, 35], "a0", "int"],
    [[40, 45], "a0", "uint"],
    [[47, 49], "v1", "int"],
    [[68, 71], "v1", "symbol"],
    [[72, 78], "v1", "float"],
    [[80, 83], "v1", "float"],
    [[87, 90], "v1", "symbol"],
    [[91, 97], "v1", "float"],
    [[99, 102], "v1", "float"],
    [[106, 109], "v1", "symbol"],
    [[110, 116], "v1", "float"],
    [[118, 121], "v1", "float"],
    [[125, 128], "v1", "symbol"],
    [[129, 135], "v1", "float"],
    [[137, 140], "v1", "float"],
    [[144, 147], "v1", "symbol"],
    [[148, 154], "v1", "float"],
    [[156, 159], "v1", "float"],
    [[163, 166], "v1", "symbol"],
    [[167, 173], "v1", "float"],
    [[175, 178], "v1", "float"],
    [[182, 185], "v1", "symbol"],
    [[186, 192], "v1", "float"],
    [[194, 197], "v1", "float"],
    [[201, 204], "v1", "symbol"],
    [[205, 211], "v1", "float"],
    [[213, 216], "v1", "float"],
    [[220, 223], "v1", "float"],
    [[224, 226], "v1", "int"],
    [[226, 229], "v1", "float"],
    [[233, 236], "v1", "float"],
    [[240, 243], "v1", "float"],
    [[247, 250], "v1", "float"],
    [[254, 257], "v1", "float"],
    [[261, 264], "v1", "float"],
    [[268, 271], "v1", "float"],
    [[275, 277], "v1", "int"],
    [[280, 282], "v1", "symbol"],
    [[285, 287], "v1", "symbol"],
    [[290, 293], "v1", "symbol"],
    [[295, 298], "v1", "symbol"],
    [[300, 303], "v1", "symbol"],
    [[305, 308], "v1", "(pointer progress)"],
    [[310, 313], "v1", "(pointer progress)"],
    [[315, 318], "v1", "(pointer progress)"],
    [[325, 328], "v1", "(pointer progress)"],
    [[330, 333], "v1", "symbol"],
    [[334, 337], "a0", "int"],
    [[341, 344], "a0", "uint"]
  ],

  "(method 12 level)": [[151, "a0", "symbol"]],
  "(method 26 level-group)": [[[65, 96], "v0", "level"]],
  "update-sound-banks": [[[21, 52], "t0", "symbol"]],
  "(method 16 level-group)": [
    [[122, 146], "s1", "continue-point"],
    [[115, 154], "s3", "continue-point"]
  ],
  "(method 20 level)": [[[43, 45], "s3", "ramdisk-rpc-fill"]],
  //"bg": [[[25, 52], "a0", "string"]],

  "(anon-function 29 process-drawable)": [
    [[0, 99999], "s6", "process-drawable"]
  ],
  //"bg": [[[25, 52], "a0", "string"]],
  
  "(anon-function 29 process-drawable)": [[[0, 999], "s6", "process-drawable"]],
  "ja-done?": [[[0, 999], "s6", "process-drawable"]],
  "ja-min?": [[[0, 999], "s6", "process-drawable"]],
  "ja-max?": [[[0, 999], "s6", "process-drawable"]],
  "ja-num-frames": [[[0, 999], "s6", "process-drawable"]],
  "ja-frame-num": [[[0, 999], "s6", "process-drawable"]],
  "ja-aframe-num": [[[0, 999], "s6", "process-drawable"]],
  "ja-aframe": [[[0, 999], "s6", "process-drawable"]],
  "ja-step": [[[0, 999], "s6", "process-drawable"]],
  "ja-channel-set!": [[[0, 999], "s6", "process-drawable"]],
  "ja-channel-push!": [[[0, 999], "s6", "process-drawable"]],
  "ja-group-size": [[[0, 999], "s6", "process-drawable"]],
  "ja-eval": [[[0, 999], "s6", "process-drawable"]],
  "ja-blend-eval": [[[0, 999], "s6", "process-drawable"]],
  "ja-post": [[[0, 999], "s6", "process-drawable"], [54, "a1", "process"]],
  "transform-post": [[[0, 999], "s6", "process-drawable"]],
  "rider-trans": [[[0, 999], "s6", "process-drawable"]],
  "rider-post": [[[0, 999], "s6", "process-drawable"]],
  "pusher-post": [[[0, 999], "s6", "process-drawable"]],
  "process-drawable-delay-player": [[[0, 999], "s6", "process-drawable"]],
  "init-target": [[[0, 999], "s6", "target"]],

  "upload-generic-shrub": [
    [[3, 13], "t0", "dma-packet"],
    [[15, 26], "v1", "matrix"],
    [[31, 44], "t0", "vector4w-2"],
    [[47, 71], "t0", "dma-packet"],
    [[74, 98], "a2", "dma-packet"],
    [[101, 125], "a2", "dma-packet"],
    [[128, 152], "a2", "dma-packet"],
    [[157, 162], "a1", "dma-packet"]
  ],

  "(top-level-login task-control)" :[
    [165, "v1", "symbol"]
  ],

  "task-control-reset": [
    [[7, 13], "a0", "task-control"],
    [[17, 21], "a0", "task-control"]
  ],

  "(anon-function 494 task-control)": [[32, "v0", "float"]],
  "(anon-function 493 task-control)": [[32, "v0", "float"]],
  "(anon-function 480 task-control)": [[13, "v0", "float"]],
  "(anon-function 477 task-control)": [[38, "v0", "float"]],
  "(anon-function 476 task-control)": [[38, "v0", "float"]],
  "(anon-function 475 task-control)": [
    [37, "v0", "float"],
    [81, "v0", "float"]
  ],
  "(anon-function 474 task-control)": [
    [37, "v0", "float"],
    [81, "v0", "float"]
  ],
  "(anon-function 426 task-control)": [[32, "v0", "float"]],
  "(anon-function 425 task-control)": [[32, "v0", "float"]],
  "(anon-function 415 task-control)": [[32, "v0", "float"]],
  "(anon-function 414 task-control)": [[32, "v0", "float"]],
  "(anon-function 365 task-control)": [[32, "v0", "float"]],
  "(anon-function 364 task-control)": [[32, "v0", "float"]],
  "(anon-function 363 task-control)": [[32, "v0", "float"]],
  "(anon-function 362 task-control)": [[32, "v0", "float"]],
  "(anon-function 337 task-control)": [[32, "v0", "float"]],
  "(anon-function 336 task-control)": [[32, "v0", "float"]],
  "(anon-function 227 task-control)": [
    [[14, 16], "t9", "(function process event-message-block float)"]
  ],
  "(anon-function 286 task-control)": [
    [[14, 16], "t9", "(function process event-message-block float)"]
  ],
  "(anon-function 366 task-control)": [
    [[14, 16], "t9", "(function process event-message-block float)"]
  ],
  "(anon-function 367 task-control)": [
    [[14, 16], "t9", "(function process event-message-block float)"]
  ],
  "(anon-function 368 task-control)": [
    [[14, 16], "t9", "(function process event-message-block float)"]
  ],
  "(anon-function 369 task-control)": [
    [[14, 16], "t9", "(function process event-message-block float)"]
  ],
  "(anon-function 380 task-control)": [
    [[14, 16], "t9", "(function process event-message-block float)"]
  ],
  "(anon-function 383 task-control)": [
    [[14, 16], "t9", "(function process event-message-block float)"]
  ],
  "(anon-function 390 task-control)": [
    [[14, 16], "t9", "(function process event-message-block float)"]
  ],
  "(anon-function 393 task-control)": [
    [[14, 16], "t9", "(function process event-message-block float)"]
  ],
  "(anon-function 400 task-control)": [
    [[14, 16], "t9", "(function process event-message-block float)"]
  ],
  "(anon-function 403 task-control)": [
    [[14, 16], "t9", "(function process event-message-block float)"]
  ],
  "(anon-function 435 task-control)": [
    [[14, 16], "t9", "(function process event-message-block float)"]
  ],
  "(anon-function 445 task-control)": [
    [[14, 16], "t9", "(function process event-message-block float)"]
  ],
  "(anon-function 455 task-control)": [
    [[14, 16], "t9", "(function process event-message-block float)"]
  ],
  "(anon-function 38 task-control)": [[13, "v0", "float"]],
  "(anon-function 28 task-control)": [[13, "v0", "float"]],

  "(method 18 game-info)": [
    [4, "v1", "symbol"],
    [5, "v1", "level-load-info"],
    [10, "s3", "continue-point"]
  ],

   "(method 9 game-info)": [
     [[270, 286], "s2", "(function cpu-thread function object object object object pointer)"]
   ],

  "(method 25 game-info)" :[
    [4, "v1", "game-save-tag"],
    [53, "v1", "pointer"],
    [[7, 53], "v1", "game-save-tag"],
    [[72, 138], "s4", "game-save-tag"],
    [154, "s4", "pointer"],
    [[166, 205], "s4", "game-save-tag"],
    [206, "s4", "pointer"],
    [498, "s4", "pointer"],
    [207, "a1", "(pointer uint8)"],
    [[219, 220], "s4", "game-save-tag"],
    [223, "s4", "pointer"],
    [224, "a1", "(pointer uint8)"],
    [[235, 236], "s4", "game-save-tag"],
    [249, "s4", "pointer"],
    [[261, 262], "s4", "game-save-tag"],
    [275, "s4", "pointer"],
    [293, "s4", "game-save-tag"],
    [302, "s4", "pointer"],
    [303, "a2", "(pointer uint8)"],
    [315, "s4", "game-save-tag"],
    [319, "s4", "pointer"],
    [343, "v1", "(pointer uint8)"],
    [352, "v1", "(pointer uint8)"],
    [[360, 420], "s4", "game-save-tag"],
    [423, "s4", "pointer"],
    [424, "a1", "(pointer uint8)"],
    [436, "s4", "game-save-tag"],
    [440, "s4", "pointer"],
    [456, "s4", "game-save-tag"],
    [460, "s4", "pointer"],
    [476, "s4", "game-save-tag"],
    [480, "s4", "pointer"],
    [[493, 495], "s4", "game-save-tag"]
  ],

  "(method 11 game-save)": [
    [126, "v1", "pointer"],
    [213, "s4", "pointer"],
    [[74, 88], "s4", "game-save-tag"],
    [98, "s4", "pointer"],
    [107, "s4", "game-save-tag"],
    [125, "s4", "(pointer uint8)"],
    [131, "s4", "game-save-tag"],
    [155, "s4", "game-save-tag"],
    [148, "s4", "pointer"],
    [172, "s4", "pointer"],
    [179, "s4", "game-save-tag"],
    [196, "s4", "pointer"],
    [[203, 210], "s4", "game-save-tag"]
  ],


  "placeholder-do-not-add-below": []
>>>>>>> 17deaceb
}<|MERGE_RESOLUTION|>--- conflicted
+++ resolved
@@ -685,24 +685,6 @@
 
   "main-cheats": [[1221, "t9", "(function cpu-thread function none)"]],
   "on": [[33, "t9", "(function cpu-thread function none)"]],
-<<<<<<< HEAD
-  "cam-slave-get-vector-with-offset": [[[52, 65], "s3", "vector"]],
-  "cam-slave-go": [[[3, 6], "t9", "(function object object)"]],
-  "cam-slave-init": [
-    [[0, 58], "s6", "camera-slave"],
-    [[47, 50], "t9", "(function object object)"],
-    [[54, 58], "t9", "(function object object)"]
-  ],
-  "cam-curve-setup": [[[0, 82], "s6", "camera-slave"]],
-  "(method 15 tracking-spline)": [
-    [[57, 65], "a2", "vector"],
-    [[57, 65], "a3", "vector"]
-  ],
-  "on": [
-    [33, "t9", "(function cpu-thread function none)"]
-  ],
-=======
->>>>>>> 17deaceb
 
   "bg": [[37, "a0", "symbol"]],
 
@@ -713,45 +695,6 @@
     [[121, 146], "s1", "drawable-inline-array-tfrag"],
     [[150, 151], "s1", "drawable-tree-instance-tie"]
   ],
-<<<<<<< HEAD
-  
-  "cam-standard-event-handler": [
-    [[0, 999], "s6", "camera-slave"],
-    [[16, 30], "s5", "state"],
-    [41, "a0", "vector"]
-    // [[5, 7], "t9", "(function object object object object object object)"],
-    // [[19, 21], "t9", "(function object object object object object object)"],
-    // [[29, 31], "t9", "(function object object object object object object)"]
-  ],
-
-  "cam-curve-pos": [[[0, 224], "s6", "camera-slave"]],
-
-  "cam-combiner-init": [
-    [[0, 999], "s6", "camera-combiner"],
-    [[28, 33], "t9", "(function object)"]
-  ],
-
-  "(anon-function 1 cam-combiner)": [[[0, 999], "s6", "camera-combiner"]],
-  "(anon-function 2 cam-combiner)": [
-    [10, "a0", "vector"],
-    [[0, 20], "s6", "camera-slave"],
-    [[20, 231], "s6", "camera-combiner"],
-    [[99, 127], "gp", "camera-slave"],
-    [[187, 231], "gp", "camera-slave"]
-  ],
-
-  "cam-start": [
-    [[18, 22], "t9", "(function process function)"],
-    [[38, 42], "t9", "(function process function)"]
-  ],
-
-  "cam-master-init": [
-    [[0, 999], "s6", "camera-master"],
-    [[111, 115], "t9", "(function cpu-thread function)"],
-    [[139, 145], "t9", "(function cpu-thread function object object)"],
-    [[163, 167], "t9", "(function object)"]
-  ]
-=======
 
   "(method 11 setting-control)": [[[3, 25], "s4", "connection"]],
 
@@ -827,7 +770,7 @@
     [[0, 99999], "s6", "process-drawable"]
   ],
   //"bg": [[[25, 52], "a0", "string"]],
-  
+
   "(anon-function 29 process-drawable)": [[[0, 999], "s6", "process-drawable"]],
   "ja-done?": [[[0, 999], "s6", "process-drawable"]],
   "ja-min?": [[[0, 999], "s6", "process-drawable"]],
@@ -842,7 +785,10 @@
   "ja-group-size": [[[0, 999], "s6", "process-drawable"]],
   "ja-eval": [[[0, 999], "s6", "process-drawable"]],
   "ja-blend-eval": [[[0, 999], "s6", "process-drawable"]],
-  "ja-post": [[[0, 999], "s6", "process-drawable"], [54, "a1", "process"]],
+  "ja-post": [
+    [[0, 999], "s6", "process-drawable"],
+    [54, "a1", "process"]
+  ],
   "transform-post": [[[0, 999], "s6", "process-drawable"]],
   "rider-trans": [[[0, 999], "s6", "process-drawable"]],
   "rider-post": [[[0, 999], "s6", "process-drawable"]],
@@ -861,9 +807,7 @@
     [[157, 162], "a1", "dma-packet"]
   ],
 
-  "(top-level-login task-control)" :[
-    [165, "v1", "symbol"]
-  ],
+  "(top-level-login task-control)": [[165, "v1", "symbol"]],
 
   "task-control-reset": [
     [[7, 13], "a0", "task-control"],
@@ -947,11 +891,15 @@
     [10, "s3", "continue-point"]
   ],
 
-   "(method 9 game-info)": [
-     [[270, 286], "s2", "(function cpu-thread function object object object object pointer)"]
-   ],
-
-  "(method 25 game-info)" :[
+  "(method 9 game-info)": [
+    [
+      [270, 286],
+      "s2",
+      "(function cpu-thread function object object object object pointer)"
+    ]
+  ],
+
+  "(method 25 game-info)": [
     [4, "v1", "game-save-tag"],
     [53, "v1", "pointer"],
     [[7, 53], "v1", "game-save-tag"],
@@ -1003,7 +951,56 @@
     [[203, 210], "s4", "game-save-tag"]
   ],
 
+  "cam-standard-event-handler": [
+    [[0, 999], "s6", "camera-slave"],
+    [[16, 30], "s5", "state"],
+    [41, "a0", "vector"]
+    // [[5, 7], "t9", "(function object object object object object object)"],
+    // [[19, 21], "t9", "(function object object object object object object)"],
+    // [[29, 31], "t9", "(function object object object object object object)"]
+  ],
+
+  "cam-curve-pos": [[[0, 224], "s6", "camera-slave"]],
+
+  "cam-combiner-init": [
+    [[0, 999], "s6", "camera-combiner"],
+    [[28, 33], "t9", "(function object)"]
+  ],
+
+  "(anon-function 1 cam-combiner)": [[[0, 999], "s6", "camera-combiner"]],
+  "(anon-function 2 cam-combiner)": [
+    [10, "a0", "vector"],
+    [[0, 20], "s6", "camera-slave"],
+    [[20, 231], "s6", "camera-combiner"],
+    [[99, 127], "gp", "camera-slave"],
+    [[187, 231], "gp", "camera-slave"]
+  ],
+
+  "cam-start": [
+    [[18, 22], "t9", "(function process function)"],
+    [[38, 42], "t9", "(function process function)"]
+  ],
+
+  "cam-master-init": [
+    [[0, 999], "s6", "camera-master"],
+    [[111, 115], "t9", "(function cpu-thread function)"],
+    [[139, 145], "t9", "(function cpu-thread function object object)"],
+    [[163, 167], "t9", "(function object)"]
+  ],
+
+  "cam-curve-setup": [[[0, 82], "s6", "camera-slave"]],
+  "(method 15 tracking-spline)": [
+    [[57, 65], "a2", "vector"],
+    [[57, 65], "a3", "vector"]
+  ],
+
+  "cam-slave-get-vector-with-offset": [[[52, 65], "s3", "vector"]],
+  "cam-slave-go": [[[3, 6], "t9", "(function object object)"]],
+  "cam-slave-init": [
+    [[0, 58], "s6", "camera-slave"],
+    [[47, 50], "t9", "(function object object)"],
+    [[54, 58], "t9", "(function object object)"]
+  ],
 
   "placeholder-do-not-add-below": []
->>>>>>> 17deaceb
 }