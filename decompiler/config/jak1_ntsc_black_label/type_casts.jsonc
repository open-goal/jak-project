// This file replaces type_hints.jsonc.
// Functions are identified by their "unique name". This is the name after ".function" in the IR2 file.
// Each cast entry represents an override of a register's type at a certain point the function.
// These modifications do not propagate like normal types, so you may have to apply these modifications
// over a range of indices.

// Entry format: [index, register, override]
// - The index can either be specified as a single integer, or as [min, max].
//      In the case of [min, max], the min index is included, but the max is not. ([1, 4] = 1, 2, 3).
// - The register is a string with the plain PS2 register name.
// - The type is a string with a valid GOAL typespec.
//    It is parsed exactly like the compiler, so you can use compound types.
//    You should only use register types here.

{
  // GCOMMON
  "(method 2 array)": [
    [23, "gp", "(array int32)"],
    [43, "gp", "(array uint32)"],
    [63, "gp", "(array int64)"],
    [83, "gp", "(array uint64)"],
    [102, "gp", "(array int8)"],
    [121, "gp", "(array uint8)"],
    [141, "gp", "(array int16)"],
    [161, "gp", "(array uint16)"],
    [186, "gp", "(array uint128)"],
    [204, "gp", "(array int32)"],
    [223, "gp", "(array float)"],
    [232, "gp", "(array float)"],
    [249, "gp", "(array basic)"],
    [258, "gp", "(array basic)"]
  ],

  "(method 3 array)": [
    [44, "gp", "(array int32)"],
    [62, "gp", "(array uint32)"],
    [80, "gp", "(array int64)"],
    [98, "gp", "(array uint64)"],
    [115, "gp", "(array int8)"],
    [132, "gp", "(array int8)"], // bug in game
    [150, "gp", "(array int16)"],
    [168, "gp", "(array uint16)"],
    [191, "gp", "(array uint128)"],
    [207, "gp", "(array int32)"],
    [226, "gp", "(array float)"],
    [243, "gp", "(array basic)"]
  ],

  // GKERNEL
  "(method 0 cpu-thread)": [[[13, 28], "v0", "cpu-thread"]],

  "(method 0 process)": [
    [12, "a0", "int"],
    [[13, 43], "v0", "process"]
  ],

  "(method 0 dead-pool-heap)": [
    [60, "v0", "int"], // a lie, actually the 115 is an align16 constant propagated on addr of heap start.
    //[63, "a0", "pointer"],
    [[61, 73], "v0", "dead-pool-heap"]
  ],

  "(method 21 dead-pool-heap)": [
    [5, "v1", "pointer"],
    [13, "a0", "pointer"],
    [25, "v1", "pointer"]
  ],

  "(method 5 dead-pool-heap)": [
    [3, "v1", "int"],
    [3, "a0", "int"]
  ],

  "(method 0 protect-frame)": [
    [0, "a0", "int"],
    [[1, 8], "v0", "protect-frame"]
  ],

  "(method 10 process)": [[[24, 30], "s4", "protect-frame"]],

  "(method 9 process)": [[43, "s5", "process"]],

  "(method 14 dead-pool)": [
    [[24, 25], "v1", "(pointer process)"],
    [[30, 39], "s4", "(pointer process)"]
  ],

  "inspect-process-heap": [
    [[4, 11], "s5", "basic"],
    [17, "s5", "pointer"]
  ],

  // GSTRING
  "name=": [
    [26, "a1", "symbol"],
    [42, "a0", "symbol"]
  ],

  "string-cat-to-last-char": [
    [3, "s5", "(pointer uint8)"],
    [4, "s5", "string"]
  ],

  // GSTATE
  "enter-state": [[68, "s0", "protect-frame"]],

  // MATH
  "log2": [[3, "v1", "int"]],

  // QUATERNION
  "vector-x-quaternion!": [[10, "v1", "(pointer uint128)"]],
  "vector-y-quaternion!": [[10, "v1", "(pointer uint128)"]],
  "vector-z-quaternion!": [[10, "v1", "(pointer uint128)"]],

  // Matrix
  //"eul->matrix": [[[110, 228], "gp", "(pointer float)"]],

  // DMA
  "dma-send-to-spr": [[[0, 32], "s5", "dma-bank-spr"]],
  "dma-send-to-spr-no-flush": [[[0, 32], "s5", "dma-bank-spr"]],
  "dma-send-from-spr": [[[0, 32], "s5", "dma-bank-spr"]],
  "dma-send-from-spr-no-flush": [[[0, 32], "s5", "dma-bank-spr"]],
  "dma-initialize": [
    [1, "v1", "vif-bank"],
    [8, "v1", "vif-bank"],
    [6, "a0", "vif-bank"],
    [13, "a0", "vif-bank"]
  ],

  "clear-vu1-mem": [[[0, 11], "v1", "(pointer uint32)"]],
  "clear-vu0-mem": [[[0, 11], "v1", "(pointer uint32)"]],

  "dump-vu1-mem": [[[0, 49], "gp", "(pointer uint32)"]],

  "dump-vu1-range": [[[0, 54], "s4", "(pointer uint32)"]],

  "ultimate-memcpy": [
    [[0, 54], "s4", "dma-bank-spr"],
    [[0, 54], "s3", "dma-bank-spr"]
  ],

  // dma-buffer
  "dma-buffer-add-vu-function": [[[9, 33], "t2", "dma-packet"]],

  // dma-bucket
  "dma-buffer-add-buckets": [
    [[1, 4], "v1", "dma-bucket"],
    [5, "v1", "pointer"],
    [[9, 11], "v1", "dma-bucket"],
    [11, "v1", "pointer"]
    //[[6, 15], "v1", "dma-bucket"]
  ],

  "dma-buffer-patch-buckets": [
    [7, "a0", "pointer"],
    [14, "a0", "pointer"],
    [3, "a0", "dma-bucket"],
    [11, "a0", "dma-bucket"],
    [13, "a0", "dma-bucket"],
    [19, "a0", "dma-bucket"]
  ],

  "dma-bucket-insert-tag": [
    [[2, 6], "v1", "dma-bucket"],
    [3, "a0", "dma-bucket"]
  ],

  "disasm-vif-details": [
    [[62, 94], "s3", "(pointer uint32)"],
    [[98, 130], "s3", "(pointer uint16)"],
    [[134, 164], "s3", "(pointer uint32)"],
    [[168, 198], "s3", "(pointer uint16)"],
    [[202, 225], "s3", "(pointer uint16)"]
  ],

  "disasm-vif-tag": [
    [[81, 85], "t1", "vif-stcycl-imm"],
    [242, "a0", "vif-unpack-imm"]
  ],

  "disasm-dma-list": [
    [25, "v1", "dma-tag"],

    [153, "v1", "dma-packet"],
    [189, "v1", "dma-packet"],
    [229, "v1", "dma-packet"],
    [258, "v1", "dma-packet"],
    [302, "v1", "dma-packet"],
    [308, "v1", "dma-packet"],

    //[133, "v1", "(pointer uint64)"],
    [152, "v1", "(pointer uint64)"],

    [167, "v1", "(pointer uint64)"],
    [176, "v1", "(pointer uint64)"],
    [198, "v1", "(pointer uint64)"],
    [207, "v1", "(pointer uint64)"],
    [238, "v1", "(pointer uint64)"],
    [247, "v1", "(pointer uint64)"],
    [282, "v1", "(pointer uint64)"],
    [291, "v1", "(pointer uint64)"],
    [324, "v1", "(pointer uint64)"],
    [334, "v1", "(pointer uint64)"]
  ],

  "default-buffer-init": [
    [[8, 15], "a1", "dma-gif-packet"],
    [[18, 24], "a1", "gs-gif-tag"],
    [[29, 64], "a1", "(pointer uint64)"],
    [[69, 72], "a0", "dma-packet"]
  ],

  // LEVEL
  "lookup-level-info": [
    [3, "a1", "symbol"],
    [[4, 16], "a1", "level-load-info"]
  ],

  // DISPLAY
  "put-display-alpha-env": [[[0, 5], "v1", "gs-bank"]],

  "(method 13 profile-bar)": [
    [[27, 43], "t2", "dma-packet"],
    [[46, 56], "t2", "gs-gif-tag"],
    [[65, 67], "t3", "(pointer gs-prim)"],
    [67, "t3", "(pointer uint64)"],
    [79, "t3", "(pointer gs-xyzf)"],
    [110, "t2", "(pointer gs-xyzf)"]
  ],

  "draw-sprite2d-xy": [
    [[41, 45], "a3", "dma-packet"],
    [[51, 54], "a3", "gs-gif-tag"],
    [59, "a3", "(pointer gs-prim)"],
    [61, "a3", "(pointer gs-rgbaq)"],
    [72, "a3", "(pointer gs-xyzf)"],
    [97, "a3", "(pointer gs-xyzf)"],
    [[106, 117], "v1", "(pointer dma-tag)"],
    [109, "a2", "dma-tag"]
  ],

  "draw-quad2d": [
    [[22, 28], "t1", "dma-packet"],
    [[31, 37], "t1", "gs-gif-tag"],
    [42, "t1", "(pointer gs-prim)"],
    [44, "t1", "(pointer gs-rgbaq)"],
    [52, "t1", "(pointer gs-xyzf)"],
    [54, "t1", "(pointer gs-rgbaq)"],
    [67, "t1", "(pointer gs-xyzf)"],
    [69, "t1", "(pointer gs-rgbaq)"],
    [86, "t1", "(pointer gs-xyzf)"],
    [88, "t1", "(pointer gs-rgbaq)"],
    [110, "t1", "(pointer gs-xyzf)"],
    [111, "t1", "(pointer uint64)"],
    [[120, 131], "v1", "(pointer dma-tag)"],
    [123, "a2", "dma-tag"]
  ],

  "set-display-gs-state": [
    [[3, 10], "t3", "dma-packet"],
    [[13, 19], "t3", "gs-gif-tag"],
    [30, "t3", "(pointer gs-scissor)"],
    [32, "t3", "(pointer gs-reg64)"],
    [33, "t3", "(pointer gs-xy-offset)"],
    [35, "t3", "(pointer gs-reg64)"],
    [46, "t3", "(pointer gs-frame)"],
    [48, "t3", "(pointer gs-reg64)"],
    [50, "t3", "(pointer gs-test)"],
    [52, "t3", "(pointer gs-reg64)"],
    [54, "t3", "(pointer gs-texa)"],
    [56, "t3", "(pointer gs-reg64)"],
    [58, "t3", "(pointer gs-zbuf)"],
    [60, "t3", "(pointer gs-reg64)"],
    [61, "t3", "(pointer uint64)"],
    [63, "t3", "(pointer gs-reg64)"]
  ],

  "set-display-gs-state-offset": [
    [[3, 10], "t5", "dma-packet"],
    [[13, 19], "t5", "gs-gif-tag"],
    [30, "t5", "(pointer gs-scissor)"],
    [32, "t5", "(pointer gs-reg64)"],
    [40, "t5", "(pointer gs-xy-offset)"],
    [42, "t5", "(pointer gs-reg64)"],
    [53, "t5", "(pointer gs-frame)"],
    [55, "t5", "(pointer gs-reg64)"],
    [57, "t5", "(pointer gs-test)"],
    [59, "t5", "(pointer gs-reg64)"],
    [61, "t5", "(pointer gs-texa)"],
    [63, "t5", "(pointer gs-reg64)"],
    [65, "t5", "(pointer gs-zbuf)"],
    [67, "t5", "(pointer gs-reg64)"],
    [68, "t5", "(pointer uint64)"],
    [70, "t5", "(pointer gs-reg64)"]
  ],

  "reset-display-gs-state": [
    [[9, 16], "t0", "dma-packet"],
    [[19, 25], "t0", "gs-gif-tag"],
    [34, "a3", "(pointer gs-scissor)"],
    [36, "a3", "(pointer gs-reg64)"],
    [44, "a3", "(pointer gs-xy-offset)"],
    [46, "a3", "(pointer gs-reg64)"],
    [51, "a3", "(pointer gs-frame)"],
    [53, "a3", "(pointer gs-reg64)"],

    [55, "a3", "(pointer gs-test)"],
    [57, "a3", "(pointer gs-reg64)"],
    [60, "a3", "(pointer gs-texa)"],
    [62, "a3", "(pointer gs-reg64)"],
    [64, "a3", "(pointer gs-zbuf)"],
    [66, "a3", "(pointer gs-reg64)"],
    [67, "a3", "(pointer uint64)"],
    [69, "a3", "(pointer gs-reg64)"]
  ],

  "(method 9 connection)": [[8, "a0", "pointer"]],

  "(method 10 connection)": [[8, "a0", "pointer"]],

  "(method 0 engine)": [[39, "v0", "pointer"]],

  "(method 12 engine)": [[[5, 16], "s4", "connection"]],

  "(method 13 engine)": [[[5, 24], "s4", "connection"]],

  "(method 15 engine)": [[[0, 36], "v1", "connection"]],

  "(method 19 engine)": [[8, "a0", "connection"]],

  "(method 20 engine)": [[8, "a0", "connection"]],

  "gs-set-default-store-image": [
    [9, "t4", "gif-tag64"],
    [9, "v1", "gif-tag-regs"]
  ],

  "dma-buffer-add-ref-texture": [
    [[25, 29], "a3", "dma-packet"],
    [[32, 44], "a3", "gs-gif-tag"],
    [[47, 62], "a2", "dma-packet"]
  ],

  "(method 11 level)": [
    [[13, 18], "a1", "dma-packet"],
    //[19, "a0", "(pointer uint32)"],
    [[20, 26], "a0", "dma-packet"],

    [[50, 55], "a1", "dma-packet"],
    // [56, "a0", "(pointer uint32)"],
    [[60, 63], "a0", "dma-packet"],

    [[87, 92], "a1", "dma-packet"],
    // [93, "a0", "(pointer uint32)"],
    [[97, 100], "a0", "dma-packet"],

    [[124, 129], "a1", "dma-packet"],
    // [130, "a0", "(pointer uint32)"],
    [[134, 137], "a0", "dma-packet"],

    [[162, 167], "a1", "dma-packet"],
    // [168, "a0", "(pointer uint32)"],
    [[172, 175], "a0", "dma-packet"],

    [[199, 204], "a1", "dma-packet"],
    // [205, "a0", "(pointer uint32)"],
    [[209, 212], "a0", "dma-packet"],

    [[236, 241], "a1", "dma-packet"],
    // [242, "a0", "(pointer uint32)"],
    [[246, 249], "a0", "dma-packet"],

    [[273, 278], "a1", "dma-packet"],
    // [279, "a0", "(pointer uint32)"],
    [[283, 286], "a0", "dma-packet"]
  ],

  "(method 14 texture-page)": [
    [[18, 22], "a0", "dma-packet"],
    [[28, 31], "a0", "gs-gif-tag"],
    [36, "a0", "(pointer uint64)"],
    [38, "a0", "(pointer gs-reg64)"],
    [[44, 45], "a0", "dma-packet"],
    [45, "a0", "(pointer uint64)"]
  ],

  "(method 13 texture-page)": [
    [[45, 49], "a0", "dma-packet"],
    [[55, 58], "a0", "gs-gif-tag"],
    [67, "a0", "(pointer gs-bitbltbuf)"],
    [69, "a0", "(pointer gs-reg64)"],
    [70, "a0", "(pointer gs-trxpos)"],
    [72, "a0", "(pointer gs-reg64)"],
    [76, "a0", "(pointer gs-trxreg)"],
    [78, "a0", "(pointer gs-reg64)"],
    [79, "a0", "(pointer gs-trxdir)"],
    [81, "a0", "(pointer gs-reg64)"]
  ],

  "link-texture-by-id": [[51, "s5", "uint"]],

  "adgif-shader-login-fast": [[57, "gp", "uint"]],

  "adgif-shader-login-no-remap-fast": [[52, "a0", "uint"]],

  "(method 9 texture-page-dir)": [[[27, 31], "t3", "adgif-shader"]],

  "adgif-shader<-texture-simple!": [[5, "v1", "uint"]],

  "display-frame-start": [[4, "v1", "(pointer uint32)"]],

  "display-loop": [
    [152, "v1", "(pointer int32)"],
    [157, "a0", "(pointer process-drawable)"]
  ],

  "load-game-text-info": [[4, "v1", "game-text-info"]],

  "texture-relocate": [
    [[17, 21], "t4", "dma-packet"],
    [[27, 30], "t4", "gs-gif-tag"],
    [60, "t4", "(pointer gs-bitbltbuf)"],
    [62, "t4", "(pointer gs-reg64)"],
    [63, "t4", "(pointer gs-trxpos)"],
    [65, "t4", "(pointer gs-reg64)"],
    [71, "t4", "(pointer gs-trxreg)"],
    [73, "t4", "(pointer gs-reg64)"],
    [75, "t4", "(pointer gs-trxdir)"],
    [77, "t4", "(pointer gs-reg64)"],
    [[98, 102], "a2", "dma-packet"],
    [[108, 111], "a2", "gs-gif-tag"],

    [132, "a2", "(pointer gs-bitbltbuf)"],
    [134, "a2", "(pointer gs-reg64)"],
    [135, "a2", "(pointer gs-trxpos)"],
    [137, "a2", "(pointer gs-reg64)"],
    [139, "a2", "(pointer gs-trxreg)"],
    [141, "a2", "(pointer gs-reg64)"],
    [143, "a2", "(pointer gs-trxdir)"],
    [145, "a2", "(pointer gs-reg64)"],

    [[157, 161], "a2", "dma-packet"],
    [[167, 170], "a2", "gs-gif-tag"],
    [191, "a2", "(pointer gs-bitbltbuf)"],
    [193, "a2", "(pointer gs-reg64)"],
    [194, "a2", "(pointer gs-trxpos)"],
    [196, "a2", "(pointer gs-reg64)"],
    [198, "a2", "(pointer gs-trxreg)"],
    [200, "a2", "(pointer gs-reg64)"],
    [202, "a2", "(pointer gs-trxdir)"],
    [204, "a2", "(pointer gs-reg64)"]
  ],

  "(method 11 texture-pool)": [
    [[119, 123], "a0", "dma-packet"],
    [[129, 132], "a0", "gs-gif-tag"],
    [137, "a0", "(pointer uint64)"],
    [139, "a0", "(pointer gs-reg64)"],
    [145, "a0", "dma-packet"],
    [146, "a0", "(pointer uint64)"]
  ],

  "texture-page-login": [[[34, 45], "s2", "texture-page"]],

  "upload-vram-data": [
    [[9, 15], "a0", "dma-packet"],
    [[18, 24], "a0", "gs-gif-tag"],
    [33, "a0", "(pointer gs-bitbltbuf)"],
    [35, "a0", "(pointer gs-reg64)"],
    [36, "a0", "(pointer gs-trxpos)"],
    [38, "a0", "(pointer gs-reg64)"],
    [42, "a0", "(pointer gs-trxreg)"],
    [44, "a0", "(pointer gs-reg64)"],
    [45, "a0", "(pointer gs-trxdir)"],
    [47, "a0", "(pointer gs-reg64)"]
  ],

  "texture-page-dir-inspect": [[[133, 136], "v1", "adgif-shader"]],

  "upload-vram-pages": [
    [[135, 140], "a0", "dma-packet"],
    [[144, 149], "a0", "gs-gif-tag"],
    [[155, 157], "a0", "(pointer gs-reg64)"],
    [154, "a0", "(pointer uint64)"],
    [[162, 165], "v1", "dma-packet"]
  ],

  "upload-vram-pages-pris": [
    [[128, 134], "a0", "dma-packet"],
    [[137, 143], "a0", "gs-gif-tag"],
    [148, "a0", "(pointer uint64)"],
    [150, "a0", "(pointer gs-reg64)"],
    [[154, 159], "v1", "dma-packet"]
  ],

  // RES
  "(method 19 res-lump)": [
    [46, "t2", "(pointer uint64)"],
    [100, "t3", "(pointer uint64)"],
    [184, "t5", "(pointer uint64)"],
    [64, "t6", "(pointer uint64)"]
  ],
  "(method 16 res-lump)": [
    [22, "t1", "(pointer uint64)"],
    [29, "t2", "(pointer uint64)"]
  ],
  "(method 18 res-lump)": [["_stack_", 16, "object"]],
  "(method 21 res-lump)": [
    ["_stack_", 16, "res-tag"],
    ["_stack_", 32, "res-tag"]
  ],

  "(method 15 res-lump)": [[132, "s5", "res-tag-pair"]],

  "(method 17 res-lump)": [[22, "s4", "(pointer pointer)"]],

  "(method 20 res-lump)": [[331, "a3", "(inline-array vector)"]],

  "(method 8 res-lump)": [
    [215, "s0", "array"],
    [[0, 100], "s0", "basic"],
    [[102, 120], "s0", "basic"],
    [[147, 150], "s0", "collide-mesh"],
    [[157, 200], "s0", "(array object)"],
    //[[197, 199], "s0", "(array basic)"],
    //[[236, 240], "a0", "basic"]
    [235, "s0", "basic"]
  ],

  // SHADOW-CPU-H
  "(method 10 shadow-control)": [[1, "v1", "int"]],

  // FACT-H
  "(method 0 fact-info-enemy)": [
    [[3, 92], "gp", "fact-info-enemy"],
    [16, "v0", "float"],
    [28, "v0", "float"],
    [40, "v0", "float"],
    [52, "v0", "float"],
    [64, "v0", "float"],
    [76, "v0", "float"],
    [88, "v0", "float"]
  ],

  "(method 0 fact-info)": [
    [81, "v0", "float"],
    //[16, "t9", "(function string none)"],
    ["_stack_", 16, "res-tag"],
    [[32, 43], "v1", "(pointer int32)"],
    [86, "gp", "fact-info"]
  ],

  "(method 0 fact-info-target)": [[[3, 20], "gp", "fact-info-target"]],

  "(method 0 align-control)": [[[14, 18], "v0", "align-control"]],

  "str-load": [[[20, 36], "s2", "load-chunk-msg"]],

  "str-load-status": [
    [[18, 22], "v1", "load-chunk-msg"],
    [26, "v1", "load-chunk-msg"]
  ],

  "str-play-async": [[[8, 16], "s4", "load-chunk-msg"]],

  "str-play-stop": [[[7, 14], "s5", "load-chunk-msg"]],

  "str-play-queue": [[[19, 27], "s5", "load-chunk-msg"]],

  "str-ambient-play": [[[7, 15], "s5", "load-chunk-msg"]],

  "str-ambient-stop": [[[7, 16], "s5", "load-chunk-msg"]],

  "dgo-load-begin": [[[21, 40], "s2", "load-dgo-msg"]],

  "dgo-load-get-next": [[[14, 31], "v1", "load-dgo-msg"]],

  "dgo-load-continue": [[[5, 21], "gp", "load-dgo-msg"]],

  "string->sound-name": [[[2, 18], "a1", "(pointer uint8)"]],

  "ramdisk-load": [[[8, 12], "v1", "ramdisk-rpc-load"]],

  "(method 3 generic-tie-interp-point)": [[15, "gp", "(pointer uint128)"]],

  "ripple-find-height": [[[22, 72], "s4", "mei-ripple"]],

  "(method 0 collide-shape-prim-sphere)": [
    [[4, 8], "v0", "collide-shape-prim-sphere"]
  ],
  "(method 0 collide-shape-prim-mesh)": [
    [[6, 11], "v0", "collide-shape-prim-mesh"]
  ],
  "(method 0 collide-shape-prim-group)": [
    [[11, 18], "v0", "collide-shape-prim-group"]
  ],

  "entity-actor-count": [["_stack_", 16, "res-tag"]],

  "entity-actor-lookup": [
    ["_stack_", 16, "res-tag"],
    [[10, 33], "v1", "(pointer uint32)"]
  ],

  "(method 11 joint-mod)": [
    [15, "s3", "process-drawable"],
    [[26, 66], "s3", "fact-info-enemy"]
  ],

  "joint-mod-look-at-handler": [[[2, 254], "gp", "joint-mod"]],

  "joint-mod-world-look-at-handler": [[[0, 254], "gp", "joint-mod"]],

  "joint-mod-rotate-handler": [[[2, 77], "s4", "joint-mod"]],

  "joint-mod-joint-set-handler": [[[2, 13], "s4", "joint-mod"]],

  "joint-mod-joint-set*-handler": [[[2, 31], "s5", "joint-mod"]],
  "joint-mod-wheel-callback": [[[2, 63], "s4", "joint-mod-wheel"]],
  "joint-mod-set-local-callback": [[[0, 23], "v1", "joint-mod-set-local"]],
  "joint-mod-set-world-callback": [[[0, 23], "v1", "joint-mod-set-world"]],
  "joint-mod-blend-local-callback": [[[2, 63], "gp", "joint-mod-blend-local"]],
  "joint-mod-spinner-callback": [[[2, 63], "gp", "joint-mod-spinner"]],

  "(method 11 touching-prims-entry-pool)": [
    [[0, 8], "v1", "touching-prims-entry"],
    [8, "v1", "pointer"],
    [[9, 11], "v1", "touching-prims-entry"],
    [[1, 20], "a1", "touching-prims-entry"]
  ],

  "(method 0 touching-list)": [[[6, 9], "v0", "touching-list"]],

  "num-func-chan": [[8, "v1", "joint-control-channel"]],

  "shrubbery-login-post-texture": [
    //[[13, 41], "a3", "qword"],
    // [[13, 41], "a2", "qword"]
    [[13, 15], "a3", "qword"],
    [16, "a3", "pointer"],
    [24, "a3", "pointer"],
    [[17, 23], "a3", "qword"],
    [[13, 23], "a1", "qword"],
    [14, "a2", "qword"],
    [[27, 29], "a3", "qword"],
    [[27, 29], "a1", "qword"],
    [[35, 37], "a3", "qword"],
    [[35, 37], "a2", "qword"]
  ],

  "(method 3 sparticle-cpuinfo)": [[106, "f0", "float"]],

  "camera-teleport-to-entity": [[9, "a0", "transform"]],

  "add-debug-sphere-from-table": [[[9, 18], "s1", "(inline-array vector)"]],

  "(method 14 actor-link-info)": [[5, "v1", "entity-links"]],
  "(method 15 actor-link-info)": [[5, "v1", "entity-links"]],

  "(method 23 actor-link-info)": [[4, "v1", "entity-links"]],
  "(method 24 actor-link-info)": [[4, "v1", "entity-links"]],
  "(method 9 actor-link-info)": [[[0, 36], "s3", "entity-actor"]],
  "alt-actor-list-subtask-incomplete-count": [[19, "a0", "entity-links"]],
  "actor-link-dead-hook": [[1, "v1", "entity-links"]],

  "check-irx-version": [[[6, 37], "gp", "sound-rpc-get-irx-version"]],
  "sound-bank-load": [[[9, 11], "v1", "sound-rpc-load-bank"]],
  "sound-bank-unload": [[[7, 9], "v1", "sound-rpc-unload-bank"]],
  "sound-music-load": [[[7, 9], "v1", "sound-rpc-load-music"]],
  "sound-music-unload": [[6, "v1", "sound-rpc-unload-music"]],
  "sound-reload-info": [[6, "v1", "sound-rpc-reload-info"]],
  "set-language": [[[10, 12], "v1", "sound-rpc-set-language"]],
  "list-sounds": [[6, "v1", "sound-rpc-list-sounds"]],
  "sound-set-volume": [[[6, 13], "v1", "sound-rpc-set-master-volume"]],
  "sound-set-reverb": [[[8, 21], "v1", "sound-rpc-set-reverb"]],
  "sound-set-ear-trans": [[[7, 20], "gp", "sound-rpc-set-ear-trans"]],
  "sound-play-by-name": [
    [[13, 45], "s5", "sound-rpc-play"],
    [[22, 39], "s3", "process-drawable"]
  ],
  "sound-play-by-spec": [
    [[9, 54], "s5", "sound-rpc-play"],
    [[31, 47], "s3", "process-drawable"]
  ],
  "sound-pause": [[[5, 7], "v1", "sound-rpc-pause-sound"]],
  "sound-stop": [[[5, 7], "v1", "sound-rpc-stop-sound"]],
  "sound-continue": [[[5, 7], "v1", "sound-rpc-continue-sound"]],
  "sound-group-pause": [[[5, 7], "v1", "sound-rpc-pause-group"]],
  "sound-group-stop": [[[5, 7], "v1", "sound-rpc-stop-group"]],
  "sound-group-continue": [[[5, 7], "v1", "sound-rpc-continue-group"]],
  "sound-set-falloff-curve": [[[7, 19], "v1", "sound-rpc-set-falloff-curve"]],
  "sound-set-sound-falloff": [[[8, 13], "v1", "sound-rpc-set-sound-falloff"]],
  "sound-set-flava": [[[5, 7], "v1", "sound-rpc-set-flava"]],
  "(method 0 ambient-sound)": [
    [136, "v1", "sound-spec"],
    [143, "v1", "sound-spec"],
    [140, "v1", "sound-spec"],
    [147, "v1", "sound-spec"],
    ["_stack_", 16, "sound-spec"],
    ["_stack_", 32, "sound-name"],
    ["_stack_", 48, "(pointer float)"],
    ["_stack_", 52, "sound-play-parms"],
    ["_stack_", 64, "res-tag"]
  ],
  "(method 11 ambient-sound)": [
    [[18, 31], "s4", "process-drawable"],
    [[12, 44], "gp", "sound-rpc-set-param"]
  ],
  "(method 12 ambient-sound)": [[[8, 20], "v1", "sound-rpc-set-param"]],
  "sound-buffer-dump": [[[14, 25], "s3", "sound-rpc-play"]],
  "actor-link-subtask-complete-hook": [[1, "v1", "entity-links"]],

  "(method 0 vol-control)": [
    [30, "s5", "res-lump"],
    [36, "s5", "res-lump"],
    [58, "s5", "res-lump"],
    [62, "s5", "res-lump"],
    [85, "s5", "res-lump"],
    [91, "s5", "res-lump"],
    [113, "s5", "res-lump"],
    [117, "s5", "res-lump"]
  ],

  "point-in-air-box?": [[5, "f1", "float"]],

  "(method 3 air-box)": [
    [16, "f0", "float"],
    [22, "f0", "float"],
    [28, "f0", "float"]
  ],

  "joint-anim-inspect-elt": [
    [9, "gp", "joint-anim-matrix"],
    [26, "gp", "joint-anim-transformq"]
  ],
  "(method 12 art-group)": [[13, "a0", "art-joint-anim"]],

  "(method 0 path-control)": [["_stack_", 16, "res-tag"]],

  "(method 0 curve-control)": [[[13, 55], "s3", "entity"]],

  "nav-mesh-connect": [
    [[4, 15], "s2", "entity-actor"],
    [19, "v1", "entity"],
    [20, "v1", "entity-links"],
    [72, "v1", "entity"],
    [73, "v1", "entity-links"],
    [76, "a0", "entity"],
    [77, "a0", "entity-links"]
  ],

  "add-debug-point": [
    [125, "a3", "pointer"],
    [[27, 144], "a0", "(pointer uint64)"],
    [[147, 150], "a0", "dma-packet"],
    [[31, 35], "a3", "dma-packet"],
    [[41, 44], "a3", "gs-gif-tag"],
    [[61, 65], "a3", "vector4w-2"],
    [[81, 85], "a3", "vector4w-2"],
    [[98, 102], "a3", "vector4w-2"],
    [[118, 122], "a1", "vector4w-2"]
  ],
  "internal-draw-debug-line": [
    [[95, 101], "a3", "dma-packet"],
    [[104, 110], "a3", "gs-gif-tag"],
    [[212, 225], "a1", "(inline-array vector4w-2)"],
    [228, "a3", "pointer"],
    [[93, 246], "a0", "(pointer uint64)"],
    [[250, 253], "a0", "dma-packet"],
    [[3, 158], "s2", "rgba"],
    [[5, 204], "s5", "rgba"]
  ],
  "add-debug-flat-triangle": [
    [[55, 61], "a3", "dma-packet"],
    [[64, 70], "a3", "gs-gif-tag"],
    [[93, 112], "a3", "(inline-array vector4w-3)"],
    [[53, 133], "a0", "(pointer uint64)"],
    [115, "a1", "pointer"],
    [[135, 140], "a0", "dma-packet"]
  ],
  "add-debug-line2d": [
    [[58, 64], "a2", "dma-packet"],
    [[67, 73], "a2", "gs-gif-tag"],
    [[76, 81], "a2", "(inline-array vector4w)"],
    [[84, 89], "a2", "(inline-array vector4w)"],
    [[56, 110], "a0", "(pointer uint64)"],
    [92, "a1", "pointer"],
    [[112, 117], "v1", "dma-packet"]
  ],
  "debug-percent-bar": [[[32, 43], "v1", "dma-packet"]],
  "debug-pad-display": [[[70, 75], "v1", "dma-packet"]],
  "internal-draw-debug-text-3d": [[[54, 59], "v1", "dma-packet"]],
  "drawable-frag-count": [[[14, 20], "s5", "drawable-group"]],
  "generic-init-buffers": [[[39, 44], "v1", "dma-packet"]],

  "(method 13 drawable-inline-array-collide-fragment)": [
    [[1, 5], "v1", "collide-fragment"]
  ],

  "(method 12 drawable-inline-array-collide-fragment)": [
    [[1, 5], "v1", "collide-fragment"]
  ],

  "(method 11 drawable-inline-array-collide-fragment)": [
    [[1, 5], "v1", "collide-fragment"]
  ],

  "main-cheats": [
    [1221, "t9", "(function cpu-thread function none)"],
    [[1123, 1126], "v1", "dma-packet"]
  ],
  "on": [[33, "t9", "(function cpu-thread function none)"]],

  "bg": [[37, "a0", "symbol"]],

  "start": [[27, "t9", "(function process function symbol object)"]],

  "level-update-after-load": [
    [[29, 55], "s2", "drawable-tree"],
    [[121, 146], "s1", "drawable-inline-array-tfrag"],
    [[150, 151], "s1", "drawable-tree-instance-tie"]
  ],

  "(method 11 setting-control)": [[[3, 25], "s4", "connection"]],

  "(method 9 setting-data)": [
    [[4, 345], "s3", "connection"],
    [[9, 12], "v1", "symbol"],
    [[14, 17], "v1", "symbol"],
    [[19, 22], "v1", "symbol"],
    [[24, 27], "v1", "symbol"],
    [[29, 32], "v1", "symbol"],
    [[33, 35], "a0", "int"],
    [[40, 45], "a0", "uint"],
    [[47, 49], "v1", "int"],
    [[68, 71], "v1", "symbol"],
    [[72, 78], "v1", "float"],
    [[80, 83], "v1", "float"],
    [[87, 90], "v1", "symbol"],
    [[91, 97], "v1", "float"],
    [[99, 102], "v1", "float"],
    [[106, 109], "v1", "symbol"],
    [[110, 116], "v1", "float"],
    [[118, 121], "v1", "float"],
    [[125, 128], "v1", "symbol"],
    [[129, 135], "v1", "float"],
    [[137, 140], "v1", "float"],
    [[144, 147], "v1", "symbol"],
    [[148, 154], "v1", "float"],
    [[156, 159], "v1", "float"],
    [[163, 166], "v1", "symbol"],
    [[167, 173], "v1", "float"],
    [[175, 178], "v1", "float"],
    [[182, 185], "v1", "symbol"],
    [[186, 192], "v1", "float"],
    [[194, 197], "v1", "float"],
    [[201, 204], "v1", "symbol"],
    [[205, 211], "v1", "float"],
    [[213, 216], "v1", "float"],
    [[220, 223], "v1", "float"],
    [[224, 226], "v1", "int"],
    [[226, 229], "v1", "float"],
    [[233, 236], "v1", "float"],
    [[240, 243], "v1", "float"],
    [[247, 250], "v1", "float"],
    [[254, 257], "v1", "float"],
    [[261, 264], "v1", "float"],
    [[268, 271], "v1", "float"],
    [[275, 277], "v1", "int"],
    [[280, 282], "v1", "symbol"],
    [[285, 287], "v1", "symbol"],
    [[290, 293], "v1", "symbol"],
    [[295, 298], "v1", "symbol"],
    [[300, 303], "v1", "symbol"],
    [[305, 308], "v1", "(pointer progress)"],
    [[310, 313], "v1", "(pointer progress)"],
    [[315, 318], "v1", "(pointer progress)"],
    [[325, 328], "v1", "(pointer progress)"],
    [[330, 333], "v1", "symbol"],
    [[334, 337], "a0", "int"],
    [[341, 344], "a0", "uint"]
  ],

  "(method 12 level)": [[151, "a0", "symbol"]],
  "(method 26 level-group)": [[[65, 96], "v0", "level"]],
  "update-sound-banks": [[[21, 52], "t0", "symbol"]],
  "(method 16 level-group)": [
    [[122, 146], "s1", "continue-point"],
    [[115, 154], "s3", "continue-point"]
  ],
  "(method 20 level)": [[[43, 45], "s3", "ramdisk-rpc-fill"]],

<<<<<<< HEAD
=======
  "(anon-function 29 process-drawable)": [
    [[0, 99999], "s6", "process-drawable"]
  ],
  //"bg": [[[25, 52], "a0", "string"]],

>>>>>>> 84bd9b0e
  "(anon-function 29 process-drawable)": [[[0, 999], "s6", "process-drawable"]],
  "ja-done?": [[[0, 999], "s6", "process-drawable"]],
  "ja-min?": [[[0, 999], "s6", "process-drawable"]],
  "ja-max?": [[[0, 999], "s6", "process-drawable"]],
  "ja-num-frames": [[[0, 999], "s6", "process-drawable"]],
  "ja-frame-num": [[[0, 999], "s6", "process-drawable"]],
  "ja-aframe-num": [[[0, 999], "s6", "process-drawable"]],
  "ja-aframe": [[[0, 999], "s6", "process-drawable"]],
  "ja-step": [[[0, 999], "s6", "process-drawable"]],
  "ja-channel-set!": [[[0, 999], "s6", "process-drawable"]],
  "ja-channel-push!": [[[0, 999], "s6", "process-drawable"]],
  "ja-group-size": [[[0, 999], "s6", "process-drawable"]],
  "ja-eval": [[[0, 999], "s6", "process-drawable"]],
  "ja-blend-eval": [[[0, 999], "s6", "process-drawable"]],
  "ja-post": [
    [[0, 999], "s6", "process-drawable"],
    [54, "a1", "process"]
  ],
  "transform-post": [[[0, 999], "s6", "process-drawable"]],
  "rider-trans": [[[0, 999], "s6", "process-drawable"]],
  "rider-post": [[[0, 999], "s6", "process-drawable"]],
  "pusher-post": [[[0, 999], "s6", "process-drawable"]],
  "process-drawable-delay-player": [[[0, 999], "s6", "process-drawable"]],
  "init-target": [[[0, 999], "s6", "target"]],

  "upload-generic-shrub": [
    [[3, 13], "t0", "dma-packet"],
    [[15, 26], "v1", "matrix"],
    [[31, 44], "t0", "vector4w-2"],
    [[47, 71], "t0", "dma-packet"],
    [[74, 98], "a2", "dma-packet"],
    [[101, 125], "a2", "dma-packet"],
    [[128, 152], "a2", "dma-packet"],
    [[157, 162], "a1", "dma-packet"]
  ],

  "(top-level-login task-control)": [[165, "v1", "symbol"]],

  "task-control-reset": [
    [[7, 13], "a0", "task-control"],
    [[17, 21], "a0", "task-control"]
  ],

  "(anon-function 494 task-control)": [[32, "v0", "float"]],
  "(anon-function 493 task-control)": [[32, "v0", "float"]],
  "(anon-function 480 task-control)": [[13, "v0", "float"]],
  "(anon-function 477 task-control)": [[38, "v0", "float"]],
  "(anon-function 476 task-control)": [[38, "v0", "float"]],
  "(anon-function 475 task-control)": [
    [37, "v0", "float"],
    [81, "v0", "float"]
  ],
  "(anon-function 474 task-control)": [
    [37, "v0", "float"],
    [81, "v0", "float"]
  ],
  "(anon-function 426 task-control)": [[32, "v0", "float"]],
  "(anon-function 425 task-control)": [[32, "v0", "float"]],
  "(anon-function 415 task-control)": [[32, "v0", "float"]],
  "(anon-function 414 task-control)": [[32, "v0", "float"]],
  "(anon-function 365 task-control)": [[32, "v0", "float"]],
  "(anon-function 364 task-control)": [[32, "v0", "float"]],
  "(anon-function 363 task-control)": [[32, "v0", "float"]],
  "(anon-function 362 task-control)": [[32, "v0", "float"]],
  "(anon-function 337 task-control)": [[32, "v0", "float"]],
  "(anon-function 336 task-control)": [[32, "v0", "float"]],
  "(anon-function 227 task-control)": [
    [[14, 16], "t9", "(function process event-message-block float)"]
  ],
  "(anon-function 286 task-control)": [
    [[14, 16], "t9", "(function process event-message-block float)"]
  ],
  "(anon-function 366 task-control)": [
    [[14, 16], "t9", "(function process event-message-block float)"]
  ],
  "(anon-function 367 task-control)": [
    [[14, 16], "t9", "(function process event-message-block float)"]
  ],
  "(anon-function 368 task-control)": [
    [[14, 16], "t9", "(function process event-message-block float)"]
  ],
  "(anon-function 369 task-control)": [
    [[14, 16], "t9", "(function process event-message-block float)"]
  ],
  "(anon-function 380 task-control)": [
    [[14, 16], "t9", "(function process event-message-block float)"]
  ],
  "(anon-function 383 task-control)": [
    [[14, 16], "t9", "(function process event-message-block float)"]
  ],
  "(anon-function 390 task-control)": [
    [[14, 16], "t9", "(function process event-message-block float)"]
  ],
  "(anon-function 393 task-control)": [
    [[14, 16], "t9", "(function process event-message-block float)"]
  ],
  "(anon-function 400 task-control)": [
    [[14, 16], "t9", "(function process event-message-block float)"]
  ],
  "(anon-function 403 task-control)": [
    [[14, 16], "t9", "(function process event-message-block float)"]
  ],
  "(anon-function 435 task-control)": [
    [[14, 16], "t9", "(function process event-message-block float)"]
  ],
  "(anon-function 445 task-control)": [
    [[14, 16], "t9", "(function process event-message-block float)"]
  ],
  "(anon-function 455 task-control)": [
    [[14, 16], "t9", "(function process event-message-block float)"]
  ],
  "(anon-function 38 task-control)": [[13, "v0", "float"]],
  "(anon-function 28 task-control)": [[13, "v0", "float"]],

  "(method 18 game-info)": [
    [4, "v1", "symbol"],
    [5, "v1", "level-load-info"],
    [10, "s3", "continue-point"]
  ],

  "(method 9 game-info)": [
    [
      [270, 286],
      "s2",
      "(function cpu-thread function object object object object pointer)"
    ]
  ],

  "(method 25 game-info)": [
    [4, "v1", "game-save-tag"],
    [53, "v1", "pointer"],
    [[7, 53], "v1", "game-save-tag"],
    [[72, 138], "s4", "game-save-tag"],
    [154, "s4", "pointer"],
    [[166, 205], "s4", "game-save-tag"],
    [206, "s4", "pointer"],
    [498, "s4", "pointer"],
    [207, "a1", "(pointer uint8)"],
    [[219, 220], "s4", "game-save-tag"],
    [223, "s4", "pointer"],
    [224, "a1", "(pointer uint8)"],
    [[235, 236], "s4", "game-save-tag"],
    [249, "s4", "pointer"],
    [[261, 262], "s4", "game-save-tag"],
    [275, "s4", "pointer"],
    [293, "s4", "game-save-tag"],
    [302, "s4", "pointer"],
    [303, "a2", "(pointer uint8)"],
    [315, "s4", "game-save-tag"],
    [319, "s4", "pointer"],
    [343, "v1", "(pointer uint8)"],
    [352, "v1", "(pointer uint8)"],
    [[360, 420], "s4", "game-save-tag"],
    [423, "s4", "pointer"],
    [424, "a1", "(pointer uint8)"],
    [436, "s4", "game-save-tag"],
    [440, "s4", "pointer"],
    [456, "s4", "game-save-tag"],
    [460, "s4", "pointer"],
    [476, "s4", "game-save-tag"],
    [480, "s4", "pointer"],
    [[493, 495], "s4", "game-save-tag"]
  ],

  "(method 11 game-save)": [
    [126, "v1", "pointer"],
    [213, "s4", "pointer"],
    [[74, 88], "s4", "game-save-tag"],
    [98, "s4", "pointer"],
    [107, "s4", "game-save-tag"],
    [125, "s4", "(pointer uint8)"],
    [131, "s4", "game-save-tag"],
    [155, "s4", "game-save-tag"],
    [148, "s4", "pointer"],
    [172, "s4", "pointer"],
    [179, "s4", "game-save-tag"],
    [196, "s4", "pointer"],
    [[203, 210], "s4", "game-save-tag"]
  ],

<<<<<<< HEAD
  "cam-standard-event-handler": [
    [[0, 999], "s6", "camera-slave"],
    [[16, 30], "s5", "state"],
    [41, "a0", "vector"],
    [[5, 8], "t9", "(function object)"],
    [[19, 22], "t9", "(function object)"],
    [[30, 32], "t9", "(function object)"]
  ],

  "cam-curve-pos": [[[0, 224], "s6", "camera-slave"]],

  "cam-combiner-init": [
    [[0, 999], "s6", "camera-combiner"],
    [[28, 33], "t9", "(function object)"]
  ],

  "(anon-function 1 cam-combiner)": [
    [[0, 999], "s6", "camera-combiner"]
  ],

  "(anon-function 2 cam-combiner)": [
    [10, "a0", "vector"],
    [[0, 20], "s6", "camera-slave"],
    [[20, 231], "s6", "camera-combiner"],
    [[99, 127], "gp", "camera-slave"],
    [[187, 231], "gp", "camera-slave"]
  ],

  "cam-start": [
    [[18, 22], "t9", "(function process object function)"],
    [[38, 42], "t9", "(function process object function)"]
  ],

  "cam-master-init": [
    [[0, 999], "s6", "camera-master"],
    [[111, 115], "t9", "(function cpu-thread function)"],
    [[139, 145], "t9", "(function cpu-thread function object object)"],
    [[163, 167], "t9", "(function object)"]
  ],

  "cam-curve-setup": [[[0, 82], "s6", "camera-slave"]],

  "(method 15 tracking-spline)": [
    [[57, 65], "a2", "vector"],
    [[57, 65], "a3", "vector"]
  ],

  "(method 16 tracking-spline)": [
    [[40, 47], "a0", "vector"],
    [[40, 47], "a1", "vector"]
  ],

  "cam-slave-init-vars": [
    [[0, 5], "s6", "process"],
    [[5, 999], "s6", "camera-slave"]
  ],

  "cam-slave-get-vector-with-offset": [[[52, 65], "s3", "vector"]],

  "cam-slave-go": [[[3, 6], "t9", "(function object)"]],

  "cam-slave-init": [
    [[0, 999], "s6", "camera-slave"],
    [[47, 50], "t9", "(function object object)"],
    [[54, 58], "t9", "(function object object)"]
=======
  "drawable-load": [
    [17, "s5", "drawable"],
    [18, "s5", "drawable"],
    [20, "s5", "drawable"],
    [25, "s5", "drawable"],
    [27, "s5", "drawable"]
  ],
  "art-load": [
    [9, "s5", "art"],
    [13, "s5", "art"],
    [15, "s5", "art"]
  ],
  "art-group-load-check": [
    [22, "s3", "art-group"],
    [31, "s3", "art-group"],
    [43, "s3", "art-group"],
    [50, "s3", "art-group"],
    [52, "s3", "art-group"]
  ],
  "(method 13 art-group)": [[16, "s3", "art-joint-anim"]],
  "(method 14 art-group)": [[16, "s3", "art-joint-anim"]],

  "(method 9 external-art-control)": [
    [171, "s4", "external-art-buffer"],
    [172, "s4", "external-art-buffer"],
    [173, "s4", "external-art-buffer"],
    [177, "s4", "external-art-buffer"],
    [183, "s4", "external-art-buffer"],
    [190, "s4", "external-art-buffer"],

    [233, "s4", "spool-anim"],
    [240, "s4", "spool-anim"],
    [243, "s4", "spool-anim"],
    [248, "s4", "spool-anim"],
    [249, "s4", "spool-anim"],
    [253, "s4", "spool-anim"],
    [257, "s4", "spool-anim"]
  ],

  "(method 10 external-art-control)": [[18, "v1", "spool-anim"]],

  "(method 16 external-art-control)": [
    [37, "a0", "process"],
    [17, "s5", "process-drawable"]
  ],

  "ja-play-spooled-anim": [
    [154, "a0", "process"],
    [286, "s2", "art-joint-anim"],
    [294, "s2", "art-joint-anim"],
    [295, "s2", "art-joint-anim"],
    [306, "s2", "art-joint-anim"],
    [320, "s2", "art-joint-anim"],
    [324, "s2", "art-joint-anim"]
  ],

  "(method 11 external-art-control)": [
    [127, "a0", "process"],
    [151, "a0", "process"],
    [168, "a0", "process"],
    [18, "s5", "process-drawable"]
  ],

  "debug-menu-item-var-update-display-str": [
    [[44, 49], "v1", "int"],
    [[61, 69], "v1", "int"]
  ],

  "debug-menu-item-get-max-width": [[[18, 27], "a0", "debug-menu-item-var"]],

  "debug-menu-send-msg": [
    [[3, 14], "s2", "debug-menu-item"],
    [[14, 21], "s2", "debug-menu-item-submenu"]
  ],

  "debug-menu-item-var-joypad-handler": [
    [29, "t9", "(function int int float float float)"],
    [[39, 42], "a2", "int"],
    [[40, 42], "a3", "int"],
    [41, "t9", "(function int int int int int)"],
    [175, "t9", "(function int int float float float)"],
    [200, "t9", "(function int int int int int)"],
    [138, "v1", "int"],
    [143, "v1", "int"],
    [[182, 187], "v1", "int"],
    [[182, 187], "a1", "int"],
    [[190, 194], "a0", "int"],
    [[193, 195], "v1", "int"]
  ],

  "debug-menu-find-from-template": [
    [3, "s4", "debug-menu"],
    [[4, 8], "s4", "debug-menu-item"],
    [[41, 44], "s4", "debug-menu-node"],
    [[7, 12], "s5", "debug-menu-item"],
    [23, "s5", "debug-menu-item-submenu"]
  ],

  "debug-menu-func-decode": [[[12, 14], "a0", "symbol"]],

  "dm-cam-render-float": [[[71, 72], "v0", "float"]],

  "build-continue-menu": [[4, "v1", "symbol"]],

  "can-hint-be-played?": [
    [[25, 28], "a0", "level-hint"] // kinda a guess, but its the only process that makes sense
  ],

  "debug-menu-rebuild": [[[4, 13], "a0", "debug-menu-item"]],

  "debug-menu-item-submenu-render": [[[39, 44], "v1", "dma-packet"]],

  "debug-menu-item-function-render": [[[46, 51], "v1", "dma-packet"]],

  "debug-menu-item-flag-render": [[[44, 49], "v1", "dma-packet"]],

  "debug-menu-render": [
    [[45, 48], "v1", "dma-packet"],
    [[106, 110], "v1", "dma-packet"]
  ],

  "debug-menu-item-var-msg": [
    [52, "t9", "(function int int float float float)"],
    [64, "t9", "(function int int int int int)"]
  ],

  "debug-menu-item-var-make-int": [
    [21, "t9", "(function int int int int int)"]
  ],

  "calculate-basis-functions-vector!": [
    [[8, 20], "v1", "(pointer float)"],
    [[0, 60], "f1", "float"]
  ],

  "(anon-function 2 memory-usage)": [
    [[171, 415], "s5", "process-drawable"],
    [[212, 213], "v1", "collide-shape"]
  ],

  "(method 8 process-tree)": [
    [31, "v1", "symbol"],
    [6, "a3", "symbol"]
  ],

  "(method 9 align-control)": [
    [[27, 31], "t9", "(function object object object object)"]
  ],

  "(method 8 tie-fragment)": [
    [150, "a0", "(pointer int32)"],
    [[157, 160], "a0", "basic"]
  ],

  "letterbox": [[[29, 33], "v1", "dma-packet"]],

  "blackout": [[[20, 24], "v1", "dma-packet"]],

  "(method 10 external-art-control)": [[18, "v1", "pointer"]],

  "(method 15 load-state)": [
    [31, "t9", "(function int)"],
    [291, "s5", "entity-actor"],
    [370, "s3", "process-drawable"]
  ],

  "yakow-default-event-handler": [
    [27, "a0", "collide-shape"],
    [32, "a0", "collide-shape"]
  ],

  "(method 11 yakow)": [
    [184, "v1", "vector"],
    [186, "v1", "vector"],
    [189, "v1", "vector"]
  ],

  "yakow-post": [
    [114, "a0", "collide-shape-moving"],
    [130, "a0", "collide-shape-moving"]
  ],

  "raw-ray-sphere-intersect": [
    [23, "v1", "float"],
    [36, "v1", "uint"]
  ],

  "(method 0 anim-test-obj)": [
    [9, "s4", "anim-test-obj"],
    [10, "s4", "anim-test-obj"],
    [13, "s4", "anim-test-obj"],
    [15, "s4", "anim-test-obj"]
  ],

  "(method 0 anim-test-sequence)": [
    [8, "s5", "anim-test-sequence"],
    [11, "s5", "anim-test-sequence"],
    [13, "s5", "anim-test-sequence"]
  ],

  "(method 0 anim-test-seq-item)": [
    [8, "v1", "anim-test-seq-item"],
    [10, "v0", "anim-test-seq-item"],
    [11, "v0", "anim-test-seq-item"],
    [14, "v0", "anim-test-seq-item"],
    [17, "v0", "anim-test-seq-item"]
  ],

  "(method 3 anim-tester)": [
    [12, "s5", "anim-test-obj"],
    [15, "s5", "anim-test-obj"],
    [148, "s5", "anim-test-obj"],
    [150, "s5", "anim-test-obj"],
    [22, "s4", "anim-test-sequence"],
    [28, "s4", "anim-test-sequence"],
    [38, "s4", "anim-test-sequence"],
    [48, "s4", "anim-test-sequence"],
    [59, "s4", "anim-test-sequence"],
    [137, "s4", "anim-test-sequence"],
    [139, "s4", "anim-test-sequence"],
    [66, "s3", "anim-test-seq-item"],
    [70, "s3", "anim-test-seq-item"],
    [75, "s3", "anim-test-seq-item"],
    [79, "s3", "anim-test-seq-item"],
    [88, "s3", "anim-test-seq-item"],
    [94, "s3", "anim-test-seq-item"],
    [104, "s3", "anim-test-seq-item"],
    [114, "s3", "anim-test-seq-item"],
    [126, "s3", "anim-test-seq-item"],
    [128, "s3", "anim-test-seq-item"]
  ],

  "anim-test-obj-item-valid?": [
    [5, "s5", "anim-test-sequence"],
    [12, "s5", "anim-test-sequence"],
    [17, "s5", "anim-test-sequence"],
    [36, "s5", "anim-test-sequence"],
    [38, "s5", "anim-test-sequence"],
    [20, "v1", "anim-test-seq-item"],
    [26, "v1", "anim-test-seq-item"],
    [28, "v1", "anim-test-seq-item"]
  ],

  "anim-test-obj-remove-invalid": [
    [84, "v1", "anim-test-sequence"],
    [88, "v1", "anim-test-sequence"],
    [90, "v1", "anim-test-sequence"],
    [92, "v1", "anim-test-sequence"],
    [93, "v1", "anim-test-sequence"],
    [91, "a0", "anim-test-sequence"],
    [5, "s5", "anim-test-sequence"],
    [8, "s5", "anim-test-sequence"],
    [11, "s5", "anim-test-sequence"],
    [30, "s5", "anim-test-sequence"],
    [44, "s5", "anim-test-sequence"],
    [51, "s5", "anim-test-sequence"],
    [58, "s5", "anim-test-sequence"],
    [67, "s5", "anim-test-sequence"],
    [70, "s4", "anim-test-sequence"],
    [71, "s5", "anim-test-sequence"],
    [72, "s5", "anim-test-sequence"],
    [15, "s3", "anim-test-seq-item"],
    [18, "s3", "anim-test-seq-item"],
    [24, "s3", "anim-test-seq-item"],
    [31, "s3", "anim-test-seq-item"],
    [34, "s2", "anim-test-seq-item"],
    [35, "s3", "anim-test-seq-item"],
    [36, "s3", "anim-test-seq-item"],
    [61, "a0", "anim-test-seq-item"]
  ],

  "anim-tester-reset": [
    [14, "v1", "anim-test-obj"],
    [30, "v1", "anim-test-obj"],
    [33, "v1", "anim-test-obj"],
    [36, "v1", "anim-test-obj"],
    [43, "v1", "anim-test-obj"],
    [[50, 53], "v1", "anim-test-obj"]
  ],

  "anim-tester-save-all-objects": [
    [[4, 19], "gp", "anim-test-obj"],
    [17, "v1", "anim-test-obj"]
  ],

  "anim-tester-save-object-seqs": [
    [63, "s5", "anim-test-sequence"],
    [69, "s5", "anim-test-sequence"],
    [65, "s5", "anim-test-sequence"],
    [75, "s5", "anim-test-sequence"],
    [79, "s5", "anim-test-sequence"],
    [133, "s5", "anim-test-sequence"],
    [141, "s5", "anim-test-sequence"],
    [142, "v1", "anim-test-sequence"],
    [143, "s5", "anim-test-sequence"],
    [83, "s4", "anim-test-seq-item"],
    [89, "s4", "anim-test-seq-item"],
    [91, "s4", "anim-test-seq-item"],
    [92, "s4", "anim-test-seq-item"],
    [96, "s4", "anim-test-seq-item"],
    [105, "s4", "anim-test-seq-item"],
    [111, "s4", "anim-test-seq-item"],
    [120, "s4", "anim-test-seq-item"],
    [121, "v1", "anim-test-seq-item"],
    [122, "s4", "anim-test-seq-item"]
  ],

  "anim-test-obj-list-handler": [
    [25, "s5", "anim-test-obj"],
    [31, "s5", "anim-test-obj"],
    [110, "s5", "anim-test-obj"],
    [166, "s5", "anim-test-obj"],
    [112, "v1", "anim-tester"]
  ],

  "anim-test-anim-list-handler": [
    [2, "s5", "anim-test-obj"],
    [25, "s5", "anim-test-obj"],
    [65, "s5", "anim-test-obj"],
    [227, "s5", "anim-test-obj"],
    [90, "v1", "anim-test-obj"],
    [91, "v1", "anim-test-obj"],
    [100, "v1", "anim-test-obj"],
    [105, "v1", "anim-test-obj"],
    [130, "v1", "anim-test-obj"],
    [131, "v1", "anim-test-obj"],
    [140, "v1", "anim-test-obj"],
    [145, "v1", "anim-test-obj"],
    [167, "v1", "anim-test-obj"],
    [169, "v1", "anim-test-obj"],
    [171, "v1", "anim-test-obj"],
    [173, "v1", "anim-test-obj"]
  ],

  "anim-test-sequence-list-handler": [
    [2, "s5", "anim-test-sequence"],
    [25, "s5", "anim-test-sequence"],
    [31, "s5", "anim-test-sequence"],
    [71, "s5", "anim-test-sequence"],
    [231, "s5", "anim-test-sequence"],
    [96, "v1", "anim-test-sequence"],
    [97, "v1", "anim-test-sequence"],
    [106, "v1", "anim-test-sequence"],
    [111, "v1", "anim-test-sequence"],
    [136, "v1", "anim-test-sequence"],
    [137, "v1", "anim-test-sequence"],
    [146, "v1", "anim-test-sequence"],
    [151, "v1", "anim-test-sequence"]
  ],

  "anim-test-edit-sequence-list-handler": [
    [[122, 965], "s4", "anim-test-sequence"],
    [129, "v1", "glst-named-node"],
    [[128, 909], "gp", "anim-test-seq-item"],
    [380, "v0", "anim-test-obj"],
    [381, "v0", "anim-test-obj"],
    [382, "v0", "anim-test-obj"],
    [389, "v0", "anim-test-obj"],
    [483, "s3", "anim-test-seq-item"],
    [491, "s3", "anim-test-seq-item"],
    [502, "s3", "anim-test-seq-item"]
  ],

  "anim-tester-interface": [
    [[34, 48], "gp", "anim-test-obj"],
    [[95, 109], "gp", "anim-test-obj"],
    [[156, 160], "v1", "anim-test-obj"],
    [[162, 165], "v1", "anim-test-sequence"]
  ],

  "anim-tester-get-playing-item": [
    [7, "v0", "anim-test-seq-item"],
    [[5, 22], "s5", "anim-test-seq-item"],
    [21, "v0", "anim-test-seq-item"],
    [25, "v0", "anim-test-seq-item"]
  ],

  "anim-tester-add-newobj": [
    [[2, 185], "s2", "anim-test-obj"],
    [[70, 193], "s5", "anim-test-obj"],
    [149, "v1", "anim-test-sequence"],
    [154, "v1", "anim-test-sequence"],
    [160, "v1", "anim-test-sequence"],
    [164, "a0", "art-joint-anim"],
    [170, "a0", "art-joint-anim"]
  ],

  "anim-tester-start": [[20, "t9", "(function process function none)"]],

  "anim-tester-set-name": [
    [[34, 51], "s3", "anim-test-obj"],
    [[40, 63], "s5", "anim-test-sequence"]
  ],

  "anim-tester-add-sequence": [[[33, 102], "s5", "anim-test-obj"]],

  "(anon-function 11 anim-tester)": [
    [[23, 113], "s4", "anim-test-obj"],
    [[83, 338], "gp", "anim-test-sequence"],
    [[123, 187], "s4", "art-joint-anim"]
  ],

  "(method 10 bsp-header)": [
    [[51, 61], "a0", "(pointer uint128)"],
    [[51, 61], "a1", "(pointer uint128)"],
    [133, "v1", "terrain-bsp"],
    [141, "v1", "terrain-bsp"],
    [148, "v1", "terrain-bsp"],
    [5, "a0", "terrain-bsp"],
    [8, "a0", "terrain-bsp"]
  ],

  "(method 15 bsp-header)": [
    [5, "a0", "terrain-bsp"],
    [8, "a0", "terrain-bsp"]
  ],

  "bsp-camera-asm": [
    [[4, 14], "a1", "bsp-node"],
    [[0, 9], "v1", "bsp-node"],
    [[12, 16], "v1", "bsp-node"]
  ],

  "level-remap-texture": [
    [15, "t0", "(pointer int32)"],
    [21, "t0", "(pointer int32)"],
    [19, "t0", "(pointer uint64)"],
    [12, "v1", "int"]
  ],

  "sprite-add-matrix-data": [
    [[5, 15], "a2", "dma-packet"],
    [[24, 29], "a1", "matrix"],
    [[47, 57], "a2", "dma-packet"],
    [[60, 97], "a1", "matrix"],
    [[116, 129], "a1", "vector"]
  ],

  "sprite-add-frame-data": [[[8, 16], "a0", "dma-packet"]],

  "sprite-add-2d-chunk": [
    [[12, 20], "a0", "dma-packet"],
    [[45, 52], "a0", "dma-packet"],
    [[69, 76], "a0", "dma-packet"],
    [[80, 87], "v1", "dma-packet"]
  ],

  "sprite-add-3d-chunk": [
    [[11, 19], "a0", "dma-packet"],
    [[44, 51], "a0", "dma-packet"],
    [[68, 75], "a0", "dma-packet"],
    [[79, 87], "v1", "dma-packet"]
  ],

  "sprite-add-shadow-chunk": [
    [[11, 19], "a0", "dma-packet"],
    [[37, 44], "a0", "dma-packet"],
    [[49, 77], "a0", "(inline-array vector)"],
    [[93, 100], "a0", "dma-packet"],
    [[105, 121], "s1", "adgif-shader"],
    [[130, 138], "v1", "dma-packet"]
  ],

  "sprite-draw": [
    [[33, 37], "a0", "dma-packet"],
    [[43, 46], "a0", "gs-gif-tag"],
    [51, "a0", "(pointer gs-test)"],
    [53, "a0", "(pointer gs-reg64)"],
    [55, "a0", "(pointer gs-clamp)"],
    [57, "a0", "(pointer gs-reg64)"],
    [[78, 87], "a0", "dma-packet"],
    [[92, 97], "a0", "dma-packet"],
    [[125, 129], "a0", "dma-packet"],
    [[143, 146], "v1", "dma-packet"]
  ],

  "sprite-init-distorter": [
    [59, "a3", "uint"],
    [[3, 7], "a2", "dma-packet"],
    [[13, 16], "a2", "gs-gif-tag"],
    [21, "a2", "(pointer gs-zbuf)"],
    [23, "a2", "(pointer gs-reg64)"],
    [29, "a2", "(pointer gs-tex0)"],
    [31, "a2", "(pointer gs-reg64)"],
    [33, "a2", "(pointer gs-tex1)"],
    [35, "a2", "(pointer gs-reg64)"],
    [36, "a2", "(pointer gs-miptbp)"],
    [38, "a2", "(pointer gs-reg64)"],
    [45, "a2", "(pointer gs-clamp)"],
    [47, "a2", "(pointer gs-reg64)"],
    [49, "a2", "(pointer gs-alpha)"],
    [51, "a2", "(pointer gs-reg64)"],
    [[62, 67], "a1", "dma-packet"]
  ],

  "sprite-draw-distorters": [
    [[70, 90], "a0", "vector"],
    [72, "v1", "vector"],
    [93, "v1", "vector"],
    [96, "v1", "vector"],
    [115, "v1", "(pointer int32)"],
    [119, "a0", "(pointer int32)"],
    [124, "v1", "vector"],
    [154, "v1", "vector"],
    [[172, 189], "a1", "dma-packet"]
>>>>>>> 84bd9b0e
  ],

  "placeholder-do-not-add-below": []
}<|MERGE_RESOLUTION|>--- conflicted
+++ resolved
@@ -890,14 +890,11 @@
   ],
   "(method 20 level)": [[[43, 45], "s3", "ramdisk-rpc-fill"]],
 
-<<<<<<< HEAD
-=======
   "(anon-function 29 process-drawable)": [
     [[0, 99999], "s6", "process-drawable"]
   ],
   //"bg": [[[25, 52], "a0", "string"]],
 
->>>>>>> 84bd9b0e
   "(anon-function 29 process-drawable)": [[[0, 999], "s6", "process-drawable"]],
   "ja-done?": [[[0, 999], "s6", "process-drawable"]],
   "ja-min?": [[[0, 999], "s6", "process-drawable"]],
@@ -1078,73 +1075,6 @@
     [[203, 210], "s4", "game-save-tag"]
   ],
 
-<<<<<<< HEAD
-  "cam-standard-event-handler": [
-    [[0, 999], "s6", "camera-slave"],
-    [[16, 30], "s5", "state"],
-    [41, "a0", "vector"],
-    [[5, 8], "t9", "(function object)"],
-    [[19, 22], "t9", "(function object)"],
-    [[30, 32], "t9", "(function object)"]
-  ],
-
-  "cam-curve-pos": [[[0, 224], "s6", "camera-slave"]],
-
-  "cam-combiner-init": [
-    [[0, 999], "s6", "camera-combiner"],
-    [[28, 33], "t9", "(function object)"]
-  ],
-
-  "(anon-function 1 cam-combiner)": [
-    [[0, 999], "s6", "camera-combiner"]
-  ],
-
-  "(anon-function 2 cam-combiner)": [
-    [10, "a0", "vector"],
-    [[0, 20], "s6", "camera-slave"],
-    [[20, 231], "s6", "camera-combiner"],
-    [[99, 127], "gp", "camera-slave"],
-    [[187, 231], "gp", "camera-slave"]
-  ],
-
-  "cam-start": [
-    [[18, 22], "t9", "(function process object function)"],
-    [[38, 42], "t9", "(function process object function)"]
-  ],
-
-  "cam-master-init": [
-    [[0, 999], "s6", "camera-master"],
-    [[111, 115], "t9", "(function cpu-thread function)"],
-    [[139, 145], "t9", "(function cpu-thread function object object)"],
-    [[163, 167], "t9", "(function object)"]
-  ],
-
-  "cam-curve-setup": [[[0, 82], "s6", "camera-slave"]],
-
-  "(method 15 tracking-spline)": [
-    [[57, 65], "a2", "vector"],
-    [[57, 65], "a3", "vector"]
-  ],
-
-  "(method 16 tracking-spline)": [
-    [[40, 47], "a0", "vector"],
-    [[40, 47], "a1", "vector"]
-  ],
-
-  "cam-slave-init-vars": [
-    [[0, 5], "s6", "process"],
-    [[5, 999], "s6", "camera-slave"]
-  ],
-
-  "cam-slave-get-vector-with-offset": [[[52, 65], "s3", "vector"]],
-
-  "cam-slave-go": [[[3, 6], "t9", "(function object)"]],
-
-  "cam-slave-init": [
-    [[0, 999], "s6", "camera-slave"],
-    [[47, 50], "t9", "(function object object)"],
-    [[54, 58], "t9", "(function object object)"]
-=======
   "drawable-load": [
     [17, "s5", "drawable"],
     [18, "s5", "drawable"],
@@ -1166,7 +1096,6 @@
   ],
   "(method 13 art-group)": [[16, "s3", "art-joint-anim"]],
   "(method 14 art-group)": [[16, "s3", "art-joint-anim"]],
-
   "(method 9 external-art-control)": [
     [171, "s4", "external-art-buffer"],
     [172, "s4", "external-art-buffer"],
@@ -1650,7 +1579,73 @@
     [124, "v1", "vector"],
     [154, "v1", "vector"],
     [[172, 189], "a1", "dma-packet"]
->>>>>>> 84bd9b0e
+  ],
+  
+  "cam-standard-event-handler": [
+    [[0, 999], "s6", "camera-slave"],
+    [[16, 30], "s5", "state"],
+    [41, "a0", "vector"],
+    [[5, 8], "t9", "(function object)"],
+    [[19, 22], "t9", "(function object)"],
+    [[30, 32], "t9", "(function object)"]
+  ],
+
+  "cam-curve-pos": [[[0, 224], "s6", "camera-slave"]],
+
+  "cam-combiner-init": [
+    [[0, 999], "s6", "camera-combiner"],
+    [[28, 33], "t9", "(function object)"]
+  ],
+
+  "(anon-function 1 cam-combiner)": [
+    [[0, 999], "s6", "camera-combiner"]
+  ],
+
+  "(anon-function 2 cam-combiner)": [
+    [10, "a0", "vector"],
+    [[0, 20], "s6", "camera-slave"],
+    [[20, 231], "s6", "camera-combiner"],
+    [[99, 127], "gp", "camera-slave"],
+    [[187, 231], "gp", "camera-slave"]
+  ],
+
+  "cam-start": [
+    [[18, 22], "t9", "(function process object function)"],
+    [[38, 42], "t9", "(function process object function)"]
+  ],
+
+  "cam-master-init": [
+    [[0, 999], "s6", "camera-master"],
+    [[111, 115], "t9", "(function cpu-thread function)"],
+    [[139, 145], "t9", "(function cpu-thread function object object)"],
+    [[163, 167], "t9", "(function object)"]
+  ],
+
+  "cam-curve-setup": [[[0, 82], "s6", "camera-slave"]],
+
+  "(method 15 tracking-spline)": [
+    [[57, 65], "a2", "vector"],
+    [[57, 65], "a3", "vector"]
+  ],
+
+  "(method 16 tracking-spline)": [
+    [[40, 47], "a0", "vector"],
+    [[40, 47], "a1", "vector"]
+  ],
+
+  "cam-slave-init-vars": [
+    [[0, 5], "s6", "process"],
+    [[5, 999], "s6", "camera-slave"]
+  ],
+
+  "cam-slave-get-vector-with-offset": [[[52, 65], "s3", "vector"]],
+
+  "cam-slave-go": [[[3, 6], "t9", "(function object)"]],
+
+  "cam-slave-init": [
+    [[0, 999], "s6", "camera-slave"],
+    [[47, 50], "t9", "(function object object)"],
+    [[54, 58], "t9", "(function object object)"]
   ],
 
   "placeholder-do-not-add-below": []
