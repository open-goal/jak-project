{
  "(method 2 array)": [
    [23, "gp", "(array int32)"],
    [43, "gp", "(array uint32)"],
    [63, "gp", "(array int64)"],
    [83, "gp", "(array uint64)"],
    [102, "gp", "(array int8)"],
    [121, "gp", "(array uint8)"],
    [141, "gp", "(array int16)"],
    [161, "gp", "(array uint16)"],
    [186, "gp", "(array uint128)"],
    [204, "gp", "(array int32)"],
    [223, "gp", "(array float)"],
    [232, "gp", "(array float)"],
    [249, "gp", "(array basic)"],
    [258, "gp", "(array basic)"]
  ],
  "(method 3 array)": [
    [44, "gp", "(array int32)"],
    [62, "gp", "(array uint32)"],
    [80, "gp", "(array int64)"],
    [98, "gp", "(array uint64)"],
    [115, "gp", "(array int8)"],
    [132, "gp", "(array int8)"],
    [150, "gp", "(array int16)"],
    [168, "gp", "(array uint16)"],
    [191, "gp", "(array uint128)"],
    [207, "gp", "(array int32)"],
    [226, "gp", "(array float)"],
    [243, "gp", "(array basic)"]
  ],
  "(method 0 cpu-thread)": [[[13, 28], "v0", "cpu-thread"]],
  "(method 0 process)": [
    [12, "a0", "int"],
    [[13, 43], "v0", "process"]
  ],
  "(method 0 dead-pool-heap)": [
    [60, "v0", "int"],
    [[61, 73], "v0", "dead-pool-heap"]
  ],
  "(method 21 dead-pool-heap)": [
    [5, "v1", "pointer"],
    [13, "a0", "pointer"],
    [25, "v1", "pointer"]
  ],
  "(method 5 dead-pool-heap)": [
    [3, "v1", "int"],
    [3, "a0", "int"]
  ],
  "(method 0 protect-frame)": [
    [0, "a0", "int"],
    [[1, 8], "v0", "protect-frame"]
  ],
  "(method 10 process)": [[[24, 30], "s4", "protect-frame"]],
  "(method 9 process)": [[43, "s5", "process"]],
  "(method 14 dead-pool)": [
    [[24, 25], "v1", "(pointer process)"],
    [[30, 39], "s4", "(pointer process)"]
  ],
  "inspect-process-heap": [
    [[4, 11], "s5", "basic"],
    [17, "s5", "pointer"]
  ],

  "run-function-in-process": [[40, "a0", "dead-pool-heap"]],

  // GSTRING
  "name=": [
    [26, "a1", "symbol"],
    [42, "a0", "symbol"]
  ],
  "string-cat-to-last-char": [
    [3, "s5", "(pointer uint8)"],
    [4, "s5", "string"]
  ],

  // GSTATE
  "enter-state": [
    [68, "s0", "protect-frame"],
    [101, "t9", "(function object object object object object object none)"]
  ],

  "send-event-function": [[[7, 12], "a0", "process"]],

  // MATH
  "log2": [[3, "v1", "int"]],

  // QUATERNION
  "vector-x-quaternion!": [[10, "v1", "(pointer uint128)"]],
  "vector-y-quaternion!": [[10, "v1", "(pointer uint128)"]],
  "vector-z-quaternion!": [[10, "v1", "(pointer uint128)"]],

  // Matrix
  //"eul->matrix": [[[110, 228], "gp", "(pointer float)"]],

  // DMA
  "dma-send-to-spr": [[[0, 32], "s5", "dma-bank-spr"]],
  "dma-send-to-spr-no-flush": [[[0, 32], "s5", "dma-bank-spr"]],
  "dma-send-from-spr": [[[0, 32], "s5", "dma-bank-spr"]],
  "dma-send-from-spr-no-flush": [[[0, 32], "s5", "dma-bank-spr"]],
  "dma-initialize": [
    [1, "v1", "vif-bank"],
    [8, "v1", "vif-bank"],
    [6, "a0", "vif-bank"],
    [13, "a0", "vif-bank"]
  ],
  "clear-vu1-mem": [[[0, 11], "v1", "(pointer uint32)"]],
  "clear-vu0-mem": [[[0, 11], "v1", "(pointer uint32)"]],
  "dump-vu1-mem": [[[0, 49], "gp", "(pointer uint32)"]],
  "dump-vu1-range": [[[0, 54], "s4", "(pointer uint32)"]],
  "ultimate-memcpy": [
    [[0, 54], "s4", "dma-bank-spr"],
    [[0, 54], "s3", "dma-bank-spr"]
  ],
  "dma-buffer-add-vu-function": [[[9, 33], "t2", "dma-packet"]],
  "dma-buffer-add-buckets": [
    [[1, 4], "v1", "dma-bucket"],
    [5, "v1", "pointer"],
    [[9, 11], "v1", "dma-bucket"],
    [11, "v1", "pointer"]
  ],
  "dma-buffer-patch-buckets": [
    [7, "a0", "(inline-array dma-bucket)"],
    [8, "a3", "pointer"],
    [14, "a0", "(inline-array dma-bucket)"],
    [3, "a0", "(inline-array dma-bucket)"],
    [11, "a0", "(inline-array dma-bucket)"],
    [13, "a0", "(inline-array dma-bucket)"],
    [19, "a0", "(inline-array dma-bucket)"]
  ],
  "dma-bucket-insert-tag": [
    [[2, 6], "v1", "dma-bucket"],
    [3, "a0", "dma-bucket"]
  ],
  "disasm-vif-details": [
    [[62, 94], "s3", "(pointer uint32)"],
    [[98, 130], "s3", "(pointer uint16)"],
    [[134, 164], "s3", "(pointer uint32)"],
    [[168, 198], "s3", "(pointer uint16)"],
    [[202, 225], "s3", "(pointer uint16)"]
  ],
  "disasm-vif-tag": [
    [[81, 85], "t1", "vif-stcycl-imm"],
    [242, "a0", "vif-unpack-imm"]
  ],
  "disasm-dma-list": [
    [25, "v1", "dma-tag"],
    [153, "v1", "dma-packet"],
    [189, "v1", "dma-packet"],
    [229, "v1", "dma-packet"],
    [258, "v1", "dma-packet"],
    [302, "v1", "dma-packet"],
    [308, "v1", "dma-packet"],
    [152, "v1", "(pointer uint64)"],
    [167, "v1", "(pointer uint64)"],
    [176, "v1", "(pointer uint64)"],
    [198, "v1", "(pointer uint64)"],
    [207, "v1", "(pointer uint64)"],
    [238, "v1", "(pointer uint64)"],
    [247, "v1", "(pointer uint64)"],
    [282, "v1", "(pointer uint64)"],
    [291, "v1", "(pointer uint64)"],
    [324, "v1", "(pointer uint64)"],
    [334, "v1", "(pointer uint64)"]
  ],
  "default-buffer-init": [
    [[8, 15], "a1", "dma-gif-packet"],
    [[18, 24], "a1", "gs-gif-tag"],
    [29, "a1", "(pointer gs-alpha)"],
    [31, "a1", "(pointer gs-reg64)"],
    [33, "a1", "(pointer gs-zbuf)"],
    [35, "a1", "(pointer gs-reg64)"],
    [37, "a1", "(pointer gs-test)"],
    [39, "a1", "(pointer gs-reg64)"],
    [40, "a1", "(pointer uint64)"],
    [42, "a1", "(pointer gs-reg64)"],
    [44, "a1", "(pointer gs-clamp)"],
    [46, "a1", "(pointer gs-reg64)"],
    [48, "a1", "(pointer gs-tex1)"],
    [50, "a1", "(pointer gs-reg64)"],
    [53, "a1", "(pointer gs-texa)"],
    [55, "a1", "(pointer gs-reg64)"],
    [57, "a1", "(pointer gs-texclut)"],
    [59, "a1", "(pointer gs-reg64)"],
    [61, "a1", "(pointer gs-fogcol)"],
    [63, "a1", "(pointer gs-reg64)"],
    [[69, 72], "a0", "dma-packet"]
  ],
  "lookup-level-info": [
    [3, "a1", "symbol"],
    [[4, 16], "a1", "level-load-info"]
  ],
  "put-display-alpha-env": [[[0, 5], "v1", "gs-bank"]],
  "(method 13 profile-bar)": [
    [[27, 43], "t2", "dma-packet"],
    [[46, 56], "t2", "gs-gif-tag"],
    [[65, 67], "t3", "(pointer gs-prim)"],
    [67, "t3", "(pointer uint64)"],
    [79, "t3", "(pointer gs-xyzf)"],
    [110, "t2", "(pointer gs-xyzf)"]
  ],
  "draw-sprite2d-xy": [
    [[41, 45], "a3", "dma-packet"],
    [[51, 54], "a3", "gs-gif-tag"],
    [59, "a3", "(pointer gs-prim)"],
    [61, "a3", "(pointer gs-rgbaq)"],
    [72, "a3", "(pointer gs-xyzf)"],
    [97, "a3", "(pointer gs-xyzf)"],
    [[106, 117], "v1", "(pointer dma-tag)"],
    [109, "a2", "dma-tag"]
  ],
  "draw-quad2d": [
    [[22, 28], "t1", "dma-packet"],
    [[31, 37], "t1", "gs-gif-tag"],
    [42, "t1", "(pointer gs-prim)"],
    [44, "t1", "(pointer gs-rgbaq)"],
    [52, "t1", "(pointer gs-xyzf)"],
    [54, "t1", "(pointer gs-rgbaq)"],
    [67, "t1", "(pointer gs-xyzf)"],
    [69, "t1", "(pointer gs-rgbaq)"],
    [86, "t1", "(pointer gs-xyzf)"],
    [88, "t1", "(pointer gs-rgbaq)"],
    [110, "t1", "(pointer gs-xyzf)"],
    [111, "t1", "(pointer uint64)"],
    [[120, 131], "v1", "(pointer dma-tag)"],
    [123, "a2", "dma-tag"]
  ],
  "set-display-gs-state": [
    [[3, 10], "t3", "dma-packet"],
    [[13, 19], "t3", "gs-gif-tag"],
    [30, "t3", "(pointer gs-scissor)"],
    [32, "t3", "(pointer gs-reg64)"],
    [33, "t3", "(pointer gs-xy-offset)"],
    [35, "t3", "(pointer gs-reg64)"],
    [46, "t3", "(pointer gs-frame)"],
    [48, "t3", "(pointer gs-reg64)"],
    [50, "t3", "(pointer gs-test)"],
    [52, "t3", "(pointer gs-reg64)"],
    [54, "t3", "(pointer gs-texa)"],
    [56, "t3", "(pointer gs-reg64)"],
    [58, "t3", "(pointer gs-zbuf)"],
    [60, "t3", "(pointer gs-reg64)"],
    [61, "t3", "(pointer uint64)"],
    [63, "t3", "(pointer gs-reg64)"]
  ],
  "set-display-gs-state-offset": [
    [[3, 10], "t5", "dma-packet"],
    [[13, 19], "t5", "gs-gif-tag"],
    [30, "t5", "(pointer gs-scissor)"],
    [32, "t5", "(pointer gs-reg64)"],
    [40, "t5", "(pointer gs-xy-offset)"],
    [42, "t5", "(pointer gs-reg64)"],
    [53, "t5", "(pointer gs-frame)"],
    [55, "t5", "(pointer gs-reg64)"],
    [57, "t5", "(pointer gs-test)"],
    [59, "t5", "(pointer gs-reg64)"],
    [61, "t5", "(pointer gs-texa)"],
    [63, "t5", "(pointer gs-reg64)"],
    [65, "t5", "(pointer gs-zbuf)"],
    [67, "t5", "(pointer gs-reg64)"],
    [68, "t5", "(pointer uint64)"],
    [70, "t5", "(pointer gs-reg64)"]
  ],
  "reset-display-gs-state": [
    [[9, 16], "t0", "dma-packet"],
    [[19, 25], "t0", "gs-gif-tag"],
    [34, "a3", "(pointer gs-scissor)"],
    [36, "a3", "(pointer gs-reg64)"],
    [44, "a3", "(pointer gs-xy-offset)"],
    [46, "a3", "(pointer gs-reg64)"],
    [51, "a3", "(pointer gs-frame)"],
    [53, "a3", "(pointer gs-reg64)"],
    [55, "a3", "(pointer gs-test)"],
    [57, "a3", "(pointer gs-reg64)"],
    [60, "a3", "(pointer gs-texa)"],
    [62, "a3", "(pointer gs-reg64)"],
    [64, "a3", "(pointer gs-zbuf)"],
    [66, "a3", "(pointer gs-reg64)"],
    [67, "a3", "(pointer uint64)"],
    [69, "a3", "(pointer gs-reg64)"]
  ],
  "(method 9 connection)": [[8, "a0", "pointer"]],
  "(method 10 connection)": [[8, "a0", "pointer"]],
  "(method 0 engine)": [[39, "v0", "pointer"]],

  "(method 12 engine)": [
    [[5, 16], "s4", "connection"],
    [12, "t9", "(function basic basic basic object object)"]
  ],

  "(method 13 engine)": [
    [[5, 24], "s4", "connection"],
    [12, "t9", "(function basic basic basic object object)"]
  ],

  "(method 15 engine)": [[[0, 36], "v1", "connection"]],
  "(method 19 engine)": [[8, "a0", "connection"]],
  "(method 20 engine)": [[8, "a0", "connection"]],
  "gs-set-default-store-image": [
    [9, "t4", "gif-tag64"],
    [9, "v1", "gif-tag-regs"]
  ],
  "dma-buffer-add-ref-texture": [
    [[25, 29], "a3", "dma-packet"],
    [[32, 44], "a3", "gs-gif-tag"],
    [[47, 62], "a2", "dma-packet"]
  ],
  "(method 11 level)": [
    [[13, 18], "a1", "dma-packet"],
    [[20, 26], "a0", "dma-packet"],
    [[50, 55], "a1", "dma-packet"],
    [[60, 63], "a0", "dma-packet"],
    [[87, 92], "a1", "dma-packet"],
    [[97, 100], "a0", "dma-packet"],
    [[124, 129], "a1", "dma-packet"],
    [[134, 137], "a0", "dma-packet"],
    [[162, 167], "a1", "dma-packet"],
    [[172, 175], "a0", "dma-packet"],
    [[199, 204], "a1", "dma-packet"],
    [[209, 212], "a0", "dma-packet"],
    [[236, 241], "a1", "dma-packet"],
    [[246, 249], "a0", "dma-packet"],
    [[273, 278], "a1", "dma-packet"],
    [[283, 286], "a0", "dma-packet"]
  ],
  "(method 14 texture-page)": [
    [[18, 22], "a0", "dma-packet"],
    [[28, 31], "a0", "gs-gif-tag"],
    [36, "a0", "(pointer uint64)"],
    [38, "a0", "(pointer gs-reg64)"],
    [[44, 45], "a0", "dma-packet"],
    [45, "a0", "(pointer uint64)"]
  ],
  "(method 13 texture-page)": [
    [[45, 49], "a0", "dma-packet"],
    [[55, 58], "a0", "gs-gif-tag"],
    [67, "a0", "(pointer gs-bitbltbuf)"],
    [69, "a0", "(pointer gs-reg64)"],
    [70, "a0", "(pointer gs-trxpos)"],
    [72, "a0", "(pointer gs-reg64)"],
    [76, "a0", "(pointer gs-trxreg)"],
    [78, "a0", "(pointer gs-reg64)"],
    [79, "a0", "(pointer gs-trxdir)"],
    [81, "a0", "(pointer gs-reg64)"]
  ],

  "link-texture-by-id": [[51, "s5", "uint"]],

  "adgif-shader-login-fast": [[57, "gp", "uint"]],

  "adgif-shader-login-no-remap-fast": [[52, "a0", "uint"]],

  "(method 9 texture-page-dir)": [[[27, 31], "t3", "adgif-shader"]],

  "adgif-shader<-texture-simple!": [[5, "v1", "uint"]],

  "display-frame-start": [
    [4, "v1", "vif-bank"],
    [9, "a0", "vif-bank"],
    [[158, 161], "a0", "dma-packet"]
  ],

  "display-loop": [
    [152, "v1", "(pointer int32)"],
    [157, "a0", "(pointer process-drawable)"],
    [[477, 481], "a0", "dma-packet"],
    [[487, 490], "a0", "gs-gif-tag"],

    [497, "a0", "(pointer gs-reg64)"],
    [495, "a0", "(pointer gs-alpha)"],

    [501, "a0", "(pointer gs-reg64)"],
    [499, "a0", "(pointer gs-zbuf)"],

    [505, "a0", "(pointer gs-reg64)"],
    [503, "a0", "(pointer gs-test)"],

    [508, "a0", "(pointer gs-reg64)"],
    [506, "a0", "(pointer uint64)"], // pabe

    [512, "a0", "(pointer gs-reg64)"],
    [510, "a0", "(pointer gs-clamp)"],

    [516, "a0", "(pointer gs-reg64)"],
    [514, "a0", "(pointer gs-tex1)"],

    [521, "a0", "(pointer gs-reg64)"],
    [519, "a0", "(pointer gs-texa)"],

    [525, "a0", "(pointer gs-reg64)"],
    [523, "a0", "(pointer gs-texclut)"],

    [529, "a0", "(pointer gs-reg64)"],
    [527, "a0", "(pointer gs-fogcol)"],

    [[588, 591], "v1", "dma-packet"],
    [[672, 675], "v1", "dma-packet"]
  ],
  "load-game-text-info": [[4, "v1", "game-text-info"]],
  "texture-relocate": [
    [[17, 21], "t4", "dma-packet"],
    [[27, 30], "t4", "gs-gif-tag"],
    [60, "t4", "(pointer gs-bitbltbuf)"],
    [62, "t4", "(pointer gs-reg64)"],
    [63, "t4", "(pointer gs-trxpos)"],
    [65, "t4", "(pointer gs-reg64)"],
    [71, "t4", "(pointer gs-trxreg)"],
    [73, "t4", "(pointer gs-reg64)"],
    [75, "t4", "(pointer gs-trxdir)"],
    [77, "t4", "(pointer gs-reg64)"],
    [[98, 102], "a2", "dma-packet"],
    [[108, 111], "a2", "gs-gif-tag"],
    [132, "a2", "(pointer gs-bitbltbuf)"],
    [134, "a2", "(pointer gs-reg64)"],
    [135, "a2", "(pointer gs-trxpos)"],
    [137, "a2", "(pointer gs-reg64)"],
    [139, "a2", "(pointer gs-trxreg)"],
    [141, "a2", "(pointer gs-reg64)"],
    [143, "a2", "(pointer gs-trxdir)"],
    [145, "a2", "(pointer gs-reg64)"],
    [[157, 161], "a2", "dma-packet"],
    [[167, 170], "a2", "gs-gif-tag"],
    [191, "a2", "(pointer gs-bitbltbuf)"],
    [193, "a2", "(pointer gs-reg64)"],
    [194, "a2", "(pointer gs-trxpos)"],
    [196, "a2", "(pointer gs-reg64)"],
    [198, "a2", "(pointer gs-trxreg)"],
    [200, "a2", "(pointer gs-reg64)"],
    [202, "a2", "(pointer gs-trxdir)"],
    [204, "a2", "(pointer gs-reg64)"]
  ],
  "(method 11 texture-pool)": [
    [[119, 123], "a0", "dma-packet"],
    [[129, 132], "a0", "gs-gif-tag"],
    [137, "a0", "(pointer uint64)"],
    [139, "a0", "(pointer gs-reg64)"],
    [145, "a0", "dma-packet"],
    [146, "a0", "(pointer uint64)"]
  ],
  "texture-page-login": [[[34, 45], "s2", "texture-page"]],
  "upload-vram-data": [
    [[9, 15], "a0", "dma-packet"],
    [[18, 24], "a0", "gs-gif-tag"],
    [33, "a0", "(pointer gs-bitbltbuf)"],
    [35, "a0", "(pointer gs-reg64)"],
    [36, "a0", "(pointer gs-trxpos)"],
    [38, "a0", "(pointer gs-reg64)"],
    [42, "a0", "(pointer gs-trxreg)"],
    [44, "a0", "(pointer gs-reg64)"],
    [45, "a0", "(pointer gs-trxdir)"],
    [47, "a0", "(pointer gs-reg64)"]
  ],
  "texture-page-dir-inspect": [[[133, 136], "v1", "adgif-shader"]],
  "upload-vram-pages": [
    [[135, 140], "a0", "dma-packet"],
    [[144, 149], "a0", "gs-gif-tag"],
    [[155, 157], "a0", "(pointer gs-reg64)"],
    [154, "a0", "(pointer uint64)"],
    [[162, 165], "v1", "dma-packet"]
  ],
  "upload-vram-pages-pris": [
    [[128, 134], "a0", "dma-packet"],
    [[137, 143], "a0", "gs-gif-tag"],
    [148, "a0", "(pointer uint64)"],
    [150, "a0", "(pointer gs-reg64)"],
    [[154, 159], "v1", "dma-packet"]
  ],
  "(method 19 res-lump)": [
    [46, "t2", "(pointer uint64)"],
    [100, "t3", "(pointer uint64)"],
    [184, "t5", "(pointer uint64)"],
    [64, "t6", "(pointer uint64)"]
  ],
  "(method 16 res-lump)": [
    [22, "t1", "(pointer uint64)"],
    [29, "t2", "(pointer uint64)"]
  ],
  "(method 18 res-lump)": [["_stack_", 16, "object"]],
  "(method 21 res-lump)": [
    ["_stack_", 16, "res-tag"],
    ["_stack_", 32, "res-tag"]
  ],

  "(method 15 sync-info)": [
    ["_stack_", 16, "res-tag"],
    [[19, 24], "v1", "(pointer float)"]
  ],

  "(method 15 sync-info-eased)": [
    ["_stack_", 16, "res-tag"],
    [[44, 49], "v1", "(pointer float)"],
    [[26, 35], "v1", "(pointer float)"]
  ],

  "(method 15 sync-info-paused)": [
    ["_stack_", 16, "res-tag"],
    [[44, 49], "v1", "(pointer float)"],
    [[26, 35], "v1", "(pointer float)"]
  ],

  "(method 15 res-lump)": [[132, "s5", "res-tag-pair"]],

  "(method 17 res-lump)": [[22, "s4", "(pointer pointer)"]],

  "(method 20 res-lump)": [[331, "a3", "(inline-array vector)"]],

  "(method 8 res-lump)": [
    [215, "s0", "array"],
    [[0, 100], "s0", "basic"],
    [[102, 120], "s0", "basic"],
    [[147, 150], "s0", "collide-mesh"],
    [[157, 200], "s0", "(array object)"],
    [235, "s0", "basic"]
  ],
  "(method 10 shadow-control)": [[1, "v1", "int"]],
  "(method 0 fact-info-enemy)": [[[3, 92], "gp", "fact-info-enemy"]],
  "(method 0 fact-info)": [
    //[16, "t9", "(function string none)"],
    ["_stack_", 16, "res-tag"],
    [[32, 43], "v1", "(pointer int32)"],
    [86, "gp", "fact-info"]
  ],
  "(method 0 fact-info-target)": [[[3, 20], "gp", "fact-info-target"]],
  "(method 0 align-control)": [[[14, 18], "v0", "align-control"]],
  "str-load": [[[20, 36], "s2", "load-chunk-msg"]],
  "str-load-status": [
    [[18, 22], "v1", "load-chunk-msg"],
    [26, "v1", "load-chunk-msg"]
  ],
  "str-play-async": [[[8, 16], "s4", "load-chunk-msg"]],
  "str-play-stop": [[[7, 14], "s5", "load-chunk-msg"]],
  "str-play-queue": [[[19, 27], "s5", "load-chunk-msg"]],
  "str-ambient-play": [[[7, 15], "s5", "load-chunk-msg"]],
  "str-ambient-stop": [[[7, 16], "s5", "load-chunk-msg"]],
  "dgo-load-begin": [[[21, 40], "s2", "load-dgo-msg"]],
  "dgo-load-get-next": [[[14, 31], "v1", "load-dgo-msg"]],
  "dgo-load-continue": [[[5, 21], "gp", "load-dgo-msg"]],
  "string->sound-name": [[[2, 18], "a1", "(pointer uint8)"]],
  "ramdisk-load": [[[8, 12], "v1", "ramdisk-rpc-load"]],
  "(method 3 generic-tie-interp-point)": [[15, "gp", "(pointer uint128)"]],
  "ripple-find-height": [[[22, 72], "s4", "mei-ripple"]],
  "(method 0 collide-shape-prim-sphere)": [
    [[4, 8], "v0", "collide-shape-prim-sphere"]
  ],
  "(method 0 collide-shape-prim-mesh)": [
    [[6, 11], "v0", "collide-shape-prim-mesh"]
  ],
  "(method 0 collide-shape-prim-group)": [
    [[11, 18], "v0", "collide-shape-prim-group"]
  ],
  "entity-actor-count": [["_stack_", 16, "res-tag"]],
  "entity-actor-lookup": [
    ["_stack_", 16, "res-tag"],
    [[10, 33], "v1", "(pointer uint32)"]
  ],
  "(method 11 joint-mod)": [
    [15, "s3", "process-drawable"],
    [[26, 66], "s3", "fact-info-enemy"]
  ],
  "joint-mod-look-at-handler": [[[2, 254], "gp", "joint-mod"]],
  "joint-mod-world-look-at-handler": [[[0, 254], "gp", "joint-mod"]],
  "joint-mod-rotate-handler": [[[2, 77], "s4", "joint-mod"]],
  "joint-mod-joint-set-handler": [[[2, 13], "s4", "joint-mod"]],
  "joint-mod-joint-set*-handler": [[[2, 31], "s5", "joint-mod"]],
  "joint-mod-wheel-callback": [[[2, 63], "s4", "joint-mod-wheel"]],
  "joint-mod-set-local-callback": [[[0, 23], "v1", "joint-mod-set-local"]],
  "joint-mod-set-world-callback": [[[0, 23], "v1", "joint-mod-set-world"]],
  "joint-mod-blend-local-callback": [[[2, 63], "gp", "joint-mod-blend-local"]],
  "joint-mod-spinner-callback": [[[2, 63], "gp", "joint-mod-spinner"]],
  "(method 11 touching-prims-entry-pool)": [
    [[0, 8], "v1", "touching-prims-entry"],
    [8, "v1", "pointer"],
    [[9, 11], "v1", "touching-prims-entry"],
    [[1, 20], "a1", "touching-prims-entry"]
  ],
  "(method 0 touching-list)": [[[6, 9], "v0", "touching-list"]],
  "num-func-chan": [[8, "v1", "joint-control-channel"]],
  "shrubbery-login-post-texture": [
    [[13, 15], "a3", "qword"],
    [16, "a3", "pointer"],
    [24, "a3", "pointer"],
    [[17, 23], "a3", "qword"],
    [[13, 23], "a1", "qword"],
    [14, "a2", "qword"],
    [[27, 29], "a3", "qword"],
    [[27, 29], "a1", "qword"],
    [[35, 37], "a3", "qword"],
    [[35, 37], "a2", "qword"]
  ],
  "(method 3 sparticle-cpuinfo)": [[106, "f0", "float"]],
  "camera-teleport-to-entity": [[9, "a0", "transform"]],
  "add-debug-sphere-from-table": [[[9, 18], "s1", "(inline-array vector)"]],
  "(method 14 actor-link-info)": [[5, "v1", "entity-links"]],
  "(method 15 actor-link-info)": [[5, "v1", "entity-links"]],
  "(method 23 actor-link-info)": [[4, "v1", "entity-links"]],
  "(method 24 actor-link-info)": [[4, "v1", "entity-links"]],
  "(method 9 actor-link-info)": [[[0, 36], "s3", "entity-actor"]],
  "alt-actor-list-subtask-incomplete-count": [[19, "a0", "entity-links"]],
  "actor-link-dead-hook": [[1, "v1", "entity-links"]],
  "check-irx-version": [[[6, 37], "gp", "sound-rpc-get-irx-version"]],
  "sound-bank-load": [[[9, 11], "v1", "sound-rpc-load-bank"]],
  "sound-bank-unload": [[[7, 9], "v1", "sound-rpc-unload-bank"]],
  "sound-music-load": [[[7, 9], "v1", "sound-rpc-load-music"]],
  "sound-music-unload": [[6, "v1", "sound-rpc-unload-music"]],
  "sound-reload-info": [[6, "v1", "sound-rpc-reload-info"]],
  "set-language": [[[10, 12], "v1", "sound-rpc-set-language"]],
  "list-sounds": [[6, "v1", "sound-rpc-list-sounds"]],
  "sound-set-volume": [[[6, 13], "v1", "sound-rpc-set-master-volume"]],
  "sound-set-reverb": [[[8, 21], "v1", "sound-rpc-set-reverb"]],
  "sound-set-ear-trans": [[[7, 20], "gp", "sound-rpc-set-ear-trans"]],
  "sound-play-by-name": [
    [[13, 45], "s5", "sound-rpc-play"],
    [[22, 39], "s3", "process-drawable"]
  ],
  "sound-play-by-spec": [
    [[9, 54], "s5", "sound-rpc-play"],
    [[31, 47], "s3", "process-drawable"]
  ],
  "sound-pause": [[[5, 7], "v1", "sound-rpc-pause-sound"]],
  "sound-stop": [[[5, 7], "v1", "sound-rpc-stop-sound"]],
  "sound-continue": [[[5, 7], "v1", "sound-rpc-continue-sound"]],
  "sound-group-pause": [[[5, 7], "v1", "sound-rpc-pause-group"]],
  "sound-group-stop": [[[5, 7], "v1", "sound-rpc-stop-group"]],
  "sound-group-continue": [[[5, 7], "v1", "sound-rpc-continue-group"]],
  "sound-set-falloff-curve": [[[7, 19], "v1", "sound-rpc-set-falloff-curve"]],
  "sound-set-sound-falloff": [[[8, 13], "v1", "sound-rpc-set-sound-falloff"]],
  "sound-set-flava": [[[5, 7], "v1", "sound-rpc-set-flava"]],
  "(method 0 ambient-sound)": [
    [136, "v1", "sound-spec"],
    [143, "v1", "sound-spec"],
    [140, "v1", "sound-spec"],
    [147, "v1", "sound-spec"],
    ["_stack_", 16, "sound-spec"],
    ["_stack_", 32, "sound-name"],
    ["_stack_", 48, "(pointer float)"],
    ["_stack_", 52, "sound-play-parms"],
    ["_stack_", 64, "res-tag"]
  ],
  "(method 11 ambient-sound)": [
    [[18, 31], "s4", "process-drawable"],
    [[12, 44], "gp", "sound-rpc-set-param"]
  ],
  "(method 12 ambient-sound)": [[[8, 20], "v1", "sound-rpc-set-param"]],
  "sound-buffer-dump": [[[14, 25], "s3", "sound-rpc-play"]],
  "actor-link-subtask-complete-hook": [[1, "v1", "entity-links"]],
  "(method 0 vol-control)": [
    [30, "s5", "res-lump"],
    [36, "s5", "res-lump"],
    [58, "s5", "res-lump"],
    [62, "s5", "res-lump"],
    [85, "s5", "res-lump"],
    [91, "s5", "res-lump"],
    [113, "s5", "res-lump"],
    [117, "s5", "res-lump"]
  ],
  "point-in-air-box?": [[5, "f1", "float"]],
  "(method 3 air-box)": [
    [16, "f0", "float"],
    [22, "f0", "float"],
    [28, "f0", "float"]
  ],
  "joint-anim-inspect-elt": [
    [9, "gp", "joint-anim-matrix"],
    [26, "gp", "joint-anim-transformq"]
  ],
  "(method 12 art-group)": [[13, "a0", "art-joint-anim"]],
  "(method 0 path-control)": [["_stack_", 16, "res-tag"]],
  "(method 0 curve-control)": [[[13, 55], "s3", "entity"]],
  "nav-mesh-connect": [
    [[4, 15], "s2", "entity-actor"],
    [19, "v1", "entity"],
    [20, "v1", "entity-links"],
    [72, "v1", "entity"],
    [73, "v1", "entity-links"],
    [76, "a0", "entity"],
    [77, "a0", "entity-links"]
  ],
  "add-debug-point": [
    [125, "a3", "pointer"],
    [[27, 144], "a0", "(pointer uint64)"],
    [[147, 150], "a0", "dma-packet"],
    [[31, 35], "a3", "dma-packet"],
    [[41, 44], "a3", "gs-gif-tag"],
    [[61, 65], "a3", "vector4w-2"],
    [[81, 85], "a3", "vector4w-2"],
    [[98, 102], "a3", "vector4w-2"],
    [[118, 122], "a1", "vector4w-2"]
  ],
  "internal-draw-debug-line": [
    [[95, 101], "a3", "dma-packet"],
    [[104, 110], "a3", "gs-gif-tag"],
    [[212, 225], "a1", "(inline-array vector4w-2)"],
    [228, "a3", "pointer"],
    [[93, 246], "a0", "(pointer uint64)"],
    [[250, 253], "a0", "dma-packet"],
    [[3, 158], "s2", "rgba"],
    [[5, 204], "s5", "rgba"]
  ],
  "add-debug-flat-triangle": [
    [[55, 61], "a3", "dma-packet"],
    [[64, 70], "a3", "gs-gif-tag"],
    [[93, 112], "a3", "(inline-array vector4w-3)"],
    [[53, 133], "a0", "(pointer uint64)"],
    [115, "a1", "pointer"],
    [[135, 140], "a0", "dma-packet"]
  ],
  "add-debug-line2d": [
    [[58, 64], "a2", "dma-packet"],
    [[67, 73], "a2", "gs-gif-tag"],
    [[76, 81], "a2", "(inline-array vector4w)"],
    [[84, 89], "a2", "(inline-array vector4w)"],
    [[56, 110], "a0", "(pointer uint64)"],
    [92, "a1", "pointer"],
    [[112, 117], "v1", "dma-packet"]
  ],
  "debug-percent-bar": [[[32, 43], "v1", "dma-packet"]],
  "debug-pad-display": [[[70, 75], "v1", "dma-packet"]],
  "internal-draw-debug-text-3d": [[[54, 59], "v1", "dma-packet"]],
  "drawable-frag-count": [[[14, 20], "s5", "drawable-group"]],

  "generic-init-buffers": [
    [[39, 44], "v1", "dma-packet"],
    [25, "s5", "gs-zbuf"],
    [32, "gp", "gs-zbuf"]
  ],

  "(method 13 drawable-inline-array-collide-fragment)": [
    [[1, 5], "v1", "collide-fragment"]
  ],
  "(method 12 drawable-inline-array-collide-fragment)": [
    [[1, 5], "v1", "collide-fragment"]
  ],
  "(method 11 drawable-inline-array-collide-fragment)": [
    [[1, 5], "v1", "collide-fragment"]
  ],
  "main-cheats": [[[1123, 1126], "v1", "dma-packet"]],
  "on": [[33, "t9", "(function cpu-thread function none)"]],

  "bg": [[37, "a0", "symbol"]],

  "level-update-after-load": [
    [[29, 55], "s2", "drawable-tree"],
    [[121, 146], "s1", "drawable-inline-array-tfrag"],
    [[150, 151], "s1", "drawable-tree-instance-tie"]
  ],
  "(method 11 setting-control)": [[[3, 25], "s4", "connection"]],
  "(method 9 setting-data)": [
    [[4, 345], "s3", "connection"],
    [[9, 12], "v1", "symbol"],
    [[14, 17], "v1", "symbol"],
    [[19, 22], "v1", "symbol"],
    [[24, 27], "v1", "symbol"],
    [[29, 32], "v1", "symbol"],
    [[33, 35], "a0", "int"],
    [[40, 45], "a0", "uint"],
    [[47, 49], "v1", "int"],
    [[68, 71], "v1", "symbol"],
    [[72, 78], "v1", "float"],
    [[80, 83], "v1", "float"],
    [[87, 90], "v1", "symbol"],
    [[91, 97], "v1", "float"],
    [[99, 102], "v1", "float"],
    [[106, 109], "v1", "symbol"],
    [[110, 116], "v1", "float"],
    [[118, 121], "v1", "float"],
    [[125, 128], "v1", "symbol"],
    [[129, 135], "v1", "float"],
    [[137, 140], "v1", "float"],
    [[144, 147], "v1", "symbol"],
    [[148, 154], "v1", "float"],
    [[156, 159], "v1", "float"],
    [[163, 166], "v1", "symbol"],
    [[167, 173], "v1", "float"],
    [[175, 178], "v1", "float"],
    [[182, 185], "v1", "symbol"],
    [[186, 192], "v1", "float"],
    [[194, 197], "v1", "float"],
    [[201, 204], "v1", "symbol"],
    [[205, 211], "v1", "float"],
    [[213, 216], "v1", "float"],
    [[220, 223], "v1", "float"],
    [[224, 226], "v1", "int"],
    [[226, 229], "v1", "float"],
    [[233, 236], "v1", "float"],
    [[240, 243], "v1", "float"],
    [[247, 250], "v1", "float"],
    [[254, 257], "v1", "float"],
    [[261, 264], "v1", "float"],
    [[268, 271], "v1", "float"],
    [[275, 277], "v1", "int"],
    [[280, 282], "v1", "symbol"],
    [[285, 287], "v1", "symbol"],
    [[290, 293], "v1", "symbol"],
    [[295, 298], "v1", "symbol"],
    [[300, 303], "v1", "symbol"],
    [[305, 308], "v1", "(pointer progress)"],
    [[310, 313], "v1", "(pointer progress)"],
    [[315, 318], "v1", "(pointer progress)"],
    [[325, 328], "v1", "(pointer progress)"],
    [[330, 333], "v1", "symbol"],
    [[334, 337], "a0", "int"],
    [[341, 344], "a0", "uint"]
  ],
  "(method 12 level)": [[151, "a0", "symbol"]],
  "(method 26 level-group)": [[[65, 96], "v0", "level"]],
  "update-sound-banks": [[[21, 52], "t0", "symbol"]],
  "(method 16 level-group)": [
    [[122, 146], "s1", "continue-point"],
    [[115, 154], "s3", "continue-point"]
  ],
  "(method 20 level)": [[[43, 45], "s3", "ramdisk-rpc-fill"]],

  "ja-post": [[54, "a1", "process"]],

  "upload-generic-shrub": [
    [[3, 13], "t0", "dma-packet"],
    [[15, 26], "v1", "matrix"],
    [[31, 44], "t0", "vector4w-2"],
    [[47, 71], "t0", "dma-packet"],
    [[74, 98], "a2", "dma-packet"],
    [[101, 125], "a2", "dma-packet"],
    [[128, 152], "a2", "dma-packet"],
    [[157, 162], "a1", "dma-packet"]
  ],
  "(top-level-login task-control)": [[165, "v1", "symbol"]],
  "(anon-function 494 task-control)": [[32, "v0", "float"]],
  "(anon-function 493 task-control)": [[32, "v0", "float"]],
  "(anon-function 480 task-control)": [[13, "v0", "float"]],
  "(anon-function 477 task-control)": [[38, "v0", "float"]],
  "(anon-function 476 task-control)": [[38, "v0", "float"]],
  "(anon-function 475 task-control)": [
    [37, "v0", "float"],
    [81, "v0", "float"]
  ],
  "(anon-function 474 task-control)": [
    [37, "v0", "float"],
    [81, "v0", "float"]
  ],
  "(anon-function 426 task-control)": [[32, "v0", "float"]],
  "(anon-function 425 task-control)": [[32, "v0", "float"]],
  "(anon-function 415 task-control)": [[32, "v0", "float"]],
  "(anon-function 414 task-control)": [[32, "v0", "float"]],
  "(anon-function 365 task-control)": [[32, "v0", "float"]],
  "(anon-function 364 task-control)": [[32, "v0", "float"]],
  "(anon-function 363 task-control)": [[32, "v0", "float"]],
  "(anon-function 362 task-control)": [[32, "v0", "float"]],
  "(anon-function 337 task-control)": [[32, "v0", "float"]],
  "(anon-function 336 task-control)": [[32, "v0", "float"]],
  "(anon-function 227 task-control)": [
    [[14, 16], "t9", "(function process event-message-block float)"]
  ],
  "(anon-function 286 task-control)": [
    [[14, 16], "t9", "(function process event-message-block float)"]
  ],
  "(anon-function 366 task-control)": [
    [[14, 16], "t9", "(function process event-message-block float)"]
  ],
  "(anon-function 367 task-control)": [
    [[14, 16], "t9", "(function process event-message-block float)"]
  ],
  "(anon-function 368 task-control)": [
    [[14, 16], "t9", "(function process event-message-block float)"]
  ],
  "(anon-function 369 task-control)": [
    [[14, 16], "t9", "(function process event-message-block float)"]
  ],
  "(anon-function 380 task-control)": [
    [[14, 16], "t9", "(function process event-message-block float)"]
  ],
  "(anon-function 383 task-control)": [
    [[14, 16], "t9", "(function process event-message-block float)"]
  ],
  "(anon-function 390 task-control)": [
    [[14, 16], "t9", "(function process event-message-block float)"]
  ],
  "(anon-function 393 task-control)": [
    [[14, 16], "t9", "(function process event-message-block float)"]
  ],
  "(anon-function 400 task-control)": [
    [[14, 16], "t9", "(function process event-message-block float)"]
  ],
  "(anon-function 403 task-control)": [
    [[14, 16], "t9", "(function process event-message-block float)"]
  ],
  "(anon-function 435 task-control)": [
    [[14, 16], "t9", "(function process event-message-block float)"]
  ],
  "(anon-function 445 task-control)": [
    [[14, 16], "t9", "(function process event-message-block float)"]
  ],
  "(anon-function 455 task-control)": [
    [[14, 16], "t9", "(function process event-message-block float)"]
  ],
  "(anon-function 38 task-control)": [[13, "v0", "float"]],
  "(anon-function 28 task-control)": [[13, "v0", "float"]],
  "(method 18 game-info)": [
    [4, "v1", "symbol"],
    [5, "v1", "level-load-info"],
    [10, "s3", "continue-point"]
  ],
  "(method 9 game-info)": [
    [
      [270, 286],
      "s2",
      "(function cpu-thread function object object object object pointer)"
    ]
  ],
  "(method 25 game-info)": [
    [4, "v1", "game-save-tag"],
    [53, "v1", "pointer"],
    [[7, 53], "v1", "game-save-tag"],
    [[72, 138], "s4", "game-save-tag"],
    [154, "s4", "pointer"],
    [[166, 205], "s4", "game-save-tag"],
    [206, "s4", "pointer"],
    [498, "s4", "pointer"],
    [207, "a1", "(pointer uint8)"],
    [[219, 220], "s4", "game-save-tag"],
    [223, "s4", "pointer"],
    [224, "a1", "(pointer uint8)"],
    [[235, 236], "s4", "game-save-tag"],
    [249, "s4", "pointer"],
    [[261, 262], "s4", "game-save-tag"],
    [275, "s4", "pointer"],
    [293, "s4", "game-save-tag"],
    [302, "s4", "pointer"],
    [303, "a2", "(pointer uint8)"],
    [315, "s4", "game-save-tag"],
    [319, "s4", "pointer"],
    [343, "v1", "(pointer uint8)"],
    [352, "v1", "(pointer uint8)"],
    [[360, 420], "s4", "game-save-tag"],
    [423, "s4", "pointer"],
    [424, "a1", "(pointer uint8)"],
    [436, "s4", "game-save-tag"],
    [440, "s4", "pointer"],
    [456, "s4", "game-save-tag"],
    [460, "s4", "pointer"],
    [476, "s4", "game-save-tag"],
    [480, "s4", "pointer"],
    [[493, 495], "s4", "game-save-tag"]
  ],
  "(method 11 game-save)": [
    [126, "v1", "pointer"],
    [213, "s4", "pointer"],
    [[74, 88], "s4", "game-save-tag"],
    [98, "s4", "pointer"],
    [107, "s4", "game-save-tag"],
    [125, "s4", "(pointer uint8)"],
    [131, "s4", "game-save-tag"],
    [155, "s4", "game-save-tag"],
    [148, "s4", "pointer"],
    [172, "s4", "pointer"],
    [179, "s4", "game-save-tag"],
    [196, "s4", "pointer"],
    [[203, 210], "s4", "game-save-tag"]
  ],
  "drawable-load": [
    [17, "s5", "drawable"],
    [18, "s5", "drawable"],
    [20, "s5", "drawable"],
    [25, "s5", "drawable"],
    [27, "s5", "drawable"]
  ],
  "art-load": [
    [9, "s5", "art"],
    [13, "s5", "art"],
    [15, "s5", "art"]
  ],
  "art-group-load-check": [
    [22, "s3", "art-group"],
    [31, "s3", "art-group"],
    [43, "s3", "art-group"],
    [50, "s3", "art-group"],
    [52, "s3", "art-group"]
  ],
  "(method 13 art-group)": [[16, "s3", "art-joint-anim"]],
  "(method 14 art-group)": [[16, "s3", "art-joint-anim"]],
  "(method 9 external-art-control)": [
    [171, "s4", "external-art-buffer"],
    [172, "s4", "external-art-buffer"],
    [173, "s4", "external-art-buffer"],
    [177, "s4", "external-art-buffer"],
    [183, "s4", "external-art-buffer"],
    [190, "s4", "external-art-buffer"],
    [233, "s4", "spool-anim"],
    [240, "s4", "spool-anim"],
    [243, "s4", "spool-anim"],
    [248, "s4", "spool-anim"],
    [249, "s4", "spool-anim"],
    [253, "s4", "spool-anim"],
    [257, "s4", "spool-anim"]
  ],
  "(method 10 external-art-control)": [[18, "v1", "pointer"]],
  "(method 16 external-art-control)": [
    [37, "a0", "process"],
    [17, "s5", "process-drawable"]
  ],
  "ja-play-spooled-anim": [
    [154, "a0", "process"],
    [286, "s2", "art-joint-anim"],
    [294, "s2", "art-joint-anim"],
    [295, "s2", "art-joint-anim"],
    [306, "s2", "art-joint-anim"],
    [320, "s2", "art-joint-anim"],
    [324, "s2", "art-joint-anim"]
  ],
  "(method 11 external-art-control)": [
    [127, "a0", "process"],
    [151, "a0", "process"],
    [168, "a0", "process"],
    [18, "s5", "process-drawable"]
  ],
  "debug-menu-item-var-update-display-str": [
    [[44, 49], "v1", "int"],
    [[61, 69], "v1", "int"]
  ],
  "debug-menu-item-get-max-width": [[[18, 27], "a0", "debug-menu-item-var"]],
  "debug-menu-send-msg": [
    [[3, 14], "s2", "debug-menu-item"],
    [[14, 21], "s2", "debug-menu-item-submenu"]
  ],
  "debug-menu-item-var-joypad-handler": [
    [[39, 42], "a2", "int"],
    [[40, 42], "a3", "int"],
    [41, "t9", "(function int int int int int)"],
    [200, "t9", "(function int int int int int)"],
    [138, "v1", "int"],
    [143, "v1", "int"],
    [[182, 187], "v1", "int"],
    [[182, 187], "a1", "int"],
    [[190, 194], "a0", "int"],
    [[193, 195], "v1", "int"]
  ],
  "debug-menu-find-from-template": [
    [3, "s4", "debug-menu"],
    [[4, 8], "s4", "debug-menu-item"],
    [[41, 44], "s4", "debug-menu-node"],
    [[7, 12], "s5", "debug-menu-item"],
    [23, "s5", "debug-menu-item-submenu"]
  ],

  "debug-menu-func-decode": [[[12, 14], "a0", "symbol"]],

  "dm-cam-render-float": [[72, "v1", "float"]],

  "can-hint-be-played?": [[[25, 28], "a0", "level-hint"]],
  "debug-menu-rebuild": [[[4, 13], "a0", "debug-menu-item"]],
  "debug-menu-item-submenu-render": [[[39, 44], "v1", "dma-packet"]],
  "debug-menu-item-function-render": [[[46, 51], "v1", "dma-packet"]],
  "debug-menu-item-flag-render": [[[44, 49], "v1", "dma-packet"]],
  "debug-menu-render": [
    [[45, 48], "v1", "dma-packet"],
    [[106, 110], "v1", "dma-packet"]
  ],

  "debug-menu-item-var-msg": [[64, "t9", "(function int int int int int)"]],

  "calculate-basis-functions-vector!": [
    [[8, 20], "v1", "(pointer float)"],
    [[0, 60], "f1", "float"]
  ],
  "(anon-function 2 memory-usage)": [
    [[171, 415], "s5", "process-drawable"],
    [[212, 213], "v1", "collide-shape"]
  ],
  "(method 8 process-tree)": [
    [31, "v1", "symbol"],
    [6, "a3", "symbol"]
  ],
  "(method 9 align-control)": [
    [[27, 31], "t9", "(function object object object object)"]
  ],
  "(method 8 tie-fragment)": [
    [150, "a0", "(pointer int32)"],
    [[157, 160], "a0", "basic"]
  ],
  "letterbox": [[[29, 33], "v1", "dma-packet"]],
  "blackout": [[[20, 24], "v1", "dma-packet"]],
  "(method 15 load-state)": [
    [31, "t9", "(function int)"],
    [[291, 303], "s5", "entity-actor"],
    [370, "s3", "process-drawable"],
    [343, "s5", "symbol"],
    [21, "s5", "symbol"]
  ],
  "yakow-default-event-handler": [
    [27, "a0", "collide-shape"],
    [32, "a0", "collide-shape"]
  ],
  "(method 11 yakow)": [
    [184, "v1", "vector"],
    [186, "v1", "vector"],
    [189, "v1", "vector"]
  ],
  "yakow-post": [
    [114, "a0", "collide-shape-moving"],
    [130, "a0", "collide-shape-moving"]
  ],
  "raw-ray-sphere-intersect": [
    [23, "v1", "float"],
    [36, "v1", "uint"]
  ],
  "(method 0 anim-test-obj)": [
    [9, "s4", "anim-test-obj"],
    [10, "s4", "anim-test-obj"],
    [13, "s4", "anim-test-obj"],
    [15, "s4", "anim-test-obj"]
  ],
  "(method 0 anim-test-sequence)": [
    [8, "s5", "anim-test-sequence"],
    [11, "s5", "anim-test-sequence"],
    [13, "s5", "anim-test-sequence"]
  ],
  "(method 0 anim-test-seq-item)": [
    [7, "v0", "anim-test-seq-item"],
    [8, "v1", "anim-test-seq-item"],
    [10, "v0", "anim-test-seq-item"],
    [11, "v0", "anim-test-seq-item"],
    [14, "v0", "anim-test-seq-item"],
    [17, "v0", "anim-test-seq-item"]
  ],
  "(method 3 anim-tester)": [
    [12, "s5", "anim-test-obj"],
    [15, "s5", "anim-test-obj"],
    [148, "s5", "anim-test-obj"],
    [150, "s5", "anim-test-obj"],
    [22, "s4", "anim-test-sequence"],
    [28, "s4", "anim-test-sequence"],
    [38, "s4", "anim-test-sequence"],
    [48, "s4", "anim-test-sequence"],
    [59, "s4", "anim-test-sequence"],
    [137, "s4", "anim-test-sequence"],
    [139, "s4", "anim-test-sequence"],
    [66, "s3", "anim-test-seq-item"],
    [70, "s3", "anim-test-seq-item"],
    [75, "s3", "anim-test-seq-item"],
    [79, "s3", "anim-test-seq-item"],
    [88, "s3", "anim-test-seq-item"],
    [94, "s3", "anim-test-seq-item"],
    [104, "s3", "anim-test-seq-item"],
    [114, "s3", "anim-test-seq-item"],
    [126, "s3", "anim-test-seq-item"],
    [128, "s3", "anim-test-seq-item"]
  ],
  "anim-test-obj-item-valid?": [
    [5, "s5", "anim-test-sequence"],
    [12, "s5", "anim-test-sequence"],
    [17, "s5", "anim-test-sequence"],
    [36, "s5", "anim-test-sequence"],
    [38, "s5", "anim-test-sequence"],
    [20, "v1", "anim-test-seq-item"],
    [26, "v1", "anim-test-seq-item"],
    [28, "v1", "anim-test-seq-item"]
  ],
  "anim-test-obj-remove-invalid": [
    [84, "v1", "anim-test-sequence"],
    [88, "v1", "anim-test-sequence"],
    [90, "v1", "anim-test-sequence"],
    [92, "v1", "anim-test-sequence"],
    [93, "v1", "anim-test-sequence"],
    [91, "a0", "anim-test-sequence"],
    [5, "s5", "anim-test-sequence"],
    [8, "s5", "anim-test-sequence"],
    [11, "s5", "anim-test-sequence"],
    [30, "s5", "anim-test-sequence"],
    [44, "s5", "anim-test-sequence"],
    [51, "s5", "anim-test-sequence"],
    [58, "s5", "anim-test-sequence"],
    [67, "s5", "anim-test-sequence"],
    [70, "s4", "anim-test-sequence"],
    [71, "s5", "anim-test-sequence"],
    [72, "s5", "anim-test-sequence"],
    [15, "s3", "anim-test-seq-item"],
    [18, "s3", "anim-test-seq-item"],
    [24, "s3", "anim-test-seq-item"],
    [31, "s3", "anim-test-seq-item"],
    [34, "s2", "anim-test-seq-item"],
    [35, "s3", "anim-test-seq-item"],
    [36, "s3", "anim-test-seq-item"],
    [61, "a0", "anim-test-seq-item"]
  ],
  "anim-tester-reset": [
    [14, "v1", "anim-test-obj"],
    [30, "v1", "anim-test-obj"],
    [33, "v1", "anim-test-obj"],
    [36, "v1", "anim-test-obj"],
    [43, "v1", "anim-test-obj"],
    [[50, 53], "v1", "anim-test-obj"]
  ],
  "anim-tester-save-all-objects": [
    [[4, 19], "gp", "anim-test-obj"],
    [17, "v1", "anim-test-obj"]
  ],
  "anim-tester-save-object-seqs": [
    [63, "s5", "anim-test-sequence"],
    [69, "s5", "anim-test-sequence"],
    [65, "s5", "anim-test-sequence"],
    [75, "s5", "anim-test-sequence"],
    [79, "s5", "anim-test-sequence"],
    [133, "s5", "anim-test-sequence"],
    [141, "s5", "anim-test-sequence"],
    [142, "v1", "anim-test-sequence"],
    [143, "s5", "anim-test-sequence"],
    [83, "s4", "anim-test-seq-item"],
    [89, "s4", "anim-test-seq-item"],
    [91, "s4", "anim-test-seq-item"],
    [92, "s4", "anim-test-seq-item"],
    [96, "s4", "anim-test-seq-item"],
    [105, "s4", "anim-test-seq-item"],
    [111, "s4", "anim-test-seq-item"],
    [120, "s4", "anim-test-seq-item"],
    [121, "v1", "anim-test-seq-item"],
    [122, "s4", "anim-test-seq-item"]
  ],
  "anim-test-obj-list-handler": [
    [25, "s5", "anim-test-obj"],
    [31, "s5", "anim-test-obj"],
    [[50, 53], "v1", "dma-packet"],
    [110, "s5", "anim-test-obj"],
    [166, "s5", "anim-test-obj"],
    [112, "v1", "anim-tester"],
    [[202, 205], "v1", "dma-packet"]
  ],
  "anim-test-anim-list-handler": [
    [2, "s5", "anim-test-obj"],
    [25, "s5", "anim-test-obj"],
    [[44, 47], "v1", "dma-packet"],
    [65, "s5", "anim-test-obj"],
    [227, "s5", "anim-test-obj"],
    [90, "v1", "anim-test-obj"],
    [91, "v1", "anim-test-obj"],
    [100, "v1", "anim-test-obj"],
    [105, "v1", "anim-test-obj"],
    [130, "v1", "anim-test-obj"],
    [131, "v1", "anim-test-obj"],
    [140, "v1", "anim-test-obj"],
    [145, "v1", "anim-test-obj"],
    [167, "v1", "anim-test-obj"],
    [169, "v1", "anim-test-obj"],
    [171, "v1", "anim-test-obj"],
    [173, "v1", "anim-test-obj"],
    [[263, 266], "v1", "dma-packet"]
  ],
  "anim-test-sequence-list-handler": [
    [2, "s5", "anim-test-sequence"],
    [25, "s5", "anim-test-sequence"],
    [31, "s5", "anim-test-sequence"],
    [[50, 53], "v1", "dma-packet"],
    [71, "s5", "anim-test-sequence"],
    [231, "s5", "anim-test-sequence"],
    [96, "v1", "anim-test-sequence"],
    [97, "v1", "anim-test-sequence"],
    [106, "v1", "anim-test-sequence"],
    [111, "v1", "anim-test-sequence"],
    [136, "v1", "anim-test-sequence"],
    [137, "v1", "anim-test-sequence"],
    [146, "v1", "anim-test-sequence"],
    [151, "v1", "anim-test-sequence"],
    [[267, 270], "v1", "dma-packet"]
  ],
  "anim-test-edit-sequence-list-handler": [
    [[82, 85], "v1", "dma-packet"],
    [[148, 151], "v1", "dma-packet"],
    [[323, 326], "v1", "dma-packet"],
    [[979, 982], "v1", "dma-packet"],
    [[1028, 1031], "v1", "dma-packet"],
    [[122, 965], "s4", "anim-test-sequence"],
    [129, "v1", "glst-named-node"],
    [[128, 909], "gp", "anim-test-seq-item"],
    [380, "v0", "anim-test-obj"],
    [381, "v0", "anim-test-obj"],
    [382, "v0", "anim-test-obj"],
    [389, "v0", "anim-test-obj"],
    [483, "s3", "anim-test-seq-item"],
    [491, "s3", "anim-test-seq-item"],
    [502, "s3", "anim-test-seq-item"]
  ],
  "anim-tester-interface": [
    [[34, 48], "gp", "anim-test-obj"],
    [[70, 73], "v1", "dma-packet"],
    [[131, 134], "v1", "dma-packet"],
    [[189, 192], "v1", "dma-packet"],
    [[228, 231], "v1", "dma-packet"],
    [[95, 109], "gp", "anim-test-obj"],
    [[156, 160], "v1", "anim-test-obj"],
    [[162, 165], "v1", "anim-test-sequence"]
  ],
  "anim-tester-get-playing-item": [
    [4, "t9", "(function glst-list int anim-test-seq-item)"],
    [20, "t9", "(function glst-list int anim-test-seq-item)"],
    [[5, 22], "s5", "anim-test-seq-item"],
    [21, "v0", "anim-test-seq-item"],
    [25, "v0", "anim-test-seq-item"],
    [5, "v0", "anim-test-seq-item"]
  ],
  "anim-tester-add-newobj": [
    ["_stack_", 128, "anim-test-obj"],
    [[2, 185], "s2", "anim-test-obj"],
    [[70, 193], "s5", "anim-test-obj"],
    [149, "v1", "anim-test-sequence"],
    [154, "v1", "anim-test-sequence"],
    [160, "v1", "anim-test-sequence"],
    [164, "a0", "art-joint-anim"],
    [168, "v1", "anim-test-seq-item"],
    [168, "v1", "anim-test-seq-item"],
    [170, "a0", "art-joint-anim"],
    [171, "v1", "anim-test-seq-item"],
    [173, "v1", "anim-test-seq-item"]
  ],
  "anim-tester-start": [[20, "t9", "(function process function none)"]],
  "anim-tester-set-name": [
    [[34, 51], "s3", "anim-test-obj"],
    [[40, 63], "s5", "anim-test-sequence"]
  ],
  "anim-tester-add-sequence": [[[33, 102], "s5", "anim-test-obj"]],
  "(anon-function 11 anim-tester)": [
    [[23, 113], "s4", "anim-test-obj"],
    [[83, 338], "gp", "anim-test-sequence"],
    [[123, 187], "s4", "art-joint-anim"]
  ],
  "(method 10 bsp-header)": [
    [[51, 61], "a0", "(pointer uint128)"],
    [[51, 61], "a1", "(pointer uint128)"],
    [133, "v1", "terrain-bsp"],
    [141, "v1", "terrain-bsp"],
    [148, "v1", "terrain-bsp"],
    [5, "a0", "terrain-bsp"],
    [8, "a0", "terrain-bsp"]
  ],
  "(method 15 bsp-header)": [
    [5, "a0", "terrain-bsp"],
    [8, "a0", "terrain-bsp"]
  ],

  "upload-vis-bits": [
    [[4, 16], "a1", "(pointer uint128)"],
    [[12, 14], "a0", "(pointer uint128)"],
    [[20, 22], "a2", "(pointer uint128)"],
    [[28, 30], "a0", "(pointer uint128)"],
    [[32, 34], "a2", "(pointer uint128)"]
  ],

  "bsp-camera-asm": [
    [[4, 14], "a1", "bsp-node"],
    [[0, 9], "v1", "bsp-node"],
    [[12, 16], "v1", "bsp-node"]
  ],
  "level-remap-texture": [
    [15, "t0", "(pointer int32)"],
    [21, "t0", "(pointer int32)"],
    [19, "t0", "(pointer uint64)"],
    [12, "v1", "int"]
  ],
  "sprite-add-matrix-data": [
    [[5, 15], "a2", "dma-packet"],
    [[24, 29], "a1", "matrix"],
    [[47, 57], "a2", "dma-packet"],
    [[60, 97], "a1", "matrix"],
    [[116, 129], "a1", "vector"]
  ],
  "sprite-add-frame-data": [[[8, 16], "a0", "dma-packet"]],
  "sprite-add-2d-chunk": [
    [[12, 20], "a0", "dma-packet"],
    [[45, 52], "a0", "dma-packet"],
    [[69, 76], "a0", "dma-packet"],
    [[80, 87], "v1", "dma-packet"],
    [65, "a3", "int"]
  ],
  "sprite-add-3d-chunk": [
    [[11, 19], "a0", "dma-packet"],
    [[44, 51], "a0", "dma-packet"],
    [[68, 75], "a0", "dma-packet"],
    [[79, 87], "v1", "dma-packet"],
    [65, "a3", "int"]
  ],
  "sprite-add-shadow-chunk": [
    [[11, 19], "a0", "dma-packet"],
    [[37, 44], "a0", "dma-packet"],
    [[49, 77], "a0", "(inline-array vector)"],
    [[93, 100], "a0", "dma-packet"],
    [[105, 121], "s1", "adgif-shader"],
    [[130, 138], "v1", "dma-packet"]
  ],
  "sprite-draw": [
    [[33, 37], "a0", "dma-packet"],
    [[43, 46], "a0", "gs-gif-tag"],
    [51, "a0", "(pointer gs-test)"],
    [53, "a0", "(pointer gs-reg64)"],
    [55, "a0", "(pointer gs-clamp)"],
    [57, "a0", "(pointer gs-reg64)"],
    [[78, 87], "a0", "dma-packet"],
    [[92, 97], "a0", "dma-packet"],
    [[125, 129], "a0", "dma-packet"],
    [[143, 146], "v1", "dma-packet"]
  ],
  "sprite-init-distorter": [
    [59, "a3", "uint"],
    [[3, 7], "a2", "dma-packet"],
    [[13, 16], "a2", "gs-gif-tag"],
    [21, "a2", "(pointer gs-zbuf)"],
    [23, "a2", "(pointer gs-reg64)"],
    [29, "a2", "(pointer gs-tex0)"],
    [31, "a2", "(pointer gs-reg64)"],
    [33, "a2", "(pointer gs-tex1)"],
    [35, "a2", "(pointer gs-reg64)"],
    [36, "a2", "(pointer gs-miptbp)"],
    [38, "a2", "(pointer gs-reg64)"],
    [45, "a2", "(pointer gs-clamp)"],
    [47, "a2", "(pointer gs-reg64)"],
    [49, "a2", "(pointer gs-alpha)"],
    [51, "a2", "(pointer gs-reg64)"],
    [[62, 67], "a1", "dma-packet"]
  ],
  "sprite-draw-distorters": [
    [[70, 90], "a0", "vector"],
    [72, "v1", "vector"],
    [93, "v1", "vector"],
    [96, "v1", "vector"],
    [115, "v1", "(pointer int32)"],
    [119, "a0", "(pointer int32)"],
    [124, "v1", "vector"],
    [154, "v1", "vector"],
    [[172, 189], "a1", "dma-packet"],
    [[199, 203], "a0", "dma-packet"],
    [[207, 211], "a0", "vector4w"],
    [[216, 221], "a0", "dma-packet"],
    [[248, 265], "a1", "dma-packet"],
    [[273, 277], "a1", "dma-packet"],
    [[281, 285], "a1", "vector4w"],
    [[289, 294], "v1", "dma-packet"]
  ],

  "debug-menu-make-from-template": [
    [[20, 30], "s5", "string"],
    [[31, 60], "s5", "string"],
    [[61, 71], "s5", "string"],
    [[72, 81], "s5", "string"],
    [[82, 107], "s5", "string"],
    [[108, 135], "s5", "string"],
    [[136, 152], "s5", "string"],
    [[153, 183], "s5", "string"],
    [[186, 224], "s5", "string"],
    [[225, 246], "s5", "string"],
    [[249, 321], "s5", "string"]
  ],

  "debug-menu-item-var-render": [[[94, 98], "v1", "dma-packet"]],

  "generic-add-constants": [[[8, 17], "a0", "dma-packet"]],

  "generic-init-buf": [
    [[14, 19], "a0", "dma-packet"],
    [[24, 28], "a0", "gs-gif-tag"],
    [32, "a0", "(pointer gs-test)"],
    [34, "a0", "(pointer uint64)"],
    [34, "a1", "gs-reg"],
    [35, "a0", "(pointer gs-zbuf)"],
    [37, "a0", "(pointer uint64)"],
    [37, "a1", "gs-reg"],
    [[47, 53], "a0", "dma-packet"],
    [[56, 62], "v1", "(pointer vif-tag)"],
    [[62, 66], "v1", "(pointer int32)"]
  ],

  "cam-standard-event-handler": [
    [[16, 30], "s5", "state"],
    [41, "a0", "vector"],
    [[5, 8], "t9", "(function object)"],
    [[19, 22], "t9", "(function object)"],
    [[30, 32], "t9", "(function object)"]
  ],

  "(event cam-combiner-active)": [
    [10, "a0", "vector"],
    [[99, 127], "gp", "camera-slave"],
    [[187, 231], "gp", "camera-slave"]
  ],

  "(method 15 tracking-spline)": [
    [[57, 59], "a2", "vector"],
    [[57, 59], "a3", "vector"]
  ],

  "(method 16 tracking-spline)": [
    [[40, 42], "a0", "vector"],
    [[40, 42], "a1", "vector"]
  ],

  "cam-slave-get-vector-with-offset": [[[52, 65], "s3", "vector"]],

  "cam-slave-go": [[[3, 6], "t9", "(function object)"]],

  "cam-slave-init": [
    [[47, 50], "t9", "(function object object)"],
    [[54, 58], "t9", "(function object object)"]
  ],

  "update-mood-village3": [
    [[245, 311], "s0", "village3-states"]
  ],

  "update-mood-citadel": [
    [291, "s5", "(pointer float)"],
    [298, "s5", "(pointer float)"],
    [300, "s5", "(pointer float)"],
    [304, "s5", "(pointer float)"],
    [307, "s5", "(pointer float)"],
    [318, "s5", "(pointer float)"]
  ],

  "update-mood-finalboss": [
    [40, "s4", "(pointer int64)"],
    [44, "s4", "(pointer int64)"],
    [174, "s4", "(pointer int64)"],
    [251, "s4", "(pointer int64)"],
    [255, "s4", "(pointer int64)"],
    [347, "s4", "(pointer int64)"]
  ],

  "update-mood-ogre": [
    [57, "s4", "(pointer float)"],
    [64, "s4", "(pointer float)"],
    [90, "s4", "(pointer float)"],
    [92, "s4", "(pointer float)"],
    [95, "s4", "(pointer float)"],
    [98, "s4", "(pointer float)"],
    [100, "s4", "(pointer float)"],
    [105, "s4", "(pointer float)"],
    [144, "s4", "(pointer float)"]
  ],

  "update-mood-snow": [
    [[30, 111], "s5", "snow-states"]
  ],

  "update-mood-ogre": [
    [[53, 145], "s4", "ogre-states"]
  ],

  "update-mood-finalboss": [
    [[40, 348], "s4", "finalboss-states"]
  ],

  "ocean-trans-add-upload-table": [
    [44, "a0", "dma-packet"],
    [46, "a0", "dma-packet"],
    [51, "a0", "dma-packet"],
    [[55, 59], "v1", "vector4w"], // TODO - very likely wrong, but it's something that has 4 int32's,
    [[87, 228], "v1", "(inline-array vector)"],
    [241, "a0", "dma-packet"],
    [243, "a0", "dma-packet"],
    [248, "a0", "dma-packet"]
  ],

  "ocean-trans-add-upload-strip": [
    [39, "a0", "dma-packet"],
    [41, "a0", "dma-packet"],
    [46, "a0", "dma-packet"],
    [[57, 61], "v1", "vector4w"], // TODO - very likely wrong, but it's something that has 4 int32's,
    [[64, 147], "v1", "(inline-array vector)"], // TODO - very likely wrong, but it's something that has 4 int32's,
    [166, "a0", "dma-packet"],
    [168, "a0", "dma-packet"],
    [173, "a0", "dma-packet"]
  ],

  "ocean-trans-add-constants": [
    [7, "a1", "dma-packet"],
    [9, "a1", "dma-packet"],
    [14, "a1", "dma-packet"],
    [[17, 46], "v1", "matrix"]
  ],

  "draw-ocean-transition": [[255, "v1", "ocean-mid-mask"]],

  "do-target-shadow": [
    [46, "v1", "collide-shape-prim"] // `event-other` from collide-shape
  ],

  "draw-string": [
    [[93, 96], "a0", "(pointer uint8)"],
    [[206, 209], "t3", "font-work"],
    [[210, 214], "t3", "font-work"],
    [[217, 221], "t3", "font-work"],
    [356, "t2", "(pointer uint64)"],
    [726, "t2", "(pointer uint64)"],
    [[68, 76], "t4", "(pointer uint32)"],
    [[239, 247], "t3", "font-work"],
    [[424, 878], "a1", "(pointer uint128)"],
    [[616, 634], "t4", "font-work"]
  ],

  "get-string-length": [[[29, 31], "a0", "(pointer uint8)"]],

  "print-game-text-scaled": [[[31, 32], "f3", "float"]],

  "print-game-text": [[[369, 372], "v1", "dma-packet"]],

  "debug-init-buffer": [
    [[11, 15], "t1", "dma-packet"],
    [[21, 24], "t1", "gs-gif-tag"],
    [28, "t1", "(pointer gs-zbuf)"],
    [30, "t1", "(pointer gs-reg64)"],
    [31, "t1", "(pointer gs-test)"],
    [33, "t1", "(pointer gs-reg64)"],
    [[39, 42], "a1", "dma-packet"]
  ],

  "display-frame-finish": [
    [[30, 35], "a1", "dma-packet"],
    [[40, 43], "a0", "dma-packet"],
    [[63, 69], "a0", "dma-packet"],
    [[78, 79], "a0", "dma-packet"],
    [79, "a0", "(pointer uint64)"]
  ],
  "(event water-vol-idle water-anim)": [[6, "a0", "vector"]],

  "(method 22 water-anim)": [[25, "s3", "basic"]],

  "(method 25 water-anim)": [
    [25, "v0", "(pointer float)"],
    ["_stack_", 16, "res-tag"]
  ],

  "(method 22 rigid-body-platform)": [[26, "f0", "float"]],

  "rigid-body-platform-event-handler": [
    [28, "v1", "process-drawable"],
    [34, "v1", "float"],
    [83, "v1", "process-drawable"],
    [119, "v1", "process-drawable"],
    [125, "v1", "process-drawable"],
    [158, "v1", "vector"],
    [170, "v1", "vector"],
    [184, "v1", "(pointer handle)"],
    [213, "v1", "process-drawable"]
  ],

  "(anon-function 9 plat-eco)": [
    [23, "v1", "(state symbol none)"],
    [58, "v1", "(state symbol none)"]
  ],

  "(method 7 rigid-body-platform)": [
    [5, "v1", "int"],
    [14, "t9", "(function process-drawable int process-drawable)"]
  ],

  "(method 10 rigid-body)": [[50, "v1", "vector"]],

  "(method 22 mud)": [[35, "v0", "(pointer float)"]],

  "(method 11 twister)": [
    [7, "s4", "twist-joint"],
    [13, "s4", "twist-joint"],
    [26, "s4", "twist-joint"],
    [28, "s4", "twist-joint"],
    [36, "s4", "twist-joint"],
    [40, "s4", "twist-joint"],
    [47, "s4", "twist-joint"],
    [55, "s4", "twist-joint"],
    [70, "s4", "twist-joint"],
    [82, "s4", "twist-joint"]
  ],

  "(code teetertotter-launch)": [[11, "v1", "art-joint-anim"]],

  "(code teetertotter-bend)": [[10, "v1", "art-joint-anim"]],

  "(method 11 silostep)": [[100, "v1", "art-joint-anim"]],

  "(enter plat-button-pressed sunken-elevator)": [
    [40, "v1", "village2cam"],
    [73, "v1", "village2cam"]
  ],

  "(trans plat-button-move-upward sunken-elevator)": [
    [49, "v1", "village2cam"]
  ],

  "(trans plat-button-move-downward sunken-elevator)": [
    [13, "v0", "(state sunken-elevator)"]
  ],

  "(method 27 sunken-elevator)": [[37, "v1", "art-joint-anim"]],

  "nav-enemy-set-base-collide-sphere-collide-with": [
    [19, "v1", "collide-shape-prim-group"],
    [23, "s2", "collide-shape-prim"],
    [32, "v1", "collide-shape-prim-sphere"],
    [33, "s5", "collide-shape-prim-group"],
    [37, "v1", "collide-shape-prim-sphere"],
    [38, "s5", "collide-shape-prim-group"],
    [42, "v1", "collide-shape-prim-sphere"],
    [43, "s5", "collide-shape-prim-group"],
    [50, "s4", "collide-shape-prim-group"],
    [54, "s5", "collide-shape-prim"],
    [55, "s5", "collide-shape-prim"]
  ],

  "nav-enemy-jump-land-anim": [[39, "v1", "art-joint-anim"]],

  "(code nav-enemy-victory nav-enemy)": [[27, "v1", "art-joint-anim"]],
  "(code nav-enemy-notice nav-enemy)": [[27, "v1", "art-joint-anim"]],
  "(code nav-enemy-patrol nav-enemy)": [
    [23, "v1", "art-joint-anim"],
    [105, "v1", "art-joint-anim"],
    [167, "v1", "art-joint-anim"],
    [249, "v1", "art-joint-anim"]
  ],

  "(code nav-enemy-flee nav-enemy)": [
    [27, "v1", "art-joint-anim"],
    [91, "v1", "art-joint-anim"]
  ],

  "nav-enemy-set-hit-from-direction": [[19, "v1", "process-drawable"]],
  "(method 45 nav-enemy)": [[14, "v1", "process-mask"]],

  "nav-enemy-default-event-handler": [
    [62, "a0", "vector"],
    [82, "a0", "vector"]
  ],

  "(method 7 nav-enemy)": [
    [5, "v1", "int"],
    [10, "v1", "int"],
    [19, "t9", "(function process-drawable int none)"]
  ],

  "(enter nav-enemy-patrol nav-enemy)": [[8, "v1", "int"]],

  "(code nav-enemy-fuel-cell nav-enemy)": [[31, "v1", "int"]],

  "(method 16 level)": [
    [252, "v1", "(pointer uint128)"],
    [253, "a1", "(pointer uint128)"],
    [255, "a0", "(pointer uint128)"],
    [208, "s2", "(pointer uint8)"],
    [209, "s2", "(pointer uint8)"],
    [210, "s1", "(pointer uint8)"],
    [217, "s2", "(pointer uint8)"],
    [218, "s1", "(pointer uint8)"],
    [79, "a0", "(pointer uint128)"],
    [80, "v1", "(pointer uint128)"],
    [257, "v1", "(pointer uint16)"],
    [222, "s2", "(pointer uint8)"],
    [161, "s1", "(pointer uint128)"],
    [140, "s1", "(pointer uint128)"]
  ],

  "(method 15 level)": [[[21, 60], "v1", "(inline-array box8s)"]],

  "(method 27 level)": [[[23, 68], "s2", "(inline-array box8s)"]],

  "unpack-comp-huf": [[[21, 23], "t3", "(pointer uint16)"]],

  "(method 9 merc-fragment)": [[[13, 161], "s3", "adgif-shader"]],

  "(method 9 merc-effect)": [
    [49, "s4", "pointer"],
    [50, "s5", "pointer"],
    [[0, 49], "s4", "merc-fragment"],
    [[0, 50], "s5", "merc-fragment-control"]
  ],

  "merc-vu1-initialize-chain": [
    [[19, 47], "s5", "merc-vu1-low-mem"],
    [58, "gp", "(inline-array dma-packet)"],
    [[12, 18], "gp", "(pointer vif-tag)"]
  ],

  "merc-vu1-init-buffer": [
    [[27, 31], "a0", "dma-packet"],
    [[37, 40], "a0", "gs-gif-tag"],
    [44, "a0", "(pointer gs-test)"],
    [46, "a0", "(pointer gs-reg64)"],
    [[55, 58], "v1", "dma-packet"]
  ],

  "(method 8 merc-ctrl)": [
    [46, "s2", "pointer"], // was merc-fragment-control
    [[22, 45], "s2", "merc-fragment-control"],
    [[89, 93], "a1", "merc-blend-ctrl"],
    [103, "a1", "pointer"]
  ],

  "merc-edge-stats": [[[33, 35], "v1", "merc-ctrl"]],

  "(method 9 screen-filter)": [[[23, 26], "v1", "dma-packet"]],

  "(method 48 mayor)": [[32, "a0", "int"]],

  "(method 43 mayor)": [[19, "v1", "float"]],

  "(post idle mayor)": [[4, "t9", "(function none)"]],

  "(method 43 bird-lady)": [[19, "v1", "float"]],

  "muse-to-idle": [[57, "v1", "muse"]],

  "(method 32 sculptor)": [[87, "v1", "muse"]],

  "(method 43 sculptor)": [[19, "v1", "float"]],

  "(code idle sculptor)": [
    [71, "v1", "art-joint-anim"],
    [135, "v1", "art-joint-anim"],
    [184, "v1", "float"],
    [204, "v1", "art-joint-anim"],
    [255, "v1", "float"],
    [269, "v1", "art-joint-anim"],
    [319, "v1", "art-joint-anim"],
    [369, "v1", "art-joint-anim"],
    [421, "v1", "art-joint-anim"],
    [470, "v1", "float"],
    [490, "v1", "art-joint-anim"],
    [543, "v1", "art-joint-anim"],
    [593, "v1", "art-joint-anim"],
    [643, "v1", "art-joint-anim"],
    [698, "v1", "float"],
    [718, "v1", "art-joint-anim"],
    [769, "v1", "float"],
    [785, "v1", "art-joint-anim"],
    [836, "v1", "art-joint-anim"],
    [886, "v1", "art-joint-anim"],
    [936, "v1", "art-joint-anim"]
  ],

  "(method 43 geologist)": [[19, "v1", "float"]],

  "(anon-function 3 oracle)": [[11, "v1", "collide-shape"]],

  "(method 43 farmer)": [[19, "v1", "float"]],

  "(method 43 explorer)": [[19, "v1", "float"]],

  "(code idle explorer)": [
    [36, "v1", "float"],
    [56, "v1", "art-joint-anim"],
    [107, "v1", "float"],
    [123, "v1", "art-joint-anim"],
    [180, "v1", "float"],
    [200, "v1", "float"],
    [216, "v1", "art-joint-anim"],
    [273, "v1", "float"],
    [347, "v1", "float"],
    [363, "v1", "art-joint-anim"],
    [420, "v1", "float"],
    [500, "v1", "art-joint-anim"],
    [542, "v1", "art-joint-anim"],
    [599, "v1", "float"],
    [621, "v1", "art-joint-anim"],
    [678, "v1", "float"],
    [761, "v1", "float"],
    [783, "v1", "art-joint-anim"]
  ],

  "(method 32 assistant)": [[39, "v1", "float"]],

  "(method 43 assistant)": [[19, "v1", "float"]],

  "(code idle assistant)": [
    [35, "v1", "float"],
    [114, "v1", "float"],
    [130, "v1", "art-joint-anim"],
    [207, "v1", "float"],
    [376, "v1", "art-joint-anim"],
    [415, "v1", "float"],
    [431, "v1", "art-joint-anim"],
    [482, "v1", "art-joint-anim"],
    [530, "v1", "float"],
    [549, "v1", "art-joint-anim"],
    [602, "v1", "art-joint-anim"]
  ],

  "check-drop-level-assistant": [[17, "v1", "float"]],

  "(method 32 sage)": [
    [76, "v1", "float"],
    [262, "v1", "assistant"]
  ],

  "(method 43 sage)": [[19, "v1", "float"]],

  "(code idle sage)": [
    [35, "v1", "float"],
    [155, "v1", "art-joint-anim"]
  ],

  "(method 43 gambler)": [[19, "v1", "float"]],

  "(code idle gambler)": [[93, "v1", "float"]],

  "(method 32 warrior)": [[76, "v1", "handle"]],

  "(method 43 warrior)": [[19, "v1", "float"]],

  "(method 32 minershort)": [
    [44, "v1", "float"],
    [112, "v1", "float"]
  ],

  "(method 43 minershort)": [[19, "v1", "float"]],

  "(method 33 progress)": [
    [
      30,
      "t9",
      "(function process function object object object object object)"
    ],
    [
      159,
      "t9",
      "(function process function object object object object object)"
    ],
    [
      288,
      "t9",
      "(function process function object object object object object)"
    ],
    [
      417,
      "t9",
      "(function process function object object object object object)"
    ],
    [
      546,
      "t9",
      "(function process function object object object object object)"
    ],
    [
      675,
      "t9",
      "(function process function object object object object object)"
    ],
    [35, "a0", "manipy"],
    [38, "v1", "manipy"],
    [50, "v1", "manipy"],
    [98, "v1", "manipy"],
    [164, "a0", "manipy"],
    [167, "v1", "manipy"],
    [179, "v1", "manipy"],
    [227, "v1", "manipy"],
    [293, "a0", "manipy"],
    [296, "v1", "manipy"],
    [308, "v1", "manipy"],
    [356, "v1", "manipy"],
    [422, "a0", "manipy"],
    [425, "v1", "manipy"],
    [437, "v1", "manipy"],
    [485, "v1", "manipy"],
    [551, "a0", "manipy"],
    [554, "v1", "manipy"],
    [566, "v1", "manipy"],
    [614, "v1", "manipy"],
    [680, "a0", "manipy"],
    [683, "v1", "manipy"],
    [695, "v1", "manipy"],
    [743, "v1", "manipy"]
  ],

  "fuel-cell-progress-hud-orbit-callback": [
    [[0, 199], "s5", "progress"],
    [4, "f0", "float"]
  ],

  "(method 7 progress)": [[16, "a2", "pointer"]],

  "(method 17 progress)": [
    [[466, 471], "v1", "dma-packet"],
    [[154, 159], "v1", "dma-packet"]
  ],

  "(post progress-debug)": [
    [[61, 66], "v1", "dma-packet"],
    [[108, 113], "v1", "dma-packet"],
    [[153, 158], "v1", "dma-packet"],
    [[198, 203], "v1", "dma-packet"]
  ],

  "(method 23 progress)": [[103, "v1", "float"]],

  "(post progress-normal)": [[416, "a0", "float"]],

  "(method 53 progress)": [[[0, 999], "gp", "progress-screen"]],
  "(method 35 progress)": [[38, "s4", "game-text-id"]],
  "(method 43 progress)": [[45, "s4", "game-text-id"]],
  "(method 38 progress)": [[58, "a1", "game-text-id"]],

  "draw-percent-bar": [[[33, 38], "v1", "dma-packet"]],

  "(method 11 fact-info-target)": [
    [135, "v1", "target"],
    [148, "v1", "collide-shape"],
    [258, "v1", "target"],
    [272, "v1", "target"],
    [287, "v1", "target"],
    [298, "v1", "target"]
  ],

  "(method 7 process)": [
    [[120, 124], "a0", "basic"],
    [[127, 130], "a0", "basic"],
    [47, "v1", "connection"],
    [57, "v1", "connection"],
    [[47, 88], "v1", "connection"]
  ],

  "(anon-function 7 game-info)": [[2, "v1", "collide-shape"]],

  "(method 24 game-info)": [
    [112, "s3", "pointer"],
    [[113, 165], "a0", "game-save-tag"],
    [[148, 166], "s2", "game-save-tag"],
    [[148, 168], "s4", "game-save-tag"],
    [[171, 221], "a0", "game-save-tag"],
    [[234, 240], "a0", "game-save-tag"],
    [[253, 276], "a0", "game-save-tag"],
    [[283, 302], "a0", "game-save-tag"],
    [[319, 324], "a1", "game-save-tag"],
    [[342, 348], "a1", "game-save-tag"],
    [[395, 468], "a0", "game-save-tag"],
    [[480, 488], "a0", "game-save-tag"],
    [[500, 506], "a0", "game-save-tag"],
    [[521, 528], "a0", "game-save-tag"],
    [[543, 650], "a0", "game-save-tag"],
    // [329, "a0", "pointer"],
    // [338, "a0", "pointer"],
    // [[173, 230], "a0", "game-save-tag"],
    [252, "a0", "(pointer int32)"],
    [654, "a0", "pointer"]
  ],

  "auto-save-post": [[138, "t9", "(function object string object none)"]],

  "target-compute-pole": [
    [12, "s4", "swingpole"],
    [21, "s4", "swingpole"],
    [24, "s4", "swingpole"],
    [30, "s4", "swingpole"],
    [33, "s4", "swingpole"],
    [76, "s4", "swingpole"],
    [85, "s4", "swingpole"],
    [87, "s4", "swingpole"]
  ],

  "(method 10 target)": [[[10, 13], "t9", "(function process-drawable none)"]],

  "draw-history": [[[99, 101], "v1", "int"]],

  "(method 9 attack-info)": [
    [82, "v1", "process-drawable"],
    [87, "s3", "process-drawable"],
    [89, "v1", "process-drawable"],
    [118, "a0", "process-drawable"]
  ],

  "dm-task-get-money": [[32, "v1", "float"]],

  "ground-tween-update": [
    [16, "f1", "float"],
    [20, "f2", "float"],
    [34, "f0", "float"],
    [38, "f1", "float"]
  ],

  "(method 32 evilbro)": [[20, "v1", "handle"]],

  "(code idle evilbro)": [
    [27, "v1", "art-joint-anim"],
    [84, "v1", "float"],
    [171, "v1", "float"]
  ],

  "all-texture-tweak-adjust": [
    [38, "s0", "adgif-shader"],
    [42, "s0", "adgif-shader"]
  ],

  "build-instance-list": [
    [30, "v1", "drawable-tree-instance-shrub"],
    [61, "v1", "drawable-tree-instance-tie"]
  ],

  "(anon-function 82 default-menu)": [
    [[12, 25], "s4", "texture-id"],
    [36, "s5", "adgif-shader"]
  ],

  "(anon-function 79 default-menu)": [
    [[3, 13], "v1", "texture-id"],
    [[20, 28], "a1", "adgif-shader"],
    [33, "v1", "texture-id"],
    [41, "v1", "adgif-shader"]
  ],

  "(anon-function 78 default-menu)": [
    [[2, 13], "v1", "texture-id"],
    [[20, 29], "a1", "adgif-shader"],
    [34, "v1", "texture-id"],
    [42, "v1", "adgif-shader"]
  ],

  "(anon-function 77 default-menu)": [
    [[3, 13], "v1", "texture-id"],
    [[20, 28], "a1", "adgif-shader"],
    [33, "v1", "texture-id"],
    [41, "v1", "adgif-shader"]
  ],

  "(anon-function 76 default-menu)": [
    [[3, 13], "v1", "texture-id"],
    [[20, 28], "a1", "adgif-shader"],
    [33, "v1", "texture-id"],
    [41, "v1", "adgif-shader"]
  ],

  "(anon-function 75 default-menu)": [
    [[3, 13], "v1", "texture-id"],
    [[20, 28], "a1", "adgif-shader"],
    [33, "v1", "texture-id"],
    [41, "v1", "adgif-shader"]
  ],

  "(anon-function 74 default-menu)": [
    [[2, 13], "v1", "texture-id"],
    [[20, 29], "a1", "adgif-shader"],
    [34, "v1", "texture-id"],
    [42, "v1", "adgif-shader"]
  ],

  "(anon-function 73 default-menu)": [
    [[3, 13], "v1", "texture-id"],
    [[20, 28], "a1", "adgif-shader"],
    [33, "v1", "texture-id"],
    [41, "v1", "adgif-shader"]
  ],

  "(anon-function 72 default-menu)": [
    [[3, 13], "v1", "texture-id"],
    [[20, 28], "a1", "adgif-shader"],
    [33, "v1", "texture-id"],
    [41, "v1", "adgif-shader"]
  ],

  "(anon-function 71 default-menu)": [
    [[3, 13], "v1", "texture-id"],
    [[20, 28], "a1", "adgif-shader"],
    [33, "v1", "texture-id"],
    [41, "v1", "adgif-shader"]
  ],

  "(anon-function 70 default-menu)": [
    [[2, 13], "v1", "texture-id"],
    [[20, 29], "a1", "adgif-shader"],
    [34, "v1", "texture-id"],
    [42, "v1", "adgif-shader"]
  ],

  "(anon-function 69 default-menu)": [
    [[3, 13], "v1", "texture-id"],
    [[20, 28], "a1", "adgif-shader"],
    [33, "v1", "texture-id"],
    [41, "v1", "adgif-shader"]
  ],

  "(anon-function 68 default-menu)": [
    [[3, 13], "v1", "texture-id"],
    [[20, 28], "a1", "adgif-shader"],
    [33, "v1", "texture-id"],
    [41, "v1", "adgif-shader"]
  ],

  "(anon-function 67 default-menu)": [
    [[3, 13], "v1", "texture-id"],
    [[20, 28], "a1", "adgif-shader"],
    [33, "v1", "texture-id"],
    [41, "v1", "adgif-shader"]
  ],

  "(anon-function 66 default-menu)": [
    [[3, 13], "v1", "texture-id"],
    [[20, 28], "a1", "adgif-shader"],
    [33, "v1", "texture-id"],
    [41, "v1", "adgif-shader"]
  ],

  "(anon-function 65 default-menu)": [
    [[3, 13], "v1", "texture-id"],
    [[20, 28], "a1", "adgif-shader"],
    [33, "v1", "texture-id"],
    [41, "v1", "adgif-shader"]
  ],

  "(anon-function 64 default-menu)": [
    [[2, 13], "v1", "texture-id"],
    [[20, 29], "a1", "adgif-shader"],
    [34, "v1", "texture-id"],
    [42, "v1", "adgif-shader"]
  ],

  "(anon-function 63 default-menu)": [
    [[2, 13], "v1", "texture-id"],
    [[20, 29], "a1", "adgif-shader"],
    [34, "v1", "texture-id"],
    [42, "v1", "adgif-shader"]
  ],

  "build-continue-menu": [
    [4, "v1", "symbol"],
    [[5, 15], "v1", "level-load-info"]
  ],

  "(method 26 basebutton)": [[31, "v1", "art-joint-anim"]],

  "debug-menu-item-var-make-float": [
    [30, "t9", "(function int debug-menu-msg float float int)"]
  ],

  "entity-remap-names": [
    [33, "a1", "int"],
    [39, "a2", "int"]
  ],

  "process-status-bits": [[[15, 59], "s3", "process-drawable"]],

  "(method 13 level-group)": [[[56, 61], "a0", "entity-actor"]],

  "(method 24 entity)": [[[39, 45], "a0", "entity-actor"]],

  "(method 23 level-group)": [
    [53, "a0", "entity-actor"],
    [57, "v1", "entity-actor"],
    [[29, 31], "v0", "(inline-array vector)"]
  ],

  "(method 24 level-group)": [
    [51, "v1", "entity-actor"],
    [[55, 57], "s1", "(inline-array vector)"]
  ],

  "init-entity": [
    [31, "t9", "(function process function process entity none)"]
  ],

  "(method 19 bsp-header)": [
    [[53, 63], "s2", "process"],
    [74, "s2", "part-tracker"],
    [[104, 122], "v1", "process-drawable"],
    [[129, 148], "v1", "process-drawable"],
    [[123, 127], "a0", "process-drawable"]
  ],

  "(method 3 entity)": [[7, "t9", "(function entity entity)"]],

  "(method 3 entity-actor)": [
    [7, "t9", "(function entity-actor entity-actor)"]
  ],

  "(method 10 drawable-group)": [[19, "s5", "drawable-group"]],

  "(method 15 drawable-group)": [[19, "s5", "drawable-group"]],

  "(method 14 level-group)": [
    [[54, 164], "s1", "process-drawable"],
    [[107, 127], "s0", "(pointer int32)"],
    [[153, 162], "v0", "symbol"],
    [[319, 342], "s0", "process-drawable"],
    [368, "v1", "(pointer process-drawable)"],
    [[384, 494], "s5", "process-drawable"]
  ],

  "(method 22 level-group)": [[[28, 30], "v0", "(inline-array vector)"]],

  "expand-vis-box-with-point": [[10, "v0", "(inline-array vector)"]],

  "(method 28 entity-ambient)": [[79, "v1", "int"]],

  "(method 27 entity-ambient)": [[[15, 250], "s5", "symbol"]],

  "birth-func-vector-orient": [[[7, 24], "s3", "sprite-vec-data-2d"]],

  "process-drawable-burn-effect": [
    [28, "a0", "process-drawable"],
    [105, "v1", "process-drawable"],
    [49, "a0", "process-drawable"],
    [64, "a0", "process-drawable"]
  ],

  "(anon-function 0 dark-eco-pool)": [[2, "v1", "state"]],

  "(method 25 dark-eco-pool)": [
    [
      22,
      "t9",
      "(function res-lump symbol symbol float structure (pointer res-tag) pointer object)"
    ]
  ],

  "(top-level-login beach-rocks)": [[78, "v1", "state"]],

  "(method 7 beach-rock)": [
    [5, "v1", "int"],
    [10, "v1", "int"],
    [19, "t9", "(function process-drawable int none)"]
  ],

  "(method 10 beach-rock)": [[21, "t9", "(function process-drawable none)"]],

  "(code falling beach-rock)": [
    [138, "gp", "handle"],
    [150, "gp", "handle"],
    [[158, 165], "s5", "handle"]
  ],

  "(method 11 beach-rock)": [[77, "v1", "int"]],

  "(anon-function 27 projectiles)": [
    [27, "s4", "collide-shape"],
    [36, "s4", "collide-shape"]
  ],

  "projectile-update-velocity-space-wars": [[60, "a0", "target"]],

  "projectile-init-by-other": [
    [70, "v1", "process-drawable"],
    [77, "v1", "process-drawable"]
  ],

  "(method 24 projectile-yellow)": [
    [[81, 999], "s5", "sound-rpc-set-param"],
    [99, "gp", "process-drawable"],
    [102, "gp", "process-drawable"]
  ],

  "(method 28 projectile-yellow)": [
    [26, "a0", "target"],
    [118, "a1", "target"]
  ],

  "(method 27 projectile-blue)": [
    [51, "v1", "process-mask"],
    [87, "v1", "process-drawable"]
  ],

  "spawn-projectile-blue": [
    [
      69,
      "s2",
      "(function process function object object object object object object)"
    ]
  ],

  "(method 28 projectile-blue)": [[27, "v1", "process-drawable"]],

  "(method 27 projectile-yellow)": [[70, "v1", "process-mask"]],

  "manipy-init": [
    [143, "a0", "collide-shape"],
    [145, "a0", "collide-shape"]
  ],

  "forall-particles-with-key-runner": [
    [32, "s3", "(inline-array sparticle-cpuinfo)"],
    [42, "s3", "(inline-array sparticle-cpuinfo)"]
  ],

  "(trans plat-button-move-downward jungle-elevator)": [
    [11, "v0", "(state plat-button)"]
  ],

  "(code plat-button-at-end jungle-elevator)": [
    [43, "t9", "(function none :behavior plat-button)"]
  ],

  "(code bouncer-fire)": [[17, "v1", "art-joint-anim"]],

  "(method 39 hopper)": [[16, "t9", "(function nav-enemy none)"]],

  "(code nav-enemy-idle hopper)": [
    [16, "v1", "art-joint-anim"],
    [70, "v1", "art-joint-anim"]
  ],

  "(code nav-enemy-patrol hopper)": [
    [34, "v1", "art-joint-anim"],
    [105, "v1", "art-joint-anim"]
  ],

  "(code nav-enemy-chase hopper)": [
    [34, "v1", "art-joint-anim"],
    [105, "v1", "art-joint-anim"]
  ],

  "(method 39 junglefish)": [[12, "t9", "(function nav-enemy none)"]],

  "(code nav-enemy-patrol junglefish)": [
    [27, "v1", "art-joint-anim"],
    [107, "v1", "art-joint-anim"],
    [169, "v1", "art-joint-anim"],
    [251, "v1", "art-joint-anim"]
  ],

  "(code nav-enemy-attack junglefish)": [[14, "v1", "art-joint-anim"]],

  "(code nav-enemy-victory junglefish)": [
    [14, "v1", "art-joint-anim"],
    [64, "v1", "art-joint-anim"]
  ],

  "(method 32 sequenceB)": [
    [177, "s3", "babak"],
    [186, "s3", "babak"],
    [236, "s3", "babak"],
    [245, "s3", "babak"]
  ],

  "(event play-anim sequenceB)": [
    [98, "gp", "evilbro"],
    [107, "gp", "evilbro"],
    [289, "gp", "evilsis"],
    [298, "gp", "evilsis"]
  ],

  "sequenceC-can-trans-hook": [[12, "v1", "process-taskable"]],

  "(anon-function 7 sidekick-human)": [
    [2, "v1", "process-taskable"],
    [10, "v1", "process-taskable"]
  ],

  "(code idle assistant-firecanyon)": [
    [33, "v1", "float"],
    [55, "v1", "float"],
    [139, "v1", "float"],
    [157, "v1", "art-joint-anim"],
    [213, "v1", "float"],
    [295, "v1", "art-joint-anim"],
    [343, "v1", "float"],
    [424, "v1", "float"],
    [446, "v1", "float"],
    [530, "v1", "float"],
    [548, "v1", "art-joint-anim"],
    [604, "v1", "float"],
    [686, "v1", "art-joint-anim"],
    [734, "v1", "float"],
    [756, "v1", "float"]
  ],

  "(method 32 sage-bluehut)": [
    [44, "v1", "float"],
    [63, "s5", "assistant-bluehut"]
  ],

  "(method 47 sage-bluehut)": [
    [18, "gp", "assistant-bluehut"],
    [23, "gp", "assistant-bluehut"]
  ],

  "(method 43 sage-bluehut)": [[19, "v1", "float"]],

  "(code idle sage-bluehut)": [
    [34, "v1", "float"],
    [137, "v1", "art-joint-anim"]
  ],

  "(code idle flutflut-bluehut)": [
    [33, "v1", "float"],
    [187, "v1", "art-joint-anim"],
    [243, "v1", "float"],
    [329, "v1", "art-joint-anim"]
  ],

  "(method 39 sharkey)": [[71, "t9", "(function nav-enemy none)"]],

  "(code nav-enemy-patrol sharkey)": [[27, "v1", "art-joint-anim"]],

  "(code nav-enemy-attack sharkey)": [[144, "v1", "art-joint-anim"]],

  "(code nav-enemy-chase sharkey)": [[40, "v1", "art-joint-anim"]],

  "(code nav-enemy-stop-chase sharkey)": [[22, "v1", "art-joint-anim"]],

  "(code nav-enemy-victory sharkey)": [[24, "v1", "art-joint-anim"]],

  "(code nav-enemy-chase lurkercrab)": [
    [17, "v1", "art-joint-anim"],
    [338, "v1", "art-joint-anim"],
    [388, "v1", "art-joint-anim"]
  ],

  "(code nav-enemy-patrol lurkercrab)": [
    [21, "v1", "art-joint-anim"],
    [77, "v1", "art-joint-anim"],
    [191, "v1", "art-joint-anim"]
  ],

  "(code nav-enemy-notice lurkerpuppy)": [[24, "v1", "art-joint-anim"]],

  "(code nav-enemy-victory lurkerpuppy)": [[20, "v1", "art-joint-anim"]],

  "(code nav-enemy-give-up lurkerpuppy)": [
    [18, "v1", "art-joint-anim"],
    [76, "v1", "art-joint-anim"]
  ],

  "(code nav-enemy-chase lurkerpuppy)": [
    [25, "v1", "art-joint-anim"],
    [111, "v1", "art-joint-anim"]
  ],

  "static-screen-init-by-other": [
    [32, "s3", "sparticle-launch-group"],
    [35, "s3", "sparticle-launch-group"]
  ],

  "(code target-demo)": [
    [[65, 73], "v1", "handle"],
    [[95, 103], "v1", "handle"],
    [[125, 133], "v1", "handle"],
    [[162, 170], "v1", "handle"],
    [[195, 203], "v1", "handle"],
    [[228, 236], "v1", "handle"],
    [[261, 269], "v1", "handle"],
    [[292, 300], "v1", "handle"],
    [[322, 330], "v1", "handle"],
    [[356, 364], "v1", "handle"],
    [[389, 397], "v1", "handle"],
    [[422, 430], "v1", "handle"],
    [[455, 463], "v1", "handle"],
    [[486, 494], "v1", "handle"],
    [[517, 525], "v1", "handle"],
    [[548, 555], "v1", "handle"],
    [[577, 585], "v1", "handle"]
  ],

  "target-has-all-the-cells?": [[17, "v1", "float"]],

  "(code open final-door)": [
    [13, "v1", "art-joint-anim"],
    [66, "v1", "art-joint-anim"]
  ],

  "(code idle powercellalt)": [[8, "a1", "process-drawable"]],

  "(code target-final-door)": [
    [85, "gp", "handle"],
    [105, "gp", "handle"],
    [117, "gp", "handle"],
    [133, "s1", "process-drawable"],
    [200, "s1", "process-drawable"]
  ],

  "(event open final-door)": [
    [4, "v1", "float"],
    [6, "v1", "float"]
  ],

  "(code nav-enemy-chase aphid)": [
    [42, "v1", "art-joint-anim"],
    [168, "v1", "art-joint-anim"]
  ],

  "(code nav-enemy-stare aphid)": [
    [34, "v1", "art-joint-anim"],
    [160, "v1", "art-joint-anim"]
  ],

  "(code nav-enemy-give-up aphid)": [
    [43, "v1", "art-joint-anim"],
    [101, "v1", "art-joint-anim"]
  ],

  "(method 27 plat-button)": [[37, "v1", "art-joint-anim"]],

  "(method 11 plat-button)": [[17, "v1", "vector"]],

  "(trans plat-button-move-downward plat-button)": [
    [[92, 999], "gp", "sound-rpc-set-param"]
  ],

  "(trans plat-button-move-upward plat-button)": [
    [[92, 999], "gp", "sound-rpc-set-param"]
  ],

  "(anon-function 7 plat-eco)": [[22, "v1", "target"]],

  "drop-plat-set-fade": [[7, "v1", "process-drawable"]],

  "(code drop-plat-spawn)": [[3, "v1", "process-drawable"]],

  "(code drop-plat-rise)": [
    [10, "v1", "process-drawable"],
    [24, "v1", "process-drawable"],
    [45, "v1", "process-drawable"],
    [85, "v1", "process-drawable"]
  ],

  "(post drop-plat-rise)": [[12, "v1", "process-drawable"]],

  "(code drop-plat-drop)": [
    [2, "v1", "process-drawable"],
    [85, "v1", "process-drawable"]
  ],

  "(post drop-plat-drop)": [[12, "v1", "process-drawable"]],

  "drop-plat-init-by-other": [[22, "v1", "process-drawable"]],

  "citb-drop-plat-drop-children": [[[23, 29], "a0", "drop-plat"]],

  "citb-drop-plat-spawn-children": [
    [98, "t9", "(function process function vector int int int none)"]
  ],

  "(method 11 citb-drop-plat)": [
    [24, "v1", "(pointer int32)"],
    [26, "v1", "(pointer int32)"]
  ],

  "(code plat-flip-idle)": [
    [62, "v1", "art-joint-anim"],
    [91, "v1", "art-joint-anim"],
    [132, "v1", "art-joint-anim"]
  ],

  "(method 11 plat-flip)": [
    ["_stack_", 16, "res-tag"],
    ["_stack_", 32, "res-tag"],
    ["_stack_", 48, "res-tag"],
    [147, "v1", "(pointer float)"],
    [192, "v1", "(pointer float)"]
  ],

  "(method 27 square-platform)": [[[26, 33], "a0", "water-vol"]],

  "(method 27 wedge-plat)": [
    [4, "v1", "process-drawable"],
    [10, "f0", "float"],
    [40, "f26", "float"],
    [50, "f26", "float"]
  ],

  "(method 27 wedge-plat-outer)": [
    [4, "v1", "process-drawable"],
    [10, "f0", "float"],
    [40, "f26", "float"],
    [50, "f26", "float"]
  ],

  "(code plunger-lurker-plunge)": [
    [[76, 299], "s5", "othercam"],
    [80, "gp", "handle"],
    [88, "gp", "handle"],
    [109, "gp", "handle"],
    [176, "gp", "handle"],
    [151, "gp", "handle"],
    [164, "gp", "handle"],
    [188, "gp", "handle"]
  ],

  "(code plunger-lurker-flee)": [
    [10, "v1", "art-joint-anim"],
    [60, "v1", "art-joint-anim"]
  ],

  "(code plunger-lurker-idle)": [[10, "v1", "art-joint-anim"]],

  "(code flying-lurker-idle)": [[92, "v1", "art-joint-anim"]],

  "(code flying-lurker-fly)": [
    [56, "v1", "art-joint-anim"],
    [110, "v1", "float"]
  ],

  "(code flying-lurker-start)": [[36, "v1", "float"]],

  "(method 18 collide-cache)": [
    [44, "v1", "collide-shape-prim-sphere"],
    [16, "s3", "collide-cache-prim"],
    [21, "s3", "collide-cache-prim"],
    [25, "s3", "collide-cache-prim"],
    [43, "s3", "collide-cache-prim"],
    [62, "s3", "(inline-array collide-cache-prim)"]
  ],

  "flying-lurker-play-intro": [
    [[106, 299], "s5", "othercam"],
    [110, "gp", "handle"],
    [118, "gp", "handle"],
    [139, "gp", "handle"],
    [160, "gp", "handle"],
    [173, "gp", "handle"],
    [207, "gp", "handle"],
    [219, "gp", "handle"]
  ],

  "clone-anim-once": [
    [[19, 73], "s5", "process-drawable"],
    [50, "s4", "collide-shape"],
    [109, "v1", "manipy"]
  ],

  "level-hint-task-process": [["_stack_", 16, "res-tag"]],

  "kill-current-level-hint": [[[13, 33], "s4", "level-hint"]],

  "level-hint-init-by-other": [
    [[54, 75], "a0", "string"],
    [93, "a0", "string"]
  ],

  "(method 17 drawable-inline-array-ambient)": [
    [1, "v1", "drawable-ambient"],
    [4, "v1", "drawable-ambient"]
  ],

  "ambient-type-sound-loop": [
    [5, "a0", "symbol"],
    [[24, 35], "s3", "(pointer res-tag)"]
  ],

  "ambient-type-light": [
    [38, "v1", "(inline-array vector)"],
    [43, "v1", "(inline-array vector)"]
  ],
  "ambient-type-dark": [
    [38, "v1", "(inline-array vector)"],
    [43, "v1", "(inline-array vector)"]
  ],
  "ambient-type-weather-off": [
    [38, "v1", "(inline-array vector)"],
    [43, "v1", "(inline-array vector)"]
  ],

  "level-hint-displayed?": [
    [[4, 7], "a0", "level-hint"],
    [12, "a0", "level-hint"],
    [14, "a0", "level-hint"]
  ],

  "ambient-type-sound": [
    [21, "v1", "(pointer float)"],
    [28, "v1", "(pointer float)"],
    ["_stack_", 112, "res-tag"],
    [57, "v0", "symbol"]
  ],
  "forall-particles-runner": [
    [[19, 28], "s4", "sparticle-cpuinfo"],
    [34, "s4", "pointer"],
    [35, "s3", "pointer"]
  ],

  "(method 2 sparticle-cpuinfo)": [[14, "f0", "float"]],

  "sp-kill-particle": [
    [7, "a1", "uint"],
    [7, "v1", "uint"]
  ],

  "sparticle-track-root": [[2, "v1", "process-drawable"]],

  "sparticle-track-root-prim": [
    [2, "v1", "process-drawable"],
    [3, "v1", "collide-shape"]
  ],

  "sp-orbiter": [[[73, 82], "v1", "sprite-vec-data-2d"]],

  "finish-background": [
    [249, "a0", "terrain-context"],
    [297, "a0", "terrain-context"],
    [307, "a0", "terrain-context"],
    [355, "a0", "terrain-context"],
    [365, "a0", "terrain-context"],
    [451, "a0", "terrain-context"],
    [461, "a0", "terrain-context"],
    [32, "a0", "terrain-context"],
    [180, "a0", "terrain-context"],
    [188, "a0", "terrain-context"],
    [199, "a0", "terrain-context"],
    [238, "a0", "terrain-context"],
    [288, "a0", "terrain-context"],
    [346, "a0", "terrain-context"],
    [404, "a0", "terrain-context"],
    [442, "a0", "terrain-context"],
    [531, "a0", "terrain-context"],
    [534, "a0", "terrain-context"],
    [[598, 603], "v1", "dma-packet"]
  ],

  "(method 11 drawable-inline-array-node)": [[[1, 6], "v1", "drawable"]],

  "(method 12 drawable-inline-array-node)": [[[1, 6], "v1", "drawable"]],

  "(method 13 drawable-inline-array-node)": [[[1, 6], "v1", "drawable"]],

  "(method 17 drawable-inline-array-node)": [[[1, 6], "v1", "drawable"]],

  "(code nav-enemy-patrol babak)": [
    [25, "v1", "art-joint-anim"],
    [79, "t9", "(function none)"]
  ],

  "(code nav-enemy-chase babak)": [[55, "v1", "art-joint-anim"]],

  "(code nav-enemy-stare babak)": [[154, "v1", "art-joint-anim"]],

  "(code nav-enemy-give-up babak)": [
    [43, "v1", "art-joint-anim"],
    [101, "v1", "art-joint-anim"]
  ],

  "(method 33 process-taskable)": [[15, "s5", "spool-anim"]],

  "(method 51 process-taskable)": [[18, "v1", "spool-anim"]],

  "(method 35 process-taskable)": [[15, "s5", "spool-anim"]],
  "(method 37 process-taskable)": [[15, "s5", "spool-anim"]],

  "process-taskable-play-anim-code": [
    [68, "gp", "spool-anim"],
    [255, "gp", "art-joint-anim"]
  ],

  "(event play-anim process-taskable)": [
    [19, "a1", "float"],
    [24, "a0", "float"]
  ],

  "(event be-clone process-taskable)": [
    [19, "a1", "float"],
    [24, "a0", "float"]
  ],

  "(event othercam-running)": [[23, "v1", "process-taskable"]],

  "(code nav-enemy-idle babak-with-cannon)": [[22, "v1", "art-joint-anim"]],

  "(code babak-run-to-cannon)": [[14, "v1", "art-joint-anim"]],

  "(code babak-with-cannon-jump-onto-cannon)": [[118, "v1", "art-joint-anim"]],

  "(code babak-with-cannon-jump-off-cannon)": [[28, "v1", "art-joint-anim"]],

  "(trans nav-enemy-die babak-with-cannon)": [[40, "v0", "(state nav-enemy)"]],

  "(enter othercam-running)": [
    [50, "gp", "process-taskable"],
    [53, "gp", "process-taskable"]
  ],

  "(code othercam-running)": [
    [14, "s2", "process-taskable"],
    [18, "s2", "process-taskable"],
    [24, "s2", "process-taskable"],
    [38, "s2", "process-taskable"],
    [47, "s2", "process-taskable"]
  ],

  "(method 10 gui-query)": [
    [[84, 88], "v1", "dma-packet"],
    [[131, 135], "v1", "dma-packet"]
  ],

  "(code yakow-idle)": [
    [46, "v1", "art-joint-anim"],
    [102, "v1", "art-joint-anim"]
  ],

  "(code yakow-graze)": [
    [73, "v1", "art-joint-anim"],
    [131, "v1", "art-joint-anim"]
  ],

  "(code yakow-graze-kicked)": [[10, "v1", "art-joint-anim"]],

  "(code yakow-kicked)": [[81, "v1", "art-joint-anim"]],

  "(method 7 fishermans-boat)": [
    [20, "t9", "(function rigid-body-platform int rigid-body-platform)"]
  ],

  "(code muse-idle)": [
    [35, "v1", "art-joint-anim"],
    [87, "v1", "art-joint-anim"]
  ],

  "(code nav-enemy-chase muse)": [[35, "v1", "art-joint-anim"]],

  "(code nav-enemy-jump-land muse)": [[31, "v1", "art-joint-anim"]],

  "(code muse-caught)": [
    [50, "v0", "vector"],
    [306, "gp", "handle"],
    [321, "gp", "handle"]
  ],

  "(code nav-enemy-idle bonelurker)": [
    [5, "t9", "(function none :behavior bonelurker)"]
  ],

  "(code nav-enemy-patrol bonelurker)": [
    [7, "t9", "(function none :behavior bonelurker)"]
  ],

  "(code nav-enemy-chase bonelurker)": [
    [60, "v1", "art-joint-anim"],
    [108, "v1", "art-joint-anim"],
    [171, "v1", "art-joint-anim"],
    [220, "v1", "art-joint-anim"],
    [277, "v1", "art-joint-anim"],
    [334, "v1", "art-joint-anim"]
  ],

  "(code nav-enemy-stare bonelurker)": [[130, "v1", "art-joint-anim"]],

  "(code bonelurker-stun)": [[29, "v1", "art-joint-anim"]],

  "(code nav-enemy-give-up bonelurker)": [
    [43, "v1", "art-joint-anim"],
    [93, "v1", "art-joint-anim"],
    [143, "v1", "art-joint-anim"],
    [201, "v1", "art-joint-anim"]
  ],

  "(method 32 assistant-bluehut)": [
    [104, "v1", "float"],
    [162, "v1", "manipy"],
    [255, "v1", "float"]
  ],

  "(method 47 assistant-bluehut)": [
    [21, "s5", "sage-bluehut"],
    [28, "s5", "sage-bluehut"],
    [50, "s5", "sage-bluehut"],
    [53, "s5", "sage-bluehut"]
  ],

  "(method 43 assistant-bluehut)": [[19, "v1", "float"]],

  "check-drop-level-assistant-bluehut": [[17, "v1", "float"]],

  "(code idle assistant-bluehut)": [
    [31, "v1", "art-joint-anim"],
    [83, "v1", "float"],
    [104, "v1", "art-joint-anim"],
    [161, "v1", "float"],
    [261, "v1", "art-joint-anim"],
    [317, "v1", "float"],
    [554, "v1", "art-joint-anim"]
  ],

  "assistant-levitator-blue-beam": [[15, "v1", "fireboulder"]],

  "(code idle assistant-levitator)": [
    [32, "v1", "art-joint-anim"],
    [91, "v1", "float"],
    [173, "v1", "art-joint-anim"],
    [229, "v1", "float"],
    [311, "v1", "art-joint-anim"]
  ],

  "(event square-platform-lowered)": [[8, "a0", "square-platform-master"]],

  "(event square-platform-master-idle)": [[6, "a0", "square-platform-button"]],

  "(method 7 square-platform)": [
    [24, "t9", "(function baseplat int baseplat)"]
  ],

  "(method 11 square-platform)": [
    ["_stack_", 16, "res-tag"],
    ["_stack_", 32, "res-tag"],
    [165, "v1", "(pointer float)"]
  ],

  "(enter square-platform-master-activate)": [
    [51, "a0", "sunkencam"],
    [84, "v1", "sunkencam"],
    [119, "a0", "sunkencam"],
    [152, "v1", "sunkencam"]
  ],

  "(code qbert-plat-on-mimic)": [
    [13, "gp", "(pointer rigid-body-platform)"],
    [21, "gp", "(pointer rigid-body-platform)"],
    [27, "gp", "(pointer rigid-body-platform)"]
  ],

  "(method 32 qbert-plat)": [[[4, 10], "a0", "qbert-plat-master"]],

  "(post rigid-body-platform-float qbert-plat)": [
    [3, "t9", "(function none :behavior qbert-plat)"]
  ],

  "(method 23 qbert-plat)": [
    [9, "t9", "(function rigid-body-platform float none)"]
  ],

  "(code keg-on-paddle)": [
    [5, "a0", "keg"], // i have learned that parent does not always equal the parent type!
    [16, "v1", "process-drawable"]
  ],

  "(code keg-paddle-to-path)": [
    [8, "v1", "process-drawable"],
    [28, "v1", "process-drawable"]
  ],

  "(code keg-on-path)": [
    [13, "v1", "keg-conveyor-paddle"],
    [24, "v1", "keg-conveyor-paddle"],
    [45, "v1", "keg-conveyor-paddle"],
    [72, "v1", "keg-conveyor-paddle"],
    [81, "v1", "keg-conveyor-paddle"]
  ],

  "(code keg-in-chute)": [
    [2, "v1", "process-drawable"],
    [9, "v1", "process-drawable"]
  ],

  "keg-init-by-other": [[142, "v1", "process-drawable"]],

  "(method 7 keg-conveyor)": [
    [14, "t9", "(function process-drawable int process-drawable)"]
  ],

  "(method 7 swamp-bat)": [
    [26, "t9", "(function process-drawable int process-drawable)"]
  ],

  "(code swamp-bat-slave-die)": [[21, "v1", "swamp-bat"]],

  // these casts should not be required
  "swamp-bat-check-slave-paths-match?": [
    [3, "a1", "swamp-bat-slave"],
    [7, "a1", "swamp-bat-slave"]
  ],

  "(method 39 swamp-rat)": [[37, "t9", "(function nav-enemy none)"]],

  "(code nav-enemy-patrol swamp-rat)": [[23, "v1", "art-joint-anim"]],

  "(code nav-enemy-stare swamp-rat)": [[26, "v1", "art-joint-anim"]],

  "(code nav-enemy-give-up swamp-rat)": [
    [14, "v1", "art-joint-anim"],
    [72, "v1", "art-joint-anim"]
  ],

  "(code nav-enemy-attack swamp-rat)": [[14, "v1", "art-joint-anim"]],

  "(code swamp-rat-spawn)": [[119, "v1", "art-joint-anim"]],

  "(code spiderwebs-bounce)": [[80, "v1", "art-joint-anim"]],

  "(method 39 baby-spider)": [[37, "t9", "(function nav-enemy none)"]],

  "(code baby-spider-hatching)": [[14, "v1", "art-joint-anim"]],

  "(code nav-enemy-attack baby-spider)": [[14, "v1", "art-joint-anim"]],

  "(code nav-enemy-give-up baby-spider)": [
    [14, "v1", "art-joint-anim"],
    [72, "v1", "art-joint-anim"]
  ],

  "(code nav-enemy-patrol baby-spider)": [[23, "v1", "art-joint-anim"]],

  "(code nav-enemy-notice baby-spider)": [[24, "v1", "art-joint-anim"]],

  "(code nav-enemy-stare baby-spider)": [[26, "v1", "art-joint-anim"]],

  "(method 24 mother-spider-proj)": [
    [[11, 46], "s5", "sound-rpc-set-param"],
    [30, "s4", "process-drawable"],
    [33, "s4", "process-drawable"]
  ],

  "(method 23 exit-chamber)": [[113, "a0", "fuel-cell"]],

  "(code exit-chamber-rise)": [
    [15, "v1", "fuel-cell"],
    [64, "v1", "sunkencam"],
    [81, "v1", "art-joint-anim"],
    [157, "v1", "art-joint-anim"],
    [211, "v1", "art-joint-anim"],
    [292, "v1", "art-joint-anim"],
    [424, "v1", "fuel-cell"]
  ],

  "(method 25 sunken-water)": [
    [121, "v1", "uint"],
    [126, "v1", "uint"]
  ],

  "(code sunkenfisha-idle)": [[10, "v1", "art-joint-anim"]],

  "(method 27 sunkenfisha)": [
    ["_stack_", 16, "res-tag"],
    ["_stack_", 32, "res-tag"],
    ["_stack_", 48, "res-tag"],
    [40, "v0", "(pointer float)"],
    [137, "v0", "(pointer float)"],
    [174, "v0", "(pointer float)"]
  ],

  "(method 43 assistant-villagec)": [[19, "v1", "float"]],

  "(code idle assistant-villagec)": [
    [32, "v1", "art-joint-anim"],
    [89, "v1", "float"],
    [176, "v1", "float"]
  ],

  "(method 32 sage-villagec)": [[278, "v1", "float"]],

  "(method 43 sage-villagec)": [[19, "v1", "float"]],

  "(method 20 cave-trap)": [
    [77, "s2", "process-drawable"],
    [95, "s2", "process-drawable"],
    [181, "s3", "process-drawable"],
    [221, "s3", "process-drawable"],
    [230, "v1", "baby-spider"]
  ],

  "(method 7 cave-trap)": [
    [14, "t9", "(function process-drawable int process-drawable)"]
  ],

  "(method 57 ice-cube)": [
    [16, "v1", "collide-shape-prim-group"],
    [26, "v1", "collide-shape-prim-group"]
  ],

  "(method 58 ice-cube)": [
    [16, "v1", "collide-shape-prim-group"],
    [26, "v1", "collide-shape-prim-group"]
  ],

  "(code yeti-slave-appear-jump-up)": [[14, "v1", "art-joint-anim"]],

  "(code yeti-slave-appear-land)": [[14, "v1", "art-joint-anim"]],

  "(code nav-enemy-chase yeti-slave)": [[55, "v1", "art-joint-anim"]],

  "(code nav-enemy-stare yeti-slave)": [[154, "v1", "art-joint-anim"]],

  "(code nav-enemy-give-up yeti-slave)": [
    [43, "v1", "art-joint-anim"],
    [101, "v1", "art-joint-anim"]
  ],

  "(code nav-enemy-patrol yeti-slave)": [
    [25, "v1", "art-joint-anim"],
    [86, "v1", "art-joint-anim"],
    [165, "v1", "art-joint-anim"],
    [238, "v1", "art-joint-anim"]
  ],

  "(method 7 yeti-slave)": [[14, "t9", "(function nav-enemy int nav-enemy)"]],

  "(method 21 yeti)": [[5, "s5", "(pointer yeti-slave)"]],

  "(code idle assistant-lavatube-start)": [
    [32, "v1", "float"],
    [118, "v1", "art-joint-anim"]
  ],

  "check-drop-level-maincave-drip": [[17, "v1", "float"]],

  "snow-bird-bob-func": [[3, "v1", "process-drawable"]],

  "bird-bob-func": [[3, "v1", "process-drawable"]],

  "part-tracker-track-root": [[2, "v1", "process-drawable"]],

  "sparticle-track-root-money": [[5, "v1", "process-drawable"]],

  "eco-fadeout": [[2, "v1", "process-drawable"]],

  "eco-track-root-prim-fadeout": [
    [2, "v1", "process-drawable"],
    [3, "a0", "collide-shape-moving"],
    [11, "v1", "process-drawable"]
  ],

  "check-drop-level-sagehut": [[18, "v1", "float"]],

  "check-drop-level-training-spout-rain": [[17, "v1", "float"]],

  "check-drop-level-sagehut2": [[18, "v1", "float"]],

  "tra-bird-bob-func": [[3, "v1", "process-drawable"]],

  "(anon-function 6 relocate)": [
    [3, "a0", "int"],
    [8, "a0", "int"]
  ],

  "(method 7 joint-control)": [
    [7, "v1", "(inline-array joint-control-channel)"]
  ],

  "(method 20 hud-money-all)": [
    [36, "a0", "process-drawable"],
    [39, "v1", "process-drawable"],
    [50, "v1", "process-drawable"],
    [93, "v1", "process-drawable"]
  ],

  "(code part-tester-idle)": [[[16, 22], "s5", "process-drawable"]],

  "(method 20 hud-money)": [
    [35, "a0", "process-drawable"],
    [38, "v1", "process-drawable"],
    [49, "v1", "process-drawable"],
    [92, "v1", "process-drawable"]
  ],

  "(method 20 hud-fuel-cell)": [
    [100, "a0", "process-drawable"],
    [103, "v1", "process-drawable"],
    [114, "v1", "process-drawable"],
    [157, "v1", "process-drawable"]
  ],

  "part-hud-eco-timer-01-func": [
    [11, "v1", "uint"],
    [15, "v1", "uint"]
  ],

  "part-hud-eco-timer-02-func": [
    [11, "v1", "uint"],
    [15, "v1", "uint"]
  ],

  "part-hud-eco-timer-03-func": [
    [11, "v1", "uint"],
    [15, "v1", "uint"]
  ],

  "hide-bottom-hud": [[22, "v1", "(pointer hud)"]],

  "disable-hud": [
    [22, "a0", "(pointer hud)"],
    [37, "v1", "(pointer hud)"],
    [57, "v1", "(pointer hud)"]
  ],

  "enable-hud": [[20, "v1", "(pointer hud)"]],

  "hide-hud-quick": [[20, "v1", "(pointer hud)"]],

  "set-hud-aspect-ratio": [[17, "v1", "(pointer hud)"]],

  "hud-hidden?": [[14, "v1", "(pointer hud)"]],

  "bottom-hud-hidden?": [[16, "v1", "(pointer hud)"]],

  "show-hud": [[31, "v1", "(pointer hud)"]],

  "fuel-cell-hud-orbit-callback": [
    [12, "s3", "hud-fuel-cell"],
    [20, "s3", "hud-fuel-cell"]
  ],

  "(method 15 hud-pickups)": [
    [51, "v1", "dma-packet"],
    [52, "v1", "dma-packet"]
  ],

  "(method 15 hud-fuel-cell)": [
    [51, "v1", "dma-packet"],
    [52, "v1", "dma-packet"]
  ],

  "(method 15 hud-money)": [[[50, 53], "v1", "dma-packet"]],

  "(method 15 hud-money-all)": [[[125, 128], "v1", "dma-packet"]],

  "(method 15 hud-buzzers)": [
    [58, "v1", "dma-packet"],
    [59, "v1", "dma-packet"]
  ],

  "update-mood-lightning": [
    [[255, 259], "s5", "process-drawable"],
    [[293, 297], "s5", "process-drawable"],
    [[331, 336], "s5", "process-drawable"],
    [235, "v0", "sound-rpc-set-param"],
    [273, "v0", "sound-rpc-set-param"],
    [311, "v0", "sound-rpc-set-param"]
  ],

  "battlecontroller-default-event-handler": [[9, "a0", "process-drawable"]],

  "battlecontroller-update-spawners": [
    [19, "s4", "nav-enemy"],
    [57, "s4", "nav-enemy"]
  ],

  "battlecontroller-spawn-creature": [
    [33, "v0", "nav-enemy"],
    [[53, 136], "gp", "(pointer nav-enemy)"]
  ],

  "(method 7 battlecontroller)": [
    [29, "t9", "(function process-drawable int process-drawable)"]
  ],

  "(method 10 battlecontroller)": [
    [13, "t9", "(function process-drawable none)"]
  ],

  "(method 27 battlecontroller)": [
    ["_stack_", 16, "res-tag"],
    [182, "v0", "(pointer int32)"]
  ],

  "keg-bounce-set-particle-rotation-callback": [
    [2, "v1", "(pointer process-drawable)"]
  ],

  "update-time-of-day": [[46, "v0", "(array float)"]],

  "sky-make-light": [[[10, 23], "a0", "sky-sun-data"]],

  "make-sky-textures": [
    [[90, 94], "a0", "dma-packet"],
    [[100, 103], "a0", "gs-gif-tag"],
    [108, "a0", "(pointer gs-alpha)"],
    [110, "a0", "(pointer gs-reg64)"],
    [[121, 124], "v1", "dma-packet"]
  ],

  "copy-cloud-texture": [
    [[2, 48], "s5", "(pointer uint128)"],
    [[28, 32], "s4", "adgif-shader"]
  ],

  "copy-sky-texture": [
    [[2, 48], "s5", "(pointer uint128)"],
    [[28, 32], "s4", "adgif-shader"]
  ],

  "render-sky-tng": [
    [[244, 262], "s2", "(inline-array sky-vertex)"],
    [[34, 38], "a0", "dma-packet"],
    [[44, 47], "a0", "gs-gif-tag"],
    [52, "a0", "(pointer gs-zbuf)"],
    [54, "a0", "(pointer gs-reg64)"],
    [56, "a0", "(pointer gs-test)"],
    [58, "a0", "(pointer gs-reg64)"],
    [60, "a0", "(pointer gs-alpha)"],
    [62, "a0", "(pointer gs-reg64)"],
    [[74, 78], "a0", "dma-packet"],
    [[84, 87], "a0", "gs-gif-tag"],

    [107, "s2", "(pointer gs-tex0)"],
    [109, "s2", "(pointer gs-reg64)"],
    [111, "s2", "(pointer gs-tex1)"],
    [113, "s2", "(pointer gs-reg64)"],
    [115, "s2", "(pointer gs-clamp)"],
    [117, "s2", "(pointer gs-reg64)"],
    [118, "s2", "(pointer uint64)"],
    [120, "s2", "(pointer gs-reg64)"],
    [[159, 166], "s3", "dma-packet"],
    [[171, 175], "a0", "dma-packet"],
    [[181, 184], "a0", "gs-gif-tag"],

    [189, "s2", "(pointer gs-alpha)"],
    [191, "s2", "(pointer gs-reg64)"],
    [209, "s2", "(pointer gs-tex0)"],
    [211, "s2", "(pointer gs-reg64)"],
    [213, "s2", "(pointer gs-tex1)"],
    [215, "s2", "(pointer gs-reg64)"],
    [216, "s2", "(pointer gs-clamp)"],
    [218, "s2", "(pointer gs-reg64)"],
    [219, "s2", "(pointer int64)"],
    [221, "s2", "(pointer gs-reg64)"],
    [[303, 310], "s3", "dma-packet"],
    [[312, 316], "v1", "dma-packet"]
  ],

  "render-sky-tri": [
    [5, "a0", "int"],
    [[6, 50], "a0", "(inline-array sky-vertex)"],
    [[25, 48], "a3", "(inline-array sky-vertex)"]
  ],

  "render-sky-quad": [
    [[9, 32], "a0", "(inline-array sky-vertex)"],
    [[33, 62], "a3", "(inline-array sky-vertex)"]
  ],

  "(method 10 effect-control)": [
    [88, "v1", "collide-shape-moving"],
    [143, "s3", "(pointer sparticle-launch-group)"],
    [147, "s3", "sparticle-launch-group"],
    [199, "s3", "sparticle-launch-group"],
    [240, "s3", "basic"],
    [286, "s3", "basic"],
    [346, "s3", "basic"],
    [367, "s3", "basic"],
    [367, "s3", "basic"],
    [[371, 451], "s3", "death-info"]
  ],

  "(post water-vol-idle helix-dark-eco)": [
    [4, "t9", "(function none :behavior helix-dark-eco)"]
  ],

  "(code helix-slide-door-close)": [[10, "v1", "art-joint-anim"]],

  "(code helix-button-startup)": [[39, "v1", "collectable"]],

  "(method 73 green-eco-lurker)": [[6, "a1", "touching-shapes-entry"]],

  "citb-sagecage-update-collision": [
    [2, "a0", "collide-shape-prim-mesh"],
    [9, "a0", "collide-shape-prim-mesh"]
  ],

  "race-ring-set-particle-rotation-callback": [
    [1, "v1", "(pointer race-ring)"]
  ],

  "race-ring-blue-set-particle-rotation-callback": [
    [1, "v1", "(pointer race-ring)"]
  ],

  "(code race-ring-active)": [
    [[241, 249], "v1", "handle"],
    [253, "gp", "handle"],
    [[269, 276], "s5", "handle"]
  ],

  "(trans race-ring-active)": [[26, "a0", "part-tracker"]],

  "(code anim-tester-process)": [
    [41, "v1", "anim-test-obj"],
    [45, "v1", "anim-test-obj"],
    [[40, 114], "s4", "anim-test-obj"],
    [82, "v0", "anim-test-sequence"],
    [119, "v0", "art-joint-anim"]
  ],

  "display-list-control": [
    [[194, 197], "v1", "dma-packet"],
    [[423, 426], "v1", "dma-packet"]
  ],

  "anim-tester-disp-frame-num": [[[75, 78], "v1", "dma-packet"]],

  "reset-drawable-tracking": [
    [3, "gp", "target"],
    [10, "gp", "target"],
    [14, "gp", "target"],
    [42, "gp", "target"],
    [48, "gp", "target"]
  ],
  "reset-drawable-follow": [
    [3, "v1", "target"],
    [10, "v1", "target"],
    [16, "v1", "target"]
  ],
  "master-track-target": [
    [62, "gp", "target"],
    [65, "gp", "target"],
    [96, "gp", "target"],
    [103, "gp", "target"],
    [423, "f0", "float"]
  ],

  "master-switch-to-entity": [
    ["_stack_", 16, "res-tag"],
    [88, "v0", "(pointer string)"],
    [233, "v1", "camera-slave"]
  ],

  "master-check-regions": [[119, "v1", "connection"]],
  "(anon-function 71 cam-states)": [
    [13, "a1", "pov-camera"],
    [20, "v1", "pov-camera"],
    [41, "v1", "pov-camera"],
    [52, "v1", "pov-camera"],
    [71, "a1", "pov-camera"]
  ],
  "(anon-function 68 cam-states)": [[13, "a1", "pov-camera"]],
  "(anon-function 75 cam-states)": [
    [13, "a1", "pov-camera"],
    [21, "a0", "pov-camera"]
  ],

  "(event cam-master-active)": [
    [95, "gp", "matrix"],
    [184, "v1", "vector"],
    [235, "v1", "process"],
    [239, "v1", "process"],
    [240, "v1", "process"],
    [262, "v1", "process"],
    [270, "v1", "process"],
    [279, "v1", "process"],
    [280, "v1", "process"],
    [329, "v1", "float"],
    [335, "a0", "float"],
    [457, "v1", "camera-slave"],
    [511, "v1", "camera-slave"],
    [524, "v0", "camera-slave"],
    [560, "a0", "camera-slave"],
    [570, "v1", "camera-slave"],
    [629, "v1", "camera-slave"],
    [679, "a0", "camera-slave"],
    [690, "v1", "camera-slave"],
    [771, "v1", "camera-slave"],
    [875, "v1", "camera-slave"],
    [928, "v1", "camera-slave"],
    [947, "v1", "camera-slave"],
    [966, "v1", "camera-slave"],
    [994, "v1", "camera-slave"],
    [999, "a0", "camera-slave"],
    [1011, "a0", "camera-slave"],
    [1023, "v1", "projectile"],
    [1033, "a0", "camera-slave"],
    [1035, "a0", "camera-slave"],
    [1049, "v1", "float"],
    [1053, "v1", "float"],
    [1062, "v1", "float"],
    [1066, "v1", "float"],
    [1071, "a0", "vector"],
    [1368, "v1", "float"],
    [1371, "v1", "float"]
  ],

  "(code cam-pov)": [
    [13, "a1", "pov-camera"],
    [21, "a0", "pov-camera"]
  ],

  "(code cam-pov-track)": [[13, "a1", "pov-camera"]],

  "(code cam-pov180)": [
    [13, "a1", "pov-camera"],
    [20, "v1", "pov-camera"],
    [41, "v1", "pov-camera"],
    [52, "v1", "pov-camera"],
    [71, "a1", "pov-camera"]
  ],

  "cam-los-spline-collide": [
    [[52, 83], "s3", "(inline-array collide-cache-tri)"]
  ],

  "(event cam-string)": [
    [15, "v1", "float"],
    [18, "v1", "float"],
    [31, "a0", "vector"],
    [35, "a0", "vector"]
  ],

  "cam-draw-collide-cache": [
    [[2, 13], "gp", "(inline-array collide-cache-tri)"]
  ],

  "cam-los-collide": [[[50, 197], "s1", "(inline-array collide-cache-tri)"]],

  "(anon-function 1 pov-camera)": [
    [9, "v1", "float"],
    [16, "v1", "float"]
  ],

  "camera-fov-frame": [
    [87, "a0", "vector"],
    [128, "a0", "vector"],
    [169, "a0", "vector"]
  ],

  "camera-sphere": [[[39, 46], "v1", "cam-dbg-scratch"]],

  "camera-line-draw": [
    [34, "a0", "cam-dbg-scratch"],
    [42, "a0", "cam-dbg-scratch"]
  ],

  "camera-plot-float-func": [
    [54, "v1", "cam-dbg-scratch"],
    [62, "a0", "cam-dbg-scratch"],
    [66, "a0", "cam-dbg-scratch"],
    [103, "v1", "cam-dbg-scratch"],
    [240, "v1", "cam-dbg-scratch"]
  ],

  "cam-line-dma": [
    [32, "t0", "vector"],
    [36, "t0", "vector"],
    [45, "t0", "vector"],
    [50, "t0", "vector"],
    [[12, 16], "a3", "dma-packet"],
    [[22, 25], "a3", "gs-gif-tag"],
    [[33, 38], "a3", "(pointer uint128)"],
    [[46, 52], "a1", "(pointer uint128)"],
    [[60, 65], "a0", "dma-packet"],
    [[65, 74], "a0", "(pointer uint64)"],
    [[77, 80], "a0", "dma-packet"]
  ],

  "v-slrp!": [
    [19, "v1", "(pointer float)"],
    [26, "v1", "(pointer float)"]
  ],

  "clmf-pos-rot": [
    [60, "a1", "int"],
    [70, "a2", "symbol"],
    [71, "a1", "res-tag"],
    [132, "a0", "int"],
    [141, "s0", "res-tag"]
  ],

  "clmf-next-entity": [[38, "a0", "connection"]],

  "cam-layout-init": [[10, "v1", "connection"]],

  "clmf-save-all": [[18, "v1", "connection"]],

  "cam-layout-save-cam-rot": [[14, "v0", "vector"]],

  "cam-layout-save-campointsoffset": [[13, "v0", "vector"]],

  "cam-layout-entity-info": [
    [205, "v1", "vector"],
    [495, "v1", "vector"]
  ],

  "cam-layout-save-pivot": [
    [14, "v0", "vector"],
    [40, "v0", "vector"]
  ],

  "cam-layout-save-interesting": [
    [14, "v0", "vector"],
    [40, "v0", "vector"]
  ],

  "cam-layout-save-align": [
    [14, "v0", "vector"],
    [40, "v0", "vector"]
  ],

  "cam-layout-save-splineoffset": [[40, "v0", "vector"]],

  "cam-layout-save-cam-trans": [
    [65, "s5", "vector"],
    [67, "s5", "vector"],
    [69, "s5", "vector"],
    [75, "s5", "vector"],
    [77, "s2", "vector"],
    [82, "s2", "vector"],
    [84, "s2", "vector"],
    [86, "s2", "vector"],
    [92, "s2", "vector"],
    [94, "s5", "vector"],
    [95, "s5", "symbol"],
    [96, "s2", "symbol"],
    [97, "s2", "symbol"],
    [110, "s5", "vector"],
    [113, "s5", "vector"],
    [115, "s5", "vector"],
    [117, "s5", "vector"]
  ],

  "clmf-cam-flag-toggle": [
    [119, "a0", "int"],
    [124, "v1", "int"],
    [138, "v0", "int"],
    [153, "a0", "int"],
    [158, "v1", "int"],
    [172, "v0", "int"],
    [195, "a0", "int"],
    [200, "v1", "int"],
    [214, "v0", "int"],
    [233, "a0", "int"],
    [238, "v1", "int"],
    [252, "v0", "int"]
  ],

  "clmf-cam-float-adjust": [[49, "a1", "int"]],

  "cam-layout-do-action": [
    [66, "s5", "basic"],
    [74, "s5", "basic"],
    [80, "s5", "(function object symbol symbol)"]
  ],

  "cam-layout-function-call": [
    [11, "gp", "basic"],
    [15, "gp", "(function string int basic none)"]
  ],

  "cam-layout-do-menu": [
    [[130, 176], "s3", "clm-list"],
    [203, "a0", "clm-item"],
    [213, "v1", "clm-item"],
    [228, "s3", "clm-item"],
    [233, "v1", "clm-item"],
    [238, "s3", "clm-item"],
    [275, "s4", "clm-list"],
    [277, "s4", "clm-list"],
    [279, "s4", "clm-list"],
    [283, "s4", "clm-list"],
    [289, "s4", "clm-list"],
    [291, "s4", "clm-list"],
    [303, "s4", "clm-list"],
    [305, "s4", "clm-list"],
    [345, "s4", "clm-list"],
    [347, "s4", "clm-list"],
    [350, "s4", "clm-list"],
    [352, "s4", "clm-list"],
    [353, "s4", "clm-list"],
    [356, "s4", "clm-list"],
    [357, "s4", "clm-list"],
    [369, "v1", "clm-item"]
  ],

  "cam-layout-print": [[[21, 24], "v1", "dma-packet"]],

  "cam-layout-entity-volume-info": [
    [58, "s4", "vector"],
    [59, "s4", "vector"],
    [61, "s4", "(inline-array plane-volume)"]
  ],

  "cam-layout-entity-volume-info-create": [
    ["_stack_", 16, "res-tag"],
    [16, "v0", "(inline-array vector)"]
  ],

  "clmf-cam-string": [["_stack_", 16, "res-tag"]],

  "in-cam-entity-volume?": [
    ["_stack_", 16, "res-tag"],
    [22, "v1", "(inline-array vector)"],
    [29, "v1", "(inline-array vector)"],
    [34, "v1", "(inline-array vector)"]
  ],

  "fisher-fish-move": [
    [9, "v1", "fisher"],
    [21, "v1", "fisher"]
  ],

  "(code fisher-fish-fall)": [
    [5, "v1", "fisher"],
    [60, "v1", "fisher"],
    [79, "v1", "fisher"]
  ],

  "(code fisher-fish-caught)": [[169, "v1", "fisher"]],

  "(code fisher-fish-die)": [
    [35, "v1", "fisher"],
    [47, "v1", "fisher"],
    [90, "v1", "fisher"],
    [98, "v1", "fisher"],
    [112, "v1", "fisher"],
    [129, "v1", "fisher"],
    [137, "v1", "fisher"],
    [151, "v1", "fisher"],
    [165, "v1", "fisher"],
    [179, "v1", "fisher"],
    [193, "v1", "fisher"],
    [205, "v1", "fisher"],
    [209, "v1", "fisher"],
    [27, "v1", "float"],
    [79, "v1", "float"]
  ],

  "(method 38 fisher)": [[33, "t9", "(function fisher none)"]],

  "(enter fisher-done)": [
    [137, "f0", "float"],
    [148, "f0", "float"],
    [213, "f0", "float"]
  ],

  "fisher-spawn-ambient": [[8, "v1", "float"]],

  "(method 43 fisher)": [
    [27, "v1", "float"],
    [69, "v1", "float"]
  ],

  "(trans play-accept fisher)": [[101, "v0", "state"]],

  "(trans idle fisher)": [[4, "v0", "state"]],

  "(code idle fisher)": [
    [132, "v1", "art-joint-anim"],
    [35, "v1", "float"]
  ],

  "(code target-fishing)": [
    [163, "v1", "fisher"],
    [290, "v1", "art-joint-anim"]
  ],

  "(method 11 torus)": [[[5, 22], "s4", "collide-shape-prim-group"]],

  "(method 12 torus)": [
    [11, "v1", "float"],
    [51, "v1", "float"]
  ],

  "(code darkecobomb-countdown)": [
    [25, "v1", "art-joint-anim"],
    [75, "v1", "art-joint-anim"]
  ],

  "(code darkecobomb-land)": [[36, "v1", "art-joint-anim"]],

  "(code darkecobomb-idle)": [
    [10, "v1", "art-joint-anim"],
    [60, "v1", "art-joint-anim"]
  ],

  "redshot-particle-callback": [[2, "v1", "(pointer redshot)"]],

  "(event cam-robotboss)": [[5, "v1", "vector"]],

  "ecoclaw-handler": [[73, "v1", "vector"]],

  "(event idle silodoor)": [[4, "v1", "float"]],

  "ecoclaw-beam-particle-callback": [
    [1, "a0", "(pointer projectile)"],
    [3, "a0", "(pointer projectile)"]
  ],

  "(method 32 finalbosscam)": [[156, "v1", "robotboss"]],

  "(trans ecoclaw-activate)": [[30, "a0", "part-tracker"]],

  "robotboss-position": [[109, "a0", "process-drawable"]],

  "robotboss-bomb-handler": [[6, "v1", "float"]],

  "robotboss-handler": [[6, "v1", "float"]],

  "(event robotboss-red-wait)": [
    [12, "v1", "float"],
    [68, "v1", "float"]
  ],

  "(event robotboss-yellow-wait)": [
    [12, "v1", "float"],
    [68, "v1", "float"]
  ],

  "(code robotboss-white-eco-movie)": [[[188, 215], "gp", "handle"]],

  "(code robotboss-yellow-wait)": [
    [336, "v1", "float"],
    [365, "v1", "float"],
    [530, "v1", "art-joint-anim"]
  ],

  "(code robotboss-red-wait)": [
    [153, "v1", "float"],
    [287, "v1", "float"],
    [339, "v1", "float"],
    [500, "v1", "art-joint-anim"]
  ],

  "robotboss-redshot": [
    [45, "v1", "float"],
    [70, "v1", "float"]
  ],

  "(event robotboss-green-wait)": [
    [39, "v1", "float"],
    [95, "v1", "float"]
  ],

  "(exit robotboss-yellow-wait)": [
    [50, "v1", "collide-shape-prim-group"],
    [54, "v1", "collide-shape-prim-group"]
  ],

  "(exit robotboss-green-wait)": [
    [50, "v1", "collide-shape-prim-group"],
    [54, "v1", "collide-shape-prim-group"]
  ],

  "(exit robotboss-red-wait)": [
    [50, "v1", "collide-shape-prim-group"],
    [54, "v1", "collide-shape-prim-group"]
  ],

  "(exit robotboss-blue-wait)": [
    [50, "v1", "collide-shape-prim-group"],
    [54, "v1", "collide-shape-prim-group"]
  ],

  "robotboss-redshot-fill-array": [
    [24, "v1", "float"],
    [46, "v1", "float"],
    [109, "v1", "float"],
    [137, "v1", "float"],
    [137, "v1", "float"]
  ],

  "(trans robotboss-blue-wait)": [[254, "v1", "float"]],

  "(code robotboss-blue-wait)": [[14, "v1", "art-joint-anim"]],

  "(enter green-eco-lurker-appear)": [
    [12, "v1", "green-eco-lurker-gen"],
    [17, "v1", "green-eco-lurker-gen"]
  ],

  "(code green-eco-lurker-appear)": [
    [42, "v1", "art-joint-anim"],
    [93, "v1", "art-joint-anim"]
  ],

  "(code green-eco-lurker-appear-land)": [[74, "v1", "art-joint-anim"]],

  "(code nav-enemy-chase green-eco-lurker)": [[55, "v1", "art-joint-anim"]],

  "(code nav-enemy-patrol green-eco-lurker)": [[8, "t9", "(function none)"]],

  "(trans light-eco-child-hit-ground)": [
    [63, "v1", "light-eco-mother"],
    [75, "a1", "light-eco-mother"],
    [88, "a1", "light-eco-mother"]
  ],

  "(event plat-path-active plat-eco-finalboss)": [[10, "v1", "float"]],

  "(method 45 sage-finalboss)": [[[40, 57], "s5", "manipy"]],

  "(method 32 sage-finalboss)": [
    [[241, 245], "v1", "manipy"],
    [[309, 313], "v1", "manipy"],
    [313, "v1", "silodoor"]
  ],

  "(trans play-anim sage-finalboss)": [
    [186, "v1", "process-drawable"],
    [223, "v1", "process-drawable"],
    [300, "v1", "process-drawable"],
    [339, "v1", "process-drawable"],
    [376, "v1", "process-drawable"],
    [399, "gp", "final-door"],
    [401, "a0", "final-door"]
    // [[179, 183], "a0", "manipy"],
    // [[182, 187], "v1", "manipy"],
    // [[216, 220], "a0", "manipy"],
    // [[295, 299], "a1", "manipy"],
    // [[334, 338], "a1", "manipy"],
    // [[371, 375], "a1", "manipy"],
    // [391, "v0", "final-door"],
    // [396, "v0", "final-door"]
  ],

  "(trans fisher-done)": [[[41, 46], "v1", "dma-packet"]],

  "load-boundary-from-template": [
    [[2, 60], "s5", "(array float)"],
    [42, "a0", "pair"],
    [54, "a0", "pair"]
  ],

  "command-get-int": [[27, "gp", "bfloat"]],

  "command-get-float": [[30, "gp", "bfloat"]],

  "command-get-time": [[46, "gp", "bfloat"]],

  "command-get-param": [[125, "gp", "bfloat"]],

  "command-list-get-process": [[[78, 88], "s4", "process-drawable"]],

  "add-boundary-shader": [
    [[5, 8], "a1", "gs-gif-tag"],
    [[11, 35], "s5", "adgif-shader"]
  ],

  "render-boundary": [
    [[22, 26], "a0", "dma-packet"],
    [[32, 35], "a0", "gs-gif-tag"],

    [40, "a0", "(pointer gs-zbuf)"],
    [42, "a0", "(pointer gs-reg64)"],
    [44, "a0", "(pointer gs-test)"],
    [46, "a0", "(pointer gs-reg64)"],
    [48, "a0", "(pointer gs-alpha)"],
    [50, "a0", "(pointer gs-reg64)"],
    [[110, 117], "s2", "dma-packet"],
    [[120, 123], "v1", "dma-packet"]
  ],

  "real-main-draw-hook": [
    [[225, 229], "a0", "dma-packet"],
    [[235, 238], "a0", "gs-gif-tag"],
    [243, "a0", "(pointer gs-zbuf)"],
    [245, "a0", "(pointer gs-reg64)"],
    [247, "a0", "(pointer gs-test)"],
    [249, "a0", "(pointer gs-reg64)"],
    [251, "a0", "(pointer gs-alpha)"],
    [253, "a0", "(pointer gs-reg64)"],
    [[270, 273], "v1", "dma-packet"]
  ],

  "(event target-racing-start)": [
    [35, "v1", "float"],
    [121, "v1", "attack-info"],
    [125, "v1", "attack-info"],
    [130, "v1", "attack-info"],
    [148, "v1", "float"],
    [206, "v1", "float"],
    [251, "a0", "process-drawable"]
  ],

  "(anon-function 46 racer-states-FIC-LAV-MIS-OGR-ROL)": [
    [[4, 32], "v1", "target"]
  ],

  "(anon-function 45 racer-states-FIC-LAV-MIS-OGR-ROL)": [
    [19, "a0", "target"],
    [31, "a0", "target"],
    [42, "v1", "target"]
  ],

  "(code target-racing-smack)": [[30, "v1", "art-joint-anim"]],

  "(code target-racing-hit)": [[186, "v1", "art-joint-anim"]],

  "(code target-racing-death)": [[242, "v1", "art-joint-anim"]],

  "(code target-racing-get-on)": [[59, "s3", "racer"]],

  "(code target-racing-get-off-jump)": [
    [67, "s2", "racer"],
    [145, "v1", "art-joint-anim"]
  ],

  "(code target-racing-get-off-hit-ground)": [[13, "v1", "art-joint-anim"]],

  "(event target-racing-grab)": [[24, "a0", "process-drawable"]],

  "cam-collision-record-draw": [[[44, 275], "s5", "cam-collision-record"]],
  "cam-collision-record-save": [[[8, 56], "v1", "cam-collision-record"]],

  "(method 9 lod-set)": [["_stack_", 16, "res-tag"]],

  "execute-math-engine": [
    [12, "a1", "process"],
    [15, "a1", "process"],
    [[18, 21], "a0", "process-drawable"]
  ],

  "(method 18 process-drawable)": [[[8, 11], "a0", "collide-shape"]],

  "ja-post": [[[42, 45], "a0", "collide-shape"]],
  "transform-post": [[[3, 6], "a0", "collide-shape"]],
  "rider-trans": [[[1, 4], "a0", "collide-shape"]],
  "rider-post": [
    [[4, 7], "a0", "collide-shape"],
    [[9, 12], "a0", "collide-shape"],
    [[13, 16], "gp", "collide-shape"],
    [8, "gp", "collide-shape"],
    [3, "gp", "collide-shape"]
  ],
  "pusher-post": [
    [4, "a0", "collide-shape"],
    [3, "gp", "collide-shape"],
    [[8, 11], "gp", "collide-shape"]
  ],

  "(method 14 process-drawable)": [
    [[322, 336], "gp", "collide-shape"],
    [320, "v1", "vector"]
  ],

  "(method 9 joint-control)": [
    [[14, 61], "gp", "(pointer float)"],
    [[13, 59], "s4", "joint-control-channel"]
  ],

  "ja-blend-eval": [[[3, 31], "s5", "joint-control-channel"]],

  "joint-control-reset!": [
    [4, "a1", "pointer"],
    [6, "a0", "pointer"],
    [9, "a1", "pointer"],
    [[14, 37], "v1", "joint-control-channel"]
  ],

  "ja-channel-push!": [
    [38, "v1", "pointer"],
    [38, "a0", "pointer"]
  ],

  "fill-skeleton-cache": [[[11, 33], "a2", "bone-cache"]],

  "dma-add-process-drawable-hud": [[[12, 27], "v1", "vu-lights"]],

  "dma-add-process-drawable": [
    [12, "a0", "terrain-context"],
    [15, "a0", "terrain-context"],
    [276, "a0", "terrain-context"],
    [[15, 251], "s2", "vu-lights"],
    [21, "s4", "vector"],
    [277, "s4", "vector"],
    [290, "v1", "vector"],
    [292, "v1", "vector"],
    [297, "v1", "vector"]
  ],

  "(code notice-blue crate)": [
    [22, "v1", "process-drawable"],
    [36, "v1", "collide-shape"]
  ],

  "(method 17 process-drawable)": [
    [36, "a0", "terrain-context"],
    [82, "t9", "(function cspace pointer none)"],
    [104, "t9", "(function cspace matrix none)"],
    [63, "t9", "(function cspace basic basic int)"]
  ],

  "joint-control-copy!": [
    [8, "a0", "pointer"],
    [8, "a2", "pointer"]
  ],

  "matrix-from-control!": [
    [23, "v1", "pointer"],
    [36, "v1", "pointer"],
    [39, "v1", "pointer"],
    [69, "v1", "pointer"],
    [78, "v1", "pointer"],
    [81, "v1", "pointer"],
    [58, "v1", "matrix"],
    [[45, 49], "v1", "matrix"]
  ],

  "cloud-track": [
    [26, "s1", "handle"],
    [39, "s2", "handle"],
    [74, "s1", "handle"],
    [76, "s2", "handle"],
    [101, "s2", "handle"]
  ],

  "(method 7 cavegeyserrock)": [
    [14, "t9", "(function process-drawable int process-drawable)"]
  ],

  "(trans junglesnake-wake)": [[15, "v1", "collide-shape-prim-group"]],

  "(trans junglesnake-attack)": [[15, "v1", "collide-shape-prim-group"]],

  "(method 23 junglesnake)": [[6, "v1", "collide-shape-prim-group"]],

  "(method 24 junglesnake)": [[5, "v1", "collide-shape-prim-group"]],

  "(trans junglesnake-tracking)": [[79, "v1", "collide-shape-prim-group"]],

  "(code junglesnake-wake)": [[10, "v1", "art-joint-anim"]],

  "(code junglesnake-tracking)": [[51, "v1", "art-joint-anim"]],

  "(code junglesnake-die)": [[23, "v1", "art-joint-anim"]],

  "(code junglesnake-give-up)": [[29, "v1", "art-joint-anim"]],

  "(code junglesnake-attack)": [[43, "v1", "art-joint-anim"]],

  "(method 21 junglesnake)": [
    [15, "v1", "junglesnake-tilt-joint"],
    [18, "v1", "junglesnake-twist-joint"]
  ],

  "(method 11 viewer)": [[1, "a1", "entity-actor"]],

  "(code windmill-one-idle)": [[10, "v1", "art-joint-anim"]],

  "(code harvester-inflate)": [
    [11, "v1", "art-joint-anim"],
    [61, "v1", "art-joint-anim"]
  ],

  "(code flutflutegg-break)": [
    [38, "v1", "art-joint-anim"],
    [91, "v1", "art-joint-anim"],
    [191, "v1", "art-joint-anim"]
  ],

  "(method 7 flutflutegg)": [
    [14, "t9", "(function process-drawable int process-drawable)"]
  ],

  "(event flutflutegg-idle)": [[30, "gp", "process-drawable"]],

  "(event flutflutegg-physics)": [[37, "gp", "process-drawable"]],

  "(trans flutflutegg-idle)": [[17, "v1", "float"]],

  "beachcam-spawn": [
    [[57, 85], "gp", "handle"],
    [[68, 76], "v1", "handle"],
    [80, "v1", "pov-camera"],
    [[84, 92], "v1", "handle"],
    [[103, 110], "s5", "handle"]
  ],

  "(code ecoventrock-break)": [[338, "gp", "handle"]],

  "(code target-warp-in)": [[192, "v1", "art-joint-anim"]],

  "(method 26 warp-gate-switch)": [[60, "v1", "art-joint-anim"]],

  "(method 31 warp-gate-switch)": [
    [61, "t9", "(function basebutton symbol none)"]
  ],

  "(code basebutton-going-down warp-gate-switch)": [
    [79, "v0", "(state basebutton)"],
    [81, "t9", "(function none :behavior basebutton)"]
  ],

  "(method 11 village-cam)": [[21, "s5", "entity-actor"]],

  "(code idle warp-gate)": [[35, "a0", "symbol"]],

  "(method 21 citb-arm)": [[7, "t9", "(function citb-arm-section none)"]],

  "(method 21 citb-arm-shoulder)": [
    [7, "t9", "(function citb-arm-section none)"]
  ],

  "(method 21 citb-arm-a)": [[14, "t9", "(function citb-arm none)"]],

  "(method 21 citb-arm-b)": [[14, "t9", "(function citb-arm none)"]],

  "(method 21 citb-arm-c)": [[14, "t9", "(function citb-arm none)"]],

  "(method 21 citb-arm-d)": [[14, "t9", "(function citb-arm none)"]],

  "(method 21 citb-arm-shoulder-a)": [[14, "t9", "(function citb-arm none)"]],

  "(method 21 citb-arm-shoulder-b)": [[14, "t9", "(function citb-arm none)"]],

  "(method 26 citb-button)": [[31, "v1", "art-joint-anim"]],

  "(code citb-coil-break)": [[19, "v1", "art-joint-anim"]],

  "(code citb-coil-broken)": [[10, "v1", "art-joint-anim"]],

  "(code citb-hose-idle)": [[10, "v1", "art-joint-anim"]],

  "(code citb-hose-spawn)": [[14, "v1", "art-joint-anim"]],

  "(code citb-hose-die)": [[19, "v1", "art-joint-anim"]],

  "(code citadelcam-stair-plats)": [[79, "gp", "handle"]],

  "(code battlecontroller-play-intro-camera citb-battlecontroller)": [
    [55, "gp", "handle"],
    [76, "gp", "handle"]
  ],

  "(post plat-path-active citb-launcher)": [
    [4, "t9", "(function none :behavior citb-launcher)"]
  ],

  "(code battlecontroller-die citb-battlecontroller)": [
    [9, "v0", "(state battlecontroller)"],
    [11, "t9", "(function none :behavior battlecontroller)"]
  ],

  "(method 27 citb-battlecontroller)": [
    [7, "t9", "(function battlecontroller none)"]
  ],

  "(code eggtop-close)": [
    [108, "v1", "art-joint-anim"],
    [176, "v1", "art-joint-anim"]
  ],

  "(code idle logtrap)": [[12, "v1", "art-joint-anim"]],

  "(code towertop-idle)": [[10, "v1", "art-joint-anim"]],

  "(code lurkerm-tall-sail-idle)": [[10, "v1", "art-joint-anim"]],

  "(code lurkerm-short-sail-idle)": [[10, "v1", "art-joint-anim"]],

  "(code lurkerm-piston-idle)": [[10, "v1", "art-joint-anim"]],

  "(code precurbridge-activate)": [[31, "v1", "art-joint-anim"]],

  "(event precurbridge-active)": [[4, "gp", "touching-shapes-entry"]],

  "(method 7 jngpusher)": [
    [14, "t9", "(function process-drawable int process-drawable)"]
  ],

  "(method 11 lurkerm-piston)": [
    ["_stack_", 16, "res-tag"],
    ["_stack_", 32, "res-tag"],
    [148, "v0", "(pointer float)"]
  ],

  "(code starfish-patrol)": [[16, "v1", "art-joint-anim"]],

  "(method 7 hutlamp)": [
    [14, "t9", "(function process-drawable int process-drawable)"]
  ],

  "(code mis-bone-bridge-bump)": [[10, "v1", "art-joint-anim"]],

  "(code mis-bone-bridge-hit)": [[21, "v1", "art-joint-anim"]],

  "(code mis-bone-bridge-fall)": [[50, "v1", "art-joint-anim"]],

  "(method 23 bone-platform)": [
    [9, "t9", "(function rigid-body-platform basic none)"]
  ],

  "mistycam-spawn": [
    [[68, 76], "v1", "handle"],
    [80, "v1", "pov-camera"],
    [[84, 92], "v1", "handle"],
    [[102, 110], "s5", "handle"]
  ],

  "(code battlecontroller-play-intro-camera misty-battlecontroller)": [
    [34, "gp", "handle"]
  ],

  "(method 27 misty-battlecontroller)": [
    [7, "t9", "(function battlecontroller none)"]
  ],

  "(code boat-fuelcell-spawn)": [[50, "gp", "handle"]],

  "(code pov-camera-playing village2cam)": [
    [12, "v1", "art-joint-anim"],
    [65, "v1", "art-joint-anim"]
  ],

  "(method 23 pontoon)": [
    [9, "t9", "(function rigid-body-platform basic none)"]
  ],

  "fireboulder-disable-blocking-collision": [
    [5, "v1", "collide-shape-prim-group"],
    [14, "v1", "collide-shape-prim-group"]
  ],

  "fireboulder-hover-stuff": [[20, "v1", "(pointer part-tracker)"]],

  "(code ogreboss-village2-throw)": [
    [179, "v1", "art-joint-anim"],
    [227, "v1", "float"],
    [434, "v1", "art-joint-anim"]
  ],

  "(code ogreboss-village2-idle)": [
    [136, "v1", "art-joint-anim"],
    [194, "v1", "art-joint-anim"],
    [247, "v1", "art-joint-anim"],
    [299, "v1", "float"],
    [319, "v1", "art-joint-anim"]
  ],

  "(code fireboulder-idle)": [[58, "a0", "(pointer part-tracker)"]],

  "(code swamp-spike-idle)": [
    [119, "v1", "art-joint-anim"],
    [203, "v1", "art-joint-anim"],
    [312, "v1", "art-joint-anim"]
  ],

  "(code swamp-spike-gate-up)": [[60, "v1", "art-joint-anim"]],

  "(method 23 tar-plat)": [
    [9, "t9", "(function rigid-body-platform basic none)"]
  ],

  "(code battlecontroller-play-intro-camera swamp-battlecontroller)": [
    [38, "gp", "handle"]
  ],

  "(code battlecontroller-die swamp-battlecontroller)": [
    [8, "t9", "(function none :behavior battlecontroller)"]
  ],

  "swamp-spike-set-particle-rotation-callback": [
    [3, "v1", "(pointer swamp-spike)"]
  ],

  "(code pov-camera-playing maincavecam)": [[[40, 54], "gp", "handle"]],

  "(code cavecrusher-idle)": [[10, "v1", "art-joint-anim"]],

  "(code idle cavetrapdoor)": [[10, "v1", "art-joint-anim"]],

  "(code caveelevator-one-way-idle-end)": [[19, "v1", "art-joint-anim"]],

  "(code trigger cavetrapdoor)": [
    [23, "v1", "art-joint-anim"],
    [157, "v1", "art-joint-anim"],
    [247, "v1", "art-joint-anim"]
  ],

  "(method 11 caveflamepots)": [
    ["_stack_", 16, "res-tag"],
    ["_stack_", 32, "res-tag"],
    ["_stack_", 48, "res-tag"],
    [258, "s4", "vector"],
    [281, "s4", "collide-shape-prim-group"],
    [290, "s4", "collide-shape-prim-group"],
    [311, "v0", "(pointer float)"],
    [342, "v0", "(pointer float)"],
    [372, "v0", "(pointer float)"]
  ],

  "(code pov-camera-playing sunkencam)": [
    [12, "v1", "art-joint-anim"],
    [62, "v1", "art-joint-anim"],
    [120, "v1", "art-joint-anim"],
    [174, "v1", "art-joint-anim"],
    [236, "v1", "art-joint-anim"],
    [294, "v1", "art-joint-anim"],
    [348, "v1", "art-joint-anim"],
    [452, "v1", "art-joint-anim"],
    [502, "v1", "art-joint-anim"]
  ],

  "(code seaweed-idle)": [[36, "v1", "art-joint-anim"]],

  "(code dark-plant-death)": [[36, "v1", "art-joint-anim"]],

  "(code dark-plant-sprout)": [[34, "v1", "art-joint-anim"]],

  "(code happy-plant-opened)": [[10, "v1", "art-joint-anim"]],

  "(code rolling-start-whole)": [[16, "v1", "art-joint-anim"]],

  "(code rolling-start-break)": [
    [11, "v1", "art-joint-anim"],
    [67, "v1", "art-joint-anim"],
    [117, "v1", "art-joint-anim"]
  ],

  "(code dark-plant-startup)": [
    [10, "v1", "art-joint-anim"],
    [26, "v1", "float"]
  ],

  "(code dark-plant-idle)": [
    [85, "v1", "art-joint-anim"],
    [101, "v1", "float"],
    [139, "v1", "float"]
  ],

  "(code dark-plant-gone)": [[14, "v1", "float"]],

  "dark-plants-all-done": [[25, "v1", "dark-plant"]],

  "(code happy-plant-opening)": [
    [76, "gp", "handle"],
    [84, "gp", "handle"],
    [145, "gp", "handle"],
    [[167, 175], "v1", "handle"],
    [179, "gp", "handle"],
    [[185, 192], "s5", "handle"]
  ],

  "(trans spike-idle)": [[70, "v1", "float"]],

  "(method 23 ogre-plat)": [
    [9, "t9", "(function rigid-body-platform basic none)"]
  ],

  "(method 31 ogre-step)": [[23, "t9", "(function ogre-plat none)"]],

  "(method 31 ogre-step-a)": [[25, "t9", "(function ogre-step none)"]],

  "(method 31 ogre-step-b)": [[25, "t9", "(function ogre-step none)"]],

  "(method 31 ogre-step-c)": [[25, "t9", "(function ogre-step none)"]],

  "(method 31 ogre-step-d)": [[25, "t9", "(function ogre-step none)"]],

  "(method 31 ogre-isle)": [[17, "t9", "(function ogre-plat none)"]],

  "(method 31 ogre-isle-b)": [[31, "t9", "(function ogre-isle none)"]],

  "(method 31 ogre-isle-c)": [[31, "t9", "(function ogre-isle none)"]],

  "(method 31 ogre-isle-d)": [[37, "t9", "(function ogre-isle none)"]],

  "(method 7 ogre-bridge)": [
    [26, "t9", "(function process-drawable int process-drawable)"]
  ],

  "(code ogre-bridge-activate)": [[33, "v1", "art-joint-anim"]],

  "(code water-vol-idle ogre-lava)": [[36, "v1", "art-joint-anim"]],

  "(code ogre-bridge-break)": [[10, "v1", "art-joint-anim"]],

  "(code ogre-bridge-activated)": [[13, "v1", "art-joint-anim"]],

  "(code snow-eggtop-activate)": [
    [56, "v1", "snowcam"],
    [87, "v1", "art-joint-anim"]
  ],

  "(code snow-eggtop-idle-down)": [[32, "v1", "art-joint-anim"]],

  "(code snow-log-active)": [[30, "v1", "art-joint-anim"]],

  "(code snow-log-activate)": [[25, "v1", "art-joint-anim"]],

  "(code snow-gears-activate)": [
    [25, "v1", "art-joint-anim"],
    [75, "v1", "art-joint-anim"]
  ],

  "(code snow-gears-halt)": [
    [10, "v1", "art-joint-anim"],
    [85, "v1", "art-joint-anim"]
  ],

  "(code pov-camera-playing snowcam)": [
    [12, "v1", "art-joint-anim"],
    [62, "v1", "art-joint-anim"],
    [112, "v1", "art-joint-anim"],
    [[242, 249], "gp", "handle"],
    [274, "v1", "art-joint-anim"],
    [346, "v1", "art-joint-anim"]
  ],

  "(method 7 snow-fort-gate)": [
    [19, "t9", "(function process-drawable int process-drawable)"]
  ],

  "(code snow-button-activate)": [[25, "v1", "art-joint-anim"]],

  "(code snow-button-deactivate)": [[26, "v1", "art-joint-anim"]],

  "(code plat-startup flutflut-plat)": [
    [62, "t9", "(function none :behavior plat)"]
  ],

  "(method 7 darkecobarrel)": [
    [14, "t9", "(function darkecobarrel-base int darkecobarrel-base)"]
  ],

  "(event darkecobarrel-mover-move)": [[76, "v1", "process-drawable"]],

  "(code darkecobarrel-mover-move)": [
    [10, "v1", "float"],
    [29, "v1", "float"]
  ],

  "(post water-vol-idle lavatube-lava)": [
    [4, "t9", "(function none :behavior lavatube-lava)"]
  ],

  "darkecobarrel-mover-pos": [[135, "v1", "uint"]],

  "(code startup logo)": [[352, "v1", "art-joint-anim"]],

  "(code idle logo)": [[78, "v1", "art-joint-anim"]],

  "(code target-title)": [
    // [[19, 22], "v1", "handle"],
    [[57, 65], "v1", "handle"],
    [[69, 77], "v1", "handle"],
    [214, "s5", "handle"]
  ],

  "(event idle logo-slave)": [[14, "v1", "uint"]],

  "(method 11 training-cam)": [[21, "s5", "entity-actor"]],

  "(method 23 tra-pontoon)": [
    [9, "t9", "(function rigid-body-platform float none)"]
  ],

  "(event idle scarecrow-a)": [
    [75, "v1", "process-drawable"],
    [135, "gp", "target"],
    [142, "gp", "target"]
  ],

  "(code idle scarecrow-a)": [[14, "v1", "art-joint-anim"]],

  "(code idle scarecrow-b)": [[14, "v1", "art-joint-anim"]],

  "(code hit scarecrow-a)": [
    [30, "v1", "art-joint-anim"],
    [92, "v1", "art-joint-anim"],
    [143, "v1", "art-joint-anim"]
  ],

  "(code hit scarecrow-b)": [
    [30, "v1", "art-joint-anim"],
    [92, "v1", "art-joint-anim"],
    [143, "v1", "art-joint-anim"]
  ],

  "(method 27 orb-cache-top)": [[155, "a0", "process-drawable"]],

  "(method 9 art)": [[9, "v1", "(pointer res-tag)"]],

  "(method 9 art-joint-anim)": [[9, "v1", "(pointer res-tag)"]],

  "draw-drawable-tree-tfrag": [
    [[16, 32], "v1", "drawable-inline-array-node"],
    [18, "a0", "drawable-inline-array-node"],
    [142, "v1", "terrain-context"],
    [238, "v1", "terrain-context"],
    [[38, 40], "v1", "drawable-inline-array-tfrag"],
    [22, "a2", "terrain-context"],
    [25, "a2", "terrain-context"],
    [44, "a0", "terrain-context"],
    [[128, 131], "v1", "dma-packet"],
    [[224, 227], "v1", "dma-packet"]
  ],

  "draw-drawable-tree-trans-tfrag": [
    [[16, 32], "v1", "drawable-inline-array-node"],
    [22, "a2", "terrain-context"],
    [25, "a2", "terrain-context"],
    [44, "a0", "terrain-context"],
    [18, "a0", "drawable-inline-array-node"],
    [134, "v1", "terrain-context"],
    [230, "v1", "terrain-context"],
    [[120, 123], "v1", "dma-packet"],
    [[216, 219], "v1", "dma-packet"]
  ],

  "draw-drawable-tree-dirt-tfrag": [
    [[16, 32], "v1", "drawable-inline-array-node"],
    [22, "a2", "terrain-context"],
    [25, "a2", "terrain-context"],
    [44, "a0", "terrain-context"],
    [18, "a0", "drawable-inline-array-node"],
    [134, "v1", "terrain-context"],
    [230, "v1", "terrain-context"],
    [[120, 123], "v1", "dma-packet"],
    [[216, 219], "v1", "dma-packet"]
  ],

  "draw-drawable-tree-ice-tfrag": [
    [[16, 32], "v1", "drawable-inline-array-node"],
    [22, "a2", "terrain-context"],
    [25, "a2", "terrain-context"],
    [44, "a0", "terrain-context"],
    [18, "a0", "drawable-inline-array-node"],
    [134, "v1", "terrain-context"],
    [230, "v1", "terrain-context"],
    [[120, 123], "v1", "dma-packet"],
    [[216, 219], "v1", "dma-packet"]
  ],

  "(method 10 drawable-tree-tfrag)": [[3, "a1", "terrain-context"]],

  "(method 10 drawable-tree-trans-tfrag)": [[3, "a1", "terrain-context"]],

  "(method 10 drawable-tree-dirt-tfrag)": [[3, "a1", "terrain-context"]],

  "(method 10 drawable-tree-ice-tfrag)": [[3, "a1", "terrain-context"]],

  "(method 10 drawable-tree-lowres-tfrag)": [[3, "a1", "terrain-context"]],

  "(method 10 drawable-tree-lowres-trans-tfrag)": [
    [3, "a1", "terrain-context"]
  ],

  "(method 15 drawable-tree-array)": [[11, "s5", "drawable-tree-array"]],

  "tfrag-near-end-buffer": [
    [[3, 7], "a1", "dma-packet"],
    [[15, 20], "a0", "(pointer vif-tag)"],
    [[20, 24], "a0", "(pointer uint32)"],
    [[25, 31], "a0", "(pointer vif-tag)"]
  ],

  "tfrag-near-init-buffer": [
    [[11, 15], "a0", "dma-packet"],
    [[21, 24], "a0", "gs-gif-tag"],
    [28, "a0", "(pointer gs-test)"],
    [30, "a0", "(pointer gs-reg64)"],
    [[45, 50], "v1", "dma-packet"]
  ],

  "tfrag-end-buffer": [
    [[3, 7], "a1", "dma-packet"],
    [[13, 20], "a0", "(pointer vif-tag)"],
    [[20, 24], "a0", "(pointer uint32)"],
    [[25, 31], "a0", "(pointer vif-tag)"]
  ],

  "tfrag-init-buffer": [
    [[11, 15], "a0", "dma-packet"],
    [[21, 24], "a0", "gs-gif-tag"],
    [28, "a0", "(pointer gs-test)"],
    [30, "a0", "(pointer gs-reg64)"],
    [[45, 50], "v1", "dma-packet"]
  ],

  "add-tfrag-data": [
    [[8, 16], "a0", "dma-packet"],
    [[26, 30], "v1", "dma-packet"]
  ],

  "add-tfrag-mtx-1": [[[8, 16], "a0", "dma-packet"]],
  "add-tfrag-mtx-0": [[[8, 16], "a0", "dma-packet"]],

  "(method 11 swingpole)": [[27, "s5", "entity-actor"]],

  "(anon-function 54 generic-obs)": [
    [57, "v1", "process-drawable"],
    [66, "a0", "collide-shape"]
  ],

  "(code manipy-idle)": [
    [58, "a1", "process-drawable"],
    [73, "gp", "process-drawable"],
    [79, "gp", "process-drawable"],
    [109, "v1", "(pointer process)"]
  ],

  "(anon-function 49 generic-obs)": [
    [25, "gp", "process-drawable"],
    [30, "gp", "process-drawable"]
  ],

  "ja-anim-done?": [[27, "gp", "process-drawable"]],

  "camera-pov-from": [
    [23, "gp", "process-drawable"],
    [26, "gp", "process-drawable"]
  ],

  "process-drawable-random-point!": [
    [29, "s4", "collide-shape"],
    [33, "s4", "collide-shape"]
  ],

  "launcher-init-by-other": [[134, "v0", "vector"]],

  "(method 11 launcher)": [[130, "v0", "vector"]],

  "(method 11 part-spawner)": [
    ["_stack_", 16, "res-tag"],
    [62, "v0", "(pointer (pointer sparticle-launch-group))"]
  ],

  "(method 11 med-res-level)": [
    ["_stack_", 16, "res-tag"],
    [21, "v0", "(pointer (pointer sparticle-launch-group))"],
    [57, "s4", "(pointer sparticle-launch-group)"]
  ],

  "(anon-function 28 generic-obs)": [
    [25, "v1", "quaternion"] // code
  ],

  "camera-tracker-init": [[69, "v1", "process"]],

  "camera-anim": [
    [26, "t9", "(function process function object object object object object)"]
  ],

  "(event manipy-idle)": [
    [59, "t9", "(function manipy none)"],
    [118, "v1", "float"],
    [131, "a0", "process"],
    [151, "v1", "process-drawable"],
    [160, "a0", "process"],
    [177, "a0", "collide-shape"],
    [180, "a0", "collide-shape"],
    [185, "v1", "vector"],
    [313, "a0", "float"]
  ],

  "command-get-trans": [[29, "s4", "target"]],

  "(trans manipy-idle)": [
    [57, "v1", "process-drawable"],
    [[66, 73], "a0", "collide-shape"]
  ],

  "(method 14 camera-tracker)": [
    [196, "s4", "basic"],
    [202, "s4", "(function camera-tracker symbol)"],
    [270, "v0", "target"]
  ],

  "(event touch-tracker-idle)": [
    [105, "a0", "process"],
    [129, "t9", "(function touch-tracker none)"]
  ],

  "(code touch-tracker-idle)": [
    [25, "a0", "process-drawable"],
    [38, "a0", "collide-shape"]
  ],

  "(code part-tracker-process)": [
    [25, "gp", "process-drawable"],
    [30, "gp", "process-drawable"]
  ],

  "(event part-spawner-active)": [[25, "v1", "vector"]],

  "(exit launcher-active)": [[2, "v0", "sound-rpc-set-param"]],

  "command-get-camera": [[27, "gp", "symbol"]],

  "(method 7 plant-boss)": [
    [47, "t9", "(function process-drawable int process-drawable)"]
  ],

  "(code plant-boss-arm-hit)": [[88, "v1", "art-joint-anim"]],

  "(code plant-boss-arm-die)": [
    [3, "v1", "collide-shape-prim-group"],
    [[11, 26], "a0", "collide-shape-prim-mesh"],
    [58, "v1", "art-joint-anim"],
    [109, "v1", "art-joint-anim"],
    [165, "v1", "art-joint-anim"],
    [186, "v1", "art-joint-anim"]
  ],

  "(code plant-boss-back-arms-idle)": [[10, "v1", "art-joint-anim"]],

  "(code plant-boss-vine-hit)": [[88, "v1", "art-joint-anim"]],

  "(code plant-boss-dead-bounce)": [[79, "v1", "art-joint-anim"]],

  "(code plant-boss-vine-die)": [[46, "v1", "art-joint-anim"]],

  "(code plant-boss-dead-idle)": [[16, "v1", "art-joint-anim"]],

  "(code plant-boss-dead)": [
    [45, "v1", "art-joint-anim"],
    [113, "v1", "art-joint-anim"]
  ],

  "(code plant-boss-root-idle)": [[17, "v1", "art-joint-anim"]],

  "(code plant-boss-eat)": [[274, "v1", "art-joint-anim"]],

  "(code plant-boss-vulnerable)": [
    [149, "v1", "art-joint-anim"],
    [221, "v1", "art-joint-anim"]
  ],

  "(code plant-boss-far-idle)": [[62, "v1", "art-joint-anim"]],

  "(code plant-boss-idle)": [
    [25, "v1", "art-joint-anim"],
    [177, "v1", "art-joint-anim"],
    [271, "v1", "art-joint-anim"],
    [304, "v1", "art-joint-anim"],
    [366, "v1", "art-joint-anim"],
    [404, "v1", "art-joint-anim"]
  ],

  "(code plant-boss-leaf-close)": [
    [34, "v1", "art-joint-anim"],
    [98, "v1", "art-joint-anim"]
  ],

  "(code plant-boss-leaf-bounce)": [
    [17, "v1", "art-joint-anim"],
    [72, "v1", "art-joint-anim"]
  ],

  "(code plant-boss-leaf-open)": [
    [98, "v1", "art-joint-anim"],
    [227, "v1", "art-joint-anim"]
  ],

  "(code plant-boss-leaf-idle)": [
    [15, "v1", "art-joint-anim"],
    [74, "v1", "art-joint-anim"]
  ],

  "(code plant-boss-vine-idle)": [[17, "v1", "art-joint-anim"]],

  "(code plant-boss-back-arms-die)": [
    [20, "v1", "art-joint-anim"],
    [82, "v1", "art-joint-anim"]
  ],

  "(code plant-boss-back-arms-hit)": [[149, "v1", "art-joint-anim"]],

  "(method 7 ice-cube)": [[24, "t9", "(function nav-enemy int nav-enemy)"]],

  "(code ice-cube-appear)": [[14, "v1", "art-joint-anim"]],

  "(code ice-cube-tired)": [
    [14, "v1", "art-joint-anim"],
    [68, "v1", "art-joint-anim"]
  ],

  "(code ice-cube-become-mean)": [[15, "v1", "art-joint-anim"]],

  "(code ice-cube-retract-spikes)": [[22, "v1", "art-joint-anim"]],

  "(code ice-cube-mean-turn-to-charge)": [
    [15, "v1", "art-joint-anim"],
    [187, "v1", "art-joint-anim"]
  ],

  "(code ice-cube-face-player)": [
    [15, "v1", "art-joint-anim"],
    [187, "v1", "art-joint-anim"]
  ],

  "(code ice-cube-appear-land)": [[37, "v1", "art-joint-anim"]],

  "(code nav-enemy-patrol ice-cube)": [[8, "t9", "(function none)"]],

  "(event double-lurker-top-on-shoulders)": [
    [5, "a0", "vector"],
    [22, "v1", "vector"],
    [24, "v1", "vector"]
  ],

  "(code double-lurker-top-on-shoulders-die)": [[18, "v1", "art-joint-anim"]],

  "(code double-lurker-top-knocked-down)": [[51, "v1", "art-joint-anim"]],

  "(code double-lurker-both-knocked-back)": [[14, "v1", "art-joint-anim"]],

  "(code double-lurker-knocked-back)": [[14, "v1", "art-joint-anim"]],

  "(code double-lurker-break-apart)": [[10, "v1", "art-joint-anim"]],

  "(code nav-enemy-patrol double-lurker-top)": [[27, "t9", "(function none)"]],

  "(code nav-enemy-patrol double-lurker)": [[27, "t9", "(function none)"]],

  "double-lurker-default-event-handler": [[95, "gp", "target"]],

  "(method 51 double-lurker)": [
    [6, "v1", "collide-shape-prim-group"],
    [18, "v1", "collide-shape-prim-group"],
    [22, "v1", "collide-shape-prim-group"]
  ],

  "(method 7 billy)": [
    [26, "t9", "(function process-drawable int process-drawable)"]
  ],

  "(method 38 billy)": [[33, "t9", "(function nav-enemy none)"]],

  "(enter nav-enemy-victory billy-rat)": [[4, "v0", "(state nav-enemy)"]],

  "(code billy-rat-salivate)": [[43, "v1", "art-joint-anim"]],

  "(code idle billy)": [
    [35, "v1", "float"],
    [132, "v1", "art-joint-anim"]
  ],

  "(enter billy-done)": [[191, "v1", "float"]],

  "(method 43 billy)": [[19, "v1", "float"]],

  "(event billy-done)": [
    [15, "v1", "billy-rat"],
    [19, "v1", "billy-rat"]
  ],

  "(event billy-playing)": [
    [14, "v1", "float"],
    [93, "s5", "billy-rat"],
    [103, "v1", "float"],
    [169, "v1", "billy-snack"],
    [216, "v1", "billy-snack"],
    [219, "v1", "billy-snack"],
    [223, "v1", "billy-snack"],
    [240, "s5", "billy-snack"],
    [248, "v1", "handle"],
    [249, "s5", "billy-snack"],
    [251, "s5", "billy-snack"],
    [255, "s5", "billy-snack"]
  ],

  "(code lurkerworm-rise)": [[13, "v1", "art-joint-anim"]],

  "(code lurkerworm-sink)": [[10, "v1", "art-joint-anim"]],

  "(code lurkerworm-die)": [[19, "v1", "art-joint-anim"]],

  "(code lurkerworm-rest)": [
    [10, "v1", "float"],
    [35, "v1", "art-joint-anim"],
    [89, "v1", "float"]
  ],

  "(method 7 pelican)": [
    [36, "t9", "(function process-drawable int process-drawable)"]
  ],

  "pelican-fly": [
    [61, "v1", "art-joint-anim"],
    [186, "v1", "art-joint-anim"]
  ],

  "(code pelican-dive)": [[161, "v1", "art-joint-anim"]],

  "(code pelican-wait-at-nest)": [
    [30, "v1", "art-joint-anim"],
    [118, "v1", "art-joint-anim"],
    [197, "v1", "art-joint-anim"]
  ],

  "(event pelican-wait-at-nest)": [[49, "v1", "process-drawable"]],

  "(code pelican-explode)": [[71, "a0", "process-drawable"]],

  "(event pelican-circle)": [[23, "v1", "float"]],

  "(code pelican-spit)": [
    [42, "gp", "handle"],
    [50, "gp", "handle"],
    [121, "gp", "handle"],
    [143, "gp", "handle"],
    [155, "gp", "handle"],
    [161, "s4", "handle"],
    [173, "s4", "handle"]
  ],

  "(trans energyarm-no-ball)": [
    [27, "v1", "float"],
    [57, "v1", "float"]
  ],

  "(trans energyarm-idle)": [[21, "v1", "float"]],

  "(code energyhub-stopped)": [[11, "v1", "float"]],

  "(code energyhub-stop)": [[11, "v1", "float"]],

  "(code energyhub-idle)": [[11, "v1", "float"]],

  "(code energyarm-idle)": [
    [13, "v1", "float"],
    [36, "v1", "float"]
  ],

  "energyhub-set-lava-height": [
    [25, "v1", "process-drawable"],
    [28, "v1", "process-drawable"]
  ],

  "(post idle citb-sage)": [[3, "t9", "(function none :behavior citb-sage)"]],

  "(method 44 red-sagecage)": [[35, "t9", "(function citb-sage none)"]],

  "(method 44 blue-sagecage)": [[35, "t9", "(function citb-sage none)"]],

  "(method 44 yellow-sagecage)": [[35, "t9", "(function citb-sage none)"]],

  "(method 44 green-sagecage)": [[35, "t9", "(function citb-sage none)"]],

  "(method 43 red-sagecage)": [[24, "v1", "float"]],

  "(method 43 blue-sagecage)": [[24, "v1", "float"]],

  "(method 43 yellow-sagecage)": [[24, "v1", "float"]],

  "(event play-anim green-sagecage)": [[128, "s5", "process-drawable"]],

  "(method 21 citb-sagecage)": [[[27, 97], "v1", "vector"]],

  "(code citb-sagecage-idle)": [
    [9, "gp", "citb-sage"],
    [15, "gp", "citb-sage"]
  ],

  "add-blue-motion": [
    [25, "v1", "process-drawable"],
    [34, "gp", "collide-shape"]
  ],

  "(event wait eco-collectable)": [
    [118, "a0", "vector"],
    [136, "a0", "vector"]
  ],

  "(event pickup eco-collectable)": [
    [18, "a0", "vector"],
    [[15, 21], "v1", "vector"]
  ],

  "(event fuel-cell-clone-anim)": [[35, "a0", "vector"]],

  "fuel-cell-animate": [[9, "gp", "fuel-cell"]],

  "(event wait fuel-cell)": [[95, "a0", "vector"]],

  "(enter pickup fuel-cell)": [[9, "v0", "(state eco-collectable)"]],

  "(code ecovalve-idle)": [[41, "v1", "process-drawable"]],

  "(code vent-pickup)": [
    [25, "gp", "process-drawable"],
    [59, "s5", "collide-shape"]
  ],

  "(anon-function 69 collectables)": [
    [2, "v1", "handle"],
    [5, "v1", "handle"],
    [8, "v1", "handle"],
    [13, "s5", "eco-collectable"],
    [33, "v1", "target"],
    [38, "v1", "target"],
    [50, "s5", "eco-collectable"]
  ],

  "fuel-cell-init-by-other": [[118, "gp", "vector"]],

  "ecovalve-init-by-other": [
    [95, "a0", "process-drawable"],
    [144, "v1", "process-drawable"]
  ],

  "(method 11 shover)": [
    ["_stack_", 16, "res-tag"],
    [120, "v0", "(pointer float)"]
  ],

  "(method 11 sun-iris-door)": [
    ["_stack_", 16, "res-tag"],
    [153, "v0", "(pointer float)"]
  ],

  "(event sun-iris-door-closed)": [[14, "a0", "vector"]],

  "(event sun-iris-door-opening)": [[14, "a0", "vector"]],

  "(event sun-iris-door-closing)": [[14, "a0", "vector"]],

  "(event sun-iris-door-open)": [[20, "a0", "vector"]],

  "sun-iris-door-init-by-other": [[97, "v1", "art-joint-anim"]],

  "(method 7 steam-cap)": [
    [19, "t9", "(function process-drawable int process-drawable)"]
  ],

  "(method 11 steam-cap)": [
    ["_stack_", 16, "res-tag"],
    [139, "v0", "(pointer float)"]
  ],

  "(method 11 whirlpool)": [
    ["_stack_", 16, "res-tag"],
    [92, "v0", "(pointer float)"]
  ],

  "(method 21 collectable)": [
    [20, "v1", "int"],
    [20, "a0", "int"],
    [24, "a0", "int"]
  ],

  "check-blue-suck": [[25, "v1", "collide-shape"]],

  "(code die eco)": [[53, "v1", "float"]],

  "(trans pickup fuel-cell)": [[92, "v1", "float"]],

  "(enter notice-blue eco-collectable)": [[13, "v1", "float"]],

  "(code pickup fuel-cell)": [
    ["_stack_", 96, "res-tag"],
    [[131, 143], "v1", "(inline-array vector)"],
    [438, "a0", "game-task"],
    [456, "a0", "game-task"],
    [474, "a0", "game-task"],
    [492, "a0", "game-task"],
    [509, "v1", "game-task"],
    [513, "v1", "game-task"],
    [517, "v1", "game-task"],
    [521, "v1", "game-task"]
  ],

  "(method 11 eco)": [[13, "v0", "pickup-type"]],

  "target-powerup-process": [[[200, 215], "v1", "sound-rpc-set-param"]],

  "(method 14 touching-list)": [[[0, 11], "s5", "touching-shapes-entry"]],

  "(method 13 touching-list)": [
    [[0, 51], "v0", "touching-shapes-entry"]
    // [5, "v0", "touching-shapes-entry"],
    // [10, "v0", "touching-shapes-entry"],
    // [17, "v0", "touching-shapes-entry"],
    // [26, "v0", "touching-shapes-entry"],
    // [46, "v0", "touching-shapes-entry"],
    // [47, "v0", "touching-shapes-entry"],
    // [48, "v0", "touching-shapes-entry"],
    // [50, "v0", "touching-shapes-entry"]
  ],

  "(method 11 touching-list)": [
    [8, "s5", "touching-shapes-entry"],
    [10, "s5", "touching-shapes-entry"],
    [11, "s5", "touching-shapes-entry"],
    [13, "s5", "touching-shapes-entry"],
    [32, "s5", "touching-shapes-entry"],
    [47, "s5", "touching-shapes-entry"],
    [49, "s5", "touching-shapes-entry"],
    [51, "s5", "touching-shapes-entry"]
  ],

  "(method 12 touching-list)": [
    [4, "gp", "touching-shapes-entry"],
    [6, "gp", "touching-shapes-entry"],
    [67, "gp", "touching-shapes-entry"]
  ],

  "(method 35 collide-shape)": [
    [23, "v1", "connection"],
    [24, "s2", "collide-shape"],
    [33, "s2", "collide-shape"],
    [48, "s2", "collide-shape"],
    [62, "v1", "process-drawable"],
    [80, "s2", "collide-shape"],
    [117, "v1", "connection"],
    [118, "s2", "collide-shape"],
    [127, "s2", "collide-shape"],
    [142, "s2", "collide-shape"],
    [174, "s2", "collide-shape"],
    [209, "v1", "connection"],
    [210, "s2", "collide-shape"],
    [219, "s2", "collide-shape"],
    [234, "s2", "collide-shape"],
    [266, "s2", "collide-shape"],
    [301, "v1", "connection"],
    [302, "s2", "collide-shape"],
    [311, "s2", "collide-shape"],
    [326, "s2", "collide-shape"],
    [358, "s2", "collide-shape"]
  ],

  "(method 56 collide-shape-moving)": [[89, "v1", "target"]],

  "(method 20 collide-shape-prim-group)": [
    [40, "a0", "collide-shape-prim-group"]
  ],

  "(method 25 collide-shape-prim)": [
    [43, "gp", "collide-shape-prim-group"],
    [47, "gp", "collide-shape-prim-group"]
  ],

  "(method 29 collide-shape-prim-group)": [
    [13, "a0", "collide-shape-prim-group"]
  ],

  "(method 28 collide-shape-prim-mesh)": [
    [[22, 45], "s4", "(array collide-mesh)"]
  ],

  "(method 53 collide-shape)": [[[24, 40], "v1", "collide-shape-prim-group"]],

  "(method 54 collide-shape)": [[[18, 33], "v1", "collide-shape-prim-group"]],

  "(method 45 collide-shape)": [
    [18, "v1", "connection"],
    [[19, 146], "s3", "collide-shape-moving"],
    [146, "v1", "connection"],
    [[147, 272], "s3", "collide-shape-moving"],
    [272, "v1", "connection"],
    [[273, 398], "s3", "collide-shape-moving"],
    [398, "v1", "connection"],
    [[399, 497], "s3", "collide-shape-moving"]
  ],

  "(method 55 collide-shape)": [
    [33, "s5", "process-drawable"],
    [54, "s5", "process-drawable"],
    [59, "s5", "process-drawable"],
    [68, "s5", "process-drawable"]
  ],

  "collide-shape-draw-debug-marks": [
    [24, "v1", "connection"],
    [[33, 55], "s5", "collide-shape"],
    [72, "v1", "connection"],
    [[81, 103], "s5", "collide-shape"],
    [120, "v1", "connection"],
    [[129, 151], "s5", "collide-shape"],
    [168, "v1", "connection"],
    [[177, 199], "s5", "collide-shape"]
  ],

  "(method 9 collide-edge-work)": [
    [[5, 52], "s3", "collide-edge-edge"],
    [[5, 52], "s4", "collide-edge-hold-item"]
  ],

  "(method 19 collide-edge-work)": [
    [150, "a1", "int"],
    [150, "v1", "int"]
    //[[149, 162], "a0", "collide-shape-prim-group"]
  ],

  "collide-probe-make-list": [
    [18, "v1", "drawable-group"],
    [29, "v1", "drawable-group"],
    [45, "v1", "drawable-group"]
  ],

  "(method 11 instance-tie)": [
    [28, "s1", "collide-fragment"],
    [38, "s1", "collide-fragment"],
    [45, "s1", "(inline-array collide-fragment)"]
  ],

  "(method 12 instance-tie)": [
    [21, "s1", "collide-fragment"],
    [31, "s1", "collide-fragment"],
    [38, "s1", "(inline-array collide-fragment)"]
  ],

  "(method 13 instance-tie)": [
    [21, "s1", "collide-fragment"],
    [29, "s1", "collide-fragment"],
    [36, "s1", "(inline-array collide-fragment)"]
  ],

  "(method 20 collide-cache)": [
    [18, "s2", "collide-cache-prim"],
    [23, "s2", "collide-cache-prim"],
    [27, "s2", "collide-cache-prim"],
    [33, "s2", "collide-cache-prim"],
    [37, "s2", "collide-cache-prim"],
    [38, "v1", "collide-shape-prim-sphere"], // could be sphere or mesh...?
    [45, "s2", "collide-cache-prim"],
    [48, "s2", "(inline-array collide-cache-prim)"]
  ],

  "test-closest-pt-in-triangle": [
    [19, "s5", "collide-cache-tri"],
    [20, "s5", "collide-cache-tri"],
    [21, "s5", "collide-cache-tri"],
    [26, "s5", "collide-cache-tri"],
    [47, "s5", "collide-cache-tri"],
    [48, "s5", "(inline-array collide-cache-tri)"]
  ],

  "(method 9 collide-cache)": [
    [[1, 29], "gp", "collide-cache-tri"],
    [[29, 56], "gp", "collide-cache-prim"],
    [35, "gp", "collide-cache-prim"],
    [50, "gp", "collide-cache-prim"],
    [51, "gp", "collide-cache-prim"],
    [55, "gp", "collide-cache-prim"],
    [36, "v1", "collide-shape-prim-sphere"]
  ],

  "(method 9 collide-mesh)": [
    [[17, 62], "s5", "collide-mesh-tri"],
    [62, "s5", "(inline-array collide-mesh-tri)"]
  ],

  "(method 22 collide-shape-prim-mesh)": [
    [10, "s4", "collide-shape-prim-group"],
    [41, "s4", "collide-shape-prim-group"]
  ],

  "(method 44 collide-shape)": [[26, "a0", "process-drawable"]],

  "(method 43 collide-shape)": [
    [58, "gp", "collide-shape-moving"],
    [88, "gp", "collide-shape-moving"]
  ],

  "find-instance-by-name": [
    [21, "v1", "drawable-tree-instance-shrub"],
    [48, "v1", "drawable-tree-instance-tie"]
  ],

  "(method 63 collide-shape-moving)": [
    [[33, 53], "s0", "collide-cache-prim"],
    [53, "s0", "(inline-array collide-cache-prim)"]
  ],

  "target-falling-anim": [
    [51, "v1", "art-joint-anim"],
    [160, "v1", "art-joint-anim"]
  ],

  "target-hit-ground-anim": [
    [79, "v1", "art-joint-anim"],
    [312, "v1", "art-joint-anim"],
    [389, "v1", "art-joint-anim"],
    [441, "v1", "art-joint-anim"],
    [520, "v1", "art-joint-anim"],
    [578, "v1", "art-joint-anim"],
    [675, "v1", "art-joint-anim"],
    [736, "v1", "art-joint-anim"],
    [846, "v1", "art-joint-anim"]
  ],

  "(code target-stance)": [
    [48, "v1", "art-joint-anim"],
    [117, "v1", "art-joint-anim"],
    [170, "v1", "art-joint-anim"],
    [234, "v1", "art-joint-anim"],
    [298, "v1", "art-joint-anim"],
    [389, "v1", "art-joint-anim"],
    [503, "v1", "art-joint-anim"]
  ],

  "(code target-walk)": [
    [146, "v1", "art-joint-anim"],
    [243, "v1", "art-joint-anim"]
  ],

  "(code target-slide-down)": [[26, "v1", "art-joint-anim"]],

  "(code target-jump-forward)": [[13, "v1", "art-joint-anim"]],

  "(code target-double-jump)": [[24, "v1", "art-joint-anim"]],

  "(code target-attack-air)": [
    [14, "v1", "art-joint-anim"],
    [167, "v1", "art-joint-anim"]
  ],

  "(code target-attack)": [[14, "v1", "art-joint-anim"]],

  "(code target-flop)": [[13, "v1", "art-joint-anim"]],

  "(code target-duck-stance)": [
    [21, "v1", "art-joint-anim"],
    [116, "v1", "art-joint-anim"],
    [168, "v1", "art-joint-anim"]
  ],

  "mod-var-jump": [
    [77, "f0", "float"],
    [80, "f0", "float"],
    [159, "v0", "vector"]
  ],

  "(code target-duck-high-jump-jump)": [[8, "v1", "float"]],

  "(event target-running-attack)": [
    [41, "v1", "process-drawable"],
    [50, "s5", "collide-shape"]
  ],

  "(enter target-jump)": [[53, "v1", "vector"]],

  "(enter target-high-jump)": [[21, "v1", "vector"]],

  "(enter target-double-jump)": [[15, "v1", "vector"]],

  // TODO - these shouldnt be required, but are here because `go/enter-state` returns none
  "(event target-flop)": [
    [34, "t9", "(function object :behavior target)"],
    [40, "t9", "(function symbol object :behavior target)"]
  ],

  "target-powerup-effect": [
    [267, "a0", "symbol"],
    [307, "a0", "vector"]
  ],

  "(method 10 water-control)": [
    [71, "a0", "collide-shape-moving"],
    [147, "v1", "collide-shape-moving"],
    [179, "v1", "collide-shape-moving"],
    [461, "v1", "control-info"],
    [473, "a0", "collide-shape-moving"],
    [488, "v1", "collide-shape-moving"],
    [502, "v1", "collide-shape-moving"],
    [508, "v1", "collide-shape-moving"],
    [580, "v1", "collide-shape-moving"],
    [600, "s4", "collide-shape-moving"],
    [609, "s4", "collide-shape-moving"],
    [622, "s4", "collide-shape-moving"],
    [627, "s4", "collide-shape-moving"],
    [629, "s4", "collide-shape-moving"],
    [716, "s5", "collide-shape-moving"],
    [720, "s5", "collide-shape-moving"],
    [721, "s5", "collide-shape-moving"],
    [728, "s5", "collide-shape-moving"],
    [730, "s5", "collide-shape-moving"],
    [731, "s5", "collide-shape-moving"],
    [744, "v1", "collide-shape-moving"],
    [751, "a0", "collide-shape-moving"],
    [775, "v1", "collide-shape-moving"],
    [824, "a1", "collide-shape-moving"],
    [826, "a0", "collide-shape-moving"],
    [831, "v1", "collide-shape-moving"]
  ],

  "part-water-splash-callback": [[3, "v1", "float"]],

  "(method 15 water-control)": [[42, "v1", "float"]],

  "(method 27 water-vol)": [[16, "v1", "target"]],

  "(method 26 water-vol)": [
    [19, "v1", "target"],
    [33, "v1", "target"]
  ],

  "(method 29 water-vol)": [
    ["_stack_", 16, "res-tag"],
    [46, "v0", "(pointer float)"]
  ],

  "(enter pickup racer)": [[1, "t9", "(function none :behavior racer)"]],

  "target-racing-jump-anim": [[36, "v1", "art-joint-anim"]],

  "target-racing-land-anim": [
    [23, "v1", "art-joint-anim"],
    [82, "v1", "art-joint-anim"],
    [144, "v1", "art-joint-anim"]
  ],

  "(post target-racing-get-off-jump)": [[191, "f0", "float"]],

  "check-drop-level-rolling-dirt-finish": [[17, "v1", "float"]],

  "(code peeper-down)": [[24, "v1", "float"]],

  "(code nav-enemy-notice fleeing-nav-enemy)": [[27, "v1", "art-joint-anim"]],

  "(code lightning-mole-dive)": [[39, "v1", "art-joint-anim"]],

  "(code lightning-mole-yelp)": [[19, "v1", "art-joint-anim"]],

  "(code peeper-up)": [[10, "v1", "art-joint-anim"]],

  "(code robber-idle)": [[14, "v1", "art-joint-anim"]],

  "(code robber-initial)": [[14, "v1", "art-joint-anim"]],

  "(code robber-initial-notice)": [[43, "v1", "art-joint-anim"]],

  "(code robber-tired)": [
    [69, "v1", "art-joint-anim"],
    [136, "v1", "float"]
  ],

  "(code robber-flee)": [
    [69, "v1", "art-joint-anim"],
    [136, "v1", "float"]
  ],

  "(code robber-die)": [
    [71, "f0", "float"],
    [104, "v1", "art-joint-anim"]
  ],

  "target-flut-hit-ground-anim": [
    [131, "v1", "art-joint-anim"],
    [204, "v1", "art-joint-anim"]
  ],

  "target-flut-standard-event-handler": [[164, "a0", "process-drawable"]],

  "(code target-flut-stance)": [
    [81, "v1", "art-joint-anim"],
    [145, "v1", "art-joint-anim"]
  ],

  "(code target-flut-walk)": [[60, "v1", "art-joint-anim"]],

  "(code target-flut-air-attack)": [[98, "v1", "art-joint-anim"]],

  "(code target-flut-air-attack-hit-ground)": [[86, "v1", "art-joint-anim"]],

  "(code target-flut-death)": [[224, "v1", "art-joint-anim"]],

  "(code target-flut-get-off-hit-ground)": [[13, "v1", "art-joint-anim"]],

  "(code target-flut-running-attack)": [
    [53, "v1", "float"],
    [181, "f30", "float"],
    [246, "f1", "float"],
    [247, "f0", "float"],
    [247, "f30", "float"],
    [350, "v1", "art-joint-anim"],
    [381, "f30", "float"]
  ],

  "(code target-flut-double-jump)": [
    [14, "v1", "art-joint-anim"],
    [78, "v1", "art-joint-anim"]
  ],

  "(trans target-flut-walk)": [
    [147, "f0", "float"],
    [152, "f1", "float"],
    [203, "f0", "float"]
  ],

  "(event target-flut-running-attack)": [
    [41, "v1", "process-drawable"],
    [53, "v1", "collide-shape"],
    [59, "v1", "collide-shape"]
  ],

  "(code target-flut-get-on)": [
    [62, "s4", "process-drawable"],
    [69, "s4", "process-drawable"],
    [88, "s4", "process-drawable"],
    [93, "s4", "process-drawable"]
  ],

  "(code target-flut-get-off-jump)": [
    [55, "s3", "process-drawable"],
    [59, "s3", "process-drawable"],
    [74, "s3", "process-drawable"],
    [93, "s3", "process-drawable"],
    [98, "s3", "process-drawable"],
    [145, "v1", "art-joint-anim"]
  ],

  "(event target-flut-grab)": [[24, "a0", "process-drawable"]],

  "(post target-racing-get-on)": [
    [76, "f0", "float"],
    [88, "f0", "float"],
    [92, "f1", "float"]
  ],

  "target-death-anim": [[18, "v1", "art-joint-anim"]],

  "target-hit-setup-anim": [
    [90, "v1", "art-joint-anim"],
    [164, "v1", "art-joint-anim"]
  ],

  "(code target-death)": [
    [533, "v1", "art-joint-anim"],
    [655, "v0", "int"],
    [691, "v1", "process-drawable"],
    [844, "gp", "spool-anim"],
    [[957, 1035], "s5", "handle"],
    [1010, "gp", "spool-anim"]
  ],

  "(anon-function 1 target-death)": [
    [12, "gp", "process-drawable"],
    [16, "gp", "process-drawable"]
  ],

  "next-level": [
    [7, "a1", "level-load-info"],
    [10, "a1", "level-load-info"]
  ],

  "target-generic-event-handler": [
    [10, "v1", "float"],
    [297, "v1", "float"],
    [308, "a0", "vector"],
    [562, "v1", "(state target)"]
  ],

  "target-standard-event-handler": [
    [167, "a0", "process"],
    [182, "a0", "process"],
    [197, "a0", "process"],
    [223, "a0", "process"],
    [242, "a0", "process"],
    [257, "a0", "process"],
    [272, "a0", "process"],
    [280, "a1", "process"],
    [303, "a0", "process"],
    [330, "a0", "process"]
  ],

  "(code target-load-wait)": [
    [21, "v1", "art-joint-anim"],
    [138, "v1", "art-joint-anim"],
    [196, "v1", "art-joint-anim"]
  ],

  "(code target-grab)": [
    [133, "v1", "art-joint-anim"],
    [185, "v1", "art-joint-anim"],
    [322, "v1", "art-joint-anim"],
    [475, "v1", "art-joint-anim"]
  ],

  "(code target-pole-cycle)": [
    [87, "v1", "art-joint-anim"],
    [148, "v1", "art-joint-anim"]
  ],

  "(code target-pole-flip-up)": [[13, "v1", "art-joint-anim"]],

  "(code target-edge-grab-jump)": [[34, "v1", "art-joint-anim"]],

  "(code target-eco-powerup)": [
    [32, "v1", "art-joint-anim"],
    [47, "v1", "float"],
    [215, "v1", "float"]
  ],

  "(code target-swim-stance)": [
    [31, "v1", "art-joint-anim"],
    [52, "v1", "float"],
    [89, "v1", "float"]
  ],

  "(event target-swim-down)": [
    [9, "v1", "attack-info"],
    [13, "v1", "attack-info"],
    [18, "v1", "attack-info"],
    [23, "v1", "attack-info"],
    [38, "v1", "attack-info"],
    [39, "v1", "attack-info"],
    [41, "v1", "attack-info"]
  ],

  "(code target-swim-walk)": [
    [54, "v1", "art-joint-anim"],
    [140, "v1", "art-joint-anim"]
  ],

  "(code target-yellow-jump-blast)": [[184, "v1", "art-joint-anim"]],

  "(code target-swim-down)": [[52, "v1", "art-joint-anim"]],

  "(anon-function 11 target2)": [
    [19, "s4", "target"], // confusing -- the parent of a target is a target?
    [21, "s4", "target"],
    [29, "s4", "target"],
    [34, "s4", "target"],
    [40, "s4", "target"],
    [54, "s4", "target"],
    [66, "s4", "target"],
    [76, "s4", "target"],
    [82, "s4", "target"],
    [87, "s4", "target"],
    [89, "s4", "target"],
    [118, "s4", "target"],
    [129, "s4", "target"]
  ],

  "(code target-play-anim)": [[8, "v0", "art-joint-anim"]],

  "(code target-look-around)": [[20, "v0", "float"]],

  "(code target-stance-look-around)": [
    [10, "v0", "float"],
    [36, "t9", "(function none :behavior target)"]
  ],

  "part-first-person-hud-selector-func": [[16, "v1", "first-person-hud"]],

  "part-first-person-hud-right-func": [
    [16, "s5", "first-person-hud"],
    [42, "s5", "first-person-hud"],
    [46, "s5", "first-person-hud"],
    [50, "s5", "first-person-hud"],
    [59, "s5", "first-person-hud"]
  ],

  "part-first-person-hud-left-func": [
    [16, "s5", "first-person-hud"],
    [43, "s5", "first-person-hud"],
    [47, "s5", "first-person-hud"],
    [51, "s5", "first-person-hud"],
    [60, "s5", "first-person-hud"]
  ],

  "(event target-grab)": [
    [30, "a0", "process"],
    [48, "a0", "process"],
    [56, "a1", "process"]
  ],

  "(code target-periscope)": [
    [25, "v1", "process-drawable"],
    [49, "v1", "art-joint-anim"],
    [130, "v1", "art-joint-anim"]
  ],

  "(code target-swim-up)": [[17, "v1", "art-joint-anim"]],

  "(code target-yellow-blast)": [
    [161, "gp", "handle"],
    [176, "v1", "art-joint-anim"],
    [219, "gp", "handle"]
  ],

  "(code target-edge-grab)": [
    [143, "v1", "art-joint-anim"],
    [198, "v1", "art-joint-anim"]
  ],

  "(method 10 first-person-hud)": [[32, "t9", "(function process none)"]],

  "(code target-pole-flip-forward-jump)": [
    [40, "t9", "(function none :behavior target)"]
  ],

  "tfrag-details": [[49, "gp", "(pointer uint32)"]],

  "flatten-joint-control-to-spr": [
    [14, "a1", "pointer"],
    [[66, 108], "a1", "(inline-array vector)"],
    [[36, 38], "a1", "(inline-array vector)"],
    [[39, 60], "a1", "(inline-array vector)"],
    [38, "a1", "pointer"],
    [[15, 37], "a1", "(inline-array vector)"],
    [56, "a2", "(pointer float)"],
    [120, "a0", "terrain-context"],
    [154, "a0", "terrain-context"],
    [189, "a1", "terrain-context"],
    [184, "v1", "terrain-context"],
    [172, "a1", "terrain-context"]
  ],

  "matrix-from-control-pair!": [[18, "a0", "terrain-context"]],

  "cspace<-matrix-no-push-joint!": [[4, "a0", "terrain-context"]],

  "make-joint-jump-tables": [
    [5, "a0", "terrain-context"],
    [11, "a0", "terrain-context"],
    [17, "a0", "terrain-context"],
    [23, "a0", "terrain-context"],
    [29, "a0", "terrain-context"],
    [35, "a0", "terrain-context"],
    [41, "a0", "terrain-context"],
    [47, "a0", "terrain-context"],
    [53, "a0", "terrain-context"],
    [59, "a0", "terrain-context"],
    [65, "a0", "terrain-context"],
    [71, "a0", "terrain-context"],
    [77, "a0", "terrain-context"],
    [83, "a0", "terrain-context"],
    [89, "a0", "terrain-context"],
    [95, "a0", "terrain-context"],
    [101, "a0", "terrain-context"],
    [107, "a0", "terrain-context"],
    [113, "a0", "terrain-context"],
    [119, "a0", "terrain-context"],
    [125, "a0", "terrain-context"],
    [131, "a0", "terrain-context"],
    [137, "a0", "terrain-context"],
    [143, "a0", "terrain-context"],
    [149, "a0", "terrain-context"],
    [155, "a0", "terrain-context"],
    [161, "a0", "terrain-context"],
    [167, "a0", "terrain-context"],
    [173, "a0", "terrain-context"],
    [179, "a0", "terrain-context"],
    [185, "a0", "terrain-context"],
    [191, "a0", "terrain-context"],
    [197, "a0", "terrain-context"],
    [203, "a0", "terrain-context"],
    [209, "a0", "terrain-context"],
    [215, "a0", "terrain-context"],
    [221, "a0", "terrain-context"],
    [227, "a0", "terrain-context"],
    [233, "a0", "terrain-context"],
    [239, "a0", "terrain-context"],
    [245, "a0", "terrain-context"],
    [251, "a0", "terrain-context"],
    [257, "a0", "terrain-context"],
    [263, "a0", "terrain-context"],
    [269, "a0", "terrain-context"],
    [275, "a0", "terrain-context"],
    [281, "a0", "terrain-context"],
    [287, "a0", "terrain-context"]
  ],

  "find-instance-by-index": [
    [26, "t1", "drawable-tree-instance-shrub"],
    [40, "t1", "drawable-tree-instance-tie"]
  ],

  "draw-instance-info": [
    [224, "s1", "drawable-group"],
    [143, "v1", "prototype-shrubbery"],
    [148, "v1", "prototype-shrubbery"],
    [299, "v1", "prototype-tie"],
    [318, "v1", "prototype-tie"]
  ],

  "(method 24 ram-boss-proj)": [
    [64, "v0", "sound-rpc-set-param"],
    [83, "gp", "process-drawable"],
    [86, "gp", "process-drawable"]
  ],

<<<<<<< HEAD
  "ram-boss-on-ground-event-handler": [[260, "v1", "ram-boss"]],
=======
  "ram-boss-on-ground-event-handler": [
    [260, "v1", "ram-boss-proj"]
  ],
>>>>>>> 24578b64

  "(method 52 ram-boss)": [
    [11, "v1", "(array collide-shape-prim)"],
    [21, "v1", "(array collide-shape-prim)"],
    [31, "v1", "(array collide-shape-prim)"],
    [41, "v1", "(array collide-shape-prim)"]
  ],

  "(method 53 ram-boss)": [
    [2, "v1", "(array collide-shape-prim)"],
    [5, "v1", "(array collide-shape-prim)"],
    [8, "v1", "(array collide-shape-prim)"],
    [11, "v1", "(array collide-shape-prim)"]
  ],

  "(code ram-boss-idle)": [[38, "v1", "collide-shape-prim-group"]],

  "(code ram-boss-jump-down)": [[14, "v1", "art-joint-anim"]],

  "(code ram-boss-jump-down-hit-ground)": [[23, "v1", "art-joint-anim"]],

  "(code ram-boss-forward-defend-block)": [[14, "v1", "art-joint-anim"]],

  "(code ram-boss-up-defend-block)": [[14, "v1", "art-joint-anim"]],

  "(code nav-enemy-victory ram-boss)": [[28, "v1", "art-joint-anim"]],

  "(code ram-boss-lose-shield)": [[29, "v1", "art-joint-anim"]],

  "(code ram-boss-throw)": [
    [16, "v1", "art-joint-anim"],
    [67, "v1", "art-joint-anim"]
  ],

  "(method 56 ram-boss)": [
    [24, "v0", "ram-boss-proj"],
    [58, "v1", "(pointer ram-boss-proj)"]
  ],

  "(code ram-idle)": [
    [28, "v1", "art-joint-anim"],
    [98, "v1", "art-joint-anim"]
  ],

  "(code ram-give-fuel-cell)": [
    [47, "v0", "snowcam"],
    [69, "v1", "(pointer snowcam)"]
  ],

  "(code snow-bumper-deactivate)": [
    [29, "v1", "art-joint-anim"],
    [106, "v1", "art-joint-anim"]
  ],

  "(code snow-bumper-spawn-fuel-cell)": [[16, "v1", "art-joint-anim"]],

  "(code snow-bumper-inactive-idle)": [[19, "v1", "art-joint-anim"]],

  "(method 7 snow-bumper)": [
    [14, "t9", "(function process-drawable int process-drawable)"]
  ],

  "(method 11 snow-bumper)": [
    ["_stack_", 16, "res-tag"],
    [216, "v0", "(pointer float)"]
  ],

  "(code spider-egg-idle)": [
    [20, "v1", "art-joint-anim"],
    [97, "v1", "art-joint-anim"],
    [153, "v1", "art-joint-anim"]
  ],

  "(code spider-egg-hatch)": [[62, "v1", "art-joint-anim"]],

  "(code spider-egg-die)": [[79, "v1", "art-joint-anim"]],

  "(code puffer-die)": [[33, "v1", "art-joint-anim"]],

  "puffer-default-event-handler": [
    [28, "v1", "process-drawable"],
    [34, "v1", "process-drawable"]
  ],

  "(method 22 puffer)": [[10, "v1", "process-drawable"]],

  "(method 25 puffer)": [
    [49, "v1", "puffer"],
    [56, "v1", "puffer"]
  ],

  "(method 23 puffer)": [[18, "v1", "process-drawable"]],

  "(trans puffer-attack)": [[23, "v1", "collide-shape-prim-group"]],

  "(method 30 puffer)": [[16, "v1", "(array collide-shape-prim)"]],

  "(method 31 puffer)": [[16, "v1", "(array collide-shape-prim)"]],

  "(method 7 puffer)": [
    [14, "t9", "(function process-drawable int process-drawable)"]
  ],

  "(method 11 puffer)": [
    ["_stack_", 16, "res-tag"],
    [213, "v0", "(pointer float)"]
  ],

  "driller-lurker-default-event-handler": [
    [[51, 87], "s1", "touching-shapes-entry"]
  ],

  "(code driller-lurker-idle-drilling)": [[33, "v1", "art-joint-anim"]],

  "(code driller-lurker-jammed-standing)": [[14, "v1", "art-joint-anim"]],

  "(code driller-lurker-die)": [[28, "v1", "art-joint-anim"]],

  "(method 7 driller-lurker)": [
    [24, "t9", "(function process-drawable int process-drawable)"]
  ],

  "(method 11 driller-lurker)": [
    ["_stack_", 16, "res-tag"],
    [373, "v0", "(pointer float)"]
  ],

  "kermit-short-hop": [[10, "v1", "art-joint-anim"]],

  "kermit-long-hop": [[10, "v1", "art-joint-anim"]],

  "(code kermit-patrol)": [[10, "v1", "art-joint-anim"]],

  "(code kermit-chase-new-position)": [[16, "v1", "art-joint-anim"]],

  "(code kermit-chase)": [[14, "v1", "art-joint-anim"]],

  "(code kermit-attack)": [[22, "v1", "art-joint-anim"]],

  "(code kermit-tongue-stuck)": [[14, "v1", "art-joint-anim"]],

  "(code kermit-retract-tongue)": [
    [14, "v1", "art-joint-anim"],
    [90, "v1", "art-joint-anim"]
  ],

  "(method 39 kermit)": [[7, "t9", "(function nav-enemy none)"]],

  "(code falling gnawer-falling-segment)": [
    [16, "v1", "art-joint-anim"],
    [70, "v1", "art-joint-anim"]
  ],

  "(method 22 gnawer)": [[18, "f0", "float"]],

  "(code gnawer-chewing-on-post)": [
    [139, "v1", "art-joint-anim"],
    [210, "v1", "art-joint-anim"],
    [272, "v1", "art-joint-anim"],
    [363, "v1", "art-joint-anim"],
    [451, "v1", "art-joint-anim"]
  ],

  "(code gnawer-retreat-into-post)": [[18, "v1", "art-joint-anim"]],

  "(code gnawer-die)": [[28, "v1", "art-joint-anim"]],

  "(event gnawer-run)": [[54, "a2", "touching-shapes-entry"]],

  "(method 7 gnawer)": [[19, "t9", "(function nav-enemy int nav-enemy)"]],

  "(code gnawer-give-fuel-cell)": [
    [43, "v0", "maincavecam"],
    [64, "v1", "maincavecam"]
  ],

  "(method 11 gnawer)": [
    ["_stack_", 16, "res-tag"],
    ["_stack_", 32, "res-tag"],
    ["_stack_", 48, "res-tag"],
    [361, "v0", "(pointer float)"],
    [426, "v0", "(pointer int32)"],
    [446, "v0", "(pointer int32)"]
  ],

  "(code mother-spider-egg-falling)": [[14, "v1", "art-joint-anim"]],

  "(code mother-spider-egg-hatch)": [[65, "v1", "art-joint-anim"]],

  "(code mother-spider-egg-die)": [[63, "v1", "art-joint-anim"]],

  "(code mother-spider-egg-die-while-falling)": [[63, "v1", "art-joint-anim"]],

  "(code mother-spider-egg-on-ground)": [
    [50, "v1", "art-joint-anim"],
    [124, "v1", "art-joint-anim"]
  ],

  "(method 7 swamp-blimp)": [
    [19, "t9", "(function process-drawable int process-drawable)"]
  ],

  "(code swamp-tetherrock-break)": [
    [238, "s4", "handle"],
    [261, "s4", "handle"],
    [283, "s4", "handle"],
    [300, "s4", "handle"],
    [373, "a0", "swamp-blimp"]
  ],

  "(event swamp-tetherrock-idle)": [[55, "gp", "process-drawable"]],

  "(code swamp-rope-break)": [
    [10, "v1", "float"],
    [26, "v1", "float"],
    [48, "v1", "float"],
    [64, "v1", "art-joint-anim"]
  ],

  "swamp-rope-trans": [
    [40, "v1", "swamp-rope"],
    [48, "v1", "swamp-rope"]
  ],

  "(code swamp-rope-idle-arm)": [[13, "v1", "swamp-rope"]],

  "swamp-blimp-setup": [[[26, 117], "s4", "swamp-rope"]],

  "(code swamp-rope-idle-rock)": [
    [32, "a0", "swamp-rope"],
    [33, "a0", "swamp-rope"]
  ],

  "(code mistycannon-missile-idle)": [
    [110, "v0", "sound-rpc-set-param"],
    [207, "v1", "art-joint-anim"],
    [257, "v1", "art-joint-anim"]
  ],

  "(event mistycannon-missile-explode)": [[16, "v1", "mistycannon-missile"]],

  "(code cam-mistycannon)": [
    [3, "a1", "mistycannon"],
    [9, "v1", "mistycannon"]
  ],

  "(method 26 citb-plat)": [
    [18, "v1", "vector"],
    [47, "v1", "vector"]
  ],

  "(method 23 citb-chain-plat)": [
    [9, "t9", "(function rigid-body-platform float none)"]
  ],

  "(code citb-firehose-blast)": [
    [10, "v1", "art-joint-anim"],
    [86, "v1", "art-joint-anim"],
    [157, "v1", "art-joint-anim"]
  ],

  "(trans plat-button-move-downward citb-exit-plat)": [
    [10, "v0", "(state plat-button)"]
  ],

  "(trans plat-button-move-upward citb-exit-plat)": [
    [10, "v0", "(state plat-button)"]
  ],

  "(code darkvine-idle)": [[32, "v1", "art-joint-anim"]],

  "(code darkvine-retreat)": [
    [23, "v1", "art-joint-anim"],
    [138, "v1", "art-joint-anim"]
  ],

  "(enter cam-periscope)": [
    [7, "a1", "periscope"],
    [13, "a1", "periscope"],
    [16, "v1", "periscope"]
  ],

  "(code cam-periscope)": [
    [2, "v1", "periscope"],
    [4, "v1", "periscope"],
    [12, "v1", "periscope"],
    [71, "v1", "periscope"],
    [79, "v1", "periscope"]
  ],

  "periscope-crosshair": [[50, "v1", "periscope"]],

  "periscope-find-next": [[58, "v1", "vector"]],

  "(code reflector-origin-idle)": [[60, "v1", "periscope"]],

  "(code periscope-player-control)": [
    [41, "v0", "(pointer float)"],
    [508, "gp", "handle"]
  ],

  "quicksandlurker-post": [
    [50, "a0", "water-anim"],
    [54, "a0", "water-anim"]
  ],

  "(code quicksandlurker-wait)": [
    [33, "v1", "art-joint-anim"],
    [89, "v1", "art-joint-anim"]
  ],

  "(code quicksandlurker-yawn)": [[10, "v1", "art-joint-anim"]],

  "(code quicksandlurker-track)": [[29, "v1", "art-joint-anim"]],

  "(code quicksandlurker-attack)": [[12, "v1", "art-joint-anim"]],

  "(code quicksandlurker-hide)": [[14, "v1", "art-joint-anim"]],

  "(code quicksandlurker-popup)": [[38, "v1", "art-joint-anim"]],

  "(code quicksandlurker-die)": [[18, "v1", "art-joint-anim"]],

  "(code quicksandlurker-victory)": [
    [18, "v1", "art-joint-anim"],
    [69, "v1", "art-joint-anim"]
  ],

  "(method 7 balloonlurker)": [
    [29, "t9", "(function process-drawable int process-drawable)"]
  ],

  "(code balloonlurker-pilot-die)": [[58, "v1", "art-joint-anim"]],

  "(code orbit-plat-bottom-idle)": [
    [29, "v1", "orbit-plat"],
    [35, "v1", "orbit-plat"],
    [109, "v1", "orbit-plat"],
    [126, "v1", "orbit-plat"]
  ],

  "(method 27 orbit-plat)": [
    [20, "s5", "orbit-plat"],
    [29, "s5", "orbit-plat"],
    [33, "s5", "orbit-plat"],
    [40, "s5", "orbit-plat"],
    [44, "s5", "orbit-plat"],
    [72, "a2", "orbit-plat"],
    [153, "a1", "orbit-plat"]
  ],

  "(code mother-spider-leg-flying)": [
    [21, "v1", "art-joint-anim"],
    [80, "v1", "art-joint-anim"]
  ],

  "(code mother-spider-stop-traveling)": [[14, "v1", "art-joint-anim"]],

  "(code mother-spider-hit-while-birthing)": [
    [14, "v1", "art-joint-anim"],
    [68, "v1", "art-joint-anim"]
  ],

  "(code mother-spider-birthing)": [[53, "v1", "art-joint-anim"]],

  "(code mother-spider-die)": [[36, "v1", "art-joint-anim"]],

  "(code mother-spider-die-from-uppercut)": [[31, "v1", "art-joint-anim"]],

  "(code mother-spider-spit)": [[15, "v1", "art-joint-anim"]],

  "(code mother-spider-birth-baby)": [[15, "v1", "art-joint-anim"]],

  "(code mother-spider-hit-while-tracking)": [
    [14, "v1", "art-joint-anim"],
    [68, "v1", "art-joint-anim"]
  ],

  "(code mother-spider-tracking)": [[53, "v1", "art-joint-anim"]],

  "mother-spider-default-event-handler": [
    [52, "a0", "process-drawable"],
    [138, "a0", "process-drawable"]
  ],

  "mother-spider-death-event-handler": [[7, "a0", "process-drawable"]],

  "(code bully-broken-cage-explode)": [[14, "v1", "art-joint-anim"]],

  "(code bully-notice)": [[148, "v1", "art-joint-anim"]],

  "(code bully-start-spinning)": [[14, "v1", "art-joint-anim"]],

  "(code bully-die)": [[70, "v1", "art-joint-anim"]],

  "bully-default-event-handler": [[21, "gp", "process-drawable"]],

  "(trans bully-notice)": [[10, "v1", "collide-shape-prim-group"]],

  "(trans bully-start-spinning)": [[10, "v1", "collide-shape-prim-group"]],

  "(trans bully-stop-spinning)": [[10, "v1", "collide-shape-prim-group"]],

  "(method 7 bully)": [
    [14, "t9", "(function process-drawable int process-drawable)"]
  ],

  "(enter seagull-idle)": [[20, "v1", "float"]],

  "seagull-init-by-other": [[96, "v1", "float"]],

  "seagull-reaction": [
    [36, "s4", "seagull"],
    [38, "s4", "seagull"]
  ],

  "beach-rock-trigger": [[5, "v0", "seagullflock"]],

  "(method 11 seagullflock)": [
    [80, "v1", "float"],
    [99, "v1", "float"]
  ],

  "(code seagull-flying)": [
    [13, "v1", "art-joint-anim"],
    [373, "v1", "float"]
  ],

  "(code seagull-soaring)": [
    [15, "v1", "art-joint-anim"],
    [296, "v1", "float"]
  ],

  "(method 26 seagull)": [
    [12, "v1", "float"],
    [33, "v1", "float"],
    [54, "v1", "float"]
  ],

  "(code seagull-idle)": [
    [51, "v1", "float"],
    [67, "v1", "float"],
    [143, "v1", "float"],
    [218, "v1", "float"]
  ],

  "(code target-ice-stance)": [
    [42, "v1", "art-joint-anim"],
    [108, "v1", "art-joint-anim"],
    [159, "v1", "art-joint-anim"],
    [221, "v1", "art-joint-anim"],
    [283, "v1", "art-joint-anim"],
    [370, "v1", "art-joint-anim"],
    [479, "v1", "art-joint-anim"]
  ],

  "bones-set-sqwc": [[2, "v1", "dma-bank-control"]],
  "bones-reset-sqwc": [[2, "v1", "dma-bank-control"]],

  "bones-init": [
    [2, "a2", "terrain-context"],
    [59, "a0", "(pointer int64)"],
    [9, "a2", "bone-memory"],
    [13, "a2", "bone-memory"],
    [17, "a2", "bone-memory"],
    [21, "a2", "bone-memory"],
    [25, "a2", "bone-memory"],
    [29, "a2", "bone-memory"],
    [[31, 39], "v1", "bone-memory"]
  ],

  "draw-bones-mtx-calc": [[[5, 8], "t2", "bone-memory"]],

  "bones-mtx-calc-execute": [
    [[18, 45], "v1", "bone-memory"],
    [[90, 108], "v1", "(inline-array matrix)"],
    [47, "a0", "dma-bank-control"],
    [118, "a0", "dma-bank-control"],
    [[89, 112], "a1", "(inline-array vector)"]
  ],

  "bones-wrapup": [
    [[3, 26], "v1", "bone-memory"],
    [[9, 12], "a1", "dma-packet"]
  ],

  "texscroll-make-request": [[[9, 39], "a1", "mei-texture-scroll"]],

  "texscroll-execute": [
    [[25, 31], "a1", "mei-texture-scroll"],
    [[15, 52], "a2", "merc-fragment-control"],
    [[20, 24], "t1", "merc-fragment"],
    [[26, 40], "t1", "(pointer int8)"],
    [19, "t1", "pointer"]
  ],

  "draw-bones": [
    [[50, 53], "t4", "bone-memory"],
    [[110, 123], "v1", "vu-lights"],
    [199, "v1", "mei-texture-scroll"],
    [334, "v1", "merc-extra-info"],
    [357, "a0", "(pointer int8)"],
    [[38, 43], "a2", "bone-regs"],
    [545, "s2", "int"],
    [49, "a1", "bone-calculation"],
    [262, "s2", "(pointer uint32)"],
    [89, "at", "terrain-context"],
    [[312, 334], "v1", "mei-envmap-tint"],
    [363, "a0", "(pointer uint8)"]
  ],

  "draw-bones-hud": [
    [[14, 19], "t0", "bone-regs"],
    [25, "a2", "bone-calculation"],
    [[26, 29], "t6", "bone-memory"],
    [[73, 89], "t2", "vu-lights"],
    [89, "t1", "vu-lights"],
    [78, "t1", "pointer"],
    [49, "at", "terrain-context"]
  ],

  "joint-mod-tracker-callback": [[[3, 99], "s4", "joint-mod-tracker"]],

  "(method 7 snow-ball)": [
    [26, "t9", "(function process-drawable int process-drawable)"]
  ],

  "(method 11 mistycannon)": [
    ["_stack_", 16, "res-tag"],
    ["_stack_", 32, "res-tag"],
    ["_stack_", 48, "res-tag"],
    [337, "v0", "(pointer float)"],
    [367, "v0", "(pointer float)"]
  ],

  "quicksandlurker-missile-init-by-other": [[76, "a0", "process-drawable"]],

  "mother-spider-full-joint-callback": [
    [[10, 48], "v1", "mother-spider-thread"]
  ],

  "(method 11 mother-spider)": [
    ["_stack_", 16, "res-tag"],
    [[500, 525], "v0", "(pointer float)"]
  ],

  "(method 21 mother-spider)": [[179, "s3", "collide-shape-prim-group"]],

  "(method 11 plane-volume)": [[14, "f2", "float"]],

  "(method 9 plane-volume)": [[245, "f2", "float"]],

  "(method 21 helix-water)": [[27, "a0", "process-drawable"]],

  "(method 7 helix-water)": [
    [14, "t9", "(function process-drawable int process-drawable)"]
  ],

  "(code helix-button-activate)": [[37, "v0", "sunkencam"]],

  "(code target-flut-jump)": [[137, "v1", "float"]],

  "tie-init-engine": [
    [[14, 18], "a0", "dma-packet"],
    [[24, 28], "a0", "gs-gif-tag"],
    [31, "a0", "(pointer gs-test)"],
    [33, "a0", "(pointer gs-reg64)"],
    [[43, 51], "a0", "dma-packet"],
    [[64, 69], "a0", "dma-packet"],
    [[74, 78], "a0", "dma-packet"],
    [[82, 89], "v1", "(inline-array vector4w)"],
    [[89, 97], "v1", "(pointer vif-tag)"]
  ],

  "tie-end-buffer": [
    [[6, 10], "a1", "dma-packet"],
    [[16, 19], "a1", "gs-gif-tag"],
    [24, "a1", "(pointer gs-test)"],
    [26, "a1", "(pointer gs-reg64)"],
    [[32, 36], "a1", "dma-packet"],
    [[41, 52], "a0", "(pointer vif-tag)"]
  ],

  "tie-ints": [[[3, 30], "gp", "(pointer uint32)"]],

  "tie-floats": [[[3, 73], "gp", "(pointer uint32)"]],

  "tie-init-buffers": [
    [[29, 32], "v1", "dma-packet"],
    [[59, 62], "a0", "dma-packet"],
    [65, "a0", "(pointer uint32)"],
    [[96, 99], "v1", "dma-packet"],
    [[126, 129], "a0", "dma-packet"],
    [132, "a0", "(pointer uint32)"],
    [[163, 166], "v1", "dma-packet"],
    [[193, 196], "a0", "dma-packet"],
    [199, "a0", "(pointer uint32)"],
    [[230, 233], "v1", "dma-packet"],
    [[260, 263], "a0", "dma-packet"],
    [266, "a0", "(pointer uint32)"]
  ],

  "draw-drawable-tree-instance-tie": [
    [[23, 36], "v1", "drawable-inline-array-node"],
    [25, "a0", "drawable-inline-array-node"],
    [61, "v1", "drawable-inline-array-instance-tie"],
    [74, "v1", "drawable-inline-array-node"],
    [84, "v1", "int"],
    [86, "a0", "int"],
    [66, "a1", "terrain-context"],
    [[363, 366], "v1", "dma-packet"],
    [[484, 487], "v1", "dma-packet"]
  ],

  "(method 10 drawable-tree-instance-tie)": [[3, "a1", "terrain-context"]],

  "(method 14 drawable-tree-instance-tie)": [
    [[47, 62], "t1", "tie-fragment"],
    [[102, 117], "t1", "tie-fragment"],
    [[150, 165], "a1", "tie-fragment"]
  ],

  "(method 11 drawable-inline-array-instance-tie)": [
    [[1, 6], "v1", "instance-tie"]
  ],

  "(method 12 drawable-inline-array-instance-tie)": [
    [[1, 6], "v1", "instance-tie"]
  ],

  "(method 13 drawable-inline-array-instance-tie)": [
    [[1, 6], "v1", "instance-tie"]
  ],

  "(method 10 drawable-tree-array)": [[4, "v1", "terrain-context"]],

  "(method 16 drawable-tree)": [
    [[1, 4], "v1", "drawable-inline-array-node"],
    //[4, "a1", "int"],
    [11, "v1", "(pointer int8)"],
    [[29, 34], "t0", "drawable-inline-array-node"],
    [31, "t2", "drawable-inline-array-node"],
    //[[34,36], "a1", "int"],
    [36, "t1", "(pointer int8)"],
    [[9, 42], "a2", "(pointer int8)"]
  ],

  "(event sunken-pipegame-idle)": [[6, "a0", "sunken-pipegame-button"]],

  "(method 11 sunken-pipegame)": [
    [189, "a1", "collectable"],
    [280, "s0", "collectable"],
    [371, "s0", "collectable"],
    [[407, 409], "v1", "(pointer sunken-pipegame-button)"]
  ],

  "(method 7 sunken-pipegame)": [
    [33, "t9", "(function process-drawable int process-drawable)"]
  ],

  "(code sunken-pipegame-begin-play)": [
    [179, "v1", "float"],
    [260, "v1", "float"],
    [519, "v1", "float"],
    [596, "v1", "float"]
  ],

  "(method 22 sunken-pipegame)": [
    [20, "v1", "collectable"],
    [25, "v1", "collectable"],
    [54, "v1", "collectable"],
    [59, "v1", "collectable"]
  ],

  "(enter exit-chamber-lower)": [[14, "v1", "fuel-cell"]],

  "(code exit-chamber-lower)": [
    [29, "v1", "sunkencam"],
    [50, "v1", "art-joint-anim"],
    [162, "v1", "art-joint-anim"],
    [241, "v1", "art-joint-anim"],
    [308, "v1", "fuel-cell"]
  ],

  "(method 11 exit-chamber)": [[190, "v1", "art-joint-anim"]],

  "ray-cylinder-intersect": [
    [20, "v1", "uint"],
    [20, "a0", "uint"]
  ],

  "(anon-function 15 pelican)": [[24, "v1", "collectable"]],

  "(method 11 darkecobarrel)": [["_stack_", 16, "res-tag"]],

  "(method 11 snowpusher)": [
    ["_stack_", 16, "res-tag"],
    [19, "v0", "(pointer int32)"]
  ],

  "(code snow-switch-activate)": [[53, "v1", "snowcam"]],

  "(method 32 sequenceA-village1)": [
    [[103, 111], "v1", "handle"],
    [[125, 133], "v1", "handle"]
  ],

  "(exit play-anim sequenceA-village1)": [
    [[12, 20], "v1", "handle"],
    [[28, 36], "v1", "handle"]
  ],

  "(event play-anim sequenceA-village1)": [
    [[64, 72], "v1", "handle"],
    [[86, 94], "v1", "handle"],
    [[108, 116], "v1", "handle"]
  ],

  "(code hud-collecting)": [
    [[2, 10], "v1", "handle"],
    [13, "s4", "hud"],
    [25, "s4", "hud"],
    [27, "s4", "hud"]
  ],

  "(code caveelevator-one-way-idle-start)": [[10, "v1", "art-joint-anim"]],

  "(method 11 caveelevator)": [
    ["_stack_", 16, "res-tag"],
    [109, "v0", "(pointer float)"]
  ],

  "(trans energyhub-idle)": [[31, "s4", "energyarm"]],

  "(method 0 joint-exploder-tuning)": [
    [[6, 50], "v0", "joint-exploder-tuning"]
  ],

  "(method 23 joint-exploder)": [
    [[12, 102], "s3", "joint-exploder-joint"],
    [[144, 146], "v1", "joint-exploder-list"],
    [148, "v1", "matrix"],
    [152, "v1", "matrix"]
  ],

  "(method 20 joint-exploder)": [
    [[8, 10], "a3", "joint-exploder-joint"],
    [15, "v1", "joint-exploder-joint"]
  ],

  "(method 27 joint-exploder)": [
    [41, "s0", "joint-exploder-joint"],
    [90, "s0", "joint-exploder-joint"],
    [139, "s0", "joint-exploder-joint"]
  ],

  "(method 25 joint-exploder)": [[[16, 54], "s2", "joint-exploder-joint"]],

  "(method 22 joint-exploder)": [[[18, 78], "s5", "joint-exploder-joint"]],

  "joint-exploder-joint-callback": [[[10, 18], "v1", "joint-exploder-joint"]],

  "(method 24 joint-exploder)": [[[12, 19], "v1", "joint-exploder-joint"]],

  "(method 26 joint-exploder)": [
    [[5, 8], "a2", "joint-exploder-joint"],
    [18, "v1", "joint-exploder-joint"],
    [28, "v1", "joint-exploder-joint"]
  ],

  "racer-effects": [[739, "v0", "sound-rpc-set-param"]],

  "(code target-tube)": [[31, "v1", "art-joint-anim"]],

  "(event slide-control-ride slide-control)": [
    [24, "gp", "process-drawable"],
    [31, "v1", "vector"],
    [35, "v1", "vector"],
    [39, "v1", "vector"]
  ],

  "(code target-tube-start)": [[110, "v1", "float"]],

  "depth-cue-set-stencil": [
    [[1, 7], "t1", "dma-packet"],
    [[10, 16], "t1", "gs-gif-tag"],
    [27, "t1", "(pointer gs-xy-offset)"],
    [29, "t1", "(pointer gs-reg64)"],
    [34, "t1", "(pointer gs-frame)"],
    [36, "t1", "(pointer gs-reg64)"],
    [38, "t1", "(pointer gs-test)"],
    [40, "t1", "(pointer gs-reg64)"],
    [[43, 53], "a3", "(inline-array vector4w)"],
    [[52, 80], "v0", "(inline-array vector4w)"]
  ],

  "depth-cue-draw-front": [
    [[26, 32], "t6", "dma-packet"],
    [[33, 41], "t6", "gs-gif-tag"],
    [49, "t6", "(pointer gs-xy-offset)"],
    [51, "t6", "(pointer gs-reg64)"],
    [56, "t6", "(pointer gs-frame)"],
    [58, "t6", "(pointer gs-reg64)"],
    [64, "t6", "(pointer gs-tex0)"],
    [66, "t6", "(pointer gs-reg64)"],
    [68, "t6", "(pointer gs-test)"],
    [70, "t6", "(pointer gs-reg64)"],
    [71, "t6", "(pointer gs-alpha)"],
    [73, "t6", "(pointer gs-reg64)"],
    [[76, 109], "t5", "(inline-array vector4w)"],
    [112, "t5", "depth-cue-work"],
    [[115, 121], "t6", "dma-packet"],
    [[122, 130], "t6", "gs-gif-tag"],
    [137, "t6", "(pointer gs-xy-offset)"],
    [139, "t6", "(pointer gs-reg64)"],
    [144, "t6", "(pointer gs-frame)"],
    [146, "t6", "(pointer gs-reg64)"],
    [148, "t6", "(pointer gs-texa)"],
    [150, "t6", "(pointer gs-reg64)"],
    [156, "t6", "(pointer gs-tex0)"],
    [158, "t6", "(pointer gs-reg64)"],
    [160, "t6", "(pointer gs-alpha)"],
    [162, "t6", "(pointer gs-reg64)"],
    [[165, 190], "t5", "(inline-array vector4w)"],
    [[191, 201], "t5", "vector4w"],
    [201, "t5", "depth-cue-work"]
  ],

  "depth-cue-draw-depth": [
    [[26, 32], "t6", "dma-packet"],
    [[33, 41], "t6", "gs-gif-tag"],
    [49, "t6", "(pointer gs-xy-offset)"],
    [51, "t6", "(pointer gs-reg64)"],
    [56, "t6", "(pointer gs-frame)"],
    [58, "t6", "(pointer gs-reg64)"],
    [64, "t6", "(pointer gs-tex0)"],
    [66, "t6", "(pointer gs-reg64)"],
    [68, "t6", "(pointer gs-test)"],
    [70, "t6", "(pointer gs-reg64)"],
    [[73, 106], "t5", "(inline-array vector4w)"],
    [109, "t5", "depth-cue-work"],
    [[112, 118], "t6", "dma-packet"],
    [[121, 127], "t6", "gs-gif-tag"],
    [134, "t6", "(pointer gs-xy-offset)"],
    [136, "t6", "(pointer gs-reg64)"],
    [141, "t6", "(pointer gs-frame)"],
    [143, "t6", "(pointer gs-reg64)"],
    [149, "t6", "(pointer gs-tex0)"],
    [151, "t6", "(pointer gs-reg64)"],
    [153, "t6", "(pointer gs-test)"],
    [155, "t6", "(pointer gs-reg64)"],
    [[158, 183], "t5", "(inline-array vector4w)"],
    [[184, 193], "t5", "vector4w"],
    [194, "t5", "depth-cue-work"]
  ],

  "depth-cue": [
    [[22, 28], "a2", "dma-packet"],
    [[31, 37], "a2", "gs-gif-tag"],
    [42, "a2", "(pointer gs-test)"],
    [44, "a2", "(pointer gs-reg64)"],
    [46, "a2", "(pointer gs-zbuf)"],
    [48, "a2", "(pointer gs-reg64)"],
    [50, "a2", "(pointer gs-reg64)"],
    [52, "a2", "(pointer gs-reg64)"],
    [53, "a2", "(pointer gs-tex1)"],
    [55, "a2", "(pointer gs-reg64)"],
    [62, "a2", "(pointer gs-clamp)"],
    [64, "a2", "(pointer gs-reg64)"],
    [66, "a2", "(pointer gs-reg64)"],
    [68, "a2", "(pointer gs-reg64)"],
    [[94, 100], "a0", "dma-packet"],
    [[103, 109], "a0", "gs-gif-tag"],
    [120, "a0", "(pointer gs-xy-offset)"],
    [122, "a0", "(pointer gs-reg64)"],
    [127, "a0", "(pointer gs-frame)"],
    [129, "a0", "(pointer gs-reg64)"],
    [[133, 138], "v1", "dma-packet"]
  ],

  "collide-probe-collide-fragment-tree-make-list": [
    [5, "v1", "drawable-inline-array-node"]
  ],

  "collide-probe-instance-tie-tree-make-list": [
    [[5, 7], "v1", "drawable-inline-array-node"],
    [[18, 20], "v1", "drawable-inline-array-instance-tie"]
  ],

  "collide-upload-vu0": [
    [16, "a0", "dma-packet"],
    [17, "a0", "(pointer uint64)"]
  ],

  "collide-probe-make-list": [
    [[20, 22], "v1", "drawable-inline-array-node"],
    [[31, 33], "v1", "drawable-inline-array-instance-tie"],
    [[47, 49], "v1", "drawable-inline-array-node"]
  ],

  "(method 21 collide-cache)": [
    [114, "a0", "(pointer int32)"],
    [156, "t0", "(pointer int32)"],
    [190, "v1", "(pointer int32)"],
    [147, "v1", "collide-list-item"],
    [148, "v1", "collide-list-item"],
    [[91, 95], "v1", "dma-packet"],
    [[112, 141], "v1", "dma-bank-spr"],
    [[154, 188], "a2", "dma-bank-spr"],
    [[217, 227], "s3", "collide-list-item"]
  ],

  "(method 23 collide-shape-prim-sphere)": [
    [[74, 114], "s4", "collide-shape-prim-mesh"]
  ],

  "(method 13 collide-mesh)": [
    [[0, 60], "a3", "(inline-array vector)"],
    [[61, 123], "v1", "collide-mesh-tri"]
  ],

  "(method 20 collide-shape-prim-group)": [
    [5, "gp", "pointer"],
    [6, "v1", "(pointer collide-shape-prim)"],
    [[7, 14], "a0", "collide-shape-prim"],
    [32, "gp", "pointer"],
    [33, "v1", "(pointer collide-shape-prim)"],
    [[34, 40], "a0", "collide-shape-prim"],
    [[40, 46], "a0", "collide-shape-prim-group"]
  ],

  "(method 29 collide-shape-prim-group)": [
    [5, "gp", "pointer"],
    [6, "v1", "(pointer collide-shape-prim)"],
    [[13, 19], "a0", "collide-shape-prim-group"]
  ],

  "(method 40 collide-shape)": [
    [21, "a0", "connection"],
    [[22, 40], "a0", "collide-shape-moving"],
    [85, "a0", "connection"],
    [[86, 104], "a0", "collide-shape-moving"],
    [147, "a0", "connection"],
    [[148, 166], "a0", "collide-shape-moving"],
    [209, "a0", "connection"],
    [[210, 228], "a0", "collide-shape-moving"]
  ],

  "(method 15 collide-shape-prim-sphere)": [
    [[16, 55], "gp", "collide-shape-prim-mesh"]
  ],

  "(method 25 collide-cache)": [
    [[83, 104], "a2", "(inline-array collide-cache-tri)"]
  ],

  "(method 22 collide-cache)": [
    [14, "v1", "connection"],
    [[15, 31], "v1", "collide-shape"],
    [74, "v1", "connection"],
    [[75, 91], "v1", "collide-shape"],
    [130, "v1", "connection"],
    [[131, 148], "v1", "collide-shape"],
    [187, "v1", "connection"],
    [[188, 205], "v1", "collide-shape"]
  ],

  "(method 12 collide-shape-prim-sphere)": [
    [[13, 23], "t0", "collide-cache-prim"]
  ],

  "(method 24 collide-cache)": [
    [14, "v1", "connection"],
    [[15, 31], "v1", "collide-shape"],
    [74, "v1", "connection"],
    [[75, 91], "v1", "collide-shape"],
    [130, "v1", "connection"],
    [[131, 148], "v1", "collide-shape"],
    [187, "v1", "connection"],
    [[188, 205], "v1", "collide-shape"]
  ],

  "(method 14 collide-shape-prim-sphere)": [
    [[11, 23], "t0", "collide-cache-prim"]
  ],

  "(method 23 collide-cache)": [
    [20, "v1", "connection"],
    [[21, 43], "v1", "collide-shape"],
    [86, "v1", "connection"],
    [[87, 109], "v1", "collide-shape"],
    [148, "v1", "connection"],
    [[149, 174], "v1", "collide-shape"],
    [211, "v1", "connection"],
    [[212, 235], "v1", "collide-shape"]
  ],

  "(method 13 collide-shape-prim-sphere)": [
    [[11, 23], "t0", "collide-cache-prim"]
  ],

  "(method 31 collide-cache)": [[22, "v1", "collide-shape-prim-sphere"]],

  "(method 19 collide-cache)": [
    [[52, 94], "s4", "collide-cache-prim"],
    [[1, 100], "s5", "collide-puss-work"]
  ],

  "ogreboss-rock-explosion-effect": [[83, "v1", "manipy"]],

  "ogreboss-missile-scale-explosion": [
    [11, "gp", "process-drawable"],
    [22, "gp", "process-drawable"]
  ],

  "(event ogreboss-missile-impact)": [[76, "t1", "target"]],

  "(code ogreboss-super-boulder-throw)": [[16, "v1", "art-joint-anim"]],

  "ogreboss-emerge": [[47, "v1", "art-joint-anim"]],

  "(code ogreboss-die)": [[35, "v1", "art-joint-anim"]],

  "ogreboss-super-boulder-play-hit-anim": [[15, "v1", "art-joint-anim"]],

  "(code ogreboss-stage3-hit)": [[47, "v1", "art-joint-anim"]],

  "(code ogreboss-stage3-throw)": [
    [33, "v1", "art-joint-anim"],
    [89, "v1", "art-joint-anim"]
  ],

  "ogreboss-shoot-boulder": [[41, "a1", "process-drawable"]],

  "(method 7 ogreboss-super-boulder)": [
    [14, "t9", "(function process-drawable int process-drawable)"]
  ],

  "ogreboss-bounce-boulder-init-by-other": [[112, "v1", "float"]],

  "(code ogreboss-stage3-shuffle)": [
    [33, "v1", "art-joint-anim"],
    [121, "v1", "art-joint-anim"],
    [177, "v1", "art-joint-anim"],
    [247, "v1", "art-joint-anim"],
    [299, "v1", "art-joint-anim"],
    [355, "v1", "art-joint-anim"],
    [425, "v1", "art-joint-anim"]
  ],

  "(code ogreboss-stage2)": [
    [26, "v1", "art-joint-anim"],
    [104, "v1", "art-joint-anim"],
    [158, "v1", "art-joint-anim"]
  ],

  "ogreboss-update-super-boulder": [[12, "a1", "ogreboss-super-boulder"]],

  "(trans ogreboss-stage3-shuffle)": [[13, "v1", "ogreboss-super-boulder"]],

  "(code ogreboss-stage1)": [
    [36, "v1", "art-joint-anim"],
    [93, "v1", "art-joint-anim"],
    [172, "v1", "art-joint-anim"],
    [273, "v1", "art-joint-anim"],
    [329, "v1", "art-joint-anim"],
    [386, "v1", "art-joint-anim"]
  ],

  "(code ogreboss-bounce-boulder-idle)": [[81, "v1", "art-joint-anim"]],

  "ogreboss-idle-loop": [
    [145, "v1", "art-joint-anim"],
    [206, "v1", "art-joint-anim"],
    [261, "v1", "art-joint-anim"]
  ],

  "(code ogreboss-super-boulder-roll)": [[123, "v1", "art-joint-anim"]],

  "(code ogreboss-intro)": [[92, "v1", "art-joint-anim"]],

  "ogreboss-submerge": [[130, "v1", "art-joint-anim"]],

  "(code nav-enemy-notice snow-bunny)": [[145, "v1", "art-joint-anim"]],

  "(code snow-bunny-lunge snow-bunny)": [[22, "v1", "art-joint-anim"]],

  "(code snow-bunny-attack snow-bunny)": [[20, "v1", "art-joint-anim"]],

  "ogreboss-pick-target": [[31, "s3", "process-drawable"]],

  "(method 29 progress)": [
    [290, "a0", "(pointer symbol)"],
    [299, "v1", "(pointer symbol)"],
    [308, "a0", "(pointer symbol)"],
    [317, "v1", "(pointer symbol)"],
    [326, "a0", "(pointer symbol)"],
    [589, "a0", "(pointer symbol)"],
    [599, "v1", "(pointer symbol)"],
    [608, "a1", "(pointer symbol)"],
    [617, "v1", "(pointer symbol)"],
    [626, "a1", "(pointer symbol)"],
    [894, "a0", "(pointer symbol)"],
    [921, "a0", "(pointer symbol)"]
  ],

  "(method 9 edge-grab-info)": [
    [23, "a0", "int"],
    [[24, 31], "s5", "collide-shape-prim"],
    [29, "a0", "process-drawable"],
    [156, "s5", "collide-shape-prim"]
  ],
  "circle-triangle-intersection-proc?": [[[113, 134], "v1", "vector"]],

  "(method 28 nav-control)": [
    [170, "v1", "connection"],
    [[170, 245], "s0", "collide-shape"]
  ],

  "(method 29 nav-mesh)": [
    [38, "v1", "int"],
    [40, "v1", "int"],
    [41, "v1", "int"],
    [64, "f1", "float"],
    [63, "v1", "float"]
  ],

  "nav-mesh-update-route-table": [
    [19, "a3", "(pointer uint8)"],
    [24, "a0", "(pointer uint8)"]
  ],

  "nav-mesh-lookup-route": [[6, "a0", "(pointer uint8)"]],

  "(method 11 nav-mesh)": [[12, "a2", "(pointer uint8)"]],

  "(method 12 nav-mesh)": [[13, "a2", "(pointer uint8)"]],

  "recursive-inside-poly": [
    [16, "a0", "(pointer nav-node)"],
    [29, "v1", "(pointer nav-node)"]
  ],

  "entity-nav-login": [["_stack_", 16, "res-tag"]],

  "(method 18 nav-mesh)": [[34, "v1", "nav-poly"]],

  "foreground-engine-execute": [[114, "v1", "(pointer uint32)"]],

  "(event ropebridge-idle)": [
    [64, "gp", "touching-shapes-entry"],
    [65, "v1", "touching-shapes-entry"],
    [12, "v1", "float"]
  ],

  "(method 23 ropebridge)": [[[1, 9], "v1", "ropebridge-spring-point"]],

  "(method 21 ropebridge)": [
    [20, "v1", "process-drawable"],
    [[4, 50], "s5", "collide-sticky-rider"]
  ],

  "(method 24 ropebridge)": [[[3, 22], "s5", "ropebridge-spring-point"]],

  "(method 25 ropebridge)": [
    [[4, 24], "a1", "vector"],
    [[3, 24], "v1", "ropebridge-spring-point"],
    [[30, 42], "v1", "ropebridge-spring-point"]
  ],

  "(method 11 ropebridge)": [[[17, 21], "s4", "symbol"]],

  "ropebridge-joint-callback": [
    [[27, 70], "s5", "(inline-array ropebridge-spring-point)"],
    [[23, 24], "s3", "ropebridge-spring-point"]
  ],

  "(code orbit-plat-rotating)": [[12, "a2", "orbit-plat"]],

  "(code notice-blue plat-eco)": [
    [22, "v1", "process-drawable"],
    [36, "v1", "collide-shape"]
  ],

  "snow-bunny-default-event-handler": [[52, "v1", "vector"]],

  "(method 15 snow-ball)": [
    [3, "v1", "(pointer snow-ball-roller)"],
    [25, "v1", "(pointer snow-ball-roller)"],
    [34, "v1", "(pointer snow-ball-roller)"],
    [36, "v1", "(pointer snow-ball-roller)"],
    [28, "a3", "(inline-array snow-ball-junction)"],
    [7, "a3", "(inline-array snow-ball-junction)"],
    [13, "a3", "(inline-array snow-ball-junction)"],
    [20, "a3", "(inline-array snow-ball-junction)"]
  ],

  "(trans snow-ball-shadow-idle)": [[4, "a0", "process-drawable"]],

  "snow-ball-shadow-init-by-other": [[20, "a0", "process-drawable"]],

  "curve-evaluate!": [[62, "s5", "pointer"]],

  "setup-blerc-chains": [
    [43, "v1", "int"],
    [80, "s0", "int"],
    [83, "a0", "int"],
    [[30, 40], "s1", "merc-fragment-control"],
    [41, "v1", "merc-fragment"],
    [46, "v1", "(pointer uint8)"],
    [59, "a0", "merc-blend-ctrl"],
    [[64, 76], "s1", "merc-fragment-control"],
    [77, "a1", "merc-blend-ctrl"]
  ],

  "blerc-execute": [
    [20, "a0", "(pointer int32)"],
    [26, "v1", "(pointer int32)"],
    [59, "a2", "(pointer int32)"],
    [65, "a1", "(pointer int32)"]
  ],

  "update-mood-flames": [
    [[6, 88], "s5", "flames-state"]
  ],

  "update-mood-lava": [
    [[4, 81], "s4", "lava-state"]
  ],

  "(method 27 ropebridge)": [
    [101, "a0", "(inline-array vector)"],
    [102, "a0", "(inline-array vector)"],
    [105, "a0", "(inline-array vector)"],
    [106, "a0", "(inline-array vector)"]
  ],

  "placeholder-do-not-add-below": []
}<|MERGE_RESOLUTION|>--- conflicted
+++ resolved
@@ -1496,9 +1496,7 @@
     [[54, 58], "t9", "(function object object)"]
   ],
 
-  "update-mood-village3": [
-    [[245, 311], "s0", "village3-states"]
-  ],
+  "update-mood-village3": [[[245, 311], "s0", "village3-states"]],
 
   "update-mood-citadel": [
     [291, "s5", "(pointer float)"],
@@ -1530,17 +1528,11 @@
     [144, "s4", "(pointer float)"]
   ],
 
-  "update-mood-snow": [
-    [[30, 111], "s5", "snow-states"]
-  ],
-
-  "update-mood-ogre": [
-    [[53, 145], "s4", "ogre-states"]
-  ],
-
-  "update-mood-finalboss": [
-    [[40, 348], "s4", "finalboss-states"]
-  ],
+  "update-mood-snow": [[[30, 111], "s5", "snow-states"]],
+
+  "update-mood-ogre": [[[53, 145], "s4", "ogre-states"]],
+
+  "update-mood-finalboss": [[[40, 348], "s4", "finalboss-states"]],
 
   "ocean-trans-add-upload-table": [
     [44, "a0", "dma-packet"],
@@ -5920,13 +5912,7 @@
     [86, "gp", "process-drawable"]
   ],
 
-<<<<<<< HEAD
-  "ram-boss-on-ground-event-handler": [[260, "v1", "ram-boss"]],
-=======
-  "ram-boss-on-ground-event-handler": [
-    [260, "v1", "ram-boss-proj"]
-  ],
->>>>>>> 24578b64
+  "ram-boss-on-ground-event-handler": [[260, "v1", "ram-boss-proj"]],
 
   "(method 52 ram-boss)": [
     [11, "v1", "(array collide-shape-prim)"],
@@ -7149,13 +7135,9 @@
     [65, "a1", "(pointer int32)"]
   ],
 
-  "update-mood-flames": [
-    [[6, 88], "s5", "flames-state"]
-  ],
-
-  "update-mood-lava": [
-    [[4, 81], "s4", "lava-state"]
-  ],
+  "update-mood-flames": [[[6, 88], "s5", "flames-state"]],
+
+  "update-mood-lava": [[[4, 81], "s4", "lava-state"]],
 
   "(method 27 ropebridge)": [
     [101, "a0", "(inline-array vector)"],
