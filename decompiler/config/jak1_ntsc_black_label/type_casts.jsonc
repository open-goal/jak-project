// This file replaces type_hints.jsonc.
// Functions are identified by their "unique name". This is the name after ".function" in the IR2 file.
// Each cast entry represents an override of a register's type at a certain point the function.
// These modifications do not propagate like normal types, so you may have to apply these modifications
// over a range of indices.

// Entry format: [index, register, override]
// - The index can either be specified as a single integer, or as [min, max].
//      In the case of [min, max], the min index is included, but the max is not. ([1, 4] = 1, 2, 3).
// - The register is a string with the plain PS2 register name.
// - The type is a string with a valid GOAL typespec.
//    It is parsed exactly like the compiler, so you can use compound types.
//    You should only use register types here.

{
  // GCOMMON
  "(method 2 array)": [
    [23, "gp", "(array int32)"],
    [43, "gp", "(array uint32)"],
    [63, "gp", "(array int64)"],
    [83, "gp", "(array uint64)"],
    [102, "gp", "(array int8)"],
    [121, "gp", "(array uint8)"],
    [141, "gp", "(array int16)"],
    [161, "gp", "(array uint16)"],
    [186, "gp", "(array uint128)"],
    [204, "gp", "(array int32)"],
    [223, "gp", "(array float)"],
    [232, "gp", "(array float)"],
    [249, "gp", "(array basic)"],
    [258, "gp", "(array basic)"]
  ],

  "(method 3 array)": [
    [44, "gp", "(array int32)"],
    [62, "gp", "(array uint32)"],
    [80, "gp", "(array int64)"],
    [98, "gp", "(array uint64)"],
    [115, "gp", "(array int8)"],
    [132, "gp", "(array int8)"], // bug in game
    [150, "gp", "(array int16)"],
    [168, "gp", "(array uint16)"],
    [191, "gp", "(array uint128)"],
    [207, "gp", "(array int32)"],
    [226, "gp", "(array float)"],
    [243, "gp", "(array basic)"]
  ],

  // GKERNEL-H
  "(method 2 handle)": [
    [10, "a2", "(pointer process)"],
    [11, "a3", "process"]
  ],

  // GKERNEL
  "(method 0 cpu-thread)": [[[13, 28], "v0", "cpu-thread"]],

  "(method 0 process)": [
    [12, "a0", "int"],
    [[13, 43], "v0", "process"]
  ],

  "(method 0 dead-pool-heap)": [
    [60, "v0", "int"], // a lie, actually the 115 is an align16 constant propagated on addr of heap start.
    //[63, "a0", "pointer"],
    [[61, 73], "v0", "dead-pool-heap"]
  ],

  "(method 21 dead-pool-heap)": [
    [5, "v1", "pointer"],
    [13, "a0", "pointer"],
    [25, "v1", "pointer"]
  ],

  "(method 5 dead-pool-heap)": [
    [3, "v1", "int"],
    [3, "a0", "int"]
  ],

  "(method 0 protect-frame)": [
    [0, "a0", "int"],
    [[1, 8], "v0", "protect-frame"]
  ],

  "(method 10 process)": [[[24, 30], "s4", "protect-frame"]],

  "(method 9 process)": [[43, "s5", "process"]],

  "(method 14 dead-pool)": [
    [[24, 25], "v1", "(pointer process)"],
    [[30, 39], "s4", "(pointer process)"]
  ],

  "inspect-process-heap": [
    [[4, 11], "s5", "basic"],
    [17, "s5", "pointer"]
  ],

  // GSTRING
  "name=": [
    [26, "a1", "symbol"],
    [42, "a0", "symbol"]
  ],

  "string-cat-to-last-char": [
    [3, "s5", "(pointer uint8)"],
    [4, "s5", "string"]
  ],

  // GSTATE
  "enter-state": [[68, "s0", "protect-frame"]],

  // MATH
  "log2": [[3, "v1", "int"]],

  // QUATERNION
  "vector-x-quaternion!": [[10, "v1", "(pointer uint128)"]],
  "vector-y-quaternion!": [[10, "v1", "(pointer uint128)"]],
  "vector-z-quaternion!": [[10, "v1", "(pointer uint128)"]],

  // Matrix
  //"eul->matrix": [[[110, 228], "gp", "(pointer float)"]],

  // DMA
  "dma-send-to-spr": [[[0, 32], "s5", "dma-bank-spr"]],
  "dma-send-to-spr-no-flush": [[[0, 32], "s5", "dma-bank-spr"]],
  "dma-send-from-spr": [[[0, 32], "s5", "dma-bank-spr"]],
  "dma-send-from-spr-no-flush": [[[0, 32], "s5", "dma-bank-spr"]],
  "dma-initialize": [
    [1, "v1", "vif-bank"],
    [8, "v1", "vif-bank"],
    [6, "a0", "vif-bank"],
    [13, "a0", "vif-bank"]
  ],

  "clear-vu1-mem": [[[0, 11], "v1", "(pointer uint32)"]],
  "clear-vu0-mem": [[[0, 11], "v1", "(pointer uint32)"]],

  "dump-vu1-mem": [[[0, 49], "gp", "(pointer uint32)"]],

  "dump-vu1-range": [[[0, 54], "s4", "(pointer uint32)"]],

  "ultimate-memcpy": [
    [[0, 54], "s4", "dma-bank-spr"],
    [[0, 54], "s3", "dma-bank-spr"]
  ],

  // dma-buffer
  "dma-buffer-add-vu-function": [[[9, 33], "t2", "dma-packet"]],

  // dma-bucket
  "dma-buffer-add-buckets": [
    [[1, 4], "v1", "dma-bucket"],
    [5, "v1", "pointer"],
    [[9, 11], "v1", "dma-bucket"],
    [11, "v1", "pointer"]
    //[[6, 15], "v1", "dma-bucket"]
  ],

  "dma-buffer-patch-buckets": [
    [7, "a0", "pointer"],
    [14, "a0", "pointer"],
    [3, "a0", "dma-bucket"],
    [11, "a0", "dma-bucket"],
    [13, "a0", "dma-bucket"],
    [19, "a0", "dma-bucket"]
  ],

  "dma-bucket-insert-tag": [
    [[2, 6], "v1", "dma-bucket"],
    [3, "a0", "dma-bucket"]
  ],

  "disasm-vif-details": [
    [[62, 94], "s3", "(pointer uint32)"],
    [[98, 130], "s3", "(pointer uint16)"],
    [[134, 164], "s3", "(pointer uint32)"],
    [[168, 198], "s3", "(pointer uint16)"],
    [[202, 225], "s3", "(pointer uint16)"]
  ],

  "disasm-vif-tag": [
    [[81, 85], "t1", "vif-stcycl-imm"],
    [242, "a0", "vif-unpack-imm"]
  ],

  "disasm-dma-list": [
    [25, "v1", "dma-tag"],

    [153, "v1", "dma-packet"],
    [189, "v1", "dma-packet"],
    [229, "v1", "dma-packet"],
    [258, "v1", "dma-packet"],
    [302, "v1", "dma-packet"],
    [308, "v1", "dma-packet"],

    //[133, "v1", "(pointer uint64)"],
    [152, "v1", "(pointer uint64)"],

    [167, "v1", "(pointer uint64)"],
    [176, "v1", "(pointer uint64)"],
    [198, "v1", "(pointer uint64)"],
    [207, "v1", "(pointer uint64)"],
    [238, "v1", "(pointer uint64)"],
    [247, "v1", "(pointer uint64)"],
    [282, "v1", "(pointer uint64)"],
    [291, "v1", "(pointer uint64)"],
    [324, "v1", "(pointer uint64)"],
    [334, "v1", "(pointer uint64)"]
  ],

  "default-buffer-init": [
    [[8, 15], "a1", "dma-gif-packet"],
    [[18, 24], "a1", "gs-gif-tag"],
    [[29, 64], "a1", "(pointer uint64)"],
    [[69, 72], "a0", "dma-packet"]
  ],

  // LEVEL
  "lookup-level-info": [
    [3, "a1", "symbol"],
    [4, "a1", "level-load-info"],
    [8, "a1", "level-load-info"],
    [12, "a1", "level-load-info"]
  ],

  // DISPLAY
  "put-display-alpha-env": [[[0, 5], "v1", "gs-bank"]],

  "(method 13 profile-bar)": [
    [[27, 43], "t2", "dma-packet"],
    [[46, 56], "t2", "gs-gif-tag"],
    [[65, 67], "t3", "(pointer gs-prim)"],
    [67, "t3", "(pointer uint64)"],
    [79, "t3", "(pointer gs-xyzf)"],
    [110, "t2", "(pointer gs-xyzf)"]
  ],

  "draw-sprite2d-xy": [
    [[41, 45], "a3", "dma-packet"],
    [[51, 54], "a3", "gs-gif-tag"],
    [59, "a3", "(pointer gs-prim)"],
    [61, "a3", "(pointer gs-rgbaq)"],
    [72, "a3", "(pointer gs-xyzf)"],
    [97, "a3", "(pointer gs-xyzf)"],
    [[106, 117], "v1", "(pointer dma-tag)"],
    [109, "a2", "dma-tag"]
  ],

  "draw-quad2d": [
    [[22, 28], "t1", "dma-packet"],
    [[31, 37], "t1", "gs-gif-tag"],
    [42, "t1", "(pointer gs-prim)"],
    [44, "t1", "(pointer gs-rgbaq)"],
    [52, "t1", "(pointer gs-xyzf)"],
    [54, "t1", "(pointer gs-rgbaq)"],
    [67, "t1", "(pointer gs-xyzf)"],
    [69, "t1", "(pointer gs-rgbaq)"],
    [86, "t1", "(pointer gs-xyzf)"],
    [88, "t1", "(pointer gs-rgbaq)"],
    [110, "t1", "(pointer gs-xyzf)"],
    [111, "t1", "(pointer uint64)"],
    [[120, 131], "v1", "(pointer dma-tag)"],
    [123, "a2", "dma-tag"]
  ],

  "set-display-gs-state": [
    [[3, 10], "t3", "dma-packet"],
    [[13, 19], "t3", "gs-gif-tag"],
    [30, "t3", "(pointer gs-scissor)"],
    [32, "t3", "(pointer gs-reg64)"],
    [33, "t3", "(pointer gs-xy-offset)"],
    [35, "t3", "(pointer gs-reg64)"],
    [46, "t3", "(pointer gs-frame)"],
    [48, "t3", "(pointer gs-reg64)"],
    [50, "t3", "(pointer gs-test)"],
    [52, "t3", "(pointer gs-reg64)"],
    [54, "t3", "(pointer gs-texa)"],
    [56, "t3", "(pointer gs-reg64)"],
    [58, "t3", "(pointer gs-zbuf)"],
    [60, "t3", "(pointer gs-reg64)"],
    [61, "t3", "(pointer uint64)"],
    [63, "t3", "(pointer gs-reg64)"]
  ],

  "set-display-gs-state-offset": [
    [[3, 10], "t5", "dma-packet"],
    [[13, 19], "t5", "gs-gif-tag"],
    [30, "t5", "(pointer gs-scissor)"],
    [32, "t5", "(pointer gs-reg64)"],
    [40, "t5", "(pointer gs-xy-offset)"],
    [42, "t5", "(pointer gs-reg64)"],
    [53, "t5", "(pointer gs-frame)"],
    [55, "t5", "(pointer gs-reg64)"],
    [57, "t5", "(pointer gs-test)"],
    [59, "t5", "(pointer gs-reg64)"],
    [61, "t5", "(pointer gs-texa)"],
    [63, "t5", "(pointer gs-reg64)"],
    [65, "t5", "(pointer gs-zbuf)"],
    [67, "t5", "(pointer gs-reg64)"],
    [68, "t5", "(pointer uint64)"],
    [70, "t5", "(pointer gs-reg64)"]
  ],

  "reset-display-gs-state": [
    [[9, 16], "t0", "dma-packet"],
    [[19, 25], "t0", "gs-gif-tag"],
    [34, "a3", "(pointer gs-scissor)"],
    [36, "a3", "(pointer gs-reg64)"],
    [44, "a3", "(pointer gs-xy-offset)"],
    [46, "a3", "(pointer gs-reg64)"],
    [51, "a3", "(pointer gs-frame)"],
    [53, "a3", "(pointer gs-reg64)"],

    [55, "a3", "(pointer gs-test)"],
    [57, "a3", "(pointer gs-reg64)"],
    [60, "a3", "(pointer gs-texa)"],
    [62, "a3", "(pointer gs-reg64)"],
    [64, "a3", "(pointer gs-zbuf)"],
    [66, "a3", "(pointer gs-reg64)"],
    [67, "a3", "(pointer uint64)"],
    [69, "a3", "(pointer gs-reg64)"]
  ],

  "(method 9 connection)": [[8, "a0", "pointer"]],

  "(method 10 connection)": [[8, "a0", "pointer"]],

  "(method 0 engine)": [[39, "v0", "pointer"]],

  "(method 12 engine)": [[[5, 16], "s4", "connection"]],

  "(method 13 engine)": [[[5, 24], "s4", "connection"]],

  "(method 15 engine)": [[[0, 36], "v1", "connection"]],

  "(method 19 engine)": [[8, "a0", "connection"]],

  "(method 20 engine)": [[8, "a0", "connection"]],

  "gs-set-default-store-image": [
    [9, "t4", "gif-tag64"],
    [9, "v1", "gif-tag-regs"]
  ],

  "dma-buffer-add-ref-texture": [
    [[25, 29], "a3", "dma-packet"],
    [[32, 44], "a3", "gs-gif-tag"],
    [[47, 62], "a2", "dma-packet"]
  ],

  "upload-vram-data": [
    [[9, 15], "a0", "dma-packet"],
    [[18, 24], "a0", "gs-gif-tag"],
    [33, "a0", "(pointer gs-bitbltbuf)"],
    [35, "a0", "(pointer gs-reg64)"],
    [36, "a0", "(pointer gs-trxpos)"],
    [38, "a0", "(pointer gs-reg64)"],
    [42, "a0", "(pointer gs-trxreg)"],
    [44, "a0", "(pointer gs-reg64)"],
    [45, "a0", "(pointer gs-trxdir)"],
    [47, "a0", "(pointer gs-reg64)"]
  ],

  "texture-page-dir-inspect": [[[133, 136], "v1", "adgif-shader"]],

  "upload-vram-pages": [
    [[135, 140], "a0", "dma-packet"],
    [[144, 149], "a0", "gs-gif-tag"],
    [[155, 157], "a0", "(pointer gs-reg64)"],
    [154, "a0", "(pointer uint64)"],
    [[162, 165], "v1", "dma-packet"]
  ],

  "upload-vram-pages-pris": [
    [[128, 134], "a0", "dma-packet"],
    [[137, 143], "a0", "gs-gif-tag"],
    [148, "a0", "(pointer uint64)"],
    [150, "a0", "(pointer gs-reg64)"],
    [[154, 159], "v1", "dma-packet"]
  ],

  // RES
  "(method 19 res-lump)": [
    [46, "t2", "(pointer uint64)"],
    [100, "t3", "(pointer uint64)"],
    [184, "t5", "(pointer uint64)"],
    [64, "t6", "(pointer uint64)"]
  ],
  "(method 16 res-lump)": [
    [22, "t1", "(pointer uint64)"],
    [29, "t2", "(pointer uint64)"]
  ],

  // SHADOW-CPU-H
  "(method 10 shadow-control)": [[1, "v1", "int"]],

  // FACT-H
  "(method 0 fact-info-enemy)": [[3, "v0", "fact-info-enemy"]],
  "(method 0 fact-info-target)": [[3, "v0", "fact-info-target"]],

  "(method 0 align-control)": [
    [[8, 13], "t9", "(function object object)"],
    [[14,18], "v0", "align-control"]
  ],

  "str-load": [
    [[20, 36], "s2", "load-chunk-msg"]
  ],

  "str-load-status":[
    [[18, 22], "v1", "load-chunk-msg"],
    [26, "v1", "load-chunk-msg"]
  ],

  "str-play-async": [
    [[8, 16], "s4", "load-chunk-msg"]
  ],

  "str-play-stop": [
    [[7, 14], "s5", "load-chunk-msg"]
  ],

  "str-play-queue": [
    [[19, 27], "s5", "load-chunk-msg"]
  ],

  "str-ambient-play": [
    [[7, 15], "s5", "load-chunk-msg"]
  ],

  "str-ambient-stop": [
    [[7, 16], "s5", "load-chunk-msg"]
  ],

  "dgo-load-begin": [
    [[21, 40], "s2", "load-dgo-msg"]
  ],

  "dgo-load-get-next": [
    [[14, 31], "v1", "load-dgo-msg"]
  ],

  "dgo-load-continue": [
    [[5, 21], "gp", "load-dgo-msg"]
  ],

  "string->sound-name": [
    [[2, 18], "a1", "(pointer uint8)"]
  ],

  "ramdisk-load": [
    [[8, 12], "v1", "ramdisk-rpc-load"]
  ],

  "(method 3 generic-tie-interp-point)": [
    [15, "gp", "(pointer uint128)"]
  ],

  "ripple-find-height": [
    [[22, 72], "s4", "mei-ripple"]
  ],
<<<<<<< HEAD

  "entity-actor-count": [
    ["_stack_", 16, "res-tag"]
=======
  
  "(method 0 collide-shape-prim-sphere)": [
    [[4, 8], "v0", "collide-shape-prim-sphere"]
  ],
  "(method 0 collide-shape-prim-mesh)": [
    [[6, 11], "v0", "collide-shape-prim-mesh"]
  ],
  "(method 0 collide-shape-prim-group)": [
    [[11, 18], "v0", "collide-shape-prim-group"]
  ],

  "camera-teleport-to-entity": [
    [9, "a0", "transform"]
>>>>>>> 9b905f90
  ]
}<|MERGE_RESOLUTION|>--- conflicted
+++ resolved
@@ -460,11 +460,6 @@
   "ripple-find-height": [
     [[22, 72], "s4", "mei-ripple"]
   ],
-<<<<<<< HEAD
-
-  "entity-actor-count": [
-    ["_stack_", 16, "res-tag"]
-=======
   
   "(method 0 collide-shape-prim-sphere)": [
     [[4, 8], "v0", "collide-shape-prim-sphere"]
@@ -478,6 +473,9 @@
 
   "camera-teleport-to-entity": [
     [9, "a0", "transform"]
->>>>>>> 9b905f90
+  ],
+
+  "entity-actor-count": [
+    ["_stack_", 16, "res-tag"]
   ]
 }