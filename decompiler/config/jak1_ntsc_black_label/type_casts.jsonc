--- conflicted
+++ resolved
@@ -7920,21 +7920,19 @@
     [65, "a1", "(pointer int32)"]
   ],
 
-<<<<<<< HEAD
   "update-mood-flames": [
     [[6, 88], "s5", "flames-state"]
   ],
 
-
   "update-mood-lava": [
     [[4, 81], "s4", "lava-state"]
-=======
+  ],
+
   "(method 27 ropebridge)": [
     [101, "a0", "(inline-array vector)"],
     [102, "a0", "(inline-array vector)"],
     [105, "a0", "(inline-array vector)"],
     [106, "a0", "(inline-array vector)"]
->>>>>>> ad227871
   ],
 
   "placeholder-do-not-add-below": []
