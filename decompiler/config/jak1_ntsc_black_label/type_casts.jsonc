--- conflicted
+++ resolved
@@ -6377,7 +6377,6 @@
     [49, "gp", "(pointer uint32)"]
   ],
 
-<<<<<<< HEAD
   "flatten-joint-control-to-spr": [
     [14, "a1", "pointer"],
     [[66, 108], "a1", "(inline-array vector)"],
@@ -6450,7 +6449,8 @@
     [275, "a0", "terrain-context"],
     [281, "a0", "terrain-context"],
     [287, "a0", "terrain-context"]
-=======
+  ],
+
   "(method 24 ram-boss-proj)": [
     [64, "v0", "sound-rpc-set-param"],
     [83, "gp", "process-drawable"],
@@ -7045,7 +7045,6 @@
     [67, "v1", "float"],
     [143, "v1", "float"],
     [218, "v1", "float"]
->>>>>>> f6b40637
   ],
 
   "placeholder-do-not-add-below": []
