// This file replaces type_hints.jsonc.
// Functions are identified by their "unique name". This is the name after ".function" in the IR2 file.
// Each cast entry represents an override of a register's type at a certain point the function.
// These modifications do not propagate like normal types, so you may have to apply these modifications
// over a range of indices.

// Entry format: [index, register, override]
// - The index can either be specified as a single integer, or as [min, max].
//      In the case of [min, max], the min index is included, but the max is not. ([1, 4] = 1, 2, 3).
// - The register is a string with the plain PS2 register name.
// - The type is a string with a valid GOAL typespec.
//    It is parsed exactly like the compiler, so you can use compound types.
//    You should only use register types here.

{
  // GCOMMON
  "(method 2 array)": [
    [23, "gp", "(array int32)"],
    [43, "gp", "(array uint32)"],
    [63, "gp", "(array int64)"],
    [83, "gp", "(array uint64)"],
    [102, "gp", "(array int8)"],
    [121, "gp", "(array uint8)"],
    [141, "gp", "(array int16)"],
    [161, "gp", "(array uint16)"],
    [186, "gp", "(array uint128)"],
    [204, "gp", "(array int32)"],
    [223, "gp", "(array float)"],
    [232, "gp", "(array float)"],
    [249, "gp", "(array basic)"],
    [258, "gp", "(array basic)"]
  ],

  "(method 3 array)": [
    [44, "gp", "(array int32)"],
    [62, "gp", "(array uint32)"],
    [80, "gp", "(array int64)"],
    [98, "gp", "(array uint64)"],
    [115, "gp", "(array int8)"],
    [132, "gp", "(array int8)"], // bug in game
    [150, "gp", "(array int16)"],
    [168, "gp", "(array uint16)"],
    [191, "gp", "(array uint128)"],
    [207, "gp", "(array int32)"],
    [226, "gp", "(array float)"],
    [243, "gp", "(array basic)"]
  ],

  // GKERNEL
  "(method 0 cpu-thread)": [[[13, 28], "v0", "cpu-thread"]],

  "(method 0 process)": [
    [12, "a0", "int"],
    [[13, 43], "v0", "process"]
  ],

  "(method 0 dead-pool-heap)": [
    [60, "v0", "int"], // a lie, actually the 115 is an align16 constant propagated on addr of heap start.
    //[63, "a0", "pointer"],
    [[61, 73], "v0", "dead-pool-heap"]
  ],

  "(method 21 dead-pool-heap)": [
    [5, "v1", "pointer"],
    [13, "a0", "pointer"],
    [25, "v1", "pointer"]
  ],

  "(method 5 dead-pool-heap)": [
    [3, "v1", "int"],
    [3, "a0", "int"]
  ],

  "(method 0 protect-frame)": [
    [0, "a0", "int"],
    [[1, 8], "v0", "protect-frame"]
  ],

  "(method 10 process)": [[[24, 30], "s4", "protect-frame"]],

  "(method 9 process)": [[43, "s5", "process"]],

  "(method 14 dead-pool)": [
    [[24, 25], "v1", "(pointer process)"],
    [[30, 39], "s4", "(pointer process)"]
  ],

  "inspect-process-heap": [
    [[4, 11], "s5", "basic"],
    [17, "s5", "pointer"]
  ],

  "run-function-in-process": [[40, "a0", "dead-pool-heap"]],

  // GSTRING
  "name=": [
    [26, "a1", "symbol"],
    [42, "a0", "symbol"]
  ],

  "string-cat-to-last-char": [
    [3, "s5", "(pointer uint8)"],
    [4, "s5", "string"]
  ],

  // GSTATE
  "enter-state": [[68, "s0", "protect-frame"], [101, "t9", "(function object object object object object object none)"]],

  // MATH
  "log2": [[3, "v1", "int"]],

  // QUATERNION
  "vector-x-quaternion!": [[10, "v1", "(pointer uint128)"]],
  "vector-y-quaternion!": [[10, "v1", "(pointer uint128)"]],
  "vector-z-quaternion!": [[10, "v1", "(pointer uint128)"]],

  // Matrix
  //"eul->matrix": [[[110, 228], "gp", "(pointer float)"]],

  // DMA
  "dma-send-to-spr": [[[0, 32], "s5", "dma-bank-spr"]],
  "dma-send-to-spr-no-flush": [[[0, 32], "s5", "dma-bank-spr"]],
  "dma-send-from-spr": [[[0, 32], "s5", "dma-bank-spr"]],
  "dma-send-from-spr-no-flush": [[[0, 32], "s5", "dma-bank-spr"]],
  "dma-initialize": [
    [1, "v1", "vif-bank"],
    [8, "v1", "vif-bank"],
    [6, "a0", "vif-bank"],
    [13, "a0", "vif-bank"]
  ],

  "clear-vu1-mem": [[[0, 11], "v1", "(pointer uint32)"]],
  "clear-vu0-mem": [[[0, 11], "v1", "(pointer uint32)"]],

  "dump-vu1-mem": [[[0, 49], "gp", "(pointer uint32)"]],

  "dump-vu1-range": [[[0, 54], "s4", "(pointer uint32)"]],

  "ultimate-memcpy": [
    [[0, 54], "s4", "dma-bank-spr"],
    [[0, 54], "s3", "dma-bank-spr"]
  ],

  // dma-buffer
  "dma-buffer-add-vu-function": [[[9, 33], "t2", "dma-packet"]],

  // dma-bucket
  "dma-buffer-add-buckets": [
    [[1, 4], "v1", "dma-bucket"],
    [5, "v1", "pointer"],
    [[9, 11], "v1", "dma-bucket"],
    [11, "v1", "pointer"]
    //[[6, 15], "v1", "dma-bucket"]
  ],

  "dma-buffer-patch-buckets": [
    [7, "a0", "(inline-array dma-bucket)"],
    [8, "a3", "pointer"],
    [14, "a0", "(inline-array dma-bucket)"],
    [3, "a0", "(inline-array dma-bucket)"],
    [11, "a0", "(inline-array dma-bucket)"],
    [13, "a0", "(inline-array dma-bucket)"],
    [19, "a0", "(inline-array dma-bucket)"]
  ],

  "dma-bucket-insert-tag": [
    [[2, 6], "v1", "dma-bucket"],
    [3, "a0", "dma-bucket"]
  ],

  "disasm-vif-details": [
    [[62, 94], "s3", "(pointer uint32)"],
    [[98, 130], "s3", "(pointer uint16)"],
    [[134, 164], "s3", "(pointer uint32)"],
    [[168, 198], "s3", "(pointer uint16)"],
    [[202, 225], "s3", "(pointer uint16)"]
  ],

  "disasm-vif-tag": [
    [[81, 85], "t1", "vif-stcycl-imm"],
    [242, "a0", "vif-unpack-imm"]
  ],

  "disasm-dma-list": [
    [25, "v1", "dma-tag"],

    [153, "v1", "dma-packet"],
    [189, "v1", "dma-packet"],
    [229, "v1", "dma-packet"],
    [258, "v1", "dma-packet"],
    [302, "v1", "dma-packet"],
    [308, "v1", "dma-packet"],

    //[133, "v1", "(pointer uint64)"],
    [152, "v1", "(pointer uint64)"],

    [167, "v1", "(pointer uint64)"],
    [176, "v1", "(pointer uint64)"],
    [198, "v1", "(pointer uint64)"],
    [207, "v1", "(pointer uint64)"],
    [238, "v1", "(pointer uint64)"],
    [247, "v1", "(pointer uint64)"],
    [282, "v1", "(pointer uint64)"],
    [291, "v1", "(pointer uint64)"],
    [324, "v1", "(pointer uint64)"],
    [334, "v1", "(pointer uint64)"]
  ],

  "default-buffer-init": [
    [[8, 15], "a1", "dma-gif-packet"],
    [[18, 24], "a1", "gs-gif-tag"],
    [29, "a1", "(pointer gs-alpha)"],
    [31, "a1", "(pointer gs-reg64)"],
    [33, "a1", "(pointer gs-zbuf)"],
    [35, "a1", "(pointer gs-reg64)"],
    [37, "a1", "(pointer gs-test)"],
    [39, "a1", "(pointer gs-reg64)"],
    [40, "a1", "(pointer uint64)"],
    [42, "a1", "(pointer gs-reg64)"],
    [44, "a1", "(pointer gs-clamp)"],
    [46, "a1", "(pointer gs-reg64)"],
    [48, "a1", "(pointer gs-tex1)"],
    [50, "a1", "(pointer gs-reg64)"],
    [53, "a1", "(pointer gs-texa)"],
    [55, "a1", "(pointer gs-reg64)"],
    [57, "a1", "(pointer gs-texclut)"],
    [59, "a1", "(pointer gs-reg64)"],
    [61, "a1", "(pointer gs-fogcol)"],
    [63, "a1", "(pointer gs-reg64)"],
    [[69, 72], "a0", "dma-packet"]
  ],

  // LEVEL
  "lookup-level-info": [
    [3, "a1", "symbol"],
    [[4, 16], "a1", "level-load-info"]
  ],

  // DISPLAY
  "put-display-alpha-env": [[[0, 5], "v1", "gs-bank"]],

  "(method 13 profile-bar)": [
    [[27, 43], "t2", "dma-packet"],
    [[46, 56], "t2", "gs-gif-tag"],
    [[65, 67], "t3", "(pointer gs-prim)"],
    [67, "t3", "(pointer uint64)"],
    [79, "t3", "(pointer gs-xyzf)"],
    [110, "t2", "(pointer gs-xyzf)"]
  ],

  "draw-sprite2d-xy": [
    [[41, 45], "a3", "dma-packet"],
    [[51, 54], "a3", "gs-gif-tag"],
    [59, "a3", "(pointer gs-prim)"],
    [61, "a3", "(pointer gs-rgbaq)"],
    [72, "a3", "(pointer gs-xyzf)"],
    [97, "a3", "(pointer gs-xyzf)"],
    [[106, 117], "v1", "(pointer dma-tag)"],
    [109, "a2", "dma-tag"]
  ],

  "draw-quad2d": [
    [[22, 28], "t1", "dma-packet"],
    [[31, 37], "t1", "gs-gif-tag"],
    [42, "t1", "(pointer gs-prim)"],
    [44, "t1", "(pointer gs-rgbaq)"],
    [52, "t1", "(pointer gs-xyzf)"],
    [54, "t1", "(pointer gs-rgbaq)"],
    [67, "t1", "(pointer gs-xyzf)"],
    [69, "t1", "(pointer gs-rgbaq)"],
    [86, "t1", "(pointer gs-xyzf)"],
    [88, "t1", "(pointer gs-rgbaq)"],
    [110, "t1", "(pointer gs-xyzf)"],
    [111, "t1", "(pointer uint64)"],
    [[120, 131], "v1", "(pointer dma-tag)"],
    [123, "a2", "dma-tag"]
  ],

  "set-display-gs-state": [
    [[3, 10], "t3", "dma-packet"],
    [[13, 19], "t3", "gs-gif-tag"],
    [30, "t3", "(pointer gs-scissor)"],
    [32, "t3", "(pointer gs-reg64)"],
    [33, "t3", "(pointer gs-xy-offset)"],
    [35, "t3", "(pointer gs-reg64)"],
    [46, "t3", "(pointer gs-frame)"],
    [48, "t3", "(pointer gs-reg64)"],
    [50, "t3", "(pointer gs-test)"],
    [52, "t3", "(pointer gs-reg64)"],
    [54, "t3", "(pointer gs-texa)"],
    [56, "t3", "(pointer gs-reg64)"],
    [58, "t3", "(pointer gs-zbuf)"],
    [60, "t3", "(pointer gs-reg64)"],
    [61, "t3", "(pointer uint64)"],
    [63, "t3", "(pointer gs-reg64)"]
  ],

  "set-display-gs-state-offset": [
    [[3, 10], "t5", "dma-packet"],
    [[13, 19], "t5", "gs-gif-tag"],
    [30, "t5", "(pointer gs-scissor)"],
    [32, "t5", "(pointer gs-reg64)"],
    [40, "t5", "(pointer gs-xy-offset)"],
    [42, "t5", "(pointer gs-reg64)"],
    [53, "t5", "(pointer gs-frame)"],
    [55, "t5", "(pointer gs-reg64)"],
    [57, "t5", "(pointer gs-test)"],
    [59, "t5", "(pointer gs-reg64)"],
    [61, "t5", "(pointer gs-texa)"],
    [63, "t5", "(pointer gs-reg64)"],
    [65, "t5", "(pointer gs-zbuf)"],
    [67, "t5", "(pointer gs-reg64)"],
    [68, "t5", "(pointer uint64)"],
    [70, "t5", "(pointer gs-reg64)"]
  ],

  "reset-display-gs-state": [
    [[9, 16], "t0", "dma-packet"],
    [[19, 25], "t0", "gs-gif-tag"],
    [34, "a3", "(pointer gs-scissor)"],
    [36, "a3", "(pointer gs-reg64)"],
    [44, "a3", "(pointer gs-xy-offset)"],
    [46, "a3", "(pointer gs-reg64)"],
    [51, "a3", "(pointer gs-frame)"],
    [53, "a3", "(pointer gs-reg64)"],

    [55, "a3", "(pointer gs-test)"],
    [57, "a3", "(pointer gs-reg64)"],
    [60, "a3", "(pointer gs-texa)"],
    [62, "a3", "(pointer gs-reg64)"],
    [64, "a3", "(pointer gs-zbuf)"],
    [66, "a3", "(pointer gs-reg64)"],
    [67, "a3", "(pointer uint64)"],
    [69, "a3", "(pointer gs-reg64)"]
  ],

  "(method 9 connection)": [[8, "a0", "pointer"]],

  "(method 10 connection)": [[8, "a0", "pointer"]],

  "(method 0 engine)": [[39, "v0", "pointer"]],

  "(method 12 engine)": [
    [[5, 16], "s4", "connection"],
    [12, "t9", "(function basic basic basic object object)"]
  ],

  "(method 13 engine)": [
    [[5, 24], "s4", "connection"],
    [12, "t9", "(function basic basic basic object object)"]
  ],

  "(method 15 engine)": [[[0, 36], "v1", "connection"]],

  "(method 19 engine)": [[8, "a0", "connection"]],

  "(method 20 engine)": [[8, "a0", "connection"]],

  "gs-set-default-store-image": [
    [9, "t4", "gif-tag64"],
    [9, "v1", "gif-tag-regs"]
  ],

  "dma-buffer-add-ref-texture": [
    [[25, 29], "a3", "dma-packet"],
    [[32, 44], "a3", "gs-gif-tag"],
    [[47, 62], "a2", "dma-packet"]
  ],

  "(method 11 level)": [
    [[13, 18], "a1", "dma-packet"],
    //[19, "a0", "(pointer uint32)"],
    [[20, 26], "a0", "dma-packet"],

    [[50, 55], "a1", "dma-packet"],
    // [56, "a0", "(pointer uint32)"],
    [[60, 63], "a0", "dma-packet"],

    [[87, 92], "a1", "dma-packet"],
    // [93, "a0", "(pointer uint32)"],
    [[97, 100], "a0", "dma-packet"],

    [[124, 129], "a1", "dma-packet"],
    // [130, "a0", "(pointer uint32)"],
    [[134, 137], "a0", "dma-packet"],

    [[162, 167], "a1", "dma-packet"],
    // [168, "a0", "(pointer uint32)"],
    [[172, 175], "a0", "dma-packet"],

    [[199, 204], "a1", "dma-packet"],
    // [205, "a0", "(pointer uint32)"],
    [[209, 212], "a0", "dma-packet"],

    [[236, 241], "a1", "dma-packet"],
    // [242, "a0", "(pointer uint32)"],
    [[246, 249], "a0", "dma-packet"],

    [[273, 278], "a1", "dma-packet"],
    // [279, "a0", "(pointer uint32)"],
    [[283, 286], "a0", "dma-packet"]
  ],

  "(method 14 texture-page)": [
    [[18, 22], "a0", "dma-packet"],
    [[28, 31], "a0", "gs-gif-tag"],
    [36, "a0", "(pointer uint64)"],
    [38, "a0", "(pointer gs-reg64)"],
    [[44, 45], "a0", "dma-packet"],
    [45, "a0", "(pointer uint64)"]
  ],

  "(method 13 texture-page)": [
    [[45, 49], "a0", "dma-packet"],
    [[55, 58], "a0", "gs-gif-tag"],
    [67, "a0", "(pointer gs-bitbltbuf)"],
    [69, "a0", "(pointer gs-reg64)"],
    [70, "a0", "(pointer gs-trxpos)"],
    [72, "a0", "(pointer gs-reg64)"],
    [76, "a0", "(pointer gs-trxreg)"],
    [78, "a0", "(pointer gs-reg64)"],
    [79, "a0", "(pointer gs-trxdir)"],
    [81, "a0", "(pointer gs-reg64)"]
  ],

  "link-texture-by-id": [[51, "s5", "uint"]],

  "adgif-shader-login-fast": [[57, "gp", "uint"]],

  "adgif-shader-login-no-remap-fast": [[52, "a0", "uint"]],

  "(method 9 texture-page-dir)": [[[27, 31], "t3", "adgif-shader"]],

  "adgif-shader<-texture-simple!": [[5, "v1", "uint"]],

  "display-frame-start": [
    [4, "v1", "vif-bank"],
    [9, "a0", "vif-bank"],
    [[158, 161], "a0", "dma-packet"]
  ],

  "display-loop": [
    [152, "v1", "(pointer int32)"],
    [157, "a0", "(pointer process-drawable)"],
    [[477, 481], "a0", "dma-packet"],
    [[487, 490], "a0", "gs-gif-tag"],

    [497, "a0", "(pointer gs-reg64)"],
    [495, "a0", "(pointer gs-alpha)"],

    [501, "a0", "(pointer gs-reg64)"],
    [499, "a0", "(pointer gs-zbuf)"],

    [505, "a0", "(pointer gs-reg64)"],
    [503, "a0", "(pointer gs-test)"],

    [508, "a0", "(pointer gs-reg64)"],
    [506, "a0", "(pointer uint64)"], // pabe

    [512, "a0", "(pointer gs-reg64)"],
    [510, "a0", "(pointer gs-clamp)"],

    [516, "a0", "(pointer gs-reg64)"],
    [514, "a0", "(pointer gs-tex1)"],

    [521, "a0", "(pointer gs-reg64)"],
    [519, "a0", "(pointer gs-texa)"],

    [525, "a0", "(pointer gs-reg64)"],
    [523, "a0", "(pointer gs-texclut)"],

    [529, "a0", "(pointer gs-reg64)"],
    [527, "a0", "(pointer gs-fogcol)"],

    [[588, 591], "v1", "dma-packet"],
    [[672, 675], "v1", "dma-packet"]
  ],

  "load-game-text-info": [[4, "v1", "game-text-info"]],

  "texture-relocate": [
    [[17, 21], "t4", "dma-packet"],
    [[27, 30], "t4", "gs-gif-tag"],
    [60, "t4", "(pointer gs-bitbltbuf)"],
    [62, "t4", "(pointer gs-reg64)"],
    [63, "t4", "(pointer gs-trxpos)"],
    [65, "t4", "(pointer gs-reg64)"],
    [71, "t4", "(pointer gs-trxreg)"],
    [73, "t4", "(pointer gs-reg64)"],
    [75, "t4", "(pointer gs-trxdir)"],
    [77, "t4", "(pointer gs-reg64)"],
    [[98, 102], "a2", "dma-packet"],
    [[108, 111], "a2", "gs-gif-tag"],

    [132, "a2", "(pointer gs-bitbltbuf)"],
    [134, "a2", "(pointer gs-reg64)"],
    [135, "a2", "(pointer gs-trxpos)"],
    [137, "a2", "(pointer gs-reg64)"],
    [139, "a2", "(pointer gs-trxreg)"],
    [141, "a2", "(pointer gs-reg64)"],
    [143, "a2", "(pointer gs-trxdir)"],
    [145, "a2", "(pointer gs-reg64)"],

    [[157, 161], "a2", "dma-packet"],
    [[167, 170], "a2", "gs-gif-tag"],
    [191, "a2", "(pointer gs-bitbltbuf)"],
    [193, "a2", "(pointer gs-reg64)"],
    [194, "a2", "(pointer gs-trxpos)"],
    [196, "a2", "(pointer gs-reg64)"],
    [198, "a2", "(pointer gs-trxreg)"],
    [200, "a2", "(pointer gs-reg64)"],
    [202, "a2", "(pointer gs-trxdir)"],
    [204, "a2", "(pointer gs-reg64)"]
  ],

  "(method 11 texture-pool)": [
    [[119, 123], "a0", "dma-packet"],
    [[129, 132], "a0", "gs-gif-tag"],
    [137, "a0", "(pointer uint64)"],
    [139, "a0", "(pointer gs-reg64)"],
    [145, "a0", "dma-packet"],
    [146, "a0", "(pointer uint64)"]
  ],

  "texture-page-login": [[[34, 45], "s2", "texture-page"]],

  "upload-vram-data": [
    [[9, 15], "a0", "dma-packet"],
    [[18, 24], "a0", "gs-gif-tag"],
    [33, "a0", "(pointer gs-bitbltbuf)"],
    [35, "a0", "(pointer gs-reg64)"],
    [36, "a0", "(pointer gs-trxpos)"],
    [38, "a0", "(pointer gs-reg64)"],
    [42, "a0", "(pointer gs-trxreg)"],
    [44, "a0", "(pointer gs-reg64)"],
    [45, "a0", "(pointer gs-trxdir)"],
    [47, "a0", "(pointer gs-reg64)"]
  ],

  "texture-page-dir-inspect": [[[133, 136], "v1", "adgif-shader"]],

  "upload-vram-pages": [
    [[135, 140], "a0", "dma-packet"],
    [[144, 149], "a0", "gs-gif-tag"],
    [[155, 157], "a0", "(pointer gs-reg64)"],
    [154, "a0", "(pointer uint64)"],
    [[162, 165], "v1", "dma-packet"]
  ],

  "upload-vram-pages-pris": [
    [[128, 134], "a0", "dma-packet"],
    [[137, 143], "a0", "gs-gif-tag"],
    [148, "a0", "(pointer uint64)"],
    [150, "a0", "(pointer gs-reg64)"],
    [[154, 159], "v1", "dma-packet"]
  ],

  // RES
  "(method 19 res-lump)": [
    [46, "t2", "(pointer uint64)"],
    [100, "t3", "(pointer uint64)"],
    [184, "t5", "(pointer uint64)"],
    [64, "t6", "(pointer uint64)"]
  ],
  "(method 16 res-lump)": [
    [22, "t1", "(pointer uint64)"],
    [29, "t2", "(pointer uint64)"]
  ],
  "(method 18 res-lump)": [["_stack_", 16, "object"]],
  "(method 21 res-lump)": [
    ["_stack_", 16, "res-tag"],
    ["_stack_", 32, "res-tag"]
  ],

  "(method 15 sync-info)": [
    ["_stack_", 16, "res-tag"],
    [[19, 24], "v1", "(pointer float)"]
  ],

  "(method 15 sync-info-eased)": [
    ["_stack_", 16, "res-tag"],
    [[44, 49], "v1", "(pointer float)"],
    [[26, 35], "v1", "(pointer float)"]
  ],

  "(method 15 sync-info-paused)": [
    ["_stack_", 16, "res-tag"],
    [[44, 49], "v1", "(pointer float)"],
    [[26, 35], "v1", "(pointer float)"]
  ],

  "(method 15 res-lump)": [[132, "s5", "res-tag-pair"]],

  "(method 17 res-lump)": [[22, "s4", "(pointer pointer)"]],

  "(method 20 res-lump)": [[331, "a3", "(inline-array vector)"]],

  "(method 8 res-lump)": [
    [215, "s0", "array"],
    [[0, 100], "s0", "basic"],
    [[102, 120], "s0", "basic"],
    [[147, 150], "s0", "collide-mesh"],
    [[157, 200], "s0", "(array object)"],
    //[[197, 199], "s0", "(array basic)"],
    //[[236, 240], "a0", "basic"]
    [235, "s0", "basic"]
  ],

  // SHADOW-CPU-H
  "(method 10 shadow-control)": [[1, "v1", "int"]],

  // FACT-H
  "(method 0 fact-info-enemy)": [
    [[3, 92], "gp", "fact-info-enemy"]
  ],

  "(method 0 fact-info)": [
    //[16, "t9", "(function string none)"],
    ["_stack_", 16, "res-tag"],
    [[32, 43], "v1", "(pointer int32)"],
    [86, "gp", "fact-info"]
  ],

  "(method 0 fact-info-target)": [[[3, 20], "gp", "fact-info-target"]],

  "(method 0 align-control)": [[[14, 18], "v0", "align-control"]],

  "str-load": [[[20, 36], "s2", "load-chunk-msg"]],

  "str-load-status": [
    [[18, 22], "v1", "load-chunk-msg"],
    [26, "v1", "load-chunk-msg"]
  ],

  "str-play-async": [[[8, 16], "s4", "load-chunk-msg"]],

  "str-play-stop": [[[7, 14], "s5", "load-chunk-msg"]],

  "str-play-queue": [[[19, 27], "s5", "load-chunk-msg"]],

  "str-ambient-play": [[[7, 15], "s5", "load-chunk-msg"]],

  "str-ambient-stop": [[[7, 16], "s5", "load-chunk-msg"]],

  "dgo-load-begin": [[[21, 40], "s2", "load-dgo-msg"]],

  "dgo-load-get-next": [[[14, 31], "v1", "load-dgo-msg"]],

  "dgo-load-continue": [[[5, 21], "gp", "load-dgo-msg"]],

  "string->sound-name": [[[2, 18], "a1", "(pointer uint8)"]],

  "ramdisk-load": [[[8, 12], "v1", "ramdisk-rpc-load"]],

  "(method 3 generic-tie-interp-point)": [[15, "gp", "(pointer uint128)"]],

  "ripple-find-height": [[[22, 72], "s4", "mei-ripple"]],

  "(method 0 collide-shape-prim-sphere)": [
    [[4, 8], "v0", "collide-shape-prim-sphere"]
  ],
  "(method 0 collide-shape-prim-mesh)": [
    [[6, 11], "v0", "collide-shape-prim-mesh"]
  ],
  "(method 0 collide-shape-prim-group)": [
    [[11, 18], "v0", "collide-shape-prim-group"]
  ],

  "entity-actor-count": [["_stack_", 16, "res-tag"]],

  "entity-actor-lookup": [
    ["_stack_", 16, "res-tag"],
    [[10, 33], "v1", "(pointer uint32)"]
  ],

  "(method 11 joint-mod)": [
    [15, "s3", "process-drawable"],
    [[26, 66], "s3", "fact-info-enemy"]
  ],

  "joint-mod-look-at-handler": [[[2, 254], "gp", "joint-mod"]],

  "joint-mod-world-look-at-handler": [[[0, 254], "gp", "joint-mod"]],

  "joint-mod-rotate-handler": [[[2, 77], "s4", "joint-mod"]],

  "joint-mod-joint-set-handler": [[[2, 13], "s4", "joint-mod"]],

  "joint-mod-joint-set*-handler": [[[2, 31], "s5", "joint-mod"]],
  "joint-mod-wheel-callback": [[[2, 63], "s4", "joint-mod-wheel"]],
  "joint-mod-set-local-callback": [[[0, 23], "v1", "joint-mod-set-local"]],
  "joint-mod-set-world-callback": [[[0, 23], "v1", "joint-mod-set-world"]],
  "joint-mod-blend-local-callback": [[[2, 63], "gp", "joint-mod-blend-local"]],
  "joint-mod-spinner-callback": [[[2, 63], "gp", "joint-mod-spinner"]],

  "(method 11 touching-prims-entry-pool)": [
    [[0, 8], "v1", "touching-prims-entry"],
    [8, "v1", "pointer"],
    [[9, 11], "v1", "touching-prims-entry"],
    [[1, 20], "a1", "touching-prims-entry"]
  ],

  "(method 0 touching-list)": [[[6, 9], "v0", "touching-list"]],

  "num-func-chan": [[8, "v1", "joint-control-channel"]],

  "shrubbery-login-post-texture": [
    //[[13, 41], "a3", "qword"],
    // [[13, 41], "a2", "qword"]
    [[13, 15], "a3", "qword"],
    [16, "a3", "pointer"],
    [24, "a3", "pointer"],
    [[17, 23], "a3", "qword"],
    [[13, 23], "a1", "qword"],
    [14, "a2", "qword"],
    [[27, 29], "a3", "qword"],
    [[27, 29], "a1", "qword"],
    [[35, 37], "a3", "qword"],
    [[35, 37], "a2", "qword"]
  ],

  "(method 3 sparticle-cpuinfo)": [[106, "f0", "float"]],

  "camera-teleport-to-entity": [[9, "a0", "transform"]],

  "add-debug-sphere-from-table": [[[9, 18], "s1", "(inline-array vector)"]],

  "(method 14 actor-link-info)": [[5, "v1", "entity-links"]],
  "(method 15 actor-link-info)": [[5, "v1", "entity-links"]],

  "(method 23 actor-link-info)": [[4, "v1", "entity-links"]],
  "(method 24 actor-link-info)": [[4, "v1", "entity-links"]],
  "(method 9 actor-link-info)": [[[0, 36], "s3", "entity-actor"]],
  "alt-actor-list-subtask-incomplete-count": [[19, "a0", "entity-links"]],
  "actor-link-dead-hook": [[1, "v1", "entity-links"]],

  "check-irx-version": [[[6, 37], "gp", "sound-rpc-get-irx-version"]],
  "sound-bank-load": [[[9, 11], "v1", "sound-rpc-load-bank"]],
  "sound-bank-unload": [[[7, 9], "v1", "sound-rpc-unload-bank"]],
  "sound-music-load": [[[7, 9], "v1", "sound-rpc-load-music"]],
  "sound-music-unload": [[6, "v1", "sound-rpc-unload-music"]],
  "sound-reload-info": [[6, "v1", "sound-rpc-reload-info"]],
  "set-language": [[[10, 12], "v1", "sound-rpc-set-language"]],
  "list-sounds": [[6, "v1", "sound-rpc-list-sounds"]],
  "sound-set-volume": [[[6, 13], "v1", "sound-rpc-set-master-volume"]],
  "sound-set-reverb": [[[8, 21], "v1", "sound-rpc-set-reverb"]],
  "sound-set-ear-trans": [[[7, 20], "gp", "sound-rpc-set-ear-trans"]],
  "sound-play-by-name": [
    [[13, 45], "s5", "sound-rpc-play"],
    [[22, 39], "s3", "process-drawable"]
  ],
  "sound-play-by-spec": [
    [[9, 54], "s5", "sound-rpc-play"],
    [[31, 47], "s3", "process-drawable"]
  ],
  "sound-pause": [[[5, 7], "v1", "sound-rpc-pause-sound"]],
  "sound-stop": [[[5, 7], "v1", "sound-rpc-stop-sound"]],
  "sound-continue": [[[5, 7], "v1", "sound-rpc-continue-sound"]],
  "sound-group-pause": [[[5, 7], "v1", "sound-rpc-pause-group"]],
  "sound-group-stop": [[[5, 7], "v1", "sound-rpc-stop-group"]],
  "sound-group-continue": [[[5, 7], "v1", "sound-rpc-continue-group"]],
  "sound-set-falloff-curve": [[[7, 19], "v1", "sound-rpc-set-falloff-curve"]],
  "sound-set-sound-falloff": [[[8, 13], "v1", "sound-rpc-set-sound-falloff"]],
  "sound-set-flava": [[[5, 7], "v1", "sound-rpc-set-flava"]],
  "(method 0 ambient-sound)": [
    [136, "v1", "sound-spec"],
    [143, "v1", "sound-spec"],
    [140, "v1", "sound-spec"],
    [147, "v1", "sound-spec"],
    ["_stack_", 16, "sound-spec"],
    ["_stack_", 32, "sound-name"],
    ["_stack_", 48, "(pointer float)"],
    ["_stack_", 52, "sound-play-parms"],
    ["_stack_", 64, "res-tag"]
  ],
  "(method 11 ambient-sound)": [
    [[18, 31], "s4", "process-drawable"],
    [[12, 44], "gp", "sound-rpc-set-param"]
  ],
  "(method 12 ambient-sound)": [[[8, 20], "v1", "sound-rpc-set-param"]],
  "sound-buffer-dump": [[[14, 25], "s3", "sound-rpc-play"]],
  "actor-link-subtask-complete-hook": [[1, "v1", "entity-links"]],

  "(method 0 vol-control)": [
    [30, "s5", "res-lump"],
    [36, "s5", "res-lump"],
    [58, "s5", "res-lump"],
    [62, "s5", "res-lump"],
    [85, "s5", "res-lump"],
    [91, "s5", "res-lump"],
    [113, "s5", "res-lump"],
    [117, "s5", "res-lump"]
  ],

  "point-in-air-box?": [[5, "f1", "float"]],

  "(method 3 air-box)": [
    [16, "f0", "float"],
    [22, "f0", "float"],
    [28, "f0", "float"]
  ],

  "joint-anim-inspect-elt": [
    [9, "gp", "joint-anim-matrix"],
    [26, "gp", "joint-anim-transformq"]
  ],
  "(method 12 art-group)": [[13, "a0", "art-joint-anim"]],

  "(method 0 path-control)": [["_stack_", 16, "res-tag"]],

  "(method 0 curve-control)": [[[13, 55], "s3", "entity"]],

  "nav-mesh-connect": [
    [[4, 15], "s2", "entity-actor"],
    [19, "v1", "entity"],
    [20, "v1", "entity-links"],
    [72, "v1", "entity"],
    [73, "v1", "entity-links"],
    [76, "a0", "entity"],
    [77, "a0", "entity-links"]
  ],

  "add-debug-point": [
    [125, "a3", "pointer"],
    [[27, 144], "a0", "(pointer uint64)"],
    [[147, 150], "a0", "dma-packet"],
    [[31, 35], "a3", "dma-packet"],
    [[41, 44], "a3", "gs-gif-tag"],
    [[61, 65], "a3", "vector4w-2"],
    [[81, 85], "a3", "vector4w-2"],
    [[98, 102], "a3", "vector4w-2"],
    [[118, 122], "a1", "vector4w-2"]
  ],
  "internal-draw-debug-line": [
    [[95, 101], "a3", "dma-packet"],
    [[104, 110], "a3", "gs-gif-tag"],
    [[212, 225], "a1", "(inline-array vector4w-2)"],
    [228, "a3", "pointer"],
    [[93, 246], "a0", "(pointer uint64)"],
    [[250, 253], "a0", "dma-packet"],
    [[3, 158], "s2", "rgba"],
    [[5, 204], "s5", "rgba"]
  ],
  "add-debug-flat-triangle": [
    [[55, 61], "a3", "dma-packet"],
    [[64, 70], "a3", "gs-gif-tag"],
    [[93, 112], "a3", "(inline-array vector4w-3)"],
    [[53, 133], "a0", "(pointer uint64)"],
    [115, "a1", "pointer"],
    [[135, 140], "a0", "dma-packet"]
  ],
  "add-debug-line2d": [
    [[58, 64], "a2", "dma-packet"],
    [[67, 73], "a2", "gs-gif-tag"],
    [[76, 81], "a2", "(inline-array vector4w)"],
    [[84, 89], "a2", "(inline-array vector4w)"],
    [[56, 110], "a0", "(pointer uint64)"],
    [92, "a1", "pointer"],
    [[112, 117], "v1", "dma-packet"]
  ],
  "debug-percent-bar": [[[32, 43], "v1", "dma-packet"]],
  "debug-pad-display": [[[70, 75], "v1", "dma-packet"]],
  "internal-draw-debug-text-3d": [[[54, 59], "v1", "dma-packet"]],
  "drawable-frag-count": [[[14, 20], "s5", "drawable-group"]],

  "generic-init-buffers": [
    [[39, 44], "v1", "dma-packet"],
    [25, "s5", "gs-zbuf"],
    [32, "gp", "gs-zbuf"]
  ],

  "(method 13 drawable-inline-array-collide-fragment)": [
    [[1, 5], "v1", "collide-fragment"]
  ],

  "(method 12 drawable-inline-array-collide-fragment)": [
    [[1, 5], "v1", "collide-fragment"]
  ],

  "(method 11 drawable-inline-array-collide-fragment)": [
    [[1, 5], "v1", "collide-fragment"]
  ],

  "main-cheats": [
    [[1123, 1126], "v1", "dma-packet"]
  ],
  "on": [[33, "t9", "(function cpu-thread function none)"]],

  "bg": [[37, "a0", "symbol"]],

  "level-update-after-load": [
    [[29, 55], "s2", "drawable-tree"],
    [[121, 146], "s1", "drawable-inline-array-tfrag"],
    [[150, 151], "s1", "drawable-tree-instance-tie"]
  ],

  "(method 11 setting-control)": [[[3, 25], "s4", "connection"]],

  "(method 9 setting-data)": [
    [[4, 345], "s3", "connection"],
    [[9, 12], "v1", "symbol"],
    [[14, 17], "v1", "symbol"],
    [[19, 22], "v1", "symbol"],
    [[24, 27], "v1", "symbol"],
    [[29, 32], "v1", "symbol"],
    [[33, 35], "a0", "int"],
    [[40, 45], "a0", "uint"],
    [[47, 49], "v1", "int"],
    [[68, 71], "v1", "symbol"],
    [[72, 78], "v1", "float"],
    [[80, 83], "v1", "float"],
    [[87, 90], "v1", "symbol"],
    [[91, 97], "v1", "float"],
    [[99, 102], "v1", "float"],
    [[106, 109], "v1", "symbol"],
    [[110, 116], "v1", "float"],
    [[118, 121], "v1", "float"],
    [[125, 128], "v1", "symbol"],
    [[129, 135], "v1", "float"],
    [[137, 140], "v1", "float"],
    [[144, 147], "v1", "symbol"],
    [[148, 154], "v1", "float"],
    [[156, 159], "v1", "float"],
    [[163, 166], "v1", "symbol"],
    [[167, 173], "v1", "float"],
    [[175, 178], "v1", "float"],
    [[182, 185], "v1", "symbol"],
    [[186, 192], "v1", "float"],
    [[194, 197], "v1", "float"],
    [[201, 204], "v1", "symbol"],
    [[205, 211], "v1", "float"],
    [[213, 216], "v1", "float"],
    [[220, 223], "v1", "float"],
    [[224, 226], "v1", "int"],
    [[226, 229], "v1", "float"],
    [[233, 236], "v1", "float"],
    [[240, 243], "v1", "float"],
    [[247, 250], "v1", "float"],
    [[254, 257], "v1", "float"],
    [[261, 264], "v1", "float"],
    [[268, 271], "v1", "float"],
    [[275, 277], "v1", "int"],
    [[280, 282], "v1", "symbol"],
    [[285, 287], "v1", "symbol"],
    [[290, 293], "v1", "symbol"],
    [[295, 298], "v1", "symbol"],
    [[300, 303], "v1", "symbol"],
    [[305, 308], "v1", "(pointer progress)"],
    [[310, 313], "v1", "(pointer progress)"],
    [[315, 318], "v1", "(pointer progress)"],
    [[325, 328], "v1", "(pointer progress)"],
    [[330, 333], "v1", "symbol"],
    [[334, 337], "a0", "int"],
    [[341, 344], "a0", "uint"]
  ],

  "(method 12 level)": [[151, "a0", "symbol"]],
  "(method 26 level-group)": [[[65, 96], "v0", "level"]],
  "update-sound-banks": [[[21, 52], "t0", "symbol"]],
  "(method 16 level-group)": [
    [[122, 146], "s1", "continue-point"],
    [[115, 154], "s3", "continue-point"]
  ],
  "(method 20 level)": [[[43, 45], "s3", "ramdisk-rpc-fill"]],

  "(anon-function 29 process-drawable)": [
    [[0, 99999], "s6", "process-drawable"]
  ],

  "ja-done?": [[[0, 999], "s6", "process-drawable"]],
  "ja-min?": [[[0, 999], "s6", "process-drawable"]],
  "ja-max?": [[[0, 999], "s6", "process-drawable"]],
  "ja-num-frames": [[[0, 999], "s6", "process-drawable"]],
  "ja-frame-num": [[[0, 999], "s6", "process-drawable"]],
  "ja-aframe-num": [[[0, 999], "s6", "process-drawable"]],
  "ja-aframe": [[[0, 999], "s6", "process-drawable"]],
  "ja-step": [[[0, 999], "s6", "process-drawable"]],
  "ja-channel-set!": [[[0, 999], "s6", "process-drawable"]],
  "ja-channel-push!": [[[0, 999], "s6", "process-drawable"]],
  "ja-group-size": [[[0, 999], "s6", "process-drawable"]],
  "ja-eval": [[[0, 999], "s6", "process-drawable"]],
  "ja-blend-eval": [[[0, 999], "s6", "process-drawable"]],
  "ja-post": [
    [[0, 999], "s6", "process-drawable"],
    [54, "a1", "process"]
  ],
  "transform-post": [[[0, 999], "s6", "process-drawable"]],
  "rider-trans": [[[0, 999], "s6", "process-drawable"]],
  "rider-post": [[[0, 999], "s6", "process-drawable"]],
  "pusher-post": [[[0, 999], "s6", "process-drawable"]],
  "process-drawable-delay-player": [[[0, 999], "s6", "process-drawable"]],

  "upload-generic-shrub": [
    [[3, 13], "t0", "dma-packet"],
    [[15, 26], "v1", "matrix"],
    [[31, 44], "t0", "vector4w-2"],
    [[47, 71], "t0", "dma-packet"],
    [[74, 98], "a2", "dma-packet"],
    [[101, 125], "a2", "dma-packet"],
    [[128, 152], "a2", "dma-packet"],
    [[157, 162], "a1", "dma-packet"]
  ],

  "(top-level-login task-control)": [[165, "v1", "symbol"]],

  "task-control-reset": [
    [[7, 13], "a0", "task-control"],
    [[17, 21], "a0", "task-control"]
  ],

  "(anon-function 494 task-control)": [[32, "v0", "float"]],
  "(anon-function 493 task-control)": [[32, "v0", "float"]],
  "(anon-function 480 task-control)": [[13, "v0", "float"]],
  "(anon-function 477 task-control)": [[38, "v0", "float"]],
  "(anon-function 476 task-control)": [[38, "v0", "float"]],
  "(anon-function 475 task-control)": [
    [37, "v0", "float"],
    [81, "v0", "float"]
  ],
  "(anon-function 474 task-control)": [
    [37, "v0", "float"],
    [81, "v0", "float"]
  ],
  "(anon-function 426 task-control)": [[32, "v0", "float"]],
  "(anon-function 425 task-control)": [[32, "v0", "float"]],
  "(anon-function 415 task-control)": [[32, "v0", "float"]],
  "(anon-function 414 task-control)": [[32, "v0", "float"]],
  "(anon-function 365 task-control)": [[32, "v0", "float"]],
  "(anon-function 364 task-control)": [[32, "v0", "float"]],
  "(anon-function 363 task-control)": [[32, "v0", "float"]],
  "(anon-function 362 task-control)": [[32, "v0", "float"]],
  "(anon-function 337 task-control)": [[32, "v0", "float"]],
  "(anon-function 336 task-control)": [[32, "v0", "float"]],
  "(anon-function 227 task-control)": [
    [[14, 16], "t9", "(function process event-message-block float)"]
  ],
  "(anon-function 286 task-control)": [
    [[14, 16], "t9", "(function process event-message-block float)"]
  ],
  "(anon-function 366 task-control)": [
    [[14, 16], "t9", "(function process event-message-block float)"]
  ],
  "(anon-function 367 task-control)": [
    [[14, 16], "t9", "(function process event-message-block float)"]
  ],
  "(anon-function 368 task-control)": [
    [[14, 16], "t9", "(function process event-message-block float)"]
  ],
  "(anon-function 369 task-control)": [
    [[14, 16], "t9", "(function process event-message-block float)"]
  ],
  "(anon-function 380 task-control)": [
    [[14, 16], "t9", "(function process event-message-block float)"]
  ],
  "(anon-function 383 task-control)": [
    [[14, 16], "t9", "(function process event-message-block float)"]
  ],
  "(anon-function 390 task-control)": [
    [[14, 16], "t9", "(function process event-message-block float)"]
  ],
  "(anon-function 393 task-control)": [
    [[14, 16], "t9", "(function process event-message-block float)"]
  ],
  "(anon-function 400 task-control)": [
    [[14, 16], "t9", "(function process event-message-block float)"]
  ],
  "(anon-function 403 task-control)": [
    [[14, 16], "t9", "(function process event-message-block float)"]
  ],
  "(anon-function 435 task-control)": [
    [[14, 16], "t9", "(function process event-message-block float)"]
  ],
  "(anon-function 445 task-control)": [
    [[14, 16], "t9", "(function process event-message-block float)"]
  ],
  "(anon-function 455 task-control)": [
    [[14, 16], "t9", "(function process event-message-block float)"]
  ],
  "(anon-function 38 task-control)": [[13, "v0", "float"]],
  "(anon-function 28 task-control)": [[13, "v0", "float"]],

  "(method 18 game-info)": [
    [4, "v1", "symbol"],
    [5, "v1", "level-load-info"],
    [10, "s3", "continue-point"]
  ],

  "(method 9 game-info)": [
    [
      [270, 286],
      "s2",
      "(function cpu-thread function object object object object pointer)"
    ]
  ],

  "(method 25 game-info)": [
    [4, "v1", "game-save-tag"],
    [53, "v1", "pointer"],
    [[7, 53], "v1", "game-save-tag"],
    [[72, 138], "s4", "game-save-tag"],
    [154, "s4", "pointer"],
    [[166, 205], "s4", "game-save-tag"],
    [206, "s4", "pointer"],
    [498, "s4", "pointer"],
    [207, "a1", "(pointer uint8)"],
    [[219, 220], "s4", "game-save-tag"],
    [223, "s4", "pointer"],
    [224, "a1", "(pointer uint8)"],
    [[235, 236], "s4", "game-save-tag"],
    [249, "s4", "pointer"],
    [[261, 262], "s4", "game-save-tag"],
    [275, "s4", "pointer"],
    [293, "s4", "game-save-tag"],
    [302, "s4", "pointer"],
    [303, "a2", "(pointer uint8)"],
    [315, "s4", "game-save-tag"],
    [319, "s4", "pointer"],
    [343, "v1", "(pointer uint8)"],
    [352, "v1", "(pointer uint8)"],
    [[360, 420], "s4", "game-save-tag"],
    [423, "s4", "pointer"],
    [424, "a1", "(pointer uint8)"],
    [436, "s4", "game-save-tag"],
    [440, "s4", "pointer"],
    [456, "s4", "game-save-tag"],
    [460, "s4", "pointer"],
    [476, "s4", "game-save-tag"],
    [480, "s4", "pointer"],
    [[493, 495], "s4", "game-save-tag"]
  ],

  "(method 11 game-save)": [
    [126, "v1", "pointer"],
    [213, "s4", "pointer"],
    [[74, 88], "s4", "game-save-tag"],
    [98, "s4", "pointer"],
    [107, "s4", "game-save-tag"],
    [125, "s4", "(pointer uint8)"],
    [131, "s4", "game-save-tag"],
    [155, "s4", "game-save-tag"],
    [148, "s4", "pointer"],
    [172, "s4", "pointer"],
    [179, "s4", "game-save-tag"],
    [196, "s4", "pointer"],
    [[203, 210], "s4", "game-save-tag"]
  ],

  "drawable-load": [
    [17, "s5", "drawable"],
    [18, "s5", "drawable"],
    [20, "s5", "drawable"],
    [25, "s5", "drawable"],
    [27, "s5", "drawable"]
  ],
  "art-load": [
    [9, "s5", "art"],
    [13, "s5", "art"],
    [15, "s5", "art"]
  ],
  "art-group-load-check": [
    [22, "s3", "art-group"],
    [31, "s3", "art-group"],
    [43, "s3", "art-group"],
    [50, "s3", "art-group"],
    [52, "s3", "art-group"]
  ],
  "(method 13 art-group)": [[16, "s3", "art-joint-anim"]],
  "(method 14 art-group)": [[16, "s3", "art-joint-anim"]],
  "(method 9 external-art-control)": [
    [171, "s4", "external-art-buffer"],
    [172, "s4", "external-art-buffer"],
    [173, "s4", "external-art-buffer"],
    [177, "s4", "external-art-buffer"],
    [183, "s4", "external-art-buffer"],
    [190, "s4", "external-art-buffer"],

    [233, "s4", "spool-anim"],
    [240, "s4", "spool-anim"],
    [243, "s4", "spool-anim"],
    [248, "s4", "spool-anim"],
    [249, "s4", "spool-anim"],
    [253, "s4", "spool-anim"],
    [257, "s4", "spool-anim"]
  ],

  "(method 10 external-art-control)": [[18, "v1", "spool-anim"]],

  "(method 16 external-art-control)": [
    [37, "a0", "process"],
    [17, "s5", "process-drawable"]
  ],

  "ja-play-spooled-anim": [
    [154, "a0", "process"],
    [286, "s2", "art-joint-anim"],
    [294, "s2", "art-joint-anim"],
    [295, "s2", "art-joint-anim"],
    [306, "s2", "art-joint-anim"],
    [320, "s2", "art-joint-anim"],
    [324, "s2", "art-joint-anim"]
  ],

  "(method 11 external-art-control)": [
    [127, "a0", "process"],
    [151, "a0", "process"],
    [168, "a0", "process"],
    [18, "s5", "process-drawable"]
  ],

  "debug-menu-item-var-update-display-str": [
    [[44, 49], "v1", "int"],
    [[61, 69], "v1", "int"]
  ],

  "debug-menu-item-get-max-width": [[[18, 27], "a0", "debug-menu-item-var"]],

  "debug-menu-send-msg": [
    [[3, 14], "s2", "debug-menu-item"],
    [[14, 21], "s2", "debug-menu-item-submenu"]
  ],

  "debug-menu-item-var-joypad-handler": [
    [[39, 42], "a2", "int"],
    [[40, 42], "a3", "int"],
    [41, "t9", "(function int int int int int)"],
    [200, "t9", "(function int int int int int)"],
    [138, "v1", "int"],
    [143, "v1", "int"],
    [[182, 187], "v1", "int"],
    [[182, 187], "a1", "int"],
    [[190, 194], "a0", "int"],
    [[193, 195], "v1", "int"]
  ],

  "debug-menu-find-from-template": [
    [3, "s4", "debug-menu"],
    [[4, 8], "s4", "debug-menu-item"],
    [[41, 44], "s4", "debug-menu-node"],
    [[7, 12], "s5", "debug-menu-item"],
    [23, "s5", "debug-menu-item-submenu"]
  ],

  "debug-menu-func-decode": [[[12, 14], "a0", "symbol"]],

  "dm-cam-render-float": [[[71, 72], "v0", "float"]],

  "can-hint-be-played?": [
    [[25, 28], "a0", "level-hint"] // kinda a guess, but its the only process that makes sense
  ],

  "debug-menu-rebuild": [[[4, 13], "a0", "debug-menu-item"]],

  "debug-menu-item-submenu-render": [[[39, 44], "v1", "dma-packet"]],

  "debug-menu-item-function-render": [[[46, 51], "v1", "dma-packet"]],

  "debug-menu-item-flag-render": [[[44, 49], "v1", "dma-packet"]],

  "debug-menu-render": [
    [[45, 48], "v1", "dma-packet"],
    [[106, 110], "v1", "dma-packet"]
  ],

  "debug-menu-item-var-msg": [[64, "t9", "(function int int int int int)"]],

  "calculate-basis-functions-vector!": [
    [[8, 20], "v1", "(pointer float)"],
    [[0, 60], "f1", "float"]
  ],

  "(anon-function 2 memory-usage)": [
    [[171, 415], "s5", "process-drawable"],
    [[212, 213], "v1", "collide-shape"]
  ],

  "(method 8 process-tree)": [
    [31, "v1", "symbol"],
    [6, "a3", "symbol"]
  ],

  "(method 9 align-control)": [
    [[27, 31], "t9", "(function object object object object)"]
  ],

  "(method 8 tie-fragment)": [
    [150, "a0", "(pointer int32)"],
    [[157, 160], "a0", "basic"]
  ],

  "letterbox": [[[29, 33], "v1", "dma-packet"]],

  "blackout": [[[20, 24], "v1", "dma-packet"]],

  "(method 10 external-art-control)": [[18, "v1", "pointer"]],

  "(method 15 load-state)": [
    [31, "t9", "(function int)"],
    [291, "s5", "entity-actor"],
    [370, "s3", "process-drawable"]
  ],

  "yakow-default-event-handler": [
    [27, "a0", "collide-shape"],
    [32, "a0", "collide-shape"]
  ],

  "(method 11 yakow)": [
    [184, "v1", "vector"],
    [186, "v1", "vector"],
    [189, "v1", "vector"]
  ],

  "yakow-post": [
    [114, "a0", "collide-shape-moving"],
    [130, "a0", "collide-shape-moving"]
  ],

  "raw-ray-sphere-intersect": [
    [23, "v1", "float"],
    [36, "v1", "uint"]
  ],

  "(method 0 anim-test-obj)": [
    [9, "s4", "anim-test-obj"],
    [10, "s4", "anim-test-obj"],
    [13, "s4", "anim-test-obj"],
    [15, "s4", "anim-test-obj"]
  ],

  "(method 0 anim-test-sequence)": [
    [8, "s5", "anim-test-sequence"],
    [11, "s5", "anim-test-sequence"],
    [13, "s5", "anim-test-sequence"]
  ],

  "(method 0 anim-test-seq-item)": [
    [7, "v0", "anim-test-seq-item"],
    [8, "v1", "anim-test-seq-item"],
    [10, "v0", "anim-test-seq-item"],
    [11, "v0", "anim-test-seq-item"],
    [14, "v0", "anim-test-seq-item"],
    [17, "v0", "anim-test-seq-item"]
  ],

  "(method 3 anim-tester)": [
    [12, "s5", "anim-test-obj"],
    [15, "s5", "anim-test-obj"],
    [148, "s5", "anim-test-obj"],
    [150, "s5", "anim-test-obj"],
    [22, "s4", "anim-test-sequence"],
    [28, "s4", "anim-test-sequence"],
    [38, "s4", "anim-test-sequence"],
    [48, "s4", "anim-test-sequence"],
    [59, "s4", "anim-test-sequence"],
    [137, "s4", "anim-test-sequence"],
    [139, "s4", "anim-test-sequence"],
    [66, "s3", "anim-test-seq-item"],
    [70, "s3", "anim-test-seq-item"],
    [75, "s3", "anim-test-seq-item"],
    [79, "s3", "anim-test-seq-item"],
    [88, "s3", "anim-test-seq-item"],
    [94, "s3", "anim-test-seq-item"],
    [104, "s3", "anim-test-seq-item"],
    [114, "s3", "anim-test-seq-item"],
    [126, "s3", "anim-test-seq-item"],
    [128, "s3", "anim-test-seq-item"]
  ],

  "anim-test-obj-item-valid?": [
    [5, "s5", "anim-test-sequence"],
    [12, "s5", "anim-test-sequence"],
    [17, "s5", "anim-test-sequence"],
    [36, "s5", "anim-test-sequence"],
    [38, "s5", "anim-test-sequence"],
    [20, "v1", "anim-test-seq-item"],
    [26, "v1", "anim-test-seq-item"],
    [28, "v1", "anim-test-seq-item"]
  ],

  "anim-test-obj-remove-invalid": [
    [84, "v1", "anim-test-sequence"],
    [88, "v1", "anim-test-sequence"],
    [90, "v1", "anim-test-sequence"],
    [92, "v1", "anim-test-sequence"],
    [93, "v1", "anim-test-sequence"],
    [91, "a0", "anim-test-sequence"],
    [5, "s5", "anim-test-sequence"],
    [8, "s5", "anim-test-sequence"],
    [11, "s5", "anim-test-sequence"],
    [30, "s5", "anim-test-sequence"],
    [44, "s5", "anim-test-sequence"],
    [51, "s5", "anim-test-sequence"],
    [58, "s5", "anim-test-sequence"],
    [67, "s5", "anim-test-sequence"],
    [70, "s4", "anim-test-sequence"],
    [71, "s5", "anim-test-sequence"],
    [72, "s5", "anim-test-sequence"],
    [15, "s3", "anim-test-seq-item"],
    [18, "s3", "anim-test-seq-item"],
    [24, "s3", "anim-test-seq-item"],
    [31, "s3", "anim-test-seq-item"],
    [34, "s2", "anim-test-seq-item"],
    [35, "s3", "anim-test-seq-item"],
    [36, "s3", "anim-test-seq-item"],
    [61, "a0", "anim-test-seq-item"]
  ],

  "anim-tester-reset": [
    [14, "v1", "anim-test-obj"],
    [30, "v1", "anim-test-obj"],
    [33, "v1", "anim-test-obj"],
    [36, "v1", "anim-test-obj"],
    [43, "v1", "anim-test-obj"],
    [[50, 53], "v1", "anim-test-obj"]
  ],

  "anim-tester-save-all-objects": [
    [[4, 19], "gp", "anim-test-obj"],
    [17, "v1", "anim-test-obj"]
  ],

  "anim-tester-save-object-seqs": [
    [63, "s5", "anim-test-sequence"],
    [69, "s5", "anim-test-sequence"],
    [65, "s5", "anim-test-sequence"],
    [75, "s5", "anim-test-sequence"],
    [79, "s5", "anim-test-sequence"],
    [133, "s5", "anim-test-sequence"],
    [141, "s5", "anim-test-sequence"],
    [142, "v1", "anim-test-sequence"],
    [143, "s5", "anim-test-sequence"],
    [83, "s4", "anim-test-seq-item"],
    [89, "s4", "anim-test-seq-item"],
    [91, "s4", "anim-test-seq-item"],
    [92, "s4", "anim-test-seq-item"],
    [96, "s4", "anim-test-seq-item"],
    [105, "s4", "anim-test-seq-item"],
    [111, "s4", "anim-test-seq-item"],
    [120, "s4", "anim-test-seq-item"],
    [121, "v1", "anim-test-seq-item"],
    [122, "s4", "anim-test-seq-item"]
  ],

  "anim-test-obj-list-handler": [
    [25, "s5", "anim-test-obj"],
    [31, "s5", "anim-test-obj"],
    [[50, 53], "v1", "dma-packet"],
    [110, "s5", "anim-test-obj"],
    [166, "s5", "anim-test-obj"],
    [112, "v1", "anim-tester"],
    [[202, 205], "v1", "dma-packet"]
  ],

  "anim-test-anim-list-handler": [
    [2, "s5", "anim-test-obj"],
    [25, "s5", "anim-test-obj"],
    [[44, 47], "v1", "dma-packet"],
    [65, "s5", "anim-test-obj"],
    [227, "s5", "anim-test-obj"],
    [90, "v1", "anim-test-obj"],
    [91, "v1", "anim-test-obj"],
    [100, "v1", "anim-test-obj"],
    [105, "v1", "anim-test-obj"],
    [130, "v1", "anim-test-obj"],
    [131, "v1", "anim-test-obj"],
    [140, "v1", "anim-test-obj"],
    [145, "v1", "anim-test-obj"],
    [167, "v1", "anim-test-obj"],
    [169, "v1", "anim-test-obj"],
    [171, "v1", "anim-test-obj"],
    [173, "v1", "anim-test-obj"],
    [[263, 266], "v1", "dma-packet"]
  ],

  "anim-test-sequence-list-handler": [
    [2, "s5", "anim-test-sequence"],
    [25, "s5", "anim-test-sequence"],
    [31, "s5", "anim-test-sequence"],
    [[50, 53], "v1", "dma-packet"],
    [71, "s5", "anim-test-sequence"],
    [231, "s5", "anim-test-sequence"],
    [96, "v1", "anim-test-sequence"],
    [97, "v1", "anim-test-sequence"],
    [106, "v1", "anim-test-sequence"],
    [111, "v1", "anim-test-sequence"],
    [136, "v1", "anim-test-sequence"],
    [137, "v1", "anim-test-sequence"],
    [146, "v1", "anim-test-sequence"],
    [151, "v1", "anim-test-sequence"],
    [[267, 270], "v1", "dma-packet"]
  ],

  "anim-test-edit-sequence-list-handler": [
    [[82, 85], "v1", "dma-packet"],
    [[148, 151], "v1", "dma-packet"],
    [[323, 326], "v1", "dma-packet"],
    [[979, 982], "v1", "dma-packet"],
    [[1028, 1031], "v1", "dma-packet"],
    [[122, 965], "s4", "anim-test-sequence"],
    [129, "v1", "glst-named-node"],
    [[128, 909], "gp", "anim-test-seq-item"],
    [380, "v0", "anim-test-obj"],
    [381, "v0", "anim-test-obj"],
    [382, "v0", "anim-test-obj"],
    [389, "v0", "anim-test-obj"],
    [483, "s3", "anim-test-seq-item"],
    [491, "s3", "anim-test-seq-item"],
    [502, "s3", "anim-test-seq-item"]
  ],

  "anim-tester-interface": [
    [[34, 48], "gp", "anim-test-obj"],
    [[70, 73], "v1", "dma-packet"],
    [[131, 134], "v1", "dma-packet"],
    [[189, 192], "v1", "dma-packet"],
    [[228, 231], "v1", "dma-packet"],
    [[95, 109], "gp", "anim-test-obj"],
    [[156, 160], "v1", "anim-test-obj"],
    [[162, 165], "v1", "anim-test-sequence"]
  ],

  "anim-tester-get-playing-item": [
    [4, "t9", "(function glst-list int anim-test-seq-item)"],
    [20, "t9", "(function glst-list int anim-test-seq-item)"],
    [[5, 22], "s5", "anim-test-seq-item"],
    [21, "v0", "anim-test-seq-item"],
    [25, "v0", "anim-test-seq-item"],
    [5, "v0", "anim-test-seq-item"]
  ],

  "anim-tester-add-newobj": [
    ["_stack_", 128, "anim-test-obj"],
    [[2, 185], "s2", "anim-test-obj"],
    [[70, 193], "s5", "anim-test-obj"],
    [149, "v1", "anim-test-sequence"],
    [154, "v1", "anim-test-sequence"],
    [160, "v1", "anim-test-sequence"],
    [164, "a0", "art-joint-anim"],
    [168, "v1", "anim-test-seq-item"],
    [168, "v1", "anim-test-seq-item"],
    [170, "a0", "art-joint-anim"],
    [171, "v1", "anim-test-seq-item"],
    [173, "v1", "anim-test-seq-item"]
  ],

  "anim-tester-start": [[20, "t9", "(function process function none)"]],

  "anim-tester-set-name": [
    [[34, 51], "s3", "anim-test-obj"],
    [[40, 63], "s5", "anim-test-sequence"]
  ],

  "anim-tester-add-sequence": [[[33, 102], "s5", "anim-test-obj"]],

  "(anon-function 11 anim-tester)": [
    [[23, 113], "s4", "anim-test-obj"],
    [[83, 338], "gp", "anim-test-sequence"],
    [[123, 187], "s4", "art-joint-anim"]
  ],

  "(method 10 bsp-header)": [
    [[51, 61], "a0", "(pointer uint128)"],
    [[51, 61], "a1", "(pointer uint128)"],
    [133, "v1", "terrain-bsp"],
    [141, "v1", "terrain-bsp"],
    [148, "v1", "terrain-bsp"],
    [5, "a0", "terrain-bsp"],
    [8, "a0", "terrain-bsp"]
  ],

  "(method 15 bsp-header)": [
    [5, "a0", "terrain-bsp"],
    [8, "a0", "terrain-bsp"]
  ],

  "upload-vis-bits": [
    [[4,16], "a1", "(pointer uint128)"],
    [[12, 14], "a0", "(pointer uint128)"],
    [[20,22], "a2", "(pointer uint128)"],
    [[28, 30], "a0", "(pointer uint128)"],
    [[32, 34], "a2", "(pointer uint128)"]
  ],


  "bsp-camera-asm": [
    [[4, 14], "a1", "bsp-node"],
    [[0, 9], "v1", "bsp-node"],
    [[12, 16], "v1", "bsp-node"]
  ],

  "level-remap-texture": [
    [15, "t0", "(pointer int32)"],
    [21, "t0", "(pointer int32)"],
    [19, "t0", "(pointer uint64)"],
    [12, "v1", "int"]
  ],

  "sprite-add-matrix-data": [
    [[5, 15], "a2", "dma-packet"],
    [[24, 29], "a1", "matrix"],
    [[47, 57], "a2", "dma-packet"],
    [[60, 97], "a1", "matrix"],
    [[116, 129], "a1", "vector"]
  ],

  "sprite-add-frame-data": [[[8, 16], "a0", "dma-packet"]],

  "sprite-add-2d-chunk": [
    [[12, 20], "a0", "dma-packet"],
    [[45, 52], "a0", "dma-packet"],
    [[69, 76], "a0", "dma-packet"],
    [[80, 87], "v1", "dma-packet"],
    [65, "a3", "int"]
  ],

  "sprite-add-3d-chunk": [
    [[11, 19], "a0", "dma-packet"],
    [[44, 51], "a0", "dma-packet"],
    [[68, 75], "a0", "dma-packet"],
    [[79, 87], "v1", "dma-packet"],
    [65, "a3", "int"]
  ],

  "sprite-add-shadow-chunk": [
    [[11, 19], "a0", "dma-packet"],
    [[37, 44], "a0", "dma-packet"],
    [[49, 77], "a0", "(inline-array vector)"],
    [[93, 100], "a0", "dma-packet"],
    [[105, 121], "s1", "adgif-shader"],
    [[130, 138], "v1", "dma-packet"]
  ],

  "sprite-draw": [
    [[33, 37], "a0", "dma-packet"],
    [[43, 46], "a0", "gs-gif-tag"],
    [51, "a0", "(pointer gs-test)"],
    [53, "a0", "(pointer gs-reg64)"],
    [55, "a0", "(pointer gs-clamp)"],
    [57, "a0", "(pointer gs-reg64)"],
    [[78, 87], "a0", "dma-packet"],
    [[92, 97], "a0", "dma-packet"],
    [[125, 129], "a0", "dma-packet"],
    [[143, 146], "v1", "dma-packet"]
  ],

  "sprite-init-distorter": [
    [59, "a3", "uint"],
    [[3, 7], "a2", "dma-packet"],
    [[13, 16], "a2", "gs-gif-tag"],
    [21, "a2", "(pointer gs-zbuf)"],
    [23, "a2", "(pointer gs-reg64)"],
    [29, "a2", "(pointer gs-tex0)"],
    [31, "a2", "(pointer gs-reg64)"],
    [33, "a2", "(pointer gs-tex1)"],
    [35, "a2", "(pointer gs-reg64)"],
    [36, "a2", "(pointer gs-miptbp)"],
    [38, "a2", "(pointer gs-reg64)"],
    [45, "a2", "(pointer gs-clamp)"],
    [47, "a2", "(pointer gs-reg64)"],
    [49, "a2", "(pointer gs-alpha)"],
    [51, "a2", "(pointer gs-reg64)"],
    [[62, 67], "a1", "dma-packet"]
  ],

  "sprite-draw-distorters": [
    [[70, 90], "a0", "vector"],
    [72, "v1", "vector"],
    [93, "v1", "vector"],
    [96, "v1", "vector"],
    [115, "v1", "(pointer int32)"],
    [119, "a0", "(pointer int32)"],
    [124, "v1", "vector"],
    [154, "v1", "vector"],
    [[172, 189], "a1", "dma-packet"],
    [[199, 203], "a0", "dma-packet"],
    [[207, 211], "a0", "vector4w"],
    [[216, 221], "a0", "dma-packet"],
    [[248, 265], "a1", "dma-packet"],
    [[273, 277], "a1", "dma-packet"],
    [[281, 285], "a1", "vector4w"],
    [[289, 294], "v1", "dma-packet"]
  ],

  "debug-menu-make-from-template": [
    [[20, 30], "s5", "string"],
    [[31, 60], "s5", "string"],
    [[61, 71], "s5", "string"],
    [[72, 81], "s5", "string"],
    [[82, 107], "s5", "string"],
    [[108, 135], "s5", "string"],
    [[136, 152], "s5", "string"],
    [[153, 183], "s5", "string"],
    [[186, 224], "s5", "string"],
    [[225, 246], "s5", "string"],
    [[249, 321], "s5", "string"]
  ],

  "debug-menu-item-var-render": [[[94, 98], "v1", "dma-packet"]],

  "generic-add-constants": [[[8, 17], "a0", "dma-packet"]],

  "generic-init-buf": [
    [[14, 19], "a0", "dma-packet"],
    [[24, 28], "a0", "gs-gif-tag"],
    [32, "a0", "(pointer gs-test)"],
    [34, "a0", "(pointer uint64)"],
    [34, "a1", "gs-reg"],
    [35, "a0", "(pointer gs-zbuf)"],
    [37, "a0", "(pointer uint64)"],
    [37, "a1", "gs-reg"],
    [[47, 53], "a0", "dma-packet"],
    [[56, 62], "v1", "(pointer vif-tag)"],
    [[62, 66], "v1", "(pointer int32)"]
  ],

  "cam-standard-event-handler": [
    [[0, 999], "s6", "camera-slave"],
    [[16, 30], "s5", "state"],
    [41, "a0", "vector"],
    [[5, 8], "t9", "(function object)"],
    [[19, 22], "t9", "(function object)"],
    [[30, 32], "t9", "(function object)"]
  ],

  "cam-curve-pos": [[[0, 224], "s6", "camera-slave"]],

  "cam-combiner-init": [
    [[0, 999], "s6", "camera-combiner"]
  ],

  "(code cam-combiner-active)": [[[0, 999], "s6", "camera-combiner"]],

  "(event cam-combiner-active)": [
    [10, "a0", "vector"],
    [[0, 20], "s6", "camera-slave"],
    [[20, 231], "s6", "camera-combiner"],
    [[99, 127], "gp", "camera-slave"],
    [[187, 231], "gp", "camera-slave"]
  ],

  "cam-master-init": [
    [[0, 999], "s6", "camera-master"],
    [[111, 115], "t9", "(function cpu-thread function)"],
    [[139, 145], "t9", "(function cpu-thread function object object)"],
    [[163, 167], "t9", "(function object)"]
  ],

  "cam-curve-setup": [[[0, 82], "s6", "camera-slave"]],

  "(method 15 tracking-spline)": [
    [[57, 59], "a2", "vector"],
    [[57, 59], "a3", "vector"]
  ],

  "(method 16 tracking-spline)": [
    [[40, 42], "a0", "vector"],
    [[40, 42], "a1", "vector"]
  ],

  "cam-slave-init-vars": [[[0, 999], "s6", "camera-slave"]],

  "cam-slave-get-vector-with-offset": [[[52, 65], "s3", "vector"]],

  "cam-slave-go": [[[3, 6], "t9", "(function object)"]],

  "cam-slave-init": [
    [[0, 999], "s6", "camera-slave"],
    [[47, 50], "t9", "(function object object)"],
    [[54, 58], "t9", "(function object object)"]
  ],

  "update-mood-village3": [
    [[236, 245], "s0", "(array float)"],
    [245, "s0", "(array int8)"],
    [[246, 297], "s0", "(array float)"],
    [[297, 309], "s0", "(array uint8)"],
    [[309, 314], "s0", "matrix"] // TODO - there is no way this is correct lol
  ],

  "update-mood-citadel": [
    [291, "s5", "(pointer float)"],
    [298, "s5", "(pointer float)"],
    [300, "s5", "(pointer float)"],
    [304, "s5", "(pointer float)"],
    [307, "s5", "(pointer float)"],
    [318, "s5", "(pointer float)"]
  ],

  "update-mood-finalboss": [
    [40, "s4", "(pointer int64)"],
    [44, "s4", "(pointer int64)"],
    [174, "s4", "(pointer int64)"],
    [251, "s4", "(pointer int64)"],
    [255, "s4", "(pointer int64)"],
    [347, "s4", "(pointer int64)"]
  ],

  "update-mood-ogre": [
    [57, "s4", "(pointer float)"],
    [64, "s4", "(pointer float)"],
    [90, "s4", "(pointer float)"],
    [92, "s4", "(pointer float)"],
    [95, "s4", "(pointer float)"],
    [98, "s4", "(pointer float)"],
    [100, "s4", "(pointer float)"],
    [105, "s4", "(pointer float)"],
    [144, "s4", "(pointer float)"]
  ],

  "update-mood-snow": [
    [93, "s5", "vector"],
    [110, "s5", "vector"]
  ],

  "ocean-trans-add-upload-table": [
    [44, "a0", "dma-packet"],
    [46, "a0", "dma-packet"],
    [51, "a0", "dma-packet"],
    [[55, 59], "v1", "vector4w"], // TODO - very likely wrong, but it's something that has 4 int32's,
    [[87, 228], "v1", "(inline-array vector)"],
    [241, "a0", "dma-packet"],
    [243, "a0", "dma-packet"],
    [248, "a0", "dma-packet"]
  ],

  "ocean-trans-add-upload-strip": [
    [39, "a0", "dma-packet"],
    [41, "a0", "dma-packet"],
    [46, "a0", "dma-packet"],
    [[57, 61], "v1", "vector4w"], // TODO - very likely wrong, but it's something that has 4 int32's,
    [[64, 147], "v1", "(inline-array vector)"], // TODO - very likely wrong, but it's something that has 4 int32's,
    [166, "a0", "dma-packet"],
    [168, "a0", "dma-packet"],
    [173, "a0", "dma-packet"]
  ],

  "ocean-trans-add-constants": [
    [7, "a1", "dma-packet"],
    [9, "a1", "dma-packet"],
    [14, "a1", "dma-packet"],
    [[17, 46], "v1", "matrix"]
  ],

  "draw-ocean-transition": [[255, "v1", "ocean-mid-mask"]],

  "do-target-shadow": [
    [46, "v1", "collide-shape-prim"] // `event-other` from collide-shape
  ],

  "draw-string": [
    [[93, 96], "a0", "(pointer uint8)"],
    [[206, 209], "t3", "font-work"],
    [[210, 214], "t3", "font-work"],
    [[217, 221], "t3", "font-work"],
    [356, "t2", "(pointer uint64)"],
    [726, "t2", "(pointer uint64)"],
    [[68, 76], "t4", "(pointer uint32)"],
    [[239, 247], "t3", "font-work"],
    [[424, 878], "a1", "(pointer uint128)"],
    [[616, 634], "t4", "font-work"]
  ],

  "get-string-length": [[[29, 31], "a0", "(pointer uint8)"]],

  "print-game-text-scaled": [[[31, 32], "f3", "float"]],

  "print-game-text": [[[369, 372], "v1", "dma-packet"]],

  "debug-init-buffer": [
    [[11, 15], "t1", "dma-packet"],
    [[21, 24], "t1", "gs-gif-tag"],
    [28, "t1", "(pointer gs-zbuf)"],
    [30, "t1", "(pointer gs-reg64)"],
    [31, "t1", "(pointer gs-test)"],
    [33, "t1", "(pointer gs-reg64)"],
    [[39, 42], "a1", "dma-packet"]
  ],

  "display-frame-finish": [
    [[30, 35], "a1", "dma-packet"],
    [[40, 43], "a0", "dma-packet"],
    [[63, 69], "a0", "dma-packet"],
    [[78, 79], "a0", "dma-packet"],
    [79, "a0", "(pointer uint64)"]
  ],
  "(event water-vol-idle water-anim)": [
    [6, "a0", "vector"]
  ],

  "(method 22 water-anim)": [
    [25, "s3", "basic"]
  ],

  "(method 25 water-anim)": [
    [25, "v0", "(pointer float)"],
    ["_stack_", 16, "res-tag"]
  ],

  "(method 22 rigid-body-platform)": [
    [26, "f0", "float"]
  ],

  "rigid-body-platform-event-handler": [
    [28, "v1", "process-drawable"],
    [34, "v1", "float"],
    [83, "v1", "process-drawable"],
    [119, "v1", "process-drawable"],
    [125, "v1", "process-drawable"],
    [158, "v1", "vector"],
    [170, "v1", "vector"],
    [184, "v1", "(pointer handle)"],
    [213, "v1", "process-drawable"]
  ],

  "(anon-function 9 plat-eco)": [
    [23, "v1", "(state symbol none)"],
    [58, "v1", "(state symbol none)"]
  ],

  "(method 7 rigid-body-platform)": [
    [5, "v1", "int"],
    [14, "t9", "(function process-drawable int process-drawable)"]
  ],

  "(method 10 rigid-body)": [
    [50, "v1", "vector"]
  ],

  "(method 22 mud)": [
    [35, "v0", "(pointer float)"]
  ],

  "(method 11 twister)": [
    [7, "s4", "twist-joint"],
    [13, "s4", "twist-joint"],
    [26, "s4", "twist-joint"],
    [28, "s4", "twist-joint"],
    [36, "s4", "twist-joint"],
    [40, "s4", "twist-joint"],
    [47, "s4", "twist-joint"],
    [55, "s4", "twist-joint"],
    [70, "s4", "twist-joint"],
    [82, "s4", "twist-joint"]
  ],

  "(code teetertotter-launch)": [
    [11, "v1", "art-joint-anim"]
  ],

  "(code teetertotter-bend)": [
    [10, "v1", "art-joint-anim"]
  ],

  "misty-camera-view": [
    [25, "v1", "handle"]
  ],

  "(method 11 silostep)": [
    [100, "v1", "art-joint-anim"]
  ],

  "(enter plat-button-pressed sunken-elevator)": [
    [40, "v1", "village2cam"],
    [73, "v1", "village2cam"]
  ],

  "(trans plat-button-move-upward sunken-elevator)": [
    [49, "v1", "village2cam"]
  ],

  "(trans plat-button-move-downward sunken-elevator)": [
    [13, "v0", "(state sunken-elevator)"]
  ],

  "(method 27 sunken-elevator)": [
    [37, "v1", "art-joint-anim"]
  ],

  "nav-enemy-set-base-collide-sphere-collide-with": [
    [19, "v1", "collide-shape-prim-group"],
    [23, "s2", "collide-shape-prim"],
    [32, "v1", "collide-shape-prim-sphere"],
    [33, "s5", "collide-shape-prim-group"],
    [37, "v1", "collide-shape-prim-sphere"],
    [38, "s5", "collide-shape-prim-group"],
    [42, "v1", "collide-shape-prim-sphere"],
    [43, "s5", "collide-shape-prim-group"],
    [50, "s4", "collide-shape-prim-group"],
    [54, "s5", "collide-shape-prim"],
    [55, "s5", "collide-shape-prim"]
  ],

  "nav-enemy-jump-land-anim": [
    [39, "v1", "art-joint-anim"]
  ],

  "(code nav-enemy-victory nav-enemy)": [
    [27, "v1", "art-joint-anim"]
  ],
  "(code nav-enemy-notice nav-enemy)": [
    [27, "v1", "art-joint-anim"]
  ],
  "(code nav-enemy-patrol nav-enemy)": [
    [23, "v1", "art-joint-anim"],
    [105, "v1", "art-joint-anim"],
    [167, "v1", "art-joint-anim"],
    [249, "v1", "art-joint-anim"]
  ],

  "(code nav-enemy-flee nav-enemy)": [
    [27, "v1", "art-joint-anim"],
    [91, "v1", "art-joint-anim"]
  ],

  "nav-enemy-set-hit-from-direction": [
    [19, "v1", "process-drawable"]
  ],
  "(method 45 nav-enemy)": [
    [14, "v1", "process-mask"]
  ],

  "nav-enemy-default-event-handler": [
    [62, "a0", "vector"],
    [82, "a0", "vector"]
  ],

  "(method 7 nav-enemy)": [
    [5, "v1", "int"],
    [10, "v1", "int"],
    [19, "t9", "(function process-drawable int none)"]
  ],

  "(enter nav-enemy-patrol nav-enemy)": [
    [8, "v1", "int"]
  ],

  "(code nav-enemy-fuel-cell nav-enemy)": [
    [31, "v1", "int"]
  ],

  "(method 16 level)": [
    [252, "v1", "(pointer uint128)"],
    [253, "a1", "(pointer uint128)"],
    [255, "a0", "(pointer uint128)"],
    [208, "s2", "(pointer uint8)"],
    [209, "s2", "(pointer uint8)"],
    [210, "s1", "(pointer uint8)"],
    [217, "s2", "(pointer uint8)"],
    [218, "s1", "(pointer uint8)"],
    [79, "a0", "(pointer uint128)"],
    [80, "v1", "(pointer uint128)"],
    [257, "v1", "(pointer uint16)"],
    [222, "s2", "(pointer uint8)"],
    [161, "s1", "(pointer uint128)"],
    [140, "s1", "(pointer uint128)"]
  ],

  "unpack-comp-huf": [
    [[21, 23], "t3", "(pointer uint16)"]
  ],

  "(method 9 merc-fragment)": [
    [[13,161], "s3", "adgif-shader"]
  ],

  "(method 9 merc-effect)": [
    [49, "s4", "pointer"],
    [50, "s5", "pointer"],
    [[0, 49], "s4", "merc-fragment"],
    [[0, 50], "s5", "merc-fragment-control"]
  ],

  "merc-vu1-initialize-chain": [
    [[19, 47], "s5", "merc-vu1-low-mem"],
    [58, "gp", "(inline-array dma-packet)"],
    [[12, 18], "gp", "(pointer vif-tag)"]
  ],

  "merc-vu1-init-buffer":[
    [[27, 31], "a0", "dma-packet"],
    [[37, 40], "a0", "gs-gif-tag"],
    [44, "a0", "(pointer gs-test)"],
    [46, "a0", "(pointer gs-reg64)"],
    [[55, 58], "v1", "dma-packet"]
  ],

  "(method 8 merc-ctrl)": [
    [46, "s2", "pointer"], // was merc-fragment-control
    [[22, 45], "s2", "merc-fragment-control"],
    [[89, 93], "a1", "merc-blend-ctrl"],
    [103, "a1", "pointer"]
  ],

  "merc-edge-stats": [
    [[33, 35], "v1", "merc-ctrl"]
  ],

  "(method 9 screen-filter)": [
    [[23, 26], "v1", "dma-packet"]
  ],

  "(method 48 mayor)": [
    [32, "a0", "int"]
  ],

  "(method 43 mayor)": [
    [19, "v1", "float"]
  ],

  "(post idle mayor)": [
    [4, "t9", "(function none)"]
  ],

  "(method 43 bird-lady)": [
    [19, "v1", "float"]
  ],

  "muse-to-idle": [
    [57, "v1", "muse"]
  ],

  "(method 32 sculptor)": [
    [87, "v1", "muse"]
  ],

  "(method 43 sculptor)": [
    [19, "v1", "float"]
  ],

  "(code idle sculptor)": [
    [71, "v1", "art-joint-anim"],
    [135, "v1", "art-joint-anim"],
    [184, "v1", "float"],
    [204, "v1", "art-joint-anim"],
    [255, "v1", "float"],
    [269, "v1", "art-joint-anim"],
    [319, "v1", "art-joint-anim"],
    [369, "v1", "art-joint-anim"],
    [421, "v1", "art-joint-anim"],
    [470, "v1", "float"],
    [490, "v1", "art-joint-anim"],
    [543, "v1", "art-joint-anim"],
    [593, "v1", "art-joint-anim"],
    [643, "v1", "art-joint-anim"],
    [698, "v1", "float"],
    [718, "v1", "art-joint-anim"],
    [769, "v1", "float"],
    [785, "v1", "art-joint-anim"],
    [836, "v1", "art-joint-anim"],
    [886, "v1", "art-joint-anim"],
    [936, "v1", "art-joint-anim"]
  ],

  "(method 43 geologist)": [
    [19, "v1", "float"]
  ],

  "(anon-function 3 oracle)": [
    [11, "v1", "collide-shape"]
  ],

  "(method 43 farmer)": [
    [19, "v1", "float"]
  ],

  "(method 43 explorer)": [
    [19, "v1", "float"]
  ],

  "(code idle explorer)": [
    [36, "v1", "float"],
    [56, "v1", "art-joint-anim"],
    [107, "v1", "float"],
    [123, "v1", "art-joint-anim"],
    [180, "v1", "float"],
    [200, "v1", "float"],
    [216, "v1", "art-joint-anim"],
    [273, "v1", "float"],
    [347, "v1", "float"],
    [363, "v1", "art-joint-anim"],
    [420, "v1", "float"],
    [500, "v1", "art-joint-anim"],
    [542, "v1", "art-joint-anim"],
    [599, "v1", "float"],
    [621, "v1", "art-joint-anim"],
    [678, "v1", "float"],
    [761, "v1", "float"],
    [783, "v1", "art-joint-anim"]
  ],

  "(method 32 assistant)": [
    [39, "v1", "float"]
  ],

  "(method 43 assistant)": [
    [19, "v1", "float"]
  ],

  "(code idle assistant)": [
    [35, "v1", "float"],
    [114, "v1", "float"],
    [130, "v1", "art-joint-anim"],
    [207, "v1", "float"],
    [376, "v1", "art-joint-anim"],
    [415, "v1", "float"],
    [431, "v1", "art-joint-anim"],
    [482, "v1", "art-joint-anim"],
    [530, "v1", "float"],
    [549, "v1", "art-joint-anim"],
    [602, "v1", "art-joint-anim"]
  ],

  "check-drop-level-assistant": [
    [17, "v1", "float"]
  ],

  "(method 32 sage)": [
    [76, "v1", "float"],
    [262, "v1", "assistant"]
  ],

  "(method 43 sage)": [
    [19, "v1", "float"]
  ],

  "(code idle sage)": [
    [35, "v1", "float"],
    [155, "v1", "art-joint-anim"]
  ],

  "(method 43 gambler)": [
    [19, "v1", "float"]
  ],

  "(code idle gambler)": [
    [93, "v1", "float"]
  ],

  "(method 32 warrior)": [
    [76, "v1", "handle"]
  ],

  "(method 43 warrior)": [
    [19, "v1", "float"]
  ],

  "(method 32 minershort)": [
    [44, "v1", "float"],
    [112, "v1", "float"]
  ],

  "(method 43 minershort)": [
    [19, "v1", "float"]
  ],

  "(method 33 progress)": [
    [30, "t9", "(function process function object object object object object)"],
    [159, "t9", "(function process function object object object object object)"],
    [288, "t9", "(function process function object object object object object)"],
    [417, "t9", "(function process function object object object object object)"],
    [546, "t9", "(function process function object object object object object)"],
    [675, "t9", "(function process function object object object object object)"],
    [35, "a0", "manipy"],
    [38, "v1", "manipy"],
    [50, "v1", "manipy"],
    [98, "v1", "manipy"],
    [164, "a0", "manipy"],
    [167, "v1", "manipy"],
    [179, "v1", "manipy"],
    [227, "v1", "manipy"],
    [293, "a0", "manipy"],
    [296, "v1", "manipy"],
    [308, "v1", "manipy"],
    [356, "v1", "manipy"],
    [422, "a0", "manipy"],
    [425, "v1", "manipy"],
    [437, "v1", "manipy"],
    [485, "v1", "manipy"],
    [551, "a0", "manipy"],
    [554, "v1", "manipy"],
    [566, "v1", "manipy"],
    [614, "v1", "manipy"],
    [680, "a0", "manipy"],
    [683, "v1", "manipy"],
    [695, "v1", "manipy"],
    [743, "v1", "manipy"]
  ],

  "fuel-cell-progress-hud-orbit-callback": [
    [[0, 199], "s5", "progress"],
    [4, "f0", "float"]
  ],

  "(method 7 progress)": [
    [16, "a2", "pointer"]
  ],

  "(method 17 progress)": [
    [[466, 471], "v1", "dma-packet"],
    [[154, 159], "v1", "dma-packet"]
  ],

  "(post progress-debug)": [
    [[61, 66], "v1", "dma-packet"],
    [[108, 113], "v1", "dma-packet"],
    [[153, 158], "v1", "dma-packet"],
    [[198, 203], "v1", "dma-packet"]
  ],

  "(method 23 progress)": [
    [103, "v1", "float"]
  ],

  "(post progress-normal)": [
    [416, "a0", "float"]
  ],

  "(method 53 progress)": [
    [[0, 999], "gp", "progress-screen"]
  ],
  "(method 35 progress)": [[38, "s4", "game-text-id"]],
  "(method 43 progress)": [[45, "s4", "game-text-id"]],
  "(method 38 progress)": [[58, "a1", "game-text-id"]],

  "draw-percent-bar": [
    [[33, 38], "v1", "dma-packet"]
  ],

  "(method 11 fact-info-target)": [
    [135, "v1", "target"],
    [148, "v1", "collide-shape"],
    [258, "v1", "target"],
    [272, "v1", "target"],
    [287, "v1", "target"],
    [298, "v1", "target"]
  ],

  "(method 7 process)": [
    [[120, 124], "a0", "basic"],
    [[127, 130], "a0", "basic"],
    [47, "v1", "connection"],
    [57, "v1", "connection"],
    [[47, 88], "v1", "connection"]
  ],

  "(anon-function 7 game-info)": [
      [2, "v1", "collide-shape"]
  ],

  "(method 24 game-info)": [
    [112, "s3", "pointer"],
    [[113, 165], "a0", "game-save-tag"],
    [[148, 166], "s2", "game-save-tag"],
    [[148, 168], "s4", "game-save-tag"],
    [[171, 222], "a0", "game-save-tag"],
    [[234, 241], "a0", "game-save-tag"],
    [[253, 276], "a0", "game-save-tag"],
    [[283, 302], "a0", "game-save-tag"],
    [[319, 325], "a1", "game-save-tag"],
    [[342, 348], "a1", "game-save-tag"],
    [[395, 468], "a0", "game-save-tag"],
    [[480, 488], "a0", "game-save-tag"],
    [[500, 506], "a0", "game-save-tag"],
    [[521, 528], "a0", "game-save-tag"],
    [[543, 650], "a0", "game-save-tag"],
    // [329, "a0", "pointer"],
    // [338, "a0", "pointer"],
    // [[173, 230], "a0", "game-save-tag"],
     [252, "a0", "(pointer int32)"],
    [654, "a0", "pointer"]
  ],

  "auto-save-post":[
    [138, "t9", "(function object string object none)"]
  ],

  "target-compute-pole": [
    [12, "s4", "swingpole"],
    [21, "s4", "swingpole"],
    [24, "s4", "swingpole"],
    [30, "s4", "swingpole"],
    [33, "s4", "swingpole"],
    [76, "s4", "swingpole"],
    [85, "s4", "swingpole"],
    [87, "s4", "swingpole"]
  ],

  "(method 10 target)": [
    [[10, 13], "t9", "(function process-drawable none)"]
  ],

  "draw-history": [
    [[99, 101], "v1", "int"]
  ],

  "(method 9 attack-info)": [
    [82, "v1", "process-drawable"],
    [87, "s3", "process-drawable"],
    [89, "v1", "process-drawable"],
    [118, "a0", "process-drawable"]
  ],

  "ground-tween-update": [
    [16, "f1", "float"],
    [20, "f2", "float"],
    [34, "f0", "float"],
    [38, "f1", "float"]
  ],

  "(method 32 evilbro)": [
    [20, "v1", "handle"]
  ],

  "(code idle evilbro)": [
    [27, "v1", "art-joint-anim"],
    [84, "v1", "float"],
    [171, "v1", "float"]
  ],

  "all-texture-tweak-adjust": [
    [[35, 44], "s0", "adgif-shader"]
  ],

  "build-instance-list": [
    [30, "v1", "drawable-tree-instance-shrub"],
    [61, "v1", "drawable-tree-instance-tie"]
  ],

  "(anon-function 82 default-menu)": [
    [[12, 25], "s4", "texture-id"],
    [36, "s5", "adgif-shader"]
  ],

  "(anon-function 79 default-menu)": [
    [[3, 13], "v1", "texture-id"],
    [[20, 28], "a1", "adgif-shader"],
    [33, "v1", "texture-id"],
    [41, "v1", "adgif-shader"]
  ],

  "(anon-function 78 default-menu)": [
    [[2, 13], "v1", "texture-id"],
    [[20, 29], "a1", "adgif-shader"],
    [34, "v1", "texture-id"],
    [42, "v1", "adgif-shader"]
  ],

  "(anon-function 77 default-menu)": [
    [[3, 13], "v1", "texture-id"],
    [[20, 28], "a1", "adgif-shader"],
    [33, "v1", "texture-id"],
    [41, "v1", "adgif-shader"]
  ],

  "(anon-function 76 default-menu)": [
    [[3, 13], "v1", "texture-id"],
    [[20, 28], "a1", "adgif-shader"],
    [33, "v1", "texture-id"],
    [41, "v1", "adgif-shader"]
  ],

  "(anon-function 75 default-menu)": [
    [[3, 13], "v1", "texture-id"],
    [[20, 28], "a1", "adgif-shader"],
    [33, "v1", "texture-id"],
    [41, "v1", "adgif-shader"]
  ],

  "(anon-function 74 default-menu)": [
    [[2, 13], "v1", "texture-id"],
    [[20, 29], "a1", "adgif-shader"],
    [34, "v1", "texture-id"],
    [42, "v1", "adgif-shader"]
  ],

  "(anon-function 73 default-menu)": [
    [[3, 13], "v1", "texture-id"],
    [[20, 28], "a1", "adgif-shader"],
    [33, "v1", "texture-id"],
    [41, "v1", "adgif-shader"]
  ],

  "(anon-function 72 default-menu)": [
    [[3, 13], "v1", "texture-id"],
    [[20, 28], "a1", "adgif-shader"],
    [33, "v1", "texture-id"],
    [41, "v1", "adgif-shader"]
  ],

  "(anon-function 71 default-menu)": [
    [[3, 13], "v1", "texture-id"],
    [[20, 28], "a1", "adgif-shader"],
    [33, "v1", "texture-id"],
    [41, "v1", "adgif-shader"]
  ],

  "(anon-function 70 default-menu)": [
    [[2, 13], "v1", "texture-id"],
    [[20, 29], "a1", "adgif-shader"],
    [34, "v1", "texture-id"],
    [42, "v1", "adgif-shader"]
  ],

  "(anon-function 69 default-menu)": [
    [[3, 13], "v1", "texture-id"],
    [[20, 28], "a1", "adgif-shader"],
    [33, "v1", "texture-id"],
    [41, "v1", "adgif-shader"]
  ],

  "(anon-function 68 default-menu)": [
    [[3, 13], "v1", "texture-id"],
    [[20, 28], "a1", "adgif-shader"],
    [33, "v1", "texture-id"],
    [41, "v1", "adgif-shader"]
  ],

  "(anon-function 67 default-menu)": [
    [[3, 13], "v1", "texture-id"],
    [[20, 28], "a1", "adgif-shader"],
    [33, "v1", "texture-id"],
    [41, "v1", "adgif-shader"]
  ],

  "(anon-function 66 default-menu)": [
    [[3, 13], "v1", "texture-id"],
    [[20, 28], "a1", "adgif-shader"],
    [33, "v1", "texture-id"],
    [41, "v1", "adgif-shader"]
  ],

  "(anon-function 65 default-menu)": [
    [[3, 13], "v1", "texture-id"],
    [[20, 28], "a1", "adgif-shader"],
    [33, "v1", "texture-id"],
    [41, "v1", "adgif-shader"]
  ],

  "(anon-function 64 default-menu)": [
    [[2, 13], "v1", "texture-id"],
    [[20, 29], "a1", "adgif-shader"],
    [34, "v1", "texture-id"],
    [42, "v1", "adgif-shader"]
  ],

  "(anon-function 63 default-menu)": [
    [[2, 13], "v1", "texture-id"],
    [[20, 29], "a1", "adgif-shader"],
    [34, "v1", "texture-id"],
    [42, "v1", "adgif-shader"]
  ],

  "build-continue-menu": [
    [4, "v1", "symbol"],
    [[5, 15], "v1", "level-load-info"]
  ],

  "(method 26 basebutton)": [
    [31, "v1", "art-joint-anim"]
  ],

  "debug-menu-item-var-make-float": [
    [30, "t9", "(function int debug-menu-msg float float int)"]
  ],

  "entity-remap-names": [
    [33, "a1", "int"],
    [39, "a2", "int"]
  ],

  "process-status-bits": [
    [[15, 59], "s3", "process-drawable"]
  ],

  "(method 13 level-group)": [
    [[56, 61], "a0", "entity-actor"]
  ],

  "(method 24 entity)": [
    [[39, 45], "a0", "entity-actor"]
  ],

  "(method 23 level-group)": [
    [53, "a0", "entity-actor"],
    [57, "v1", "entity-actor"],
    [[29, 31], "v0", "(inline-array vector)"]
  ],

  "(method 24 level-group)": [
    [51, "v1", "entity-actor"],
    [[55, 57], "s1", "(inline-array vector)"]
  ],

  "init-entity": [
    [31, "t9", "(function process function process entity none)"]
  ],

  "(method 19 bsp-header)": [
    [[53, 63], "s2", "process"],
    [74, "s2", "part-tracker"],
    [[104, 122], "v1", "process-drawable"],
    [[129, 148], "v1", "process-drawable"],
    [[123, 127], "a0", "process-drawable"]
  ],

  "(method 3 entity)": [
    [7, "t9", "(function entity entity)"]
  ],

  "(method 3 entity-actor)": [
    [7, "t9", "(function entity-actor entity-actor)"]
  ],

  "(method 14 level-group)": [
    [[54, 164], "s1", "process-drawable"],
    [[319, 342], "s0", "process-drawable"],
    [368, "v1", "(pointer process-drawable)"],
    [[384, 494], "s5", "process-drawable"]
  ],

  "(method 22 level-group)": [
    [[28, 30], "v0", "(inline-array vector)"]
  ],

  "expand-vis-box-with-point": [
    [10, "v0", "(inline-array vector)"]
  ],

  "(method 28 entity-ambient)": [
    [79, "v1", "int"]
  ],

  "(method 27 entity-ambient)": [
    [[15, 250], "s5", "symbol"]
  ],

  "time-of-day-update": [
    [[0, 999], "s6", "time-of-day-proc"]
  ],

  "(anon-function 10 time-of-day)": [
    [[0, 999], "s6", "time-of-day-proc"]
  ],

  "init-time-of-day": [
    [[0, 999], "s6", "time-of-day-proc"],
    [[51, 54], "t9", "(function object object object)"]
  ],

  "start-time-of-day": [
    [[20, 23], "t9", "(function process function object)"]
  ],

  "cam-master-effect": [
    [[0, 999], "s6", "camera-master"]
  ],

  "birth-func-vector-orient": [
    [[7, 24], "s3", "sprite-vec-data-2d"]
  ],

  "process-drawable-burn-effect": [
    [28, "a0", "process-drawable"],
    [105, "v1", "process-drawable"],
    [49, "a0", "process-drawable"],
    [64, "a0", "process-drawable"]
  ],

  "process-drawable-random-point!": [
    [[28, 40], "s4", "collide-shape"]
  ],

  "(anon-function 0 dark-eco-pool)": [
    [2, "v1", "state"]
  ],

  "(method 25 dark-eco-pool)": [
    [22, "t9", "(function res-lump symbol symbol float structure (pointer res-tag) pointer object)"]
  ],

  "(top-level-login beach-rocks)": [
    [78, "v1", "state"]
  ],

  "(method 7 beach-rock)": [
    [5, "v1", "int"],
    [10, "v1", "int"],
    [19, "t9", "(function process-drawable int none)"]
  ],

  "(method 10 beach-rock)": [
    [21, "t9", "(function process-drawable none)"]
  ],

  "(code falling beach-rock)": [
    [138, "gp", "handle"],
    [150, "gp", "handle"],
    [[158, 165], "s5", "handle"]
  ],

  "(method 11 beach-rock)": [
    [77, "v1", "int"]
  ],

  "(anon-function 27 projectiles)": [
    [27, "s4", "collide-shape"],
    [36, "s4", "collide-shape"]
  ],

  "projectile-update-velocity-space-wars": [
    [60, "a0", "target"]
  ],

  "projectile-init-by-other": [
    [70, "v1", "process-drawable"],
    [77, "v1", "process-drawable"]
  ],

  "(method 24 projectile-yellow)": [
    [[81, 999], "s5", "sound-rpc-set-param"],
    [99, "gp", "process-drawable"],
    [102, "gp", "process-drawable"]
  ],

  "(method 28 projectile-yellow)": [
    [26, "a0", "target"],
    [118, "a1", "target"]
  ],

  "(method 27 projectile-blue)": [
    [51, "v1", "process-mask"],
    [87, "v1", "process-drawable"]
  ],

  "spawn-projectile-blue": [
    [69, "s2", "(function process function object object object object object object)"]
  ],

  "(method 28 projectile-blue)": [
    [27, "v1", "process-drawable"]
  ],

  "(method 27 projectile-yellow)": [
    [70, "v1", "process-mask"]
  ],

  "manipy-init": [[143, "a0", "collide-shape"]],

  "forall-particles-with-key-runner": [
    [32, "s3", "(inline-array sparticle-cpuinfo)"],
    [42, "s3", "(inline-array sparticle-cpuinfo)"]
  ],

  "(trans plat-button-move-downward jungle-elevator)": [
    [11, "v0", "(state plat-button)"]
  ],

  "(code plat-button-at-end jungle-elevator)": [
    [43, "t9", "(function none :behavior plat-button)"]
  ],

  "(code bouncer-fire)": [
    [17, "v1", "art-joint-anim"]
  ],

  "(method 39 hopper)": [
    [16, "t9", "(function nav-enemy none)"]
  ],

  "(code nav-enemy-idle hopper)": [
    [16, "v1", "art-joint-anim"],
    [70, "v1", "art-joint-anim"]
  ],

  "(code nav-enemy-patrol hopper)": [
    [34, "v1", "art-joint-anim"],
    [105, "v1", "art-joint-anim"]
  ],

  "(code nav-enemy-chase hopper)": [
    [34, "v1", "art-joint-anim"],
    [105, "v1", "art-joint-anim"]
  ],

  "(method 39 junglefish)": [
    [12, "t9", "(function nav-enemy none)"]
  ],

  "(code nav-enemy-patrol junglefish)": [
    [27, "v1", "art-joint-anim"],
    [107, "v1", "art-joint-anim"],
    [169, "v1", "art-joint-anim"],
    [251, "v1", "art-joint-anim"]
  ],

  "(code nav-enemy-attack junglefish)": [
    [14, "v1", "art-joint-anim"]
  ],

  "(code nav-enemy-victory junglefish)": [
    [14, "v1", "art-joint-anim"],
    [64, "v1", "art-joint-anim"]
  ],

  "(method 32 sequenceB)": [
    [177, "s3", "babak"],
    [186, "s3", "babak"],
    [236, "s3", "babak"],
    [245, "s3", "babak"]
  ],

  "(event play-anim sequenceB)": [
    [98, "gp", "evilbro"],
    [107, "gp", "evilbro"],
    [289, "gp", "evilsis"],
    [298, "gp", "evilsis"]
  ],

  "sequenceC-can-trans-hook": [
    [12, "v1", "process-taskable"]
  ],

  "(anon-function 7 sidekick-human)": [
    [2, "v1", "process-taskable"],
    [10, "v1", "process-taskable"]
  ],

  "(code idle assistant-firecanyon)": [
    [33, "v1", "float"],
    [55, "v1", "float"],
    [139, "v1", "float"],
    [157, "v1", "art-joint-anim"],
    [213, "v1", "float"],
    [295, "v1", "art-joint-anim"],
    [343, "v1", "float"],
    [424, "v1", "float"],
    [446, "v1", "float"],
    [530, "v1", "float"],
    [548, "v1", "art-joint-anim"],
    [604, "v1", "float"],
    [686, "v1", "art-joint-anim"],
    [734, "v1", "float"],
    [756, "v1", "float"]
  ],

  "(method 32 sage-bluehut)": [
    [44, "v1", "float"],
    [63, "s5", "assistant-bluehut"]
  ],

  "(method 47 sage-bluehut)": [
    [18, "gp", "assistant-bluehut"],
    [23, "gp", "assistant-bluehut"]
  ],

  "(method 43 sage-bluehut)": [
    [19, "v1", "float"]
  ],

  "(code idle sage-bluehut)": [
    [34, "v1", "float"],
    [137, "v1", "art-joint-anim"]
  ],

  "(code idle flutflut-bluehut)": [
    [33, "v1", "float"],
    [187, "v1", "art-joint-anim"],
    [243, "v1", "float"],
    [329, "v1", "art-joint-anim"]
  ],

  "(method 39 sharkey)": [
    [71, "t9", "(function nav-enemy none)"]
  ],

  "(code nav-enemy-patrol sharkey)": [
    [27, "v1", "art-joint-anim"]
  ],

  "(code nav-enemy-attack sharkey)": [
    [144, "v1", "art-joint-anim"]
  ],

  "(code nav-enemy-chase sharkey)": [
    [40, "v1", "art-joint-anim"]
  ],

  "(code nav-enemy-stop-chase sharkey)": [
    [22, "v1", "art-joint-anim"]
  ],

  "(code nav-enemy-victory sharkey)": [
    [24, "v1", "art-joint-anim"]
  ],

  "(code nav-enemy-chase lurkercrab)": [
    [17, "v1", "art-joint-anim"],
    [338, "v1", "art-joint-anim"],
    [388, "v1", "art-joint-anim"]
  ],

  "(code nav-enemy-patrol lurkercrab)": [
    [21, "v1", "art-joint-anim"],
    [77, "v1", "art-joint-anim"],
    [191, "v1", "art-joint-anim"]
  ],

  "(code nav-enemy-notice lurkerpuppy)": [
    [24, "v1", "art-joint-anim"]
  ],

  "(code nav-enemy-victory lurkerpuppy)": [
    [20, "v1", "art-joint-anim"]
  ],

  "(code nav-enemy-give-up lurkerpuppy)": [
    [18, "v1", "art-joint-anim"],
    [76, "v1", "art-joint-anim"]
  ],

  "(code nav-enemy-chase lurkerpuppy)": [
    [25, "v1", "art-joint-anim"],
    [111, "v1", "art-joint-anim"]
  ],

  "static-screen-init-by-other": [
    [32, "s3", "sparticle-launch-group"],
    [35, "s3", "sparticle-launch-group"]
  ],

  "(code target-demo)": [
    [66, "v1", "handle"],
    [69, "v1", "handle"],
    [96, "v1", "handle"],
    [99, "v1", "handle"],
    [126, "v1", "handle"],
    [163, "v1", "handle"],
    [196, "v1", "handle"],
    [229, "v1", "handle"],
    [262, "v1", "handle"],
    [293, "v1", "handle"],
    [323, "v1", "handle"],
    [357, "v1", "handle"],
    [390, "v1", "handle"],
    [423, "v1", "handle"],
    [456, "v1", "handle"],
    [487, "v1", "handle"],
    [518, "v1", "handle"],
    [548, "v1", "handle"],
    [578, "v1", "handle"],
    [129, "v1", "handle"],
    [166, "v1", "handle"],
    [199, "v1", "handle"],
    [232, "v1", "handle"],
    [261, "v1", "handle"],
    [265, "v1", "handle"],
    [296, "v1", "handle"],
    [298, "v1", "handle"],
    [326, "v1", "handle"],
    [360, "v1", "handle"],
    [393, "v1", "handle"],
    [426, "v1", "handle"],
    [459, "v1", "handle"],
    [490, "v1", "handle"],
    [521, "v1", "handle"],
    [551, "v1", "handle"],
    [581, "v1", "handle"]
  ],

  "target-has-all-the-cells?": [
    [17, "v1", "float"]
  ],

  "(code open final-door)": [
    [13, "v1", "art-joint-anim"],
    [66, "v1", "art-joint-anim"]
  ],

  "(code idle powercellalt)": [
    [8, "a1", "process-drawable"]
  ],

  "(code target-final-door)": [
    [85, "gp", "handle"],
    [105, "gp", "handle"],
    [117, "gp", "handle"],
    [133, "s1", "process-drawable"],
    [200, "s1", "process-drawable"]
  ],

  "(event open final-door)": [
    [4, "v1", "float"],
    [6, "v1", "float"]
  ],

  "(code nav-enemy-chase aphid)": [
    [42, "v1", "art-joint-anim"],
    [168, "v1", "art-joint-anim"]
  ],

  "(code nav-enemy-stare aphid)": [
    [34, "v1", "art-joint-anim"],
    [160, "v1", "art-joint-anim"]
  ],

  "(code nav-enemy-give-up aphid)": [
    [43, "v1", "art-joint-anim"],
    [101, "v1", "art-joint-anim"]
  ],

  "voicebox-track": [
    [4, "a0", "target"]
  ],

  "(method 27 plat-button)": [
    [37, "v1", "art-joint-anim"]
  ],

  "(method 11 plat-button)": [
    [17, "v1", "vector"]
  ],

  "(trans plat-button-move-downward plat-button)": [
    [[92, 999], "gp", "sound-rpc-set-param"]
  ],

  "(trans plat-button-move-upward plat-button)": [
    [[92, 999], "gp", "sound-rpc-set-param"]
  ],

  "(anon-function 7 plat-eco)": [
    [22, "v1", "target"]
  ],

  "drop-plat-set-fade": [
    [7, "v1", "process-drawable"]
  ],

  "(code drop-plat-spawn)": [
    [3, "v1", "process-drawable"]
  ],

  "(code drop-plat-rise)": [
    [10, "v1", "process-drawable"],
    [24, "v1", "process-drawable"],
    [45, "v1", "process-drawable"],
    [85, "v1", "process-drawable"]
  ],

  "(post drop-plat-rise)": [
    [12, "v1", "process-drawable"]
  ],

  "(code drop-plat-drop)": [
    [2, "v1", "process-drawable"],
    [85, "v1", "process-drawable"]
  ],

  "(post drop-plat-drop)": [
    [12, "v1", "process-drawable"]
  ],

  "drop-plat-init-by-other": [
    [22, "v1", "process-drawable"]
  ],

  "citb-drop-plat-drop-children": [
    [[23,29], "a0", "drop-plat"]
  ],

  "citb-drop-plat-spawn-children": [
    [98, "t9", "(function process function vector uint uint int)"]
  ],

  "(method 11 citb-drop-plat)": [
    [24, "v1", "(pointer int32)"],
    [26, "v1", "(pointer int32)"]
  ],

  "(code plat-flip-idle)": [
    [62, "v1", "art-joint-anim"],
    [91, "v1", "art-joint-anim"],
    [132, "v1", "art-joint-anim"]
  ],

  "(method 11 plat-flip)": [
    ["_stack_", 16, "res-tag"],
    ["_stack_", 32, "res-tag"],
    ["_stack_", 48, "res-tag"],
    [147, "v1", "(pointer float)"],
    [192, "v1", "(pointer float)"]
  ],

  "(method 27 square-platform)": [
    [[26, 33], "a0", "water-vol"]
  ],

  "(method 27 wedge-plat)": [
    [4, "v1", "process-drawable"],
    [10, "f0", "float"],
    [40, "f26", "float"],
    [50, "f26", "float"]
  ],

  "(method 27 wedge-plat-outer)": [
    [4, "v1", "process-drawable"],
    [10, "f0", "float"],
    [40, "f26", "float"],
    [50, "f26", "float"]
  ],

  "(code plunger-lurker-plunge)": [
    [[76, 299], "s5", "othercam"],
    [80, "gp", "handle"],
    [88, "gp", "handle"],
    [109, "gp", "handle"],
    [176, "gp", "handle"],
    [151, "gp", "handle"],
    [164, "gp", "handle"],
    [188, "gp", "handle"]
  ],

  "(code plunger-lurker-flee)": [
    [10, "v1", "art-joint-anim"],
    [60, "v1", "art-joint-anim"]
  ],

  "(code plunger-lurker-idle)": [
    [10, "v1", "art-joint-anim"]
  ],

  "(code flying-lurker-idle)": [
    [92, "v1", "art-joint-anim"]
  ],

  "(code flying-lurker-fly)": [
    [56, "v1", "art-joint-anim"],
    [110, "v1", "float"]
  ],

  "(code flying-lurker-start)": [
    [36, "v1", "float"]
  ],

  "(method 18 collide-cache)": [
    [44, "v1", "collide-shape-prim-sphere"],
    [16, "s3", "collide-cache-prim"],
    [21, "s3", "collide-cache-prim"],
    [25, "s3", "collide-cache-prim"],
    [43, "s3", "collide-cache-prim"],
    [62, "s3", "(inline-array collide-cache-prim)"]
  ],

  "flying-lurker-play-intro": [
    [[106, 299], "s5", "othercam"],
    [110, "gp", "handle"],
    [118, "gp", "handle"],
    [139, "gp", "handle"],
    [160, "gp", "handle"],
    [173, "gp", "handle"],
    [207, "gp", "handle"],
    [219, "gp", "handle"]
  ],

  "clone-anim-once": [
    [[19, 73], "s5", "process-drawable"],
    [50, "s4", "collide-shape"],
    [109, "v1", "manipy"]
  ],

  "level-hint-task-process": [
    ["_stack_", 16, "res-tag"]
  ],

  "kill-current-level-hint": [
    [[13, 33], "s4", "level-hint"]
  ],

  "level-hint-init-by-other": [
    [[54, 75], "a0", "string"],
    [93, "a0", "string"]
  ],

  "(method 17 drawable-inline-array-ambient)": [
    [1, "v1", "drawable-ambient"],
    [4, "v1", "drawable-ambient"]
  ],

  "ambient-type-sound-loop": [
    [5, "a0", "symbol"],
    [[24, 35], "s3", "(pointer res-tag)"]
  ],

  "ambient-type-light": [
    [38, "v1", "(inline-array vector)"],
    [43, "v1", "(inline-array vector)"]
  ],
  "ambient-type-dark": [
    [38, "v1", "(inline-array vector)"],
    [43, "v1", "(inline-array vector)"]
  ],
  "ambient-type-weather-off": [
    [38, "v1", "(inline-array vector)"],
    [43, "v1", "(inline-array vector)"]
  ],

  "level-hint-displayed?": [
    [[4, 7], "a0", "level-hint"],
    [12, "a0", "level-hint"],
    [14, "a0", "level-hint"]
  ],

  "ambient-type-sound": [
    [21, "v1", "(pointer float)"],
    [28, "v1", "(pointer float)"],
    ["_stack_", 112, "res-tag"],
    [57, "v0", "symbol"]
  ],
  "forall-particles-runner": [
    [[19,28], "s4", "sparticle-cpuinfo"],
    [34, "s4", "pointer"],
    [35, "s3", "pointer"]
  ],

  "(method 2 sparticle-cpuinfo)": [
    [14, "f0", "float"]
  ],

  "sp-kill-particle": [
    [7, "a1", "uint"],
    [7, "v1", "uint"]
  ],

  "sparticle-track-root":[
    [2, "v1", "process-drawable"]
  ],

  "sparticle-track-root-prim":[
    [2, "v1", "process-drawable"],
    [3, "v1", "collide-shape"]
  ],

  "sp-orbiter":[
    [[73, 82], "v1", "sprite-vec-data-2d"]
  ],

  "finish-background":[
    [249, "a0", "terrain-context"],
    [297, "a0", "terrain-context"],
    [307, "a0", "terrain-context"],
    [355, "a0", "terrain-context"],
    [365, "a0", "terrain-context"],
    [451, "a0", "terrain-context"],
    [461, "a0", "terrain-context"],
    [32, "a0", "terrain-context"],
    [180, "a0", "terrain-context"],
    [188, "a0", "terrain-context"],
    [199, "a0", "terrain-context"],
    [238, "a0", "terrain-context"],
    [288, "a0", "terrain-context"],
    [346, "a0", "terrain-context"],
    [404, "a0", "terrain-context"],
    [442, "a0", "terrain-context"],
    [531, "a0", "terrain-context"],
    [534, "a0", "terrain-context"],
    [[598, 603], "v1", "dma-packet"]
  ],

  "(method 11 drawable-inline-array-node)":[
    [[1, 6], "v1", "drawable"]
  ],

  "(method 12 drawable-inline-array-node)":[
    [[1, 6], "v1", "drawable"]
  ],

  "(method 13 drawable-inline-array-node)":[
    [[1, 6], "v1", "drawable"]
  ],

  "(method 17 drawable-inline-array-node)":[
    [[1, 6], "v1", "drawable"]
  ],

  "(code nav-enemy-patrol babak)": [
    [25, "v1", "art-joint-anim"],
    [79, "t9", "(function none)"]
  ],

  "(code nav-enemy-chase babak)": [
    [55, "v1", "art-joint-anim"]
  ],

  "(code nav-enemy-stare babak)": [
    [154, "v1", "art-joint-anim"]
  ],

  "(code nav-enemy-give-up babak)": [
    [43, "v1", "art-joint-anim"],
    [101, "v1", "art-joint-anim"]
  ],

  "(method 33 process-taskable)": [
    [15, "s5", "spool-anim"]
  ],

  "(method 51 process-taskable)": [
    [18, "v1", "spool-anim"]
  ],

  "(method 35 process-taskable)": [
    [15, "s5", "spool-anim"]
  ]
  ,
  "(method 37 process-taskable)": [
    [15, "s5", "spool-anim"]
  ],

  "process-taskable-play-anim-code": [
    [68, "gp", "spool-anim"],
    [255, "gp", "art-joint-anim"]
  ],

  "(event play-anim process-taskable)": [
    [19, "a1", "float"],
    [24, "a0", "float"]
  ],

  "(event be-clone process-taskable)": [
    [19, "a1", "float"],
    [24, "a0", "float"]
  ],

  "(event othercam-running)": [
    [23, "v1", "process-taskable"]
  ],

  "(code nav-enemy-idle babak-with-cannon)": [
    [22, "v1", "art-joint-anim"]
  ],

  "(code babak-run-to-cannon)": [
    [14, "v1", "art-joint-anim"]
  ],

  "(code babak-with-cannon-jump-onto-cannon)": [
    [118, "v1", "art-joint-anim"]
  ],

  "(code babak-with-cannon-jump-off-cannon)": [
    [28, "v1", "art-joint-anim"]
  ],

  "(trans nav-enemy-die babak-with-cannon)": [
    [40, "v0", "(state nav-enemy)"]
  ],

  "(enter othercam-running)": [
    [50, "gp", "process-taskable"],
    [53, "gp", "process-taskable"]
  ],

  "(code othercam-running)": [
    [14, "s2", "process-taskable"],
    [18, "s2", "process-taskable"],
    [24, "s2", "process-taskable"],
    [38, "s2", "process-taskable"],
    [47, "s2", "process-taskable"]
  ],

  "(method 10 gui-query)": [
    [[84, 88], "v1", "dma-packet"],
    [[131, 135], "v1", "dma-packet"]
  ],

  "(code yakow-idle)": [
    [46, "v1", "art-joint-anim"],
    [102, "v1", "art-joint-anim"]
  ],

  "(code yakow-graze)": [
    [73, "v1", "art-joint-anim"],
    [131, "v1", "art-joint-anim"]
  ],

  "(code yakow-graze-kicked)": [
    [10, "v1", "art-joint-anim"]
  ],

  "(code yakow-kicked)": [
    [81, "v1", "art-joint-anim"]
  ],

  "(method 7 fishermans-boat)": [
    [20, "t9", "(function rigid-body-platform int rigid-body-platform)"]
  ],

  "(code muse-idle)": [
    [35, "v1", "art-joint-anim"],
    [87, "v1", "art-joint-anim"]
  ],

  "(code nav-enemy-chase muse)": [
    [35, "v1", "art-joint-anim"]
  ],

  "(code nav-enemy-jump-land muse)": [
    [31, "v1", "art-joint-anim"]
  ],

  "(code muse-caught)": [
    [50, "v0", "vector"],
    [306, "gp", "handle"],
    [321, "gp", "handle"]
  ],

  "(code nav-enemy-idle bonelurker)": [
    [5, "t9", "(function none :behavior bonelurker)"]
  ],

  "(code nav-enemy-patrol bonelurker)": [
    [7, "t9", "(function none :behavior bonelurker)"]
  ],

  "(code nav-enemy-chase bonelurker)": [
    [60, "v1", "art-joint-anim"],
    [108, "v1", "art-joint-anim"],
    [171, "v1", "art-joint-anim"],
    [220, "v1", "art-joint-anim"],
    [277, "v1", "art-joint-anim"],
    [334, "v1", "art-joint-anim"]
  ],

  "(code nav-enemy-stare bonelurker)": [
    [130, "v1", "art-joint-anim"]
  ],

  "(code bonelurker-stun)": [
    [29, "v1", "art-joint-anim"]
  ],

  "(code nav-enemy-give-up bonelurker)": [
    [43, "v1", "art-joint-anim"],
    [93, "v1", "art-joint-anim"],
    [143, "v1", "art-joint-anim"],
    [201, "v1", "art-joint-anim"]
  ],

  "(method 32 assistant-bluehut)": [
    [104, "v1", "float"],
    [162, "v1", "manipy"],
    [255, "v1", "float"]
  ],

  "(method 47 assistant-bluehut)": [
    [21, "s5", "sage-bluehut"],
    [28, "s5", "sage-bluehut"],
    [50, "s5", "sage-bluehut"],
    [53, "s5", "sage-bluehut"]
  ],

  "(method 43 assistant-bluehut)": [
    [19, "v1", "float"]
  ],

  "check-drop-level-assistant-bluehut": [
    [17, "v1", "float"]
  ],

  "(code idle assistant-bluehut)": [
    [31, "v1", "art-joint-anim"],
    [83, "v1", "float"],
    [104, "v1", "art-joint-anim"],
    [161, "v1", "float"],
    [261, "v1", "art-joint-anim"],
    [317, "v1", "float"],
    [554, "v1", "art-joint-anim"]
  ],

  "assistant-levitator-blue-beam": [
    [15, "v1", "fireboulder"]
  ],

  "(code idle assistant-levitator)": [
    [32, "v1", "art-joint-anim"],
    [91, "v1", "float"],
    [173, "v1", "art-joint-anim"],
    [229, "v1", "float"],
    [311, "v1", "art-joint-anim"]
  ],

  "(event square-platform-lowered)": [
    [8, "a0", "square-platform-master"]
  ],

  "(event square-platform-master-idle)": [
    [6, "a0", "square-platform-button"]
  ],

  "(method 7 square-platform)": [
    [24, "t9", "(function baseplat int baseplat)"]
  ],

  "(method 11 square-platform)": [
    ["_stack_", 16, "res-tag"],
    ["_stack_", 32, "res-tag"],
    [165, "v1", "(pointer float)"]
  ],

  "(enter square-platform-master-activate)": [
    [51, "a0", "sunkencam"],
    [84, "v1", "sunkencam"],
    [119, "a0", "sunkencam"],
    [152, "v1", "sunkencam"]
  ],

  "(code qbert-plat-on-mimic)": [
    [13, "gp", "(pointer rigid-body-platform)"],
    [21, "gp", "(pointer rigid-body-platform)"],
    [27, "gp", "(pointer rigid-body-platform)"]
  ],

  "(method 32 qbert-plat)": [
    [[4, 10], "a0", "qbert-plat-master"]
  ],

  "(post rigid-body-platform-float qbert-plat)": [
    [3, "t9", "(function none :behavior qbert-plat)"]
  ],

  "(method 23 qbert-plat)": [
    [9, "t9", "(function rigid-body-platform float none)"]
  ],

  "(code keg-on-paddle)": [
    [5, "a0", "keg"], // i have learned that parent does not always equal the parent type!
    [16, "v1", "process-drawable"]
  ],

  "(code keg-paddle-to-path)": [
    [8, "v1", "process-drawable"],
    [28, "v1", "process-drawable"]
  ],

  "(code keg-on-path)": [
    [13, "v1", "keg-conveyor-paddle"],
    [24, "v1", "keg-conveyor-paddle"],
    [45, "v1", "keg-conveyor-paddle"],
    [72, "v1", "keg-conveyor-paddle"],
    [81, "v1", "keg-conveyor-paddle"]
  ],

  "(code keg-in-chute)": [
    [2, "v1", "process-drawable"],
    [9, "v1", "process-drawable"]
  ],

  "keg-init-by-other": [
    [142, "v1", "process-drawable"]
  ],

  "(method 7 keg-conveyor)": [
    [14, "t9", "(function process-drawable int process-drawable)"]
  ],

  "(method 7 swamp-bat)": [
    [26, "t9", "(function process-drawable int process-drawable)"]
  ],

  "(code swamp-bat-slave-die)": [
    [21, "v1", "swamp-bat"]
  ],

  // these casts should not be required
  "swamp-bat-check-slave-paths-match?": [
    [3, "a1", "swamp-bat-slave"],
    [7, "a1", "swamp-bat-slave"]
  ],

  "(method 39 swamp-rat)": [
    [37, "t9", "(function nav-enemy none)"]
  ],

  "(code nav-enemy-patrol swamp-rat)": [
    [23, "v1", "art-joint-anim"]
  ],

  "(code nav-enemy-stare swamp-rat)": [
    [26, "v1", "art-joint-anim"]
  ],

  "(code nav-enemy-give-up swamp-rat)": [
    [14, "v1", "art-joint-anim"],
    [72, "v1", "art-joint-anim"]
  ],

  "(code nav-enemy-attack swamp-rat)": [
    [14, "v1", "art-joint-anim"]
  ],

  "(code swamp-rat-spawn)": [
    [119, "v1", "art-joint-anim"]
  ],

  "(code spiderwebs-bounce)": [
    [80, "v1", "art-joint-anim"]
  ],

  "(method 39 baby-spider)": [
    [37, "t9", "(function nav-enemy none)"]
  ],

  "(code baby-spider-hatching)": [
    [14, "v1", "art-joint-anim"]
  ],

  "(code nav-enemy-attack baby-spider)": [
    [14, "v1", "art-joint-anim"]
  ],

  "(code nav-enemy-give-up baby-spider)": [
    [14, "v1", "art-joint-anim"],
    [72, "v1", "art-joint-anim"]
  ],

  "(code nav-enemy-patrol baby-spider)": [
    [23, "v1", "art-joint-anim"]
  ],

  "(code nav-enemy-notice baby-spider)": [
    [24, "v1", "art-joint-anim"]
  ],

  "(code nav-enemy-stare baby-spider)": [
    [26, "v1", "art-joint-anim"]
  ],

  "(method 24 mother-spider-proj)": [
    [[11, 46], "s5", "sound-rpc-set-param"],
    [30, "s4", "process-drawable"],
    [33, "s4", "process-drawable"]
  ],

  "(method 23 exit-chamber)": [
    [107, "a1", "fuel-cell"]
  ],

  "(code exit-chamber-rise)": [
    [15, "v1", "fuel-cell"]
  ],

  "(method 25 sunken-water)": [
    [121, "v1", "uint"],
    [126, "v1", "uint"]
  ],

  "(code sunkenfisha-idle)": [
    [10, "v1", "art-joint-anim"]
  ],

  "(method 27 sunkenfisha)": [
    ["_stack_", 16, "res-tag"],
    ["_stack_", 32, "res-tag"],
    ["_stack_", 48, "res-tag"],
    [40, "v0", "(pointer float)"],
    [137, "v0", "(pointer float)"],
    [174, "v0", "(pointer float)"]
  ],

  "(method 43 assistant-villagec)": [
    [19, "v1", "float"]
  ],

  "(code idle assistant-villagec)": [
    [32, "v1", "art-joint-anim"],
    [89, "v1", "float"],
    [176, "v1", "float"]
  ],

  "(method 32 sage-villagec)": [
    [278, "v1", "float"]
  ],

  "(method 43 sage-villagec)": [
    [19, "v1", "float"]
  ],

  "(method 20 cave-trap)": [
    [77, "s2", "process-drawable"],
    [95, "s2", "process-drawable"],
    [181, "s3", "process-drawable"],
    [221, "s3", "process-drawable"]
  ],

  "(method 7 cave-trap)": [
    [14, "t9", "(function process-drawable int process-drawable)"]
  ],

  "(method 57 ice-cube)": [
    [16, "v1", "collide-shape-prim-sphere"]
  ],

  "(code yeti-slave-appear-jump-up)": [
    [14, "v1", "art-joint-anim"]
  ],

  "(code yeti-slave-appear-land)": [
    [14, "v1", "art-joint-anim"]
  ],

  "(code nav-enemy-chase yeti-slave)": [
    [55, "v1", "art-joint-anim"]
  ],

  "(code nav-enemy-stare yeti-slave)": [
    [154, "v1", "art-joint-anim"]
  ],

  "(code nav-enemy-give-up yeti-slave)": [
    [43, "v1", "art-joint-anim"],
    [101, "v1", "art-joint-anim"]
  ],

  "(code nav-enemy-patrol yeti-slave)": [
    [25, "v1", "art-joint-anim"],
    [86, "v1", "art-joint-anim"],
    [165, "v1", "art-joint-anim"],
    [238, "v1", "art-joint-anim"]
  ],

  "(method 7 yeti-slave)": [
    [14, "t9", "(function nav-enemy int nav-enemy)"]
  ],

  "(method 21 yeti)": [
    [5, "s5", "(pointer yeti-slave)"]
  ],

  "(code idle assistant-lavatube-start)": [
    [32, "v1", "float"],
    [118, "v1", "art-joint-anim"]
  ],

  "check-drop-level-maincave-drip": [
    [17, "v1", "float"]
  ],

  "snow-bird-bob-func": [
    [3, "v1", "process-drawable"]
  ],

  "bird-bob-func": [
    [3, "v1", "process-drawable"]
  ],

  "part-tracker-track-root": [
    [2, "v1", "process-drawable"]
  ],

  "sparticle-track-root-money": [
    [5, "v1", "process-drawable"]
  ],

  "eco-fadeout": [
    [2, "v1", "process-drawable"]
  ],

  "eco-track-root-prim-fadeout": [
    [2, "v1", "process-drawable"],
    [3, "a0", "collide-shape-moving"],
    [11, "v1", "process-drawable"]
  ],

  "check-drop-level-sagehut": [
    [18, "v1", "float"]
  ],

  "check-drop-level-training-spout-rain": [
    [17, "v1", "float"]
  ],

  "check-drop-level-sagehut2": [
    [18, "v1", "float"]
  ],

  "tra-bird-bob-func": [
    [3, "v1", "process-drawable"]
  ],

  "(anon-function 6 relocate)": [
    [3, "a0", "int"],
    [8, "a0", "int"]
  ],

  "(method 7 joint-control)": [
    [7, "v1", "(inline-array joint-control-channel)"]
  ],

  "(method 20 hud-money-all)": [
    [36, "a0", "process-drawable"],
    [39, "v1", "process-drawable"],
    [50, "v1", "process-drawable"],
    [93, "v1", "process-drawable"]
  ],

  "(method 20 hud-money)": [
    [35, "a0", "process-drawable"],
    [38, "v1", "process-drawable"],
    [49, "v1", "process-drawable"],
    [92, "v1", "process-drawable"]
  ],

  "(method 20 hud-fuel-cell)": [
    [100, "a0", "process-drawable"],
    [103, "v1", "process-drawable"],
    [114, "v1", "process-drawable"],
    [157, "v1", "process-drawable"]
  ],

  "part-hud-eco-timer-01-func": [
    [11, "v1", "uint"],
    [15, "v1", "uint"]
  ],

  "part-hud-eco-timer-02-func": [
    [11, "v1", "uint"],
    [15, "v1", "uint"]
  ],

  "part-hud-eco-timer-03-func": [
    [11, "v1", "uint"],
    [15, "v1", "uint"]
  ],

  "hide-bottom-hud": [
    [22, "v1", "(pointer hud)"]
  ],

  "disable-hud": [
    [22, "a0", "(pointer hud)"],
    [37, "v1", "(pointer hud)"],
    [57, "v1", "(pointer hud)"]
  ],

  "enable-hud": [
    [20, "v1", "(pointer hud)"]
  ],

  "hide-hud-quick": [
    [20, "v1", "(pointer hud)"]
  ],

  "set-hud-aspect-ratio": [
    [17, "v1", "(pointer hud)"]
  ],

  "hud-hidden?": [
    [14, "v1", "(pointer hud)"]
  ],

  "bottom-hud-hidden?": [
    [16, "v1", "(pointer hud)"]
  ],

  "show-hud": [
    [31, "v1", "(pointer hud)"]
  ],

  "fuel-cell-hud-orbit-callback": [
    [12, "s3", "hud-fuel-cell"],
    [20, "s3", "hud-fuel-cell"]
  ],

  "(method 15 hud-pickups)": [
    [51, "v1", "dma-packet"],
    [52, "v1", "dma-packet"]
  ],

  "(method 15 hud-fuel-cell)": [
    [51, "v1", "dma-packet"],
    [52, "v1", "dma-packet"]
  ],

  "(method 15 hud-money)": [
    [[50, 53], "v1", "dma-packet"]
  ],

  "(method 15 hud-money-all)": [
    [[125, 128], "v1", "dma-packet"]
  ],

  "(method 15 hud-buzzers)": [
    [58, "v1", "dma-packet"],
    [59, "v1", "dma-packet"]
  ],

  "update-mood-lightning": [
    [[255, 259], "s5", "process-drawable"],
    [[293, 297], "s5", "process-drawable"],
    [[331, 336], "s5", "process-drawable"],
    [235, "v0", "sound-rpc-set-param"],
    [273, "v0", "sound-rpc-set-param"],
    [311, "v0", "sound-rpc-set-param"]
  ],

  "battlecontroller-default-event-handler": [
    [9, "a0", "process-drawable"]
  ],

  "battlecontroller-update-spawners": [
    [19, "s4", "nav-enemy"],
    [57, "s4", "nav-enemy"]
  ],

  "battlecontroller-spawn-creature": [
    [33, "v0", "nav-enemy"],
    [[53, 136], "gp", "(pointer nav-enemy)"]
  ],

  "(method 7 battlecontroller)": [
    [29, "t9", "(function process-drawable int process-drawable)"]
  ],

  "(method 10 battlecontroller)": [
    [13, "t9", "(function process-drawable none)"]
  ],

  "(method 27 battlecontroller)": [
    ["_stack_", 16, "res-tag"],
    [182, "v0", "(pointer int32)"]
  ],

  "keg-bounce-set-particle-rotation-callback": [
    [2, "v1", "(pointer process-drawable)"]
  ],

<<<<<<< HEAD
  "(post water-vol-idle helix-dark-eco)": [
    [4, "t9", "(function none :behavior helix-dark-eco)"]
  ],

  "(code helix-slide-door-close)": [
    [10, "v1", "art-joint-anim"]
  ],

  "(code helix-button-startup)": [
    [39, "v1", "process-drawable"]
  ],

  "(method 73 green-eco-lurker)": [
    [6, "a1", "touching-shapes-entry"]
  ],

  "citb-sagecage-update-collision": [
    [2, "a0", "collide-shape-prim-group"]
  ],

  "race-ring-set-particle-rotation-callback": [
    [1, "v1", "(pointer race-ring)"]
  ],

  "race-ring-blue-set-particle-rotation-callback": [
    [1, "v1", "(pointer race-ring)"]
  ],

  "(code race-ring-active)": [
    [242, "v1", "handle"],
    [245, "v1", "handle"],
    [253, "gp", "handle"],
    [269, "s5", "handle"],
    [272, "s5", "handle"]
  ],

  "(trans race-ring-active)": [
    [26, "a0", "part-tracker"]
  ],

  "(code anim-tester-process)": [
    [41, "v1", "anim-test-obj"],
    [45, "v1", "anim-test-obj"],
    [[40, 114], "s4", "anim-test-obj"],
    [82, "v0", "anim-test-sequence"],
    [119, "v0", "art-joint-anim"]
  ],

  "display-list-control": [
    [[194, 197], "v1", "dma-packet"],
    [[423, 426], "v1", "dma-packet"]
  ],

  "anim-tester-disp-frame-num": [
    [[75, 78], "v1", "dma-packet"]
=======
  "(method 10 effect-control)": [
    [88, "v1", "collide-shape-moving"],
    [143, "s3", "(pointer sparticle-launch-group)"],
    [147, "s3", "sparticle-launch-group"],
    [199, "s3", "sparticle-launch-group"],
    [240, "s3", "basic"],
    [286, "s3", "basic"],
    [346, "s3", "basic"],
    [367, "s3", "basic"],
    [367, "s3", "basic"],
    [[371, 451], "s3", "death-info"]
>>>>>>> 01b43f61
  ],

  "placeholder-do-not-add-below": []
}<|MERGE_RESOLUTION|>--- conflicted
+++ resolved
@@ -3934,63 +3934,6 @@
     [2, "v1", "(pointer process-drawable)"]
   ],
 
-<<<<<<< HEAD
-  "(post water-vol-idle helix-dark-eco)": [
-    [4, "t9", "(function none :behavior helix-dark-eco)"]
-  ],
-
-  "(code helix-slide-door-close)": [
-    [10, "v1", "art-joint-anim"]
-  ],
-
-  "(code helix-button-startup)": [
-    [39, "v1", "process-drawable"]
-  ],
-
-  "(method 73 green-eco-lurker)": [
-    [6, "a1", "touching-shapes-entry"]
-  ],
-
-  "citb-sagecage-update-collision": [
-    [2, "a0", "collide-shape-prim-group"]
-  ],
-
-  "race-ring-set-particle-rotation-callback": [
-    [1, "v1", "(pointer race-ring)"]
-  ],
-
-  "race-ring-blue-set-particle-rotation-callback": [
-    [1, "v1", "(pointer race-ring)"]
-  ],
-
-  "(code race-ring-active)": [
-    [242, "v1", "handle"],
-    [245, "v1", "handle"],
-    [253, "gp", "handle"],
-    [269, "s5", "handle"],
-    [272, "s5", "handle"]
-  ],
-
-  "(trans race-ring-active)": [
-    [26, "a0", "part-tracker"]
-  ],
-
-  "(code anim-tester-process)": [
-    [41, "v1", "anim-test-obj"],
-    [45, "v1", "anim-test-obj"],
-    [[40, 114], "s4", "anim-test-obj"],
-    [82, "v0", "anim-test-sequence"],
-    [119, "v0", "art-joint-anim"]
-  ],
-
-  "display-list-control": [
-    [[194, 197], "v1", "dma-packet"],
-    [[423, 426], "v1", "dma-packet"]
-  ],
-
-  "anim-tester-disp-frame-num": [
-    [[75, 78], "v1", "dma-packet"]
-=======
   "(method 10 effect-control)": [
     [88, "v1", "collide-shape-moving"],
     [143, "s3", "(pointer sparticle-launch-group)"],
@@ -4002,7 +3945,63 @@
     [367, "s3", "basic"],
     [367, "s3", "basic"],
     [[371, 451], "s3", "death-info"]
->>>>>>> 01b43f61
+  ],
+
+  "(post water-vol-idle helix-dark-eco)": [
+    [4, "t9", "(function none :behavior helix-dark-eco)"]
+  ],
+
+  "(code helix-slide-door-close)": [
+    [10, "v1", "art-joint-anim"]
+  ],
+
+  "(code helix-button-startup)": [
+    [39, "v1", "process-drawable"]
+  ],
+
+  "(method 73 green-eco-lurker)": [
+    [6, "a1", "touching-shapes-entry"]
+  ],
+
+  "citb-sagecage-update-collision": [
+    [2, "a0", "collide-shape-prim-group"]
+  ],
+
+  "race-ring-set-particle-rotation-callback": [
+    [1, "v1", "(pointer race-ring)"]
+  ],
+
+  "race-ring-blue-set-particle-rotation-callback": [
+    [1, "v1", "(pointer race-ring)"]
+  ],
+
+  "(code race-ring-active)": [
+    [242, "v1", "handle"],
+    [245, "v1", "handle"],
+    [253, "gp", "handle"],
+    [269, "s5", "handle"],
+    [272, "s5", "handle"]
+  ],
+
+  "(trans race-ring-active)": [
+    [26, "a0", "part-tracker"]
+  ],
+
+  "(code anim-tester-process)": [
+    [41, "v1", "anim-test-obj"],
+    [45, "v1", "anim-test-obj"],
+    [[40, 114], "s4", "anim-test-obj"],
+    [82, "v0", "anim-test-sequence"],
+    [119, "v0", "art-joint-anim"]
+  ],
+
+  "display-list-control": [
+    [[194, 197], "v1", "dma-packet"],
+    [[423, 426], "v1", "dma-packet"]
+  ],
+
+  "anim-tester-disp-frame-num": [
+    [[75, 78], "v1", "dma-packet"]
   ],
 
   "placeholder-do-not-add-below": []
