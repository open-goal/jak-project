--- conflicted
+++ resolved
@@ -6373,16 +6373,15 @@
     [40, "t9", "(function none :behavior target)"]
   ],
 
-<<<<<<< HEAD
+  "tfrag-details":[
+    [49, "gp", "(pointer uint32)"]
+  ],
+
   "collide-planes": [
     [77, "a0", "bounding-box"],
     [298, "v1", "bounding-box"],
     [377, "v1", "bounding-box"],
     [458, "v1", "bounding-box"]
-=======
-  "tfrag-details":[
-    [49, "gp", "(pointer uint32)"]
->>>>>>> c0dfc580
   ],
 
   "placeholder-do-not-add-below": []
