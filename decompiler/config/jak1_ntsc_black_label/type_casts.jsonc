--- conflicted
+++ resolved
@@ -7357,7 +7357,22 @@
     [53, "v1", "snowcam"]
   ],
 
-<<<<<<< HEAD
+  "(method 32 sequenceA-village1)": [
+    [[103, 111], "v1", "handle"],
+    [[125, 133], "v1", "handle"]
+  ],
+
+  "(exit play-anim sequenceA-village1)": [
+    [[12, 20], "v1", "handle"],
+    [[28, 36], "v1", "handle"]
+  ],
+
+  "(event play-anim sequenceA-village1)": [
+    [[64, 72], "v1", "handle"],
+    [[86, 94], "v1", "handle"],
+    [[108, 116], "v1", "handle"]
+  ],
+
   "(code hud-collecting)": [
     [[2, 10], "v1", "handle"],
     [13, "s4", "hud"],
@@ -7376,22 +7391,6 @@
 
   "(trans energyhub-idle)": [
     [31, "s4", "energyarm"]
-=======
-  "(method 32 sequenceA-village1)": [
-    [[103, 111], "v1", "handle"],
-    [[125, 133], "v1", "handle"]
-  ],
-
-  "(exit play-anim sequenceA-village1)": [
-    [[12, 20], "v1", "handle"],
-    [[28, 36], "v1", "handle"]
-  ],
-
-  "(event play-anim sequenceA-village1)": [
-    [[64, 72], "v1", "handle"],
-    [[86, 94], "v1", "handle"],
-    [[108, 116], "v1", "handle"]
->>>>>>> 72fe0682
   ],
 
   "placeholder-do-not-add-below": []
