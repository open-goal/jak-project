--- conflicted
+++ resolved
@@ -6973,7 +6973,75 @@
     [218, "v1", "float"]
   ],
 
-<<<<<<< HEAD
+  "(code target-ice-stance)": [
+    [42, "v1", "art-joint-anim"],
+    [108, "v1", "art-joint-anim"],
+    [159, "v1", "art-joint-anim"],
+    [221, "v1", "art-joint-anim"],
+    [283, "v1", "art-joint-anim"],
+    [370, "v1", "art-joint-anim"],
+    [479, "v1", "art-joint-anim"]
+  ],
+
+  "joint-mod-tracker-callback": [
+    [[3, 99], "s4", "joint-mod-tracker"]
+  ],
+
+  "(method 14 snow-ball)": [
+    [16, "v1", "vector"],
+    [23, "v1", "vector"],
+    [30, "v1", "vector"]
+  ],
+
+  "(method 7 snow-ball)": [
+    [26, "t9", "(function process-drawable int process-drawable)"]
+  ],
+
+  "(method 11 mistycannon)": [
+    ["_stack_", 16, "res-tag"],
+    ["_stack_", 32, "res-tag"],
+    ["_stack_", 48, "res-tag"],
+    [337, "v0", "(pointer float)"],
+    [367, "v0", "(pointer float)"]
+  ],
+
+  "mother-spider-full-joint-callback": [
+    [[10, 48], "v1", "mother-spider-thread"]
+  ],
+
+  "(method 11 mother-spider)": [
+    ["_stack_", 16, "res-tag"],
+    [[500, 525], "v0", "(pointer float)"]
+  ],
+
+  "(method 21 mother-spider)": [
+    [179, "s3", "collide-shape-prim-group"]
+  ],
+
+  "(method 11 plane-volume)": [
+    [14, "f2", "float"]
+  ],
+
+  "(method 9 plane-volume)": [
+    [245, "f2", "float"]
+  ],
+
+  "(method 21 helix-water)": [
+    [27, "a0", "process-drawable"]
+  ],
+
+  "(method 7 helix-water)": [
+    [14, "t9", "(function process-drawable int process-drawable)"]
+  ],
+
+  "(code helix-button-activate)": [
+    [37, "v0", "sunkencam"]
+  ],
+
+  "(code target-flut-jump)": [
+    [137, "v1", "float"]
+  ],
+
   "tie-init-engine": [
     [[14, 18], "a0", "dma-packet"],
     [[24, 28], "a0", "gs-gif-tag"],
@@ -7018,9 +7086,6 @@
     [266, "a0", "(pointer uint32)"]
   ],
 
-//     [[16,32], "v1", "drawable-inline-array-node"],
-    // [18, "a0", "drawable-inline-array-node"],
-
   "draw-drawable-tree-instance-tie": [
     [[23, 36], "v1", "drawable-inline-array-node"],
     [25, "a0", "drawable-inline-array-node"],
@@ -7053,76 +7118,6 @@
 
   "(method 13 drawable-inline-array-instance-tie)": [
     [[1, 6], "v1", "instance-tie"]
-=======
-  "(code target-ice-stance)": [
-    [42, "v1", "art-joint-anim"],
-    [108, "v1", "art-joint-anim"],
-    [159, "v1", "art-joint-anim"],
-    [221, "v1", "art-joint-anim"],
-    [283, "v1", "art-joint-anim"],
-    [370, "v1", "art-joint-anim"],
-    [479, "v1", "art-joint-anim"]
-  ],
-
-  "joint-mod-tracker-callback": [
-    [[3, 99], "s4", "joint-mod-tracker"]
-  ],
-
-  "(method 14 snow-ball)": [
-    [16, "v1", "vector"],
-    [23, "v1", "vector"],
-    [30, "v1", "vector"]
-  ],
-
-  "(method 7 snow-ball)": [
-    [26, "t9", "(function process-drawable int process-drawable)"]
-  ],
-
-  "(method 11 mistycannon)": [
-    ["_stack_", 16, "res-tag"],
-    ["_stack_", 32, "res-tag"],
-    ["_stack_", 48, "res-tag"],
-    [337, "v0", "(pointer float)"],
-    [367, "v0", "(pointer float)"]
-  ],
-
-  "mother-spider-full-joint-callback": [
-    [[10, 48], "v1", "mother-spider-thread"]
-  ],
-
-  "(method 11 mother-spider)": [
-    ["_stack_", 16, "res-tag"],
-    [[500, 525], "v0", "(pointer float)"]
-  ],
-
-  "(method 21 mother-spider)": [
-    [179, "s3", "collide-shape-prim-group"]
-  ],
-
-  "(method 11 plane-volume)": [
-    [14, "f2", "float"]
-  ],
-
-  "(method 9 plane-volume)": [
-    [245, "f2", "float"]
-  ],
-
-  "(method 21 helix-water)": [
-    [27, "a0", "process-drawable"]
-  ],
-
-  "(method 7 helix-water)": [
-    [14, "t9", "(function process-drawable int process-drawable)"]
-  ],
-
-  "(code helix-button-activate)": [
-    [37, "v0", "sunkencam"]
-  ],
-
-  "(code target-flut-jump)": [
-    [137, "v1", "float"]
->>>>>>> cee7752c
-  ],
-
+  ],
   "placeholder-do-not-add-below": []
 }