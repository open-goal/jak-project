--- conflicted
+++ resolved
@@ -6972,24 +6972,6 @@
     [218, "v1", "float"]
   ],
 
-<<<<<<< HEAD
-  "(method 14 snow-ball)": [
-    [16, "v1", "vector"],
-    [23, "v1", "vector"],
-    [30, "v1", "vector"]
-  ],
-
-  "(method 7 snow-ball)": [
-    [26, "t9", "(function process-drawable int process-drawable)"]
-  ],
-
-  "(method 11 mistycannon)": [
-    ["_stack_", 16, "res-tag"],
-    ["_stack_", 32, "res-tag"],
-    ["_stack_", 48, "res-tag"],
-    [337, "v0", "(pointer float)"],
-    [367, "v0", "(pointer float)"]
-=======
   "(code target-ice-stance)": [
     [42, "v1", "art-joint-anim"],
     [108, "v1", "art-joint-anim"],
@@ -6998,7 +6980,24 @@
     [283, "v1", "art-joint-anim"],
     [370, "v1", "art-joint-anim"],
     [479, "v1", "art-joint-anim"]
->>>>>>> c28c47b4
+  ],
+
+  "(method 14 snow-ball)": [
+    [16, "v1", "vector"],
+    [23, "v1", "vector"],
+    [30, "v1", "vector"]
+  ],
+
+  "(method 7 snow-ball)": [
+    [26, "t9", "(function process-drawable int process-drawable)"]
+  ],
+
+  "(method 11 mistycannon)": [
+    ["_stack_", 16, "res-tag"],
+    ["_stack_", 32, "res-tag"],
+    ["_stack_", 48, "res-tag"],
+    [337, "v0", "(pointer float)"],
+    [367, "v0", "(pointer float)"]
   ],
 
   "placeholder-do-not-add-below": []
