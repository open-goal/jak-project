--- conflicted
+++ resolved
@@ -2235,102 +2235,6 @@
     [19, "v1", "float"]
   ],
 
-<<<<<<< HEAD
-  "(method 20 hud-money-all)": [
-    [31, "t9", "(function object object object object object)"],
-    [36, "a0", "process-drawable"],
-    [39, "v1", "process-drawable"],
-    [50, "v1", "process-drawable"],
-    [93, "v1", "process-drawable"]
-  ],
-
-  "(method 20 hud-money)": [
-    [30, "t9", "(function object object object object object)"],
-    [35, "a0", "process-drawable"],
-    [38, "v1", "process-drawable"],
-    [49, "v1", "process-drawable"],
-    [92, "v1", "process-drawable"]
-  ],
-
-  "(method 20 hud-fuel-cell)": [
-    [95, "t9", "(function process function object object object object object)"],
-    [100, "a0", "process-drawable"],
-    [103, "v1", "process-drawable"],
-    [114, "v1", "process-drawable"],
-    [157, "v1", "process-drawable"]
-  ],
-
-  "part-hud-eco-timer-01-func": [
-    [11, "v1", "uint"],
-    [15, "v1", "uint"]
-  ],
-
-  "part-hud-eco-timer-02-func": [
-    [11, "v1", "uint"],
-    [15, "v1", "uint"]
-  ],
-
-  "part-hud-eco-timer-03-func": [
-    [11, "v1", "uint"],
-    [15, "v1", "uint"]
-  ],
-
-  "activate-hud": [
-    [20, "t9", "(function process function object object)"],
-    [43, "t9", "(function process function object object)"],
-    [66, "t9", "(function process function object object)"],
-    [89, "t9", "(function process function object object)"],
-    [112, "t9", "(function process function object object)"],
-    [135, "t9", "(function process function object object)"]
-  ],
-
-  "hide-hud": [
-    [20, "v1", "(pointer hud)"]
-  ],
-
-  "hide-bottom-hud": [
-    [22, "v1", "(pointer hud)"]
-  ],
-
-  "disable-hud": [
-    [22, "a0", "(pointer hud)"],
-    [37, "v1", "(pointer hud)"],
-    [57, "v1", "(pointer hud)"]
-  ],
-
-  "enable-hud": [
-    [20, "v1", "(pointer hud)"]
-  ],
-
-  "hide-hud-quick": [
-    [20, "v1", "(pointer hud)"]
-  ],
-
-  "set-hud-aspect-ratio": [
-    [17, "v1", "(pointer hud)"]
-  ],
-
-  "hud-hidden?": [
-    [14, "v1", "(pointer hud)"]
-  ],
-
-  "bottom-hud-hidden?": [
-    [16, "v1", "(pointer hud)"]
-  ],
-
-  "show-hud": [
-    [31, "v1", "(pointer hud)"]
-  ],
-
-  "activate-orb-all": [
-    [23, "t9", "(function process function object object)"]
-  ],
-
-  "fuel-cell-hud-orbit-callback": [
-    [2, "v1", "hud"]
-  ],
-
-=======
   "(method 11 fact-info-target)": [
     [135, "v1", "target"],
     [148, "v1", "collide-shape"],
@@ -2657,7 +2561,101 @@
   "cam-master-effect": [
     [[0, 999], "s6", "camera-master"]
   ],
->>>>>>> c7452039
+
+  "(method 20 hud-money-all)": [
+    [31, "t9", "(function object object object object object)"],
+    [36, "a0", "process-drawable"],
+    [39, "v1", "process-drawable"],
+    [50, "v1", "process-drawable"],
+    [93, "v1", "process-drawable"]
+  ],
+
+  "(method 20 hud-money)": [
+    [30, "t9", "(function object object object object object)"],
+    [35, "a0", "process-drawable"],
+    [38, "v1", "process-drawable"],
+    [49, "v1", "process-drawable"],
+    [92, "v1", "process-drawable"]
+  ],
+
+  "(method 20 hud-fuel-cell)": [
+    [95, "t9", "(function process function object object object object object)"],
+    [100, "a0", "process-drawable"],
+    [103, "v1", "process-drawable"],
+    [114, "v1", "process-drawable"],
+    [157, "v1", "process-drawable"]
+  ],
+
+  "part-hud-eco-timer-01-func": [
+    [11, "v1", "uint"],
+    [15, "v1", "uint"]
+  ],
+
+  "part-hud-eco-timer-02-func": [
+    [11, "v1", "uint"],
+    [15, "v1", "uint"]
+  ],
+
+  "part-hud-eco-timer-03-func": [
+    [11, "v1", "uint"],
+    [15, "v1", "uint"]
+  ],
+
+  "activate-hud": [
+    [20, "t9", "(function process function object object)"],
+    [43, "t9", "(function process function object object)"],
+    [66, "t9", "(function process function object object)"],
+    [89, "t9", "(function process function object object)"],
+    [112, "t9", "(function process function object object)"],
+    [135, "t9", "(function process function object object)"]
+  ],
+
+  "hide-hud": [
+    [20, "v1", "(pointer hud)"]
+  ],
+
+  "hide-bottom-hud": [
+    [22, "v1", "(pointer hud)"]
+  ],
+
+  "disable-hud": [
+    [22, "a0", "(pointer hud)"],
+    [37, "v1", "(pointer hud)"],
+    [57, "v1", "(pointer hud)"]
+  ],
+
+  "enable-hud": [
+    [20, "v1", "(pointer hud)"]
+  ],
+
+  "hide-hud-quick": [
+    [20, "v1", "(pointer hud)"]
+  ],
+
+  "set-hud-aspect-ratio": [
+    [17, "v1", "(pointer hud)"]
+  ],
+
+  "hud-hidden?": [
+    [14, "v1", "(pointer hud)"]
+  ],
+
+  "bottom-hud-hidden?": [
+    [16, "v1", "(pointer hud)"]
+  ],
+
+  "show-hud": [
+    [31, "v1", "(pointer hud)"]
+  ],
+
+  "activate-orb-all": [
+    [23, "t9", "(function process function object object)"]
+  ],
+
+  "fuel-cell-hud-orbit-callback": [
+    [2, "v1", "hud"]
+  ],
+
 
   "placeholder-do-not-add-below": []
 }