--- conflicted
+++ resolved
@@ -7274,13 +7274,9 @@
     [[40, 46], "s3", "vector"]
   ],
 
-<<<<<<< HEAD
-  "ocean-near-add-constants": [[3, "a0", "dma-packet"]],
-=======
   "ocean-near-add-constants": [
     [[8, 16], "a0", "dma-packet"]
   ],
->>>>>>> d136aec0
 
   "draw-ocean-near": [
     [2, "a0", "dma-packet"],
