{
  "(method 2 array)": [
    [23, "gp", "(array int32)"],
    [43, "gp", "(array uint32)"],
    [63, "gp", "(array int64)"],
    [83, "gp", "(array uint64)"],
    [102, "gp", "(array int8)"],
    [121, "gp", "(array uint8)"],
    [141, "gp", "(array int16)"],
    [161, "gp", "(array uint16)"],
    [186, "gp", "(array uint128)"],
    [204, "gp", "(array int32)"],
    [223, "gp", "(array float)"],
    [232, "gp", "(array float)"],
    [249, "gp", "(array basic)"],
    [258, "gp", "(array basic)"]
  ],
  "(method 3 array)": [
    [44, "gp", "(array int32)"],
    [62, "gp", "(array uint32)"],
    [80, "gp", "(array int64)"],
    [98, "gp", "(array uint64)"],
    [115, "gp", "(array int8)"],
    [132, "gp", "(array int8)"],
    [150, "gp", "(array int16)"],
    [168, "gp", "(array uint16)"],
    [191, "gp", "(array uint128)"],
    [207, "gp", "(array int32)"],
    [226, "gp", "(array float)"],
    [243, "gp", "(array basic)"]
  ],
  "(method 0 cpu-thread)": [[[13, 28], "v0", "cpu-thread"]],
  "(method 0 process)": [
    [12, "a0", "int"],
    [[13, 43], "v0", "process"]
  ],
  "(method 0 dead-pool-heap)": [
    [60, "v0", "int"],
    [[61, 73], "v0", "dead-pool-heap"]
  ],
  "(method 21 dead-pool-heap)": [
    [5, "v1", "pointer"],
    [13, "a0", "pointer"],
    [25, "v1", "pointer"]
  ],
  "(method 5 dead-pool-heap)": [
    [3, "v1", "int"],
    [3, "a0", "int"]
  ],
  "(method 0 protect-frame)": [
    [0, "a0", "int"],
    [[1, 8], "v0", "protect-frame"]
  ],
  "(method 10 process)": [[[24, 30], "s4", "protect-frame"]],
  "(method 9 process)": [[43, "s5", "process"]],
  "(method 14 dead-pool)": [
    [[24, 25], "v1", "(pointer process)"],
    [[30, 39], "s4", "(pointer process)"]
  ],
  "inspect-process-heap": [
    [[4, 11], "s5", "basic"],
    [17, "s5", "pointer"]
  ],

  "run-function-in-process": [[40, "a0", "dead-pool-heap"]],

  // GSTRING
  "name=": [
    [26, "a1", "symbol"],
    [42, "a0", "symbol"]
  ],
  "string-cat-to-last-char": [
    [3, "s5", "(pointer uint8)"],
    [4, "s5", "string"]
  ],

  // GSTATE
  "enter-state": [
    [68, "s0", "protect-frame"],
    [101, "t9", "(function object object object object object object none)"]
  ],

  "send-event-function": [
    [[7,12], "a0", "process"]
  ],

  // MATH
  "log2": [[3, "v1", "int"]],

  // QUATERNION
  "vector-x-quaternion!": [[10, "v1", "(pointer uint128)"]],
  "vector-y-quaternion!": [[10, "v1", "(pointer uint128)"]],
  "vector-z-quaternion!": [[10, "v1", "(pointer uint128)"]],

  // Matrix
  //"eul->matrix": [[[110, 228], "gp", "(pointer float)"]],

  // DMA
  "dma-send-to-spr": [[[0, 32], "s5", "dma-bank-spr"]],
  "dma-send-to-spr-no-flush": [[[0, 32], "s5", "dma-bank-spr"]],
  "dma-send-from-spr": [[[0, 32], "s5", "dma-bank-spr"]],
  "dma-send-from-spr-no-flush": [[[0, 32], "s5", "dma-bank-spr"]],
  "dma-initialize": [
    [1, "v1", "vif-bank"],
    [8, "v1", "vif-bank"],
    [6, "a0", "vif-bank"],
    [13, "a0", "vif-bank"]
  ],
  "clear-vu1-mem": [[[0, 11], "v1", "(pointer uint32)"]],
  "clear-vu0-mem": [[[0, 11], "v1", "(pointer uint32)"]],
  "dump-vu1-mem": [[[0, 49], "gp", "(pointer uint32)"]],
  "dump-vu1-range": [[[0, 54], "s4", "(pointer uint32)"]],
  "ultimate-memcpy": [
    [[0, 54], "s4", "dma-bank-spr"],
    [[0, 54], "s3", "dma-bank-spr"]
  ],
  "dma-buffer-add-vu-function": [[[9, 33], "t2", "dma-packet"]],
  "dma-buffer-add-buckets": [
    [[1, 4], "v1", "dma-bucket"],
    [5, "v1", "pointer"],
    [[9, 11], "v1", "dma-bucket"],
    [11, "v1", "pointer"]
  ],
  "dma-buffer-patch-buckets": [
    [7, "a0", "(inline-array dma-bucket)"],
    [8, "a3", "pointer"],
    [14, "a0", "(inline-array dma-bucket)"],
    [3, "a0", "(inline-array dma-bucket)"],
    [11, "a0", "(inline-array dma-bucket)"],
    [13, "a0", "(inline-array dma-bucket)"],
    [19, "a0", "(inline-array dma-bucket)"]
  ],
  "dma-bucket-insert-tag": [
    [[2, 6], "v1", "dma-bucket"],
    [3, "a0", "dma-bucket"]
  ],
  "disasm-vif-details": [
    [[62, 94], "s3", "(pointer uint32)"],
    [[98, 130], "s3", "(pointer uint16)"],
    [[134, 164], "s3", "(pointer uint32)"],
    [[168, 198], "s3", "(pointer uint16)"],
    [[202, 225], "s3", "(pointer uint16)"]
  ],
  "disasm-vif-tag": [
    [[81, 85], "t1", "vif-stcycl-imm"],
    [242, "a0", "vif-unpack-imm"]
  ],
  "disasm-dma-list": [
    [25, "v1", "dma-tag"],
    [153, "v1", "dma-packet"],
    [189, "v1", "dma-packet"],
    [229, "v1", "dma-packet"],
    [258, "v1", "dma-packet"],
    [302, "v1", "dma-packet"],
    [308, "v1", "dma-packet"],
    [152, "v1", "(pointer uint64)"],
    [167, "v1", "(pointer uint64)"],
    [176, "v1", "(pointer uint64)"],
    [198, "v1", "(pointer uint64)"],
    [207, "v1", "(pointer uint64)"],
    [238, "v1", "(pointer uint64)"],
    [247, "v1", "(pointer uint64)"],
    [282, "v1", "(pointer uint64)"],
    [291, "v1", "(pointer uint64)"],
    [324, "v1", "(pointer uint64)"],
    [334, "v1", "(pointer uint64)"]
  ],
  "default-buffer-init": [
    [[8, 15], "a1", "dma-gif-packet"],
    [[18, 24], "a1", "gs-gif-tag"],
    [29, "a1", "(pointer gs-alpha)"],
    [31, "a1", "(pointer gs-reg64)"],
    [33, "a1", "(pointer gs-zbuf)"],
    [35, "a1", "(pointer gs-reg64)"],
    [37, "a1", "(pointer gs-test)"],
    [39, "a1", "(pointer gs-reg64)"],
    [40, "a1", "(pointer uint64)"],
    [42, "a1", "(pointer gs-reg64)"],
    [44, "a1", "(pointer gs-clamp)"],
    [46, "a1", "(pointer gs-reg64)"],
    [48, "a1", "(pointer gs-tex1)"],
    [50, "a1", "(pointer gs-reg64)"],
    [53, "a1", "(pointer gs-texa)"],
    [55, "a1", "(pointer gs-reg64)"],
    [57, "a1", "(pointer gs-texclut)"],
    [59, "a1", "(pointer gs-reg64)"],
    [61, "a1", "(pointer gs-fogcol)"],
    [63, "a1", "(pointer gs-reg64)"],
    [[69, 72], "a0", "dma-packet"]
  ],
  "lookup-level-info": [
    [3, "a1", "symbol"],
    [[4, 16], "a1", "level-load-info"]
  ],
  "put-display-alpha-env": [[[0, 5], "v1", "gs-bank"]],
  "(method 13 profile-bar)": [
    [[27, 43], "t2", "dma-packet"],
    [[46, 56], "t2", "gs-gif-tag"],
    [[65, 67], "t3", "(pointer gs-prim)"],
    [67, "t3", "(pointer uint64)"],
    [79, "t3", "(pointer gs-xyzf)"],
    [110, "t2", "(pointer gs-xyzf)"]
  ],
  "draw-sprite2d-xy": [
    [[41, 45], "a3", "dma-packet"],
    [[51, 54], "a3", "gs-gif-tag"],
    [59, "a3", "(pointer gs-prim)"],
    [61, "a3", "(pointer gs-rgbaq)"],
    [72, "a3", "(pointer gs-xyzf)"],
    [97, "a3", "(pointer gs-xyzf)"],
    [[106, 117], "v1", "(pointer dma-tag)"],
    [109, "a2", "dma-tag"]
  ],
  "draw-quad2d": [
    [[22, 28], "t1", "dma-packet"],
    [[31, 37], "t1", "gs-gif-tag"],
    [42, "t1", "(pointer gs-prim)"],
    [44, "t1", "(pointer gs-rgbaq)"],
    [52, "t1", "(pointer gs-xyzf)"],
    [54, "t1", "(pointer gs-rgbaq)"],
    [67, "t1", "(pointer gs-xyzf)"],
    [69, "t1", "(pointer gs-rgbaq)"],
    [86, "t1", "(pointer gs-xyzf)"],
    [88, "t1", "(pointer gs-rgbaq)"],
    [110, "t1", "(pointer gs-xyzf)"],
    [111, "t1", "(pointer uint64)"],
    [[120, 131], "v1", "(pointer dma-tag)"],
    [123, "a2", "dma-tag"]
  ],
  "set-display-gs-state": [
    [[3, 10], "t3", "dma-packet"],
    [[13, 19], "t3", "gs-gif-tag"],
    [30, "t3", "(pointer gs-scissor)"],
    [32, "t3", "(pointer gs-reg64)"],
    [33, "t3", "(pointer gs-xy-offset)"],
    [35, "t3", "(pointer gs-reg64)"],
    [46, "t3", "(pointer gs-frame)"],
    [48, "t3", "(pointer gs-reg64)"],
    [50, "t3", "(pointer gs-test)"],
    [52, "t3", "(pointer gs-reg64)"],
    [54, "t3", "(pointer gs-texa)"],
    [56, "t3", "(pointer gs-reg64)"],
    [58, "t3", "(pointer gs-zbuf)"],
    [60, "t3", "(pointer gs-reg64)"],
    [61, "t3", "(pointer uint64)"],
    [63, "t3", "(pointer gs-reg64)"]
  ],
  "set-display-gs-state-offset": [
    [[3, 10], "t5", "dma-packet"],
    [[13, 19], "t5", "gs-gif-tag"],
    [30, "t5", "(pointer gs-scissor)"],
    [32, "t5", "(pointer gs-reg64)"],
    [40, "t5", "(pointer gs-xy-offset)"],
    [42, "t5", "(pointer gs-reg64)"],
    [53, "t5", "(pointer gs-frame)"],
    [55, "t5", "(pointer gs-reg64)"],
    [57, "t5", "(pointer gs-test)"],
    [59, "t5", "(pointer gs-reg64)"],
    [61, "t5", "(pointer gs-texa)"],
    [63, "t5", "(pointer gs-reg64)"],
    [65, "t5", "(pointer gs-zbuf)"],
    [67, "t5", "(pointer gs-reg64)"],
    [68, "t5", "(pointer uint64)"],
    [70, "t5", "(pointer gs-reg64)"]
  ],
  "reset-display-gs-state": [
    [[9, 16], "t0", "dma-packet"],
    [[19, 25], "t0", "gs-gif-tag"],
    [34, "a3", "(pointer gs-scissor)"],
    [36, "a3", "(pointer gs-reg64)"],
    [44, "a3", "(pointer gs-xy-offset)"],
    [46, "a3", "(pointer gs-reg64)"],
    [51, "a3", "(pointer gs-frame)"],
    [53, "a3", "(pointer gs-reg64)"],
    [55, "a3", "(pointer gs-test)"],
    [57, "a3", "(pointer gs-reg64)"],
    [60, "a3", "(pointer gs-texa)"],
    [62, "a3", "(pointer gs-reg64)"],
    [64, "a3", "(pointer gs-zbuf)"],
    [66, "a3", "(pointer gs-reg64)"],
    [67, "a3", "(pointer uint64)"],
    [69, "a3", "(pointer gs-reg64)"]
  ],
  "(method 9 connection)": [[8, "a0", "pointer"]],
  "(method 10 connection)": [[8, "a0", "pointer"]],
  "(method 0 engine)": [[39, "v0", "pointer"]],

  "(method 12 engine)": [
    [[5, 16], "s4", "connection"],
    [12, "t9", "(function basic basic basic object object)"]
  ],

  "(method 13 engine)": [
    [[5, 24], "s4", "connection"],
    [12, "t9", "(function basic basic basic object object)"]
  ],

  "(method 15 engine)": [[[0, 36], "v1", "connection"]],
  "(method 19 engine)": [[8, "a0", "connection"]],
  "(method 20 engine)": [[8, "a0", "connection"]],
  "gs-set-default-store-image": [
    [9, "t4", "gif-tag64"],
    [9, "v1", "gif-tag-regs"]
  ],
  "dma-buffer-add-ref-texture": [
    [[25, 29], "a3", "dma-packet"],
    [[32, 44], "a3", "gs-gif-tag"],
    [[47, 62], "a2", "dma-packet"]
  ],
  "(method 11 level)": [
    [[13, 18], "a1", "dma-packet"],
    [[20, 26], "a0", "dma-packet"],
    [[50, 55], "a1", "dma-packet"],
    [[60, 63], "a0", "dma-packet"],
    [[87, 92], "a1", "dma-packet"],
    [[97, 100], "a0", "dma-packet"],
    [[124, 129], "a1", "dma-packet"],
    [[134, 137], "a0", "dma-packet"],
    [[162, 167], "a1", "dma-packet"],
    [[172, 175], "a0", "dma-packet"],
    [[199, 204], "a1", "dma-packet"],
    [[209, 212], "a0", "dma-packet"],
    [[236, 241], "a1", "dma-packet"],
    [[246, 249], "a0", "dma-packet"],
    [[273, 278], "a1", "dma-packet"],
    [[283, 286], "a0", "dma-packet"]
  ],
  "(method 14 texture-page)": [
    [[18, 22], "a0", "dma-packet"],
    [[28, 31], "a0", "gs-gif-tag"],
    [36, "a0", "(pointer uint64)"],
    [38, "a0", "(pointer gs-reg64)"],
    [[44, 45], "a0", "dma-packet"],
    [45, "a0", "(pointer uint64)"]
  ],
  "(method 13 texture-page)": [
    [[45, 49], "a0", "dma-packet"],
    [[55, 58], "a0", "gs-gif-tag"],
    [67, "a0", "(pointer gs-bitbltbuf)"],
    [69, "a0", "(pointer gs-reg64)"],
    [70, "a0", "(pointer gs-trxpos)"],
    [72, "a0", "(pointer gs-reg64)"],
    [76, "a0", "(pointer gs-trxreg)"],
    [78, "a0", "(pointer gs-reg64)"],
    [79, "a0", "(pointer gs-trxdir)"],
    [81, "a0", "(pointer gs-reg64)"]
  ],

  "link-texture-by-id": [[51, "s5", "uint"]],

  "adgif-shader-login-fast": [[57, "gp", "uint"]],

  "adgif-shader-login-no-remap-fast": [[52, "a0", "uint"]],

  "(method 9 texture-page-dir)": [[[27, 31], "t3", "adgif-shader"]],

  "adgif-shader<-texture-simple!": [[5, "v1", "uint"]],

  "display-frame-start": [
    [4, "v1", "vif-bank"],
    [9, "a0", "vif-bank"],
    [[158, 161], "a0", "dma-packet"]
  ],

  "display-loop": [
    [152, "v1", "(pointer int32)"],
    [157, "a0", "(pointer process-drawable)"],
    [[477, 481], "a0", "dma-packet"],
    [[487, 490], "a0", "gs-gif-tag"],

    [497, "a0", "(pointer gs-reg64)"],
    [495, "a0", "(pointer gs-alpha)"],

    [501, "a0", "(pointer gs-reg64)"],
    [499, "a0", "(pointer gs-zbuf)"],

    [505, "a0", "(pointer gs-reg64)"],
    [503, "a0", "(pointer gs-test)"],

    [508, "a0", "(pointer gs-reg64)"],
    [506, "a0", "(pointer uint64)"], // pabe

    [512, "a0", "(pointer gs-reg64)"],
    [510, "a0", "(pointer gs-clamp)"],

    [516, "a0", "(pointer gs-reg64)"],
    [514, "a0", "(pointer gs-tex1)"],

    [521, "a0", "(pointer gs-reg64)"],
    [519, "a0", "(pointer gs-texa)"],

    [525, "a0", "(pointer gs-reg64)"],
    [523, "a0", "(pointer gs-texclut)"],

    [529, "a0", "(pointer gs-reg64)"],
    [527, "a0", "(pointer gs-fogcol)"],

    [[588, 591], "v1", "dma-packet"],
    [[672, 675], "v1", "dma-packet"]
  ],
  "load-game-text-info": [[4, "v1", "game-text-info"]],
  "texture-relocate": [
    [[17, 21], "t4", "dma-packet"],
    [[27, 30], "t4", "gs-gif-tag"],
    [60, "t4", "(pointer gs-bitbltbuf)"],
    [62, "t4", "(pointer gs-reg64)"],
    [63, "t4", "(pointer gs-trxpos)"],
    [65, "t4", "(pointer gs-reg64)"],
    [71, "t4", "(pointer gs-trxreg)"],
    [73, "t4", "(pointer gs-reg64)"],
    [75, "t4", "(pointer gs-trxdir)"],
    [77, "t4", "(pointer gs-reg64)"],
    [[98, 102], "a2", "dma-packet"],
    [[108, 111], "a2", "gs-gif-tag"],
    [132, "a2", "(pointer gs-bitbltbuf)"],
    [134, "a2", "(pointer gs-reg64)"],
    [135, "a2", "(pointer gs-trxpos)"],
    [137, "a2", "(pointer gs-reg64)"],
    [139, "a2", "(pointer gs-trxreg)"],
    [141, "a2", "(pointer gs-reg64)"],
    [143, "a2", "(pointer gs-trxdir)"],
    [145, "a2", "(pointer gs-reg64)"],
    [[157, 161], "a2", "dma-packet"],
    [[167, 170], "a2", "gs-gif-tag"],
    [191, "a2", "(pointer gs-bitbltbuf)"],
    [193, "a2", "(pointer gs-reg64)"],
    [194, "a2", "(pointer gs-trxpos)"],
    [196, "a2", "(pointer gs-reg64)"],
    [198, "a2", "(pointer gs-trxreg)"],
    [200, "a2", "(pointer gs-reg64)"],
    [202, "a2", "(pointer gs-trxdir)"],
    [204, "a2", "(pointer gs-reg64)"]
  ],
  "(method 11 texture-pool)": [
    [[119, 123], "a0", "dma-packet"],
    [[129, 132], "a0", "gs-gif-tag"],
    [137, "a0", "(pointer uint64)"],
    [139, "a0", "(pointer gs-reg64)"],
    [145, "a0", "dma-packet"],
    [146, "a0", "(pointer uint64)"]
  ],
  "texture-page-login": [[[34, 45], "s2", "texture-page"]],
  "upload-vram-data": [
    [[9, 15], "a0", "dma-packet"],
    [[18, 24], "a0", "gs-gif-tag"],
    [33, "a0", "(pointer gs-bitbltbuf)"],
    [35, "a0", "(pointer gs-reg64)"],
    [36, "a0", "(pointer gs-trxpos)"],
    [38, "a0", "(pointer gs-reg64)"],
    [42, "a0", "(pointer gs-trxreg)"],
    [44, "a0", "(pointer gs-reg64)"],
    [45, "a0", "(pointer gs-trxdir)"],
    [47, "a0", "(pointer gs-reg64)"]
  ],
  "texture-page-dir-inspect": [[[133, 136], "v1", "adgif-shader"]],
  "upload-vram-pages": [
    [[135, 140], "a0", "dma-packet"],
    [[144, 149], "a0", "gs-gif-tag"],
    [[155, 157], "a0", "(pointer gs-reg64)"],
    [154, "a0", "(pointer uint64)"],
    [[162, 165], "v1", "dma-packet"]
  ],
  "upload-vram-pages-pris": [
    [[128, 134], "a0", "dma-packet"],
    [[137, 143], "a0", "gs-gif-tag"],
    [148, "a0", "(pointer uint64)"],
    [150, "a0", "(pointer gs-reg64)"],
    [[154, 159], "v1", "dma-packet"]
  ],
  "(method 19 res-lump)": [
    [46, "t2", "(pointer uint64)"],
    [100, "t3", "(pointer uint64)"],
    [184, "t5", "(pointer uint64)"],
    [64, "t6", "(pointer uint64)"]
  ],
  "(method 16 res-lump)": [
    [22, "t1", "(pointer uint64)"],
    [29, "t2", "(pointer uint64)"]
  ],
  "(method 18 res-lump)": [["_stack_", 16, "object"]],
  "(method 21 res-lump)": [
    ["_stack_", 16, "res-tag"],
    ["_stack_", 32, "res-tag"]
  ],

  "(method 15 sync-info)": [
    ["_stack_", 16, "res-tag"],
    [[19, 24], "v1", "(pointer float)"]
  ],

  "(method 15 sync-info-eased)": [
    ["_stack_", 16, "res-tag"],
    [[44, 49], "v1", "(pointer float)"],
    [[26, 35], "v1", "(pointer float)"]
  ],

  "(method 15 sync-info-paused)": [
    ["_stack_", 16, "res-tag"],
    [[44, 49], "v1", "(pointer float)"],
    [[26, 35], "v1", "(pointer float)"]
  ],

  "(method 15 res-lump)": [[132, "s5", "res-tag-pair"]],

  "(method 17 res-lump)": [[22, "s4", "(pointer pointer)"]],

  "(method 20 res-lump)": [[331, "a3", "(inline-array vector)"]],

  "(method 8 res-lump)": [
    [215, "s0", "array"],
    [[0, 100], "s0", "basic"],
    [[102, 120], "s0", "basic"],
    [[147, 150], "s0", "collide-mesh"],
    [[157, 200], "s0", "(array object)"],
    [235, "s0", "basic"]
  ],
  "(method 10 shadow-control)": [[1, "v1", "int"]],
  "(method 0 fact-info-enemy)": [[[3, 92], "gp", "fact-info-enemy"]],
  "(method 0 fact-info)": [
    //[16, "t9", "(function string none)"],
    ["_stack_", 16, "res-tag"],
    [[32, 43], "v1", "(pointer int32)"],
    [86, "gp", "fact-info"]
  ],
  "(method 0 fact-info-target)": [[[3, 20], "gp", "fact-info-target"]],
  "(method 0 align-control)": [[[14, 18], "v0", "align-control"]],
  "str-load": [[[20, 36], "s2", "load-chunk-msg"]],
  "str-load-status": [
    [[18, 22], "v1", "load-chunk-msg"],
    [26, "v1", "load-chunk-msg"]
  ],
  "str-play-async": [[[8, 16], "s4", "load-chunk-msg"]],
  "str-play-stop": [[[7, 14], "s5", "load-chunk-msg"]],
  "str-play-queue": [[[19, 27], "s5", "load-chunk-msg"]],
  "str-ambient-play": [[[7, 15], "s5", "load-chunk-msg"]],
  "str-ambient-stop": [[[7, 16], "s5", "load-chunk-msg"]],
  "dgo-load-begin": [[[21, 40], "s2", "load-dgo-msg"]],
  "dgo-load-get-next": [[[14, 31], "v1", "load-dgo-msg"]],
  "dgo-load-continue": [[[5, 21], "gp", "load-dgo-msg"]],
  "string->sound-name": [[[2, 18], "a1", "(pointer uint8)"]],
  "ramdisk-load": [[[8, 12], "v1", "ramdisk-rpc-load"]],
  "(method 3 generic-tie-interp-point)": [[15, "gp", "(pointer uint128)"]],
  "ripple-find-height": [[[22, 72], "s4", "mei-ripple"]],
  "(method 0 collide-shape-prim-sphere)": [
    [[4, 8], "v0", "collide-shape-prim-sphere"]
  ],
  "(method 0 collide-shape-prim-mesh)": [
    [[6, 11], "v0", "collide-shape-prim-mesh"]
  ],
  "(method 0 collide-shape-prim-group)": [
    [[11, 18], "v0", "collide-shape-prim-group"]
  ],
  "entity-actor-count": [["_stack_", 16, "res-tag"]],
  "entity-actor-lookup": [
    ["_stack_", 16, "res-tag"],
    [[10, 33], "v1", "(pointer uint32)"]
  ],
  "(method 11 joint-mod)": [
    [15, "s3", "process-drawable"],
    [[26, 66], "s3", "fact-info-enemy"]
  ],
  "joint-mod-look-at-handler": [[[2, 254], "gp", "joint-mod"]],
  "joint-mod-world-look-at-handler": [[[0, 254], "gp", "joint-mod"]],
  "joint-mod-rotate-handler": [[[2, 77], "s4", "joint-mod"]],
  "joint-mod-joint-set-handler": [[[2, 13], "s4", "joint-mod"]],
  "joint-mod-joint-set*-handler": [[[2, 31], "s5", "joint-mod"]],
  "joint-mod-wheel-callback": [[[2, 63], "s4", "joint-mod-wheel"]],
  "joint-mod-set-local-callback": [[[0, 23], "v1", "joint-mod-set-local"]],
  "joint-mod-set-world-callback": [[[0, 23], "v1", "joint-mod-set-world"]],
  "joint-mod-blend-local-callback": [[[2, 63], "gp", "joint-mod-blend-local"]],
  "joint-mod-spinner-callback": [[[2, 63], "gp", "joint-mod-spinner"]],
  "(method 11 touching-prims-entry-pool)": [
    [[0, 8], "v1", "touching-prims-entry"],
    [8, "v1", "pointer"],
    [[9, 11], "v1", "touching-prims-entry"],
    [[1, 20], "a1", "touching-prims-entry"]
  ],
  "(method 0 touching-list)": [[[6, 9], "v0", "touching-list"]],
  "num-func-chan": [[8, "v1", "joint-control-channel"]],
  "shrubbery-login-post-texture": [
    [[13, 15], "a3", "qword"],
    [16, "a3", "pointer"],
    [24, "a3", "pointer"],
    [[17, 23], "a3", "qword"],
    [[13, 23], "a1", "qword"],
    [14, "a2", "qword"],
    [[27, 29], "a3", "qword"],
    [[27, 29], "a1", "qword"],
    [[35, 37], "a3", "qword"],
    [[35, 37], "a2", "qword"]
  ],
  "(method 3 sparticle-cpuinfo)": [[106, "f0", "float"]],
  "camera-teleport-to-entity": [[9, "a0", "transform"]],
  "add-debug-sphere-from-table": [[[9, 18], "s1", "(inline-array vector)"]],
  "(method 14 actor-link-info)": [[5, "v1", "entity-links"]],
  "(method 15 actor-link-info)": [[5, "v1", "entity-links"]],
  "(method 23 actor-link-info)": [[4, "v1", "entity-links"]],
  "(method 24 actor-link-info)": [[4, "v1", "entity-links"]],
  "(method 9 actor-link-info)": [[[0, 36], "s3", "entity-actor"]],
  "alt-actor-list-subtask-incomplete-count": [[19, "a0", "entity-links"]],
  "actor-link-dead-hook": [[1, "v1", "entity-links"]],
  "check-irx-version": [[[6, 37], "gp", "sound-rpc-get-irx-version"]],
  "sound-bank-load": [[[9, 11], "v1", "sound-rpc-load-bank"]],
  "sound-bank-unload": [[[7, 9], "v1", "sound-rpc-unload-bank"]],
  "sound-music-load": [[[7, 9], "v1", "sound-rpc-load-music"]],
  "sound-music-unload": [[6, "v1", "sound-rpc-unload-music"]],
  "sound-reload-info": [[6, "v1", "sound-rpc-reload-info"]],
  "set-language": [[[10, 12], "v1", "sound-rpc-set-language"]],
  "list-sounds": [[6, "v1", "sound-rpc-list-sounds"]],
  "sound-set-volume": [[[6, 13], "v1", "sound-rpc-set-master-volume"]],
  "sound-set-reverb": [[[8, 21], "v1", "sound-rpc-set-reverb"]],
  "sound-set-ear-trans": [[[7, 20], "gp", "sound-rpc-set-ear-trans"]],
  "sound-play-by-name": [
    [[13, 45], "s5", "sound-rpc-play"],
    [[22, 39], "s3", "process-drawable"]
  ],
  "sound-play-by-spec": [
    [[9, 54], "s5", "sound-rpc-play"],
    [[31, 47], "s3", "process-drawable"]
  ],
  "sound-pause": [[[5, 7], "v1", "sound-rpc-pause-sound"]],
  "sound-stop": [[[5, 7], "v1", "sound-rpc-stop-sound"]],
  "sound-continue": [[[5, 7], "v1", "sound-rpc-continue-sound"]],
  "sound-group-pause": [[[5, 7], "v1", "sound-rpc-pause-group"]],
  "sound-group-stop": [[[5, 7], "v1", "sound-rpc-stop-group"]],
  "sound-group-continue": [[[5, 7], "v1", "sound-rpc-continue-group"]],
  "sound-set-falloff-curve": [[[7, 19], "v1", "sound-rpc-set-falloff-curve"]],
  "sound-set-sound-falloff": [[[8, 13], "v1", "sound-rpc-set-sound-falloff"]],
  "sound-set-flava": [[[5, 7], "v1", "sound-rpc-set-flava"]],
  "(method 0 ambient-sound)": [
    [136, "v1", "sound-spec"],
    [143, "v1", "sound-spec"],
    [140, "v1", "sound-spec"],
    [147, "v1", "sound-spec"],
    ["_stack_", 16, "sound-spec"],
    ["_stack_", 32, "sound-name"],
    ["_stack_", 48, "(pointer float)"],
    ["_stack_", 52, "sound-play-parms"],
    ["_stack_", 64, "res-tag"]
  ],
  "(method 11 ambient-sound)": [
    [[18, 31], "s4", "process-drawable"],
    [[12, 44], "gp", "sound-rpc-set-param"]
  ],
  "(method 12 ambient-sound)": [[[8, 20], "v1", "sound-rpc-set-param"]],
  "sound-buffer-dump": [[[14, 25], "s3", "sound-rpc-play"]],
  "actor-link-subtask-complete-hook": [[1, "v1", "entity-links"]],
  "(method 0 vol-control)": [
    [30, "s5", "res-lump"],
    [36, "s5", "res-lump"],
    [58, "s5", "res-lump"],
    [62, "s5", "res-lump"],
    [85, "s5", "res-lump"],
    [91, "s5", "res-lump"],
    [113, "s5", "res-lump"],
    [117, "s5", "res-lump"]
  ],
  "point-in-air-box?": [[5, "f1", "float"]],
  "(method 3 air-box)": [
    [16, "f0", "float"],
    [22, "f0", "float"],
    [28, "f0", "float"]
  ],
  "joint-anim-inspect-elt": [
    [9, "gp", "joint-anim-matrix"],
    [26, "gp", "joint-anim-transformq"]
  ],
  "(method 12 art-group)": [[13, "a0", "art-joint-anim"]],
  "(method 0 path-control)": [["_stack_", 16, "res-tag"]],
  "(method 0 curve-control)": [[[13, 55], "s3", "entity"]],
  "nav-mesh-connect": [
    [[4, 15], "s2", "entity-actor"],
    [19, "v1", "entity"],
    [20, "v1", "entity-links"],
    [72, "v1", "entity"],
    [73, "v1", "entity-links"],
    [76, "a0", "entity"],
    [77, "a0", "entity-links"]
  ],
  "add-debug-point": [
    [125, "a3", "pointer"],
    [[27, 144], "a0", "(pointer uint64)"],
    [[147, 150], "a0", "dma-packet"],
    [[31, 35], "a3", "dma-packet"],
    [[41, 44], "a3", "gs-gif-tag"],
    [[61, 65], "a3", "vector4w-2"],
    [[81, 85], "a3", "vector4w-2"],
    [[98, 102], "a3", "vector4w-2"],
    [[118, 122], "a1", "vector4w-2"]
  ],
  "internal-draw-debug-line": [
    [[95, 101], "a3", "dma-packet"],
    [[104, 110], "a3", "gs-gif-tag"],
    [[212, 225], "a1", "(inline-array vector4w-2)"],
    [228, "a3", "pointer"],
    [[93, 246], "a0", "(pointer uint64)"],
    [[250, 253], "a0", "dma-packet"],
    [[3, 158], "s2", "rgba"],
    [[5, 204], "s5", "rgba"]
  ],
  "add-debug-flat-triangle": [
    [[55, 61], "a3", "dma-packet"],
    [[64, 70], "a3", "gs-gif-tag"],
    [[93, 112], "a3", "(inline-array vector4w-3)"],
    [[53, 133], "a0", "(pointer uint64)"],
    [115, "a1", "pointer"],
    [[135, 140], "a0", "dma-packet"]
  ],
  "add-debug-line2d": [
    [[58, 64], "a2", "dma-packet"],
    [[67, 73], "a2", "gs-gif-tag"],
    [[76, 81], "a2", "(inline-array vector4w)"],
    [[84, 89], "a2", "(inline-array vector4w)"],
    [[56, 110], "a0", "(pointer uint64)"],
    [92, "a1", "pointer"],
    [[112, 117], "v1", "dma-packet"]
  ],
  "debug-percent-bar": [[[32, 43], "v1", "dma-packet"]],
  "debug-pad-display": [[[70, 75], "v1", "dma-packet"]],
  "internal-draw-debug-text-3d": [[[54, 59], "v1", "dma-packet"]],
  "drawable-frag-count": [[[14, 20], "s5", "drawable-group"]],

  "generic-init-buffers": [
    [[39, 44], "v1", "dma-packet"],
    [25, "s5", "gs-zbuf"],
    [32, "gp", "gs-zbuf"]
  ],

  "(method 13 drawable-inline-array-collide-fragment)": [
    [[1, 5], "v1", "collide-fragment"]
  ],
  "(method 12 drawable-inline-array-collide-fragment)": [
    [[1, 5], "v1", "collide-fragment"]
  ],
  "(method 11 drawable-inline-array-collide-fragment)": [
    [[1, 5], "v1", "collide-fragment"]
  ],
  "main-cheats": [[[1123, 1126], "v1", "dma-packet"]],
  "on": [[33, "t9", "(function cpu-thread function none)"]],

  "bg": [[37, "a0", "symbol"]],

  "level-update-after-load": [
    [[29, 55], "s2", "drawable-tree"],
    [[121, 146], "s1", "drawable-inline-array-tfrag"],
    [[150, 151], "s1", "drawable-tree-instance-tie"]
  ],
  "(method 11 setting-control)": [[[3, 25], "s4", "connection"]],
  "(method 9 setting-data)": [
    [[4, 345], "s3", "connection"],
    [[9, 12], "v1", "symbol"],
    [[14, 17], "v1", "symbol"],
    [[19, 22], "v1", "symbol"],
    [[24, 27], "v1", "symbol"],
    [[29, 32], "v1", "symbol"],
    [[33, 35], "a0", "int"],
    [[40, 45], "a0", "uint"],
    [[47, 49], "v1", "int"],
    [[68, 71], "v1", "symbol"],
    [[72, 78], "v1", "float"],
    [[80, 83], "v1", "float"],
    [[87, 90], "v1", "symbol"],
    [[91, 97], "v1", "float"],
    [[99, 102], "v1", "float"],
    [[106, 109], "v1", "symbol"],
    [[110, 116], "v1", "float"],
    [[118, 121], "v1", "float"],
    [[125, 128], "v1", "symbol"],
    [[129, 135], "v1", "float"],
    [[137, 140], "v1", "float"],
    [[144, 147], "v1", "symbol"],
    [[148, 154], "v1", "float"],
    [[156, 159], "v1", "float"],
    [[163, 166], "v1", "symbol"],
    [[167, 173], "v1", "float"],
    [[175, 178], "v1", "float"],
    [[182, 185], "v1", "symbol"],
    [[186, 192], "v1", "float"],
    [[194, 197], "v1", "float"],
    [[201, 204], "v1", "symbol"],
    [[205, 211], "v1", "float"],
    [[213, 216], "v1", "float"],
    [[220, 223], "v1", "float"],
    [[224, 226], "v1", "int"],
    [[226, 229], "v1", "float"],
    [[233, 236], "v1", "float"],
    [[240, 243], "v1", "float"],
    [[247, 250], "v1", "float"],
    [[254, 257], "v1", "float"],
    [[261, 264], "v1", "float"],
    [[268, 271], "v1", "float"],
    [[275, 277], "v1", "int"],
    [[280, 282], "v1", "symbol"],
    [[285, 287], "v1", "symbol"],
    [[290, 293], "v1", "symbol"],
    [[295, 298], "v1", "symbol"],
    [[300, 303], "v1", "symbol"],
    [[305, 308], "v1", "(pointer progress)"],
    [[310, 313], "v1", "(pointer progress)"],
    [[315, 318], "v1", "(pointer progress)"],
    [[325, 328], "v1", "(pointer progress)"],
    [[330, 333], "v1", "symbol"],
    [[334, 337], "a0", "int"],
    [[341, 344], "a0", "uint"]
  ],
  "(method 12 level)": [[151, "a0", "symbol"]],
  "(method 26 level-group)": [[[65, 96], "v0", "level"]],
  "update-sound-banks": [[[21, 52], "t0", "symbol"]],
  "(method 16 level-group)": [
    [[122, 146], "s1", "continue-point"],
    [[115, 154], "s3", "continue-point"]
  ],
  "(method 20 level)": [[[43, 45], "s3", "ramdisk-rpc-fill"]],

  "ja-post": [
    [54, "a1", "process"]
  ],

  "upload-generic-shrub": [
    [[3, 13], "t0", "dma-packet"],
    [[15, 26], "v1", "matrix"],
    [[31, 44], "t0", "vector4w-2"],
    [[47, 71], "t0", "dma-packet"],
    [[74, 98], "a2", "dma-packet"],
    [[101, 125], "a2", "dma-packet"],
    [[128, 152], "a2", "dma-packet"],
    [[157, 162], "a1", "dma-packet"]
  ],
  "(top-level-login task-control)": [[165, "v1", "symbol"]],
  "task-control-reset": [
    [[7, 13], "a0", "task-control"],
    [[17, 21], "a0", "task-control"]
  ],
  "(anon-function 494 task-control)": [[32, "v0", "float"]],
  "(anon-function 493 task-control)": [[32, "v0", "float"]],
  "(anon-function 480 task-control)": [[13, "v0", "float"]],
  "(anon-function 477 task-control)": [[38, "v0", "float"]],
  "(anon-function 476 task-control)": [[38, "v0", "float"]],
  "(anon-function 475 task-control)": [
    [37, "v0", "float"],
    [81, "v0", "float"]
  ],
  "(anon-function 474 task-control)": [
    [37, "v0", "float"],
    [81, "v0", "float"]
  ],
  "(anon-function 426 task-control)": [[32, "v0", "float"]],
  "(anon-function 425 task-control)": [[32, "v0", "float"]],
  "(anon-function 415 task-control)": [[32, "v0", "float"]],
  "(anon-function 414 task-control)": [[32, "v0", "float"]],
  "(anon-function 365 task-control)": [[32, "v0", "float"]],
  "(anon-function 364 task-control)": [[32, "v0", "float"]],
  "(anon-function 363 task-control)": [[32, "v0", "float"]],
  "(anon-function 362 task-control)": [[32, "v0", "float"]],
  "(anon-function 337 task-control)": [[32, "v0", "float"]],
  "(anon-function 336 task-control)": [[32, "v0", "float"]],
  "(anon-function 227 task-control)": [
    [[14, 16], "t9", "(function process event-message-block float)"]
  ],
  "(anon-function 286 task-control)": [
    [[14, 16], "t9", "(function process event-message-block float)"]
  ],
  "(anon-function 366 task-control)": [
    [[14, 16], "t9", "(function process event-message-block float)"]
  ],
  "(anon-function 367 task-control)": [
    [[14, 16], "t9", "(function process event-message-block float)"]
  ],
  "(anon-function 368 task-control)": [
    [[14, 16], "t9", "(function process event-message-block float)"]
  ],
  "(anon-function 369 task-control)": [
    [[14, 16], "t9", "(function process event-message-block float)"]
  ],
  "(anon-function 380 task-control)": [
    [[14, 16], "t9", "(function process event-message-block float)"]
  ],
  "(anon-function 383 task-control)": [
    [[14, 16], "t9", "(function process event-message-block float)"]
  ],
  "(anon-function 390 task-control)": [
    [[14, 16], "t9", "(function process event-message-block float)"]
  ],
  "(anon-function 393 task-control)": [
    [[14, 16], "t9", "(function process event-message-block float)"]
  ],
  "(anon-function 400 task-control)": [
    [[14, 16], "t9", "(function process event-message-block float)"]
  ],
  "(anon-function 403 task-control)": [
    [[14, 16], "t9", "(function process event-message-block float)"]
  ],
  "(anon-function 435 task-control)": [
    [[14, 16], "t9", "(function process event-message-block float)"]
  ],
  "(anon-function 445 task-control)": [
    [[14, 16], "t9", "(function process event-message-block float)"]
  ],
  "(anon-function 455 task-control)": [
    [[14, 16], "t9", "(function process event-message-block float)"]
  ],
  "(anon-function 38 task-control)": [[13, "v0", "float"]],
  "(anon-function 28 task-control)": [[13, "v0", "float"]],
  "(method 18 game-info)": [
    [4, "v1", "symbol"],
    [5, "v1", "level-load-info"],
    [10, "s3", "continue-point"]
  ],
  "(method 9 game-info)": [
    [
      [270, 286],
      "s2",
      "(function cpu-thread function object object object object pointer)"
    ]
  ],
  "(method 25 game-info)": [
    [4, "v1", "game-save-tag"],
    [53, "v1", "pointer"],
    [[7, 53], "v1", "game-save-tag"],
    [[72, 138], "s4", "game-save-tag"],
    [154, "s4", "pointer"],
    [[166, 205], "s4", "game-save-tag"],
    [206, "s4", "pointer"],
    [498, "s4", "pointer"],
    [207, "a1", "(pointer uint8)"],
    [[219, 220], "s4", "game-save-tag"],
    [223, "s4", "pointer"],
    [224, "a1", "(pointer uint8)"],
    [[235, 236], "s4", "game-save-tag"],
    [249, "s4", "pointer"],
    [[261, 262], "s4", "game-save-tag"],
    [275, "s4", "pointer"],
    [293, "s4", "game-save-tag"],
    [302, "s4", "pointer"],
    [303, "a2", "(pointer uint8)"],
    [315, "s4", "game-save-tag"],
    [319, "s4", "pointer"],
    [343, "v1", "(pointer uint8)"],
    [352, "v1", "(pointer uint8)"],
    [[360, 420], "s4", "game-save-tag"],
    [423, "s4", "pointer"],
    [424, "a1", "(pointer uint8)"],
    [436, "s4", "game-save-tag"],
    [440, "s4", "pointer"],
    [456, "s4", "game-save-tag"],
    [460, "s4", "pointer"],
    [476, "s4", "game-save-tag"],
    [480, "s4", "pointer"],
    [[493, 495], "s4", "game-save-tag"]
  ],
  "(method 11 game-save)": [
    [126, "v1", "pointer"],
    [213, "s4", "pointer"],
    [[74, 88], "s4", "game-save-tag"],
    [98, "s4", "pointer"],
    [107, "s4", "game-save-tag"],
    [125, "s4", "(pointer uint8)"],
    [131, "s4", "game-save-tag"],
    [155, "s4", "game-save-tag"],
    [148, "s4", "pointer"],
    [172, "s4", "pointer"],
    [179, "s4", "game-save-tag"],
    [196, "s4", "pointer"],
    [[203, 210], "s4", "game-save-tag"]
  ],
  "drawable-load": [
    [17, "s5", "drawable"],
    [18, "s5", "drawable"],
    [20, "s5", "drawable"],
    [25, "s5", "drawable"],
    [27, "s5", "drawable"]
  ],
  "art-load": [
    [9, "s5", "art"],
    [13, "s5", "art"],
    [15, "s5", "art"]
  ],
  "art-group-load-check": [
    [22, "s3", "art-group"],
    [31, "s3", "art-group"],
    [43, "s3", "art-group"],
    [50, "s3", "art-group"],
    [52, "s3", "art-group"]
  ],
  "(method 13 art-group)": [[16, "s3", "art-joint-anim"]],
  "(method 14 art-group)": [[16, "s3", "art-joint-anim"]],
  "(method 9 external-art-control)": [
    [171, "s4", "external-art-buffer"],
    [172, "s4", "external-art-buffer"],
    [173, "s4", "external-art-buffer"],
    [177, "s4", "external-art-buffer"],
    [183, "s4", "external-art-buffer"],
    [190, "s4", "external-art-buffer"],
    [233, "s4", "spool-anim"],
    [240, "s4", "spool-anim"],
    [243, "s4", "spool-anim"],
    [248, "s4", "spool-anim"],
    [249, "s4", "spool-anim"],
    [253, "s4", "spool-anim"],
    [257, "s4", "spool-anim"]
  ],
  "(method 10 external-art-control)": [[18, "v1", "pointer"]],
  "(method 16 external-art-control)": [
    [37, "a0", "process"],
    [17, "s5", "process-drawable"]
  ],
  "ja-play-spooled-anim": [
    [154, "a0", "process"],
    [286, "s2", "art-joint-anim"],
    [294, "s2", "art-joint-anim"],
    [295, "s2", "art-joint-anim"],
    [306, "s2", "art-joint-anim"],
    [320, "s2", "art-joint-anim"],
    [324, "s2", "art-joint-anim"]
  ],
  "(method 11 external-art-control)": [
    [127, "a0", "process"],
    [151, "a0", "process"],
    [168, "a0", "process"],
    [18, "s5", "process-drawable"]
  ],
  "debug-menu-item-var-update-display-str": [
    [[44, 49], "v1", "int"],
    [[61, 69], "v1", "int"]
  ],
  "debug-menu-item-get-max-width": [[[18, 27], "a0", "debug-menu-item-var"]],
  "debug-menu-send-msg": [
    [[3, 14], "s2", "debug-menu-item"],
    [[14, 21], "s2", "debug-menu-item-submenu"]
  ],
  "debug-menu-item-var-joypad-handler": [
    [[39, 42], "a2", "int"],
    [[40, 42], "a3", "int"],
    [41, "t9", "(function int int int int int)"],
    [200, "t9", "(function int int int int int)"],
    [138, "v1", "int"],
    [143, "v1", "int"],
    [[182, 187], "v1", "int"],
    [[182, 187], "a1", "int"],
    [[190, 194], "a0", "int"],
    [[193, 195], "v1", "int"]
  ],
  "debug-menu-find-from-template": [
    [3, "s4", "debug-menu"],
    [[4, 8], "s4", "debug-menu-item"],
    [[41, 44], "s4", "debug-menu-node"],
    [[7, 12], "s5", "debug-menu-item"],
    [23, "s5", "debug-menu-item-submenu"]
  ],

  "debug-menu-func-decode": [[[12, 14], "a0", "symbol"]],

  "dm-cam-render-float": [
    [72, "v1", "float"]
  ],

  "can-hint-be-played?": [[[25, 28], "a0", "level-hint"]],
  "debug-menu-rebuild": [[[4, 13], "a0", "debug-menu-item"]],
  "debug-menu-item-submenu-render": [[[39, 44], "v1", "dma-packet"]],
  "debug-menu-item-function-render": [[[46, 51], "v1", "dma-packet"]],
  "debug-menu-item-flag-render": [[[44, 49], "v1", "dma-packet"]],
  "debug-menu-render": [
    [[45, 48], "v1", "dma-packet"],
    [[106, 110], "v1", "dma-packet"]
  ],

  "debug-menu-item-var-msg": [[64, "t9", "(function int int int int int)"]],

  "calculate-basis-functions-vector!": [
    [[8, 20], "v1", "(pointer float)"],
    [[0, 60], "f1", "float"]
  ],
  "(anon-function 2 memory-usage)": [
    [[171, 415], "s5", "process-drawable"],
    [[212, 213], "v1", "collide-shape"]
  ],
  "(method 8 process-tree)": [
    [31, "v1", "symbol"],
    [6, "a3", "symbol"]
  ],
  "(method 9 align-control)": [
    [[27, 31], "t9", "(function object object object object)"]
  ],
  "(method 8 tie-fragment)": [
    [150, "a0", "(pointer int32)"],
    [[157, 160], "a0", "basic"]
  ],
  "letterbox": [[[29, 33], "v1", "dma-packet"]],
  "blackout": [[[20, 24], "v1", "dma-packet"]],
  "(method 15 load-state)": [
    [31, "t9", "(function int)"],
    [[291,303], "s5", "entity-actor"],
    [370, "s3", "process-drawable"],
    [343, "s5", "symbol"],
    [21, "s5", "symbol"]
  ],
  "yakow-default-event-handler": [
    [27, "a0", "collide-shape"],
    [32, "a0", "collide-shape"]
  ],
  "(method 11 yakow)": [
    [184, "v1", "vector"],
    [186, "v1", "vector"],
    [189, "v1", "vector"]
  ],
  "yakow-post": [
    [114, "a0", "collide-shape-moving"],
    [130, "a0", "collide-shape-moving"]
  ],
  "raw-ray-sphere-intersect": [
    [23, "v1", "float"],
    [36, "v1", "uint"]
  ],
  "(method 0 anim-test-obj)": [
    [9, "s4", "anim-test-obj"],
    [10, "s4", "anim-test-obj"],
    [13, "s4", "anim-test-obj"],
    [15, "s4", "anim-test-obj"]
  ],
  "(method 0 anim-test-sequence)": [
    [8, "s5", "anim-test-sequence"],
    [11, "s5", "anim-test-sequence"],
    [13, "s5", "anim-test-sequence"]
  ],
  "(method 0 anim-test-seq-item)": [
    [7, "v0", "anim-test-seq-item"],
    [8, "v1", "anim-test-seq-item"],
    [10, "v0", "anim-test-seq-item"],
    [11, "v0", "anim-test-seq-item"],
    [14, "v0", "anim-test-seq-item"],
    [17, "v0", "anim-test-seq-item"]
  ],
  "(method 3 anim-tester)": [
    [12, "s5", "anim-test-obj"],
    [15, "s5", "anim-test-obj"],
    [148, "s5", "anim-test-obj"],
    [150, "s5", "anim-test-obj"],
    [22, "s4", "anim-test-sequence"],
    [28, "s4", "anim-test-sequence"],
    [38, "s4", "anim-test-sequence"],
    [48, "s4", "anim-test-sequence"],
    [59, "s4", "anim-test-sequence"],
    [137, "s4", "anim-test-sequence"],
    [139, "s4", "anim-test-sequence"],
    [66, "s3", "anim-test-seq-item"],
    [70, "s3", "anim-test-seq-item"],
    [75, "s3", "anim-test-seq-item"],
    [79, "s3", "anim-test-seq-item"],
    [88, "s3", "anim-test-seq-item"],
    [94, "s3", "anim-test-seq-item"],
    [104, "s3", "anim-test-seq-item"],
    [114, "s3", "anim-test-seq-item"],
    [126, "s3", "anim-test-seq-item"],
    [128, "s3", "anim-test-seq-item"]
  ],
  "anim-test-obj-item-valid?": [
    [5, "s5", "anim-test-sequence"],
    [12, "s5", "anim-test-sequence"],
    [17, "s5", "anim-test-sequence"],
    [36, "s5", "anim-test-sequence"],
    [38, "s5", "anim-test-sequence"],
    [20, "v1", "anim-test-seq-item"],
    [26, "v1", "anim-test-seq-item"],
    [28, "v1", "anim-test-seq-item"]
  ],
  "anim-test-obj-remove-invalid": [
    [84, "v1", "anim-test-sequence"],
    [88, "v1", "anim-test-sequence"],
    [90, "v1", "anim-test-sequence"],
    [92, "v1", "anim-test-sequence"],
    [93, "v1", "anim-test-sequence"],
    [91, "a0", "anim-test-sequence"],
    [5, "s5", "anim-test-sequence"],
    [8, "s5", "anim-test-sequence"],
    [11, "s5", "anim-test-sequence"],
    [30, "s5", "anim-test-sequence"],
    [44, "s5", "anim-test-sequence"],
    [51, "s5", "anim-test-sequence"],
    [58, "s5", "anim-test-sequence"],
    [67, "s5", "anim-test-sequence"],
    [70, "s4", "anim-test-sequence"],
    [71, "s5", "anim-test-sequence"],
    [72, "s5", "anim-test-sequence"],
    [15, "s3", "anim-test-seq-item"],
    [18, "s3", "anim-test-seq-item"],
    [24, "s3", "anim-test-seq-item"],
    [31, "s3", "anim-test-seq-item"],
    [34, "s2", "anim-test-seq-item"],
    [35, "s3", "anim-test-seq-item"],
    [36, "s3", "anim-test-seq-item"],
    [61, "a0", "anim-test-seq-item"]
  ],
  "anim-tester-reset": [
    [14, "v1", "anim-test-obj"],
    [30, "v1", "anim-test-obj"],
    [33, "v1", "anim-test-obj"],
    [36, "v1", "anim-test-obj"],
    [43, "v1", "anim-test-obj"],
    [[50, 53], "v1", "anim-test-obj"]
  ],
  "anim-tester-save-all-objects": [
    [[4, 19], "gp", "anim-test-obj"],
    [17, "v1", "anim-test-obj"]
  ],
  "anim-tester-save-object-seqs": [
    [63, "s5", "anim-test-sequence"],
    [69, "s5", "anim-test-sequence"],
    [65, "s5", "anim-test-sequence"],
    [75, "s5", "anim-test-sequence"],
    [79, "s5", "anim-test-sequence"],
    [133, "s5", "anim-test-sequence"],
    [141, "s5", "anim-test-sequence"],
    [142, "v1", "anim-test-sequence"],
    [143, "s5", "anim-test-sequence"],
    [83, "s4", "anim-test-seq-item"],
    [89, "s4", "anim-test-seq-item"],
    [91, "s4", "anim-test-seq-item"],
    [92, "s4", "anim-test-seq-item"],
    [96, "s4", "anim-test-seq-item"],
    [105, "s4", "anim-test-seq-item"],
    [111, "s4", "anim-test-seq-item"],
    [120, "s4", "anim-test-seq-item"],
    [121, "v1", "anim-test-seq-item"],
    [122, "s4", "anim-test-seq-item"]
  ],
  "anim-test-obj-list-handler": [
    [25, "s5", "anim-test-obj"],
    [31, "s5", "anim-test-obj"],
    [[50, 53], "v1", "dma-packet"],
    [110, "s5", "anim-test-obj"],
    [166, "s5", "anim-test-obj"],
    [112, "v1", "anim-tester"],
    [[202, 205], "v1", "dma-packet"]
  ],
  "anim-test-anim-list-handler": [
    [2, "s5", "anim-test-obj"],
    [25, "s5", "anim-test-obj"],
    [[44, 47], "v1", "dma-packet"],
    [65, "s5", "anim-test-obj"],
    [227, "s5", "anim-test-obj"],
    [90, "v1", "anim-test-obj"],
    [91, "v1", "anim-test-obj"],
    [100, "v1", "anim-test-obj"],
    [105, "v1", "anim-test-obj"],
    [130, "v1", "anim-test-obj"],
    [131, "v1", "anim-test-obj"],
    [140, "v1", "anim-test-obj"],
    [145, "v1", "anim-test-obj"],
    [167, "v1", "anim-test-obj"],
    [169, "v1", "anim-test-obj"],
    [171, "v1", "anim-test-obj"],
    [173, "v1", "anim-test-obj"],
    [[263, 266], "v1", "dma-packet"]
  ],
  "anim-test-sequence-list-handler": [
    [2, "s5", "anim-test-sequence"],
    [25, "s5", "anim-test-sequence"],
    [31, "s5", "anim-test-sequence"],
    [[50, 53], "v1", "dma-packet"],
    [71, "s5", "anim-test-sequence"],
    [231, "s5", "anim-test-sequence"],
    [96, "v1", "anim-test-sequence"],
    [97, "v1", "anim-test-sequence"],
    [106, "v1", "anim-test-sequence"],
    [111, "v1", "anim-test-sequence"],
    [136, "v1", "anim-test-sequence"],
    [137, "v1", "anim-test-sequence"],
    [146, "v1", "anim-test-sequence"],
    [151, "v1", "anim-test-sequence"],
    [[267, 270], "v1", "dma-packet"]
  ],
  "anim-test-edit-sequence-list-handler": [
    [[82, 85], "v1", "dma-packet"],
    [[148, 151], "v1", "dma-packet"],
    [[323, 326], "v1", "dma-packet"],
    [[979, 982], "v1", "dma-packet"],
    [[1028, 1031], "v1", "dma-packet"],
    [[122, 965], "s4", "anim-test-sequence"],
    [129, "v1", "glst-named-node"],
    [[128, 909], "gp", "anim-test-seq-item"],
    [380, "v0", "anim-test-obj"],
    [381, "v0", "anim-test-obj"],
    [382, "v0", "anim-test-obj"],
    [389, "v0", "anim-test-obj"],
    [483, "s3", "anim-test-seq-item"],
    [491, "s3", "anim-test-seq-item"],
    [502, "s3", "anim-test-seq-item"]
  ],
  "anim-tester-interface": [
    [[34, 48], "gp", "anim-test-obj"],
    [[70, 73], "v1", "dma-packet"],
    [[131, 134], "v1", "dma-packet"],
    [[189, 192], "v1", "dma-packet"],
    [[228, 231], "v1", "dma-packet"],
    [[95, 109], "gp", "anim-test-obj"],
    [[156, 160], "v1", "anim-test-obj"],
    [[162, 165], "v1", "anim-test-sequence"]
  ],
  "anim-tester-get-playing-item": [
    [4, "t9", "(function glst-list int anim-test-seq-item)"],
    [20, "t9", "(function glst-list int anim-test-seq-item)"],
    [[5, 22], "s5", "anim-test-seq-item"],
    [21, "v0", "anim-test-seq-item"],
    [25, "v0", "anim-test-seq-item"],
    [5, "v0", "anim-test-seq-item"]
  ],
  "anim-tester-add-newobj": [
    ["_stack_", 128, "anim-test-obj"],
    [[2, 185], "s2", "anim-test-obj"],
    [[70, 193], "s5", "anim-test-obj"],
    [149, "v1", "anim-test-sequence"],
    [154, "v1", "anim-test-sequence"],
    [160, "v1", "anim-test-sequence"],
    [164, "a0", "art-joint-anim"],
    [168, "v1", "anim-test-seq-item"],
    [168, "v1", "anim-test-seq-item"],
    [170, "a0", "art-joint-anim"],
    [171, "v1", "anim-test-seq-item"],
    [173, "v1", "anim-test-seq-item"]
  ],
  "anim-tester-start": [[20, "t9", "(function process function none)"]],
  "anim-tester-set-name": [
    [[34, 51], "s3", "anim-test-obj"],
    [[40, 63], "s5", "anim-test-sequence"]
  ],
  "anim-tester-add-sequence": [[[33, 102], "s5", "anim-test-obj"]],
  "(anon-function 11 anim-tester)": [
    [[23, 113], "s4", "anim-test-obj"],
    [[83, 338], "gp", "anim-test-sequence"],
    [[123, 187], "s4", "art-joint-anim"]
  ],
  "(method 10 bsp-header)": [
    [[51, 61], "a0", "(pointer uint128)"],
    [[51, 61], "a1", "(pointer uint128)"],
    [133, "v1", "terrain-bsp"],
    [141, "v1", "terrain-bsp"],
    [148, "v1", "terrain-bsp"],
    [5, "a0", "terrain-bsp"],
    [8, "a0", "terrain-bsp"]
  ],
  "(method 15 bsp-header)": [
    [5, "a0", "terrain-bsp"],
    [8, "a0", "terrain-bsp"]
  ],

  "upload-vis-bits": [
    [[4, 16], "a1", "(pointer uint128)"],
    [[12, 14], "a0", "(pointer uint128)"],
    [[20, 22], "a2", "(pointer uint128)"],
    [[28, 30], "a0", "(pointer uint128)"],
    [[32, 34], "a2", "(pointer uint128)"]
  ],

  "bsp-camera-asm": [
    [[4, 14], "a1", "bsp-node"],
    [[0, 9], "v1", "bsp-node"],
    [[12, 16], "v1", "bsp-node"]
  ],
  "level-remap-texture": [
    [15, "t0", "(pointer int32)"],
    [21, "t0", "(pointer int32)"],
    [19, "t0", "(pointer uint64)"],
    [12, "v1", "int"]
  ],
  "sprite-add-matrix-data": [
    [[5, 15], "a2", "dma-packet"],
    [[24, 29], "a1", "matrix"],
    [[47, 57], "a2", "dma-packet"],
    [[60, 97], "a1", "matrix"],
    [[116, 129], "a1", "vector"]
  ],
  "sprite-add-frame-data": [[[8, 16], "a0", "dma-packet"]],
  "sprite-add-2d-chunk": [
    [[12, 20], "a0", "dma-packet"],
    [[45, 52], "a0", "dma-packet"],
    [[69, 76], "a0", "dma-packet"],
    [[80, 87], "v1", "dma-packet"],
    [65, "a3", "int"]
  ],
  "sprite-add-3d-chunk": [
    [[11, 19], "a0", "dma-packet"],
    [[44, 51], "a0", "dma-packet"],
    [[68, 75], "a0", "dma-packet"],
    [[79, 87], "v1", "dma-packet"],
    [65, "a3", "int"]
  ],
  "sprite-add-shadow-chunk": [
    [[11, 19], "a0", "dma-packet"],
    [[37, 44], "a0", "dma-packet"],
    [[49, 77], "a0", "(inline-array vector)"],
    [[93, 100], "a0", "dma-packet"],
    [[105, 121], "s1", "adgif-shader"],
    [[130, 138], "v1", "dma-packet"]
  ],
  "sprite-draw": [
    [[33, 37], "a0", "dma-packet"],
    [[43, 46], "a0", "gs-gif-tag"],
    [51, "a0", "(pointer gs-test)"],
    [53, "a0", "(pointer gs-reg64)"],
    [55, "a0", "(pointer gs-clamp)"],
    [57, "a0", "(pointer gs-reg64)"],
    [[78, 87], "a0", "dma-packet"],
    [[92, 97], "a0", "dma-packet"],
    [[125, 129], "a0", "dma-packet"],
    [[143, 146], "v1", "dma-packet"]
  ],
  "sprite-init-distorter": [
    [59, "a3", "uint"],
    [[3, 7], "a2", "dma-packet"],
    [[13, 16], "a2", "gs-gif-tag"],
    [21, "a2", "(pointer gs-zbuf)"],
    [23, "a2", "(pointer gs-reg64)"],
    [29, "a2", "(pointer gs-tex0)"],
    [31, "a2", "(pointer gs-reg64)"],
    [33, "a2", "(pointer gs-tex1)"],
    [35, "a2", "(pointer gs-reg64)"],
    [36, "a2", "(pointer gs-miptbp)"],
    [38, "a2", "(pointer gs-reg64)"],
    [45, "a2", "(pointer gs-clamp)"],
    [47, "a2", "(pointer gs-reg64)"],
    [49, "a2", "(pointer gs-alpha)"],
    [51, "a2", "(pointer gs-reg64)"],
    [[62, 67], "a1", "dma-packet"]
  ],
  "sprite-draw-distorters": [
    [[70, 90], "a0", "vector"],
    [72, "v1", "vector"],
    [93, "v1", "vector"],
    [96, "v1", "vector"],
    [115, "v1", "(pointer int32)"],
    [119, "a0", "(pointer int32)"],
    [124, "v1", "vector"],
    [154, "v1", "vector"],
    [[172, 189], "a1", "dma-packet"],
    [[199, 203], "a0", "dma-packet"],
    [[207, 211], "a0", "vector4w"],
    [[216, 221], "a0", "dma-packet"],
    [[248, 265], "a1", "dma-packet"],
    [[273, 277], "a1", "dma-packet"],
    [[281, 285], "a1", "vector4w"],
    [[289, 294], "v1", "dma-packet"]
  ],

  "debug-menu-make-from-template": [
    [[20, 30], "s5", "string"],
    [[31, 60], "s5", "string"],
    [[61, 71], "s5", "string"],
    [[72, 81], "s5", "string"],
    [[82, 107], "s5", "string"],
    [[108, 135], "s5", "string"],
    [[136, 152], "s5", "string"],
    [[153, 183], "s5", "string"],
    [[186, 224], "s5", "string"],
    [[225, 246], "s5", "string"],
    [[249, 321], "s5", "string"]
  ],

  "debug-menu-item-var-render": [[[94, 98], "v1", "dma-packet"]],

  "generic-add-constants": [[[8, 17], "a0", "dma-packet"]],

  "generic-init-buf": [
    [[14, 19], "a0", "dma-packet"],
    [[24, 28], "a0", "gs-gif-tag"],
    [32, "a0", "(pointer gs-test)"],
    [34, "a0", "(pointer uint64)"],
    [34, "a1", "gs-reg"],
    [35, "a0", "(pointer gs-zbuf)"],
    [37, "a0", "(pointer uint64)"],
    [37, "a1", "gs-reg"],
    [[47, 53], "a0", "dma-packet"],
    [[56, 62], "v1", "(pointer vif-tag)"],
    [[62, 66], "v1", "(pointer int32)"]
  ],

  "cam-standard-event-handler": [
    [[16, 30], "s5", "state"],
    [41, "a0", "vector"],
    [[5, 8], "t9", "(function object)"],
    [[19, 22], "t9", "(function object)"],
    [[30, 32], "t9", "(function object)"]
  ],

  "(event cam-combiner-active)": [
    [10, "a0", "vector"],
    [[99, 127], "gp", "camera-slave"],
    [[187, 231], "gp", "camera-slave"]
  ],

  "(method 15 tracking-spline)": [
    [[57, 59], "a2", "vector"],
    [[57, 59], "a3", "vector"]
  ],

  "(method 16 tracking-spline)": [
    [[40, 42], "a0", "vector"],
    [[40, 42], "a1", "vector"]
  ],

  "cam-slave-get-vector-with-offset": [[[52, 65], "s3", "vector"]],

  "cam-slave-go": [[[3, 6], "t9", "(function object)"]],

  "cam-slave-init": [
    [[47, 50], "t9", "(function object object)"],
    [[54, 58], "t9", "(function object object)"]
  ],

  "update-mood-village3": [
    [[236, 245], "s0", "(array float)"],
    [245, "s0", "(array int8)"],
    [[246, 297], "s0", "(array float)"],
    [[297, 309], "s0", "(array uint8)"],
    [[309, 314], "s0", "matrix"] // TODO - there is no way this is correct lol
  ],

  "update-mood-citadel": [
    [291, "s5", "(pointer float)"],
    [298, "s5", "(pointer float)"],
    [300, "s5", "(pointer float)"],
    [304, "s5", "(pointer float)"],
    [307, "s5", "(pointer float)"],
    [318, "s5", "(pointer float)"]
  ],

  "update-mood-finalboss": [
    [40, "s4", "(pointer int64)"],
    [44, "s4", "(pointer int64)"],
    [174, "s4", "(pointer int64)"],
    [251, "s4", "(pointer int64)"],
    [255, "s4", "(pointer int64)"],
    [347, "s4", "(pointer int64)"]
  ],

  "update-mood-ogre": [
    [57, "s4", "(pointer float)"],
    [64, "s4", "(pointer float)"],
    [90, "s4", "(pointer float)"],
    [92, "s4", "(pointer float)"],
    [95, "s4", "(pointer float)"],
    [98, "s4", "(pointer float)"],
    [100, "s4", "(pointer float)"],
    [105, "s4", "(pointer float)"],
    [144, "s4", "(pointer float)"]
  ],

  "update-mood-snow": [
    [93, "s5", "vector"],
    [110, "s5", "vector"]
  ],

  "ocean-trans-add-upload-table": [
    [44, "a0", "dma-packet"],
    [46, "a0", "dma-packet"],
    [51, "a0", "dma-packet"],
    [[55, 59], "v1", "vector4w"], // TODO - very likely wrong, but it's something that has 4 int32's,
    [[87, 228], "v1", "(inline-array vector)"],
    [241, "a0", "dma-packet"],
    [243, "a0", "dma-packet"],
    [248, "a0", "dma-packet"]
  ],

  "ocean-trans-add-upload-strip": [
    [39, "a0", "dma-packet"],
    [41, "a0", "dma-packet"],
    [46, "a0", "dma-packet"],
    [[57, 61], "v1", "vector4w"], // TODO - very likely wrong, but it's something that has 4 int32's,
    [[64, 147], "v1", "(inline-array vector)"], // TODO - very likely wrong, but it's something that has 4 int32's,
    [166, "a0", "dma-packet"],
    [168, "a0", "dma-packet"],
    [173, "a0", "dma-packet"]
  ],

  "ocean-trans-add-constants": [
    [7, "a1", "dma-packet"],
    [9, "a1", "dma-packet"],
    [14, "a1", "dma-packet"],
    [[17, 46], "v1", "matrix"]
  ],

  "draw-ocean-transition": [[255, "v1", "ocean-mid-mask"]],

  "do-target-shadow": [
    [46, "v1", "collide-shape-prim"] // `event-other` from collide-shape
  ],

  "draw-string": [
    [[93, 96], "a0", "(pointer uint8)"],
    [[206, 209], "t3", "font-work"],
    [[210, 214], "t3", "font-work"],
    [[217, 221], "t3", "font-work"],
    [356, "t2", "(pointer uint64)"],
    [726, "t2", "(pointer uint64)"],
    [[68, 76], "t4", "(pointer uint32)"],
    [[239, 247], "t3", "font-work"],
    [[424, 878], "a1", "(pointer uint128)"],
    [[616, 634], "t4", "font-work"]
  ],

  "get-string-length": [[[29, 31], "a0", "(pointer uint8)"]],

  "print-game-text-scaled": [[[31, 32], "f3", "float"]],

  "print-game-text": [[[369, 372], "v1", "dma-packet"]],

  "debug-init-buffer": [
    [[11, 15], "t1", "dma-packet"],
    [[21, 24], "t1", "gs-gif-tag"],
    [28, "t1", "(pointer gs-zbuf)"],
    [30, "t1", "(pointer gs-reg64)"],
    [31, "t1", "(pointer gs-test)"],
    [33, "t1", "(pointer gs-reg64)"],
    [[39, 42], "a1", "dma-packet"]
  ],

  "display-frame-finish": [
    [[30, 35], "a1", "dma-packet"],
    [[40, 43], "a0", "dma-packet"],
    [[63, 69], "a0", "dma-packet"],
    [[78, 79], "a0", "dma-packet"],
    [79, "a0", "(pointer uint64)"]
  ],
  "(event water-vol-idle water-anim)": [[6, "a0", "vector"]],

  "(method 22 water-anim)": [[25, "s3", "basic"]],

  "(method 25 water-anim)": [
    [25, "v0", "(pointer float)"],
    ["_stack_", 16, "res-tag"]
  ],

  "(method 22 rigid-body-platform)": [[26, "f0", "float"]],

  "rigid-body-platform-event-handler": [
    [28, "v1", "process-drawable"],
    [34, "v1", "float"],
    [83, "v1", "process-drawable"],
    [119, "v1", "process-drawable"],
    [125, "v1", "process-drawable"],
    [158, "v1", "vector"],
    [170, "v1", "vector"],
    [184, "v1", "(pointer handle)"],
    [213, "v1", "process-drawable"]
  ],

  "(anon-function 9 plat-eco)": [
    [23, "v1", "(state symbol none)"],
    [58, "v1", "(state symbol none)"]
  ],

  "(method 7 rigid-body-platform)": [
    [5, "v1", "int"],
    [14, "t9", "(function process-drawable int process-drawable)"]
  ],

  "(method 10 rigid-body)": [[50, "v1", "vector"]],

  "(method 22 mud)": [[35, "v0", "(pointer float)"]],

  "(method 11 twister)": [
    [7, "s4", "twist-joint"],
    [13, "s4", "twist-joint"],
    [26, "s4", "twist-joint"],
    [28, "s4", "twist-joint"],
    [36, "s4", "twist-joint"],
    [40, "s4", "twist-joint"],
    [47, "s4", "twist-joint"],
    [55, "s4", "twist-joint"],
    [70, "s4", "twist-joint"],
    [82, "s4", "twist-joint"]
  ],

  "(code teetertotter-launch)": [[11, "v1", "art-joint-anim"]],

  "(code teetertotter-bend)": [[10, "v1", "art-joint-anim"]],

  "misty-camera-view": [[25, "v1", "handle"]],

  "(method 11 silostep)": [[100, "v1", "art-joint-anim"]],

  "(enter plat-button-pressed sunken-elevator)": [
    [40, "v1", "village2cam"],
    [73, "v1", "village2cam"]
  ],

  "(trans plat-button-move-upward sunken-elevator)": [
    [49, "v1", "village2cam"]
  ],

  "(trans plat-button-move-downward sunken-elevator)": [
    [13, "v0", "(state sunken-elevator)"]
  ],

  "(method 27 sunken-elevator)": [[37, "v1", "art-joint-anim"]],

  "nav-enemy-set-base-collide-sphere-collide-with": [
    [19, "v1", "collide-shape-prim-group"],
    [23, "s2", "collide-shape-prim"],
    [32, "v1", "collide-shape-prim-sphere"],
    [33, "s5", "collide-shape-prim-group"],
    [37, "v1", "collide-shape-prim-sphere"],
    [38, "s5", "collide-shape-prim-group"],
    [42, "v1", "collide-shape-prim-sphere"],
    [43, "s5", "collide-shape-prim-group"],
    [50, "s4", "collide-shape-prim-group"],
    [54, "s5", "collide-shape-prim"],
    [55, "s5", "collide-shape-prim"]
  ],

  "nav-enemy-jump-land-anim": [[39, "v1", "art-joint-anim"]],

  "(code nav-enemy-victory nav-enemy)": [[27, "v1", "art-joint-anim"]],
  "(code nav-enemy-notice nav-enemy)": [[27, "v1", "art-joint-anim"]],
  "(code nav-enemy-patrol nav-enemy)": [
    [23, "v1", "art-joint-anim"],
    [105, "v1", "art-joint-anim"],
    [167, "v1", "art-joint-anim"],
    [249, "v1", "art-joint-anim"]
  ],

  "(code nav-enemy-flee nav-enemy)": [
    [27, "v1", "art-joint-anim"],
    [91, "v1", "art-joint-anim"]
  ],

  "nav-enemy-set-hit-from-direction": [[19, "v1", "process-drawable"]],
  "(method 45 nav-enemy)": [[14, "v1", "process-mask"]],

  "nav-enemy-default-event-handler": [
    [62, "a0", "vector"],
    [82, "a0", "vector"]
  ],

  "(method 7 nav-enemy)": [
    [5, "v1", "int"],
    [10, "v1", "int"],
    [19, "t9", "(function process-drawable int none)"]
  ],

  "(enter nav-enemy-patrol nav-enemy)": [[8, "v1", "int"]],

  "(code nav-enemy-fuel-cell nav-enemy)": [[31, "v1", "int"]],

  "(method 16 level)": [
    [252, "v1", "(pointer uint128)"],
    [253, "a1", "(pointer uint128)"],
    [255, "a0", "(pointer uint128)"],
    [208, "s2", "(pointer uint8)"],
    [209, "s2", "(pointer uint8)"],
    [210, "s1", "(pointer uint8)"],
    [217, "s2", "(pointer uint8)"],
    [218, "s1", "(pointer uint8)"],
    [79, "a0", "(pointer uint128)"],
    [80, "v1", "(pointer uint128)"],
    [257, "v1", "(pointer uint16)"],
    [222, "s2", "(pointer uint8)"],
    [161, "s1", "(pointer uint128)"],
    [140, "s1", "(pointer uint128)"]
  ],

  "(method 15 level)": [
    [[21, 60], "v1", "(inline-array box8s)"]
  ],

  "(method 27 level)": [
    [[23, 68], "s2", "(inline-array box8s)"]
  ],

  "unpack-comp-huf": [[[21, 23], "t3", "(pointer uint16)"]],

  "(method 9 merc-fragment)": [[[13, 161], "s3", "adgif-shader"]],

  "(method 9 merc-effect)": [
    [49, "s4", "pointer"],
    [50, "s5", "pointer"],
    [[0, 49], "s4", "merc-fragment"],
    [[0, 50], "s5", "merc-fragment-control"]
  ],

  "merc-vu1-initialize-chain": [
    [[19, 47], "s5", "merc-vu1-low-mem"],
    [58, "gp", "(inline-array dma-packet)"],
    [[12, 18], "gp", "(pointer vif-tag)"]
  ],

  "merc-vu1-init-buffer": [
    [[27, 31], "a0", "dma-packet"],
    [[37, 40], "a0", "gs-gif-tag"],
    [44, "a0", "(pointer gs-test)"],
    [46, "a0", "(pointer gs-reg64)"],
    [[55, 58], "v1", "dma-packet"]
  ],

  "(method 8 merc-ctrl)": [
    [46, "s2", "pointer"], // was merc-fragment-control
    [[22, 45], "s2", "merc-fragment-control"],
    [[89, 93], "a1", "merc-blend-ctrl"],
    [103, "a1", "pointer"]
  ],

  "merc-edge-stats": [[[33, 35], "v1", "merc-ctrl"]],

  "(method 9 screen-filter)": [[[23, 26], "v1", "dma-packet"]],

  "(method 48 mayor)": [[32, "a0", "int"]],

  "(method 43 mayor)": [[19, "v1", "float"]],

  "(post idle mayor)": [[4, "t9", "(function none)"]],

  "(method 43 bird-lady)": [[19, "v1", "float"]],

  "muse-to-idle": [[57, "v1", "muse"]],

  "(method 32 sculptor)": [[87, "v1", "muse"]],

  "(method 43 sculptor)": [[19, "v1", "float"]],

  "(code idle sculptor)": [
    [71, "v1", "art-joint-anim"],
    [135, "v1", "art-joint-anim"],
    [184, "v1", "float"],
    [204, "v1", "art-joint-anim"],
    [255, "v1", "float"],
    [269, "v1", "art-joint-anim"],
    [319, "v1", "art-joint-anim"],
    [369, "v1", "art-joint-anim"],
    [421, "v1", "art-joint-anim"],
    [470, "v1", "float"],
    [490, "v1", "art-joint-anim"],
    [543, "v1", "art-joint-anim"],
    [593, "v1", "art-joint-anim"],
    [643, "v1", "art-joint-anim"],
    [698, "v1", "float"],
    [718, "v1", "art-joint-anim"],
    [769, "v1", "float"],
    [785, "v1", "art-joint-anim"],
    [836, "v1", "art-joint-anim"],
    [886, "v1", "art-joint-anim"],
    [936, "v1", "art-joint-anim"]
  ],

  "(method 43 geologist)": [[19, "v1", "float"]],

  "(anon-function 3 oracle)": [[11, "v1", "collide-shape"]],

  "(method 43 farmer)": [[19, "v1", "float"]],

  "(method 43 explorer)": [[19, "v1", "float"]],

  "(code idle explorer)": [
    [36, "v1", "float"],
    [56, "v1", "art-joint-anim"],
    [107, "v1", "float"],
    [123, "v1", "art-joint-anim"],
    [180, "v1", "float"],
    [200, "v1", "float"],
    [216, "v1", "art-joint-anim"],
    [273, "v1", "float"],
    [347, "v1", "float"],
    [363, "v1", "art-joint-anim"],
    [420, "v1", "float"],
    [500, "v1", "art-joint-anim"],
    [542, "v1", "art-joint-anim"],
    [599, "v1", "float"],
    [621, "v1", "art-joint-anim"],
    [678, "v1", "float"],
    [761, "v1", "float"],
    [783, "v1", "art-joint-anim"]
  ],

  "(method 32 assistant)": [[39, "v1", "float"]],

  "(method 43 assistant)": [[19, "v1", "float"]],

  "(code idle assistant)": [
    [35, "v1", "float"],
    [114, "v1", "float"],
    [130, "v1", "art-joint-anim"],
    [207, "v1", "float"],
    [376, "v1", "art-joint-anim"],
    [415, "v1", "float"],
    [431, "v1", "art-joint-anim"],
    [482, "v1", "art-joint-anim"],
    [530, "v1", "float"],
    [549, "v1", "art-joint-anim"],
    [602, "v1", "art-joint-anim"]
  ],

  "check-drop-level-assistant": [[17, "v1", "float"]],

  "(method 32 sage)": [
    [76, "v1", "float"],
    [262, "v1", "assistant"]
  ],

  "(method 43 sage)": [[19, "v1", "float"]],

  "(code idle sage)": [
    [35, "v1", "float"],
    [155, "v1", "art-joint-anim"]
  ],

  "(method 43 gambler)": [[19, "v1", "float"]],

  "(code idle gambler)": [[93, "v1", "float"]],

  "(method 32 warrior)": [[76, "v1", "handle"]],

  "(method 43 warrior)": [[19, "v1", "float"]],

  "(method 32 minershort)": [
    [44, "v1", "float"],
    [112, "v1", "float"]
  ],

  "(method 43 minershort)": [[19, "v1", "float"]],

  "(method 33 progress)": [
    [
      30,
      "t9",
      "(function process function object object object object object)"
    ],
    [
      159,
      "t9",
      "(function process function object object object object object)"
    ],
    [
      288,
      "t9",
      "(function process function object object object object object)"
    ],
    [
      417,
      "t9",
      "(function process function object object object object object)"
    ],
    [
      546,
      "t9",
      "(function process function object object object object object)"
    ],
    [
      675,
      "t9",
      "(function process function object object object object object)"
    ],
    [35, "a0", "manipy"],
    [38, "v1", "manipy"],
    [50, "v1", "manipy"],
    [98, "v1", "manipy"],
    [164, "a0", "manipy"],
    [167, "v1", "manipy"],
    [179, "v1", "manipy"],
    [227, "v1", "manipy"],
    [293, "a0", "manipy"],
    [296, "v1", "manipy"],
    [308, "v1", "manipy"],
    [356, "v1", "manipy"],
    [422, "a0", "manipy"],
    [425, "v1", "manipy"],
    [437, "v1", "manipy"],
    [485, "v1", "manipy"],
    [551, "a0", "manipy"],
    [554, "v1", "manipy"],
    [566, "v1", "manipy"],
    [614, "v1", "manipy"],
    [680, "a0", "manipy"],
    [683, "v1", "manipy"],
    [695, "v1", "manipy"],
    [743, "v1", "manipy"]
  ],

  "fuel-cell-progress-hud-orbit-callback": [
    [[0, 199], "s5", "progress"],
    [4, "f0", "float"]
  ],

  "(method 7 progress)": [[16, "a2", "pointer"]],

  "(method 17 progress)": [
    [[466, 471], "v1", "dma-packet"],
    [[154, 159], "v1", "dma-packet"]
  ],

  "(post progress-debug)": [
    [[61, 66], "v1", "dma-packet"],
    [[108, 113], "v1", "dma-packet"],
    [[153, 158], "v1", "dma-packet"],
    [[198, 203], "v1", "dma-packet"]
  ],

  "(method 23 progress)": [[103, "v1", "float"]],

  "(post progress-normal)": [[416, "a0", "float"]],

  "(method 53 progress)": [[[0, 999], "gp", "progress-screen"]],
  "(method 35 progress)": [[38, "s4", "game-text-id"]],
  "(method 43 progress)": [[45, "s4", "game-text-id"]],
  "(method 38 progress)": [[58, "a1", "game-text-id"]],

  "draw-percent-bar": [[[33, 38], "v1", "dma-packet"]],

  "(method 11 fact-info-target)": [
    [135, "v1", "target"],
    [148, "v1", "collide-shape"],
    [258, "v1", "target"],
    [272, "v1", "target"],
    [287, "v1", "target"],
    [298, "v1", "target"]
  ],

  "(method 7 process)": [
    [[120, 124], "a0", "basic"],
    [[127, 130], "a0", "basic"],
    [47, "v1", "connection"],
    [57, "v1", "connection"],
    [[47, 88], "v1", "connection"]
  ],

  "(anon-function 7 game-info)": [[2, "v1", "collide-shape"]],

  "(method 24 game-info)": [
    [112, "s3", "pointer"],
    [[113, 165], "a0", "game-save-tag"],
    [[148, 166], "s2", "game-save-tag"],
    [[148, 168], "s4", "game-save-tag"],
    [[171, 221], "a0", "game-save-tag"],
    [[234, 240], "a0", "game-save-tag"],
    [[253, 276], "a0", "game-save-tag"],
    [[283, 302], "a0", "game-save-tag"],
    [[319, 324], "a1", "game-save-tag"],
    [[342, 348], "a1", "game-save-tag"],
    [[395, 468], "a0", "game-save-tag"],
    [[480, 488], "a0", "game-save-tag"],
    [[500, 506], "a0", "game-save-tag"],
    [[521, 528], "a0", "game-save-tag"],
    [[543, 650], "a0", "game-save-tag"],
    // [329, "a0", "pointer"],
    // [338, "a0", "pointer"],
    // [[173, 230], "a0", "game-save-tag"],
    [252, "a0", "(pointer int32)"],
    [654, "a0", "pointer"]
  ],

  "auto-save-post": [[138, "t9", "(function object string object none)"]],

  "target-compute-pole": [
    [12, "s4", "swingpole"],
    [21, "s4", "swingpole"],
    [24, "s4", "swingpole"],
    [30, "s4", "swingpole"],
    [33, "s4", "swingpole"],
    [76, "s4", "swingpole"],
    [85, "s4", "swingpole"],
    [87, "s4", "swingpole"]
  ],

  "(method 10 target)": [[[10, 13], "t9", "(function process-drawable none)"]],

  "draw-history": [[[99, 101], "v1", "int"]],

  "(method 9 attack-info)": [
    [82, "v1", "process-drawable"],
    [87, "s3", "process-drawable"],
    [89, "v1", "process-drawable"],
    [118, "a0", "process-drawable"]
  ],

  "dm-task-get-money": [
    [32, "v1", "float"]
  ],

  "ground-tween-update": [
    [16, "f1", "float"],
    [20, "f2", "float"],
    [34, "f0", "float"],
    [38, "f1", "float"]
  ],

  "(method 32 evilbro)": [[20, "v1", "handle"]],

  "(code idle evilbro)": [
    [27, "v1", "art-joint-anim"],
    [84, "v1", "float"],
    [171, "v1", "float"]
  ],

  "all-texture-tweak-adjust": [
    [38, "s0", "adgif-shader"],
    [42, "s0", "adgif-shader"]
  ],

  "build-instance-list": [
    [30, "v1", "drawable-tree-instance-shrub"],
    [61, "v1", "drawable-tree-instance-tie"]
  ],

  "(anon-function 82 default-menu)": [
    [[12, 25], "s4", "texture-id"],
    [36, "s5", "adgif-shader"]
  ],

  "(anon-function 79 default-menu)": [
    [[3, 13], "v1", "texture-id"],
    [[20, 28], "a1", "adgif-shader"],
    [33, "v1", "texture-id"],
    [41, "v1", "adgif-shader"]
  ],

  "(anon-function 78 default-menu)": [
    [[2, 13], "v1", "texture-id"],
    [[20, 29], "a1", "adgif-shader"],
    [34, "v1", "texture-id"],
    [42, "v1", "adgif-shader"]
  ],

  "(anon-function 77 default-menu)": [
    [[3, 13], "v1", "texture-id"],
    [[20, 28], "a1", "adgif-shader"],
    [33, "v1", "texture-id"],
    [41, "v1", "adgif-shader"]
  ],

  "(anon-function 76 default-menu)": [
    [[3, 13], "v1", "texture-id"],
    [[20, 28], "a1", "adgif-shader"],
    [33, "v1", "texture-id"],
    [41, "v1", "adgif-shader"]
  ],

  "(anon-function 75 default-menu)": [
    [[3, 13], "v1", "texture-id"],
    [[20, 28], "a1", "adgif-shader"],
    [33, "v1", "texture-id"],
    [41, "v1", "adgif-shader"]
  ],

  "(anon-function 74 default-menu)": [
    [[2, 13], "v1", "texture-id"],
    [[20, 29], "a1", "adgif-shader"],
    [34, "v1", "texture-id"],
    [42, "v1", "adgif-shader"]
  ],

  "(anon-function 73 default-menu)": [
    [[3, 13], "v1", "texture-id"],
    [[20, 28], "a1", "adgif-shader"],
    [33, "v1", "texture-id"],
    [41, "v1", "adgif-shader"]
  ],

  "(anon-function 72 default-menu)": [
    [[3, 13], "v1", "texture-id"],
    [[20, 28], "a1", "adgif-shader"],
    [33, "v1", "texture-id"],
    [41, "v1", "adgif-shader"]
  ],

  "(anon-function 71 default-menu)": [
    [[3, 13], "v1", "texture-id"],
    [[20, 28], "a1", "adgif-shader"],
    [33, "v1", "texture-id"],
    [41, "v1", "adgif-shader"]
  ],

  "(anon-function 70 default-menu)": [
    [[2, 13], "v1", "texture-id"],
    [[20, 29], "a1", "adgif-shader"],
    [34, "v1", "texture-id"],
    [42, "v1", "adgif-shader"]
  ],

  "(anon-function 69 default-menu)": [
    [[3, 13], "v1", "texture-id"],
    [[20, 28], "a1", "adgif-shader"],
    [33, "v1", "texture-id"],
    [41, "v1", "adgif-shader"]
  ],

  "(anon-function 68 default-menu)": [
    [[3, 13], "v1", "texture-id"],
    [[20, 28], "a1", "adgif-shader"],
    [33, "v1", "texture-id"],
    [41, "v1", "adgif-shader"]
  ],

  "(anon-function 67 default-menu)": [
    [[3, 13], "v1", "texture-id"],
    [[20, 28], "a1", "adgif-shader"],
    [33, "v1", "texture-id"],
    [41, "v1", "adgif-shader"]
  ],

  "(anon-function 66 default-menu)": [
    [[3, 13], "v1", "texture-id"],
    [[20, 28], "a1", "adgif-shader"],
    [33, "v1", "texture-id"],
    [41, "v1", "adgif-shader"]
  ],

  "(anon-function 65 default-menu)": [
    [[3, 13], "v1", "texture-id"],
    [[20, 28], "a1", "adgif-shader"],
    [33, "v1", "texture-id"],
    [41, "v1", "adgif-shader"]
  ],

  "(anon-function 64 default-menu)": [
    [[2, 13], "v1", "texture-id"],
    [[20, 29], "a1", "adgif-shader"],
    [34, "v1", "texture-id"],
    [42, "v1", "adgif-shader"]
  ],

  "(anon-function 63 default-menu)": [
    [[2, 13], "v1", "texture-id"],
    [[20, 29], "a1", "adgif-shader"],
    [34, "v1", "texture-id"],
    [42, "v1", "adgif-shader"]
  ],

  "build-continue-menu": [
    [4, "v1", "symbol"],
    [[5, 15], "v1", "level-load-info"]
  ],

  "(method 26 basebutton)": [[31, "v1", "art-joint-anim"]],

  "debug-menu-item-var-make-float": [
    [30, "t9", "(function int debug-menu-msg float float int)"]
  ],

  "entity-remap-names": [
    [33, "a1", "int"],
    [39, "a2", "int"]
  ],

  "process-status-bits": [[[15, 59], "s3", "process-drawable"]],

  "(method 13 level-group)": [[[56, 61], "a0", "entity-actor"]],

  "(method 24 entity)": [[[39, 45], "a0", "entity-actor"]],

  "(method 23 level-group)": [
    [53, "a0", "entity-actor"],
    [57, "v1", "entity-actor"],
    [[29, 31], "v0", "(inline-array vector)"]
  ],

  "(method 24 level-group)": [
    [51, "v1", "entity-actor"],
    [[55, 57], "s1", "(inline-array vector)"]
  ],

  "init-entity": [
    [31, "t9", "(function process function process entity none)"]
  ],

  "(method 19 bsp-header)": [
    [[53, 63], "s2", "process"],
    [74, "s2", "part-tracker"],
    [[104, 122], "v1", "process-drawable"],
    [[129, 148], "v1", "process-drawable"],
    [[123, 127], "a0", "process-drawable"]
  ],

  "(method 3 entity)": [[7, "t9", "(function entity entity)"]],

  "(method 3 entity-actor)": [
    [7, "t9", "(function entity-actor entity-actor)"]
  ],

  "(method 10 drawable-group)": [
    [19, "s5", "drawable-group"]
  ],

  "(method 15 drawable-group)": [
    [19, "s5", "drawable-group"]
  ],

  "(method 14 level-group)": [
    [[54, 164], "s1", "process-drawable"],
    [[107, 127], "s0", "(pointer int32)"],
    [[153, 162], "v0", "symbol"],
    [[319, 342], "s0", "process-drawable"],
    [368, "v1", "(pointer process-drawable)"],
    [[384, 494], "s5", "process-drawable"]
  ],

  "(method 22 level-group)": [[[28, 30], "v0", "(inline-array vector)"]],

  "expand-vis-box-with-point": [[10, "v0", "(inline-array vector)"]],

  "(method 28 entity-ambient)": [[79, "v1", "int"]],

  "(method 27 entity-ambient)": [[[15, 250], "s5", "symbol"]],

  "birth-func-vector-orient": [[[7, 24], "s3", "sprite-vec-data-2d"]],

  "process-drawable-burn-effect": [
    [28, "a0", "process-drawable"],
    [105, "v1", "process-drawable"],
    [49, "a0", "process-drawable"],
    [64, "a0", "process-drawable"]
  ],

  "(anon-function 0 dark-eco-pool)": [[2, "v1", "state"]],

  "(method 25 dark-eco-pool)": [
    [
      22,
      "t9",
      "(function res-lump symbol symbol float structure (pointer res-tag) pointer object)"
    ]
  ],

  "(top-level-login beach-rocks)": [[78, "v1", "state"]],

  "(method 7 beach-rock)": [
    [5, "v1", "int"],
    [10, "v1", "int"],
    [19, "t9", "(function process-drawable int none)"]
  ],

  "(method 10 beach-rock)": [[21, "t9", "(function process-drawable none)"]],

  "(code falling beach-rock)": [
    [138, "gp", "handle"],
    [150, "gp", "handle"],
    [[158, 165], "s5", "handle"]
  ],

  "(method 11 beach-rock)": [[77, "v1", "int"]],

  "(anon-function 27 projectiles)": [
    [27, "s4", "collide-shape"],
    [36, "s4", "collide-shape"]
  ],

  "projectile-update-velocity-space-wars": [[60, "a0", "target"]],

  "projectile-init-by-other": [
    [70, "v1", "process-drawable"],
    [77, "v1", "process-drawable"]
  ],

  "(method 24 projectile-yellow)": [
    [[81, 999], "s5", "sound-rpc-set-param"],
    [99, "gp", "process-drawable"],
    [102, "gp", "process-drawable"]
  ],

  "(method 28 projectile-yellow)": [
    [26, "a0", "target"],
    [118, "a1", "target"]
  ],

  "(method 27 projectile-blue)": [
    [51, "v1", "process-mask"],
    [87, "v1", "process-drawable"]
  ],

  "spawn-projectile-blue": [
    [
      69,
      "s2",
      "(function process function object object object object object object)"
    ]
  ],

  "(method 28 projectile-blue)": [[27, "v1", "process-drawable"]],

  "(method 27 projectile-yellow)": [[70, "v1", "process-mask"]],

  "manipy-init": [
    [143, "a0", "collide-shape"],
    [145, "a0", "collide-shape"]
  ],

  "forall-particles-with-key-runner": [
    [32, "s3", "(inline-array sparticle-cpuinfo)"],
    [42, "s3", "(inline-array sparticle-cpuinfo)"]
  ],

  "(trans plat-button-move-downward jungle-elevator)": [
    [11, "v0", "(state plat-button)"]
  ],

  "(code plat-button-at-end jungle-elevator)": [
    [43, "t9", "(function none :behavior plat-button)"]
  ],

  "(code bouncer-fire)": [[17, "v1", "art-joint-anim"]],

  "(method 39 hopper)": [[16, "t9", "(function nav-enemy none)"]],

  "(code nav-enemy-idle hopper)": [
    [16, "v1", "art-joint-anim"],
    [70, "v1", "art-joint-anim"]
  ],

  "(code nav-enemy-patrol hopper)": [
    [34, "v1", "art-joint-anim"],
    [105, "v1", "art-joint-anim"]
  ],

  "(code nav-enemy-chase hopper)": [
    [34, "v1", "art-joint-anim"],
    [105, "v1", "art-joint-anim"]
  ],

  "(method 39 junglefish)": [[12, "t9", "(function nav-enemy none)"]],

  "(code nav-enemy-patrol junglefish)": [
    [27, "v1", "art-joint-anim"],
    [107, "v1", "art-joint-anim"],
    [169, "v1", "art-joint-anim"],
    [251, "v1", "art-joint-anim"]
  ],

  "(code nav-enemy-attack junglefish)": [[14, "v1", "art-joint-anim"]],

  "(code nav-enemy-victory junglefish)": [
    [14, "v1", "art-joint-anim"],
    [64, "v1", "art-joint-anim"]
  ],

  "(method 32 sequenceB)": [
    [177, "s3", "babak"],
    [186, "s3", "babak"],
    [236, "s3", "babak"],
    [245, "s3", "babak"]
  ],

  "(event play-anim sequenceB)": [
    [98, "gp", "evilbro"],
    [107, "gp", "evilbro"],
    [289, "gp", "evilsis"],
    [298, "gp", "evilsis"]
  ],

  "sequenceC-can-trans-hook": [[12, "v1", "process-taskable"]],

  "(anon-function 7 sidekick-human)": [
    [2, "v1", "process-taskable"],
    [10, "v1", "process-taskable"]
  ],

  "(code idle assistant-firecanyon)": [
    [33, "v1", "float"],
    [55, "v1", "float"],
    [139, "v1", "float"],
    [157, "v1", "art-joint-anim"],
    [213, "v1", "float"],
    [295, "v1", "art-joint-anim"],
    [343, "v1", "float"],
    [424, "v1", "float"],
    [446, "v1", "float"],
    [530, "v1", "float"],
    [548, "v1", "art-joint-anim"],
    [604, "v1", "float"],
    [686, "v1", "art-joint-anim"],
    [734, "v1", "float"],
    [756, "v1", "float"]
  ],

  "(method 32 sage-bluehut)": [
    [44, "v1", "float"],
    [63, "s5", "assistant-bluehut"]
  ],

  "(method 47 sage-bluehut)": [
    [18, "gp", "assistant-bluehut"],
    [23, "gp", "assistant-bluehut"]
  ],

  "(method 43 sage-bluehut)": [[19, "v1", "float"]],

  "(code idle sage-bluehut)": [
    [34, "v1", "float"],
    [137, "v1", "art-joint-anim"]
  ],

  "(code idle flutflut-bluehut)": [
    [33, "v1", "float"],
    [187, "v1", "art-joint-anim"],
    [243, "v1", "float"],
    [329, "v1", "art-joint-anim"]
  ],

  "(method 39 sharkey)": [[71, "t9", "(function nav-enemy none)"]],

  "(code nav-enemy-patrol sharkey)": [[27, "v1", "art-joint-anim"]],

  "(code nav-enemy-attack sharkey)": [[144, "v1", "art-joint-anim"]],

  "(code nav-enemy-chase sharkey)": [[40, "v1", "art-joint-anim"]],

  "(code nav-enemy-stop-chase sharkey)": [[22, "v1", "art-joint-anim"]],

  "(code nav-enemy-victory sharkey)": [[24, "v1", "art-joint-anim"]],

  "(code nav-enemy-chase lurkercrab)": [
    [17, "v1", "art-joint-anim"],
    [338, "v1", "art-joint-anim"],
    [388, "v1", "art-joint-anim"]
  ],

  "(code nav-enemy-patrol lurkercrab)": [
    [21, "v1", "art-joint-anim"],
    [77, "v1", "art-joint-anim"],
    [191, "v1", "art-joint-anim"]
  ],

  "(code nav-enemy-notice lurkerpuppy)": [[24, "v1", "art-joint-anim"]],

  "(code nav-enemy-victory lurkerpuppy)": [[20, "v1", "art-joint-anim"]],

  "(code nav-enemy-give-up lurkerpuppy)": [
    [18, "v1", "art-joint-anim"],
    [76, "v1", "art-joint-anim"]
  ],

  "(code nav-enemy-chase lurkerpuppy)": [
    [25, "v1", "art-joint-anim"],
    [111, "v1", "art-joint-anim"]
  ],

  "static-screen-init-by-other": [
    [32, "s3", "sparticle-launch-group"],
    [35, "s3", "sparticle-launch-group"]
  ],

  "(code target-demo)": [
    [[65, 73], "v1", "handle"],
    [[95, 103], "v1", "handle"],
    [[125, 133], "v1", "handle"],
    [[162, 170], "v1", "handle"],
    [[195, 203], "v1", "handle"],
    [[228, 236], "v1", "handle"],
    [[261, 269], "v1", "handle"],
    [[292, 300], "v1", "handle"],
    [[322, 330], "v1", "handle"],
    [[356, 364], "v1", "handle"],
    [[389, 397], "v1", "handle"],
    [[422, 430], "v1", "handle"],
    [[455, 463], "v1", "handle"],
    [[486, 494], "v1", "handle"],
    [[517, 525], "v1", "handle"],
    [[548, 555], "v1", "handle"],
    [[577, 585], "v1", "handle"]
  ],

  "target-has-all-the-cells?": [[17, "v1", "float"]],

  "(code open final-door)": [
    [13, "v1", "art-joint-anim"],
    [66, "v1", "art-joint-anim"]
  ],

  "(code idle powercellalt)": [[8, "a1", "process-drawable"]],

  "(code target-final-door)": [
    [85, "gp", "handle"],
    [105, "gp", "handle"],
    [117, "gp", "handle"],
    [133, "s1", "process-drawable"],
    [200, "s1", "process-drawable"]
  ],

  "(event open final-door)": [
    [4, "v1", "float"],
    [6, "v1", "float"]
  ],

  "(code nav-enemy-chase aphid)": [
    [42, "v1", "art-joint-anim"],
    [168, "v1", "art-joint-anim"]
  ],

  "(code nav-enemy-stare aphid)": [
    [34, "v1", "art-joint-anim"],
    [160, "v1", "art-joint-anim"]
  ],

  "(code nav-enemy-give-up aphid)": [
    [43, "v1", "art-joint-anim"],
    [101, "v1", "art-joint-anim"]
  ],

  "(method 27 plat-button)": [[37, "v1", "art-joint-anim"]],

  "(method 11 plat-button)": [[17, "v1", "vector"]],

  "(trans plat-button-move-downward plat-button)": [
    [[92, 999], "gp", "sound-rpc-set-param"]
  ],

  "(trans plat-button-move-upward plat-button)": [
    [[92, 999], "gp", "sound-rpc-set-param"]
  ],

  "(anon-function 7 plat-eco)": [[22, "v1", "target"]],

  "drop-plat-set-fade": [[7, "v1", "process-drawable"]],

  "(code drop-plat-spawn)": [[3, "v1", "process-drawable"]],

  "(code drop-plat-rise)": [
    [10, "v1", "process-drawable"],
    [24, "v1", "process-drawable"],
    [45, "v1", "process-drawable"],
    [85, "v1", "process-drawable"]
  ],

  "(post drop-plat-rise)": [[12, "v1", "process-drawable"]],

  "(code drop-plat-drop)": [
    [2, "v1", "process-drawable"],
    [85, "v1", "process-drawable"]
  ],

  "(post drop-plat-drop)": [[12, "v1", "process-drawable"]],

  "drop-plat-init-by-other": [[22, "v1", "process-drawable"]],

  "citb-drop-plat-drop-children": [[[23, 29], "a0", "drop-plat"]],

  "citb-drop-plat-spawn-children": [
    [98, "t9", "(function process function vector uint uint int)"]
  ],

  "(method 11 citb-drop-plat)": [
    [24, "v1", "(pointer int32)"],
    [26, "v1", "(pointer int32)"]
  ],

  "(code plat-flip-idle)": [
    [62, "v1", "art-joint-anim"],
    [91, "v1", "art-joint-anim"],
    [132, "v1", "art-joint-anim"]
  ],

  "(method 11 plat-flip)": [
    ["_stack_", 16, "res-tag"],
    ["_stack_", 32, "res-tag"],
    ["_stack_", 48, "res-tag"],
    [147, "v1", "(pointer float)"],
    [192, "v1", "(pointer float)"]
  ],

  "(method 27 square-platform)": [[[26, 33], "a0", "water-vol"]],

  "(method 27 wedge-plat)": [
    [4, "v1", "process-drawable"],
    [10, "f0", "float"],
    [40, "f26", "float"],
    [50, "f26", "float"]
  ],

  "(method 27 wedge-plat-outer)": [
    [4, "v1", "process-drawable"],
    [10, "f0", "float"],
    [40, "f26", "float"],
    [50, "f26", "float"]
  ],

  "(code plunger-lurker-plunge)": [
    [[76, 299], "s5", "othercam"],
    [80, "gp", "handle"],
    [88, "gp", "handle"],
    [109, "gp", "handle"],
    [176, "gp", "handle"],
    [151, "gp", "handle"],
    [164, "gp", "handle"],
    [188, "gp", "handle"]
  ],

  "(code plunger-lurker-flee)": [
    [10, "v1", "art-joint-anim"],
    [60, "v1", "art-joint-anim"]
  ],

  "(code plunger-lurker-idle)": [[10, "v1", "art-joint-anim"]],

  "(code flying-lurker-idle)": [[92, "v1", "art-joint-anim"]],

  "(code flying-lurker-fly)": [
    [56, "v1", "art-joint-anim"],
    [110, "v1", "float"]
  ],

  "(code flying-lurker-start)": [[36, "v1", "float"]],

  "(method 18 collide-cache)": [
    [44, "v1", "collide-shape-prim-sphere"],
    [16, "s3", "collide-cache-prim"],
    [21, "s3", "collide-cache-prim"],
    [25, "s3", "collide-cache-prim"],
    [43, "s3", "collide-cache-prim"],
    [62, "s3", "(inline-array collide-cache-prim)"]
  ],

  "flying-lurker-play-intro": [
    [[106, 299], "s5", "othercam"],
    [110, "gp", "handle"],
    [118, "gp", "handle"],
    [139, "gp", "handle"],
    [160, "gp", "handle"],
    [173, "gp", "handle"],
    [207, "gp", "handle"],
    [219, "gp", "handle"]
  ],

  "clone-anim-once": [
    [[19, 73], "s5", "process-drawable"],
    [50, "s4", "collide-shape"],
    [109, "v1", "manipy"]
  ],

  "level-hint-task-process": [["_stack_", 16, "res-tag"]],

  "kill-current-level-hint": [[[13, 33], "s4", "level-hint"]],

  "level-hint-init-by-other": [
    [[54, 75], "a0", "string"],
    [93, "a0", "string"]
  ],

  "(method 17 drawable-inline-array-ambient)": [
    [1, "v1", "drawable-ambient"],
    [4, "v1", "drawable-ambient"]
  ],

  "ambient-type-sound-loop": [
    [5, "a0", "symbol"],
    [[24, 35], "s3", "(pointer res-tag)"]
  ],

  "ambient-type-light": [
    [38, "v1", "(inline-array vector)"],
    [43, "v1", "(inline-array vector)"]
  ],
  "ambient-type-dark": [
    [38, "v1", "(inline-array vector)"],
    [43, "v1", "(inline-array vector)"]
  ],
  "ambient-type-weather-off": [
    [38, "v1", "(inline-array vector)"],
    [43, "v1", "(inline-array vector)"]
  ],

  "level-hint-displayed?": [
    [[4, 7], "a0", "level-hint"],
    [12, "a0", "level-hint"],
    [14, "a0", "level-hint"]
  ],

  "ambient-type-sound": [
    [21, "v1", "(pointer float)"],
    [28, "v1", "(pointer float)"],
    ["_stack_", 112, "res-tag"],
    [57, "v0", "symbol"]
  ],
  "forall-particles-runner": [
    [[19, 28], "s4", "sparticle-cpuinfo"],
    [34, "s4", "pointer"],
    [35, "s3", "pointer"]
  ],

  "(method 2 sparticle-cpuinfo)": [[14, "f0", "float"]],

  "sp-kill-particle": [
    [7, "a1", "uint"],
    [7, "v1", "uint"]
  ],

  "sparticle-track-root": [[2, "v1", "process-drawable"]],

  "sparticle-track-root-prim": [
    [2, "v1", "process-drawable"],
    [3, "v1", "collide-shape"]
  ],

  "sp-orbiter": [[[73, 82], "v1", "sprite-vec-data-2d"]],

  "finish-background": [
    [249, "a0", "terrain-context"],
    [297, "a0", "terrain-context"],
    [307, "a0", "terrain-context"],
    [355, "a0", "terrain-context"],
    [365, "a0", "terrain-context"],
    [451, "a0", "terrain-context"],
    [461, "a0", "terrain-context"],
    [32, "a0", "terrain-context"],
    [180, "a0", "terrain-context"],
    [188, "a0", "terrain-context"],
    [199, "a0", "terrain-context"],
    [238, "a0", "terrain-context"],
    [288, "a0", "terrain-context"],
    [346, "a0", "terrain-context"],
    [404, "a0", "terrain-context"],
    [442, "a0", "terrain-context"],
    [531, "a0", "terrain-context"],
    [534, "a0", "terrain-context"],
    [[598, 603], "v1", "dma-packet"]
  ],

  "(method 11 drawable-inline-array-node)": [[[1, 6], "v1", "drawable"]],

  "(method 12 drawable-inline-array-node)": [[[1, 6], "v1", "drawable"]],

  "(method 13 drawable-inline-array-node)": [[[1, 6], "v1", "drawable"]],

  "(method 17 drawable-inline-array-node)": [[[1, 6], "v1", "drawable"]],

  "(code nav-enemy-patrol babak)": [
    [25, "v1", "art-joint-anim"],
    [79, "t9", "(function none)"]
  ],

  "(code nav-enemy-chase babak)": [[55, "v1", "art-joint-anim"]],

  "(code nav-enemy-stare babak)": [[154, "v1", "art-joint-anim"]],

  "(code nav-enemy-give-up babak)": [
    [43, "v1", "art-joint-anim"],
    [101, "v1", "art-joint-anim"]
  ],

  "(method 33 process-taskable)": [[15, "s5", "spool-anim"]],

  "(method 51 process-taskable)": [[18, "v1", "spool-anim"]],

  "(method 35 process-taskable)": [[15, "s5", "spool-anim"]],
  "(method 37 process-taskable)": [[15, "s5", "spool-anim"]],

  "process-taskable-play-anim-code": [
    [68, "gp", "spool-anim"],
    [255, "gp", "art-joint-anim"]
  ],

  "(event play-anim process-taskable)": [
    [19, "a1", "float"],
    [24, "a0", "float"]
  ],

  "(event be-clone process-taskable)": [
    [19, "a1", "float"],
    [24, "a0", "float"]
  ],

  "(event othercam-running)": [[23, "v1", "process-taskable"]],

  "(code nav-enemy-idle babak-with-cannon)": [[22, "v1", "art-joint-anim"]],

  "(code babak-run-to-cannon)": [[14, "v1", "art-joint-anim"]],

  "(code babak-with-cannon-jump-onto-cannon)": [[118, "v1", "art-joint-anim"]],

  "(code babak-with-cannon-jump-off-cannon)": [[28, "v1", "art-joint-anim"]],

  "(trans nav-enemy-die babak-with-cannon)": [[40, "v0", "(state nav-enemy)"]],

  "(enter othercam-running)": [
    [50, "gp", "process-taskable"],
    [53, "gp", "process-taskable"]
  ],

  "(code othercam-running)": [
    [14, "s2", "process-taskable"],
    [18, "s2", "process-taskable"],
    [24, "s2", "process-taskable"],
    [38, "s2", "process-taskable"],
    [47, "s2", "process-taskable"]
  ],

  "(method 10 gui-query)": [
    [[84, 88], "v1", "dma-packet"],
    [[131, 135], "v1", "dma-packet"]
  ],

  "(code yakow-idle)": [
    [46, "v1", "art-joint-anim"],
    [102, "v1", "art-joint-anim"]
  ],

  "(code yakow-graze)": [
    [73, "v1", "art-joint-anim"],
    [131, "v1", "art-joint-anim"]
  ],

  "(code yakow-graze-kicked)": [[10, "v1", "art-joint-anim"]],

  "(code yakow-kicked)": [[81, "v1", "art-joint-anim"]],

  "(method 7 fishermans-boat)": [
    [20, "t9", "(function rigid-body-platform int rigid-body-platform)"]
  ],

  "(code muse-idle)": [
    [35, "v1", "art-joint-anim"],
    [87, "v1", "art-joint-anim"]
  ],

  "(code nav-enemy-chase muse)": [[35, "v1", "art-joint-anim"]],

  "(code nav-enemy-jump-land muse)": [[31, "v1", "art-joint-anim"]],

  "(code muse-caught)": [
    [50, "v0", "vector"],
    [306, "gp", "handle"],
    [321, "gp", "handle"]
  ],

  "(code nav-enemy-idle bonelurker)": [
    [5, "t9", "(function none :behavior bonelurker)"]
  ],

  "(code nav-enemy-patrol bonelurker)": [
    [7, "t9", "(function none :behavior bonelurker)"]
  ],

  "(code nav-enemy-chase bonelurker)": [
    [60, "v1", "art-joint-anim"],
    [108, "v1", "art-joint-anim"],
    [171, "v1", "art-joint-anim"],
    [220, "v1", "art-joint-anim"],
    [277, "v1", "art-joint-anim"],
    [334, "v1", "art-joint-anim"]
  ],

  "(code nav-enemy-stare bonelurker)": [[130, "v1", "art-joint-anim"]],

  "(code bonelurker-stun)": [[29, "v1", "art-joint-anim"]],

  "(code nav-enemy-give-up bonelurker)": [
    [43, "v1", "art-joint-anim"],
    [93, "v1", "art-joint-anim"],
    [143, "v1", "art-joint-anim"],
    [201, "v1", "art-joint-anim"]
  ],

  "(method 32 assistant-bluehut)": [
    [104, "v1", "float"],
    [162, "v1", "manipy"],
    [255, "v1", "float"]
  ],

  "(method 47 assistant-bluehut)": [
    [21, "s5", "sage-bluehut"],
    [28, "s5", "sage-bluehut"],
    [50, "s5", "sage-bluehut"],
    [53, "s5", "sage-bluehut"]
  ],

  "(method 43 assistant-bluehut)": [[19, "v1", "float"]],

  "check-drop-level-assistant-bluehut": [[17, "v1", "float"]],

  "(code idle assistant-bluehut)": [
    [31, "v1", "art-joint-anim"],
    [83, "v1", "float"],
    [104, "v1", "art-joint-anim"],
    [161, "v1", "float"],
    [261, "v1", "art-joint-anim"],
    [317, "v1", "float"],
    [554, "v1", "art-joint-anim"]
  ],

  "assistant-levitator-blue-beam": [[15, "v1", "fireboulder"]],

  "(code idle assistant-levitator)": [
    [32, "v1", "art-joint-anim"],
    [91, "v1", "float"],
    [173, "v1", "art-joint-anim"],
    [229, "v1", "float"],
    [311, "v1", "art-joint-anim"]
  ],

  "(event square-platform-lowered)": [[8, "a0", "square-platform-master"]],

  "(event square-platform-master-idle)": [[6, "a0", "square-platform-button"]],

  "(method 7 square-platform)": [
    [24, "t9", "(function baseplat int baseplat)"]
  ],

  "(method 11 square-platform)": [
    ["_stack_", 16, "res-tag"],
    ["_stack_", 32, "res-tag"],
    [165, "v1", "(pointer float)"]
  ],

  "(enter square-platform-master-activate)": [
    [51, "a0", "sunkencam"],
    [84, "v1", "sunkencam"],
    [119, "a0", "sunkencam"],
    [152, "v1", "sunkencam"]
  ],

  "(code qbert-plat-on-mimic)": [
    [13, "gp", "(pointer rigid-body-platform)"],
    [21, "gp", "(pointer rigid-body-platform)"],
    [27, "gp", "(pointer rigid-body-platform)"]
  ],

  "(method 32 qbert-plat)": [[[4, 10], "a0", "qbert-plat-master"]],

  "(post rigid-body-platform-float qbert-plat)": [
    [3, "t9", "(function none :behavior qbert-plat)"]
  ],

  "(method 23 qbert-plat)": [
    [9, "t9", "(function rigid-body-platform float none)"]
  ],

  "(code keg-on-paddle)": [
    [5, "a0", "keg"], // i have learned that parent does not always equal the parent type!
    [16, "v1", "process-drawable"]
  ],

  "(code keg-paddle-to-path)": [
    [8, "v1", "process-drawable"],
    [28, "v1", "process-drawable"]
  ],

  "(code keg-on-path)": [
    [13, "v1", "keg-conveyor-paddle"],
    [24, "v1", "keg-conveyor-paddle"],
    [45, "v1", "keg-conveyor-paddle"],
    [72, "v1", "keg-conveyor-paddle"],
    [81, "v1", "keg-conveyor-paddle"]
  ],

  "(code keg-in-chute)": [
    [2, "v1", "process-drawable"],
    [9, "v1", "process-drawable"]
  ],

  "keg-init-by-other": [[142, "v1", "process-drawable"]],

  "(method 7 keg-conveyor)": [
    [14, "t9", "(function process-drawable int process-drawable)"]
  ],

  "(method 7 swamp-bat)": [
    [26, "t9", "(function process-drawable int process-drawable)"]
  ],

  "(code swamp-bat-slave-die)": [[21, "v1", "swamp-bat"]],

  // these casts should not be required
  "swamp-bat-check-slave-paths-match?": [
    [3, "a1", "swamp-bat-slave"],
    [7, "a1", "swamp-bat-slave"]
  ],

  "(method 39 swamp-rat)": [[37, "t9", "(function nav-enemy none)"]],

  "(code nav-enemy-patrol swamp-rat)": [[23, "v1", "art-joint-anim"]],

  "(code nav-enemy-stare swamp-rat)": [[26, "v1", "art-joint-anim"]],

  "(code nav-enemy-give-up swamp-rat)": [
    [14, "v1", "art-joint-anim"],
    [72, "v1", "art-joint-anim"]
  ],

  "(code nav-enemy-attack swamp-rat)": [[14, "v1", "art-joint-anim"]],

  "(code swamp-rat-spawn)": [[119, "v1", "art-joint-anim"]],

  "(code spiderwebs-bounce)": [[80, "v1", "art-joint-anim"]],

  "(method 39 baby-spider)": [[37, "t9", "(function nav-enemy none)"]],

  "(code baby-spider-hatching)": [[14, "v1", "art-joint-anim"]],

  "(code nav-enemy-attack baby-spider)": [[14, "v1", "art-joint-anim"]],

  "(code nav-enemy-give-up baby-spider)": [
    [14, "v1", "art-joint-anim"],
    [72, "v1", "art-joint-anim"]
  ],

  "(code nav-enemy-patrol baby-spider)": [[23, "v1", "art-joint-anim"]],

  "(code nav-enemy-notice baby-spider)": [[24, "v1", "art-joint-anim"]],

  "(code nav-enemy-stare baby-spider)": [[26, "v1", "art-joint-anim"]],

  "(method 24 mother-spider-proj)": [
    [[11, 46], "s5", "sound-rpc-set-param"],
    [30, "s4", "process-drawable"],
    [33, "s4", "process-drawable"]
  ],

  "(method 23 exit-chamber)": [
    [113, "a0", "fuel-cell"]
  ],

  "(code exit-chamber-rise)": [
    [15, "v1", "fuel-cell"],
    [64, "v1", "sunkencam"],
    [81, "v1", "art-joint-anim"],
    [157, "v1", "art-joint-anim"],
    [211, "v1", "art-joint-anim"],
    [292, "v1", "art-joint-anim"],
    [424, "v1", "fuel-cell"]
  ],

  "(method 25 sunken-water)": [
    [121, "v1", "uint"],
    [126, "v1", "uint"]
  ],

  "(code sunkenfisha-idle)": [[10, "v1", "art-joint-anim"]],

  "(method 27 sunkenfisha)": [
    ["_stack_", 16, "res-tag"],
    ["_stack_", 32, "res-tag"],
    ["_stack_", 48, "res-tag"],
    [40, "v0", "(pointer float)"],
    [137, "v0", "(pointer float)"],
    [174, "v0", "(pointer float)"]
  ],

  "(method 43 assistant-villagec)": [[19, "v1", "float"]],

  "(code idle assistant-villagec)": [
    [32, "v1", "art-joint-anim"],
    [89, "v1", "float"],
    [176, "v1", "float"]
  ],

  "(method 32 sage-villagec)": [[278, "v1", "float"]],

  "(method 43 sage-villagec)": [[19, "v1", "float"]],

  "(method 20 cave-trap)": [
    [77, "s2", "process-drawable"],
    [95, "s2", "process-drawable"],
    [181, "s3", "process-drawable"],
    [221, "s3", "process-drawable"],
    [230, "v1", "baby-spider"]
  ],

  "(method 7 cave-trap)": [
    [14, "t9", "(function process-drawable int process-drawable)"]
  ],

  "(method 57 ice-cube)": [
    [16, "v1", "collide-shape-prim-group"],
    [26, "v1", "collide-shape-prim-group"]
  ],

  "(method 58 ice-cube)": [
    [16, "v1", "collide-shape-prim-group"],
    [26, "v1", "collide-shape-prim-group"]
  ],

  "(code yeti-slave-appear-jump-up)": [[14, "v1", "art-joint-anim"]],

  "(code yeti-slave-appear-land)": [[14, "v1", "art-joint-anim"]],

  "(code nav-enemy-chase yeti-slave)": [[55, "v1", "art-joint-anim"]],

  "(code nav-enemy-stare yeti-slave)": [[154, "v1", "art-joint-anim"]],

  "(code nav-enemy-give-up yeti-slave)": [
    [43, "v1", "art-joint-anim"],
    [101, "v1", "art-joint-anim"]
  ],

  "(code nav-enemy-patrol yeti-slave)": [
    [25, "v1", "art-joint-anim"],
    [86, "v1", "art-joint-anim"],
    [165, "v1", "art-joint-anim"],
    [238, "v1", "art-joint-anim"]
  ],

  "(method 7 yeti-slave)": [[14, "t9", "(function nav-enemy int nav-enemy)"]],

  "(method 21 yeti)": [[5, "s5", "(pointer yeti-slave)"]],

  "(code idle assistant-lavatube-start)": [
    [32, "v1", "float"],
    [118, "v1", "art-joint-anim"]
  ],

  "check-drop-level-maincave-drip": [[17, "v1", "float"]],

  "snow-bird-bob-func": [[3, "v1", "process-drawable"]],

  "bird-bob-func": [[3, "v1", "process-drawable"]],

  "part-tracker-track-root": [[2, "v1", "process-drawable"]],

  "sparticle-track-root-money": [[5, "v1", "process-drawable"]],

  "eco-fadeout": [[2, "v1", "process-drawable"]],

  "eco-track-root-prim-fadeout": [
    [2, "v1", "process-drawable"],
    [3, "a0", "collide-shape-moving"],
    [11, "v1", "process-drawable"]
  ],

  "check-drop-level-sagehut": [[18, "v1", "float"]],

  "check-drop-level-training-spout-rain": [[17, "v1", "float"]],

  "check-drop-level-sagehut2": [[18, "v1", "float"]],

  "tra-bird-bob-func": [[3, "v1", "process-drawable"]],

  "(anon-function 6 relocate)": [
    [3, "a0", "int"],
    [8, "a0", "int"]
  ],

  "(method 7 joint-control)": [
    [7, "v1", "(inline-array joint-control-channel)"]
  ],

  "(method 20 hud-money-all)": [
    [36, "a0", "process-drawable"],
    [39, "v1", "process-drawable"],
    [50, "v1", "process-drawable"],
    [93, "v1", "process-drawable"]
  ],

  "(code part-tester-idle)": [
    [[16,22], "s5", "process-drawable"]
  ],

  "(method 20 hud-money)": [
    [35, "a0", "process-drawable"],
    [38, "v1", "process-drawable"],
    [49, "v1", "process-drawable"],
    [92, "v1", "process-drawable"]
  ],

  "(method 20 hud-fuel-cell)": [
    [100, "a0", "process-drawable"],
    [103, "v1", "process-drawable"],
    [114, "v1", "process-drawable"],
    [157, "v1", "process-drawable"]
  ],

  "part-hud-eco-timer-01-func": [
    [11, "v1", "uint"],
    [15, "v1", "uint"]
  ],

  "part-hud-eco-timer-02-func": [
    [11, "v1", "uint"],
    [15, "v1", "uint"]
  ],

  "part-hud-eco-timer-03-func": [
    [11, "v1", "uint"],
    [15, "v1", "uint"]
  ],

  "hide-bottom-hud": [[22, "v1", "(pointer hud)"]],

  "disable-hud": [
    [22, "a0", "(pointer hud)"],
    [37, "v1", "(pointer hud)"],
    [57, "v1", "(pointer hud)"]
  ],

  "enable-hud": [[20, "v1", "(pointer hud)"]],

  "hide-hud-quick": [[20, "v1", "(pointer hud)"]],

  "set-hud-aspect-ratio": [[17, "v1", "(pointer hud)"]],

  "hud-hidden?": [[14, "v1", "(pointer hud)"]],

  "bottom-hud-hidden?": [[16, "v1", "(pointer hud)"]],

  "show-hud": [[31, "v1", "(pointer hud)"]],

  "fuel-cell-hud-orbit-callback": [
    [12, "s3", "hud-fuel-cell"],
    [20, "s3", "hud-fuel-cell"]
  ],

  "(method 15 hud-pickups)": [
    [51, "v1", "dma-packet"],
    [52, "v1", "dma-packet"]
  ],

  "(method 15 hud-fuel-cell)": [
    [51, "v1", "dma-packet"],
    [52, "v1", "dma-packet"]
  ],

  "(method 15 hud-money)": [[[50, 53], "v1", "dma-packet"]],

  "(method 15 hud-money-all)": [[[125, 128], "v1", "dma-packet"]],

  "(method 15 hud-buzzers)": [
    [58, "v1", "dma-packet"],
    [59, "v1", "dma-packet"]
  ],

  "update-mood-lightning": [
    [[255, 259], "s5", "process-drawable"],
    [[293, 297], "s5", "process-drawable"],
    [[331, 336], "s5", "process-drawable"],
    [235, "v0", "sound-rpc-set-param"],
    [273, "v0", "sound-rpc-set-param"],
    [311, "v0", "sound-rpc-set-param"]
  ],

  "battlecontroller-default-event-handler": [[9, "a0", "process-drawable"]],

  "battlecontroller-update-spawners": [
    [19, "s4", "nav-enemy"],
    [57, "s4", "nav-enemy"]
  ],

  "battlecontroller-spawn-creature": [
    [33, "v0", "nav-enemy"],
    [[53, 136], "gp", "(pointer nav-enemy)"]
  ],

  "(method 7 battlecontroller)": [
    [29, "t9", "(function process-drawable int process-drawable)"]
  ],

  "(method 10 battlecontroller)": [
    [13, "t9", "(function process-drawable none)"]
  ],

  "(method 27 battlecontroller)": [
    ["_stack_", 16, "res-tag"],
    [182, "v0", "(pointer int32)"]
  ],

  "keg-bounce-set-particle-rotation-callback": [
    [2, "v1", "(pointer process-drawable)"]
  ],

  "update-time-of-day": [[46, "v0", "(array float)"]],

  "sky-make-light": [[[10, 23], "a0", "sky-sun-data"]],

  "make-sky-textures": [
    [[90, 94], "a0", "dma-packet"],
    [[100, 103], "a0", "gs-gif-tag"],
    [108, "a0", "(pointer gs-alpha)"],
    [110, "a0", "(pointer gs-reg64)"],
    [[121, 124], "v1", "dma-packet"]
  ],

  "copy-cloud-texture": [
    [[2, 48], "s5", "(pointer uint128)"],
    [[28, 32], "s4", "adgif-shader"]
  ],

  "copy-sky-texture": [
    [[2, 48], "s5", "(pointer uint128)"],
    [[28, 32], "s4", "adgif-shader"]
  ],

  "render-sky-tng": [
    [[244, 262], "s2", "(inline-array sky-vertex)"],
    [[34, 38], "a0", "dma-packet"],
    [[44, 47], "a0", "gs-gif-tag"],
    [52, "a0", "(pointer gs-zbuf)"],
    [54, "a0", "(pointer gs-reg64)"],
    [56, "a0", "(pointer gs-test)"],
    [58, "a0", "(pointer gs-reg64)"],
    [60, "a0", "(pointer gs-alpha)"],
    [62, "a0", "(pointer gs-reg64)"],
    [[74, 78], "a0", "dma-packet"],
    [[84, 87], "a0", "gs-gif-tag"],

    [107, "s2", "(pointer gs-tex0)"],
    [109, "s2", "(pointer gs-reg64)"],
    [111, "s2", "(pointer gs-tex1)"],
    [113, "s2", "(pointer gs-reg64)"],
    [115, "s2", "(pointer gs-clamp)"],
    [117, "s2", "(pointer gs-reg64)"],
    [118, "s2", "(pointer uint64)"],
    [120, "s2", "(pointer gs-reg64)"],
    [[159, 166], "s3", "dma-packet"],
    [[171, 175], "a0", "dma-packet"],
    [[181, 184], "a0", "gs-gif-tag"],

    [189, "s2", "(pointer gs-alpha)"],
    [191, "s2", "(pointer gs-reg64)"],
    [209, "s2", "(pointer gs-tex0)"],
    [211, "s2", "(pointer gs-reg64)"],
    [213, "s2", "(pointer gs-tex1)"],
    [215, "s2", "(pointer gs-reg64)"],
    [216, "s2", "(pointer gs-clamp)"],
    [218, "s2", "(pointer gs-reg64)"],
    [219, "s2", "(pointer int64)"],
    [221, "s2", "(pointer gs-reg64)"],
    [[303, 310], "s3", "dma-packet"],
    [[312, 316], "v1", "dma-packet"]
  ],

  "render-sky-tri": [
    [5, "a0", "int"],
    [[6, 50], "a0", "(inline-array sky-vertex)"],
    [[25, 48], "a3", "(inline-array sky-vertex)"]
  ],

  "render-sky-quad": [
    [[9, 32], "a0", "(inline-array sky-vertex)"],
    [[33, 62], "a3", "(inline-array sky-vertex)"]
  ],

  "(method 10 effect-control)": [
    [88, "v1", "collide-shape-moving"],
    [143, "s3", "(pointer sparticle-launch-group)"],
    [147, "s3", "sparticle-launch-group"],
    [199, "s3", "sparticle-launch-group"],
    [240, "s3", "basic"],
    [286, "s3", "basic"],
    [346, "s3", "basic"],
    [367, "s3", "basic"],
    [367, "s3", "basic"],
    [[371, 451], "s3", "death-info"]
  ],

  "(post water-vol-idle helix-dark-eco)": [
    [4, "t9", "(function none :behavior helix-dark-eco)"]
  ],

  "(code helix-slide-door-close)": [[10, "v1", "art-joint-anim"]],

  "(code helix-button-startup)": [
    [39, "v1", "collectable"]
  ],

  "(method 73 green-eco-lurker)": [[6, "a1", "touching-shapes-entry"]],

  "citb-sagecage-update-collision": [
    [2, "a0", "collide-shape-prim-mesh"],
    [9, "a0", "collide-shape-prim-mesh"]
  ],

  "race-ring-set-particle-rotation-callback": [
    [1, "v1", "(pointer race-ring)"]
  ],

  "race-ring-blue-set-particle-rotation-callback": [
    [1, "v1", "(pointer race-ring)"]
  ],

  "(code race-ring-active)": [
    [[241, 249], "v1", "handle"],
    [253, "gp", "handle"],
    [[269, 276], "s5", "handle"]
  ],

  "(trans race-ring-active)": [[26, "a0", "part-tracker"]],

  "(code anim-tester-process)": [
    [41, "v1", "anim-test-obj"],
    [45, "v1", "anim-test-obj"],
    [[40, 114], "s4", "anim-test-obj"],
    [82, "v0", "anim-test-sequence"],
    [119, "v0", "art-joint-anim"]
  ],

  "display-list-control": [
    [[194, 197], "v1", "dma-packet"],
    [[423, 426], "v1", "dma-packet"]
  ],

  "anim-tester-disp-frame-num": [[[75, 78], "v1", "dma-packet"]],

  "reset-drawable-tracking": [
    [3, "gp", "target"],
    [10, "gp", "target"],
    [14, "gp", "target"],
    [42, "gp", "target"],
    [48, "gp", "target"]
  ],
  "reset-drawable-follow": [
    [3, "v1", "target"],
    [10, "v1", "target"],
    [16, "v1", "target"]
  ],
  "master-track-target": [
    [62, "gp", "target"],
    [65, "gp", "target"],
    [96, "gp", "target"],
    [103, "gp", "target"],
    [423, "f0", "float"]
  ],

  "master-switch-to-entity": [
    ["_stack_", 16, "res-tag"],
    [88, "v0", "(pointer string)"],
    [233, "v1", "camera-slave"]
  ],

  "master-check-regions": [[119, "v1", "connection"]],
  "(anon-function 71 cam-states)": [
    [13, "a1", "pov-camera"],
    [20, "v1", "pov-camera"],
    [41, "v1", "pov-camera"],
    [52, "v1", "pov-camera"],
    [71, "a1", "pov-camera"]
  ],
  "(anon-function 68 cam-states)": [[13, "a1", "pov-camera"]],
  "(anon-function 75 cam-states)": [
    [13, "a1", "pov-camera"],
    [21, "a0", "pov-camera"]
  ],

  "(event cam-master-active)": [
    [95, "gp", "matrix"],
    [184, "v1", "vector"],
    [235, "v1", "process"],
    [239, "v1", "process"],
    [240, "v1", "process"],
    [262, "v1", "process"],
    [270, "v1", "process"],
    [279, "v1", "process"],
    [280, "v1", "process"],
    [329, "v1", "float"],
    [335, "a0", "float"],
    [457, "v1", "camera-slave"],
    [511, "v1", "camera-slave"],
    [524, "v0", "camera-slave"],
    [560, "a0", "camera-slave"],
    [570, "v1", "camera-slave"],
    [629, "v1", "camera-slave"],
    [679, "a0", "camera-slave"],
    [690, "v1", "camera-slave"],
    [771, "v1", "camera-slave"],
    [875, "v1", "camera-slave"],
    [928, "v1", "camera-slave"],
    [947, "v1", "camera-slave"],
    [966, "v1", "camera-slave"],
    [994, "v1", "camera-slave"],
    [999, "a0", "camera-slave"],
    [1011, "a0", "camera-slave"],
    [1023, "v1", "projectile"],
    [1033, "a0", "camera-slave"],
    [1035, "a0", "camera-slave"],
    [1049, "v1", "float"],
    [1053, "v1", "float"],
    [1062, "v1", "float"],
    [1066, "v1", "float"],
    [1071, "a0", "vector"],
    [1368, "v1", "float"],
    [1371, "v1", "float"]
  ],

  "(code cam-pov)": [
    [13, "a1", "pov-camera"],
    [21, "a0", "pov-camera"]
  ],

  "(code cam-pov-track)": [[13, "a1", "pov-camera"]],

  "(code cam-pov180)": [
    [13, "a1", "pov-camera"],
    [20, "v1", "pov-camera"],
    [41, "v1", "pov-camera"],
    [52, "v1", "pov-camera"],
    [71, "a1", "pov-camera"]
  ],

  "cam-los-spline-collide": [
    [[52, 83], "s3", "(inline-array collide-cache-tri)"]
  ],

  "(event cam-string)": [
    [15, "v1", "float"],
    [18, "v1", "float"],
    [31, "a0", "vector"],
    [35, "a0", "vector"]
  ],

  "cam-draw-collide-cache": [
    [[2, 13], "gp", "(inline-array collide-cache-tri)"]
  ],

  "cam-los-collide": [[[50, 197], "s1", "(inline-array collide-cache-tri)"]],

  "(anon-function 1 pov-camera)": [
    [9, "v1", "float"],
    [16, "v1", "float"]
  ],

  "camera-fov-frame": [
    [87, "a0", "vector"],
    [128, "a0", "vector"],
    [169, "a0", "vector"]
  ],

  "camera-sphere": [[[39, 46], "v1", "cam-dbg-scratch"]],

  "camera-line-draw": [
    [34, "a0", "cam-dbg-scratch"],
    [42, "a0", "cam-dbg-scratch"]
  ],

  "camera-plot-float-func": [
    [54, "v1", "cam-dbg-scratch"],
    [62, "a0", "cam-dbg-scratch"],
    [66, "a0", "cam-dbg-scratch"],
    [103, "v1", "cam-dbg-scratch"],
    [240, "v1", "cam-dbg-scratch"]
  ],

  "cam-line-dma": [
    [32, "t0", "vector"],
    [36, "t0", "vector"],
    [45, "t0", "vector"],
    [50, "t0", "vector"],
    [[12, 16], "a3", "dma-packet"],
    [[22, 25], "a3", "gs-gif-tag"],
    [[33, 38], "a3", "(pointer uint128)"],
    [[46, 52], "a1", "(pointer uint128)"],
    [[60, 65], "a0", "dma-packet"],
    [[65, 74], "a0", "(pointer uint64)"],
    [[77, 80], "a0", "dma-packet"]
  ],

  "v-slrp!": [
    [19, "v1", "(pointer float)"],
    [26, "v1", "(pointer float)"]
  ],

  "clmf-pos-rot": [
    [60, "a1", "int"],
    [70, "a2", "symbol"],
    [71, "a1", "res-tag"],
    [132, "a0", "int"],
    [141, "s0", "res-tag"]
  ],

  "clmf-next-entity": [[38, "a0", "connection"]],

  "cam-layout-init": [[10, "v1", "connection"]],

  "clmf-save-all": [[18, "v1", "connection"]],

  "cam-layout-save-cam-rot": [[14, "v0", "vector"]],

  "cam-layout-save-campointsoffset": [[13, "v0", "vector"]],

  "cam-layout-entity-info": [
    [205, "v1", "vector"],
    [495, "v1", "vector"]
  ],

  "cam-layout-save-pivot": [
    [14, "v0", "vector"],
    [40, "v0", "vector"]
  ],

  "cam-layout-save-interesting": [
    [14, "v0", "vector"],
    [40, "v0", "vector"]
  ],

  "cam-layout-save-align": [
    [14, "v0", "vector"],
    [40, "v0", "vector"]
  ],

  "cam-layout-save-splineoffset": [[40, "v0", "vector"]],

  "cam-layout-save-cam-trans": [
    [65, "s5", "vector"],
    [67, "s5", "vector"],
    [69, "s5", "vector"],
    [75, "s5", "vector"],
    [77, "s2", "vector"],
    [82, "s2", "vector"],
    [84, "s2", "vector"],
    [86, "s2", "vector"],
    [92, "s2", "vector"],
    [94, "s5", "vector"],
    [95, "s5", "symbol"],
    [96, "s2", "symbol"],
    [97, "s2", "symbol"],
    [110, "s5", "vector"],
    [113, "s5", "vector"],
    [115, "s5", "vector"],
    [117, "s5", "vector"]
  ],

  "clmf-cam-flag-toggle": [
    [119, "a0", "int"],
    [124, "v1", "int"],
    [138, "v0", "int"],
    [153, "a0", "int"],
    [158, "v1", "int"],
    [172, "v0", "int"],
    [195, "a0", "int"],
    [200, "v1", "int"],
    [214, "v0", "int"],
    [233, "a0", "int"],
    [238, "v1", "int"],
    [252, "v0", "int"]
  ],

  "clmf-cam-float-adjust": [[49, "a1", "int"]],

  "cam-layout-do-action": [
    [66, "s5", "basic"],
    [74, "s5", "basic"],
    [80, "s5", "(function object symbol symbol)"]
  ],

  "cam-layout-function-call": [
    [11, "gp", "basic"],
    [15, "gp", "(function string int basic none)"]
  ],

  "cam-layout-do-menu": [
    [[130, 176], "s3", "clm-list"],
    [203, "a0", "clm-item"],
    [213, "v1", "clm-item"],
    [228, "s3", "clm-item"],
    [233, "v1", "clm-item"],
    [238, "s3", "clm-item"],
    [275, "s4", "clm-list"],
    [277, "s4", "clm-list"],
    [279, "s4", "clm-list"],
    [283, "s4", "clm-list"],
    [289, "s4", "clm-list"],
    [291, "s4", "clm-list"],
    [303, "s4", "clm-list"],
    [305, "s4", "clm-list"],
    [345, "s4", "clm-list"],
    [347, "s4", "clm-list"],
    [350, "s4", "clm-list"],
    [352, "s4", "clm-list"],
    [353, "s4", "clm-list"],
    [356, "s4", "clm-list"],
    [357, "s4", "clm-list"],
    [369, "v1", "clm-item"]
  ],

  "cam-layout-print": [[[21, 24], "v1", "dma-packet"]],

  "cam-layout-entity-volume-info": [
    [58, "s4", "vector"],
    [59, "s4", "vector"],
    [61, "s4", "(inline-array plane-volume)"]
  ],

  "cam-layout-entity-volume-info-create": [
    ["_stack_", 16, "res-tag"],
    [16, "v0", "(inline-array vector)"]
  ],

  "clmf-cam-string": [["_stack_", 16, "res-tag"]],

  "in-cam-entity-volume?": [
    ["_stack_", 16, "res-tag"],
    [22, "v1", "(inline-array vector)"],
    [29, "v1", "(inline-array vector)"],
    [34, "v1", "(inline-array vector)"]
  ],

  "fisher-fish-move": [
    [9, "v1", "fisher"],
    [21, "v1", "fisher"]
  ],

  "(code fisher-fish-fall)": [
    [5, "v1", "fisher"],
    [60, "v1", "fisher"],
    [79, "v1", "fisher"]
  ],

  "(code fisher-fish-caught)": [[169, "v1", "fisher"]],

  "(code fisher-fish-die)": [
    [35, "v1", "fisher"],
    [47, "v1", "fisher"],
    [90, "v1", "fisher"],
    [98, "v1", "fisher"],
    [112, "v1", "fisher"],
    [129, "v1", "fisher"],
    [137, "v1", "fisher"],
    [151, "v1", "fisher"],
    [165, "v1", "fisher"],
    [179, "v1", "fisher"],
    [193, "v1", "fisher"],
    [205, "v1", "fisher"],
    [209, "v1", "fisher"],
    [27, "v1", "float"],
    [79, "v1", "float"]
  ],

  "(method 38 fisher)": [[33, "t9", "(function fisher none)"]],

  "(enter fisher-done)": [
    [137, "f0", "float"],
    [148, "f0", "float"],
    [213, "f0", "float"]
  ],

  "fisher-spawn-ambient": [[8, "v1", "float"]],

  "(method 43 fisher)": [
    [27, "v1", "float"],
    [69, "v1", "float"]
  ],

  "(trans play-accept fisher)": [[101, "v0", "state"]],

  "(trans idle fisher)": [[4, "v0", "state"]],

  "(code idle fisher)": [
    [132, "v1", "art-joint-anim"],
    [35, "v1", "float"]
  ],

  "(code target-fishing)": [
    [163, "v1", "fisher"],
    [290, "v1", "art-joint-anim"]
  ],

  "(method 11 torus)": [[[5, 22], "s4", "collide-shape-prim-group"]],

  "(method 12 torus)": [
    [11, "v1", "float"],
    [51, "v1", "float"]
  ],

  "(code darkecobomb-countdown)": [
    [25, "v1", "art-joint-anim"],
    [75, "v1", "art-joint-anim"]
  ],

  "(code darkecobomb-land)": [[36, "v1", "art-joint-anim"]],

  "(code darkecobomb-idle)": [
    [10, "v1", "art-joint-anim"],
    [60, "v1", "art-joint-anim"]
  ],

  "redshot-particle-callback": [[2, "v1", "(pointer redshot)"]],

  "(event cam-robotboss)": [[5, "v1", "vector"]],

  "ecoclaw-handler": [[73, "v1", "vector"]],

  "(event idle silodoor)": [[4, "v1", "float"]],

  "ecoclaw-beam-particle-callback": [
    [1, "a0", "(pointer projectile)"],
    [3, "a0", "(pointer projectile)"]
  ],

  "(method 32 finalbosscam)": [[156, "v1", "robotboss"]],

  "(trans ecoclaw-activate)": [[30, "a0", "part-tracker"]],

  "robotboss-position": [[109, "a0", "process-drawable"]],

  "robotboss-bomb-handler": [[6, "v1", "float"]],

  "robotboss-handler": [[6, "v1", "float"]],

  "(event robotboss-red-wait)": [
    [12, "v1", "float"],
    [68, "v1", "float"]
  ],

  "(event robotboss-yellow-wait)": [
    [12, "v1", "float"],
    [68, "v1", "float"]
  ],

  "(code robotboss-white-eco-movie)": [[[188, 215], "gp", "handle"]],

  "(code robotboss-yellow-wait)": [
    [336, "v1", "float"],
    [365, "v1", "float"],
    [530, "v1", "art-joint-anim"]
  ],

  "(code robotboss-red-wait)": [
    [153, "v1", "float"],
    [287, "v1", "float"],
    [339, "v1", "float"],
    [500, "v1", "art-joint-anim"]
  ],

  "robotboss-redshot": [
    [45, "v1", "float"],
    [70, "v1", "float"]
  ],

  "(event robotboss-green-wait)": [
    [39, "v1", "float"],
    [95, "v1", "float"]
  ],

  "(exit robotboss-yellow-wait)": [
    [50, "v1", "collide-shape-prim-group"],
    [54, "v1", "collide-shape-prim-group"]
  ],

  "(exit robotboss-green-wait)": [
    [50, "v1", "collide-shape-prim-group"],
    [54, "v1", "collide-shape-prim-group"]
  ],

  "(exit robotboss-red-wait)": [
    [50, "v1", "collide-shape-prim-group"],
    [54, "v1", "collide-shape-prim-group"]
  ],

  "(exit robotboss-blue-wait)": [
    [50, "v1", "collide-shape-prim-group"],
    [54, "v1", "collide-shape-prim-group"]
  ],

  "robotboss-redshot-fill-array": [
    [24, "v1", "float"],
    [46, "v1", "float"],
    [109, "v1", "float"],
    [137, "v1", "float"],
    [137, "v1", "float"]
  ],

  "(trans robotboss-blue-wait)": [[254, "v1", "float"]],

  "(code robotboss-blue-wait)": [[14, "v1", "art-joint-anim"]],

  "(enter green-eco-lurker-appear)": [
    [12, "v1", "robotboss"],
    [17, "v1", "robotboss"]
  ],

  "(code green-eco-lurker-appear)": [
    [42, "v1", "art-joint-anim"],
    [93, "v1", "art-joint-anim"]
  ],

  "(code green-eco-lurker-appear-land)": [[74, "v1", "art-joint-anim"]],

  "(code nav-enemy-chase green-eco-lurker)": [[55, "v1", "art-joint-anim"]],

  "(code nav-enemy-patrol green-eco-lurker)": [[8, "t9", "(function none)"]],

  "(trans light-eco-child-hit-ground)": [
    [63, "v1", "light-eco-mother"],
    [75, "a1", "light-eco-mother"],
    [88, "a1", "light-eco-mother"]
  ],

  "(event plat-path-active plat-eco-finalboss)": [[10, "v1", "float"]],

  "(method 45 sage-finalboss)": [[[40, 57], "s5", "manipy"]],

  "(method 32 sage-finalboss)": [
    [[241, 245], "v1", "manipy"],
    [[309, 313], "v1", "manipy"],
    [313, "v1", "silodoor"]
  ],

  "(trans play-anim sage-finalboss)": [
    [186, "v1", "process-drawable"],
    [223, "v1", "process-drawable"],
    [300, "v1", "process-drawable"],
    [339, "v1", "process-drawable"],
    [376, "v1", "process-drawable"],
    [399, "gp", "final-door"],
    [401, "a0", "final-door"]
    // [[179, 183], "a0", "manipy"],
    // [[182, 187], "v1", "manipy"],
    // [[216, 220], "a0", "manipy"],
    // [[295, 299], "a1", "manipy"],
    // [[334, 338], "a1", "manipy"],
    // [[371, 375], "a1", "manipy"],
    // [391, "v0", "final-door"],
    // [396, "v0", "final-door"]
  ],

  "(trans fisher-done)": [[[41, 46], "v1", "dma-packet"]],

  "load-boundary-from-template": [
    [[2, 60], "s5", "(array float)"],
    [42, "a0", "pair"],
    [54, "a0", "pair"]
  ],

  "command-get-int":[
    [27, "gp", "bfloat"]
  ],

  "command-get-float":[
    [30, "gp", "bfloat"]
  ],

  "command-get-time":[
    [46, "gp", "bfloat"]
  ],

  "command-get-param":[
    [125, "gp", "bfloat"]
  ],

  "command-list-get-process":[
    [[78, 88], "s4", "process-drawable"]
  ],

  "add-boundary-shader":[
    [[5,8], "a1", "gs-gif-tag"],
    [[11, 35], "s5", "adgif-shader"]
  ],

  "render-boundary":[
    [[22, 26], "a0", "dma-packet"],
    [[32, 35], "a0", "gs-gif-tag"],

    [40, "a0", "(pointer gs-zbuf)"],
    [42, "a0", "(pointer gs-reg64)"],
    [44, "a0", "(pointer gs-test)"],
    [46, "a0", "(pointer gs-reg64)"],
    [48, "a0", "(pointer gs-alpha)"],
    [50, "a0", "(pointer gs-reg64)"],
    [[110, 117], "s2", "dma-packet"],
    [[120, 123], "v1", "dma-packet"]
  ],

  "real-main-draw-hook":[
    [[225, 229], "a0", "dma-packet"],
    [[235, 238], "a0", "gs-gif-tag"],
    [243, "a0", "(pointer gs-zbuf)"],
    [245, "a0", "(pointer gs-reg64)"],
    [247, "a0", "(pointer gs-test)"],
    [249, "a0", "(pointer gs-reg64)"],
    [251, "a0", "(pointer gs-alpha)"],
    [253, "a0", "(pointer gs-reg64)"],
    [[270, 273], "v1", "dma-packet"]
  ],

  "(event target-racing-start)": [
    [35, "v1", "float"],
    [121, "v1", "attack-info"],
    [125, "v1", "attack-info"],
    [130, "v1", "attack-info"],
    [148, "v1", "float"],
    [206, "v1", "float"],
    [251, "a0", "process-drawable"]
  ],

  "(anon-function 46 racer-states-FIC-LAV-MIS-OGR-ROL)": [
    [[4, 32], "v1", "target"]
  ],

  "(anon-function 45 racer-states-FIC-LAV-MIS-OGR-ROL)": [
    [19, "a0", "target"],
    [31, "a0", "target"],
    [42, "v1", "target"]
  ],

  "(code target-racing-smack)": [
    [30, "v1", "art-joint-anim"]
  ],

  "(code target-racing-hit)": [
    [186, "v1", "art-joint-anim"]
  ],

  "(code target-racing-death)": [
    [242, "v1", "art-joint-anim"]
  ],

  "(code target-racing-get-on)": [
    [59, "s3", "racer"]
  ],

  "(code target-racing-get-off-jump)": [
    [67, "s2", "racer"],
    [145, "v1", "art-joint-anim"]
  ],

  "(code target-racing-get-off-hit-ground)": [
    [13, "v1", "art-joint-anim"]
  ],

  "(event target-racing-grab)": [
    [24, "a0", "process-drawable"]
  ],

  "cam-collision-record-draw": [
    [[44, 275], "s5", "cam-collision-record"]
  ],
  "cam-collision-record-save": [
    [[8, 56], "v1", "cam-collision-record"]
  ],

  "(method 9 lod-set)": [["_stack_", 16, "res-tag"]],

  "execute-math-engine": [
    [12, "a1", "process"],
    [15, "a1", "process"],
    [[18, 21], "a0", "process-drawable"]
  ],

  "(method 18 process-drawable)": [
    [[8, 11], "a0", "collide-shape"]
  ],

  "ja-post": [[[42, 45], "a0", "collide-shape"]],
  "transform-post": [[[3, 6], "a0", "collide-shape"]],
  "rider-trans": [[[1, 4], "a0", "collide-shape"]],
  "rider-post": [
    [[4, 7], "a0", "collide-shape"],
    [[9, 12], "a0", "collide-shape"],
    [[13, 16], "gp", "collide-shape"],
    [8, "gp", "collide-shape"],
    [3, "gp", "collide-shape"]
  ],
  "pusher-post": [
    [4, "a0", "collide-shape"],
    [3, "gp", "collide-shape"],
    [[8, 11], "gp", "collide-shape"]
  ],

  "(method 14 process-drawable)": [
    [[322, 336], "gp", "collide-shape"],
    [320, "v1", "vector"]
  ],

  "(method 9 joint-control)": [
    [[14, 61], "gp", "(pointer float)"],
    [[13, 59], "s4", "joint-control-channel"]
  ],

  "ja-blend-eval": [
    [[3, 31], "s5", "joint-control-channel"]
  ],

  "joint-control-reset!": [
    [4, "a1", "pointer"],
    [6, "a0", "pointer"],
    [9, "a1", "pointer"],
    [[14, 37], "v1", "joint-control-channel"]
  ],

  "ja-channel-push!": [
    [38, "v1", "pointer"],
    [38, "a0", "pointer"]
  ],

  "fill-skeleton-cache": [
    [[11, 33], "a2", "bone-cache"]
  ],

  "dma-add-process-drawable-hud": [
    [[12, 27], "v1", "vu-lights"]
  ],

  "dma-add-process-drawable": [
    [12, "a0", "terrain-context"],
    [15, "a0", "terrain-context"],
    [276, "a0", "terrain-context"],
    [[15, 251], "s2", "vu-lights"],
    [21, "s4", "vector"],
    [277, "s4", "vector"],
    [290, "v1", "vector"],
    [292, "v1", "vector"],
    [297, "v1", "vector"]
  ],

  "(code notice-blue crate)": [
    [22, "v1", "process-drawable"],
    [36, "v1", "collide-shape"]
  ],

  "(method 17 process-drawable)": [
    [36, "a0", "terrain-context"],
    [82, "t9", "(function cspace pointer none)"],
    [104, "t9", "(function cspace matrix none)"],
    [63, "t9", "(function cspace basic basic int)"]
  ],

  "joint-control-copy!": [
    [8, "a0", "pointer"],
    [8, "a2", "pointer"]
  ],

  "matrix-from-control!": [
    [23, "v1", "pointer"],
    [36, "v1", "pointer"],
    [39, "v1", "pointer"],
    [69, "v1", "pointer"],
    [78, "v1", "pointer"],
    [81, "v1", "pointer"],
    [58, "v1", "matrix"],
    [[45, 49], "v1", "matrix"]
  ],

  "cloud-track": [
    [26, "s1", "handle"],
    [39, "s2", "handle"],
    [74, "s1", "handle"],
    [76, "s2", "handle"],
    [101, "s2", "handle"]
  ],

  "(method 7 cavegeyserrock)": [
    [14, "t9", "(function process-drawable int process-drawable)"]
  ],

  "(trans junglesnake-wake)": [
    [15, "v1", "collide-shape-prim-group"]
  ],

  "(trans junglesnake-attack)": [
    [15, "v1", "collide-shape-prim-group"]
  ],

  "(method 23 junglesnake)": [
    [6, "v1", "collide-shape-prim-group"]
  ],

  "(method 24 junglesnake)": [
    [5, "v1", "collide-shape-prim-group"]
  ],

  "(trans junglesnake-tracking)": [
    [79, "v1", "collide-shape-prim-group"]
  ],

  "(code junglesnake-wake)": [
    [10, "v1", "art-joint-anim"]
  ],

  "(code junglesnake-tracking)": [
    [51, "v1", "art-joint-anim"]
  ],

  "(code junglesnake-die)": [
    [23, "v1", "art-joint-anim"]
  ],

  "(code junglesnake-give-up)": [
    [29, "v1", "art-joint-anim"]
  ],

  "(code junglesnake-attack)": [
    [43, "v1", "art-joint-anim"]
  ],

  "(method 21 junglesnake)": [
    [15, "v1", "junglesnake-tilt-joint"],
    [18, "v1", "junglesnake-twist-joint"]
  ],

  "(method 11 viewer)": [
    [1, "a1", "entity-actor"]
  ],

  "(code windmill-one-idle)": [
    [10, "v1", "art-joint-anim"]
  ],

  "(code harvester-inflate)": [
    [11, "v1", "art-joint-anim"],
    [61, "v1", "art-joint-anim"]
  ],

  "(code flutflutegg-break)": [
    [38, "v1", "art-joint-anim"],
    [91, "v1", "art-joint-anim"],
    [191, "v1", "art-joint-anim"]
  ],

  "(method 7 flutflutegg)": [
    [14, "t9", "(function process-drawable int process-drawable)"]
  ],

  "(event flutflutegg-idle)": [
    [30, "gp", "process-drawable"]
  ],

  "(event flutflutegg-physics)": [
    [37, "gp", "process-drawable"]
  ],

  "(trans flutflutegg-idle)": [
    [17, "v1", "float"]
  ],

  "beachcam-spawn": [
    [[57, 85], "gp", "handle"],
    [[68, 76], "v1", "handle"],
    [80, "v1", "pov-camera"],
    [[84, 92], "v1", "handle"],
    [[103, 110], "s5", "handle"]
  ],

  "(code ecoventrock-break)": [
    [338, "gp", "handle"]
  ],

  "(code target-warp-in)": [
    [192, "v1", "art-joint-anim"]
  ],

  "(method 26 warp-gate-switch)": [
    [60, "v1", "art-joint-anim"]
  ],

  "(method 31 warp-gate-switch)": [
    [61, "t9", "(function basebutton symbol none)"]
  ],

  "(code basebutton-going-down warp-gate-switch)": [
    [79, "v0", "(state basebutton)"],
    [81, "t9", "(function none :behavior basebutton)"]
  ],

  "(method 11 village-cam)": [
    [21, "s5", "entity-actor"]
  ],

  "(code idle warp-gate)": [
    [35, "a0", "symbol"]
  ],

  "(method 21 citb-arm)": [
    [7, "t9", "(function citb-arm-section none)"]
  ],

  "(method 21 citb-arm-shoulder)": [
    [7, "t9", "(function citb-arm-section none)"]
  ],

  "(method 21 citb-arm-a)": [
    [14, "t9", "(function citb-arm none)"]
  ],

  "(method 21 citb-arm-b)": [
    [14, "t9", "(function citb-arm none)"]
  ],

  "(method 21 citb-arm-c)": [
    [14, "t9", "(function citb-arm none)"]
  ],

  "(method 21 citb-arm-d)": [
    [14, "t9", "(function citb-arm none)"]
  ],

  "(method 21 citb-arm-shoulder-a)": [
    [14, "t9", "(function citb-arm none)"]
  ],

  "(method 21 citb-arm-shoulder-b)": [
    [14, "t9", "(function citb-arm none)"]
  ],

  "(method 26 citb-button)": [
    [31, "v1", "art-joint-anim"]
  ],

  "(code citb-coil-break)": [
    [19, "v1", "art-joint-anim"]
  ],

  "(code citb-coil-broken)": [
    [10, "v1", "art-joint-anim"]
  ],

  "(code citb-hose-idle)": [
    [10, "v1", "art-joint-anim"]
  ],

  "(code citb-hose-spawn)": [
    [14, "v1", "art-joint-anim"]
  ],

  "(code citb-hose-die)": [
    [19, "v1", "art-joint-anim"]
  ],

  "(code citadelcam-stair-plats)": [
    [79, "gp", "handle"]
  ],

  "(code battlecontroller-play-intro-camera citb-battlecontroller)": [
    [55, "gp", "handle"],
    [76, "gp", "handle"]
  ],

  "(post plat-path-active citb-launcher)": [
    [4, "t9", "(function none :behavior citb-launcher)"]
  ],

  "(code battlecontroller-die citb-battlecontroller)": [
    [9, "v0", "(state battlecontroller)"],
    [11, "t9", "(function none :behavior battlecontroller)"]
  ],

  "(method 27 citb-battlecontroller)": [
    [7, "t9", "(function battlecontroller none)"]
  ],

  "(code eggtop-close)": [
    [108, "v1", "art-joint-anim"],
    [176, "v1", "art-joint-anim"]
  ],

  "(code idle logtrap)": [
    [12, "v1", "art-joint-anim"]
  ],

  "(code towertop-idle)": [
    [10, "v1", "art-joint-anim"]
  ],

  "(code lurkerm-tall-sail-idle)": [
    [10, "v1", "art-joint-anim"]
  ],

  "(code lurkerm-short-sail-idle)": [
    [10, "v1", "art-joint-anim"]
  ],

  "(code lurkerm-piston-idle)": [
    [10, "v1", "art-joint-anim"]
  ],

  "(code precurbridge-activate)": [
    [31, "v1", "art-joint-anim"]
  ],

  "(event precurbridge-active)": [
    [4, "gp", "touching-shapes-entry"]
  ],

  "(method 7 jngpusher)": [
    [14, "t9", "(function process-drawable int process-drawable)"]
  ],

  "(method 11 lurkerm-piston)": [
    ["_stack_", 16, "res-tag"],
    ["_stack_", 32, "res-tag"],
    [148, "v0", "(pointer float)"]
  ],

  "(code starfish-patrol)": [
    [16, "v1", "art-joint-anim"]
  ],

  "(method 7 hutlamp)": [
    [14, "t9", "(function process-drawable int process-drawable)"]
  ],

  "(code mis-bone-bridge-bump)": [
    [10, "v1", "art-joint-anim"]
  ],

  "(code mis-bone-bridge-hit)": [
    [21, "v1", "art-joint-anim"]
  ],

  "(code mis-bone-bridge-fall)": [
    [50, "v1", "art-joint-anim"]
  ],

  "(method 23 bone-platform)": [
    [9, "t9", "(function rigid-body-platform basic none)"]
  ],

  "mistycam-spawn": [
    [[68, 76], "v1", "handle"],
    [80, "v1", "pov-camera"],
    [[84, 92], "v1", "handle"],
    [[102, 110], "s5", "handle"]
  ],

  "(code battlecontroller-play-intro-camera misty-battlecontroller)": [
    [34, "gp", "handle"]
  ],

  "(method 27 misty-battlecontroller)": [
    [7, "t9", "(function battlecontroller none)"]
  ],

  "(code boat-fuelcell-spawn)": [
    [50, "gp", "handle"]
  ],

  "(code pov-camera-playing village2cam)": [
    [12, "v1", "art-joint-anim"],
    [65, "v1", "art-joint-anim"]
  ],

  "(method 23 pontoon)": [
    [9, "t9", "(function rigid-body-platform basic none)"]
  ],

  "fireboulder-disable-blocking-collision": [
    [5, "v1", "collide-shape-prim-group"],
    [14, "v1", "collide-shape-prim-group"]
  ],

  "fireboulder-hover-stuff": [
    [20, "v1", "(pointer part-tracker)"]
  ],

  "(code ogreboss-village2-throw)": [
    [179, "v1", "art-joint-anim"],
    [227, "v1", "float"],
    [434, "v1", "art-joint-anim"]
  ],

  "(code ogreboss-village2-idle)": [
    [136, "v1", "art-joint-anim"],
    [194, "v1", "art-joint-anim"],
    [247, "v1", "art-joint-anim"],
    [299, "v1", "float"],
    [319, "v1", "art-joint-anim"]
  ],

  "(code fireboulder-idle)": [
    [58, "a0", "(pointer part-tracker)"]
  ],

  "(code swamp-spike-idle)": [
    [119, "v1", "art-joint-anim"],
    [203, "v1", "art-joint-anim"],
    [312, "v1", "art-joint-anim"]
  ],

  "(code swamp-spike-gate-up)": [
    [60, "v1", "art-joint-anim"]
  ],

  "(method 23 tar-plat)": [
    [9, "t9", "(function rigid-body-platform basic none)"]
  ],

  "(code battlecontroller-play-intro-camera swamp-battlecontroller)": [
    [38, "gp", "handle"]
  ],

  "(code battlecontroller-die swamp-battlecontroller)": [
    [8, "t9", "(function none :behavior battlecontroller)"]
  ],

  "swamp-spike-set-particle-rotation-callback": [
    [3, "v1", "(pointer swamp-spike)"]
  ],

  "(code pov-camera-playing maincavecam)": [
    [[40, 54], "gp", "handle"]
  ],

  "(code cavecrusher-idle)": [
    [10, "v1", "art-joint-anim"]
  ],

  "(code idle cavetrapdoor)": [
    [10, "v1", "art-joint-anim"]
  ],

  "(code caveelevator-one-way-idle-end)": [
    [19, "v1", "art-joint-anim"]
  ],

  "(code trigger cavetrapdoor)": [
    [23, "v1", "art-joint-anim"],
    [157, "v1", "art-joint-anim"],
    [247, "v1", "art-joint-anim"]
  ],

  "(method 11 caveflamepots)": [
    ["_stack_", 16, "res-tag"],
    ["_stack_", 32, "res-tag"],
    ["_stack_", 48, "res-tag"],
    [258, "s4", "vector"],
    [281, "s4", "collide-shape-prim-group"],
    [290, "s4", "collide-shape-prim-group"],
    [311, "v0", "(pointer float)"],
    [342, "v0", "(pointer float)"],
    [372, "v0", "(pointer float)"]
  ],

  "(code pov-camera-playing sunkencam)": [
    [12, "v1", "art-joint-anim"],
    [62, "v1", "art-joint-anim"],
    [120, "v1", "art-joint-anim"],
    [174, "v1", "art-joint-anim"],
    [236, "v1", "art-joint-anim"],
    [294, "v1", "art-joint-anim"],
    [348, "v1", "art-joint-anim"],
    [452, "v1", "art-joint-anim"],
    [502, "v1", "art-joint-anim"]
  ],

  "(code seaweed-idle)": [
    [36, "v1", "art-joint-anim"]
  ],

  "(code dark-plant-death)": [
    [36, "v1", "art-joint-anim"]
  ],

  "(code dark-plant-sprout)": [
    [34, "v1", "art-joint-anim"]
  ],

  "(code happy-plant-opened)": [
    [10, "v1", "art-joint-anim"]
  ],

  "(code rolling-start-whole)": [
    [16, "v1", "art-joint-anim"]
  ],

  "(code rolling-start-break)": [
    [11, "v1", "art-joint-anim"],
    [67, "v1", "art-joint-anim"],
    [117, "v1", "art-joint-anim"]
  ],

  "(code dark-plant-startup)": [
    [10, "v1", "art-joint-anim"],
    [26, "v1", "float"]
  ],

  "(code dark-plant-idle)": [
    [85, "v1", "art-joint-anim"],
    [101, "v1", "float"],
    [139, "v1", "float"]
  ],

  "(code dark-plant-gone)": [
    [14, "v1", "float"]
  ],

  "dark-plants-all-done": [
    [6, "a0", "dark-plant"],
    [12, "a0", "dark-plant"]
  ],

  "(code happy-plant-opening)": [
    [76, "gp", "handle"],
    [84, "gp", "handle"],
    [145, "gp", "handle"],
    [[167, 175], "v1", "handle"],
    [179, "gp", "handle"],
    [[185, 192], "s5", "handle"]
  ],

  "(trans spike-idle)": [
    [70, "v1", "float"]
  ],

  "(method 23 ogre-plat)": [
    [9, "t9", "(function rigid-body-platform basic none)"]
  ],

  "(method 31 ogre-step)": [
    [23, "t9", "(function ogre-plat none)"]
  ],

  "(method 31 ogre-step-a)": [
    [25, "t9", "(function ogre-step none)"]
  ],

  "(method 31 ogre-step-b)": [
    [25, "t9", "(function ogre-step none)"]
  ],

  "(method 31 ogre-step-c)": [
    [25, "t9", "(function ogre-step none)"]
  ],

  "(method 31 ogre-step-d)": [
    [25, "t9", "(function ogre-step none)"]
  ],

  "(method 31 ogre-isle)": [
    [17, "t9", "(function ogre-plat none)"]
  ],

  "(method 31 ogre-isle-b)": [
    [31, "t9", "(function ogre-isle none)"]
  ],

  "(method 31 ogre-isle-c)": [
    [31, "t9", "(function ogre-isle none)"]
  ],

  "(method 31 ogre-isle-d)": [
    [37, "t9", "(function ogre-isle none)"]
  ],

  "(method 7 ogre-bridge)": [
    [26, "t9", "(function process-drawable int process-drawable)"]
  ],

  "(code ogre-bridge-activate)": [
    [33, "v1", "art-joint-anim"]
  ],

  "(code water-vol-idle ogre-lava)": [
    [36, "v1", "art-joint-anim"]
  ],

  "(code ogre-bridge-break)": [
    [10, "v1", "art-joint-anim"]
  ],

  "(code ogre-bridge-activated)": [
    [13, "v1", "art-joint-anim"]
  ],

  "(code snow-eggtop-activate)": [
    [56, "v1", "snowcam"],
    [87, "v1", "art-joint-anim"]
  ],

  "(code snow-eggtop-idle-down)": [
    [32, "v1", "art-joint-anim"]
  ],

  "(code snow-log-active)": [
    [30, "v1", "art-joint-anim"]
  ],

  "(code snow-log-activate)": [
    [25, "v1", "art-joint-anim"]
  ],

  "(code snow-gears-activate)": [
    [25, "v1", "art-joint-anim"],
    [75, "v1", "art-joint-anim"]
  ],

  "(code snow-gears-halt)": [
    [10, "v1", "art-joint-anim"],
    [85, "v1", "art-joint-anim"]
  ],

  "(code pov-camera-playing snowcam)": [
    [12, "v1", "art-joint-anim"],
    [62, "v1", "art-joint-anim"],
    [112, "v1", "art-joint-anim"],
    [[242, 249], "gp", "handle"],
    [274, "v1", "art-joint-anim"],
    [346, "v1", "art-joint-anim"]
  ],

  "(method 7 snow-fort-gate)": [
    [19, "t9", "(function process-drawable int process-drawable)"]
  ],

  "(code snow-button-activate)": [
    [25, "v1", "art-joint-anim"]
  ],

  "(code snow-button-deactivate)": [
    [26, "v1", "art-joint-anim"]
  ],

  "(code plat-startup flutflut-plat)": [
    [62, "t9", "(function none :behavior plat)"]
  ],

  "(method 7 darkecobarrel)": [
    [14, "t9", "(function darkecobarrel-base int darkecobarrel-base)"]
  ],

  "(event darkecobarrel-mover-move)": [
    [76, "v1", "process-drawable"]
  ],

  "(code darkecobarrel-mover-move)": [
    [10, "v1", "float"],
    [29, "v1", "float"]
  ],

  "(post water-vol-idle lavatube-lava)": [
    [4, "t9", "(function none :behavior lavatube-lava)"]
  ],

  "darkecobarrel-mover-pos": [
    [135, "v1", "uint"]
  ],

  "(code startup logo)": [
    [352, "v1", "art-joint-anim"]
  ],

  "(code idle logo)": [
    [78, "v1", "art-joint-anim"]
  ],

  "(code target-title)": [
    // [[19, 22], "v1", "handle"],
    [[57, 65], "v1", "handle"],
    [[69, 77], "v1", "handle"],
    [214, "s5", "handle"]
  ],

  "(event idle logo-slave)": [
    [14, "v1", "uint"]
  ],

  "(method 11 training-cam)": [
    [21, "s5", "entity-actor"]
  ],

  "(method 23 tra-pontoon)": [
    [9, "t9", "(function rigid-body-platform float none)"]
  ],

  "(event idle scarecrow-a)": [
    [75, "v1", "process-drawable"],
    [135, "gp", "target"],
    [142, "gp", "target"]
  ],

  "(code idle scarecrow-a)": [
    [14, "v1", "art-joint-anim"]
  ],

  "(code idle scarecrow-b)": [
    [14, "v1", "art-joint-anim"]
  ],

  "(code hit scarecrow-a)": [
    [30, "v1", "art-joint-anim"],
    [92, "v1", "art-joint-anim"],
    [143, "v1", "art-joint-anim"]
  ],

  "(code hit scarecrow-b)": [
    [30, "v1", "art-joint-anim"],
    [92, "v1", "art-joint-anim"],
    [143, "v1", "art-joint-anim"]
  ],

  "(method 27 orb-cache-top)": [
    [155, "a0", "process-drawable"]
  ],

  "(method 9 art)": [
    [9, "v1", "(pointer res-tag)"]
  ],

  "(method 9 art-joint-anim)": [
    [9, "v1", "(pointer res-tag)"]
  ],


  "draw-drawable-tree-tfrag": [
    [[16,32], "v1", "drawable-inline-array-node"],
    [18, "a0", "drawable-inline-array-node"],
    [142, "v1", "terrain-context"],
    [238, "v1", "terrain-context"],
    [[38, 40], "v1", "drawable-inline-array-tfrag"],
    [22, "a2", "terrain-context"],
    [25, "a2", "terrain-context"],
    [44, "a0", "terrain-context"],
    [[128, 131], "v1", "dma-packet"],
    [[224, 227], "v1", "dma-packet"]
  ],

  "draw-drawable-tree-trans-tfrag": [
    [[16,32], "v1", "drawable-inline-array-node"],
    [22, "a2", "terrain-context"],
    [25, "a2", "terrain-context"],
    [44, "a0", "terrain-context"],
    [18, "a0", "drawable-inline-array-node"],
    [134, "v1", "terrain-context"],
    [230, "v1", "terrain-context"],
    [[120, 123], "v1", "dma-packet"],
    [[216, 219], "v1", "dma-packet"]
  ],

  "draw-drawable-tree-dirt-tfrag": [
    [[16,32], "v1", "drawable-inline-array-node"],
    [22, "a2", "terrain-context"],
    [25, "a2", "terrain-context"],
    [44, "a0", "terrain-context"],
    [18, "a0", "drawable-inline-array-node"],
    [134, "v1", "terrain-context"],
    [230, "v1", "terrain-context"],
    [[120, 123], "v1", "dma-packet"],
    [[216, 219], "v1", "dma-packet"]
  ],

  "draw-drawable-tree-ice-tfrag": [
    [[16,32], "v1", "drawable-inline-array-node"],
    [22, "a2", "terrain-context"],
    [25, "a2", "terrain-context"],
    [44, "a0", "terrain-context"],
    [18, "a0", "drawable-inline-array-node"],
    [134, "v1", "terrain-context"],
    [230, "v1", "terrain-context"],
    [[120, 123], "v1", "dma-packet"],
    [[216, 219], "v1", "dma-packet"]
  ],

  "(method 10 drawable-tree-tfrag)": [
    [3, "a1", "terrain-context"]
  ],

  "(method 10 drawable-tree-trans-tfrag)": [
    [3, "a1", "terrain-context"]
  ],

  "(method 10 drawable-tree-dirt-tfrag)": [
    [3, "a1", "terrain-context"]
  ],

  "(method 10 drawable-tree-ice-tfrag)": [
    [3, "a1", "terrain-context"]
  ],

  "(method 10 drawable-tree-lowres-tfrag)": [
    [3, "a1", "terrain-context"]
  ],

  "(method 10 drawable-tree-lowres-trans-tfrag)": [
    [3, "a1", "terrain-context"]
  ],

  "(method 15 drawable-tree-array)": [
    [11, "s5", "drawable-tree-array"]
  ],

  "tfrag-near-end-buffer": [
    [[3, 7], "a1", "dma-packet"],
    [[15,20], "a0", "(pointer vif-tag)"],
    [[20, 24], "a0", "(pointer uint32)"],
    [[25, 31], "a0", "(pointer vif-tag)"]
  ],

  "tfrag-near-init-buffer": [
    [[11, 15], "a0", "dma-packet"],
    [[21, 24], "a0", "gs-gif-tag"],
    [28, "a0", "(pointer gs-test)"],
    [30, "a0", "(pointer gs-reg64)"],
    [[45, 50], "v1", "dma-packet"]
  ],

  "tfrag-end-buffer": [
    [[3, 7], "a1", "dma-packet"],
    [[13,20], "a0", "(pointer vif-tag)"],
    [[20, 24], "a0", "(pointer uint32)"],
    [[25, 31], "a0", "(pointer vif-tag)"]
  ],

  "tfrag-init-buffer": [
    [[11, 15], "a0", "dma-packet"],
    [[21, 24], "a0", "gs-gif-tag"],
    [28, "a0", "(pointer gs-test)"],
    [30, "a0", "(pointer gs-reg64)"],
    [[45, 50], "v1", "dma-packet"]
  ],

  "add-tfrag-data": [
    [[8, 16], "a0", "dma-packet"],
    [[26, 30], "v1", "dma-packet"]
  ],

  "add-tfrag-mtx-1": [
    [[8, 16], "a0", "dma-packet"]
  ],
  "add-tfrag-mtx-0": [
    [[8, 16], "a0", "dma-packet"]
  ],

  "(method 11 swingpole)": [
    [27, "s5", "entity-actor"]
  ],

  "(anon-function 54 generic-obs)": [
    [57, "v1", "process-drawable"],
    [66, "a0", "collide-shape"]
  ],

  "(code manipy-idle)": [
    [58, "a1", "process-drawable"],
    [73, "gp", "process-drawable"],
    [79, "gp", "process-drawable"],
    [109, "v1", "(pointer process)"]
  ],

  "(anon-function 49 generic-obs)": [
    [25, "gp", "process-drawable"],
    [30, "gp", "process-drawable"]
  ],

  "ja-anim-done?": [
    [27, "gp", "process-drawable"]
  ],

  "camera-pov-from": [
    [23, "gp", "process-drawable"],
    [26, "gp", "process-drawable"]
  ],

  "process-drawable-random-point!": [
    [29, "s4", "collide-shape"],
    [33, "s4", "collide-shape"]
  ],

  "launcher-init-by-other": [
    [134, "v0", "vector"]
  ],

  "(method 11 launcher)": [
    [130, "v0", "vector"]
  ],

  "(method 11 part-spawner)": [
    ["_stack_", 16, "res-tag"],
    [62, "v0", "(pointer (pointer sparticle-launch-group))"]
  ],

  "(method 11 med-res-level)": [
    ["_stack_", 16, "res-tag"],
    [21, "v0", "(pointer (pointer sparticle-launch-group))"],
    [57, "s4", "(pointer sparticle-launch-group)"]
  ],

  "(anon-function 28 generic-obs)": [
    [25, "v1", "quaternion"] // code
  ],

  "camera-tracker-init": [
    [69, "v1", "process"]
  ],

  "camera-anim": [
    [26, "t9", "(function process function object object object object object)"]
  ],

  "(event manipy-idle)": [
    [59, "t9", "(function manipy none)"],
    [118, "v1", "float"],
    [131, "a0", "process"],
    [151, "v1", "process-drawable"],
    [160, "a0", "process"],
    [177, "a0", "collide-shape"],
    [180, "a0", "collide-shape"],
    [185, "v1", "vector"],
    [313, "a0", "float"]
  ],

  "command-get-trans": [
    [29, "s4", "target"]
  ],

  "(trans manipy-idle)": [
    [57, "v1", "process-drawable"],
    [[66, 73], "a0", "collide-shape"]
  ],

  "(method 14 camera-tracker)": [
    [196, "s4", "basic"],
    [202, "s4", "(function camera-tracker symbol)"],
    [270, "v0", "target"]
  ],

  "(event touch-tracker-idle)": [
    [105, "a0", "process"],
    [129, "t9", "(function touch-tracker none)"]
  ],

  "(code touch-tracker-idle)": [
    [25, "a0", "process-drawable"],
    [38, "a0", "collide-shape"]
  ],

  "(code part-tracker-process)": [
    [25, "gp", "process-drawable"],
    [30, "gp", "process-drawable"]
  ],

  "(event part-spawner-active)": [
    [25, "v1", "vector"]
  ],

  "(exit launcher-active)": [
    [2, "v0", "sound-rpc-set-param"]
  ],

  "command-get-camera": [
    [27, "gp", "symbol"]
  ],

  "(method 7 plant-boss)": [
    [47, "t9", "(function process-drawable int process-drawable)"]
  ],

  "(code plant-boss-arm-hit)": [
    [88, "v1", "art-joint-anim"]
  ],

  "(code plant-boss-arm-die)": [
    [3, "v1", "collide-shape-prim-group"],
    [[11, 26], "a0", "collide-shape-prim-mesh"],
    [58, "v1", "art-joint-anim"],
    [109, "v1", "art-joint-anim"],
    [165, "v1", "art-joint-anim"],
    [186, "v1", "art-joint-anim"]
  ],

  "(code plant-boss-back-arms-idle)": [
    [10, "v1", "art-joint-anim"]
  ],

  "(code plant-boss-vine-hit)": [
    [88, "v1", "art-joint-anim"]
  ],

  "(code plant-boss-dead-bounce)": [
    [79, "v1", "art-joint-anim"]
  ],

  "(code plant-boss-vine-die)": [
    [46, "v1", "art-joint-anim"]
  ],

  "(code plant-boss-dead-idle)": [
    [16, "v1", "art-joint-anim"]
  ],

  "(code plant-boss-dead)": [
    [45, "v1", "art-joint-anim"],
    [113, "v1", "art-joint-anim"]
  ],

  "(code plant-boss-root-idle)": [
    [17, "v1", "art-joint-anim"]
  ],

  "(code plant-boss-eat)": [
    [274, "v1", "art-joint-anim"]
  ],

  "(code plant-boss-vulnerable)": [
    [149, "v1", "art-joint-anim"],
    [221, "v1", "art-joint-anim"]
  ],

  "(code plant-boss-far-idle)": [
    [62, "v1", "art-joint-anim"]
  ],

  "(code plant-boss-idle)": [
    [25, "v1", "art-joint-anim"],
    [177, "v1", "art-joint-anim"],
    [271, "v1", "art-joint-anim"],
    [304, "v1", "art-joint-anim"],
    [366, "v1", "art-joint-anim"],
    [404, "v1", "art-joint-anim"]
  ],

  "(code plant-boss-leaf-close)": [
    [34, "v1", "art-joint-anim"],
    [98, "v1", "art-joint-anim"]
  ],

  "(code plant-boss-leaf-bounce)": [
    [17, "v1", "art-joint-anim"],
    [72, "v1", "art-joint-anim"]
  ],

  "(code plant-boss-leaf-open)": [
    [98, "v1", "art-joint-anim"],
    [227, "v1", "art-joint-anim"]
  ],

  "(code plant-boss-leaf-idle)": [
    [15, "v1", "art-joint-anim"],
    [74, "v1", "art-joint-anim"]
  ],

  "(code plant-boss-vine-idle)": [
    [17, "v1", "art-joint-anim"]
  ],

  "(code plant-boss-back-arms-die)": [
    [20, "v1", "art-joint-anim"],
    [82, "v1", "art-joint-anim"]
  ],

  "(code plant-boss-back-arms-hit)": [
    [149, "v1", "art-joint-anim"]
  ],

  "(method 7 ice-cube)": [
    [24, "t9", "(function nav-enemy int nav-enemy)"]
  ],

  "(code ice-cube-appear)": [
    [14, "v1", "art-joint-anim"]
  ],

  "(code ice-cube-tired)": [
    [14, "v1", "art-joint-anim"],
    [68, "v1", "art-joint-anim"]
  ],

  "(code ice-cube-become-mean)": [
    [15, "v1", "art-joint-anim"]
  ],

  "(code ice-cube-retract-spikes)": [
    [22, "v1", "art-joint-anim"]
  ],

  "(code ice-cube-mean-turn-to-charge)": [
    [15, "v1", "art-joint-anim"],
    [187, "v1", "art-joint-anim"]
  ],

  "(code ice-cube-face-player)": [
    [15, "v1", "art-joint-anim"],
    [187, "v1", "art-joint-anim"]
  ],

  "(code ice-cube-appear-land)": [
    [37, "v1", "art-joint-anim"]
  ],

  "(code nav-enemy-patrol ice-cube)": [
    [8, "t9", "(function none)"]
  ],

  "(event double-lurker-top-on-shoulders)": [
    [5, "a0", "vector"],
    [22, "v1", "vector"],
    [24, "v1", "vector"]
  ],

  "(code double-lurker-top-on-shoulders-die)": [
    [18, "v1", "art-joint-anim"]
  ],

  "(code double-lurker-top-knocked-down)": [
    [51, "v1", "art-joint-anim"]
  ],

  "(code double-lurker-both-knocked-back)": [
    [14, "v1", "art-joint-anim"]
  ],

  "(code double-lurker-knocked-back)": [
    [14, "v1", "art-joint-anim"]
  ],

  "(code double-lurker-break-apart)": [
    [10, "v1", "art-joint-anim"]
  ],

  "(code nav-enemy-patrol double-lurker-top)": [
    [27, "t9", "(function none)"]
  ],

  "(code nav-enemy-patrol double-lurker)": [
    [27, "t9", "(function none)"]
  ],

  "double-lurker-default-event-handler": [
    [95, "gp", "target"]
  ],

  "(method 51 double-lurker)": [
    [6, "v1", "collide-shape-prim-group"],
    [18, "v1", "collide-shape-prim-group"],
    [22, "v1", "collide-shape-prim-group"]
  ],

  "(method 7 billy)": [
    [26, "t9", "(function process-drawable int process-drawable)"]
  ],

  "(method 38 billy)": [
    [33, "t9", "(function nav-enemy none)"]
  ],

  "(enter nav-enemy-victory billy-rat)": [
    [4, "v0", "(state nav-enemy)"]
  ],

  "(code billy-rat-salivate)": [
    [43, "v1", "art-joint-anim"]
  ],

  "(code idle billy)": [
    [35, "v1", "float"],
    [132, "v1", "art-joint-anim"]
  ],

  "(enter billy-done)": [
    [191, "v1", "float"]
  ],

  "(method 43 billy)": [
    [19, "v1", "float"]
  ],

  "(event billy-done)": [
    [15, "v1", "billy-rat"],
    [19, "v1", "billy-rat"]
  ],

  "(event billy-playing)": [
    [14, "v1", "float"],
    [93, "s5", "billy-rat"],
    [103, "v1", "float"],
    [169, "v1", "billy-snack"],
    [216, "v1", "billy-snack"],
    [219, "v1", "billy-snack"],
    [223, "v1", "billy-snack"],
    [240, "s5", "billy-snack"],
    [248, "v1", "handle"],
    [249, "s5", "billy-snack"],
    [251, "s5", "billy-snack"],
    [255, "s5", "billy-snack"]
  ],

  "(code lurkerworm-rise)": [
    [13, "v1", "art-joint-anim"]
  ],

  "(code lurkerworm-sink)": [
    [10, "v1", "art-joint-anim"]
  ],

  "(code lurkerworm-die)": [
    [19, "v1", "art-joint-anim"]
  ],

  "(code lurkerworm-rest)": [
    [10, "v1", "float"],
    [35, "v1", "art-joint-anim"],
    [89, "v1", "float"]
  ],

  "(method 7 pelican)": [
    [36, "t9", "(function process-drawable int process-drawable)"]
  ],

  "pelican-fly": [
    [61, "v1", "art-joint-anim"],
    [186, "v1", "art-joint-anim"]
  ],

  "(code pelican-dive)": [
    [161, "v1", "art-joint-anim"]
  ],

  "(code pelican-wait-at-nest)": [
    [30, "v1", "art-joint-anim"],
    [118, "v1", "art-joint-anim"],
    [197, "v1", "art-joint-anim"]
  ],

  "(event pelican-wait-at-nest)": [
    [49, "v1", "process-drawable"]
  ],

  "(code pelican-explode)": [
    [71, "a0", "process-drawable"]
  ],

  "(event pelican-circle)": [
    [23, "v1", "float"]
  ],

  "(code pelican-spit)": [
    [42, "gp", "handle"],
    [50, "gp", "handle"],
    [121, "gp", "handle"],
    [143, "gp", "handle"],
    [155, "gp", "handle"],
    [161, "s4", "handle"],
    [173, "s4", "handle"]
  ],

  "(trans energyarm-no-ball)": [
    [27, "v1", "float"],
    [57, "v1", "float"]
  ],

  "(trans energyarm-idle)": [
    [21, "v1", "float"]
  ],

  "(code energyhub-stopped)": [
    [11, "v1", "float"]
  ],

  "(code energyhub-stop)": [
    [11, "v1", "float"]
  ],

  "(code energyhub-idle)": [
    [11, "v1", "float"]
  ],

  "(code energyarm-idle)": [
    [13, "v1", "float"],
    [36, "v1", "float"]
  ],

  "energyhub-set-lava-height": [
    [25, "v1", "process-drawable"],
    [28, "v1", "process-drawable"]
  ],

  "(post idle citb-sage)": [
    [3, "t9", "(function none :behavior citb-sage)"]
  ],

  "(method 44 red-sagecage)": [
    [35, "t9", "(function citb-sage none)"]
  ],

  "(method 44 blue-sagecage)": [
    [35, "t9", "(function citb-sage none)"]
  ],

  "(method 44 yellow-sagecage)": [
    [35, "t9", "(function citb-sage none)"]
  ],

  "(method 44 green-sagecage)": [
    [35, "t9", "(function citb-sage none)"]
  ],

  "(method 43 red-sagecage)": [
    [24, "v1", "float"]
  ],

  "(method 43 blue-sagecage)": [
    [24, "v1", "float"]
  ],

  "(method 43 yellow-sagecage)": [
    [24, "v1", "float"]
  ],

  "(event play-anim green-sagecage)": [
    [128, "s5", "robotboss"]
  ],

  "(method 21 citb-sagecage)": [
    [[27, 97], "v1", "vector"]
  ],

  "(code citb-sagecage-idle)": [
    [9, "gp", "citb-sage"],
    [15, "gp", "citb-sage"]
  ],

  "add-blue-motion": [
    [25, "v1", "process-drawable"],
    [34, "gp", "collide-shape"]
  ],

  "(event wait eco-collectable)": [
    [118, "a0", "vector"],
    [136, "a0", "vector"]
  ],

  "(event pickup eco-collectable)": [
    [18, "a0", "vector"],
    [[15, 21], "v1", "vector"]
  ],

  "(event fuel-cell-clone-anim)": [
    [35, "a0", "vector"]
  ],

  "fuel-cell-animate": [
    [9, "gp", "fuel-cell"]
  ],

  "(event wait fuel-cell)": [
    [95, "a0", "vector"]
  ],

  "(enter pickup fuel-cell)": [
    [9, "v0", "(state eco-collectable)"]
  ],

  "(code ecovalve-idle)": [
    [41, "v1", "process-drawable"]
  ],

  "(code vent-pickup)": [
    [25, "gp", "process-drawable"],
    [59, "s5", "collide-shape"]
  ],

  "(anon-function 69 collectables)": [
    [2, "v1", "handle"],
    [5, "v1", "handle"],
    [8, "v1", "handle"],
    [13, "s5", "eco-collectable"],
    [33, "v1", "target"],
    [38, "v1", "target"],
    [50, "s5", "eco-collectable"]
  ],

  "fuel-cell-init-by-other": [
    [118, "gp", "vector"]
  ],

  "ecovalve-init-by-other": [
    [95, "a0", "process-drawable"],
    [144, "v1", "process-drawable"]
  ],

  "(method 11 shover)": [
    ["_stack_", 16, "res-tag"],
    [120, "v0", "(pointer float)"]
  ],

  "(method 11 sun-iris-door)": [
    ["_stack_", 16, "res-tag"],
    [153, "v0", "(pointer float)"]
  ],

  "(event sun-iris-door-closed)": [
    [14, "a0", "vector"]
  ],

  "(event sun-iris-door-opening)": [
    [14, "a0", "vector"]
  ],

  "(event sun-iris-door-closing)": [
    [14, "a0", "vector"]
  ],

  "(event sun-iris-door-open)": [
    [20, "a0", "vector"]
  ],

  "sun-iris-door-init-by-other": [
    [97, "v1", "art-joint-anim"]
  ],

  "(method 7 steam-cap)": [
    [19, "t9", "(function process-drawable int process-drawable)"]
  ],

  "(method 11 steam-cap)": [
    ["_stack_", 16, "res-tag"],
    [139, "v0", "(pointer float)"]
  ],

  "(method 11 whirlpool)": [
    ["_stack_", 16, "res-tag"],
    [92, "v0", "(pointer float)"]
  ],

  "(method 21 collectable)": [
    [20, "v1", "int"],
    [20, "a0", "int"],
    [24, "a0", "int"]
  ],

  "check-blue-suck": [
    [25, "v1", "collide-shape"]
  ],

  "(code die eco)": [
    [53, "v1", "float"]
  ],

  "(trans pickup fuel-cell)": [
    [92, "v1", "float"]
  ],

  "(enter notice-blue eco-collectable)": [
    [13, "v1", "float"]
  ],

  "(code pickup fuel-cell)": [
    ["_stack_", 96, "res-tag"],
    [[131, 143], "v1", "(inline-array vector)"],
    [438, "a0", "game-task"],
    [456, "a0", "game-task"],
    [474, "a0", "game-task"],
    [492, "a0", "game-task"],
    [509, "v1", "game-task"],
    [513, "v1", "game-task"],
    [517, "v1", "game-task"],
    [521, "v1", "game-task"]
  ],

  "(method 11 eco)": [
    [13, "v0", "pickup-type"]
  ],

  "target-powerup-process": [
    [[200, 215], "v1", "sound-rpc-set-param"]
  ],

  "(method 14 touching-list)": [
    [[0,11], "s5", "touching-shapes-entry"]
  ],

  "(method 13 touching-list)": [
    [[0, 51], "v0", "touching-shapes-entry"]
    // [5, "v0", "touching-shapes-entry"],
    // [10, "v0", "touching-shapes-entry"],
    // [17, "v0", "touching-shapes-entry"],
    // [26, "v0", "touching-shapes-entry"],
    // [46, "v0", "touching-shapes-entry"],
    // [47, "v0", "touching-shapes-entry"],
    // [48, "v0", "touching-shapes-entry"],
    // [50, "v0", "touching-shapes-entry"]
  ],

  "(method 11 touching-list)": [
    [8, "s5", "touching-shapes-entry"],
    [10, "s5", "touching-shapes-entry"],
    [11, "s5", "touching-shapes-entry"],
    [13, "s5", "touching-shapes-entry"],
    [32, "s5", "touching-shapes-entry"],
    [47, "s5", "touching-shapes-entry"],
    [49, "s5", "touching-shapes-entry"],
    [51, "s5", "touching-shapes-entry"]
  ],

  "(method 12 touching-list)": [
    [4, "gp", "touching-shapes-entry"],
    [6, "gp", "touching-shapes-entry"],
    [67, "gp", "touching-shapes-entry"]
  ],

  "(method 35 collide-shape)": [
    [23, "v1", "connection"],
    [24, "s2", "collide-shape"],
    [33, "s2", "collide-shape"],
    [48, "s2", "collide-shape"],
    [62, "v1", "process-drawable"],
    [80, "s2", "collide-shape"],
    [117, "v1", "connection"],
    [118, "s2", "collide-shape"],
    [127, "s2", "collide-shape"],
    [142, "s2", "collide-shape"],
    [174, "s2", "collide-shape"],
    [209, "v1", "connection"],
    [210, "s2", "collide-shape"],
    [219, "s2", "collide-shape"],
    [234, "s2", "collide-shape"],
    [266, "s2", "collide-shape"],
    [301, "v1", "connection"],
    [302, "s2", "collide-shape"],
    [311, "s2", "collide-shape"],
    [326, "s2", "collide-shape"],
    [358, "s2", "collide-shape"]
  ],

  "(method 56 collide-shape-moving)": [
    [89, "v1", "target"]
  ],

  "(method 20 collide-shape-prim-group)": [
    [40, "a0", "collide-shape-prim-group"]
  ],

  "(method 25 collide-shape-prim)": [
    [43, "gp", "collide-shape-prim-group"],
    [47, "gp", "collide-shape-prim-group"]
  ],

  "(method 29 collide-shape-prim-group)": [
    [13, "a0", "collide-shape-prim-group"]
  ],

  "(method 28 collide-shape-prim-mesh)": [
    [[22,45], "s4", "(array collide-mesh)"]
  ],

  "(method 53 collide-shape)": [
    [[24, 40], "v1", "collide-shape-prim-group"]
  ],

  "(method 54 collide-shape)": [
    [[18, 33], "v1", "collide-shape-prim-group"]
  ],

  "(method 45 collide-shape)": [
    [18, "v1", "connection"],
    [[19, 146], "s3", "collide-shape-moving"],
    [146, "v1", "connection"],
    [[147, 272], "s3", "collide-shape-moving"],
    [272, "v1", "connection"],
    [[273, 398], "s3", "collide-shape-moving"],
    [398, "v1", "connection"],
    [[399, 497], "s3", "collide-shape-moving"]
  ],

  "(method 55 collide-shape)": [
    [33, "s5", "process-drawable"],
    [54, "s5", "process-drawable"],
    [59, "s5", "process-drawable"],
    [68, "s5", "process-drawable"]
  ],

  "collide-shape-draw-debug-marks": [
    [24, "v1", "connection"],
    [[33, 55], "s5", "collide-shape"],
    [72, "v1", "connection"],
    [[81, 103], "s5", "collide-shape"],
    [120, "v1", "connection"],
    [[129, 151], "s5", "collide-shape"],
    [168, "v1", "connection"],
    [[177, 199], "s5", "collide-shape"]
  ],

  "(method 9 collide-edge-work)": [
    [[5, 52], "s3", "collide-edge-edge"],
    [[5, 52], "s4", "collide-edge-hold-item"]
  ],

  "(method 19 collide-edge-work)": [
    [150, "a1", "int"],
    [150, "v1", "int"]
    //[[149, 162], "a0", "collide-shape-prim-group"]
  ],

  "collide-probe-make-list": [
    [18, "v1", "drawable-group"],
    [29, "v1", "drawable-group"],
    [45, "v1", "drawable-group"]
  ],

  "(method 11 instance-tie)": [
    [28, "s1", "collide-fragment"],
    [38, "s1", "collide-fragment"],
    [45, "s1", "(inline-array collide-fragment)"]
  ],

  "(method 12 instance-tie)": [
    [21, "s1", "collide-fragment"],
    [31, "s1", "collide-fragment"],
    [38, "s1", "(inline-array collide-fragment)"]
  ],

  "(method 13 instance-tie)": [
    [21, "s1", "collide-fragment"],
    [29, "s1", "collide-fragment"],
    [36, "s1", "(inline-array collide-fragment)"]
  ],

  "(method 20 collide-cache)": [
    [18, "s2", "collide-cache-prim"],
    [23, "s2", "collide-cache-prim"],
    [27, "s2", "collide-cache-prim"],
    [33, "s2", "collide-cache-prim"],
    [37, "s2", "collide-cache-prim"],
    [38, "v1", "collide-shape-prim-sphere"], // could be sphere or mesh...?
    [45, "s2", "collide-cache-prim"],
    [48, "s2", "(inline-array collide-cache-prim)"]
  ],

  "test-closest-pt-in-triangle": [
    [19, "s5", "collide-cache-tri"],
    [20, "s5", "collide-cache-tri"],
    [21, "s5", "collide-cache-tri"],
    [26, "s5", "collide-cache-tri"],
    [47, "s5", "collide-cache-tri"],
    [48, "s5", "(inline-array collide-cache-tri)"]
  ],

  "(method 9 collide-cache)": [
    [[1,29], "gp", "collide-cache-tri"],
    [[29,56], "gp", "collide-cache-prim"],
    [35, "gp", "collide-cache-prim"],
    [50, "gp", "collide-cache-prim"],
    [51, "gp", "collide-cache-prim"],
    [55, "gp", "collide-cache-prim"],
    [36, "v1", "collide-shape-prim-sphere"]
  ],

  "(method 9 collide-mesh)": [
    [[17, 62], "s5", "collide-mesh-tri"],
    [62, "s5", "(inline-array collide-mesh-tri)"]
  ],

  "(method 22 collide-shape-prim-mesh)": [
    [10, "s4", "collide-shape-prim-group"],
    [41, "s4", "collide-shape-prim-group"]
  ],

  "(method 44 collide-shape)": [
    [26, "a0", "process-drawable"]
  ],

  "(method 43 collide-shape)": [
    [58, "gp", "collide-shape-moving"],
    [88, "gp", "collide-shape-moving"]
  ],

  "find-instance-by-name": [
    [21, "v1", "drawable-tree-instance-shrub"],
    [48, "v1", "drawable-tree-instance-tie"]
  ],

  "(method 63 collide-shape-moving)": [
    [[33, 53], "s0", "collide-cache-prim"],
    [53, "s0", "(inline-array collide-cache-prim)"]
  ],

  "target-falling-anim": [
    [51, "v1", "art-joint-anim"],
    [160, "v1", "art-joint-anim"]
  ],

  "target-hit-ground-anim": [
    [79, "v1", "art-joint-anim"],
    [312, "v1", "art-joint-anim"],
    [389, "v1", "art-joint-anim"],
    [441, "v1", "art-joint-anim"],
    [520, "v1", "art-joint-anim"],
    [578, "v1", "art-joint-anim"],
    [675, "v1", "art-joint-anim"],
    [736, "v1", "art-joint-anim"],
    [846, "v1", "art-joint-anim"]
  ],

  "(code target-stance)": [
    [48, "v1", "art-joint-anim"],
    [117, "v1", "art-joint-anim"],
    [170, "v1", "art-joint-anim"],
    [234, "v1", "art-joint-anim"],
    [298, "v1", "art-joint-anim"],
    [389, "v1", "art-joint-anim"],
    [503, "v1", "art-joint-anim"]
  ],

  "(code target-walk)": [
    [146, "v1", "art-joint-anim"],
    [243, "v1", "art-joint-anim"]
  ],

  "(code target-slide-down)": [
    [26, "v1", "art-joint-anim"]
  ],

  "(code target-jump-forward)": [
    [13, "v1", "art-joint-anim"]
  ],

  "(code target-double-jump)": [
    [24, "v1", "art-joint-anim"]
  ],

  "(code target-attack-air)": [
    [14, "v1", "art-joint-anim"],
    [167, "v1", "art-joint-anim"]
  ],

  "(code target-attack)": [
    [14, "v1", "art-joint-anim"]
  ],

  "(code target-flop)": [
    [13, "v1", "art-joint-anim"]
  ],

  "(code target-duck-stance)": [
    [21, "v1", "art-joint-anim"],
    [116, "v1", "art-joint-anim"],
    [168, "v1", "art-joint-anim"]
  ],

  "mod-var-jump": [
    [77, "f0", "float"],
    [80, "f0", "float"],
    [159, "v0", "vector"]
  ],

  "(code target-duck-high-jump-jump)": [
    [8, "v1", "float"]
  ],

  "(event target-running-attack)": [
    [41, "v1", "process-drawable"],
    [50, "s5", "collide-shape"]
  ],

  "(enter target-jump)": [
    [53, "v1", "vector"]
  ],

  "(enter target-high-jump)": [
    [21, "v1", "vector"]
  ],

  "(enter target-double-jump)": [
    [15, "v1", "vector"]
  ],

  // TODO - these shouldnt be required, but are here because `go/enter-state` returns none
  "(event target-flop)": [
    [34, "t9", "(function object :behavior target)"],
    [40, "t9", "(function symbol object :behavior target)"]
  ],

  "target-powerup-effect": [
    [267, "a0", "symbol"],
    [307, "a0", "vector"]
  ],

  "(method 10 water-control)": [
    [71, "a0", "collide-shape-moving"],
    [147, "v1", "collide-shape-moving"],
    [179, "v1", "collide-shape-moving"],
    [461, "v1", "control-info"],
    [473, "a0", "collide-shape-moving"],
    [488, "v1", "collide-shape-moving"],
    [502, "v1", "collide-shape-moving"],
    [508, "v1", "collide-shape-moving"],
    [580, "v1", "collide-shape-moving"],
    [600, "s4", "collide-shape-moving"],
    [609, "s4", "collide-shape-moving"],
    [622, "s4", "collide-shape-moving"],
    [627, "s4", "collide-shape-moving"],
    [629, "s4", "collide-shape-moving"],
    [716, "s5", "collide-shape-moving"],
    [720, "s5", "collide-shape-moving"],
    [721, "s5", "collide-shape-moving"],
    [728, "s5", "collide-shape-moving"],
    [730, "s5", "collide-shape-moving"],
    [731, "s5", "collide-shape-moving"],
    [744, "v1", "collide-shape-moving"],
    [751, "a0", "collide-shape-moving"],
    [775, "v1", "collide-shape-moving"],
    [824, "a1", "collide-shape-moving"],
    [826, "a0", "collide-shape-moving"],
    [831, "v1", "collide-shape-moving"]
  ],

  "part-water-splash-callback": [
    [3, "v1", "float"]
  ],

  "(method 15 water-control)": [
    [42, "v1", "float"]
  ],

  "(method 27 water-vol)": [
    [16, "v1", "target"]
  ],

  "(method 26 water-vol)": [
    [19, "v1", "target"],
    [33, "v1", "target"]
  ],

  "(method 29 water-vol)": [
    ["_stack_", 16, "res-tag"],
    [46, "v0", "(pointer float)"]
  ],

  "(enter pickup racer)": [
    [1, "t9", "(function none :behavior racer)"]
  ],

  "target-racing-jump-anim": [
    [36, "v1", "art-joint-anim"]
  ],

  "target-racing-land-anim": [
    [23, "v1", "art-joint-anim"],
    [82, "v1", "art-joint-anim"],
    [144, "v1", "art-joint-anim"]
  ],

  "(post target-racing-get-off-jump)": [
    [191, "f0", "float"]
  ],

  "check-drop-level-rolling-dirt-finish": [
    [17, "v1", "float"]
  ],

  "(code peeper-down)": [
    [24, "v1", "float"]
  ],

  "(code nav-enemy-notice fleeing-nav-enemy)": [
    [27, "v1", "art-joint-anim"]
  ],

  "(code lightning-mole-dive)": [
    [39, "v1", "art-joint-anim"]
  ],

  "(code lightning-mole-yelp)": [
    [19, "v1", "art-joint-anim"]
  ],

  "(code peeper-up)": [
    [10, "v1", "art-joint-anim"]
  ],

  "(code robber-idle)": [
    [14, "v1", "art-joint-anim"]
  ],

  "(code robber-initial)": [
    [14, "v1", "art-joint-anim"]
  ],

  "(code robber-initial-notice)": [
    [43, "v1", "art-joint-anim"]
  ],

  "(code robber-tired)": [
    [69, "v1", "art-joint-anim"],
    [136, "v1", "float"]
  ],

  "(code robber-flee)": [
    [69, "v1", "art-joint-anim"],
    [136, "v1", "float"]
  ],

  "(code robber-die)": [
    [71, "f0", "float"],
    [104, "v1", "art-joint-anim"]
  ],

  "target-flut-hit-ground-anim": [
    [131, "v1", "art-joint-anim"],
    [204, "v1", "art-joint-anim"]
  ],

  "target-flut-standard-event-handler": [
    [164, "a0", "process-drawable"]
  ],

  "(code target-flut-stance)": [
    [81, "v1", "art-joint-anim"],
    [145, "v1", "art-joint-anim"]
  ],

  "(code target-flut-walk)": [
    [60, "v1", "art-joint-anim"]
  ],

  "(code target-flut-air-attack)": [
    [98, "v1", "art-joint-anim"]
  ],

  "(code target-flut-air-attack-hit-ground)": [
    [86, "v1", "art-joint-anim"]
  ],

  "(code target-flut-death)": [
    [224, "v1", "art-joint-anim"]
  ],

  "(code target-flut-get-off-hit-ground)": [
    [13, "v1", "art-joint-anim"]
  ],

  "(code target-flut-running-attack)": [
    [53, "v1", "float"],
    [181, "f30", "float"],
    [246, "f1", "float"],
    [247, "f0", "float"],
    [247, "f30", "float"],
    [350, "v1", "art-joint-anim"],
    [381, "f30", "float"]
  ],

  "(code target-flut-double-jump)": [
    [14, "v1", "art-joint-anim"],
    [78, "v1", "art-joint-anim"]
  ],

  "(trans target-flut-walk)": [
    [147, "f0", "float"],
    [152, "f1", "float"],
    [203, "f0", "float"]
  ],

  "(event target-flut-running-attack)": [
    [41, "v1", "process-drawable"],
    [53, "v1", "collide-shape"],
    [59, "v1", "collide-shape"]
  ],

  "(code target-flut-get-on)": [
    [62, "s4", "process-drawable"],
    [69, "s4", "process-drawable"],
    [88, "s4", "process-drawable"],
    [93, "s4", "process-drawable"]
  ],

  "(code target-flut-get-off-jump)": [
    [55, "s3", "process-drawable"],
    [59, "s3", "process-drawable"],
    [74, "s3", "process-drawable"],
    [93, "s3", "process-drawable"],
    [98, "s3", "process-drawable"],
    [145, "v1", "art-joint-anim"]
  ],

  "(event target-flut-grab)": [
    [24, "a0", "process-drawable"]
  ],

  "(post target-racing-get-on)": [
    [76, "f0", "float"],
    [88, "f0", "float"],
    [92, "f1", "float"]
  ],

  "target-death-anim": [
    [18, "v1", "art-joint-anim"]
  ],

  "target-hit-setup-anim": [
    [90, "v1", "art-joint-anim"],
    [164, "v1", "art-joint-anim"]
  ],

  "(code target-death)": [
    [533, "v1", "art-joint-anim"],
    [655, "v0", "int"],
    [691, "v1", "process-drawable"],
    [844, "gp", "spool-anim"],
    [[957, 1035], "s5", "handle"],
    [1010, "gp", "spool-anim"]
  ],

  "(anon-function 1 target-death)": [
    [12, "gp", "process-drawable"],
    [16, "gp", "process-drawable"]
  ],

  "next-level": [
    [7, "a1", "level-load-info"],
    [10, "a1", "level-load-info"]
  ],

  "target-generic-event-handler": [
    [10, "v1", "float"],
    [297, "v1", "float"],
    [308, "a0", "vector"],
    [562, "v1", "(state target)"]
  ],

  "target-standard-event-handler": [
    [167, "a0", "process"],
    [182, "a0", "process"],
    [197, "a0", "process"],
    [223, "a0", "process"],
    [242, "a0", "process"],
    [257, "a0", "process"],
    [272, "a0", "process"],
    [280, "a1", "process"],
    [303, "a0", "process"],
    [330, "a0", "process"]
  ],

  "(code target-load-wait)": [
    [21, "v1", "art-joint-anim"],
    [138, "v1", "art-joint-anim"],
    [196, "v1", "art-joint-anim"]
  ],

  "(code target-grab)": [
    [133, "v1", "art-joint-anim"],
    [185, "v1", "art-joint-anim"],
    [322, "v1", "art-joint-anim"],
    [475, "v1", "art-joint-anim"]
  ],

  "(code target-pole-cycle)": [
    [87, "v1", "art-joint-anim"],
    [148, "v1", "art-joint-anim"]
  ],

  "(code target-pole-flip-up)": [
    [13, "v1", "art-joint-anim"]
  ],

  "(code target-edge-grab-jump)": [
    [34, "v1", "art-joint-anim"]
  ],

  "(code target-eco-powerup)": [
    [32, "v1", "art-joint-anim"],
    [47, "v1", "float"],
    [215, "v1", "float"]
  ],

  "(code target-swim-stance)": [
    [31, "v1", "art-joint-anim"],
    [52, "v1", "float"],
    [89, "v1", "float"]
  ],

  "(event target-swim-down)": [
    [9, "v1", "attack-info"],
    [13, "v1", "attack-info"],
    [18, "v1", "attack-info"],
    [23, "v1", "attack-info"],
    [38, "v1", "attack-info"],
    [39, "v1", "attack-info"],
    [41, "v1", "attack-info"]
  ],

  "(code target-swim-walk)": [
    [54, "v1", "art-joint-anim"],
    [140, "v1", "art-joint-anim"]
  ],

  "(code target-yellow-jump-blast)": [
    [184, "v1", "art-joint-anim"]
  ],

  "(code target-swim-down)": [
    [52, "v1", "art-joint-anim"]
  ],

  "(anon-function 11 target2)": [
    [19, "s4", "target"], // confusing -- the parent of a target is a target?
    [21, "s4", "target"],
    [29, "s4", "target"],
    [34, "s4", "target"],
    [40, "s4", "target"],
    [54, "s4", "target"],
    [66, "s4", "target"],
    [76, "s4", "target"],
    [82, "s4", "target"],
    [87, "s4", "target"],
    [89, "s4", "target"],
    [118, "s4", "target"],
    [129, "s4", "target"]
  ],

  "(code target-play-anim)": [
    [8, "v0", "art-joint-anim"]
  ],

  "(code target-look-around)": [
    [20, "v0", "float"]
  ],

  "(code target-stance-look-around)": [
    [10, "v0", "float"],
    [36, "t9", "(function none :behavior target)"]
  ],

  "part-first-person-hud-selector-func": [
    [16, "v1", "first-person-hud"]
  ],

  "part-first-person-hud-right-func": [
    [16, "s5", "first-person-hud"],
    [42, "s5", "first-person-hud"],
    [46, "s5", "first-person-hud"],
    [50, "s5", "first-person-hud"],
    [59, "s5", "first-person-hud"]
  ],

  "part-first-person-hud-left-func": [
    [16, "s5", "first-person-hud"],
    [43, "s5", "first-person-hud"],
    [47, "s5", "first-person-hud"],
    [51, "s5", "first-person-hud"],
    [60, "s5", "first-person-hud"]
  ],

  "(event target-grab)": [
    [30, "a0", "process"],
    [48, "a0", "process"],
    [56, "a1", "process"]
  ],

  "(code target-periscope)": [
    [25, "v1", "process-drawable"],
    [49, "v1", "art-joint-anim"],
    [130, "v1", "art-joint-anim"]
  ],

  "(code target-swim-up)": [
    [17, "v1", "art-joint-anim"]
  ],

  "(code target-yellow-blast)": [
    [161, "gp", "handle"],
    [176, "v1", "art-joint-anim"],
    [219, "gp", "handle"]
  ],

  "(code target-edge-grab)": [
    [143, "v1", "art-joint-anim"],
    [198, "v1", "art-joint-anim"]
  ],

  "(method 10 first-person-hud)": [
    [32, "t9", "(function process none)"]
  ],

  "(code target-pole-flip-forward-jump)": [
    [40, "t9", "(function none :behavior target)"]
  ],

  "tfrag-details":[
    [49, "gp", "(pointer uint32)"]
  ],

  "flatten-joint-control-to-spr": [
    [14, "a1", "pointer"],
    [[66, 108], "a1", "(inline-array vector)"],
    [[36, 38], "a1", "(inline-array vector)"],
    [[39, 60], "a1", "(inline-array vector)"],
    [38, "a1", "pointer"],
    [[15, 37], "a1", "(inline-array vector)"],
    [56, "a2", "(pointer float)"],
    [120, "a0", "terrain-context"],
    [154, "a0", "terrain-context"],
    [189, "a1", "terrain-context"],
    [184, "v1", "terrain-context"],
    [172, "a1", "terrain-context"]
  ],

  "matrix-from-control-pair!": [
    [18, "a0", "terrain-context"]
  ],

  "cspace<-matrix-no-push-joint!": [
    [4, "a0", "terrain-context"]
  ],

  "make-joint-jump-tables": [
    [5, "a0", "terrain-context"],
    [11, "a0", "terrain-context"],
    [17, "a0", "terrain-context"],
    [23, "a0", "terrain-context"],
    [29, "a0", "terrain-context"],
    [35, "a0", "terrain-context"],
    [41, "a0", "terrain-context"],
    [47, "a0", "terrain-context"],
    [53, "a0", "terrain-context"],
    [59, "a0", "terrain-context"],
    [65, "a0", "terrain-context"],
    [71, "a0", "terrain-context"],
    [77, "a0", "terrain-context"],
    [83, "a0", "terrain-context"],
    [89, "a0", "terrain-context"],
    [95, "a0", "terrain-context"],
    [101, "a0", "terrain-context"],
    [107, "a0", "terrain-context"],
    [113, "a0", "terrain-context"],
    [119, "a0", "terrain-context"],
    [125, "a0", "terrain-context"],
    [131, "a0", "terrain-context"],
    [137, "a0", "terrain-context"],
    [143, "a0", "terrain-context"],
    [149, "a0", "terrain-context"],
    [155, "a0", "terrain-context"],
    [161, "a0", "terrain-context"],
    [167, "a0", "terrain-context"],
    [173, "a0", "terrain-context"],
    [179, "a0", "terrain-context"],
    [185, "a0", "terrain-context"],
    [191, "a0", "terrain-context"],
    [197, "a0", "terrain-context"],
    [203, "a0", "terrain-context"],
    [209, "a0", "terrain-context"],
    [215, "a0", "terrain-context"],
    [221, "a0", "terrain-context"],
    [227, "a0", "terrain-context"],
    [233, "a0", "terrain-context"],
    [239, "a0", "terrain-context"],
    [245, "a0", "terrain-context"],
    [251, "a0", "terrain-context"],
    [257, "a0", "terrain-context"],
    [263, "a0", "terrain-context"],
    [269, "a0", "terrain-context"],
    [275, "a0", "terrain-context"],
    [281, "a0", "terrain-context"],
    [287, "a0", "terrain-context"]
  ],

  "find-instance-by-index": [
    [26, "t1", "drawable-tree-instance-shrub"],
    [40, "t1", "drawable-tree-instance-tie"]
  ],

  "draw-instance-info": [
    [224, "s1", "drawable-group"],
    [143, "v1", "prototype-shrubbery"],
    [148, "v1", "prototype-shrubbery"],
    [299, "v1", "prototype-tie"],
    [318, "v1", "prototype-tie"]
  ],

  "(method 24 ram-boss-proj)": [
    [64, "v0", "sound-rpc-set-param"],
    [83, "gp", "process-drawable"],
    [86, "gp", "process-drawable"]
  ],

  "ram-boss-on-ground-event-handler": [
    [260, "v1", "ram-boss"]
  ],

  "(method 52 ram-boss)": [
    [11, "v1", "(array collide-shape-prim)"],
    [21, "v1", "(array collide-shape-prim)"],
    [31, "v1", "(array collide-shape-prim)"],
    [41, "v1", "(array collide-shape-prim)"]
  ],

  "(method 53 ram-boss)": [
    [2, "v1", "(array collide-shape-prim)"],
    [5, "v1", "(array collide-shape-prim)"],
    [8, "v1", "(array collide-shape-prim)"],
    [11, "v1", "(array collide-shape-prim)"]
  ],

  "(code ram-boss-idle)": [
    [38, "v1", "collide-shape-prim-group"]
  ],

  "(code ram-boss-jump-down)": [
    [14, "v1", "art-joint-anim"]
  ],

  "(code ram-boss-jump-down-hit-ground)": [
    [23, "v1", "art-joint-anim"]
  ],

  "(code ram-boss-forward-defend-block)": [
    [14, "v1", "art-joint-anim"]
  ],

  "(code ram-boss-up-defend-block)": [
    [14, "v1", "art-joint-anim"]
  ],

  "(code nav-enemy-victory ram-boss)": [
    [28, "v1", "art-joint-anim"]
  ],

  "(code ram-boss-lose-shield)": [
    [29, "v1", "art-joint-anim"]
  ],

  "(code ram-boss-throw)": [
    [16, "v1", "art-joint-anim"],
    [67, "v1", "art-joint-anim"]
  ],

  "(method 56 ram-boss)": [
    [24, "v0", "ram-boss-proj"],
    [58, "v1", "(pointer ram-boss-proj)"]
  ],

  "(code ram-idle)": [
    [28, "v1", "art-joint-anim"],
    [98, "v1", "art-joint-anim"]
  ],

  "(code ram-give-fuel-cell)": [
    [47, "v0", "snowcam"],
    [69, "v1", "(pointer snowcam)"]
  ],

  "(code snow-bumper-deactivate)": [
    [29, "v1", "art-joint-anim"],
    [106, "v1", "art-joint-anim"]
  ],

  "(code snow-bumper-spawn-fuel-cell)": [
    [16, "v1", "art-joint-anim"]
  ],

  "(code snow-bumper-inactive-idle)": [
    [19, "v1", "art-joint-anim"]
  ],

  "(method 7 snow-bumper)": [
    [14, "t9", "(function process-drawable int process-drawable)"]
  ],

  "(method 11 snow-bumper)": [
    ["_stack_", 16, "res-tag"],
    [216, "v0", "(pointer float)"]
  ],

  "(code spider-egg-idle)": [
    [20, "v1", "art-joint-anim"],
    [97, "v1", "art-joint-anim"],
    [153, "v1", "art-joint-anim"]
  ],

  "(code spider-egg-hatch)": [
    [62, "v1", "art-joint-anim"]
  ],

  "(code spider-egg-die)": [
    [79, "v1", "art-joint-anim"]
  ],

  "(code puffer-die)": [
    [33, "v1", "art-joint-anim"]
  ],

  "puffer-default-event-handler": [
    [28, "v1", "process-drawable"],
    [34, "v1", "process-drawable"]
  ],

  "(method 22 puffer)": [
    [10, "v1", "process-drawable"]
  ],

  "(method 25 puffer)": [
    [49, "v1", "puffer"],
    [56, "v1", "puffer"]
  ],

  "(method 23 puffer)": [
    [18, "v1", "process-drawable"]
  ],

  "(trans puffer-attack)": [
    [23, "v1", "collide-shape-prim-group"]
  ],

  "(method 30 puffer)": [
    [16, "v1", "(array collide-shape-prim)"]
  ],

  "(method 31 puffer)": [
    [16, "v1", "(array collide-shape-prim)"]
  ],

  "(method 7 puffer)": [
    [14, "t9", "(function process-drawable int process-drawable)"]
  ],

  "(method 11 puffer)": [
    ["_stack_", 16, "res-tag"],
    [213, "v0", "(pointer float)"]
  ],

  "driller-lurker-default-event-handler": [
    [[51, 87], "s1", "touching-shapes-entry"]
  ],

  "(code driller-lurker-idle-drilling)": [
    [33, "v1", "art-joint-anim"]
  ],

  "(code driller-lurker-jammed-standing)": [
    [14, "v1", "art-joint-anim"]
  ],

  "(code driller-lurker-die)": [
    [28, "v1", "art-joint-anim"]
  ],

  "(method 7 driller-lurker)": [
    [24, "t9", "(function process-drawable int process-drawable)"]
  ],

  "(method 11 driller-lurker)": [
    ["_stack_", 16, "res-tag"],
    [373, "v0", "(pointer float)"]
  ],

  "kermit-short-hop": [
    [10, "v1", "art-joint-anim"]
  ],

  "kermit-long-hop": [
    [10, "v1", "art-joint-anim"]
  ],

  "(code kermit-patrol)": [
    [10, "v1", "art-joint-anim"]
  ],

  "(code kermit-chase-new-position)": [
    [16, "v1", "art-joint-anim"]
  ],

  "(code kermit-chase)": [
    [14, "v1", "art-joint-anim"]
  ],

  "(code kermit-attack)": [
    [22, "v1", "art-joint-anim"]
  ],

  "(code kermit-tongue-stuck)": [
    [14, "v1", "art-joint-anim"]
  ],

  "(code kermit-retract-tongue)": [
    [14, "v1", "art-joint-anim"],
    [90, "v1", "art-joint-anim"]
  ],

  "(method 39 kermit)": [
    [7, "t9", "(function nav-enemy none)"]
  ],

  "(code falling gnawer-falling-segment)": [
    [16, "v1", "art-joint-anim"],
    [70, "v1", "art-joint-anim"]
  ],

  "(method 22 gnawer)": [
    [18, "f0", "float"]
  ],

  "(code gnawer-chewing-on-post)": [
    [139, "v1", "art-joint-anim"],
    [210, "v1", "art-joint-anim"],
    [272, "v1", "art-joint-anim"],
    [363, "v1", "art-joint-anim"],
    [451, "v1", "art-joint-anim"]
  ],

  "(code gnawer-retreat-into-post)": [
    [18, "v1", "art-joint-anim"]
  ],

  "(code gnawer-die)": [
    [28, "v1", "art-joint-anim"]
  ],

  "(event gnawer-run)": [
    [54, "a2", "touching-shapes-entry"]
  ],

  "(method 7 gnawer)": [
    [19, "t9", "(function nav-enemy int nav-enemy)"]
  ],

  "(code gnawer-give-fuel-cell)": [
    [43, "v0", "maincavecam"],
    [64, "v1", "maincavecam"]
  ],

  "(method 11 gnawer)": [
    ["_stack_", 16, "res-tag"],
    ["_stack_", 32, "res-tag"],
    ["_stack_", 48, "res-tag"],
    [361, "v0", "(pointer float)"],
    [426, "v0", "(pointer int32)"],
    [446, "v0", "(pointer int32)"]
  ],

  "(code mother-spider-egg-falling)": [
    [14, "v1", "art-joint-anim"]
  ],

  "(code mother-spider-egg-hatch)": [
    [65, "v1", "art-joint-anim"]
  ],

  "(code mother-spider-egg-die)": [
    [63, "v1", "art-joint-anim"]
  ],

  "(code mother-spider-egg-die-while-falling)": [
    [63, "v1", "art-joint-anim"]
  ],

  "(code mother-spider-egg-on-ground)": [
    [50, "v1", "art-joint-anim"],
    [124, "v1", "art-joint-anim"]
  ],

  "(method 7 swamp-blimp)": [
    [19, "t9", "(function process-drawable int process-drawable)"]
  ],

  "(code swamp-tetherrock-break)": [
    [238, "s4", "handle"],
    [261, "s4", "handle"],
    [283, "s4", "handle"],
    [300, "s4", "handle"],
    [373, "a0", "swamp-blimp"]
  ],

  "(event swamp-tetherrock-idle)": [
    [55, "gp", "process-drawable"]
  ],

  "(code swamp-rope-break)": [
    [10, "v1", "float"],
    [26, "v1", "float"],
    [48, "v1", "float"],
    [64, "v1", "art-joint-anim"]
  ],

  "swamp-rope-trans": [
    [40, "v1", "swamp-rope"],
    [48, "v1", "swamp-rope"]
  ],

  "(code swamp-rope-idle-arm)": [
    [13, "v1", "swamp-rope"]
  ],

  "swamp-blimp-setup": [
    [[26, 117], "s4", "swamp-rope"]
  ],

  "(code swamp-rope-idle-rock)": [
    [32, "a0", "swamp-rope"],
    [33, "a0", "swamp-rope"]
  ],

  "(code mistycannon-missile-idle)": [
    [110, "v0", "sound-rpc-set-param"],
    [207, "v1", "art-joint-anim"],
    [257, "v1", "art-joint-anim"]
  ],

  "(event mistycannon-missile-explode)": [
    [16, "v1", "mistycannon-missile"]
  ],

  "(code cam-mistycannon)": [
    [3, "a1", "mistycannon"],
    [9, "v1", "mistycannon"]
  ],

  "(method 26 citb-plat)": [
    [18, "v1", "vector"],
    [47, "v1", "vector"]
  ],

  "(method 23 citb-chain-plat)": [
    [9, "t9", "(function rigid-body-platform float none)"]
  ],

  "(code citb-firehose-blast)": [
    [10, "v1", "art-joint-anim"],
    [86, "v1", "art-joint-anim"],
    [157, "v1", "art-joint-anim"]
  ],

  "(trans plat-button-move-downward citb-exit-plat)": [
    [10, "v0", "(state plat-button)"]
  ],

  "(trans plat-button-move-upward citb-exit-plat)": [
    [10, "v0", "(state plat-button)"]
  ],

  "(code darkvine-idle)": [
    [32, "v1", "art-joint-anim"]
  ],

  "(code darkvine-retreat)": [
    [23, "v1", "art-joint-anim"],
    [138, "v1", "art-joint-anim"]
  ],

  "(enter cam-periscope)": [
    [7, "a1", "periscope"],
    [13, "a1", "periscope"],
    [16, "v1", "periscope"]
  ],

  "(code cam-periscope)": [
    [2, "v1", "periscope"],
    [4, "v1", "periscope"],
    [12, "v1", "periscope"],
    [71, "v1", "periscope"],
    [79, "v1", "periscope"]
  ],

  "periscope-crosshair": [
    [50, "v1", "periscope"]
  ],

  "periscope-find-next": [
    [58, "v1", "vector"]
  ],

  "(code reflector-origin-idle)": [
    [60, "v1", "periscope"]
  ],

  "(code periscope-player-control)": [
    [41, "v0", "(pointer float)"],
    [508, "gp", "handle"]
  ],

  "quicksandlurker-post": [
    [50, "a0", "water-anim"],
    [54, "a0", "water-anim"]
  ],

  "(code quicksandlurker-wait)": [
    [33, "v1", "art-joint-anim"],
    [89, "v1", "art-joint-anim"]
  ],

  "(code quicksandlurker-yawn)": [
    [10, "v1", "art-joint-anim"]
  ],

  "(code quicksandlurker-track)": [
    [29, "v1", "art-joint-anim"]
  ],

  "(code quicksandlurker-attack)": [
    [12, "v1", "art-joint-anim"]
  ],

  "(code quicksandlurker-hide)": [
    [14, "v1", "art-joint-anim"]
  ],

  "(code quicksandlurker-popup)": [
    [38, "v1", "art-joint-anim"]
  ],

  "(code quicksandlurker-die)": [
    [18, "v1", "art-joint-anim"]
  ],

  "(code quicksandlurker-victory)": [
    [18, "v1", "art-joint-anim"],
    [69, "v1", "art-joint-anim"]
  ],

  "(method 7 balloonlurker)": [
    [29, "t9", "(function process-drawable int process-drawable)"]
  ],

  "(code balloonlurker-pilot-die)": [
    [58, "v1", "art-joint-anim"]
  ],

  "(code orbit-plat-bottom-idle)": [
    [29, "v1", "orbit-plat"],
    [35, "v1", "orbit-plat"],
    [109, "v1", "orbit-plat"],
    [126, "v1", "orbit-plat"]
  ],

  "(method 27 orbit-plat)": [
    [20, "s5", "orbit-plat"],
    [29, "s5", "orbit-plat"],
    [33, "s5", "orbit-plat"],
    [40, "s5", "orbit-plat"],
    [44, "s5", "orbit-plat"],
    [72, "a2", "orbit-plat"],
    [153, "a1", "orbit-plat"]
  ],

  "(code mother-spider-leg-flying)": [
    [21, "v1", "art-joint-anim"],
    [80, "v1", "art-joint-anim"]
  ],

  "(code mother-spider-stop-traveling)": [
    [14, "v1", "art-joint-anim"]
  ],

  "(code mother-spider-hit-while-birthing)": [
    [14, "v1", "art-joint-anim"],
    [68, "v1", "art-joint-anim"]
  ],

  "(code mother-spider-birthing)": [
    [53, "v1", "art-joint-anim"]
  ],

  "(code mother-spider-die)": [
    [36, "v1", "art-joint-anim"]
  ],

  "(code mother-spider-die-from-uppercut)": [
    [31, "v1", "art-joint-anim"]
  ],

  "(code mother-spider-spit)": [
    [15, "v1", "art-joint-anim"]
  ],

  "(code mother-spider-birth-baby)": [
    [15, "v1", "art-joint-anim"]
  ],

  "(code mother-spider-hit-while-tracking)": [
    [14, "v1", "art-joint-anim"],
    [68, "v1", "art-joint-anim"]
  ],

  "(code mother-spider-tracking)": [
    [53, "v1", "art-joint-anim"]
  ],

  "mother-spider-default-event-handler": [
    [52, "a0", "process-drawable"],
    [138, "a0", "process-drawable"]
  ],

  "mother-spider-death-event-handler": [
    [7, "a0", "process-drawable"]
  ],

  "(code bully-broken-cage-explode)": [
    [14, "v1", "art-joint-anim"]
  ],

  "(code bully-notice)": [
    [148, "v1", "art-joint-anim"]
  ],

  "(code bully-start-spinning)": [
    [14, "v1", "art-joint-anim"]
  ],

  "(code bully-die)": [
    [70, "v1", "art-joint-anim"]
  ],

  "bully-default-event-handler": [
    [21, "gp", "process-drawable"]
  ],

  "(trans bully-notice)": [
    [10, "v1", "collide-shape-prim-group"]
  ],

  "(trans bully-start-spinning)": [
    [10, "v1", "collide-shape-prim-group"]
  ],

  "(trans bully-stop-spinning)": [
    [10, "v1", "collide-shape-prim-group"]
  ],

  "(method 7 bully)": [
    [14, "t9", "(function process-drawable int process-drawable)"]
  ],

  "(enter seagull-idle)": [
    [20, "v1", "float"]
  ],

  "seagull-init-by-other": [
    [96, "v1", "float"]
  ],

  "seagull-reaction": [
    [36, "s4", "seagull"],
    [38, "s4", "seagull"]
  ],

  "beach-rock-trigger": [
    [5, "v0", "seagullflock"]
  ],

  "(method 11 seagullflock)": [
    [80, "v1", "float"],
    [99, "v1", "float"]
  ],

  "(code seagull-flying)": [
    [13, "v1", "art-joint-anim"],
    [373, "v1", "float"]
  ],

  "(code seagull-soaring)": [
    [15, "v1", "art-joint-anim"],
    [296, "v1", "float"]
  ],

  "(method 26 seagull)": [
    [12, "v1", "float"],
    [33, "v1", "float"],
    [54, "v1", "float"]
  ],

  "(code seagull-idle)": [
    [51, "v1", "float"],
    [67, "v1", "float"],
    [143, "v1", "float"],
    [218, "v1", "float"]
  ],

  "(code target-ice-stance)": [
    [42, "v1", "art-joint-anim"],
    [108, "v1", "art-joint-anim"],
    [159, "v1", "art-joint-anim"],
    [221, "v1", "art-joint-anim"],
    [283, "v1", "art-joint-anim"],
    [370, "v1", "art-joint-anim"],
    [479, "v1", "art-joint-anim"]
  ],

  "bones-set-sqwc": [[2, "v1", "dma-bank-control"]],
  "bones-reset-sqwc": [[2, "v1", "dma-bank-control"]],

  "bones-init": [
    [2, "a2", "terrain-context"],
    [59, "a0", "(pointer int64)"],
    [9, "a2", "bone-memory"],
    [13, "a2", "bone-memory"],
    [17, "a2", "bone-memory"],
    [21, "a2", "bone-memory"],
    [25, "a2", "bone-memory"],
    [29, "a2", "bone-memory"],
    [[31, 39], "v1", "bone-memory"]
  ],

  "draw-bones-mtx-calc": [
    [[5, 8], "t2", "bone-memory"]
  ],

  "bones-mtx-calc-execute": [
    [[18, 45], "v1", "bone-memory"],
    [[90, 108], "v1", "(inline-array matrix)"],
    [47, "a0", "dma-bank-control"],
    [118, "a0", "dma-bank-control"],
    [[89, 112], "a1", "(inline-array vector)"]
  ],

  "bones-wrapup": [
    [[3, 26], "v1", "bone-memory"]
  ],

  "texscroll-make-request": [
    [[9, 39], "a1", "mei-texture-scroll"]
  ],

  "texscroll-execute": [
    [[25, 31], "a1", "mei-texture-scroll"],
    [[15, 52], "a2", "merc-fragment-control"],
    [[20, 24], "t1", "merc-fragment"],
    [[26, 40], "t1", "(pointer int8)"],
    [19, "t1", "pointer"]
  ],

  "draw-bones": [
    [[50, 53], "t4", "bone-memory"],
    [[110, 123], "v1", "vu-lights"],
    [199, "v1", "mei-texture-scroll"],
    [334, "v1", "merc-extra-info"],
    [357, "a0", "(pointer int8)"],
    [[38, 43], "a2", "bone-regs"],
    [545, "s2", "int"],
    [49, "a1", "bone-calculation"],
    [262, "s2", "(pointer uint32)"],
    [89, "at", "terrain-context"]
  ],

  "draw-bones-hud": [
    [[14, 19], "t0", "bone-regs"],
    [25, "a2", "bone-calculation"],
    [[26, 29], "t6", "bone-memory"],
    [[73, 89], "t2", "vu-lights"],
    [89, "t1", "vu-lights"],
    [78, "t1", "pointer"],
    [49, "at", "terrain-context"]
  ],

  "joint-mod-tracker-callback": [
    [[3, 99], "s4", "joint-mod-tracker"]
  ],

  "(method 14 snow-ball)": [
    [16, "v1", "vector"],
    [23, "v1", "vector"],
    [30, "v1", "vector"]
  ],

  "(method 7 snow-ball)": [
    [26, "t9", "(function process-drawable int process-drawable)"]
  ],

  "(method 11 mistycannon)": [
    ["_stack_", 16, "res-tag"],
    ["_stack_", 32, "res-tag"],
    ["_stack_", 48, "res-tag"],
    [337, "v0", "(pointer float)"],
    [367, "v0", "(pointer float)"]
  ],

  "quicksandlurker-missile-init-by-other": [
    [76, "a0", "process-drawable"]
  ],

  "mother-spider-full-joint-callback": [
    [[10, 48], "v1", "mother-spider-thread"]
  ],

  "(method 11 mother-spider)": [
    ["_stack_", 16, "res-tag"],
    [[500, 525], "v0", "(pointer float)"]
  ],

  "(method 21 mother-spider)": [
    [179, "s3", "collide-shape-prim-group"]
  ],

  "(method 11 plane-volume)": [
    [14, "f2", "float"]
  ],

  "(method 9 plane-volume)": [
    [245, "f2", "float"]
  ],

  "(method 21 helix-water)": [
    [27, "a0", "process-drawable"]
  ],

  "(method 7 helix-water)": [
    [14, "t9", "(function process-drawable int process-drawable)"]
  ],

  "(code helix-button-activate)": [
    [37, "v0", "sunkencam"]
  ],

  "(code target-flut-jump)": [
    [137, "v1", "float"]
  ],

  "tie-init-engine": [
    [[14, 18], "a0", "dma-packet"],
    [[24, 28], "a0", "gs-gif-tag"],
    [31, "a0", "(pointer gs-test)"],
    [33, "a0", "(pointer gs-reg64)"],
    [[43, 51], "a0", "dma-packet"],
    [[64, 69], "a0", "dma-packet"],
    [[74, 78], "a0", "dma-packet"],
    [[82, 89], "v1", "(inline-array vector4w)"],
    [[89, 97], "v1", "(pointer vif-tag)"]
  ],

  "tie-end-buffer": [
    [[6, 10], "a1", "dma-packet"],
    [[16, 19], "a1", "gs-gif-tag"],
    [24, "a1", "(pointer gs-test)"],
    [26, "a1", "(pointer gs-reg64)"],
    [[32, 36], "a1", "dma-packet"],
    [[41, 52], "a0", "(pointer vif-tag)"]
  ],

  "tie-ints": [
    [[3, 30], "gp", "(pointer uint32)"]
  ],

  "tie-floats": [
    [[3, 73], "gp", "(pointer uint32)"]
  ],

  "tie-init-buffers": [
    [[29, 32], "v1", "dma-packet"],
    [[59, 62], "a0", "dma-packet"],
    [65, "a0", "(pointer uint32)"],
    [[96, 99], "v1", "dma-packet"],
    [[126, 129], "a0", "dma-packet"],
    [132, "a0", "(pointer uint32)"],
    [[163, 166], "v1", "dma-packet"],
    [[193, 196], "a0", "dma-packet"],
    [199, "a0", "(pointer uint32)"],
    [[230, 233], "v1", "dma-packet"],
    [[260, 263], "a0", "dma-packet"],
    [266, "a0", "(pointer uint32)"]
  ],

  "draw-drawable-tree-instance-tie": [
    [[23, 36], "v1", "drawable-inline-array-node"],
    [25, "a0", "drawable-inline-array-node"],
    [61, "v1", "drawable-inline-array-instance-tie"],
    [74, "v1", "drawable-inline-array-node"],
    [84, "v1", "int"],
    [86, "a0", "int"],
    [66, "a1", "terrain-context"],
    [[363, 366], "v1", "dma-packet"],
    [[484, 487], "v1", "dma-packet"]
  ],

  "(method 10 drawable-tree-instance-tie)": [
    [3, "a1", "terrain-context"]
  ],

  "(method 14 drawable-tree-instance-tie)": [
    [[47, 62], "t1", "tie-fragment"],
    [[102, 117], "t1", "tie-fragment"],
    [[150, 165], "a1", "tie-fragment"]
  ],

  "(method 11 drawable-inline-array-instance-tie)": [
    [[1, 6], "v1", "instance-tie"]
  ],

  "(method 12 drawable-inline-array-instance-tie)": [
    [[1, 6], "v1", "instance-tie"]
  ],

  "(method 13 drawable-inline-array-instance-tie)": [
    [[1, 6], "v1", "instance-tie"]
  ],

  "(method 10 drawable-tree-array)": [
    [4, "v1", "terrain-context"]
  ],

  "(method 16 drawable-tree)":[
    [[1,4], "v1", "drawable-inline-array-node"],
    //[4, "a1", "int"],
    [11, "v1", "(pointer int8)"],
    [[29,34], "t0", "drawable-inline-array-node"],
    [31, "t2", "drawable-inline-array-node"],
    //[[34,36], "a1", "int"],
    [36, "t1", "(pointer int8)"],
    [[9, 42], "a2", "(pointer int8)"]
  ],

  "(event sunken-pipegame-idle)": [
    [6, "a0", "sunken-pipegame-button"]
  ],

  "(method 11 sunken-pipegame)": [
    [189, "a1", "collectable"],
    [280, "s0", "collectable"],
    [371, "s0", "collectable"],
    [[407, 410], "v1", "sunken-pipegame-button"]
  ],

  "(method 7 sunken-pipegame)": [
    [33, "t9", "(function process-drawable int process-drawable)"]
  ],

  "(code sunken-pipegame-begin-play)": [
    [179, "v1", "float"],
    [260, "v1", "float"],
    [519, "v1", "float"],
    [596, "v1", "float"]
  ],

  "(method 22 sunken-pipegame)": [
    [20, "v1", "collectable"],
    [25, "v1", "collectable"],
    [54, "v1", "collectable"],
    [59, "v1", "collectable"]
  ],

  "(enter exit-chamber-lower)": [
    [14, "v1", "fuel-cell"]
  ],

  "(code exit-chamber-lower)": [
    [29, "v1", "sunkencam"],
    [50, "v1", "art-joint-anim"],
    [162, "v1", "art-joint-anim"],
    [241, "v1", "art-joint-anim"],
    [308, "v1", "fuel-cell"]
  ],

  "(method 11 exit-chamber)": [
    [190, "v1", "art-joint-anim"]
  ],

  "ray-cylinder-intersect": [
    [20, "v1", "uint"],
    [20, "a0", "uint"]
  ],

  "(anon-function 15 pelican)": [
    [24, "v1", "collectable"]
  ],

  "(method 11 darkecobarrel)": [
    ["_stack_", 16, "res-tag"]
  ],

  "(method 11 snowpusher)": [
    ["_stack_", 16, "res-tag"],
    [19, "v0", "(pointer int32)"]
  ],

  "(code snow-switch-activate)": [
    [53, "v1", "snowcam"]
  ],

  "(method 32 sequenceA-village1)": [
    [[103, 111], "v1", "handle"],
    [[125, 133], "v1", "handle"]
  ],

  "(exit play-anim sequenceA-village1)": [
    [[12, 20], "v1", "handle"],
    [[28, 36], "v1", "handle"]
  ],

  "(event play-anim sequenceA-village1)": [
    [[64, 72], "v1", "handle"],
    [[86, 94], "v1", "handle"],
    [[108, 116], "v1", "handle"]
  ],

  "(code hud-collecting)": [
    [[2, 10], "v1", "handle"],
    [13, "s4", "hud"],
    [25, "s4", "hud"],
    [27, "s4", "hud"]
  ],

  "(code caveelevator-one-way-idle-start)": [
    [10, "v1", "art-joint-anim"]
  ],

  "(method 11 caveelevator)": [
    ["_stack_", 16, "res-tag"],
    [109, "v0", "(pointer float)"]
  ],

  "(trans energyhub-idle)": [
    [31, "s4", "energyarm"]
  ],

  "(method 0 joint-exploder-tuning)": [
    [[6, 50], "v0", "joint-exploder-tuning"]
  ],

  "(method 23 joint-exploder)": [
    [[12, 102], "s3", "joint-exploder-joint"],
    [[144, 146], "v1", "joint-exploder-list"],
    [148, "v1", "matrix"],
    [152, "v1", "matrix"]
  ],

  "(method 20 joint-exploder)": [
    [[8, 10], "a3", "joint-exploder-joint"],
    [15, "v1", "joint-exploder-joint"]
  ],

  "(method 27 joint-exploder)": [
    [41, "s0", "joint-exploder-joint"],
    [90, "s0", "joint-exploder-joint"],
    [139, "s0", "joint-exploder-joint"]
  ],

  "(method 25 joint-exploder)": [
    [[16, 54], "s2", "joint-exploder-joint"]
  ],

  "(method 22 joint-exploder)": [
    [[18, 78], "s5", "joint-exploder-joint"]
  ],

  "joint-exploder-joint-callback": [
    [[10, 18], "v1", "joint-exploder-joint"]
  ],

  "(method 24 joint-exploder)": [
    [[12, 19], "v1", "joint-exploder-joint"]
  ],

  "(method 26 joint-exploder)": [
    [[5, 8], "a2", "joint-exploder-joint"],
    [18, "v1", "joint-exploder-joint"],
    [28, "v1", "joint-exploder-joint"]
  ],

  "racer-effects": [
    [739, "v0", "sound-rpc-set-param"]
  ],

  "(code target-tube)": [
    [31, "v1", "art-joint-anim"]
  ],

  "(event slide-control-ride slide-control)": [
    [24, "gp", "process-drawable"],
    [31, "v1", "vector"],
    [35, "v1", "vector"],
    [39, "v1", "vector"]
  ],

  "(code target-tube-start)": [
    [110, "v1", "float"]
  ],

  "depth-cue-set-stencil": [
    [[1, 7], "t1", "dma-packet"],
    [[10, 16], "t1", "gs-gif-tag"],
    [27, "t1", "(pointer gs-xy-offset)"],
    [29, "t1", "(pointer gs-reg64)"],
    [34, "t1", "(pointer gs-frame)"],
    [36, "t1", "(pointer gs-reg64)"],
    [38, "t1", "(pointer gs-test)"],
    [40, "t1", "(pointer gs-reg64)"],
    [[43, 53], "a3", "(inline-array vector4w)"],
    [[52, 80], "v0", "(inline-array vector4w)"]
  ],

  "depth-cue-draw-front": [
    [[26, 32], "t6", "dma-packet"],
    [[33, 41], "t6", "gs-gif-tag"],
    [49, "t6", "(pointer gs-xy-offset)"],
    [51, "t6", "(pointer gs-reg64)"],
    [56, "t6", "(pointer gs-frame)"],
    [58, "t6", "(pointer gs-reg64)"],
    [64, "t6", "(pointer gs-tex0)"],
    [66, "t6", "(pointer gs-reg64)"],
    [68, "t6", "(pointer gs-test)"],
    [70, "t6", "(pointer gs-reg64)"],
    [71, "t6", "(pointer gs-alpha)"],
    [73, "t6", "(pointer gs-reg64)"],
    [[76, 109], "t5", "(inline-array vector4w)"],
    [112, "t5", "depth-cue-work"],
    [[115, 121], "t6", "dma-packet"],
    [[122, 130], "t6", "gs-gif-tag"],
    [137, "t6", "(pointer gs-xy-offset)"],
    [139, "t6", "(pointer gs-reg64)"],
    [144, "t6", "(pointer gs-frame)"],
    [146, "t6", "(pointer gs-reg64)"],
    [148, "t6", "(pointer gs-texa)"],
    [150, "t6", "(pointer gs-reg64)"],
    [156, "t6", "(pointer gs-tex0)"],
    [158, "t6", "(pointer gs-reg64)"],
    [160, "t6", "(pointer gs-alpha)"],
    [162, "t6", "(pointer gs-reg64)"],
    [[165, 190], "t5", "(inline-array vector4w)"],
    [[191, 201], "t5", "vector4w"],
    [201, "t5", "depth-cue-work"]
  ],

  "depth-cue-draw-depth": [
    [[26, 32], "t6", "dma-packet"],
    [[33, 41], "t6", "gs-gif-tag"],
    [49, "t6", "(pointer gs-xy-offset)"],
    [51, "t6", "(pointer gs-reg64)"],
    [56, "t6", "(pointer gs-frame)"],
    [58, "t6", "(pointer gs-reg64)"],
    [64, "t6", "(pointer gs-tex0)"],
    [66, "t6", "(pointer gs-reg64)"],
    [68, "t6", "(pointer gs-test)"],
    [70, "t6", "(pointer gs-reg64)"],
    [[73, 106], "t5", "(inline-array vector4w)"],
    [109, "t5", "depth-cue-work"],
    [[112, 118], "t6", "dma-packet"],
    [[121, 127], "t6", "gs-gif-tag"],
    [134, "t6", "(pointer gs-xy-offset)"],
    [136, "t6", "(pointer gs-reg64)"],
    [141, "t6", "(pointer gs-frame)"],
    [143, "t6", "(pointer gs-reg64)"],
    [149, "t6", "(pointer gs-tex0)"],
    [151, "t6", "(pointer gs-reg64)"],
    [153, "t6", "(pointer gs-test)"],
    [155, "t6", "(pointer gs-reg64)"],
    [[158, 183], "t5", "(inline-array vector4w)"],
    [[184, 193], "t5", "vector4w"],
    [194, "t5", "depth-cue-work"]
  ],

  "depth-cue": [
    [[22, 28], "a2", "dma-packet"],
    [[31, 37], "a2", "gs-gif-tag"],
    [42, "a2", "(pointer gs-test)"],
    [44, "a2", "(pointer gs-reg64)"],
    [46, "a2", "(pointer gs-zbuf)"],
    [48, "a2", "(pointer gs-reg64)"],
    [50, "a2", "(pointer gs-reg64)"],
    [52, "a2", "(pointer gs-reg64)"],
    [53, "a2", "(pointer gs-tex1)"],
    [55, "a2", "(pointer gs-reg64)"],
    [62, "a2", "(pointer gs-clamp)"],
    [64, "a2", "(pointer gs-reg64)"],
    [66, "a2", "(pointer gs-reg64)"],
    [68, "a2", "(pointer gs-reg64)"],
    [[94, 100], "a0", "dma-packet"],
    [[103, 109], "a0", "gs-gif-tag"],
    [120, "a0", "(pointer gs-xy-offset)"],
    [122, "a0", "(pointer gs-reg64)"],
    [127, "a0", "(pointer gs-frame)"],
    [129, "a0", "(pointer gs-reg64)"],
    [[133, 138], "v1", "dma-packet"]
  ],

  "collide-probe-collide-fragment-tree-make-list": [
    [5, "v1", "drawable-inline-array-node"]
  ],

  "collide-probe-instance-tie-tree-make-list": [
    [[5,7], "v1", "drawable-inline-array-node"],
    [[18,20], "v1", "drawable-inline-array-instance-tie"]
  ],

  "collide-upload-vu0": [
    [16, "a0", "dma-packet"],
    [17, "a0", "(pointer uint64)"]
  ],

  "collide-probe-make-list": [
    [[20, 22], "v1", "drawable-inline-array-node"],
    [[31, 33], "v1", "drawable-inline-array-instance-tie"],
    [[47, 49], "v1", "drawable-inline-array-node"]
  ],

  "(method 21 collide-cache)": [
    [114, "a0", "(pointer int32)"],
    [156, "t0", "(pointer int32)"],
    [190, "v1", "(pointer int32)"],
    [147, "v1", "collide-list-item"],
    [148, "v1", "collide-list-item"],
    [[91, 95], "v1", "dma-packet"],
    [[112, 141], "v1", "dma-bank-spr"],
    [[154, 188], "a2", "dma-bank-spr"],
    [[217, 227], "s3", "collide-list-item"]
  ],

  "(method 23 collide-shape-prim-sphere)": [
    [[74,114], "s4", "collide-shape-prim-mesh"]
  ],

  "(method 13 collide-mesh)" : [
    [[0, 60], "a3", "(inline-array vector)"],
    [[61, 123], "v1", "collide-mesh-tri"]
  ],

  "(method 20 collide-shape-prim-group)": [
    [5, "gp", "pointer"],
    [6, "v1", "(pointer collide-shape-prim)"],
    [[7,14], "a0", "collide-shape-prim"],
    [32, "gp", "pointer"],
    [33, "v1", "(pointer collide-shape-prim)"],
    [[34,40], "a0", "collide-shape-prim"],
    [[40, 46], "a0", "collide-shape-prim-group"]
  ],

  "(method 29 collide-shape-prim-group)" : [
    [5, "gp", "pointer"],
    [6, "v1", "(pointer collide-shape-prim)"],
    [[13, 19], "a0", "collide-shape-prim-group"]
  ],

  "(method 40 collide-shape)" : [
    [21, "a0", "connection"],
    [[22,40], "a0", "collide-shape-moving"],
    [85, "a0", "connection"],
    [[86, 104], "a0", "collide-shape-moving"],
    [147, "a0", "connection"],
    [[148, 166], "a0", "collide-shape-moving"],
    [209, "a0", "connection"],
    [[210, 228], "a0", "collide-shape-moving"]
  ],

  "(method 15 collide-shape-prim-sphere)" : [
    [[16, 55], "gp", "collide-shape-prim-mesh"]
  ],

  "(method 25 collide-cache)" : [
    [[83, 104], "a2", "(inline-array collide-cache-tri)"]
  ],

  "(method 22 collide-cache)" : [
    [14, "v1", "connection"],
    [[15,31], "v1", "collide-shape"],
    [74, "v1", "connection"],
    [[75, 91], "v1", "collide-shape"],
    [130, "v1", "connection"],
    [[131, 148], "v1", "collide-shape"],
    [187, "v1", "connection"],
    [[188, 205], "v1", "collide-shape"]
  ],

  "(method 12 collide-shape-prim-sphere)" : [
    [[13, 23], "t0", "collide-cache-prim"]
  ],

  "(method 24 collide-cache)" : [
    [14, "v1", "connection"],
    [[15,31], "v1", "collide-shape"],
    [74, "v1", "connection"],
    [[75, 91], "v1", "collide-shape"],
    [130, "v1", "connection"],
    [[131, 148], "v1", "collide-shape"],
    [187, "v1", "connection"],
    [[188, 205], "v1", "collide-shape"]
  ],

  "(method 14 collide-shape-prim-sphere)" : [
    [[11, 23], "t0", "collide-cache-prim"]
  ],

  "(method 23 collide-cache)" : [
    [20, "v1", "connection"],
    [[21,43], "v1", "collide-shape"],
    [86, "v1", "connection"],
    [[87,109], "v1", "collide-shape"],
    [148, "v1", "connection"],
    [[149, 174], "v1", "collide-shape"],
    [211, "v1", "connection"],
    [[212, 235], "v1", "collide-shape"]
  ],

  "(method 13 collide-shape-prim-sphere)" : [
    [[11, 23], "t0", "collide-cache-prim"]
  ],

  "(method 31 collide-cache)" : [
    [22, "v1", "collide-shape-prim-sphere"]
  ],

  "(method 19 collide-cache)" : [
    [[52, 94], "s4", "collide-cache-prim"],
    [[1, 100], "s5", "collide-puss-work"]
  ],

  "ogreboss-rock-explosion-effect": [
    [83, "v1", "manipy"]
  ],

  "ogreboss-missile-scale-explosion": [
    [11, "gp", "process-drawable"],
    [22, "gp", "process-drawable"]
  ],

  "(event ogreboss-missile-impact)": [
    [76, "t1", "target"]
  ],

  "(code ogreboss-super-boulder-throw)": [
    [16, "v1", "art-joint-anim"]
  ],

  "ogreboss-emerge": [
    [47, "v1", "art-joint-anim"]
  ],

  "(code ogreboss-die)": [
    [35, "v1", "art-joint-anim"]
  ],

  "ogreboss-super-boulder-play-hit-anim": [
    [15, "v1", "art-joint-anim"]
  ],

  "(code ogreboss-stage3-hit)": [
    [47, "v1", "art-joint-anim"]
  ],

  "(code ogreboss-stage3-throw)": [
    [33, "v1", "art-joint-anim"],
    [89, "v1", "art-joint-anim"]
  ],

  "ogreboss-shoot-boulder": [
    [41, "a1", "process-drawable"]
  ],

  "(method 7 ogreboss-super-boulder)": [
    [14, "t9", "(function process-drawable int process-drawable)"]
  ],

  "ogreboss-bounce-boulder-init-by-other": [
    [112, "v1", "float"]
  ],

  "(code ogreboss-stage3-shuffle)": [
    [33, "v1", "art-joint-anim"],
    [121, "v1", "art-joint-anim"],
    [177, "v1", "art-joint-anim"],
    [247, "v1", "art-joint-anim"],
    [299, "v1", "art-joint-anim"],
    [355, "v1", "art-joint-anim"],
    [425, "v1", "art-joint-anim"]
  ],

  "(code ogreboss-stage2)": [
    [26, "v1", "art-joint-anim"],
    [104, "v1", "art-joint-anim"],
    [158, "v1", "art-joint-anim"]
  ],

  "ogreboss-update-super-boulder": [
    [12, "a1", "ogreboss-super-boulder"]
  ],

  "(trans ogreboss-stage3-shuffle)": [
    [13, "v1", "ogreboss-super-boulder"]
  ],

  "(code ogreboss-stage1)": [
    [36, "v1", "art-joint-anim"],
    [93, "v1", "art-joint-anim"],
    [172, "v1", "art-joint-anim"],
    [273, "v1", "art-joint-anim"],
    [329, "v1", "art-joint-anim"],
    [386, "v1", "art-joint-anim"]
  ],

  "(code ogreboss-bounce-boulder-idle)": [
    [81, "v1", "art-joint-anim"]
  ],

  "ogreboss-idle-loop": [
    [145, "v1", "art-joint-anim"],
    [206, "v1", "art-joint-anim"],
    [261, "v1", "art-joint-anim"]
  ],

  "(code ogreboss-super-boulder-roll)": [
    [123, "v1", "art-joint-anim"]
  ],

  "(code ogreboss-intro)": [
    [92, "v1", "art-joint-anim"]
  ],

  "ogreboss-submerge": [
    [130, "v1", "art-joint-anim"]
  ],

  "ogreboss-pick-target": [
    [31, "s3", "process-drawable"]
  ],

<<<<<<< HEAD
  "circle-triangle-intersection-proc?": [
    [[113, 134], "v1", "vector"]
  ],

  "(method 28 nav-control)": [
    [170, "v1", "connection"],
    [[170, 245], "s0", "collide-shape"]
  ],

  "(method 29 nav-mesh)": [
    [38, "v1", "int"],
    [40, "v1", "int"],
    [41, "v1", "int"],
    [64, "f1", "float"],
    [63, "v1", "float"]
  ],

  "nav-mesh-update-route-table": [
    [19, "a3", "(pointer uint8)"],
    [24, "a0", "(pointer uint8)"]
  ],

  "nav-mesh-lookup-route": [
    [6, "a0", "(pointer uint8)"]
  ],

  "(method 11 nav-mesh)": [
    [12, "a2", "(pointer uint8)"]
  ],

  "(method 12 nav-mesh)": [
    [13, "a2", "(pointer uint8)"]
  ],

  "recursive-inside-poly": [
    [16, "a0", "(pointer nav-node)"],
    [29, "v1", "(pointer nav-node)"]
  ],

  "entity-nav-login": [
    ["_stack_", 16, "res-tag"]
  ],

  "(method 18 nav-mesh)": [
    [34, "v1", "nav-poly"]
  ],

=======
  "(method 29 progress)": [
    [290, "a0", "(pointer symbol)"],
    [299, "v1", "(pointer symbol)"],
    [308, "a0", "(pointer symbol)"],
    [317, "v1", "(pointer symbol)"],
    [326, "a0", "(pointer symbol)"],
    [589, "a0", "(pointer symbol)"],
    [599, "v1", "(pointer symbol)"],
    [608, "a1", "(pointer symbol)"],
    [617, "v1", "(pointer symbol)"],
    [626, "a1", "(pointer symbol)"],
    [894, "a0", "(pointer symbol)"],
    [921, "a0", "(pointer symbol)"]
  ],

  "(method 9 edge-grab-info)": [
    [23, "a0", "int"],
    [[24,31], "s5", "collide-shape-prim"],
    [29, "a0", "process-drawable"],
    [156, "s5", "collide-shape-prim"]
  ],
>>>>>>> f8fa95f9
  "placeholder-do-not-add-below": []
}<|MERGE_RESOLUTION|>--- conflicted
+++ resolved
@@ -7754,55 +7754,6 @@
     [31, "s3", "process-drawable"]
   ],
 
-<<<<<<< HEAD
-  "circle-triangle-intersection-proc?": [
-    [[113, 134], "v1", "vector"]
-  ],
-
-  "(method 28 nav-control)": [
-    [170, "v1", "connection"],
-    [[170, 245], "s0", "collide-shape"]
-  ],
-
-  "(method 29 nav-mesh)": [
-    [38, "v1", "int"],
-    [40, "v1", "int"],
-    [41, "v1", "int"],
-    [64, "f1", "float"],
-    [63, "v1", "float"]
-  ],
-
-  "nav-mesh-update-route-table": [
-    [19, "a3", "(pointer uint8)"],
-    [24, "a0", "(pointer uint8)"]
-  ],
-
-  "nav-mesh-lookup-route": [
-    [6, "a0", "(pointer uint8)"]
-  ],
-
-  "(method 11 nav-mesh)": [
-    [12, "a2", "(pointer uint8)"]
-  ],
-
-  "(method 12 nav-mesh)": [
-    [13, "a2", "(pointer uint8)"]
-  ],
-
-  "recursive-inside-poly": [
-    [16, "a0", "(pointer nav-node)"],
-    [29, "v1", "(pointer nav-node)"]
-  ],
-
-  "entity-nav-login": [
-    ["_stack_", 16, "res-tag"]
-  ],
-
-  "(method 18 nav-mesh)": [
-    [34, "v1", "nav-poly"]
-  ],
-
-=======
   "(method 29 progress)": [
     [290, "a0", "(pointer symbol)"],
     [299, "v1", "(pointer symbol)"],
@@ -7824,6 +7775,52 @@
     [29, "a0", "process-drawable"],
     [156, "s5", "collide-shape-prim"]
   ],
->>>>>>> f8fa95f9
+  "circle-triangle-intersection-proc?": [
+    [[113, 134], "v1", "vector"]
+  ],
+
+  "(method 28 nav-control)": [
+    [170, "v1", "connection"],
+    [[170, 245], "s0", "collide-shape"]
+  ],
+
+  "(method 29 nav-mesh)": [
+    [38, "v1", "int"],
+    [40, "v1", "int"],
+    [41, "v1", "int"],
+    [64, "f1", "float"],
+    [63, "v1", "float"]
+  ],
+
+  "nav-mesh-update-route-table": [
+    [19, "a3", "(pointer uint8)"],
+    [24, "a0", "(pointer uint8)"]
+  ],
+
+  "nav-mesh-lookup-route": [
+    [6, "a0", "(pointer uint8)"]
+  ],
+
+  "(method 11 nav-mesh)": [
+    [12, "a2", "(pointer uint8)"]
+  ],
+
+  "(method 12 nav-mesh)": [
+    [13, "a2", "(pointer uint8)"]
+  ],
+
+  "recursive-inside-poly": [
+    [16, "a0", "(pointer nav-node)"],
+    [29, "v1", "(pointer nav-node)"]
+  ],
+
+  "entity-nav-login": [
+    ["_stack_", 16, "res-tag"]
+  ],
+
+  "(method 18 nav-mesh)": [
+    [34, "v1", "nav-poly"]
+  ],
+
   "placeholder-do-not-add-below": []
 }