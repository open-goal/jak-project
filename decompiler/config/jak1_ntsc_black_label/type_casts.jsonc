--- conflicted
+++ resolved
@@ -7360,7 +7360,106 @@
     [53, "v1", "snowcam"]
   ],
 
-<<<<<<< HEAD
+  "(method 32 sequenceA-village1)": [
+    [[103, 111], "v1", "handle"],
+    [[125, 133], "v1", "handle"]
+  ],
+
+  "(exit play-anim sequenceA-village1)": [
+    [[12, 20], "v1", "handle"],
+    [[28, 36], "v1", "handle"]
+  ],
+
+  "(event play-anim sequenceA-village1)": [
+    [[64, 72], "v1", "handle"],
+    [[86, 94], "v1", "handle"],
+    [[108, 116], "v1", "handle"]
+  ],
+
+  "(code hud-collecting)": [
+    [[2, 10], "v1", "handle"],
+    [13, "s4", "hud"],
+    [25, "s4", "hud"],
+    [27, "s4", "hud"]
+  ],
+
+  "(code caveelevator-one-way-idle-start)": [
+    [10, "v1", "art-joint-anim"]
+  ],
+
+  "(method 11 caveelevator)": [
+    ["_stack_", 16, "res-tag"],
+    [109, "v0", "(pointer float)"]
+  ],
+
+  "(trans energyhub-idle)": [
+    [31, "s4", "energyarm"]
+  ],
+
+
+  "(method 0 joint-exploder-tuning)": [
+    [[6, 50], "v0", "joint-exploder-tuning"]
+  ],
+
+  "(method 23 joint-exploder)": [
+    [[12, 102], "s3", "joint-exploder-joint"],
+    [[144, 146], "v1", "joint-exploder-list"],
+    [148, "v1", "matrix"],
+    [152, "v1", "matrix"]
+  ],
+
+  "(method 20 joint-exploder)": [
+    [[8, 10], "a3", "joint-exploder-joint"],
+    [15, "v1", "joint-exploder-joint"]
+  ],
+
+  "(method 27 joint-exploder)": [
+    [41, "s0", "joint-exploder-joint"],
+    [90, "s0", "joint-exploder-joint"],
+    [139, "s0", "joint-exploder-joint"]
+  ],
+
+  "(method 25 joint-exploder)": [
+    [[16, 54], "s2", "joint-exploder-joint"]
+  ],
+
+  "(method 22 joint-exploder)": [
+    [[18, 78], "s5", "joint-exploder-joint"]
+  ],
+
+  "joint-exploder-joint-callback": [
+    [[10, 18], "v1", "joint-exploder-joint"]
+  ],
+
+  "(method 24 joint-exploder)": [
+    [[12, 19], "v1", "joint-exploder-joint"]
+  ],
+
+  "(method 26 joint-exploder)": [
+    [[5, 8], "a2", "joint-exploder-joint"],
+    [18, "v1", "joint-exploder-joint"],
+    [28, "v1", "joint-exploder-joint"]
+  ],
+
+  "racer-effects": [
+    [739, "v0", "sound-rpc-set-param"]
+  ],
+
+  "(code target-tube)": [
+    [31, "v1", "art-joint-anim"]
+  ],
+
+  "(event slide-control-ride slide-control)": [
+    [24, "gp", "process-drawable"],
+    [31, "v1", "vector"],
+    [35, "v1", "vector"],
+    [39, "v1", "vector"]
+  ],
+
+  "(code target-tube-start)": [
+    [110, "v1", "float"]
+  ],
+
   "depth-cue-set-stencil": [
     [[1, 7], "t1", "dma-packet"],
     [[10, 16], "t1", "gs-gif-tag"],
@@ -7456,106 +7555,6 @@
     [127, "a0", "(pointer gs-frame)"],
     [129, "a0", "(pointer gs-reg64)"],
     [[133, 138], "v1", "dma-packet"]
-=======
-  "(method 32 sequenceA-village1)": [
-    [[103, 111], "v1", "handle"],
-    [[125, 133], "v1", "handle"]
-  ],
-
-  "(exit play-anim sequenceA-village1)": [
-    [[12, 20], "v1", "handle"],
-    [[28, 36], "v1", "handle"]
-  ],
-
-  "(event play-anim sequenceA-village1)": [
-    [[64, 72], "v1", "handle"],
-    [[86, 94], "v1", "handle"],
-    [[108, 116], "v1", "handle"]
-  ],
-
-  "(code hud-collecting)": [
-    [[2, 10], "v1", "handle"],
-    [13, "s4", "hud"],
-    [25, "s4", "hud"],
-    [27, "s4", "hud"]
-  ],
-
-  "(code caveelevator-one-way-idle-start)": [
-    [10, "v1", "art-joint-anim"]
-  ],
-
-  "(method 11 caveelevator)": [
-    ["_stack_", 16, "res-tag"],
-    [109, "v0", "(pointer float)"]
-  ],
-
-  "(trans energyhub-idle)": [
-    [31, "s4", "energyarm"]
-  ],
-
-
-  "(method 0 joint-exploder-tuning)": [
-    [[6, 50], "v0", "joint-exploder-tuning"]
-  ],
-
-  "(method 23 joint-exploder)": [
-    [[12, 102], "s3", "joint-exploder-joint"],
-    [[144, 146], "v1", "joint-exploder-list"],
-    [148, "v1", "matrix"],
-    [152, "v1", "matrix"]
-  ],
-
-  "(method 20 joint-exploder)": [
-    [[8, 10], "a3", "joint-exploder-joint"],
-    [15, "v1", "joint-exploder-joint"]
-  ],
-
-  "(method 27 joint-exploder)": [
-    [41, "s0", "joint-exploder-joint"],
-    [90, "s0", "joint-exploder-joint"],
-    [139, "s0", "joint-exploder-joint"]
-  ],
-
-  "(method 25 joint-exploder)": [
-    [[16, 54], "s2", "joint-exploder-joint"]
-  ],
-
-  "(method 22 joint-exploder)": [
-    [[18, 78], "s5", "joint-exploder-joint"]
-  ],
-
-  "joint-exploder-joint-callback": [
-    [[10, 18], "v1", "joint-exploder-joint"]
-  ],
-
-  "(method 24 joint-exploder)": [
-    [[12, 19], "v1", "joint-exploder-joint"]
-  ],
-
-  "(method 26 joint-exploder)": [
-    [[5, 8], "a2", "joint-exploder-joint"],
-    [18, "v1", "joint-exploder-joint"],
-    [28, "v1", "joint-exploder-joint"]
-  ],
-
-  "racer-effects": [
-    [739, "v0", "sound-rpc-set-param"]
-  ],
-
-  "(code target-tube)": [
-    [31, "v1", "art-joint-anim"]
-  ],
-
-  "(event slide-control-ride slide-control)": [
-    [24, "gp", "process-drawable"],
-    [31, "v1", "vector"],
-    [35, "v1", "vector"],
-    [39, "v1", "vector"]
-  ],
-
-  "(code target-tube-start)": [
-    [110, "v1", "float"]
->>>>>>> 833115a7
   ],
 
   "placeholder-do-not-add-below": []
