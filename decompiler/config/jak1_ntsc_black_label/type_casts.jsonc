--- conflicted
+++ resolved
@@ -4887,129 +4887,6 @@
     [9, "v1", "(pointer res-tag)"]
   ],
 
-<<<<<<< HEAD
-  "(method 11 swingpole)": [
-    [27, "s5", "entity-actor"],
-    [50, "v1", "(state none)"]
-  ],
-
-  "(method 11 process-hidden)": [
-    [10, "v1", "(state none)"]
-  ],
-
-  "(anon-function 54 generic-obs)": [
-    [57, "v1", "process-drawable"],
-    [66, "a0", "collide-shape"]
-  ],
-
-  "(code manipy-idle)": [
-    [58, "a1", "process-drawable"],
-    [73, "gp", "process-drawable"],
-    [79, "gp", "process-drawable"],
-    [110, "a0", "process-drawable"]
-  ],
-
-  "(anon-function 49 generic-obs)": [
-    [25, "gp", "process-drawable"],
-    [30, "gp", "process-drawable"]
-  ],
-
-  "ja-anim-done?": [
-    [27, "gp", "process-drawable"]
-  ],
-
-  "camera-pov-from": [
-    [23, "gp", "process-drawable"],
-    [26, "gp", "process-drawable"]
-  ],
-
-  "process-drawable-random-point!": [
-    [29, "s4", "collide-shape"],
-    [33, "s4", "collide-shape"]
-  ],
-
-  "launcher-init-by-other": [
-    [134, "v0", "vector"]
-  ],
-
-  "(method 11 launcher)": [
-    [130, "v0", "vector"]
-  ],
-
-  "(method 11 part-spawner)": [
-    [62, "v0", "(pointer (pointer sparticle-launch-group))"]
-  ],
-
-  "(method 11 med-res-level)": [
-    [21, "v0", "(pointer (pointer sparticle-launch-group))"],
-    [57, "s4", "(pointer sparticle-launch-group)"]
-  ],
-
-  "(anon-function 28 generic-obs)": [
-    [25, "v1", "quaternion"] // code
-  ],
-
-  "camera-tracker-init": [
-    [69, "v1", "process"]
-  ],
-
-  "camera-anim": [
-    [26, "t9", "(function process function object object object object object)"]
-  ],
-
-  "(event manipy-idle)": [
-    [59, "t9", "(function manipy none)"],
-    [118, "v1", "float"],
-    [131, "a0", "process"],
-    [151, "v1", "process-drawable"],
-    [160, "a0", "process"],
-    [177, "a0", "collide-shape"],
-    [180, "a0", "collide-shape"],
-    [185, "v1", "vector"],
-    [313, "a0", "float"]
-  ],
-
-  "command-get-trans": [
-    [29, "s4", "target"]
-  ],
-
-  "(trans manipy-idle)": [
-    [57, "v1", "process-drawable"],
-    [66, "a0", "collide-shape"]
-  ],
-
-  "(method 14 camera-tracker)": [
-    [196, "s4", "basic"],
-    [202, "s4", "(function camera-tracker symbol)"],
-    [270, "v0", "target"]
-  ],
-
-  "(event touch-tracker-idle)": [
-    [105, "a0", "process"],
-    [129, "t9", "(function touch-tracker none)"]
-  ],
-
-  "(code touch-tracker-idle)": [
-    [25, "a0", "process-drawable"],
-    [38, "a0", "collide-shape"]
-  ],
-
-  "(code part-tracker-process)": [
-    [25, "gp", "process-drawable"],
-    [30, "gp", "process-drawable"]
-  ],
-
-  "(event part-spawner-active)": [
-    [25, "v1", "vector"]
-  ],
-
-  "(exit launcher-active)": [
-    [2, "v0", "sound-rpc-set-param"]
-  ],
-
-  "command-get-camera": [
-    [27, "gp", "symbol"]
-=======
 
   "draw-drawable-tree-tfrag": [
     [[16,32], "v1", "drawable-inline-array-node"],
@@ -5126,7 +5003,129 @@
   ],
   "add-tfrag-mtx-0": [
     [[8, 16], "a0", "dma-packet"]
->>>>>>> 1aad6c55
+  ],
+
+  "(method 11 swingpole)": [
+    [27, "s5", "entity-actor"],
+    [50, "v1", "(state none)"]
+  ],
+
+  "(method 11 process-hidden)": [
+    [10, "v1", "(state none)"]
+  ],
+
+  "(anon-function 54 generic-obs)": [
+    [57, "v1", "process-drawable"],
+    [66, "a0", "collide-shape"]
+  ],
+
+  "(code manipy-idle)": [
+    [58, "a1", "process-drawable"],
+    [73, "gp", "process-drawable"],
+    [79, "gp", "process-drawable"],
+    [110, "a0", "process-drawable"]
+  ],
+
+  "(anon-function 49 generic-obs)": [
+    [25, "gp", "process-drawable"],
+    [30, "gp", "process-drawable"]
+  ],
+
+  "ja-anim-done?": [
+    [27, "gp", "process-drawable"]
+  ],
+
+  "camera-pov-from": [
+    [23, "gp", "process-drawable"],
+    [26, "gp", "process-drawable"]
+  ],
+
+  "process-drawable-random-point!": [
+    [29, "s4", "collide-shape"],
+    [33, "s4", "collide-shape"]
+  ],
+
+  "launcher-init-by-other": [
+    [134, "v0", "vector"]
+  ],
+
+  "(method 11 launcher)": [
+    [130, "v0", "vector"]
+  ],
+
+  "(method 11 part-spawner)": [
+    [62, "v0", "(pointer (pointer sparticle-launch-group))"]
+  ],
+
+  "(method 11 med-res-level)": [
+    [21, "v0", "(pointer (pointer sparticle-launch-group))"],
+    [57, "s4", "(pointer sparticle-launch-group)"]
+  ],
+
+  "(anon-function 28 generic-obs)": [
+    [25, "v1", "quaternion"] // code
+  ],
+
+  "camera-tracker-init": [
+    [69, "v1", "process"]
+  ],
+
+  "camera-anim": [
+    [26, "t9", "(function process function object object object object object)"]
+  ],
+
+  "(event manipy-idle)": [
+    [59, "t9", "(function manipy none)"],
+    [118, "v1", "float"],
+    [131, "a0", "process"],
+    [151, "v1", "process-drawable"],
+    [160, "a0", "process"],
+    [177, "a0", "collide-shape"],
+    [180, "a0", "collide-shape"],
+    [185, "v1", "vector"],
+    [313, "a0", "float"]
+  ],
+
+  "command-get-trans": [
+    [29, "s4", "target"]
+  ],
+
+  "(trans manipy-idle)": [
+    [57, "v1", "process-drawable"],
+    [66, "a0", "collide-shape"]
+  ],
+
+  "(method 14 camera-tracker)": [
+    [196, "s4", "basic"],
+    [202, "s4", "(function camera-tracker symbol)"],
+    [270, "v0", "target"]
+  ],
+
+  "(event touch-tracker-idle)": [
+    [105, "a0", "process"],
+    [129, "t9", "(function touch-tracker none)"]
+  ],
+
+  "(code touch-tracker-idle)": [
+    [25, "a0", "process-drawable"],
+    [38, "a0", "collide-shape"]
+  ],
+
+  "(code part-tracker-process)": [
+    [25, "gp", "process-drawable"],
+    [30, "gp", "process-drawable"]
+  ],
+
+  "(event part-spawner-active)": [
+    [25, "v1", "vector"]
+  ],
+
+  "(exit launcher-active)": [
+    [2, "v0", "sound-rpc-set-param"]
+  ],
+
+  "command-get-camera": [
+    [27, "gp", "symbol"]
   ],
 
   "placeholder-do-not-add-below": []
