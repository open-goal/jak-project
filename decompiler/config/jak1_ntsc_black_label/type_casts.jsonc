--- conflicted
+++ resolved
@@ -1272,17 +1272,6 @@
 
   "(method 10 external-art-control)": [[18, "v1", "pointer"]],
 
-<<<<<<< HEAD
-  "circle-triangle-intersection-proc?": [
-    [[112, 134], "v1", "vector"]
-  ],
-
-  "(method 28 nav-control)": [
-    [170, "v1", "connection"],
-    [[170, 245], "s0", "collide-shape"]
-  ],
-
-=======
   "(method 15 load-state)": [
     [31, "t9", "(function int)"],
     [291, "s5", "entity-actor"],
@@ -1802,6 +1791,14 @@
   //   [[32, 41], "a0", "(pointer ocean-trans-mask)"]
   // ],
 
->>>>>>> ad695ed1
+  "circle-triangle-intersection-proc?": [
+    [[112, 134], "v1", "vector"]
+  ],
+
+  "(method 28 nav-control)": [
+    [170, "v1", "connection"],
+    [[170, 245], "s0", "collide-shape"]
+  ],
+
   "placeholder-do-not-add-below": []
 }