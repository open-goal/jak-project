--- conflicted
+++ resolved
@@ -4132,16 +4132,6 @@
     [24, "a0", "process-drawable"]
   ],
 
-<<<<<<< HEAD
-  "update-eyes": [
-    [212, "v1", "process-drawable"],
-    [218, "v1", "process-drawable"]
-  ],
-
-  "render-eyes": [
-    [48, "v1", "dma-gif-packet"],
-    [51, "v1", "dma-gif-packet"]
-=======
   "cam-collision-record-draw": [
     [[44, 275], "s5", "cam-collision-record"]
   ],
@@ -7468,7 +7458,16 @@
 
   "(code target-tube-start)": [
     [110, "v1", "float"]
->>>>>>> 833115a7
+  ],
+
+  "update-eyes": [
+    [212, "v1", "process-drawable"],
+    [218, "v1", "process-drawable"]
+  ],
+
+  "render-eyes": [
+    [48, "v1", "dma-gif-packet"],
+    [51, "v1", "dma-gif-packet"]
   ],
 
   "placeholder-do-not-add-below": []
