--- conflicted
+++ resolved
@@ -1257,24 +1257,6 @@
     [6, "a3", "symbol"]
   ],
 
-<<<<<<< HEAD
-  "birth-func-vector-orient": [
-    [[7, 24], "s3", "sprite-vec-data-2d"]
-  ],
-
-  "process-drawable-burn-effect": [
-    [[0, 999], "s6", "target"],
-    [28, "a0", "process-drawable"],
-    [105, "v1", "process-drawable"],
-    [49, "a0", "process-drawable"],
-    [64, "a0", "process-drawable"]
-  ],
-
-  "process-drawable-random-point!": [
-    [[28, 40], "s4", "collide-shape"]
-  ],
-
-=======
   "(method 9 align-control)": [
     [[27, 31], "t9", "(function object object object object)"]
   ],
@@ -1805,10 +1787,21 @@
 
   "draw-ocean-transition": [[255, "v1", "ocean-mid-mask"]],
 
-  // "ocean-trans-mask-ptrs-bit?": [
-  //   [[32, 41], "a0", "(pointer ocean-trans-mask)"]
-  // ],
-
->>>>>>> ad695ed1
+  "birth-func-vector-orient": [
+    [[7, 24], "s3", "sprite-vec-data-2d"]
+  ],
+
+  "process-drawable-burn-effect": [
+    [[0, 999], "s6", "target"],
+    [28, "a0", "process-drawable"],
+    [105, "v1", "process-drawable"],
+    [49, "a0", "process-drawable"],
+    [64, "a0", "process-drawable"]
+  ],
+
+  "process-drawable-random-point!": [
+    [[28, 40], "s4", "collide-shape"]
+  ],
+
   "placeholder-do-not-add-below": []
 }