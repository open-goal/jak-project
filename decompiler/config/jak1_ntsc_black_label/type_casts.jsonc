--- conflicted
+++ resolved
@@ -6374,13 +6374,6 @@
     [49, "gp", "(pointer uint32)"]
   ],
 
-<<<<<<< HEAD
-  "collide-planes": [
-    [77, "a0", "bounding-box"],
-    [298, "v1", "bounding-box"],
-    [377, "v1", "bounding-box"],
-    [458, "v1", "bounding-box"]
-=======
   "flatten-joint-control-to-spr": [
     [14, "a1", "pointer"],
     [[66, 108], "a1", "(inline-array vector)"],
@@ -7398,7 +7391,13 @@
 
   "(trans energyhub-idle)": [
     [31, "s4", "energyarm"]
->>>>>>> b13a0ee7
+  ],
+
+  "collide-planes": [
+    [77, "a0", "bounding-box"],
+    [298, "v1", "bounding-box"],
+    [377, "v1", "bounding-box"],
+    [458, "v1", "bounding-box"]
   ],
 
   "placeholder-do-not-add-below": []
