--- conflicted
+++ resolved
@@ -7175,51 +7175,6 @@
     [367, "v0", "(pointer float)"]
   ],
 
-<<<<<<< HEAD
-  "(event sunken-pipegame-idle)": [
-    [6, "a0", "sunken-pipegame-button"]
-  ],
-
-  "(method 11 sunken-pipegame)": [
-    [189, "a1", "collectable"],
-    [280, "s0", "collectable"],
-    [371, "s0", "collectable"],
-    [[407, 410], "v1", "sunken-pipegame-button"]
-  ],
-
-  "(method 7 sunken-pipegame)": [
-    [33, "t9", "(function process-drawable int process-drawable)"]
-  ],
-
-  "(code sunken-pipegame-begin-play)": [
-    [179, "v1", "float"],
-    [260, "v1", "float"],
-    [519, "v1", "float"],
-    [596, "v1", "float"]
-  ],
-
-  "(method 22 sunken-pipegame)": [
-    [20, "v1", "collectable"],
-    [25, "v1", "collectable"],
-    [54, "v1", "collectable"],
-    [59, "v1", "collectable"]
-  ],
-
-  "(enter exit-chamber-lower)": [
-    [14, "v1", "fuel-cell"]
-  ],
-
-  "(code exit-chamber-lower)": [
-    [29, "v1", "sunkencam"],
-    [50, "v1", "art-joint-anim"],
-    [162, "v1", "art-joint-anim"],
-    [241, "v1", "art-joint-anim"],
-    [308, "v1", "fuel-cell"]
-  ],
-
-  "(method 11 exit-chamber)": [
-    [190, "v1", "art-joint-anim"]
-=======
   "quicksandlurker-missile-init-by-other": [
     [76, "a0", "process-drawable"]
   ],
@@ -7352,7 +7307,51 @@
     //[[34,36], "a1", "int"],
     [36, "t1", "(pointer int8)"],
     [[9, 42], "a2", "(pointer int8)"]
->>>>>>> 9b0ae373
+  ],
+
+  "(event sunken-pipegame-idle)": [
+    [6, "a0", "sunken-pipegame-button"]
+  ],
+
+  "(method 11 sunken-pipegame)": [
+    [189, "a1", "collectable"],
+    [280, "s0", "collectable"],
+    [371, "s0", "collectable"],
+    [[407, 410], "v1", "sunken-pipegame-button"]
+  ],
+
+  "(method 7 sunken-pipegame)": [
+    [33, "t9", "(function process-drawable int process-drawable)"]
+  ],
+
+  "(code sunken-pipegame-begin-play)": [
+    [179, "v1", "float"],
+    [260, "v1", "float"],
+    [519, "v1", "float"],
+    [596, "v1", "float"]
+  ],
+
+  "(method 22 sunken-pipegame)": [
+    [20, "v1", "collectable"],
+    [25, "v1", "collectable"],
+    [54, "v1", "collectable"],
+    [59, "v1", "collectable"]
+  ],
+
+  "(enter exit-chamber-lower)": [
+    [14, "v1", "fuel-cell"]
+  ],
+
+  "(code exit-chamber-lower)": [
+    [29, "v1", "sunkencam"],
+    [50, "v1", "art-joint-anim"],
+    [162, "v1", "art-joint-anim"],
+    [241, "v1", "art-joint-anim"],
+    [308, "v1", "fuel-cell"]
+  ],
+
+  "(method 11 exit-chamber)": [
+    [190, "v1", "art-joint-anim"]
   ],
 
   "placeholder-do-not-add-below": []
