--- conflicted
+++ resolved
@@ -2235,42 +2235,6 @@
     [19, "v1", "float"]
   ],
 
-<<<<<<< HEAD
-  "(anon-function 27 projectiles)": [
-    [27, "s4", "collide-shape"],
-    [36, "s4", "collide-shape"]
-  ],
-
-  "projectile-update-velocity-space-wars": [
-    [60, "a0", "target"]
-  ],
-
-  "projectile-init-by-other": [
-    [70, "v1", "process-drawable"],
-    [77, "v1", "process-drawable"]
-  ],
-
-  "(method 24 projectile-yellow)": [
-    [99, "gp", "process-drawable"],
-    [102, "gp", "process-drawable"]
-  ],
-
-  "(method 28 projectile-yellow)": [
-    [26, "a0", "target"],
-    [118, "a1", "target"]
-  ],
-
-  "(method 27 projectile-blue)": [
-    [87, "v1", "process-drawable"]
-  ],
-
-  "spawn-projectile-blue": [
-    [74, "t9", "(function process function object object object object object object)"]
-  ],
-
-  "(method 28 projectile-blue)": [
-    [27, "v1", "process-drawable"]
-=======
   "(method 11 fact-info-target)": [
     [135, "v1", "target"],
     [148, "v1", "collide-shape"],
@@ -2575,7 +2539,42 @@
 
   "(method 28 entity-ambient)": [
     [79, "v1", "int"]
->>>>>>> 0ebdf907
+  ],
+
+  "(anon-function 27 projectiles)": [
+    [27, "s4", "collide-shape"],
+    [36, "s4", "collide-shape"]
+  ],
+
+  "projectile-update-velocity-space-wars": [
+    [60, "a0", "target"]
+  ],
+
+  "projectile-init-by-other": [
+    [70, "v1", "process-drawable"],
+    [77, "v1", "process-drawable"]
+  ],
+
+  "(method 24 projectile-yellow)": [
+    [99, "gp", "process-drawable"],
+    [102, "gp", "process-drawable"]
+  ],
+
+  "(method 28 projectile-yellow)": [
+    [26, "a0", "target"],
+    [118, "a1", "target"]
+  ],
+
+  "(method 27 projectile-blue)": [
+    [87, "v1", "process-drawable"]
+  ],
+
+  "spawn-projectile-blue": [
+    [74, "t9", "(function process function object object object object object object)"]
+  ],
+
+  "(method 28 projectile-blue)": [
+    [27, "v1", "process-drawable"]
   ],
 
   "placeholder-do-not-add-below": []
