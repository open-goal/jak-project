--- conflicted
+++ resolved
@@ -4042,7 +4042,45 @@
     [251, "a0", "process-drawable"]
   ],
 
-<<<<<<< HEAD
+  "(anon-function 46 racer-states-FIC-LAV-MIS-OGR-ROL)": [
+    [[4, 32], "v1", "target"]
+  ],
+
+  "(anon-function 45 racer-states-FIC-LAV-MIS-OGR-ROL)": [
+    [19, "a0", "target"],
+    [31, "a0", "target"],
+    [42, "v1", "target"]
+  ],
+
+  "(code target-racing-smack)": [
+    [30, "v1", "art-joint-anim"]
+  ],
+
+  "(code target-racing-hit)": [
+    [186, "v1", "art-joint-anim"]
+  ],
+
+  "(code target-racing-death)": [
+    [242, "v1", "art-joint-anim"]
+  ],
+
+  "(code target-racing-get-on)": [
+    [59, "s3", "racer"]
+  ],
+
+  "(code target-racing-get-off-jump)": [
+    [67, "s2", "racer"],
+    [145, "v1", "art-joint-anim"]
+  ],
+
+  "(code target-racing-get-off-hit-ground)": [
+    [13, "v1", "art-joint-anim"]
+  ],
+
+  "(event target-racing-grab)": [
+    [24, "a0", "process-drawable"]
+  ],
+
   "(code windmill-one-idle)": [
     [10, "v1", "art-joint-anim"]
   ],
@@ -4620,45 +4658,6 @@
     [30, "v1", "art-joint-anim"],
     [92, "v1", "art-joint-anim"],
     [143, "v1", "art-joint-anim"]
-=======
-  "(anon-function 46 racer-states-FIC-LAV-MIS-OGR-ROL)": [
-    [[4, 32], "v1", "target"]
-  ],
-
-  "(anon-function 45 racer-states-FIC-LAV-MIS-OGR-ROL)": [
-    [19, "a0", "target"],
-    [31, "a0", "target"],
-    [42, "v1", "target"]
-  ],
-
-  "(code target-racing-smack)": [
-    [30, "v1", "art-joint-anim"]
-  ],
-
-  "(code target-racing-hit)": [
-    [186, "v1", "art-joint-anim"]
-  ],
-
-  "(code target-racing-death)": [
-    [242, "v1", "art-joint-anim"]
-  ],
-
-  "(code target-racing-get-on)": [
-    [59, "s3", "racer"]
-  ],
-
-  "(code target-racing-get-off-jump)": [
-    [67, "s2", "racer"],
-    [145, "v1", "art-joint-anim"]
-  ],
-
-  "(code target-racing-get-off-hit-ground)": [
-    [13, "v1", "art-joint-anim"]
-  ],
-
-  "(event target-racing-grab)": [
-    [24, "a0", "process-drawable"]
->>>>>>> 55a3d3f5
   ],
 
   "placeholder-do-not-add-below": []
