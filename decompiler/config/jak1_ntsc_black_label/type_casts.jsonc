// This file replaces type_hints.jsonc.
// Functions are identified by their "unique name". This is the name after ".function" in the IR2 file.
// Each cast entry represents an override of a register's type at a certain point the function.
// These modifications do not propagate like normal types, so you may have to apply these modifications
// over a range of indices.

// Entry format: [index, register, override]
// - The index can either be specified as a single integer, or as [min, max].
//      In the case of [min, max], the min index is included, but the max is not. ([1, 4] = 1, 2, 3).
// - The register is a string with the plain PS2 register name.
// - The type is a string with a valid GOAL typespec.
//    It is parsed exactly like the compiler, so you can use compound types.
//    You should only use register types here.

{
  // GCOMMON
  "(method 2 array)": [
    [23, "gp", "(array int32)"],
    [43, "gp", "(array uint32)"],
    [63, "gp", "(array int64)"],
    [83, "gp", "(array uint64)"],
    [102, "gp", "(array int8)"],
    [121, "gp", "(array uint8)"],
    [141, "gp", "(array int16)"],
    [161, "gp", "(array uint16)"],
    [186, "gp", "(array uint128)"],
    [204, "gp", "(array int32)"],
    [223, "gp", "(array float)"],
    [232, "gp", "(array float)"],
    [249, "gp", "(array basic)"],
    [258, "gp", "(array basic)"]
  ],

  "(method 3 array)": [
    [44, "gp", "(array int32)"],
    [62, "gp", "(array uint32)"],
    [80, "gp", "(array int64)"],
    [98, "gp", "(array uint64)"],
    [115, "gp", "(array int8)"],
    [132, "gp", "(array int8)"], // bug in game
    [150, "gp", "(array int16)"],
    [168, "gp", "(array uint16)"],
    [191, "gp", "(array uint128)"],
    [207, "gp", "(array int32)"],
    [226, "gp", "(array float)"],
    [243, "gp", "(array basic)"]
  ],

  // GKERNEL
  "(method 0 cpu-thread)": [[[13, 28], "v0", "cpu-thread"]],

  "(method 0 process)": [
    [12, "a0", "int"],
    [[13, 43], "v0", "process"]
  ],

  "(method 0 dead-pool-heap)": [
    [60, "v0", "int"], // a lie, actually the 115 is an align16 constant propagated on addr of heap start.
    //[63, "a0", "pointer"],
    [[61, 73], "v0", "dead-pool-heap"]
  ],

  "(method 21 dead-pool-heap)": [
    [5, "v1", "pointer"],
    [13, "a0", "pointer"],
    [25, "v1", "pointer"]
  ],

  "(method 5 dead-pool-heap)": [
    [3, "v1", "int"],
    [3, "a0", "int"]
  ],

  "(method 0 protect-frame)": [
    [0, "a0", "int"],
    [[1, 8], "v0", "protect-frame"]
  ],

  "(method 10 process)": [[[24, 30], "s4", "protect-frame"]],

  "(method 9 process)": [[43, "s5", "process"]],

  "(method 14 dead-pool)": [
    [[24, 25], "v1", "(pointer process)"],
    [[30, 39], "s4", "(pointer process)"]
  ],

  "inspect-process-heap": [
    [[4, 11], "s5", "basic"],
    [17, "s5", "pointer"]
  ],

  // GSTRING
  "name=": [
    [26, "a1", "symbol"],
    [42, "a0", "symbol"]
  ],

  "string-cat-to-last-char": [
    [3, "s5", "(pointer uint8)"],
    [4, "s5", "string"]
  ],

  // GSTATE
  "enter-state": [[68, "s0", "protect-frame"]],

  // MATH
  "log2": [[3, "v1", "int"]],

  // QUATERNION
  "vector-x-quaternion!": [[10, "v1", "(pointer uint128)"]],
  "vector-y-quaternion!": [[10, "v1", "(pointer uint128)"]],
  "vector-z-quaternion!": [[10, "v1", "(pointer uint128)"]],

  // Matrix
  //"eul->matrix": [[[110, 228], "gp", "(pointer float)"]],

  // DMA
  "dma-send-to-spr": [[[0, 32], "s5", "dma-bank-spr"]],
  "dma-send-to-spr-no-flush": [[[0, 32], "s5", "dma-bank-spr"]],
  "dma-send-from-spr": [[[0, 32], "s5", "dma-bank-spr"]],
  "dma-send-from-spr-no-flush": [[[0, 32], "s5", "dma-bank-spr"]],
  "dma-initialize": [
    [1, "v1", "vif-bank"],
    [8, "v1", "vif-bank"],
    [6, "a0", "vif-bank"],
    [13, "a0", "vif-bank"]
  ],

  "clear-vu1-mem": [[[0, 11], "v1", "(pointer uint32)"]],
  "clear-vu0-mem": [[[0, 11], "v1", "(pointer uint32)"]],

  "dump-vu1-mem": [[[0, 49], "gp", "(pointer uint32)"]],

  "dump-vu1-range": [[[0, 54], "s4", "(pointer uint32)"]],

  "ultimate-memcpy": [
    [[0, 54], "s4", "dma-bank-spr"],
    [[0, 54], "s3", "dma-bank-spr"]
  ],

  // dma-buffer
  "dma-buffer-add-vu-function": [[[9, 33], "t2", "dma-packet"]],

  // dma-bucket
  "dma-buffer-add-buckets": [
    [[1, 4], "v1", "dma-bucket"],
    [5, "v1", "pointer"],
    [[9, 11], "v1", "dma-bucket"],
    [11, "v1", "pointer"]
    //[[6, 15], "v1", "dma-bucket"]
  ],

  "dma-buffer-patch-buckets": [
    [7, "a0", "pointer"],
    [14, "a0", "pointer"],
    [3, "a0", "dma-bucket"],
    [11, "a0", "dma-bucket"],
    [13, "a0", "dma-bucket"],
    [19, "a0", "dma-bucket"]
  ],

  "dma-bucket-insert-tag": [
    [[2, 6], "v1", "dma-bucket"],
    [3, "a0", "dma-bucket"]
  ],

  "disasm-vif-details": [
    [[62, 94], "s3", "(pointer uint32)"],
    [[98, 130], "s3", "(pointer uint16)"],
    [[134, 164], "s3", "(pointer uint32)"],
    [[168, 198], "s3", "(pointer uint16)"],
    [[202, 225], "s3", "(pointer uint16)"]
  ],

  "disasm-vif-tag": [
    [[81, 85], "t1", "vif-stcycl-imm"],
    [242, "a0", "vif-unpack-imm"]
  ],

  "disasm-dma-list": [
    [25, "v1", "dma-tag"],

    [153, "v1", "dma-packet"],
    [189, "v1", "dma-packet"],
    [229, "v1", "dma-packet"],
    [258, "v1", "dma-packet"],
    [302, "v1", "dma-packet"],
    [308, "v1", "dma-packet"],

    //[133, "v1", "(pointer uint64)"],
    [152, "v1", "(pointer uint64)"],

    [167, "v1", "(pointer uint64)"],
    [176, "v1", "(pointer uint64)"],
    [198, "v1", "(pointer uint64)"],
    [207, "v1", "(pointer uint64)"],
    [238, "v1", "(pointer uint64)"],
    [247, "v1", "(pointer uint64)"],
    [282, "v1", "(pointer uint64)"],
    [291, "v1", "(pointer uint64)"],
    [324, "v1", "(pointer uint64)"],
    [334, "v1", "(pointer uint64)"]
  ],

  "default-buffer-init": [
    [[8, 15], "a1", "dma-gif-packet"],
    [[18, 24], "a1", "gs-gif-tag"],
    [[29, 64], "a1", "(pointer uint64)"],
    [[69, 72], "a0", "dma-packet"]
  ],

  // LEVEL
  "lookup-level-info": [
    [3, "a1", "symbol"],
    [[4, 16], "a1", "level-load-info"]
  ],

  // DISPLAY
  "put-display-alpha-env": [[[0, 5], "v1", "gs-bank"]],

  "(method 13 profile-bar)": [
    [[27, 43], "t2", "dma-packet"],
    [[46, 56], "t2", "gs-gif-tag"],
    [[65, 67], "t3", "(pointer gs-prim)"],
    [67, "t3", "(pointer uint64)"],
    [79, "t3", "(pointer gs-xyzf)"],
    [110, "t2", "(pointer gs-xyzf)"]
  ],

  "draw-sprite2d-xy": [
    [[41, 45], "a3", "dma-packet"],
    [[51, 54], "a3", "gs-gif-tag"],
    [59, "a3", "(pointer gs-prim)"],
    [61, "a3", "(pointer gs-rgbaq)"],
    [72, "a3", "(pointer gs-xyzf)"],
    [97, "a3", "(pointer gs-xyzf)"],
    [[106, 117], "v1", "(pointer dma-tag)"],
    [109, "a2", "dma-tag"]
  ],

  "draw-quad2d": [
    [[22, 28], "t1", "dma-packet"],
    [[31, 37], "t1", "gs-gif-tag"],
    [42, "t1", "(pointer gs-prim)"],
    [44, "t1", "(pointer gs-rgbaq)"],
    [52, "t1", "(pointer gs-xyzf)"],
    [54, "t1", "(pointer gs-rgbaq)"],
    [67, "t1", "(pointer gs-xyzf)"],
    [69, "t1", "(pointer gs-rgbaq)"],
    [86, "t1", "(pointer gs-xyzf)"],
    [88, "t1", "(pointer gs-rgbaq)"],
    [110, "t1", "(pointer gs-xyzf)"],
    [111, "t1", "(pointer uint64)"],
    [[120, 131], "v1", "(pointer dma-tag)"],
    [123, "a2", "dma-tag"]
  ],

  "set-display-gs-state": [
    [[3, 10], "t3", "dma-packet"],
    [[13, 19], "t3", "gs-gif-tag"],
    [30, "t3", "(pointer gs-scissor)"],
    [32, "t3", "(pointer gs-reg64)"],
    [33, "t3", "(pointer gs-xy-offset)"],
    [35, "t3", "(pointer gs-reg64)"],
    [46, "t3", "(pointer gs-frame)"],
    [48, "t3", "(pointer gs-reg64)"],
    [50, "t3", "(pointer gs-test)"],
    [52, "t3", "(pointer gs-reg64)"],
    [54, "t3", "(pointer gs-texa)"],
    [56, "t3", "(pointer gs-reg64)"],
    [58, "t3", "(pointer gs-zbuf)"],
    [60, "t3", "(pointer gs-reg64)"],
    [61, "t3", "(pointer uint64)"],
    [63, "t3", "(pointer gs-reg64)"]
  ],

  "set-display-gs-state-offset": [
    [[3, 10], "t5", "dma-packet"],
    [[13, 19], "t5", "gs-gif-tag"],
    [30, "t5", "(pointer gs-scissor)"],
    [32, "t5", "(pointer gs-reg64)"],
    [40, "t5", "(pointer gs-xy-offset)"],
    [42, "t5", "(pointer gs-reg64)"],
    [53, "t5", "(pointer gs-frame)"],
    [55, "t5", "(pointer gs-reg64)"],
    [57, "t5", "(pointer gs-test)"],
    [59, "t5", "(pointer gs-reg64)"],
    [61, "t5", "(pointer gs-texa)"],
    [63, "t5", "(pointer gs-reg64)"],
    [65, "t5", "(pointer gs-zbuf)"],
    [67, "t5", "(pointer gs-reg64)"],
    [68, "t5", "(pointer uint64)"],
    [70, "t5", "(pointer gs-reg64)"]
  ],

  "reset-display-gs-state": [
    [[9, 16], "t0", "dma-packet"],
    [[19, 25], "t0", "gs-gif-tag"],
    [34, "a3", "(pointer gs-scissor)"],
    [36, "a3", "(pointer gs-reg64)"],
    [44, "a3", "(pointer gs-xy-offset)"],
    [46, "a3", "(pointer gs-reg64)"],
    [51, "a3", "(pointer gs-frame)"],
    [53, "a3", "(pointer gs-reg64)"],

    [55, "a3", "(pointer gs-test)"],
    [57, "a3", "(pointer gs-reg64)"],
    [60, "a3", "(pointer gs-texa)"],
    [62, "a3", "(pointer gs-reg64)"],
    [64, "a3", "(pointer gs-zbuf)"],
    [66, "a3", "(pointer gs-reg64)"],
    [67, "a3", "(pointer uint64)"],
    [69, "a3", "(pointer gs-reg64)"]
  ],

  "(method 9 connection)": [[8, "a0", "pointer"]],

  "(method 10 connection)": [[8, "a0", "pointer"]],

  "(method 0 engine)": [[39, "v0", "pointer"]],

  "(method 12 engine)": [[[5, 16], "s4", "connection"]],

  "(method 13 engine)": [[[5, 24], "s4", "connection"]],

  "(method 15 engine)": [[[0, 36], "v1", "connection"]],

  "(method 19 engine)": [[8, "a0", "connection"]],

  "(method 20 engine)": [[8, "a0", "connection"]],

  "gs-set-default-store-image": [
    [9, "t4", "gif-tag64"],
    [9, "v1", "gif-tag-regs"]
  ],

  "dma-buffer-add-ref-texture": [
    [[25, 29], "a3", "dma-packet"],
    [[32, 44], "a3", "gs-gif-tag"],
    [[47, 62], "a2", "dma-packet"]
  ],

  "(method 11 level)": [
    [[13, 18], "a1", "dma-packet"],
    //[19, "a0", "(pointer uint32)"],
    [[20, 26], "a0", "dma-packet"],

    [[50, 55], "a1", "dma-packet"],
    // [56, "a0", "(pointer uint32)"],
    [[60, 63], "a0", "dma-packet"],

    [[87, 92], "a1", "dma-packet"],
    // [93, "a0", "(pointer uint32)"],
    [[97, 100], "a0", "dma-packet"],

    [[124, 129], "a1", "dma-packet"],
    // [130, "a0", "(pointer uint32)"],
    [[134, 137], "a0", "dma-packet"],

    [[162, 167], "a1", "dma-packet"],
    // [168, "a0", "(pointer uint32)"],
    [[172, 175], "a0", "dma-packet"],

    [[199, 204], "a1", "dma-packet"],
    // [205, "a0", "(pointer uint32)"],
    [[209, 212], "a0", "dma-packet"],

    [[236, 241], "a1", "dma-packet"],
    // [242, "a0", "(pointer uint32)"],
    [[246, 249], "a0", "dma-packet"],

    [[273, 278], "a1", "dma-packet"],
    // [279, "a0", "(pointer uint32)"],
    [[283, 286], "a0", "dma-packet"]
  ],

  "(method 14 texture-page)": [
    [[18, 22], "a0", "dma-packet"],
    [[28, 31], "a0", "gs-gif-tag"],
    [36, "a0", "(pointer uint64)"],
    [38, "a0", "(pointer gs-reg64)"],
    [[44, 45], "a0", "dma-packet"],
    [45, "a0", "(pointer uint64)"]
  ],

  "(method 13 texture-page)": [
    [[45, 49], "a0", "dma-packet"],
    [[55, 58], "a0", "gs-gif-tag"],
    [67, "a0", "(pointer gs-bitbltbuf)"],
    [69, "a0", "(pointer gs-reg64)"],
    [70, "a0", "(pointer gs-trxpos)"],
    [72, "a0", "(pointer gs-reg64)"],
    [76, "a0", "(pointer gs-trxreg)"],
    [78, "a0", "(pointer gs-reg64)"],
    [79, "a0", "(pointer gs-trxdir)"],
    [81, "a0", "(pointer gs-reg64)"]
  ],

  "link-texture-by-id": [[51, "s5", "uint"]],

  "adgif-shader-login-fast": [[57, "gp", "uint"]],

  "adgif-shader-login-no-remap-fast": [[52, "a0", "uint"]],

  "(method 9 texture-page-dir)": [[[27, 31], "t3", "adgif-shader"]],

  "adgif-shader<-texture-simple!": [[5, "v1", "uint"]],

  "display-frame-start": [[4, "v1", "(pointer uint32)"]],

  "display-loop": [
    [152, "v1", "(pointer int32)"],
    [157, "a0", "(pointer process-drawable)"]
  ],

  "load-game-text-info": [[4, "v1", "game-text-info"]],

  "texture-relocate": [
    [[17, 21], "t4", "dma-packet"],
    [[27, 30], "t4", "gs-gif-tag"],
    [60, "t4", "(pointer gs-bitbltbuf)"],
    [62, "t4", "(pointer gs-reg64)"],
    [63, "t4", "(pointer gs-trxpos)"],
    [65, "t4", "(pointer gs-reg64)"],
    [71, "t4", "(pointer gs-trxreg)"],
    [73, "t4", "(pointer gs-reg64)"],
    [75, "t4", "(pointer gs-trxdir)"],
    [77, "t4", "(pointer gs-reg64)"],
    [[98, 102], "a2", "dma-packet"],
    [[108, 111], "a2", "gs-gif-tag"],

    [132, "a2", "(pointer gs-bitbltbuf)"],
    [134, "a2", "(pointer gs-reg64)"],
    [135, "a2", "(pointer gs-trxpos)"],
    [137, "a2", "(pointer gs-reg64)"],
    [139, "a2", "(pointer gs-trxreg)"],
    [141, "a2", "(pointer gs-reg64)"],
    [143, "a2", "(pointer gs-trxdir)"],
    [145, "a2", "(pointer gs-reg64)"],

    [[157, 161], "a2", "dma-packet"],
    [[167, 170], "a2", "gs-gif-tag"],
    [191, "a2", "(pointer gs-bitbltbuf)"],
    [193, "a2", "(pointer gs-reg64)"],
    [194, "a2", "(pointer gs-trxpos)"],
    [196, "a2", "(pointer gs-reg64)"],
    [198, "a2", "(pointer gs-trxreg)"],
    [200, "a2", "(pointer gs-reg64)"],
    [202, "a2", "(pointer gs-trxdir)"],
    [204, "a2", "(pointer gs-reg64)"]
  ],

  "(method 11 texture-pool)": [
    [[119, 123], "a0", "dma-packet"],
    [[129, 132], "a0", "gs-gif-tag"],
    [137, "a0", "(pointer uint64)"],
    [139, "a0", "(pointer gs-reg64)"],
    [145, "a0", "dma-packet"],
    [146, "a0", "(pointer uint64)"]
  ],

  "texture-page-login": [[[34, 45], "s2", "texture-page"]],

  "upload-vram-data": [
    [[9, 15], "a0", "dma-packet"],
    [[18, 24], "a0", "gs-gif-tag"],
    [33, "a0", "(pointer gs-bitbltbuf)"],
    [35, "a0", "(pointer gs-reg64)"],
    [36, "a0", "(pointer gs-trxpos)"],
    [38, "a0", "(pointer gs-reg64)"],
    [42, "a0", "(pointer gs-trxreg)"],
    [44, "a0", "(pointer gs-reg64)"],
    [45, "a0", "(pointer gs-trxdir)"],
    [47, "a0", "(pointer gs-reg64)"]
  ],

  "texture-page-dir-inspect": [[[133, 136], "v1", "adgif-shader"]],

  "upload-vram-pages": [
    [[135, 140], "a0", "dma-packet"],
    [[144, 149], "a0", "gs-gif-tag"],
    [[155, 157], "a0", "(pointer gs-reg64)"],
    [154, "a0", "(pointer uint64)"],
    [[162, 165], "v1", "dma-packet"]
  ],

  "upload-vram-pages-pris": [
    [[128, 134], "a0", "dma-packet"],
    [[137, 143], "a0", "gs-gif-tag"],
    [148, "a0", "(pointer uint64)"],
    [150, "a0", "(pointer gs-reg64)"],
    [[154, 159], "v1", "dma-packet"]
  ],

  // RES
  "(method 19 res-lump)": [
    [46, "t2", "(pointer uint64)"],
    [100, "t3", "(pointer uint64)"],
    [184, "t5", "(pointer uint64)"],
    [64, "t6", "(pointer uint64)"]
  ],
  "(method 16 res-lump)": [
    [22, "t1", "(pointer uint64)"],
    [29, "t2", "(pointer uint64)"]
  ],
  "(method 18 res-lump)": [["_stack_", 16, "object"]],
  "(method 21 res-lump)": [
    ["_stack_", 16, "res-tag"],
    ["_stack_", 32, "res-tag"]
  ],

  "(method 15 res-lump)": [[132, "s5", "res-tag-pair"]],

  "(method 17 res-lump)": [[22, "s4", "(pointer pointer)"]],

  "(method 20 res-lump)": [[331, "a3", "(inline-array vector)"]],

  "(method 8 res-lump)": [
    [215, "s0", "array"],
    [[0, 100], "s0", "basic"],
    [[102, 120], "s0", "basic"],
    [[147, 150], "s0", "collide-mesh"],
    [[157, 200], "s0", "(array object)"],
    //[[197, 199], "s0", "(array basic)"],
    //[[236, 240], "a0", "basic"]
    [235, "s0", "basic"]
  ],

  // SHADOW-CPU-H
  "(method 10 shadow-control)": [[1, "v1", "int"]],

  // FACT-H
  "(method 0 fact-info-enemy)": [
    [[3, 92], "gp", "fact-info-enemy"],
    [16, "v0", "float"],
    [28, "v0", "float"],
    [40, "v0", "float"],
    [52, "v0", "float"],
    [64, "v0", "float"],
    [76, "v0", "float"],
    [88, "v0", "float"]
  ],

  "(method 0 fact-info)": [
    [81, "v0", "float"],
    //[16, "t9", "(function string none)"],
    ["_stack_", 16, "res-tag"],
    [[32, 43], "v1", "(pointer int32)"],
    [86, "gp", "fact-info"]
  ],

  "(method 0 fact-info-target)": [[[3, 20], "gp", "fact-info-target"]],

  "(method 0 align-control)": [[[14, 18], "v0", "align-control"]],

  "str-load": [[[20, 36], "s2", "load-chunk-msg"]],

  "str-load-status": [
    [[18, 22], "v1", "load-chunk-msg"],
    [26, "v1", "load-chunk-msg"]
  ],

  "str-play-async": [[[8, 16], "s4", "load-chunk-msg"]],

  "str-play-stop": [[[7, 14], "s5", "load-chunk-msg"]],

  "str-play-queue": [[[19, 27], "s5", "load-chunk-msg"]],

  "str-ambient-play": [[[7, 15], "s5", "load-chunk-msg"]],

  "str-ambient-stop": [[[7, 16], "s5", "load-chunk-msg"]],

  "dgo-load-begin": [[[21, 40], "s2", "load-dgo-msg"]],

  "dgo-load-get-next": [[[14, 31], "v1", "load-dgo-msg"]],

  "dgo-load-continue": [[[5, 21], "gp", "load-dgo-msg"]],

  "string->sound-name": [[[2, 18], "a1", "(pointer uint8)"]],

  "ramdisk-load": [[[8, 12], "v1", "ramdisk-rpc-load"]],

  "(method 3 generic-tie-interp-point)": [[15, "gp", "(pointer uint128)"]],

  "ripple-find-height": [[[22, 72], "s4", "mei-ripple"]],

  "(method 0 collide-shape-prim-sphere)": [
    [[4, 8], "v0", "collide-shape-prim-sphere"]
  ],
  "(method 0 collide-shape-prim-mesh)": [
    [[6, 11], "v0", "collide-shape-prim-mesh"]
  ],
  "(method 0 collide-shape-prim-group)": [
    [[11, 18], "v0", "collide-shape-prim-group"]
  ],

  "camera-teleport-to-entity": [[9, "a0", "transform"]],

  "entity-actor-count": [["_stack_", 16, "res-tag"]],

  "entity-actor-lookup": [
    ["_stack_", 16, "res-tag"],
    [[10, 33], "v1", "(pointer uint32)"]
  ],

  "(method 11 joint-mod)": [
    [15, "s3", "process-drawable"],
    [[26, 66], "s3", "fact-info-enemy"]
  ],

  "joint-mod-look-at-handler": [[[2, 254], "gp", "joint-mod"]],

  "joint-mod-world-look-at-handler": [[[0, 254], "gp", "joint-mod"]],

  "joint-mod-rotate-handler": [[[2, 77], "s4", "joint-mod"]],

  "joint-mod-joint-set-handler": [[[2, 13], "s4", "joint-mod"]],

  "joint-mod-joint-set*-handler": [[[2, 31], "s5", "joint-mod"]],
  "joint-mod-wheel-callback": [[[2, 63], "s4", "joint-mod-wheel"]],
  "joint-mod-set-local-callback": [[[0, 23], "v1", "joint-mod-set-local"]],
  "joint-mod-set-world-callback": [[[0, 23], "v1", "joint-mod-set-world"]],
  "joint-mod-blend-local-callback": [[[2, 63], "gp", "joint-mod-blend-local"]],
  "joint-mod-spinner-callback": [[[2, 63], "gp", "joint-mod-spinner"]],

  "(method 11 touching-prims-entry-pool)": [
    [[0, 8], "v1", "touching-prims-entry"],
    [8, "v1", "pointer"],
    [[9, 11], "v1", "touching-prims-entry"],
    [[1, 20], "a1", "touching-prims-entry"]
  ],

  "(method 0 touching-list)": [[[6, 9], "v0", "touching-list"]],

  "num-func-chan": [[8, "v1", "joint-control-channel"]],

  "cspace-by-name-no-fail": [[[0, 100], "v0", "cspace"]],

  "shrubbery-login-post-texture": [
    //[[13, 41], "a3", "qword"],
    // [[13, 41], "a2", "qword"]
    [[13, 15], "a3", "qword"],
    [16, "a3", "pointer"],
    [24, "a3", "pointer"],
    [[17, 23], "a3", "qword"],
    [[13, 23], "a1", "qword"],
    [14, "a2", "qword"],
    [[27, 29], "a3", "qword"],
    [[27, 29], "a1", "qword"],
    [[35, 37], "a3", "qword"],
    [[35, 37], "a2", "qword"]
  ],

  "(method 3 sparticle-cpuinfo)": [[106, "f0", "float"]],

  "camera-teleport-to-entity": [[9, "a0", "transform"]],

  "add-debug-sphere-from-table": [[[9, 18], "s1", "(inline-array vector)"]],

  "(method 14 actor-link-info)": [[5, "v1", "entity-links"]],
  "(method 15 actor-link-info)": [[5, "v1", "entity-links"]],

  "(method 23 actor-link-info)": [[4, "v1", "entity-links"]],
  "(method 24 actor-link-info)": [[4, "v1", "entity-links"]],
  "(method 9 actor-link-info)": [[[0, 36], "s3", "entity-actor"]],
  "alt-actor-list-subtask-incomplete-count": [[19, "a0", "entity-links"]],
  "actor-link-dead-hook": [[1, "v1", "entity-links"]],

  "check-irx-version": [[[6, 37], "gp", "sound-rpc-get-irx-version"]],
  "sound-bank-load": [[[9, 11], "v1", "sound-rpc-load-bank"]],
  "sound-bank-unload": [[[7, 9], "v1", "sound-rpc-unload-bank"]],
  "sound-music-load": [[[7, 9], "v1", "sound-rpc-load-music"]],
  "sound-music-unload": [[6, "v1", "sound-rpc-unload-music"]],
  "sound-reload-info": [[6, "v1", "sound-rpc-reload-info"]],
  "set-language": [[[10, 12], "v1", "sound-rpc-set-language"]],
  "list-sounds": [[6, "v1", "sound-rpc-list-sounds"]],
  "sound-set-volume": [[[6, 13], "v1", "sound-rpc-set-master-volume"]],
  "sound-set-reverb": [[[8, 21], "v1", "sound-rpc-set-reverb"]],
  "sound-set-ear-trans": [[[7, 20], "gp", "sound-rpc-set-ear-trans"]],
  "sound-play-by-name": [
    [[13, 45], "s5", "sound-rpc-play"],
    [[22, 39], "s3", "process-drawable"]
  ],
  "sound-play-by-spec": [
    [[9, 54], "s5", "sound-rpc-play"],
    [[31, 47], "s3", "process-drawable"]
  ],
  "sound-pause": [[[5, 7], "v1", "sound-rpc-pause-sound"]],
  "sound-stop": [[[5, 7], "v1", "sound-rpc-stop-sound"]],
  "sound-continue": [[[5, 7], "v1", "sound-rpc-continue-sound"]],
  "sound-group-pause": [[[5, 7], "v1", "sound-rpc-pause-group"]],
  "sound-group-stop": [[[5, 7], "v1", "sound-rpc-stop-group"]],
  "sound-group-continue": [[[5, 7], "v1", "sound-rpc-continue-group"]],
  "sound-set-falloff-curve": [[[7, 19], "v1", "sound-rpc-set-falloff-curve"]],
  "sound-set-sound-falloff": [[[8, 13], "v1", "sound-rpc-set-sound-falloff"]],
  "sound-set-flava": [[[5, 7], "v1", "sound-rpc-set-flava"]],
  "(method 0 ambient-sound)": [
    [136, "v1", "sound-spec"],
    [143, "v1", "sound-spec"],
    [140, "v1", "sound-spec"],
    [147, "v1", "sound-spec"],
    ["_stack_", 16, "sound-spec"],
    ["_stack_", 32, "sound-name"],
    ["_stack_", 48, "(pointer float)"],
    ["_stack_", 52, "sound-play-parms"],
    ["_stack_", 64, "res-tag"]
  ],
  "(method 11 ambient-sound)": [
    [[18, 31], "s4", "process-drawable"],
    [[12, 44], "gp", "sound-rpc-set-param"]
  ],
  "(method 12 ambient-sound)": [[[8, 20], "v1", "sound-rpc-set-param"]],
  "sound-buffer-dump": [[[14, 25], "s3", "sound-rpc-play"]],
  "actor-link-subtask-complete-hook": [[1, "v1", "entity-links"]],

  "(method 0 vol-control)": [
    [30, "s5", "res-lump"],
    [36, "s5", "res-lump"],
    [58, "s5", "res-lump"],
    [62, "s5", "res-lump"],
    [85, "s5", "res-lump"],
    [91, "s5", "res-lump"],
    [113, "s5", "res-lump"],
    [117, "s5", "res-lump"]
  ],

  "point-in-air-box?": [[5, "f1", "float"]],

  "(method 3 air-box)": [
    [16, "f0", "float"],
    [22, "f0", "float"],
    [28, "f0", "float"]
  ],

  "joint-anim-inspect-elt": [
    [9, "gp", "joint-anim-matrix"],
    [26, "gp", "joint-anim-transformq"]
  ],
  "(method 12 art-group)": [[13, "a0", "art-joint-anim"]],

  "(method 0 path-control)": [["_stack_", 16, "res-tag"]],

  "(method 0 curve-control)": [[[13, 55], "s3", "entity"]],

  "nav-mesh-connect": [
    [[4, 15], "s2", "entity-actor"],
    [19, "v1", "entity"],
    [20, "v1", "entity-links"],
    [72, "v1", "entity"],
    [73, "v1", "entity-links"],
    [76, "a0", "entity"],
    [77, "a0", "entity-links"]
  ],

  "add-debug-point": [
    [125, "a3", "pointer"],
    [[27, 144], "a0", "(pointer uint64)"],
    [[147, 150], "a0", "dma-packet"],
    [[31, 35], "a3", "dma-packet"],
    [[41, 44], "a3", "gs-gif-tag"],
    [[61, 65], "a3", "vector4w-2"],
    [[81, 85], "a3", "vector4w-2"],
    [[98, 102], "a3", "vector4w-2"],
    [[118, 122], "a1", "vector4w-2"]
  ],
  "internal-draw-debug-line": [
    [[95, 101], "a3", "dma-packet"],
    [[104, 110], "a3", "gs-gif-tag"],
    [[212, 225], "a1", "(inline-array vector4w-2)"],
    [228, "a3", "pointer"],
    [[93, 246], "a0", "(pointer uint64)"],
    [[250, 253], "a0", "dma-packet"],
    [[3, 158], "s2", "rgba"],
    [[5, 204], "s5", "rgba"]
  ],
  "add-debug-flat-triangle": [
    [[55, 61], "a3", "dma-packet"],
    [[64, 70], "a3", "gs-gif-tag"],
    [[93, 112], "a3", "(inline-array vector4w-3)"],
    [[53, 133], "a0", "(pointer uint64)"],
    [115, "a1", "pointer"],
    [[135, 140], "a0", "dma-packet"]
  ],
  "add-debug-line2d": [
    [[58, 64], "a2", "dma-packet"],
    [[67, 73], "a2", "gs-gif-tag"],
    [[76, 81], "a2", "(inline-array vector4w)"],
    [[84, 89], "a2", "(inline-array vector4w)"],
    [[56, 110], "a0", "(pointer uint64)"],
    [92, "a1", "pointer"],
    [[112, 117], "v1", "dma-packet"]
  ],
  "debug-percent-bar": [[[32, 43], "v1", "dma-packet"]],
  "debug-pad-display": [[[70, 75], "v1", "dma-packet"]],
  "internal-draw-debug-text-3d": [[[54, 59], "v1", "dma-packet"]],
  "drawable-frag-count": [[[14, 20], "s5", "drawable-group"]],
  "generic-init-buffers": [[[39, 44], "v1", "dma-packet"]],

  "(method 13 drawable-inline-array-collide-fragment)": [
    [[1, 5], "v1", "collide-fragment"]
  ],

  "(method 12 drawable-inline-array-collide-fragment)": [
    [[1, 5], "v1", "collide-fragment"]
  ],

  "(method 11 drawable-inline-array-collide-fragment)": [
    [[1, 5], "v1", "collide-fragment"]
  ],

  "main-cheats": [
    [1221, "t9", "(function cpu-thread function none)"],
    [[1123, 1126], "v1", "dma-packet"]
  ],
  "on": [[33, "t9", "(function cpu-thread function none)"]],

  "bg": [[37, "a0", "symbol"]],

  "start": [[27, "t9", "(function process function symbol object)"]],

  "level-update-after-load": [
    [[29, 55], "s2", "drawable-tree"],
    [[121, 146], "s1", "drawable-inline-array-tfrag"],
    [[150, 151], "s1", "drawable-tree-instance-tie"]
  ],

  "(method 11 setting-control)": [[[3, 25], "s4", "connection"]],

  "(method 9 setting-data)": [
    [[4, 345], "s3", "connection"],
    [[9, 12], "v1", "symbol"],
    [[14, 17], "v1", "symbol"],
    [[19, 22], "v1", "symbol"],
    [[24, 27], "v1", "symbol"],
    [[29, 32], "v1", "symbol"],
    [[33, 35], "a0", "int"],
    [[40, 45], "a0", "uint"],
    [[47, 49], "v1", "int"],
    [[68, 71], "v1", "symbol"],
    [[72, 78], "v1", "float"],
    [[80, 83], "v1", "float"],
    [[87, 90], "v1", "symbol"],
    [[91, 97], "v1", "float"],
    [[99, 102], "v1", "float"],
    [[106, 109], "v1", "symbol"],
    [[110, 116], "v1", "float"],
    [[118, 121], "v1", "float"],
    [[125, 128], "v1", "symbol"],
    [[129, 135], "v1", "float"],
    [[137, 140], "v1", "float"],
    [[144, 147], "v1", "symbol"],
    [[148, 154], "v1", "float"],
    [[156, 159], "v1", "float"],
    [[163, 166], "v1", "symbol"],
    [[167, 173], "v1", "float"],
    [[175, 178], "v1", "float"],
    [[182, 185], "v1", "symbol"],
    [[186, 192], "v1", "float"],
    [[194, 197], "v1", "float"],
    [[201, 204], "v1", "symbol"],
    [[205, 211], "v1", "float"],
    [[213, 216], "v1", "float"],
    [[220, 223], "v1", "float"],
    [[224, 226], "v1", "int"],
    [[226, 229], "v1", "float"],
    [[233, 236], "v1", "float"],
    [[240, 243], "v1", "float"],
    [[247, 250], "v1", "float"],
    [[254, 257], "v1", "float"],
    [[261, 264], "v1", "float"],
    [[268, 271], "v1", "float"],
    [[275, 277], "v1", "int"],
    [[280, 282], "v1", "symbol"],
    [[285, 287], "v1", "symbol"],
    [[290, 293], "v1", "symbol"],
    [[295, 298], "v1", "symbol"],
    [[300, 303], "v1", "symbol"],
    [[305, 308], "v1", "(pointer progress)"],
    [[310, 313], "v1", "(pointer progress)"],
    [[315, 318], "v1", "(pointer progress)"],
    [[325, 328], "v1", "(pointer progress)"],
    [[330, 333], "v1", "symbol"],
    [[334, 337], "a0", "int"],
    [[341, 344], "a0", "uint"]
  ],

  "(method 12 level)": [[151, "a0", "symbol"]],
  "(method 26 level-group)": [[[65, 96], "v0", "level"]],
  "update-sound-banks": [[[21, 52], "t0", "symbol"]],
  "(method 16 level-group)": [
    [[122, 146], "s1", "continue-point"],
    [[115, 154], "s3", "continue-point"]
  ],
  "(method 20 level)": [[[43, 45], "s3", "ramdisk-rpc-fill"]],
  //"bg": [[[25, 52], "a0", "string"]],

  "(anon-function 29 process-drawable)": [
    [[0, 99999], "s6", "process-drawable"]
  ],
  //"bg": [[[25, 52], "a0", "string"]],

  "(anon-function 29 process-drawable)": [[[0, 999], "s6", "process-drawable"]],
  "ja-done?": [[[0, 999], "s6", "process-drawable"]],
  "ja-min?": [[[0, 999], "s6", "process-drawable"]],
  "ja-max?": [[[0, 999], "s6", "process-drawable"]],
  "ja-num-frames": [[[0, 999], "s6", "process-drawable"]],
  "ja-frame-num": [[[0, 999], "s6", "process-drawable"]],
  "ja-aframe-num": [[[0, 999], "s6", "process-drawable"]],
  "ja-aframe": [[[0, 999], "s6", "process-drawable"]],
  "ja-step": [[[0, 999], "s6", "process-drawable"]],
  "ja-channel-set!": [[[0, 999], "s6", "process-drawable"]],
  "ja-channel-push!": [[[0, 999], "s6", "process-drawable"]],
  "ja-group-size": [[[0, 999], "s6", "process-drawable"]],
  "ja-eval": [[[0, 999], "s6", "process-drawable"]],
  "ja-blend-eval": [[[0, 999], "s6", "process-drawable"]],
  "ja-post": [
    [[0, 999], "s6", "process-drawable"],
    [54, "a1", "process"]
  ],
  "transform-post": [[[0, 999], "s6", "process-drawable"]],
  "rider-trans": [[[0, 999], "s6", "process-drawable"]],
  "rider-post": [[[0, 999], "s6", "process-drawable"]],
  "pusher-post": [[[0, 999], "s6", "process-drawable"]],
  "process-drawable-delay-player": [[[0, 999], "s6", "process-drawable"]],
  "init-target": [[[0, 999], "s6", "target"]],

  "upload-generic-shrub": [
    [[3, 13], "t0", "dma-packet"],
    [[15, 26], "v1", "matrix"],
    [[31, 44], "t0", "vector4w-2"],
    [[47, 71], "t0", "dma-packet"],
    [[74, 98], "a2", "dma-packet"],
    [[101, 125], "a2", "dma-packet"],
    [[128, 152], "a2", "dma-packet"],
    [[157, 162], "a1", "dma-packet"]
  ],

  "(top-level-login task-control)": [[165, "v1", "symbol"]],

  "task-control-reset": [
    [[7, 13], "a0", "task-control"],
    [[17, 21], "a0", "task-control"]
  ],

  "(anon-function 494 task-control)": [[32, "v0", "float"]],
  "(anon-function 493 task-control)": [[32, "v0", "float"]],
  "(anon-function 480 task-control)": [[13, "v0", "float"]],
  "(anon-function 477 task-control)": [[38, "v0", "float"]],
  "(anon-function 476 task-control)": [[38, "v0", "float"]],
  "(anon-function 475 task-control)": [
    [37, "v0", "float"],
    [81, "v0", "float"]
  ],
  "(anon-function 474 task-control)": [
    [37, "v0", "float"],
    [81, "v0", "float"]
  ],
  "(anon-function 426 task-control)": [[32, "v0", "float"]],
  "(anon-function 425 task-control)": [[32, "v0", "float"]],
  "(anon-function 415 task-control)": [[32, "v0", "float"]],
  "(anon-function 414 task-control)": [[32, "v0", "float"]],
  "(anon-function 365 task-control)": [[32, "v0", "float"]],
  "(anon-function 364 task-control)": [[32, "v0", "float"]],
  "(anon-function 363 task-control)": [[32, "v0", "float"]],
  "(anon-function 362 task-control)": [[32, "v0", "float"]],
  "(anon-function 337 task-control)": [[32, "v0", "float"]],
  "(anon-function 336 task-control)": [[32, "v0", "float"]],
  "(anon-function 227 task-control)": [
    [[14, 16], "t9", "(function process event-message-block float)"]
  ],
  "(anon-function 286 task-control)": [
    [[14, 16], "t9", "(function process event-message-block float)"]
  ],
  "(anon-function 366 task-control)": [
    [[14, 16], "t9", "(function process event-message-block float)"]
  ],
  "(anon-function 367 task-control)": [
    [[14, 16], "t9", "(function process event-message-block float)"]
  ],
  "(anon-function 368 task-control)": [
    [[14, 16], "t9", "(function process event-message-block float)"]
  ],
  "(anon-function 369 task-control)": [
    [[14, 16], "t9", "(function process event-message-block float)"]
  ],
  "(anon-function 380 task-control)": [
    [[14, 16], "t9", "(function process event-message-block float)"]
  ],
  "(anon-function 383 task-control)": [
    [[14, 16], "t9", "(function process event-message-block float)"]
  ],
  "(anon-function 390 task-control)": [
    [[14, 16], "t9", "(function process event-message-block float)"]
  ],
  "(anon-function 393 task-control)": [
    [[14, 16], "t9", "(function process event-message-block float)"]
  ],
  "(anon-function 400 task-control)": [
    [[14, 16], "t9", "(function process event-message-block float)"]
  ],
  "(anon-function 403 task-control)": [
    [[14, 16], "t9", "(function process event-message-block float)"]
  ],
  "(anon-function 435 task-control)": [
    [[14, 16], "t9", "(function process event-message-block float)"]
  ],
  "(anon-function 445 task-control)": [
    [[14, 16], "t9", "(function process event-message-block float)"]
  ],
  "(anon-function 455 task-control)": [
    [[14, 16], "t9", "(function process event-message-block float)"]
  ],
  "(anon-function 38 task-control)": [[13, "v0", "float"]],
  "(anon-function 28 task-control)": [[13, "v0", "float"]],

  "(method 18 game-info)": [
    [4, "v1", "symbol"],
    [5, "v1", "level-load-info"],
    [10, "s3", "continue-point"]
  ],

  "(method 9 game-info)": [
    [
      [270, 286],
      "s2",
      "(function cpu-thread function object object object object pointer)"
    ]
  ],

  "(method 25 game-info)": [
    [4, "v1", "game-save-tag"],
    [53, "v1", "pointer"],
    [[7, 53], "v1", "game-save-tag"],
    [[72, 138], "s4", "game-save-tag"],
    [154, "s4", "pointer"],
    [[166, 205], "s4", "game-save-tag"],
    [206, "s4", "pointer"],
    [498, "s4", "pointer"],
    [207, "a1", "(pointer uint8)"],
    [[219, 220], "s4", "game-save-tag"],
    [223, "s4", "pointer"],
    [224, "a1", "(pointer uint8)"],
    [[235, 236], "s4", "game-save-tag"],
    [249, "s4", "pointer"],
    [[261, 262], "s4", "game-save-tag"],
    [275, "s4", "pointer"],
    [293, "s4", "game-save-tag"],
    [302, "s4", "pointer"],
    [303, "a2", "(pointer uint8)"],
    [315, "s4", "game-save-tag"],
    [319, "s4", "pointer"],
    [343, "v1", "(pointer uint8)"],
    [352, "v1", "(pointer uint8)"],
    [[360, 420], "s4", "game-save-tag"],
    [423, "s4", "pointer"],
    [424, "a1", "(pointer uint8)"],
    [436, "s4", "game-save-tag"],
    [440, "s4", "pointer"],
    [456, "s4", "game-save-tag"],
    [460, "s4", "pointer"],
    [476, "s4", "game-save-tag"],
    [480, "s4", "pointer"],
    [[493, 495], "s4", "game-save-tag"]
  ],

  "(method 11 game-save)": [
    [126, "v1", "pointer"],
    [213, "s4", "pointer"],
    [[74, 88], "s4", "game-save-tag"],
    [98, "s4", "pointer"],
    [107, "s4", "game-save-tag"],
    [125, "s4", "(pointer uint8)"],
    [131, "s4", "game-save-tag"],
    [155, "s4", "game-save-tag"],
    [148, "s4", "pointer"],
    [172, "s4", "pointer"],
    [179, "s4", "game-save-tag"],
    [196, "s4", "pointer"],
    [[203, 210], "s4", "game-save-tag"]
  ],

  "drawable-load": [
    [17, "s5", "drawable"],
    [18, "s5", "drawable"],
    [20, "s5", "drawable"],
    [25, "s5", "drawable"],
    [27, "s5", "drawable"]
  ],
  "art-load": [
    [9, "s5", "art"],
    [13, "s5", "art"],
    [15, "s5", "art"]
  ],
  "art-group-load-check": [
    [22, "s3", "art-group"],
    [31, "s3", "art-group"],
    [43, "s3", "art-group"],
    [50, "s3", "art-group"],
    [52, "s3", "art-group"]
  ],
  "(method 13 art-group)": [[16, "s3", "art-joint-anim"]],
  "(method 14 art-group)": [[16, "s3", "art-joint-anim"]],

  "(method 9 external-art-control)": [
    [171, "s4", "external-art-buffer"],
    [172, "s4", "external-art-buffer"],
    [173, "s4", "external-art-buffer"],
    [177, "s4", "external-art-buffer"],
    [183, "s4", "external-art-buffer"],
    [190, "s4", "external-art-buffer"],

    [233, "s4", "spool-anim"],
    [240, "s4", "spool-anim"],
    [243, "s4", "spool-anim"],
    [248, "s4", "spool-anim"],
    [249, "s4", "spool-anim"],
    [253, "s4", "spool-anim"],
    [257, "s4", "spool-anim"]
  ],

  "(method 10 external-art-control)": [[18, "v1", "spool-anim"]],

  "(method 16 external-art-control)": [
    [37, "a0", "process"],
    [17, "s5", "process-drawable"]
  ],

  "ja-play-spooled-anim": [
    [154, "a0", "process"],
    [286, "s2", "art-joint-anim"],
    [294, "s2", "art-joint-anim"],
    [295, "s2", "art-joint-anim"],
    [306, "s2", "art-joint-anim"],
    [320, "s2", "art-joint-anim"],
    [324, "s2", "art-joint-anim"]
  ],

  "(method 11 external-art-control)": [
    [127, "a0", "process"],
    [151, "a0", "process"],
    [168, "a0", "process"],
    [18, "s5", "process-drawable"]
  ],

  "debug-menu-item-var-update-display-str": [
    [[44, 49], "v1", "int"],
    [[61, 69], "v1", "int"]
  ],

  "debug-menu-item-get-max-width": [[[18, 27], "a0", "debug-menu-item-var"]],

  "debug-menu-send-msg": [
    [[3, 14], "s2", "debug-menu-item"],
    [[14, 21], "s2", "debug-menu-item-submenu"]
  ],

  "debug-menu-item-var-joypad-handler": [
    [29, "t9", "(function int int float float float)"],
    [[39, 42], "a2", "int"],
    [[40, 42], "a3", "int"],
    [41, "t9", "(function int int int int int)"],
    [175, "t9", "(function int int float float float)"],
    [200, "t9", "(function int int int int int)"],
    [138, "v1", "int"],
    [143, "v1", "int"],
    [[182, 187], "v1", "int"],
    [[182, 187], "a1", "int"],
    [[190, 194], "a0", "int"],
    [[193, 195], "v1", "int"]
  ],

  "debug-menu-find-from-template": [
    [3, "s4", "debug-menu"],
    [[4, 8], "s4", "debug-menu-item"],
    [[41, 44], "s4", "debug-menu-node"],
    [[7, 12], "s5", "debug-menu-item"],
    [23, "s5", "debug-menu-item-submenu"]
  ],

  "debug-menu-func-decode": [[[12, 14], "a0", "symbol"]],

  "dm-cam-render-float": [[[71, 72], "v0", "float"]],

  "build-continue-menu": [[4, "v1", "symbol"]],

  "can-hint-be-played?": [
    [[25, 28], "a0", "level-hint"] // kinda a guess, but its the only process that makes sense
  ],

  "debug-menu-rebuild": [[[4, 13], "a0", "debug-menu-item"]],

  "debug-menu-item-submenu-render": [[[39, 44], "v1", "dma-packet"]],

  "debug-menu-item-function-render": [[[46, 51], "v1", "dma-packet"]],

  "debug-menu-item-flag-render": [[[44, 49], "v1", "dma-packet"]],

  "debug-menu-render": [
    [[45, 48], "v1", "dma-packet"],
    [[106, 110], "v1", "dma-packet"]
  ],

  "debug-menu-item-var-msg": [
    [52, "t9", "(function int int float float float)"],
    [64, "t9", "(function int int int int int)"]
  ],

  "debug-menu-item-var-make-int": [
    [21, "t9", "(function int int int int int)"]
  ],

  "calculate-basis-functions-vector!": [
    [[8, 20], "v1", "(pointer float)"],
    [[0, 60], "f1", "float"]
  ],

<<<<<<< HEAD
  "do-target-shadow": [
    [[0, 999], "s6", "target"],
    [46, "v1", "collide-shape-prim"] // `event-other` from collide-shape
=======
  "(anon-function 2 memory-usage)": [
    [[171, 415], "s5", "process-drawable"],
    [[212, 213], "v1", "collide-shape"]
  ],

  "(method 8 process-tree)": [
    [31, "v1", "symbol"],
    [6, "a3", "symbol"]
  ],

  "(method 9 align-control)": [
    [[27, 31], "t9", "(function object object object object)"]
  ],

  "(method 8 tie-fragment)": [
    [150, "a0", "(pointer int32)"],
    [[157, 160], "a0", "basic"]
  ],

  "letterbox": [[[29, 33], "v1", "dma-packet"]],

  "blackout": [[[20, 24], "v1", "dma-packet"]],

  "(method 10 external-art-control)": [[18, "v1", "pointer"]],

  "(method 15 load-state)": [
    [31, "t9", "(function int)"],
    [291, "s5", "entity-actor"],
    [370, "s3", "process-drawable"]
  ],

  "yakow-default-event-handler": [
    [27, "a0", "collide-shape"],
    [32, "a0", "collide-shape"]
  ],

  "(method 11 yakow)": [
    [184, "v1", "vector"],
    [186, "v1", "vector"],
    [189, "v1", "vector"]
  ],

  "yakow-post": [
    [114, "a0", "collide-shape-moving"],
    [130, "a0", "collide-shape-moving"]
  ],

  "raw-ray-sphere-intersect": [
    [23, "v1", "float"],
    [36, "v1", "uint"]
  ],

  "(method 0 anim-test-obj)": [
    [9, "s4", "anim-test-obj"],
    [10, "s4", "anim-test-obj"],
    [13, "s4", "anim-test-obj"],
    [15, "s4", "anim-test-obj"]
  ],

  "(method 0 anim-test-sequence)": [
    [8, "s5", "anim-test-sequence"],
    [11, "s5", "anim-test-sequence"],
    [13, "s5", "anim-test-sequence"]
  ],

  "(method 0 anim-test-seq-item)": [
    [8, "v1", "anim-test-seq-item"],
    [10, "v0", "anim-test-seq-item"],
    [11, "v0", "anim-test-seq-item"],
    [14, "v0", "anim-test-seq-item"],
    [17, "v0", "anim-test-seq-item"]
  ],

  "(method 3 anim-tester)": [
    [12, "s5", "anim-test-obj"],
    [15, "s5", "anim-test-obj"],
    [148, "s5", "anim-test-obj"],
    [150, "s5", "anim-test-obj"],
    [22, "s4", "anim-test-sequence"],
    [28, "s4", "anim-test-sequence"],
    [38, "s4", "anim-test-sequence"],
    [48, "s4", "anim-test-sequence"],
    [59, "s4", "anim-test-sequence"],
    [137, "s4", "anim-test-sequence"],
    [139, "s4", "anim-test-sequence"],
    [66, "s3", "anim-test-seq-item"],
    [70, "s3", "anim-test-seq-item"],
    [75, "s3", "anim-test-seq-item"],
    [79, "s3", "anim-test-seq-item"],
    [88, "s3", "anim-test-seq-item"],
    [94, "s3", "anim-test-seq-item"],
    [104, "s3", "anim-test-seq-item"],
    [114, "s3", "anim-test-seq-item"],
    [126, "s3", "anim-test-seq-item"],
    [128, "s3", "anim-test-seq-item"]
  ],

  "anim-test-obj-item-valid?": [
    [5, "s5", "anim-test-sequence"],
    [12, "s5", "anim-test-sequence"],
    [17, "s5", "anim-test-sequence"],
    [36, "s5", "anim-test-sequence"],
    [38, "s5", "anim-test-sequence"],
    [20, "v1", "anim-test-seq-item"],
    [26, "v1", "anim-test-seq-item"],
    [28, "v1", "anim-test-seq-item"]
  ],

  "anim-test-obj-remove-invalid": [
    [84, "v1", "anim-test-sequence"],
    [88, "v1", "anim-test-sequence"],
    [90, "v1", "anim-test-sequence"],
    [92, "v1", "anim-test-sequence"],
    [93, "v1", "anim-test-sequence"],
    [91, "a0", "anim-test-sequence"],
    [5, "s5", "anim-test-sequence"],
    [8, "s5", "anim-test-sequence"],
    [11, "s5", "anim-test-sequence"],
    [30, "s5", "anim-test-sequence"],
    [44, "s5", "anim-test-sequence"],
    [51, "s5", "anim-test-sequence"],
    [58, "s5", "anim-test-sequence"],
    [67, "s5", "anim-test-sequence"],
    [70, "s4", "anim-test-sequence"],
    [71, "s5", "anim-test-sequence"],
    [72, "s5", "anim-test-sequence"],
    [15, "s3", "anim-test-seq-item"],
    [18, "s3", "anim-test-seq-item"],
    [24, "s3", "anim-test-seq-item"],
    [31, "s3", "anim-test-seq-item"],
    [34, "s2", "anim-test-seq-item"],
    [35, "s3", "anim-test-seq-item"],
    [36, "s3", "anim-test-seq-item"],
    [61, "a0", "anim-test-seq-item"]
  ],

  "anim-tester-reset": [
    [14, "v1", "anim-test-obj"],
    [30, "v1", "anim-test-obj"],
    [33, "v1", "anim-test-obj"],
    [36, "v1", "anim-test-obj"],
    [43, "v1", "anim-test-obj"],
    [[50, 53], "v1", "anim-test-obj"]
  ],

  "anim-tester-save-all-objects": [
    [[4, 19], "gp", "anim-test-obj"],
    [17, "v1", "anim-test-obj"]
  ],

  "anim-tester-save-object-seqs": [
    [63, "s5", "anim-test-sequence"],
    [69, "s5", "anim-test-sequence"],
    [65, "s5", "anim-test-sequence"],
    [75, "s5", "anim-test-sequence"],
    [79, "s5", "anim-test-sequence"],
    [133, "s5", "anim-test-sequence"],
    [141, "s5", "anim-test-sequence"],
    [142, "v1", "anim-test-sequence"],
    [143, "s5", "anim-test-sequence"],
    [83, "s4", "anim-test-seq-item"],
    [89, "s4", "anim-test-seq-item"],
    [91, "s4", "anim-test-seq-item"],
    [92, "s4", "anim-test-seq-item"],
    [96, "s4", "anim-test-seq-item"],
    [105, "s4", "anim-test-seq-item"],
    [111, "s4", "anim-test-seq-item"],
    [120, "s4", "anim-test-seq-item"],
    [121, "v1", "anim-test-seq-item"],
    [122, "s4", "anim-test-seq-item"]
  ],

  "anim-test-obj-list-handler": [
    [25, "s5", "anim-test-obj"],
    [31, "s5", "anim-test-obj"],
    [110, "s5", "anim-test-obj"],
    [166, "s5", "anim-test-obj"],
    [112, "v1", "anim-tester"]
  ],

  "anim-test-anim-list-handler": [
    [2, "s5", "anim-test-obj"],
    [25, "s5", "anim-test-obj"],
    [65, "s5", "anim-test-obj"],
    [227, "s5", "anim-test-obj"],
    [90, "v1", "anim-test-obj"],
    [91, "v1", "anim-test-obj"],
    [100, "v1", "anim-test-obj"],
    [105, "v1", "anim-test-obj"],
    [130, "v1", "anim-test-obj"],
    [131, "v1", "anim-test-obj"],
    [140, "v1", "anim-test-obj"],
    [145, "v1", "anim-test-obj"],
    [167, "v1", "anim-test-obj"],
    [169, "v1", "anim-test-obj"],
    [171, "v1", "anim-test-obj"],
    [173, "v1", "anim-test-obj"]
  ],

  "anim-test-sequence-list-handler": [
    [2, "s5", "anim-test-sequence"],
    [25, "s5", "anim-test-sequence"],
    [31, "s5", "anim-test-sequence"],
    [71, "s5", "anim-test-sequence"],
    [231, "s5", "anim-test-sequence"],
    [96, "v1", "anim-test-sequence"],
    [97, "v1", "anim-test-sequence"],
    [106, "v1", "anim-test-sequence"],
    [111, "v1", "anim-test-sequence"],
    [136, "v1", "anim-test-sequence"],
    [137, "v1", "anim-test-sequence"],
    [146, "v1", "anim-test-sequence"],
    [151, "v1", "anim-test-sequence"]
  ],

  "anim-test-edit-sequence-list-handler": [
    [[122, 965], "s4", "anim-test-sequence"],
    [129, "v1", "glst-named-node"],
    [[128, 909], "gp", "anim-test-seq-item"],
    [380, "v0", "anim-test-obj"],
    [381, "v0", "anim-test-obj"],
    [382, "v0", "anim-test-obj"],
    [389, "v0", "anim-test-obj"],
    [483, "s3", "anim-test-seq-item"],
    [491, "s3", "anim-test-seq-item"],
    [502, "s3", "anim-test-seq-item"]
  ],

  "anim-tester-interface": [
    [[34, 48], "gp", "anim-test-obj"],
    [[95, 109], "gp", "anim-test-obj"],
    [[156, 160], "v1", "anim-test-obj"],
    [[162, 165], "v1", "anim-test-sequence"]
  ],

  "anim-tester-get-playing-item": [
    [7, "v0", "anim-test-seq-item"],
    [[5, 22], "s5", "anim-test-seq-item"],
    [21, "v0", "anim-test-seq-item"],
    [25, "v0", "anim-test-seq-item"]
  ],

  "anim-tester-add-newobj": [
    [[2, 185], "s2", "anim-test-obj"],
    [[70, 193], "s5", "anim-test-obj"],
    [149, "v1", "anim-test-sequence"],
    [154, "v1", "anim-test-sequence"],
    [160, "v1", "anim-test-sequence"],
    [164, "a0", "art-joint-anim"],
    [170, "a0", "art-joint-anim"]
  ],

  "anim-tester-start": [[20, "t9", "(function process function none)"]],

  "anim-tester-set-name": [
    [[34, 51], "s3", "anim-test-obj"],
    [[40, 63], "s5", "anim-test-sequence"]
  ],

  "anim-tester-add-sequence": [[[33, 102], "s5", "anim-test-obj"]],

  "(anon-function 11 anim-tester)": [
    [[23, 113], "s4", "anim-test-obj"],
    [[83, 338], "gp", "anim-test-sequence"],
    [[123, 187], "s4", "art-joint-anim"]
  ],

  "(method 10 bsp-header)": [
    [[51, 61], "a0", "(pointer uint128)"],
    [[51, 61], "a1", "(pointer uint128)"],
    [133, "v1", "terrain-bsp"],
    [141, "v1", "terrain-bsp"],
    [148, "v1", "terrain-bsp"],
    [5, "a0", "terrain-bsp"],
    [8, "a0", "terrain-bsp"]
  ],

  "(method 15 bsp-header)": [
    [5, "a0", "terrain-bsp"],
    [8, "a0", "terrain-bsp"]
  ],

  "bsp-camera-asm": [
    [[4, 14], "a1", "bsp-node"],
    [[0, 9], "v1", "bsp-node"],
    [[12, 16], "v1", "bsp-node"]
  ],

  "level-remap-texture": [
    [15, "t0", "(pointer int32)"],
    [21, "t0", "(pointer int32)"],
    [19, "t0", "(pointer uint64)"],
    [12, "v1", "int"]
  ],

  "sprite-add-matrix-data": [
    [[5, 15], "a2", "dma-packet"],
    [[24, 29], "a1", "matrix"],
    [[47, 57], "a2", "dma-packet"],
    [[60, 97], "a1", "matrix"],
    [[116, 129], "a1", "vector"]
  ],

  "sprite-add-frame-data": [[[8, 16], "a0", "dma-packet"]],

  "sprite-add-2d-chunk": [
    [[12, 20], "a0", "dma-packet"],
    [[45, 52], "a0", "dma-packet"],
    [[69, 76], "a0", "dma-packet"],
    [[80, 87], "v1", "dma-packet"]
  ],

  "sprite-add-3d-chunk": [
    [[11, 19], "a0", "dma-packet"],
    [[44, 51], "a0", "dma-packet"],
    [[68, 75], "a0", "dma-packet"],
    [[79, 87], "v1", "dma-packet"]
  ],

  "sprite-add-shadow-chunk": [
    [[11, 19], "a0", "dma-packet"],
    [[37, 44], "a0", "dma-packet"],
    [[49, 77], "a0", "(inline-array vector)"],
    [[93, 100], "a0", "dma-packet"],
    [[105, 121], "s1", "adgif-shader"],
    [[130, 138], "v1", "dma-packet"]
  ],

  "sprite-draw": [
    [[33, 37], "a0", "dma-packet"],
    [[43, 46], "a0", "gs-gif-tag"],
    [51, "a0", "(pointer gs-test)"],
    [53, "a0", "(pointer gs-reg64)"],
    [55, "a0", "(pointer gs-clamp)"],
    [57, "a0", "(pointer gs-reg64)"],
    [[78, 87], "a0", "dma-packet"],
    [[92, 97], "a0", "dma-packet"],
    [[125, 129], "a0", "dma-packet"],
    [[143, 146], "v1", "dma-packet"]
  ],

  "sprite-init-distorter": [
    [59, "a3", "uint"],
    [[3, 7], "a2", "dma-packet"],
    [[13, 16], "a2", "gs-gif-tag"],
    [21, "a2", "(pointer gs-zbuf)"],
    [23, "a2", "(pointer gs-reg64)"],
    [29, "a2", "(pointer gs-tex0)"],
    [31, "a2", "(pointer gs-reg64)"],
    [33, "a2", "(pointer gs-tex1)"],
    [35, "a2", "(pointer gs-reg64)"],
    [36, "a2", "(pointer gs-miptbp)"],
    [38, "a2", "(pointer gs-reg64)"],
    [45, "a2", "(pointer gs-clamp)"],
    [47, "a2", "(pointer gs-reg64)"],
    [49, "a2", "(pointer gs-alpha)"],
    [51, "a2", "(pointer gs-reg64)"],
    [[62, 67], "a1", "dma-packet"]
  ],

  "sprite-draw-distorters": [
    [[70, 90], "a0", "vector"],
    [72, "v1", "vector"],
    [93, "v1", "vector"],
    [96, "v1", "vector"],
    [115, "v1", "(pointer int32)"],
    [119, "a0", "(pointer int32)"],
    [124, "v1", "vector"],
    [154, "v1", "vector"],
    [[172, 189], "a1", "dma-packet"]
>>>>>>> 84bd9b0e
  ],

  "placeholder-do-not-add-below": []
}<|MERGE_RESOLUTION|>--- conflicted
+++ resolved
@@ -1215,11 +1215,6 @@
     [[0, 60], "f1", "float"]
   ],
 
-<<<<<<< HEAD
-  "do-target-shadow": [
-    [[0, 999], "s6", "target"],
-    [46, "v1", "collide-shape-prim"] // `event-other` from collide-shape
-=======
   "(anon-function 2 memory-usage)": [
     [[171, 415], "s5", "process-drawable"],
     [[212, 213], "v1", "collide-shape"]
@@ -1590,7 +1585,11 @@
     [124, "v1", "vector"],
     [154, "v1", "vector"],
     [[172, 189], "a1", "dma-packet"]
->>>>>>> 84bd9b0e
+  ],
+
+  "do-target-shadow": [
+    [[0, 999], "s6", "target"],
+    [46, "v1", "collide-shape-prim"] // `event-other` from collide-shape
   ],
 
   "placeholder-do-not-add-below": []
