{
  "(method 2 array)": [
    [23, "gp", "(array int32)"],
    [43, "gp", "(array uint32)"],
    [63, "gp", "(array int64)"],
    [83, "gp", "(array uint64)"],
    [102, "gp", "(array int8)"],
    [121, "gp", "(array uint8)"],
    [141, "gp", "(array int16)"],
    [161, "gp", "(array uint16)"],
    [186, "gp", "(array uint128)"],
    [204, "gp", "(array int32)"],
    [223, "gp", "(array float)"],
    [232, "gp", "(array float)"],
    [249, "gp", "(array basic)"],
    [258, "gp", "(array basic)"]
  ],
  "(method 3 array)": [
    [44, "gp", "(array int32)"],
    [62, "gp", "(array uint32)"],
    [80, "gp", "(array int64)"],
    [98, "gp", "(array uint64)"],
    [115, "gp", "(array int8)"],
    [132, "gp", "(array int8)"],
    [150, "gp", "(array int16)"],
    [168, "gp", "(array uint16)"],
    [191, "gp", "(array uint128)"],
    [207, "gp", "(array int32)"],
    [226, "gp", "(array float)"],
    [243, "gp", "(array basic)"]
  ],
  "(method 0 cpu-thread)": [[[13, 28], "v0", "cpu-thread"]],
  "(method 0 process)": [
    [12, "a0", "int"],
    [[13, 43], "v0", "process"]
  ],
  "(method 0 dead-pool-heap)": [
    [60, "v0", "int"],
    [[61, 73], "v0", "dead-pool-heap"]
  ],
  "(method 21 dead-pool-heap)": [
    [5, "v1", "pointer"],
    [13, "a0", "pointer"],
    [25, "v1", "pointer"]
  ],
  "(method 5 dead-pool-heap)": [
    [3, "v1", "int"],
    [3, "a0", "int"]
  ],
  "(method 0 protect-frame)": [
    [0, "a0", "int"],
    [[1, 8], "v0", "protect-frame"]
  ],
  "(method 10 process)": [[[24, 30], "s4", "protect-frame"]],
  "(method 9 process)": [[43, "s5", "process"]],
  "(method 14 dead-pool)": [
    [[24, 25], "v1", "(pointer process)"],
    [[30, 39], "s4", "(pointer process)"]
  ],
  "inspect-process-heap": [
    [[4, 11], "s5", "basic"],
    [17, "s5", "pointer"]
  ],

  "run-function-in-process": [[40, "a0", "dead-pool-heap"]],

  // GSTRING
  "name=": [
    [26, "a1", "symbol"],
    [42, "a0", "symbol"]
  ],
  "string-cat-to-last-char": [
    [3, "s5", "(pointer uint8)"],
    [4, "s5", "string"]
  ],

  // GSTATE
  "enter-state": [
    [68, "s0", "protect-frame"],
    [101, "t9", "(function object object object object object object none)"]
  ],

  "send-event-function": [
    [[7,12], "a0", "process"]
  ],

  // MATH
  "log2": [[3, "v1", "int"]],

  // QUATERNION
  "vector-x-quaternion!": [[10, "v1", "(pointer uint128)"]],
  "vector-y-quaternion!": [[10, "v1", "(pointer uint128)"]],
  "vector-z-quaternion!": [[10, "v1", "(pointer uint128)"]],

  // Matrix
  //"eul->matrix": [[[110, 228], "gp", "(pointer float)"]],

  // DMA
  "dma-send-to-spr": [[[0, 32], "s5", "dma-bank-spr"]],
  "dma-send-to-spr-no-flush": [[[0, 32], "s5", "dma-bank-spr"]],
  "dma-send-from-spr": [[[0, 32], "s5", "dma-bank-spr"]],
  "dma-send-from-spr-no-flush": [[[0, 32], "s5", "dma-bank-spr"]],
  "dma-initialize": [
    [1, "v1", "vif-bank"],
    [8, "v1", "vif-bank"],
    [6, "a0", "vif-bank"],
    [13, "a0", "vif-bank"]
  ],
  "clear-vu1-mem": [[[0, 11], "v1", "(pointer uint32)"]],
  "clear-vu0-mem": [[[0, 11], "v1", "(pointer uint32)"]],
  "dump-vu1-mem": [[[0, 49], "gp", "(pointer uint32)"]],
  "dump-vu1-range": [[[0, 54], "s4", "(pointer uint32)"]],
  "ultimate-memcpy": [
    [[0, 54], "s4", "dma-bank-spr"],
    [[0, 54], "s3", "dma-bank-spr"]
  ],
  "dma-buffer-add-vu-function": [[[9, 33], "t2", "dma-packet"]],
  "dma-buffer-add-buckets": [
    [[1, 4], "v1", "dma-bucket"],
    [5, "v1", "pointer"],
    [[9, 11], "v1", "dma-bucket"],
    [11, "v1", "pointer"]
  ],
  "dma-buffer-patch-buckets": [
    [7, "a0", "(inline-array dma-bucket)"],
    [8, "a3", "pointer"],
    [14, "a0", "(inline-array dma-bucket)"],
    [3, "a0", "(inline-array dma-bucket)"],
    [11, "a0", "(inline-array dma-bucket)"],
    [13, "a0", "(inline-array dma-bucket)"],
    [19, "a0", "(inline-array dma-bucket)"]
  ],
  "dma-bucket-insert-tag": [
    [[2, 6], "v1", "dma-bucket"],
    [3, "a0", "dma-bucket"]
  ],
  "disasm-vif-details": [
    [[62, 94], "s3", "(pointer uint32)"],
    [[98, 130], "s3", "(pointer uint16)"],
    [[134, 164], "s3", "(pointer uint32)"],
    [[168, 198], "s3", "(pointer uint16)"],
    [[202, 225], "s3", "(pointer uint16)"]
  ],
  "disasm-vif-tag": [
    [[81, 85], "t1", "vif-stcycl-imm"],
    [242, "a0", "vif-unpack-imm"]
  ],
  "disasm-dma-list": [
    [25, "v1", "dma-tag"],
    [153, "v1", "dma-packet"],
    [189, "v1", "dma-packet"],
    [229, "v1", "dma-packet"],
    [258, "v1", "dma-packet"],
    [302, "v1", "dma-packet"],
    [308, "v1", "dma-packet"],
    [152, "v1", "(pointer uint64)"],
    [167, "v1", "(pointer uint64)"],
    [176, "v1", "(pointer uint64)"],
    [198, "v1", "(pointer uint64)"],
    [207, "v1", "(pointer uint64)"],
    [238, "v1", "(pointer uint64)"],
    [247, "v1", "(pointer uint64)"],
    [282, "v1", "(pointer uint64)"],
    [291, "v1", "(pointer uint64)"],
    [324, "v1", "(pointer uint64)"],
    [334, "v1", "(pointer uint64)"]
  ],
  "default-buffer-init": [
    [[8, 15], "a1", "dma-gif-packet"],
    [[18, 24], "a1", "gs-gif-tag"],
    [29, "a1", "(pointer gs-alpha)"],
    [31, "a1", "(pointer gs-reg64)"],
    [33, "a1", "(pointer gs-zbuf)"],
    [35, "a1", "(pointer gs-reg64)"],
    [37, "a1", "(pointer gs-test)"],
    [39, "a1", "(pointer gs-reg64)"],
    [40, "a1", "(pointer uint64)"],
    [42, "a1", "(pointer gs-reg64)"],
    [44, "a1", "(pointer gs-clamp)"],
    [46, "a1", "(pointer gs-reg64)"],
    [48, "a1", "(pointer gs-tex1)"],
    [50, "a1", "(pointer gs-reg64)"],
    [53, "a1", "(pointer gs-texa)"],
    [55, "a1", "(pointer gs-reg64)"],
    [57, "a1", "(pointer gs-texclut)"],
    [59, "a1", "(pointer gs-reg64)"],
    [61, "a1", "(pointer gs-fogcol)"],
    [63, "a1", "(pointer gs-reg64)"],
    [[69, 72], "a0", "dma-packet"]
  ],
  "lookup-level-info": [
    [3, "a1", "symbol"],
    [[4, 16], "a1", "level-load-info"]
  ],
  "put-display-alpha-env": [[[0, 5], "v1", "gs-bank"]],
  "(method 13 profile-bar)": [
    [[27, 43], "t2", "dma-packet"],
    [[46, 56], "t2", "gs-gif-tag"],
    [[65, 67], "t3", "(pointer gs-prim)"],
    [67, "t3", "(pointer uint64)"],
    [79, "t3", "(pointer gs-xyzf)"],
    [110, "t2", "(pointer gs-xyzf)"]
  ],
  "draw-sprite2d-xy": [
    [[41, 45], "a3", "dma-packet"],
    [[51, 54], "a3", "gs-gif-tag"],
    [59, "a3", "(pointer gs-prim)"],
    [61, "a3", "(pointer gs-rgbaq)"],
    [72, "a3", "(pointer gs-xyzf)"],
    [97, "a3", "(pointer gs-xyzf)"],
    [[106, 117], "v1", "(pointer dma-tag)"],
    [109, "a2", "dma-tag"]
  ],
  "draw-quad2d": [
    [[22, 28], "t1", "dma-packet"],
    [[31, 37], "t1", "gs-gif-tag"],
    [42, "t1", "(pointer gs-prim)"],
    [44, "t1", "(pointer gs-rgbaq)"],
    [52, "t1", "(pointer gs-xyzf)"],
    [54, "t1", "(pointer gs-rgbaq)"],
    [67, "t1", "(pointer gs-xyzf)"],
    [69, "t1", "(pointer gs-rgbaq)"],
    [86, "t1", "(pointer gs-xyzf)"],
    [88, "t1", "(pointer gs-rgbaq)"],
    [110, "t1", "(pointer gs-xyzf)"],
    [111, "t1", "(pointer uint64)"],
    [[120, 131], "v1", "(pointer dma-tag)"],
    [123, "a2", "dma-tag"]
  ],
  "set-display-gs-state": [
    [[3, 10], "t3", "dma-packet"],
    [[13, 19], "t3", "gs-gif-tag"],
    [30, "t3", "(pointer gs-scissor)"],
    [32, "t3", "(pointer gs-reg64)"],
    [33, "t3", "(pointer gs-xy-offset)"],
    [35, "t3", "(pointer gs-reg64)"],
    [46, "t3", "(pointer gs-frame)"],
    [48, "t3", "(pointer gs-reg64)"],
    [50, "t3", "(pointer gs-test)"],
    [52, "t3", "(pointer gs-reg64)"],
    [54, "t3", "(pointer gs-texa)"],
    [56, "t3", "(pointer gs-reg64)"],
    [58, "t3", "(pointer gs-zbuf)"],
    [60, "t3", "(pointer gs-reg64)"],
    [61, "t3", "(pointer uint64)"],
    [63, "t3", "(pointer gs-reg64)"]
  ],
  "set-display-gs-state-offset": [
    [[3, 10], "t5", "dma-packet"],
    [[13, 19], "t5", "gs-gif-tag"],
    [30, "t5", "(pointer gs-scissor)"],
    [32, "t5", "(pointer gs-reg64)"],
    [40, "t5", "(pointer gs-xy-offset)"],
    [42, "t5", "(pointer gs-reg64)"],
    [53, "t5", "(pointer gs-frame)"],
    [55, "t5", "(pointer gs-reg64)"],
    [57, "t5", "(pointer gs-test)"],
    [59, "t5", "(pointer gs-reg64)"],
    [61, "t5", "(pointer gs-texa)"],
    [63, "t5", "(pointer gs-reg64)"],
    [65, "t5", "(pointer gs-zbuf)"],
    [67, "t5", "(pointer gs-reg64)"],
    [68, "t5", "(pointer uint64)"],
    [70, "t5", "(pointer gs-reg64)"]
  ],
  "reset-display-gs-state": [
    [[9, 16], "t0", "dma-packet"],
    [[19, 25], "t0", "gs-gif-tag"],
    [34, "a3", "(pointer gs-scissor)"],
    [36, "a3", "(pointer gs-reg64)"],
    [44, "a3", "(pointer gs-xy-offset)"],
    [46, "a3", "(pointer gs-reg64)"],
    [51, "a3", "(pointer gs-frame)"],
    [53, "a3", "(pointer gs-reg64)"],
    [55, "a3", "(pointer gs-test)"],
    [57, "a3", "(pointer gs-reg64)"],
    [60, "a3", "(pointer gs-texa)"],
    [62, "a3", "(pointer gs-reg64)"],
    [64, "a3", "(pointer gs-zbuf)"],
    [66, "a3", "(pointer gs-reg64)"],
    [67, "a3", "(pointer uint64)"],
    [69, "a3", "(pointer gs-reg64)"]
  ],
  "(method 9 connection)": [[8, "a0", "pointer"]],
  "(method 10 connection)": [[8, "a0", "pointer"]],
  "(method 0 engine)": [[39, "v0", "pointer"]],

  "(method 12 engine)": [
    [[5, 16], "s4", "connection"],
    [12, "t9", "(function basic basic basic object object)"]
  ],

  "(method 13 engine)": [
    [[5, 24], "s4", "connection"],
    [12, "t9", "(function basic basic basic object object)"]
  ],

  "(method 15 engine)": [[[0, 36], "v1", "connection"]],
  "(method 19 engine)": [[8, "a0", "connection"]],
  "(method 20 engine)": [[8, "a0", "connection"]],
  "gs-set-default-store-image": [
    [9, "t4", "gif-tag64"],
    [9, "v1", "gif-tag-regs"]
  ],
  "dma-buffer-add-ref-texture": [
    [[25, 29], "a3", "dma-packet"],
    [[32, 44], "a3", "gs-gif-tag"],
    [[47, 62], "a2", "dma-packet"]
  ],
  "(method 11 level)": [
    [[13, 18], "a1", "dma-packet"],
    [[20, 26], "a0", "dma-packet"],
    [[50, 55], "a1", "dma-packet"],
    [[60, 63], "a0", "dma-packet"],
    [[87, 92], "a1", "dma-packet"],
    [[97, 100], "a0", "dma-packet"],
    [[124, 129], "a1", "dma-packet"],
    [[134, 137], "a0", "dma-packet"],
    [[162, 167], "a1", "dma-packet"],
    [[172, 175], "a0", "dma-packet"],
    [[199, 204], "a1", "dma-packet"],
    [[209, 212], "a0", "dma-packet"],
    [[236, 241], "a1", "dma-packet"],
    [[246, 249], "a0", "dma-packet"],
    [[273, 278], "a1", "dma-packet"],
    [[283, 286], "a0", "dma-packet"]
  ],
  "(method 14 texture-page)": [
    [[18, 22], "a0", "dma-packet"],
    [[28, 31], "a0", "gs-gif-tag"],
    [36, "a0", "(pointer uint64)"],
    [38, "a0", "(pointer gs-reg64)"],
    [[44, 45], "a0", "dma-packet"],
    [45, "a0", "(pointer uint64)"]
  ],
  "(method 13 texture-page)": [
    [[45, 49], "a0", "dma-packet"],
    [[55, 58], "a0", "gs-gif-tag"],
    [67, "a0", "(pointer gs-bitbltbuf)"],
    [69, "a0", "(pointer gs-reg64)"],
    [70, "a0", "(pointer gs-trxpos)"],
    [72, "a0", "(pointer gs-reg64)"],
    [76, "a0", "(pointer gs-trxreg)"],
    [78, "a0", "(pointer gs-reg64)"],
    [79, "a0", "(pointer gs-trxdir)"],
    [81, "a0", "(pointer gs-reg64)"]
  ],

  "link-texture-by-id": [[51, "s5", "uint"]],

  "adgif-shader-login-fast": [[57, "gp", "uint"]],

  "adgif-shader-login-no-remap-fast": [[52, "a0", "uint"]],

  "(method 9 texture-page-dir)": [[[27, 31], "t3", "adgif-shader"]],

  "adgif-shader<-texture-simple!": [[5, "v1", "uint"]],

  "display-frame-start": [
    [4, "v1", "vif-bank"],
    [9, "a0", "vif-bank"],
    [[158, 161], "a0", "dma-packet"]
  ],

  "display-loop": [
    [152, "v1", "(pointer int32)"],
    [157, "a0", "(pointer process-drawable)"],
    [[477, 481], "a0", "dma-packet"],
    [[487, 490], "a0", "gs-gif-tag"],

    [497, "a0", "(pointer gs-reg64)"],
    [495, "a0", "(pointer gs-alpha)"],

    [501, "a0", "(pointer gs-reg64)"],
    [499, "a0", "(pointer gs-zbuf)"],

    [505, "a0", "(pointer gs-reg64)"],
    [503, "a0", "(pointer gs-test)"],

    [508, "a0", "(pointer gs-reg64)"],
    [506, "a0", "(pointer uint64)"], // pabe

    [512, "a0", "(pointer gs-reg64)"],
    [510, "a0", "(pointer gs-clamp)"],

    [516, "a0", "(pointer gs-reg64)"],
    [514, "a0", "(pointer gs-tex1)"],

    [521, "a0", "(pointer gs-reg64)"],
    [519, "a0", "(pointer gs-texa)"],

    [525, "a0", "(pointer gs-reg64)"],
    [523, "a0", "(pointer gs-texclut)"],

    [529, "a0", "(pointer gs-reg64)"],
    [527, "a0", "(pointer gs-fogcol)"],

    [[588, 591], "v1", "dma-packet"],
    [[672, 675], "v1", "dma-packet"]
  ],
  "load-game-text-info": [[4, "v1", "game-text-info"]],
  "texture-relocate": [
    [[17, 21], "t4", "dma-packet"],
    [[27, 30], "t4", "gs-gif-tag"],
    [60, "t4", "(pointer gs-bitbltbuf)"],
    [62, "t4", "(pointer gs-reg64)"],
    [63, "t4", "(pointer gs-trxpos)"],
    [65, "t4", "(pointer gs-reg64)"],
    [71, "t4", "(pointer gs-trxreg)"],
    [73, "t4", "(pointer gs-reg64)"],
    [75, "t4", "(pointer gs-trxdir)"],
    [77, "t4", "(pointer gs-reg64)"],
    [[98, 102], "a2", "dma-packet"],
    [[108, 111], "a2", "gs-gif-tag"],
    [132, "a2", "(pointer gs-bitbltbuf)"],
    [134, "a2", "(pointer gs-reg64)"],
    [135, "a2", "(pointer gs-trxpos)"],
    [137, "a2", "(pointer gs-reg64)"],
    [139, "a2", "(pointer gs-trxreg)"],
    [141, "a2", "(pointer gs-reg64)"],
    [143, "a2", "(pointer gs-trxdir)"],
    [145, "a2", "(pointer gs-reg64)"],
    [[157, 161], "a2", "dma-packet"],
    [[167, 170], "a2", "gs-gif-tag"],
    [191, "a2", "(pointer gs-bitbltbuf)"],
    [193, "a2", "(pointer gs-reg64)"],
    [194, "a2", "(pointer gs-trxpos)"],
    [196, "a2", "(pointer gs-reg64)"],
    [198, "a2", "(pointer gs-trxreg)"],
    [200, "a2", "(pointer gs-reg64)"],
    [202, "a2", "(pointer gs-trxdir)"],
    [204, "a2", "(pointer gs-reg64)"]
  ],
  "(method 11 texture-pool)": [
    [[119, 123], "a0", "dma-packet"],
    [[129, 132], "a0", "gs-gif-tag"],
    [137, "a0", "(pointer uint64)"],
    [139, "a0", "(pointer gs-reg64)"],
    [145, "a0", "dma-packet"],
    [146, "a0", "(pointer uint64)"]
  ],
  "texture-page-login": [[[34, 45], "s2", "texture-page"]],
  "upload-vram-data": [
    [[9, 15], "a0", "dma-packet"],
    [[18, 24], "a0", "gs-gif-tag"],
    [33, "a0", "(pointer gs-bitbltbuf)"],
    [35, "a0", "(pointer gs-reg64)"],
    [36, "a0", "(pointer gs-trxpos)"],
    [38, "a0", "(pointer gs-reg64)"],
    [42, "a0", "(pointer gs-trxreg)"],
    [44, "a0", "(pointer gs-reg64)"],
    [45, "a0", "(pointer gs-trxdir)"],
    [47, "a0", "(pointer gs-reg64)"]
  ],
  "texture-page-dir-inspect": [[[133, 136], "v1", "adgif-shader"]],
  "upload-vram-pages": [
    [[135, 140], "a0", "dma-packet"],
    [[144, 149], "a0", "gs-gif-tag"],
    [[155, 157], "a0", "(pointer gs-reg64)"],
    [154, "a0", "(pointer uint64)"],
    [[162, 165], "v1", "dma-packet"]
  ],
  "upload-vram-pages-pris": [
    [[128, 134], "a0", "dma-packet"],
    [[137, 143], "a0", "gs-gif-tag"],
    [148, "a0", "(pointer uint64)"],
    [150, "a0", "(pointer gs-reg64)"],
    [[154, 159], "v1", "dma-packet"]
  ],
  "(method 19 res-lump)": [
    [46, "t2", "(pointer uint64)"],
    [100, "t3", "(pointer uint64)"],
    [184, "t5", "(pointer uint64)"],
    [64, "t6", "(pointer uint64)"]
  ],
  "(method 16 res-lump)": [
    [22, "t1", "(pointer uint64)"],
    [29, "t2", "(pointer uint64)"]
  ],
  "(method 18 res-lump)": [["_stack_", 16, "object"]],
  "(method 21 res-lump)": [
    ["_stack_", 16, "res-tag"],
    ["_stack_", 32, "res-tag"]
  ],

  "(method 15 sync-info)": [
    ["_stack_", 16, "res-tag"],
    [[19, 24], "v1", "(pointer float)"]
  ],

  "(method 15 sync-info-eased)": [
    ["_stack_", 16, "res-tag"],
    [[44, 49], "v1", "(pointer float)"],
    [[26, 35], "v1", "(pointer float)"]
  ],

  "(method 15 sync-info-paused)": [
    ["_stack_", 16, "res-tag"],
    [[44, 49], "v1", "(pointer float)"],
    [[26, 35], "v1", "(pointer float)"]
  ],

  "(method 15 res-lump)": [[132, "s5", "res-tag-pair"]],

  "(method 17 res-lump)": [[22, "s4", "(pointer pointer)"]],

  "(method 20 res-lump)": [[331, "a3", "(inline-array vector)"]],

  "(method 8 res-lump)": [
    [215, "s0", "array"],
    [[0, 100], "s0", "basic"],
    [[102, 120], "s0", "basic"],
    [[147, 150], "s0", "collide-mesh"],
    [[157, 200], "s0", "(array object)"],
    [235, "s0", "basic"]
  ],
  "(method 10 shadow-control)": [[1, "v1", "int"]],
  "(method 0 fact-info-enemy)": [[[3, 92], "gp", "fact-info-enemy"]],
  "(method 0 fact-info)": [
    //[16, "t9", "(function string none)"],
    ["_stack_", 16, "res-tag"],
    [[32, 43], "v1", "(pointer int32)"],
    [86, "gp", "fact-info"]
  ],
  "(method 0 fact-info-target)": [[[3, 20], "gp", "fact-info-target"]],
  "(method 0 align-control)": [[[14, 18], "v0", "align-control"]],
  "str-load": [[[20, 36], "s2", "load-chunk-msg"]],
  "str-load-status": [
    [[18, 22], "v1", "load-chunk-msg"],
    [26, "v1", "load-chunk-msg"]
  ],
  "str-play-async": [[[8, 16], "s4", "load-chunk-msg"]],
  "str-play-stop": [[[7, 14], "s5", "load-chunk-msg"]],
  "str-play-queue": [[[19, 27], "s5", "load-chunk-msg"]],
  "str-ambient-play": [[[7, 15], "s5", "load-chunk-msg"]],
  "str-ambient-stop": [[[7, 16], "s5", "load-chunk-msg"]],
  "dgo-load-begin": [[[21, 40], "s2", "load-dgo-msg"]],
  "dgo-load-get-next": [[[14, 31], "v1", "load-dgo-msg"]],
  "dgo-load-continue": [[[5, 21], "gp", "load-dgo-msg"]],
  "string->sound-name": [[[2, 18], "a1", "(pointer uint8)"]],
  "ramdisk-load": [[[8, 12], "v1", "ramdisk-rpc-load"]],
  "(method 3 generic-tie-interp-point)": [[15, "gp", "(pointer uint128)"]],
  "ripple-find-height": [[[22, 72], "s4", "mei-ripple"]],
  "(method 0 collide-shape-prim-sphere)": [
    [[4, 8], "v0", "collide-shape-prim-sphere"]
  ],
  "(method 0 collide-shape-prim-mesh)": [
    [[6, 11], "v0", "collide-shape-prim-mesh"]
  ],
  "(method 0 collide-shape-prim-group)": [
    [[11, 18], "v0", "collide-shape-prim-group"]
  ],
  "entity-actor-count": [["_stack_", 16, "res-tag"]],
  "entity-actor-lookup": [
    ["_stack_", 16, "res-tag"],
    [[10, 33], "v1", "(pointer uint32)"]
  ],
  "(method 11 joint-mod)": [
    [15, "s3", "process-drawable"],
    [[26, 66], "s3", "fact-info-enemy"]
  ],
  "joint-mod-look-at-handler": [[[2, 254], "gp", "joint-mod"]],
  "joint-mod-world-look-at-handler": [[[0, 254], "gp", "joint-mod"]],
  "joint-mod-rotate-handler": [[[2, 77], "s4", "joint-mod"]],
  "joint-mod-joint-set-handler": [[[2, 13], "s4", "joint-mod"]],
  "joint-mod-joint-set*-handler": [[[2, 31], "s5", "joint-mod"]],
  "joint-mod-wheel-callback": [[[2, 63], "s4", "joint-mod-wheel"]],
  "joint-mod-set-local-callback": [[[0, 23], "v1", "joint-mod-set-local"]],
  "joint-mod-set-world-callback": [[[0, 23], "v1", "joint-mod-set-world"]],
  "joint-mod-blend-local-callback": [[[2, 63], "gp", "joint-mod-blend-local"]],
  "joint-mod-spinner-callback": [[[2, 63], "gp", "joint-mod-spinner"]],
  "(method 11 touching-prims-entry-pool)": [
    [[0, 8], "v1", "touching-prims-entry"],
    [8, "v1", "pointer"],
    [[9, 11], "v1", "touching-prims-entry"],
    [[1, 20], "a1", "touching-prims-entry"]
  ],
  "(method 0 touching-list)": [[[6, 9], "v0", "touching-list"]],
  "num-func-chan": [[8, "v1", "joint-control-channel"]],
  "shrubbery-login-post-texture": [
    [[13, 15], "a3", "qword"],
    [16, "a3", "pointer"],
    [24, "a3", "pointer"],
    [[17, 23], "a3", "qword"],
    [[13, 23], "a1", "qword"],
    [14, "a2", "qword"],
    [[27, 29], "a3", "qword"],
    [[27, 29], "a1", "qword"],
    [[35, 37], "a3", "qword"],
    [[35, 37], "a2", "qword"]
  ],
  "(method 3 sparticle-cpuinfo)": [[106, "f0", "float"]],
  "camera-teleport-to-entity": [[9, "a0", "transform"]],
  "add-debug-sphere-from-table": [[[9, 18], "s1", "(inline-array vector)"]],
  "(method 14 actor-link-info)": [[5, "v1", "entity-links"]],
  "(method 15 actor-link-info)": [[5, "v1", "entity-links"]],
  "(method 23 actor-link-info)": [[4, "v1", "entity-links"]],
  "(method 24 actor-link-info)": [[4, "v1", "entity-links"]],
  "(method 9 actor-link-info)": [[[0, 36], "s3", "entity-actor"]],
  "alt-actor-list-subtask-incomplete-count": [[19, "a0", "entity-links"]],
  "actor-link-dead-hook": [[1, "v1", "entity-links"]],
  "check-irx-version": [[[6, 37], "gp", "sound-rpc-get-irx-version"]],
  "sound-bank-load": [[[9, 11], "v1", "sound-rpc-load-bank"]],
  "sound-bank-unload": [[[7, 9], "v1", "sound-rpc-unload-bank"]],
  "sound-music-load": [[[7, 9], "v1", "sound-rpc-load-music"]],
  "sound-music-unload": [[6, "v1", "sound-rpc-unload-music"]],
  "sound-reload-info": [[6, "v1", "sound-rpc-reload-info"]],
  "set-language": [[[10, 12], "v1", "sound-rpc-set-language"]],
  "list-sounds": [[6, "v1", "sound-rpc-list-sounds"]],
  "sound-set-volume": [[[6, 13], "v1", "sound-rpc-set-master-volume"]],
  "sound-set-reverb": [[[8, 21], "v1", "sound-rpc-set-reverb"]],
  "sound-set-ear-trans": [[[7, 20], "gp", "sound-rpc-set-ear-trans"]],
  "sound-play-by-name": [
    [[13, 45], "s5", "sound-rpc-play"],
    [[22, 39], "s3", "process-drawable"]
  ],
  "sound-play-by-spec": [
    [[9, 54], "s5", "sound-rpc-play"],
    [[31, 47], "s3", "process-drawable"]
  ],
  "sound-pause": [[[5, 7], "v1", "sound-rpc-pause-sound"]],
  "sound-stop": [[[5, 7], "v1", "sound-rpc-stop-sound"]],
  "sound-continue": [[[5, 7], "v1", "sound-rpc-continue-sound"]],
  "sound-group-pause": [[[5, 7], "v1", "sound-rpc-pause-group"]],
  "sound-group-stop": [[[5, 7], "v1", "sound-rpc-stop-group"]],
  "sound-group-continue": [[[5, 7], "v1", "sound-rpc-continue-group"]],
  "sound-set-falloff-curve": [[[7, 19], "v1", "sound-rpc-set-falloff-curve"]],
  "sound-set-sound-falloff": [[[8, 13], "v1", "sound-rpc-set-sound-falloff"]],
  "sound-set-flava": [[[5, 7], "v1", "sound-rpc-set-flava"]],
  "(method 0 ambient-sound)": [
    [136, "v1", "sound-spec"],
    [143, "v1", "sound-spec"],
    [140, "v1", "sound-spec"],
    [147, "v1", "sound-spec"],
    ["_stack_", 16, "sound-spec"],
    ["_stack_", 32, "sound-name"],
    ["_stack_", 48, "(pointer float)"],
    ["_stack_", 52, "sound-play-parms"],
    ["_stack_", 64, "res-tag"]
  ],
  "(method 11 ambient-sound)": [
    [[18, 31], "s4", "process-drawable"],
    [[12, 44], "gp", "sound-rpc-set-param"]
  ],
  "(method 12 ambient-sound)": [[[8, 20], "v1", "sound-rpc-set-param"]],
  "sound-buffer-dump": [[[14, 25], "s3", "sound-rpc-play"]],
  "actor-link-subtask-complete-hook": [[1, "v1", "entity-links"]],
  "(method 0 vol-control)": [
    [30, "s5", "res-lump"],
    [36, "s5", "res-lump"],
    [58, "s5", "res-lump"],
    [62, "s5", "res-lump"],
    [85, "s5", "res-lump"],
    [91, "s5", "res-lump"],
    [113, "s5", "res-lump"],
    [117, "s5", "res-lump"]
  ],
  "point-in-air-box?": [[5, "f1", "float"]],
  "(method 3 air-box)": [
    [16, "f0", "float"],
    [22, "f0", "float"],
    [28, "f0", "float"]
  ],
  "joint-anim-inspect-elt": [
    [9, "gp", "joint-anim-matrix"],
    [26, "gp", "joint-anim-transformq"]
  ],
  "(method 12 art-group)": [[13, "a0", "art-joint-anim"]],
  "(method 0 path-control)": [["_stack_", 16, "res-tag"]],
  "(method 0 curve-control)": [[[13, 55], "s3", "entity"]],
  "nav-mesh-connect": [
    [[4, 15], "s2", "entity-actor"],
    [19, "v1", "entity"],
    [20, "v1", "entity-links"],
    [72, "v1", "entity"],
    [73, "v1", "entity-links"],
    [76, "a0", "entity"],
    [77, "a0", "entity-links"]
  ],
  "add-debug-point": [
    [125, "a3", "pointer"],
    [[27, 144], "a0", "(pointer uint64)"],
    [[147, 150], "a0", "dma-packet"],
    [[31, 35], "a3", "dma-packet"],
    [[41, 44], "a3", "gs-gif-tag"],
    [[61, 65], "a3", "vector4w-2"],
    [[81, 85], "a3", "vector4w-2"],
    [[98, 102], "a3", "vector4w-2"],
    [[118, 122], "a1", "vector4w-2"]
  ],
  "internal-draw-debug-line": [
    [[95, 101], "a3", "dma-packet"],
    [[104, 110], "a3", "gs-gif-tag"],
    [[212, 225], "a1", "(inline-array vector4w-2)"],
    [228, "a3", "pointer"],
    [[93, 246], "a0", "(pointer uint64)"],
    [[250, 253], "a0", "dma-packet"],
    [[3, 158], "s2", "rgba"],
    [[5, 204], "s5", "rgba"]
  ],
  "add-debug-flat-triangle": [
    [[55, 61], "a3", "dma-packet"],
    [[64, 70], "a3", "gs-gif-tag"],
    [[93, 112], "a3", "(inline-array vector4w-3)"],
    [[53, 133], "a0", "(pointer uint64)"],
    [115, "a1", "pointer"],
    [[135, 140], "a0", "dma-packet"]
  ],
  "add-debug-line2d": [
    [[58, 64], "a2", "dma-packet"],
    [[67, 73], "a2", "gs-gif-tag"],
    [[76, 81], "a2", "(inline-array vector4w)"],
    [[84, 89], "a2", "(inline-array vector4w)"],
    [[56, 110], "a0", "(pointer uint64)"],
    [92, "a1", "pointer"],
    [[112, 117], "v1", "dma-packet"]
  ],
  "debug-percent-bar": [[[32, 43], "v1", "dma-packet"]],
  "debug-pad-display": [[[70, 75], "v1", "dma-packet"]],
  "internal-draw-debug-text-3d": [[[54, 59], "v1", "dma-packet"]],
  "drawable-frag-count": [[[14, 20], "s5", "drawable-group"]],

  "generic-init-buffers": [
    [[39, 44], "v1", "dma-packet"],
    [25, "s5", "gs-zbuf"],
    [32, "gp", "gs-zbuf"]
  ],

  "(method 13 drawable-inline-array-collide-fragment)": [
    [[1, 5], "v1", "collide-fragment"]
  ],
  "(method 12 drawable-inline-array-collide-fragment)": [
    [[1, 5], "v1", "collide-fragment"]
  ],
  "(method 11 drawable-inline-array-collide-fragment)": [
    [[1, 5], "v1", "collide-fragment"]
  ],
  "main-cheats": [[[1123, 1126], "v1", "dma-packet"]],
  "on": [[33, "t9", "(function cpu-thread function none)"]],

  "bg": [[37, "a0", "symbol"]],

  "level-update-after-load": [
    [[29, 55], "s2", "drawable-tree"],
    [[121, 146], "s1", "drawable-inline-array-tfrag"],
    [[150, 151], "s1", "drawable-tree-instance-tie"]
  ],
  "(method 11 setting-control)": [[[3, 25], "s4", "connection"]],
  "(method 9 setting-data)": [
    [[4, 345], "s3", "connection"],
    [[9, 12], "v1", "symbol"],
    [[14, 17], "v1", "symbol"],
    [[19, 22], "v1", "symbol"],
    [[24, 27], "v1", "symbol"],
    [[29, 32], "v1", "symbol"],
    [[33, 35], "a0", "int"],
    [[40, 45], "a0", "uint"],
    [[47, 49], "v1", "int"],
    [[68, 71], "v1", "symbol"],
    [[72, 78], "v1", "float"],
    [[80, 83], "v1", "float"],
    [[87, 90], "v1", "symbol"],
    [[91, 97], "v1", "float"],
    [[99, 102], "v1", "float"],
    [[106, 109], "v1", "symbol"],
    [[110, 116], "v1", "float"],
    [[118, 121], "v1", "float"],
    [[125, 128], "v1", "symbol"],
    [[129, 135], "v1", "float"],
    [[137, 140], "v1", "float"],
    [[144, 147], "v1", "symbol"],
    [[148, 154], "v1", "float"],
    [[156, 159], "v1", "float"],
    [[163, 166], "v1", "symbol"],
    [[167, 173], "v1", "float"],
    [[175, 178], "v1", "float"],
    [[182, 185], "v1", "symbol"],
    [[186, 192], "v1", "float"],
    [[194, 197], "v1", "float"],
    [[201, 204], "v1", "symbol"],
    [[205, 211], "v1", "float"],
    [[213, 216], "v1", "float"],
    [[220, 223], "v1", "float"],
    [[224, 226], "v1", "int"],
    [[226, 229], "v1", "float"],
    [[233, 236], "v1", "float"],
    [[240, 243], "v1", "float"],
    [[247, 250], "v1", "float"],
    [[254, 257], "v1", "float"],
    [[261, 264], "v1", "float"],
    [[268, 271], "v1", "float"],
    [[275, 277], "v1", "int"],
    [[280, 282], "v1", "symbol"],
    [[285, 287], "v1", "symbol"],
    [[290, 293], "v1", "symbol"],
    [[295, 298], "v1", "symbol"],
    [[300, 303], "v1", "symbol"],
    [[305, 308], "v1", "(pointer progress)"],
    [[310, 313], "v1", "(pointer progress)"],
    [[315, 318], "v1", "(pointer progress)"],
    [[325, 328], "v1", "(pointer progress)"],
    [[330, 333], "v1", "symbol"],
    [[334, 337], "a0", "int"],
    [[341, 344], "a0", "uint"]
  ],
  "(method 12 level)": [[151, "a0", "symbol"]],
  "(method 26 level-group)": [[[65, 96], "v0", "level"]],
  "update-sound-banks": [[[21, 52], "t0", "symbol"]],
  "(method 16 level-group)": [
    [[122, 146], "s1", "continue-point"],
    [[115, 154], "s3", "continue-point"]
  ],
  "(method 20 level)": [[[43, 45], "s3", "ramdisk-rpc-fill"]],
  "(anon-function 29 process-drawable)": [[[0, 999], "s6", "process-drawable"]],

  "ja-done?": [[[0, 999], "s6", "process-drawable"]],
  "ja-min?": [[[0, 999], "s6", "process-drawable"]],
  "ja-max?": [[[0, 999], "s6", "process-drawable"]],
  "ja-num-frames": [[[0, 999], "s6", "process-drawable"]],
  "ja-frame-num": [[[0, 999], "s6", "process-drawable"]],
  "ja-aframe-num": [[[0, 999], "s6", "process-drawable"]],
  "ja-aframe": [[[0, 999], "s6", "process-drawable"]],
  "ja-step": [[[0, 999], "s6", "process-drawable"]],
  "ja-channel-set!": [[[0, 999], "s6", "process-drawable"]],
  "ja-channel-push!": [[[0, 999], "s6", "process-drawable"]],
  "ja-group-size": [[[0, 999], "s6", "process-drawable"]],
  "ja-eval": [[[0, 999], "s6", "process-drawable"]],
  "ja-blend-eval": [[[0, 999], "s6", "process-drawable"]],
  "ja-post": [
    [[0, 999], "s6", "process-drawable"],
    [54, "a1", "process"]
  ],
  "transform-post": [[[0, 999], "s6", "process-drawable"]],
  "rider-trans": [[[0, 999], "s6", "process-drawable"]],
  "rider-post": [[[0, 999], "s6", "process-drawable"]],
  "pusher-post": [[[0, 999], "s6", "process-drawable"]],
  "process-drawable-delay-player": [[[0, 999], "s6", "process-drawable"]],

  "upload-generic-shrub": [
    [[3, 13], "t0", "dma-packet"],
    [[15, 26], "v1", "matrix"],
    [[31, 44], "t0", "vector4w-2"],
    [[47, 71], "t0", "dma-packet"],
    [[74, 98], "a2", "dma-packet"],
    [[101, 125], "a2", "dma-packet"],
    [[128, 152], "a2", "dma-packet"],
    [[157, 162], "a1", "dma-packet"]
  ],
  "(top-level-login task-control)": [[165, "v1", "symbol"]],
  "task-control-reset": [
    [[7, 13], "a0", "task-control"],
    [[17, 21], "a0", "task-control"]
  ],
  "(anon-function 494 task-control)": [[32, "v0", "float"]],
  "(anon-function 493 task-control)": [[32, "v0", "float"]],
  "(anon-function 480 task-control)": [[13, "v0", "float"]],
  "(anon-function 477 task-control)": [[38, "v0", "float"]],
  "(anon-function 476 task-control)": [[38, "v0", "float"]],
  "(anon-function 475 task-control)": [
    [37, "v0", "float"],
    [81, "v0", "float"]
  ],
  "(anon-function 474 task-control)": [
    [37, "v0", "float"],
    [81, "v0", "float"]
  ],
  "(anon-function 426 task-control)": [[32, "v0", "float"]],
  "(anon-function 425 task-control)": [[32, "v0", "float"]],
  "(anon-function 415 task-control)": [[32, "v0", "float"]],
  "(anon-function 414 task-control)": [[32, "v0", "float"]],
  "(anon-function 365 task-control)": [[32, "v0", "float"]],
  "(anon-function 364 task-control)": [[32, "v0", "float"]],
  "(anon-function 363 task-control)": [[32, "v0", "float"]],
  "(anon-function 362 task-control)": [[32, "v0", "float"]],
  "(anon-function 337 task-control)": [[32, "v0", "float"]],
  "(anon-function 336 task-control)": [[32, "v0", "float"]],
  "(anon-function 227 task-control)": [
    [[14, 16], "t9", "(function process event-message-block float)"]
  ],
  "(anon-function 286 task-control)": [
    [[14, 16], "t9", "(function process event-message-block float)"]
  ],
  "(anon-function 366 task-control)": [
    [[14, 16], "t9", "(function process event-message-block float)"]
  ],
  "(anon-function 367 task-control)": [
    [[14, 16], "t9", "(function process event-message-block float)"]
  ],
  "(anon-function 368 task-control)": [
    [[14, 16], "t9", "(function process event-message-block float)"]
  ],
  "(anon-function 369 task-control)": [
    [[14, 16], "t9", "(function process event-message-block float)"]
  ],
  "(anon-function 380 task-control)": [
    [[14, 16], "t9", "(function process event-message-block float)"]
  ],
  "(anon-function 383 task-control)": [
    [[14, 16], "t9", "(function process event-message-block float)"]
  ],
  "(anon-function 390 task-control)": [
    [[14, 16], "t9", "(function process event-message-block float)"]
  ],
  "(anon-function 393 task-control)": [
    [[14, 16], "t9", "(function process event-message-block float)"]
  ],
  "(anon-function 400 task-control)": [
    [[14, 16], "t9", "(function process event-message-block float)"]
  ],
  "(anon-function 403 task-control)": [
    [[14, 16], "t9", "(function process event-message-block float)"]
  ],
  "(anon-function 435 task-control)": [
    [[14, 16], "t9", "(function process event-message-block float)"]
  ],
  "(anon-function 445 task-control)": [
    [[14, 16], "t9", "(function process event-message-block float)"]
  ],
  "(anon-function 455 task-control)": [
    [[14, 16], "t9", "(function process event-message-block float)"]
  ],
  "(anon-function 38 task-control)": [[13, "v0", "float"]],
  "(anon-function 28 task-control)": [[13, "v0", "float"]],
  "(method 18 game-info)": [
    [4, "v1", "symbol"],
    [5, "v1", "level-load-info"],
    [10, "s3", "continue-point"]
  ],
  "(method 9 game-info)": [
    [
      [270, 286],
      "s2",
      "(function cpu-thread function object object object object pointer)"
    ]
  ],
  "(method 25 game-info)": [
    [4, "v1", "game-save-tag"],
    [53, "v1", "pointer"],
    [[7, 53], "v1", "game-save-tag"],
    [[72, 138], "s4", "game-save-tag"],
    [154, "s4", "pointer"],
    [[166, 205], "s4", "game-save-tag"],
    [206, "s4", "pointer"],
    [498, "s4", "pointer"],
    [207, "a1", "(pointer uint8)"],
    [[219, 220], "s4", "game-save-tag"],
    [223, "s4", "pointer"],
    [224, "a1", "(pointer uint8)"],
    [[235, 236], "s4", "game-save-tag"],
    [249, "s4", "pointer"],
    [[261, 262], "s4", "game-save-tag"],
    [275, "s4", "pointer"],
    [293, "s4", "game-save-tag"],
    [302, "s4", "pointer"],
    [303, "a2", "(pointer uint8)"],
    [315, "s4", "game-save-tag"],
    [319, "s4", "pointer"],
    [343, "v1", "(pointer uint8)"],
    [352, "v1", "(pointer uint8)"],
    [[360, 420], "s4", "game-save-tag"],
    [423, "s4", "pointer"],
    [424, "a1", "(pointer uint8)"],
    [436, "s4", "game-save-tag"],
    [440, "s4", "pointer"],
    [456, "s4", "game-save-tag"],
    [460, "s4", "pointer"],
    [476, "s4", "game-save-tag"],
    [480, "s4", "pointer"],
    [[493, 495], "s4", "game-save-tag"]
  ],
  "(method 11 game-save)": [
    [126, "v1", "pointer"],
    [213, "s4", "pointer"],
    [[74, 88], "s4", "game-save-tag"],
    [98, "s4", "pointer"],
    [107, "s4", "game-save-tag"],
    [125, "s4", "(pointer uint8)"],
    [131, "s4", "game-save-tag"],
    [155, "s4", "game-save-tag"],
    [148, "s4", "pointer"],
    [172, "s4", "pointer"],
    [179, "s4", "game-save-tag"],
    [196, "s4", "pointer"],
    [[203, 210], "s4", "game-save-tag"]
  ],
  "drawable-load": [
    [17, "s5", "drawable"],
    [18, "s5", "drawable"],
    [20, "s5", "drawable"],
    [25, "s5", "drawable"],
    [27, "s5", "drawable"]
  ],
  "art-load": [
    [9, "s5", "art"],
    [13, "s5", "art"],
    [15, "s5", "art"]
  ],
  "art-group-load-check": [
    [22, "s3", "art-group"],
    [31, "s3", "art-group"],
    [43, "s3", "art-group"],
    [50, "s3", "art-group"],
    [52, "s3", "art-group"]
  ],
  "(method 13 art-group)": [[16, "s3", "art-joint-anim"]],
  "(method 14 art-group)": [[16, "s3", "art-joint-anim"]],
  "(method 9 external-art-control)": [
    [171, "s4", "external-art-buffer"],
    [172, "s4", "external-art-buffer"],
    [173, "s4", "external-art-buffer"],
    [177, "s4", "external-art-buffer"],
    [183, "s4", "external-art-buffer"],
    [190, "s4", "external-art-buffer"],
    [233, "s4", "spool-anim"],
    [240, "s4", "spool-anim"],
    [243, "s4", "spool-anim"],
    [248, "s4", "spool-anim"],
    [249, "s4", "spool-anim"],
    [253, "s4", "spool-anim"],
    [257, "s4", "spool-anim"]
  ],
  "(method 10 external-art-control)": [[18, "v1", "pointer"]],
  "(method 16 external-art-control)": [
    [37, "a0", "process"],
    [17, "s5", "process-drawable"]
  ],
  "ja-play-spooled-anim": [
    [154, "a0", "process"],
    [286, "s2", "art-joint-anim"],
    [294, "s2", "art-joint-anim"],
    [295, "s2", "art-joint-anim"],
    [306, "s2", "art-joint-anim"],
    [320, "s2", "art-joint-anim"],
    [324, "s2", "art-joint-anim"]
  ],
  "(method 11 external-art-control)": [
    [127, "a0", "process"],
    [151, "a0", "process"],
    [168, "a0", "process"],
    [18, "s5", "process-drawable"]
  ],
  "debug-menu-item-var-update-display-str": [
    [[44, 49], "v1", "int"],
    [[61, 69], "v1", "int"]
  ],
  "debug-menu-item-get-max-width": [[[18, 27], "a0", "debug-menu-item-var"]],
  "debug-menu-send-msg": [
    [[3, 14], "s2", "debug-menu-item"],
    [[14, 21], "s2", "debug-menu-item-submenu"]
  ],
  "debug-menu-item-var-joypad-handler": [
    [[39, 42], "a2", "int"],
    [[40, 42], "a3", "int"],
    [41, "t9", "(function int int int int int)"],
    [200, "t9", "(function int int int int int)"],
    [138, "v1", "int"],
    [143, "v1", "int"],
    [[182, 187], "v1", "int"],
    [[182, 187], "a1", "int"],
    [[190, 194], "a0", "int"],
    [[193, 195], "v1", "int"]
  ],
  "debug-menu-find-from-template": [
    [3, "s4", "debug-menu"],
    [[4, 8], "s4", "debug-menu-item"],
    [[41, 44], "s4", "debug-menu-node"],
    [[7, 12], "s5", "debug-menu-item"],
    [23, "s5", "debug-menu-item-submenu"]
  ],

  "debug-menu-func-decode": [[[12, 14], "a0", "symbol"]],

  "dm-cam-render-float": [
    [72, "v1", "float"]
  ],

  "can-hint-be-played?": [[[25, 28], "a0", "level-hint"]],
  "debug-menu-rebuild": [[[4, 13], "a0", "debug-menu-item"]],
  "debug-menu-item-submenu-render": [[[39, 44], "v1", "dma-packet"]],
  "debug-menu-item-function-render": [[[46, 51], "v1", "dma-packet"]],
  "debug-menu-item-flag-render": [[[44, 49], "v1", "dma-packet"]],
  "debug-menu-render": [
    [[45, 48], "v1", "dma-packet"],
    [[106, 110], "v1", "dma-packet"]
  ],

  "debug-menu-item-var-msg": [[64, "t9", "(function int int int int int)"]],

  "calculate-basis-functions-vector!": [
    [[8, 20], "v1", "(pointer float)"],
    [[0, 60], "f1", "float"]
  ],
  "(anon-function 2 memory-usage)": [
    [[171, 415], "s5", "process-drawable"],
    [[212, 213], "v1", "collide-shape"]
  ],
  "(method 8 process-tree)": [
    [31, "v1", "symbol"],
    [6, "a3", "symbol"]
  ],
  "(method 9 align-control)": [
    [[27, 31], "t9", "(function object object object object)"]
  ],
  "(method 8 tie-fragment)": [
    [150, "a0", "(pointer int32)"],
    [[157, 160], "a0", "basic"]
  ],
  "letterbox": [[[29, 33], "v1", "dma-packet"]],
  "blackout": [[[20, 24], "v1", "dma-packet"]],
  "(method 15 load-state)": [
    [31, "t9", "(function int)"],
    [[291,303], "s5", "entity-actor"],
    [370, "s3", "process-drawable"],
    [343, "s5", "symbol"],
    [21, "s5", "symbol"]
  ],
  "yakow-default-event-handler": [
    [27, "a0", "collide-shape"],
    [32, "a0", "collide-shape"]
  ],
  "(method 11 yakow)": [
    [184, "v1", "vector"],
    [186, "v1", "vector"],
    [189, "v1", "vector"]
  ],
  "yakow-post": [
    [114, "a0", "collide-shape-moving"],
    [130, "a0", "collide-shape-moving"]
  ],
  "raw-ray-sphere-intersect": [
    [23, "v1", "float"],
    [36, "v1", "uint"]
  ],
  "(method 0 anim-test-obj)": [
    [9, "s4", "anim-test-obj"],
    [10, "s4", "anim-test-obj"],
    [13, "s4", "anim-test-obj"],
    [15, "s4", "anim-test-obj"]
  ],
  "(method 0 anim-test-sequence)": [
    [8, "s5", "anim-test-sequence"],
    [11, "s5", "anim-test-sequence"],
    [13, "s5", "anim-test-sequence"]
  ],
  "(method 0 anim-test-seq-item)": [
    [7, "v0", "anim-test-seq-item"],
    [8, "v1", "anim-test-seq-item"],
    [10, "v0", "anim-test-seq-item"],
    [11, "v0", "anim-test-seq-item"],
    [14, "v0", "anim-test-seq-item"],
    [17, "v0", "anim-test-seq-item"]
  ],
  "(method 3 anim-tester)": [
    [12, "s5", "anim-test-obj"],
    [15, "s5", "anim-test-obj"],
    [148, "s5", "anim-test-obj"],
    [150, "s5", "anim-test-obj"],
    [22, "s4", "anim-test-sequence"],
    [28, "s4", "anim-test-sequence"],
    [38, "s4", "anim-test-sequence"],
    [48, "s4", "anim-test-sequence"],
    [59, "s4", "anim-test-sequence"],
    [137, "s4", "anim-test-sequence"],
    [139, "s4", "anim-test-sequence"],
    [66, "s3", "anim-test-seq-item"],
    [70, "s3", "anim-test-seq-item"],
    [75, "s3", "anim-test-seq-item"],
    [79, "s3", "anim-test-seq-item"],
    [88, "s3", "anim-test-seq-item"],
    [94, "s3", "anim-test-seq-item"],
    [104, "s3", "anim-test-seq-item"],
    [114, "s3", "anim-test-seq-item"],
    [126, "s3", "anim-test-seq-item"],
    [128, "s3", "anim-test-seq-item"]
  ],
  "anim-test-obj-item-valid?": [
    [5, "s5", "anim-test-sequence"],
    [12, "s5", "anim-test-sequence"],
    [17, "s5", "anim-test-sequence"],
    [36, "s5", "anim-test-sequence"],
    [38, "s5", "anim-test-sequence"],
    [20, "v1", "anim-test-seq-item"],
    [26, "v1", "anim-test-seq-item"],
    [28, "v1", "anim-test-seq-item"]
  ],
  "anim-test-obj-remove-invalid": [
    [84, "v1", "anim-test-sequence"],
    [88, "v1", "anim-test-sequence"],
    [90, "v1", "anim-test-sequence"],
    [92, "v1", "anim-test-sequence"],
    [93, "v1", "anim-test-sequence"],
    [91, "a0", "anim-test-sequence"],
    [5, "s5", "anim-test-sequence"],
    [8, "s5", "anim-test-sequence"],
    [11, "s5", "anim-test-sequence"],
    [30, "s5", "anim-test-sequence"],
    [44, "s5", "anim-test-sequence"],
    [51, "s5", "anim-test-sequence"],
    [58, "s5", "anim-test-sequence"],
    [67, "s5", "anim-test-sequence"],
    [70, "s4", "anim-test-sequence"],
    [71, "s5", "anim-test-sequence"],
    [72, "s5", "anim-test-sequence"],
    [15, "s3", "anim-test-seq-item"],
    [18, "s3", "anim-test-seq-item"],
    [24, "s3", "anim-test-seq-item"],
    [31, "s3", "anim-test-seq-item"],
    [34, "s2", "anim-test-seq-item"],
    [35, "s3", "anim-test-seq-item"],
    [36, "s3", "anim-test-seq-item"],
    [61, "a0", "anim-test-seq-item"]
  ],
  "anim-tester-reset": [
    [14, "v1", "anim-test-obj"],
    [30, "v1", "anim-test-obj"],
    [33, "v1", "anim-test-obj"],
    [36, "v1", "anim-test-obj"],
    [43, "v1", "anim-test-obj"],
    [[50, 53], "v1", "anim-test-obj"]
  ],
  "anim-tester-save-all-objects": [
    [[4, 19], "gp", "anim-test-obj"],
    [17, "v1", "anim-test-obj"]
  ],
  "anim-tester-save-object-seqs": [
    [63, "s5", "anim-test-sequence"],
    [69, "s5", "anim-test-sequence"],
    [65, "s5", "anim-test-sequence"],
    [75, "s5", "anim-test-sequence"],
    [79, "s5", "anim-test-sequence"],
    [133, "s5", "anim-test-sequence"],
    [141, "s5", "anim-test-sequence"],
    [142, "v1", "anim-test-sequence"],
    [143, "s5", "anim-test-sequence"],
    [83, "s4", "anim-test-seq-item"],
    [89, "s4", "anim-test-seq-item"],
    [91, "s4", "anim-test-seq-item"],
    [92, "s4", "anim-test-seq-item"],
    [96, "s4", "anim-test-seq-item"],
    [105, "s4", "anim-test-seq-item"],
    [111, "s4", "anim-test-seq-item"],
    [120, "s4", "anim-test-seq-item"],
    [121, "v1", "anim-test-seq-item"],
    [122, "s4", "anim-test-seq-item"]
  ],
  "anim-test-obj-list-handler": [
    [25, "s5", "anim-test-obj"],
    [31, "s5", "anim-test-obj"],
    [[50, 53], "v1", "dma-packet"],
    [110, "s5", "anim-test-obj"],
    [166, "s5", "anim-test-obj"],
    [112, "v1", "anim-tester"],
    [[202, 205], "v1", "dma-packet"]
  ],
  "anim-test-anim-list-handler": [
    [2, "s5", "anim-test-obj"],
    [25, "s5", "anim-test-obj"],
    [[44, 47], "v1", "dma-packet"],
    [65, "s5", "anim-test-obj"],
    [227, "s5", "anim-test-obj"],
    [90, "v1", "anim-test-obj"],
    [91, "v1", "anim-test-obj"],
    [100, "v1", "anim-test-obj"],
    [105, "v1", "anim-test-obj"],
    [130, "v1", "anim-test-obj"],
    [131, "v1", "anim-test-obj"],
    [140, "v1", "anim-test-obj"],
    [145, "v1", "anim-test-obj"],
    [167, "v1", "anim-test-obj"],
    [169, "v1", "anim-test-obj"],
    [171, "v1", "anim-test-obj"],
    [173, "v1", "anim-test-obj"],
    [[263, 266], "v1", "dma-packet"]
  ],
  "anim-test-sequence-list-handler": [
    [2, "s5", "anim-test-sequence"],
    [25, "s5", "anim-test-sequence"],
    [31, "s5", "anim-test-sequence"],
    [[50, 53], "v1", "dma-packet"],
    [71, "s5", "anim-test-sequence"],
    [231, "s5", "anim-test-sequence"],
    [96, "v1", "anim-test-sequence"],
    [97, "v1", "anim-test-sequence"],
    [106, "v1", "anim-test-sequence"],
    [111, "v1", "anim-test-sequence"],
    [136, "v1", "anim-test-sequence"],
    [137, "v1", "anim-test-sequence"],
    [146, "v1", "anim-test-sequence"],
    [151, "v1", "anim-test-sequence"],
    [[267, 270], "v1", "dma-packet"]
  ],
  "anim-test-edit-sequence-list-handler": [
    [[82, 85], "v1", "dma-packet"],
    [[148, 151], "v1", "dma-packet"],
    [[323, 326], "v1", "dma-packet"],
    [[979, 982], "v1", "dma-packet"],
    [[1028, 1031], "v1", "dma-packet"],
    [[122, 965], "s4", "anim-test-sequence"],
    [129, "v1", "glst-named-node"],
    [[128, 909], "gp", "anim-test-seq-item"],
    [380, "v0", "anim-test-obj"],
    [381, "v0", "anim-test-obj"],
    [382, "v0", "anim-test-obj"],
    [389, "v0", "anim-test-obj"],
    [483, "s3", "anim-test-seq-item"],
    [491, "s3", "anim-test-seq-item"],
    [502, "s3", "anim-test-seq-item"]
  ],
  "anim-tester-interface": [
    [[34, 48], "gp", "anim-test-obj"],
    [[70, 73], "v1", "dma-packet"],
    [[131, 134], "v1", "dma-packet"],
    [[189, 192], "v1", "dma-packet"],
    [[228, 231], "v1", "dma-packet"],
    [[95, 109], "gp", "anim-test-obj"],
    [[156, 160], "v1", "anim-test-obj"],
    [[162, 165], "v1", "anim-test-sequence"]
  ],
  "anim-tester-get-playing-item": [
    [4, "t9", "(function glst-list int anim-test-seq-item)"],
    [20, "t9", "(function glst-list int anim-test-seq-item)"],
    [[5, 22], "s5", "anim-test-seq-item"],
    [21, "v0", "anim-test-seq-item"],
    [25, "v0", "anim-test-seq-item"],
    [5, "v0", "anim-test-seq-item"]
  ],
  "anim-tester-add-newobj": [
    ["_stack_", 128, "anim-test-obj"],
    [[2, 185], "s2", "anim-test-obj"],
    [[70, 193], "s5", "anim-test-obj"],
    [149, "v1", "anim-test-sequence"],
    [154, "v1", "anim-test-sequence"],
    [160, "v1", "anim-test-sequence"],
    [164, "a0", "art-joint-anim"],
    [168, "v1", "anim-test-seq-item"],
    [168, "v1", "anim-test-seq-item"],
    [170, "a0", "art-joint-anim"],
    [171, "v1", "anim-test-seq-item"],
    [173, "v1", "anim-test-seq-item"]
  ],
  "anim-tester-start": [[20, "t9", "(function process function none)"]],
  "anim-tester-set-name": [
    [[34, 51], "s3", "anim-test-obj"],
    [[40, 63], "s5", "anim-test-sequence"]
  ],
  "anim-tester-add-sequence": [[[33, 102], "s5", "anim-test-obj"]],
  "(anon-function 11 anim-tester)": [
    [[23, 113], "s4", "anim-test-obj"],
    [[83, 338], "gp", "anim-test-sequence"],
    [[123, 187], "s4", "art-joint-anim"]
  ],
  "(method 10 bsp-header)": [
    [[51, 61], "a0", "(pointer uint128)"],
    [[51, 61], "a1", "(pointer uint128)"],
    [133, "v1", "terrain-bsp"],
    [141, "v1", "terrain-bsp"],
    [148, "v1", "terrain-bsp"],
    [5, "a0", "terrain-bsp"],
    [8, "a0", "terrain-bsp"]
  ],
  "(method 15 bsp-header)": [
    [5, "a0", "terrain-bsp"],
    [8, "a0", "terrain-bsp"]
  ],

  "upload-vis-bits": [
    [[4, 16], "a1", "(pointer uint128)"],
    [[12, 14], "a0", "(pointer uint128)"],
    [[20, 22], "a2", "(pointer uint128)"],
    [[28, 30], "a0", "(pointer uint128)"],
    [[32, 34], "a2", "(pointer uint128)"]
  ],

  "bsp-camera-asm": [
    [[4, 14], "a1", "bsp-node"],
    [[0, 9], "v1", "bsp-node"],
    [[12, 16], "v1", "bsp-node"]
  ],
  "level-remap-texture": [
    [15, "t0", "(pointer int32)"],
    [21, "t0", "(pointer int32)"],
    [19, "t0", "(pointer uint64)"],
    [12, "v1", "int"]
  ],
  "sprite-add-matrix-data": [
    [[5, 15], "a2", "dma-packet"],
    [[24, 29], "a1", "matrix"],
    [[47, 57], "a2", "dma-packet"],
    [[60, 97], "a1", "matrix"],
    [[116, 129], "a1", "vector"]
  ],
  "sprite-add-frame-data": [[[8, 16], "a0", "dma-packet"]],
  "sprite-add-2d-chunk": [
    [[12, 20], "a0", "dma-packet"],
    [[45, 52], "a0", "dma-packet"],
    [[69, 76], "a0", "dma-packet"],
    [[80, 87], "v1", "dma-packet"],
    [65, "a3", "int"]
  ],
  "sprite-add-3d-chunk": [
    [[11, 19], "a0", "dma-packet"],
    [[44, 51], "a0", "dma-packet"],
    [[68, 75], "a0", "dma-packet"],
    [[79, 87], "v1", "dma-packet"],
    [65, "a3", "int"]
  ],
  "sprite-add-shadow-chunk": [
    [[11, 19], "a0", "dma-packet"],
    [[37, 44], "a0", "dma-packet"],
    [[49, 77], "a0", "(inline-array vector)"],
    [[93, 100], "a0", "dma-packet"],
    [[105, 121], "s1", "adgif-shader"],
    [[130, 138], "v1", "dma-packet"]
  ],
  "sprite-draw": [
    [[33, 37], "a0", "dma-packet"],
    [[43, 46], "a0", "gs-gif-tag"],
    [51, "a0", "(pointer gs-test)"],
    [53, "a0", "(pointer gs-reg64)"],
    [55, "a0", "(pointer gs-clamp)"],
    [57, "a0", "(pointer gs-reg64)"],
    [[78, 87], "a0", "dma-packet"],
    [[92, 97], "a0", "dma-packet"],
    [[125, 129], "a0", "dma-packet"],
    [[143, 146], "v1", "dma-packet"]
  ],
  "sprite-init-distorter": [
    [59, "a3", "uint"],
    [[3, 7], "a2", "dma-packet"],
    [[13, 16], "a2", "gs-gif-tag"],
    [21, "a2", "(pointer gs-zbuf)"],
    [23, "a2", "(pointer gs-reg64)"],
    [29, "a2", "(pointer gs-tex0)"],
    [31, "a2", "(pointer gs-reg64)"],
    [33, "a2", "(pointer gs-tex1)"],
    [35, "a2", "(pointer gs-reg64)"],
    [36, "a2", "(pointer gs-miptbp)"],
    [38, "a2", "(pointer gs-reg64)"],
    [45, "a2", "(pointer gs-clamp)"],
    [47, "a2", "(pointer gs-reg64)"],
    [49, "a2", "(pointer gs-alpha)"],
    [51, "a2", "(pointer gs-reg64)"],
    [[62, 67], "a1", "dma-packet"]
  ],
  "sprite-draw-distorters": [
    [[70, 90], "a0", "vector"],
    [72, "v1", "vector"],
    [93, "v1", "vector"],
    [96, "v1", "vector"],
    [115, "v1", "(pointer int32)"],
    [119, "a0", "(pointer int32)"],
    [124, "v1", "vector"],
    [154, "v1", "vector"],
    [[172, 189], "a1", "dma-packet"],
    [[199, 203], "a0", "dma-packet"],
    [[207, 211], "a0", "vector4w"],
    [[216, 221], "a0", "dma-packet"],
    [[248, 265], "a1", "dma-packet"],
    [[273, 277], "a1", "dma-packet"],
    [[281, 285], "a1", "vector4w"],
    [[289, 294], "v1", "dma-packet"]
  ],

  "debug-menu-make-from-template": [
    [[20, 30], "s5", "string"],
    [[31, 60], "s5", "string"],
    [[61, 71], "s5", "string"],
    [[72, 81], "s5", "string"],
    [[82, 107], "s5", "string"],
    [[108, 135], "s5", "string"],
    [[136, 152], "s5", "string"],
    [[153, 183], "s5", "string"],
    [[186, 224], "s5", "string"],
    [[225, 246], "s5", "string"],
    [[249, 321], "s5", "string"]
  ],

  "debug-menu-item-var-render": [[[94, 98], "v1", "dma-packet"]],

  "generic-add-constants": [[[8, 17], "a0", "dma-packet"]],

  "generic-init-buf": [
    [[14, 19], "a0", "dma-packet"],
    [[24, 28], "a0", "gs-gif-tag"],
    [32, "a0", "(pointer gs-test)"],
    [34, "a0", "(pointer uint64)"],
    [34, "a1", "gs-reg"],
    [35, "a0", "(pointer gs-zbuf)"],
    [37, "a0", "(pointer uint64)"],
    [37, "a1", "gs-reg"],
    [[47, 53], "a0", "dma-packet"],
    [[56, 62], "v1", "(pointer vif-tag)"],
    [[62, 66], "v1", "(pointer int32)"]
  ],

  "cam-standard-event-handler": [
    [[0, 999], "s6", "camera-slave"],
    [[16, 30], "s5", "state"],
    [41, "a0", "vector"],
    [[5, 8], "t9", "(function object)"],
    [[19, 22], "t9", "(function object)"],
    [[30, 32], "t9", "(function object)"]
  ],
  "cam-curve-pos": [[[0, 224], "s6", "camera-slave"]],
  "cam-combiner-init": [[[0, 999], "s6", "camera-combiner"]],

  "(code cam-combiner-active)": [[[0, 999], "s6", "camera-combiner"]],

  "(event cam-combiner-active)": [
    [10, "a0", "vector"],
    [[0, 20], "s6", "camera-slave"],
    [[20, 231], "s6", "camera-combiner"],
    [[99, 127], "gp", "camera-slave"],
    [[187, 231], "gp", "camera-slave"]
  ],

  "cam-master-init": [[[0, 999], "s6", "camera-master"]],
  "cam-curve-setup": [[[0, 82], "s6", "camera-slave"]],
  "(method 15 tracking-spline)": [
    [[57, 59], "a2", "vector"],
    [[57, 59], "a3", "vector"]
  ],
  "(method 16 tracking-spline)": [
    [[40, 42], "a0", "vector"],
    [[40, 42], "a1", "vector"]
  ],

  "cam-slave-init-vars": [[[0, 999], "s6", "camera-slave"]],

  "cam-slave-get-vector-with-offset": [[[52, 65], "s3", "vector"]],

  "cam-slave-go": [[[3, 6], "t9", "(function object)"]],

  "cam-slave-init": [
    [[0, 999], "s6", "camera-slave"],
    [[47, 50], "t9", "(function object object)"],
    [[54, 58], "t9", "(function object object)"]
  ],

  "update-mood-village3": [
    [[236, 245], "s0", "(array float)"],
    [245, "s0", "(array int8)"],
    [[246, 297], "s0", "(array float)"],
    [[297, 309], "s0", "(array uint8)"],
    [[309, 314], "s0", "matrix"] // TODO - there is no way this is correct lol
  ],

  "update-mood-citadel": [
    [291, "s5", "(pointer float)"],
    [298, "s5", "(pointer float)"],
    [300, "s5", "(pointer float)"],
    [304, "s5", "(pointer float)"],
    [307, "s5", "(pointer float)"],
    [318, "s5", "(pointer float)"]
  ],

  "update-mood-finalboss": [
    [40, "s4", "(pointer int64)"],
    [44, "s4", "(pointer int64)"],
    [174, "s4", "(pointer int64)"],
    [251, "s4", "(pointer int64)"],
    [255, "s4", "(pointer int64)"],
    [347, "s4", "(pointer int64)"]
  ],

  "update-mood-ogre": [
    [57, "s4", "(pointer float)"],
    [64, "s4", "(pointer float)"],
    [90, "s4", "(pointer float)"],
    [92, "s4", "(pointer float)"],
    [95, "s4", "(pointer float)"],
    [98, "s4", "(pointer float)"],
    [100, "s4", "(pointer float)"],
    [105, "s4", "(pointer float)"],
    [144, "s4", "(pointer float)"]
  ],

  "update-mood-snow": [
    [93, "s5", "vector"],
    [110, "s5", "vector"]
  ],

  "ocean-trans-add-upload-table": [
    [44, "a0", "dma-packet"],
    [46, "a0", "dma-packet"],
    [51, "a0", "dma-packet"],
    [[55, 59], "v1", "vector4w"], // TODO - very likely wrong, but it's something that has 4 int32's,
    [[87, 228], "v1", "(inline-array vector)"],
    [241, "a0", "dma-packet"],
    [243, "a0", "dma-packet"],
    [248, "a0", "dma-packet"]
  ],

  "ocean-trans-add-upload-strip": [
    [39, "a0", "dma-packet"],
    [41, "a0", "dma-packet"],
    [46, "a0", "dma-packet"],
    [[57, 61], "v1", "vector4w"], // TODO - very likely wrong, but it's something that has 4 int32's,
    [[64, 147], "v1", "(inline-array vector)"], // TODO - very likely wrong, but it's something that has 4 int32's,
    [166, "a0", "dma-packet"],
    [168, "a0", "dma-packet"],
    [173, "a0", "dma-packet"]
  ],

  "ocean-trans-add-constants": [
    [7, "a1", "dma-packet"],
    [9, "a1", "dma-packet"],
    [14, "a1", "dma-packet"],
    [[17, 46], "v1", "matrix"]
  ],

  "draw-ocean-transition": [[255, "v1", "ocean-mid-mask"]],

  "do-target-shadow": [
    [46, "v1", "collide-shape-prim"] // `event-other` from collide-shape
  ],

  "draw-string": [
    [[93, 96], "a0", "(pointer uint8)"],
    [[206, 209], "t3", "font-work"],
    [[210, 214], "t3", "font-work"],
    [[217, 221], "t3", "font-work"],
    [356, "t2", "(pointer uint64)"],
    [726, "t2", "(pointer uint64)"],
    [[68, 76], "t4", "(pointer uint32)"],
    [[239, 247], "t3", "font-work"],
    [[424, 878], "a1", "(pointer uint128)"],
    [[616, 634], "t4", "font-work"]
  ],

  "get-string-length": [[[29, 31], "a0", "(pointer uint8)"]],

  "print-game-text-scaled": [[[31, 32], "f3", "float"]],

  "print-game-text": [[[369, 372], "v1", "dma-packet"]],

  "debug-init-buffer": [
    [[11, 15], "t1", "dma-packet"],
    [[21, 24], "t1", "gs-gif-tag"],
    [28, "t1", "(pointer gs-zbuf)"],
    [30, "t1", "(pointer gs-reg64)"],
    [31, "t1", "(pointer gs-test)"],
    [33, "t1", "(pointer gs-reg64)"],
    [[39, 42], "a1", "dma-packet"]
  ],

  "display-frame-finish": [
    [[30, 35], "a1", "dma-packet"],
    [[40, 43], "a0", "dma-packet"],
    [[63, 69], "a0", "dma-packet"],
    [[78, 79], "a0", "dma-packet"],
    [79, "a0", "(pointer uint64)"]
  ],
  "(event water-vol-idle water-anim)": [[6, "a0", "vector"]],

  "(method 22 water-anim)": [[25, "s3", "basic"]],

  "(method 25 water-anim)": [
    [25, "v0", "(pointer float)"],
    ["_stack_", 16, "res-tag"]
  ],

  "(method 22 rigid-body-platform)": [[26, "f0", "float"]],

  "rigid-body-platform-event-handler": [
    [28, "v1", "process-drawable"],
    [34, "v1", "float"],
    [83, "v1", "process-drawable"],
    [119, "v1", "process-drawable"],
    [125, "v1", "process-drawable"],
    [158, "v1", "vector"],
    [170, "v1", "vector"],
    [184, "v1", "(pointer handle)"],
    [213, "v1", "process-drawable"]
  ],

  "(anon-function 9 plat-eco)": [
    [23, "v1", "(state symbol none)"],
    [58, "v1", "(state symbol none)"]
  ],

  "(method 7 rigid-body-platform)": [
    [5, "v1", "int"],
    [14, "t9", "(function process-drawable int process-drawable)"]
  ],

  "(method 10 rigid-body)": [[50, "v1", "vector"]],

  "(method 22 mud)": [[35, "v0", "(pointer float)"]],

  "(method 11 twister)": [
    [7, "s4", "twist-joint"],
    [13, "s4", "twist-joint"],
    [26, "s4", "twist-joint"],
    [28, "s4", "twist-joint"],
    [36, "s4", "twist-joint"],
    [40, "s4", "twist-joint"],
    [47, "s4", "twist-joint"],
    [55, "s4", "twist-joint"],
    [70, "s4", "twist-joint"],
    [82, "s4", "twist-joint"]
  ],

  "(code teetertotter-launch)": [[11, "v1", "art-joint-anim"]],

  "(code teetertotter-bend)": [[10, "v1", "art-joint-anim"]],

  "misty-camera-view": [[25, "v1", "handle"]],

  "(method 11 silostep)": [[100, "v1", "art-joint-anim"]],

  "(enter plat-button-pressed sunken-elevator)": [
    [40, "v1", "village2cam"],
    [73, "v1", "village2cam"]
  ],

  "(trans plat-button-move-upward sunken-elevator)": [
    [49, "v1", "village2cam"]
  ],

  "(trans plat-button-move-downward sunken-elevator)": [
    [13, "v0", "(state sunken-elevator)"]
  ],

  "(method 27 sunken-elevator)": [[37, "v1", "art-joint-anim"]],

  "nav-enemy-set-base-collide-sphere-collide-with": [
    [19, "v1", "collide-shape-prim-group"],
    [23, "s2", "collide-shape-prim"],
    [32, "v1", "collide-shape-prim-sphere"],
    [33, "s5", "collide-shape-prim-group"],
    [37, "v1", "collide-shape-prim-sphere"],
    [38, "s5", "collide-shape-prim-group"],
    [42, "v1", "collide-shape-prim-sphere"],
    [43, "s5", "collide-shape-prim-group"],
    [50, "s4", "collide-shape-prim-group"],
    [54, "s5", "collide-shape-prim"],
    [55, "s5", "collide-shape-prim"]
  ],

  "nav-enemy-jump-land-anim": [[39, "v1", "art-joint-anim"]],

  "(code nav-enemy-victory nav-enemy)": [[27, "v1", "art-joint-anim"]],
  "(code nav-enemy-notice nav-enemy)": [[27, "v1", "art-joint-anim"]],
  "(code nav-enemy-patrol nav-enemy)": [
    [23, "v1", "art-joint-anim"],
    [105, "v1", "art-joint-anim"],
    [167, "v1", "art-joint-anim"],
    [249, "v1", "art-joint-anim"]
  ],

  "(code nav-enemy-flee nav-enemy)": [
    [27, "v1", "art-joint-anim"],
    [91, "v1", "art-joint-anim"]
  ],

  "nav-enemy-set-hit-from-direction": [[19, "v1", "process-drawable"]],
  "(method 45 nav-enemy)": [[14, "v1", "process-mask"]],

  "nav-enemy-default-event-handler": [
    [62, "a0", "vector"],
    [82, "a0", "vector"]
  ],

  "(method 7 nav-enemy)": [
    [5, "v1", "int"],
    [10, "v1", "int"],
    [19, "t9", "(function process-drawable int none)"]
  ],

  "(enter nav-enemy-patrol nav-enemy)": [[8, "v1", "int"]],

  "(code nav-enemy-fuel-cell nav-enemy)": [[31, "v1", "int"]],

  "(method 16 level)": [
    [252, "v1", "(pointer uint128)"],
    [253, "a1", "(pointer uint128)"],
    [255, "a0", "(pointer uint128)"],
    [208, "s2", "(pointer uint8)"],
    [209, "s2", "(pointer uint8)"],
    [210, "s1", "(pointer uint8)"],
    [217, "s2", "(pointer uint8)"],
    [218, "s1", "(pointer uint8)"],
    [79, "a0", "(pointer uint128)"],
    [80, "v1", "(pointer uint128)"],
    [257, "v1", "(pointer uint16)"],
    [222, "s2", "(pointer uint8)"],
    [161, "s1", "(pointer uint128)"],
    [140, "s1", "(pointer uint128)"]
  ],

  "(method 15 level)": [
    [[21, 60], "v1", "(inline-array box8s)"]
  ],

  "(method 27 level)": [
    [[23, 68], "s2", "(inline-array box8s)"]
  ],

  "unpack-comp-huf": [[[21, 23], "t3", "(pointer uint16)"]],

  "(method 9 merc-fragment)": [[[13, 161], "s3", "adgif-shader"]],

  "(method 9 merc-effect)": [
    [49, "s4", "pointer"],
    [50, "s5", "pointer"],
    [[0, 49], "s4", "merc-fragment"],
    [[0, 50], "s5", "merc-fragment-control"]
  ],

  "merc-vu1-initialize-chain": [
    [[19, 47], "s5", "merc-vu1-low-mem"],
    [58, "gp", "(inline-array dma-packet)"],
    [[12, 18], "gp", "(pointer vif-tag)"]
  ],

  "merc-vu1-init-buffer": [
    [[27, 31], "a0", "dma-packet"],
    [[37, 40], "a0", "gs-gif-tag"],
    [44, "a0", "(pointer gs-test)"],
    [46, "a0", "(pointer gs-reg64)"],
    [[55, 58], "v1", "dma-packet"]
  ],

  "(method 8 merc-ctrl)": [
    [46, "s2", "pointer"], // was merc-fragment-control
    [[22, 45], "s2", "merc-fragment-control"],
    [[89, 93], "a1", "merc-blend-ctrl"],
    [103, "a1", "pointer"]
  ],

  "merc-edge-stats": [[[33, 35], "v1", "merc-ctrl"]],

  "(method 9 screen-filter)": [[[23, 26], "v1", "dma-packet"]],

  "(method 48 mayor)": [[32, "a0", "int"]],

  "(method 43 mayor)": [[19, "v1", "float"]],

  "(post idle mayor)": [[4, "t9", "(function none)"]],

  "(method 43 bird-lady)": [[19, "v1", "float"]],

  "muse-to-idle": [[57, "v1", "muse"]],

  "(method 32 sculptor)": [[87, "v1", "muse"]],

  "(method 43 sculptor)": [[19, "v1", "float"]],

  "(code idle sculptor)": [
    [71, "v1", "art-joint-anim"],
    [135, "v1", "art-joint-anim"],
    [184, "v1", "float"],
    [204, "v1", "art-joint-anim"],
    [255, "v1", "float"],
    [269, "v1", "art-joint-anim"],
    [319, "v1", "art-joint-anim"],
    [369, "v1", "art-joint-anim"],
    [421, "v1", "art-joint-anim"],
    [470, "v1", "float"],
    [490, "v1", "art-joint-anim"],
    [543, "v1", "art-joint-anim"],
    [593, "v1", "art-joint-anim"],
    [643, "v1", "art-joint-anim"],
    [698, "v1", "float"],
    [718, "v1", "art-joint-anim"],
    [769, "v1", "float"],
    [785, "v1", "art-joint-anim"],
    [836, "v1", "art-joint-anim"],
    [886, "v1", "art-joint-anim"],
    [936, "v1", "art-joint-anim"]
  ],

  "(method 43 geologist)": [[19, "v1", "float"]],

  "(anon-function 3 oracle)": [[11, "v1", "collide-shape"]],

  "(method 43 farmer)": [[19, "v1", "float"]],

  "(method 43 explorer)": [[19, "v1", "float"]],

  "(code idle explorer)": [
    [36, "v1", "float"],
    [56, "v1", "art-joint-anim"],
    [107, "v1", "float"],
    [123, "v1", "art-joint-anim"],
    [180, "v1", "float"],
    [200, "v1", "float"],
    [216, "v1", "art-joint-anim"],
    [273, "v1", "float"],
    [347, "v1", "float"],
    [363, "v1", "art-joint-anim"],
    [420, "v1", "float"],
    [500, "v1", "art-joint-anim"],
    [542, "v1", "art-joint-anim"],
    [599, "v1", "float"],
    [621, "v1", "art-joint-anim"],
    [678, "v1", "float"],
    [761, "v1", "float"],
    [783, "v1", "art-joint-anim"]
  ],

  "(method 32 assistant)": [[39, "v1", "float"]],

  "(method 43 assistant)": [[19, "v1", "float"]],

  "(code idle assistant)": [
    [35, "v1", "float"],
    [114, "v1", "float"],
    [130, "v1", "art-joint-anim"],
    [207, "v1", "float"],
    [376, "v1", "art-joint-anim"],
    [415, "v1", "float"],
    [431, "v1", "art-joint-anim"],
    [482, "v1", "art-joint-anim"],
    [530, "v1", "float"],
    [549, "v1", "art-joint-anim"],
    [602, "v1", "art-joint-anim"]
  ],

  "check-drop-level-assistant": [[17, "v1", "float"]],

  "(method 32 sage)": [
    [76, "v1", "float"],
    [262, "v1", "assistant"]
  ],

  "(method 43 sage)": [[19, "v1", "float"]],

  "(code idle sage)": [
    [35, "v1", "float"],
    [155, "v1", "art-joint-anim"]
  ],

  "(method 43 gambler)": [[19, "v1", "float"]],

  "(code idle gambler)": [[93, "v1", "float"]],

  "(method 32 warrior)": [[76, "v1", "handle"]],

  "(method 43 warrior)": [[19, "v1", "float"]],

  "(method 32 minershort)": [
    [44, "v1", "float"],
    [112, "v1", "float"]
  ],

  "(method 43 minershort)": [[19, "v1", "float"]],

  "(method 33 progress)": [
    [
      30,
      "t9",
      "(function process function object object object object object)"
    ],
    [
      159,
      "t9",
      "(function process function object object object object object)"
    ],
    [
      288,
      "t9",
      "(function process function object object object object object)"
    ],
    [
      417,
      "t9",
      "(function process function object object object object object)"
    ],
    [
      546,
      "t9",
      "(function process function object object object object object)"
    ],
    [
      675,
      "t9",
      "(function process function object object object object object)"
    ],
    [35, "a0", "manipy"],
    [38, "v1", "manipy"],
    [50, "v1", "manipy"],
    [98, "v1", "manipy"],
    [164, "a0", "manipy"],
    [167, "v1", "manipy"],
    [179, "v1", "manipy"],
    [227, "v1", "manipy"],
    [293, "a0", "manipy"],
    [296, "v1", "manipy"],
    [308, "v1", "manipy"],
    [356, "v1", "manipy"],
    [422, "a0", "manipy"],
    [425, "v1", "manipy"],
    [437, "v1", "manipy"],
    [485, "v1", "manipy"],
    [551, "a0", "manipy"],
    [554, "v1", "manipy"],
    [566, "v1", "manipy"],
    [614, "v1", "manipy"],
    [680, "a0", "manipy"],
    [683, "v1", "manipy"],
    [695, "v1", "manipy"],
    [743, "v1", "manipy"]
  ],

  "fuel-cell-progress-hud-orbit-callback": [
    [[0, 199], "s5", "progress"],
    [4, "f0", "float"]
  ],

  "(method 7 progress)": [[16, "a2", "pointer"]],

  "(method 17 progress)": [
    [[466, 471], "v1", "dma-packet"],
    [[154, 159], "v1", "dma-packet"]
  ],

  "(post progress-debug)": [
    [[61, 66], "v1", "dma-packet"],
    [[108, 113], "v1", "dma-packet"],
    [[153, 158], "v1", "dma-packet"],
    [[198, 203], "v1", "dma-packet"]
  ],

  "(method 23 progress)": [[103, "v1", "float"]],

  "(post progress-normal)": [[416, "a0", "float"]],

  "(method 53 progress)": [[[0, 999], "gp", "progress-screen"]],
  "(method 35 progress)": [[38, "s4", "game-text-id"]],
  "(method 43 progress)": [[45, "s4", "game-text-id"]],
  "(method 38 progress)": [[58, "a1", "game-text-id"]],

  "draw-percent-bar": [[[33, 38], "v1", "dma-packet"]],

  "(method 11 fact-info-target)": [
    [135, "v1", "target"],
    [148, "v1", "collide-shape"],
    [258, "v1", "target"],
    [272, "v1", "target"],
    [287, "v1", "target"],
    [298, "v1", "target"]
  ],

  "(method 7 process)": [
    [[120, 124], "a0", "basic"],
    [[127, 130], "a0", "basic"],
    [47, "v1", "connection"],
    [57, "v1", "connection"],
    [[47, 88], "v1", "connection"]
  ],

  "(anon-function 7 game-info)": [[2, "v1", "collide-shape"]],

  "(method 24 game-info)": [
    [112, "s3", "pointer"],
    [[113, 165], "a0", "game-save-tag"],
    [[148, 166], "s2", "game-save-tag"],
    [[148, 168], "s4", "game-save-tag"],
    [[171, 221], "a0", "game-save-tag"],
    [[234, 240], "a0", "game-save-tag"],
    [[253, 276], "a0", "game-save-tag"],
    [[283, 302], "a0", "game-save-tag"],
    [[319, 324], "a1", "game-save-tag"],
    [[342, 348], "a1", "game-save-tag"],
    [[395, 468], "a0", "game-save-tag"],
    [[480, 488], "a0", "game-save-tag"],
    [[500, 506], "a0", "game-save-tag"],
    [[521, 528], "a0", "game-save-tag"],
    [[543, 650], "a0", "game-save-tag"],
    // [329, "a0", "pointer"],
    // [338, "a0", "pointer"],
    // [[173, 230], "a0", "game-save-tag"],
    [252, "a0", "(pointer int32)"],
    [654, "a0", "pointer"]
  ],

  "auto-save-post": [[138, "t9", "(function object string object none)"]],

  "target-compute-pole": [
    [12, "s4", "swingpole"],
    [21, "s4", "swingpole"],
    [24, "s4", "swingpole"],
    [30, "s4", "swingpole"],
    [33, "s4", "swingpole"],
    [76, "s4", "swingpole"],
    [85, "s4", "swingpole"],
    [87, "s4", "swingpole"]
  ],

  "(method 10 target)": [[[10, 13], "t9", "(function process-drawable none)"]],

  "draw-history": [[[99, 101], "v1", "int"]],

  "(method 9 attack-info)": [
    [82, "v1", "process-drawable"],
    [87, "s3", "process-drawable"],
    [89, "v1", "process-drawable"],
    [118, "a0", "process-drawable"]
  ],

  "dm-task-get-money": [
    [32, "v1", "float"]
  ],

  "ground-tween-update": [
    [16, "f1", "float"],
    [20, "f2", "float"],
    [34, "f0", "float"],
    [38, "f1", "float"]
  ],

  "(method 32 evilbro)": [[20, "v1", "handle"]],

  "(code idle evilbro)": [
    [27, "v1", "art-joint-anim"],
    [84, "v1", "float"],
    [171, "v1", "float"]
  ],

  "all-texture-tweak-adjust": [
    [38, "s0", "adgif-shader"],
    [42, "s0", "adgif-shader"]
  ],

  "build-instance-list": [
    [30, "v1", "drawable-tree-instance-shrub"],
    [61, "v1", "drawable-tree-instance-tie"]
  ],

  "(anon-function 82 default-menu)": [
    [[12, 25], "s4", "texture-id"],
    [36, "s5", "adgif-shader"]
  ],

  "(anon-function 79 default-menu)": [
    [[3, 13], "v1", "texture-id"],
    [[20, 28], "a1", "adgif-shader"],
    [33, "v1", "texture-id"],
    [41, "v1", "adgif-shader"]
  ],

  "(anon-function 78 default-menu)": [
    [[2, 13], "v1", "texture-id"],
    [[20, 29], "a1", "adgif-shader"],
    [34, "v1", "texture-id"],
    [42, "v1", "adgif-shader"]
  ],

  "(anon-function 77 default-menu)": [
    [[3, 13], "v1", "texture-id"],
    [[20, 28], "a1", "adgif-shader"],
    [33, "v1", "texture-id"],
    [41, "v1", "adgif-shader"]
  ],

  "(anon-function 76 default-menu)": [
    [[3, 13], "v1", "texture-id"],
    [[20, 28], "a1", "adgif-shader"],
    [33, "v1", "texture-id"],
    [41, "v1", "adgif-shader"]
  ],

  "(anon-function 75 default-menu)": [
    [[3, 13], "v1", "texture-id"],
    [[20, 28], "a1", "adgif-shader"],
    [33, "v1", "texture-id"],
    [41, "v1", "adgif-shader"]
  ],

  "(anon-function 74 default-menu)": [
    [[2, 13], "v1", "texture-id"],
    [[20, 29], "a1", "adgif-shader"],
    [34, "v1", "texture-id"],
    [42, "v1", "adgif-shader"]
  ],

  "(anon-function 73 default-menu)": [
    [[3, 13], "v1", "texture-id"],
    [[20, 28], "a1", "adgif-shader"],
    [33, "v1", "texture-id"],
    [41, "v1", "adgif-shader"]
  ],

  "(anon-function 72 default-menu)": [
    [[3, 13], "v1", "texture-id"],
    [[20, 28], "a1", "adgif-shader"],
    [33, "v1", "texture-id"],
    [41, "v1", "adgif-shader"]
  ],

  "(anon-function 71 default-menu)": [
    [[3, 13], "v1", "texture-id"],
    [[20, 28], "a1", "adgif-shader"],
    [33, "v1", "texture-id"],
    [41, "v1", "adgif-shader"]
  ],

  "(anon-function 70 default-menu)": [
    [[2, 13], "v1", "texture-id"],
    [[20, 29], "a1", "adgif-shader"],
    [34, "v1", "texture-id"],
    [42, "v1", "adgif-shader"]
  ],

  "(anon-function 69 default-menu)": [
    [[3, 13], "v1", "texture-id"],
    [[20, 28], "a1", "adgif-shader"],
    [33, "v1", "texture-id"],
    [41, "v1", "adgif-shader"]
  ],

  "(anon-function 68 default-menu)": [
    [[3, 13], "v1", "texture-id"],
    [[20, 28], "a1", "adgif-shader"],
    [33, "v1", "texture-id"],
    [41, "v1", "adgif-shader"]
  ],

  "(anon-function 67 default-menu)": [
    [[3, 13], "v1", "texture-id"],
    [[20, 28], "a1", "adgif-shader"],
    [33, "v1", "texture-id"],
    [41, "v1", "adgif-shader"]
  ],

  "(anon-function 66 default-menu)": [
    [[3, 13], "v1", "texture-id"],
    [[20, 28], "a1", "adgif-shader"],
    [33, "v1", "texture-id"],
    [41, "v1", "adgif-shader"]
  ],

  "(anon-function 65 default-menu)": [
    [[3, 13], "v1", "texture-id"],
    [[20, 28], "a1", "adgif-shader"],
    [33, "v1", "texture-id"],
    [41, "v1", "adgif-shader"]
  ],

  "(anon-function 64 default-menu)": [
    [[2, 13], "v1", "texture-id"],
    [[20, 29], "a1", "adgif-shader"],
    [34, "v1", "texture-id"],
    [42, "v1", "adgif-shader"]
  ],

  "(anon-function 63 default-menu)": [
    [[2, 13], "v1", "texture-id"],
    [[20, 29], "a1", "adgif-shader"],
    [34, "v1", "texture-id"],
    [42, "v1", "adgif-shader"]
  ],

  "build-continue-menu": [
    [4, "v1", "symbol"],
    [[5, 15], "v1", "level-load-info"]
  ],

  "(method 26 basebutton)": [[31, "v1", "art-joint-anim"]],

  "debug-menu-item-var-make-float": [
    [30, "t9", "(function int debug-menu-msg float float int)"]
  ],

  "entity-remap-names": [
    [33, "a1", "int"],
    [39, "a2", "int"]
  ],

  "process-status-bits": [[[15, 59], "s3", "process-drawable"]],

  "(method 13 level-group)": [[[56, 61], "a0", "entity-actor"]],

  "(method 24 entity)": [[[39, 45], "a0", "entity-actor"]],

  "(method 23 level-group)": [
    [53, "a0", "entity-actor"],
    [57, "v1", "entity-actor"],
    [[29, 31], "v0", "(inline-array vector)"]
  ],

  "(method 24 level-group)": [
    [51, "v1", "entity-actor"],
    [[55, 57], "s1", "(inline-array vector)"]
  ],

  "init-entity": [
    [31, "t9", "(function process function process entity none)"]
  ],

  "(method 19 bsp-header)": [
    [[53, 63], "s2", "process"],
    [74, "s2", "part-tracker"],
    [[104, 122], "v1", "process-drawable"],
    [[129, 148], "v1", "process-drawable"],
    [[123, 127], "a0", "process-drawable"]
  ],

  "(method 3 entity)": [[7, "t9", "(function entity entity)"]],

  "(method 3 entity-actor)": [
    [7, "t9", "(function entity-actor entity-actor)"]
  ],

  "(method 10 drawable-group)": [
    [19, "s5", "drawable-group"]
  ],

  "(method 15 drawable-group)": [
    [19, "s5", "drawable-group"]
  ],

  "(method 14 level-group)": [
    [[54, 164], "s1", "process-drawable"],
    [[319, 342], "s0", "process-drawable"],
    [368, "v1", "(pointer process-drawable)"],
    [[384, 494], "s5", "process-drawable"]
  ],

  "(method 22 level-group)": [[[28, 30], "v0", "(inline-array vector)"]],

  "expand-vis-box-with-point": [[10, "v0", "(inline-array vector)"]],

  "(method 28 entity-ambient)": [[79, "v1", "int"]],

  "(method 27 entity-ambient)": [[[15, 250], "s5", "symbol"]],

  "cam-master-effect": [[[0, 999], "s6", "camera-master"]],

  "birth-func-vector-orient": [[[7, 24], "s3", "sprite-vec-data-2d"]],

  "process-drawable-burn-effect": [
    [28, "a0", "process-drawable"],
    [105, "v1", "process-drawable"],
    [49, "a0", "process-drawable"],
    [64, "a0", "process-drawable"]
  ],

  "(anon-function 0 dark-eco-pool)": [[2, "v1", "state"]],

  "(method 25 dark-eco-pool)": [
    [
      22,
      "t9",
      "(function res-lump symbol symbol float structure (pointer res-tag) pointer object)"
    ]
  ],

  "(top-level-login beach-rocks)": [[78, "v1", "state"]],

  "(method 7 beach-rock)": [
    [5, "v1", "int"],
    [10, "v1", "int"],
    [19, "t9", "(function process-drawable int none)"]
  ],

  "(method 10 beach-rock)": [[21, "t9", "(function process-drawable none)"]],

  "(code falling beach-rock)": [
    [138, "gp", "handle"],
    [150, "gp", "handle"],
    [[158, 165], "s5", "handle"]
  ],

  "(method 11 beach-rock)": [[77, "v1", "int"]],

  "(anon-function 27 projectiles)": [
    [27, "s4", "collide-shape"],
    [36, "s4", "collide-shape"]
  ],

  "projectile-update-velocity-space-wars": [[60, "a0", "target"]],

  "projectile-init-by-other": [
    [70, "v1", "process-drawable"],
    [77, "v1", "process-drawable"]
  ],

  "(method 24 projectile-yellow)": [
    [[81, 999], "s5", "sound-rpc-set-param"],
    [99, "gp", "process-drawable"],
    [102, "gp", "process-drawable"]
  ],

  "(method 28 projectile-yellow)": [
    [26, "a0", "target"],
    [118, "a1", "target"]
  ],

  "(method 27 projectile-blue)": [
    [51, "v1", "process-mask"],
    [87, "v1", "process-drawable"]
  ],

  "spawn-projectile-blue": [
    [
      69,
      "s2",
      "(function process function object object object object object object)"
    ]
  ],

  "(method 28 projectile-blue)": [[27, "v1", "process-drawable"]],

  "(method 27 projectile-yellow)": [[70, "v1", "process-mask"]],

  "manipy-init": [
    [143, "a0", "collide-shape"],
    [145, "a0", "collide-shape"]
  ],

  "forall-particles-with-key-runner": [
    [32, "s3", "(inline-array sparticle-cpuinfo)"],
    [42, "s3", "(inline-array sparticle-cpuinfo)"]
  ],

  "(trans plat-button-move-downward jungle-elevator)": [
    [11, "v0", "(state plat-button)"]
  ],

  "(code plat-button-at-end jungle-elevator)": [
    [43, "t9", "(function none :behavior plat-button)"]
  ],

  "(code bouncer-fire)": [[17, "v1", "art-joint-anim"]],

  "(method 39 hopper)": [[16, "t9", "(function nav-enemy none)"]],

  "(code nav-enemy-idle hopper)": [
    [16, "v1", "art-joint-anim"],
    [70, "v1", "art-joint-anim"]
  ],

  "(code nav-enemy-patrol hopper)": [
    [34, "v1", "art-joint-anim"],
    [105, "v1", "art-joint-anim"]
  ],

  "(code nav-enemy-chase hopper)": [
    [34, "v1", "art-joint-anim"],
    [105, "v1", "art-joint-anim"]
  ],

  "(method 39 junglefish)": [[12, "t9", "(function nav-enemy none)"]],

  "(code nav-enemy-patrol junglefish)": [
    [27, "v1", "art-joint-anim"],
    [107, "v1", "art-joint-anim"],
    [169, "v1", "art-joint-anim"],
    [251, "v1", "art-joint-anim"]
  ],

  "(code nav-enemy-attack junglefish)": [[14, "v1", "art-joint-anim"]],

  "(code nav-enemy-victory junglefish)": [
    [14, "v1", "art-joint-anim"],
    [64, "v1", "art-joint-anim"]
  ],

  "(method 32 sequenceB)": [
    [177, "s3", "babak"],
    [186, "s3", "babak"],
    [236, "s3", "babak"],
    [245, "s3", "babak"]
  ],

  "(event play-anim sequenceB)": [
    [98, "gp", "evilbro"],
    [107, "gp", "evilbro"],
    [289, "gp", "evilsis"],
    [298, "gp", "evilsis"]
  ],

  "sequenceC-can-trans-hook": [[12, "v1", "process-taskable"]],

  "(anon-function 7 sidekick-human)": [
    [2, "v1", "process-taskable"],
    [10, "v1", "process-taskable"]
  ],

  "(code idle assistant-firecanyon)": [
    [33, "v1", "float"],
    [55, "v1", "float"],
    [139, "v1", "float"],
    [157, "v1", "art-joint-anim"],
    [213, "v1", "float"],
    [295, "v1", "art-joint-anim"],
    [343, "v1", "float"],
    [424, "v1", "float"],
    [446, "v1", "float"],
    [530, "v1", "float"],
    [548, "v1", "art-joint-anim"],
    [604, "v1", "float"],
    [686, "v1", "art-joint-anim"],
    [734, "v1", "float"],
    [756, "v1", "float"]
  ],

  "(method 32 sage-bluehut)": [
    [44, "v1", "float"],
    [63, "s5", "assistant-bluehut"]
  ],

  "(method 47 sage-bluehut)": [
    [18, "gp", "assistant-bluehut"],
    [23, "gp", "assistant-bluehut"]
  ],

  "(method 43 sage-bluehut)": [[19, "v1", "float"]],

  "(code idle sage-bluehut)": [
    [34, "v1", "float"],
    [137, "v1", "art-joint-anim"]
  ],

  "(code idle flutflut-bluehut)": [
    [33, "v1", "float"],
    [187, "v1", "art-joint-anim"],
    [243, "v1", "float"],
    [329, "v1", "art-joint-anim"]
  ],

  "(method 39 sharkey)": [[71, "t9", "(function nav-enemy none)"]],

  "(code nav-enemy-patrol sharkey)": [[27, "v1", "art-joint-anim"]],

  "(code nav-enemy-attack sharkey)": [[144, "v1", "art-joint-anim"]],

  "(code nav-enemy-chase sharkey)": [[40, "v1", "art-joint-anim"]],

  "(code nav-enemy-stop-chase sharkey)": [[22, "v1", "art-joint-anim"]],

  "(code nav-enemy-victory sharkey)": [[24, "v1", "art-joint-anim"]],

  "(code nav-enemy-chase lurkercrab)": [
    [17, "v1", "art-joint-anim"],
    [338, "v1", "art-joint-anim"],
    [388, "v1", "art-joint-anim"]
  ],

  "(code nav-enemy-patrol lurkercrab)": [
    [21, "v1", "art-joint-anim"],
    [77, "v1", "art-joint-anim"],
    [191, "v1", "art-joint-anim"]
  ],

  "(code nav-enemy-notice lurkerpuppy)": [[24, "v1", "art-joint-anim"]],

  "(code nav-enemy-victory lurkerpuppy)": [[20, "v1", "art-joint-anim"]],

  "(code nav-enemy-give-up lurkerpuppy)": [
    [18, "v1", "art-joint-anim"],
    [76, "v1", "art-joint-anim"]
  ],

  "(code nav-enemy-chase lurkerpuppy)": [
    [25, "v1", "art-joint-anim"],
    [111, "v1", "art-joint-anim"]
  ],

  "static-screen-init-by-other": [
    [32, "s3", "sparticle-launch-group"],
    [35, "s3", "sparticle-launch-group"]
  ],

  "(code target-demo)": [
    [[65, 73], "v1", "handle"],
    [[95, 103], "v1", "handle"],
    [[125, 133], "v1", "handle"],
    [[162, 170], "v1", "handle"],
    [[195, 203], "v1", "handle"],
    [[228, 236], "v1", "handle"],
    [[261, 269], "v1", "handle"],
    [[292, 300], "v1", "handle"],
    [[322, 330], "v1", "handle"],
    [[356, 364], "v1", "handle"],
    [[389, 397], "v1", "handle"],
    [[422, 430], "v1", "handle"],
    [[455, 463], "v1", "handle"],
    [[486, 494], "v1", "handle"],
    [[517, 525], "v1", "handle"],
    [[548, 555], "v1", "handle"],
    [[577, 585], "v1", "handle"]
  ],

  "target-has-all-the-cells?": [[17, "v1", "float"]],

  "(code open final-door)": [
    [13, "v1", "art-joint-anim"],
    [66, "v1", "art-joint-anim"]
  ],

  "(code idle powercellalt)": [[8, "a1", "process-drawable"]],

  "(code target-final-door)": [
    [85, "gp", "handle"],
    [105, "gp", "handle"],
    [117, "gp", "handle"],
    [133, "s1", "process-drawable"],
    [200, "s1", "process-drawable"]
  ],

  "(event open final-door)": [
    [4, "v1", "float"],
    [6, "v1", "float"]
  ],

  "(code nav-enemy-chase aphid)": [
    [42, "v1", "art-joint-anim"],
    [168, "v1", "art-joint-anim"]
  ],

  "(code nav-enemy-stare aphid)": [
    [34, "v1", "art-joint-anim"],
    [160, "v1", "art-joint-anim"]
  ],

  "(code nav-enemy-give-up aphid)": [
    [43, "v1", "art-joint-anim"],
    [101, "v1", "art-joint-anim"]
  ],

  "(method 27 plat-button)": [[37, "v1", "art-joint-anim"]],

  "(method 11 plat-button)": [[17, "v1", "vector"]],

  "(trans plat-button-move-downward plat-button)": [
    [[92, 999], "gp", "sound-rpc-set-param"]
  ],

  "(trans plat-button-move-upward plat-button)": [
    [[92, 999], "gp", "sound-rpc-set-param"]
  ],

  "(anon-function 7 plat-eco)": [[22, "v1", "target"]],

  "drop-plat-set-fade": [[7, "v1", "process-drawable"]],

  "(code drop-plat-spawn)": [[3, "v1", "process-drawable"]],

  "(code drop-plat-rise)": [
    [10, "v1", "process-drawable"],
    [24, "v1", "process-drawable"],
    [45, "v1", "process-drawable"],
    [85, "v1", "process-drawable"]
  ],

  "(post drop-plat-rise)": [[12, "v1", "process-drawable"]],

  "(code drop-plat-drop)": [
    [2, "v1", "process-drawable"],
    [85, "v1", "process-drawable"]
  ],

  "(post drop-plat-drop)": [[12, "v1", "process-drawable"]],

  "drop-plat-init-by-other": [[22, "v1", "process-drawable"]],

  "citb-drop-plat-drop-children": [[[23, 29], "a0", "drop-plat"]],

  "citb-drop-plat-spawn-children": [
    [98, "t9", "(function process function vector uint uint int)"]
  ],

  "(method 11 citb-drop-plat)": [
    [24, "v1", "(pointer int32)"],
    [26, "v1", "(pointer int32)"]
  ],

  "(code plat-flip-idle)": [
    [62, "v1", "art-joint-anim"],
    [91, "v1", "art-joint-anim"],
    [132, "v1", "art-joint-anim"]
  ],

  "(method 11 plat-flip)": [
    ["_stack_", 16, "res-tag"],
    ["_stack_", 32, "res-tag"],
    ["_stack_", 48, "res-tag"],
    [147, "v1", "(pointer float)"],
    [192, "v1", "(pointer float)"]
  ],

  "(method 27 square-platform)": [[[26, 33], "a0", "water-vol"]],

  "(method 27 wedge-plat)": [
    [4, "v1", "process-drawable"],
    [10, "f0", "float"],
    [40, "f26", "float"],
    [50, "f26", "float"]
  ],

  "(method 27 wedge-plat-outer)": [
    [4, "v1", "process-drawable"],
    [10, "f0", "float"],
    [40, "f26", "float"],
    [50, "f26", "float"]
  ],

  "(code plunger-lurker-plunge)": [
    [[76, 299], "s5", "othercam"],
    [80, "gp", "handle"],
    [88, "gp", "handle"],
    [109, "gp", "handle"],
    [176, "gp", "handle"],
    [151, "gp", "handle"],
    [164, "gp", "handle"],
    [188, "gp", "handle"]
  ],

  "(code plunger-lurker-flee)": [
    [10, "v1", "art-joint-anim"],
    [60, "v1", "art-joint-anim"]
  ],

  "(code plunger-lurker-idle)": [[10, "v1", "art-joint-anim"]],

  "(code flying-lurker-idle)": [[92, "v1", "art-joint-anim"]],

  "(code flying-lurker-fly)": [
    [56, "v1", "art-joint-anim"],
    [110, "v1", "float"]
  ],

  "(code flying-lurker-start)": [[36, "v1", "float"]],

  "(method 18 collide-cache)": [
    [44, "v1", "collide-shape-prim-sphere"],
    [16, "s3", "collide-cache-prim"],
    [21, "s3", "collide-cache-prim"],
    [25, "s3", "collide-cache-prim"],
    [43, "s3", "collide-cache-prim"],
    [62, "s3", "(inline-array collide-cache-prim)"]
  ],

  "flying-lurker-play-intro": [
    [[106, 299], "s5", "othercam"],
    [110, "gp", "handle"],
    [118, "gp", "handle"],
    [139, "gp", "handle"],
    [160, "gp", "handle"],
    [173, "gp", "handle"],
    [207, "gp", "handle"],
    [219, "gp", "handle"]
  ],

  "clone-anim-once": [
    [[19, 73], "s5", "process-drawable"],
    [50, "s4", "collide-shape"],
    [109, "v1", "manipy"]
  ],

  "level-hint-task-process": [["_stack_", 16, "res-tag"]],

  "kill-current-level-hint": [[[13, 33], "s4", "level-hint"]],

  "level-hint-init-by-other": [
    [[54, 75], "a0", "string"],
    [93, "a0", "string"]
  ],

  "(method 17 drawable-inline-array-ambient)": [
    [1, "v1", "drawable-ambient"],
    [4, "v1", "drawable-ambient"]
  ],

  "ambient-type-sound-loop": [
    [5, "a0", "symbol"],
    [[24, 35], "s3", "(pointer res-tag)"]
  ],

  "ambient-type-light": [
    [38, "v1", "(inline-array vector)"],
    [43, "v1", "(inline-array vector)"]
  ],
  "ambient-type-dark": [
    [38, "v1", "(inline-array vector)"],
    [43, "v1", "(inline-array vector)"]
  ],
  "ambient-type-weather-off": [
    [38, "v1", "(inline-array vector)"],
    [43, "v1", "(inline-array vector)"]
  ],

  "level-hint-displayed?": [
    [[4, 7], "a0", "level-hint"],
    [12, "a0", "level-hint"],
    [14, "a0", "level-hint"]
  ],

  "ambient-type-sound": [
    [21, "v1", "(pointer float)"],
    [28, "v1", "(pointer float)"],
    ["_stack_", 112, "res-tag"],
    [57, "v0", "symbol"]
  ],
  "forall-particles-runner": [
    [[19, 28], "s4", "sparticle-cpuinfo"],
    [34, "s4", "pointer"],
    [35, "s3", "pointer"]
  ],

  "(method 2 sparticle-cpuinfo)": [[14, "f0", "float"]],

  "sp-kill-particle": [
    [7, "a1", "uint"],
    [7, "v1", "uint"]
  ],

  "sparticle-track-root": [[2, "v1", "process-drawable"]],

  "sparticle-track-root-prim": [
    [2, "v1", "process-drawable"],
    [3, "v1", "collide-shape"]
  ],

  "sp-orbiter": [[[73, 82], "v1", "sprite-vec-data-2d"]],

  "finish-background": [
    [249, "a0", "terrain-context"],
    [297, "a0", "terrain-context"],
    [307, "a0", "terrain-context"],
    [355, "a0", "terrain-context"],
    [365, "a0", "terrain-context"],
    [451, "a0", "terrain-context"],
    [461, "a0", "terrain-context"],
    [32, "a0", "terrain-context"],
    [180, "a0", "terrain-context"],
    [188, "a0", "terrain-context"],
    [199, "a0", "terrain-context"],
    [238, "a0", "terrain-context"],
    [288, "a0", "terrain-context"],
    [346, "a0", "terrain-context"],
    [404, "a0", "terrain-context"],
    [442, "a0", "terrain-context"],
    [531, "a0", "terrain-context"],
    [534, "a0", "terrain-context"],
    [[598, 603], "v1", "dma-packet"]
  ],

  "(method 11 drawable-inline-array-node)": [[[1, 6], "v1", "drawable"]],

  "(method 12 drawable-inline-array-node)": [[[1, 6], "v1", "drawable"]],

  "(method 13 drawable-inline-array-node)": [[[1, 6], "v1", "drawable"]],

  "(method 17 drawable-inline-array-node)": [[[1, 6], "v1", "drawable"]],

  "(code nav-enemy-patrol babak)": [
    [25, "v1", "art-joint-anim"],
    [79, "t9", "(function none)"]
  ],

  "(code nav-enemy-chase babak)": [[55, "v1", "art-joint-anim"]],

  "(code nav-enemy-stare babak)": [[154, "v1", "art-joint-anim"]],

  "(code nav-enemy-give-up babak)": [
    [43, "v1", "art-joint-anim"],
    [101, "v1", "art-joint-anim"]
  ],

  "(method 33 process-taskable)": [[15, "s5", "spool-anim"]],

  "(method 51 process-taskable)": [[18, "v1", "spool-anim"]],

  "(method 35 process-taskable)": [[15, "s5", "spool-anim"]],
  "(method 37 process-taskable)": [[15, "s5", "spool-anim"]],

  "process-taskable-play-anim-code": [
    [68, "gp", "spool-anim"],
    [255, "gp", "art-joint-anim"]
  ],

  "(event play-anim process-taskable)": [
    [19, "a1", "float"],
    [24, "a0", "float"]
  ],

  "(event be-clone process-taskable)": [
    [19, "a1", "float"],
    [24, "a0", "float"]
  ],

  "(event othercam-running)": [[23, "v1", "process-taskable"]],

  "(code nav-enemy-idle babak-with-cannon)": [[22, "v1", "art-joint-anim"]],

  "(code babak-run-to-cannon)": [[14, "v1", "art-joint-anim"]],

  "(code babak-with-cannon-jump-onto-cannon)": [[118, "v1", "art-joint-anim"]],

  "(code babak-with-cannon-jump-off-cannon)": [[28, "v1", "art-joint-anim"]],

  "(trans nav-enemy-die babak-with-cannon)": [[40, "v0", "(state nav-enemy)"]],

  "(enter othercam-running)": [
    [50, "gp", "process-taskable"],
    [53, "gp", "process-taskable"]
  ],

  "(code othercam-running)": [
    [14, "s2", "process-taskable"],
    [18, "s2", "process-taskable"],
    [24, "s2", "process-taskable"],
    [38, "s2", "process-taskable"],
    [47, "s2", "process-taskable"]
  ],

  "(method 10 gui-query)": [
    [[84, 88], "v1", "dma-packet"],
    [[131, 135], "v1", "dma-packet"]
  ],

  "(code yakow-idle)": [
    [46, "v1", "art-joint-anim"],
    [102, "v1", "art-joint-anim"]
  ],

  "(code yakow-graze)": [
    [73, "v1", "art-joint-anim"],
    [131, "v1", "art-joint-anim"]
  ],

  "(code yakow-graze-kicked)": [[10, "v1", "art-joint-anim"]],

  "(code yakow-kicked)": [[81, "v1", "art-joint-anim"]],

  "(method 7 fishermans-boat)": [
    [20, "t9", "(function rigid-body-platform int rigid-body-platform)"]
  ],

  "(code muse-idle)": [
    [35, "v1", "art-joint-anim"],
    [87, "v1", "art-joint-anim"]
  ],

  "(code nav-enemy-chase muse)": [[35, "v1", "art-joint-anim"]],

  "(code nav-enemy-jump-land muse)": [[31, "v1", "art-joint-anim"]],

  "(code muse-caught)": [
    [50, "v0", "vector"],
    [306, "gp", "handle"],
    [321, "gp", "handle"]
  ],

  "(code nav-enemy-idle bonelurker)": [
    [5, "t9", "(function none :behavior bonelurker)"]
  ],

  "(code nav-enemy-patrol bonelurker)": [
    [7, "t9", "(function none :behavior bonelurker)"]
  ],

  "(code nav-enemy-chase bonelurker)": [
    [60, "v1", "art-joint-anim"],
    [108, "v1", "art-joint-anim"],
    [171, "v1", "art-joint-anim"],
    [220, "v1", "art-joint-anim"],
    [277, "v1", "art-joint-anim"],
    [334, "v1", "art-joint-anim"]
  ],

  "(code nav-enemy-stare bonelurker)": [[130, "v1", "art-joint-anim"]],

  "(code bonelurker-stun)": [[29, "v1", "art-joint-anim"]],

  "(code nav-enemy-give-up bonelurker)": [
    [43, "v1", "art-joint-anim"],
    [93, "v1", "art-joint-anim"],
    [143, "v1", "art-joint-anim"],
    [201, "v1", "art-joint-anim"]
  ],

  "(method 32 assistant-bluehut)": [
    [104, "v1", "float"],
    [162, "v1", "manipy"],
    [255, "v1", "float"]
  ],

  "(method 47 assistant-bluehut)": [
    [21, "s5", "sage-bluehut"],
    [28, "s5", "sage-bluehut"],
    [50, "s5", "sage-bluehut"],
    [53, "s5", "sage-bluehut"]
  ],

  "(method 43 assistant-bluehut)": [[19, "v1", "float"]],

  "check-drop-level-assistant-bluehut": [[17, "v1", "float"]],

  "(code idle assistant-bluehut)": [
    [31, "v1", "art-joint-anim"],
    [83, "v1", "float"],
    [104, "v1", "art-joint-anim"],
    [161, "v1", "float"],
    [261, "v1", "art-joint-anim"],
    [317, "v1", "float"],
    [554, "v1", "art-joint-anim"]
  ],

  "assistant-levitator-blue-beam": [[15, "v1", "fireboulder"]],

  "(code idle assistant-levitator)": [
    [32, "v1", "art-joint-anim"],
    [91, "v1", "float"],
    [173, "v1", "art-joint-anim"],
    [229, "v1", "float"],
    [311, "v1", "art-joint-anim"]
  ],

  "(event square-platform-lowered)": [[8, "a0", "square-platform-master"]],

  "(event square-platform-master-idle)": [[6, "a0", "square-platform-button"]],

  "(method 7 square-platform)": [
    [24, "t9", "(function baseplat int baseplat)"]
  ],

  "(method 11 square-platform)": [
    ["_stack_", 16, "res-tag"],
    ["_stack_", 32, "res-tag"],
    [165, "v1", "(pointer float)"]
  ],

  "(enter square-platform-master-activate)": [
    [51, "a0", "sunkencam"],
    [84, "v1", "sunkencam"],
    [119, "a0", "sunkencam"],
    [152, "v1", "sunkencam"]
  ],

  "(code qbert-plat-on-mimic)": [
    [13, "gp", "(pointer rigid-body-platform)"],
    [21, "gp", "(pointer rigid-body-platform)"],
    [27, "gp", "(pointer rigid-body-platform)"]
  ],

  "(method 32 qbert-plat)": [[[4, 10], "a0", "qbert-plat-master"]],

  "(post rigid-body-platform-float qbert-plat)": [
    [3, "t9", "(function none :behavior qbert-plat)"]
  ],

  "(method 23 qbert-plat)": [
    [9, "t9", "(function rigid-body-platform float none)"]
  ],

  "(code keg-on-paddle)": [
    [5, "a0", "keg"], // i have learned that parent does not always equal the parent type!
    [16, "v1", "process-drawable"]
  ],

  "(code keg-paddle-to-path)": [
    [8, "v1", "process-drawable"],
    [28, "v1", "process-drawable"]
  ],

  "(code keg-on-path)": [
    [13, "v1", "keg-conveyor-paddle"],
    [24, "v1", "keg-conveyor-paddle"],
    [45, "v1", "keg-conveyor-paddle"],
    [72, "v1", "keg-conveyor-paddle"],
    [81, "v1", "keg-conveyor-paddle"]
  ],

  "(code keg-in-chute)": [
    [2, "v1", "process-drawable"],
    [9, "v1", "process-drawable"]
  ],

  "keg-init-by-other": [[142, "v1", "process-drawable"]],

  "(method 7 keg-conveyor)": [
    [14, "t9", "(function process-drawable int process-drawable)"]
  ],

  "(method 7 swamp-bat)": [
    [26, "t9", "(function process-drawable int process-drawable)"]
  ],

  "(code swamp-bat-slave-die)": [[21, "v1", "swamp-bat"]],

  // these casts should not be required
  "swamp-bat-check-slave-paths-match?": [
    [3, "a1", "swamp-bat-slave"],
    [7, "a1", "swamp-bat-slave"]
  ],

  "(method 39 swamp-rat)": [[37, "t9", "(function nav-enemy none)"]],

  "(code nav-enemy-patrol swamp-rat)": [[23, "v1", "art-joint-anim"]],

  "(code nav-enemy-stare swamp-rat)": [[26, "v1", "art-joint-anim"]],

  "(code nav-enemy-give-up swamp-rat)": [
    [14, "v1", "art-joint-anim"],
    [72, "v1", "art-joint-anim"]
  ],

  "(code nav-enemy-attack swamp-rat)": [[14, "v1", "art-joint-anim"]],

  "(code swamp-rat-spawn)": [[119, "v1", "art-joint-anim"]],

  "(code spiderwebs-bounce)": [[80, "v1", "art-joint-anim"]],

  "(method 39 baby-spider)": [[37, "t9", "(function nav-enemy none)"]],

  "(code baby-spider-hatching)": [[14, "v1", "art-joint-anim"]],

  "(code nav-enemy-attack baby-spider)": [[14, "v1", "art-joint-anim"]],

  "(code nav-enemy-give-up baby-spider)": [
    [14, "v1", "art-joint-anim"],
    [72, "v1", "art-joint-anim"]
  ],

  "(code nav-enemy-patrol baby-spider)": [[23, "v1", "art-joint-anim"]],

  "(code nav-enemy-notice baby-spider)": [[24, "v1", "art-joint-anim"]],

  "(code nav-enemy-stare baby-spider)": [[26, "v1", "art-joint-anim"]],

  "(method 24 mother-spider-proj)": [
    [[11, 46], "s5", "sound-rpc-set-param"],
    [30, "s4", "process-drawable"],
    [33, "s4", "process-drawable"]
  ],

  "(method 23 exit-chamber)": [
    [113, "a0", "fuel-cell"]
  ],

  "(code exit-chamber-rise)": [
    [15, "v1", "fuel-cell"],
    [64, "v1", "sunkencam"],
    [81, "v1", "art-joint-anim"],
    [157, "v1", "art-joint-anim"],
    [211, "v1", "art-joint-anim"],
    [292, "v1", "art-joint-anim"],
    [424, "v1", "fuel-cell"]
  ],

  "(method 25 sunken-water)": [
    [121, "v1", "uint"],
    [126, "v1", "uint"]
  ],

  "(code sunkenfisha-idle)": [[10, "v1", "art-joint-anim"]],

  "(method 27 sunkenfisha)": [
    ["_stack_", 16, "res-tag"],
    ["_stack_", 32, "res-tag"],
    ["_stack_", 48, "res-tag"],
    [40, "v0", "(pointer float)"],
    [137, "v0", "(pointer float)"],
    [174, "v0", "(pointer float)"]
  ],

  "(method 43 assistant-villagec)": [[19, "v1", "float"]],

  "(code idle assistant-villagec)": [
    [32, "v1", "art-joint-anim"],
    [89, "v1", "float"],
    [176, "v1", "float"]
  ],

  "(method 32 sage-villagec)": [[278, "v1", "float"]],

  "(method 43 sage-villagec)": [[19, "v1", "float"]],

  "(method 20 cave-trap)": [
    [77, "s2", "process-drawable"],
    [95, "s2", "process-drawable"],
    [181, "s3", "process-drawable"],
    [221, "s3", "process-drawable"],
    [230, "v1", "baby-spider"]
  ],

  "(method 7 cave-trap)": [
    [14, "t9", "(function process-drawable int process-drawable)"]
  ],

  "(method 57 ice-cube)": [
    [16, "v1", "collide-shape-prim-group"],
    [26, "v1", "collide-shape-prim-group"]
  ],

  "(method 58 ice-cube)": [
    [16, "v1", "collide-shape-prim-group"],
    [26, "v1", "collide-shape-prim-group"]
  ],

  "(code yeti-slave-appear-jump-up)": [[14, "v1", "art-joint-anim"]],

  "(code yeti-slave-appear-land)": [[14, "v1", "art-joint-anim"]],

  "(code nav-enemy-chase yeti-slave)": [[55, "v1", "art-joint-anim"]],

  "(code nav-enemy-stare yeti-slave)": [[154, "v1", "art-joint-anim"]],

  "(code nav-enemy-give-up yeti-slave)": [
    [43, "v1", "art-joint-anim"],
    [101, "v1", "art-joint-anim"]
  ],

  "(code nav-enemy-patrol yeti-slave)": [
    [25, "v1", "art-joint-anim"],
    [86, "v1", "art-joint-anim"],
    [165, "v1", "art-joint-anim"],
    [238, "v1", "art-joint-anim"]
  ],

  "(method 7 yeti-slave)": [[14, "t9", "(function nav-enemy int nav-enemy)"]],

  "(method 21 yeti)": [[5, "s5", "(pointer yeti-slave)"]],

  "(code idle assistant-lavatube-start)": [
    [32, "v1", "float"],
    [118, "v1", "art-joint-anim"]
  ],

  "check-drop-level-maincave-drip": [[17, "v1", "float"]],

  "snow-bird-bob-func": [[3, "v1", "process-drawable"]],

  "bird-bob-func": [[3, "v1", "process-drawable"]],

  "part-tracker-track-root": [[2, "v1", "process-drawable"]],

  "sparticle-track-root-money": [[5, "v1", "process-drawable"]],

  "eco-fadeout": [[2, "v1", "process-drawable"]],

  "eco-track-root-prim-fadeout": [
    [2, "v1", "process-drawable"],
    [3, "a0", "collide-shape-moving"],
    [11, "v1", "process-drawable"]
  ],

  "check-drop-level-sagehut": [[18, "v1", "float"]],

  "check-drop-level-training-spout-rain": [[17, "v1", "float"]],

  "check-drop-level-sagehut2": [[18, "v1", "float"]],

  "tra-bird-bob-func": [[3, "v1", "process-drawable"]],

  "(anon-function 6 relocate)": [
    [3, "a0", "int"],
    [8, "a0", "int"]
  ],

  "(method 7 joint-control)": [
    [7, "v1", "(inline-array joint-control-channel)"]
  ],

  "(method 20 hud-money-all)": [
    [36, "a0", "process-drawable"],
    [39, "v1", "process-drawable"],
    [50, "v1", "process-drawable"],
    [93, "v1", "process-drawable"]
  ],

  "(code part-tester-idle)": [
    [[16,22], "s5", "process-drawable"]
  ],

  "(method 20 hud-money)": [
    [35, "a0", "process-drawable"],
    [38, "v1", "process-drawable"],
    [49, "v1", "process-drawable"],
    [92, "v1", "process-drawable"]
  ],

  "(method 20 hud-fuel-cell)": [
    [100, "a0", "process-drawable"],
    [103, "v1", "process-drawable"],
    [114, "v1", "process-drawable"],
    [157, "v1", "process-drawable"]
  ],

  "part-hud-eco-timer-01-func": [
    [11, "v1", "uint"],
    [15, "v1", "uint"]
  ],

  "part-hud-eco-timer-02-func": [
    [11, "v1", "uint"],
    [15, "v1", "uint"]
  ],

  "part-hud-eco-timer-03-func": [
    [11, "v1", "uint"],
    [15, "v1", "uint"]
  ],

  "hide-bottom-hud": [[22, "v1", "(pointer hud)"]],

  "disable-hud": [
    [22, "a0", "(pointer hud)"],
    [37, "v1", "(pointer hud)"],
    [57, "v1", "(pointer hud)"]
  ],

  "enable-hud": [[20, "v1", "(pointer hud)"]],

  "hide-hud-quick": [[20, "v1", "(pointer hud)"]],

  "set-hud-aspect-ratio": [[17, "v1", "(pointer hud)"]],

  "hud-hidden?": [[14, "v1", "(pointer hud)"]],

  "bottom-hud-hidden?": [[16, "v1", "(pointer hud)"]],

  "show-hud": [[31, "v1", "(pointer hud)"]],

  "fuel-cell-hud-orbit-callback": [
    [12, "s3", "hud-fuel-cell"],
    [20, "s3", "hud-fuel-cell"]
  ],

  "(method 15 hud-pickups)": [
    [51, "v1", "dma-packet"],
    [52, "v1", "dma-packet"]
  ],

  "(method 15 hud-fuel-cell)": [
    [51, "v1", "dma-packet"],
    [52, "v1", "dma-packet"]
  ],

  "(method 15 hud-money)": [[[50, 53], "v1", "dma-packet"]],

  "(method 15 hud-money-all)": [[[125, 128], "v1", "dma-packet"]],

  "(method 15 hud-buzzers)": [
    [58, "v1", "dma-packet"],
    [59, "v1", "dma-packet"]
  ],

  "update-mood-lightning": [
    [[255, 259], "s5", "process-drawable"],
    [[293, 297], "s5", "process-drawable"],
    [[331, 336], "s5", "process-drawable"],
    [235, "v0", "sound-rpc-set-param"],
    [273, "v0", "sound-rpc-set-param"],
    [311, "v0", "sound-rpc-set-param"]
  ],

  "battlecontroller-default-event-handler": [[9, "a0", "process-drawable"]],

  "battlecontroller-update-spawners": [
    [19, "s4", "nav-enemy"],
    [57, "s4", "nav-enemy"]
  ],

  "battlecontroller-spawn-creature": [
    [33, "v0", "nav-enemy"],
    [[53, 136], "gp", "(pointer nav-enemy)"]
  ],

  "(method 7 battlecontroller)": [
    [29, "t9", "(function process-drawable int process-drawable)"]
  ],

  "(method 10 battlecontroller)": [
    [13, "t9", "(function process-drawable none)"]
  ],

  "(method 27 battlecontroller)": [
    ["_stack_", 16, "res-tag"],
    [182, "v0", "(pointer int32)"]
  ],

  "keg-bounce-set-particle-rotation-callback": [
    [2, "v1", "(pointer process-drawable)"]
  ],

  "update-time-of-day": [[46, "v0", "(array float)"]],

  "sky-make-light": [[[10, 23], "a0", "sky-sun-data"]],

  "make-sky-textures": [
    [[90, 94], "a0", "dma-packet"],
    [[100, 103], "a0", "gs-gif-tag"],
    [108, "a0", "(pointer gs-alpha)"],
    [110, "a0", "(pointer gs-reg64)"],
    [[121, 124], "v1", "dma-packet"]
  ],

  "copy-cloud-texture": [
    [[2, 48], "s5", "(pointer uint128)"],
    [[28, 32], "s4", "adgif-shader"]
  ],

  "copy-sky-texture": [
    [[2, 48], "s5", "(pointer uint128)"],
    [[28, 32], "s4", "adgif-shader"]
  ],

  "render-sky-tng": [
    [[244, 262], "s2", "(inline-array sky-vertex)"],
    [[34, 38], "a0", "dma-packet"],
    [[44, 47], "a0", "gs-gif-tag"],
    [52, "a0", "(pointer gs-zbuf)"],
    [54, "a0", "(pointer gs-reg64)"],
    [56, "a0", "(pointer gs-test)"],
    [58, "a0", "(pointer gs-reg64)"],
    [60, "a0", "(pointer gs-alpha)"],
    [62, "a0", "(pointer gs-reg64)"],
    [[74, 78], "a0", "dma-packet"],
    [[84, 87], "a0", "gs-gif-tag"],

    [107, "s2", "(pointer gs-tex0)"],
    [109, "s2", "(pointer gs-reg64)"],
    [111, "s2", "(pointer gs-tex1)"],
    [113, "s2", "(pointer gs-reg64)"],
    [115, "s2", "(pointer gs-clamp)"],
    [117, "s2", "(pointer gs-reg64)"],
    [118, "s2", "(pointer uint64)"],
    [120, "s2", "(pointer gs-reg64)"],
    [[159, 166], "s3", "dma-packet"],
    [[171, 175], "a0", "dma-packet"],
    [[181, 184], "a0", "gs-gif-tag"],

    [189, "s2", "(pointer gs-alpha)"],
    [191, "s2", "(pointer gs-reg64)"],
    [209, "s2", "(pointer gs-tex0)"],
    [211, "s2", "(pointer gs-reg64)"],
    [213, "s2", "(pointer gs-tex1)"],
    [215, "s2", "(pointer gs-reg64)"],
    [216, "s2", "(pointer gs-clamp)"],
    [218, "s2", "(pointer gs-reg64)"],
    [219, "s2", "(pointer int64)"],
    [221, "s2", "(pointer gs-reg64)"],
    [[303, 310], "s3", "dma-packet"],
    [[312, 316], "v1", "dma-packet"]
  ],

  "render-sky-tri": [
    [5, "a0", "int"],
    [[6, 50], "a0", "(inline-array sky-vertex)"],
    [[25, 48], "a3", "(inline-array sky-vertex)"]
  ],

  "render-sky-quad": [
    [[9, 32], "a0", "(inline-array sky-vertex)"],
    [[33, 62], "a3", "(inline-array sky-vertex)"]
  ],

  "(method 10 effect-control)": [
    [88, "v1", "collide-shape-moving"],
    [143, "s3", "(pointer sparticle-launch-group)"],
    [147, "s3", "sparticle-launch-group"],
    [199, "s3", "sparticle-launch-group"],
    [240, "s3", "basic"],
    [286, "s3", "basic"],
    [346, "s3", "basic"],
    [367, "s3", "basic"],
    [367, "s3", "basic"],
    [[371, 451], "s3", "death-info"]
  ],

  "(post water-vol-idle helix-dark-eco)": [
    [4, "t9", "(function none :behavior helix-dark-eco)"]
  ],

  "(code helix-slide-door-close)": [[10, "v1", "art-joint-anim"]],

  "(code helix-button-startup)": [
    [39, "v1", "collectable"]
  ],

  "(method 73 green-eco-lurker)": [[6, "a1", "touching-shapes-entry"]],

  "citb-sagecage-update-collision": [
    [2, "a0", "collide-shape-prim-mesh"],
    [9, "a0", "collide-shape-prim-mesh"]
  ],

  "race-ring-set-particle-rotation-callback": [
    [1, "v1", "(pointer race-ring)"]
  ],

  "race-ring-blue-set-particle-rotation-callback": [
    [1, "v1", "(pointer race-ring)"]
  ],

  "(code race-ring-active)": [
    [[241, 249], "v1", "handle"],
    [253, "gp", "handle"],
    [[269, 276], "s5", "handle"]
  ],

  "(trans race-ring-active)": [[26, "a0", "part-tracker"]],

  "(code anim-tester-process)": [
    [41, "v1", "anim-test-obj"],
    [45, "v1", "anim-test-obj"],
    [[40, 114], "s4", "anim-test-obj"],
    [82, "v0", "anim-test-sequence"],
    [119, "v0", "art-joint-anim"]
  ],

  "display-list-control": [
    [[194, 197], "v1", "dma-packet"],
    [[423, 426], "v1", "dma-packet"]
  ],

  "anim-tester-disp-frame-num": [[[75, 78], "v1", "dma-packet"]],

  "reset-drawable-tracking": [
    [3, "gp", "target"],
    [10, "gp", "target"],
    [14, "gp", "target"],
    [42, "gp", "target"],
    [48, "gp", "target"]
  ],
  "reset-drawable-follow": [
    [3, "v1", "target"],
    [10, "v1", "target"],
    [16, "v1", "target"]
  ],
  "master-track-target": [
    [62, "gp", "target"],
    [65, "gp", "target"],
    [96, "gp", "target"],
    [103, "gp", "target"],
    [423, "f0", "float"]
  ],

  "master-switch-to-entity": [
    ["_stack_", 16, "res-tag"],
    [88, "v0", "(pointer string)"],
    [233, "v1", "camera-slave"]
  ],

  "master-check-regions": [[119, "v1", "connection"]],
  "(anon-function 71 cam-states)": [
    [13, "a1", "pov-camera"],
    [20, "v1", "pov-camera"],
    [41, "v1", "pov-camera"],
    [52, "v1", "pov-camera"],
    [71, "a1", "pov-camera"]
  ],
  "(anon-function 68 cam-states)": [[13, "a1", "pov-camera"]],
  "(anon-function 75 cam-states)": [
    [13, "a1", "pov-camera"],
    [21, "a0", "pov-camera"]
  ],

  "(event cam-master-active)": [
    [95, "gp", "matrix"],
    [184, "v1", "vector"],
    [235, "v1", "process"],
    [239, "v1", "process"],
    [240, "v1", "process"],
    [262, "v1", "process"],
    [270, "v1", "process"],
    [279, "v1", "process"],
    [280, "v1", "process"],
    [329, "v1", "float"],
    [335, "a0", "float"],
    [457, "v1", "camera-slave"],
    [511, "v1", "camera-slave"],
    [524, "v0", "camera-slave"],
    [560, "a0", "camera-slave"],
    [570, "v1", "camera-slave"],
    [629, "v1", "camera-slave"],
    [679, "a0", "camera-slave"],
    [690, "v1", "camera-slave"],
    [771, "v1", "camera-slave"],
    [875, "v1", "camera-slave"],
    [928, "v1", "camera-slave"],
    [947, "v1", "camera-slave"],
    [966, "v1", "camera-slave"],
    [994, "v1", "camera-slave"],
    [999, "a0", "camera-slave"],
    [1011, "a0", "camera-slave"],
    [1023, "v1", "projectile"],
    [1033, "a0", "camera-slave"],
    [1035, "a0", "camera-slave"],
    [1049, "v1", "float"],
    [1053, "v1", "float"],
    [1062, "v1", "float"],
    [1066, "v1", "float"],
    [1071, "a0", "vector"],
    [1368, "v1", "float"],
    [1371, "v1", "float"]
  ],

  "(code cam-pov)": [
    [13, "a1", "pov-camera"],
    [21, "a0", "pov-camera"]
  ],

  "(code cam-pov-track)": [[13, "a1", "pov-camera"]],

  "(code cam-pov180)": [
    [13, "a1", "pov-camera"],
    [20, "v1", "pov-camera"],
    [41, "v1", "pov-camera"],
    [52, "v1", "pov-camera"],
    [71, "a1", "pov-camera"]
  ],

  "cam-los-spline-collide": [
    [[52, 83], "s3", "(inline-array collide-cache-tri)"]
  ],

  "(event cam-string)": [
    [15, "v1", "float"],
    [18, "v1", "float"],
    [31, "a0", "vector"],
    [35, "a0", "vector"]
  ],

  "cam-draw-collide-cache": [
    [[2, 13], "gp", "(inline-array collide-cache-tri)"]
  ],

  "cam-los-collide": [[[50, 197], "s1", "(inline-array collide-cache-tri)"]],

  "(anon-function 1 pov-camera)": [
    [9, "v1", "float"],
    [16, "v1", "float"]
  ],

  "camera-fov-frame": [
    [87, "a0", "vector"],
    [128, "a0", "vector"],
    [169, "a0", "vector"]
  ],

  "camera-sphere": [[[39, 46], "v1", "cam-dbg-scratch"]],

  "camera-line-draw": [
    [34, "a0", "cam-dbg-scratch"],
    [42, "a0", "cam-dbg-scratch"]
  ],

  "camera-plot-float-func": [
    [54, "v1", "cam-dbg-scratch"],
    [62, "a0", "cam-dbg-scratch"],
    [66, "a0", "cam-dbg-scratch"],
    [103, "v1", "cam-dbg-scratch"],
    [240, "v1", "cam-dbg-scratch"]
  ],

  "cam-line-dma": [
    [32, "t0", "vector"],
    [36, "t0", "vector"],
    [45, "t0", "vector"],
    [50, "t0", "vector"],
    [[12, 16], "a3", "dma-packet"],
    [[22, 25], "a3", "gs-gif-tag"],
    [[33, 38], "a3", "(pointer uint128)"],
    [[46, 52], "a1", "(pointer uint128)"],
    [[60, 65], "a0", "dma-packet"],
    [[65, 74], "a0", "(pointer uint64)"],
    [[77, 80], "a0", "dma-packet"]
  ],

  "v-slrp!": [
    [19, "v1", "(pointer float)"],
    [26, "v1", "(pointer float)"]
  ],

  "clmf-pos-rot": [
    [60, "a1", "int"],
    [70, "a2", "symbol"],
    [71, "a1", "res-tag"],
    [132, "a0", "int"],
    [141, "s0", "res-tag"]
  ],

  "clmf-next-entity": [[38, "a0", "connection"]],

  "cam-layout-init": [[10, "v1", "connection"]],

  "clmf-save-all": [[18, "v1", "connection"]],

  "cam-layout-save-cam-rot": [[14, "v0", "vector"]],

  "cam-layout-save-campointsoffset": [[13, "v0", "vector"]],

  "cam-layout-entity-info": [
    [205, "v1", "vector"],
    [495, "v1", "vector"]
  ],

  "cam-layout-save-pivot": [
    [14, "v0", "vector"],
    [40, "v0", "vector"]
  ],

  "cam-layout-save-interesting": [
    [14, "v0", "vector"],
    [40, "v0", "vector"]
  ],

  "cam-layout-save-align": [
    [14, "v0", "vector"],
    [40, "v0", "vector"]
  ],

  "cam-layout-save-splineoffset": [[40, "v0", "vector"]],

  "cam-layout-save-cam-trans": [
    [65, "s5", "vector"],
    [67, "s5", "vector"],
    [69, "s5", "vector"],
    [75, "s5", "vector"],
    [77, "s2", "vector"],
    [82, "s2", "vector"],
    [84, "s2", "vector"],
    [86, "s2", "vector"],
    [92, "s2", "vector"],
    [94, "s5", "vector"],
    [95, "s5", "symbol"],
    [96, "s2", "symbol"],
    [97, "s2", "symbol"],
    [110, "s5", "vector"],
    [113, "s5", "vector"],
    [115, "s5", "vector"],
    [117, "s5", "vector"]
  ],

  "clmf-cam-flag-toggle": [
    [119, "a0", "int"],
    [124, "v1", "int"],
    [138, "v0", "int"],
    [153, "a0", "int"],
    [158, "v1", "int"],
    [172, "v0", "int"],
    [195, "a0", "int"],
    [200, "v1", "int"],
    [214, "v0", "int"],
    [233, "a0", "int"],
    [238, "v1", "int"],
    [252, "v0", "int"]
  ],

  "clmf-cam-float-adjust": [[49, "a1", "int"]],

  "cam-layout-do-action": [
    [66, "s5", "basic"],
    [74, "s5", "basic"],
    [80, "s5", "(function object symbol symbol)"]
  ],

  "cam-layout-function-call": [
    [11, "gp", "basic"],
    [15, "gp", "(function string int basic none)"]
  ],

  "cam-layout-do-menu": [
    [[130, 176], "s3", "clm-list"],
    [203, "a0", "clm-item"],
    [213, "v1", "clm-item"],
    [228, "s3", "clm-item"],
    [233, "v1", "clm-item"],
    [238, "s3", "clm-item"],
    [275, "s4", "clm-list"],
    [277, "s4", "clm-list"],
    [279, "s4", "clm-list"],
    [283, "s4", "clm-list"],
    [289, "s4", "clm-list"],
    [291, "s4", "clm-list"],
    [303, "s4", "clm-list"],
    [305, "s4", "clm-list"],
    [345, "s4", "clm-list"],
    [347, "s4", "clm-list"],
    [350, "s4", "clm-list"],
    [352, "s4", "clm-list"],
    [353, "s4", "clm-list"],
    [356, "s4", "clm-list"],
    [357, "s4", "clm-list"],
    [369, "v1", "clm-item"]
  ],

  "cam-layout-print": [[[21, 24], "v1", "dma-packet"]],

  "cam-layout-entity-volume-info": [
    [58, "s4", "vector"],
    [59, "s4", "vector"],
    [61, "s4", "(inline-array plane-volume)"]
  ],

  "cam-layout-entity-volume-info-create": [
    ["_stack_", 16, "res-tag"],
    [16, "v0", "(inline-array vector)"]
  ],

  "clmf-cam-string": [["_stack_", 16, "res-tag"]],

  "in-cam-entity-volume?": [
    ["_stack_", 16, "res-tag"],
    [22, "v1", "(inline-array vector)"],
    [29, "v1", "(inline-array vector)"],
    [34, "v1", "(inline-array vector)"]
  ],

  "fisher-fish-move": [
    [9, "v1", "fisher"],
    [21, "v1", "fisher"]
  ],

  "(code fisher-fish-fall)": [
    [5, "v1", "fisher"],
    [60, "v1", "fisher"],
    [79, "v1", "fisher"]
  ],

  "(code fisher-fish-caught)": [[169, "v1", "fisher"]],

  "(code fisher-fish-die)": [
    [35, "v1", "fisher"],
    [47, "v1", "fisher"],
    [90, "v1", "fisher"],
    [98, "v1", "fisher"],
    [112, "v1", "fisher"],
    [129, "v1", "fisher"],
    [137, "v1", "fisher"],
    [151, "v1", "fisher"],
    [165, "v1", "fisher"],
    [179, "v1", "fisher"],
    [193, "v1", "fisher"],
    [205, "v1", "fisher"],
    [209, "v1", "fisher"],
    [27, "v1", "float"],
    [79, "v1", "float"]
  ],

  "(method 38 fisher)": [[33, "t9", "(function fisher none)"]],

  "(enter fisher-done)": [
    [137, "f0", "float"],
    [148, "f0", "float"],
    [213, "f0", "float"]
  ],

  "fisher-spawn-ambient": [[8, "v1", "float"]],

  "(method 43 fisher)": [
    [27, "v1", "float"],
    [69, "v1", "float"]
  ],

  "(trans play-accept fisher)": [[101, "v0", "state"]],

  "(trans idle fisher)": [[4, "v0", "state"]],

  "(code idle fisher)": [
    [132, "v1", "art-joint-anim"],
    [35, "v1", "float"]
  ],

  "(code target-fishing)": [
    [163, "v1", "fisher"],
    [290, "v1", "art-joint-anim"]
  ],

  "(method 11 torus)": [[[5, 22], "s4", "collide-shape-prim-group"]],

  "(method 12 torus)": [
    [11, "v1", "float"],
    [51, "v1", "float"]
  ],

  "(code darkecobomb-countdown)": [
    [25, "v1", "art-joint-anim"],
    [75, "v1", "art-joint-anim"]
  ],

  "(code darkecobomb-land)": [[36, "v1", "art-joint-anim"]],

  "(code darkecobomb-idle)": [
    [10, "v1", "art-joint-anim"],
    [60, "v1", "art-joint-anim"]
  ],

  "redshot-particle-callback": [[2, "v1", "(pointer redshot)"]],

  "(event cam-robotboss)": [[5, "v1", "vector"]],

  "ecoclaw-handler": [[73, "v1", "vector"]],

  "(event idle silodoor)": [[4, "v1", "float"]],

  "ecoclaw-beam-particle-callback": [
    [1, "a0", "(pointer projectile)"],
    [3, "a0", "(pointer projectile)"]
  ],

  "(method 32 finalbosscam)": [[156, "v1", "robotboss"]],

  "(trans ecoclaw-activate)": [[30, "a0", "part-tracker"]],

  "robotboss-position": [[109, "a0", "process-drawable"]],

  "robotboss-bomb-handler": [[6, "v1", "float"]],

  "robotboss-handler": [[6, "v1", "float"]],

  "(event robotboss-red-wait)": [
    [12, "v1", "float"],
    [68, "v1", "float"]
  ],

  "(event robotboss-yellow-wait)": [
    [12, "v1", "float"],
    [68, "v1", "float"]
  ],

  "(code robotboss-white-eco-movie)": [[[188, 215], "gp", "handle"]],

  "(code robotboss-yellow-wait)": [
    [336, "v1", "float"],
    [365, "v1", "float"],
    [530, "v1", "art-joint-anim"]
  ],

  "(code robotboss-red-wait)": [
    [153, "v1", "float"],
    [287, "v1", "float"],
    [339, "v1", "float"],
    [500, "v1", "art-joint-anim"]
  ],

  "robotboss-redshot": [
    [45, "v1", "float"],
    [70, "v1", "float"]
  ],

  "(event robotboss-green-wait)": [
    [39, "v1", "float"],
    [95, "v1", "float"]
  ],

  "(exit robotboss-yellow-wait)": [
    [50, "v1", "collide-shape-prim-group"],
    [54, "v1", "collide-shape-prim-group"]
  ],

  "(exit robotboss-green-wait)": [
    [50, "v1", "collide-shape-prim-group"],
    [54, "v1", "collide-shape-prim-group"]
  ],

  "(exit robotboss-red-wait)": [
    [50, "v1", "collide-shape-prim-group"],
    [54, "v1", "collide-shape-prim-group"]
  ],

  "(exit robotboss-blue-wait)": [
    [50, "v1", "collide-shape-prim-group"],
    [54, "v1", "collide-shape-prim-group"]
  ],

  "robotboss-redshot-fill-array": [
    [24, "v1", "float"],
    [46, "v1", "float"],
    [109, "v1", "float"],
    [137, "v1", "float"],
    [137, "v1", "float"]
  ],

  "(trans robotboss-blue-wait)": [[254, "v1", "float"]],

  "(code robotboss-blue-wait)": [[14, "v1", "art-joint-anim"]],

  "(enter green-eco-lurker-appear)": [
    [12, "v1", "robotboss"],
    [17, "v1", "robotboss"]
  ],

  "(code green-eco-lurker-appear)": [
    [42, "v1", "art-joint-anim"],
    [93, "v1", "art-joint-anim"]
  ],

  "(code green-eco-lurker-appear-land)": [[74, "v1", "art-joint-anim"]],

  "(code nav-enemy-chase green-eco-lurker)": [[55, "v1", "art-joint-anim"]],

  "(code nav-enemy-patrol green-eco-lurker)": [[8, "t9", "(function none)"]],

  "(trans light-eco-child-hit-ground)": [
    [63, "v1", "light-eco-mother"],
    [75, "a1", "light-eco-mother"],
    [88, "a1", "light-eco-mother"]
  ],

  "(event plat-path-active plat-eco-finalboss)": [[10, "v1", "float"]],

  "(method 45 sage-finalboss)": [[[40, 57], "s5", "manipy"]],

  "(method 32 sage-finalboss)": [
    [[241, 245], "v1", "manipy"],
    [[309, 313], "v1", "manipy"],
    [313, "v1", "silodoor"]
  ],

  "(trans play-anim sage-finalboss)": [
    [186, "v1", "process-drawable"],
    [223, "v1", "process-drawable"],
    [300, "v1", "process-drawable"],
    [339, "v1", "process-drawable"],
    [376, "v1", "process-drawable"],
    [399, "gp", "final-door"],
    [401, "a0", "final-door"]
    // [[179, 183], "a0", "manipy"],
    // [[182, 187], "v1", "manipy"],
    // [[216, 220], "a0", "manipy"],
    // [[295, 299], "a1", "manipy"],
    // [[334, 338], "a1", "manipy"],
    // [[371, 375], "a1", "manipy"],
    // [391, "v0", "final-door"],
    // [396, "v0", "final-door"]
  ],

  "(trans fisher-done)": [[[41, 46], "v1", "dma-packet"]],

  "load-boundary-from-template": [
    [[2, 60], "s5", "(array float)"],
    [42, "a0", "pair"],
    [54, "a0", "pair"]
  ],

  "command-get-int":[
    [27, "gp", "bfloat"]
  ],

  "command-get-float":[
    [30, "gp", "bfloat"]
  ],

  "command-get-time":[
    [46, "gp", "bfloat"]
  ],

  "command-get-param":[
    [125, "gp", "bfloat"]
  ],

  "command-list-get-process":[
    [[78, 88], "s4", "process-drawable"]
  ],

  "add-boundary-shader":[
    [[5,8], "a1", "gs-gif-tag"],
    [[11, 35], "s5", "adgif-shader"]
  ],

  "render-boundary":[
    [[22, 26], "a0", "dma-packet"],
    [[32, 35], "a0", "gs-gif-tag"],

    [40, "a0", "(pointer gs-zbuf)"],
    [42, "a0", "(pointer gs-reg64)"],
    [44, "a0", "(pointer gs-test)"],
    [46, "a0", "(pointer gs-reg64)"],
    [48, "a0", "(pointer gs-alpha)"],
    [50, "a0", "(pointer gs-reg64)"],
    [[110, 117], "s2", "dma-packet"],
    [[120, 123], "v1", "dma-packet"]
  ],

  "real-main-draw-hook":[
    [[225, 229], "a0", "dma-packet"],
    [[235, 238], "a0", "gs-gif-tag"],
    [243, "a0", "(pointer gs-zbuf)"],
    [245, "a0", "(pointer gs-reg64)"],
    [247, "a0", "(pointer gs-test)"],
    [249, "a0", "(pointer gs-reg64)"],
    [251, "a0", "(pointer gs-alpha)"],
    [253, "a0", "(pointer gs-reg64)"],
    [[270, 273], "v1", "dma-packet"]
  ],

  "(event target-racing-start)": [
    [35, "v1", "float"],
    [121, "v1", "attack-info"],
    [125, "v1", "attack-info"],
    [130, "v1", "attack-info"],
    [148, "v1", "float"],
    [206, "v1", "float"],
    [251, "a0", "process-drawable"]
  ],

  "(anon-function 46 racer-states-FIC-LAV-MIS-OGR-ROL)": [
    [[4, 32], "v1", "target"]
  ],

  "(anon-function 45 racer-states-FIC-LAV-MIS-OGR-ROL)": [
    [19, "a0", "target"],
    [31, "a0", "target"],
    [42, "v1", "target"]
  ],

  "(code target-racing-smack)": [
    [30, "v1", "art-joint-anim"]
  ],

  "(code target-racing-hit)": [
    [186, "v1", "art-joint-anim"]
  ],

  "(code target-racing-death)": [
    [242, "v1", "art-joint-anim"]
  ],

  "(code target-racing-get-on)": [
    [59, "s3", "racer"]
  ],

  "(code target-racing-get-off-jump)": [
    [67, "s2", "racer"],
    [145, "v1", "art-joint-anim"]
  ],

  "(code target-racing-get-off-hit-ground)": [
    [13, "v1", "art-joint-anim"]
  ],

  "(event target-racing-grab)": [
    [24, "a0", "process-drawable"]
  ],

  "cam-collision-record-draw": [
    [[44, 275], "s5", "cam-collision-record"]
  ],
  "cam-collision-record-save": [
    [[8, 56], "v1", "cam-collision-record"]
  ],

  "(method 9 lod-set)": [["_stack_", 16, "res-tag"]],

  "execute-math-engine": [
    [12, "a1", "process"],
    [15, "a1", "process"],
    [[18, 21], "a0", "process-drawable"]
  ],

  "(method 18 process-drawable)": [
    [[8, 11], "a0", "collide-shape"]
  ],

  "ja-post": [[[42, 45], "a0", "collide-shape"]],
  "transform-post": [[[3, 6], "a0", "collide-shape"]],
  "rider-trans": [[[1, 4], "a0", "collide-shape"]],
  "rider-post": [
    [[4, 7], "a0", "collide-shape"],
    [[9, 12], "a0", "collide-shape"],
    [[13, 16], "gp", "collide-shape"],
    [8, "gp", "collide-shape"],
    [3, "gp", "collide-shape"]
  ],
  "pusher-post": [
    [4, "a0", "collide-shape"],
    [3, "gp", "collide-shape"],
    [[8, 11], "gp", "collide-shape"]
  ],

  "(method 14 process-drawable)": [
    [[322, 336], "gp", "collide-shape"],
    [320, "v1", "vector"]
  ],

  "(method 9 joint-control)": [
    [[14, 61], "gp", "(pointer float)"],
    [[13, 59], "s4", "joint-control-channel"]
  ],

  "ja-blend-eval": [
    [[3, 31], "s5", "joint-control-channel"]
  ],

  "joint-control-reset!": [
    [4, "a1", "pointer"],
    [6, "a0", "pointer"],
    [9, "a1", "pointer"],
    [[14, 37], "v1", "joint-control-channel"]
  ],

  "ja-channel-push!": [
    [38, "v1", "pointer"],
    [38, "a0", "pointer"]
  ],

  "fill-skeleton-cache": [
    [[11, 33], "a2", "bone-cache"]
  ],

  "dma-add-process-drawable-hud": [
    [[12, 27], "v1", "vu-lights"]
  ],

  "dma-add-process-drawable": [
    [12, "a0", "terrain-context"],
    [15, "a0", "terrain-context"],
    [276, "a0", "terrain-context"],
    [[15, 251], "s2", "vu-lights"],
    [21, "s4", "vector"],
    [277, "s4", "vector"],
    [290, "v1", "vector"],
    [292, "v1", "vector"],
    [297, "v1", "vector"]
  ],

  "(code notice-blue crate)": [
    [22, "v1", "process-drawable"],
    [36, "v1", "collide-shape"]
  ],

  "(method 17 process-drawable)": [
    [36, "a0", "terrain-context"],
    [82, "t9", "(function cspace pointer none)"],
    [104, "t9", "(function cspace matrix none)"],
    [63, "t9", "(function cspace basic basic int)"]
  ],

  "process-grab?": [
    [18, "s6", "camera-tracker"]
  ],

  "joint-control-copy!": [
    [8, "a0", "pointer"],
    [8, "a2", "pointer"]
  ],

  "matrix-from-control!": [
    [23, "v1", "pointer"],
    [36, "v1", "pointer"],
    [39, "v1", "pointer"],
    [69, "v1", "pointer"],
    [78, "v1", "pointer"],
    [81, "v1", "pointer"],
    [58, "v1", "matrix"],
    [[45, 49], "v1", "matrix"]
  ],

  "cloud-track": [
    [26, "s1", "handle"],
    [39, "s2", "handle"],
    [74, "s1", "handle"],
    [76, "s2", "handle"],
    [101, "s2", "handle"]
  ],

  "(method 7 cavegeyserrock)": [
    [14, "t9", "(function process-drawable int process-drawable)"]
  ],

  "(trans junglesnake-wake)": [
    [15, "v1", "collide-shape-prim-group"]
  ],

  "(trans junglesnake-attack)": [
    [15, "v1", "collide-shape-prim-group"]
  ],

  "(method 23 junglesnake)": [
    [6, "v1", "collide-shape-prim-group"]
  ],

  "(method 24 junglesnake)": [
    [5, "v1", "collide-shape-prim-group"]
  ],

  "(trans junglesnake-tracking)": [
    [79, "v1", "collide-shape-prim-group"]
  ],

  "(code junglesnake-wake)": [
    [10, "v1", "art-joint-anim"]
  ],

  "(code junglesnake-tracking)": [
    [51, "v1", "art-joint-anim"]
  ],

  "(code junglesnake-die)": [
    [23, "v1", "art-joint-anim"]
  ],

  "(code junglesnake-give-up)": [
    [29, "v1", "art-joint-anim"]
  ],

  "(code junglesnake-attack)": [
    [43, "v1", "art-joint-anim"]
  ],

  "(method 21 junglesnake)": [
    [15, "v1", "junglesnake-tilt-joint"],
    [18, "v1", "junglesnake-twist-joint"]
  ],

  "(method 11 viewer)": [
    [1, "a1", "entity-actor"]
  ],

  "(code windmill-one-idle)": [
    [10, "v1", "art-joint-anim"]
  ],

  "(code harvester-inflate)": [
    [11, "v1", "art-joint-anim"],
    [61, "v1", "art-joint-anim"]
  ],

  "(code flutflutegg-break)": [
    [38, "v1", "art-joint-anim"],
    [91, "v1", "art-joint-anim"],
    [191, "v1", "art-joint-anim"]
  ],

  "(method 7 flutflutegg)": [
    [14, "t9", "(function process-drawable int process-drawable)"]
  ],

  "(event flutflutegg-idle)": [
    [30, "gp", "process-drawable"]
  ],

  "(event flutflutegg-physics)": [
    [37, "gp", "process-drawable"]
  ],

  "(trans flutflutegg-idle)": [
    [17, "v1", "float"]
  ],

  "beachcam-spawn": [
    [[57, 85], "gp", "handle"],
    [[68, 76], "v1", "handle"],
    [80, "v1", "pov-camera"],
    [[84, 92], "v1", "handle"],
    [[103, 110], "s5", "handle"]
  ],

  "(code ecoventrock-break)": [
    [338, "gp", "handle"]
  ],

  "(code target-warp-in)": [
    [192, "v1", "art-joint-anim"]
  ],

  "(method 26 warp-gate-switch)": [
    [60, "v1", "art-joint-anim"]
  ],

  "(method 31 warp-gate-switch)": [
    [61, "t9", "(function basebutton symbol none)"]
  ],

  "(code basebutton-going-down warp-gate-switch)": [
    [79, "v0", "(state basebutton)"],
    [81, "t9", "(function none :behavior basebutton)"]
  ],

  "(method 11 village-cam)": [
    [21, "s5", "entity-actor"]
  ],

  "(code idle warp-gate)": [
    [35, "a0", "symbol"]
  ],

  "(method 21 citb-arm)": [
    [7, "t9", "(function citb-arm-section none)"]
  ],

  "(method 21 citb-arm-shoulder)": [
    [7, "t9", "(function citb-arm-section none)"]
  ],

  "(method 21 citb-arm-a)": [
    [14, "t9", "(function citb-arm none)"]
  ],

  "(method 21 citb-arm-b)": [
    [14, "t9", "(function citb-arm none)"]
  ],

  "(method 21 citb-arm-c)": [
    [14, "t9", "(function citb-arm none)"]
  ],

  "(method 21 citb-arm-d)": [
    [14, "t9", "(function citb-arm none)"]
  ],

  "(method 21 citb-arm-shoulder-a)": [
    [14, "t9", "(function citb-arm none)"]
  ],

  "(method 21 citb-arm-shoulder-b)": [
    [14, "t9", "(function citb-arm none)"]
  ],

  "(method 26 citb-button)": [
    [31, "v1", "art-joint-anim"]
  ],

  "(code citb-coil-break)": [
    [19, "v1", "art-joint-anim"]
  ],

  "(code citb-coil-broken)": [
    [10, "v1", "art-joint-anim"]
  ],

  "(code citb-hose-idle)": [
    [10, "v1", "art-joint-anim"]
  ],

  "(code citb-hose-spawn)": [
    [14, "v1", "art-joint-anim"]
  ],

  "(code citb-hose-die)": [
    [19, "v1", "art-joint-anim"]
  ],

  "(code citadelcam-stair-plats)": [
    [79, "gp", "handle"]
  ],

  "(code battlecontroller-play-intro-camera citb-battlecontroller)": [
    [55, "gp", "handle"],
    [76, "gp", "handle"]
  ],

  "(post plat-path-active citb-launcher)": [
    [4, "t9", "(function none :behavior citb-launcher)"]
  ],

  "(code battlecontroller-die citb-battlecontroller)": [
    [9, "v0", "(state battlecontroller)"],
    [11, "t9", "(function none :behavior battlecontroller)"]
  ],

  "(method 27 citb-battlecontroller)": [
    [7, "t9", "(function battlecontroller none)"]
  ],

  "(code eggtop-close)": [
    [108, "v1", "art-joint-anim"],
    [176, "v1", "art-joint-anim"]
  ],

  "(code idle logtrap)": [
    [12, "v1", "art-joint-anim"]
  ],

  "(code towertop-idle)": [
    [10, "v1", "art-joint-anim"]
  ],

  "(code lurkerm-tall-sail-idle)": [
    [10, "v1", "art-joint-anim"]
  ],

  "(code lurkerm-short-sail-idle)": [
    [10, "v1", "art-joint-anim"]
  ],

  "(code lurkerm-piston-idle)": [
    [10, "v1", "art-joint-anim"]
  ],

  "(code precurbridge-activate)": [
    [31, "v1", "art-joint-anim"]
  ],

  "(event precurbridge-active)": [
    [4, "gp", "touching-shapes-entry"]
  ],

  "(method 7 jngpusher)": [
    [14, "t9", "(function process-drawable int process-drawable)"]
  ],

  "(method 11 lurkerm-piston)": [
    ["_stack_", 16, "res-tag"],
    ["_stack_", 32, "res-tag"],
    [148, "v0", "(pointer float)"]
  ],

  "(code starfish-patrol)": [
    [16, "v1", "art-joint-anim"]
  ],

  "(method 7 hutlamp)": [
    [14, "t9", "(function process-drawable int process-drawable)"]
  ],

  "(code mis-bone-bridge-bump)": [
    [10, "v1", "art-joint-anim"]
  ],

  "(code mis-bone-bridge-hit)": [
    [21, "v1", "art-joint-anim"]
  ],

  "(code mis-bone-bridge-fall)": [
    [50, "v1", "art-joint-anim"]
  ],

  "(method 23 bone-platform)": [
    [9, "t9", "(function rigid-body-platform basic none)"]
  ],

  "mistycam-spawn": [
    [[68, 76], "v1", "handle"],
    [80, "v1", "pov-camera"],
    [[84, 92], "v1", "handle"],
    [[102, 110], "s5", "handle"]
  ],

  "(code battlecontroller-play-intro-camera misty-battlecontroller)": [
    [34, "gp", "handle"]
  ],

  "(method 27 misty-battlecontroller)": [
    [7, "t9", "(function battlecontroller none)"]
  ],

  "(code boat-fuelcell-spawn)": [
    [50, "gp", "handle"]
  ],

  "(code pov-camera-playing village2cam)": [
    [12, "v1", "art-joint-anim"],
    [65, "v1", "art-joint-anim"]
  ],

  "(method 23 pontoon)": [
    [9, "t9", "(function rigid-body-platform basic none)"]
  ],

  "fireboulder-disable-blocking-collision": [
    [5, "v1", "collide-shape-prim-group"],
    [14, "v1", "collide-shape-prim-group"]
  ],

  "fireboulder-hover-stuff": [
    [20, "v1", "(pointer part-tracker)"]
  ],

  "(code ogreboss-village2-throw)": [
    [179, "v1", "art-joint-anim"],
    [227, "v1", "float"],
    [434, "v1", "art-joint-anim"]
  ],

  "(code ogreboss-village2-idle)": [
    [136, "v1", "art-joint-anim"],
    [194, "v1", "art-joint-anim"],
    [247, "v1", "art-joint-anim"],
    [299, "v1", "float"],
    [319, "v1", "art-joint-anim"]
  ],

  "(code fireboulder-idle)": [
    [58, "a0", "(pointer part-tracker)"]
  ],

  "(code swamp-spike-idle)": [
    [119, "v1", "art-joint-anim"],
    [203, "v1", "art-joint-anim"],
    [312, "v1", "art-joint-anim"]
  ],

  "(code swamp-spike-gate-up)": [
    [60, "v1", "art-joint-anim"]
  ],

  "(method 23 tar-plat)": [
    [9, "t9", "(function rigid-body-platform basic none)"]
  ],

  "(code battlecontroller-play-intro-camera swamp-battlecontroller)": [
    [38, "gp", "handle"]
  ],

  "(code battlecontroller-die swamp-battlecontroller)": [
    [8, "t9", "(function none :behavior battlecontroller)"]
  ],

  "swamp-spike-set-particle-rotation-callback": [
    [3, "v1", "(pointer swamp-spike)"]
  ],

  "(code pov-camera-playing maincavecam)": [
    [[40, 54], "gp", "handle"]
  ],

  "(code cavecrusher-idle)": [
    [10, "v1", "art-joint-anim"]
  ],

  "(code idle cavetrapdoor)": [
    [10, "v1", "art-joint-anim"]
  ],

  "(code caveelevator-one-way-idle-end)": [
    [19, "v1", "art-joint-anim"]
  ],

  "(code trigger cavetrapdoor)": [
    [23, "v1", "art-joint-anim"],
    [157, "v1", "art-joint-anim"],
    [247, "v1", "art-joint-anim"]
  ],

  "(method 11 caveflamepots)": [
    ["_stack_", 16, "res-tag"],
    ["_stack_", 32, "res-tag"],
    ["_stack_", 48, "res-tag"],
    [258, "s4", "vector"],
    [281, "s4", "collide-shape-prim-group"],
    [290, "s4", "collide-shape-prim-group"],
    [311, "v0", "(pointer float)"],
    [342, "v0", "(pointer float)"],
    [372, "v0", "(pointer float)"]
  ],

  "(code pov-camera-playing sunkencam)": [
    [12, "v1", "art-joint-anim"],
    [62, "v1", "art-joint-anim"],
    [120, "v1", "art-joint-anim"],
    [174, "v1", "art-joint-anim"],
    [236, "v1", "art-joint-anim"],
    [294, "v1", "art-joint-anim"],
    [348, "v1", "art-joint-anim"],
    [452, "v1", "art-joint-anim"],
    [502, "v1", "art-joint-anim"]
  ],

  "(code seaweed-idle)": [
    [36, "v1", "art-joint-anim"]
  ],

  "(code dark-plant-death)": [
    [36, "v1", "art-joint-anim"]
  ],

  "(code dark-plant-sprout)": [
    [34, "v1", "art-joint-anim"]
  ],

  "(code happy-plant-opened)": [
    [10, "v1", "art-joint-anim"]
  ],

  "(code rolling-start-whole)": [
    [16, "v1", "art-joint-anim"]
  ],

  "(code rolling-start-break)": [
    [11, "v1", "art-joint-anim"],
    [67, "v1", "art-joint-anim"],
    [117, "v1", "art-joint-anim"]
  ],

  "(code dark-plant-startup)": [
    [10, "v1", "art-joint-anim"],
    [26, "v1", "float"]
  ],

  "(code dark-plant-idle)": [
    [85, "v1", "art-joint-anim"],
    [101, "v1", "float"],
    [139, "v1", "float"]
  ],

  "(code dark-plant-gone)": [
    [14, "v1", "float"]
  ],

  "dark-plants-all-done": [
    [6, "a0", "dark-plant"],
    [12, "a0", "dark-plant"]
  ],

  "(code happy-plant-opening)": [
    [76, "gp", "handle"],
    [84, "gp", "handle"],
    [145, "gp", "handle"],
    [[167, 175], "v1", "handle"],
    [179, "gp", "handle"],
    [[185, 192], "s5", "handle"]
  ],

  "(trans spike-idle)": [
    [70, "v1", "float"]
  ],

  "(method 23 ogre-plat)": [
    [9, "t9", "(function rigid-body-platform basic none)"]
  ],

  "(method 31 ogre-step)": [
    [23, "t9", "(function ogre-plat none)"]
  ],

  "(method 31 ogre-step-a)": [
    [25, "t9", "(function ogre-step none)"]
  ],

  "(method 31 ogre-step-b)": [
    [25, "t9", "(function ogre-step none)"]
  ],

  "(method 31 ogre-step-c)": [
    [25, "t9", "(function ogre-step none)"]
  ],

  "(method 31 ogre-step-d)": [
    [25, "t9", "(function ogre-step none)"]
  ],

  "(method 31 ogre-isle)": [
    [17, "t9", "(function ogre-plat none)"]
  ],

  "(method 31 ogre-isle-b)": [
    [31, "t9", "(function ogre-isle none)"]
  ],

  "(method 31 ogre-isle-c)": [
    [31, "t9", "(function ogre-isle none)"]
  ],

  "(method 31 ogre-isle-d)": [
    [37, "t9", "(function ogre-isle none)"]
  ],

  "(method 7 ogre-bridge)": [
    [26, "t9", "(function process-drawable int process-drawable)"]
  ],

  "(code ogre-bridge-activate)": [
    [33, "v1", "art-joint-anim"]
  ],

  "(code water-vol-idle ogre-lava)": [
    [36, "v1", "art-joint-anim"]
  ],

  "(code ogre-bridge-break)": [
    [10, "v1", "art-joint-anim"]
  ],

  "(code ogre-bridge-activated)": [
    [13, "v1", "art-joint-anim"]
  ],

  "(code snow-eggtop-activate)": [
    [56, "v1", "snowcam"],
    [87, "v1", "art-joint-anim"]
  ],

  "(code snow-eggtop-idle-down)": [
    [32, "v1", "art-joint-anim"]
  ],

  "(code snow-log-active)": [
    [30, "v1", "art-joint-anim"]
  ],

  "(code snow-log-activate)": [
    [25, "v1", "art-joint-anim"]
  ],

  "(code snow-gears-activate)": [
    [25, "v1", "art-joint-anim"],
    [75, "v1", "art-joint-anim"]
  ],

  "(code snow-gears-halt)": [
    [10, "v1", "art-joint-anim"],
    [85, "v1", "art-joint-anim"]
  ],

  "(code pov-camera-playing snowcam)": [
    [12, "v1", "art-joint-anim"],
    [62, "v1", "art-joint-anim"],
    [112, "v1", "art-joint-anim"],
    [[242, 249], "gp", "handle"],
    [274, "v1", "art-joint-anim"],
    [346, "v1", "art-joint-anim"]
  ],

  "(method 7 snow-fort-gate)": [
    [19, "t9", "(function process-drawable int process-drawable)"]
  ],

  "(code snow-button-activate)": [
    [25, "v1", "art-joint-anim"]
  ],

  "(code snow-button-deactivate)": [
    [26, "v1", "art-joint-anim"]
  ],

  "(code plat-startup flutflut-plat)": [
    [62, "t9", "(function none :behavior plat)"]
  ],

  "(method 7 darkecobarrel)": [
    [14, "t9", "(function darkecobarrel-base int darkecobarrel-base)"]
  ],

  "(event darkecobarrel-mover-move)": [
    [76, "v1", "process-drawable"]
  ],

  "(code darkecobarrel-mover-move)": [
    [10, "v1", "float"],
    [29, "v1", "float"]
  ],

  "(post water-vol-idle lavatube-lava)": [
    [4, "t9", "(function none :behavior lavatube-lava)"]
  ],

  "darkecobarrel-mover-pos": [
    [135, "v1", "uint"]
  ],

  "(code startup logo)": [
    [352, "v1", "art-joint-anim"]
  ],

  "(code idle logo)": [
    [78, "v1", "art-joint-anim"]
  ],

  "(code target-title)": [
    // [[19, 22], "v1", "handle"],
    [[57, 65], "v1", "handle"],
    [[69, 77], "v1", "handle"],
    [214, "s5", "handle"]
  ],

  "(event idle logo-slave)": [
    [14, "v1", "uint"]
  ],

  "(method 11 training-cam)": [
    [21, "s5", "entity-actor"]
  ],

  "(method 23 tra-pontoon)": [
    [9, "t9", "(function rigid-body-platform float none)"]
  ],

  "(event idle scarecrow-a)": [
    [75, "v1", "process-drawable"],
    [135, "gp", "target"],
    [142, "gp", "target"]
  ],

  "(code idle scarecrow-a)": [
    [14, "v1", "art-joint-anim"]
  ],

  "(code idle scarecrow-b)": [
    [14, "v1", "art-joint-anim"]
  ],

  "(code hit scarecrow-a)": [
    [30, "v1", "art-joint-anim"],
    [92, "v1", "art-joint-anim"],
    [143, "v1", "art-joint-anim"]
  ],

  "(code hit scarecrow-b)": [
    [30, "v1", "art-joint-anim"],
    [92, "v1", "art-joint-anim"],
    [143, "v1", "art-joint-anim"]
  ],

  "(method 27 orb-cache-top)": [
    [155, "a0", "process-drawable"]
  ],

  "(method 9 art)": [
    [9, "v1", "(pointer res-tag)"]
  ],

  "(method 9 art-joint-anim)": [
    [9, "v1", "(pointer res-tag)"]
  ],


  "draw-drawable-tree-tfrag": [
    [[16,32], "v1", "drawable-inline-array-node"],
    [18, "a0", "drawable-inline-array-node"],
    [142, "v1", "terrain-context"],
    [238, "v1", "terrain-context"],
    [[38, 40], "v1", "drawable-inline-array-tfrag"],
    [22, "a2", "terrain-context"],
    [25, "a2", "terrain-context"],
    [44, "a0", "terrain-context"],
    [[128, 131], "v1", "dma-packet"],
    [[224, 227], "v1", "dma-packet"]
  ],

  "draw-drawable-tree-trans-tfrag": [
    [[16,32], "v1", "drawable-inline-array-node"],
    [22, "a2", "terrain-context"],
    [25, "a2", "terrain-context"],
    [44, "a0", "terrain-context"],
    [18, "a0", "drawable-inline-array-node"],
    [134, "v1", "terrain-context"],
    [230, "v1", "terrain-context"],
    [[120, 123], "v1", "dma-packet"],
    [[216, 219], "v1", "dma-packet"]
  ],

  "draw-drawable-tree-dirt-tfrag": [
    [[16,32], "v1", "drawable-inline-array-node"],
    [22, "a2", "terrain-context"],
    [25, "a2", "terrain-context"],
    [44, "a0", "terrain-context"],
    [18, "a0", "drawable-inline-array-node"],
    [134, "v1", "terrain-context"],
    [230, "v1", "terrain-context"],
    [[120, 123], "v1", "dma-packet"],
    [[216, 219], "v1", "dma-packet"]
  ],

  "draw-drawable-tree-ice-tfrag": [
    [[16,32], "v1", "drawable-inline-array-node"],
    [22, "a2", "terrain-context"],
    [25, "a2", "terrain-context"],
    [44, "a0", "terrain-context"],
    [18, "a0", "drawable-inline-array-node"],
    [134, "v1", "terrain-context"],
    [230, "v1", "terrain-context"],
    [[120, 123], "v1", "dma-packet"],
    [[216, 219], "v1", "dma-packet"]
  ],

  "(method 10 drawable-tree-tfrag)": [
    [3, "a1", "terrain-context"]
  ],

  "(method 10 drawable-tree-trans-tfrag)": [
    [3, "a1", "terrain-context"]
  ],

  "(method 10 drawable-tree-dirt-tfrag)": [
    [3, "a1", "terrain-context"]
  ],

  "(method 10 drawable-tree-ice-tfrag)": [
    [3, "a1", "terrain-context"]
  ],

  "(method 10 drawable-tree-lowres-tfrag)": [
    [3, "a1", "terrain-context"]
  ],

  "(method 10 drawable-tree-lowres-trans-tfrag)": [
    [3, "a1", "terrain-context"]
  ],

  "(method 15 drawable-tree-array)": [
    [11, "s5", "drawable-tree-array"]
  ],

  "tfrag-near-end-buffer": [
    [[3, 7], "a1", "dma-packet"],
    [[15,20], "a0", "(pointer vif-tag)"],
    [[20, 24], "a0", "(pointer uint32)"],
    [[25, 31], "a0", "(pointer vif-tag)"]
  ],

  "tfrag-near-init-buffer": [
    [[11, 15], "a0", "dma-packet"],
    [[21, 24], "a0", "gs-gif-tag"],
    [28, "a0", "(pointer gs-test)"],
    [30, "a0", "(pointer gs-reg64)"],
    [[45, 50], "v1", "dma-packet"]
  ],

  "tfrag-end-buffer": [
    [[3, 7], "a1", "dma-packet"],
    [[13,20], "a0", "(pointer vif-tag)"],
    [[20, 24], "a0", "(pointer uint32)"],
    [[25, 31], "a0", "(pointer vif-tag)"]
  ],

  "tfrag-init-buffer": [
    [[11, 15], "a0", "dma-packet"],
    [[21, 24], "a0", "gs-gif-tag"],
    [28, "a0", "(pointer gs-test)"],
    [30, "a0", "(pointer gs-reg64)"],
    [[45, 50], "v1", "dma-packet"]
  ],

  "add-tfrag-data": [
    [[8, 16], "a0", "dma-packet"],
    [[26, 30], "v1", "dma-packet"]
  ],

  "add-tfrag-mtx-1": [
    [[8, 16], "a0", "dma-packet"]
  ],
  "add-tfrag-mtx-0": [
    [[8, 16], "a0", "dma-packet"]
  ],

  "(method 11 swingpole)": [
    [27, "s5", "entity-actor"]
  ],

  "(anon-function 54 generic-obs)": [
    [57, "v1", "process-drawable"],
    [66, "a0", "collide-shape"]
  ],

  "(code manipy-idle)": [
    [58, "a1", "process-drawable"],
    [73, "gp", "process-drawable"],
    [79, "gp", "process-drawable"],
    [109, "v1", "(pointer process)"]
  ],

  "(anon-function 49 generic-obs)": [
    [25, "gp", "process-drawable"],
    [30, "gp", "process-drawable"]
  ],

  "ja-anim-done?": [
    [27, "gp", "process-drawable"]
  ],

  "camera-pov-from": [
    [23, "gp", "process-drawable"],
    [26, "gp", "process-drawable"]
  ],

  "process-drawable-random-point!": [
    [29, "s4", "collide-shape"],
    [33, "s4", "collide-shape"]
  ],

  "launcher-init-by-other": [
    [134, "v0", "vector"]
  ],

  "(method 11 launcher)": [
    [130, "v0", "vector"]
  ],

  "(method 11 part-spawner)": [
    ["_stack_", 16, "res-tag"],
    [62, "v0", "(pointer (pointer sparticle-launch-group))"]
  ],

  "(method 11 med-res-level)": [
    ["_stack_", 16, "res-tag"],
    [21, "v0", "(pointer (pointer sparticle-launch-group))"],
    [57, "s4", "(pointer sparticle-launch-group)"]
  ],

  "(anon-function 28 generic-obs)": [
    [25, "v1", "quaternion"] // code
  ],

  "camera-tracker-init": [
    [69, "v1", "process"]
  ],

  "camera-anim": [
    [26, "t9", "(function process function object object object object object)"]
  ],

  "(event manipy-idle)": [
    [59, "t9", "(function manipy none)"],
    [118, "v1", "float"],
    [131, "a0", "process"],
    [151, "v1", "process-drawable"],
    [160, "a0", "process"],
    [177, "a0", "collide-shape"],
    [180, "a0", "collide-shape"],
    [185, "v1", "vector"],
    [313, "a0", "float"]
  ],

  "command-get-trans": [
    [29, "s4", "target"]
  ],

  "(trans manipy-idle)": [
    [57, "v1", "process-drawable"],
    [[66, 73], "a0", "collide-shape"]
  ],

  "(method 14 camera-tracker)": [
    [196, "s4", "basic"],
    [202, "s4", "(function camera-tracker symbol)"],
    [270, "v0", "target"]
  ],

  "(event touch-tracker-idle)": [
    [105, "a0", "process"],
    [129, "t9", "(function touch-tracker none)"]
  ],

  "(code touch-tracker-idle)": [
    [25, "a0", "process-drawable"],
    [38, "a0", "collide-shape"]
  ],

  "(code part-tracker-process)": [
    [25, "gp", "process-drawable"],
    [30, "gp", "process-drawable"]
  ],

  "(event part-spawner-active)": [
    [25, "v1", "vector"]
  ],

  "(exit launcher-active)": [
    [2, "v0", "sound-rpc-set-param"]
  ],

  "command-get-camera": [
    [27, "gp", "symbol"]
  ],

  "(method 7 plant-boss)": [
    [47, "t9", "(function process-drawable int process-drawable)"]
  ],

  "(code plant-boss-arm-hit)": [
    [88, "v1", "art-joint-anim"]
  ],

  "(code plant-boss-arm-die)": [
    [3, "v1", "collide-shape-prim-group"],
    [[11, 26], "a0", "collide-shape-prim-mesh"],
    [58, "v1", "art-joint-anim"],
    [109, "v1", "art-joint-anim"],
    [165, "v1", "art-joint-anim"],
    [186, "v1", "art-joint-anim"]
  ],

  "(code plant-boss-back-arms-idle)": [
    [10, "v1", "art-joint-anim"]
  ],

  "(code plant-boss-vine-hit)": [
    [88, "v1", "art-joint-anim"]
  ],

  "(code plant-boss-dead-bounce)": [
    [79, "v1", "art-joint-anim"]
  ],

  "(code plant-boss-vine-die)": [
    [46, "v1", "art-joint-anim"]
  ],

  "(code plant-boss-dead-idle)": [
    [16, "v1", "art-joint-anim"]
  ],

  "(code plant-boss-dead)": [
    [45, "v1", "art-joint-anim"],
    [113, "v1", "art-joint-anim"]
  ],

  "(code plant-boss-root-idle)": [
    [17, "v1", "art-joint-anim"]
  ],

  "(code plant-boss-eat)": [
    [274, "v1", "art-joint-anim"]
  ],

  "(code plant-boss-vulnerable)": [
    [149, "v1", "art-joint-anim"],
    [221, "v1", "art-joint-anim"]
  ],

  "(code plant-boss-far-idle)": [
    [62, "v1", "art-joint-anim"]
  ],

  "(code plant-boss-idle)": [
    [25, "v1", "art-joint-anim"],
    [177, "v1", "art-joint-anim"],
    [271, "v1", "art-joint-anim"],
    [304, "v1", "art-joint-anim"],
    [366, "v1", "art-joint-anim"],
    [404, "v1", "art-joint-anim"]
  ],

  "(code plant-boss-leaf-close)": [
    [34, "v1", "art-joint-anim"],
    [98, "v1", "art-joint-anim"]
  ],

  "(code plant-boss-leaf-bounce)": [
    [17, "v1", "art-joint-anim"],
    [72, "v1", "art-joint-anim"]
  ],

  "(code plant-boss-leaf-open)": [
    [98, "v1", "art-joint-anim"],
    [227, "v1", "art-joint-anim"]
  ],

  "(code plant-boss-leaf-idle)": [
    [15, "v1", "art-joint-anim"],
    [74, "v1", "art-joint-anim"]
  ],

  "(code plant-boss-vine-idle)": [
    [17, "v1", "art-joint-anim"]
  ],

  "(code plant-boss-back-arms-die)": [
    [20, "v1", "art-joint-anim"],
    [82, "v1", "art-joint-anim"]
  ],

  "(code plant-boss-back-arms-hit)": [
    [149, "v1", "art-joint-anim"]
  ],

  "(method 7 ice-cube)": [
    [24, "t9", "(function nav-enemy int nav-enemy)"]
  ],

  "(code ice-cube-appear)": [
    [14, "v1", "art-joint-anim"]
  ],

  "(code ice-cube-tired)": [
    [14, "v1", "art-joint-anim"],
    [68, "v1", "art-joint-anim"]
  ],

  "(code ice-cube-become-mean)": [
    [15, "v1", "art-joint-anim"]
  ],

  "(code ice-cube-retract-spikes)": [
    [22, "v1", "art-joint-anim"]
  ],

  "(code ice-cube-mean-turn-to-charge)": [
    [15, "v1", "art-joint-anim"],
    [187, "v1", "art-joint-anim"]
  ],

  "(code ice-cube-face-player)": [
    [15, "v1", "art-joint-anim"],
    [187, "v1", "art-joint-anim"]
  ],

  "(code ice-cube-appear-land)": [
    [37, "v1", "art-joint-anim"]
  ],

  "(code nav-enemy-patrol ice-cube)": [
    [8, "t9", "(function none)"]
  ],

  "(event double-lurker-top-on-shoulders)": [
    [5, "a0", "vector"],
    [22, "v1", "vector"],
    [24, "v1", "vector"]
  ],

  "(code double-lurker-top-on-shoulders-die)": [
    [18, "v1", "art-joint-anim"]
  ],

  "(code double-lurker-top-knocked-down)": [
    [51, "v1", "art-joint-anim"]
  ],

  "(code double-lurker-both-knocked-back)": [
    [14, "v1", "art-joint-anim"]
  ],

  "(code double-lurker-knocked-back)": [
    [14, "v1", "art-joint-anim"]
  ],

  "(code double-lurker-break-apart)": [
    [10, "v1", "art-joint-anim"]
  ],

  "(code nav-enemy-patrol double-lurker-top)": [
    [27, "t9", "(function none)"]
  ],

  "(code nav-enemy-patrol double-lurker)": [
    [27, "t9", "(function none)"]
  ],

  "double-lurker-default-event-handler": [
    [95, "gp", "target"]
  ],

  "(method 51 double-lurker)": [
    [6, "v1", "collide-shape-prim-group"],
    [18, "v1", "collide-shape-prim-group"],
    [22, "v1", "collide-shape-prim-group"]
  ],

  "(method 7 billy)": [
    [26, "t9", "(function process-drawable int process-drawable)"]
  ],

  "(method 38 billy)": [
    [33, "t9", "(function nav-enemy none)"]
  ],

  "(enter nav-enemy-victory billy-rat)": [
    [4, "v0", "(state nav-enemy)"]
  ],

  "(code billy-rat-salivate)": [
    [43, "v1", "art-joint-anim"]
  ],

  "(code idle billy)": [
    [35, "v1", "float"],
    [132, "v1", "art-joint-anim"]
  ],

  "(enter billy-done)": [
    [191, "v1", "float"]
  ],

  "(method 43 billy)": [
    [19, "v1", "float"]
  ],

  "(event billy-done)": [
    [15, "v1", "billy-rat"],
    [19, "v1", "billy-rat"]
  ],

  "(event billy-playing)": [
    [14, "v1", "float"],
    [93, "s5", "billy-rat"],
    [103, "v1", "float"],
    [169, "v1", "billy-snack"],
    [216, "v1", "billy-snack"],
    [219, "v1", "billy-snack"],
    [223, "v1", "billy-snack"],
    [240, "s5", "billy-snack"],
    [248, "v1", "handle"],
    [249, "s5", "billy-snack"],
    [251, "s5", "billy-snack"],
    [255, "s5", "billy-snack"]
  ],

  "(code lurkerworm-rise)": [
    [13, "v1", "art-joint-anim"]
  ],

  "(code lurkerworm-sink)": [
    [10, "v1", "art-joint-anim"]
  ],

  "(code lurkerworm-die)": [
    [19, "v1", "art-joint-anim"]
  ],

  "(code lurkerworm-rest)": [
    [10, "v1", "float"],
    [35, "v1", "art-joint-anim"],
    [89, "v1", "float"]
  ],

  "(method 7 pelican)": [
    [36, "t9", "(function process-drawable int process-drawable)"]
  ],

  "pelican-fly": [
    [61, "v1", "art-joint-anim"],
    [186, "v1", "art-joint-anim"]
  ],

  "(code pelican-dive)": [
    [161, "v1", "art-joint-anim"]
  ],

  "(code pelican-wait-at-nest)": [
    [30, "v1", "art-joint-anim"],
    [118, "v1", "art-joint-anim"],
    [197, "v1", "art-joint-anim"]
  ],

  "(event pelican-wait-at-nest)": [
    [49, "v1", "process-drawable"]
  ],

  "(code pelican-explode)": [
    [71, "a0", "process-drawable"]
  ],

  "(event pelican-circle)": [
    [23, "v1", "float"]
  ],

  "(code pelican-spit)": [
    [42, "gp", "handle"],
    [50, "gp", "handle"],
    [121, "gp", "handle"],
    [143, "gp", "handle"],
    [155, "gp", "handle"],
    [161, "s4", "handle"],
    [173, "s4", "handle"]
  ],

  "(trans energyarm-no-ball)": [
    [27, "v1", "float"],
    [57, "v1", "float"]
  ],

  "(trans energyarm-idle)": [
    [21, "v1", "float"]
  ],

  "(code energyhub-stopped)": [
    [11, "v1", "float"]
  ],

  "(code energyhub-stop)": [
    [11, "v1", "float"]
  ],

  "(code energyhub-idle)": [
    [11, "v1", "float"]
  ],

  "(code energyarm-idle)": [
    [13, "v1", "float"],
    [36, "v1", "float"]
  ],

  "energyhub-set-lava-height": [
    [25, "v1", "process-drawable"],
    [28, "v1", "process-drawable"]
  ],

  "(post idle citb-sage)": [
    [3, "t9", "(function none :behavior citb-sage)"]
  ],

  "(method 44 red-sagecage)": [
    [35, "t9", "(function citb-sage none)"]
  ],

  "(method 44 blue-sagecage)": [
    [35, "t9", "(function citb-sage none)"]
  ],

  "(method 44 yellow-sagecage)": [
    [35, "t9", "(function citb-sage none)"]
  ],

  "(method 44 green-sagecage)": [
    [35, "t9", "(function citb-sage none)"]
  ],

  "(method 43 red-sagecage)": [
    [24, "v1", "float"]
  ],

  "(method 43 blue-sagecage)": [
    [24, "v1", "float"]
  ],

  "(method 43 yellow-sagecage)": [
    [24, "v1", "float"]
  ],

  "(event play-anim green-sagecage)": [
    [128, "s5", "robotboss"]
  ],

  "(method 21 citb-sagecage)": [
    [[27, 97], "v1", "vector"]
  ],

  "(code citb-sagecage-idle)": [
    [9, "gp", "citb-sage"],
    [15, "gp", "citb-sage"]
  ],

  "add-blue-motion": [
    [25, "v1", "process-drawable"],
    [34, "gp", "collide-shape"]
  ],

  "(event wait eco-collectable)": [
    [118, "a0", "vector"],
    [136, "a0", "vector"]
  ],

  "(event pickup eco-collectable)": [
    [18, "a0", "vector"],
    [[15, 21], "v1", "vector"]
  ],

  "(event fuel-cell-clone-anim)": [
    [35, "a0", "vector"]
  ],

  "fuel-cell-animate": [
    [9, "gp", "fuel-cell"]
  ],

  "(event wait fuel-cell)": [
    [95, "a0", "vector"]
  ],

  "(enter pickup fuel-cell)": [
    [9, "v0", "(state eco-collectable)"]
  ],

  "(code ecovalve-idle)": [
    [41, "v1", "process-drawable"]
  ],

  "(code vent-pickup)": [
    [25, "gp", "process-drawable"],
    [59, "s5", "collide-shape"]
  ],

  "(anon-function 69 collectables)": [
    [2, "v1", "handle"],
    [5, "v1", "handle"],
    [8, "v1", "handle"],
    [13, "s5", "eco-collectable"],
    [33, "v1", "target"],
    [38, "v1", "target"],
    [50, "s5", "eco-collectable"]
  ],

  "fuel-cell-init-by-other": [
    [118, "gp", "vector"]
  ],

  "ecovalve-init-by-other": [
    [95, "a0", "process-drawable"],
    [144, "v1", "process-drawable"]
  ],

  "(method 11 shover)": [
    ["_stack_", 16, "res-tag"],
    [120, "v0", "(pointer float)"]
  ],

  "(method 11 sun-iris-door)": [
    ["_stack_", 16, "res-tag"],
    [153, "v0", "(pointer float)"]
  ],

  "(event sun-iris-door-closed)": [
    [14, "a0", "vector"]
  ],

  "(event sun-iris-door-opening)": [
    [14, "a0", "vector"]
  ],

  "(event sun-iris-door-closing)": [
    [14, "a0", "vector"]
  ],

  "(event sun-iris-door-open)": [
    [20, "a0", "vector"]
  ],

  "sun-iris-door-init-by-other": [
    [97, "v1", "art-joint-anim"]
  ],

  "(method 7 steam-cap)": [
    [19, "t9", "(function process-drawable int process-drawable)"]
  ],

  "(method 11 steam-cap)": [
    ["_stack_", 16, "res-tag"],
    [139, "v0", "(pointer float)"]
  ],

  "(method 11 whirlpool)": [
    ["_stack_", 16, "res-tag"],
    [92, "v0", "(pointer float)"]
  ],

  "(method 21 collectable)": [
    [20, "v1", "int"],
    [20, "a0", "int"],
    [24, "a0", "int"]
  ],

  "check-blue-suck": [
    [25, "v1", "collide-shape"]
  ],

  "(code die eco)": [
    [53, "v1", "float"]
  ],

  "(trans pickup fuel-cell)": [
    [92, "v1", "float"]
  ],

  "(enter notice-blue eco-collectable)": [
    [13, "v1", "float"]
  ],

  "(code pickup fuel-cell)": [
    ["_stack_", 96, "res-tag"],
    [[131, 143], "v1", "(inline-array vector)"],
    [438, "a0", "game-task"],
    [456, "a0", "game-task"],
    [474, "a0", "game-task"],
    [492, "a0", "game-task"],
    [509, "v1", "game-task"],
    [513, "v1", "game-task"],
    [517, "v1", "game-task"],
    [521, "v1", "game-task"]
  ],

  "(method 11 eco)": [
    [13, "v0", "pickup-type"]
  ],

  "target-powerup-process": [
    [[200, 215], "v1", "sound-rpc-set-param"]
  ],

  "(method 14 touching-list)": [
    [5, "s5", "touching-shapes-entry"],
    [10, "s5", "touching-shapes-entry"]
  ],

  "(method 13 touching-list)": [
    [5, "v0", "touching-shapes-entry"],
    [10, "v0", "touching-shapes-entry"],
    [17, "v0", "touching-shapes-entry"],
    [26, "v0", "touching-shapes-entry"],
    [46, "v0", "touching-shapes-entry"],
    [47, "v0", "touching-shapes-entry"],
    [48, "v0", "touching-shapes-entry"],
    [50, "v0", "touching-shapes-entry"]
  ],

  "(method 11 touching-list)": [
    [8, "s5", "touching-shapes-entry"],
    [10, "s5", "touching-shapes-entry"],
    [11, "s5", "touching-shapes-entry"],
    [13, "s5", "touching-shapes-entry"],
    [32, "s5", "touching-shapes-entry"],
    [47, "s5", "touching-shapes-entry"],
    [49, "s5", "touching-shapes-entry"],
    [51, "s5", "touching-shapes-entry"]
  ],

  "(method 12 touching-list)": [
    [4, "gp", "touching-shapes-entry"],
    [6, "gp", "touching-shapes-entry"],
    [67, "gp", "touching-shapes-entry"]
  ],

  "(method 35 collide-shape)": [
    [23, "v1", "connection"],
    [24, "s2", "collide-shape"],
    [33, "s2", "collide-shape"],
    [48, "s2", "collide-shape"],
    [62, "v1", "process-drawable"],
    [80, "s2", "collide-shape"],
    [117, "v1", "connection"],
    [118, "s2", "collide-shape"],
    [127, "s2", "collide-shape"],
    [142, "s2", "collide-shape"],
    [174, "s2", "collide-shape"],
    [209, "v1", "connection"],
    [210, "s2", "collide-shape"],
    [219, "s2", "collide-shape"],
    [234, "s2", "collide-shape"],
    [266, "s2", "collide-shape"],
    [301, "v1", "connection"],
    [302, "s2", "collide-shape"],
    [311, "s2", "collide-shape"],
    [326, "s2", "collide-shape"],
    [358, "s2", "collide-shape"]
  ],

  "(method 56 collide-shape-moving)": [
    [89, "v1", "target"]
  ],

  "(method 20 collide-shape-prim-group)": [
    [40, "a0", "collide-shape-prim-group"]
  ],

  "(method 25 collide-shape-prim)": [
    [43, "gp", "collide-shape-prim-group"],
    [47, "gp", "collide-shape-prim-group"]
  ],

  "(method 29 collide-shape-prim-group)": [
    [13, "a0", "collide-shape-prim-group"]
  ],

  "(method 28 collide-shape-prim-mesh)": [
    [27, "s4", "collide-shape-prim-group"]
  ],

  "(method 53 collide-shape)": [
    [26, "a1", "collide-shape-prim-group"],
    [36, "v1", "collide-shape-prim-group"]
  ],

  "(method 54 collide-shape)": [
    [22, "a1", "collide-shape-prim-group"],
    [29, "v1", "collide-shape-prim-group"]
  ],

  "(method 45 collide-shape)": [
    [18, "v1", "connection"],
    [[19, 146], "s3", "collide-shape-moving"],
    [146, "v1", "connection"],
    [[147, 272], "s3", "collide-shape-moving"],
    [272, "v1", "connection"],
    [[273, 398], "s3", "collide-shape-moving"],
    [398, "v1", "connection"],
    [[399, 497], "s3", "collide-shape-moving"]
  ],

  "(method 55 collide-shape)": [
    [33, "s5", "process-drawable"],
    [54, "s5", "process-drawable"],
    [59, "s5", "process-drawable"],
    [68, "s5", "process-drawable"]
  ],

  "collide-shape-draw-debug-marks": [
    [24, "v1", "connection"],
    [[33, 55], "s5", "collide-shape"],
    [72, "v1", "connection"],
    [[81, 103], "s5", "collide-shape"],
    [120, "v1", "connection"],
    [[129, 151], "s5", "collide-shape"],
    [168, "v1", "connection"],
    [[177, 199], "s5", "collide-shape"]
  ],

  "(method 9 collide-edge-work)": [
    [10, "s3", "collide-edge-edge"],
    [16, "s4", "collide-edge-hold-item"],
    [46, "s4", "(inline-array collide-edge-hold-item)"],
    [48, "s3", "(inline-array collide-edge-edge)"]
  ],

  "(method 19 collide-edge-work)": [
    [150, "a1", "int"],
    [150, "v1", "int"],
    [[149, 162], "a0", "collide-shape-prim-group"]
  ],

  "collide-probe-make-list": [
    [18, "v1", "drawable-group"],
    [29, "v1", "drawable-group"],
    [45, "v1", "drawable-group"]
  ],

  "(method 11 instance-tie)": [
    [28, "s1", "collide-fragment"],
    [38, "s1", "collide-fragment"],
    [45, "s1", "(inline-array collide-fragment)"]
  ],

  "(method 12 instance-tie)": [
    [21, "s1", "collide-fragment"],
    [31, "s1", "collide-fragment"],
    [38, "s1", "(inline-array collide-fragment)"]
  ],

  "(method 13 instance-tie)": [
    [21, "s1", "collide-fragment"],
    [29, "s1", "collide-fragment"],
    [36, "s1", "(inline-array collide-fragment)"]
  ],

  "(method 20 collide-cache)": [
    [18, "s2", "collide-cache-prim"],
    [23, "s2", "collide-cache-prim"],
    [27, "s2", "collide-cache-prim"],
    [33, "s2", "collide-cache-prim"],
    [37, "s2", "collide-cache-prim"],
    [38, "v1", "collide-shape-prim-sphere"], // could be sphere or mesh...?
    [45, "s2", "collide-cache-prim"],
    [48, "s2", "(inline-array collide-cache-prim)"]
  ],

  "test-closest-pt-in-triangle": [
    [19, "s5", "collide-cache-tri"],
    [20, "s5", "collide-cache-tri"],
    [21, "s5", "collide-cache-tri"],
    [26, "s5", "collide-cache-tri"],
    [47, "s5", "collide-cache-tri"],
    [48, "s5", "(inline-array collide-cache-tri)"]
  ],

  "(method 9 collide-cache)": [
    [5, "gp", "collide-cache-tri"],
    [19, "gp", "collide-cache-tri"],
    [20, "gp", "collide-cache-tri"],
    [21, "gp", "collide-cache-tri"],
    [23, "gp", "(inline-array collide-cache-tri)"],
    [33, "gp", "collide-cache-prim"],
    [35, "gp", "collide-cache-prim"],
    [50, "gp", "collide-cache-prim"],
    [51, "gp", "collide-cache-prim"],
    [55, "gp", "(inline-array collide-cache-prim)"]
  ],

  "(method 9 collide-mesh)": [
    [[17, 62], "s5", "collide-mesh-tri"],
    [62, "s5", "(inline-array collide-mesh-tri)"]
  ],

  "(method 22 collide-shape-prim-mesh)": [
    [10, "s4", "collide-shape-prim-group"]
  ],

  "(method 44 collide-shape)": [
    [26, "a0", "process-drawable"]
  ],

  "(method 43 collide-shape)": [
    [[58, 65], "gp", "collide-shape-moving"],
    [[84, 95], "gp", "collide-shape-moving"]
  ],

  "find-instance-by-name": [
    [21, "v1", "drawable-tree-instance-shrub"],
    [48, "v1", "drawable-tree-instance-tie"]
  ],

  "(method 63 collide-shape-moving)": [
    [[33, 53], "s0", "collide-cache-prim"],
    [53, "s0", "(inline-array collide-cache-prim)"]
  ],

  "target-falling-anim": [
    [51, "v1", "art-joint-anim"],
    [160, "v1", "art-joint-anim"]
  ],

  "target-hit-ground-anim": [
    [79, "v1", "art-joint-anim"],
    [312, "v1", "art-joint-anim"],
    [389, "v1", "art-joint-anim"],
    [441, "v1", "art-joint-anim"],
    [520, "v1", "art-joint-anim"],
    [578, "v1", "art-joint-anim"],
    [675, "v1", "art-joint-anim"],
    [736, "v1", "art-joint-anim"],
    [846, "v1", "art-joint-anim"]
  ],

  "(code target-stance)": [
    [48, "v1", "art-joint-anim"],
    [117, "v1", "art-joint-anim"],
    [170, "v1", "art-joint-anim"],
    [234, "v1", "art-joint-anim"],
    [298, "v1", "art-joint-anim"],
    [389, "v1", "art-joint-anim"],
    [503, "v1", "art-joint-anim"]
  ],

  "(code target-walk)": [
    [146, "v1", "art-joint-anim"],
    [243, "v1", "art-joint-anim"]
  ],

  "(code target-slide-down)": [
    [26, "v1", "art-joint-anim"]
  ],

  "(code target-jump-forward)": [
    [13, "v1", "art-joint-anim"]
  ],

  "(code target-double-jump)": [
    [24, "v1", "art-joint-anim"]
  ],

  "(code target-attack-air)": [
    [14, "v1", "art-joint-anim"],
    [167, "v1", "art-joint-anim"]
  ],

  "(code target-attack)": [
    [14, "v1", "art-joint-anim"]
  ],

  "(code target-flop)": [
    [13, "v1", "art-joint-anim"]
  ],

  "(code target-duck-stance)": [
    [21, "v1", "art-joint-anim"],
    [116, "v1", "art-joint-anim"],
    [168, "v1", "art-joint-anim"]
  ],

  "mod-var-jump": [
    [77, "f0", "float"],
    [80, "f0", "float"],
    [159, "v0", "vector"]
  ],

  "(code target-duck-high-jump-jump)": [
    [8, "v1", "float"]
  ],

  "(event target-running-attack)": [
    [41, "v1", "process-drawable"],
    [50, "s5", "collide-shape"]
  ],

  "(enter target-jump)": [
    [53, "v1", "vector"]
  ],

  "(enter target-high-jump)": [
    [21, "v1", "vector"]
  ],

  "(enter target-double-jump)": [
    [15, "v1", "vector"]
  ],

  // TODO - these shouldnt be required, but are here because `go/enter-state` returns none
  "(event target-flop)": [
    [34, "t9", "(function object :behavior target)"],
    [40, "t9", "(function symbol object :behavior target)"]
  ],

  "target-powerup-effect": [
    [267, "a0", "symbol"],
    [307, "a0", "vector"]
  ],

  "(method 10 water-control)": [
    [71, "a0", "collide-shape-moving"],
    [147, "v1", "collide-shape-moving"],
    [179, "v1", "collide-shape-moving"],
    [461, "v1", "control-info"],
    [473, "a0", "collide-shape-moving"],
    [488, "v1", "collide-shape-moving"],
    [502, "v1", "collide-shape-moving"],
    [508, "v1", "collide-shape-moving"],
    [580, "v1", "collide-shape-moving"],
    [600, "s4", "collide-shape-moving"],
    [609, "s4", "collide-shape-moving"],
    [622, "s4", "collide-shape-moving"],
    [627, "s4", "collide-shape-moving"],
    [629, "s4", "collide-shape-moving"],
    [716, "s5", "collide-shape-moving"],
    [720, "s5", "collide-shape-moving"],
    [721, "s5", "collide-shape-moving"],
    [728, "s5", "collide-shape-moving"],
    [730, "s5", "collide-shape-moving"],
    [731, "s5", "collide-shape-moving"],
    [744, "v1", "collide-shape-moving"],
    [751, "a0", "collide-shape-moving"],
    [775, "v1", "collide-shape-moving"],
    [824, "a1", "collide-shape-moving"],
    [826, "a0", "collide-shape-moving"],
    [831, "v1", "collide-shape-moving"]
  ],

  "part-water-splash-callback": [
    [3, "v1", "float"]
  ],

  "(method 15 water-control)": [
    [42, "v1", "float"]
  ],

  "(method 27 water-vol)": [
    [16, "v1", "target"]
  ],

  "(method 26 water-vol)": [
    [19, "v1", "target"],
    [33, "v1", "target"]
  ],

  "(method 29 water-vol)": [
    ["_stack_", 16, "res-tag"],
    [46, "v0", "(pointer float)"]
  ],

  "(enter pickup racer)": [
    [1, "t9", "(function none :behavior racer)"]
  ],

  "target-racing-jump-anim": [
    [36, "v1", "art-joint-anim"]
  ],

  "target-racing-land-anim": [
    [23, "v1", "art-joint-anim"],
    [82, "v1", "art-joint-anim"],
    [144, "v1", "art-joint-anim"]
  ],

  "(post target-racing-get-off-jump)": [
    [191, "f0", "float"]
  ],

  "check-drop-level-rolling-dirt-finish": [
    [17, "v1", "float"]
  ],

  "(code peeper-down)": [
    [24, "v1", "float"]
  ],

  "(code nav-enemy-notice fleeing-nav-enemy)": [
    [27, "v1", "art-joint-anim"]
  ],

  "(code lightning-mole-dive)": [
    [39, "v1", "art-joint-anim"]
  ],

  "(code lightning-mole-yelp)": [
    [19, "v1", "art-joint-anim"]
  ],

  "(code peeper-up)": [
    [10, "v1", "art-joint-anim"]
  ],

  "(code robber-idle)": [
    [14, "v1", "art-joint-anim"]
  ],

  "(code robber-initial)": [
    [14, "v1", "art-joint-anim"]
  ],

  "(code robber-initial-notice)": [
    [43, "v1", "art-joint-anim"]
  ],

  "(code robber-tired)": [
    [69, "v1", "art-joint-anim"],
    [136, "v1", "float"]
  ],

  "(code robber-flee)": [
    [69, "v1", "art-joint-anim"],
    [136, "v1", "float"]
  ],

  "(code robber-die)": [
    [71, "f0", "float"],
    [104, "v1", "art-joint-anim"]
  ],

  "target-flut-hit-ground-anim": [
    [131, "v1", "art-joint-anim"],
    [204, "v1", "art-joint-anim"]
  ],

  "target-flut-standard-event-handler": [
    [164, "a0", "process-drawable"]
  ],

  "(code target-flut-stance)": [
    [81, "v1", "art-joint-anim"],
    [145, "v1", "art-joint-anim"]
  ],

  "(code target-flut-walk)": [
    [60, "v1", "art-joint-anim"]
  ],

  "(code target-flut-air-attack)": [
    [98, "v1", "art-joint-anim"]
  ],

  "(code target-flut-air-attack-hit-ground)": [
    [86, "v1", "art-joint-anim"]
  ],

  "(code target-flut-death)": [
    [224, "v1", "art-joint-anim"]
  ],

  "(code target-flut-get-off-hit-ground)": [
    [13, "v1", "art-joint-anim"]
  ],

  "(code target-flut-running-attack)": [
    [53, "v1", "float"],
    [181, "f30", "float"],
    [246, "f1", "float"],
    [247, "f0", "float"],
    [247, "f30", "float"],
    [350, "v1", "art-joint-anim"],
    [381, "f30", "float"]
  ],

  "(code target-flut-double-jump)": [
    [14, "v1", "art-joint-anim"],
    [78, "v1", "art-joint-anim"]
  ],

  "(trans target-flut-walk)": [
    [147, "f0", "float"],
    [152, "f1", "float"],
    [203, "f0", "float"]
  ],

  "(event target-flut-running-attack)": [
    [41, "v1", "process-drawable"],
    [53, "v1", "collide-shape"],
    [59, "v1", "collide-shape"]
  ],

  "(code target-flut-get-on)": [
    [62, "s4", "process-drawable"],
    [69, "s4", "process-drawable"],
    [88, "s4", "process-drawable"],
    [93, "s4", "process-drawable"]
  ],

  "(code target-flut-get-off-jump)": [
    [55, "s3", "process-drawable"],
    [59, "s3", "process-drawable"],
    [74, "s3", "process-drawable"],
    [93, "s3", "process-drawable"],
    [98, "s3", "process-drawable"],
    [145, "v1", "art-joint-anim"]
  ],

  "(event target-flut-grab)": [
    [24, "a0", "process-drawable"]
  ],

  "(post target-racing-get-on)": [
    [76, "f0", "float"],
    [88, "f0", "float"],
    [92, "f1", "float"]
  ],

  "target-death-anim": [
    [18, "v1", "art-joint-anim"]
  ],

  "target-hit-setup-anim": [
    [90, "v1", "art-joint-anim"],
    [164, "v1", "art-joint-anim"]
  ],

  "(code target-death)": [
    [533, "v1", "art-joint-anim"],
    [655, "v0", "int"],
    [691, "v1", "process-drawable"],
    [844, "gp", "spool-anim"],
    [[957, 1035], "s5", "handle"],
    [1010, "gp", "spool-anim"]
  ],

  "(anon-function 1 target-death)": [
    [12, "gp", "process-drawable"],
    [16, "gp", "process-drawable"]
  ],

  "next-level": [
    [7, "a1", "level-load-info"],
    [10, "a1", "level-load-info"]
  ],

  "target-generic-event-handler": [
    [10, "v1", "float"],
    [297, "v1", "float"],
    [308, "a0", "vector"],
    [562, "v1", "(state target)"]
  ],

  "target-standard-event-handler": [
    [167, "a0", "process"],
    [182, "a0", "process"],
    [197, "a0", "process"],
    [223, "a0", "process"],
    [242, "a0", "process"],
    [257, "a0", "process"],
    [272, "a0", "process"],
    [280, "a1", "process"],
    [303, "a0", "process"],
    [330, "a0", "process"]
  ],

  "(code target-load-wait)": [
    [21, "v1", "art-joint-anim"],
    [138, "v1", "art-joint-anim"],
    [196, "v1", "art-joint-anim"]
  ],

  "(code target-grab)": [
    [133, "v1", "art-joint-anim"],
    [185, "v1", "art-joint-anim"],
    [322, "v1", "art-joint-anim"],
    [475, "v1", "art-joint-anim"]
  ],

  "(code target-pole-cycle)": [
    [87, "v1", "art-joint-anim"],
    [148, "v1", "art-joint-anim"]
  ],

  "(code target-pole-flip-up)": [
    [13, "v1", "art-joint-anim"]
  ],

  "(code target-edge-grab-jump)": [
    [34, "v1", "art-joint-anim"]
  ],

  "(code target-eco-powerup)": [
    [32, "v1", "art-joint-anim"],
    [47, "v1", "float"],
    [215, "v1", "float"]
  ],

  "(code target-swim-stance)": [
    [31, "v1", "art-joint-anim"],
    [52, "v1", "float"],
    [89, "v1", "float"]
  ],

  "(event target-swim-down)": [
    [9, "v1", "attack-info"],
    [13, "v1", "attack-info"],
    [18, "v1", "attack-info"],
    [23, "v1", "attack-info"],
    [38, "v1", "attack-info"],
    [39, "v1", "attack-info"],
    [41, "v1", "attack-info"]
  ],

  "(code target-swim-walk)": [
    [54, "v1", "art-joint-anim"],
    [140, "v1", "art-joint-anim"]
  ],

  "(code target-yellow-jump-blast)": [
    [184, "v1", "art-joint-anim"]
  ],

  "(code target-swim-down)": [
    [52, "v1", "art-joint-anim"]
  ],

  "(anon-function 11 target2)": [
    [19, "s4", "target"], // confusing -- the parent of a target is a target?
    [21, "s4", "target"],
    [29, "s4", "target"],
    [34, "s4", "target"],
    [40, "s4", "target"],
    [54, "s4", "target"],
    [66, "s4", "target"],
    [76, "s4", "target"],
    [82, "s4", "target"],
    [87, "s4", "target"],
    [89, "s4", "target"],
    [118, "s4", "target"],
    [129, "s4", "target"]
  ],

  "(code target-play-anim)": [
    [8, "v0", "art-joint-anim"]
  ],

  "(code target-look-around)": [
    [20, "v0", "float"]
  ],

  "(code target-stance-look-around)": [
    [10, "v0", "float"],
    [36, "t9", "(function none :behavior target)"]
  ],

  "part-first-person-hud-selector-func": [
    [16, "v1", "first-person-hud"]
  ],

  "part-first-person-hud-right-func": [
    [16, "s5", "first-person-hud"],
    [42, "s5", "first-person-hud"],
    [46, "s5", "first-person-hud"],
    [50, "s5", "first-person-hud"],
    [59, "s5", "first-person-hud"]
  ],

  "part-first-person-hud-left-func": [
    [16, "s5", "first-person-hud"],
    [43, "s5", "first-person-hud"],
    [47, "s5", "first-person-hud"],
    [51, "s5", "first-person-hud"],
    [60, "s5", "first-person-hud"]
  ],

  "(event target-grab)": [
    [30, "a0", "process"],
    [48, "a0", "process"],
    [56, "a1", "process"]
  ],

  "(code target-periscope)": [
    [25, "v1", "process-drawable"],
    [49, "v1", "art-joint-anim"],
    [130, "v1", "art-joint-anim"]
  ],

  "(code target-swim-up)": [
    [17, "v1", "art-joint-anim"]
  ],

  "(code target-yellow-blast)": [
    [161, "gp", "handle"],
    [176, "v1", "art-joint-anim"],
    [219, "gp", "handle"]
  ],

  "(code target-edge-grab)": [
    [143, "v1", "art-joint-anim"],
    [198, "v1", "art-joint-anim"]
  ],

  "(method 10 first-person-hud)": [
    [32, "t9", "(function process none)"]
  ],

  "(code target-pole-flip-forward-jump)": [
    [40, "t9", "(function none :behavior target)"]
  ],

  "tfrag-details":[
    [49, "gp", "(pointer uint32)"]
  ],

  "flatten-joint-control-to-spr": [
    [14, "a1", "pointer"],
    [[66, 108], "a1", "(inline-array vector)"],
    [[36, 38], "a1", "(inline-array vector)"],
    [[39, 60], "a1", "(inline-array vector)"],
    [38, "a1", "pointer"],
    [[15, 37], "a1", "(inline-array vector)"],
    [56, "a2", "(pointer float)"],
    [120, "a0", "terrain-context"],
    [154, "a0", "terrain-context"],
    [189, "a1", "terrain-context"],
    [184, "v1", "terrain-context"],
    [172, "a1", "terrain-context"]
  ],

  "matrix-from-control-pair!": [
    [18, "a0", "terrain-context"]
  ],

  "cspace<-matrix-no-push-joint!": [
    [4, "a0", "terrain-context"]
  ],

  "make-joint-jump-tables": [
    [5, "a0", "terrain-context"],
    [11, "a0", "terrain-context"],
    [17, "a0", "terrain-context"],
    [23, "a0", "terrain-context"],
    [29, "a0", "terrain-context"],
    [35, "a0", "terrain-context"],
    [41, "a0", "terrain-context"],
    [47, "a0", "terrain-context"],
    [53, "a0", "terrain-context"],
    [59, "a0", "terrain-context"],
    [65, "a0", "terrain-context"],
    [71, "a0", "terrain-context"],
    [77, "a0", "terrain-context"],
    [83, "a0", "terrain-context"],
    [89, "a0", "terrain-context"],
    [95, "a0", "terrain-context"],
    [101, "a0", "terrain-context"],
    [107, "a0", "terrain-context"],
    [113, "a0", "terrain-context"],
    [119, "a0", "terrain-context"],
    [125, "a0", "terrain-context"],
    [131, "a0", "terrain-context"],
    [137, "a0", "terrain-context"],
    [143, "a0", "terrain-context"],
    [149, "a0", "terrain-context"],
    [155, "a0", "terrain-context"],
    [161, "a0", "terrain-context"],
    [167, "a0", "terrain-context"],
    [173, "a0", "terrain-context"],
    [179, "a0", "terrain-context"],
    [185, "a0", "terrain-context"],
    [191, "a0", "terrain-context"],
    [197, "a0", "terrain-context"],
    [203, "a0", "terrain-context"],
    [209, "a0", "terrain-context"],
    [215, "a0", "terrain-context"],
    [221, "a0", "terrain-context"],
    [227, "a0", "terrain-context"],
    [233, "a0", "terrain-context"],
    [239, "a0", "terrain-context"],
    [245, "a0", "terrain-context"],
    [251, "a0", "terrain-context"],
    [257, "a0", "terrain-context"],
    [263, "a0", "terrain-context"],
    [269, "a0", "terrain-context"],
    [275, "a0", "terrain-context"],
    [281, "a0", "terrain-context"],
    [287, "a0", "terrain-context"]
  ],

  "find-instance-by-index": [
    [26, "t1", "drawable-tree-instance-shrub"],
    [40, "t1", "drawable-tree-instance-tie"]
  ],

  "draw-instance-info": [
    [224, "s1", "drawable-group"],
    [143, "v1", "prototype-shrubbery"],
    [148, "v1", "prototype-shrubbery"],
    [299, "v1", "prototype-tie"],
    [318, "v1", "prototype-tie"]
  ],

  "(method 24 ram-boss-proj)": [
    [64, "v0", "sound-rpc-set-param"],
    [83, "gp", "process-drawable"],
    [86, "gp", "process-drawable"]
  ],

  "ram-boss-on-ground-event-handler": [
    [260, "v1", "ram-boss"]
  ],

  "(method 52 ram-boss)": [
    [11, "v1", "(array collide-shape-prim)"],
    [21, "v1", "(array collide-shape-prim)"],
    [31, "v1", "(array collide-shape-prim)"],
    [41, "v1", "(array collide-shape-prim)"]
  ],

  "(method 53 ram-boss)": [
    [2, "v1", "(array collide-shape-prim)"],
    [5, "v1", "(array collide-shape-prim)"],
    [8, "v1", "(array collide-shape-prim)"],
    [11, "v1", "(array collide-shape-prim)"]
  ],

  "(code ram-boss-idle)": [
    [38, "v1", "collide-shape-prim-group"]
  ],

  "(code ram-boss-jump-down)": [
    [14, "v1", "art-joint-anim"]
  ],

  "(code ram-boss-jump-down-hit-ground)": [
    [23, "v1", "art-joint-anim"]
  ],

  "(code ram-boss-forward-defend-block)": [
    [14, "v1", "art-joint-anim"]
  ],

  "(code ram-boss-up-defend-block)": [
    [14, "v1", "art-joint-anim"]
  ],

  "(code nav-enemy-victory ram-boss)": [
    [28, "v1", "art-joint-anim"]
  ],

  "(code ram-boss-lose-shield)": [
    [29, "v1", "art-joint-anim"]
  ],

  "(code ram-boss-throw)": [
    [16, "v1", "art-joint-anim"],
    [67, "v1", "art-joint-anim"]
  ],

  "(method 56 ram-boss)": [
    [24, "v0", "ram-boss-proj"],
    [58, "v1", "(pointer ram-boss-proj)"]
  ],

  "(code ram-idle)": [
    [28, "v1", "art-joint-anim"],
    [98, "v1", "art-joint-anim"]
  ],

  "(code ram-give-fuel-cell)": [
    [47, "v0", "snowcam"],
    [69, "v1", "(pointer snowcam)"]
  ],

  "(code snow-bumper-deactivate)": [
    [29, "v1", "art-joint-anim"],
    [106, "v1", "art-joint-anim"]
  ],

  "(code snow-bumper-spawn-fuel-cell)": [
    [16, "v1", "art-joint-anim"]
  ],

  "(code snow-bumper-inactive-idle)": [
    [19, "v1", "art-joint-anim"]
  ],

  "(method 7 snow-bumper)": [
    [14, "t9", "(function process-drawable int process-drawable)"]
  ],

  "(method 11 snow-bumper)": [
    ["_stack_", 16, "res-tag"],
    [216, "v0", "(pointer float)"]
  ],

  "(code spider-egg-idle)": [
    [20, "v1", "art-joint-anim"],
    [97, "v1", "art-joint-anim"],
    [153, "v1", "art-joint-anim"]
  ],

  "(code spider-egg-hatch)": [
    [62, "v1", "art-joint-anim"]
  ],

  "(code spider-egg-die)": [
    [79, "v1", "art-joint-anim"]
  ],

  "(code puffer-die)": [
    [33, "v1", "art-joint-anim"]
  ],

  "puffer-default-event-handler": [
    [28, "v1", "process-drawable"],
    [34, "v1", "process-drawable"]
  ],

  "(method 22 puffer)": [
    [10, "v1", "process-drawable"]
  ],

  "(method 25 puffer)": [
    [49, "v1", "puffer"],
    [56, "v1", "puffer"]
  ],

  "(method 23 puffer)": [
    [18, "v1", "process-drawable"]
  ],

  "(trans puffer-attack)": [
    [23, "v1", "collide-shape-prim-group"]
  ],

  "(method 30 puffer)": [
    [16, "v1", "(array collide-shape-prim)"]
  ],

  "(method 31 puffer)": [
    [16, "v1", "(array collide-shape-prim)"]
  ],

  "(method 7 puffer)": [
    [14, "t9", "(function process-drawable int process-drawable)"]
  ],

  "(method 11 puffer)": [
    ["_stack_", 16, "res-tag"],
    [213, "v0", "(pointer float)"]
  ],

  "driller-lurker-default-event-handler": [
    [[51, 87], "s1", "touching-shapes-entry"]
  ],

  "(code driller-lurker-idle-drilling)": [
    [33, "v1", "art-joint-anim"]
  ],

  "(code driller-lurker-jammed-standing)": [
    [14, "v1", "art-joint-anim"]
  ],

  "(code driller-lurker-die)": [
    [28, "v1", "art-joint-anim"]
  ],

  "(method 7 driller-lurker)": [
    [24, "t9", "(function process-drawable int process-drawable)"]
  ],

  "(method 11 driller-lurker)": [
    ["_stack_", 16, "res-tag"],
    [373, "v0", "(pointer float)"]
  ],

  "kermit-short-hop": [
    [10, "v1", "art-joint-anim"]
  ],

  "kermit-long-hop": [
    [10, "v1", "art-joint-anim"]
  ],

  "(code kermit-patrol)": [
    [10, "v1", "art-joint-anim"]
  ],

  "(code kermit-chase-new-position)": [
    [16, "v1", "art-joint-anim"]
  ],

  "(code kermit-chase)": [
    [14, "v1", "art-joint-anim"]
  ],

  "(code kermit-attack)": [
    [22, "v1", "art-joint-anim"]
  ],

  "(code kermit-tongue-stuck)": [
    [14, "v1", "art-joint-anim"]
  ],

  "(code kermit-retract-tongue)": [
    [14, "v1", "art-joint-anim"],
    [90, "v1", "art-joint-anim"]
  ],

  "(method 39 kermit)": [
    [7, "t9", "(function nav-enemy none)"]
  ],

  "(code falling gnawer-falling-segment)": [
    [16, "v1", "art-joint-anim"],
    [70, "v1", "art-joint-anim"]
  ],

  "(method 22 gnawer)": [
    [18, "f0", "float"]
  ],

  "(code gnawer-chewing-on-post)": [
    [139, "v1", "art-joint-anim"],
    [210, "v1", "art-joint-anim"],
    [272, "v1", "art-joint-anim"],
    [363, "v1", "art-joint-anim"],
    [451, "v1", "art-joint-anim"]
  ],

  "(code gnawer-retreat-into-post)": [
    [18, "v1", "art-joint-anim"]
  ],

  "(code gnawer-die)": [
    [28, "v1", "art-joint-anim"]
  ],

  "(event gnawer-run)": [
    [54, "a2", "touching-shapes-entry"]
  ],

  "(method 7 gnawer)": [
    [19, "t9", "(function nav-enemy int nav-enemy)"]
  ],

  "(code gnawer-give-fuel-cell)": [
    [43, "v0", "maincavecam"],
    [64, "v1", "maincavecam"]
  ],

  "(method 11 gnawer)": [
    ["_stack_", 16, "res-tag"],
    ["_stack_", 32, "res-tag"],
    ["_stack_", 48, "res-tag"],
    [361, "v0", "(pointer float)"],
    [426, "v0", "(pointer int32)"],
    [446, "v0", "(pointer int32)"]
  ],

  "(code mother-spider-egg-falling)": [
    [14, "v1", "art-joint-anim"]
  ],

  "(code mother-spider-egg-hatch)": [
    [65, "v1", "art-joint-anim"]
  ],

  "(code mother-spider-egg-die)": [
    [63, "v1", "art-joint-anim"]
  ],

  "(code mother-spider-egg-die-while-falling)": [
    [63, "v1", "art-joint-anim"]
  ],

  "(code mother-spider-egg-on-ground)": [
    [50, "v1", "art-joint-anim"],
    [124, "v1", "art-joint-anim"]
  ],

  "(method 7 swamp-blimp)": [
    [19, "t9", "(function process-drawable int process-drawable)"]
  ],

  "(code swamp-tetherrock-break)": [
    [238, "s4", "handle"],
    [261, "s4", "handle"],
    [283, "s4", "handle"],
    [300, "s4", "handle"],
    [373, "a0", "swamp-blimp"]
  ],

  "(event swamp-tetherrock-idle)": [
    [55, "gp", "process-drawable"]
  ],

  "(code swamp-rope-break)": [
    [10, "v1", "float"],
    [26, "v1", "float"],
    [48, "v1", "float"],
    [64, "v1", "art-joint-anim"]
  ],

  "swamp-rope-trans": [
    [40, "v1", "swamp-rope"],
    [48, "v1", "swamp-rope"]
  ],

  "(code swamp-rope-idle-arm)": [
    [13, "v1", "swamp-rope"]
  ],

  "swamp-blimp-setup": [
    [[26, 117], "s4", "swamp-rope"]
  ],

  "(code swamp-rope-idle-rock)": [
    [32, "a0", "swamp-rope"],
    [33, "a0", "swamp-rope"]
  ],

  "(code mistycannon-missile-idle)": [
    [110, "v0", "sound-rpc-set-param"],
    [207, "v1", "art-joint-anim"],
    [257, "v1", "art-joint-anim"]
  ],

  "(event mistycannon-missile-explode)": [
    [16, "v1", "mistycannon-missile"]
  ],

  "(code cam-mistycannon)": [
    [3, "a1", "mistycannon"],
    [9, "v1", "mistycannon"]
  ],

  "(method 26 citb-plat)": [
    [18, "v1", "vector"],
    [47, "v1", "vector"]
  ],

  "(method 23 citb-chain-plat)": [
    [9, "t9", "(function rigid-body-platform float none)"]
  ],

  "(code citb-firehose-blast)": [
    [10, "v1", "art-joint-anim"],
    [86, "v1", "art-joint-anim"],
    [157, "v1", "art-joint-anim"]
  ],

  "(trans plat-button-move-downward citb-exit-plat)": [
    [10, "v0", "(state plat-button)"]
  ],

  "(trans plat-button-move-upward citb-exit-plat)": [
    [10, "v0", "(state plat-button)"]
  ],

  "(code darkvine-idle)": [
    [32, "v1", "art-joint-anim"]
  ],

  "(code darkvine-retreat)": [
    [23, "v1", "art-joint-anim"],
    [138, "v1", "art-joint-anim"]
  ],

  "(enter cam-periscope)": [
    [7, "a1", "periscope"],
    [13, "a1", "periscope"],
    [16, "v1", "periscope"]
  ],

  "(code cam-periscope)": [
    [2, "v1", "periscope"],
    [4, "v1", "periscope"],
    [12, "v1", "periscope"],
    [71, "v1", "periscope"],
    [79, "v1", "periscope"]
  ],

  "periscope-crosshair": [
    [50, "v1", "periscope"]
  ],

  "periscope-find-next": [
    [58, "v1", "vector"]
  ],

  "(code reflector-origin-idle)": [
    [60, "v1", "periscope"]
  ],

  "(code periscope-player-control)": [
    [41, "v0", "(pointer float)"],
    [508, "gp", "handle"]
  ],

  "quicksandlurker-post": [
    [50, "a0", "water-anim"],
    [54, "a0", "water-anim"]
  ],

  "(code quicksandlurker-wait)": [
    [33, "v1", "art-joint-anim"],
    [89, "v1", "art-joint-anim"]
  ],

  "(code quicksandlurker-yawn)": [
    [10, "v1", "art-joint-anim"]
  ],

  "(code quicksandlurker-track)": [
    [29, "v1", "art-joint-anim"]
  ],

  "(code quicksandlurker-attack)": [
    [12, "v1", "art-joint-anim"]
  ],

  "(code quicksandlurker-hide)": [
    [14, "v1", "art-joint-anim"]
  ],

  "(code quicksandlurker-popup)": [
    [38, "v1", "art-joint-anim"]
  ],

  "(code quicksandlurker-die)": [
    [18, "v1", "art-joint-anim"]
  ],

  "(code quicksandlurker-victory)": [
    [18, "v1", "art-joint-anim"],
    [69, "v1", "art-joint-anim"]
  ],

  "(method 7 balloonlurker)": [
    [29, "t9", "(function process-drawable int process-drawable)"]
  ],

  "(code balloonlurker-pilot-die)": [
    [58, "v1", "art-joint-anim"]
  ],

  "(code orbit-plat-bottom-idle)": [
    [29, "v1", "orbit-plat"],
    [35, "v1", "orbit-plat"],
    [109, "v1", "orbit-plat"],
    [126, "v1", "orbit-plat"]
  ],

  "(method 27 orbit-plat)": [
    [20, "s5", "orbit-plat"],
    [29, "s5", "orbit-plat"],
    [33, "s5", "orbit-plat"],
    [40, "s5", "orbit-plat"],
    [44, "s5", "orbit-plat"],
    [72, "a2", "orbit-plat"],
    [153, "a1", "orbit-plat"]
  ],

  "(code mother-spider-leg-flying)": [
    [21, "v1", "art-joint-anim"],
    [80, "v1", "art-joint-anim"]
  ],

  "(code mother-spider-stop-traveling)": [
    [14, "v1", "art-joint-anim"]
  ],

  "(code mother-spider-hit-while-birthing)": [
    [14, "v1", "art-joint-anim"],
    [68, "v1", "art-joint-anim"]
  ],

  "(code mother-spider-birthing)": [
    [53, "v1", "art-joint-anim"]
  ],

  "(code mother-spider-die)": [
    [36, "v1", "art-joint-anim"]
  ],

  "(code mother-spider-die-from-uppercut)": [
    [31, "v1", "art-joint-anim"]
  ],

  "(code mother-spider-spit)": [
    [15, "v1", "art-joint-anim"]
  ],

  "(code mother-spider-birth-baby)": [
    [15, "v1", "art-joint-anim"]
  ],

  "(code mother-spider-hit-while-tracking)": [
    [14, "v1", "art-joint-anim"],
    [68, "v1", "art-joint-anim"]
  ],

  "(code mother-spider-tracking)": [
    [53, "v1", "art-joint-anim"]
  ],

  "mother-spider-default-event-handler": [
    [52, "a0", "process-drawable"],
    [138, "a0", "process-drawable"]
  ],

  "mother-spider-death-event-handler": [
    [7, "a0", "process-drawable"]
  ],

  "(code bully-broken-cage-explode)": [
    [14, "v1", "art-joint-anim"]
  ],

  "(code bully-notice)": [
    [148, "v1", "art-joint-anim"]
  ],

  "(code bully-start-spinning)": [
    [14, "v1", "art-joint-anim"]
  ],

  "(code bully-die)": [
    [70, "v1", "art-joint-anim"]
  ],

  "bully-default-event-handler": [
    [21, "gp", "process-drawable"]
  ],

  "(trans bully-notice)": [
    [10, "v1", "collide-shape-prim-group"]
  ],

  "(trans bully-start-spinning)": [
    [10, "v1", "collide-shape-prim-group"]
  ],

  "(trans bully-stop-spinning)": [
    [10, "v1", "collide-shape-prim-group"]
  ],

  "(method 7 bully)": [
    [14, "t9", "(function process-drawable int process-drawable)"]
  ],

  "(enter seagull-idle)": [
    [20, "v1", "float"]
  ],

  "seagull-init-by-other": [
    [96, "v1", "float"]
  ],

  "seagull-reaction": [
    [36, "s4", "seagull"],
    [38, "s4", "seagull"]
  ],

  "beach-rock-trigger": [
    [5, "v0", "seagullflock"]
  ],

  "(method 11 seagullflock)": [
    [80, "v1", "float"],
    [99, "v1", "float"]
  ],

  "(code seagull-flying)": [
    [13, "v1", "art-joint-anim"],
    [373, "v1", "float"]
  ],

  "(code seagull-soaring)": [
    [15, "v1", "art-joint-anim"],
    [296, "v1", "float"]
  ],

  "(method 26 seagull)": [
    [12, "v1", "float"],
    [33, "v1", "float"],
    [54, "v1", "float"]
  ],

  "(code seagull-idle)": [
    [51, "v1", "float"],
    [67, "v1", "float"],
    [143, "v1", "float"],
    [218, "v1", "float"]
  ],

  "(code target-ice-stance)": [
    [42, "v1", "art-joint-anim"],
    [108, "v1", "art-joint-anim"],
    [159, "v1", "art-joint-anim"],
    [221, "v1", "art-joint-anim"],
    [283, "v1", "art-joint-anim"],
    [370, "v1", "art-joint-anim"],
    [479, "v1", "art-joint-anim"]
  ],

  "bones-set-sqwc": [[2, "v1", "dma-bank-control"]],
  "bones-reset-sqwc": [[2, "v1", "dma-bank-control"]],

  "bones-init": [
    [2, "a2", "terrain-context"],
    [59, "a0", "(pointer int64)"],
    [9, "a2", "bone-memory"],
    [13, "a2", "bone-memory"],
    [17, "a2", "bone-memory"],
    [21, "a2", "bone-memory"],
    [25, "a2", "bone-memory"],
    [29, "a2", "bone-memory"],
    [[31, 39], "v1", "bone-memory"]
  ],

  "draw-bones-mtx-calc": [
    [[5, 8], "t2", "bone-memory"]
  ],

  "bones-mtx-calc-execute": [
    [[18, 45], "v1", "bone-memory"],
    [[90, 108], "v1", "(inline-array matrix)"],
    [47, "a0", "dma-bank-control"],
    [118, "a0", "dma-bank-control"],
    [[89, 112], "a1", "(inline-array vector)"]
  ],

  "bones-wrapup": [
    [[3, 26], "v1", "bone-memory"]
  ],

  "texscroll-make-request": [
    [[9, 39], "a1", "mei-texture-scroll"]
  ],

  "texscroll-execute": [
    [[25, 31], "a1", "mei-texture-scroll"],
    [[15, 52], "a2", "merc-fragment-control"],
    [[20, 24], "t1", "merc-fragment"],
    [[26, 40], "t1", "(pointer int8)"],
    [19, "t1", "pointer"]
  ],

  "draw-bones": [
    [[50, 53], "t4", "bone-memory"],
    [[110, 123], "v1", "vu-lights"],
    [199, "v1", "mei-texture-scroll"],
    [334, "v1", "merc-extra-info"],
    [357, "a0", "(pointer int8)"],
    [[38, 43], "a2", "bone-regs"],
    [545, "s2", "int"],
    [49, "a1", "bone-calculation"],
    [262, "s2", "(pointer uint32)"],
    [89, "at", "terrain-context"]
  ],

  "draw-bones-hud": [
    [[14, 19], "t0", "bone-regs"],
    [25, "a2", "bone-calculation"],
    [[26, 29], "t6", "bone-memory"],
    [[73, 89], "t2", "vu-lights"],
    [89, "t1", "vu-lights"],
    [78, "t1", "pointer"],
    [49, "at", "terrain-context"]
  ],

  "joint-mod-tracker-callback": [
    [[3, 99], "s4", "joint-mod-tracker"]
  ],

  "(method 14 snow-ball)": [
    [16, "v1", "vector"],
    [23, "v1", "vector"],
    [30, "v1", "vector"]
  ],

  "(method 7 snow-ball)": [
    [26, "t9", "(function process-drawable int process-drawable)"]
  ],

  "(method 11 mistycannon)": [
    ["_stack_", 16, "res-tag"],
    ["_stack_", 32, "res-tag"],
    ["_stack_", 48, "res-tag"],
    [337, "v0", "(pointer float)"],
    [367, "v0", "(pointer float)"]
  ],

  "quicksandlurker-missile-init-by-other": [
    [76, "a0", "process-drawable"]
  ],

  "mother-spider-full-joint-callback": [
    [[10, 48], "v1", "mother-spider-thread"]
  ],

  "(method 11 mother-spider)": [
    ["_stack_", 16, "res-tag"],
    [[500, 525], "v0", "(pointer float)"]
  ],

  "(method 21 mother-spider)": [
    [179, "s3", "collide-shape-prim-group"]
  ],

  "(method 11 plane-volume)": [
    [14, "f2", "float"]
  ],

  "(method 9 plane-volume)": [
    [245, "f2", "float"]
  ],

  "(method 21 helix-water)": [
    [27, "a0", "process-drawable"]
  ],

  "(method 7 helix-water)": [
    [14, "t9", "(function process-drawable int process-drawable)"]
  ],

  "(code helix-button-activate)": [
    [37, "v0", "sunkencam"]
  ],

  "(code target-flut-jump)": [
    [137, "v1", "float"]
  ],

  "tie-init-engine": [
    [[14, 18], "a0", "dma-packet"],
    [[24, 28], "a0", "gs-gif-tag"],
    [31, "a0", "(pointer gs-test)"],
    [33, "a0", "(pointer gs-reg64)"],
    [[43, 51], "a0", "dma-packet"],
    [[64, 69], "a0", "dma-packet"],
    [[74, 78], "a0", "dma-packet"],
    [[82, 89], "v1", "(inline-array vector4w)"],
    [[89, 97], "v1", "(pointer vif-tag)"]
  ],

  "tie-end-buffer": [
    [[6, 10], "a1", "dma-packet"],
    [[16, 19], "a1", "gs-gif-tag"],
    [24, "a1", "(pointer gs-test)"],
    [26, "a1", "(pointer gs-reg64)"],
    [[32, 36], "a1", "dma-packet"],
    [[41, 52], "a0", "(pointer vif-tag)"]
  ],

  "tie-ints": [
    [[3, 30], "gp", "(pointer uint32)"]
  ],

  "tie-floats": [
    [[3, 73], "gp", "(pointer uint32)"]
  ],

  "tie-init-buffers": [
    [[29, 32], "v1", "dma-packet"],
    [[59, 62], "a0", "dma-packet"],
    [65, "a0", "(pointer uint32)"],
    [[96, 99], "v1", "dma-packet"],
    [[126, 129], "a0", "dma-packet"],
    [132, "a0", "(pointer uint32)"],
    [[163, 166], "v1", "dma-packet"],
    [[193, 196], "a0", "dma-packet"],
    [199, "a0", "(pointer uint32)"],
    [[230, 233], "v1", "dma-packet"],
    [[260, 263], "a0", "dma-packet"],
    [266, "a0", "(pointer uint32)"]
  ],

  "draw-drawable-tree-instance-tie": [
    [[23, 36], "v1", "drawable-inline-array-node"],
    [25, "a0", "drawable-inline-array-node"],
    [61, "v1", "drawable-inline-array-instance-tie"],
    [74, "v1", "drawable-inline-array-node"],
    [84, "v1", "int"],
    [86, "a0", "int"],
    [66, "a1", "terrain-context"],
    [[363, 366], "v1", "dma-packet"],
    [[484, 487], "v1", "dma-packet"]
  ],

  "(method 10 drawable-tree-instance-tie)": [
    [3, "a1", "terrain-context"]
  ],

  "(method 14 drawable-tree-instance-tie)": [
    [[47, 62], "t1", "tie-fragment"],
    [[102, 117], "t1", "tie-fragment"],
    [[150, 165], "a1", "tie-fragment"]
  ],

  "(method 11 drawable-inline-array-instance-tie)": [
    [[1, 6], "v1", "instance-tie"]
  ],

  "(method 12 drawable-inline-array-instance-tie)": [
    [[1, 6], "v1", "instance-tie"]
  ],

  "(method 13 drawable-inline-array-instance-tie)": [
    [[1, 6], "v1", "instance-tie"]
  ],

  "(method 10 drawable-tree-array)": [
    [4, "v1", "terrain-context"]
  ],

  "(method 16 drawable-tree)":[
    [[1,4], "v1", "drawable-inline-array-node"],
    //[4, "a1", "int"],
    [11, "v1", "(pointer int8)"],
    [[29,34], "t0", "drawable-inline-array-node"],
    [31, "t2", "drawable-inline-array-node"],
    //[[34,36], "a1", "int"],
    [36, "t1", "(pointer int8)"],
    [[9, 42], "a2", "(pointer int8)"]
  ],

  "(event sunken-pipegame-idle)": [
    [6, "a0", "sunken-pipegame-button"]
  ],

  "(method 11 sunken-pipegame)": [
    [189, "a1", "collectable"],
    [280, "s0", "collectable"],
    [371, "s0", "collectable"],
    [[407, 410], "v1", "sunken-pipegame-button"]
  ],

  "(method 7 sunken-pipegame)": [
    [33, "t9", "(function process-drawable int process-drawable)"]
  ],

  "(code sunken-pipegame-begin-play)": [
    [179, "v1", "float"],
    [260, "v1", "float"],
    [519, "v1", "float"],
    [596, "v1", "float"]
  ],

  "(method 22 sunken-pipegame)": [
    [20, "v1", "collectable"],
    [25, "v1", "collectable"],
    [54, "v1", "collectable"],
    [59, "v1", "collectable"]
  ],

  "(enter exit-chamber-lower)": [
    [14, "v1", "fuel-cell"]
  ],

  "(code exit-chamber-lower)": [
    [29, "v1", "sunkencam"],
    [50, "v1", "art-joint-anim"],
    [162, "v1", "art-joint-anim"],
    [241, "v1", "art-joint-anim"],
    [308, "v1", "fuel-cell"]
  ],

  "(method 11 exit-chamber)": [
    [190, "v1", "art-joint-anim"]
  ],

  "ray-cylinder-intersect": [
    [20, "v1", "uint"],
    [20, "a0", "uint"]
  ],

  "(anon-function 15 pelican)": [
    [24, "v1", "collectable"]
  ],

  "(method 11 darkecobarrel)": [
    ["_stack_", 16, "res-tag"]
  ],

  "(method 11 snowpusher)": [
    ["_stack_", 16, "res-tag"],
    [19, "v0", "(pointer int32)"]
  ],

  "(code snow-switch-activate)": [
    [53, "v1", "snowcam"]
  ],

  "(method 32 sequenceA-village1)": [
    [[103, 111], "v1", "handle"],
    [[125, 133], "v1", "handle"]
  ],

  "(exit play-anim sequenceA-village1)": [
    [[12, 20], "v1", "handle"],
    [[28, 36], "v1", "handle"]
  ],

  "(event play-anim sequenceA-village1)": [
    [[64, 72], "v1", "handle"],
    [[86, 94], "v1", "handle"],
    [[108, 116], "v1", "handle"]
  ],

  "(code hud-collecting)": [
    [[2, 10], "v1", "handle"],
    [13, "s4", "hud"],
    [25, "s4", "hud"],
    [27, "s4", "hud"]
  ],

  "(code caveelevator-one-way-idle-start)": [
    [10, "v1", "art-joint-anim"]
  ],

  "(method 11 caveelevator)": [
    ["_stack_", 16, "res-tag"],
    [109, "v0", "(pointer float)"]
  ],

  "(trans energyhub-idle)": [
    [31, "s4", "energyarm"]
  ],

<<<<<<< HEAD
  "collide-planes": [
    [77, "a0", "bounding-box"],
    [298, "v1", "bounding-box"],
    [377, "v1", "bounding-box"],
    [458, "v1", "bounding-box"]
=======

  "(method 0 joint-exploder-tuning)": [
    [[6, 50], "v0", "joint-exploder-tuning"]
  ],

  "(method 23 joint-exploder)": [
    [[12, 102], "s3", "joint-exploder-joint"],
    [[144, 146], "v1", "joint-exploder-list"],
    [148, "v1", "matrix"],
    [152, "v1", "matrix"]
  ],

  "(method 20 joint-exploder)": [
    [[8, 10], "a3", "joint-exploder-joint"],
    [15, "v1", "joint-exploder-joint"]
  ],

  "(method 27 joint-exploder)": [
    [41, "s0", "joint-exploder-joint"],
    [90, "s0", "joint-exploder-joint"],
    [139, "s0", "joint-exploder-joint"]
  ],

  "(method 25 joint-exploder)": [
    [[16, 54], "s2", "joint-exploder-joint"]
  ],

  "(method 22 joint-exploder)": [
    [[18, 78], "s5", "joint-exploder-joint"]
  ],

  "joint-exploder-joint-callback": [
    [[10, 18], "v1", "joint-exploder-joint"]
  ],

  "(method 24 joint-exploder)": [
    [[12, 19], "v1", "joint-exploder-joint"]
  ],

  "(method 26 joint-exploder)": [
    [[5, 8], "a2", "joint-exploder-joint"],
    [18, "v1", "joint-exploder-joint"],
    [28, "v1", "joint-exploder-joint"]
  ],

  "racer-effects": [
    [739, "v0", "sound-rpc-set-param"]
  ],

  "(code target-tube)": [
    [31, "v1", "art-joint-anim"]
  ],

  "(event slide-control-ride slide-control)": [
    [24, "gp", "process-drawable"],
    [31, "v1", "vector"],
    [35, "v1", "vector"],
    [39, "v1", "vector"]
  ],

  "(code target-tube-start)": [
    [110, "v1", "float"]
>>>>>>> b84a04a1
  ],

  "placeholder-do-not-add-below": []
}<|MERGE_RESOLUTION|>--- conflicted
+++ resolved
@@ -7396,76 +7396,74 @@
     [31, "s4", "energyarm"]
   ],
 
-<<<<<<< HEAD
+  "(method 0 joint-exploder-tuning)": [
+    [[6, 50], "v0", "joint-exploder-tuning"]
+  ],
+
+  "(method 23 joint-exploder)": [
+    [[12, 102], "s3", "joint-exploder-joint"],
+    [[144, 146], "v1", "joint-exploder-list"],
+    [148, "v1", "matrix"],
+    [152, "v1", "matrix"]
+  ],
+
+  "(method 20 joint-exploder)": [
+    [[8, 10], "a3", "joint-exploder-joint"],
+    [15, "v1", "joint-exploder-joint"]
+  ],
+
+  "(method 27 joint-exploder)": [
+    [41, "s0", "joint-exploder-joint"],
+    [90, "s0", "joint-exploder-joint"],
+    [139, "s0", "joint-exploder-joint"]
+  ],
+
+  "(method 25 joint-exploder)": [
+    [[16, 54], "s2", "joint-exploder-joint"]
+  ],
+
+  "(method 22 joint-exploder)": [
+    [[18, 78], "s5", "joint-exploder-joint"]
+  ],
+
+  "joint-exploder-joint-callback": [
+    [[10, 18], "v1", "joint-exploder-joint"]
+  ],
+
+  "(method 24 joint-exploder)": [
+    [[12, 19], "v1", "joint-exploder-joint"]
+  ],
+
+  "(method 26 joint-exploder)": [
+    [[5, 8], "a2", "joint-exploder-joint"],
+    [18, "v1", "joint-exploder-joint"],
+    [28, "v1", "joint-exploder-joint"]
+  ],
+
+  "racer-effects": [
+    [739, "v0", "sound-rpc-set-param"]
+  ],
+
+  "(code target-tube)": [
+    [31, "v1", "art-joint-anim"]
+  ],
+
+  "(event slide-control-ride slide-control)": [
+    [24, "gp", "process-drawable"],
+    [31, "v1", "vector"],
+    [35, "v1", "vector"],
+    [39, "v1", "vector"]
+  ],
+
+  "(code target-tube-start)": [
+    [110, "v1", "float"]
+  ],
+
   "collide-planes": [
     [77, "a0", "bounding-box"],
     [298, "v1", "bounding-box"],
     [377, "v1", "bounding-box"],
     [458, "v1", "bounding-box"]
-=======
-
-  "(method 0 joint-exploder-tuning)": [
-    [[6, 50], "v0", "joint-exploder-tuning"]
-  ],
-
-  "(method 23 joint-exploder)": [
-    [[12, 102], "s3", "joint-exploder-joint"],
-    [[144, 146], "v1", "joint-exploder-list"],
-    [148, "v1", "matrix"],
-    [152, "v1", "matrix"]
-  ],
-
-  "(method 20 joint-exploder)": [
-    [[8, 10], "a3", "joint-exploder-joint"],
-    [15, "v1", "joint-exploder-joint"]
-  ],
-
-  "(method 27 joint-exploder)": [
-    [41, "s0", "joint-exploder-joint"],
-    [90, "s0", "joint-exploder-joint"],
-    [139, "s0", "joint-exploder-joint"]
-  ],
-
-  "(method 25 joint-exploder)": [
-    [[16, 54], "s2", "joint-exploder-joint"]
-  ],
-
-  "(method 22 joint-exploder)": [
-    [[18, 78], "s5", "joint-exploder-joint"]
-  ],
-
-  "joint-exploder-joint-callback": [
-    [[10, 18], "v1", "joint-exploder-joint"]
-  ],
-
-  "(method 24 joint-exploder)": [
-    [[12, 19], "v1", "joint-exploder-joint"]
-  ],
-
-  "(method 26 joint-exploder)": [
-    [[5, 8], "a2", "joint-exploder-joint"],
-    [18, "v1", "joint-exploder-joint"],
-    [28, "v1", "joint-exploder-joint"]
-  ],
-
-  "racer-effects": [
-    [739, "v0", "sound-rpc-set-param"]
-  ],
-
-  "(code target-tube)": [
-    [31, "v1", "art-joint-anim"]
-  ],
-
-  "(event slide-control-ride slide-control)": [
-    [24, "gp", "process-drawable"],
-    [31, "v1", "vector"],
-    [35, "v1", "vector"],
-    [39, "v1", "vector"]
-  ],
-
-  "(code target-tube-start)": [
-    [110, "v1", "float"]
->>>>>>> b84a04a1
   ],
 
   "placeholder-do-not-add-below": []
