{
  "(method 2 array)": [
    [23, "gp", "(array int32)"],
    [43, "gp", "(array uint32)"],
    [63, "gp", "(array int64)"],
    [83, "gp", "(array uint64)"],
    [102, "gp", "(array int8)"],
    [121, "gp", "(array uint8)"],
    [141, "gp", "(array int16)"],
    [161, "gp", "(array uint16)"],
    [186, "gp", "(array uint128)"],
    [204, "gp", "(array int32)"],
    [223, "gp", "(array float)"],
    [232, "gp", "(array float)"],
    [249, "gp", "(array basic)"],
    [258, "gp", "(array basic)"]
  ],
  "(method 3 array)": [
    [44, "gp", "(array int32)"],
    [62, "gp", "(array uint32)"],
    [80, "gp", "(array int64)"],
    [98, "gp", "(array uint64)"],
    [115, "gp", "(array int8)"],
    [132, "gp", "(array int8)"],
    [150, "gp", "(array int16)"],
    [168, "gp", "(array uint16)"],
    [191, "gp", "(array uint128)"],
    [207, "gp", "(array int32)"],
    [226, "gp", "(array float)"],
    [243, "gp", "(array basic)"]
  ],
  "(method 0 cpu-thread)": [[[13, 28], "v0", "cpu-thread"]],
  "(method 0 process)": [
    [12, "a0", "int"],
    [[13, 43], "v0", "process"]
  ],
  "(method 0 dead-pool-heap)": [
    [60, "v0", "int"],
    [[61, 73], "v0", "dead-pool-heap"]
  ],
  "(method 21 dead-pool-heap)": [
    [5, "v1", "pointer"],
    [13, "a0", "pointer"],
    [25, "v1", "pointer"]
  ],
  "(method 5 dead-pool-heap)": [
    [3, "v1", "int"],
    [3, "a0", "int"]
  ],
  "(method 0 protect-frame)": [
    [0, "a0", "int"],
    [[1, 8], "v0", "protect-frame"]
  ],
  "(method 10 process)": [[[24, 30], "s4", "protect-frame"]],
  "(method 9 process)": [[43, "s5", "process"]],
  "(method 14 dead-pool)": [
    [[24, 25], "v1", "(pointer process)"],
    [[30, 39], "s4", "(pointer process)"]
  ],
  "inspect-process-heap": [
    [[4, 11], "s5", "basic"],
    [17, "s5", "pointer"]
  ],

  "run-function-in-process": [[40, "a0", "dead-pool-heap"]],

  // GSTRING
  "name=": [
    [26, "a1", "symbol"],
    [42, "a0", "symbol"]
  ],
  "string-cat-to-last-char": [
    [3, "s5", "(pointer uint8)"],
    [4, "s5", "string"]
  ],

  // GSTATE
  "enter-state": [
    [68, "s0", "protect-frame"],
    [101, "t9", "(function object object object object object object none)"]
  ],

  "send-event-function": [
    [[7,12], "a0", "process"]
  ],

  // MATH
  "log2": [[3, "v1", "int"]],

  // QUATERNION
  "vector-x-quaternion!": [[10, "v1", "(pointer uint128)"]],
  "vector-y-quaternion!": [[10, "v1", "(pointer uint128)"]],
  "vector-z-quaternion!": [[10, "v1", "(pointer uint128)"]],

  // Matrix
  //"eul->matrix": [[[110, 228], "gp", "(pointer float)"]],

  // DMA
  "dma-send-to-spr": [[[0, 32], "s5", "dma-bank-spr"]],
  "dma-send-to-spr-no-flush": [[[0, 32], "s5", "dma-bank-spr"]],
  "dma-send-from-spr": [[[0, 32], "s5", "dma-bank-spr"]],
  "dma-send-from-spr-no-flush": [[[0, 32], "s5", "dma-bank-spr"]],
  "dma-initialize": [
    [1, "v1", "vif-bank"],
    [8, "v1", "vif-bank"],
    [6, "a0", "vif-bank"],
    [13, "a0", "vif-bank"]
  ],
  "clear-vu1-mem": [[[0, 11], "v1", "(pointer uint32)"]],
  "clear-vu0-mem": [[[0, 11], "v1", "(pointer uint32)"]],
  "dump-vu1-mem": [[[0, 49], "gp", "(pointer uint32)"]],
  "dump-vu1-range": [[[0, 54], "s4", "(pointer uint32)"]],
  "ultimate-memcpy": [
    [[0, 54], "s4", "dma-bank-spr"],
    [[0, 54], "s3", "dma-bank-spr"]
  ],
  "dma-buffer-add-vu-function": [[[9, 33], "t2", "dma-packet"]],
  "dma-buffer-add-buckets": [
    [[1, 4], "v1", "dma-bucket"],
    [5, "v1", "pointer"],
    [[9, 11], "v1", "dma-bucket"],
    [11, "v1", "pointer"]
  ],
  "dma-buffer-patch-buckets": [
    [7, "a0", "(inline-array dma-bucket)"],
    [8, "a3", "pointer"],
    [14, "a0", "(inline-array dma-bucket)"],
    [3, "a0", "(inline-array dma-bucket)"],
    [11, "a0", "(inline-array dma-bucket)"],
    [13, "a0", "(inline-array dma-bucket)"],
    [19, "a0", "(inline-array dma-bucket)"]
  ],
  "dma-bucket-insert-tag": [
    [[2, 6], "v1", "dma-bucket"],
    [3, "a0", "dma-bucket"]
  ],
  "disasm-vif-details": [
    [[62, 94], "s3", "(pointer uint32)"],
    [[98, 130], "s3", "(pointer uint16)"],
    [[134, 164], "s3", "(pointer uint32)"],
    [[168, 198], "s3", "(pointer uint16)"],
    [[202, 225], "s3", "(pointer uint16)"]
  ],
  "disasm-vif-tag": [
    [[81, 85], "t1", "vif-stcycl-imm"],
    [242, "a0", "vif-unpack-imm"]
  ],
  "disasm-dma-list": [
    [25, "v1", "dma-tag"],
    [153, "v1", "dma-packet"],
    [189, "v1", "dma-packet"],
    [229, "v1", "dma-packet"],
    [258, "v1", "dma-packet"],
    [302, "v1", "dma-packet"],
    [308, "v1", "dma-packet"],
    [152, "v1", "(pointer uint64)"],
    [167, "v1", "(pointer uint64)"],
    [176, "v1", "(pointer uint64)"],
    [198, "v1", "(pointer uint64)"],
    [207, "v1", "(pointer uint64)"],
    [238, "v1", "(pointer uint64)"],
    [247, "v1", "(pointer uint64)"],
    [282, "v1", "(pointer uint64)"],
    [291, "v1", "(pointer uint64)"],
    [324, "v1", "(pointer uint64)"],
    [334, "v1", "(pointer uint64)"]
  ],
  "default-buffer-init": [
    [[8, 15], "a1", "dma-gif-packet"],
    [[18, 24], "a1", "gs-gif-tag"],
    [29, "a1", "(pointer gs-alpha)"],
    [31, "a1", "(pointer gs-reg64)"],
    [33, "a1", "(pointer gs-zbuf)"],
    [35, "a1", "(pointer gs-reg64)"],
    [37, "a1", "(pointer gs-test)"],
    [39, "a1", "(pointer gs-reg64)"],
    [40, "a1", "(pointer uint64)"],
    [42, "a1", "(pointer gs-reg64)"],
    [44, "a1", "(pointer gs-clamp)"],
    [46, "a1", "(pointer gs-reg64)"],
    [48, "a1", "(pointer gs-tex1)"],
    [50, "a1", "(pointer gs-reg64)"],
    [53, "a1", "(pointer gs-texa)"],
    [55, "a1", "(pointer gs-reg64)"],
    [57, "a1", "(pointer gs-texclut)"],
    [59, "a1", "(pointer gs-reg64)"],
    [61, "a1", "(pointer gs-fogcol)"],
    [63, "a1", "(pointer gs-reg64)"],
    [[69, 72], "a0", "dma-packet"]
  ],
  "lookup-level-info": [
    [3, "a1", "symbol"],
    [[4, 16], "a1", "level-load-info"]
  ],
  "put-display-alpha-env": [[[0, 5], "v1", "gs-bank"]],
  "(method 13 profile-bar)": [
    [[27, 43], "t2", "dma-packet"],
    [[46, 56], "t2", "gs-gif-tag"],
    [[65, 67], "t3", "(pointer gs-prim)"],
    [67, "t3", "(pointer uint64)"],
    [79, "t3", "(pointer gs-xyzf)"],
    [110, "t2", "(pointer gs-xyzf)"]
  ],
  "draw-sprite2d-xy": [
    [[41, 45], "a3", "dma-packet"],
    [[51, 54], "a3", "gs-gif-tag"],
    [59, "a3", "(pointer gs-prim)"],
    [61, "a3", "(pointer gs-rgbaq)"],
    [72, "a3", "(pointer gs-xyzf)"],
    [97, "a3", "(pointer gs-xyzf)"],
    [[106, 117], "v1", "(pointer dma-tag)"],
    [109, "a2", "dma-tag"]
  ],
  "draw-quad2d": [
    [[22, 28], "t1", "dma-packet"],
    [[31, 37], "t1", "gs-gif-tag"],
    [42, "t1", "(pointer gs-prim)"],
    [44, "t1", "(pointer gs-rgbaq)"],
    [52, "t1", "(pointer gs-xyzf)"],
    [54, "t1", "(pointer gs-rgbaq)"],
    [67, "t1", "(pointer gs-xyzf)"],
    [69, "t1", "(pointer gs-rgbaq)"],
    [86, "t1", "(pointer gs-xyzf)"],
    [88, "t1", "(pointer gs-rgbaq)"],
    [110, "t1", "(pointer gs-xyzf)"],
    [111, "t1", "(pointer uint64)"],
    [[120, 131], "v1", "(pointer dma-tag)"],
    [123, "a2", "dma-tag"]
  ],
  "set-display-gs-state": [
    [[3, 10], "t3", "dma-packet"],
    [[13, 19], "t3", "gs-gif-tag"],
    [30, "t3", "(pointer gs-scissor)"],
    [32, "t3", "(pointer gs-reg64)"],
    [33, "t3", "(pointer gs-xy-offset)"],
    [35, "t3", "(pointer gs-reg64)"],
    [46, "t3", "(pointer gs-frame)"],
    [48, "t3", "(pointer gs-reg64)"],
    [50, "t3", "(pointer gs-test)"],
    [52, "t3", "(pointer gs-reg64)"],
    [54, "t3", "(pointer gs-texa)"],
    [56, "t3", "(pointer gs-reg64)"],
    [58, "t3", "(pointer gs-zbuf)"],
    [60, "t3", "(pointer gs-reg64)"],
    [61, "t3", "(pointer uint64)"],
    [63, "t3", "(pointer gs-reg64)"]
  ],
  "set-display-gs-state-offset": [
    [[3, 10], "t5", "dma-packet"],
    [[13, 19], "t5", "gs-gif-tag"],
    [30, "t5", "(pointer gs-scissor)"],
    [32, "t5", "(pointer gs-reg64)"],
    [40, "t5", "(pointer gs-xy-offset)"],
    [42, "t5", "(pointer gs-reg64)"],
    [53, "t5", "(pointer gs-frame)"],
    [55, "t5", "(pointer gs-reg64)"],
    [57, "t5", "(pointer gs-test)"],
    [59, "t5", "(pointer gs-reg64)"],
    [61, "t5", "(pointer gs-texa)"],
    [63, "t5", "(pointer gs-reg64)"],
    [65, "t5", "(pointer gs-zbuf)"],
    [67, "t5", "(pointer gs-reg64)"],
    [68, "t5", "(pointer uint64)"],
    [70, "t5", "(pointer gs-reg64)"]
  ],
  "reset-display-gs-state": [
    [[9, 16], "t0", "dma-packet"],
    [[19, 25], "t0", "gs-gif-tag"],
    [34, "a3", "(pointer gs-scissor)"],
    [36, "a3", "(pointer gs-reg64)"],
    [44, "a3", "(pointer gs-xy-offset)"],
    [46, "a3", "(pointer gs-reg64)"],
    [51, "a3", "(pointer gs-frame)"],
    [53, "a3", "(pointer gs-reg64)"],
    [55, "a3", "(pointer gs-test)"],
    [57, "a3", "(pointer gs-reg64)"],
    [60, "a3", "(pointer gs-texa)"],
    [62, "a3", "(pointer gs-reg64)"],
    [64, "a3", "(pointer gs-zbuf)"],
    [66, "a3", "(pointer gs-reg64)"],
    [67, "a3", "(pointer uint64)"],
    [69, "a3", "(pointer gs-reg64)"]
  ],
  "(method 9 connection)": [[8, "a0", "pointer"]],
  "(method 10 connection)": [[8, "a0", "pointer"]],
  "(method 0 engine)": [[39, "v0", "pointer"]],

  "(method 12 engine)": [
    [[5, 16], "s4", "connection"],
    [12, "t9", "(function basic basic basic object object)"]
  ],

  "(method 13 engine)": [
    [[5, 24], "s4", "connection"],
    [12, "t9", "(function basic basic basic object object)"]
  ],

  "(method 15 engine)": [[[0, 36], "v1", "connection"]],
  "(method 19 engine)": [[8, "a0", "connection"]],
  "(method 20 engine)": [[8, "a0", "connection"]],
  "gs-set-default-store-image": [
    [9, "t4", "gif-tag64"],
    [9, "v1", "gif-tag-regs"]
  ],
  "dma-buffer-add-ref-texture": [
    [[25, 29], "a3", "dma-packet"],
    [[32, 44], "a3", "gs-gif-tag"],
    [[47, 62], "a2", "dma-packet"]
  ],
  "(method 11 level)": [
    [[13, 18], "a1", "dma-packet"],
    [[20, 26], "a0", "dma-packet"],
    [[50, 55], "a1", "dma-packet"],
    [[60, 63], "a0", "dma-packet"],
    [[87, 92], "a1", "dma-packet"],
    [[97, 100], "a0", "dma-packet"],
    [[124, 129], "a1", "dma-packet"],
    [[134, 137], "a0", "dma-packet"],
    [[162, 167], "a1", "dma-packet"],
    [[172, 175], "a0", "dma-packet"],
    [[199, 204], "a1", "dma-packet"],
    [[209, 212], "a0", "dma-packet"],
    [[236, 241], "a1", "dma-packet"],
    [[246, 249], "a0", "dma-packet"],
    [[273, 278], "a1", "dma-packet"],
    [[283, 286], "a0", "dma-packet"]
  ],
  "(method 14 texture-page)": [
    [[18, 22], "a0", "dma-packet"],
    [[28, 31], "a0", "gs-gif-tag"],
    [36, "a0", "(pointer uint64)"],
    [38, "a0", "(pointer gs-reg64)"],
    [[44, 45], "a0", "dma-packet"],
    [45, "a0", "(pointer uint64)"]
  ],
  "(method 13 texture-page)": [
    [[45, 49], "a0", "dma-packet"],
    [[55, 58], "a0", "gs-gif-tag"],
    [67, "a0", "(pointer gs-bitbltbuf)"],
    [69, "a0", "(pointer gs-reg64)"],
    [70, "a0", "(pointer gs-trxpos)"],
    [72, "a0", "(pointer gs-reg64)"],
    [76, "a0", "(pointer gs-trxreg)"],
    [78, "a0", "(pointer gs-reg64)"],
    [79, "a0", "(pointer gs-trxdir)"],
    [81, "a0", "(pointer gs-reg64)"]
  ],

  "link-texture-by-id": [[51, "s5", "uint"]],

  "adgif-shader-login-fast": [[57, "gp", "uint"]],

  "adgif-shader-login-no-remap-fast": [[52, "a0", "uint"]],

  "(method 9 texture-page-dir)": [[[27, 31], "t3", "adgif-shader"]],

  "adgif-shader<-texture-simple!": [[5, "v1", "uint"]],

  "display-frame-start": [
    [4, "v1", "vif-bank"],
    [9, "a0", "vif-bank"],
    [[158, 161], "a0", "dma-packet"]
  ],

  "display-loop": [
    [152, "v1", "(pointer int32)"],
    [157, "a0", "(pointer process-drawable)"],
    [[477, 481], "a0", "dma-packet"],
    [[487, 490], "a0", "gs-gif-tag"],

    [497, "a0", "(pointer gs-reg64)"],
    [495, "a0", "(pointer gs-alpha)"],

    [501, "a0", "(pointer gs-reg64)"],
    [499, "a0", "(pointer gs-zbuf)"],

    [505, "a0", "(pointer gs-reg64)"],
    [503, "a0", "(pointer gs-test)"],

    [508, "a0", "(pointer gs-reg64)"],
    [506, "a0", "(pointer uint64)"], // pabe

    [512, "a0", "(pointer gs-reg64)"],
    [510, "a0", "(pointer gs-clamp)"],

    [516, "a0", "(pointer gs-reg64)"],
    [514, "a0", "(pointer gs-tex1)"],

    [521, "a0", "(pointer gs-reg64)"],
    [519, "a0", "(pointer gs-texa)"],

    [525, "a0", "(pointer gs-reg64)"],
    [523, "a0", "(pointer gs-texclut)"],

    [529, "a0", "(pointer gs-reg64)"],
    [527, "a0", "(pointer gs-fogcol)"],

    [[588, 591], "v1", "dma-packet"],
    [[672, 675], "v1", "dma-packet"]
  ],
  "load-game-text-info": [[4, "v1", "game-text-info"]],
  "texture-relocate": [
    [[17, 21], "t4", "dma-packet"],
    [[27, 30], "t4", "gs-gif-tag"],
    [60, "t4", "(pointer gs-bitbltbuf)"],
    [62, "t4", "(pointer gs-reg64)"],
    [63, "t4", "(pointer gs-trxpos)"],
    [65, "t4", "(pointer gs-reg64)"],
    [71, "t4", "(pointer gs-trxreg)"],
    [73, "t4", "(pointer gs-reg64)"],
    [75, "t4", "(pointer gs-trxdir)"],
    [77, "t4", "(pointer gs-reg64)"],
    [[98, 102], "a2", "dma-packet"],
    [[108, 111], "a2", "gs-gif-tag"],
    [132, "a2", "(pointer gs-bitbltbuf)"],
    [134, "a2", "(pointer gs-reg64)"],
    [135, "a2", "(pointer gs-trxpos)"],
    [137, "a2", "(pointer gs-reg64)"],
    [139, "a2", "(pointer gs-trxreg)"],
    [141, "a2", "(pointer gs-reg64)"],
    [143, "a2", "(pointer gs-trxdir)"],
    [145, "a2", "(pointer gs-reg64)"],
    [[157, 161], "a2", "dma-packet"],
    [[167, 170], "a2", "gs-gif-tag"],
    [191, "a2", "(pointer gs-bitbltbuf)"],
    [193, "a2", "(pointer gs-reg64)"],
    [194, "a2", "(pointer gs-trxpos)"],
    [196, "a2", "(pointer gs-reg64)"],
    [198, "a2", "(pointer gs-trxreg)"],
    [200, "a2", "(pointer gs-reg64)"],
    [202, "a2", "(pointer gs-trxdir)"],
    [204, "a2", "(pointer gs-reg64)"]
  ],
  "(method 11 texture-pool)": [
    [[119, 123], "a0", "dma-packet"],
    [[129, 132], "a0", "gs-gif-tag"],
    [137, "a0", "(pointer uint64)"],
    [139, "a0", "(pointer gs-reg64)"],
    [145, "a0", "dma-packet"],
    [146, "a0", "(pointer uint64)"]
  ],
  "texture-page-login": [[[34, 45], "s2", "texture-page"]],
  "upload-vram-data": [
    [[9, 15], "a0", "dma-packet"],
    [[18, 24], "a0", "gs-gif-tag"],
    [33, "a0", "(pointer gs-bitbltbuf)"],
    [35, "a0", "(pointer gs-reg64)"],
    [36, "a0", "(pointer gs-trxpos)"],
    [38, "a0", "(pointer gs-reg64)"],
    [42, "a0", "(pointer gs-trxreg)"],
    [44, "a0", "(pointer gs-reg64)"],
    [45, "a0", "(pointer gs-trxdir)"],
    [47, "a0", "(pointer gs-reg64)"]
  ],
  "texture-page-dir-inspect": [[[133, 136], "v1", "adgif-shader"]],
  "upload-vram-pages": [
    [[135, 140], "a0", "dma-packet"],
    [[144, 149], "a0", "gs-gif-tag"],
    [[155, 157], "a0", "(pointer gs-reg64)"],
    [154, "a0", "(pointer uint64)"],
    [[162, 165], "v1", "dma-packet"]
  ],
  "upload-vram-pages-pris": [
    [[128, 134], "a0", "dma-packet"],
    [[137, 143], "a0", "gs-gif-tag"],
    [148, "a0", "(pointer uint64)"],
    [150, "a0", "(pointer gs-reg64)"],
    [[154, 159], "v1", "dma-packet"]
  ],
  "(method 19 res-lump)": [
    [46, "t2", "(pointer uint64)"],
    [100, "t3", "(pointer uint64)"],
    [184, "t5", "(pointer uint64)"],
    [64, "t6", "(pointer uint64)"]
  ],
  "(method 16 res-lump)": [
    [22, "t1", "(pointer uint64)"],
    [29, "t2", "(pointer uint64)"]
  ],
  "(method 18 res-lump)": [["_stack_", 16, "object"]],
  "(method 21 res-lump)": [
    ["_stack_", 16, "res-tag"],
    ["_stack_", 32, "res-tag"]
  ],

  "(method 15 sync-info)": [
    ["_stack_", 16, "res-tag"],
    [[19, 24], "v1", "(pointer float)"]
  ],

  "(method 15 sync-info-eased)": [
    ["_stack_", 16, "res-tag"],
    [[44, 49], "v1", "(pointer float)"],
    [[26, 35], "v1", "(pointer float)"]
  ],

  "(method 15 sync-info-paused)": [
    ["_stack_", 16, "res-tag"],
    [[44, 49], "v1", "(pointer float)"],
    [[26, 35], "v1", "(pointer float)"]
  ],

  "(method 15 res-lump)": [[132, "s5", "res-tag-pair"]],

  "(method 17 res-lump)": [[22, "s4", "(pointer pointer)"]],

  "(method 20 res-lump)": [[331, "a3", "(inline-array vector)"]],

  "(method 8 res-lump)": [
    [215, "s0", "array"],
    [[0, 100], "s0", "basic"],
    [[102, 120], "s0", "basic"],
    [[147, 150], "s0", "collide-mesh"],
    [[157, 200], "s0", "(array object)"],
    [235, "s0", "basic"]
  ],
  "(method 10 shadow-control)": [[1, "v1", "int"]],
  "(method 0 fact-info-enemy)": [[[3, 92], "gp", "fact-info-enemy"]],
  "(method 0 fact-info)": [
    //[16, "t9", "(function string none)"],
    ["_stack_", 16, "res-tag"],
    [[32, 43], "v1", "(pointer int32)"],
    [86, "gp", "fact-info"]
  ],
  "(method 0 fact-info-target)": [[[3, 20], "gp", "fact-info-target"]],
  "(method 0 align-control)": [[[14, 18], "v0", "align-control"]],
  "str-load": [[[20, 36], "s2", "load-chunk-msg"]],
  "str-load-status": [
    [[18, 22], "v1", "load-chunk-msg"],
    [26, "v1", "load-chunk-msg"]
  ],
  "str-play-async": [[[8, 16], "s4", "load-chunk-msg"]],
  "str-play-stop": [[[7, 14], "s5", "load-chunk-msg"]],
  "str-play-queue": [[[19, 27], "s5", "load-chunk-msg"]],
  "str-ambient-play": [[[7, 15], "s5", "load-chunk-msg"]],
  "str-ambient-stop": [[[7, 16], "s5", "load-chunk-msg"]],
  "dgo-load-begin": [[[21, 40], "s2", "load-dgo-msg"]],
  "dgo-load-get-next": [[[14, 31], "v1", "load-dgo-msg"]],
  "dgo-load-continue": [[[5, 21], "gp", "load-dgo-msg"]],
  "string->sound-name": [[[2, 18], "a1", "(pointer uint8)"]],
  "ramdisk-load": [[[8, 12], "v1", "ramdisk-rpc-load"]],
  "(method 3 generic-tie-interp-point)": [[15, "gp", "(pointer uint128)"]],
  "ripple-find-height": [[[22, 72], "s4", "mei-ripple"]],
  "(method 0 collide-shape-prim-sphere)": [
    [[4, 8], "v0", "collide-shape-prim-sphere"]
  ],
  "(method 0 collide-shape-prim-mesh)": [
    [[6, 11], "v0", "collide-shape-prim-mesh"]
  ],
  "(method 0 collide-shape-prim-group)": [
    [[11, 18], "v0", "collide-shape-prim-group"]
  ],
  "entity-actor-count": [["_stack_", 16, "res-tag"]],
  "entity-actor-lookup": [
    ["_stack_", 16, "res-tag"],
    [[10, 33], "v1", "(pointer uint32)"]
  ],
  "(method 11 joint-mod)": [
    [15, "s3", "process-drawable"],
    [[26, 66], "s3", "fact-info-enemy"]
  ],
  "joint-mod-look-at-handler": [[[2, 254], "gp", "joint-mod"]],
  "joint-mod-world-look-at-handler": [[[0, 254], "gp", "joint-mod"]],
  "joint-mod-rotate-handler": [[[2, 77], "s4", "joint-mod"]],
  "joint-mod-joint-set-handler": [[[2, 13], "s4", "joint-mod"]],
  "joint-mod-joint-set*-handler": [[[2, 31], "s5", "joint-mod"]],
  "joint-mod-wheel-callback": [[[2, 63], "s4", "joint-mod-wheel"]],
  "joint-mod-set-local-callback": [[[0, 23], "v1", "joint-mod-set-local"]],
  "joint-mod-set-world-callback": [[[0, 23], "v1", "joint-mod-set-world"]],
  "joint-mod-blend-local-callback": [[[2, 63], "gp", "joint-mod-blend-local"]],
  "joint-mod-spinner-callback": [[[2, 63], "gp", "joint-mod-spinner"]],
  "(method 11 touching-prims-entry-pool)": [
    [[0, 8], "v1", "touching-prims-entry"],
    [8, "v1", "pointer"],
    [[9, 11], "v1", "touching-prims-entry"],
    [[1, 20], "a1", "touching-prims-entry"]
  ],
  "(method 0 touching-list)": [[[6, 9], "v0", "touching-list"]],
  "num-func-chan": [[8, "v1", "joint-control-channel"]],
  "shrubbery-login-post-texture": [
    [[13, 15], "a3", "qword"],
    [16, "a3", "pointer"],
    [24, "a3", "pointer"],
    [[17, 23], "a3", "qword"],
    [[13, 23], "a1", "qword"],
    [14, "a2", "qword"],
    [[27, 29], "a3", "qword"],
    [[27, 29], "a1", "qword"],
    [[35, 37], "a3", "qword"],
    [[35, 37], "a2", "qword"]
  ],
  "(method 3 sparticle-cpuinfo)": [[106, "f0", "float"]],
  "camera-teleport-to-entity": [[9, "a0", "transform"]],
  "add-debug-sphere-from-table": [[[9, 18], "s1", "(inline-array vector)"]],
  "(method 14 actor-link-info)": [[5, "v1", "entity-links"]],
  "(method 15 actor-link-info)": [[5, "v1", "entity-links"]],
  "(method 23 actor-link-info)": [[4, "v1", "entity-links"]],
  "(method 24 actor-link-info)": [[4, "v1", "entity-links"]],
  "(method 9 actor-link-info)": [[[0, 36], "s3", "entity-actor"]],
  "alt-actor-list-subtask-incomplete-count": [[19, "a0", "entity-links"]],
  "actor-link-dead-hook": [[1, "v1", "entity-links"]],
  "check-irx-version": [[[6, 37], "gp", "sound-rpc-get-irx-version"]],
  "sound-bank-load": [[[9, 11], "v1", "sound-rpc-load-bank"]],
  "sound-bank-unload": [[[7, 9], "v1", "sound-rpc-unload-bank"]],
  "sound-music-load": [[[7, 9], "v1", "sound-rpc-load-music"]],
  "sound-music-unload": [[6, "v1", "sound-rpc-unload-music"]],
  "sound-reload-info": [[6, "v1", "sound-rpc-reload-info"]],
  "set-language": [[[10, 12], "v1", "sound-rpc-set-language"]],
  "list-sounds": [[6, "v1", "sound-rpc-list-sounds"]],
  "sound-set-volume": [[[6, 13], "v1", "sound-rpc-set-master-volume"]],
  "sound-set-reverb": [[[8, 21], "v1", "sound-rpc-set-reverb"]],
  "sound-set-ear-trans": [[[7, 20], "gp", "sound-rpc-set-ear-trans"]],
  "sound-play-by-name": [
    [[13, 45], "s5", "sound-rpc-play"],
    [[22, 39], "s3", "process-drawable"]
  ],
  "sound-play-by-spec": [
    [[9, 54], "s5", "sound-rpc-play"],
    [[31, 47], "s3", "process-drawable"]
  ],
  "sound-pause": [[[5, 7], "v1", "sound-rpc-pause-sound"]],
  "sound-stop": [[[5, 7], "v1", "sound-rpc-stop-sound"]],
  "sound-continue": [[[5, 7], "v1", "sound-rpc-continue-sound"]],
  "sound-group-pause": [[[5, 7], "v1", "sound-rpc-pause-group"]],
  "sound-group-stop": [[[5, 7], "v1", "sound-rpc-stop-group"]],
  "sound-group-continue": [[[5, 7], "v1", "sound-rpc-continue-group"]],
  "sound-set-falloff-curve": [[[7, 19], "v1", "sound-rpc-set-falloff-curve"]],
  "sound-set-sound-falloff": [[[8, 13], "v1", "sound-rpc-set-sound-falloff"]],
  "sound-set-flava": [[[5, 7], "v1", "sound-rpc-set-flava"]],
  "(method 0 ambient-sound)": [
    [136, "v1", "sound-spec"],
    [143, "v1", "sound-spec"],
    [140, "v1", "sound-spec"],
    [147, "v1", "sound-spec"],
    ["_stack_", 16, "sound-spec"],
    ["_stack_", 32, "sound-name"],
    ["_stack_", 48, "(pointer float)"],
    ["_stack_", 52, "sound-play-parms"],
    ["_stack_", 64, "res-tag"]
  ],
  "(method 11 ambient-sound)": [
    [[18, 31], "s4", "process-drawable"],
    [[12, 44], "gp", "sound-rpc-set-param"]
  ],
  "(method 12 ambient-sound)": [[[8, 20], "v1", "sound-rpc-set-param"]],
  "sound-buffer-dump": [[[14, 25], "s3", "sound-rpc-play"]],
  "actor-link-subtask-complete-hook": [[1, "v1", "entity-links"]],
  "(method 0 vol-control)": [
    [30, "s5", "res-lump"],
    [36, "s5", "res-lump"],
    [58, "s5", "res-lump"],
    [62, "s5", "res-lump"],
    [85, "s5", "res-lump"],
    [91, "s5", "res-lump"],
    [113, "s5", "res-lump"],
    [117, "s5", "res-lump"]
  ],
  "point-in-air-box?": [[5, "f1", "float"]],
  "(method 3 air-box)": [
    [16, "f0", "float"],
    [22, "f0", "float"],
    [28, "f0", "float"]
  ],
  "joint-anim-inspect-elt": [
    [9, "gp", "joint-anim-matrix"],
    [26, "gp", "joint-anim-transformq"]
  ],
  "(method 12 art-group)": [[13, "a0", "art-joint-anim"]],
  "(method 0 path-control)": [["_stack_", 16, "res-tag"]],
  "(method 0 curve-control)": [[[13, 55], "s3", "entity"]],
  "nav-mesh-connect": [
    [[4, 15], "s2", "entity-actor"],
    [19, "v1", "entity"],
    [20, "v1", "entity-links"],
    [72, "v1", "entity"],
    [73, "v1", "entity-links"],
    [76, "a0", "entity"],
    [77, "a0", "entity-links"]
  ],
  "add-debug-point": [
    [125, "a3", "pointer"],
    [[27, 144], "a0", "(pointer uint64)"],
    [[147, 150], "a0", "dma-packet"],
    [[31, 35], "a3", "dma-packet"],
    [[41, 44], "a3", "gs-gif-tag"],
    [[61, 65], "a3", "vector4w-2"],
    [[81, 85], "a3", "vector4w-2"],
    [[98, 102], "a3", "vector4w-2"],
    [[118, 122], "a1", "vector4w-2"]
  ],
  "internal-draw-debug-line": [
    [[95, 101], "a3", "dma-packet"],
    [[104, 110], "a3", "gs-gif-tag"],
    [[212, 225], "a1", "(inline-array vector4w-2)"],
    [228, "a3", "pointer"],
    [[93, 246], "a0", "(pointer uint64)"],
    [[250, 253], "a0", "dma-packet"],
    [[3, 158], "s2", "rgba"],
    [[5, 204], "s5", "rgba"]
  ],
  "add-debug-flat-triangle": [
    [[55, 61], "a3", "dma-packet"],
    [[64, 70], "a3", "gs-gif-tag"],
    [[93, 112], "a3", "(inline-array vector4w-3)"],
    [[53, 133], "a0", "(pointer uint64)"],
    [115, "a1", "pointer"],
    [[135, 140], "a0", "dma-packet"]
  ],
  "add-debug-line2d": [
    [[58, 64], "a2", "dma-packet"],
    [[67, 73], "a2", "gs-gif-tag"],
    [[76, 81], "a2", "(inline-array vector4w)"],
    [[84, 89], "a2", "(inline-array vector4w)"],
    [[56, 110], "a0", "(pointer uint64)"],
    [92, "a1", "pointer"],
    [[112, 117], "v1", "dma-packet"]
  ],
  "debug-percent-bar": [[[32, 43], "v1", "dma-packet"]],
  "debug-pad-display": [[[70, 75], "v1", "dma-packet"]],
  "internal-draw-debug-text-3d": [[[54, 59], "v1", "dma-packet"]],
  "drawable-frag-count": [[[14, 20], "s5", "drawable-group"]],

  "generic-init-buffers": [
    [[39, 44], "v1", "dma-packet"],
    [25, "s5", "gs-zbuf"],
    [32, "gp", "gs-zbuf"]
  ],

  "(method 13 drawable-inline-array-collide-fragment)": [
    [[1, 5], "v1", "collide-fragment"]
  ],
  "(method 12 drawable-inline-array-collide-fragment)": [
    [[1, 5], "v1", "collide-fragment"]
  ],
  "(method 11 drawable-inline-array-collide-fragment)": [
    [[1, 5], "v1", "collide-fragment"]
  ],
  "main-cheats": [[[1123, 1126], "v1", "dma-packet"]],
  "on": [[33, "t9", "(function cpu-thread function none)"]],

  "bg": [[37, "a0", "symbol"]],

  "level-update-after-load": [
    [[29, 55], "s2", "drawable-tree"],
    [[121, 146], "s1", "drawable-inline-array-tfrag"],
    [[150, 151], "s1", "drawable-tree-instance-tie"]
  ],
  "(method 11 setting-control)": [[[3, 25], "s4", "connection"]],
  "(method 9 setting-data)": [
    [[4, 345], "s3", "connection"],
    [[9, 12], "v1", "symbol"],
    [[14, 17], "v1", "symbol"],
    [[19, 22], "v1", "symbol"],
    [[24, 27], "v1", "symbol"],
    [[29, 32], "v1", "symbol"],
    [[33, 35], "a0", "int"],
    [[40, 45], "a0", "uint"],
    [[47, 49], "v1", "int"],
    [[68, 71], "v1", "symbol"],
    [[72, 78], "v1", "float"],
    [[80, 83], "v1", "float"],
    [[87, 90], "v1", "symbol"],
    [[91, 97], "v1", "float"],
    [[99, 102], "v1", "float"],
    [[106, 109], "v1", "symbol"],
    [[110, 116], "v1", "float"],
    [[118, 121], "v1", "float"],
    [[125, 128], "v1", "symbol"],
    [[129, 135], "v1", "float"],
    [[137, 140], "v1", "float"],
    [[144, 147], "v1", "symbol"],
    [[148, 154], "v1", "float"],
    [[156, 159], "v1", "float"],
    [[163, 166], "v1", "symbol"],
    [[167, 173], "v1", "float"],
    [[175, 178], "v1", "float"],
    [[182, 185], "v1", "symbol"],
    [[186, 192], "v1", "float"],
    [[194, 197], "v1", "float"],
    [[201, 204], "v1", "symbol"],
    [[205, 211], "v1", "float"],
    [[213, 216], "v1", "float"],
    [[220, 223], "v1", "float"],
    [[224, 226], "v1", "int"],
    [[226, 229], "v1", "float"],
    [[233, 236], "v1", "float"],
    [[240, 243], "v1", "float"],
    [[247, 250], "v1", "float"],
    [[254, 257], "v1", "float"],
    [[261, 264], "v1", "float"],
    [[268, 271], "v1", "float"],
    [[275, 277], "v1", "int"],
    [[280, 282], "v1", "symbol"],
    [[285, 287], "v1", "symbol"],
    [[290, 293], "v1", "symbol"],
    [[295, 298], "v1", "symbol"],
    [[300, 303], "v1", "symbol"],
    [[305, 308], "v1", "(pointer progress)"],
    [[310, 313], "v1", "(pointer progress)"],
    [[315, 318], "v1", "(pointer progress)"],
    [[325, 328], "v1", "(pointer progress)"],
    [[330, 333], "v1", "symbol"],
    [[334, 337], "a0", "int"],
    [[341, 344], "a0", "uint"]
  ],
  "(method 12 level)": [[151, "a0", "symbol"]],
  "(method 26 level-group)": [[[65, 96], "v0", "level"]],
  "update-sound-banks": [[[21, 52], "t0", "symbol"]],
  "(method 16 level-group)": [
    [[122, 146], "s1", "continue-point"],
    [[115, 154], "s3", "continue-point"]
  ],
  "(method 20 level)": [[[43, 45], "s3", "ramdisk-rpc-fill"]],
  "(anon-function 29 process-drawable)": [[[0, 999], "s6", "process-drawable"]],

  "ja-done?": [[[0, 999], "s6", "process-drawable"]],
  "ja-min?": [[[0, 999], "s6", "process-drawable"]],
  "ja-max?": [[[0, 999], "s6", "process-drawable"]],
  "ja-num-frames": [[[0, 999], "s6", "process-drawable"]],
  "ja-frame-num": [[[0, 999], "s6", "process-drawable"]],
  "ja-aframe-num": [[[0, 999], "s6", "process-drawable"]],
  "ja-aframe": [[[0, 999], "s6", "process-drawable"]],
  "ja-step": [[[0, 999], "s6", "process-drawable"]],
  "ja-channel-set!": [[[0, 999], "s6", "process-drawable"]],
  "ja-channel-push!": [[[0, 999], "s6", "process-drawable"]],
  "ja-group-size": [[[0, 999], "s6", "process-drawable"]],
  "ja-eval": [[[0, 999], "s6", "process-drawable"]],
  "ja-blend-eval": [[[0, 999], "s6", "process-drawable"]],
  "ja-post": [
    [[0, 999], "s6", "process-drawable"],
    [54, "a1", "process"]
  ],
  "transform-post": [[[0, 999], "s6", "process-drawable"]],
  "rider-trans": [[[0, 999], "s6", "process-drawable"]],
  "rider-post": [[[0, 999], "s6", "process-drawable"]],
  "pusher-post": [[[0, 999], "s6", "process-drawable"]],
  "process-drawable-delay-player": [[[0, 999], "s6", "process-drawable"]],

  "upload-generic-shrub": [
    [[3, 13], "t0", "dma-packet"],
    [[15, 26], "v1", "matrix"],
    [[31, 44], "t0", "vector4w-2"],
    [[47, 71], "t0", "dma-packet"],
    [[74, 98], "a2", "dma-packet"],
    [[101, 125], "a2", "dma-packet"],
    [[128, 152], "a2", "dma-packet"],
    [[157, 162], "a1", "dma-packet"]
  ],
  "(top-level-login task-control)": [[165, "v1", "symbol"]],
  "task-control-reset": [
    [[7, 13], "a0", "task-control"],
    [[17, 21], "a0", "task-control"]
  ],
  "(anon-function 494 task-control)": [[32, "v0", "float"]],
  "(anon-function 493 task-control)": [[32, "v0", "float"]],
  "(anon-function 480 task-control)": [[13, "v0", "float"]],
  "(anon-function 477 task-control)": [[38, "v0", "float"]],
  "(anon-function 476 task-control)": [[38, "v0", "float"]],
  "(anon-function 475 task-control)": [
    [37, "v0", "float"],
    [81, "v0", "float"]
  ],
  "(anon-function 474 task-control)": [
    [37, "v0", "float"],
    [81, "v0", "float"]
  ],
  "(anon-function 426 task-control)": [[32, "v0", "float"]],
  "(anon-function 425 task-control)": [[32, "v0", "float"]],
  "(anon-function 415 task-control)": [[32, "v0", "float"]],
  "(anon-function 414 task-control)": [[32, "v0", "float"]],
  "(anon-function 365 task-control)": [[32, "v0", "float"]],
  "(anon-function 364 task-control)": [[32, "v0", "float"]],
  "(anon-function 363 task-control)": [[32, "v0", "float"]],
  "(anon-function 362 task-control)": [[32, "v0", "float"]],
  "(anon-function 337 task-control)": [[32, "v0", "float"]],
  "(anon-function 336 task-control)": [[32, "v0", "float"]],
  "(anon-function 227 task-control)": [
    [[14, 16], "t9", "(function process event-message-block float)"]
  ],
  "(anon-function 286 task-control)": [
    [[14, 16], "t9", "(function process event-message-block float)"]
  ],
  "(anon-function 366 task-control)": [
    [[14, 16], "t9", "(function process event-message-block float)"]
  ],
  "(anon-function 367 task-control)": [
    [[14, 16], "t9", "(function process event-message-block float)"]
  ],
  "(anon-function 368 task-control)": [
    [[14, 16], "t9", "(function process event-message-block float)"]
  ],
  "(anon-function 369 task-control)": [
    [[14, 16], "t9", "(function process event-message-block float)"]
  ],
  "(anon-function 380 task-control)": [
    [[14, 16], "t9", "(function process event-message-block float)"]
  ],
  "(anon-function 383 task-control)": [
    [[14, 16], "t9", "(function process event-message-block float)"]
  ],
  "(anon-function 390 task-control)": [
    [[14, 16], "t9", "(function process event-message-block float)"]
  ],
  "(anon-function 393 task-control)": [
    [[14, 16], "t9", "(function process event-message-block float)"]
  ],
  "(anon-function 400 task-control)": [
    [[14, 16], "t9", "(function process event-message-block float)"]
  ],
  "(anon-function 403 task-control)": [
    [[14, 16], "t9", "(function process event-message-block float)"]
  ],
  "(anon-function 435 task-control)": [
    [[14, 16], "t9", "(function process event-message-block float)"]
  ],
  "(anon-function 445 task-control)": [
    [[14, 16], "t9", "(function process event-message-block float)"]
  ],
  "(anon-function 455 task-control)": [
    [[14, 16], "t9", "(function process event-message-block float)"]
  ],
  "(anon-function 38 task-control)": [[13, "v0", "float"]],
  "(anon-function 28 task-control)": [[13, "v0", "float"]],
  "(method 18 game-info)": [
    [4, "v1", "symbol"],
    [5, "v1", "level-load-info"],
    [10, "s3", "continue-point"]
  ],
  "(method 9 game-info)": [
    [
      [270, 286],
      "s2",
      "(function cpu-thread function object object object object pointer)"
    ]
  ],
  "(method 25 game-info)": [
    [4, "v1", "game-save-tag"],
    [53, "v1", "pointer"],
    [[7, 53], "v1", "game-save-tag"],
    [[72, 138], "s4", "game-save-tag"],
    [154, "s4", "pointer"],
    [[166, 205], "s4", "game-save-tag"],
    [206, "s4", "pointer"],
    [498, "s4", "pointer"],
    [207, "a1", "(pointer uint8)"],
    [[219, 220], "s4", "game-save-tag"],
    [223, "s4", "pointer"],
    [224, "a1", "(pointer uint8)"],
    [[235, 236], "s4", "game-save-tag"],
    [249, "s4", "pointer"],
    [[261, 262], "s4", "game-save-tag"],
    [275, "s4", "pointer"],
    [293, "s4", "game-save-tag"],
    [302, "s4", "pointer"],
    [303, "a2", "(pointer uint8)"],
    [315, "s4", "game-save-tag"],
    [319, "s4", "pointer"],
    [343, "v1", "(pointer uint8)"],
    [352, "v1", "(pointer uint8)"],
    [[360, 420], "s4", "game-save-tag"],
    [423, "s4", "pointer"],
    [424, "a1", "(pointer uint8)"],
    [436, "s4", "game-save-tag"],
    [440, "s4", "pointer"],
    [456, "s4", "game-save-tag"],
    [460, "s4", "pointer"],
    [476, "s4", "game-save-tag"],
    [480, "s4", "pointer"],
    [[493, 495], "s4", "game-save-tag"]
  ],
  "(method 11 game-save)": [
    [126, "v1", "pointer"],
    [213, "s4", "pointer"],
    [[74, 88], "s4", "game-save-tag"],
    [98, "s4", "pointer"],
    [107, "s4", "game-save-tag"],
    [125, "s4", "(pointer uint8)"],
    [131, "s4", "game-save-tag"],
    [155, "s4", "game-save-tag"],
    [148, "s4", "pointer"],
    [172, "s4", "pointer"],
    [179, "s4", "game-save-tag"],
    [196, "s4", "pointer"],
    [[203, 210], "s4", "game-save-tag"]
  ],
  "drawable-load": [
    [17, "s5", "drawable"],
    [18, "s5", "drawable"],
    [20, "s5", "drawable"],
    [25, "s5", "drawable"],
    [27, "s5", "drawable"]
  ],
  "art-load": [
    [9, "s5", "art"],
    [13, "s5", "art"],
    [15, "s5", "art"]
  ],
  "art-group-load-check": [
    [22, "s3", "art-group"],
    [31, "s3", "art-group"],
    [43, "s3", "art-group"],
    [50, "s3", "art-group"],
    [52, "s3", "art-group"]
  ],
  "(method 13 art-group)": [[16, "s3", "art-joint-anim"]],
  "(method 14 art-group)": [[16, "s3", "art-joint-anim"]],
  "(method 9 external-art-control)": [
    [171, "s4", "external-art-buffer"],
    [172, "s4", "external-art-buffer"],
    [173, "s4", "external-art-buffer"],
    [177, "s4", "external-art-buffer"],
    [183, "s4", "external-art-buffer"],
    [190, "s4", "external-art-buffer"],
    [233, "s4", "spool-anim"],
    [240, "s4", "spool-anim"],
    [243, "s4", "spool-anim"],
    [248, "s4", "spool-anim"],
    [249, "s4", "spool-anim"],
    [253, "s4", "spool-anim"],
    [257, "s4", "spool-anim"]
  ],
  "(method 10 external-art-control)": [[18, "v1", "pointer"]],
  "(method 16 external-art-control)": [
    [37, "a0", "process"],
    [17, "s5", "process-drawable"]
  ],
  "ja-play-spooled-anim": [
    [154, "a0", "process"],
    [286, "s2", "art-joint-anim"],
    [294, "s2", "art-joint-anim"],
    [295, "s2", "art-joint-anim"],
    [306, "s2", "art-joint-anim"],
    [320, "s2", "art-joint-anim"],
    [324, "s2", "art-joint-anim"]
  ],
  "(method 11 external-art-control)": [
    [127, "a0", "process"],
    [151, "a0", "process"],
    [168, "a0", "process"],
    [18, "s5", "process-drawable"]
  ],
  "debug-menu-item-var-update-display-str": [
    [[44, 49], "v1", "int"],
    [[61, 69], "v1", "int"]
  ],
  "debug-menu-item-get-max-width": [[[18, 27], "a0", "debug-menu-item-var"]],
  "debug-menu-send-msg": [
    [[3, 14], "s2", "debug-menu-item"],
    [[14, 21], "s2", "debug-menu-item-submenu"]
  ],
  "debug-menu-item-var-joypad-handler": [
    [[39, 42], "a2", "int"],
    [[40, 42], "a3", "int"],
    [41, "t9", "(function int int int int int)"],
    [200, "t9", "(function int int int int int)"],
    [138, "v1", "int"],
    [143, "v1", "int"],
    [[182, 187], "v1", "int"],
    [[182, 187], "a1", "int"],
    [[190, 194], "a0", "int"],
    [[193, 195], "v1", "int"]
  ],
  "debug-menu-find-from-template": [
    [3, "s4", "debug-menu"],
    [[4, 8], "s4", "debug-menu-item"],
    [[41, 44], "s4", "debug-menu-node"],
    [[7, 12], "s5", "debug-menu-item"],
    [23, "s5", "debug-menu-item-submenu"]
  ],

  "debug-menu-func-decode": [[[12, 14], "a0", "symbol"]],

  "dm-cam-render-float": [
    [72, "v1", "float"]
  ],

  "can-hint-be-played?": [[[25, 28], "a0", "level-hint"]],
  "debug-menu-rebuild": [[[4, 13], "a0", "debug-menu-item"]],
  "debug-menu-item-submenu-render": [[[39, 44], "v1", "dma-packet"]],
  "debug-menu-item-function-render": [[[46, 51], "v1", "dma-packet"]],
  "debug-menu-item-flag-render": [[[44, 49], "v1", "dma-packet"]],
  "debug-menu-render": [
    [[45, 48], "v1", "dma-packet"],
    [[106, 110], "v1", "dma-packet"]
  ],

  "debug-menu-item-var-msg": [[64, "t9", "(function int int int int int)"]],

  "calculate-basis-functions-vector!": [
    [[8, 20], "v1", "(pointer float)"],
    [[0, 60], "f1", "float"]
  ],
  "(anon-function 2 memory-usage)": [
    [[171, 415], "s5", "process-drawable"],
    [[212, 213], "v1", "collide-shape"]
  ],
  "(method 8 process-tree)": [
    [31, "v1", "symbol"],
    [6, "a3", "symbol"]
  ],
  "(method 9 align-control)": [
    [[27, 31], "t9", "(function object object object object)"]
  ],
  "(method 8 tie-fragment)": [
    [150, "a0", "(pointer int32)"],
    [[157, 160], "a0", "basic"]
  ],
  "letterbox": [[[29, 33], "v1", "dma-packet"]],
  "blackout": [[[20, 24], "v1", "dma-packet"]],
  "(method 15 load-state)": [
    [31, "t9", "(function int)"],
    [[291,303], "s5", "entity-actor"],
    [370, "s3", "process-drawable"],
    [343, "s5", "symbol"],
    [21, "s5", "symbol"]
  ],
  "yakow-default-event-handler": [
    [27, "a0", "collide-shape"],
    [32, "a0", "collide-shape"]
  ],
  "(method 11 yakow)": [
    [184, "v1", "vector"],
    [186, "v1", "vector"],
    [189, "v1", "vector"]
  ],
  "yakow-post": [
    [114, "a0", "collide-shape-moving"],
    [130, "a0", "collide-shape-moving"]
  ],
  "raw-ray-sphere-intersect": [
    [23, "v1", "float"],
    [36, "v1", "uint"]
  ],
  "(method 0 anim-test-obj)": [
    [9, "s4", "anim-test-obj"],
    [10, "s4", "anim-test-obj"],
    [13, "s4", "anim-test-obj"],
    [15, "s4", "anim-test-obj"]
  ],
  "(method 0 anim-test-sequence)": [
    [8, "s5", "anim-test-sequence"],
    [11, "s5", "anim-test-sequence"],
    [13, "s5", "anim-test-sequence"]
  ],
  "(method 0 anim-test-seq-item)": [
    [7, "v0", "anim-test-seq-item"],
    [8, "v1", "anim-test-seq-item"],
    [10, "v0", "anim-test-seq-item"],
    [11, "v0", "anim-test-seq-item"],
    [14, "v0", "anim-test-seq-item"],
    [17, "v0", "anim-test-seq-item"]
  ],
  "(method 3 anim-tester)": [
    [12, "s5", "anim-test-obj"],
    [15, "s5", "anim-test-obj"],
    [148, "s5", "anim-test-obj"],
    [150, "s5", "anim-test-obj"],
    [22, "s4", "anim-test-sequence"],
    [28, "s4", "anim-test-sequence"],
    [38, "s4", "anim-test-sequence"],
    [48, "s4", "anim-test-sequence"],
    [59, "s4", "anim-test-sequence"],
    [137, "s4", "anim-test-sequence"],
    [139, "s4", "anim-test-sequence"],
    [66, "s3", "anim-test-seq-item"],
    [70, "s3", "anim-test-seq-item"],
    [75, "s3", "anim-test-seq-item"],
    [79, "s3", "anim-test-seq-item"],
    [88, "s3", "anim-test-seq-item"],
    [94, "s3", "anim-test-seq-item"],
    [104, "s3", "anim-test-seq-item"],
    [114, "s3", "anim-test-seq-item"],
    [126, "s3", "anim-test-seq-item"],
    [128, "s3", "anim-test-seq-item"]
  ],
  "anim-test-obj-item-valid?": [
    [5, "s5", "anim-test-sequence"],
    [12, "s5", "anim-test-sequence"],
    [17, "s5", "anim-test-sequence"],
    [36, "s5", "anim-test-sequence"],
    [38, "s5", "anim-test-sequence"],
    [20, "v1", "anim-test-seq-item"],
    [26, "v1", "anim-test-seq-item"],
    [28, "v1", "anim-test-seq-item"]
  ],
  "anim-test-obj-remove-invalid": [
    [84, "v1", "anim-test-sequence"],
    [88, "v1", "anim-test-sequence"],
    [90, "v1", "anim-test-sequence"],
    [92, "v1", "anim-test-sequence"],
    [93, "v1", "anim-test-sequence"],
    [91, "a0", "anim-test-sequence"],
    [5, "s5", "anim-test-sequence"],
    [8, "s5", "anim-test-sequence"],
    [11, "s5", "anim-test-sequence"],
    [30, "s5", "anim-test-sequence"],
    [44, "s5", "anim-test-sequence"],
    [51, "s5", "anim-test-sequence"],
    [58, "s5", "anim-test-sequence"],
    [67, "s5", "anim-test-sequence"],
    [70, "s4", "anim-test-sequence"],
    [71, "s5", "anim-test-sequence"],
    [72, "s5", "anim-test-sequence"],
    [15, "s3", "anim-test-seq-item"],
    [18, "s3", "anim-test-seq-item"],
    [24, "s3", "anim-test-seq-item"],
    [31, "s3", "anim-test-seq-item"],
    [34, "s2", "anim-test-seq-item"],
    [35, "s3", "anim-test-seq-item"],
    [36, "s3", "anim-test-seq-item"],
    [61, "a0", "anim-test-seq-item"]
  ],
  "anim-tester-reset": [
    [14, "v1", "anim-test-obj"],
    [30, "v1", "anim-test-obj"],
    [33, "v1", "anim-test-obj"],
    [36, "v1", "anim-test-obj"],
    [43, "v1", "anim-test-obj"],
    [[50, 53], "v1", "anim-test-obj"]
  ],
  "anim-tester-save-all-objects": [
    [[4, 19], "gp", "anim-test-obj"],
    [17, "v1", "anim-test-obj"]
  ],
  "anim-tester-save-object-seqs": [
    [63, "s5", "anim-test-sequence"],
    [69, "s5", "anim-test-sequence"],
    [65, "s5", "anim-test-sequence"],
    [75, "s5", "anim-test-sequence"],
    [79, "s5", "anim-test-sequence"],
    [133, "s5", "anim-test-sequence"],
    [141, "s5", "anim-test-sequence"],
    [142, "v1", "anim-test-sequence"],
    [143, "s5", "anim-test-sequence"],
    [83, "s4", "anim-test-seq-item"],
    [89, "s4", "anim-test-seq-item"],
    [91, "s4", "anim-test-seq-item"],
    [92, "s4", "anim-test-seq-item"],
    [96, "s4", "anim-test-seq-item"],
    [105, "s4", "anim-test-seq-item"],
    [111, "s4", "anim-test-seq-item"],
    [120, "s4", "anim-test-seq-item"],
    [121, "v1", "anim-test-seq-item"],
    [122, "s4", "anim-test-seq-item"]
  ],
  "anim-test-obj-list-handler": [
    [25, "s5", "anim-test-obj"],
    [31, "s5", "anim-test-obj"],
    [[50, 53], "v1", "dma-packet"],
    [110, "s5", "anim-test-obj"],
    [166, "s5", "anim-test-obj"],
    [112, "v1", "anim-tester"],
    [[202, 205], "v1", "dma-packet"]
  ],
  "anim-test-anim-list-handler": [
    [2, "s5", "anim-test-obj"],
    [25, "s5", "anim-test-obj"],
    [[44, 47], "v1", "dma-packet"],
    [65, "s5", "anim-test-obj"],
    [227, "s5", "anim-test-obj"],
    [90, "v1", "anim-test-obj"],
    [91, "v1", "anim-test-obj"],
    [100, "v1", "anim-test-obj"],
    [105, "v1", "anim-test-obj"],
    [130, "v1", "anim-test-obj"],
    [131, "v1", "anim-test-obj"],
    [140, "v1", "anim-test-obj"],
    [145, "v1", "anim-test-obj"],
    [167, "v1", "anim-test-obj"],
    [169, "v1", "anim-test-obj"],
    [171, "v1", "anim-test-obj"],
    [173, "v1", "anim-test-obj"],
    [[263, 266], "v1", "dma-packet"]
  ],
  "anim-test-sequence-list-handler": [
    [2, "s5", "anim-test-sequence"],
    [25, "s5", "anim-test-sequence"],
    [31, "s5", "anim-test-sequence"],
    [[50, 53], "v1", "dma-packet"],
    [71, "s5", "anim-test-sequence"],
    [231, "s5", "anim-test-sequence"],
    [96, "v1", "anim-test-sequence"],
    [97, "v1", "anim-test-sequence"],
    [106, "v1", "anim-test-sequence"],
    [111, "v1", "anim-test-sequence"],
    [136, "v1", "anim-test-sequence"],
    [137, "v1", "anim-test-sequence"],
    [146, "v1", "anim-test-sequence"],
    [151, "v1", "anim-test-sequence"],
    [[267, 270], "v1", "dma-packet"]
  ],
  "anim-test-edit-sequence-list-handler": [
    [[82, 85], "v1", "dma-packet"],
    [[148, 151], "v1", "dma-packet"],
    [[323, 326], "v1", "dma-packet"],
    [[979, 982], "v1", "dma-packet"],
    [[1028, 1031], "v1", "dma-packet"],
    [[122, 965], "s4", "anim-test-sequence"],
    [129, "v1", "glst-named-node"],
    [[128, 909], "gp", "anim-test-seq-item"],
    [380, "v0", "anim-test-obj"],
    [381, "v0", "anim-test-obj"],
    [382, "v0", "anim-test-obj"],
    [389, "v0", "anim-test-obj"],
    [483, "s3", "anim-test-seq-item"],
    [491, "s3", "anim-test-seq-item"],
    [502, "s3", "anim-test-seq-item"]
  ],
  "anim-tester-interface": [
    [[34, 48], "gp", "anim-test-obj"],
    [[70, 73], "v1", "dma-packet"],
    [[131, 134], "v1", "dma-packet"],
    [[189, 192], "v1", "dma-packet"],
    [[228, 231], "v1", "dma-packet"],
    [[95, 109], "gp", "anim-test-obj"],
    [[156, 160], "v1", "anim-test-obj"],
    [[162, 165], "v1", "anim-test-sequence"]
  ],
  "anim-tester-get-playing-item": [
    [4, "t9", "(function glst-list int anim-test-seq-item)"],
    [20, "t9", "(function glst-list int anim-test-seq-item)"],
    [[5, 22], "s5", "anim-test-seq-item"],
    [21, "v0", "anim-test-seq-item"],
    [25, "v0", "anim-test-seq-item"],
    [5, "v0", "anim-test-seq-item"]
  ],
  "anim-tester-add-newobj": [
    ["_stack_", 128, "anim-test-obj"],
    [[2, 185], "s2", "anim-test-obj"],
    [[70, 193], "s5", "anim-test-obj"],
    [149, "v1", "anim-test-sequence"],
    [154, "v1", "anim-test-sequence"],
    [160, "v1", "anim-test-sequence"],
    [164, "a0", "art-joint-anim"],
    [168, "v1", "anim-test-seq-item"],
    [168, "v1", "anim-test-seq-item"],
    [170, "a0", "art-joint-anim"],
    [171, "v1", "anim-test-seq-item"],
    [173, "v1", "anim-test-seq-item"]
  ],
  "anim-tester-start": [[20, "t9", "(function process function none)"]],
  "anim-tester-set-name": [
    [[34, 51], "s3", "anim-test-obj"],
    [[40, 63], "s5", "anim-test-sequence"]
  ],
  "anim-tester-add-sequence": [[[33, 102], "s5", "anim-test-obj"]],
  "(anon-function 11 anim-tester)": [
    [[23, 113], "s4", "anim-test-obj"],
    [[83, 338], "gp", "anim-test-sequence"],
    [[123, 187], "s4", "art-joint-anim"]
  ],
  "(method 10 bsp-header)": [
    [[51, 61], "a0", "(pointer uint128)"],
    [[51, 61], "a1", "(pointer uint128)"],
    [133, "v1", "terrain-bsp"],
    [141, "v1", "terrain-bsp"],
    [148, "v1", "terrain-bsp"],
    [5, "a0", "terrain-bsp"],
    [8, "a0", "terrain-bsp"]
  ],
  "(method 15 bsp-header)": [
    [5, "a0", "terrain-bsp"],
    [8, "a0", "terrain-bsp"]
  ],

  "upload-vis-bits": [
    [[4, 16], "a1", "(pointer uint128)"],
    [[12, 14], "a0", "(pointer uint128)"],
    [[20, 22], "a2", "(pointer uint128)"],
    [[28, 30], "a0", "(pointer uint128)"],
    [[32, 34], "a2", "(pointer uint128)"]
  ],

  "bsp-camera-asm": [
    [[4, 14], "a1", "bsp-node"],
    [[0, 9], "v1", "bsp-node"],
    [[12, 16], "v1", "bsp-node"]
  ],
  "level-remap-texture": [
    [15, "t0", "(pointer int32)"],
    [21, "t0", "(pointer int32)"],
    [19, "t0", "(pointer uint64)"],
    [12, "v1", "int"]
  ],
  "sprite-add-matrix-data": [
    [[5, 15], "a2", "dma-packet"],
    [[24, 29], "a1", "matrix"],
    [[47, 57], "a2", "dma-packet"],
    [[60, 97], "a1", "matrix"],
    [[116, 129], "a1", "vector"]
  ],
  "sprite-add-frame-data": [[[8, 16], "a0", "dma-packet"]],
  "sprite-add-2d-chunk": [
    [[12, 20], "a0", "dma-packet"],
    [[45, 52], "a0", "dma-packet"],
    [[69, 76], "a0", "dma-packet"],
    [[80, 87], "v1", "dma-packet"],
    [65, "a3", "int"]
  ],
  "sprite-add-3d-chunk": [
    [[11, 19], "a0", "dma-packet"],
    [[44, 51], "a0", "dma-packet"],
    [[68, 75], "a0", "dma-packet"],
    [[79, 87], "v1", "dma-packet"],
    [65, "a3", "int"]
  ],
  "sprite-add-shadow-chunk": [
    [[11, 19], "a0", "dma-packet"],
    [[37, 44], "a0", "dma-packet"],
    [[49, 77], "a0", "(inline-array vector)"],
    [[93, 100], "a0", "dma-packet"],
    [[105, 121], "s1", "adgif-shader"],
    [[130, 138], "v1", "dma-packet"]
  ],
  "sprite-draw": [
    [[33, 37], "a0", "dma-packet"],
    [[43, 46], "a0", "gs-gif-tag"],
    [51, "a0", "(pointer gs-test)"],
    [53, "a0", "(pointer gs-reg64)"],
    [55, "a0", "(pointer gs-clamp)"],
    [57, "a0", "(pointer gs-reg64)"],
    [[78, 87], "a0", "dma-packet"],
    [[92, 97], "a0", "dma-packet"],
    [[125, 129], "a0", "dma-packet"],
    [[143, 146], "v1", "dma-packet"]
  ],
  "sprite-init-distorter": [
    [59, "a3", "uint"],
    [[3, 7], "a2", "dma-packet"],
    [[13, 16], "a2", "gs-gif-tag"],
    [21, "a2", "(pointer gs-zbuf)"],
    [23, "a2", "(pointer gs-reg64)"],
    [29, "a2", "(pointer gs-tex0)"],
    [31, "a2", "(pointer gs-reg64)"],
    [33, "a2", "(pointer gs-tex1)"],
    [35, "a2", "(pointer gs-reg64)"],
    [36, "a2", "(pointer gs-miptbp)"],
    [38, "a2", "(pointer gs-reg64)"],
    [45, "a2", "(pointer gs-clamp)"],
    [47, "a2", "(pointer gs-reg64)"],
    [49, "a2", "(pointer gs-alpha)"],
    [51, "a2", "(pointer gs-reg64)"],
    [[62, 67], "a1", "dma-packet"]
  ],
  "sprite-draw-distorters": [
    [[70, 90], "a0", "vector"],
    [72, "v1", "vector"],
    [93, "v1", "vector"],
    [96, "v1", "vector"],
    [115, "v1", "(pointer int32)"],
    [119, "a0", "(pointer int32)"],
    [124, "v1", "vector"],
    [154, "v1", "vector"],
    [[172, 189], "a1", "dma-packet"],
    [[199, 203], "a0", "dma-packet"],
    [[207, 211], "a0", "vector4w"],
    [[216, 221], "a0", "dma-packet"],
    [[248, 265], "a1", "dma-packet"],
    [[273, 277], "a1", "dma-packet"],
    [[281, 285], "a1", "vector4w"],
    [[289, 294], "v1", "dma-packet"]
  ],

  "debug-menu-make-from-template": [
    [[20, 30], "s5", "string"],
    [[31, 60], "s5", "string"],
    [[61, 71], "s5", "string"],
    [[72, 81], "s5", "string"],
    [[82, 107], "s5", "string"],
    [[108, 135], "s5", "string"],
    [[136, 152], "s5", "string"],
    [[153, 183], "s5", "string"],
    [[186, 224], "s5", "string"],
    [[225, 246], "s5", "string"],
    [[249, 321], "s5", "string"]
  ],

  "debug-menu-item-var-render": [[[94, 98], "v1", "dma-packet"]],

  "generic-add-constants": [[[8, 17], "a0", "dma-packet"]],

  "generic-init-buf": [
    [[14, 19], "a0", "dma-packet"],
    [[24, 28], "a0", "gs-gif-tag"],
    [32, "a0", "(pointer gs-test)"],
    [34, "a0", "(pointer uint64)"],
    [34, "a1", "gs-reg"],
    [35, "a0", "(pointer gs-zbuf)"],
    [37, "a0", "(pointer uint64)"],
    [37, "a1", "gs-reg"],
    [[47, 53], "a0", "dma-packet"],
    [[56, 62], "v1", "(pointer vif-tag)"],
    [[62, 66], "v1", "(pointer int32)"]
  ],

  "cam-standard-event-handler": [
    [[0, 999], "s6", "camera-slave"],
    [[16, 30], "s5", "state"],
    [41, "a0", "vector"],
    [[5, 8], "t9", "(function object)"],
    [[19, 22], "t9", "(function object)"],
    [[30, 32], "t9", "(function object)"]
  ],
  "cam-curve-pos": [[[0, 224], "s6", "camera-slave"]],
  "cam-combiner-init": [[[0, 999], "s6", "camera-combiner"]],

  "(code cam-combiner-active)": [[[0, 999], "s6", "camera-combiner"]],

  "(event cam-combiner-active)": [
    [10, "a0", "vector"],
    [[0, 20], "s6", "camera-slave"],
    [[20, 231], "s6", "camera-combiner"],
    [[99, 127], "gp", "camera-slave"],
    [[187, 231], "gp", "camera-slave"]
  ],

  "cam-master-init": [[[0, 999], "s6", "camera-master"]],
  "cam-curve-setup": [[[0, 82], "s6", "camera-slave"]],
  "(method 15 tracking-spline)": [
    [[57, 59], "a2", "vector"],
    [[57, 59], "a3", "vector"]
  ],
  "(method 16 tracking-spline)": [
    [[40, 42], "a0", "vector"],
    [[40, 42], "a1", "vector"]
  ],

  "cam-slave-init-vars": [[[0, 999], "s6", "camera-slave"]],

  "cam-slave-get-vector-with-offset": [[[52, 65], "s3", "vector"]],

  "cam-slave-go": [[[3, 6], "t9", "(function object)"]],

  "cam-slave-init": [
    [[0, 999], "s6", "camera-slave"],
    [[47, 50], "t9", "(function object object)"],
    [[54, 58], "t9", "(function object object)"]
  ],

  "update-mood-village3": [
    [[236, 245], "s0", "(array float)"],
    [245, "s0", "(array int8)"],
    [[246, 297], "s0", "(array float)"],
    [[297, 309], "s0", "(array uint8)"],
    [[309, 314], "s0", "matrix"] // TODO - there is no way this is correct lol
  ],

  "update-mood-citadel": [
    [291, "s5", "(pointer float)"],
    [298, "s5", "(pointer float)"],
    [300, "s5", "(pointer float)"],
    [304, "s5", "(pointer float)"],
    [307, "s5", "(pointer float)"],
    [318, "s5", "(pointer float)"]
  ],

  "update-mood-finalboss": [
    [40, "s4", "(pointer int64)"],
    [44, "s4", "(pointer int64)"],
    [174, "s4", "(pointer int64)"],
    [251, "s4", "(pointer int64)"],
    [255, "s4", "(pointer int64)"],
    [347, "s4", "(pointer int64)"]
  ],

  "update-mood-ogre": [
    [57, "s4", "(pointer float)"],
    [64, "s4", "(pointer float)"],
    [90, "s4", "(pointer float)"],
    [92, "s4", "(pointer float)"],
    [95, "s4", "(pointer float)"],
    [98, "s4", "(pointer float)"],
    [100, "s4", "(pointer float)"],
    [105, "s4", "(pointer float)"],
    [144, "s4", "(pointer float)"]
  ],

  "update-mood-snow": [
    [93, "s5", "vector"],
    [110, "s5", "vector"]
  ],

  "ocean-trans-add-upload-table": [
    [44, "a0", "dma-packet"],
    [46, "a0", "dma-packet"],
    [51, "a0", "dma-packet"],
    [[55, 59], "v1", "vector4w"], // TODO - very likely wrong, but it's something that has 4 int32's,
    [[87, 228], "v1", "(inline-array vector)"],
    [241, "a0", "dma-packet"],
    [243, "a0", "dma-packet"],
    [248, "a0", "dma-packet"]
  ],

  "ocean-trans-add-upload-strip": [
    [39, "a0", "dma-packet"],
    [41, "a0", "dma-packet"],
    [46, "a0", "dma-packet"],
    [[57, 61], "v1", "vector4w"], // TODO - very likely wrong, but it's something that has 4 int32's,
    [[64, 147], "v1", "(inline-array vector)"], // TODO - very likely wrong, but it's something that has 4 int32's,
    [166, "a0", "dma-packet"],
    [168, "a0", "dma-packet"],
    [173, "a0", "dma-packet"]
  ],

  "ocean-trans-add-constants": [
    [7, "a1", "dma-packet"],
    [9, "a1", "dma-packet"],
    [14, "a1", "dma-packet"],
    [[17, 46], "v1", "matrix"]
  ],

  "draw-ocean-transition": [[255, "v1", "ocean-mid-mask"]],

  "do-target-shadow": [
    [46, "v1", "collide-shape-prim"] // `event-other` from collide-shape
  ],

  "draw-string": [
    [[93, 96], "a0", "(pointer uint8)"],
    [[206, 209], "t3", "font-work"],
    [[210, 214], "t3", "font-work"],
    [[217, 221], "t3", "font-work"],
    [356, "t2", "(pointer uint64)"],
    [726, "t2", "(pointer uint64)"],
    [[68, 76], "t4", "(pointer uint32)"],
    [[239, 247], "t3", "font-work"],
    [[424, 878], "a1", "(pointer uint128)"],
    [[616, 634], "t4", "font-work"]
  ],

  "get-string-length": [[[29, 31], "a0", "(pointer uint8)"]],

  "print-game-text-scaled": [[[31, 32], "f3", "float"]],

  "print-game-text": [[[369, 372], "v1", "dma-packet"]],

  "debug-init-buffer": [
    [[11, 15], "t1", "dma-packet"],
    [[21, 24], "t1", "gs-gif-tag"],
    [28, "t1", "(pointer gs-zbuf)"],
    [30, "t1", "(pointer gs-reg64)"],
    [31, "t1", "(pointer gs-test)"],
    [33, "t1", "(pointer gs-reg64)"],
    [[39, 42], "a1", "dma-packet"]
  ],

  "display-frame-finish": [
    [[30, 35], "a1", "dma-packet"],
    [[40, 43], "a0", "dma-packet"],
    [[63, 69], "a0", "dma-packet"],
    [[78, 79], "a0", "dma-packet"],
    [79, "a0", "(pointer uint64)"]
  ],
  "(event water-vol-idle water-anim)": [[6, "a0", "vector"]],

  "(method 22 water-anim)": [[25, "s3", "basic"]],

  "(method 25 water-anim)": [
    [25, "v0", "(pointer float)"],
    ["_stack_", 16, "res-tag"]
  ],

  "(method 22 rigid-body-platform)": [[26, "f0", "float"]],

  "rigid-body-platform-event-handler": [
    [28, "v1", "process-drawable"],
    [34, "v1", "float"],
    [83, "v1", "process-drawable"],
    [119, "v1", "process-drawable"],
    [125, "v1", "process-drawable"],
    [158, "v1", "vector"],
    [170, "v1", "vector"],
    [184, "v1", "(pointer handle)"],
    [213, "v1", "process-drawable"]
  ],

  "(anon-function 9 plat-eco)": [
    [23, "v1", "(state symbol none)"],
    [58, "v1", "(state symbol none)"]
  ],

  "(method 7 rigid-body-platform)": [
    [5, "v1", "int"],
    [14, "t9", "(function process-drawable int process-drawable)"]
  ],

  "(method 10 rigid-body)": [[50, "v1", "vector"]],

  "(method 22 mud)": [[35, "v0", "(pointer float)"]],

  "(method 11 twister)": [
    [7, "s4", "twist-joint"],
    [13, "s4", "twist-joint"],
    [26, "s4", "twist-joint"],
    [28, "s4", "twist-joint"],
    [36, "s4", "twist-joint"],
    [40, "s4", "twist-joint"],
    [47, "s4", "twist-joint"],
    [55, "s4", "twist-joint"],
    [70, "s4", "twist-joint"],
    [82, "s4", "twist-joint"]
  ],

  "(code teetertotter-launch)": [[11, "v1", "art-joint-anim"]],

  "(code teetertotter-bend)": [[10, "v1", "art-joint-anim"]],

  "misty-camera-view": [[25, "v1", "handle"]],

  "(method 11 silostep)": [[100, "v1", "art-joint-anim"]],

  "(enter plat-button-pressed sunken-elevator)": [
    [40, "v1", "village2cam"],
    [73, "v1", "village2cam"]
  ],

  "(trans plat-button-move-upward sunken-elevator)": [
    [49, "v1", "village2cam"]
  ],

  "(trans plat-button-move-downward sunken-elevator)": [
    [13, "v0", "(state sunken-elevator)"]
  ],

  "(method 27 sunken-elevator)": [[37, "v1", "art-joint-anim"]],

  "nav-enemy-set-base-collide-sphere-collide-with": [
    [19, "v1", "collide-shape-prim-group"],
    [23, "s2", "collide-shape-prim"],
    [32, "v1", "collide-shape-prim-sphere"],
    [33, "s5", "collide-shape-prim-group"],
    [37, "v1", "collide-shape-prim-sphere"],
    [38, "s5", "collide-shape-prim-group"],
    [42, "v1", "collide-shape-prim-sphere"],
    [43, "s5", "collide-shape-prim-group"],
    [50, "s4", "collide-shape-prim-group"],
    [54, "s5", "collide-shape-prim"],
    [55, "s5", "collide-shape-prim"]
  ],

  "nav-enemy-jump-land-anim": [[39, "v1", "art-joint-anim"]],

  "(code nav-enemy-victory nav-enemy)": [[27, "v1", "art-joint-anim"]],
  "(code nav-enemy-notice nav-enemy)": [[27, "v1", "art-joint-anim"]],
  "(code nav-enemy-patrol nav-enemy)": [
    [23, "v1", "art-joint-anim"],
    [105, "v1", "art-joint-anim"],
    [167, "v1", "art-joint-anim"],
    [249, "v1", "art-joint-anim"]
  ],

  "(code nav-enemy-flee nav-enemy)": [
    [27, "v1", "art-joint-anim"],
    [91, "v1", "art-joint-anim"]
  ],

  "nav-enemy-set-hit-from-direction": [[19, "v1", "process-drawable"]],
  "(method 45 nav-enemy)": [[14, "v1", "process-mask"]],

  "nav-enemy-default-event-handler": [
    [62, "a0", "vector"],
    [82, "a0", "vector"]
  ],

  "(method 7 nav-enemy)": [
    [5, "v1", "int"],
    [10, "v1", "int"],
    [19, "t9", "(function process-drawable int none)"]
  ],

  "(enter nav-enemy-patrol nav-enemy)": [[8, "v1", "int"]],

  "(code nav-enemy-fuel-cell nav-enemy)": [[31, "v1", "int"]],

  "(method 16 level)": [
    [252, "v1", "(pointer uint128)"],
    [253, "a1", "(pointer uint128)"],
    [255, "a0", "(pointer uint128)"],
    [208, "s2", "(pointer uint8)"],
    [209, "s2", "(pointer uint8)"],
    [210, "s1", "(pointer uint8)"],
    [217, "s2", "(pointer uint8)"],
    [218, "s1", "(pointer uint8)"],
    [79, "a0", "(pointer uint128)"],
    [80, "v1", "(pointer uint128)"],
    [257, "v1", "(pointer uint16)"],
    [222, "s2", "(pointer uint8)"],
    [161, "s1", "(pointer uint128)"],
    [140, "s1", "(pointer uint128)"]
  ],

  "(method 15 level)": [
    [[21, 60], "v1", "(inline-array box8s)"]
  ],

  "(method 27 level)": [
    [[23, 68], "s2", "(inline-array box8s)"]
  ],

  "unpack-comp-huf": [[[21, 23], "t3", "(pointer uint16)"]],

  "(method 9 merc-fragment)": [[[13, 161], "s3", "adgif-shader"]],

  "(method 9 merc-effect)": [
    [49, "s4", "pointer"],
    [50, "s5", "pointer"],
    [[0, 49], "s4", "merc-fragment"],
    [[0, 50], "s5", "merc-fragment-control"]
  ],

  "merc-vu1-initialize-chain": [
    [[19, 47], "s5", "merc-vu1-low-mem"],
    [58, "gp", "(inline-array dma-packet)"],
    [[12, 18], "gp", "(pointer vif-tag)"]
  ],

  "merc-vu1-init-buffer": [
    [[27, 31], "a0", "dma-packet"],
    [[37, 40], "a0", "gs-gif-tag"],
    [44, "a0", "(pointer gs-test)"],
    [46, "a0", "(pointer gs-reg64)"],
    [[55, 58], "v1", "dma-packet"]
  ],

  "(method 8 merc-ctrl)": [
    [46, "s2", "pointer"], // was merc-fragment-control
    [[22, 45], "s2", "merc-fragment-control"],
    [[89, 93], "a1", "merc-blend-ctrl"],
    [103, "a1", "pointer"]
  ],

  "merc-edge-stats": [[[33, 35], "v1", "merc-ctrl"]],

  "(method 9 screen-filter)": [[[23, 26], "v1", "dma-packet"]],

  "(method 48 mayor)": [[32, "a0", "int"]],

  "(method 43 mayor)": [[19, "v1", "float"]],

  "(post idle mayor)": [[4, "t9", "(function none)"]],

  "(method 43 bird-lady)": [[19, "v1", "float"]],

  "muse-to-idle": [[57, "v1", "muse"]],

  "(method 32 sculptor)": [[87, "v1", "muse"]],

  "(method 43 sculptor)": [[19, "v1", "float"]],

  "(code idle sculptor)": [
    [71, "v1", "art-joint-anim"],
    [135, "v1", "art-joint-anim"],
    [184, "v1", "float"],
    [204, "v1", "art-joint-anim"],
    [255, "v1", "float"],
    [269, "v1", "art-joint-anim"],
    [319, "v1", "art-joint-anim"],
    [369, "v1", "art-joint-anim"],
    [421, "v1", "art-joint-anim"],
    [470, "v1", "float"],
    [490, "v1", "art-joint-anim"],
    [543, "v1", "art-joint-anim"],
    [593, "v1", "art-joint-anim"],
    [643, "v1", "art-joint-anim"],
    [698, "v1", "float"],
    [718, "v1", "art-joint-anim"],
    [769, "v1", "float"],
    [785, "v1", "art-joint-anim"],
    [836, "v1", "art-joint-anim"],
    [886, "v1", "art-joint-anim"],
    [936, "v1", "art-joint-anim"]
  ],

  "(method 43 geologist)": [[19, "v1", "float"]],

  "(anon-function 3 oracle)": [[11, "v1", "collide-shape"]],

  "(method 43 farmer)": [[19, "v1", "float"]],

  "(method 43 explorer)": [[19, "v1", "float"]],

  "(code idle explorer)": [
    [36, "v1", "float"],
    [56, "v1", "art-joint-anim"],
    [107, "v1", "float"],
    [123, "v1", "art-joint-anim"],
    [180, "v1", "float"],
    [200, "v1", "float"],
    [216, "v1", "art-joint-anim"],
    [273, "v1", "float"],
    [347, "v1", "float"],
    [363, "v1", "art-joint-anim"],
    [420, "v1", "float"],
    [500, "v1", "art-joint-anim"],
    [542, "v1", "art-joint-anim"],
    [599, "v1", "float"],
    [621, "v1", "art-joint-anim"],
    [678, "v1", "float"],
    [761, "v1", "float"],
    [783, "v1", "art-joint-anim"]
  ],

  "(method 32 assistant)": [[39, "v1", "float"]],

  "(method 43 assistant)": [[19, "v1", "float"]],

  "(code idle assistant)": [
    [35, "v1", "float"],
    [114, "v1", "float"],
    [130, "v1", "art-joint-anim"],
    [207, "v1", "float"],
    [376, "v1", "art-joint-anim"],
    [415, "v1", "float"],
    [431, "v1", "art-joint-anim"],
    [482, "v1", "art-joint-anim"],
    [530, "v1", "float"],
    [549, "v1", "art-joint-anim"],
    [602, "v1", "art-joint-anim"]
  ],

  "check-drop-level-assistant": [[17, "v1", "float"]],

  "(method 32 sage)": [
    [76, "v1", "float"],
    [262, "v1", "assistant"]
  ],

  "(method 43 sage)": [[19, "v1", "float"]],

  "(code idle sage)": [
    [35, "v1", "float"],
    [155, "v1", "art-joint-anim"]
  ],

  "(method 43 gambler)": [[19, "v1", "float"]],

  "(code idle gambler)": [[93, "v1", "float"]],

  "(method 32 warrior)": [[76, "v1", "handle"]],

  "(method 43 warrior)": [[19, "v1", "float"]],

  "(method 32 minershort)": [
    [44, "v1", "float"],
    [112, "v1", "float"]
  ],

  "(method 43 minershort)": [[19, "v1", "float"]],

  "(method 33 progress)": [
    [
      30,
      "t9",
      "(function process function object object object object object)"
    ],
    [
      159,
      "t9",
      "(function process function object object object object object)"
    ],
    [
      288,
      "t9",
      "(function process function object object object object object)"
    ],
    [
      417,
      "t9",
      "(function process function object object object object object)"
    ],
    [
      546,
      "t9",
      "(function process function object object object object object)"
    ],
    [
      675,
      "t9",
      "(function process function object object object object object)"
    ],
    [35, "a0", "manipy"],
    [38, "v1", "manipy"],
    [50, "v1", "manipy"],
    [98, "v1", "manipy"],
    [164, "a0", "manipy"],
    [167, "v1", "manipy"],
    [179, "v1", "manipy"],
    [227, "v1", "manipy"],
    [293, "a0", "manipy"],
    [296, "v1", "manipy"],
    [308, "v1", "manipy"],
    [356, "v1", "manipy"],
    [422, "a0", "manipy"],
    [425, "v1", "manipy"],
    [437, "v1", "manipy"],
    [485, "v1", "manipy"],
    [551, "a0", "manipy"],
    [554, "v1", "manipy"],
    [566, "v1", "manipy"],
    [614, "v1", "manipy"],
    [680, "a0", "manipy"],
    [683, "v1", "manipy"],
    [695, "v1", "manipy"],
    [743, "v1", "manipy"]
  ],

  "fuel-cell-progress-hud-orbit-callback": [
    [[0, 199], "s5", "progress"],
    [4, "f0", "float"]
  ],

  "(method 7 progress)": [[16, "a2", "pointer"]],

  "(method 17 progress)": [
    [[466, 471], "v1", "dma-packet"],
    [[154, 159], "v1", "dma-packet"]
  ],

  "(post progress-debug)": [
    [[61, 66], "v1", "dma-packet"],
    [[108, 113], "v1", "dma-packet"],
    [[153, 158], "v1", "dma-packet"],
    [[198, 203], "v1", "dma-packet"]
  ],

  "(method 23 progress)": [[103, "v1", "float"]],

  "(post progress-normal)": [[416, "a0", "float"]],

  "(method 53 progress)": [[[0, 999], "gp", "progress-screen"]],
  "(method 35 progress)": [[38, "s4", "game-text-id"]],
  "(method 43 progress)": [[45, "s4", "game-text-id"]],
  "(method 38 progress)": [[58, "a1", "game-text-id"]],

  "draw-percent-bar": [[[33, 38], "v1", "dma-packet"]],

  "(method 11 fact-info-target)": [
    [135, "v1", "target"],
    [148, "v1", "collide-shape"],
    [258, "v1", "target"],
    [272, "v1", "target"],
    [287, "v1", "target"],
    [298, "v1", "target"]
  ],

  "(method 7 process)": [
    [[120, 124], "a0", "basic"],
    [[127, 130], "a0", "basic"],
    [47, "v1", "connection"],
    [57, "v1", "connection"],
    [[47, 88], "v1", "connection"]
  ],

  "(anon-function 7 game-info)": [[2, "v1", "collide-shape"]],

  "(method 24 game-info)": [
    [112, "s3", "pointer"],
    [[113, 165], "a0", "game-save-tag"],
    [[148, 166], "s2", "game-save-tag"],
    [[148, 168], "s4", "game-save-tag"],
    [[171, 221], "a0", "game-save-tag"],
    [[234, 240], "a0", "game-save-tag"],
    [[253, 276], "a0", "game-save-tag"],
    [[283, 302], "a0", "game-save-tag"],
    [[319, 324], "a1", "game-save-tag"],
    [[342, 348], "a1", "game-save-tag"],
    [[395, 468], "a0", "game-save-tag"],
    [[480, 488], "a0", "game-save-tag"],
    [[500, 506], "a0", "game-save-tag"],
    [[521, 528], "a0", "game-save-tag"],
    [[543, 650], "a0", "game-save-tag"],
    // [329, "a0", "pointer"],
    // [338, "a0", "pointer"],
    // [[173, 230], "a0", "game-save-tag"],
    [252, "a0", "(pointer int32)"],
    [654, "a0", "pointer"]
  ],

  "auto-save-post": [[138, "t9", "(function object string object none)"]],

  "target-compute-pole": [
    [12, "s4", "swingpole"],
    [21, "s4", "swingpole"],
    [24, "s4", "swingpole"],
    [30, "s4", "swingpole"],
    [33, "s4", "swingpole"],
    [76, "s4", "swingpole"],
    [85, "s4", "swingpole"],
    [87, "s4", "swingpole"]
  ],

  "(method 10 target)": [[[10, 13], "t9", "(function process-drawable none)"]],

  "draw-history": [[[99, 101], "v1", "int"]],

  "(method 9 attack-info)": [
    [82, "v1", "process-drawable"],
    [87, "s3", "process-drawable"],
    [89, "v1", "process-drawable"],
    [118, "a0", "process-drawable"]
  ],

  "dm-task-get-money": [
    [32, "v1", "float"]
  ],

  "ground-tween-update": [
    [16, "f1", "float"],
    [20, "f2", "float"],
    [34, "f0", "float"],
    [38, "f1", "float"]
  ],

  "(method 32 evilbro)": [[20, "v1", "handle"]],

  "(code idle evilbro)": [
    [27, "v1", "art-joint-anim"],
    [84, "v1", "float"],
    [171, "v1", "float"]
  ],

  "all-texture-tweak-adjust": [
    [38, "s0", "adgif-shader"],
    [42, "s0", "adgif-shader"]
  ],

  "build-instance-list": [
    [30, "v1", "drawable-tree-instance-shrub"],
    [61, "v1", "drawable-tree-instance-tie"]
  ],

  "(anon-function 82 default-menu)": [
    [[12, 25], "s4", "texture-id"],
    [36, "s5", "adgif-shader"]
  ],

  "(anon-function 79 default-menu)": [
    [[3, 13], "v1", "texture-id"],
    [[20, 28], "a1", "adgif-shader"],
    [33, "v1", "texture-id"],
    [41, "v1", "adgif-shader"]
  ],

  "(anon-function 78 default-menu)": [
    [[2, 13], "v1", "texture-id"],
    [[20, 29], "a1", "adgif-shader"],
    [34, "v1", "texture-id"],
    [42, "v1", "adgif-shader"]
  ],

  "(anon-function 77 default-menu)": [
    [[3, 13], "v1", "texture-id"],
    [[20, 28], "a1", "adgif-shader"],
    [33, "v1", "texture-id"],
    [41, "v1", "adgif-shader"]
  ],

  "(anon-function 76 default-menu)": [
    [[3, 13], "v1", "texture-id"],
    [[20, 28], "a1", "adgif-shader"],
    [33, "v1", "texture-id"],
    [41, "v1", "adgif-shader"]
  ],

  "(anon-function 75 default-menu)": [
    [[3, 13], "v1", "texture-id"],
    [[20, 28], "a1", "adgif-shader"],
    [33, "v1", "texture-id"],
    [41, "v1", "adgif-shader"]
  ],

  "(anon-function 74 default-menu)": [
    [[2, 13], "v1", "texture-id"],
    [[20, 29], "a1", "adgif-shader"],
    [34, "v1", "texture-id"],
    [42, "v1", "adgif-shader"]
  ],

  "(anon-function 73 default-menu)": [
    [[3, 13], "v1", "texture-id"],
    [[20, 28], "a1", "adgif-shader"],
    [33, "v1", "texture-id"],
    [41, "v1", "adgif-shader"]
  ],

  "(anon-function 72 default-menu)": [
    [[3, 13], "v1", "texture-id"],
    [[20, 28], "a1", "adgif-shader"],
    [33, "v1", "texture-id"],
    [41, "v1", "adgif-shader"]
  ],

  "(anon-function 71 default-menu)": [
    [[3, 13], "v1", "texture-id"],
    [[20, 28], "a1", "adgif-shader"],
    [33, "v1", "texture-id"],
    [41, "v1", "adgif-shader"]
  ],

  "(anon-function 70 default-menu)": [
    [[2, 13], "v1", "texture-id"],
    [[20, 29], "a1", "adgif-shader"],
    [34, "v1", "texture-id"],
    [42, "v1", "adgif-shader"]
  ],

  "(anon-function 69 default-menu)": [
    [[3, 13], "v1", "texture-id"],
    [[20, 28], "a1", "adgif-shader"],
    [33, "v1", "texture-id"],
    [41, "v1", "adgif-shader"]
  ],

  "(anon-function 68 default-menu)": [
    [[3, 13], "v1", "texture-id"],
    [[20, 28], "a1", "adgif-shader"],
    [33, "v1", "texture-id"],
    [41, "v1", "adgif-shader"]
  ],

  "(anon-function 67 default-menu)": [
    [[3, 13], "v1", "texture-id"],
    [[20, 28], "a1", "adgif-shader"],
    [33, "v1", "texture-id"],
    [41, "v1", "adgif-shader"]
  ],

  "(anon-function 66 default-menu)": [
    [[3, 13], "v1", "texture-id"],
    [[20, 28], "a1", "adgif-shader"],
    [33, "v1", "texture-id"],
    [41, "v1", "adgif-shader"]
  ],

  "(anon-function 65 default-menu)": [
    [[3, 13], "v1", "texture-id"],
    [[20, 28], "a1", "adgif-shader"],
    [33, "v1", "texture-id"],
    [41, "v1", "adgif-shader"]
  ],

  "(anon-function 64 default-menu)": [
    [[2, 13], "v1", "texture-id"],
    [[20, 29], "a1", "adgif-shader"],
    [34, "v1", "texture-id"],
    [42, "v1", "adgif-shader"]
  ],

  "(anon-function 63 default-menu)": [
    [[2, 13], "v1", "texture-id"],
    [[20, 29], "a1", "adgif-shader"],
    [34, "v1", "texture-id"],
    [42, "v1", "adgif-shader"]
  ],

  "build-continue-menu": [
    [4, "v1", "symbol"],
    [[5, 15], "v1", "level-load-info"]
  ],

  "(method 26 basebutton)": [[31, "v1", "art-joint-anim"]],

  "debug-menu-item-var-make-float": [
    [30, "t9", "(function int debug-menu-msg float float int)"]
  ],

  "entity-remap-names": [
    [33, "a1", "int"],
    [39, "a2", "int"]
  ],

  "process-status-bits": [[[15, 59], "s3", "process-drawable"]],

  "(method 13 level-group)": [[[56, 61], "a0", "entity-actor"]],

  "(method 24 entity)": [[[39, 45], "a0", "entity-actor"]],

  "(method 23 level-group)": [
    [53, "a0", "entity-actor"],
    [57, "v1", "entity-actor"],
    [[29, 31], "v0", "(inline-array vector)"]
  ],

  "(method 24 level-group)": [
    [51, "v1", "entity-actor"],
    [[55, 57], "s1", "(inline-array vector)"]
  ],

  "init-entity": [
    [31, "t9", "(function process function process entity none)"]
  ],

  "(method 19 bsp-header)": [
    [[53, 63], "s2", "process"],
    [74, "s2", "part-tracker"],
    [[104, 122], "v1", "process-drawable"],
    [[129, 148], "v1", "process-drawable"],
    [[123, 127], "a0", "process-drawable"]
  ],

  "(method 3 entity)": [[7, "t9", "(function entity entity)"]],

  "(method 3 entity-actor)": [
    [7, "t9", "(function entity-actor entity-actor)"]
  ],

  "(method 10 drawable-group)": [
    [19, "s5", "drawable-group"]
  ],

  "(method 15 drawable-group)": [
    [19, "s5", "drawable-group"]
  ],

  "(method 14 level-group)": [
    [[54, 164], "s1", "process-drawable"],
    [[319, 342], "s0", "process-drawable"],
    [368, "v1", "(pointer process-drawable)"],
    [[384, 494], "s5", "process-drawable"]
  ],

  "(method 22 level-group)": [[[28, 30], "v0", "(inline-array vector)"]],

  "expand-vis-box-with-point": [[10, "v0", "(inline-array vector)"]],

  "(method 28 entity-ambient)": [[79, "v1", "int"]],

  "(method 27 entity-ambient)": [[[15, 250], "s5", "symbol"]],

  "cam-master-effect": [[[0, 999], "s6", "camera-master"]],

  "birth-func-vector-orient": [[[7, 24], "s3", "sprite-vec-data-2d"]],

  "process-drawable-burn-effect": [
    [28, "a0", "process-drawable"],
    [105, "v1", "process-drawable"],
    [49, "a0", "process-drawable"],
    [64, "a0", "process-drawable"]
  ],

  "(anon-function 0 dark-eco-pool)": [[2, "v1", "state"]],

  "(method 25 dark-eco-pool)": [
    [
      22,
      "t9",
      "(function res-lump symbol symbol float structure (pointer res-tag) pointer object)"
    ]
  ],

  "(top-level-login beach-rocks)": [[78, "v1", "state"]],

  "(method 7 beach-rock)": [
    [5, "v1", "int"],
    [10, "v1", "int"],
    [19, "t9", "(function process-drawable int none)"]
  ],

  "(method 10 beach-rock)": [[21, "t9", "(function process-drawable none)"]],

  "(code falling beach-rock)": [
    [138, "gp", "handle"],
    [150, "gp", "handle"],
    [[158, 165], "s5", "handle"]
  ],

  "(method 11 beach-rock)": [[77, "v1", "int"]],

  "(anon-function 27 projectiles)": [
    [27, "s4", "collide-shape"],
    [36, "s4", "collide-shape"]
  ],

  "projectile-update-velocity-space-wars": [[60, "a0", "target"]],

  "projectile-init-by-other": [
    [70, "v1", "process-drawable"],
    [77, "v1", "process-drawable"]
  ],

  "(method 24 projectile-yellow)": [
    [[81, 999], "s5", "sound-rpc-set-param"],
    [99, "gp", "process-drawable"],
    [102, "gp", "process-drawable"]
  ],

  "(method 28 projectile-yellow)": [
    [26, "a0", "target"],
    [118, "a1", "target"]
  ],

  "(method 27 projectile-blue)": [
    [51, "v1", "process-mask"],
    [87, "v1", "process-drawable"]
  ],

  "spawn-projectile-blue": [
    [
      69,
      "s2",
      "(function process function object object object object object object)"
    ]
  ],

  "(method 28 projectile-blue)": [[27, "v1", "process-drawable"]],

  "(method 27 projectile-yellow)": [[70, "v1", "process-mask"]],

  "manipy-init": [
    [143, "a0", "collide-shape"],
    [145, "a0", "collide-shape"]
  ],

  "forall-particles-with-key-runner": [
    [32, "s3", "(inline-array sparticle-cpuinfo)"],
    [42, "s3", "(inline-array sparticle-cpuinfo)"]
  ],

  "(trans plat-button-move-downward jungle-elevator)": [
    [11, "v0", "(state plat-button)"]
  ],

  "(code plat-button-at-end jungle-elevator)": [
    [43, "t9", "(function none :behavior plat-button)"]
  ],

  "(code bouncer-fire)": [[17, "v1", "art-joint-anim"]],

  "(method 39 hopper)": [[16, "t9", "(function nav-enemy none)"]],

  "(code nav-enemy-idle hopper)": [
    [16, "v1", "art-joint-anim"],
    [70, "v1", "art-joint-anim"]
  ],

  "(code nav-enemy-patrol hopper)": [
    [34, "v1", "art-joint-anim"],
    [105, "v1", "art-joint-anim"]
  ],

  "(code nav-enemy-chase hopper)": [
    [34, "v1", "art-joint-anim"],
    [105, "v1", "art-joint-anim"]
  ],

  "(method 39 junglefish)": [[12, "t9", "(function nav-enemy none)"]],

  "(code nav-enemy-patrol junglefish)": [
    [27, "v1", "art-joint-anim"],
    [107, "v1", "art-joint-anim"],
    [169, "v1", "art-joint-anim"],
    [251, "v1", "art-joint-anim"]
  ],

  "(code nav-enemy-attack junglefish)": [[14, "v1", "art-joint-anim"]],

  "(code nav-enemy-victory junglefish)": [
    [14, "v1", "art-joint-anim"],
    [64, "v1", "art-joint-anim"]
  ],

  "(method 32 sequenceB)": [
    [177, "s3", "babak"],
    [186, "s3", "babak"],
    [236, "s3", "babak"],
    [245, "s3", "babak"]
  ],

  "(event play-anim sequenceB)": [
    [98, "gp", "evilbro"],
    [107, "gp", "evilbro"],
    [289, "gp", "evilsis"],
    [298, "gp", "evilsis"]
  ],

  "sequenceC-can-trans-hook": [[12, "v1", "process-taskable"]],

  "(anon-function 7 sidekick-human)": [
    [2, "v1", "process-taskable"],
    [10, "v1", "process-taskable"]
  ],

  "(code idle assistant-firecanyon)": [
    [33, "v1", "float"],
    [55, "v1", "float"],
    [139, "v1", "float"],
    [157, "v1", "art-joint-anim"],
    [213, "v1", "float"],
    [295, "v1", "art-joint-anim"],
    [343, "v1", "float"],
    [424, "v1", "float"],
    [446, "v1", "float"],
    [530, "v1", "float"],
    [548, "v1", "art-joint-anim"],
    [604, "v1", "float"],
    [686, "v1", "art-joint-anim"],
    [734, "v1", "float"],
    [756, "v1", "float"]
  ],

  "(method 32 sage-bluehut)": [
    [44, "v1", "float"],
    [63, "s5", "assistant-bluehut"]
  ],

  "(method 47 sage-bluehut)": [
    [18, "gp", "assistant-bluehut"],
    [23, "gp", "assistant-bluehut"]
  ],

  "(method 43 sage-bluehut)": [[19, "v1", "float"]],

  "(code idle sage-bluehut)": [
    [34, "v1", "float"],
    [137, "v1", "art-joint-anim"]
  ],

  "(code idle flutflut-bluehut)": [
    [33, "v1", "float"],
    [187, "v1", "art-joint-anim"],
    [243, "v1", "float"],
    [329, "v1", "art-joint-anim"]
  ],

  "(method 39 sharkey)": [[71, "t9", "(function nav-enemy none)"]],

  "(code nav-enemy-patrol sharkey)": [[27, "v1", "art-joint-anim"]],

  "(code nav-enemy-attack sharkey)": [[144, "v1", "art-joint-anim"]],

  "(code nav-enemy-chase sharkey)": [[40, "v1", "art-joint-anim"]],

  "(code nav-enemy-stop-chase sharkey)": [[22, "v1", "art-joint-anim"]],

  "(code nav-enemy-victory sharkey)": [[24, "v1", "art-joint-anim"]],

  "(code nav-enemy-chase lurkercrab)": [
    [17, "v1", "art-joint-anim"],
    [338, "v1", "art-joint-anim"],
    [388, "v1", "art-joint-anim"]
  ],

  "(code nav-enemy-patrol lurkercrab)": [
    [21, "v1", "art-joint-anim"],
    [77, "v1", "art-joint-anim"],
    [191, "v1", "art-joint-anim"]
  ],

  "(code nav-enemy-notice lurkerpuppy)": [[24, "v1", "art-joint-anim"]],

  "(code nav-enemy-victory lurkerpuppy)": [[20, "v1", "art-joint-anim"]],

  "(code nav-enemy-give-up lurkerpuppy)": [
    [18, "v1", "art-joint-anim"],
    [76, "v1", "art-joint-anim"]
  ],

  "(code nav-enemy-chase lurkerpuppy)": [
    [25, "v1", "art-joint-anim"],
    [111, "v1", "art-joint-anim"]
  ],

  "static-screen-init-by-other": [
    [32, "s3", "sparticle-launch-group"],
    [35, "s3", "sparticle-launch-group"]
  ],

  "(code target-demo)": [
    [66, "v1", "handle"],
    [69, "v1", "handle"],
    [96, "v1", "handle"],
    [99, "v1", "handle"],
    [126, "v1", "handle"],
    [163, "v1", "handle"],
    [196, "v1", "handle"],
    [229, "v1", "handle"],
    [262, "v1", "handle"],
    [293, "v1", "handle"],
    [323, "v1", "handle"],
    [357, "v1", "handle"],
    [390, "v1", "handle"],
    [423, "v1", "handle"],
    [456, "v1", "handle"],
    [487, "v1", "handle"],
    [518, "v1", "handle"],
    [548, "v1", "handle"],
    [578, "v1", "handle"],
    [129, "v1", "handle"],
    [166, "v1", "handle"],
    [199, "v1", "handle"],
    [232, "v1", "handle"],
    [261, "v1", "handle"],
    [265, "v1", "handle"],
    [296, "v1", "handle"],
    [298, "v1", "handle"],
    [326, "v1", "handle"],
    [360, "v1", "handle"],
    [393, "v1", "handle"],
    [426, "v1", "handle"],
    [459, "v1", "handle"],
    [490, "v1", "handle"],
    [521, "v1", "handle"],
    [551, "v1", "handle"],
    [581, "v1", "handle"]
  ],

  "target-has-all-the-cells?": [[17, "v1", "float"]],

  "(code open final-door)": [
    [13, "v1", "art-joint-anim"],
    [66, "v1", "art-joint-anim"]
  ],

  "(code idle powercellalt)": [[8, "a1", "process-drawable"]],

  "(code target-final-door)": [
    [85, "gp", "handle"],
    [105, "gp", "handle"],
    [117, "gp", "handle"],
    [133, "s1", "process-drawable"],
    [200, "s1", "process-drawable"]
  ],

  "(event open final-door)": [
    [4, "v1", "float"],
    [6, "v1", "float"]
  ],

  "(code nav-enemy-chase aphid)": [
    [42, "v1", "art-joint-anim"],
    [168, "v1", "art-joint-anim"]
  ],

  "(code nav-enemy-stare aphid)": [
    [34, "v1", "art-joint-anim"],
    [160, "v1", "art-joint-anim"]
  ],

  "(code nav-enemy-give-up aphid)": [
    [43, "v1", "art-joint-anim"],
    [101, "v1", "art-joint-anim"]
  ],

  "(method 27 plat-button)": [[37, "v1", "art-joint-anim"]],

  "(method 11 plat-button)": [[17, "v1", "vector"]],

  "(trans plat-button-move-downward plat-button)": [
    [[92, 999], "gp", "sound-rpc-set-param"]
  ],

  "(trans plat-button-move-upward plat-button)": [
    [[92, 999], "gp", "sound-rpc-set-param"]
  ],

  "(anon-function 7 plat-eco)": [[22, "v1", "target"]],

  "drop-plat-set-fade": [[7, "v1", "process-drawable"]],

  "(code drop-plat-spawn)": [[3, "v1", "process-drawable"]],

  "(code drop-plat-rise)": [
    [10, "v1", "process-drawable"],
    [24, "v1", "process-drawable"],
    [45, "v1", "process-drawable"],
    [85, "v1", "process-drawable"]
  ],

  "(post drop-plat-rise)": [[12, "v1", "process-drawable"]],

  "(code drop-plat-drop)": [
    [2, "v1", "process-drawable"],
    [85, "v1", "process-drawable"]
  ],

  "(post drop-plat-drop)": [[12, "v1", "process-drawable"]],

  "drop-plat-init-by-other": [[22, "v1", "process-drawable"]],

  "citb-drop-plat-drop-children": [[[23, 29], "a0", "drop-plat"]],

  "citb-drop-plat-spawn-children": [
    [98, "t9", "(function process function vector uint uint int)"]
  ],

  "(method 11 citb-drop-plat)": [
    [24, "v1", "(pointer int32)"],
    [26, "v1", "(pointer int32)"]
  ],

  "(code plat-flip-idle)": [
    [62, "v1", "art-joint-anim"],
    [91, "v1", "art-joint-anim"],
    [132, "v1", "art-joint-anim"]
  ],

  "(method 11 plat-flip)": [
    ["_stack_", 16, "res-tag"],
    ["_stack_", 32, "res-tag"],
    ["_stack_", 48, "res-tag"],
    [147, "v1", "(pointer float)"],
    [192, "v1", "(pointer float)"]
  ],

  "(method 27 square-platform)": [[[26, 33], "a0", "water-vol"]],

  "(method 27 wedge-plat)": [
    [4, "v1", "process-drawable"],
    [10, "f0", "float"],
    [40, "f26", "float"],
    [50, "f26", "float"]
  ],

  "(method 27 wedge-plat-outer)": [
    [4, "v1", "process-drawable"],
    [10, "f0", "float"],
    [40, "f26", "float"],
    [50, "f26", "float"]
  ],

  "(code plunger-lurker-plunge)": [
    [[76, 299], "s5", "othercam"],
    [80, "gp", "handle"],
    [88, "gp", "handle"],
    [109, "gp", "handle"],
    [176, "gp", "handle"],
    [151, "gp", "handle"],
    [164, "gp", "handle"],
    [188, "gp", "handle"]
  ],

  "(code plunger-lurker-flee)": [
    [10, "v1", "art-joint-anim"],
    [60, "v1", "art-joint-anim"]
  ],

  "(code plunger-lurker-idle)": [[10, "v1", "art-joint-anim"]],

  "(code flying-lurker-idle)": [[92, "v1", "art-joint-anim"]],

  "(code flying-lurker-fly)": [
    [56, "v1", "art-joint-anim"],
    [110, "v1", "float"]
  ],

  "(code flying-lurker-start)": [[36, "v1", "float"]],

  "(method 18 collide-cache)": [
    [44, "v1", "collide-shape-prim-sphere"],
    [16, "s3", "collide-cache-prim"],
    [21, "s3", "collide-cache-prim"],
    [25, "s3", "collide-cache-prim"],
    [43, "s3", "collide-cache-prim"],
    [62, "s3", "(inline-array collide-cache-prim)"]
  ],

  "flying-lurker-play-intro": [
    [[106, 299], "s5", "othercam"],
    [110, "gp", "handle"],
    [118, "gp", "handle"],
    [139, "gp", "handle"],
    [160, "gp", "handle"],
    [173, "gp", "handle"],
    [207, "gp", "handle"],
    [219, "gp", "handle"]
  ],

  "clone-anim-once": [
    [[19, 73], "s5", "process-drawable"],
    [50, "s4", "collide-shape"],
    [109, "v1", "manipy"]
  ],

  "level-hint-task-process": [["_stack_", 16, "res-tag"]],

  "kill-current-level-hint": [[[13, 33], "s4", "level-hint"]],

  "level-hint-init-by-other": [
    [[54, 75], "a0", "string"],
    [93, "a0", "string"]
  ],

  "(method 17 drawable-inline-array-ambient)": [
    [1, "v1", "drawable-ambient"],
    [4, "v1", "drawable-ambient"]
  ],

  "ambient-type-sound-loop": [
    [5, "a0", "symbol"],
    [[24, 35], "s3", "(pointer res-tag)"]
  ],

  "ambient-type-light": [
    [38, "v1", "(inline-array vector)"],
    [43, "v1", "(inline-array vector)"]
  ],
  "ambient-type-dark": [
    [38, "v1", "(inline-array vector)"],
    [43, "v1", "(inline-array vector)"]
  ],
  "ambient-type-weather-off": [
    [38, "v1", "(inline-array vector)"],
    [43, "v1", "(inline-array vector)"]
  ],

  "level-hint-displayed?": [
    [[4, 7], "a0", "level-hint"],
    [12, "a0", "level-hint"],
    [14, "a0", "level-hint"]
  ],

  "ambient-type-sound": [
    [21, "v1", "(pointer float)"],
    [28, "v1", "(pointer float)"],
    ["_stack_", 112, "res-tag"],
    [57, "v0", "symbol"]
  ],
  "forall-particles-runner": [
    [[19, 28], "s4", "sparticle-cpuinfo"],
    [34, "s4", "pointer"],
    [35, "s3", "pointer"]
  ],

  "(method 2 sparticle-cpuinfo)": [[14, "f0", "float"]],

  "sp-kill-particle": [
    [7, "a1", "uint"],
    [7, "v1", "uint"]
  ],

  "sparticle-track-root": [[2, "v1", "process-drawable"]],

  "sparticle-track-root-prim": [
    [2, "v1", "process-drawable"],
    [3, "v1", "collide-shape"]
  ],

  "sp-orbiter": [[[73, 82], "v1", "sprite-vec-data-2d"]],

  "finish-background": [
    [249, "a0", "terrain-context"],
    [297, "a0", "terrain-context"],
    [307, "a0", "terrain-context"],
    [355, "a0", "terrain-context"],
    [365, "a0", "terrain-context"],
    [451, "a0", "terrain-context"],
    [461, "a0", "terrain-context"],
    [32, "a0", "terrain-context"],
    [180, "a0", "terrain-context"],
    [188, "a0", "terrain-context"],
    [199, "a0", "terrain-context"],
    [238, "a0", "terrain-context"],
    [288, "a0", "terrain-context"],
    [346, "a0", "terrain-context"],
    [404, "a0", "terrain-context"],
    [442, "a0", "terrain-context"],
    [531, "a0", "terrain-context"],
    [534, "a0", "terrain-context"],
    [[598, 603], "v1", "dma-packet"]
  ],

  "(method 11 drawable-inline-array-node)": [[[1, 6], "v1", "drawable"]],

  "(method 12 drawable-inline-array-node)": [[[1, 6], "v1", "drawable"]],

  "(method 13 drawable-inline-array-node)": [[[1, 6], "v1", "drawable"]],

  "(method 17 drawable-inline-array-node)": [[[1, 6], "v1", "drawable"]],

  "(code nav-enemy-patrol babak)": [
    [25, "v1", "art-joint-anim"],
    [79, "t9", "(function none)"]
  ],

  "(code nav-enemy-chase babak)": [[55, "v1", "art-joint-anim"]],

  "(code nav-enemy-stare babak)": [[154, "v1", "art-joint-anim"]],

  "(code nav-enemy-give-up babak)": [
    [43, "v1", "art-joint-anim"],
    [101, "v1", "art-joint-anim"]
  ],

  "(method 33 process-taskable)": [[15, "s5", "spool-anim"]],

  "(method 51 process-taskable)": [[18, "v1", "spool-anim"]],

  "(method 35 process-taskable)": [[15, "s5", "spool-anim"]],
  "(method 37 process-taskable)": [[15, "s5", "spool-anim"]],

  "process-taskable-play-anim-code": [
    [68, "gp", "spool-anim"],
    [255, "gp", "art-joint-anim"]
  ],

  "(event play-anim process-taskable)": [
    [19, "a1", "float"],
    [24, "a0", "float"]
  ],

  "(event be-clone process-taskable)": [
    [19, "a1", "float"],
    [24, "a0", "float"]
  ],

  "(event othercam-running)": [[23, "v1", "process-taskable"]],

  "(code nav-enemy-idle babak-with-cannon)": [[22, "v1", "art-joint-anim"]],

  "(code babak-run-to-cannon)": [[14, "v1", "art-joint-anim"]],

  "(code babak-with-cannon-jump-onto-cannon)": [[118, "v1", "art-joint-anim"]],

  "(code babak-with-cannon-jump-off-cannon)": [[28, "v1", "art-joint-anim"]],

  "(trans nav-enemy-die babak-with-cannon)": [[40, "v0", "(state nav-enemy)"]],

  "(enter othercam-running)": [
    [50, "gp", "process-taskable"],
    [53, "gp", "process-taskable"]
  ],

  "(code othercam-running)": [
    [14, "s2", "process-taskable"],
    [18, "s2", "process-taskable"],
    [24, "s2", "process-taskable"],
    [38, "s2", "process-taskable"],
    [47, "s2", "process-taskable"]
  ],

  "(method 10 gui-query)": [
    [[84, 88], "v1", "dma-packet"],
    [[131, 135], "v1", "dma-packet"]
  ],

  "(code yakow-idle)": [
    [46, "v1", "art-joint-anim"],
    [102, "v1", "art-joint-anim"]
  ],

  "(code yakow-graze)": [
    [73, "v1", "art-joint-anim"],
    [131, "v1", "art-joint-anim"]
  ],

  "(code yakow-graze-kicked)": [[10, "v1", "art-joint-anim"]],

  "(code yakow-kicked)": [[81, "v1", "art-joint-anim"]],

  "(method 7 fishermans-boat)": [
    [20, "t9", "(function rigid-body-platform int rigid-body-platform)"]
  ],

  "(code muse-idle)": [
    [35, "v1", "art-joint-anim"],
    [87, "v1", "art-joint-anim"]
  ],

  "(code nav-enemy-chase muse)": [[35, "v1", "art-joint-anim"]],

  "(code nav-enemy-jump-land muse)": [[31, "v1", "art-joint-anim"]],

  "(code muse-caught)": [
    [50, "v0", "vector"],
    [306, "gp", "handle"],
    [321, "gp", "handle"]
  ],

  "(code nav-enemy-idle bonelurker)": [
    [5, "t9", "(function none :behavior bonelurker)"]
  ],

  "(code nav-enemy-patrol bonelurker)": [
    [7, "t9", "(function none :behavior bonelurker)"]
  ],

  "(code nav-enemy-chase bonelurker)": [
    [60, "v1", "art-joint-anim"],
    [108, "v1", "art-joint-anim"],
    [171, "v1", "art-joint-anim"],
    [220, "v1", "art-joint-anim"],
    [277, "v1", "art-joint-anim"],
    [334, "v1", "art-joint-anim"]
  ],

  "(code nav-enemy-stare bonelurker)": [[130, "v1", "art-joint-anim"]],

  "(code bonelurker-stun)": [[29, "v1", "art-joint-anim"]],

  "(code nav-enemy-give-up bonelurker)": [
    [43, "v1", "art-joint-anim"],
    [93, "v1", "art-joint-anim"],
    [143, "v1", "art-joint-anim"],
    [201, "v1", "art-joint-anim"]
  ],

  "(method 32 assistant-bluehut)": [
    [104, "v1", "float"],
    [162, "v1", "manipy"],
    [255, "v1", "float"]
  ],

  "(method 47 assistant-bluehut)": [
    [21, "s5", "sage-bluehut"],
    [28, "s5", "sage-bluehut"],
    [50, "s5", "sage-bluehut"],
    [53, "s5", "sage-bluehut"]
  ],

  "(method 43 assistant-bluehut)": [[19, "v1", "float"]],

  "check-drop-level-assistant-bluehut": [[17, "v1", "float"]],

  "(code idle assistant-bluehut)": [
    [31, "v1", "art-joint-anim"],
    [83, "v1", "float"],
    [104, "v1", "art-joint-anim"],
    [161, "v1", "float"],
    [261, "v1", "art-joint-anim"],
    [317, "v1", "float"],
    [554, "v1", "art-joint-anim"]
  ],

  "assistant-levitator-blue-beam": [[15, "v1", "fireboulder"]],

  "(code idle assistant-levitator)": [
    [32, "v1", "art-joint-anim"],
    [91, "v1", "float"],
    [173, "v1", "art-joint-anim"],
    [229, "v1", "float"],
    [311, "v1", "art-joint-anim"]
  ],

  "(event square-platform-lowered)": [[8, "a0", "square-platform-master"]],

  "(event square-platform-master-idle)": [[6, "a0", "square-platform-button"]],

  "(method 7 square-platform)": [
    [24, "t9", "(function baseplat int baseplat)"]
  ],

  "(method 11 square-platform)": [
    ["_stack_", 16, "res-tag"],
    ["_stack_", 32, "res-tag"],
    [165, "v1", "(pointer float)"]
  ],

  "(enter square-platform-master-activate)": [
    [51, "a0", "sunkencam"],
    [84, "v1", "sunkencam"],
    [119, "a0", "sunkencam"],
    [152, "v1", "sunkencam"]
  ],

  "(code qbert-plat-on-mimic)": [
    [13, "gp", "(pointer rigid-body-platform)"],
    [21, "gp", "(pointer rigid-body-platform)"],
    [27, "gp", "(pointer rigid-body-platform)"]
  ],

  "(method 32 qbert-plat)": [[[4, 10], "a0", "qbert-plat-master"]],

  "(post rigid-body-platform-float qbert-plat)": [
    [3, "t9", "(function none :behavior qbert-plat)"]
  ],

  "(method 23 qbert-plat)": [
    [9, "t9", "(function rigid-body-platform float none)"]
  ],

  "(code keg-on-paddle)": [
    [5, "a0", "keg"], // i have learned that parent does not always equal the parent type!
    [16, "v1", "process-drawable"]
  ],

  "(code keg-paddle-to-path)": [
    [8, "v1", "process-drawable"],
    [28, "v1", "process-drawable"]
  ],

  "(code keg-on-path)": [
    [13, "v1", "keg-conveyor-paddle"],
    [24, "v1", "keg-conveyor-paddle"],
    [45, "v1", "keg-conveyor-paddle"],
    [72, "v1", "keg-conveyor-paddle"],
    [81, "v1", "keg-conveyor-paddle"]
  ],

  "(code keg-in-chute)": [
    [2, "v1", "process-drawable"],
    [9, "v1", "process-drawable"]
  ],

  "keg-init-by-other": [[142, "v1", "process-drawable"]],

  "(method 7 keg-conveyor)": [
    [14, "t9", "(function process-drawable int process-drawable)"]
  ],

  "(method 7 swamp-bat)": [
    [26, "t9", "(function process-drawable int process-drawable)"]
  ],

  "(code swamp-bat-slave-die)": [[21, "v1", "swamp-bat"]],

  // these casts should not be required
  "swamp-bat-check-slave-paths-match?": [
    [3, "a1", "swamp-bat-slave"],
    [7, "a1", "swamp-bat-slave"]
  ],

  "(method 39 swamp-rat)": [[37, "t9", "(function nav-enemy none)"]],

  "(code nav-enemy-patrol swamp-rat)": [[23, "v1", "art-joint-anim"]],

  "(code nav-enemy-stare swamp-rat)": [[26, "v1", "art-joint-anim"]],

  "(code nav-enemy-give-up swamp-rat)": [
    [14, "v1", "art-joint-anim"],
    [72, "v1", "art-joint-anim"]
  ],

  "(code nav-enemy-attack swamp-rat)": [[14, "v1", "art-joint-anim"]],

  "(code swamp-rat-spawn)": [[119, "v1", "art-joint-anim"]],

  "(code spiderwebs-bounce)": [[80, "v1", "art-joint-anim"]],

  "(method 39 baby-spider)": [[37, "t9", "(function nav-enemy none)"]],

  "(code baby-spider-hatching)": [[14, "v1", "art-joint-anim"]],

  "(code nav-enemy-attack baby-spider)": [[14, "v1", "art-joint-anim"]],

  "(code nav-enemy-give-up baby-spider)": [
    [14, "v1", "art-joint-anim"],
    [72, "v1", "art-joint-anim"]
  ],

  "(code nav-enemy-patrol baby-spider)": [[23, "v1", "art-joint-anim"]],

  "(code nav-enemy-notice baby-spider)": [[24, "v1", "art-joint-anim"]],

  "(code nav-enemy-stare baby-spider)": [[26, "v1", "art-joint-anim"]],

  "(method 24 mother-spider-proj)": [
    [[11, 46], "s5", "sound-rpc-set-param"],
    [30, "s4", "process-drawable"],
    [33, "s4", "process-drawable"]
  ],

  "(method 23 exit-chamber)": [
    [113, "a0", "fuel-cell"]
  ],

  "(code exit-chamber-rise)": [
    [15, "v1", "fuel-cell"],
    [64, "v1", "sunkencam"],
    [81, "v1", "art-joint-anim"],
    [157, "v1", "art-joint-anim"],
    [211, "v1", "art-joint-anim"],
    [292, "v1", "art-joint-anim"],
    [424, "v1", "fuel-cell"]
  ],

  "(method 25 sunken-water)": [
    [121, "v1", "uint"],
    [126, "v1", "uint"]
  ],

  "(code sunkenfisha-idle)": [[10, "v1", "art-joint-anim"]],

  "(method 27 sunkenfisha)": [
    ["_stack_", 16, "res-tag"],
    ["_stack_", 32, "res-tag"],
    ["_stack_", 48, "res-tag"],
    [40, "v0", "(pointer float)"],
    [137, "v0", "(pointer float)"],
    [174, "v0", "(pointer float)"]
  ],

  "(method 43 assistant-villagec)": [[19, "v1", "float"]],

  "(code idle assistant-villagec)": [
    [32, "v1", "art-joint-anim"],
    [89, "v1", "float"],
    [176, "v1", "float"]
  ],

  "(method 32 sage-villagec)": [[278, "v1", "float"]],

  "(method 43 sage-villagec)": [[19, "v1", "float"]],

  "(method 20 cave-trap)": [
    [77, "s2", "process-drawable"],
    [95, "s2", "process-drawable"],
    [181, "s3", "process-drawable"],
    [221, "s3", "process-drawable"],
    [230, "v1", "baby-spider"]
  ],

  "(method 7 cave-trap)": [
    [14, "t9", "(function process-drawable int process-drawable)"]
  ],

  "(method 57 ice-cube)": [
    [16, "v1", "collide-shape-prim-group"],
    [26, "v1", "collide-shape-prim-group"]
  ],

  "(method 58 ice-cube)": [
    [16, "v1", "collide-shape-prim-group"],
    [26, "v1", "collide-shape-prim-group"]
  ],

  "(code yeti-slave-appear-jump-up)": [[14, "v1", "art-joint-anim"]],

  "(code yeti-slave-appear-land)": [[14, "v1", "art-joint-anim"]],

  "(code nav-enemy-chase yeti-slave)": [[55, "v1", "art-joint-anim"]],

  "(code nav-enemy-stare yeti-slave)": [[154, "v1", "art-joint-anim"]],

  "(code nav-enemy-give-up yeti-slave)": [
    [43, "v1", "art-joint-anim"],
    [101, "v1", "art-joint-anim"]
  ],

  "(code nav-enemy-patrol yeti-slave)": [
    [25, "v1", "art-joint-anim"],
    [86, "v1", "art-joint-anim"],
    [165, "v1", "art-joint-anim"],
    [238, "v1", "art-joint-anim"]
  ],

  "(method 7 yeti-slave)": [[14, "t9", "(function nav-enemy int nav-enemy)"]],

  "(method 21 yeti)": [[5, "s5", "(pointer yeti-slave)"]],

  "(code idle assistant-lavatube-start)": [
    [32, "v1", "float"],
    [118, "v1", "art-joint-anim"]
  ],

  "check-drop-level-maincave-drip": [[17, "v1", "float"]],

  "snow-bird-bob-func": [[3, "v1", "process-drawable"]],

  "bird-bob-func": [[3, "v1", "process-drawable"]],

  "part-tracker-track-root": [[2, "v1", "process-drawable"]],

  "sparticle-track-root-money": [[5, "v1", "process-drawable"]],

  "eco-fadeout": [[2, "v1", "process-drawable"]],

  "eco-track-root-prim-fadeout": [
    [2, "v1", "process-drawable"],
    [3, "a0", "collide-shape-moving"],
    [11, "v1", "process-drawable"]
  ],

  "check-drop-level-sagehut": [[18, "v1", "float"]],

  "check-drop-level-training-spout-rain": [[17, "v1", "float"]],

  "check-drop-level-sagehut2": [[18, "v1", "float"]],

  "tra-bird-bob-func": [[3, "v1", "process-drawable"]],

  "(anon-function 6 relocate)": [
    [3, "a0", "int"],
    [8, "a0", "int"]
  ],

  "(method 7 joint-control)": [
    [7, "v1", "(inline-array joint-control-channel)"]
  ],

  "(method 20 hud-money-all)": [
    [36, "a0", "process-drawable"],
    [39, "v1", "process-drawable"],
    [50, "v1", "process-drawable"],
    [93, "v1", "process-drawable"]
  ],

  "(code part-tester-idle)": [
    [[16,22], "s5", "process-drawable"]
  ],

  "(method 20 hud-money)": [
    [35, "a0", "process-drawable"],
    [38, "v1", "process-drawable"],
    [49, "v1", "process-drawable"],
    [92, "v1", "process-drawable"]
  ],

  "(method 20 hud-fuel-cell)": [
    [100, "a0", "process-drawable"],
    [103, "v1", "process-drawable"],
    [114, "v1", "process-drawable"],
    [157, "v1", "process-drawable"]
  ],

  "part-hud-eco-timer-01-func": [
    [11, "v1", "uint"],
    [15, "v1", "uint"]
  ],

  "part-hud-eco-timer-02-func": [
    [11, "v1", "uint"],
    [15, "v1", "uint"]
  ],

  "part-hud-eco-timer-03-func": [
    [11, "v1", "uint"],
    [15, "v1", "uint"]
  ],

  "hide-bottom-hud": [[22, "v1", "(pointer hud)"]],

  "disable-hud": [
    [22, "a0", "(pointer hud)"],
    [37, "v1", "(pointer hud)"],
    [57, "v1", "(pointer hud)"]
  ],

  "enable-hud": [[20, "v1", "(pointer hud)"]],

  "hide-hud-quick": [[20, "v1", "(pointer hud)"]],

  "set-hud-aspect-ratio": [[17, "v1", "(pointer hud)"]],

  "hud-hidden?": [[14, "v1", "(pointer hud)"]],

  "bottom-hud-hidden?": [[16, "v1", "(pointer hud)"]],

  "show-hud": [[31, "v1", "(pointer hud)"]],

  "fuel-cell-hud-orbit-callback": [
    [12, "s3", "hud-fuel-cell"],
    [20, "s3", "hud-fuel-cell"]
  ],

  "(method 15 hud-pickups)": [
    [51, "v1", "dma-packet"],
    [52, "v1", "dma-packet"]
  ],

  "(method 15 hud-fuel-cell)": [
    [51, "v1", "dma-packet"],
    [52, "v1", "dma-packet"]
  ],

  "(method 15 hud-money)": [[[50, 53], "v1", "dma-packet"]],

  "(method 15 hud-money-all)": [[[125, 128], "v1", "dma-packet"]],

  "(method 15 hud-buzzers)": [
    [58, "v1", "dma-packet"],
    [59, "v1", "dma-packet"]
  ],

  "update-mood-lightning": [
    [[255, 259], "s5", "process-drawable"],
    [[293, 297], "s5", "process-drawable"],
    [[331, 336], "s5", "process-drawable"],
    [235, "v0", "sound-rpc-set-param"],
    [273, "v0", "sound-rpc-set-param"],
    [311, "v0", "sound-rpc-set-param"]
  ],

  "battlecontroller-default-event-handler": [[9, "a0", "process-drawable"]],

  "battlecontroller-update-spawners": [
    [19, "s4", "nav-enemy"],
    [57, "s4", "nav-enemy"]
  ],

  "battlecontroller-spawn-creature": [
    [33, "v0", "nav-enemy"],
    [[53, 136], "gp", "(pointer nav-enemy)"]
  ],

  "(method 7 battlecontroller)": [
    [29, "t9", "(function process-drawable int process-drawable)"]
  ],

  "(method 10 battlecontroller)": [
    [13, "t9", "(function process-drawable none)"]
  ],

  "(method 27 battlecontroller)": [
    ["_stack_", 16, "res-tag"],
    [182, "v0", "(pointer int32)"]
  ],

  "keg-bounce-set-particle-rotation-callback": [
    [2, "v1", "(pointer process-drawable)"]
  ],

  "update-time-of-day": [[46, "v0", "(array float)"]],

  "sky-make-light": [[[10, 23], "a0", "sky-sun-data"]],

  "make-sky-textures": [
    [[90, 94], "a0", "dma-packet"],
    [[100, 103], "a0", "gs-gif-tag"],
    [108, "a0", "(pointer gs-alpha)"],
    [110, "a0", "(pointer gs-reg64)"],
    [[121, 124], "v1", "dma-packet"]
  ],

  "copy-cloud-texture": [
    [[2, 48], "s5", "(pointer uint128)"],
    [[28, 32], "s4", "adgif-shader"]
  ],

  "copy-sky-texture": [
    [[2, 48], "s5", "(pointer uint128)"],
    [[28, 32], "s4", "adgif-shader"]
  ],

  "render-sky-tng": [
    [[244, 262], "s2", "(inline-array sky-vertex)"],
    [[34, 38], "a0", "dma-packet"],
    [[44, 47], "a0", "gs-gif-tag"],
    [52, "a0", "(pointer gs-zbuf)"],
    [54, "a0", "(pointer gs-reg64)"],
    [56, "a0", "(pointer gs-test)"],
    [58, "a0", "(pointer gs-reg64)"],
    [60, "a0", "(pointer gs-alpha)"],
    [62, "a0", "(pointer gs-reg64)"],
    [[74, 78], "a0", "dma-packet"],
    [[84, 87], "a0", "gs-gif-tag"],

    [107, "s2", "(pointer gs-tex0)"],
    [109, "s2", "(pointer gs-reg64)"],
    [111, "s2", "(pointer gs-tex1)"],
    [113, "s2", "(pointer gs-reg64)"],
    [115, "s2", "(pointer gs-clamp)"],
    [117, "s2", "(pointer gs-reg64)"],
    [118, "s2", "(pointer uint64)"],
    [120, "s2", "(pointer gs-reg64)"],
    [[159, 166], "s3", "dma-packet"],
    [[171, 175], "a0", "dma-packet"],
    [[181, 184], "a0", "gs-gif-tag"],

    [189, "s2", "(pointer gs-alpha)"],
    [191, "s2", "(pointer gs-reg64)"],
    [209, "s2", "(pointer gs-tex0)"],
    [211, "s2", "(pointer gs-reg64)"],
    [213, "s2", "(pointer gs-tex1)"],
    [215, "s2", "(pointer gs-reg64)"],
    [216, "s2", "(pointer gs-clamp)"],
    [218, "s2", "(pointer gs-reg64)"],
    [219, "s2", "(pointer int64)"],
    [221, "s2", "(pointer gs-reg64)"],
    [[303, 310], "s3", "dma-packet"],
    [[312, 316], "v1", "dma-packet"]
  ],

  "render-sky-tri": [
    [5, "a0", "int"],
    [[6, 50], "a0", "(inline-array sky-vertex)"],
    [[25, 48], "a3", "(inline-array sky-vertex)"]
  ],

  "render-sky-quad": [
    [[9, 32], "a0", "(inline-array sky-vertex)"],
    [[33, 62], "a3", "(inline-array sky-vertex)"]
  ],

  "(method 10 effect-control)": [
    [88, "v1", "collide-shape-moving"],
    [143, "s3", "(pointer sparticle-launch-group)"],
    [147, "s3", "sparticle-launch-group"],
    [199, "s3", "sparticle-launch-group"],
    [240, "s3", "basic"],
    [286, "s3", "basic"],
    [346, "s3", "basic"],
    [367, "s3", "basic"],
    [367, "s3", "basic"],
    [[371, 451], "s3", "death-info"]
  ],

  "(post water-vol-idle helix-dark-eco)": [
    [4, "t9", "(function none :behavior helix-dark-eco)"]
  ],

  "(code helix-slide-door-close)": [[10, "v1", "art-joint-anim"]],

  "(code helix-button-startup)": [
    [39, "v1", "collectable"]
  ],

  "(method 73 green-eco-lurker)": [[6, "a1", "touching-shapes-entry"]],

  "citb-sagecage-update-collision": [
    [2, "a0", "collide-shape-prim-mesh"],
    [9, "a0", "collide-shape-prim-mesh"]
  ],

  "race-ring-set-particle-rotation-callback": [
    [1, "v1", "(pointer race-ring)"]
  ],

  "race-ring-blue-set-particle-rotation-callback": [
    [1, "v1", "(pointer race-ring)"]
  ],

  "(code race-ring-active)": [
    [[241, 249], "v1", "handle"],
    [253, "gp", "handle"],
    [[269, 276], "s5", "handle"]
  ],

  "(trans race-ring-active)": [[26, "a0", "part-tracker"]],

  "(code anim-tester-process)": [
    [41, "v1", "anim-test-obj"],
    [45, "v1", "anim-test-obj"],
    [[40, 114], "s4", "anim-test-obj"],
    [82, "v0", "anim-test-sequence"],
    [119, "v0", "art-joint-anim"]
  ],

  "display-list-control": [
    [[194, 197], "v1", "dma-packet"],
    [[423, 426], "v1", "dma-packet"]
  ],

  "anim-tester-disp-frame-num": [[[75, 78], "v1", "dma-packet"]],

  "reset-drawable-tracking": [
    [3, "gp", "target"],
    [10, "gp", "target"],
    [14, "gp", "target"],
    [42, "gp", "target"],
    [48, "gp", "target"]
  ],
  "reset-drawable-follow": [
    [3, "v1", "target"],
    [10, "v1", "target"],
    [16, "v1", "target"]
  ],
  "master-track-target": [
    [62, "gp", "target"],
    [65, "gp", "target"],
    [96, "gp", "target"],
    [103, "gp", "target"],
    [423, "f0", "float"]
  ],

  "master-switch-to-entity": [
    ["_stack_", 16, "res-tag"],
    [88, "v0", "(pointer string)"],
    [233, "v1", "camera-slave"]
  ],

  "master-check-regions": [[119, "v1", "connection"]],
  "(anon-function 71 cam-states)": [
    [13, "a1", "pov-camera"],
    [20, "v1", "pov-camera"],
    [41, "v1", "pov-camera"],
    [52, "v1", "pov-camera"],
    [71, "a1", "pov-camera"]
  ],
  "(anon-function 68 cam-states)": [[13, "a1", "pov-camera"]],
  "(anon-function 75 cam-states)": [
    [13, "a1", "pov-camera"],
    [21, "a0", "pov-camera"]
  ],

  "(event cam-master-active)": [
    [95, "gp", "matrix"],
    [184, "v1", "vector"],
    [235, "v1", "process"],
    [239, "v1", "process"],
    [240, "v1", "process"],
    [262, "v1", "process"],
    [270, "v1", "process"],
    [279, "v1", "process"],
    [280, "v1", "process"],
    [329, "v1", "float"],
    [335, "a0", "float"],
    [457, "v1", "camera-slave"],
    [511, "v1", "camera-slave"],
    [524, "v0", "camera-slave"],
    [560, "a0", "camera-slave"],
    [570, "v1", "camera-slave"],
    [629, "v1", "camera-slave"],
    [679, "a0", "camera-slave"],
    [690, "v1", "camera-slave"],
    [771, "v1", "camera-slave"],
    [875, "v1", "camera-slave"],
    [928, "v1", "camera-slave"],
    [947, "v1", "camera-slave"],
    [966, "v1", "camera-slave"],
    [994, "v1", "camera-slave"],
    [999, "a0", "camera-slave"],
    [1011, "a0", "camera-slave"],
    [1023, "v1", "projectile"],
    [1033, "a0", "camera-slave"],
    [1035, "a0", "camera-slave"],
    [1049, "v1", "float"],
    [1053, "v1", "float"],
    [1062, "v1", "float"],
    [1066, "v1", "float"],
    [1071, "a0", "vector"],
    [1368, "v1", "float"],
    [1371, "v1", "float"]
  ],

  "(code cam-pov)": [
    [13, "a1", "pov-camera"],
    [21, "a0", "pov-camera"]
  ],

  "(code cam-pov-track)": [[13, "a1", "pov-camera"]],

  "(code cam-pov180)": [
    [13, "a1", "pov-camera"],
    [20, "v1", "pov-camera"],
    [41, "v1", "pov-camera"],
    [52, "v1", "pov-camera"],
    [71, "a1", "pov-camera"]
  ],

  "cam-los-spline-collide": [
    [[52, 83], "s3", "(inline-array collide-cache-tri)"]
  ],

  "(event cam-string)": [
    [15, "v1", "float"],
    [18, "v1", "float"],
    [31, "a0", "vector"],
    [35, "a0", "vector"]
  ],

  "cam-draw-collide-cache": [
    [[2, 13], "gp", "(inline-array collide-cache-tri)"]
  ],

  "cam-los-collide": [[[50, 197], "s1", "(inline-array collide-cache-tri)"]],

  "(anon-function 1 pov-camera)": [
    [9, "v1", "float"],
    [16, "v1", "float"]
  ],

  "camera-fov-frame": [
    [87, "a0", "vector"],
    [128, "a0", "vector"],
    [169, "a0", "vector"]
  ],

  "camera-sphere": [[[39, 46], "v1", "cam-dbg-scratch"]],

  "camera-line-draw": [
    [34, "a0", "cam-dbg-scratch"],
    [42, "a0", "cam-dbg-scratch"]
  ],

  "camera-plot-float-func": [
    [54, "v1", "cam-dbg-scratch"],
    [62, "a0", "cam-dbg-scratch"],
    [66, "a0", "cam-dbg-scratch"],
    [103, "v1", "cam-dbg-scratch"],
    [240, "v1", "cam-dbg-scratch"]
  ],

  "cam-line-dma": [
    [32, "t0", "vector"],
    [36, "t0", "vector"],
    [45, "t0", "vector"],
    [50, "t0", "vector"],
    [[12, 16], "a3", "dma-packet"],
    [[22, 25], "a3", "gs-gif-tag"],
    [[33, 38], "a3", "(pointer uint128)"],
    [[46, 52], "a1", "(pointer uint128)"],
    [[60, 65], "a0", "dma-packet"],
    [[65, 74], "a0", "(pointer uint64)"],
    [[77, 80], "a0", "dma-packet"]
  ],

  "v-slrp!": [
    [19, "v1", "(pointer float)"],
    [26, "v1", "(pointer float)"]
  ],

  "clmf-pos-rot": [
    [60, "a1", "int"],
    [70, "a2", "symbol"],
    [71, "a1", "res-tag"],
    [132, "a0", "int"],
    [141, "s0", "res-tag"]
  ],

  "clmf-next-entity": [[38, "a0", "connection"]],

  "cam-layout-init": [[10, "v1", "connection"]],

  "clmf-save-all": [[18, "v1", "connection"]],

  "cam-layout-save-cam-rot": [[14, "v0", "vector"]],

  "cam-layout-save-campointsoffset": [[13, "v0", "vector"]],

  "cam-layout-entity-info": [
    [205, "v1", "vector"],
    [495, "v1", "vector"]
  ],

  "cam-layout-save-pivot": [
    [14, "v0", "vector"],
    [40, "v0", "vector"]
  ],

  "cam-layout-save-interesting": [
    [14, "v0", "vector"],
    [40, "v0", "vector"]
  ],

  "cam-layout-save-align": [
    [14, "v0", "vector"],
    [40, "v0", "vector"]
  ],

  "cam-layout-save-splineoffset": [[40, "v0", "vector"]],

  "cam-layout-save-cam-trans": [
    [65, "s5", "vector"],
    [67, "s5", "vector"],
    [69, "s5", "vector"],
    [75, "s5", "vector"],
    [77, "s2", "vector"],
    [82, "s2", "vector"],
    [84, "s2", "vector"],
    [86, "s2", "vector"],
    [92, "s2", "vector"],
    [94, "s5", "vector"],
    [95, "s5", "symbol"],
    [96, "s2", "symbol"],
    [97, "s2", "symbol"],
    [110, "s5", "vector"],
    [113, "s5", "vector"],
    [115, "s5", "vector"],
    [117, "s5", "vector"]
  ],

  "clmf-cam-flag-toggle": [
    [119, "a0", "int"],
    [124, "v1", "int"],
    [138, "v0", "int"],
    [153, "a0", "int"],
    [158, "v1", "int"],
    [172, "v0", "int"],
    [195, "a0", "int"],
    [200, "v1", "int"],
    [214, "v0", "int"],
    [233, "a0", "int"],
    [238, "v1", "int"],
    [252, "v0", "int"]
  ],

  "clmf-cam-float-adjust": [[49, "a1", "int"]],

  "cam-layout-do-action": [
    [66, "s5", "basic"],
    [74, "s5", "basic"],
    [80, "s5", "(function object symbol symbol)"]
  ],

  "cam-layout-function-call": [
    [11, "gp", "basic"],
    [15, "gp", "(function string int basic none)"]
  ],

  "cam-layout-do-menu": [
    [[130, 176], "s3", "clm-list"],
    [203, "a0", "clm-item"],
    [213, "v1", "clm-item"],
    [228, "s3", "clm-item"],
    [233, "v1", "clm-item"],
    [238, "s3", "clm-item"],
    [275, "s4", "clm-list"],
    [277, "s4", "clm-list"],
    [279, "s4", "clm-list"],
    [283, "s4", "clm-list"],
    [289, "s4", "clm-list"],
    [291, "s4", "clm-list"],
    [303, "s4", "clm-list"],
    [305, "s4", "clm-list"],
    [345, "s4", "clm-list"],
    [347, "s4", "clm-list"],
    [350, "s4", "clm-list"],
    [352, "s4", "clm-list"],
    [353, "s4", "clm-list"],
    [356, "s4", "clm-list"],
    [357, "s4", "clm-list"],
    [369, "v1", "clm-item"]
  ],

  "cam-layout-print": [[[21, 24], "v1", "dma-packet"]],

  "cam-layout-entity-volume-info": [
    [58, "s4", "vector"],
    [59, "s4", "vector"],
    [61, "s4", "(inline-array plane-volume)"]
  ],

  "cam-layout-entity-volume-info-create": [
    ["_stack_", 16, "res-tag"],
    [16, "v0", "(inline-array vector)"]
  ],

  "clmf-cam-string": [["_stack_", 16, "res-tag"]],

  "in-cam-entity-volume?": [
    ["_stack_", 16, "res-tag"],
    [22, "v1", "(inline-array vector)"],
    [29, "v1", "(inline-array vector)"],
    [34, "v1", "(inline-array vector)"]
  ],

  "fisher-fish-move": [
    [9, "v1", "fisher"],
    [21, "v1", "fisher"]
  ],

  "(code fisher-fish-fall)": [
    [5, "v1", "fisher"],
    [60, "v1", "fisher"],
    [79, "v1", "fisher"]
  ],

  "(code fisher-fish-caught)": [[169, "v1", "fisher"]],

  "(code fisher-fish-die)": [
    [35, "v1", "fisher"],
    [47, "v1", "fisher"],
    [90, "v1", "fisher"],
    [98, "v1", "fisher"],
    [112, "v1", "fisher"],
    [129, "v1", "fisher"],
    [137, "v1", "fisher"],
    [151, "v1", "fisher"],
    [165, "v1", "fisher"],
    [179, "v1", "fisher"],
    [193, "v1", "fisher"],
    [205, "v1", "fisher"],
    [209, "v1", "fisher"],
    [27, "v1", "float"],
    [79, "v1", "float"]
  ],

  "(method 38 fisher)": [[33, "t9", "(function fisher none)"]],

  "(enter fisher-done)": [
    [137, "f0", "float"],
    [148, "f0", "float"],
    [213, "f0", "float"]
  ],

  "fisher-spawn-ambient": [[8, "v1", "float"]],

  "(method 43 fisher)": [
    [27, "v1", "float"],
    [69, "v1", "float"]
  ],

  "(trans play-accept fisher)": [[101, "v0", "state"]],

  "(trans idle fisher)": [[4, "v0", "state"]],

  "(code idle fisher)": [
    [132, "v1", "art-joint-anim"],
    [35, "v1", "float"]
  ],

  "(code target-fishing)": [
    [163, "v1", "fisher"],
    [290, "v1", "art-joint-anim"]
  ],

  "(method 11 torus)": [[[5, 22], "s4", "collide-shape-prim-group"]],

  "(method 12 torus)": [
    [11, "v1", "float"],
    [51, "v1", "float"]
  ],

  "(code darkecobomb-countdown)": [
    [25, "v1", "art-joint-anim"],
    [75, "v1", "art-joint-anim"]
  ],

  "(code darkecobomb-land)": [[36, "v1", "art-joint-anim"]],

  "(code darkecobomb-idle)": [
    [10, "v1", "art-joint-anim"],
    [60, "v1", "art-joint-anim"]
  ],

  "redshot-particle-callback": [[2, "v1", "(pointer redshot)"]],

  "(event cam-robotboss)": [[5, "v1", "vector"]],

  "ecoclaw-handler": [[73, "v1", "vector"]],

  "(event idle silodoor)": [[4, "v1", "float"]],

  "ecoclaw-beam-particle-callback": [
    [1, "a0", "(pointer projectile)"],
    [3, "a0", "(pointer projectile)"]
  ],

  "(method 32 finalbosscam)": [[156, "v1", "robotboss"]],

  "(trans ecoclaw-activate)": [[30, "a0", "part-tracker"]],

  "robotboss-position": [[109, "a0", "process-drawable"]],

  "robotboss-bomb-handler": [[6, "v1", "float"]],

  "robotboss-handler": [[6, "v1", "float"]],

  "(event robotboss-red-wait)": [
    [12, "v1", "float"],
    [68, "v1", "float"]
  ],

  "(event robotboss-yellow-wait)": [
    [12, "v1", "float"],
    [68, "v1", "float"]
  ],

  "(code robotboss-white-eco-movie)": [[[188, 215], "gp", "handle"]],

  "(code robotboss-yellow-wait)": [
    [336, "v1", "float"],
    [365, "v1", "float"],
    [530, "v1", "art-joint-anim"]
  ],

  "(code robotboss-red-wait)": [
    [153, "v1", "float"],
    [287, "v1", "float"],
    [339, "v1", "float"],
    [500, "v1", "art-joint-anim"]
  ],

  "robotboss-redshot": [
    [45, "v1", "float"],
    [70, "v1", "float"]
  ],

  "(event robotboss-green-wait)": [
    [39, "v1", "float"],
    [95, "v1", "float"]
  ],

  "(exit robotboss-yellow-wait)": [
    [50, "v1", "collide-shape-prim-group"],
    [54, "v1", "collide-shape-prim-group"]
  ],

  "(exit robotboss-green-wait)": [
    [50, "v1", "collide-shape-prim-group"],
    [54, "v1", "collide-shape-prim-group"]
  ],

  "(exit robotboss-red-wait)": [
    [50, "v1", "collide-shape-prim-group"],
    [54, "v1", "collide-shape-prim-group"]
  ],

  "(exit robotboss-blue-wait)": [
    [50, "v1", "collide-shape-prim-group"],
    [54, "v1", "collide-shape-prim-group"]
  ],

  "robotboss-redshot-fill-array": [
    [24, "v1", "float"],
    [46, "v1", "float"],
    [109, "v1", "float"],
    [137, "v1", "float"],
    [137, "v1", "float"]
  ],

  "(trans robotboss-blue-wait)": [[254, "v1", "float"]],

  "(code robotboss-blue-wait)": [[14, "v1", "art-joint-anim"]],

  "(enter green-eco-lurker-appear)": [
    [12, "v1", "robotboss"],
    [17, "v1", "robotboss"]
  ],

  "(code green-eco-lurker-appear)": [
    [42, "v1", "art-joint-anim"],
    [93, "v1", "art-joint-anim"]
  ],

  "(code green-eco-lurker-appear-land)": [[74, "v1", "art-joint-anim"]],

  "(code nav-enemy-chase green-eco-lurker)": [[55, "v1", "art-joint-anim"]],

  "(code nav-enemy-patrol green-eco-lurker)": [[8, "t9", "(function none)"]],

  "(trans light-eco-child-hit-ground)": [
    [63, "v1", "light-eco-mother"],
    [75, "a1", "light-eco-mother"],
    [88, "a1", "light-eco-mother"]
  ],

  "(event plat-path-active plat-eco-finalboss)": [[10, "v1", "float"]],

  "(method 45 sage-finalboss)": [[[40, 57], "s5", "manipy"]],

  "(method 32 sage-finalboss)": [
    [[241, 245], "v1", "manipy"],
    [[309, 313], "v1", "manipy"]
  ],

  "(trans play-anim sage-finalboss)": [
    [[179, 183], "a0", "manipy"],
    [[216, 220], "a0", "manipy"],
    [[295, 299], "a1", "manipy"],
    [[334, 338], "a1", "manipy"],
    [[371, 375], "a1", "manipy"],
    [391, "v0", "final-door"],
    [396, "v0", "final-door"]
  ],

  "(method 7 sage-finalboss)": [
    [2, "v1", "(inline-array sage-finalboss-particle)"],
    [6, "v1", "(inline-array sage-finalboss-particle)"],
    [10, "v1", "(inline-array sage-finalboss-particle)"]
  ],

  "(trans fisher-done)": [[[41, 46], "v1", "dma-packet"]],

  "load-boundary-from-template": [
    [[2, 60], "s5", "(array float)"],
    [42, "a0", "pair"],
    [54, "a0", "pair"]
  ],

  "command-get-int":[
    [27, "gp", "bfloat"]
  ],

  "command-get-float":[
    [30, "gp", "bfloat"]
  ],

  "command-get-time":[
    [46, "gp", "bfloat"]
  ],

  "command-get-param":[
    [125, "gp", "bfloat"]
  ],

  "command-list-get-process":[
    [[78, 88], "s4", "process-drawable"]
  ],

  "add-boundary-shader":[
    [[5,8], "a1", "gs-gif-tag"],
    [[11, 35], "s5", "adgif-shader"]
  ],

  "render-boundary":[
    [[22, 26], "a0", "dma-packet"],
    [[32, 35], "a0", "gs-gif-tag"],

    [40, "a0", "(pointer gs-zbuf)"],
    [42, "a0", "(pointer gs-reg64)"],
    [44, "a0", "(pointer gs-test)"],
    [46, "a0", "(pointer gs-reg64)"],
    [48, "a0", "(pointer gs-alpha)"],
    [50, "a0", "(pointer gs-reg64)"],
    [[110, 117], "s2", "dma-packet"],
    [[120, 123], "v1", "dma-packet"]
  ],

  "real-main-draw-hook":[
    [[225, 229], "a0", "dma-packet"],
    [[235, 238], "a0", "gs-gif-tag"],
    [243, "a0", "(pointer gs-zbuf)"],
    [245, "a0", "(pointer gs-reg64)"],
    [247, "a0", "(pointer gs-test)"],
    [249, "a0", "(pointer gs-reg64)"],
    [251, "a0", "(pointer gs-alpha)"],
    [253, "a0", "(pointer gs-reg64)"],
    [[270, 273], "v1", "dma-packet"]
  ],

  "(event target-racing-start)": [
    [35, "v1", "float"],
    [121, "v1", "attack-info"],
    [125, "v1", "attack-info"],
    [130, "v1", "attack-info"],
    [148, "v1", "float"],
    [206, "v1", "float"],
    [251, "a0", "process-drawable"]
  ],

  "(anon-function 46 racer-states-FIC-LAV-MIS-OGR-ROL)": [
    [[4, 32], "v1", "target"]
  ],

  "(anon-function 45 racer-states-FIC-LAV-MIS-OGR-ROL)": [
    [19, "a0", "target"],
    [31, "a0", "target"],
    [42, "v1", "target"]
  ],

  "(code target-racing-smack)": [
    [30, "v1", "art-joint-anim"]
  ],

  "(code target-racing-hit)": [
    [186, "v1", "art-joint-anim"]
  ],

  "(code target-racing-death)": [
    [242, "v1", "art-joint-anim"]
  ],

  "(code target-racing-get-on)": [
    [59, "s3", "racer"]
  ],

  "(code target-racing-get-off-jump)": [
    [67, "s2", "racer"],
    [145, "v1", "art-joint-anim"]
  ],

  "(code target-racing-get-off-hit-ground)": [
    [13, "v1", "art-joint-anim"]
  ],

  "(event target-racing-grab)": [
    [24, "a0", "process-drawable"]
  ],

  "cam-collision-record-draw": [
    [[44, 275], "s5", "cam-collision-record"]
  ],
  "cam-collision-record-save": [
    [[8, 56], "v1", "cam-collision-record"]
  ],

  "(method 9 lod-set)": [["_stack_", 16, "res-tag"]],

  "execute-math-engine": [
    [12, "a1", "process"],
    [15, "a1", "process"],
    [[18, 21], "a0", "process-drawable"]
  ],

  "(method 18 process-drawable)": [
    [[8, 11], "a0", "collide-shape"]
  ],

  "ja-post": [[[42, 45], "a0", "collide-shape"]],
  "transform-post": [[[3, 6], "a0", "collide-shape"]],
  "rider-trans": [[[1, 4], "a0", "collide-shape"]],
  "rider-post": [
    [[4, 7], "a0", "collide-shape"],
    [[9, 12], "a0", "collide-shape"],
    [[13, 16], "gp", "collide-shape"],
    [8, "gp", "collide-shape"],
    [3, "gp", "collide-shape"]
  ],
  "pusher-post": [
    [4, "a0", "collide-shape"],
    [3, "gp", "collide-shape"],
    [[8, 11], "gp", "collide-shape"]
  ],

  "(method 14 process-drawable)": [
    [[322, 336], "gp", "collide-shape"],
    [320, "v1", "vector"]
  ],

  "(method 9 joint-control)": [
    [[14, 61], "gp", "(pointer float)"],
    [[13, 59], "s4", "joint-control-channel"]
  ],

  "ja-blend-eval": [
    [[3, 31], "s5", "joint-control-channel"]
  ],

  "joint-control-reset!": [
    [4, "a1", "pointer"],
    [6, "a0", "pointer"],
    [9, "a1", "pointer"],
    [[14, 37], "v1", "joint-control-channel"]
  ],

  "ja-channel-push!": [
    [38, "v1", "pointer"],
    [38, "a0", "pointer"]
  ],

  "fill-skeleton-cache": [
    [[11, 33], "a2", "bone-cache"]
  ],

  "dma-add-process-drawable-hud": [
    [[12, 27], "v1", "vu-lights"]
  ],

  "dma-add-process-drawable": [
    [12, "a0", "terrain-context"],
    [15, "a0", "terrain-context"],
    [276, "a0", "terrain-context"],
    [[15, 251], "s2", "vu-lights"],
    [21, "s4", "vector"],
    [277, "s4", "vector"],
    [290, "v1", "vector"],
    [292, "v1", "vector"],
    [297, "v1", "vector"]
  ],

  "(code notice-blue crate)": [
    [22, "v1", "process-drawable"],
    [36, "v1", "collide-shape"]
  ],

  "(method 17 process-drawable)": [
    [36, "a0", "terrain-context"],
    [82, "t9", "(function cspace pointer none)"],
    [104, "t9", "(function cspace matrix none)"],
    [63, "t9", "(function cspace basic basic int)"]
  ],

  "process-grab?": [
    [18, "s6", "camera-tracker"]
  ],

  "joint-control-copy!": [
    [8, "a0", "pointer"],
    [8, "a2", "pointer"]
  ],

  "matrix-from-control!": [
    [23, "v1", "pointer"],
    [36, "v1", "pointer"],
    [39, "v1", "pointer"],
    [69, "v1", "pointer"],
    [78, "v1", "pointer"],
    [81, "v1", "pointer"],
    [58, "v1", "matrix"],
    [[45, 49], "v1", "matrix"]
  ],

  "cloud-track": [
    [26, "s1", "handle"],
    [39, "s2", "handle"],
    [74, "s1", "handle"],
    [76, "s2", "handle"],
    [101, "s2", "handle"]
  ],

  "(method 7 cavegeyserrock)": [
    [14, "t9", "(function process-drawable int process-drawable)"]
  ],

  "(trans junglesnake-wake)": [
    [15, "v1", "collide-shape-prim-group"]
  ],

  "(trans junglesnake-attack)": [
    [15, "v1", "collide-shape-prim-group"]
  ],

  "(method 23 junglesnake)": [
    [6, "v1", "collide-shape-prim-group"]
  ],

  "(method 24 junglesnake)": [
    [5, "v1", "collide-shape-prim-group"]
  ],

  "(trans junglesnake-tracking)": [
    [79, "v1", "collide-shape-prim-group"]
  ],

  "(code junglesnake-wake)": [
    [10, "v1", "art-joint-anim"]
  ],

  "(code junglesnake-tracking)": [
    [51, "v1", "art-joint-anim"]
  ],

  "(code junglesnake-die)": [
    [23, "v1", "art-joint-anim"]
  ],

  "(code junglesnake-give-up)": [
    [29, "v1", "art-joint-anim"]
  ],

  "(code junglesnake-attack)": [
    [43, "v1", "art-joint-anim"]
  ],

  "(method 21 junglesnake)": [
    [15, "v1", "junglesnake-tilt-joint"],
    [18, "v1", "junglesnake-twist-joint"]
  ],

  "(method 11 viewer)": [
    [1, "a1", "entity-actor"]
  ],

  "(code windmill-one-idle)": [
    [10, "v1", "art-joint-anim"]
  ],

  "(code harvester-inflate)": [
    [11, "v1", "art-joint-anim"],
    [61, "v1", "art-joint-anim"]
  ],

  "(code flutflutegg-break)": [
    [38, "v1", "art-joint-anim"],
    [91, "v1", "art-joint-anim"],
    [191, "v1", "art-joint-anim"]
  ],

  "(method 7 flutflutegg)": [
    [14, "t9", "(function process-drawable int process-drawable)"]
  ],

  "(event flutflutegg-idle)": [
    [30, "gp", "process-drawable"]
  ],

  "(event flutflutegg-physics)": [
    [37, "gp", "process-drawable"]
  ],

  "(trans flutflutegg-idle)": [
    [17, "v1", "float"]
  ],

  "beachcam-spawn": [
    [[57, 85], "gp", "handle"],
    [[68, 76], "v1", "handle"],
    [80, "v1", "pov-camera"],
    [[84, 92], "v1", "handle"],
    [[103, 110], "s5", "handle"]
  ],

  "(code ecoventrock-break)": [
    [338, "gp", "handle"]
  ],

  "(code target-warp-in)": [
    [192, "v1", "art-joint-anim"]
  ],

  "(method 26 warp-gate-switch)": [
    [60, "v1", "art-joint-anim"]
  ],

  "(method 31 warp-gate-switch)": [
    [61, "t9", "(function basebutton symbol none)"]
  ],

  "(code basebutton-going-down warp-gate-switch)": [
    [79, "v0", "(state basebutton)"],
    [81, "t9", "(function none :behavior basebutton)"]
  ],

  "(method 11 village-cam)": [
    [21, "s5", "entity-actor"]
  ],

  "(code idle warp-gate)": [
    [35, "a0", "symbol"]
  ],

  "(method 21 citb-arm)": [
    [7, "t9", "(function citb-arm-section none)"]
  ],

  "(method 21 citb-arm-shoulder)": [
    [7, "t9", "(function citb-arm-section none)"]
  ],

  "(method 21 citb-arm-a)": [
    [14, "t9", "(function citb-arm none)"]
  ],

  "(method 21 citb-arm-b)": [
    [14, "t9", "(function citb-arm none)"]
  ],

  "(method 21 citb-arm-c)": [
    [14, "t9", "(function citb-arm none)"]
  ],

  "(method 21 citb-arm-d)": [
    [14, "t9", "(function citb-arm none)"]
  ],

  "(method 21 citb-arm-shoulder-a)": [
    [14, "t9", "(function citb-arm none)"]
  ],

  "(method 21 citb-arm-shoulder-b)": [
    [14, "t9", "(function citb-arm none)"]
  ],

  "(method 26 citb-button)": [
    [31, "v1", "art-joint-anim"]
  ],

  "(code citb-coil-break)": [
    [19, "v1", "art-joint-anim"]
  ],

  "(code citb-coil-broken)": [
    [10, "v1", "art-joint-anim"]
  ],

  "(code citb-hose-idle)": [
    [10, "v1", "art-joint-anim"]
  ],

  "(code citb-hose-spawn)": [
    [14, "v1", "art-joint-anim"]
  ],

  "(code citb-hose-die)": [
    [19, "v1", "art-joint-anim"]
  ],

  "(code citadelcam-stair-plats)": [
    [79, "gp", "handle"]
  ],

  "(code battlecontroller-play-intro-camera citb-battlecontroller)": [
    [55, "gp", "handle"],
    [76, "gp", "handle"]
  ],

  "(post plat-path-active citb-launcher)": [
    [4, "t9", "(function none :behavior citb-launcher)"]
  ],

  "(code battlecontroller-die citb-battlecontroller)": [
    [9, "v0", "(state battlecontroller)"],
    [11, "t9", "(function none :behavior battlecontroller)"]
  ],

  "(method 27 citb-battlecontroller)": [
    [7, "t9", "(function battlecontroller none)"]
  ],

  "(code eggtop-close)": [
    [108, "v1", "art-joint-anim"],
    [176, "v1", "art-joint-anim"]
  ],

  "(code idle logtrap)": [
    [12, "v1", "art-joint-anim"]
  ],

  "(code towertop-idle)": [
    [10, "v1", "art-joint-anim"]
  ],

  "(code lurkerm-tall-sail-idle)": [
    [10, "v1", "art-joint-anim"]
  ],

  "(code lurkerm-short-sail-idle)": [
    [10, "v1", "art-joint-anim"]
  ],

  "(code lurkerm-piston-idle)": [
    [10, "v1", "art-joint-anim"]
  ],

  "(code precurbridge-activate)": [
    [31, "v1", "art-joint-anim"]
  ],

  "(event precurbridge-active)": [
    [4, "gp", "touching-shapes-entry"]
  ],

  "(method 7 jngpusher)": [
    [14, "t9", "(function process-drawable int process-drawable)"]
  ],

  "(method 11 lurkerm-piston)": [
    ["_stack_", 16, "res-tag"],
    ["_stack_", 32, "res-tag"],
    [148, "v0", "(pointer float)"]
  ],

  "(code starfish-patrol)": [
    [16, "v1", "art-joint-anim"]
  ],

  "(method 7 hutlamp)": [
    [14, "t9", "(function process-drawable int process-drawable)"]
  ],

  "(code mis-bone-bridge-bump)": [
    [10, "v1", "art-joint-anim"]
  ],

  "(code mis-bone-bridge-hit)": [
    [21, "v1", "art-joint-anim"]
  ],

  "(code mis-bone-bridge-fall)": [
    [50, "v1", "art-joint-anim"]
  ],

  "(method 23 bone-platform)": [
    [9, "t9", "(function rigid-body-platform basic none)"]
  ],

  "mistycam-spawn": [
    [69, "v1", "handle"],
    [72, "v1", "handle"],
    [85, "v1", "handle"],
    [88, "v1", "handle"],
    [103, "s5", "handle"],
    [106, "s5", "handle"]
  ],

  "(code battlecontroller-play-intro-camera misty-battlecontroller)": [
    [34, "gp", "handle"]
  ],

  "(method 27 misty-battlecontroller)": [
    [7, "t9", "(function battlecontroller none)"]
  ],

  "(code boat-fuelcell-spawn)": [
    [50, "gp", "handle"]
  ],

  "(code pov-camera-playing village2cam)": [
    [12, "v1", "art-joint-anim"],
    [65, "v1", "art-joint-anim"]
  ],

  "(method 23 pontoon)": [
    [9, "t9", "(function rigid-body-platform basic none)"]
  ],

  "fireboulder-disable-blocking-collision": [
    [5, "v1", "collide-shape-prim-group"],
    [14, "v1", "collide-shape-prim-group"]
  ],

  "fireboulder-hover-stuff": [
    [20, "v1", "(pointer part-tracker)"]
  ],

  "(code ogreboss-village2-throw)": [
    [179, "v1", "art-joint-anim"],
    [227, "v1", "float"],
    [434, "v1", "art-joint-anim"]
  ],

  "(code ogreboss-village2-idle)": [
    [136, "v1", "art-joint-anim"],
    [194, "v1", "art-joint-anim"],
    [247, "v1", "art-joint-anim"],
    [299, "v1", "float"],
    [319, "v1", "art-joint-anim"]
  ],

  "(code fireboulder-idle)": [
    [58, "a0", "(pointer part-tracker)"]
  ],

  "(code swamp-spike-idle)": [
    [119, "v1", "art-joint-anim"],
    [203, "v1", "art-joint-anim"],
    [312, "v1", "art-joint-anim"]
  ],

  "(code swamp-spike-gate-up)": [
    [60, "v1", "art-joint-anim"]
  ],

  "(method 23 tar-plat)": [
    [9, "t9", "(function rigid-body-platform basic none)"]
  ],

  "(code battlecontroller-play-intro-camera swamp-battlecontroller)": [
    [38, "gp", "handle"]
  ],

  "(code battlecontroller-die swamp-battlecontroller)": [
    [8, "t9", "(function none :behavior battlecontroller)"]
  ],

  "swamp-spike-set-particle-rotation-callback": [
    [3, "v1", "(pointer swamp-spike)"]
  ],

  "(code pov-camera-playing maincavecam)": [
    [47, "gp", "handle"],
    [50, "gp", "handle"]
  ],

  "(code cavecrusher-idle)": [
    [10, "v1", "art-joint-anim"]
  ],

  "(code idle cavetrapdoor)": [
    [10, "v1", "art-joint-anim"]
  ],

  "(code caveelevator-one-way-idle-end)": [
    [19, "v1", "art-joint-anim"]
  ],

  "(code trigger cavetrapdoor)": [
    [23, "v1", "art-joint-anim"],
    [157, "v1", "art-joint-anim"],
    [247, "v1", "art-joint-anim"]
  ],

  "(method 11 caveflamepots)": [
    [290, "s4", "collide-shape-prim-group"]
  ],

  "(code pov-camera-playing sunkencam)": [
    [12, "v1", "art-joint-anim"],
    [62, "v1", "art-joint-anim"],
    [120, "v1", "art-joint-anim"],
    [174, "v1", "art-joint-anim"],
    [236, "v1", "art-joint-anim"],
    [294, "v1", "art-joint-anim"],
    [348, "v1", "art-joint-anim"],
    [452, "v1", "art-joint-anim"],
    [502, "v1", "art-joint-anim"]
  ],

  "(code seaweed-idle)": [
    [36, "v1", "art-joint-anim"]
  ],

  "(code dark-plant-death)": [
    [36, "v1", "art-joint-anim"]
  ],

  "(code dark-plant-sprout)": [
    [34, "v1", "art-joint-anim"]
  ],

  "(code happy-plant-opened)": [
    [10, "v1", "art-joint-anim"]
  ],

  "(code rolling-start-whole)": [
    [16, "v1", "art-joint-anim"]
  ],

  "(code rolling-start-break)": [
    [11, "v1", "art-joint-anim"],
    [67, "v1", "art-joint-anim"],
    [117, "v1", "art-joint-anim"]
  ],

  "(code dark-plant-startup)": [
    [10, "v1", "art-joint-anim"],
    [26, "v1", "float"]
  ],

  "(code dark-plant-idle)": [
    [85, "v1", "art-joint-anim"],
    [101, "v1", "float"],
    [139, "v1", "float"]
  ],

  "(code dark-plant-gone)": [
    [14, "v1", "float"]
  ],

  "dark-plants-all-done": [
    [6, "a0", "dark-plant"],
    [12, "a0", "dark-plant"]
  ],

  "(code happy-plant-opening)": [
    [76, "gp", "handle"],
    [84, "gp", "handle"],
    [145, "gp", "handle"],
    [168, "v1", "handle"],
    [171, "v1", "handle"],
    [179, "gp", "handle"],
    [185, "s5", "handle"],
    [188, "s5", "handle"]
  ],

  "(trans spike-idle)": [
    [70, "v1", "float"]
  ],

  "(method 23 ogre-plat)": [
    [9, "t9", "(function rigid-body-platform basic none)"]
  ],

  "(method 31 ogre-step)": [
    [23, "t9", "(function ogre-plat none)"]
  ],

  "(method 31 ogre-step-a)": [
    [25, "t9", "(function ogre-step none)"]
  ],

  "(method 31 ogre-step-b)": [
    [25, "t9", "(function ogre-step none)"]
  ],

  "(method 31 ogre-step-c)": [
    [25, "t9", "(function ogre-step none)"]
  ],

  "(method 31 ogre-step-d)": [
    [25, "t9", "(function ogre-step none)"]
  ],

  "(method 31 ogre-isle)": [
    [17, "t9", "(function ogre-plat none)"]
  ],

  "(method 31 ogre-isle-b)": [
    [31, "t9", "(function ogre-isle none)"]
  ],

  "(method 31 ogre-isle-c)": [
    [31, "t9", "(function ogre-isle none)"]
  ],

  "(method 31 ogre-isle-d)": [
    [37, "t9", "(function ogre-isle none)"]
  ],

  "(method 7 ogre-bridge)": [
    [26, "t9", "(function process-drawable int process-drawable)"]
  ],

  "(code ogre-bridge-activate)": [
    [33, "v1", "art-joint-anim"]
  ],

  "(code water-vol-idle ogre-lava)": [
    [36, "v1", "art-joint-anim"]
  ],

  "(code ogre-bridge-break)": [
    [10, "v1", "art-joint-anim"]
  ],

  "(code ogre-bridge-activated)": [
    [13, "v1", "art-joint-anim"]
  ],

  "(code snow-eggtop-activate)": [
    [87, "v1", "art-joint-anim"]
  ],

  "(code snow-eggtop-idle-down)": [
    [32, "v1", "art-joint-anim"]
  ],

  "(code snow-log-active)": [
    [30, "v1", "art-joint-anim"]
  ],

  "(code snow-log-activate)": [
    [25, "v1", "art-joint-anim"]
  ],

  "(code snow-gears-activate)": [
    [25, "v1", "art-joint-anim"],
    [75, "v1", "art-joint-anim"]
  ],

  "(code snow-gears-halt)": [
    [10, "v1", "art-joint-anim"],
    [85, "v1", "art-joint-anim"]
  ],

  "(code pov-camera-playing snowcam)": [
    [12, "v1", "art-joint-anim"],
    [62, "v1", "art-joint-anim"],
    [112, "v1", "art-joint-anim"],
    [242, "gp", "handle"],
    [245, "gp", "handle"],
    [274, "v1", "art-joint-anim"],
    [346, "v1", "art-joint-anim"]
  ],

  "(method 7 snow-fort-gate)": [
    [19, "t9", "(function process-drawable int process-drawable)"]
  ],

  "(code snow-button-activate)": [
    [25, "v1", "art-joint-anim"]
  ],

  "(code snow-button-deactivate)": [
    [26, "v1", "art-joint-anim"]
  ],

  "(code plat-startup flutflut-plat)": [
    [62, "t9", "(function none :behavior plat)"]
  ],

  "(method 7 darkecobarrel)": [
    [14, "t9", "(function darkecobarrel-base int darkecobarrel-base)"]
  ],

  "(event darkecobarrel-mover-move)": [
    [76, "v1", "process-drawable"]
  ],

  "(code darkecobarrel-mover-move)": [
    [10, "v1", "float"],
    [29, "v1", "float"]
  ],

  "(post water-vol-idle lavatube-lava)": [
    [4, "t9", "(function none :behavior lavatube-lava)"]
  ],

  "darkecobarrel-mover-pos": [
    [135, "v1", "uint"]
  ],

  "(code startup logo)": [
    [352, "v1", "art-joint-anim"]
  ],

  "(code idle logo)": [
    [78, "v1", "art-joint-anim"]
  ],

  "(code target-title)": [
    [20, "a0", "handle"],
    [214, "s5", "handle"]
  ],

  "(event idle logo-slave)": [
    [14, "v1", "uint"]
  ],

  "(method 11 training-cam)": [
    [21, "s5", "entity-actor"]
  ],

  "(method 23 tra-pontoon)": [
    [9, "t9", "(function rigid-body-platform float none)"]
  ],

  "(event idle scarecrow-a)": [
    [75, "v1", "process-drawable"],
    [135, "gp", "target"],
    [142, "gp", "target"]
  ],

  "(code idle scarecrow-a)": [
    [14, "v1", "art-joint-anim"]
  ],

  "(code idle scarecrow-b)": [
    [14, "v1", "art-joint-anim"]
  ],

  "(code hit scarecrow-a)": [
    [30, "v1", "art-joint-anim"],
    [92, "v1", "art-joint-anim"],
    [143, "v1", "art-joint-anim"]
  ],

  "(code hit scarecrow-b)": [
    [30, "v1", "art-joint-anim"],
    [92, "v1", "art-joint-anim"],
    [143, "v1", "art-joint-anim"]
  ],

  "(method 27 orb-cache-top)": [
    [155, "a0", "process-drawable"]
  ],

  "(method 9 art)": [
    [9, "v1", "(pointer res-tag)"]
  ],

  "(method 9 art-joint-anim)": [
    [9, "v1", "(pointer res-tag)"]
  ],


  "draw-drawable-tree-tfrag": [
    [[16,32], "v1", "drawable-inline-array-node"],
    [18, "a0", "drawable-inline-array-node"],
    [142, "v1", "terrain-context"],
    [238, "v1", "terrain-context"],
    [[38, 40], "v1", "drawable-inline-array-tfrag"],
    [22, "a2", "terrain-context"],
    [25, "a2", "terrain-context"],
    [44, "a0", "terrain-context"],
    [[128, 131], "v1", "dma-packet"],
    [[224, 227], "v1", "dma-packet"]
  ],

  "draw-drawable-tree-trans-tfrag": [
    [[16,32], "v1", "drawable-inline-array-node"],
    [22, "a2", "terrain-context"],
    [25, "a2", "terrain-context"],
    [44, "a0", "terrain-context"],
    [18, "a0", "drawable-inline-array-node"],
    [134, "v1", "terrain-context"],
    [230, "v1", "terrain-context"],
    [[120, 123], "v1", "dma-packet"],
    [[216, 219], "v1", "dma-packet"]
  ],

  "draw-drawable-tree-dirt-tfrag": [
    [[16,32], "v1", "drawable-inline-array-node"],
    [22, "a2", "terrain-context"],
    [25, "a2", "terrain-context"],
    [44, "a0", "terrain-context"],
    [18, "a0", "drawable-inline-array-node"],
    [134, "v1", "terrain-context"],
    [230, "v1", "terrain-context"],
    [[120, 123], "v1", "dma-packet"],
    [[216, 219], "v1", "dma-packet"]
  ],

  "draw-drawable-tree-ice-tfrag": [
    [[16,32], "v1", "drawable-inline-array-node"],
    [22, "a2", "terrain-context"],
    [25, "a2", "terrain-context"],
    [44, "a0", "terrain-context"],
    [18, "a0", "drawable-inline-array-node"],
    [134, "v1", "terrain-context"],
    [230, "v1", "terrain-context"],
    [[120, 123], "v1", "dma-packet"],
    [[216, 219], "v1", "dma-packet"]
  ],

  "(method 10 drawable-tree-tfrag)": [
    [3, "a1", "terrain-context"]
  ],

  "(method 10 drawable-tree-trans-tfrag)": [
    [3, "a1", "terrain-context"]
  ],

  "(method 10 drawable-tree-dirt-tfrag)": [
    [3, "a1", "terrain-context"]
  ],

  "(method 10 drawable-tree-ice-tfrag)": [
    [3, "a1", "terrain-context"]
  ],

  "(method 10 drawable-tree-lowres-tfrag)": [
    [3, "a1", "terrain-context"]
  ],

  "(method 10 drawable-tree-lowres-trans-tfrag)": [
    [3, "a1", "terrain-context"]
  ],

  "(method 15 drawable-tree-array)": [
    [11, "s5", "drawable-tree-array"]
  ],

  "tfrag-near-end-buffer": [
    [[3, 7], "a1", "dma-packet"],
    [[15,20], "a0", "(pointer vif-tag)"],
    [[20, 24], "a0", "(pointer uint32)"],
    [[25, 31], "a0", "(pointer vif-tag)"]
  ],

  "tfrag-near-init-buffer": [
    [[11, 15], "a0", "dma-packet"],
    [[21, 24], "a0", "gs-gif-tag"],
    [28, "a0", "(pointer gs-test)"],
    [30, "a0", "(pointer gs-reg64)"],
    [[45, 50], "v1", "dma-packet"]
  ],

  "tfrag-end-buffer": [
    [[3, 7], "a1", "dma-packet"],
    [[13,20], "a0", "(pointer vif-tag)"],
    [[20, 24], "a0", "(pointer uint32)"],
    [[25, 31], "a0", "(pointer vif-tag)"]
  ],

  "tfrag-init-buffer": [
    [[11, 15], "a0", "dma-packet"],
    [[21, 24], "a0", "gs-gif-tag"],
    [28, "a0", "(pointer gs-test)"],
    [30, "a0", "(pointer gs-reg64)"],
    [[45, 50], "v1", "dma-packet"]
  ],

  "add-tfrag-data": [
    [[8, 16], "a0", "dma-packet"],
    [[26, 30], "v1", "dma-packet"]
  ],

  "add-tfrag-mtx-1": [
    [[8, 16], "a0", "dma-packet"]
  ],
  "add-tfrag-mtx-0": [
    [[8, 16], "a0", "dma-packet"]
  ],

  "(method 11 swingpole)": [
    [27, "s5", "entity-actor"]
  ],

  "(anon-function 54 generic-obs)": [
    [57, "v1", "process-drawable"],
    [66, "a0", "collide-shape"]
  ],

  "(code manipy-idle)": [
    [58, "a1", "process-drawable"],
    [73, "gp", "process-drawable"],
    [79, "gp", "process-drawable"],
    [109, "v1", "(pointer process)"]
  ],

  "(anon-function 49 generic-obs)": [
    [25, "gp", "process-drawable"],
    [30, "gp", "process-drawable"]
  ],

  "ja-anim-done?": [
    [27, "gp", "process-drawable"]
  ],

  "camera-pov-from": [
    [23, "gp", "process-drawable"],
    [26, "gp", "process-drawable"]
  ],

  "process-drawable-random-point!": [
    [29, "s4", "collide-shape"],
    [33, "s4", "collide-shape"]
  ],

  "launcher-init-by-other": [
    [134, "v0", "vector"]
  ],

  "(method 11 launcher)": [
    [130, "v0", "vector"]
  ],

  "(method 11 part-spawner)": [
    ["_stack_", 16, "res-tag"],
    [62, "v0", "(pointer (pointer sparticle-launch-group))"]
  ],

  "(method 11 med-res-level)": [
    ["_stack_", 16, "res-tag"],
    [21, "v0", "(pointer (pointer sparticle-launch-group))"],
    [57, "s4", "(pointer sparticle-launch-group)"]
  ],

  "(anon-function 28 generic-obs)": [
    [25, "v1", "quaternion"] // code
  ],

  "camera-tracker-init": [
    [69, "v1", "process"]
  ],

  "camera-anim": [
    [26, "t9", "(function process function object object object object object)"]
  ],

  "(event manipy-idle)": [
    [59, "t9", "(function manipy none)"],
    [118, "v1", "float"],
    [131, "a0", "process"],
    [151, "v1", "process-drawable"],
    [160, "a0", "process"],
    [177, "a0", "collide-shape"],
    [180, "a0", "collide-shape"],
    [185, "v1", "vector"],
    [313, "a0", "float"]
  ],

  "command-get-trans": [
    [29, "s4", "target"]
  ],

  "(trans manipy-idle)": [
    [57, "v1", "process-drawable"],
    [[66, 73], "a0", "collide-shape"]
  ],

  "(method 14 camera-tracker)": [
    [196, "s4", "basic"],
    [202, "s4", "(function camera-tracker symbol)"],
    [270, "v0", "target"]
  ],

  "(event touch-tracker-idle)": [
    [105, "a0", "process"],
    [129, "t9", "(function touch-tracker none)"]
  ],

  "(code touch-tracker-idle)": [
    [25, "a0", "process-drawable"],
    [38, "a0", "collide-shape"]
  ],

  "(code part-tracker-process)": [
    [25, "gp", "process-drawable"],
    [30, "gp", "process-drawable"]
  ],

  "(event part-spawner-active)": [
    [25, "v1", "vector"]
  ],

  "(exit launcher-active)": [
    [2, "v0", "sound-rpc-set-param"]
  ],

  "command-get-camera": [
    [27, "gp", "symbol"]
  ],

  "(method 7 plant-boss)": [
    [47, "t9", "(function process-drawable int process-drawable)"]
  ],

  "(code plant-boss-arm-hit)": [
    [88, "v1", "art-joint-anim"]
  ],

  "(code plant-boss-arm-die)": [
    [3, "v1", "collide-shape-prim-group"],
    [[11, 26], "a0", "collide-shape-prim-mesh"],
    [58, "v1", "art-joint-anim"],
    [109, "v1", "art-joint-anim"],
    [165, "v1", "art-joint-anim"],
    [186, "v1", "art-joint-anim"]
  ],

  "(code plant-boss-back-arms-idle)": [
    [10, "v1", "art-joint-anim"]
  ],

  "(code plant-boss-vine-hit)": [
    [88, "v1", "art-joint-anim"]
  ],

  "(code plant-boss-dead-bounce)": [
    [79, "v1", "art-joint-anim"]
  ],

  "(code plant-boss-vine-die)": [
    [46, "v1", "art-joint-anim"]
  ],

  "(code plant-boss-dead-idle)": [
    [16, "v1", "art-joint-anim"]
  ],

  "(code plant-boss-dead)": [
    [45, "v1", "art-joint-anim"],
    [113, "v1", "art-joint-anim"]
  ],

  "(code plant-boss-root-idle)": [
    [17, "v1", "art-joint-anim"]
  ],

  "(code plant-boss-eat)": [
    [274, "v1", "art-joint-anim"]
  ],

  "(code plant-boss-vulnerable)": [
    [149, "v1", "art-joint-anim"],
    [221, "v1", "art-joint-anim"]
  ],

  "(code plant-boss-far-idle)": [
    [62, "v1", "art-joint-anim"]
  ],

  "(code plant-boss-idle)": [
    [25, "v1", "art-joint-anim"],
    [177, "v1", "art-joint-anim"],
    [271, "v1", "art-joint-anim"],
    [304, "v1", "art-joint-anim"],
    [366, "v1", "art-joint-anim"],
    [404, "v1", "art-joint-anim"]
  ],

  "(code plant-boss-leaf-close)": [
    [34, "v1", "art-joint-anim"],
    [98, "v1", "art-joint-anim"]
  ],

  "(code plant-boss-leaf-bounce)": [
    [17, "v1", "art-joint-anim"],
    [72, "v1", "art-joint-anim"]
  ],

  "(code plant-boss-leaf-open)": [
    [98, "v1", "art-joint-anim"],
    [227, "v1", "art-joint-anim"]
  ],

  "(code plant-boss-leaf-idle)": [
    [15, "v1", "art-joint-anim"],
    [74, "v1", "art-joint-anim"]
  ],

  "(code plant-boss-vine-idle)": [
    [17, "v1", "art-joint-anim"]
  ],

  "(code plant-boss-back-arms-die)": [
    [20, "v1", "art-joint-anim"],
    [82, "v1", "art-joint-anim"]
  ],

  "(code plant-boss-back-arms-hit)": [
    [149, "v1", "art-joint-anim"]
  ],

  "(method 7 ice-cube)": [
    [24, "t9", "(function nav-enemy int nav-enemy)"]
  ],

  "(code ice-cube-appear)": [
    [14, "v1", "art-joint-anim"]
  ],

  "(code ice-cube-tired)": [
    [14, "v1", "art-joint-anim"],
    [68, "v1", "art-joint-anim"]
  ],

  "(code ice-cube-become-mean)": [
    [15, "v1", "art-joint-anim"]
  ],

  "(code ice-cube-retract-spikes)": [
    [22, "v1", "art-joint-anim"]
  ],

  "(code ice-cube-mean-turn-to-charge)": [
    [15, "v1", "art-joint-anim"],
    [187, "v1", "art-joint-anim"]
  ],

  "(code ice-cube-face-player)": [
    [15, "v1", "art-joint-anim"],
    [187, "v1", "art-joint-anim"]
  ],

  "(code ice-cube-appear-land)": [
    [37, "v1", "art-joint-anim"]
  ],

  "(code nav-enemy-patrol ice-cube)": [
    [8, "t9", "(function none)"]
  ],

  "(event double-lurker-top-on-shoulders)": [
    [5, "a0", "vector"],
    [22, "v1", "vector"],
    [24, "v1", "vector"]
  ],

  "(code double-lurker-top-on-shoulders-die)": [
    [18, "v1", "art-joint-anim"]
  ],

  "(code double-lurker-top-knocked-down)": [
    [51, "v1", "art-joint-anim"]
  ],

  "(code double-lurker-both-knocked-back)": [
    [14, "v1", "art-joint-anim"]
  ],

  "(code double-lurker-knocked-back)": [
    [14, "v1", "art-joint-anim"]
  ],

  "(code double-lurker-break-apart)": [
    [10, "v1", "art-joint-anim"]
  ],

  "(code nav-enemy-patrol double-lurker-top)": [
    [27, "t9", "(function none)"]
  ],

  "(code nav-enemy-patrol double-lurker)": [
    [27, "t9", "(function none)"]
  ],

  "double-lurker-default-event-handler": [
    [95, "gp", "target"]
  ],

  "(method 51 double-lurker)": [
    [6, "v1", "collide-shape-prim-group"],
    [18, "v1", "collide-shape-prim-group"],
    [22, "v1", "collide-shape-prim-group"]
  ],

  "(method 7 billy)": [
    [26, "t9", "(function process-drawable int process-drawable)"]
  ],

  "(method 38 billy)": [
    [33, "t9", "(function nav-enemy none)"]
  ],

  "(enter nav-enemy-victory billy-rat)": [
    [4, "v0", "(state nav-enemy)"]
  ],

  "(code billy-rat-salivate)": [
    [43, "v1", "art-joint-anim"]
  ],

  "(code idle billy)": [
    [35, "v1", "float"],
    [132, "v1", "art-joint-anim"]
  ],

  "(enter billy-done)": [
    [191, "v1", "float"]
  ],

  "(method 43 billy)": [
    [19, "v1", "float"]
  ],

  "(event billy-done)": [
    [15, "v1", "billy-rat"],
    [19, "v1", "billy-rat"]
  ],

  "(event billy-playing)": [
    [14, "v1", "float"],
    [93, "s5", "billy-rat"],
    [103, "v1", "float"],
    [169, "v1", "billy-snack"],
    [216, "v1", "billy-snack"],
    [219, "v1", "billy-snack"],
    [223, "v1", "billy-snack"],
    [240, "s5", "billy-snack"],
    [248, "v1", "handle"],
    [249, "s5", "billy-snack"],
    [251, "s5", "billy-snack"],
    [255, "s5", "billy-snack"]
  ],

  "(code lurkerworm-rise)": [
    [13, "v1", "art-joint-anim"]
  ],

  "(code lurkerworm-sink)": [
    [10, "v1", "art-joint-anim"]
  ],

  "(code lurkerworm-die)": [
    [19, "v1", "art-joint-anim"]
  ],

  "(code lurkerworm-rest)": [
    [10, "v1", "float"],
    [35, "v1", "art-joint-anim"],
    [89, "v1", "float"]
  ],

  "(method 7 pelican)": [
    [36, "t9", "(function process-drawable int process-drawable)"]
  ],

  "pelican-fly": [
    [61, "v1", "art-joint-anim"],
    [186, "v1", "art-joint-anim"]
  ],

  "(code pelican-dive)": [
    [161, "v1", "art-joint-anim"]
  ],

  "(code pelican-wait-at-nest)": [
    [30, "v1", "art-joint-anim"],
    [118, "v1", "art-joint-anim"],
    [197, "v1", "art-joint-anim"]
  ],

  "(event pelican-wait-at-nest)": [
    [49, "v1", "process-drawable"]
  ],

  "(code pelican-explode)": [
    [71, "a0", "process-drawable"]
  ],

  "(event pelican-circle)": [
    [23, "v1", "float"]
  ],

  "(code pelican-spit)": [
    [42, "gp", "handle"],
    [50, "gp", "handle"],
    [121, "gp", "handle"],
    [143, "gp", "handle"],
    [155, "gp", "handle"],
    [161, "s4", "handle"],
    [173, "s4", "handle"]
  ],

  "(trans energyarm-no-ball)": [
    [27, "v1", "float"],
    [57, "v1", "float"]
  ],

  "(trans energyarm-idle)": [
    [21, "v1", "float"]
  ],

  "(code energyhub-stopped)": [
    [11, "v1", "float"]
  ],

  "(code energyhub-stop)": [
    [11, "v1", "float"]
  ],

  "(code energyhub-idle)": [
    [11, "v1", "float"]
  ],

  "(code energyarm-idle)": [
    [13, "v1", "float"],
    [36, "v1", "float"]
  ],

  "energyhub-set-lava-height": [
    [25, "v1", "process-drawable"],
    [28, "v1", "process-drawable"]
  ],

  "(trans energyhub-idle)": [
    [34, "v1", "energyarm"]
  ],

  "(post idle citb-sage)": [
    [3, "t9", "(function none :behavior citb-sage)"]
  ],

  "(method 44 red-sagecage)": [
    [35, "t9", "(function citb-sage none)"]
  ],

  "(method 44 blue-sagecage)": [
    [35, "t9", "(function citb-sage none)"]
  ],

  "(method 44 yellow-sagecage)": [
    [35, "t9", "(function citb-sage none)"]
  ],

  "(method 44 green-sagecage)": [
    [35, "t9", "(function citb-sage none)"]
  ],

  "(method 43 red-sagecage)": [
    [24, "v1", "float"]
  ],

  "(method 43 blue-sagecage)": [
    [24, "v1", "float"]
  ],

  "(method 43 yellow-sagecage)": [
    [24, "v1", "float"]
  ],

  "(event play-anim green-sagecage)": [
    [128, "s5", "robotboss"]
  ],

  "(method 21 citb-sagecage)": [
    [[27, 97], "v1", "vector"]
  ],

  "(code citb-sagecage-idle)": [
    [9, "gp", "citb-sage"],
    [15, "gp", "citb-sage"]
  ],

  "add-blue-motion": [
    [25, "v1", "process-drawable"],
    [34, "gp", "collide-shape"]
  ],

  "(event wait eco-collectable)": [
    [118, "a0", "vector"],
    [136, "a0", "vector"]
  ],

  "(event pickup eco-collectable)": [
    [18, "a0", "vector"],
    [[15, 21], "v1", "vector"]
  ],

  "(event fuel-cell-clone-anim)": [
    [35, "a0", "vector"]
  ],

  "fuel-cell-animate": [
    [9, "gp", "fuel-cell"]
  ],

  "(event wait fuel-cell)": [
    [95, "a0", "vector"]
  ],

  "(enter pickup fuel-cell)": [
    [9, "v0", "(state eco-collectable)"]
  ],

  "(code ecovalve-idle)": [
    [41, "v1", "process-drawable"]
  ],

  "(code vent-pickup)": [
    [25, "gp", "process-drawable"],
    [59, "s5", "collide-shape"]
  ],

  "(anon-function 69 collectables)": [
    [2, "v1", "handle"],
    [5, "v1", "handle"],
    [8, "v1", "handle"],
    [13, "s5", "eco-collectable"],
    [33, "v1", "target"],
    [38, "v1", "target"],
    [50, "s5", "eco-collectable"]
  ],

  "fuel-cell-init-by-other": [
    [118, "gp", "vector"]
  ],

  "ecovalve-init-by-other": [
    [95, "a0", "process-drawable"],
    [144, "v1", "process-drawable"]
  ],

  "(method 11 shover)": [
    ["_stack_", 16, "res-tag"],
    [120, "v0", "(pointer float)"]
  ],

  "(method 11 sun-iris-door)": [
    ["_stack_", 16, "res-tag"],
    [153, "v0", "(pointer float)"]
  ],

  "(event sun-iris-door-closed)": [
    [14, "a0", "vector"]
  ],

  "(event sun-iris-door-opening)": [
    [14, "a0", "vector"]
  ],

  "(event sun-iris-door-closing)": [
    [14, "a0", "vector"]
  ],

  "(event sun-iris-door-open)": [
    [20, "a0", "vector"]
  ],

  "sun-iris-door-init-by-other": [
    [97, "v1", "art-joint-anim"]
  ],

  "(method 7 steam-cap)": [
    [19, "t9", "(function process-drawable int process-drawable)"]
  ],

  "(method 11 steam-cap)": [
    ["_stack_", 16, "res-tag"],
    [139, "v0", "(pointer float)"]
  ],

  "(method 11 whirlpool)": [
    ["_stack_", 16, "res-tag"],
    [92, "v0", "(pointer float)"]
  ],

  "(method 21 collectable)": [
    [20, "v1", "int"],
    [20, "a0", "int"],
    [24, "a0", "int"]
  ],

  "check-blue-suck": [
    [25, "v1", "collide-shape"]
  ],

  "(code die eco)": [
    [53, "v1", "float"]
  ],

  "(trans pickup fuel-cell)": [
    [92, "v1", "float"]
  ],

  "(enter notice-blue eco-collectable)": [
    [13, "v1", "float"]
  ],

  "(code pickup fuel-cell)": [
    ["_stack_", 96, "res-tag"],
    [[131, 143], "v1", "(inline-array vector)"],
    [438, "a0", "game-task"],
    [456, "a0", "game-task"],
    [474, "a0", "game-task"],
    [492, "a0", "game-task"],
    [509, "v1", "game-task"],
    [513, "v1", "game-task"],
    [517, "v1", "game-task"],
    [521, "v1", "game-task"]
  ],

  "(method 11 eco)": [
    [13, "v0", "pickup-type"]
  ],

  "target-powerup-process": [
    [[200, 215], "v1", "sound-rpc-set-param"]
  ],

  "(method 14 touching-list)": [
    [5, "s5", "touching-shapes-entry"],
    [10, "s5", "touching-shapes-entry"]
  ],

  "(method 13 touching-list)": [
    [5, "v0", "touching-shapes-entry"],
    [10, "v0", "touching-shapes-entry"],
    [17, "v0", "touching-shapes-entry"],
    [26, "v0", "touching-shapes-entry"],
    [46, "v0", "touching-shapes-entry"],
    [47, "v0", "touching-shapes-entry"],
    [48, "v0", "touching-shapes-entry"],
    [50, "v0", "touching-shapes-entry"]
  ],

  "(method 11 touching-list)": [
    [8, "s5", "touching-shapes-entry"],
    [10, "s5", "touching-shapes-entry"],
    [11, "s5", "touching-shapes-entry"],
    [13, "s5", "touching-shapes-entry"],
    [32, "s5", "touching-shapes-entry"],
    [47, "s5", "touching-shapes-entry"],
    [49, "s5", "touching-shapes-entry"],
    [51, "s5", "touching-shapes-entry"]
  ],

  "(method 12 touching-list)": [
    [4, "gp", "touching-shapes-entry"],
    [6, "gp", "touching-shapes-entry"],
    [67, "gp", "touching-shapes-entry"]
  ],

  "(method 35 collide-shape)": [
    [23, "v1", "connection"],
    [24, "s2", "collide-shape"],
    [33, "s2", "collide-shape"],
    [48, "s2", "collide-shape"],
    [62, "v1", "process-drawable"],
    [80, "s2", "collide-shape"],
    [117, "v1", "connection"],
    [118, "s2", "collide-shape"],
    [127, "s2", "collide-shape"],
    [142, "s2", "collide-shape"],
    [174, "s2", "collide-shape"],
    [209, "v1", "connection"],
    [210, "s2", "collide-shape"],
    [219, "s2", "collide-shape"],
    [234, "s2", "collide-shape"],
    [266, "s2", "collide-shape"],
    [301, "v1", "connection"],
    [302, "s2", "collide-shape"],
    [311, "s2", "collide-shape"],
    [326, "s2", "collide-shape"],
    [358, "s2", "collide-shape"]
  ],

  "(method 56 collide-shape-moving)": [
    [89, "v1", "target"]
  ],

  "(method 20 collide-shape-prim-group)": [
    [40, "a0", "collide-shape-prim-group"]
  ],

  "(method 25 collide-shape-prim)": [
    [43, "gp", "collide-shape-prim-group"],
    [47, "gp", "collide-shape-prim-group"]
  ],

  "(method 29 collide-shape-prim-group)": [
    [13, "a0", "collide-shape-prim-group"]
  ],

  "(method 28 collide-shape-prim-mesh)": [
    [27, "s4", "collide-shape-prim-group"]
  ],

  "(method 53 collide-shape)": [
    [26, "a1", "collide-shape-prim-group"],
    [36, "v1", "collide-shape-prim-group"]
  ],

  "(method 54 collide-shape)": [
    [22, "a1", "collide-shape-prim-group"],
    [29, "v1", "collide-shape-prim-group"]
  ],

  "(method 45 collide-shape)": [
    [18, "v1", "connection"],
    [[19, 146], "s3", "collide-shape-moving"],
    [146, "v1", "connection"],
    [[147, 272], "s3", "collide-shape-moving"],
    [272, "v1", "connection"],
    [[273, 398], "s3", "collide-shape-moving"],
    [398, "v1", "connection"],
    [[399, 497], "s3", "collide-shape-moving"]
  ],

  "(method 55 collide-shape)": [
    [33, "s5", "process-drawable"],
    [54, "s5", "process-drawable"],
    [59, "s5", "process-drawable"],
    [68, "s5", "process-drawable"]
  ],

  "collide-shape-draw-debug-marks": [
    [24, "v1", "connection"],
    [[33, 55], "s5", "collide-shape"],
    [72, "v1", "connection"],
    [[81, 103], "s5", "collide-shape"],
    [120, "v1", "connection"],
    [[129, 151], "s5", "collide-shape"],
    [168, "v1", "connection"],
    [[177, 199], "s5", "collide-shape"]
  ],

  "(method 9 collide-edge-work)": [
    [10, "s3", "collide-edge-edge"],
    [16, "s4", "collide-edge-hold-item"],
    [46, "s4", "(inline-array collide-edge-hold-item)"],
    [48, "s3", "(inline-array collide-edge-edge)"]
  ],

  "(method 19 collide-edge-work)": [
    [150, "a1", "int"],
    [150, "v1", "int"],
    [[149, 162], "a0", "collide-shape-prim-group"]
  ],

  "collide-probe-make-list": [
    [18, "v1", "drawable-group"],
    [29, "v1", "drawable-group"],
    [45, "v1", "drawable-group"]
  ],

  "(method 11 instance-tie)": [
    [28, "s1", "collide-fragment"],
    [38, "s1", "collide-fragment"],
    [45, "s1", "(inline-array collide-fragment)"]
  ],

  "(method 12 instance-tie)": [
    [21, "s1", "collide-fragment"],
    [31, "s1", "collide-fragment"],
    [38, "s1", "(inline-array collide-fragment)"]
  ],

  "(method 13 instance-tie)": [
    [21, "s1", "collide-fragment"],
    [29, "s1", "collide-fragment"],
    [36, "s1", "(inline-array collide-fragment)"]
  ],

  "(method 20 collide-cache)": [
    [18, "s2", "collide-cache-prim"],
    [23, "s2", "collide-cache-prim"],
    [27, "s2", "collide-cache-prim"],
    [33, "s2", "collide-cache-prim"],
    [37, "s2", "collide-cache-prim"],
    [38, "v1", "collide-shape-prim-sphere"], // could be sphere or mesh...?
    [45, "s2", "collide-cache-prim"],
    [48, "s2", "(inline-array collide-cache-prim)"]
  ],

  "test-closest-pt-in-triangle": [
    [19, "s5", "collide-cache-tri"],
    [20, "s5", "collide-cache-tri"],
    [21, "s5", "collide-cache-tri"],
    [26, "s5", "collide-cache-tri"],
    [47, "s5", "collide-cache-tri"],
    [48, "s5", "(inline-array collide-cache-tri)"]
  ],

  "(method 9 collide-cache)": [
    [5, "gp", "collide-cache-tri"],
    [19, "gp", "collide-cache-tri"],
    [20, "gp", "collide-cache-tri"],
    [21, "gp", "collide-cache-tri"],
    [23, "gp", "(inline-array collide-cache-tri)"],
    [33, "gp", "collide-cache-prim"],
    [35, "gp", "collide-cache-prim"],
    [50, "gp", "collide-cache-prim"],
    [51, "gp", "collide-cache-prim"],
    [55, "gp", "(inline-array collide-cache-prim)"]
  ],

  "(method 9 collide-mesh)": [
    [[17, 62], "s5", "collide-mesh-tri"],
    [62, "s5", "(inline-array collide-mesh-tri)"]
  ],

  "(method 22 collide-shape-prim-mesh)": [
    [10, "s4", "collide-shape-prim-group"]
  ],

  "(method 44 collide-shape)": [
    [26, "a0", "process-drawable"]
  ],

  "(method 43 collide-shape)": [
    [58, "gp", "collide-shape-moving"],
    [88, "gp", "collide-shape-moving"]
  ],

  "find-instance-by-name": [
    [21, "v1", "drawable-tree-instance-shrub"],
    [48, "v1", "drawable-tree-instance-tie"]
  ],

  "(method 63 collide-shape-moving)": [
    [[33, 53], "s0", "collide-cache-prim"],
    [53, "s0", "(inline-array collide-cache-prim)"]
  ],

  "target-falling-anim": [
    [51, "v1", "art-joint-anim"],
    [160, "v1", "art-joint-anim"]
  ],

  "target-hit-ground-anim": [
    [79, "v1", "art-joint-anim"],
    [312, "v1", "art-joint-anim"],
    [389, "v1", "art-joint-anim"],
    [441, "v1", "art-joint-anim"],
    [520, "v1", "art-joint-anim"],
    [578, "v1", "art-joint-anim"],
    [675, "v1", "art-joint-anim"],
    [736, "v1", "art-joint-anim"],
    [846, "v1", "art-joint-anim"]
  ],

  "(code target-stance)": [
    [48, "v1", "art-joint-anim"],
    [117, "v1", "art-joint-anim"],
    [170, "v1", "art-joint-anim"],
    [234, "v1", "art-joint-anim"],
    [298, "v1", "art-joint-anim"],
    [389, "v1", "art-joint-anim"],
    [503, "v1", "art-joint-anim"]
  ],

  "(code target-walk)": [
    [146, "v1", "art-joint-anim"],
    [243, "v1", "art-joint-anim"]
  ],

  "(code target-slide-down)": [
    [26, "v1", "art-joint-anim"]
  ],

  "(code target-jump-forward)": [
    [13, "v1", "art-joint-anim"]
  ],

  "(code target-double-jump)": [
    [24, "v1", "art-joint-anim"]
  ],

  "(code target-attack-air)": [
    [14, "v1", "art-joint-anim"],
    [167, "v1", "art-joint-anim"]
  ],

  "(code target-attack)": [
    [14, "v1", "art-joint-anim"]
  ],

  "(code target-flop)": [
    [13, "v1", "art-joint-anim"]
  ],

  "(code target-duck-stance)": [
    [21, "v1", "art-joint-anim"],
    [116, "v1", "art-joint-anim"],
    [168, "v1", "art-joint-anim"]
  ],

  "mod-var-jump": [
    [77, "f0", "float"],
    [80, "f0", "float"],
    [159, "v0", "vector"]
  ],

  "(code target-duck-high-jump-jump)": [
    [8, "v1", "float"]
  ],

  "(event target-running-attack)": [
    [41, "v1", "process-drawable"],
    [50, "s5", "collide-shape"]
  ],

  "(enter target-jump)": [
    [53, "v1", "vector"]
  ],

  "(enter target-high-jump)": [
    [21, "v1", "vector"]
  ],

  "(enter target-double-jump)": [
    [15, "v1", "vector"]
  ],

  // TODO - these shouldnt be required, but are here because `go/enter-state` returns none
  "(event target-flop)": [
    [34, "t9", "(function object :behavior target)"],
    [40, "t9", "(function symbol object :behavior target)"]
  ],

  "target-powerup-effect": [
    [267, "a0", "symbol"],
    [307, "a0", "vector"]
  ],

  "(method 10 water-control)": [
    [71, "a0", "collide-shape-moving"],
    [147, "v1", "collide-shape-moving"],
    [179, "v1", "collide-shape-moving"],
    [461, "v1", "control-info"],
    [473, "a0", "collide-shape-moving"],
    [488, "v1", "collide-shape-moving"],
    [502, "v1", "collide-shape-moving"],
    [508, "v1", "collide-shape-moving"],
    [580, "v1", "collide-shape-moving"],
    [600, "s4", "collide-shape-moving"],
    [609, "s4", "collide-shape-moving"],
    [622, "s4", "collide-shape-moving"],
    [627, "s4", "collide-shape-moving"],
    [629, "s4", "collide-shape-moving"],
    [716, "s5", "collide-shape-moving"],
    [720, "s5", "collide-shape-moving"],
    [721, "s5", "collide-shape-moving"],
    [728, "s5", "collide-shape-moving"],
    [730, "s5", "collide-shape-moving"],
    [731, "s5", "collide-shape-moving"],
    [744, "v1", "collide-shape-moving"],
    [751, "a0", "collide-shape-moving"],
    [775, "v1", "collide-shape-moving"],
    [824, "a1", "collide-shape-moving"],
    [826, "a0", "collide-shape-moving"],
    [831, "v1", "collide-shape-moving"]
  ],

  "part-water-splash-callback": [
    [3, "v1", "float"]
  ],

  "(method 15 water-control)": [
    [42, "v1", "float"]
  ],

  "(method 27 water-vol)": [
    [16, "v1", "target"]
  ],

  "(method 26 water-vol)": [
    [19, "v1", "target"],
    [33, "v1", "target"]
  ],

  "(method 29 water-vol)": [
    ["_stack_", 16, "res-tag"],
    [46, "v0", "(pointer float)"]
  ],

  "(enter pickup racer)": [
    [1, "t9", "(function none :behavior racer)"]
  ],

  "target-racing-jump-anim": [
    [36, "v1", "art-joint-anim"]
  ],

  "target-racing-land-anim": [
    [23, "v1", "art-joint-anim"],
    [82, "v1", "art-joint-anim"],
    [144, "v1", "art-joint-anim"]
  ],

  "(post target-racing-get-off-jump)": [
    [191, "f0", "float"]
  ],

  "check-drop-level-rolling-dirt-finish": [
    [17, "v1", "float"]
  ],

  "(code peeper-down)": [
    [24, "v1", "float"]
  ],

  "(code nav-enemy-notice fleeing-nav-enemy)": [
    [27, "v1", "art-joint-anim"]
  ],

  "(code lightning-mole-dive)": [
    [39, "v1", "art-joint-anim"]
  ],

  "(code lightning-mole-yelp)": [
    [19, "v1", "art-joint-anim"]
  ],

  "(code peeper-up)": [
    [10, "v1", "art-joint-anim"]
  ],

  "(code robber-idle)": [
    [14, "v1", "art-joint-anim"]
  ],

  "(code robber-initial)": [
    [14, "v1", "art-joint-anim"]
  ],

  "(code robber-initial-notice)": [
    [43, "v1", "art-joint-anim"]
  ],

  "(code robber-tired)": [
    [69, "v1", "art-joint-anim"],
    [136, "v1", "float"]
  ],

  "(code robber-flee)": [
    [69, "v1", "art-joint-anim"],
    [136, "v1", "float"]
  ],

  "(code robber-die)": [
    [71, "f0", "float"],
    [104, "v1", "art-joint-anim"]
  ],

  "target-flut-hit-ground-anim": [
    [131, "v1", "art-joint-anim"],
    [204, "v1", "art-joint-anim"]
  ],

  "target-flut-standard-event-handler": [
    [164, "a0", "process-drawable"]
  ],

  "(code target-flut-stance)": [
    [81, "v1", "art-joint-anim"],
    [145, "v1", "art-joint-anim"]
  ],

  "(code target-flut-walk)": [
    [60, "v1", "art-joint-anim"]
  ],

  "(code target-flut-air-attack)": [
    [98, "v1", "art-joint-anim"]
  ],

  "(code target-flut-air-attack-hit-ground)": [
    [86, "v1", "art-joint-anim"]
  ],

  "(code target-flut-death)": [
    [224, "v1", "art-joint-anim"]
  ],

  "(code target-flut-get-off-hit-ground)": [
    [13, "v1", "art-joint-anim"]
  ],

  "(code target-flut-running-attack)": [
    [53, "v1", "float"],
    [181, "f30", "float"],
    [246, "f1", "float"],
    [247, "f0", "float"],
    [247, "f30", "float"],
    [350, "v1", "art-joint-anim"],
    [381, "f30", "float"]
  ],

  "(code target-flut-double-jump)": [
    [14, "v1", "art-joint-anim"],
    [78, "v1", "art-joint-anim"]
  ],

  "(trans target-flut-walk)": [
    [147, "f0", "float"],
    [152, "f1", "float"],
    [203, "f0", "float"]
  ],

  "(event target-flut-running-attack)": [
    [41, "v1", "process-drawable"],
    [53, "v1", "collide-shape"],
    [59, "v1", "collide-shape"]
  ],

  "(code target-flut-get-on)": [
    [62, "s4", "process-drawable"],
    [69, "s4", "process-drawable"],
    [88, "s4", "process-drawable"],
    [93, "s4", "process-drawable"]
  ],

  "(code target-flut-get-off-jump)": [
    [55, "s3", "process-drawable"],
    [59, "s3", "process-drawable"],
    [74, "s3", "process-drawable"],
    [93, "s3", "process-drawable"],
    [98, "s3", "process-drawable"],
    [145, "v1", "art-joint-anim"]
  ],

  "(event target-flut-grab)": [
    [24, "a0", "process-drawable"]
  ],

  "(post target-racing-get-on)": [
    [76, "f0", "float"],
    [88, "f0", "float"],
    [92, "f1", "float"]
  ],

  "target-death-anim": [
    [18, "v1", "art-joint-anim"]
  ],

  "target-hit-setup-anim": [
    [90, "v1", "art-joint-anim"],
    [164, "v1", "art-joint-anim"]
  ],

  "(code target-death)": [
    [533, "v1", "art-joint-anim"],
    [655, "v0", "int"],
    [691, "v1", "process-drawable"],
    [844, "gp", "spool-anim"],
    [[957, 1035], "s5", "handle"],
    [1010, "gp", "spool-anim"]
  ],

  "(anon-function 1 target-death)": [
    [12, "gp", "process-drawable"],
    [16, "gp", "process-drawable"]
  ],

  "next-level": [
    [7, "a1", "level-load-info"],
    [10, "a1", "level-load-info"]
  ],

  "target-generic-event-handler": [
    [10, "v1", "float"],
    [297, "v1", "float"],
    [308, "a0", "vector"],
    [562, "v1", "(state target)"]
  ],

  "target-standard-event-handler": [
    [167, "a0", "process"],
    [182, "a0", "process"],
    [197, "a0", "process"],
    [223, "a0", "process"],
    [242, "a0", "process"],
    [257, "a0", "process"],
    [272, "a0", "process"],
    [280, "a1", "process"],
    [303, "a0", "process"],
    [330, "a0", "process"]
  ],

  "(code target-load-wait)": [
    [21, "v1", "art-joint-anim"],
    [138, "v1", "art-joint-anim"],
    [196, "v1", "art-joint-anim"]
  ],

  "(code target-grab)": [
    [133, "v1", "art-joint-anim"],
    [185, "v1", "art-joint-anim"],
    [322, "v1", "art-joint-anim"],
    [475, "v1", "art-joint-anim"]
  ],

  "(code target-pole-cycle)": [
    [87, "v1", "art-joint-anim"],
    [148, "v1", "art-joint-anim"]
  ],

  "(code target-pole-flip-up)": [
    [13, "v1", "art-joint-anim"]
  ],

  "(code target-edge-grab-jump)": [
    [34, "v1", "art-joint-anim"]
  ],

  "(code target-eco-powerup)": [
    [32, "v1", "art-joint-anim"],
    [47, "v1", "float"],
    [215, "v1", "float"]
  ],

  "(code target-swim-stance)": [
    [31, "v1", "art-joint-anim"],
    [52, "v1", "float"],
    [89, "v1", "float"]
  ],

  "(event target-swim-down)": [
    [9, "v1", "attack-info"],
    [13, "v1", "attack-info"],
    [18, "v1", "attack-info"],
    [23, "v1", "attack-info"],
    [38, "v1", "attack-info"],
    [39, "v1", "attack-info"],
    [41, "v1", "attack-info"]
  ],

  "(code target-swim-walk)": [
    [54, "v1", "art-joint-anim"],
    [140, "v1", "art-joint-anim"]
  ],

  "(code target-yellow-jump-blast)": [
    [184, "v1", "art-joint-anim"]
  ],

  "(code target-swim-down)": [
    [52, "v1", "art-joint-anim"]
  ],

  "(anon-function 11 target2)": [
    [19, "s4", "target"], // confusing -- the parent of a target is a target?
    [21, "s4", "target"],
    [29, "s4", "target"],
    [34, "s4", "target"],
    [40, "s4", "target"],
    [54, "s4", "target"],
    [66, "s4", "target"],
    [76, "s4", "target"],
    [82, "s4", "target"],
    [87, "s4", "target"],
    [89, "s4", "target"],
    [118, "s4", "target"],
    [129, "s4", "target"]
  ],

  "(code target-play-anim)": [
    [8, "v0", "art-joint-anim"]
  ],

  "(code target-look-around)": [
    [20, "v0", "float"]
  ],

  "(code target-stance-look-around)": [
    [10, "v0", "float"],
    [36, "t9", "(function none :behavior target)"]
  ],

  "part-first-person-hud-selector-func": [
    [16, "v1", "first-person-hud"]
  ],

  "part-first-person-hud-right-func": [
    [16, "s5", "first-person-hud"],
    [42, "s5", "first-person-hud"],
    [46, "s5", "first-person-hud"],
    [50, "s5", "first-person-hud"],
    [59, "s5", "first-person-hud"]
  ],

  "part-first-person-hud-left-func": [
    [16, "s5", "first-person-hud"],
    [43, "s5", "first-person-hud"],
    [47, "s5", "first-person-hud"],
    [51, "s5", "first-person-hud"],
    [60, "s5", "first-person-hud"]
  ],

  "(event target-grab)": [
    [30, "a0", "process"],
    [48, "a0", "process"],
    [56, "a1", "process"]
  ],

  "(code target-periscope)": [
    [25, "v1", "process-drawable"],
    [49, "v1", "art-joint-anim"],
    [130, "v1", "art-joint-anim"]
  ],

  "(code target-swim-up)": [
    [17, "v1", "art-joint-anim"]
  ],

  "(code target-yellow-blast)": [
    [161, "gp", "handle"],
    [176, "v1", "art-joint-anim"],
    [219, "gp", "handle"]
  ],

  "(code target-edge-grab)": [
    [143, "v1", "art-joint-anim"],
    [198, "v1", "art-joint-anim"]
  ],

  "(method 10 first-person-hud)": [
    [32, "t9", "(function process none)"]
  ],

  "(code target-pole-flip-forward-jump)": [
    [40, "t9", "(function none :behavior target)"]
  ],

  "tfrag-details":[
    [49, "gp", "(pointer uint32)"]
  ],

  "flatten-joint-control-to-spr": [
    [14, "a1", "pointer"],
    [[66, 108], "a1", "(inline-array vector)"],
    [[36, 38], "a1", "(inline-array vector)"],
    [[39, 60], "a1", "(inline-array vector)"],
    [38, "a1", "pointer"],
    [[15, 37], "a1", "(inline-array vector)"],
    [56, "a2", "(pointer float)"],
    [120, "a0", "terrain-context"],
    [154, "a0", "terrain-context"],
    [189, "a1", "terrain-context"],
    [184, "v1", "terrain-context"],
    [172, "a1", "terrain-context"]
  ],

  "matrix-from-control-pair!": [
    [18, "a0", "terrain-context"]
  ],

  "cspace<-matrix-no-push-joint!": [
    [4, "a0", "terrain-context"]
  ],

  "make-joint-jump-tables": [
    [5, "a0", "terrain-context"],
    [11, "a0", "terrain-context"],
    [17, "a0", "terrain-context"],
    [23, "a0", "terrain-context"],
    [29, "a0", "terrain-context"],
    [35, "a0", "terrain-context"],
    [41, "a0", "terrain-context"],
    [47, "a0", "terrain-context"],
    [53, "a0", "terrain-context"],
    [59, "a0", "terrain-context"],
    [65, "a0", "terrain-context"],
    [71, "a0", "terrain-context"],
    [77, "a0", "terrain-context"],
    [83, "a0", "terrain-context"],
    [89, "a0", "terrain-context"],
    [95, "a0", "terrain-context"],
    [101, "a0", "terrain-context"],
    [107, "a0", "terrain-context"],
    [113, "a0", "terrain-context"],
    [119, "a0", "terrain-context"],
    [125, "a0", "terrain-context"],
    [131, "a0", "terrain-context"],
    [137, "a0", "terrain-context"],
    [143, "a0", "terrain-context"],
    [149, "a0", "terrain-context"],
    [155, "a0", "terrain-context"],
    [161, "a0", "terrain-context"],
    [167, "a0", "terrain-context"],
    [173, "a0", "terrain-context"],
    [179, "a0", "terrain-context"],
    [185, "a0", "terrain-context"],
    [191, "a0", "terrain-context"],
    [197, "a0", "terrain-context"],
    [203, "a0", "terrain-context"],
    [209, "a0", "terrain-context"],
    [215, "a0", "terrain-context"],
    [221, "a0", "terrain-context"],
    [227, "a0", "terrain-context"],
    [233, "a0", "terrain-context"],
    [239, "a0", "terrain-context"],
    [245, "a0", "terrain-context"],
    [251, "a0", "terrain-context"],
    [257, "a0", "terrain-context"],
    [263, "a0", "terrain-context"],
    [269, "a0", "terrain-context"],
    [275, "a0", "terrain-context"],
    [281, "a0", "terrain-context"],
    [287, "a0", "terrain-context"]
  ],

  "find-instance-by-index": [
    [26, "t1", "drawable-tree-instance-shrub"],
    [40, "t1", "drawable-tree-instance-tie"]
  ],

  "draw-instance-info": [
    [224, "s1", "drawable-group"],
    [143, "v1", "prototype-shrubbery"],
    [148, "v1", "prototype-shrubbery"],
    [299, "v1", "prototype-tie"],
    [318, "v1", "prototype-tie"]
  ],

  "(method 24 ram-boss-proj)": [
    [64, "v0", "sound-rpc-set-param"],
    [83, "gp", "process-drawable"],
    [86, "gp", "process-drawable"]
  ],

  "ram-boss-on-ground-event-handler": [
    [260, "v1", "ram-boss"]
  ],

  "(method 52 ram-boss)": [
    [11, "v1", "(array collide-shape-prim)"],
    [21, "v1", "(array collide-shape-prim)"],
    [31, "v1", "(array collide-shape-prim)"],
    [41, "v1", "(array collide-shape-prim)"]
  ],

  "(method 53 ram-boss)": [
    [2, "v1", "(array collide-shape-prim)"],
    [5, "v1", "(array collide-shape-prim)"],
    [8, "v1", "(array collide-shape-prim)"],
    [11, "v1", "(array collide-shape-prim)"]
  ],

  "(code ram-boss-idle)": [
    [38, "v1", "collide-shape-prim-group"]
  ],

  "(code ram-boss-jump-down)": [
    [14, "v1", "art-joint-anim"]
  ],

  "(code ram-boss-jump-down-hit-ground)": [
    [23, "v1", "art-joint-anim"]
  ],

  "(code ram-boss-forward-defend-block)": [
    [14, "v1", "art-joint-anim"]
  ],

  "(code ram-boss-up-defend-block)": [
    [14, "v1", "art-joint-anim"]
  ],

  "(code nav-enemy-victory ram-boss)": [
    [28, "v1", "art-joint-anim"]
  ],

  "(code ram-boss-lose-shield)": [
    [29, "v1", "art-joint-anim"]
  ],

  "(code ram-boss-throw)": [
    [16, "v1", "art-joint-anim"],
    [67, "v1", "art-joint-anim"]
  ],

  "(method 56 ram-boss)": [
    [24, "v0", "ram-boss-proj"],
    [58, "v1", "(pointer ram-boss-proj)"]
  ],

  "(code ram-idle)": [
    [28, "v1", "art-joint-anim"],
    [98, "v1", "art-joint-anim"]
  ],

  "(code ram-give-fuel-cell)": [
    [47, "v0", "snowcam"],
    [69, "v1", "(pointer snowcam)"]
  ],

  "(code snow-bumper-deactivate)": [
    [29, "v1", "art-joint-anim"],
    [106, "v1", "art-joint-anim"]
  ],

  "(code snow-bumper-spawn-fuel-cell)": [
    [16, "v1", "art-joint-anim"]
  ],

  "(code snow-bumper-inactive-idle)": [
    [19, "v1", "art-joint-anim"]
  ],

  "(method 7 snow-bumper)": [
    [14, "t9", "(function process-drawable int process-drawable)"]
  ],

  "(method 11 snow-bumper)": [
    ["_stack_", 16, "res-tag"],
    [216, "v0", "(pointer float)"]
  ],

  "(code spider-egg-idle)": [
    [20, "v1", "art-joint-anim"],
    [97, "v1", "art-joint-anim"],
    [153, "v1", "art-joint-anim"]
  ],

  "(code spider-egg-hatch)": [
    [62, "v1", "art-joint-anim"]
  ],

  "(code spider-egg-die)": [
    [79, "v1", "art-joint-anim"]
  ],

  "(code puffer-die)": [
    [33, "v1", "art-joint-anim"]
  ],

  "puffer-default-event-handler": [
    [28, "v1", "process-drawable"],
    [34, "v1", "process-drawable"]
  ],

  "(method 22 puffer)": [
    [10, "v1", "process-drawable"]
  ],

  "(method 25 puffer)": [
    [49, "v1", "puffer"],
    [56, "v1", "puffer"]
  ],

  "(method 23 puffer)": [
    [18, "v1", "process-drawable"]
  ],

  "(trans puffer-attack)": [
    [23, "v1", "collide-shape-prim-group"]
  ],

  "(method 30 puffer)": [
    [16, "v1", "(array collide-shape-prim)"]
  ],

  "(method 31 puffer)": [
    [16, "v1", "(array collide-shape-prim)"]
  ],

  "(method 7 puffer)": [
    [14, "t9", "(function process-drawable int process-drawable)"]
  ],

  "(method 11 puffer)": [
    ["_stack_", 16, "res-tag"],
    [213, "v0", "(pointer float)"]
  ],

  "driller-lurker-default-event-handler": [
    [[51, 87], "s1", "touching-shapes-entry"]
  ],

  "(code driller-lurker-idle-drilling)": [
    [33, "v1", "art-joint-anim"]
  ],

  "(code driller-lurker-jammed-standing)": [
    [14, "v1", "art-joint-anim"]
  ],

  "(code driller-lurker-die)": [
    [28, "v1", "art-joint-anim"]
  ],

  "(method 7 driller-lurker)": [
    [24, "t9", "(function process-drawable int process-drawable)"]
  ],

  "(method 11 driller-lurker)": [
    ["_stack_", 16, "res-tag"],
    [373, "v0", "(pointer float)"]
  ],

  "kermit-short-hop": [
    [10, "v1", "art-joint-anim"]
  ],

  "kermit-long-hop": [
    [10, "v1", "art-joint-anim"]
  ],

  "(code kermit-patrol)": [
    [10, "v1", "art-joint-anim"]
  ],

  "(code kermit-chase-new-position)": [
    [16, "v1", "art-joint-anim"]
  ],

  "(code kermit-chase)": [
    [14, "v1", "art-joint-anim"]
  ],

  "(code kermit-attack)": [
    [22, "v1", "art-joint-anim"]
  ],

  "(code kermit-tongue-stuck)": [
    [14, "v1", "art-joint-anim"]
  ],

  "(code kermit-retract-tongue)": [
    [14, "v1", "art-joint-anim"],
    [90, "v1", "art-joint-anim"]
  ],

  "(method 39 kermit)": [
    [7, "t9", "(function nav-enemy none)"]
  ],

  "(code falling gnawer-falling-segment)": [
    [16, "v1", "art-joint-anim"],
    [70, "v1", "art-joint-anim"]
  ],

  "(method 22 gnawer)": [
    [18, "f0", "float"]
  ],

  "(code gnawer-chewing-on-post)": [
    [139, "v1", "art-joint-anim"],
    [210, "v1", "art-joint-anim"],
    [272, "v1", "art-joint-anim"],
    [363, "v1", "art-joint-anim"],
    [451, "v1", "art-joint-anim"]
  ],

  "(code gnawer-retreat-into-post)": [
    [18, "v1", "art-joint-anim"]
  ],

  "(code gnawer-die)": [
    [28, "v1", "art-joint-anim"]
  ],

  "(event gnawer-run)": [
    [54, "a2", "touching-shapes-entry"]
  ],

  "(method 7 gnawer)": [
    [19, "t9", "(function nav-enemy int nav-enemy)"]
  ],

  "(code gnawer-give-fuel-cell)": [
    [43, "v0", "maincavecam"],
    [64, "v1", "maincavecam"]
  ],

  "(method 11 gnawer)": [
    ["_stack_", 16, "res-tag"],
    ["_stack_", 32, "res-tag"],
    ["_stack_", 48, "res-tag"],
    [361, "v0", "(pointer float)"],
    [426, "v0", "(pointer int32)"],
    [446, "v0", "(pointer int32)"]
  ],

  "(code mother-spider-egg-falling)": [
    [14, "v1", "art-joint-anim"]
  ],

  "(code mother-spider-egg-hatch)": [
    [65, "v1", "art-joint-anim"]
  ],

  "(code mother-spider-egg-die)": [
    [63, "v1", "art-joint-anim"]
  ],

  "(code mother-spider-egg-die-while-falling)": [
    [63, "v1", "art-joint-anim"]
  ],

  "(code mother-spider-egg-on-ground)": [
    [50, "v1", "art-joint-anim"],
    [124, "v1", "art-joint-anim"]
  ],

  "(method 7 swamp-blimp)": [
    [19, "t9", "(function process-drawable int process-drawable)"]
  ],

  "(code swamp-tetherrock-break)": [
    [238, "s4", "handle"],
    [261, "s4", "handle"],
    [283, "s4", "handle"],
    [300, "s4", "handle"],
    [373, "a0", "swamp-blimp"]
  ],

  "(event swamp-tetherrock-idle)": [
    [55, "gp", "process-drawable"]
  ],

  "(code swamp-rope-break)": [
    [10, "v1", "float"],
    [26, "v1", "float"],
    [48, "v1", "float"],
    [64, "v1", "art-joint-anim"]
  ],

  "swamp-rope-trans": [
    [40, "v1", "swamp-rope"],
    [48, "v1", "swamp-rope"]
  ],

  "(code swamp-rope-idle-arm)": [
    [13, "v1", "swamp-rope"]
  ],

  "swamp-blimp-setup": [
    [[26, 117], "s4", "swamp-rope"]
  ],

  "(code swamp-rope-idle-rock)": [
    [32, "a0", "swamp-rope"],
    [33, "a0", "swamp-rope"]
  ],

  "(code mistycannon-missile-idle)": [
    [110, "v0", "sound-rpc-set-param"],
    [207, "v1", "art-joint-anim"],
    [257, "v1", "art-joint-anim"]
  ],

  "(event mistycannon-missile-explode)": [
    [16, "v1", "mistycannon-missile"]
  ],

  "(code cam-mistycannon)": [
    [3, "a1", "mistycannon"],
    [9, "v1", "mistycannon"]
  ],

  "(method 26 citb-plat)": [
    [18, "v1", "vector"],
    [47, "v1", "vector"]
  ],

  "(method 23 citb-chain-plat)": [
    [9, "t9", "(function rigid-body-platform float none)"]
  ],

  "(code citb-firehose-blast)": [
    [10, "v1", "art-joint-anim"],
    [86, "v1", "art-joint-anim"],
    [157, "v1", "art-joint-anim"]
  ],

  "(trans plat-button-move-downward citb-exit-plat)": [
    [10, "v0", "(state plat-button)"]
  ],

  "(trans plat-button-move-upward citb-exit-plat)": [
    [10, "v0", "(state plat-button)"]
  ],

  "(code darkvine-idle)": [
    [32, "v1", "art-joint-anim"]
  ],

  "(code darkvine-retreat)": [
    [23, "v1", "art-joint-anim"],
    [138, "v1", "art-joint-anim"]
  ],

  "(enter cam-periscope)": [
    [7, "a1", "periscope"],
    [13, "a1", "periscope"],
    [16, "v1", "periscope"]
  ],

  "(code cam-periscope)": [
    [2, "v1", "periscope"],
    [4, "v1", "periscope"],
    [12, "v1", "periscope"],
    [71, "v1", "periscope"],
    [79, "v1", "periscope"]
  ],

  "periscope-crosshair": [
    [50, "v1", "periscope"]
  ],

  "periscope-find-next": [
    [58, "v1", "vector"]
  ],

  "(code reflector-origin-idle)": [
    [60, "v1", "periscope"]
  ],

  "(code periscope-player-control)": [
    [41, "v0", "(pointer float)"],
    [508, "gp", "handle"]
  ],

  "quicksandlurker-post": [
    [50, "a0", "water-anim"],
    [54, "a0", "water-anim"]
  ],

  "(code quicksandlurker-wait)": [
    [33, "v1", "art-joint-anim"],
    [89, "v1", "art-joint-anim"]
  ],

  "(code quicksandlurker-yawn)": [
    [10, "v1", "art-joint-anim"]
  ],

  "(code quicksandlurker-track)": [
    [29, "v1", "art-joint-anim"]
  ],

  "(code quicksandlurker-attack)": [
    [12, "v1", "art-joint-anim"]
  ],

  "(code quicksandlurker-hide)": [
    [14, "v1", "art-joint-anim"]
  ],

  "(code quicksandlurker-popup)": [
    [38, "v1", "art-joint-anim"]
  ],

  "(code quicksandlurker-die)": [
    [18, "v1", "art-joint-anim"]
  ],

  "(code quicksandlurker-victory)": [
    [18, "v1", "art-joint-anim"],
    [69, "v1", "art-joint-anim"]
  ],

  "(method 7 balloonlurker)": [
    [29, "t9", "(function process-drawable int process-drawable)"]
  ],

  "(code balloonlurker-pilot-die)": [
    [58, "v1", "art-joint-anim"]
  ],

  "(code orbit-plat-bottom-idle)": [
    [29, "v1", "orbit-plat"],
    [35, "v1", "orbit-plat"],
    [109, "v1", "orbit-plat"],
    [126, "v1", "orbit-plat"]
  ],

  "(method 27 orbit-plat)": [
    [20, "s5", "orbit-plat"],
    [29, "s5", "orbit-plat"],
    [33, "s5", "orbit-plat"],
    [40, "s5", "orbit-plat"],
    [44, "s5", "orbit-plat"],
    [72, "a2", "orbit-plat"],
    [153, "a1", "orbit-plat"]
  ],

  "(code mother-spider-leg-flying)": [
    [21, "v1", "art-joint-anim"],
    [80, "v1", "art-joint-anim"]
  ],

  "(code mother-spider-stop-traveling)": [
    [14, "v1", "art-joint-anim"]
  ],

  "(code mother-spider-hit-while-birthing)": [
    [14, "v1", "art-joint-anim"],
    [68, "v1", "art-joint-anim"]
  ],

  "(code mother-spider-birthing)": [
    [53, "v1", "art-joint-anim"]
  ],

  "(code mother-spider-die)": [
    [36, "v1", "art-joint-anim"]
  ],

  "(code mother-spider-die-from-uppercut)": [
    [31, "v1", "art-joint-anim"]
  ],

  "(code mother-spider-spit)": [
    [15, "v1", "art-joint-anim"]
  ],

  "(code mother-spider-birth-baby)": [
    [15, "v1", "art-joint-anim"]
  ],

  "(code mother-spider-hit-while-tracking)": [
    [14, "v1", "art-joint-anim"],
    [68, "v1", "art-joint-anim"]
  ],

  "(code mother-spider-tracking)": [
    [53, "v1", "art-joint-anim"]
  ],

  "mother-spider-default-event-handler": [
    [52, "a0", "process-drawable"],
    [138, "a0", "process-drawable"]
  ],

  "mother-spider-death-event-handler": [
    [7, "a0", "process-drawable"]
  ],

  "(code bully-broken-cage-explode)": [
    [14, "v1", "art-joint-anim"]
  ],

  "(code bully-notice)": [
    [148, "v1", "art-joint-anim"]
  ],

  "(code bully-start-spinning)": [
    [14, "v1", "art-joint-anim"]
  ],

  "(code bully-die)": [
    [70, "v1", "art-joint-anim"]
  ],

  "bully-default-event-handler": [
    [21, "gp", "process-drawable"]
  ],

  "(trans bully-notice)": [
    [10, "v1", "collide-shape-prim-group"]
  ],

  "(trans bully-start-spinning)": [
    [10, "v1", "collide-shape-prim-group"]
  ],

  "(trans bully-stop-spinning)": [
    [10, "v1", "collide-shape-prim-group"]
  ],

  "(method 7 bully)": [
    [14, "t9", "(function process-drawable int process-drawable)"]
  ],

  "(enter seagull-idle)": [
    [20, "v1", "float"]
  ],

  "seagull-init-by-other": [
    [96, "v1", "float"]
  ],

  "seagull-reaction": [
    [36, "s4", "seagull"],
    [38, "s4", "seagull"]
  ],

  "beach-rock-trigger": [
    [5, "v0", "seagullflock"]
  ],

  "(method 11 seagullflock)": [
    [80, "v1", "float"],
    [99, "v1", "float"]
  ],

  "(code seagull-flying)": [
    [13, "v1", "art-joint-anim"],
    [373, "v1", "float"]
  ],

  "(code seagull-soaring)": [
    [15, "v1", "art-joint-anim"],
    [296, "v1", "float"]
  ],

  "(method 26 seagull)": [
    [12, "v1", "float"],
    [33, "v1", "float"],
    [54, "v1", "float"]
  ],

  "(code seagull-idle)": [
    [51, "v1", "float"],
    [67, "v1", "float"],
    [143, "v1", "float"],
    [218, "v1", "float"]
  ],

  "(code target-ice-stance)": [
    [42, "v1", "art-joint-anim"],
    [108, "v1", "art-joint-anim"],
    [159, "v1", "art-joint-anim"],
    [221, "v1", "art-joint-anim"],
    [283, "v1", "art-joint-anim"],
    [370, "v1", "art-joint-anim"],
    [479, "v1", "art-joint-anim"]
  ],

  "bones-set-sqwc": [[2, "v1", "dma-bank-control"]],
  "bones-reset-sqwc": [[2, "v1", "dma-bank-control"]],

  "bones-init": [
    [2, "a2", "terrain-context"],
    [59, "a0", "(pointer int64)"],
    [9, "a2", "bone-memory"],
    [13, "a2", "bone-memory"],
    [17, "a2", "bone-memory"],
    [21, "a2", "bone-memory"],
    [25, "a2", "bone-memory"],
    [29, "a2", "bone-memory"],
    [[31, 39], "v1", "bone-memory"]
  ],

  "draw-bones-mtx-calc": [
    [[5, 8], "t2", "bone-memory"]
  ],

  "bones-mtx-calc-execute": [
    [[18, 45], "v1", "bone-memory"],
    [[90, 108], "v1", "(inline-array matrix)"],
    [47, "a0", "dma-bank-control"],
    [118, "a0", "dma-bank-control"],
    [[89, 112], "a1", "(inline-array vector)"]
  ],

  "bones-wrapup": [
    [[3, 26], "v1", "bone-memory"]
  ],

  "texscroll-make-request": [
    [[9, 39], "a1", "mei-texture-scroll"]
  ],

  "texscroll-execute": [
    [[25, 31], "a1", "mei-texture-scroll"],
    [[15, 52], "a2", "merc-fragment-control"],
    [[20, 24], "t1", "merc-fragment"],
    [[26, 40], "t1", "(pointer int8)"],
    [19, "t1", "pointer"]
  ],

  "draw-bones": [
    [[50, 53], "t4", "bone-memory"],
    [[110, 123], "v1", "vu-lights"],
    [199, "v1", "mei-texture-scroll"],
    [334, "v1", "merc-extra-info"],
    [357, "a0", "(pointer int8)"],
    [[38, 43], "a2", "bone-regs"],
    [545, "s2", "int"],
    [49, "a1", "bone-calculation"],
    [262, "s2", "(pointer uint32)"],
    [89, "at", "terrain-context"]
  ],

  "draw-bones-hud": [
    [[14, 19], "t0", "bone-regs"],
    [25, "a2", "bone-calculation"],
    [[26, 29], "t6", "bone-memory"],
    [[73, 89], "t2", "vu-lights"],
    [89, "t1", "vu-lights"],
    [78, "t1", "pointer"],
    [49, "at", "terrain-context"]
  ],

  "joint-mod-tracker-callback": [
    [[3, 99], "s4", "joint-mod-tracker"]
  ],

  "(method 14 snow-ball)": [
    [16, "v1", "vector"],
    [23, "v1", "vector"],
    [30, "v1", "vector"]
  ],

  "(method 7 snow-ball)": [
    [26, "t9", "(function process-drawable int process-drawable)"]
  ],

  "(method 11 mistycannon)": [
    ["_stack_", 16, "res-tag"],
    ["_stack_", 32, "res-tag"],
    ["_stack_", 48, "res-tag"],
    [337, "v0", "(pointer float)"],
    [367, "v0", "(pointer float)"]
  ],

  "quicksandlurker-missile-init-by-other": [
    [76, "a0", "process-drawable"]
  ],

  "mother-spider-full-joint-callback": [
    [[10, 48], "v1", "mother-spider-thread"]
  ],

  "(method 11 mother-spider)": [
    ["_stack_", 16, "res-tag"],
    [[500, 525], "v0", "(pointer float)"]
  ],

  "(method 21 mother-spider)": [
    [179, "s3", "collide-shape-prim-group"]
  ],

  "(method 11 plane-volume)": [
    [14, "f2", "float"]
  ],

  "(method 9 plane-volume)": [
    [245, "f2", "float"]
  ],

  "(method 21 helix-water)": [
    [27, "a0", "process-drawable"]
  ],

  "(method 7 helix-water)": [
    [14, "t9", "(function process-drawable int process-drawable)"]
  ],

  "(code helix-button-activate)": [
    [37, "v0", "sunkencam"]
  ],

  "(code target-flut-jump)": [
    [137, "v1", "float"]
  ],

  "tie-init-engine": [
    [[14, 18], "a0", "dma-packet"],
    [[24, 28], "a0", "gs-gif-tag"],
    [31, "a0", "(pointer gs-test)"],
    [33, "a0", "(pointer gs-reg64)"],
    [[43, 51], "a0", "dma-packet"],
    [[64, 69], "a0", "dma-packet"],
    [[74, 78], "a0", "dma-packet"],
    [[82, 89], "v1", "(inline-array vector4w)"],
    [[89, 97], "v1", "(pointer vif-tag)"]
  ],

  "tie-end-buffer": [
    [[6, 10], "a1", "dma-packet"],
    [[16, 19], "a1", "gs-gif-tag"],
    [24, "a1", "(pointer gs-test)"],
    [26, "a1", "(pointer gs-reg64)"],
    [[32, 36], "a1", "dma-packet"],
    [[41, 52], "a0", "(pointer vif-tag)"]
  ],

  "tie-ints": [
    [[3, 30], "gp", "(pointer uint32)"]
  ],

  "tie-floats": [
    [[3, 73], "gp", "(pointer uint32)"]
  ],

  "tie-init-buffers": [
    [[29, 32], "v1", "dma-packet"],
    [[59, 62], "a0", "dma-packet"],
    [65, "a0", "(pointer uint32)"],
    [[96, 99], "v1", "dma-packet"],
    [[126, 129], "a0", "dma-packet"],
    [132, "a0", "(pointer uint32)"],
    [[163, 166], "v1", "dma-packet"],
    [[193, 196], "a0", "dma-packet"],
    [199, "a0", "(pointer uint32)"],
    [[230, 233], "v1", "dma-packet"],
    [[260, 263], "a0", "dma-packet"],
    [266, "a0", "(pointer uint32)"]
  ],

  "draw-drawable-tree-instance-tie": [
    [[23, 36], "v1", "drawable-inline-array-node"],
    [25, "a0", "drawable-inline-array-node"],
    [61, "v1", "drawable-inline-array-instance-tie"],
    [74, "v1", "drawable-inline-array-node"],
    [84, "v1", "int"],
    [86, "a0", "int"],
    [66, "a1", "terrain-context"],
    [[363, 366], "v1", "dma-packet"],
    [[484, 487], "v1", "dma-packet"]
  ],

  "(method 10 drawable-tree-instance-tie)": [
    [3, "a1", "terrain-context"]
  ],

  "(method 14 drawable-tree-instance-tie)": [
    [[47, 62], "t1", "tie-fragment"],
    [[102, 117], "t1", "tie-fragment"],
    [[150, 165], "a1", "tie-fragment"]
  ],

  "(method 11 drawable-inline-array-instance-tie)": [
    [[1, 6], "v1", "instance-tie"]
  ],

  "(method 12 drawable-inline-array-instance-tie)": [
    [[1, 6], "v1", "instance-tie"]
  ],

  "(method 13 drawable-inline-array-instance-tie)": [
    [[1, 6], "v1", "instance-tie"]
  ],
<<<<<<< HEAD
  "(anon-function 15 pelican)": [
    [24, "v1", "collectable"]
=======

  "(method 10 drawable-tree-array)": [
    [4, "v1", "terrain-context"]
  ],

  "(method 16 drawable-tree)":[
    [[1,4], "v1", "drawable-inline-array-node"],
    //[4, "a1", "int"],
    [11, "v1", "(pointer int8)"],
    [[29,34], "t0", "drawable-inline-array-node"],
    [31, "t2", "drawable-inline-array-node"],
    //[[34,36], "a1", "int"],
    [36, "t1", "(pointer int8)"],
    [[9, 42], "a2", "(pointer int8)"]
  ],

  "(event sunken-pipegame-idle)": [
    [6, "a0", "sunken-pipegame-button"]
  ],

  "(method 11 sunken-pipegame)": [
    [189, "a1", "collectable"],
    [280, "s0", "collectable"],
    [371, "s0", "collectable"],
    [[407, 410], "v1", "sunken-pipegame-button"]
  ],

  "(method 7 sunken-pipegame)": [
    [33, "t9", "(function process-drawable int process-drawable)"]
  ],

  "(code sunken-pipegame-begin-play)": [
    [179, "v1", "float"],
    [260, "v1", "float"],
    [519, "v1", "float"],
    [596, "v1", "float"]
  ],

  "(method 22 sunken-pipegame)": [
    [20, "v1", "collectable"],
    [25, "v1", "collectable"],
    [54, "v1", "collectable"],
    [59, "v1", "collectable"]
  ],

  "(enter exit-chamber-lower)": [
    [14, "v1", "fuel-cell"]
  ],

  "(code exit-chamber-lower)": [
    [29, "v1", "sunkencam"],
    [50, "v1", "art-joint-anim"],
    [162, "v1", "art-joint-anim"],
    [241, "v1", "art-joint-anim"],
    [308, "v1", "fuel-cell"]
  ],

  "(method 11 exit-chamber)": [
    [190, "v1", "art-joint-anim"]
  ],

  "ray-cylinder-intersect": [
    [20, "v1", "uint"],
    [20, "a0", "uint"]
    // [25, "v1", "uint"],
    // [25, "a0", "uint"]
>>>>>>> 3a035f2b
  ],

  "placeholder-do-not-add-below": []
}<|MERGE_RESOLUTION|>--- conflicted
+++ resolved
@@ -7292,10 +7292,6 @@
   "(method 13 drawable-inline-array-instance-tie)": [
     [[1, 6], "v1", "instance-tie"]
   ],
-<<<<<<< HEAD
-  "(anon-function 15 pelican)": [
-    [24, "v1", "collectable"]
-=======
 
   "(method 10 drawable-tree-array)": [
     [4, "v1", "terrain-context"]
@@ -7362,7 +7358,10 @@
     [20, "a0", "uint"]
     // [25, "v1", "uint"],
     // [25, "a0", "uint"]
->>>>>>> 3a035f2b
+  ],
+
+  "(anon-function 15 pelican)": [
+    [24, "v1", "collectable"]
   ],
 
   "placeholder-do-not-add-below": []
