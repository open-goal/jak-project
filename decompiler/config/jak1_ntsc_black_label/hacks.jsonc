{
  ////////////////////////////
  // HACKS and ASM FUNCTIONS
  ////////////////////////////

  "types_with_bad_inspect_methods": [
    "engine",
    "bsp-header",
    "joint-anim-matrix",
    "part-tracker"
  ],

  "no_type_analysis_functions_by_name": [],

  // this limits the number of cases in a cond.  The first argument is the name of the function.
  // the second argument is the name of the first condition in the cond. Use print_cfg to find it out.
  // The third argument is the number of cases. If you set it too small it may fail to build the CFG.
  "cond_with_else_max_lengths": [
    ["(method 20 res-lump)", "b0", 2],
    ["(method 11 res-lump)", "b0", 1],
    ["(method 12 res-lump)", "b0", 1]
  ],

  // if a cond with an else case is being used a value in a place where it looks wrong
  // you can add the function name to this list and it will more aggressively reject this rewrite.
  "aggressively_reject_cond_to_value_rewrite": [
    "(method 10 res-lump)",
    "(method 11 res-lump)",
    "(method 12 res-lump)",
    "(method 7 texture-page)"
  ],

  // this provides a hint to the decompiler that these functions will have a lot of inline assembly.
  // currently it just leaves pcpyld as an asm op.
  "hint_inline_assembly_functions": ["matrix-transpose!"],

  "asm_functions_by_name": [
    // gcommon
    "quad-copy!",

    // gkernel
    "(method 11 cpu-thread)",
    "throw",
    "return-from-thread",
    "return-from-thread-dead",
    "reset-and-call",
    "(method 10 cpu-thread)",
    "(method 0 catch-frame)",
    "throw-dispatch",
    "set-to-run-bootstrap",
    "run-function-in-process", // not asm, but it uses the stack.

    // pskernel
    "return-from-exception", // F: eret
    "kernel-read-function", // F: delay slot tricks
    "kernel-write-function", // F: delay slot tricks
    "kernel-copy-function",
    "kernel-check-hardwired-addresses",

    // math
    "rand-uint31-gen",

    // bounding box
    "(method 9 bounding-box)", // F: asm branching
    "(method 14 bounding-box)",

    // matrix
    "(method 9 matrix)", // F: asm branching
    "matrix-axis-sin-cos!", // F: asm branching
    "matrix-axis-sin-cos-vu!",

    // geometry
    "circle-circle-xz-intersect", // F: asm branching

    // trigonometry
    "exp", // BUG: cfg is wrong.
    "atan0", // P: manual use of stack
    "sincos!", // P: manual use of stack
    "sincos-rad!",

    // dma-h
    "dma-count-until-done", // F: asm branching
    "dma-sync-with-count", // F: asm branching
    "dma-send-no-scratch", // F: asm branching
    "dma-sync-fast",

    // dma
    "symlink3", // F: asm branching
    "symlink2", // F: asm branching
    "dma-sync-hang",

    // display
    "vblank-handler", // F: weird asm for interrupt handler
    "vif1-handler", // F: weird asm for interrupt handler
    "vif1-handler-debug",

    // vector
    "vector=", // asm branching

    // collide-mesh-h
    "(method 11 collide-mesh-cache)",

    // collide-func
    "moving-sphere-triangle-intersect", // P: weird branching
    "collide-do-primitives", // P: asm branching

    // joint
    "calc-animation-from-spr", // F: asm branching
    "decompress-frame-data-pair-to-accumulator", // P: asm calling
    "decompress-frame-data-to-accumulator", // P: asm calling
    "decompress-fixed-data-to-accumulator", // P: asm calling
    "normalize-frame-quaternions", // F: asm branching, return
    "clear-frame-accumulator", // F: asm branching
    "cspace<-parented-transformq-joint!",

    // sprite

    // merc-blend-shape
    "setup-blerc-chains-for-one-fragment", // F: asm branching
    "merc-dma-chain-to-spr", // F: asm branching
    "blerc-a-fragment",

    // ripple
    "ripple-matrix-scale",
    "ripple-apply-wave-table",
    "ripple-create-wave-table",
    "ripple-execute-init",

    // bones
    "draw-bones-hud",
    "draw-bones",
    "draw-bones-check-longest-edge-asm",
    "draw-bones-merc",
    "bones-mtx-calc-execute",
    "bones-mtx-calc",
    "texscroll-execute",

    // generic-effect
    "generic-debug-light-proc",
    "generic-none-dma-wait",
    "generic-copy-vtx-dclr-dtex",
    "generic-light",
    "generic-envmap-only-proc",
    "generic-no-light",
    "generic-no-light+envmap",
    "generic-no-light-dproc",
    "generic-no-light-dproc-only",
    "generic-no-light-proc",
    "generic-interp-dproc",
    "generic-envmap-dproc",
    "generic-prepare-dma-single",
    "generic-prepare-dma-double",
    "generic-envmap-proc",
    "generic-light-proc",
    "generic-dma-from-spr",
    "upload-vu0-program",

    // generic-merc
    "generic-merc-execute-all",
    "generic-merc-execute-asm", // CFG
    "high-speed-reject",
    "mercneric-convert",
    "mercneric-bittable-asm",
    "mercneric-shader-asm",
    "mercneric-matrix-asm",
    "generic-merc-init-asm",

    // generic-tie
    "generic-tie-convert",
    "generic-tie-convert-proc",
    "generic-tie-upload-next",
    "generic-tie-decompress",
    "generic-tie-dma-to-spad-sync",

    // shadow-cpu
    "shadow-execute",
    "shadow-add-double-edges",
    "shadow-add-double-tris",
    "shadow-add-single-edges",
    "shadow-add-facing-single-tris",
    "shadow-add-verts",
    "shadow-find-double-edges",
    "shadow-find-facing-double-tris",
    "shadow-find-single-edges",
    "shadow-find-facing-single-tris",
    "shadow-scissor-top",
    "shadow-scissor-edges",
    "shadow-calc-dual-verts",

    // background
    "background-upload-vu0",

    // draw-node
    "draw-node-cull",

    // shrubbery
    "test-func",
    "draw-inline-array-instance-shrub",

    // tfrag
    "stats-tfrag-asm",
    "draw-inline-array-tfrag-near",
    "draw-inline-array-tfrag",

    // tie-methods
    "draw-inline-array-prototype-tie-near-asm",
    "draw-inline-array-prototype-tie-asm",
    "draw-inline-array-prototype-tie-generic-asm",
    "draw-inline-array-instance-tie",

    // sparticle-launcher
    "sp-init-fields!",

    // sparticle
    "memcpy",
    "sp-process-block-3d",
    "sp-process-block-2d",
    "sp-launch-particles-var",
    "particle-adgif",
    "sp-init-fields!",

    // time-of-day
    "time-of-day-interp-colors-scratch",
    "time-of-day-interp-colors",

    // sky-tng
    "clip-polygon-against-negative-hyperplane",
    "clip-polygon-against-positive-hyperplane",
    "draw-large-polygon",

    // load-boundary
    "render-boundary-tri",
    "render-boundary-quad",
    "draw-boundary-polygon",

    // collide-probe
    "collide-probe-instance-tie",
    "collide-probe-node",

    // collide-mesh
    "(method 10 collide-mesh)",
    "(method 13 collide-mesh)",
    "(method 9 collide-mesh-cache)",
    "(method 15 collide-mesh)",
    "(method 14 collide-mesh)",
    "(method 11 collide-mesh)",
    "(method 12 collide-mesh)",

    // collide-edge-grab
    "(method 13 collide-edge-work)",
    "(method 17 collide-edge-work)",
    "(method 15 collide-edge-work)",
    "(method 16 collide-edge-work)",
    "(method 9 edge-grab-info)", // maybe bug
    "(method 18 collide-edge-work)",
    "(method 10 collide-edge-hold-list)",

    // collide-shape
    "(method 15 collide-shape-prim-mesh)", // BUG:
    "(method 15 collide-shape-prim-sphere)", // BUG:
    "(method 16 collide-shape-prim)",
    "(method 15 collide-shape-prim-group)",
    "(method 45 collide-shape)",
    "(method 28 collide-shape-prim-mesh)", // BUG:
    "(method 29 collide-shape-prim-group)",
    "(method 20 collide-shape-prim-group)",
    "(method 19 collide-shape-prim-sphere)",
    "(method 18 collide-shape-prim-sphere)",
    "(method 23 collide-shape-prim-sphere)",
    "(method 23 collide-shape-prim-mesh)", // BUG: maybe
    "(method 24 collide-shape-prim)",
    "(method 23 collide-shape-prim-group)",
    "(method 42 collide-shape)",

    // collide-shape-rider
    "(method 35 collide-shape)",

    // process-drawable BUG
    "cspace-inspect-tree",
    "(method 19 process-drawable)",

    // ambient
    "ambient-inspect",

    // generic-obs BUG
    "camera-change-to",

    // target BUG
    "target-falling-anim-trans",

    // target2 BUG
    "(anon-function 33 target2)", // BUG:
    "(anon-function 67 target2)", // BUG:
    "look-for-points-of-interest",

    // drawable-tree
    "(method 16 drawable-tree)",

    // collide-cache
    "(method 10 collide-puss-work)",
    "(method 9 collide-puss-work)",
    "(method 19 collide-cache)",
    "(method 10 collide-cache-prim)",
    "(method 9 collide-cache-prim)",
    "(method 30 collide-cache)",
    "(method 13 collide-shape-prim-group)",
    "(method 13 collide-shape-prim-sphere)",
    "(method 13 collide-shape-prim-mesh)",
    "(method 14 collide-shape-prim-group)",
    "(method 14 collide-shape-prim-sphere)",
    "(method 14 collide-shape-prim-mesh)",
    "(method 12 collide-shape-prim-group)", // BUG: maybe
    "(method 12 collide-shape-prim-sphere)",
    "(method 12 collide-shape-prim-mesh)",
    "(method 29 collide-cache)",
    "(method 27 collide-cache)",
    "(method 14 collide-cache)",
    "(method 28 collide-cache)",
    "(method 26 collide-cache)",
    "(method 21 collide-cache)",
    "(method 32 collide-cache)",

    // memory-usage BUG
    //"(method 14 level)",

    // navigate BUG
    "(method 32 nav-control)",

    // ocean
    "draw-large-polygon-ocean", // CFG

    // ocean-vu0
    "ocean-generate-verts", // crash
    "ocean-interp-wave",

    // nav-enemy BUG
    // "(anon-function 28 nav-enemy)",

    // orb-cache BUG
    "(method 27 orb-cache-top)",

    // ropebridge BUG
    "(method 27 ropebridge)",

    // all unchecked and in level DGO code
    "(anon-function 21 plant-boss)", // CFG
    // "(anon-function 10 ice-cube)",
    // "(anon-function 15 ice-cube)",
    "mistycannon-find-best-solution",
    "target-flut-falling-anim-trans",
    "kermit-check-to-hit-player?",
    "(anon-function 36 mistycannon)",
    "(anon-function 2 target-tube)",
    "(anon-function 5 orbit-plat)",
    "(anon-function 2 ogreboss)"

  ],

  // these functions use pairs and the decompiler
  // will be less picky about types related to pairs.
  "pair_functions_by_name": [
    "ref",
    "last",
    "member",
    "nmember",
    "assoc",
    "assoce",
    "append!",
    "delete!",
    "delete-car!",
    "insert-cons!",
    "sort",
    "unload-package",
    "(method 4 pair)",
    "nassoc",
    "nassoce",
    "lookup-level-info",
    "(method 21 level-group)",
    "(method 12 level)",
    "update-sound-banks",
    "(method 16 level-group)",
    "bg",
    "(method 18 game-info)",
    "debug-menu-context-default-selection",
    "debug-menu-rebuild",
    "debug-menu-func-decode",
    "debug-menu-make-from-template",
    "debug-menu-render",
    "debug-menu-context-select-next-or-prev-item",
    "debug-menu-context-select-new-item",
    "debug-menu-send-msg",
    "debug-menu-find-from-template",
    "build-continue-menu",
    "(method 8 process-tree)",
    "(method 16 load-state)",
    "(method 15 load-state)",
    "build-continue-menu",
    "entity-remap-names",
    "(method 21 swamp-rat-nest-dummy-a)",
    "(method 21 swamp-rat-nest-dummy-b)",
    "(method 21 swamp-rat-nest-dummy-c)",
    "(method 27 battlecontroller)",
<<<<<<< HEAD
    "(enter billy-playing)"
=======
    "load-boundary-from-template",
    "command-get-time",
    "command-get-param",
    "command-get-quoted-param"
>>>>>>> f6571363
  ],

  // If format is used with the wrong number of arguments,
  // it will often mess up the decompilation, as the decompiler assumes
  // that they used the correct number.  This will override the decompiler's
  // automatic detection.
  "bad_format_strings": {
    "ERROR: dma tag has data in reserved bits ~X~%": 0,
    "#<surface f0:~m f1:~f tf+:~f tf-:~f sf:~f tvv:~m": 5,
    "ERROR<GMJ>: value of symbol ~A in task-controls is not a task-control~%": 0,
    "~0K~10,'-S--~5,'-DK-of-~5,'-DK--~5,'-DK-of-~5,'-DK--": 5,
    "  bsp ~192H~5DK ~280Hdebug~456H~5DK~%": 2,
    "  bsp-leaf-vis-iop ~192H~5DK~%": 1,
    "  bsp-leaf-vis-adj ~192H~5DK~%": 1,
    "  level-code ~192H~5DK~%": 1,
    "  tfrag ~192H~5DK ~280Htfragment~456H~5DK~%": 2,
    "  tie-proto ~192H~5DK ~280Hsky~456H~5DK~%": 2,
    "  tie-instance ~192H~5DK ~280Htie-fragment~456H~5DK~%": 2,
    "  shrub-proto ~192H~5DK ~280Htie-near~456H~5DK~%": 2,
    "  shrub-instance ~192H~5DK ~280Hshrubbery~456H~5DK~%": 2,
    "  collision ~192H~5DK ~280Htie-generic~456H~5DK~%": 2,
    "  pris-geo ~192H~5DK ~280Hpris-fragment~456H~5DK~%": 2,
    "  pris-anim ~192H~5DK ~280Hpris-generic~456H~5DK~%": 2,
    "  textures ~192H~5DK ~280Htextures~456H~5DK~%": 2,
    "  entity ~192H~5DK~%": 1,
    "  misc ~192H~5DK ~280Hsprite~456H~5DK~%": 2,
    "ERROR: <asg> ~A in spool anim loop for ~A ~D, but not loaded.~": 3,
    "~0k~5d/~d   ~6d/~d   ~6d/~d      ": 6,
    "~0k~s~%": 1
  },

  "blocks_ending_in_asm_branch": {
    "closest-pt-in-triangle": [17],

    // this one is all asm branches
    "circle-circle-xz-intersect": [
      1, 2, 3, 4, 5, 6, 7, 8, 9, 10, 11, 12, 13, 14
    ],

    "find-knot-span": [0, 1, 2, 3, 5, 6, 7, 8, 9],

    "curve-evaluate!": [0, 1, 2, 3, 4, 5, 6, 7, 8, 9],

    "(method 9 texture-page-dir)": [4, 5],

    "adgif-shader<-texture-with-update!": [0, 1],

    "display-loop": [44, 49, 66, 96],

    "load-game-text-info": [12, 13, 14, 16, 17, 18],

    "real-main-draw-hook": [75, 77],

    "(method 12 perf-stat)": [0],
    "(method 11 perf-stat)": [0],
    "raw-ray-sphere-intersect": [0, 1, 2, 3, 4, 5],
    "ray-cylinder-intersect": [0, 1, 2, 3, 4, 5],
    "ray-triangle-intersect": [0, 1, 2, 3, 4],
    "bsp-camera-asm": [1, 2, 3],
    "level-remap-texture": [2, 3, 4, 5, 6],
    "start-perf-stat-collection": [26],
    "end-perf-stat-collection": [0],
    "sprite-draw-distorters": [4, 5],
    "draw-string": [
      1, 2, 3, 4, 5, 6, 7, 8, 9, 10, 11, 12, 13, 14, 15, 16, 17, 18, 19, 20, 21,
      22, 23, 24, 25, 26, 27, 28, 29, 30, 31, 32, 33, 34, 35, 36, 37, 38, 39,
      40, 41, 42, 43, 44, 45, 46, 47, 48, 49, 50, 51, 52, 53, 54, 55, 56, 57,
      58, 59, 60, 61, 62, 63, 64, 65, 66, 67, 68, 69, 70, 71, 72, 73, 74, 75,
      76, 77, 78, 79, 80, 81, 82, 83, 84, 85, 86, 87, 88, 89, 90, 91, 92, 93,
      94, 95, 96, 97, 98, 99, 100, 101, 102, 103, 104, 105, 106, 107, 108, 109,
      110, 111, 112, 113, 114, 115, 116, 117, 118, 119, 120, 121, 122, 123, 124,
      125, 126, 127, 128, 129, 130, 131, 132, 133, 134, 135, 136, 137, 138, 139,
      140, 141, 142, 143, 144, 145, 146, 147, 148, 149, 150, 151, 152, 153, 154,
      155, 156, 157, 158, 159, 160, 161, 162, 163, 164, 165, 166, 167, 168, 169,
      170, 171, 172, 173, 174, 175, 176, 177, 178, 179, 180, 181, 182, 183, 184,
      185, 186, 187, 188, 189
    ],
    "get-string-length": [
      0, 1, 2, 3, 4, 5, 6, 7, 8, 9, 10, 11, 12, 13, 14, 15, 16, 17, 18, 19, 20,
      21, 22, 23, 24, 25, 26, 27, 28, 29, 30, 31, 32, 33, 34, 35, 36, 37, 38,
      39, 40, 41, 42, 43, 44, 45, 46, 47, 48, 49, 50
    ],
    "unpack-comp-rle": [1, 3, 5, 6],
    "(method 16 level)": [1, 5, 13, 14, 15, 19, 26, 53],
    "unpack-comp-huf": [2, 4, 5, 6, 7, 8, 9],
    "blerc-execute": [
      0, 1, 2, 3, 4, 5, 6, 7, 8, 9, 10, 11, 12, 13, 14, 15, 16, 17, 18, 19, 20,
      21, 22, 23, 24, 25, 26, 27, 28, 29, 30, 31, 32, 33
    ],
    "(method 11 fact-info-target)": [42],
    "(anon-function 9 game-save)": [3, 4, 5, 6, 7, 8, 10],
    //"(anon-function 9 game-save)":[0, 1, 2, 3, 4, 5, 6, 7, 8, 9, 10, 11, 12, 13, 14],
    "particle-adgif": [0, 1, 2, 3, 4, 5, 7],
    "sp-launch-particles-var": [
      0, 1, 2, 3, 4, 5, 6, 7, 8, 9, 10, 11, 12, 13, 14, 15, 16, 17, 18, 19, 20,
      21, 22, 23, 24, 25, 26, 27, 28, 29, 30, 31, 32, 33, 34, 35, 36, 37, 38,
      39, 40, 41, 42, 43, 44, 45, 46, 47, 48, 49, 50, 51, 52, 53, 54, 55, 56,
      57, 58, 59, 60, 61, 62, 63, 64, 65, 66
    ],
    "(method 11 sparticle-launch-control)": [27, 28, 35, 46, 48, 49, 77],
    "upload-vis-bits": [0, 1, 2, 3, 4, 5, 6]
  },

  // Sometimes the game might use format strings that are fetched dynamically,
  // for example using the game text lookup method
  // Add information about those format instructions here.
  // e.g. "function-name":[[op, argc], [op, argc], ...]
  // where "op" is the op number for the call to format.
  "dynamic_format_arg_counts": {
    "(method 35 progress)": [
      [44, 1],
      [92, 1]
    ],
    "(method 49 progress)": [[35, 1]],
    "(method 37 progress)": [[41, 1]],
    "(method 38 progress)": [[106, 1]],
    "(method 39 progress)": [[41, 1]],
    "(method 41 progress)": [[73, 1]],
    "(method 42 progress)": [[41, 1]],
    "(method 43 progress)": [
      [51, 1],
      [94, 1]
    ],
    "": []
  },

  "mips2c_functions_by_name": [
    "sp-init-fields!",
    "particle-adgif",
    "sp-launch-particles-var",
    "sp-process-block-2d",
    "sp-process-block-3d",
    "draw-large-polygon",
    "clip-polygon-against-positive-hyperplane",
    "clip-polygon-against-negative-hyperplane",
    "render-sky-quad",
    "render-sky-tri",
    "init-sky-regs",
    "set-tex-offset",
    "adgif-shader<-texture-with-update!",
    "init-boundary-regs",
    "draw-boundary-polygon",
    "render-boundary-quad",
    "render-boundary-tri"
  ]
}

<|MERGE_RESOLUTION|>--- conflicted
+++ resolved
@@ -400,14 +400,11 @@
     "(method 21 swamp-rat-nest-dummy-b)",
     "(method 21 swamp-rat-nest-dummy-c)",
     "(method 27 battlecontroller)",
-<<<<<<< HEAD
-    "(enter billy-playing)"
-=======
     "load-boundary-from-template",
     "command-get-time",
     "command-get-param",
-    "command-get-quoted-param"
->>>>>>> f6571363
+    "command-get-quoted-param",
+    "(enter billy-playing)"
   ],
 
   // If format is used with the wrong number of arguments,
