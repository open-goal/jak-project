{
  ////////////////////////////
  // HACKS and ASM FUNCTIONS
  ////////////////////////////

  "types_with_bad_inspect_methods": [
    "engine",
    "bsp-header",
    "joint-anim-matrix",
    "part-tracker"
  ],

  "no_type_analysis_functions_by_name": [],

  // this limits the number of cases in a cond.  The first argument is the name of the function.
  // the second argument is the name of the first condition in the cond. Use print_cfg to find it out.
  // The third argument is the number of cases. If you set it too small it may fail to build the CFG.
  "cond_with_else_max_lengths": [
    ["(method 20 res-lump)", "b0", 2],
    ["(method 11 res-lump)", "b0", 1],
    ["(method 12 res-lump)", "b0", 1]
  ],

  // if a cond with an else case is being used a value in a place where it looks wrong
  // you can add the function name to this list and it will more aggressively reject this rewrite.
  "aggressively_reject_cond_to_value_rewrite": [
    "(method 10 res-lump)",
    "(method 11 res-lump)",
    "(method 12 res-lump)",
    "(method 7 texture-page)"
  ],

  // this provides a hint to the decompiler that these functions will have a lot of inline assembly.
  // currently it just leaves pcpyld as an asm op.
  "hint_inline_assembly_functions": ["matrix-transpose!"],

  "asm_functions_by_name": [
    // gcommon
    "quad-copy!",

    // gkernel
    "(method 11 cpu-thread)",
    "throw",
    "return-from-thread",
    "return-from-thread-dead",
    "reset-and-call",
    "(method 10 cpu-thread)",
    "(method 0 catch-frame)",
    "throw-dispatch",
    "set-to-run-bootstrap",
    "run-function-in-process", // not asm, but it uses the stack.

    // pskernel
    "return-from-exception", // F: eret
    "kernel-read-function", // F: delay slot tricks
    "kernel-write-function", // F: delay slot tricks
    "kernel-copy-function",
    "kernel-check-hardwired-addresses",

    // math
    "rand-uint31-gen",

    // bounding box
    "(method 9 bounding-box)", // F: asm branching
    "(method 14 bounding-box)",

    // matrix
    "(method 9 matrix)", // F: asm branching
    "matrix-axis-sin-cos!", // F: asm branching
    "matrix-axis-sin-cos-vu!",

    // geometry
    "circle-circle-xz-intersect", // F: asm branching

    // trigonometry
    "exp", // BUG: cfg is wrong.
    "atan0", // P: manual use of stack
    "sincos!", // P: manual use of stack
    "sincos-rad!",

    // dma-h
    "dma-count-until-done", // F: asm branching
    "dma-sync-with-count", // F: asm branching
    "dma-send-no-scratch", // F: asm branching
    "dma-sync-fast",

    // dma
    "symlink3", // F: asm branching
    "symlink2", // F: asm branching
    "dma-sync-hang",

    // display
    "vblank-handler", // F: weird asm for interrupt handler
    "vif1-handler", // F: weird asm for interrupt handler
    "vif1-handler-debug",

    // vector
    "vector=", // asm branching

    // collide-mesh-h
    "(method 11 collide-mesh-cache)",

    // collide-func
    "moving-sphere-triangle-intersect", // P: weird branching
    "collide-do-primitives", // P: asm branching

    // joint
    "calc-animation-from-spr", // F: asm branching
    "decompress-frame-data-pair-to-accumulator", // P: asm calling
    "decompress-frame-data-to-accumulator", // P: asm calling
    "decompress-fixed-data-to-accumulator", // P: asm calling
    "normalize-frame-quaternions", // F: asm branching, return
    "clear-frame-accumulator", // F: asm branching
    "cspace<-parented-transformq-joint!",

    // sprite

    // merc-blend-shape
    "setup-blerc-chains-for-one-fragment", // F: asm branching
    "merc-dma-chain-to-spr", // F: asm branching
    "blerc-a-fragment",

    // ripple
    "ripple-matrix-scale",
    "ripple-apply-wave-table",
    "ripple-create-wave-table",
    "ripple-execute-init",

    // bones
    "draw-bones-hud",
    "draw-bones",
    "draw-bones-check-longest-edge-asm",
    "draw-bones-merc",
    "bones-mtx-calc-execute",
    "bones-mtx-calc",
    "texscroll-execute",

    // generic-effect
    "generic-debug-light-proc",
    "generic-none-dma-wait",
    "generic-copy-vtx-dclr-dtex",
    "generic-light",
    "generic-envmap-only-proc",
    "generic-no-light",
    "generic-no-light+envmap",
    "generic-no-light-dproc",
    "generic-no-light-dproc-only",
    "generic-no-light-proc",
    "generic-interp-dproc",
    "generic-envmap-dproc",
    "generic-prepare-dma-single",
    "generic-prepare-dma-double",
    "generic-envmap-proc",
    "generic-light-proc",
    "generic-dma-from-spr",
    "upload-vu0-program",

    // generic-merc
    "generic-merc-execute-all",
    "generic-merc-execute-asm", // CFG
    "high-speed-reject",
    "mercneric-convert",
    "mercneric-bittable-asm",
    "mercneric-shader-asm",
    "mercneric-matrix-asm",
    "generic-merc-init-asm",

    // generic-tie
    "generic-tie-convert",
    "generic-tie-convert-proc",
    "generic-tie-upload-next",
    "generic-tie-decompress",
    "generic-tie-dma-to-spad-sync",

    // shadow-cpu
    "shadow-execute",
    "shadow-add-double-edges",
    "shadow-add-double-tris",
    "shadow-add-single-edges",
    "shadow-add-facing-single-tris",
    "shadow-add-verts",
    "shadow-find-double-edges",
    "shadow-find-facing-double-tris",
    "shadow-find-single-edges",
    "shadow-find-facing-single-tris",
    "shadow-scissor-top",
    "shadow-scissor-edges",
    "shadow-calc-dual-verts",

    // background
    "background-upload-vu0",

    // draw-node
    "draw-node-cull",

    // shrubbery
    "test-func",
    "draw-inline-array-instance-shrub",

    // tfrag
    "stats-tfrag-asm",
    "draw-inline-array-tfrag-near",
    "draw-inline-array-tfrag",

    // tie-methods
    "draw-inline-array-prototype-tie-near-asm",
    "draw-inline-array-prototype-tie-asm",
    "draw-inline-array-prototype-tie-generic-asm",
    "draw-inline-array-instance-tie",

    // sparticle-launcher
    "sp-init-fields!",

    // sparticle
    "memcpy",
    "sp-process-block-3d",
    "sp-process-block-2d",
    "sp-launch-particles-var",
    "particle-adgif",
    "sp-init-fields!",

    // time-of-day
    "time-of-day-interp-colors-scratch",
    "time-of-day-interp-colors",

    // sky-tng
    "clip-polygon-against-negative-hyperplane",
    "clip-polygon-against-positive-hyperplane",
    "draw-large-polygon",

    // load-boundary
    "render-boundary-tri",
    "render-boundary-quad",
    "draw-boundary-polygon",

    // collide-probe
    "collide-probe-instance-tie", // CFG
    "collide-probe-node", // CFG

    // collide-edge-grab
    "(method 13 collide-edge-work)", // CFG
    "(method 17 collide-edge-work)", // CFG
    "(method 15 collide-edge-work)", // CFG
    "(method 16 collide-edge-work)", // CFG
    "(method 9 edge-grab-info)", // CFG
    "(method 18 collide-edge-work)", // CFG
    "(method 10 collide-edge-hold-list)", // CFG

    // collide-shape
    "(method 15 collide-shape-prim-mesh)", // CFG
    "(method 15 collide-shape-prim-sphere)", // CFG
    "(method 16 collide-shape-prim)", // CFG
    "(method 15 collide-shape-prim-group)", // CFG
    "(method 18 collide-shape-prim-sphere)",
    "(method 23 collide-shape-prim-sphere)", // CFG
    "(method 23 collide-shape-prim-mesh)", // BUG - crash in variable pass
    "(method 24 collide-shape-prim)", // CFG
    "(method 23 collide-shape-prim-group)", // CFG
    "(method 42 collide-shape)", // CFG

    // process-drawable BUG
    "cspace-inspect-tree",
    "(method 19 process-drawable)",

    // ambient
    "ambient-inspect",

    // target BUG
    "target-falling-anim-trans", // CFG resolution

    // target2 BUG
    "look-for-points-of-interest", // Failed to split nested sc - looks like dead code to me

    // drawable-tree
    "(method 16 drawable-tree)",

    // collide-cache
    "(method 10 collide-puss-work)", // CFG
    "(method 9 collide-puss-work)", // decompiler crash
    "(method 19 collide-cache)", // decompiler crash
    "(method 10 collide-cache-prim)", // CFG
    "(method 9 collide-cache-prim)", // CFG
    "(method 30 collide-cache)", // unsupported asm - c.le.s
    "(method 13 collide-shape-prim-group)", // CFG
    "(method 13 collide-shape-prim-mesh)", // CFG
    "(method 14 collide-shape-prim-group)", // CFG
    "(method 14 collide-shape-prim-mesh)", // CFG
    "(method 12 collide-shape-prim-group)", // CFG
    "(method 12 collide-shape-prim-mesh)", // CFG
    "(method 27 collide-cache)", // CFG
    "(method 14 collide-cache)", // CFG
    "(method 28 collide-cache)", // CFG
    "(method 26 collide-cache)", // CFG
    "(method 21 collide-cache)", // CFG
    "(method 32 collide-cache)", // CFG

    // memory-usage BUG
    //"(method 14 level)",

    // navigate BUG
    "(method 32 nav-control)",

    // ocean
    "draw-large-polygon-ocean", // CFG

    // ocean-vu0
    "ocean-generate-verts", // crash
    "ocean-interp-wave",

    // ropebridge BUG
    "(method 27 ropebridge)",

    // all unchecked and in level DGO code
    "(anon-function 21 plant-boss)", // CFG
    "target-flut-falling-anim-trans", // CFG failure
<<<<<<< HEAD
    "kermit-check-to-hit-player?",
=======
    "(anon-function 36 mistycannon)",
>>>>>>> 604a8630
    "(anon-function 6 title-obs)",
    "(anon-function 43 maincave-obs)",
    "(anon-function 2 target-tube)",
    "(anon-function 5 orbit-plat)", // CFG
    "(anon-function 2 ogreboss)"

  ],

  // these functions use pairs and the decompiler
  // will be less picky about types related to pairs.
  "pair_functions_by_name": [
    "ref",
    "last",
    "member",
    "nmember",
    "assoc",
    "assoce",
    "append!",
    "delete!",
    "delete-car!",
    "insert-cons!",
    "sort",
    "unload-package",
    "(method 4 pair)",
    "nassoc",
    "nassoce",
    "lookup-level-info",
    "(method 21 level-group)",
    "(method 12 level)",
    "update-sound-banks",
    "(method 16 level-group)",
    "bg",
    "(method 18 game-info)",
    "debug-menu-context-default-selection",
    "debug-menu-rebuild",
    "debug-menu-func-decode",
    "debug-menu-make-from-template",
    "debug-menu-render",
    "debug-menu-context-select-next-or-prev-item",
    "debug-menu-context-select-new-item",
    "debug-menu-send-msg",
    "debug-menu-find-from-template",
    "build-continue-menu",
    "(method 8 process-tree)",
    "(method 16 load-state)",
    "(method 15 load-state)",
    "build-continue-menu",
    "entity-remap-names",
    "(method 21 swamp-rat-nest-dummy-a)",
    "(method 21 swamp-rat-nest-dummy-b)",
    "(method 21 swamp-rat-nest-dummy-c)",
    "(method 27 battlecontroller)",
    "load-boundary-from-template",
    "command-get-time",
    "command-get-param",
    "command-get-quoted-param",
    "command-get-trans",
    "command-get-camera",
    "(method 14 camera-tracker)",
    "(enter billy-playing)",
    "(code target-continue)",
    "next-level"
  ],

  // If format is used with the wrong number of arguments,
  // it will often mess up the decompilation, as the decompiler assumes
  // that they used the correct number.  This will override the decompiler's
  // automatic detection.
  "bad_format_strings": {
    "ERROR: dma tag has data in reserved bits ~X~%": 0,
    "#<surface f0:~m f1:~f tf+:~f tf-:~f sf:~f tvv:~m": 5,
    "ERROR<GMJ>: value of symbol ~A in task-controls is not a task-control~%": 0,
    "~0K~10,'-S--~5,'-DK-of-~5,'-DK--~5,'-DK-of-~5,'-DK--": 5,
    "  bsp ~192H~5DK ~280Hdebug~456H~5DK~%": 2,
    "  bsp-leaf-vis-iop ~192H~5DK~%": 1,
    "  bsp-leaf-vis-adj ~192H~5DK~%": 1,
    "  level-code ~192H~5DK~%": 1,
    "  tfrag ~192H~5DK ~280Htfragment~456H~5DK~%": 2,
    "  tie-proto ~192H~5DK ~280Hsky~456H~5DK~%": 2,
    "  tie-instance ~192H~5DK ~280Htie-fragment~456H~5DK~%": 2,
    "  shrub-proto ~192H~5DK ~280Htie-near~456H~5DK~%": 2,
    "  shrub-instance ~192H~5DK ~280Hshrubbery~456H~5DK~%": 2,
    "  collision ~192H~5DK ~280Htie-generic~456H~5DK~%": 2,
    "  pris-geo ~192H~5DK ~280Hpris-fragment~456H~5DK~%": 2,
    "  pris-anim ~192H~5DK ~280Hpris-generic~456H~5DK~%": 2,
    "  textures ~192H~5DK ~280Htextures~456H~5DK~%": 2,
    "  entity ~192H~5DK~%": 1,
    "  misc ~192H~5DK ~280Hsprite~456H~5DK~%": 2,
    "ERROR: <asg> ~A in spool anim loop for ~A ~D, but not loaded.~": 3,
    "~0k~5d/~d   ~6d/~d   ~6d/~d      ": 6,
    "~0k~s~%": 1,
    "money ~A was killed in pickup~%": 0
  },

  "blocks_ending_in_asm_branch": {
    "closest-pt-in-triangle": [17],

    // this one is all asm branches
    "circle-circle-xz-intersect": [
      1, 2, 3, 4, 5, 6, 7, 8, 9, 10, 11, 12, 13, 14
    ],

    "find-knot-span": [0, 1, 2, 3, 5, 6, 7, 8, 9],

    "curve-evaluate!": [0, 1, 2, 3, 4, 5, 6, 7, 8, 9],

    "(method 9 texture-page-dir)": [4, 5],

    "adgif-shader<-texture-with-update!": [0, 1],

    "display-loop": [44, 49, 66, 96],

    "load-game-text-info": [12, 13, 14, 16, 17, 18],

    "real-main-draw-hook": [75, 77],

    "(method 12 perf-stat)": [0],
    "(method 11 perf-stat)": [0],
    "raw-ray-sphere-intersect": [0, 1, 2, 3, 4, 5],
    "ray-cylinder-intersect": [0, 1, 2, 3, 4, 5],
    "ray-triangle-intersect": [0, 1, 2, 3, 4],
    "bsp-camera-asm": [1, 2, 3],
    "level-remap-texture": [2, 3, 4, 5, 6],
    "start-perf-stat-collection": [26],
    "end-perf-stat-collection": [0],
    "sprite-draw-distorters": [4, 5],
    "draw-string": [
      1, 2, 3, 4, 5, 6, 7, 8, 9, 10, 11, 12, 13, 14, 15, 16, 17, 18, 19, 20, 21,
      22, 23, 24, 25, 26, 27, 28, 29, 30, 31, 32, 33, 34, 35, 36, 37, 38, 39,
      40, 41, 42, 43, 44, 45, 46, 47, 48, 49, 50, 51, 52, 53, 54, 55, 56, 57,
      58, 59, 60, 61, 62, 63, 64, 65, 66, 67, 68, 69, 70, 71, 72, 73, 74, 75,
      76, 77, 78, 79, 80, 81, 82, 83, 84, 85, 86, 87, 88, 89, 90, 91, 92, 93,
      94, 95, 96, 97, 98, 99, 100, 101, 102, 103, 104, 105, 106, 107, 108, 109,
      110, 111, 112, 113, 114, 115, 116, 117, 118, 119, 120, 121, 122, 123, 124,
      125, 126, 127, 128, 129, 130, 131, 132, 133, 134, 135, 136, 137, 138, 139,
      140, 141, 142, 143, 144, 145, 146, 147, 148, 149, 150, 151, 152, 153, 154,
      155, 156, 157, 158, 159, 160, 161, 162, 163, 164, 165, 166, 167, 168, 169,
      170, 171, 172, 173, 174, 175, 176, 177, 178, 179, 180, 181, 182, 183, 184,
      185, 186, 187, 188, 189
    ],
    "get-string-length": [
      0, 1, 2, 3, 4, 5, 6, 7, 8, 9, 10, 11, 12, 13, 14, 15, 16, 17, 18, 19, 20,
      21, 22, 23, 24, 25, 26, 27, 28, 29, 30, 31, 32, 33, 34, 35, 36, 37, 38,
      39, 40, 41, 42, 43, 44, 45, 46, 47, 48, 49, 50
    ],
    "unpack-comp-rle": [1, 3, 5, 6],
    "(method 16 level)": [1, 5, 13, 14, 15, 19, 26, 53],
    "unpack-comp-huf": [2, 4, 5, 6, 7, 8, 9],
    "blerc-execute": [
      0, 1, 2, 3, 4, 5, 6, 7, 8, 9, 10, 11, 12, 13, 14, 15, 16, 17, 18, 19, 20,
      21, 22, 23, 24, 25, 26, 27, 28, 29, 30, 31, 32, 33
    ],
    "(method 11 fact-info-target)": [42],
    "(anon-function 9 game-save)": [3, 4, 5, 6, 7, 8, 10],
    //"(anon-function 9 game-save)":[0, 1, 2, 3, 4, 5, 6, 7, 8, 9, 10, 11, 12, 13, 14],
    "particle-adgif": [0, 1, 2, 3, 4, 5, 7],
    "sp-launch-particles-var": [
      0, 1, 2, 3, 4, 5, 6, 7, 8, 9, 10, 11, 12, 13, 14, 15, 16, 17, 18, 19, 20,
      21, 22, 23, 24, 25, 26, 27, 28, 29, 30, 31, 32, 33, 34, 35, 36, 37, 38,
      39, 40, 41, 42, 43, 44, 45, 46, 47, 48, 49, 50, 51, 52, 53, 54, 55, 56,
      57, 58, 59, 60, 61, 62, 63, 64, 65, 66
    ],
    "(method 11 sparticle-launch-control)": [27, 28, 35, 46, 48, 49, 77],
    "upload-vis-bits": [0, 1, 2, 3, 4, 5, 6],

    "draw-drawable-tree-tfrag": [6, 8, 13, 15],
    "draw-drawable-tree-trans-tfrag": [6, 8, 13, 15],
    "draw-drawable-tree-dirt-tfrag": [6, 8, 13, 15],
    "draw-drawable-tree-ice-tfrag": [6, 8, 13, 15],
    
    "birth-pickup-at-point": [0]
  },

  // Sometimes the game might use format strings that are fetched dynamically,
  // for example using the game text lookup method
  // Add information about those format instructions here.
  // e.g. "function-name":[[op, argc], [op, argc], ...]
  // where "op" is the op number for the call to format.
  "dynamic_format_arg_counts": {
    "(method 35 progress)": [
      [44, 1],
      [92, 1]
    ],
    "(method 49 progress)": [[35, 1]],
    "(method 37 progress)": [[41, 1]],
    "(method 38 progress)": [[106, 1]],
    "(method 39 progress)": [[41, 1]],
    "(method 41 progress)": [[73, 1]],
    "(method 42 progress)": [[41, 1]],
    "(method 43 progress)": [
      [51, 1],
      [94, 1]
    ],
    "": []
  },

  "mips2c_functions_by_name": [
    "sp-init-fields!",
    "particle-adgif",
    "sp-launch-particles-var",
    "sp-process-block-2d",
    "sp-process-block-3d",
    "draw-large-polygon",
    "clip-polygon-against-positive-hyperplane",
    "clip-polygon-against-negative-hyperplane",
    "render-sky-quad",
    "render-sky-tri",
    "init-sky-regs",
    "set-tex-offset",
    "adgif-shader<-texture-with-update!",
    "init-boundary-regs",
    "draw-boundary-polygon",
    "render-boundary-quad",
    "render-boundary-tri",
    "draw-inline-array-tfrag",
    "stats-tfrag-asm",
    "time-of-day-interp-colors-scratch"
  ],

  // there are some missing textures. I don't know what the game actually does here.
  // the format for entries is [level, tpage, index]
  "missing_textures": [
    ["finalboss", 1419, 3]
  ]
}

<|MERGE_RESOLUTION|>--- conflicted
+++ resolved
@@ -313,11 +313,6 @@
     // all unchecked and in level DGO code
     "(anon-function 21 plant-boss)", // CFG
     "target-flut-falling-anim-trans", // CFG failure
-<<<<<<< HEAD
-    "kermit-check-to-hit-player?",
-=======
-    "(anon-function 36 mistycannon)",
->>>>>>> 604a8630
     "(anon-function 6 title-obs)",
     "(anon-function 43 maincave-obs)",
     "(anon-function 2 target-tube)",
