--- conflicted
+++ resolved
@@ -377,12 +377,6 @@
     "ocean-generate-verts",
     "ocean-interp-wave",
 
-<<<<<<< HEAD
-=======
-    // anim-tester BUG
-    //"anim-tester-add-newobj",
-
->>>>>>> af523410
     // nav-enemy BUG
     "(anon-function 28 nav-enemy)",
 
@@ -532,6 +526,8 @@
 
     "(method 12 perf-stat)": [0],
     "(method 11 perf-stat)": [0],
+    "(method 20 actor-link-info)": [2],
+    "(method 21 actor-link-info)": [2],
     "raw-ray-sphere-intersect": [0, 1, 2, 3, 4, 5],
     "ray-cylinder-intersect": [0, 1, 2, 3, 4, 5],
     "ray-triangle-intersect": [0, 1, 2, 3, 4],
