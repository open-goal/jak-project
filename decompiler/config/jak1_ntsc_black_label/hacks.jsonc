--- conflicted
+++ resolved
@@ -442,12 +442,6 @@
     "start-perf-stat-collection": [26],
     "end-perf-stat-collection": [0],
     "sprite-draw-distorters": [4, 5],
-<<<<<<< HEAD
-    "start-collect-nav": [0],
-    "end-collect-nav": [0]
-  }
-}
-=======
     "draw-string": [
       1, 2, 3, 4, 5, 6, 7, 8, 9, 10, 11, 12, 13, 14, 15, 16, 17, 18, 19, 20, 21,
       22, 23, 24, 25, 26, 27, 28, 29, 30, 31, 32, 33, 34, 35, 36, 37, 38, 39,
@@ -492,7 +486,10 @@
     "draw-drawable-tree-dirt-tfrag": [6, 8, 13, 15],
     "draw-drawable-tree-ice-tfrag": [6, 8, 13, 15],
     
-    "birth-pickup-at-point": [0]
+    "birth-pickup-at-point": [0],
+    
+    "start-collect-nav": [0],
+    "end-collect-nav": [0]
   },
 
   // Sometimes the game might use format strings that are fetched dynamically,
@@ -542,4 +539,3 @@
   ]
 }
 
->>>>>>> 6a434828
