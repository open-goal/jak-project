--- conflicted
+++ resolved
@@ -351,13 +351,10 @@
     "(anon-function 15 ice-cube)",
     "(anon-function 45 lavatube-energy)",
     "target-flut-falling-anim-trans",
-<<<<<<< HEAD
+    "kermit-check-to-hit-player?",
+    "(anon-function 36 mistycannon)",
     "(anon-function 6 title-obs)",
     "(anon-function 43 maincave-obs)",
-=======
-    "kermit-check-to-hit-player?",
-    "(anon-function 36 mistycannon)",
->>>>>>> f6571363
     "(anon-function 2 target-tube)",
     "(anon-function 5 orbit-plat)", // CFG
     "(anon-function 2 ogreboss)"
