{
  ////////////////////////////
  // HACKS and ASM FUNCTIONS
  ////////////////////////////

  "types_with_bad_inspect_methods": [
    "engine",
    "bsp-header",
    "joint-anim-matrix",
    "part-tracker"
  ],

  "no_type_analysis_functions_by_name": [],

  // this limits the number of cases in a cond.  The first argument is the name of the function.
  // the second argument is the name of the first condition in the cond. Use print_cfg to find it out.
  // The third argument is the number of cases. If you set it too small it may fail to build the CFG.
  "cond_with_else_max_lengths": [
    ["(method 20 res-lump)", "b0", 2],
    ["(method 11 res-lump)", "b0", 1],
    ["(method 12 res-lump)", "b0", 1]
  ],

  // if a cond with an else case is being used a value in a place where it looks wrong
  // you can add the function name to this list and it will more aggressively reject this rewrite.
  "aggressively_reject_cond_to_value_rewrite": [
    "(method 10 res-lump)",
    "(method 11 res-lump)",
    "(method 12 res-lump)",
    "(method 7 texture-page)"
  ],

  // this provides a hint to the decompiler that these functions will have a lot of inline assembly.
  // currently it just leaves pcpyld as an asm op.
  "hint_inline_assembly_functions": ["matrix-transpose!"],

  "asm_functions_by_name": [
    // gcommon
    "quad-copy!",

    // gkernel
    "(method 11 cpu-thread)",
    "throw",
    "return-from-thread",
    "return-from-thread-dead",
    "reset-and-call",
    "(method 10 cpu-thread)",
    "(method 0 catch-frame)",
    "throw-dispatch",
    "set-to-run-bootstrap",
    "run-function-in-process", // not asm, but it uses the stack.

    // pskernel
    "return-from-exception", // F: eret
    "kernel-read-function", // F: delay slot tricks
    "kernel-write-function", // F: delay slot tricks
    "kernel-copy-function",
    "kernel-check-hardwired-addresses",

    // math
    "rand-uint31-gen",

    // bounding box
    "(method 9 bounding-box)", // F: asm branching
    "(method 14 bounding-box)",

    // matrix
    "(method 9 matrix)", // F: asm branching
    "matrix-axis-sin-cos!", // F: asm branching
    "matrix-axis-sin-cos-vu!",

    // geometry
    "circle-circle-xz-intersect", // F: asm branching

    // trigonometry
    "exp", // BUG: cfg is wrong.
    "atan0", // P: manual use of stack
    "sincos!", // P: manual use of stack
    "sincos-rad!",

    // dma-h
    "dma-count-until-done", // F: asm branching
    "dma-sync-with-count", // F: asm branching
    "dma-send-no-scratch", // F: asm branching
    "dma-sync-fast",

    // dma
    "symlink3", // F: asm branching
    "symlink2", // F: asm branching
    "dma-sync-hang",

    // display
    "vblank-handler", // F: weird asm for interrupt handler
    "vif1-handler", // F: weird asm for interrupt handler
    "vif1-handler-debug",

    // vector
    "vector=", // asm branching

    // collide-mesh-h
    "(method 11 collide-mesh-cache)",

    // collide-func
    "moving-sphere-triangle-intersect", // P: weird branching
    "collide-do-primitives", // P: asm branching

    // joint
    "calc-animation-from-spr", // F: asm branching
    "decompress-frame-data-pair-to-accumulator", // P: asm calling
    "decompress-frame-data-to-accumulator", // P: asm calling
    "decompress-fixed-data-to-accumulator", // P: asm calling
    "normalize-frame-quaternions", // F: asm branching, return
    "clear-frame-accumulator", // F: asm branching
    "cspace<-parented-transformq-joint!",

    // sprite

    // merc-blend-shape
    "setup-blerc-chains-for-one-fragment", // F: asm branching
    "merc-dma-chain-to-spr", // F: asm branching
    "blerc-a-fragment",

    // ripple
    "ripple-matrix-scale",
    "ripple-apply-wave-table",
    "ripple-create-wave-table",
    "ripple-execute-init",

    // bones
    "draw-bones-check-longest-edge-asm",
    "draw-bones-merc",
    "bones-mtx-calc",

    // generic-effect
    "generic-debug-light-proc",
    "generic-none-dma-wait",
    "generic-copy-vtx-dclr-dtex",
    "generic-light",
    "generic-envmap-only-proc",
    "generic-no-light",
    "generic-no-light+envmap",
    "generic-no-light-dproc",
    "generic-no-light-dproc-only",
    "generic-no-light-proc",
    "generic-interp-dproc",
    "generic-envmap-dproc",
    "generic-prepare-dma-single",
    "generic-prepare-dma-double",
    "generic-envmap-proc",
    "generic-light-proc",
    "generic-dma-from-spr",
    "upload-vu0-program",

    // generic-merc
    "generic-merc-execute-all",
    "generic-merc-execute-asm", // CFG
    "high-speed-reject",
    "mercneric-convert",
    "mercneric-bittable-asm",
    "mercneric-shader-asm",
    "mercneric-matrix-asm",
    "generic-merc-init-asm",

    // generic-tie
    "generic-tie-convert",
    "generic-tie-convert-proc",
    "generic-tie-upload-next",
    "generic-tie-decompress",
    "generic-tie-dma-to-spad-sync",

    // shadow-cpu
    "shadow-execute",
    "shadow-add-double-edges",
    "shadow-add-double-tris",
    "shadow-add-single-edges",
    "shadow-add-facing-single-tris",
    "shadow-add-verts",
    "shadow-find-double-edges",
    "shadow-find-facing-double-tris",
    "shadow-find-single-edges",
    "shadow-find-facing-single-tris",
    "shadow-scissor-top",
    "shadow-scissor-edges",
    "shadow-calc-dual-verts",

    // background
    "background-upload-vu0",

    // draw-node
    "draw-node-cull",

    // shrubbery
    "test-func",
    "draw-inline-array-instance-shrub",

    // tfrag
    "stats-tfrag-asm",
    "draw-inline-array-tfrag-near",
    "draw-inline-array-tfrag",

    // tie-methods
    "draw-inline-array-prototype-tie-near-asm",
    "draw-inline-array-prototype-tie-asm",
    "draw-inline-array-prototype-tie-generic-asm",
    "draw-inline-array-instance-tie",

    // sparticle-launcher
    "sp-init-fields!",

    // sparticle
    "memcpy",
    "sp-process-block-3d",
    "sp-process-block-2d",
    "sp-launch-particles-var",
    "particle-adgif",
    "sp-init-fields!",

    // time-of-day
    "time-of-day-interp-colors-scratch",
    "time-of-day-interp-colors",

    // sky-tng
    "clip-polygon-against-negative-hyperplane",
    "clip-polygon-against-positive-hyperplane",
    "draw-large-polygon",

    // load-boundary
    "render-boundary-tri",
    "render-boundary-quad",
    "draw-boundary-polygon",

    // collide-probe
    "collide-probe-instance-tie", // CFG
    "collide-probe-node", // CFG

    // collide-edge-grab
    "(method 13 collide-edge-work)", // CFG
    "(method 17 collide-edge-work)", // CFG
    "(method 15 collide-edge-work)", // CFG
    "(method 16 collide-edge-work)", // CFG
    "(method 9 edge-grab-info)", // CFG
    "(method 18 collide-edge-work)", // CFG
    "(method 10 collide-edge-hold-list)", // CFG

    // collide-shape
    "(method 15 collide-shape-prim-mesh)", // CFG
    "(method 15 collide-shape-prim-sphere)", // CFG
    "(method 16 collide-shape-prim)", // CFG
    "(method 15 collide-shape-prim-group)", // CFG
    "(method 18 collide-shape-prim-sphere)",
    "(method 23 collide-shape-prim-sphere)", // CFG
    "(method 23 collide-shape-prim-mesh)", // BUG - crash in variable pass
    "(method 24 collide-shape-prim)", // CFG
    "(method 23 collide-shape-prim-group)", // CFG
    "(method 42 collide-shape)", // CFG

    // process-drawable BUG
    "cspace-inspect-tree",
    "(method 19 process-drawable)",

    // ambient
    "ambient-inspect",

    // target BUG
    "target-falling-anim-trans", // CFG resolution

    // target2 BUG
    "look-for-points-of-interest", // Failed to split nested sc - looks like dead code to me

    // drawable-tree
    "(method 16 drawable-tree)",

    // collide-cache
    "(method 10 collide-puss-work)", // CFG
    "(method 9 collide-puss-work)", // decompiler crash
    "(method 19 collide-cache)", // decompiler crash
    "(method 10 collide-cache-prim)", // CFG
    "(method 9 collide-cache-prim)", // CFG
    "(method 30 collide-cache)", // unsupported asm - c.le.s
    "(method 13 collide-shape-prim-group)", // CFG
    "(method 13 collide-shape-prim-mesh)", // CFG
    "(method 14 collide-shape-prim-group)", // CFG
    "(method 14 collide-shape-prim-mesh)", // CFG
    "(method 12 collide-shape-prim-group)", // CFG
    "(method 12 collide-shape-prim-mesh)", // CFG
    "(method 27 collide-cache)", // CFG
    "(method 14 collide-cache)", // CFG
    "(method 28 collide-cache)", // CFG
    "(method 26 collide-cache)", // CFG
    "(method 21 collide-cache)", // CFG
    "(method 32 collide-cache)", // CFG

    // memory-usage BUG
    //"(method 14 level)",

    // navigate BUG
    "(method 32 nav-control)",

    // ocean
    "draw-large-polygon-ocean", // CFG

    // ocean-vu0
    "ocean-generate-verts", // crash
    "ocean-interp-wave",

    // ropebridge BUG
    "(method 27 ropebridge)",

    // all unchecked and in level DGO code
    "(anon-function 21 plant-boss)", // CFG
    "target-flut-falling-anim-trans", // CFG failure
    "(anon-function 6 title-obs)",
    "(anon-function 43 maincave-obs)",
    "(anon-function 2 target-tube)",
    "(anon-function 5 orbit-plat)", // CFG
    "(anon-function 2 ogreboss)"

  ],

  // these functions use pairs and the decompiler
  // will be less picky about types related to pairs.
  "pair_functions_by_name": [
    "ref",
    "last",
    "member",
    "nmember",
    "assoc",
    "assoce",
    "append!",
    "delete!",
    "delete-car!",
    "insert-cons!",
    "sort",
    "unload-package",
    "(method 4 pair)",
    "nassoc",
    "nassoce",
    "lookup-level-info",
    "(method 21 level-group)",
    "(method 12 level)",
    "update-sound-banks",
    "(method 16 level-group)",
    "bg",
    "(method 18 game-info)",
    "debug-menu-context-default-selection",
    "debug-menu-rebuild",
    "debug-menu-func-decode",
    "debug-menu-make-from-template",
    "debug-menu-render",
    "debug-menu-context-select-next-or-prev-item",
    "debug-menu-context-select-new-item",
    "debug-menu-send-msg",
    "debug-menu-find-from-template",
    "build-continue-menu",
    "(method 8 process-tree)",
    "(method 16 load-state)",
    "(method 15 load-state)",
    "build-continue-menu",
    "entity-remap-names",
    "(method 21 swamp-rat-nest-dummy-a)",
    "(method 21 swamp-rat-nest-dummy-b)",
    "(method 21 swamp-rat-nest-dummy-c)",
    "(method 27 battlecontroller)",
    "load-boundary-from-template",
    "command-get-time",
    "command-get-param",
    "command-get-quoted-param",
    "command-get-trans",
    "command-get-camera",
    "(method 14 camera-tracker)",
    "(enter billy-playing)",
    "(code target-continue)",
    "next-level"
  ],

  // If format is used with the wrong number of arguments,
  // it will often mess up the decompilation, as the decompiler assumes
  // that they used the correct number.  This will override the decompiler's
  // automatic detection.
  "bad_format_strings": {
    "ERROR: dma tag has data in reserved bits ~X~%": 0,
    "#<surface f0:~m f1:~f tf+:~f tf-:~f sf:~f tvv:~m": 5,
    "ERROR<GMJ>: value of symbol ~A in task-controls is not a task-control~%": 0,
    "~0K~10,'-S--~5,'-DK-of-~5,'-DK--~5,'-DK-of-~5,'-DK--": 5,
    "  bsp ~192H~5DK ~280Hdebug~456H~5DK~%": 2,
    "  bsp-leaf-vis-iop ~192H~5DK~%": 1,
    "  bsp-leaf-vis-adj ~192H~5DK~%": 1,
    "  level-code ~192H~5DK~%": 1,
    "  tfrag ~192H~5DK ~280Htfragment~456H~5DK~%": 2,
    "  tie-proto ~192H~5DK ~280Hsky~456H~5DK~%": 2,
    "  tie-instance ~192H~5DK ~280Htie-fragment~456H~5DK~%": 2,
    "  shrub-proto ~192H~5DK ~280Htie-near~456H~5DK~%": 2,
    "  shrub-instance ~192H~5DK ~280Hshrubbery~456H~5DK~%": 2,
    "  collision ~192H~5DK ~280Htie-generic~456H~5DK~%": 2,
    "  pris-geo ~192H~5DK ~280Hpris-fragment~456H~5DK~%": 2,
    "  pris-anim ~192H~5DK ~280Hpris-generic~456H~5DK~%": 2,
    "  textures ~192H~5DK ~280Htextures~456H~5DK~%": 2,
    "  entity ~192H~5DK~%": 1,
    "  misc ~192H~5DK ~280Hsprite~456H~5DK~%": 2,
    "ERROR: <asg> ~A in spool anim loop for ~A ~D, but not loaded.~": 3,
    "~0k~5d/~d   ~6d/~d   ~6d/~d      ": 6,
    "~0k~s~%": 1,
    "money ~A was killed in pickup~%": 0
  },

  "blocks_ending_in_asm_branch": {
    "closest-pt-in-triangle": [17],

    // this one is all asm branches
    "circle-circle-xz-intersect": [
      1, 2, 3, 4, 5, 6, 7, 8, 9, 10, 11, 12, 13, 14
    ],

    "find-knot-span": [0, 1, 2, 3, 5, 6, 7, 8, 9],

    "curve-evaluate!": [0, 1, 2, 3, 4, 5, 6, 7, 8, 9],

    "(method 9 texture-page-dir)": [4, 5],

    "adgif-shader<-texture-with-update!": [0, 1],

    "display-loop": [44, 49, 66, 96],

    "load-game-text-info": [12, 13, 14, 16, 17, 18],

    "real-main-draw-hook": [75, 77],

    "(method 12 perf-stat)": [0],
    "(method 11 perf-stat)": [0],
    "raw-ray-sphere-intersect": [0, 1, 2, 3, 4, 5],
    "ray-cylinder-intersect": [0, 1, 2, 3, 4, 5],
    "ray-triangle-intersect": [0, 1, 2, 3, 4],
    "bsp-camera-asm": [1, 2, 3],
    "level-remap-texture": [2, 3, 4, 5, 6],
    "start-perf-stat-collection": [26],
    "end-perf-stat-collection": [0],
    "sprite-draw-distorters": [4, 5],
    "draw-string": [
      1, 2, 3, 4, 5, 6, 7, 8, 9, 10, 11, 12, 13, 14, 15, 16, 17, 18, 19, 20, 21,
      22, 23, 24, 25, 26, 27, 28, 29, 30, 31, 32, 33, 34, 35, 36, 37, 38, 39,
      40, 41, 42, 43, 44, 45, 46, 47, 48, 49, 50, 51, 52, 53, 54, 55, 56, 57,
      58, 59, 60, 61, 62, 63, 64, 65, 66, 67, 68, 69, 70, 71, 72, 73, 74, 75,
      76, 77, 78, 79, 80, 81, 82, 83, 84, 85, 86, 87, 88, 89, 90, 91, 92, 93,
      94, 95, 96, 97, 98, 99, 100, 101, 102, 103, 104, 105, 106, 107, 108, 109,
      110, 111, 112, 113, 114, 115, 116, 117, 118, 119, 120, 121, 122, 123, 124,
      125, 126, 127, 128, 129, 130, 131, 132, 133, 134, 135, 136, 137, 138, 139,
      140, 141, 142, 143, 144, 145, 146, 147, 148, 149, 150, 151, 152, 153, 154,
      155, 156, 157, 158, 159, 160, 161, 162, 163, 164, 165, 166, 167, 168, 169,
      170, 171, 172, 173, 174, 175, 176, 177, 178, 179, 180, 181, 182, 183, 184,
      185, 186, 187, 188, 189
    ],
    "get-string-length": [
      0, 1, 2, 3, 4, 5, 6, 7, 8, 9, 10, 11, 12, 13, 14, 15, 16, 17, 18, 19, 20,
      21, 22, 23, 24, 25, 26, 27, 28, 29, 30, 31, 32, 33, 34, 35, 36, 37, 38,
      39, 40, 41, 42, 43, 44, 45, 46, 47, 48, 49, 50
    ],
    "unpack-comp-rle": [1, 3, 5, 6],
    "(method 16 level)": [1, 5, 13, 14, 15, 19, 26, 53],
    "unpack-comp-huf": [2, 4, 5, 6, 7, 8, 9],
    "blerc-execute": [
      0, 1, 2, 3, 4, 5, 6, 7, 8, 9, 10, 11, 12, 13, 14, 15, 16, 17, 18, 19, 20,
      21, 22, 23, 24, 25, 26, 27, 28, 29, 30, 31, 32, 33
    ],
    "(method 11 fact-info-target)": [42],
    "(anon-function 9 game-save)": [3, 4, 5, 6, 7, 8, 10],
    //"(anon-function 9 game-save)":[0, 1, 2, 3, 4, 5, 6, 7, 8, 9, 10, 11, 12, 13, 14],
    "particle-adgif": [0, 1, 2, 3, 4, 5, 7],
    "sp-launch-particles-var": [
      0, 1, 2, 3, 4, 5, 6, 7, 8, 9, 10, 11, 12, 13, 14, 15, 16, 17, 18, 19, 20,
      21, 22, 23, 24, 25, 26, 27, 28, 29, 30, 31, 32, 33, 34, 35, 36, 37, 38,
      39, 40, 41, 42, 43, 44, 45, 46, 47, 48, 49, 50, 51, 52, 53, 54, 55, 56,
      57, 58, 59, 60, 61, 62, 63, 64, 65, 66
    ],
    "(method 11 sparticle-launch-control)": [27, 28, 35, 46, 48, 49, 77],
    "upload-vis-bits": [0, 1, 2, 3, 4, 5, 6],

    "draw-drawable-tree-tfrag": [6, 8, 13, 15],
    "draw-drawable-tree-trans-tfrag": [6, 8, 13, 15],
    "draw-drawable-tree-dirt-tfrag": [6, 8, 13, 15],
    "draw-drawable-tree-ice-tfrag": [6, 8, 13, 15],
<<<<<<< HEAD
    "draw-drawable-tree-instance-tie": [10, 12, 18, 20, 26, 28, 37, 39],
=======

    "birth-pickup-at-point": [0],
>>>>>>> ff61d320
    
    "draw-bones": [0, 1, 2, 8, 81],
    "draw-bones-hud": [7, 8]
  },

  // Sometimes the game might use format strings that are fetched dynamically,
  // for example using the game text lookup method
  // Add information about those format instructions here.
  // e.g. "function-name":[[op, argc], [op, argc], ...]
  // where "op" is the op number for the call to format.
  "dynamic_format_arg_counts": {
    "(method 35 progress)": [
      [44, 1],
      [92, 1]
    ],
    "(method 49 progress)": [[35, 1]],
    "(method 37 progress)": [[41, 1]],
    "(method 38 progress)": [[106, 1]],
    "(method 39 progress)": [[41, 1]],
    "(method 41 progress)": [[73, 1]],
    "(method 42 progress)": [[41, 1]],
    "(method 43 progress)": [
      [51, 1],
      [94, 1]
    ]
  },

  "mips2c_functions_by_name": [
    "sp-init-fields!",
    "particle-adgif",
    "sp-launch-particles-var",
    "sp-process-block-2d",
    "sp-process-block-3d",
    "draw-large-polygon",
    "clip-polygon-against-positive-hyperplane",
    "clip-polygon-against-negative-hyperplane",
    "render-sky-quad",
    "render-sky-tri",
    "init-sky-regs",
    "set-tex-offset",
    "adgif-shader<-texture-with-update!",
    "init-boundary-regs",
    "draw-boundary-polygon",
    "render-boundary-quad",
    "render-boundary-tri",
    "draw-inline-array-tfrag",
    "stats-tfrag-asm",
    "time-of-day-interp-colors-scratch",
    "normalize-frame-quaternions"
  ],

  // there are some missing textures. I don't know what the game actually does here.
  // the format for entries is [level, tpage, index]
  "missing_textures": [
    ["finalboss", 1419, 3]
  ]
}

<|MERGE_RESOLUTION|>--- conflicted
+++ resolved
@@ -478,13 +478,9 @@
     "draw-drawable-tree-trans-tfrag": [6, 8, 13, 15],
     "draw-drawable-tree-dirt-tfrag": [6, 8, 13, 15],
     "draw-drawable-tree-ice-tfrag": [6, 8, 13, 15],
-<<<<<<< HEAD
     "draw-drawable-tree-instance-tie": [10, 12, 18, 20, 26, 28, 37, 39],
-=======
-
+    
     "birth-pickup-at-point": [0],
->>>>>>> ff61d320
-    
     "draw-bones": [0, 1, 2, 8, 81],
     "draw-bones-hud": [7, 8]
   },
