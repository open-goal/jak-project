--- conflicted
+++ resolved
@@ -395,13 +395,10 @@
     "command-get-time",
     "command-get-param",
     "command-get-quoted-param",
-<<<<<<< HEAD
-    "(enter billy-playing)"
-=======
     "command-get-trans",
     "command-get-camera",
-    "(method 14 camera-tracker)"
->>>>>>> 97636135
+    "(method 14 camera-tracker)",
+    "(enter billy-playing)"
   ],
 
   // If format is used with the wrong number of arguments,
