{
  ////////////////////////////
  // HACKS and ASM FUNCTIONS
  ////////////////////////////

  "types_with_bad_inspect_methods": [
    "engine",
    "bsp-header",
    "joint-anim-matrix",
    "part-tracker"
  ],

  "no_type_analysis_functions_by_name": [],

  // this limits the number of cases in a cond.  The first argument is the name of the function.
  // the second argument is the name of the first condition in the cond. Use print_cfg to find it out.
  // The third argument is the number of cases. If you set it too small it may fail to build the CFG.
  "cond_with_else_max_lengths": [
    ["(method 20 res-lump)", "b0", 2],
    ["(method 11 res-lump)", "b0", 1],
    ["(method 12 res-lump)", "b0", 1]
  ],

  // if a cond with an else case is being used a value in a place where it looks wrong
  // you can add the function name to this list and it will more aggressively reject this rewrite.
  "aggressively_reject_cond_to_value_rewrite": [
    "(method 10 res-lump)",
    "(method 11 res-lump)",
    "(method 12 res-lump)",
    "(method 7 texture-page)"
  ],

  // this provides a hint to the decompiler that these functions will have a lot of inline assembly.
  // currently it just leaves pcpyld as an asm op.
  "hint_inline_assembly_functions": ["matrix-transpose!"],

  "asm_functions_by_name": [
    // gcommon
    "quad-copy!",

    // gkernel
    "(method 11 cpu-thread)",
    "throw",
    "return-from-thread",
    "return-from-thread-dead",
    "reset-and-call",
    "(method 10 cpu-thread)",
    "(method 0 catch-frame)",
    "throw-dispatch",
    "set-to-run-bootstrap",
    "run-function-in-process", // not asm, but it uses the stack.

    // pskernel
    "return-from-exception", // F: eret
    "kernel-read-function", // F: delay slot tricks
    "kernel-write-function", // F: delay slot tricks
    "kernel-copy-function",
    "kernel-check-hardwired-addresses",

    // math
    "rand-uint31-gen",

    // bounding box
    "(method 9 bounding-box)", // F: asm branching
    "(method 14 bounding-box)",

    // matrix
    "(method 9 matrix)", // F: asm branching
    "matrix-axis-sin-cos!", // F: asm branching
    "matrix-axis-sin-cos-vu!",

    // geometry
    "circle-circle-xz-intersect", // F: asm branching

    // trigonometry
    "exp", // BUG: cfg is wrong.
    "atan0", // P: manual use of stack
    "sincos!", // P: manual use of stack
    "sincos-rad!",

    // dma-h
    "dma-count-until-done", // F: asm branching
    "dma-sync-with-count", // F: asm branching
    "dma-send-no-scratch", // F: asm branching
    "dma-sync-fast",

    // dma
    "symlink3", // F: asm branching
    "symlink2", // F: asm branching
    "dma-sync-hang",

    // display
    "vblank-handler", // F: weird asm for interrupt handler
    "vif1-handler", // F: weird asm for interrupt handler
    "vif1-handler-debug",

    // vector
    "vector=", // asm branching

    // collide-mesh-h
    "(method 11 collide-mesh-cache)",

    // collide-func
    "moving-sphere-triangle-intersect", // P: weird branching
    "collide-do-primitives", // P: asm branching

    // joint
    "calc-animation-from-spr", // F: asm branching
    "decompress-frame-data-pair-to-accumulator", // P: asm calling
    "decompress-frame-data-to-accumulator", // P: asm calling
    "decompress-fixed-data-to-accumulator", // P: asm calling
    "normalize-frame-quaternions", // F: asm branching, return
    "clear-frame-accumulator", // F: asm branching
    "cspace<-parented-transformq-joint!",

    // sprite

    // merc-blend-shape
    "setup-blerc-chains-for-one-fragment", // F: asm branching
    "merc-dma-chain-to-spr", // F: asm branching
    "blerc-a-fragment",

    // ripple
    "ripple-matrix-scale",
    "ripple-apply-wave-table",
    "ripple-create-wave-table",
    "ripple-execute-init",

    // bones
    "draw-bones-check-longest-edge-asm",
    "draw-bones-merc",
    "bones-mtx-calc",

    // generic-effect
    "generic-debug-light-proc",
    "generic-none-dma-wait",
    "generic-copy-vtx-dclr-dtex",
    "generic-light",
    "generic-envmap-only-proc",
    "generic-no-light",
    "generic-no-light+envmap",
    "generic-no-light-dproc",
    "generic-no-light-dproc-only",
    "generic-no-light-proc",
    "generic-interp-dproc",
    "generic-envmap-dproc",
    "generic-prepare-dma-single",
    "generic-prepare-dma-double",
    "generic-envmap-proc",
    "generic-light-proc",
    "generic-dma-from-spr",
    "upload-vu0-program",

    // generic-merc
    "generic-merc-execute-all",
    "generic-merc-execute-asm", // CFG
    "high-speed-reject",
    "mercneric-convert",
    "mercneric-bittable-asm",
    "mercneric-shader-asm",
    "mercneric-matrix-asm",
    "generic-merc-init-asm",

    // generic-tie
    "generic-tie-convert",
    "generic-tie-convert-proc",
    "generic-tie-upload-next",
    "generic-tie-decompress",
    "generic-tie-dma-to-spad-sync",

    // shadow-cpu
    "shadow-execute",
    "shadow-add-double-edges",
    "shadow-add-double-tris",
    "shadow-add-single-edges",
    "shadow-add-facing-single-tris",
    "shadow-add-verts",
    "shadow-find-double-edges",
    "shadow-find-facing-double-tris",
    "shadow-find-single-edges",
    "shadow-find-facing-single-tris",
    "shadow-scissor-top",
    "shadow-scissor-edges",
    "shadow-calc-dual-verts",

    // background
    "background-upload-vu0",

    // draw-node
    "draw-node-cull",

    // shrubbery
    "test-func",
    "draw-inline-array-instance-shrub",

    // tfrag
    "stats-tfrag-asm",
    "draw-inline-array-tfrag-near",
    "draw-inline-array-tfrag",

    // tie-methods
    "draw-inline-array-prototype-tie-near-asm",
    "draw-inline-array-prototype-tie-asm",
    "draw-inline-array-prototype-tie-generic-asm",
    "draw-inline-array-instance-tie",

    // sparticle-launcher
    "sp-init-fields!",

    // sparticle
    "memcpy",
    "sp-process-block-3d",
    "sp-process-block-2d",
    "sp-launch-particles-var",
    "particle-adgif",
    "sp-init-fields!",

    // time-of-day
    "time-of-day-interp-colors-scratch",
    "time-of-day-interp-colors",

    // sky-tng
    "clip-polygon-against-negative-hyperplane",
    "clip-polygon-against-positive-hyperplane",
    "draw-large-polygon",

    // load-boundary
    "render-boundary-tri",
    "render-boundary-quad",
    "draw-boundary-polygon",

    // collide-probe
    "collide-probe-instance-tie", // CFG
    "collide-probe-node", // CFG

    // collide-edge-grab
    "(method 13 collide-edge-work)", // CFG
    "(method 17 collide-edge-work)", // CFG
    "(method 15 collide-edge-work)", // CFG
    "(method 16 collide-edge-work)", // CFG
    "(method 9 edge-grab-info)", // CFG
    "(method 18 collide-edge-work)", // CFG
    "(method 10 collide-edge-hold-list)", // CFG

    // collide-shape
    "(method 15 collide-shape-prim-mesh)", // CFG
    "(method 15 collide-shape-prim-sphere)", // CFG
    "(method 16 collide-shape-prim)", // CFG
    "(method 15 collide-shape-prim-group)", // CFG
    "(method 18 collide-shape-prim-sphere)",
    "(method 23 collide-shape-prim-sphere)", // CFG
    "(method 23 collide-shape-prim-mesh)", // BUG - crash in variable pass
    "(method 24 collide-shape-prim)", // CFG
    "(method 23 collide-shape-prim-group)", // CFG
    "(method 42 collide-shape)", // CFG

    // process-drawable BUG
    "cspace-inspect-tree",
    "(method 19 process-drawable)",

    // ambient
    "ambient-inspect",

    // target BUG
    "target-falling-anim-trans", // CFG resolution

    // target2 BUG
    "look-for-points-of-interest", // Failed to split nested sc - looks like dead code to me

    // collide-cache
    "(method 10 collide-puss-work)", // CFG
    "(method 9 collide-puss-work)", // decompiler crash
    "(method 19 collide-cache)", // decompiler crash
    "(method 10 collide-cache-prim)", // CFG
    "(method 9 collide-cache-prim)", // CFG
    "(method 30 collide-cache)", // unsupported asm - c.le.s
    "(method 13 collide-shape-prim-group)", // CFG
    "(method 13 collide-shape-prim-mesh)", // CFG
    "(method 14 collide-shape-prim-group)", // CFG
    "(method 14 collide-shape-prim-mesh)", // CFG
    "(method 12 collide-shape-prim-group)", // CFG
    "(method 12 collide-shape-prim-mesh)", // CFG
    "(method 27 collide-cache)", // CFG
    "(method 14 collide-cache)", // CFG
    "(method 28 collide-cache)", // CFG
    "(method 26 collide-cache)", // CFG
    "(method 21 collide-cache)", // CFG
    "(method 32 collide-cache)", // CFG

    // memory-usage BUG
    //"(method 14 level)",

    // navigate
    "(method 32 nav-control)", // CFG

    // ocean
    "draw-large-polygon-ocean", // CFG

    // ocean-vu0
    "ocean-generate-verts", // crash
    "ocean-interp-wave",

    // ropebridge BUG
    "(method 27 ropebridge)",

    // all unchecked and in level DGO code
    "(anon-function 21 plant-boss)", // CFG
    "target-flut-falling-anim-trans", // CFG failure
    "(anon-function 2 target-tube)",
    "(anon-function 5 orbit-plat)", // CFG
    "(anon-function 2 ogreboss)"

  ],

  // these functions use pairs and the decompiler
  // will be less picky about types related to pairs.
  "pair_functions_by_name": [
    "ref",
    "last",
    "member",
    "nmember",
    "assoc",
    "assoce",
    "append!",
    "delete!",
    "delete-car!",
    "insert-cons!",
    "sort",
    "unload-package",
    "(method 4 pair)",
    "nassoc",
    "nassoce",
    "lookup-level-info",
    "(method 21 level-group)",
    "(method 12 level)",
    "update-sound-banks",
    "(method 16 level-group)",
    "bg",
    "(method 18 game-info)",
    "debug-menu-context-default-selection",
    "debug-menu-rebuild",
    "debug-menu-func-decode",
    "debug-menu-make-from-template",
    "debug-menu-render",
    "debug-menu-context-select-next-or-prev-item",
    "debug-menu-context-select-new-item",
    "debug-menu-send-msg",
    "debug-menu-find-from-template",
    "build-continue-menu",
    "(method 8 process-tree)",
    "(method 16 load-state)",
    "(method 15 load-state)",
    "build-continue-menu",
    "entity-remap-names",
    "(method 21 swamp-rat-nest-dummy-a)",
    "(method 21 swamp-rat-nest-dummy-b)",
    "(method 21 swamp-rat-nest-dummy-c)",
    "(method 27 battlecontroller)",
    "load-boundary-from-template",
    "command-get-time",
    "command-get-param",
    "command-get-quoted-param",
    "command-get-trans",
    "command-get-camera",
    "(method 14 camera-tracker)",
    "(enter billy-playing)",
    "(code target-continue)",
    "next-level"
  ],

  // If format is used with the wrong number of arguments,
  // it will often mess up the decompilation, as the decompiler assumes
  // that they used the correct number.  This will override the decompiler's
  // automatic detection.
  "bad_format_strings": {
    "ERROR: dma tag has data in reserved bits ~X~%": 0,
    "#<surface f0:~m f1:~f tf+:~f tf-:~f sf:~f tvv:~m": 5,
    "ERROR<GMJ>: value of symbol ~A in task-controls is not a task-control~%": 0,
    "~0K~10,'-S--~5,'-DK-of-~5,'-DK--~5,'-DK-of-~5,'-DK--": 5,
    "  bsp ~192H~5DK ~280Hdebug~456H~5DK~%": 2,
    "  bsp-leaf-vis-iop ~192H~5DK~%": 1,
    "  bsp-leaf-vis-adj ~192H~5DK~%": 1,
    "  level-code ~192H~5DK~%": 1,
    "  tfrag ~192H~5DK ~280Htfragment~456H~5DK~%": 2,
    "  tie-proto ~192H~5DK ~280Hsky~456H~5DK~%": 2,
    "  tie-instance ~192H~5DK ~280Htie-fragment~456H~5DK~%": 2,
    "  shrub-proto ~192H~5DK ~280Htie-near~456H~5DK~%": 2,
    "  shrub-instance ~192H~5DK ~280Hshrubbery~456H~5DK~%": 2,
    "  collision ~192H~5DK ~280Htie-generic~456H~5DK~%": 2,
    "  pris-geo ~192H~5DK ~280Hpris-fragment~456H~5DK~%": 2,
    "  pris-anim ~192H~5DK ~280Hpris-generic~456H~5DK~%": 2,
    "  textures ~192H~5DK ~280Htextures~456H~5DK~%": 2,
    "  entity ~192H~5DK~%": 1,
    "  misc ~192H~5DK ~280Hsprite~456H~5DK~%": 2,
    "ERROR: <asg> ~A in spool anim loop for ~A ~D, but not loaded.~": 3,
    "~0k~5d/~d   ~6d/~d   ~6d/~d      ": 6,
    "~0k~s~%": 1,
    "money ~A was killed in pickup~%": 0
  },

  "blocks_ending_in_asm_branch": {
    "closest-pt-in-triangle": [17],

    // this one is all asm branches
    "circle-circle-xz-intersect": [
      1, 2, 3, 4, 5, 6, 7, 8, 9, 10, 11, 12, 13, 14
    ],

    "find-knot-span": [0, 1, 2, 3, 5, 6, 7, 8, 9],

    "curve-evaluate!": [0, 1, 2, 3, 4, 5, 6, 7, 8, 9],

    "(method 9 texture-page-dir)": [4, 5],

    "adgif-shader<-texture-with-update!": [0, 1],

    "display-loop": [44, 49, 66, 96],

    "load-game-text-info": [12, 13, 14, 16, 17, 18],

    "real-main-draw-hook": [75, 77],

    "(method 12 perf-stat)": [0],
    "(method 11 perf-stat)": [0],
    "raw-ray-sphere-intersect": [0, 1, 2, 3, 4, 5],
    "ray-cylinder-intersect": [0, 1, 2, 3, 4, 5],
    "ray-triangle-intersect": [0, 1, 2, 3, 4],
    "bsp-camera-asm": [1, 2, 3],
    "level-remap-texture": [2, 3, 4, 5, 6],
    "start-perf-stat-collection": [26],
    "end-perf-stat-collection": [0],
    "sprite-draw-distorters": [4, 5],
    "draw-string": [
      1, 2, 3, 4, 5, 6, 7, 8, 9, 10, 11, 12, 13, 14, 15, 16, 17, 18, 19, 20, 21,
      22, 23, 24, 25, 26, 27, 28, 29, 30, 31, 32, 33, 34, 35, 36, 37, 38, 39,
      40, 41, 42, 43, 44, 45, 46, 47, 48, 49, 50, 51, 52, 53, 54, 55, 56, 57,
      58, 59, 60, 61, 62, 63, 64, 65, 66, 67, 68, 69, 70, 71, 72, 73, 74, 75,
      76, 77, 78, 79, 80, 81, 82, 83, 84, 85, 86, 87, 88, 89, 90, 91, 92, 93,
      94, 95, 96, 97, 98, 99, 100, 101, 102, 103, 104, 105, 106, 107, 108, 109,
      110, 111, 112, 113, 114, 115, 116, 117, 118, 119, 120, 121, 122, 123, 124,
      125, 126, 127, 128, 129, 130, 131, 132, 133, 134, 135, 136, 137, 138, 139,
      140, 141, 142, 143, 144, 145, 146, 147, 148, 149, 150, 151, 152, 153, 154,
      155, 156, 157, 158, 159, 160, 161, 162, 163, 164, 165, 166, 167, 168, 169,
      170, 171, 172, 173, 174, 175, 176, 177, 178, 179, 180, 181, 182, 183, 184,
      185, 186, 187, 188, 189
    ],
    "get-string-length": [
      0, 1, 2, 3, 4, 5, 6, 7, 8, 9, 10, 11, 12, 13, 14, 15, 16, 17, 18, 19, 20,
      21, 22, 23, 24, 25, 26, 27, 28, 29, 30, 31, 32, 33, 34, 35, 36, 37, 38,
      39, 40, 41, 42, 43, 44, 45, 46, 47, 48, 49, 50
    ],
    "unpack-comp-rle": [1, 3, 5, 6],
    "(method 16 level)": [1, 5, 13, 14, 15, 19, 26, 53],
    "unpack-comp-huf": [2, 4, 5, 6, 7, 8, 9],
    "blerc-execute": [
      0, 1, 2, 3, 4, 5, 6, 7, 8, 9, 10, 11, 12, 13, 14, 15, 16, 17, 18, 19, 20,
      21, 22, 23, 24, 25, 26, 27, 28, 29, 30, 31, 32, 33
    ],
    "(method 11 fact-info-target)": [42],
    "(anon-function 9 game-save)": [3, 4, 5, 6, 7, 8, 10],
    //"(anon-function 9 game-save)":[0, 1, 2, 3, 4, 5, 6, 7, 8, 9, 10, 11, 12, 13, 14],
    "particle-adgif": [0, 1, 2, 3, 4, 5, 7],
    "sp-launch-particles-var": [
      0, 1, 2, 3, 4, 5, 6, 7, 8, 9, 10, 11, 12, 13, 14, 15, 16, 17, 18, 19, 20,
      21, 22, 23, 24, 25, 26, 27, 28, 29, 30, 31, 32, 33, 34, 35, 36, 37, 38,
      39, 40, 41, 42, 43, 44, 45, 46, 47, 48, 49, 50, 51, 52, 53, 54, 55, 56,
      57, 58, 59, 60, 61, 62, 63, 64, 65, 66
    ],
    "(method 11 sparticle-launch-control)": [27, 28, 35, 46, 48, 49, 77],
    "upload-vis-bits": [0, 1, 2, 3, 4, 5, 6],

    "draw-drawable-tree-tfrag": [6, 8, 13, 15],
    "draw-drawable-tree-trans-tfrag": [6, 8, 13, 15],
    "draw-drawable-tree-dirt-tfrag": [6, 8, 13, 15],
    "draw-drawable-tree-ice-tfrag": [6, 8, 13, 15],
    "draw-drawable-tree-instance-tie": [10, 12, 18, 20, 26, 28, 37, 39],
    
    "birth-pickup-at-point": [0],
<<<<<<< HEAD
    
    "start-collect-nav": [0],
    "end-collect-nav": [0]
=======
    "draw-bones": [0, 1, 2, 8, 81],
    "draw-bones-hud": [7, 8],
    "(method 16 drawable-tree)": [7, 9, 10]
>>>>>>> b13a0ee7
  },

  // Sometimes the game might use format strings that are fetched dynamically,
  // for example using the game text lookup method
  // Add information about those format instructions here.
  // e.g. "function-name":[[op, argc], [op, argc], ...]
  // where "op" is the op number for the call to format.
  "dynamic_format_arg_counts": {
    "(method 35 progress)": [
      [44, 1],
      [92, 1]
    ],
    "(method 49 progress)": [[35, 1]],
    "(method 37 progress)": [[41, 1]],
    "(method 38 progress)": [[106, 1]],
    "(method 39 progress)": [[41, 1]],
    "(method 41 progress)": [[73, 1]],
    "(method 42 progress)": [[41, 1]],
    "(method 43 progress)": [
      [51, 1],
      [94, 1]
    ]
  },

  "mips2c_functions_by_name": [
    "sp-init-fields!",
    "particle-adgif",
    "sp-launch-particles-var",
    "sp-process-block-2d",
    "sp-process-block-3d",
    "draw-large-polygon",
    "clip-polygon-against-positive-hyperplane",
    "clip-polygon-against-negative-hyperplane",
    "render-sky-quad",
    "render-sky-tri",
    "init-sky-regs",
    "set-tex-offset",
    "adgif-shader<-texture-with-update!",
    "init-boundary-regs",
    "draw-boundary-polygon",
    "render-boundary-quad",
    "render-boundary-tri",
    "draw-inline-array-tfrag",
    "stats-tfrag-asm",
    "time-of-day-interp-colors-scratch",
    "normalize-frame-quaternions",
    "collide-do-primitives",
    "moving-sphere-triangle-intersect"
  ],

  // there are some missing textures. I don't know what the game actually does here.
  // the format for entries is [level, tpage, index]
  "missing_textures": [
    ["finalboss", 1419, 3]
  ]
}

<|MERGE_RESOLUTION|>--- conflicted
+++ resolved
@@ -476,15 +476,12 @@
     "draw-drawable-tree-instance-tie": [10, 12, 18, 20, 26, 28, 37, 39],
     
     "birth-pickup-at-point": [0],
-<<<<<<< HEAD
+    "draw-bones": [0, 1, 2, 8, 81],
+    "draw-bones-hud": [7, 8],
+    "(method 16 drawable-tree)": [7, 9, 10],
     
     "start-collect-nav": [0],
     "end-collect-nav": [0]
-=======
-    "draw-bones": [0, 1, 2, 8, 81],
-    "draw-bones-hud": [7, 8],
-    "(method 16 drawable-tree)": [7, 9, 10]
->>>>>>> b13a0ee7
   },
 
   // Sometimes the game might use format strings that are fetched dynamically,
