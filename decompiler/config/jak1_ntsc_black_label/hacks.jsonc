{
  ////////////////////////////
  // HACKS and ASM FUNCTIONS
  ////////////////////////////

  "types_with_bad_inspect_methods": [
    "engine",
    "bsp-header",
    "joint-anim-matrix",
    "part-tracker"
  ],

  "no_type_analysis_functions_by_name": [],

  // this limits the number of cases in a cond.  The first argument is the name of the function.
  // the second argument is the name of the first condition in the cond. Use print_cfg to find it out.
  // The third argument is the number of cases. If you set it too small it may fail to build the CFG.
  "cond_with_else_max_lengths": [
    ["(method 20 res-lump)", "b0", 2],
    ["(method 11 res-lump)", "b0", 1],
    ["(method 12 res-lump)", "b0", 1]
  ],

  // if a cond with an else case is being used a value in a place where it looks wrong
  // you can add the function name to this list and it will more aggressively reject this rewrite.
  "aggressively_reject_cond_to_value_rewrite": [
    "(method 10 res-lump)",
    "(method 11 res-lump)",
    "(method 12 res-lump)",
    "(method 7 texture-page)"
  ],

  // this provides a hint to the decompiler that these functions will have a lot of inline assembly.
  // currently it just leaves pcpyld as an asm op.
  "hint_inline_assembly_functions": ["matrix-transpose!"],

  "asm_functions_by_name": [
    // gcommon
    "quad-copy!",

    // gkernel
    "(method 11 cpu-thread)",
    "throw",
    "return-from-thread",
    "return-from-thread-dead",
    "reset-and-call",
    "(method 10 cpu-thread)",
    "(method 0 catch-frame)",
    "throw-dispatch",
    "set-to-run-bootstrap",
    "run-function-in-process", // not asm, but it uses the stack.

    // pskernel
    "return-from-exception", // F: eret
    "kernel-read-function", // F: delay slot tricks
    "kernel-write-function", // F: delay slot tricks
    "kernel-copy-function",
    "kernel-check-hardwired-addresses",

    // math
    "rand-uint31-gen",

    // bounding box
    "(method 9 bounding-box)", // F: asm branching
    "(method 14 bounding-box)",

    // matrix
    "(method 9 matrix)", // F: asm branching
    "matrix-axis-sin-cos!", // F: asm branching
    "matrix-axis-sin-cos-vu!",

    // geometry
    "circle-circle-xz-intersect", // F: asm branching

    // trigonometry
    "exp", // BUG: cfg is wrong.
    "atan0", // P: manual use of stack
    "sincos!", // P: manual use of stack
    "sincos-rad!",

    // dma-h
    "dma-count-until-done", // F: asm branching
    "dma-sync-with-count", // F: asm branching
    "dma-send-no-scratch", // F: asm branching
    "dma-sync-fast",

    // dma
    "symlink3", // F: asm branching
    "symlink2", // F: asm branching
    "dma-sync-hang",

    // display
    "vblank-handler", // F: weird asm for interrupt handler
    "vif1-handler", // F: weird asm for interrupt handler
    "vif1-handler-debug",

    // vector
    "vector=", // asm branching

    // collide-mesh-h
    "(method 11 collide-mesh-cache)",

    // collide-func
    "moving-sphere-triangle-intersect", // P: weird branching
    "collide-do-primitives", // P: asm branching

    // joint
    "calc-animation-from-spr", // F: asm branching
    "decompress-frame-data-pair-to-accumulator", // P: asm calling
    "decompress-frame-data-to-accumulator", // P: asm calling
    "decompress-fixed-data-to-accumulator", // P: asm calling
    "normalize-frame-quaternions", // F: asm branching, return
    "clear-frame-accumulator", // F: asm branching
    "cspace<-parented-transformq-joint!",

    // sprite

    // merc-blend-shape
    "setup-blerc-chains-for-one-fragment", // F: asm branching
    "merc-dma-chain-to-spr", // F: asm branching
    "blerc-a-fragment",

    // ripple
    "ripple-matrix-scale",
    "ripple-apply-wave-table",
    "ripple-create-wave-table",
    "ripple-execute-init",

    // bones
    "draw-bones-hud",
    "draw-bones",
    "draw-bones-check-longest-edge-asm",
    "draw-bones-merc",
    "bones-mtx-calc-execute",
    "bones-mtx-calc",
    "texscroll-execute",

    // generic-effect
    "generic-debug-light-proc",
    "generic-none-dma-wait",
    "generic-copy-vtx-dclr-dtex",
    "generic-light",
    "generic-envmap-only-proc",
    "generic-no-light",
    "generic-no-light+envmap",
    "generic-no-light-dproc",
    "generic-no-light-dproc-only",
    "generic-no-light-proc",
    "generic-interp-dproc",
    "generic-envmap-dproc",
    "generic-prepare-dma-single",
    "generic-prepare-dma-double",
    "generic-envmap-proc",
    "generic-light-proc",
    "generic-dma-from-spr",
    "upload-vu0-program",

    // generic-merc
    "generic-merc-execute-all",
    "generic-merc-execute-asm",
    "high-speed-reject",
    "mercneric-convert",
    "mercneric-bittable-asm",
    "mercneric-shader-asm",
    "mercneric-matrix-asm",
    "generic-merc-init-asm",

    // generic-tie
    "generic-tie-convert",
    "generic-tie-convert-proc",
    "generic-tie-upload-next",
    "generic-tie-decompress",
    "generic-tie-dma-to-spad-sync",

    // shadow-cpu
    "shadow-execute",
    "shadow-add-double-edges",
    "shadow-add-double-tris",
    "shadow-add-single-edges",
    "shadow-add-facing-single-tris",
    "shadow-add-verts",
    "shadow-find-double-edges",
    "shadow-find-facing-double-tris",
    "shadow-find-single-edges",
    "shadow-find-facing-single-tris",
    "shadow-scissor-top",
    "shadow-scissor-edges",
    "shadow-calc-dual-verts",

    // background
    "background-upload-vu0",

    // draw-node
    "draw-node-cull",

    // shrubbery
    "test-func",
    "draw-inline-array-instance-shrub",

    // tfrag
    "stats-tfrag-asm",
    "draw-inline-array-tfrag-near",
    "draw-inline-array-tfrag",

    // tie-methods
    "draw-inline-array-prototype-tie-near-asm",
    "draw-inline-array-prototype-tie-asm",
    "draw-inline-array-prototype-tie-generic-asm",
    "draw-inline-array-instance-tie",

    // sparticle-launcher
    "sp-init-fields!",

    // sparticle
    "memcpy",
    "sp-process-block-3d",
    "sp-process-block-2d",
    "sp-launch-particles-var",
    "particle-adgif",
    "sp-init-fields!",

    // time-of-day
    "time-of-day-interp-colors-scratch",
    "time-of-day-interp-colors",

    // sky-tng
    "clip-polygon-against-negative-hyperplane",
    "clip-polygon-against-positive-hyperplane",
    "draw-large-polygon",

    // load-boundary
    "render-boundary-tri",
    "render-boundary-quad",
    "draw-boundary-polygon",

    // collide-probe
    "collide-probe-instance-tie",
    "collide-probe-node",

    // collide-mesh
    "(method 10 collide-mesh)",
    "(method 13 collide-mesh)",
    "(method 9 collide-mesh-cache)",
    "(method 15 collide-mesh)",
    "(method 14 collide-mesh)",
    "(method 11 collide-mesh)",
    "(method 12 collide-mesh)",

    // collide-edge-grab
    "(method 13 collide-edge-work)",
    "(method 17 collide-edge-work)",
    "(method 15 collide-edge-work)",
    "(method 16 collide-edge-work)",
    "(method 9 edge-grab-info)", // maybe bug
    "(method 18 collide-edge-work)",
    "(method 10 collide-edge-hold-list)",

    // collide-shape
    "(method 15 collide-shape-prim-mesh)", // BUG:
    "(method 15 collide-shape-prim-sphere)", // BUG:
    "(method 16 collide-shape-prim)",
    "(method 15 collide-shape-prim-group)",
    "(method 45 collide-shape)",
    "(method 28 collide-shape-prim-mesh)", // BUG:
    "(method 29 collide-shape-prim-group)",
    "(method 20 collide-shape-prim-group)",
    "(method 19 collide-shape-prim-sphere)",
    "(method 18 collide-shape-prim-sphere)",
    "(method 23 collide-shape-prim-sphere)",
    "(method 23 collide-shape-prim-mesh)", // BUG: maybe
    "(method 24 collide-shape-prim)",
    "(method 23 collide-shape-prim-group)",
    "(method 42 collide-shape)",

    // collide-shape-rider
    "(method 35 collide-shape)",

    // process-drawable BUG
    "cspace-inspect-tree", // BUG:
    "process-drawable-birth-fuel-cell", // BUG:
    "(method 19 process-drawable)",

    // ambient
    "ambient-inspect",

    // generic-obs BUG
    "camera-change-to",

    // target BUG
    "target-falling-anim-trans",

    // target2 BUG
    "(anon-function 33 target2)", // BUG:
    "(anon-function 67 target2)", // BUG:
    "look-for-points-of-interest",

    // drawable-tree
    "(method 16 drawable-tree)",

    // collide-cache
    "(method 10 collide-puss-work)",
    "(method 9 collide-puss-work)",
    "(method 19 collide-cache)",
    "(method 10 collide-cache-prim)",
    "(method 9 collide-cache-prim)",
    "(method 30 collide-cache)",
    "(method 13 collide-shape-prim-group)",
    "(method 13 collide-shape-prim-sphere)",
    "(method 13 collide-shape-prim-mesh)",
    "(method 14 collide-shape-prim-group)",
    "(method 14 collide-shape-prim-sphere)",
    "(method 14 collide-shape-prim-mesh)",
    "(method 12 collide-shape-prim-group)", // BUG: maybe
    "(method 12 collide-shape-prim-sphere)",
    "(method 12 collide-shape-prim-mesh)",
    "(method 29 collide-cache)",
    "(method 27 collide-cache)",
    "(method 14 collide-cache)",
    "(method 28 collide-cache)",
    "(method 26 collide-cache)",
    "(method 21 collide-cache)",
    "(method 32 collide-cache)",

    // memory-usage BUG
    //"(method 14 level)",

    // navigate BUG
    "(method 32 nav-control)",

    // collectables BUG
    "add-blue-motion",

    // ocean
    "draw-large-polygon-ocean",

    // ocean-vu0
    "ocean-generate-verts",
    "ocean-interp-wave",

    // nav-enemy BUG
    // "(anon-function 28 nav-enemy)",

    // orb-cache BUG
    "(method 27 orb-cache-top)",

    // ropebridge BUG
    "(method 27 ropebridge)",

    // all unchecked and in level DGO code
    "(anon-function 21 plant-boss)",
    "(anon-function 10 ice-cube)",
    "(anon-function 15 ice-cube)",
    "(anon-function 45 lavatube-energy)",
    "mistycannon-find-best-solution",
    "target-flut-falling-anim-trans",
    "kermit-check-to-hit-player?",
    "(anon-function 36 mistycannon)",
<<<<<<< HEAD
    "(anon-function 5 battlecontroller)",
=======
    "(anon-function 43 maincave-obs)",
>>>>>>> 45318be0
    "(anon-function 2 target-tube)",
    "(anon-function 5 orbit-plat)",
    "(anon-function 2 ogreboss)"
  ],

  // these functions use pairs and the decompiler
  // will be less picky about types related to pairs.
  "pair_functions_by_name": [
    "ref",
    "last",
    "member",
    "nmember",
    "assoc",
    "assoce",
    "append!",
    "delete!",
    "delete-car!",
    "insert-cons!",
    "sort",
    "unload-package",
    "(method 4 pair)",
    "nassoc",
    "nassoce",
    "lookup-level-info",
    "(method 21 level-group)",
    "(method 12 level)",
    "update-sound-banks",
    "(method 16 level-group)",
    "bg",
    "(method 18 game-info)",
    "debug-menu-context-default-selection",
    "debug-menu-rebuild",
    "debug-menu-func-decode",
    "debug-menu-make-from-template",
    "debug-menu-render",
    "debug-menu-context-select-next-or-prev-item",
    "debug-menu-context-select-new-item",
    "debug-menu-send-msg",
    "debug-menu-find-from-template",
    "build-continue-menu",
    "(method 8 process-tree)",
    "(method 16 load-state)",
    "(method 15 load-state)",
    "build-continue-menu",
    "entity-remap-names",
    "(method 21 swamp-rat-nest-dummy-a)",
    "(method 21 swamp-rat-nest-dummy-b)",
    "(method 21 swamp-rat-nest-dummy-c)",
    "(method 27 battlecontroller)"
  ],

  // If format is used with the wrong number of arguments,
  // it will often mess up the decompilation, as the decompiler assumes
  // that they used the correct number.  This will override the decompiler's
  // automatic detection.
  "bad_format_strings": {
    "ERROR: dma tag has data in reserved bits ~X~%": 0,
    "#<surface f0:~m f1:~f tf+:~f tf-:~f sf:~f tvv:~m": 5,
    "ERROR<GMJ>: value of symbol ~A in task-controls is not a task-control~%": 0,
    "~0K~10,'-S--~5,'-DK-of-~5,'-DK--~5,'-DK-of-~5,'-DK--": 5,
    "  bsp ~192H~5DK ~280Hdebug~456H~5DK~%": 2,
    "  bsp-leaf-vis-iop ~192H~5DK~%": 1,
    "  bsp-leaf-vis-adj ~192H~5DK~%": 1,
    "  level-code ~192H~5DK~%": 1,
    "  tfrag ~192H~5DK ~280Htfragment~456H~5DK~%": 2,
    "  tie-proto ~192H~5DK ~280Hsky~456H~5DK~%": 2,
    "  tie-instance ~192H~5DK ~280Htie-fragment~456H~5DK~%": 2,
    "  shrub-proto ~192H~5DK ~280Htie-near~456H~5DK~%": 2,
    "  shrub-instance ~192H~5DK ~280Hshrubbery~456H~5DK~%": 2,
    "  collision ~192H~5DK ~280Htie-generic~456H~5DK~%": 2,
    "  pris-geo ~192H~5DK ~280Hpris-fragment~456H~5DK~%": 2,
    "  pris-anim ~192H~5DK ~280Hpris-generic~456H~5DK~%": 2,
    "  textures ~192H~5DK ~280Htextures~456H~5DK~%": 2,
    "  entity ~192H~5DK~%": 2,
    "  misc ~192H~5DK ~280Hsprite~456H~5DK~%": 2,
    "ERROR: <asg> ~A in spool anim loop for ~A ~D, but not loaded.~": 3,
    "~0k~5d/~d   ~6d/~d   ~6d/~d      ": 6,
    "~0k~s~%": 1
  },

  "blocks_ending_in_asm_branch": {
    "closest-pt-in-triangle": [17],

    // this one is all asm branches
    "circle-circle-xz-intersect": [
      1, 2, 3, 4, 5, 6, 7, 8, 9, 10, 11, 12, 13, 14
    ],

    "find-knot-span": [0, 1, 2, 3, 5, 6, 7, 8, 9],

    "curve-evaluate!": [0, 1, 2, 3, 4, 5, 6, 7, 8, 9],

    "(method 9 texture-page-dir)": [4, 5],

    "adgif-shader<-texture-with-update!": [0, 1],

    "display-loop": [44, 49, 66, 96],

    "load-game-text-info": [12, 13, 14, 18],

    "real-main-draw-hook": [75, 77],

    "(method 12 perf-stat)": [0],
    "(method 11 perf-stat)": [0],
    "raw-ray-sphere-intersect": [0, 1, 2, 3, 4, 5],
    "ray-cylinder-intersect": [0, 1, 2, 3, 4, 5],
    "ray-triangle-intersect": [0, 1, 2, 3, 4],
    "bsp-camera-asm": [1, 2, 3],
    "level-remap-texture": [2, 3, 4, 5, 6],
    "start-perf-stat-collection": [26],
    "end-perf-stat-collection": [0],
    "sprite-draw-distorters": [4, 5],
    "draw-string": [
      1, 2, 3, 4, 5, 6, 7, 8, 9, 10, 11, 12, 13, 14, 15, 16, 17, 18, 19, 20, 21,
      22, 23, 24, 25, 26, 27, 28, 29, 30, 31, 32, 33, 34, 35, 36, 37, 38, 39,
      40, 41, 42, 43, 44, 45, 46, 47, 48, 49, 50, 51, 52, 53, 54, 55, 56, 57,
      58, 59, 60, 61, 62, 63, 64, 65, 66, 67, 68, 69, 70, 71, 72, 73, 74, 75,
      76, 77, 78, 79, 80, 81, 82, 83, 84, 85, 86, 87, 88, 89, 90, 91, 92, 93,
      94, 95, 96, 97, 98, 99, 100, 101, 102, 103, 104, 105, 106, 107, 108, 109,
      110, 111, 112, 113, 114, 115, 116, 117, 118, 119, 120, 121, 122, 123, 124,
      125, 126, 127, 128, 129, 130, 131, 132, 133, 134, 135, 136, 137, 138, 139,
      140, 141, 142, 143, 144, 145, 146, 147, 148, 149, 150, 151, 152, 153, 154,
      155, 156, 157, 158, 159, 160, 161, 162, 163, 164, 165, 166, 167, 168, 169,
      170, 171, 172, 173, 174, 175, 176, 177, 178, 179, 180, 181, 182, 183, 184,
      185, 186, 187, 188, 189
    ],
    "get-string-length": [
      0, 1, 2, 3, 4, 5, 6, 7, 8, 9, 10, 11, 12, 13, 14, 15, 16, 17, 18, 19, 20,
      21, 22, 23, 24, 25, 26, 27, 28, 29, 30, 31, 32, 33, 34, 35, 36, 37, 38,
      39, 40, 41, 42, 43, 44, 45, 46, 47, 48, 49, 50
    ],
    "unpack-comp-rle": [1, 3, 5, 6],
    "(method 16 level)": [1, 5, 13, 14, 15, 19, 26, 53],
    "unpack-comp-huf": [2, 4, 5, 6, 7, 8, 9],
    "blerc-execute": [
      0, 1, 2, 3, 4, 5, 6, 7, 8, 9, 10, 11, 12, 13, 14, 15, 16, 17, 18, 19, 20,
      21, 22, 23, 24, 25, 26, 27, 28, 29, 30, 31, 32, 33
    ],
    "(method 11 fact-info-target)": [42],
<<<<<<< HEAD
    "(code format-card auto-save)": [3, 4, 5, 6, 7, 8]
=======
    "(anon-function 9 game-save)": [3, 4, 5, 6, 7, 8],
    //"(anon-function 9 game-save)":[0, 1, 2, 3, 4, 5, 6, 7, 8, 9, 10, 11, 12, 13, 14],
    "particle-adgif": [0, 1, 2, 3, 4, 5, 7],
    "sp-launch-particles-var": [
      0, 1, 2, 3, 4, 5, 6, 7, 8, 9, 10, 11, 12, 13, 14, 15, 16, 17, 18, 19, 20,
      21, 22, 23, 24, 25, 26, 27, 28, 29, 30, 31, 32, 33, 34, 35, 36, 37, 38,
      39, 40, 41, 42, 43, 44, 45, 46, 47, 48, 49, 50, 51, 52, 53, 54, 55, 56,
      57, 58, 59, 60, 61, 62, 63, 64, 65, 66
    ],
    "(method 11 sparticle-launch-control)": [27, 28, 35, 46, 48, 49, 77],
    "upload-vis-bits": [0, 1, 2, 3, 4, 5, 6]
>>>>>>> 45318be0
  },

  // Sometimes the game might use format strings that are fetched dynamically,
  // for example using the game text lookup method
  // Add information about those format instructions here.
  // e.g. "function-name":[[op, argc], [op, argc], ...]
  // where "op" is the op number for the call to format.
  "dynamic_format_arg_counts": {
    "(method 35 progress)": [
      [44, 1],
      [92, 1]
    ],
    "(method 49 progress)": [[35, 1]],
    "(method 37 progress)": [[41, 1]],
    "(method 38 progress)": [[106, 1]],
    "(method 39 progress)": [[41, 1]],
    "(method 41 progress)": [[73, 1]],
    "(method 42 progress)": [[41, 1]],
    "(method 43 progress)": [
      [51, 1],
      [94, 1]
    ],
    "": []
  },

<<<<<<< HEAD
  "mips2c_functions_by_name": ["draw-string"]
=======
  "mips2c_functions_by_name": [
    "sp-init-fields!",
    "particle-adgif",
    "sp-launch-particles-var",
    "sp-process-block-2d",
    "sp-process-block-3d",
    "draw-large-polygon",
    "clip-polygon-against-positive-hyperplane",
    "clip-polygon-against-negative-hyperplane",
    "render-sky-quad",
    "render-sky-tri",
    "init-sky-regs",
    "set-tex-offset",
    "adgif-shader<-texture-with-update!"
  ]
>>>>>>> 45318be0
}<|MERGE_RESOLUTION|>--- conflicted
+++ resolved
@@ -355,11 +355,8 @@
     "target-flut-falling-anim-trans",
     "kermit-check-to-hit-player?",
     "(anon-function 36 mistycannon)",
-<<<<<<< HEAD
     "(anon-function 5 battlecontroller)",
-=======
     "(anon-function 43 maincave-obs)",
->>>>>>> 45318be0
     "(anon-function 2 target-tube)",
     "(anon-function 5 orbit-plat)",
     "(anon-function 2 ogreboss)"
@@ -499,9 +496,6 @@
       21, 22, 23, 24, 25, 26, 27, 28, 29, 30, 31, 32, 33
     ],
     "(method 11 fact-info-target)": [42],
-<<<<<<< HEAD
-    "(code format-card auto-save)": [3, 4, 5, 6, 7, 8]
-=======
     "(anon-function 9 game-save)": [3, 4, 5, 6, 7, 8],
     //"(anon-function 9 game-save)":[0, 1, 2, 3, 4, 5, 6, 7, 8, 9, 10, 11, 12, 13, 14],
     "particle-adgif": [0, 1, 2, 3, 4, 5, 7],
@@ -513,7 +507,6 @@
     ],
     "(method 11 sparticle-launch-control)": [27, 28, 35, 46, 48, 49, 77],
     "upload-vis-bits": [0, 1, 2, 3, 4, 5, 6]
->>>>>>> 45318be0
   },
 
   // Sometimes the game might use format strings that are fetched dynamically,
@@ -539,9 +532,6 @@
     "": []
   },
 
-<<<<<<< HEAD
-  "mips2c_functions_by_name": ["draw-string"]
-=======
   "mips2c_functions_by_name": [
     "sp-init-fields!",
     "particle-adgif",
@@ -557,5 +547,4 @@
     "set-tex-offset",
     "adgif-shader<-texture-with-update!"
   ]
->>>>>>> 45318be0
 }