{
  ////////////////////////////
  // HACKS and ASM FUNCTIONS
  ////////////////////////////

  "types_with_bad_inspect_methods": [
    "engine",
    "bsp-header",
    "joint-anim-matrix",
    "part-tracker"
  ],

  "no_type_analysis_functions_by_name": [],

  // this limits the number of cases in a cond.  The first argument is the name of the function.
  // the second argument is the name of the first condition in the cond. Use print_cfg to find it out.
  // The third argument is the number of cases. If you set it too small it may fail to build the CFG.
  "cond_with_else_max_lengths": [
    ["(method 20 res-lump)", "b0", 2],
    ["(method 11 res-lump)", "b0", 1],
    ["(method 12 res-lump)", "b0", 1]
  ],

  // if a cond with an else case is being used a value in a place where it looks wrong
  // you can add the function name to this list and it will more aggressively reject this rewrite.
  "aggressively_reject_cond_to_value_rewrite": [
    "(method 10 res-lump)",
    "(method 11 res-lump)",
    "(method 12 res-lump)",
    "(method 7 texture-page)"
  ],

  // this provides a hint to the decompiler that these functions will have a lot of inline assembly.
  // currently it just leaves pcpyld as an asm op.
  "hint_inline_assembly_functions": ["matrix-transpose!"],

  "asm_functions_by_name": [
    // gcommon
    "quad-copy!",

    // gkernel
    "(method 11 cpu-thread)",
    "throw",
    "return-from-thread",
    "return-from-thread-dead",
    "reset-and-call",
    "(method 10 cpu-thread)",
    "(method 0 catch-frame)",
    "throw-dispatch",
    "set-to-run-bootstrap",
    "run-function-in-process", // not asm, but it uses the stack.

    // pskernel
    "return-from-exception", // F: eret
    "kernel-read-function", // F: delay slot tricks
    "kernel-write-function", // F: delay slot tricks
    "kernel-copy-function",
    "kernel-check-hardwired-addresses",

    // math
    "rand-uint31-gen",

    // bounding box
    "(method 9 bounding-box)", // F: asm branching
    "(method 14 bounding-box)",

    // matrix
    "(method 9 matrix)", // F: asm branching
    "matrix-axis-sin-cos!", // F: asm branching
    "matrix-axis-sin-cos-vu!",

    // geometry
    "circle-circle-xz-intersect", // F: asm branching

    // trigonometry
    "exp", // BUG: cfg is wrong.
    "atan0", // P: manual use of stack
    "sincos!", // P: manual use of stack
    "sincos-rad!",

    // dma-h
    "dma-count-until-done", // F: asm branching
    "dma-sync-with-count", // F: asm branching
    "dma-send-no-scratch", // F: asm branching
    "dma-sync-fast",

    // dma
    "symlink3", // F: asm branching
    "symlink2", // F: asm branching
    "dma-sync-hang",

    // display
    "vblank-handler", // F: weird asm for interrupt handler
    "vif1-handler", // F: weird asm for interrupt handler
    "vif1-handler-debug",

    // vector
    "vector=", // asm branching

    // collide-mesh-h
    "(method 11 collide-mesh-cache)",

    // collide-func
    "moving-sphere-triangle-intersect", // P: weird branching
    "collide-do-primitives", // P: asm branching

    // joint
    "calc-animation-from-spr", // F: asm branching
    "decompress-frame-data-pair-to-accumulator", // P: asm calling
    "decompress-frame-data-to-accumulator", // P: asm calling
    "decompress-fixed-data-to-accumulator", // P: asm calling
    "normalize-frame-quaternions", // F: asm branching, return
    "clear-frame-accumulator", // F: asm branching
    "cspace<-parented-transformq-joint!",

    // sprite

    // merc-blend-shape
    "setup-blerc-chains-for-one-fragment", // F: asm branching
    "merc-dma-chain-to-spr", // F: asm branching
    "blerc-a-fragment",

    // ripple
    "ripple-matrix-scale",
    "ripple-apply-wave-table",
    "ripple-create-wave-table",
    "ripple-execute-init",

    // bones
    "draw-bones-hud",
    "draw-bones",
    "draw-bones-check-longest-edge-asm",
    "draw-bones-merc",
    "bones-mtx-calc-execute",
    "bones-mtx-calc",
    "texscroll-execute",

    // generic-effect
    "generic-debug-light-proc",
    "generic-none-dma-wait",
    "generic-copy-vtx-dclr-dtex",
    "generic-light",
    "generic-envmap-only-proc",
    "generic-no-light",
    "generic-no-light+envmap",
    "generic-no-light-dproc",
    "generic-no-light-dproc-only",
    "generic-no-light-proc",
    "generic-interp-dproc",
    "generic-envmap-dproc",
    "generic-prepare-dma-single",
    "generic-prepare-dma-double",
    "generic-envmap-proc",
    "generic-light-proc",
    "generic-dma-from-spr",
    "upload-vu0-program",

    // generic-merc
    "generic-merc-execute-all",
    "generic-merc-execute-asm",
    "high-speed-reject",
    "mercneric-convert",
    "mercneric-bittable-asm",
    "mercneric-shader-asm",
    "mercneric-matrix-asm",
    "generic-merc-init-asm",

    // generic-tie
    "generic-tie-convert",
    "generic-tie-convert-proc",
    "generic-tie-upload-next",
    "generic-tie-decompress",
    "generic-tie-dma-to-spad-sync",

    // shadow-cpu
    "shadow-execute",
    "shadow-add-double-edges",
    "shadow-add-double-tris",
    "shadow-add-single-edges",
    "shadow-add-facing-single-tris",
    "shadow-add-verts",
    "shadow-find-double-edges",
    "shadow-find-facing-double-tris",
    "shadow-find-single-edges",
    "shadow-find-facing-single-tris",
    "shadow-scissor-top",
    "shadow-scissor-edges",
    "shadow-calc-dual-verts",

    // background
    "background-upload-vu0",

    // draw-node
    "draw-node-cull",

    // shrubbery
    "test-func",
    "draw-inline-array-instance-shrub",

    // tfrag
    "stats-tfrag-asm",
    "draw-inline-array-tfrag-near",
    "draw-inline-array-tfrag",

    // tie-methods
    "draw-inline-array-prototype-tie-near-asm",
    "draw-inline-array-prototype-tie-asm",
    "draw-inline-array-prototype-tie-generic-asm",
    "draw-inline-array-instance-tie",

    // sparticle-launcher
    "sp-init-fields!",

    // sparticle
    "memcpy",
    "sp-process-block-3d",
    "sp-process-block-2d",
    "sp-launch-particles-var",
    "particle-adgif",
    "sp-init-fields!",

    // time-of-day
    "time-of-day-interp-colors-scratch",
    "time-of-day-interp-colors",

    // sky-tng
    "clip-polygon-against-negative-hyperplane",
    "clip-polygon-against-positive-hyperplane",
    "draw-large-polygon",

    // load-boundary
    "render-boundary-tri",
    "render-boundary-quad",
    "draw-boundary-polygon",

    // collide-probe
    "collide-probe-instance-tie",
    "collide-probe-node",

    // collide-mesh
    "(method 10 collide-mesh)",
    "(method 13 collide-mesh)",
    "(method 9 collide-mesh-cache)",
    "(method 15 collide-mesh)",
    "(method 14 collide-mesh)",
    "(method 11 collide-mesh)",
    "(method 12 collide-mesh)",

    // collide-edge-grab
    "(method 13 collide-edge-work)",
    "(method 17 collide-edge-work)",
    "(method 15 collide-edge-work)",
    "(method 16 collide-edge-work)",
    "(method 9 edge-grab-info)", // maybe bug
    "(method 18 collide-edge-work)",
    "(method 10 collide-edge-hold-list)",

    // collide-shape
    "(method 15 collide-shape-prim-mesh)", // BUG:
    "(method 15 collide-shape-prim-sphere)", // BUG:
    "(method 16 collide-shape-prim)",
    "(method 15 collide-shape-prim-group)",
    "(method 45 collide-shape)",
    "(method 28 collide-shape-prim-mesh)", // BUG:
    "(method 29 collide-shape-prim-group)",
    "(method 20 collide-shape-prim-group)",
    "(method 19 collide-shape-prim-sphere)",
    "(method 18 collide-shape-prim-sphere)",
    "(method 23 collide-shape-prim-sphere)",
    "(method 23 collide-shape-prim-mesh)", // BUG: maybe
    "(method 24 collide-shape-prim)",
    "(method 23 collide-shape-prim-group)",
    "(method 42 collide-shape)",

    // collide-shape-rider
    "(method 35 collide-shape)",

    // process-drawable BUG
    "cspace-inspect-tree", // BUG:
    "process-drawable-birth-fuel-cell", // BUG:
    "(method 19 process-drawable)",

    // ambient
    "ambient-inspect",

    // target BUG
    "target-falling-anim-trans",

    // target2 BUG
    "(anon-function 33 target2)", // BUG:
    "(anon-function 67 target2)", // BUG:
    "look-for-points-of-interest",

    // drawable-tree
    "(method 16 drawable-tree)",

    // collide-cache
    "(method 10 collide-puss-work)",
    "(method 9 collide-puss-work)",
    "(method 19 collide-cache)",
    "(method 10 collide-cache-prim)",
    "(method 9 collide-cache-prim)",
    "(method 30 collide-cache)",
    "(method 13 collide-shape-prim-group)",
    "(method 13 collide-shape-prim-sphere)",
    "(method 13 collide-shape-prim-mesh)",
    "(method 14 collide-shape-prim-group)",
    "(method 14 collide-shape-prim-sphere)",
    "(method 14 collide-shape-prim-mesh)",
    "(method 12 collide-shape-prim-group)", // BUG: maybe
    "(method 12 collide-shape-prim-sphere)",
    "(method 12 collide-shape-prim-mesh)",
    "(method 29 collide-cache)",
    "(method 27 collide-cache)",
    "(method 14 collide-cache)",
    "(method 28 collide-cache)",
    "(method 26 collide-cache)",
    "(method 21 collide-cache)",
    "(method 32 collide-cache)",

    // memory-usage BUG
    //"(method 14 level)",

    // navigate BUG
    "(method 32 nav-control)",

    // collectables BUG
    "add-blue-motion",

    // ocean
    "draw-large-polygon-ocean",

    // ocean-vu0
    "ocean-generate-verts",
    "ocean-interp-wave",

    // nav-enemy BUG
    // "(anon-function 28 nav-enemy)",

    // orb-cache BUG
    "(method 27 orb-cache-top)",

    // ropebridge BUG
    "(method 27 ropebridge)",

    // all unchecked and in level DGO code
    "(anon-function 21 plant-boss)",
    "(anon-function 10 ice-cube)",
    "(anon-function 15 ice-cube)",
    "(anon-function 45 lavatube-energy)",
    "mistycannon-find-best-solution",
    "target-flut-falling-anim-trans",
    "kermit-check-to-hit-player?",
    "(anon-function 6 title-obs)",
    "(anon-function 36 mistycannon)",
    "(anon-function 43 maincave-obs)",
    "(anon-function 2 target-tube)",
    "(anon-function 5 orbit-plat)",
    "(anon-function 2 ogreboss)"

  ],

  // these functions use pairs and the decompiler
  // will be less picky about types related to pairs.
  "pair_functions_by_name": [
    "ref",
    "last",
    "member",
    "nmember",
    "assoc",
    "assoce",
    "append!",
    "delete!",
    "delete-car!",
    "insert-cons!",
    "sort",
    "unload-package",
    "(method 4 pair)",
    "nassoc",
    "nassoce",
    "lookup-level-info",
    "(method 21 level-group)",
    "(method 12 level)",
    "update-sound-banks",
    "(method 16 level-group)",
    "bg",
    "(method 18 game-info)",
    "debug-menu-context-default-selection",
    "debug-menu-rebuild",
    "debug-menu-func-decode",
    "debug-menu-make-from-template",
    "debug-menu-render",
    "debug-menu-context-select-next-or-prev-item",
    "debug-menu-context-select-new-item",
    "debug-menu-send-msg",
    "debug-menu-find-from-template",
    "build-continue-menu",
    "(method 8 process-tree)",
    "(method 16 load-state)",
    "(method 15 load-state)",
    "build-continue-menu",
    "entity-remap-names",
    "(method 21 swamp-rat-nest-dummy-a)",
    "(method 21 swamp-rat-nest-dummy-b)",
    "(method 21 swamp-rat-nest-dummy-c)",
    "(method 27 battlecontroller)",
<<<<<<< HEAD
    "command-get-trans",
    "(method 14 camera-tracker)"
=======
    "load-boundary-from-template",
    "command-get-time",
    "command-get-param",
    "command-get-quoted-param"
>>>>>>> 55a3d3f5
  ],

  // If format is used with the wrong number of arguments,
  // it will often mess up the decompilation, as the decompiler assumes
  // that they used the correct number.  This will override the decompiler's
  // automatic detection.
  "bad_format_strings": {
    "ERROR: dma tag has data in reserved bits ~X~%": 0,
    "#<surface f0:~m f1:~f tf+:~f tf-:~f sf:~f tvv:~m": 5,
    "ERROR<GMJ>: value of symbol ~A in task-controls is not a task-control~%": 0,
    "~0K~10,'-S--~5,'-DK-of-~5,'-DK--~5,'-DK-of-~5,'-DK--": 5,
    "  bsp ~192H~5DK ~280Hdebug~456H~5DK~%": 2,
    "  bsp-leaf-vis-iop ~192H~5DK~%": 1,
    "  bsp-leaf-vis-adj ~192H~5DK~%": 1,
    "  level-code ~192H~5DK~%": 1,
    "  tfrag ~192H~5DK ~280Htfragment~456H~5DK~%": 2,
    "  tie-proto ~192H~5DK ~280Hsky~456H~5DK~%": 2,
    "  tie-instance ~192H~5DK ~280Htie-fragment~456H~5DK~%": 2,
    "  shrub-proto ~192H~5DK ~280Htie-near~456H~5DK~%": 2,
    "  shrub-instance ~192H~5DK ~280Hshrubbery~456H~5DK~%": 2,
    "  collision ~192H~5DK ~280Htie-generic~456H~5DK~%": 2,
    "  pris-geo ~192H~5DK ~280Hpris-fragment~456H~5DK~%": 2,
    "  pris-anim ~192H~5DK ~280Hpris-generic~456H~5DK~%": 2,
    "  textures ~192H~5DK ~280Htextures~456H~5DK~%": 2,
    "  entity ~192H~5DK~%": 2,
    "  misc ~192H~5DK ~280Hsprite~456H~5DK~%": 2,
    "ERROR: <asg> ~A in spool anim loop for ~A ~D, but not loaded.~": 3,
    "~0k~5d/~d   ~6d/~d   ~6d/~d      ": 6,
    "~0k~s~%": 1
  },

  "blocks_ending_in_asm_branch": {
    "closest-pt-in-triangle": [17],

    // this one is all asm branches
    "circle-circle-xz-intersect": [
      1, 2, 3, 4, 5, 6, 7, 8, 9, 10, 11, 12, 13, 14
    ],

    "find-knot-span": [0, 1, 2, 3, 5, 6, 7, 8, 9],

    "curve-evaluate!": [0, 1, 2, 3, 4, 5, 6, 7, 8, 9],

    "(method 9 texture-page-dir)": [4, 5],

    "adgif-shader<-texture-with-update!": [0, 1],

    "display-loop": [44, 49, 66, 96],

    "load-game-text-info": [12, 13, 14, 18],

    "real-main-draw-hook": [75, 77],

    "(method 12 perf-stat)": [0],
    "(method 11 perf-stat)": [0],
    "raw-ray-sphere-intersect": [0, 1, 2, 3, 4, 5],
    "ray-cylinder-intersect": [0, 1, 2, 3, 4, 5],
    "ray-triangle-intersect": [0, 1, 2, 3, 4],
    "bsp-camera-asm": [1, 2, 3],
    "level-remap-texture": [2, 3, 4, 5, 6],
    "start-perf-stat-collection": [26],
    "end-perf-stat-collection": [0],
    "sprite-draw-distorters": [4, 5],
    "draw-string": [
      1, 2, 3, 4, 5, 6, 7, 8, 9, 10, 11, 12, 13, 14, 15, 16, 17, 18, 19, 20, 21,
      22, 23, 24, 25, 26, 27, 28, 29, 30, 31, 32, 33, 34, 35, 36, 37, 38, 39,
      40, 41, 42, 43, 44, 45, 46, 47, 48, 49, 50, 51, 52, 53, 54, 55, 56, 57,
      58, 59, 60, 61, 62, 63, 64, 65, 66, 67, 68, 69, 70, 71, 72, 73, 74, 75,
      76, 77, 78, 79, 80, 81, 82, 83, 84, 85, 86, 87, 88, 89, 90, 91, 92, 93,
      94, 95, 96, 97, 98, 99, 100, 101, 102, 103, 104, 105, 106, 107, 108, 109,
      110, 111, 112, 113, 114, 115, 116, 117, 118, 119, 120, 121, 122, 123, 124,
      125, 126, 127, 128, 129, 130, 131, 132, 133, 134, 135, 136, 137, 138, 139,
      140, 141, 142, 143, 144, 145, 146, 147, 148, 149, 150, 151, 152, 153, 154,
      155, 156, 157, 158, 159, 160, 161, 162, 163, 164, 165, 166, 167, 168, 169,
      170, 171, 172, 173, 174, 175, 176, 177, 178, 179, 180, 181, 182, 183, 184,
      185, 186, 187, 188, 189
    ],
    "get-string-length": [
      0, 1, 2, 3, 4, 5, 6, 7, 8, 9, 10, 11, 12, 13, 14, 15, 16, 17, 18, 19, 20,
      21, 22, 23, 24, 25, 26, 27, 28, 29, 30, 31, 32, 33, 34, 35, 36, 37, 38,
      39, 40, 41, 42, 43, 44, 45, 46, 47, 48, 49, 50
    ],
    "unpack-comp-rle": [1, 3, 5, 6],
    "(method 16 level)": [1, 5, 13, 14, 15, 19, 26, 53],
    "unpack-comp-huf": [2, 4, 5, 6, 7, 8, 9],
    "blerc-execute": [
      0, 1, 2, 3, 4, 5, 6, 7, 8, 9, 10, 11, 12, 13, 14, 15, 16, 17, 18, 19, 20,
      21, 22, 23, 24, 25, 26, 27, 28, 29, 30, 31, 32, 33
    ],
    "(method 11 fact-info-target)": [42],
    "(anon-function 9 game-save)": [3, 4, 5, 6, 7, 8],
    //"(anon-function 9 game-save)":[0, 1, 2, 3, 4, 5, 6, 7, 8, 9, 10, 11, 12, 13, 14],
    "particle-adgif": [0, 1, 2, 3, 4, 5, 7],
    "sp-launch-particles-var": [
      0, 1, 2, 3, 4, 5, 6, 7, 8, 9, 10, 11, 12, 13, 14, 15, 16, 17, 18, 19, 20,
      21, 22, 23, 24, 25, 26, 27, 28, 29, 30, 31, 32, 33, 34, 35, 36, 37, 38,
      39, 40, 41, 42, 43, 44, 45, 46, 47, 48, 49, 50, 51, 52, 53, 54, 55, 56,
      57, 58, 59, 60, 61, 62, 63, 64, 65, 66
    ],
    "(method 11 sparticle-launch-control)": [27, 28, 35, 46, 48, 49, 77],
    "upload-vis-bits": [0, 1, 2, 3, 4, 5, 6]
  },

  // Sometimes the game might use format strings that are fetched dynamically,
  // for example using the game text lookup method
  // Add information about those format instructions here.
  // e.g. "function-name":[[op, argc], [op, argc], ...]
  // where "op" is the op number for the call to format.
  "dynamic_format_arg_counts": {
    "(method 35 progress)": [
      [44, 1],
      [92, 1]
    ],
    "(method 49 progress)": [[35, 1]],
    "(method 37 progress)": [[41, 1]],
    "(method 38 progress)": [[106, 1]],
    "(method 39 progress)": [[41, 1]],
    "(method 41 progress)": [[73, 1]],
    "(method 42 progress)": [[41, 1]],
    "(method 43 progress)": [
      [51, 1],
      [94, 1]
    ],
    "": []
  },

  "mips2c_functions_by_name": [
    "sp-init-fields!",
    "particle-adgif",
    "sp-launch-particles-var",
    "sp-process-block-2d",
    "sp-process-block-3d",
    "draw-large-polygon",
    "clip-polygon-against-positive-hyperplane",
    "clip-polygon-against-negative-hyperplane",
    "render-sky-quad",
    "render-sky-tri",
    "init-sky-regs",
    "set-tex-offset",
    "adgif-shader<-texture-with-update!",
    "init-boundary-regs",
    "draw-boundary-polygon",
    "render-boundary-quad",
    "render-boundary-tri"
  ]
}

<|MERGE_RESOLUTION|>--- conflicted
+++ resolved
@@ -404,15 +404,12 @@
     "(method 21 swamp-rat-nest-dummy-b)",
     "(method 21 swamp-rat-nest-dummy-c)",
     "(method 27 battlecontroller)",
-<<<<<<< HEAD
-    "command-get-trans",
-    "(method 14 camera-tracker)"
-=======
     "load-boundary-from-template",
     "command-get-time",
     "command-get-param",
-    "command-get-quoted-param"
->>>>>>> 55a3d3f5
+    "command-get-quoted-param",
+    "command-get-trans",
+    "(method 14 camera-tracker)"
   ],
 
   // If format is used with the wrong number of arguments,
