--- conflicted
+++ resolved
@@ -821,7 +821,208 @@
     [16, "sphere"]
   ],
   
-<<<<<<< HEAD
+  "(method 10 tippy)": [
+    [16, "vector"]
+  ],
+  
+  "compute-and-draw-shadow": [
+    [16, "vector"],
+    [32, "vector"],
+    [48, "sparticle-cpuinfo"] // kinda a guess
+  ],
+
+  "find-ground-and-draw-shadow": [
+    [16, "vector"],
+    [32, "vector"],
+    [48, "bone"] // what a guess!
+  ],
+
+  "(method 20 collide-cache)": [
+    [16, "vector"]
+  ],
+
+  "(method 12 wobbler)": [
+    [16, "vector"]
+  ],
+
+  "(method 12 twister)": [
+    [16, "matrix"]
+  ],
+
+  "target-on-end-of-teetertotter?": [
+    [16, "vector"],
+    [32, "vector"]
+  ],
+
+  "(anon-function 3 misty-teetertotter)": [
+    [16, "event-message-block"]
+  ],
+
+  "(method 17 rigid-body)": [
+    [16, "vector"]
+  ],
+
+  "matrix-3x3-triple-transpose-product": [
+    [16, "matrix"],
+    [80, "matrix"]
+  ],
+
+  "(method 10 rigid-body)": [
+    [16, "quaternion"]
+  ],
+
+  "(method 13 rigid-body)": [
+    [16, "vector"],
+    [32, "vector"]
+  ],
+
+  "(method 16 rigid-body)": [
+    [16, "vector"],
+    [32, "vector"]
+  ],
+
+  "(method 14 rigid-body)": [
+    [16, "vector"],
+    [32, "vector"]
+  ],
+
+  "(method 18 rigid-body)": [
+    [16, "vector"]
+  ],
+
+  "(method 24 rigid-body-platform)": [
+    [16, "vector"]
+  ],
+
+  "(method 26 rigid-body-platform)": [
+    [16, "vector"]
+  ],
+
+  "(method 27 rigid-body-platform)": [
+    [16, "vector"]
+  ],
+
+  "(method 22 water-anim)": [
+    [16, "vector"]
+  ],
+
+  "(anon-function 9 plat-eco)": [
+    [16, "event-message-block"]
+  ],
+
+  "default-collision-reaction": [
+    [16, "vector"],
+    [32, "vector"],
+    [48, "vector"],
+    [96, "vector"]
+  ],
+
+  "(anon-function 3 sunken-elevator)": [
+    [16, "vector"],
+    [32, "vector"],
+    [48, "event-message-block"]
+  ],
+
+  "(method 29 sunken-elevator)": [
+    [16, "vector"]
+  ],
+    "(anon-function 0 title-obs)": [
+    [16, "font-context"]
+  ],
+
+  "print-game-text": [
+    [16, "font-context"]
+  ],
+
+  "draw-string-xy": [
+    [16, "font-context"]
+  ],  
+  
+  "(method 50 nav-enemy)": [
+    [16, "vector"]
+  ],
+
+  "nav-enemy-init-by-other": [
+    [16, "vector"]
+  ],
+
+  "nav-enemy-turn-to-face-point": [
+    [16, "vector"]
+  ],
+
+  "nav-enemy-facing-point?": [
+    [16, "vector"]
+  ],
+
+  "nav-enemy-jump-post": [
+    [16, "vector"]
+  ],
+
+  "(method 41 nav-enemy)": [
+    [16, "vector"],
+    [32, "vector"]
+  ],
+
+  "nav-enemy-falling-post": [
+    [16, "vector"] // TODO - check collide-shape-moving::62(type, vector, float)
+  ],
+
+  "nav-enemy-death-post": [
+    [16, "vector"] // TODO - check collide-shape-moving::62(type, vector, float)
+  ],
+
+  "nav-enemy-jump-land-post": [
+    [16, "vector"],
+    [32, "vector"]
+  ],
+
+  "nav-enemy-facing-direction?": [
+    [16, "vector"],
+    [32, "vector"]
+  ],
+
+  "nav-enemy-initialize-custom-jump": [
+    [16, "vector"],
+    [32, "vector"]
+  ],
+
+  "nav-enemy-flee-post": [
+    [16, "vector"],
+    [32, "vector"]
+  ],
+
+  "(anon-function 17 nav-enemy)": [
+    [16, "vector"]
+  ],
+  "(anon-function 29 nav-enemy)": [
+    [16, "event-message-block"]
+  ],
+  "(anon-function 30 nav-enemy)": [
+    [16, "event-message-block"]
+  ],
+  "(anon-function 51 nav-enemy)": [
+    [16, "event-message-block"]
+  ],
+  "(anon-function 57 nav-enemy)": [
+    [16, "event-message-block"]
+  ],
+
+  "(method 73 nav-enemy)": [
+    [16, "event-message-block"]
+  ],
+
+  "(method 43 nav-enemy)": [
+    [16, "event-message-block"]
+  ],
+
+  "nav-enemy-send-attack": [
+    [16, "event-message-block"]
+  ],
+
+  "birth-pickup-at-point": [
+    [16, "vector"]
+  ],
+
   "draw-joint-spheres": [[16, "vector"]],
   "(method 16 process-drawable)": [[16, "matrix"], [80, "matrix"], [144, "vector"], [160, "vector"]],
 
@@ -845,42 +1046,10 @@
   ],
 
   "delete-back-vel": [
-=======
-  "(method 10 tippy)": [
-    [16, "vector"]
-  ],
-  
-  "compute-and-draw-shadow": [
-    [16, "vector"],
-    [32, "vector"],
-    [48, "sparticle-cpuinfo"] // kinda a guess
-  ],
-
-  "find-ground-and-draw-shadow": [
-    [16, "vector"],
-    [32, "vector"],
-    [48, "bone"] // what a guess!
-  ],
-
-  "(method 20 collide-cache)": [
-    [16, "vector"]
-  ],
-
-  "(method 12 wobbler)": [
-    [16, "vector"]
-  ],
-
-  "(method 12 twister)": [
-    [16, "matrix"]
-  ],
-
-  "target-on-end-of-teetertotter?": [
->>>>>>> 0ba86520
-    [16, "vector"],
-    [32, "vector"]
-  ],
-
-<<<<<<< HEAD
+    [16, "vector"],
+    [32, "vector"]
+  ],
+
   "set-side-vel": [
     [16, "vector"]
   ],
@@ -903,45 +1072,15 @@
   ],
 
   "local-pad-angle": [
-=======
-  "(anon-function 3 misty-teetertotter)": [
-    [16, "event-message-block"]
-  ],
-
-  "(method 17 rigid-body)": [
-    [16, "vector"]
-  ],
-
-  "matrix-3x3-triple-transpose-product": [
-    [16, "matrix"],
-    [80, "matrix"]
-  ],
-
-  "(method 10 rigid-body)": [
-    [16, "quaternion"]
-  ],
-
-  "(method 13 rigid-body)": [
-    [16, "vector"],
-    [32, "vector"]
-  ],
-
-  "(method 16 rigid-body)": [
->>>>>>> 0ba86520
-    [16, "vector"],
-    [32, "vector"]
-  ],
-
-<<<<<<< HEAD
+    [16, "vector"],
+    [32, "vector"]
+  ],
+
   "turn-around?": [
-=======
-  "(method 14 rigid-body)": [
->>>>>>> 0ba86520
-    [16, "vector"],
-    [32, "vector"]
-  ],
-
-<<<<<<< HEAD
+    [16, "vector"],
+    [32, "vector"]
+  ],
+
   "target-move-dist": [
     [16, "vector"]
   ],
@@ -1064,143 +1203,6 @@
     [160, "vector"],
     [176, "vector"],
     [192, "vector"]
-=======
-  "(method 18 rigid-body)": [
-    [16, "vector"]
-  ],
-
-  "(method 24 rigid-body-platform)": [
-    [16, "vector"]
-  ],
-
-  "(method 26 rigid-body-platform)": [
-    [16, "vector"]
-  ],
-
-  "(method 27 rigid-body-platform)": [
-    [16, "vector"]
-  ],
-
-  "(method 22 water-anim)": [
-    [16, "vector"]
-  ],
-
-  "(anon-function 9 plat-eco)": [
-    [16, "event-message-block"]
-  ],
-
-  "default-collision-reaction": [
-    [16, "vector"],
-    [32, "vector"],
-    [48, "vector"],
-    [96, "vector"]
-  ],
-
-  "(anon-function 3 sunken-elevator)": [
-    [16, "vector"],
-    [32, "vector"],
-    [48, "event-message-block"]
-  ],
-
-  "(method 29 sunken-elevator)": [
-    [16, "vector"]
-  ],
-    "(anon-function 0 title-obs)": [
-    [16, "font-context"]
-  ],
-
-  "print-game-text": [
-    [16, "font-context"]
-  ],
-
-  "draw-string-xy": [
-    [16, "font-context"]
-  ],  
-  
-  "(method 50 nav-enemy)": [
-    [16, "vector"]
-  ],
-
-  "nav-enemy-init-by-other": [
-    [16, "vector"]
-  ],
-
-  "nav-enemy-turn-to-face-point": [
-    [16, "vector"]
-  ],
-
-  "nav-enemy-facing-point?": [
-    [16, "vector"]
-  ],
-
-  "nav-enemy-jump-post": [
-    [16, "vector"]
-  ],
-
-  "(method 41 nav-enemy)": [
-    [16, "vector"],
-    [32, "vector"]
-  ],
-
-  "nav-enemy-falling-post": [
-    [16, "vector"] // TODO - check collide-shape-moving::62(type, vector, float)
-  ],
-
-  "nav-enemy-death-post": [
-    [16, "vector"] // TODO - check collide-shape-moving::62(type, vector, float)
-  ],
-
-  "nav-enemy-jump-land-post": [
-    [16, "vector"],
-    [32, "vector"]
-  ],
-
-  "nav-enemy-facing-direction?": [
-    [16, "vector"],
-    [32, "vector"]
-  ],
-
-  "nav-enemy-initialize-custom-jump": [
-    [16, "vector"],
-    [32, "vector"]
-  ],
-
-  "nav-enemy-flee-post": [
-    [16, "vector"],
-    [32, "vector"]
-  ],
-
-  "(anon-function 17 nav-enemy)": [
-    [16, "vector"]
-  ],
-  "(anon-function 29 nav-enemy)": [
-    [16, "event-message-block"]
-  ],
-  "(anon-function 30 nav-enemy)": [
-    [16, "event-message-block"]
-  ],
-  "(anon-function 51 nav-enemy)": [
-    [16, "event-message-block"]
-  ],
-  "(anon-function 57 nav-enemy)": [
-    [16, "event-message-block"]
-  ],
-
-  "(method 73 nav-enemy)": [
-    [16, "event-message-block"]
-  ],
-
-  "(method 43 nav-enemy)": [
-    [16, "event-message-block"]
-  ],
-
-  "nav-enemy-send-attack": [
-    [16, "event-message-block"]
-  ],
-
-  "birth-pickup-at-point": [
-    [16, "vector"]
->>>>>>> 0ba86520
   ],
 
   "placeholder-do-not-add-below!": []
