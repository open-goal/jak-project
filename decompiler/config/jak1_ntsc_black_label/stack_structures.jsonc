--- conflicted
+++ resolved
@@ -511,21 +511,6 @@
     [32, "vector"]
   ],
 
-<<<<<<< HEAD
-  "compute-and-draw-shadow": [
-    [16, "vector"],
-    [32, "vector"],
-    [48, "sparticle-cpuinfo"] // kinda a guess
-  ],
-
-  "find-ground-and-draw-shadow": [
-    [16, "vector"],
-    [32, "collide-cache"],
-    [48, "bone"] // what a guess!
-  ],
-
-  "(method 20 collide-cache)": [
-=======
   "(method 27 seagull)": [
     [16, "vector"],
     [32, "vector"]
@@ -596,7 +581,22 @@
   "(anon-function 28 task-control)": [[16, "event-message-block"]],
 
   "instance-tfragment-add-debug-sphere": [
->>>>>>> 84bd9b0e
+    [16, "vector"]
+  ],
+
+  "compute-and-draw-shadow": [
+    [16, "vector"],
+    [32, "vector"],
+    [48, "sparticle-cpuinfo"] // kinda a guess
+  ],
+
+  "find-ground-and-draw-shadow": [
+    [16, "vector"],
+    [32, "collide-cache"],
+    [48, "bone"] // what a guess!
+  ],
+
+  "(method 20 collide-cache)": [
     [16, "vector"]
   ],
 
