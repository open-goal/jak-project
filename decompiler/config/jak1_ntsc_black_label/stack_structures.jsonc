--- conflicted
+++ resolved
@@ -1779,13 +1779,6 @@
     [144, "vector"]
   ],
 
-<<<<<<< HEAD
-=======
-  "(method 11 wall-plat)": [
-    [16, "vector"]
-  ],
-
->>>>>>> 993f348c
   "(code plunger-lurker-plunge)": [[16, "event-message-block"]],
   "(event flying-lurker-fly)": [[16, "event-message-block"]],
   "(trans flying-lurker-fly)": [[16, "event-message-block"]],
@@ -1840,13 +1833,7 @@
 
   "sparticle-50-to-60": [[16, "quaternion"]],
 
-<<<<<<< HEAD
   "sparticle-60-to-50": [[16, "quaternion"]],
-=======
-  "sparticle-60-to-50":[
-    [16, "quaternion"]
-  ],
->>>>>>> 993f348c
 
   "sp-orbiter": [
     [16, "vector"],
