{
  "run-function-in-process": [
    [16, ["array", "uint64", 6]],
    [64, "catch-frame"]
  ],

  "matrixp*!": [[16, "matrix"]],

  "vector3s-matrix*!": [[16, "vector"]],

  "vector3s-rotate*!": [[16, "vector"]],

  "matrix-rotate-zyx!": [
    [16, "matrix"],
    [80, "matrix"]
  ],
  "matrix-rotate-xyz!": [
    [16, "matrix"],
    [80, "matrix"]
  ],
  "matrix-rotate-zxy!": [
    [16, "matrix"],
    [80, "matrix"]
  ],
  "matrix-rotate-yxz!": [
    [16, "matrix"],
    [80, "matrix"]
  ],
  "matrix-rotate-yzx!": [
    [16, "matrix"],
    [80, "matrix"]
  ],
  "matrix-rotate-yxy!": [
    [16, "vector"],
    [32, "vector"],
    [48, "vector"]
  ],
  "matrix-rotate-yx!": [[16, "matrix"]],
  "transform-matrix-calc!": [
    [16, "matrix"],
    [80, "matrix"]
  ],
  "transform-matrix-parent-calc!": [
    [16, "matrix"],
    [80, "matrix"]
  ],
  "matrix-with-scale->quaternion": [[16, "matrix"]],
  "quaternion-exp!": [[16, "vector"]],
  "quaternion-slerp!": [[16, "vector"]],
  "quaternion-zxy!": [
    [16, "vector"],
    [32, "vector"],
    [48, "vector"]
  ],
  "vector-x-quaternion!": [[16, "matrix"]],
  "vector-y-quaternion!": [[16, "matrix"]],
  "vector-z-quaternion!": [[16, "matrix"]],
  "quaternion-y-angle": [[16, "vector"]],
  "quaternion-rotate-local-x!": [[16, "quaternion"]],
  "quaternion-rotate-local-y!": [[16, "quaternion"]],
  "quaternion-rotate-local-z!": [[16, "quaternion"]],
  "quaternion-rotate-y!": [[16, "quaternion"]],
  "quaternion-rotate-x!": [
    [16, "quaternion"],
    [32, "vector"]
  ],
  "quaternion-rotate-z!": [
    [16, "quaternion"],
    [32, "vector"]
  ],
  "quaternion-delta-y": [
    [16, "vector"],
    [32, "vector"]
  ],
  "quaternion-rotate-y-to-vector!": [
    [16, "quaternion"],
    [32, "vector"],
    [48, "quaternion"]
  ],
  "quaternion-xz-angle": [
    [16, "matrix"],
    [80, "vector"]
  ],
  "vector-rotate-y!": [
    [16, "quaternion"],
    [32, "matrix"]
  ],
  "eul->matrix": [[16, "vector"]],
  "eul->quat": [[16, "matrix"]],
  "quat->eul": [[16, "matrix"]],
  "vector-line-distance": [
    [16, "vector"],
    [32, "vector"],
    [48, "vector"],
    [64, "vector"]
  ],
  "vector-line-distance-point!": [
    [16, "vector"],
    [32, "vector"],
    [48, "vector"],
    [64, "vector"]
  ],
  "forward-up-nopitch->inv-matrix": [[16, "vector"]],
  "forward-up-nopitch->quaternion": [[16, "matrix"]],
  "forward-up->quaternion": [
    [16, "matrix"],
    [80, "vector"]
  ],
  "quaternion-from-two-vectors!": [[16, "vector"]],
  "quaternion-from-two-vectors-max-angle!": [[16, "vector"]],
  "matrix-from-two-vectors!": [[16, "vector"]],
  "matrix-from-two-vectors-max-angle!": [[16, "vector"]],
  "matrix-from-two-vectors-max-angle-partial!": [[16, "vector"]],
  "matrix-from-two-vectors-partial-linear!": [[16, "vector"]],
  "matrix-remove-z-rot": [
    [16, "vector"],
    [32, "matrix"]
  ],
  "matrix-rot-diff!": [
    [16, "quaternion"],
    [32, "quaternion"],
    [48, "quaternion"]
  ],
  "quaternion-seek": [
    [16, "matrix"],
    [80, "matrix"],
    [144, "quaternion"]
  ],
  "vector-deg-seek": [[16, "matrix"]],
  "vector-deg-slerp": [
    [16, "matrix"],
    [80, "vector"],
    [96, "vector"]
  ],
  "circle-test": [
    [16, "sphere"],
    [32, "sphere"],
    [48, "vector"],
    [64, "vector"]
  ],
  "move-target-from-pad": [
    [16, "vector"],
    [32, "vector"],
    [48, "matrix"]
  ],
  "draw-sprite2d-xy": [[16, "draw-context"]],
  "screen-gradient": [[16, "draw-context"]],
  "(method 10 oscillating-vector)": [[16, "vector"]],
  "show-mc-info": [[16, "mc-slot-info"]],
  "update-mood-erase-color2": [[16, "mood-fog"]],
  "make-light-kit": [[16, "matrix"]],
  "matrix<-parented-transformq!": [[16, "vector"]],
  "(method 20 trsqv)": [[16, "vector"]],
  "(method 19 trsqv)": [[16, "vector"]],
  "(method 17 trsqv)": [
    [16, "quaternion"],
    [32, "vector"],
    [48, "vector"],
    [64, "vector"],
    [80, "vector"]
  ],
  "(method 25 trsqv)": [
    [16, "vector"],
    [32, "vector"],
    [48, "vector"],
    [64, "vector"]
  ],
  "(method 16 trsqv)": [
    [16, "matrix"],
    [80, "matrix"]
  ],
  "(method 14 trsqv)": [[16, "vector"]],
  "(method 13 trsqv)": [[16, "vector"]],
  "(method 12 trsqv)": [
    [16, "vector"],
    [32, "vector"]
  ],
  "(method 11 trsqv)": [[16, "vector"]],
  "(method 10 trsqv)": [
    [16, "vector"],
    [32, "vector"]
  ],

  "(method 23 trsqv)": [[16, "vector"]],
  "(method 24 trsqv)": [[16, "vector"]],

  "vector-sincos!": [[16, "vector"]],

  "init-for-transform": [
    [16, "matrix"],
    [80, "matrix"],
    [144, "vector4s-3"],
    [192, "vector"],
    [208, "vector4s-3"]
  ],
  "string->sound-name": [[16, "qword"]],
  "(method 15 trajectory)": [
    [16, "vector"],
    [32, "vector"]
  ],
  "ripple-add-debug-sphere": [[16, "vector"]],
  "camera-teleport-to-entity": [
    [16, "transformq"],
    [64, "event-message-block"]
  ],
  "(method 10 cam-vector-seeker)": [[16, "vector"]],
  "joint-mod-look-at-handler": [
    [16, "vector"],
    [32, "vector"],
    [64, "vector"],
    [80, "vector"],
    [96, "vector"]
  ],
  "joint-mod-world-look-at-handler": [
    [16, "vector"],
    [32, "vector"],
    [64, "vector"],
    [80, "matrix"],
    [144, "vector"],
    [160, "vector"],
    [176, "matrix"]
  ],
  "joint-mod-rotate-handler": [
    [16, "quaternion"],
    [32, "quaternion"],
    [48, "quaternion"]
  ],
  "joint-mod-wheel-callback": [
    [16, "vector"],
    [32, "vector"],
    [48, "vector"]
  ],
  "draw-end-credits": [[16, "font-context"]],
  "draw-title-credits": [[16, "font-context"]],
  "moving-sphere-sphere-intersect": [[16, "vector"]],
  "moving-sphere-moving-sphere-intersect": [
    [16, "vector"],
    [32, "vector"]
  ],
  "(method 9 cylinder-flat)": [
    [16, "vector"],
    [32, "vector"],
    [48, "cylinder-flat-verts"],
    [208, "cylinder-flat-verts"],
    [368, "matrix"],
    [432, "vector"]
  ],
  "(method 9 cylinder)": [
    [16, "vector"],
    [32, "vector"],
    [48, "cylinder-verts"],
    [432, "cylinder-verts"],
    [816, "matrix"],
    [880, "matrix"]
  ],
  "ray-arbitrary-circle-intersect": [
    [16, "vector"],
    [32, "vector"]
  ],
  "(method 10 cylinder-flat)": [
    [16, "vector"],
    [32, "vector"]
  ],
  "(method 10 cylinder)": [
    [16, "vector"],
    [32, "vector"]
  ],
  "add-debug-sphere-from-table": [
    [16, "vector"],
    [32, "vector"],
    [48, "vector"]
  ],
  "make-debug-sphere-table": [
    [16, "vector"],
    [32, "vector"],
    [48, "vector"],
    [64, "vector"]
  ],
  "(method 20 actor-link-info)": [[16, "event-message-block"]],
  "(method 21 actor-link-info)": [[16, "event-message-block"]],
  "(method 23 actor-link-info)": [[16, "event-message-block"]],
  "(method 24 actor-link-info)": [[16, "event-message-block"]],
  "internal-draw-debug-line": [
    [16, "vector4w-2"],
    [48, "vector4w-2"]
  ],
  "internal-draw-debug-text-3d": [
    [16, "vector4w"],
    [32, "font-context"]
  ],
  "add-debug-triangle-normal": [
    [16, "vector"],
    [32, "vector"]
  ],
  "add-debug-flat-triangle": [
    [16, "vector4w-3"],
    [64, "vector4w-3"]
  ],
  "add-debug-point": [[16, "vector4w-2"]],
  "add-debug-line2d": [
    [16, "vector4w"],
    [32, "vector4w"]
  ],
  "add-debug-box": [
    [16, "vector"],
    [32, "vector"]
  ],
  "add-debug-x": [
    [16, "vector"],
    [32, "vector"]
  ],
  "add-debug-sphere-with-transform": [[16, "vector"]],
  "add-debug-circle": [
    [16, "vector"],
    [32, "vector"]
  ],
  "add-debug-vector": [[16, "vector"]],
  "add-debug-yrot-vector": [[16, "vector"]],
  "add-debug-arc": [
    [16, "vector"],
    [32, "vector"]
  ],
  "add-debug-curve": [
    [16, "vector"],
    [32, "vector"]
  ],
  "add-debug-points": [[16, "vector"]],
  "add-debug-light": [[16, "vector"]],
  "dma-timeout-cam": [
    [16, "vector"],
    [32, "matrix"]
  ],

  "(method 18 tracking-spline)": [
    [16, "tracking-spline-sampler"],
    [32, "tracking-spline-sampler"]
  ],

  "draw-ocean-transition": [[16, "sphere"]],

  "dm-cam-mode-func": [[16, "event-message-block"]],
  "ocean-trans-add-upload-table": [[16, "vector"]],

  "dm-cam-settings-func": [[16, "event-message-block"]],

  "dm-cam-render-float": [[16, "event-message-block"]],

  "debug-create-cam-restore": [[16, "euler-angles"]],

  "dm-task-resolution": [[16, "event-message-block"]],

  "dm-task-get-money": [[16, "event-message-block"]],

  "dm-give-all-cells": [[16, "event-message-block"]],

  "dm-give-cell": [[16, "event-message-block"]],

  "(anon-function 13 default-menu)": [[16, "event-message-block"]],

  "(anon-function 12 default-menu)": [[16, "event-message-block"]],

  "(anon-function 11 default-menu)": [[16, "event-message-block"]],

  "(method 22 level)": [[16, "event-message-block"]],
  "(method 9 level)": [[16, "event-message-block"]],
  "(method 10 load-state)": [[16, "event-message-block"]],
  "cam-slave-get-rot": [[16, "quaternion"]],

  "draw-joint-spheres": [[16, "vector"]],
  "(method 16 process-drawable)": [
    [16, "matrix"],
    [80, "matrix"],
    [144, "vector"],
    [160, "vector"]
  ],
  "(anon-function 494 task-control)": [[16, "event-message-block"]],
  "(anon-function 493 task-control)": [[16, "event-message-block"]],
  "(anon-function 480 task-control)": [[16, "event-message-block"]],
  "(anon-function 477 task-control)": [[16, "event-message-block"]],
  "(anon-function 476 task-control)": [[16, "event-message-block"]],
  "(anon-function 475 task-control)": [[16, "event-message-block"]],
  "(anon-function 474 task-control)": [[16, "event-message-block"]],
  "(anon-function 455 task-control)": [[16, "event-message-block"]],
  "(anon-function 445 task-control)": [[16, "event-message-block"]],
  "(anon-function 435 task-control)": [[16, "event-message-block"]],
  "(anon-function 426 task-control)": [[16, "event-message-block"]],
  "(anon-function 425 task-control)": [[16, "event-message-block"]],
  "(anon-function 415 task-control)": [[16, "event-message-block"]],
  "(anon-function 414 task-control)": [[16, "event-message-block"]],
  "(anon-function 403 task-control)": [[16, "event-message-block"]],
  "(anon-function 400 task-control)": [[16, "event-message-block"]],
  "(anon-function 393 task-control)": [[16, "event-message-block"]],
  "(anon-function 390 task-control)": [[16, "event-message-block"]],
  "(anon-function 383 task-control)": [[16, "event-message-block"]],
  "(anon-function 380 task-control)": [[16, "event-message-block"]],
  "(anon-function 369 task-control)": [[16, "event-message-block"]],
  "(anon-function 368 task-control)": [[16, "event-message-block"]],
  "(anon-function 367 task-control)": [[16, "event-message-block"]],
  "(anon-function 366 task-control)": [[16, "event-message-block"]],
  "(anon-function 365 task-control)": [[16, "event-message-block"]],
  "(anon-function 364 task-control)": [[16, "event-message-block"]],
  "(anon-function 363 task-control)": [[16, "event-message-block"]],
  "(anon-function 362 task-control)": [[16, "event-message-block"]],
  "(anon-function 337 task-control)": [[16, "event-message-block"]],
  "(anon-function 336 task-control)": [[16, "event-message-block"]],
  "(anon-function 286 task-control)": [[16, "event-message-block"]],
  "(anon-function 227 task-control)": [[16, "event-message-block"]],
  "(anon-function 38 task-control)": [[16, "event-message-block"]],
  "(anon-function 28 task-control)": [[16, "event-message-block"]],
  "(method 10 border-plane)": [[16, "vector"]],
  "(method 9 game-info)": [[16, "event-message-block"]],
  "(method 9 continue-point)": [[16, "vector"]],
  "(method 9 game-save)": [[16, "file-stream"]],
  "(method 10 game-save)": [[16, "file-stream"]],
  "vector-vector-deg-slerp!": [
    [16, "vector"],
    [32, "vector"],
    [48, "quaternion"],
    [64, "quaternion"],
    [80, "quaternion"],
    [96, "vector"]
  ],
  "closest-pt-in-triangle": [
    [16, "vector"],
    [32, "vector"],
    [48, "vector"]
  ],
  "vector-circle-tangent-new": [
    [16, "sphere"],
    [32, "vector"],
    [48, "vector"]
  ],
  "vector-circle-tangent": [
    [16, "sphere"],
    [32, "vector"],
    [48, "vector"],
    [64, "vector"]
  ],
  "vector-plane-distance": [[16, "vector"]],
  "curve-length": [
    [16, "vector"],
    [32, "vector"]
  ],
  "curve-closest-point": [
    [16, "vector"],
    [32, "vector"]
  ],
  "(method 27 seagull)": [
    [16, "vector"],
    [32, "vector"]
  ],
  "add-debug-air-box": [
    [16, "vector"],
    [32, "vector"]
  ],
  "mem-size": [[16, "memory-usage-block"]],
  "display-loop": [[16, "sphere"]],
  "(method 14 curve-control)": [[16, "vector"]],
  "(method 19 path-control)": [
    [16, "vector"],
    [32, "vector"],
    [48, "vector"],
    [64, "vector"]
  ],
  "progress-allowed?": [[16, "event-message-block"]],
  "(method 9 align-control)": [
    [16, "matrix"],
    [80, "quaternion"]
  ],
  "(method 10 align-control)": [[16, "vector"]],
  "(method 15 load-state)": [
    [16, "event-message-block"],
    [96, "event-message-block"]
  ],

  "(method 43 farmer)": [[16, "vector"]],

  "yakow-post": [
    [16, "vector"],
    [32, "vector"],
    [48, "vector"],
    [64, "vector"],
    [80, "vector"],
    [96, "vector"]
  ],

  "anim-tester-save-object-seqs": [[16, "file-stream"]],
  "anim-test-obj-list-handler": [[16, "event-message-block"]],
  "anim-test-anim-list-handler": [[16, "event-message-block"]],
  "anim-test-sequence-list-handler": [[16, "event-message-block"]],
  "anim-test-edit-seq-insert-item": [[16, "event-message-block"]],
  "anim-test-edit-sequence-list-handler": [
    [112, "event-message-block"],
    [16, "font-context"]
  ],
  "anim-tester-add-newobj": [[16, "event-message-block"]],
  "anim-tester-start": [[16, "event-message-block"]],
  "anim-tester-add-sequence": [[16, "event-message-block"]],

  "instance-tfragment-add-debug-sphere": [[16, "vector"]],

  "cam-state-from-entity": [[16, "curve"]],

  "(method 9 cam-index)": [[16, "vector"]],

  "(method 10 cam-index)": [[16, "vector"]],

  "(method 15 tracking-spline)": [
    [16, "tracking-spline-sampler"],
    [32, "tracking-point"]
  ],
  "(method 16 tracking-spline)": [
    [16, "tracking-spline-sampler"],
    [32, "vector"]
  ],
  "(method 20 tracking-spline)": [
    [16, "vector"],
    [32, "vector"]
  ],
  "(method 21 tracking-spline)": [
    [16, "tracking-spline-sampler"],
    [32, "vector"]
  ],
  "(method 22 tracking-spline)": [
    [16, "tracking-spline-sampler"],
    [32, "vector"]
  ],
  "cam-slave-init": [[16, "event-message-block"]],
  "cam-curve-pos": [
    [16, "vector"],
    [32, "vector"],
    [48, "vector"]
  ],
  "cam-calc-follow!": [
    [16, "event-message-block"],
    [96, "vector"],
    [112, "vector"],
    [128, "vector"],
    [144, "vector"]
  ],
  "mat-remove-z-rot": [
    [16, "vector"],
    [32, "matrix"]
  ],
  "slave-matrix-blend-2": [
    [16, "vector"],
    [32, "quaternion"],
    [48, "quaternion"],
    [64, "quaternion"]
  ],
  "vector-into-frustum-nosmooth!": [
    [16, "matrix"],
    [80, "vector"],
    [96, "vector"]
  ],
  "slave-set-rotation!": [
    [16, "vector"],
    [32, "matrix"],
    [96, "vector"],
    [112, "matrix"],
    [176, "vector"]
  ],
  "v-slrp2!": [
    [16, "vector"],
    [32, "vector"],
    [48, "vector"],
    [64, "matrix"],
    [128, "vector"]
  ],
  "v-slrp3!": [
    [16, "vector"],
    [32, "vector"],
    [48, "vector"],
    [64, "matrix"],
    [128, "vector"]
  ],

  "(code cam-combiner-active)": [
    [16, "vector"],
    [32, "matrix"],
    [80, "vector"],
    [96, "matrix"]
  ],
  "cam-master-init": [
    [16, "vector"],
    [32, "vector"]
  ],
  "plane-from-points": [[16, "vector"]],
  "update-view-planes": [
    [16, "view-frustum"],
    [144, "vector"],
    [160, "vector"],
    [176, "vector"],
    [192, "vector"],
    [208, "vector"],
    [224, "vector"]
  ],
  "move-camera-from-pad": [[16, "vector"]],
  "cam-free-floating-move": [[16, "camera-free-floating-move-info"]],
  "update-camera": [
    [16, "vector"],
    [32, "quaternion"],
    [48, "vector"]
  ],

  "ocean-make-trans-camera-masks": [
    [16, "vector"],
    [32, "vector"]
  ],

  "update-mood-prt-color": [[16, "vector"]],

  "update-mood-swamp": [[16, "vector"]],

  "update-mood-village1": [[16, "vector"]],

  "update-mood-maincave": [[16, "vector"]],

  "update-mood-ogre": [[16, "vector"]],

  "update-mood-finalboss": [
    [16, "vector"],
    [32, "vector"]
  ],

  "update-mood-darkcave": [
    [16, "vector"],
    [32, "vector"]
  ],

  "update-mood-citadel": [
    [16, "vector"],
    [32, "vector"],
    [48, "vector"],
    [64, "vector"],
    [80, "vector"],
    [96, "vector"],
    [112, "vector"],
    [128, "vector"]
  ],

  "update-mood-jungleb": [
    [16, "vector"],
    [32, "vector"],
    [48, "vector"]
  ],

  "update-mood-sunken": [
    [16, "vector"],
    [32, "vector"],
    [48, "vector"],
    [64, "vector"]
  ],

  "update-mood-village2": [
    [16, "vector"],
    [32, "vector"],
    [48, "vector"],
    [64, "vector"]
  ],

  "update-mood-rolling": [
    [16, "vector"] // TODO - really not sure about this one
  ],

  "update-mood-village3": [
    [16, "vector"],
    [32, "vector"],
    [48, "vector"],
    [64, "vector"],
    [80, "vector"],
    [96, "vector"]
  ],

  "ocean-transition-check": [[16, "vector"]],

  "ocean-trans-add-upload-strip": [[16, "vector"]],

  "draw-ocean-transition-seams": [[16, "sphere"]],

  "(method 32 mayor)": [[16, "event-message-block"]],

  "(method 43 mayor)": [[16, "vector"]],

  "(method 10 tippy)": [[16, "vector"]],

  "compute-and-draw-shadow": [
    [16, "vector"],
    [32, "vector"],
    [48, "sparticle-cpuinfo"] // kinda a guess
  ],

  "find-ground-and-draw-shadow": [
    [16, "vector"],
    [32, "vector"],
    [48, "collide-tri-result"]
  ],

  "(method 20 collide-cache)": [[16, "vector"]],

  "(method 12 wobbler)": [[16, "vector"]],

  "(method 12 twister)": [[16, "matrix"]],

  "target-on-end-of-teetertotter?": [
    [16, "vector"],
    [32, "vector"]
  ],

  "(event teetertotter-launch)": [[16, "event-message-block"]],

  "(method 17 rigid-body)": [[16, "vector"]],

  "matrix-3x3-triple-transpose-product": [
    [16, "matrix"],
    [80, "matrix"]
  ],

  "(method 10 rigid-body)": [[16, "quaternion"]],

  "(method 13 rigid-body)": [
    [16, "vector"],
    [32, "vector"]
  ],

  "(method 16 rigid-body)": [
    [16, "vector"],
    [32, "vector"]
  ],

  "(method 14 rigid-body)": [
    [16, "vector"],
    [32, "vector"]
  ],

  "(method 18 rigid-body)": [[16, "vector"]],

  "(method 24 rigid-body-platform)": [[16, "vector"]],

  "(method 26 rigid-body-platform)": [[16, "vector"]],

  "(method 27 rigid-body-platform)": [[16, "vector"]],

  "(method 22 water-anim)": [[16, "vector"]],

  "(anon-function 9 plat-eco)": [[16, "event-message-block"]],

  "default-collision-reaction": [
    [16, "vector"],
    [32, "vector"],
    [48, "vector"],
    [96, "vector"]
  ],

  "(trans plat-button-move-downward sunken-elevator)": [
    [16, "vector"],
    [32, "vector"],
    [48, "event-message-block"]
  ],

  "(method 29 sunken-elevator)": [[16, "vector"]],
  "(anon-function 0 title-obs)": [[16, "font-context"]],

  "print-game-text": [[16, "font-context"]],

  "draw-string-xy": [[16, "font-context"]],

  "(method 50 nav-enemy)": [[16, "vector"]],

  "nav-enemy-init-by-other": [[16, "vector"]],

  "nav-enemy-turn-to-face-point": [[16, "vector"]],

  "nav-enemy-facing-point?": [[16, "vector"]],

  "nav-enemy-jump-post": [[16, "vector"]],

  "(method 41 nav-enemy)": [
    [16, "vector"],
    [32, "vector"]
  ],

  "nav-enemy-falling-post": [
    [16, "vector"] // TODO - check collide-shape-moving::62(type, vector, float)
  ],

  "nav-enemy-death-post": [
    [16, "vector"] // TODO - check collide-shape-moving::62(type, vector, float)
  ],

  "nav-enemy-jump-land-post": [
    [16, "vector"],
    [32, "vector"]
  ],

  "nav-enemy-facing-direction?": [
    [16, "vector"],
    [32, "vector"]
  ],

  "nav-enemy-initialize-custom-jump": [
    [16, "vector"],
    [32, "vector"]
  ],

  "nav-enemy-flee-post": [
    [16, "vector"],
    [32, "vector"]
  ],

  "(enter nav-enemy-jump-land nav-enemy)": [[16, "vector"]],
  "(code nav-enemy-die nav-enemy)": [[16, "event-message-block"]],
  "(enter nav-enemy-die nav-enemy)": [[16, "event-message-block"]],
  "(trans nav-enemy-flee nav-enemy)": [[16, "event-message-block"]],
  "(trans nav-enemy-patrol nav-enemy)": [[16, "event-message-block"]],

  "(method 73 nav-enemy)": [[16, "event-message-block"]],

  "(method 43 nav-enemy)": [[16, "event-message-block"]],

  "nav-enemy-send-attack": [[16, "event-message-block"]],

  "birth-pickup-at-point": [[16, "vector"]],

  "merc-blend-shape": [[16, ["array", "int16", 128]]],

  "(method 43 bird-lady)": [[16, "vector"]],

  "(method 32 bird-lady-beach)": [[16, "event-message-block"]],

  "muse-to-idle": [[16, "event-message-block"]],

  "(method 32 sculptor)": [[16, "event-message-block"]],

  "(method 43 sculptor)": [[16, "vector"]],

  "(method 32 geologist)": [[16, "event-message-block"]],

  "(method 43 geologist)": [[16, "vector"]],

  "(method 32 oracle)": [[16, "event-message-block"]],

  "(method 11 oracle)": [
    [16, "vector"],
    [32, "event-message-block"]
  ],

  "(method 32 explorer)": [[16, "event-message-block"]],

  "(method 43 explorer)": [[16, "vector"]],

  "(method 32 assistant)": [[16, "event-message-block"]],

  "(method 43 assistant)": [[16, "vector"]],

  "(code idle assistant)": [
    [16, "vector"],
    [32, "vector"]
  ],

  "check-drop-level-assistant": [[16, "vector"]],

  "(method 32 sage)": [[16, "event-message-block"]],

  "(method 43 sage)": [[16, "vector"]],

  "(trans idle sage)": [[16, "event-message-block"]],

  "(method 32 gambler)": [[16, "event-message-block"]],

  "(method 43 gambler)": [[16, "vector"]],

  "(method 32 warrior)": [[16, "event-message-block"]],

  "(method 43 warrior)": [[16, "vector"]],

  "(exit play-anim warrior)": [[16, "event-message-block"]],

  "minershort-trans-hook": [[16, "vector"]],

  "(method 32 minershort)": [[16, "event-message-block"]],

  "(exit play-anim minershort)": [[16, "event-message-block"]],

  "(method 43 minershort)": [[16, "vector"]],

  "(method 33 progress)": [[16, "event-message-block"]],
  "hide-progress-screen": [[16, "event-message-block"]],
  "progress-init-by-other": [[16, "quaternion"]],
  "(post progress-debug)": [[16, "font-context"]],
  "(post progress-normal)": [[16, "font-context"]],
  "(code progress-normal)": [[16, "event-message-block"]],
  "fuel-cell-progress-hud-orbit-callback": [
    [16, "vector"],
    [32, "vector"]
  ],
  "(method 24 progress)": [[16, "font-context"]],
  "(method 25 progress)": [[16, "font-context"]],
  "(method 26 progress)": [[16, "font-context"]],
  "(method 17 progress)": [[16, "font-context"]],
  "(method 28 progress)": [[16, "font-context"]],
  "(method 27 progress)": [[16, "font-context"]],

  "(method 11 fact-info-target)": [[16, "event-message-block"]],

  "(anon-function 6 game-info)": [[16, "event-message-block"]],

  "(anon-function 8 game-info)": [[16, "event-message-block"]],

  "(method 24 game-info)": [[16, "scf-time"]],

  "auto-save-post": [
    [16, "font-context"],
    [112, "font-context"]
  ],

  "auto-save-init-by-other": [[16, "event-message-block"]],

  "(code error auto-save)": [[16, "event-message-block"]],

  "(code done auto-save)": [[16, "event-message-block"]],

  "update-time-of-day": [
    [16, "(array float)"], // TODO - broken!
    [48, "vector"]
  ],

  "check-drop-level-rain": [[16, "vector"]],

  "update-rain": [
    [16, "vector"],
    [32, "vector"],
    [48, "event-message-block"]
  ],

  "sparticle-track-sun": [[16, "vector"]],

  "(method 16 target)": [
    [16, "vector"],
    [32, "vector"],
    [48, "vector"]
  ],

  "vector-local+!": [[16, "vector"]],

  "move-forward": [
    [16, "vector"],
    [32, "vector"]
  ],

  "set-forward-vel": [[16, "vector"]],

  "delete-back-vel": [
    [16, "vector"],
    [32, "vector"]
  ],

  "set-side-vel": [[16, "vector"]],

  "build-conversions": [[16, "vector"]],

  "vector-turn-to": [
    [16, "vector"],
    [32, "vector"]
  ],

  "warp-vector-into-surface!": [[16, "matrix"]],

  "vector<-pad-in-surface!": [[16, "vector"]],

  "local-pad-angle": [
    [16, "vector"],
    [32, "vector"]
  ],

  "turn-around?": [
    [16, "vector"],
    [32, "vector"]
  ],

  "target-move-dist": [[16, "vector"]],

  "turn-to-vector": [
    [16, "vector"],
    [32, "vector"]
  ],

  "add-thrust": [
    [16, "vector"],
    [32, "vector"],
    [48, "vector"],
    [64, "vector"],
    [80, "vector"],
    [96, "vector"],
    [112, "vector"],
    [128, "vector"],
    [144, "vector"],
    [160, "vector"],
    [176, "vector"],
    [192, "vector"],
    [208, "vector"],
    [224, "vector"]
  ],

  "add-gravity": [
    [16, "vector"],
    [32, "vector"],
    [48, "vector"],
    [64, "vector"]
  ],

  "target-compute-slopes": [
    [16, "vector"],
    [32, "vector"],
    [48, "matrix"]
  ],

  "do-rotations2": [
    [16, "vector"],
    [32, "quaternion"],
    [48, "quaternion"]
  ],

  "level-setup": [[16, "event-message-block"]],

  "flag-setup": [
    [16, "vector"],
    [32, "event-message-block"],
    [112, "vector"],
    [128, "vector"],
    [144, "vector"],
    [160, "vector"]
  ],

  "target-compute-edge": [
    [16, "event-message-block"],
    [96, "vector"],
    [112, "vector"]
  ],

  "target-compute-edge-rider": [
    [16, "event-message-block"],
    [96, "vector"]
  ],

  "target-calc-camera-pos": [[16, "vector"]],

  "joint-points": [
    [16, "vector"],
    [32, "vector"]
  ],

  "target-real-post": [
    [16, "vector"],
    [32, "vector"],
    [48, "vector"]
  ],

  "target-swim-post": [[16, "vector"]],

  "target-no-stick-post": [[16, "vector"]],

  "target-no-move-post": [
    [16, "collide-edge-hold-list"] // a total guess
  ],

  "target-slide-down-post": [
    [16, "vector"],
    [32, "vector"],
    [48, "vector"],
    [64, "matrix"]
  ],

  "target-no-ja-move-post": [
    [16, "collide-edge-hold-list"] // a total guess
  ],

  "target-print-stats": [
    [16, "vector"],
    [32, "vector"],
    [48, "vector"]
  ],

  "target-compute-pole": [
    [16, "vector"],
    [32, "vector"],
    [48, "vector"],
    [64, "vector"],
    [80, "event-message-block"],
    [160, "vector"],
    [176, "vector"],
    [192, "vector"]
  ],

  "can-exit-duck?": [
    [16, "collide-using-spheres-params"],
    [48, ["inline-array", "sphere", 2]]
  ],

  "(method 32 evilbro)": [[16, "event-message-block"]],

  "(exit play-anim evilbro)": [[16, "event-message-block"]],

  "(method 29 basebutton)": [[16, "event-message-block"]],

  "(code use warp-gate)": [[16, "event-message-block"]],

  "(trans use warp-gate)": [[16, "event-message-block"]],

  "(anon-function 1 basebutton)": [
    [16, "vector"],
    [32, "vector"],
    [48, "event-message-block"]
  ],

  "(code target-warp-out)": [
    [16, "event-message-block"],
    [96, "vector"],
    [112, "vector"]
  ],

  "dm-anim-tester-func": [[16, "event-message-block"]],

  "update-actor-vis-box": [[16, "vector"]],

  "(method 14 level-group)": [
    [16, "vector"],
    [32, "vector"]
  ],

  "(trans falling beach-rock)": [
    [16, "vector"],
    [32, "vector"],
    [48, "vector"],
    [64, "vector"],
    [80, "vector"],
    [96, "vector"]
  ],

  "(code falling beach-rock)": [[16, "event-message-block"]],

  "(method 11 beach-rock)": [[16, "vector"]],

  "birth-func-copy-target-y-rot": [[16, "matrix"]],

  "birth-func-ground-orient": [
    [16, "vector"],
    [32, "collide-tri-result"],
    [128, "vector"],
    [144, "quaternion"],
    [160, "quaternion"]
  ],

  "birth-func-target-orient": [
    [32, "vector"],
    [48, "vector"], // unused
    [64, "quaternion"],
    [80, "quaternion"]
  ],

  "birth-func-vector-orient": [
    [16, "vector"],
    [32, "vector"], // unused
    [48, "quaternion"]
  ],

  "part-tracker-track-target-joint": [[16, "vector"]],

  "process-drawable-burn-effect": [
    [16, "rgbaf"],
    [32, "rgbaf"],
    [48, "vector"]
  ],

  "(anon-function 27 projectiles)": [[16, "vector"]],

  "projectile-collision-reaction": [
    [16, "vector"],
    [32, "vector"],
    [48, "matrix"],
    [96, "vector"],
    [112, "event-message-block"],
    [192, "vector"],
    [208, "vector"]
  ],

  "(event projectile-moving projectile)": [[16, "event-message-block"]],

  "(code projectile-moving projectile)": [[16, "vector"]],

  "projectile-update-velocity-space-wars": [
    [16, "vector"],
    [32, "vector"],
    [48, "vector"],
    [64, "vector"]
  ],

  "(code projectile-die projectile)": [[16, "event-message-block"]],

  "projectile-init-by-other": [[16, "collide-edge-hold-list"]],

  "(method 27 projectile-yellow)": [[16, "vector"]],

  "spawn-projectile-blue": [
    [16, "vector"],
    [32, "vector"]
  ],

  "(enter plat-button-move-downward jungle-elevator)": [
    [16, "event-message-block"]
  ],

  "(trans plat-button-move-downward jungle-elevator)": [
    [16, "vector"],
    [32, "vector"],
    [48, "event-message-block"]
  ],

  "(method 29 jungle-elevator)": [[16, "vector"]],

  "(event bouncer-wait)": [[16, "event-message-block"]],

  "hopper-find-ground": [
    [16, "vector"],
    [32, "collide-tri-result"]
  ],

  "blocking-plane-init-by-other": [[16, "matrix"]],

  "evilsib-trans-hook-wait": [[16, "event-message-block"]],

  "(method 32 sequenceB)": [[16, "event-message-block"]],

  "(event play-anim sequenceB)": [[16, "event-message-block"]],

  "(exit play-anim sequenceB)": [[16, "event-message-block"]],

  "sequenceC-can-trans-hook-2": [
    [16, "vector"],
    [32, "event-message-block"]
  ],

  "sequenceC-can-trans-hook": [[16, "event-message-block"]],

  "(method 32 sequenceC)": [[16, "event-message-block"]],

  "sequenceC-trans-hook": [[16, "vector"]],

  "(trans hidden assistant-firecanyon)": [[16, "font-context"]],

  "(method 32 sage-bluehut)": [[16, "event-message-block"]],

  "(exit play-anim sage-bluehut)": [[16, "event-message-block"]],

  "(method 43 sage-bluehut)": [[16, "vector"]],

  "(method 37 sharkey)": [[16, "vector"]],

  "(method 39 sharkey)": [[16, "vector"]],

  "sharkey-notice-player?": [[16, "event-message-block"]],

  "sharkey-move-to-attack-position": [
    [16, "vector"],
    [32, "vector"],
    [48, "vector"]
  ],

  "(code nav-enemy-attack sharkey)": [
    [16, "vector"],
    [32, "vector"],
    [48, "event-message-block"]
  ],

  "(trans nav-enemy-chase sharkey)": [[16, "event-message-block"]],

  "(method 43 lurkercrab)": [
    [16, "vector"],
    [32, "vector"]
  ],

  "(enter idle assistant-lavatube-end)": [[16, "event-message-block"]],

  "target-has-all-the-cells?": [[16, "event-message-block"]],

  "(code idle power-left)": [[16, "event-message-block"]],

  "(code jump powercellalt)": [[16, "trajectory"]],

  "(enter target-final-door)": [[16, "event-message-block"]],

  "(exit target-final-door)": [[16, "event-message-block"]],

  "(code target-final-door)": [
    [16, "vector"],
    [32, "vector"],
    [48, "vector"],
    [64, "event-message-block"]
  ],

  "(method 43 aphid)": [[16, "event-message-block"]],

  "(code nav-enemy-give-up aphid)": [[16, "vector"]],

  "aphid-init-by-other": [
    [16, "vector"],
    [32, "event-message-block"]
  ],

  "voicebox-track": [
    [16, "vector"],
    [32, "vector"],
    [48, "vector"]
  ],

  "crate-standard-event-handler": [[16, "event-message-block"]],

  "plat-trans": [[16, "vector"]],

  "(code door-closing eco-door)": [[16, "overlaps-others-params"]],

  "(code door-open eco-door)": [[16, "event-message-block"]],

  "(code door-opening eco-door)": [[16, "event-message-block"]],

  "(code door-closed eco-door)": [[16, "event-message-block"]],

  "(code plat-button-teleport-to-other-end plat-button)": [[16, "vector"]],

  "plat-button-camera-on": [[16, "event-message-block"]],

  "plat-button-camera-off": [[16, "event-message-block"]],

  "(trans plat-button-move-downward plat-button)": [[16, "vector"]],

  "(trans plat-button-move-upward plat-button)": [[16, "vector"]],

  "(event plat-idle plat-eco)": [[16, "event-message-block"]],

  "(trans plat-idle plat-eco)": [[16, "vector"]],

  "(anon-function 8 plat-eco)": [[16, "event-message-block"]],

  "(anon-function 7 plat-eco)": [
    [16, "vector"] // code
  ],

  "(event drop-plat-idle)": [[16, "event-message-block"]],

  "(code drop-plat-rise)": [[16, "vector"]],

  "(post drop-plat-rise)": [[16, "quaternion"]],

  "(code drop-plat-drop)": [[16, "vector"]],

  "(post drop-plat-drop)": [[16, "quaternion"]],

  "(method 21 drop-plat)": [
    [16, "vector"],
    [32, "vector"],
    [48, "vector"]
  ],

  "citb-drop-plat-spawn-children": [
    [16, "vector"],
    [32, "vector"]
  ],

  "citb-drop-plat-drop-all-children": [[16, "event-message-block"]],

  "citb-drop-plat-drop-children": [[16, "event-message-block"]],

  "(event plat-flip-idle)": [[16, "event-message-block"]],

  "(code plat-flip-idle)": [[16, "vector"]],

  "(method 27 square-platform)": [
    [16, "vector"],
    [32, "vector"]
  ],

  "(event wedge-plat-tip)": [[16, "event-message-block"]],

  "(event wedge-plat-outer-tip)": [[16, "event-message-block"]],

  "(event wall-plat-extending)": [[16, "event-message-block"]],

  "(code wall-plat-extending)": [[16, "vector"]],

  "(event wall-plat-retracting)": [[16, "event-message-block"]],

  "(code wall-plat-retracting)": [[16, "vector"]],

  "(event wall-plat-sync-idle)": [[16, "event-message-block"]],

  "(code wall-plat-sync-idle)": [[16, "vector"]],

  "(method 11 wall-plat)": [[16, "vector"]],

  "reset-target-tracking": [[16, "vector"]],
  "reset-drawable-tracking": [[16, "vector"]],

  "master-track-target": [
    [16, "vector"],
    [32, "vector"],
    [48, "vector"],
    [64, "collide-mesh-cache-tri"],
    [160, "vector"],
    [176, "vector"],
    [192, "vector"],
    [208, "vector"],
    [224, "vector"]
  ],
  "master-unset-region": [[16, "event-message-block"]],
  "master-base-region": [
    [16, "vector"],
    [32, "event-message-block"]
  ],
  "master-switch-to-entity": [[32, "event-message-block"]],
  "master-check-regions": [[16, "event-message-block"]],

  "cam-circular-position-into-max-angle": [
    [16, "matrix"],
    [80, "matrix"],
    [144, "vector"],
    [160, "vector"]
  ],
  "cam-circular-position": [
    [16, "vector"],
    [32, "vector"]
  ],
  "cam-circular-code": [[16, "vector"]],
  "(anon-function 37 cam-states)": [
    [48, "vector"],
    [64, "event-message-block"],
    [16, "vector"],
    [32, "vector"]
  ],
  "cam-string-find-position-rel!": [
    [16, "vector"],
    [32, "vector"],
    [48, "bone"],
    [144, "matrix"]
  ],
  "cam-los-spline-collide": [
    [16, "vector"],
    [32, "vector"],
    [48, "vector"]
  ],

  "(event cam-master-active)": [
    [16, "event-message-block"],
    [96, "vector"],
    [112, "vector"]
  ],

  "(code cam-master-active)": [[16, "event-message-block"]],

  "(exit cam-eye)": [[16, "event-message-block"]],

  "(code cam-fixed)": [[16, "vector"]],

  "(enter cam-eye)": [[16, "vector"]],

  "(enter cam-billy)": [[16, "vector"]],

  "(code cam-pov180)": [
    [16, "vector"],
    [32, "vector"],
    [48, "vector"],
    [64, "vector"]
  ],

  "(enter cam-fixed-read-entity)": [
    [16, "vector"],
    [32, "event-message-block"]
  ],

  "(enter cam-pov-track)": [
    [16, "vector"],
    [32, "event-message-block"]
  ],

  "(code cam-decel)": [
    [16, "vector"],
    [32, "vector"],
    [48, "event-message-block"]
  ],

  "(code cam-eye)": [
    [16, "vector"],
    [32, "matrix"],
    [96, "vector"],
    [112, "vector"],
    [128, "vector"]
  ],

  "(code cam-billy)": [
    [16, "vector"],
    [32, "vector"],
    [48, "vector"],
    [64, "vector"],
    [80, "matrix"]
  ],

  "(enter cam-standoff-read-entity)": [
    [16, "vector"],
    [32, "vector"],
    [48, "vector"],
    [64, "event-message-block"]
  ],

  "(code cam-endlessfall)": [
    [16, "matrix"],
    [80, "vector"],
    [96, "vector"]
  ],

  "(enter cam-spline)": [
    [16, "vector"],
    [32, "vector"],
    [48, "vector"],
    [64, "vector"],
    [80, "event-message-block"]
  ],

  "(code cam-spline)": [[16, "curve"]],

  "(enter cam-circular)": [
    [16, "vector"],
    [32, "vector"],
    [48, "vector"],
    [64, "event-message-block"]
  ],

  "los-cw-ccw": [
    [16, "vector"],
    [32, "vector"],
    [48, "matrix"],
    [112, "vector"]
  ],

  "cam-string-follow": [
    [16, "vector"],
    [32, "vector"],
    [48, "vector"],
    [64, "vector"]
  ],

  "cam-string-line-of-sight": [
    [16, "clip-travel-vector-to-mesh-return-info"],
    [176, "vector"],
    [192, "vector"],
    [208, "vector"],
    [224, "vector"],
    [240, "vector"],
    [256, "vector"]
  ],

  "cam-string-joystick": [
    [16, "vector"],
    [32, "matrix"],
    [96, "vector"],
    [112, "vector"]
  ],

  "cam-string-find-hidden": [
    [16, "collide-mesh-cache-tri"],
    [112, "vector"],
    [128, "vector"]
  ],

  "cam-string-move": [
    [16, "vector"],
    [32, "vector"],
    [48, "vector"],
    [64, "vector"],
    [80, "vector"],
    [96, "collide-mesh-cache-tri"],
    [192, "vector"],
    [208, "vector"],
    [224, "vector"]
  ],

  "cam-string-code": [
    [16, "vector"],
    [32, "vector"]
  ],

  "(event cam-string)": [[16, "vector"]],

  "(trans cam-stick)": [
    [16, "matrix"],
    [80, "vector"],
    [96, "vector"],
    [112, "vector"]
  ],
  "cam-bike-code": [
    [16, "matrix"],
    [80, "vector"],
    [96, "vector"],
    [112, "vector"],
    [128, "vector"],
    [144, "vector"],
    [160, "vector"],
    [176, "collide-mesh-cache-tri"],
    [272, "vector"]
  ],

  "cam-stick-code": [
    [16, "vector"],
    [32, "vector"],
    [48, "vector"],
    [64, "vector"],
    [80, "vector"],
    [96, "collide-mesh-cache-tri"],
    [192, "vector"]
  ],

  "(enter cam-string)": [
    [16, "vector"],
    [32, "collide-mesh-cache-tri"],
    [128, "vector"],
    [144, "vector"],
    [160, "vector"]
  ],

  "cam-los-collide": [
    [16, "vector"],
    [32, "vector"],
    [48, "vector"],
    [64, "vector"],
    [80, "vector"],
    [96, "vector"],
    [112, "vector"],
    [128, "vector"],
    [144, "vector"],
    [160, "vector"],
    [176, "vector"],
    [192, "vector"],
    [208, "vector"]
  ],

  "(code cam-point-watch)": [
    [16, "vector"],
    [32, "vector"],
    [48, "vector"],
    [64, "matrix"]
  ],

  "(code cam-orbit)": [
    [16, "vector"],
    [32, "vector"]
  ],

  "(enter cam-free-floating)": [[16, "event-message-block"]],

  "(enter cam-orbit)": [[16, "vector"]],

  "(method 25 pov-camera)": [[16, "event-message-block"]],

  "(code pov-camera-start-playing pov-camera)": [[16, "event-message-block"]],

  "(code pov-camera-done-playing pov-camera)": [[16, "event-message-block"]],

  "debug-set-camera-pos-rot!": [[16, "event-message-block"]],

  "camera-master-debug": [[16, "vector"]],

  "(method 23 tracking-spline)": [
    [16, "vector"],
    [32, "vector"]
  ],

  "master-draw-coordinates": [
    [16, "vector"],
    [32, "vector"],
    [48, "matrix"]
  ],

  "camera-slave-debug": [
    [16, "vector"],
    [32, "vector"],
    [48, "matrix"],
    [112, "vector"],
    [128, "curve"],
    [160, "vector"],
    [176, "vector"],
    [192, "vector"]
  ],

  "cam-debug-draw-tris": [[16, "vector4w"]],

  "cam-collision-record-draw": [
    [16, "vector4w"],
    [32, "vector4w"],
    [48, "collide-mesh-cache-tri"],
    [144, "vector"]
  ],

  "debug-euler": [
    [16, "euler-angles"],
    [32, "matrix"]
  ],

  "v-slrp!": [
    [16, "vector"],
    [32, "vector"],
    [48, "vector"]
  ],

  "interp-test": [
    [16, "vector"],
    [32, "vector"]
  ],

  "cam-layout-save-cam-trans": [[16, "vector"]],

  "cam-layout-save-pivot": [[16, "vector"]],

  "cam-layout-save-interesting": [[16, "vector"]],

  "cam-layout-save-align": [[16, "vector"]],

  "clmf-cam-flag-toggle": [[16, "clmf-cam-flag-toggle-info"]],

  "interp-test-deg": [
    [16, "vector"],
    [32, "vector"]
  ],

  "clmf-pos-rot": [
    [16, "vector"],
    [32, "vector"],
    [48, "matrix"],
    [112, "matrix"],
    [176, "vector"]
  ],

  "clmf-input": [
    [16, "matrix"],
    [80, "vector"]
  ],

  "cam-layout-entity-info": [
    [16, "matrix"],
    [80, "vector"],
    [96, "vector"],
    [112, "vector"],
    [128, "vector"],
    [144, "curve"],
    [176, "vector"],
    [192, "vector"],
    [208, "vector"],
    [224, "curve"],
    [256, "vector"],
    [272, "vector"],
    [288, "vector"],
    [304, "curve"],
    [336, "vector"],
    [352, "vector"],
    [368, "interp-test-info"],
    [432, "vector"]
  ],

  "clmf-save-single": [[16, "file-stream"]],

  "pov-camera-play-and-reposition": [[16, "event-message-block"]],

  "cam-layout-entity-volume-info-create": [
    [32, "vector"],
    [48, "vector"],
    [64, "vector"],
    [80, "vector"],
    [96, "vector"],
    [112, "vector"],
    [128, "vector"],
    [144, "vector"]
  ],

  "(code plunger-lurker-plunge)": [[16, "event-message-block"]],
  "(event flying-lurker-fly)": [[16, "event-message-block"]],
  "(trans flying-lurker-fly)": [[16, "event-message-block"]],
  "flying-lurker-handler": [[16, "event-message-block"]],
  "flying-lurker-play-intro": [[16, "event-message-block"]],
  "(code flying-lurker-start)": [[16, "event-message-block"]],
  "(event flying-lurker-clone)": [[16, "event-message-block"]],
  "(event flying-lurker-idle)": [[16, "event-message-block"]],
  "(code flying-lurker-idle)": [[16, "event-message-block"]],
  "flying-lurker-calc-speed": [
    [16, "vector"],
    [32, "vector"]
  ],
  "(method 20 flying-lurker)": [
    [16, "collide-mesh-cache-tri"],
    [112, "vector"],
    [128, "vector"],
    [144, "bounding-box"],
    [176, "vector"]
  ],
  "flying-lurker-rotate": [
    [16, "matrix"],
    [80, "matrix"],
    [144, "vector"],
    [160, "vector"]
  ],

  "(method 18 collide-cache)": [[16, "collide-cache-prim"]],

  "kill-current-level-hint": [[16, "event-message-block"]],
  "(exit level-hint-sidekick)": [[16, "event-message-block"]],
  "(method 14 level-hint)": [[16, "font-context"]],
  "(code level-hint-error)": [[16, "font-context"]],
  "ambient-type-hint": [[16, "font-context"]],
  "ambient-type-sound": [[32, "sound-spec"]],
  "ambient-type-sound-loop": [[16, "sound-spec"]],

  "(trans windmill-one-idle)": [
    [16, "vector"]
  ],

  "move-grottopole-to-position": [
    [16, "vector"]
  ],

  "flying-rock-init-by-other": [
    [16, "vector"]
  ],

  "(event flutflutegg-idle)": [
    [16, "vector"]
  ],

  "(trans flutflutegg-idle)": [
    [16, "vector"]
  ],

  "(event flutflutegg-physics)": [
    [16, "vector"]
  ],

  "(code flutflutegg-physics-fall)": [
    [16, "vector"],
    [32, "quaternion"]
  ],

  "(code flutflutegg-physics)": [
    [16, "vector"],
    [32, "quaternion"]
  ],

  "(code flying-rock-rolling)": [
    [16, "vector"],
    [32, "vector"],
    [48, "vector"]
  ],

  "move-grottopole": [
    [16, "vector"],
    [32, "vector"]
  ],

  "(code ecoventrock-break)": [
    [16, "event-message-block"],
    [96, "vector"],
    [112, "vector"]
  ],

  "beachcam-spawn": [
    [16, "event-message-block"]
  ],

  "(anon-function 8 beach-obs)": [
    [16, "event-message-block"]
  ],

  "(code target-warp-in)": [
    [16, "vector"],
    [32, "event-message-block"]
  ],

  "(trans active warp-gate)": [
    [16, "vector"],
    [32, "event-message-block"]
  ],

  "(code idle warp-gate)": [
    [16, "vector"],
    [32, "font-context"]
  ],

  "(code active warp-gate)": [
    [16, "font-context"]
  ],

  "(event basebutton-up-idle warp-gate-switch)": [
    [16, "event-message-block"]
  ],

  "(method 31 warp-gate-switch)": [
    [16, "event-message-block"]
  ],

  "(trans basebutton-up-idle warp-gate-switch)": [
    [16, "event-message-block"]
  ],

  "(event basebutton-down-idle warp-gate-switch)": [
    [16, "event-message-block"]
  ],

  "(code basebutton-going-down warp-gate-switch)": [
    [16, "event-message-block"]
  ],

  "(code idle citb-arm-section)": [
    [16, "vector"],
    [32, "vector"]
  ],

  "(event citb-disc-idle)": [
    [16, "event-message-block"]
  ],

  "(post plat-path-active citb-launcher)": [
    [16, "event-message-block"]
  ],

  "(event citb-robotboss-idle)": [
    [16, "event-message-block"]
  ],

  "(code citb-robotboss-idle)": [
    [16, "event-message-block"]
  ],

  "citb-generator-trigger-others": [
    [16, "event-message-block"]
  ],

  "(code citb-generator-break)": [
    [16, "event-message-block"]
  ],

  "(code citadelcam-stair-plats)": [
    [16, "event-message-block"]
  ],

  "(code battlecontroller-play-intro-camera citb-battlecontroller)": [
    [16, "event-message-block"]
  ],

  "(trans cavecrystal-active)": [
    [16, "vector"]
  ],

  "(method 11 eggtop)": [
    [16, "vector"]
  ],

  "(anon-function 4 jungleb-obs)": [
    [16, "event-message-block"]
  ],

  "(event idle logtrap)": [
    [16, "event-message-block"]
  ],

  "(code pov-camera-playing precurbridgecam)": [
    [16, "event-message-block"]
  ],

  "(code precurbridge-idle)": [
    [16, "event-message-block"]
  ],

  "(code maindoor-closed)": [
    [16, "event-message-block"]
  ],

  "(method 11 maindoor)": [
    [16, "event-message-block"]
  ],

  "(code lurkerm-piston-idle)": [
    [16, "vector"]
  ],

  "starfish-spawn-child": [
    [16, "vector"]
  ],

  "(method 27 bone-platform)": [
    [16, "vector"]
  ],

  "(event breakaway-idle)": [
    [16, "event-message-block"]
  ],

  "mistycam-spawn": [
    [16, "event-message-block"]
  ],

  "mis-bone-bridge-event-handler": [
    [16, "vector"],
    [32, "vector"],
    [48, "vector"],
    [64, "event-message-block"]
  ],

  "misty-cam-restore": [
    [16, "vector"],
    [32, "matrix"],
    [96, "event-message-block"]
  ],

  "(trans allpontoons-be-clone)": [
    [16, "vector"],
    [32, "vector"],
    [48, "vector"],
    [64, "vector"],
    [80, "vector"],
    [96, "vector"]
  ],

  "fireboulder-hover-stuff": [
    [16, "vector"]
  ],

  "(enter fireboulder-hover)": [
    [16, "vector"]
  ],

  "boulder1-trans": [
    [16, "vector"],
    [32, "event-message-block"]
  ],

  "boulder2-trans-2": [
    [16, "vector"],
    [32, "event-message-block"]
  ],

  "boulder2-trans": [
    [16, "vector"],
    [32, "event-message-block"]
  ],

  "boulder3-trans-2": [
    [16, "vector"],
    [32, "event-message-block"]
  ],

  "boulder3-trans": [
    [16, "vector"],
    [32, "event-message-block"]
  ],

  "boulder4-trans-3": [
    [16, "vector"],
    [32, "event-message-block"]
  ],

  "boulder4-trans-2": [
    [16, "vector"],
    [32, "event-message-block"]
  ],

  "boulder4-trans": [
    [16, "vector"],
    [32, "event-message-block"]
  ],

  "(code exit-chamber-dummy-idle)": [
    [16, "vector"],
    [32, "event-message-block"]
  ],

  "(code exit-chamber-dummy-wait-to-appear)": [
    [16, "vector"],
    [32, "event-message-block"]
  ],

  "(code ogreboss-village2-throw)": [
    [16, "event-message-block"]
  ],

  "swamp-spike-default-event-handler": [
    [16, "event-message-block"]
  ],

  "swamp-spike-post": [
    [16, "event-message-block"]
  ],

  "(code balance-plat-idle)": [
    [16, "event-message-block"]
  ],

  "(code swamp-spike-idle)": [
    [16, "vector"],
    [32, "vector"]
  ],

  "(code pov-camera-playing maincavecam)": [
    [16, "event-message-block"]
  ],

  "(event idle cavetrapdoor)": [
    [16, "event-message-block"]
  ],

  "cavecrystal-light-control-caveelevator-callback": [
    [16, "vector"]
  ],

  "(method 21 caveelevator)": [
    [16, "vector"]
  ],

  "(method 20 caveelevator)": [
    [16, "vector"]
  ],

  "caveelevator-joint-callback": [
    [16, "vector"]
  ],

  "(event caveflamepots-active)": [
    [16, "attack-info"],
    [128, "event-message-block"]
  ],

  "(code pov-camera-playing sunkencam)": [
    [16, "event-message-block"]
  ],

  "dark-plant-check-target": [
    [16, "event-message-block"]
  ],

  "(code dark-plant-idle)": [
    [16, "event-message-block"]
  ],

  "(code gorge-abort-idle)": [
    [16, "event-message-block"]
  ],

  "(code gorge-finish-idle)": [
    [16, "event-message-block"]
  ],

  "(code gorge-start-race-finished)": [
    [16, "event-message-block"]
  ],

  "(code gorge-start-race-aborted)": [
    [16, "event-message-block"]
  ],

  "(enter gorge-start-racing)": [
    [16, "event-message-block"]
  ],

  "(exit gorge-start-racing)": [
    [16, "event-message-block"]
  ],

  "(code gorge-start-ready)": [
    [16, "event-message-block"]
  ],

  "(code happy-plant-opening)": [
    [16, "event-message-block"],
    [96, "vector"]
  ],

  "(code pusher-idle)": [
    [16, "vector"]
  ],

  "(method 11 gorge-start)": [
    [16, "vector"]
  ],

  "(method 11 happy-plant)": [
    [16, "vector"]
  ],

  "rolling-start-init-by-other": [
    [16, "matrix"]
  ],

  "dark-plant-randomize": [
    [16, "vector"]
  ],

  "gorge-init": [
    [16, "vector"]
  ],

  "gorge-start-launch-start-banner": [
    [16, "vector"]
  ],

  "gorge-behind": [
    [16, "vector"]
  ],

  "gorge-in-front": [
    [16, "vector"]
  ],

  "race-time-read": [
    [16, "race-time"]
  ],

  "gorge-start-draw-time": [
    [16, "font-context"]
  ],

  "(event balloon-idle)": [
    [16, "event-message-block"]
  ],

  "(trans spike-up)": [
    [16, "event-message-block"]
  ],

  "(trans spike-down)": [
    [16, "event-message-block"]
  ],

  "(trans spike-idle)": [
    [16, "event-message-block"]
  ],

  "(event idle crate-darkeco-cluster)": [
    [16, "event-message-block"]
  ],

  "(event idle tntbarrel)": [
    [16, "event-message-block"]
  ],

  "(trans ogre-bridge-idle)": [
    [16, "event-message-block"]
  ],

  "(code ogre-bridge-activate)": [
    [16, "event-message-block"]
  ],

  "(event ogre-bridge-break)": [
    [16, "vector"]
  ],

  "(code ride-up gondola)": [
    [16, "event-message-block"]
  ],

  "(code ride-down gondola)": [
    [16, "event-message-block"]
  ],

  "(code idle gondola)": [
    [16, "vector"],
    [32, "vector"],
    [48, "event-message-block"],
    [128, "font-context"]
  ],

  "(code pov-camera-playing snowcam)": [
    [16, "event-message-block"]
  ],

  "(code snow-eggtop-activate)": [
    [16, "event-message-block"]
  ],

  "(event snowpusher-idle)": [
    [16, "event-message-block"]
  ],

  "(code snow-log-wait-for-master)": [
    [16, "event-message-block"]
  ],

  "(code snow-log-button-activate)": [
    [16, "event-message-block"]
  ],

  "(method 11 snow-eggtop)": [
    [16, "vector"]
  ],

  "(method 20 snow-gears)": [
    [16, "vector"]
  ],

  "(code snow-switch-activate)": [
    [16, "vector"]
  ],

  "(method 11 snow-switch)": [
    [16, "vector"]
  ],

  "(code snow-fort-gate-activate)": [
    [16, "vector"],
    [32, "vector"],
    [48, "vector"],
    [64, "vector"]
  ],

  "(code snow-spatula-idle)": [
    [16, "matrix"]
  ],

  "(enter snow-button-activate)": [
    [16, "event-message-block"]
  ],

  "(code plat-startup flutflut-plat)": [
    [16, "event-message-block"]
  ],

  "(enter flutflut-plat-appear)": [
    [16, "vector"],
    [32, "quaternion"]
  ],

  "(enter flutflut-plat-hide)": [
    [16, "vector"],
    [32, "quaternion"]
  ],

  "darkecobarrel-mover-pos": [
    [16, "vector"],
    [32, "matrix"],
    [96, "vector"],
    [112, "matrix"],
    [176, "vector"]
  ],

  "(code darkecobarrel-mover-die)": [
    [16, "vector"]
  ],

  "(code die chainmine)": [
    [16, "vector"]
  ],

  "(event idle chainmine)": [
    [16, "event-message-block"]
  ],

  "(event idle lavaballoon)": [
    [16, "event-message-block"]
  ],

  "(event darkecobarrel-mover-move)": [
    [16, "event-message-block"],
    [96, "vector"]
  ],

  "(code startup logo)": [
    [16, "event-message-block"]
  ],

  "(code ndi logo)": [
    [16, "event-message-block"]
  ],

  "(enter target-title)": [
    [16, "event-message-block"]
  ],

  "(trans target-title-wait)": [
    [16, "font-context"]
  ],

  "(code target-title)": [
    [16, "mc-slot-info"]
  ],

  "(post startup logo)": [
    [16, "vector"],
    [32, "vector"]
  ],

  "sp-relaunch-particle-3d": [
    [16, "quaternion"],
    [32, "vector"],
    [48, "quaternion"]
  ],

  "sp-adjust-launch": [
    [16, "sparticle-launchinfo"],
    [64, "matrix"],
    [128, "vector"],
    [144, "matrix"]
  ],

  "(method 10 sparticle-launch-control)": [[16, "vector"]],

  "sparticle-50-to-60": [[16, "quaternion"]],

  "sparticle-60-to-50": [[16, "quaternion"]],

  "sp-orbiter": [
    [16, "vector"],
    [32, "vector"],
    [48, "matrix"]
  ],

  "sp-euler-convert": [
    [16, "vector"],
    [32, "quaternion"]
  ],

  "sp-rotate-system": [
    [16, "matrix"],
    [80, "quaternion"]
  ],

  "sp-launch-particles-death": [
    [16, "sprite-vec-data-2d"] // TODO this is probably wrong.
  ],

  "birth-func-copy-rot-color": [[16, "vector"]],

  "birth-func-copy2-rot-color": [
    [16, "vector"],
    [32, "vector"]
  ],

  "(code nav-enemy-give-up babak)": [[16, "vector"]],

  "(method 10 gui-query)": [[16, "font-context"]],

  "(method 46 process-taskable)": [
    [16, "vector"],
    [32, "vector"]
  ],

  "(trans release process-taskable)": [[16, "event-message-block"]],

  "(trans give-cell process-taskable)": [[16, "event-message-block"]],

  "process-taskable-play-anim-code": [[16, "event-message-block"]],

  "(event idle process-taskable)": [[16, "event-message-block"]],

  "(trans idle process-taskable)": [
    [16, "font-context"],
    [112, "event-message-block"]
  ],

  "(post idle process-taskable)": [[16, "vector"]],

  "babak-with-cannon-ride-cannon-post": [[16, "vector"]],

  "(code babak-with-cannon-jump-onto-cannon)": [[16, "vector"]],

  "(code othercam-running)": [
    [16, "vector"],
    [32, "vector"]
  ],

  "(code wait-for-start flutflut)": [
    [16, "event-message-block"],
    [96, "vector"]
  ],

  "(code idle flutflut)": [
    [16, "font-context"],
    [112, "event-message-block"]
  ],

  "(event wait-for-return flutflut)": [[16, "event-message-block"]],

  "yakow-generate-travel-vector": [
    [16, "vector"],
    [32, "vector"]
  ],

  "yakow-facing-direction?": [
    [16, "vector"],
    [32, "vector"]
  ],

  "yakow-facing-point?": [[16, "vector"]],

  "(enter yakow-graze)": [[16, "event-message-block"]],

  "(method 13 vehicle-path)": [
    [16, "vector"],
    [32, "vector"],
    [48, "vector"]
  ],

  "(method 12 vehicle-controller)": [
    [16, "vector"],
    [32, "vector"]
  ],

  "(method 14 vehicle-controller)": [
    [16, "vector"],
    [32, "vector"]
  ],

  "(method 10 vehicle-controller)": [[16, "vector"]],

  "(method 23 fishermans-boat)": [
    [16, "vector"],
    [32, "vector"],
    [48, "vector"],
    [64, "vector"],
    [80, "vector"],
    [96, "vector"],
    [112, "vector"]
  ],

  "fishermans-boat-wave": [[16, "vector"]],

  "fishermans-boat-spawn-particles": [[16, "vector"]],

  "fishermans-boat-play-sounds": [[16, "vector"]],

  "fishermans-boat-post": [[16, "event-message-block"]],

  "(code fishermans-boat-leaving-village)": [[16, "event-message-block"]],

  "(trans fishermans-boat-entering-village)": [[16, "event-message-block"]],

  "(code fishermans-boat-leaving-misty)": [[16, "event-message-block"]],

  "(trans fishermans-boat-entering-misty)": [[16, "event-message-block"]],

  "(exit fishermans-boat-player-control)": [[16, "event-message-block"]],

  "(code fishermans-boat-player-control)": [[16, "event-message-block"]],

  "(code fishermans-boat-ride-to-misty)": [[16, "event-message-block"]],

  "(event fishermans-boat-ride-to-village1)": [[16, "event-message-block"]],

  "(code fishermans-boat-ride-to-village1)": [[16, "event-message-block"]],

  "fishermans-boat-leave-dock?": [[16, "font-context"]],

  "(trans fishermans-boat-player-control)": [[16, "vector"]],

  "(code fishermans-boat-measurements)": [[16, "vector"]],

  "(method 15 vehicle-controller)": [
    [16, "vector"],
    [32, "vector"],
    [48, "vector"],
    [64, "vector"]
  ],

  "analyze-point-on-path-segment": [[16, "vector"]],

  "(method 51 muse)": [[16, "vector"]],

  "muse-check-dest-point": [[16, "point-on-path-segment-info"]],

  "(code muse-caught)": [[16, "event-message-block"]],

  "(method 43 bonelurker)": [[16, "event-message-block"]],

  "bonelurker-stunned-event-handler": [[16, "event-message-block"]],

  "bonelurker-push-post": [[16, "vector"]],

  "(code nav-enemy-give-up bonelurker)": [[16, "vector"]],

  "(code bonelurker-stun)": [[16, "vector"]],

  "(method 32 assistant-bluehut)": [[16, "event-message-block"]],

  "(trans idle assistant-bluehut)": [[16, "event-message-block"]],

  "(exit play-anim assistant-bluehut)": [[16, "event-message-block"]],

  "(method 32 assistant-levitator)": [[16, "event-message-block"]],

  "(exit play-anim assistant-levitator)": [[16, "event-message-block"]],

  "(method 47 assistant-bluehut)": [
    [16, "vector"],
    [32, "vector"]
  ],

  "(method 43 assistant-bluehut)": [[16, "vector"]],

  "check-drop-level-assistant-bluehut": [[16, "vector"]],

  "assistant-levitator-blue-glow": [[16, "vector"]],

  "(code idle assistant-bluehut)": [
    [16, "vector"],
    [32, "vector"],
    [48, "vector"]
  ],

  "assistant-levitator-blue-beam": [
    [16, "vector"],
    [32, "vector"],
    [48, "vector"],
    [64, "collide-mesh-cache-tri"],
    [160, "event-message-block"]
  ],

  "(trans hidden assistant-levitator)": [[16, "font-context"]],

  "(event square-platform-lowering)": [[16, "event-message-block"]],

  "(method 33 qbert-plat)": [[16, "event-message-block"]],

  "(method 32 qbert-plat)": [[16, "event-message-block"]],

  "(event qbert-plat-master-idle)": [[16, "event-message-block"]],

  "(code qbert-plat-master-do-door)": [[16, "event-message-block"]],

  "(code qbert-plat-master-wait-for-door)": [[16, "event-message-block"]],

  "(code qbert-plat-master-idle)": [
    [16, "event-message-block"],
    [96, "vector"],
    [112, "vector"]
  ],

  "keg-event-handler": [[16, "event-message-block"]],

  "(code keg-paddle-to-path)": [
    [16, "vector"],
    [32, "vector"],
    [48, "quaternion"],
    [64, "quaternion"],
    [80, "vector"]
  ],

  "(code keg-on-path)": [
    [16, "vector"],
    [32, "vector3s"]
  ],

  "(code keg-in-chute)": [
    [16, "vector"],
    [32, "vector"]
  ],

  "keg-init-by-other": [
    [16, "vector"],
    [32, "vector"],
    [48, "vector"]
  ],

  "(code keg-conveyor-paddle-idle)": [[16, "event-message-block"]],

  "(method 11 keg-conveyor)": [
    [16, "vector"],
    [32, "matrix"]
  ],

  "swamp-bat-slave-event-handler": [[16, "event-message-block"]],

  "swamp-bat-launch-slave": [[16, "event-message-block"]],

  "swamp-bat-slave-path-post": [
    [16, "vector"],
    [32, "vector"],
    [48, "vector"]
  ],

  "(code swamp-bat-slave-idle)": [
    [16, "vector"],
    [32, "quaternion"],
    [48, "quaternion"],
    [64, "vector"]
  ],

  "(code swamp-bat-slave-launch)": [
    [16, "vector"],
    [32, "vector"]
  ],

  "(code swamp-bat-slave-die)": [[16, "vector"]],

  "swamp-bat-make-path-select-plane": [[16, "vector"]],

  "(method 44 swamp-rat)": [[16, "event-message-block"]],

  "(method 39 swamp-rat)": [[16, "vector"]],

  "(method 38 swamp-rat)": [[16, "vector"]],

  "(code swamp-rat-spawn)": [[16, "vector"]],

  "swamp-rat-update-wiggle-target": [
    [16, "vector"],
    [32, "vector"],
    [48, "vector"]
  ],

  "swamp-rat-nest-dummy-event-handler": [[16, "event-message-block"]],

  "(trans swamp-rat-nest-gestate)": [[16, "event-message-block"]],

  "(code swamp-rat-nest-victory)": [[16, "event-message-block"]],

  "swamp-rat-nest-pick-spawn-joint": [
    [16, "vector"],
    [32, "vector"],
    [48, "vector"]
  ],

  "swamp-rat-nest-spawn-rat": [
    [16, "vector"],
    [32, "vector"]
  ],

  "cavecrystal-light-control-default-callback": [[16, "vector"]],

  "spiderwebs-default-event-handler": [[16, "event-message-block"]],

  "(enter nav-enemy-die baby-spider)": [[16, "event-message-block"]],

  "(code baby-spider-die-fast)": [[16, "event-message-block"]],

  "(method 39 baby-spider)": [[16, "vector"]],

  "(enter nav-enemy-idle baby-spider)": [[16, "vector"]],

  "(method 52 baby-spider)": [
    [16, "vector"],
    [32, "vector"],
    [48, "vector"]
  ],

  "mother-spider-proj-update-velocity": [
    [16, "vector"],
    [32, "vector"],
    [48, "vector"],
    [64, "vector"]
  ],

  "(method 28 mother-spider-proj)": [[16, "vector"]],

  "(code blue-eco-charger-orb-active)": [
    [16, "vector"],
    [32, "vector"],
    [48, "vector"]
  ],

  "(method 21 blue-eco-charger)": [[16, "event-message-block"]],

  "(method 20 blue-eco-charger)": [[16, "event-message-block"]],

  "(code blue-eco-charger-idle)": [[16, "event-message-block"]],

  "(code exit-chamber-charger-puzzle-beaten)": [[16, "event-message-block"]],

  "(code exit-chamber-idle-in-sunken)": [[16, "event-message-block"]],

  "(event exit-chamber-idle-in-sunken)": [
    [16, "event-message-block"],
    [32, "event-message-block"]
  ],

  "(method 24 exit-chamber)": [[16, "vector"]],

  "(method 23 exit-chamber)": [
    [16, "vector"],
    [32, "vector"],
    [48, "exit-chamber-items"],
    [128, "event-message-block"],
    [208, "vector"]
  ],

  "tube-thrust": [
    [16, "vector"],
    [32, "vector"],
    [48, "vector"],
    [64, "vector"],
    [80, "vector"],
    [96, "vector"]
  ],

  "target-tube-post": [
    [16, "vector"],
    [32, "event-message-block"],
    [112, "vector"]
  ],

  "(event target-tube-start)": [[16, "event-message-block"]],

  "(exit target-tube-start)": [[16, "event-message-block"]],

  "(code target-tube-start)": [
    [16, "event-message-block"],
    [96, "vector"]
  ],

  "(method 21 sunkenfisha)": [
    [16, "vector"],
    [32, "vector"]
  ],

  "(method 24 sunkenfisha)": [
    [16, "vector"],
    [32, "matrix"],
    [96, "vector"]
  ],

  "(method 23 sunkenfisha)": [[16, "vector"]],

  "(trans sunkenfisha-idle)": [[16, "vector"]],

  "(method 27 sunkenfisha)": [[64, "vector"]],

  "(event idle minecartsteel)": [[16, "collide-overlap-result"]],

  "(method 43 assistant-villagec)": [[16, "vector"]],

  "(method 32 sage-villagec)": [[16, "event-message-block"]],

  "(method 43 sage-villagec)": [[16, "vector"]],

  "(trans idle sage-villagec)": [[16, "event-message-block"]],

  "(exit play-anim sage-villagec)": [[16, "event-message-block"]],

  "(method 20 cave-trap)": [
    [16, "spawn-baby-spider-work"],
    [80, "vector"],
    [96, "event-message-block"],
    [176, "vector"],
    [192, "vector"],
    [208, "vector"]
  ],

  "(trans cave-trap-idle)": [[16, "event-message-block"]],

  "ice-cube-default-event-handler": [[16, "event-message-block"]],

  "(trans yeti-slave-appear-jump-up)": [[16, "vector"]],

  "(code nav-enemy-give-up yeti-slave)": [[16, "vector"]],

  "(code yeti-resuming-start)": [
    [16, "vector"],
    [32, "vector"]
  ],

  "(code yeti-idle)": [
    [16, "vector"],
    [32, "vector"]
  ],

  "(trans hidden assistant-lavatube-start)": [[16, "font-context"]],

  "(method 18 nav-control)": [[16, "vector"]],

  "check-drop-level-firehose-pops": [[16, "vector"]],

  "birth-func-random-rot": [
    [16, "matrix"],
    [80, "vector"],
    [96, "vector"]
  ],

  "check-drop-level-bigdoor-open-pops": [[16, "vector"]],

  "check-drop-level-eichar-lighteco-pops": [[16, "vector"]],

  "check-drop-level-maincave-drip": [[16, "vector"]],

  "part-tracker-move-to-target": [[16, "vector"]],

  "part-tracker-track-target": [[16, "vector"]],

  "check-drop-level-village1-fountain-nosplash": [[16, "vector"]],

  "check-drop-level-village1-fountain": [[16, "vector"]],

  "check-drop-level-sagehut": [[16, "vector"]],

  "check-drop-level-training-mist": [[16, "vector"]],

  "check-drop-level-training-spout-rain": [[16, "vector"]],

  "check-drop-level-sagehut2": [[16, "vector"]],

  "(method 15 hud-money-all)": [[16, "font-context"]],

  "(method 20 hud-money-all)": [[16, "event-message-block"]],

  "(method 20 hud-money)": [[16, "event-message-block"]],

  "fuel-cell-hud-orbit-callback": [
    [16, "vector"],
    [32, "vector"]
  ],

  "(method 19 hud-fuel-cell)": [[16, "vector"]],

  "(method 20 hud-fuel-cell)": [
    [16, "event-message-block"],
    [96, "quaternion"]
  ],

  "hide-hud": [[16, "event-message-block"]],

  "hide-bottom-hud": [[16, "event-message-block"]],

  "disable-hud": [[16, "event-message-block"]],

  "enable-hud": [[16, "event-message-block"]],

  "hide-hud-quick": [[16, "event-message-block"]],

  "show-hud": [[16, "event-message-block"]],

  "convert-to-hud-object": [[16, "vector"]],

  "(method 16 hud)": [[16, "event-message-block"]],

  "(enter hud-hidden)": [[16, "event-message-block"]],

  "(enter hud-arriving)": [[16, "event-message-block"]],

  "send-hud-increment-event": [[16, "event-message-block"]],

  "(code hud-collecting)": [[16, "vector"]],

  "battlecontroller-fill-all-spawners": [
    [16, "vector"],
    [32, "event-message-block"]
  ],

  "battlecontroller-camera-on": [[16, "event-message-block"]],

  "(code battlecontroller-die battlecontroller)": [[16, "event-message-block"]],

  "battlecontroller-battle-begin": [[16, "event-message-block"]],

  "battlecontroller-update-spawners": [
    [16, "vector"],
    [32, "event-message-block"]
  ],

  "battlecontroller-spawn-creature-at-spawner": [
    [16, "vector"],
    [32, "vector"]
  ],

  "battlecontroller-camera-off": [[16, "event-message-block"]],

  "battlecontroller-spawn-creature-random-spawner": [
    [16, "event-message-block"]
  ],

  "(method 10 effect-control)": [
    [16, "event-message-block"],
    [96, "vector"],
    [112, "vector"],
    [128, "vector"],
    [144, "vector"]
  ],

  "(method 11 effect-control)": [
    [16, "vector"],
    [32, "vector"]
  ],

  "(method 12 effect-control)": [
    [16, "sound-spec"],
    [96, "vector"]
  ],

  "(code helix-button-startup)": [[16, "vector"]],

  "(method 43 green-eco-lurker)": [[16, "event-message-block"]],

  "(method 73 green-eco-lurker)": [[16, "event-message-block"]],

  "citb-sagecage-draw-bars": [
    [16, "vector"],
    [32, "vector"],
    [48, "vector"]
  ],

  "(code sunken-pipegame-start-up)": [[16, "event-message-block"]],

  "(code race-ring-active)": [
    [16, "event-message-block"],
    [96, "vector"]
  ],

  "(method 11 race-ring)": [
    [16, "vector"],
    [32, "vector"]
  ],

  "init-sky-regs": [[16, "vector"]],

  "set-tex-offset": [[16, "vector"]],

  "sky-tng-setup-cloud-layer": [[16, ["inline-array", "sky-vertex", 12]]],

  "fisher-fish-move": [[16, "vector"]],
  "fisher-fish-water": [[16, "vector"]],
  "(trans play-accept fisher)": [[16, "vector"]],
  "(method 11 fisher)": [[16, "vector"]],
  "(code fisher-fish-caught)": [[16, "event-message-block"]],
  "(code fisher-fish-die)": [[16, "event-message-block"]],
  "(exit fisher-done)": [[16, "event-message-block"]],
  "(enter fisher-done)": [[16, "event-message-block"]],
  "(event fisher-playing)": [[16, "event-message-block"]],
  "(enter fisher-playing)": [[16, "event-message-block"]],
  "(exit fisher-playing)": [[16, "event-message-block"]],
  "(trans enter-playing fisher)": [[16, "event-message-block"]],
  "(code target-fishing)": [
    [16, "event-message-block"],
    [96, "vector"],
    [112, "quaternion"],
    [128, "quaternion"],
    [144, "quaternion"]
  ],
  "(method 43 fisher)": [
    [16, "vector"],
    [32, "vector"]
  ],
  "fisher-draw-display": [[16, "font-context"]],

  "(method 10 torus)": [
    [16, "vector"],
    [32, "vector"]
  ],
  "(method 12 torus)": [[16, "matrix"]],
  "redshot-trans": [[16, "matrix"]],
  "(trans redshot-explode)": [
    [16, "vector"],
    [32, "event-message-block"],
    [112, "vector"]
  ],
  "(code darkecobomb-explode)": [[16, "event-message-block"]],
  "(event yellowshot-idle)": [[16, "event-message-block"]],
  "(trans yellowshot-idle)": [[16, "event-message-block"]],
  "(trans darkecobomb-countdown)": [[16, "vector"]],

  "arcing-shot-draw": [
    [16, "vector"],
    [32, "vector"]
  ],

  "(method 9 torus)": [
    [16, "vector"],
    [32, "vector"],
    [48, "vector"],
    [64, "matrix"],
    [128, ["inline-array", "vector", 8]]
  ],

  "(method 32 finalbosscam)": [[16, "event-message-block"]],

  "(code cam-robotboss)": [
    [16, "vector"],
    [32, "vector"]
  ],

  "ecoclaw-beam-particle-callback": [[16, "vector"]],
  "robotboss-manipy-trans-hook": [[16, "vector"]],
  "robotboss-redshot": [[16, "vector"]],
  "robotboss-cut-cam": [[16, "vector"]],

  "robotboss-yellowshot": [
    [16, "vector"],
    [32, "vector"],
    [48, "event-message-block"]
  ],

  "(trans robotboss-white-eco-movie)": [[16, "vector"]],

  "(code robotboss-red-wait)": [
    [16, "vector"],
    [32, "redshot-launch-array"]
  ],

  "(trans robotboss-yellow-wait)": [
    [16, "vector"],
    [32, "event-message-block"],
    [112, "vector"]
  ],

  "robotboss-setup-for-hits": [
    [16, "sphere"],
    [32, "event-message-block"]
  ],

  "robotboss-position": [
    [16, "vector"],
    [32, "matrix"],
    [96, "event-message-block"],
    [176, "vector"]
  ],

  "robotboss-shooting-trans": [
    [16, "vector"],
    [32, "event-message-block"]
  ],

  "robotboss-darkecobomb": [
    [16, "vector"],
    [32, "vector"]
  ],

  "robotboss-redshot-fill-array": [
    [16, "vector"],
    [32, "vector"]
  ],

  "robotboss-blue-beam": [
    [16, "vector"],
    [32, "vector"],
    [48, "vector"],
    [64, "collide-mesh-cache-tri"],
    [160, "vector"],
    [176, "event-message-block"]
  ],

  "robotboss-bomb-handler": [[16, "event-message-block"]],
  "robotboss-blue-done": [[16, "event-message-block"]],
  "(exit robotboss-blue-wait)": [[16, "event-message-block"]],
  "(enter robotboss-blue-wait)": [[16, "event-message-block"]],
  "(exit robotboss-green-wait)": [[16, "event-message-block"]],
  "(event robotboss-green-wait)": [[16, "event-message-block"]],

  "(trans robotboss-red-wait)": [
    [16, "event-message-block"],
    [96, "vector"]
  ],

  "(exit robotboss-red-wait)": [[16, "event-message-block"]],
  "(exit robotboss-yellow-wait)": [[16, "event-message-block"]],
  "(code robotboss-white-eco-movie)": [[16, "event-message-block"]],
  "(event robotboss-yellow-dark-bomb-wait)": [[16, "event-message-block"]],
  "(exit robotboss-yellow-dark-bomb-wait)": [[16, "event-message-block"]],
  "(code robotboss-daxter-sacrifice-movie)": [[16, "event-message-block"]],

  "robotboss-greenshot": [
    [16, "vector"],
    [32, "vector"]
  ],

  "(trans robotboss-blue-wait)": [
    [16, "vector"],
    [32, "event-message-block"],
    [112, "vector"]
  ],

  "(code robotboss-blue-wait)": [[16, "event-message-block"]],

  "(method 44 green-eco-lurker)": [[16, "event-message-block"]],
  "(method 72 green-eco-lurker)": [[16, "event-message-block"]],
  "(enter nav-enemy-die green-eco-lurker)": [[16, "event-message-block"]],
  "(event spawn-minions)": [[16, "event-message-block"]],
  "(method 51 green-eco-lurker)": [[16, "vector"]],
  "(enter green-eco-lurker-appear)": [
    [16, "vector"],
    [32, "vector"]
  ],
  "(code spawn-minions)": [
    [16, "vector"],
    [32, "event-message-block"]
  ],

  "check-drop-level-lighteco-big-pops": [[16, "vector"]],
  "check-drop-level-lighteco-pops": [[16, "vector"]],
  "(method 20 light-eco-child)": [[16, "vector"]],
  "light-eco-child-default-event-handler": [[16, "event-message-block"]],
  "(code light-eco-child-die)": [[16, "event-message-block"]],
  "light-eco-mother-default-event-handler": [[16, "event-message-block"]],
  "(trans light-eco-child-hit-ground)": [[16, "vector"]],
  "(method 21 light-eco-mother)": [[16, "vector"]],
  "(method 20 light-eco-mother)": [[16, "vector"]],

  "(trans plat-path-active plat-eco-finalboss)": [
    [16, "vector"],
    [32, "vector"],
    [48, "event-message-block"]
  ],
  "(method 44 sage-finalboss)": [[16, "event-message-block"]],
  "(method 45 sage-finalboss)": [[16, "event-message-block"]],
  "(method 32 sage-finalboss)": [[16, "event-message-block"]],
  "(exit play-anim sage-finalboss)": [[16, "event-message-block"]],
  "sage-finalboss-extra-trans": [[16, "event-message-block"]],
  "sage-finalboss-extra-enter": [[16, "event-message-block"]],
  "(trans play-anim sage-finalboss)": [
    [16, "event-message-block"],
    [96, "vector"],
    [112, "vector"],
    [128, "vector"],
    [144, "vector"],
    [160, "vector"],
    [176, "vector"],
    [192, "vector"],
    [208, "vector"],
    [224, "vector"]
  ],

  "lb-flip":[
    [16, "load-boundary-crossing-command"]
  ],

  "---lb-save":[
    [16, "file-stream"]
  ],

  "edit-load-boundaries":[
    [16, "vector"],
    [32, "vector"],
    [48, "vector"],
    [64, "vector"]
  ],

  "triangulate-boundary":[
    [16, "lbvtx"]
  ],

  "fix-boundary-normals":[
    [16, "vector"]
  ],

  "check-closed-boundary":[
    [16, "vector"]
  ],

  "(event target-racing-start)": [
    [16, "event-message-block"]
  ],

  "(exit target-racing-start)": [
    [16, "event-message-block"]
  ],

  "(code target-racing-start)": [
    [16, "event-message-block"]
  ],

  "target-racing-smack-check": [
    [16, "vector"],
    [32, "vector"]
  ],

  "(trans target-racing)": [
    [16, "vector"]
  ],

  "(trans target-racing-jump)": [
    [16, "vector"]
  ],

  "(trans target-racing-bounce)": [
    [16, "vector"]
  ],

  "(code target-racing-hit)": [
    [16, "vector"],
    [32, "vector"],
    [48, "vector"],
    [64, "vector"],
    [80, "vector"]
  ],

  "(exit target-racing-death)": [
    [16, "event-message-block"]
  ],

  "(anon-function 17 racer-states-FIC-LAV-MIS-OGR-ROL)": [
    [16, "joint-exploder-tuning"]
  ],

  "(code target-racing-death)": [
    [16, "event-message-block"],
    [96, "vector"],
    [112, "vector"]
  ],

  "(code target-racing-get-on)": [
    [16, "vector"],
    [32, "vector"],
    [48, "event-message-block"]
  ],

  "(post target-racing-get-on)": [
    [16, "vector"]
  ],

  "(code target-racing-get-off-jump)": [
    [16, "vector"],
    [32, "vector"],
    [48, "event-message-block"]
  ],

  "(post target-racing-get-off-jump)": [
    [16, "vector"]
  ],

  "(exit target-racing-clone-anim)": [
    [16, "event-message-block"]
  ],

  "(code target-racing-clone-anim)": [
    [16, "event-message-block"]
  ],

  "(method 9 joint-control)": [[16, "vector"]],
  "process-drawable-birth-fuel-cell": [[16, "vector"]],
  "dma-add-process-drawable": [
    [32, "vector"],
    [48, "vector"],
    [64, "light-group"]
  ],

  "(trans notice-blue crate)": [[16, "event-message-block"]],
  "(event die crate)": [[16, "event-message-block"]],
  "(code notice-blue crate)": [[16, "vector"]],

  "process-grab?": [[16, "event-message-block"]],
  "process-release?": [[16, "event-message-block"]],

  "cloud-track": [
    [16, "vector"],
    [32, "vector"]
  ],

  "target-powerup-effect": [
    [16, "vector"]
  ],

  "target-powerup-process": [
    [16, "vector"],
    [32, "vector"],
    [48, "vector"],
    [64, "vector"],
    [80, "event-message-block"],
    [160, "vector"],
    [176, "vector"],
    [192, "touching-shapes-entry"],
    [208, "vector"],
    [224, "vector"],
    [240, "vector"],
    [256, "vector"],
    [272, "vector"],
    [288, "vector"],
    [304, "vector"],
    [320, "vector"]
  ],

  "process-drawable-pair-random-point!": [
    [16, "vector"],
    [32, "vector"]
  ],

  "update-ocean": [
    [16, "vector"]
  ],

<<<<<<< HEAD
  "(event idle scarecrow-a)": [
    [16, "vector"]
  ],

  "(method 11 touching-prims-entry)": [
    [16, "vector"]
  ],

  "(code hit scarecrow-a)": [
    [16, "joint-exploder-tuning"]
  ],

  "(code hit scarecrow-b)": [
    [16, "joint-exploder-tuning"]
=======
  "(method 20 cavegeyserrock)": [
    [16, "vector"],
    [32, "event-message-block"]
  ],

  "(method 21 cavegeyserrock)": [
    [64, "vector"],
    [80, "vector"],
    [96, "vector"],
    [112, "vector"],
    [128, "vector"],
    [16, "vector"],
    [32, "vector"],
    [48, "vector"]
  ],

  "(code junglesnake-give-up)": [
    [16, "vector"],
    [32, "vector"],
    [48, "vector"]
  ],

  "(method 11 cavegeyserrock)": [
    [48, "vector"]
  ],

  "cavecrystal-light-control-cavegeyserrock-callback": [
    [16, "vector"]
  ],

  "junglesnake-default-event-handler": [
    [16, "event-message-block"]
  ],

  "junglesnake-joint-callback": [
    [16, "matrix"],
    [80, "matrix"],
    [144, "matrix"],
    [208, "vector"],
    [224, "vector"],
    [240, "vector"],
    [256, "vector"],
    [272, "vector"],
    [288, "vector"],
    [304, "matrix"],
    [368, "matrix"]
  ],

  "add-a-bunch": [
    [16, "vector"]
>>>>>>> 6a606d72
  ],

  "placeholder-do-not-add-below!": []
}<|MERGE_RESOLUTION|>--- conflicted
+++ resolved
@@ -3374,22 +3374,6 @@
     [16, "vector"]
   ],
 
-<<<<<<< HEAD
-  "(event idle scarecrow-a)": [
-    [16, "vector"]
-  ],
-
-  "(method 11 touching-prims-entry)": [
-    [16, "vector"]
-  ],
-
-  "(code hit scarecrow-a)": [
-    [16, "joint-exploder-tuning"]
-  ],
-
-  "(code hit scarecrow-b)": [
-    [16, "joint-exploder-tuning"]
-=======
   "(method 20 cavegeyserrock)": [
     [16, "vector"],
     [32, "event-message-block"]
@@ -3440,7 +3424,22 @@
 
   "add-a-bunch": [
     [16, "vector"]
->>>>>>> 6a606d72
+  ],
+
+  "(event idle scarecrow-a)": [
+    [16, "vector"]
+  ],
+
+  "(method 11 touching-prims-entry)": [
+    [16, "vector"]
+  ],
+
+  "(code hit scarecrow-a)": [
+    [16, "joint-exploder-tuning"]
+  ],
+
+  "(code hit scarecrow-b)": [
+    [16, "joint-exploder-tuning"]
   ],
 
   "placeholder-do-not-add-below!": []
