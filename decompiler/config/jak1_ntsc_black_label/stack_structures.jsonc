--- conflicted
+++ resolved
@@ -2799,7 +2799,6 @@
     [16, "vector"]
   ],
 
-<<<<<<< HEAD
   "(method 20 cavegeyserrock)": [
     [16, "vector"],
     [32, "event-message-block"]
@@ -2811,21 +2810,25 @@
     [96, "vector"],
     [112, "vector"],
     [128, "vector"],
-=======
+    [16, "vector"],
+    [32, "vector"],
+    [48, "vector"],
+  ],
+
   "(code junglesnake-give-up)": [
->>>>>>> 7c5edf8d
-    [16, "vector"],
-    [32, "vector"],
-    [48, "vector"]
-  ],
-
-<<<<<<< HEAD
+    [16, "vector"],
+    [32, "vector"],
+    [48, "vector"]
+  ],
+
   "(method 11 cavegeyserrock)": [
     [48, "vector"]
   ],
 
   "cavecrystal-light-control-cavegeyserrock-callback": [
-=======
+    [16, "vector"]
+  ],
+
   "junglesnake-default-event-handler": [
     [16, "event-message-block"]
   ],
@@ -2845,7 +2848,6 @@
   ],
 
   "add-a-bunch": [
->>>>>>> 7c5edf8d
     [16, "vector"]
   ],
 
