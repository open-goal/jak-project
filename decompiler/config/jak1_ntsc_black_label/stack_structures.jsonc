{
  "matrixp*!": [[16, "matrix"]],

  "vector3s-matrix*!": [[16, "vector"]],

  "vector3s-rotate*!": [[16, "vector"]],

  "matrix-rotate-zyx!": [
    [16, "matrix"],
    [80, "matrix"]
  ],

  "matrix-rotate-xyz!": [
    [16, "matrix"],
    [80, "matrix"]
  ],

  "matrix-rotate-zxy!": [
    [16, "matrix"],
    [80, "matrix"]
  ],

  "matrix-rotate-yxz!": [
    [16, "matrix"],
    [80, "matrix"]
  ],

  "matrix-rotate-yzx!": [
    [16, "matrix"],
    [80, "matrix"]
  ],

  "matrix-rotate-yxy!": [
    [16, "vector"],
    [32, "vector"],
    [48, "vector"]
  ],

  "matrix-rotate-yx!": [[16, "matrix"]],

  "transform-matrix-calc!": [
    [16, "matrix"],
    [80, "matrix"]
  ],

  "transform-matrix-parent-calc!": [
    [16, "matrix"],
    [80, "matrix"]
  ],

  "matrix-with-scale->quaternion": [[16, "matrix"]],

  "quaternion-exp!": [[16, "vector"]],
  "quaternion-slerp!": [[16, "vector"]],
  "quaternion-zxy!": [
    [16, "vector"],
    [32, "vector"],
    [48, "vector"]
  ],

  "vector-x-quaternion!": [[16, "matrix"]],
  "vector-y-quaternion!": [[16, "matrix"]],
  "vector-z-quaternion!": [[16, "matrix"]],

  "quaternion-y-angle": [[16, "vector"]],
  "quaternion-rotate-local-x!": [[16, "quaternion"]],
  "quaternion-rotate-local-y!": [[16, "quaternion"]],
  "quaternion-rotate-local-z!": [[16, "quaternion"]],
  "quaternion-rotate-y!": [[16, "quaternion"]],
  "quaternion-rotate-x!": [
    [16, "quaternion"],
    [32, "vector"]
  ],
  "quaternion-rotate-z!": [
    [16, "quaternion"],
    [32, "vector"]
  ],
  "quaternion-delta-y": [
    [16, "vector"],
    [32, "vector"]
  ],
  "quaternion-rotate-y-to-vector!": [
    [16, "quaternion"],
    [32, "vector"],
    [48, "quaternion"]
  ],
  "quaternion-xz-angle": [
    [16, "matrix"],
    [80, "vector"]
  ],
  "vector-rotate-y!": [
    [16, "quaternion"],
    [32, "matrix"]
  ],

  "eul->matrix": [[16, "vector"]],
  "eul->quat": [[16, "matrix"]],
  "quat->eul": [[16, "matrix"]],

  "vector-line-distance": [
    [16, "vector"],
    [32, "vector"],
    [48, "vector"],
    [64, "vector"]
  ],
  "vector-line-distance-point!": [
    [16, "vector"],
    [32, "vector"],
    [48, "vector"],
    [64, "vector"]
  ],

  "forward-up-nopitch->inv-matrix": [[16, "vector"]],

  "forward-up-nopitch->quaternion": [[16, "matrix"]],

  "forward-up->quaternion": [
    [16, "matrix"],
    [80, "vector"]
  ],

  "quaternion-from-two-vectors!": [[16, "vector"]],

  "quaternion-from-two-vectors-max-angle!": [[16, "vector"]],

  "matrix-from-two-vectors!": [[16, "vector"]],
  "matrix-from-two-vectors-max-angle!": [[16, "vector"]],
  "matrix-from-two-vectors-max-angle-partial!": [[16, "vector"]],
  "matrix-from-two-vectors-partial-linear!": [[16, "vector"]],
  "matrix-remove-z-rot": [
    [16, "vector"],
    [32, "matrix"]
  ],

  "matrix-rot-diff!": [
    [16, "quaternion"],
    [32, "quaternion"],
    [48, "quaternion"]
  ],

  "quaternion-seek": [
    [16, "matrix"],
    [80, "matrix"],
    [144, "quaternion"]
  ],
  "vector-deg-seek": [[16, "matrix"]],
  "vector-deg-slerp": [
    [16, "matrix"],
    [80, "vector"],
    [96, "vector"]
  ],

  "circle-test": [
    [16, "sphere"],
    [32, "sphere"],
    [48, "vector"],
    [64, "vector"]
  ],

  "move-target-from-pad": [
    [16, "vector"],
    [32, "vector"],
    [48, "matrix"]
  ],

  "draw-sprite2d-xy": [[16, "draw-context"]],
  "screen-gradient": [[16, "draw-context"]],

  "(method 10 oscillating-vector)": [[16, "vector"]],

  "show-mc-info": [[16, "mc-slot-info"]],

  "update-mood-erase-color2": [[16, "mood-fog"]],

  "make-light-kit": [[16, "matrix"]],

  "matrix<-parented-transformq!": [[16, "vector"]],

  "(method 20 trsqv)": [[16, "vector"]],

  "(method 19 trsqv)": [[16, "vector"]],

  "(method 17 trsqv)": [
    [16, "quaternion"],
    [32, "vector"],
    [48, "vector"],
    [64, "vector"],
    [80, "vector"]
  ],

  "(method 25 trsqv)": [
    [16, "vector"],
    [32, "vector"],
    [48, "vector"],
    [64, "vector"]
  ],

  "(method 16 trsqv)": [
    [16, "matrix"],
    [80, "matrix"]
  ],

  "(method 14 trsqv)": [[16, "vector"]],

  "(method 13 trsqv)": [[16, "vector"]],

  "(method 12 trsqv)": [
    [16, "vector"],
    [32, "vector"]
  ],

  "(method 11 trsqv)": [[16, "vector"]],

  "(method 10 trsqv)": [
    [16, "vector"],
    [32, "vector"]
  ],

  "(method 23 trsqv)": [[16, "vector"]],
  "(method 24 trsqv)": [[16, "vector"]],

  "vector-sincos!": [[16, "vector"]],

  "init-for-transform": [
    [16, "matrix"],
    [80, "matrix"],
    [144, "vector4s-3"],
    [192, "vector"],
    [208, "vector4s-3"]
  ],

  "string->sound-name": [[16, "qword"]],

  "(method 15 trajectory)": [
    [16, "vector"],
    [32, "vector"]
  ],

  "ripple-add-debug-sphere": [[16, "vector"]],

  "camera-teleport-to-entity": [
    [16, "transformq"],
    [64, "event-message-block"]
  ],

  "(method 10 cam-vector-seeker)": [[16, "vector"]],

  "joint-mod-look-at-handler": [
    [16, "vector"],
    [32, "vector"],
    [64, "vector"],
    [80, "vector"],
    [96, "vector"]
  ],

  "joint-mod-world-look-at-handler": [
    [16, "vector"],
    [32, "vector"],
    [64, "vector"],
    [80, "matrix"],
    [144, "vector"],
    [160, "vector"],
    [176, "matrix"]
  ],

  "joint-mod-rotate-handler": [
    [16, "quaternion"],
    [32, "quaternion"],
    [48, "quaternion"]
  ],

  "joint-mod-wheel-callback": [
    [16, "vector"],
    [32, "vector"],
    [48, "vector"]
  ],

  "draw-end-credits": [[16, "font-context"]],

  "draw-title-credits": [[16, "font-context"]],

  "moving-sphere-sphere-intersect": [[16, "vector"]],

  "moving-sphere-moving-sphere-intersect": [
    [16, "vector"],
    [32, "vector"]
  ],

  "(method 9 cylinder-flat)": [
    [16, "vector"],
    [32, "vector"],
    [48, "cylinder-flat-verts"],
    [208, "cylinder-flat-verts"],
    [368, "matrix"],
    [432, "vector"]
  ],

  "(method 9 cylinder)": [
    [16, "vector"],
    [32, "vector"],
    [48, "cylinder-verts"],
    [432, "cylinder-verts"],
    [816, "matrix"],
    [880, "matrix"]
  ],

  "ray-arbitrary-circle-intersect": [
    [16, "vector"],
    [32, "vector"]
  ],

  "(method 10 cylinder-flat)": [
    [16, "vector"],
    [32, "vector"]
  ],

  "(method 10 cylinder)": [
    [16, "vector"],
    [32, "vector"]
  ],

  "add-debug-sphere-from-table": [
    [16, "vector"],
    [32, "vector"],
    [48, "vector"]
  ],

  "make-debug-sphere-table": [
    [16, "vector"],
    [32, "vector"],
    [48, "vector"],
    [64, "vector"]
  ],

  "(method 20 actor-link-info)": [[16, "event-message-block"]],
  "(method 21 actor-link-info)": [[16, "event-message-block"]],
  "(method 23 actor-link-info)": [[16, "event-message-block"]],

  "(method 24 actor-link-info)": [[16, "event-message-block"]],

  "internal-draw-debug-line": [
    [16, "vector4w-2"],
    [48, "vector4w-2"]
  ],
  "internal-draw-debug-text-3d": [
    [16, "vector4w"],
    [32, "font-context"]
  ],
  "add-debug-triangle-normal": [
    [16, "vector"],
    [32, "vector"]
  ],
  "add-debug-flat-triangle": [
    [16, "vector4w-3"],
    [64, "vector4w-3"]
  ],
  "add-debug-point": [[16, "vector4w-2"]],
  "add-debug-line2d": [
    [16, "vector4w"],
    [32, "vector4w"]
  ],
  "add-debug-box": [
    [16, "vector"],
    [32, "vector"]
  ],
  "add-debug-x": [
    [16, "vector"],
    [32, "vector"]
  ],
  "add-debug-sphere-with-transform": [[16, "vector"]],
  "add-debug-circle": [
    [16, "vector"],
    [32, "vector"]
  ],
  "add-debug-vector": [[16, "vector"]],
  "add-debug-yrot-vector": [[16, "vector"]],
  "add-debug-arc": [
    [16, "vector"],
    [32, "vector"]
  ],
  "add-debug-curve": [
    [16, "vector"],
    [32, "vector"]
  ],
  "add-debug-points": [[16, "vector"]],
  "add-debug-light": [[16, "vector"]],
  "dma-timeout-cam": [
    [16, "vector"],
    [32, "matrix"]
  ],

  "(method 18 tracking-spline)": [
    [16, "tracking-spline-sampler"],
    [32, "tracking-spline-sampler"]
  ],

  "draw-ocean-transition": [
    [16, "sphere"]
  ],

  "dm-cam-mode-func": [[16, "event-message-block"]],
  "ocean-trans-add-upload-table": [
    [16, "vector"]
  ],

  "dm-cam-settings-func": [[16, "event-message-block"]],

  "dm-cam-render-float": [[16, "event-message-block"]],

  "debug-create-cam-restore": [[16, "euler-angles"]],

  "dm-task-resolution": [[16, "event-message-block"]],

  "dm-task-get-money": [[16, "event-message-block"]],

  "dm-give-all-cells": [[16, "event-message-block"]],

  "dm-give-cell": [[16, "event-message-block"]],

  "(anon-function 13 default-menu)": [[16, "event-message-block"]],

  "(anon-function 12 default-menu)": [[16, "event-message-block"]],

  "(anon-function 11 default-menu)": [[16, "event-message-block"]],

  "(method 22 level)": [[16, "event-message-block"]],
  "(method 9 level)": [[16, "event-message-block"]],
  "(method 10 load-state)": [[16, "event-message-block"]],
  "cam-slave-get-rot": [[16, "quaternion"]],

  "draw-joint-spheres": [[16, "vector"]],
  "(method 16 process-drawable)": [
    [16, "matrix"],
    [80, "matrix"],
    [144, "vector"],
    [160, "vector"]
  ],

  "(anon-function 494 task-control)": [[16, "event-message-block"]],
  "(anon-function 493 task-control)": [[16, "event-message-block"]],
  "(anon-function 480 task-control)": [[16, "event-message-block"]],
  "(anon-function 477 task-control)": [[16, "event-message-block"]],
  "(anon-function 476 task-control)": [[16, "event-message-block"]],
  "(anon-function 475 task-control)": [[16, "event-message-block"]],
  "(anon-function 474 task-control)": [[16, "event-message-block"]],
  "(anon-function 455 task-control)": [[16, "event-message-block"]],
  "(anon-function 445 task-control)": [[16, "event-message-block"]],
  "(anon-function 435 task-control)": [[16, "event-message-block"]],
  "(anon-function 426 task-control)": [[16, "event-message-block"]],
  "(anon-function 425 task-control)": [[16, "event-message-block"]],
  "(anon-function 415 task-control)": [[16, "event-message-block"]],
  "(anon-function 414 task-control)": [[16, "event-message-block"]],
  "(anon-function 403 task-control)": [[16, "event-message-block"]],
  "(anon-function 400 task-control)": [[16, "event-message-block"]],
  "(anon-function 393 task-control)": [[16, "event-message-block"]],
  "(anon-function 390 task-control)": [[16, "event-message-block"]],
  "(anon-function 383 task-control)": [[16, "event-message-block"]],
  "(anon-function 380 task-control)": [[16, "event-message-block"]],
  "(anon-function 369 task-control)": [[16, "event-message-block"]],
  "(anon-function 368 task-control)": [[16, "event-message-block"]],
  "(anon-function 367 task-control)": [[16, "event-message-block"]],
  "(anon-function 366 task-control)": [[16, "event-message-block"]],
  "(anon-function 365 task-control)": [[16, "event-message-block"]],
  "(anon-function 364 task-control)": [[16, "event-message-block"]],
  "(anon-function 363 task-control)": [[16, "event-message-block"]],
  "(anon-function 362 task-control)": [[16, "event-message-block"]],
  "(anon-function 337 task-control)": [[16, "event-message-block"]],
  "(anon-function 336 task-control)": [[16, "event-message-block"]],
  "(anon-function 286 task-control)": [[16, "event-message-block"]],
  "(anon-function 227 task-control)": [[16, "event-message-block"]],
  "(anon-function 38 task-control)": [[16, "event-message-block"]],
  "(anon-function 28 task-control)": [[16, "event-message-block"]],
  "(method 10 border-plane)": [[16, "vector"]],
  "(method 9 game-info)": [[16, "event-message-block"]],
  "(method 9 continue-point)": [[16, "vector"]],
  "(method 9 game-save)": [[16, "file-stream"]],
  "(method 10 game-save)": [[16, "file-stream"]],
  "vector-vector-deg-slerp!": [
    [16, "vector"],
    [32, "vector"],
    [48, "quaternion"],
    [64, "quaternion"],
    [80, "quaternion"],
    [96, "vector"]
  ],

  "closest-pt-in-triangle": [
    [16, "vector"],
    [32, "vector"],
    [48, "vector"]
  ],

  "vector-circle-tangent-new": [
    [16, "sphere"],
    [32, "vector"],
    [48, "vector"]
  ],

  "vector-circle-tangent": [
    [16, "sphere"],
    [32, "vector"],
    [48, "vector"],
    [64, "vector"]
  ],

  "vector-plane-distance": [[16, "vector"]],

  "curve-length": [
    [16, "vector"],
    [32, "vector"]
  ],

  "curve-closest-point": [
    [16, "vector"],
    [32, "vector"]
  ],

  "(method 27 seagull)": [
    [16, "vector"],
    [32, "vector"]
  ],

  "add-debug-air-box": [
    [16, "vector"],
    [32, "vector"]
  ],

  "mem-size": [[16, "memory-usage-block"]],

  "display-loop": [[16, "sphere"]],

  "(method 14 curve-control)": [[16, "vector"]],

  "(method 19 path-control)": [
    [16, "vector"],
    [32, "vector"],
    [48, "vector"],
    [64, "vector"]
  ],

  "progress-allowed?": [[16, "event-message-block"]],

  "(method 9 align-control)": [
    [16, "matrix"],
    [80, "quaternion"]
  ],

  "(method 10 align-control)": [[16, "vector"]],

  "(method 15 load-state)": [
    [16, "event-message-block"],
    [96, "event-message-block"]
  ],
  
  "(method 43 farmer)": [
    [16, "vector"]
  ],
  
  "yakow-post": [
    [16, "vector"],
    [32, "vector"],
    [48, "vector"],
    [64, "vector"],
    [80, "vector"],
    [96, "vector"]
  ],
  
  "anim-tester-save-object-seqs": [
    [16, "file-stream"]
  ],

  "anim-test-obj-list-handler": [[16, "event-message-block"]],
  "anim-test-anim-list-handler": [[16, "event-message-block"]],
  "anim-test-sequence-list-handler": [[16, "event-message-block"]],
  "anim-test-edit-sequence-list-handler": [[16, "event-message-block"]],
  "anim-test-edit-seq-insert-item": [[16, "event-message-block"]],
  "anim-test-edit-sequence-list-handler": [
    [112, "event-message-block"],
    [16, "font-context"]
  ],
  "anim-tester-add-newobj": [[16, "event-message-block"]],
  "anim-tester-start": [[16, "event-message-block"]],
  "anim-tester-add-sequence": [[16, "event-message-block"]],
  
  "(anon-function 28 task-control)": [[16, "event-message-block"]],

  "instance-tfragment-add-debug-sphere": [
    [16, "vector"]
  ],
  
  "(method 10 game-save)": [[16, "file-stream"]],

  "cam-state-from-entity": [[16, "curve"]],

  "(method 9 cam-index)": [[16, "vector"]],

  "(method 10 cam-index)": [[16, "vector"]],

  "(method 15 tracking-spline)": [
    [16, "tracking-spline-sampler"],
    [32, "tracking-point"]
  ],

  "(method 16 tracking-spline)": [
    [16, "tracking-spline-sampler"],
    [32, "vector"]
  ],

  "(method 18 tracking-spline)": [
    [16, "tracking-spline-sampler"],
    [32, "vector"]
  ],

  "(method 20 tracking-spline)": [
    [16, "vector"],
    [32, "vector"]
  ],

  "(method 21 tracking-spline)": [
    [16, "tracking-spline-sampler"],
    [32, "vector"]
  ],

  "(method 22 tracking-spline)": [
    [16, "tracking-spline-sampler"],
    [32, "vector"]
  ],

  "cam-slave-init": [[16, "event-message-block"]],

  "cam-curve-pos": [
    [16, "vector"],
    [32, "vector"],
    [48, "vector"]
  ],

  "curve-length": [
    [16, "vector"],
    [32, "vector"]
  ],

  "curve-closest-point": [
    [16, "vector"],
    [32, "vector"]
  ],

  "cam-calc-follow!": [
    [16, "event-message-block"],
    [96, "vector"],
    [112, "vector"],
    [128, "vector"],
    [144, "vector"]
  ],

  "mat-remove-z-rot": [
    [16, "vector"],
    [32, "matrix"]
  ],

  "slave-matrix-blend-2": [
    [16, "vector"],
    [32, "quaternion"],
    [48, "quaternion"],
    [64, "quaternion"]
  ],

  "vector-into-frustum-nosmooth!": [
    [16, "matrix"],
    [80, "vector"],
    [96, "vector"]
  ],

  "slave-set-rotation!": [
    [16, "vector"],
    [32, "matrix"],
    [96, "vector"],
    [112, "matrix"], // guess
    [176, "vector"] // guess
  ],

  "v-slrp2!": [
    [16, "vector"],
    [32, "vector"],
    [48, "vector"],
    [64, "matrix"],
    [128, "vector"]
  ],

  "v-slrp3!": [
    [16, "vector"],
    [32, "vector"],
    [48, "vector"],
    [64, "matrix"],
    [128, "vector"]
  ],

  "(code cam-combiner-active)": [
    [16, "vector"],
    [32, "matrix"],
    [80, "vector"],
    [96, "matrix"]
  ],

  "cam-master-init": [
    [16, "vector"],
    [32, "vector"]
  ],

  "plane-from-points": [[16, "vector"]],

  "update-view-planes": [
    [16, "view-frustum"],
    [144, "vector"],
    [160, "vector"],
    [176, "vector"],
    [192, "vector"],
    [208, "vector"],
    [224, "vector"]
  ],

  "move-camera-from-pad": [[16, "vector"]],

  "cam-free-floating-move": [[16, "camera-free-floating-move-info"]],

  "update-camera": [
    [16, "vector"],
    [32, "quaternion"],
    [48, "vector"]
  ],
  
  "ocean-make-trans-camera-masks": [
    [16, "vector"],
    [32, "vector"]
  ],

  "(anon-function 28 task-control)": [[16, "event-message-block"]],

  "update-mood-prt-color": [
    [16, "vector"]
  ],

  "update-mood-swamp": [
    [16, "vector"]
  ],

  "update-mood-village1": [
    [16, "vector"]
  ],

  "update-mood-maincave": [
    [16, "vector"]
  ],

  "update-mood-ogre": [
    [16, "vector"]
  ],

  "update-mood-finalboss": [
    [16, "vector"],
    [32, "vector"]
  ],

  "update-mood-darkcave": [
    [16, "vector"],
    [32, "vector"]
  ],

  "update-mood-citadel": [
    [16, "vector"],
    [32, "vector"],
    [48, "vector"],
    [64, "vector"],
    [80, "vector"],
    [96, "vector"],
    [112, "vector"],
    [128, "vector"]
  ],

  "update-mood-jungleb": [
    [16, "vector"],
    [32, "vector"],
    [48, "vector"]
  ],

  "update-mood-sunken": [
    [16, "vector"],
    [32, "vector"],
    [48, "vector"],
    [64, "vector"]
  ],

  "update-mood-village2": [
    [16, "vector"],
    [32, "vector"],
    [48, "vector"],
    [64, "vector"]
  ],

  "update-mood-rolling": [
    [16, "vector"] // TODO - really not sure about this one
  ],

  "update-mood-village3": [
    [16, "vector"],
    [32, "vector"],
    [48, "vector"],
    [64, "vector"],
    [80, "vector"],
    [96, "vector"]
  ],

  "ocean-transition-check": [
    [16, "vector"]
  ],

  "ocean-trans-add-upload-strip": [
    [16, "vector"]
  ],

  "draw-ocean-transition-seams": [
    [16, "sphere"]
  ],

  "(method 32 mayor)": [
    [16, "event-message-block"]
  ],

  "(method 43 mayor)": [
    [16, "vector"]
  ],
  
  "(method 10 tippy)": [
    [16, "vector"]
  ],
  
  "compute-and-draw-shadow": [
    [16, "vector"],
    [32, "vector"],
    [48, "sparticle-cpuinfo"] // kinda a guess
  ],

  "find-ground-and-draw-shadow": [
    [16, "vector"],
    [32, "vector"],
    [48, "bone"] // what a guess!
  ],

  "(method 20 collide-cache)": [
    [16, "vector"]
  ],

  "(method 12 wobbler)": [
    [16, "vector"]
  ],

  "(method 12 twister)": [
    [16, "matrix"]
  ],

  "target-on-end-of-teetertotter?": [
    [16, "vector"],
    [32, "vector"]
  ],

  "(event teetertotter-launch)": [
    [16, "event-message-block"]
  ],

  "(method 17 rigid-body)": [
    [16, "vector"]
  ],

  "matrix-3x3-triple-transpose-product": [
    [16, "matrix"],
    [80, "matrix"]
  ],

  "(method 10 rigid-body)": [
    [16, "quaternion"]
  ],

  "(method 13 rigid-body)": [
    [16, "vector"],
    [32, "vector"]
  ],

  "(method 16 rigid-body)": [
    [16, "vector"],
    [32, "vector"]
  ],

  "(method 14 rigid-body)": [
    [16, "vector"],
    [32, "vector"]
  ],

  "(method 18 rigid-body)": [
    [16, "vector"]
  ],

  "(method 24 rigid-body-platform)": [
    [16, "vector"]
  ],

  "(method 26 rigid-body-platform)": [
    [16, "vector"]
  ],

  "(method 27 rigid-body-platform)": [
    [16, "vector"]
  ],

  "(method 22 water-anim)": [
    [16, "vector"]
  ],

  "(anon-function 9 plat-eco)": [
    [16, "event-message-block"]
  ],

  "default-collision-reaction": [
    [16, "vector"],
    [32, "vector"],
    [48, "vector"],
    [96, "vector"]
  ],

  "(trans plat-button-move-downward sunken-elevator)": [
    [16, "vector"],
    [32, "vector"],
    [48, "event-message-block"]
  ],

  "(method 29 sunken-elevator)": [
    [16, "vector"]
  ],
    "(anon-function 0 title-obs)": [
    [16, "font-context"]
  ],

  "print-game-text": [
    [16, "font-context"]
  ],

  "draw-string-xy": [
    [16, "font-context"]
  ],  
  
  "(method 50 nav-enemy)": [
    [16, "vector"]
  ],

  "nav-enemy-init-by-other": [
    [16, "vector"]
  ],

  "nav-enemy-turn-to-face-point": [
    [16, "vector"]
  ],

  "nav-enemy-facing-point?": [
    [16, "vector"]
  ],

  "nav-enemy-jump-post": [
    [16, "vector"]
  ],

  "(method 41 nav-enemy)": [
    [16, "vector"],
    [32, "vector"]
  ],

  "nav-enemy-falling-post": [
    [16, "vector"] // TODO - check collide-shape-moving::62(type, vector, float)
  ],

  "nav-enemy-death-post": [
    [16, "vector"] // TODO - check collide-shape-moving::62(type, vector, float)
  ],

  "nav-enemy-jump-land-post": [
    [16, "vector"],
    [32, "vector"]
  ],

  "nav-enemy-facing-direction?": [
    [16, "vector"],
    [32, "vector"]
  ],

  "nav-enemy-initialize-custom-jump": [
    [16, "vector"],
    [32, "vector"]
  ],

  "nav-enemy-flee-post": [
    [16, "vector"],
    [32, "vector"]
  ],

  "(enter nav-enemy-jump-land nav-enemy)": [
    [16, "vector"]
  ],
  "(code nav-enemy-die nav-enemy)": [
    [16, "event-message-block"]
  ],
  "(enter nav-enemy-die nav-enemy)": [
    [16, "event-message-block"]
  ],
  "(trans nav-enemy-flee nav-enemy)": [
    [16, "event-message-block"]
  ],
  "(trans nav-enemy-patrol nav-enemy)": [
    [16, "event-message-block"]
  ],

  "(method 73 nav-enemy)": [
    [16, "event-message-block"]
  ],

  "(method 43 nav-enemy)": [
    [16, "event-message-block"]
  ],

  "nav-enemy-send-attack": [
    [16, "event-message-block"]
  ],

  "birth-pickup-at-point": [
    [16, "vector"]
  ],

  "merc-blend-shape": [
    [16, ["array", "int16", 128]]
  ],

  "(method 43 bird-lady)": [
    [16, "vector"]
  ],

  "(method 32 bird-lady-beach)": [
    [16, "event-message-block"]
  ],

  "muse-to-idle": [
    [16, "event-message-block"]
  ],

  "(method 32 sculptor)": [
    [16, "event-message-block"]
  ],

  "(method 43 sculptor)": [
    [16, "vector"]
  ],

  "(method 32 geologist)": [
    [16, "event-message-block"]
  ],

  "(method 43 geologist)": [
    [16, "vector"]
  ],

  "(method 32 oracle)": [
    [16, "event-message-block"]
  ],

  "(method 11 oracle)": [
    [16, "vector"],
    [32, "event-message-block"]
  ],

  "(method 32 explorer)": [
    [16, "event-message-block"]
  ],

  "(method 43 explorer)": [
    [16, "vector"]
  ],

  "(method 32 assistant)": [
    [16, "event-message-block"]
  ],

  "(method 43 assistant)": [
    [16, "vector"]
  ],

  "(code idle assistant)": [
    [16, "vector"],
    [32, "vector"]
  ],

  "check-drop-level-assistant": [
    [16, "vector"]
  ],

  "(method 32 sage)": [
    [16, "event-message-block"]
  ],

  "(method 43 sage)": [
    [16, "vector"]
  ],

  "(trans idle sage)": [
    [16, "event-message-block"]
  ],

  "(method 32 gambler)": [
    [16, "event-message-block"]
  ],

  "(method 43 gambler)": [
    [16, "vector"]
  ],

  "(method 32 warrior)": [
    [16, "event-message-block"]
  ],

  "(method 43 warrior)": [
    [16, "vector"]
  ],

  "(exit play-anim warrior)": [
    [16, "event-message-block"]
  ],

  "minershort-trans-hook": [
    [16, "vector"]
  ],

  "(method 32 minershort)": [
    [16, "event-message-block"]
  ],

  "(exit play-anim minershort)": [
    [16, "event-message-block"]
  ],

  "(method 43 minershort)": [
    [16, "vector"]
  ],

  "(method 11 fact-info-target)": [
    [16, "event-message-block"]
  ],

  "(anon-function 6 game-info)": [
    [16, "event-message-block"]
  ],

  "(anon-function 8 game-info)": [
    [16, "event-message-block"]
  ],

  "(method 24 game-info)": [
    [16, "scf-time"]
  ],

  "auto-save-post": [
    [16, "font-context"],
    [112, "font-context"]
  ],

  "auto-save-init-by-other":[
    [16, "event-message-block"]
  ],

  "(code error auto-save)": [
    [16, "event-message-block"]
  ],

  "(code done auto-save)": [
    [16, "event-message-block"]
  ],
  
<<<<<<< HEAD
  "birth-func-copy-target-y-rot": [
    [16, "matrix"]
  ],

  "birth-func-ground-orient": [
    [16, "vector"],
    [32, "bone"],
    [128, "vector"],
    [144, "quaternion"],
    [160, "quaternion"]
  ],

  "birth-func-target-orient": [
    [32, "vector"],
    [48, "vector"], // unused
    [64, "vector"],
    [80, "quaternion"]
  ],

  "birth-func-vector-orient": [
    [16, "vector"],
    [32, "vector"], // unused
    [48, "quaternion"]
  ],

  "part-tracker-track-target-joint": [
    [16, "vector"]
  ],

  "process-drawable-burn-effect": [
    [16, "rgbaf"],
    [32, "rgbaf"],
    [48, "vector"]
  ],

=======
  "update-time-of-day": [
    [16, "(array float)"] // TODO - broken!
  ],

  "check-drop-level-rain": [
    [16, "vector"]
  ],

  "update-rain": [
    [16, "vector"],
    [32, "vector"],
    [48, "event-message-block"]
  ],

  "sparticle-track-sun": [
    [16, "vector"]
  ],

  "draw-joint-spheres": [[16, "vector"]],
  "(method 16 process-drawable)": [[16, "matrix"], [80, "matrix"], [144, "vector"], [160, "vector"]],

  "(method 16 target)": [
    [16, "vector"],
    [32, "vector"],
    [48, "vector"]
  ],

  "vector-local+!": [
    [16, "vector"]
  ],

  "move-forward": [
    [16, "vector"],
    [32, "vector"]
  ],

  "set-forward-vel": [
    [16, "vector"]
  ],

  "delete-back-vel": [
    [16, "vector"],
    [32, "vector"]
  ],

  "set-side-vel": [
    [16, "vector"]
  ],

  "build-conversions": [
    [16, "vector"]
  ],

  "vector-turn-to": [
    [16, "vector"],
    [32, "vector"]
  ],

  "warp-vector-into-surface!": [
    [16, "matrix"]
  ],

  "vector<-pad-in-surface!": [
    [16, "vector"]
  ],

  "local-pad-angle": [
    [16, "vector"],
    [32, "vector"]
  ],

  "turn-around?": [
    [16, "vector"],
    [32, "vector"]
  ],

  "target-move-dist": [
    [16, "vector"]
  ],

  "turn-to-vector": [
    [16, "vector"],
    [32, "vector"]
  ],

  "add-thrust": [
    [16, "vector"],
    [32, "vector"],
    [48, "vector"],
    [64, "vector"],
    [80, "vector"],
    [96, "vector"],
    [112, "vector"],
    [128, "vector"],
    [144, "vector"],
    [160, "vector"],
    [176, "vector"],
    [192, "vector"],
    [208, "vector"],
    [224, "vector"]
  ],

  "add-gravity": [
    [16, "vector"],
    [32, "vector"],
    [48, "vector"],
    [64, "vector"]
  ],

  "target-compute-slopes": [
    [16, "vector"],
    [32, "vector"],
    [48, "matrix"]
  ],

  "do-rotations2": [
    [16, "vector"],
    [32, "quaternion"],
    [48, "quaternion"]
  ],

  "level-setup": [
    [16, "event-message-block"]
  ],

  "flag-setup": [
    [16, "vector"],
    [32, "event-message-block"],
    [112, "vector"],
    [128, "vector"],
    [144, "vector"],
    [160, "vector"]
  ],

  "target-compute-edge": [
    [16, "event-message-block"],
    [96, "vector"],
    [112, "vector"]
  ],

  "target-compute-edge-rider": [
    [16, "event-message-block"],
    [96, "vector"]
  ],

  "target-calc-camera-pos": [
    [16, "vector"]
  ],

  "joint-points": [
    [16, "vector"],
    [32, "vector"]
  ],

  "target-real-post": [
    [16, "vector"],
    [32, "vector"],
    [48, "vector"]
  ],

  "target-swim-post": [
    [16, "vector"]
  ],

  "target-no-stick-post": [
    [16, "vector"]
  ],

  "target-no-move-post": [
    [16, "collide-edge-hold-list"] // a total guess
  ],

  "target-slide-down-post": [
    [16, "vector"],
    [32, "vector"],
    [48, "vector"],
    [64, "matrix"]
  ],

  "target-no-ja-move-post": [
    [16, "collide-edge-hold-list"] // a total guess
  ],

  "target-print-stats": [
    [16, "vector"],
    [32, "vector"],
    [48, "vector"]
  ],

  "target-compute-pole": [
    [16, "vector"],
    [32, "vector"],
    [48, "vector"],
    [64, "vector"],
    [80, "event-message-block"],
    [160, "vector"],
    [176, "vector"],
    [192, "vector"]
  ],

  "can-exit-duck?": [
    [16, "collide-using-spheres-params"],
    [48, ["inline-array", "sphere", 2]]
  ],

  "(method 32 evilbro)": [
    [16, "event-message-block"]
  ],

  "(exit play-anim evilbro)": [
    [16, "event-message-block"]
  ],

  "(method 29 basebutton)": [
    [16, "event-message-block"]
  ],

  "(code use warp-gate)": [
    [16, "event-message-block"]
  ],

  "(trans use warp-gate)": [
    [16, "event-message-block"]
  ],

  "(anon-function 1 basebutton)": [
    [16, "vector"],
    [32, "vector"],
    [48, "event-message-block"]
  ],

  "(code target-warp-out)": [
    [16, "event-message-block"],
    [96, "vector"],
    [112, "vector"]
  ],

  "dm-anim-tester-func": [
    [16, "event-message-block"]
  ],

  "update-actor-vis-box": [
    [16, "vector"]
  ],

  "(method 14 level-group)":[
    [16, "vector"],
    [32, "vector"]
  ],

>>>>>>> c7452039
  "placeholder-do-not-add-below!": []
}<|MERGE_RESOLUTION|>--- conflicted
+++ resolved
@@ -1178,43 +1178,6 @@
     [16, "event-message-block"]
   ],
   
-<<<<<<< HEAD
-  "birth-func-copy-target-y-rot": [
-    [16, "matrix"]
-  ],
-
-  "birth-func-ground-orient": [
-    [16, "vector"],
-    [32, "bone"],
-    [128, "vector"],
-    [144, "quaternion"],
-    [160, "quaternion"]
-  ],
-
-  "birth-func-target-orient": [
-    [32, "vector"],
-    [48, "vector"], // unused
-    [64, "vector"],
-    [80, "quaternion"]
-  ],
-
-  "birth-func-vector-orient": [
-    [16, "vector"],
-    [32, "vector"], // unused
-    [48, "quaternion"]
-  ],
-
-  "part-tracker-track-target-joint": [
-    [16, "vector"]
-  ],
-
-  "process-drawable-burn-effect": [
-    [16, "rgbaf"],
-    [32, "rgbaf"],
-    [48, "vector"]
-  ],
-
-=======
   "update-time-of-day": [
     [16, "(array float)"] // TODO - broken!
   ],
@@ -1465,6 +1428,40 @@
     [32, "vector"]
   ],
 
->>>>>>> c7452039
+  "birth-func-copy-target-y-rot": [
+    [16, "matrix"]
+  ],
+
+  "birth-func-ground-orient": [
+    [16, "vector"],
+    [32, "bone"],
+    [128, "vector"],
+    [144, "quaternion"],
+    [160, "quaternion"]
+  ],
+
+  "birth-func-target-orient": [
+    [32, "vector"],
+    [48, "vector"], // unused
+    [64, "vector"],
+    [80, "quaternion"]
+  ],
+
+  "birth-func-vector-orient": [
+    [16, "vector"],
+    [32, "vector"], // unused
+    [48, "quaternion"]
+  ],
+
+  "part-tracker-track-target-joint": [
+    [16, "vector"]
+  ],
+
+  "process-drawable-burn-effect": [
+    [16, "rgbaf"],
+    [32, "rgbaf"],
+    [48, "vector"]
+  ],
+
   "placeholder-do-not-add-below!": []
 }