--- conflicted
+++ resolved
@@ -467,53 +467,6 @@
   "(method 9 continue-point)": [[16, "vector"]],
   "(method 9 game-save)": [[16, "file-stream"]],
   "(method 10 game-save)": [[16, "file-stream"]],
-<<<<<<< HEAD
-
-  "cam-state-from-entity": [[16, "curve"]],
-
-  "(method 9 cam-index)": [[16, "vector"]],
-
-  "(method 10 cam-index)": [[16, "vector"]],
-
-  "(method 15 tracking-spline)": [
-    [16, "tracking-spline-sampler"],
-    [32, "tracking-point"]
-  ],
-
-  "(method 16 tracking-spline)": [
-    [16, "tracking-spline-sampler"],
-    [32, "vector"]
-  ],
-
-  "(method 18 tracking-spline)": [
-    [16, "tracking-spline-sampler"],
-    [32, "vector"]
-  ],
-
-  "(method 20 tracking-spline)": [
-    [16, "vector"],
-    [32, "vector"]
-  ],
-
-  "(method 21 tracking-spline)": [
-    [16, "tracking-spline-sampler"],
-    [32, "vector"]
-  ],
-
-  "(method 22 tracking-spline)": [
-    [16, "tracking-spline-sampler"],
-    [32, "vector"]
-  ],
-
-  "cam-slave-init": [[16, "event-message-block"]],
-
-  "cam-curve-pos": [
-    [16, "vector"],
-    [32, "vector"],
-    [48, "vector"]
-  ],
-
-=======
   "vector-vector-deg-slerp!": [
     [16, "vector"],
     [32, "vector"],
@@ -544,7 +497,6 @@
 
   "vector-plane-distance": [[16, "vector"]],
 
->>>>>>> 84bd9b0e
   "curve-length": [
     [16, "vector"],
     [32, "vector"]
@@ -555,7 +507,135 @@
     [32, "vector"]
   ],
 
-<<<<<<< HEAD
+  "(method 27 seagull)": [
+    [16, "vector"],
+    [32, "vector"]
+  ],
+
+  "add-debug-air-box": [
+    [16, "vector"],
+    [32, "vector"]
+  ],
+
+  "mem-size": [[16, "memory-usage-block"]],
+
+  "display-loop": [[16, "sphere"]],
+
+  "(method 14 curve-control)": [[16, "vector"]],
+
+  "(method 19 path-control)": [
+    [16, "vector"],
+    [32, "vector"],
+    [48, "vector"],
+    [64, "vector"]
+  ],
+
+  "progress-allowed?": [[16, "event-message-block"]],
+
+  "(method 9 align-control)": [
+    [16, "matrix"],
+    [80, "quaternion"]
+  ],
+
+  "(method 10 align-control)": [[16, "vector"]],
+
+  "(method 15 load-state)": [
+    [16, "event-message-block"],
+    [96, "event-message-block"]
+  ],
+  
+  "(method 43 farmer)": [
+    [16, "vector"]
+  ],
+  
+  "yakow-post": [
+    [16, "vector"],
+    [32, "vector"],
+    [48, "vector"],
+    [64, "vector"],
+    [80, "vector"],
+    [96, "vector"]
+  ],
+  
+  "anim-tester-save-object-seqs": [
+    [16, "file-stream"]
+  ],
+
+  "anim-test-obj-list-handler": [[16, "event-message-block"]],
+  "anim-test-anim-list-handler": [[16, "event-message-block"]],
+  "anim-test-sequence-list-handler": [[16, "event-message-block"]],
+  "anim-test-edit-sequence-list-handler": [[16, "event-message-block"]],
+  "anim-test-edit-seq-insert-item": [[16, "event-message-block"]],
+  "anim-test-edit-sequence-list-handler": [
+    [112, "event-message-block"],
+    [16, "font-context"]
+  ],
+  "anim-tester-add-newobj": [[16, "event-message-block"]],
+  "anim-tester-start": [[16, "event-message-block"]],
+  "anim-tester-add-sequence": [[16, "event-message-block"]],
+  
+  "(anon-function 28 task-control)": [[16, "event-message-block"]],
+
+  "instance-tfragment-add-debug-sphere": [
+    [16, "vector"]
+  ],
+  
+  "(method 10 game-save)": [[16, "file-stream"]],
+
+  "cam-state-from-entity": [[16, "curve"]],
+
+  "(method 9 cam-index)": [[16, "vector"]],
+
+  "(method 10 cam-index)": [[16, "vector"]],
+
+  "(method 15 tracking-spline)": [
+    [16, "tracking-spline-sampler"],
+    [32, "tracking-point"]
+  ],
+
+  "(method 16 tracking-spline)": [
+    [16, "tracking-spline-sampler"],
+    [32, "vector"]
+  ],
+
+  "(method 18 tracking-spline)": [
+    [16, "tracking-spline-sampler"],
+    [32, "vector"]
+  ],
+
+  "(method 20 tracking-spline)": [
+    [16, "vector"],
+    [32, "vector"]
+  ],
+
+  "(method 21 tracking-spline)": [
+    [16, "tracking-spline-sampler"],
+    [32, "vector"]
+  ],
+
+  "(method 22 tracking-spline)": [
+    [16, "tracking-spline-sampler"],
+    [32, "vector"]
+  ],
+
+  "cam-slave-init": [[16, "event-message-block"]],
+
+  "cam-curve-pos": [
+    [16, "vector"],
+    [32, "vector"],
+    [48, "vector"]
+  ],
+
+  "curve-length": [
+    [16, "vector"],
+    [32, "vector"]
+  ],
+
+  "curve-closest-point": [
+    [16, "vector"],
+    [32, "vector"]
+  ],
+
   "cam-calc-follow!": [
     [16, "event-message-block"],
     [96, "vector"],
@@ -638,81 +718,7 @@
     [16, "vector"],
     [32, "quaternion"],
     [48, "vector"]
-  ]
-=======
-  "(method 27 seagull)": [
-    [16, "vector"],
-    [32, "vector"]
-  ],
-
-  "add-debug-air-box": [
-    [16, "vector"],
-    [32, "vector"]
-  ],
-
-  "mem-size": [[16, "memory-usage-block"]],
-
-  "display-loop": [[16, "sphere"]],
-
-  "(method 14 curve-control)": [[16, "vector"]],
-
-  "(method 19 path-control)": [
-    [16, "vector"],
-    [32, "vector"],
-    [48, "vector"],
-    [64, "vector"]
-  ],
-
-  "progress-allowed?": [[16, "event-message-block"]],
-
-  "(method 9 align-control)": [
-    [16, "matrix"],
-    [80, "quaternion"]
-  ],
-
-  "(method 10 align-control)": [[16, "vector"]],
-
-  "(method 15 load-state)": [
-    [16, "event-message-block"],
-    [96, "event-message-block"]
-  ],
-  
-  "(method 43 farmer)": [
-    [16, "vector"]
-  ],
-  
-  "yakow-post": [
-    [16, "vector"],
-    [32, "vector"],
-    [48, "vector"],
-    [64, "vector"],
-    [80, "vector"],
-    [96, "vector"]
-  ],
-  
-  "anim-tester-save-object-seqs": [
-    [16, "file-stream"]
-  ],
-
-  "anim-test-obj-list-handler": [[16, "event-message-block"]],
-  "anim-test-anim-list-handler": [[16, "event-message-block"]],
-  "anim-test-sequence-list-handler": [[16, "event-message-block"]],
-  "anim-test-edit-sequence-list-handler": [[16, "event-message-block"]],
-  "anim-test-edit-seq-insert-item": [[16, "event-message-block"]],
-  "anim-test-edit-sequence-list-handler": [
-    [112, "event-message-block"],
-    [16, "font-context"]
-  ],
-  "anim-tester-add-newobj": [[16, "event-message-block"]],
-  "anim-tester-start": [[16, "event-message-block"]],
-  "anim-tester-add-sequence": [[16, "event-message-block"]],
-  
-  "(anon-function 28 task-control)": [[16, "event-message-block"]],
-
-  "instance-tfragment-add-debug-sphere": [
-    [16, "vector"]
   ],
 
   "placeholder-do-not-add-below!": []
->>>>>>> 84bd9b0e
 }