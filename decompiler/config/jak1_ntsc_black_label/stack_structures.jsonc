{
  "run-function-in-process": [
    [16, ["array", "uint64", 6]],
    [64, "catch-frame"]
  ],

  "matrixp*!": [[16, "matrix"]],

  "vector3s-matrix*!": [[16, "vector"]],

  "vector3s-rotate*!": [[16, "vector"]],

  "matrix-rotate-zyx!": [
    [16, "matrix"],
    [80, "matrix"]
  ],
  "matrix-rotate-xyz!": [
    [16, "matrix"],
    [80, "matrix"]
  ],
  "matrix-rotate-zxy!": [
    [16, "matrix"],
    [80, "matrix"]
  ],
  "matrix-rotate-yxz!": [
    [16, "matrix"],
    [80, "matrix"]
  ],
  "matrix-rotate-yzx!": [
    [16, "matrix"],
    [80, "matrix"]
  ],
  "matrix-rotate-yxy!": [
    [16, "vector"],
    [32, "vector"],
    [48, "vector"]
  ],
  "matrix-rotate-yx!": [[16, "matrix"]],
  "transform-matrix-calc!": [
    [16, "matrix"],
    [80, "matrix"]
  ],
  "transform-matrix-parent-calc!": [
    [16, "matrix"],
    [80, "matrix"]
  ],
  "matrix-with-scale->quaternion": [[16, "matrix"]],
  "quaternion-exp!": [[16, "vector"]],
  "quaternion-slerp!": [[16, "vector"]],
  "quaternion-zxy!": [
    [16, "vector"],
    [32, "vector"],
    [48, "vector"]
  ],
  "vector-x-quaternion!": [[16, "matrix"]],
  "vector-y-quaternion!": [[16, "matrix"]],
  "vector-z-quaternion!": [[16, "matrix"]],
  "quaternion-y-angle": [[16, "vector"]],
  "quaternion-rotate-local-x!": [[16, "quaternion"]],
  "quaternion-rotate-local-y!": [[16, "quaternion"]],
  "quaternion-rotate-local-z!": [[16, "quaternion"]],
  "quaternion-rotate-y!": [[16, "quaternion"]],
  "quaternion-rotate-x!": [
    [16, "quaternion"],
    [32, "vector"]
  ],
  "quaternion-rotate-z!": [
    [16, "quaternion"],
    [32, "vector"]
  ],
  "quaternion-delta-y": [
    [16, "vector"],
    [32, "vector"]
  ],
  "quaternion-rotate-y-to-vector!": [
    [16, "quaternion"],
    [32, "vector"],
    [48, "quaternion"]
  ],
  "quaternion-xz-angle": [
    [16, "matrix"],
    [80, "vector"]
  ],
  "vector-rotate-y!": [
    [16, "quaternion"],
    [32, "matrix"]
  ],
  "eul->matrix": [[16, "vector"]],
  "eul->quat": [[16, "matrix"]],
  "quat->eul": [[16, "matrix"]],
  "vector-line-distance": [
    [16, "vector"],
    [32, "vector"],
    [48, "vector"],
    [64, "vector"]
  ],
  "vector-line-distance-point!": [
    [16, "vector"],
    [32, "vector"],
    [48, "vector"],
    [64, "vector"]
  ],
  "forward-up-nopitch->inv-matrix": [[16, "vector"]],
  "forward-up-nopitch->quaternion": [[16, "matrix"]],
  "forward-up->quaternion": [
    [16, "matrix"],
    [80, "vector"]
  ],
  "quaternion-from-two-vectors!": [[16, "vector"]],
  "quaternion-from-two-vectors-max-angle!": [[16, "vector"]],
  "matrix-from-two-vectors!": [[16, "vector"]],
  "matrix-from-two-vectors-max-angle!": [[16, "vector"]],
  "matrix-from-two-vectors-max-angle-partial!": [[16, "vector"]],
  "matrix-from-two-vectors-partial-linear!": [[16, "vector"]],
  "matrix-remove-z-rot": [
    [16, "vector"],
    [32, "matrix"]
  ],
  "matrix-rot-diff!": [
    [16, "quaternion"],
    [32, "quaternion"],
    [48, "quaternion"]
  ],
  "quaternion-seek": [
    [16, "matrix"],
    [80, "matrix"],
    [144, "quaternion"]
  ],
  "vector-deg-seek": [[16, "matrix"]],
  "vector-deg-slerp": [
    [16, "matrix"],
    [80, "vector"],
    [96, "vector"]
  ],
  "circle-test": [
    [16, "sphere"],
    [32, "sphere"],
    [48, "vector"],
    [64, "vector"]
  ],
  "move-target-from-pad": [
    [16, "vector"],
    [32, "vector"],
    [48, "matrix"]
  ],
  "draw-sprite2d-xy": [[16, "draw-context"]],
  "screen-gradient": [[16, "draw-context"]],
  "(method 10 oscillating-vector)": [[16, "vector"]],
  "show-mc-info": [[16, "mc-slot-info"]],
  "update-mood-erase-color2": [[16, "mood-fog"]],
  "make-light-kit": [[16, "matrix"]],
  "matrix<-parented-transformq!": [[16, "vector"]],
  "(method 20 trsqv)": [[16, "vector"]],
  "(method 19 trsqv)": [[16, "vector"]],
  "(method 17 trsqv)": [
    [16, "quaternion"],
    [32, "vector"],
    [48, "vector"],
    [64, "vector"],
    [80, "vector"]
  ],
  "(method 25 trsqv)": [
    [16, "vector"],
    [32, "vector"],
    [48, "vector"],
    [64, "vector"]
  ],
  "(method 16 trsqv)": [
    [16, "matrix"],
    [80, "matrix"]
  ],
  "(method 14 trsqv)": [[16, "vector"]],
  "(method 13 trsqv)": [[16, "vector"]],
  "(method 12 trsqv)": [
    [16, "vector"],
    [32, "vector"]
  ],
  "(method 11 trsqv)": [[16, "vector"]],
  "(method 10 trsqv)": [
    [16, "vector"],
    [32, "vector"]
  ],

  "(method 23 trsqv)": [[16, "vector"]],
  "(method 24 trsqv)": [[16, "vector"]],

  "vector-sincos!": [[16, "vector"]],

  "init-for-transform": [
    [16, "matrix"],
    [80, "matrix"],
    [144, "vector4s-3"],
    [192, "vector"],
    [208, "vector4s-3"]
  ],
  "string->sound-name": [[16, "qword"]],
  "(method 15 trajectory)": [
    [16, "vector"],
    [32, "vector"]
  ],
  "ripple-add-debug-sphere": [[16, "vector"]],
  "camera-teleport-to-entity": [
    [16, "transformq"],
    [64, "event-message-block"]
  ],
  "(method 10 cam-vector-seeker)": [[16, "vector"]],
  "joint-mod-look-at-handler": [
    [16, "vector"],
    [32, "vector"],
    [64, "vector"],
    [80, "vector"],
    [96, "vector"]
  ],
  "joint-mod-world-look-at-handler": [
    [16, "vector"],
    [32, "vector"],
    [64, "vector"],
    [80, "matrix"],
    [144, "vector"],
    [160, "vector"],
    [176, "matrix"]
  ],
  "joint-mod-rotate-handler": [
    [16, "quaternion"],
    [32, "quaternion"],
    [48, "quaternion"]
  ],
  "joint-mod-wheel-callback": [
    [16, "vector"],
    [32, "vector"],
    [48, "vector"]
  ],
  "draw-end-credits": [[16, "font-context"]],
  "draw-title-credits": [[16, "font-context"]],
  "moving-sphere-sphere-intersect": [[16, "vector"]],
  "moving-sphere-moving-sphere-intersect": [
    [16, "vector"],
    [32, "vector"]
  ],
  "(method 9 cylinder-flat)": [
    [16, "vector"],
    [32, "vector"],
    [48, "cylinder-flat-verts"],
    [208, "cylinder-flat-verts"],
    [368, "matrix"],
    [432, "vector"]
  ],
  "(method 9 cylinder)": [
    [16, "vector"],
    [32, "vector"],
    [48, "cylinder-verts"],
    [432, "cylinder-verts"],
    [816, "matrix"],
    [880, "matrix"]
  ],
  "ray-arbitrary-circle-intersect": [
    [16, "vector"],
    [32, "vector"]
  ],
  "(method 10 cylinder-flat)": [
    [16, "vector"],
    [32, "vector"]
  ],
  "(method 10 cylinder)": [
    [16, "vector"],
    [32, "vector"]
  ],
  "add-debug-sphere-from-table": [
    [16, "vector"],
    [32, "vector"],
    [48, "vector"]
  ],
  "make-debug-sphere-table": [
    [16, "vector"],
    [32, "vector"],
    [48, "vector"],
    [64, "vector"]
  ],
  "(method 20 actor-link-info)": [[16, "event-message-block"]],
  "(method 21 actor-link-info)": [[16, "event-message-block"]],
  "(method 23 actor-link-info)": [[16, "event-message-block"]],
  "(method 24 actor-link-info)": [[16, "event-message-block"]],
  "internal-draw-debug-line": [
    [16, "vector4w-2"],
    [48, "vector4w-2"]
  ],
  "internal-draw-debug-text-3d": [
    [16, "vector4w"],
    [32, "font-context"]
  ],
  "add-debug-triangle-normal": [
    [16, "vector"],
    [32, "vector"]
  ],
  "add-debug-flat-triangle": [
    [16, "vector4w-3"],
    [64, "vector4w-3"]
  ],
  "add-debug-point": [[16, "vector4w-2"]],
  "add-debug-line2d": [
    [16, "vector4w"],
    [32, "vector4w"]
  ],
  "add-debug-box": [
    [16, "vector"],
    [32, "vector"]
  ],
  "add-debug-x": [
    [16, "vector"],
    [32, "vector"]
  ],
  "add-debug-sphere-with-transform": [[16, "vector"]],
  "add-debug-circle": [
    [16, "vector"],
    [32, "vector"]
  ],
  "add-debug-vector": [[16, "vector"]],
  "add-debug-yrot-vector": [[16, "vector"]],
  "add-debug-arc": [
    [16, "vector"],
    [32, "vector"]
  ],
  "add-debug-curve": [
    [16, "vector"],
    [32, "vector"]
  ],
  "add-debug-points": [[16, "vector"]],
  "add-debug-light": [[16, "vector"]],
  "dma-timeout-cam": [
    [16, "vector"],
    [32, "matrix"]
  ],

  "(method 18 tracking-spline)": [
    [16, "tracking-spline-sampler"],
    [32, "tracking-spline-sampler"]
  ],

  "draw-ocean-transition": [[16, "sphere"]],

  "dm-cam-mode-func": [[16, "event-message-block"]],
  "ocean-trans-add-upload-table": [[16, "vector"]],

  "dm-cam-settings-func": [[16, "event-message-block"]],

  "dm-cam-render-float": [[16, "event-message-block"]],

  "debug-create-cam-restore": [[16, "euler-angles"]],

  "dm-task-resolution": [[16, "event-message-block"]],

  "dm-task-get-money": [[16, "event-message-block"]],

  "dm-give-all-cells": [[16, "event-message-block"]],

  "dm-give-cell": [[16, "event-message-block"]],

  "(anon-function 13 default-menu)": [[16, "event-message-block"]],

  "(anon-function 12 default-menu)": [[16, "event-message-block"]],

  "(anon-function 11 default-menu)": [[16, "event-message-block"]],

  "(method 22 level)": [[16, "event-message-block"]],
  "(method 9 level)": [[16, "event-message-block"]],
  "(method 10 load-state)": [[16, "event-message-block"]],
  "cam-slave-get-rot": [[16, "quaternion"]],

  "draw-joint-spheres": [[16, "vector"]],
  "(method 16 process-drawable)": [
    [16, "matrix"],
    [80, "matrix"],
    [144, "vector"],
    [160, "vector"]
  ],
  "(anon-function 494 task-control)": [[16, "event-message-block"]],
  "(anon-function 493 task-control)": [[16, "event-message-block"]],
  "(anon-function 480 task-control)": [[16, "event-message-block"]],
  "(anon-function 477 task-control)": [[16, "event-message-block"]],
  "(anon-function 476 task-control)": [[16, "event-message-block"]],
  "(anon-function 475 task-control)": [[16, "event-message-block"]],
  "(anon-function 474 task-control)": [[16, "event-message-block"]],
  "(anon-function 455 task-control)": [[16, "event-message-block"]],
  "(anon-function 445 task-control)": [[16, "event-message-block"]],
  "(anon-function 435 task-control)": [[16, "event-message-block"]],
  "(anon-function 426 task-control)": [[16, "event-message-block"]],
  "(anon-function 425 task-control)": [[16, "event-message-block"]],
  "(anon-function 415 task-control)": [[16, "event-message-block"]],
  "(anon-function 414 task-control)": [[16, "event-message-block"]],
  "(anon-function 403 task-control)": [[16, "event-message-block"]],
  "(anon-function 400 task-control)": [[16, "event-message-block"]],
  "(anon-function 393 task-control)": [[16, "event-message-block"]],
  "(anon-function 390 task-control)": [[16, "event-message-block"]],
  "(anon-function 383 task-control)": [[16, "event-message-block"]],
  "(anon-function 380 task-control)": [[16, "event-message-block"]],
  "(anon-function 369 task-control)": [[16, "event-message-block"]],
  "(anon-function 368 task-control)": [[16, "event-message-block"]],
  "(anon-function 367 task-control)": [[16, "event-message-block"]],
  "(anon-function 366 task-control)": [[16, "event-message-block"]],
  "(anon-function 365 task-control)": [[16, "event-message-block"]],
  "(anon-function 364 task-control)": [[16, "event-message-block"]],
  "(anon-function 363 task-control)": [[16, "event-message-block"]],
  "(anon-function 362 task-control)": [[16, "event-message-block"]],
  "(anon-function 337 task-control)": [[16, "event-message-block"]],
  "(anon-function 336 task-control)": [[16, "event-message-block"]],
  "(anon-function 286 task-control)": [[16, "event-message-block"]],
  "(anon-function 227 task-control)": [[16, "event-message-block"]],
  "(anon-function 38 task-control)": [[16, "event-message-block"]],
  "(anon-function 28 task-control)": [[16, "event-message-block"]],
  "(method 10 border-plane)": [[16, "vector"]],
  "(method 9 game-info)": [[16, "event-message-block"]],
  "(method 9 continue-point)": [[16, "vector"]],
  "(method 9 game-save)": [[16, "file-stream"]],
  "(method 10 game-save)": [[16, "file-stream"]],
  "vector-vector-deg-slerp!": [
    [16, "vector"],
    [32, "vector"],
    [48, "quaternion"],
    [64, "quaternion"],
    [80, "quaternion"],
    [96, "vector"]
  ],
  "closest-pt-in-triangle": [
    [16, "vector"],
    [32, "vector"],
    [48, "vector"]
  ],
  "vector-circle-tangent-new": [
    [16, "sphere"],
    [32, "vector"],
    [48, "vector"]
  ],
  "vector-circle-tangent": [
    [16, "sphere"],
    [32, "vector"],
    [48, "vector"],
    [64, "vector"]
  ],
  "vector-plane-distance": [[16, "vector"]],
  "curve-length": [
    [16, "vector"],
    [32, "vector"]
  ],
  "curve-closest-point": [
    [16, "vector"],
    [32, "vector"]
  ],
  "(method 27 seagull)": [
    [16, "vector"],
    [32, "vector"]
  ],
  "add-debug-air-box": [
    [16, "vector"],
    [32, "vector"]
  ],
  "mem-size": [[16, "memory-usage-block"]],
  "display-loop": [[16, "sphere"]],
  "(method 14 curve-control)": [[16, "vector"]],
  "(method 19 path-control)": [
    [16, "vector"],
    [32, "vector"],
    [48, "vector"],
    [64, "vector"]
  ],
  "progress-allowed?": [[16, "event-message-block"]],
  "(method 9 align-control)": [
    [16, "matrix"],
    [80, "quaternion"]
  ],
  "(method 10 align-control)": [[16, "vector"]],
  "(method 15 load-state)": [
    [16, "event-message-block"],
    [96, "event-message-block"]
  ],

  "(method 43 farmer)": [[16, "vector"]],

  "yakow-post": [
    [16, "vector"],
    [32, "vector"],
    [48, "vector"],
    [64, "vector"],
    [80, "vector"],
    [96, "vector"]
  ],

  "anim-tester-save-object-seqs": [[16, "file-stream"]],
  "anim-test-obj-list-handler": [[16, "event-message-block"]],
  "anim-test-anim-list-handler": [[16, "event-message-block"]],
  "anim-test-sequence-list-handler": [[16, "event-message-block"]],
  "anim-test-edit-seq-insert-item": [[16, "event-message-block"]],
  "anim-test-edit-sequence-list-handler": [
    [112, "event-message-block"],
    [16, "font-context"]
  ],
  "anim-tester-add-newobj": [[16, "event-message-block"]],
  "anim-tester-start": [[16, "event-message-block"]],
  "anim-tester-add-sequence": [[16, "event-message-block"]],

  "instance-tfragment-add-debug-sphere": [[16, "vector"]],

  "cam-state-from-entity": [[16, "curve"]],

  "(method 9 cam-index)": [[16, "vector"]],

  "(method 10 cam-index)": [[16, "vector"]],

  "(method 15 tracking-spline)": [
    [16, "tracking-spline-sampler"],
    [32, "tracking-point"]
  ],
  "(method 16 tracking-spline)": [
    [16, "tracking-spline-sampler"],
    [32, "vector"]
  ],
  "(method 20 tracking-spline)": [
    [16, "vector"],
    [32, "vector"]
  ],
  "(method 21 tracking-spline)": [
    [16, "tracking-spline-sampler"],
    [32, "vector"]
  ],
  "(method 22 tracking-spline)": [
    [16, "tracking-spline-sampler"],
    [32, "vector"]
  ],
  "cam-slave-init": [[16, "event-message-block"]],
  "cam-curve-pos": [
    [16, "vector"],
    [32, "vector"],
    [48, "vector"]
  ],
  "cam-calc-follow!": [
    [16, "event-message-block"],
    [96, "vector"],
    [112, "vector"],
    [128, "vector"],
    [144, "vector"]
  ],
  "mat-remove-z-rot": [
    [16, "vector"],
    [32, "matrix"]
  ],
  "slave-matrix-blend-2": [
    [16, "vector"],
    [32, "quaternion"],
    [48, "quaternion"],
    [64, "quaternion"]
  ],
  "vector-into-frustum-nosmooth!": [
    [16, "matrix"],
    [80, "vector"],
    [96, "vector"]
  ],
  "slave-set-rotation!": [
    [16, "vector"],
    [32, "matrix"],
    [96, "vector"],
    [112, "matrix"],
    [176, "vector"]
  ],
  "v-slrp2!": [
    [16, "vector"],
    [32, "vector"],
    [48, "vector"],
    [64, "matrix"],
    [128, "vector"]
  ],
  "v-slrp3!": [
    [16, "vector"],
    [32, "vector"],
    [48, "vector"],
    [64, "matrix"],
    [128, "vector"]
  ],

  "(code cam-combiner-active)": [
    [16, "vector"],
    [32, "matrix"],
    [80, "vector"],
    [96, "matrix"]
  ],
  "cam-master-init": [
    [16, "vector"],
    [32, "vector"]
  ],
  "plane-from-points": [[16, "vector"]],
  "update-view-planes": [
    [16, "view-frustum"],
    [144, "vector"],
    [160, "vector"],
    [176, "vector"],
    [192, "vector"],
    [208, "vector"],
    [224, "vector"]
  ],
  "move-camera-from-pad": [[16, "vector"]],
  "cam-free-floating-move": [[16, "camera-free-floating-move-info"]],
  "update-camera": [
    [16, "vector"],
    [32, "quaternion"],
    [48, "vector"]
  ],

  "ocean-make-trans-camera-masks": [
    [16, "vector"],
    [32, "vector"]
  ],

  "update-mood-prt-color": [[16, "vector"]],

  "update-mood-swamp": [[16, "vector"]],

  "update-mood-village1": [[16, "vector"]],

  "update-mood-maincave": [[16, "vector"]],

  "update-mood-ogre": [[16, "vector"]],

  "update-mood-finalboss": [
    [16, "vector"],
    [32, "vector"]
  ],

  "update-mood-darkcave": [
    [16, "vector"],
    [32, "vector"]
  ],

  "update-mood-citadel": [
    [16, "vector"],
    [32, "vector"],
    [48, "vector"],
    [64, "vector"],
    [80, "vector"],
    [96, "vector"],
    [112, "vector"],
    [128, "vector"]
  ],

  "update-mood-jungleb": [
    [16, "vector"],
    [32, "vector"],
    [48, "vector"]
  ],

  "update-mood-sunken": [
    [16, "vector"],
    [32, "vector"],
    [48, "vector"],
    [64, "vector"]
  ],

  "update-mood-village2": [
    [16, "vector"],
    [32, "vector"],
    [48, "vector"],
    [64, "vector"]
  ],

  "update-mood-rolling": [
    [16, "vector"] // TODO - really not sure about this one
  ],

  "update-mood-village3": [
    [16, "vector"],
    [32, "vector"],
    [48, "vector"],
    [64, "vector"],
    [80, "vector"],
    [96, "vector"]
  ],

  "ocean-transition-check": [[16, "vector"]],

  "ocean-trans-add-upload-strip": [[16, "vector"]],

  "draw-ocean-transition-seams": [[16, "sphere"]],

  "(method 32 mayor)": [[16, "event-message-block"]],

  "(method 43 mayor)": [[16, "vector"]],

  "(method 10 tippy)": [[16, "vector"]],

  "compute-and-draw-shadow": [
    [16, "vector"],
    [32, "vector"],
    [48, "sparticle-cpuinfo"] // kinda a guess
  ],

  "find-ground-and-draw-shadow": [
    [16, "vector"],
    [32, "vector"],
    [48, "collide-tri-result"]
  ],

  "(method 20 collide-cache)": [[16, "vector"]],

  "(method 12 wobbler)": [[16, "vector"]],

  "(method 12 twister)": [[16, "matrix"]],

  "target-on-end-of-teetertotter?": [
    [16, "vector"],
    [32, "vector"]
  ],

  "(event teetertotter-launch)": [[16, "event-message-block"]],

  "(method 17 rigid-body)": [[16, "vector"]],

  "matrix-3x3-triple-transpose-product": [
    [16, "matrix"],
    [80, "matrix"]
  ],

  "(method 10 rigid-body)": [[16, "quaternion"]],

  "(method 13 rigid-body)": [
    [16, "vector"],
    [32, "vector"]
  ],

  "(method 16 rigid-body)": [
    [16, "vector"],
    [32, "vector"]
  ],

  "(method 14 rigid-body)": [
    [16, "vector"],
    [32, "vector"]
  ],

  "(method 18 rigid-body)": [[16, "vector"]],

  "(method 24 rigid-body-platform)": [[16, "vector"]],

  "(method 26 rigid-body-platform)": [[16, "vector"]],

  "(method 27 rigid-body-platform)": [[16, "vector"]],

  "(method 22 water-anim)": [[16, "vector"]],

  "(anon-function 9 plat-eco)": [[16, "event-message-block"]],

  "(trans plat-button-move-downward sunken-elevator)": [
    [16, "vector"],
    [32, "vector"],
    [48, "event-message-block"]
  ],

  "(method 29 sunken-elevator)": [[16, "vector"]],
  "(anon-function 0 title-obs)": [[16, "font-context"]],

  "print-game-text": [[16, "font-context"]],

  "draw-string-xy": [[16, "font-context"]],

  "(method 50 nav-enemy)": [[16, "vector"]],

  "nav-enemy-init-by-other": [[16, "vector"]],

  "nav-enemy-turn-to-face-point": [[16, "vector"]],

  "nav-enemy-facing-point?": [[16, "vector"]],

  "nav-enemy-jump-post": [[16, "vector"]],

  "(method 41 nav-enemy)": [
    [16, "vector"],
    [32, "vector"]
  ],

  "nav-enemy-falling-post": [
    [16, "vector"] // TODO - check collide-shape-moving::62(type, vector, float)
  ],

  "nav-enemy-death-post": [
    [16, "vector"] // TODO - check collide-shape-moving::62(type, vector, float)
  ],

  "nav-enemy-jump-land-post": [
    [16, "vector"],
    [32, "vector"]
  ],

  "nav-enemy-facing-direction?": [
    [16, "vector"],
    [32, "vector"]
  ],

  "nav-enemy-initialize-custom-jump": [
    [16, "vector"],
    [32, "vector"]
  ],

  "nav-enemy-flee-post": [
    [16, "vector"],
    [32, "vector"]
  ],

  "(enter nav-enemy-jump-land nav-enemy)": [[16, "vector"]],
  "(code nav-enemy-die nav-enemy)": [[16, "event-message-block"]],
  "(enter nav-enemy-die nav-enemy)": [[16, "event-message-block"]],
  "(trans nav-enemy-flee nav-enemy)": [[16, "event-message-block"]],
  "(trans nav-enemy-patrol nav-enemy)": [[16, "event-message-block"]],

  "(method 73 nav-enemy)": [[16, "event-message-block"]],

  "(method 43 nav-enemy)": [[16, "event-message-block"]],

  "nav-enemy-send-attack": [[16, "event-message-block"]],

  "birth-pickup-at-point": [[16, "vector"]],

  "merc-blend-shape": [[16, ["array", "int16", 128]]],

  "(method 43 bird-lady)": [[16, "vector"]],

  "(method 32 bird-lady-beach)": [[16, "event-message-block"]],

  "muse-to-idle": [[16, "event-message-block"]],

  "(method 32 sculptor)": [[16, "event-message-block"]],

  "(method 43 sculptor)": [[16, "vector"]],

  "(method 32 geologist)": [[16, "event-message-block"]],

  "(method 43 geologist)": [[16, "vector"]],

  "(method 32 oracle)": [[16, "event-message-block"]],

  "(method 11 oracle)": [
    [16, "vector"],
    [32, "event-message-block"]
  ],

  "(method 32 explorer)": [[16, "event-message-block"]],

  "(method 43 explorer)": [[16, "vector"]],

  "(method 32 assistant)": [[16, "event-message-block"]],

  "(method 43 assistant)": [[16, "vector"]],

  "(code idle assistant)": [
    [16, "vector"],
    [32, "vector"]
  ],

  "check-drop-level-assistant": [[16, "vector"]],

  "(method 32 sage)": [[16, "event-message-block"]],

  "(method 43 sage)": [[16, "vector"]],

  "(trans idle sage)": [[16, "event-message-block"]],

  "(method 32 gambler)": [[16, "event-message-block"]],

  "(method 43 gambler)": [[16, "vector"]],

  "(method 32 warrior)": [[16, "event-message-block"]],

  "(method 43 warrior)": [[16, "vector"]],

  "(exit play-anim warrior)": [[16, "event-message-block"]],

  "minershort-trans-hook": [[16, "vector"]],

  "(method 32 minershort)": [[16, "event-message-block"]],

  "(exit play-anim minershort)": [[16, "event-message-block"]],

  "(method 43 minershort)": [[16, "vector"]],

  "(method 33 progress)": [[16, "event-message-block"]],
  "hide-progress-screen": [[16, "event-message-block"]],
  "progress-init-by-other": [[16, "quaternion"]],
  "(post progress-debug)": [[16, "font-context"]],
  "(post progress-normal)": [[16, "font-context"]],
  "(code progress-normal)": [[16, "event-message-block"]],
  "fuel-cell-progress-hud-orbit-callback": [
    [16, "vector"],
    [32, "vector"]
  ],
  "(method 24 progress)": [[16, "font-context"]],
  "(method 25 progress)": [[16, "font-context"]],
  "(method 26 progress)": [[16, "font-context"]],
  "(method 17 progress)": [[16, "font-context"]],
  "(method 28 progress)": [[16, "font-context"]],
  "(method 27 progress)": [[16, "font-context"]],

  "(method 11 fact-info-target)": [[16, "event-message-block"]],

  "(anon-function 6 game-info)": [[16, "event-message-block"]],

  "(anon-function 8 game-info)": [[16, "event-message-block"]],

  "(method 24 game-info)": [[16, "scf-time"]],

  "auto-save-post": [
    [16, "font-context"],
    [112, "font-context"]
  ],

  "auto-save-init-by-other": [[16, "event-message-block"]],

  "(code error auto-save)": [[16, "event-message-block"]],

  "(code done auto-save)": [[16, "event-message-block"]],

  "update-time-of-day": [
    [16, "(array float)"], // TODO - broken!
    [48, "vector"]
  ],

  "check-drop-level-rain": [[16, "vector"]],

  "update-rain": [
    [16, "vector"],
    [32, "vector"],
    [48, "event-message-block"]
  ],

  "sparticle-track-sun": [[16, "vector"]],

  "(method 16 target)": [
    [16, "vector"],
    [32, "vector"],
    [48, "vector"]
  ],

  "vector-local+!": [[16, "vector"]],

  "move-forward": [
    [16, "vector"],
    [32, "vector"]
  ],

  "set-forward-vel": [[16, "vector"]],

  "delete-back-vel": [
    [16, "vector"],
    [32, "vector"]
  ],

  "set-side-vel": [[16, "vector"]],

  "build-conversions": [[16, "vector"]],

  "vector-turn-to": [
    [16, "vector"],
    [32, "vector"]
  ],

  "warp-vector-into-surface!": [[16, "matrix"]],

  "vector<-pad-in-surface!": [[16, "vector"]],

  "local-pad-angle": [
    [16, "vector"],
    [32, "vector"]
  ],

  "turn-around?": [
    [16, "vector"],
    [32, "vector"]
  ],

  "target-move-dist": [[16, "vector"]],

  "turn-to-vector": [
    [16, "vector"],
    [32, "vector"]
  ],

  "add-thrust": [
    [16, "vector"],
    [32, "vector"],
    [48, "vector"],
    [64, "vector"],
    [80, "vector"],
    [96, "vector"],
    [112, "vector"],
    [128, "vector"],
    [144, "vector"],
    [160, "vector"],
    [176, "vector"],
    [192, "vector"],
    [208, "vector"],
    [224, "vector"]
  ],

  "add-gravity": [
    [16, "vector"],
    [32, "vector"],
    [48, "vector"],
    [64, "vector"]
  ],

  "target-compute-slopes": [
    [16, "vector"],
    [32, "vector"],
    [48, "matrix"]
  ],

  "do-rotations2": [
    [16, "vector"],
    [32, "quaternion"],
    [48, "quaternion"]
  ],

  "level-setup": [[16, "event-message-block"]],

  "flag-setup": [
    [16, "vector"],
    [32, "event-message-block"],
    [112, "vector"],
    [128, "vector"],
    [144, "vector"],
    [160, "vector"]
  ],

  "target-compute-edge": [
    [16, "event-message-block"],
    [96, "vector"],
    [112, "vector"]
  ],

  "target-compute-edge-rider": [
    [16, "event-message-block"],
    [96, "vector"]
  ],

  "target-calc-camera-pos": [[16, "vector"]],

  "joint-points": [
    [16, "vector"],
    [32, "vector"]
  ],

  "target-real-post": [
    [16, "vector"],
    [32, "vector"],
    [48, "vector"]
  ],

  "target-swim-post": [[16, "vector"]],

  "target-no-stick-post": [[16, "vector"]],

  "target-no-move-post": [
    [16, "overlaps-others-params"] // a total guess
  ],

  "target-slide-down-post": [
    [16, "vector"],
    [32, "vector"],
    [48, "vector"],
    [64, "matrix"]
  ],

  "target-no-ja-move-post": [
    [16, "overlaps-others-params"] // a total guess
  ],

  "target-print-stats": [
    [16, "vector"],
    [32, "vector"],
    [48, "vector"]
  ],

  "target-compute-pole": [
    [16, "vector"],
    [32, "vector"],
    [48, "vector"],
    [64, "vector"],
    [80, "event-message-block"],
    [160, "vector"],
    [176, "vector"],
    [192, "vector"]
  ],

  "can-exit-duck?": [
    [16, "collide-using-spheres-params"],
    [48, ["inline-array", "sphere", 2]]
  ],

  "(method 32 evilbro)": [[16, "event-message-block"]],

  "(exit play-anim evilbro)": [[16, "event-message-block"]],

  "(method 29 basebutton)": [[16, "event-message-block"]],

  "(code use warp-gate)": [[16, "event-message-block"]],

  "(trans use warp-gate)": [[16, "event-message-block"]],

  "(anon-function 1 basebutton)": [
    [16, "vector"],
    [32, "vector"],
    [48, "event-message-block"]
  ],

  "(code target-warp-out)": [
    [16, "event-message-block"],
    [96, "vector"],
    [112, "vector"]
  ],

  "dm-anim-tester-func": [[16, "event-message-block"]],

  "update-actor-vis-box": [[16, "vector"]],

  "(method 14 level-group)": [
    [16, "vector"],
    [32, "vector"]
  ],

  "(trans falling beach-rock)": [
    [16, "vector"],
    [32, "vector"],
    [48, "vector"],
    [64, "vector"],
    [80, "vector"],
    [96, "vector"]
  ],

  "(code falling beach-rock)": [[16, "event-message-block"]],

  "(method 11 beach-rock)": [[16, "vector"]],

  "birth-func-copy-target-y-rot": [[16, "matrix"]],

  "birth-func-ground-orient": [
    [16, "vector"],
    [32, "collide-tri-result"],
    [128, "vector"],
    [144, "quaternion"],
    [160, "quaternion"]
  ],

  "birth-func-target-orient": [
    [32, "vector"],
    [48, "vector"], // unused
    [64, "quaternion"],
    [80, "quaternion"]
  ],

  "birth-func-vector-orient": [
    [16, "vector"],
    [32, "vector"], // unused
    [48, "quaternion"]
  ],

  "part-tracker-track-target-joint": [[16, "vector"]],

  "process-drawable-burn-effect": [
    [16, "rgbaf"],
    [32, "rgbaf"],
    [48, "vector"]
  ],

  "(anon-function 27 projectiles)": [[16, "vector"]],

  "projectile-collision-reaction": [
    [16, "vector"],
    [32, "vector"],
    [48, "matrix"],
    [96, "vector"],
    [112, "event-message-block"],
    [192, "vector"],
    [208, "vector"]
  ],

  "(event projectile-moving projectile)": [[16, "event-message-block"]],

  "(code projectile-moving projectile)": [[16, "vector"]],

  "projectile-update-velocity-space-wars": [
    [16, "vector"],
    [32, "vector"],
    [48, "vector"],
    [64, "vector"]
  ],

  "(code projectile-die projectile)": [[16, "event-message-block"]],

  "projectile-init-by-other": [[16, "collide-edge-hold-list"]],

  "(method 27 projectile-yellow)": [[16, "vector"]],

  "spawn-projectile-blue": [
    [16, "vector"],
    [32, "vector"]
  ],

  "(enter plat-button-move-downward jungle-elevator)": [
    [16, "event-message-block"]
  ],

  "(trans plat-button-move-downward jungle-elevator)": [
    [16, "vector"],
    [32, "vector"],
    [48, "event-message-block"]
  ],

  "(method 29 jungle-elevator)": [[16, "vector"]],

  "(event bouncer-wait)": [[16, "event-message-block"]],

  "hopper-find-ground": [
    [16, "vector"],
    [32, "collide-tri-result"]
  ],

  "blocking-plane-init-by-other": [[16, "matrix"]],

  "evilsib-trans-hook-wait": [[16, "event-message-block"]],

  "(method 32 sequenceB)": [[16, "event-message-block"]],

  "(event play-anim sequenceB)": [[16, "event-message-block"]],

  "(exit play-anim sequenceB)": [[16, "event-message-block"]],

  "sequenceC-can-trans-hook-2": [
    [16, "vector"],
    [32, "event-message-block"]
  ],

  "sequenceC-can-trans-hook": [[16, "event-message-block"]],

  "(method 32 sequenceC)": [[16, "event-message-block"]],

  "sequenceC-trans-hook": [[16, "vector"]],

  "(trans hidden assistant-firecanyon)": [[16, "font-context"]],

  "(method 32 sage-bluehut)": [[16, "event-message-block"]],

  "(exit play-anim sage-bluehut)": [[16, "event-message-block"]],

  "(method 43 sage-bluehut)": [[16, "vector"]],

  "(method 37 sharkey)": [[16, "vector"]],

  "(method 39 sharkey)": [[16, "vector"]],

  "sharkey-notice-player?": [[16, "event-message-block"]],

  "sharkey-move-to-attack-position": [
    [16, "vector"],
    [32, "vector"],
    [48, "vector"]
  ],

  "(code nav-enemy-attack sharkey)": [
    [16, "vector"],
    [32, "vector"],
    [48, "event-message-block"]
  ],

  "(trans nav-enemy-chase sharkey)": [[16, "event-message-block"]],

  "(method 43 lurkercrab)": [
    [16, "vector"],
    [32, "vector"]
  ],

  "(enter idle assistant-lavatube-end)": [[16, "event-message-block"]],

  "target-has-all-the-cells?": [[16, "event-message-block"]],

  "(code idle power-left)": [[16, "event-message-block"]],

  "(code jump powercellalt)": [[16, "trajectory"]],

  "(enter target-final-door)": [[16, "event-message-block"]],

  "(exit target-final-door)": [[16, "event-message-block"]],

  "(code target-final-door)": [
    [16, "vector"],
    [32, "vector"],
    [48, "vector"],
    [64, "event-message-block"]
  ],

  "(method 43 aphid)": [[16, "event-message-block"]],

  "(code nav-enemy-give-up aphid)": [[16, "vector"]],

  "aphid-init-by-other": [
    [16, "vector"],
    [32, "event-message-block"]
  ],

  "voicebox-track": [
    [16, "vector"],
    [32, "vector"],
    [48, "vector"],
    [64, "quaternion"],
    [80, "vector"],
    [96, "vector"],
    [112, "event-message-block"]
  ],

  "crate-standard-event-handler": [[16, "event-message-block"]],

  "plat-trans": [[16, "vector"]],

  "(code door-closing eco-door)": [[16, "overlaps-others-params"]],

  "(code door-open eco-door)": [[16, "event-message-block"]],

  "(code door-opening eco-door)": [[16, "event-message-block"]],

  "(code door-closed eco-door)": [[16, "event-message-block"]],

  "(code plat-button-teleport-to-other-end plat-button)": [[16, "vector"]],

  "plat-button-camera-on": [[16, "event-message-block"]],

  "plat-button-camera-off": [[16, "event-message-block"]],

  "(trans plat-button-move-downward plat-button)": [[16, "vector"]],

  "(trans plat-button-move-upward plat-button)": [[16, "vector"]],

  "(event plat-idle plat-eco)": [[16, "event-message-block"]],

  "(trans plat-idle plat-eco)": [[16, "vector"]],

  "(anon-function 8 plat-eco)": [[16, "event-message-block"]],

  "(anon-function 7 plat-eco)": [
    [16, "vector"] // code
  ],

  "(event drop-plat-idle)": [[16, "event-message-block"]],

  "(code drop-plat-rise)": [[16, "vector"]],

  "(post drop-plat-rise)": [[16, "quaternion"]],

  "(code drop-plat-drop)": [[16, "vector"]],

  "(post drop-plat-drop)": [[16, "quaternion"]],

  "(method 21 drop-plat)": [
    [16, "vector"],
    [32, "vector"],
    [48, "vector"]
  ],

  "citb-drop-plat-spawn-children": [
    [16, "vector"],
    [32, "vector"]
  ],

  "citb-drop-plat-drop-all-children": [[16, "event-message-block"]],

  "citb-drop-plat-drop-children": [[16, "event-message-block"]],

  "(event plat-flip-idle)": [[16, "event-message-block"]],

  "(code plat-flip-idle)": [[16, "vector"]],

  "(method 27 square-platform)": [
    [16, "vector"],
    [32, "vector"]
  ],

  "(event wedge-plat-tip)": [[16, "event-message-block"]],

  "(event wedge-plat-outer-tip)": [[16, "event-message-block"]],

  "(event wall-plat-extending)": [[16, "event-message-block"]],

  "(code wall-plat-extending)": [[16, "vector"]],

  "(event wall-plat-retracting)": [[16, "event-message-block"]],

  "(code wall-plat-retracting)": [[16, "vector"]],

  "(event wall-plat-sync-idle)": [[16, "event-message-block"]],

  "(code wall-plat-sync-idle)": [[16, "vector"]],

  "(method 11 wall-plat)": [[16, "vector"]],

  "reset-target-tracking": [[16, "vector"]],
  "reset-drawable-tracking": [[16, "vector"]],

  "master-track-target": [
    [16, "vector"],
    [32, "vector"],
    [48, "vector"],
    [64, "collide-tri-result"],
    [160, "vector"],
    [176, "vector"],
    [192, "vector"],
    [208, "vector"],
    [224, "vector"]
  ],
  "master-unset-region": [[16, "event-message-block"]],
  "master-base-region": [
    [16, "vector"],
    [32, "event-message-block"]
  ],
  "master-switch-to-entity": [[32, "event-message-block"]],
  "master-check-regions": [[16, "event-message-block"]],

  "cam-circular-position-into-max-angle": [
    [16, "matrix"],
    [80, "matrix"],
    [144, "vector"],
    [160, "vector"]
  ],
  "cam-circular-position": [
    [16, "vector"],
    [32, "vector"]
  ],
  "cam-circular-code": [[16, "vector"]],
  "(anon-function 37 cam-states)": [
    [48, "vector"],
    [64, "event-message-block"],
    [16, "vector"],
    [32, "vector"]
  ],
  "cam-string-find-position-rel!": [
    [16, "vector"],
    [32, "vector"],
    [48, "collide-tri-result"],
    [144, "matrix"]
  ],
  "cam-los-spline-collide": [
    [16, "vector"],
    [32, "vector"],
    [48, "vector"]
  ],

  "(event cam-master-active)": [
    [16, "event-message-block"],
    [96, "vector"],
    [112, "vector"]
  ],

  "(code cam-master-active)": [[16, "event-message-block"]],

  "(exit cam-eye)": [[16, "event-message-block"]],

  "(code cam-fixed)": [[16, "vector"]],

  "(enter cam-eye)": [[16, "vector"]],

  "(enter cam-billy)": [[16, "vector"]],

  "(code cam-pov180)": [
    [16, "vector"],
    [32, "vector"],
    [48, "vector"],
    [64, "vector"]
  ],

  "(enter cam-fixed-read-entity)": [
    [16, "vector"],
    [32, "event-message-block"]
  ],

  "(enter cam-pov-track)": [
    [16, "vector"],
    [32, "event-message-block"]
  ],

  "(code cam-decel)": [
    [16, "vector"],
    [32, "vector"],
    [48, "event-message-block"]
  ],

  "(code cam-eye)": [
    [16, "vector"],
    [32, "matrix"],
    [96, "vector"],
    [112, "vector"],
    [128, "vector"]
  ],

  "(code cam-billy)": [
    [16, "vector"],
    [32, "vector"],
    [48, "vector"],
    [64, "vector"],
    [80, "matrix"]
  ],

  "(enter cam-standoff-read-entity)": [
    [16, "vector"],
    [32, "vector"],
    [48, "vector"],
    [64, "event-message-block"]
  ],

  "(code cam-endlessfall)": [
    [16, "matrix"],
    [80, "vector"],
    [96, "vector"]
  ],

  "(enter cam-spline)": [
    [16, "vector"],
    [32, "vector"],
    [48, "vector"],
    [64, "vector"],
    [80, "event-message-block"]
  ],

  "(code cam-spline)": [[16, "curve"]],

  "(enter cam-circular)": [
    [16, "vector"],
    [32, "vector"],
    [48, "vector"],
    [64, "event-message-block"]
  ],

  "los-cw-ccw": [
    [16, "vector"],
    [32, "vector"],
    [48, "matrix"],
    [112, "vector"]
  ],

  "cam-string-follow": [
    [16, "vector"],
    [32, "vector"],
    [48, "vector"],
    [64, "vector"]
  ],

  "cam-string-line-of-sight": [
    [16, "clip-travel-vector-to-mesh-return-info"],
    [176, "vector"],
    [192, "vector"],
    [208, "vector"],
    [224, "vector"],
    [240, "vector"],
    [256, "vector"]
  ],

  "cam-string-joystick": [
    [16, "vector"],
    [32, "matrix"],
    [96, "vector"],
    [112, "vector"]
  ],

  "cam-string-find-hidden": [
    [16, "collide-tri-result"],
    [112, "vector"],
    [128, "vector"]
  ],

  "cam-string-move": [
    [16, "vector"],
    [32, "vector"],
    [48, "vector"],
    [64, "vector"],
    [80, "vector"],
    [96, "collide-tri-result"],
    [192, "vector"],
    [208, "vector"],
    [224, "vector"]
  ],

  "cam-string-code": [
    [16, "vector"],
    [32, "vector"]
  ],

  "(event cam-string)": [[16, "vector"]],

  "(trans cam-stick)": [
    [16, "matrix"],
    [80, "vector"],
    [96, "vector"],
    [112, "vector"]
  ],
  "cam-bike-code": [
    [16, "matrix"],
    [80, "vector"],
    [96, "vector"],
    [112, "vector"],
    [128, "vector"],
    [144, "vector"],
    [160, "vector"],
    [176, "collide-tri-result"],
    [272, "vector"]
  ],

  "cam-stick-code": [
    [16, "vector"],
    [32, "vector"],
    [48, "vector"],
    [64, "vector"],
    [80, "vector"],
    [96, "collide-tri-result"],
    [192, "vector"]
  ],

  "(enter cam-string)": [
    [16, "vector"],
    [32, "collide-tri-result"],
    [128, "vector"],
    [144, "vector"],
    [160, "vector"]
  ],

  "cam-los-collide": [
    [16, "vector"],
    [32, "vector"],
    [48, "vector"],
    [64, "vector"],
    [80, "vector"],
    [96, "vector"],
    [112, "vector"],
    [128, "vector"],
    [144, "vector"],
    [160, "vector"],
    [176, "vector"],
    [192, "vector"],
    [208, "vector"]
  ],

  "(code cam-point-watch)": [
    [16, "vector"],
    [32, "vector"],
    [48, "vector"],
    [64, "matrix"]
  ],

  "(code cam-orbit)": [
    [16, "vector"],
    [32, "vector"]
  ],

  "(enter cam-free-floating)": [[16, "event-message-block"]],

  "(enter cam-orbit)": [[16, "vector"]],

  "(method 25 pov-camera)": [[16, "event-message-block"]],

  "(code pov-camera-start-playing pov-camera)": [[16, "event-message-block"]],

  "(code pov-camera-done-playing pov-camera)": [[16, "event-message-block"]],

  "debug-set-camera-pos-rot!": [[16, "event-message-block"]],

  "camera-master-debug": [[16, "vector"]],

  "(method 23 tracking-spline)": [
    [16, "vector"],
    [32, "vector"]
  ],

  "master-draw-coordinates": [
    [16, "vector"],
    [32, "vector"],
    [48, "matrix"]
  ],

  "camera-slave-debug": [
    [16, "vector"],
    [32, "vector"],
    [48, "matrix"],
    [112, "vector"],
    [128, "curve"],
    [160, "vector"],
    [176, "vector"],
    [192, "vector"]
  ],

  "cam-debug-draw-tris": [[16, "vector4w"]],

  "cam-collision-record-draw": [
    [16, "vector4w"],
    [32, "vector4w"],
    [48, "collide-mesh-cache-tri"],
    [144, "vector"]
  ],

  "debug-euler": [
    [16, "euler-angles"],
    [32, "matrix"]
  ],

  "v-slrp!": [
    [16, "vector"],
    [32, "vector"],
    [48, "vector"]
  ],

  "interp-test": [
    [16, "vector"],
    [32, "vector"]
  ],

  "cam-layout-save-cam-trans": [[16, "vector"]],

  "cam-layout-save-pivot": [[16, "vector"]],

  "cam-layout-save-interesting": [[16, "vector"]],

  "cam-layout-save-align": [[16, "vector"]],

  "clmf-cam-flag-toggle": [[16, "clmf-cam-flag-toggle-info"]],

  "interp-test-deg": [
    [16, "vector"],
    [32, "vector"]
  ],

  "clmf-pos-rot": [
    [16, "vector"],
    [32, "vector"],
    [48, "matrix"],
    [112, "matrix"],
    [176, "vector"]
  ],

  "clmf-input": [
    [16, "matrix"],
    [80, "vector"]
  ],

  "cam-layout-entity-info": [
    [16, "matrix"],
    [80, "vector"],
    [96, "vector"],
    [112, "vector"],
    [128, "vector"],
    [144, "curve"],
    [176, "vector"],
    [192, "vector"],
    [208, "vector"],
    [224, "curve"],
    [256, "vector"],
    [272, "vector"],
    [288, "vector"],
    [304, "curve"],
    [336, "vector"],
    [352, "vector"],
    [368, "interp-test-info"],
    [432, "vector"]
  ],

  "clmf-save-single": [[16, "file-stream"]],

  "pov-camera-play-and-reposition": [[16, "event-message-block"]],

  "cam-layout-entity-volume-info-create": [
    [32, "vector"],
    [48, "vector"],
    [64, "vector"],
    [80, "vector"],
    [96, "vector"],
    [112, "vector"],
    [128, "vector"],
    [144, "vector"]
  ],

  "(code plunger-lurker-plunge)": [[16, "event-message-block"]],
  "(event flying-lurker-fly)": [[16, "event-message-block"]],
  "(trans flying-lurker-fly)": [[16, "event-message-block"]],
  "flying-lurker-handler": [[16, "event-message-block"]],
  "flying-lurker-play-intro": [[16, "event-message-block"]],
  "(code flying-lurker-start)": [[16, "event-message-block"]],
  "(event flying-lurker-clone)": [[16, "event-message-block"]],
  "(event flying-lurker-idle)": [[16, "event-message-block"]],
  "(code flying-lurker-idle)": [[16, "event-message-block"]],
  "flying-lurker-calc-speed": [
    [16, "vector"],
    [32, "vector"]
  ],
  "(method 20 flying-lurker)": [
    [16, "collide-tri-result"],
    [112, "vector"],
    [128, "vector"],
    [144, "bounding-box"],
    [176, "vector"]
  ],
  "flying-lurker-rotate": [
    [16, "matrix"],
    [80, "matrix"],
    [144, "vector"],
    [160, "vector"]
  ],

  "(method 18 collide-cache)": [[16, "collide-cache-prim"]],

  "kill-current-level-hint": [[16, "event-message-block"]],
  "(exit level-hint-sidekick)": [[16, "event-message-block"]],
  "(method 14 level-hint)": [[16, "font-context"]],
  "(code level-hint-error)": [[16, "font-context"]],
  "ambient-type-hint": [[16, "font-context"]],
  "ambient-type-sound": [[32, "sound-spec"]],
  "ambient-type-sound-loop": [[16, "sound-spec"]],

  "(trans windmill-one-idle)": [
    [16, "vector"]
  ],

  "move-grottopole-to-position": [
    [16, "vector"]
  ],

  "flying-rock-init-by-other": [
    [16, "vector"]
  ],

  "(event flutflutegg-idle)": [
    [16, "vector"]
  ],

  "(trans flutflutegg-idle)": [
    [16, "vector"]
  ],

  "(event flutflutegg-physics)": [
    [16, "vector"]
  ],

  "(code flutflutegg-physics-fall)": [
    [16, "vector"],
    [32, "quaternion"]
  ],

  "(code flutflutegg-physics)": [
    [16, "vector"],
    [32, "quaternion"]
  ],

  "(code flying-rock-rolling)": [
    [16, "vector"],
    [32, "vector"],
    [48, "vector"]
  ],

  "move-grottopole": [
    [16, "vector"],
    [32, "vector"]
  ],

  "(code ecoventrock-break)": [
    [16, "event-message-block"],
    [96, "vector"],
    [112, "vector"]
  ],

  "beachcam-spawn": [
    [16, "event-message-block"]
  ],

  "(anon-function 8 beach-obs)": [
    [16, "event-message-block"]
  ],

  "(code target-warp-in)": [
    [16, "vector"],
    [32, "event-message-block"]
  ],

  "(trans active warp-gate)": [
    [16, "vector"],
    [32, "event-message-block"]
  ],

  "(code idle warp-gate)": [
    [16, "vector"],
    [32, "font-context"]
  ],

  "(code active warp-gate)": [
    [16, "font-context"]
  ],

  "(event basebutton-up-idle warp-gate-switch)": [
    [16, "event-message-block"]
  ],

  "(method 31 warp-gate-switch)": [
    [16, "event-message-block"]
  ],

  "(trans basebutton-up-idle warp-gate-switch)": [
    [16, "event-message-block"]
  ],

  "(event basebutton-down-idle warp-gate-switch)": [
    [16, "event-message-block"]
  ],

  "(code basebutton-going-down warp-gate-switch)": [
    [16, "event-message-block"]
  ],

  "(code idle citb-arm-section)": [
    [16, "vector"],
    [32, "vector"]
  ],

  "(event citb-disc-idle)": [
    [16, "event-message-block"]
  ],

  "(post plat-path-active citb-launcher)": [
    [16, "event-message-block"]
  ],

  "(event citb-robotboss-idle)": [
    [16, "event-message-block"]
  ],

  "(code citb-robotboss-idle)": [
    [16, "event-message-block"]
  ],

  "citb-generator-trigger-others": [
    [16, "event-message-block"]
  ],

  "(code citb-generator-break)": [
    [16, "event-message-block"]
  ],

  "(code citadelcam-stair-plats)": [
    [16, "event-message-block"]
  ],

  "(code battlecontroller-play-intro-camera citb-battlecontroller)": [
    [16, "event-message-block"]
  ],

  "(trans cavecrystal-active)": [
    [16, "vector"]
  ],

  "(method 11 eggtop)": [
    [16, "vector"]
  ],

  "(anon-function 4 jungleb-obs)": [
    [16, "event-message-block"]
  ],

  "(event idle logtrap)": [
    [16, "event-message-block"]
  ],

  "(code pov-camera-playing precurbridgecam)": [
    [16, "event-message-block"]
  ],

  "(code precurbridge-idle)": [
    [16, "event-message-block"]
  ],

  "(code maindoor-closed)": [
    [16, "event-message-block"]
  ],

  "(method 11 maindoor)": [
    [16, "event-message-block"]
  ],

  "(code lurkerm-piston-idle)": [
    [16, "vector"]
  ],

  "starfish-spawn-child": [
    [16, "vector"]
  ],

  "(method 27 bone-platform)": [
    [16, "vector"]
  ],

  "(event breakaway-idle)": [
    [16, "event-message-block"]
  ],

  "mistycam-spawn": [
    [16, "event-message-block"]
  ],

  "mis-bone-bridge-event-handler": [
    [16, "vector"],
    [32, "vector"],
    [48, "vector"],
    [64, "event-message-block"]
  ],

  "misty-cam-restore": [
    [16, "vector"],
    [32, "matrix"],
    [96, "event-message-block"]
  ],

  "(trans allpontoons-be-clone)": [
    [16, "vector"],
    [32, "vector"],
    [48, "vector"],
    [64, "vector"],
    [80, "vector"],
    [96, "vector"]
  ],

  "fireboulder-hover-stuff": [
    [16, "vector"]
  ],

  "(enter fireboulder-hover)": [
    [16, "vector"]
  ],

  "boulder1-trans": [
    [16, "vector"],
    [32, "event-message-block"]
  ],

  "boulder2-trans-2": [
    [16, "vector"],
    [32, "event-message-block"]
  ],

  "boulder2-trans": [
    [16, "vector"],
    [32, "event-message-block"]
  ],

  "boulder3-trans-2": [
    [16, "vector"],
    [32, "event-message-block"]
  ],

  "boulder3-trans": [
    [16, "vector"],
    [32, "event-message-block"]
  ],

  "boulder4-trans-3": [
    [16, "vector"],
    [32, "event-message-block"]
  ],

  "boulder4-trans-2": [
    [16, "vector"],
    [32, "event-message-block"]
  ],

  "boulder4-trans": [
    [16, "vector"],
    [32, "event-message-block"]
  ],

  "(code exit-chamber-dummy-idle)": [
    [16, "vector"],
    [32, "event-message-block"]
  ],

  "(code exit-chamber-dummy-wait-to-appear)": [
    [16, "vector"],
    [32, "event-message-block"]
  ],

  "(code ogreboss-village2-throw)": [
    [16, "event-message-block"]
  ],

  "swamp-spike-default-event-handler": [
    [16, "event-message-block"]
  ],

  "swamp-spike-post": [
    [16, "event-message-block"]
  ],

  "(code balance-plat-idle)": [
    [16, "event-message-block"]
  ],

  "(code swamp-spike-idle)": [
    [16, "vector"],
    [32, "vector"]
  ],

  "(code pov-camera-playing maincavecam)": [
    [16, "event-message-block"]
  ],

  "(event idle cavetrapdoor)": [
    [16, "event-message-block"]
  ],

  "cavecrystal-light-control-caveelevator-callback": [
    [16, "vector"]
  ],

  "(method 21 caveelevator)": [
    [16, "vector"]
  ],

  "(method 20 caveelevator)": [
    [16, "vector"]
  ],

  "caveelevator-joint-callback": [
    [16, "vector"]
  ],

  "(event caveflamepots-active)": [
    [16, "attack-info"],
    [128, "event-message-block"]
  ],

  "(code pov-camera-playing sunkencam)": [
    [16, "event-message-block"]
  ],

  "dark-plant-check-target": [
    [16, "event-message-block"]
  ],

  "(code dark-plant-idle)": [
    [16, "event-message-block"]
  ],

  "(code gorge-abort-idle)": [
    [16, "event-message-block"]
  ],

  "(code gorge-finish-idle)": [
    [16, "event-message-block"]
  ],

  "(code gorge-start-race-finished)": [
    [16, "event-message-block"]
  ],

  "(code gorge-start-race-aborted)": [
    [16, "event-message-block"]
  ],

  "(enter gorge-start-racing)": [
    [16, "event-message-block"]
  ],

  "(exit gorge-start-racing)": [
    [16, "event-message-block"]
  ],

  "(code gorge-start-ready)": [
    [16, "event-message-block"]
  ],

  "(code happy-plant-opening)": [
    [16, "event-message-block"],
    [96, "vector"]
  ],

  "(code pusher-idle)": [
    [16, "vector"]
  ],

  "(method 11 gorge-start)": [
    [16, "vector"]
  ],

  "(method 11 happy-plant)": [
    [16, "vector"]
  ],

  "rolling-start-init-by-other": [
    [16, "matrix"]
  ],

  "dark-plant-randomize": [
    [16, "vector"]
  ],

  "gorge-init": [
    [16, "vector"]
  ],

  "gorge-start-launch-start-banner": [
    [16, "vector"]
  ],

  "gorge-behind": [
    [16, "vector"]
  ],

  "gorge-in-front": [
    [16, "vector"]
  ],

  "race-time-read": [
    [16, "race-time"]
  ],

  "gorge-start-draw-time": [
    [16, "font-context"]
  ],

  "(event balloon-idle)": [
    [16, "event-message-block"]
  ],

  "(trans spike-up)": [
    [16, "event-message-block"]
  ],

  "(trans spike-down)": [
    [16, "event-message-block"]
  ],

  "(trans spike-idle)": [
    [16, "event-message-block"]
  ],

  "(event idle crate-darkeco-cluster)": [
    [16, "event-message-block"]
  ],

  "(event idle tntbarrel)": [
    [16, "event-message-block"]
  ],

  "(trans ogre-bridge-idle)": [
    [16, "event-message-block"]
  ],

  "(code ogre-bridge-activate)": [
    [16, "event-message-block"]
  ],

  "(event ogre-bridge-break)": [
    [16, "vector"]
  ],

  "(code ride-up gondola)": [
    [16, "event-message-block"]
  ],

  "(code ride-down gondola)": [
    [16, "event-message-block"]
  ],

  "(code idle gondola)": [
    [16, "vector"],
    [32, "vector"],
    [48, "event-message-block"],
    [128, "font-context"]
  ],

  "(code pov-camera-playing snowcam)": [
    [16, "event-message-block"]
  ],

  "(code snow-eggtop-activate)": [
    [16, "event-message-block"]
  ],

  "(event snowpusher-idle)": [
    [16, "event-message-block"]
  ],

  "(code snow-log-wait-for-master)": [
    [16, "event-message-block"]
  ],

  "(code snow-log-button-activate)": [
    [16, "event-message-block"]
  ],

  "(method 11 snow-eggtop)": [
    [16, "vector"]
  ],

  "(method 20 snow-gears)": [
    [16, "vector"]
  ],

  "(code snow-switch-activate)": [
    [16, "vector"]
  ],

  "(method 11 snow-switch)": [
    [16, "vector"]
  ],

  "(code snow-fort-gate-activate)": [
    [16, "vector"],
    [32, "vector"],
    [48, "vector"],
    [64, "vector"]
  ],

  "(code snow-spatula-idle)": [
    [16, "matrix"]
  ],

  "(enter snow-button-activate)": [
    [16, "event-message-block"]
  ],

  "(code plat-startup flutflut-plat)": [
    [16, "event-message-block"]
  ],

  "(enter flutflut-plat-appear)": [
    [16, "vector"],
    [32, "quaternion"]
  ],

  "(enter flutflut-plat-hide)": [
    [16, "vector"],
    [32, "quaternion"]
  ],

  "darkecobarrel-mover-pos": [
    [16, "vector"],
    [32, "matrix"],
    [96, "vector"],
    [112, "matrix"],
    [176, "vector"]
  ],

  "(code darkecobarrel-mover-die)": [
    [16, "vector"]
  ],

  "(code die chainmine)": [
    [16, "vector"]
  ],

  "(event idle chainmine)": [
    [16, "event-message-block"]
  ],

  "(event idle lavaballoon)": [
    [16, "event-message-block"]
  ],

  "(event darkecobarrel-mover-move)": [
    [16, "event-message-block"],
    [96, "vector"]
  ],

  "(code startup logo)": [
    [16, "event-message-block"]
  ],

  "(code ndi logo)": [
    [16, "event-message-block"]
  ],

  "(enter target-title)": [
    [16, "event-message-block"]
  ],

  "(trans target-title-wait)": [
    [16, "font-context"]
  ],

  "(code target-title)": [
    [16, "mc-slot-info"]
  ],

  "(post startup logo)": [
    [16, "vector"],
    [32, "vector"]
  ],

  "sp-relaunch-particle-3d": [
    [16, "quaternion"],
    [32, "vector"],
    [48, "quaternion"]
  ],

  "sp-adjust-launch": [
    [16, "sparticle-launchinfo"],
    [64, "matrix"],
    [128, "vector"],
    [144, "matrix"]
  ],

  "(method 10 sparticle-launch-control)": [[16, "vector"]],

  "sparticle-50-to-60": [[16, "quaternion"]],

  "sparticle-60-to-50": [[16, "quaternion"]],

  "sp-orbiter": [
    [16, "vector"],
    [32, "vector"],
    [48, "matrix"]
  ],

  "sp-euler-convert": [
    [16, "vector"],
    [32, "quaternion"]
  ],

  "sp-rotate-system": [
    [16, "matrix"],
    [80, "quaternion"]
  ],

  "sp-launch-particles-death": [
    [16, "sprite-vec-data-2d"] // TODO this is probably wrong.
  ],

  "birth-func-copy-rot-color": [[16, "vector"]],

  "birth-func-copy2-rot-color": [
    [16, "vector"],
    [32, "vector"]
  ],

  "(code nav-enemy-give-up babak)": [[16, "vector"]],

  "(method 10 gui-query)": [[16, "font-context"]],

  "(method 46 process-taskable)": [
    [16, "vector"],
    [32, "vector"]
  ],

  "(trans release process-taskable)": [[16, "event-message-block"]],

  "(trans give-cell process-taskable)": [[16, "event-message-block"]],

  "process-taskable-play-anim-code": [[16, "event-message-block"]],

  "(event idle process-taskable)": [[16, "event-message-block"]],

  "(trans idle process-taskable)": [
    [16, "font-context"],
    [112, "event-message-block"]
  ],

  "(post idle process-taskable)": [[16, "vector"]],

  "babak-with-cannon-ride-cannon-post": [[16, "vector"]],

  "(code babak-with-cannon-jump-onto-cannon)": [[16, "vector"]],

  "(code othercam-running)": [
    [16, "vector"],
    [32, "vector"]
  ],

  "(code wait-for-start flutflut)": [
    [16, "event-message-block"],
    [96, "vector"]
  ],

  "(code idle flutflut)": [
    [16, "font-context"],
    [112, "event-message-block"]
  ],

  "(event wait-for-return flutflut)": [[16, "event-message-block"]],

  "yakow-generate-travel-vector": [
    [16, "vector"],
    [32, "vector"]
  ],

  "yakow-facing-direction?": [
    [16, "vector"],
    [32, "vector"]
  ],

  "yakow-facing-point?": [[16, "vector"]],

  "(enter yakow-graze)": [[16, "event-message-block"]],

  "(method 13 vehicle-path)": [
    [16, "vector"],
    [32, "vector"],
    [48, "vector"]
  ],

  "(method 12 vehicle-controller)": [
    [16, "vector"],
    [32, "vector"]
  ],

  "(method 14 vehicle-controller)": [
    [16, "vector"],
    [32, "vector"]
  ],

  "(method 10 vehicle-controller)": [[16, "vector"]],

  "(method 23 fishermans-boat)": [
    [16, "vector"],
    [32, "vector"],
    [48, "vector"],
    [64, "vector"],
    [80, "vector"],
    [96, "vector"],
    [112, "vector"]
  ],

  "fishermans-boat-wave": [[16, "vector"]],

  "fishermans-boat-spawn-particles": [[16, "vector"]],

  "fishermans-boat-play-sounds": [[16, "vector"]],

  "fishermans-boat-post": [[16, "event-message-block"]],

  "(code fishermans-boat-leaving-village)": [[16, "event-message-block"]],

  "(trans fishermans-boat-entering-village)": [[16, "event-message-block"]],

  "(code fishermans-boat-leaving-misty)": [[16, "event-message-block"]],

  "(trans fishermans-boat-entering-misty)": [[16, "event-message-block"]],

  "(exit fishermans-boat-player-control)": [[16, "event-message-block"]],

  "(code fishermans-boat-player-control)": [[16, "event-message-block"]],

  "(code fishermans-boat-ride-to-misty)": [[16, "event-message-block"]],

  "(event fishermans-boat-ride-to-village1)": [[16, "event-message-block"]],

  "(code fishermans-boat-ride-to-village1)": [[16, "event-message-block"]],

  "fishermans-boat-leave-dock?": [[16, "font-context"]],

  "(trans fishermans-boat-player-control)": [[16, "vector"]],

  "(code fishermans-boat-measurements)": [[16, "vector"]],

  "(method 15 vehicle-controller)": [
    [16, "vector"],
    [32, "vector"],
    [48, "vector"],
    [64, "vector"]
  ],

  "analyze-point-on-path-segment": [[16, "vector"]],

  "(method 51 muse)": [[16, "vector"]],

  "muse-check-dest-point": [[16, "point-on-path-segment-info"]],

  "(code muse-caught)": [[16, "event-message-block"]],

  "(method 43 bonelurker)": [[16, "event-message-block"]],

  "bonelurker-stunned-event-handler": [[16, "event-message-block"]],

  "bonelurker-push-post": [[16, "vector"]],

  "(code nav-enemy-give-up bonelurker)": [[16, "vector"]],

  "(code bonelurker-stun)": [[16, "vector"]],

  "(method 32 assistant-bluehut)": [[16, "event-message-block"]],

  "(trans idle assistant-bluehut)": [[16, "event-message-block"]],

  "(exit play-anim assistant-bluehut)": [[16, "event-message-block"]],

  "(method 32 assistant-levitator)": [[16, "event-message-block"]],

  "(exit play-anim assistant-levitator)": [[16, "event-message-block"]],

  "(method 47 assistant-bluehut)": [
    [16, "vector"],
    [32, "vector"]
  ],

  "(method 43 assistant-bluehut)": [[16, "vector"]],

  "check-drop-level-assistant-bluehut": [[16, "vector"]],

  "assistant-levitator-blue-glow": [[16, "vector"]],

  "(code idle assistant-bluehut)": [
    [16, "vector"],
    [32, "vector"],
    [48, "vector"]
  ],

  "assistant-levitator-blue-beam": [
    [16, "vector"],
    [32, "vector"],
    [48, "vector"],
    [64, "collide-tri-result"],
    [160, "event-message-block"]
  ],

  "(trans hidden assistant-levitator)": [[16, "font-context"]],

  "(event square-platform-lowering)": [[16, "event-message-block"]],

  "(method 33 qbert-plat)": [[16, "event-message-block"]],

  "(method 32 qbert-plat)": [[16, "event-message-block"]],

  "(event qbert-plat-master-idle)": [[16, "event-message-block"]],

  "(code qbert-plat-master-do-door)": [[16, "event-message-block"]],

  "(code qbert-plat-master-wait-for-door)": [[16, "event-message-block"]],

  "(code qbert-plat-master-idle)": [
    [16, "event-message-block"],
    [96, "vector"],
    [112, "vector"]
  ],

  "keg-event-handler": [[16, "event-message-block"]],

  "(code keg-paddle-to-path)": [
    [16, "vector"],
    [32, "vector"],
    [48, "quaternion"],
    [64, "quaternion"],
    [80, "vector"]
  ],

  "(code keg-on-path)": [
    [16, "vector"],
    [32, "vector3s"]
  ],

  "(code keg-in-chute)": [
    [16, "vector"],
    [32, "vector"]
  ],

  "keg-init-by-other": [
    [16, "vector"],
    [32, "vector"],
    [48, "vector"]
  ],

  "(code keg-conveyor-paddle-idle)": [[16, "event-message-block"]],

  "(method 11 keg-conveyor)": [
    [16, "vector"],
    [32, "matrix"]
  ],

  "swamp-bat-slave-event-handler": [[16, "event-message-block"]],

  "swamp-bat-launch-slave": [[16, "event-message-block"]],

  "swamp-bat-slave-path-post": [
    [16, "vector"],
    [32, "vector"],
    [48, "vector"]
  ],

  "(code swamp-bat-slave-idle)": [
    [16, "vector"],
    [32, "quaternion"],
    [48, "quaternion"],
    [64, "vector"]
  ],

  "(code swamp-bat-slave-launch)": [
    [16, "vector"],
    [32, "vector"]
  ],

  "(code swamp-bat-slave-die)": [[16, "vector"]],

  "swamp-bat-make-path-select-plane": [[16, "vector"]],

  "(method 44 swamp-rat)": [[16, "event-message-block"]],

  "(method 39 swamp-rat)": [[16, "vector"]],

  "(method 38 swamp-rat)": [[16, "vector"]],

  "(code swamp-rat-spawn)": [[16, "vector"]],

  "swamp-rat-update-wiggle-target": [
    [16, "vector"],
    [32, "vector"],
    [48, "vector"]
  ],

  "swamp-rat-nest-dummy-event-handler": [[16, "event-message-block"]],

  "(trans swamp-rat-nest-gestate)": [[16, "event-message-block"]],

  "(code swamp-rat-nest-victory)": [[16, "event-message-block"]],

  "swamp-rat-nest-pick-spawn-joint": [
    [16, "vector"],
    [32, "vector"],
    [48, "vector"]
  ],

  "swamp-rat-nest-spawn-rat": [
    [16, "vector"],
    [32, "vector"]
  ],

  "cavecrystal-light-control-default-callback": [[16, "vector"]],

  "spiderwebs-default-event-handler": [[16, "event-message-block"]],

  "(enter nav-enemy-die baby-spider)": [[16, "event-message-block"]],

  "(code baby-spider-die-fast)": [[16, "event-message-block"]],

  "(method 39 baby-spider)": [[16, "vector"]],

  "(enter nav-enemy-idle baby-spider)": [[16, "vector"]],

  "(method 52 baby-spider)": [
    [16, "vector"],
    [32, "vector"],
    [48, "vector"]
  ],

  "mother-spider-proj-update-velocity": [
    [16, "vector"],
    [32, "vector"],
    [48, "vector"],
    [64, "vector"]
  ],

  "(method 28 mother-spider-proj)": [[16, "vector"]],

  "(code blue-eco-charger-orb-active)": [
    [16, "vector"],
    [32, "vector"],
    [48, "vector"]
  ],

  "(method 21 blue-eco-charger)": [[16, "event-message-block"]],

  "(method 20 blue-eco-charger)": [[16, "event-message-block"]],

  "(code blue-eco-charger-idle)": [[16, "event-message-block"]],

  "(code exit-chamber-charger-puzzle-beaten)": [[16, "event-message-block"]],

  "(code exit-chamber-idle-in-sunken)": [[16, "event-message-block"]],

  "(event exit-chamber-idle-in-sunken)": [
    [16, "vector"],
    [32, "event-message-block"]
  ],

  "(method 24 exit-chamber)": [[16, "vector"]],

  "(method 23 exit-chamber)": [
    [16, "vector"],
    [32, "vector"],
    [48, "exit-chamber-items"],
    [128, "event-message-block"],
    [208, "vector"]
  ],

  "tube-thrust": [
    [16, "vector"],
    [32, "vector"],
    [48, "vector"],
    [64, "vector"],
    [80, "vector"],
    [96, "vector"]
  ],

  "target-tube-post": [
    [16, "vector"],
    [32, "event-message-block"],
    [112, "vector"]
  ],

  "(event target-tube-start)": [[16, "event-message-block"]],

  "(exit target-tube-start)": [[16, "event-message-block"]],

  "(code target-tube-start)": [
    [16, "event-message-block"],
    [96, "vector"]
  ],

  "(method 21 sunkenfisha)": [
    [16, "vector"],
    [32, "vector"]
  ],

  "(method 24 sunkenfisha)": [
    [16, "vector"],
    [32, "matrix"],
    [96, "vector"]
  ],

  "(method 23 sunkenfisha)": [[16, "vector"]],

  "(trans sunkenfisha-idle)": [[16, "vector"]],

  "(method 27 sunkenfisha)": [[64, "vector"]],

  "(event idle minecartsteel)": [
    [16, "collide-overlap-result"],
    [128, "event-message-block"]
  ],

  "(method 43 assistant-villagec)": [[16, "vector"]],

  "(method 32 sage-villagec)": [[16, "event-message-block"]],

  "(method 43 sage-villagec)": [[16, "vector"]],

  "(trans idle sage-villagec)": [[16, "event-message-block"]],

  "(exit play-anim sage-villagec)": [[16, "event-message-block"]],

  "(method 20 cave-trap)": [
    [16, "spawn-baby-spider-work"],
    [80, "vector"],
    [96, "event-message-block"],
    [176, "sphere"],
    [192, "vector"],
    [208, "baby-spider-spawn-params"]
  ],

  "(trans cave-trap-idle)": [[16, "event-message-block"]],

  "ice-cube-default-event-handler": [[16, "event-message-block"]],

  "(trans yeti-slave-appear-jump-up)": [[16, "vector"]],

  "(code nav-enemy-give-up yeti-slave)": [[16, "vector"]],

  "(code yeti-resuming-start)": [
    [16, "vector"],
    [32, "vector"]
  ],

  "(code yeti-idle)": [
    [16, "vector"],
    [32, "vector"]
  ],

  "(trans hidden assistant-lavatube-start)": [[16, "font-context"]],

  "(method 18 nav-control)": [[16, "vector"]],

  "check-drop-level-firehose-pops": [[16, "vector"]],

  "birth-func-random-rot": [
    [16, "matrix"],
    [80, "vector"],
    [96, "vector"]
  ],

  "check-drop-level-bigdoor-open-pops": [[16, "vector"]],

  "check-drop-level-eichar-lighteco-pops": [[16, "vector"]],

  "check-drop-level-maincave-drip": [[16, "vector"]],

  "part-tracker-move-to-target": [[16, "vector"]],

  "part-tracker-track-target": [[16, "vector"]],

  "check-drop-level-village1-fountain-nosplash": [[16, "vector"]],

  "check-drop-level-village1-fountain": [[16, "vector"]],

  "check-drop-level-sagehut": [[16, "vector"]],

  "check-drop-level-training-mist": [[16, "vector"]],

  "check-drop-level-training-spout-rain": [[16, "vector"]],

  "check-drop-level-sagehut2": [[16, "vector"]],

  "(method 15 hud-money-all)": [[16, "font-context"]],

  "(method 20 hud-money-all)": [[16, "event-message-block"]],

  "(method 20 hud-money)": [[16, "event-message-block"]],

  "fuel-cell-hud-orbit-callback": [
    [16, "vector"],
    [32, "vector"]
  ],

  "(method 19 hud-fuel-cell)": [[16, "vector"]],

  "(method 20 hud-fuel-cell)": [
    [16, "event-message-block"],
    [96, "quaternion"]
  ],

  "hide-hud": [[16, "event-message-block"]],

  "hide-bottom-hud": [[16, "event-message-block"]],

  "disable-hud": [[16, "event-message-block"]],

  "enable-hud": [[16, "event-message-block"]],

  "hide-hud-quick": [[16, "event-message-block"]],

  "show-hud": [[16, "event-message-block"]],

  "convert-to-hud-object": [[16, "vector"]],

  "(method 16 hud)": [[16, "event-message-block"]],

  "(enter hud-hidden)": [[16, "event-message-block"]],

  "(enter hud-arriving)": [[16, "event-message-block"]],

  "send-hud-increment-event": [[16, "event-message-block"]],

  "(code hud-collecting)": [[16, "vector"]],

  "battlecontroller-fill-all-spawners": [
    [16, "vector"],
    [32, "event-message-block"]
  ],

  "battlecontroller-camera-on": [[16, "event-message-block"]],

  "(code battlecontroller-die battlecontroller)": [[16, "event-message-block"]],

  "battlecontroller-battle-begin": [[16, "event-message-block"]],

  "battlecontroller-update-spawners": [
    [16, "vector"],
    [32, "event-message-block"]
  ],

  "battlecontroller-spawn-creature-at-spawner": [
    [16, "vector"],
    [32, "vector"]
  ],

  "battlecontroller-camera-off": [[16, "event-message-block"]],

  "battlecontroller-spawn-creature-random-spawner": [
    [16, "event-message-block"]
  ],

  "(method 10 effect-control)": [
    [16, "event-message-block"],
    [96, "vector"],
    [112, "vector"],
    [128, "vector"],
    [144, "vector"]
  ],

  "(method 11 effect-control)": [
    [16, "vector"],
    [32, "vector"]
  ],

  "(method 12 effect-control)": [
    [16, "sound-spec"],
    [96, "vector"]
  ],

  "(code helix-button-startup)": [[16, "vector"]],

  "(method 43 green-eco-lurker)": [[16, "event-message-block"]],

  "(method 73 green-eco-lurker)": [[16, "event-message-block"]],

  "citb-sagecage-draw-bars": [
    [16, "vector"],
    [32, "vector"],
    [48, "vector"]
  ],

  "(code sunken-pipegame-start-up)": [[16, "event-message-block"]],

  "(code race-ring-active)": [
    [16, "event-message-block"],
    [96, "vector"]
  ],

  "(method 11 race-ring)": [
    [16, "vector"],
    [32, "vector"]
  ],

  "init-sky-regs": [[16, "vector"]],

  "set-tex-offset": [[16, "vector"]],

  "sky-tng-setup-cloud-layer": [[16, ["inline-array", "sky-vertex", 12]]],

  "fisher-fish-move": [[16, "vector"]],
  "fisher-fish-water": [[16, "vector"]],
  "(trans play-accept fisher)": [[16, "vector"]],
  "(method 11 fisher)": [[16, "vector"]],
  "(code fisher-fish-caught)": [[16, "event-message-block"]],
  "(code fisher-fish-die)": [[16, "event-message-block"]],
  "(exit fisher-done)": [[16, "event-message-block"]],
  "(enter fisher-done)": [[16, "event-message-block"]],
  "(event fisher-playing)": [[16, "event-message-block"]],
  "(enter fisher-playing)": [[16, "event-message-block"]],
  "(exit fisher-playing)": [[16, "event-message-block"]],
  "(trans enter-playing fisher)": [[16, "event-message-block"]],
  "(code target-fishing)": [
    [16, "event-message-block"],
    [96, "vector"],
    [112, "quaternion"],
    [128, "quaternion"],
    [144, "quaternion"]
  ],
  "(method 43 fisher)": [
    [16, "vector"],
    [32, "vector"]
  ],
  "fisher-draw-display": [[16, "font-context"]],

  "(method 10 torus)": [
    [16, "vector"],
    [32, "vector"]
  ],
  "(method 12 torus)": [[16, "matrix"]],
  "redshot-trans": [[16, "matrix"]],
  "(trans redshot-explode)": [
    [16, "vector"],
    [32, "event-message-block"],
    [112, "vector"]
  ],
  "(code darkecobomb-explode)": [[16, "event-message-block"]],
  "(event yellowshot-idle)": [[16, "event-message-block"]],
  "(trans yellowshot-idle)": [[16, "event-message-block"]],
  "(trans darkecobomb-countdown)": [[16, "vector"]],

  "arcing-shot-draw": [
    [16, "vector"],
    [32, "vector"]
  ],

  "(method 9 torus)": [
    [16, "vector"],
    [32, "vector"],
    [48, "vector"],
    [64, "matrix"],
    [128, ["inline-array", "vector", 8]]
  ],

  "(method 32 finalbosscam)": [[16, "event-message-block"]],

  "(code cam-robotboss)": [
    [16, "vector"],
    [32, "vector"]
  ],

  "ecoclaw-beam-particle-callback": [[16, "vector"]],
  "robotboss-manipy-trans-hook": [[16, "vector"]],
  "robotboss-redshot": [[16, "vector"]],
  "robotboss-cut-cam": [[16, "vector"]],

  "robotboss-yellowshot": [
    [16, "vector"],
    [32, "vector"],
    [48, "event-message-block"]
  ],

  "(trans robotboss-white-eco-movie)": [[16, "vector"]],

  "(code robotboss-red-wait)": [
    [16, "vector"],
    [32, "redshot-launch-array"]
  ],

  "(trans robotboss-yellow-wait)": [
    [16, "vector"],
    [32, "event-message-block"],
    [112, "vector"]
  ],

  "robotboss-setup-for-hits": [
    [16, "sphere"],
    [32, "event-message-block"]
  ],

  "robotboss-position": [
    [16, "vector"],
    [32, "matrix"],
    [96, "event-message-block"],
    [176, "vector"]
  ],

  "robotboss-shooting-trans": [
    [16, "vector"],
    [32, "event-message-block"]
  ],

  "robotboss-darkecobomb": [
    [16, "vector"],
    [32, "vector"]
  ],

  "robotboss-redshot-fill-array": [
    [16, "vector"],
    [32, "vector"]
  ],

  "robotboss-blue-beam": [
    [16, "vector"],
    [32, "vector"],
    [48, "vector"],
    [64, "collide-tri-result"],
    [160, "vector"],
    [176, "event-message-block"]
  ],

  "robotboss-bomb-handler": [[16, "event-message-block"]],
  "robotboss-blue-done": [[16, "event-message-block"]],
  "(exit robotboss-blue-wait)": [[16, "event-message-block"]],
  "(enter robotboss-blue-wait)": [[16, "event-message-block"]],
  "(exit robotboss-green-wait)": [[16, "event-message-block"]],
  "(event robotboss-green-wait)": [[16, "event-message-block"]],

  "(trans robotboss-red-wait)": [
    [16, "event-message-block"],
    [96, "vector"]
  ],

  "(exit robotboss-red-wait)": [[16, "event-message-block"]],
  "(exit robotboss-yellow-wait)": [[16, "event-message-block"]],
  "(code robotboss-white-eco-movie)": [[16, "event-message-block"]],
  "(event robotboss-yellow-dark-bomb-wait)": [[16, "event-message-block"]],
  "(exit robotboss-yellow-dark-bomb-wait)": [[16, "event-message-block"]],
  "(code robotboss-daxter-sacrifice-movie)": [[16, "event-message-block"]],

  "robotboss-greenshot": [
    [16, "vector"],
    [32, "vector"]
  ],

  "(trans robotboss-blue-wait)": [
    [16, "vector"],
    [32, "event-message-block"],
    [112, "vector"]
  ],

  "(code robotboss-blue-wait)": [[16, "event-message-block"]],

  "(method 44 green-eco-lurker)": [[16, "event-message-block"]],
  "(method 72 green-eco-lurker)": [[16, "event-message-block"]],
  "(enter nav-enemy-die green-eco-lurker)": [[16, "event-message-block"]],
  "(event spawn-minions)": [[16, "event-message-block"]],
  "(method 51 green-eco-lurker)": [[16, "vector"]],
  "(enter green-eco-lurker-appear)": [
    [16, "vector"],
    [32, "vector"]
  ],
  "(code spawn-minions)": [
    [16, "vector"],
    [32, "event-message-block"]
  ],

  "check-drop-level-lighteco-big-pops": [[16, "vector"]],
  "check-drop-level-lighteco-pops": [[16, "vector"]],
  "(method 20 light-eco-child)": [[16, "vector"]],
  "light-eco-child-default-event-handler": [[16, "event-message-block"]],
  "(code light-eco-child-die)": [[16, "event-message-block"]],
  "light-eco-mother-default-event-handler": [[16, "event-message-block"]],
  "(trans light-eco-child-hit-ground)": [[16, "vector"]],
  "(method 21 light-eco-mother)": [[16, "vector"]],
  "(method 20 light-eco-mother)": [[16, "vector"]],

  "(trans plat-path-active plat-eco-finalboss)": [
    [16, "vector"],
    [32, "vector"],
    [48, "event-message-block"]
  ],
  "(method 44 sage-finalboss)": [[16, "event-message-block"]],
  "(method 45 sage-finalboss)": [[16, "event-message-block"]],
  "(method 32 sage-finalboss)": [[16, "event-message-block"]],
  "(exit play-anim sage-finalboss)": [[16, "event-message-block"]],
  "sage-finalboss-extra-trans": [[16, "event-message-block"]],
  "sage-finalboss-extra-enter": [[16, "event-message-block"]],
  "(trans play-anim sage-finalboss)": [
    [16, "event-message-block"],
    [96, "vector"],
    [112, "vector"],
    [128, "vector"],
    [144, "vector"],
    [160, "vector"],
    [176, "vector"],
    [192, "vector"],
    [208, "vector"],
    [224, "vector"]
  ],

  "lb-flip":[
    [16, "load-boundary-crossing-command"]
  ],

  "---lb-save":[
    [16, "file-stream"]
  ],

  "edit-load-boundaries":[
    [16, "vector"],
    [32, "vector"],
    [48, "vector"],
    [64, "vector"]
  ],

  "triangulate-boundary":[
    [16, "lbvtx"]
  ],

  "fix-boundary-normals":[
    [16, "vector"]
  ],

  "check-closed-boundary":[
    [16, "vector"]
  ],

  "(event target-racing-start)": [
    [16, "event-message-block"]
  ],

  "(exit target-racing-start)": [
    [16, "event-message-block"]
  ],

  "(code target-racing-start)": [
    [16, "event-message-block"]
  ],

  "target-racing-smack-check": [
    [16, "vector"],
    [32, "vector"]
  ],

  "(trans target-racing)": [
    [16, "vector"]
  ],

  "(trans target-racing-jump)": [
    [16, "vector"]
  ],

  "(trans target-racing-bounce)": [
    [16, "vector"]
  ],

  "(code target-racing-hit)": [
    [16, "vector"],
    [32, "vector"],
    [48, "vector"],
    [64, "vector"],
    [80, "vector"]
  ],

  "(exit target-racing-death)": [
    [16, "event-message-block"]
  ],

  "(anon-function 17 racer-states-FIC-LAV-MIS-OGR-ROL)": [
    [16, "joint-exploder-tuning"]
  ],

  "(code target-racing-death)": [
    [16, "event-message-block"],
    [96, "vector"],
    [112, "vector"]
  ],

  "(code target-racing-get-on)": [
    [16, "vector"],
    [32, "vector"],
    [48, "event-message-block"]
  ],

  "(post target-racing-get-on)": [
    [16, "vector"]
  ],

  "(code target-racing-get-off-jump)": [
    [16, "vector"],
    [32, "vector"],
    [48, "event-message-block"]
  ],

  "(post target-racing-get-off-jump)": [
    [16, "vector"]
  ],

  "(exit target-racing-clone-anim)": [
    [16, "event-message-block"]
  ],

  "(code target-racing-clone-anim)": [
    [16, "event-message-block"]
  ],

  "(method 9 joint-control)": [[16, "vector"]],
  "process-drawable-birth-fuel-cell": [[16, "vector"]],
  "dma-add-process-drawable": [
    [32, "vector"],
    [48, "vector"],
    [64, "light-group"]
  ],

  "(trans notice-blue crate)": [[16, "event-message-block"]],
  "(event die crate)": [[16, "event-message-block"]],
  "(code notice-blue crate)": [[16, "vector"]],

  "process-grab?": [[16, "event-message-block"]],
  "process-release?": [[16, "event-message-block"]],

  "cloud-track": [
    [16, "vector"],
    [32, "vector"]
  ],

  "target-powerup-effect": [
    [16, "vector"]
  ],

  "target-powerup-process": [
    [16, "vector"],
    [32, "vector"],
    [48, "vector"],
    [64, "vector"],
    [80, "event-message-block"],
    [160, "vector"],
    [176, "vector"],
    [192, "touching-shapes-entry"],
    [208, "vector"],
    [224, "vector"],
    [240, "vector"],
    [256, "vector"],
    [272, "vector"],
    [288, "vector"],
    [304, "vector"],
    [320, "vector"]
  ],

  "process-drawable-pair-random-point!": [
    [16, "vector"],
    [32, "vector"]
  ],

  "update-ocean": [
    [16, "vector"]
  ],

  "(method 20 cavegeyserrock)": [
    [16, "vector"],
    [32, "event-message-block"]
  ],

  "(method 21 cavegeyserrock)": [
    [64, "vector"],
    [80, "vector"],
    [96, "vector"],
    [112, "vector"],
    [128, "vector"],
    [16, "vector"],
    [32, "vector"],
    [48, "vector"]
  ],

  "(code junglesnake-give-up)": [
    [16, "vector"],
    [32, "vector"],
    [48, "vector"]
  ],

  "(method 11 cavegeyserrock)": [
    [48, "vector"]
  ],

  "cavecrystal-light-control-cavegeyserrock-callback": [
    [16, "vector"]
  ],

  "junglesnake-default-event-handler": [
    [16, "event-message-block"]
  ],

  "junglesnake-joint-callback": [
    [16, "matrix"],
    [80, "matrix"],
    [144, "matrix"],
    [208, "vector"],
    [224, "vector"],
    [240, "vector"],
    [256, "vector"],
    [272, "vector"],
    [288, "vector"],
    [304, "matrix"],
    [368, "matrix"]
  ],

  "add-a-bunch": [
    [16, "vector"]
  ],

  "(event idle scarecrow-a)": [
    [16, "vector"]
  ],

  "(method 11 touching-prims-entry)": [
    [16, "vector"]
  ],

  "(code hit scarecrow-a)": [
    [16, "joint-exploder-tuning"]
  ],

  "(code hit scarecrow-b)": [
    [16, "joint-exploder-tuning"]
  ],

  "(trans orb-cache-top-idle)": [[16, "event-message-block"]],
  "(code orb-cache-top-activate)": [
    [16, "vector"],
    [32, "event-message-block"]
  ],
  "(code orb-cache-top-complete)": [[16, "vector"]],
  "(method 27 orb-cache-top)": [
    [16, "vector"],
    [32, "event-message-block"]
  ],

  "(anon-function 54 generic-obs)": [
    [16, "vector"],
    [32, "vector"]
  ],

  "part-tracker-notify": [
    [16, "event-message-block"]
  ],

  "process-grab?": [
    [16, "event-message-block"]
  ],

  "process-release?": [
    [16, "event-message-block"]
  ],

  "camera-change-to": [
    [16, "event-message-block"]
  ],

  "camera-look-at": [
    [16, "event-message-block"]
  ],

  "ja-anim-done?": [
    [16, "event-message-block"]
  ],

  "draw-eco-beam": [
    [16, "vector"],
    [32, "vector"],
    [48, "vector"],
    [64, "quaternion"]
  ],

  "process-drawable-pair-random-point!": [
    [16, "vector"],
    [32, "vector"]
  ],

  "(anon-function 7 generic-obs)": [
    [16, "event-message-block"]
  ],

  "(anon-function 11 generic-obs)": [
    [16, "event-message-block"] // trans
  ],

  "(anon-function 13 generic-obs)": [
    [16, "event-message-block"] // event
  ],

  "(anon-function 14 generic-obs)": [
    [16, "event-message-block"] // trans
  ],

  "(anon-function 16 generic-obs)": [ // code
    [16, "vector"],
    [32, "vector"],
    [48, "event-message-block"]
  ],

  "(anon-function 18 generic-obs)": [ // enter
    [16, "vector"]
  ],

  "cam-launcher-long-joystick": [
    [16, "matrix"]
  ],

  "(anon-function 21 generic-obs)": [ // code
    [16, "event-message-block"]
  ],

  "(anon-function 23 generic-obs)": [ // enter
    [16, "vector"]
  ],

  "cam-launcher-joystick": [
    [16, "matrix"],
    [80, "vector"]
  ],

  "(anon-function 31 generic-obs)": [
    [16, "vector"] // code
  ],

  "(code swingpole-stance)": [
    [16, "event-message-block"]
  ],

  "camera-anim": [
    [16, "event-message-block"]
  ],

  "camera-pov-from": [
    [16, "event-message-block"]
  ],

  "(method 14 camera-tracker)": [
    [16, "event-message-block"],
    [96, "event-message-block"]
  ],

  "(anon-function 33 generic-obs)": [
    [16, "event-message-block"]
  ],

  "(trans manipy-idle)": [
    [16, "vector"],
    [32, "vector"]
  ],

  "(anon-function 34 generic-obs)": [
    [16, "event-message-block"]
  ],

  "(exit camera-tracker-process)": [
    [16, "event-message-block"]
  ],

  "(code camera-tracker-process)": [
    [16, "event-message-block"]
  ],

  "(code cam-launcher-shortfall)": [
    [16, "event-message-block"]
  ],

  "(trans launcher-idle)": [
    [16, "event-message-block"]
  ],

  "(event launcher-active)": [
    [16, "event-message-block"]
  ],

  "(event touch-tracker-idle)": [
    [16, "event-message-block"]
  ],

  "(trans launcher-active)": [
    [16, "event-message-block"]
  ],

  "(code touch-tracker-idle)": [
    [16, "touching-shapes-entry"]
  ],

  "(event manipy-idle)": [
    [16, "matrix"]
  ],

  "(code med-res-level-idle)": [
    [16, "vector"]
  ],

  "(enter cam-launcher-longfall)": [
    [16, "vector"]
  ],

  "(enter cam-launcher-shortfall)": [
    [16, "vector"]
  ],

  "(code cam-launcher-longfall)": [
    [16, "vector"],
    [32, "vector"],
    [48, "event-message-block"]
  ],

  "plant-boss-default-event-handler": [
    [16, "event-message-block"]
  ],

  "(event plant-boss-vulnerable)": [
    [16, "event-message-block"]
  ],

  "(code plant-boss-hit)": [
    [16, "event-message-block"]
  ],

  "(code plant-boss-dead)": [
    [16, "event-message-block"]
  ],

  "(event plant-boss-attack)": [
    [16, "event-message-block"]
  ],

  "(code plant-boss-eat)": [
    [16, "event-message-block"]
  ],

  "(anon-function 22 plant-boss)": [
    [16, "event-message-block"]
  ],

  "(code plant-boss-vulnerable)": [
    [16, "event-message-block"]
  ],

  "(exit plant-boss-vulnerable)": [
    [16, "event-message-block"]
  ],

  "(event plant-boss-back-arms-idle)": [
    [16, "event-message-block"]
  ],

  "(method 11 plant-boss)": [
    [16, "vector"],
    [32, "vector"],
    [48, "vector"],
    [64, "vector"],
    [80, "vector"],
    [96, "vector"],
    [112, "vector"],
    [128, "vector"],
    [144, "vector"],
    [160, "vector"],
    [176, "vector"],
    [192, "vector"]
  ],

  "(method 60 ice-cube)": [
    [16, "vector"]
  ],

  "(method 52 ice-cube)": [
    [16, "vector"]
  ],

  "(trans ice-cube-appear)": [
    [16, "vector"]
  ],

  "(code ice-cube-appear-land)": [
    [16, "vector"]
  ],

  "(code ice-cube-face-player)": [
    [16, "vector"]
  ],

  "(code ice-cube-mean-turn-to-charge)": [
    [16, "vector"]
  ],

  "(method 54 ice-cube)": [
    [16, "vector"]
  ],

  "(code ice-cube-shatter)": [
    [16, "vector"],
    [32, "joint-exploder-tuning"]
  ],

  "(trans ice-cube-trying-to-appear)": [
    [16, "vector"],
    [32, "vector"]
  ],

  "(trans ice-cube-mean-charge)": [
    [16, "vector"],
    [32, "vector"],
    [48, "vector"]
  ],

  "(method 51 ice-cube)": [
    [16, "vector"],
    [32, "collide-tri-result"]
  ],

  "(method 53 ice-cube)": [
    [16, "vector"],
    [32, "collide-mesh-cache-tri"]
  ],

  "(event double-lurker-top-knocked-down)": [
    [16, "event-message-block"]
  ],

  "(code double-lurker-top-knocked-down)": [
    [16, "vector"]
  ],

  "(method 48 double-lurker)": [
    [16, "vector"]
  ],

  "(method 52 double-lurker)": [
    [16, "vector"],
    [32, "vector"],
    [48, "collide-tri-result"]
  ],

  "double-lurker-default-event-handler": [
    [16, "vector"],
    [32, "event-message-block"]
  ],

  "(code double-lurker-buddy-was-hit)": [
    [16, "vector"],
    [32, "event-message-block"]
  ],

  "(trans double-lurker-both-knocked-back)": [
    [16, "check-vector-collision-with-nav-spheres-info"],
    [64, "clip-travel-vector-to-mesh-return-info"]
  ],

  "(trans double-lurker-knocked-back)": [
    [16, "check-vector-collision-with-nav-spheres-info"],
    [64, "clip-travel-vector-to-mesh-return-info"]
  ],

  "(code nav-enemy-die billy-rat)": [
    [16, "event-message-block"]
  ],

  "(code billy-rat-eat)": [
    [16, "event-message-block"]
  ],

  "(code billy-rat-salivate)": [
    [16, "event-message-block"]
  ],

  "(enter nav-enemy-victory billy-rat)": [
    [16, "event-message-block"]
  ],

  "(enter billy-done)": [
    [16, "event-message-block"]
  ],

  "(exit billy-done)": [
    [16, "event-message-block"]
  ],

  "(trans enter-playing billy)": [
    [16, "event-message-block"]
  ],

  "(method 11 billy)": [
    [16, "event-message-block"]
  ],

  "(method 32 billy)": [
    [16, "vector"]
  ],

  "billy-rat-init-by-other": [
    [16, "vector"]
  ],

  "(method 43 billy)": [
    [16, "vector"]
  ],

  "(enter billy-playing)": [
    [16, "vector"]
  ],

  "billy-game-update": [
    [16, "vector"],
    [32, "vector"]
  ],

  "(method 20 lurkerworm)": [
    [16, "vector"]
  ],

  "lurkerworm-prebind-function": [
    [16, "quaternion"]
  ],

  "(method 21 lurkerworm)": [
    [16, "vector"],
    [32, "vector"],
    [48, "vector"],
    [64, "vector"]
  ],

  "lurkerworm-default-event-handler": [
    [16, "event-message-block"]
  ],

  "(method 11 pelican)": [
    [16, "event-message-block"]
  ],

  "(code pelican-explode)": [
    [16, "vector"],
    [32, "event-message-block"]
  ],

  "(event pelican-circle)": [
    [16, "vector"]
  ],

  "pelican-path-update": [
    [16, "vector"]
  ],

  "(trans pelican-wait-at-nest)": [
    [16, "vector"]
  ],

  "(enter pelican-fly-to-end)": [
    [16, "vector"]
  ],

  "(code pelican-spit)": [
    [16, "quaternion"],
    [32, "event-message-block"],
    [112, "vector"]
  ],

  "(enter pelican-circle)": [
    [16, "event-message-block"]
  ],

  "(code pelican-wait-at-nest)": [
    [16, "event-message-block"]
  ],

  "(event pelican-wait-at-nest)": [
    [16, "event-message-block"],
    [96, "vector"]
  ],

  "(code pelican-dive)": [
    [16, "event-message-block"]
  ],

  "(enter pelican-wait-at-nest)": [
    [16, "event-message-block"]
  ],

  "(code pelican-circle)": [
    [16, "event-message-block"]
  ],

  "(enter pelican-dive)": [
    [16, "event-message-block"],
    [96, "vector"]
  ],

  "(anon-function 37 pelican)": [
    [16, "event-message-block"]
  ],

  "(trans energydoor-closed-till-task)": [
    [16, "event-message-block"]
  ],

  "(method 11 energydoor)": [
    [16, "event-message-block"]
  ],

  "(enter energyhub-stopped)": [
    [16, "event-message-block"]
  ],

  "(enter energyhub-stop)": [
    [16, "event-message-block"]
  ],

  "energydoor-player-dist": [
    [16, "vector"],
    [32, "matrix"]
  ],

  "(trans energyarm-idle)": [
    [16, "vector"],
    [32, "vector"],
    [48, "vector"],
    [64, "event-message-block"]
  ],

  "energyarm-trans": [
    [16, "vector"],
    [32, "matrix"]
  ],

  "(trans energyball-idle)": [
    [16, "vector"],
    [32, "matrix"]
  ],

  "(method 11 energyhub)": [
    [16, "vector"],
    [32, "matrix"]
  ],

  "energyhub-trans": [
    [16, "matrix"]
  ],

  "(method 43 red-sagecage)": [
    [16, "vector"]
  ],

  "(method 43 blue-sagecage)": [
    [16, "vector"]
  ],

  "(method 43 yellow-sagecage)": [
    [16, "vector"]
  ],

  "(method 44 citb-sage)": [
    [16, "vector"],
    [32, "vector"]
  ],

  "(enter hidden citb-sage)": [
    [16, "event-message-block"]
  ],

  "(trans idle green-sagecage)": [
    [16, "event-message-block"]
  ],

  "(exit play-anim green-sagecage)": [
    [16, "event-message-block"]
  ],

  "(trans play-anim green-sagecage)": [
    [16, "event-message-block"]
  ],

  "(event play-anim green-sagecage)": [
    [16, "event-message-block"]
  ],

  "(method 32 green-sagecage)": [
    [16, "event-message-block"]
  ],

  "(event play-anim citb-sage)": [
    [16, "event-message-block"]
  ],

  "(event idle citb-sage)": [
    [16, "event-message-block"]
  ],

  "(event wait eco-collectable)": [
    [16, "event-message-block"]
  ],

  "(enter wait eco-collectable)": [
    [16, "event-message-block"]
  ],

  "(event notice-blue eco-collectable)": [
    [16, "event-message-block"]
  ],

  "(trans notice-blue eco-collectable)": [
    [16, "event-message-block"]
  ],

  "(code pickup eco-collectable)": [
    [16, "event-message-block"]
  ],

  "(enter pickup eco-collectable)": [
    [16, "event-message-block"]
  ],

  "(code die eco)": [
    [16, "event-message-block"]
  ],

  "(code pickup fuel-cell)": [
    [16, "event-message-block"]
  ],

  "(code pickup buzzer)": [
    [16, "event-message-block"],
    [96, "vector"]
  ],

  "(trans pickup fuel-cell)": [
    [16, "event-message-block"]
  ],

  "(event vent-wait-for-touch)": [
    [16, "event-message-block"]
  ],

  "add-blue-motion": [
    [16, "vector"]
  ],

  "ecovalve-init-by-other": [
    [16, "vector"]
  ],

  "(anon-function 69 collectables)": [
    [16, "vector"]
  ],

  "(code ecovalve-idle)": [
    [16, "vector"]
  ],

  "(method 9 fact-info)": [
    [16, "vector"],
    [32, "collide-tri-result"]
  ],

  "(method 29 buzzer)": [
    [16, "vector"]
  ],

  "(trans wait eco-collectable)": [
    [16, "vector"],
    [32, "event-message-block"]
  ],

  "(code jump eco-collectable)": [
    [16, "trajectory"]
  ],

  "(event shover-idle)": [
    [16, "attack-info"],
    [128, "event-message-block"]
  ],

  "(method 21 sun-iris-door)": [
    [16, "vector"]
  ],

  "(method 20 sun-iris-door)": [
    [16, "vector"],
    [32, "vector"],
    [48, "vector"]
  ],

  "(method 20 steam-cap)": [
    [16, "vector"],
    [32, "event-message-block"]
  ],

  "(method 21 steam-cap)": [
    [16, "vector"],
    [32, "vector"],
    [48, "vector"],
    [64, "vector"],
    [80, "vector"],
    [96, "vector"],
    [112, "vector"],
    [128, "vector"],
    [144, "vector"]
  ],

  "(method 11 steam-cap)": [
    [32, "vector"]
  ],

  "(trans floating-launcher-idle)": [
    [16, "vector"]
  ],

  "(trans whirlpool-idle)": [
    [16, "vector"]
  ],

  "(method 20 whirlpool)": [
    [16, "vector"],
    [32, "event-message-block"]
  ],

  "(method 12 touching-list)": [
    [16, "event-message-block"]
  ],

  "(method 9 touching-list)": [
    [16, "touching-shapes-entry"]
  ],

  "(method 11 touching-prims-entry)": [
    [16, "vector"]
  ],

  "(method 35 collide-shape)": [
    [16, "pull-rider-info"],
    [128, "matrix"],
    [192, "event-message-block"],
    [272, "collide-overlap-result"],
    [384, "matrix"],
    [448, "collide-overlap-result"],
    [560, "matrix"],
    [624, "collide-overlap-result"],
    [736, "matrix"]
  ],

  "(method 44 collide-shape)": [
    [16, "pull-rider-info"]
  ],

  "(method 12 collide-mesh)": [
    [16, "matrix"]
  ],

  "target-attack-up": [
    [16, "vector"],
    [32, "vector"],
    [48, "vector"],
    [64, "event-message-block"]
  ],

  "(method 30 collide-shape)": [
    [16, "vector"]
  ],

  "(method 32 collide-shape)": [
    [16, "bounding-box"]
  ],

  "(method 33 collide-shape)": [
    [16, "vector"]
  ],

  "(method 57 collide-shape-moving)": [
    [16, "vector"]
  ],

  "(method 60 collide-shape-moving)": [
    [16, "vector"],
    [32, "collide-tri-result"]
  ],

  "(method 59 collide-shape-moving)": [
    [16, "collide-tri-result"],
    [112, "touching-shapes-entry"]
  ],

  "(method 58 collide-shape-moving)": [
    [16, "touching-shapes-entry"]
  ],

  "simple-collision-reaction": [
    [16, "vector"],
    [32, "vector"]
  ],

  "(method 62 collide-shape-moving)": [
    [16, "vector"],
    [32, "vector"]
  ],

  "default-collision-reaction": [
    [16, "vector"],
    [32, "vector"],
    [48, "vector"],
    [96, "vector"],
    [112, "vector"],
    [144, "vector"]
  ],

  "(method 56 collide-shape-moving)": [
    [16, "event-message-block"]
  ],

  "(method 63 collide-shape-moving)": [
    [16, "collide-shape-intersect"],
    [160, "vector"],
    [176, "vector"]
  ],

  "(method 37 control-info)": [
    [16, "vector"],
    [32, "vector"],
    [48, "vector"],
    [64, "vector"],
    [80, "vector"],
    [96, "vector"],
    [112, "vector"],
    [128, "vector"]
  ],

  "(method 55 collide-shape)": [
    [16, "vector"],
    [32, "vector"],
    [48, "vector"],
    [64, "event-message-block"]
  ],

  "(method 41 collide-shape)": [
    [16, "vector"],
    [32, "vector"]
  ],

  "(method 45 collide-shape)": [
    [16, "collide-work"],
    [128, "vector"],
    [144, "vector"],
    [160, "collide-work"],
    [272, "vector"],
    [288, "vector"],
    [304, "collide-work"],
    [416, "vector"],
    [432, "vector"],
    [448, "collide-work"],
    [560, "vector"],
    [576, "vector"]
  ],

  "collide-planes": [
    [16, "bounding-box"],
    [48, ["inline-array", "vector", 18]],
    [336, ["inline-array", "bounding-box", 18]],
    [928, "vector"],
    [944, "vector"],
    [960, "vector"],
    [976, "vector"],
    [992, "vector"],
    [1008, "vector"],
    [1024, "vector"],
    [1040, "vector"],
    [1056, "vector"],
    [1072, "vector"]
  ],

  "marks-cam-restore": [
    [16, "vector"],
    [32, "matrix"],
    [96, "event-message-block"]
  ],

  "gregs-village1-cam-restore": [
    [16, "vector"],
    [32, "matrix"],
    [96, "event-message-block"]
  ],

  "gregs-texture-cam-restore": [
    [16, "vector"],
    [32, "matrix"],
    [96, "event-message-block"]
  ],

  "gregs-texture2-cam-restore": [
    [16, "vector"],
    [32, "matrix"],
    [96, "event-message-block"]
  ],

  "gregs-jungle-cam-restore": [
    [16, "vector"],
    [32, "matrix"],
    [96, "event-message-block"]
  ],

  "eddie-cam-restore": [
    [16, "vector"],
    [32, "matrix"]
  ],

  "cave-cam-restore": [
    [16, "vector"],
    [32, "matrix"]
  ],

  "paals-cam-restore": [
    [16, "vector"],
    [32, "matrix"]
  ],

  "(method 20 target)": [
    [16, "event-message-block"]
  ],

  "(method 19 collide-edge-work)": [
    [16, "vector"],
    [32, "vector"],
    [48, "collide-using-spheres-params"],
    [80, "matrix"]
  ],

  "(method 14 collide-edge-work)": [
    [16, "vector"]
  ],

  "(method 10 collide-edge-work)": [
    [16, "vector"]
  ],

  "(method 9 collide-edge-hold-list)": [
    [16, "vector"]
  ],

  "collide-shape-moving-angle-set!": [
    [16, "vector"]
  ],

  "poly-find-nearest-edge": [
    [16, "vector"],
    [64, "vector"]
  ],

  "target-collision-reaction": [
    [16, "vector"],
    [32, "vector"],
    [48, "vector"],
    [112, "vector"],
    [128, "vector"],
    [144, "vector"],
    [176, "vector"],
    [192, "vector"],
    [208, "vector"]
  ],

  "(method 31 collide-cache)": [
    [16, "vector"],
    [32, "vector"]
  ],

  "(method 43 collide-shape)": [
    [16, "vector"],
    [32, "vector"],
    [48, "vector"],
    [64, "vector"],
    [80, "event-message-block"]
  ],

  "(method 15 collide-cache)": [
    [16, "bounding-box"]
  ],

  "test-closest-pt-in-triangle": [
    [16, "vector"],
    [32, "vector"],
    [48, "vector"],
    [64, "vector"]
  ],

  "(method 9 collide-mesh)": [
    [16, "vector"],
    [32, "vector"],
    [48, "vector"]
  ],

  "(method 10 collide-mesh)": [
    [16, "matrix"]
  ],

  "(method 22 collide-shape-prim-mesh)": [
    [16, "collide-tri-result"]
  ],

  "find-ground-point": [
    [16, "vector"],
    [32, "collide-mesh-cache-tri"],
    [128, "bounding-box"],
    [160, "vector"]
  ],

  "(method 19 collide-shape-prim-sphere)": [[16, "collide-mesh-cache-tri"]],
  "(method 37 collide-shape)": [[16, "vector"]],

  "starts": [
    [16, "event-message-block"]
  ],

  "(trans target-flop)": [
    [16, "event-message-block"]
  ],

  "(event target-wheel)": [
    [16, "event-message-block"]
  ],

  "(code target-stance)": [
    [16, "ground-tween-info"]
  ],

  "init-var-jump": [
    [16, "vector"]
  ],

  "(code target-wheel)": [
    [16, "vector"]
  ],

  "(code target-wheel-flip)": [
    [16, "vector"],
    [32, "vector"]
  ],

  "(enter target-flop)": [
    [16, "vector"]
  ],

  "(code target-running-attack)": [
    [16, "vector"]
  ],

  "(enter target-flop-hit-ground)": [
    [16, "vector"]
  ],

  "(enter target-attack-air)": [
    [16, "vector"],
    [32, "vector"],
    [48, "vector"]
  ],

  "(enter target-hit-ground)": [
    [16, "vector"]
  ],

  "(code target-flop)": [
    [16, "vector"],
    [32, "vector"],
    [48, "vector"]
  ],

  "(trans target-running-attack)": [
    [16, "vector"],
    [32, "vector"]
  ],

  "mod-var-jump": [
    [16, "vector"],
    [32, "vector"]
  ],

  "target-generic-event-handler": [
    [16, "event-message-block"]
  ],

  "target-powerup-effect": [
    [16, "vector"]
  ],

  "check-water-level-drop": [
    [16, "vector"]
  ],

  "(method 13 water-control)": [
    [16, "vector"]
  ],

  "(method 10 water-control)": [
    [16, "vector"],
    [32, "vector"],
    [48, "vector"],
    [64, "event-message-block"],
    [144, "vector"],
    [160, "vector"],
    [176, "vector"],
    [192, "vector"],
    [208, "vector"]
  ],

  "(method 15 water-control)": [
    [16, "event-message-block"]
  ],

  "(anon-function 13 water)": [
    [16, "event-message-block"]
  ],

  "(method 26 water-vol)": [
    [16, "event-message-block"]
  ],

  "(code wait-for-start racer)": [
    [16, "event-message-block"],
    [96, "vector"]
  ],

  "(code idle racer)": [
    [16, "font-context"],
    [112, "event-message-block"]
  ],

  "(event wait-for-return racer)": [
    [16, "event-message-block"]
  ],

  "racer-xz": [
    [16, "vector"]
  ],

  "racer-cushion": [
    [16, "vector"]
  ],

  "target-racing-post": [
    [16, "vector"],
    [32, "vector"]
  ],

  "racer-effects": [
    [16, "vector"],
    [32, "vector"],
    [48, "vector"],
    [64, "vector"],
    [80, "vector"],
    [96, "vector"],
    [112, "vector"],
    [128, "vector"],
    [144, "event-message-block"],
    [224, "vector"],
    [240, "vector"],
    [256, "vector"]
  ],

  "racer-sounds": [
    [16, "vector"],
    [32, "event-message-block"]
  ],

  "racer-collision": [
    [16, "vector"],
    [32, "vector"],
    [48, "vector"]
  ],

  "racer-find-prop-point": [
    [16, "vector"],
    [32, "vector"],
    [48, "vector"]
  ],

  "racer-integrate": [
    [16, "quaternion"]
  ],

  "fleeing-nav-enemy-clip-travel": [
    [16, "clip-travel-vector-to-mesh-return-info"],
    [176, "vector"],
    [192, "vector"],
    [208, "vector"]
  ],

  "fleeing-nav-enemy-adjust-travel": [
    [16, "matrix"],
    [80, "vector"],
    [96, "vector"]
  ],

  "fleeing-nav-enemy-chase-post-func": [
    [16, "matrix"],
    [80, "matrix"]
  ],

  "fleeing-nav-enemy-chase-post": [
    [16, "vector"],
    [32, "vector"],
    [48, "matrix"],
    [112, "vector"],
    [128, "vector"]
  ],

  "(post lightning-mole-debug-run)": [
    [16, "vector"],
    [32, "vector"],
    [48, "vector"],
    [64, "matrix"]
  ],

  "(code fleeing-nav-enemy-debug)": [
    [16, "vector"],
    [32, "vector"],
    [48, "vector"],
    [64, "vector"],
    [80, "matrix"],
    [144, "vector"]
  ],

  "(trans nav-enemy-chase lightning-mole)": [
    [16, "vector"],
    [32, "vector"],
    [48, "vector"],
    [64, "vector"],
    [80, "event-message-block"]
  ],

  "(trans lightning-mole-debug-blend)": [
    [16, "vector"],
    [32, "vector"]
  ],

  "(code lightning-mole-dive)": [
    [16, "vector"],
    [32, "vector"]
  ],

  "(trans lightning-mole-dive)": [
    [16, "event-message-block"]
  ],

  "(trans lightning-mole-head-for-hole)": [
    [16, "event-message-block"]
  ],

  "(method 43 lightning-mole)": [
    [16, "event-message-block"]
  ],

  "(method 44 lightning-mole)": [
    [16, "event-message-block"]
  ],

  "check-drop-level-rolling-dirt": [
    [16, "vector"]
  ],

  "check-drop-level-rolling-dirt-finish": [
    [16, "vector"]
  ],

  "(code fuel-cell-spline-slider)": [
    [16, "vector"]
  ],

  "robber-find-ground": [
    [16, "vector"],
    [32, "collide-tri-result"],
    [128, "vector"]
  ],

  "robber-rotate": [
    [16, "matrix"],
    [80, "vector"]
  ],

  "robber-calc-speed": [
    [16, "vector"]
  ],

  "(code robber-die)": [
    [16, "vector"]
  ],

  "(code robber-initial-notice)": [
    [16, "vector"]
  ],

  "(method 11 robber)": [
    [16, "matrix"]
  ],

  "(code robber-debug)": [
    [16, "vector"],
    [32, "vector"]
  ],

  "(code target-flut-running-attack)": [
    [16, "vector"]
  ],

  "(enter target-flut-running-attack)": [
    [16, "vector"],
    [32, "vector"]
  ],

  "(trans target-flut-running-attack)": [
    [16, "vector"],
    [32, "vector"]
  ],

  "(event target-flut-air-attack)": [
    [16, "vector"],
    [32, "event-message-block"]
  ],

  "target-flut-standard-event-handler": [
    [16, "vector"],
    [32, "event-message-block"]
  ],

  "(code target-flut-start)": [
    [16, "event-message-block"]
  ],

  "(exit target-flut-clone-anim)": [
    [16, "event-message-block"]
  ],

  "(code target-flut-clone-anim)": [
    [16, "event-message-block"]
  ],

  "(enter target-flut-air-attack-hit-ground)": [
    [16, "event-message-block"]
  ],

  "(event target-flut-jump)": [
    [16, "vector"],
    [32, "event-message-block"]
  ],

  "(enter target-flut-air-attack)": [
    [16, "vector"]
  ],

  "(post target-flut-get-on)": [
    [16, "vector"]
  ],

  "(post target-flut-get-off-jump)": [
    [16, "vector"]
  ],

  "(code target-flut-get-on)": [
    [16, "vector"],
    [32, "vector"],
    [48, "event-message-block"]
  ],

  "(code target-flut-get-off-jump)": [
    [16, "vector"],
    [32, "vector"],
    [48, "event-message-block"]
  ],

  "(code target-flut-death)": [
    [16, "vector"],
    [32, "vector"],
    [48, "vector"]
  ],

  "(trans target-flut-air-attack)": [
    [16, "vector"],
    [32, "vector"]
  ],

  "(code target-flut-hit)": [
    [16, "vector"],
    [32, "vector"],
    [48, "vector"],
    [64, "vector"],
    [80, "event-message-block"]
  ],

  "target-hit-orient": [
    [16, "vector"]
  ],

  "target-hit-move": [
    [16, "vector"],
    [32, "vector"],
    [48, "matrix"]
  ],

  "(anon-function 20 target-death)": [
    [16, "event-message-block"]
  ],

  "target-death-anim": [
    [16, "event-message-block"],
    [96, "vector"]
  ],

  "(code target-death)": [
    [16, "event-message-block"],
    [96, "vector"]
  ],

  "(code target-continue)": [
    [16, "event-message-block"],
    [96, "transformq"]
  ],

  "velocity-set-to-target!": [
    [16, "vector"]
  ],

  "(exit target-hit)": [
    [16, "vector"]
  ],

  "(code target-hit)": [
    [16, "vector"],
    [32, "vector"],
    [48, "vector"],
    [64, "vector"],
    [80, "event-message-block"]
  ],

  "target-hit-push": [
    [16, "vector"]
  ],

  "(anon-function 2 target-death)": [
    [16, "vector"]
  ],

  "racer-collision-reaction": [
    [16, "vector"],
    [32, "vector"],
    [48, ["inline-array", "vector", 2]],
    [112, "vector"],
    [128, "vector"],
    [144, "vector"],
    [160, "vector"],
    [176, "vector"],
    [192, "vector"],
    [208, "vector"],
    [224, "vector"]
  ],

  "target-send-attack": [
    [16, "event-message-block"],
    [112, "vector"],
    [144, "vector"],
    [160, "vector"],
    [192, "vector"],
    [208, "vector"]
  ],

  "target-apply-tongue": [
    [16, "vector"]
  ],

  "target-bonk-event-handler": [
    [16, "vector"],
    [32, "vector"],
    [48, "event-message-block"],
    [128, "vector"]
  ],

  "(code target-load-wait)": [
    [16, "event-message-block"]
  ],

  "(code target-stance-look-around)": [
    [16, "event-message-block"]
  ],

  "(enter target-look-around)": [
    [16, "event-message-block"]
  ],

  "(exit target-look-around)": [
    [16, "event-message-block"]
  ],

  "(code target-look-around)": [
    [16, "event-message-block"]
  ],

  "(enter target-billy-game)": [
    [16, "event-message-block"]
  ],

  "(exit target-billy-game)": [
    [16, "event-message-block"]
  ],

  "(enter target-pole-cycle)": [
    [16, "event-message-block"]
  ],

  "(code target-pole-flip-up-jump)": [
    [16, "event-message-block"]
  ],

  "(enter target-edge-grab)": [
    [16, "event-message-block"]
  ],

  "(exit target-edge-grab)": [
    [16, "event-message-block"]
  ],

  "(trans target-swim-up)": [
    [16, "event-message-block"]
  ],

  "(code target-launch)": [
    [16, "event-message-block"]
  ],

  "(code target-play-anim)": [
    [16, "event-message-block"]
  ],

  "(exit target-play-anim)": [
    [16, "event-message-block"]
  ],

  "(trans target-edge-grab)": [
    [16, "collide-using-spheres-params"]
  ],

  "(exit target-clone-anim)": [
    [16, "event-message-block"],
    [96, "vector"]
  ],

  "(enter target-clone-anim)": [
    [16, "event-message-block"]
  ],

  "(code target-edge-grab-off)": [
    [16, "event-message-block"],
    [96, "vector"]
  ],

  "(trans target-look-around)": [
    [16, "vector"],
    [32, "vector"]
  ],

  "(trans target-pole-cycle)": [
    [16, "vector"]
  ],

  "(code target-swim-jump)": [
    [16, "vector"]
  ],

  "(anon-function 11 target2)": [
    [16, "vector"],
    [48, "vector"],
    [64, "vector"],
    [80, "vector"]
  ],

  "(enter target-yellow-blast)": [
    [16, "vector"]
  ],

  "(code target-periscope)": [
    [16, "vector"],
    [32, "event-message-block"]
  ],

  "(enter target-yellow-jump-blast)": [
    [16, "vector"]
  ],

  "(code target-swim-down)": [
    [16, "vector"]
  ],

  "(code target-yellow-jump-blast)": [
    [16, "vector"],
    [32, "vector"],
    [48, "vector"]
  ],

  "target-swim-tilt": [
    [16, "vector"],
    [32, "vector"],
    [48, "vector"]
  ],

  "(code target-yellow-blast)": [
    [16, "vector"],
    [32, "vector"],
    [48, "event-message-block"]
  ],

  "(code target-edge-grab-jump)": [
    [16, "vector"],
    [32, "event-message-block"]
  ],

  "(trans target-billy-game)": [
    [16, "vector"],
    [32, "vector"]
  ],

  "(code target-wade-walk)": [
    [16, "vector"],
    [32, "vector"],
    [48, "vector"],
    [64, "vector"]
  ],

  "clip-restore": [
    [16, "vector"],
    [32, "matrix"]
  ],

  "cspace<-transform-yxy!": [
    [16, "matrix"],
    [80, "matrix"]
  ],

  "(trans notice-blue crate)": [
    [16, "event-message-block"]
  ],

  "(event die crate)": [
    [16, "event-message-block"]
  ],

  "(code notice-blue crate)": [
    [16, "vector"]
  ],

  "(method 28 ram-boss-proj)": [
    [16, "vector"]
  ],

  "(method 56 ram-boss)": [
    [16, "vector"]
  ],

  "(code ram-boss-jump-down)": [
    [16, "vector"]
  ],

  "(method 57 ram-boss)": [
    [16, "vector"]
  ],

  "(post ram-boss-lose-shield)": [
    [16, "vector"]
  ],

  "(trans ram-boss-tracking)": [
    [16, "vector"],
    [32, "vector"],
    [48, "vector"]
  ],

  "(code ram-boss-already-down)": [
    [16, "vector"],
    [32, "vector"]
  ],

  "(code ram-boss-lose-shield)": [
    [16, "vector"],
    [32, "vector"]
  ],

  "snow-ram-proj-update-velocity": [
    [16, "vector"],
    [32, "vector"],
    [48, "vector"],
    [64, "matrix"]
  ],

  "ram-boss-on-ground-event-handler": [
    [16, "event-message-block"]
  ],

  "(enter ram-boss-throw)": [
    [16, "event-message-block"]
  ],

  "(code nav-enemy-die ram-boss)": [
    [16, "event-message-block"]
  ],

  "(method 55 ram-boss)": [
    [16, "vector"],
    [32, "vector"],
    [48, "collide-mesh-cache-tri"]
  ],

  "(enter ram-boss-jump-down)": [
    [16, "vector"],
    [32, "matrix"],
    [96, "vector"],
    [112, "vector"]
  ],

  "(method 20 ram)": [
    [16, "vector"]
  ],

  "(method 21 ram)": [
    [16, "vector"],
    [32, "vector"],
    [48, "vector"],
    [64, "vector"]
  ],

  "(event ram-idle)": [
    [16, "event-message-block"]
  ],

  "(code ram-idle)": [
    [32, "event-message-block"]
  ],

  "(method 21 snow-bumper)": [
    [16, "vector"],
    [32, "vector"],
    [48, "event-message-block"]
  ],

  "(method 20 snow-ball-roller)": [
    [16, "vector"]
  ],

  "snow-ball-roller-path-update": [
    [16, "vector"],
    [32, "vector"],
    [48, "matrix"],
    [112, "matrix"],
    [176, "vector"]
  ],

  "(method 22 snow-ball-roller)": [
    [16, "vector"],
    [32, "vector"],
    [48, "event-message-block"]
  ],

  "(code snow-ball-idle)": [
    [16, "vector"]
  ],

  "(method 11 spider-egg)": [
    [16, "vector"]
  ],

  "(code spider-egg-die)": [
    [16, "event-message-block"]
  ],

  "puffer-default-event-handler": [
    [16, "event-message-block"]
  ],

  "(method 28 puffer)": [
    [16, "collide-tri-result"],
    [112, "vector"],
    [128, "vector"]
  ],

  "(method 23 puffer)": [
    [16, ["inline-array", "vector", 5]],
    [96, "vector"]
  ],

  "(method 20 puffer)": [
    [16, "vector"],
    [32, "vector"],
    [48, "clip-travel-vector-to-mesh-return-info"],
    [208, "matrix"]
  ],

  "(trans puffer-patrol)": [
    [16, "vector"]
  ],

  "(trans puffer-attack)": [
    [16, "vector"]
  ],

  "(method 27 driller-lurker)": [
    [16, "vector"]
  ],

  "(method 11 driller-lurker)": [
    [16, "vector"],
    [32, "vector"]
  ],

  "(method 20 driller-lurker)": [
    [16, "vector"],
    [32, "vector"],
    [48, "vector"],
    [64, "vector"],
    [80, "quaternion"]
  ],

  "driller-lurker-default-event-handler": [
    [16, "event-message-block"]
  ],

  "(code driller-lurker-die)": [
    [16, "event-message-block"]
  ],

  "(code dark-crystal-explode)": [
    [16, "joint-exploder-tuning"]
  ],

  "(method 20 dark-crystal)": [
    [16, "vector"],
    [32, "vector"],
    [48, "vector"],
    [64, "collide-tri-result"],
    [160, "event-message-block"]
  ],

  "(event kermit-pulse-idle)": [
    [16, "event-message-block"]
  ],

  "kermit-check-tongue-is-clear?": [
    [16, "vector"],
    [32, "collide-tri-result"]
  ],

  "kermit-check-to-hit-player?": [
    [16, "vector"],
    [32, "vector"],
    [48, "vector"]
  ],

  "kermit-set-nav-mesh-target": [
    [16, "vector"],
    [32, "vector"],
    [48, "vector"]
  ],

  "(enter kermit-chase-new-position)": [
    [16, "vector"],
    [32, "vector"],
    [48, "vector"]
  ],

  "kermit-post": [
    [16, "vector"]
  ],

  "(trans kermit-tongue-stuck)": [
    [16, "vector"],
    [32, "event-message-block"]
  ],

  "gnawer-falling-segment-init-by-other": [
    [16, "vector"],
    [32, "vector"]
  ],

  "(method 24 gnawer)": [
    [16, "vector"],
    [32, "vector"]
  ],

  "(method 30 gnawer)": [
    [16, "vector"],
    [32, "vector"]
  ],

  "(code gnawer-dying-give-pickups)": [
    [16, "vector"],
    [32, "vector"],
    [48, "event-message-block"]
  ],

  "(code gnawer-chewing-on-post)": [
    [16, "vector"],
    [32, "vector"],
    [48, "vector"],
    [64, "vector"]
  ],

  "(method 22 gnawer)": [
    [16, "bounding-box"]
  ],

  "(method 25 gnawer)": [
    [16, "vector"]
  ],

  "(method 29 gnawer)": [
    [16, "vector"]
  ],

  "(trans gnawer-die)": [
    [16, "vector"]
  ],

  "(method 21 gnawer)": [
    [16, "vector"],
    [32, "vector"]
  ],

  "(code gnawer-give-fuel-cell)": [
    [16, "vector"]
  ],

  "(code gnawer-put-items-at-dest)": [
    [16, "vector"],
    [32, "vector"],
    [48, "vector"]
  ],

  "(event gnawer-chewing-on-post)": [
    [16, "event-message-block"]
  ],

  "(event gnawer-run)": [
    [16, "event-message-block"]
  ],

  "(code mother-spider-egg-hatch)": [
    [16, "event-message-block"]
  ],

  "(code mother-spider-egg-die-exit)": [
    [16, "event-message-block"]
  ],

  "(method 21 mother-spider-egg)": [
    [16, "collide-tri-result"],
    [112, "vector"],
    [128, "vector"]
  ],

  "(code mother-spider-egg-on-ground)": [
    [16, "quaternion"],
    [32, "quaternion"],
    [48, "vector"],
    [64, "vector"]
  ],

  "(trans mother-spider-egg-hatch)": [
    [16, "vector"]
  ],

  "(trans precursor-arm-idle)": [
    [16, "matrix"]
  ],

  "swamp-rope-break-code": [
    [16, "matrix"],
    [80, "vector"]
  ],

  "(method 10 swamp-blimp-oscillator)": [
    [16, "vector"]
  ],

  "swamp-rope-update-bounding-spheres": [
    [16, "vector"]
  ],

  "swamp-rope-trans": [
    [16, "matrix"],
    [80, "matrix"],
    [144, "vector"]
  ],

  "(code swamp-tetherrock-idle)": [
    [16, "vector"],
    [32, "vector"],
    [48, "quaternion"]
  ],

  "(code swamp-tetherrock-break)": [
    [16, "event-message-block"],
    [96, "vector"]
  ],

  "blimp-trans": [
    [16, "vector"],
    [32, "vector"],
    [48, "quaternion"],
    [64, "vector"]
  ],

  "(enter swamp-blimp-bye-bye)": [
    [16, "event-message-block"]
  ],

  "(code swamp-blimp-bye-bye)": [
    [16, "quaternion"]
  ],

  "swamp-blimp-setup": [
    [16, "vector"]
  ],

  "(method 11 swamp-blimp)": [
    [16, "vector"]
  ],

  "bustarock": [
    [16, "event-message-block"]
  ],

  "(code mistycannon-missile-in-water)": [
    [16, "vector"],
    [32, "vector"]
  ],

  "(method 20 mistycannon-missile)": [
    [16, "vector"]
  ],

  "(post mistycannon-missile-idle)": [
    [16, "vector"]
  ],

  "(code mistycannon-missile-explode)": [
    [16, "overlaps-others-params"]
  ],

  "(event mistycannon-missile-explode)": [
    [16, "vector"],
    [32, "collide-mesh-cache-tri"],
    [128, "event-message-block"]
  ],

  "mistycannon-collision-reaction": [
    [16, "vector"],
    [32, "vector"]
  ],

  "spawn-mistycannon-missile": [
    [16, "mistycannon-init-data"]
  ],

  "(method 22 mistycannon)": [
    [16, "vector"]
  ],

  "mistycannon-postbind-function": [
    [16, "vector"]
  ],

  "(code mistycannon-aim-at-player)": [
    [16, "vector"]
  ],

  "mistycannon-do-aim": [
    [16, "trajectory-params"],
    [48, "vector"],
    [64, "vector"],
    [80, "vector"],
    [96, "vector"]
  ],

  "(code mistycannon-waiting-for-player)": [
    [16, "font-context"],
    [112, "event-message-block"]
  ],

  "(event mistycannon-player-control)": [
    [16, "event-message-block"]
  ],

  "(code mistycannon-player-control)": [
    [16, "event-message-block"]
  ],

  "(trans rigid-body-platform-idle citb-chain-plat)": [
    [16, "event-message-block"]
  ],

  "(trans rigid-body-platform-float citb-chain-plat)": [
    [16, "event-message-block"]
  ],

  "(event citb-firehose-blast)": [
    [16, "event-message-block"]
  ],

  "(method 27 citb-chain-plat)": [
    [16, "vector"]
  ],

  "(trans plat-button-move-downward citb-exit-plat)": [
    [16, "vector"]
  ],

  "(trans plat-button-move-upward citb-exit-plat)": [
    [16, "vector"]
  ],

  "citb-firehose-blast-particles": [
    [16, "quaternion"]
  ],

  "(code citb-chain-plat-settle)": [
    [16, "vector"],
    [32, "quaternion"]
  ],

  "citb-exit-plat-move-player": [
    [16, "vector"],
    [32, "vector"],
    [48, "event-message-block"]
  ],

  "darkvine-event-handler": [
    [16, "event-message-block"]
  ],

  "(post darkvine-idle)": [
    [16, "vector"]
  ],

  "(enter cam-periscope)": [
    [16, "vector"]
  ],

  "(code cam-periscope)": [
    [16, "vector"]
  ],

  "(code reflector-idle)": [
    [16, "vector"]
  ],

  "(code reflector-mirror-idle)": [
    [16, "vector"]
  ],

  "periscope-crosshair": [
    [16, "vector"],
    [32, "vector"],
    [48, "vector"],
    [64, "vector4w"],
    [80, "vector"],
    [96, "vector"],
    [112, "vector"]
  ],

  "periscope-find-reflection-angles": [
    [16, "vector"],
    [32, "vector"],
    [48, "vector"],
    [64, "vector"]
  ],

  "(code periscope-wait-for-player)": [
    [16, "vector"],
    [32, "vector"],
    [48, "vector"],
    [64, "vector"],
    [80, "font-context"],
    [176, "event-message-block"]
  ],

  "periscope-find-aim-at-angles": [
    [16, "vector"],
    [32, "vector"]
  ],

  "draw-power-beam": [
    [16, "vector"],
    [32, "collide-mesh-cache-tri"],
    [128, "event-message-block"]
  ],

  "periscope-update-joints": [
    [16, "event-message-block"]
  ],

  "(code reflector-mirror-broken)": [
    [16, "event-message-block"]
  ],

  "(code periscope-player-control)": [
    [16, "event-message-block"]
  ],

  "(code reflector-origin-idle)": [
    [16, "event-message-block"],
    [96, "vector"]
  ],

  "(code launcherdoor-closed)": [
    [16, "event-message-block"]
  ],

  "(event quicksandlurker-missile-idle)": [
    [16, "event-message-block"]
  ],

  "quicksandlurker-spit": [
    [16, "vector"],
    [32, "vector"],
    [48, "vector"]
  ],

  "spawn-quicksandlurker-missile": [
    [16, "quicksandlurker-missile-init-data"]
  ],

  "balloonlurker-snap-to-path-point": [
    [16, "vector"],
    [32, "vector"]
  ],

  "(method 23 balloonlurker)": [
    [16, "vector"],
    [32, "vector"]
  ],

  "balloonlurker-find-nearest-path-point": [
    [16, "vector"]
  ],

  "(post balloonlurker-pilot-die)": [
    [16, "vector"]
  ],

  "balloonlurker-post": [
    [16, "quaternion"]
  ],

  "balloonlurker-event-handler": [
    [16, "event-message-block"]
  ],

  "(event balloonlurker-pilot-idle)": [
    [16, "event-message-block"]
  ],

  "(code balloonlurker-die)": [
    [32, "event-message-block"]
  ],

  "(event orbit-plat-idle)": [
    [16, "event-message-block"]
  ],

  "(code orbit-plat-idle)": [
    [16, "event-message-block"]
  ],

  "(code orbit-plat-still)": [
    [16, "event-message-block"]
  ],

  "(code orbit-plat-riding)": [
    [16, "event-message-block"]
  ],

  "(code orbit-plat-reset)": [
    [16, "event-message-block"]
  ],

  "(method 20 orbit-plat-bottom)": [
    [16, "vector"]
  ],

  "(code orbit-plat-bottom-idle)": [
    [16, "vector"],
    [32, "vector"],
    [48, "vector"],
    [64, "vector"]
  ],

  "(method 27 orbit-plat)": [
    [16, "vector"],
    [32, "vector"],
    [48, "vector"],
    [64, "vector"],
    [80, "vector"],
    [96, "vector"]
  ],

  "get-rotate-point!": [
    [16, "vector"],
    [32, "vector"]
  ],

  "(code enter voicebox)": [
    [16, "event-message-block"]
  ],

  "(code exit voicebox)": [
    [16, "event-message-block"]
  ],

  "mother-spider-death-event-handler": [
    [16, "vector"]
  ],

  "mother-spider-full-joint-callback": [
    [16, "vector"]
  ],

  "(method 29 mother-spider)": [
    [16, "vector"]
  ],

  "(method 30 mother-spider)": [
    [16, "baby-spider-spawn-params"]
  ],

  "(trans mother-spider-leg-flying)": [
    [16, "collide-tri-result"],
    [112, "vector"]
  ],

  "(method 24 mother-spider)": [
    [16, "collide-tri-result"],
    [112, "vector"],
    [128, "vector"]
  ],

  "(method 20 mother-spider)": [
    [16, "vector"],
    [32, "vector"],
    [48, "collide-tri-result"],
    [144, "vector"],
    [160, "collide-tri-result"]
  ],

  "mother-spider-default-event-handler": [
    [16, "vector"],
    [32, "vector"],
    [48, "event-message-block"],
    [128, "vector"],
    [144, "vector"]
  ],

  "(method 23 mother-spider)": [
    [16, "vector"],
    [32, "event-message-block"],
    [128, "vector"],
    [144, "vector"]
  ],

  "(method 21 mother-spider)": [
    [16, "vector"],
    [32, "vector"],
    [48, "vector"],
    [64, "vector"],
    [80, "vector"],
    [96, "vector"]
  ],

  "(code mother-spider-spit)": [
    [16, "vector"],
    [32, "vector"],
    [48, "vector"],
    [64, "vector"]
  ],

  "(trans mother-spider-tracking)": [
    [16, "vector"],
    [32, "vector"],
    [48, "vector"]
  ],

  "(method 11 mother-spider)": [
    [32, "vector"],
    [48, "vector"]
  ],

  "(enter mother-spider-die-from-uppercut)": [
    [16, "vector"],
    [32, "vector"],
    [48, "vector"]
  ],

  "(code mother-spider-birth-baby)": [
    [16, "vector"],
    [32, "vector"]
  ],

  "bully-default-event-handler": [
    [16, "vector"],
    [32, "vector"],
    [48, "event-message-block"]
  ],

  "(method 20 bully)": [
    [16, "check-vector-collision-with-nav-spheres-info"],
    [64, "vector"],
    [80, "clip-travel-vector-to-mesh-return-info"],
    [240, "vector"]
  ],

  "(code bully-notice)": [
    [16, "vector"]
  ],

  "(enter bully-start-spinning)": [
    [16, "vector"]
  ],

  "(method 24 seagull)": [
    [16, "vector"]
  ],

  "seagull-reaction": [
    [16, "vector"],
    [32, "vector"]
  ],

  "(code seagull-landing)": [
    [16, "collide-tri-result"],
    [112, "vector"]
  ],

  "(trans seagull-idle)": [
    [16, "vector"]
  ],

  "(method 16 seagullflock)": [
    [16, "vector"]
  ],

  "(method 11 seagullflock)": [
    [16, "vector"]
  ],

  "(code seagullflock-at-waterfall)": [
    [16, "event-message-block"]
  ],

  "(code seagull-flying)": [
    [16, "vector"]
  ],

  "(code seagull-soaring)": [
    [16, "vector"]
  ],

  "(method 26 seagull)": [
    [16, "vector"]
  ],

  "seagull-post": [
    [16, "quaternion"],
    [32, "quaternion"]
  ],

  "(code target-ice-walk)": [
    [16, "vector"],
    [32, "vector"]
  ],

  "draw-bones": [[16, "event-message-block"]],

  "joint-mod-tracker-callback": [
    [16, "vector"],
    [32, "vector"]
  ],

  "build-matrix-from-up-and-forward-axes!": [
    [16, "vector"],
    [32, "vector"],
    [48, "vector"]
  ],

<<<<<<< HEAD
  "(method 32 sequenceA-village1)": [
    [16, "event-message-block"]
  ],

  "(event play-anim sequenceA-village1)": [
    [16, "event-message-block"]
  ],

  "(exit play-anim sequenceA-village1)": [
    [16, "event-message-block"]
  ],

=======
  "(method 9 plane-volume)": [
    [16, "vector"],
    [32, "vector"],
    [48, "vector"],
    [64, "vector"],
    [80, "vector"],
    [96, "vector"],
    [112, "vector"],
    [128, "vector"]
  ],

  "(code helix-button-activate)": [
    [16, "event-message-block"],
    [96, "vector"],
    [112, "vector"]
  ],

  "(code helix-button-quick-activate)": [
    [16, "event-message-block"],
    [96, "vector"]
  ],

  "(method 21 helix-water)": [
    [16, "event-message-block"]
  ],

  "(code helix-water-idle)": [
    [16, "event-message-block"]
  ],

  "(trans helix-water-activated)": [
    [16, "event-message-block"]
  ],

  "(code helix-water-activated)": [
    [16, "event-message-block"]
  ],

  "(code idle minecartsteel)": [
    [16, "vector"]
  ],

  "tie-test-cam-restore": [
    [16, "vector"],
    [32, "matrix"],
    [96, "event-message-block"]
  ],

  "(method 11 sunken-pipegame)": [
    [16, "vector"],
    [32, "quaternion"],
    [48, "event-message-block"]
  ],

  "(code sunken-pipegame-begin-play)": [
    [16, "vector"],
    [32, "event-message-block"],
    [112, "vector"],
    [128, "vector"],
    [144, "vector"],
    [160, "vector"],
    [176, "vector"],
    [192, "vector"]
  ],

  "(code sunken-pipegame-end-play)": [
    [16, "event-message-block"]
  ],

  "(enter sunken-pipegame-begin-play)": [
    [16, "event-message-block"]
  ],

  "(trans exit-chamber-idle-in-village)": [
    [16, "event-message-block"]
  ],

  "(code exit-chamber-idle-in-village)": [
    [16, "event-message-block"]
  ],

  "(code exit-chamber-lower)": [
    [16, "event-message-block"],
    [96, "vector"]
  ],

  "(code exit-chamber-rise)": [
    [16, "event-message-block"],
    [96, "vector"]
  ],

  "(event exit-chamber-idle-in-village)": [
    [16, "vector"],
    [32, "event-message-block"]
  ],

  "(method 11 exit-chamber)": [
    [16, "matrix"],
    [96, "vector"]
  ],

>>>>>>> 3f85b686
  "placeholder-do-not-add-below!": []
}<|MERGE_RESOLUTION|>--- conflicted
+++ resolved
@@ -5899,20 +5899,6 @@
     [48, "vector"]
   ],
 
-<<<<<<< HEAD
-  "(method 32 sequenceA-village1)": [
-    [16, "event-message-block"]
-  ],
-
-  "(event play-anim sequenceA-village1)": [
-    [16, "event-message-block"]
-  ],
-
-  "(exit play-anim sequenceA-village1)": [
-    [16, "event-message-block"]
-  ],
-
-=======
   "(method 9 plane-volume)": [
     [16, "vector"],
     [32, "vector"],
@@ -6014,6 +6000,17 @@
     [96, "vector"]
   ],
 
->>>>>>> 3f85b686
+  "(method 32 sequenceA-village1)": [
+    [16, "event-message-block"]
+  ],
+
+  "(event play-anim sequenceA-village1)": [
+    [16, "event-message-block"]
+  ],
+
+  "(exit play-anim sequenceA-village1)": [
+    [16, "event-message-block"]
+  ],
+
   "placeholder-do-not-add-below!": []
 }