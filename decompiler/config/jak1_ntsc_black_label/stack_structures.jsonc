--- conflicted
+++ resolved
@@ -821,8 +821,6 @@
     [16, "sphere"]
   ],
 
-<<<<<<< HEAD
-=======
   "(method 32 mayor)": [
     [16, "event-message-block"]
   ],
@@ -830,8 +828,7 @@
   "(method 43 mayor)": [
     [16, "vector"]
   ],
-  
->>>>>>> 69d08400
+
   "(method 10 tippy)": [
     [16, "vector"]
   ],
