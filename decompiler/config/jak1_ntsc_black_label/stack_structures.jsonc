{
  "matrixp*!": [[16, "matrix"]],

  "vector3s-matrix*!": [[16, "vector"]],

  "vector3s-rotate*!": [[16, "vector"]],

  "matrix-rotate-zyx!": [
    [16, "matrix"],
    [80, "matrix"]
  ],

  "matrix-rotate-xyz!": [
    [16, "matrix"],
    [80, "matrix"]
  ],

  "matrix-rotate-zxy!": [
    [16, "matrix"],
    [80, "matrix"]
  ],

  "matrix-rotate-yxz!": [
    [16, "matrix"],
    [80, "matrix"]
  ],

  "matrix-rotate-yzx!": [
    [16, "matrix"],
    [80, "matrix"]
  ],

  "matrix-rotate-yxy!": [
    [16, "vector"],
    [32, "vector"],
    [48, "vector"]
  ],

  "matrix-rotate-yx!": [[16, "matrix"]],

  "transform-matrix-calc!": [
    [16, "matrix"],
    [80, "matrix"]
  ],

  "transform-matrix-parent-calc!": [
    [16, "matrix"],
    [80, "matrix"]
  ],

  "matrix-with-scale->quaternion": [[16, "matrix"]],

  "quaternion-exp!": [[16, "vector"]],
  "quaternion-slerp!": [[16, "vector"]],
  "quaternion-zxy!": [
    [16, "vector"],
    [32, "vector"],
    [48, "vector"]
  ],

  "vector-x-quaternion!": [[16, "matrix"]],
  "vector-y-quaternion!": [[16, "matrix"]],
  "vector-z-quaternion!": [[16, "matrix"]],

  "quaternion-y-angle": [[16, "vector"]],
  "quaternion-rotate-local-x!": [[16, "quaternion"]],
  "quaternion-rotate-local-y!": [[16, "quaternion"]],
  "quaternion-rotate-local-z!": [[16, "quaternion"]],
  "quaternion-rotate-y!": [[16, "quaternion"]],
  "quaternion-rotate-x!": [
    [16, "quaternion"],
    [32, "vector"]
  ],
  "quaternion-rotate-z!": [
    [16, "quaternion"],
    [32, "vector"]
  ],
  "quaternion-delta-y": [
    [16, "vector"],
    [32, "vector"]
  ],
  "quaternion-rotate-y-to-vector!": [
    [16, "quaternion"],
    [32, "vector"],
    [48, "quaternion"]
  ],
  "quaternion-xz-angle": [
    [16, "matrix"],
    [80, "vector"]
  ],
  "vector-rotate-y!": [
    [16, "quaternion"],
    [32, "matrix"]
  ],

  "eul->matrix": [[16, "vector"]],
  "eul->quat": [[16, "matrix"]],
  "quat->eul": [[16, "matrix"]],

  "vector-line-distance": [
    [16, "vector"],
    [32, "vector"],
    [48, "vector"],
    [64, "vector"]
  ],
  "vector-line-distance-point!": [
    [16, "vector"],
    [32, "vector"],
    [48, "vector"],
    [64, "vector"]
  ],

  "forward-up-nopitch->inv-matrix": [[16, "vector"]],

  "forward-up-nopitch->quaternion": [[16, "matrix"]],

  "forward-up->quaternion": [
    [16, "matrix"],
    [80, "vector"]
  ],

  "quaternion-from-two-vectors!": [[16, "vector"]],

  "quaternion-from-two-vectors-max-angle!": [[16, "vector"]],

  "matrix-from-two-vectors!": [[16, "vector"]],
  "matrix-from-two-vectors-max-angle!": [[16, "vector"]],
  "matrix-from-two-vectors-max-angle-partial!": [[16, "vector"]],
  "matrix-from-two-vectors-partial-linear!": [[16, "vector"]],
  "matrix-remove-z-rot": [
    [16, "vector"],
    [32, "matrix"]
  ],

  "matrix-rot-diff!": [
    [16, "quaternion"],
    [32, "quaternion"],
    [48, "quaternion"]
  ],

  "quaternion-seek": [
    [16, "matrix"],
    [80, "matrix"],
    [144, "quaternion"]
  ],
  "vector-deg-seek": [[16, "matrix"]],
  "vector-deg-slerp": [
    [16, "matrix"],
    [80, "vector"],
    [96, "vector"]
  ],

  "circle-test": [
    [16, "sphere"],
    [32, "sphere"],
    [48, "vector"],
    [64, "vector"]
  ],

  "move-target-from-pad": [
    [16, "vector"],
    [32, "vector"],
    [48, "matrix"]
  ],

  "draw-sprite2d-xy": [[16, "draw-context"]],
  "screen-gradient": [[16, "draw-context"]],

  "(method 10 oscillating-vector)": [[16, "vector"]],

  "show-mc-info": [[16, "mc-slot-info"]],

  "update-mood-erase-color2": [[16, "mood-fog"]],

  "make-light-kit": [[16, "matrix"]],

  "matrix<-parented-transformq!": [[16, "quaternion"]],

  "(method 20 trsqv)": [[16, "vector"]],

  "(method 19 trsqv)": [[16, "vector"]],

  "(method 17 trsqv)": [
    [16, "quaternion"],
    [32, "vector"],
    [48, "vector"],
    [64, "vector"],
    [80, "vector"]
  ],

  "(method 25 trsqv)": [
    [16, "vector"],
    [32, "vector"],
    [48, "vector"],
    [64, "quaternion"]
  ],

  "(method 16 trsqv)": [
    [16, "matrix"],
    [80, "matrix"]
  ],

  "(method 14 trsqv)": [[16, "vector"]],

  "(method 13 trsqv)": [[16, "vector"]],

  "(method 12 trsqv)": [
    [16, "vector"],
    [32, "vector"]
  ],

  "(method 11 trsqv)": [[16, "vector"]],

  "(method 10 trsqv)": [
    [16, "vector"],
    [32, "vector"]
  ],

  "make-light-kit": [[16, "matrix"]],

  "(method 23 trsqv)": [[16, "vector"]],
  "(method 24 trsqv)": [[16, "vector"]],

  "vector-sincos!": [[16, "vector"]],

  "init-for-transform": [
    [16, "matrix"],
    [80, "matrix"],
    [144, "vector4s-3"],
    [192, "vector"],
    [208, "vector4s-3"]
  ],

  "string->sound-name": [[16, "qword"]],

  "(method 15 trajectory)": [
    [16, "vector"],
    [32, "vector"]
  ],

  "ripple-add-debug-sphere": [[16, "vector"]],

  "camera-teleport-to-entity": [
    [16, "transformq"],
    [64, "event-message-block"]
  ],

  "(method 10 cam-vector-seeker)": [[16, "vector"]],

  "joint-mod-look-at-handler": [
    [16, "vector"],
    [32, "vector"],
    [64, "vector"],
    [80, "vector"],
    [96, "vector"]
  ],

  "joint-mod-world-look-at-handler": [
    [16, "vector"],
    [32, "vector"],
    [64, "vector"],
    [80, "matrix"],
    [144, "vector"],
    [160, "vector"],
    [176, "matrix"]
  ],

  "joint-mod-rotate-handler": [
    [16, "quaternion"],
    [32, "quaternion"],
    [48, "quaternion"]
  ],

  "joint-mod-wheel-callback": [
    [16, "vector"],
    [32, "vector"],
    [48, "vector"]
  ],

  "draw-end-credits": [[16, "font-context"]],

  "draw-title-credits": [[16, "font-context"]],

  "moving-sphere-sphere-intersect": [[16, "vector"]],

  "moving-sphere-moving-sphere-intersect": [
    [16, "vector"],
    [32, "vector"]
  ],

  "(method 9 cylinder-flat)": [
    [16, "vector"],
    [32, "vector"],
    [48, "cylinder-flat-verts"],
    [208, "cylinder-flat-verts"],
    [368, "matrix"],
    [432, "vector"]
  ],

  "(method 9 cylinder)": [
    [16, "vector"],
    [32, "vector"],
    [48, "cylinder-verts"],
    [432, "cylinder-verts"],
    [816, "matrix"],
    [880, "matrix"]
  ],

  "ray-arbitrary-circle-intersect": [
    [16, "vector"],
    [32, "vector"]
  ],

  "(method 10 cylinder-flat)": [
    [16, "vector"],
    [32, "vector"]
  ],

  "(method 10 cylinder)": [
    [16, "vector"],
    [32, "vector"]
  ],

  "add-debug-sphere-from-table": [
    [16, "vector"],
    [32, "vector"],
    [48, "vector"]
  ],

  "make-debug-sphere-table": [
    [16, "vector"],
    [32, "vector"],
    [48, "vector"],
    [64, "vector"]
  ],

  "(method 23 actor-link-info)": [[16, "event-message-block"]],

  "(method 24 actor-link-info)": [[16, "event-message-block"]],

  "internal-draw-debug-line": [
    [16, "vector4w-2"],
    [48, "vector4w-2"]
  ],
  "internal-draw-debug-text-3d": [
    [16, "vector4w"],
    [32, "font-context"]
  ],
  "add-debug-triangle-normal": [
    [16, "vector"],
    [32, "vector"]
  ],
  "add-debug-flat-triangle": [
    [16, "vector4w-3"],
    [64, "vector4w-3"]
  ],
  "add-debug-point": [[16, "vector4w-2"]],
  "add-debug-line2d": [
    [16, "vector4w"],
    [32, "vector4w"]
  ],
  "add-debug-box": [
    [16, "vector"],
    [32, "vector"]
  ],
  "add-debug-x": [
    [16, "vector"],
    [32, "vector"]
  ],
  "add-debug-sphere-with-transform": [[16, "vector"]],
  "add-debug-circle": [
    [16, "vector"],
    [32, "vector"]
  ],
  "add-debug-vector": [[16, "vector"]],
  "add-debug-yrot-vector": [[16, "vector"]],
  "add-debug-arc": [
    [16, "vector"],
    [32, "vector"]
  ],
  "add-debug-curve": [
    [16, "vector"],
    [32, "vector"]
  ],
  "add-debug-points": [[16, "vector"]],
  "add-debug-light": [[16, "vector"]],
  "dma-timeout-cam": [
    [16, "vector"],
    [32, "matrix"]
  ],

  "(method 18 tracking-spline)": [
    [16, "tracking-spline-sampler"],
    [32, "tracking-spline-sampler"]
  ],

  "draw-ocean-transition": [[16, "sphere"]],

  "dm-cam-mode-func": [[16, "event-message-block"]],

  "dm-cam-settings-func": [[16, "event-message-block"]],

  "dm-cam-render-float": [[16, "event-message-block"]],

  "debug-create-cam-restore": [[16, "euler-angles"]],

  "dm-task-resolution": [[16, "event-message-block"]],

  "dm-task-get-money": [[16, "event-message-block"]],

  "dm-give-all-cells": [[16, "event-message-block"]],

  "dm-give-cell": [[16, "event-message-block"]],

  "(anon-function 13 default-menu)": [[16, "event-message-block"]],

  "(anon-function 12 default-menu)": [[16, "event-message-block"]],

  "(anon-function 11 default-menu)": [[16, "event-message-block"]],

  "(method 22 level)": [[16, "event-message-block"]],
  "(method 9 level)": [[16, "event-message-block"]],
  "(method 10 load-state)": [[16, "event-message-block"]],

  "draw-joint-spheres": [[16, "vector"]],
  "(method 16 process-drawable)": [
    [16, "matrix"],
    [80, "matrix"],
    [144, "vector"],
    [160, "vector"]
  ],

  "(anon-function 494 task-control)": [[16, "event-message-block"]],
  "(anon-function 493 task-control)": [[16, "event-message-block"]],
  "(anon-function 480 task-control)": [[16, "event-message-block"]],
  "(anon-function 477 task-control)": [[16, "event-message-block"]],
  "(anon-function 476 task-control)": [[16, "event-message-block"]],
  "(anon-function 475 task-control)": [[16, "event-message-block"]],
  "(anon-function 474 task-control)": [[16, "event-message-block"]],
  "(anon-function 455 task-control)": [[16, "event-message-block"]],
  "(anon-function 445 task-control)": [[16, "event-message-block"]],
  "(anon-function 435 task-control)": [[16, "event-message-block"]],
  "(anon-function 426 task-control)": [[16, "event-message-block"]],
  "(anon-function 425 task-control)": [[16, "event-message-block"]],
  "(anon-function 415 task-control)": [[16, "event-message-block"]],
  "(anon-function 414 task-control)": [[16, "event-message-block"]],
  "(anon-function 403 task-control)": [[16, "event-message-block"]],
  "(anon-function 400 task-control)": [[16, "event-message-block"]],
  "(anon-function 393 task-control)": [[16, "event-message-block"]],
  "(anon-function 390 task-control)": [[16, "event-message-block"]],
  "(anon-function 383 task-control)": [[16, "event-message-block"]],
  "(anon-function 380 task-control)": [[16, "event-message-block"]],
  "(anon-function 369 task-control)": [[16, "event-message-block"]],
  "(anon-function 368 task-control)": [[16, "event-message-block"]],
  "(anon-function 367 task-control)": [[16, "event-message-block"]],
  "(anon-function 366 task-control)": [[16, "event-message-block"]],
  "(anon-function 365 task-control)": [[16, "event-message-block"]],
  "(anon-function 364 task-control)": [[16, "event-message-block"]],
  "(anon-function 363 task-control)": [[16, "event-message-block"]],
  "(anon-function 362 task-control)": [[16, "event-message-block"]],
  "(anon-function 337 task-control)": [[16, "event-message-block"]],
  "(anon-function 336 task-control)": [[16, "event-message-block"]],
  "(anon-function 286 task-control)": [[16, "event-message-block"]],
  "(anon-function 227 task-control)": [[16, "event-message-block"]],
  "(anon-function 38 task-control)": [[16, "event-message-block"]],
  "(anon-function 28 task-control)": [[16, "event-message-block"]],
  "(method 10 border-plane)": [[16, "vector"]],
  "(method 9 game-info)": [[16, "event-message-block"]],
  "(method 9 continue-point)": [[16, "vector"]],
  "(method 9 game-save)": [[16, "file-stream"]],
  "(method 10 game-save)": [[16, "file-stream"]],
  "vector-vector-deg-slerp!": [
    [16, "vector"],
    [32, "vector"],
    [48, "quaternion"],
    [64, "quaternion"],
    [80, "quaternion"],
    [96, "vector"]
  ],

  "closest-pt-in-triangle": [
    [16, "vector"],
    [32, "vector"],
    [48, "vector"]
  ],

  "vector-circle-tangent-new": [
    [16, "sphere"],
    [32, "vector"],
    [48, "vector"]
  ],

  "vector-circle-tangent": [
    [16, "sphere"],
    [32, "vector"],
    [48, "vector"],
    [64, "vector"]
  ],

  "vector-plane-distance": [
    [16, "vector"]
  ],

  "curve-length": [
    [16, "vector"],
    [32, "vector"]
  ],

  "curve-closest-point": [
    [16, "vector"],
    [32, "vector"]
  ],

  "(method 27 seagull)": [
    [16, "vector"],
    [32, "vector"]
  ],

  "add-debug-air-box": [
    [16, "vector"],
    [32, "vector"]
  ],

<<<<<<< HEAD
  "(method 14 curve-control)": [
    [16, "vector"]
  ],

  "(method 19 path-control)": [
    [16, "vector"],
    [32, "vector"],
    [48, "vector"],
    [64, "vector"]
=======
  "mem-size": [
    [16, "memory-usage-block"]
  ],

  "display-loop": [
    [16, "sphere"]
>>>>>>> 759b6947
  ],

  "placeholder-do-not-add-below!": []
}<|MERGE_RESOLUTION|>--- conflicted
+++ resolved
@@ -521,7 +521,14 @@
     [32, "vector"]
   ],
 
-<<<<<<< HEAD
+  "mem-size": [
+    [16, "memory-usage-block"]
+  ],
+
+  "display-loop": [
+    [16, "sphere"]
+  ],
+
   "(method 14 curve-control)": [
     [16, "vector"]
   ],
@@ -531,14 +538,6 @@
     [32, "vector"],
     [48, "vector"],
     [64, "vector"]
-=======
-  "mem-size": [
-    [16, "memory-usage-block"]
-  ],
-
-  "display-loop": [
-    [16, "sphere"]
->>>>>>> 759b6947
   ],
 
   "placeholder-do-not-add-below!": []
