--- conflicted
+++ resolved
@@ -5948,15 +5948,6 @@
     [96, "event-message-block"]
   ],
 
-<<<<<<< HEAD
-  "(trans joint-exploder-shatter)": [
-    [16, "bounding-box"]
-  ],
-
-  "(method 22 joint-exploder)": [
-    [16, "vector"],
-    [32, "collide-mesh-cache-tri"]
-=======
   "(method 11 sunken-pipegame)": [
     [16, "vector"],
     [32, "quaternion"],
@@ -6024,7 +6015,15 @@
 
   "(code gorge-start-idle)": [
     [16, "event-message-block"]
->>>>>>> b13a0ee7
+  ],
+
+  "(trans joint-exploder-shatter)": [
+    [16, "bounding-box"]
+  ],
+
+  "(method 22 joint-exploder)": [
+    [16, "vector"],
+    [32, "collide-mesh-cache-tri"]
   ],
 
   "placeholder-do-not-add-below!": []
