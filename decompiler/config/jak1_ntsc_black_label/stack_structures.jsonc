--- conflicted
+++ resolved
@@ -5883,9 +5883,8 @@
     [32, "vector"]
   ],
 
-<<<<<<< HEAD
   "draw-bones": [[16, "event-message-block"]],
-=======
+
   "joint-mod-tracker-callback": [
     [16, "vector"],
     [32, "vector"]
@@ -5896,7 +5895,6 @@
     [32, "vector"],
     [48, "vector"]
   ],
->>>>>>> 574a61e0
 
   "placeholder-do-not-add-below!": []
 }