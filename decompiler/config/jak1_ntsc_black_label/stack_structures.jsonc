--- conflicted
+++ resolved
@@ -540,10 +540,9 @@
     [64, "vector"]
   ],
 
-<<<<<<< HEAD
   "progress-allowed?": [
-    [16, "event-message-block"]
-=======
+    [16, "event-message-block"],
+
   "(method 9 align-control)": [
     [16, "matrix"],
     [80, "quaternion"]
@@ -551,9 +550,7 @@
 
   "(method 10 align-control)": [
     [16, "vector"]
->>>>>>> d262dac4
-  ],
+  ]
 
   "placeholder-do-not-add-below!": []
-}
-// 70373.+}