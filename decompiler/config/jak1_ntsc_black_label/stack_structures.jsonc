{
  "matrixp*!": [[16, "matrix"]],

  "vector3s-matrix*!": [[16, "vector"]],

  "vector3s-rotate*!": [[16, "vector"]],

  "matrix-rotate-zyx!": [
    [16, "matrix"],
    [80, "matrix"]
  ],

  "matrix-rotate-xyz!": [
    [16, "matrix"],
    [80, "matrix"]
  ],

  "matrix-rotate-zxy!": [
    [16, "matrix"],
    [80, "matrix"]
  ],

  "matrix-rotate-yxz!": [
    [16, "matrix"],
    [80, "matrix"]
  ],

  "matrix-rotate-yzx!": [
    [16, "matrix"],
    [80, "matrix"]
  ],

  "matrix-rotate-yxy!": [
    [16, "vector"],
    [32, "vector"],
    [48, "vector"]
  ],

  "matrix-rotate-yx!": [[16, "matrix"]],

  "transform-matrix-calc!": [
    [16, "matrix"],
    [80, "matrix"]
  ],

  "transform-matrix-parent-calc!": [
    [16, "matrix"],
    [80, "matrix"]
  ],

  "matrix-with-scale->quaternion": [[16, "matrix"]],

  "quaternion-exp!": [[16, "vector"]],
  "quaternion-slerp!": [[16, "vector"]],
  "quaternion-zxy!": [
    [16, "vector"],
    [32, "vector"],
    [48, "vector"]
  ],

  "vector-x-quaternion!": [[16, "matrix"]],
  "vector-y-quaternion!": [[16, "matrix"]],
  "vector-z-quaternion!": [[16, "matrix"]],

  "quaternion-y-angle": [[16, "vector"]],
  "quaternion-rotate-local-x!": [[16, "quaternion"]],
  "quaternion-rotate-local-y!": [[16, "quaternion"]],
  "quaternion-rotate-local-z!": [[16, "quaternion"]],
  "quaternion-rotate-y!": [[16, "quaternion"]],
  "quaternion-rotate-x!": [
    [16, "quaternion"],
    [32, "vector"]
  ],
  "quaternion-rotate-z!": [
    [16, "quaternion"],
    [32, "vector"]
  ],
  "quaternion-delta-y": [
    [16, "vector"],
    [32, "vector"]
  ],
  "quaternion-rotate-y-to-vector!": [
    [16, "quaternion"],
    [32, "vector"],
    [48, "quaternion"]
  ],
  "quaternion-xz-angle": [
    [16, "matrix"],
    [80, "vector"]
  ],
  "vector-rotate-y!": [
    [16, "quaternion"],
    [32, "matrix"]
  ],

  "eul->matrix": [[16, "vector"]],
  "eul->quat": [[16, "matrix"]],
  "quat->eul": [[16, "matrix"]],

  "vector-line-distance": [
    [16, "vector"],
    [32, "vector"],
    [48, "vector"],
    [64, "vector"]
  ],
  "vector-line-distance-point!": [
    [16, "vector"],
    [32, "vector"],
    [48, "vector"],
    [64, "vector"]
  ],

  "forward-up-nopitch->inv-matrix": [[16, "vector"]],

  "forward-up-nopitch->quaternion": [[16, "matrix"]],

  "forward-up->quaternion": [
    [16, "matrix"],
    [80, "vector"]
  ],

  "quaternion-from-two-vectors!": [[16, "vector"]],

  "quaternion-from-two-vectors-max-angle!": [[16, "vector"]],

  "matrix-from-two-vectors!": [[16, "vector"]],
  "matrix-from-two-vectors-max-angle!": [[16, "vector"]],
  "matrix-from-two-vectors-max-angle-partial!": [[16, "vector"]],
  "matrix-from-two-vectors-partial-linear!": [[16, "vector"]],
  "matrix-remove-z-rot": [
    [16, "vector"],
    [32, "matrix"]
  ],

  "matrix-rot-diff!": [
    [16, "quaternion"],
    [32, "quaternion"],
    [48, "quaternion"]
  ],

  "quaternion-seek": [
    [16, "matrix"],
    [80, "matrix"],
    [144, "quaternion"]
  ],
  "vector-deg-seek": [[16, "matrix"]],
  "vector-deg-slerp": [
    [16, "matrix"],
    [80, "vector"],
    [96, "vector"]
  ],

  "circle-test": [
    [16, "sphere"],
    [32, "sphere"],
    [48, "vector"],
    [64, "vector"]
  ],

  "move-target-from-pad": [
    [16, "vector"],
    [32, "vector"],
    [48, "matrix"]
  ],

  "draw-sprite2d-xy": [[16, "draw-context"]],
  "screen-gradient": [[16, "draw-context"]],

  "(method 10 oscillating-vector)": [[16, "vector"]],

  "show-mc-info": [[16, "mc-slot-info"]],

  "update-mood-erase-color2": [[16, "mood-fog"]],

  "make-light-kit": [[16, "matrix"]],

  "matrix<-parented-transformq!": [[16, "quaternion"]],

  "(method 20 trsqv)": [[16, "vector"]],

  "(method 19 trsqv)": [[16, "vector"]],

  "(method 17 trsqv)": [
    [16, "quaternion"],
    [32, "vector"],
    [48, "vector"],
    [64, "vector"],
    [80, "vector"]
  ],

  "(method 25 trsqv)": [
    [16, "vector"],
    [32, "vector"],
    [48, "vector"],
    [64, "quaternion"]
  ],

  "(method 16 trsqv)": [
    [16, "matrix"],
    [80, "matrix"]
  ],

  "(method 14 trsqv)": [[16, "vector"]],

  "(method 13 trsqv)": [[16, "vector"]],

  "(method 12 trsqv)": [
    [16, "vector"],
    [32, "vector"]
  ],

  "(method 11 trsqv)": [[16, "vector"]],

  "(method 10 trsqv)": [
    [16, "vector"],
    [32, "vector"]
  ],

  "make-light-kit": [[16, "matrix"]],

  "(method 23 trsqv)": [[16, "vector"]],
  "(method 24 trsqv)": [[16, "vector"]],

  "vector-sincos!": [[16, "vector"]],

  "init-for-transform": [
    [16, "matrix"],
    [80, "matrix"],
    [144, "vector4s-3"],
    [192, "vector"],
    [208, "vector4s-3"]
  ],

  "string->sound-name": [[16, "qword"]],

  "(method 15 trajectory)": [
    [16, "vector"],
    [32, "vector"]
  ],

  "ripple-add-debug-sphere": [[16, "vector"]],

  "camera-teleport-to-entity": [
    [16, "transformq"],
    [64, "event-message-block"]
  ],

  "(method 10 cam-vector-seeker)": [[16, "vector"]],

  "joint-mod-look-at-handler": [
    [16, "vector"],
    [32, "vector"],
    [64, "vector"],
    [80, "vector"],
    [96, "vector"]
  ],

  "joint-mod-world-look-at-handler": [
    [16, "vector"],
    [32, "vector"],
    [64, "vector"],
    [80, "matrix"],
    [144, "vector"],
    [160, "vector"],
    [176, "matrix"]
  ],

  "joint-mod-rotate-handler": [
    [16, "quaternion"],
    [32, "quaternion"],
    [48, "quaternion"]
  ],

  "joint-mod-wheel-callback": [
    [16, "vector"],
    [32, "vector"],
    [48, "vector"]
  ],

  "draw-end-credits": [[16, "font-context"]],

  "draw-title-credits": [[16, "font-context"]],

  "moving-sphere-sphere-intersect": [[16, "vector"]],

  "moving-sphere-moving-sphere-intersect": [
    [16, "vector"],
    [32, "vector"]
  ],

  "(method 9 cylinder-flat)": [
    [16, "vector"],
    [32, "vector"],
    [48, "cylinder-flat-verts"],
    [208, "cylinder-flat-verts"],
    [368, "matrix"],
    [432, "vector"]
  ],

  "(method 9 cylinder)": [
    [16, "vector"],
    [32, "vector"],
    [48, "cylinder-verts"],
    [432, "cylinder-verts"],
    [816, "matrix"],
    [880, "matrix"]
  ],

  "ray-arbitrary-circle-intersect": [
    [16, "vector"],
    [32, "vector"]
  ],

  "(method 10 cylinder-flat)": [
    [16, "vector"],
    [32, "vector"]
  ],

  "(method 10 cylinder)": [
    [16, "vector"],
    [32, "vector"]
  ],

  "add-debug-sphere-from-table": [
    [16, "vector"],
    [32, "vector"],
    [48, "vector"]
  ],

  "make-debug-sphere-table": [
    [16, "vector"],
    [32, "vector"],
    [48, "vector"],
    [64, "vector"]
  ],

  "(method 23 actor-link-info)": [[16, "event-message-block"]],

  "(method 24 actor-link-info)": [[16, "event-message-block"]],

  "internal-draw-debug-line": [
    [16, "vector4w-2"],
    [48, "vector4w-2"]
  ],
  "internal-draw-debug-text-3d": [
    [16, "vector4w"],
    [32, "font-context"]
  ],
  "add-debug-triangle-normal": [
    [16, "vector"],
    [32, "vector"]
  ],
  "add-debug-flat-triangle": [
    [16, "vector4w-3"],
    [64, "vector4w-3"]
  ],
  "add-debug-point": [[16, "vector4w-2"]],
  "add-debug-line2d": [
    [16, "vector4w"],
    [32, "vector4w"]
  ],
  "add-debug-box": [
    [16, "vector"],
    [32, "vector"]
  ],
  "add-debug-x": [
    [16, "vector"],
    [32, "vector"]
  ],
  "add-debug-sphere-with-transform": [[16, "vector"]],
  "add-debug-circle": [
    [16, "vector"],
    [32, "vector"]
  ],
  "add-debug-vector": [[16, "vector"]],
  "add-debug-yrot-vector": [[16, "vector"]],
  "add-debug-arc": [
    [16, "vector"],
    [32, "vector"]
  ],
  "add-debug-curve": [
    [16, "vector"],
    [32, "vector"]
  ],
  "add-debug-points": [[16, "vector"]],
  "add-debug-light": [[16, "vector"]],
  "dma-timeout-cam": [
    [16, "vector"],
    [32, "matrix"]
  ],

  "(method 18 tracking-spline)": [
    [16, "tracking-spline-sampler"],
    [32, "tracking-spline-sampler"]
  ],

  "draw-ocean-transition": [[16, "sphere"]],

  "dm-cam-mode-func": [[16, "event-message-block"]],

  "dm-cam-settings-func": [[16, "event-message-block"]],

  "dm-cam-render-float": [[16, "event-message-block"]],

  "debug-create-cam-restore": [[16, "euler-angles"]],

  "dm-task-resolution": [[16, "event-message-block"]],

  "dm-task-get-money": [[16, "event-message-block"]],

  "dm-give-all-cells": [[16, "event-message-block"]],

  "dm-give-cell": [[16, "event-message-block"]],

  "(anon-function 13 default-menu)": [[16, "event-message-block"]],

  "(anon-function 12 default-menu)": [[16, "event-message-block"]],

  "(anon-function 11 default-menu)": [[16, "event-message-block"]],

  "(method 22 level)": [[16, "event-message-block"]],
  "(method 9 level)": [[16, "event-message-block"]],
  "(method 10 load-state)": [[16, "event-message-block"]],

  "draw-joint-spheres": [[16, "vector"]],
  "(method 16 process-drawable)": [
    [16, "matrix"],
    [80, "matrix"],
    [144, "vector"],
    [160, "vector"]
  ],

  "(anon-function 494 task-control)": [[16, "event-message-block"]],
  "(anon-function 493 task-control)": [[16, "event-message-block"]],
  "(anon-function 480 task-control)": [[16, "event-message-block"]],
  "(anon-function 477 task-control)": [[16, "event-message-block"]],
  "(anon-function 476 task-control)": [[16, "event-message-block"]],
  "(anon-function 475 task-control)": [[16, "event-message-block"]],
  "(anon-function 474 task-control)": [[16, "event-message-block"]],
  "(anon-function 455 task-control)": [[16, "event-message-block"]],
  "(anon-function 445 task-control)": [[16, "event-message-block"]],
  "(anon-function 435 task-control)": [[16, "event-message-block"]],
  "(anon-function 426 task-control)": [[16, "event-message-block"]],
  "(anon-function 425 task-control)": [[16, "event-message-block"]],
  "(anon-function 415 task-control)": [[16, "event-message-block"]],
  "(anon-function 414 task-control)": [[16, "event-message-block"]],
  "(anon-function 403 task-control)": [[16, "event-message-block"]],
  "(anon-function 400 task-control)": [[16, "event-message-block"]],
  "(anon-function 393 task-control)": [[16, "event-message-block"]],
  "(anon-function 390 task-control)": [[16, "event-message-block"]],
  "(anon-function 383 task-control)": [[16, "event-message-block"]],
  "(anon-function 380 task-control)": [[16, "event-message-block"]],
  "(anon-function 369 task-control)": [[16, "event-message-block"]],
  "(anon-function 368 task-control)": [[16, "event-message-block"]],
  "(anon-function 367 task-control)": [[16, "event-message-block"]],
  "(anon-function 366 task-control)": [[16, "event-message-block"]],
  "(anon-function 365 task-control)": [[16, "event-message-block"]],
  "(anon-function 364 task-control)": [[16, "event-message-block"]],
  "(anon-function 363 task-control)": [[16, "event-message-block"]],
  "(anon-function 362 task-control)": [[16, "event-message-block"]],
  "(anon-function 337 task-control)": [[16, "event-message-block"]],
  "(anon-function 336 task-control)": [[16, "event-message-block"]],
  "(anon-function 286 task-control)": [[16, "event-message-block"]],
  "(anon-function 227 task-control)": [[16, "event-message-block"]],
  "(anon-function 38 task-control)": [[16, "event-message-block"]],
  "(anon-function 28 task-control)": [[16, "event-message-block"]],
  "(method 10 border-plane)": [[16, "vector"]],
  "(method 9 game-info)": [[16, "event-message-block"]],
  "(method 9 continue-point)": [[16, "vector"]],
  "(method 9 game-save)": [[16, "file-stream"]],
  "(method 10 game-save)": [[16, "file-stream"]],
  "vector-vector-deg-slerp!": [
    [16, "vector"],
    [32, "vector"],
    [48, "quaternion"],
    [64, "quaternion"],
    [80, "quaternion"],
    [96, "vector"]
  ],

  "closest-pt-in-triangle": [
    [16, "vector"],
    [32, "vector"],
    [48, "vector"]
  ],

  "vector-circle-tangent-new": [
    [16, "sphere"],
    [32, "vector"],
    [48, "vector"]
  ],

  "vector-circle-tangent": [
    [16, "sphere"],
    [32, "vector"],
    [48, "vector"],
    [64, "vector"]
  ],

  "vector-plane-distance": [
    [16, "vector"]
  ],

  "curve-length": [
    [16, "vector"],
    [32, "vector"]
  ],

  "curve-closest-point": [
    [16, "vector"],
    [32, "vector"]
  ],

  "(method 27 seagull)": [
    [16, "vector"],
    [32, "vector"]
  ],

  "add-debug-air-box": [
    [16, "vector"],
    [32, "vector"]
  ],

  "mem-size": [
    [16, "memory-usage-block"]
  ],

  "display-loop": [
    [16, "sphere"]
  ],

<<<<<<< HEAD
  "(method 9 align-control)": [
    [16, "matrix"],
    [80, "quaternion"]
  ],

  "(method 10 align-control)": [
    [16, "vector"]
=======
  "(method 14 curve-control)": [
    [16, "vector"]
  ],

  "(method 19 path-control)": [
    [16, "vector"],
    [32, "vector"],
    [48, "vector"],
    [64, "vector"]
>>>>>>> 06b6a027
  ],

  "placeholder-do-not-add-below!": []
}<|MERGE_RESOLUTION|>--- conflicted
+++ resolved
@@ -529,7 +529,17 @@
     [16, "sphere"]
   ],
 
-<<<<<<< HEAD
+  "(method 14 curve-control)": [
+    [16, "vector"]
+  ],
+
+  "(method 19 path-control)": [
+    [16, "vector"],
+    [32, "vector"],
+    [48, "vector"],
+    [64, "vector"]
+  ],
+
   "(method 9 align-control)": [
     [16, "matrix"],
     [80, "quaternion"]
@@ -537,17 +547,6 @@
 
   "(method 10 align-control)": [
     [16, "vector"]
-=======
-  "(method 14 curve-control)": [
-    [16, "vector"]
-  ],
-
-  "(method 19 path-control)": [
-    [16, "vector"],
-    [32, "vector"],
-    [48, "vector"],
-    [64, "vector"]
->>>>>>> 06b6a027
   ],
 
   "placeholder-do-not-add-below!": []
