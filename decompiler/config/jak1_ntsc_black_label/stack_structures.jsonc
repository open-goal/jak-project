--- conflicted
+++ resolved
@@ -2698,7 +2698,41 @@
     [16, "vector"]
   ],
 
-<<<<<<< HEAD
+  "battlecontroller-fill-all-spawners": [
+    [16, "vector"],
+    [32, "event-message-block"]
+  ],
+
+  "battlecontroller-camera-on": [
+    [16, "event-message-block"]
+  ],
+
+  "(code battlecontroller-die battlecontroller)": [
+    [16, "event-message-block"]
+  ],
+
+  "battlecontroller-battle-begin": [
+    [16, "event-message-block"]
+  ],
+
+  "battlecontroller-update-spawners": [
+    [16, "vector"],
+    [32, "event-message-block"]
+  ],
+
+  "battlecontroller-spawn-creature-at-spawner": [
+    [16, "vector"],
+    [32, "vector"]
+  ],
+
+  "battlecontroller-camera-off": [
+    [16, "event-message-block"]
+  ],
+
+  "battlecontroller-spawn-creature-random-spawner": [
+    [16, "event-message-block"]
+  ],
+
   "(code helix-button-startup)": [
     [16, "vector"]
   ],
@@ -2727,45 +2761,9 @@
   ],
 
   "(method 11 race-ring)": [
-=======
-  "battlecontroller-fill-all-spawners": [
-    [16, "vector"],
-    [32, "event-message-block"]
-  ],
-
-  "battlecontroller-camera-on": [
-    [16, "event-message-block"]
-  ],
-
-  "(code battlecontroller-die battlecontroller)": [
-    [16, "event-message-block"]
-  ],
-
-  "battlecontroller-battle-begin": [
-    [16, "event-message-block"]
-  ],
-
-  "battlecontroller-update-spawners": [
-    [16, "vector"],
-    [32, "event-message-block"]
-  ],
-
-  "battlecontroller-spawn-creature-at-spawner": [
->>>>>>> 277e3a3d
-    [16, "vector"],
-    [32, "vector"]
-  ],
-
-<<<<<<< HEAD
-=======
-  "battlecontroller-camera-off": [
-    [16, "event-message-block"]
-  ],
-
-  "battlecontroller-spawn-creature-random-spawner": [
-    [16, "event-message-block"]
-  ],
-
->>>>>>> 277e3a3d
+    [16, "vector"],
+    [32, "vector"]
+  ],
+
   "placeholder-do-not-add-below!": []
 }