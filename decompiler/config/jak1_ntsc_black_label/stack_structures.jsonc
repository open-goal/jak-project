--- conflicted
+++ resolved
@@ -3247,24 +3247,6 @@
     [16, "event-message-block"]
   ],
 
-<<<<<<< HEAD
-  "(event idle scarecrow-a)": [
-    [16, "vector"]
-  ],
-
-  "(method 11 touching-prims-entry)": [
-    [16, "vector"]
-  ],
-
-  "(code hit scarecrow-a)": [
-    [16, "joint-exploder-tuning"]
-  ],
-
-  "(code hit scarecrow-b)": [
-    [16, "joint-exploder-tuning"]
-  ],
-
-=======
   "(exit target-racing-start)": [
     [16, "event-message-block"]
   ],
@@ -3340,6 +3322,21 @@
     [16, "event-message-block"]
   ],
 
->>>>>>> 55a3d3f5
+  "(event idle scarecrow-a)": [
+    [16, "vector"]
+  ],
+
+  "(method 11 touching-prims-entry)": [
+    [16, "vector"]
+  ],
+
+  "(code hit scarecrow-a)": [
+    [16, "joint-exploder-tuning"]
+  ],
+
+  "(code hit scarecrow-b)": [
+    [16, "joint-exploder-tuning"]
+  ],
+
   "placeholder-do-not-add-below!": []
 }