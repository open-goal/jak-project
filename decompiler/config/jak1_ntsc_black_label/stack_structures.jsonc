--- conflicted
+++ resolved
@@ -789,7 +789,38 @@
     [64, "vector"]
   ],
 
-<<<<<<< HEAD
+  "update-mood-village2": [
+    [16, "vector"],
+    [32, "vector"],
+    [48, "vector"],
+    [64, "vector"]
+  ],
+
+  "update-mood-rolling": [
+    [16, "vector"] // TODO - really not sure about this one
+  ],
+
+  "update-mood-village3": [
+    [16, "vector"],
+    [32, "vector"],
+    [48, "vector"],
+    [64, "vector"],
+    [80, "vector"],
+    [96, "vector"]
+  ],
+
+  "ocean-transition-check": [
+    [16, "vector"]
+  ],
+
+  "ocean-trans-add-upload-strip": [
+    [16, "vector"]
+  ],
+
+  "draw-ocean-transition-seams": [
+    [16, "sphere"]
+  ],
+  
   "birth-func-copy-target-y-rot": [
     [16, "matrix"]
   ],
@@ -825,39 +856,5 @@
     [48, "vector"]
   ],
 
-=======
-  "update-mood-village2": [
-    [16, "vector"],
-    [32, "vector"],
-    [48, "vector"],
-    [64, "vector"]
-  ],
-
-  "update-mood-rolling": [
-    [16, "vector"] // TODO - really not sure about this one
-  ],
-
-  "update-mood-village3": [
-    [16, "vector"],
-    [32, "vector"],
-    [48, "vector"],
-    [64, "vector"],
-    [80, "vector"],
-    [96, "vector"]
-  ],
-
-  "ocean-transition-check": [
-    [16, "vector"]
-  ],
-
-  "ocean-trans-add-upload-strip": [
-    [16, "vector"]
-  ],
-
-  "draw-ocean-transition-seams": [
-    [16, "sphere"]
-  ],
-  
->>>>>>> ad695ed1
   "placeholder-do-not-add-below!": []
 }