--- conflicted
+++ resolved
@@ -2752,18 +2752,6 @@
     [96, "vector"]
   ],
 
-<<<<<<< HEAD
-  "init-sky-regs": [
-    [16, "vector"]
-  ],
-
-  "set-tex-offset": [
-    [16, "vector"]
-  ],
-
-  "sky-tng-setup-cloud-layer": [
-    [16,["inline-array", "sky-vertex", 12]]
-=======
   "(code helix-button-startup)": [
     [16, "vector"]
   ],
@@ -2794,7 +2782,18 @@
   "(method 11 race-ring)": [
     [16, "vector"],
     [32, "vector"]
->>>>>>> 2cb00f4a
+  ],
+
+  "init-sky-regs": [
+    [16, "vector"]
+  ],
+
+  "set-tex-offset": [
+    [16, "vector"]
+  ],
+
+  "sky-tng-setup-cloud-layer": [
+    [16,["inline-array", "sky-vertex", 12]]
   ],
 
   "placeholder-do-not-add-below!": []
