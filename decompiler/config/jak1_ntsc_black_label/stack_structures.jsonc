--- conflicted
+++ resolved
@@ -6017,7 +6017,15 @@
     [16, "event-message-block"]
   ],
 
-<<<<<<< HEAD
+  "(trans joint-exploder-shatter)": [
+    [16, "bounding-box"]
+  ],
+
+  "(method 22 joint-exploder)": [
+    [16, "vector"],
+    [32, "collide-tri-result"]
+  ],
+
   "(enter target-tube-hit)": [
     [16, "event-message-block"]
   ],
@@ -6053,15 +6061,6 @@
     [16, "vector"],
     [32, "vector"],
     [48, "vector"]
-=======
-  "(trans joint-exploder-shatter)": [
-    [16, "bounding-box"]
-  ],
-
-  "(method 22 joint-exploder)": [
-    [16, "vector"],
-    [32, "collide-tri-result"]
->>>>>>> 1c8080a6
   ],
 
   "placeholder-do-not-add-below!": []
