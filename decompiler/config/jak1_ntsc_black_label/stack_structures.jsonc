--- conflicted
+++ resolved
@@ -547,29 +547,6 @@
 
   "(method 10 align-control)": [[16, "vector"]],
 
-<<<<<<< HEAD
-  "(method 20 nav-mesh)": [
-    [16, "vector"],
-    [32, "vector"]
-  ],
-
-  "nav-ray-test": [
-    [16, "vector"],
-    [32, "vector"]
-  ],
-
-  "circle-tangent-directions": [
-    [16, "vector"],
-    [32, "vector"],
-    [48, "vector"],
-    [64, "vector"]
-  ],
-
-  "(method 18 nav-control)": [
-    [16, "vector"]
-  ],
-  "(method 9 nav-control)": [
-=======
   "(method 15 load-state)": [
     [16, "event-message-block"],
     [96, "event-message-block"]
@@ -580,107 +557,11 @@
   ],
   
   "yakow-post": [
->>>>>>> ad695ed1
     [16, "vector"],
     [32, "vector"],
     [48, "vector"],
     [64, "vector"],
     [80, "vector"],
-<<<<<<< HEAD
-    [96, "vector"],
-    [112, "vector"],
-    [128, "vector"],
-    [144, "vector"],
-    [160, "vector"],
-    [176, "vector"]
-  ],
-  "(method 11 nav-control)": [
-    [16, "vector"],
-    [32, "nav-gap-info"],
-    [64, "event-message-block"]
-  ],
-  "(method 12 nav-control)": [
-    [16, "vector"]
-  ],
-  "(method 13 nav-mesh)": [
-    [16, "vector"]
-  ],
-  "(method 18 nav-mesh)": [
-    [16, "vector"]
-  ],
-  "(method 24 nav-control)": [
-    [16, "vector"]
-  ],
-  "(method 24 nav-mesh)": [
-    [16, "vector"],
-    [32, "vector"]
-  ],
-  "(method 22 nav-control)": [
-    [16, "vector"]
-  ],
-  "(method 17 nav-control)": [
-    [16, "vector"]
-  ],
-  "(method 19 nav-control)": [
-    [16, "vector"],
-    [32, "vector"]
-  ],
-  "(method 17 nav-mesh)": [
-    [16, "vector"],
-    [32, "vector"],
-    [48, "matrix"]
-  ],
-  "(method 25 nav-mesh)": [
-    [16, "vector"],
-    [32, "matrix"]
-  ],
-  "debug-nav-validate-current-poly": [
-    [16, "vector"]
-  ],
-  "(method 13 nav-control)": [
-    [16, "vector"],
-    [32, "vector"],
-    [48, "vector"],
-    [64, "nav-route-portal"], // nav-poly | nav-route-portal | nav-route-portal
-    [112, "vector"],
-    [128, "clip-travel-vector-to-mesh-return-info"],
-    [288, "vector"]
-  ],
-
-  "(method 28 nav-mesh)": [
-    // [16, ["inline-array", "nav-vertex", 3]]
-  ],
-
-  "choose-travel-portal-vertex": [
-    [16, "nav-route-portal"]
-  ],
-
-  "(method 33 nav-control)": [
-    [16, "event-message-block"]
-  ],
-
-  "(method 27 nav-control)": [
-    [16, "nav-ray"]
-  ],
-  "(method 16 nav-mesh)": [
-    [16, "nav-ray"]
-  ],
-  "(method 29 nav-mesh)": [
-    [16, "collide-history"]
-  ],
-
-  "find-closest-circle-ray-intersection": [
-    [16, "vector"]
-  ],
-
-  "(method 20 nav-control)": [
-    [16, "vector"]
-  ],
-  "(method 21 nav-control)": [
-    [16, "vector"]
-  ],
-  "(method 23 nav-control)": [
-=======
     [96, "vector"]
   ],
   
@@ -896,35 +777,10 @@
   ],
 
   "update-mood-jungleb": [
->>>>>>> ad695ed1
     [16, "vector"],
     [32, "vector"],
     [48, "vector"]
   ],
-<<<<<<< HEAD
-  "(method 16 nav-control)": [
-    [16, "vector"]
-  ],
-  "(method 25 nav-control)": [
-    [16, "vector"]
-  ],
-  "(method 28 nav-control)": [
-    [16, "vector"]
-  ],
-
-  "(method 35 nav-control)": [
-    [16, "vector"]
-  ],
-
-  "(method 15 nav-mesh)": [
-    [16, "nav-ray"]
-  ],
-
-  "nav-ray-test-local?": [
-    [16, "nav-ray"]
-  ],
-
-=======
 
   "update-mood-sunken": [
     [16, "vector"],
@@ -965,6 +821,150 @@
     [16, "sphere"]
   ],
   
->>>>>>> ad695ed1
+  "(method 20 nav-mesh)": [
+    [16, "vector"],
+    [32, "vector"]
+  ],
+
+  "nav-ray-test": [
+    [16, "vector"],
+    [32, "vector"]
+  ],
+
+  "circle-tangent-directions": [
+    [16, "vector"],
+    [32, "vector"],
+    [48, "vector"],
+    [64, "vector"]
+  ],
+
+  "(method 18 nav-control)": [
+    [16, "vector"]
+  ],
+  "(method 9 nav-control)": [
+    [16, "vector"],
+    [32, "vector"],
+    [48, "vector"],
+    [64, "vector"],
+    [80, "vector"],
+    [96, "vector"],
+    [112, "vector"],
+    [128, "vector"],
+    [144, "vector"],
+    [160, "vector"],
+    [176, "vector"]
+  ],
+  "(method 11 nav-control)": [
+    [16, "vector"],
+    [32, "nav-gap-info"],
+    [64, "event-message-block"]
+  ],
+  "(method 12 nav-control)": [
+    [16, "vector"]
+  ],
+  "(method 13 nav-mesh)": [
+    [16, "vector"]
+  ],
+  "(method 18 nav-mesh)": [
+    [16, "vector"]
+  ],
+  "(method 24 nav-control)": [
+    [16, "vector"]
+  ],
+  "(method 24 nav-mesh)": [
+    [16, "vector"],
+    [32, "vector"]
+  ],
+  "(method 22 nav-control)": [
+    [16, "vector"]
+  ],
+  "(method 17 nav-control)": [
+    [16, "vector"]
+  ],
+  "(method 19 nav-control)": [
+    [16, "vector"],
+    [32, "vector"]
+  ],
+  "(method 17 nav-mesh)": [
+    [16, "vector"],
+    [32, "vector"],
+    [48, "matrix"]
+  ],
+  "(method 25 nav-mesh)": [
+    [16, "vector"],
+    [32, "matrix"]
+  ],
+  "debug-nav-validate-current-poly": [
+    [16, "vector"]
+  ],
+  "(method 13 nav-control)": [
+    [16, "vector"],
+    [32, "vector"],
+    [48, "vector"],
+    [64, "nav-route-portal"], // nav-poly | nav-route-portal | nav-route-portal
+    [112, "vector"],
+    [128, "clip-travel-vector-to-mesh-return-info"],
+    [288, "vector"]
+  ],
+
+  "(method 28 nav-mesh)": [
+    // [16, ["inline-array", "nav-vertex", 3]]
+  ],
+
+  "choose-travel-portal-vertex": [
+    [16, "nav-route-portal"]
+  ],
+
+  "(method 33 nav-control)": [
+    [16, "event-message-block"]
+  ],
+
+  "(method 27 nav-control)": [
+    [16, "nav-ray"]
+  ],
+  "(method 16 nav-mesh)": [
+    [16, "nav-ray"]
+  ],
+  "(method 29 nav-mesh)": [
+    [16, "collide-history"]
+  ],
+
+  "find-closest-circle-ray-intersection": [
+    [16, "vector"]
+  ],
+
+  "(method 20 nav-control)": [
+    [16, "vector"]
+  ],
+  "(method 21 nav-control)": [
+    [16, "vector"]
+  ],
+  "(method 23 nav-control)": [
+    [16, "vector"],
+    [32, "vector"],
+    [48, "vector"]
+  ],
+  "(method 16 nav-control)": [
+    [16, "vector"]
+  ],
+  "(method 25 nav-control)": [
+    [16, "vector"]
+  ],
+  "(method 28 nav-control)": [
+    [16, "vector"]
+  ],
+
+  "(method 35 nav-control)": [
+    [16, "vector"]
+  ],
+
+  "(method 15 nav-mesh)": [
+    [16, "nav-ray"]
+  ],
+
+  "nav-ray-test-local?": [
+    [16, "nav-ray"]
+  ],
+
   "placeholder-do-not-add-below!": []
 }