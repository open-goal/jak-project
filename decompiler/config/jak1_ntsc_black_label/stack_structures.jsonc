--- conflicted
+++ resolved
@@ -5900,12 +5900,6 @@
     [48, "vector"]
   ],
 
-<<<<<<< HEAD
-  "(code gorge-start-idle)": [
-    [16, "event-message-block"]
-  ],
-
-=======
   "(method 9 plane-volume)": [
     [16, "vector"],
     [32, "vector"],
@@ -6007,6 +6001,9 @@
     [96, "vector"]
   ],
 
->>>>>>> 3f85b686
+  "(code gorge-start-idle)": [
+    [16, "event-message-block"]
+  ],
+
   "placeholder-do-not-add-below!": []
 }