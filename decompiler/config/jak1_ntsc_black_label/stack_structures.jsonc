{
  "run-function-in-process": [
    [16, ["array", "uint64", 6]],
    [64, "catch-frame"]
  ],

  "matrixp*!": [[16, "matrix"]],

  "vector3s-matrix*!": [[16, "vector"]],

  "vector3s-rotate*!": [[16, "vector"]],

  "matrix-rotate-zyx!": [
    [16, "matrix"],
    [80, "matrix"]
  ],

  "matrix-rotate-xyz!": [
    [16, "matrix"],
    [80, "matrix"]
  ],

  "matrix-rotate-zxy!": [
    [16, "matrix"],
    [80, "matrix"]
  ],

  "matrix-rotate-yxz!": [
    [16, "matrix"],
    [80, "matrix"]
  ],

  "matrix-rotate-yzx!": [
    [16, "matrix"],
    [80, "matrix"]
  ],

  "matrix-rotate-yxy!": [
    [16, "vector"],
    [32, "vector"],
    [48, "vector"]
  ],

  "matrix-rotate-yx!": [[16, "matrix"]],

  "transform-matrix-calc!": [
    [16, "matrix"],
    [80, "matrix"]
  ],

  "transform-matrix-parent-calc!": [
    [16, "matrix"],
    [80, "matrix"]
  ],

  "matrix-with-scale->quaternion": [[16, "matrix"]],

  "quaternion-exp!": [[16, "vector"]],
  "quaternion-slerp!": [[16, "vector"]],
  "quaternion-zxy!": [
    [16, "vector"],
    [32, "vector"],
    [48, "vector"]
  ],

  "vector-x-quaternion!": [[16, "matrix"]],
  "vector-y-quaternion!": [[16, "matrix"]],
  "vector-z-quaternion!": [[16, "matrix"]],

  "quaternion-y-angle": [[16, "vector"]],
  "quaternion-rotate-local-x!": [[16, "quaternion"]],
  "quaternion-rotate-local-y!": [[16, "quaternion"]],
  "quaternion-rotate-local-z!": [[16, "quaternion"]],
  "quaternion-rotate-y!": [[16, "quaternion"]],
  "quaternion-rotate-x!": [
    [16, "quaternion"],
    [32, "vector"]
  ],
  "quaternion-rotate-z!": [
    [16, "quaternion"],
    [32, "vector"]
  ],
  "quaternion-delta-y": [
    [16, "vector"],
    [32, "vector"]
  ],
  "quaternion-rotate-y-to-vector!": [
    [16, "quaternion"],
    [32, "vector"],
    [48, "quaternion"]
  ],
  "quaternion-xz-angle": [
    [16, "matrix"],
    [80, "vector"]
  ],
  "vector-rotate-y!": [
    [16, "quaternion"],
    [32, "matrix"]
  ],

  "eul->matrix": [[16, "vector"]],
  "eul->quat": [[16, "matrix"]],
  "quat->eul": [[16, "matrix"]],

  "vector-line-distance": [
    [16, "vector"],
    [32, "vector"],
    [48, "vector"],
    [64, "vector"]
  ],
  "vector-line-distance-point!": [
    [16, "vector"],
    [32, "vector"],
    [48, "vector"],
    [64, "vector"]
  ],

  "forward-up-nopitch->inv-matrix": [[16, "vector"]],

  "forward-up-nopitch->quaternion": [[16, "matrix"]],

  "forward-up->quaternion": [
    [16, "matrix"],
    [80, "vector"]
  ],

  "quaternion-from-two-vectors!": [[16, "vector"]],

  "quaternion-from-two-vectors-max-angle!": [[16, "vector"]],

  "matrix-from-two-vectors!": [[16, "vector"]],
  "matrix-from-two-vectors-max-angle!": [[16, "vector"]],
  "matrix-from-two-vectors-max-angle-partial!": [[16, "vector"]],
  "matrix-from-two-vectors-partial-linear!": [[16, "vector"]],
  "matrix-remove-z-rot": [
    [16, "vector"],
    [32, "matrix"]
  ],

  "matrix-rot-diff!": [
    [16, "quaternion"],
    [32, "quaternion"],
    [48, "quaternion"]
  ],

  "quaternion-seek": [
    [16, "matrix"],
    [80, "matrix"],
    [144, "quaternion"]
  ],
  "vector-deg-seek": [[16, "matrix"]],
  "vector-deg-slerp": [
    [16, "matrix"],
    [80, "vector"],
    [96, "vector"]
  ],

  "circle-test": [
    [16, "sphere"],
    [32, "sphere"],
    [48, "vector"],
    [64, "vector"]
  ],

  "move-target-from-pad": [
    [16, "vector"],
    [32, "vector"],
    [48, "matrix"]
  ],

  "draw-sprite2d-xy": [[16, "draw-context"]],
  "screen-gradient": [[16, "draw-context"]],

  "(method 10 oscillating-vector)": [[16, "vector"]],

  "show-mc-info": [[16, "mc-slot-info"]],

  "update-mood-erase-color2": [[16, "mood-fog"]],

  "make-light-kit": [[16, "matrix"]],

  "matrix<-parented-transformq!": [[16, "vector"]],

  "(method 20 trsqv)": [[16, "vector"]],

  "(method 19 trsqv)": [[16, "vector"]],

  "(method 17 trsqv)": [
    [16, "quaternion"],
    [32, "vector"],
    [48, "vector"],
    [64, "vector"],
    [80, "vector"]
  ],

  "(method 25 trsqv)": [
    [16, "vector"],
    [32, "vector"],
    [48, "vector"],
    [64, "vector"]
  ],

  "(method 16 trsqv)": [
    [16, "matrix"],
    [80, "matrix"]
  ],

  "(method 14 trsqv)": [[16, "vector"]],

  "(method 13 trsqv)": [[16, "vector"]],

  "(method 12 trsqv)": [
    [16, "vector"],
    [32, "vector"]
  ],

  "(method 11 trsqv)": [[16, "vector"]],

  "(method 10 trsqv)": [
    [16, "vector"],
    [32, "vector"]
  ],

  "(method 23 trsqv)": [[16, "vector"]],
  "(method 24 trsqv)": [[16, "vector"]],

  "vector-sincos!": [[16, "vector"]],

  "init-for-transform": [
    [16, "matrix"],
    [80, "matrix"],
    [144, "vector4s-3"],
    [192, "vector"],
    [208, "vector4s-3"]
  ],

  "string->sound-name": [[16, "qword"]],

  "(method 15 trajectory)": [
    [16, "vector"],
    [32, "vector"]
  ],

  "ripple-add-debug-sphere": [[16, "vector"]],

  "camera-teleport-to-entity": [
    [16, "transformq"],
    [64, "event-message-block"]
  ],

  "(method 10 cam-vector-seeker)": [[16, "vector"]],

  "joint-mod-look-at-handler": [
    [16, "vector"],
    [32, "vector"],
    [64, "vector"],
    [80, "vector"],
    [96, "vector"]
  ],

  "joint-mod-world-look-at-handler": [
    [16, "vector"],
    [32, "vector"],
    [64, "vector"],
    [80, "matrix"],
    [144, "vector"],
    [160, "vector"],
    [176, "matrix"]
  ],

  "joint-mod-rotate-handler": [
    [16, "quaternion"],
    [32, "quaternion"],
    [48, "quaternion"]
  ],

  "joint-mod-wheel-callback": [
    [16, "vector"],
    [32, "vector"],
    [48, "vector"]
  ],

  "draw-end-credits": [[16, "font-context"]],

  "draw-title-credits": [[16, "font-context"]],

  "moving-sphere-sphere-intersect": [[16, "vector"]],

  "moving-sphere-moving-sphere-intersect": [
    [16, "vector"],
    [32, "vector"]
  ],

  "(method 9 cylinder-flat)": [
    [16, "vector"],
    [32, "vector"],
    [48, "cylinder-flat-verts"],
    [208, "cylinder-flat-verts"],
    [368, "matrix"],
    [432, "vector"]
  ],

  "(method 9 cylinder)": [
    [16, "vector"],
    [32, "vector"],
    [48, "cylinder-verts"],
    [432, "cylinder-verts"],
    [816, "matrix"],
    [880, "matrix"]
  ],

  "ray-arbitrary-circle-intersect": [
    [16, "vector"],
    [32, "vector"]
  ],

  "(method 10 cylinder-flat)": [
    [16, "vector"],
    [32, "vector"]
  ],

  "(method 10 cylinder)": [
    [16, "vector"],
    [32, "vector"]
  ],

  "add-debug-sphere-from-table": [
    [16, "vector"],
    [32, "vector"],
    [48, "vector"]
  ],

  "make-debug-sphere-table": [
    [16, "vector"],
    [32, "vector"],
    [48, "vector"],
    [64, "vector"]
  ],

  "(method 20 actor-link-info)": [[16, "event-message-block"]],
  "(method 21 actor-link-info)": [[16, "event-message-block"]],
  "(method 23 actor-link-info)": [[16, "event-message-block"]],

  "(method 24 actor-link-info)": [[16, "event-message-block"]],

  "internal-draw-debug-line": [
    [16, "vector4w-2"],
    [48, "vector4w-2"]
  ],
  "internal-draw-debug-text-3d": [
    [16, "vector4w"],
    [32, "font-context"]
  ],
  "add-debug-triangle-normal": [
    [16, "vector"],
    [32, "vector"]
  ],
  "add-debug-flat-triangle": [
    [16, "vector4w-3"],
    [64, "vector4w-3"]
  ],
  "add-debug-point": [[16, "vector4w-2"]],
  "add-debug-line2d": [
    [16, "vector4w"],
    [32, "vector4w"]
  ],
  "add-debug-box": [
    [16, "vector"],
    [32, "vector"]
  ],
  "add-debug-x": [
    [16, "vector"],
    [32, "vector"]
  ],
  "add-debug-sphere-with-transform": [[16, "vector"]],
  "add-debug-circle": [
    [16, "vector"],
    [32, "vector"]
  ],
  "add-debug-vector": [[16, "vector"]],
  "add-debug-yrot-vector": [[16, "vector"]],
  "add-debug-arc": [
    [16, "vector"],
    [32, "vector"]
  ],
  "add-debug-curve": [
    [16, "vector"],
    [32, "vector"]
  ],
  "add-debug-points": [[16, "vector"]],
  "add-debug-light": [[16, "vector"]],
  "dma-timeout-cam": [
    [16, "vector"],
    [32, "matrix"]
  ],

  "(method 18 tracking-spline)": [
    [16, "tracking-spline-sampler"],
    [32, "tracking-spline-sampler"]
  ],

  "draw-ocean-transition": [
    [16, "sphere"]
  ],

  "dm-cam-mode-func": [[16, "event-message-block"]],
  "ocean-trans-add-upload-table": [
    [16, "vector"]
  ],

  "dm-cam-settings-func": [[16, "event-message-block"]],

  "dm-cam-render-float": [[16, "event-message-block"]],

  "debug-create-cam-restore": [[16, "euler-angles"]],

  "dm-task-resolution": [[16, "event-message-block"]],

  "dm-task-get-money": [[16, "event-message-block"]],

  "dm-give-all-cells": [[16, "event-message-block"]],

  "dm-give-cell": [[16, "event-message-block"]],

  "(anon-function 13 default-menu)": [[16, "event-message-block"]],

  "(anon-function 12 default-menu)": [[16, "event-message-block"]],

  "(anon-function 11 default-menu)": [[16, "event-message-block"]],

  "(method 22 level)": [[16, "event-message-block"]],
  "(method 9 level)": [[16, "event-message-block"]],
  "(method 10 load-state)": [[16, "event-message-block"]],
  "cam-slave-get-rot": [[16, "quaternion"]],

  "draw-joint-spheres": [[16, "vector"]],
  "(method 16 process-drawable)": [
    [16, "matrix"],
    [80, "matrix"],
    [144, "vector"],
    [160, "vector"]
  ],

  "(anon-function 494 task-control)": [[16, "event-message-block"]],
  "(anon-function 493 task-control)": [[16, "event-message-block"]],
  "(anon-function 480 task-control)": [[16, "event-message-block"]],
  "(anon-function 477 task-control)": [[16, "event-message-block"]],
  "(anon-function 476 task-control)": [[16, "event-message-block"]],
  "(anon-function 475 task-control)": [[16, "event-message-block"]],
  "(anon-function 474 task-control)": [[16, "event-message-block"]],
  "(anon-function 455 task-control)": [[16, "event-message-block"]],
  "(anon-function 445 task-control)": [[16, "event-message-block"]],
  "(anon-function 435 task-control)": [[16, "event-message-block"]],
  "(anon-function 426 task-control)": [[16, "event-message-block"]],
  "(anon-function 425 task-control)": [[16, "event-message-block"]],
  "(anon-function 415 task-control)": [[16, "event-message-block"]],
  "(anon-function 414 task-control)": [[16, "event-message-block"]],
  "(anon-function 403 task-control)": [[16, "event-message-block"]],
  "(anon-function 400 task-control)": [[16, "event-message-block"]],
  "(anon-function 393 task-control)": [[16, "event-message-block"]],
  "(anon-function 390 task-control)": [[16, "event-message-block"]],
  "(anon-function 383 task-control)": [[16, "event-message-block"]],
  "(anon-function 380 task-control)": [[16, "event-message-block"]],
  "(anon-function 369 task-control)": [[16, "event-message-block"]],
  "(anon-function 368 task-control)": [[16, "event-message-block"]],
  "(anon-function 367 task-control)": [[16, "event-message-block"]],
  "(anon-function 366 task-control)": [[16, "event-message-block"]],
  "(anon-function 365 task-control)": [[16, "event-message-block"]],
  "(anon-function 364 task-control)": [[16, "event-message-block"]],
  "(anon-function 363 task-control)": [[16, "event-message-block"]],
  "(anon-function 362 task-control)": [[16, "event-message-block"]],
  "(anon-function 337 task-control)": [[16, "event-message-block"]],
  "(anon-function 336 task-control)": [[16, "event-message-block"]],
  "(anon-function 286 task-control)": [[16, "event-message-block"]],
  "(anon-function 227 task-control)": [[16, "event-message-block"]],
  "(anon-function 38 task-control)": [[16, "event-message-block"]],
  "(anon-function 28 task-control)": [[16, "event-message-block"]],
  "(method 10 border-plane)": [[16, "vector"]],
  "(method 9 game-info)": [[16, "event-message-block"]],
  "(method 9 continue-point)": [[16, "vector"]],
  "(method 9 game-save)": [[16, "file-stream"]],
  "(method 10 game-save)": [[16, "file-stream"]],
  "vector-vector-deg-slerp!": [
    [16, "vector"],
    [32, "vector"],
    [48, "quaternion"],
    [64, "quaternion"],
    [80, "quaternion"],
    [96, "vector"]
  ],

  "closest-pt-in-triangle": [
    [16, "vector"],
    [32, "vector"],
    [48, "vector"]
  ],

  "vector-circle-tangent-new": [
    [16, "sphere"],
    [32, "vector"],
    [48, "vector"]
  ],

  "vector-circle-tangent": [
    [16, "sphere"],
    [32, "vector"],
    [48, "vector"],
    [64, "vector"]
  ],

  "vector-plane-distance": [[16, "vector"]],

  "curve-length": [
    [16, "vector"],
    [32, "vector"]
  ],

  "curve-closest-point": [
    [16, "vector"],
    [32, "vector"]
  ],

  "(method 27 seagull)": [
    [16, "vector"],
    [32, "vector"]
  ],

  "add-debug-air-box": [
    [16, "vector"],
    [32, "vector"]
  ],

  "mem-size": [[16, "memory-usage-block"]],

  "display-loop": [[16, "sphere"]],

  "(method 14 curve-control)": [[16, "vector"]],

  "(method 19 path-control)": [
    [16, "vector"],
    [32, "vector"],
    [48, "vector"],
    [64, "vector"]
  ],

  "progress-allowed?": [[16, "event-message-block"]],

  "(method 9 align-control)": [
    [16, "matrix"],
    [80, "quaternion"]
  ],

  "(method 10 align-control)": [[16, "vector"]],

  "(method 15 load-state)": [
    [16, "event-message-block"],
    [96, "event-message-block"]
  ],

  "(method 43 farmer)": [
    [16, "vector"]
  ],

  "yakow-post": [
    [16, "vector"],
    [32, "vector"],
    [48, "vector"],
    [64, "vector"],
    [80, "vector"],
    [96, "vector"]
  ],

  "anim-tester-save-object-seqs": [
    [16, "file-stream"]
  ],

  "anim-test-obj-list-handler": [[16, "event-message-block"]],
  "anim-test-anim-list-handler": [[16, "event-message-block"]],
  "anim-test-sequence-list-handler": [[16, "event-message-block"]],
  "anim-test-edit-sequence-list-handler": [[16, "event-message-block"]],
  "anim-test-edit-seq-insert-item": [[16, "event-message-block"]],
  "anim-test-edit-sequence-list-handler": [
    [112, "event-message-block"],
    [16, "font-context"]
  ],
  "anim-tester-add-newobj": [[16, "event-message-block"]],
  "anim-tester-start": [[16, "event-message-block"]],
  "anim-tester-add-sequence": [[16, "event-message-block"]],

  "(anon-function 28 task-control)": [[16, "event-message-block"]],

  "instance-tfragment-add-debug-sphere": [
    [16, "vector"]
  ],

  "(method 10 game-save)": [[16, "file-stream"]],

  "cam-state-from-entity": [[16, "curve"]],

  "(method 9 cam-index)": [[16, "vector"]],

  "(method 10 cam-index)": [[16, "vector"]],

  "(method 15 tracking-spline)": [
    [16, "tracking-spline-sampler"],
    [32, "tracking-point"]
  ],

  "(method 16 tracking-spline)": [
    [16, "tracking-spline-sampler"],
    [32, "vector"]
  ],

  "(method 18 tracking-spline)": [
    [16, "tracking-spline-sampler"],
    [32, "vector"]
  ],

  "(method 20 tracking-spline)": [
    [16, "vector"],
    [32, "vector"]
  ],

  "(method 21 tracking-spline)": [
    [16, "tracking-spline-sampler"],
    [32, "vector"]
  ],

  "(method 22 tracking-spline)": [
    [16, "tracking-spline-sampler"],
    [32, "vector"]
  ],

  "cam-slave-init": [[16, "event-message-block"]],

  "cam-curve-pos": [
    [16, "vector"],
    [32, "vector"],
    [48, "vector"]
  ],

  "curve-length": [
    [16, "vector"],
    [32, "vector"]
  ],

  "curve-closest-point": [
    [16, "vector"],
    [32, "vector"]
  ],

  "cam-calc-follow!": [
    [16, "event-message-block"],
    [96, "vector"],
    [112, "vector"],
    [128, "vector"],
    [144, "vector"]
  ],

  "mat-remove-z-rot": [
    [16, "vector"],
    [32, "matrix"]
  ],

  "slave-matrix-blend-2": [
    [16, "vector"],
    [32, "quaternion"],
    [48, "quaternion"],
    [64, "quaternion"]
  ],

  "vector-into-frustum-nosmooth!": [
    [16, "matrix"],
    [80, "vector"],
    [96, "vector"]
  ],

  "slave-set-rotation!": [
    [16, "vector"],
    [32, "matrix"],
    [96, "vector"],
    [112, "matrix"], // guess
    [176, "vector"] // guess
  ],

  "v-slrp2!": [
    [16, "vector"],
    [32, "vector"],
    [48, "vector"],
    [64, "matrix"],
    [128, "vector"]
  ],

  "v-slrp3!": [
    [16, "vector"],
    [32, "vector"],
    [48, "vector"],
    [64, "matrix"],
    [128, "vector"]
  ],

  "(code cam-combiner-active)": [
    [16, "vector"],
    [32, "matrix"],
    [80, "vector"],
    [96, "matrix"]
  ],

  "cam-master-init": [
    [16, "vector"],
    [32, "vector"]
  ],

  "plane-from-points": [[16, "vector"]],

  "update-view-planes": [
    [16, "view-frustum"],
    [144, "vector"],
    [160, "vector"],
    [176, "vector"],
    [192, "vector"],
    [208, "vector"],
    [224, "vector"]
  ],

  "move-camera-from-pad": [[16, "vector"]],

  "cam-free-floating-move": [[16, "camera-free-floating-move-info"]],

  "update-camera": [
    [16, "vector"],
    [32, "quaternion"],
    [48, "vector"]
  ],

  "ocean-make-trans-camera-masks": [
    [16, "vector"],
    [32, "vector"]
  ],

  "(anon-function 28 task-control)": [[16, "event-message-block"]],

  "update-mood-prt-color": [
    [16, "vector"]
  ],

  "update-mood-swamp": [
    [16, "vector"]
  ],

  "update-mood-village1": [
    [16, "vector"]
  ],

  "update-mood-maincave": [
    [16, "vector"]
  ],

  "update-mood-ogre": [
    [16, "vector"]
  ],

  "update-mood-finalboss": [
    [16, "vector"],
    [32, "vector"]
  ],

  "update-mood-darkcave": [
    [16, "vector"],
    [32, "vector"]
  ],

  "update-mood-citadel": [
    [16, "vector"],
    [32, "vector"],
    [48, "vector"],
    [64, "vector"],
    [80, "vector"],
    [96, "vector"],
    [112, "vector"],
    [128, "vector"]
  ],

  "update-mood-jungleb": [
    [16, "vector"],
    [32, "vector"],
    [48, "vector"]
  ],

  "update-mood-sunken": [
    [16, "vector"],
    [32, "vector"],
    [48, "vector"],
    [64, "vector"]
  ],

  "update-mood-village2": [
    [16, "vector"],
    [32, "vector"],
    [48, "vector"],
    [64, "vector"]
  ],

  "update-mood-rolling": [
    [16, "vector"] // TODO - really not sure about this one
  ],

  "update-mood-village3": [
    [16, "vector"],
    [32, "vector"],
    [48, "vector"],
    [64, "vector"],
    [80, "vector"],
    [96, "vector"]
  ],

  "ocean-transition-check": [
    [16, "vector"]
  ],

  "ocean-trans-add-upload-strip": [
    [16, "vector"]
  ],

  "draw-ocean-transition-seams": [
    [16, "sphere"]
  ],

  "(method 32 mayor)": [
    [16, "event-message-block"]
  ],

  "(method 43 mayor)": [
    [16, "vector"]
  ],

  "(method 10 tippy)": [
    [16, "vector"]
  ],

  "compute-and-draw-shadow": [
    [16, "vector"],
    [32, "vector"],
    [48, "sparticle-cpuinfo"] // kinda a guess
  ],

  "find-ground-and-draw-shadow": [
    [16, "vector"],
    [32, "vector"],
    [48, "collide-tri-result"]
  ],

  "(method 20 collide-cache)": [
    [16, "vector"]
  ],

  "(method 12 wobbler)": [
    [16, "vector"]
  ],

  "(method 12 twister)": [
    [16, "matrix"]
  ],

  "target-on-end-of-teetertotter?": [
    [16, "vector"],
    [32, "vector"]
  ],

  "(event teetertotter-launch)": [
    [16, "event-message-block"]
  ],

  "(method 17 rigid-body)": [
    [16, "vector"]
  ],

  "matrix-3x3-triple-transpose-product": [
    [16, "matrix"],
    [80, "matrix"]
  ],

  "(method 10 rigid-body)": [
    [16, "quaternion"]
  ],

  "(method 13 rigid-body)": [
    [16, "vector"],
    [32, "vector"]
  ],

  "(method 16 rigid-body)": [
    [16, "vector"],
    [32, "vector"]
  ],

  "(method 14 rigid-body)": [
    [16, "vector"],
    [32, "vector"]
  ],

  "(method 18 rigid-body)": [
    [16, "vector"]
  ],

  "(method 24 rigid-body-platform)": [
    [16, "vector"]
  ],

  "(method 26 rigid-body-platform)": [
    [16, "vector"]
  ],

  "(method 27 rigid-body-platform)": [
    [16, "vector"]
  ],

  "(method 22 water-anim)": [
    [16, "vector"]
  ],

  "(anon-function 9 plat-eco)": [
    [16, "event-message-block"]
  ],

  "default-collision-reaction": [
    [16, "vector"],
    [32, "vector"],
    [48, "vector"],
    [96, "vector"]
  ],

  "(trans plat-button-move-downward sunken-elevator)": [
    [16, "vector"],
    [32, "vector"],
    [48, "event-message-block"]
  ],

  "(method 29 sunken-elevator)": [
    [16, "vector"]
  ],
    "(anon-function 0 title-obs)": [
    [16, "font-context"]
  ],

  "print-game-text": [
    [16, "font-context"]
  ],

  "draw-string-xy": [
    [16, "font-context"]
  ],

  "(method 50 nav-enemy)": [
    [16, "vector"]
  ],

  "nav-enemy-init-by-other": [
    [16, "vector"]
  ],

  "nav-enemy-turn-to-face-point": [
    [16, "vector"]
  ],

  "nav-enemy-facing-point?": [
    [16, "vector"]
  ],

  "nav-enemy-jump-post": [
    [16, "vector"]
  ],

  "(method 41 nav-enemy)": [
    [16, "vector"],
    [32, "vector"]
  ],

  "nav-enemy-falling-post": [
    [16, "vector"] // TODO - check collide-shape-moving::62(type, vector, float)
  ],

  "nav-enemy-death-post": [
    [16, "vector"] // TODO - check collide-shape-moving::62(type, vector, float)
  ],

  "nav-enemy-jump-land-post": [
    [16, "vector"],
    [32, "vector"]
  ],

  "nav-enemy-facing-direction?": [
    [16, "vector"],
    [32, "vector"]
  ],

  "nav-enemy-initialize-custom-jump": [
    [16, "vector"],
    [32, "vector"]
  ],

  "nav-enemy-flee-post": [
    [16, "vector"],
    [32, "vector"]
  ],

  "(enter nav-enemy-jump-land nav-enemy)": [
    [16, "vector"]
  ],
  "(code nav-enemy-die nav-enemy)": [
    [16, "event-message-block"]
  ],
  "(enter nav-enemy-die nav-enemy)": [
    [16, "event-message-block"]
  ],
  "(trans nav-enemy-flee nav-enemy)": [
    [16, "event-message-block"]
  ],
  "(trans nav-enemy-patrol nav-enemy)": [
    [16, "event-message-block"]
  ],

  "(method 73 nav-enemy)": [
    [16, "event-message-block"]
  ],

  "(method 43 nav-enemy)": [
    [16, "event-message-block"]
  ],

  "nav-enemy-send-attack": [
    [16, "event-message-block"]
  ],

  "birth-pickup-at-point": [
    [16, "vector"]
  ],

  "merc-blend-shape": [
    [16, ["array", "int16", 128]]
  ],

  "(method 43 bird-lady)": [
    [16, "vector"]
  ],

  "(method 32 bird-lady-beach)": [
    [16, "event-message-block"]
  ],

  "muse-to-idle": [
    [16, "event-message-block"]
  ],

  "(method 32 sculptor)": [
    [16, "event-message-block"]
  ],

  "(method 43 sculptor)": [
    [16, "vector"]
  ],

  "(method 32 geologist)": [
    [16, "event-message-block"]
  ],

  "(method 43 geologist)": [
    [16, "vector"]
  ],

  "(method 32 oracle)": [
    [16, "event-message-block"]
  ],

  "(method 11 oracle)": [
    [16, "vector"],
    [32, "event-message-block"]
  ],

  "(method 32 explorer)": [
    [16, "event-message-block"]
  ],

  "(method 43 explorer)": [
    [16, "vector"]
  ],

  "(method 32 assistant)": [
    [16, "event-message-block"]
  ],

  "(method 43 assistant)": [
    [16, "vector"]
  ],

  "(code idle assistant)": [
    [16, "vector"],
    [32, "vector"]
  ],

  "check-drop-level-assistant": [
    [16, "vector"]
  ],

  "(method 32 sage)": [
    [16, "event-message-block"]
  ],

  "(method 43 sage)": [
    [16, "vector"]
  ],

  "(trans idle sage)": [
    [16, "event-message-block"]
  ],

  "(method 32 gambler)": [
    [16, "event-message-block"]
  ],

  "(method 43 gambler)": [
    [16, "vector"]
  ],

  "(method 32 warrior)": [
    [16, "event-message-block"]
  ],

  "(method 43 warrior)": [
    [16, "vector"]
  ],

  "(exit play-anim warrior)": [
    [16, "event-message-block"]
  ],

  "minershort-trans-hook": [
    [16, "vector"]
  ],

  "(method 32 minershort)": [
    [16, "event-message-block"]
  ],

  "(exit play-anim minershort)": [
    [16, "event-message-block"]
  ],

  "(method 43 minershort)": [
    [16, "vector"]
  ],

  "(method 33 progress)": [[16, "event-message-block"]],
  "hide-progress-screen": [[16, "event-message-block"]],
  "progress-init-by-other": [[16, "quaternion"]],
  "(post progress-debug)": [[16, "font-context"]],
  "(post progress-normal)": [[16, "font-context"]],
  "(code progress-normal)": [[16, "event-message-block"]],
  "fuel-cell-progress-hud-orbit-callback": [
    [16, "vector"],
    [32, "vector"]
  ],
  "(method 24 progress)": [[16, "font-context"]],
  "(method 25 progress)": [[16, "font-context"]],
  "(method 26 progress)": [[16, "font-context"]],
  "(method 17 progress)": [[16, "font-context"]],
  "(method 28 progress)": [[16, "font-context"]],
  "(method 27 progress)": [[16, "font-context"]],

  "(method 11 fact-info-target)": [
    [16, "event-message-block"]
  ],

  "(anon-function 6 game-info)": [
    [16, "event-message-block"]
  ],

  "(anon-function 8 game-info)": [
    [16, "event-message-block"]
  ],

  "(method 24 game-info)": [
    [16, "scf-time"]
  ],

  "auto-save-post": [
    [16, "font-context"],
    [112, "font-context"]
  ],

  "auto-save-init-by-other":[
    [16, "event-message-block"]
  ],

  "(code error auto-save)": [
    [16, "event-message-block"]
  ],

  "(code done auto-save)": [
    [16, "event-message-block"]
  ],

  "update-time-of-day": [
    [16, "(array float)"] // TODO - broken!
  ],

  "check-drop-level-rain": [
    [16, "vector"]
  ],

  "update-rain": [
    [16, "vector"],
    [32, "vector"],
    [48, "event-message-block"]
  ],

  "sparticle-track-sun": [
    [16, "vector"]
  ],

  "draw-joint-spheres": [[16, "vector"]],
  "(method 16 process-drawable)": [[16, "matrix"], [80, "matrix"], [144, "vector"], [160, "vector"]],

  "(method 16 target)": [
    [16, "vector"],
    [32, "vector"],
    [48, "vector"]
  ],

  "vector-local+!": [
    [16, "vector"]
  ],

  "move-forward": [
    [16, "vector"],
    [32, "vector"]
  ],

  "set-forward-vel": [
    [16, "vector"]
  ],

  "delete-back-vel": [
    [16, "vector"],
    [32, "vector"]
  ],

  "set-side-vel": [
    [16, "vector"]
  ],

  "build-conversions": [
    [16, "vector"]
  ],

  "vector-turn-to": [
    [16, "vector"],
    [32, "vector"]
  ],

  "warp-vector-into-surface!": [
    [16, "matrix"]
  ],

  "vector<-pad-in-surface!": [
    [16, "vector"]
  ],

  "local-pad-angle": [
    [16, "vector"],
    [32, "vector"]
  ],

  "turn-around?": [
    [16, "vector"],
    [32, "vector"]
  ],

  "target-move-dist": [
    [16, "vector"]
  ],

  "turn-to-vector": [
    [16, "vector"],
    [32, "vector"]
  ],

  "add-thrust": [
    [16, "vector"],
    [32, "vector"],
    [48, "vector"],
    [64, "vector"],
    [80, "vector"],
    [96, "vector"],
    [112, "vector"],
    [128, "vector"],
    [144, "vector"],
    [160, "vector"],
    [176, "vector"],
    [192, "vector"],
    [208, "vector"],
    [224, "vector"]
  ],

  "add-gravity": [
    [16, "vector"],
    [32, "vector"],
    [48, "vector"],
    [64, "vector"]
  ],

  "target-compute-slopes": [
    [16, "vector"],
    [32, "vector"],
    [48, "matrix"]
  ],

  "do-rotations2": [
    [16, "vector"],
    [32, "quaternion"],
    [48, "quaternion"]
  ],

  "level-setup": [
    [16, "event-message-block"]
  ],

  "flag-setup": [
    [16, "vector"],
    [32, "event-message-block"],
    [112, "vector"],
    [128, "vector"],
    [144, "vector"],
    [160, "vector"]
  ],

  "target-compute-edge": [
    [16, "event-message-block"],
    [96, "vector"],
    [112, "vector"]
  ],

  "target-compute-edge-rider": [
    [16, "event-message-block"],
    [96, "vector"]
  ],

  "target-calc-camera-pos": [
    [16, "vector"]
  ],

  "joint-points": [
    [16, "vector"],
    [32, "vector"]
  ],

  "target-real-post": [
    [16, "vector"],
    [32, "vector"],
    [48, "vector"]
  ],

  "target-swim-post": [
    [16, "vector"]
  ],

  "target-no-stick-post": [
    [16, "vector"]
  ],

  "target-no-move-post": [
    [16, "collide-edge-hold-list"] // a total guess
  ],

  "target-slide-down-post": [
    [16, "vector"],
    [32, "vector"],
    [48, "vector"],
    [64, "matrix"]
  ],

  "target-no-ja-move-post": [
    [16, "collide-edge-hold-list"] // a total guess
  ],

  "target-print-stats": [
    [16, "vector"],
    [32, "vector"],
    [48, "vector"]
  ],

  "target-compute-pole": [
    [16, "vector"],
    [32, "vector"],
    [48, "vector"],
    [64, "vector"],
    [80, "event-message-block"],
    [160, "vector"],
    [176, "vector"],
    [192, "vector"]
  ],

  "can-exit-duck?": [
    [16, "collide-using-spheres-params"],
    [48, ["inline-array", "sphere", 2]]
  ],

  "(method 32 evilbro)": [
    [16, "event-message-block"]
  ],

  "(exit play-anim evilbro)": [
    [16, "event-message-block"]
  ],

  "(method 29 basebutton)": [
    [16, "event-message-block"]
  ],

  "(code use warp-gate)": [
    [16, "event-message-block"]
  ],

  "(trans use warp-gate)": [
    [16, "event-message-block"]
  ],

  "(anon-function 1 basebutton)": [
    [16, "vector"],
    [32, "vector"],
    [48, "event-message-block"]
  ],

  "(code target-warp-out)": [
    [16, "event-message-block"],
    [96, "vector"],
    [112, "vector"]
  ],

  "dm-anim-tester-func": [
    [16, "event-message-block"]
  ],

  "update-actor-vis-box": [
    [16, "vector"]
  ],

  "(method 14 level-group)":[
    [16, "vector"],
    [32, "vector"]
  ],

  "(trans falling beach-rock)": [
    [16, "vector"],
    [32, "vector"],
    [48, "vector"],
    [64, "vector"],
    [80, "vector"],
    [96, "vector"]
  ],

  "(code falling beach-rock)": [
    [16, "event-message-block"]
  ],

  "(method 11 beach-rock)": [
    [16, "vector"]
  ],

  "birth-func-copy-target-y-rot": [
    [16, "matrix"]
  ],

  "birth-func-ground-orient": [
    [16, "vector"],
    [32, "collide-tri-result"],
    [128, "vector"],
    [144, "quaternion"],
    [160, "quaternion"]
  ],

  "birth-func-target-orient": [
    [32, "vector"],
    [48, "vector"], // unused
    [64, "quaternion"],
    [80, "quaternion"]
  ],

  "birth-func-vector-orient": [
    [16, "vector"],
    [32, "vector"], // unused
    [48, "quaternion"]
  ],

  "part-tracker-track-target-joint": [
    [16, "vector"]
  ],

  "process-drawable-burn-effect": [
    [16, "rgbaf"],
    [32, "rgbaf"],
    [48, "vector"]
  ],

  "(anon-function 27 projectiles)": [
    [16, "vector"]
  ],

  "projectile-collision-reaction": [
    [16, "vector"],
    [32, "vector"],
    [48, "matrix"],
    [96, "vector"],
    [112, "event-message-block"],
    [192, "vector"],
    [208, "vector"]
  ],

  "(event projectile-moving projectile)": [
    [16, "event-message-block"]
  ],

  "(code projectile-moving projectile)": [
    [16, "vector"]
  ],

  "projectile-update-velocity-space-wars": [
    [16, "vector"],
    [32, "vector"],
    [48, "vector"],
    [64, "vector"]
  ],

  "(code projectile-die projectile)": [
    [16, "event-message-block"]
  ],

  "projectile-init-by-other": [
    [16, "collide-edge-hold-list"]
  ],

  "(method 27 projectile-yellow)": [
    [16, "vector"]
  ],

  "spawn-projectile-blue": [
    [16, "vector"],
    [32, "vector"]
  ],

  "(enter plat-button-move-downward jungle-elevator)": [
    [16, "event-message-block"]
  ],

  "(trans plat-button-move-downward jungle-elevator)": [
    [16, "vector"],
    [32, "vector"],
    [48, "event-message-block"]
  ],

  "(method 29 jungle-elevator)": [
    [16, "vector"]
  ],

  "(event bouncer-wait)": [
    [16, "event-message-block"]
  ],

  "hopper-find-ground": [
    [16, "vector"],
    [32, "collide-tri-result"]
  ],

  "blocking-plane-init-by-other": [
    [16, "matrix"]
  ],

  "evilsib-trans-hook-wait": [
    [16, "event-message-block"]
  ],

  "(method 32 sequenceB)": [
    [16, "event-message-block"]
  ],

  "(event play-anim sequenceB)": [
    [16, "event-message-block"]
  ],

  "(exit play-anim sequenceB)": [
    [16, "event-message-block"]
  ],

  "sequenceC-can-trans-hook-2": [
    [16, "vector"],
    [32, "event-message-block"]
  ],

  "sequenceC-can-trans-hook": [
    [16, "event-message-block"]
  ],

  "(method 32 sequenceC)": [
    [16, "event-message-block"]
  ],

  "sequenceC-trans-hook": [
    [16, "vector"]
  ],

  "(trans hidden assistant-firecanyon)": [
    [16, "font-context"]
  ],

  "(method 32 sage-bluehut)": [
    [16, "event-message-block"]
  ],

  "(exit play-anim sage-bluehut)": [
    [16, "event-message-block"]
  ],

  "(method 43 sage-bluehut)": [
    [16, "vector"]
  ],

  "(method 37 sharkey)": [
    [16, "vector"]
  ],

  "(method 39 sharkey)": [
    [16, "vector"]
  ],

  "sharkey-notice-player?": [
    [16, "event-message-block"]
  ],

  "sharkey-move-to-attack-position": [
    [16, "vector"],
    [32, "vector"],
    [48, "vector"]
  ],

  "(code nav-enemy-attack sharkey)": [
    [16, "vector"],
    [32, "vector"],
    [48, "event-message-block"]
  ],

  "(trans nav-enemy-chase sharkey)": [
    [16, "event-message-block"]
  ],

  "(method 43 lurkercrab)": [
    [16, "vector"],
    [32, "vector"]
  ],

  "(enter idle assistant-lavatube-end)": [
    [16, "event-message-block"]
  ],

  "target-has-all-the-cells?": [
    [16, "event-message-block"]
  ],

  "(code idle power-left)": [
    [16, "event-message-block"]
  ],

  "(code jump powercellalt)": [
    [16, "trajectory"]
  ],

  "(enter target-final-door)": [
    [16, "event-message-block"]
  ],

  "(exit target-final-door)": [
    [16, "event-message-block"]
  ],

  "(code target-final-door)": [
    [16, "vector"],
    [32, "vector"],
    [48, "vector"],
    [64, "event-message-block"]
  ],

  "(method 43 aphid)": [
    [16, "event-message-block"]
  ],

  "(code nav-enemy-give-up aphid)": [
    [16, "vector"]
  ],

  "aphid-init-by-other": [
    [16, "vector"],
    [32, "event-message-block"]
  ],

  "voicebox-track": [
    [16, "vector"],
    [32, "vector"],
    [48, "vector"]
  ],

  "crate-standard-event-handler": [
    [16, "event-message-block"]
  ],

  "plat-trans": [
    [16, "vector"]
  ],

  "(code door-closing eco-door)": [
    [16, "overlaps-others-params"]
  ],

  "(code door-open eco-door)": [
    [16, "event-message-block"]
  ],

  "(code door-opening eco-door)": [
    [16, "event-message-block"]
  ],

  "(code door-closed eco-door)": [
    [16, "event-message-block"]
  ],

  "(code plat-button-teleport-to-other-end plat-button)": [
    [16, "vector"]
  ],

  "plat-button-camera-on": [
    [16, "event-message-block"]
  ],

  "plat-button-camera-off": [
    [16, "event-message-block"]
  ],

  "(trans plat-button-move-downward plat-button)": [
    [16, "vector"]
  ],

  "(trans plat-button-move-upward plat-button)": [
    [16, "vector"]
  ],

  "(event plat-idle plat-eco)": [
    [16, "event-message-block"]
  ],

  "(trans plat-idle plat-eco)": [
    [16, "vector"]
  ],

  "(anon-function 8 plat-eco)": [
    [16, "event-message-block"]
  ],

  "(anon-function 7 plat-eco)": [
    [16, "vector"] // code
  ],

  "(event drop-plat-idle)": [
    [16, "event-message-block"]
  ],

  "(code drop-plat-rise)": [
    [16, "vector"]
  ],

  "(post drop-plat-rise)": [
    [16, "quaternion"]
  ],

  "(code drop-plat-drop)": [
    [16, "vector"]
  ],

  "(post drop-plat-drop)": [
    [16, "quaternion"]
  ],

  "(method 21 drop-plat)": [
    [16, "vector"],
    [32, "vector"],
    [48, "vector"]
  ],

  "citb-drop-plat-spawn-children": [
    [16, "vector"],
    [32, "vector"]
  ],

  "citb-drop-plat-drop-all-children": [
    [16, "event-message-block"]
  ],

  "citb-drop-plat-drop-children": [
    [16, "event-message-block"]
  ],

  "(event plat-flip-idle)": [
    [16, "event-message-block"]
  ],

  "(code plat-flip-idle)": [
    [16, "vector"]
  ],

  "(method 27 square-platform)": [
    [16, "vector"],
    [32, "vector"]
  ],

  "(event wedge-plat-tip)": [
    [16, "event-message-block"]
  ],

  "(event wedge-plat-outer-tip)": [
    [16, "event-message-block"]
  ],

  "(event wall-plat-extending)": [
    [16, "event-message-block"]
  ],

  "(code wall-plat-extending)": [
    [16, "vector"]
  ],

  "(event wall-plat-retracting)": [
    [16, "event-message-block"]
  ],

  "(code wall-plat-retracting)": [
    [16, "vector"]
  ],

  "(event wall-plat-sync-idle)": [
    [16, "event-message-block"]
  ],

  "(code wall-plat-sync-idle)": [
    [16, "vector"]
  ],

  "(method 11 wall-plat)": [
    [16, "vector"]
  ],
  
  "(code plunger-lurker-plunge)": [[16, "event-message-block"]],
  "(event flying-lurker-fly)": [[16, "event-message-block"]],
  "(trans flying-lurker-fly)": [[16, "event-message-block"]],
  "flying-lurker-handler": [[16, "event-message-block"]],
  "flying-lurker-play-intro": [[16, "event-message-block"]],
  "(code flying-lurker-start)": [[16, "event-message-block"]],
  "(event flying-lurker-clone)": [[16, "event-message-block"]],
  "(event flying-lurker-idle)": [[16, "event-message-block"]],
  "(code flying-lurker-idle)": [[16, "event-message-block"]],
  "flying-lurker-calc-speed": [
    [16, "vector"],
    [32, "vector"]
  ],
  "(method 20 flying-lurker)": [
    [16, "collide-mesh-cache-tri"],
    [112, "vector"],
    [128, "vector"],
    [144, "bounding-box"],
    [176, "vector"]
  ],
  "flying-lurker-rotate": [
    [16, "matrix"],
    [80, "matrix"],
    [144, "vector"],
    [160, "vector"]
  ],
  
  "(method 18 collide-cache)": [[16, "collide-cache-prim"]],

  "kill-current-level-hint": [[16, "event-message-block"]],
  "(exit level-hint-sidekick)": [[16, "event-message-block"]],
  "(method 14 level-hint)": [[16, "font-context"]],
  "(code level-hint-error)": [[16, "font-context"]],
  "ambient-type-hint": [[16, "font-context"]],
  "ambient-type-sound": [[32, "sound-spec"]],
  "ambient-type-sound-loop": [[16, "sound-spec"]],

  "sp-relaunch-particle-3d": [
    [16, "quaternion"],
    [32, "vector"],
    [48, "quaternion"]
  ],

  "sp-adjust-launch": [
    [16, "sparticle-launchinfo"],
    [64, "matrix"],
    [128, "vector"],
    [144, "matrix"]
  ],

  "(method 10 sparticle-launch-control)":[
    [16, "vector"]
  ],

  "sparticle-50-to-60":[
    [16, "quaternion"]
  ],


  "sparticle-60-to-50":[
    [16, "quaternion"]
  ], 

  "sp-orbiter":[
    [16, "vector"],
    [32, "vector"],
    [48, "matrix"]
  ],

  "sp-euler-convert":[
    [16, "vector"],
    [32, "quaternion"]
  ],

  "sp-rotate-system": [
    [16, "matrix"],
    [80, "quaternion"]
  ],

  "sp-launch-particles-death": [
    [16, "sprite-vec-data-2d"] // TODO this is probably wrong.
  ],

  "birth-func-copy-rot-color": [
    [16, "vector"]
  ],

  "birth-func-copy2-rot-color": [
    [16, "vector"],
    [32, "vector"]
  ],

<<<<<<< HEAD
  "check-drop-level-firehose-pops": [
    [16, "vector"]
  ],

  "birth-func-random-rot": [
    [16, "matrix"],
=======
  "(code nav-enemy-give-up babak)": [
    [16, "vector"]
  ],

  "(method 10 gui-query)": [
    [16, "font-context"]
  ],

  "(method 46 process-taskable)": [
    [16, "vector"],
    [32, "vector"]
  ],

  "(trans release process-taskable)": [
    [16, "event-message-block"]
  ],

  "(trans give-cell process-taskable)": [
    [16, "event-message-block"]
  ],

  "process-taskable-play-anim-code": [
    [16, "event-message-block"]
  ],

  "(event idle process-taskable)": [
    [16, "event-message-block"]
  ],

  "(trans idle process-taskable)": [
    [16, "font-context"],
    [112, "event-message-block"]
  ],

  "(post idle process-taskable)": [
    [16, "vector"]
  ],

  "babak-with-cannon-ride-cannon-post": [
    [16, "vector"]
  ],

  "(code babak-with-cannon-jump-onto-cannon)": [
    [16, "vector"]
  ],

  "(code othercam-running)": [
    [16, "vector"],
    [32, "vector"]
  ],

  "(code wait-for-start flutflut)": [
    [16, "event-message-block"],
    [96, "vector"]
  ],

  "(code idle flutflut)": [
    [16, "font-context"],
    [112, "event-message-block"]
  ],

  "(event wait-for-return flutflut)": [
    [16, "event-message-block"]
  ],

  "yakow-generate-travel-vector": [
    [16, "vector"],
    [32, "vector"]
  ],

  "yakow-facing-direction?": [
    [16, "vector"],
    [32, "vector"]
  ],

  "yakow-facing-point?": [
    [16, "vector"]
  ],

  "(enter yakow-graze)": [
    [16, "event-message-block"]
  ],

  "(method 13 vehicle-path)": [
    [16, "vector"],
    [32, "vector"],
    [48, "vector"]
  ],

  "(method 12 vehicle-controller)": [
    [16, "vector"],
    [32, "vector"]
  ],

  "(method 14 vehicle-controller)": [
    [16, "vector"],
    [32, "vector"]
  ],

  "(method 10 vehicle-controller)": [
    [16, "vector"]
  ],

  "(method 23 fishermans-boat)": [
    [16, "vector"],
    [32, "vector"],
    [48, "vector"],
    [64, "vector"],
    [80, "vector"],
    [96, "vector"],
    [112, "vector"]
  ],

  "fishermans-boat-wave": [
    [16, "vector"]
  ],

  "fishermans-boat-spawn-particles": [
    [16, "vector"]
  ],

  "fishermans-boat-play-sounds": [
    [16, "vector"]
  ],

  "fishermans-boat-post": [
    [16, "event-message-block"]
  ],

  "(code fishermans-boat-leaving-village)": [
    [16, "event-message-block"]
  ],

  "(trans fishermans-boat-entering-village)": [
    [16, "event-message-block"]
  ],

  "(code fishermans-boat-leaving-misty)": [
    [16, "event-message-block"]
  ],

  "(trans fishermans-boat-entering-misty)": [
    [16, "event-message-block"]
  ],

  "(exit fishermans-boat-player-control)": [
    [16, "event-message-block"]
  ],

  "(code fishermans-boat-player-control)": [
    [16, "event-message-block"]
  ],

  "(code fishermans-boat-ride-to-misty)": [
    [16, "event-message-block"]
  ],

  "(event fishermans-boat-ride-to-village1)": [
    [16, "event-message-block"]
  ],

  "(code fishermans-boat-ride-to-village1)": [
    [16, "event-message-block"]
  ],

  "fishermans-boat-leave-dock?": [
    [16, "font-context"]
  ],

  "(trans fishermans-boat-player-control)": [
    [16, "vector"]
  ],

  "(code fishermans-boat-measurements)": [
    [16, "vector"]
  ],

  "(method 15 vehicle-controller)": [
    [16, "vector"],
    [32, "vector"],
    [48, "vector"],
    [64, "vector"]
  ],

  "analyze-point-on-path-segment": [
    [16, "vector"]
  ],

  "(method 51 muse)": [
    [16, "vector"]
  ],

  "muse-check-dest-point": [
    [16, "point-on-path-segment-info"]
  ],

  "(code muse-caught)": [
    [16, "event-message-block"]
  ],

  "(method 43 bonelurker)": [
    [16, "event-message-block"]
  ],

  "bonelurker-stunned-event-handler": [
    [16, "event-message-block"]
  ],

  "bonelurker-push-post": [
    [16, "vector"]
  ],

  "(code nav-enemy-give-up bonelurker)": [
    [16, "vector"]
  ],

  "(code bonelurker-stun)": [
    [16, "vector"]
  ],

  "(method 32 assistant-bluehut)": [
    [16, "event-message-block"]
  ],

  "(trans idle assistant-bluehut)": [
    [16, "event-message-block"]
  ],

  "(exit play-anim assistant-bluehut)": [
    [16, "event-message-block"]
  ],

  "(method 32 assistant-levitator)": [
    [16, "event-message-block"]
  ],

  "(exit play-anim assistant-levitator)": [
    [16, "event-message-block"]
  ],

  "(method 47 assistant-bluehut)": [
    [16, "vector"],
    [32, "vector"]
  ],

  "(method 43 assistant-bluehut)": [
    [16, "vector"]
  ],

  "check-drop-level-assistant-bluehut": [
    [16, "vector"]
  ],

  "assistant-levitator-blue-glow": [
    [16, "vector"]
  ],

  "(code idle assistant-bluehut)": [
    [16, "vector"],
    [32, "vector"],
    [48, "vector"]
  ],

  "assistant-levitator-blue-beam": [
    [16, "vector"],
    [32, "vector"],
    [48, "vector"],
    [64, "collide-mesh-cache-tri"],
    [160, "event-message-block"]
  ],

  "(trans hidden assistant-levitator)": [
    [16, "font-context"]
  ],

  "(event square-platform-lowering)": [
    [16, "event-message-block"]
  ],

  "(method 33 qbert-plat)": [
    [16, "event-message-block"]
  ],

  "(method 32 qbert-plat)": [
    [16, "event-message-block"]
  ],

  "(event qbert-plat-master-idle)": [
    [16, "event-message-block"]
  ],

  "(code qbert-plat-master-do-door)": [
    [16, "event-message-block"]
  ],

  "(code qbert-plat-master-wait-for-door)": [
    [16, "event-message-block"]
  ],

  "(code qbert-plat-master-idle)": [
    [16, "event-message-block"],
    [96, "vector"],
    [112, "vector"]
  ],

  "keg-event-handler": [
    [16, "event-message-block"]
  ],

  "(code keg-paddle-to-path)": [
    [16, "vector"],
    [32, "vector"],
    [48, "quaternion"],
    [64, "quaternion"],
    [80, "vector"]
  ],

  "(code keg-on-path)": [
    [16, "vector"],
    [32, "vector3s"]
  ],

  "(code keg-in-chute)": [
    [16, "vector"],
    [32, "vector"]
  ],

  "keg-init-by-other": [
    [16, "vector"],
    [32, "vector"],
    [48, "vector"]
  ],

  "(code keg-conveyor-paddle-idle)": [
    [16, "event-message-block"]
  ],

  "(method 11 keg-conveyor)": [
    [16, "vector"],
    [32, "matrix"]
  ],

  "swamp-bat-slave-event-handler": [
    [16, "event-message-block"]
  ],

  "swamp-bat-launch-slave": [
    [16, "event-message-block"]
  ],

  "swamp-bat-slave-path-post": [
    [16, "vector"],
    [32, "vector"],
    [48, "vector"]
  ],

  "(code swamp-bat-slave-idle)": [
    [16, "vector"],
    [32, "quaternion"],
    [48, "quaternion"],
    [64, "vector"]
  ],

  "(code swamp-bat-slave-launch)": [
    [16, "vector"],
    [32, "vector"]
  ],

  "(code swamp-bat-slave-die)": [
    [16, "vector"]
  ],

  "swamp-bat-make-path-select-plane": [
    [16, "vector"]
  ],

  "(method 44 swamp-rat)": [
    [16, "event-message-block"]
  ],

  "(method 39 swamp-rat)": [
    [16, "vector"]
  ],

  "(method 38 swamp-rat)": [
    [16, "vector"]
  ],

  "(code swamp-rat-spawn)": [
    [16, "vector"]
  ],

  "swamp-rat-update-wiggle-target": [
    [16, "vector"],
    [32, "vector"],
    [48, "vector"]
  ],

  "swamp-rat-nest-dummy-event-handler": [
    [16, "event-message-block"]
  ],

  "(trans swamp-rat-nest-gestate)": [
    [16, "event-message-block"]
  ],

  "(code swamp-rat-nest-victory)": [
    [16, "event-message-block"]
  ],

  "swamp-rat-nest-pick-spawn-joint": [
    [16, "vector"],
    [32, "vector"],
    [48, "vector"]
  ],

  "swamp-rat-nest-spawn-rat": [
    [16, "vector"],
    [32, "vector"]
  ],

  "cavecrystal-light-control-default-callback": [
    [16, "vector"]
  ],

  "spiderwebs-default-event-handler": [
    [16, "event-message-block"]
  ],

  "(enter nav-enemy-die baby-spider)": [
    [16, "event-message-block"]
  ],

  "(code baby-spider-die-fast)": [
    [16, "event-message-block"]
  ],

  "(method 39 baby-spider)": [
    [16, "vector"]
  ],

  "(enter nav-enemy-idle baby-spider)": [
    [16, "vector"]
  ],

  "(method 52 baby-spider)": [
    [16, "vector"],
    [32, "vector"],
    [48, "vector"]
  ],

  "mother-spider-proj-update-velocity": [
    [16, "vector"],
    [32, "vector"],
    [48, "vector"],
    [64, "vector"]
  ],

  "(method 28 mother-spider-proj)": [
    [16, "vector"]
  ],

  "(code blue-eco-charger-orb-active)": [
    [16, "vector"],
    [32, "vector"],
    [48, "vector"]
  ],

  "(method 21 blue-eco-charger)": [
    [16, "event-message-block"]
  ],

  "(method 20 blue-eco-charger)": [
    [16, "event-message-block"]
  ],

  "(code blue-eco-charger-idle)": [
    [16, "event-message-block"]
  ],

  "(code exit-chamber-charger-puzzle-beaten)": [
    [16, "event-message-block"]
  ],

  "(code exit-chamber-idle-in-sunken)": [
    [16, "event-message-block"]
  ],

  "(event exit-chamber-idle-in-sunken)": [
    [16, "event-message-block"],
    [32, "event-message-block"]
  ],

  "(method 24 exit-chamber)": [
    [16, "vector"]
  ],

  "(method 23 exit-chamber)": [
    [16, "vector"],
    [32, "vector"],
    [48, "exit-chamber-items"],
    [128, "event-message-block"],
    [208, "vector"]
  ],

  "tube-thrust": [
    [16, "vector"],
    [32, "vector"],
    [48, "vector"],
    [64, "vector"],
>>>>>>> 7ebbe812
    [80, "vector"],
    [96, "vector"]
  ],

<<<<<<< HEAD
  "check-drop-level-bigdoor-open-pops": [
    [16, "vector"]
  ],

  "check-drop-level-eichar-lighteco-pops": [
=======
  "target-tube-post": [
    [16, "vector"],
    [32, "event-message-block"],
    [112, "vector"]
  ],

  "(event target-tube-start)": [
    [16, "event-message-block"]
  ],

  "(exit target-tube-start)": [
    [16, "event-message-block"]
  ],

  "(code target-tube-start)": [
    [16, "event-message-block"],
    [96, "vector"]
  ],

  "(method 21 sunkenfisha)": [
    [16, "vector"],
    [32, "vector"]
  ],

  "(method 24 sunkenfisha)": [
    [16, "vector"],
    [32, "matrix"],
    [96, "vector"]
  ],

  "(method 23 sunkenfisha)": [
    [16, "vector"]
  ],

  "(trans sunkenfisha-idle)": [
    [16, "vector"]
  ],

  "(method 27 sunkenfisha)": [
    [64, "vector"]
  ],

  "(event idle minecartsteel)": [
    [16, "collide-overlap-result"]
  ],

  "(method 43 assistant-villagec)": [
    [16, "vector"]
  ],

  "(method 32 sage-villagec)": [
    [16, "event-message-block"]
  ],

  "(method 43 sage-villagec)": [
    [16, "vector"]
  ],

  "(trans idle sage-villagec)": [
    [16, "event-message-block"]
  ],

  "(exit play-anim sage-villagec)": [
    [16, "event-message-block"]
  ],

  "(method 20 cave-trap)": [
    [16, "spawn-baby-spider-work"],
    [80, "vector"],
    [96, "event-message-block"],
    [176, "vector"],
    [192, "vector"],
    [208, "vector"]
  ],

  "(trans cave-trap-idle)": [
    [16, "event-message-block"]
  ],

  "ice-cube-default-event-handler": [
    [16, "event-message-block"]
  ],

  "(trans yeti-slave-appear-jump-up)": [
    [16, "vector"]
  ],

  "(code nav-enemy-give-up yeti-slave)": [
    [16, "vector"]
  ],

  "(code yeti-resuming-start)": [
    [16, "vector"],
    [32, "vector"]
  ],

  "(code yeti-idle)": [
    [16, "vector"],
    [32, "vector"]
  ],

  "(trans hidden assistant-lavatube-start)": [
    [16, "font-context"]
  ],

  "(method 18 nav-control)": [
>>>>>>> 7ebbe812
    [16, "vector"]
  ],

  "placeholder-do-not-add-below!": []
}<|MERGE_RESOLUTION|>--- conflicted
+++ resolved
@@ -1947,14 +1947,6 @@
     [32, "vector"]
   ],
 
-<<<<<<< HEAD
-  "check-drop-level-firehose-pops": [
-    [16, "vector"]
-  ],
-
-  "birth-func-random-rot": [
-    [16, "matrix"],
-=======
   "(code nav-enemy-give-up babak)": [
     [16, "vector"]
   ],
@@ -2465,18 +2457,10 @@
     [32, "vector"],
     [48, "vector"],
     [64, "vector"],
->>>>>>> 7ebbe812
     [80, "vector"],
     [96, "vector"]
   ],
 
-<<<<<<< HEAD
-  "check-drop-level-bigdoor-open-pops": [
-    [16, "vector"]
-  ],
-
-  "check-drop-level-eichar-lighteco-pops": [
-=======
   "target-tube-post": [
     [16, "vector"],
     [32, "event-message-block"],
@@ -2583,7 +2567,24 @@
   ],
 
   "(method 18 nav-control)": [
->>>>>>> 7ebbe812
+    [16, "vector"]
+  ],
+
+  "check-drop-level-firehose-pops": [
+    [16, "vector"]
+  ],
+
+  "birth-func-random-rot": [
+    [16, "matrix"],
+    [80, "vector"],
+    [96, "vector"]
+  ],
+
+  "check-drop-level-bigdoor-open-pops": [
+    [16, "vector"]
+  ],
+
+  "check-drop-level-eichar-lighteco-pops": [
     [16, "vector"]
   ],
 
