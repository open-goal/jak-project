{
  "matrixp*!": [[16, "matrix"]],

  "vector3s-matrix*!": [[16, "vector"]],

  "vector3s-rotate*!": [[16, "vector"]],

  "matrix-rotate-zyx!": [
    [16, "matrix"],
    [80, "matrix"]
  ],

  "matrix-rotate-xyz!": [
    [16, "matrix"],
    [80, "matrix"]
  ],

  "matrix-rotate-zxy!": [
    [16, "matrix"],
    [80, "matrix"]
  ],

  "matrix-rotate-yxz!": [
    [16, "matrix"],
    [80, "matrix"]
  ],

  "matrix-rotate-yzx!": [
    [16, "matrix"],
    [80, "matrix"]
  ],

  "matrix-rotate-yxy!": [
    [16, "vector"],
    [32, "vector"],
    [48, "vector"]
  ],

  "matrix-rotate-yx!": [[16, "matrix"]],

  "transform-matrix-calc!": [
    [16, "matrix"],
    [80, "matrix"]
  ],

  "transform-matrix-parent-calc!": [
    [16, "matrix"],
    [80, "matrix"]
  ],

  "matrix-with-scale->quaternion": [[16, "matrix"]],

  "quaternion-exp!": [[16, "vector"]],
  "quaternion-slerp!": [[16, "vector"]],
  "quaternion-zxy!": [
    [16, "vector"],
    [32, "vector"],
    [48, "vector"]
  ],

  "vector-x-quaternion!": [[16, "matrix"]],
  "vector-y-quaternion!": [[16, "matrix"]],
  "vector-z-quaternion!": [[16, "matrix"]],

  "quaternion-y-angle": [[16, "vector"]],
  "quaternion-rotate-local-x!": [[16, "quaternion"]],
  "quaternion-rotate-local-y!": [[16, "quaternion"]],
  "quaternion-rotate-local-z!": [[16, "quaternion"]],
  "quaternion-rotate-y!": [[16, "quaternion"]],
  "quaternion-rotate-x!": [
    [16, "quaternion"],
    [32, "vector"]
  ],
  "quaternion-rotate-z!": [
    [16, "quaternion"],
    [32, "vector"]
  ],
  "quaternion-delta-y": [
    [16, "vector"],
    [32, "vector"]
  ],
  "quaternion-rotate-y-to-vector!": [
    [16, "quaternion"],
    [32, "vector"],
    [48, "quaternion"]
  ],
  "quaternion-xz-angle": [
    [16, "matrix"],
    [80, "vector"]
  ],
  "vector-rotate-y!": [
    [16, "quaternion"],
    [32, "matrix"]
  ],

  "eul->matrix": [[16, "vector"]],
  "eul->quat": [[16, "matrix"]],
  "quat->eul": [[16, "matrix"]],

  "vector-line-distance": [
    [16, "vector"],
    [32, "vector"],
    [48, "vector"],
    [64, "vector"]
  ],
  "vector-line-distance-point!": [
    [16, "vector"],
    [32, "vector"],
    [48, "vector"],
    [64, "vector"]
  ],

  "forward-up-nopitch->inv-matrix": [[16, "vector"]],

  "forward-up-nopitch->quaternion": [[16, "matrix"]],

  "forward-up->quaternion": [
    [16, "matrix"],
    [80, "vector"]
  ],

  "quaternion-from-two-vectors!": [[16, "vector"]],

  "quaternion-from-two-vectors-max-angle!": [[16, "vector"]],

  "matrix-from-two-vectors!": [[16, "vector"]],
  "matrix-from-two-vectors-max-angle!": [[16, "vector"]],
  "matrix-from-two-vectors-max-angle-partial!": [[16, "vector"]],
  "matrix-from-two-vectors-partial-linear!": [[16, "vector"]],
  "matrix-remove-z-rot": [
    [16, "vector"],
    [32, "matrix"]
  ],

  "matrix-rot-diff!": [
    [16, "quaternion"],
    [32, "quaternion"],
    [48, "quaternion"]
  ],

  "quaternion-seek": [
    [16, "matrix"],
    [80, "matrix"],
    [144, "quaternion"]
  ],
  "vector-deg-seek": [[16, "matrix"]],
  "vector-deg-slerp": [
    [16, "matrix"],
    [80, "vector"],
    [96, "vector"]
  ],

  "circle-test": [
    [16, "sphere"],
    [32, "sphere"],
    [48, "vector"],
    [64, "vector"]
  ],

  "move-target-from-pad": [
    [16, "vector"],
    [32, "vector"],
    [48, "matrix"]
  ],

  "draw-sprite2d-xy": [[16, "draw-context"]],
  "screen-gradient": [[16, "draw-context"]],

  "(method 10 oscillating-vector)": [[16, "vector"]],

  "show-mc-info": [[16, "mc-slot-info"]],

  "update-mood-erase-color2": [[16, "mood-fog"]],

  "make-light-kit": [[16, "matrix"]],

  "matrix<-parented-transformq!": [[16, "vector"]],

  "(method 20 trsqv)": [[16, "vector"]],

  "(method 19 trsqv)": [[16, "vector"]],

  "(method 17 trsqv)": [
    [16, "quaternion"],
    [32, "vector"],
    [48, "vector"],
    [64, "vector"],
    [80, "vector"]
  ],

  "(method 25 trsqv)": [
    [16, "vector"],
    [32, "vector"],
    [48, "vector"],
    [64, "vector"]
  ],

  "(method 16 trsqv)": [
    [16, "matrix"],
    [80, "matrix"]
  ],

  "(method 14 trsqv)": [[16, "vector"]],

  "(method 13 trsqv)": [[16, "vector"]],

  "(method 12 trsqv)": [
    [16, "vector"],
    [32, "vector"]
  ],

  "(method 11 trsqv)": [[16, "vector"]],

  "(method 10 trsqv)": [
    [16, "vector"],
    [32, "vector"]
  ],

  "(method 23 trsqv)": [[16, "vector"]],
  "(method 24 trsqv)": [[16, "vector"]],

  "vector-sincos!": [[16, "vector"]],

  "init-for-transform": [
    [16, "matrix"],
    [80, "matrix"],
    [144, "vector4s-3"],
    [192, "vector"],
    [208, "vector4s-3"]
  ],

  "string->sound-name": [[16, "qword"]],

  "(method 15 trajectory)": [
    [16, "vector"],
    [32, "vector"]
  ],

  "ripple-add-debug-sphere": [[16, "vector"]],

  "camera-teleport-to-entity": [
    [16, "transformq"],
    [64, "event-message-block"]
  ],

  "(method 10 cam-vector-seeker)": [[16, "vector"]],

  "joint-mod-look-at-handler": [
    [16, "vector"],
    [32, "vector"],
    [64, "vector"],
    [80, "vector"],
    [96, "vector"]
  ],

  "joint-mod-world-look-at-handler": [
    [16, "vector"],
    [32, "vector"],
    [64, "vector"],
    [80, "matrix"],
    [144, "vector"],
    [160, "vector"],
    [176, "matrix"]
  ],

  "joint-mod-rotate-handler": [
    [16, "quaternion"],
    [32, "quaternion"],
    [48, "quaternion"]
  ],

  "joint-mod-wheel-callback": [
    [16, "vector"],
    [32, "vector"],
    [48, "vector"]
  ],

  "draw-end-credits": [[16, "font-context"]],

  "draw-title-credits": [[16, "font-context"]],

  "moving-sphere-sphere-intersect": [[16, "vector"]],

  "moving-sphere-moving-sphere-intersect": [
    [16, "vector"],
    [32, "vector"]
  ],

  "(method 9 cylinder-flat)": [
    [16, "vector"],
    [32, "vector"],
    [48, "cylinder-flat-verts"],
    [208, "cylinder-flat-verts"],
    [368, "matrix"],
    [432, "vector"]
  ],

  "(method 9 cylinder)": [
    [16, "vector"],
    [32, "vector"],
    [48, "cylinder-verts"],
    [432, "cylinder-verts"],
    [816, "matrix"],
    [880, "matrix"]
  ],

  "ray-arbitrary-circle-intersect": [
    [16, "vector"],
    [32, "vector"]
  ],

  "(method 10 cylinder-flat)": [
    [16, "vector"],
    [32, "vector"]
  ],

  "(method 10 cylinder)": [
    [16, "vector"],
    [32, "vector"]
  ],

  "add-debug-sphere-from-table": [
    [16, "vector"],
    [32, "vector"],
    [48, "vector"]
  ],

  "make-debug-sphere-table": [
    [16, "vector"],
    [32, "vector"],
    [48, "vector"],
    [64, "vector"]
  ],

  "(method 20 actor-link-info)": [[16, "event-message-block"]],
  "(method 21 actor-link-info)": [[16, "event-message-block"]],
  "(method 23 actor-link-info)": [[16, "event-message-block"]],

  "(method 24 actor-link-info)": [[16, "event-message-block"]],

  "internal-draw-debug-line": [
    [16, "vector4w-2"],
    [48, "vector4w-2"]
  ],
  "internal-draw-debug-text-3d": [
    [16, "vector4w"],
    [32, "font-context"]
  ],
  "add-debug-triangle-normal": [
    [16, "vector"],
    [32, "vector"]
  ],
  "add-debug-flat-triangle": [
    [16, "vector4w-3"],
    [64, "vector4w-3"]
  ],
  "add-debug-point": [[16, "vector4w-2"]],
  "add-debug-line2d": [
    [16, "vector4w"],
    [32, "vector4w"]
  ],
  "add-debug-box": [
    [16, "vector"],
    [32, "vector"]
  ],
  "add-debug-x": [
    [16, "vector"],
    [32, "vector"]
  ],
  "add-debug-sphere-with-transform": [[16, "vector"]],
  "add-debug-circle": [
    [16, "vector"],
    [32, "vector"]
  ],
  "add-debug-vector": [[16, "vector"]],
  "add-debug-yrot-vector": [[16, "vector"]],
  "add-debug-arc": [
    [16, "vector"],
    [32, "vector"]
  ],
  "add-debug-curve": [
    [16, "vector"],
    [32, "vector"]
  ],
  "add-debug-points": [[16, "vector"]],
  "add-debug-light": [[16, "vector"]],
  "dma-timeout-cam": [
    [16, "vector"],
    [32, "matrix"]
  ],

  "(method 18 tracking-spline)": [
    [16, "tracking-spline-sampler"],
    [32, "tracking-spline-sampler"]
  ],

  "draw-ocean-transition": [
    [16, "sphere"]
  ],

  "dm-cam-mode-func": [[16, "event-message-block"]],
  "ocean-trans-add-upload-table": [
    [16, "vector"]
  ],

  "dm-cam-settings-func": [[16, "event-message-block"]],

  "dm-cam-render-float": [[16, "event-message-block"]],

  "debug-create-cam-restore": [[16, "euler-angles"]],

  "dm-task-resolution": [[16, "event-message-block"]],

  "dm-task-get-money": [[16, "event-message-block"]],

  "dm-give-all-cells": [[16, "event-message-block"]],

  "dm-give-cell": [[16, "event-message-block"]],

  "(anon-function 13 default-menu)": [[16, "event-message-block"]],

  "(anon-function 12 default-menu)": [[16, "event-message-block"]],

  "(anon-function 11 default-menu)": [[16, "event-message-block"]],

  "(method 22 level)": [[16, "event-message-block"]],
  "(method 9 level)": [[16, "event-message-block"]],
  "(method 10 load-state)": [[16, "event-message-block"]],
  "cam-slave-get-rot": [[16, "quaternion"]],

  "draw-joint-spheres": [[16, "vector"]],
  "(method 16 process-drawable)": [
    [16, "matrix"],
    [80, "matrix"],
    [144, "vector"],
    [160, "vector"]
  ],

  "(anon-function 494 task-control)": [[16, "event-message-block"]],
  "(anon-function 493 task-control)": [[16, "event-message-block"]],
  "(anon-function 480 task-control)": [[16, "event-message-block"]],
  "(anon-function 477 task-control)": [[16, "event-message-block"]],
  "(anon-function 476 task-control)": [[16, "event-message-block"]],
  "(anon-function 475 task-control)": [[16, "event-message-block"]],
  "(anon-function 474 task-control)": [[16, "event-message-block"]],
  "(anon-function 455 task-control)": [[16, "event-message-block"]],
  "(anon-function 445 task-control)": [[16, "event-message-block"]],
  "(anon-function 435 task-control)": [[16, "event-message-block"]],
  "(anon-function 426 task-control)": [[16, "event-message-block"]],
  "(anon-function 425 task-control)": [[16, "event-message-block"]],
  "(anon-function 415 task-control)": [[16, "event-message-block"]],
  "(anon-function 414 task-control)": [[16, "event-message-block"]],
  "(anon-function 403 task-control)": [[16, "event-message-block"]],
  "(anon-function 400 task-control)": [[16, "event-message-block"]],
  "(anon-function 393 task-control)": [[16, "event-message-block"]],
  "(anon-function 390 task-control)": [[16, "event-message-block"]],
  "(anon-function 383 task-control)": [[16, "event-message-block"]],
  "(anon-function 380 task-control)": [[16, "event-message-block"]],
  "(anon-function 369 task-control)": [[16, "event-message-block"]],
  "(anon-function 368 task-control)": [[16, "event-message-block"]],
  "(anon-function 367 task-control)": [[16, "event-message-block"]],
  "(anon-function 366 task-control)": [[16, "event-message-block"]],
  "(anon-function 365 task-control)": [[16, "event-message-block"]],
  "(anon-function 364 task-control)": [[16, "event-message-block"]],
  "(anon-function 363 task-control)": [[16, "event-message-block"]],
  "(anon-function 362 task-control)": [[16, "event-message-block"]],
  "(anon-function 337 task-control)": [[16, "event-message-block"]],
  "(anon-function 336 task-control)": [[16, "event-message-block"]],
  "(anon-function 286 task-control)": [[16, "event-message-block"]],
  "(anon-function 227 task-control)": [[16, "event-message-block"]],
  "(anon-function 38 task-control)": [[16, "event-message-block"]],
  "(anon-function 28 task-control)": [[16, "event-message-block"]],
  "(method 10 border-plane)": [[16, "vector"]],
  "(method 9 game-info)": [[16, "event-message-block"]],
  "(method 9 continue-point)": [[16, "vector"]],
  "(method 9 game-save)": [[16, "file-stream"]],
  "(method 10 game-save)": [[16, "file-stream"]],
  "vector-vector-deg-slerp!": [
    [16, "vector"],
    [32, "vector"],
    [48, "quaternion"],
    [64, "quaternion"],
    [80, "quaternion"],
    [96, "vector"]
  ],

  "closest-pt-in-triangle": [
    [16, "vector"],
    [32, "vector"],
    [48, "vector"]
  ],

  "vector-circle-tangent-new": [
    [16, "sphere"],
    [32, "vector"],
    [48, "vector"]
  ],

  "vector-circle-tangent": [
    [16, "sphere"],
    [32, "vector"],
    [48, "vector"],
    [64, "vector"]
  ],

  "vector-plane-distance": [[16, "vector"]],

  "curve-length": [
    [16, "vector"],
    [32, "vector"]
  ],

  "curve-closest-point": [
    [16, "vector"],
    [32, "vector"]
  ],

  "(method 27 seagull)": [
    [16, "vector"],
    [32, "vector"]
  ],

  "add-debug-air-box": [
    [16, "vector"],
    [32, "vector"]
  ],

  "mem-size": [[16, "memory-usage-block"]],

  "display-loop": [[16, "sphere"]],

  "(method 14 curve-control)": [[16, "vector"]],

  "(method 19 path-control)": [
    [16, "vector"],
    [32, "vector"],
    [48, "vector"],
    [64, "vector"]
  ],

  "progress-allowed?": [[16, "event-message-block"]],

  "(method 9 align-control)": [
    [16, "matrix"],
    [80, "quaternion"]
  ],

  "(method 10 align-control)": [[16, "vector"]],

  "(method 15 load-state)": [
    [16, "event-message-block"],
    [96, "event-message-block"]
  ],
  
  "(method 43 farmer)": [
    [16, "vector"]
  ],
  
  "yakow-post": [
    [16, "vector"],
    [32, "vector"],
    [48, "vector"],
    [64, "vector"],
    [80, "vector"],
    [96, "vector"]
  ],
  
  "anim-tester-save-object-seqs": [
    [16, "file-stream"]
  ],

  "anim-test-obj-list-handler": [[16, "event-message-block"]],
  "anim-test-anim-list-handler": [[16, "event-message-block"]],
  "anim-test-sequence-list-handler": [[16, "event-message-block"]],
  "anim-test-edit-sequence-list-handler": [[16, "event-message-block"]],
  "anim-test-edit-seq-insert-item": [[16, "event-message-block"]],
  "anim-test-edit-sequence-list-handler": [
    [112, "event-message-block"],
    [16, "font-context"]
  ],
  "anim-tester-add-newobj": [[16, "event-message-block"]],
  "anim-tester-start": [[16, "event-message-block"]],
  "anim-tester-add-sequence": [[16, "event-message-block"]],
  
  "(anon-function 28 task-control)": [[16, "event-message-block"]],

  "instance-tfragment-add-debug-sphere": [
    [16, "vector"]
  ],
  
  "(method 10 game-save)": [[16, "file-stream"]],

  "cam-state-from-entity": [[16, "curve"]],

  "(method 9 cam-index)": [[16, "vector"]],

  "(method 10 cam-index)": [[16, "vector"]],

  "(method 15 tracking-spline)": [
    [16, "tracking-spline-sampler"],
    [32, "tracking-point"]
  ],

  "(method 16 tracking-spline)": [
    [16, "tracking-spline-sampler"],
    [32, "vector"]
  ],

  "(method 18 tracking-spline)": [
    [16, "tracking-spline-sampler"],
    [32, "vector"]
  ],

  "(method 20 tracking-spline)": [
    [16, "vector"],
    [32, "vector"]
  ],

  "(method 21 tracking-spline)": [
    [16, "tracking-spline-sampler"],
    [32, "vector"]
  ],

  "(method 22 tracking-spline)": [
    [16, "tracking-spline-sampler"],
    [32, "vector"]
  ],

  "cam-slave-init": [[16, "event-message-block"]],

  "cam-curve-pos": [
    [16, "vector"],
    [32, "vector"],
    [48, "vector"]
  ],

  "curve-length": [
    [16, "vector"],
    [32, "vector"]
  ],

  "curve-closest-point": [
    [16, "vector"],
    [32, "vector"]
  ],

  "cam-calc-follow!": [
    [16, "event-message-block"],
    [96, "vector"],
    [112, "vector"],
    [128, "vector"],
    [144, "vector"]
  ],

  "mat-remove-z-rot": [
    [16, "vector"],
    [32, "matrix"]
  ],

  "slave-matrix-blend-2": [
    [16, "vector"],
    [32, "quaternion"],
    [48, "quaternion"],
    [64, "quaternion"]
  ],

  "vector-into-frustum-nosmooth!": [
    [16, "matrix"],
    [80, "vector"],
    [96, "vector"]
  ],

  "slave-set-rotation!": [
    [16, "vector"],
    [32, "matrix"],
    [96, "vector"],
    [112, "matrix"], // guess
    [176, "vector"] // guess
  ],

  "v-slrp2!": [
    [16, "vector"],
    [32, "vector"],
    [48, "vector"],
    [64, "matrix"],
    [128, "vector"]
  ],

  "v-slrp3!": [
    [16, "vector"],
    [32, "vector"],
    [48, "vector"],
    [64, "matrix"],
    [128, "vector"]
  ],

  "(code cam-combiner-active)": [
    [16, "vector"],
    [32, "matrix"],
    [80, "vector"],
    [96, "matrix"]
  ],

  "cam-master-init": [
    [16, "vector"],
    [32, "vector"]
  ],

  "plane-from-points": [[16, "vector"]],

  "update-view-planes": [
    [16, "view-frustum"],
    [144, "vector"],
    [160, "vector"],
    [176, "vector"],
    [192, "vector"],
    [208, "vector"],
    [224, "vector"]
  ],

  "move-camera-from-pad": [[16, "vector"]],

  "cam-free-floating-move": [[16, "camera-free-floating-move-info"]],

  "update-camera": [
    [16, "vector"],
    [32, "quaternion"],
    [48, "vector"]
  ],
  
  "ocean-make-trans-camera-masks": [
    [16, "vector"],
    [32, "vector"]
  ],

  "(anon-function 28 task-control)": [[16, "event-message-block"]],

  "update-mood-prt-color": [
    [16, "vector"]
  ],

  "update-mood-swamp": [
    [16, "vector"]
  ],

  "update-mood-village1": [
    [16, "vector"]
  ],

  "update-mood-maincave": [
    [16, "vector"]
  ],

  "update-mood-ogre": [
    [16, "vector"]
  ],

  "update-mood-finalboss": [
    [16, "vector"],
    [32, "vector"]
  ],

  "update-mood-darkcave": [
    [16, "vector"],
    [32, "vector"]
  ],

  "update-mood-citadel": [
    [16, "vector"],
    [32, "vector"],
    [48, "vector"],
    [64, "vector"],
    [80, "vector"],
    [96, "vector"],
    [112, "vector"],
    [128, "vector"]
  ],

  "update-mood-jungleb": [
    [16, "vector"],
    [32, "vector"],
    [48, "vector"]
  ],

  "update-mood-sunken": [
    [16, "vector"],
    [32, "vector"],
    [48, "vector"],
    [64, "vector"]
  ],

  "update-mood-village2": [
    [16, "vector"],
    [32, "vector"],
    [48, "vector"],
    [64, "vector"]
  ],

  "update-mood-rolling": [
    [16, "vector"] // TODO - really not sure about this one
  ],

  "update-mood-village3": [
    [16, "vector"],
    [32, "vector"],
    [48, "vector"],
    [64, "vector"],
    [80, "vector"],
    [96, "vector"]
  ],

  "ocean-transition-check": [
    [16, "vector"]
  ],

  "ocean-trans-add-upload-strip": [
    [16, "vector"]
  ],

  "draw-ocean-transition-seams": [
    [16, "sphere"]
  ],

  "(method 32 mayor)": [
    [16, "event-message-block"]
  ],

  "(method 43 mayor)": [
    [16, "vector"]
  ],
  
  "(method 10 tippy)": [
    [16, "vector"]
  ],
  
  "compute-and-draw-shadow": [
    [16, "vector"],
    [32, "vector"],
    [48, "sparticle-cpuinfo"] // kinda a guess
  ],

  "find-ground-and-draw-shadow": [
    [16, "vector"],
    [32, "vector"],
    [48, "bone"] // what a guess!
  ],

  "(method 20 collide-cache)": [
    [16, "vector"]
  ],

  "(method 12 wobbler)": [
    [16, "vector"]
  ],

  "(method 12 twister)": [
    [16, "matrix"]
  ],

  "target-on-end-of-teetertotter?": [
    [16, "vector"],
    [32, "vector"]
  ],

  "(event teetertotter-launch)": [
    [16, "event-message-block"]
  ],

  "(method 17 rigid-body)": [
    [16, "vector"]
  ],

  "matrix-3x3-triple-transpose-product": [
    [16, "matrix"],
    [80, "matrix"]
  ],

  "(method 10 rigid-body)": [
    [16, "quaternion"]
  ],

  "(method 13 rigid-body)": [
    [16, "vector"],
    [32, "vector"]
  ],

  "(method 16 rigid-body)": [
    [16, "vector"],
    [32, "vector"]
  ],

  "(method 14 rigid-body)": [
    [16, "vector"],
    [32, "vector"]
  ],

  "(method 18 rigid-body)": [
    [16, "vector"]
  ],

  "(method 24 rigid-body-platform)": [
    [16, "vector"]
  ],

  "(method 26 rigid-body-platform)": [
    [16, "vector"]
  ],

  "(method 27 rigid-body-platform)": [
    [16, "vector"]
  ],

  "(method 22 water-anim)": [
    [16, "vector"]
  ],

  "(anon-function 9 plat-eco)": [
    [16, "event-message-block"]
  ],

  "default-collision-reaction": [
    [16, "vector"],
    [32, "vector"],
    [48, "vector"],
    [96, "vector"]
  ],

  "(trans plat-button-move-downward sunken-elevator)": [
    [16, "vector"],
    [32, "vector"],
    [48, "event-message-block"]
  ],

  "(method 29 sunken-elevator)": [
    [16, "vector"]
  ],
    "(anon-function 0 title-obs)": [
    [16, "font-context"]
  ],

  "print-game-text": [
    [16, "font-context"]
  ],

  "draw-string-xy": [
    [16, "font-context"]
  ],  
  
  "(method 50 nav-enemy)": [
    [16, "vector"]
  ],

  "nav-enemy-init-by-other": [
    [16, "vector"]
  ],

  "nav-enemy-turn-to-face-point": [
    [16, "vector"]
  ],

  "nav-enemy-facing-point?": [
    [16, "vector"]
  ],

  "nav-enemy-jump-post": [
    [16, "vector"]
  ],

  "(method 41 nav-enemy)": [
    [16, "vector"],
    [32, "vector"]
  ],

  "nav-enemy-falling-post": [
    [16, "vector"] // TODO - check collide-shape-moving::62(type, vector, float)
  ],

  "nav-enemy-death-post": [
    [16, "vector"] // TODO - check collide-shape-moving::62(type, vector, float)
  ],

  "nav-enemy-jump-land-post": [
    [16, "vector"],
    [32, "vector"]
  ],

  "nav-enemy-facing-direction?": [
    [16, "vector"],
    [32, "vector"]
  ],

  "nav-enemy-initialize-custom-jump": [
    [16, "vector"],
    [32, "vector"]
  ],

  "nav-enemy-flee-post": [
    [16, "vector"],
    [32, "vector"]
  ],

  "(enter nav-enemy-jump-land nav-enemy)": [
    [16, "vector"]
  ],
  "(code nav-enemy-die nav-enemy)": [
    [16, "event-message-block"]
  ],
  "(enter nav-enemy-die nav-enemy)": [
    [16, "event-message-block"]
  ],
  "(trans nav-enemy-flee nav-enemy)": [
    [16, "event-message-block"]
  ],
  "(trans nav-enemy-patrol nav-enemy)": [
    [16, "event-message-block"]
  ],

  "(method 73 nav-enemy)": [
    [16, "event-message-block"]
  ],

  "(method 43 nav-enemy)": [
    [16, "event-message-block"]
  ],

  "nav-enemy-send-attack": [
    [16, "event-message-block"]
  ],

  "birth-pickup-at-point": [
    [16, "vector"]
  ],

  "merc-blend-shape": [
    [16, ["array", "int16", 128]]
  ],

  "(method 43 bird-lady)": [
    [16, "vector"]
  ],

  "(method 32 bird-lady-beach)": [
    [16, "event-message-block"]
  ],

  "muse-to-idle": [
    [16, "event-message-block"]
  ],

  "(method 32 sculptor)": [
    [16, "event-message-block"]
  ],

  "(method 43 sculptor)": [
    [16, "vector"]
  ],

  "(method 32 geologist)": [
    [16, "event-message-block"]
  ],

  "(method 43 geologist)": [
    [16, "vector"]
  ],

  "(method 32 oracle)": [
    [16, "event-message-block"]
  ],

  "(method 11 oracle)": [
    [16, "vector"],
    [32, "event-message-block"]
  ],

  "(method 32 explorer)": [
    [16, "event-message-block"]
  ],

  "(method 43 explorer)": [
    [16, "vector"]
  ],

  "(method 32 assistant)": [
    [16, "event-message-block"]
  ],

  "(method 43 assistant)": [
    [16, "vector"]
  ],

  "(code idle assistant)": [
    [16, "vector"],
    [32, "vector"]
  ],

  "check-drop-level-assistant": [
    [16, "vector"]
  ],

  "(method 32 sage)": [
    [16, "event-message-block"]
  ],

  "(method 43 sage)": [
    [16, "vector"]
  ],

  "(trans idle sage)": [
    [16, "event-message-block"]
  ],

  "(method 32 gambler)": [
    [16, "event-message-block"]
  ],

  "(method 43 gambler)": [
    [16, "vector"]
  ],

  "(method 32 warrior)": [
    [16, "event-message-block"]
  ],

  "(method 43 warrior)": [
    [16, "vector"]
  ],

  "(exit play-anim warrior)": [
    [16, "event-message-block"]
  ],

  "minershort-trans-hook": [
    [16, "vector"]
  ],

  "(method 32 minershort)": [
    [16, "event-message-block"]
  ],

  "(exit play-anim minershort)": [
    [16, "event-message-block"]
  ],

  "(method 43 minershort)": [
    [16, "vector"]
  ],

  "(method 11 fact-info-target)": [
    [16, "event-message-block"]
  ],

  "(anon-function 6 game-info)": [
    [16, "event-message-block"]
  ],

  "(anon-function 8 game-info)": [
    [16, "event-message-block"]
  ],

  "(method 24 game-info)": [
    [16, "scf-time"]
  ],

  "auto-save-post": [
    [16, "font-context"],
    [112, "font-context"]
  ],

  "auto-save-init-by-other":[
    [16, "event-message-block"]
  ],

  "(code error auto-save)": [
    [16, "event-message-block"]
  ],

  "(code done auto-save)": [
    [16, "event-message-block"]
  ],

<<<<<<< HEAD
  "(method 32 evilbro)": [
    [16, "event-message-block"]
  ],

  "(exit play-anim evilbro)": [
    [16, "event-message-block"]
  ],

=======
  "draw-joint-spheres": [[16, "vector"]],
  "(method 16 process-drawable)": [[16, "matrix"], [80, "matrix"], [144, "vector"], [160, "vector"]],

  "(method 16 target)": [
    [16, "vector"],
    [32, "vector"],
    [48, "vector"]
  ],

  "vector-local+!": [
    [16, "vector"]
  ],

  "move-forward": [
    [16, "vector"],
    [32, "vector"]
  ],

  "set-forward-vel": [
    [16, "vector"]
  ],

  "delete-back-vel": [
    [16, "vector"],
    [32, "vector"]
  ],

  "set-side-vel": [
    [16, "vector"]
  ],

  "build-conversions": [
    [16, "vector"]
  ],

  "vector-turn-to": [
    [16, "vector"],
    [32, "vector"]
  ],

  "warp-vector-into-surface!": [
    [16, "matrix"]
  ],

  "vector<-pad-in-surface!": [
    [16, "vector"]
  ],

  "local-pad-angle": [
    [16, "vector"],
    [32, "vector"]
  ],

  "turn-around?": [
    [16, "vector"],
    [32, "vector"]
  ],

  "target-move-dist": [
    [16, "vector"]
  ],

  "turn-to-vector": [
    [16, "vector"],
    [32, "vector"]
  ],

  "add-thrust": [
    [16, "vector"],
    [32, "vector"],
    [48, "vector"],
    [64, "vector"],
    [80, "vector"],
    [96, "vector"],
    [112, "vector"],
    [128, "vector"],
    [144, "vector"],
    [160, "vector"],
    [176, "vector"],
    [192, "vector"],
    [208, "vector"],
    [224, "vector"]
  ],

  "add-gravity": [
    [16, "vector"],
    [32, "vector"],
    [48, "vector"],
    [64, "vector"]
  ],

  "target-compute-slopes": [
    [16, "vector"],
    [32, "vector"],
    [48, "matrix"]
  ],

  "do-rotations2": [
    [16, "vector"],
    [32, "quaternion"],
    [48, "quaternion"]
  ],

  "level-setup": [
    [16, "event-message-block"]
  ],

  "flag-setup": [
    [16, "vector"],
    [32, "event-message-block"],
    [112, "vector"],
    [128, "vector"],
    [144, "vector"],
    [160, "vector"]
  ],

  "target-compute-edge": [
    [16, "event-message-block"],
    [96, "vector"],
    [112, "vector"]
  ],

  "target-compute-edge-rider": [
    [16, "event-message-block"],
    [96, "vector"]
  ],

  "target-calc-camera-pos": [
    [16, "vector"]
  ],

  "joint-points": [
    [16, "vector"],
    [32, "vector"]
  ],

  "target-real-post": [
    [16, "vector"],
    [32, "vector"],
    [48, "vector"]
  ],

  "target-swim-post": [
    [16, "vector"]
  ],

  "target-no-stick-post": [
    [16, "vector"]
  ],

  "target-no-move-post": [
    [16, "collide-edge-hold-list"] // a total guess
  ],

  "target-slide-down-post": [
    [16, "vector"],
    [32, "vector"],
    [48, "vector"],
    [64, "matrix"]
  ],

  "target-no-ja-move-post": [
    [16, "collide-edge-hold-list"] // a total guess
  ],

  "target-print-stats": [
    [16, "vector"],
    [32, "vector"],
    [48, "vector"]
  ],

  "target-compute-pole": [
    [16, "vector"],
    [32, "vector"],
    [48, "vector"],
    [64, "vector"],
    [80, "event-message-block"],
    [160, "vector"],
    [176, "vector"],
    [192, "vector"]
  ],

  "can-exit-duck?": [
    [16, "collide-using-spheres-params"],
    [48, ["inline-array", "sphere", 2]]
  ],

>>>>>>> 991a4389
  "placeholder-do-not-add-below!": []
}<|MERGE_RESOLUTION|>--- conflicted
+++ resolved
@@ -1178,16 +1178,6 @@
     [16, "event-message-block"]
   ],
 
-<<<<<<< HEAD
-  "(method 32 evilbro)": [
-    [16, "event-message-block"]
-  ],
-
-  "(exit play-anim evilbro)": [
-    [16, "event-message-block"]
-  ],
-
-=======
   "draw-joint-spheres": [[16, "vector"]],
   "(method 16 process-drawable)": [[16, "matrix"], [80, "matrix"], [144, "vector"], [160, "vector"]],
 
@@ -1375,6 +1365,13 @@
     [48, ["inline-array", "sphere", 2]]
   ],
 
->>>>>>> 991a4389
+  "(method 32 evilbro)": [
+    [16, "event-message-block"]
+  ],
+
+  "(exit play-anim evilbro)": [
+    [16, "event-message-block"]
+  ],
+
   "placeholder-do-not-add-below!": []
 }