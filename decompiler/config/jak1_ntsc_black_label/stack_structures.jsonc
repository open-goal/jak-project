--- conflicted
+++ resolved
@@ -1145,13 +1145,6 @@
     [16, "vector"]
   ],
 
-<<<<<<< HEAD
-  "(method 32 evilbro)": [
-    [16, "event-message-block"]
-  ],
-
-  "(exit play-anim evilbro)": [
-=======
   "(method 11 fact-info-target)": [
     [16, "event-message-block"]
   ],
@@ -1182,7 +1175,14 @@
   ],
 
   "(code done auto-save)": [
->>>>>>> 928a12de
+    [16, "event-message-block"]
+  ],
+
+  "(method 32 evilbro)": [
+    [16, "event-message-block"]
+  ],
+
+  "(exit play-anim evilbro)": [
     [16, "event-message-block"]
   ],
 
