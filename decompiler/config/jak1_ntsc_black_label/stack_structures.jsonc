{
  "matrixp*!": [[16, "matrix"]],

  "vector3s-matrix*!": [[16, "vector"]],

  "vector3s-rotate*!": [[16, "vector"]],

  "matrix-rotate-zyx!": [
    [16, "matrix"],
    [80, "matrix"]
  ],

  "matrix-rotate-xyz!": [
    [16, "matrix"],
    [80, "matrix"]
  ],

  "matrix-rotate-zxy!": [
    [16, "matrix"],
    [80, "matrix"]
  ],

  "matrix-rotate-yxz!": [
    [16, "matrix"],
    [80, "matrix"]
  ],

  "matrix-rotate-yzx!": [
    [16, "matrix"],
    [80, "matrix"]
  ],

  "matrix-rotate-yxy!": [
    [16, "vector"],
    [32, "vector"],
    [48, "vector"]
  ],

  "matrix-rotate-yx!": [[16, "matrix"]],

  "transform-matrix-calc!": [
    [16, "matrix"],
    [80, "matrix"]
  ],

  "transform-matrix-parent-calc!": [
    [16, "matrix"],
    [80, "matrix"]
  ],

  "matrix-with-scale->quaternion": [[16, "matrix"]],

  "quaternion-exp!": [[16, "vector"]],
  "quaternion-slerp!": [[16, "vector"]],
  "quaternion-zxy!": [
    [16, "vector"],
    [32, "vector"],
    [48, "vector"]
  ],

  "vector-x-quaternion!": [[16, "matrix"]],
  "vector-y-quaternion!": [[16, "matrix"]],
  "vector-z-quaternion!": [[16, "matrix"]],

  "quaternion-y-angle": [[16, "vector"]],
  "quaternion-rotate-local-x!": [[16, "quaternion"]],
  "quaternion-rotate-local-y!": [[16, "quaternion"]],
  "quaternion-rotate-local-z!": [[16, "quaternion"]],
  "quaternion-rotate-y!": [[16, "quaternion"]],
  "quaternion-rotate-x!": [
    [16, "quaternion"],
    [32, "vector"]
  ],
  "quaternion-rotate-z!": [
    [16, "quaternion"],
    [32, "vector"]
  ],
  "quaternion-delta-y": [
    [16, "vector"],
    [32, "vector"]
  ],
  "quaternion-rotate-y-to-vector!": [
    [16, "quaternion"],
    [32, "vector"],
    [48, "quaternion"]
  ],
  "quaternion-xz-angle": [
    [16, "matrix"],
    [80, "vector"]
  ],
  "vector-rotate-y!": [
    [16, "quaternion"],
    [32, "matrix"]
  ],

  "eul->matrix": [[16, "vector"]],
  "eul->quat": [[16, "matrix"]],
  "quat->eul": [[16, "matrix"]],

  "vector-line-distance": [
    [16, "vector"],
    [32, "vector"],
    [48, "vector"],
    [64, "vector"]
  ],
  "vector-line-distance-point!": [
    [16, "vector"],
    [32, "vector"],
    [48, "vector"],
    [64, "vector"]
  ],

  "forward-up-nopitch->inv-matrix": [[16, "vector"]],

  "forward-up-nopitch->quaternion": [[16, "matrix"]],

  "forward-up->quaternion": [
    [16, "matrix"],
    [80, "vector"]
  ],

  "quaternion-from-two-vectors!": [[16, "vector"]],

  "quaternion-from-two-vectors-max-angle!": [[16, "vector"]],

  "matrix-from-two-vectors!": [[16, "vector"]],
  "matrix-from-two-vectors-max-angle!": [[16, "vector"]],
  "matrix-from-two-vectors-max-angle-partial!": [[16, "vector"]],
  "matrix-from-two-vectors-partial-linear!": [[16, "vector"]],
  "matrix-remove-z-rot": [
    [16, "vector"],
    [32, "matrix"]
  ],

  "matrix-rot-diff!": [
    [16, "quaternion"],
    [32, "quaternion"],
    [48, "quaternion"]
  ],

  "quaternion-seek": [
    [16, "matrix"],
    [80, "matrix"],
    [144, "quaternion"]
  ],
  "vector-deg-seek": [[16, "matrix"]],
  "vector-deg-slerp": [
    [16, "matrix"],
    [80, "vector"],
    [96, "vector"]
  ],

  "circle-test": [
    [16, "sphere"],
    [32, "sphere"],
    [48, "vector"],
    [64, "vector"]
  ],

  "move-target-from-pad": [
    [16, "vector"],
    [32, "vector"],
    [48, "matrix"]
  ],

  "draw-sprite2d-xy": [[16, "draw-context"]],
  "screen-gradient": [[16, "draw-context"]],

  "(method 10 oscillating-vector)": [[16, "vector"]],

  "show-mc-info": [[16, "mc-slot-info"]],

  "update-mood-erase-color2": [[16, "mood-fog"]],

  "make-light-kit": [[16, "matrix"]],

  "matrix<-parented-transformq!": [[16, "vector"]],

  "(method 20 trsqv)": [[16, "vector"]],

  "(method 19 trsqv)": [[16, "vector"]],

  "(method 17 trsqv)": [
    [16, "quaternion"],
    [32, "vector"],
    [48, "vector"],
    [64, "vector"],
    [80, "vector"]
  ],

  "(method 25 trsqv)": [
    [16, "vector"],
    [32, "vector"],
    [48, "vector"],
    [64, "vector"]
  ],

  "(method 16 trsqv)": [
    [16, "matrix"],
    [80, "matrix"]
  ],

  "(method 14 trsqv)": [[16, "vector"]],

  "(method 13 trsqv)": [[16, "vector"]],

  "(method 12 trsqv)": [
    [16, "vector"],
    [32, "vector"]
  ],

  "(method 11 trsqv)": [[16, "vector"]],

  "(method 10 trsqv)": [
    [16, "vector"],
    [32, "vector"]
  ],

  "(method 23 trsqv)": [[16, "vector"]],
  "(method 24 trsqv)": [[16, "vector"]],

  "vector-sincos!": [[16, "vector"]],

  "init-for-transform": [
    [16, "matrix"],
    [80, "matrix"],
    [144, "vector4s-3"],
    [192, "vector"],
    [208, "vector4s-3"]
  ],

  "string->sound-name": [[16, "qword"]],

  "(method 15 trajectory)": [
    [16, "vector"],
    [32, "vector"]
  ],

  "ripple-add-debug-sphere": [[16, "vector"]],

  "camera-teleport-to-entity": [
    [16, "transformq"],
    [64, "event-message-block"]
  ],

  "(method 10 cam-vector-seeker)": [[16, "vector"]],

  "joint-mod-look-at-handler": [
    [16, "vector"],
    [32, "vector"],
    [64, "vector"],
    [80, "vector"],
    [96, "vector"]
  ],

  "joint-mod-world-look-at-handler": [
    [16, "vector"],
    [32, "vector"],
    [64, "vector"],
    [80, "matrix"],
    [144, "vector"],
    [160, "vector"],
    [176, "matrix"]
  ],

  "joint-mod-rotate-handler": [
    [16, "quaternion"],
    [32, "quaternion"],
    [48, "quaternion"]
  ],

  "joint-mod-wheel-callback": [
    [16, "vector"],
    [32, "vector"],
    [48, "vector"]
  ],

  "draw-end-credits": [[16, "font-context"]],

  "draw-title-credits": [[16, "font-context"]],

  "moving-sphere-sphere-intersect": [[16, "vector"]],

  "moving-sphere-moving-sphere-intersect": [
    [16, "vector"],
    [32, "vector"]
  ],

  "(method 9 cylinder-flat)": [
    [16, "vector"],
    [32, "vector"],
    [48, "cylinder-flat-verts"],
    [208, "cylinder-flat-verts"],
    [368, "matrix"],
    [432, "vector"]
  ],

  "(method 9 cylinder)": [
    [16, "vector"],
    [32, "vector"],
    [48, "cylinder-verts"],
    [432, "cylinder-verts"],
    [816, "matrix"],
    [880, "matrix"]
  ],

  "ray-arbitrary-circle-intersect": [
    [16, "vector"],
    [32, "vector"]
  ],

  "(method 10 cylinder-flat)": [
    [16, "vector"],
    [32, "vector"]
  ],

  "(method 10 cylinder)": [
    [16, "vector"],
    [32, "vector"]
  ],

  "add-debug-sphere-from-table": [
    [16, "vector"],
    [32, "vector"],
    [48, "vector"]
  ],

  "make-debug-sphere-table": [
    [16, "vector"],
    [32, "vector"],
    [48, "vector"],
    [64, "vector"]
  ],

  "(method 20 actor-link-info)": [[16, "event-message-block"]],
  "(method 21 actor-link-info)": [[16, "event-message-block"]],
  "(method 23 actor-link-info)": [[16, "event-message-block"]],

  "(method 24 actor-link-info)": [[16, "event-message-block"]],

  "internal-draw-debug-line": [
    [16, "vector4w-2"],
    [48, "vector4w-2"]
  ],
  "internal-draw-debug-text-3d": [
    [16, "vector4w"],
    [32, "font-context"]
  ],
  "add-debug-triangle-normal": [
    [16, "vector"],
    [32, "vector"]
  ],
  "add-debug-flat-triangle": [
    [16, "vector4w-3"],
    [64, "vector4w-3"]
  ],
  "add-debug-point": [[16, "vector4w-2"]],
  "add-debug-line2d": [
    [16, "vector4w"],
    [32, "vector4w"]
  ],
  "add-debug-box": [
    [16, "vector"],
    [32, "vector"]
  ],
  "add-debug-x": [
    [16, "vector"],
    [32, "vector"]
  ],
  "add-debug-sphere-with-transform": [[16, "vector"]],
  "add-debug-circle": [
    [16, "vector"],
    [32, "vector"]
  ],
  "add-debug-vector": [[16, "vector"]],
  "add-debug-yrot-vector": [[16, "vector"]],
  "add-debug-arc": [
    [16, "vector"],
    [32, "vector"]
  ],
  "add-debug-curve": [
    [16, "vector"],
    [32, "vector"]
  ],
  "add-debug-points": [[16, "vector"]],
  "add-debug-light": [[16, "vector"]],
  "dma-timeout-cam": [
    [16, "vector"],
    [32, "matrix"]
  ],

  "(method 18 tracking-spline)": [
    [16, "tracking-spline-sampler"],
    [32, "tracking-spline-sampler"]
  ],

  "draw-ocean-transition": [
    [16, "sphere"]
  ],

  "dm-cam-mode-func": [[16, "event-message-block"]],
  "ocean-trans-add-upload-table": [
    [16, "vector"]
  ],

  "dm-cam-settings-func": [[16, "event-message-block"]],

  "dm-cam-render-float": [[16, "event-message-block"]],

  "debug-create-cam-restore": [[16, "euler-angles"]],

  "dm-task-resolution": [[16, "event-message-block"]],

  "dm-task-get-money": [[16, "event-message-block"]],

  "dm-give-all-cells": [[16, "event-message-block"]],

  "dm-give-cell": [[16, "event-message-block"]],

  "(anon-function 13 default-menu)": [[16, "event-message-block"]],

  "(anon-function 12 default-menu)": [[16, "event-message-block"]],

  "(anon-function 11 default-menu)": [[16, "event-message-block"]],

  "(method 22 level)": [[16, "event-message-block"]],
  "(method 9 level)": [[16, "event-message-block"]],
  "(method 10 load-state)": [[16, "event-message-block"]],
  "cam-slave-get-rot": [[16, "quaternion"]],

  "draw-joint-spheres": [[16, "vector"]],
  "(method 16 process-drawable)": [
    [16, "matrix"],
    [80, "matrix"],
    [144, "vector"],
    [160, "vector"]
  ],

  "(anon-function 494 task-control)": [[16, "event-message-block"]],
  "(anon-function 493 task-control)": [[16, "event-message-block"]],
  "(anon-function 480 task-control)": [[16, "event-message-block"]],
  "(anon-function 477 task-control)": [[16, "event-message-block"]],
  "(anon-function 476 task-control)": [[16, "event-message-block"]],
  "(anon-function 475 task-control)": [[16, "event-message-block"]],
  "(anon-function 474 task-control)": [[16, "event-message-block"]],
  "(anon-function 455 task-control)": [[16, "event-message-block"]],
  "(anon-function 445 task-control)": [[16, "event-message-block"]],
  "(anon-function 435 task-control)": [[16, "event-message-block"]],
  "(anon-function 426 task-control)": [[16, "event-message-block"]],
  "(anon-function 425 task-control)": [[16, "event-message-block"]],
  "(anon-function 415 task-control)": [[16, "event-message-block"]],
  "(anon-function 414 task-control)": [[16, "event-message-block"]],
  "(anon-function 403 task-control)": [[16, "event-message-block"]],
  "(anon-function 400 task-control)": [[16, "event-message-block"]],
  "(anon-function 393 task-control)": [[16, "event-message-block"]],
  "(anon-function 390 task-control)": [[16, "event-message-block"]],
  "(anon-function 383 task-control)": [[16, "event-message-block"]],
  "(anon-function 380 task-control)": [[16, "event-message-block"]],
  "(anon-function 369 task-control)": [[16, "event-message-block"]],
  "(anon-function 368 task-control)": [[16, "event-message-block"]],
  "(anon-function 367 task-control)": [[16, "event-message-block"]],
  "(anon-function 366 task-control)": [[16, "event-message-block"]],
  "(anon-function 365 task-control)": [[16, "event-message-block"]],
  "(anon-function 364 task-control)": [[16, "event-message-block"]],
  "(anon-function 363 task-control)": [[16, "event-message-block"]],
  "(anon-function 362 task-control)": [[16, "event-message-block"]],
  "(anon-function 337 task-control)": [[16, "event-message-block"]],
  "(anon-function 336 task-control)": [[16, "event-message-block"]],
  "(anon-function 286 task-control)": [[16, "event-message-block"]],
  "(anon-function 227 task-control)": [[16, "event-message-block"]],
  "(anon-function 38 task-control)": [[16, "event-message-block"]],
  "(anon-function 28 task-control)": [[16, "event-message-block"]],
  "(method 10 border-plane)": [[16, "vector"]],
  "(method 9 game-info)": [[16, "event-message-block"]],
  "(method 9 continue-point)": [[16, "vector"]],
  "(method 9 game-save)": [[16, "file-stream"]],
  "(method 10 game-save)": [[16, "file-stream"]],
  "vector-vector-deg-slerp!": [
    [16, "vector"],
    [32, "vector"],
    [48, "quaternion"],
    [64, "quaternion"],
    [80, "quaternion"],
    [96, "vector"]
  ],

  "closest-pt-in-triangle": [
    [16, "vector"],
    [32, "vector"],
    [48, "vector"]
  ],

  "vector-circle-tangent-new": [
    [16, "sphere"],
    [32, "vector"],
    [48, "vector"]
  ],

  "vector-circle-tangent": [
    [16, "sphere"],
    [32, "vector"],
    [48, "vector"],
    [64, "vector"]
  ],

  "vector-plane-distance": [[16, "vector"]],

  "curve-length": [
    [16, "vector"],
    [32, "vector"]
  ],

  "curve-closest-point": [
    [16, "vector"],
    [32, "vector"]
  ],

  "(method 27 seagull)": [
    [16, "vector"],
    [32, "vector"]
  ],

  "add-debug-air-box": [
    [16, "vector"],
    [32, "vector"]
  ],

  "mem-size": [[16, "memory-usage-block"]],

  "display-loop": [[16, "sphere"]],

  "(method 14 curve-control)": [[16, "vector"]],

  "(method 19 path-control)": [
    [16, "vector"],
    [32, "vector"],
    [48, "vector"],
    [64, "vector"]
  ],

  "progress-allowed?": [[16, "event-message-block"]],

  "(method 9 align-control)": [
    [16, "matrix"],
    [80, "quaternion"]
  ],

  "(method 10 align-control)": [[16, "vector"]],

  "(method 15 load-state)": [
    [16, "event-message-block"],
    [96, "event-message-block"]
  ],
  
  "(method 43 farmer)": [
    [16, "vector"]
  ],
  
  "yakow-post": [
    [16, "vector"],
    [32, "vector"],
    [48, "vector"],
    [64, "vector"],
    [80, "vector"],
    [96, "vector"]
  ],
  
  "anim-tester-save-object-seqs": [
    [16, "file-stream"]
  ],

  "anim-test-obj-list-handler": [[16, "event-message-block"]],
  "anim-test-anim-list-handler": [[16, "event-message-block"]],
  "anim-test-sequence-list-handler": [[16, "event-message-block"]],
  "anim-test-edit-sequence-list-handler": [[16, "event-message-block"]],
  "anim-test-edit-seq-insert-item": [[16, "event-message-block"]],
  "anim-test-edit-sequence-list-handler": [
    [112, "event-message-block"],
    [16, "font-context"]
  ],
  "anim-tester-add-newobj": [[16, "event-message-block"]],
  "anim-tester-start": [[16, "event-message-block"]],
  "anim-tester-add-sequence": [[16, "event-message-block"]],
  
  "(anon-function 28 task-control)": [[16, "event-message-block"]],

  "instance-tfragment-add-debug-sphere": [
    [16, "vector"]
  ],
  
  "(method 10 game-save)": [[16, "file-stream"]],

  "cam-state-from-entity": [[16, "curve"]],

  "(method 9 cam-index)": [[16, "vector"]],

  "(method 10 cam-index)": [[16, "vector"]],

  "(method 15 tracking-spline)": [
    [16, "tracking-spline-sampler"],
    [32, "tracking-point"]
  ],

  "(method 16 tracking-spline)": [
    [16, "tracking-spline-sampler"],
    [32, "vector"]
  ],

  "(method 18 tracking-spline)": [
    [16, "tracking-spline-sampler"],
    [32, "vector"]
  ],

  "(method 20 tracking-spline)": [
    [16, "vector"],
    [32, "vector"]
  ],

  "(method 21 tracking-spline)": [
    [16, "tracking-spline-sampler"],
    [32, "vector"]
  ],

  "(method 22 tracking-spline)": [
    [16, "tracking-spline-sampler"],
    [32, "vector"]
  ],

  "cam-slave-init": [[16, "event-message-block"]],

  "cam-curve-pos": [
    [16, "vector"],
    [32, "vector"],
    [48, "vector"]
  ],

  "curve-length": [
    [16, "vector"],
    [32, "vector"]
  ],

  "curve-closest-point": [
    [16, "vector"],
    [32, "vector"]
  ],

  "cam-calc-follow!": [
    [16, "event-message-block"],
    [96, "vector"],
    [112, "vector"],
    [128, "vector"],
    [144, "vector"]
  ],

  "mat-remove-z-rot": [
    [16, "vector"],
    [32, "matrix"]
  ],

  "slave-matrix-blend-2": [
    [16, "vector"],
    [32, "quaternion"],
    [48, "quaternion"],
    [64, "quaternion"]
  ],

  "vector-into-frustum-nosmooth!": [
    [16, "matrix"],
    [80, "vector"],
    [96, "vector"]
  ],

  "slave-set-rotation!": [
    [16, "vector"],
    [32, "matrix"],
    [96, "vector"],
    [112, "matrix"], // guess
    [176, "vector"] // guess
  ],

  "v-slrp2!": [
    [16, "vector"],
    [32, "vector"],
    [48, "vector"],
    [64, "matrix"],
    [128, "vector"]
  ],

  "v-slrp3!": [
    [16, "vector"],
    [32, "vector"],
    [48, "vector"],
    [64, "matrix"],
    [128, "vector"]
  ],

  "(code cam-combiner-active)": [
    [16, "vector"],
    [32, "matrix"],
    [80, "vector"],
    [96, "matrix"]
  ],

  "cam-master-init": [
    [16, "vector"],
    [32, "vector"]
  ],

  "plane-from-points": [[16, "vector"]],

  "update-view-planes": [
    [16, "view-frustum"],
    [144, "vector"],
    [160, "vector"],
    [176, "vector"],
    [192, "vector"],
    [208, "vector"],
    [224, "vector"]
  ],

  "move-camera-from-pad": [[16, "vector"]],

  "cam-free-floating-move": [[16, "camera-free-floating-move-info"]],

  "update-camera": [
    [16, "vector"],
    [32, "quaternion"],
    [48, "vector"]
  ],
  
  "ocean-make-trans-camera-masks": [
    [16, "vector"],
    [32, "vector"]
  ],

  "(anon-function 28 task-control)": [[16, "event-message-block"]],

  "update-mood-prt-color": [
    [16, "vector"]
  ],

  "update-mood-swamp": [
    [16, "vector"]
  ],

  "update-mood-village1": [
    [16, "vector"]
  ],

  "update-mood-maincave": [
    [16, "vector"]
  ],

  "update-mood-ogre": [
    [16, "vector"]
  ],

  "update-mood-finalboss": [
    [16, "vector"],
    [32, "vector"]
  ],

  "update-mood-darkcave": [
    [16, "vector"],
    [32, "vector"]
  ],

  "update-mood-citadel": [
    [16, "vector"],
    [32, "vector"],
    [48, "vector"],
    [64, "vector"],
    [80, "vector"],
    [96, "vector"],
    [112, "vector"],
    [128, "vector"]
  ],

  "update-mood-jungleb": [
    [16, "vector"],
    [32, "vector"],
    [48, "vector"]
  ],

  "update-mood-sunken": [
    [16, "vector"],
    [32, "vector"],
    [48, "vector"],
    [64, "vector"]
  ],

  "update-mood-village2": [
    [16, "vector"],
    [32, "vector"],
    [48, "vector"],
    [64, "vector"]
  ],

  "update-mood-rolling": [
    [16, "vector"] // TODO - really not sure about this one
  ],

  "update-mood-village3": [
    [16, "vector"],
    [32, "vector"],
    [48, "vector"],
    [64, "vector"],
    [80, "vector"],
    [96, "vector"]
  ],

  "ocean-transition-check": [
    [16, "vector"]
  ],

  "ocean-trans-add-upload-strip": [
    [16, "vector"]
  ],

  "draw-ocean-transition-seams": [
    [16, "sphere"]
  ],

  "(method 32 mayor)": [
    [16, "event-message-block"]
  ],

  "(method 43 mayor)": [
    [16, "vector"]
  ],
  
  "(method 10 tippy)": [
    [16, "vector"]
  ],
  
  "compute-and-draw-shadow": [
    [16, "vector"],
    [32, "vector"],
    [48, "sparticle-cpuinfo"] // kinda a guess
  ],

  "find-ground-and-draw-shadow": [
    [16, "vector"],
    [32, "vector"],
    [48, "bone"] // what a guess!
  ],

  "(method 20 collide-cache)": [
    [16, "vector"]
  ],

  "(method 12 wobbler)": [
    [16, "vector"]
  ],

  "(method 12 twister)": [
    [16, "matrix"]
  ],

  "target-on-end-of-teetertotter?": [
    [16, "vector"],
    [32, "vector"]
  ],

  "(event teetertotter-launch)": [
    [16, "event-message-block"]
  ],

  "(method 17 rigid-body)": [
    [16, "vector"]
  ],

  "matrix-3x3-triple-transpose-product": [
    [16, "matrix"],
    [80, "matrix"]
  ],

  "(method 10 rigid-body)": [
    [16, "quaternion"]
  ],

  "(method 13 rigid-body)": [
    [16, "vector"],
    [32, "vector"]
  ],

  "(method 16 rigid-body)": [
    [16, "vector"],
    [32, "vector"]
  ],

  "(method 14 rigid-body)": [
    [16, "vector"],
    [32, "vector"]
  ],

  "(method 18 rigid-body)": [
    [16, "vector"]
  ],

  "(method 24 rigid-body-platform)": [
    [16, "vector"]
  ],

  "(method 26 rigid-body-platform)": [
    [16, "vector"]
  ],

  "(method 27 rigid-body-platform)": [
    [16, "vector"]
  ],

  "(method 22 water-anim)": [
    [16, "vector"]
  ],

  "(anon-function 9 plat-eco)": [
    [16, "event-message-block"]
  ],

  "default-collision-reaction": [
    [16, "vector"],
    [32, "vector"],
    [48, "vector"],
    [96, "vector"]
  ],

  "(trans plat-button-move-downward sunken-elevator)": [
    [16, "vector"],
    [32, "vector"],
    [48, "event-message-block"]
  ],

  "(method 29 sunken-elevator)": [
    [16, "vector"]
  ],
    "(anon-function 0 title-obs)": [
    [16, "font-context"]
  ],

  "print-game-text": [
    [16, "font-context"]
  ],

  "draw-string-xy": [
    [16, "font-context"]
  ],  
  
  "(method 50 nav-enemy)": [
    [16, "vector"]
  ],

  "nav-enemy-init-by-other": [
    [16, "vector"]
  ],

  "nav-enemy-turn-to-face-point": [
    [16, "vector"]
  ],

  "nav-enemy-facing-point?": [
    [16, "vector"]
  ],

  "nav-enemy-jump-post": [
    [16, "vector"]
  ],

  "(method 41 nav-enemy)": [
    [16, "vector"],
    [32, "vector"]
  ],

  "nav-enemy-falling-post": [
    [16, "vector"] // TODO - check collide-shape-moving::62(type, vector, float)
  ],

  "nav-enemy-death-post": [
    [16, "vector"] // TODO - check collide-shape-moving::62(type, vector, float)
  ],

  "nav-enemy-jump-land-post": [
    [16, "vector"],
    [32, "vector"]
  ],

  "nav-enemy-facing-direction?": [
    [16, "vector"],
    [32, "vector"]
  ],

  "nav-enemy-initialize-custom-jump": [
    [16, "vector"],
    [32, "vector"]
  ],

  "nav-enemy-flee-post": [
    [16, "vector"],
    [32, "vector"]
  ],

  "(enter nav-enemy-jump-land nav-enemy)": [
    [16, "vector"]
  ],
  "(code nav-enemy-die nav-enemy)": [
    [16, "event-message-block"]
  ],
  "(enter nav-enemy-die nav-enemy)": [
    [16, "event-message-block"]
  ],
  "(trans nav-enemy-flee nav-enemy)": [
    [16, "event-message-block"]
  ],
  "(trans nav-enemy-patrol nav-enemy)": [
    [16, "event-message-block"]
  ],

  "(method 73 nav-enemy)": [
    [16, "event-message-block"]
  ],

  "(method 43 nav-enemy)": [
    [16, "event-message-block"]
  ],

  "nav-enemy-send-attack": [
    [16, "event-message-block"]
  ],

  "birth-pickup-at-point": [
    [16, "vector"]
  ],

  "merc-blend-shape": [
    [16, ["array", "int16", 128]]
  ],

  "(method 43 bird-lady)": [
    [16, "vector"]
  ],

  "(method 32 bird-lady-beach)": [
    [16, "event-message-block"]
  ],

  "muse-to-idle": [
    [16, "event-message-block"]
  ],

  "(method 32 sculptor)": [
    [16, "event-message-block"]
  ],

  "(method 43 sculptor)": [
    [16, "vector"]
  ],

  "(method 32 geologist)": [
    [16, "event-message-block"]
  ],

  "(method 43 geologist)": [
    [16, "vector"]
  ],

  "(method 32 oracle)": [
    [16, "event-message-block"]
  ],

  "(method 11 oracle)": [
    [16, "vector"],
    [32, "event-message-block"]
  ],

  "(method 32 explorer)": [
    [16, "event-message-block"]
  ],

  "(method 43 explorer)": [
    [16, "vector"]
  ],

  "(method 32 assistant)": [
    [16, "event-message-block"]
  ],

  "(method 43 assistant)": [
    [16, "vector"]
  ],

  "(code idle assistant)": [
    [16, "vector"],
    [32, "vector"]
  ],

  "check-drop-level-assistant": [
    [16, "vector"]
  ],

  "(method 32 sage)": [
    [16, "event-message-block"]
  ],

  "(method 43 sage)": [
    [16, "vector"]
  ],

  "(trans idle sage)": [
    [16, "event-message-block"]
  ],

  "(method 32 gambler)": [
    [16, "event-message-block"]
  ],

  "(method 43 gambler)": [
    [16, "vector"]
  ],

  "(method 32 warrior)": [
    [16, "event-message-block"]
  ],

  "(method 43 warrior)": [
    [16, "vector"]
  ],

  "(exit play-anim warrior)": [
    [16, "event-message-block"]
  ],

  "minershort-trans-hook": [
    [16, "vector"]
  ],

  "(method 32 minershort)": [
    [16, "event-message-block"]
  ],

  "(exit play-anim minershort)": [
    [16, "event-message-block"]
  ],

  "(method 43 minershort)": [
    [16, "vector"]
  ],

  "(method 11 fact-info-target)": [
    [16, "event-message-block"]
  ],

  "(anon-function 6 game-info)": [
    [16, "event-message-block"]
  ],

  "(anon-function 8 game-info)": [
    [16, "event-message-block"]
  ],

  "(method 24 game-info)": [
    [16, "scf-time"]
  ],

  "auto-save-post": [
    [16, "font-context"],
    [112, "font-context"]
  ],

  "auto-save-init-by-other":[
    [16, "event-message-block"]
  ],

  "(code error auto-save)": [
    [16, "event-message-block"]
  ],

  "(code done auto-save)": [
    [16, "event-message-block"]
  ],
  
  "update-time-of-day": [
    [16, "(array float)"] // TODO - broken!
  ],

  "check-drop-level-rain": [
    [16, "vector"]
  ],

  "update-rain": [
    [16, "vector"],
    [32, "vector"],
    [48, "event-message-block"]
  ],

  "sparticle-track-sun": [
    [16, "vector"]
  ],

  "draw-joint-spheres": [[16, "vector"]],
  "(method 16 process-drawable)": [[16, "matrix"], [80, "matrix"], [144, "vector"], [160, "vector"]],

  "(method 16 target)": [
    [16, "vector"],
    [32, "vector"],
    [48, "vector"]
  ],

  "vector-local+!": [
    [16, "vector"]
  ],

  "move-forward": [
    [16, "vector"],
    [32, "vector"]
  ],

  "set-forward-vel": [
    [16, "vector"]
  ],

  "delete-back-vel": [
    [16, "vector"],
    [32, "vector"]
  ],

  "set-side-vel": [
    [16, "vector"]
  ],

  "build-conversions": [
    [16, "vector"]
  ],

  "vector-turn-to": [
    [16, "vector"],
    [32, "vector"]
  ],

  "warp-vector-into-surface!": [
    [16, "matrix"]
  ],

  "vector<-pad-in-surface!": [
    [16, "vector"]
  ],

  "local-pad-angle": [
    [16, "vector"],
    [32, "vector"]
  ],

  "turn-around?": [
    [16, "vector"],
    [32, "vector"]
  ],

  "target-move-dist": [
    [16, "vector"]
  ],

  "turn-to-vector": [
    [16, "vector"],
    [32, "vector"]
  ],

  "add-thrust": [
    [16, "vector"],
    [32, "vector"],
    [48, "vector"],
    [64, "vector"],
    [80, "vector"],
    [96, "vector"],
    [112, "vector"],
    [128, "vector"],
    [144, "vector"],
    [160, "vector"],
    [176, "vector"],
    [192, "vector"],
    [208, "vector"],
    [224, "vector"]
  ],

  "add-gravity": [
    [16, "vector"],
    [32, "vector"],
    [48, "vector"],
    [64, "vector"]
  ],

  "target-compute-slopes": [
    [16, "vector"],
    [32, "vector"],
    [48, "matrix"]
  ],

  "do-rotations2": [
    [16, "vector"],
    [32, "quaternion"],
    [48, "quaternion"]
  ],

  "level-setup": [
    [16, "event-message-block"]
  ],

  "flag-setup": [
    [16, "vector"],
    [32, "event-message-block"],
    [112, "vector"],
    [128, "vector"],
    [144, "vector"],
    [160, "vector"]
  ],

  "target-compute-edge": [
    [16, "event-message-block"],
    [96, "vector"],
    [112, "vector"]
  ],

  "target-compute-edge-rider": [
    [16, "event-message-block"],
    [96, "vector"]
  ],

  "target-calc-camera-pos": [
    [16, "vector"]
  ],

  "joint-points": [
    [16, "vector"],
    [32, "vector"]
  ],

  "target-real-post": [
    [16, "vector"],
    [32, "vector"],
    [48, "vector"]
  ],

  "target-swim-post": [
    [16, "vector"]
  ],

  "target-no-stick-post": [
    [16, "vector"]
  ],

  "target-no-move-post": [
    [16, "collide-edge-hold-list"] // a total guess
  ],

  "target-slide-down-post": [
    [16, "vector"],
    [32, "vector"],
    [48, "vector"],
    [64, "matrix"]
  ],

  "target-no-ja-move-post": [
    [16, "collide-edge-hold-list"] // a total guess
  ],

  "target-print-stats": [
    [16, "vector"],
    [32, "vector"],
    [48, "vector"]
  ],

  "target-compute-pole": [
    [16, "vector"],
    [32, "vector"],
    [48, "vector"],
    [64, "vector"],
    [80, "event-message-block"],
    [160, "vector"],
    [176, "vector"],
    [192, "vector"]
  ],

  "can-exit-duck?": [
    [16, "collide-using-spheres-params"],
    [48, ["inline-array", "sphere", 2]]
  ],

  "(method 32 evilbro)": [
    [16, "event-message-block"]
  ],

  "(exit play-anim evilbro)": [
    [16, "event-message-block"]
  ],

  "(method 29 basebutton)": [
    [16, "event-message-block"]
  ],

  "(code use warp-gate)": [
    [16, "event-message-block"]
  ],

  "(trans use warp-gate)": [
    [16, "event-message-block"]
  ],

  "(anon-function 1 basebutton)": [
    [16, "vector"],
    [32, "vector"],
    [48, "event-message-block"]
  ],

  "(code target-warp-out)": [
    [16, "event-message-block"],
    [96, "vector"],
    [112, "vector"]
  ],

  "dm-anim-tester-func": [
    [16, "event-message-block"]
  ],

  "update-actor-vis-box": [
    [16, "vector"]
  ],

  "(method 14 level-group)":[
    [16, "vector"],
    [32, "vector"]
  ],

  "(trans falling beach-rock)": [
    [16, "vector"],
    [32, "vector"],
    [48, "vector"],
    [64, "vector"],
    [80, "vector"],
    [96, "vector"]
  ],

  "(code falling beach-rock)": [
    [16, "event-message-block"]
  ],

  "(method 11 beach-rock)": [
    [16, "vector"]
  ],

  "birth-func-copy-target-y-rot": [
    [16, "matrix"]
  ],

  "birth-func-ground-orient": [
    [16, "vector"],
    [32, "bone"],
    [128, "vector"],
    [144, "quaternion"],
    [160, "quaternion"]
  ],

  "birth-func-target-orient": [
    [32, "vector"],
    [48, "vector"], // unused
    [64, "quaternion"],
    [80, "quaternion"]
  ],

  "birth-func-vector-orient": [
    [16, "vector"],
    [32, "vector"], // unused
    [48, "quaternion"]
  ],

  "part-tracker-track-target-joint": [
    [16, "vector"]
  ],

  "process-drawable-burn-effect": [
    [16, "rgbaf"],
    [32, "rgbaf"],
    [48, "vector"]
  ],

<<<<<<< HEAD
  "(method 37 sharkey)": [
    [16, "vector"]
  ],

  "(method 39 sharkey)": [
    [16, "vector"]
  ],

  "sharkey-notice-player?": [
    [16, "event-message-block"]
  ],

  "sharkey-move-to-attack-position": [
    [16, "vector"],
    [32, "vector"],
    [48, "vector"]
  ],

  "(code nav-enemy-attack sharkey)": [
    [16, "vector"],
    [32, "vector"],
    [48, "event-message-block"]
  ],

  "(trans nav-enemy-chase sharkey)": [
    [16, "event-message-block"]
  ],

  "(method 43 lurkercrab)": [
    [16, "vector"],
    [32, "vector"]
  ],

  "(enter idle assistant-lavatube-end)": [
    [16, "event-message-block"]
  ],

  "target-has-all-the-cells?": [
    [16, "event-message-block"]
  ],

  "(code idle power-left)": [
    [16, "event-message-block"]
  ],

  "(code jump powercellalt)": [
    [16, "trajectory"]
  ],

  "(enter target-final-door)": [
    [16, "event-message-block"]
  ],

  "(exit target-final-door)": [
    [16, "event-message-block"]
  ],

  "(code target-final-door)": [
    [16, "vector"],
    [32, "vector"],
    [48, "vector"],
    [64, "event-message-block"]
  ],

  "(method 43 aphid)": [
    [16, "event-message-block"]
  ],

  "(code nav-enemy-give-up aphid)": [
    [16, "vector"]
  ],

  "aphid-init-by-other": [
    [16, "vector"],
    [32, "event-message-block"]
=======
  "(anon-function 27 projectiles)": [
    [16, "vector"]
  ],

  "projectile-collision-reaction": [
    [16, "vector"],
    [32, "vector"],
    [48, "matrix"],
    [96, "vector"],
    [112, "event-message-block"],
    [192, "vector"],
    [208, "vector"]
  ],

  "(event projectile-moving projectile)": [
    [16, "event-message-block"]
  ],

  "(code projectile-moving projectile)": [
    [16, "vector"]
  ],

  "projectile-update-velocity-space-wars": [
    [16, "vector"],
    [32, "vector"],
    [48, "vector"],
    [64, "vector"]
  ],

  "(code projectile-die projectile)": [
    [16, "event-message-block"]
  ],

  "projectile-init-by-other": [
    [16, "collide-edge-hold-list"]
  ],

  "(method 27 projectile-yellow)": [
    [16, "vector"]
  ],

  "spawn-projectile-blue": [
    [16, "vector"],
    [32, "vector"]
>>>>>>> 3d7010b0
  ],

  "placeholder-do-not-add-below!": []
}<|MERGE_RESOLUTION|>--- conflicted
+++ resolved
@@ -1480,83 +1480,6 @@
     [48, "vector"]
   ],
 
-<<<<<<< HEAD
-  "(method 37 sharkey)": [
-    [16, "vector"]
-  ],
-
-  "(method 39 sharkey)": [
-    [16, "vector"]
-  ],
-
-  "sharkey-notice-player?": [
-    [16, "event-message-block"]
-  ],
-
-  "sharkey-move-to-attack-position": [
-    [16, "vector"],
-    [32, "vector"],
-    [48, "vector"]
-  ],
-
-  "(code nav-enemy-attack sharkey)": [
-    [16, "vector"],
-    [32, "vector"],
-    [48, "event-message-block"]
-  ],
-
-  "(trans nav-enemy-chase sharkey)": [
-    [16, "event-message-block"]
-  ],
-
-  "(method 43 lurkercrab)": [
-    [16, "vector"],
-    [32, "vector"]
-  ],
-
-  "(enter idle assistant-lavatube-end)": [
-    [16, "event-message-block"]
-  ],
-
-  "target-has-all-the-cells?": [
-    [16, "event-message-block"]
-  ],
-
-  "(code idle power-left)": [
-    [16, "event-message-block"]
-  ],
-
-  "(code jump powercellalt)": [
-    [16, "trajectory"]
-  ],
-
-  "(enter target-final-door)": [
-    [16, "event-message-block"]
-  ],
-
-  "(exit target-final-door)": [
-    [16, "event-message-block"]
-  ],
-
-  "(code target-final-door)": [
-    [16, "vector"],
-    [32, "vector"],
-    [48, "vector"],
-    [64, "event-message-block"]
-  ],
-
-  "(method 43 aphid)": [
-    [16, "event-message-block"]
-  ],
-
-  "(code nav-enemy-give-up aphid)": [
-    [16, "vector"]
-  ],
-
-  "aphid-init-by-other": [
-    [16, "vector"],
-    [32, "event-message-block"]
-=======
   "(anon-function 27 projectiles)": [
     [16, "vector"]
   ],
@@ -1601,7 +1524,83 @@
   "spawn-projectile-blue": [
     [16, "vector"],
     [32, "vector"]
->>>>>>> 3d7010b0
+  ],
+
+  "(method 37 sharkey)": [
+    [16, "vector"]
+  ],
+
+  "(method 39 sharkey)": [
+    [16, "vector"]
+  ],
+
+  "sharkey-notice-player?": [
+    [16, "event-message-block"]
+  ],
+
+  "sharkey-move-to-attack-position": [
+    [16, "vector"],
+    [32, "vector"],
+    [48, "vector"]
+  ],
+
+  "(code nav-enemy-attack sharkey)": [
+    [16, "vector"],
+    [32, "vector"],
+    [48, "event-message-block"]
+  ],
+
+  "(trans nav-enemy-chase sharkey)": [
+    [16, "event-message-block"]
+  ],
+
+  "(method 43 lurkercrab)": [
+    [16, "vector"],
+    [32, "vector"]
+  ],
+
+  "(enter idle assistant-lavatube-end)": [
+    [16, "event-message-block"]
+  ],
+
+  "target-has-all-the-cells?": [
+    [16, "event-message-block"]
+  ],
+
+  "(code idle power-left)": [
+    [16, "event-message-block"]
+  ],
+
+  "(code jump powercellalt)": [
+    [16, "trajectory"]
+  ],
+
+  "(enter target-final-door)": [
+    [16, "event-message-block"]
+  ],
+
+  "(exit target-final-door)": [
+    [16, "event-message-block"]
+  ],
+
+  "(code target-final-door)": [
+    [16, "vector"],
+    [32, "vector"],
+    [48, "vector"],
+    [64, "event-message-block"]
+  ],
+
+  "(method 43 aphid)": [
+    [16, "event-message-block"]
+  ],
+
+  "(code nav-enemy-give-up aphid)": [
+    [16, "vector"]
+  ],
+
+  "aphid-init-by-other": [
+    [16, "vector"],
+    [32, "event-message-block"]
   ],
 
   "placeholder-do-not-add-below!": []
