--- conflicted
+++ resolved
@@ -5039,11 +5039,11 @@
     [32, "matrix"]
   ],
 
-<<<<<<< HEAD
   "cspace<-transform-yxy!": [
     [16, "matrix"],
     [80, "matrix"]
-=======
+  ],
+
   "(trans notice-blue crate)": [
     [16, "event-message-block"]
   ],
@@ -5876,7 +5876,6 @@
   "seagull-post": [
     [16, "quaternion"],
     [32, "quaternion"]
->>>>>>> f6b40637
   ],
 
   "placeholder-do-not-add-below!": []
