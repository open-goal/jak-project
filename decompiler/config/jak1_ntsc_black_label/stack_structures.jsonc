--- conflicted
+++ resolved
@@ -6190,7 +6190,15 @@
     [224, "vector"]
   ],
 
-<<<<<<< HEAD
+  "(method 18 collide-edge-work)": [
+    [16, "pbhp-stack-vars"]
+  ],
+
+  "(method 9 edge-grab-info)": [
+    [16, "collide-using-spheres-params"],
+    [48, "event-message-block"]
+  ],
+
   "(method 20 nav-mesh)": [
     [16, "vector"],
     [32, "vector"]
@@ -6343,15 +6351,6 @@
 
   "(method 32 nav-control)": [
     [16, "nav-control-cfs-work"]
-=======
-  "(method 18 collide-edge-work)": [
-    [16, "pbhp-stack-vars"]
-  ],
-
-  "(method 9 edge-grab-info)": [
-    [16, "collide-using-spheres-params"],
-    [48, "event-message-block"]
->>>>>>> f8fa95f9
   ],
 
   "placeholder-do-not-add-below!": []
