--- conflicted
+++ resolved
@@ -742,24 +742,6 @@
     [16, "vector"]
   ],
 
-<<<<<<< HEAD
-  "compute-and-draw-shadow": [
-    [16, "vector"],
-    [32, "vector"],
-    [48, "sparticle-cpuinfo"] // kinda a guess
-  ],
-
-  "find-ground-and-draw-shadow": [
-    [16, "vector"],
-    [32, "vector"],
-    [48, "bone"] // what a guess!
-  ],
-
-  "(method 20 collide-cache)": [
-    [16, "vector"]
-  ],
-
-=======
   "update-mood-village1": [
     [16, "vector"]
   ],
@@ -838,6 +820,21 @@
     [16, "sphere"]
   ],
   
->>>>>>> 4d76d2f1
+  "compute-and-draw-shadow": [
+    [16, "vector"],
+    [32, "vector"],
+    [48, "sparticle-cpuinfo"] // kinda a guess
+  ],
+
+  "find-ground-and-draw-shadow": [
+    [16, "vector"],
+    [32, "vector"],
+    [48, "bone"] // what a guess!
+  ],
+
+  "(method 20 collide-cache)": [
+    [16, "vector"]
+  ],
+
   "placeholder-do-not-add-below!": []
 }