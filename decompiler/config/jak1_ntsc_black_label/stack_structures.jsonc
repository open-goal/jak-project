{
  "matrixp*!": [[16, "matrix"]],

  "vector3s-matrix*!": [[16, "vector"]],

  "vector3s-rotate*!": [[16, "vector"]],

  "matrix-rotate-zyx!": [
    [16, "matrix"],
    [80, "matrix"]
  ],

  "matrix-rotate-xyz!": [
    [16, "matrix"],
    [80, "matrix"]
  ],

  "matrix-rotate-zxy!": [
    [16, "matrix"],
    [80, "matrix"]
  ],

  "matrix-rotate-yxz!": [
    [16, "matrix"],
    [80, "matrix"]
  ],

  "matrix-rotate-yzx!": [
    [16, "matrix"],
    [80, "matrix"]
  ],

  "matrix-rotate-yxy!": [
    [16, "vector"],
    [32, "vector"],
    [48, "vector"]
  ],

  "matrix-rotate-yx!": [[16, "matrix"]],

  "transform-matrix-calc!": [
    [16, "matrix"],
    [80, "matrix"]
  ],

  "transform-matrix-parent-calc!": [
    [16, "matrix"],
    [80, "matrix"]
  ],

  "matrix-with-scale->quaternion": [[16, "matrix"]],

  "quaternion-exp!": [[16, "vector"]],
  "quaternion-slerp!": [[16, "vector"]],
  "quaternion-zxy!": [
    [16, "vector"],
    [32, "vector"],
    [48, "vector"]
  ],

  "vector-x-quaternion!": [[16, "matrix"]],
  "vector-y-quaternion!": [[16, "matrix"]],
  "vector-z-quaternion!": [[16, "matrix"]],

  "quaternion-y-angle": [[16, "vector"]],
  "quaternion-rotate-local-x!": [[16, "quaternion"]],
  "quaternion-rotate-local-y!": [[16, "quaternion"]],
  "quaternion-rotate-local-z!": [[16, "quaternion"]],
  "quaternion-rotate-y!": [[16, "quaternion"]],
  "quaternion-rotate-x!": [
    [16, "quaternion"],
    [32, "vector"]
  ],
  "quaternion-rotate-z!": [
    [16, "quaternion"],
    [32, "vector"]
  ],
  "quaternion-delta-y": [
    [16, "vector"],
    [32, "vector"]
  ],
  "quaternion-rotate-y-to-vector!": [
    [16, "quaternion"],
    [32, "vector"],
    [48, "quaternion"]
  ],
  "quaternion-xz-angle": [
    [16, "matrix"],
    [80, "vector"]
  ],
  "vector-rotate-y!": [
    [16, "quaternion"],
    [32, "matrix"]
  ],

  "eul->matrix": [[16, "vector"]],
  "eul->quat": [[16, "matrix"]],
  "quat->eul": [[16, "matrix"]],

  "vector-line-distance": [
    [16, "vector"],
    [32, "vector"],
    [48, "vector"],
    [64, "vector"]
  ],
  "vector-line-distance-point!": [
    [16, "vector"],
    [32, "vector"],
    [48, "vector"],
    [64, "vector"]
  ],

  "forward-up-nopitch->inv-matrix": [[16, "vector"]],

  "forward-up-nopitch->quaternion": [[16, "matrix"]],

  "forward-up->quaternion": [
    [16, "matrix"],
    [80, "vector"]
  ],

  "quaternion-from-two-vectors!": [[16, "vector"]],

  "quaternion-from-two-vectors-max-angle!": [[16, "vector"]],

  "matrix-from-two-vectors!": [[16, "vector"]],
  "matrix-from-two-vectors-max-angle!": [[16, "vector"]],
  "matrix-from-two-vectors-max-angle-partial!": [[16, "vector"]],
  "matrix-from-two-vectors-partial-linear!": [[16, "vector"]],
  "matrix-remove-z-rot": [
    [16, "vector"],
    [32, "matrix"]
  ],

  "matrix-rot-diff!": [
    [16, "quaternion"],
    [32, "quaternion"],
    [48, "quaternion"]
  ],

  "quaternion-seek": [
    [16, "matrix"],
    [80, "matrix"],
    [144, "quaternion"]
  ],
  "vector-deg-seek": [[16, "matrix"]],
  "vector-deg-slerp": [
    [16, "matrix"],
    [80, "vector"],
    [96, "vector"]
  ],

  "circle-test": [
    [16, "sphere"],
    [32, "sphere"],
    [48, "vector"],
    [64, "vector"]
  ],

  "move-target-from-pad": [
    [16, "vector"],
    [32, "vector"],
    [48, "matrix"]
  ],

  "draw-sprite2d-xy": [[16, "draw-context"]],
  "screen-gradient": [[16, "draw-context"]],

  "(method 10 oscillating-vector)": [[16, "vector"]],

  "show-mc-info": [[16, "mc-slot-info"]],

  "update-mood-erase-color2": [[16, "mood-fog"]],

  "make-light-kit": [[16, "matrix"]],

  "matrix<-parented-transformq!": [[16, "quaternion"]],

  "(method 20 trsqv)": [[16, "vector"]],

  "(method 19 trsqv)": [[16, "vector"]],

  "(method 17 trsqv)": [
    [16, "quaternion"],
    [32, "vector"],
    [48, "vector"],
    [64, "vector"],
    [80, "vector"]
  ],

  "(method 25 trsqv)": [
    [16, "vector"],
    [32, "vector"],
    [48, "vector"],
    [64, "quaternion"]
  ],

  "(method 16 trsqv)": [
    [16, "matrix"],
    [80, "matrix"]
  ],

  "(method 14 trsqv)": [
    [16, "vector"]
  ],

  "(method 13 trsqv)": [
    [16, "vector"]
  ],

  "(method 12 trsqv)": [
    [16, "vector"],
    [32, "vector"]
  ],

  "(method 11 trsqv)": [
    [16, "vector"]
  ],

  "(method 10 trsqv)": [
    [16, "vector"],
    [32, "vector"]
  ],
  
  "make-light-kit": [[16, "matrix"]],

  "(method 23 trsqv)": [[16, "vector"]],
  "(method 24 trsqv)": [[16, "vector"]],

  "vector-sincos!": [[16, "vector"]],

  "init-for-transform": [
    [16, "matrix"],
    [80, "matrix"],
    [144, "vector4s-3"],
    [192, "vector"],
    [208, "vector4s-3"]
  ],

  "string->sound-name": [
    [16, "qword"]
  ],

  "(method 15 trajectory)": [
    [16, "vector"],
    [32, "vector"]
  ],

  "ripple-add-debug-sphere": [
    [16, "vector"]
  ],

  "camera-teleport-to-entity": [
    [16, "transformq"],
    [64, "event-message-block"]
  ],

  "(method 10 cam-vector-seeker)": [
    [16, "vector"]
  ],

  "joint-mod-look-at-handler": [
    [16, "vector"],
    [32, "vector"],
    [64, "vector"],
    [80, "vector"],
    [96, "vector"]
  ],

  "joint-mod-world-look-at-handler": [
    [16, "vector"],
    [32, "vector"],
    [64, "vector"],
    [80, "matrix"],
    [144, "vector"],
    [160, "vector"],
    [176, "matrix"]
  ],

  "joint-mod-rotate-handler": [
    [16, "quaternion"],
    [32, "quaternion"],
    [48, "quaternion"]
  ],

  "joint-mod-wheel-callback": [
    [16, "vector"],
    [32, "vector"],
    [48, "vector"]
  ],

  "draw-end-credits": [
    [16, "font-context"]
  ],

  "draw-title-credits": [
    [16, "font-context"]
  ],

  "moving-sphere-sphere-intersect": [
    [16, "vector"]
  ],

  "moving-sphere-moving-sphere-intersect": [
    [16, "vector"],
    [32, "vector"]
  ],

  "(method 9 cylinder-flat)": [
    [16, "vector"],
    [32, "vector"],
    [48, "cylinder-flat-verts"],
    [208, "cylinder-flat-verts"],
    [368, "matrix"],
    [432, "vector"]
  ],

  "(method 9 cylinder)": [
    [16, "vector"],
    [32, "vector"],
    [48, "cylinder-verts"],
    [432, "cylinder-verts"],
    [816, "matrix"],
    [880, "matrix"]
  ],

  "ray-arbitrary-circle-intersect": [
    [16, "vector"],
    [32, "vector"]
  ],

  "(method 10 cylinder-flat)": [
    [16, "vector"],
    [32, "vector"]
  ],

  "(method 10 cylinder)": [
    [16, "vector"],
    [32, "vector"]
  ],

  "add-debug-sphere-from-table": [
    [16, "vector"],
    [32, "vector"],
    [48, "vector"]
  ],

  "make-debug-sphere-table": [
    [16, "vector"],
    [32, "vector"],
    [48, "vector"],
    [64, "vector"]
  ],

  "(method 23 actor-link-info)": [
    [16, "event-message-block"]
  ],

  "(method 24 actor-link-info)": [
    [16, "event-message-block"]
  ],
  
  "internal-draw-debug-line": [[16, "vector4w-2"], [48, "vector4w-2"]],
  "internal-draw-debug-text-3d": [[16, "vector4w"], [32, "font-context"]],
  "add-debug-triangle-normal": [[16, "vector"], [32, "vector"]],
  "add-debug-flat-triangle": [[16, "vector4w-3"], [64, "vector4w-3"]],
  "add-debug-point": [[16, "vector4w-2"]],
  "add-debug-line2d": [[16, "vector4w"], [32, "vector4w"]],
  "add-debug-box": [[16, "vector"], [32, "vector"]],
  "add-debug-x": [[16, "vector"], [32, "vector"]],
  "add-debug-sphere-with-transform": [[16, "vector"]],
  "add-debug-circle": [[16, "vector"], [32, "vector"]],
  "add-debug-vector": [[16, "vector"]],
  "add-debug-yrot-vector": [[16, "vector"]],
  "add-debug-arc": [[16, "vector"], [32, "vector"]],
  "add-debug-curve": [[16, "vector"], [32, "vector"]],
  "add-debug-points": [[16, "vector"]],
  "add-debug-light": [[16, "vector"]],
  "dma-timeout-cam": [[16, "vector"], [32, "matrix"]],

<<<<<<< HEAD
  "ocean-trans-add-upload-table": [
    [16, "vector"]
  ],

  "ocean-make-trans-camera-masks": [
    [16, "vector"],
    [32, "vector"]
  ],

  "ocean-transition-check": [
    [16, "vector"]
  ],

  "ocean-trans-add-upload-strip": [
    [16, "vector"]
  ],

  "draw-ocean-transition-seams": [
    [16, "symbol"]
  ],

  "draw-ocean-transition": [
    [16, "symbol"]
  ]
=======
  "(method 18 tracking-spline)": [
    [16, "tracking-spline-sampler"],
    [32, "tracking-spline-sampler"]
  ],

  "draw-ocean-transition": [
    [16, "sphere"]
  ]


>>>>>>> 69e24ae5
}<|MERGE_RESOLUTION|>--- conflicted
+++ resolved
@@ -378,7 +378,15 @@
   "add-debug-light": [[16, "vector"]],
   "dma-timeout-cam": [[16, "vector"], [32, "matrix"]],
 
-<<<<<<< HEAD
+  "(method 18 tracking-spline)": [
+    [16, "tracking-spline-sampler"],
+    [32, "tracking-spline-sampler"]
+  ],
+
+  "draw-ocean-transition": [
+    [16, "sphere"]
+  ],
+
   "ocean-trans-add-upload-table": [
     [16, "vector"]
   ],
@@ -403,16 +411,4 @@
   "draw-ocean-transition": [
     [16, "symbol"]
   ]
-=======
-  "(method 18 tracking-spline)": [
-    [16, "tracking-spline-sampler"],
-    [32, "tracking-spline-sampler"]
-  ],
-
-  "draw-ocean-transition": [
-    [16, "sphere"]
-  ]
-
-
->>>>>>> 69e24ae5
 }