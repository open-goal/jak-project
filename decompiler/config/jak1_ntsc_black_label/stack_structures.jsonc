--- conflicted
+++ resolved
@@ -3322,22 +3322,6 @@
     [16, "event-message-block"]
   ],
 
-<<<<<<< HEAD
-  "(event idle scarecrow-a)": [
-    [16, "vector"]
-  ],
-
-  "(method 11 touching-prims-entry)": [
-    [16, "vector"]
-  ],
-
-  "(code hit scarecrow-a)": [
-    [16, "joint-exploder-tuning"]
-  ],
-
-  "(code hit scarecrow-b)": [
-    [16, "joint-exploder-tuning"]
-=======
   "cloud-track": [
     [16, "vector"],
     [32, "vector"]
@@ -3373,7 +3357,22 @@
 
   "update-ocean": [
     [16, "vector"]
->>>>>>> 8b25a19e
+  ],
+
+  "(event idle scarecrow-a)": [
+    [16, "vector"]
+  ],
+
+  "(method 11 touching-prims-entry)": [
+    [16, "vector"]
+  ],
+
+  "(code hit scarecrow-a)": [
+    [16, "joint-exploder-tuning"]
+  ],
+
+  "(code hit scarecrow-b)": [
+    [16, "joint-exploder-tuning"]
   ],
 
   "placeholder-do-not-add-below!": []
