--- conflicted
+++ resolved
@@ -469,6 +469,7 @@
   "(anon-function 286 task-control)": [[16, "event-message-block"]],
   "(anon-function 227 task-control)": [[16, "event-message-block"]],
   "(anon-function 38 task-control)": [[16, "event-message-block"]],
+  "(anon-function 28 task-control)": [[16, "event-message-block"]],
   "(method 10 border-plane)": [[16, "vector"]],
   "(method 9 game-info)": [[16, "event-message-block"]],
   "(method 9 continue-point)": [[16, "vector"]],
@@ -819,12 +820,7 @@
   "draw-ocean-transition-seams": [
     [16, "sphere"]
   ],
-
-<<<<<<< HEAD
-  "(method 12 wobbler)": [
-=======
-  "(method 10 tippy)": [
->>>>>>> 3cfd50b6
+    "(method 10 tippy)": [
     [16, "vector"]
   ],
   
@@ -844,5 +840,10 @@
     [16, "vector"]
   ],
 
+  "(method 12 wobbler)": [
+    [16, "vector"]
+  ],
+  
+
   "placeholder-do-not-add-below!": []
 }