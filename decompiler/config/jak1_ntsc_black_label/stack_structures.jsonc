{
  "run-function-in-process": [
    [16, ["array", "uint64", 6]],
    [64, "catch-frame"]
  ],

  "matrixp*!": [[16, "matrix"]],

  "vector3s-matrix*!": [[16, "vector"]],

  "vector3s-rotate*!": [[16, "vector"]],

  "matrix-rotate-zyx!": [
    [16, "matrix"],
    [80, "matrix"]
  ],
  "matrix-rotate-xyz!": [
    [16, "matrix"],
    [80, "matrix"]
  ],
  "matrix-rotate-zxy!": [
    [16, "matrix"],
    [80, "matrix"]
  ],
  "matrix-rotate-yxz!": [
    [16, "matrix"],
    [80, "matrix"]
  ],
  "matrix-rotate-yzx!": [
    [16, "matrix"],
    [80, "matrix"]
  ],
  "matrix-rotate-yxy!": [
    [16, "vector"],
    [32, "vector"],
    [48, "vector"]
  ],
  "matrix-rotate-yx!": [[16, "matrix"]],
  "transform-matrix-calc!": [
    [16, "matrix"],
    [80, "matrix"]
  ],
  "transform-matrix-parent-calc!": [
    [16, "matrix"],
    [80, "matrix"]
  ],
  "matrix-with-scale->quaternion": [[16, "matrix"]],
  "quaternion-exp!": [[16, "vector"]],
  "quaternion-slerp!": [[16, "vector"]],
  "quaternion-zxy!": [
    [16, "vector"],
    [32, "vector"],
    [48, "vector"]
  ],
  "vector-x-quaternion!": [[16, "matrix"]],
  "vector-y-quaternion!": [[16, "matrix"]],
  "vector-z-quaternion!": [[16, "matrix"]],
  "quaternion-y-angle": [[16, "vector"]],
  "quaternion-rotate-local-x!": [[16, "quaternion"]],
  "quaternion-rotate-local-y!": [[16, "quaternion"]],
  "quaternion-rotate-local-z!": [[16, "quaternion"]],
  "quaternion-rotate-y!": [[16, "quaternion"]],
  "quaternion-rotate-x!": [
    [16, "quaternion"],
    [32, "vector"]
  ],
  "quaternion-rotate-z!": [
    [16, "quaternion"],
    [32, "vector"]
  ],
  "quaternion-delta-y": [
    [16, "vector"],
    [32, "vector"]
  ],
  "quaternion-rotate-y-to-vector!": [
    [16, "quaternion"],
    [32, "vector"],
    [48, "quaternion"]
  ],
  "quaternion-xz-angle": [
    [16, "matrix"],
    [80, "vector"]
  ],
  "vector-rotate-y!": [
    [16, "quaternion"],
    [32, "matrix"]
  ],
  "eul->matrix": [[16, "vector"]],
  "eul->quat": [[16, "matrix"]],
  "quat->eul": [[16, "matrix"]],
  "vector-line-distance": [
    [16, "vector"],
    [32, "vector"],
    [48, "vector"],
    [64, "vector"]
  ],
  "vector-line-distance-point!": [
    [16, "vector"],
    [32, "vector"],
    [48, "vector"],
    [64, "vector"]
  ],
  "forward-up-nopitch->inv-matrix": [[16, "vector"]],
  "forward-up-nopitch->quaternion": [[16, "matrix"]],
  "forward-up->quaternion": [
    [16, "matrix"],
    [80, "vector"]
  ],
  "quaternion-from-two-vectors!": [[16, "vector"]],
  "quaternion-from-two-vectors-max-angle!": [[16, "vector"]],
  "matrix-from-two-vectors!": [[16, "vector"]],
  "matrix-from-two-vectors-max-angle!": [[16, "vector"]],
  "matrix-from-two-vectors-max-angle-partial!": [[16, "vector"]],
  "matrix-from-two-vectors-partial-linear!": [[16, "vector"]],
  "matrix-remove-z-rot": [
    [16, "vector"],
    [32, "matrix"]
  ],
  "matrix-rot-diff!": [
    [16, "quaternion"],
    [32, "quaternion"],
    [48, "quaternion"]
  ],
  "quaternion-seek": [
    [16, "matrix"],
    [80, "matrix"],
    [144, "quaternion"]
  ],
  "vector-deg-seek": [[16, "matrix"]],
  "vector-deg-slerp": [
    [16, "matrix"],
    [80, "vector"],
    [96, "vector"]
  ],
  "circle-test": [
    [16, "sphere"],
    [32, "sphere"],
    [48, "vector"],
    [64, "vector"]
  ],
  "move-target-from-pad": [
    [16, "vector"],
    [32, "vector"],
    [48, "matrix"]
  ],
  "draw-sprite2d-xy": [[16, "draw-context"]],
  "screen-gradient": [[16, "draw-context"]],
  "(method 10 oscillating-vector)": [[16, "vector"]],
  "show-mc-info": [[16, "mc-slot-info"]],
  "update-mood-erase-color2": [[16, "mood-fog"]],
  "make-light-kit": [[16, "matrix"]],
  "matrix<-parented-transformq!": [[16, "vector"]],
  "(method 20 trsqv)": [[16, "vector"]],
  "(method 19 trsqv)": [[16, "vector"]],
  "(method 17 trsqv)": [
    [16, "quaternion"],
    [32, "vector"],
    [48, "vector"],
    [64, "vector"],
    [80, "vector"]
  ],
  "(method 25 trsqv)": [
    [16, "vector"],
    [32, "vector"],
    [48, "vector"],
    [64, "vector"]
  ],
  "(method 16 trsqv)": [
    [16, "matrix"],
    [80, "matrix"]
  ],
  "(method 14 trsqv)": [[16, "vector"]],
  "(method 13 trsqv)": [[16, "vector"]],
  "(method 12 trsqv)": [
    [16, "vector"],
    [32, "vector"]
  ],
  "(method 11 trsqv)": [[16, "vector"]],
  "(method 10 trsqv)": [
    [16, "vector"],
    [32, "vector"]
  ],

  "(method 23 trsqv)": [[16, "vector"]],
  "(method 24 trsqv)": [[16, "vector"]],

  "vector-sincos!": [[16, "vector"]],

  "init-for-transform": [
    [16, "matrix"],
    [80, "matrix"],
    [144, "vector4s-3"],
    [192, "vector"],
    [208, "vector4s-3"]
  ],
  "string->sound-name": [[16, "qword"]],
  "(method 15 trajectory)": [
    [16, "vector"],
    [32, "vector"]
  ],
  "ripple-add-debug-sphere": [[16, "vector"]],
  "camera-teleport-to-entity": [
    [16, "transformq"],
    [64, "event-message-block"]
  ],
  "(method 10 cam-vector-seeker)": [[16, "vector"]],
  "joint-mod-look-at-handler": [
    [16, "vector"],
    [32, "vector"],
    [64, "vector"],
    [80, "vector"],
    [96, "vector"]
  ],
  "joint-mod-world-look-at-handler": [
    [16, "vector"],
    [32, "vector"],
    [64, "vector"],
    [80, "matrix"],
    [144, "vector"],
    [160, "vector"],
    [176, "matrix"]
  ],
  "joint-mod-rotate-handler": [
    [16, "quaternion"],
    [32, "quaternion"],
    [48, "quaternion"]
  ],
  "joint-mod-wheel-callback": [
    [16, "vector"],
    [32, "vector"],
    [48, "vector"]
  ],
  "draw-end-credits": [[16, "font-context"]],
  "draw-title-credits": [[16, "font-context"]],
  "moving-sphere-sphere-intersect": [[16, "vector"]],
  "moving-sphere-moving-sphere-intersect": [
    [16, "vector"],
    [32, "vector"]
  ],
  "(method 9 cylinder-flat)": [
    [16, "vector"],
    [32, "vector"],
    [48, "cylinder-flat-verts"],
    [208, "cylinder-flat-verts"],
    [368, "matrix"],
    [432, "vector"]
  ],
  "(method 9 cylinder)": [
    [16, "vector"],
    [32, "vector"],
    [48, "cylinder-verts"],
    [432, "cylinder-verts"],
    [816, "matrix"],
    [880, "matrix"]
  ],
  "ray-arbitrary-circle-intersect": [
    [16, "vector"],
    [32, "vector"]
  ],
  "(method 10 cylinder-flat)": [
    [16, "vector"],
    [32, "vector"]
  ],
  "(method 10 cylinder)": [
    [16, "vector"],
    [32, "vector"]
  ],
  "add-debug-sphere-from-table": [
    [16, "vector"],
    [32, "vector"],
    [48, "vector"]
  ],
  "make-debug-sphere-table": [
    [16, "vector"],
    [32, "vector"],
    [48, "vector"],
    [64, "vector"]
  ],
  "(method 20 actor-link-info)": [[16, "event-message-block"]],
  "(method 21 actor-link-info)": [[16, "event-message-block"]],
  "(method 23 actor-link-info)": [[16, "event-message-block"]],
  "(method 24 actor-link-info)": [[16, "event-message-block"]],
  "internal-draw-debug-line": [
    [16, "vector4w-2"],
    [48, "vector4w-2"]
  ],
  "internal-draw-debug-text-3d": [
    [16, "vector4w"],
    [32, "font-context"]
  ],
  "add-debug-triangle-normal": [
    [16, "vector"],
    [32, "vector"]
  ],
  "add-debug-flat-triangle": [
    [16, "vector4w-3"],
    [64, "vector4w-3"]
  ],
  "add-debug-point": [[16, "vector4w-2"]],
  "add-debug-line2d": [
    [16, "vector4w"],
    [32, "vector4w"]
  ],
  "add-debug-box": [
    [16, "vector"],
    [32, "vector"]
  ],
  "add-debug-x": [
    [16, "vector"],
    [32, "vector"]
  ],
  "add-debug-sphere-with-transform": [[16, "vector"]],
  "add-debug-circle": [
    [16, "vector"],
    [32, "vector"]
  ],
  "add-debug-vector": [[16, "vector"]],
  "add-debug-yrot-vector": [[16, "vector"]],
  "add-debug-arc": [
    [16, "vector"],
    [32, "vector"]
  ],
  "add-debug-curve": [
    [16, "vector"],
    [32, "vector"]
  ],
  "add-debug-points": [[16, "vector"]],
  "add-debug-light": [[16, "vector"]],
  "dma-timeout-cam": [
    [16, "vector"],
    [32, "matrix"]
  ],

  "(method 18 tracking-spline)": [
    [16, "tracking-spline-sampler"],
    [32, "tracking-spline-sampler"]
  ],

  "draw-ocean-transition": [[16, "sphere"]],

  "dm-cam-mode-func": [[16, "event-message-block"]],
  "ocean-trans-add-upload-table": [[16, "vector"]],

  "dm-cam-settings-func": [[16, "event-message-block"]],

  "dm-cam-render-float": [[16, "event-message-block"]],

  "debug-create-cam-restore": [[16, "euler-angles"]],

  "dm-task-resolution": [[16, "event-message-block"]],

  "dm-task-get-money": [[16, "event-message-block"]],

  "dm-give-all-cells": [[16, "event-message-block"]],

  "dm-give-cell": [[16, "event-message-block"]],

  "(anon-function 13 default-menu)": [[16, "event-message-block"]],

  "(anon-function 12 default-menu)": [[16, "event-message-block"]],

  "(anon-function 11 default-menu)": [[16, "event-message-block"]],

  "(method 22 level)": [[16, "event-message-block"]],
  "(method 9 level)": [[16, "event-message-block"]],
  "(method 10 load-state)": [[16, "event-message-block"]],
  "cam-slave-get-rot": [[16, "quaternion"]],

  "draw-joint-spheres": [[16, "vector"]],
  "(method 16 process-drawable)": [
    [16, "matrix"],
    [80, "matrix"],
    [144, "vector"],
    [160, "vector"]
  ],
  "(anon-function 494 task-control)": [[16, "event-message-block"]],
  "(anon-function 493 task-control)": [[16, "event-message-block"]],
  "(anon-function 480 task-control)": [[16, "event-message-block"]],
  "(anon-function 477 task-control)": [[16, "event-message-block"]],
  "(anon-function 476 task-control)": [[16, "event-message-block"]],
  "(anon-function 475 task-control)": [[16, "event-message-block"]],
  "(anon-function 474 task-control)": [[16, "event-message-block"]],
  "(anon-function 455 task-control)": [[16, "event-message-block"]],
  "(anon-function 445 task-control)": [[16, "event-message-block"]],
  "(anon-function 435 task-control)": [[16, "event-message-block"]],
  "(anon-function 426 task-control)": [[16, "event-message-block"]],
  "(anon-function 425 task-control)": [[16, "event-message-block"]],
  "(anon-function 415 task-control)": [[16, "event-message-block"]],
  "(anon-function 414 task-control)": [[16, "event-message-block"]],
  "(anon-function 403 task-control)": [[16, "event-message-block"]],
  "(anon-function 400 task-control)": [[16, "event-message-block"]],
  "(anon-function 393 task-control)": [[16, "event-message-block"]],
  "(anon-function 390 task-control)": [[16, "event-message-block"]],
  "(anon-function 383 task-control)": [[16, "event-message-block"]],
  "(anon-function 380 task-control)": [[16, "event-message-block"]],
  "(anon-function 369 task-control)": [[16, "event-message-block"]],
  "(anon-function 368 task-control)": [[16, "event-message-block"]],
  "(anon-function 367 task-control)": [[16, "event-message-block"]],
  "(anon-function 366 task-control)": [[16, "event-message-block"]],
  "(anon-function 365 task-control)": [[16, "event-message-block"]],
  "(anon-function 364 task-control)": [[16, "event-message-block"]],
  "(anon-function 363 task-control)": [[16, "event-message-block"]],
  "(anon-function 362 task-control)": [[16, "event-message-block"]],
  "(anon-function 337 task-control)": [[16, "event-message-block"]],
  "(anon-function 336 task-control)": [[16, "event-message-block"]],
  "(anon-function 286 task-control)": [[16, "event-message-block"]],
  "(anon-function 227 task-control)": [[16, "event-message-block"]],
  "(anon-function 38 task-control)": [[16, "event-message-block"]],
  "(anon-function 28 task-control)": [[16, "event-message-block"]],
  "(method 10 border-plane)": [[16, "vector"]],
  "(method 9 game-info)": [[16, "event-message-block"]],
  "(method 9 continue-point)": [[16, "vector"]],
  "(method 9 game-save)": [[16, "file-stream"]],
  "(method 10 game-save)": [[16, "file-stream"]],
  "vector-vector-deg-slerp!": [
    [16, "vector"],
    [32, "vector"],
    [48, "quaternion"],
    [64, "quaternion"],
    [80, "quaternion"],
    [96, "vector"]
  ],
  "closest-pt-in-triangle": [
    [16, "vector"],
    [32, "vector"],
    [48, "vector"]
  ],
  "vector-circle-tangent-new": [
    [16, "sphere"],
    [32, "vector"],
    [48, "vector"]
  ],
  "vector-circle-tangent": [
    [16, "sphere"],
    [32, "vector"],
    [48, "vector"],
    [64, "vector"]
  ],
  "vector-plane-distance": [[16, "vector"]],
  "curve-length": [
    [16, "vector"],
    [32, "vector"]
  ],
  "curve-closest-point": [
    [16, "vector"],
    [32, "vector"]
  ],
  "(method 27 seagull)": [
    [16, "vector"],
    [32, "vector"]
  ],
  "add-debug-air-box": [
    [16, "vector"],
    [32, "vector"]
  ],
  "mem-size": [[16, "memory-usage-block"]],
  "display-loop": [[16, "sphere"]],
  "(method 14 curve-control)": [[16, "vector"]],
  "(method 19 path-control)": [
    [16, "vector"],
    [32, "vector"],
    [48, "vector"],
    [64, "vector"]
  ],
  "progress-allowed?": [[16, "event-message-block"]],
  "(method 9 align-control)": [
    [16, "matrix"],
    [80, "quaternion"]
  ],
  "(method 10 align-control)": [[16, "vector"]],
  "(method 15 load-state)": [
    [16, "event-message-block"],
    [96, "event-message-block"]
  ],

  "(method 43 farmer)": [[16, "vector"]],

  "yakow-post": [
    [16, "vector"],
    [32, "vector"],
    [48, "vector"],
    [64, "vector"],
    [80, "vector"],
    [96, "vector"]
  ],

  "anim-tester-save-object-seqs": [[16, "file-stream"]],
  "anim-test-obj-list-handler": [[16, "event-message-block"]],
  "anim-test-anim-list-handler": [[16, "event-message-block"]],
  "anim-test-sequence-list-handler": [[16, "event-message-block"]],
  "anim-test-edit-seq-insert-item": [[16, "event-message-block"]],
  "anim-test-edit-sequence-list-handler": [
    [112, "event-message-block"],
    [16, "font-context"]
  ],
  "anim-tester-add-newobj": [[16, "event-message-block"]],
  "anim-tester-start": [[16, "event-message-block"]],
  "anim-tester-add-sequence": [[16, "event-message-block"]],

  "(anon-function 28 task-control)": [[16, "event-message-block"]],

  "instance-tfragment-add-debug-sphere": [[16, "vector"]],

  "(method 10 game-save)": [[16, "file-stream"]],

  "cam-state-from-entity": [[16, "curve"]],

  "(method 9 cam-index)": [[16, "vector"]],

  "(method 10 cam-index)": [[16, "vector"]],

  "(method 15 tracking-spline)": [
    [16, "tracking-spline-sampler"],
    [32, "tracking-point"]
  ],
  "(method 16 tracking-spline)": [
    [16, "tracking-spline-sampler"],
    [32, "vector"]
  ],
  "(method 18 tracking-spline)": [
    [16, "tracking-spline-sampler"],
    [32, "vector"]
  ],
  "(method 20 tracking-spline)": [
    [16, "vector"],
    [32, "vector"]
  ],
  "(method 21 tracking-spline)": [
    [16, "tracking-spline-sampler"],
    [32, "vector"]
  ],
  "(method 22 tracking-spline)": [
    [16, "tracking-spline-sampler"],
    [32, "vector"]
  ],
  "cam-slave-init": [[16, "event-message-block"]],
  "cam-curve-pos": [
    [16, "vector"],
    [32, "vector"],
    [48, "vector"]
  ],
  "cam-calc-follow!": [
    [16, "event-message-block"],
    [96, "vector"],
    [112, "vector"],
    [128, "vector"],
    [144, "vector"]
  ],
  "mat-remove-z-rot": [
    [16, "vector"],
    [32, "matrix"]
  ],
  "slave-matrix-blend-2": [
    [16, "vector"],
    [32, "quaternion"],
    [48, "quaternion"],
    [64, "quaternion"]
  ],
  "vector-into-frustum-nosmooth!": [
    [16, "matrix"],
    [80, "vector"],
    [96, "vector"]
  ],
  "slave-set-rotation!": [
    [16, "vector"],
    [32, "matrix"],
    [96, "vector"],
    [112, "matrix"],
    [176, "vector"]
  ],
  "v-slrp2!": [
    [16, "vector"],
    [32, "vector"],
    [48, "vector"],
    [64, "matrix"],
    [128, "vector"]
  ],
  "v-slrp3!": [
    [16, "vector"],
    [32, "vector"],
    [48, "vector"],
    [64, "matrix"],
    [128, "vector"]
  ],

  "(code cam-combiner-active)": [
    [16, "vector"],
    [32, "matrix"],
    [80, "vector"],
    [96, "matrix"]
  ],
  "cam-master-init": [
    [16, "vector"],
    [32, "vector"]
  ],
  "plane-from-points": [[16, "vector"]],
  "update-view-planes": [
    [16, "view-frustum"],
    [144, "vector"],
    [160, "vector"],
    [176, "vector"],
    [192, "vector"],
    [208, "vector"],
    [224, "vector"]
  ],
  "move-camera-from-pad": [[16, "vector"]],
  "cam-free-floating-move": [[16, "camera-free-floating-move-info"]],
  "update-camera": [
    [16, "vector"],
    [32, "quaternion"],
    [48, "vector"]
  ],

  "ocean-make-trans-camera-masks": [
    [16, "vector"],
    [32, "vector"]
  ],

  "(anon-function 28 task-control)": [[16, "event-message-block"]],

  "update-mood-prt-color": [[16, "vector"]],

  "update-mood-swamp": [[16, "vector"]],

  "update-mood-village1": [[16, "vector"]],

  "update-mood-maincave": [[16, "vector"]],

  "update-mood-ogre": [[16, "vector"]],

  "update-mood-finalboss": [
    [16, "vector"],
    [32, "vector"]
  ],

  "update-mood-darkcave": [
    [16, "vector"],
    [32, "vector"]
  ],

  "update-mood-citadel": [
    [16, "vector"],
    [32, "vector"],
    [48, "vector"],
    [64, "vector"],
    [80, "vector"],
    [96, "vector"],
    [112, "vector"],
    [128, "vector"]
  ],

  "update-mood-jungleb": [
    [16, "vector"],
    [32, "vector"],
    [48, "vector"]
  ],

  "update-mood-sunken": [
    [16, "vector"],
    [32, "vector"],
    [48, "vector"],
    [64, "vector"]
  ],

  "update-mood-village2": [
    [16, "vector"],
    [32, "vector"],
    [48, "vector"],
    [64, "vector"]
  ],

  "update-mood-rolling": [
    [16, "vector"] // TODO - really not sure about this one
  ],

  "update-mood-village3": [
    [16, "vector"],
    [32, "vector"],
    [48, "vector"],
    [64, "vector"],
    [80, "vector"],
    [96, "vector"]
  ],

  "ocean-transition-check": [[16, "vector"]],

  "ocean-trans-add-upload-strip": [[16, "vector"]],

  "draw-ocean-transition-seams": [[16, "sphere"]],

  "(method 32 mayor)": [[16, "event-message-block"]],

  "(method 43 mayor)": [[16, "vector"]],

  "(method 10 tippy)": [[16, "vector"]],

  "compute-and-draw-shadow": [
    [16, "vector"],
    [32, "vector"],
    [48, "sparticle-cpuinfo"] // kinda a guess
  ],

  "find-ground-and-draw-shadow": [
    [16, "vector"],
    [32, "vector"],
    [48, "collide-tri-result"]
  ],

  "(method 20 collide-cache)": [[16, "vector"]],

  "(method 12 wobbler)": [[16, "vector"]],

  "(method 12 twister)": [[16, "matrix"]],

  "target-on-end-of-teetertotter?": [
    [16, "vector"],
    [32, "vector"]
  ],

  "(event teetertotter-launch)": [[16, "event-message-block"]],

  "(method 17 rigid-body)": [[16, "vector"]],

  "matrix-3x3-triple-transpose-product": [
    [16, "matrix"],
    [80, "matrix"]
  ],

  "(method 10 rigid-body)": [[16, "quaternion"]],

  "(method 13 rigid-body)": [
    [16, "vector"],
    [32, "vector"]
  ],

  "(method 16 rigid-body)": [
    [16, "vector"],
    [32, "vector"]
  ],

  "(method 14 rigid-body)": [
    [16, "vector"],
    [32, "vector"]
  ],

  "(method 18 rigid-body)": [[16, "vector"]],

  "(method 24 rigid-body-platform)": [[16, "vector"]],

  "(method 26 rigid-body-platform)": [[16, "vector"]],

  "(method 27 rigid-body-platform)": [[16, "vector"]],

  "(method 22 water-anim)": [[16, "vector"]],

  "(anon-function 9 plat-eco)": [[16, "event-message-block"]],

  "default-collision-reaction": [
    [16, "vector"],
    [32, "vector"],
    [48, "vector"],
    [96, "vector"]
  ],

  "(trans plat-button-move-downward sunken-elevator)": [
    [16, "vector"],
    [32, "vector"],
    [48, "event-message-block"]
  ],

  "(method 29 sunken-elevator)": [[16, "vector"]],
  "(anon-function 0 title-obs)": [[16, "font-context"]],

  "print-game-text": [[16, "font-context"]],

  "draw-string-xy": [[16, "font-context"]],

  "(method 50 nav-enemy)": [[16, "vector"]],

  "nav-enemy-init-by-other": [[16, "vector"]],

  "nav-enemy-turn-to-face-point": [[16, "vector"]],

  "nav-enemy-facing-point?": [[16, "vector"]],

  "nav-enemy-jump-post": [[16, "vector"]],

  "(method 41 nav-enemy)": [
    [16, "vector"],
    [32, "vector"]
  ],

  "nav-enemy-falling-post": [
    [16, "vector"] // TODO - check collide-shape-moving::62(type, vector, float)
  ],

  "nav-enemy-death-post": [
    [16, "vector"] // TODO - check collide-shape-moving::62(type, vector, float)
  ],

  "nav-enemy-jump-land-post": [
    [16, "vector"],
    [32, "vector"]
  ],

  "nav-enemy-facing-direction?": [
    [16, "vector"],
    [32, "vector"]
  ],

  "nav-enemy-initialize-custom-jump": [
    [16, "vector"],
    [32, "vector"]
  ],

  "nav-enemy-flee-post": [
    [16, "vector"],
    [32, "vector"]
  ],

  "(enter nav-enemy-jump-land nav-enemy)": [[16, "vector"]],
  "(code nav-enemy-die nav-enemy)": [[16, "event-message-block"]],
  "(enter nav-enemy-die nav-enemy)": [[16, "event-message-block"]],
  "(trans nav-enemy-flee nav-enemy)": [[16, "event-message-block"]],
  "(trans nav-enemy-patrol nav-enemy)": [[16, "event-message-block"]],

  "(method 73 nav-enemy)": [[16, "event-message-block"]],

  "(method 43 nav-enemy)": [[16, "event-message-block"]],

  "nav-enemy-send-attack": [[16, "event-message-block"]],

  "birth-pickup-at-point": [[16, "vector"]],

  "merc-blend-shape": [[16, ["array", "int16", 128]]],

  "(method 43 bird-lady)": [[16, "vector"]],

  "(method 32 bird-lady-beach)": [[16, "event-message-block"]],

  "muse-to-idle": [[16, "event-message-block"]],

  "(method 32 sculptor)": [[16, "event-message-block"]],

  "(method 43 sculptor)": [[16, "vector"]],

  "(method 32 geologist)": [[16, "event-message-block"]],

  "(method 43 geologist)": [[16, "vector"]],

  "(method 32 oracle)": [[16, "event-message-block"]],

  "(method 11 oracle)": [
    [16, "vector"],
    [32, "event-message-block"]
  ],

  "(method 32 explorer)": [[16, "event-message-block"]],

  "(method 43 explorer)": [[16, "vector"]],

  "(method 32 assistant)": [[16, "event-message-block"]],

  "(method 43 assistant)": [[16, "vector"]],

  "(code idle assistant)": [
    [16, "vector"],
    [32, "vector"]
  ],

  "check-drop-level-assistant": [[16, "vector"]],

  "(method 32 sage)": [[16, "event-message-block"]],

  "(method 43 sage)": [[16, "vector"]],

  "(trans idle sage)": [[16, "event-message-block"]],

  "(method 32 gambler)": [[16, "event-message-block"]],

  "(method 43 gambler)": [[16, "vector"]],

  "(method 32 warrior)": [[16, "event-message-block"]],

  "(method 43 warrior)": [[16, "vector"]],

  "(exit play-anim warrior)": [[16, "event-message-block"]],

  "minershort-trans-hook": [[16, "vector"]],

  "(method 32 minershort)": [[16, "event-message-block"]],

  "(exit play-anim minershort)": [[16, "event-message-block"]],

  "(method 43 minershort)": [[16, "vector"]],

  "(method 33 progress)": [[16, "event-message-block"]],
  "hide-progress-screen": [[16, "event-message-block"]],
  "progress-init-by-other": [[16, "quaternion"]],
  "(post progress-debug)": [[16, "font-context"]],
  "(post progress-normal)": [[16, "font-context"]],
  "(code progress-normal)": [[16, "event-message-block"]],
  "fuel-cell-progress-hud-orbit-callback": [
    [16, "vector"],
    [32, "vector"]
  ],
  "(method 24 progress)": [[16, "font-context"]],
  "(method 25 progress)": [[16, "font-context"]],
  "(method 26 progress)": [[16, "font-context"]],
  "(method 17 progress)": [[16, "font-context"]],
  "(method 28 progress)": [[16, "font-context"]],
  "(method 27 progress)": [[16, "font-context"]],

  "(method 11 fact-info-target)": [[16, "event-message-block"]],

  "(anon-function 6 game-info)": [[16, "event-message-block"]],

  "(anon-function 8 game-info)": [[16, "event-message-block"]],

  "(method 24 game-info)": [[16, "scf-time"]],

  "auto-save-post": [
    [16, "font-context"],
    [112, "font-context"]
  ],

  "auto-save-init-by-other": [[16, "event-message-block"]],

  "(code error auto-save)": [[16, "event-message-block"]],

  "(code done auto-save)": [[16, "event-message-block"]],

<<<<<<< HEAD
=======
  "(code done auto-save)": [
    [16, "event-message-block"]
  ],

>>>>>>> d7773370
  "update-time-of-day": [
    [16, "(array float)"] // TODO - broken!
  ],

  "check-drop-level-rain": [[16, "vector"]],

  "update-rain": [
    [16, "vector"],
    [32, "vector"],
    [48, "event-message-block"]
  ],

  "sparticle-track-sun": [[16, "vector"]],

  "draw-joint-spheres": [[16, "vector"]],
  "(method 16 process-drawable)": [
    [16, "matrix"],
    [80, "matrix"],
    [144, "vector"],
    [160, "vector"]
  ],

  "(method 16 target)": [
    [16, "vector"],
    [32, "vector"],
    [48, "vector"]
  ],

  "vector-local+!": [[16, "vector"]],

  "move-forward": [
    [16, "vector"],
    [32, "vector"]
  ],

  "set-forward-vel": [[16, "vector"]],

  "delete-back-vel": [
    [16, "vector"],
    [32, "vector"]
  ],

  "set-side-vel": [[16, "vector"]],

  "build-conversions": [[16, "vector"]],

  "vector-turn-to": [
    [16, "vector"],
    [32, "vector"]
  ],

  "warp-vector-into-surface!": [[16, "matrix"]],

  "vector<-pad-in-surface!": [[16, "vector"]],

  "local-pad-angle": [
    [16, "vector"],
    [32, "vector"]
  ],

  "turn-around?": [
    [16, "vector"],
    [32, "vector"]
  ],

  "target-move-dist": [[16, "vector"]],

  "turn-to-vector": [
    [16, "vector"],
    [32, "vector"]
  ],

  "add-thrust": [
    [16, "vector"],
    [32, "vector"],
    [48, "vector"],
    [64, "vector"],
    [80, "vector"],
    [96, "vector"],
    [112, "vector"],
    [128, "vector"],
    [144, "vector"],
    [160, "vector"],
    [176, "vector"],
    [192, "vector"],
    [208, "vector"],
    [224, "vector"]
  ],

  "add-gravity": [
    [16, "vector"],
    [32, "vector"],
    [48, "vector"],
    [64, "vector"]
  ],

  "target-compute-slopes": [
    [16, "vector"],
    [32, "vector"],
    [48, "matrix"]
  ],

  "do-rotations2": [
    [16, "vector"],
    [32, "quaternion"],
    [48, "quaternion"]
  ],

  "level-setup": [[16, "event-message-block"]],

  "flag-setup": [
    [16, "vector"],
    [32, "event-message-block"],
    [112, "vector"],
    [128, "vector"],
    [144, "vector"],
    [160, "vector"]
  ],

  "target-compute-edge": [
    [16, "event-message-block"],
    [96, "vector"],
    [112, "vector"]
  ],

  "target-compute-edge-rider": [
    [16, "event-message-block"],
    [96, "vector"]
  ],

  "target-calc-camera-pos": [[16, "vector"]],

  "joint-points": [
    [16, "vector"],
    [32, "vector"]
  ],

  "target-real-post": [
    [16, "vector"],
    [32, "vector"],
    [48, "vector"]
  ],

  "target-swim-post": [[16, "vector"]],

  "target-no-stick-post": [[16, "vector"]],

  "target-no-move-post": [
    [16, "collide-edge-hold-list"] // a total guess
  ],

  "target-slide-down-post": [
    [16, "vector"],
    [32, "vector"],
    [48, "vector"],
    [64, "matrix"]
  ],

  "target-no-ja-move-post": [
    [16, "collide-edge-hold-list"] // a total guess
  ],

  "target-print-stats": [
    [16, "vector"],
    [32, "vector"],
    [48, "vector"]
  ],

  "target-compute-pole": [
    [16, "vector"],
    [32, "vector"],
    [48, "vector"],
    [64, "vector"],
    [80, "event-message-block"],
    [160, "vector"],
    [176, "vector"],
    [192, "vector"]
  ],

  "can-exit-duck?": [
    [16, "collide-using-spheres-params"],
    [48, ["inline-array", "sphere", 2]]
  ],

  "(method 32 evilbro)": [[16, "event-message-block"]],

  "(exit play-anim evilbro)": [[16, "event-message-block"]],

  "(method 29 basebutton)": [[16, "event-message-block"]],

  "(code use warp-gate)": [[16, "event-message-block"]],

  "(trans use warp-gate)": [[16, "event-message-block"]],

  "(anon-function 1 basebutton)": [
    [16, "vector"],
    [32, "vector"],
    [48, "event-message-block"]
  ],

  "(code target-warp-out)": [
    [16, "event-message-block"],
    [96, "vector"],
    [112, "vector"]
  ],

  "dm-anim-tester-func": [[16, "event-message-block"]],

  "update-actor-vis-box": [[16, "vector"]],

  "(method 14 level-group)": [
    [16, "vector"],
    [32, "vector"]
  ],

  "(trans falling beach-rock)": [
    [16, "vector"],
    [32, "vector"],
    [48, "vector"],
    [64, "vector"],
    [80, "vector"],
    [96, "vector"]
  ],

  "(code falling beach-rock)": [[16, "event-message-block"]],

  "(method 11 beach-rock)": [[16, "vector"]],

  "birth-func-copy-target-y-rot": [[16, "matrix"]],

  "birth-func-ground-orient": [
    [16, "vector"],
    [32, "collide-tri-result"],
    [128, "vector"],
    [144, "quaternion"],
    [160, "quaternion"]
  ],

  "birth-func-target-orient": [
    [32, "vector"],
    [48, "vector"], // unused
    [64, "quaternion"],
    [80, "quaternion"]
  ],

  "birth-func-vector-orient": [
    [16, "vector"],
    [32, "vector"], // unused
    [48, "quaternion"]
  ],

  "part-tracker-track-target-joint": [[16, "vector"]],

  "process-drawable-burn-effect": [
    [16, "rgbaf"],
    [32, "rgbaf"],
    [48, "vector"]
  ],

  "(anon-function 27 projectiles)": [[16, "vector"]],

  "projectile-collision-reaction": [
    [16, "vector"],
    [32, "vector"],
    [48, "matrix"],
    [96, "vector"],
    [112, "event-message-block"],
    [192, "vector"],
    [208, "vector"]
  ],

  "(event projectile-moving projectile)": [[16, "event-message-block"]],

  "(code projectile-moving projectile)": [[16, "vector"]],

  "projectile-update-velocity-space-wars": [
    [16, "vector"],
    [32, "vector"],
    [48, "vector"],
    [64, "vector"]
  ],

  "(code projectile-die projectile)": [[16, "event-message-block"]],

  "projectile-init-by-other": [[16, "collide-edge-hold-list"]],

  "(method 27 projectile-yellow)": [[16, "vector"]],

  "spawn-projectile-blue": [
    [16, "vector"],
    [32, "vector"]
  ],

  "(enter plat-button-move-downward jungle-elevator)": [
    [16, "event-message-block"]
  ],

  "(trans plat-button-move-downward jungle-elevator)": [
    [16, "vector"],
    [32, "vector"],
    [48, "event-message-block"]
  ],

  "(method 29 jungle-elevator)": [[16, "vector"]],

  "(event bouncer-wait)": [[16, "event-message-block"]],

  "hopper-find-ground": [
    [16, "vector"],
    [32, "collide-tri-result"]
  ],

  "blocking-plane-init-by-other": [[16, "matrix"]],

  "evilsib-trans-hook-wait": [[16, "event-message-block"]],

  "(method 32 sequenceB)": [[16, "event-message-block"]],

  "(event play-anim sequenceB)": [[16, "event-message-block"]],

  "(exit play-anim sequenceB)": [[16, "event-message-block"]],

  "sequenceC-can-trans-hook-2": [
    [16, "vector"],
    [32, "event-message-block"]
  ],

  "sequenceC-can-trans-hook": [[16, "event-message-block"]],

  "(method 32 sequenceC)": [[16, "event-message-block"]],

  "sequenceC-trans-hook": [[16, "vector"]],

  "(trans hidden assistant-firecanyon)": [[16, "font-context"]],

  "(method 32 sage-bluehut)": [[16, "event-message-block"]],

  "(exit play-anim sage-bluehut)": [[16, "event-message-block"]],

  "(method 43 sage-bluehut)": [[16, "vector"]],

  "(method 37 sharkey)": [[16, "vector"]],

  "(method 39 sharkey)": [[16, "vector"]],

  "sharkey-notice-player?": [[16, "event-message-block"]],

  "sharkey-move-to-attack-position": [
    [16, "vector"],
    [32, "vector"],
    [48, "vector"]
  ],

  "(code nav-enemy-attack sharkey)": [
    [16, "vector"],
    [32, "vector"],
    [48, "event-message-block"]
  ],

  "(trans nav-enemy-chase sharkey)": [[16, "event-message-block"]],

  "(method 43 lurkercrab)": [
    [16, "vector"],
    [32, "vector"]
  ],

  "(enter idle assistant-lavatube-end)": [[16, "event-message-block"]],

  "target-has-all-the-cells?": [[16, "event-message-block"]],

  "(code idle power-left)": [[16, "event-message-block"]],

  "(code jump powercellalt)": [[16, "trajectory"]],

  "(enter target-final-door)": [[16, "event-message-block"]],

  "(exit target-final-door)": [[16, "event-message-block"]],

  "(code target-final-door)": [
    [16, "vector"],
    [32, "vector"],
    [48, "vector"],
    [64, "event-message-block"]
  ],

  "(method 43 aphid)": [[16, "event-message-block"]],

  "(code nav-enemy-give-up aphid)": [[16, "vector"]],

  "aphid-init-by-other": [
    [16, "vector"],
    [32, "event-message-block"]
  ],

  "voicebox-track": [
    [16, "vector"],
    [32, "vector"],
    [48, "vector"]
  ],

  "crate-standard-event-handler": [[16, "event-message-block"]],

  "plat-trans": [[16, "vector"]],

  "(code door-closing eco-door)": [[16, "overlaps-others-params"]],

  "(code door-open eco-door)": [[16, "event-message-block"]],

  "(code door-opening eco-door)": [[16, "event-message-block"]],

  "(code door-closed eco-door)": [[16, "event-message-block"]],

  "(code plat-button-teleport-to-other-end plat-button)": [[16, "vector"]],

  "plat-button-camera-on": [[16, "event-message-block"]],

  "plat-button-camera-off": [[16, "event-message-block"]],

  "(trans plat-button-move-downward plat-button)": [[16, "vector"]],

  "(trans plat-button-move-upward plat-button)": [[16, "vector"]],

  "(event plat-idle plat-eco)": [[16, "event-message-block"]],

  "(trans plat-idle plat-eco)": [[16, "vector"]],

  "(anon-function 8 plat-eco)": [[16, "event-message-block"]],

  "(anon-function 7 plat-eco)": [
    [16, "vector"] // code
  ],

  "(event drop-plat-idle)": [[16, "event-message-block"]],

  "(code drop-plat-rise)": [[16, "vector"]],

  "(post drop-plat-rise)": [[16, "quaternion"]],

  "(code drop-plat-drop)": [[16, "vector"]],

  "(post drop-plat-drop)": [[16, "quaternion"]],

  "(method 21 drop-plat)": [
    [16, "vector"],
    [32, "vector"],
    [48, "vector"]
  ],

  "citb-drop-plat-spawn-children": [
    [16, "vector"],
    [32, "vector"]
  ],

  "citb-drop-plat-drop-all-children": [[16, "event-message-block"]],

  "citb-drop-plat-drop-children": [[16, "event-message-block"]],

  "(event plat-flip-idle)": [[16, "event-message-block"]],

  "(code plat-flip-idle)": [[16, "vector"]],

  "(method 27 square-platform)": [
    [16, "vector"],
    [32, "vector"]
  ],

  "(event wedge-plat-tip)": [[16, "event-message-block"]],

  "(event wedge-plat-outer-tip)": [[16, "event-message-block"]],

  "(event wall-plat-extending)": [[16, "event-message-block"]],

  "(code wall-plat-extending)": [[16, "vector"]],

  "(event wall-plat-retracting)": [[16, "event-message-block"]],

  "(code wall-plat-retracting)": [[16, "vector"]],

  "(event wall-plat-sync-idle)": [[16, "event-message-block"]],

  "(code wall-plat-sync-idle)": [[16, "vector"]],

  "(method 11 wall-plat)": [[16, "vector"]],

  "reset-target-tracking": [[16, "vector"]],
  "reset-drawable-tracking": [[16, "vector"]],

  "master-track-target": [
    [16, "vector"],
    [32, "vector"],
    [48, "vector"],
    [64, "bone"],
    [160, "vector"],
    [176, "vector"],
    [192, "vector"],
    [208, "vector"],
    [224, "vector"]
  ],
  "master-unset-region": [[16, "event-message-block"]],
  "master-base-region": [
    [16, "vector"],
    [32, "event-message-block"]
  ],
  "master-switch-to-entity": [[32, "event-message-block"]],
  "master-check-regions": [[16, "event-message-block"]],

  "cam-circular-position-into-max-angle": [
    [16, "matrix"],
    [80, "matrix"],
    [144, "vector"],
    [160, "vector"]
  ],
  "cam-circular-position": [
    [16, "vector"],
    [32, "vector"]
  ],
  "cam-circular-code": [[16, "vector"]],
  "(anon-function 37 cam-states)": [
    [48, "vector"],
    [64, "event-message-block"],
    [16, "vector"],
    [32, "vector"]
  ],
  "cam-string-find-position-rel!": [
    [16, "vector"],
    [32, "vector"],
    [48, "bone"],
    [144, "matrix"]
  ],
  "cam-los-spline-collide": [
    [16, "vector"],
    [32, "vector"],
    [48, "vector"]
  ],

  "(event cam-master-active)": [
    [16, "event-message-block"],
    [96, "vector"],
    [112, "vector"]
  ],

  "(code cam-master-active)": [
    [16, "event-message-block"]
  ],

  "(exit cam-eye)": [
    [16, "event-message-block"]
  ],

  "(code cam-fixed)": [
    [16, "vector"]
  ],

  "(enter cam-eye)": [
    [16, "vector"]
  ],

  "(enter cam-billy)": [
    [16, "vector"]
  ],

  "(code cam-pov180)": [
    [16, "vector"],
    [32, "vector"],
    [48, "vector"],
    [64, "vector"]
  ],

  "(enter cam-fixed-read-entity)": [
    [16, "vector"],
    [32, "event-message-block"]
  ],

  "(enter cam-pov-track)": [
    [16, "vector"],
    [32, "event-message-block"]
  ],

  "(code cam-decel)": [
    [16, "vector"],
    [32, "vector"],
    [48, "event-message-block"]
  ],

  "(code cam-eye)": [
    [16, "vector"],
    [32, "matrix"],
    [96, "vector"],
    [112, "vector"],
    [128, "vector"]
  ],

  "(code cam-billy)": [
    [16, "vector"],
    [32, "vector"],
    [48, "vector"],
    [64, "vector"],
    [80, "matrix"]
  ],

  "(enter cam-standoff-read-entity)": [
    [16, "vector"],
    [32, "vector"],
    [48, "vector"],
    [64, "event-message-block"]
  ],

  "(code cam-endlessfall)": [
    [16, "matrix"],
    [80, "vector"],
    [96, "vector"]
  ],

  "(enter cam-spline)": [
    [16, "vector"],
    [32, "vector"],
    [48, "vector"],
    [64, "vector"],
    [80, "event-message-block"]
  ],

  "(code cam-spline)": [
    [16, "curve"]
  ],

  "(enter cam-circular)": [
    [16, "vector"],
    [32, "vector"],
    [48, "vector"],
    [64, "event-message-block"]
  ],

  "los-cw-ccw": [
    [16, "vector"],
    [32, "vector"],
    [48, "matrix"],
    [112, "vector"]
  ],

  "cam-string-follow": [
    [16, "vector"],
    [32, "vector"],
    [48, "vector"],
    [64, "vector"]
  ],

  "cam-string-line-of-sight": [
    [16, "clip-travel-vector-to-mesh-return-info"],
    [176, "vector"],
    [192, "vector"],
    [208, "vector"],
    [224, "vector"],
    [240, "vector"],
    [256, "vector"]
  ],

  "cam-string-joystick": [
    [16, "vector"],
    [32, "matrix"],
    [96, "vector"],
    [112, "vector"]
  ],

  "cam-string-find-hidden": [
    [16, "collide-mesh-cache-tri"],
    [112, "vector"],
    [128, "vector"]
  ],

  "cam-string-move": [
    [16, "vector"],
    [32, "vector"],
    [48, "vector"],
    [64, "vector"],
    [80, "vector"],
    [96, "collide-mesh-cache-tri"],
    [192, "vector"],
    [208, "vector"],
    [224, "vector"]
  ],

  "cam-string-code": [
    [16, "vector"],
    [32, "vector"]
  ],

  "(event cam-string)": [
    [16, "vector"]
  ],

  "(trans cam-stick)": [
    [16, "matrix"],
    [80, "vector"],
    [96, "vector"],
    [112, "vector"]
  ],

  "cam-bike-code": [
    [16, "matrix"],
    [80, "vector"],
    [96, "vector"],
    [112, "vector"],
    [128, "vector"],
    [144, "vector"],
    [160, "vector"],
    [176, "collide-mesh-cache-tri"],
    [272, "vector"]
  ],

  "cam-stick-code": [
    [16, "vector"],
    [32, "vector"],
    [48, "vector"],
    [64, "vector"],
    [80, "vector"],
    [96, "collide-mesh-cache-tri"],
    [192, "vector"]
  ],

  "(enter cam-string)": [
    [16, "vector"],
    [32, "collide-mesh-cache-tri"],
    [128, "vector"],
    [144, "vector"],
    [160, "vector"]
  ],

  "cam-los-collide": [
    [16, "vector"],
    [32, "vector"],
    [48, "vector"],
    [64, "vector"],
    [80, "vector"],
    [96, "vector"],
    [112, "vector"],
    [128, "vector"],
    [144, "vector"],
    [160, "vector"],
    [176, "vector"],
    [192, "vector"],
    [208, "vector"]
  ],

  "(code cam-point-watch)": [
    [16, "vector"],
    [32, "vector"],
    [48, "vector"],
    [64, "matrix"]
  ],

  "(code cam-orbit)": [
    [16, "vector"],
    [32, "vector"]
  ],

  "(enter cam-free-floating)": [
    [16, "event-message-block"]
  ],

  "(enter cam-orbit)": [
    [16, "vector"]
  ],

  "(method 25 pov-camera)": [
    [16, "event-message-block"]
  ],

  "(code pov-camera-start-playing pov-camera)": [
    [16, "event-message-block"]
  ],

  "(code pov-camera-done-playing pov-camera)": [
    [16, "event-message-block"]
  ],

  "debug-set-camera-pos-rot!": [
    [16, "event-message-block"]
  ],

  "camera-master-debug": [
    [16, "vector"]
  ],

  "(method 23 tracking-spline)": [
    [16, "vector"],
    [32, "vector"]
  ],

  "master-draw-coordinates": [
    [16, "vector"],
    [32, "vector"],
    [48, "matrix"]
  ],

  "camera-slave-debug": [
    [16, "vector"],
    [32, "vector"],
    [48, "matrix"],
    [112, "vector"],
    [128, "curve"],
    [160, "vector"],
    [176, "vector"],
    [192, "vector"]
  ],

  "cam-debug-draw-tris": [
    [16, "vector4w"]
  ],

  "cam-collision-record-draw": [
    [16, "vector4w"],
    [32, "vector4w"],
    [48, "collide-mesh-cache-tri"],
    [144, "vector"]
  ],

  "debug-euler": [
    [16, "euler-angles"],
    [32, "matrix"]
  ],

  "v-slrp!": [
    [16, "vector"],
    [32, "vector"],
    [48, "vector"]
  ],

  "interp-test": [
    [16, "vector"],
    [32, "vector"]
  ],

  "cam-layout-save-cam-trans": [
    [16, "vector"]
  ],

  "cam-layout-save-pivot": [
    [16, "vector"]
  ],

  "cam-layout-save-interesting": [
    [16, "vector"]
  ],

  "cam-layout-save-align": [
    [16, "vector"]
  ],

  "clmf-cam-flag-toggle": [
    [16, "clmf-cam-flag-toggle-info"]
  ],

  "interp-test-deg": [
    [16, "vector"],
    [32, "vector"]
  ],

  "clmf-pos-rot": [
    [16, "vector"],
    [32, "vector"],
    [48, "matrix"],
    [112, "vector"],
    [176, "matrix"]
  ],

  "clmf-input": [
    [16, "matrix"],
    [80, "vector"]
  ],

  "cam-layout-entity-info": [
    [16, "matrix"],
    [80, "vector"],
    [96, "vector"],
    [112, "vector"],
    [128, "vector"],
    [144, "curve"],
    [176, "vector"],
    [192, "vector"],
    [208, "vector"],
    [224, "curve"],
    [256, "vector"],
    [272, "vector"],
    [288, "vector"],
    [304, "curve"],
    [336, "vector"],
    [352, "vector"],
    [368, "interp-test-info"],
    [432, "vector"]
  ],

  "clmf-save-single": [
    [16, "file-stream"]
  ],

  "pov-camera-play-and-reposition": [
    [16, "event-message-block"]
  ],

  "cam-layout-entity-volume-info-create": [
    [32, "vector"],
    [48, "vector"],
    [64, "vector"],
    [80, "vector"],
    [96, "vector"],
    [112, "vector"],
    [128, "vector"],
    [144, "vector"]
  ],
  
  "(code plunger-lurker-plunge)": [[16, "event-message-block"]],
  "(event flying-lurker-fly)": [[16, "event-message-block"]],
  "(trans flying-lurker-fly)": [[16, "event-message-block"]],
  "flying-lurker-handler": [[16, "event-message-block"]],
  "flying-lurker-play-intro": [[16, "event-message-block"]],
  "(code flying-lurker-start)": [[16, "event-message-block"]],
  "(event flying-lurker-clone)": [[16, "event-message-block"]],
  "(event flying-lurker-idle)": [[16, "event-message-block"]],
  "(code flying-lurker-idle)": [[16, "event-message-block"]],
  "flying-lurker-calc-speed": [
    [16, "vector"],
    [32, "vector"]
  ],
  "(method 20 flying-lurker)": [
    [16, "collide-mesh-cache-tri"],
    [112, "vector"],
    [128, "vector"],
    [144, "bounding-box"],
    [176, "vector"]
  ],
  "flying-lurker-rotate": [
    [16, "matrix"],
    [80, "matrix"],
    [144, "vector"],
    [160, "vector"]
  ],
  
  "(method 18 collide-cache)": [[16, "collide-cache-prim"]],

  "kill-current-level-hint": [[16, "event-message-block"]],
  "(exit level-hint-sidekick)": [[16, "event-message-block"]],
  "(method 14 level-hint)": [[16, "font-context"]],
  "(code level-hint-error)": [[16, "font-context"]],
  "ambient-type-hint": [[16, "font-context"]],
  "ambient-type-sound": [[32, "sound-spec"]],
  "ambient-type-sound-loop": [[16, "sound-spec"]],

  "placeholder-do-not-add-below!": []
}<|MERGE_RESOLUTION|>--- conflicted
+++ resolved
@@ -928,15 +928,10 @@
 
   "(code error auto-save)": [[16, "event-message-block"]],
 
-  "(code done auto-save)": [[16, "event-message-block"]],
-
-<<<<<<< HEAD
-=======
   "(code done auto-save)": [
     [16, "event-message-block"]
   ],
 
->>>>>>> d7773370
   "update-time-of-day": [
     [16, "(array float)"] // TODO - broken!
   ],
@@ -1846,6 +1841,18 @@
     [128, "vector"],
     [144, "vector"]
   ],
+
+  "(event wall-plat-sync-idle)": [
+    [16, "event-message-block"]
+  ],
+
+  "(code wall-plat-sync-idle)": [
+    [16, "vector"]
+  ],
+
+  "(method 11 wall-plat)": [
+    [16, "vector"]
+  ],
   
   "(code plunger-lurker-plunge)": [[16, "event-message-block"]],
   "(event flying-lurker-fly)": [[16, "event-message-block"]],
