{
  "matrixp*!": [[16, "matrix"]],

  "vector3s-matrix*!": [[16, "vector"]],

  "vector3s-rotate*!": [[16, "vector"]],

  "matrix-rotate-zyx!": [
    [16, "matrix"],
    [80, "matrix"]
  ],

  "matrix-rotate-xyz!": [
    [16, "matrix"],
    [80, "matrix"]
  ],

  "matrix-rotate-zxy!": [
    [16, "matrix"],
    [80, "matrix"]
  ],

  "matrix-rotate-yxz!": [
    [16, "matrix"],
    [80, "matrix"]
  ],

  "matrix-rotate-yzx!": [
    [16, "matrix"],
    [80, "matrix"]
  ],

  "matrix-rotate-yxy!": [
    [16, "vector"],
    [32, "vector"],
    [48, "vector"]
  ],

  "matrix-rotate-yx!": [[16, "matrix"]],

  "transform-matrix-calc!": [
    [16, "matrix"],
    [80, "matrix"]
  ],

  "transform-matrix-parent-calc!": [
    [16, "matrix"],
    [80, "matrix"]
  ],

  "matrix-with-scale->quaternion": [[16, "matrix"]],

  "quaternion-exp!": [[16, "vector"]],
  "quaternion-slerp!": [[16, "vector"]],
  "quaternion-zxy!": [
    [16, "vector"],
    [32, "vector"],
    [48, "vector"]
  ],

  "vector-x-quaternion!": [[16, "matrix"]],
  "vector-y-quaternion!": [[16, "matrix"]],
  "vector-z-quaternion!": [[16, "matrix"]],

  "quaternion-y-angle": [[16, "vector"]],
  "quaternion-rotate-local-x!": [[16, "quaternion"]],
  "quaternion-rotate-local-y!": [[16, "quaternion"]],
  "quaternion-rotate-local-z!": [[16, "quaternion"]],
  "quaternion-rotate-y!": [[16, "quaternion"]],
  "quaternion-rotate-x!": [
    [16, "quaternion"],
    [32, "vector"]
  ],
  "quaternion-rotate-z!": [
    [16, "quaternion"],
    [32, "vector"]
  ],
  "quaternion-delta-y": [
    [16, "vector"],
    [32, "vector"]
  ],
  "quaternion-rotate-y-to-vector!": [
    [16, "quaternion"],
    [32, "vector"],
    [48, "quaternion"]
  ],
  "quaternion-xz-angle": [
    [16, "matrix"],
    [80, "vector"]
  ],
  "vector-rotate-y!": [
    [16, "quaternion"],
    [32, "matrix"]
  ],

  "eul->matrix": [[16, "vector"]],
  "eul->quat": [[16, "matrix"]],
  "quat->eul": [[16, "matrix"]],

  "vector-line-distance": [
    [16, "vector"],
    [32, "vector"],
    [48, "vector"],
    [64, "vector"]
  ],
  "vector-line-distance-point!": [
    [16, "vector"],
    [32, "vector"],
    [48, "vector"],
    [64, "vector"]
  ],

  "forward-up-nopitch->inv-matrix": [[16, "vector"]],

  "forward-up-nopitch->quaternion": [[16, "matrix"]],

  "forward-up->quaternion": [
    [16, "matrix"],
    [80, "vector"]
  ],

  "quaternion-from-two-vectors!": [[16, "vector"]],

  "quaternion-from-two-vectors-max-angle!": [[16, "vector"]],

  "matrix-from-two-vectors!": [[16, "vector"]],
  "matrix-from-two-vectors-max-angle!": [[16, "vector"]],
  "matrix-from-two-vectors-max-angle-partial!": [[16, "vector"]],
  "matrix-from-two-vectors-partial-linear!": [[16, "vector"]],
  "matrix-remove-z-rot": [
    [16, "vector"],
    [32, "matrix"]
  ],

  "matrix-rot-diff!": [
    [16, "quaternion"],
    [32, "quaternion"],
    [48, "quaternion"]
  ],

  "quaternion-seek": [
    [16, "matrix"],
    [80, "matrix"],
    [144, "quaternion"]
  ],
  "vector-deg-seek": [[16, "matrix"]],
  "vector-deg-slerp": [
    [16, "matrix"],
    [80, "vector"],
    [96, "vector"]
  ],

  "circle-test": [
    [16, "sphere"],
    [32, "sphere"],
    [48, "vector"],
    [64, "vector"]
  ],

  "move-target-from-pad": [
    [16, "vector"],
    [32, "vector"],
    [48, "matrix"]
  ],

  "draw-sprite2d-xy": [[16, "draw-context"]],
  "screen-gradient": [[16, "draw-context"]],

  "(method 10 oscillating-vector)": [[16, "vector"]],

  "show-mc-info": [[16, "mc-slot-info"]],

  "update-mood-erase-color2": [[16, "mood-fog"]],

  "make-light-kit": [[16, "matrix"]],

  "matrix<-parented-transformq!": [[16, "vector"]],

  "(method 20 trsqv)": [[16, "vector"]],

  "(method 19 trsqv)": [[16, "vector"]],

  "(method 17 trsqv)": [
    [16, "quaternion"],
    [32, "vector"],
    [48, "vector"],
    [64, "vector"],
    [80, "vector"]
  ],

  "(method 25 trsqv)": [
    [16, "vector"],
    [32, "vector"],
    [48, "vector"],
    [64, "vector"]
  ],

  "(method 16 trsqv)": [
    [16, "matrix"],
    [80, "matrix"]
  ],

  "(method 14 trsqv)": [[16, "vector"]],

  "(method 13 trsqv)": [[16, "vector"]],

  "(method 12 trsqv)": [
    [16, "vector"],
    [32, "vector"]
  ],

  "(method 11 trsqv)": [[16, "vector"]],

  "(method 10 trsqv)": [
    [16, "vector"],
    [32, "vector"]
  ],

  "make-light-kit": [[16, "matrix"]],

  "(method 23 trsqv)": [[16, "vector"]],
  "(method 24 trsqv)": [[16, "vector"]],

  "vector-sincos!": [[16, "vector"]],

  "init-for-transform": [
    [16, "matrix"],
    [80, "matrix"],
    [144, "vector4s-3"],
    [192, "vector"],
    [208, "vector4s-3"]
  ],

  "string->sound-name": [[16, "qword"]],

  "(method 15 trajectory)": [
    [16, "vector"],
    [32, "vector"]
  ],

  "ripple-add-debug-sphere": [[16, "vector"]],

  "camera-teleport-to-entity": [
    [16, "transformq"],
    [64, "event-message-block"]
  ],

  "(method 10 cam-vector-seeker)": [[16, "vector"]],

  "joint-mod-look-at-handler": [
    [16, "vector"],
    [32, "vector"],
    [64, "vector"],
    [80, "vector"],
    [96, "vector"]
  ],

  "joint-mod-world-look-at-handler": [
    [16, "vector"],
    [32, "vector"],
    [64, "vector"],
    [80, "matrix"],
    [144, "vector"],
    [160, "vector"],
    [176, "matrix"]
  ],

  "joint-mod-rotate-handler": [
    [16, "quaternion"],
    [32, "quaternion"],
    [48, "quaternion"]
  ],

  "joint-mod-wheel-callback": [
    [16, "vector"],
    [32, "vector"],
    [48, "vector"]
  ],

  "draw-end-credits": [[16, "font-context"]],

  "draw-title-credits": [[16, "font-context"]],

  "moving-sphere-sphere-intersect": [[16, "vector"]],

  "moving-sphere-moving-sphere-intersect": [
    [16, "vector"],
    [32, "vector"]
  ],

  "(method 9 cylinder-flat)": [
    [16, "vector"],
    [32, "vector"],
    [48, "cylinder-flat-verts"],
    [208, "cylinder-flat-verts"],
    [368, "matrix"],
    [432, "vector"]
  ],

  "(method 9 cylinder)": [
    [16, "vector"],
    [32, "vector"],
    [48, "cylinder-verts"],
    [432, "cylinder-verts"],
    [816, "matrix"],
    [880, "matrix"]
  ],

  "ray-arbitrary-circle-intersect": [
    [16, "vector"],
    [32, "vector"]
  ],

  "(method 10 cylinder-flat)": [
    [16, "vector"],
    [32, "vector"]
  ],

  "(method 10 cylinder)": [
    [16, "vector"],
    [32, "vector"]
  ],

  "add-debug-sphere-from-table": [
    [16, "vector"],
    [32, "vector"],
    [48, "vector"]
  ],

  "make-debug-sphere-table": [
    [16, "vector"],
    [32, "vector"],
    [48, "vector"],
    [64, "vector"]
  ],

  "(method 20 actor-link-info)": [[16, "event-message-block"]],
  "(method 21 actor-link-info)": [[16, "event-message-block"]],
  "(method 23 actor-link-info)": [[16, "event-message-block"]],

  "(method 24 actor-link-info)": [[16, "event-message-block"]],

  "internal-draw-debug-line": [
    [16, "vector4w-2"],
    [48, "vector4w-2"]
  ],
  "internal-draw-debug-text-3d": [
    [16, "vector4w"],
    [32, "font-context"]
  ],
  "add-debug-triangle-normal": [
    [16, "vector"],
    [32, "vector"]
  ],
  "add-debug-flat-triangle": [
    [16, "vector4w-3"],
    [64, "vector4w-3"]
  ],
  "add-debug-point": [[16, "vector4w-2"]],
  "add-debug-line2d": [
    [16, "vector4w"],
    [32, "vector4w"]
  ],
  "add-debug-box": [
    [16, "vector"],
    [32, "vector"]
  ],
  "add-debug-x": [
    [16, "vector"],
    [32, "vector"]
  ],
  "add-debug-sphere-with-transform": [[16, "vector"]],
  "add-debug-circle": [
    [16, "vector"],
    [32, "vector"]
  ],
  "add-debug-vector": [[16, "vector"]],
  "add-debug-yrot-vector": [[16, "vector"]],
  "add-debug-arc": [
    [16, "vector"],
    [32, "vector"]
  ],
  "add-debug-curve": [
    [16, "vector"],
    [32, "vector"]
  ],
  "add-debug-points": [[16, "vector"]],
  "add-debug-light": [[16, "vector"]],
  "dma-timeout-cam": [
    [16, "vector"],
    [32, "matrix"]
  ],

  "(method 18 tracking-spline)": [
    [16, "tracking-spline-sampler"],
    [32, "tracking-spline-sampler"]
  ],

  "draw-ocean-transition": [[16, "sphere"]],

  "dm-cam-mode-func": [[16, "event-message-block"]],

  "dm-cam-settings-func": [[16, "event-message-block"]],

  "dm-cam-render-float": [[16, "event-message-block"]],

  "debug-create-cam-restore": [[16, "euler-angles"]],

  "dm-task-resolution": [[16, "event-message-block"]],

  "dm-task-get-money": [[16, "event-message-block"]],

  "dm-give-all-cells": [[16, "event-message-block"]],

  "dm-give-cell": [[16, "event-message-block"]],

  "(anon-function 13 default-menu)": [[16, "event-message-block"]],

  "(anon-function 12 default-menu)": [[16, "event-message-block"]],

  "(anon-function 11 default-menu)": [[16, "event-message-block"]],

  "(method 22 level)": [[16, "event-message-block"]],
  "(method 9 level)": [[16, "event-message-block"]],
  "(method 10 load-state)": [[16, "event-message-block"]],

  "draw-joint-spheres": [[16, "vector"]],
  "(method 16 process-drawable)": [
    [16, "matrix"],
    [80, "matrix"],
    [144, "vector"],
    [160, "vector"]
  ],

  "(anon-function 494 task-control)": [[16, "event-message-block"]],
  "(anon-function 493 task-control)": [[16, "event-message-block"]],
  "(anon-function 480 task-control)": [[16, "event-message-block"]],
  "(anon-function 477 task-control)": [[16, "event-message-block"]],
  "(anon-function 476 task-control)": [[16, "event-message-block"]],
  "(anon-function 475 task-control)": [[16, "event-message-block"]],
  "(anon-function 474 task-control)": [[16, "event-message-block"]],
  "(anon-function 455 task-control)": [[16, "event-message-block"]],
  "(anon-function 445 task-control)": [[16, "event-message-block"]],
  "(anon-function 435 task-control)": [[16, "event-message-block"]],
  "(anon-function 426 task-control)": [[16, "event-message-block"]],
  "(anon-function 425 task-control)": [[16, "event-message-block"]],
  "(anon-function 415 task-control)": [[16, "event-message-block"]],
  "(anon-function 414 task-control)": [[16, "event-message-block"]],
  "(anon-function 403 task-control)": [[16, "event-message-block"]],
  "(anon-function 400 task-control)": [[16, "event-message-block"]],
  "(anon-function 393 task-control)": [[16, "event-message-block"]],
  "(anon-function 390 task-control)": [[16, "event-message-block"]],
  "(anon-function 383 task-control)": [[16, "event-message-block"]],
  "(anon-function 380 task-control)": [[16, "event-message-block"]],
  "(anon-function 369 task-control)": [[16, "event-message-block"]],
  "(anon-function 368 task-control)": [[16, "event-message-block"]],
  "(anon-function 367 task-control)": [[16, "event-message-block"]],
  "(anon-function 366 task-control)": [[16, "event-message-block"]],
  "(anon-function 365 task-control)": [[16, "event-message-block"]],
  "(anon-function 364 task-control)": [[16, "event-message-block"]],
  "(anon-function 363 task-control)": [[16, "event-message-block"]],
  "(anon-function 362 task-control)": [[16, "event-message-block"]],
  "(anon-function 337 task-control)": [[16, "event-message-block"]],
  "(anon-function 336 task-control)": [[16, "event-message-block"]],
  "(anon-function 286 task-control)": [[16, "event-message-block"]],
  "(anon-function 227 task-control)": [[16, "event-message-block"]],
  "(anon-function 38 task-control)": [[16, "event-message-block"]],
  "(anon-function 28 task-control)": [[16, "event-message-block"]],
  "(method 10 border-plane)": [[16, "vector"]],
  "(method 9 game-info)": [[16, "event-message-block"]],
  "(method 9 continue-point)": [[16, "vector"]],
  "(method 9 game-save)": [[16, "file-stream"]],
  "(method 10 game-save)": [[16, "file-stream"]],
  "vector-vector-deg-slerp!": [
    [16, "vector"],
    [32, "vector"],
    [48, "quaternion"],
    [64, "quaternion"],
    [80, "quaternion"],
    [96, "vector"]
  ],

  "closest-pt-in-triangle": [
    [16, "vector"],
    [32, "vector"],
    [48, "vector"]
  ],

  "vector-circle-tangent-new": [
    [16, "sphere"],
    [32, "vector"],
    [48, "vector"]
  ],

  "vector-circle-tangent": [
    [16, "sphere"],
    [32, "vector"],
    [48, "vector"],
    [64, "vector"]
  ],

  "vector-plane-distance": [[16, "vector"]],

  "curve-length": [
    [16, "vector"],
    [32, "vector"]
  ],

  "curve-closest-point": [
    [16, "vector"],
    [32, "vector"]
  ],

  "(method 27 seagull)": [
    [16, "vector"],
    [32, "vector"]
  ],

  "add-debug-air-box": [
    [16, "vector"],
    [32, "vector"]
  ],

  "mem-size": [[16, "memory-usage-block"]],

  "display-loop": [[16, "sphere"]],

  "(method 14 curve-control)": [[16, "vector"]],

  "(method 19 path-control)": [
    [16, "vector"],
    [32, "vector"],
    [48, "vector"],
    [64, "vector"]
  ],

  "progress-allowed?": [[16, "event-message-block"]],

  "(method 9 align-control)": [
    [16, "matrix"],
    [80, "quaternion"]
  ],

  "(method 10 align-control)": [[16, "vector"]],

<<<<<<< HEAD
  "(anon-function 28 task-control)": [[16, "event-message-block"]],

  "update-mood-prt-color": [
    [16, "vector"]
  ],

  "update-mood-swamp": [
    [16, "vector"]
  ],

  "update-mood-village1": [
    [16, "vector"]
  ],

  "update-mood-maincave": [
    [16, "vector"]
  ],

  "update-mood-ogre": [
    [16, "vector"]
  ],

  "update-mood-finalboss": [
    [16, "vector"],
    [32, "vector"]
  ],

  "update-mood-darkcave": [
    [16, "vector"],
    [32, "vector"]
  ],

  "update-mood-citadel": [
=======
  "(method 15 load-state)": [
    [16, "event-message-block"],
    [96, "event-message-block"]
  ],
  
  "(method 43 farmer)": [
    [16, "vector"]
  ],
  
  "yakow-post": [
>>>>>>> 84bd9b0e
    [16, "vector"],
    [32, "vector"],
    [48, "vector"],
    [64, "vector"],
    [80, "vector"],
<<<<<<< HEAD
    [96, "vector"],
    [112, "vector"],
    [128, "vector"]
  ],

  "update-mood-jungleb": [
    [16, "vector"],
    [32, "vector"],
    [48, "vector"]
  ],

  "update-mood-sunken": [
    [16, "vector"],
    [32, "vector"],
    [48, "vector"],
    [64, "vector"]
  ],

  "update-mood-village2": [
    [16, "vector"],
    [32, "vector"],
    [48, "vector"],
    [64, "vector"]
  ],

  "update-mood-rolling": [
    [16, "vector"] // TODO - really not sure about this one
  ],

  "update-mood-village3": [
    [16, "vector"],
    [32, "vector"],
    [48, "vector"],
    [64, "vector"],
    [80, "vector"],
    [96, "vector"]
=======
    [96, "vector"]
  ],
  
  "anim-tester-save-object-seqs": [
    [16, "file-stream"]
  ],

  "anim-test-obj-list-handler": [[16, "event-message-block"]],
  "anim-test-anim-list-handler": [[16, "event-message-block"]],
  "anim-test-sequence-list-handler": [[16, "event-message-block"]],
  "anim-test-edit-sequence-list-handler": [[16, "event-message-block"]],
  "anim-test-edit-seq-insert-item": [[16, "event-message-block"]],
  "anim-test-edit-sequence-list-handler": [
    [112, "event-message-block"],
    [16, "font-context"]
  ],
  "anim-tester-add-newobj": [[16, "event-message-block"]],
  "anim-tester-start": [[16, "event-message-block"]],
  "anim-tester-add-sequence": [[16, "event-message-block"]],
  
  "(anon-function 28 task-control)": [[16, "event-message-block"]],

  "instance-tfragment-add-debug-sphere": [
    [16, "vector"]
>>>>>>> 84bd9b0e
  ],

  "placeholder-do-not-add-below!": []
}<|MERGE_RESOLUTION|>--- conflicted
+++ resolved
@@ -543,41 +543,6 @@
 
   "(method 10 align-control)": [[16, "vector"]],
 
-<<<<<<< HEAD
-  "(anon-function 28 task-control)": [[16, "event-message-block"]],
-
-  "update-mood-prt-color": [
-    [16, "vector"]
-  ],
-
-  "update-mood-swamp": [
-    [16, "vector"]
-  ],
-
-  "update-mood-village1": [
-    [16, "vector"]
-  ],
-
-  "update-mood-maincave": [
-    [16, "vector"]
-  ],
-
-  "update-mood-ogre": [
-    [16, "vector"]
-  ],
-
-  "update-mood-finalboss": [
-    [16, "vector"],
-    [32, "vector"]
-  ],
-
-  "update-mood-darkcave": [
-    [16, "vector"],
-    [32, "vector"]
-  ],
-
-  "update-mood-citadel": [
-=======
   "(method 15 load-state)": [
     [16, "event-message-block"],
     [96, "event-message-block"]
@@ -588,50 +553,11 @@
   ],
   
   "yakow-post": [
->>>>>>> 84bd9b0e
     [16, "vector"],
     [32, "vector"],
     [48, "vector"],
     [64, "vector"],
     [80, "vector"],
-<<<<<<< HEAD
-    [96, "vector"],
-    [112, "vector"],
-    [128, "vector"]
-  ],
-
-  "update-mood-jungleb": [
-    [16, "vector"],
-    [32, "vector"],
-    [48, "vector"]
-  ],
-
-  "update-mood-sunken": [
-    [16, "vector"],
-    [32, "vector"],
-    [48, "vector"],
-    [64, "vector"]
-  ],
-
-  "update-mood-village2": [
-    [16, "vector"],
-    [32, "vector"],
-    [48, "vector"],
-    [64, "vector"]
-  ],
-
-  "update-mood-rolling": [
-    [16, "vector"] // TODO - really not sure about this one
-  ],
-
-  "update-mood-village3": [
-    [16, "vector"],
-    [32, "vector"],
-    [48, "vector"],
-    [64, "vector"],
-    [80, "vector"],
-    [96, "vector"]
-=======
     [96, "vector"]
   ],
   
@@ -656,7 +582,82 @@
 
   "instance-tfragment-add-debug-sphere": [
     [16, "vector"]
->>>>>>> 84bd9b0e
+  ],
+
+  "(anon-function 28 task-control)": [[16, "event-message-block"]],
+
+  "update-mood-prt-color": [
+    [16, "vector"]
+  ],
+
+  "update-mood-swamp": [
+    [16, "vector"]
+  ],
+
+  "update-mood-village1": [
+    [16, "vector"]
+  ],
+
+  "update-mood-maincave": [
+    [16, "vector"]
+  ],
+
+  "update-mood-ogre": [
+    [16, "vector"]
+  ],
+
+  "update-mood-finalboss": [
+    [16, "vector"],
+    [32, "vector"]
+  ],
+
+  "update-mood-darkcave": [
+    [16, "vector"],
+    [32, "vector"]
+  ],
+
+  "update-mood-citadel": [
+    [16, "vector"],
+    [32, "vector"],
+    [48, "vector"],
+    [64, "vector"],
+    [80, "vector"],
+    [96, "vector"],
+    [112, "vector"],
+    [128, "vector"]
+  ],
+
+  "update-mood-jungleb": [
+    [16, "vector"],
+    [32, "vector"],
+    [48, "vector"]
+  ],
+
+  "update-mood-sunken": [
+    [16, "vector"],
+    [32, "vector"],
+    [48, "vector"],
+    [64, "vector"]
+  ],
+
+  "update-mood-village2": [
+    [16, "vector"],
+    [32, "vector"],
+    [48, "vector"],
+    [64, "vector"]
+  ],
+
+  "update-mood-rolling": [
+    [16, "vector"] // TODO - really not sure about this one
+  ],
+
+  "update-mood-village3": [
+    [16, "vector"],
+    [32, "vector"],
+    [48, "vector"],
+    [64, "vector"],
+    [80, "vector"],
+    [96, "vector"]
   ],
 
   "placeholder-do-not-add-below!": []
