--- conflicted
+++ resolved
@@ -5879,23 +5879,21 @@
     [32, "quaternion"]
   ],
 
-<<<<<<< HEAD
+  "(code target-ice-walk)": [
+    [16, "vector"],
+    [32, "vector"]
+  ],
+
   "joint-mod-tracker-callback": [
-=======
-  "(code target-ice-walk)": [
->>>>>>> 698d99df
-    [16, "vector"],
-    [32, "vector"]
-  ],
-
-<<<<<<< HEAD
+    [16, "vector"],
+    [32, "vector"]
+  ],
+
   "build-matrix-from-up-and-forward-axes!": [
     [16, "vector"],
     [32, "vector"],
     [48, "vector"]
   ],
 
-=======
->>>>>>> 698d99df
   "placeholder-do-not-add-below!": []
 }