--- conflicted
+++ resolved
@@ -425,16 +425,12 @@
   "(method 10 load-state)": [[16, "event-message-block"]],
 
   "draw-joint-spheres": [[16, "vector"]],
-<<<<<<< HEAD
-  "(method 16 process-drawable)": [[16, "matrix"], [80, "matrix"], [144, "vector"], [160, "vector"]],
-=======
   "(method 16 process-drawable)": [
     [16, "matrix"],
     [80, "matrix"],
     [144, "vector"],
     [160, "vector"]
   ],
->>>>>>> eee8390e
 
   "(anon-function 494 task-control)": [[16, "event-message-block"]],
   "(anon-function 493 task-control)": [[16, "event-message-block"]],
@@ -470,14 +466,6 @@
   "(anon-function 227 task-control)": [[16, "event-message-block"]],
   "(anon-function 38 task-control)": [[16, "event-message-block"]],
   "(anon-function 28 task-control)": [[16, "event-message-block"]],
-<<<<<<< HEAD
-
-  "instance-tfragment-add-debug-sphere": [
-    [16, "vector"]
-  ],
-
-  "placeholder-leave-alone": []
-=======
   "(method 10 border-plane)": [[16, "vector"]],
   "(method 9 game-info)": [[16, "event-message-block"]],
   "(method 9 continue-point)": [[16, "vector"]],
@@ -589,7 +577,12 @@
   "anim-tester-add-newobj": [[16, "event-message-block"]],
   "anim-tester-start": [[16, "event-message-block"]],
   "anim-tester-add-sequence": [[16, "event-message-block"]],
+  
+  "(anon-function 28 task-control)": [[16, "event-message-block"]],
+
+  "instance-tfragment-add-debug-sphere": [
+    [16, "vector"]
+  ],
 
   "placeholder-do-not-add-below!": []
->>>>>>> eee8390e
 }