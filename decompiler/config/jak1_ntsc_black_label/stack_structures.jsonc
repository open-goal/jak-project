{
  "run-function-in-process": [
    [16, ["array", "uint64", 6]],
    [64, "catch-frame"]
  ],

  "matrixp*!": [[16, "matrix"]],

  "vector3s-matrix*!": [[16, "vector"]],

  "vector3s-rotate*!": [[16, "vector"]],

  "matrix-rotate-zyx!": [
    [16, "matrix"],
    [80, "matrix"]
  ],
  "matrix-rotate-xyz!": [
    [16, "matrix"],
    [80, "matrix"]
  ],
  "matrix-rotate-zxy!": [
    [16, "matrix"],
    [80, "matrix"]
  ],
  "matrix-rotate-yxz!": [
    [16, "matrix"],
    [80, "matrix"]
  ],
  "matrix-rotate-yzx!": [
    [16, "matrix"],
    [80, "matrix"]
  ],
  "matrix-rotate-yxy!": [
    [16, "vector"],
    [32, "vector"],
    [48, "vector"]
  ],
  "matrix-rotate-yx!": [[16, "matrix"]],
  "transform-matrix-calc!": [
    [16, "matrix"],
    [80, "matrix"]
  ],
  "transform-matrix-parent-calc!": [
    [16, "matrix"],
    [80, "matrix"]
  ],
  "matrix-with-scale->quaternion": [[16, "matrix"]],
  "quaternion-exp!": [[16, "vector"]],
  "quaternion-slerp!": [[16, "vector"]],
  "quaternion-zxy!": [
    [16, "vector"],
    [32, "vector"],
    [48, "vector"]
  ],
  "vector-x-quaternion!": [[16, "matrix"]],
  "vector-y-quaternion!": [[16, "matrix"]],
  "vector-z-quaternion!": [[16, "matrix"]],
  "quaternion-y-angle": [[16, "vector"]],
  "quaternion-rotate-local-x!": [[16, "quaternion"]],
  "quaternion-rotate-local-y!": [[16, "quaternion"]],
  "quaternion-rotate-local-z!": [[16, "quaternion"]],
  "quaternion-rotate-y!": [[16, "quaternion"]],
  "quaternion-rotate-x!": [
    [16, "quaternion"],
    [32, "vector"]
  ],
  "quaternion-rotate-z!": [
    [16, "quaternion"],
    [32, "vector"]
  ],
  "quaternion-delta-y": [
    [16, "vector"],
    [32, "vector"]
  ],
  "quaternion-rotate-y-to-vector!": [
    [16, "quaternion"],
    [32, "vector"],
    [48, "quaternion"]
  ],
  "quaternion-xz-angle": [
    [16, "matrix"],
    [80, "vector"]
  ],
  "vector-rotate-y!": [
    [16, "quaternion"],
    [32, "matrix"]
  ],
  "eul->matrix": [[16, "vector"]],
  "eul->quat": [[16, "matrix"]],
  "quat->eul": [[16, "matrix"]],
  "vector-line-distance": [
    [16, "vector"],
    [32, "vector"],
    [48, "vector"],
    [64, "vector"]
  ],
  "vector-line-distance-point!": [
    [16, "vector"],
    [32, "vector"],
    [48, "vector"],
    [64, "vector"]
  ],
  "forward-up-nopitch->inv-matrix": [[16, "vector"]],
  "forward-up-nopitch->quaternion": [[16, "matrix"]],
  "forward-up->quaternion": [
    [16, "matrix"],
    [80, "vector"]
  ],
  "quaternion-from-two-vectors!": [[16, "vector"]],
  "quaternion-from-two-vectors-max-angle!": [[16, "vector"]],
  "matrix-from-two-vectors!": [[16, "vector"]],
  "matrix-from-two-vectors-max-angle!": [[16, "vector"]],
  "matrix-from-two-vectors-max-angle-partial!": [[16, "vector"]],
  "matrix-from-two-vectors-partial-linear!": [[16, "vector"]],
  "matrix-remove-z-rot": [
    [16, "vector"],
    [32, "matrix"]
  ],
  "matrix-rot-diff!": [
    [16, "quaternion"],
    [32, "quaternion"],
    [48, "quaternion"]
  ],
  "quaternion-seek": [
    [16, "matrix"],
    [80, "matrix"],
    [144, "quaternion"]
  ],
  "vector-deg-seek": [[16, "matrix"]],
  "vector-deg-slerp": [
    [16, "matrix"],
    [80, "vector"],
    [96, "vector"]
  ],
  "circle-test": [
    [16, "sphere"],
    [32, "sphere"],
    [48, "vector"],
    [64, "vector"]
  ],
  "move-target-from-pad": [
    [16, "vector"],
    [32, "vector"],
    [48, "matrix"]
  ],
  "draw-sprite2d-xy": [[16, "draw-context"]],
  "screen-gradient": [[16, "draw-context"]],
  "(method 10 oscillating-vector)": [[16, "vector"]],
  "show-mc-info": [[16, "mc-slot-info"]],
  "update-mood-erase-color2": [[16, "mood-fog"]],
  "make-light-kit": [[16, "matrix"]],
  "matrix<-parented-transformq!": [[16, "vector"]],
  "(method 20 trsqv)": [[16, "vector"]],
  "(method 19 trsqv)": [[16, "vector"]],
  "(method 17 trsqv)": [
    [16, "quaternion"],
    [32, "vector"],
    [48, "vector"],
    [64, "vector"],
    [80, "vector"]
  ],
  "(method 25 trsqv)": [
    [16, "vector"],
    [32, "vector"],
    [48, "vector"],
    [64, "vector"]
  ],
  "(method 16 trsqv)": [
    [16, "matrix"],
    [80, "matrix"]
  ],
  "(method 14 trsqv)": [[16, "vector"]],
  "(method 13 trsqv)": [[16, "vector"]],
  "(method 12 trsqv)": [
    [16, "vector"],
    [32, "vector"]
  ],
  "(method 11 trsqv)": [[16, "vector"]],
  "(method 10 trsqv)": [
    [16, "vector"],
    [32, "vector"]
  ],

  "(method 23 trsqv)": [[16, "vector"]],
  "(method 24 trsqv)": [[16, "vector"]],

  "vector-sincos!": [[16, "vector"]],

  "init-for-transform": [
    [16, "matrix"],
    [80, "matrix"],
    [144, "vector4s-3"],
    [192, "vector"],
    [208, "vector4s-3"]
  ],
  "string->sound-name": [[16, "qword"]],
  "(method 15 trajectory)": [
    [16, "vector"],
    [32, "vector"]
  ],
  "ripple-add-debug-sphere": [[16, "vector"]],
  "camera-teleport-to-entity": [
    [16, "transformq"],
    [64, "event-message-block"]
  ],
  "(method 10 cam-vector-seeker)": [[16, "vector"]],
  "joint-mod-look-at-handler": [
    [16, "vector"],
    [32, "vector"],
    [64, "vector"],
    [80, "vector"],
    [96, "vector"]
  ],
  "joint-mod-world-look-at-handler": [
    [16, "vector"],
    [32, "vector"],
    [64, "vector"],
    [80, "matrix"],
    [144, "vector"],
    [160, "vector"],
    [176, "matrix"]
  ],
  "joint-mod-rotate-handler": [
    [16, "quaternion"],
    [32, "quaternion"],
    [48, "quaternion"]
  ],
  "joint-mod-wheel-callback": [
    [16, "vector"],
    [32, "vector"],
    [48, "vector"]
  ],
  "draw-end-credits": [[16, "font-context"]],
  "draw-title-credits": [[16, "font-context"]],
  "moving-sphere-sphere-intersect": [[16, "vector"]],
  "moving-sphere-moving-sphere-intersect": [
    [16, "vector"],
    [32, "vector"]
  ],
  "(method 9 cylinder-flat)": [
    [16, "vector"],
    [32, "vector"],
    [48, "cylinder-flat-verts"],
    [208, "cylinder-flat-verts"],
    [368, "matrix"],
    [432, "vector"]
  ],
  "(method 9 cylinder)": [
    [16, "vector"],
    [32, "vector"],
    [48, "cylinder-verts"],
    [432, "cylinder-verts"],
    [816, "matrix"],
    [880, "matrix"]
  ],
  "ray-arbitrary-circle-intersect": [
    [16, "vector"],
    [32, "vector"]
  ],
  "(method 10 cylinder-flat)": [
    [16, "vector"],
    [32, "vector"]
  ],
  "(method 10 cylinder)": [
    [16, "vector"],
    [32, "vector"]
  ],
  "add-debug-sphere-from-table": [
    [16, "vector"],
    [32, "vector"],
    [48, "vector"]
  ],
  "make-debug-sphere-table": [
    [16, "vector"],
    [32, "vector"],
    [48, "vector"],
    [64, "vector"]
  ],
  "(method 20 actor-link-info)": [[16, "event-message-block"]],
  "(method 21 actor-link-info)": [[16, "event-message-block"]],
  "(method 23 actor-link-info)": [[16, "event-message-block"]],
  "(method 24 actor-link-info)": [[16, "event-message-block"]],
  "internal-draw-debug-line": [
    [16, "vector4w-2"],
    [48, "vector4w-2"]
  ],
  "internal-draw-debug-text-3d": [
    [16, "vector4w"],
    [32, "font-context"]
  ],
  "add-debug-triangle-normal": [
    [16, "vector"],
    [32, "vector"]
  ],
  "add-debug-flat-triangle": [
    [16, "vector4w-3"],
    [64, "vector4w-3"]
  ],
  "add-debug-point": [[16, "vector4w-2"]],
  "add-debug-line2d": [
    [16, "vector4w"],
    [32, "vector4w"]
  ],
  "add-debug-box": [
    [16, "vector"],
    [32, "vector"]
  ],
  "add-debug-x": [
    [16, "vector"],
    [32, "vector"]
  ],
  "add-debug-sphere-with-transform": [[16, "vector"]],
  "add-debug-circle": [
    [16, "vector"],
    [32, "vector"]
  ],
  "add-debug-vector": [[16, "vector"]],
  "add-debug-yrot-vector": [[16, "vector"]],
  "add-debug-arc": [
    [16, "vector"],
    [32, "vector"]
  ],
  "add-debug-curve": [
    [16, "vector"],
    [32, "vector"]
  ],
  "add-debug-points": [[16, "vector"]],
  "add-debug-light": [[16, "vector"]],
  "dma-timeout-cam": [
    [16, "vector"],
    [32, "matrix"]
  ],

  "(method 18 tracking-spline)": [
    [16, "tracking-spline-sampler"],
    [32, "tracking-spline-sampler"]
  ],

  "draw-ocean-transition": [[16, "sphere"]],

  "dm-cam-mode-func": [[16, "event-message-block"]],
  "ocean-trans-add-upload-table": [[16, "vector"]],

  "dm-cam-settings-func": [[16, "event-message-block"]],

  "dm-cam-render-float": [[16, "event-message-block"]],

  "debug-create-cam-restore": [[16, "euler-angles"]],

  "dm-task-resolution": [[16, "event-message-block"]],

  "dm-task-get-money": [[16, "event-message-block"]],

  "dm-give-all-cells": [[16, "event-message-block"]],

  "dm-give-cell": [[16, "event-message-block"]],

  "(anon-function 13 default-menu)": [[16, "event-message-block"]],

  "(anon-function 12 default-menu)": [[16, "event-message-block"]],

  "(anon-function 11 default-menu)": [[16, "event-message-block"]],

  "(method 22 level)": [[16, "event-message-block"]],
  "(method 9 level)": [[16, "event-message-block"]],
  "(method 10 load-state)": [[16, "event-message-block"]],
  "cam-slave-get-rot": [[16, "quaternion"]],

  "draw-joint-spheres": [[16, "vector"]],
  "(method 16 process-drawable)": [
    [16, "matrix"],
    [80, "matrix"],
    [144, "vector"],
    [160, "vector"]
  ],
  "(anon-function 494 task-control)": [[16, "event-message-block"]],
  "(anon-function 493 task-control)": [[16, "event-message-block"]],
  "(anon-function 480 task-control)": [[16, "event-message-block"]],
  "(anon-function 477 task-control)": [[16, "event-message-block"]],
  "(anon-function 476 task-control)": [[16, "event-message-block"]],
  "(anon-function 475 task-control)": [[16, "event-message-block"]],
  "(anon-function 474 task-control)": [[16, "event-message-block"]],
  "(anon-function 455 task-control)": [[16, "event-message-block"]],
  "(anon-function 445 task-control)": [[16, "event-message-block"]],
  "(anon-function 435 task-control)": [[16, "event-message-block"]],
  "(anon-function 426 task-control)": [[16, "event-message-block"]],
  "(anon-function 425 task-control)": [[16, "event-message-block"]],
  "(anon-function 415 task-control)": [[16, "event-message-block"]],
  "(anon-function 414 task-control)": [[16, "event-message-block"]],
  "(anon-function 403 task-control)": [[16, "event-message-block"]],
  "(anon-function 400 task-control)": [[16, "event-message-block"]],
  "(anon-function 393 task-control)": [[16, "event-message-block"]],
  "(anon-function 390 task-control)": [[16, "event-message-block"]],
  "(anon-function 383 task-control)": [[16, "event-message-block"]],
  "(anon-function 380 task-control)": [[16, "event-message-block"]],
  "(anon-function 369 task-control)": [[16, "event-message-block"]],
  "(anon-function 368 task-control)": [[16, "event-message-block"]],
  "(anon-function 367 task-control)": [[16, "event-message-block"]],
  "(anon-function 366 task-control)": [[16, "event-message-block"]],
  "(anon-function 365 task-control)": [[16, "event-message-block"]],
  "(anon-function 364 task-control)": [[16, "event-message-block"]],
  "(anon-function 363 task-control)": [[16, "event-message-block"]],
  "(anon-function 362 task-control)": [[16, "event-message-block"]],
  "(anon-function 337 task-control)": [[16, "event-message-block"]],
  "(anon-function 336 task-control)": [[16, "event-message-block"]],
  "(anon-function 286 task-control)": [[16, "event-message-block"]],
  "(anon-function 227 task-control)": [[16, "event-message-block"]],
  "(anon-function 38 task-control)": [[16, "event-message-block"]],
  "(anon-function 28 task-control)": [[16, "event-message-block"]],
  "(method 10 border-plane)": [[16, "vector"]],
  "(method 9 game-info)": [[16, "event-message-block"]],
  "(method 9 continue-point)": [[16, "vector"]],
  "(method 9 game-save)": [[16, "file-stream"]],
  "(method 10 game-save)": [[16, "file-stream"]],
  "vector-vector-deg-slerp!": [
    [16, "vector"],
    [32, "vector"],
    [48, "quaternion"],
    [64, "quaternion"],
    [80, "quaternion"],
    [96, "vector"]
  ],
  "closest-pt-in-triangle": [
    [16, "vector"],
    [32, "vector"],
    [48, "vector"]
  ],
  "vector-circle-tangent-new": [
    [16, "sphere"],
    [32, "vector"],
    [48, "vector"]
  ],
  "vector-circle-tangent": [
    [16, "sphere"],
    [32, "vector"],
    [48, "vector"],
    [64, "vector"]
  ],
  "vector-plane-distance": [[16, "vector"]],
  "curve-length": [
    [16, "vector"],
    [32, "vector"]
  ],
  "curve-closest-point": [
    [16, "vector"],
    [32, "vector"]
  ],
  "(method 27 seagull)": [
    [16, "vector"],
    [32, "vector"]
  ],
  "add-debug-air-box": [
    [16, "vector"],
    [32, "vector"]
  ],
  "mem-size": [[16, "memory-usage-block"]],
  "display-loop": [[16, "sphere"]],
  "(method 14 curve-control)": [[16, "vector"]],
  "(method 19 path-control)": [
    [16, "vector"],
    [32, "vector"],
    [48, "vector"],
    [64, "vector"]
  ],
  "progress-allowed?": [[16, "event-message-block"]],
  "(method 9 align-control)": [
    [16, "matrix"],
    [80, "quaternion"]
  ],
  "(method 10 align-control)": [[16, "vector"]],
  "(method 15 load-state)": [
    [16, "event-message-block"],
    [96, "event-message-block"]
  ],

  "(method 43 farmer)": [[16, "vector"]],

  "yakow-post": [
    [16, "vector"],
    [32, "vector"],
    [48, "vector"],
    [64, "vector"],
    [80, "vector"],
    [96, "vector"]
  ],

  "anim-tester-save-object-seqs": [[16, "file-stream"]],
  "anim-test-obj-list-handler": [[16, "event-message-block"]],
  "anim-test-anim-list-handler": [[16, "event-message-block"]],
  "anim-test-sequence-list-handler": [[16, "event-message-block"]],
  "anim-test-edit-seq-insert-item": [[16, "event-message-block"]],
  "anim-test-edit-sequence-list-handler": [
    [112, "event-message-block"],
    [16, "font-context"]
  ],
  "anim-tester-add-newobj": [[16, "event-message-block"]],
  "anim-tester-start": [[16, "event-message-block"]],
  "anim-tester-add-sequence": [[16, "event-message-block"]],

  "instance-tfragment-add-debug-sphere": [[16, "vector"]],

  "cam-state-from-entity": [[16, "curve"]],

  "(method 9 cam-index)": [[16, "vector"]],

  "(method 10 cam-index)": [[16, "vector"]],

  "(method 15 tracking-spline)": [
    [16, "tracking-spline-sampler"],
    [32, "tracking-point"]
  ],
  "(method 16 tracking-spline)": [
    [16, "tracking-spline-sampler"],
    [32, "vector"]
  ],
  "(method 20 tracking-spline)": [
    [16, "vector"],
    [32, "vector"]
  ],
  "(method 21 tracking-spline)": [
    [16, "tracking-spline-sampler"],
    [32, "vector"]
  ],
  "(method 22 tracking-spline)": [
    [16, "tracking-spline-sampler"],
    [32, "vector"]
  ],
  "cam-slave-init": [[16, "event-message-block"]],
  "cam-curve-pos": [
    [16, "vector"],
    [32, "vector"],
    [48, "vector"]
  ],
  "cam-calc-follow!": [
    [16, "event-message-block"],
    [96, "vector"],
    [112, "vector"],
    [128, "vector"],
    [144, "vector"]
  ],
  "mat-remove-z-rot": [
    [16, "vector"],
    [32, "matrix"]
  ],
  "slave-matrix-blend-2": [
    [16, "vector"],
    [32, "quaternion"],
    [48, "quaternion"],
    [64, "quaternion"]
  ],
  "vector-into-frustum-nosmooth!": [
    [16, "matrix"],
    [80, "vector"],
    [96, "vector"]
  ],
  "slave-set-rotation!": [
    [16, "vector"],
    [32, "matrix"],
    [96, "vector"],
    [112, "matrix"],
    [176, "vector"]
  ],
  "v-slrp2!": [
    [16, "vector"],
    [32, "vector"],
    [48, "vector"],
    [64, "matrix"],
    [128, "vector"]
  ],
  "v-slrp3!": [
    [16, "vector"],
    [32, "vector"],
    [48, "vector"],
    [64, "matrix"],
    [128, "vector"]
  ],

  "(code cam-combiner-active)": [
    [16, "vector"],
    [32, "matrix"],
    [80, "vector"],
    [96, "matrix"]
  ],
  "cam-master-init": [
    [16, "vector"],
    [32, "vector"]
  ],
  "plane-from-points": [[16, "vector"]],
  "update-view-planes": [
    [16, "view-frustum"],
    [144, "vector"],
    [160, "vector"],
    [176, "vector"],
    [192, "vector"],
    [208, "vector"],
    [224, "vector"]
  ],
  "move-camera-from-pad": [[16, "vector"]],
  "cam-free-floating-move": [[16, "camera-free-floating-move-info"]],
  "update-camera": [
    [16, "vector"],
    [32, "quaternion"],
    [48, "vector"]
  ],

  "ocean-make-trans-camera-masks": [
    [16, "vector"],
    [32, "vector"]
  ],

  "update-mood-prt-color": [[16, "vector"]],

  "update-mood-swamp": [[16, "vector"]],

  "update-mood-village1": [[16, "vector"]],

  "update-mood-maincave": [[16, "vector"]],

  "update-mood-ogre": [[16, "vector"]],

  "update-mood-finalboss": [
    [16, "vector"],
    [32, "vector"]
  ],

  "update-mood-darkcave": [
    [16, "vector"],
    [32, "vector"]
  ],

  "update-mood-citadel": [
    [16, "vector"],
    [32, "vector"],
    [48, "vector"],
    [64, "vector"],
    [80, "vector"],
    [96, "vector"],
    [112, "vector"],
    [128, "vector"]
  ],

  "update-mood-jungleb": [
    [16, "vector"],
    [32, "vector"],
    [48, "vector"]
  ],

  "update-mood-sunken": [
    [16, "vector"],
    [32, "vector"],
    [48, "vector"],
    [64, "vector"]
  ],

  "update-mood-village2": [
    [16, "vector"],
    [32, "vector"],
    [48, "vector"],
    [64, "vector"]
  ],

  "update-mood-rolling": [
    [16, "vector"] // TODO - really not sure about this one
  ],

  "update-mood-village3": [
    [16, "vector"],
    [32, "vector"],
    [48, "vector"],
    [64, "vector"],
    [80, "vector"],
    [96, "vector"]
  ],

  "ocean-transition-check": [[16, "vector"]],

  "ocean-trans-add-upload-strip": [[16, "vector"]],

  "draw-ocean-transition-seams": [[16, "sphere"]],

  "(method 32 mayor)": [[16, "event-message-block"]],

  "(method 43 mayor)": [[16, "vector"]],

  "(method 10 tippy)": [[16, "vector"]],

  "compute-and-draw-shadow": [
    [16, "vector"],
    [32, "vector"],
    [48, "sparticle-cpuinfo"] // kinda a guess
  ],

  "find-ground-and-draw-shadow": [
    [16, "vector"],
    [32, "vector"],
    [48, "collide-tri-result"]
  ],

  "(method 20 collide-cache)": [[16, "collide-puyp-work"]],

  "(method 12 wobbler)": [[16, "vector"]],

  "(method 12 twister)": [[16, "matrix"]],

  "target-on-end-of-teetertotter?": [
    [16, "vector"],
    [32, "vector"]
  ],

  "(event teetertotter-launch)": [[16, "event-message-block"]],

  "(method 17 rigid-body)": [[16, "vector"]],

  "matrix-3x3-triple-transpose-product": [
    [16, "matrix"],
    [80, "matrix"]
  ],

  "(method 10 rigid-body)": [[16, "quaternion"]],

  "(method 13 rigid-body)": [
    [16, "vector"],
    [32, "vector"]
  ],

  "(method 16 rigid-body)": [
    [16, "vector"],
    [32, "vector"]
  ],

  "(method 14 rigid-body)": [
    [16, "vector"],
    [32, "vector"]
  ],

  "(method 18 rigid-body)": [[16, "vector"]],

  "(method 24 rigid-body-platform)": [[16, "vector"]],

  "(method 26 rigid-body-platform)": [[16, "vector"]],

  "(method 27 rigid-body-platform)": [[16, "vector"]],

  "(method 22 water-anim)": [[16, "vector"]],

  "(anon-function 9 plat-eco)": [[16, "event-message-block"]],

  "(trans plat-button-move-downward sunken-elevator)": [
    [16, "vector"],
    [32, "vector"],
    [48, "event-message-block"]
  ],

  "(method 29 sunken-elevator)": [[16, "vector"]],
  "(anon-function 0 title-obs)": [[16, "font-context"]],

  "print-game-text": [[16, "font-context"]],

  "draw-string-xy": [[16, "font-context"]],

  "(method 50 nav-enemy)": [[16, "vector"]],

  "nav-enemy-init-by-other": [[16, "vector"]],

  "nav-enemy-turn-to-face-point": [[16, "vector"]],

  "nav-enemy-facing-point?": [[16, "vector"]],

  "nav-enemy-jump-post": [[16, "vector"]],

  "(method 41 nav-enemy)": [
    [16, "vector"],
    [32, "vector"]
  ],

  "nav-enemy-falling-post": [
    [16, "vector"] // TODO - check collide-shape-moving::62(type, vector, float)
  ],

  "nav-enemy-death-post": [
    [16, "vector"] // TODO - check collide-shape-moving::62(type, vector, float)
  ],

  "nav-enemy-jump-land-post": [
    [16, "vector"],
    [32, "vector"]
  ],

  "nav-enemy-facing-direction?": [
    [16, "vector"],
    [32, "vector"]
  ],

  "nav-enemy-initialize-custom-jump": [
    [16, "vector"],
    [32, "vector"]
  ],

  "nav-enemy-flee-post": [
    [16, "vector"],
    [32, "vector"]
  ],

  "(enter nav-enemy-jump-land nav-enemy)": [[16, "vector"]],
  "(code nav-enemy-die nav-enemy)": [[16, "event-message-block"]],
  "(enter nav-enemy-die nav-enemy)": [[16, "event-message-block"]],
  "(trans nav-enemy-flee nav-enemy)": [[16, "event-message-block"]],
  "(trans nav-enemy-patrol nav-enemy)": [[16, "event-message-block"]],

  "(method 73 nav-enemy)": [[16, "event-message-block"]],

  "(method 43 nav-enemy)": [[16, "event-message-block"]],

  "nav-enemy-send-attack": [[16, "event-message-block"]],

  "birth-pickup-at-point": [[16, "vector"]],

  "merc-blend-shape": [[16, ["array", "int16", 128]]],

  "(method 43 bird-lady)": [[16, "vector"]],

  "(method 32 bird-lady-beach)": [[16, "event-message-block"]],

  "muse-to-idle": [[16, "event-message-block"]],

  "(method 32 sculptor)": [[16, "event-message-block"]],

  "(method 43 sculptor)": [[16, "vector"]],

  "(method 32 geologist)": [[16, "event-message-block"]],

  "(method 43 geologist)": [[16, "vector"]],

  "(method 32 oracle)": [[16, "event-message-block"]],

  "(method 11 oracle)": [
    [16, "vector"],
    [32, "event-message-block"]
  ],

  "(method 32 explorer)": [[16, "event-message-block"]],

  "(method 43 explorer)": [[16, "vector"]],

  "(method 32 assistant)": [[16, "event-message-block"]],

  "(method 43 assistant)": [[16, "vector"]],

  "(code idle assistant)": [
    [16, "vector"],
    [32, "vector"]
  ],

  "check-drop-level-assistant": [[16, "vector"]],

  "(method 32 sage)": [[16, "event-message-block"]],

  "(method 43 sage)": [[16, "vector"]],

  "(trans idle sage)": [[16, "event-message-block"]],

  "(method 32 gambler)": [[16, "event-message-block"]],

  "(method 43 gambler)": [[16, "vector"]],

  "(method 32 warrior)": [[16, "event-message-block"]],

  "(method 43 warrior)": [[16, "vector"]],

  "(exit play-anim warrior)": [[16, "event-message-block"]],

  "minershort-trans-hook": [[16, "vector"]],

  "(method 32 minershort)": [[16, "event-message-block"]],

  "(exit play-anim minershort)": [[16, "event-message-block"]],

  "(method 43 minershort)": [[16, "vector"]],

  "(method 33 progress)": [[16, "event-message-block"]],
  "hide-progress-screen": [[16, "event-message-block"]],
  "progress-init-by-other": [[16, "quaternion"]],
  "(post progress-debug)": [[16, "font-context"]],
  "(post progress-normal)": [[16, "font-context"]],
  "(code progress-normal)": [[16, "event-message-block"]],
  "fuel-cell-progress-hud-orbit-callback": [
    [16, "vector"],
    [32, "vector"]
  ],
  "(method 24 progress)": [[16, "font-context"]],
  "(method 25 progress)": [[16, "font-context"]],
  "(method 26 progress)": [[16, "font-context"]],
  "(method 17 progress)": [[16, "font-context"]],
  "(method 28 progress)": [[16, "font-context"]],
  "(method 27 progress)": [[16, "font-context"]],

  "(method 11 fact-info-target)": [[16, "event-message-block"]],

  "(anon-function 6 game-info)": [[16, "event-message-block"]],

  "(anon-function 8 game-info)": [[16, "event-message-block"]],

  "(method 24 game-info)": [[16, "scf-time"]],

  "auto-save-post": [
    [16, "font-context"],
    [112, "font-context"]
  ],

  "auto-save-init-by-other": [[16, "event-message-block"]],

  "(code error auto-save)": [[16, "event-message-block"]],

  "(code done auto-save)": [[16, "event-message-block"]],

  "update-time-of-day": [
    [16, "(array float)"], // TODO - broken!
    [48, "vector"]
  ],

  "check-drop-level-rain": [[16, "vector"]],

  "update-rain": [
    [16, "vector"],
    [32, "vector"],
    [48, "event-message-block"]
  ],

  "sparticle-track-sun": [[16, "vector"]],

  "(method 16 target)": [
    [16, "vector"],
    [32, "vector"],
    [48, "vector"]
  ],

  "vector-local+!": [[16, "vector"]],

  "move-forward": [
    [16, "vector"],
    [32, "vector"]
  ],

  "set-forward-vel": [[16, "vector"]],

  "delete-back-vel": [
    [16, "vector"],
    [32, "vector"]
  ],

  "set-side-vel": [[16, "vector"]],

  "build-conversions": [[16, "vector"]],

  "vector-turn-to": [
    [16, "vector"],
    [32, "vector"]
  ],

  "warp-vector-into-surface!": [[16, "matrix"]],

  "vector<-pad-in-surface!": [[16, "vector"]],

  "local-pad-angle": [
    [16, "vector"],
    [32, "vector"]
  ],

  "turn-around?": [
    [16, "vector"],
    [32, "vector"]
  ],

  "target-move-dist": [[16, "vector"]],

  "turn-to-vector": [
    [16, "vector"],
    [32, "vector"]
  ],

  "add-thrust": [
    [16, "vector"],
    [32, "vector"],
    [48, "vector"],
    [64, "vector"],
    [80, "vector"],
    [96, "vector"],
    [112, "vector"],
    [128, "vector"],
    [144, "vector"],
    [160, "vector"],
    [176, "vector"],
    [192, "vector"],
    [208, "vector"],
    [224, "vector"]
  ],

  "add-gravity": [
    [16, "vector"],
    [32, "vector"],
    [48, "vector"],
    [64, "vector"]
  ],

  "target-compute-slopes": [
    [16, "vector"],
    [32, "vector"],
    [48, "matrix"]
  ],

  "do-rotations2": [
    [16, "vector"],
    [32, "quaternion"],
    [48, "quaternion"]
  ],

  "level-setup": [[16, "event-message-block"]],

  "flag-setup": [
    [16, "vector"],
    [32, "event-message-block"],
    [112, "vector"],
    [128, "vector"],
    [144, "vector"],
    [160, "vector"]
  ],

  "target-compute-edge": [
    [16, "event-message-block"],
    [96, "vector"],
    [112, "vector"]
  ],

  "target-compute-edge-rider": [
    [16, "event-message-block"],
    [96, "vector"]
  ],

  "target-calc-camera-pos": [[16, "vector"]],

  "joint-points": [
    [16, "vector"],
    [32, "vector"]
  ],

  "target-real-post": [
    [16, "vector"],
    [32, "vector"],
    [48, "vector"]
  ],

  "target-swim-post": [[16, "vector"]],

  "target-no-stick-post": [[16, "vector"]],

  "target-no-move-post": [
    [16, "overlaps-others-params"] // a total guess
  ],

  "target-slide-down-post": [
    [16, "vector"],
    [32, "vector"],
    [48, "vector"],
    [64, "matrix"]
  ],

  "target-no-ja-move-post": [
    [16, "overlaps-others-params"] // a total guess
  ],

  "target-print-stats": [
    [16, "vector"],
    [32, "vector"],
    [48, "vector"]
  ],

  "target-compute-pole": [
    [16, "vector"],
    [32, "vector"],
    [48, "vector"],
    [64, "vector"],
    [80, "event-message-block"],
    [160, "vector"],
    [176, "vector"],
    [192, "vector"]
  ],

  "can-exit-duck?": [
    [16, "collide-using-spheres-params"],
    [48, ["inline-array", "sphere", 2]]
  ],

  "(method 32 evilbro)": [[16, "event-message-block"]],

  "(exit play-anim evilbro)": [[16, "event-message-block"]],

  "(method 29 basebutton)": [[16, "event-message-block"]],

  "(code use warp-gate)": [[16, "event-message-block"]],

  "(trans use warp-gate)": [[16, "event-message-block"]],

  "(anon-function 1 basebutton)": [
    [16, "vector"],
    [32, "vector"],
    [48, "event-message-block"]
  ],

  "(code target-warp-out)": [
    [16, "event-message-block"],
    [96, "vector"],
    [112, "vector"]
  ],

  "dm-anim-tester-func": [[16, "event-message-block"]],

  "update-actor-vis-box": [[16, "vector"]],

  "(method 14 level-group)": [
    [16, "vector"],
    [32, "vector"]
  ],

  "(trans falling beach-rock)": [
    [16, "vector"],
    [32, "vector"],
    [48, "vector"],
    [64, "vector"],
    [80, "vector"],
    [96, "vector"]
  ],

  "(code falling beach-rock)": [[16, "event-message-block"]],

  "(method 11 beach-rock)": [[16, "vector"]],

  "birth-func-copy-target-y-rot": [[16, "matrix"]],

  "birth-func-ground-orient": [
    [16, "vector"],
    [32, "collide-tri-result"],
    [128, "vector"],
    [144, "quaternion"],
    [160, "quaternion"]
  ],

  "birth-func-target-orient": [
    [32, "vector"],
    [48, "vector"], // unused
    [64, "quaternion"],
    [80, "quaternion"]
  ],

  "birth-func-vector-orient": [
    [16, "vector"],
    [32, "vector"], // unused
    [48, "quaternion"]
  ],

  "part-tracker-track-target-joint": [[16, "vector"]],

  "process-drawable-burn-effect": [
    [16, "rgbaf"],
    [32, "rgbaf"],
    [48, "vector"]
  ],

  "(anon-function 27 projectiles)": [[16, "vector"]],

  "projectile-collision-reaction": [
    [16, "vector"],
    [32, "vector"],
    [48, "matrix"],
    [96, "vector"],
    [112, "event-message-block"],
    [192, "vector"],
    [208, "vector"]
  ],

  "(event projectile-moving projectile)": [[16, "event-message-block"]],

  "(code projectile-moving projectile)": [[16, "vector"]],

  "projectile-update-velocity-space-wars": [
    [16, "vector"],
    [32, "vector"],
    [48, "vector"],
    [64, "vector"]
  ],

  "(code projectile-die projectile)": [[16, "event-message-block"]],

  "projectile-init-by-other": [[16, "collide-edge-hold-list"]],

  "(method 27 projectile-yellow)": [[16, "vector"]],

  "spawn-projectile-blue": [
    [16, "vector"],
    [32, "vector"]
  ],

  "(enter plat-button-move-downward jungle-elevator)": [
    [16, "event-message-block"]
  ],

  "(trans plat-button-move-downward jungle-elevator)": [
    [16, "vector"],
    [32, "vector"],
    [48, "event-message-block"]
  ],

  "(method 29 jungle-elevator)": [[16, "vector"]],

  "(event bouncer-wait)": [[16, "event-message-block"]],

  "hopper-find-ground": [
    [16, "vector"],
    [32, "collide-tri-result"]
  ],

  "blocking-plane-init-by-other": [[16, "matrix"]],

  "evilsib-trans-hook-wait": [[16, "event-message-block"]],

  "(method 32 sequenceB)": [[16, "event-message-block"]],

  "(event play-anim sequenceB)": [[16, "event-message-block"]],

  "(exit play-anim sequenceB)": [[16, "event-message-block"]],

  "sequenceC-can-trans-hook-2": [
    [16, "vector"],
    [32, "event-message-block"]
  ],

  "sequenceC-can-trans-hook": [[16, "event-message-block"]],

  "(method 32 sequenceC)": [[16, "event-message-block"]],

  "sequenceC-trans-hook": [[16, "vector"]],

  "(trans hidden assistant-firecanyon)": [[16, "font-context"]],

  "(method 32 sage-bluehut)": [[16, "event-message-block"]],

  "(exit play-anim sage-bluehut)": [[16, "event-message-block"]],

  "(method 43 sage-bluehut)": [[16, "vector"]],

  "(method 37 sharkey)": [[16, "vector"]],

  "(method 39 sharkey)": [[16, "vector"]],

  "sharkey-notice-player?": [[16, "event-message-block"]],

  "sharkey-move-to-attack-position": [
    [16, "vector"],
    [32, "vector"],
    [48, "vector"]
  ],

  "(code nav-enemy-attack sharkey)": [
    [16, "vector"],
    [32, "vector"],
    [48, "event-message-block"]
  ],

  "(trans nav-enemy-chase sharkey)": [[16, "event-message-block"]],

  "(method 43 lurkercrab)": [
    [16, "vector"],
    [32, "vector"]
  ],

  "(enter idle assistant-lavatube-end)": [[16, "event-message-block"]],

  "target-has-all-the-cells?": [[16, "event-message-block"]],

  "(code idle power-left)": [[16, "event-message-block"]],

  "(code jump powercellalt)": [[16, "trajectory"]],

  "(enter target-final-door)": [[16, "event-message-block"]],

  "(exit target-final-door)": [[16, "event-message-block"]],

  "(code target-final-door)": [
    [16, "vector"],
    [32, "vector"],
    [48, "vector"],
    [64, "event-message-block"]
  ],

  "(method 43 aphid)": [[16, "event-message-block"]],

  "(code nav-enemy-give-up aphid)": [[16, "vector"]],

  "aphid-init-by-other": [
    [16, "vector"],
    [32, "event-message-block"]
  ],

  "voicebox-track": [
    [16, "vector"],
    [32, "vector"],
    [48, "vector"],
    [64, "quaternion"],
    [80, "vector"],
    [96, "vector"],
    [112, "event-message-block"]
  ],

  "crate-standard-event-handler": [[16, "event-message-block"]],

  "plat-trans": [[16, "vector"]],

  "(code door-closing eco-door)": [[16, "overlaps-others-params"]],

  "(code door-open eco-door)": [[16, "event-message-block"]],

  "(code door-opening eco-door)": [[16, "event-message-block"]],

  "(code door-closed eco-door)": [[16, "event-message-block"]],

  "(code plat-button-teleport-to-other-end plat-button)": [[16, "vector"]],

  "plat-button-camera-on": [[16, "event-message-block"]],

  "plat-button-camera-off": [[16, "event-message-block"]],

  "(trans plat-button-move-downward plat-button)": [[16, "vector"]],

  "(trans plat-button-move-upward plat-button)": [[16, "vector"]],

  "(event plat-idle plat-eco)": [[16, "event-message-block"]],

  "(trans plat-idle plat-eco)": [[16, "vector"]],

  "(anon-function 8 plat-eco)": [[16, "event-message-block"]],

  "(anon-function 7 plat-eco)": [
    [16, "vector"] // code
  ],

  "(event drop-plat-idle)": [[16, "event-message-block"]],

  "(code drop-plat-rise)": [[16, "vector"]],

  "(post drop-plat-rise)": [[16, "quaternion"]],

  "(code drop-plat-drop)": [[16, "vector"]],

  "(post drop-plat-drop)": [[16, "quaternion"]],

  "(method 21 drop-plat)": [
    [16, "vector"],
    [32, "vector"],
    [48, "vector"]
  ],

  "citb-drop-plat-spawn-children": [
    [16, "vector"],
    [32, "vector"]
  ],

  "citb-drop-plat-drop-all-children": [[16, "event-message-block"]],

  "citb-drop-plat-drop-children": [[16, "event-message-block"]],

  "(event plat-flip-idle)": [[16, "event-message-block"]],

  "(code plat-flip-idle)": [[16, "vector"]],

  "(method 27 square-platform)": [
    [16, "vector"],
    [32, "vector"]
  ],

  "(event wedge-plat-tip)": [[16, "event-message-block"]],

  "(event wedge-plat-outer-tip)": [[16, "event-message-block"]],

  "(event wall-plat-extending)": [[16, "event-message-block"]],

  "(code wall-plat-extending)": [[16, "vector"]],

  "(event wall-plat-retracting)": [[16, "event-message-block"]],

  "(code wall-plat-retracting)": [[16, "vector"]],

  "(event wall-plat-sync-idle)": [[16, "event-message-block"]],

  "(code wall-plat-sync-idle)": [[16, "vector"]],

  "(method 11 wall-plat)": [[16, "vector"]],

  "reset-target-tracking": [[16, "vector"]],
  "reset-drawable-tracking": [[16, "vector"]],

  "master-track-target": [
    [16, "vector"],
    [32, "vector"],
    [48, "vector"],
    [64, "collide-tri-result"],
    [160, "vector"],
    [176, "vector"],
    [192, "vector"],
    [208, "vector"],
    [224, "vector"]
  ],
  "master-unset-region": [[16, "event-message-block"]],
  "master-base-region": [
    [16, "vector"],
    [32, "event-message-block"]
  ],
  "master-switch-to-entity": [[32, "event-message-block"]],
  "master-check-regions": [[16, "event-message-block"]],

  "cam-circular-position-into-max-angle": [
    [16, "matrix"],
    [80, "matrix"],
    [144, "vector"],
    [160, "vector"]
  ],
  "cam-circular-position": [
    [16, "vector"],
    [32, "vector"]
  ],
  "cam-circular-code": [[16, "vector"]],
  "(anon-function 37 cam-states)": [
    [48, "vector"],
    [64, "event-message-block"],
    [16, "vector"],
    [32, "vector"]
  ],
  "cam-string-find-position-rel!": [
    [16, "vector"],
    [32, "vector"],
    [48, "collide-tri-result"],
    [144, "matrix"]
  ],
  "cam-los-spline-collide": [
    [16, "vector"],
    [32, "vector"],
    [48, "vector"]
  ],

  "(event cam-master-active)": [
    [16, "event-message-block"],
    [96, "vector"],
    [112, "vector"]
  ],

  "(code cam-master-active)": [[16, "event-message-block"]],

  "(exit cam-eye)": [[16, "event-message-block"]],

  "(code cam-fixed)": [[16, "vector"]],

  "(enter cam-eye)": [[16, "vector"]],

  "(enter cam-billy)": [[16, "vector"]],

  "(code cam-pov180)": [
    [16, "vector"],
    [32, "vector"],
    [48, "vector"],
    [64, "vector"]
  ],

  "(enter cam-fixed-read-entity)": [
    [16, "vector"],
    [32, "event-message-block"]
  ],

  "(enter cam-pov-track)": [
    [16, "vector"],
    [32, "event-message-block"]
  ],

  "(code cam-decel)": [
    [16, "vector"],
    [32, "vector"],
    [48, "event-message-block"]
  ],

  "(code cam-eye)": [
    [16, "vector"],
    [32, "matrix"],
    [96, "vector"],
    [112, "vector"],
    [128, "vector"]
  ],

  "(code cam-billy)": [
    [16, "vector"],
    [32, "vector"],
    [48, "vector"],
    [64, "vector"],
    [80, "matrix"]
  ],

  "(enter cam-standoff-read-entity)": [
    [16, "vector"],
    [32, "vector"],
    [48, "vector"],
    [64, "event-message-block"]
  ],

  "(code cam-endlessfall)": [
    [16, "matrix"],
    [80, "vector"],
    [96, "vector"]
  ],

  "(enter cam-spline)": [
    [16, "vector"],
    [32, "vector"],
    [48, "vector"],
    [64, "vector"],
    [80, "event-message-block"]
  ],

  "(code cam-spline)": [[16, "curve"]],

  "(enter cam-circular)": [
    [16, "vector"],
    [32, "vector"],
    [48, "vector"],
    [64, "event-message-block"]
  ],

  "los-cw-ccw": [
    [16, "vector"],
    [32, "vector"],
    [48, "matrix"],
    [112, "vector"]
  ],

  "cam-string-follow": [
    [16, "vector"],
    [32, "vector"],
    [48, "vector"],
    [64, "vector"]
  ],

  "cam-string-line-of-sight": [
    [16, "clip-travel-vector-to-mesh-return-info"],
    [176, "vector"],
    [192, "vector"],
    [208, "vector"],
    [224, "vector"],
    [240, "vector"],
    [256, "vector"]
  ],

  "cam-string-joystick": [
    [16, "vector"],
    [32, "matrix"],
    [96, "vector"],
    [112, "vector"]
  ],

  "cam-string-find-hidden": [
    [16, "collide-tri-result"],
    [112, "vector"],
    [128, "vector"]
  ],

  "cam-string-move": [
    [16, "vector"],
    [32, "vector"],
    [48, "vector"],
    [64, "vector"],
    [80, "vector"],
    [96, "collide-tri-result"],
    [192, "vector"],
    [208, "vector"],
    [224, "vector"]
  ],

  "cam-string-code": [
    [16, "vector"],
    [32, "vector"]
  ],

  "(event cam-string)": [[16, "vector"]],

  "(trans cam-stick)": [
    [16, "matrix"],
    [80, "vector"],
    [96, "vector"],
    [112, "vector"]
  ],
  "cam-bike-code": [
    [16, "matrix"],
    [80, "vector"],
    [96, "vector"],
    [112, "vector"],
    [128, "vector"],
    [144, "vector"],
    [160, "vector"],
    [176, "collide-tri-result"],
    [272, "vector"]
  ],

  "cam-stick-code": [
    [16, "vector"],
    [32, "vector"],
    [48, "vector"],
    [64, "vector"],
    [80, "vector"],
    [96, "collide-tri-result"],
    [192, "vector"]
  ],

  "(enter cam-string)": [
    [16, "vector"],
    [32, "collide-tri-result"],
    [128, "vector"],
    [144, "vector"],
    [160, "vector"]
  ],

  "cam-los-collide": [
    [16, "vector"],
    [32, "vector"],
    [48, "vector"],
    [64, "vector"],
    [80, "vector"],
    [96, "vector"],
    [112, "vector"],
    [128, "vector"],
    [144, "vector"],
    [160, "vector"],
    [176, "vector"],
    [192, "vector"],
    [208, "vector"]
  ],

  "(code cam-point-watch)": [
    [16, "vector"],
    [32, "vector"],
    [48, "vector"],
    [64, "matrix"]
  ],

  "(code cam-orbit)": [
    [16, "vector"],
    [32, "vector"]
  ],

  "(enter cam-free-floating)": [[16, "event-message-block"]],

  "(enter cam-orbit)": [[16, "vector"]],

  "(method 25 pov-camera)": [[16, "event-message-block"]],

  "(code pov-camera-start-playing pov-camera)": [[16, "event-message-block"]],

  "(code pov-camera-done-playing pov-camera)": [[16, "event-message-block"]],

  "debug-set-camera-pos-rot!": [[16, "event-message-block"]],

  "camera-master-debug": [[16, "vector"]],

  "(method 23 tracking-spline)": [
    [16, "vector"],
    [32, "vector"]
  ],

  "master-draw-coordinates": [
    [16, "vector"],
    [32, "vector"],
    [48, "matrix"]
  ],

  "camera-slave-debug": [
    [16, "vector"],
    [32, "vector"],
    [48, "matrix"],
    [112, "vector"],
    [128, "curve"],
    [160, "vector"],
    [176, "vector"],
    [192, "vector"]
  ],

  "cam-debug-draw-tris": [[16, "vector4w"]],

  "cam-collision-record-draw": [
    [16, "vector4w"],
    [32, "vector4w"],
    [48, "collide-mesh-cache-tri"],
    [144, "vector"]
  ],

  "debug-euler": [
    [16, "euler-angles"],
    [32, "matrix"]
  ],

  "v-slrp!": [
    [16, "vector"],
    [32, "vector"],
    [48, "vector"]
  ],

  "interp-test": [
    [16, "vector"],
    [32, "vector"]
  ],

  "cam-layout-save-cam-trans": [[16, "vector"]],

  "cam-layout-save-pivot": [[16, "vector"]],

  "cam-layout-save-interesting": [[16, "vector"]],

  "cam-layout-save-align": [[16, "vector"]],

  "clmf-cam-flag-toggle": [[16, "clmf-cam-flag-toggle-info"]],

  "interp-test-deg": [
    [16, "vector"],
    [32, "vector"]
  ],

  "clmf-pos-rot": [
    [16, "vector"],
    [32, "vector"],
    [48, "matrix"],
    [112, "matrix"],
    [176, "vector"]
  ],

  "clmf-input": [
    [16, "matrix"],
    [80, "vector"]
  ],

  "cam-layout-entity-info": [
    [16, "matrix"],
    [80, "vector"],
    [96, "vector"],
    [112, "vector"],
    [128, "vector"],
    [144, "curve"],
    [176, "vector"],
    [192, "vector"],
    [208, "vector"],
    [224, "curve"],
    [256, "vector"],
    [272, "vector"],
    [288, "vector"],
    [304, "curve"],
    [336, "vector"],
    [352, "vector"],
    [368, "interp-test-info"],
    [432, "vector"]
  ],

  "clmf-save-single": [[16, "file-stream"]],

  "pov-camera-play-and-reposition": [[16, "event-message-block"]],

  "cam-layout-entity-volume-info-create": [
    [32, "vector"],
    [48, "vector"],
    [64, "vector"],
    [80, "vector"],
    [96, "vector"],
    [112, "vector"],
    [128, "vector"],
    [144, "vector"]
  ],

  "(code plunger-lurker-plunge)": [[16, "event-message-block"]],
  "(event flying-lurker-fly)": [[16, "event-message-block"]],
  "(trans flying-lurker-fly)": [[16, "event-message-block"]],
  "flying-lurker-handler": [[16, "event-message-block"]],
  "flying-lurker-play-intro": [[16, "event-message-block"]],
  "(code flying-lurker-start)": [[16, "event-message-block"]],
  "(event flying-lurker-clone)": [[16, "event-message-block"]],
  "(event flying-lurker-idle)": [[16, "event-message-block"]],
  "(code flying-lurker-idle)": [[16, "event-message-block"]],
  "flying-lurker-calc-speed": [
    [16, "vector"],
    [32, "vector"]
  ],
  "(method 20 flying-lurker)": [
    [16, "collide-tri-result"],
    [112, "vector"],
    [128, "vector"],
    [144, "bounding-box"],
    [176, "vector"]
  ],
  "flying-lurker-rotate": [
    [16, "matrix"],
    [80, "matrix"],
    [144, "vector"],
    [160, "vector"]
  ],

  "(method 18 collide-cache)": [[16, "collide-puls-work"]],

  "kill-current-level-hint": [[16, "event-message-block"]],
  "(exit level-hint-sidekick)": [[16, "event-message-block"]],
  "(method 14 level-hint)": [[16, "font-context"]],
  "(code level-hint-error)": [[16, "font-context"]],
  "ambient-type-hint": [[16, "font-context"]],
  "ambient-type-sound": [[32, "sound-spec"]],
  "ambient-type-sound-loop": [[16, "sound-spec"]],

  "(trans windmill-one-idle)": [
    [16, "vector"]
  ],

  "move-grottopole-to-position": [
    [16, "vector"]
  ],

  "flying-rock-init-by-other": [
    [16, "vector"]
  ],

  "(event flutflutegg-idle)": [
    [16, "vector"]
  ],

  "(trans flutflutegg-idle)": [
    [16, "vector"]
  ],

  "(event flutflutegg-physics)": [
    [16, "vector"]
  ],

  "(code flutflutegg-physics-fall)": [
    [16, "vector"],
    [32, "quaternion"]
  ],

  "(code flutflutegg-physics)": [
    [16, "vector"],
    [32, "quaternion"]
  ],

  "(code flying-rock-rolling)": [
    [16, "vector"],
    [32, "vector"],
    [48, "vector"]
  ],

  "move-grottopole": [
    [16, "vector"],
    [32, "vector"]
  ],

  "(code ecoventrock-break)": [
    [16, "event-message-block"],
    [96, "vector"],
    [112, "vector"]
  ],

  "beachcam-spawn": [
    [16, "event-message-block"]
  ],

  "(anon-function 8 beach-obs)": [
    [16, "event-message-block"]
  ],

  "(code target-warp-in)": [
    [16, "vector"],
    [32, "event-message-block"]
  ],

  "(trans active warp-gate)": [
    [16, "vector"],
    [32, "event-message-block"]
  ],

  "(code idle warp-gate)": [
    [16, "vector"],
    [32, "font-context"]
  ],

  "(code active warp-gate)": [
    [16, "font-context"]
  ],

  "(event basebutton-up-idle warp-gate-switch)": [
    [16, "event-message-block"]
  ],

  "(method 31 warp-gate-switch)": [
    [16, "event-message-block"]
  ],

  "(trans basebutton-up-idle warp-gate-switch)": [
    [16, "event-message-block"]
  ],

  "(event basebutton-down-idle warp-gate-switch)": [
    [16, "event-message-block"]
  ],

  "(code basebutton-going-down warp-gate-switch)": [
    [16, "event-message-block"]
  ],

  "(code idle citb-arm-section)": [
    [16, "vector"],
    [32, "vector"]
  ],

  "(event citb-disc-idle)": [
    [16, "event-message-block"]
  ],

  "(post plat-path-active citb-launcher)": [
    [16, "event-message-block"]
  ],

  "(event citb-robotboss-idle)": [
    [16, "event-message-block"]
  ],

  "(code citb-robotboss-idle)": [
    [16, "event-message-block"]
  ],

  "citb-generator-trigger-others": [
    [16, "event-message-block"]
  ],

  "(code citb-generator-break)": [
    [16, "event-message-block"]
  ],

  "(code citadelcam-stair-plats)": [
    [16, "event-message-block"]
  ],

  "(code battlecontroller-play-intro-camera citb-battlecontroller)": [
    [16, "event-message-block"]
  ],

  "(trans cavecrystal-active)": [
    [16, "vector"]
  ],

  "(method 11 eggtop)": [
    [16, "vector"]
  ],

  "(anon-function 4 jungleb-obs)": [
    [16, "event-message-block"]
  ],

  "(event idle logtrap)": [
    [16, "event-message-block"]
  ],

  "(code pov-camera-playing precurbridgecam)": [
    [16, "event-message-block"]
  ],

  "(code precurbridge-idle)": [
    [16, "event-message-block"]
  ],

  "(code maindoor-closed)": [
    [16, "event-message-block"]
  ],

  "(method 11 maindoor)": [
    [16, "event-message-block"]
  ],

  "(code lurkerm-piston-idle)": [
    [16, "vector"]
  ],

  "starfish-spawn-child": [
    [16, "vector"]
  ],

  "(method 27 bone-platform)": [
    [16, "vector"]
  ],

  "(event breakaway-idle)": [
    [16, "event-message-block"]
  ],

  "mistycam-spawn": [
    [16, "event-message-block"]
  ],

  "mis-bone-bridge-event-handler": [
    [16, "vector"],
    [32, "vector"],
    [48, "vector"],
    [64, "event-message-block"]
  ],

  "misty-cam-restore": [
    [16, "vector"],
    [32, "matrix"],
    [96, "event-message-block"]
  ],

  "(trans allpontoons-be-clone)": [
    [16, "vector"],
    [32, "vector"],
    [48, "vector"],
    [64, "vector"],
    [80, "vector"],
    [96, "vector"]
  ],

  "fireboulder-hover-stuff": [
    [16, "vector"]
  ],

  "(enter fireboulder-hover)": [
    [16, "vector"]
  ],

  "boulder1-trans": [
    [16, "vector"],
    [32, "event-message-block"]
  ],

  "boulder2-trans-2": [
    [16, "vector"],
    [32, "event-message-block"]
  ],

  "boulder2-trans": [
    [16, "vector"],
    [32, "event-message-block"]
  ],

  "boulder3-trans-2": [
    [16, "vector"],
    [32, "event-message-block"]
  ],

  "boulder3-trans": [
    [16, "vector"],
    [32, "event-message-block"]
  ],

  "boulder4-trans-3": [
    [16, "vector"],
    [32, "event-message-block"]
  ],

  "boulder4-trans-2": [
    [16, "vector"],
    [32, "event-message-block"]
  ],

  "boulder4-trans": [
    [16, "vector"],
    [32, "event-message-block"]
  ],

  "(code exit-chamber-dummy-idle)": [
    [16, "vector"],
    [32, "event-message-block"]
  ],

  "(code exit-chamber-dummy-wait-to-appear)": [
    [16, "vector"],
    [32, "event-message-block"]
  ],

  "(code ogreboss-village2-throw)": [
    [16, "event-message-block"]
  ],

  "swamp-spike-default-event-handler": [
    [16, "event-message-block"]
  ],

  "swamp-spike-post": [
    [16, "event-message-block"]
  ],

  "(code balance-plat-idle)": [
    [16, "event-message-block"]
  ],

  "(code swamp-spike-idle)": [
    [16, "vector"],
    [32, "vector"]
  ],

  "(code pov-camera-playing maincavecam)": [
    [16, "event-message-block"]
  ],

  "(event idle cavetrapdoor)": [
    [16, "event-message-block"]
  ],

  "cavecrystal-light-control-caveelevator-callback": [
    [16, "vector"]
  ],

  "(method 21 caveelevator)": [
    [16, "vector"]
  ],

  "(method 20 caveelevator)": [
    [16, "vector"]
  ],

  "caveelevator-joint-callback": [
    [16, "vector"]
  ],

  "(event caveflamepots-active)": [
    [16, "attack-info"],
    [128, "event-message-block"]
  ],

  "(code pov-camera-playing sunkencam)": [
    [16, "event-message-block"]
  ],

  "dark-plant-check-target": [
    [16, "event-message-block"]
  ],

  "(code dark-plant-idle)": [
    [16, "event-message-block"]
  ],

  "(code gorge-abort-idle)": [
    [16, "event-message-block"]
  ],

  "(code gorge-finish-idle)": [
    [16, "event-message-block"]
  ],

  "(code gorge-start-race-finished)": [
    [16, "event-message-block"]
  ],

  "(code gorge-start-race-aborted)": [
    [16, "event-message-block"],
    [96, "font-context"]
  ],

  "(enter gorge-start-racing)": [
    [16, "event-message-block"]
  ],

  "(exit gorge-start-racing)": [
    [16, "event-message-block"]
  ],

  "(code gorge-start-ready)": [
    [16, "event-message-block"]
  ],

  "(code happy-plant-opening)": [
    [16, "event-message-block"],
    [96, "vector"]
  ],

  "(code pusher-idle)": [
    [16, "vector"]
  ],

  "(method 11 gorge-start)": [
    [16, "vector"]
  ],

  "(method 11 happy-plant)": [
    [16, "vector"]
  ],

  "rolling-start-init-by-other": [
    [16, "matrix"]
  ],

  "dark-plant-randomize": [
    [16, "vector"]
  ],

  "gorge-init": [
    [16, "vector"]
  ],

  "gorge-start-launch-start-banner": [
    [16, "vector"]
  ],

  "gorge-behind": [
    [16, "vector"]
  ],

  "gorge-in-front": [
    [16, "vector"]
  ],

  "race-time-read": [
    [16, "race-time"]
  ],

  "gorge-start-draw-time": [
    [16, "font-context"]
  ],

  "(event balloon-idle)": [
    [16, "event-message-block"]
  ],

  "(trans spike-up)": [
    [16, "event-message-block"]
  ],

  "(trans spike-down)": [
    [16, "event-message-block"]
  ],

  "(trans spike-idle)": [
    [16, "event-message-block"]
  ],

  "(event idle crate-darkeco-cluster)": [
    [16, "event-message-block"]
  ],

  "(event idle tntbarrel)": [
    [16, "event-message-block"]
  ],

  "(trans ogre-bridge-idle)": [
    [16, "event-message-block"]
  ],

  "(code ogre-bridge-activate)": [
    [16, "event-message-block"]
  ],

  "(event ogre-bridge-break)": [
    [16, "vector"]
  ],

  "(code ride-up gondola)": [
    [16, "event-message-block"]
  ],

  "(code ride-down gondola)": [
    [16, "event-message-block"]
  ],

  "(code idle gondola)": [
    [16, "vector"],
    [32, "vector"],
    [48, "event-message-block"],
    [128, "font-context"]
  ],

  "(code pov-camera-playing snowcam)": [
    [16, "event-message-block"]
  ],

  "(code snow-eggtop-activate)": [
    [16, "event-message-block"]
  ],

  "(event snowpusher-idle)": [
    [16, "event-message-block"]
  ],

  "(code snow-log-wait-for-master)": [
    [16, "event-message-block"]
  ],

  "(code snow-log-button-activate)": [
    [16, "event-message-block"]
  ],

  "(method 11 snow-eggtop)": [
    [16, "vector"]
  ],

  "(method 20 snow-gears)": [
    [16, "vector"]
  ],

  "(code snow-switch-activate)": [
    [16, "vector"]
  ],

  "(method 11 snow-switch)": [
    [16, "vector"]
  ],

  "(code snow-fort-gate-activate)": [
    [16, "vector"],
    [32, "vector"],
    [48, "vector"],
    [64, "vector"]
  ],

  "(code snow-spatula-idle)": [
    [16, "matrix"]
  ],

  "(enter snow-button-activate)": [
    [16, "event-message-block"]
  ],

  "(code plat-startup flutflut-plat)": [
    [16, "event-message-block"]
  ],

  "(enter flutflut-plat-appear)": [
    [16, "vector"],
    [32, "quaternion"]
  ],

  "(enter flutflut-plat-hide)": [
    [16, "vector"],
    [32, "quaternion"]
  ],

  "darkecobarrel-mover-pos": [
    [16, "vector"],
    [32, "matrix"],
    [96, "vector"],
    [112, "matrix"],
    [176, "vector"]
  ],

  "(code darkecobarrel-mover-die)": [
    [16, "vector"]
  ],

  "(code die chainmine)": [
    [16, "vector"]
  ],

  "(event idle chainmine)": [
    [16, "event-message-block"]
  ],

  "(event idle lavaballoon)": [
    [16, "event-message-block"]
  ],

  "(event darkecobarrel-mover-move)": [
    [16, "event-message-block"],
    [96, "vector"]
  ],

  "(code startup logo)": [
    [16, "event-message-block"]
  ],

  "(code ndi logo)": [
    [16, "event-message-block"]
  ],

  "(enter target-title)": [
    [16, "event-message-block"]
  ],

  "(trans target-title-wait)": [
    [16, "font-context"]
  ],

  "(code target-title)": [
    [16, "mc-slot-info"]
  ],

  "(post startup logo)": [
    [16, "vector"],
    [32, "vector"]
  ],

  "sp-relaunch-particle-3d": [
    [16, "quaternion"],
    [32, "vector"],
    [48, "quaternion"]
  ],

  "sp-adjust-launch": [
    [16, "sparticle-launchinfo"],
    [64, "matrix"],
    [128, "vector"],
    [144, "matrix"]
  ],

  "(method 10 sparticle-launch-control)": [[16, "vector"]],

  "sparticle-50-to-60": [[16, "quaternion"]],

  "sparticle-60-to-50": [[16, "quaternion"]],

  "sp-orbiter": [
    [16, "vector"],
    [32, "vector"],
    [48, "matrix"]
  ],

  "sp-euler-convert": [
    [16, "vector"],
    [32, "quaternion"]
  ],

  "sp-rotate-system": [
    [16, "matrix"],
    [80, "quaternion"]
  ],

  "sp-launch-particles-death": [
    [16, "sprite-vec-data-2d"] // TODO this is probably wrong.
  ],

  "birth-func-copy-rot-color": [[16, "vector"]],

  "birth-func-copy2-rot-color": [
    [16, "vector"],
    [32, "vector"]
  ],

  "(code nav-enemy-give-up babak)": [[16, "vector"]],

  "(method 10 gui-query)": [[16, "font-context"]],

  "(method 46 process-taskable)": [
    [16, "vector"],
    [32, "vector"]
  ],

  "(trans release process-taskable)": [[16, "event-message-block"]],

  "(trans give-cell process-taskable)": [[16, "event-message-block"]],

  "process-taskable-play-anim-code": [[16, "event-message-block"]],

  "(event idle process-taskable)": [[16, "event-message-block"]],

  "(trans idle process-taskable)": [
    [16, "font-context"],
    [112, "event-message-block"]
  ],

  "(post idle process-taskable)": [[16, "vector"]],

  "babak-with-cannon-ride-cannon-post": [[16, "vector"]],

  "(code babak-with-cannon-jump-onto-cannon)": [[16, "vector"]],

  "(code othercam-running)": [
    [16, "vector"],
    [32, "vector"]
  ],

  "(code wait-for-start flutflut)": [
    [16, "event-message-block"],
    [96, "vector"]
  ],

  "(code idle flutflut)": [
    [16, "font-context"],
    [112, "event-message-block"]
  ],

  "(event wait-for-return flutflut)": [[16, "event-message-block"]],

  "yakow-generate-travel-vector": [
    [16, "vector"],
    [32, "vector"]
  ],

  "yakow-facing-direction?": [
    [16, "vector"],
    [32, "vector"]
  ],

  "yakow-facing-point?": [[16, "vector"]],

  "(enter yakow-graze)": [[16, "event-message-block"]],

  "(method 13 vehicle-path)": [
    [16, "vector"],
    [32, "vector"],
    [48, "vector"]
  ],

  "(method 12 vehicle-controller)": [
    [16, "vector"],
    [32, "vector"]
  ],

  "(method 14 vehicle-controller)": [
    [16, "vector"],
    [32, "vector"]
  ],

  "(method 10 vehicle-controller)": [[16, "vector"]],

  "(method 23 fishermans-boat)": [
    [16, "vector"],
    [32, "vector"],
    [48, "vector"],
    [64, "vector"],
    [80, "vector"],
    [96, "vector"],
    [112, "vector"]
  ],

  "fishermans-boat-wave": [[16, "vector"]],

  "fishermans-boat-spawn-particles": [[16, "vector"]],

  "fishermans-boat-play-sounds": [[16, "vector"]],

  "fishermans-boat-post": [[16, "event-message-block"]],

  "(code fishermans-boat-leaving-village)": [[16, "event-message-block"]],

  "(trans fishermans-boat-entering-village)": [[16, "event-message-block"]],

  "(code fishermans-boat-leaving-misty)": [[16, "event-message-block"]],

  "(trans fishermans-boat-entering-misty)": [[16, "event-message-block"]],

  "(exit fishermans-boat-player-control)": [[16, "event-message-block"]],

  "(code fishermans-boat-player-control)": [[16, "event-message-block"]],

  "(code fishermans-boat-ride-to-misty)": [[16, "event-message-block"]],

  "(event fishermans-boat-ride-to-village1)": [[16, "event-message-block"]],

  "(code fishermans-boat-ride-to-village1)": [[16, "event-message-block"]],

  "fishermans-boat-leave-dock?": [[16, "font-context"]],

  "(trans fishermans-boat-player-control)": [[16, "vector"]],

  "(code fishermans-boat-measurements)": [[16, "vector"]],

  "(method 15 vehicle-controller)": [
    [16, "vector"],
    [32, "vector"],
    [48, "vector"],
    [64, "vector"]
  ],

  "analyze-point-on-path-segment": [[16, "vector"]],

  "(method 51 muse)": [[16, "vector"]],

  "muse-check-dest-point": [[16, "point-on-path-segment-info"]],

  "(code muse-caught)": [[16, "event-message-block"]],

  "(method 43 bonelurker)": [[16, "event-message-block"]],

  "bonelurker-stunned-event-handler": [[16, "event-message-block"]],

  "bonelurker-push-post": [[16, "vector"]],

  "(code nav-enemy-give-up bonelurker)": [[16, "vector"]],

  "(code bonelurker-stun)": [[16, "vector"]],

  "(method 32 assistant-bluehut)": [[16, "event-message-block"]],

  "(trans idle assistant-bluehut)": [[16, "event-message-block"]],

  "(exit play-anim assistant-bluehut)": [[16, "event-message-block"]],

  "(method 32 assistant-levitator)": [[16, "event-message-block"]],

  "(exit play-anim assistant-levitator)": [[16, "event-message-block"]],

  "(method 47 assistant-bluehut)": [
    [16, "vector"],
    [32, "vector"]
  ],

  "(method 43 assistant-bluehut)": [[16, "vector"]],

  "check-drop-level-assistant-bluehut": [[16, "vector"]],

  "assistant-levitator-blue-glow": [[16, "vector"]],

  "(code idle assistant-bluehut)": [
    [16, "vector"],
    [32, "vector"],
    [48, "vector"]
  ],

  "assistant-levitator-blue-beam": [
    [16, "vector"],
    [32, "vector"],
    [48, "vector"],
    [64, "collide-tri-result"],
    [160, "event-message-block"]
  ],

  "(trans hidden assistant-levitator)": [[16, "font-context"]],

  "(event square-platform-lowering)": [[16, "event-message-block"]],

  "(method 33 qbert-plat)": [[16, "event-message-block"]],

  "(method 32 qbert-plat)": [[16, "event-message-block"]],

  "(event qbert-plat-master-idle)": [[16, "event-message-block"]],

  "(code qbert-plat-master-do-door)": [[16, "event-message-block"]],

  "(code qbert-plat-master-wait-for-door)": [[16, "event-message-block"]],

  "(code qbert-plat-master-idle)": [
    [16, "event-message-block"],
    [96, "vector"],
    [112, "vector"]
  ],

  "keg-event-handler": [[16, "event-message-block"]],

  "(code keg-paddle-to-path)": [
    [16, "vector"],
    [32, "vector"],
    [48, "quaternion"],
    [64, "quaternion"],
    [80, "vector"]
  ],

  "(code keg-on-path)": [
    [16, "vector"],
    [32, "vector3s"]
  ],

  "(code keg-in-chute)": [
    [16, "vector"],
    [32, "vector"]
  ],

  "keg-init-by-other": [
    [16, "vector"],
    [32, "vector"],
    [48, "vector"]
  ],

  "(code keg-conveyor-paddle-idle)": [[16, "event-message-block"]],

  "(method 11 keg-conveyor)": [
    [16, "vector"],
    [32, "matrix"]
  ],

  "swamp-bat-slave-event-handler": [[16, "event-message-block"]],

  "swamp-bat-launch-slave": [[16, "event-message-block"]],

  "swamp-bat-slave-path-post": [
    [16, "vector"],
    [32, "vector"],
    [48, "vector"]
  ],

  "(code swamp-bat-slave-idle)": [
    [16, "vector"],
    [32, "quaternion"],
    [48, "quaternion"],
    [64, "vector"]
  ],

  "(code swamp-bat-slave-launch)": [
    [16, "vector"],
    [32, "vector"]
  ],

  "(code swamp-bat-slave-die)": [[16, "vector"]],

  "swamp-bat-make-path-select-plane": [[16, "vector"]],

  "(method 44 swamp-rat)": [[16, "event-message-block"]],

  "(method 39 swamp-rat)": [[16, "vector"]],

  "(method 38 swamp-rat)": [[16, "vector"]],

  "(code swamp-rat-spawn)": [[16, "vector"]],

  "swamp-rat-update-wiggle-target": [
    [16, "vector"],
    [32, "vector"],
    [48, "vector"]
  ],

  "swamp-rat-nest-dummy-event-handler": [[16, "event-message-block"]],

  "(trans swamp-rat-nest-gestate)": [[16, "event-message-block"]],

  "(code swamp-rat-nest-victory)": [[16, "event-message-block"]],

  "swamp-rat-nest-pick-spawn-joint": [
    [16, "vector"],
    [32, "vector"],
    [48, "vector"]
  ],

  "swamp-rat-nest-spawn-rat": [
    [16, "vector"],
    [32, "vector"]
  ],

  "cavecrystal-light-control-default-callback": [[16, "vector"]],

  "spiderwebs-default-event-handler": [[16, "event-message-block"]],

  "(enter nav-enemy-die baby-spider)": [[16, "event-message-block"]],

  "(code baby-spider-die-fast)": [[16, "event-message-block"]],

  "(method 39 baby-spider)": [[16, "vector"]],

  "(enter nav-enemy-idle baby-spider)": [[16, "vector"]],

  "(method 52 baby-spider)": [
    [16, "vector"],
    [32, "vector"],
    [48, "vector"]
  ],

  "mother-spider-proj-update-velocity": [
    [16, "vector"],
    [32, "vector"],
    [48, "vector"],
    [64, "vector"]
  ],

  "(method 28 mother-spider-proj)": [[16, "vector"]],

  "(code blue-eco-charger-orb-active)": [
    [16, "vector"],
    [32, "vector"],
    [48, "vector"]
  ],

  "(method 21 blue-eco-charger)": [[16, "event-message-block"]],

  "(method 20 blue-eco-charger)": [[16, "event-message-block"]],

  "(code blue-eco-charger-idle)": [[16, "event-message-block"]],

  "(code exit-chamber-charger-puzzle-beaten)": [[16, "event-message-block"]],

  "(code exit-chamber-idle-in-sunken)": [[16, "event-message-block"]],

  "(event exit-chamber-idle-in-sunken)": [
    [16, "vector"],
    [32, "event-message-block"]
  ],

  "(method 24 exit-chamber)": [[16, "vector"]],

  "(method 23 exit-chamber)": [
    [16, "vector"],
    [32, "vector"],
    [48, "exit-chamber-items"],
    [128, "event-message-block"],
    [208, "vector"]
  ],

  "tube-thrust": [
    [16, "vector"],
    [32, "vector"],
    [48, "vector"],
    [64, "vector"],
    [80, "vector"],
    [96, "vector"]
  ],

  "target-tube-post": [
    [16, "vector"],
    [32, "event-message-block"],
    [112, "vector"]
  ],

  "(event target-tube-start)": [[16, "event-message-block"]],

  "(exit target-tube-start)": [[16, "event-message-block"]],

  "(code target-tube-start)": [
    [16, "event-message-block"],
    [96, "vector"]
  ],

  "(method 21 sunkenfisha)": [
    [16, "vector"],
    [32, "vector"]
  ],

  "(method 24 sunkenfisha)": [
    [16, "vector"],
    [32, "matrix"],
    [96, "vector"]
  ],

  "(method 23 sunkenfisha)": [[16, "vector"]],

  "(trans sunkenfisha-idle)": [[16, "vector"]],

  "(method 27 sunkenfisha)": [[64, "vector"]],

  "(event idle minecartsteel)": [
    [16, "collide-overlap-result"],
    [128, "event-message-block"]
  ],

  "(method 43 assistant-villagec)": [[16, "vector"]],

  "(method 32 sage-villagec)": [[16, "event-message-block"]],

  "(method 43 sage-villagec)": [[16, "vector"]],

  "(trans idle sage-villagec)": [[16, "event-message-block"]],

  "(exit play-anim sage-villagec)": [[16, "event-message-block"]],

  "(method 20 cave-trap)": [
    [16, "spawn-baby-spider-work"],
    [80, "vector"],
    [96, "event-message-block"],
    [176, "sphere"],
    [192, "vector"],
    [208, "baby-spider-spawn-params"]
  ],

  "(trans cave-trap-idle)": [[16, "event-message-block"]],

  "ice-cube-default-event-handler": [[16, "event-message-block"]],

  "(trans yeti-slave-appear-jump-up)": [[16, "vector"]],

  "(code nav-enemy-give-up yeti-slave)": [[16, "vector"]],

  "(code yeti-resuming-start)": [
    [16, "vector"],
    [32, "vector"]
  ],

  "(code yeti-idle)": [
    [16, "vector"],
    [32, "vector"]
  ],

  "(trans hidden assistant-lavatube-start)": [[16, "font-context"]],

  "(method 18 nav-control)": [[16, "vector"]],

  "check-drop-level-firehose-pops": [[16, "vector"]],

  "birth-func-random-rot": [
    [16, "matrix"],
    [80, "vector"],
    [96, "vector"]
  ],

  "check-drop-level-bigdoor-open-pops": [[16, "vector"]],

  "check-drop-level-eichar-lighteco-pops": [[16, "vector"]],

  "check-drop-level-maincave-drip": [[16, "vector"]],

  "part-tracker-move-to-target": [[16, "vector"]],

  "part-tracker-track-target": [[16, "vector"]],

  "check-drop-level-village1-fountain-nosplash": [[16, "vector"]],

  "check-drop-level-village1-fountain": [[16, "vector"]],

  "check-drop-level-sagehut": [[16, "vector"]],

  "check-drop-level-training-mist": [[16, "vector"]],

  "check-drop-level-training-spout-rain": [[16, "vector"]],

  "check-drop-level-sagehut2": [[16, "vector"]],

  "(method 15 hud-money-all)": [[16, "font-context"]],

  "(method 20 hud-money-all)": [[16, "event-message-block"]],

  "(method 20 hud-money)": [[16, "event-message-block"]],

  "fuel-cell-hud-orbit-callback": [
    [16, "vector"],
    [32, "vector"]
  ],

  "(method 19 hud-fuel-cell)": [[16, "vector"]],

  "(method 20 hud-fuel-cell)": [
    [16, "event-message-block"],
    [96, "quaternion"]
  ],

  "hide-hud": [[16, "event-message-block"]],

  "hide-bottom-hud": [[16, "event-message-block"]],

  "disable-hud": [[16, "event-message-block"]],

  "enable-hud": [[16, "event-message-block"]],

  "hide-hud-quick": [[16, "event-message-block"]],

  "show-hud": [[16, "event-message-block"]],

  "convert-to-hud-object": [[16, "vector"]],

  "(method 16 hud)": [[16, "event-message-block"]],

  "(enter hud-hidden)": [[16, "event-message-block"]],

  "(enter hud-arriving)": [[16, "event-message-block"]],

  "send-hud-increment-event": [[16, "event-message-block"]],

  "(code hud-collecting)": [[16, "vector"]],

  "battlecontroller-fill-all-spawners": [
    [16, "vector"],
    [32, "event-message-block"]
  ],

  "battlecontroller-camera-on": [[16, "event-message-block"]],

  "(code battlecontroller-die battlecontroller)": [[16, "event-message-block"]],

  "battlecontroller-battle-begin": [[16, "event-message-block"]],

  "battlecontroller-update-spawners": [
    [16, "vector"],
    [32, "event-message-block"]
  ],

  "battlecontroller-spawn-creature-at-spawner": [
    [16, "vector"],
    [32, "vector"]
  ],

  "battlecontroller-camera-off": [[16, "event-message-block"]],

  "battlecontroller-spawn-creature-random-spawner": [
    [16, "event-message-block"]
  ],

  "(method 10 effect-control)": [
    [16, "event-message-block"],
    [96, "vector"],
    [112, "vector"],
    [128, "vector"],
    [144, "vector"]
  ],

  "(method 11 effect-control)": [
    [16, "vector"],
    [32, "vector"]
  ],

  "(method 12 effect-control)": [
    [16, "sound-spec"],
    [96, "vector"]
  ],

  "(code helix-button-startup)": [[16, "vector"]],

  "(method 43 green-eco-lurker)": [[16, "event-message-block"]],

  "(method 73 green-eco-lurker)": [[16, "event-message-block"]],

  "citb-sagecage-draw-bars": [
    [16, "vector"],
    [32, "vector"],
    [48, "vector"]
  ],

  "(code sunken-pipegame-start-up)": [[16, "event-message-block"]],

  "(code race-ring-active)": [
    [16, "event-message-block"],
    [96, "vector"]
  ],

  "(method 11 race-ring)": [
    [16, "vector"],
    [32, "vector"]
  ],

  "init-sky-regs": [[16, "vector"]],

  "set-tex-offset": [[16, "vector"]],

  "sky-tng-setup-cloud-layer": [[16, ["inline-array", "sky-vertex", 12]]],

  "fisher-fish-move": [[16, "vector"]],
  "fisher-fish-water": [[16, "vector"]],
  "(trans play-accept fisher)": [[16, "vector"]],
  "(method 11 fisher)": [[16, "vector"]],
  "(code fisher-fish-caught)": [[16, "event-message-block"]],
  "(code fisher-fish-die)": [[16, "event-message-block"]],
  "(exit fisher-done)": [[16, "event-message-block"]],
  "(enter fisher-done)": [[16, "event-message-block"]],
  "(event fisher-playing)": [[16, "event-message-block"]],
  "(enter fisher-playing)": [[16, "event-message-block"]],
  "(exit fisher-playing)": [[16, "event-message-block"]],
  "(trans enter-playing fisher)": [[16, "event-message-block"]],
  "(code target-fishing)": [
    [16, "event-message-block"],
    [96, "vector"],
    [112, "quaternion"],
    [128, "quaternion"],
    [144, "quaternion"]
  ],
  "(method 43 fisher)": [
    [16, "vector"],
    [32, "vector"]
  ],
  "fisher-draw-display": [[16, "font-context"]],

  "(method 10 torus)": [
    [16, "vector"],
    [32, "vector"]
  ],
  "(method 12 torus)": [[16, "matrix"]],
  "redshot-trans": [[16, "matrix"]],
  "(trans redshot-explode)": [
    [16, "vector"],
    [32, "event-message-block"],
    [112, "vector"]
  ],
  "(code darkecobomb-explode)": [[16, "event-message-block"]],
  "(event yellowshot-idle)": [[16, "event-message-block"]],
  "(trans yellowshot-idle)": [[16, "event-message-block"]],
  "(trans darkecobomb-countdown)": [[16, "vector"]],

  "arcing-shot-draw": [
    [16, "vector"],
    [32, "vector"]
  ],

  "(method 9 torus)": [
    [16, "vector"],
    [32, "vector"],
    [48, "vector"],
    [64, "matrix"],
    [128, ["inline-array", "vector", 8]]
  ],

  "(method 32 finalbosscam)": [[16, "event-message-block"]],

  "(code cam-robotboss)": [
    [16, "vector"],
    [32, "vector"]
  ],

  "ecoclaw-beam-particle-callback": [[16, "vector"]],
  "robotboss-manipy-trans-hook": [[16, "vector"]],
  "robotboss-redshot": [[16, "vector"]],
  "robotboss-cut-cam": [[16, "vector"]],

  "robotboss-yellowshot": [
    [16, "vector"],
    [32, "vector"],
    [48, "event-message-block"]
  ],

  "(trans robotboss-white-eco-movie)": [[16, "vector"]],

  "(code robotboss-red-wait)": [
    [16, "vector"],
    [32, "redshot-launch-array"]
  ],

  "(trans robotboss-yellow-wait)": [
    [16, "vector"],
    [32, "event-message-block"],
    [112, "vector"]
  ],

  "robotboss-setup-for-hits": [
    [16, "sphere"],
    [32, "event-message-block"]
  ],

  "robotboss-position": [
    [16, "vector"],
    [32, "matrix"],
    [96, "event-message-block"],
    [176, "vector"]
  ],

  "robotboss-shooting-trans": [
    [16, "vector"],
    [32, "event-message-block"]
  ],

  "robotboss-darkecobomb": [
    [16, "vector"],
    [32, "vector"]
  ],

  "robotboss-redshot-fill-array": [
    [16, "vector"],
    [32, "vector"]
  ],

  "robotboss-blue-beam": [
    [16, "vector"],
    [32, "vector"],
    [48, "vector"],
    [64, "collide-tri-result"],
    [160, "vector"],
    [176, "event-message-block"]
  ],

  "robotboss-bomb-handler": [[16, "event-message-block"]],
  "robotboss-blue-done": [[16, "event-message-block"]],
  "(exit robotboss-blue-wait)": [[16, "event-message-block"]],
  "(enter robotboss-blue-wait)": [[16, "event-message-block"]],
  "(exit robotboss-green-wait)": [[16, "event-message-block"]],
  "(event robotboss-green-wait)": [[16, "event-message-block"]],

  "(trans robotboss-red-wait)": [
    [16, "event-message-block"],
    [96, "vector"]
  ],

  "(exit robotboss-red-wait)": [[16, "event-message-block"]],
  "(exit robotboss-yellow-wait)": [[16, "event-message-block"]],
  "(code robotboss-white-eco-movie)": [[16, "event-message-block"]],
  "(event robotboss-yellow-dark-bomb-wait)": [[16, "event-message-block"]],
  "(exit robotboss-yellow-dark-bomb-wait)": [[16, "event-message-block"]],
  "(code robotboss-daxter-sacrifice-movie)": [[16, "event-message-block"]],

  "robotboss-greenshot": [
    [16, "vector"],
    [32, "vector"]
  ],

  "(trans robotboss-blue-wait)": [
    [16, "vector"],
    [32, "event-message-block"],
    [112, "vector"]
  ],

  "(code robotboss-blue-wait)": [[16, "event-message-block"]],

  "(method 44 green-eco-lurker)": [[16, "event-message-block"]],
  "(method 72 green-eco-lurker)": [[16, "event-message-block"]],
  "(enter nav-enemy-die green-eco-lurker)": [[16, "event-message-block"]],
  "(event spawn-minions)": [[16, "event-message-block"]],
  "(method 51 green-eco-lurker)": [[16, "vector"]],
  "(enter green-eco-lurker-appear)": [
    [16, "vector"],
    [32, "vector"]
  ],
  "(code spawn-minions)": [
    [16, "vector"],
    [32, "event-message-block"]
  ],

  "check-drop-level-lighteco-big-pops": [[16, "vector"]],
  "check-drop-level-lighteco-pops": [[16, "vector"]],
  "(method 20 light-eco-child)": [[16, "vector"]],
  "light-eco-child-default-event-handler": [[16, "event-message-block"]],
  "(code light-eco-child-die)": [[16, "event-message-block"]],
  "light-eco-mother-default-event-handler": [[16, "event-message-block"]],
  "(trans light-eco-child-hit-ground)": [[16, "vector"]],
  "(method 21 light-eco-mother)": [[16, "vector"]],
  "(method 20 light-eco-mother)": [[16, "vector"]],

  "(trans plat-path-active plat-eco-finalboss)": [
    [16, "vector"],
    [32, "vector"],
    [48, "event-message-block"]
  ],
  "(method 44 sage-finalboss)": [[16, "event-message-block"]],
  "(method 45 sage-finalboss)": [[16, "event-message-block"]],
  "(method 32 sage-finalboss)": [[16, "event-message-block"]],
  "(exit play-anim sage-finalboss)": [[16, "event-message-block"]],
  "sage-finalboss-extra-trans": [[16, "event-message-block"]],
  "sage-finalboss-extra-enter": [[16, "event-message-block"]],
  "(trans play-anim sage-finalboss)": [
    [16, "event-message-block"],
    [96, "vector"],
    [112, "vector"],
    [128, "vector"],
    [144, "vector"],
    [160, "vector"],
    [176, "vector"],
    [192, "vector"],
    [208, "vector"],
    [224, "vector"]
  ],

  "lb-flip":[
    [16, "load-boundary-crossing-command"]
  ],

  "---lb-save":[
    [16, "file-stream"]
  ],

  "edit-load-boundaries":[
    [16, "vector"],
    [32, "vector"],
    [48, "vector"],
    [64, "vector"]
  ],

  "triangulate-boundary":[
    [16, "lbvtx"]
  ],

  "fix-boundary-normals":[
    [16, "vector"]
  ],

  "check-closed-boundary":[
    [16, "vector"]
  ],

  "(event target-racing-start)": [
    [16, "event-message-block"]
  ],

  "(exit target-racing-start)": [
    [16, "event-message-block"]
  ],

  "(code target-racing-start)": [
    [16, "event-message-block"]
  ],

  "target-racing-smack-check": [
    [16, "vector"],
    [32, "vector"]
  ],

  "(trans target-racing)": [
    [16, "vector"]
  ],

  "(trans target-racing-jump)": [
    [16, "vector"]
  ],

  "(trans target-racing-bounce)": [
    [16, "vector"]
  ],

  "(code target-racing-hit)": [
    [16, "vector"],
    [32, "vector"],
    [48, "vector"],
    [64, "vector"],
    [80, "vector"]
  ],

  "(exit target-racing-death)": [
    [16, "event-message-block"]
  ],

  "(anon-function 17 racer-states-FIC-LAV-MIS-OGR-ROL)": [
    [16, "joint-exploder-tuning"]
  ],

  "(code target-racing-death)": [
    [16, "event-message-block"],
    [96, "vector"],
    [112, "vector"]
  ],

  "(code target-racing-get-on)": [
    [16, "vector"],
    [32, "vector"],
    [48, "event-message-block"]
  ],

  "(post target-racing-get-on)": [
    [16, "vector"]
  ],

  "(code target-racing-get-off-jump)": [
    [16, "vector"],
    [32, "vector"],
    [48, "event-message-block"]
  ],

  "(post target-racing-get-off-jump)": [
    [16, "vector"]
  ],

  "(exit target-racing-clone-anim)": [
    [16, "event-message-block"]
  ],

  "(code target-racing-clone-anim)": [
    [16, "event-message-block"]
  ],

  "(method 9 joint-control)": [[16, "vector"]],
  "process-drawable-birth-fuel-cell": [[16, "vector"]],
  "dma-add-process-drawable": [
    [32, "vector"],
    [48, "vector"],
    [64, "light-group"]
  ],

  "(trans notice-blue crate)": [[16, "event-message-block"]],
  "(event die crate)": [[16, "event-message-block"]],
  "(code notice-blue crate)": [[16, "vector"]],

  "process-grab?": [[16, "event-message-block"]],
  "process-release?": [[16, "event-message-block"]],

  "cloud-track": [
    [16, "vector"],
    [32, "vector"]
  ],

  "target-powerup-effect": [
    [16, "vector"]
  ],

  "target-powerup-process": [
    [16, "vector"],
    [32, "vector"],
    [48, "vector"],
    [64, "vector"],
    [80, "event-message-block"],
    [160, "vector"],
    [176, "vector"],
    [192, "touching-shapes-entry"],
    [208, "vector"],
    [224, "vector"],
    [240, "vector"],
    [256, "vector"],
    [272, "vector"],
    [288, "vector"],
    [304, "vector"],
    [320, "vector"]
  ],

  "process-drawable-pair-random-point!": [
    [16, "vector"],
    [32, "vector"]
  ],

  "update-ocean": [
    [16, "vector"]
  ],

  "(method 20 cavegeyserrock)": [
    [16, "vector"],
    [32, "event-message-block"]
  ],

  "(method 21 cavegeyserrock)": [
    [64, "vector"],
    [80, "vector"],
    [96, "vector"],
    [112, "vector"],
    [128, "vector"],
    [16, "vector"],
    [32, "vector"],
    [48, "vector"]
  ],

  "(code junglesnake-give-up)": [
    [16, "vector"],
    [32, "vector"],
    [48, "vector"]
  ],

  "(method 11 cavegeyserrock)": [
    [48, "vector"]
  ],

  "cavecrystal-light-control-cavegeyserrock-callback": [
    [16, "vector"]
  ],

  "junglesnake-default-event-handler": [
    [16, "event-message-block"]
  ],

  "junglesnake-joint-callback": [
    [16, "matrix"],
    [80, "matrix"],
    [144, "matrix"],
    [208, "vector"],
    [224, "vector"],
    [240, "vector"],
    [256, "vector"],
    [272, "vector"],
    [288, "vector"],
    [304, "matrix"],
    [368, "matrix"]
  ],

  "add-a-bunch": [
    [16, "vector"]
  ],

  "(event idle scarecrow-a)": [
    [16, "vector"]
  ],

  "(method 11 touching-prims-entry)": [
    [16, "vector"]
  ],

  "(code hit scarecrow-a)": [
    [16, "joint-exploder-tuning"]
  ],

  "(code hit scarecrow-b)": [
    [16, "joint-exploder-tuning"]
  ],

  "(trans orb-cache-top-idle)": [[16, "event-message-block"]],
  "(code orb-cache-top-activate)": [
    [16, "vector"],
    [32, "event-message-block"]
  ],
  "(code orb-cache-top-complete)": [[16, "vector"]],
  "(method 27 orb-cache-top)": [
    [16, "vector"],
    [32, "event-message-block"]
  ],

  "(anon-function 54 generic-obs)": [
    [16, "vector"],
    [32, "vector"]
  ],

  "part-tracker-notify": [
    [16, "event-message-block"]
  ],

  "process-grab?": [
    [16, "event-message-block"]
  ],

  "process-release?": [
    [16, "event-message-block"]
  ],

  "camera-change-to": [
    [16, "event-message-block"]
  ],

  "camera-look-at": [
    [16, "event-message-block"]
  ],

  "ja-anim-done?": [
    [16, "event-message-block"]
  ],

  "draw-eco-beam": [
    [16, "vector"],
    [32, "vector"],
    [48, "vector"],
    [64, "quaternion"]
  ],

  "process-drawable-pair-random-point!": [
    [16, "vector"],
    [32, "vector"]
  ],

  "(anon-function 7 generic-obs)": [
    [16, "event-message-block"]
  ],

  "(anon-function 11 generic-obs)": [
    [16, "event-message-block"] // trans
  ],

  "(anon-function 13 generic-obs)": [
    [16, "event-message-block"] // event
  ],

  "(anon-function 14 generic-obs)": [
    [16, "event-message-block"] // trans
  ],

  "(anon-function 16 generic-obs)": [ // code
    [16, "vector"],
    [32, "vector"],
    [48, "event-message-block"]
  ],

  "(anon-function 18 generic-obs)": [ // enter
    [16, "vector"]
  ],

  "cam-launcher-long-joystick": [
    [16, "matrix"]
  ],

  "(anon-function 21 generic-obs)": [ // code
    [16, "event-message-block"]
  ],

  "(anon-function 23 generic-obs)": [ // enter
    [16, "vector"]
  ],

  "cam-launcher-joystick": [
    [16, "matrix"],
    [80, "vector"]
  ],

  "(anon-function 31 generic-obs)": [
    [16, "vector"] // code
  ],

  "(code swingpole-stance)": [
    [16, "event-message-block"]
  ],

  "camera-anim": [
    [16, "event-message-block"]
  ],

  "camera-pov-from": [
    [16, "event-message-block"]
  ],

  "(method 14 camera-tracker)": [
    [16, "event-message-block"],
    [96, "event-message-block"]
  ],

  "(anon-function 33 generic-obs)": [
    [16, "event-message-block"]
  ],

  "(trans manipy-idle)": [
    [16, "vector"],
    [32, "vector"]
  ],

  "(anon-function 34 generic-obs)": [
    [16, "event-message-block"]
  ],

  "(exit camera-tracker-process)": [
    [16, "event-message-block"]
  ],

  "(code camera-tracker-process)": [
    [16, "event-message-block"]
  ],

  "(code cam-launcher-shortfall)": [
    [16, "event-message-block"]
  ],

  "(trans launcher-idle)": [
    [16, "event-message-block"]
  ],

  "(event launcher-active)": [
    [16, "event-message-block"]
  ],

  "(event touch-tracker-idle)": [
    [16, "event-message-block"]
  ],

  "(trans launcher-active)": [
    [16, "event-message-block"]
  ],

  "(code touch-tracker-idle)": [
    [16, "touching-shapes-entry"]
  ],

  "(event manipy-idle)": [
    [16, "matrix"]
  ],

  "(code med-res-level-idle)": [
    [16, "vector"]
  ],

  "(enter cam-launcher-longfall)": [
    [16, "vector"]
  ],

  "(enter cam-launcher-shortfall)": [
    [16, "vector"]
  ],

  "(code cam-launcher-longfall)": [
    [16, "vector"],
    [32, "vector"],
    [48, "event-message-block"]
  ],

  "plant-boss-default-event-handler": [
    [16, "event-message-block"]
  ],

  "(event plant-boss-vulnerable)": [
    [16, "event-message-block"]
  ],

  "(code plant-boss-hit)": [
    [16, "event-message-block"]
  ],

  "(code plant-boss-dead)": [
    [16, "event-message-block"]
  ],

  "(event plant-boss-attack)": [
    [16, "event-message-block"]
  ],

  "(code plant-boss-eat)": [
    [16, "event-message-block"]
  ],

  "(anon-function 22 plant-boss)": [
    [16, "event-message-block"]
  ],

  "(code plant-boss-vulnerable)": [
    [16, "event-message-block"]
  ],

  "(exit plant-boss-vulnerable)": [
    [16, "event-message-block"]
  ],

  "(event plant-boss-back-arms-idle)": [
    [16, "event-message-block"]
  ],

  "(method 11 plant-boss)": [
    [16, "vector"],
    [32, "vector"],
    [48, "vector"],
    [64, "vector"],
    [80, "vector"],
    [96, "vector"],
    [112, "vector"],
    [128, "vector"],
    [144, "vector"],
    [160, "vector"],
    [176, "vector"],
    [192, "vector"]
  ],

  "(method 60 ice-cube)": [
    [16, "vector"]
  ],

  "(method 52 ice-cube)": [
    [16, "vector"]
  ],

  "(trans ice-cube-appear)": [
    [16, "vector"]
  ],

  "(code ice-cube-appear-land)": [
    [16, "vector"]
  ],

  "(code ice-cube-face-player)": [
    [16, "vector"]
  ],

  "(code ice-cube-mean-turn-to-charge)": [
    [16, "vector"]
  ],

  "(method 54 ice-cube)": [
    [16, "vector"]
  ],

  "(code ice-cube-shatter)": [
    [16, "vector"],
    [32, "joint-exploder-tuning"]
  ],

  "(trans ice-cube-trying-to-appear)": [
    [16, "vector"],
    [32, "vector"]
  ],

  "(trans ice-cube-mean-charge)": [
    [16, "vector"],
    [32, "vector"],
    [48, "vector"]
  ],

  "(method 51 ice-cube)": [
    [16, "vector"],
    [32, "collide-tri-result"]
  ],

  "(method 53 ice-cube)": [
    [16, "vector"],
    [32, "collide-mesh-cache-tri"]
  ],

  "(event double-lurker-top-knocked-down)": [
    [16, "event-message-block"]
  ],

  "(code double-lurker-top-knocked-down)": [
    [16, "vector"]
  ],

  "(method 48 double-lurker)": [
    [16, "vector"]
  ],

  "(method 52 double-lurker)": [
    [16, "vector"],
    [32, "vector"],
    [48, "collide-tri-result"]
  ],

  "double-lurker-default-event-handler": [
    [16, "vector"],
    [32, "event-message-block"]
  ],

  "(code double-lurker-buddy-was-hit)": [
    [16, "vector"],
    [32, "event-message-block"]
  ],

  "(trans double-lurker-both-knocked-back)": [
    [16, "check-vector-collision-with-nav-spheres-info"],
    [64, "clip-travel-vector-to-mesh-return-info"]
  ],

  "(trans double-lurker-knocked-back)": [
    [16, "check-vector-collision-with-nav-spheres-info"],
    [64, "clip-travel-vector-to-mesh-return-info"]
  ],

  "(code nav-enemy-die billy-rat)": [
    [16, "event-message-block"]
  ],

  "(code billy-rat-eat)": [
    [16, "event-message-block"]
  ],

  "(code billy-rat-salivate)": [
    [16, "event-message-block"]
  ],

  "(enter nav-enemy-victory billy-rat)": [
    [16, "event-message-block"]
  ],

  "(enter billy-done)": [
    [16, "event-message-block"]
  ],

  "(exit billy-done)": [
    [16, "event-message-block"]
  ],

  "(trans enter-playing billy)": [
    [16, "event-message-block"]
  ],

  "(method 11 billy)": [
    [16, "event-message-block"]
  ],

  "(method 32 billy)": [
    [16, "vector"]
  ],

  "billy-rat-init-by-other": [
    [16, "vector"]
  ],

  "(method 43 billy)": [
    [16, "vector"]
  ],

  "(enter billy-playing)": [
    [16, "vector"]
  ],

  "billy-game-update": [
    [16, "vector"],
    [32, "vector"]
  ],

  "(method 20 lurkerworm)": [
    [16, "vector"]
  ],

  "lurkerworm-prebind-function": [
    [16, "quaternion"]
  ],

  "(method 21 lurkerworm)": [
    [16, "vector"],
    [32, "vector"],
    [48, "vector"],
    [64, "vector"]
  ],

  "lurkerworm-default-event-handler": [
    [16, "event-message-block"]
  ],

  "(method 11 pelican)": [
    [16, "event-message-block"]
  ],

  "(code pelican-explode)": [
    [16, "vector"],
    [32, "event-message-block"]
  ],

  "(event pelican-circle)": [
    [16, "vector"]
  ],

  "pelican-path-update": [
    [16, "vector"]
  ],

  "(trans pelican-wait-at-nest)": [
    [16, "vector"]
  ],

  "(enter pelican-fly-to-end)": [
    [16, "vector"]
  ],

  "(code pelican-spit)": [
    [16, "quaternion"],
    [32, "event-message-block"],
    [112, "vector"]
  ],

  "(enter pelican-circle)": [
    [16, "event-message-block"]
  ],

  "(code pelican-wait-at-nest)": [
    [16, "event-message-block"]
  ],

  "(event pelican-wait-at-nest)": [
    [16, "event-message-block"],
    [96, "vector"]
  ],

  "(code pelican-dive)": [
    [16, "event-message-block"]
  ],

  "(enter pelican-wait-at-nest)": [
    [16, "event-message-block"]
  ],

  "(code pelican-circle)": [
    [16, "event-message-block"]
  ],

  "(enter pelican-dive)": [
    [16, "event-message-block"],
    [96, "vector"]
  ],

  "(anon-function 37 pelican)": [
    [16, "event-message-block"]
  ],

  "(trans energydoor-closed-till-task)": [
    [16, "event-message-block"]
  ],

  "(method 11 energydoor)": [
    [16, "event-message-block"]
  ],

  "(enter energyhub-stopped)": [
    [16, "event-message-block"]
  ],

  "(enter energyhub-stop)": [
    [16, "event-message-block"]
  ],

  "energydoor-player-dist": [
    [16, "vector"],
    [32, "matrix"]
  ],

  "(trans energyarm-idle)": [
    [16, "vector"],
    [32, "vector"],
    [48, "vector"],
    [64, "event-message-block"]
  ],

  "energyarm-trans": [
    [16, "vector"],
    [32, "matrix"]
  ],

  "(trans energyball-idle)": [
    [16, "vector"],
    [32, "matrix"]
  ],

  "(method 11 energyhub)": [
    [16, "vector"],
    [32, "matrix"]
  ],

  "energyhub-trans": [
    [16, "matrix"]
  ],

  "(method 43 red-sagecage)": [
    [16, "vector"]
  ],

  "(method 43 blue-sagecage)": [
    [16, "vector"]
  ],

  "(method 43 yellow-sagecage)": [
    [16, "vector"]
  ],

  "(method 44 citb-sage)": [
    [16, "vector"],
    [32, "vector"]
  ],

  "(enter hidden citb-sage)": [
    [16, "event-message-block"]
  ],

  "(trans idle green-sagecage)": [
    [16, "event-message-block"]
  ],

  "(exit play-anim green-sagecage)": [
    [16, "event-message-block"]
  ],

  "(trans play-anim green-sagecage)": [
    [16, "event-message-block"]
  ],

  "(event play-anim green-sagecage)": [
    [16, "event-message-block"]
  ],

  "(method 32 green-sagecage)": [
    [16, "event-message-block"]
  ],

  "(event play-anim citb-sage)": [
    [16, "event-message-block"]
  ],

  "(event idle citb-sage)": [
    [16, "event-message-block"]
  ],

  "(event wait eco-collectable)": [
    [16, "event-message-block"]
  ],

  "(enter wait eco-collectable)": [
    [16, "event-message-block"]
  ],

  "(event notice-blue eco-collectable)": [
    [16, "event-message-block"]
  ],

  "(trans notice-blue eco-collectable)": [
    [16, "event-message-block"]
  ],

  "(code pickup eco-collectable)": [
    [16, "event-message-block"]
  ],

  "(enter pickup eco-collectable)": [
    [16, "event-message-block"]
  ],

  "(code die eco)": [
    [16, "event-message-block"]
  ],

  "(code pickup fuel-cell)": [
    [16, "event-message-block"]
  ],

  "(code pickup buzzer)": [
    [16, "event-message-block"],
    [96, "vector"]
  ],

  "(trans pickup fuel-cell)": [
    [16, "event-message-block"]
  ],

  "(event vent-wait-for-touch)": [
    [16, "event-message-block"]
  ],

  "add-blue-motion": [
    [16, "vector"]
  ],

  "ecovalve-init-by-other": [
    [16, "vector"]
  ],

  "(anon-function 69 collectables)": [
    [16, "vector"]
  ],

  "(code ecovalve-idle)": [
    [16, "vector"]
  ],

  "(method 9 fact-info)": [
    [16, "vector"],
    [32, "collide-tri-result"]
  ],

  "(method 29 buzzer)": [
    [16, "vector"]
  ],

  "(trans wait eco-collectable)": [
    [16, "vector"],
    [32, "event-message-block"]
  ],

  "(code jump eco-collectable)": [
    [16, "trajectory"]
  ],

  "(event shover-idle)": [
    [16, "attack-info"],
    [128, "event-message-block"]
  ],

  "(method 21 sun-iris-door)": [
    [16, "vector"]
  ],

  "(method 20 sun-iris-door)": [
    [16, "vector"],
    [32, "vector"],
    [48, "vector"]
  ],

  "(method 20 steam-cap)": [
    [16, "vector"],
    [32, "event-message-block"]
  ],

  "(method 21 steam-cap)": [
    [16, "vector"],
    [32, "vector"],
    [48, "vector"],
    [64, "vector"],
    [80, "vector"],
    [96, "vector"],
    [112, "vector"],
    [128, "vector"],
    [144, "vector"]
  ],

  "(method 11 steam-cap)": [
    [32, "vector"]
  ],

  "(trans floating-launcher-idle)": [
    [16, "vector"]
  ],

  "(trans whirlpool-idle)": [
    [16, "vector"]
  ],

  "(method 20 whirlpool)": [
    [16, "vector"],
    [32, "event-message-block"]
  ],

  "(method 12 touching-list)": [
    [16, "event-message-block"]
  ],

  "(method 9 touching-list)": [
    [16, "add-prims-touching-work"]
  ],

  "(method 11 touching-prims-entry)": [
    [16, "vector"]
  ],

  "(method 35 collide-shape)": [
    [16, "collide-overlap-result"],
    [128, "matrix"],
    [192, "event-message-block"],
    [272, "collide-overlap-result"],
    [384, "matrix"],
    [448, "collide-overlap-result"],
    [560, "matrix"],
    [624, "collide-overlap-result"],
    [736, "matrix"]
  ],

  "(method 44 collide-shape)": [
    [16, "pull-rider-info"]
  ],

  "(method 12 collide-mesh)": [
    [16, "matrix"]
  ],

  "target-attack-up": [
    [16, "vector"],
    [32, "vector"],
    [48, "vector"],
    [64, "event-message-block"]
  ],

  "(method 30 collide-shape)": [
    [16, "vector"]
  ],

  "(method 32 collide-shape)": [
    [16, "bounding-box"]
  ],

  "(method 33 collide-shape)": [
    [16, "vector"]
  ],

  "(method 57 collide-shape-moving)": [
    [16, "vector"]
  ],

  "(method 60 collide-shape-moving)": [
    [16, "vector"],
    [32, "collide-tri-result"]
  ],

  "(method 59 collide-shape-moving)": [
    [16, "collide-tri-result"],
    [112, "overlaps-others-params"]
  ],

  "(method 58 collide-shape-moving)": [
    [16, "overlaps-others-params"]
  ],

  "simple-collision-reaction": [
    [16, "vector"],
    [32, "vector"]
  ],

  "(method 62 collide-shape-moving)": [
    [16, "vector"],
    [32, "vector"]
  ],

  "default-collision-reaction": [
    [16, "vector"],
    [32, "vector"],
    [48, "vector"],
    [96, "vector"],
    [112, "vector"],
    [144, "vector"]
  ],

  "(method 56 collide-shape-moving)": [
    [16, "event-message-block"]
  ],

  "(method 63 collide-shape-moving)": [
    [16, "collide-shape-intersect"],
    [160, "vector"],
    [176, "vector"]
  ],

  "(method 37 control-info)": [
    [16, "vector"],
    [32, "vector"],
    [48, "vector"],
    [64, "vector"],
    [80, "vector"],
    [96, "vector"],
    [112, "vector"],
    [128, "vector"]
  ],

  "(method 55 collide-shape)": [
    [16, "vector"],
    [32, "vector"],
    [48, "vector"],
    [64, "event-message-block"]
  ],

  "(method 41 collide-shape)": [
    [16, "vector"],
    [32, "vector"]
  ],

  "(method 45 collide-shape)": [
    [16, "collide-overlap-result"],
    [128, "vector"],
    [144, "vector"],
    [160, "collide-overlap-result"],
    [272, "vector"],
    [288, "vector"],
    [304, "collide-overlap-result"],
    [416, "vector"],
    [432, "vector"],
    [448, "collide-overlap-result"],
    [560, "vector"],
    [576, "vector"]
  ],

  "collide-planes": [
    [16, "bounding-box"],
    [48, ["inline-array", "vector", 18]],
    [336, ["inline-array", "bounding-box", 18]],
    [928, "vector"],
    [944, "vector"],
    [960, "vector"],
    [976, "vector"],
    [992, "vector"],
    [1008, "vector"],
    [1024, "vector"],
    [1040, "vector"],
    [1056, "vector"],
    [1072, "vector"]
  ],

  "marks-cam-restore": [
    [16, "vector"],
    [32, "matrix"],
    [96, "event-message-block"]
  ],

  "gregs-village1-cam-restore": [
    [16, "vector"],
    [32, "matrix"],
    [96, "event-message-block"]
  ],

  "gregs-texture-cam-restore": [
    [16, "vector"],
    [32, "matrix"],
    [96, "event-message-block"]
  ],

  "gregs-texture2-cam-restore": [
    [16, "vector"],
    [32, "matrix"],
    [96, "event-message-block"]
  ],

  "gregs-jungle-cam-restore": [
    [16, "vector"],
    [32, "matrix"],
    [96, "event-message-block"]
  ],

  "eddie-cam-restore": [
    [16, "vector"],
    [32, "matrix"]
  ],

  "cave-cam-restore": [
    [16, "vector"],
    [32, "matrix"]
  ],

  "paals-cam-restore": [
    [16, "vector"],
    [32, "matrix"]
  ],

  "(method 20 target)": [
    [16, "event-message-block"]
  ],

  "(method 19 collide-edge-work)": [
    [16, "vector"],
    [32, "vector"],
    [48, "collide-using-spheres-params"],
    [80, "matrix"]
  ],

  "(method 14 collide-edge-work)": [
    [16, "vector"]
  ],

  "(method 10 collide-edge-work)": [
    [16, "vector"]
  ],

  "(method 9 collide-edge-hold-list)": [
    [16, "vector"]
  ],

  "collide-shape-moving-angle-set!": [
    [16, "vector"]
  ],

  "poly-find-nearest-edge": [
    [16, "vector"],
    [64, "vector"]
  ],

  "target-collision-reaction": [
    [16, "vector"],
    [32, "vector"],
    [48, "matrix"],
    [112, "vector"],
    [128, "vector"],
    [144, "vector"],
    [176, "vector"],
    [192, "vector"],
    [208, "vector"]
  ],

  "(method 31 collide-cache)": [
    [16, "vector"],
    [32, "vector"]
  ],

  "(method 43 collide-shape)": [
    [16, "vector"],
    [32, "vector"],
    [48, "vector"],
    [64, "vector"],
    [80, "event-message-block"]
  ],

  "(method 15 collide-cache)": [
    [16, "bounding-box"]
  ],

  "test-closest-pt-in-triangle": [
    [16, "vector"],
    [32, "vector"],
    [48, "vector"],
    [64, "vector"]
  ],

  "(method 9 collide-mesh)": [
    [16, "vector"],
    [32, "vector"],
    [48, "vector"]
  ],

  "(method 10 collide-mesh)": [
    [16, "matrix"]
  ],

  "(method 22 collide-shape-prim-mesh)": [
    [16, "collide-tri-result"]
  ],

  "find-ground-point": [
    [16, "vector"],
    [32, "collide-tri-result"],
    [128, "bounding-box"],
    [160, "vector"]
  ],

  "(method 19 collide-shape-prim-sphere)": [[16, "collide-tri-result"]],
  "(method 37 collide-shape)": [[16, "vector"]],

  "starts": [
    [16, "event-message-block"]
  ],

  "(trans target-flop)": [
    [16, "event-message-block"]
  ],

  "(event target-wheel)": [
    [16, "event-message-block"]
  ],

  "(code target-stance)": [
    [16, "ground-tween-info"]
  ],

  "init-var-jump": [
    [16, "vector"]
  ],

  "(code target-wheel)": [
    [16, "vector"]
  ],

  "(code target-wheel-flip)": [
    [16, "vector"],
    [32, "vector"]
  ],

  "(enter target-flop)": [
    [16, "vector"]
  ],

  "(code target-running-attack)": [
    [16, "vector"]
  ],

  "(enter target-flop-hit-ground)": [
    [16, "vector"]
  ],

  "(enter target-attack-air)": [
    [16, "vector"],
    [32, "vector"],
    [48, "vector"]
  ],

  "(enter target-hit-ground)": [
    [16, "vector"]
  ],

  "(code target-flop)": [
    [16, "vector"],
    [32, "vector"],
    [48, "vector"]
  ],

  "(trans target-running-attack)": [
    [16, "vector"],
    [32, "vector"]
  ],

  "mod-var-jump": [
    [16, "vector"],
    [32, "vector"]
  ],

  "target-generic-event-handler": [
    [16, "event-message-block"]
  ],

  "target-powerup-effect": [
    [16, "vector"]
  ],

  "check-water-level-drop": [
    [16, "vector"]
  ],

  "(method 13 water-control)": [
    [16, "vector"]
  ],

  "(method 10 water-control)": [
    [16, "vector"],
    [32, "vector"],
    [48, "vector"],
    [64, "event-message-block"],
    [144, "vector"],
    [160, "vector"],
    [176, "vector"],
    [192, "vector"],
    [208, "vector"]
  ],

  "(method 15 water-control)": [
    [16, "event-message-block"]
  ],

  "(anon-function 13 water)": [
    [16, "event-message-block"]
  ],

  "(method 26 water-vol)": [
    [16, "event-message-block"]
  ],

  "(code wait-for-start racer)": [
    [16, "event-message-block"],
    [96, "vector"]
  ],

  "(code idle racer)": [
    [16, "font-context"],
    [112, "event-message-block"]
  ],

  "(event wait-for-return racer)": [
    [16, "event-message-block"]
  ],

  "racer-xz": [
    [16, "vector"]
  ],

  "racer-cushion": [
    [16, "vector"]
  ],

  "target-racing-post": [
    [16, "vector"],
    [32, "vector"]
  ],

  "racer-effects": [
    [16, "vector"],
    [32, "vector"],
    [48, "vector"],
    [64, "vector"],
    [80, "vector"],
    [96, "vector"],
    [112, "vector"],
    [128, "vector"],
    [144, "event-message-block"],
    [224, "vector"],
    [240, "vector"],
    [256, "vector"]
  ],

  "racer-sounds": [
    [16, "vector"],
    [32, "event-message-block"]
  ],

  "racer-collision": [
    [16, "vector"],
    [32, "vector"],
    [48, "vector"]
  ],

  "racer-find-prop-point": [
    [16, "vector"],
    [32, "vector"],
    [48, "vector"]
  ],

  "racer-integrate": [
    [16, "quaternion"]
  ],

  "fleeing-nav-enemy-clip-travel": [
    [16, "clip-travel-vector-to-mesh-return-info"],
    [176, "vector"],
    [192, "vector"],
    [208, "vector"]
  ],

  "fleeing-nav-enemy-adjust-travel": [
    [16, "matrix"],
    [80, "vector"],
    [96, "vector"]
  ],

  "fleeing-nav-enemy-chase-post-func": [
    [16, "matrix"],
    [80, "matrix"]
  ],

  "fleeing-nav-enemy-chase-post": [
    [16, "vector"],
    [32, "vector"],
    [48, "matrix"],
    [112, "vector"],
    [128, "vector"]
  ],

  "(post lightning-mole-debug-run)": [
    [16, "vector"],
    [32, "vector"],
    [48, "vector"],
    [64, "matrix"]
  ],

  "(code fleeing-nav-enemy-debug)": [
    [16, "vector"],
    [32, "vector"],
    [48, "vector"],
    [64, "vector"],
    [80, "matrix"],
    [144, "vector"]
  ],

  "(trans nav-enemy-chase lightning-mole)": [
    [16, "vector"],
    [32, "vector"],
    [48, "vector"],
    [64, "vector"],
    [80, "event-message-block"]
  ],

  "(trans lightning-mole-debug-blend)": [
    [16, "vector"],
    [32, "vector"]
  ],

  "(code lightning-mole-dive)": [
    [16, "vector"],
    [32, "vector"]
  ],

  "(trans lightning-mole-dive)": [
    [16, "event-message-block"]
  ],

  "(trans lightning-mole-head-for-hole)": [
    [16, "event-message-block"]
  ],

  "(method 43 lightning-mole)": [
    [16, "event-message-block"]
  ],

  "(method 44 lightning-mole)": [
    [16, "event-message-block"]
  ],

  "check-drop-level-rolling-dirt": [
    [16, "vector"]
  ],

  "check-drop-level-rolling-dirt-finish": [
    [16, "vector"]
  ],

  "(code fuel-cell-spline-slider)": [
    [16, "vector"]
  ],

  "robber-find-ground": [
    [16, "vector"],
    [32, "collide-tri-result"],
    [128, "vector"]
  ],

  "robber-rotate": [
    [16, "matrix"],
    [80, "vector"]
  ],

  "robber-calc-speed": [
    [16, "vector"]
  ],

  "(code robber-die)": [
    [16, "vector"]
  ],

  "(code robber-initial-notice)": [
    [16, "vector"]
  ],

  "(method 11 robber)": [
    [16, "matrix"]
  ],

  "(code robber-debug)": [
    [16, "vector"],
    [32, "vector"]
  ],

  "(code target-flut-running-attack)": [
    [16, "vector"]
  ],

  "(enter target-flut-running-attack)": [
    [16, "vector"],
    [32, "vector"]
  ],

  "(trans target-flut-running-attack)": [
    [16, "vector"],
    [32, "vector"]
  ],

  "(event target-flut-air-attack)": [
    [16, "vector"],
    [32, "event-message-block"]
  ],

  "target-flut-standard-event-handler": [
    [16, "vector"],
    [32, "event-message-block"]
  ],

  "(code target-flut-start)": [
    [16, "event-message-block"]
  ],

  "(exit target-flut-clone-anim)": [
    [16, "event-message-block"]
  ],

  "(code target-flut-clone-anim)": [
    [16, "event-message-block"]
  ],

  "(enter target-flut-air-attack-hit-ground)": [
    [16, "event-message-block"]
  ],

  "(event target-flut-jump)": [
    [16, "vector"],
    [32, "event-message-block"]
  ],

  "(enter target-flut-air-attack)": [
    [16, "vector"]
  ],

  "(post target-flut-get-on)": [
    [16, "vector"]
  ],

  "(post target-flut-get-off-jump)": [
    [16, "vector"]
  ],

  "(code target-flut-get-on)": [
    [16, "vector"],
    [32, "vector"],
    [48, "event-message-block"]
  ],

  "(code target-flut-get-off-jump)": [
    [16, "vector"],
    [32, "vector"],
    [48, "event-message-block"]
  ],

  "(code target-flut-death)": [
    [16, "vector"],
    [32, "vector"],
    [48, "vector"]
  ],

  "(trans target-flut-air-attack)": [
    [16, "vector"],
    [32, "vector"]
  ],

  "(code target-flut-hit)": [
    [16, "vector"],
    [32, "vector"],
    [48, "vector"],
    [64, "vector"],
    [80, "event-message-block"]
  ],

  "target-hit-orient": [
    [16, "vector"]
  ],

  "target-hit-move": [
    [16, "vector"],
    [32, "vector"],
    [48, "matrix"]
  ],

  "(anon-function 20 target-death)": [
    [16, "event-message-block"]
  ],

  "target-death-anim": [
    [16, "event-message-block"],
    [96, "vector"]
  ],

  "(code target-death)": [
    [16, "event-message-block"],
    [96, "vector"]
  ],

  "(code target-continue)": [
    [16, "event-message-block"],
    [96, "transformq"]
  ],

  "velocity-set-to-target!": [
    [16, "vector"]
  ],

  "(exit target-hit)": [
    [16, "vector"]
  ],

  "(code target-hit)": [
    [16, "vector"],
    [32, "vector"],
    [48, "vector"],
    [64, "vector"],
    [80, "event-message-block"]
  ],

  "target-hit-push": [
    [16, "vector"]
  ],

  "(anon-function 2 target-death)": [
    [16, "vector"]
  ],

  "racer-collision-reaction": [
    [16, "vector"],
    [32, "vector"],
    [48, ["inline-array", "vector", 2]],
    [112, "vector"],
    [128, "vector"],
    [144, "vector"],
    [160, "vector"],
    [176, "vector"],
    [192, "vector"],
    [208, "vector"],
    [224, "vector"]
  ],

  "target-send-attack": [
    [16, "event-message-block"],
    [112, "vector"],
    [144, "vector"],
    [160, "vector"],
    [192, "vector"],
    [208, "vector"]
  ],

  "target-apply-tongue": [
    [16, "vector"]
  ],

  "target-bonk-event-handler": [
    [16, "vector"],
    [32, "vector"],
    [48, "event-message-block"],
    [128, "vector"]
  ],

  "(code target-load-wait)": [
    [16, "event-message-block"]
  ],

  "(code target-stance-look-around)": [
    [16, "event-message-block"]
  ],

  "(enter target-look-around)": [
    [16, "event-message-block"]
  ],

  "(exit target-look-around)": [
    [16, "event-message-block"]
  ],

  "(code target-look-around)": [
    [16, "event-message-block"]
  ],

  "(enter target-billy-game)": [
    [16, "event-message-block"]
  ],

  "(exit target-billy-game)": [
    [16, "event-message-block"]
  ],

  "(enter target-pole-cycle)": [
    [16, "event-message-block"]
  ],

  "(code target-pole-flip-up-jump)": [
    [16, "event-message-block"]
  ],

  "(enter target-edge-grab)": [
    [16, "event-message-block"]
  ],

  "(exit target-edge-grab)": [
    [16, "event-message-block"]
  ],

  "(trans target-swim-up)": [
    [16, "event-message-block"]
  ],

  "(code target-launch)": [
    [16, "event-message-block"]
  ],

  "(code target-play-anim)": [
    [16, "event-message-block"]
  ],

  "(exit target-play-anim)": [
    [16, "event-message-block"]
  ],

  "(trans target-edge-grab)": [
    [16, "collide-using-spheres-params"]
  ],

  "(exit target-clone-anim)": [
    [16, "event-message-block"],
    [96, "vector"]
  ],

  "(enter target-clone-anim)": [
    [16, "event-message-block"]
  ],

  "(code target-edge-grab-off)": [
    [16, "event-message-block"],
    [96, "vector"]
  ],

  "(trans target-look-around)": [
    [16, "vector"],
    [32, "vector"]
  ],

  "(trans target-pole-cycle)": [
    [16, "vector"]
  ],

  "(code target-swim-jump)": [
    [16, "vector"]
  ],

  "(anon-function 11 target2)": [
    [16, "vector"],
    [48, "vector"],
    [64, "vector"],
    [80, "vector"]
  ],

  "(enter target-yellow-blast)": [
    [16, "vector"]
  ],

  "(code target-periscope)": [
    [16, "vector"],
    [32, "event-message-block"]
  ],

  "(enter target-yellow-jump-blast)": [
    [16, "vector"]
  ],

  "(code target-swim-down)": [
    [16, "vector"]
  ],

  "(code target-yellow-jump-blast)": [
    [16, "vector"],
    [32, "vector"],
    [48, "vector"]
  ],

  "target-swim-tilt": [
    [16, "vector"],
    [32, "vector"],
    [48, "vector"]
  ],

  "(code target-yellow-blast)": [
    [16, "vector"],
    [32, "vector"],
    [48, "event-message-block"]
  ],

  "(code target-edge-grab-jump)": [
    [16, "vector"],
    [32, "event-message-block"]
  ],

  "(trans target-billy-game)": [
    [16, "vector"],
    [32, "vector"]
  ],

  "(code target-wade-walk)": [
    [16, "vector"],
    [32, "vector"],
    [48, "vector"],
    [64, "vector"]
  ],

  "clip-restore": [
    [16, "vector"],
    [32, "matrix"]
  ],

  "cspace<-transform-yxy!": [
    [16, "matrix"],
    [80, "matrix"]
  ],

  "(trans notice-blue crate)": [
    [16, "event-message-block"]
  ],

  "(event die crate)": [
    [16, "event-message-block"]
  ],

  "(code notice-blue crate)": [
    [16, "vector"]
  ],

  "(method 28 ram-boss-proj)": [
    [16, "vector"]
  ],

  "(method 56 ram-boss)": [
    [16, "vector"]
  ],

  "(code ram-boss-jump-down)": [
    [16, "vector"]
  ],

  "(method 57 ram-boss)": [
    [16, "vector"]
  ],

  "(post ram-boss-lose-shield)": [
    [16, "vector"]
  ],

  "(trans ram-boss-tracking)": [
    [16, "vector"],
    [32, "vector"],
    [48, "vector"]
  ],

  "(code ram-boss-already-down)": [
    [16, "vector"],
    [32, "vector"]
  ],

  "(code ram-boss-lose-shield)": [
    [16, "vector"],
    [32, "vector"]
  ],

  "snow-ram-proj-update-velocity": [
    [16, "vector"],
    [32, "vector"],
    [48, "vector"],
    [64, "matrix"]
  ],

  "ram-boss-on-ground-event-handler": [
    [16, "event-message-block"]
  ],

  "(enter ram-boss-throw)": [
    [16, "event-message-block"]
  ],

  "(code nav-enemy-die ram-boss)": [
    [16, "event-message-block"]
  ],

  "(method 55 ram-boss)": [
    [16, "vector"],
    [32, "vector"],
    [48, "collide-mesh-cache-tri"]
  ],

  "(enter ram-boss-jump-down)": [
    [16, "vector"],
    [32, "matrix"],
    [96, "vector"],
    [112, "vector"]
  ],

  "(method 20 ram)": [
    [16, "vector"]
  ],

  "(method 21 ram)": [
    [16, "vector"],
    [32, "vector"],
    [48, "vector"],
    [64, "vector"]
  ],

  "(event ram-idle)": [
    [16, "event-message-block"]
  ],

  "(code ram-idle)": [
    [32, "event-message-block"]
  ],

  "(method 21 snow-bumper)": [
    [16, "vector"],
    [32, "vector"],
    [48, "event-message-block"]
  ],

  "(method 20 snow-ball-roller)": [
    [16, "vector"]
  ],

  "snow-ball-roller-path-update": [
    [16, "vector"],
    [32, "vector"],
    [48, "matrix"],
    [112, "matrix"],
    [176, "vector"]
  ],

  "(method 22 snow-ball-roller)": [
    [16, "vector"],
    [32, "vector"],
    [48, "event-message-block"]
  ],

  "(code snow-ball-idle)": [
    [16, "vector"]
  ],

  "(method 11 spider-egg)": [
    [16, "vector"]
  ],

  "(code spider-egg-die)": [
    [16, "event-message-block"]
  ],

  "puffer-default-event-handler": [
    [16, "event-message-block"]
  ],

  "(method 28 puffer)": [
    [16, "collide-tri-result"],
    [112, "vector"],
    [128, "vector"]
  ],

  "(method 23 puffer)": [
    [16, ["inline-array", "vector", 5]],
    [96, "vector"]
  ],

  "(method 20 puffer)": [
    [16, "vector"],
    [32, "vector"],
    [48, "clip-travel-vector-to-mesh-return-info"],
    [208, "matrix"]
  ],

  "(trans puffer-patrol)": [
    [16, "vector"]
  ],

  "(trans puffer-attack)": [
    [16, "vector"]
  ],

  "(method 27 driller-lurker)": [
    [16, "vector"]
  ],

  "(method 11 driller-lurker)": [
    [16, "vector"],
    [32, "vector"]
  ],

  "(method 20 driller-lurker)": [
    [16, "vector"],
    [32, "vector"],
    [48, "vector"],
    [64, "vector"],
    [80, "quaternion"]
  ],

  "driller-lurker-default-event-handler": [
    [16, "event-message-block"]
  ],

  "(code driller-lurker-die)": [
    [16, "event-message-block"]
  ],

  "(code dark-crystal-explode)": [
    [16, "joint-exploder-tuning"]
  ],

  "(method 20 dark-crystal)": [
    [16, "vector"],
    [32, "vector"],
    [48, "vector"],
    [64, "collide-tri-result"],
    [160, "event-message-block"]
  ],

  "(event kermit-pulse-idle)": [
    [16, "event-message-block"]
  ],

  "kermit-check-tongue-is-clear?": [
    [16, "vector"],
    [32, "collide-tri-result"]
  ],

  "kermit-check-to-hit-player?": [
    [16, "vector"],
    [32, "vector"],
    [48, "vector"]
  ],

  "kermit-set-nav-mesh-target": [
    [16, "vector"],
    [32, "vector"],
    [48, "vector"]
  ],

  "(enter kermit-chase-new-position)": [
    [16, "vector"],
    [32, "vector"],
    [48, "vector"]
  ],

  "kermit-post": [
    [16, "vector"]
  ],

  "(trans kermit-tongue-stuck)": [
    [16, "vector"],
    [32, "event-message-block"]
  ],

  "gnawer-falling-segment-init-by-other": [
    [16, "vector"],
    [32, "vector"]
  ],

  "(method 24 gnawer)": [
    [16, "vector"],
    [32, "vector"]
  ],

  "(method 30 gnawer)": [
    [16, "vector"],
    [32, "vector"]
  ],

  "(code gnawer-dying-give-pickups)": [
    [16, "vector"],
    [32, "vector"],
    [48, "event-message-block"]
  ],

  "(code gnawer-chewing-on-post)": [
    [16, "vector"],
    [32, "vector"],
    [48, "vector"],
    [64, "vector"]
  ],

  "(method 22 gnawer)": [
    [16, "bounding-box"]
  ],

  "(method 25 gnawer)": [
    [16, "vector"]
  ],

  "(method 29 gnawer)": [
    [16, "vector"]
  ],

  "(trans gnawer-die)": [
    [16, "vector"]
  ],

  "(method 21 gnawer)": [
    [16, "vector"],
    [32, "vector"]
  ],

  "(code gnawer-give-fuel-cell)": [
    [16, "vector"]
  ],

  "(code gnawer-put-items-at-dest)": [
    [16, "vector"],
    [32, "vector"],
    [48, "vector"]
  ],

  "(event gnawer-chewing-on-post)": [
    [16, "event-message-block"]
  ],

  "(event gnawer-run)": [
    [16, "event-message-block"]
  ],

  "(code mother-spider-egg-hatch)": [
    [16, "event-message-block"]
  ],

  "(code mother-spider-egg-die-exit)": [
    [16, "event-message-block"]
  ],

  "(method 21 mother-spider-egg)": [
    [16, "collide-tri-result"],
    [112, "vector"],
    [128, "vector"]
  ],

  "(code mother-spider-egg-on-ground)": [
    [16, "quaternion"],
    [32, "quaternion"],
    [48, "vector"],
    [64, "vector"]
  ],

  "(trans mother-spider-egg-hatch)": [
    [16, "vector"]
  ],

  "(trans precursor-arm-idle)": [
    [16, "matrix"]
  ],

  "swamp-rope-break-code": [
    [16, "matrix"],
    [80, "vector"]
  ],

  "(method 10 swamp-blimp-oscillator)": [
    [16, "vector"]
  ],

  "swamp-rope-update-bounding-spheres": [
    [16, "vector"]
  ],

  "swamp-rope-trans": [
    [16, "matrix"],
    [80, "matrix"],
    [144, "vector"]
  ],

  "(code swamp-tetherrock-idle)": [
    [16, "vector"],
    [32, "vector"],
    [48, "quaternion"]
  ],

  "(code swamp-tetherrock-break)": [
    [16, "event-message-block"],
    [96, "vector"]
  ],

  "blimp-trans": [
    [16, "vector"],
    [32, "vector"],
    [48, "quaternion"],
    [64, "vector"]
  ],

  "(enter swamp-blimp-bye-bye)": [
    [16, "event-message-block"]
  ],

  "(code swamp-blimp-bye-bye)": [
    [16, "quaternion"]
  ],

  "swamp-blimp-setup": [
    [16, "vector"]
  ],

  "(method 11 swamp-blimp)": [
    [16, "vector"]
  ],

  "bustarock": [
    [16, "event-message-block"]
  ],

  "(code mistycannon-missile-in-water)": [
    [16, "vector"],
    [32, "vector"]
  ],

  "(method 20 mistycannon-missile)": [
    [16, "vector"]
  ],

  "(post mistycannon-missile-idle)": [
    [16, "vector"]
  ],

  "(code mistycannon-missile-explode)": [
    [16, "overlaps-others-params"]
  ],

  "(event mistycannon-missile-explode)": [
    [16, "vector"],
    [32, "collide-mesh-cache-tri"],
    [128, "event-message-block"]
  ],

  "mistycannon-collision-reaction": [
    [16, "vector"],
    [32, "vector"]
  ],

  "spawn-mistycannon-missile": [
    [16, "mistycannon-init-data"]
  ],

  "(method 22 mistycannon)": [
    [16, "vector"]
  ],

  "mistycannon-postbind-function": [
    [16, "vector"]
  ],

  "(code mistycannon-aim-at-player)": [
    [16, "vector"]
  ],

  "mistycannon-do-aim": [
    [16, "trajectory-params"],
    [48, "vector"],
    [64, "vector"],
    [80, "vector"],
    [96, "vector"]
  ],

  "(code mistycannon-waiting-for-player)": [
    [16, "font-context"],
    [112, "event-message-block"]
  ],

  "(event mistycannon-player-control)": [
    [16, "event-message-block"]
  ],

  "(code mistycannon-player-control)": [
    [16, "event-message-block"]
  ],

  "(trans rigid-body-platform-idle citb-chain-plat)": [
    [16, "event-message-block"]
  ],

  "(trans rigid-body-platform-float citb-chain-plat)": [
    [16, "event-message-block"]
  ],

  "(event citb-firehose-blast)": [
    [16, "event-message-block"]
  ],

  "(method 27 citb-chain-plat)": [
    [16, "vector"]
  ],

  "(trans plat-button-move-downward citb-exit-plat)": [
    [16, "vector"]
  ],

  "(trans plat-button-move-upward citb-exit-plat)": [
    [16, "vector"]
  ],

  "citb-firehose-blast-particles": [
    [16, "quaternion"]
  ],

  "(code citb-chain-plat-settle)": [
    [16, "vector"],
    [32, "quaternion"]
  ],

  "citb-exit-plat-move-player": [
    [16, "vector"],
    [32, "vector"],
    [48, "event-message-block"]
  ],

  "darkvine-event-handler": [
    [16, "event-message-block"]
  ],

  "(post darkvine-idle)": [
    [16, "vector"]
  ],

  "(enter cam-periscope)": [
    [16, "vector"]
  ],

  "(code cam-periscope)": [
    [16, "vector"]
  ],

  "(code reflector-idle)": [
    [16, "vector"]
  ],

  "(code reflector-mirror-idle)": [
    [16, "vector"]
  ],

  "periscope-crosshair": [
    [16, "vector"],
    [32, "vector"],
    [48, "vector"],
    [64, "vector4w"],
    [80, "vector"],
    [96, "vector"],
    [112, "vector"]
  ],

  "periscope-find-reflection-angles": [
    [16, "vector"],
    [32, "vector"],
    [48, "vector"],
    [64, "vector"]
  ],

  "(code periscope-wait-for-player)": [
    [16, "vector"],
    [32, "vector"],
    [48, "vector"],
    [64, "vector"],
    [80, "font-context"],
    [176, "event-message-block"]
  ],

  "periscope-find-aim-at-angles": [
    [16, "vector"],
    [32, "vector"]
  ],

  "draw-power-beam": [
    [16, "vector"],
    [32, "collide-mesh-cache-tri"],
    [128, "event-message-block"]
  ],

  "periscope-update-joints": [
    [16, "event-message-block"]
  ],

  "(code reflector-mirror-broken)": [
    [16, "event-message-block"]
  ],

  "(code periscope-player-control)": [
    [16, "event-message-block"]
  ],

  "(code reflector-origin-idle)": [
    [16, "event-message-block"],
    [96, "vector"]
  ],

  "(code launcherdoor-closed)": [
    [16, "event-message-block"]
  ],

  "(event quicksandlurker-missile-idle)": [
    [16, "event-message-block"]
  ],

  "quicksandlurker-spit": [
    [16, "vector"],
    [32, "vector"],
    [48, "vector"]
  ],

  "spawn-quicksandlurker-missile": [
    [16, "quicksandlurker-missile-init-data"]
  ],

  "balloonlurker-snap-to-path-point": [
    [16, "vector"],
    [32, "vector"]
  ],

  "(method 23 balloonlurker)": [
    [16, "vector"],
    [32, "vector"]
  ],

  "balloonlurker-find-nearest-path-point": [
    [16, "vector"]
  ],

  "(post balloonlurker-pilot-die)": [
    [16, "vector"]
  ],

  "balloonlurker-post": [
    [16, "quaternion"]
  ],

  "balloonlurker-event-handler": [
    [16, "event-message-block"]
  ],

  "(event balloonlurker-pilot-idle)": [
    [16, "event-message-block"]
  ],

  "(code balloonlurker-die)": [
    [32, "event-message-block"]
  ],

  "(event orbit-plat-idle)": [
    [16, "event-message-block"]
  ],

  "(code orbit-plat-idle)": [
    [16, "event-message-block"]
  ],

  "(code orbit-plat-still)": [
    [16, "event-message-block"]
  ],

  "(code orbit-plat-riding)": [
    [16, "event-message-block"]
  ],

  "(code orbit-plat-reset)": [
    [16, "event-message-block"]
  ],

  "(method 20 orbit-plat-bottom)": [
    [16, "vector"]
  ],

  "(code orbit-plat-bottom-idle)": [
    [16, "vector"],
    [32, "vector"],
    [48, "vector"],
    [64, "vector"]
  ],

  "(method 27 orbit-plat)": [
    [16, "vector"],
    [32, "vector"],
    [48, "vector"],
    [64, "vector"],
    [80, "vector"],
    [96, "vector"]
  ],

  "get-rotate-point!": [
    [16, "vector"],
    [32, "vector"]
  ],

  "(code enter voicebox)": [
    [16, "event-message-block"]
  ],

  "(code exit voicebox)": [
    [16, "event-message-block"]
  ],

  "mother-spider-death-event-handler": [
    [16, "vector"]
  ],

  "mother-spider-full-joint-callback": [
    [16, "vector"]
  ],

  "(method 29 mother-spider)": [
    [16, "vector"]
  ],

  "(method 30 mother-spider)": [
    [16, "baby-spider-spawn-params"]
  ],

  "(trans mother-spider-leg-flying)": [
    [16, "collide-tri-result"],
    [112, "vector"]
  ],

  "(method 24 mother-spider)": [
    [16, "collide-tri-result"],
    [112, "vector"],
    [128, "vector"]
  ],

  "(method 20 mother-spider)": [
    [16, "vector"],
    [32, "vector"],
    [48, "collide-tri-result"],
    [144, "vector"],
    [160, "collide-tri-result"]
  ],

  "mother-spider-default-event-handler": [
    [16, "vector"],
    [32, "vector"],
    [48, "event-message-block"],
    [128, "vector"],
    [144, "vector"]
  ],

  "(method 23 mother-spider)": [
    [16, "vector"],
    [32, "event-message-block"],
    [128, "vector"],
    [144, "vector"]
  ],

  "(method 21 mother-spider)": [
    [16, "vector"],
    [32, "vector"],
    [48, "vector"],
    [64, "vector"],
    [80, "vector"],
    [96, "vector"]
  ],

  "(code mother-spider-spit)": [
    [16, "vector"],
    [32, "vector"],
    [48, "vector"],
    [64, "vector"]
  ],

  "(trans mother-spider-tracking)": [
    [16, "vector"],
    [32, "vector"],
    [48, "vector"]
  ],

  "(method 11 mother-spider)": [
    [32, "vector"],
    [48, "vector"]
  ],

  "(enter mother-spider-die-from-uppercut)": [
    [16, "vector"],
    [32, "vector"],
    [48, "vector"]
  ],

  "(code mother-spider-birth-baby)": [
    [16, "vector"],
    [32, "vector"]
  ],

  "bully-default-event-handler": [
    [16, "vector"],
    [32, "vector"],
    [48, "event-message-block"]
  ],

  "(method 20 bully)": [
    [16, "check-vector-collision-with-nav-spheres-info"],
    [64, "vector"],
    [80, "clip-travel-vector-to-mesh-return-info"],
    [240, "vector"]
  ],

  "(code bully-notice)": [
    [16, "vector"]
  ],

  "(enter bully-start-spinning)": [
    [16, "vector"]
  ],

  "(method 24 seagull)": [
    [16, "vector"]
  ],

  "seagull-reaction": [
    [16, "vector"],
    [32, "vector"]
  ],

  "(code seagull-landing)": [
    [16, "collide-tri-result"],
    [112, "vector"]
  ],

  "(trans seagull-idle)": [
    [16, "vector"]
  ],

  "(method 16 seagullflock)": [
    [16, "vector"]
  ],

  "(method 11 seagullflock)": [
    [16, "vector"]
  ],

  "(code seagullflock-at-waterfall)": [
    [16, "event-message-block"]
  ],

  "(code seagull-flying)": [
    [16, "vector"]
  ],

  "(code seagull-soaring)": [
    [16, "vector"]
  ],

  "(method 26 seagull)": [
    [16, "vector"]
  ],

  "seagull-post": [
    [16, "quaternion"],
    [32, "quaternion"]
  ],

  "(code target-ice-walk)": [
    [16, "vector"],
    [32, "vector"]
  ],

  "draw-bones": [[16, "event-message-block"]],

  "joint-mod-tracker-callback": [
    [16, "vector"],
    [32, "vector"]
  ],

  "build-matrix-from-up-and-forward-axes!": [
    [16, "vector"],
    [32, "vector"],
    [48, "vector"]
  ],

  "(method 9 plane-volume)": [
    [16, "vector"],
    [32, "vector"],
    [48, "vector"],
    [64, "vector"],
    [80, "vector"],
    [96, "vector"],
    [112, "vector"],
    [128, "vector"]
  ],

  "(code helix-button-activate)": [
    [16, "event-message-block"],
    [96, "vector"],
    [112, "vector"]
  ],

  "(code helix-button-quick-activate)": [
    [16, "event-message-block"],
    [96, "vector"]
  ],

  "(method 21 helix-water)": [
    [16, "event-message-block"]
  ],

  "(code helix-water-idle)": [
    [16, "event-message-block"]
  ],

  "(trans helix-water-activated)": [
    [16, "event-message-block"]
  ],

  "(code helix-water-activated)": [
    [16, "event-message-block"]
  ],

  "(code idle minecartsteel)": [
    [16, "vector"]
  ],

  "tie-test-cam-restore": [
    [16, "vector"],
    [32, "matrix"],
    [96, "event-message-block"]
  ],

  "(method 11 sunken-pipegame)": [
    [16, "vector"],
    [32, "quaternion"],
    [48, "event-message-block"]
  ],

  "(code sunken-pipegame-begin-play)": [
    [16, "vector"],
    [32, "event-message-block"],
    [112, "vector"],
    [128, "vector"],
    [144, "vector"],
    [160, "vector"],
    [176, "vector"],
    [192, "vector"]
  ],

  "(code sunken-pipegame-end-play)": [
    [16, "event-message-block"]
  ],

  "(enter sunken-pipegame-begin-play)": [
    [16, "event-message-block"]
  ],

  "(trans exit-chamber-idle-in-village)": [
    [16, "event-message-block"]
  ],

  "(code exit-chamber-idle-in-village)": [
    [16, "event-message-block"]
  ],

  "(code exit-chamber-lower)": [
    [16, "event-message-block"],
    [96, "vector"]
  ],

  "(code exit-chamber-rise)": [
    [16, "event-message-block"],
    [96, "vector"]
  ],

  "(event exit-chamber-idle-in-village)": [
    [16, "vector"],
    [32, "event-message-block"]
  ],

  "(method 11 exit-chamber)": [
    [16, "matrix"],
    [96, "vector"]
  ],

  "(method 32 sequenceA-village1)": [
    [16, "event-message-block"]
  ],

  "(event play-anim sequenceA-village1)": [
    [16, "event-message-block"]
  ],

  "(exit play-anim sequenceA-village1)": [
    [16, "event-message-block"]
  ],

  "(code gorge-start-idle)": [
    [16, "event-message-block"]
  ],

  "(trans joint-exploder-shatter)": [
    [16, "bounding-box"]
  ],

  "(method 22 joint-exploder)": [
    [16, "vector"],
    [32, "collide-tri-result"]
  ],

  "(enter target-tube-hit)": [
    [16, "event-message-block"]
  ],

  "(event slide-control-ride slide-control)": [
    [16, "event-message-block"]
  ],

  "(code target-tube-death)": [
    [16, "vector"]
  ],

  "(code target-tube-hit)": [
    [16, "vector"],
    [32, "vector"],
    [48, "vector"],
    [64, "vector"],
    [80, "vector"]
  ],

  "find-target-point": [
    [16, "vector"],
    [32, "vector"],
    [48, "vector"]
  ],

  "(trans slide-control-watch slide-control)": [
    [16, "vector"],
    [32, "event-message-block"]
  ],

  "distance-from-tangent": [
    [16, "vector"],
    [32, "vector"],
    [48, "vector"]
  ],

<<<<<<< HEAD
  "merc-eye-anim": [
    [16, "box8s"], // 2 vectors, could be a boundingbox, or something else
    [48, "vector"]
  ],

=======
  "(method 14 collide-cache)" : [
    [16, "bounding-box"]
  ],

  "(method 23 collide-shape-prim-mesh)" :[
    [16, "collide-tri-result"]
  ],

  "(method 23 collide-shape-prim-sphere)" : [
    [16, "vector"],
    [32, "vector"],
    [48, "collide-tri-result"],
    [144, "vector"],
    [160, "vector"]
  ],

  "(method 18 collide-shape-prim-sphere)" : [
    [16, "collide-tri-result"]
  ],
  "target-collision-low-coverage" : [
    [64, "collide-tri-result"],
    [176, "vector"],
    [192, "vector"],
    [224, "vector"],
    [240, "vector"],
    [256, "vector"],
    [288, "vector"]
  ],

  "(code ogreboss-missile-idle)": [
    [16, "vector"],
    [32, "vector"],
    [48, "collide-tri-result"]
  ],

  "(code ogreboss-missile-seek)": [
    [16, "vector"],
    [32, "vector"],
    [48, "collide-tri-result"]
  ],

  "ogreboss-rock-explosion-effect": [
    [16, "event-message-block"]
  ],

  "(code ogreboss-dead)": [
    [16, "event-message-block"],
    [96, "vector"]
  ],

  "ogreboss-shoot-boulder": [
    [16, "ogreboss-missile-init-data"],
    [48, "vector"]
  ],

  "(code ogreboss-die)": [
    [16, "event-message-block"]
  ],

  "(code ogreboss-stage3-hit)": [
    [16, "event-message-block"]
  ],

  "ogreboss-trigger-steps": [
    [16, "event-message-block"]
  ],

  "(code ogreboss-stage3-throw)": [
    [16, "event-message-block"]
  ],

  "ogreboss-attack-event-handler": [
    [16, "event-message-block"]
  ],

  "(exit ogreboss-stage3-shuffle)": [
    [16, "event-message-block"]
  ],

  "(trans ogreboss-stage3-shuffle)": [
    [16, "event-message-block"]
  ],

  "ogreboss-submerge": [
    [16, "event-message-block"]
  ],

  "ogreboss-post": [
    [16, "event-message-block"]
  ],

  "ogreboss-emerge": [
    [16, "event-message-block"]
  ],

  "(code ogreboss-intro)": [
    [16, "event-message-block"]
  ],

  "ogreboss-bounce-boulder-event-handler": [
    [16, "event-message-block"]
  ],

  "(enter ogreboss-idle)": [
    [16, "event-message-block"]
  ],

  "ogreboss-super-boulder-event-handler": [
    [16, "event-message-block"]
  ],

  "(code ogreboss-super-boulder-roll)": [
    [16, "event-message-block"]
  ],

  "(code ogreboss-missile-impact)": [
    [16, "overlaps-others-params"]
  ],

  "(event ogreboss-missile-impact)": [
    [16, "event-message-block"],
    [96, "vector"],
    [112, "vector"],
    [128, "vector"],
    [224, "vector"]
  ],

>>>>>>> 54c6ddba
  "placeholder-do-not-add-below!": []
}<|MERGE_RESOLUTION|>--- conflicted
+++ resolved
@@ -6063,13 +6063,6 @@
     [48, "vector"]
   ],
 
-<<<<<<< HEAD
-  "merc-eye-anim": [
-    [16, "box8s"], // 2 vectors, could be a boundingbox, or something else
-    [48, "vector"]
-  ],
-
-=======
   "(method 14 collide-cache)" : [
     [16, "bounding-box"]
   ],
@@ -6197,6 +6190,10 @@
     [224, "vector"]
   ],
 
->>>>>>> 54c6ddba
+  "merc-eye-anim": [
+    [16, "box8s"], // 2 vectors, could be a boundingbox, or something else
+    [48, "vector"]
+  ],
+
   "placeholder-do-not-add-below!": []
 }