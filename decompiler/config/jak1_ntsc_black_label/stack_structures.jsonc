{
  "matrixp*!": [[16, "matrix"]],

  "vector3s-matrix*!": [[16, "vector"]],

  "vector3s-rotate*!": [[16, "vector"]],

  "matrix-rotate-zyx!": [
    [16, "matrix"],
    [80, "matrix"]
  ],

  "matrix-rotate-xyz!": [
    [16, "matrix"],
    [80, "matrix"]
  ],

  "matrix-rotate-zxy!": [
    [16, "matrix"],
    [80, "matrix"]
  ],

  "matrix-rotate-yxz!": [
    [16, "matrix"],
    [80, "matrix"]
  ],

  "matrix-rotate-yzx!": [
    [16, "matrix"],
    [80, "matrix"]
  ],

  "matrix-rotate-yxy!": [
    [16, "vector"],
    [32, "vector"],
    [48, "vector"]
  ],

  "matrix-rotate-yx!": [[16, "matrix"]],

  "transform-matrix-calc!": [
    [16, "matrix"],
    [80, "matrix"]
  ],

  "transform-matrix-parent-calc!": [
    [16, "matrix"],
    [80, "matrix"]
  ],

  "matrix-with-scale->quaternion": [[16, "matrix"]],

  "quaternion-exp!": [[16, "vector"]],
  "quaternion-slerp!": [[16, "vector"]],
  "quaternion-zxy!": [
    [16, "vector"],
    [32, "vector"],
    [48, "vector"]
  ],

  "vector-x-quaternion!": [[16, "matrix"]],
  "vector-y-quaternion!": [[16, "matrix"]],
  "vector-z-quaternion!": [[16, "matrix"]],

  "quaternion-y-angle": [[16, "vector"]],
  "quaternion-rotate-local-x!": [[16, "quaternion"]],
  "quaternion-rotate-local-y!": [[16, "quaternion"]],
  "quaternion-rotate-local-z!": [[16, "quaternion"]],
  "quaternion-rotate-y!": [[16, "quaternion"]],
  "quaternion-rotate-x!": [
    [16, "quaternion"],
    [32, "vector"]
  ],
  "quaternion-rotate-z!": [
    [16, "quaternion"],
    [32, "vector"]
  ],
  "quaternion-delta-y": [
    [16, "vector"],
    [32, "vector"]
  ],
  "quaternion-rotate-y-to-vector!": [
    [16, "quaternion"],
    [32, "vector"],
    [48, "quaternion"]
  ],
  "quaternion-xz-angle": [
    [16, "matrix"],
    [80, "vector"]
  ],
  "vector-rotate-y!": [
    [16, "quaternion"],
    [32, "matrix"]
  ],

  "eul->matrix": [[16, "vector"]],
  "eul->quat": [[16, "matrix"]],
  "quat->eul": [[16, "matrix"]],

  "vector-line-distance": [
    [16, "vector"],
    [32, "vector"],
    [48, "vector"],
    [64, "vector"]
  ],
  "vector-line-distance-point!": [
    [16, "vector"],
    [32, "vector"],
    [48, "vector"],
    [64, "vector"]
  ],

  "forward-up-nopitch->inv-matrix": [[16, "vector"]],

  "forward-up-nopitch->quaternion": [[16, "matrix"]],

  "forward-up->quaternion": [
    [16, "matrix"],
    [80, "vector"]
  ],

  "quaternion-from-two-vectors!": [[16, "vector"]],

  "quaternion-from-two-vectors-max-angle!": [[16, "vector"]],

  "matrix-from-two-vectors!": [[16, "vector"]],
  "matrix-from-two-vectors-max-angle!": [[16, "vector"]],
  "matrix-from-two-vectors-max-angle-partial!": [[16, "vector"]],
  "matrix-from-two-vectors-partial-linear!": [[16, "vector"]],
  "matrix-remove-z-rot": [
    [16, "vector"],
    [32, "matrix"]
  ],

  "matrix-rot-diff!": [
    [16, "quaternion"],
    [32, "quaternion"],
    [48, "quaternion"]
  ],

  "quaternion-seek": [
    [16, "matrix"],
    [80, "matrix"],
    [144, "quaternion"]
  ],
  "vector-deg-seek": [[16, "matrix"]],
  "vector-deg-slerp": [
    [16, "matrix"],
    [80, "vector"],
    [96, "vector"]
  ],

  "circle-test": [
    [16, "sphere"],
    [32, "sphere"],
    [48, "vector"],
    [64, "vector"]
  ],

  "move-target-from-pad": [
    [16, "vector"],
    [32, "vector"],
    [48, "matrix"]
  ],

  "draw-sprite2d-xy": [[16, "draw-context"]],
  "screen-gradient": [[16, "draw-context"]],

  "(method 10 oscillating-vector)": [[16, "vector"]],

  "show-mc-info": [[16, "mc-slot-info"]],

  "update-mood-erase-color2": [[16, "mood-fog"]],

  "make-light-kit": [[16, "matrix"]],

  "matrix<-parented-transformq!": [[16, "vector"]],

  "(method 20 trsqv)": [[16, "vector"]],

  "(method 19 trsqv)": [[16, "vector"]],

  "(method 17 trsqv)": [
    [16, "quaternion"],
    [32, "vector"],
    [48, "vector"],
    [64, "vector"],
    [80, "vector"]
  ],

  "(method 25 trsqv)": [
    [16, "vector"],
    [32, "vector"],
    [48, "vector"],
    [64, "vector"]
  ],

  "(method 16 trsqv)": [
    [16, "matrix"],
    [80, "matrix"]
  ],

  "(method 14 trsqv)": [[16, "vector"]],

  "(method 13 trsqv)": [[16, "vector"]],

  "(method 12 trsqv)": [
    [16, "vector"],
    [32, "vector"]
  ],

  "(method 11 trsqv)": [[16, "vector"]],

  "(method 10 trsqv)": [
    [16, "vector"],
    [32, "vector"]
  ],

  "(method 23 trsqv)": [[16, "vector"]],
  "(method 24 trsqv)": [[16, "vector"]],

  "vector-sincos!": [[16, "vector"]],

  "init-for-transform": [
    [16, "matrix"],
    [80, "matrix"],
    [144, "vector4s-3"],
    [192, "vector"],
    [208, "vector4s-3"]
  ],

  "string->sound-name": [[16, "qword"]],

  "(method 15 trajectory)": [
    [16, "vector"],
    [32, "vector"]
  ],

  "ripple-add-debug-sphere": [[16, "vector"]],

  "camera-teleport-to-entity": [
    [16, "transformq"],
    [64, "event-message-block"]
  ],

  "(method 10 cam-vector-seeker)": [[16, "vector"]],

  "joint-mod-look-at-handler": [
    [16, "vector"],
    [32, "vector"],
    [64, "vector"],
    [80, "vector"],
    [96, "vector"]
  ],

  "joint-mod-world-look-at-handler": [
    [16, "vector"],
    [32, "vector"],
    [64, "vector"],
    [80, "matrix"],
    [144, "vector"],
    [160, "vector"],
    [176, "matrix"]
  ],

  "joint-mod-rotate-handler": [
    [16, "quaternion"],
    [32, "quaternion"],
    [48, "quaternion"]
  ],

  "joint-mod-wheel-callback": [
    [16, "vector"],
    [32, "vector"],
    [48, "vector"]
  ],

  "draw-end-credits": [[16, "font-context"]],

  "draw-title-credits": [[16, "font-context"]],

  "moving-sphere-sphere-intersect": [[16, "vector"]],

  "moving-sphere-moving-sphere-intersect": [
    [16, "vector"],
    [32, "vector"]
  ],

  "(method 9 cylinder-flat)": [
    [16, "vector"],
    [32, "vector"],
    [48, "cylinder-flat-verts"],
    [208, "cylinder-flat-verts"],
    [368, "matrix"],
    [432, "vector"]
  ],

  "(method 9 cylinder)": [
    [16, "vector"],
    [32, "vector"],
    [48, "cylinder-verts"],
    [432, "cylinder-verts"],
    [816, "matrix"],
    [880, "matrix"]
  ],

  "ray-arbitrary-circle-intersect": [
    [16, "vector"],
    [32, "vector"]
  ],

  "(method 10 cylinder-flat)": [
    [16, "vector"],
    [32, "vector"]
  ],

  "(method 10 cylinder)": [
    [16, "vector"],
    [32, "vector"]
  ],

  "add-debug-sphere-from-table": [
    [16, "vector"],
    [32, "vector"],
    [48, "vector"]
  ],

  "make-debug-sphere-table": [
    [16, "vector"],
    [32, "vector"],
    [48, "vector"],
    [64, "vector"]
  ],

  "(method 20 actor-link-info)": [[16, "event-message-block"]],
  "(method 21 actor-link-info)": [[16, "event-message-block"]],
  "(method 23 actor-link-info)": [[16, "event-message-block"]],

  "(method 24 actor-link-info)": [[16, "event-message-block"]],

  "internal-draw-debug-line": [
    [16, "vector4w-2"],
    [48, "vector4w-2"]
  ],
  "internal-draw-debug-text-3d": [
    [16, "vector4w"],
    [32, "font-context"]
  ],
  "add-debug-triangle-normal": [
    [16, "vector"],
    [32, "vector"]
  ],
  "add-debug-flat-triangle": [
    [16, "vector4w-3"],
    [64, "vector4w-3"]
  ],
  "add-debug-point": [[16, "vector4w-2"]],
  "add-debug-line2d": [
    [16, "vector4w"],
    [32, "vector4w"]
  ],
  "add-debug-box": [
    [16, "vector"],
    [32, "vector"]
  ],
  "add-debug-x": [
    [16, "vector"],
    [32, "vector"]
  ],
  "add-debug-sphere-with-transform": [[16, "vector"]],
  "add-debug-circle": [
    [16, "vector"],
    [32, "vector"]
  ],
  "add-debug-vector": [[16, "vector"]],
  "add-debug-yrot-vector": [[16, "vector"]],
  "add-debug-arc": [
    [16, "vector"],
    [32, "vector"]
  ],
  "add-debug-curve": [
    [16, "vector"],
    [32, "vector"]
  ],
  "add-debug-points": [[16, "vector"]],
  "add-debug-light": [[16, "vector"]],
  "dma-timeout-cam": [
    [16, "vector"],
    [32, "matrix"]
  ],

  "(method 18 tracking-spline)": [
    [16, "tracking-spline-sampler"],
    [32, "tracking-spline-sampler"]
  ],

  "draw-ocean-transition": [
    [16, "sphere"]
  ],

  "dm-cam-mode-func": [[16, "event-message-block"]],
  "ocean-trans-add-upload-table": [
    [16, "vector"]
  ],

  "dm-cam-settings-func": [[16, "event-message-block"]],

  "dm-cam-render-float": [[16, "event-message-block"]],

  "debug-create-cam-restore": [[16, "euler-angles"]],

  "dm-task-resolution": [[16, "event-message-block"]],

  "dm-task-get-money": [[16, "event-message-block"]],

  "dm-give-all-cells": [[16, "event-message-block"]],

  "dm-give-cell": [[16, "event-message-block"]],

  "(anon-function 13 default-menu)": [[16, "event-message-block"]],

  "(anon-function 12 default-menu)": [[16, "event-message-block"]],

  "(anon-function 11 default-menu)": [[16, "event-message-block"]],

  "(method 22 level)": [[16, "event-message-block"]],
  "(method 9 level)": [[16, "event-message-block"]],
  "(method 10 load-state)": [[16, "event-message-block"]],
  "cam-slave-get-rot": [[16, "quaternion"]],

  "draw-joint-spheres": [[16, "vector"]],
  "(method 16 process-drawable)": [
    [16, "matrix"],
    [80, "matrix"],
    [144, "vector"],
    [160, "vector"]
  ],

  "(anon-function 494 task-control)": [[16, "event-message-block"]],
  "(anon-function 493 task-control)": [[16, "event-message-block"]],
  "(anon-function 480 task-control)": [[16, "event-message-block"]],
  "(anon-function 477 task-control)": [[16, "event-message-block"]],
  "(anon-function 476 task-control)": [[16, "event-message-block"]],
  "(anon-function 475 task-control)": [[16, "event-message-block"]],
  "(anon-function 474 task-control)": [[16, "event-message-block"]],
  "(anon-function 455 task-control)": [[16, "event-message-block"]],
  "(anon-function 445 task-control)": [[16, "event-message-block"]],
  "(anon-function 435 task-control)": [[16, "event-message-block"]],
  "(anon-function 426 task-control)": [[16, "event-message-block"]],
  "(anon-function 425 task-control)": [[16, "event-message-block"]],
  "(anon-function 415 task-control)": [[16, "event-message-block"]],
  "(anon-function 414 task-control)": [[16, "event-message-block"]],
  "(anon-function 403 task-control)": [[16, "event-message-block"]],
  "(anon-function 400 task-control)": [[16, "event-message-block"]],
  "(anon-function 393 task-control)": [[16, "event-message-block"]],
  "(anon-function 390 task-control)": [[16, "event-message-block"]],
  "(anon-function 383 task-control)": [[16, "event-message-block"]],
  "(anon-function 380 task-control)": [[16, "event-message-block"]],
  "(anon-function 369 task-control)": [[16, "event-message-block"]],
  "(anon-function 368 task-control)": [[16, "event-message-block"]],
  "(anon-function 367 task-control)": [[16, "event-message-block"]],
  "(anon-function 366 task-control)": [[16, "event-message-block"]],
  "(anon-function 365 task-control)": [[16, "event-message-block"]],
  "(anon-function 364 task-control)": [[16, "event-message-block"]],
  "(anon-function 363 task-control)": [[16, "event-message-block"]],
  "(anon-function 362 task-control)": [[16, "event-message-block"]],
  "(anon-function 337 task-control)": [[16, "event-message-block"]],
  "(anon-function 336 task-control)": [[16, "event-message-block"]],
  "(anon-function 286 task-control)": [[16, "event-message-block"]],
  "(anon-function 227 task-control)": [[16, "event-message-block"]],
  "(anon-function 38 task-control)": [[16, "event-message-block"]],
  "(anon-function 28 task-control)": [[16, "event-message-block"]],
  "(method 10 border-plane)": [[16, "vector"]],
  "(method 9 game-info)": [[16, "event-message-block"]],
  "(method 9 continue-point)": [[16, "vector"]],
  "(method 9 game-save)": [[16, "file-stream"]],
  "(method 10 game-save)": [[16, "file-stream"]],
  "vector-vector-deg-slerp!": [
    [16, "vector"],
    [32, "vector"],
    [48, "quaternion"],
    [64, "quaternion"],
    [80, "quaternion"],
    [96, "vector"]
  ],

  "closest-pt-in-triangle": [
    [16, "vector"],
    [32, "vector"],
    [48, "vector"]
  ],

  "vector-circle-tangent-new": [
    [16, "sphere"],
    [32, "vector"],
    [48, "vector"]
  ],

  "vector-circle-tangent": [
    [16, "sphere"],
    [32, "vector"],
    [48, "vector"],
    [64, "vector"]
  ],

  "vector-plane-distance": [[16, "vector"]],

  "curve-length": [
    [16, "vector"],
    [32, "vector"]
  ],

  "curve-closest-point": [
    [16, "vector"],
    [32, "vector"]
  ],

  "(method 27 seagull)": [
    [16, "vector"],
    [32, "vector"]
  ],

  "add-debug-air-box": [
    [16, "vector"],
    [32, "vector"]
  ],

  "mem-size": [[16, "memory-usage-block"]],

  "display-loop": [[16, "sphere"]],

  "(method 14 curve-control)": [[16, "vector"]],

  "(method 19 path-control)": [
    [16, "vector"],
    [32, "vector"],
    [48, "vector"],
    [64, "vector"]
  ],

  "progress-allowed?": [[16, "event-message-block"]],

  "(method 9 align-control)": [
    [16, "matrix"],
    [80, "quaternion"]
  ],

  "(method 10 align-control)": [[16, "vector"]],

  "(method 15 load-state)": [
    [16, "event-message-block"],
    [96, "event-message-block"]
  ],
  
  "(method 43 farmer)": [
    [16, "vector"]
  ],
  
  "yakow-post": [
    [16, "vector"],
    [32, "vector"],
    [48, "vector"],
    [64, "vector"],
    [80, "vector"],
    [96, "vector"]
  ],
  
  "anim-tester-save-object-seqs": [
    [16, "file-stream"]
  ],

  "anim-test-obj-list-handler": [[16, "event-message-block"]],
  "anim-test-anim-list-handler": [[16, "event-message-block"]],
  "anim-test-sequence-list-handler": [[16, "event-message-block"]],
  "anim-test-edit-sequence-list-handler": [[16, "event-message-block"]],
  "anim-test-edit-seq-insert-item": [[16, "event-message-block"]],
  "anim-test-edit-sequence-list-handler": [
    [112, "event-message-block"],
    [16, "font-context"]
  ],
  "anim-tester-add-newobj": [[16, "event-message-block"]],
  "anim-tester-start": [[16, "event-message-block"]],
  "anim-tester-add-sequence": [[16, "event-message-block"]],
  
  "(anon-function 28 task-control)": [[16, "event-message-block"]],

  "instance-tfragment-add-debug-sphere": [
    [16, "vector"]
  ],
  
  "(method 10 game-save)": [[16, "file-stream"]],

  "cam-state-from-entity": [[16, "curve"]],

  "(method 9 cam-index)": [[16, "vector"]],

  "(method 10 cam-index)": [[16, "vector"]],

  "(method 15 tracking-spline)": [
    [16, "tracking-spline-sampler"],
    [32, "tracking-point"]
  ],

  "(method 16 tracking-spline)": [
    [16, "tracking-spline-sampler"],
    [32, "vector"]
  ],

  "(method 18 tracking-spline)": [
    [16, "tracking-spline-sampler"],
    [32, "vector"]
  ],

  "(method 20 tracking-spline)": [
    [16, "vector"],
    [32, "vector"]
  ],

  "(method 21 tracking-spline)": [
    [16, "tracking-spline-sampler"],
    [32, "vector"]
  ],

  "(method 22 tracking-spline)": [
    [16, "tracking-spline-sampler"],
    [32, "vector"]
  ],

  "cam-slave-init": [[16, "event-message-block"]],

  "cam-curve-pos": [
    [16, "vector"],
    [32, "vector"],
    [48, "vector"]
  ],

  "curve-length": [
    [16, "vector"],
    [32, "vector"]
  ],

  "curve-closest-point": [
    [16, "vector"],
    [32, "vector"]
  ],

  "cam-calc-follow!": [
    [16, "event-message-block"],
    [96, "vector"],
    [112, "vector"],
    [128, "vector"],
    [144, "vector"]
  ],

  "mat-remove-z-rot": [
    [16, "vector"],
    [32, "matrix"]
  ],

  "slave-matrix-blend-2": [
    [16, "vector"],
    [32, "quaternion"],
    [48, "quaternion"],
    [64, "quaternion"]
  ],

  "vector-into-frustum-nosmooth!": [
    [16, "matrix"],
    [80, "vector"],
    [96, "vector"]
  ],

  "slave-set-rotation!": [
    [16, "vector"],
    [32, "matrix"],
    [96, "vector"],
    [112, "matrix"], // guess
    [176, "vector"] // guess
  ],

  "v-slrp2!": [
    [16, "vector"],
    [32, "vector"],
    [48, "vector"],
    [64, "matrix"],
    [128, "vector"]
  ],

  "v-slrp3!": [
    [16, "vector"],
    [32, "vector"],
    [48, "vector"],
    [64, "matrix"],
    [128, "vector"]
  ],

  "(code cam-combiner-active)": [
    [16, "vector"],
    [32, "matrix"],
    [80, "vector"],
    [96, "matrix"]
  ],

  "cam-master-init": [
    [16, "vector"],
    [32, "vector"]
  ],

  "plane-from-points": [[16, "vector"]],

  "update-view-planes": [
    [16, "view-frustum"],
    [144, "vector"],
    [160, "vector"],
    [176, "vector"],
    [192, "vector"],
    [208, "vector"],
    [224, "vector"]
  ],

  "move-camera-from-pad": [[16, "vector"]],

  "cam-free-floating-move": [[16, "camera-free-floating-move-info"]],

  "update-camera": [
    [16, "vector"],
    [32, "quaternion"],
    [48, "vector"]
  ],
  
  "ocean-make-trans-camera-masks": [
    [16, "vector"],
    [32, "vector"]
  ],

  "(anon-function 28 task-control)": [[16, "event-message-block"]],

  "update-mood-prt-color": [
    [16, "vector"]
  ],

  "update-mood-swamp": [
    [16, "vector"]
  ],

  "update-mood-village1": [
    [16, "vector"]
  ],

  "update-mood-maincave": [
    [16, "vector"]
  ],

  "update-mood-ogre": [
    [16, "vector"]
  ],

  "update-mood-finalboss": [
    [16, "vector"],
    [32, "vector"]
  ],

  "update-mood-darkcave": [
    [16, "vector"],
    [32, "vector"]
  ],

  "update-mood-citadel": [
    [16, "vector"],
    [32, "vector"],
    [48, "vector"],
    [64, "vector"],
    [80, "vector"],
    [96, "vector"],
    [112, "vector"],
    [128, "vector"]
  ],

  "update-mood-jungleb": [
    [16, "vector"],
    [32, "vector"],
    [48, "vector"]
  ],

  "update-mood-sunken": [
    [16, "vector"],
    [32, "vector"],
    [48, "vector"],
    [64, "vector"]
  ],

  "update-mood-village2": [
    [16, "vector"],
    [32, "vector"],
    [48, "vector"],
    [64, "vector"]
  ],

  "update-mood-rolling": [
    [16, "vector"] // TODO - really not sure about this one
  ],

  "update-mood-village3": [
    [16, "vector"],
    [32, "vector"],
    [48, "vector"],
    [64, "vector"],
    [80, "vector"],
    [96, "vector"]
  ],

  "ocean-transition-check": [
    [16, "vector"]
  ],

  "ocean-trans-add-upload-strip": [
    [16, "vector"]
  ],

  "draw-ocean-transition-seams": [
    [16, "sphere"]
  ],

  "(method 32 mayor)": [
    [16, "event-message-block"]
  ],

  "(method 43 mayor)": [
    [16, "vector"]
  ],
  
  "(method 10 tippy)": [
    [16, "vector"]
  ],
  
  "compute-and-draw-shadow": [
    [16, "vector"],
    [32, "vector"],
    [48, "sparticle-cpuinfo"] // kinda a guess
  ],

  "find-ground-and-draw-shadow": [
    [16, "vector"],
    [32, "vector"],
    [48, "bone"] // what a guess!
  ],

  "(method 20 collide-cache)": [
    [16, "vector"]
  ],

  "(method 12 wobbler)": [
    [16, "vector"]
  ],

  "(method 12 twister)": [
    [16, "matrix"]
  ],

  "target-on-end-of-teetertotter?": [
    [16, "vector"],
    [32, "vector"]
  ],

  "(event teetertotter-launch)": [
    [16, "event-message-block"]
  ],

  "(method 17 rigid-body)": [
    [16, "vector"]
  ],

  "matrix-3x3-triple-transpose-product": [
    [16, "matrix"],
    [80, "matrix"]
  ],

  "(method 10 rigid-body)": [
    [16, "quaternion"]
  ],

  "(method 13 rigid-body)": [
    [16, "vector"],
    [32, "vector"]
  ],

  "(method 16 rigid-body)": [
    [16, "vector"],
    [32, "vector"]
  ],

  "(method 14 rigid-body)": [
    [16, "vector"],
    [32, "vector"]
  ],

  "(method 18 rigid-body)": [
    [16, "vector"]
  ],

  "(method 24 rigid-body-platform)": [
    [16, "vector"]
  ],

  "(method 26 rigid-body-platform)": [
    [16, "vector"]
  ],

  "(method 27 rigid-body-platform)": [
    [16, "vector"]
  ],

  "(method 22 water-anim)": [
    [16, "vector"]
  ],

  "(anon-function 9 plat-eco)": [
    [16, "event-message-block"]
  ],

  "default-collision-reaction": [
    [16, "vector"],
    [32, "vector"],
    [48, "vector"],
    [96, "vector"]
  ],

  "(trans plat-button-move-downward sunken-elevator)": [
    [16, "vector"],
    [32, "vector"],
    [48, "event-message-block"]
  ],

  "(method 29 sunken-elevator)": [
    [16, "vector"]
  ],
    "(anon-function 0 title-obs)": [
    [16, "font-context"]
  ],

  "print-game-text": [
    [16, "font-context"]
  ],

  "draw-string-xy": [
    [16, "font-context"]
  ],  
  
  "(method 50 nav-enemy)": [
    [16, "vector"]
  ],

  "nav-enemy-init-by-other": [
    [16, "vector"]
  ],

  "nav-enemy-turn-to-face-point": [
    [16, "vector"]
  ],

  "nav-enemy-facing-point?": [
    [16, "vector"]
  ],

  "nav-enemy-jump-post": [
    [16, "vector"]
  ],

  "(method 41 nav-enemy)": [
    [16, "vector"],
    [32, "vector"]
  ],

  "nav-enemy-falling-post": [
    [16, "vector"] // TODO - check collide-shape-moving::62(type, vector, float)
  ],

  "nav-enemy-death-post": [
    [16, "vector"] // TODO - check collide-shape-moving::62(type, vector, float)
  ],

  "nav-enemy-jump-land-post": [
    [16, "vector"],
    [32, "vector"]
  ],

  "nav-enemy-facing-direction?": [
    [16, "vector"],
    [32, "vector"]
  ],

  "nav-enemy-initialize-custom-jump": [
    [16, "vector"],
    [32, "vector"]
  ],

  "nav-enemy-flee-post": [
    [16, "vector"],
    [32, "vector"]
  ],

  "(enter nav-enemy-jump-land nav-enemy)": [
    [16, "vector"]
  ],
  "(code nav-enemy-die nav-enemy)": [
    [16, "event-message-block"]
  ],
  "(enter nav-enemy-die nav-enemy)": [
    [16, "event-message-block"]
  ],
  "(trans nav-enemy-flee nav-enemy)": [
    [16, "event-message-block"]
  ],
  "(trans nav-enemy-patrol nav-enemy)": [
    [16, "event-message-block"]
  ],

  "(method 73 nav-enemy)": [
    [16, "event-message-block"]
  ],

  "(method 43 nav-enemy)": [
    [16, "event-message-block"]
  ],

  "nav-enemy-send-attack": [
    [16, "event-message-block"]
  ],

  "birth-pickup-at-point": [
    [16, "vector"]
  ],

  "merc-blend-shape": [
    [16, ["array", "int16", 128]]
  ],

  "(method 43 bird-lady)": [
    [16, "vector"]
  ],

  "(method 32 bird-lady-beach)": [
    [16, "event-message-block"]
  ],

  "muse-to-idle": [
    [16, "event-message-block"]
  ],

  "(method 32 sculptor)": [
    [16, "event-message-block"]
  ],

  "(method 43 sculptor)": [
    [16, "vector"]
  ],

  "(method 32 geologist)": [
    [16, "event-message-block"]
  ],

  "(method 43 geologist)": [
    [16, "vector"]
  ],

  "(method 32 oracle)": [
    [16, "event-message-block"]
  ],

  "(method 11 oracle)": [
    [16, "vector"],
    [32, "event-message-block"]
  ],

  "(method 32 explorer)": [
    [16, "event-message-block"]
  ],

  "(method 43 explorer)": [
    [16, "vector"]
  ],

  "(method 32 assistant)": [
    [16, "event-message-block"]
  ],

  "(method 43 assistant)": [
    [16, "vector"]
  ],

  "(code idle assistant)": [
    [16, "vector"],
    [32, "vector"]
  ],

  "check-drop-level-assistant": [
    [16, "vector"]
  ],

  "(method 32 sage)": [
    [16, "event-message-block"]
  ],

  "(method 43 sage)": [
    [16, "vector"]
  ],

  "(trans idle sage)": [
    [16, "event-message-block"]
  ],

  "(method 32 gambler)": [
    [16, "event-message-block"]
  ],

  "(method 43 gambler)": [
    [16, "vector"]
  ],

  "(method 32 warrior)": [
    [16, "event-message-block"]
  ],

  "(method 43 warrior)": [
    [16, "vector"]
  ],

  "(exit play-anim warrior)": [
    [16, "event-message-block"]
  ],

  "minershort-trans-hook": [
    [16, "vector"]
  ],

  "(method 32 minershort)": [
    [16, "event-message-block"]
  ],

  "(exit play-anim minershort)": [
    [16, "event-message-block"]
  ],

  "(method 43 minershort)": [
    [16, "vector"]
  ],

<<<<<<< HEAD
  "(method 11 fact-info-target)": [
    [16, "event-message-block"]
  ],

  "(anon-function 6 game-info)": [
    [16, "event-message-block"]
  ],

  "(anon-function 8 game-info)": [
    [16, "event-message-block"]
  ],

  "(method 24 game-info)": [
    [16, "scf-time"]
  ],

  "auto-save-post": [
    [16, "font-context"],
    [112, "font-context"]
  ],

  "auto-save-init-by-other":[
    [16, "event-message-block"]
  ],

  "(code error auto-save)": [
    [16, "event-message-block"]
  ],

  "(code done auto-save)": [
    [16, "event-message-block"]
  ],
  
  "update-time-of-day": [
    [16, "(array float)"] // TODO - broken!
  ],

  "check-drop-level-rain": [
    [16, "vector"]
  ],

  "update-rain": [
    [16, "vector"],
    [32, "vector"],
    [48, "event-message-block"]
  ],

  "sparticle-track-sun": [
    [16, "vector"]
  ],

  "draw-joint-spheres": [[16, "vector"]],
  "(method 16 process-drawable)": [[16, "matrix"], [80, "matrix"], [144, "vector"], [160, "vector"]],

  "(method 16 target)": [
    [16, "vector"],
    [32, "vector"],
    [48, "vector"]
  ],

  "vector-local+!": [
    [16, "vector"]
  ],

  "move-forward": [
    [16, "vector"],
    [32, "vector"]
  ],

  "set-forward-vel": [
    [16, "vector"]
  ],

  "delete-back-vel": [
    [16, "vector"],
    [32, "vector"]
  ],

  "set-side-vel": [
    [16, "vector"]
  ],

  "build-conversions": [
    [16, "vector"]
  ],

  "vector-turn-to": [
    [16, "vector"],
    [32, "vector"]
  ],

  "warp-vector-into-surface!": [
    [16, "matrix"]
  ],

  "vector<-pad-in-surface!": [
    [16, "vector"]
  ],

  "local-pad-angle": [
    [16, "vector"],
    [32, "vector"]
  ],

  "turn-around?": [
    [16, "vector"],
    [32, "vector"]
  ],

  "target-move-dist": [
    [16, "vector"]
  ],

  "turn-to-vector": [
    [16, "vector"],
    [32, "vector"]
  ],

  "add-thrust": [
    [16, "vector"],
    [32, "vector"],
    [48, "vector"],
    [64, "vector"],
    [80, "vector"],
    [96, "vector"],
    [112, "vector"],
    [128, "vector"],
    [144, "vector"],
    [160, "vector"],
    [176, "vector"],
    [192, "vector"],
    [208, "vector"],
    [224, "vector"]
  ],

  "add-gravity": [
    [16, "vector"],
    [32, "vector"],
    [48, "vector"],
    [64, "vector"]
  ],

  "target-compute-slopes": [
    [16, "vector"],
    [32, "vector"],
    [48, "matrix"]
  ],

  "do-rotations2": [
    [16, "vector"],
    [32, "quaternion"],
    [48, "quaternion"]
  ],

  "level-setup": [
    [16, "event-message-block"]
  ],

  "flag-setup": [
    [16, "vector"],
    [32, "event-message-block"],
    [112, "vector"],
    [128, "vector"],
    [144, "vector"],
    [160, "vector"]
  ],

  "target-compute-edge": [
    [16, "event-message-block"],
    [96, "vector"],
    [112, "vector"]
  ],

  "target-compute-edge-rider": [
    [16, "event-message-block"],
    [96, "vector"]
  ],

  "target-calc-camera-pos": [
    [16, "vector"]
  ],

  "joint-points": [
    [16, "vector"],
    [32, "vector"]
  ],

  "target-real-post": [
    [16, "vector"],
    [32, "vector"],
    [48, "vector"]
  ],

  "target-swim-post": [
    [16, "vector"]
  ],

  "target-no-stick-post": [
    [16, "vector"]
  ],

  "target-no-move-post": [
    [16, "collide-edge-hold-list"] // a total guess
  ],

  "target-slide-down-post": [
    [16, "vector"],
    [32, "vector"],
    [48, "vector"],
    [64, "matrix"]
  ],

  "target-no-ja-move-post": [
    [16, "collide-edge-hold-list"] // a total guess
  ],

  "target-print-stats": [
    [16, "vector"],
    [32, "vector"],
    [48, "vector"]
  ],

  "target-compute-pole": [
    [16, "vector"],
    [32, "vector"],
    [48, "vector"],
    [64, "vector"],
    [80, "event-message-block"],
    [160, "vector"],
    [176, "vector"],
    [192, "vector"]
  ],

  "can-exit-duck?": [
    [16, "collide-using-spheres-params"],
    [48, ["inline-array", "sphere", 2]]
  ],

  "(method 32 evilbro)": [
    [16, "event-message-block"]
  ],

  "(exit play-anim evilbro)": [
    [16, "event-message-block"]
  ],

  "(method 29 basebutton)": [
    [16, "event-message-block"]
  ],

  "(code use warp-gate)": [
    [16, "event-message-block"]
  ],

  "(trans use warp-gate)": [
    [16, "event-message-block"]
  ],

  "(anon-function 1 basebutton)": [
    [16, "vector"],
    [32, "vector"],
    [48, "event-message-block"]
  ],

  "(code target-warp-out)": [
    [16, "event-message-block"],
    [96, "vector"],
    [112, "vector"]
  ],

  "dm-anim-tester-func": [
    [16, "event-message-block"]
  ],

  "update-actor-vis-box": [
    [16, "vector"]
  ],

  "(method 14 level-group)":[
    [16, "vector"],
    [32, "vector"]
  ],

  "(method 15 hud-money-all)": [
    [16, "font-context"]
  ],

  "(method 20 hud-money-all)": [
    [16, "event-message-block"]
  ],

  "(method 20 hud-money)": [
    [16, "event-message-block"]
  ],

  "fuel-cell-hud-orbit-callback": [
    [16, "vector"],
    [32, "vector"]
  ],

  "(method 19 hud-fuel-cell)": [
    [16, "vector"]
  ],

  "(method 20 hud-fuel-cell)": [
    [16, "event-message-block"],
    [96, "quaternion"]
  ],

  "hide-hud": [
    [16, "event-message-block"]
  ],

  "hide-bottom-hud": [
    [16, "event-message-block"]
  ],

  "disable-hud": [
    [16, "event-message-block"]
  ],

  "enable-hud": [
    [16, "event-message-block"]
  ],

  "hide-hud-quick": [
    [16, "event-message-block"]
  ],

  "show-hud": [
    [16, "event-message-block"]
  ],

  "convert-to-hud-object": [
    [16, "vector"]
  ],

=======
  "(anon-function 81 collectables)": [
    [16, "trajectory"]
  ],

  "(anon-function 80 collectables)": [
    [16, "event-message-block"]
  ],

  "(anon-function 79 collectables)": [
    [16, "vector"],
    [32, "event-message-block"]
  ],

  "(anon-function 78 collectables)": [
    [16, "event-message-block"]
  ],

  "(anon-function 76 collectables)": [
    [16, "event-message-block"]
  ],

  "(anon-function 73 collectables)": [
    [16, "event-message-block"]
  ],

  "(anon-function 70 collectables)": [
    [16, "event-message-block"]
  ],

  "(anon-function 68 collectables)": [
    [16, "event-message-block"]
  ],

  "(anon-function 63 collectables)": [
    [16, "event-message-block"]
  ],

>>>>>>> 525adca7
  "placeholder-do-not-add-below!": []
}<|MERGE_RESOLUTION|>--- conflicted
+++ resolved
@@ -1145,7 +1145,6 @@
     [16, "vector"]
   ],
 
-<<<<<<< HEAD
   "(method 11 fact-info-target)": [
     [16, "event-message-block"]
   ],
@@ -1483,7 +1482,6 @@
     [16, "vector"]
   ],
 
-=======
   "(anon-function 81 collectables)": [
     [16, "trajectory"]
   ],
@@ -1521,6 +1519,5 @@
     [16, "event-message-block"]
   ],
 
->>>>>>> 525adca7
   "placeholder-do-not-add-below!": []
 }