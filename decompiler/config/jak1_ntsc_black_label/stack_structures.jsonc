{
  "matrixp*!": [[16, "matrix"]],

  "vector3s-matrix*!": [[16, "vector"]],

  "vector3s-rotate*!": [[16, "vector"]],

  "matrix-rotate-zyx!": [
    [16, "matrix"],
    [80, "matrix"]
  ],

  "matrix-rotate-xyz!": [
    [16, "matrix"],
    [80, "matrix"]
  ],

  "matrix-rotate-zxy!": [
    [16, "matrix"],
    [80, "matrix"]
  ],

  "matrix-rotate-yxz!": [
    [16, "matrix"],
    [80, "matrix"]
  ],

  "matrix-rotate-yzx!": [
    [16, "matrix"],
    [80, "matrix"]
  ],

  "matrix-rotate-yxy!": [
    [16, "vector"],
    [32, "vector"],
    [48, "vector"]
  ],

  "matrix-rotate-yx!": [[16, "matrix"]],

  "transform-matrix-calc!": [
    [16, "matrix"],
    [80, "matrix"]
  ],

  "transform-matrix-parent-calc!": [
    [16, "matrix"],
    [80, "matrix"]
  ],

  "matrix-with-scale->quaternion": [[16, "matrix"]],

  "quaternion-exp!": [[16, "vector"]],
  "quaternion-slerp!": [[16, "vector"]],
  "quaternion-zxy!": [
    [16, "vector"],
    [32, "vector"],
    [48, "vector"]
  ],

  "vector-x-quaternion!": [[16, "matrix"]],
  "vector-y-quaternion!": [[16, "matrix"]],
  "vector-z-quaternion!": [[16, "matrix"]],

  "quaternion-y-angle": [[16, "vector"]],
  "quaternion-rotate-local-x!": [[16, "quaternion"]],
  "quaternion-rotate-local-y!": [[16, "quaternion"]],
  "quaternion-rotate-local-z!": [[16, "quaternion"]],
  "quaternion-rotate-y!": [[16, "quaternion"]],
  "quaternion-rotate-x!": [
    [16, "quaternion"],
    [32, "vector"]
  ],
  "quaternion-rotate-z!": [
    [16, "quaternion"],
    [32, "vector"]
  ],
  "quaternion-delta-y": [
    [16, "vector"],
    [32, "vector"]
  ],
  "quaternion-rotate-y-to-vector!": [
    [16, "quaternion"],
    [32, "vector"],
    [48, "quaternion"]
  ],
  "quaternion-xz-angle": [
    [16, "matrix"],
    [80, "vector"]
  ],
  "vector-rotate-y!": [
    [16, "quaternion"],
    [32, "matrix"]
  ],

  "eul->matrix": [[16, "vector"]],
  "eul->quat": [[16, "matrix"]],
  "quat->eul": [[16, "matrix"]],

  "vector-line-distance": [
    [16, "vector"],
    [32, "vector"],
    [48, "vector"],
    [64, "vector"]
  ],
  "vector-line-distance-point!": [
    [16, "vector"],
    [32, "vector"],
    [48, "vector"],
    [64, "vector"]
  ],

  "forward-up-nopitch->inv-matrix": [[16, "vector"]],

  "forward-up-nopitch->quaternion": [[16, "matrix"]],

  "forward-up->quaternion": [
    [16, "matrix"],
    [80, "vector"]
  ],

  "quaternion-from-two-vectors!": [[16, "vector"]],

  "quaternion-from-two-vectors-max-angle!": [[16, "vector"]],

  "matrix-from-two-vectors!": [[16, "vector"]],
  "matrix-from-two-vectors-max-angle!": [[16, "vector"]],
  "matrix-from-two-vectors-max-angle-partial!": [[16, "vector"]],
  "matrix-from-two-vectors-partial-linear!": [[16, "vector"]],
  "matrix-remove-z-rot": [
    [16, "vector"],
    [32, "matrix"]
  ],

  "matrix-rot-diff!": [
    [16, "quaternion"],
    [32, "quaternion"],
    [48, "quaternion"]
  ],

  "quaternion-seek": [
    [16, "matrix"],
    [80, "matrix"],
    [144, "quaternion"]
  ],
  "vector-deg-seek": [[16, "matrix"]],
  "vector-deg-slerp": [
    [16, "matrix"],
    [80, "vector"],
    [96, "vector"]
  ],

  "circle-test": [
    [16, "sphere"],
    [32, "sphere"],
    [48, "vector"],
    [64, "vector"]
  ],

  "move-target-from-pad": [
    [16, "vector"],
    [32, "vector"],
    [48, "matrix"]
  ],

  "draw-sprite2d-xy": [[16, "draw-context"]],
  "screen-gradient": [[16, "draw-context"]],

  "(method 10 oscillating-vector)": [[16, "vector"]],

  "show-mc-info": [[16, "mc-slot-info"]],

  "update-mood-erase-color2": [[16, "mood-fog"]],

  "make-light-kit": [[16, "matrix"]],

  "matrix<-parented-transformq!": [[16, "vector"]],

  "(method 20 trsqv)": [[16, "vector"]],

  "(method 19 trsqv)": [[16, "vector"]],

  "(method 17 trsqv)": [
    [16, "quaternion"],
    [32, "vector"],
    [48, "vector"],
    [64, "vector"],
    [80, "vector"]
  ],

  "(method 25 trsqv)": [
    [16, "vector"],
    [32, "vector"],
    [48, "vector"],
    [64, "vector"]
  ],

  "(method 16 trsqv)": [
    [16, "matrix"],
    [80, "matrix"]
  ],

  "(method 14 trsqv)": [[16, "vector"]],

  "(method 13 trsqv)": [[16, "vector"]],

  "(method 12 trsqv)": [
    [16, "vector"],
    [32, "vector"]
  ],

  "(method 11 trsqv)": [[16, "vector"]],

  "(method 10 trsqv)": [
    [16, "vector"],
    [32, "vector"]
  ],

  "(method 23 trsqv)": [[16, "vector"]],
  "(method 24 trsqv)": [[16, "vector"]],

  "vector-sincos!": [[16, "vector"]],

  "init-for-transform": [
    [16, "matrix"],
    [80, "matrix"],
    [144, "vector4s-3"],
    [192, "vector"],
    [208, "vector4s-3"]
  ],

  "string->sound-name": [[16, "qword"]],

  "(method 15 trajectory)": [
    [16, "vector"],
    [32, "vector"]
  ],

  "ripple-add-debug-sphere": [[16, "vector"]],

  "camera-teleport-to-entity": [
    [16, "transformq"],
    [64, "event-message-block"]
  ],

  "(method 10 cam-vector-seeker)": [[16, "vector"]],

  "joint-mod-look-at-handler": [
    [16, "vector"],
    [32, "vector"],
    [64, "vector"],
    [80, "vector"],
    [96, "vector"]
  ],

  "joint-mod-world-look-at-handler": [
    [16, "vector"],
    [32, "vector"],
    [64, "vector"],
    [80, "matrix"],
    [144, "vector"],
    [160, "vector"],
    [176, "matrix"]
  ],

  "joint-mod-rotate-handler": [
    [16, "quaternion"],
    [32, "quaternion"],
    [48, "quaternion"]
  ],

  "joint-mod-wheel-callback": [
    [16, "vector"],
    [32, "vector"],
    [48, "vector"]
  ],

  "draw-end-credits": [[16, "font-context"]],

  "draw-title-credits": [[16, "font-context"]],

  "moving-sphere-sphere-intersect": [[16, "vector"]],

  "moving-sphere-moving-sphere-intersect": [
    [16, "vector"],
    [32, "vector"]
  ],

  "(method 9 cylinder-flat)": [
    [16, "vector"],
    [32, "vector"],
    [48, "cylinder-flat-verts"],
    [208, "cylinder-flat-verts"],
    [368, "matrix"],
    [432, "vector"]
  ],

  "(method 9 cylinder)": [
    [16, "vector"],
    [32, "vector"],
    [48, "cylinder-verts"],
    [432, "cylinder-verts"],
    [816, "matrix"],
    [880, "matrix"]
  ],

  "ray-arbitrary-circle-intersect": [
    [16, "vector"],
    [32, "vector"]
  ],

  "(method 10 cylinder-flat)": [
    [16, "vector"],
    [32, "vector"]
  ],

  "(method 10 cylinder)": [
    [16, "vector"],
    [32, "vector"]
  ],

  "add-debug-sphere-from-table": [
    [16, "vector"],
    [32, "vector"],
    [48, "vector"]
  ],

  "make-debug-sphere-table": [
    [16, "vector"],
    [32, "vector"],
    [48, "vector"],
    [64, "vector"]
  ],

  "(method 20 actor-link-info)": [[16, "event-message-block"]],
  "(method 21 actor-link-info)": [[16, "event-message-block"]],
  "(method 23 actor-link-info)": [[16, "event-message-block"]],

  "(method 24 actor-link-info)": [[16, "event-message-block"]],

  "internal-draw-debug-line": [
    [16, "vector4w-2"],
    [48, "vector4w-2"]
  ],
  "internal-draw-debug-text-3d": [
    [16, "vector4w"],
    [32, "font-context"]
  ],
  "add-debug-triangle-normal": [
    [16, "vector"],
    [32, "vector"]
  ],
  "add-debug-flat-triangle": [
    [16, "vector4w-3"],
    [64, "vector4w-3"]
  ],
  "add-debug-point": [[16, "vector4w-2"]],
  "add-debug-line2d": [
    [16, "vector4w"],
    [32, "vector4w"]
  ],
  "add-debug-box": [
    [16, "vector"],
    [32, "vector"]
  ],
  "add-debug-x": [
    [16, "vector"],
    [32, "vector"]
  ],
  "add-debug-sphere-with-transform": [[16, "vector"]],
  "add-debug-circle": [
    [16, "vector"],
    [32, "vector"]
  ],
  "add-debug-vector": [[16, "vector"]],
  "add-debug-yrot-vector": [[16, "vector"]],
  "add-debug-arc": [
    [16, "vector"],
    [32, "vector"]
  ],
  "add-debug-curve": [
    [16, "vector"],
    [32, "vector"]
  ],
  "add-debug-points": [[16, "vector"]],
  "add-debug-light": [[16, "vector"]],
  "dma-timeout-cam": [
    [16, "vector"],
    [32, "matrix"]
  ],

  "(method 18 tracking-spline)": [
    [16, "tracking-spline-sampler"],
    [32, "tracking-spline-sampler"]
  ],

  "draw-ocean-transition": [
    [16, "sphere"]
  ],

  "dm-cam-mode-func": [[16, "event-message-block"]],
  "ocean-trans-add-upload-table": [
    [16, "vector"]
  ],

  "dm-cam-settings-func": [[16, "event-message-block"]],

  "dm-cam-render-float": [[16, "event-message-block"]],

  "debug-create-cam-restore": [[16, "euler-angles"]],

  "dm-task-resolution": [[16, "event-message-block"]],

  "dm-task-get-money": [[16, "event-message-block"]],

  "dm-give-all-cells": [[16, "event-message-block"]],

  "dm-give-cell": [[16, "event-message-block"]],

  "(anon-function 13 default-menu)": [[16, "event-message-block"]],

  "(anon-function 12 default-menu)": [[16, "event-message-block"]],

  "(anon-function 11 default-menu)": [[16, "event-message-block"]],

  "(method 22 level)": [[16, "event-message-block"]],
  "(method 9 level)": [[16, "event-message-block"]],
  "(method 10 load-state)": [[16, "event-message-block"]],
  "cam-slave-get-rot": [[16, "quaternion"]],

  "draw-joint-spheres": [[16, "vector"]],
  "(method 16 process-drawable)": [
    [16, "matrix"],
    [80, "matrix"],
    [144, "vector"],
    [160, "vector"]
  ],

  "(anon-function 494 task-control)": [[16, "event-message-block"]],
  "(anon-function 493 task-control)": [[16, "event-message-block"]],
  "(anon-function 480 task-control)": [[16, "event-message-block"]],
  "(anon-function 477 task-control)": [[16, "event-message-block"]],
  "(anon-function 476 task-control)": [[16, "event-message-block"]],
  "(anon-function 475 task-control)": [[16, "event-message-block"]],
  "(anon-function 474 task-control)": [[16, "event-message-block"]],
  "(anon-function 455 task-control)": [[16, "event-message-block"]],
  "(anon-function 445 task-control)": [[16, "event-message-block"]],
  "(anon-function 435 task-control)": [[16, "event-message-block"]],
  "(anon-function 426 task-control)": [[16, "event-message-block"]],
  "(anon-function 425 task-control)": [[16, "event-message-block"]],
  "(anon-function 415 task-control)": [[16, "event-message-block"]],
  "(anon-function 414 task-control)": [[16, "event-message-block"]],
  "(anon-function 403 task-control)": [[16, "event-message-block"]],
  "(anon-function 400 task-control)": [[16, "event-message-block"]],
  "(anon-function 393 task-control)": [[16, "event-message-block"]],
  "(anon-function 390 task-control)": [[16, "event-message-block"]],
  "(anon-function 383 task-control)": [[16, "event-message-block"]],
  "(anon-function 380 task-control)": [[16, "event-message-block"]],
  "(anon-function 369 task-control)": [[16, "event-message-block"]],
  "(anon-function 368 task-control)": [[16, "event-message-block"]],
  "(anon-function 367 task-control)": [[16, "event-message-block"]],
  "(anon-function 366 task-control)": [[16, "event-message-block"]],
  "(anon-function 365 task-control)": [[16, "event-message-block"]],
  "(anon-function 364 task-control)": [[16, "event-message-block"]],
  "(anon-function 363 task-control)": [[16, "event-message-block"]],
  "(anon-function 362 task-control)": [[16, "event-message-block"]],
  "(anon-function 337 task-control)": [[16, "event-message-block"]],
  "(anon-function 336 task-control)": [[16, "event-message-block"]],
  "(anon-function 286 task-control)": [[16, "event-message-block"]],
  "(anon-function 227 task-control)": [[16, "event-message-block"]],
  "(anon-function 38 task-control)": [[16, "event-message-block"]],
  "(anon-function 28 task-control)": [[16, "event-message-block"]],
  "(method 10 border-plane)": [[16, "vector"]],
  "(method 9 game-info)": [[16, "event-message-block"]],
  "(method 9 continue-point)": [[16, "vector"]],
  "(method 9 game-save)": [[16, "file-stream"]],
  "(method 10 game-save)": [[16, "file-stream"]],
  "vector-vector-deg-slerp!": [
    [16, "vector"],
    [32, "vector"],
    [48, "quaternion"],
    [64, "quaternion"],
    [80, "quaternion"],
    [96, "vector"]
  ],

  "closest-pt-in-triangle": [
    [16, "vector"],
    [32, "vector"],
    [48, "vector"]
  ],

  "vector-circle-tangent-new": [
    [16, "sphere"],
    [32, "vector"],
    [48, "vector"]
  ],

  "vector-circle-tangent": [
    [16, "sphere"],
    [32, "vector"],
    [48, "vector"],
    [64, "vector"]
  ],

  "vector-plane-distance": [[16, "vector"]],

  "curve-length": [
    [16, "vector"],
    [32, "vector"]
  ],

  "curve-closest-point": [
    [16, "vector"],
    [32, "vector"]
  ],

  "(method 27 seagull)": [
    [16, "vector"],
    [32, "vector"]
  ],

  "add-debug-air-box": [
    [16, "vector"],
    [32, "vector"]
  ],

  "mem-size": [[16, "memory-usage-block"]],

  "display-loop": [[16, "sphere"]],

  "(method 14 curve-control)": [[16, "vector"]],

  "(method 19 path-control)": [
    [16, "vector"],
    [32, "vector"],
    [48, "vector"],
    [64, "vector"]
  ],

  "progress-allowed?": [[16, "event-message-block"]],

  "(method 9 align-control)": [
    [16, "matrix"],
    [80, "quaternion"]
  ],

  "(method 10 align-control)": [[16, "vector"]],

  "(method 15 load-state)": [
    [16, "event-message-block"],
    [96, "event-message-block"]
  ],
  
  "(method 43 farmer)": [
    [16, "vector"]
  ],
  
  "yakow-post": [
    [16, "vector"],
    [32, "vector"],
    [48, "vector"],
    [64, "vector"],
    [80, "vector"],
    [96, "vector"]
  ],
  
  "anim-tester-save-object-seqs": [
    [16, "file-stream"]
  ],

  "anim-test-obj-list-handler": [[16, "event-message-block"]],
  "anim-test-anim-list-handler": [[16, "event-message-block"]],
  "anim-test-sequence-list-handler": [[16, "event-message-block"]],
  "anim-test-edit-sequence-list-handler": [[16, "event-message-block"]],
  "anim-test-edit-seq-insert-item": [[16, "event-message-block"]],
  "anim-test-edit-sequence-list-handler": [
    [112, "event-message-block"],
    [16, "font-context"]
  ],
  "anim-tester-add-newobj": [[16, "event-message-block"]],
  "anim-tester-start": [[16, "event-message-block"]],
  "anim-tester-add-sequence": [[16, "event-message-block"]],
  
  "(anon-function 28 task-control)": [[16, "event-message-block"]],

  "instance-tfragment-add-debug-sphere": [
    [16, "vector"]
  ],
  
  "(method 10 game-save)": [[16, "file-stream"]],

  "cam-state-from-entity": [[16, "curve"]],

  "(method 9 cam-index)": [[16, "vector"]],

  "(method 10 cam-index)": [[16, "vector"]],

  "(method 15 tracking-spline)": [
    [16, "tracking-spline-sampler"],
    [32, "tracking-point"]
  ],

  "(method 16 tracking-spline)": [
    [16, "tracking-spline-sampler"],
    [32, "vector"]
  ],

  "(method 18 tracking-spline)": [
    [16, "tracking-spline-sampler"],
    [32, "vector"]
  ],

  "(method 20 tracking-spline)": [
    [16, "vector"],
    [32, "vector"]
  ],

  "(method 21 tracking-spline)": [
    [16, "tracking-spline-sampler"],
    [32, "vector"]
  ],

  "(method 22 tracking-spline)": [
    [16, "tracking-spline-sampler"],
    [32, "vector"]
  ],

  "cam-slave-init": [[16, "event-message-block"]],

  "cam-curve-pos": [
    [16, "vector"],
    [32, "vector"],
    [48, "vector"]
  ],

  "curve-length": [
    [16, "vector"],
    [32, "vector"]
  ],

  "curve-closest-point": [
    [16, "vector"],
    [32, "vector"]
  ],

  "cam-calc-follow!": [
    [16, "event-message-block"],
    [96, "vector"],
    [112, "vector"],
    [128, "vector"],
    [144, "vector"]
  ],

  "mat-remove-z-rot": [
    [16, "vector"],
    [32, "matrix"]
  ],

  "slave-matrix-blend-2": [
    [16, "vector"],
    [32, "quaternion"],
    [48, "quaternion"],
    [64, "quaternion"]
  ],

  "vector-into-frustum-nosmooth!": [
    [16, "matrix"],
    [80, "vector"],
    [96, "vector"]
  ],

  "slave-set-rotation!": [
    [16, "vector"],
    [32, "matrix"],
    [96, "vector"],
    [112, "matrix"], // guess
    [176, "vector"] // guess
  ],

  "v-slrp2!": [
    [16, "vector"],
    [32, "vector"],
    [48, "vector"],
    [64, "matrix"],
    [128, "vector"]
  ],

  "v-slrp3!": [
    [16, "vector"],
    [32, "vector"],
    [48, "vector"],
    [64, "matrix"],
    [128, "vector"]
  ],

  "(code cam-combiner-active)": [
    [16, "vector"],
    [32, "matrix"],
    [80, "vector"],
    [96, "matrix"]
  ],

  "cam-master-init": [
    [16, "vector"],
    [32, "vector"]
  ],

  "plane-from-points": [[16, "vector"]],

  "update-view-planes": [
    [16, "view-frustum"],
    [144, "vector"],
    [160, "vector"],
    [176, "vector"],
    [192, "vector"],
    [208, "vector"],
    [224, "vector"]
  ],

  "move-camera-from-pad": [[16, "vector"]],

  "cam-free-floating-move": [[16, "camera-free-floating-move-info"]],

  "update-camera": [
    [16, "vector"],
    [32, "quaternion"],
    [48, "vector"]
  ],
  
  "ocean-make-trans-camera-masks": [
    [16, "vector"],
    [32, "vector"]
  ],

  "(anon-function 28 task-control)": [[16, "event-message-block"]],

  "update-mood-prt-color": [
    [16, "vector"]
  ],

  "update-mood-swamp": [
    [16, "vector"]
  ],

  "update-mood-village1": [
    [16, "vector"]
  ],

  "update-mood-maincave": [
    [16, "vector"]
  ],

  "update-mood-ogre": [
    [16, "vector"]
  ],

  "update-mood-finalboss": [
    [16, "vector"],
    [32, "vector"]
  ],

  "update-mood-darkcave": [
    [16, "vector"],
    [32, "vector"]
  ],

  "update-mood-citadel": [
    [16, "vector"],
    [32, "vector"],
    [48, "vector"],
    [64, "vector"],
    [80, "vector"],
    [96, "vector"],
    [112, "vector"],
    [128, "vector"]
  ],

  "update-mood-jungleb": [
    [16, "vector"],
    [32, "vector"],
    [48, "vector"]
  ],

  "update-mood-sunken": [
    [16, "vector"],
    [32, "vector"],
    [48, "vector"],
    [64, "vector"]
  ],

  "update-mood-village2": [
    [16, "vector"],
    [32, "vector"],
    [48, "vector"],
    [64, "vector"]
  ],

  "update-mood-rolling": [
    [16, "vector"] // TODO - really not sure about this one
  ],

  "update-mood-village3": [
    [16, "vector"],
    [32, "vector"],
    [48, "vector"],
    [64, "vector"],
    [80, "vector"],
    [96, "vector"]
  ],

  "ocean-transition-check": [
    [16, "vector"]
  ],

  "ocean-trans-add-upload-strip": [
    [16, "vector"]
  ],

  "draw-ocean-transition-seams": [
    [16, "sphere"]
  ],

  "(method 32 mayor)": [
    [16, "event-message-block"]
  ],

  "(method 43 mayor)": [
    [16, "vector"]
  ],
  
  "(method 10 tippy)": [
    [16, "vector"]
  ],
  
  "compute-and-draw-shadow": [
    [16, "vector"],
    [32, "vector"],
    [48, "sparticle-cpuinfo"] // kinda a guess
  ],

  "find-ground-and-draw-shadow": [
    [16, "vector"],
    [32, "vector"],
    [48, "bone"] // what a guess!
  ],

  "(method 20 collide-cache)": [
    [16, "vector"]
  ],

  "(method 12 wobbler)": [
    [16, "vector"]
  ],

  "(method 12 twister)": [
    [16, "matrix"]
  ],

  "target-on-end-of-teetertotter?": [
    [16, "vector"],
    [32, "vector"]
  ],

  "(event teetertotter-launch)": [
    [16, "event-message-block"]
  ],

  "(method 17 rigid-body)": [
    [16, "vector"]
  ],

  "matrix-3x3-triple-transpose-product": [
    [16, "matrix"],
    [80, "matrix"]
  ],

  "(method 10 rigid-body)": [
    [16, "quaternion"]
  ],

  "(method 13 rigid-body)": [
    [16, "vector"],
    [32, "vector"]
  ],

  "(method 16 rigid-body)": [
    [16, "vector"],
    [32, "vector"]
  ],

  "(method 14 rigid-body)": [
    [16, "vector"],
    [32, "vector"]
  ],

  "(method 18 rigid-body)": [
    [16, "vector"]
  ],

  "(method 24 rigid-body-platform)": [
    [16, "vector"]
  ],

  "(method 26 rigid-body-platform)": [
    [16, "vector"]
  ],

  "(method 27 rigid-body-platform)": [
    [16, "vector"]
  ],

  "(method 22 water-anim)": [
    [16, "vector"]
  ],

  "(anon-function 9 plat-eco)": [
    [16, "event-message-block"]
  ],

  "default-collision-reaction": [
    [16, "vector"],
    [32, "vector"],
    [48, "vector"],
    [96, "vector"]
  ],

  "(trans plat-button-move-downward sunken-elevator)": [
    [16, "vector"],
    [32, "vector"],
    [48, "event-message-block"]
  ],

  "(method 29 sunken-elevator)": [
    [16, "vector"]
  ],
    "(anon-function 0 title-obs)": [
    [16, "font-context"]
  ],

  "print-game-text": [
    [16, "font-context"]
  ],

  "draw-string-xy": [
    [16, "font-context"]
  ],  
  
  "(method 50 nav-enemy)": [
    [16, "vector"]
  ],

  "nav-enemy-init-by-other": [
    [16, "vector"]
  ],

  "nav-enemy-turn-to-face-point": [
    [16, "vector"]
  ],

  "nav-enemy-facing-point?": [
    [16, "vector"]
  ],

  "nav-enemy-jump-post": [
    [16, "vector"]
  ],

  "(method 41 nav-enemy)": [
    [16, "vector"],
    [32, "vector"]
  ],

  "nav-enemy-falling-post": [
    [16, "vector"] // TODO - check collide-shape-moving::62(type, vector, float)
  ],

  "nav-enemy-death-post": [
    [16, "vector"] // TODO - check collide-shape-moving::62(type, vector, float)
  ],

  "nav-enemy-jump-land-post": [
    [16, "vector"],
    [32, "vector"]
  ],

  "nav-enemy-facing-direction?": [
    [16, "vector"],
    [32, "vector"]
  ],

  "nav-enemy-initialize-custom-jump": [
    [16, "vector"],
    [32, "vector"]
  ],

  "nav-enemy-flee-post": [
    [16, "vector"],
    [32, "vector"]
  ],

  "(enter nav-enemy-jump-land nav-enemy)": [
    [16, "vector"]
  ],
  "(code nav-enemy-die nav-enemy)": [
    [16, "event-message-block"]
  ],
  "(enter nav-enemy-die nav-enemy)": [
    [16, "event-message-block"]
  ],
  "(trans nav-enemy-flee nav-enemy)": [
    [16, "event-message-block"]
  ],
  "(trans nav-enemy-patrol nav-enemy)": [
    [16, "event-message-block"]
  ],

  "(method 73 nav-enemy)": [
    [16, "event-message-block"]
  ],

  "(method 43 nav-enemy)": [
    [16, "event-message-block"]
  ],

  "nav-enemy-send-attack": [
    [16, "event-message-block"]
  ],

  "birth-pickup-at-point": [
    [16, "vector"]
  ],

  "merc-blend-shape": [
    [16, ["array", "int16", 128]]
  ],

  "(method 43 bird-lady)": [
    [16, "vector"]
  ],

  "(method 32 bird-lady-beach)": [
    [16, "event-message-block"]
  ],

  "muse-to-idle": [
    [16, "event-message-block"]
  ],

  "(method 32 sculptor)": [
    [16, "event-message-block"]
  ],

  "(method 43 sculptor)": [
    [16, "vector"]
  ],

  "(method 32 geologist)": [
    [16, "event-message-block"]
  ],

  "(method 43 geologist)": [
    [16, "vector"]
  ],

  "(method 32 oracle)": [
    [16, "event-message-block"]
  ],

  "(method 11 oracle)": [
    [16, "vector"],
    [32, "event-message-block"]
  ],

  "(method 32 explorer)": [
    [16, "event-message-block"]
  ],

  "(method 43 explorer)": [
    [16, "vector"]
  ],

  "(method 32 assistant)": [
    [16, "event-message-block"]
  ],

  "(method 43 assistant)": [
    [16, "vector"]
  ],

  "(code idle assistant)": [
    [16, "vector"],
    [32, "vector"]
  ],

  "check-drop-level-assistant": [
    [16, "vector"]
  ],

  "(method 32 sage)": [
    [16, "event-message-block"]
  ],

  "(method 43 sage)": [
    [16, "vector"]
  ],

  "(trans idle sage)": [
    [16, "event-message-block"]
  ],

  "(method 32 gambler)": [
    [16, "event-message-block"]
  ],

  "(method 43 gambler)": [
    [16, "vector"]
  ],

  "(method 32 warrior)": [
    [16, "event-message-block"]
  ],

  "(method 43 warrior)": [
    [16, "vector"]
  ],

  "(exit play-anim warrior)": [
    [16, "event-message-block"]
  ],

  "minershort-trans-hook": [
    [16, "vector"]
  ],

  "(method 32 minershort)": [
    [16, "event-message-block"]
  ],

  "(exit play-anim minershort)": [
    [16, "event-message-block"]
  ],

  "(method 43 minershort)": [
    [16, "vector"]
  ],

<<<<<<< HEAD
  "(anon-function 27 projectiles)": [
    [16, "vector"]
  ],

  "projectile-collision-reaction": [
    [16, "vector"],
    [32, "vector"],
    [48, "matrix"],
    [96, "vector"],
    [112, "event-message-block"],
    [192, "vector"],
    [208, "vector"]
  ],

  "(anon-function 21 projectiles)": [
    [16, "event-message-block"]
  ],

  "(anon-function 20 projectiles)": [
    [16, "vector"]
  ],

  "projectile-update-velocity-space-wars": [
    [16, "vector"],
    [32, "vector"],
    [48, "vector"],
    [64, "vector"]
  ],

  "(anon-function 13 projectiles)": [
    [16, "event-message-block"]
  ],

  "projectile-init-by-other": [
    [16, "collide-sticky-rider-group"]
  ],

  "(method 27 projectile-yellow)": [
    [16, "vector"]
  ],

  "spawn-projectile-blue": [
=======
  "(method 11 fact-info-target)": [
    [16, "event-message-block"]
  ],

  "(anon-function 6 game-info)": [
    [16, "event-message-block"]
  ],

  "(anon-function 8 game-info)": [
    [16, "event-message-block"]
  ],

  "(method 24 game-info)": [
    [16, "scf-time"]
  ],

  "auto-save-post": [
    [16, "font-context"],
    [112, "font-context"]
  ],

  "auto-save-init-by-other":[
    [16, "event-message-block"]
  ],

  "(code error auto-save)": [
    [16, "event-message-block"]
  ],

  "(code done auto-save)": [
    [16, "event-message-block"]
  ],

  "draw-joint-spheres": [[16, "vector"]],
  "(method 16 process-drawable)": [[16, "matrix"], [80, "matrix"], [144, "vector"], [160, "vector"]],

  "(method 16 target)": [
    [16, "vector"],
    [32, "vector"],
    [48, "vector"]
  ],

  "vector-local+!": [
    [16, "vector"]
  ],

  "move-forward": [
    [16, "vector"],
    [32, "vector"]
  ],

  "set-forward-vel": [
    [16, "vector"]
  ],

  "delete-back-vel": [
    [16, "vector"],
    [32, "vector"]
  ],

  "set-side-vel": [
    [16, "vector"]
  ],

  "build-conversions": [
    [16, "vector"]
  ],

  "vector-turn-to": [
    [16, "vector"],
    [32, "vector"]
  ],

  "warp-vector-into-surface!": [
    [16, "matrix"]
  ],

  "vector<-pad-in-surface!": [
    [16, "vector"]
  ],

  "local-pad-angle": [
    [16, "vector"],
    [32, "vector"]
  ],

  "turn-around?": [
    [16, "vector"],
    [32, "vector"]
  ],

  "target-move-dist": [
    [16, "vector"]
  ],

  "turn-to-vector": [
    [16, "vector"],
    [32, "vector"]
  ],

  "add-thrust": [
    [16, "vector"],
    [32, "vector"],
    [48, "vector"],
    [64, "vector"],
    [80, "vector"],
    [96, "vector"],
    [112, "vector"],
    [128, "vector"],
    [144, "vector"],
    [160, "vector"],
    [176, "vector"],
    [192, "vector"],
    [208, "vector"],
    [224, "vector"]
  ],

  "add-gravity": [
    [16, "vector"],
    [32, "vector"],
    [48, "vector"],
    [64, "vector"]
  ],

  "target-compute-slopes": [
    [16, "vector"],
    [32, "vector"],
    [48, "matrix"]
  ],

  "do-rotations2": [
    [16, "vector"],
    [32, "quaternion"],
    [48, "quaternion"]
  ],

  "level-setup": [
    [16, "event-message-block"]
  ],

  "flag-setup": [
    [16, "vector"],
    [32, "event-message-block"],
    [112, "vector"],
    [128, "vector"],
    [144, "vector"],
    [160, "vector"]
  ],

  "target-compute-edge": [
    [16, "event-message-block"],
    [96, "vector"],
    [112, "vector"]
  ],

  "target-compute-edge-rider": [
    [16, "event-message-block"],
    [96, "vector"]
  ],

  "target-calc-camera-pos": [
    [16, "vector"]
  ],

  "joint-points": [
    [16, "vector"],
    [32, "vector"]
  ],

  "target-real-post": [
    [16, "vector"],
    [32, "vector"],
    [48, "vector"]
  ],

  "target-swim-post": [
    [16, "vector"]
  ],

  "target-no-stick-post": [
    [16, "vector"]
  ],

  "target-no-move-post": [
    [16, "collide-edge-hold-list"] // a total guess
  ],

  "target-slide-down-post": [
    [16, "vector"],
    [32, "vector"],
    [48, "vector"],
    [64, "matrix"]
  ],

  "target-no-ja-move-post": [
    [16, "collide-edge-hold-list"] // a total guess
  ],

  "target-print-stats": [
    [16, "vector"],
    [32, "vector"],
    [48, "vector"]
  ],

  "target-compute-pole": [
    [16, "vector"],
    [32, "vector"],
    [48, "vector"],
    [64, "vector"],
    [80, "event-message-block"],
    [160, "vector"],
    [176, "vector"],
    [192, "vector"]
  ],

  "can-exit-duck?": [
    [16, "collide-using-spheres-params"],
    [48, ["inline-array", "sphere", 2]]
  ],

  "(method 32 evilbro)": [
    [16, "event-message-block"]
  ],

  "(exit play-anim evilbro)": [
    [16, "event-message-block"]
  ],

  "(method 29 basebutton)": [
    [16, "event-message-block"]
  ],

  "(code use warp-gate)": [
    [16, "event-message-block"]
  ],

  "(trans use warp-gate)": [
    [16, "event-message-block"]
  ],

  "(anon-function 1 basebutton)": [
    [16, "vector"],
    [32, "vector"],
    [48, "event-message-block"]
  ],

  "(code target-warp-out)": [
    [16, "event-message-block"],
    [96, "vector"],
    [112, "vector"]
  ],

  "dm-anim-tester-func": [
    [16, "event-message-block"]
  ],

  "update-actor-vis-box": [
    [16, "vector"]
  ],

  "(method 14 level-group)":[
>>>>>>> 0ebdf907
    [16, "vector"],
    [32, "vector"]
  ],

  "placeholder-do-not-add-below!": []
}<|MERGE_RESOLUTION|>--- conflicted
+++ resolved
@@ -1145,50 +1145,6 @@
     [16, "vector"]
   ],
 
-<<<<<<< HEAD
-  "(anon-function 27 projectiles)": [
-    [16, "vector"]
-  ],
-
-  "projectile-collision-reaction": [
-    [16, "vector"],
-    [32, "vector"],
-    [48, "matrix"],
-    [96, "vector"],
-    [112, "event-message-block"],
-    [192, "vector"],
-    [208, "vector"]
-  ],
-
-  "(anon-function 21 projectiles)": [
-    [16, "event-message-block"]
-  ],
-
-  "(anon-function 20 projectiles)": [
-    [16, "vector"]
-  ],
-
-  "projectile-update-velocity-space-wars": [
-    [16, "vector"],
-    [32, "vector"],
-    [48, "vector"],
-    [64, "vector"]
-  ],
-
-  "(anon-function 13 projectiles)": [
-    [16, "event-message-block"]
-  ],
-
-  "projectile-init-by-other": [
-    [16, "collide-sticky-rider-group"]
-  ],
-
-  "(method 27 projectile-yellow)": [
-    [16, "vector"]
-  ],
-
-  "spawn-projectile-blue": [
-=======
   "(method 11 fact-info-target)": [
     [16, "event-message-block"]
   ],
@@ -1450,7 +1406,52 @@
   ],
 
   "(method 14 level-group)":[
->>>>>>> 0ebdf907
+    [16, "vector"],
+    [32, "vector"]
+  ],
+
+  "(anon-function 27 projectiles)": [
+    [16, "vector"]
+  ],
+
+  "projectile-collision-reaction": [
+    [16, "vector"],
+    [32, "vector"],
+    [48, "matrix"],
+    [96, "vector"],
+    [112, "event-message-block"],
+    [192, "vector"],
+    [208, "vector"]
+  ],
+
+  "(anon-function 21 projectiles)": [
+    [16, "event-message-block"]
+  ],
+
+  "(anon-function 20 projectiles)": [
+    [16, "vector"]
+  ],
+
+  "projectile-update-velocity-space-wars": [
+    [16, "vector"],
+    [32, "vector"],
+    [48, "vector"],
+    [64, "vector"]
+  ],
+
+  "(anon-function 13 projectiles)": [
+    [16, "event-message-block"]
+  ],
+
+  "projectile-init-by-other": [
+    [16, "collide-sticky-rider-group"]
+  ],
+
+  "(method 27 projectile-yellow)": [
+    [16, "vector"]
+  ],
+
+  "spawn-projectile-blue": [
     [16, "vector"],
     [32, "vector"]
   ],
