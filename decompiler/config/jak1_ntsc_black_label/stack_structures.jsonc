{
  "matrixp*!": [[16, "matrix"]],

  "vector3s-matrix*!": [[16, "vector"]],

  "vector3s-rotate*!": [[16, "vector"]],

  "matrix-rotate-zyx!": [
    [16, "matrix"],
    [80, "matrix"]
  ],

  "matrix-rotate-xyz!": [
    [16, "matrix"],
    [80, "matrix"]
  ],

  "matrix-rotate-zxy!": [
    [16, "matrix"],
    [80, "matrix"]
  ],

  "matrix-rotate-yxz!": [
    [16, "matrix"],
    [80, "matrix"]
  ],

  "matrix-rotate-yzx!": [
    [16, "matrix"],
    [80, "matrix"]
  ],

  "matrix-rotate-yxy!": [
    [16, "vector"],
    [32, "vector"],
    [48, "vector"]
  ],

  "matrix-rotate-yx!": [[16, "matrix"]],

  "transform-matrix-calc!": [
    [16, "matrix"],
    [80, "matrix"]
  ],

  "transform-matrix-parent-calc!": [
    [16, "matrix"],
    [80, "matrix"]
  ],

  "matrix-with-scale->quaternion": [[16, "matrix"]],

  "quaternion-exp!": [[16, "vector"]],
  "quaternion-slerp!": [[16, "vector"]],
  "quaternion-zxy!": [
    [16, "vector"],
    [32, "vector"],
    [48, "vector"]
  ],

  "vector-x-quaternion!": [[16, "matrix"]],
  "vector-y-quaternion!": [[16, "matrix"]],
  "vector-z-quaternion!": [[16, "matrix"]],

  "quaternion-y-angle": [[16, "vector"]],
  "quaternion-rotate-local-x!": [[16, "quaternion"]],
  "quaternion-rotate-local-y!": [[16, "quaternion"]],
  "quaternion-rotate-local-z!": [[16, "quaternion"]],
  "quaternion-rotate-y!": [[16, "quaternion"]],
  "quaternion-rotate-x!": [
    [16, "quaternion"],
    [32, "vector"]
  ],
  "quaternion-rotate-z!": [
    [16, "quaternion"],
    [32, "vector"]
  ],
  "quaternion-delta-y": [
    [16, "vector"],
    [32, "vector"]
  ],
  "quaternion-rotate-y-to-vector!": [
    [16, "quaternion"],
    [32, "vector"],
    [48, "quaternion"]
  ],
  "quaternion-xz-angle": [
    [16, "matrix"],
    [80, "vector"]
  ],
  "vector-rotate-y!": [
    [16, "quaternion"],
    [32, "matrix"]
  ],

  "eul->matrix": [[16, "vector"]],
  "eul->quat": [[16, "matrix"]],
  "quat->eul": [[16, "matrix"]],

  "vector-line-distance": [
    [16, "vector"],
    [32, "vector"],
    [48, "vector"],
    [64, "vector"]
  ],
  "vector-line-distance-point!": [
    [16, "vector"],
    [32, "vector"],
    [48, "vector"],
    [64, "vector"]
  ],

  "forward-up-nopitch->inv-matrix": [[16, "vector"]],

  "forward-up-nopitch->quaternion": [[16, "matrix"]],

  "forward-up->quaternion": [
    [16, "matrix"],
    [80, "vector"]
  ],

  "quaternion-from-two-vectors!": [[16, "vector"]],

  "quaternion-from-two-vectors-max-angle!": [[16, "vector"]],

  "matrix-from-two-vectors!": [[16, "vector"]],
  "matrix-from-two-vectors-max-angle!": [[16, "vector"]],
  "matrix-from-two-vectors-max-angle-partial!": [[16, "vector"]],
  "matrix-from-two-vectors-partial-linear!": [[16, "vector"]],
  "matrix-remove-z-rot": [
    [16, "vector"],
    [32, "matrix"]
  ],

  "matrix-rot-diff!": [
    [16, "quaternion"],
    [32, "quaternion"],
    [48, "quaternion"]
  ],

  "quaternion-seek": [
    [16, "matrix"],
    [80, "matrix"],
    [144, "quaternion"]
  ],
  "vector-deg-seek": [[16, "matrix"]],
  "vector-deg-slerp": [
    [16, "matrix"],
    [80, "vector"],
    [96, "vector"]
  ],

  "circle-test": [
    [16, "sphere"],
    [32, "sphere"],
    [48, "vector"],
    [64, "vector"]
  ],

  "move-target-from-pad": [
    [16, "vector"],
    [32, "vector"],
    [48, "matrix"]
  ],

  "draw-sprite2d-xy": [[16, "draw-context"]],
  "screen-gradient": [[16, "draw-context"]],

  "(method 10 oscillating-vector)": [[16, "vector"]],

  "show-mc-info": [[16, "mc-slot-info"]],

  "update-mood-erase-color2": [[16, "mood-fog"]],

  "make-light-kit": [[16, "matrix"]],

  "matrix<-parented-transformq!": [[16, "vector"]],

  "(method 20 trsqv)": [[16, "vector"]],

  "(method 19 trsqv)": [[16, "vector"]],

  "(method 17 trsqv)": [
    [16, "quaternion"],
    [32, "vector"],
    [48, "vector"],
    [64, "vector"],
    [80, "vector"]
  ],

  "(method 25 trsqv)": [
    [16, "vector"],
    [32, "vector"],
    [48, "vector"],
    [64, "vector"]
  ],

  "(method 16 trsqv)": [
    [16, "matrix"],
    [80, "matrix"]
  ],

  "(method 14 trsqv)": [[16, "vector"]],

  "(method 13 trsqv)": [[16, "vector"]],

  "(method 12 trsqv)": [
    [16, "vector"],
    [32, "vector"]
  ],

  "(method 11 trsqv)": [[16, "vector"]],

  "(method 10 trsqv)": [
    [16, "vector"],
    [32, "vector"]
  ],

  "(method 23 trsqv)": [[16, "vector"]],
  "(method 24 trsqv)": [[16, "vector"]],

  "vector-sincos!": [[16, "vector"]],

  "init-for-transform": [
    [16, "matrix"],
    [80, "matrix"],
    [144, "vector4s-3"],
    [192, "vector"],
    [208, "vector4s-3"]
  ],

  "string->sound-name": [[16, "qword"]],

  "(method 15 trajectory)": [
    [16, "vector"],
    [32, "vector"]
  ],

  "ripple-add-debug-sphere": [[16, "vector"]],

  "camera-teleport-to-entity": [
    [16, "transformq"],
    [64, "event-message-block"]
  ],

  "(method 10 cam-vector-seeker)": [[16, "vector"]],

  "joint-mod-look-at-handler": [
    [16, "vector"],
    [32, "vector"],
    [64, "vector"],
    [80, "vector"],
    [96, "vector"]
  ],

  "joint-mod-world-look-at-handler": [
    [16, "vector"],
    [32, "vector"],
    [64, "vector"],
    [80, "matrix"],
    [144, "vector"],
    [160, "vector"],
    [176, "matrix"]
  ],

  "joint-mod-rotate-handler": [
    [16, "quaternion"],
    [32, "quaternion"],
    [48, "quaternion"]
  ],

  "joint-mod-wheel-callback": [
    [16, "vector"],
    [32, "vector"],
    [48, "vector"]
  ],

  "draw-end-credits": [[16, "font-context"]],

  "draw-title-credits": [[16, "font-context"]],

  "moving-sphere-sphere-intersect": [[16, "vector"]],

  "moving-sphere-moving-sphere-intersect": [
    [16, "vector"],
    [32, "vector"]
  ],

  "(method 9 cylinder-flat)": [
    [16, "vector"],
    [32, "vector"],
    [48, "cylinder-flat-verts"],
    [208, "cylinder-flat-verts"],
    [368, "matrix"],
    [432, "vector"]
  ],

  "(method 9 cylinder)": [
    [16, "vector"],
    [32, "vector"],
    [48, "cylinder-verts"],
    [432, "cylinder-verts"],
    [816, "matrix"],
    [880, "matrix"]
  ],

  "ray-arbitrary-circle-intersect": [
    [16, "vector"],
    [32, "vector"]
  ],

  "(method 10 cylinder-flat)": [
    [16, "vector"],
    [32, "vector"]
  ],

  "(method 10 cylinder)": [
    [16, "vector"],
    [32, "vector"]
  ],

  "add-debug-sphere-from-table": [
    [16, "vector"],
    [32, "vector"],
    [48, "vector"]
  ],

  "make-debug-sphere-table": [
    [16, "vector"],
    [32, "vector"],
    [48, "vector"],
    [64, "vector"]
  ],

  "(method 20 actor-link-info)": [[16, "event-message-block"]],
  "(method 21 actor-link-info)": [[16, "event-message-block"]],
  "(method 23 actor-link-info)": [[16, "event-message-block"]],

  "(method 24 actor-link-info)": [[16, "event-message-block"]],

  "internal-draw-debug-line": [
    [16, "vector4w-2"],
    [48, "vector4w-2"]
  ],
  "internal-draw-debug-text-3d": [
    [16, "vector4w"],
    [32, "font-context"]
  ],
  "add-debug-triangle-normal": [
    [16, "vector"],
    [32, "vector"]
  ],
  "add-debug-flat-triangle": [
    [16, "vector4w-3"],
    [64, "vector4w-3"]
  ],
  "add-debug-point": [[16, "vector4w-2"]],
  "add-debug-line2d": [
    [16, "vector4w"],
    [32, "vector4w"]
  ],
  "add-debug-box": [
    [16, "vector"],
    [32, "vector"]
  ],
  "add-debug-x": [
    [16, "vector"],
    [32, "vector"]
  ],
  "add-debug-sphere-with-transform": [[16, "vector"]],
  "add-debug-circle": [
    [16, "vector"],
    [32, "vector"]
  ],
  "add-debug-vector": [[16, "vector"]],
  "add-debug-yrot-vector": [[16, "vector"]],
  "add-debug-arc": [
    [16, "vector"],
    [32, "vector"]
  ],
  "add-debug-curve": [
    [16, "vector"],
    [32, "vector"]
  ],
  "add-debug-points": [[16, "vector"]],
  "add-debug-light": [[16, "vector"]],
  "dma-timeout-cam": [
    [16, "vector"],
    [32, "matrix"]
  ],

  "(method 18 tracking-spline)": [
    [16, "tracking-spline-sampler"],
    [32, "tracking-spline-sampler"]
  ],

  "draw-ocean-transition": [
    [16, "sphere"]
  ],

  "dm-cam-mode-func": [[16, "event-message-block"]],
  "ocean-trans-add-upload-table": [
    [16, "vector"]
  ],

  "dm-cam-settings-func": [[16, "event-message-block"]],

  "dm-cam-render-float": [[16, "event-message-block"]],

  "debug-create-cam-restore": [[16, "euler-angles"]],

  "dm-task-resolution": [[16, "event-message-block"]],

  "dm-task-get-money": [[16, "event-message-block"]],

  "dm-give-all-cells": [[16, "event-message-block"]],

  "dm-give-cell": [[16, "event-message-block"]],

  "(anon-function 13 default-menu)": [[16, "event-message-block"]],

  "(anon-function 12 default-menu)": [[16, "event-message-block"]],

  "(anon-function 11 default-menu)": [[16, "event-message-block"]],

  "(method 22 level)": [[16, "event-message-block"]],
  "(method 9 level)": [[16, "event-message-block"]],
  "(method 10 load-state)": [[16, "event-message-block"]],
  "cam-slave-get-rot": [[16, "quaternion"]],

  "draw-joint-spheres": [[16, "vector"]],
  "(method 16 process-drawable)": [
    [16, "matrix"],
    [80, "matrix"],
    [144, "vector"],
    [160, "vector"]
  ],

  "(anon-function 494 task-control)": [[16, "event-message-block"]],
  "(anon-function 493 task-control)": [[16, "event-message-block"]],
  "(anon-function 480 task-control)": [[16, "event-message-block"]],
  "(anon-function 477 task-control)": [[16, "event-message-block"]],
  "(anon-function 476 task-control)": [[16, "event-message-block"]],
  "(anon-function 475 task-control)": [[16, "event-message-block"]],
  "(anon-function 474 task-control)": [[16, "event-message-block"]],
  "(anon-function 455 task-control)": [[16, "event-message-block"]],
  "(anon-function 445 task-control)": [[16, "event-message-block"]],
  "(anon-function 435 task-control)": [[16, "event-message-block"]],
  "(anon-function 426 task-control)": [[16, "event-message-block"]],
  "(anon-function 425 task-control)": [[16, "event-message-block"]],
  "(anon-function 415 task-control)": [[16, "event-message-block"]],
  "(anon-function 414 task-control)": [[16, "event-message-block"]],
  "(anon-function 403 task-control)": [[16, "event-message-block"]],
  "(anon-function 400 task-control)": [[16, "event-message-block"]],
  "(anon-function 393 task-control)": [[16, "event-message-block"]],
  "(anon-function 390 task-control)": [[16, "event-message-block"]],
  "(anon-function 383 task-control)": [[16, "event-message-block"]],
  "(anon-function 380 task-control)": [[16, "event-message-block"]],
  "(anon-function 369 task-control)": [[16, "event-message-block"]],
  "(anon-function 368 task-control)": [[16, "event-message-block"]],
  "(anon-function 367 task-control)": [[16, "event-message-block"]],
  "(anon-function 366 task-control)": [[16, "event-message-block"]],
  "(anon-function 365 task-control)": [[16, "event-message-block"]],
  "(anon-function 364 task-control)": [[16, "event-message-block"]],
  "(anon-function 363 task-control)": [[16, "event-message-block"]],
  "(anon-function 362 task-control)": [[16, "event-message-block"]],
  "(anon-function 337 task-control)": [[16, "event-message-block"]],
  "(anon-function 336 task-control)": [[16, "event-message-block"]],
  "(anon-function 286 task-control)": [[16, "event-message-block"]],
  "(anon-function 227 task-control)": [[16, "event-message-block"]],
  "(anon-function 38 task-control)": [[16, "event-message-block"]],
  "(anon-function 28 task-control)": [[16, "event-message-block"]],
  "(method 10 border-plane)": [[16, "vector"]],
  "(method 9 game-info)": [[16, "event-message-block"]],
  "(method 9 continue-point)": [[16, "vector"]],
  "(method 9 game-save)": [[16, "file-stream"]],
  "(method 10 game-save)": [[16, "file-stream"]],
  "vector-vector-deg-slerp!": [
    [16, "vector"],
    [32, "vector"],
    [48, "quaternion"],
    [64, "quaternion"],
    [80, "quaternion"],
    [96, "vector"]
  ],

  "closest-pt-in-triangle": [
    [16, "vector"],
    [32, "vector"],
    [48, "vector"]
  ],

  "vector-circle-tangent-new": [
    [16, "sphere"],
    [32, "vector"],
    [48, "vector"]
  ],

  "vector-circle-tangent": [
    [16, "sphere"],
    [32, "vector"],
    [48, "vector"],
    [64, "vector"]
  ],

  "vector-plane-distance": [[16, "vector"]],

  "curve-length": [
    [16, "vector"],
    [32, "vector"]
  ],

  "curve-closest-point": [
    [16, "vector"],
    [32, "vector"]
  ],

  "(method 27 seagull)": [
    [16, "vector"],
    [32, "vector"]
  ],

  "add-debug-air-box": [
    [16, "vector"],
    [32, "vector"]
  ],

  "mem-size": [[16, "memory-usage-block"]],

  "display-loop": [[16, "sphere"]],

  "(method 14 curve-control)": [[16, "vector"]],

  "(method 19 path-control)": [
    [16, "vector"],
    [32, "vector"],
    [48, "vector"],
    [64, "vector"]
  ],

  "progress-allowed?": [[16, "event-message-block"]],

  "(method 9 align-control)": [
    [16, "matrix"],
    [80, "quaternion"]
  ],

  "(method 10 align-control)": [[16, "vector"]],

  "(method 15 load-state)": [
    [16, "event-message-block"],
    [96, "event-message-block"]
  ],
  
  "(method 43 farmer)": [
    [16, "vector"]
  ],
  
  "yakow-post": [
    [16, "vector"],
    [32, "vector"],
    [48, "vector"],
    [64, "vector"],
    [80, "vector"],
    [96, "vector"]
  ],
  
  "anim-tester-save-object-seqs": [
    [16, "file-stream"]
  ],

  "anim-test-obj-list-handler": [[16, "event-message-block"]],
  "anim-test-anim-list-handler": [[16, "event-message-block"]],
  "anim-test-sequence-list-handler": [[16, "event-message-block"]],
  "anim-test-edit-sequence-list-handler": [[16, "event-message-block"]],
  "anim-test-edit-seq-insert-item": [[16, "event-message-block"]],
  "anim-test-edit-sequence-list-handler": [
    [112, "event-message-block"],
    [16, "font-context"]
  ],
  "anim-tester-add-newobj": [[16, "event-message-block"]],
  "anim-tester-start": [[16, "event-message-block"]],
  "anim-tester-add-sequence": [[16, "event-message-block"]],
  
  "(anon-function 28 task-control)": [[16, "event-message-block"]],

  "instance-tfragment-add-debug-sphere": [
    [16, "vector"]
  ],
  
  "(method 10 game-save)": [[16, "file-stream"]],

  "cam-state-from-entity": [[16, "curve"]],

  "(method 9 cam-index)": [[16, "vector"]],

  "(method 10 cam-index)": [[16, "vector"]],

  "(method 15 tracking-spline)": [
    [16, "tracking-spline-sampler"],
    [32, "tracking-point"]
  ],

  "(method 16 tracking-spline)": [
    [16, "tracking-spline-sampler"],
    [32, "vector"]
  ],

  "(method 18 tracking-spline)": [
    [16, "tracking-spline-sampler"],
    [32, "vector"]
  ],

  "(method 20 tracking-spline)": [
    [16, "vector"],
    [32, "vector"]
  ],

  "(method 21 tracking-spline)": [
    [16, "tracking-spline-sampler"],
    [32, "vector"]
  ],

  "(method 22 tracking-spline)": [
    [16, "tracking-spline-sampler"],
    [32, "vector"]
  ],

  "cam-slave-init": [[16, "event-message-block"]],

  "cam-curve-pos": [
    [16, "vector"],
    [32, "vector"],
    [48, "vector"]
  ],

  "curve-length": [
    [16, "vector"],
    [32, "vector"]
  ],

  "curve-closest-point": [
    [16, "vector"],
    [32, "vector"]
  ],

  "cam-calc-follow!": [
    [16, "event-message-block"],
    [96, "vector"],
    [112, "vector"],
    [128, "vector"],
    [144, "vector"]
  ],

  "mat-remove-z-rot": [
    [16, "vector"],
    [32, "matrix"]
  ],

  "slave-matrix-blend-2": [
    [16, "vector"],
    [32, "quaternion"],
    [48, "quaternion"],
    [64, "quaternion"]
  ],

  "vector-into-frustum-nosmooth!": [
    [16, "matrix"],
    [80, "vector"],
    [96, "vector"]
  ],

  "slave-set-rotation!": [
    [16, "vector"],
    [32, "matrix"],
    [96, "vector"],
    [112, "matrix"], // guess
    [176, "vector"] // guess
  ],

  "v-slrp2!": [
    [16, "vector"],
    [32, "vector"],
    [48, "vector"],
    [64, "matrix"],
    [128, "vector"]
  ],

  "v-slrp3!": [
    [16, "vector"],
    [32, "vector"],
    [48, "vector"],
    [64, "matrix"],
    [128, "vector"]
  ],

  "(code cam-combiner-active)": [
    [16, "vector"],
    [32, "matrix"],
    [80, "vector"],
    [96, "matrix"]
  ],

  "cam-master-init": [
    [16, "vector"],
    [32, "vector"]
  ],

  "plane-from-points": [[16, "vector"]],

  "update-view-planes": [
    [16, "view-frustum"],
    [144, "vector"],
    [160, "vector"],
    [176, "vector"],
    [192, "vector"],
    [208, "vector"],
    [224, "vector"]
  ],

  "move-camera-from-pad": [[16, "vector"]],

  "cam-free-floating-move": [[16, "camera-free-floating-move-info"]],

  "update-camera": [
    [16, "vector"],
    [32, "quaternion"],
    [48, "vector"]
  ],
  
  "ocean-make-trans-camera-masks": [
    [16, "vector"],
    [32, "vector"]
  ],

  "(anon-function 28 task-control)": [[16, "event-message-block"]],

  "update-mood-prt-color": [
    [16, "vector"]
  ],

  "update-mood-swamp": [
    [16, "vector"]
  ],

  "update-mood-village1": [
    [16, "vector"]
  ],

  "update-mood-maincave": [
    [16, "vector"]
  ],

  "update-mood-ogre": [
    [16, "vector"]
  ],

  "update-mood-finalboss": [
    [16, "vector"],
    [32, "vector"]
  ],

  "update-mood-darkcave": [
    [16, "vector"],
    [32, "vector"]
  ],

  "update-mood-citadel": [
    [16, "vector"],
    [32, "vector"],
    [48, "vector"],
    [64, "vector"],
    [80, "vector"],
    [96, "vector"],
    [112, "vector"],
    [128, "vector"]
  ],

  "update-mood-jungleb": [
    [16, "vector"],
    [32, "vector"],
    [48, "vector"]
  ],

  "update-mood-sunken": [
    [16, "vector"],
    [32, "vector"],
    [48, "vector"],
    [64, "vector"]
  ],

  "update-mood-village2": [
    [16, "vector"],
    [32, "vector"],
    [48, "vector"],
    [64, "vector"]
  ],

  "update-mood-rolling": [
    [16, "vector"] // TODO - really not sure about this one
  ],

  "update-mood-village3": [
    [16, "vector"],
    [32, "vector"],
    [48, "vector"],
    [64, "vector"],
    [80, "vector"],
    [96, "vector"]
  ],

  "ocean-transition-check": [
    [16, "vector"]
  ],

  "ocean-trans-add-upload-strip": [
    [16, "vector"]
  ],

  "draw-ocean-transition-seams": [
    [16, "sphere"]
  ],

  "(method 32 mayor)": [
    [16, "event-message-block"]
  ],

  "(method 43 mayor)": [
    [16, "vector"]
  ],
  
  "(method 10 tippy)": [
    [16, "vector"]
  ],
  
  "compute-and-draw-shadow": [
    [16, "vector"],
    [32, "vector"],
    [48, "sparticle-cpuinfo"] // kinda a guess
  ],

  "find-ground-and-draw-shadow": [
    [16, "vector"],
    [32, "vector"],
    [48, "bone"] // what a guess!
  ],

  "(method 20 collide-cache)": [
    [16, "vector"]
  ],

  "(method 12 wobbler)": [
    [16, "vector"]
  ],

  "(method 12 twister)": [
    [16, "matrix"]
  ],

  "target-on-end-of-teetertotter?": [
    [16, "vector"],
    [32, "vector"]
  ],

  "(event teetertotter-launch)": [
    [16, "event-message-block"]
  ],

  "(method 17 rigid-body)": [
    [16, "vector"]
  ],

  "matrix-3x3-triple-transpose-product": [
    [16, "matrix"],
    [80, "matrix"]
  ],

  "(method 10 rigid-body)": [
    [16, "quaternion"]
  ],

  "(method 13 rigid-body)": [
    [16, "vector"],
    [32, "vector"]
  ],

  "(method 16 rigid-body)": [
    [16, "vector"],
    [32, "vector"]
  ],

  "(method 14 rigid-body)": [
    [16, "vector"],
    [32, "vector"]
  ],

  "(method 18 rigid-body)": [
    [16, "vector"]
  ],

  "(method 24 rigid-body-platform)": [
    [16, "vector"]
  ],

  "(method 26 rigid-body-platform)": [
    [16, "vector"]
  ],

  "(method 27 rigid-body-platform)": [
    [16, "vector"]
  ],

  "(method 22 water-anim)": [
    [16, "vector"]
  ],

  "(anon-function 9 plat-eco)": [
    [16, "event-message-block"]
  ],

  "default-collision-reaction": [
    [16, "vector"],
    [32, "vector"],
    [48, "vector"],
    [96, "vector"]
  ],

  "(trans plat-button-move-downward sunken-elevator)": [
    [16, "vector"],
    [32, "vector"],
    [48, "event-message-block"]
  ],

  "(method 29 sunken-elevator)": [
    [16, "vector"]
  ],
    "(anon-function 0 title-obs)": [
    [16, "font-context"]
  ],

  "print-game-text": [
    [16, "font-context"]
  ],

  "draw-string-xy": [
    [16, "font-context"]
  ],  
  
  "(method 50 nav-enemy)": [
    [16, "vector"]
  ],

  "nav-enemy-init-by-other": [
    [16, "vector"]
  ],

  "nav-enemy-turn-to-face-point": [
    [16, "vector"]
  ],

  "nav-enemy-facing-point?": [
    [16, "vector"]
  ],

  "nav-enemy-jump-post": [
    [16, "vector"]
  ],

  "(method 41 nav-enemy)": [
    [16, "vector"],
    [32, "vector"]
  ],

  "nav-enemy-falling-post": [
    [16, "vector"] // TODO - check collide-shape-moving::62(type, vector, float)
  ],

  "nav-enemy-death-post": [
    [16, "vector"] // TODO - check collide-shape-moving::62(type, vector, float)
  ],

  "nav-enemy-jump-land-post": [
    [16, "vector"],
    [32, "vector"]
  ],

  "nav-enemy-facing-direction?": [
    [16, "vector"],
    [32, "vector"]
  ],

  "nav-enemy-initialize-custom-jump": [
    [16, "vector"],
    [32, "vector"]
  ],

  "nav-enemy-flee-post": [
    [16, "vector"],
    [32, "vector"]
  ],

  "(enter nav-enemy-jump-land nav-enemy)": [
    [16, "vector"]
  ],
  "(code nav-enemy-die nav-enemy)": [
    [16, "event-message-block"]
  ],
  "(enter nav-enemy-die nav-enemy)": [
    [16, "event-message-block"]
  ],
  "(trans nav-enemy-flee nav-enemy)": [
    [16, "event-message-block"]
  ],
  "(trans nav-enemy-patrol nav-enemy)": [
    [16, "event-message-block"]
  ],

  "(method 73 nav-enemy)": [
    [16, "event-message-block"]
  ],

  "(method 43 nav-enemy)": [
    [16, "event-message-block"]
  ],

  "nav-enemy-send-attack": [
    [16, "event-message-block"]
  ],

  "birth-pickup-at-point": [
    [16, "vector"]
  ],

<<<<<<< HEAD
  "(anon-function 54 generic-obs)": [
=======
  "merc-blend-shape": [
    [16, ["array", "int16", 128]]
  ],

  "(method 43 bird-lady)": [
    [16, "vector"]
  ],

  "(method 32 bird-lady-beach)": [
    [16, "event-message-block"]
  ],

  "muse-to-idle": [
    [16, "event-message-block"]
  ],

  "(method 32 sculptor)": [
    [16, "event-message-block"]
  ],

  "(method 43 sculptor)": [
    [16, "vector"]
  ],

  "(method 32 geologist)": [
    [16, "event-message-block"]
  ],

  "(method 43 geologist)": [
    [16, "vector"]
  ],

  "(method 32 oracle)": [
    [16, "event-message-block"]
  ],

  "(method 11 oracle)": [
    [16, "vector"],
    [32, "event-message-block"]
  ],

  "(method 32 explorer)": [
    [16, "event-message-block"]
  ],

  "(method 43 explorer)": [
    [16, "vector"]
  ],

  "(method 32 assistant)": [
    [16, "event-message-block"]
  ],

  "(method 43 assistant)": [
    [16, "vector"]
  ],

  "(code idle assistant)": [
>>>>>>> 9befd8ed
    [16, "vector"],
    [32, "vector"]
  ],

<<<<<<< HEAD
  "part-tracker-notify": [
    [16, "event-message-block"]
  ],

  "process-grab?": [
    [16, "event-message-block"]
  ],

  "process-release?": [
    [16, "event-message-block"]
  ],

  "camera-change-to": [
    [16, "event-message-block"]
  ],

  "camera-look-at": [
    [16, "event-message-block"]
  ],

  "ja-anim-done?": [
    [16, "event-message-block"]
  ],

  "draw-eco-beam": [
    [16, "vector"],
    [32, "vector"],
    [48, "vector"],
    [64, "quaternion"]
  ],

  "process-drawable-pair-random-point!": [
=======
  "check-drop-level-assistant": [
    [16, "vector"]
  ],

  "(method 32 sage)": [
    [16, "event-message-block"]
  ],

  "(method 43 sage)": [
    [16, "vector"]
  ],

  "(trans idle sage)": [
    [16, "event-message-block"]
  ],

  "(method 32 gambler)": [
    [16, "event-message-block"]
  ],

  "(method 43 gambler)": [
    [16, "vector"]
  ],

  "(method 32 warrior)": [
    [16, "event-message-block"]
  ],

  "(method 43 warrior)": [
    [16, "vector"]
  ],

  "(exit play-anim warrior)": [
    [16, "event-message-block"]
  ],

  "minershort-trans-hook": [
    [16, "vector"]
  ],

  "(method 32 minershort)": [
    [16, "event-message-block"]
  ],

  "(exit play-anim minershort)": [
    [16, "event-message-block"]
  ],

  "(method 43 minershort)": [
    [16, "vector"]
  ],

  "(method 11 fact-info-target)": [
    [16, "event-message-block"]
  ],

  "(anon-function 6 game-info)": [
    [16, "event-message-block"]
  ],

  "(anon-function 8 game-info)": [
    [16, "event-message-block"]
  ],

  "(method 24 game-info)": [
    [16, "scf-time"]
  ],

  "auto-save-post": [
    [16, "font-context"],
    [112, "font-context"]
  ],

  "auto-save-init-by-other":[
    [16, "event-message-block"]
  ],

  "(code error auto-save)": [
    [16, "event-message-block"]
  ],

  "(code done auto-save)": [
    [16, "event-message-block"]
  ],

  "draw-joint-spheres": [[16, "vector"]],
  "(method 16 process-drawable)": [[16, "matrix"], [80, "matrix"], [144, "vector"], [160, "vector"]],

  "(method 16 target)": [
    [16, "vector"],
    [32, "vector"],
    [48, "vector"]
  ],

  "vector-local+!": [
    [16, "vector"]
  ],

  "move-forward": [
    [16, "vector"],
    [32, "vector"]
  ],

  "set-forward-vel": [
    [16, "vector"]
  ],

  "delete-back-vel": [
    [16, "vector"],
    [32, "vector"]
  ],

  "set-side-vel": [
    [16, "vector"]
  ],

  "build-conversions": [
    [16, "vector"]
  ],

  "vector-turn-to": [
    [16, "vector"],
    [32, "vector"]
  ],

  "warp-vector-into-surface!": [
    [16, "matrix"]
  ],

  "vector<-pad-in-surface!": [
    [16, "vector"]
  ],

  "local-pad-angle": [
    [16, "vector"],
    [32, "vector"]
  ],

  "turn-around?": [
    [16, "vector"],
    [32, "vector"]
  ],

  "target-move-dist": [
    [16, "vector"]
  ],

  "turn-to-vector": [
    [16, "vector"],
    [32, "vector"]
  ],

  "add-thrust": [
    [16, "vector"],
    [32, "vector"],
    [48, "vector"],
    [64, "vector"],
    [80, "vector"],
    [96, "vector"],
    [112, "vector"],
    [128, "vector"],
    [144, "vector"],
    [160, "vector"],
    [176, "vector"],
    [192, "vector"],
    [208, "vector"],
    [224, "vector"]
  ],

  "add-gravity": [
    [16, "vector"],
    [32, "vector"],
    [48, "vector"],
    [64, "vector"]
  ],

  "target-compute-slopes": [
    [16, "vector"],
    [32, "vector"],
    [48, "matrix"]
  ],

  "do-rotations2": [
    [16, "vector"],
    [32, "quaternion"],
    [48, "quaternion"]
  ],

  "level-setup": [
    [16, "event-message-block"]
  ],

  "flag-setup": [
    [16, "vector"],
    [32, "event-message-block"],
    [112, "vector"],
    [128, "vector"],
    [144, "vector"],
    [160, "vector"]
  ],

  "target-compute-edge": [
    [16, "event-message-block"],
    [96, "vector"],
    [112, "vector"]
  ],

  "target-compute-edge-rider": [
    [16, "event-message-block"],
    [96, "vector"]
  ],

  "target-calc-camera-pos": [
    [16, "vector"]
  ],

  "joint-points": [
>>>>>>> 9befd8ed
    [16, "vector"],
    [32, "vector"]
  ],

<<<<<<< HEAD
=======
  "target-real-post": [
    [16, "vector"],
    [32, "vector"],
    [48, "vector"]
  ],

  "target-swim-post": [
    [16, "vector"]
  ],

  "target-no-stick-post": [
    [16, "vector"]
  ],

  "target-no-move-post": [
    [16, "collide-edge-hold-list"] // a total guess
  ],

  "target-slide-down-post": [
    [16, "vector"],
    [32, "vector"],
    [48, "vector"],
    [64, "matrix"]
  ],

  "target-no-ja-move-post": [
    [16, "collide-edge-hold-list"] // a total guess
  ],

  "target-print-stats": [
    [16, "vector"],
    [32, "vector"],
    [48, "vector"]
  ],

  "target-compute-pole": [
    [16, "vector"],
    [32, "vector"],
    [48, "vector"],
    [64, "vector"],
    [80, "event-message-block"],
    [160, "vector"],
    [176, "vector"],
    [192, "vector"]
  ],

  "can-exit-duck?": [
    [16, "collide-using-spheres-params"],
    [48, ["inline-array", "sphere", 2]]
  ],

  "(method 32 evilbro)": [
    [16, "event-message-block"]
  ],

  "(exit play-anim evilbro)": [
    [16, "event-message-block"]
  ],

>>>>>>> 9befd8ed
  "placeholder-do-not-add-below!": []
}<|MERGE_RESOLUTION|>--- conflicted
+++ resolved
@@ -1031,9 +1031,6 @@
     [16, "vector"]
   ],
 
-<<<<<<< HEAD
-  "(anon-function 54 generic-obs)": [
-=======
   "merc-blend-shape": [
     [16, ["array", "int16", 128]]
   ],
@@ -1092,45 +1089,10 @@
   ],
 
   "(code idle assistant)": [
->>>>>>> 9befd8ed
-    [16, "vector"],
-    [32, "vector"]
-  ],
-
-<<<<<<< HEAD
-  "part-tracker-notify": [
-    [16, "event-message-block"]
-  ],
-
-  "process-grab?": [
-    [16, "event-message-block"]
-  ],
-
-  "process-release?": [
-    [16, "event-message-block"]
-  ],
-
-  "camera-change-to": [
-    [16, "event-message-block"]
-  ],
-
-  "camera-look-at": [
-    [16, "event-message-block"]
-  ],
-
-  "ja-anim-done?": [
-    [16, "event-message-block"]
-  ],
-
-  "draw-eco-beam": [
-    [16, "vector"],
-    [32, "vector"],
-    [48, "vector"],
-    [64, "quaternion"]
-  ],
-
-  "process-drawable-pair-random-point!": [
-=======
+    [16, "vector"],
+    [32, "vector"]
+  ],
+
   "check-drop-level-assistant": [
     [16, "vector"]
   ],
@@ -1348,13 +1310,10 @@
   ],
 
   "joint-points": [
->>>>>>> 9befd8ed
-    [16, "vector"],
-    [32, "vector"]
-  ],
-
-<<<<<<< HEAD
-=======
+    [16, "vector"],
+    [32, "vector"]
+  ],
+
   "target-real-post": [
     [16, "vector"],
     [32, "vector"],
@@ -1414,6 +1373,46 @@
     [16, "event-message-block"]
   ],
 
->>>>>>> 9befd8ed
+  "(anon-function 54 generic-obs)": [
+    [16, "vector"],
+    [32, "vector"]
+  ],
+
+  "part-tracker-notify": [
+    [16, "event-message-block"]
+  ],
+
+  "process-grab?": [
+    [16, "event-message-block"]
+  ],
+
+  "process-release?": [
+    [16, "event-message-block"]
+  ],
+
+  "camera-change-to": [
+    [16, "event-message-block"]
+  ],
+
+  "camera-look-at": [
+    [16, "event-message-block"]
+  ],
+
+  "ja-anim-done?": [
+    [16, "event-message-block"]
+  ],
+
+  "draw-eco-beam": [
+    [16, "vector"],
+    [32, "vector"],
+    [48, "vector"],
+    [64, "quaternion"]
+  ],
+
+  "process-drawable-pair-random-point!": [
+    [16, "vector"],
+    [32, "vector"]
+  ],
+
   "placeholder-do-not-add-below!": []
 }