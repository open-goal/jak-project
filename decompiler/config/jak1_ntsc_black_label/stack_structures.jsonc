{
  "matrixp*!": [[16, "matrix"]],

  "vector3s-matrix*!": [[16, "vector"]],

  "vector3s-rotate*!": [[16, "vector"]],

  "matrix-rotate-zyx!": [
    [16, "matrix"],
    [80, "matrix"]
  ],

  "matrix-rotate-xyz!": [
    [16, "matrix"],
    [80, "matrix"]
  ],

  "matrix-rotate-zxy!": [
    [16, "matrix"],
    [80, "matrix"]
  ],

  "matrix-rotate-yxz!": [
    [16, "matrix"],
    [80, "matrix"]
  ],

  "matrix-rotate-yzx!": [
    [16, "matrix"],
    [80, "matrix"]
  ],

  "matrix-rotate-yxy!": [
    [16, "vector"],
    [32, "vector"],
    [48, "vector"]
  ],

  "matrix-rotate-yx!": [[16, "matrix"]],

  "transform-matrix-calc!": [
    [16, "matrix"],
    [80, "matrix"]
  ],

  "transform-matrix-parent-calc!": [
    [16, "matrix"],
    [80, "matrix"]
  ],

  "matrix-with-scale->quaternion": [[16, "matrix"]],

  "quaternion-exp!": [[16, "vector"]],
  "quaternion-slerp!": [[16, "vector"]],
  "quaternion-zxy!": [
    [16, "vector"],
    [32, "vector"],
    [48, "vector"]
  ],

  "vector-x-quaternion!": [[16, "matrix"]],
  "vector-y-quaternion!": [[16, "matrix"]],
  "vector-z-quaternion!": [[16, "matrix"]],

  "quaternion-y-angle": [[16, "vector"]],
  "quaternion-rotate-local-x!": [[16, "quaternion"]],
  "quaternion-rotate-local-y!": [[16, "quaternion"]],
  "quaternion-rotate-local-z!": [[16, "quaternion"]],
  "quaternion-rotate-y!": [[16, "quaternion"]],
  "quaternion-rotate-x!": [
    [16, "quaternion"],
    [32, "vector"]
  ],
  "quaternion-rotate-z!": [
    [16, "quaternion"],
    [32, "vector"]
  ],
  "quaternion-delta-y": [
    [16, "vector"],
    [32, "vector"]
  ],
  "quaternion-rotate-y-to-vector!": [
    [16, "quaternion"],
    [32, "vector"],
    [48, "quaternion"]
  ],
  "quaternion-xz-angle": [
    [16, "matrix"],
    [80, "vector"]
  ],
  "vector-rotate-y!": [
    [16, "quaternion"],
    [32, "matrix"]
  ],

  "eul->matrix": [[16, "vector"]],
  "eul->quat": [[16, "matrix"]],
  "quat->eul": [[16, "matrix"]],

  "vector-line-distance": [
    [16, "vector"],
    [32, "vector"],
    [48, "vector"],
    [64, "vector"]
  ],
  "vector-line-distance-point!": [
    [16, "vector"],
    [32, "vector"],
    [48, "vector"],
    [64, "vector"]
  ],

  "forward-up-nopitch->inv-matrix": [[16, "vector"]],

  "forward-up-nopitch->quaternion": [[16, "matrix"]],

  "forward-up->quaternion": [
    [16, "matrix"],
    [80, "vector"]
  ],

  "quaternion-from-two-vectors!": [[16, "vector"]],

  "quaternion-from-two-vectors-max-angle!": [[16, "vector"]],

  "matrix-from-two-vectors!": [[16, "vector"]],
  "matrix-from-two-vectors-max-angle!": [[16, "vector"]],
  "matrix-from-two-vectors-max-angle-partial!": [[16, "vector"]],
  "matrix-from-two-vectors-partial-linear!": [[16, "vector"]],
  "matrix-remove-z-rot": [
    [16, "vector"],
    [32, "matrix"]
  ],

  "matrix-rot-diff!": [
    [16, "quaternion"],
    [32, "quaternion"],
    [48, "quaternion"]
  ],

  "quaternion-seek": [
    [16, "matrix"],
    [80, "matrix"],
    [144, "quaternion"]
  ],
  "vector-deg-seek": [[16, "matrix"]],
  "vector-deg-slerp": [
    [16, "matrix"],
    [80, "vector"],
    [96, "vector"]
  ],

  "circle-test": [
    [16, "sphere"],
    [32, "sphere"],
    [48, "vector"],
    [64, "vector"]
  ],

  "move-target-from-pad": [
    [16, "vector"],
    [32, "vector"],
    [48, "matrix"]
  ],

  "draw-sprite2d-xy": [[16, "draw-context"]],
  "screen-gradient": [[16, "draw-context"]],

  "(method 10 oscillating-vector)": [[16, "vector"]],

  "show-mc-info": [[16, "mc-slot-info"]],

  "update-mood-erase-color2": [[16, "mood-fog"]],

  "make-light-kit": [[16, "matrix"]],

  "matrix<-parented-transformq!": [[16, "vector"]],

  "(method 20 trsqv)": [[16, "vector"]],

  "(method 19 trsqv)": [[16, "vector"]],

  "(method 17 trsqv)": [
    [16, "quaternion"],
    [32, "vector"],
    [48, "vector"],
    [64, "vector"],
    [80, "vector"]
  ],

  "(method 25 trsqv)": [
    [16, "vector"],
    [32, "vector"],
    [48, "vector"],
    [64, "vector"]
  ],

  "(method 16 trsqv)": [
    [16, "matrix"],
    [80, "matrix"]
  ],

  "(method 14 trsqv)": [[16, "vector"]],

  "(method 13 trsqv)": [[16, "vector"]],

  "(method 12 trsqv)": [
    [16, "vector"],
    [32, "vector"]
  ],

  "(method 11 trsqv)": [[16, "vector"]],

  "(method 10 trsqv)": [
    [16, "vector"],
    [32, "vector"]
  ],

  "(method 23 trsqv)": [[16, "vector"]],
  "(method 24 trsqv)": [[16, "vector"]],

  "vector-sincos!": [[16, "vector"]],

  "init-for-transform": [
    [16, "matrix"],
    [80, "matrix"],
    [144, "vector4s-3"],
    [192, "vector"],
    [208, "vector4s-3"]
  ],

  "string->sound-name": [[16, "qword"]],

  "(method 15 trajectory)": [
    [16, "vector"],
    [32, "vector"]
  ],

  "ripple-add-debug-sphere": [[16, "vector"]],

  "camera-teleport-to-entity": [
    [16, "transformq"],
    [64, "event-message-block"]
  ],

  "(method 10 cam-vector-seeker)": [[16, "vector"]],

  "joint-mod-look-at-handler": [
    [16, "vector"],
    [32, "vector"],
    [64, "vector"],
    [80, "vector"],
    [96, "vector"]
  ],

  "joint-mod-world-look-at-handler": [
    [16, "vector"],
    [32, "vector"],
    [64, "vector"],
    [80, "matrix"],
    [144, "vector"],
    [160, "vector"],
    [176, "matrix"]
  ],

  "joint-mod-rotate-handler": [
    [16, "quaternion"],
    [32, "quaternion"],
    [48, "quaternion"]
  ],

  "joint-mod-wheel-callback": [
    [16, "vector"],
    [32, "vector"],
    [48, "vector"]
  ],

  "draw-end-credits": [[16, "font-context"]],

  "draw-title-credits": [[16, "font-context"]],

  "moving-sphere-sphere-intersect": [[16, "vector"]],

  "moving-sphere-moving-sphere-intersect": [
    [16, "vector"],
    [32, "vector"]
  ],

  "(method 9 cylinder-flat)": [
    [16, "vector"],
    [32, "vector"],
    [48, "cylinder-flat-verts"],
    [208, "cylinder-flat-verts"],
    [368, "matrix"],
    [432, "vector"]
  ],

  "(method 9 cylinder)": [
    [16, "vector"],
    [32, "vector"],
    [48, "cylinder-verts"],
    [432, "cylinder-verts"],
    [816, "matrix"],
    [880, "matrix"]
  ],

  "ray-arbitrary-circle-intersect": [
    [16, "vector"],
    [32, "vector"]
  ],

  "(method 10 cylinder-flat)": [
    [16, "vector"],
    [32, "vector"]
  ],

  "(method 10 cylinder)": [
    [16, "vector"],
    [32, "vector"]
  ],

  "add-debug-sphere-from-table": [
    [16, "vector"],
    [32, "vector"],
    [48, "vector"]
  ],

  "make-debug-sphere-table": [
    [16, "vector"],
    [32, "vector"],
    [48, "vector"],
    [64, "vector"]
  ],

  "(method 20 actor-link-info)": [[16, "event-message-block"]],
  "(method 21 actor-link-info)": [[16, "event-message-block"]],
  "(method 23 actor-link-info)": [[16, "event-message-block"]],

  "(method 24 actor-link-info)": [[16, "event-message-block"]],

  "internal-draw-debug-line": [
    [16, "vector4w-2"],
    [48, "vector4w-2"]
  ],
  "internal-draw-debug-text-3d": [
    [16, "vector4w"],
    [32, "font-context"]
  ],
  "add-debug-triangle-normal": [
    [16, "vector"],
    [32, "vector"]
  ],
  "add-debug-flat-triangle": [
    [16, "vector4w-3"],
    [64, "vector4w-3"]
  ],
  "add-debug-point": [[16, "vector4w-2"]],
  "add-debug-line2d": [
    [16, "vector4w"],
    [32, "vector4w"]
  ],
  "add-debug-box": [
    [16, "vector"],
    [32, "vector"]
  ],
  "add-debug-x": [
    [16, "vector"],
    [32, "vector"]
  ],
  "add-debug-sphere-with-transform": [[16, "vector"]],
  "add-debug-circle": [
    [16, "vector"],
    [32, "vector"]
  ],
  "add-debug-vector": [[16, "vector"]],
  "add-debug-yrot-vector": [[16, "vector"]],
  "add-debug-arc": [
    [16, "vector"],
    [32, "vector"]
  ],
  "add-debug-curve": [
    [16, "vector"],
    [32, "vector"]
  ],
  "add-debug-points": [[16, "vector"]],
  "add-debug-light": [[16, "vector"]],
  "dma-timeout-cam": [
    [16, "vector"],
    [32, "matrix"]
  ],

  "(method 18 tracking-spline)": [
    [16, "tracking-spline-sampler"],
    [32, "tracking-spline-sampler"]
  ],

  "draw-ocean-transition": [
    [16, "sphere"]
  ],

  "dm-cam-mode-func": [[16, "event-message-block"]],
  "ocean-trans-add-upload-table": [
    [16, "vector"]
  ],

  "dm-cam-settings-func": [[16, "event-message-block"]],

  "dm-cam-render-float": [[16, "event-message-block"]],

  "debug-create-cam-restore": [[16, "euler-angles"]],

  "dm-task-resolution": [[16, "event-message-block"]],

  "dm-task-get-money": [[16, "event-message-block"]],

  "dm-give-all-cells": [[16, "event-message-block"]],

  "dm-give-cell": [[16, "event-message-block"]],

  "(anon-function 13 default-menu)": [[16, "event-message-block"]],

  "(anon-function 12 default-menu)": [[16, "event-message-block"]],

  "(anon-function 11 default-menu)": [[16, "event-message-block"]],

  "(method 22 level)": [[16, "event-message-block"]],
  "(method 9 level)": [[16, "event-message-block"]],
  "(method 10 load-state)": [[16, "event-message-block"]],
  "cam-slave-get-rot": [[16, "quaternion"]],

  "draw-joint-spheres": [[16, "vector"]],
  "(method 16 process-drawable)": [
    [16, "matrix"],
    [80, "matrix"],
    [144, "vector"],
    [160, "vector"]
  ],

  "(anon-function 494 task-control)": [[16, "event-message-block"]],
  "(anon-function 493 task-control)": [[16, "event-message-block"]],
  "(anon-function 480 task-control)": [[16, "event-message-block"]],
  "(anon-function 477 task-control)": [[16, "event-message-block"]],
  "(anon-function 476 task-control)": [[16, "event-message-block"]],
  "(anon-function 475 task-control)": [[16, "event-message-block"]],
  "(anon-function 474 task-control)": [[16, "event-message-block"]],
  "(anon-function 455 task-control)": [[16, "event-message-block"]],
  "(anon-function 445 task-control)": [[16, "event-message-block"]],
  "(anon-function 435 task-control)": [[16, "event-message-block"]],
  "(anon-function 426 task-control)": [[16, "event-message-block"]],
  "(anon-function 425 task-control)": [[16, "event-message-block"]],
  "(anon-function 415 task-control)": [[16, "event-message-block"]],
  "(anon-function 414 task-control)": [[16, "event-message-block"]],
  "(anon-function 403 task-control)": [[16, "event-message-block"]],
  "(anon-function 400 task-control)": [[16, "event-message-block"]],
  "(anon-function 393 task-control)": [[16, "event-message-block"]],
  "(anon-function 390 task-control)": [[16, "event-message-block"]],
  "(anon-function 383 task-control)": [[16, "event-message-block"]],
  "(anon-function 380 task-control)": [[16, "event-message-block"]],
  "(anon-function 369 task-control)": [[16, "event-message-block"]],
  "(anon-function 368 task-control)": [[16, "event-message-block"]],
  "(anon-function 367 task-control)": [[16, "event-message-block"]],
  "(anon-function 366 task-control)": [[16, "event-message-block"]],
  "(anon-function 365 task-control)": [[16, "event-message-block"]],
  "(anon-function 364 task-control)": [[16, "event-message-block"]],
  "(anon-function 363 task-control)": [[16, "event-message-block"]],
  "(anon-function 362 task-control)": [[16, "event-message-block"]],
  "(anon-function 337 task-control)": [[16, "event-message-block"]],
  "(anon-function 336 task-control)": [[16, "event-message-block"]],
  "(anon-function 286 task-control)": [[16, "event-message-block"]],
  "(anon-function 227 task-control)": [[16, "event-message-block"]],
  "(anon-function 38 task-control)": [[16, "event-message-block"]],
  "(anon-function 28 task-control)": [[16, "event-message-block"]],
  "(method 10 border-plane)": [[16, "vector"]],
  "(method 9 game-info)": [[16, "event-message-block"]],
  "(method 9 continue-point)": [[16, "vector"]],
  "(method 9 game-save)": [[16, "file-stream"]],
  "(method 10 game-save)": [[16, "file-stream"]],
  "vector-vector-deg-slerp!": [
    [16, "vector"],
    [32, "vector"],
    [48, "quaternion"],
    [64, "quaternion"],
    [80, "quaternion"],
    [96, "vector"]
  ],

  "closest-pt-in-triangle": [
    [16, "vector"],
    [32, "vector"],
    [48, "vector"]
  ],

  "vector-circle-tangent-new": [
    [16, "sphere"],
    [32, "vector"],
    [48, "vector"]
  ],

  "vector-circle-tangent": [
    [16, "sphere"],
    [32, "vector"],
    [48, "vector"],
    [64, "vector"]
  ],

  "vector-plane-distance": [[16, "vector"]],

  "curve-length": [
    [16, "vector"],
    [32, "vector"]
  ],

  "curve-closest-point": [
    [16, "vector"],
    [32, "vector"]
  ],

  "(method 27 seagull)": [
    [16, "vector"],
    [32, "vector"]
  ],

  "add-debug-air-box": [
    [16, "vector"],
    [32, "vector"]
  ],

  "mem-size": [[16, "memory-usage-block"]],

  "display-loop": [[16, "sphere"]],

  "(method 14 curve-control)": [[16, "vector"]],

  "(method 19 path-control)": [
    [16, "vector"],
    [32, "vector"],
    [48, "vector"],
    [64, "vector"]
  ],

  "progress-allowed?": [[16, "event-message-block"]],

  "(method 9 align-control)": [
    [16, "matrix"],
    [80, "quaternion"]
  ],

  "(method 10 align-control)": [[16, "vector"]],

  "(method 15 load-state)": [
    [16, "event-message-block"],
    [96, "event-message-block"]
  ],
  
  "(method 43 farmer)": [
    [16, "vector"]
  ],
  
  "yakow-post": [
    [16, "vector"],
    [32, "vector"],
    [48, "vector"],
    [64, "vector"],
    [80, "vector"],
    [96, "vector"]
  ],
  
  "anim-tester-save-object-seqs": [
    [16, "file-stream"]
  ],

  "anim-test-obj-list-handler": [[16, "event-message-block"]],
  "anim-test-anim-list-handler": [[16, "event-message-block"]],
  "anim-test-sequence-list-handler": [[16, "event-message-block"]],
  "anim-test-edit-sequence-list-handler": [[16, "event-message-block"]],
  "anim-test-edit-seq-insert-item": [[16, "event-message-block"]],
  "anim-test-edit-sequence-list-handler": [
    [112, "event-message-block"],
    [16, "font-context"]
  ],
  "anim-tester-add-newobj": [[16, "event-message-block"]],
  "anim-tester-start": [[16, "event-message-block"]],
  "anim-tester-add-sequence": [[16, "event-message-block"]],
  
  "(anon-function 28 task-control)": [[16, "event-message-block"]],

  "instance-tfragment-add-debug-sphere": [
    [16, "vector"]
  ],
  
  "(method 10 game-save)": [[16, "file-stream"]],

  "cam-state-from-entity": [[16, "curve"]],

  "(method 9 cam-index)": [[16, "vector"]],

  "(method 10 cam-index)": [[16, "vector"]],

  "(method 15 tracking-spline)": [
    [16, "tracking-spline-sampler"],
    [32, "tracking-point"]
  ],

  "(method 16 tracking-spline)": [
    [16, "tracking-spline-sampler"],
    [32, "vector"]
  ],

  "(method 18 tracking-spline)": [
    [16, "tracking-spline-sampler"],
    [32, "vector"]
  ],

  "(method 20 tracking-spline)": [
    [16, "vector"],
    [32, "vector"]
  ],

  "(method 21 tracking-spline)": [
    [16, "tracking-spline-sampler"],
    [32, "vector"]
  ],

  "(method 22 tracking-spline)": [
    [16, "tracking-spline-sampler"],
    [32, "vector"]
  ],

  "cam-slave-init": [[16, "event-message-block"]],

  "cam-curve-pos": [
    [16, "vector"],
    [32, "vector"],
    [48, "vector"]
  ],

  "curve-length": [
    [16, "vector"],
    [32, "vector"]
  ],

  "curve-closest-point": [
    [16, "vector"],
    [32, "vector"]
  ],

  "cam-calc-follow!": [
    [16, "event-message-block"],
    [96, "vector"],
    [112, "vector"],
    [128, "vector"],
    [144, "vector"]
  ],

  "mat-remove-z-rot": [
    [16, "vector"],
    [32, "matrix"]
  ],

  "slave-matrix-blend-2": [
    [16, "vector"],
    [32, "quaternion"],
    [48, "quaternion"],
    [64, "quaternion"]
  ],

  "vector-into-frustum-nosmooth!": [
    [16, "matrix"],
    [80, "vector"],
    [96, "vector"]
  ],

  "slave-set-rotation!": [
    [16, "vector"],
    [32, "matrix"],
    [96, "vector"],
    [112, "matrix"], // guess
    [176, "vector"] // guess
  ],

  "v-slrp2!": [
    [16, "vector"],
    [32, "vector"],
    [48, "vector"],
    [64, "matrix"],
    [128, "vector"]
  ],

  "v-slrp3!": [
    [16, "vector"],
    [32, "vector"],
    [48, "vector"],
    [64, "matrix"],
    [128, "vector"]
  ],

  "(anon-function 1 cam-combiner)": [
    [16, "vector"],
    [32, "matrix"],
    [80, "vector"],
    [96, "matrix"]
  ],

  "cam-master-init": [
    [16, "vector"],
    [32, "vector"]
  ],

  "plane-from-points": [[16, "vector"]],

  "update-view-planes": [
    [16, "view-frustum"],
    [144, "vector"],
    [160, "vector"],
    [176, "vector"],
    [192, "vector"],
    [208, "vector"],
    [224, "vector"]
  ],

  "move-camera-from-pad": [[16, "vector"]],

  "cam-free-floating-move": [[16, "camera-free-floating-move-info"]],

  "update-camera": [
    [16, "vector"],
    [32, "quaternion"],
    [48, "vector"]
  ],
  
  "ocean-make-trans-camera-masks": [
    [16, "vector"],
    [32, "vector"]
  ],

  "(anon-function 28 task-control)": [[16, "event-message-block"]],

  "update-mood-prt-color": [
    [16, "vector"]
  ],

  "update-mood-swamp": [
    [16, "vector"]
  ],

  "update-mood-village1": [
    [16, "vector"]
  ],

  "update-mood-maincave": [
    [16, "vector"]
  ],

  "update-mood-ogre": [
    [16, "vector"]
  ],

  "update-mood-finalboss": [
    [16, "vector"],
    [32, "vector"]
  ],

  "update-mood-darkcave": [
    [16, "vector"],
    [32, "vector"]
  ],

  "update-mood-citadel": [
    [16, "vector"],
    [32, "vector"],
    [48, "vector"],
    [64, "vector"],
    [80, "vector"],
    [96, "vector"],
    [112, "vector"],
    [128, "vector"]
  ],

  "update-mood-jungleb": [
    [16, "vector"],
    [32, "vector"],
    [48, "vector"]
  ],

  "update-mood-sunken": [
    [16, "vector"],
    [32, "vector"],
    [48, "vector"],
    [64, "vector"]
  ],

  "update-mood-village2": [
    [16, "vector"],
    [32, "vector"],
    [48, "vector"],
    [64, "vector"]
  ],

  "update-mood-rolling": [
    [16, "vector"] // TODO - really not sure about this one
  ],

  "update-mood-village3": [
    [16, "vector"],
    [32, "vector"],
    [48, "vector"],
    [64, "vector"],
    [80, "vector"],
    [96, "vector"]
  ],

  "ocean-transition-check": [
    [16, "vector"]
  ],

  "ocean-trans-add-upload-strip": [
    [16, "vector"]
  ],

  "draw-ocean-transition-seams": [
    [16, "sphere"]
  ],
<<<<<<< HEAD

=======
  
>>>>>>> 74069e46
  "(method 10 tippy)": [
    [16, "vector"]
  ],
  
  "compute-and-draw-shadow": [
    [16, "vector"],
    [32, "vector"],
    [48, "sparticle-cpuinfo"] // kinda a guess
  ],

  "find-ground-and-draw-shadow": [
    [16, "vector"],
    [32, "vector"],
    [48, "bone"] // what a guess!
  ],

  "(method 20 collide-cache)": [
    [16, "vector"]
  ],

  "(method 12 wobbler)": [
    [16, "vector"]
  ],
<<<<<<< HEAD
    "(anon-function 0 title-obs)": [
    [16, "font-context"]
  ],

  "print-game-text": [
    [16, "font-context"]
  ],

  "draw-string-xy": [
    [16, "font-context"]
  ],  
=======

  "(method 12 twister)": [
    [16, "matrix"]
  ],
>>>>>>> 74069e46

  "placeholder-do-not-add-below!": []
}<|MERGE_RESOLUTION|>--- conflicted
+++ resolved
@@ -820,11 +820,7 @@
   "draw-ocean-transition-seams": [
     [16, "sphere"]
   ],
-<<<<<<< HEAD
-
-=======
-  
->>>>>>> 74069e46
+
   "(method 10 tippy)": [
     [16, "vector"]
   ],
@@ -848,7 +844,6 @@
   "(method 12 wobbler)": [
     [16, "vector"]
   ],
-<<<<<<< HEAD
     "(anon-function 0 title-obs)": [
     [16, "font-context"]
   ],
@@ -860,12 +855,8 @@
   "draw-string-xy": [
     [16, "font-context"]
   ],  
-=======
-
   "(method 12 twister)": [
     [16, "matrix"]
   ],
->>>>>>> 74069e46
-
   "placeholder-do-not-add-below!": []
 }