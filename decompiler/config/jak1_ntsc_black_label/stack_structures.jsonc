--- conflicted
+++ resolved
@@ -1031,7 +1031,120 @@
     [16, "vector"]
   ],
 
-<<<<<<< HEAD
+  "merc-blend-shape": [
+    [16, ["array", "int16", 128]]
+  ],
+
+  "(method 43 bird-lady)": [
+    [16, "vector"]
+  ],
+
+  "(method 32 bird-lady-beach)": [
+    [16, "event-message-block"]
+  ],
+
+  "muse-to-idle": [
+    [16, "event-message-block"]
+  ],
+
+  "(method 32 sculptor)": [
+    [16, "event-message-block"]
+  ],
+
+  "(method 43 sculptor)": [
+    [16, "vector"]
+  ],
+
+  "(method 32 geologist)": [
+    [16, "event-message-block"]
+  ],
+
+  "(method 43 geologist)": [
+    [16, "vector"]
+  ],
+
+  "(method 32 oracle)": [
+    [16, "event-message-block"]
+  ],
+
+  "(method 11 oracle)": [
+    [16, "vector"],
+    [32, "event-message-block"]
+  ],
+
+  "(method 32 explorer)": [
+    [16, "event-message-block"]
+  ],
+
+  "(method 43 explorer)": [
+    [16, "vector"]
+  ],
+
+  "(method 32 assistant)": [
+    [16, "event-message-block"]
+  ],
+
+  "(method 43 assistant)": [
+    [16, "vector"]
+  ],
+
+  "(code idle assistant)": [
+    [16, "vector"],
+    [32, "vector"]
+  ],
+
+  "check-drop-level-assistant": [
+    [16, "vector"]
+  ],
+
+  "(method 32 sage)": [
+    [16, "event-message-block"]
+  ],
+
+  "(method 43 sage)": [
+    [16, "vector"]
+  ],
+
+  "(trans idle sage)": [
+    [16, "event-message-block"]
+  ],
+
+  "(method 32 gambler)": [
+    [16, "event-message-block"]
+  ],
+
+  "(method 43 gambler)": [
+    [16, "vector"]
+  ],
+
+  "(method 32 warrior)": [
+    [16, "event-message-block"]
+  ],
+
+  "(method 43 warrior)": [
+    [16, "vector"]
+  ],
+
+  "(exit play-anim warrior)": [
+    [16, "event-message-block"]
+  ],
+
+  "minershort-trans-hook": [
+    [16, "vector"]
+  ],
+
+  "(method 32 minershort)": [
+    [16, "event-message-block"]
+  ],
+
+  "(exit play-anim minershort)": [
+    [16, "event-message-block"]
+  ],
+
+  "(method 43 minershort)": [
+    [16, "vector"]
+  ],
+
   "draw-joint-spheres": [[16, "vector"]],
   "(method 16 process-drawable)": [[16, "matrix"], [80, "matrix"], [144, "vector"], [160, "vector"]],
 
@@ -1217,120 +1330,6 @@
   "can-exit-duck?": [
     [16, "bone"],
     [48, ["inline-array", "sphere", 2]]
-=======
-  "merc-blend-shape": [
-    [16, ["array", "int16", 128]]
-  ],
-
-  "(method 43 bird-lady)": [
-    [16, "vector"]
-  ],
-
-  "(method 32 bird-lady-beach)": [
-    [16, "event-message-block"]
-  ],
-
-  "muse-to-idle": [
-    [16, "event-message-block"]
-  ],
-
-  "(method 32 sculptor)": [
-    [16, "event-message-block"]
-  ],
-
-  "(method 43 sculptor)": [
-    [16, "vector"]
-  ],
-
-  "(method 32 geologist)": [
-    [16, "event-message-block"]
-  ],
-
-  "(method 43 geologist)": [
-    [16, "vector"]
-  ],
-
-  "(method 32 oracle)": [
-    [16, "event-message-block"]
-  ],
-
-  "(method 11 oracle)": [
-    [16, "vector"],
-    [32, "event-message-block"]
-  ],
-
-  "(method 32 explorer)": [
-    [16, "event-message-block"]
-  ],
-
-  "(method 43 explorer)": [
-    [16, "vector"]
-  ],
-
-  "(method 32 assistant)": [
-    [16, "event-message-block"]
-  ],
-
-  "(method 43 assistant)": [
-    [16, "vector"]
-  ],
-
-  "(code idle assistant)": [
-    [16, "vector"],
-    [32, "vector"]
-  ],
-
-  "check-drop-level-assistant": [
-    [16, "vector"]
-  ],
-
-  "(method 32 sage)": [
-    [16, "event-message-block"]
-  ],
-
-  "(method 43 sage)": [
-    [16, "vector"]
-  ],
-
-  "(trans idle sage)": [
-    [16, "event-message-block"]
-  ],
-
-  "(method 32 gambler)": [
-    [16, "event-message-block"]
-  ],
-
-  "(method 43 gambler)": [
-    [16, "vector"]
-  ],
-
-  "(method 32 warrior)": [
-    [16, "event-message-block"]
-  ],
-
-  "(method 43 warrior)": [
-    [16, "vector"]
-  ],
-
-  "(exit play-anim warrior)": [
-    [16, "event-message-block"]
-  ],
-
-  "minershort-trans-hook": [
-    [16, "vector"]
-  ],
-
-  "(method 32 minershort)": [
-    [16, "event-message-block"]
-  ],
-
-  "(exit play-anim minershort)": [
-    [16, "event-message-block"]
-  ],
-
-  "(method 43 minershort)": [
-    [16, "vector"]
->>>>>>> 69d08400
   ],
 
   "placeholder-do-not-add-below!": []
