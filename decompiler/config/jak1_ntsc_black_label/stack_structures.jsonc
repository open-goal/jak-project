{
  "run-function-in-process": [
    [16, ["array", "uint64", 6]],
    [64, "catch-frame"]
  ],

  "matrixp*!": [[16, "matrix"]],

  "vector3s-matrix*!": [[16, "vector"]],

  "vector3s-rotate*!": [[16, "vector"]],

  "matrix-rotate-zyx!": [
    [16, "matrix"],
    [80, "matrix"]
  ],
  "matrix-rotate-xyz!": [
    [16, "matrix"],
    [80, "matrix"]
  ],
  "matrix-rotate-zxy!": [
    [16, "matrix"],
    [80, "matrix"]
  ],
  "matrix-rotate-yxz!": [
    [16, "matrix"],
    [80, "matrix"]
  ],
  "matrix-rotate-yzx!": [
    [16, "matrix"],
    [80, "matrix"]
  ],
  "matrix-rotate-yxy!": [
    [16, "vector"],
    [32, "vector"],
    [48, "vector"]
  ],
  "matrix-rotate-yx!": [[16, "matrix"]],
  "transform-matrix-calc!": [
    [16, "matrix"],
    [80, "matrix"]
  ],
  "transform-matrix-parent-calc!": [
    [16, "matrix"],
    [80, "matrix"]
  ],
  "matrix-with-scale->quaternion": [[16, "matrix"]],
  "quaternion-exp!": [[16, "vector"]],
  "quaternion-slerp!": [[16, "vector"]],
  "quaternion-zxy!": [
    [16, "vector"],
    [32, "vector"],
    [48, "vector"]
  ],
  "vector-x-quaternion!": [[16, "matrix"]],
  "vector-y-quaternion!": [[16, "matrix"]],
  "vector-z-quaternion!": [[16, "matrix"]],
  "quaternion-y-angle": [[16, "vector"]],
  "quaternion-rotate-local-x!": [[16, "quaternion"]],
  "quaternion-rotate-local-y!": [[16, "quaternion"]],
  "quaternion-rotate-local-z!": [[16, "quaternion"]],
  "quaternion-rotate-y!": [[16, "quaternion"]],
  "quaternion-rotate-x!": [
    [16, "quaternion"],
    [32, "vector"]
  ],
  "quaternion-rotate-z!": [
    [16, "quaternion"],
    [32, "vector"]
  ],
  "quaternion-delta-y": [
    [16, "vector"],
    [32, "vector"]
  ],
  "quaternion-rotate-y-to-vector!": [
    [16, "quaternion"],
    [32, "vector"],
    [48, "quaternion"]
  ],
  "quaternion-xz-angle": [
    [16, "matrix"],
    [80, "vector"]
  ],
  "vector-rotate-y!": [
    [16, "quaternion"],
    [32, "matrix"]
  ],
  "eul->matrix": [[16, "vector"]],
  "eul->quat": [[16, "matrix"]],
  "quat->eul": [[16, "matrix"]],
  "vector-line-distance": [
    [16, "vector"],
    [32, "vector"],
    [48, "vector"],
    [64, "vector"]
  ],
  "vector-line-distance-point!": [
    [16, "vector"],
    [32, "vector"],
    [48, "vector"],
    [64, "vector"]
  ],
  "forward-up-nopitch->inv-matrix": [[16, "vector"]],
  "forward-up-nopitch->quaternion": [[16, "matrix"]],
  "forward-up->quaternion": [
    [16, "matrix"],
    [80, "vector"]
  ],
  "quaternion-from-two-vectors!": [[16, "vector"]],
  "quaternion-from-two-vectors-max-angle!": [[16, "vector"]],
  "matrix-from-two-vectors!": [[16, "vector"]],
  "matrix-from-two-vectors-max-angle!": [[16, "vector"]],
  "matrix-from-two-vectors-max-angle-partial!": [[16, "vector"]],
  "matrix-from-two-vectors-partial-linear!": [[16, "vector"]],
  "matrix-remove-z-rot": [
    [16, "vector"],
    [32, "matrix"]
  ],
  "matrix-rot-diff!": [
    [16, "quaternion"],
    [32, "quaternion"],
    [48, "quaternion"]
  ],
  "quaternion-seek": [
    [16, "matrix"],
    [80, "matrix"],
    [144, "quaternion"]
  ],
  "vector-deg-seek": [[16, "matrix"]],
  "vector-deg-slerp": [
    [16, "matrix"],
    [80, "vector"],
    [96, "vector"]
  ],
  "circle-test": [
    [16, "sphere"],
    [32, "sphere"],
    [48, "vector"],
    [64, "vector"]
  ],
  "move-target-from-pad": [
    [16, "vector"],
    [32, "vector"],
    [48, "matrix"]
  ],
  "draw-sprite2d-xy": [[16, "draw-context"]],
  "screen-gradient": [[16, "draw-context"]],
  "(method 10 oscillating-vector)": [[16, "vector"]],
  "show-mc-info": [[16, "mc-slot-info"]],
  "update-mood-erase-color2": [[16, "mood-fog"]],
  "make-light-kit": [[16, "matrix"]],
  "matrix<-parented-transformq!": [[16, "vector"]],
  "(method 20 trsqv)": [[16, "vector"]],
  "(method 19 trsqv)": [[16, "vector"]],
  "(method 17 trsqv)": [
    [16, "quaternion"],
    [32, "vector"],
    [48, "vector"],
    [64, "vector"],
    [80, "vector"]
  ],
  "(method 25 trsqv)": [
    [16, "vector"],
    [32, "vector"],
    [48, "vector"],
    [64, "vector"]
  ],
  "(method 16 trsqv)": [
    [16, "matrix"],
    [80, "matrix"]
  ],
  "(method 14 trsqv)": [[16, "vector"]],
  "(method 13 trsqv)": [[16, "vector"]],
  "(method 12 trsqv)": [
    [16, "vector"],
    [32, "vector"]
  ],
  "(method 11 trsqv)": [[16, "vector"]],
  "(method 10 trsqv)": [
    [16, "vector"],
    [32, "vector"]
  ],

  "(method 23 trsqv)": [[16, "vector"]],
  "(method 24 trsqv)": [[16, "vector"]],

  "vector-sincos!": [[16, "vector"]],

  "init-for-transform": [
    [16, "matrix"],
    [80, "matrix"],
    [144, "vector4s-3"],
    [192, "vector"],
    [208, "vector4s-3"]
  ],
  "string->sound-name": [[16, "qword"]],
  "(method 15 trajectory)": [
    [16, "vector"],
    [32, "vector"]
  ],
  "ripple-add-debug-sphere": [[16, "vector"]],
  "camera-teleport-to-entity": [
    [16, "transformq"],
    [64, "event-message-block"]
  ],
  "(method 10 cam-vector-seeker)": [[16, "vector"]],
  "joint-mod-look-at-handler": [
    [16, "vector"],
    [32, "vector"],
    [64, "vector"],
    [80, "vector"],
    [96, "vector"]
  ],
  "joint-mod-world-look-at-handler": [
    [16, "vector"],
    [32, "vector"],
    [64, "vector"],
    [80, "matrix"],
    [144, "vector"],
    [160, "vector"],
    [176, "matrix"]
  ],
  "joint-mod-rotate-handler": [
    [16, "quaternion"],
    [32, "quaternion"],
    [48, "quaternion"]
  ],
  "joint-mod-wheel-callback": [
    [16, "vector"],
    [32, "vector"],
    [48, "vector"]
  ],
  "draw-end-credits": [[16, "font-context"]],
  "draw-title-credits": [[16, "font-context"]],
  "moving-sphere-sphere-intersect": [[16, "vector"]],
  "moving-sphere-moving-sphere-intersect": [
    [16, "vector"],
    [32, "vector"]
  ],
  "(method 9 cylinder-flat)": [
    [16, "vector"],
    [32, "vector"],
    [48, "cylinder-flat-verts"],
    [208, "cylinder-flat-verts"],
    [368, "matrix"],
    [432, "vector"]
  ],
  "(method 9 cylinder)": [
    [16, "vector"],
    [32, "vector"],
    [48, "cylinder-verts"],
    [432, "cylinder-verts"],
    [816, "matrix"],
    [880, "matrix"]
  ],
  "ray-arbitrary-circle-intersect": [
    [16, "vector"],
    [32, "vector"]
  ],
  "(method 10 cylinder-flat)": [
    [16, "vector"],
    [32, "vector"]
  ],
  "(method 10 cylinder)": [
    [16, "vector"],
    [32, "vector"]
  ],
  "add-debug-sphere-from-table": [
    [16, "vector"],
    [32, "vector"],
    [48, "vector"]
  ],
  "make-debug-sphere-table": [
    [16, "vector"],
    [32, "vector"],
    [48, "vector"],
    [64, "vector"]
  ],
  "(method 20 actor-link-info)": [[16, "event-message-block"]],
  "(method 21 actor-link-info)": [[16, "event-message-block"]],
  "(method 23 actor-link-info)": [[16, "event-message-block"]],
  "(method 24 actor-link-info)": [[16, "event-message-block"]],
  "internal-draw-debug-line": [
    [16, "vector4w-2"],
    [48, "vector4w-2"]
  ],
  "internal-draw-debug-text-3d": [
    [16, "vector4w"],
    [32, "font-context"]
  ],
  "add-debug-triangle-normal": [
    [16, "vector"],
    [32, "vector"]
  ],
  "add-debug-flat-triangle": [
    [16, "vector4w-3"],
    [64, "vector4w-3"]
  ],
  "add-debug-point": [[16, "vector4w-2"]],
  "add-debug-line2d": [
    [16, "vector4w"],
    [32, "vector4w"]
  ],
  "add-debug-box": [
    [16, "vector"],
    [32, "vector"]
  ],
  "add-debug-x": [
    [16, "vector"],
    [32, "vector"]
  ],
  "add-debug-sphere-with-transform": [[16, "vector"]],
  "add-debug-circle": [
    [16, "vector"],
    [32, "vector"]
  ],
  "add-debug-vector": [[16, "vector"]],
  "add-debug-yrot-vector": [[16, "vector"]],
  "add-debug-arc": [
    [16, "vector"],
    [32, "vector"]
  ],
  "add-debug-curve": [
    [16, "vector"],
    [32, "vector"]
  ],
  "add-debug-points": [[16, "vector"]],
  "add-debug-light": [[16, "vector"]],
  "dma-timeout-cam": [
    [16, "vector"],
    [32, "matrix"]
  ],

  "(method 18 tracking-spline)": [
    [16, "tracking-spline-sampler"],
    [32, "tracking-spline-sampler"]
  ],

  "draw-ocean-transition": [[16, "sphere"]],

  "dm-cam-mode-func": [[16, "event-message-block"]],
  "ocean-trans-add-upload-table": [[16, "vector"]],

  "dm-cam-settings-func": [[16, "event-message-block"]],

  "dm-cam-render-float": [[16, "event-message-block"]],

  "debug-create-cam-restore": [[16, "euler-angles"]],

  "dm-task-resolution": [[16, "event-message-block"]],

  "dm-task-get-money": [[16, "event-message-block"]],

  "dm-give-all-cells": [[16, "event-message-block"]],

  "dm-give-cell": [[16, "event-message-block"]],

  "(anon-function 13 default-menu)": [[16, "event-message-block"]],

  "(anon-function 12 default-menu)": [[16, "event-message-block"]],

  "(anon-function 11 default-menu)": [[16, "event-message-block"]],

  "(method 22 level)": [[16, "event-message-block"]],
  "(method 9 level)": [[16, "event-message-block"]],
  "(method 10 load-state)": [[16, "event-message-block"]],
  "cam-slave-get-rot": [[16, "quaternion"]],

  "draw-joint-spheres": [[16, "vector"]],
  "(method 16 process-drawable)": [
    [16, "matrix"],
    [80, "matrix"],
    [144, "vector"],
    [160, "vector"]
  ],
  "(anon-function 494 task-control)": [[16, "event-message-block"]],
  "(anon-function 493 task-control)": [[16, "event-message-block"]],
  "(anon-function 480 task-control)": [[16, "event-message-block"]],
  "(anon-function 477 task-control)": [[16, "event-message-block"]],
  "(anon-function 476 task-control)": [[16, "event-message-block"]],
  "(anon-function 475 task-control)": [[16, "event-message-block"]],
  "(anon-function 474 task-control)": [[16, "event-message-block"]],
  "(anon-function 455 task-control)": [[16, "event-message-block"]],
  "(anon-function 445 task-control)": [[16, "event-message-block"]],
  "(anon-function 435 task-control)": [[16, "event-message-block"]],
  "(anon-function 426 task-control)": [[16, "event-message-block"]],
  "(anon-function 425 task-control)": [[16, "event-message-block"]],
  "(anon-function 415 task-control)": [[16, "event-message-block"]],
  "(anon-function 414 task-control)": [[16, "event-message-block"]],
  "(anon-function 403 task-control)": [[16, "event-message-block"]],
  "(anon-function 400 task-control)": [[16, "event-message-block"]],
  "(anon-function 393 task-control)": [[16, "event-message-block"]],
  "(anon-function 390 task-control)": [[16, "event-message-block"]],
  "(anon-function 383 task-control)": [[16, "event-message-block"]],
  "(anon-function 380 task-control)": [[16, "event-message-block"]],
  "(anon-function 369 task-control)": [[16, "event-message-block"]],
  "(anon-function 368 task-control)": [[16, "event-message-block"]],
  "(anon-function 367 task-control)": [[16, "event-message-block"]],
  "(anon-function 366 task-control)": [[16, "event-message-block"]],
  "(anon-function 365 task-control)": [[16, "event-message-block"]],
  "(anon-function 364 task-control)": [[16, "event-message-block"]],
  "(anon-function 363 task-control)": [[16, "event-message-block"]],
  "(anon-function 362 task-control)": [[16, "event-message-block"]],
  "(anon-function 337 task-control)": [[16, "event-message-block"]],
  "(anon-function 336 task-control)": [[16, "event-message-block"]],
  "(anon-function 286 task-control)": [[16, "event-message-block"]],
  "(anon-function 227 task-control)": [[16, "event-message-block"]],
  "(anon-function 38 task-control)": [[16, "event-message-block"]],
  "(anon-function 28 task-control)": [[16, "event-message-block"]],
  "(method 10 border-plane)": [[16, "vector"]],
  "(method 9 game-info)": [[16, "event-message-block"]],
  "(method 9 continue-point)": [[16, "vector"]],
  "(method 9 game-save)": [[16, "file-stream"]],
  "(method 10 game-save)": [[16, "file-stream"]],
  "vector-vector-deg-slerp!": [
    [16, "vector"],
    [32, "vector"],
    [48, "quaternion"],
    [64, "quaternion"],
    [80, "quaternion"],
    [96, "vector"]
  ],
  "closest-pt-in-triangle": [
    [16, "vector"],
    [32, "vector"],
    [48, "vector"]
  ],
  "vector-circle-tangent-new": [
    [16, "sphere"],
    [32, "vector"],
    [48, "vector"]
  ],
  "vector-circle-tangent": [
    [16, "sphere"],
    [32, "vector"],
    [48, "vector"],
    [64, "vector"]
  ],
  "vector-plane-distance": [[16, "vector"]],
  "curve-length": [
    [16, "vector"],
    [32, "vector"]
  ],
  "curve-closest-point": [
    [16, "vector"],
    [32, "vector"]
  ],
  "(method 27 seagull)": [
    [16, "vector"],
    [32, "vector"]
  ],
  "add-debug-air-box": [
    [16, "vector"],
    [32, "vector"]
  ],
  "mem-size": [[16, "memory-usage-block"]],
  "display-loop": [[16, "sphere"]],
  "(method 14 curve-control)": [[16, "vector"]],
  "(method 19 path-control)": [
    [16, "vector"],
    [32, "vector"],
    [48, "vector"],
    [64, "vector"]
  ],
  "progress-allowed?": [[16, "event-message-block"]],
  "(method 9 align-control)": [
    [16, "matrix"],
    [80, "quaternion"]
  ],
  "(method 10 align-control)": [[16, "vector"]],
  "(method 15 load-state)": [
    [16, "event-message-block"],
    [96, "event-message-block"]
  ],

  "(method 43 farmer)": [[16, "vector"]],

  "yakow-post": [
    [16, "vector"],
    [32, "vector"],
    [48, "vector"],
    [64, "vector"],
    [80, "vector"],
    [96, "vector"]
  ],

  "anim-tester-save-object-seqs": [[16, "file-stream"]],
  "anim-test-obj-list-handler": [[16, "event-message-block"]],
  "anim-test-anim-list-handler": [[16, "event-message-block"]],
  "anim-test-sequence-list-handler": [[16, "event-message-block"]],
  "anim-test-edit-seq-insert-item": [[16, "event-message-block"]],
  "anim-test-edit-sequence-list-handler": [
    [112, "event-message-block"],
    [16, "font-context"]
  ],
  "anim-tester-add-newobj": [[16, "event-message-block"]],
  "anim-tester-start": [[16, "event-message-block"]],
  "anim-tester-add-sequence": [[16, "event-message-block"]],

  "instance-tfragment-add-debug-sphere": [[16, "vector"]],

  "cam-state-from-entity": [[16, "curve"]],

  "(method 9 cam-index)": [[16, "vector"]],

  "(method 10 cam-index)": [[16, "vector"]],

  "(method 15 tracking-spline)": [
    [16, "tracking-spline-sampler"],
    [32, "tracking-point"]
  ],
  "(method 16 tracking-spline)": [
    [16, "tracking-spline-sampler"],
    [32, "vector"]
  ],
  "(method 20 tracking-spline)": [
    [16, "vector"],
    [32, "vector"]
  ],
  "(method 21 tracking-spline)": [
    [16, "tracking-spline-sampler"],
    [32, "vector"]
  ],
  "(method 22 tracking-spline)": [
    [16, "tracking-spline-sampler"],
    [32, "vector"]
  ],
  "cam-slave-init": [[16, "event-message-block"]],
  "cam-curve-pos": [
    [16, "vector"],
    [32, "vector"],
    [48, "vector"]
  ],
  "cam-calc-follow!": [
    [16, "event-message-block"],
    [96, "vector"],
    [112, "vector"],
    [128, "vector"],
    [144, "vector"]
  ],
  "mat-remove-z-rot": [
    [16, "vector"],
    [32, "matrix"]
  ],
  "slave-matrix-blend-2": [
    [16, "vector"],
    [32, "quaternion"],
    [48, "quaternion"],
    [64, "quaternion"]
  ],
  "vector-into-frustum-nosmooth!": [
    [16, "matrix"],
    [80, "vector"],
    [96, "vector"]
  ],
  "slave-set-rotation!": [
    [16, "vector"],
    [32, "matrix"],
    [96, "vector"],
    [112, "matrix"],
    [176, "vector"]
  ],
  "v-slrp2!": [
    [16, "vector"],
    [32, "vector"],
    [48, "vector"],
    [64, "matrix"],
    [128, "vector"]
  ],
  "v-slrp3!": [
    [16, "vector"],
    [32, "vector"],
    [48, "vector"],
    [64, "matrix"],
    [128, "vector"]
  ],

  "(code cam-combiner-active)": [
    [16, "vector"],
    [32, "matrix"],
    [80, "vector"],
    [96, "matrix"]
  ],
  "cam-master-init": [
    [16, "vector"],
    [32, "vector"]
  ],
  "plane-from-points": [[16, "vector"]],
  "update-view-planes": [
    [16, "view-frustum"],
    [144, "vector"],
    [160, "vector"],
    [176, "vector"],
    [192, "vector"],
    [208, "vector"],
    [224, "vector"]
  ],
  "move-camera-from-pad": [[16, "vector"]],
  "cam-free-floating-move": [[16, "camera-free-floating-move-info"]],
  "update-camera": [
    [16, "vector"],
    [32, "quaternion"],
    [48, "vector"]
  ],

  "ocean-make-trans-camera-masks": [
    [16, "vector"],
    [32, "vector"]
  ],

  "update-mood-prt-color": [[16, "vector"]],

  "update-mood-swamp": [[16, "vector"]],

  "update-mood-village1": [[16, "vector"]],

  "update-mood-maincave": [[16, "vector"]],

  "update-mood-ogre": [[16, "vector"]],

  "update-mood-finalboss": [
    [16, "vector"],
    [32, "vector"]
  ],

  "update-mood-darkcave": [
    [16, "vector"],
    [32, "vector"]
  ],

  "update-mood-citadel": [
    [16, "vector"],
    [32, "vector"],
    [48, "vector"],
    [64, "vector"],
    [80, "vector"],
    [96, "vector"],
    [112, "vector"],
    [128, "vector"]
  ],

  "update-mood-jungleb": [
    [16, "vector"],
    [32, "vector"],
    [48, "vector"]
  ],

  "update-mood-sunken": [
    [16, "vector"],
    [32, "vector"],
    [48, "vector"],
    [64, "vector"]
  ],

  "update-mood-village2": [
    [16, "vector"],
    [32, "vector"],
    [48, "vector"],
    [64, "vector"]
  ],

  "update-mood-rolling": [
    [16, "vector"] // TODO - really not sure about this one
  ],

  "update-mood-village3": [
    [16, "vector"],
    [32, "vector"],
    [48, "vector"],
    [64, "vector"],
    [80, "vector"],
    [96, "vector"]
  ],

  "ocean-transition-check": [[16, "vector"]],

  "ocean-trans-add-upload-strip": [[16, "vector"]],

  "draw-ocean-transition-seams": [[16, "sphere"]],

  "(method 32 mayor)": [[16, "event-message-block"]],

  "(method 43 mayor)": [[16, "vector"]],

  "(method 10 tippy)": [[16, "vector"]],

  "compute-and-draw-shadow": [
    [16, "vector"],
    [32, "vector"],
    [48, "sparticle-cpuinfo"] // kinda a guess
  ],

  "find-ground-and-draw-shadow": [
    [16, "vector"],
    [32, "vector"],
    [48, "collide-tri-result"]
  ],

  "(method 20 collide-cache)": [[16, "vector"]],

  "(method 12 wobbler)": [[16, "vector"]],

  "(method 12 twister)": [[16, "matrix"]],

  "target-on-end-of-teetertotter?": [
    [16, "vector"],
    [32, "vector"]
  ],

  "(event teetertotter-launch)": [[16, "event-message-block"]],

  "(method 17 rigid-body)": [[16, "vector"]],

  "matrix-3x3-triple-transpose-product": [
    [16, "matrix"],
    [80, "matrix"]
  ],

  "(method 10 rigid-body)": [[16, "quaternion"]],

  "(method 13 rigid-body)": [
    [16, "vector"],
    [32, "vector"]
  ],

  "(method 16 rigid-body)": [
    [16, "vector"],
    [32, "vector"]
  ],

  "(method 14 rigid-body)": [
    [16, "vector"],
    [32, "vector"]
  ],

  "(method 18 rigid-body)": [[16, "vector"]],

  "(method 24 rigid-body-platform)": [[16, "vector"]],

  "(method 26 rigid-body-platform)": [[16, "vector"]],

  "(method 27 rigid-body-platform)": [[16, "vector"]],

  "(method 22 water-anim)": [[16, "vector"]],

  "(anon-function 9 plat-eco)": [[16, "event-message-block"]],

  "default-collision-reaction": [
    [16, "vector"],
    [32, "vector"],
    [48, "vector"],
    [96, "vector"]
  ],

  "(trans plat-button-move-downward sunken-elevator)": [
    [16, "vector"],
    [32, "vector"],
    [48, "event-message-block"]
  ],

  "(method 29 sunken-elevator)": [[16, "vector"]],
  "(anon-function 0 title-obs)": [[16, "font-context"]],

  "print-game-text": [[16, "font-context"]],

  "draw-string-xy": [[16, "font-context"]],

  "(method 50 nav-enemy)": [[16, "vector"]],

  "nav-enemy-init-by-other": [[16, "vector"]],

  "nav-enemy-turn-to-face-point": [[16, "vector"]],

  "nav-enemy-facing-point?": [[16, "vector"]],

  "nav-enemy-jump-post": [[16, "vector"]],

  "(method 41 nav-enemy)": [
    [16, "vector"],
    [32, "vector"]
  ],

  "nav-enemy-falling-post": [
    [16, "vector"] // TODO - check collide-shape-moving::62(type, vector, float)
  ],

  "nav-enemy-death-post": [
    [16, "vector"] // TODO - check collide-shape-moving::62(type, vector, float)
  ],

  "nav-enemy-jump-land-post": [
    [16, "vector"],
    [32, "vector"]
  ],

  "nav-enemy-facing-direction?": [
    [16, "vector"],
    [32, "vector"]
  ],

  "nav-enemy-initialize-custom-jump": [
    [16, "vector"],
    [32, "vector"]
  ],

  "nav-enemy-flee-post": [
    [16, "vector"],
    [32, "vector"]
  ],

  "(enter nav-enemy-jump-land nav-enemy)": [[16, "vector"]],
  "(code nav-enemy-die nav-enemy)": [[16, "event-message-block"]],
  "(enter nav-enemy-die nav-enemy)": [[16, "event-message-block"]],
  "(trans nav-enemy-flee nav-enemy)": [[16, "event-message-block"]],
  "(trans nav-enemy-patrol nav-enemy)": [[16, "event-message-block"]],

  "(method 73 nav-enemy)": [[16, "event-message-block"]],

  "(method 43 nav-enemy)": [[16, "event-message-block"]],

  "nav-enemy-send-attack": [[16, "event-message-block"]],

  "birth-pickup-at-point": [[16, "vector"]],

  "merc-blend-shape": [[16, ["array", "int16", 128]]],

  "(method 43 bird-lady)": [[16, "vector"]],

  "(method 32 bird-lady-beach)": [[16, "event-message-block"]],

  "muse-to-idle": [[16, "event-message-block"]],

  "(method 32 sculptor)": [[16, "event-message-block"]],

  "(method 43 sculptor)": [[16, "vector"]],

  "(method 32 geologist)": [[16, "event-message-block"]],

  "(method 43 geologist)": [[16, "vector"]],

  "(method 32 oracle)": [[16, "event-message-block"]],

  "(method 11 oracle)": [
    [16, "vector"],
    [32, "event-message-block"]
  ],

  "(method 32 explorer)": [[16, "event-message-block"]],

  "(method 43 explorer)": [[16, "vector"]],

  "(method 32 assistant)": [[16, "event-message-block"]],

  "(method 43 assistant)": [[16, "vector"]],

  "(code idle assistant)": [
    [16, "vector"],
    [32, "vector"]
  ],

  "check-drop-level-assistant": [[16, "vector"]],

  "(method 32 sage)": [[16, "event-message-block"]],

  "(method 43 sage)": [[16, "vector"]],

  "(trans idle sage)": [[16, "event-message-block"]],

  "(method 32 gambler)": [[16, "event-message-block"]],

  "(method 43 gambler)": [[16, "vector"]],

  "(method 32 warrior)": [[16, "event-message-block"]],

  "(method 43 warrior)": [[16, "vector"]],

  "(exit play-anim warrior)": [[16, "event-message-block"]],

  "minershort-trans-hook": [[16, "vector"]],

  "(method 32 minershort)": [[16, "event-message-block"]],

  "(exit play-anim minershort)": [[16, "event-message-block"]],

  "(method 43 minershort)": [[16, "vector"]],

  "(method 33 progress)": [[16, "event-message-block"]],
  "hide-progress-screen": [[16, "event-message-block"]],
  "progress-init-by-other": [[16, "quaternion"]],
  "(post progress-debug)": [[16, "font-context"]],
  "(post progress-normal)": [[16, "font-context"]],
  "(code progress-normal)": [[16, "event-message-block"]],
  "fuel-cell-progress-hud-orbit-callback": [
    [16, "vector"],
    [32, "vector"]
  ],
  "(method 24 progress)": [[16, "font-context"]],
  "(method 25 progress)": [[16, "font-context"]],
  "(method 26 progress)": [[16, "font-context"]],
  "(method 17 progress)": [[16, "font-context"]],
  "(method 28 progress)": [[16, "font-context"]],
  "(method 27 progress)": [[16, "font-context"]],

  "(method 11 fact-info-target)": [[16, "event-message-block"]],

  "(anon-function 6 game-info)": [[16, "event-message-block"]],

  "(anon-function 8 game-info)": [[16, "event-message-block"]],

  "(method 24 game-info)": [[16, "scf-time"]],

  "auto-save-post": [
    [16, "font-context"],
    [112, "font-context"]
  ],

  "auto-save-init-by-other": [[16, "event-message-block"]],

  "(code error auto-save)": [[16, "event-message-block"]],

  "(code done auto-save)": [[16, "event-message-block"]],

  "update-time-of-day": [
    [16, "(array float)"], // TODO - broken!
    [48, "vector"]
  ],

  "check-drop-level-rain": [[16, "vector"]],

  "update-rain": [
    [16, "vector"],
    [32, "vector"],
    [48, "event-message-block"]
  ],

  "sparticle-track-sun": [[16, "vector"]],

  "(method 16 target)": [
    [16, "vector"],
    [32, "vector"],
    [48, "vector"]
  ],

  "vector-local+!": [[16, "vector"]],

  "move-forward": [
    [16, "vector"],
    [32, "vector"]
  ],

  "set-forward-vel": [[16, "vector"]],

  "delete-back-vel": [
    [16, "vector"],
    [32, "vector"]
  ],

  "set-side-vel": [[16, "vector"]],

  "build-conversions": [[16, "vector"]],

  "vector-turn-to": [
    [16, "vector"],
    [32, "vector"]
  ],

  "warp-vector-into-surface!": [[16, "matrix"]],

  "vector<-pad-in-surface!": [[16, "vector"]],

  "local-pad-angle": [
    [16, "vector"],
    [32, "vector"]
  ],

  "turn-around?": [
    [16, "vector"],
    [32, "vector"]
  ],

  "target-move-dist": [[16, "vector"]],

  "turn-to-vector": [
    [16, "vector"],
    [32, "vector"]
  ],

  "add-thrust": [
    [16, "vector"],
    [32, "vector"],
    [48, "vector"],
    [64, "vector"],
    [80, "vector"],
    [96, "vector"],
    [112, "vector"],
    [128, "vector"],
    [144, "vector"],
    [160, "vector"],
    [176, "vector"],
    [192, "vector"],
    [208, "vector"],
    [224, "vector"]
  ],

  "add-gravity": [
    [16, "vector"],
    [32, "vector"],
    [48, "vector"],
    [64, "vector"]
  ],

  "target-compute-slopes": [
    [16, "vector"],
    [32, "vector"],
    [48, "matrix"]
  ],

  "do-rotations2": [
    [16, "vector"],
    [32, "quaternion"],
    [48, "quaternion"]
  ],

  "level-setup": [[16, "event-message-block"]],

  "flag-setup": [
    [16, "vector"],
    [32, "event-message-block"],
    [112, "vector"],
    [128, "vector"],
    [144, "vector"],
    [160, "vector"]
  ],

  "target-compute-edge": [
    [16, "event-message-block"],
    [96, "vector"],
    [112, "vector"]
  ],

  "target-compute-edge-rider": [
    [16, "event-message-block"],
    [96, "vector"]
  ],

  "target-calc-camera-pos": [[16, "vector"]],

  "joint-points": [
    [16, "vector"],
    [32, "vector"]
  ],

  "target-real-post": [
    [16, "vector"],
    [32, "vector"],
    [48, "vector"]
  ],

  "target-swim-post": [[16, "vector"]],

  "target-no-stick-post": [[16, "vector"]],

  "target-no-move-post": [
    [16, "collide-edge-hold-list"] // a total guess
  ],

  "target-slide-down-post": [
    [16, "vector"],
    [32, "vector"],
    [48, "vector"],
    [64, "matrix"]
  ],

  "target-no-ja-move-post": [
    [16, "collide-edge-hold-list"] // a total guess
  ],

  "target-print-stats": [
    [16, "vector"],
    [32, "vector"],
    [48, "vector"]
  ],

  "target-compute-pole": [
    [16, "vector"],
    [32, "vector"],
    [48, "vector"],
    [64, "vector"],
    [80, "event-message-block"],
    [160, "vector"],
    [176, "vector"],
    [192, "vector"]
  ],

  "can-exit-duck?": [
    [16, "collide-using-spheres-params"],
    [48, ["inline-array", "sphere", 2]]
  ],

  "(method 32 evilbro)": [[16, "event-message-block"]],

  "(exit play-anim evilbro)": [[16, "event-message-block"]],

  "(method 29 basebutton)": [[16, "event-message-block"]],

  "(code use warp-gate)": [[16, "event-message-block"]],

  "(trans use warp-gate)": [[16, "event-message-block"]],

  "(anon-function 1 basebutton)": [
    [16, "vector"],
    [32, "vector"],
    [48, "event-message-block"]
  ],

  "(code target-warp-out)": [
    [16, "event-message-block"],
    [96, "vector"],
    [112, "vector"]
  ],

  "dm-anim-tester-func": [[16, "event-message-block"]],

  "update-actor-vis-box": [[16, "vector"]],

  "(method 14 level-group)": [
    [16, "vector"],
    [32, "vector"]
  ],

  "(trans falling beach-rock)": [
    [16, "vector"],
    [32, "vector"],
    [48, "vector"],
    [64, "vector"],
    [80, "vector"],
    [96, "vector"]
  ],

  "(code falling beach-rock)": [[16, "event-message-block"]],

  "(method 11 beach-rock)": [[16, "vector"]],

  "birth-func-copy-target-y-rot": [[16, "matrix"]],

  "birth-func-ground-orient": [
    [16, "vector"],
    [32, "collide-tri-result"],
    [128, "vector"],
    [144, "quaternion"],
    [160, "quaternion"]
  ],

  "birth-func-target-orient": [
    [32, "vector"],
    [48, "vector"], // unused
    [64, "quaternion"],
    [80, "quaternion"]
  ],

  "birth-func-vector-orient": [
    [16, "vector"],
    [32, "vector"], // unused
    [48, "quaternion"]
  ],

  "part-tracker-track-target-joint": [[16, "vector"]],

  "process-drawable-burn-effect": [
    [16, "rgbaf"],
    [32, "rgbaf"],
    [48, "vector"]
  ],

  "(anon-function 27 projectiles)": [[16, "vector"]],

  "projectile-collision-reaction": [
    [16, "vector"],
    [32, "vector"],
    [48, "matrix"],
    [96, "vector"],
    [112, "event-message-block"],
    [192, "vector"],
    [208, "vector"]
  ],

  "(event projectile-moving projectile)": [[16, "event-message-block"]],

  "(code projectile-moving projectile)": [[16, "vector"]],

  "projectile-update-velocity-space-wars": [
    [16, "vector"],
    [32, "vector"],
    [48, "vector"],
    [64, "vector"]
  ],

  "(code projectile-die projectile)": [[16, "event-message-block"]],

  "projectile-init-by-other": [[16, "collide-edge-hold-list"]],

  "(method 27 projectile-yellow)": [[16, "vector"]],

  "spawn-projectile-blue": [
    [16, "vector"],
    [32, "vector"]
  ],

  "(enter plat-button-move-downward jungle-elevator)": [
    [16, "event-message-block"]
  ],

  "(trans plat-button-move-downward jungle-elevator)": [
    [16, "vector"],
    [32, "vector"],
    [48, "event-message-block"]
  ],

  "(method 29 jungle-elevator)": [[16, "vector"]],

  "(event bouncer-wait)": [[16, "event-message-block"]],

  "hopper-find-ground": [
    [16, "vector"],
    [32, "collide-tri-result"]
  ],

  "blocking-plane-init-by-other": [[16, "matrix"]],

  "evilsib-trans-hook-wait": [[16, "event-message-block"]],

  "(method 32 sequenceB)": [[16, "event-message-block"]],

  "(event play-anim sequenceB)": [[16, "event-message-block"]],

  "(exit play-anim sequenceB)": [[16, "event-message-block"]],

  "sequenceC-can-trans-hook-2": [
    [16, "vector"],
    [32, "event-message-block"]
  ],

  "sequenceC-can-trans-hook": [[16, "event-message-block"]],

  "(method 32 sequenceC)": [[16, "event-message-block"]],

  "sequenceC-trans-hook": [[16, "vector"]],

  "(trans hidden assistant-firecanyon)": [[16, "font-context"]],

  "(method 32 sage-bluehut)": [[16, "event-message-block"]],

  "(exit play-anim sage-bluehut)": [[16, "event-message-block"]],

  "(method 43 sage-bluehut)": [[16, "vector"]],

  "(method 37 sharkey)": [[16, "vector"]],

  "(method 39 sharkey)": [[16, "vector"]],

  "sharkey-notice-player?": [[16, "event-message-block"]],

  "sharkey-move-to-attack-position": [
    [16, "vector"],
    [32, "vector"],
    [48, "vector"]
  ],

  "(code nav-enemy-attack sharkey)": [
    [16, "vector"],
    [32, "vector"],
    [48, "event-message-block"]
  ],

  "(trans nav-enemy-chase sharkey)": [[16, "event-message-block"]],

  "(method 43 lurkercrab)": [
    [16, "vector"],
    [32, "vector"]
  ],

  "(enter idle assistant-lavatube-end)": [[16, "event-message-block"]],

  "target-has-all-the-cells?": [[16, "event-message-block"]],

  "(code idle power-left)": [[16, "event-message-block"]],

  "(code jump powercellalt)": [[16, "trajectory"]],

  "(enter target-final-door)": [[16, "event-message-block"]],

  "(exit target-final-door)": [[16, "event-message-block"]],

  "(code target-final-door)": [
    [16, "vector"],
    [32, "vector"],
    [48, "vector"],
    [64, "event-message-block"]
  ],

  "(method 43 aphid)": [[16, "event-message-block"]],

  "(code nav-enemy-give-up aphid)": [[16, "vector"]],

  "aphid-init-by-other": [
    [16, "vector"],
    [32, "event-message-block"]
  ],

  "voicebox-track": [
    [16, "vector"],
    [32, "vector"],
    [48, "vector"]
  ],

  "crate-standard-event-handler": [[16, "event-message-block"]],

  "plat-trans": [[16, "vector"]],

  "(code door-closing eco-door)": [[16, "overlaps-others-params"]],

  "(code door-open eco-door)": [[16, "event-message-block"]],

  "(code door-opening eco-door)": [[16, "event-message-block"]],

  "(code door-closed eco-door)": [[16, "event-message-block"]],

  "(code plat-button-teleport-to-other-end plat-button)": [[16, "vector"]],

  "plat-button-camera-on": [[16, "event-message-block"]],

  "plat-button-camera-off": [[16, "event-message-block"]],

  "(trans plat-button-move-downward plat-button)": [[16, "vector"]],

  "(trans plat-button-move-upward plat-button)": [[16, "vector"]],

  "(event plat-idle plat-eco)": [[16, "event-message-block"]],

  "(trans plat-idle plat-eco)": [[16, "vector"]],

  "(anon-function 8 plat-eco)": [[16, "event-message-block"]],

  "(anon-function 7 plat-eco)": [
    [16, "vector"] // code
  ],

  "(event drop-plat-idle)": [[16, "event-message-block"]],

  "(code drop-plat-rise)": [[16, "vector"]],

  "(post drop-plat-rise)": [[16, "quaternion"]],

  "(code drop-plat-drop)": [[16, "vector"]],

  "(post drop-plat-drop)": [[16, "quaternion"]],

  "(method 21 drop-plat)": [
    [16, "vector"],
    [32, "vector"],
    [48, "vector"]
  ],

  "citb-drop-plat-spawn-children": [
    [16, "vector"],
    [32, "vector"]
  ],

  "citb-drop-plat-drop-all-children": [[16, "event-message-block"]],

  "citb-drop-plat-drop-children": [[16, "event-message-block"]],

  "(event plat-flip-idle)": [[16, "event-message-block"]],

  "(code plat-flip-idle)": [[16, "vector"]],

  "(method 27 square-platform)": [
    [16, "vector"],
    [32, "vector"]
  ],

  "(event wedge-plat-tip)": [[16, "event-message-block"]],

  "(event wedge-plat-outer-tip)": [[16, "event-message-block"]],

  "(event wall-plat-extending)": [[16, "event-message-block"]],

  "(code wall-plat-extending)": [[16, "vector"]],

  "(event wall-plat-retracting)": [[16, "event-message-block"]],

  "(code wall-plat-retracting)": [[16, "vector"]],

  "(event wall-plat-sync-idle)": [[16, "event-message-block"]],

  "(code wall-plat-sync-idle)": [[16, "vector"]],

  "(method 11 wall-plat)": [[16, "vector"]],

  "reset-target-tracking": [[16, "vector"]],
  "reset-drawable-tracking": [[16, "vector"]],

  "master-track-target": [
    [16, "vector"],
    [32, "vector"],
    [48, "vector"],
    [64, "collide-mesh-cache-tri"],
    [160, "vector"],
    [176, "vector"],
    [192, "vector"],
    [208, "vector"],
    [224, "vector"]
  ],
  "master-unset-region": [[16, "event-message-block"]],
  "master-base-region": [
    [16, "vector"],
    [32, "event-message-block"]
  ],
  "master-switch-to-entity": [[32, "event-message-block"]],
  "master-check-regions": [[16, "event-message-block"]],

  "cam-circular-position-into-max-angle": [
    [16, "matrix"],
    [80, "matrix"],
    [144, "vector"],
    [160, "vector"]
  ],
  "cam-circular-position": [
    [16, "vector"],
    [32, "vector"]
  ],
  "cam-circular-code": [[16, "vector"]],
  "(anon-function 37 cam-states)": [
    [48, "vector"],
    [64, "event-message-block"],
    [16, "vector"],
    [32, "vector"]
  ],
  "cam-string-find-position-rel!": [
    [16, "vector"],
    [32, "vector"],
    [48, "bone"],
    [144, "matrix"]
  ],
  "cam-los-spline-collide": [
    [16, "vector"],
    [32, "vector"],
    [48, "vector"]
  ],

  "(event cam-master-active)": [
    [16, "event-message-block"],
    [96, "vector"],
    [112, "vector"]
  ],

  "(code cam-master-active)": [[16, "event-message-block"]],

  "(exit cam-eye)": [[16, "event-message-block"]],

  "(code cam-fixed)": [[16, "vector"]],

  "(enter cam-eye)": [[16, "vector"]],

  "(enter cam-billy)": [[16, "vector"]],

  "(code cam-pov180)": [
    [16, "vector"],
    [32, "vector"],
    [48, "vector"],
    [64, "vector"]
  ],

  "(enter cam-fixed-read-entity)": [
    [16, "vector"],
    [32, "event-message-block"]
  ],

  "(enter cam-pov-track)": [
    [16, "vector"],
    [32, "event-message-block"]
  ],

  "(code cam-decel)": [
    [16, "vector"],
    [32, "vector"],
    [48, "event-message-block"]
  ],

  "(code cam-eye)": [
    [16, "vector"],
    [32, "matrix"],
    [96, "vector"],
    [112, "vector"],
    [128, "vector"]
  ],

  "(code cam-billy)": [
    [16, "vector"],
    [32, "vector"],
    [48, "vector"],
    [64, "vector"],
    [80, "matrix"]
  ],

  "(enter cam-standoff-read-entity)": [
    [16, "vector"],
    [32, "vector"],
    [48, "vector"],
    [64, "event-message-block"]
  ],

  "(code cam-endlessfall)": [
    [16, "matrix"],
    [80, "vector"],
    [96, "vector"]
  ],

  "(enter cam-spline)": [
    [16, "vector"],
    [32, "vector"],
    [48, "vector"],
    [64, "vector"],
    [80, "event-message-block"]
  ],

  "(code cam-spline)": [[16, "curve"]],

  "(enter cam-circular)": [
    [16, "vector"],
    [32, "vector"],
    [48, "vector"],
    [64, "event-message-block"]
  ],

  "los-cw-ccw": [
    [16, "vector"],
    [32, "vector"],
    [48, "matrix"],
    [112, "vector"]
  ],

  "cam-string-follow": [
    [16, "vector"],
    [32, "vector"],
    [48, "vector"],
    [64, "vector"]
  ],

  "cam-string-line-of-sight": [
    [16, "clip-travel-vector-to-mesh-return-info"],
    [176, "vector"],
    [192, "vector"],
    [208, "vector"],
    [224, "vector"],
    [240, "vector"],
    [256, "vector"]
  ],

  "cam-string-joystick": [
    [16, "vector"],
    [32, "matrix"],
    [96, "vector"],
    [112, "vector"]
  ],

  "cam-string-find-hidden": [
    [16, "collide-mesh-cache-tri"],
    [112, "vector"],
    [128, "vector"]
  ],

  "cam-string-move": [
    [16, "vector"],
    [32, "vector"],
    [48, "vector"],
    [64, "vector"],
    [80, "vector"],
    [96, "collide-mesh-cache-tri"],
    [192, "vector"],
    [208, "vector"],
    [224, "vector"]
  ],

  "cam-string-code": [
    [16, "vector"],
    [32, "vector"]
  ],

  "(event cam-string)": [[16, "vector"]],

  "(trans cam-stick)": [
    [16, "matrix"],
    [80, "vector"],
    [96, "vector"],
    [112, "vector"]
  ],
  "cam-bike-code": [
    [16, "matrix"],
    [80, "vector"],
    [96, "vector"],
    [112, "vector"],
    [128, "vector"],
    [144, "vector"],
    [160, "vector"],
    [176, "collide-mesh-cache-tri"],
    [272, "vector"]
  ],

  "cam-stick-code": [
    [16, "vector"],
    [32, "vector"],
    [48, "vector"],
    [64, "vector"],
    [80, "vector"],
    [96, "collide-mesh-cache-tri"],
    [192, "vector"]
  ],

  "(enter cam-string)": [
    [16, "vector"],
    [32, "collide-mesh-cache-tri"],
    [128, "vector"],
    [144, "vector"],
    [160, "vector"]
  ],

  "cam-los-collide": [
    [16, "vector"],
    [32, "vector"],
    [48, "vector"],
    [64, "vector"],
    [80, "vector"],
    [96, "vector"],
    [112, "vector"],
    [128, "vector"],
    [144, "vector"],
    [160, "vector"],
    [176, "vector"],
    [192, "vector"],
    [208, "vector"]
  ],

  "(code cam-point-watch)": [
    [16, "vector"],
    [32, "vector"],
    [48, "vector"],
    [64, "matrix"]
  ],

  "(code cam-orbit)": [
    [16, "vector"],
    [32, "vector"]
  ],

  "(enter cam-free-floating)": [[16, "event-message-block"]],

  "(enter cam-orbit)": [[16, "vector"]],

  "(method 25 pov-camera)": [[16, "event-message-block"]],

  "(code pov-camera-start-playing pov-camera)": [[16, "event-message-block"]],

  "(code pov-camera-done-playing pov-camera)": [[16, "event-message-block"]],

  "debug-set-camera-pos-rot!": [[16, "event-message-block"]],

  "camera-master-debug": [[16, "vector"]],

  "(method 23 tracking-spline)": [
    [16, "vector"],
    [32, "vector"]
  ],

  "master-draw-coordinates": [
    [16, "vector"],
    [32, "vector"],
    [48, "matrix"]
  ],

  "camera-slave-debug": [
    [16, "vector"],
    [32, "vector"],
    [48, "matrix"],
    [112, "vector"],
    [128, "curve"],
    [160, "vector"],
    [176, "vector"],
    [192, "vector"]
  ],

  "cam-debug-draw-tris": [[16, "vector4w"]],

  "cam-collision-record-draw": [
    [16, "vector4w"],
    [32, "vector4w"],
    [48, "collide-mesh-cache-tri"],
    [144, "vector"]
  ],

  "debug-euler": [
    [16, "euler-angles"],
    [32, "matrix"]
  ],

  "v-slrp!": [
    [16, "vector"],
    [32, "vector"],
    [48, "vector"]
  ],

  "interp-test": [
    [16, "vector"],
    [32, "vector"]
  ],

  "cam-layout-save-cam-trans": [[16, "vector"]],

  "cam-layout-save-pivot": [[16, "vector"]],

  "cam-layout-save-interesting": [[16, "vector"]],

  "cam-layout-save-align": [[16, "vector"]],

  "clmf-cam-flag-toggle": [[16, "clmf-cam-flag-toggle-info"]],

  "interp-test-deg": [
    [16, "vector"],
    [32, "vector"]
  ],

  "clmf-pos-rot": [
    [16, "vector"],
    [32, "vector"],
    [48, "matrix"],
    [112, "matrix"],
    [176, "vector"]
  ],

  "clmf-input": [
    [16, "matrix"],
    [80, "vector"]
  ],

  "cam-layout-entity-info": [
    [16, "matrix"],
    [80, "vector"],
    [96, "vector"],
    [112, "vector"],
    [128, "vector"],
    [144, "curve"],
    [176, "vector"],
    [192, "vector"],
    [208, "vector"],
    [224, "curve"],
    [256, "vector"],
    [272, "vector"],
    [288, "vector"],
    [304, "curve"],
    [336, "vector"],
    [352, "vector"],
    [368, "interp-test-info"],
    [432, "vector"]
  ],

  "clmf-save-single": [[16, "file-stream"]],

  "pov-camera-play-and-reposition": [[16, "event-message-block"]],

  "cam-layout-entity-volume-info-create": [
    [32, "vector"],
    [48, "vector"],
    [64, "vector"],
    [80, "vector"],
    [96, "vector"],
    [112, "vector"],
    [128, "vector"],
    [144, "vector"]
  ],

  "(code plunger-lurker-plunge)": [[16, "event-message-block"]],
  "(event flying-lurker-fly)": [[16, "event-message-block"]],
  "(trans flying-lurker-fly)": [[16, "event-message-block"]],
  "flying-lurker-handler": [[16, "event-message-block"]],
  "flying-lurker-play-intro": [[16, "event-message-block"]],
  "(code flying-lurker-start)": [[16, "event-message-block"]],
  "(event flying-lurker-clone)": [[16, "event-message-block"]],
  "(event flying-lurker-idle)": [[16, "event-message-block"]],
  "(code flying-lurker-idle)": [[16, "event-message-block"]],
  "flying-lurker-calc-speed": [
    [16, "vector"],
    [32, "vector"]
  ],
  "(method 20 flying-lurker)": [
    [16, "collide-mesh-cache-tri"],
    [112, "vector"],
    [128, "vector"],
    [144, "bounding-box"],
    [176, "vector"]
  ],
  "flying-lurker-rotate": [
    [16, "matrix"],
    [80, "matrix"],
    [144, "vector"],
    [160, "vector"]
  ],

  "(method 18 collide-cache)": [[16, "collide-cache-prim"]],

  "kill-current-level-hint": [[16, "event-message-block"]],
  "(exit level-hint-sidekick)": [[16, "event-message-block"]],
  "(method 14 level-hint)": [[16, "font-context"]],
  "(code level-hint-error)": [[16, "font-context"]],
  "ambient-type-hint": [[16, "font-context"]],
  "ambient-type-sound": [[32, "sound-spec"]],
  "ambient-type-sound-loop": [[16, "sound-spec"]],

  "(trans windmill-one-idle)": [
    [16, "vector"]
  ],

  "move-grottopole-to-position": [
    [16, "vector"]
  ],

  "flying-rock-init-by-other": [
    [16, "vector"]
  ],

  "(event flutflutegg-idle)": [
    [16, "vector"]
  ],

  "(trans flutflutegg-idle)": [
    [16, "vector"]
  ],

  "(event flutflutegg-physics)": [
    [16, "vector"]
  ],

  "(code flutflutegg-physics-fall)": [
    [16, "vector"],
    [32, "quaternion"]
  ],

  "(code flutflutegg-physics)": [
    [16, "vector"],
    [32, "quaternion"]
  ],

  "(code flying-rock-rolling)": [
    [16, "vector"],
    [32, "vector"],
    [48, "vector"]
  ],

  "move-grottopole": [
    [16, "vector"],
    [32, "vector"]
  ],

  "(code ecoventrock-break)": [
    [16, "event-message-block"],
    [96, "vector"],
    [112, "vector"]
  ],

  "beachcam-spawn": [
    [16, "event-message-block"]
  ],

  "(anon-function 8 beach-obs)": [
    [16, "event-message-block"]
  ],

  "(code target-warp-in)": [
    [16, "vector"],
    [32, "event-message-block"]
  ],

  "(trans active warp-gate)": [
    [16, "vector"],
    [32, "event-message-block"]
  ],

  "(code idle warp-gate)": [
    [16, "vector"],
    [32, "font-context"]
  ],

  "(code active warp-gate)": [
    [16, "font-context"]
  ],

  "(event basebutton-up-idle warp-gate-switch)": [
    [16, "event-message-block"]
  ],

  "(method 31 warp-gate-switch)": [
    [16, "event-message-block"]
  ],

  "(trans basebutton-up-idle warp-gate-switch)": [
    [16, "event-message-block"]
  ],

  "(event basebutton-down-idle warp-gate-switch)": [
    [16, "event-message-block"]
  ],

  "(code basebutton-going-down warp-gate-switch)": [
    [16, "event-message-block"]
  ],

  "(code idle citb-arm-section)": [
    [16, "vector"],
    [32, "vector"]
  ],

  "(event citb-disc-idle)": [
    [16, "event-message-block"]
  ],

  "(post plat-path-active citb-launcher)": [
    [16, "event-message-block"]
  ],

  "(event citb-robotboss-idle)": [
    [16, "event-message-block"]
  ],

  "(code citb-robotboss-idle)": [
    [16, "event-message-block"]
  ],

  "citb-generator-trigger-others": [
    [16, "event-message-block"]
  ],

  "(code citb-generator-break)": [
    [16, "event-message-block"]
  ],

  "(code citadelcam-stair-plats)": [
    [16, "event-message-block"]
  ],

  "(code battlecontroller-play-intro-camera citb-battlecontroller)": [
    [16, "event-message-block"]
  ],

  "(trans cavecrystal-active)": [
    [16, "vector"]
  ],

  "(method 11 eggtop)": [
    [16, "vector"]
  ],

  "(anon-function 4 jungleb-obs)": [
    [16, "event-message-block"]
  ],

  "(event idle logtrap)": [
    [16, "event-message-block"]
  ],

  "(code pov-camera-playing precurbridgecam)": [
    [16, "event-message-block"]
  ],

  "(code precurbridge-idle)": [
    [16, "event-message-block"]
  ],

  "(code maindoor-closed)": [
    [16, "event-message-block"]
  ],

  "(method 11 maindoor)": [
    [16, "event-message-block"]
  ],

  "(code lurkerm-piston-idle)": [
    [16, "vector"]
  ],

  "starfish-spawn-child": [
    [16, "vector"]
  ],

  "(method 27 bone-platform)": [
    [16, "vector"]
  ],

  "(event breakaway-idle)": [
    [16, "event-message-block"]
  ],

  "mistycam-spawn": [
    [16, "event-message-block"]
  ],

  "mis-bone-bridge-event-handler": [
    [16, "vector"],
    [32, "vector"],
    [48, "vector"],
    [64, "event-message-block"]
  ],

  "misty-cam-restore": [
    [16, "vector"],
    [32, "matrix"],
    [96, "event-message-block"]
  ],

  "(trans allpontoons-be-clone)": [
    [16, "vector"],
    [32, "vector"],
    [48, "vector"],
    [64, "vector"],
    [80, "vector"],
    [96, "vector"]
  ],

  "fireboulder-hover-stuff": [
    [16, "vector"]
  ],

  "(enter fireboulder-hover)": [
    [16, "vector"]
  ],

  "boulder1-trans": [
    [16, "vector"],
    [32, "event-message-block"]
  ],

  "boulder2-trans-2": [
    [16, "vector"],
    [32, "event-message-block"]
  ],

  "boulder2-trans": [
    [16, "vector"],
    [32, "event-message-block"]
  ],

  "boulder3-trans-2": [
    [16, "vector"],
    [32, "event-message-block"]
  ],

  "boulder3-trans": [
    [16, "vector"],
    [32, "event-message-block"]
  ],

  "boulder4-trans-3": [
    [16, "vector"],
    [32, "event-message-block"]
  ],

  "boulder4-trans-2": [
    [16, "vector"],
    [32, "event-message-block"]
  ],

  "boulder4-trans": [
    [16, "vector"],
    [32, "event-message-block"]
  ],

  "(code exit-chamber-dummy-idle)": [
    [16, "vector"],
    [32, "event-message-block"]
  ],

  "(code exit-chamber-dummy-wait-to-appear)": [
    [16, "vector"],
    [32, "event-message-block"]
  ],

  "(code ogreboss-village2-throw)": [
    [16, "event-message-block"]
  ],

  "swamp-spike-default-event-handler": [
    [16, "event-message-block"]
  ],

  "swamp-spike-post": [
    [16, "event-message-block"]
  ],

  "(code balance-plat-idle)": [
    [16, "event-message-block"]
  ],

  "(code swamp-spike-idle)": [
    [16, "vector"],
    [32, "vector"]
  ],

  "(code pov-camera-playing maincavecam)": [
    [16, "event-message-block"]
  ],

  "(event idle cavetrapdoor)": [
    [16, "event-message-block"]
  ],

  "cavecrystal-light-control-caveelevator-callback": [
    [16, "vector"]
  ],

  "(method 21 caveelevator)": [
    [16, "vector"]
  ],

  "(method 20 caveelevator)": [
    [16, "vector"]
  ],

  "caveelevator-joint-callback": [
    [16, "vector"]
  ],

  "(event caveflamepots-active)": [
    [16, "attack-info"],
    [128, "event-message-block"]
  ],

  "(code pov-camera-playing sunkencam)": [
    [16, "event-message-block"]
  ],

  "dark-plant-check-target": [
    [16, "event-message-block"]
  ],

  "(code dark-plant-idle)": [
    [16, "event-message-block"]
  ],

  "(code gorge-abort-idle)": [
    [16, "event-message-block"]
  ],

  "(code gorge-finish-idle)": [
    [16, "event-message-block"]
  ],

  "(code gorge-start-race-finished)": [
    [16, "event-message-block"]
  ],

  "(code gorge-start-race-aborted)": [
    [16, "event-message-block"]
  ],

  "(enter gorge-start-racing)": [
    [16, "event-message-block"]
  ],

  "(exit gorge-start-racing)": [
    [16, "event-message-block"]
  ],

  "(code gorge-start-ready)": [
    [16, "event-message-block"]
  ],

  "(code happy-plant-opening)": [
    [16, "event-message-block"],
    [96, "vector"]
  ],

  "(code pusher-idle)": [
    [16, "vector"]
  ],

  "(method 11 gorge-start)": [
    [16, "vector"]
  ],

  "(method 11 happy-plant)": [
    [16, "vector"]
  ],

  "rolling-start-init-by-other": [
    [16, "matrix"]
  ],

  "dark-plant-randomize": [
    [16, "vector"]
  ],

  "gorge-init": [
    [16, "vector"]
  ],

  "gorge-start-launch-start-banner": [
    [16, "vector"]
  ],

  "gorge-behind": [
    [16, "vector"]
  ],

  "gorge-in-front": [
    [16, "vector"]
  ],

  "race-time-read": [
    [16, "race-time"]
  ],

  "gorge-start-draw-time": [
    [16, "font-context"]
  ],

  "(event balloon-idle)": [
    [16, "event-message-block"]
  ],

  "(trans spike-up)": [
    [16, "event-message-block"]
  ],

  "(trans spike-down)": [
    [16, "event-message-block"]
  ],

  "(trans spike-idle)": [
    [16, "event-message-block"]
  ],

  "(event idle crate-darkeco-cluster)": [
    [16, "event-message-block"]
  ],

  "(event idle tntbarrel)": [
    [16, "event-message-block"]
  ],

  "(trans ogre-bridge-idle)": [
    [16, "event-message-block"]
  ],

  "(code ogre-bridge-activate)": [
    [16, "event-message-block"]
  ],

  "(event ogre-bridge-break)": [
    [16, "vector"]
  ],

  "(code ride-up gondola)": [
    [16, "event-message-block"]
  ],

  "(code ride-down gondola)": [
    [16, "event-message-block"]
  ],

  "(code idle gondola)": [
    [16, "vector"],
    [32, "vector"],
    [48, "event-message-block"],
    [128, "font-context"]
  ],

  "(code pov-camera-playing snowcam)": [
    [16, "event-message-block"]
  ],

  "(code snow-eggtop-activate)": [
    [16, "event-message-block"]
  ],

  "(event snowpusher-idle)": [
    [16, "event-message-block"]
  ],

  "(code snow-log-wait-for-master)": [
    [16, "event-message-block"]
  ],

  "(code snow-log-button-activate)": [
    [16, "event-message-block"]
  ],

  "(method 11 snow-eggtop)": [
    [16, "vector"]
  ],

  "(method 20 snow-gears)": [
    [16, "vector"]
  ],

  "(code snow-switch-activate)": [
    [16, "vector"]
  ],

  "(method 11 snow-switch)": [
    [16, "vector"]
  ],

  "(code snow-fort-gate-activate)": [
    [16, "vector"],
    [32, "vector"],
    [48, "vector"],
    [64, "vector"]
  ],

  "(code snow-spatula-idle)": [
    [16, "matrix"]
  ],

  "(enter snow-button-activate)": [
    [16, "event-message-block"]
  ],

  "(code plat-startup flutflut-plat)": [
    [16, "event-message-block"]
  ],

  "(enter flutflut-plat-appear)": [
    [16, "vector"],
    [32, "quaternion"]
  ],

  "(enter flutflut-plat-hide)": [
    [16, "vector"],
    [32, "quaternion"]
  ],

  "darkecobarrel-mover-pos": [
    [16, "vector"],
    [32, "matrix"],
    [96, "vector"],
    [112, "matrix"],
    [176, "vector"]
  ],

  "(code darkecobarrel-mover-die)": [
    [16, "vector"]
  ],

  "(code die chainmine)": [
    [16, "vector"]
  ],

  "(event idle chainmine)": [
    [16, "event-message-block"]
  ],

  "(event idle lavaballoon)": [
    [16, "event-message-block"]
  ],

  "(event darkecobarrel-mover-move)": [
    [16, "event-message-block"],
    [96, "vector"]
  ],

  "(code startup logo)": [
    [16, "event-message-block"]
  ],

  "(code ndi logo)": [
    [16, "event-message-block"]
  ],

  "(enter target-title)": [
    [16, "event-message-block"]
  ],

  "(trans target-title-wait)": [
    [16, "font-context"]
  ],

  "(code target-title)": [
    [16, "mc-slot-info"]
  ],

  "(post startup logo)": [
    [16, "vector"],
    [32, "vector"]
  ],

  "sp-relaunch-particle-3d": [
    [16, "quaternion"],
    [32, "vector"],
    [48, "quaternion"]
  ],

  "sp-adjust-launch": [
    [16, "sparticle-launchinfo"],
    [64, "matrix"],
    [128, "vector"],
    [144, "matrix"]
  ],

  "(method 10 sparticle-launch-control)": [[16, "vector"]],

  "sparticle-50-to-60": [[16, "quaternion"]],

  "sparticle-60-to-50": [[16, "quaternion"]],

  "sp-orbiter": [
    [16, "vector"],
    [32, "vector"],
    [48, "matrix"]
  ],

  "sp-euler-convert": [
    [16, "vector"],
    [32, "quaternion"]
  ],

  "sp-rotate-system": [
    [16, "matrix"],
    [80, "quaternion"]
  ],

  "sp-launch-particles-death": [
    [16, "sprite-vec-data-2d"] // TODO this is probably wrong.
  ],

  "birth-func-copy-rot-color": [[16, "vector"]],

  "birth-func-copy2-rot-color": [
    [16, "vector"],
    [32, "vector"]
  ],

  "(code nav-enemy-give-up babak)": [[16, "vector"]],

  "(method 10 gui-query)": [[16, "font-context"]],

  "(method 46 process-taskable)": [
    [16, "vector"],
    [32, "vector"]
  ],

  "(trans release process-taskable)": [[16, "event-message-block"]],

  "(trans give-cell process-taskable)": [[16, "event-message-block"]],

  "process-taskable-play-anim-code": [[16, "event-message-block"]],

  "(event idle process-taskable)": [[16, "event-message-block"]],

  "(trans idle process-taskable)": [
    [16, "font-context"],
    [112, "event-message-block"]
  ],

  "(post idle process-taskable)": [[16, "vector"]],

  "babak-with-cannon-ride-cannon-post": [[16, "vector"]],

  "(code babak-with-cannon-jump-onto-cannon)": [[16, "vector"]],

  "(code othercam-running)": [
    [16, "vector"],
    [32, "vector"]
  ],

  "(code wait-for-start flutflut)": [
    [16, "event-message-block"],
    [96, "vector"]
  ],

  "(code idle flutflut)": [
    [16, "font-context"],
    [112, "event-message-block"]
  ],

  "(event wait-for-return flutflut)": [[16, "event-message-block"]],

  "yakow-generate-travel-vector": [
    [16, "vector"],
    [32, "vector"]
  ],

  "yakow-facing-direction?": [
    [16, "vector"],
    [32, "vector"]
  ],

  "yakow-facing-point?": [[16, "vector"]],

  "(enter yakow-graze)": [[16, "event-message-block"]],

  "(method 13 vehicle-path)": [
    [16, "vector"],
    [32, "vector"],
    [48, "vector"]
  ],

  "(method 12 vehicle-controller)": [
    [16, "vector"],
    [32, "vector"]
  ],

  "(method 14 vehicle-controller)": [
    [16, "vector"],
    [32, "vector"]
  ],

  "(method 10 vehicle-controller)": [[16, "vector"]],

  "(method 23 fishermans-boat)": [
    [16, "vector"],
    [32, "vector"],
    [48, "vector"],
    [64, "vector"],
    [80, "vector"],
    [96, "vector"],
    [112, "vector"]
  ],

  "fishermans-boat-wave": [[16, "vector"]],

  "fishermans-boat-spawn-particles": [[16, "vector"]],

  "fishermans-boat-play-sounds": [[16, "vector"]],

  "fishermans-boat-post": [[16, "event-message-block"]],

  "(code fishermans-boat-leaving-village)": [[16, "event-message-block"]],

  "(trans fishermans-boat-entering-village)": [[16, "event-message-block"]],

  "(code fishermans-boat-leaving-misty)": [[16, "event-message-block"]],

  "(trans fishermans-boat-entering-misty)": [[16, "event-message-block"]],

  "(exit fishermans-boat-player-control)": [[16, "event-message-block"]],

  "(code fishermans-boat-player-control)": [[16, "event-message-block"]],

  "(code fishermans-boat-ride-to-misty)": [[16, "event-message-block"]],

  "(event fishermans-boat-ride-to-village1)": [[16, "event-message-block"]],

  "(code fishermans-boat-ride-to-village1)": [[16, "event-message-block"]],

  "fishermans-boat-leave-dock?": [[16, "font-context"]],

  "(trans fishermans-boat-player-control)": [[16, "vector"]],

  "(code fishermans-boat-measurements)": [[16, "vector"]],

  "(method 15 vehicle-controller)": [
    [16, "vector"],
    [32, "vector"],
    [48, "vector"],
    [64, "vector"]
  ],

  "analyze-point-on-path-segment": [[16, "vector"]],

  "(method 51 muse)": [[16, "vector"]],

  "muse-check-dest-point": [[16, "point-on-path-segment-info"]],

  "(code muse-caught)": [[16, "event-message-block"]],

  "(method 43 bonelurker)": [[16, "event-message-block"]],

  "bonelurker-stunned-event-handler": [[16, "event-message-block"]],

  "bonelurker-push-post": [[16, "vector"]],

  "(code nav-enemy-give-up bonelurker)": [[16, "vector"]],

  "(code bonelurker-stun)": [[16, "vector"]],

  "(method 32 assistant-bluehut)": [[16, "event-message-block"]],

  "(trans idle assistant-bluehut)": [[16, "event-message-block"]],

  "(exit play-anim assistant-bluehut)": [[16, "event-message-block"]],

  "(method 32 assistant-levitator)": [[16, "event-message-block"]],

  "(exit play-anim assistant-levitator)": [[16, "event-message-block"]],

  "(method 47 assistant-bluehut)": [
    [16, "vector"],
    [32, "vector"]
  ],

  "(method 43 assistant-bluehut)": [[16, "vector"]],

  "check-drop-level-assistant-bluehut": [[16, "vector"]],

  "assistant-levitator-blue-glow": [[16, "vector"]],

  "(code idle assistant-bluehut)": [
    [16, "vector"],
    [32, "vector"],
    [48, "vector"]
  ],

  "assistant-levitator-blue-beam": [
    [16, "vector"],
    [32, "vector"],
    [48, "vector"],
    [64, "collide-mesh-cache-tri"],
    [160, "event-message-block"]
  ],

  "(trans hidden assistant-levitator)": [[16, "font-context"]],

  "(event square-platform-lowering)": [[16, "event-message-block"]],

  "(method 33 qbert-plat)": [[16, "event-message-block"]],

  "(method 32 qbert-plat)": [[16, "event-message-block"]],

  "(event qbert-plat-master-idle)": [[16, "event-message-block"]],

  "(code qbert-plat-master-do-door)": [[16, "event-message-block"]],

  "(code qbert-plat-master-wait-for-door)": [[16, "event-message-block"]],

  "(code qbert-plat-master-idle)": [
    [16, "event-message-block"],
    [96, "vector"],
    [112, "vector"]
  ],

  "keg-event-handler": [[16, "event-message-block"]],

  "(code keg-paddle-to-path)": [
    [16, "vector"],
    [32, "vector"],
    [48, "quaternion"],
    [64, "quaternion"],
    [80, "vector"]
  ],

  "(code keg-on-path)": [
    [16, "vector"],
    [32, "vector3s"]
  ],

  "(code keg-in-chute)": [
    [16, "vector"],
    [32, "vector"]
  ],

  "keg-init-by-other": [
    [16, "vector"],
    [32, "vector"],
    [48, "vector"]
  ],

  "(code keg-conveyor-paddle-idle)": [[16, "event-message-block"]],

  "(method 11 keg-conveyor)": [
    [16, "vector"],
    [32, "matrix"]
  ],

  "swamp-bat-slave-event-handler": [[16, "event-message-block"]],

  "swamp-bat-launch-slave": [[16, "event-message-block"]],

  "swamp-bat-slave-path-post": [
    [16, "vector"],
    [32, "vector"],
    [48, "vector"]
  ],

  "(code swamp-bat-slave-idle)": [
    [16, "vector"],
    [32, "quaternion"],
    [48, "quaternion"],
    [64, "vector"]
  ],

  "(code swamp-bat-slave-launch)": [
    [16, "vector"],
    [32, "vector"]
  ],

  "(code swamp-bat-slave-die)": [[16, "vector"]],

  "swamp-bat-make-path-select-plane": [[16, "vector"]],

  "(method 44 swamp-rat)": [[16, "event-message-block"]],

  "(method 39 swamp-rat)": [[16, "vector"]],

  "(method 38 swamp-rat)": [[16, "vector"]],

  "(code swamp-rat-spawn)": [[16, "vector"]],

  "swamp-rat-update-wiggle-target": [
    [16, "vector"],
    [32, "vector"],
    [48, "vector"]
  ],

  "swamp-rat-nest-dummy-event-handler": [[16, "event-message-block"]],

  "(trans swamp-rat-nest-gestate)": [[16, "event-message-block"]],

  "(code swamp-rat-nest-victory)": [[16, "event-message-block"]],

  "swamp-rat-nest-pick-spawn-joint": [
    [16, "vector"],
    [32, "vector"],
    [48, "vector"]
  ],

  "swamp-rat-nest-spawn-rat": [
    [16, "vector"],
    [32, "vector"]
  ],

  "cavecrystal-light-control-default-callback": [[16, "vector"]],

  "spiderwebs-default-event-handler": [[16, "event-message-block"]],

  "(enter nav-enemy-die baby-spider)": [[16, "event-message-block"]],

  "(code baby-spider-die-fast)": [[16, "event-message-block"]],

  "(method 39 baby-spider)": [[16, "vector"]],

  "(enter nav-enemy-idle baby-spider)": [[16, "vector"]],

  "(method 52 baby-spider)": [
    [16, "vector"],
    [32, "vector"],
    [48, "vector"]
  ],

  "mother-spider-proj-update-velocity": [
    [16, "vector"],
    [32, "vector"],
    [48, "vector"],
    [64, "vector"]
  ],

  "(method 28 mother-spider-proj)": [[16, "vector"]],

  "(code blue-eco-charger-orb-active)": [
    [16, "vector"],
    [32, "vector"],
    [48, "vector"]
  ],

  "(method 21 blue-eco-charger)": [[16, "event-message-block"]],

  "(method 20 blue-eco-charger)": [[16, "event-message-block"]],

  "(code blue-eco-charger-idle)": [[16, "event-message-block"]],

  "(code exit-chamber-charger-puzzle-beaten)": [[16, "event-message-block"]],

  "(code exit-chamber-idle-in-sunken)": [[16, "event-message-block"]],

  "(event exit-chamber-idle-in-sunken)": [
    [16, "event-message-block"],
    [32, "event-message-block"]
  ],

  "(method 24 exit-chamber)": [[16, "vector"]],

  "(method 23 exit-chamber)": [
    [16, "vector"],
    [32, "vector"],
    [48, "exit-chamber-items"],
    [128, "event-message-block"],
    [208, "vector"]
  ],

  "tube-thrust": [
    [16, "vector"],
    [32, "vector"],
    [48, "vector"],
    [64, "vector"],
    [80, "vector"],
    [96, "vector"]
  ],

  "target-tube-post": [
    [16, "vector"],
    [32, "event-message-block"],
    [112, "vector"]
  ],

  "(event target-tube-start)": [[16, "event-message-block"]],

  "(exit target-tube-start)": [[16, "event-message-block"]],

  "(code target-tube-start)": [
    [16, "event-message-block"],
    [96, "vector"]
  ],

  "(method 21 sunkenfisha)": [
    [16, "vector"],
    [32, "vector"]
  ],

  "(method 24 sunkenfisha)": [
    [16, "vector"],
    [32, "matrix"],
    [96, "vector"]
  ],

  "(method 23 sunkenfisha)": [[16, "vector"]],

  "(trans sunkenfisha-idle)": [[16, "vector"]],

  "(method 27 sunkenfisha)": [[64, "vector"]],

  "(event idle minecartsteel)": [[16, "collide-overlap-result"]],

  "(method 43 assistant-villagec)": [[16, "vector"]],

  "(method 32 sage-villagec)": [[16, "event-message-block"]],

  "(method 43 sage-villagec)": [[16, "vector"]],

  "(trans idle sage-villagec)": [[16, "event-message-block"]],

  "(exit play-anim sage-villagec)": [[16, "event-message-block"]],

  "(method 20 cave-trap)": [
    [16, "spawn-baby-spider-work"],
    [80, "vector"],
    [96, "event-message-block"],
    [176, "vector"],
    [192, "vector"],
    [208, "vector"]
  ],

  "(trans cave-trap-idle)": [[16, "event-message-block"]],

  "ice-cube-default-event-handler": [[16, "event-message-block"]],

  "(trans yeti-slave-appear-jump-up)": [[16, "vector"]],

  "(code nav-enemy-give-up yeti-slave)": [[16, "vector"]],

  "(code yeti-resuming-start)": [
    [16, "vector"],
    [32, "vector"]
  ],

  "(code yeti-idle)": [
    [16, "vector"],
    [32, "vector"]
  ],

  "(trans hidden assistant-lavatube-start)": [[16, "font-context"]],

  "(method 18 nav-control)": [[16, "vector"]],

  "check-drop-level-firehose-pops": [[16, "vector"]],

  "birth-func-random-rot": [
    [16, "matrix"],
    [80, "vector"],
    [96, "vector"]
  ],

  "check-drop-level-bigdoor-open-pops": [[16, "vector"]],

  "check-drop-level-eichar-lighteco-pops": [[16, "vector"]],

  "check-drop-level-maincave-drip": [[16, "vector"]],

  "part-tracker-move-to-target": [[16, "vector"]],

  "part-tracker-track-target": [[16, "vector"]],

  "check-drop-level-village1-fountain-nosplash": [[16, "vector"]],

  "check-drop-level-village1-fountain": [[16, "vector"]],

  "check-drop-level-sagehut": [[16, "vector"]],

  "check-drop-level-training-mist": [[16, "vector"]],

  "check-drop-level-training-spout-rain": [[16, "vector"]],

  "check-drop-level-sagehut2": [[16, "vector"]],

  "(method 15 hud-money-all)": [[16, "font-context"]],

  "(method 20 hud-money-all)": [[16, "event-message-block"]],

  "(method 20 hud-money)": [[16, "event-message-block"]],

  "fuel-cell-hud-orbit-callback": [
    [16, "vector"],
    [32, "vector"]
  ],

  "(method 19 hud-fuel-cell)": [[16, "vector"]],

  "(method 20 hud-fuel-cell)": [
    [16, "event-message-block"],
    [96, "quaternion"]
  ],

  "hide-hud": [[16, "event-message-block"]],

  "hide-bottom-hud": [[16, "event-message-block"]],

  "disable-hud": [[16, "event-message-block"]],

  "enable-hud": [[16, "event-message-block"]],

  "hide-hud-quick": [[16, "event-message-block"]],

  "show-hud": [[16, "event-message-block"]],

  "convert-to-hud-object": [[16, "vector"]],

  "(method 16 hud)": [[16, "event-message-block"]],

  "(enter hud-hidden)": [[16, "event-message-block"]],

  "(enter hud-arriving)": [[16, "event-message-block"]],

  "send-hud-increment-event": [[16, "event-message-block"]],

  "(code hud-collecting)": [[16, "vector"]],

  "battlecontroller-fill-all-spawners": [
    [16, "vector"],
    [32, "event-message-block"]
  ],

  "battlecontroller-camera-on": [[16, "event-message-block"]],

  "(code battlecontroller-die battlecontroller)": [[16, "event-message-block"]],

  "battlecontroller-battle-begin": [[16, "event-message-block"]],

  "battlecontroller-update-spawners": [
    [16, "vector"],
    [32, "event-message-block"]
  ],

  "battlecontroller-spawn-creature-at-spawner": [
    [16, "vector"],
    [32, "vector"]
  ],

  "battlecontroller-camera-off": [[16, "event-message-block"]],

  "battlecontroller-spawn-creature-random-spawner": [
    [16, "event-message-block"]
  ],

  "(method 10 effect-control)": [
    [16, "event-message-block"],
    [96, "vector"],
    [112, "vector"],
    [128, "vector"],
    [144, "vector"]
  ],

  "(method 11 effect-control)": [
    [16, "vector"],
    [32, "vector"]
  ],

  "(method 12 effect-control)": [
    [16, "sound-spec"],
    [96, "vector"]
  ],

  "(code helix-button-startup)": [[16, "vector"]],

  "(method 43 green-eco-lurker)": [[16, "event-message-block"]],

  "(method 73 green-eco-lurker)": [[16, "event-message-block"]],

  "citb-sagecage-draw-bars": [
    [16, "vector"],
    [32, "vector"],
    [48, "vector"]
  ],

  "(code sunken-pipegame-start-up)": [[16, "event-message-block"]],

  "(code race-ring-active)": [
    [16, "event-message-block"],
    [96, "vector"]
  ],

  "(method 11 race-ring)": [
    [16, "vector"],
    [32, "vector"]
  ],

  "init-sky-regs": [[16, "vector"]],

  "set-tex-offset": [[16, "vector"]],

  "sky-tng-setup-cloud-layer": [[16, ["inline-array", "sky-vertex", 12]]],

  "fisher-fish-move": [[16, "vector"]],
  "fisher-fish-water": [[16, "vector"]],
  "(trans play-accept fisher)": [[16, "vector"]],
  "(method 11 fisher)": [[16, "vector"]],
  "(code fisher-fish-caught)": [[16, "event-message-block"]],
  "(code fisher-fish-die)": [[16, "event-message-block"]],
  "(exit fisher-done)": [[16, "event-message-block"]],
  "(enter fisher-done)": [[16, "event-message-block"]],
  "(event fisher-playing)": [[16, "event-message-block"]],
  "(enter fisher-playing)": [[16, "event-message-block"]],
  "(exit fisher-playing)": [[16, "event-message-block"]],
  "(trans enter-playing fisher)": [[16, "event-message-block"]],
  "(code target-fishing)": [
    [16, "event-message-block"],
    [96, "vector"],
    [112, "quaternion"],
    [128, "quaternion"],
    [144, "quaternion"]
  ],
  "(method 43 fisher)": [
    [16, "vector"],
    [32, "vector"]
  ],
  "fisher-draw-display": [[16, "font-context"]],

  "(method 10 torus)": [
    [16, "vector"],
    [32, "vector"]
  ],
  "(method 12 torus)": [[16, "matrix"]],
  "redshot-trans": [[16, "matrix"]],
  "(trans redshot-explode)": [
    [16, "vector"],
    [32, "event-message-block"],
    [112, "vector"]
  ],
  "(code darkecobomb-explode)": [[16, "event-message-block"]],
  "(event yellowshot-idle)": [[16, "event-message-block"]],
  "(trans yellowshot-idle)": [[16, "event-message-block"]],
  "(trans darkecobomb-countdown)": [[16, "vector"]],

  "arcing-shot-draw": [
    [16, "vector"],
    [32, "vector"]
  ],

  "(method 9 torus)": [
    [16, "vector"],
    [32, "vector"],
    [48, "vector"],
    [64, "matrix"],
    [128, ["inline-array", "vector", 8]]
  ],

  "(method 32 finalbosscam)": [[16, "event-message-block"]],

  "(code cam-robotboss)": [
    [16, "vector"],
    [32, "vector"]
  ],

  "ecoclaw-beam-particle-callback": [[16, "vector"]],
  "robotboss-manipy-trans-hook": [[16, "vector"]],
  "robotboss-redshot": [[16, "vector"]],
  "robotboss-cut-cam": [[16, "vector"]],

  "robotboss-yellowshot": [
    [16, "vector"],
    [32, "vector"],
    [48, "event-message-block"]
  ],

  "(trans robotboss-white-eco-movie)": [[16, "vector"]],

  "(code robotboss-red-wait)": [
    [16, "vector"],
    [32, "redshot-launch-array"]
  ],

  "(trans robotboss-yellow-wait)": [
    [16, "vector"],
    [32, "event-message-block"],
    [112, "vector"]
  ],

  "robotboss-setup-for-hits": [
    [16, "sphere"],
    [32, "event-message-block"]
  ],

  "robotboss-position": [
    [16, "vector"],
    [32, "matrix"],
    [96, "event-message-block"],
    [176, "vector"]
  ],

  "robotboss-shooting-trans": [
    [16, "vector"],
    [32, "event-message-block"]
  ],

  "robotboss-darkecobomb": [
    [16, "vector"],
    [32, "vector"]
  ],

  "robotboss-redshot-fill-array": [
    [16, "vector"],
    [32, "vector"]
  ],

  "robotboss-blue-beam": [
    [16, "vector"],
    [32, "vector"],
    [48, "vector"],
    [64, "collide-mesh-cache-tri"],
    [160, "vector"],
    [176, "event-message-block"]
  ],

  "robotboss-bomb-handler": [[16, "event-message-block"]],
  "robotboss-blue-done": [[16, "event-message-block"]],
  "(exit robotboss-blue-wait)": [[16, "event-message-block"]],
  "(enter robotboss-blue-wait)": [[16, "event-message-block"]],
  "(exit robotboss-green-wait)": [[16, "event-message-block"]],
  "(event robotboss-green-wait)": [[16, "event-message-block"]],

  "(trans robotboss-red-wait)": [
    [16, "event-message-block"],
    [96, "vector"]
  ],

  "(exit robotboss-red-wait)": [[16, "event-message-block"]],
  "(exit robotboss-yellow-wait)": [[16, "event-message-block"]],
  "(code robotboss-white-eco-movie)": [[16, "event-message-block"]],
  "(event robotboss-yellow-dark-bomb-wait)": [[16, "event-message-block"]],
  "(exit robotboss-yellow-dark-bomb-wait)": [[16, "event-message-block"]],
  "(code robotboss-daxter-sacrifice-movie)": [[16, "event-message-block"]],

  "robotboss-greenshot": [
    [16, "vector"],
    [32, "vector"]
  ],

  "(trans robotboss-blue-wait)": [
    [16, "vector"],
    [32, "event-message-block"],
    [112, "vector"]
  ],

  "(code robotboss-blue-wait)": [[16, "event-message-block"]],

  "(method 44 green-eco-lurker)": [[16, "event-message-block"]],
  "(method 72 green-eco-lurker)": [[16, "event-message-block"]],
  "(enter nav-enemy-die green-eco-lurker)": [[16, "event-message-block"]],
  "(event spawn-minions)": [[16, "event-message-block"]],
  "(method 51 green-eco-lurker)": [[16, "vector"]],
  "(enter green-eco-lurker-appear)": [
    [16, "vector"],
    [32, "vector"]
  ],
  "(code spawn-minions)": [
    [16, "vector"],
    [32, "event-message-block"]
  ],

  "check-drop-level-lighteco-big-pops": [[16, "vector"]],
  "check-drop-level-lighteco-pops": [[16, "vector"]],
  "(method 20 light-eco-child)": [[16, "vector"]],
  "light-eco-child-default-event-handler": [[16, "event-message-block"]],
  "(code light-eco-child-die)": [[16, "event-message-block"]],
  "light-eco-mother-default-event-handler": [[16, "event-message-block"]],
  "(trans light-eco-child-hit-ground)": [[16, "vector"]],
  "(method 21 light-eco-mother)": [[16, "vector"]],
  "(method 20 light-eco-mother)": [[16, "vector"]],

  "(trans plat-path-active plat-eco-finalboss)": [
    [16, "vector"],
    [32, "vector"],
    [48, "event-message-block"]
  ],
  "(method 44 sage-finalboss)": [[16, "event-message-block"]],
  "(method 45 sage-finalboss)": [[16, "event-message-block"]],
  "(method 32 sage-finalboss)": [[16, "event-message-block"]],
  "(exit play-anim sage-finalboss)": [[16, "event-message-block"]],
  "sage-finalboss-extra-trans": [[16, "event-message-block"]],
  "sage-finalboss-extra-enter": [[16, "event-message-block"]],
  "(trans play-anim sage-finalboss)": [
    [16, "event-message-block"],
    [96, "vector"],
    [112, "vector"],
    [128, "vector"],
    [144, "vector"],
    [160, "vector"],
    [176, "vector"],
    [192, "vector"],
    [208, "vector"],
    [224, "vector"]
  ],

  "lb-flip":[
    [16, "load-boundary-crossing-command"]
  ],

  "---lb-save":[
    [16, "file-stream"]
  ],

  "edit-load-boundaries":[
    [16, "vector"],
    [32, "vector"],
    [48, "vector"],
    [64, "vector"]
  ],

  "triangulate-boundary":[
    [16, "lbvtx"]
  ],

  "fix-boundary-normals":[
    [16, "vector"]
  ],

  "check-closed-boundary":[
    [16, "vector"]
  ],

  "(event target-racing-start)": [
    [16, "event-message-block"]
  ],

  "(exit target-racing-start)": [
    [16, "event-message-block"]
  ],

  "(code target-racing-start)": [
    [16, "event-message-block"]
  ],

  "target-racing-smack-check": [
    [16, "vector"],
    [32, "vector"]
  ],

  "(trans target-racing)": [
    [16, "vector"]
  ],

  "(trans target-racing-jump)": [
    [16, "vector"]
  ],

  "(trans target-racing-bounce)": [
    [16, "vector"]
  ],

  "(code target-racing-hit)": [
    [16, "vector"],
    [32, "vector"],
    [48, "vector"],
    [64, "vector"],
    [80, "vector"]
  ],

  "(exit target-racing-death)": [
    [16, "event-message-block"]
  ],

  "(anon-function 17 racer-states-FIC-LAV-MIS-OGR-ROL)": [
    [16, "joint-exploder-tuning"]
  ],

  "(code target-racing-death)": [
    [16, "event-message-block"],
    [96, "vector"],
    [112, "vector"]
  ],

  "(code target-racing-get-on)": [
    [16, "vector"],
    [32, "vector"],
    [48, "event-message-block"]
  ],

  "(post target-racing-get-on)": [
    [16, "vector"]
  ],

  "(code target-racing-get-off-jump)": [
    [16, "vector"],
    [32, "vector"],
    [48, "event-message-block"]
  ],

  "(post target-racing-get-off-jump)": [
    [16, "vector"]
  ],

  "(exit target-racing-clone-anim)": [
    [16, "event-message-block"]
  ],

  "(code target-racing-clone-anim)": [
    [16, "event-message-block"]
  ],

  "(method 9 joint-control)": [[16, "vector"]],
  "process-drawable-birth-fuel-cell": [[16, "vector"]],
  "dma-add-process-drawable": [
    [32, "vector"],
    [48, "vector"],
    [64, "light-group"]
  ],

  "(trans notice-blue crate)": [[16, "event-message-block"]],
  "(event die crate)": [[16, "event-message-block"]],
  "(code notice-blue crate)": [[16, "vector"]],

  "process-grab?": [[16, "event-message-block"]],
  "process-release?": [[16, "event-message-block"]],

  "cloud-track": [
    [16, "vector"],
    [32, "vector"]
  ],

  "target-powerup-effect": [
    [16, "vector"]
  ],

  "target-powerup-process": [
    [16, "vector"],
    [32, "vector"],
    [48, "vector"],
    [64, "vector"],
    [80, "event-message-block"],
    [160, "vector"],
    [176, "vector"],
    [192, "touching-shapes-entry"],
    [208, "vector"],
    [224, "vector"],
    [240, "vector"],
    [256, "vector"],
    [272, "vector"],
    [288, "vector"],
    [304, "vector"],
    [320, "vector"]
  ],

  "process-drawable-pair-random-point!": [
    [16, "vector"],
    [32, "vector"]
  ],

  "update-ocean": [
    [16, "vector"]
  ],

  "(method 20 cavegeyserrock)": [
    [16, "vector"],
    [32, "event-message-block"]
  ],

  "(method 21 cavegeyserrock)": [
    [64, "vector"],
    [80, "vector"],
    [96, "vector"],
    [112, "vector"],
    [128, "vector"],
    [16, "vector"],
    [32, "vector"],
    [48, "vector"]
  ],

  "(code junglesnake-give-up)": [
    [16, "vector"],
    [32, "vector"],
    [48, "vector"]
  ],

  "(method 11 cavegeyserrock)": [
    [48, "vector"]
  ],

  "cavecrystal-light-control-cavegeyserrock-callback": [
    [16, "vector"]
  ],

  "junglesnake-default-event-handler": [
    [16, "event-message-block"]
  ],

  "junglesnake-joint-callback": [
    [16, "matrix"],
    [80, "matrix"],
    [144, "matrix"],
    [208, "vector"],
    [224, "vector"],
    [240, "vector"],
    [256, "vector"],
    [272, "vector"],
    [288, "vector"],
    [304, "matrix"],
    [368, "matrix"]
  ],

  "add-a-bunch": [
    [16, "vector"]
  ],

  "(event idle scarecrow-a)": [
    [16, "vector"]
  ],

  "(method 11 touching-prims-entry)": [
    [16, "vector"]
  ],

  "(code hit scarecrow-a)": [
    [16, "joint-exploder-tuning"]
  ],

  "(code hit scarecrow-b)": [
    [16, "joint-exploder-tuning"]
  ],

<<<<<<< HEAD
  "plant-boss-default-event-handler": [
    [16, "event-message-block"]
  ],

  "(event plant-boss-vulnerable)": [
    [16, "event-message-block"]
  ],

  "(code plant-boss-hit)": [
    [16, "event-message-block"]
  ],

  "(code plant-boss-dead)": [
    [16, "event-message-block"]
  ],

  "(event plant-boss-attack)": [
    [16, "event-message-block"]
  ],

  "(code plant-boss-eat)": [
    [16, "event-message-block"]
  ],

  "(anon-function 22 plant-boss)": [
    [16, "event-message-block"]
  ],

  "(code plant-boss-vulnerable)": [
    [16, "event-message-block"]
  ],

  "(exit plant-boss-vulnerable)": [
    [16, "event-message-block"]
  ],

  "(event plant-boss-back-arms-idle)": [
    [16, "event-message-block"]
  ],

  "(method 11 plant-boss)": [
    [16, "vector"],
    [32, "vector"],
    [48, "vector"],
    [64, "vector"],
    [80, "vector"],
    [96, "vector"],
    [112, "vector"],
    [128, "vector"],
    [144, "vector"],
    [160, "vector"],
    [176, "vector"],
    [192, "vector"]
  ],

  "(method 60 ice-cube)": [
    [16, "vector"]
  ],

  "(method 52 ice-cube)": [
    [16, "vector"]
  ],

  "(trans ice-cube-appear)": [
    [16, "vector"]
  ],

  "(code ice-cube-appear-land)": [
    [16, "vector"]
  ],

  "(code ice-cube-face-player)": [
    [16, "vector"]
  ],

  "(code ice-cube-mean-turn-to-charge)": [
    [16, "vector"]
  ],

  "(method 54 ice-cube)": [
    [16, "vector"]
  ],

  "(code ice-cube-shatter)": [
    [16, "vector"],
    [32, "joint-exploder-tuning"]
  ],

  "(trans ice-cube-trying-to-appear)": [
    [16, "vector"],
    [32, "vector"]
  ],

  "(trans ice-cube-mean-charge)": [
    [16, "vector"],
    [32, "vector"],
    [48, "vector"]
  ],

  "(method 51 ice-cube)": [
    [16, "vector"],
    [32, "collide-tri-result"]
  ],

  "(method 53 ice-cube)": [
    [16, "vector"],
    [32, "collide-mesh-cache-tri"]
  ],

  "(event double-lurker-top-knocked-down)": [
    [16, "event-message-block"]
  ],

  "(code double-lurker-top-knocked-down)": [
    [16, "vector"]
  ],

  "(method 48 double-lurker)": [
    [16, "vector"]
  ],

  "(method 52 double-lurker)": [
    [16, "vector"],
    [32, "vector"],
    [48, "collide-mesh-cache-tri"]
  ],

  "double-lurker-default-event-handler": [
    [16, "vector"],
    [32, "event-message-block"]
  ],

  "(code double-lurker-buddy-was-hit)": [
    [16, "vector"],
    [32, "event-message-block"]
  ],

  "(trans double-lurker-both-knocked-back)": [
    [16, "check-vector-collision-with-nav-spheres-info"],
    [64, "clip-travel-vector-to-mesh-return-info"]
  ],

  "(trans double-lurker-knocked-back)": [
    [16, "check-vector-collision-with-nav-spheres-info"],
    [64, "clip-travel-vector-to-mesh-return-info"]
  ],

  "(code nav-enemy-die billy-rat)": [
    [16, "event-message-block"]
  ],

  "(code billy-rat-eat)": [
    [16, "event-message-block"]
  ],

  "(code billy-rat-salivate)": [
    [16, "event-message-block"]
  ],

  "(enter nav-enemy-victory billy-rat)": [
    [16, "event-message-block"]
  ],

  "(enter billy-done)": [
    [16, "event-message-block"]
  ],

  "(exit billy-done)": [
    [16, "event-message-block"]
  ],

  "(trans enter-playing billy)": [
    [16, "event-message-block"]
  ],

  "(method 11 billy)": [
    [16, "event-message-block"]
  ],

  "(method 32 billy)": [
    [16, "vector"]
  ],

  "billy-rat-init-by-other": [
    [16, "vector"]
  ],

  "(method 43 billy)": [
    [16, "vector"]
  ],

  "(enter billy-playing)": [
    [16, "vector"]
  ],

  "billy-game-update": [
    [16, "vector"],
    [32, "vector"]
  ],

  "(method 20 lurkerworm)": [
    [16, "vector"]
  ],

  "lurkerworm-prebind-function": [
    [16, "quaternion"]
  ],

  "(method 21 lurkerworm)": [
    [16, "vector"],
    [32, "vector"],
    [48, "vector"],
    [64, "vector"]
  ],

  "lurkerworm-default-event-handler": [
    [16, "event-message-block"]
  ],

  "(method 11 pelican)": [
    [16, "event-message-block"]
  ],

  "(code pelican-explode)": [
    [16, "vector"],
    [32, "event-message-block"]
  ],

  "(event pelican-circle)": [
    [16, "vector"]
  ],

  "pelican-path-update": [
    [16, "vector"]
  ],

  "(trans pelican-wait-at-nest)": [
    [16, "vector"]
  ],

  "(enter pelican-fly-to-end)": [
    [16, "vector"]
  ],

  "(code pelican-spit)": [
    [16, "quaternion"],
    [32, "event-message-block"],
    [112, "vector"]
  ],

  "(enter pelican-circle)": [
    [16, "event-message-block"]
  ],

  "(code pelican-wait-at-nest)": [
    [16, "event-message-block"]
  ],

  "(event pelican-wait-at-nest)": [
    [16, "event-message-block"],
    [96, "vector"]
  ],

  "(code pelican-dive)": [
    [16, "event-message-block"]
  ],

  "(enter pelican-wait-at-nest)": [
    [16, "event-message-block"]
  ],

  "(code pelican-circle)": [
    [16, "event-message-block"]
  ],

  "(enter pelican-dive)": [
    [16, "event-message-block"],
    [96, "vector"]
  ],

  "(anon-function 37 pelican)": [
    [16, "event-message-block"]
  ],

  "(trans energydoor-closed-till-task)": [
    [16, "event-message-block"]
  ],

  "(method 11 energydoor)": [
    [16, "event-message-block"]
  ],

  "(enter energyhub-stopped)": [
    [16, "event-message-block"]
  ],

  "(enter energyhub-stop)": [
    [16, "event-message-block"]
  ],

  "energydoor-player-dist": [
    [16, "vector"],
    [32, "matrix"]
  ],

  "(trans energyarm-idle)": [
    [16, "vector"],
    [32, "vector"],
    [48, "vector"],
    [64, "event-message-block"]
  ],

  "energyarm-trans": [
    [16, "vector"],
    [32, "matrix"]
  ],

  "(trans energyball-idle)": [
    [16, "vector"],
    [32, "matrix"]
  ],

  "(method 11 energyhub)": [
    [16, "vector"],
    [32, "matrix"]
  ],

  "energyhub-trans": [
    [16, "matrix"]
  ],

  "(method 43 red-sagecage)": [
    [16, "vector"]
  ],

  "(method 43 blue-sagecage)": [
    [16, "vector"]
  ],

  "(method 43 yellow-sagecage)": [
    [16, "vector"]
  ],

  "(method 44 citb-sage)": [
    [16, "vector"],
    [32, "vector"]
  ],

  "(enter hidden citb-sage)": [
    [16, "event-message-block"]
  ],

  "(trans idle green-sagecage)": [
    [16, "event-message-block"]
  ],

  "(exit play-anim green-sagecage)": [
    [16, "event-message-block"]
  ],

  "(trans play-anim green-sagecage)": [
    [16, "event-message-block"]
  ],

  "(event play-anim green-sagecage)": [
    [16, "event-message-block"]
  ],

  "(method 32 green-sagecage)": [
    [16, "event-message-block"]
  ],

  "(event play-anim citb-sage)": [
    [16, "event-message-block"]
  ],

  "(event idle citb-sage)": [
    [16, "event-message-block"]
  ],

  "(event wait eco-collectable)": [
    [16, "event-message-block"]
  ],

  "(enter wait eco-collectable)": [
    [16, "event-message-block"]
  ],

  "(event notice-blue eco-collectable)": [
    [16, "event-message-block"]
  ],

  "(trans notice-blue eco-collectable)": [
    [16, "event-message-block"]
  ],

  "(code pickup eco-collectable)": [
    [16, "event-message-block"]
  ],

  "(enter pickup eco-collectable)": [
    [16, "event-message-block"]
  ],

  "(code die eco)": [
    [16, "event-message-block"]
  ],

  "(code pickup fuel-cell)": [
    [16, "event-message-block"]
  ],

  "(code pickup buzzer)": [
    [16, "event-message-block"],
    [96, "vector"]
  ],

  "(trans pickup fuel-cell)": [
    [16, "event-message-block"]
  ],

  "(event vent-wait-for-touch)": [
    [16, "event-message-block"]
  ],

  "add-blue-motion": [
    [16, "vector"]
  ],

  "ecovalve-init-by-other": [
    [16, "vector"]
  ],

  "(anon-function 69 collectables)": [
    [16, "vector"]
  ],

  "(code ecovalve-idle)": [
    [16, "vector"]
  ],

  "(method 9 fact-info)": [
    [16, "vector"],
    [32, "collide-tri-result"]
  ],

  "(method 29 buzzer)": [
    [16, "vector"]
  ],

  "(trans wait eco-collectable)": [
    [16, "vector"],
    [32, "event-message-block"]
  ],

  "(code jump eco-collectable)": [
    [16, "trajectory"]
  ],

  "(event shover-idle)": [
    [16, "attack-info"],
    [128, "event-message-block"]
  ],

  "(method 21 sun-iris-door)": [
    [16, "vector"]
  ],

  "(method 20 sun-iris-door)": [
    [16, "vector"],
    [32, "vector"],
    [48, "vector"]
  ],

  "(method 20 steam-cap)": [
    [16, "vector"],
    [32, "event-message-block"]
  ],

  "(method 21 steam-cap)": [
    [16, "vector"],
    [32, "vector"],
    [48, "vector"],
    [64, "vector"],
    [80, "vector"],
    [96, "vector"],
    [112, "vector"],
    [128, "vector"],
    [144, "vector"]
  ],

  "(method 11 steam-cap)": [
    [32, "vector"]
  ],

  "(trans floating-launcher-idle)": [
    [16, "vector"]
  ],

  "(trans whirlpool-idle)": [
    [16, "vector"]
  ],

  "(method 20 whirlpool)": [
=======
  "(trans orb-cache-top-idle)": [[16, "event-message-block"]],
  "(code orb-cache-top-activate)": [
    [16, "vector"],
    [32, "event-message-block"]
  ],
  "(code orb-cache-top-complete)": [[16, "vector"]],
  "(method 27 orb-cache-top)": [
>>>>>>> 08d3294f
    [16, "vector"],
    [32, "event-message-block"]
  ],

  "placeholder-do-not-add-below!": []
}<|MERGE_RESOLUTION|>--- conflicted
+++ resolved
@@ -3442,7 +3442,17 @@
     [16, "joint-exploder-tuning"]
   ],
 
-<<<<<<< HEAD
+  "(trans orb-cache-top-idle)": [[16, "event-message-block"]],
+  "(code orb-cache-top-activate)": [
+    [16, "vector"],
+    [32, "event-message-block"]
+  ],
+  "(code orb-cache-top-complete)": [[16, "vector"]],
+  "(method 27 orb-cache-top)": [
+    [16, "vector"],
+    [32, "event-message-block"]
+  ],
+
   "plant-boss-default-event-handler": [
     [16, "event-message-block"]
   ],
@@ -3947,15 +3957,6 @@
   ],
 
   "(method 20 whirlpool)": [
-=======
-  "(trans orb-cache-top-idle)": [[16, "event-message-block"]],
-  "(code orb-cache-top-activate)": [
-    [16, "vector"],
-    [32, "event-message-block"]
-  ],
-  "(code orb-cache-top-complete)": [[16, "vector"]],
-  "(method 27 orb-cache-top)": [
->>>>>>> 08d3294f
     [16, "vector"],
     [32, "event-message-block"]
   ],
