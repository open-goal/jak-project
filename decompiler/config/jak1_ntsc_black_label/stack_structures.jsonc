{
  "run-function-in-process": [
    [16, ["array", "uint64", 6]],
    [64, "catch-frame"]
  ],

  "matrixp*!": [[16, "matrix"]],

  "vector3s-matrix*!": [[16, "vector"]],

  "vector3s-rotate*!": [[16, "vector"]],

  "matrix-rotate-zyx!": [
    [16, "matrix"],
    [80, "matrix"]
  ],
  "matrix-rotate-xyz!": [
    [16, "matrix"],
    [80, "matrix"]
  ],
  "matrix-rotate-zxy!": [
    [16, "matrix"],
    [80, "matrix"]
  ],
  "matrix-rotate-yxz!": [
    [16, "matrix"],
    [80, "matrix"]
  ],
  "matrix-rotate-yzx!": [
    [16, "matrix"],
    [80, "matrix"]
  ],
  "matrix-rotate-yxy!": [
    [16, "vector"],
    [32, "vector"],
    [48, "vector"]
  ],
  "matrix-rotate-yx!": [[16, "matrix"]],
  "transform-matrix-calc!": [
    [16, "matrix"],
    [80, "matrix"]
  ],
  "transform-matrix-parent-calc!": [
    [16, "matrix"],
    [80, "matrix"]
  ],
  "matrix-with-scale->quaternion": [[16, "matrix"]],
  "quaternion-exp!": [[16, "vector"]],
  "quaternion-slerp!": [[16, "vector"]],
  "quaternion-zxy!": [
    [16, "vector"],
    [32, "vector"],
    [48, "vector"]
  ],
  "vector-x-quaternion!": [[16, "matrix"]],
  "vector-y-quaternion!": [[16, "matrix"]],
  "vector-z-quaternion!": [[16, "matrix"]],
  "quaternion-y-angle": [[16, "vector"]],
  "quaternion-rotate-local-x!": [[16, "quaternion"]],
  "quaternion-rotate-local-y!": [[16, "quaternion"]],
  "quaternion-rotate-local-z!": [[16, "quaternion"]],
  "quaternion-rotate-y!": [[16, "quaternion"]],
  "quaternion-rotate-x!": [
    [16, "quaternion"],
    [32, "vector"]
  ],
  "quaternion-rotate-z!": [
    [16, "quaternion"],
    [32, "vector"]
  ],
  "quaternion-delta-y": [
    [16, "vector"],
    [32, "vector"]
  ],
  "quaternion-rotate-y-to-vector!": [
    [16, "quaternion"],
    [32, "vector"],
    [48, "quaternion"]
  ],
  "quaternion-xz-angle": [
    [16, "matrix"],
    [80, "vector"]
  ],
  "vector-rotate-y!": [
    [16, "quaternion"],
    [32, "matrix"]
  ],
  "eul->matrix": [[16, "vector"]],
  "eul->quat": [[16, "matrix"]],
  "quat->eul": [[16, "matrix"]],
  "vector-line-distance": [
    [16, "vector"],
    [32, "vector"],
    [48, "vector"],
    [64, "vector"]
  ],
  "vector-line-distance-point!": [
    [16, "vector"],
    [32, "vector"],
    [48, "vector"],
    [64, "vector"]
  ],
  "forward-up-nopitch->inv-matrix": [[16, "vector"]],
  "forward-up-nopitch->quaternion": [[16, "matrix"]],
  "forward-up->quaternion": [
    [16, "matrix"],
    [80, "vector"]
  ],
  "quaternion-from-two-vectors!": [[16, "vector"]],
  "quaternion-from-two-vectors-max-angle!": [[16, "vector"]],
  "matrix-from-two-vectors!": [[16, "vector"]],
  "matrix-from-two-vectors-max-angle!": [[16, "vector"]],
  "matrix-from-two-vectors-max-angle-partial!": [[16, "vector"]],
  "matrix-from-two-vectors-partial-linear!": [[16, "vector"]],
  "matrix-remove-z-rot": [
    [16, "vector"],
    [32, "matrix"]
  ],
  "matrix-rot-diff!": [
    [16, "quaternion"],
    [32, "quaternion"],
    [48, "quaternion"]
  ],
  "quaternion-seek": [
    [16, "matrix"],
    [80, "matrix"],
    [144, "quaternion"]
  ],
  "vector-deg-seek": [[16, "matrix"]],
  "vector-deg-slerp": [
    [16, "matrix"],
    [80, "vector"],
    [96, "vector"]
  ],
  "circle-test": [
    [16, "sphere"],
    [32, "sphere"],
    [48, "vector"],
    [64, "vector"]
  ],
  "move-target-from-pad": [
    [16, "vector"],
    [32, "vector"],
    [48, "matrix"]
  ],
  "draw-sprite2d-xy": [[16, "draw-context"]],
  "screen-gradient": [[16, "draw-context"]],
  "(method 10 oscillating-vector)": [[16, "vector"]],
  "show-mc-info": [[16, "mc-slot-info"]],
  "update-mood-erase-color2": [[16, "mood-fog"]],
  "make-light-kit": [[16, "matrix"]],
  "matrix<-parented-transformq!": [[16, "vector"]],
  "(method 20 trsqv)": [[16, "vector"]],
  "(method 19 trsqv)": [[16, "vector"]],
  "(method 17 trsqv)": [
    [16, "quaternion"],
    [32, "vector"],
    [48, "vector"],
    [64, "vector"],
    [80, "vector"]
  ],
  "(method 25 trsqv)": [
    [16, "vector"],
    [32, "vector"],
    [48, "vector"],
    [64, "vector"]
  ],
  "(method 16 trsqv)": [
    [16, "matrix"],
    [80, "matrix"]
  ],
  "(method 14 trsqv)": [[16, "vector"]],
  "(method 13 trsqv)": [[16, "vector"]],
  "(method 12 trsqv)": [
    [16, "vector"],
    [32, "vector"]
  ],
  "(method 11 trsqv)": [[16, "vector"]],
  "(method 10 trsqv)": [
    [16, "vector"],
    [32, "vector"]
  ],

  "(method 23 trsqv)": [[16, "vector"]],
  "(method 24 trsqv)": [[16, "vector"]],

  "vector-sincos!": [[16, "vector"]],

  "init-for-transform": [
    [16, "matrix"],
    [80, "matrix"],
    [144, "vector4s-3"],
    [192, "vector"],
    [208, "vector4s-3"]
  ],
  "string->sound-name": [[16, "qword"]],
  "(method 15 trajectory)": [
    [16, "vector"],
    [32, "vector"]
  ],
  "ripple-add-debug-sphere": [[16, "vector"]],
  "camera-teleport-to-entity": [
    [16, "transformq"],
    [64, "event-message-block"]
  ],
  "(method 10 cam-vector-seeker)": [[16, "vector"]],
  "joint-mod-look-at-handler": [
    [16, "vector"],
    [32, "vector"],
    [64, "vector"],
    [80, "vector"],
    [96, "vector"]
  ],
  "joint-mod-world-look-at-handler": [
    [16, "vector"],
    [32, "vector"],
    [64, "vector"],
    [80, "matrix"],
    [144, "vector"],
    [160, "vector"],
    [176, "matrix"]
  ],
  "joint-mod-rotate-handler": [
    [16, "quaternion"],
    [32, "quaternion"],
    [48, "quaternion"]
  ],
  "joint-mod-wheel-callback": [
    [16, "vector"],
    [32, "vector"],
    [48, "vector"]
  ],
  "draw-end-credits": [[16, "font-context"]],
  "draw-title-credits": [[16, "font-context"]],
  "moving-sphere-sphere-intersect": [[16, "vector"]],
  "moving-sphere-moving-sphere-intersect": [
    [16, "vector"],
    [32, "vector"]
  ],
  "(method 9 cylinder-flat)": [
    [16, "vector"],
    [32, "vector"],
    [48, "cylinder-flat-verts"],
    [208, "cylinder-flat-verts"],
    [368, "matrix"],
    [432, "vector"]
  ],
  "(method 9 cylinder)": [
    [16, "vector"],
    [32, "vector"],
    [48, "cylinder-verts"],
    [432, "cylinder-verts"],
    [816, "matrix"],
    [880, "matrix"]
  ],
  "ray-arbitrary-circle-intersect": [
    [16, "vector"],
    [32, "vector"]
  ],
  "(method 10 cylinder-flat)": [
    [16, "vector"],
    [32, "vector"]
  ],
  "(method 10 cylinder)": [
    [16, "vector"],
    [32, "vector"]
  ],
  "add-debug-sphere-from-table": [
    [16, "vector"],
    [32, "vector"],
    [48, "vector"]
  ],
  "make-debug-sphere-table": [
    [16, "vector"],
    [32, "vector"],
    [48, "vector"],
    [64, "vector"]
  ],
  "(method 20 actor-link-info)": [[16, "event-message-block"]],
  "(method 21 actor-link-info)": [[16, "event-message-block"]],
  "(method 23 actor-link-info)": [[16, "event-message-block"]],
  "(method 24 actor-link-info)": [[16, "event-message-block"]],
  "internal-draw-debug-line": [
    [16, "vector4w-2"],
    [48, "vector4w-2"]
  ],
  "internal-draw-debug-text-3d": [
    [16, "vector4w"],
    [32, "font-context"]
  ],
  "add-debug-triangle-normal": [
    [16, "vector"],
    [32, "vector"]
  ],
  "add-debug-flat-triangle": [
    [16, "vector4w-3"],
    [64, "vector4w-3"]
  ],
  "add-debug-point": [[16, "vector4w-2"]],
  "add-debug-line2d": [
    [16, "vector4w"],
    [32, "vector4w"]
  ],
  "add-debug-box": [
    [16, "vector"],
    [32, "vector"]
  ],
  "add-debug-x": [
    [16, "vector"],
    [32, "vector"]
  ],
  "add-debug-sphere-with-transform": [[16, "vector"]],
  "add-debug-circle": [
    [16, "vector"],
    [32, "vector"]
  ],
  "add-debug-vector": [[16, "vector"]],
  "add-debug-yrot-vector": [[16, "vector"]],
  "add-debug-arc": [
    [16, "vector"],
    [32, "vector"]
  ],
  "add-debug-curve": [
    [16, "vector"],
    [32, "vector"]
  ],
  "add-debug-points": [[16, "vector"]],
  "add-debug-light": [[16, "vector"]],
  "dma-timeout-cam": [
    [16, "vector"],
    [32, "matrix"]
  ],

  "(method 18 tracking-spline)": [
    [16, "tracking-spline-sampler"],
    [32, "tracking-spline-sampler"]
  ],

  "draw-ocean-transition": [[16, "sphere"]],

  "dm-cam-mode-func": [[16, "event-message-block"]],
  "ocean-trans-add-upload-table": [[16, "vector"]],

  "dm-cam-settings-func": [[16, "event-message-block"]],

  "dm-cam-render-float": [[16, "event-message-block"]],

  "debug-create-cam-restore": [[16, "euler-angles"]],

  "dm-task-resolution": [[16, "event-message-block"]],

  "dm-task-get-money": [[16, "event-message-block"]],

  "dm-give-all-cells": [[16, "event-message-block"]],

  "dm-give-cell": [[16, "event-message-block"]],

  "(anon-function 13 default-menu)": [[16, "event-message-block"]],

  "(anon-function 12 default-menu)": [[16, "event-message-block"]],

  "(anon-function 11 default-menu)": [[16, "event-message-block"]],

  "(method 22 level)": [[16, "event-message-block"]],
  "(method 9 level)": [[16, "event-message-block"]],
  "(method 10 load-state)": [[16, "event-message-block"]],
  "cam-slave-get-rot": [[16, "quaternion"]],

  "draw-joint-spheres": [[16, "vector"]],
  "(method 16 process-drawable)": [
    [16, "matrix"],
    [80, "matrix"],
    [144, "vector"],
    [160, "vector"]
  ],
  "(anon-function 494 task-control)": [[16, "event-message-block"]],
  "(anon-function 493 task-control)": [[16, "event-message-block"]],
  "(anon-function 480 task-control)": [[16, "event-message-block"]],
  "(anon-function 477 task-control)": [[16, "event-message-block"]],
  "(anon-function 476 task-control)": [[16, "event-message-block"]],
  "(anon-function 475 task-control)": [[16, "event-message-block"]],
  "(anon-function 474 task-control)": [[16, "event-message-block"]],
  "(anon-function 455 task-control)": [[16, "event-message-block"]],
  "(anon-function 445 task-control)": [[16, "event-message-block"]],
  "(anon-function 435 task-control)": [[16, "event-message-block"]],
  "(anon-function 426 task-control)": [[16, "event-message-block"]],
  "(anon-function 425 task-control)": [[16, "event-message-block"]],
  "(anon-function 415 task-control)": [[16, "event-message-block"]],
  "(anon-function 414 task-control)": [[16, "event-message-block"]],
  "(anon-function 403 task-control)": [[16, "event-message-block"]],
  "(anon-function 400 task-control)": [[16, "event-message-block"]],
  "(anon-function 393 task-control)": [[16, "event-message-block"]],
  "(anon-function 390 task-control)": [[16, "event-message-block"]],
  "(anon-function 383 task-control)": [[16, "event-message-block"]],
  "(anon-function 380 task-control)": [[16, "event-message-block"]],
  "(anon-function 369 task-control)": [[16, "event-message-block"]],
  "(anon-function 368 task-control)": [[16, "event-message-block"]],
  "(anon-function 367 task-control)": [[16, "event-message-block"]],
  "(anon-function 366 task-control)": [[16, "event-message-block"]],
  "(anon-function 365 task-control)": [[16, "event-message-block"]],
  "(anon-function 364 task-control)": [[16, "event-message-block"]],
  "(anon-function 363 task-control)": [[16, "event-message-block"]],
  "(anon-function 362 task-control)": [[16, "event-message-block"]],
  "(anon-function 337 task-control)": [[16, "event-message-block"]],
  "(anon-function 336 task-control)": [[16, "event-message-block"]],
  "(anon-function 286 task-control)": [[16, "event-message-block"]],
  "(anon-function 227 task-control)": [[16, "event-message-block"]],
  "(anon-function 38 task-control)": [[16, "event-message-block"]],
  "(anon-function 28 task-control)": [[16, "event-message-block"]],
  "(method 10 border-plane)": [[16, "vector"]],
  "(method 9 game-info)": [[16, "event-message-block"]],
  "(method 9 continue-point)": [[16, "vector"]],
  "(method 9 game-save)": [[16, "file-stream"]],
  "(method 10 game-save)": [[16, "file-stream"]],
  "vector-vector-deg-slerp!": [
    [16, "vector"],
    [32, "vector"],
    [48, "quaternion"],
    [64, "quaternion"],
    [80, "quaternion"],
    [96, "vector"]
  ],
  "closest-pt-in-triangle": [
    [16, "vector"],
    [32, "vector"],
    [48, "vector"]
  ],
  "vector-circle-tangent-new": [
    [16, "sphere"],
    [32, "vector"],
    [48, "vector"]
  ],
  "vector-circle-tangent": [
    [16, "sphere"],
    [32, "vector"],
    [48, "vector"],
    [64, "vector"]
  ],
  "vector-plane-distance": [[16, "vector"]],
  "curve-length": [
    [16, "vector"],
    [32, "vector"]
  ],
  "curve-closest-point": [
    [16, "vector"],
    [32, "vector"]
  ],
  "(method 27 seagull)": [
    [16, "vector"],
    [32, "vector"]
  ],
  "add-debug-air-box": [
    [16, "vector"],
    [32, "vector"]
  ],
  "mem-size": [[16, "memory-usage-block"]],
  "display-loop": [[16, "sphere"]],
  "(method 14 curve-control)": [[16, "vector"]],
  "(method 19 path-control)": [
    [16, "vector"],
    [32, "vector"],
    [48, "vector"],
    [64, "vector"]
  ],
  "progress-allowed?": [[16, "event-message-block"]],
  "(method 9 align-control)": [
    [16, "matrix"],
    [80, "quaternion"]
  ],
  "(method 10 align-control)": [[16, "vector"]],
  "(method 15 load-state)": [
    [16, "event-message-block"],
    [96, "event-message-block"]
  ],

  "(method 43 farmer)": [[16, "vector"]],

  "yakow-post": [
    [16, "vector"],
    [32, "vector"],
    [48, "vector"],
    [64, "vector"],
    [80, "vector"],
    [96, "vector"]
  ],

  "anim-tester-save-object-seqs": [[16, "file-stream"]],
  "anim-test-obj-list-handler": [[16, "event-message-block"]],
  "anim-test-anim-list-handler": [[16, "event-message-block"]],
  "anim-test-sequence-list-handler": [[16, "event-message-block"]],
  "anim-test-edit-seq-insert-item": [[16, "event-message-block"]],
  "anim-test-edit-sequence-list-handler": [
    [112, "event-message-block"],
    [16, "font-context"]
  ],
  "anim-tester-add-newobj": [[16, "event-message-block"]],
  "anim-tester-start": [[16, "event-message-block"]],
  "anim-tester-add-sequence": [[16, "event-message-block"]],

  "instance-tfragment-add-debug-sphere": [[16, "vector"]],

  "cam-state-from-entity": [[16, "curve"]],

  "(method 9 cam-index)": [[16, "vector"]],

  "(method 10 cam-index)": [[16, "vector"]],

  "(method 15 tracking-spline)": [
    [16, "tracking-spline-sampler"],
    [32, "tracking-point"]
  ],
  "(method 16 tracking-spline)": [
    [16, "tracking-spline-sampler"],
    [32, "vector"]
  ],
  "(method 20 tracking-spline)": [
    [16, "vector"],
    [32, "vector"]
  ],
  "(method 21 tracking-spline)": [
    [16, "tracking-spline-sampler"],
    [32, "vector"]
  ],
  "(method 22 tracking-spline)": [
    [16, "tracking-spline-sampler"],
    [32, "vector"]
  ],
  "cam-slave-init": [[16, "event-message-block"]],
  "cam-curve-pos": [
    [16, "vector"],
    [32, "vector"],
    [48, "vector"]
  ],
  "cam-calc-follow!": [
    [16, "event-message-block"],
    [96, "vector"],
    [112, "vector"],
    [128, "vector"],
    [144, "vector"]
  ],
  "mat-remove-z-rot": [
    [16, "vector"],
    [32, "matrix"]
  ],
  "slave-matrix-blend-2": [
    [16, "vector"],
    [32, "quaternion"],
    [48, "quaternion"],
    [64, "quaternion"]
  ],
  "vector-into-frustum-nosmooth!": [
    [16, "matrix"],
    [80, "vector"],
    [96, "vector"]
  ],
  "slave-set-rotation!": [
    [16, "vector"],
    [32, "matrix"],
    [96, "vector"],
    [112, "matrix"],
    [176, "vector"]
  ],
  "v-slrp2!": [
    [16, "vector"],
    [32, "vector"],
    [48, "vector"],
    [64, "matrix"],
    [128, "vector"]
  ],
  "v-slrp3!": [
    [16, "vector"],
    [32, "vector"],
    [48, "vector"],
    [64, "matrix"],
    [128, "vector"]
  ],

  "(code cam-combiner-active)": [
    [16, "vector"],
    [32, "matrix"],
    [80, "vector"],
    [96, "matrix"]
  ],
  "cam-master-init": [
    [16, "vector"],
    [32, "vector"]
  ],
  "plane-from-points": [[16, "vector"]],
  "update-view-planes": [
    [16, "view-frustum"],
    [144, "vector"],
    [160, "vector"],
    [176, "vector"],
    [192, "vector"],
    [208, "vector"],
    [224, "vector"]
  ],
  "move-camera-from-pad": [[16, "vector"]],
  "cam-free-floating-move": [[16, "camera-free-floating-move-info"]],
  "update-camera": [
    [16, "vector"],
    [32, "quaternion"],
    [48, "vector"]
  ],

  "ocean-make-trans-camera-masks": [
    [16, "vector"],
    [32, "vector"]
  ],

  "update-mood-prt-color": [[16, "vector"]],

  "update-mood-swamp": [[16, "vector"]],

  "update-mood-village1": [[16, "vector"]],

  "update-mood-maincave": [[16, "vector"]],

  "update-mood-ogre": [[16, "vector"]],

  "update-mood-finalboss": [
    [16, "vector"],
    [32, "vector"]
  ],

  "update-mood-darkcave": [
    [16, "vector"],
    [32, "vector"]
  ],

  "update-mood-citadel": [
    [16, "vector"],
    [32, "vector"],
    [48, "vector"],
    [64, "vector"],
    [80, "vector"],
    [96, "vector"],
    [112, "vector"],
    [128, "vector"]
  ],

  "update-mood-jungleb": [
    [16, "vector"],
    [32, "vector"],
    [48, "vector"]
  ],

  "update-mood-sunken": [
    [16, "vector"],
    [32, "vector"],
    [48, "vector"],
    [64, "vector"]
  ],

  "update-mood-village2": [
    [16, "vector"],
    [32, "vector"],
    [48, "vector"],
    [64, "vector"]
  ],

  "update-mood-rolling": [
    [16, "vector"] // TODO - really not sure about this one
  ],

  "update-mood-village3": [
    [16, "vector"],
    [32, "vector"],
    [48, "vector"],
    [64, "vector"],
    [80, "vector"],
    [96, "vector"]
  ],

  "ocean-transition-check": [[16, "vector"]],

  "ocean-trans-add-upload-strip": [[16, "vector"]],

  "draw-ocean-transition-seams": [[16, "sphere"]],

  "(method 32 mayor)": [[16, "event-message-block"]],

  "(method 43 mayor)": [[16, "vector"]],

  "(method 10 tippy)": [[16, "vector"]],

  "compute-and-draw-shadow": [
    [16, "vector"],
    [32, "vector"],
    [48, "sparticle-cpuinfo"] // kinda a guess
  ],

  "find-ground-and-draw-shadow": [
    [16, "vector"],
    [32, "vector"],
    [48, "collide-tri-result"]
  ],

  "(method 20 collide-cache)": [[16, "vector"]],

  "(method 12 wobbler)": [[16, "vector"]],

  "(method 12 twister)": [[16, "matrix"]],

  "target-on-end-of-teetertotter?": [
    [16, "vector"],
    [32, "vector"]
  ],

  "(event teetertotter-launch)": [[16, "event-message-block"]],

  "(method 17 rigid-body)": [[16, "vector"]],

  "matrix-3x3-triple-transpose-product": [
    [16, "matrix"],
    [80, "matrix"]
  ],

  "(method 10 rigid-body)": [[16, "quaternion"]],

  "(method 13 rigid-body)": [
    [16, "vector"],
    [32, "vector"]
  ],

  "(method 16 rigid-body)": [
    [16, "vector"],
    [32, "vector"]
  ],

  "(method 14 rigid-body)": [
    [16, "vector"],
    [32, "vector"]
  ],

  "(method 18 rigid-body)": [[16, "vector"]],

  "(method 24 rigid-body-platform)": [[16, "vector"]],

  "(method 26 rigid-body-platform)": [[16, "vector"]],

  "(method 27 rigid-body-platform)": [[16, "vector"]],

  "(method 22 water-anim)": [[16, "vector"]],

  "(anon-function 9 plat-eco)": [[16, "event-message-block"]],

  "(trans plat-button-move-downward sunken-elevator)": [
    [16, "vector"],
    [32, "vector"],
    [48, "event-message-block"]
  ],

  "(method 29 sunken-elevator)": [[16, "vector"]],
  "(anon-function 0 title-obs)": [[16, "font-context"]],

  "print-game-text": [[16, "font-context"]],

  "draw-string-xy": [[16, "font-context"]],

  "(method 50 nav-enemy)": [[16, "vector"]],

  "nav-enemy-init-by-other": [[16, "vector"]],

  "nav-enemy-turn-to-face-point": [[16, "vector"]],

  "nav-enemy-facing-point?": [[16, "vector"]],

  "nav-enemy-jump-post": [[16, "vector"]],

  "(method 41 nav-enemy)": [
    [16, "vector"],
    [32, "vector"]
  ],

  "nav-enemy-falling-post": [
    [16, "vector"] // TODO - check collide-shape-moving::62(type, vector, float)
  ],

  "nav-enemy-death-post": [
    [16, "vector"] // TODO - check collide-shape-moving::62(type, vector, float)
  ],

  "nav-enemy-jump-land-post": [
    [16, "vector"],
    [32, "vector"]
  ],

  "nav-enemy-facing-direction?": [
    [16, "vector"],
    [32, "vector"]
  ],

  "nav-enemy-initialize-custom-jump": [
    [16, "vector"],
    [32, "vector"]
  ],

  "nav-enemy-flee-post": [
    [16, "vector"],
    [32, "vector"]
  ],

  "(enter nav-enemy-jump-land nav-enemy)": [[16, "vector"]],
  "(code nav-enemy-die nav-enemy)": [[16, "event-message-block"]],
  "(enter nav-enemy-die nav-enemy)": [[16, "event-message-block"]],
  "(trans nav-enemy-flee nav-enemy)": [[16, "event-message-block"]],
  "(trans nav-enemy-patrol nav-enemy)": [[16, "event-message-block"]],

  "(method 73 nav-enemy)": [[16, "event-message-block"]],

  "(method 43 nav-enemy)": [[16, "event-message-block"]],

  "nav-enemy-send-attack": [[16, "event-message-block"]],

  "birth-pickup-at-point": [[16, "vector"]],

  "merc-blend-shape": [[16, ["array", "int16", 128]]],

  "(method 43 bird-lady)": [[16, "vector"]],

  "(method 32 bird-lady-beach)": [[16, "event-message-block"]],

  "muse-to-idle": [[16, "event-message-block"]],

  "(method 32 sculptor)": [[16, "event-message-block"]],

  "(method 43 sculptor)": [[16, "vector"]],

  "(method 32 geologist)": [[16, "event-message-block"]],

  "(method 43 geologist)": [[16, "vector"]],

  "(method 32 oracle)": [[16, "event-message-block"]],

  "(method 11 oracle)": [
    [16, "vector"],
    [32, "event-message-block"]
  ],

  "(method 32 explorer)": [[16, "event-message-block"]],

  "(method 43 explorer)": [[16, "vector"]],

  "(method 32 assistant)": [[16, "event-message-block"]],

  "(method 43 assistant)": [[16, "vector"]],

  "(code idle assistant)": [
    [16, "vector"],
    [32, "vector"]
  ],

  "check-drop-level-assistant": [[16, "vector"]],

  "(method 32 sage)": [[16, "event-message-block"]],

  "(method 43 sage)": [[16, "vector"]],

  "(trans idle sage)": [[16, "event-message-block"]],

  "(method 32 gambler)": [[16, "event-message-block"]],

  "(method 43 gambler)": [[16, "vector"]],

  "(method 32 warrior)": [[16, "event-message-block"]],

  "(method 43 warrior)": [[16, "vector"]],

  "(exit play-anim warrior)": [[16, "event-message-block"]],

  "minershort-trans-hook": [[16, "vector"]],

  "(method 32 minershort)": [[16, "event-message-block"]],

  "(exit play-anim minershort)": [[16, "event-message-block"]],

  "(method 43 minershort)": [[16, "vector"]],

  "(method 33 progress)": [[16, "event-message-block"]],
  "hide-progress-screen": [[16, "event-message-block"]],
  "progress-init-by-other": [[16, "quaternion"]],
  "(post progress-debug)": [[16, "font-context"]],
  "(post progress-normal)": [[16, "font-context"]],
  "(code progress-normal)": [[16, "event-message-block"]],
  "fuel-cell-progress-hud-orbit-callback": [
    [16, "vector"],
    [32, "vector"]
  ],
  "(method 24 progress)": [[16, "font-context"]],
  "(method 25 progress)": [[16, "font-context"]],
  "(method 26 progress)": [[16, "font-context"]],
  "(method 17 progress)": [[16, "font-context"]],
  "(method 28 progress)": [[16, "font-context"]],
  "(method 27 progress)": [[16, "font-context"]],

  "(method 11 fact-info-target)": [[16, "event-message-block"]],

  "(anon-function 6 game-info)": [[16, "event-message-block"]],

  "(anon-function 8 game-info)": [[16, "event-message-block"]],

  "(method 24 game-info)": [[16, "scf-time"]],

  "auto-save-post": [
    [16, "font-context"],
    [112, "font-context"]
  ],

  "auto-save-init-by-other": [[16, "event-message-block"]],

  "(code error auto-save)": [[16, "event-message-block"]],

  "(code done auto-save)": [[16, "event-message-block"]],

  "update-time-of-day": [
    [16, "(array float)"], // TODO - broken!
    [48, "vector"]
  ],

  "check-drop-level-rain": [[16, "vector"]],

  "update-rain": [
    [16, "vector"],
    [32, "vector"],
    [48, "event-message-block"]
  ],

  "sparticle-track-sun": [[16, "vector"]],

  "(method 16 target)": [
    [16, "vector"],
    [32, "vector"],
    [48, "vector"]
  ],

  "vector-local+!": [[16, "vector"]],

  "move-forward": [
    [16, "vector"],
    [32, "vector"]
  ],

  "set-forward-vel": [[16, "vector"]],

  "delete-back-vel": [
    [16, "vector"],
    [32, "vector"]
  ],

  "set-side-vel": [[16, "vector"]],

  "build-conversions": [[16, "vector"]],

  "vector-turn-to": [
    [16, "vector"],
    [32, "vector"]
  ],

  "warp-vector-into-surface!": [[16, "matrix"]],

  "vector<-pad-in-surface!": [[16, "vector"]],

  "local-pad-angle": [
    [16, "vector"],
    [32, "vector"]
  ],

  "turn-around?": [
    [16, "vector"],
    [32, "vector"]
  ],

  "target-move-dist": [[16, "vector"]],

  "turn-to-vector": [
    [16, "vector"],
    [32, "vector"]
  ],

  "add-thrust": [
    [16, "vector"],
    [32, "vector"],
    [48, "vector"],
    [64, "vector"],
    [80, "vector"],
    [96, "vector"],
    [112, "vector"],
    [128, "vector"],
    [144, "vector"],
    [160, "vector"],
    [176, "vector"],
    [192, "vector"],
    [208, "vector"],
    [224, "vector"]
  ],

  "add-gravity": [
    [16, "vector"],
    [32, "vector"],
    [48, "vector"],
    [64, "vector"]
  ],

  "target-compute-slopes": [
    [16, "vector"],
    [32, "vector"],
    [48, "matrix"]
  ],

  "do-rotations2": [
    [16, "vector"],
    [32, "quaternion"],
    [48, "quaternion"]
  ],

  "level-setup": [[16, "event-message-block"]],

  "flag-setup": [
    [16, "vector"],
    [32, "event-message-block"],
    [112, "vector"],
    [128, "vector"],
    [144, "vector"],
    [160, "vector"]
  ],

  "target-compute-edge": [
    [16, "event-message-block"],
    [96, "vector"],
    [112, "vector"]
  ],

  "target-compute-edge-rider": [
    [16, "event-message-block"],
    [96, "vector"]
  ],

  "target-calc-camera-pos": [[16, "vector"]],

  "joint-points": [
    [16, "vector"],
    [32, "vector"]
  ],

  "target-real-post": [
    [16, "vector"],
    [32, "vector"],
    [48, "vector"]
  ],

  "target-swim-post": [[16, "vector"]],

  "target-no-stick-post": [[16, "vector"]],

  "target-no-move-post": [
    [16, "overlaps-others-params"] // a total guess
  ],

  "target-slide-down-post": [
    [16, "vector"],
    [32, "vector"],
    [48, "vector"],
    [64, "matrix"]
  ],

  "target-no-ja-move-post": [
    [16, "overlaps-others-params"] // a total guess
  ],

  "target-print-stats": [
    [16, "vector"],
    [32, "vector"],
    [48, "vector"]
  ],

  "target-compute-pole": [
    [16, "vector"],
    [32, "vector"],
    [48, "vector"],
    [64, "vector"],
    [80, "event-message-block"],
    [160, "vector"],
    [176, "vector"],
    [192, "vector"]
  ],

  "can-exit-duck?": [
    [16, "collide-using-spheres-params"],
    [48, ["inline-array", "sphere", 2]]
  ],

  "(method 32 evilbro)": [[16, "event-message-block"]],

  "(exit play-anim evilbro)": [[16, "event-message-block"]],

  "(method 29 basebutton)": [[16, "event-message-block"]],

  "(code use warp-gate)": [[16, "event-message-block"]],

  "(trans use warp-gate)": [[16, "event-message-block"]],

  "(anon-function 1 basebutton)": [
    [16, "vector"],
    [32, "vector"],
    [48, "event-message-block"]
  ],

  "(code target-warp-out)": [
    [16, "event-message-block"],
    [96, "vector"],
    [112, "vector"]
  ],

  "dm-anim-tester-func": [[16, "event-message-block"]],

  "update-actor-vis-box": [[16, "vector"]],

  "(method 14 level-group)": [
    [16, "vector"],
    [32, "vector"]
  ],

  "(trans falling beach-rock)": [
    [16, "vector"],
    [32, "vector"],
    [48, "vector"],
    [64, "vector"],
    [80, "vector"],
    [96, "vector"]
  ],

  "(code falling beach-rock)": [[16, "event-message-block"]],

  "(method 11 beach-rock)": [[16, "vector"]],

  "birth-func-copy-target-y-rot": [[16, "matrix"]],

  "birth-func-ground-orient": [
    [16, "vector"],
    [32, "collide-tri-result"],
    [128, "vector"],
    [144, "quaternion"],
    [160, "quaternion"]
  ],

  "birth-func-target-orient": [
    [32, "vector"],
    [48, "vector"], // unused
    [64, "quaternion"],
    [80, "quaternion"]
  ],

  "birth-func-vector-orient": [
    [16, "vector"],
    [32, "vector"], // unused
    [48, "quaternion"]
  ],

  "part-tracker-track-target-joint": [[16, "vector"]],

  "process-drawable-burn-effect": [
    [16, "rgbaf"],
    [32, "rgbaf"],
    [48, "vector"]
  ],

  "(anon-function 27 projectiles)": [[16, "vector"]],

  "projectile-collision-reaction": [
    [16, "vector"],
    [32, "vector"],
    [48, "matrix"],
    [96, "vector"],
    [112, "event-message-block"],
    [192, "vector"],
    [208, "vector"]
  ],

  "(event projectile-moving projectile)": [[16, "event-message-block"]],

  "(code projectile-moving projectile)": [[16, "vector"]],

  "projectile-update-velocity-space-wars": [
    [16, "vector"],
    [32, "vector"],
    [48, "vector"],
    [64, "vector"]
  ],

  "(code projectile-die projectile)": [[16, "event-message-block"]],

  "projectile-init-by-other": [[16, "collide-edge-hold-list"]],

  "(method 27 projectile-yellow)": [[16, "vector"]],

  "spawn-projectile-blue": [
    [16, "vector"],
    [32, "vector"]
  ],

  "(enter plat-button-move-downward jungle-elevator)": [
    [16, "event-message-block"]
  ],

  "(trans plat-button-move-downward jungle-elevator)": [
    [16, "vector"],
    [32, "vector"],
    [48, "event-message-block"]
  ],

  "(method 29 jungle-elevator)": [[16, "vector"]],

  "(event bouncer-wait)": [[16, "event-message-block"]],

  "hopper-find-ground": [
    [16, "vector"],
    [32, "collide-tri-result"]
  ],

  "blocking-plane-init-by-other": [[16, "matrix"]],

  "evilsib-trans-hook-wait": [[16, "event-message-block"]],

  "(method 32 sequenceB)": [[16, "event-message-block"]],

  "(event play-anim sequenceB)": [[16, "event-message-block"]],

  "(exit play-anim sequenceB)": [[16, "event-message-block"]],

  "sequenceC-can-trans-hook-2": [
    [16, "vector"],
    [32, "event-message-block"]
  ],

  "sequenceC-can-trans-hook": [[16, "event-message-block"]],

  "(method 32 sequenceC)": [[16, "event-message-block"]],

  "sequenceC-trans-hook": [[16, "vector"]],

  "(trans hidden assistant-firecanyon)": [[16, "font-context"]],

  "(method 32 sage-bluehut)": [[16, "event-message-block"]],

  "(exit play-anim sage-bluehut)": [[16, "event-message-block"]],

  "(method 43 sage-bluehut)": [[16, "vector"]],

  "(method 37 sharkey)": [[16, "vector"]],

  "(method 39 sharkey)": [[16, "vector"]],

  "sharkey-notice-player?": [[16, "event-message-block"]],

  "sharkey-move-to-attack-position": [
    [16, "vector"],
    [32, "vector"],
    [48, "vector"]
  ],

  "(code nav-enemy-attack sharkey)": [
    [16, "vector"],
    [32, "vector"],
    [48, "event-message-block"]
  ],

  "(trans nav-enemy-chase sharkey)": [[16, "event-message-block"]],

  "(method 43 lurkercrab)": [
    [16, "vector"],
    [32, "vector"]
  ],

  "(enter idle assistant-lavatube-end)": [[16, "event-message-block"]],

  "target-has-all-the-cells?": [[16, "event-message-block"]],

  "(code idle power-left)": [[16, "event-message-block"]],

  "(code jump powercellalt)": [[16, "trajectory"]],

  "(enter target-final-door)": [[16, "event-message-block"]],

  "(exit target-final-door)": [[16, "event-message-block"]],

  "(code target-final-door)": [
    [16, "vector"],
    [32, "vector"],
    [48, "vector"],
    [64, "event-message-block"]
  ],

  "(method 43 aphid)": [[16, "event-message-block"]],

  "(code nav-enemy-give-up aphid)": [[16, "vector"]],

  "aphid-init-by-other": [
    [16, "vector"],
    [32, "event-message-block"]
  ],

  "voicebox-track": [
    [16, "vector"],
    [32, "vector"],
    [48, "vector"],
    [64, "quaternion"],
    [80, "vector"],
    [96, "vector"],
    [112, "event-message-block"]
  ],

  "crate-standard-event-handler": [[16, "event-message-block"]],

  "plat-trans": [[16, "vector"]],

  "(code door-closing eco-door)": [[16, "overlaps-others-params"]],

  "(code door-open eco-door)": [[16, "event-message-block"]],

  "(code door-opening eco-door)": [[16, "event-message-block"]],

  "(code door-closed eco-door)": [[16, "event-message-block"]],

  "(code plat-button-teleport-to-other-end plat-button)": [[16, "vector"]],

  "plat-button-camera-on": [[16, "event-message-block"]],

  "plat-button-camera-off": [[16, "event-message-block"]],

  "(trans plat-button-move-downward plat-button)": [[16, "vector"]],

  "(trans plat-button-move-upward plat-button)": [[16, "vector"]],

  "(event plat-idle plat-eco)": [[16, "event-message-block"]],

  "(trans plat-idle plat-eco)": [[16, "vector"]],

  "(anon-function 8 plat-eco)": [[16, "event-message-block"]],

  "(anon-function 7 plat-eco)": [
    [16, "vector"] // code
  ],

  "(event drop-plat-idle)": [[16, "event-message-block"]],

  "(code drop-plat-rise)": [[16, "vector"]],

  "(post drop-plat-rise)": [[16, "quaternion"]],

  "(code drop-plat-drop)": [[16, "vector"]],

  "(post drop-plat-drop)": [[16, "quaternion"]],

  "(method 21 drop-plat)": [
    [16, "vector"],
    [32, "vector"],
    [48, "vector"]
  ],

  "citb-drop-plat-spawn-children": [
    [16, "vector"],
    [32, "vector"]
  ],

  "citb-drop-plat-drop-all-children": [[16, "event-message-block"]],

  "citb-drop-plat-drop-children": [[16, "event-message-block"]],

  "(event plat-flip-idle)": [[16, "event-message-block"]],

  "(code plat-flip-idle)": [[16, "vector"]],

  "(method 27 square-platform)": [
    [16, "vector"],
    [32, "vector"]
  ],

  "(event wedge-plat-tip)": [[16, "event-message-block"]],

  "(event wedge-plat-outer-tip)": [[16, "event-message-block"]],

  "(event wall-plat-extending)": [[16, "event-message-block"]],

  "(code wall-plat-extending)": [[16, "vector"]],

  "(event wall-plat-retracting)": [[16, "event-message-block"]],

  "(code wall-plat-retracting)": [[16, "vector"]],

  "(event wall-plat-sync-idle)": [[16, "event-message-block"]],

  "(code wall-plat-sync-idle)": [[16, "vector"]],

  "(method 11 wall-plat)": [[16, "vector"]],

  "reset-target-tracking": [[16, "vector"]],
  "reset-drawable-tracking": [[16, "vector"]],

  "master-track-target": [
    [16, "vector"],
    [32, "vector"],
    [48, "vector"],
    [64, "collide-tri-result"],
    [160, "vector"],
    [176, "vector"],
    [192, "vector"],
    [208, "vector"],
    [224, "vector"]
  ],
  "master-unset-region": [[16, "event-message-block"]],
  "master-base-region": [
    [16, "vector"],
    [32, "event-message-block"]
  ],
  "master-switch-to-entity": [[32, "event-message-block"]],
  "master-check-regions": [[16, "event-message-block"]],

  "cam-circular-position-into-max-angle": [
    [16, "matrix"],
    [80, "matrix"],
    [144, "vector"],
    [160, "vector"]
  ],
  "cam-circular-position": [
    [16, "vector"],
    [32, "vector"]
  ],
  "cam-circular-code": [[16, "vector"]],
  "(anon-function 37 cam-states)": [
    [48, "vector"],
    [64, "event-message-block"],
    [16, "vector"],
    [32, "vector"]
  ],
  "cam-string-find-position-rel!": [
    [16, "vector"],
    [32, "vector"],
    [48, "collide-tri-result"],
    [144, "matrix"]
  ],
  "cam-los-spline-collide": [
    [16, "vector"],
    [32, "vector"],
    [48, "vector"]
  ],

  "(event cam-master-active)": [
    [16, "event-message-block"],
    [96, "vector"],
    [112, "vector"]
  ],

  "(code cam-master-active)": [[16, "event-message-block"]],

  "(exit cam-eye)": [[16, "event-message-block"]],

  "(code cam-fixed)": [[16, "vector"]],

  "(enter cam-eye)": [[16, "vector"]],

  "(enter cam-billy)": [[16, "vector"]],

  "(code cam-pov180)": [
    [16, "vector"],
    [32, "vector"],
    [48, "vector"],
    [64, "vector"]
  ],

  "(enter cam-fixed-read-entity)": [
    [16, "vector"],
    [32, "event-message-block"]
  ],

  "(enter cam-pov-track)": [
    [16, "vector"],
    [32, "event-message-block"]
  ],

  "(code cam-decel)": [
    [16, "vector"],
    [32, "vector"],
    [48, "event-message-block"]
  ],

  "(code cam-eye)": [
    [16, "vector"],
    [32, "matrix"],
    [96, "vector"],
    [112, "vector"],
    [128, "vector"]
  ],

  "(code cam-billy)": [
    [16, "vector"],
    [32, "vector"],
    [48, "vector"],
    [64, "vector"],
    [80, "matrix"]
  ],

  "(enter cam-standoff-read-entity)": [
    [16, "vector"],
    [32, "vector"],
    [48, "vector"],
    [64, "event-message-block"]
  ],

  "(code cam-endlessfall)": [
    [16, "matrix"],
    [80, "vector"],
    [96, "vector"]
  ],

  "(enter cam-spline)": [
    [16, "vector"],
    [32, "vector"],
    [48, "vector"],
    [64, "vector"],
    [80, "event-message-block"]
  ],

  "(code cam-spline)": [[16, "curve"]],

  "(enter cam-circular)": [
    [16, "vector"],
    [32, "vector"],
    [48, "vector"],
    [64, "event-message-block"]
  ],

  "los-cw-ccw": [
    [16, "vector"],
    [32, "vector"],
    [48, "matrix"],
    [112, "vector"]
  ],

  "cam-string-follow": [
    [16, "vector"],
    [32, "vector"],
    [48, "vector"],
    [64, "vector"]
  ],

  "cam-string-line-of-sight": [
    [16, "clip-travel-vector-to-mesh-return-info"],
    [176, "vector"],
    [192, "vector"],
    [208, "vector"],
    [224, "vector"],
    [240, "vector"],
    [256, "vector"]
  ],

  "cam-string-joystick": [
    [16, "vector"],
    [32, "matrix"],
    [96, "vector"],
    [112, "vector"]
  ],

  "cam-string-find-hidden": [
    [16, "collide-tri-result"],
    [112, "vector"],
    [128, "vector"]
  ],

  "cam-string-move": [
    [16, "vector"],
    [32, "vector"],
    [48, "vector"],
    [64, "vector"],
    [80, "vector"],
    [96, "collide-tri-result"],
    [192, "vector"],
    [208, "vector"],
    [224, "vector"]
  ],

  "cam-string-code": [
    [16, "vector"],
    [32, "vector"]
  ],

  "(event cam-string)": [[16, "vector"]],

  "(trans cam-stick)": [
    [16, "matrix"],
    [80, "vector"],
    [96, "vector"],
    [112, "vector"]
  ],
  "cam-bike-code": [
    [16, "matrix"],
    [80, "vector"],
    [96, "vector"],
    [112, "vector"],
    [128, "vector"],
    [144, "vector"],
    [160, "vector"],
    [176, "collide-tri-result"],
    [272, "vector"]
  ],

  "cam-stick-code": [
    [16, "vector"],
    [32, "vector"],
    [48, "vector"],
    [64, "vector"],
    [80, "vector"],
    [96, "collide-tri-result"],
    [192, "vector"]
  ],

  "(enter cam-string)": [
    [16, "vector"],
    [32, "collide-tri-result"],
    [128, "vector"],
    [144, "vector"],
    [160, "vector"]
  ],

  "cam-los-collide": [
    [16, "vector"],
    [32, "vector"],
    [48, "vector"],
    [64, "vector"],
    [80, "vector"],
    [96, "vector"],
    [112, "vector"],
    [128, "vector"],
    [144, "vector"],
    [160, "vector"],
    [176, "vector"],
    [192, "vector"],
    [208, "vector"]
  ],

  "(code cam-point-watch)": [
    [16, "vector"],
    [32, "vector"],
    [48, "vector"],
    [64, "matrix"]
  ],

  "(code cam-orbit)": [
    [16, "vector"],
    [32, "vector"]
  ],

  "(enter cam-free-floating)": [[16, "event-message-block"]],

  "(enter cam-orbit)": [[16, "vector"]],

  "(method 25 pov-camera)": [[16, "event-message-block"]],

  "(code pov-camera-start-playing pov-camera)": [[16, "event-message-block"]],

  "(code pov-camera-done-playing pov-camera)": [[16, "event-message-block"]],

  "debug-set-camera-pos-rot!": [[16, "event-message-block"]],

  "camera-master-debug": [[16, "vector"]],

  "(method 23 tracking-spline)": [
    [16, "vector"],
    [32, "vector"]
  ],

  "master-draw-coordinates": [
    [16, "vector"],
    [32, "vector"],
    [48, "matrix"]
  ],

  "camera-slave-debug": [
    [16, "vector"],
    [32, "vector"],
    [48, "matrix"],
    [112, "vector"],
    [128, "curve"],
    [160, "vector"],
    [176, "vector"],
    [192, "vector"]
  ],

  "cam-debug-draw-tris": [[16, "vector4w"]],

  "cam-collision-record-draw": [
    [16, "vector4w"],
    [32, "vector4w"],
    [48, "collide-mesh-cache-tri"],
    [144, "vector"]
  ],

  "debug-euler": [
    [16, "euler-angles"],
    [32, "matrix"]
  ],

  "v-slrp!": [
    [16, "vector"],
    [32, "vector"],
    [48, "vector"]
  ],

  "interp-test": [
    [16, "vector"],
    [32, "vector"]
  ],

  "cam-layout-save-cam-trans": [[16, "vector"]],

  "cam-layout-save-pivot": [[16, "vector"]],

  "cam-layout-save-interesting": [[16, "vector"]],

  "cam-layout-save-align": [[16, "vector"]],

  "clmf-cam-flag-toggle": [[16, "clmf-cam-flag-toggle-info"]],

  "interp-test-deg": [
    [16, "vector"],
    [32, "vector"]
  ],

  "clmf-pos-rot": [
    [16, "vector"],
    [32, "vector"],
    [48, "matrix"],
    [112, "matrix"],
    [176, "vector"]
  ],

  "clmf-input": [
    [16, "matrix"],
    [80, "vector"]
  ],

  "cam-layout-entity-info": [
    [16, "matrix"],
    [80, "vector"],
    [96, "vector"],
    [112, "vector"],
    [128, "vector"],
    [144, "curve"],
    [176, "vector"],
    [192, "vector"],
    [208, "vector"],
    [224, "curve"],
    [256, "vector"],
    [272, "vector"],
    [288, "vector"],
    [304, "curve"],
    [336, "vector"],
    [352, "vector"],
    [368, "interp-test-info"],
    [432, "vector"]
  ],

  "clmf-save-single": [[16, "file-stream"]],

  "pov-camera-play-and-reposition": [[16, "event-message-block"]],

  "cam-layout-entity-volume-info-create": [
    [32, "vector"],
    [48, "vector"],
    [64, "vector"],
    [80, "vector"],
    [96, "vector"],
    [112, "vector"],
    [128, "vector"],
    [144, "vector"]
  ],

  "(code plunger-lurker-plunge)": [[16, "event-message-block"]],
  "(event flying-lurker-fly)": [[16, "event-message-block"]],
  "(trans flying-lurker-fly)": [[16, "event-message-block"]],
  "flying-lurker-handler": [[16, "event-message-block"]],
  "flying-lurker-play-intro": [[16, "event-message-block"]],
  "(code flying-lurker-start)": [[16, "event-message-block"]],
  "(event flying-lurker-clone)": [[16, "event-message-block"]],
  "(event flying-lurker-idle)": [[16, "event-message-block"]],
  "(code flying-lurker-idle)": [[16, "event-message-block"]],
  "flying-lurker-calc-speed": [
    [16, "vector"],
    [32, "vector"]
  ],
  "(method 20 flying-lurker)": [
    [16, "collide-tri-result"],
    [112, "vector"],
    [128, "vector"],
    [144, "bounding-box"],
    [176, "vector"]
  ],
  "flying-lurker-rotate": [
    [16, "matrix"],
    [80, "matrix"],
    [144, "vector"],
    [160, "vector"]
  ],

  "(method 18 collide-cache)": [[16, "collide-cache-prim"]],

  "kill-current-level-hint": [[16, "event-message-block"]],
  "(exit level-hint-sidekick)": [[16, "event-message-block"]],
  "(method 14 level-hint)": [[16, "font-context"]],
  "(code level-hint-error)": [[16, "font-context"]],
  "ambient-type-hint": [[16, "font-context"]],
  "ambient-type-sound": [[32, "sound-spec"]],
  "ambient-type-sound-loop": [[16, "sound-spec"]],

  "(trans windmill-one-idle)": [
    [16, "vector"]
  ],

  "move-grottopole-to-position": [
    [16, "vector"]
  ],

  "flying-rock-init-by-other": [
    [16, "vector"]
  ],

  "(event flutflutegg-idle)": [
    [16, "vector"]
  ],

  "(trans flutflutegg-idle)": [
    [16, "vector"]
  ],

  "(event flutflutegg-physics)": [
    [16, "vector"]
  ],

  "(code flutflutegg-physics-fall)": [
    [16, "vector"],
    [32, "quaternion"]
  ],

  "(code flutflutegg-physics)": [
    [16, "vector"],
    [32, "quaternion"]
  ],

  "(code flying-rock-rolling)": [
    [16, "vector"],
    [32, "vector"],
    [48, "vector"]
  ],

  "move-grottopole": [
    [16, "vector"],
    [32, "vector"]
  ],

  "(code ecoventrock-break)": [
    [16, "event-message-block"],
    [96, "vector"],
    [112, "vector"]
  ],

  "beachcam-spawn": [
    [16, "event-message-block"]
  ],

  "(anon-function 8 beach-obs)": [
    [16, "event-message-block"]
  ],

  "(code target-warp-in)": [
    [16, "vector"],
    [32, "event-message-block"]
  ],

  "(trans active warp-gate)": [
    [16, "vector"],
    [32, "event-message-block"]
  ],

  "(code idle warp-gate)": [
    [16, "vector"],
    [32, "font-context"]
  ],

  "(code active warp-gate)": [
    [16, "font-context"]
  ],

  "(event basebutton-up-idle warp-gate-switch)": [
    [16, "event-message-block"]
  ],

  "(method 31 warp-gate-switch)": [
    [16, "event-message-block"]
  ],

  "(trans basebutton-up-idle warp-gate-switch)": [
    [16, "event-message-block"]
  ],

  "(event basebutton-down-idle warp-gate-switch)": [
    [16, "event-message-block"]
  ],

  "(code basebutton-going-down warp-gate-switch)": [
    [16, "event-message-block"]
  ],

  "(code idle citb-arm-section)": [
    [16, "vector"],
    [32, "vector"]
  ],

  "(event citb-disc-idle)": [
    [16, "event-message-block"]
  ],

  "(post plat-path-active citb-launcher)": [
    [16, "event-message-block"]
  ],

  "(event citb-robotboss-idle)": [
    [16, "event-message-block"]
  ],

  "(code citb-robotboss-idle)": [
    [16, "event-message-block"]
  ],

  "citb-generator-trigger-others": [
    [16, "event-message-block"]
  ],

  "(code citb-generator-break)": [
    [16, "event-message-block"]
  ],

  "(code citadelcam-stair-plats)": [
    [16, "event-message-block"]
  ],

  "(code battlecontroller-play-intro-camera citb-battlecontroller)": [
    [16, "event-message-block"]
  ],

  "(trans cavecrystal-active)": [
    [16, "vector"]
  ],

  "(method 11 eggtop)": [
    [16, "vector"]
  ],

  "(anon-function 4 jungleb-obs)": [
    [16, "event-message-block"]
  ],

  "(event idle logtrap)": [
    [16, "event-message-block"]
  ],

  "(code pov-camera-playing precurbridgecam)": [
    [16, "event-message-block"]
  ],

  "(code precurbridge-idle)": [
    [16, "event-message-block"]
  ],

  "(code maindoor-closed)": [
    [16, "event-message-block"]
  ],

  "(method 11 maindoor)": [
    [16, "event-message-block"]
  ],

  "(code lurkerm-piston-idle)": [
    [16, "vector"]
  ],

  "starfish-spawn-child": [
    [16, "vector"]
  ],

  "(method 27 bone-platform)": [
    [16, "vector"]
  ],

  "(event breakaway-idle)": [
    [16, "event-message-block"]
  ],

  "mistycam-spawn": [
    [16, "event-message-block"]
  ],

  "mis-bone-bridge-event-handler": [
    [16, "vector"],
    [32, "vector"],
    [48, "vector"],
    [64, "event-message-block"]
  ],

  "misty-cam-restore": [
    [16, "vector"],
    [32, "matrix"],
    [96, "event-message-block"]
  ],

  "(trans allpontoons-be-clone)": [
    [16, "vector"],
    [32, "vector"],
    [48, "vector"],
    [64, "vector"],
    [80, "vector"],
    [96, "vector"]
  ],

  "fireboulder-hover-stuff": [
    [16, "vector"]
  ],

  "(enter fireboulder-hover)": [
    [16, "vector"]
  ],

  "boulder1-trans": [
    [16, "vector"],
    [32, "event-message-block"]
  ],

  "boulder2-trans-2": [
    [16, "vector"],
    [32, "event-message-block"]
  ],

  "boulder2-trans": [
    [16, "vector"],
    [32, "event-message-block"]
  ],

  "boulder3-trans-2": [
    [16, "vector"],
    [32, "event-message-block"]
  ],

  "boulder3-trans": [
    [16, "vector"],
    [32, "event-message-block"]
  ],

  "boulder4-trans-3": [
    [16, "vector"],
    [32, "event-message-block"]
  ],

  "boulder4-trans-2": [
    [16, "vector"],
    [32, "event-message-block"]
  ],

  "boulder4-trans": [
    [16, "vector"],
    [32, "event-message-block"]
  ],

  "(code exit-chamber-dummy-idle)": [
    [16, "vector"],
    [32, "event-message-block"]
  ],

  "(code exit-chamber-dummy-wait-to-appear)": [
    [16, "vector"],
    [32, "event-message-block"]
  ],

  "(code ogreboss-village2-throw)": [
    [16, "event-message-block"]
  ],

  "swamp-spike-default-event-handler": [
    [16, "event-message-block"]
  ],

  "swamp-spike-post": [
    [16, "event-message-block"]
  ],

  "(code balance-plat-idle)": [
    [16, "event-message-block"]
  ],

  "(code swamp-spike-idle)": [
    [16, "vector"],
    [32, "vector"]
  ],

  "(code pov-camera-playing maincavecam)": [
    [16, "event-message-block"]
  ],

  "(event idle cavetrapdoor)": [
    [16, "event-message-block"]
  ],

  "cavecrystal-light-control-caveelevator-callback": [
    [16, "vector"]
  ],

  "(method 21 caveelevator)": [
    [16, "vector"]
  ],

  "(method 20 caveelevator)": [
    [16, "vector"]
  ],

  "caveelevator-joint-callback": [
    [16, "vector"]
  ],

  "(event caveflamepots-active)": [
    [16, "attack-info"],
    [128, "event-message-block"]
  ],

  "(code pov-camera-playing sunkencam)": [
    [16, "event-message-block"]
  ],

  "dark-plant-check-target": [
    [16, "event-message-block"]
  ],

  "(code dark-plant-idle)": [
    [16, "event-message-block"]
  ],

  "(code gorge-abort-idle)": [
    [16, "event-message-block"]
  ],

  "(code gorge-finish-idle)": [
    [16, "event-message-block"]
  ],

  "(code gorge-start-race-finished)": [
    [16, "event-message-block"]
  ],

  "(code gorge-start-race-aborted)": [
    [16, "event-message-block"]
  ],

  "(enter gorge-start-racing)": [
    [16, "event-message-block"]
  ],

  "(exit gorge-start-racing)": [
    [16, "event-message-block"]
  ],

  "(code gorge-start-ready)": [
    [16, "event-message-block"]
  ],

  "(code happy-plant-opening)": [
    [16, "event-message-block"],
    [96, "vector"]
  ],

  "(code pusher-idle)": [
    [16, "vector"]
  ],

  "(method 11 gorge-start)": [
    [16, "vector"]
  ],

  "(method 11 happy-plant)": [
    [16, "vector"]
  ],

  "rolling-start-init-by-other": [
    [16, "matrix"]
  ],

  "dark-plant-randomize": [
    [16, "vector"]
  ],

  "gorge-init": [
    [16, "vector"]
  ],

  "gorge-start-launch-start-banner": [
    [16, "vector"]
  ],

  "gorge-behind": [
    [16, "vector"]
  ],

  "gorge-in-front": [
    [16, "vector"]
  ],

  "race-time-read": [
    [16, "race-time"]
  ],

  "gorge-start-draw-time": [
    [16, "font-context"]
  ],

  "(event balloon-idle)": [
    [16, "event-message-block"]
  ],

  "(trans spike-up)": [
    [16, "event-message-block"]
  ],

  "(trans spike-down)": [
    [16, "event-message-block"]
  ],

  "(trans spike-idle)": [
    [16, "event-message-block"]
  ],

  "(event idle crate-darkeco-cluster)": [
    [16, "event-message-block"]
  ],

  "(event idle tntbarrel)": [
    [16, "event-message-block"]
  ],

  "(trans ogre-bridge-idle)": [
    [16, "event-message-block"]
  ],

  "(code ogre-bridge-activate)": [
    [16, "event-message-block"]
  ],

  "(event ogre-bridge-break)": [
    [16, "vector"]
  ],

  "(code ride-up gondola)": [
    [16, "event-message-block"]
  ],

  "(code ride-down gondola)": [
    [16, "event-message-block"]
  ],

  "(code idle gondola)": [
    [16, "vector"],
    [32, "vector"],
    [48, "event-message-block"],
    [128, "font-context"]
  ],

  "(code pov-camera-playing snowcam)": [
    [16, "event-message-block"]
  ],

  "(code snow-eggtop-activate)": [
    [16, "event-message-block"]
  ],

  "(event snowpusher-idle)": [
    [16, "event-message-block"]
  ],

  "(code snow-log-wait-for-master)": [
    [16, "event-message-block"]
  ],

  "(code snow-log-button-activate)": [
    [16, "event-message-block"]
  ],

  "(method 11 snow-eggtop)": [
    [16, "vector"]
  ],

  "(method 20 snow-gears)": [
    [16, "vector"]
  ],

  "(code snow-switch-activate)": [
    [16, "vector"]
  ],

  "(method 11 snow-switch)": [
    [16, "vector"]
  ],

  "(code snow-fort-gate-activate)": [
    [16, "vector"],
    [32, "vector"],
    [48, "vector"],
    [64, "vector"]
  ],

  "(code snow-spatula-idle)": [
    [16, "matrix"]
  ],

  "(enter snow-button-activate)": [
    [16, "event-message-block"]
  ],

  "(code plat-startup flutflut-plat)": [
    [16, "event-message-block"]
  ],

  "(enter flutflut-plat-appear)": [
    [16, "vector"],
    [32, "quaternion"]
  ],

  "(enter flutflut-plat-hide)": [
    [16, "vector"],
    [32, "quaternion"]
  ],

  "darkecobarrel-mover-pos": [
    [16, "vector"],
    [32, "matrix"],
    [96, "vector"],
    [112, "matrix"],
    [176, "vector"]
  ],

  "(code darkecobarrel-mover-die)": [
    [16, "vector"]
  ],

  "(code die chainmine)": [
    [16, "vector"]
  ],

  "(event idle chainmine)": [
    [16, "event-message-block"]
  ],

  "(event idle lavaballoon)": [
    [16, "event-message-block"]
  ],

  "(event darkecobarrel-mover-move)": [
    [16, "event-message-block"],
    [96, "vector"]
  ],

  "(code startup logo)": [
    [16, "event-message-block"]
  ],

  "(code ndi logo)": [
    [16, "event-message-block"]
  ],

  "(enter target-title)": [
    [16, "event-message-block"]
  ],

  "(trans target-title-wait)": [
    [16, "font-context"]
  ],

  "(code target-title)": [
    [16, "mc-slot-info"]
  ],

  "(post startup logo)": [
    [16, "vector"],
    [32, "vector"]
  ],

  "sp-relaunch-particle-3d": [
    [16, "quaternion"],
    [32, "vector"],
    [48, "quaternion"]
  ],

  "sp-adjust-launch": [
    [16, "sparticle-launchinfo"],
    [64, "matrix"],
    [128, "vector"],
    [144, "matrix"]
  ],

  "(method 10 sparticle-launch-control)": [[16, "vector"]],

  "sparticle-50-to-60": [[16, "quaternion"]],

  "sparticle-60-to-50": [[16, "quaternion"]],

  "sp-orbiter": [
    [16, "vector"],
    [32, "vector"],
    [48, "matrix"]
  ],

  "sp-euler-convert": [
    [16, "vector"],
    [32, "quaternion"]
  ],

  "sp-rotate-system": [
    [16, "matrix"],
    [80, "quaternion"]
  ],

  "sp-launch-particles-death": [
    [16, "sprite-vec-data-2d"] // TODO this is probably wrong.
  ],

  "birth-func-copy-rot-color": [[16, "vector"]],

  "birth-func-copy2-rot-color": [
    [16, "vector"],
    [32, "vector"]
  ],

  "(code nav-enemy-give-up babak)": [[16, "vector"]],

  "(method 10 gui-query)": [[16, "font-context"]],

  "(method 46 process-taskable)": [
    [16, "vector"],
    [32, "vector"]
  ],

  "(trans release process-taskable)": [[16, "event-message-block"]],

  "(trans give-cell process-taskable)": [[16, "event-message-block"]],

  "process-taskable-play-anim-code": [[16, "event-message-block"]],

  "(event idle process-taskable)": [[16, "event-message-block"]],

  "(trans idle process-taskable)": [
    [16, "font-context"],
    [112, "event-message-block"]
  ],

  "(post idle process-taskable)": [[16, "vector"]],

  "babak-with-cannon-ride-cannon-post": [[16, "vector"]],

  "(code babak-with-cannon-jump-onto-cannon)": [[16, "vector"]],

  "(code othercam-running)": [
    [16, "vector"],
    [32, "vector"]
  ],

  "(code wait-for-start flutflut)": [
    [16, "event-message-block"],
    [96, "vector"]
  ],

  "(code idle flutflut)": [
    [16, "font-context"],
    [112, "event-message-block"]
  ],

  "(event wait-for-return flutflut)": [[16, "event-message-block"]],

  "yakow-generate-travel-vector": [
    [16, "vector"],
    [32, "vector"]
  ],

  "yakow-facing-direction?": [
    [16, "vector"],
    [32, "vector"]
  ],

  "yakow-facing-point?": [[16, "vector"]],

  "(enter yakow-graze)": [[16, "event-message-block"]],

  "(method 13 vehicle-path)": [
    [16, "vector"],
    [32, "vector"],
    [48, "vector"]
  ],

  "(method 12 vehicle-controller)": [
    [16, "vector"],
    [32, "vector"]
  ],

  "(method 14 vehicle-controller)": [
    [16, "vector"],
    [32, "vector"]
  ],

  "(method 10 vehicle-controller)": [[16, "vector"]],

  "(method 23 fishermans-boat)": [
    [16, "vector"],
    [32, "vector"],
    [48, "vector"],
    [64, "vector"],
    [80, "vector"],
    [96, "vector"],
    [112, "vector"]
  ],

  "fishermans-boat-wave": [[16, "vector"]],

  "fishermans-boat-spawn-particles": [[16, "vector"]],

  "fishermans-boat-play-sounds": [[16, "vector"]],

  "fishermans-boat-post": [[16, "event-message-block"]],

  "(code fishermans-boat-leaving-village)": [[16, "event-message-block"]],

  "(trans fishermans-boat-entering-village)": [[16, "event-message-block"]],

  "(code fishermans-boat-leaving-misty)": [[16, "event-message-block"]],

  "(trans fishermans-boat-entering-misty)": [[16, "event-message-block"]],

  "(exit fishermans-boat-player-control)": [[16, "event-message-block"]],

  "(code fishermans-boat-player-control)": [[16, "event-message-block"]],

  "(code fishermans-boat-ride-to-misty)": [[16, "event-message-block"]],

  "(event fishermans-boat-ride-to-village1)": [[16, "event-message-block"]],

  "(code fishermans-boat-ride-to-village1)": [[16, "event-message-block"]],

  "fishermans-boat-leave-dock?": [[16, "font-context"]],

  "(trans fishermans-boat-player-control)": [[16, "vector"]],

  "(code fishermans-boat-measurements)": [[16, "vector"]],

  "(method 15 vehicle-controller)": [
    [16, "vector"],
    [32, "vector"],
    [48, "vector"],
    [64, "vector"]
  ],

  "analyze-point-on-path-segment": [[16, "vector"]],

  "(method 51 muse)": [[16, "vector"]],

  "muse-check-dest-point": [[16, "point-on-path-segment-info"]],

  "(code muse-caught)": [[16, "event-message-block"]],

  "(method 43 bonelurker)": [[16, "event-message-block"]],

  "bonelurker-stunned-event-handler": [[16, "event-message-block"]],

  "bonelurker-push-post": [[16, "vector"]],

  "(code nav-enemy-give-up bonelurker)": [[16, "vector"]],

  "(code bonelurker-stun)": [[16, "vector"]],

  "(method 32 assistant-bluehut)": [[16, "event-message-block"]],

  "(trans idle assistant-bluehut)": [[16, "event-message-block"]],

  "(exit play-anim assistant-bluehut)": [[16, "event-message-block"]],

  "(method 32 assistant-levitator)": [[16, "event-message-block"]],

  "(exit play-anim assistant-levitator)": [[16, "event-message-block"]],

  "(method 47 assistant-bluehut)": [
    [16, "vector"],
    [32, "vector"]
  ],

  "(method 43 assistant-bluehut)": [[16, "vector"]],

  "check-drop-level-assistant-bluehut": [[16, "vector"]],

  "assistant-levitator-blue-glow": [[16, "vector"]],

  "(code idle assistant-bluehut)": [
    [16, "vector"],
    [32, "vector"],
    [48, "vector"]
  ],

  "assistant-levitator-blue-beam": [
    [16, "vector"],
    [32, "vector"],
    [48, "vector"],
    [64, "collide-tri-result"],
    [160, "event-message-block"]
  ],

  "(trans hidden assistant-levitator)": [[16, "font-context"]],

  "(event square-platform-lowering)": [[16, "event-message-block"]],

  "(method 33 qbert-plat)": [[16, "event-message-block"]],

  "(method 32 qbert-plat)": [[16, "event-message-block"]],

  "(event qbert-plat-master-idle)": [[16, "event-message-block"]],

  "(code qbert-plat-master-do-door)": [[16, "event-message-block"]],

  "(code qbert-plat-master-wait-for-door)": [[16, "event-message-block"]],

  "(code qbert-plat-master-idle)": [
    [16, "event-message-block"],
    [96, "vector"],
    [112, "vector"]
  ],

  "keg-event-handler": [[16, "event-message-block"]],

  "(code keg-paddle-to-path)": [
    [16, "vector"],
    [32, "vector"],
    [48, "quaternion"],
    [64, "quaternion"],
    [80, "vector"]
  ],

  "(code keg-on-path)": [
    [16, "vector"],
    [32, "vector3s"]
  ],

  "(code keg-in-chute)": [
    [16, "vector"],
    [32, "vector"]
  ],

  "keg-init-by-other": [
    [16, "vector"],
    [32, "vector"],
    [48, "vector"]
  ],

  "(code keg-conveyor-paddle-idle)": [[16, "event-message-block"]],

  "(method 11 keg-conveyor)": [
    [16, "vector"],
    [32, "matrix"]
  ],

  "swamp-bat-slave-event-handler": [[16, "event-message-block"]],

  "swamp-bat-launch-slave": [[16, "event-message-block"]],

  "swamp-bat-slave-path-post": [
    [16, "vector"],
    [32, "vector"],
    [48, "vector"]
  ],

  "(code swamp-bat-slave-idle)": [
    [16, "vector"],
    [32, "quaternion"],
    [48, "quaternion"],
    [64, "vector"]
  ],

  "(code swamp-bat-slave-launch)": [
    [16, "vector"],
    [32, "vector"]
  ],

  "(code swamp-bat-slave-die)": [[16, "vector"]],

  "swamp-bat-make-path-select-plane": [[16, "vector"]],

  "(method 44 swamp-rat)": [[16, "event-message-block"]],

  "(method 39 swamp-rat)": [[16, "vector"]],

  "(method 38 swamp-rat)": [[16, "vector"]],

  "(code swamp-rat-spawn)": [[16, "vector"]],

  "swamp-rat-update-wiggle-target": [
    [16, "vector"],
    [32, "vector"],
    [48, "vector"]
  ],

  "swamp-rat-nest-dummy-event-handler": [[16, "event-message-block"]],

  "(trans swamp-rat-nest-gestate)": [[16, "event-message-block"]],

  "(code swamp-rat-nest-victory)": [[16, "event-message-block"]],

  "swamp-rat-nest-pick-spawn-joint": [
    [16, "vector"],
    [32, "vector"],
    [48, "vector"]
  ],

  "swamp-rat-nest-spawn-rat": [
    [16, "vector"],
    [32, "vector"]
  ],

  "cavecrystal-light-control-default-callback": [[16, "vector"]],

  "spiderwebs-default-event-handler": [[16, "event-message-block"]],

  "(enter nav-enemy-die baby-spider)": [[16, "event-message-block"]],

  "(code baby-spider-die-fast)": [[16, "event-message-block"]],

  "(method 39 baby-spider)": [[16, "vector"]],

  "(enter nav-enemy-idle baby-spider)": [[16, "vector"]],

  "(method 52 baby-spider)": [
    [16, "vector"],
    [32, "vector"],
    [48, "vector"]
  ],

  "mother-spider-proj-update-velocity": [
    [16, "vector"],
    [32, "vector"],
    [48, "vector"],
    [64, "vector"]
  ],

  "(method 28 mother-spider-proj)": [[16, "vector"]],

  "(code blue-eco-charger-orb-active)": [
    [16, "vector"],
    [32, "vector"],
    [48, "vector"]
  ],

  "(method 21 blue-eco-charger)": [[16, "event-message-block"]],

  "(method 20 blue-eco-charger)": [[16, "event-message-block"]],

  "(code blue-eco-charger-idle)": [[16, "event-message-block"]],

  "(code exit-chamber-charger-puzzle-beaten)": [[16, "event-message-block"]],

  "(code exit-chamber-idle-in-sunken)": [[16, "event-message-block"]],

  "(event exit-chamber-idle-in-sunken)": [
    [16, "event-message-block"],
    [32, "event-message-block"]
  ],

  "(method 24 exit-chamber)": [[16, "vector"]],

  "(method 23 exit-chamber)": [
    [16, "vector"],
    [32, "vector"],
    [48, "exit-chamber-items"],
    [128, "event-message-block"],
    [208, "vector"]
  ],

  "tube-thrust": [
    [16, "vector"],
    [32, "vector"],
    [48, "vector"],
    [64, "vector"],
    [80, "vector"],
    [96, "vector"]
  ],

  "target-tube-post": [
    [16, "vector"],
    [32, "event-message-block"],
    [112, "vector"]
  ],

  "(event target-tube-start)": [[16, "event-message-block"]],

  "(exit target-tube-start)": [[16, "event-message-block"]],

  "(code target-tube-start)": [
    [16, "event-message-block"],
    [96, "vector"]
  ],

  "(method 21 sunkenfisha)": [
    [16, "vector"],
    [32, "vector"]
  ],

  "(method 24 sunkenfisha)": [
    [16, "vector"],
    [32, "matrix"],
    [96, "vector"]
  ],

  "(method 23 sunkenfisha)": [[16, "vector"]],

  "(trans sunkenfisha-idle)": [[16, "vector"]],

  "(method 27 sunkenfisha)": [[64, "vector"]],

  "(event idle minecartsteel)": [
    [16, "collide-overlap-result"],
    [128, "event-message-block"]
  ],

  "(method 43 assistant-villagec)": [[16, "vector"]],

  "(method 32 sage-villagec)": [[16, "event-message-block"]],

  "(method 43 sage-villagec)": [[16, "vector"]],

  "(trans idle sage-villagec)": [[16, "event-message-block"]],

  "(exit play-anim sage-villagec)": [[16, "event-message-block"]],

  "(method 20 cave-trap)": [
    [16, "spawn-baby-spider-work"],
    [80, "vector"],
    [96, "event-message-block"],
    [176, "sphere"],
    [192, "vector"],
    [208, "baby-spider-spawn-params"]
  ],

  "(trans cave-trap-idle)": [[16, "event-message-block"]],

  "ice-cube-default-event-handler": [[16, "event-message-block"]],

  "(trans yeti-slave-appear-jump-up)": [[16, "vector"]],

  "(code nav-enemy-give-up yeti-slave)": [[16, "vector"]],

  "(code yeti-resuming-start)": [
    [16, "vector"],
    [32, "vector"]
  ],

  "(code yeti-idle)": [
    [16, "vector"],
    [32, "vector"]
  ],

  "(trans hidden assistant-lavatube-start)": [[16, "font-context"]],

  "(method 18 nav-control)": [[16, "vector"]],

  "check-drop-level-firehose-pops": [[16, "vector"]],

  "birth-func-random-rot": [
    [16, "matrix"],
    [80, "vector"],
    [96, "vector"]
  ],

  "check-drop-level-bigdoor-open-pops": [[16, "vector"]],

  "check-drop-level-eichar-lighteco-pops": [[16, "vector"]],

  "check-drop-level-maincave-drip": [[16, "vector"]],

  "part-tracker-move-to-target": [[16, "vector"]],

  "part-tracker-track-target": [[16, "vector"]],

  "check-drop-level-village1-fountain-nosplash": [[16, "vector"]],

  "check-drop-level-village1-fountain": [[16, "vector"]],

  "check-drop-level-sagehut": [[16, "vector"]],

  "check-drop-level-training-mist": [[16, "vector"]],

  "check-drop-level-training-spout-rain": [[16, "vector"]],

  "check-drop-level-sagehut2": [[16, "vector"]],

  "(method 15 hud-money-all)": [[16, "font-context"]],

  "(method 20 hud-money-all)": [[16, "event-message-block"]],

  "(method 20 hud-money)": [[16, "event-message-block"]],

  "fuel-cell-hud-orbit-callback": [
    [16, "vector"],
    [32, "vector"]
  ],

  "(method 19 hud-fuel-cell)": [[16, "vector"]],

  "(method 20 hud-fuel-cell)": [
    [16, "event-message-block"],
    [96, "quaternion"]
  ],

  "hide-hud": [[16, "event-message-block"]],

  "hide-bottom-hud": [[16, "event-message-block"]],

  "disable-hud": [[16, "event-message-block"]],

  "enable-hud": [[16, "event-message-block"]],

  "hide-hud-quick": [[16, "event-message-block"]],

  "show-hud": [[16, "event-message-block"]],

  "convert-to-hud-object": [[16, "vector"]],

  "(method 16 hud)": [[16, "event-message-block"]],

  "(enter hud-hidden)": [[16, "event-message-block"]],

  "(enter hud-arriving)": [[16, "event-message-block"]],

  "send-hud-increment-event": [[16, "event-message-block"]],

  "(code hud-collecting)": [[16, "vector"]],

  "battlecontroller-fill-all-spawners": [
    [16, "vector"],
    [32, "event-message-block"]
  ],

  "battlecontroller-camera-on": [[16, "event-message-block"]],

  "(code battlecontroller-die battlecontroller)": [[16, "event-message-block"]],

  "battlecontroller-battle-begin": [[16, "event-message-block"]],

  "battlecontroller-update-spawners": [
    [16, "vector"],
    [32, "event-message-block"]
  ],

  "battlecontroller-spawn-creature-at-spawner": [
    [16, "vector"],
    [32, "vector"]
  ],

  "battlecontroller-camera-off": [[16, "event-message-block"]],

  "battlecontroller-spawn-creature-random-spawner": [
    [16, "event-message-block"]
  ],

  "(method 10 effect-control)": [
    [16, "event-message-block"],
    [96, "vector"],
    [112, "vector"],
    [128, "vector"],
    [144, "vector"]
  ],

  "(method 11 effect-control)": [
    [16, "vector"],
    [32, "vector"]
  ],

  "(method 12 effect-control)": [
    [16, "sound-spec"],
    [96, "vector"]
  ],

  "(code helix-button-startup)": [[16, "vector"]],

  "(method 43 green-eco-lurker)": [[16, "event-message-block"]],

  "(method 73 green-eco-lurker)": [[16, "event-message-block"]],

  "citb-sagecage-draw-bars": [
    [16, "vector"],
    [32, "vector"],
    [48, "vector"]
  ],

  "(code sunken-pipegame-start-up)": [[16, "event-message-block"]],

  "(code race-ring-active)": [
    [16, "event-message-block"],
    [96, "vector"]
  ],

  "(method 11 race-ring)": [
    [16, "vector"],
    [32, "vector"]
  ],

  "init-sky-regs": [[16, "vector"]],

  "set-tex-offset": [[16, "vector"]],

  "sky-tng-setup-cloud-layer": [[16, ["inline-array", "sky-vertex", 12]]],

  "fisher-fish-move": [[16, "vector"]],
  "fisher-fish-water": [[16, "vector"]],
  "(trans play-accept fisher)": [[16, "vector"]],
  "(method 11 fisher)": [[16, "vector"]],
  "(code fisher-fish-caught)": [[16, "event-message-block"]],
  "(code fisher-fish-die)": [[16, "event-message-block"]],
  "(exit fisher-done)": [[16, "event-message-block"]],
  "(enter fisher-done)": [[16, "event-message-block"]],
  "(event fisher-playing)": [[16, "event-message-block"]],
  "(enter fisher-playing)": [[16, "event-message-block"]],
  "(exit fisher-playing)": [[16, "event-message-block"]],
  "(trans enter-playing fisher)": [[16, "event-message-block"]],
  "(code target-fishing)": [
    [16, "event-message-block"],
    [96, "vector"],
    [112, "quaternion"],
    [128, "quaternion"],
    [144, "quaternion"]
  ],
  "(method 43 fisher)": [
    [16, "vector"],
    [32, "vector"]
  ],
  "fisher-draw-display": [[16, "font-context"]],

  "(method 10 torus)": [
    [16, "vector"],
    [32, "vector"]
  ],
  "(method 12 torus)": [[16, "matrix"]],
  "redshot-trans": [[16, "matrix"]],
  "(trans redshot-explode)": [
    [16, "vector"],
    [32, "event-message-block"],
    [112, "vector"]
  ],
  "(code darkecobomb-explode)": [[16, "event-message-block"]],
  "(event yellowshot-idle)": [[16, "event-message-block"]],
  "(trans yellowshot-idle)": [[16, "event-message-block"]],
  "(trans darkecobomb-countdown)": [[16, "vector"]],

  "arcing-shot-draw": [
    [16, "vector"],
    [32, "vector"]
  ],

  "(method 9 torus)": [
    [16, "vector"],
    [32, "vector"],
    [48, "vector"],
    [64, "matrix"],
    [128, ["inline-array", "vector", 8]]
  ],

  "(method 32 finalbosscam)": [[16, "event-message-block"]],

  "(code cam-robotboss)": [
    [16, "vector"],
    [32, "vector"]
  ],

  "ecoclaw-beam-particle-callback": [[16, "vector"]],
  "robotboss-manipy-trans-hook": [[16, "vector"]],
  "robotboss-redshot": [[16, "vector"]],
  "robotboss-cut-cam": [[16, "vector"]],

  "robotboss-yellowshot": [
    [16, "vector"],
    [32, "vector"],
    [48, "event-message-block"]
  ],

  "(trans robotboss-white-eco-movie)": [[16, "vector"]],

  "(code robotboss-red-wait)": [
    [16, "vector"],
    [32, "redshot-launch-array"]
  ],

  "(trans robotboss-yellow-wait)": [
    [16, "vector"],
    [32, "event-message-block"],
    [112, "vector"]
  ],

  "robotboss-setup-for-hits": [
    [16, "sphere"],
    [32, "event-message-block"]
  ],

  "robotboss-position": [
    [16, "vector"],
    [32, "matrix"],
    [96, "event-message-block"],
    [176, "vector"]
  ],

  "robotboss-shooting-trans": [
    [16, "vector"],
    [32, "event-message-block"]
  ],

  "robotboss-darkecobomb": [
    [16, "vector"],
    [32, "vector"]
  ],

  "robotboss-redshot-fill-array": [
    [16, "vector"],
    [32, "vector"]
  ],

  "robotboss-blue-beam": [
    [16, "vector"],
    [32, "vector"],
    [48, "vector"],
    [64, "collide-tri-result"],
    [160, "vector"],
    [176, "event-message-block"]
  ],

  "robotboss-bomb-handler": [[16, "event-message-block"]],
  "robotboss-blue-done": [[16, "event-message-block"]],
  "(exit robotboss-blue-wait)": [[16, "event-message-block"]],
  "(enter robotboss-blue-wait)": [[16, "event-message-block"]],
  "(exit robotboss-green-wait)": [[16, "event-message-block"]],
  "(event robotboss-green-wait)": [[16, "event-message-block"]],

  "(trans robotboss-red-wait)": [
    [16, "event-message-block"],
    [96, "vector"]
  ],

  "(exit robotboss-red-wait)": [[16, "event-message-block"]],
  "(exit robotboss-yellow-wait)": [[16, "event-message-block"]],
  "(code robotboss-white-eco-movie)": [[16, "event-message-block"]],
  "(event robotboss-yellow-dark-bomb-wait)": [[16, "event-message-block"]],
  "(exit robotboss-yellow-dark-bomb-wait)": [[16, "event-message-block"]],
  "(code robotboss-daxter-sacrifice-movie)": [[16, "event-message-block"]],

  "robotboss-greenshot": [
    [16, "vector"],
    [32, "vector"]
  ],

  "(trans robotboss-blue-wait)": [
    [16, "vector"],
    [32, "event-message-block"],
    [112, "vector"]
  ],

  "(code robotboss-blue-wait)": [[16, "event-message-block"]],

  "(method 44 green-eco-lurker)": [[16, "event-message-block"]],
  "(method 72 green-eco-lurker)": [[16, "event-message-block"]],
  "(enter nav-enemy-die green-eco-lurker)": [[16, "event-message-block"]],
  "(event spawn-minions)": [[16, "event-message-block"]],
  "(method 51 green-eco-lurker)": [[16, "vector"]],
  "(enter green-eco-lurker-appear)": [
    [16, "vector"],
    [32, "vector"]
  ],
  "(code spawn-minions)": [
    [16, "vector"],
    [32, "event-message-block"]
  ],

  "check-drop-level-lighteco-big-pops": [[16, "vector"]],
  "check-drop-level-lighteco-pops": [[16, "vector"]],
  "(method 20 light-eco-child)": [[16, "vector"]],
  "light-eco-child-default-event-handler": [[16, "event-message-block"]],
  "(code light-eco-child-die)": [[16, "event-message-block"]],
  "light-eco-mother-default-event-handler": [[16, "event-message-block"]],
  "(trans light-eco-child-hit-ground)": [[16, "vector"]],
  "(method 21 light-eco-mother)": [[16, "vector"]],
  "(method 20 light-eco-mother)": [[16, "vector"]],

  "(trans plat-path-active plat-eco-finalboss)": [
    [16, "vector"],
    [32, "vector"],
    [48, "event-message-block"]
  ],
  "(method 44 sage-finalboss)": [[16, "event-message-block"]],
  "(method 45 sage-finalboss)": [[16, "event-message-block"]],
  "(method 32 sage-finalboss)": [[16, "event-message-block"]],
  "(exit play-anim sage-finalboss)": [[16, "event-message-block"]],
  "sage-finalboss-extra-trans": [[16, "event-message-block"]],
  "sage-finalboss-extra-enter": [[16, "event-message-block"]],
  "(trans play-anim sage-finalboss)": [
    [16, "event-message-block"],
    [96, "vector"],
    [112, "vector"],
    [128, "vector"],
    [144, "vector"],
    [160, "vector"],
    [176, "vector"],
    [192, "vector"],
    [208, "vector"],
    [224, "vector"]
  ],

  "lb-flip":[
    [16, "load-boundary-crossing-command"]
  ],

  "---lb-save":[
    [16, "file-stream"]
  ],

  "edit-load-boundaries":[
    [16, "vector"],
    [32, "vector"],
    [48, "vector"],
    [64, "vector"]
  ],

  "triangulate-boundary":[
    [16, "lbvtx"]
  ],

  "fix-boundary-normals":[
    [16, "vector"]
  ],

  "check-closed-boundary":[
    [16, "vector"]
  ],

  "(event target-racing-start)": [
    [16, "event-message-block"]
  ],

  "(exit target-racing-start)": [
    [16, "event-message-block"]
  ],

  "(code target-racing-start)": [
    [16, "event-message-block"]
  ],

  "target-racing-smack-check": [
    [16, "vector"],
    [32, "vector"]
  ],

  "(trans target-racing)": [
    [16, "vector"]
  ],

  "(trans target-racing-jump)": [
    [16, "vector"]
  ],

  "(trans target-racing-bounce)": [
    [16, "vector"]
  ],

  "(code target-racing-hit)": [
    [16, "vector"],
    [32, "vector"],
    [48, "vector"],
    [64, "vector"],
    [80, "vector"]
  ],

  "(exit target-racing-death)": [
    [16, "event-message-block"]
  ],

  "(anon-function 17 racer-states-FIC-LAV-MIS-OGR-ROL)": [
    [16, "joint-exploder-tuning"]
  ],

  "(code target-racing-death)": [
    [16, "event-message-block"],
    [96, "vector"],
    [112, "vector"]
  ],

  "(code target-racing-get-on)": [
    [16, "vector"],
    [32, "vector"],
    [48, "event-message-block"]
  ],

  "(post target-racing-get-on)": [
    [16, "vector"]
  ],

  "(code target-racing-get-off-jump)": [
    [16, "vector"],
    [32, "vector"],
    [48, "event-message-block"]
  ],

  "(post target-racing-get-off-jump)": [
    [16, "vector"]
  ],

  "(exit target-racing-clone-anim)": [
    [16, "event-message-block"]
  ],

  "(code target-racing-clone-anim)": [
    [16, "event-message-block"]
  ],

  "(method 9 joint-control)": [[16, "vector"]],
  "process-drawable-birth-fuel-cell": [[16, "vector"]],
  "dma-add-process-drawable": [
    [32, "vector"],
    [48, "vector"],
    [64, "light-group"]
  ],

  "(trans notice-blue crate)": [[16, "event-message-block"]],
  "(event die crate)": [[16, "event-message-block"]],
  "(code notice-blue crate)": [[16, "vector"]],

  "process-grab?": [[16, "event-message-block"]],
  "process-release?": [[16, "event-message-block"]],

  "cloud-track": [
    [16, "vector"],
    [32, "vector"]
  ],

  "target-powerup-effect": [
    [16, "vector"]
  ],

  "target-powerup-process": [
    [16, "vector"],
    [32, "vector"],
    [48, "vector"],
    [64, "vector"],
    [80, "event-message-block"],
    [160, "vector"],
    [176, "vector"],
    [192, "touching-shapes-entry"],
    [208, "vector"],
    [224, "vector"],
    [240, "vector"],
    [256, "vector"],
    [272, "vector"],
    [288, "vector"],
    [304, "vector"],
    [320, "vector"]
  ],

  "process-drawable-pair-random-point!": [
    [16, "vector"],
    [32, "vector"]
  ],

  "update-ocean": [
    [16, "vector"]
  ],

  "(method 20 cavegeyserrock)": [
    [16, "vector"],
    [32, "event-message-block"]
  ],

  "(method 21 cavegeyserrock)": [
    [64, "vector"],
    [80, "vector"],
    [96, "vector"],
    [112, "vector"],
    [128, "vector"],
    [16, "vector"],
    [32, "vector"],
    [48, "vector"]
  ],

  "(code junglesnake-give-up)": [
    [16, "vector"],
    [32, "vector"],
    [48, "vector"]
  ],

  "(method 11 cavegeyserrock)": [
    [48, "vector"]
  ],

  "cavecrystal-light-control-cavegeyserrock-callback": [
    [16, "vector"]
  ],

  "junglesnake-default-event-handler": [
    [16, "event-message-block"]
  ],

  "junglesnake-joint-callback": [
    [16, "matrix"],
    [80, "matrix"],
    [144, "matrix"],
    [208, "vector"],
    [224, "vector"],
    [240, "vector"],
    [256, "vector"],
    [272, "vector"],
    [288, "vector"],
    [304, "matrix"],
    [368, "matrix"]
  ],

  "add-a-bunch": [
    [16, "vector"]
  ],

  "(event idle scarecrow-a)": [
    [16, "vector"]
  ],

  "(method 11 touching-prims-entry)": [
    [16, "vector"]
  ],

  "(code hit scarecrow-a)": [
    [16, "joint-exploder-tuning"]
  ],

  "(code hit scarecrow-b)": [
    [16, "joint-exploder-tuning"]
  ],

  "(trans orb-cache-top-idle)": [[16, "event-message-block"]],
  "(code orb-cache-top-activate)": [
    [16, "vector"],
    [32, "event-message-block"]
  ],
  "(code orb-cache-top-complete)": [[16, "vector"]],
  "(method 27 orb-cache-top)": [
    [16, "vector"],
    [32, "event-message-block"]
  ],

  "(anon-function 54 generic-obs)": [
    [16, "vector"],
    [32, "vector"]
  ],

  "part-tracker-notify": [
    [16, "event-message-block"]
  ],

  "process-grab?": [
    [16, "event-message-block"]
  ],

  "process-release?": [
    [16, "event-message-block"]
  ],

  "camera-change-to": [
    [16, "event-message-block"]
  ],

  "camera-look-at": [
    [16, "event-message-block"]
  ],

  "ja-anim-done?": [
    [16, "event-message-block"]
  ],

  "draw-eco-beam": [
    [16, "vector"],
    [32, "vector"],
    [48, "vector"],
    [64, "quaternion"]
  ],

  "process-drawable-pair-random-point!": [
    [16, "vector"],
    [32, "vector"]
  ],

  "(anon-function 7 generic-obs)": [
    [16, "event-message-block"]
  ],

  "(anon-function 11 generic-obs)": [
    [16, "event-message-block"] // trans
  ],

  "(anon-function 13 generic-obs)": [
    [16, "event-message-block"] // event
  ],

  "(anon-function 14 generic-obs)": [
    [16, "event-message-block"] // trans
  ],

  "(anon-function 16 generic-obs)": [ // code
    [16, "vector"],
    [32, "vector"],
    [48, "event-message-block"]
  ],

  "(anon-function 18 generic-obs)": [ // enter
    [16, "vector"]
  ],

  "cam-launcher-long-joystick": [
    [16, "matrix"]
  ],

  "(anon-function 21 generic-obs)": [ // code
    [16, "event-message-block"]
  ],

  "(anon-function 23 generic-obs)": [ // enter
    [16, "vector"]
  ],

  "cam-launcher-joystick": [
    [16, "matrix"],
    [80, "vector"]
  ],

  "(anon-function 31 generic-obs)": [
    [16, "vector"] // code
  ],

  "(code swingpole-stance)": [
    [16, "event-message-block"]
  ],

  "camera-anim": [
    [16, "event-message-block"]
  ],

  "camera-pov-from": [
    [16, "event-message-block"]
  ],

  "(method 14 camera-tracker)": [
    [16, "event-message-block"],
    [96, "event-message-block"]
  ],

  "(anon-function 33 generic-obs)": [
    [16, "event-message-block"]
  ],

  "(trans manipy-idle)": [
    [16, "vector"],
    [32, "vector"]
  ],

  "(anon-function 34 generic-obs)": [
    [16, "event-message-block"]
  ],

  "(exit camera-tracker-process)": [
    [16, "event-message-block"]
  ],

  "(code camera-tracker-process)": [
    [16, "event-message-block"]
  ],

  "(code cam-launcher-shortfall)": [
    [16, "event-message-block"]
  ],

  "(trans launcher-idle)": [
    [16, "event-message-block"]
  ],

  "(event launcher-active)": [
    [16, "event-message-block"]
  ],

  "(event touch-tracker-idle)": [
    [16, "event-message-block"]
  ],

  "(trans launcher-active)": [
    [16, "event-message-block"]
  ],

  "(code touch-tracker-idle)": [
    [16, "touching-shapes-entry"]
  ],

  "(event manipy-idle)": [
    [16, "matrix"]
  ],

  "(code med-res-level-idle)": [
    [16, "vector"]
  ],

  "(enter cam-launcher-longfall)": [
    [16, "vector"]
  ],

  "(enter cam-launcher-shortfall)": [
    [16, "vector"]
  ],

  "(code cam-launcher-longfall)": [
    [16, "vector"],
    [32, "vector"],
    [48, "event-message-block"]
  ],

  "plant-boss-default-event-handler": [
    [16, "event-message-block"]
  ],

  "(event plant-boss-vulnerable)": [
    [16, "event-message-block"]
  ],

  "(code plant-boss-hit)": [
    [16, "event-message-block"]
  ],

  "(code plant-boss-dead)": [
    [16, "event-message-block"]
  ],

  "(event plant-boss-attack)": [
    [16, "event-message-block"]
  ],

  "(code plant-boss-eat)": [
    [16, "event-message-block"]
  ],

  "(anon-function 22 plant-boss)": [
    [16, "event-message-block"]
  ],

  "(code plant-boss-vulnerable)": [
    [16, "event-message-block"]
  ],

  "(exit plant-boss-vulnerable)": [
    [16, "event-message-block"]
  ],

  "(event plant-boss-back-arms-idle)": [
    [16, "event-message-block"]
  ],

  "(method 11 plant-boss)": [
    [16, "vector"],
    [32, "vector"],
    [48, "vector"],
    [64, "vector"],
    [80, "vector"],
    [96, "vector"],
    [112, "vector"],
    [128, "vector"],
    [144, "vector"],
    [160, "vector"],
    [176, "vector"],
    [192, "vector"]
  ],

  "(method 60 ice-cube)": [
    [16, "vector"]
  ],

  "(method 52 ice-cube)": [
    [16, "vector"]
  ],

  "(trans ice-cube-appear)": [
    [16, "vector"]
  ],

  "(code ice-cube-appear-land)": [
    [16, "vector"]
  ],

  "(code ice-cube-face-player)": [
    [16, "vector"]
  ],

  "(code ice-cube-mean-turn-to-charge)": [
    [16, "vector"]
  ],

  "(method 54 ice-cube)": [
    [16, "vector"]
  ],

  "(code ice-cube-shatter)": [
    [16, "vector"],
    [32, "joint-exploder-tuning"]
  ],

  "(trans ice-cube-trying-to-appear)": [
    [16, "vector"],
    [32, "vector"]
  ],

  "(trans ice-cube-mean-charge)": [
    [16, "vector"],
    [32, "vector"],
    [48, "vector"]
  ],

  "(method 51 ice-cube)": [
    [16, "vector"],
    [32, "collide-tri-result"]
  ],

  "(method 53 ice-cube)": [
    [16, "vector"],
    [32, "collide-mesh-cache-tri"]
  ],

  "(event double-lurker-top-knocked-down)": [
    [16, "event-message-block"]
  ],

  "(code double-lurker-top-knocked-down)": [
    [16, "vector"]
  ],

  "(method 48 double-lurker)": [
    [16, "vector"]
  ],

  "(method 52 double-lurker)": [
    [16, "vector"],
    [32, "vector"],
    [48, "collide-mesh-cache-tri"]
  ],

  "double-lurker-default-event-handler": [
    [16, "vector"],
    [32, "event-message-block"]
  ],

  "(code double-lurker-buddy-was-hit)": [
    [16, "vector"],
    [32, "event-message-block"]
  ],

  "(trans double-lurker-both-knocked-back)": [
    [16, "check-vector-collision-with-nav-spheres-info"],
    [64, "clip-travel-vector-to-mesh-return-info"]
  ],

  "(trans double-lurker-knocked-back)": [
    [16, "check-vector-collision-with-nav-spheres-info"],
    [64, "clip-travel-vector-to-mesh-return-info"]
  ],

  "(code nav-enemy-die billy-rat)": [
    [16, "event-message-block"]
  ],

  "(code billy-rat-eat)": [
    [16, "event-message-block"]
  ],

  "(code billy-rat-salivate)": [
    [16, "event-message-block"]
  ],

  "(enter nav-enemy-victory billy-rat)": [
    [16, "event-message-block"]
  ],

  "(enter billy-done)": [
    [16, "event-message-block"]
  ],

  "(exit billy-done)": [
    [16, "event-message-block"]
  ],

  "(trans enter-playing billy)": [
    [16, "event-message-block"]
  ],

  "(method 11 billy)": [
    [16, "event-message-block"]
  ],

  "(method 32 billy)": [
    [16, "vector"]
  ],

  "billy-rat-init-by-other": [
    [16, "vector"]
  ],

  "(method 43 billy)": [
    [16, "vector"]
  ],

  "(enter billy-playing)": [
    [16, "vector"]
  ],

  "billy-game-update": [
    [16, "vector"],
    [32, "vector"]
  ],

  "(method 20 lurkerworm)": [
    [16, "vector"]
  ],

  "lurkerworm-prebind-function": [
    [16, "quaternion"]
  ],

  "(method 21 lurkerworm)": [
    [16, "vector"],
    [32, "vector"],
    [48, "vector"],
    [64, "vector"]
  ],

  "lurkerworm-default-event-handler": [
    [16, "event-message-block"]
  ],

  "(method 11 pelican)": [
    [16, "event-message-block"]
  ],

  "(code pelican-explode)": [
    [16, "vector"],
    [32, "event-message-block"]
  ],

  "(event pelican-circle)": [
    [16, "vector"]
  ],

  "pelican-path-update": [
    [16, "vector"]
  ],

  "(trans pelican-wait-at-nest)": [
    [16, "vector"]
  ],

  "(enter pelican-fly-to-end)": [
    [16, "vector"]
  ],

  "(code pelican-spit)": [
    [16, "quaternion"],
    [32, "event-message-block"],
    [112, "vector"]
  ],

  "(enter pelican-circle)": [
    [16, "event-message-block"]
  ],

  "(code pelican-wait-at-nest)": [
    [16, "event-message-block"]
  ],

  "(event pelican-wait-at-nest)": [
    [16, "event-message-block"],
    [96, "vector"]
  ],

  "(code pelican-dive)": [
    [16, "event-message-block"]
  ],

  "(enter pelican-wait-at-nest)": [
    [16, "event-message-block"]
  ],

  "(code pelican-circle)": [
    [16, "event-message-block"]
  ],

  "(enter pelican-dive)": [
    [16, "event-message-block"],
    [96, "vector"]
  ],

  "(anon-function 37 pelican)": [
    [16, "event-message-block"]
  ],

  "(trans energydoor-closed-till-task)": [
    [16, "event-message-block"]
  ],

  "(method 11 energydoor)": [
    [16, "event-message-block"]
  ],

  "(enter energyhub-stopped)": [
    [16, "event-message-block"]
  ],

  "(enter energyhub-stop)": [
    [16, "event-message-block"]
  ],

  "energydoor-player-dist": [
    [16, "vector"],
    [32, "matrix"]
  ],

  "(trans energyarm-idle)": [
    [16, "vector"],
    [32, "vector"],
    [48, "vector"],
    [64, "event-message-block"]
  ],

  "energyarm-trans": [
    [16, "vector"],
    [32, "matrix"]
  ],

  "(trans energyball-idle)": [
    [16, "vector"],
    [32, "matrix"]
  ],

  "(method 11 energyhub)": [
    [16, "vector"],
    [32, "matrix"]
  ],

  "energyhub-trans": [
    [16, "matrix"]
  ],

  "(method 43 red-sagecage)": [
    [16, "vector"]
  ],

  "(method 43 blue-sagecage)": [
    [16, "vector"]
  ],

  "(method 43 yellow-sagecage)": [
    [16, "vector"]
  ],

  "(method 44 citb-sage)": [
    [16, "vector"],
    [32, "vector"]
  ],

  "(enter hidden citb-sage)": [
    [16, "event-message-block"]
  ],

  "(trans idle green-sagecage)": [
    [16, "event-message-block"]
  ],

  "(exit play-anim green-sagecage)": [
    [16, "event-message-block"]
  ],

  "(trans play-anim green-sagecage)": [
    [16, "event-message-block"]
  ],

  "(event play-anim green-sagecage)": [
    [16, "event-message-block"]
  ],

  "(method 32 green-sagecage)": [
    [16, "event-message-block"]
  ],

  "(event play-anim citb-sage)": [
    [16, "event-message-block"]
  ],

  "(event idle citb-sage)": [
    [16, "event-message-block"]
  ],

  "(event wait eco-collectable)": [
    [16, "event-message-block"]
  ],

  "(enter wait eco-collectable)": [
    [16, "event-message-block"]
  ],

  "(event notice-blue eco-collectable)": [
    [16, "event-message-block"]
  ],

  "(trans notice-blue eco-collectable)": [
    [16, "event-message-block"]
  ],

  "(code pickup eco-collectable)": [
    [16, "event-message-block"]
  ],

  "(enter pickup eco-collectable)": [
    [16, "event-message-block"]
  ],

  "(code die eco)": [
    [16, "event-message-block"]
  ],

  "(code pickup fuel-cell)": [
    [16, "event-message-block"]
  ],

  "(code pickup buzzer)": [
    [16, "event-message-block"],
    [96, "vector"]
  ],

  "(trans pickup fuel-cell)": [
    [16, "event-message-block"]
  ],

  "(event vent-wait-for-touch)": [
    [16, "event-message-block"]
  ],

  "add-blue-motion": [
    [16, "vector"]
  ],

  "ecovalve-init-by-other": [
    [16, "vector"]
  ],

  "(anon-function 69 collectables)": [
    [16, "vector"]
  ],

  "(code ecovalve-idle)": [
    [16, "vector"]
  ],

  "(method 9 fact-info)": [
    [16, "vector"],
    [32, "collide-tri-result"]
  ],

  "(method 29 buzzer)": [
    [16, "vector"]
  ],

  "(trans wait eco-collectable)": [
    [16, "vector"],
    [32, "event-message-block"]
  ],

  "(code jump eco-collectable)": [
    [16, "trajectory"]
  ],

  "(event shover-idle)": [
    [16, "attack-info"],
    [128, "event-message-block"]
  ],

  "(method 21 sun-iris-door)": [
    [16, "vector"]
  ],

  "(method 20 sun-iris-door)": [
    [16, "vector"],
    [32, "vector"],
    [48, "vector"]
  ],

  "(method 20 steam-cap)": [
    [16, "vector"],
    [32, "event-message-block"]
  ],

  "(method 21 steam-cap)": [
    [16, "vector"],
    [32, "vector"],
    [48, "vector"],
    [64, "vector"],
    [80, "vector"],
    [96, "vector"],
    [112, "vector"],
    [128, "vector"],
    [144, "vector"]
  ],

  "(method 11 steam-cap)": [
    [32, "vector"]
  ],

  "(trans floating-launcher-idle)": [
    [16, "vector"]
  ],

  "(trans whirlpool-idle)": [
    [16, "vector"]
  ],

  "(method 20 whirlpool)": [
    [16, "vector"],
    [32, "event-message-block"]
  ],

  "(method 12 touching-list)": [
    [16, "event-message-block"]
  ],

  "(method 9 touching-list)": [
    [16, "touching-shapes-entry"]
  ],

  "(method 11 touching-prims-entry)": [
    [16, "vector"]
  ],

  "(method 35 collide-shape)": [
    [16, "pull-rider-info"],
    [128, "matrix"],
    [192, "event-message-block"],
    [272, "collide-overlap-result"],
    [384, "matrix"],
    [448, "collide-overlap-result"],
    [560, "matrix"],
    [624, "collide-overlap-result"],
    [736, "matrix"]
  ],

  "(method 44 collide-shape)": [
    [16, "pull-rider-info"]
  ],

  "(method 12 collide-mesh)": [
    [16, "matrix"]
  ],

  "target-attack-up": [
    [16, "vector"],
    [32, "vector"],
    [48, "vector"],
    [64, "event-message-block"]
  ],

  "(method 30 collide-shape)": [
    [16, "vector"]
  ],

  "(method 32 collide-shape)": [
    [16, "bounding-box"]
  ],

  "(method 33 collide-shape)": [
    [16, "vector"]
  ],

  "(method 57 collide-shape-moving)": [
    [16, "vector"]
  ],

  "(method 60 collide-shape-moving)": [
    [16, "vector"],
    [32, "collide-tri-result"]
  ],

  "(method 59 collide-shape-moving)": [
    [16, "collide-tri-result"],
    [112, "touching-shapes-entry"]
  ],

  "(method 58 collide-shape-moving)": [
    [16, "touching-shapes-entry"]
  ],

  "simple-collision-reaction": [
    [16, "vector"],
    [32, "vector"]
  ],

  "(method 62 collide-shape-moving)": [
    [16, "vector"],
    [32, "vector"]
  ],

  "default-collision-reaction": [
    [16, "vector"],
    [32, "vector"],
    [48, "vector"],
    [96, "vector"],
    [112, "vector"],
    [144, "vector"]
  ],

  "(method 56 collide-shape-moving)": [
    [16, "event-message-block"]
  ],

  "(method 63 collide-shape-moving)": [
    [16, "collide-shape-intersect"],
    [160, "vector"],
    [176, "vector"]
  ],

  "(method 37 control-info)": [
    [16, "vector"],
    [32, "vector"],
    [48, "vector"],
    [64, "vector"],
    [80, "vector"],
    [96, "vector"],
    [112, "vector"],
    [128, "vector"]
  ],

  "(method 55 collide-shape)": [
    [16, "vector"],
    [32, "vector"],
    [48, "vector"],
    [64, "event-message-block"]
  ],

  "(method 41 collide-shape)": [
    [16, "vector"],
    [32, "vector"]
  ],

  "(method 45 collide-shape)": [
    [16, "collide-work"],
    [128, "vector"],
    [144, "vector"],
    [160, "collide-work"],
    [272, "vector"],
    [288, "vector"],
    [304, "collide-work"],
    [416, "vector"],
    [432, "vector"],
    [448, "collide-work"],
    [560, "vector"],
    [576, "vector"]
  ],

  "collide-planes": [
    [16, "bounding-box"],
    [48, ["inline-array", "vector", 18]],
    [336, ["inline-array", "bounding-box", 18]],
    [928, "vector"],
    [944, "vector"],
    [960, "vector"],
    [976, "vector"],
    [992, "vector"],
    [1008, "vector"],
    [1024, "vector"],
    [1040, "vector"],
    [1056, "vector"],
    [1072, "vector"]
  ],

  "marks-cam-restore": [
    [16, "vector"],
    [32, "matrix"],
    [96, "event-message-block"]
  ],

  "gregs-village1-cam-restore": [
    [16, "vector"],
    [32, "matrix"],
    [96, "event-message-block"]
  ],

  "gregs-texture-cam-restore": [
    [16, "vector"],
    [32, "matrix"],
    [96, "event-message-block"]
  ],

  "gregs-texture2-cam-restore": [
    [16, "vector"],
    [32, "matrix"],
    [96, "event-message-block"]
  ],

  "gregs-jungle-cam-restore": [
    [16, "vector"],
    [32, "matrix"],
    [96, "event-message-block"]
  ],

  "eddie-cam-restore": [
    [16, "vector"],
    [32, "matrix"]
  ],

  "cave-cam-restore": [
    [16, "vector"],
    [32, "matrix"]
  ],

  "paals-cam-restore": [
    [16, "vector"],
    [32, "matrix"]
  ],

  "(method 20 target)": [
    [16, "event-message-block"]
  ],

  "(method 19 collide-edge-work)": [
    [16, "vector"],
    [32, "vector"],
    [48, "collide-using-spheres-params"],
    [80, "matrix"]
  ],

  "(method 14 collide-edge-work)": [
    [16, "vector"]
  ],

  "(method 10 collide-edge-work)": [
    [16, "vector"]
  ],

  "(method 9 collide-edge-hold-list)": [
    [16, "vector"]
  ],

  "collide-shape-moving-angle-set!": [
    [16, "vector"]
  ],

  "poly-find-nearest-edge": [
    [16, "vector"],
    [64, "vector"]
  ],

  "target-collision-reaction": [
    [16, "vector"],
    [32, "vector"],
    [48, "vector"],
    [112, "vector"],
    [128, "vector"],
    [144, "vector"],
    [176, "vector"],
    [192, "vector"],
    [208, "vector"]
  ],

  "(method 31 collide-cache)": [
    [16, "vector"],
    [32, "vector"]
  ],

  "(method 43 collide-shape)": [
    [16, "vector"],
    [32, "vector"],
    [48, "vector"],
    [64, "vector"],
    [80, "event-message-block"]
  ],

  "(method 15 collide-cache)": [
    [16, "bounding-box"]
  ],

  "test-closest-pt-in-triangle": [
    [16, "vector"],
    [32, "vector"],
    [48, "vector"],
    [64, "vector"]
  ],

  "(method 9 collide-mesh)": [
    [16, "vector"],
    [32, "vector"],
    [48, "vector"]
  ],

  "(method 10 collide-mesh)": [
    [16, "matrix"]
  ],

  "(method 22 collide-shape-prim-mesh)": [
    [16, "collide-tri-result"]
  ],

  "find-ground-point": [
    [16, "vector"],
    [32, "collide-mesh-cache-tri"],
    [128, "bounding-box"],
    [160, "vector"]
  ],

  "(method 19 collide-shape-prim-sphere)": [[16, "collide-mesh-cache-tri"]],
  "(method 37 collide-shape)": [[16, "vector"]],

  "starts": [
    [16, "event-message-block"]
  ],

  "(trans target-flop)": [
    [16, "event-message-block"]
  ],

  "(event target-wheel)": [
    [16, "event-message-block"]
  ],

  "(code target-stance)": [
    [16, "ground-tween-info"]
  ],

  "init-var-jump": [
    [16, "vector"]
  ],

  "(code target-wheel)": [
    [16, "vector"]
  ],

  "(code target-wheel-flip)": [
    [16, "vector"],
    [32, "vector"]
  ],

  "(enter target-flop)": [
    [16, "vector"]
  ],

  "(code target-running-attack)": [
    [16, "vector"]
  ],

  "(enter target-flop-hit-ground)": [
    [16, "vector"]
  ],

  "(enter target-attack-air)": [
    [16, "vector"],
    [32, "vector"],
    [48, "vector"]
  ],

  "(enter target-hit-ground)": [
    [16, "vector"]
  ],

  "(code target-flop)": [
    [16, "vector"],
    [32, "vector"],
    [48, "vector"]
  ],

  "(trans target-running-attack)": [
    [16, "vector"],
    [32, "vector"]
  ],

  "mod-var-jump": [
    [16, "vector"],
    [32, "vector"]
  ],

  "target-generic-event-handler": [
    [16, "event-message-block"]
  ],

  "target-powerup-effect": [
    [16, "vector"]
  ],

  "check-water-level-drop": [
    [16, "vector"]
  ],

  "(method 13 water-control)": [
    [16, "vector"]
  ],

  "(method 10 water-control)": [
    [16, "vector"],
    [32, "vector"],
    [48, "vector"],
    [64, "event-message-block"],
    [144, "vector"],
    [160, "vector"],
    [176, "vector"],
    [192, "vector"],
    [208, "vector"]
  ],

  "(method 15 water-control)": [
    [16, "event-message-block"]
  ],

  "(anon-function 13 water)": [
    [16, "event-message-block"]
  ],

  "(method 26 water-vol)": [
    [16, "event-message-block"]
  ],

  "(code wait-for-start racer)": [
    [16, "event-message-block"],
    [96, "vector"]
  ],

  "(code idle racer)": [
    [16, "font-context"],
    [112, "event-message-block"]
  ],

  "(event wait-for-return racer)": [
    [16, "event-message-block"]
  ],

  "racer-xz": [
    [16, "vector"]
  ],

  "racer-cushion": [
    [16, "vector"]
  ],

  "target-racing-post": [
    [16, "vector"],
    [32, "vector"]
  ],

  "racer-effects": [
    [16, "vector"],
    [32, "vector"],
    [48, "vector"],
    [64, "vector"],
    [80, "vector"],
    [96, "vector"],
    [112, "vector"],
    [128, "vector"],
    [144, "event-message-block"],
    [224, "vector"],
    [240, "vector"],
    [256, "vector"]
  ],

  "racer-sounds": [
    [16, "vector"],
    [32, "event-message-block"]
  ],

  "racer-collision": [
    [16, "vector"],
    [32, "vector"],
    [48, "vector"]
  ],

  "racer-find-prop-point": [
    [16, "vector"],
    [32, "vector"],
    [48, "vector"]
  ],

  "racer-integrate": [
    [16, "quaternion"]
  ],

  "fleeing-nav-enemy-clip-travel": [
    [16, "clip-travel-vector-to-mesh-return-info"],
    [176, "vector"],
    [192, "vector"],
    [208, "vector"]
  ],

  "fleeing-nav-enemy-adjust-travel": [
    [16, "matrix"],
    [80, "vector"],
    [96, "vector"]
  ],

  "fleeing-nav-enemy-chase-post-func": [
    [16, "matrix"],
    [80, "matrix"]
  ],

  "fleeing-nav-enemy-chase-post": [
    [16, "vector"],
    [32, "vector"],
    [48, "matrix"],
    [112, "vector"],
    [128, "vector"]
  ],

  "(post lightning-mole-debug-run)": [
    [16, "vector"],
    [32, "vector"],
    [48, "vector"],
    [64, "matrix"]
  ],

  "(code fleeing-nav-enemy-debug)": [
    [16, "vector"],
    [32, "vector"],
    [48, "vector"],
    [64, "vector"],
    [80, "matrix"],
    [144, "vector"]
  ],

  "(trans nav-enemy-chase lightning-mole)": [
    [16, "vector"],
    [32, "vector"],
    [48, "vector"],
    [64, "vector"],
    [80, "event-message-block"]
  ],

  "(trans lightning-mole-debug-blend)": [
    [16, "vector"],
    [32, "vector"]
  ],

  "(code lightning-mole-dive)": [
    [16, "vector"],
    [32, "vector"]
  ],

  "(trans lightning-mole-dive)": [
    [16, "event-message-block"]
  ],

  "(trans lightning-mole-head-for-hole)": [
    [16, "event-message-block"]
  ],

  "(method 43 lightning-mole)": [
    [16, "event-message-block"]
  ],

  "(method 44 lightning-mole)": [
    [16, "event-message-block"]
  ],

  "check-drop-level-rolling-dirt": [
    [16, "vector"]
  ],

  "check-drop-level-rolling-dirt-finish": [
    [16, "vector"]
  ],

  "(code fuel-cell-spline-slider)": [
    [16, "vector"]
  ],

  "robber-find-ground": [
    [16, "vector"],
    [32, "collide-mesh-cache-tri"],
    [128, "vector"]
  ],

  "robber-rotate": [
    [16, "matrix"],
    [80, "vector"]
  ],

  "robber-calc-speed": [
    [16, "vector"]
  ],

  "(code robber-die)": [
    [16, "vector"]
  ],

  "(code robber-initial-notice)": [
    [16, "vector"]
  ],

  "(method 11 robber)": [
    [16, "matrix"]
  ],

  "(code robber-debug)": [
    [16, "vector"],
    [32, "vector"]
  ],

  "(code target-flut-running-attack)": [
    [16, "vector"]
  ],

  "(enter target-flut-running-attack)": [
    [16, "vector"],
    [32, "vector"]
  ],

  "(trans target-flut-running-attack)": [
    [16, "vector"],
    [32, "vector"]
  ],

  "(event target-flut-air-attack)": [
    [16, "vector"],
    [32, "event-message-block"]
  ],

  "target-flut-standard-event-handler": [
    [16, "vector"],
    [32, "event-message-block"]
  ],

  "(code target-flut-start)": [
    [16, "event-message-block"]
  ],

  "(exit target-flut-clone-anim)": [
    [16, "event-message-block"]
  ],

  "(code target-flut-clone-anim)": [
    [16, "event-message-block"]
  ],

  "(enter target-flut-air-attack-hit-ground)": [
    [16, "event-message-block"]
  ],

  "(event target-flut-jump)": [
    [16, "vector"],
    [32, "event-message-block"]
  ],

  "(enter target-flut-air-attack)": [
    [16, "vector"]
  ],

  "(post target-flut-get-on)": [
    [16, "vector"]
  ],

  "(post target-flut-get-off-jump)": [
    [16, "vector"]
  ],

  "(code target-flut-get-on)": [
    [16, "vector"],
    [32, "vector"],
    [48, "event-message-block"]
  ],

  "(code target-flut-get-off-jump)": [
    [16, "vector"],
    [32, "vector"],
    [48, "event-message-block"]
  ],

  "(code target-flut-death)": [
    [16, "vector"],
    [32, "vector"],
    [48, "vector"]
  ],

  "(trans target-flut-air-attack)": [
    [16, "vector"],
    [32, "vector"]
  ],

  "(code target-flut-hit)": [
    [16, "vector"],
    [32, "vector"],
    [48, "vector"],
    [64, "vector"],
    [80, "event-message-block"]
  ],

  "target-hit-orient": [
    [16, "vector"]
  ],

  "target-hit-move": [
    [16, "vector"],
    [32, "vector"],
    [48, "matrix"]
  ],

  "(anon-function 20 target-death)": [
    [16, "event-message-block"]
  ],

  "target-death-anim": [
    [16, "event-message-block"],
    [96, "vector"]
  ],

  "(code target-death)": [
    [16, "event-message-block"],
    [96, "vector"]
  ],

  "(code target-continue)": [
    [16, "event-message-block"],
    [96, "transformq"]
  ],

  "velocity-set-to-target!": [
    [16, "vector"]
  ],

  "(exit target-hit)": [
    [16, "vector"]
  ],

  "(code target-hit)": [
    [16, "vector"],
    [32, "vector"],
    [48, "vector"],
    [64, "vector"],
    [80, "event-message-block"]
  ],

  "target-hit-push": [
    [16, "vector"]
  ],

  "(anon-function 2 target-death)": [
    [16, "vector"]
  ],

  "racer-collision-reaction": [
    [16, "vector"],
    [32, "vector"],
    [48, ["inline-array", "vector", 2]],
    [112, "vector"],
    [128, "vector"],
    [144, "vector"],
    [160, "vector"],
    [176, "vector"],
    [192, "vector"],
    [208, "vector"],
    [224, "vector"]
  ],

  "target-send-attack": [
    [16, "event-message-block"],
    [112, "vector"],
    [144, "vector"],
    [160, "vector"],
    [192, "vector"],
    [208, "vector"]
  ],

  "target-apply-tongue": [
    [16, "vector"]
  ],

  "target-bonk-event-handler": [
    [16, "vector"],
    [32, "vector"],
    [48, "event-message-block"],
    [128, "vector"]
  ],

  "(code target-load-wait)": [
    [16, "event-message-block"]
  ],

  "(code target-stance-look-around)": [
    [16, "event-message-block"]
  ],

  "(enter target-look-around)": [
    [16, "event-message-block"]
  ],

  "(exit target-look-around)": [
    [16, "event-message-block"]
  ],

  "(code target-look-around)": [
    [16, "event-message-block"]
  ],

  "(enter target-billy-game)": [
    [16, "event-message-block"]
  ],

  "(exit target-billy-game)": [
    [16, "event-message-block"]
  ],

  "(enter target-pole-cycle)": [
    [16, "event-message-block"]
  ],

  "(code target-pole-flip-up-jump)": [
    [16, "event-message-block"]
  ],

  "(enter target-edge-grab)": [
    [16, "event-message-block"]
  ],

  "(exit target-edge-grab)": [
    [16, "event-message-block"]
  ],

  "(trans target-swim-up)": [
    [16, "event-message-block"]
  ],

  "(code target-launch)": [
    [16, "event-message-block"]
  ],

  "(code target-play-anim)": [
    [16, "event-message-block"]
  ],

  "(exit target-play-anim)": [
    [16, "event-message-block"]
  ],

  "(trans target-edge-grab)": [
    [16, "collide-using-spheres-params"]
  ],

  "(exit target-clone-anim)": [
    [16, "event-message-block"],
    [96, "vector"]
  ],

  "(enter target-clone-anim)": [
    [16, "event-message-block"]
  ],

  "(code target-edge-grab-off)": [
    [16, "event-message-block"],
    [96, "vector"]
  ],

  "(trans target-look-around)": [
    [16, "vector"],
    [32, "vector"]
  ],

  "(trans target-pole-cycle)": [
    [16, "vector"]
  ],

  "(code target-swim-jump)": [
    [16, "vector"]
  ],

  "(anon-function 11 target2)": [
    [16, "vector"],
    [48, "vector"],
    [64, "vector"],
    [80, "vector"]
  ],

  "(enter target-yellow-blast)": [
    [16, "vector"]
  ],

  "(code target-periscope)": [
    [16, "vector"],
    [32, "event-message-block"]
  ],

  "(enter target-yellow-jump-blast)": [
    [16, "vector"]
  ],

  "(code target-swim-down)": [
    [16, "vector"]
  ],

  "(code target-yellow-jump-blast)": [
    [16, "vector"],
    [32, "vector"],
    [48, "vector"]
  ],

  "target-swim-tilt": [
    [16, "vector"],
    [32, "vector"],
    [48, "vector"]
  ],

  "(code target-yellow-blast)": [
    [16, "vector"],
    [32, "vector"],
    [48, "event-message-block"]
  ],

  "(code target-edge-grab-jump)": [
    [16, "vector"],
    [32, "event-message-block"]
  ],

  "(trans target-billy-game)": [
    [16, "vector"],
    [32, "vector"]
  ],

  "(code target-wade-walk)": [
    [16, "vector"],
    [32, "vector"],
    [48, "vector"],
    [64, "vector"]
  ],

  "clip-restore": [
    [16, "vector"],
    [32, "matrix"]
  ],

  "cspace<-transform-yxy!": [
    [16, "matrix"],
    [80, "matrix"]
  ],

  "(trans notice-blue crate)": [
    [16, "event-message-block"]
  ],

  "(event die crate)": [
    [16, "event-message-block"]
  ],

  "(code notice-blue crate)": [
    [16, "vector"]
  ],

  "(method 28 ram-boss-proj)": [
    [16, "vector"]
  ],

  "(method 56 ram-boss)": [
    [16, "vector"]
  ],

  "(code ram-boss-jump-down)": [
    [16, "vector"]
  ],

  "(method 57 ram-boss)": [
    [16, "vector"]
  ],

  "(post ram-boss-lose-shield)": [
    [16, "vector"]
  ],

  "(trans ram-boss-tracking)": [
    [16, "vector"],
    [32, "vector"],
    [48, "vector"]
  ],

  "(code ram-boss-already-down)": [
    [16, "vector"],
    [32, "vector"]
  ],

  "(code ram-boss-lose-shield)": [
    [16, "vector"],
    [32, "vector"]
  ],

  "snow-ram-proj-update-velocity": [
    [16, "vector"],
    [32, "vector"],
    [48, "vector"],
    [64, "matrix"]
  ],

  "ram-boss-on-ground-event-handler": [
    [16, "event-message-block"]
  ],

  "(enter ram-boss-throw)": [
    [16, "event-message-block"]
  ],

  "(code nav-enemy-die ram-boss)": [
    [16, "event-message-block"]
  ],

  "(method 55 ram-boss)": [
    [16, "vector"],
    [32, "vector"],
    [48, "collide-mesh-cache-tri"]
  ],

  "(enter ram-boss-jump-down)": [
    [16, "vector"],
    [32, "matrix"],
    [96, "vector"],
    [112, "vector"]
  ],

  "(method 20 ram)": [
    [16, "vector"]
  ],

  "(method 21 ram)": [
    [16, "vector"],
    [32, "vector"],
    [48, "vector"],
    [64, "vector"]
  ],

  "(event ram-idle)": [
    [16, "event-message-block"]
  ],

  "(code ram-idle)": [
    [32, "event-message-block"]
  ],

  "(method 21 snow-bumper)": [
    [16, "vector"],
    [32, "vector"],
    [48, "event-message-block"]
  ],

  "(method 20 snow-ball-roller)": [
    [16, "vector"]
  ],

  "snow-ball-roller-path-update": [
    [16, "vector"],
    [32, "vector"],
    [48, "matrix"],
    [112, "matrix"],
    [176, "vector"]
  ],

  "(method 22 snow-ball-roller)": [
    [16, "vector"],
    [32, "vector"],
    [48, "event-message-block"]
  ],

  "(code snow-ball-idle)": [
    [16, "vector"]
  ],

  "(method 11 spider-egg)": [
    [16, "vector"]
  ],

  "(code spider-egg-die)": [
    [16, "event-message-block"]
  ],

  "puffer-default-event-handler": [
    [16, "event-message-block"]
  ],

  "(method 28 puffer)": [
    [16, "collide-tri-result"],
    [112, "vector"],
    [128, "vector"]
  ],

  "(method 23 puffer)": [
    [16, ["inline-array", "vector", 5]],
    [96, "vector"]
  ],

  "(method 20 puffer)": [
    [16, "vector"],
    [32, "vector"],
    [48, "clip-travel-vector-to-mesh-return-info"],
    [208, "matrix"]
  ],

  "(trans puffer-patrol)": [
    [16, "vector"]
  ],

  "(trans puffer-attack)": [
    [16, "vector"]
  ],

  "(method 27 driller-lurker)": [
    [16, "vector"]
  ],

  "(method 11 driller-lurker)": [
    [16, "vector"],
    [32, "vector"]
  ],

  "(method 20 driller-lurker)": [
    [16, "vector"],
    [32, "vector"],
    [48, "vector"],
    [64, "vector"],
    [80, "quaternion"]
  ],

  "driller-lurker-default-event-handler": [
    [16, "event-message-block"]
  ],

  "(code driller-lurker-die)": [
    [16, "event-message-block"]
  ],

  "(code dark-crystal-explode)": [
    [16, "joint-exploder-tuning"]
  ],

  "(method 20 dark-crystal)": [
    [16, "vector"],
    [32, "vector"],
    [48, "vector"],
    [64, "collide-tri-result"],
    [160, "event-message-block"]
  ],

  "(event kermit-pulse-idle)": [
    [16, "event-message-block"]
  ],

  "kermit-check-tongue-is-clear?": [
    [16, "vector"],
    [32, "collide-tri-result"]
  ],

  "kermit-check-to-hit-player?": [
    [16, "vector"],
    [32, "vector"],
    [48, "vector"]
  ],

  "kermit-set-nav-mesh-target": [
    [16, "vector"],
    [32, "vector"],
    [48, "vector"]
  ],

  "(enter kermit-chase-new-position)": [
    [16, "vector"],
    [32, "vector"],
    [48, "vector"]
  ],

  "kermit-post": [
    [16, "vector"]
  ],

  "(trans kermit-tongue-stuck)": [
    [16, "vector"],
    [32, "event-message-block"]
  ],

  "gnawer-falling-segment-init-by-other": [
    [16, "vector"],
    [32, "vector"]
  ],

  "(method 24 gnawer)": [
    [16, "vector"],
    [32, "vector"]
  ],

  "(method 30 gnawer)": [
    [16, "vector"],
    [32, "vector"]
  ],

  "(code gnawer-dying-give-pickups)": [
    [16, "vector"],
    [32, "vector"],
    [48, "event-message-block"]
  ],

  "(code gnawer-chewing-on-post)": [
    [16, "vector"],
    [32, "vector"],
    [48, "vector"],
    [64, "vector"]
  ],

  "(method 22 gnawer)": [
    [16, "bounding-box"]
  ],

  "(method 25 gnawer)": [
    [16, "vector"]
  ],

  "(method 29 gnawer)": [
    [16, "vector"]
  ],

  "(trans gnawer-die)": [
    [16, "vector"]
  ],

  "(method 21 gnawer)": [
    [16, "vector"],
    [32, "vector"]
  ],

  "(code gnawer-give-fuel-cell)": [
    [16, "vector"]
  ],

  "(code gnawer-put-items-at-dest)": [
    [16, "vector"],
    [32, "vector"],
    [48, "vector"]
  ],

  "(event gnawer-chewing-on-post)": [
    [16, "event-message-block"]
  ],

  "(event gnawer-run)": [
    [16, "event-message-block"]
  ],

  "(code mother-spider-egg-hatch)": [
    [16, "event-message-block"]
  ],

  "(code mother-spider-egg-die-exit)": [
    [16, "event-message-block"]
  ],

  "(method 21 mother-spider-egg)": [
    [16, "collide-tri-result"],
    [112, "vector"],
    [128, "vector"]
  ],

  "(code mother-spider-egg-on-ground)": [
    [16, "quaternion"],
    [32, "quaternion"],
    [48, "vector"],
    [64, "vector"]
  ],

  "(trans mother-spider-egg-hatch)": [
    [16, "vector"]
  ],

  "(trans precursor-arm-idle)": [
    [16, "matrix"]
  ],

  "swamp-rope-break-code": [
    [16, "matrix"],
    [80, "vector"]
  ],

  "(method 10 swamp-blimp-oscillator)": [
    [16, "vector"]
  ],

  "swamp-rope-update-bounding-spheres": [
    [16, "vector"]
  ],

  "swamp-rope-trans": [
    [16, "matrix"],
    [80, "matrix"],
    [144, "vector"]
  ],

  "(code swamp-tetherrock-idle)": [
    [16, "vector"],
    [32, "vector"],
    [48, "quaternion"]
  ],

  "(code swamp-tetherrock-break)": [
    [16, "event-message-block"],
    [96, "vector"]
  ],

  "blimp-trans": [
    [16, "vector"],
    [32, "vector"],
    [48, "quaternion"],
    [64, "vector"]
  ],

  "(enter swamp-blimp-bye-bye)": [
    [16, "event-message-block"]
  ],

  "(code swamp-blimp-bye-bye)": [
    [16, "quaternion"]
  ],

  "swamp-blimp-setup": [
    [16, "vector"]
  ],

  "(method 11 swamp-blimp)": [
    [16, "vector"]
  ],

  "bustarock": [
    [16, "event-message-block"]
  ],

  "(code mistycannon-missile-in-water)": [
    [16, "vector"],
    [32, "vector"]
  ],

  "(method 20 mistycannon-missile)": [
    [16, "vector"]
  ],

  "(post mistycannon-missile-idle)": [
    [16, "vector"]
  ],

  "(code mistycannon-missile-explode)": [
    [16, "overlaps-others-params"]
  ],

  "(event mistycannon-missile-explode)": [
    [16, "vector"],
    [32, "collide-mesh-cache-tri"],
    [128, "event-message-block"]
  ],

  "mistycannon-collision-reaction": [
    [16, "vector"],
    [32, "vector"]
  ],

  "spawn-mistycannon-missile": [
    [16, "mistycannon-init-data"]
  ],

  "(method 22 mistycannon)": [
    [16, "vector"]
  ],

  "mistycannon-postbind-function": [
    [16, "vector"]
  ],

  "(code mistycannon-aim-at-player)": [
    [16, "vector"]
  ],

  "mistycannon-do-aim": [
    [16, "trajectory-params"],
    [48, "vector"],
    [64, "vector"],
    [80, "vector"],
    [96, "vector"]
  ],

  "(code mistycannon-waiting-for-player)": [
    [16, "font-context"],
    [112, "event-message-block"]
  ],

  "(event mistycannon-player-control)": [
    [16, "event-message-block"]
  ],

  "(code mistycannon-player-control)": [
    [16, "event-message-block"]
  ],

  "(trans rigid-body-platform-idle citb-chain-plat)": [
    [16, "event-message-block"]
  ],

  "(trans rigid-body-platform-float citb-chain-plat)": [
    [16, "event-message-block"]
  ],

  "(event citb-firehose-blast)": [
    [16, "event-message-block"]
  ],

  "(method 27 citb-chain-plat)": [
    [16, "vector"]
  ],

  "(trans plat-button-move-downward citb-exit-plat)": [
    [16, "vector"]
  ],

  "(trans plat-button-move-upward citb-exit-plat)": [
    [16, "vector"]
  ],

  "citb-firehose-blast-particles": [
    [16, "quaternion"]
  ],

  "(code citb-chain-plat-settle)": [
    [16, "vector"],
    [32, "quaternion"]
  ],

  "citb-exit-plat-move-player": [
    [16, "vector"],
    [32, "vector"],
    [48, "event-message-block"]
  ],

  "darkvine-event-handler": [
    [16, "event-message-block"]
  ],

  "(post darkvine-idle)": [
    [16, "vector"]
  ],

  "(enter cam-periscope)": [
    [16, "vector"]
  ],

  "(code cam-periscope)": [
    [16, "vector"]
  ],

  "(code reflector-idle)": [
    [16, "vector"]
  ],

  "(code reflector-mirror-idle)": [
    [16, "vector"]
  ],

  "periscope-crosshair": [
    [16, "vector"],
    [32, "vector"],
    [48, "vector"],
    [64, "vector4w"],
    [80, "vector"],
    [96, "vector"],
    [112, "vector"]
  ],

  "periscope-find-reflection-angles": [
    [16, "vector"],
    [32, "vector"],
    [48, "vector"],
    [64, "vector"]
  ],

  "(code periscope-wait-for-player)": [
    [16, "vector"],
    [32, "vector"],
    [48, "vector"],
    [64, "vector"],
    [80, "font-context"],
    [176, "event-message-block"]
  ],

  "periscope-find-aim-at-angles": [
    [16, "vector"],
    [32, "vector"]
  ],

  "draw-power-beam": [
    [16, "vector"],
    [32, "collide-mesh-cache-tri"],
    [128, "event-message-block"]
  ],

  "periscope-update-joints": [
    [16, "event-message-block"]
  ],

  "(code reflector-mirror-broken)": [
    [16, "event-message-block"]
  ],

  "(code periscope-player-control)": [
    [16, "event-message-block"]
  ],

  "(code reflector-origin-idle)": [
    [16, "event-message-block"],
    [96, "vector"]
  ],

  "(code launcherdoor-closed)": [
    [16, "event-message-block"]
  ],

  "(event quicksandlurker-missile-idle)": [
    [16, "event-message-block"]
  ],

  "quicksandlurker-spit": [
    [16, "vector"],
    [32, "vector"],
    [48, "vector"]
  ],

  "spawn-quicksandlurker-missile": [
    [16, "quicksandlurker-missile-init-data"]
  ],

  "balloonlurker-snap-to-path-point": [
    [16, "vector"],
    [32, "vector"]
  ],

  "(method 23 balloonlurker)": [
    [16, "vector"],
    [32, "vector"]
  ],

  "balloonlurker-find-nearest-path-point": [
    [16, "vector"]
  ],

  "(post balloonlurker-pilot-die)": [
    [16, "vector"]
  ],

  "balloonlurker-post": [
    [16, "quaternion"]
  ],

  "balloonlurker-event-handler": [
    [16, "event-message-block"]
  ],

  "(event balloonlurker-pilot-idle)": [
    [16, "event-message-block"]
  ],

  "(code balloonlurker-die)": [
    [32, "event-message-block"]
  ],

  "(event orbit-plat-idle)": [
    [16, "event-message-block"]
  ],

  "(code orbit-plat-idle)": [
    [16, "event-message-block"]
  ],

  "(code orbit-plat-still)": [
    [16, "event-message-block"]
  ],

  "(code orbit-plat-riding)": [
    [16, "event-message-block"]
  ],

  "(code orbit-plat-reset)": [
    [16, "event-message-block"]
  ],

  "(method 20 orbit-plat-bottom)": [
    [16, "vector"]
  ],

  "(code orbit-plat-bottom-idle)": [
    [16, "vector"],
    [32, "vector"],
    [48, "vector"],
    [64, "vector"]
  ],

  "(method 27 orbit-plat)": [
    [16, "vector"],
    [32, "vector"],
    [48, "vector"],
    [64, "vector"],
    [80, "vector"],
    [96, "vector"]
  ],

  "get-rotate-point!": [
    [16, "vector"],
    [32, "vector"]
  ],

  "(code enter voicebox)": [
    [16, "event-message-block"]
  ],

  "(code exit voicebox)": [
    [16, "event-message-block"]
  ],

  "mother-spider-death-event-handler": [
    [16, "vector"]
  ],

  "mother-spider-full-joint-callback": [
    [16, "vector"]
  ],

  "(method 29 mother-spider)": [
    [16, "vector"]
  ],

  "(method 30 mother-spider)": [
    [16, "baby-spider-spawn-params"]
  ],

  "(trans mother-spider-leg-flying)": [
    [16, "collide-tri-result"],
    [112, "vector"]
  ],

  "(method 24 mother-spider)": [
    [16, "collide-tri-result"],
    [112, "vector"],
    [128, "vector"]
  ],

  "(method 20 mother-spider)": [
    [16, "vector"],
    [32, "vector"],
    [48, "collide-tri-result"],
    [144, "vector"],
    [160, "collide-tri-result"]
  ],

  "mother-spider-default-event-handler": [
    [16, "vector"],
    [32, "vector"],
    [48, "event-message-block"],
    [128, "vector"],
    [144, "vector"]
  ],

  "(method 23 mother-spider)": [
    [16, "vector"],
    [32, "event-message-block"],
    [128, "vector"],
    [144, "vector"]
  ],

  "(method 21 mother-spider)": [
    [16, "vector"],
    [32, "vector"],
    [48, "vector"],
    [64, "vector"],
    [80, "vector"],
    [96, "vector"]
  ],

  "(code mother-spider-spit)": [
    [16, "vector"],
    [32, "vector"],
    [48, "vector"],
    [64, "vector"]
  ],

  "(trans mother-spider-tracking)": [
    [16, "vector"],
    [32, "vector"],
    [48, "vector"]
  ],

  "(method 11 mother-spider)": [
    [32, "vector"],
    [48, "vector"]
  ],

  "(enter mother-spider-die-from-uppercut)": [
    [16, "vector"],
    [32, "vector"],
    [48, "vector"]
  ],

  "(code mother-spider-birth-baby)": [
    [16, "vector"],
    [32, "vector"]
  ],

  "bully-default-event-handler": [
    [16, "vector"],
    [32, "vector"],
    [48, "event-message-block"]
  ],

  "(method 20 bully)": [
    [16, "check-vector-collision-with-nav-spheres-info"],
    [64, "vector"],
    [80, "clip-travel-vector-to-mesh-return-info"],
    [240, "vector"]
  ],

  "(code bully-notice)": [
    [16, "vector"]
  ],

  "(enter bully-start-spinning)": [
    [16, "vector"]
  ],

  "(method 24 seagull)": [
    [16, "vector"]
  ],

  "seagull-reaction": [
    [16, "vector"],
    [32, "vector"]
  ],

  "(code seagull-landing)": [
    [16, "collide-tri-result"],
    [112, "vector"]
  ],

  "(trans seagull-idle)": [
    [16, "vector"]
  ],

  "(method 16 seagullflock)": [
    [16, "vector"]
  ],

  "(method 11 seagullflock)": [
    [16, "vector"]
  ],

  "(code seagullflock-at-waterfall)": [
    [16, "event-message-block"]
  ],

  "(code seagull-flying)": [
    [16, "vector"]
  ],

  "(code seagull-soaring)": [
    [16, "vector"]
  ],

  "(method 26 seagull)": [
    [16, "vector"]
  ],

  "seagull-post": [
    [16, "quaternion"],
    [32, "quaternion"]
  ],

  "(code target-ice-walk)": [
    [16, "vector"],
    [32, "vector"]
  ],

  "draw-bones": [[16, "event-message-block"]],

  "joint-mod-tracker-callback": [
    [16, "vector"],
    [32, "vector"]
  ],

  "build-matrix-from-up-and-forward-axes!": [
    [16, "vector"],
    [32, "vector"],
    [48, "vector"]
  ],

<<<<<<< HEAD
  "(method 11 sunken-pipegame)": [
    [16, "vector"],
    [32, "quaternion"],
    [48, "event-message-block"]
  ],

  "(code sunken-pipegame-begin-play)": [
    [16, "vector"],
    [32, "event-message-block"],
    [112, "vector"],
    [128, "vector"],
    [144, "vector"],
    [160, "vector"],
    [176, "vector"],
    [192, "vector"]
  ],

  "(code sunken-pipegame-end-play)": [
    [16, "event-message-block"]
  ],

  "(enter sunken-pipegame-begin-play)": [
    [16, "event-message-block"]
  ],

  "(trans exit-chamber-idle-in-village)": [
    [16, "event-message-block"]
  ],

  "(code exit-chamber-idle-in-village)": [
    [16, "event-message-block"]
  ],

  "(code exit-chamber-lower)": [
    [16, "event-message-block"],
    [96, "vector"]
  ],

  "(code exit-chamber-rise)": [
    [16, "event-message-block"],
    [96, "vector"]
  ],

  "(event exit-chamber-idle-in-village)": [
    [16, "vector"],
    [32, "event-message-block"]
  ],

  "(method 11 exit-chamber)": [
    [16, "matrix"],
    [96, "vector"]
=======
  "(method 9 plane-volume)": [
    [16, "vector"],
    [32, "vector"],
    [48, "vector"],
    [64, "vector"],
    [80, "vector"],
    [96, "vector"],
    [112, "vector"],
    [128, "vector"]
  ],

  "(code helix-button-activate)": [
    [16, "event-message-block"],
    [96, "vector"],
    [112, "vector"]
  ],

  "(code helix-button-quick-activate)": [
    [16, "event-message-block"],
    [96, "vector"]
  ],

  "(method 21 helix-water)": [
    [16, "event-message-block"]
  ],

  "(code helix-water-idle)": [
    [16, "event-message-block"]
  ],

  "(trans helix-water-activated)": [
    [16, "event-message-block"]
  ],

  "(code helix-water-activated)": [
    [16, "event-message-block"]
  ],

  "(code idle minecartsteel)": [
    [16, "vector"]
  ],

  "tie-test-cam-restore": [
    [16, "vector"],
    [32, "matrix"],
    [96, "event-message-block"]
>>>>>>> 9b0ae373
  ],

  "placeholder-do-not-add-below!": []
}<|MERGE_RESOLUTION|>--- conflicted
+++ resolved
@@ -5899,7 +5899,54 @@
     [48, "vector"]
   ],
 
-<<<<<<< HEAD
+  "(method 9 plane-volume)": [
+    [16, "vector"],
+    [32, "vector"],
+    [48, "vector"],
+    [64, "vector"],
+    [80, "vector"],
+    [96, "vector"],
+    [112, "vector"],
+    [128, "vector"]
+  ],
+
+  "(code helix-button-activate)": [
+    [16, "event-message-block"],
+    [96, "vector"],
+    [112, "vector"]
+  ],
+
+  "(code helix-button-quick-activate)": [
+    [16, "event-message-block"],
+    [96, "vector"]
+  ],
+
+  "(method 21 helix-water)": [
+    [16, "event-message-block"]
+  ],
+
+  "(code helix-water-idle)": [
+    [16, "event-message-block"]
+  ],
+
+  "(trans helix-water-activated)": [
+    [16, "event-message-block"]
+  ],
+
+  "(code helix-water-activated)": [
+    [16, "event-message-block"]
+  ],
+
+  "(code idle minecartsteel)": [
+    [16, "vector"]
+  ],
+
+  "tie-test-cam-restore": [
+    [16, "vector"],
+    [32, "matrix"],
+    [96, "event-message-block"]
+  ],
+
   "(method 11 sunken-pipegame)": [
     [16, "vector"],
     [32, "quaternion"],
@@ -5951,54 +5998,6 @@
   "(method 11 exit-chamber)": [
     [16, "matrix"],
     [96, "vector"]
-=======
-  "(method 9 plane-volume)": [
-    [16, "vector"],
-    [32, "vector"],
-    [48, "vector"],
-    [64, "vector"],
-    [80, "vector"],
-    [96, "vector"],
-    [112, "vector"],
-    [128, "vector"]
-  ],
-
-  "(code helix-button-activate)": [
-    [16, "event-message-block"],
-    [96, "vector"],
-    [112, "vector"]
-  ],
-
-  "(code helix-button-quick-activate)": [
-    [16, "event-message-block"],
-    [96, "vector"]
-  ],
-
-  "(method 21 helix-water)": [
-    [16, "event-message-block"]
-  ],
-
-  "(code helix-water-idle)": [
-    [16, "event-message-block"]
-  ],
-
-  "(trans helix-water-activated)": [
-    [16, "event-message-block"]
-  ],
-
-  "(code helix-water-activated)": [
-    [16, "event-message-block"]
-  ],
-
-  "(code idle minecartsteel)": [
-    [16, "vector"]
-  ],
-
-  "tie-test-cam-restore": [
-    [16, "vector"],
-    [32, "matrix"],
-    [96, "event-message-block"]
->>>>>>> 9b0ae373
   ],
 
   "placeholder-do-not-add-below!": []
