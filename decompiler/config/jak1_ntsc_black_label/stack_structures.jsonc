{
  "run-function-in-process": [
    [16, ["array", "uint64", 6]],
    [64, "catch-frame"]
  ],

  "matrixp*!": [[16, "matrix"]],

  "vector3s-matrix*!": [[16, "vector"]],

  "vector3s-rotate*!": [[16, "vector"]],

  "matrix-rotate-zyx!": [
    [16, "matrix"],
    [80, "matrix"]
  ],
  "matrix-rotate-xyz!": [
    [16, "matrix"],
    [80, "matrix"]
  ],
  "matrix-rotate-zxy!": [
    [16, "matrix"],
    [80, "matrix"]
  ],
  "matrix-rotate-yxz!": [
    [16, "matrix"],
    [80, "matrix"]
  ],
  "matrix-rotate-yzx!": [
    [16, "matrix"],
    [80, "matrix"]
  ],
  "matrix-rotate-yxy!": [
    [16, "vector"],
    [32, "vector"],
    [48, "vector"]
  ],
  "matrix-rotate-yx!": [[16, "matrix"]],
  "transform-matrix-calc!": [
    [16, "matrix"],
    [80, "matrix"]
  ],
  "transform-matrix-parent-calc!": [
    [16, "matrix"],
    [80, "matrix"]
  ],
  "matrix-with-scale->quaternion": [[16, "matrix"]],
  "quaternion-exp!": [[16, "vector"]],
  "quaternion-slerp!": [[16, "vector"]],
  "quaternion-zxy!": [
    [16, "vector"],
    [32, "vector"],
    [48, "vector"]
  ],
  "vector-x-quaternion!": [[16, "matrix"]],
  "vector-y-quaternion!": [[16, "matrix"]],
  "vector-z-quaternion!": [[16, "matrix"]],
  "quaternion-y-angle": [[16, "vector"]],
  "quaternion-rotate-local-x!": [[16, "quaternion"]],
  "quaternion-rotate-local-y!": [[16, "quaternion"]],
  "quaternion-rotate-local-z!": [[16, "quaternion"]],
  "quaternion-rotate-y!": [[16, "quaternion"]],
  "quaternion-rotate-x!": [
    [16, "quaternion"],
    [32, "vector"]
  ],
  "quaternion-rotate-z!": [
    [16, "quaternion"],
    [32, "vector"]
  ],
  "quaternion-delta-y": [
    [16, "vector"],
    [32, "vector"]
  ],
  "quaternion-rotate-y-to-vector!": [
    [16, "quaternion"],
    [32, "vector"],
    [48, "quaternion"]
  ],
  "quaternion-xz-angle": [
    [16, "matrix"],
    [80, "vector"]
  ],
  "vector-rotate-y!": [
    [16, "quaternion"],
    [32, "matrix"]
  ],
  "eul->matrix": [[16, "vector"]],
  "eul->quat": [[16, "matrix"]],
  "quat->eul": [[16, "matrix"]],
  "vector-line-distance": [
    [16, "vector"],
    [32, "vector"],
    [48, "vector"],
    [64, "vector"]
  ],
  "vector-line-distance-point!": [
    [16, "vector"],
    [32, "vector"],
    [48, "vector"],
    [64, "vector"]
  ],
  "forward-up-nopitch->inv-matrix": [[16, "vector"]],
  "forward-up-nopitch->quaternion": [[16, "matrix"]],
  "forward-up->quaternion": [
    [16, "matrix"],
    [80, "vector"]
  ],
  "quaternion-from-two-vectors!": [[16, "vector"]],
  "quaternion-from-two-vectors-max-angle!": [[16, "vector"]],
  "matrix-from-two-vectors!": [[16, "vector"]],
  "matrix-from-two-vectors-max-angle!": [[16, "vector"]],
  "matrix-from-two-vectors-max-angle-partial!": [[16, "vector"]],
  "matrix-from-two-vectors-partial-linear!": [[16, "vector"]],
  "matrix-remove-z-rot": [
    [16, "vector"],
    [32, "matrix"]
  ],
  "matrix-rot-diff!": [
    [16, "quaternion"],
    [32, "quaternion"],
    [48, "quaternion"]
  ],
  "quaternion-seek": [
    [16, "matrix"],
    [80, "matrix"],
    [144, "quaternion"]
  ],
  "vector-deg-seek": [[16, "matrix"]],
  "vector-deg-slerp": [
    [16, "matrix"],
    [80, "vector"],
    [96, "vector"]
  ],
  "circle-test": [
    [16, "sphere"],
    [32, "sphere"],
    [48, "vector"],
    [64, "vector"]
  ],
  "move-target-from-pad": [
    [16, "vector"],
    [32, "vector"],
    [48, "matrix"]
  ],
  "draw-sprite2d-xy": [[16, "draw-context"]],
  "screen-gradient": [[16, "draw-context"]],
  "(method 10 oscillating-vector)": [[16, "vector"]],
  "show-mc-info": [[16, "mc-slot-info"]],
  "update-mood-erase-color2": [[16, "mood-fog"]],
  "make-light-kit": [[16, "matrix"]],
  "matrix<-parented-transformq!": [[16, "vector"]],
  "(method 20 trsqv)": [[16, "vector"]],
  "(method 19 trsqv)": [[16, "vector"]],
  "(method 17 trsqv)": [
    [16, "quaternion"],
    [32, "vector"],
    [48, "vector"],
    [64, "vector"],
    [80, "vector"]
  ],
  "(method 25 trsqv)": [
    [16, "vector"],
    [32, "vector"],
    [48, "vector"],
    [64, "vector"]
  ],
  "(method 16 trsqv)": [
    [16, "matrix"],
    [80, "matrix"]
  ],
  "(method 14 trsqv)": [[16, "vector"]],
  "(method 13 trsqv)": [[16, "vector"]],
  "(method 12 trsqv)": [
    [16, "vector"],
    [32, "vector"]
  ],
  "(method 11 trsqv)": [[16, "vector"]],
  "(method 10 trsqv)": [
    [16, "vector"],
    [32, "vector"]
  ],

  "(method 23 trsqv)": [[16, "vector"]],
  "(method 24 trsqv)": [[16, "vector"]],

  "vector-sincos!": [[16, "vector"]],

  "init-for-transform": [
    [16, "matrix"],
    [80, "matrix"],
    [144, "vector4s-3"],
    [192, "vector"],
    [208, "vector4s-3"]
  ],
  "string->sound-name": [[16, "qword"]],
  "(method 15 trajectory)": [
    [16, "vector"],
    [32, "vector"]
  ],
  "ripple-add-debug-sphere": [[16, "vector"]],
  "camera-teleport-to-entity": [
    [16, "transformq"],
    [64, "event-message-block"]
  ],
  "(method 10 cam-vector-seeker)": [[16, "vector"]],
  "joint-mod-look-at-handler": [
    [16, "vector"],
    [32, "vector"],
    [64, "vector"],
    [80, "vector"],
    [96, "vector"]
  ],
  "joint-mod-world-look-at-handler": [
    [16, "vector"],
    [32, "vector"],
    [64, "vector"],
    [80, "matrix"],
    [144, "vector"],
    [160, "vector"],
    [176, "matrix"]
  ],
  "joint-mod-rotate-handler": [
    [16, "quaternion"],
    [32, "quaternion"],
    [48, "quaternion"]
  ],
  "joint-mod-wheel-callback": [
    [16, "vector"],
    [32, "vector"],
    [48, "vector"]
  ],
  "draw-end-credits": [[16, "font-context"]],
  "draw-title-credits": [[16, "font-context"]],
  "moving-sphere-sphere-intersect": [[16, "vector"]],
  "moving-sphere-moving-sphere-intersect": [
    [16, "vector"],
    [32, "vector"]
  ],
  "(method 9 cylinder-flat)": [
    [16, "vector"],
    [32, "vector"],
    [48, "cylinder-flat-verts"],
    [208, "cylinder-flat-verts"],
    [368, "matrix"],
    [432, "vector"]
  ],
  "(method 9 cylinder)": [
    [16, "vector"],
    [32, "vector"],
    [48, "cylinder-verts"],
    [432, "cylinder-verts"],
    [816, "matrix"],
    [880, "matrix"]
  ],
  "ray-arbitrary-circle-intersect": [
    [16, "vector"],
    [32, "vector"]
  ],
  "(method 10 cylinder-flat)": [
    [16, "vector"],
    [32, "vector"]
  ],
  "(method 10 cylinder)": [
    [16, "vector"],
    [32, "vector"]
  ],
  "add-debug-sphere-from-table": [
    [16, "vector"],
    [32, "vector"],
    [48, "vector"]
  ],
  "make-debug-sphere-table": [
    [16, "vector"],
    [32, "vector"],
    [48, "vector"],
    [64, "vector"]
  ],
  "(method 20 actor-link-info)": [[16, "event-message-block"]],
  "(method 21 actor-link-info)": [[16, "event-message-block"]],
  "(method 23 actor-link-info)": [[16, "event-message-block"]],
  "(method 24 actor-link-info)": [[16, "event-message-block"]],
  "internal-draw-debug-line": [
    [16, "vector4w-2"],
    [48, "vector4w-2"]
  ],
  "internal-draw-debug-text-3d": [
    [16, "vector4w"],
    [32, "font-context"]
  ],
  "add-debug-triangle-normal": [
    [16, "vector"],
    [32, "vector"]
  ],
  "add-debug-flat-triangle": [
    [16, "vector4w-3"],
    [64, "vector4w-3"]
  ],
  "add-debug-point": [[16, "vector4w-2"]],
  "add-debug-line2d": [
    [16, "vector4w"],
    [32, "vector4w"]
  ],
  "add-debug-box": [
    [16, "vector"],
    [32, "vector"]
  ],
  "add-debug-x": [
    [16, "vector"],
    [32, "vector"]
  ],
  "add-debug-sphere-with-transform": [[16, "vector"]],
  "add-debug-circle": [
    [16, "vector"],
    [32, "vector"]
  ],
  "add-debug-vector": [[16, "vector"]],
  "add-debug-yrot-vector": [[16, "vector"]],
  "add-debug-arc": [
    [16, "vector"],
    [32, "vector"]
  ],
  "add-debug-curve": [
    [16, "vector"],
    [32, "vector"]
  ],
  "add-debug-points": [[16, "vector"]],
  "add-debug-light": [[16, "vector"]],
  "dma-timeout-cam": [
    [16, "vector"],
    [32, "matrix"]
  ],

  "(method 18 tracking-spline)": [
    [16, "tracking-spline-sampler"],
    [32, "tracking-spline-sampler"]
  ],

  "draw-ocean-transition": [[16, "sphere"]],

  "dm-cam-mode-func": [[16, "event-message-block"]],
  "ocean-trans-add-upload-table": [[16, "vector"]],

  "dm-cam-settings-func": [[16, "event-message-block"]],

  "dm-cam-render-float": [[16, "event-message-block"]],

  "debug-create-cam-restore": [[16, "euler-angles"]],

  "dm-task-resolution": [[16, "event-message-block"]],

  "dm-task-get-money": [[16, "event-message-block"]],

  "dm-give-all-cells": [[16, "event-message-block"]],

  "dm-give-cell": [[16, "event-message-block"]],

  "(anon-function 13 default-menu)": [[16, "event-message-block"]],

  "(anon-function 12 default-menu)": [[16, "event-message-block"]],

  "(anon-function 11 default-menu)": [[16, "event-message-block"]],

  "(method 22 level)": [[16, "event-message-block"]],
  "(method 9 level)": [[16, "event-message-block"]],
  "(method 10 load-state)": [[16, "event-message-block"]],
  "cam-slave-get-rot": [[16, "quaternion"]],

  "draw-joint-spheres": [[16, "vector"]],
  "(method 16 process-drawable)": [
    [16, "matrix"],
    [80, "matrix"],
    [144, "vector"],
    [160, "vector"]
  ],
  "(anon-function 494 task-control)": [[16, "event-message-block"]],
  "(anon-function 493 task-control)": [[16, "event-message-block"]],
  "(anon-function 480 task-control)": [[16, "event-message-block"]],
  "(anon-function 477 task-control)": [[16, "event-message-block"]],
  "(anon-function 476 task-control)": [[16, "event-message-block"]],
  "(anon-function 475 task-control)": [[16, "event-message-block"]],
  "(anon-function 474 task-control)": [[16, "event-message-block"]],
  "(anon-function 455 task-control)": [[16, "event-message-block"]],
  "(anon-function 445 task-control)": [[16, "event-message-block"]],
  "(anon-function 435 task-control)": [[16, "event-message-block"]],
  "(anon-function 426 task-control)": [[16, "event-message-block"]],
  "(anon-function 425 task-control)": [[16, "event-message-block"]],
  "(anon-function 415 task-control)": [[16, "event-message-block"]],
  "(anon-function 414 task-control)": [[16, "event-message-block"]],
  "(anon-function 403 task-control)": [[16, "event-message-block"]],
  "(anon-function 400 task-control)": [[16, "event-message-block"]],
  "(anon-function 393 task-control)": [[16, "event-message-block"]],
  "(anon-function 390 task-control)": [[16, "event-message-block"]],
  "(anon-function 383 task-control)": [[16, "event-message-block"]],
  "(anon-function 380 task-control)": [[16, "event-message-block"]],
  "(anon-function 369 task-control)": [[16, "event-message-block"]],
  "(anon-function 368 task-control)": [[16, "event-message-block"]],
  "(anon-function 367 task-control)": [[16, "event-message-block"]],
  "(anon-function 366 task-control)": [[16, "event-message-block"]],
  "(anon-function 365 task-control)": [[16, "event-message-block"]],
  "(anon-function 364 task-control)": [[16, "event-message-block"]],
  "(anon-function 363 task-control)": [[16, "event-message-block"]],
  "(anon-function 362 task-control)": [[16, "event-message-block"]],
  "(anon-function 337 task-control)": [[16, "event-message-block"]],
  "(anon-function 336 task-control)": [[16, "event-message-block"]],
  "(anon-function 286 task-control)": [[16, "event-message-block"]],
  "(anon-function 227 task-control)": [[16, "event-message-block"]],
  "(anon-function 38 task-control)": [[16, "event-message-block"]],
  "(anon-function 28 task-control)": [[16, "event-message-block"]],
  "(method 10 border-plane)": [[16, "vector"]],
  "(method 9 game-info)": [[16, "event-message-block"]],
  "(method 9 continue-point)": [[16, "vector"]],
  "(method 9 game-save)": [[16, "file-stream"]],
  "(method 10 game-save)": [[16, "file-stream"]],
  "vector-vector-deg-slerp!": [
    [16, "vector"],
    [32, "vector"],
    [48, "quaternion"],
    [64, "quaternion"],
    [80, "quaternion"],
    [96, "vector"]
  ],
  "closest-pt-in-triangle": [
    [16, "vector"],
    [32, "vector"],
    [48, "vector"]
  ],
  "vector-circle-tangent-new": [
    [16, "sphere"],
    [32, "vector"],
    [48, "vector"]
  ],
  "vector-circle-tangent": [
    [16, "sphere"],
    [32, "vector"],
    [48, "vector"],
    [64, "vector"]
  ],
  "vector-plane-distance": [[16, "vector"]],
  "curve-length": [
    [16, "vector"],
    [32, "vector"]
  ],
  "curve-closest-point": [
    [16, "vector"],
    [32, "vector"]
  ],
  "(method 27 seagull)": [
    [16, "vector"],
    [32, "vector"]
  ],
  "add-debug-air-box": [
    [16, "vector"],
    [32, "vector"]
  ],
  "mem-size": [[16, "memory-usage-block"]],
  "display-loop": [[16, "sphere"]],
  "(method 14 curve-control)": [[16, "vector"]],
  "(method 19 path-control)": [
    [16, "vector"],
    [32, "vector"],
    [48, "vector"],
    [64, "vector"]
  ],
  "progress-allowed?": [[16, "event-message-block"]],
  "(method 9 align-control)": [
    [16, "matrix"],
    [80, "quaternion"]
  ],
  "(method 10 align-control)": [[16, "vector"]],
  "(method 15 load-state)": [
    [16, "event-message-block"],
    [96, "event-message-block"]
  ],

  "(method 43 farmer)": [[16, "vector"]],

  "yakow-post": [
    [16, "vector"],
    [32, "vector"],
    [48, "vector"],
    [64, "vector"],
    [80, "vector"],
    [96, "vector"]
  ],

  "anim-tester-save-object-seqs": [[16, "file-stream"]],
  "anim-test-obj-list-handler": [[16, "event-message-block"]],
  "anim-test-anim-list-handler": [[16, "event-message-block"]],
  "anim-test-sequence-list-handler": [[16, "event-message-block"]],
  "anim-test-edit-seq-insert-item": [[16, "event-message-block"]],
  "anim-test-edit-sequence-list-handler": [
    [112, "event-message-block"],
    [16, "font-context"]
  ],
  "anim-tester-add-newobj": [[16, "event-message-block"]],
  "anim-tester-start": [[16, "event-message-block"]],
  "anim-tester-add-sequence": [[16, "event-message-block"]],

  "instance-tfragment-add-debug-sphere": [[16, "vector"]],

  "cam-state-from-entity": [[16, "curve"]],

  "(method 9 cam-index)": [[16, "vector"]],

  "(method 10 cam-index)": [[16, "vector"]],

  "(method 15 tracking-spline)": [
    [16, "tracking-spline-sampler"],
    [32, "tracking-point"]
  ],
  "(method 16 tracking-spline)": [
    [16, "tracking-spline-sampler"],
    [32, "vector"]
  ],
  "(method 20 tracking-spline)": [
    [16, "vector"],
    [32, "vector"]
  ],
  "(method 21 tracking-spline)": [
    [16, "tracking-spline-sampler"],
    [32, "vector"]
  ],
  "(method 22 tracking-spline)": [
    [16, "tracking-spline-sampler"],
    [32, "vector"]
  ],
  "cam-slave-init": [[16, "event-message-block"]],
  "cam-curve-pos": [
    [16, "vector"],
    [32, "vector"],
    [48, "vector"]
  ],
  "cam-calc-follow!": [
    [16, "event-message-block"],
    [96, "vector"],
    [112, "vector"],
    [128, "vector"],
    [144, "vector"]
  ],
  "mat-remove-z-rot": [
    [16, "vector"],
    [32, "matrix"]
  ],
  "slave-matrix-blend-2": [
    [16, "vector"],
    [32, "quaternion"],
    [48, "quaternion"],
    [64, "quaternion"]
  ],
  "vector-into-frustum-nosmooth!": [
    [16, "matrix"],
    [80, "vector"],
    [96, "vector"]
  ],
  "slave-set-rotation!": [
    [16, "vector"],
    [32, "matrix"],
    [96, "vector"],
    [112, "matrix"],
    [176, "vector"]
  ],
  "v-slrp2!": [
    [16, "vector"],
    [32, "vector"],
    [48, "vector"],
    [64, "matrix"],
    [128, "vector"]
  ],
  "v-slrp3!": [
    [16, "vector"],
    [32, "vector"],
    [48, "vector"],
    [64, "matrix"],
    [128, "vector"]
  ],

  "(code cam-combiner-active)": [
    [16, "vector"],
    [32, "matrix"],
    [80, "vector"],
    [96, "matrix"]
  ],
  "cam-master-init": [
    [16, "vector"],
    [32, "vector"]
  ],
  "plane-from-points": [[16, "vector"]],
  "update-view-planes": [
    [16, "view-frustum"],
    [144, "vector"],
    [160, "vector"],
    [176, "vector"],
    [192, "vector"],
    [208, "vector"],
    [224, "vector"]
  ],
  "move-camera-from-pad": [[16, "vector"]],
  "cam-free-floating-move": [[16, "camera-free-floating-move-info"]],
  "update-camera": [
    [16, "vector"],
    [32, "quaternion"],
    [48, "vector"]
  ],

  "ocean-make-trans-camera-masks": [
    [16, "vector"],
    [32, "vector"]
  ],

  "update-mood-prt-color": [[16, "vector"]],

  "update-mood-swamp": [[16, "vector"]],

  "update-mood-village1": [[16, "vector"]],

  "update-mood-maincave": [[16, "vector"]],

  "update-mood-ogre": [[16, "vector"]],

  "update-mood-finalboss": [
    [16, "vector"],
    [32, "vector"]
  ],

  "update-mood-darkcave": [
    [16, "vector"],
    [32, "vector"]
  ],

  "update-mood-citadel": [
    [16, "vector"],
    [32, "vector"],
    [48, "vector"],
    [64, "vector"],
    [80, "vector"],
    [96, "vector"],
    [112, "vector"],
    [128, "vector"]
  ],

  "update-mood-jungleb": [
    [16, "vector"],
    [32, "vector"],
    [48, "vector"]
  ],

  "update-mood-sunken": [
    [16, "vector"],
    [32, "vector"],
    [48, "vector"],
    [64, "vector"]
  ],

  "update-mood-village2": [
    [16, "vector"],
    [32, "vector"],
    [48, "vector"],
    [64, "vector"]
  ],

  "update-mood-rolling": [
    [16, "vector"] // TODO - really not sure about this one
  ],

  "update-mood-village3": [
    [16, "vector"],
    [32, "vector"],
    [48, "vector"],
    [64, "vector"],
    [80, "vector"],
    [96, "vector"]
  ],

  "ocean-transition-check": [[16, "vector"]],

  "ocean-trans-add-upload-strip": [[16, "vector"]],

  "draw-ocean-transition-seams": [[16, "sphere"]],

  "(method 32 mayor)": [[16, "event-message-block"]],

  "(method 43 mayor)": [[16, "vector"]],

  "(method 10 tippy)": [[16, "vector"]],

  "compute-and-draw-shadow": [
    [16, "vector"],
    [32, "vector"],
    [48, "sparticle-cpuinfo"] // kinda a guess
  ],

  "find-ground-and-draw-shadow": [
    [16, "vector"],
    [32, "vector"],
    [48, "collide-tri-result"]
  ],

  "(method 20 collide-cache)": [[16, "vector"]],

  "(method 12 wobbler)": [[16, "vector"]],

  "(method 12 twister)": [[16, "matrix"]],

  "target-on-end-of-teetertotter?": [
    [16, "vector"],
    [32, "vector"]
  ],

  "(event teetertotter-launch)": [[16, "event-message-block"]],

  "(method 17 rigid-body)": [[16, "vector"]],

  "matrix-3x3-triple-transpose-product": [
    [16, "matrix"],
    [80, "matrix"]
  ],

  "(method 10 rigid-body)": [[16, "quaternion"]],

  "(method 13 rigid-body)": [
    [16, "vector"],
    [32, "vector"]
  ],

  "(method 16 rigid-body)": [
    [16, "vector"],
    [32, "vector"]
  ],

  "(method 14 rigid-body)": [
    [16, "vector"],
    [32, "vector"]
  ],

  "(method 18 rigid-body)": [[16, "vector"]],

  "(method 24 rigid-body-platform)": [[16, "vector"]],

  "(method 26 rigid-body-platform)": [[16, "vector"]],

  "(method 27 rigid-body-platform)": [[16, "vector"]],

  "(method 22 water-anim)": [[16, "vector"]],

  "(anon-function 9 plat-eco)": [[16, "event-message-block"]],

  "default-collision-reaction": [
    [16, "vector"],
    [32, "vector"],
    [48, "vector"],
    [96, "vector"]
  ],

  "(trans plat-button-move-downward sunken-elevator)": [
    [16, "vector"],
    [32, "vector"],
    [48, "event-message-block"]
  ],

  "(method 29 sunken-elevator)": [[16, "vector"]],
  "(anon-function 0 title-obs)": [[16, "font-context"]],

  "print-game-text": [[16, "font-context"]],

  "draw-string-xy": [[16, "font-context"]],

  "(method 50 nav-enemy)": [[16, "vector"]],

  "nav-enemy-init-by-other": [[16, "vector"]],

  "nav-enemy-turn-to-face-point": [[16, "vector"]],

  "nav-enemy-facing-point?": [[16, "vector"]],

  "nav-enemy-jump-post": [[16, "vector"]],

  "(method 41 nav-enemy)": [
    [16, "vector"],
    [32, "vector"]
  ],

  "nav-enemy-falling-post": [
    [16, "vector"] // TODO - check collide-shape-moving::62(type, vector, float)
  ],

  "nav-enemy-death-post": [
    [16, "vector"] // TODO - check collide-shape-moving::62(type, vector, float)
  ],

  "nav-enemy-jump-land-post": [
    [16, "vector"],
    [32, "vector"]
  ],

  "nav-enemy-facing-direction?": [
    [16, "vector"],
    [32, "vector"]
  ],

  "nav-enemy-initialize-custom-jump": [
    [16, "vector"],
    [32, "vector"]
  ],

  "nav-enemy-flee-post": [
    [16, "vector"],
    [32, "vector"]
  ],

  "(enter nav-enemy-jump-land nav-enemy)": [[16, "vector"]],
  "(code nav-enemy-die nav-enemy)": [[16, "event-message-block"]],
  "(enter nav-enemy-die nav-enemy)": [[16, "event-message-block"]],
  "(trans nav-enemy-flee nav-enemy)": [[16, "event-message-block"]],
  "(trans nav-enemy-patrol nav-enemy)": [[16, "event-message-block"]],

  "(method 73 nav-enemy)": [[16, "event-message-block"]],

  "(method 43 nav-enemy)": [[16, "event-message-block"]],

  "nav-enemy-send-attack": [[16, "event-message-block"]],

  "birth-pickup-at-point": [[16, "vector"]],

  "merc-blend-shape": [[16, ["array", "int16", 128]]],

  "(method 43 bird-lady)": [[16, "vector"]],

  "(method 32 bird-lady-beach)": [[16, "event-message-block"]],

  "muse-to-idle": [[16, "event-message-block"]],

  "(method 32 sculptor)": [[16, "event-message-block"]],

  "(method 43 sculptor)": [[16, "vector"]],

  "(method 32 geologist)": [[16, "event-message-block"]],

  "(method 43 geologist)": [[16, "vector"]],

  "(method 32 oracle)": [[16, "event-message-block"]],

  "(method 11 oracle)": [
    [16, "vector"],
    [32, "event-message-block"]
  ],

  "(method 32 explorer)": [[16, "event-message-block"]],

  "(method 43 explorer)": [[16, "vector"]],

  "(method 32 assistant)": [[16, "event-message-block"]],

  "(method 43 assistant)": [[16, "vector"]],

  "(code idle assistant)": [
    [16, "vector"],
    [32, "vector"]
  ],

  "check-drop-level-assistant": [[16, "vector"]],

  "(method 32 sage)": [[16, "event-message-block"]],

  "(method 43 sage)": [[16, "vector"]],

  "(trans idle sage)": [[16, "event-message-block"]],

  "(method 32 gambler)": [[16, "event-message-block"]],

  "(method 43 gambler)": [[16, "vector"]],

  "(method 32 warrior)": [[16, "event-message-block"]],

  "(method 43 warrior)": [[16, "vector"]],

  "(exit play-anim warrior)": [[16, "event-message-block"]],

  "minershort-trans-hook": [[16, "vector"]],

  "(method 32 minershort)": [[16, "event-message-block"]],

  "(exit play-anim minershort)": [[16, "event-message-block"]],

  "(method 43 minershort)": [[16, "vector"]],

  "(method 33 progress)": [[16, "event-message-block"]],
  "hide-progress-screen": [[16, "event-message-block"]],
  "progress-init-by-other": [[16, "quaternion"]],
  "(post progress-debug)": [[16, "font-context"]],
  "(post progress-normal)": [[16, "font-context"]],
  "(code progress-normal)": [[16, "event-message-block"]],
  "fuel-cell-progress-hud-orbit-callback": [
    [16, "vector"],
    [32, "vector"]
  ],
  "(method 24 progress)": [[16, "font-context"]],
  "(method 25 progress)": [[16, "font-context"]],
  "(method 26 progress)": [[16, "font-context"]],
  "(method 17 progress)": [[16, "font-context"]],
  "(method 28 progress)": [[16, "font-context"]],
  "(method 27 progress)": [[16, "font-context"]],

  "(method 11 fact-info-target)": [[16, "event-message-block"]],

  "(anon-function 6 game-info)": [[16, "event-message-block"]],

  "(anon-function 8 game-info)": [[16, "event-message-block"]],

  "(method 24 game-info)": [[16, "scf-time"]],

  "auto-save-post": [
    [16, "font-context"],
    [112, "font-context"]
  ],

  "auto-save-init-by-other": [[16, "event-message-block"]],

  "(code error auto-save)": [[16, "event-message-block"]],

  "(code done auto-save)": [[16, "event-message-block"]],

  "update-time-of-day": [
    [16, "(array float)"], // TODO - broken!
    [48, "vector"]
  ],

  "check-drop-level-rain": [[16, "vector"]],

  "update-rain": [
    [16, "vector"],
    [32, "vector"],
    [48, "event-message-block"]
  ],

  "sparticle-track-sun": [[16, "vector"]],

  "(method 16 target)": [
    [16, "vector"],
    [32, "vector"],
    [48, "vector"]
  ],

  "vector-local+!": [[16, "vector"]],

  "move-forward": [
    [16, "vector"],
    [32, "vector"]
  ],

  "set-forward-vel": [[16, "vector"]],

  "delete-back-vel": [
    [16, "vector"],
    [32, "vector"]
  ],

  "set-side-vel": [[16, "vector"]],

  "build-conversions": [[16, "vector"]],

  "vector-turn-to": [
    [16, "vector"],
    [32, "vector"]
  ],

  "warp-vector-into-surface!": [[16, "matrix"]],

  "vector<-pad-in-surface!": [[16, "vector"]],

  "local-pad-angle": [
    [16, "vector"],
    [32, "vector"]
  ],

  "turn-around?": [
    [16, "vector"],
    [32, "vector"]
  ],

  "target-move-dist": [[16, "vector"]],

  "turn-to-vector": [
    [16, "vector"],
    [32, "vector"]
  ],

  "add-thrust": [
    [16, "vector"],
    [32, "vector"],
    [48, "vector"],
    [64, "vector"],
    [80, "vector"],
    [96, "vector"],
    [112, "vector"],
    [128, "vector"],
    [144, "vector"],
    [160, "vector"],
    [176, "vector"],
    [192, "vector"],
    [208, "vector"],
    [224, "vector"]
  ],

  "add-gravity": [
    [16, "vector"],
    [32, "vector"],
    [48, "vector"],
    [64, "vector"]
  ],

  "target-compute-slopes": [
    [16, "vector"],
    [32, "vector"],
    [48, "matrix"]
  ],

  "do-rotations2": [
    [16, "vector"],
    [32, "quaternion"],
    [48, "quaternion"]
  ],

  "level-setup": [[16, "event-message-block"]],

  "flag-setup": [
    [16, "vector"],
    [32, "event-message-block"],
    [112, "vector"],
    [128, "vector"],
    [144, "vector"],
    [160, "vector"]
  ],

  "target-compute-edge": [
    [16, "event-message-block"],
    [96, "vector"],
    [112, "vector"]
  ],

  "target-compute-edge-rider": [
    [16, "event-message-block"],
    [96, "vector"]
  ],

  "target-calc-camera-pos": [[16, "vector"]],

  "joint-points": [
    [16, "vector"],
    [32, "vector"]
  ],

  "target-real-post": [
    [16, "vector"],
    [32, "vector"],
    [48, "vector"]
  ],

  "target-swim-post": [[16, "vector"]],

  "target-no-stick-post": [[16, "vector"]],

  "target-no-move-post": [
    [16, "collide-edge-hold-list"] // a total guess
  ],

  "target-slide-down-post": [
    [16, "vector"],
    [32, "vector"],
    [48, "vector"],
    [64, "matrix"]
  ],

  "target-no-ja-move-post": [
    [16, "collide-edge-hold-list"] // a total guess
  ],

  "target-print-stats": [
    [16, "vector"],
    [32, "vector"],
    [48, "vector"]
  ],

  "target-compute-pole": [
    [16, "vector"],
    [32, "vector"],
    [48, "vector"],
    [64, "vector"],
    [80, "event-message-block"],
    [160, "vector"],
    [176, "vector"],
    [192, "vector"]
  ],

  "can-exit-duck?": [
    [16, "collide-using-spheres-params"],
    [48, ["inline-array", "sphere", 2]]
  ],

  "(method 32 evilbro)": [[16, "event-message-block"]],

  "(exit play-anim evilbro)": [[16, "event-message-block"]],

  "(method 29 basebutton)": [[16, "event-message-block"]],

  "(code use warp-gate)": [[16, "event-message-block"]],

  "(trans use warp-gate)": [[16, "event-message-block"]],

  "(anon-function 1 basebutton)": [
    [16, "vector"],
    [32, "vector"],
    [48, "event-message-block"]
  ],

  "(code target-warp-out)": [
    [16, "event-message-block"],
    [96, "vector"],
    [112, "vector"]
  ],

  "dm-anim-tester-func": [[16, "event-message-block"]],

  "update-actor-vis-box": [[16, "vector"]],

  "(method 14 level-group)": [
    [16, "vector"],
    [32, "vector"]
  ],

  "(trans falling beach-rock)": [
    [16, "vector"],
    [32, "vector"],
    [48, "vector"],
    [64, "vector"],
    [80, "vector"],
    [96, "vector"]
  ],

  "(code falling beach-rock)": [[16, "event-message-block"]],

  "(method 11 beach-rock)": [[16, "vector"]],

  "birth-func-copy-target-y-rot": [[16, "matrix"]],

  "birth-func-ground-orient": [
    [16, "vector"],
    [32, "collide-tri-result"],
    [128, "vector"],
    [144, "quaternion"],
    [160, "quaternion"]
  ],

  "birth-func-target-orient": [
    [32, "vector"],
    [48, "vector"], // unused
    [64, "quaternion"],
    [80, "quaternion"]
  ],

  "birth-func-vector-orient": [
    [16, "vector"],
    [32, "vector"], // unused
    [48, "quaternion"]
  ],

  "part-tracker-track-target-joint": [[16, "vector"]],

  "process-drawable-burn-effect": [
    [16, "rgbaf"],
    [32, "rgbaf"],
    [48, "vector"]
  ],

  "(anon-function 27 projectiles)": [[16, "vector"]],

  "projectile-collision-reaction": [
    [16, "vector"],
    [32, "vector"],
    [48, "matrix"],
    [96, "vector"],
    [112, "event-message-block"],
    [192, "vector"],
    [208, "vector"]
  ],

  "(event projectile-moving projectile)": [[16, "event-message-block"]],

  "(code projectile-moving projectile)": [[16, "vector"]],

  "projectile-update-velocity-space-wars": [
    [16, "vector"],
    [32, "vector"],
    [48, "vector"],
    [64, "vector"]
  ],

  "(code projectile-die projectile)": [[16, "event-message-block"]],

  "projectile-init-by-other": [[16, "collide-edge-hold-list"]],

  "(method 27 projectile-yellow)": [[16, "vector"]],

  "spawn-projectile-blue": [
    [16, "vector"],
    [32, "vector"]
  ],

  "(enter plat-button-move-downward jungle-elevator)": [
    [16, "event-message-block"]
  ],

  "(trans plat-button-move-downward jungle-elevator)": [
    [16, "vector"],
    [32, "vector"],
    [48, "event-message-block"]
  ],

  "(method 29 jungle-elevator)": [[16, "vector"]],

  "(event bouncer-wait)": [[16, "event-message-block"]],

  "hopper-find-ground": [
    [16, "vector"],
    [32, "collide-tri-result"]
  ],

  "blocking-plane-init-by-other": [[16, "matrix"]],

  "evilsib-trans-hook-wait": [[16, "event-message-block"]],

  "(method 32 sequenceB)": [[16, "event-message-block"]],

  "(event play-anim sequenceB)": [[16, "event-message-block"]],

  "(exit play-anim sequenceB)": [[16, "event-message-block"]],

  "sequenceC-can-trans-hook-2": [
    [16, "vector"],
    [32, "event-message-block"]
  ],

  "sequenceC-can-trans-hook": [[16, "event-message-block"]],

  "(method 32 sequenceC)": [[16, "event-message-block"]],

  "sequenceC-trans-hook": [[16, "vector"]],

  "(trans hidden assistant-firecanyon)": [[16, "font-context"]],

  "(method 32 sage-bluehut)": [[16, "event-message-block"]],

  "(exit play-anim sage-bluehut)": [[16, "event-message-block"]],

  "(method 43 sage-bluehut)": [[16, "vector"]],

  "(method 37 sharkey)": [[16, "vector"]],

  "(method 39 sharkey)": [[16, "vector"]],

  "sharkey-notice-player?": [[16, "event-message-block"]],

  "sharkey-move-to-attack-position": [
    [16, "vector"],
    [32, "vector"],
    [48, "vector"]
  ],

  "(code nav-enemy-attack sharkey)": [
    [16, "vector"],
    [32, "vector"],
    [48, "event-message-block"]
  ],

  "(trans nav-enemy-chase sharkey)": [[16, "event-message-block"]],

  "(method 43 lurkercrab)": [
    [16, "vector"],
    [32, "vector"]
  ],

  "(enter idle assistant-lavatube-end)": [[16, "event-message-block"]],

  "target-has-all-the-cells?": [[16, "event-message-block"]],

  "(code idle power-left)": [[16, "event-message-block"]],

  "(code jump powercellalt)": [[16, "trajectory"]],

  "(enter target-final-door)": [[16, "event-message-block"]],

  "(exit target-final-door)": [[16, "event-message-block"]],

  "(code target-final-door)": [
    [16, "vector"],
    [32, "vector"],
    [48, "vector"],
    [64, "event-message-block"]
  ],

  "(method 43 aphid)": [[16, "event-message-block"]],

  "(code nav-enemy-give-up aphid)": [[16, "vector"]],

  "aphid-init-by-other": [
    [16, "vector"],
    [32, "event-message-block"]
  ],

  "voicebox-track": [
    [16, "vector"],
    [32, "vector"],
    [48, "vector"],
    [64, "quaternion"],
    [80, "vector"],
    [96, "vector"],
    [112, "event-message-block"]
  ],

  "crate-standard-event-handler": [[16, "event-message-block"]],

  "plat-trans": [[16, "vector"]],

  "(code door-closing eco-door)": [[16, "overlaps-others-params"]],

  "(code door-open eco-door)": [[16, "event-message-block"]],

  "(code door-opening eco-door)": [[16, "event-message-block"]],

  "(code door-closed eco-door)": [[16, "event-message-block"]],

  "(code plat-button-teleport-to-other-end plat-button)": [[16, "vector"]],

  "plat-button-camera-on": [[16, "event-message-block"]],

  "plat-button-camera-off": [[16, "event-message-block"]],

  "(trans plat-button-move-downward plat-button)": [[16, "vector"]],

  "(trans plat-button-move-upward plat-button)": [[16, "vector"]],

  "(event plat-idle plat-eco)": [[16, "event-message-block"]],

  "(trans plat-idle plat-eco)": [[16, "vector"]],

  "(anon-function 8 plat-eco)": [[16, "event-message-block"]],

  "(anon-function 7 plat-eco)": [
    [16, "vector"] // code
  ],

  "(event drop-plat-idle)": [[16, "event-message-block"]],

  "(code drop-plat-rise)": [[16, "vector"]],

  "(post drop-plat-rise)": [[16, "quaternion"]],

  "(code drop-plat-drop)": [[16, "vector"]],

  "(post drop-plat-drop)": [[16, "quaternion"]],

  "(method 21 drop-plat)": [
    [16, "vector"],
    [32, "vector"],
    [48, "vector"]
  ],

  "citb-drop-plat-spawn-children": [
    [16, "vector"],
    [32, "vector"]
  ],

  "citb-drop-plat-drop-all-children": [[16, "event-message-block"]],

  "citb-drop-plat-drop-children": [[16, "event-message-block"]],

  "(event plat-flip-idle)": [[16, "event-message-block"]],

  "(code plat-flip-idle)": [[16, "vector"]],

  "(method 27 square-platform)": [
    [16, "vector"],
    [32, "vector"]
  ],

  "(event wedge-plat-tip)": [[16, "event-message-block"]],

  "(event wedge-plat-outer-tip)": [[16, "event-message-block"]],

  "(event wall-plat-extending)": [[16, "event-message-block"]],

  "(code wall-plat-extending)": [[16, "vector"]],

  "(event wall-plat-retracting)": [[16, "event-message-block"]],

  "(code wall-plat-retracting)": [[16, "vector"]],

  "(event wall-plat-sync-idle)": [[16, "event-message-block"]],

  "(code wall-plat-sync-idle)": [[16, "vector"]],

  "(method 11 wall-plat)": [[16, "vector"]],

  "reset-target-tracking": [[16, "vector"]],
  "reset-drawable-tracking": [[16, "vector"]],

  "master-track-target": [
    [16, "vector"],
    [32, "vector"],
    [48, "vector"],
    [64, "collide-mesh-cache-tri"],
    [160, "vector"],
    [176, "vector"],
    [192, "vector"],
    [208, "vector"],
    [224, "vector"]
  ],
  "master-unset-region": [[16, "event-message-block"]],
  "master-base-region": [
    [16, "vector"],
    [32, "event-message-block"]
  ],
  "master-switch-to-entity": [[32, "event-message-block"]],
  "master-check-regions": [[16, "event-message-block"]],

  "cam-circular-position-into-max-angle": [
    [16, "matrix"],
    [80, "matrix"],
    [144, "vector"],
    [160, "vector"]
  ],
  "cam-circular-position": [
    [16, "vector"],
    [32, "vector"]
  ],
  "cam-circular-code": [[16, "vector"]],
  "(anon-function 37 cam-states)": [
    [48, "vector"],
    [64, "event-message-block"],
    [16, "vector"],
    [32, "vector"]
  ],
  "cam-string-find-position-rel!": [
    [16, "vector"],
    [32, "vector"],
    [48, "bone"],
    [144, "matrix"]
  ],
  "cam-los-spline-collide": [
    [16, "vector"],
    [32, "vector"],
    [48, "vector"]
  ],

  "(event cam-master-active)": [
    [16, "event-message-block"],
    [96, "vector"],
    [112, "vector"]
  ],

  "(code cam-master-active)": [[16, "event-message-block"]],

  "(exit cam-eye)": [[16, "event-message-block"]],

  "(code cam-fixed)": [[16, "vector"]],

  "(enter cam-eye)": [[16, "vector"]],

  "(enter cam-billy)": [[16, "vector"]],

  "(code cam-pov180)": [
    [16, "vector"],
    [32, "vector"],
    [48, "vector"],
    [64, "vector"]
  ],

  "(enter cam-fixed-read-entity)": [
    [16, "vector"],
    [32, "event-message-block"]
  ],

  "(enter cam-pov-track)": [
    [16, "vector"],
    [32, "event-message-block"]
  ],

  "(code cam-decel)": [
    [16, "vector"],
    [32, "vector"],
    [48, "event-message-block"]
  ],

  "(code cam-eye)": [
    [16, "vector"],
    [32, "matrix"],
    [96, "vector"],
    [112, "vector"],
    [128, "vector"]
  ],

  "(code cam-billy)": [
    [16, "vector"],
    [32, "vector"],
    [48, "vector"],
    [64, "vector"],
    [80, "matrix"]
  ],

  "(enter cam-standoff-read-entity)": [
    [16, "vector"],
    [32, "vector"],
    [48, "vector"],
    [64, "event-message-block"]
  ],

  "(code cam-endlessfall)": [
    [16, "matrix"],
    [80, "vector"],
    [96, "vector"]
  ],

  "(enter cam-spline)": [
    [16, "vector"],
    [32, "vector"],
    [48, "vector"],
    [64, "vector"],
    [80, "event-message-block"]
  ],

  "(code cam-spline)": [[16, "curve"]],

  "(enter cam-circular)": [
    [16, "vector"],
    [32, "vector"],
    [48, "vector"],
    [64, "event-message-block"]
  ],

  "los-cw-ccw": [
    [16, "vector"],
    [32, "vector"],
    [48, "matrix"],
    [112, "vector"]
  ],

  "cam-string-follow": [
    [16, "vector"],
    [32, "vector"],
    [48, "vector"],
    [64, "vector"]
  ],

  "cam-string-line-of-sight": [
    [16, "clip-travel-vector-to-mesh-return-info"],
    [176, "vector"],
    [192, "vector"],
    [208, "vector"],
    [224, "vector"],
    [240, "vector"],
    [256, "vector"]
  ],

  "cam-string-joystick": [
    [16, "vector"],
    [32, "matrix"],
    [96, "vector"],
    [112, "vector"]
  ],

  "cam-string-find-hidden": [
    [16, "collide-mesh-cache-tri"],
    [112, "vector"],
    [128, "vector"]
  ],

  "cam-string-move": [
    [16, "vector"],
    [32, "vector"],
    [48, "vector"],
    [64, "vector"],
    [80, "vector"],
    [96, "collide-mesh-cache-tri"],
    [192, "vector"],
    [208, "vector"],
    [224, "vector"]
  ],

  "cam-string-code": [
    [16, "vector"],
    [32, "vector"]
  ],

  "(event cam-string)": [[16, "vector"]],

  "(trans cam-stick)": [
    [16, "matrix"],
    [80, "vector"],
    [96, "vector"],
    [112, "vector"]
  ],
  "cam-bike-code": [
    [16, "matrix"],
    [80, "vector"],
    [96, "vector"],
    [112, "vector"],
    [128, "vector"],
    [144, "vector"],
    [160, "vector"],
    [176, "collide-mesh-cache-tri"],
    [272, "vector"]
  ],

  "cam-stick-code": [
    [16, "vector"],
    [32, "vector"],
    [48, "vector"],
    [64, "vector"],
    [80, "vector"],
    [96, "collide-mesh-cache-tri"],
    [192, "vector"]
  ],

  "(enter cam-string)": [
    [16, "vector"],
    [32, "collide-mesh-cache-tri"],
    [128, "vector"],
    [144, "vector"],
    [160, "vector"]
  ],

  "cam-los-collide": [
    [16, "vector"],
    [32, "vector"],
    [48, "vector"],
    [64, "vector"],
    [80, "vector"],
    [96, "vector"],
    [112, "vector"],
    [128, "vector"],
    [144, "vector"],
    [160, "vector"],
    [176, "vector"],
    [192, "vector"],
    [208, "vector"]
  ],

  "(code cam-point-watch)": [
    [16, "vector"],
    [32, "vector"],
    [48, "vector"],
    [64, "matrix"]
  ],

  "(code cam-orbit)": [
    [16, "vector"],
    [32, "vector"]
  ],

  "(enter cam-free-floating)": [[16, "event-message-block"]],

  "(enter cam-orbit)": [[16, "vector"]],

  "(method 25 pov-camera)": [[16, "event-message-block"]],

  "(code pov-camera-start-playing pov-camera)": [[16, "event-message-block"]],

  "(code pov-camera-done-playing pov-camera)": [[16, "event-message-block"]],

  "debug-set-camera-pos-rot!": [[16, "event-message-block"]],

  "camera-master-debug": [[16, "vector"]],

  "(method 23 tracking-spline)": [
    [16, "vector"],
    [32, "vector"]
  ],

  "master-draw-coordinates": [
    [16, "vector"],
    [32, "vector"],
    [48, "matrix"]
  ],

  "camera-slave-debug": [
    [16, "vector"],
    [32, "vector"],
    [48, "matrix"],
    [112, "vector"],
    [128, "curve"],
    [160, "vector"],
    [176, "vector"],
    [192, "vector"]
  ],

  "cam-debug-draw-tris": [[16, "vector4w"]],

  "cam-collision-record-draw": [
    [16, "vector4w"],
    [32, "vector4w"],
    [48, "collide-mesh-cache-tri"],
    [144, "vector"]
  ],

  "debug-euler": [
    [16, "euler-angles"],
    [32, "matrix"]
  ],

  "v-slrp!": [
    [16, "vector"],
    [32, "vector"],
    [48, "vector"]
  ],

  "interp-test": [
    [16, "vector"],
    [32, "vector"]
  ],

  "cam-layout-save-cam-trans": [[16, "vector"]],

  "cam-layout-save-pivot": [[16, "vector"]],

  "cam-layout-save-interesting": [[16, "vector"]],

  "cam-layout-save-align": [[16, "vector"]],

  "clmf-cam-flag-toggle": [[16, "clmf-cam-flag-toggle-info"]],

  "interp-test-deg": [
    [16, "vector"],
    [32, "vector"]
  ],

  "clmf-pos-rot": [
    [16, "vector"],
    [32, "vector"],
    [48, "matrix"],
    [112, "matrix"],
    [176, "vector"]
  ],

  "clmf-input": [
    [16, "matrix"],
    [80, "vector"]
  ],

  "cam-layout-entity-info": [
    [16, "matrix"],
    [80, "vector"],
    [96, "vector"],
    [112, "vector"],
    [128, "vector"],
    [144, "curve"],
    [176, "vector"],
    [192, "vector"],
    [208, "vector"],
    [224, "curve"],
    [256, "vector"],
    [272, "vector"],
    [288, "vector"],
    [304, "curve"],
    [336, "vector"],
    [352, "vector"],
    [368, "interp-test-info"],
    [432, "vector"]
  ],

  "clmf-save-single": [[16, "file-stream"]],

  "pov-camera-play-and-reposition": [[16, "event-message-block"]],

  "cam-layout-entity-volume-info-create": [
    [32, "vector"],
    [48, "vector"],
    [64, "vector"],
    [80, "vector"],
    [96, "vector"],
    [112, "vector"],
    [128, "vector"],
    [144, "vector"]
  ],

  "(code plunger-lurker-plunge)": [[16, "event-message-block"]],
  "(event flying-lurker-fly)": [[16, "event-message-block"]],
  "(trans flying-lurker-fly)": [[16, "event-message-block"]],
  "flying-lurker-handler": [[16, "event-message-block"]],
  "flying-lurker-play-intro": [[16, "event-message-block"]],
  "(code flying-lurker-start)": [[16, "event-message-block"]],
  "(event flying-lurker-clone)": [[16, "event-message-block"]],
  "(event flying-lurker-idle)": [[16, "event-message-block"]],
  "(code flying-lurker-idle)": [[16, "event-message-block"]],
  "flying-lurker-calc-speed": [
    [16, "vector"],
    [32, "vector"]
  ],
  "(method 20 flying-lurker)": [
    [16, "collide-mesh-cache-tri"],
    [112, "vector"],
    [128, "vector"],
    [144, "bounding-box"],
    [176, "vector"]
  ],
  "flying-lurker-rotate": [
    [16, "matrix"],
    [80, "matrix"],
    [144, "vector"],
    [160, "vector"]
  ],

  "(method 18 collide-cache)": [[16, "collide-cache-prim"]],

  "kill-current-level-hint": [[16, "event-message-block"]],
  "(exit level-hint-sidekick)": [[16, "event-message-block"]],
  "(method 14 level-hint)": [[16, "font-context"]],
  "(code level-hint-error)": [[16, "font-context"]],
  "ambient-type-hint": [[16, "font-context"]],
  "ambient-type-sound": [[32, "sound-spec"]],
  "ambient-type-sound-loop": [[16, "sound-spec"]],

  "(trans windmill-one-idle)": [
    [16, "vector"]
  ],

  "move-grottopole-to-position": [
    [16, "vector"]
  ],

  "flying-rock-init-by-other": [
    [16, "vector"]
  ],

  "(event flutflutegg-idle)": [
    [16, "vector"]
  ],

  "(trans flutflutegg-idle)": [
    [16, "vector"]
  ],

  "(event flutflutegg-physics)": [
    [16, "vector"]
  ],

  "(code flutflutegg-physics-fall)": [
    [16, "vector"],
    [32, "quaternion"]
  ],

  "(code flutflutegg-physics)": [
    [16, "vector"],
    [32, "quaternion"]
  ],

  "(code flying-rock-rolling)": [
    [16, "vector"],
    [32, "vector"],
    [48, "vector"]
  ],

  "move-grottopole": [
    [16, "vector"],
    [32, "vector"]
  ],

  "(code ecoventrock-break)": [
    [16, "event-message-block"],
    [96, "vector"],
    [112, "vector"]
  ],

  "beachcam-spawn": [
    [16, "event-message-block"]
  ],

  "(anon-function 8 beach-obs)": [
    [16, "event-message-block"]
  ],

  "(code target-warp-in)": [
    [16, "vector"],
    [32, "event-message-block"]
  ],

  "(trans active warp-gate)": [
    [16, "vector"],
    [32, "event-message-block"]
  ],

  "(code idle warp-gate)": [
    [16, "vector"],
    [32, "font-context"]
  ],

  "(code active warp-gate)": [
    [16, "font-context"]
  ],

  "(event basebutton-up-idle warp-gate-switch)": [
    [16, "event-message-block"]
  ],

  "(method 31 warp-gate-switch)": [
    [16, "event-message-block"]
  ],

  "(trans basebutton-up-idle warp-gate-switch)": [
    [16, "event-message-block"]
  ],

  "(event basebutton-down-idle warp-gate-switch)": [
    [16, "event-message-block"]
  ],

  "(code basebutton-going-down warp-gate-switch)": [
    [16, "event-message-block"]
  ],

  "(code idle citb-arm-section)": [
    [16, "vector"],
    [32, "vector"]
  ],

  "(event citb-disc-idle)": [
    [16, "event-message-block"]
  ],

  "(post plat-path-active citb-launcher)": [
    [16, "event-message-block"]
  ],

  "(event citb-robotboss-idle)": [
    [16, "event-message-block"]
  ],

  "(code citb-robotboss-idle)": [
    [16, "event-message-block"]
  ],

  "citb-generator-trigger-others": [
    [16, "event-message-block"]
  ],

  "(code citb-generator-break)": [
    [16, "event-message-block"]
  ],

  "(code citadelcam-stair-plats)": [
    [16, "event-message-block"]
  ],

  "(code battlecontroller-play-intro-camera citb-battlecontroller)": [
    [16, "event-message-block"]
  ],

  "(trans cavecrystal-active)": [
    [16, "vector"]
  ],

  "(method 11 eggtop)": [
    [16, "vector"]
  ],

  "(anon-function 4 jungleb-obs)": [
    [16, "event-message-block"]
  ],

  "(event idle logtrap)": [
    [16, "event-message-block"]
  ],

  "(code pov-camera-playing precurbridgecam)": [
    [16, "event-message-block"]
  ],

  "(code precurbridge-idle)": [
    [16, "event-message-block"]
  ],

  "(code maindoor-closed)": [
    [16, "event-message-block"]
  ],

  "(method 11 maindoor)": [
    [16, "event-message-block"]
  ],

  "(code lurkerm-piston-idle)": [
    [16, "vector"]
  ],

  "starfish-spawn-child": [
    [16, "vector"]
  ],

  "(method 27 bone-platform)": [
    [16, "vector"]
  ],

  "(event breakaway-idle)": [
    [16, "event-message-block"]
  ],

  "mistycam-spawn": [
    [16, "event-message-block"]
  ],

  "mis-bone-bridge-event-handler": [
    [16, "vector"],
    [32, "vector"],
    [48, "vector"],
    [64, "event-message-block"]
  ],

  "misty-cam-restore": [
    [16, "vector"],
    [32, "matrix"],
    [96, "event-message-block"]
  ],

  "(trans allpontoons-be-clone)": [
    [16, "vector"],
    [32, "vector"],
    [48, "vector"],
    [64, "vector"],
    [80, "vector"],
    [96, "vector"]
  ],

  "fireboulder-hover-stuff": [
    [16, "vector"]
  ],

  "(enter fireboulder-hover)": [
    [16, "vector"]
  ],

  "boulder1-trans": [
    [16, "vector"],
    [32, "event-message-block"]
  ],

  "boulder2-trans-2": [
    [16, "vector"],
    [32, "event-message-block"]
  ],

  "boulder2-trans": [
    [16, "vector"],
    [32, "event-message-block"]
  ],

  "boulder3-trans-2": [
    [16, "vector"],
    [32, "event-message-block"]
  ],

  "boulder3-trans": [
    [16, "vector"],
    [32, "event-message-block"]
  ],

  "boulder4-trans-3": [
    [16, "vector"],
    [32, "event-message-block"]
  ],

  "boulder4-trans-2": [
    [16, "vector"],
    [32, "event-message-block"]
  ],

  "boulder4-trans": [
    [16, "vector"],
    [32, "event-message-block"]
  ],

  "(code exit-chamber-dummy-idle)": [
    [16, "vector"],
    [32, "event-message-block"]
  ],

  "(code exit-chamber-dummy-wait-to-appear)": [
    [16, "vector"],
    [32, "event-message-block"]
  ],

  "(code ogreboss-village2-throw)": [
    [16, "event-message-block"]
  ],

  "swamp-spike-default-event-handler": [
    [16, "event-message-block"]
  ],

  "swamp-spike-post": [
    [16, "event-message-block"]
  ],

  "(code balance-plat-idle)": [
    [16, "event-message-block"]
  ],

  "(code swamp-spike-idle)": [
    [16, "vector"],
    [32, "vector"]
  ],

  "(code pov-camera-playing maincavecam)": [
    [16, "event-message-block"]
  ],

  "(event idle cavetrapdoor)": [
    [16, "event-message-block"]
  ],

  "cavecrystal-light-control-caveelevator-callback": [
    [16, "vector"]
  ],

  "(method 21 caveelevator)": [
    [16, "vector"]
  ],

  "(method 20 caveelevator)": [
    [16, "vector"]
  ],

  "caveelevator-joint-callback": [
    [16, "vector"]
  ],

  "(event caveflamepots-active)": [
    [16, "attack-info"],
    [128, "event-message-block"]
  ],

  "(code pov-camera-playing sunkencam)": [
    [16, "event-message-block"]
  ],

  "dark-plant-check-target": [
    [16, "event-message-block"]
  ],

  "(code dark-plant-idle)": [
    [16, "event-message-block"]
  ],

  "(code gorge-abort-idle)": [
    [16, "event-message-block"]
  ],

  "(code gorge-finish-idle)": [
    [16, "event-message-block"]
  ],

  "(code gorge-start-race-finished)": [
    [16, "event-message-block"]
  ],

  "(code gorge-start-race-aborted)": [
    [16, "event-message-block"]
  ],

  "(enter gorge-start-racing)": [
    [16, "event-message-block"]
  ],

  "(exit gorge-start-racing)": [
    [16, "event-message-block"]
  ],

  "(code gorge-start-ready)": [
    [16, "event-message-block"]
  ],

  "(code happy-plant-opening)": [
    [16, "event-message-block"],
    [96, "vector"]
  ],

  "(code pusher-idle)": [
    [16, "vector"]
  ],

  "(method 11 gorge-start)": [
    [16, "vector"]
  ],

  "(method 11 happy-plant)": [
    [16, "vector"]
  ],

  "rolling-start-init-by-other": [
    [16, "matrix"]
  ],

  "dark-plant-randomize": [
    [16, "vector"]
  ],

  "gorge-init": [
    [16, "vector"]
  ],

  "gorge-start-launch-start-banner": [
    [16, "vector"]
  ],

  "gorge-behind": [
    [16, "vector"]
  ],

  "gorge-in-front": [
    [16, "vector"]
  ],

  "race-time-read": [
    [16, "race-time"]
  ],

  "gorge-start-draw-time": [
    [16, "font-context"]
  ],

  "(event balloon-idle)": [
    [16, "event-message-block"]
  ],

  "(trans spike-up)": [
    [16, "event-message-block"]
  ],

  "(trans spike-down)": [
    [16, "event-message-block"]
  ],

  "(trans spike-idle)": [
    [16, "event-message-block"]
  ],

  "(event idle crate-darkeco-cluster)": [
    [16, "event-message-block"]
  ],

  "(event idle tntbarrel)": [
    [16, "event-message-block"]
  ],

  "(trans ogre-bridge-idle)": [
    [16, "event-message-block"]
  ],

  "(code ogre-bridge-activate)": [
    [16, "event-message-block"]
  ],

  "(event ogre-bridge-break)": [
    [16, "vector"]
  ],

  "(code ride-up gondola)": [
    [16, "event-message-block"]
  ],

  "(code ride-down gondola)": [
    [16, "event-message-block"]
  ],

  "(code idle gondola)": [
    [16, "vector"],
    [32, "vector"],
    [48, "event-message-block"],
    [128, "font-context"]
  ],

  "(code pov-camera-playing snowcam)": [
    [16, "event-message-block"]
  ],

  "(code snow-eggtop-activate)": [
    [16, "event-message-block"]
  ],

  "(event snowpusher-idle)": [
    [16, "event-message-block"]
  ],

  "(code snow-log-wait-for-master)": [
    [16, "event-message-block"]
  ],

  "(code snow-log-button-activate)": [
    [16, "event-message-block"]
  ],

  "(method 11 snow-eggtop)": [
    [16, "vector"]
  ],

  "(method 20 snow-gears)": [
    [16, "vector"]
  ],

  "(code snow-switch-activate)": [
    [16, "vector"]
  ],

  "(method 11 snow-switch)": [
    [16, "vector"]
  ],

  "(code snow-fort-gate-activate)": [
    [16, "vector"],
    [32, "vector"],
    [48, "vector"],
    [64, "vector"]
  ],

  "(code snow-spatula-idle)": [
    [16, "matrix"]
  ],

  "(enter snow-button-activate)": [
    [16, "event-message-block"]
  ],

  "(code plat-startup flutflut-plat)": [
    [16, "event-message-block"]
  ],

  "(enter flutflut-plat-appear)": [
    [16, "vector"],
    [32, "quaternion"]
  ],

  "(enter flutflut-plat-hide)": [
    [16, "vector"],
    [32, "quaternion"]
  ],

  "darkecobarrel-mover-pos": [
    [16, "vector"],
    [32, "matrix"],
    [96, "vector"],
    [112, "matrix"],
    [176, "vector"]
  ],

  "(code darkecobarrel-mover-die)": [
    [16, "vector"]
  ],

  "(code die chainmine)": [
    [16, "vector"]
  ],

  "(event idle chainmine)": [
    [16, "event-message-block"]
  ],

  "(event idle lavaballoon)": [
    [16, "event-message-block"]
  ],

  "(event darkecobarrel-mover-move)": [
    [16, "event-message-block"],
    [96, "vector"]
  ],

  "(code startup logo)": [
    [16, "event-message-block"]
  ],

  "(code ndi logo)": [
    [16, "event-message-block"]
  ],

  "(enter target-title)": [
    [16, "event-message-block"]
  ],

  "(trans target-title-wait)": [
    [16, "font-context"]
  ],

  "(code target-title)": [
    [16, "mc-slot-info"]
  ],

  "(post startup logo)": [
    [16, "vector"],
    [32, "vector"]
  ],

  "sp-relaunch-particle-3d": [
    [16, "quaternion"],
    [32, "vector"],
    [48, "quaternion"]
  ],

  "sp-adjust-launch": [
    [16, "sparticle-launchinfo"],
    [64, "matrix"],
    [128, "vector"],
    [144, "matrix"]
  ],

  "(method 10 sparticle-launch-control)": [[16, "vector"]],

  "sparticle-50-to-60": [[16, "quaternion"]],

  "sparticle-60-to-50": [[16, "quaternion"]],

  "sp-orbiter": [
    [16, "vector"],
    [32, "vector"],
    [48, "matrix"]
  ],

  "sp-euler-convert": [
    [16, "vector"],
    [32, "quaternion"]
  ],

  "sp-rotate-system": [
    [16, "matrix"],
    [80, "quaternion"]
  ],

  "sp-launch-particles-death": [
    [16, "sprite-vec-data-2d"] // TODO this is probably wrong.
  ],

  "birth-func-copy-rot-color": [[16, "vector"]],

  "birth-func-copy2-rot-color": [
    [16, "vector"],
    [32, "vector"]
  ],

  "(code nav-enemy-give-up babak)": [[16, "vector"]],

  "(method 10 gui-query)": [[16, "font-context"]],

  "(method 46 process-taskable)": [
    [16, "vector"],
    [32, "vector"]
  ],

  "(trans release process-taskable)": [[16, "event-message-block"]],

  "(trans give-cell process-taskable)": [[16, "event-message-block"]],

  "process-taskable-play-anim-code": [[16, "event-message-block"]],

  "(event idle process-taskable)": [[16, "event-message-block"]],

  "(trans idle process-taskable)": [
    [16, "font-context"],
    [112, "event-message-block"]
  ],

  "(post idle process-taskable)": [[16, "vector"]],

  "babak-with-cannon-ride-cannon-post": [[16, "vector"]],

  "(code babak-with-cannon-jump-onto-cannon)": [[16, "vector"]],

  "(code othercam-running)": [
    [16, "vector"],
    [32, "vector"]
  ],

  "(code wait-for-start flutflut)": [
    [16, "event-message-block"],
    [96, "vector"]
  ],

  "(code idle flutflut)": [
    [16, "font-context"],
    [112, "event-message-block"]
  ],

  "(event wait-for-return flutflut)": [[16, "event-message-block"]],

  "yakow-generate-travel-vector": [
    [16, "vector"],
    [32, "vector"]
  ],

  "yakow-facing-direction?": [
    [16, "vector"],
    [32, "vector"]
  ],

  "yakow-facing-point?": [[16, "vector"]],

  "(enter yakow-graze)": [[16, "event-message-block"]],

  "(method 13 vehicle-path)": [
    [16, "vector"],
    [32, "vector"],
    [48, "vector"]
  ],

  "(method 12 vehicle-controller)": [
    [16, "vector"],
    [32, "vector"]
  ],

  "(method 14 vehicle-controller)": [
    [16, "vector"],
    [32, "vector"]
  ],

  "(method 10 vehicle-controller)": [[16, "vector"]],

  "(method 23 fishermans-boat)": [
    [16, "vector"],
    [32, "vector"],
    [48, "vector"],
    [64, "vector"],
    [80, "vector"],
    [96, "vector"],
    [112, "vector"]
  ],

  "fishermans-boat-wave": [[16, "vector"]],

  "fishermans-boat-spawn-particles": [[16, "vector"]],

  "fishermans-boat-play-sounds": [[16, "vector"]],

  "fishermans-boat-post": [[16, "event-message-block"]],

  "(code fishermans-boat-leaving-village)": [[16, "event-message-block"]],

  "(trans fishermans-boat-entering-village)": [[16, "event-message-block"]],

  "(code fishermans-boat-leaving-misty)": [[16, "event-message-block"]],

  "(trans fishermans-boat-entering-misty)": [[16, "event-message-block"]],

  "(exit fishermans-boat-player-control)": [[16, "event-message-block"]],

  "(code fishermans-boat-player-control)": [[16, "event-message-block"]],

  "(code fishermans-boat-ride-to-misty)": [[16, "event-message-block"]],

  "(event fishermans-boat-ride-to-village1)": [[16, "event-message-block"]],

  "(code fishermans-boat-ride-to-village1)": [[16, "event-message-block"]],

  "fishermans-boat-leave-dock?": [[16, "font-context"]],

  "(trans fishermans-boat-player-control)": [[16, "vector"]],

  "(code fishermans-boat-measurements)": [[16, "vector"]],

  "(method 15 vehicle-controller)": [
    [16, "vector"],
    [32, "vector"],
    [48, "vector"],
    [64, "vector"]
  ],

  "analyze-point-on-path-segment": [[16, "vector"]],

  "(method 51 muse)": [[16, "vector"]],

  "muse-check-dest-point": [[16, "point-on-path-segment-info"]],

  "(code muse-caught)": [[16, "event-message-block"]],

  "(method 43 bonelurker)": [[16, "event-message-block"]],

  "bonelurker-stunned-event-handler": [[16, "event-message-block"]],

  "bonelurker-push-post": [[16, "vector"]],

  "(code nav-enemy-give-up bonelurker)": [[16, "vector"]],

  "(code bonelurker-stun)": [[16, "vector"]],

  "(method 32 assistant-bluehut)": [[16, "event-message-block"]],

  "(trans idle assistant-bluehut)": [[16, "event-message-block"]],

  "(exit play-anim assistant-bluehut)": [[16, "event-message-block"]],

  "(method 32 assistant-levitator)": [[16, "event-message-block"]],

  "(exit play-anim assistant-levitator)": [[16, "event-message-block"]],

  "(method 47 assistant-bluehut)": [
    [16, "vector"],
    [32, "vector"]
  ],

  "(method 43 assistant-bluehut)": [[16, "vector"]],

  "check-drop-level-assistant-bluehut": [[16, "vector"]],

  "assistant-levitator-blue-glow": [[16, "vector"]],

  "(code idle assistant-bluehut)": [
    [16, "vector"],
    [32, "vector"],
    [48, "vector"]
  ],

  "assistant-levitator-blue-beam": [
    [16, "vector"],
    [32, "vector"],
    [48, "vector"],
    [64, "collide-mesh-cache-tri"],
    [160, "event-message-block"]
  ],

  "(trans hidden assistant-levitator)": [[16, "font-context"]],

  "(event square-platform-lowering)": [[16, "event-message-block"]],

  "(method 33 qbert-plat)": [[16, "event-message-block"]],

  "(method 32 qbert-plat)": [[16, "event-message-block"]],

  "(event qbert-plat-master-idle)": [[16, "event-message-block"]],

  "(code qbert-plat-master-do-door)": [[16, "event-message-block"]],

  "(code qbert-plat-master-wait-for-door)": [[16, "event-message-block"]],

  "(code qbert-plat-master-idle)": [
    [16, "event-message-block"],
    [96, "vector"],
    [112, "vector"]
  ],

  "keg-event-handler": [[16, "event-message-block"]],

  "(code keg-paddle-to-path)": [
    [16, "vector"],
    [32, "vector"],
    [48, "quaternion"],
    [64, "quaternion"],
    [80, "vector"]
  ],

  "(code keg-on-path)": [
    [16, "vector"],
    [32, "vector3s"]
  ],

  "(code keg-in-chute)": [
    [16, "vector"],
    [32, "vector"]
  ],

  "keg-init-by-other": [
    [16, "vector"],
    [32, "vector"],
    [48, "vector"]
  ],

  "(code keg-conveyor-paddle-idle)": [[16, "event-message-block"]],

  "(method 11 keg-conveyor)": [
    [16, "vector"],
    [32, "matrix"]
  ],

  "swamp-bat-slave-event-handler": [[16, "event-message-block"]],

  "swamp-bat-launch-slave": [[16, "event-message-block"]],

  "swamp-bat-slave-path-post": [
    [16, "vector"],
    [32, "vector"],
    [48, "vector"]
  ],

  "(code swamp-bat-slave-idle)": [
    [16, "vector"],
    [32, "quaternion"],
    [48, "quaternion"],
    [64, "vector"]
  ],

  "(code swamp-bat-slave-launch)": [
    [16, "vector"],
    [32, "vector"]
  ],

  "(code swamp-bat-slave-die)": [[16, "vector"]],

  "swamp-bat-make-path-select-plane": [[16, "vector"]],

  "(method 44 swamp-rat)": [[16, "event-message-block"]],

  "(method 39 swamp-rat)": [[16, "vector"]],

  "(method 38 swamp-rat)": [[16, "vector"]],

  "(code swamp-rat-spawn)": [[16, "vector"]],

  "swamp-rat-update-wiggle-target": [
    [16, "vector"],
    [32, "vector"],
    [48, "vector"]
  ],

  "swamp-rat-nest-dummy-event-handler": [[16, "event-message-block"]],

  "(trans swamp-rat-nest-gestate)": [[16, "event-message-block"]],

  "(code swamp-rat-nest-victory)": [[16, "event-message-block"]],

  "swamp-rat-nest-pick-spawn-joint": [
    [16, "vector"],
    [32, "vector"],
    [48, "vector"]
  ],

  "swamp-rat-nest-spawn-rat": [
    [16, "vector"],
    [32, "vector"]
  ],

  "cavecrystal-light-control-default-callback": [[16, "vector"]],

  "spiderwebs-default-event-handler": [[16, "event-message-block"]],

  "(enter nav-enemy-die baby-spider)": [[16, "event-message-block"]],

  "(code baby-spider-die-fast)": [[16, "event-message-block"]],

  "(method 39 baby-spider)": [[16, "vector"]],

  "(enter nav-enemy-idle baby-spider)": [[16, "vector"]],

  "(method 52 baby-spider)": [
    [16, "vector"],
    [32, "vector"],
    [48, "vector"]
  ],

  "mother-spider-proj-update-velocity": [
    [16, "vector"],
    [32, "vector"],
    [48, "vector"],
    [64, "vector"]
  ],

  "(method 28 mother-spider-proj)": [[16, "vector"]],

  "(code blue-eco-charger-orb-active)": [
    [16, "vector"],
    [32, "vector"],
    [48, "vector"]
  ],

  "(method 21 blue-eco-charger)": [[16, "event-message-block"]],

  "(method 20 blue-eco-charger)": [[16, "event-message-block"]],

  "(code blue-eco-charger-idle)": [[16, "event-message-block"]],

  "(code exit-chamber-charger-puzzle-beaten)": [[16, "event-message-block"]],

  "(code exit-chamber-idle-in-sunken)": [[16, "event-message-block"]],

  "(event exit-chamber-idle-in-sunken)": [
    [16, "event-message-block"],
    [32, "event-message-block"]
  ],

  "(method 24 exit-chamber)": [[16, "vector"]],

  "(method 23 exit-chamber)": [
    [16, "vector"],
    [32, "vector"],
    [48, "exit-chamber-items"],
    [128, "event-message-block"],
    [208, "vector"]
  ],

  "tube-thrust": [
    [16, "vector"],
    [32, "vector"],
    [48, "vector"],
    [64, "vector"],
    [80, "vector"],
    [96, "vector"]
  ],

  "target-tube-post": [
    [16, "vector"],
    [32, "event-message-block"],
    [112, "vector"]
  ],

  "(event target-tube-start)": [[16, "event-message-block"]],

  "(exit target-tube-start)": [[16, "event-message-block"]],

  "(code target-tube-start)": [
    [16, "event-message-block"],
    [96, "vector"]
  ],

  "(method 21 sunkenfisha)": [
    [16, "vector"],
    [32, "vector"]
  ],

  "(method 24 sunkenfisha)": [
    [16, "vector"],
    [32, "matrix"],
    [96, "vector"]
  ],

  "(method 23 sunkenfisha)": [[16, "vector"]],

  "(trans sunkenfisha-idle)": [[16, "vector"]],

  "(method 27 sunkenfisha)": [[64, "vector"]],

  "(event idle minecartsteel)": [[16, "collide-overlap-result"]],

  "(method 43 assistant-villagec)": [[16, "vector"]],

  "(method 32 sage-villagec)": [[16, "event-message-block"]],

  "(method 43 sage-villagec)": [[16, "vector"]],

  "(trans idle sage-villagec)": [[16, "event-message-block"]],

  "(exit play-anim sage-villagec)": [[16, "event-message-block"]],

  "(method 20 cave-trap)": [
    [16, "spawn-baby-spider-work"],
    [80, "vector"],
    [96, "event-message-block"],
    [176, "vector"],
    [192, "vector"],
    [208, "vector"]
  ],

  "(trans cave-trap-idle)": [[16, "event-message-block"]],

  "ice-cube-default-event-handler": [[16, "event-message-block"]],

  "(trans yeti-slave-appear-jump-up)": [[16, "vector"]],

  "(code nav-enemy-give-up yeti-slave)": [[16, "vector"]],

  "(code yeti-resuming-start)": [
    [16, "vector"],
    [32, "vector"]
  ],

  "(code yeti-idle)": [
    [16, "vector"],
    [32, "vector"]
  ],

  "(trans hidden assistant-lavatube-start)": [[16, "font-context"]],

  "(method 18 nav-control)": [[16, "vector"]],

  "check-drop-level-firehose-pops": [[16, "vector"]],

  "birth-func-random-rot": [
    [16, "matrix"],
    [80, "vector"],
    [96, "vector"]
  ],

  "check-drop-level-bigdoor-open-pops": [[16, "vector"]],

  "check-drop-level-eichar-lighteco-pops": [[16, "vector"]],

  "check-drop-level-maincave-drip": [[16, "vector"]],

  "part-tracker-move-to-target": [[16, "vector"]],

  "part-tracker-track-target": [[16, "vector"]],

  "check-drop-level-village1-fountain-nosplash": [[16, "vector"]],

  "check-drop-level-village1-fountain": [[16, "vector"]],

  "check-drop-level-sagehut": [[16, "vector"]],

  "check-drop-level-training-mist": [[16, "vector"]],

  "check-drop-level-training-spout-rain": [[16, "vector"]],

  "check-drop-level-sagehut2": [[16, "vector"]],

  "(method 15 hud-money-all)": [[16, "font-context"]],

  "(method 20 hud-money-all)": [[16, "event-message-block"]],

  "(method 20 hud-money)": [[16, "event-message-block"]],

  "fuel-cell-hud-orbit-callback": [
    [16, "vector"],
    [32, "vector"]
  ],

  "(method 19 hud-fuel-cell)": [[16, "vector"]],

  "(method 20 hud-fuel-cell)": [
    [16, "event-message-block"],
    [96, "quaternion"]
  ],

  "hide-hud": [[16, "event-message-block"]],

  "hide-bottom-hud": [[16, "event-message-block"]],

  "disable-hud": [[16, "event-message-block"]],

  "enable-hud": [[16, "event-message-block"]],

  "hide-hud-quick": [[16, "event-message-block"]],

  "show-hud": [[16, "event-message-block"]],

  "convert-to-hud-object": [[16, "vector"]],

  "(method 16 hud)": [[16, "event-message-block"]],

  "(enter hud-hidden)": [[16, "event-message-block"]],

  "(enter hud-arriving)": [[16, "event-message-block"]],

  "send-hud-increment-event": [[16, "event-message-block"]],

  "(code hud-collecting)": [[16, "vector"]],

  "battlecontroller-fill-all-spawners": [
    [16, "vector"],
    [32, "event-message-block"]
  ],

  "battlecontroller-camera-on": [[16, "event-message-block"]],

  "(code battlecontroller-die battlecontroller)": [[16, "event-message-block"]],

  "battlecontroller-battle-begin": [[16, "event-message-block"]],

  "battlecontroller-update-spawners": [
    [16, "vector"],
    [32, "event-message-block"]
  ],

  "battlecontroller-spawn-creature-at-spawner": [
    [16, "vector"],
    [32, "vector"]
  ],

  "battlecontroller-camera-off": [[16, "event-message-block"]],

  "battlecontroller-spawn-creature-random-spawner": [
    [16, "event-message-block"]
  ],

  "(method 10 effect-control)": [
    [16, "event-message-block"],
    [96, "vector"],
    [112, "vector"],
    [128, "vector"],
    [144, "vector"]
  ],

  "(method 11 effect-control)": [
    [16, "vector"],
    [32, "vector"]
  ],

  "(method 12 effect-control)": [
    [16, "sound-spec"],
    [96, "vector"]
  ],

  "(code helix-button-startup)": [[16, "vector"]],

  "(method 43 green-eco-lurker)": [[16, "event-message-block"]],

  "(method 73 green-eco-lurker)": [[16, "event-message-block"]],

  "citb-sagecage-draw-bars": [
    [16, "vector"],
    [32, "vector"],
    [48, "vector"]
  ],

  "(code sunken-pipegame-start-up)": [[16, "event-message-block"]],

  "(code race-ring-active)": [
    [16, "event-message-block"],
    [96, "vector"]
  ],

  "(method 11 race-ring)": [
    [16, "vector"],
    [32, "vector"]
  ],

  "init-sky-regs": [[16, "vector"]],

  "set-tex-offset": [[16, "vector"]],

  "sky-tng-setup-cloud-layer": [[16, ["inline-array", "sky-vertex", 12]]],

  "fisher-fish-move": [[16, "vector"]],
  "fisher-fish-water": [[16, "vector"]],
  "(trans play-accept fisher)": [[16, "vector"]],
  "(method 11 fisher)": [[16, "vector"]],
  "(code fisher-fish-caught)": [[16, "event-message-block"]],
  "(code fisher-fish-die)": [[16, "event-message-block"]],
  "(exit fisher-done)": [[16, "event-message-block"]],
  "(enter fisher-done)": [[16, "event-message-block"]],
  "(event fisher-playing)": [[16, "event-message-block"]],
  "(enter fisher-playing)": [[16, "event-message-block"]],
  "(exit fisher-playing)": [[16, "event-message-block"]],
  "(trans enter-playing fisher)": [[16, "event-message-block"]],
  "(code target-fishing)": [
    [16, "event-message-block"],
    [96, "vector"],
    [112, "quaternion"],
    [128, "quaternion"],
    [144, "quaternion"]
  ],
  "(method 43 fisher)": [
    [16, "vector"],
    [32, "vector"]
  ],
  "fisher-draw-display": [[16, "font-context"]],

  "(method 10 torus)": [
    [16, "vector"],
    [32, "vector"]
  ],
  "(method 12 torus)": [[16, "matrix"]],
  "redshot-trans": [[16, "matrix"]],
  "(trans redshot-explode)": [
    [16, "vector"],
    [32, "event-message-block"],
    [112, "vector"]
  ],
  "(code darkecobomb-explode)": [[16, "event-message-block"]],
  "(event yellowshot-idle)": [[16, "event-message-block"]],
  "(trans yellowshot-idle)": [[16, "event-message-block"]],
  "(trans darkecobomb-countdown)": [[16, "vector"]],

  "arcing-shot-draw": [
    [16, "vector"],
    [32, "vector"]
  ],

  "(method 9 torus)": [
    [16, "vector"],
    [32, "vector"],
    [48, "vector"],
    [64, "matrix"],
    [128, ["inline-array", "vector", 8]]
  ],

  "(method 32 finalbosscam)": [[16, "event-message-block"]],

  "(code cam-robotboss)": [
    [16, "vector"],
    [32, "vector"]
  ],

  "ecoclaw-beam-particle-callback": [[16, "vector"]],
  "robotboss-manipy-trans-hook": [[16, "vector"]],
  "robotboss-redshot": [[16, "vector"]],
  "robotboss-cut-cam": [[16, "vector"]],

  "robotboss-yellowshot": [
    [16, "vector"],
    [32, "vector"],
    [48, "event-message-block"]
  ],

  "(trans robotboss-white-eco-movie)": [[16, "vector"]],

  "(code robotboss-red-wait)": [
    [16, "vector"],
    [32, "redshot-launch-array"]
  ],

  "(trans robotboss-yellow-wait)": [
    [16, "vector"],
    [32, "event-message-block"],
    [112, "vector"]
  ],

  "robotboss-setup-for-hits": [
    [16, "sphere"],
    [32, "event-message-block"]
  ],

  "robotboss-position": [
    [16, "vector"],
    [32, "matrix"],
    [96, "event-message-block"],
    [176, "vector"]
  ],

  "robotboss-shooting-trans": [
    [16, "vector"],
    [32, "event-message-block"]
  ],

  "robotboss-darkecobomb": [
    [16, "vector"],
    [32, "vector"]
  ],

  "robotboss-redshot-fill-array": [
    [16, "vector"],
    [32, "vector"]
  ],

  "robotboss-blue-beam": [
    [16, "vector"],
    [32, "vector"],
    [48, "vector"],
    [64, "collide-mesh-cache-tri"],
    [160, "vector"],
    [176, "event-message-block"]
  ],

  "robotboss-bomb-handler": [[16, "event-message-block"]],
  "robotboss-blue-done": [[16, "event-message-block"]],
  "(exit robotboss-blue-wait)": [[16, "event-message-block"]],
  "(enter robotboss-blue-wait)": [[16, "event-message-block"]],
  "(exit robotboss-green-wait)": [[16, "event-message-block"]],
  "(event robotboss-green-wait)": [[16, "event-message-block"]],

  "(trans robotboss-red-wait)": [
    [16, "event-message-block"],
    [96, "vector"]
  ],

  "(exit robotboss-red-wait)": [[16, "event-message-block"]],
  "(exit robotboss-yellow-wait)": [[16, "event-message-block"]],
  "(code robotboss-white-eco-movie)": [[16, "event-message-block"]],
  "(event robotboss-yellow-dark-bomb-wait)": [[16, "event-message-block"]],
  "(exit robotboss-yellow-dark-bomb-wait)": [[16, "event-message-block"]],
  "(code robotboss-daxter-sacrifice-movie)": [[16, "event-message-block"]],

  "robotboss-greenshot": [
    [16, "vector"],
    [32, "vector"]
  ],

  "(trans robotboss-blue-wait)": [
    [16, "vector"],
    [32, "event-message-block"],
    [112, "vector"]
  ],

  "(code robotboss-blue-wait)": [[16, "event-message-block"]],

  "(method 44 green-eco-lurker)": [[16, "event-message-block"]],
  "(method 72 green-eco-lurker)": [[16, "event-message-block"]],
  "(enter nav-enemy-die green-eco-lurker)": [[16, "event-message-block"]],
  "(event spawn-minions)": [[16, "event-message-block"]],
  "(method 51 green-eco-lurker)": [[16, "vector"]],
  "(enter green-eco-lurker-appear)": [
    [16, "vector"],
    [32, "vector"]
  ],
  "(code spawn-minions)": [
    [16, "vector"],
    [32, "event-message-block"]
  ],

  "check-drop-level-lighteco-big-pops": [[16, "vector"]],
  "check-drop-level-lighteco-pops": [[16, "vector"]],
  "(method 20 light-eco-child)": [[16, "vector"]],
  "light-eco-child-default-event-handler": [[16, "event-message-block"]],
  "(code light-eco-child-die)": [[16, "event-message-block"]],
  "light-eco-mother-default-event-handler": [[16, "event-message-block"]],
  "(trans light-eco-child-hit-ground)": [[16, "vector"]],
  "(method 21 light-eco-mother)": [[16, "vector"]],
  "(method 20 light-eco-mother)": [[16, "vector"]],

  "(trans plat-path-active plat-eco-finalboss)": [
    [16, "vector"],
    [32, "vector"],
    [48, "event-message-block"]
  ],
  "(method 44 sage-finalboss)": [[16, "event-message-block"]],
  "(method 45 sage-finalboss)": [[16, "event-message-block"]],
  "(method 32 sage-finalboss)": [[16, "event-message-block"]],
  "(exit play-anim sage-finalboss)": [[16, "event-message-block"]],
  "sage-finalboss-extra-trans": [[16, "event-message-block"]],
  "sage-finalboss-extra-enter": [[16, "event-message-block"]],
  "(trans play-anim sage-finalboss)": [
    [16, "event-message-block"],
    [96, "vector"],
    [112, "vector"],
    [128, "vector"],
    [144, "vector"],
    [160, "vector"],
    [176, "vector"],
    [192, "vector"],
    [208, "vector"],
    [224, "vector"]
  ],

<<<<<<< HEAD
  "(trans notice-blue crate)": [
    [16, "event-message-block"]
  ],

  "(event die crate)": [
    [16, "event-message-block"]
  ],

  "(code notice-blue crate)": [
    [16, "vector"]
  ],

  "(method 28 ram-boss-proj)": [
    [16, "vector"]
  ],

  "(method 56 ram-boss)": [
    [16, "vector"]
  ],

  "(code ram-boss-jump-down)": [
    [16, "vector"]
  ],

  "(method 57 ram-boss)": [
    [16, "vector"]
  ],

  "(post ram-boss-lose-shield)": [
    [16, "vector"]
  ],

  "(trans ram-boss-tracking)": [
    [16, "vector"],
    [32, "vector"],
    [48, "vector"]
  ],

  "(code ram-boss-already-down)": [
    [16, "vector"],
    [32, "vector"]
  ],

  "(code ram-boss-lose-shield)": [
    [16, "vector"],
    [32, "vector"]
  ],

  "snow-ram-proj-update-velocity": [
    [16, "vector"],
    [32, "vector"],
    [48, "vector"],
    [64, "matrix"]
  ],

  "ram-boss-on-ground-event-handler": [
    [16, "event-message-block"]
  ],

  "(enter ram-boss-throw)": [
    [16, "event-message-block"]
  ],

  "(code nav-enemy-die ram-boss)": [
    [16, "event-message-block"]
  ],

  "(method 55 ram-boss)": [
    [16, "vector"],
    [32, "vector"],
    [48, "collide-mesh-cache-tri"]
  ],

  "(enter ram-boss-jump-down)": [
    [16, "vector"],
    [32, "matrix"],
    [96, "vector"],
    [112, "vector"]
  ],

  "(method 20 ram)": [
    [16, "vector"]
  ],

  "(method 21 ram)": [
=======
  "lb-flip":[
    [16, "load-boundary-crossing-command"]
  ],

  "---lb-save":[
    [16, "file-stream"]
  ],

  "edit-load-boundaries":[
>>>>>>> f6571363
    [16, "vector"],
    [32, "vector"],
    [48, "vector"],
    [64, "vector"]
  ],

<<<<<<< HEAD
  "(event ram-idle)": [
    [16, "event-message-block"]
  ],

  "(code ram-idle)": [
    [32, "event-message-block"]
  ],

  "(method 21 snow-bumper)": [
    [16, "vector"],
    [32, "vector"],
    [48, "event-message-block"]
  ],

  "(method 20 snow-ball-roller)": [
    [16, "vector"]
  ],

  "snow-ball-roller-path-update": [
    [16, "vector"],
    [32, "vector"],
    [48, "matrix"],
    [112, "matrix"],
    [176, "vector"]
  ],

  "(method 22 snow-ball-roller)": [
    [16, "vector"],
    [32, "vector"],
    [48, "event-message-block"]
  ],

  "(code snow-ball-idle)": [
    [16, "vector"]
  ],

  "(method 11 spider-egg)": [
    [16, "vector"]
  ],

  "(code spider-egg-die)": [
    [16, "event-message-block"]
  ],

  "puffer-default-event-handler": [
    [16, "event-message-block"]
  ],

  "(method 28 puffer)": [
    [16, "collide-mesh-cache-tri"],
    [112, "vector"],
    [128, "vector"]
  ],

  "(method 23 puffer)": [
    [16, "matrix"],
    [96, "vector"]
  ],

  "(method 20 puffer)": [
    [16, "vector"],
    [32, "vector"],
    [48, "clip-travel-vector-to-mesh-return-info"],
    [208, "matrix"]
  ],

  "(trans puffer-patrol)": [
    [16, "vector"]
  ],

  "(trans puffer-attack)": [
    [16, "vector"]
  ],

  "(method 27 driller-lurker)": [
    [16, "vector"]
  ],

  "(method 11 driller-lurker)": [
    [16, "vector"],
    [32, "vector"]
  ],

  "(method 20 driller-lurker)": [
=======
  "triangulate-boundary":[
    [16, "lbvtx"]
  ],

  "fix-boundary-normals":[
    [16, "vector"]
  ],

  "check-closed-boundary":[
    [16, "vector"]
  ],

  "(event target-racing-start)": [
    [16, "event-message-block"]
  ],

  "(exit target-racing-start)": [
    [16, "event-message-block"]
  ],

  "(code target-racing-start)": [
    [16, "event-message-block"]
  ],

  "target-racing-smack-check": [
    [16, "vector"],
    [32, "vector"]
  ],

  "(trans target-racing)": [
    [16, "vector"]
  ],

  "(trans target-racing-jump)": [
    [16, "vector"]
  ],

  "(trans target-racing-bounce)": [
    [16, "vector"]
  ],

  "(code target-racing-hit)": [
>>>>>>> f6571363
    [16, "vector"],
    [32, "vector"],
    [48, "vector"],
    [64, "vector"],
<<<<<<< HEAD
    [80, "quaternion"]
  ],

  "driller-lurker-default-event-handler": [
    [16, "event-message-block"]
  ],

  "(code driller-lurker-die)": [
    [16, "event-message-block"]
  ],

  "(code dark-crystal-explode)": [
    [16, "joint-exploder-tuning"]
  ],

  "(method 20 dark-crystal)": [
    [16, "vector"],
    [32, "vector"],
    [48, "vector"],
    [64, "collide-mesh-cache-tri"],
    [160, "event-message-block"]
  ],

  "(event kermit-pulse-idle)": [
    [16, "event-message-block"]
  ],

  "kermit-check-tongue-is-clear?": [
    [16, "vector"],
    [32, "collide-tri-result"]
  ],

  "kermit-check-to-hit-player?": [
    [16, "vector"],
    [32, "vector"],
    [48, "vector"]
  ],

  "kermit-set-nav-mesh-target": [
    [16, "vector"],
    [32, "vector"],
    [48, "vector"]
  ],

  "(enter kermit-chase-new-position)": [
    [16, "vector"],
    [32, "vector"],
    [48, "vector"]
  ],

  "kermit-post": [
    [16, "vector"]
  ],

  "(trans kermit-tongue-stuck)": [
    [16, "vector"],
    [32, "event-message-block"]
  ],

  "gnawer-falling-segment-init-by-other": [
    [16, "vector"],
    [32, "vector"]
  ],

  "(method 24 gnawer)": [
    [16, "vector"],
    [32, "vector"]
  ],

  "(method 30 gnawer)": [
    [16, "vector"],
    [32, "vector"]
  ],

  "(code gnawer-dying-give-pickups)": [
=======
    [80, "vector"]
  ],

  "(exit target-racing-death)": [
    [16, "event-message-block"]
  ],

  "(anon-function 17 racer-states-FIC-LAV-MIS-OGR-ROL)": [
    [16, "joint-exploder-tuning"]
  ],

  "(code target-racing-death)": [
    [16, "event-message-block"],
    [96, "vector"],
    [112, "vector"]
  ],

  "(code target-racing-get-on)": [
    [16, "vector"],
    [32, "vector"],
    [48, "event-message-block"]
  ],

  "(post target-racing-get-on)": [
    [16, "vector"]
  ],

  "(code target-racing-get-off-jump)": [
>>>>>>> f6571363
    [16, "vector"],
    [32, "vector"],
    [48, "event-message-block"]
  ],

<<<<<<< HEAD
  "(code gnawer-chewing-on-post)": [
    [16, "vector"],
    [32, "vector"],
    [48, "vector"],
    [64, "vector"]
  ],

  "(method 22 gnawer)": [
    [16, "matrix"]
  ],

  "(method 25 gnawer)": [
    [16, "vector"]
  ],

  "(method 29 gnawer)": [
    [16, "vector"]
  ],

  "(trans gnawer-die)": [
    [16, "vector"]
  ],

  "(method 21 gnawer)": [
    [16, "vector"],
    [32, "vector"]
  ],

  "(code gnawer-give-fuel-cell)": [
    [16, "vector"]
  ],

  "(code gnawer-put-items-at-dest)": [
    [16, "vector"],
    [32, "vector"],
    [48, "vector"]
  ],

  "(event gnawer-chewing-on-post)": [
    [16, "event-message-block"]
  ],

  "(event gnawer-run)": [
    [16, "event-message-block"]
  ],

  "(code mother-spider-egg-hatch)": [
    [16, "event-message-block"]
  ],

  "(code mother-spider-egg-die-exit)": [
    [16, "event-message-block"]
  ],

  "(method 21 mother-spider-egg)": [
    [16, "collide-mesh-cache-tri"],
    [112, "vector"],
    [128, "vector"]
  ],

  "(code mother-spider-egg-on-ground)": [
    [16, "quaternion"],
    [32, "quaternion"],
    [48, "vector"],
    [64, "vector"]
  ],

  "(trans mother-spider-egg-hatch)": [
    [16, "vector"]
  ],

  "(trans precursor-arm-idle)": [
    [16, "matrix"]
  ],

  "swamp-rope-break-code": [
    [16, "matrix"],
    [80, "vector"]
  ],

  "(method 10 swamp-blimp-oscillator)": [
    [16, "vector"]
  ],

  "swamp-rope-update-bounding-spheres": [
    [16, "vector"]
  ],

  "swamp-rope-trans": [
    [16, "matrix"],
    [80, "matrix"],
    [144, "vector"]
  ],

  "(code swamp-tetherrock-idle)": [
    [16, "vector"],
    [32, "vector"],
    [48, "quaternion"]
  ],

  "(code swamp-tetherrock-break)": [
    [16, "event-message-block"],
    [96, "vector"]
  ],

  "blimp-trans": [
    [16, "vector"],
    [32, "vector"],
    [48, "quaternion"],
    [64, "vector"]
  ],

  "(enter swamp-blimp-bye-bye)": [
    [16, "event-message-block"]
  ],

  "(code swamp-blimp-bye-bye)": [
    [16, "quaternion"]
  ],

  "swamp-blimp-setup": [
    [16, "vector"]
  ],

  "(method 11 swamp-blimp)": [
    [16, "vector"]
  ],

  "bustarock": [
    [16, "event-message-block"]
  ],

  "(code mistycannon-missile-in-water)": [
    [16, "event-message-block"],
    [32, "vector"]
  ],

  "(method 20 mistycannon-missile)": [
    [16, "vector"]
  ],

  "(post mistycannon-missile-idle)": [
    [16, "vector"]
  ],

  "(code mistycannon-missile-explode)": [
    [16, "vector2w"]
  ],

  "(event mistycannon-missile-explode)": [
    [16, "vector"],
    [32, "collide-mesh-cache-tri"],
    [128, "event-message-block"]
  ],

  "mistycannon-collision-reaction": [
    [16, "vector"],
    [32, "vector"]
  ],

  "spawn-mistycannon-missile": [
    [16, "mistycannon-init-data"]
  ],

  "(method 22 mistycannon)": [
    [16, "vector"]
  ],

  "mistycannon-postbind-function": [
    [16, "vector"]
  ],

  "(code mistycannon-aim-at-player)": [
    [16, "vector"]
  ],

  "mistycannon-do-aim": [
    [16, "trajectory-params"],
    [48, "vector"],
    [64, "vector"],
    [80, "vector"],
    [96, "vector"]
  ],

  "(code mistycannon-waiting-for-player)": [
    [16, "font-context"],
    [112, "event-message-block"]
  ],

  "(event mistycannon-player-control)": [
    [16, "event-message-block"]
  ],

  "(code mistycannon-player-control)": [
    [16, "event-message-block"]
  ],

  "(trans rigid-body-platform-idle citb-chain-plat)": [
    [16, "event-message-block"]
  ],

  "(trans rigid-body-platform-float citb-chain-plat)": [
    [16, "event-message-block"]
  ],

  "(event citb-firehose-blast)": [
    [16, "event-message-block"]
  ],

  "(method 27 citb-chain-plat)": [
    [16, "vector"]
  ],

  "(trans plat-button-move-downward citb-exit-plat)": [
    [16, "vector"]
  ],

  "(trans plat-button-move-upward citb-exit-plat)": [
    [16, "vector"]
  ],

  "citb-firehose-blast-particles": [
    [16, "quaternion"]
  ],

  "(code citb-chain-plat-settle)": [
    [16, "vector"],
    [32, "quaternion"]
  ],

  "citb-exit-plat-move-player": [
    [16, "vector"],
    [32, "vector"],
    [48, "event-message-block"]
  ],

  "darkvine-event-handler": [
    [16, "event-message-block"]
  ],

  "(post darkvine-idle)": [
    [16, "vector"]
  ],

  "(enter cam-periscope)": [
    [16, "vector"]
  ],

  "(code cam-periscope)": [
    [16, "vector"]
  ],

  "(code reflector-idle)": [
    [16, "vector"]
  ],

  "(code reflector-mirror-idle)": [
    [16, "vector"]
  ],

  "periscope-crosshair": [
    [16, "vector"],
    [32, "vector"],
    [48, "vector"],
    [64, "vector4w"],
    [80, "vector"],
    [96, "vector"],
    [112, "vector"]
  ],

  "periscope-find-reflection-angles": [
    [16, "vector"],
    [32, "vector"],
    [48, "vector"],
    [64, "vector"]
  ],

  "(code periscope-wait-for-player)": [
=======
  "(post target-racing-get-off-jump)": [
    [16, "vector"]
  ],

  "(exit target-racing-clone-anim)": [
    [16, "event-message-block"]
  ],

  "(code target-racing-clone-anim)": [
    [16, "event-message-block"]
  ],

  "(method 9 joint-control)": [[16, "vector"]],
  "process-drawable-birth-fuel-cell": [[16, "vector"]],
  "dma-add-process-drawable": [
    [32, "vector"],
    [48, "vector"],
    [64, "light-group"]
  ],

  "(trans notice-blue crate)": [[16, "event-message-block"]],
  "(event die crate)": [[16, "event-message-block"]],
  "(code notice-blue crate)": [[16, "vector"]],

  "process-grab?": [[16, "event-message-block"]],
  "process-release?": [[16, "event-message-block"]],

  "cloud-track": [
    [16, "vector"],
    [32, "vector"]
  ],

  "target-powerup-effect": [
    [16, "vector"]
  ],

  "target-powerup-process": [
>>>>>>> f6571363
    [16, "vector"],
    [32, "vector"],
    [48, "vector"],
    [64, "vector"],
<<<<<<< HEAD
    [80, "font-context"],
    [176, "event-message-block"]
  ],

  "periscope-find-aim-at-angles": [
=======
    [80, "event-message-block"],
    [160, "vector"],
    [176, "vector"],
    [192, "touching-shapes-entry"],
    [208, "vector"],
    [224, "vector"],
    [240, "vector"],
    [256, "vector"],
    [272, "vector"],
    [288, "vector"],
    [304, "vector"],
    [320, "vector"]
  ],

  "process-drawable-pair-random-point!": [
>>>>>>> f6571363
    [16, "vector"],
    [32, "vector"]
  ],

<<<<<<< HEAD
  "draw-power-beam": [
    [16, "vector"],
    [32, "collide-mesh-cache-tri"],
    [128, "event-message-block"]
  ],

  "periscope-update-joints": [
    [16, "event-message-block"]
  ],

  "(code reflector-mirror-broken)": [
    [16, "event-message-block"]
  ],

  "(code periscope-player-control)": [
    [16, "event-message-block"]
  ],

  "(code reflector-origin-idle)": [
    [16, "event-message-block"],
    [96, "vector"]
  ],

  "periscope-test-task-complete?": [
    [16, "vector"]
  ],

  "(code launcherdoor-closed)": [
    [16, "event-message-block"]
  ],

  "(event quicksandlurker-missile-idle)": [
    [16, "event-message-block"]
  ],

  "quicksandlurker-spit": [
    [16, "vector"],
    [32, "vector"],
    [48, "vector"]
  ],

  "spawn-quicksandlurker-missile": [
    [16, "quicksandlurker-missile-init-data"]
  ],

  "balloonlurker-snap-to-path-point": [
    [16, "vector"],
    [32, "vector"]
  ],

  "(method 23 balloonlurker)": [
    [16, "vector"],
    [32, "vector"]
  ],

  "balloonlurker-find-nearest-path-point": [
    [16, "vector"]
  ],

  "(post balloonlurker-pilot-die)": [
    [16, "vector"]
  ],

  "balloonlurker-post": [
    [16, "quaternion"]
  ],

  "balloonlurker-event-handler": [
    [16, "event-message-block"]
  ],

  "(event balloonlurker-pilot-idle)": [
    [16, "event-message-block"]
  ],

  "(code balloonlurker-die)": [
    [32, "event-message-block"]
  ],

  "(event orbit-plat-idle)": [
    [16, "event-message-block"]
  ],

  "(code orbit-plat-idle)": [
    [16, "event-message-block"]
  ],

  "(code orbit-plat-still)": [
    [16, "event-message-block"]
  ],

  "(code orbit-plat-riding)": [
    [16, "event-message-block"]
  ],

  "(code orbit-plat-reset)": [
    [16, "event-message-block"]
  ],

  "(method 20 orbit-plat-bottom)": [
    [16, "vector"]
  ],

  "(code orbit-plat-bottom-idle)": [
    [16, "vector"],
    [32, "vector"],
    [48, "vector"],
    [64, "vector"]
  ],

  "(method 27 orbit-plat)": [
    [16, "vector"],
    [32, "vector"],
    [48, "vector"],
    [64, "vector"],
    [80, "vector"],
    [96, "vector"]
  ],

  "get-rotate-point!": [
    [16, "vector"],
    [32, "vector"]
  ],

  "(code enter voicebox)": [
    [16, "event-message-block"]
  ],

  "(code exit voicebox)": [
    [16, "event-message-block"]
  ],

  "mother-spider-death-event-handler": [
    [16, "vector"]
  ],

  "mother-spider-full-joint-callback": [
    [16, "vector"]
  ],

  "(method 29 mother-spider)": [
    [16, "vector"]
  ],

  "(method 30 mother-spider)": [
    [16, "baby-spider-spawn-params"]
  ],

  "(trans mother-spider-leg-flying)": [
    [16, "collide-mesh-cache-tri"],
    [112, "vector"]
  ],

  "(method 24 mother-spider)": [
    [16, "collide-mesh-cache-tri"],
    [112, "vector"],
    [128, "vector"]
  ],

  "(method 20 mother-spider)": [
    [16, "vector"],
    [32, "vector"],
    [48, "collide-mesh-cache-tri"],
    [144, "vector"],
    [160, "collide-mesh-cache-tri"]
  ],

  "mother-spider-default-event-handler": [
    [16, "vector"],
    [32, "vector"],
    [48, "event-message-block"],
    [128, "vector"],
    [144, "vector"]
  ],

  "(method 23 mother-spider)": [
    [16, "vector"],
    [32, "event-message-block"],
    [128, "vector"],
    [144, "vector"]
  ],

  "(method 21 mother-spider)": [
    [16, "vector"],
    [32, "vector"],
    [48, "vector"],
    [64, "vector"],
    [80, "vector"],
    [96, "vector"]
  ],

  "(code mother-spider-spit)": [
    [16, "vector"],
    [32, "vector"],
    [48, "vector"],
    [64, "vector"]
  ],

  "(trans mother-spider-tracking)": [
=======
  "update-ocean": [
    [16, "vector"]
  ],

  "(method 20 cavegeyserrock)": [
    [16, "vector"],
    [32, "event-message-block"]
  ],

  "(method 21 cavegeyserrock)": [
    [64, "vector"],
    [80, "vector"],
    [96, "vector"],
    [112, "vector"],
    [128, "vector"],
>>>>>>> f6571363
    [16, "vector"],
    [32, "vector"],
    [48, "vector"]
  ],

<<<<<<< HEAD
  "(method 11 mother-spider)": [
    [32, "vector"],
    [48, "vector"]
  ],

  "(enter mother-spider-die-from-uppercut)": [
=======
  "(code junglesnake-give-up)": [
>>>>>>> f6571363
    [16, "vector"],
    [32, "vector"],
    [48, "vector"]
  ],

<<<<<<< HEAD
  "(code mother-spider-birth-baby)": [
    [16, "vector"],
    [32, "vector"]
  ],

  "bully-default-event-handler": [
    [16, "vector"],
    [32, "vector"],
    [48, "event-message-block"]
  ],

  "(method 20 bully)": [
    [16, "matrix"],
    [64, "vector"],
    [80, "clip-travel-vector-to-mesh-return-info"],
    [240, "vector"]
  ],

  "(code bully-notice)": [
    [16, "vector"]
  ],

  "(enter bully-start-spinning)": [
    [16, "vector"]
  ],

  "(method 24 seagull)": [
    [16, "vector"]
  ],

  "seagull-reaction": [
    [16, "vector"],
    [32, "vector"]
  ],

  "(code seagull-landing)": [
    [16, "collide-tri-result"],
    [112, "vector"]
  ],

  "(trans seagull-idle)": [
    [16, "vector"]
  ],

  "(method 16 seagullflock)": [
    [16, "vector"]
  ],

  "(method 11 seagullflock)": [
    [16, "vector"]
  ],

  "(code seagullflock-at-waterfall)": [
    [16, "event-message-block"]
  ],

  "(code seagull-flying)": [
    [16, "vector"]
  ],

  "(code seagull-soaring)": [
    [16, "vector"]
  ],

  "(method 26 seagull)": [
    [16, "vector"]
  ],

  "seagull-post": [
    [16, "quaternion"],
    [32, "quaternion"]
=======
  "(method 11 cavegeyserrock)": [
    [48, "vector"]
  ],

  "cavecrystal-light-control-cavegeyserrock-callback": [
    [16, "vector"]
  ],

  "junglesnake-default-event-handler": [
    [16, "event-message-block"]
  ],

  "junglesnake-joint-callback": [
    [16, "matrix"],
    [80, "matrix"],
    [144, "matrix"],
    [208, "vector"],
    [224, "vector"],
    [240, "vector"],
    [256, "vector"],
    [272, "vector"],
    [288, "vector"],
    [304, "matrix"],
    [368, "matrix"]
  ],

  "add-a-bunch": [
    [16, "vector"]
  ],

  "(event idle scarecrow-a)": [
    [16, "vector"]
  ],

  "(method 11 touching-prims-entry)": [
    [16, "vector"]
  ],

  "(code hit scarecrow-a)": [
    [16, "joint-exploder-tuning"]
  ],

  "(code hit scarecrow-b)": [
    [16, "joint-exploder-tuning"]
>>>>>>> f6571363
  ],

  "placeholder-do-not-add-below!": []
}<|MERGE_RESOLUTION|>--- conflicted
+++ resolved
@@ -3220,93 +3220,6 @@
     [224, "vector"]
   ],
 
-<<<<<<< HEAD
-  "(trans notice-blue crate)": [
-    [16, "event-message-block"]
-  ],
-
-  "(event die crate)": [
-    [16, "event-message-block"]
-  ],
-
-  "(code notice-blue crate)": [
-    [16, "vector"]
-  ],
-
-  "(method 28 ram-boss-proj)": [
-    [16, "vector"]
-  ],
-
-  "(method 56 ram-boss)": [
-    [16, "vector"]
-  ],
-
-  "(code ram-boss-jump-down)": [
-    [16, "vector"]
-  ],
-
-  "(method 57 ram-boss)": [
-    [16, "vector"]
-  ],
-
-  "(post ram-boss-lose-shield)": [
-    [16, "vector"]
-  ],
-
-  "(trans ram-boss-tracking)": [
-    [16, "vector"],
-    [32, "vector"],
-    [48, "vector"]
-  ],
-
-  "(code ram-boss-already-down)": [
-    [16, "vector"],
-    [32, "vector"]
-  ],
-
-  "(code ram-boss-lose-shield)": [
-    [16, "vector"],
-    [32, "vector"]
-  ],
-
-  "snow-ram-proj-update-velocity": [
-    [16, "vector"],
-    [32, "vector"],
-    [48, "vector"],
-    [64, "matrix"]
-  ],
-
-  "ram-boss-on-ground-event-handler": [
-    [16, "event-message-block"]
-  ],
-
-  "(enter ram-boss-throw)": [
-    [16, "event-message-block"]
-  ],
-
-  "(code nav-enemy-die ram-boss)": [
-    [16, "event-message-block"]
-  ],
-
-  "(method 55 ram-boss)": [
-    [16, "vector"],
-    [32, "vector"],
-    [48, "collide-mesh-cache-tri"]
-  ],
-
-  "(enter ram-boss-jump-down)": [
-    [16, "vector"],
-    [32, "matrix"],
-    [96, "vector"],
-    [112, "vector"]
-  ],
-
-  "(method 20 ram)": [
-    [16, "vector"]
-  ],
-
-  "(method 21 ram)": [
-=======
   "lb-flip":[
     [16, "load-boundary-crossing-command"]
   ],
@@ -3316,99 +3229,12 @@
   ],
 
   "edit-load-boundaries":[
->>>>>>> f6571363
     [16, "vector"],
     [32, "vector"],
     [48, "vector"],
     [64, "vector"]
   ],
 
-<<<<<<< HEAD
-  "(event ram-idle)": [
-    [16, "event-message-block"]
-  ],
-
-  "(code ram-idle)": [
-    [32, "event-message-block"]
-  ],
-
-  "(method 21 snow-bumper)": [
-    [16, "vector"],
-    [32, "vector"],
-    [48, "event-message-block"]
-  ],
-
-  "(method 20 snow-ball-roller)": [
-    [16, "vector"]
-  ],
-
-  "snow-ball-roller-path-update": [
-    [16, "vector"],
-    [32, "vector"],
-    [48, "matrix"],
-    [112, "matrix"],
-    [176, "vector"]
-  ],
-
-  "(method 22 snow-ball-roller)": [
-    [16, "vector"],
-    [32, "vector"],
-    [48, "event-message-block"]
-  ],
-
-  "(code snow-ball-idle)": [
-    [16, "vector"]
-  ],
-
-  "(method 11 spider-egg)": [
-    [16, "vector"]
-  ],
-
-  "(code spider-egg-die)": [
-    [16, "event-message-block"]
-  ],
-
-  "puffer-default-event-handler": [
-    [16, "event-message-block"]
-  ],
-
-  "(method 28 puffer)": [
-    [16, "collide-mesh-cache-tri"],
-    [112, "vector"],
-    [128, "vector"]
-  ],
-
-  "(method 23 puffer)": [
-    [16, "matrix"],
-    [96, "vector"]
-  ],
-
-  "(method 20 puffer)": [
-    [16, "vector"],
-    [32, "vector"],
-    [48, "clip-travel-vector-to-mesh-return-info"],
-    [208, "matrix"]
-  ],
-
-  "(trans puffer-patrol)": [
-    [16, "vector"]
-  ],
-
-  "(trans puffer-attack)": [
-    [16, "vector"]
-  ],
-
-  "(method 27 driller-lurker)": [
-    [16, "vector"]
-  ],
-
-  "(method 11 driller-lurker)": [
-    [16, "vector"],
-    [32, "vector"]
-  ],
-
-  "(method 20 driller-lurker)": [
-=======
   "triangulate-boundary":[
     [16, "lbvtx"]
   ],
@@ -3451,88 +3277,10 @@
   ],
 
   "(code target-racing-hit)": [
->>>>>>> f6571363
     [16, "vector"],
     [32, "vector"],
     [48, "vector"],
     [64, "vector"],
-<<<<<<< HEAD
-    [80, "quaternion"]
-  ],
-
-  "driller-lurker-default-event-handler": [
-    [16, "event-message-block"]
-  ],
-
-  "(code driller-lurker-die)": [
-    [16, "event-message-block"]
-  ],
-
-  "(code dark-crystal-explode)": [
-    [16, "joint-exploder-tuning"]
-  ],
-
-  "(method 20 dark-crystal)": [
-    [16, "vector"],
-    [32, "vector"],
-    [48, "vector"],
-    [64, "collide-mesh-cache-tri"],
-    [160, "event-message-block"]
-  ],
-
-  "(event kermit-pulse-idle)": [
-    [16, "event-message-block"]
-  ],
-
-  "kermit-check-tongue-is-clear?": [
-    [16, "vector"],
-    [32, "collide-tri-result"]
-  ],
-
-  "kermit-check-to-hit-player?": [
-    [16, "vector"],
-    [32, "vector"],
-    [48, "vector"]
-  ],
-
-  "kermit-set-nav-mesh-target": [
-    [16, "vector"],
-    [32, "vector"],
-    [48, "vector"]
-  ],
-
-  "(enter kermit-chase-new-position)": [
-    [16, "vector"],
-    [32, "vector"],
-    [48, "vector"]
-  ],
-
-  "kermit-post": [
-    [16, "vector"]
-  ],
-
-  "(trans kermit-tongue-stuck)": [
-    [16, "vector"],
-    [32, "event-message-block"]
-  ],
-
-  "gnawer-falling-segment-init-by-other": [
-    [16, "vector"],
-    [32, "vector"]
-  ],
-
-  "(method 24 gnawer)": [
-    [16, "vector"],
-    [32, "vector"]
-  ],
-
-  "(method 30 gnawer)": [
-    [16, "vector"],
-    [32, "vector"]
-  ],
-
-  "(code gnawer-dying-give-pickups)": [
-=======
     [80, "vector"]
   ],
 
@@ -3561,292 +3309,11 @@
   ],
 
   "(code target-racing-get-off-jump)": [
->>>>>>> f6571363
     [16, "vector"],
     [32, "vector"],
     [48, "event-message-block"]
   ],
 
-<<<<<<< HEAD
-  "(code gnawer-chewing-on-post)": [
-    [16, "vector"],
-    [32, "vector"],
-    [48, "vector"],
-    [64, "vector"]
-  ],
-
-  "(method 22 gnawer)": [
-    [16, "matrix"]
-  ],
-
-  "(method 25 gnawer)": [
-    [16, "vector"]
-  ],
-
-  "(method 29 gnawer)": [
-    [16, "vector"]
-  ],
-
-  "(trans gnawer-die)": [
-    [16, "vector"]
-  ],
-
-  "(method 21 gnawer)": [
-    [16, "vector"],
-    [32, "vector"]
-  ],
-
-  "(code gnawer-give-fuel-cell)": [
-    [16, "vector"]
-  ],
-
-  "(code gnawer-put-items-at-dest)": [
-    [16, "vector"],
-    [32, "vector"],
-    [48, "vector"]
-  ],
-
-  "(event gnawer-chewing-on-post)": [
-    [16, "event-message-block"]
-  ],
-
-  "(event gnawer-run)": [
-    [16, "event-message-block"]
-  ],
-
-  "(code mother-spider-egg-hatch)": [
-    [16, "event-message-block"]
-  ],
-
-  "(code mother-spider-egg-die-exit)": [
-    [16, "event-message-block"]
-  ],
-
-  "(method 21 mother-spider-egg)": [
-    [16, "collide-mesh-cache-tri"],
-    [112, "vector"],
-    [128, "vector"]
-  ],
-
-  "(code mother-spider-egg-on-ground)": [
-    [16, "quaternion"],
-    [32, "quaternion"],
-    [48, "vector"],
-    [64, "vector"]
-  ],
-
-  "(trans mother-spider-egg-hatch)": [
-    [16, "vector"]
-  ],
-
-  "(trans precursor-arm-idle)": [
-    [16, "matrix"]
-  ],
-
-  "swamp-rope-break-code": [
-    [16, "matrix"],
-    [80, "vector"]
-  ],
-
-  "(method 10 swamp-blimp-oscillator)": [
-    [16, "vector"]
-  ],
-
-  "swamp-rope-update-bounding-spheres": [
-    [16, "vector"]
-  ],
-
-  "swamp-rope-trans": [
-    [16, "matrix"],
-    [80, "matrix"],
-    [144, "vector"]
-  ],
-
-  "(code swamp-tetherrock-idle)": [
-    [16, "vector"],
-    [32, "vector"],
-    [48, "quaternion"]
-  ],
-
-  "(code swamp-tetherrock-break)": [
-    [16, "event-message-block"],
-    [96, "vector"]
-  ],
-
-  "blimp-trans": [
-    [16, "vector"],
-    [32, "vector"],
-    [48, "quaternion"],
-    [64, "vector"]
-  ],
-
-  "(enter swamp-blimp-bye-bye)": [
-    [16, "event-message-block"]
-  ],
-
-  "(code swamp-blimp-bye-bye)": [
-    [16, "quaternion"]
-  ],
-
-  "swamp-blimp-setup": [
-    [16, "vector"]
-  ],
-
-  "(method 11 swamp-blimp)": [
-    [16, "vector"]
-  ],
-
-  "bustarock": [
-    [16, "event-message-block"]
-  ],
-
-  "(code mistycannon-missile-in-water)": [
-    [16, "event-message-block"],
-    [32, "vector"]
-  ],
-
-  "(method 20 mistycannon-missile)": [
-    [16, "vector"]
-  ],
-
-  "(post mistycannon-missile-idle)": [
-    [16, "vector"]
-  ],
-
-  "(code mistycannon-missile-explode)": [
-    [16, "vector2w"]
-  ],
-
-  "(event mistycannon-missile-explode)": [
-    [16, "vector"],
-    [32, "collide-mesh-cache-tri"],
-    [128, "event-message-block"]
-  ],
-
-  "mistycannon-collision-reaction": [
-    [16, "vector"],
-    [32, "vector"]
-  ],
-
-  "spawn-mistycannon-missile": [
-    [16, "mistycannon-init-data"]
-  ],
-
-  "(method 22 mistycannon)": [
-    [16, "vector"]
-  ],
-
-  "mistycannon-postbind-function": [
-    [16, "vector"]
-  ],
-
-  "(code mistycannon-aim-at-player)": [
-    [16, "vector"]
-  ],
-
-  "mistycannon-do-aim": [
-    [16, "trajectory-params"],
-    [48, "vector"],
-    [64, "vector"],
-    [80, "vector"],
-    [96, "vector"]
-  ],
-
-  "(code mistycannon-waiting-for-player)": [
-    [16, "font-context"],
-    [112, "event-message-block"]
-  ],
-
-  "(event mistycannon-player-control)": [
-    [16, "event-message-block"]
-  ],
-
-  "(code mistycannon-player-control)": [
-    [16, "event-message-block"]
-  ],
-
-  "(trans rigid-body-platform-idle citb-chain-plat)": [
-    [16, "event-message-block"]
-  ],
-
-  "(trans rigid-body-platform-float citb-chain-plat)": [
-    [16, "event-message-block"]
-  ],
-
-  "(event citb-firehose-blast)": [
-    [16, "event-message-block"]
-  ],
-
-  "(method 27 citb-chain-plat)": [
-    [16, "vector"]
-  ],
-
-  "(trans plat-button-move-downward citb-exit-plat)": [
-    [16, "vector"]
-  ],
-
-  "(trans plat-button-move-upward citb-exit-plat)": [
-    [16, "vector"]
-  ],
-
-  "citb-firehose-blast-particles": [
-    [16, "quaternion"]
-  ],
-
-  "(code citb-chain-plat-settle)": [
-    [16, "vector"],
-    [32, "quaternion"]
-  ],
-
-  "citb-exit-plat-move-player": [
-    [16, "vector"],
-    [32, "vector"],
-    [48, "event-message-block"]
-  ],
-
-  "darkvine-event-handler": [
-    [16, "event-message-block"]
-  ],
-
-  "(post darkvine-idle)": [
-    [16, "vector"]
-  ],
-
-  "(enter cam-periscope)": [
-    [16, "vector"]
-  ],
-
-  "(code cam-periscope)": [
-    [16, "vector"]
-  ],
-
-  "(code reflector-idle)": [
-    [16, "vector"]
-  ],
-
-  "(code reflector-mirror-idle)": [
-    [16, "vector"]
-  ],
-
-  "periscope-crosshair": [
-    [16, "vector"],
-    [32, "vector"],
-    [48, "vector"],
-    [64, "vector4w"],
-    [80, "vector"],
-    [96, "vector"],
-    [112, "vector"]
-  ],
-
-  "periscope-find-reflection-angles": [
-    [16, "vector"],
-    [32, "vector"],
-    [48, "vector"],
-    [64, "vector"]
-  ],
-
-  "(code periscope-wait-for-player)": [
-=======
   "(post target-racing-get-off-jump)": [
     [16, "vector"]
   ],
@@ -3884,18 +3351,10 @@
   ],
 
   "target-powerup-process": [
->>>>>>> f6571363
     [16, "vector"],
     [32, "vector"],
     [48, "vector"],
     [64, "vector"],
-<<<<<<< HEAD
-    [80, "font-context"],
-    [176, "event-message-block"]
-  ],
-
-  "periscope-find-aim-at-angles": [
-=======
     [80, "event-message-block"],
     [160, "vector"],
     [176, "vector"],
@@ -3911,212 +3370,10 @@
   ],
 
   "process-drawable-pair-random-point!": [
->>>>>>> f6571363
-    [16, "vector"],
-    [32, "vector"]
-  ],
-
-<<<<<<< HEAD
-  "draw-power-beam": [
-    [16, "vector"],
-    [32, "collide-mesh-cache-tri"],
-    [128, "event-message-block"]
-  ],
-
-  "periscope-update-joints": [
-    [16, "event-message-block"]
-  ],
-
-  "(code reflector-mirror-broken)": [
-    [16, "event-message-block"]
-  ],
-
-  "(code periscope-player-control)": [
-    [16, "event-message-block"]
-  ],
-
-  "(code reflector-origin-idle)": [
-    [16, "event-message-block"],
-    [96, "vector"]
-  ],
-
-  "periscope-test-task-complete?": [
-    [16, "vector"]
-  ],
-
-  "(code launcherdoor-closed)": [
-    [16, "event-message-block"]
-  ],
-
-  "(event quicksandlurker-missile-idle)": [
-    [16, "event-message-block"]
-  ],
-
-  "quicksandlurker-spit": [
-    [16, "vector"],
-    [32, "vector"],
-    [48, "vector"]
-  ],
-
-  "spawn-quicksandlurker-missile": [
-    [16, "quicksandlurker-missile-init-data"]
-  ],
-
-  "balloonlurker-snap-to-path-point": [
-    [16, "vector"],
-    [32, "vector"]
-  ],
-
-  "(method 23 balloonlurker)": [
-    [16, "vector"],
-    [32, "vector"]
-  ],
-
-  "balloonlurker-find-nearest-path-point": [
-    [16, "vector"]
-  ],
-
-  "(post balloonlurker-pilot-die)": [
-    [16, "vector"]
-  ],
-
-  "balloonlurker-post": [
-    [16, "quaternion"]
-  ],
-
-  "balloonlurker-event-handler": [
-    [16, "event-message-block"]
-  ],
-
-  "(event balloonlurker-pilot-idle)": [
-    [16, "event-message-block"]
-  ],
-
-  "(code balloonlurker-die)": [
-    [32, "event-message-block"]
-  ],
-
-  "(event orbit-plat-idle)": [
-    [16, "event-message-block"]
-  ],
-
-  "(code orbit-plat-idle)": [
-    [16, "event-message-block"]
-  ],
-
-  "(code orbit-plat-still)": [
-    [16, "event-message-block"]
-  ],
-
-  "(code orbit-plat-riding)": [
-    [16, "event-message-block"]
-  ],
-
-  "(code orbit-plat-reset)": [
-    [16, "event-message-block"]
-  ],
-
-  "(method 20 orbit-plat-bottom)": [
-    [16, "vector"]
-  ],
-
-  "(code orbit-plat-bottom-idle)": [
-    [16, "vector"],
-    [32, "vector"],
-    [48, "vector"],
-    [64, "vector"]
-  ],
-
-  "(method 27 orbit-plat)": [
-    [16, "vector"],
-    [32, "vector"],
-    [48, "vector"],
-    [64, "vector"],
-    [80, "vector"],
-    [96, "vector"]
-  ],
-
-  "get-rotate-point!": [
-    [16, "vector"],
-    [32, "vector"]
-  ],
-
-  "(code enter voicebox)": [
-    [16, "event-message-block"]
-  ],
-
-  "(code exit voicebox)": [
-    [16, "event-message-block"]
-  ],
-
-  "mother-spider-death-event-handler": [
-    [16, "vector"]
-  ],
-
-  "mother-spider-full-joint-callback": [
-    [16, "vector"]
-  ],
-
-  "(method 29 mother-spider)": [
-    [16, "vector"]
-  ],
-
-  "(method 30 mother-spider)": [
-    [16, "baby-spider-spawn-params"]
-  ],
-
-  "(trans mother-spider-leg-flying)": [
-    [16, "collide-mesh-cache-tri"],
-    [112, "vector"]
-  ],
-
-  "(method 24 mother-spider)": [
-    [16, "collide-mesh-cache-tri"],
-    [112, "vector"],
-    [128, "vector"]
-  ],
-
-  "(method 20 mother-spider)": [
-    [16, "vector"],
-    [32, "vector"],
-    [48, "collide-mesh-cache-tri"],
-    [144, "vector"],
-    [160, "collide-mesh-cache-tri"]
-  ],
-
-  "mother-spider-default-event-handler": [
-    [16, "vector"],
-    [32, "vector"],
-    [48, "event-message-block"],
-    [128, "vector"],
-    [144, "vector"]
-  ],
-
-  "(method 23 mother-spider)": [
-    [16, "vector"],
-    [32, "event-message-block"],
-    [128, "vector"],
-    [144, "vector"]
-  ],
-
-  "(method 21 mother-spider)": [
-    [16, "vector"],
-    [32, "vector"],
-    [48, "vector"],
-    [64, "vector"],
-    [80, "vector"],
-    [96, "vector"]
-  ],
-
-  "(code mother-spider-spit)": [
-    [16, "vector"],
-    [32, "vector"],
-    [48, "vector"],
-    [64, "vector"]
-  ],
-
-  "(trans mother-spider-tracking)": [
-=======
+    [16, "vector"],
+    [32, "vector"]
+  ],
+
   "update-ocean": [
     [16, "vector"]
   ],
@@ -4132,100 +3389,17 @@
     [96, "vector"],
     [112, "vector"],
     [128, "vector"],
->>>>>>> f6571363
     [16, "vector"],
     [32, "vector"],
     [48, "vector"]
   ],
 
-<<<<<<< HEAD
-  "(method 11 mother-spider)": [
+  "(code junglesnake-give-up)": [
+    [16, "vector"],
     [32, "vector"],
     [48, "vector"]
   ],
 
-  "(enter mother-spider-die-from-uppercut)": [
-=======
-  "(code junglesnake-give-up)": [
->>>>>>> f6571363
-    [16, "vector"],
-    [32, "vector"],
-    [48, "vector"]
-  ],
-
-<<<<<<< HEAD
-  "(code mother-spider-birth-baby)": [
-    [16, "vector"],
-    [32, "vector"]
-  ],
-
-  "bully-default-event-handler": [
-    [16, "vector"],
-    [32, "vector"],
-    [48, "event-message-block"]
-  ],
-
-  "(method 20 bully)": [
-    [16, "matrix"],
-    [64, "vector"],
-    [80, "clip-travel-vector-to-mesh-return-info"],
-    [240, "vector"]
-  ],
-
-  "(code bully-notice)": [
-    [16, "vector"]
-  ],
-
-  "(enter bully-start-spinning)": [
-    [16, "vector"]
-  ],
-
-  "(method 24 seagull)": [
-    [16, "vector"]
-  ],
-
-  "seagull-reaction": [
-    [16, "vector"],
-    [32, "vector"]
-  ],
-
-  "(code seagull-landing)": [
-    [16, "collide-tri-result"],
-    [112, "vector"]
-  ],
-
-  "(trans seagull-idle)": [
-    [16, "vector"]
-  ],
-
-  "(method 16 seagullflock)": [
-    [16, "vector"]
-  ],
-
-  "(method 11 seagullflock)": [
-    [16, "vector"]
-  ],
-
-  "(code seagullflock-at-waterfall)": [
-    [16, "event-message-block"]
-  ],
-
-  "(code seagull-flying)": [
-    [16, "vector"]
-  ],
-
-  "(code seagull-soaring)": [
-    [16, "vector"]
-  ],
-
-  "(method 26 seagull)": [
-    [16, "vector"]
-  ],
-
-  "seagull-post": [
-    [16, "quaternion"],
-    [32, "quaternion"]
-=======
   "(method 11 cavegeyserrock)": [
     [48, "vector"]
   ],
@@ -4270,7 +3444,844 @@
 
   "(code hit scarecrow-b)": [
     [16, "joint-exploder-tuning"]
->>>>>>> f6571363
+  ],
+
+  "(trans notice-blue crate)": [
+    [16, "event-message-block"]
+  ],
+
+  "(event die crate)": [
+    [16, "event-message-block"]
+  ],
+
+  "(code notice-blue crate)": [
+    [16, "vector"]
+  ],
+
+  "(method 28 ram-boss-proj)": [
+    [16, "vector"]
+  ],
+
+  "(method 56 ram-boss)": [
+    [16, "vector"]
+  ],
+
+  "(code ram-boss-jump-down)": [
+    [16, "vector"]
+  ],
+
+  "(method 57 ram-boss)": [
+    [16, "vector"]
+  ],
+
+  "(post ram-boss-lose-shield)": [
+    [16, "vector"]
+  ],
+
+  "(trans ram-boss-tracking)": [
+    [16, "vector"],
+    [32, "vector"],
+    [48, "vector"]
+  ],
+
+  "(code ram-boss-already-down)": [
+    [16, "vector"],
+    [32, "vector"]
+  ],
+
+  "(code ram-boss-lose-shield)": [
+    [16, "vector"],
+    [32, "vector"]
+  ],
+
+  "snow-ram-proj-update-velocity": [
+    [16, "vector"],
+    [32, "vector"],
+    [48, "vector"],
+    [64, "matrix"]
+  ],
+
+  "ram-boss-on-ground-event-handler": [
+    [16, "event-message-block"]
+  ],
+
+  "(enter ram-boss-throw)": [
+    [16, "event-message-block"]
+  ],
+
+  "(code nav-enemy-die ram-boss)": [
+    [16, "event-message-block"]
+  ],
+
+  "(method 55 ram-boss)": [
+    [16, "vector"],
+    [32, "vector"],
+    [48, "collide-mesh-cache-tri"]
+  ],
+
+  "(enter ram-boss-jump-down)": [
+    [16, "vector"],
+    [32, "matrix"],
+    [96, "vector"],
+    [112, "vector"]
+  ],
+
+  "(method 20 ram)": [
+    [16, "vector"]
+  ],
+
+  "(method 21 ram)": [
+    [16, "vector"],
+    [32, "vector"],
+    [48, "vector"],
+    [64, "vector"]
+  ],
+
+  "(event ram-idle)": [
+    [16, "event-message-block"]
+  ],
+
+  "(code ram-idle)": [
+    [32, "event-message-block"]
+  ],
+
+  "(method 21 snow-bumper)": [
+    [16, "vector"],
+    [32, "vector"],
+    [48, "event-message-block"]
+  ],
+
+  "(method 20 snow-ball-roller)": [
+    [16, "vector"]
+  ],
+
+  "snow-ball-roller-path-update": [
+    [16, "vector"],
+    [32, "vector"],
+    [48, "matrix"],
+    [112, "matrix"],
+    [176, "vector"]
+  ],
+
+  "(method 22 snow-ball-roller)": [
+    [16, "vector"],
+    [32, "vector"],
+    [48, "event-message-block"]
+  ],
+
+  "(code snow-ball-idle)": [
+    [16, "vector"]
+  ],
+
+  "(method 11 spider-egg)": [
+    [16, "vector"]
+  ],
+
+  "(code spider-egg-die)": [
+    [16, "event-message-block"]
+  ],
+
+  "puffer-default-event-handler": [
+    [16, "event-message-block"]
+  ],
+
+  "(method 28 puffer)": [
+    [16, "collide-mesh-cache-tri"],
+    [112, "vector"],
+    [128, "vector"]
+  ],
+
+  "(method 23 puffer)": [
+    [16, "matrix"],
+    [96, "vector"]
+  ],
+
+  "(method 20 puffer)": [
+    [16, "vector"],
+    [32, "vector"],
+    [48, "clip-travel-vector-to-mesh-return-info"],
+    [208, "matrix"]
+  ],
+
+  "(trans puffer-patrol)": [
+    [16, "vector"]
+  ],
+
+  "(trans puffer-attack)": [
+    [16, "vector"]
+  ],
+
+  "(method 27 driller-lurker)": [
+    [16, "vector"]
+  ],
+
+  "(method 11 driller-lurker)": [
+    [16, "vector"],
+    [32, "vector"]
+  ],
+
+  "(method 20 driller-lurker)": [
+    [16, "vector"],
+    [32, "vector"],
+    [48, "vector"],
+    [64, "vector"],
+    [80, "quaternion"]
+  ],
+
+  "driller-lurker-default-event-handler": [
+    [16, "event-message-block"]
+  ],
+
+  "(code driller-lurker-die)": [
+    [16, "event-message-block"]
+  ],
+
+  "(code dark-crystal-explode)": [
+    [16, "joint-exploder-tuning"]
+  ],
+
+  "(method 20 dark-crystal)": [
+    [16, "vector"],
+    [32, "vector"],
+    [48, "vector"],
+    [64, "collide-mesh-cache-tri"],
+    [160, "event-message-block"]
+  ],
+
+  "(event kermit-pulse-idle)": [
+    [16, "event-message-block"]
+  ],
+
+  "kermit-check-tongue-is-clear?": [
+    [16, "vector"],
+    [32, "collide-tri-result"]
+  ],
+
+  "kermit-check-to-hit-player?": [
+    [16, "vector"],
+    [32, "vector"],
+    [48, "vector"]
+  ],
+
+  "kermit-set-nav-mesh-target": [
+    [16, "vector"],
+    [32, "vector"],
+    [48, "vector"]
+  ],
+
+  "(enter kermit-chase-new-position)": [
+    [16, "vector"],
+    [32, "vector"],
+    [48, "vector"]
+  ],
+
+  "kermit-post": [
+    [16, "vector"]
+  ],
+
+  "(trans kermit-tongue-stuck)": [
+    [16, "vector"],
+    [32, "event-message-block"]
+  ],
+
+  "gnawer-falling-segment-init-by-other": [
+    [16, "vector"],
+    [32, "vector"]
+  ],
+
+  "(method 24 gnawer)": [
+    [16, "vector"],
+    [32, "vector"]
+  ],
+
+  "(method 30 gnawer)": [
+    [16, "vector"],
+    [32, "vector"]
+  ],
+
+  "(code gnawer-dying-give-pickups)": [
+    [16, "vector"],
+    [32, "vector"],
+    [48, "event-message-block"]
+  ],
+
+  "(code gnawer-chewing-on-post)": [
+    [16, "vector"],
+    [32, "vector"],
+    [48, "vector"],
+    [64, "vector"]
+  ],
+
+  "(method 22 gnawer)": [
+    [16, "matrix"]
+  ],
+
+  "(method 25 gnawer)": [
+    [16, "vector"]
+  ],
+
+  "(method 29 gnawer)": [
+    [16, "vector"]
+  ],
+
+  "(trans gnawer-die)": [
+    [16, "vector"]
+  ],
+
+  "(method 21 gnawer)": [
+    [16, "vector"],
+    [32, "vector"]
+  ],
+
+  "(code gnawer-give-fuel-cell)": [
+    [16, "vector"]
+  ],
+
+  "(code gnawer-put-items-at-dest)": [
+    [16, "vector"],
+    [32, "vector"],
+    [48, "vector"]
+  ],
+
+  "(event gnawer-chewing-on-post)": [
+    [16, "event-message-block"]
+  ],
+
+  "(event gnawer-run)": [
+    [16, "event-message-block"]
+  ],
+
+  "(code mother-spider-egg-hatch)": [
+    [16, "event-message-block"]
+  ],
+
+  "(code mother-spider-egg-die-exit)": [
+    [16, "event-message-block"]
+  ],
+
+  "(method 21 mother-spider-egg)": [
+    [16, "collide-mesh-cache-tri"],
+    [112, "vector"],
+    [128, "vector"]
+  ],
+
+  "(code mother-spider-egg-on-ground)": [
+    [16, "quaternion"],
+    [32, "quaternion"],
+    [48, "vector"],
+    [64, "vector"]
+  ],
+
+  "(trans mother-spider-egg-hatch)": [
+    [16, "vector"]
+  ],
+
+  "(trans precursor-arm-idle)": [
+    [16, "matrix"]
+  ],
+
+  "swamp-rope-break-code": [
+    [16, "matrix"],
+    [80, "vector"]
+  ],
+
+  "(method 10 swamp-blimp-oscillator)": [
+    [16, "vector"]
+  ],
+
+  "swamp-rope-update-bounding-spheres": [
+    [16, "vector"]
+  ],
+
+  "swamp-rope-trans": [
+    [16, "matrix"],
+    [80, "matrix"],
+    [144, "vector"]
+  ],
+
+  "(code swamp-tetherrock-idle)": [
+    [16, "vector"],
+    [32, "vector"],
+    [48, "quaternion"]
+  ],
+
+  "(code swamp-tetherrock-break)": [
+    [16, "event-message-block"],
+    [96, "vector"]
+  ],
+
+  "blimp-trans": [
+    [16, "vector"],
+    [32, "vector"],
+    [48, "quaternion"],
+    [64, "vector"]
+  ],
+
+  "(enter swamp-blimp-bye-bye)": [
+    [16, "event-message-block"]
+  ],
+
+  "(code swamp-blimp-bye-bye)": [
+    [16, "quaternion"]
+  ],
+
+  "swamp-blimp-setup": [
+    [16, "vector"]
+  ],
+
+  "(method 11 swamp-blimp)": [
+    [16, "vector"]
+  ],
+
+  "bustarock": [
+    [16, "event-message-block"]
+  ],
+
+  "(code mistycannon-missile-in-water)": [
+    [16, "event-message-block"],
+    [32, "vector"]
+  ],
+
+  "(method 20 mistycannon-missile)": [
+    [16, "vector"]
+  ],
+
+  "(post mistycannon-missile-idle)": [
+    [16, "vector"]
+  ],
+
+  "(code mistycannon-missile-explode)": [
+    [16, "vector2w"]
+  ],
+
+  "(event mistycannon-missile-explode)": [
+    [16, "vector"],
+    [32, "collide-mesh-cache-tri"],
+    [128, "event-message-block"]
+  ],
+
+  "mistycannon-collision-reaction": [
+    [16, "vector"],
+    [32, "vector"]
+  ],
+
+  "spawn-mistycannon-missile": [
+    [16, "mistycannon-init-data"]
+  ],
+
+  "(method 22 mistycannon)": [
+    [16, "vector"]
+  ],
+
+  "mistycannon-postbind-function": [
+    [16, "vector"]
+  ],
+
+  "(code mistycannon-aim-at-player)": [
+    [16, "vector"]
+  ],
+
+  "mistycannon-do-aim": [
+    [16, "trajectory-params"],
+    [48, "vector"],
+    [64, "vector"],
+    [80, "vector"],
+    [96, "vector"]
+  ],
+
+  "(code mistycannon-waiting-for-player)": [
+    [16, "font-context"],
+    [112, "event-message-block"]
+  ],
+
+  "(event mistycannon-player-control)": [
+    [16, "event-message-block"]
+  ],
+
+  "(code mistycannon-player-control)": [
+    [16, "event-message-block"]
+  ],
+
+  "(trans rigid-body-platform-idle citb-chain-plat)": [
+    [16, "event-message-block"]
+  ],
+
+  "(trans rigid-body-platform-float citb-chain-plat)": [
+    [16, "event-message-block"]
+  ],
+
+  "(event citb-firehose-blast)": [
+    [16, "event-message-block"]
+  ],
+
+  "(method 27 citb-chain-plat)": [
+    [16, "vector"]
+  ],
+
+  "(trans plat-button-move-downward citb-exit-plat)": [
+    [16, "vector"]
+  ],
+
+  "(trans plat-button-move-upward citb-exit-plat)": [
+    [16, "vector"]
+  ],
+
+  "citb-firehose-blast-particles": [
+    [16, "quaternion"]
+  ],
+
+  "(code citb-chain-plat-settle)": [
+    [16, "vector"],
+    [32, "quaternion"]
+  ],
+
+  "citb-exit-plat-move-player": [
+    [16, "vector"],
+    [32, "vector"],
+    [48, "event-message-block"]
+  ],
+
+  "darkvine-event-handler": [
+    [16, "event-message-block"]
+  ],
+
+  "(post darkvine-idle)": [
+    [16, "vector"]
+  ],
+
+  "(enter cam-periscope)": [
+    [16, "vector"]
+  ],
+
+  "(code cam-periscope)": [
+    [16, "vector"]
+  ],
+
+  "(code reflector-idle)": [
+    [16, "vector"]
+  ],
+
+  "(code reflector-mirror-idle)": [
+    [16, "vector"]
+  ],
+
+  "periscope-crosshair": [
+    [16, "vector"],
+    [32, "vector"],
+    [48, "vector"],
+    [64, "vector4w"],
+    [80, "vector"],
+    [96, "vector"],
+    [112, "vector"]
+  ],
+
+  "periscope-find-reflection-angles": [
+    [16, "vector"],
+    [32, "vector"],
+    [48, "vector"],
+    [64, "vector"]
+  ],
+
+  "(code periscope-wait-for-player)": [
+    [16, "vector"],
+    [32, "vector"],
+    [48, "vector"],
+    [64, "vector"],
+    [80, "font-context"],
+    [176, "event-message-block"]
+  ],
+
+  "periscope-find-aim-at-angles": [
+    [16, "vector"],
+    [32, "vector"]
+  ],
+
+  "draw-power-beam": [
+    [16, "vector"],
+    [32, "collide-mesh-cache-tri"],
+    [128, "event-message-block"]
+  ],
+
+  "periscope-update-joints": [
+    [16, "event-message-block"]
+  ],
+
+  "(code reflector-mirror-broken)": [
+    [16, "event-message-block"]
+  ],
+
+  "(code periscope-player-control)": [
+    [16, "event-message-block"]
+  ],
+
+  "(code reflector-origin-idle)": [
+    [16, "event-message-block"],
+    [96, "vector"]
+  ],
+
+  "periscope-test-task-complete?": [
+    [16, "vector"]
+  ],
+
+  "(code launcherdoor-closed)": [
+    [16, "event-message-block"]
+  ],
+
+  "(event quicksandlurker-missile-idle)": [
+    [16, "event-message-block"]
+  ],
+
+  "quicksandlurker-spit": [
+    [16, "vector"],
+    [32, "vector"],
+    [48, "vector"]
+  ],
+
+  "spawn-quicksandlurker-missile": [
+    [16, "quicksandlurker-missile-init-data"]
+  ],
+
+  "balloonlurker-snap-to-path-point": [
+    [16, "vector"],
+    [32, "vector"]
+  ],
+
+  "(method 23 balloonlurker)": [
+    [16, "vector"],
+    [32, "vector"]
+  ],
+
+  "balloonlurker-find-nearest-path-point": [
+    [16, "vector"]
+  ],
+
+  "(post balloonlurker-pilot-die)": [
+    [16, "vector"]
+  ],
+
+  "balloonlurker-post": [
+    [16, "quaternion"]
+  ],
+
+  "balloonlurker-event-handler": [
+    [16, "event-message-block"]
+  ],
+
+  "(event balloonlurker-pilot-idle)": [
+    [16, "event-message-block"]
+  ],
+
+  "(code balloonlurker-die)": [
+    [32, "event-message-block"]
+  ],
+
+  "(event orbit-plat-idle)": [
+    [16, "event-message-block"]
+  ],
+
+  "(code orbit-plat-idle)": [
+    [16, "event-message-block"]
+  ],
+
+  "(code orbit-plat-still)": [
+    [16, "event-message-block"]
+  ],
+
+  "(code orbit-plat-riding)": [
+    [16, "event-message-block"]
+  ],
+
+  "(code orbit-plat-reset)": [
+    [16, "event-message-block"]
+  ],
+
+  "(method 20 orbit-plat-bottom)": [
+    [16, "vector"]
+  ],
+
+  "(code orbit-plat-bottom-idle)": [
+    [16, "vector"],
+    [32, "vector"],
+    [48, "vector"],
+    [64, "vector"]
+  ],
+
+  "(method 27 orbit-plat)": [
+    [16, "vector"],
+    [32, "vector"],
+    [48, "vector"],
+    [64, "vector"],
+    [80, "vector"],
+    [96, "vector"]
+  ],
+
+  "get-rotate-point!": [
+    [16, "vector"],
+    [32, "vector"]
+  ],
+
+  "(code enter voicebox)": [
+    [16, "event-message-block"]
+  ],
+
+  "(code exit voicebox)": [
+    [16, "event-message-block"]
+  ],
+
+  "mother-spider-death-event-handler": [
+    [16, "vector"]
+  ],
+
+  "mother-spider-full-joint-callback": [
+    [16, "vector"]
+  ],
+
+  "(method 29 mother-spider)": [
+    [16, "vector"]
+  ],
+
+  "(method 30 mother-spider)": [
+    [16, "baby-spider-spawn-params"]
+  ],
+
+  "(trans mother-spider-leg-flying)": [
+    [16, "collide-mesh-cache-tri"],
+    [112, "vector"]
+  ],
+
+  "(method 24 mother-spider)": [
+    [16, "collide-mesh-cache-tri"],
+    [112, "vector"],
+    [128, "vector"]
+  ],
+
+  "(method 20 mother-spider)": [
+    [16, "vector"],
+    [32, "vector"],
+    [48, "collide-mesh-cache-tri"],
+    [144, "vector"],
+    [160, "collide-mesh-cache-tri"]
+  ],
+
+  "mother-spider-default-event-handler": [
+    [16, "vector"],
+    [32, "vector"],
+    [48, "event-message-block"],
+    [128, "vector"],
+    [144, "vector"]
+  ],
+
+  "(method 23 mother-spider)": [
+    [16, "vector"],
+    [32, "event-message-block"],
+    [128, "vector"],
+    [144, "vector"]
+  ],
+
+  "(method 21 mother-spider)": [
+    [16, "vector"],
+    [32, "vector"],
+    [48, "vector"],
+    [64, "vector"],
+    [80, "vector"],
+    [96, "vector"]
+  ],
+
+  "(code mother-spider-spit)": [
+    [16, "vector"],
+    [32, "vector"],
+    [48, "vector"],
+    [64, "vector"]
+  ],
+
+  "(trans mother-spider-tracking)": [
+    [16, "vector"],
+    [32, "vector"],
+    [48, "vector"]
+  ],
+
+  "(method 11 mother-spider)": [
+    [32, "vector"],
+    [48, "vector"]
+  ],
+
+  "(enter mother-spider-die-from-uppercut)": [
+    [16, "vector"],
+    [32, "vector"],
+    [48, "vector"]
+  ],
+
+  "(code mother-spider-birth-baby)": [
+    [16, "vector"],
+    [32, "vector"]
+  ],
+
+  "bully-default-event-handler": [
+    [16, "vector"],
+    [32, "vector"],
+    [48, "event-message-block"]
+  ],
+
+  "(method 20 bully)": [
+    [16, "matrix"],
+    [64, "vector"],
+    [80, "clip-travel-vector-to-mesh-return-info"],
+    [240, "vector"]
+  ],
+
+  "(code bully-notice)": [
+    [16, "vector"]
+  ],
+
+  "(enter bully-start-spinning)": [
+    [16, "vector"]
+  ],
+
+  "(method 24 seagull)": [
+    [16, "vector"]
+  ],
+
+  "seagull-reaction": [
+    [16, "vector"],
+    [32, "vector"]
+  ],
+
+  "(code seagull-landing)": [
+    [16, "collide-tri-result"],
+    [112, "vector"]
+  ],
+
+  "(trans seagull-idle)": [
+    [16, "vector"]
+  ],
+
+  "(method 16 seagullflock)": [
+    [16, "vector"]
+  ],
+
+  "(method 11 seagullflock)": [
+    [16, "vector"]
+  ],
+
+  "(code seagullflock-at-waterfall)": [
+    [16, "event-message-block"]
+  ],
+
+  "(code seagull-flying)": [
+    [16, "vector"]
+  ],
+
+  "(code seagull-soaring)": [
+    [16, "vector"]
+  ],
+
+  "(method 26 seagull)": [
+    [16, "vector"]
+  ],
+
+  "seagull-post": [
+    [16, "quaternion"],
+    [32, "quaternion"]
   ],
 
   "placeholder-do-not-add-below!": []
