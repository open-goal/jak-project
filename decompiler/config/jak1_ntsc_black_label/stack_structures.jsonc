{
  "matrixp*!": [[16, "matrix"]],

  "vector3s-matrix*!": [[16, "vector"]],

  "vector3s-rotate*!": [[16, "vector"]],

  "matrix-rotate-zyx!": [
    [16, "matrix"],
    [80, "matrix"]
  ],

  "matrix-rotate-xyz!": [
    [16, "matrix"],
    [80, "matrix"]
  ],

  "matrix-rotate-zxy!": [
    [16, "matrix"],
    [80, "matrix"]
  ],

  "matrix-rotate-yxz!": [
    [16, "matrix"],
    [80, "matrix"]
  ],

  "matrix-rotate-yzx!": [
    [16, "matrix"],
    [80, "matrix"]
  ],

  "matrix-rotate-yxy!": [
    [16, "vector"],
    [32, "vector"],
    [48, "vector"]
  ],

  "matrix-rotate-yx!": [[16, "matrix"]],

  "transform-matrix-calc!": [
    [16, "matrix"],
    [80, "matrix"]
  ],

  "transform-matrix-parent-calc!": [
    [16, "matrix"],
    [80, "matrix"]
  ],

  "matrix-with-scale->quaternion": [[16, "matrix"]],

  "quaternion-exp!": [[16, "vector"]],
  "quaternion-slerp!": [[16, "vector"]],
  "quaternion-zxy!": [
    [16, "vector"],
    [32, "vector"],
    [48, "vector"]
  ],

  "vector-x-quaternion!": [[16, "matrix"]],
  "vector-y-quaternion!": [[16, "matrix"]],
  "vector-z-quaternion!": [[16, "matrix"]],

  "quaternion-y-angle": [[16, "vector"]],
  "quaternion-rotate-local-x!": [[16, "quaternion"]],
  "quaternion-rotate-local-y!": [[16, "quaternion"]],
  "quaternion-rotate-local-z!": [[16, "quaternion"]],
  "quaternion-rotate-y!": [[16, "quaternion"]],
  "quaternion-rotate-x!": [
    [16, "quaternion"],
    [32, "vector"]
  ],
  "quaternion-rotate-z!": [
    [16, "quaternion"],
    [32, "vector"]
  ],
  "quaternion-delta-y": [
    [16, "vector"],
    [32, "vector"]
  ],
  "quaternion-rotate-y-to-vector!": [
    [16, "quaternion"],
    [32, "vector"],
    [48, "quaternion"]
  ],
  "quaternion-xz-angle": [
    [16, "matrix"],
    [80, "vector"]
  ],
  "vector-rotate-y!": [
    [16, "quaternion"],
    [32, "matrix"]
  ],

  "eul->matrix": [[16, "vector"]],
  "eul->quat": [[16, "matrix"]],
  "quat->eul": [[16, "matrix"]],

  "vector-line-distance": [
    [16, "vector"],
    [32, "vector"],
    [48, "vector"],
    [64, "vector"]
  ],
  "vector-line-distance-point!": [
    [16, "vector"],
    [32, "vector"],
    [48, "vector"],
    [64, "vector"]
  ],

  "forward-up-nopitch->inv-matrix": [[16, "vector"]],

  "forward-up-nopitch->quaternion": [[16, "matrix"]],

  "forward-up->quaternion": [
    [16, "matrix"],
    [80, "vector"]
  ],

  "quaternion-from-two-vectors!": [[16, "vector"]],

  "quaternion-from-two-vectors-max-angle!": [[16, "vector"]],

  "matrix-from-two-vectors!": [[16, "vector"]],
  "matrix-from-two-vectors-max-angle!": [[16, "vector"]],
  "matrix-from-two-vectors-max-angle-partial!": [[16, "vector"]],
  "matrix-from-two-vectors-partial-linear!": [[16, "vector"]],
  "matrix-remove-z-rot": [
    [16, "vector"],
    [32, "matrix"]
  ],

  "matrix-rot-diff!": [
    [16, "quaternion"],
    [32, "quaternion"],
    [48, "quaternion"]
  ],

  "quaternion-seek": [
    [16, "matrix"],
    [80, "matrix"],
    [144, "quaternion"]
  ],
  "vector-deg-seek": [[16, "matrix"]],
  "vector-deg-slerp": [
    [16, "matrix"],
    [80, "vector"],
    [96, "vector"]
  ],

  "circle-test": [
    [16, "sphere"],
    [32, "sphere"],
    [48, "vector"],
    [64, "vector"]
  ],

  "move-target-from-pad": [
    [16, "vector"],
    [32, "vector"],
    [48, "matrix"]
  ],

  "draw-sprite2d-xy": [[16, "draw-context"]],
  "screen-gradient": [[16, "draw-context"]],

  "(method 10 oscillating-vector)": [[16, "vector"]],

  "show-mc-info": [[16, "mc-slot-info"]],

  "update-mood-erase-color2": [[16, "mood-fog"]],

  "make-light-kit": [[16, "matrix"]],

  "matrix<-parented-transformq!": [[16, "vector"]],

  "(method 20 trsqv)": [[16, "vector"]],

  "(method 19 trsqv)": [[16, "vector"]],

  "(method 17 trsqv)": [
    [16, "quaternion"],
    [32, "vector"],
    [48, "vector"],
    [64, "vector"],
    [80, "vector"]
  ],

  "(method 25 trsqv)": [
    [16, "vector"],
    [32, "vector"],
    [48, "vector"],
    [64, "vector"]
  ],

  "(method 16 trsqv)": [
    [16, "matrix"],
    [80, "matrix"]
  ],

  "(method 14 trsqv)": [[16, "vector"]],

  "(method 13 trsqv)": [[16, "vector"]],

  "(method 12 trsqv)": [
    [16, "vector"],
    [32, "vector"]
  ],

  "(method 11 trsqv)": [[16, "vector"]],

  "(method 10 trsqv)": [
    [16, "vector"],
    [32, "vector"]
  ],

  "(method 23 trsqv)": [[16, "vector"]],
  "(method 24 trsqv)": [[16, "vector"]],

  "vector-sincos!": [[16, "vector"]],

  "init-for-transform": [
    [16, "matrix"],
    [80, "matrix"],
    [144, "vector4s-3"],
    [192, "vector"],
    [208, "vector4s-3"]
  ],

  "string->sound-name": [[16, "qword"]],

  "(method 15 trajectory)": [
    [16, "vector"],
    [32, "vector"]
  ],

  "ripple-add-debug-sphere": [[16, "vector"]],

  "camera-teleport-to-entity": [
    [16, "transformq"],
    [64, "event-message-block"]
  ],

  "(method 10 cam-vector-seeker)": [[16, "vector"]],

  "joint-mod-look-at-handler": [
    [16, "vector"],
    [32, "vector"],
    [64, "vector"],
    [80, "vector"],
    [96, "vector"]
  ],

  "joint-mod-world-look-at-handler": [
    [16, "vector"],
    [32, "vector"],
    [64, "vector"],
    [80, "matrix"],
    [144, "vector"],
    [160, "vector"],
    [176, "matrix"]
  ],

  "joint-mod-rotate-handler": [
    [16, "quaternion"],
    [32, "quaternion"],
    [48, "quaternion"]
  ],

  "joint-mod-wheel-callback": [
    [16, "vector"],
    [32, "vector"],
    [48, "vector"]
  ],

  "draw-end-credits": [[16, "font-context"]],

  "draw-title-credits": [[16, "font-context"]],

  "moving-sphere-sphere-intersect": [[16, "vector"]],

  "moving-sphere-moving-sphere-intersect": [
    [16, "vector"],
    [32, "vector"]
  ],

  "(method 9 cylinder-flat)": [
    [16, "vector"],
    [32, "vector"],
    [48, "cylinder-flat-verts"],
    [208, "cylinder-flat-verts"],
    [368, "matrix"],
    [432, "vector"]
  ],

  "(method 9 cylinder)": [
    [16, "vector"],
    [32, "vector"],
    [48, "cylinder-verts"],
    [432, "cylinder-verts"],
    [816, "matrix"],
    [880, "matrix"]
  ],

  "ray-arbitrary-circle-intersect": [
    [16, "vector"],
    [32, "vector"]
  ],

  "(method 10 cylinder-flat)": [
    [16, "vector"],
    [32, "vector"]
  ],

  "(method 10 cylinder)": [
    [16, "vector"],
    [32, "vector"]
  ],

  "add-debug-sphere-from-table": [
    [16, "vector"],
    [32, "vector"],
    [48, "vector"]
  ],

  "make-debug-sphere-table": [
    [16, "vector"],
    [32, "vector"],
    [48, "vector"],
    [64, "vector"]
  ],

  "(method 20 actor-link-info)": [[16, "event-message-block"]],
  "(method 21 actor-link-info)": [[16, "event-message-block"]],
  "(method 23 actor-link-info)": [[16, "event-message-block"]],

  "(method 24 actor-link-info)": [[16, "event-message-block"]],

  "internal-draw-debug-line": [
    [16, "vector4w-2"],
    [48, "vector4w-2"]
  ],
  "internal-draw-debug-text-3d": [
    [16, "vector4w"],
    [32, "font-context"]
  ],
  "add-debug-triangle-normal": [
    [16, "vector"],
    [32, "vector"]
  ],
  "add-debug-flat-triangle": [
    [16, "vector4w-3"],
    [64, "vector4w-3"]
  ],
  "add-debug-point": [[16, "vector4w-2"]],
  "add-debug-line2d": [
    [16, "vector4w"],
    [32, "vector4w"]
  ],
  "add-debug-box": [
    [16, "vector"],
    [32, "vector"]
  ],
  "add-debug-x": [
    [16, "vector"],
    [32, "vector"]
  ],
  "add-debug-sphere-with-transform": [[16, "vector"]],
  "add-debug-circle": [
    [16, "vector"],
    [32, "vector"]
  ],
  "add-debug-vector": [[16, "vector"]],
  "add-debug-yrot-vector": [[16, "vector"]],
  "add-debug-arc": [
    [16, "vector"],
    [32, "vector"]
  ],
  "add-debug-curve": [
    [16, "vector"],
    [32, "vector"]
  ],
  "add-debug-points": [[16, "vector"]],
  "add-debug-light": [[16, "vector"]],
  "dma-timeout-cam": [
    [16, "vector"],
    [32, "matrix"]
  ],

  "(method 18 tracking-spline)": [
    [16, "tracking-spline-sampler"],
    [32, "tracking-spline-sampler"]
  ],

  "draw-ocean-transition": [
    [16, "sphere"]
  ],

  "dm-cam-mode-func": [[16, "event-message-block"]],
  "ocean-trans-add-upload-table": [
    [16, "vector"]
  ],

  "dm-cam-settings-func": [[16, "event-message-block"]],

  "dm-cam-render-float": [[16, "event-message-block"]],

  "debug-create-cam-restore": [[16, "euler-angles"]],

  "dm-task-resolution": [[16, "event-message-block"]],

  "dm-task-get-money": [[16, "event-message-block"]],

  "dm-give-all-cells": [[16, "event-message-block"]],

  "dm-give-cell": [[16, "event-message-block"]],

  "(anon-function 13 default-menu)": [[16, "event-message-block"]],

  "(anon-function 12 default-menu)": [[16, "event-message-block"]],

  "(anon-function 11 default-menu)": [[16, "event-message-block"]],

  "(method 22 level)": [[16, "event-message-block"]],
  "(method 9 level)": [[16, "event-message-block"]],
  "(method 10 load-state)": [[16, "event-message-block"]],
  "cam-slave-get-rot": [[16, "quaternion"]],

  "draw-joint-spheres": [[16, "vector"]],
  "(method 16 process-drawable)": [
    [16, "matrix"],
    [80, "matrix"],
    [144, "vector"],
    [160, "vector"]
  ],

  "(anon-function 494 task-control)": [[16, "event-message-block"]],
  "(anon-function 493 task-control)": [[16, "event-message-block"]],
  "(anon-function 480 task-control)": [[16, "event-message-block"]],
  "(anon-function 477 task-control)": [[16, "event-message-block"]],
  "(anon-function 476 task-control)": [[16, "event-message-block"]],
  "(anon-function 475 task-control)": [[16, "event-message-block"]],
  "(anon-function 474 task-control)": [[16, "event-message-block"]],
  "(anon-function 455 task-control)": [[16, "event-message-block"]],
  "(anon-function 445 task-control)": [[16, "event-message-block"]],
  "(anon-function 435 task-control)": [[16, "event-message-block"]],
  "(anon-function 426 task-control)": [[16, "event-message-block"]],
  "(anon-function 425 task-control)": [[16, "event-message-block"]],
  "(anon-function 415 task-control)": [[16, "event-message-block"]],
  "(anon-function 414 task-control)": [[16, "event-message-block"]],
  "(anon-function 403 task-control)": [[16, "event-message-block"]],
  "(anon-function 400 task-control)": [[16, "event-message-block"]],
  "(anon-function 393 task-control)": [[16, "event-message-block"]],
  "(anon-function 390 task-control)": [[16, "event-message-block"]],
  "(anon-function 383 task-control)": [[16, "event-message-block"]],
  "(anon-function 380 task-control)": [[16, "event-message-block"]],
  "(anon-function 369 task-control)": [[16, "event-message-block"]],
  "(anon-function 368 task-control)": [[16, "event-message-block"]],
  "(anon-function 367 task-control)": [[16, "event-message-block"]],
  "(anon-function 366 task-control)": [[16, "event-message-block"]],
  "(anon-function 365 task-control)": [[16, "event-message-block"]],
  "(anon-function 364 task-control)": [[16, "event-message-block"]],
  "(anon-function 363 task-control)": [[16, "event-message-block"]],
  "(anon-function 362 task-control)": [[16, "event-message-block"]],
  "(anon-function 337 task-control)": [[16, "event-message-block"]],
  "(anon-function 336 task-control)": [[16, "event-message-block"]],
  "(anon-function 286 task-control)": [[16, "event-message-block"]],
  "(anon-function 227 task-control)": [[16, "event-message-block"]],
  "(anon-function 38 task-control)": [[16, "event-message-block"]],
  "(anon-function 28 task-control)": [[16, "event-message-block"]],
  "(method 10 border-plane)": [[16, "vector"]],
  "(method 9 game-info)": [[16, "event-message-block"]],
  "(method 9 continue-point)": [[16, "vector"]],
  "(method 9 game-save)": [[16, "file-stream"]],
  "(method 10 game-save)": [[16, "file-stream"]],
  "vector-vector-deg-slerp!": [
    [16, "vector"],
    [32, "vector"],
    [48, "quaternion"],
    [64, "quaternion"],
    [80, "quaternion"],
    [96, "vector"]
  ],

  "closest-pt-in-triangle": [
    [16, "vector"],
    [32, "vector"],
    [48, "vector"]
  ],

  "vector-circle-tangent-new": [
    [16, "sphere"],
    [32, "vector"],
    [48, "vector"]
  ],

  "vector-circle-tangent": [
    [16, "sphere"],
    [32, "vector"],
    [48, "vector"],
    [64, "vector"]
  ],

  "vector-plane-distance": [[16, "vector"]],

  "curve-length": [
    [16, "vector"],
    [32, "vector"]
  ],

  "curve-closest-point": [
    [16, "vector"],
    [32, "vector"]
  ],

  "(method 27 seagull)": [
    [16, "vector"],
    [32, "vector"]
  ],

  "add-debug-air-box": [
    [16, "vector"],
    [32, "vector"]
  ],

  "mem-size": [[16, "memory-usage-block"]],

  "display-loop": [[16, "sphere"]],

  "(method 14 curve-control)": [[16, "vector"]],

  "(method 19 path-control)": [
    [16, "vector"],
    [32, "vector"],
    [48, "vector"],
    [64, "vector"]
  ],

  "progress-allowed?": [[16, "event-message-block"]],

  "(method 9 align-control)": [
    [16, "matrix"],
    [80, "quaternion"]
  ],

  "(method 10 align-control)": [[16, "vector"]],

  "(method 15 load-state)": [
    [16, "event-message-block"],
    [96, "event-message-block"]
  ],
  
  "(method 43 farmer)": [
    [16, "vector"]
  ],
  
  "yakow-post": [
    [16, "vector"],
    [32, "vector"],
    [48, "vector"],
    [64, "vector"],
    [80, "vector"],
    [96, "vector"]
  ],
  
  "anim-tester-save-object-seqs": [
    [16, "file-stream"]
  ],

  "anim-test-obj-list-handler": [[16, "event-message-block"]],
  "anim-test-anim-list-handler": [[16, "event-message-block"]],
  "anim-test-sequence-list-handler": [[16, "event-message-block"]],
  "anim-test-edit-sequence-list-handler": [[16, "event-message-block"]],
  "anim-test-edit-seq-insert-item": [[16, "event-message-block"]],
  "anim-test-edit-sequence-list-handler": [
    [112, "event-message-block"],
    [16, "font-context"]
  ],
  "anim-tester-add-newobj": [[16, "event-message-block"]],
  "anim-tester-start": [[16, "event-message-block"]],
  "anim-tester-add-sequence": [[16, "event-message-block"]],
  
  "(anon-function 28 task-control)": [[16, "event-message-block"]],

  "instance-tfragment-add-debug-sphere": [
    [16, "vector"]
  ],
  
  "(method 10 game-save)": [[16, "file-stream"]],

  "cam-state-from-entity": [[16, "curve"]],

  "(method 9 cam-index)": [[16, "vector"]],

  "(method 10 cam-index)": [[16, "vector"]],

  "(method 15 tracking-spline)": [
    [16, "tracking-spline-sampler"],
    [32, "tracking-point"]
  ],

  "(method 16 tracking-spline)": [
    [16, "tracking-spline-sampler"],
    [32, "vector"]
  ],

  "(method 18 tracking-spline)": [
    [16, "tracking-spline-sampler"],
    [32, "vector"]
  ],

  "(method 20 tracking-spline)": [
    [16, "vector"],
    [32, "vector"]
  ],

  "(method 21 tracking-spline)": [
    [16, "tracking-spline-sampler"],
    [32, "vector"]
  ],

  "(method 22 tracking-spline)": [
    [16, "tracking-spline-sampler"],
    [32, "vector"]
  ],

  "cam-slave-init": [[16, "event-message-block"]],

  "cam-curve-pos": [
    [16, "vector"],
    [32, "vector"],
    [48, "vector"]
  ],

  "curve-length": [
    [16, "vector"],
    [32, "vector"]
  ],

  "curve-closest-point": [
    [16, "vector"],
    [32, "vector"]
  ],

  "cam-calc-follow!": [
    [16, "event-message-block"],
    [96, "vector"],
    [112, "vector"],
    [128, "vector"],
    [144, "vector"]
  ],

  "mat-remove-z-rot": [
    [16, "vector"],
    [32, "matrix"]
  ],

  "slave-matrix-blend-2": [
    [16, "vector"],
    [32, "quaternion"],
    [48, "quaternion"],
    [64, "quaternion"]
  ],

  "vector-into-frustum-nosmooth!": [
    [16, "matrix"],
    [80, "vector"],
    [96, "vector"]
  ],

  "slave-set-rotation!": [
    [16, "vector"],
    [32, "matrix"],
    [96, "vector"],
    [112, "matrix"], // guess
    [176, "vector"] // guess
  ],

  "v-slrp2!": [
    [16, "vector"],
    [32, "vector"],
    [48, "vector"],
    [64, "matrix"],
    [128, "vector"]
  ],

  "v-slrp3!": [
    [16, "vector"],
    [32, "vector"],
    [48, "vector"],
    [64, "matrix"],
    [128, "vector"]
  ],

  "(code cam-combiner-active)": [
    [16, "vector"],
    [32, "matrix"],
    [80, "vector"],
    [96, "matrix"]
  ],

  "cam-master-init": [
    [16, "vector"],
    [32, "vector"]
  ],

  "plane-from-points": [[16, "vector"]],

  "update-view-planes": [
    [16, "view-frustum"],
    [144, "vector"],
    [160, "vector"],
    [176, "vector"],
    [192, "vector"],
    [208, "vector"],
    [224, "vector"]
  ],

  "move-camera-from-pad": [[16, "vector"]],

  "cam-free-floating-move": [[16, "camera-free-floating-move-info"]],

  "update-camera": [
    [16, "vector"],
    [32, "quaternion"],
    [48, "vector"]
  ],
  
  "ocean-make-trans-camera-masks": [
    [16, "vector"],
    [32, "vector"]
  ],

  "(anon-function 28 task-control)": [[16, "event-message-block"]],

  "update-mood-prt-color": [
    [16, "vector"]
  ],

  "update-mood-swamp": [
    [16, "vector"]
  ],

  "update-mood-village1": [
    [16, "vector"]
  ],

  "update-mood-maincave": [
    [16, "vector"]
  ],

  "update-mood-ogre": [
    [16, "vector"]
  ],

  "update-mood-finalboss": [
    [16, "vector"],
    [32, "vector"]
  ],

  "update-mood-darkcave": [
    [16, "vector"],
    [32, "vector"]
  ],

  "update-mood-citadel": [
    [16, "vector"],
    [32, "vector"],
    [48, "vector"],
    [64, "vector"],
    [80, "vector"],
    [96, "vector"],
    [112, "vector"],
    [128, "vector"]
  ],

  "update-mood-jungleb": [
    [16, "vector"],
    [32, "vector"],
    [48, "vector"]
  ],

  "update-mood-sunken": [
    [16, "vector"],
    [32, "vector"],
    [48, "vector"],
    [64, "vector"]
  ],

  "update-mood-village2": [
    [16, "vector"],
    [32, "vector"],
    [48, "vector"],
    [64, "vector"]
  ],

  "update-mood-rolling": [
    [16, "vector"] // TODO - really not sure about this one
  ],

  "update-mood-village3": [
    [16, "vector"],
    [32, "vector"],
    [48, "vector"],
    [64, "vector"],
    [80, "vector"],
    [96, "vector"]
  ],

  "ocean-transition-check": [
    [16, "vector"]
  ],

  "ocean-trans-add-upload-strip": [
    [16, "vector"]
  ],

  "draw-ocean-transition-seams": [
    [16, "sphere"]
  ],

  "(method 32 mayor)": [
    [16, "event-message-block"]
  ],

  "(method 43 mayor)": [
    [16, "vector"]
  ],
  
  "(method 10 tippy)": [
    [16, "vector"]
  ],
  
  "compute-and-draw-shadow": [
    [16, "vector"],
    [32, "vector"],
    [48, "sparticle-cpuinfo"] // kinda a guess
  ],

  "find-ground-and-draw-shadow": [
    [16, "vector"],
    [32, "vector"],
    [48, "bone"] // what a guess!
  ],

  "(method 20 collide-cache)": [
    [16, "vector"]
  ],

  "(method 12 wobbler)": [
    [16, "vector"]
  ],

  "(method 12 twister)": [
    [16, "matrix"]
  ],

  "target-on-end-of-teetertotter?": [
    [16, "vector"],
    [32, "vector"]
  ],

  "(event teetertotter-launch)": [
    [16, "event-message-block"]
  ],

  "(method 17 rigid-body)": [
    [16, "vector"]
  ],

  "matrix-3x3-triple-transpose-product": [
    [16, "matrix"],
    [80, "matrix"]
  ],

  "(method 10 rigid-body)": [
    [16, "quaternion"]
  ],

  "(method 13 rigid-body)": [
    [16, "vector"],
    [32, "vector"]
  ],

  "(method 16 rigid-body)": [
    [16, "vector"],
    [32, "vector"]
  ],

  "(method 14 rigid-body)": [
    [16, "vector"],
    [32, "vector"]
  ],

  "(method 18 rigid-body)": [
    [16, "vector"]
  ],

  "(method 24 rigid-body-platform)": [
    [16, "vector"]
  ],

  "(method 26 rigid-body-platform)": [
    [16, "vector"]
  ],

  "(method 27 rigid-body-platform)": [
    [16, "vector"]
  ],

  "(method 22 water-anim)": [
    [16, "vector"]
  ],

  "(anon-function 9 plat-eco)": [
    [16, "event-message-block"]
  ],

  "default-collision-reaction": [
    [16, "vector"],
    [32, "vector"],
    [48, "vector"],
    [96, "vector"]
  ],

  "(trans plat-button-move-downward sunken-elevator)": [
    [16, "vector"],
    [32, "vector"],
    [48, "event-message-block"]
  ],

  "(method 29 sunken-elevator)": [
    [16, "vector"]
  ],
    "(anon-function 0 title-obs)": [
    [16, "font-context"]
  ],

  "print-game-text": [
    [16, "font-context"]
  ],

  "draw-string-xy": [
    [16, "font-context"]
  ],  
  
  "(method 50 nav-enemy)": [
    [16, "vector"]
  ],

  "nav-enemy-init-by-other": [
    [16, "vector"]
  ],

  "nav-enemy-turn-to-face-point": [
    [16, "vector"]
  ],

  "nav-enemy-facing-point?": [
    [16, "vector"]
  ],

  "nav-enemy-jump-post": [
    [16, "vector"]
  ],

  "(method 41 nav-enemy)": [
    [16, "vector"],
    [32, "vector"]
  ],

  "nav-enemy-falling-post": [
    [16, "vector"] // TODO - check collide-shape-moving::62(type, vector, float)
  ],

  "nav-enemy-death-post": [
    [16, "vector"] // TODO - check collide-shape-moving::62(type, vector, float)
  ],

  "nav-enemy-jump-land-post": [
    [16, "vector"],
    [32, "vector"]
  ],

  "nav-enemy-facing-direction?": [
    [16, "vector"],
    [32, "vector"]
  ],

  "nav-enemy-initialize-custom-jump": [
    [16, "vector"],
    [32, "vector"]
  ],

  "nav-enemy-flee-post": [
    [16, "vector"],
    [32, "vector"]
  ],

  "(enter nav-enemy-jump-land nav-enemy)": [
    [16, "vector"]
  ],
  "(code nav-enemy-die nav-enemy)": [
    [16, "event-message-block"]
  ],
  "(enter nav-enemy-die nav-enemy)": [
    [16, "event-message-block"]
  ],
  "(trans nav-enemy-flee nav-enemy)": [
    [16, "event-message-block"]
  ],
  "(trans nav-enemy-patrol nav-enemy)": [
    [16, "event-message-block"]
  ],

  "(method 73 nav-enemy)": [
    [16, "event-message-block"]
  ],

  "(method 43 nav-enemy)": [
    [16, "event-message-block"]
  ],

  "nav-enemy-send-attack": [
    [16, "event-message-block"]
  ],

  "birth-pickup-at-point": [
    [16, "vector"]
  ],

  "merc-blend-shape": [
    [16, ["array", "int16", 128]]
  ],

  "(method 43 bird-lady)": [
    [16, "vector"]
  ],

  "(method 32 bird-lady-beach)": [
    [16, "event-message-block"]
  ],

  "muse-to-idle": [
    [16, "event-message-block"]
  ],

  "(method 32 sculptor)": [
    [16, "event-message-block"]
  ],

  "(method 43 sculptor)": [
    [16, "vector"]
  ],

  "(method 32 geologist)": [
    [16, "event-message-block"]
  ],

  "(method 43 geologist)": [
    [16, "vector"]
  ],

  "(method 32 oracle)": [
    [16, "event-message-block"]
  ],

  "(method 11 oracle)": [
    [16, "vector"],
    [32, "event-message-block"]
  ],

  "(method 32 explorer)": [
    [16, "event-message-block"]
  ],

  "(method 43 explorer)": [
    [16, "vector"]
  ],

  "(method 32 assistant)": [
    [16, "event-message-block"]
  ],

  "(method 43 assistant)": [
    [16, "vector"]
  ],

  "(code idle assistant)": [
    [16, "vector"],
    [32, "vector"]
  ],

  "check-drop-level-assistant": [
    [16, "vector"]
  ],

  "(method 32 sage)": [
    [16, "event-message-block"]
  ],

  "(method 43 sage)": [
    [16, "vector"]
  ],

  "(trans idle sage)": [
    [16, "event-message-block"]
  ],

  "(method 32 gambler)": [
    [16, "event-message-block"]
  ],

  "(method 43 gambler)": [
    [16, "vector"]
  ],

  "(method 32 warrior)": [
    [16, "event-message-block"]
  ],

  "(method 43 warrior)": [
    [16, "vector"]
  ],

  "(exit play-anim warrior)": [
    [16, "event-message-block"]
  ],

  "minershort-trans-hook": [
    [16, "vector"]
  ],

  "(method 32 minershort)": [
    [16, "event-message-block"]
  ],

  "(exit play-anim minershort)": [
    [16, "event-message-block"]
  ],

  "(method 43 minershort)": [
    [16, "vector"]
  ],

  "(method 11 fact-info-target)": [
    [16, "event-message-block"]
  ],

  "(anon-function 6 game-info)": [
    [16, "event-message-block"]
  ],

  "(anon-function 8 game-info)": [
    [16, "event-message-block"]
  ],

  "(method 24 game-info)": [
    [16, "scf-time"]
  ],

  "auto-save-post": [
    [16, "font-context"],
    [112, "font-context"]
  ],

  "auto-save-init-by-other":[
    [16, "event-message-block"]
  ],

  "(code error auto-save)": [
    [16, "event-message-block"]
  ],

  "(code done auto-save)": [
    [16, "event-message-block"]
  ],
  
  "update-time-of-day": [
    [16, "(array float)"] // TODO - broken!
  ],

  "check-drop-level-rain": [
    [16, "vector"]
  ],

  "update-rain": [
    [16, "vector"],
    [32, "vector"],
    [48, "event-message-block"]
  ],

  "sparticle-track-sun": [
    [16, "vector"]
  ],

  "draw-joint-spheres": [[16, "vector"]],
  "(method 16 process-drawable)": [[16, "matrix"], [80, "matrix"], [144, "vector"], [160, "vector"]],

  "(method 16 target)": [
    [16, "vector"],
    [32, "vector"],
    [48, "vector"]
  ],

  "vector-local+!": [
    [16, "vector"]
  ],

  "move-forward": [
    [16, "vector"],
    [32, "vector"]
  ],

  "set-forward-vel": [
    [16, "vector"]
  ],

  "delete-back-vel": [
    [16, "vector"],
    [32, "vector"]
  ],

  "set-side-vel": [
    [16, "vector"]
  ],

  "build-conversions": [
    [16, "vector"]
  ],

  "vector-turn-to": [
    [16, "vector"],
    [32, "vector"]
  ],

  "warp-vector-into-surface!": [
    [16, "matrix"]
  ],

  "vector<-pad-in-surface!": [
    [16, "vector"]
  ],

  "local-pad-angle": [
    [16, "vector"],
    [32, "vector"]
  ],

  "turn-around?": [
    [16, "vector"],
    [32, "vector"]
  ],

  "target-move-dist": [
    [16, "vector"]
  ],

  "turn-to-vector": [
    [16, "vector"],
    [32, "vector"]
  ],

  "add-thrust": [
    [16, "vector"],
    [32, "vector"],
    [48, "vector"],
    [64, "vector"],
    [80, "vector"],
    [96, "vector"],
    [112, "vector"],
    [128, "vector"],
    [144, "vector"],
    [160, "vector"],
    [176, "vector"],
    [192, "vector"],
    [208, "vector"],
    [224, "vector"]
  ],

  "add-gravity": [
    [16, "vector"],
    [32, "vector"],
    [48, "vector"],
    [64, "vector"]
  ],

  "target-compute-slopes": [
    [16, "vector"],
    [32, "vector"],
    [48, "matrix"]
  ],

  "do-rotations2": [
    [16, "vector"],
    [32, "quaternion"],
    [48, "quaternion"]
  ],

  "level-setup": [
    [16, "event-message-block"]
  ],

  "flag-setup": [
    [16, "vector"],
    [32, "event-message-block"],
    [112, "vector"],
    [128, "vector"],
    [144, "vector"],
    [160, "vector"]
  ],

  "target-compute-edge": [
    [16, "event-message-block"],
    [96, "vector"],
    [112, "vector"]
  ],

  "target-compute-edge-rider": [
    [16, "event-message-block"],
    [96, "vector"]
  ],

  "target-calc-camera-pos": [
    [16, "vector"]
  ],

  "joint-points": [
    [16, "vector"],
    [32, "vector"]
  ],

  "target-real-post": [
    [16, "vector"],
    [32, "vector"],
    [48, "vector"]
  ],

  "target-swim-post": [
    [16, "vector"]
  ],

  "target-no-stick-post": [
    [16, "vector"]
  ],

  "target-no-move-post": [
    [16, "collide-edge-hold-list"] // a total guess
  ],

  "target-slide-down-post": [
    [16, "vector"],
    [32, "vector"],
    [48, "vector"],
    [64, "matrix"]
  ],

  "target-no-ja-move-post": [
    [16, "collide-edge-hold-list"] // a total guess
  ],

  "target-print-stats": [
    [16, "vector"],
    [32, "vector"],
    [48, "vector"]
  ],

  "target-compute-pole": [
    [16, "vector"],
    [32, "vector"],
    [48, "vector"],
    [64, "vector"],
    [80, "event-message-block"],
    [160, "vector"],
    [176, "vector"],
    [192, "vector"]
  ],

  "can-exit-duck?": [
    [16, "collide-using-spheres-params"],
    [48, ["inline-array", "sphere", 2]]
  ],

  "(method 32 evilbro)": [
    [16, "event-message-block"]
  ],

  "(exit play-anim evilbro)": [
    [16, "event-message-block"]
  ],

  "(method 29 basebutton)": [
    [16, "event-message-block"]
  ],

  "(code use warp-gate)": [
    [16, "event-message-block"]
  ],

  "(trans use warp-gate)": [
    [16, "event-message-block"]
  ],

  "(anon-function 1 basebutton)": [
    [16, "vector"],
    [32, "vector"],
    [48, "event-message-block"]
  ],

  "(code target-warp-out)": [
    [16, "event-message-block"],
    [96, "vector"],
    [112, "vector"]
  ],

  "dm-anim-tester-func": [
    [16, "event-message-block"]
  ],

  "update-actor-vis-box": [
    [16, "vector"]
  ],

  "(method 14 level-group)":[
    [16, "vector"],
    [32, "vector"]
  ],

  "(trans falling beach-rock)": [
    [16, "vector"],
    [32, "vector"],
    [48, "vector"],
    [64, "vector"],
    [80, "vector"],
    [96, "vector"]
  ],

  "(code falling beach-rock)": [
    [16, "event-message-block"]
  ],

  "(method 11 beach-rock)": [
    [16, "vector"]
  ],

<<<<<<< HEAD
  "voicebox-track": [
    [16, "vector"],
    [32, "vector"],
    [48, "vector"]
  ],

  "crate-standard-event-handler": [
    [16, "event-message-block"]
  ],

  "plat-trans": [
    [16, "vector"]
  ],

  "(code door-closing eco-door)": [
    [16, "overlaps-others-params"]
  ],

  "(code door-open eco-door)": [
    [16, "event-message-block"]
  ],

  "(code door-opening eco-door)": [
    [16, "event-message-block"]
  ],

  "(code door-closed eco-door)": [
    [16, "event-message-block"]
  ],

  "(code plat-button-teleport-to-other-end plat-button)": [
    [16, "vector"]
  ],

  "plat-button-camera-on": [
    [16, "event-message-block"]
  ],

  "plat-button-camera-off": [
    [16, "event-message-block"]
  ],

  "(trans plat-button-move-downward plat-button)": [
    [16, "vector"]
  ],

  "(trans plat-button-move-upward plat-button)": [
    [16, "vector"]
  ],

  "(event plat-idle plat-eco)": [
    [16, "event-message-block"]
  ],

  "(trans plat-idle plat-eco)": [
    [16, "vector"]
  ],

  "(anon-function 8 plat-eco)": [
    [16, "event-message-block"]
  ],

  "(anon-function 7 plat-eco)": [
    [16, "vector"] // code
  ],

  "(event drop-plat-idle)": [
    [16, "event-message-block"]
  ],

  "(code drop-plat-rise)": [
    [16, "vector"]
  ],

  "(post drop-plat-rise)": [
    [16, "quaternion"]
  ],

  "(code drop-plat-drop)": [
    [16, "vector"]
  ],

  "(post drop-plat-drop)": [
    [16, "quaternion"]
  ],

  "(method 21 drop-plat)": [
    [16, "vector"],
    [32, "vector"],
    [48, "vector"]
  ],

  "citb-drop-plat-spawn-children": [
    [16, "vector"],
    [32, "vector"]
  ],

  "citb-drop-plat-drop-all-children": [
    [16, "event-message-block"]
  ],

  "citb-drop-plat-drop-children": [
    [16, "event-message-block"]
  ],

  "(event plat-flip-idle)": [
    [16, "event-message-block"]
  ],

  "(code plat-flip-idle)": [
    [16, "vector"]
  ],

  "(method 27 square-platform)": [
=======
  "birth-func-copy-target-y-rot": [
    [16, "matrix"]
  ],

  "birth-func-ground-orient": [
    [16, "vector"],
    [32, "bone"],
    [128, "vector"],
    [144, "quaternion"],
    [160, "quaternion"]
  ],

  "birth-func-target-orient": [
    [32, "vector"],
    [48, "vector"], // unused
    [64, "quaternion"],
    [80, "quaternion"]
  ],

  "birth-func-vector-orient": [
    [16, "vector"],
    [32, "vector"], // unused
    [48, "quaternion"]
  ],

  "part-tracker-track-target-joint": [
    [16, "vector"]
  ],

  "process-drawable-burn-effect": [
    [16, "rgbaf"],
    [32, "rgbaf"],
    [48, "vector"]
  ],

  "(anon-function 27 projectiles)": [
    [16, "vector"]
  ],

  "projectile-collision-reaction": [
    [16, "vector"],
    [32, "vector"],
    [48, "matrix"],
    [96, "vector"],
    [112, "event-message-block"],
    [192, "vector"],
    [208, "vector"]
  ],

  "(event projectile-moving projectile)": [
    [16, "event-message-block"]
  ],

  "(code projectile-moving projectile)": [
    [16, "vector"]
  ],

  "projectile-update-velocity-space-wars": [
    [16, "vector"],
    [32, "vector"],
    [48, "vector"],
    [64, "vector"]
  ],

  "(code projectile-die projectile)": [
    [16, "event-message-block"]
  ],

  "projectile-init-by-other": [
    [16, "collide-edge-hold-list"]
  ],

  "(method 27 projectile-yellow)": [
    [16, "vector"]
  ],

  "spawn-projectile-blue": [
>>>>>>> 3d7010b0
    [16, "vector"],
    [32, "vector"]
  ],

<<<<<<< HEAD
  "(event wedge-plat-tip)": [
    [16, "event-message-block"]
  ],

  "(event wedge-plat-outer-tip)": [
    [16, "event-message-block"]
  ],

  "(event wall-plat-extending)": [
    [16, "event-message-block"]
  ],

  "(code wall-plat-extending)": [
    [16, "vector"]
  ],

  "(event wall-plat-retracting)": [
    [16, "event-message-block"]
  ],

  "(code wall-plat-retracting)": [
    [16, "vector"]
  ],

  "(event wall-plat-sync-idle)": [
    [16, "event-message-block"]
  ],

  "(code wall-plat-sync-idle)": [
    [16, "vector"]
  ],

  "(method 11 wall-plat)": [
    [16, "vector"]
  ],

=======
>>>>>>> 3d7010b0
  "placeholder-do-not-add-below!": []
}<|MERGE_RESOLUTION|>--- conflicted
+++ resolved
@@ -1445,122 +1445,6 @@
     [16, "vector"]
   ],
 
-<<<<<<< HEAD
-  "voicebox-track": [
-    [16, "vector"],
-    [32, "vector"],
-    [48, "vector"]
-  ],
-
-  "crate-standard-event-handler": [
-    [16, "event-message-block"]
-  ],
-
-  "plat-trans": [
-    [16, "vector"]
-  ],
-
-  "(code door-closing eco-door)": [
-    [16, "overlaps-others-params"]
-  ],
-
-  "(code door-open eco-door)": [
-    [16, "event-message-block"]
-  ],
-
-  "(code door-opening eco-door)": [
-    [16, "event-message-block"]
-  ],
-
-  "(code door-closed eco-door)": [
-    [16, "event-message-block"]
-  ],
-
-  "(code plat-button-teleport-to-other-end plat-button)": [
-    [16, "vector"]
-  ],
-
-  "plat-button-camera-on": [
-    [16, "event-message-block"]
-  ],
-
-  "plat-button-camera-off": [
-    [16, "event-message-block"]
-  ],
-
-  "(trans plat-button-move-downward plat-button)": [
-    [16, "vector"]
-  ],
-
-  "(trans plat-button-move-upward plat-button)": [
-    [16, "vector"]
-  ],
-
-  "(event plat-idle plat-eco)": [
-    [16, "event-message-block"]
-  ],
-
-  "(trans plat-idle plat-eco)": [
-    [16, "vector"]
-  ],
-
-  "(anon-function 8 plat-eco)": [
-    [16, "event-message-block"]
-  ],
-
-  "(anon-function 7 plat-eco)": [
-    [16, "vector"] // code
-  ],
-
-  "(event drop-plat-idle)": [
-    [16, "event-message-block"]
-  ],
-
-  "(code drop-plat-rise)": [
-    [16, "vector"]
-  ],
-
-  "(post drop-plat-rise)": [
-    [16, "quaternion"]
-  ],
-
-  "(code drop-plat-drop)": [
-    [16, "vector"]
-  ],
-
-  "(post drop-plat-drop)": [
-    [16, "quaternion"]
-  ],
-
-  "(method 21 drop-plat)": [
-    [16, "vector"],
-    [32, "vector"],
-    [48, "vector"]
-  ],
-
-  "citb-drop-plat-spawn-children": [
-    [16, "vector"],
-    [32, "vector"]
-  ],
-
-  "citb-drop-plat-drop-all-children": [
-    [16, "event-message-block"]
-  ],
-
-  "citb-drop-plat-drop-children": [
-    [16, "event-message-block"]
-  ],
-
-  "(event plat-flip-idle)": [
-    [16, "event-message-block"]
-  ],
-
-  "(code plat-flip-idle)": [
-    [16, "vector"]
-  ],
-
-  "(method 27 square-platform)": [
-=======
   "birth-func-copy-target-y-rot": [
     [16, "matrix"]
   ],
@@ -1638,12 +1522,128 @@
   ],
 
   "spawn-projectile-blue": [
->>>>>>> 3d7010b0
-    [16, "vector"],
-    [32, "vector"]
-  ],
-
-<<<<<<< HEAD
+    [16, "vector"],
+    [32, "vector"]
+  ],
+
+  "voicebox-track": [
+    [16, "vector"],
+    [32, "vector"],
+    [48, "vector"]
+  ],
+
+  "crate-standard-event-handler": [
+    [16, "event-message-block"]
+  ],
+
+  "plat-trans": [
+    [16, "vector"]
+  ],
+
+  "(code door-closing eco-door)": [
+    [16, "overlaps-others-params"]
+  ],
+
+  "(code door-open eco-door)": [
+    [16, "event-message-block"]
+  ],
+
+  "(code door-opening eco-door)": [
+    [16, "event-message-block"]
+  ],
+
+  "(code door-closed eco-door)": [
+    [16, "event-message-block"]
+  ],
+
+  "(code plat-button-teleport-to-other-end plat-button)": [
+    [16, "vector"]
+  ],
+
+  "plat-button-camera-on": [
+    [16, "event-message-block"]
+  ],
+
+  "plat-button-camera-off": [
+    [16, "event-message-block"]
+  ],
+
+  "(trans plat-button-move-downward plat-button)": [
+    [16, "vector"]
+  ],
+
+  "(trans plat-button-move-upward plat-button)": [
+    [16, "vector"]
+  ],
+
+  "(event plat-idle plat-eco)": [
+    [16, "event-message-block"]
+  ],
+
+  "(trans plat-idle plat-eco)": [
+    [16, "vector"]
+  ],
+
+  "(anon-function 8 plat-eco)": [
+    [16, "event-message-block"]
+  ],
+
+  "(anon-function 7 plat-eco)": [
+    [16, "vector"] // code
+  ],
+
+  "(event drop-plat-idle)": [
+    [16, "event-message-block"]
+  ],
+
+  "(code drop-plat-rise)": [
+    [16, "vector"]
+  ],
+
+  "(post drop-plat-rise)": [
+    [16, "quaternion"]
+  ],
+
+  "(code drop-plat-drop)": [
+    [16, "vector"]
+  ],
+
+  "(post drop-plat-drop)": [
+    [16, "quaternion"]
+  ],
+
+  "(method 21 drop-plat)": [
+    [16, "vector"],
+    [32, "vector"],
+    [48, "vector"]
+  ],
+
+  "citb-drop-plat-spawn-children": [
+    [16, "vector"],
+    [32, "vector"]
+  ],
+
+  "citb-drop-plat-drop-all-children": [
+    [16, "event-message-block"]
+  ],
+
+  "citb-drop-plat-drop-children": [
+    [16, "event-message-block"]
+  ],
+
+  "(event plat-flip-idle)": [
+    [16, "event-message-block"]
+  ],
+
+  "(code plat-flip-idle)": [
+    [16, "vector"]
+  ],
+
+  "(method 27 square-platform)": [
+    [16, "vector"],
+    [32, "vector"]
+  ],
+
   "(event wedge-plat-tip)": [
     [16, "event-message-block"]
   ],
@@ -1680,7 +1680,5 @@
     [16, "vector"]
   ],
 
-=======
->>>>>>> 3d7010b0
   "placeholder-do-not-add-below!": []
 }