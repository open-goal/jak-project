--- conflicted
+++ resolved
@@ -6001,7 +6001,22 @@
     [96, "vector"]
   ],
 
-<<<<<<< HEAD
+  "(method 32 sequenceA-village1)": [
+    [16, "event-message-block"]
+  ],
+
+  "(event play-anim sequenceA-village1)": [
+    [16, "event-message-block"]
+  ],
+
+  "(exit play-anim sequenceA-village1)": [
+    [16, "event-message-block"]
+  ],
+
+  "(code gorge-start-idle)": [
+    [16, "event-message-block"]
+  ],
+
   "(code ogreboss-missile-idle)": [
     [16, "vector"],
     [32, "vector"],
@@ -6100,23 +6115,5 @@
     [224, "vector"]
   ],
 
-=======
-  "(method 32 sequenceA-village1)": [
-    [16, "event-message-block"]
-  ],
-
-  "(event play-anim sequenceA-village1)": [
-    [16, "event-message-block"]
-  ],
-
-  "(exit play-anim sequenceA-village1)": [
-    [16, "event-message-block"]
-  ],
-
-  "(code gorge-start-idle)": [
-    [16, "event-message-block"]
-  ],
-
->>>>>>> b13a0ee7
   "placeholder-do-not-add-below!": []
 }