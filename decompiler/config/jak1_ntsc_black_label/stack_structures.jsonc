{
  "run-function-in-process": [
    [16, ["array", "uint64", 6]],
    [64, "catch-frame"]
  ],

  "matrixp*!": [[16, "matrix"]],

  "vector3s-matrix*!": [[16, "vector"]],

  "vector3s-rotate*!": [[16, "vector"]],

  "matrix-rotate-zyx!": [
    [16, "matrix"],
    [80, "matrix"]
  ],
  "matrix-rotate-xyz!": [
    [16, "matrix"],
    [80, "matrix"]
  ],
  "matrix-rotate-zxy!": [
    [16, "matrix"],
    [80, "matrix"]
  ],
  "matrix-rotate-yxz!": [
    [16, "matrix"],
    [80, "matrix"]
  ],
  "matrix-rotate-yzx!": [
    [16, "matrix"],
    [80, "matrix"]
  ],
  "matrix-rotate-yxy!": [
    [16, "vector"],
    [32, "vector"],
    [48, "vector"]
  ],
  "matrix-rotate-yx!": [[16, "matrix"]],
  "transform-matrix-calc!": [
    [16, "matrix"],
    [80, "matrix"]
  ],
  "transform-matrix-parent-calc!": [
    [16, "matrix"],
    [80, "matrix"]
  ],
  "matrix-with-scale->quaternion": [[16, "matrix"]],
  "quaternion-exp!": [[16, "vector"]],
  "quaternion-slerp!": [[16, "vector"]],
  "quaternion-zxy!": [
    [16, "vector"],
    [32, "vector"],
    [48, "vector"]
  ],
  "vector-x-quaternion!": [[16, "matrix"]],
  "vector-y-quaternion!": [[16, "matrix"]],
  "vector-z-quaternion!": [[16, "matrix"]],
  "quaternion-y-angle": [[16, "vector"]],
  "quaternion-rotate-local-x!": [[16, "quaternion"]],
  "quaternion-rotate-local-y!": [[16, "quaternion"]],
  "quaternion-rotate-local-z!": [[16, "quaternion"]],
  "quaternion-rotate-y!": [[16, "quaternion"]],
  "quaternion-rotate-x!": [
    [16, "quaternion"],
    [32, "vector"]
  ],
  "quaternion-rotate-z!": [
    [16, "quaternion"],
    [32, "vector"]
  ],
  "quaternion-delta-y": [
    [16, "vector"],
    [32, "vector"]
  ],
  "quaternion-rotate-y-to-vector!": [
    [16, "quaternion"],
    [32, "vector"],
    [48, "quaternion"]
  ],
  "quaternion-xz-angle": [
    [16, "matrix"],
    [80, "vector"]
  ],
  "vector-rotate-y!": [
    [16, "quaternion"],
    [32, "matrix"]
  ],
  "eul->matrix": [[16, "vector"]],
  "eul->quat": [[16, "matrix"]],
  "quat->eul": [[16, "matrix"]],
  "vector-line-distance": [
    [16, "vector"],
    [32, "vector"],
    [48, "vector"],
    [64, "vector"]
  ],
  "vector-line-distance-point!": [
    [16, "vector"],
    [32, "vector"],
    [48, "vector"],
    [64, "vector"]
  ],
  "forward-up-nopitch->inv-matrix": [[16, "vector"]],
  "forward-up-nopitch->quaternion": [[16, "matrix"]],
  "forward-up->quaternion": [
    [16, "matrix"],
    [80, "vector"]
  ],
  "quaternion-from-two-vectors!": [[16, "vector"]],
  "quaternion-from-two-vectors-max-angle!": [[16, "vector"]],
  "matrix-from-two-vectors!": [[16, "vector"]],
  "matrix-from-two-vectors-max-angle!": [[16, "vector"]],
  "matrix-from-two-vectors-max-angle-partial!": [[16, "vector"]],
  "matrix-from-two-vectors-partial-linear!": [[16, "vector"]],
  "matrix-remove-z-rot": [
    [16, "vector"],
    [32, "matrix"]
  ],
  "matrix-rot-diff!": [
    [16, "quaternion"],
    [32, "quaternion"],
    [48, "quaternion"]
  ],
  "quaternion-seek": [
    [16, "matrix"],
    [80, "matrix"],
    [144, "quaternion"]
  ],
  "vector-deg-seek": [[16, "matrix"]],
  "vector-deg-slerp": [
    [16, "matrix"],
    [80, "vector"],
    [96, "vector"]
  ],
  "circle-test": [
    [16, "sphere"],
    [32, "sphere"],
    [48, "vector"],
    [64, "vector"]
  ],
  "move-target-from-pad": [
    [16, "vector"],
    [32, "vector"],
    [48, "matrix"]
  ],
  "draw-sprite2d-xy": [[16, "draw-context"]],
  "screen-gradient": [[16, "draw-context"]],
  "(method 10 oscillating-vector)": [[16, "vector"]],
  "show-mc-info": [[16, "mc-slot-info"]],
  "update-mood-erase-color2": [[16, "mood-fog"]],
  "make-light-kit": [[16, "matrix"]],
  "matrix<-parented-transformq!": [[16, "vector"]],
  "(method 20 trsqv)": [[16, "vector"]],
  "(method 19 trsqv)": [[16, "vector"]],
  "(method 17 trsqv)": [
    [16, "quaternion"],
    [32, "vector"],
    [48, "vector"],
    [64, "vector"],
    [80, "vector"]
  ],
  "(method 25 trsqv)": [
    [16, "vector"],
    [32, "vector"],
    [48, "vector"],
    [64, "vector"]
  ],
  "(method 16 trsqv)": [
    [16, "matrix"],
    [80, "matrix"]
  ],
  "(method 14 trsqv)": [[16, "vector"]],
  "(method 13 trsqv)": [[16, "vector"]],
  "(method 12 trsqv)": [
    [16, "vector"],
    [32, "vector"]
  ],
  "(method 11 trsqv)": [[16, "vector"]],
  "(method 10 trsqv)": [
    [16, "vector"],
    [32, "vector"]
  ],

  "(method 23 trsqv)": [[16, "vector"]],
  "(method 24 trsqv)": [[16, "vector"]],

  "vector-sincos!": [[16, "vector"]],

  "init-for-transform": [
    [16, "matrix"],
    [80, "matrix"],
    [144, "vector4s-3"],
    [192, "vector"],
    [208, "vector4s-3"]
  ],
  "string->sound-name": [[16, "qword"]],
  "(method 15 trajectory)": [
    [16, "vector"],
    [32, "vector"]
  ],
  "ripple-add-debug-sphere": [[16, "vector"]],
  "camera-teleport-to-entity": [
    [16, "transformq"],
    [64, "event-message-block"]
  ],
  "(method 10 cam-vector-seeker)": [[16, "vector"]],
  "joint-mod-look-at-handler": [
    [16, "vector"],
    [32, "vector"],
    [64, "vector"],
    [80, "vector"],
    [96, "vector"]
  ],
  "joint-mod-world-look-at-handler": [
    [16, "vector"],
    [32, "vector"],
    [64, "vector"],
    [80, "matrix"],
    [144, "vector"],
    [160, "vector"],
    [176, "matrix"]
  ],
  "joint-mod-rotate-handler": [
    [16, "quaternion"],
    [32, "quaternion"],
    [48, "quaternion"]
  ],
  "joint-mod-wheel-callback": [
    [16, "vector"],
    [32, "vector"],
    [48, "vector"]
  ],
  "draw-end-credits": [[16, "font-context"]],
  "draw-title-credits": [[16, "font-context"]],
  "moving-sphere-sphere-intersect": [[16, "vector"]],
  "moving-sphere-moving-sphere-intersect": [
    [16, "vector"],
    [32, "vector"]
  ],
  "(method 9 cylinder-flat)": [
    [16, "vector"],
    [32, "vector"],
    [48, "cylinder-flat-verts"],
    [208, "cylinder-flat-verts"],
    [368, "matrix"],
    [432, "vector"]
  ],
  "(method 9 cylinder)": [
    [16, "vector"],
    [32, "vector"],
    [48, "cylinder-verts"],
    [432, "cylinder-verts"],
    [816, "matrix"],
    [880, "matrix"]
  ],
  "ray-arbitrary-circle-intersect": [
    [16, "vector"],
    [32, "vector"]
  ],
  "(method 10 cylinder-flat)": [
    [16, "vector"],
    [32, "vector"]
  ],
  "(method 10 cylinder)": [
    [16, "vector"],
    [32, "vector"]
  ],
  "add-debug-sphere-from-table": [
    [16, "vector"],
    [32, "vector"],
    [48, "vector"]
  ],
  "make-debug-sphere-table": [
    [16, "vector"],
    [32, "vector"],
    [48, "vector"],
    [64, "vector"]
  ],
  "(method 20 actor-link-info)": [[16, "event-message-block"]],
  "(method 21 actor-link-info)": [[16, "event-message-block"]],
  "(method 23 actor-link-info)": [[16, "event-message-block"]],
  "(method 24 actor-link-info)": [[16, "event-message-block"]],
  "internal-draw-debug-line": [
    [16, "vector4w-2"],
    [48, "vector4w-2"]
  ],
  "internal-draw-debug-text-3d": [
    [16, "vector4w"],
    [32, "font-context"]
  ],
  "add-debug-triangle-normal": [
    [16, "vector"],
    [32, "vector"]
  ],
  "add-debug-flat-triangle": [
    [16, "vector4w-3"],
    [64, "vector4w-3"]
  ],
  "add-debug-point": [[16, "vector4w-2"]],
  "add-debug-line2d": [
    [16, "vector4w"],
    [32, "vector4w"]
  ],
  "add-debug-box": [
    [16, "vector"],
    [32, "vector"]
  ],
  "add-debug-x": [
    [16, "vector"],
    [32, "vector"]
  ],
  "add-debug-sphere-with-transform": [[16, "vector"]],
  "add-debug-circle": [
    [16, "vector"],
    [32, "vector"]
  ],
  "add-debug-vector": [[16, "vector"]],
  "add-debug-yrot-vector": [[16, "vector"]],
  "add-debug-arc": [
    [16, "vector"],
    [32, "vector"]
  ],
  "add-debug-curve": [
    [16, "vector"],
    [32, "vector"]
  ],
  "add-debug-points": [[16, "vector"]],
  "add-debug-light": [[16, "vector"]],
  "dma-timeout-cam": [
    [16, "vector"],
    [32, "matrix"]
  ],

  "(method 18 tracking-spline)": [
    [16, "tracking-spline-sampler"],
    [32, "tracking-spline-sampler"]
  ],

  "draw-ocean-transition": [[16, "sphere"]],

  "dm-cam-mode-func": [[16, "event-message-block"]],
  "ocean-trans-add-upload-table": [[16, "vector"]],

  "dm-cam-settings-func": [[16, "event-message-block"]],

  "dm-cam-render-float": [[16, "event-message-block"]],

  "debug-create-cam-restore": [[16, "euler-angles"]],

  "dm-task-resolution": [[16, "event-message-block"]],

  "dm-task-get-money": [[16, "event-message-block"]],

  "dm-give-all-cells": [[16, "event-message-block"]],

  "dm-give-cell": [[16, "event-message-block"]],

  "(anon-function 13 default-menu)": [[16, "event-message-block"]],

  "(anon-function 12 default-menu)": [[16, "event-message-block"]],

  "(anon-function 11 default-menu)": [[16, "event-message-block"]],

  "(method 22 level)": [[16, "event-message-block"]],
  "(method 9 level)": [[16, "event-message-block"]],
  "(method 10 load-state)": [[16, "event-message-block"]],
  "cam-slave-get-rot": [[16, "quaternion"]],

  "draw-joint-spheres": [[16, "vector"]],
  "(method 16 process-drawable)": [
    [16, "matrix"],
    [80, "matrix"],
    [144, "vector"],
    [160, "vector"]
  ],
  "(anon-function 494 task-control)": [[16, "event-message-block"]],
  "(anon-function 493 task-control)": [[16, "event-message-block"]],
  "(anon-function 480 task-control)": [[16, "event-message-block"]],
  "(anon-function 477 task-control)": [[16, "event-message-block"]],
  "(anon-function 476 task-control)": [[16, "event-message-block"]],
  "(anon-function 475 task-control)": [[16, "event-message-block"]],
  "(anon-function 474 task-control)": [[16, "event-message-block"]],
  "(anon-function 455 task-control)": [[16, "event-message-block"]],
  "(anon-function 445 task-control)": [[16, "event-message-block"]],
  "(anon-function 435 task-control)": [[16, "event-message-block"]],
  "(anon-function 426 task-control)": [[16, "event-message-block"]],
  "(anon-function 425 task-control)": [[16, "event-message-block"]],
  "(anon-function 415 task-control)": [[16, "event-message-block"]],
  "(anon-function 414 task-control)": [[16, "event-message-block"]],
  "(anon-function 403 task-control)": [[16, "event-message-block"]],
  "(anon-function 400 task-control)": [[16, "event-message-block"]],
  "(anon-function 393 task-control)": [[16, "event-message-block"]],
  "(anon-function 390 task-control)": [[16, "event-message-block"]],
  "(anon-function 383 task-control)": [[16, "event-message-block"]],
  "(anon-function 380 task-control)": [[16, "event-message-block"]],
  "(anon-function 369 task-control)": [[16, "event-message-block"]],
  "(anon-function 368 task-control)": [[16, "event-message-block"]],
  "(anon-function 367 task-control)": [[16, "event-message-block"]],
  "(anon-function 366 task-control)": [[16, "event-message-block"]],
  "(anon-function 365 task-control)": [[16, "event-message-block"]],
  "(anon-function 364 task-control)": [[16, "event-message-block"]],
  "(anon-function 363 task-control)": [[16, "event-message-block"]],
  "(anon-function 362 task-control)": [[16, "event-message-block"]],
  "(anon-function 337 task-control)": [[16, "event-message-block"]],
  "(anon-function 336 task-control)": [[16, "event-message-block"]],
  "(anon-function 286 task-control)": [[16, "event-message-block"]],
  "(anon-function 227 task-control)": [[16, "event-message-block"]],
  "(anon-function 38 task-control)": [[16, "event-message-block"]],
  "(anon-function 28 task-control)": [[16, "event-message-block"]],
  "(method 10 border-plane)": [[16, "vector"]],
  "(method 9 game-info)": [[16, "event-message-block"]],
  "(method 9 continue-point)": [[16, "vector"]],
  "(method 9 game-save)": [[16, "file-stream"]],
  "(method 10 game-save)": [[16, "file-stream"]],
  "vector-vector-deg-slerp!": [
    [16, "vector"],
    [32, "vector"],
    [48, "quaternion"],
    [64, "quaternion"],
    [80, "quaternion"],
    [96, "vector"]
  ],
  "closest-pt-in-triangle": [
    [16, "vector"],
    [32, "vector"],
    [48, "vector"]
  ],
  "vector-circle-tangent-new": [
    [16, "sphere"],
    [32, "vector"],
    [48, "vector"]
  ],
  "vector-circle-tangent": [
    [16, "sphere"],
    [32, "vector"],
    [48, "vector"],
    [64, "vector"]
  ],
  "vector-plane-distance": [[16, "vector"]],
  "curve-length": [
    [16, "vector"],
    [32, "vector"]
  ],
  "curve-closest-point": [
    [16, "vector"],
    [32, "vector"]
  ],
  "(method 27 seagull)": [
    [16, "vector"],
    [32, "vector"]
  ],
  "add-debug-air-box": [
    [16, "vector"],
    [32, "vector"]
  ],
  "mem-size": [[16, "memory-usage-block"]],
  "display-loop": [[16, "sphere"]],
  "(method 14 curve-control)": [[16, "vector"]],
  "(method 19 path-control)": [
    [16, "vector"],
    [32, "vector"],
    [48, "vector"],
    [64, "vector"]
  ],
  "progress-allowed?": [[16, "event-message-block"]],
  "(method 9 align-control)": [
    [16, "matrix"],
    [80, "quaternion"]
  ],
  "(method 10 align-control)": [[16, "vector"]],
  "(method 15 load-state)": [
    [16, "event-message-block"],
    [96, "event-message-block"]
  ],

  "(method 43 farmer)": [[16, "vector"]],

  "yakow-post": [
    [16, "vector"],
    [32, "vector"],
    [48, "vector"],
    [64, "vector"],
    [80, "vector"],
    [96, "vector"]
  ],

  "anim-tester-save-object-seqs": [[16, "file-stream"]],
  "anim-test-obj-list-handler": [[16, "event-message-block"]],
  "anim-test-anim-list-handler": [[16, "event-message-block"]],
  "anim-test-sequence-list-handler": [[16, "event-message-block"]],
  "anim-test-edit-seq-insert-item": [[16, "event-message-block"]],
  "anim-test-edit-sequence-list-handler": [
    [112, "event-message-block"],
    [16, "font-context"]
  ],
  "anim-tester-add-newobj": [[16, "event-message-block"]],
  "anim-tester-start": [[16, "event-message-block"]],
  "anim-tester-add-sequence": [[16, "event-message-block"]],

  "instance-tfragment-add-debug-sphere": [[16, "vector"]],

  "cam-state-from-entity": [[16, "curve"]],

  "(method 9 cam-index)": [[16, "vector"]],

  "(method 10 cam-index)": [[16, "vector"]],

  "(method 15 tracking-spline)": [
    [16, "tracking-spline-sampler"],
    [32, "tracking-point"]
  ],
  "(method 16 tracking-spline)": [
    [16, "tracking-spline-sampler"],
    [32, "vector"]
  ],
  "(method 20 tracking-spline)": [
    [16, "vector"],
    [32, "vector"]
  ],
  "(method 21 tracking-spline)": [
    [16, "tracking-spline-sampler"],
    [32, "vector"]
  ],
  "(method 22 tracking-spline)": [
    [16, "tracking-spline-sampler"],
    [32, "vector"]
  ],
  "cam-slave-init": [[16, "event-message-block"]],
  "cam-curve-pos": [
    [16, "vector"],
    [32, "vector"],
    [48, "vector"]
  ],
  "cam-calc-follow!": [
    [16, "event-message-block"],
    [96, "vector"],
    [112, "vector"],
    [128, "vector"],
    [144, "vector"]
  ],
  "mat-remove-z-rot": [
    [16, "vector"],
    [32, "matrix"]
  ],
  "slave-matrix-blend-2": [
    [16, "vector"],
    [32, "quaternion"],
    [48, "quaternion"],
    [64, "quaternion"]
  ],
  "vector-into-frustum-nosmooth!": [
    [16, "matrix"],
    [80, "vector"],
    [96, "vector"]
  ],
  "slave-set-rotation!": [
    [16, "vector"],
    [32, "matrix"],
    [96, "vector"],
    [112, "matrix"],
    [176, "vector"]
  ],
  "v-slrp2!": [
    [16, "vector"],
    [32, "vector"],
    [48, "vector"],
    [64, "matrix"],
    [128, "vector"]
  ],
  "v-slrp3!": [
    [16, "vector"],
    [32, "vector"],
    [48, "vector"],
    [64, "matrix"],
    [128, "vector"]
  ],

  "(code cam-combiner-active)": [
    [16, "vector"],
    [32, "matrix"],
    [80, "vector"],
    [96, "matrix"]
  ],
  "cam-master-init": [
    [16, "vector"],
    [32, "vector"]
  ],
  "plane-from-points": [[16, "vector"]],
  "update-view-planes": [
    [16, "view-frustum"],
    [144, "vector"],
    [160, "vector"],
    [176, "vector"],
    [192, "vector"],
    [208, "vector"],
    [224, "vector"]
  ],
  "move-camera-from-pad": [[16, "vector"]],
  "cam-free-floating-move": [[16, "camera-free-floating-move-info"]],
  "update-camera": [
    [16, "vector"],
    [32, "quaternion"],
    [48, "vector"]
  ],

  "ocean-make-trans-camera-masks": [
    [16, "vector"],
    [32, "vector"]
  ],

  "update-mood-prt-color": [[16, "vector"]],

  "update-mood-swamp": [[16, "vector"]],

  "update-mood-village1": [[16, "vector"]],

  "update-mood-maincave": [[16, "vector"]],

  "update-mood-ogre": [[16, "vector"]],

  "update-mood-finalboss": [
    [16, "vector"],
    [32, "vector"]
  ],

  "update-mood-darkcave": [
    [16, "vector"],
    [32, "vector"]
  ],

  "update-mood-citadel": [
    [16, "vector"],
    [32, "vector"],
    [48, "vector"],
    [64, "vector"],
    [80, "vector"],
    [96, "vector"],
    [112, "vector"],
    [128, "vector"]
  ],

  "update-mood-jungleb": [
    [16, "vector"],
    [32, "vector"],
    [48, "vector"]
  ],

  "update-mood-sunken": [
    [16, "vector"],
    [32, "vector"],
    [48, "vector"],
    [64, "vector"]
  ],

  "update-mood-village2": [
    [16, "vector"],
    [32, "vector"],
    [48, "vector"],
    [64, "vector"]
  ],

  "update-mood-rolling": [
    [16, "vector"] // TODO - really not sure about this one
  ],

  "update-mood-village3": [
    [16, "vector"],
    [32, "vector"],
    [48, "vector"],
    [64, "vector"],
    [80, "vector"],
    [96, "vector"]
  ],

  "ocean-transition-check": [[16, "vector"]],

  "ocean-trans-add-upload-strip": [[16, "vector"]],

  "draw-ocean-transition-seams": [[16, "sphere"]],

  "(method 32 mayor)": [[16, "event-message-block"]],

  "(method 43 mayor)": [[16, "vector"]],

  "(method 10 tippy)": [[16, "vector"]],

  "compute-and-draw-shadow": [
    [16, "vector"],
    [32, "vector"],
    [48, "sparticle-cpuinfo"] // kinda a guess
  ],

  "find-ground-and-draw-shadow": [
    [16, "vector"],
    [32, "vector"],
    [48, "collide-tri-result"]
  ],

  "(method 20 collide-cache)": [[16, "vector"]],

  "(method 12 wobbler)": [[16, "vector"]],

  "(method 12 twister)": [[16, "matrix"]],

  "target-on-end-of-teetertotter?": [
    [16, "vector"],
    [32, "vector"]
  ],

  "(event teetertotter-launch)": [[16, "event-message-block"]],

  "(method 17 rigid-body)": [[16, "vector"]],

  "matrix-3x3-triple-transpose-product": [
    [16, "matrix"],
    [80, "matrix"]
  ],

  "(method 10 rigid-body)": [[16, "quaternion"]],

  "(method 13 rigid-body)": [
    [16, "vector"],
    [32, "vector"]
  ],

  "(method 16 rigid-body)": [
    [16, "vector"],
    [32, "vector"]
  ],

  "(method 14 rigid-body)": [
    [16, "vector"],
    [32, "vector"]
  ],

  "(method 18 rigid-body)": [[16, "vector"]],

  "(method 24 rigid-body-platform)": [[16, "vector"]],

  "(method 26 rigid-body-platform)": [[16, "vector"]],

  "(method 27 rigid-body-platform)": [[16, "vector"]],

  "(method 22 water-anim)": [[16, "vector"]],

  "(anon-function 9 plat-eco)": [[16, "event-message-block"]],

  "(trans plat-button-move-downward sunken-elevator)": [
    [16, "vector"],
    [32, "vector"],
    [48, "event-message-block"]
  ],

  "(method 29 sunken-elevator)": [[16, "vector"]],
  "(anon-function 0 title-obs)": [[16, "font-context"]],

  "print-game-text": [[16, "font-context"]],

  "draw-string-xy": [[16, "font-context"]],

  "(method 50 nav-enemy)": [[16, "vector"]],

  "nav-enemy-init-by-other": [[16, "vector"]],

  "nav-enemy-turn-to-face-point": [[16, "vector"]],

  "nav-enemy-facing-point?": [[16, "vector"]],

  "nav-enemy-jump-post": [[16, "vector"]],

  "(method 41 nav-enemy)": [
    [16, "vector"],
    [32, "vector"]
  ],

  "nav-enemy-falling-post": [
    [16, "vector"] // TODO - check collide-shape-moving::62(type, vector, float)
  ],

  "nav-enemy-death-post": [
    [16, "vector"] // TODO - check collide-shape-moving::62(type, vector, float)
  ],

  "nav-enemy-jump-land-post": [
    [16, "vector"],
    [32, "vector"]
  ],

  "nav-enemy-facing-direction?": [
    [16, "vector"],
    [32, "vector"]
  ],

  "nav-enemy-initialize-custom-jump": [
    [16, "vector"],
    [32, "vector"]
  ],

  "nav-enemy-flee-post": [
    [16, "vector"],
    [32, "vector"]
  ],

  "(enter nav-enemy-jump-land nav-enemy)": [[16, "vector"]],
  "(code nav-enemy-die nav-enemy)": [[16, "event-message-block"]],
  "(enter nav-enemy-die nav-enemy)": [[16, "event-message-block"]],
  "(trans nav-enemy-flee nav-enemy)": [[16, "event-message-block"]],
  "(trans nav-enemy-patrol nav-enemy)": [[16, "event-message-block"]],

  "(method 73 nav-enemy)": [[16, "event-message-block"]],

  "(method 43 nav-enemy)": [[16, "event-message-block"]],

  "nav-enemy-send-attack": [[16, "event-message-block"]],

  "birth-pickup-at-point": [[16, "vector"]],

  "merc-blend-shape": [[16, ["array", "int16", 128]]],

  "(method 43 bird-lady)": [[16, "vector"]],

  "(method 32 bird-lady-beach)": [[16, "event-message-block"]],

  "muse-to-idle": [[16, "event-message-block"]],

  "(method 32 sculptor)": [[16, "event-message-block"]],

  "(method 43 sculptor)": [[16, "vector"]],

  "(method 32 geologist)": [[16, "event-message-block"]],

  "(method 43 geologist)": [[16, "vector"]],

  "(method 32 oracle)": [[16, "event-message-block"]],

  "(method 11 oracle)": [
    [16, "vector"],
    [32, "event-message-block"]
  ],

  "(method 32 explorer)": [[16, "event-message-block"]],

  "(method 43 explorer)": [[16, "vector"]],

  "(method 32 assistant)": [[16, "event-message-block"]],

  "(method 43 assistant)": [[16, "vector"]],

  "(code idle assistant)": [
    [16, "vector"],
    [32, "vector"]
  ],

  "check-drop-level-assistant": [[16, "vector"]],

  "(method 32 sage)": [[16, "event-message-block"]],

  "(method 43 sage)": [[16, "vector"]],

  "(trans idle sage)": [[16, "event-message-block"]],

  "(method 32 gambler)": [[16, "event-message-block"]],

  "(method 43 gambler)": [[16, "vector"]],

  "(method 32 warrior)": [[16, "event-message-block"]],

  "(method 43 warrior)": [[16, "vector"]],

  "(exit play-anim warrior)": [[16, "event-message-block"]],

  "minershort-trans-hook": [[16, "vector"]],

  "(method 32 minershort)": [[16, "event-message-block"]],

  "(exit play-anim minershort)": [[16, "event-message-block"]],

  "(method 43 minershort)": [[16, "vector"]],

  "(method 33 progress)": [[16, "event-message-block"]],
  "hide-progress-screen": [[16, "event-message-block"]],
  "progress-init-by-other": [[16, "quaternion"]],
  "(post progress-debug)": [[16, "font-context"]],
  "(post progress-normal)": [[16, "font-context"]],
  "(code progress-normal)": [[16, "event-message-block"]],
  "fuel-cell-progress-hud-orbit-callback": [
    [16, "vector"],
    [32, "vector"]
  ],
  "(method 24 progress)": [[16, "font-context"]],
  "(method 25 progress)": [[16, "font-context"]],
  "(method 26 progress)": [[16, "font-context"]],
  "(method 17 progress)": [[16, "font-context"]],
  "(method 28 progress)": [[16, "font-context"]],
  "(method 27 progress)": [[16, "font-context"]],

  "(method 11 fact-info-target)": [[16, "event-message-block"]],

  "(anon-function 6 game-info)": [[16, "event-message-block"]],

  "(anon-function 8 game-info)": [[16, "event-message-block"]],

  "(method 24 game-info)": [[16, "scf-time"]],

  "auto-save-post": [
    [16, "font-context"],
    [112, "font-context"]
  ],

  "auto-save-init-by-other": [[16, "event-message-block"]],

  "(code error auto-save)": [[16, "event-message-block"]],

  "(code done auto-save)": [[16, "event-message-block"]],

  "update-time-of-day": [
    [16, "(array float)"], // TODO - broken!
    [48, "vector"]
  ],

  "check-drop-level-rain": [[16, "vector"]],

  "update-rain": [
    [16, "vector"],
    [32, "vector"],
    [48, "event-message-block"]
  ],

  "sparticle-track-sun": [[16, "vector"]],

  "(method 16 target)": [
    [16, "vector"],
    [32, "vector"],
    [48, "vector"]
  ],

  "vector-local+!": [[16, "vector"]],

  "move-forward": [
    [16, "vector"],
    [32, "vector"]
  ],

  "set-forward-vel": [[16, "vector"]],

  "delete-back-vel": [
    [16, "vector"],
    [32, "vector"]
  ],

  "set-side-vel": [[16, "vector"]],

  "build-conversions": [[16, "vector"]],

  "vector-turn-to": [
    [16, "vector"],
    [32, "vector"]
  ],

  "warp-vector-into-surface!": [[16, "matrix"]],

  "vector<-pad-in-surface!": [[16, "vector"]],

  "local-pad-angle": [
    [16, "vector"],
    [32, "vector"]
  ],

  "turn-around?": [
    [16, "vector"],
    [32, "vector"]
  ],

  "target-move-dist": [[16, "vector"]],

  "turn-to-vector": [
    [16, "vector"],
    [32, "vector"]
  ],

  "add-thrust": [
    [16, "vector"],
    [32, "vector"],
    [48, "vector"],
    [64, "vector"],
    [80, "vector"],
    [96, "vector"],
    [112, "vector"],
    [128, "vector"],
    [144, "vector"],
    [160, "vector"],
    [176, "vector"],
    [192, "vector"],
    [208, "vector"],
    [224, "vector"]
  ],

  "add-gravity": [
    [16, "vector"],
    [32, "vector"],
    [48, "vector"],
    [64, "vector"]
  ],

  "target-compute-slopes": [
    [16, "vector"],
    [32, "vector"],
    [48, "matrix"]
  ],

  "do-rotations2": [
    [16, "vector"],
    [32, "quaternion"],
    [48, "quaternion"]
  ],

  "level-setup": [[16, "event-message-block"]],

  "flag-setup": [
    [16, "vector"],
    [32, "event-message-block"],
    [112, "vector"],
    [128, "vector"],
    [144, "vector"],
    [160, "vector"]
  ],

  "target-compute-edge": [
    [16, "event-message-block"],
    [96, "vector"],
    [112, "vector"]
  ],

  "target-compute-edge-rider": [
    [16, "event-message-block"],
    [96, "vector"]
  ],

  "target-calc-camera-pos": [[16, "vector"]],

  "joint-points": [
    [16, "vector"],
    [32, "vector"]
  ],

  "target-real-post": [
    [16, "vector"],
    [32, "vector"],
    [48, "vector"]
  ],

  "target-swim-post": [[16, "vector"]],

  "target-no-stick-post": [[16, "vector"]],

  "target-no-move-post": [
    [16, "overlaps-others-params"] // a total guess
  ],

  "target-slide-down-post": [
    [16, "vector"],
    [32, "vector"],
    [48, "vector"],
    [64, "matrix"]
  ],

  "target-no-ja-move-post": [
    [16, "overlaps-others-params"] // a total guess
  ],

  "target-print-stats": [
    [16, "vector"],
    [32, "vector"],
    [48, "vector"]
  ],

  "target-compute-pole": [
    [16, "vector"],
    [32, "vector"],
    [48, "vector"],
    [64, "vector"],
    [80, "event-message-block"],
    [160, "vector"],
    [176, "vector"],
    [192, "vector"]
  ],

  "can-exit-duck?": [
    [16, "collide-using-spheres-params"],
    [48, ["inline-array", "sphere", 2]]
  ],

  "(method 32 evilbro)": [[16, "event-message-block"]],

  "(exit play-anim evilbro)": [[16, "event-message-block"]],

  "(method 29 basebutton)": [[16, "event-message-block"]],

  "(code use warp-gate)": [[16, "event-message-block"]],

  "(trans use warp-gate)": [[16, "event-message-block"]],

  "(anon-function 1 basebutton)": [
    [16, "vector"],
    [32, "vector"],
    [48, "event-message-block"]
  ],

  "(code target-warp-out)": [
    [16, "event-message-block"],
    [96, "vector"],
    [112, "vector"]
  ],

  "dm-anim-tester-func": [[16, "event-message-block"]],

  "update-actor-vis-box": [[16, "vector"]],

  "(method 14 level-group)": [
    [16, "vector"],
    [32, "vector"]
  ],

  "(trans falling beach-rock)": [
    [16, "vector"],
    [32, "vector"],
    [48, "vector"],
    [64, "vector"],
    [80, "vector"],
    [96, "vector"]
  ],

  "(code falling beach-rock)": [[16, "event-message-block"]],

  "(method 11 beach-rock)": [[16, "vector"]],

  "birth-func-copy-target-y-rot": [[16, "matrix"]],

  "birth-func-ground-orient": [
    [16, "vector"],
    [32, "collide-tri-result"],
    [128, "vector"],
    [144, "quaternion"],
    [160, "quaternion"]
  ],

  "birth-func-target-orient": [
    [32, "vector"],
    [48, "vector"], // unused
    [64, "quaternion"],
    [80, "quaternion"]
  ],

  "birth-func-vector-orient": [
    [16, "vector"],
    [32, "vector"], // unused
    [48, "quaternion"]
  ],

  "part-tracker-track-target-joint": [[16, "vector"]],

  "process-drawable-burn-effect": [
    [16, "rgbaf"],
    [32, "rgbaf"],
    [48, "vector"]
  ],

  "(anon-function 27 projectiles)": [[16, "vector"]],

  "projectile-collision-reaction": [
    [16, "vector"],
    [32, "vector"],
    [48, "matrix"],
    [96, "vector"],
    [112, "event-message-block"],
    [192, "vector"],
    [208, "vector"]
  ],

  "(event projectile-moving projectile)": [[16, "event-message-block"]],

  "(code projectile-moving projectile)": [[16, "vector"]],

  "projectile-update-velocity-space-wars": [
    [16, "vector"],
    [32, "vector"],
    [48, "vector"],
    [64, "vector"]
  ],

  "(code projectile-die projectile)": [[16, "event-message-block"]],

  "projectile-init-by-other": [[16, "collide-edge-hold-list"]],

  "(method 27 projectile-yellow)": [[16, "vector"]],

  "spawn-projectile-blue": [
    [16, "vector"],
    [32, "vector"]
  ],

  "(enter plat-button-move-downward jungle-elevator)": [
    [16, "event-message-block"]
  ],

  "(trans plat-button-move-downward jungle-elevator)": [
    [16, "vector"],
    [32, "vector"],
    [48, "event-message-block"]
  ],

  "(method 29 jungle-elevator)": [[16, "vector"]],

  "(event bouncer-wait)": [[16, "event-message-block"]],

  "hopper-find-ground": [
    [16, "vector"],
    [32, "collide-tri-result"]
  ],

  "blocking-plane-init-by-other": [[16, "matrix"]],

  "evilsib-trans-hook-wait": [[16, "event-message-block"]],

  "(method 32 sequenceB)": [[16, "event-message-block"]],

  "(event play-anim sequenceB)": [[16, "event-message-block"]],

  "(exit play-anim sequenceB)": [[16, "event-message-block"]],

  "sequenceC-can-trans-hook-2": [
    [16, "vector"],
    [32, "event-message-block"]
  ],

  "sequenceC-can-trans-hook": [[16, "event-message-block"]],

  "(method 32 sequenceC)": [[16, "event-message-block"]],

  "sequenceC-trans-hook": [[16, "vector"]],

  "(trans hidden assistant-firecanyon)": [[16, "font-context"]],

  "(method 32 sage-bluehut)": [[16, "event-message-block"]],

  "(exit play-anim sage-bluehut)": [[16, "event-message-block"]],

  "(method 43 sage-bluehut)": [[16, "vector"]],

  "(method 37 sharkey)": [[16, "vector"]],

  "(method 39 sharkey)": [[16, "vector"]],

  "sharkey-notice-player?": [[16, "event-message-block"]],

  "sharkey-move-to-attack-position": [
    [16, "vector"],
    [32, "vector"],
    [48, "vector"]
  ],

  "(code nav-enemy-attack sharkey)": [
    [16, "vector"],
    [32, "vector"],
    [48, "event-message-block"]
  ],

  "(trans nav-enemy-chase sharkey)": [[16, "event-message-block"]],

  "(method 43 lurkercrab)": [
    [16, "vector"],
    [32, "vector"]
  ],

  "(enter idle assistant-lavatube-end)": [[16, "event-message-block"]],

  "target-has-all-the-cells?": [[16, "event-message-block"]],

  "(code idle power-left)": [[16, "event-message-block"]],

  "(code jump powercellalt)": [[16, "trajectory"]],

  "(enter target-final-door)": [[16, "event-message-block"]],

  "(exit target-final-door)": [[16, "event-message-block"]],

  "(code target-final-door)": [
    [16, "vector"],
    [32, "vector"],
    [48, "vector"],
    [64, "event-message-block"]
  ],

  "(method 43 aphid)": [[16, "event-message-block"]],

  "(code nav-enemy-give-up aphid)": [[16, "vector"]],

  "aphid-init-by-other": [
    [16, "vector"],
    [32, "event-message-block"]
  ],

  "voicebox-track": [
    [16, "vector"],
    [32, "vector"],
    [48, "vector"],
    [64, "quaternion"],
    [80, "vector"],
    [96, "vector"],
    [112, "event-message-block"]
  ],

  "crate-standard-event-handler": [[16, "event-message-block"]],

  "plat-trans": [[16, "vector"]],

  "(code door-closing eco-door)": [[16, "overlaps-others-params"]],

  "(code door-open eco-door)": [[16, "event-message-block"]],

  "(code door-opening eco-door)": [[16, "event-message-block"]],

  "(code door-closed eco-door)": [[16, "event-message-block"]],

  "(code plat-button-teleport-to-other-end plat-button)": [[16, "vector"]],

  "plat-button-camera-on": [[16, "event-message-block"]],

  "plat-button-camera-off": [[16, "event-message-block"]],

  "(trans plat-button-move-downward plat-button)": [[16, "vector"]],

  "(trans plat-button-move-upward plat-button)": [[16, "vector"]],

  "(event plat-idle plat-eco)": [[16, "event-message-block"]],

  "(trans plat-idle plat-eco)": [[16, "vector"]],

  "(anon-function 8 plat-eco)": [[16, "event-message-block"]],

  "(anon-function 7 plat-eco)": [
    [16, "vector"] // code
  ],

  "(event drop-plat-idle)": [[16, "event-message-block"]],

  "(code drop-plat-rise)": [[16, "vector"]],

  "(post drop-plat-rise)": [[16, "quaternion"]],

  "(code drop-plat-drop)": [[16, "vector"]],

  "(post drop-plat-drop)": [[16, "quaternion"]],

  "(method 21 drop-plat)": [
    [16, "vector"],
    [32, "vector"],
    [48, "vector"]
  ],

  "citb-drop-plat-spawn-children": [
    [16, "vector"],
    [32, "vector"]
  ],

  "citb-drop-plat-drop-all-children": [[16, "event-message-block"]],

  "citb-drop-plat-drop-children": [[16, "event-message-block"]],

  "(event plat-flip-idle)": [[16, "event-message-block"]],

  "(code plat-flip-idle)": [[16, "vector"]],

  "(method 27 square-platform)": [
    [16, "vector"],
    [32, "vector"]
  ],

  "(event wedge-plat-tip)": [[16, "event-message-block"]],

  "(event wedge-plat-outer-tip)": [[16, "event-message-block"]],

  "(event wall-plat-extending)": [[16, "event-message-block"]],

  "(code wall-plat-extending)": [[16, "vector"]],

  "(event wall-plat-retracting)": [[16, "event-message-block"]],

  "(code wall-plat-retracting)": [[16, "vector"]],

  "(event wall-plat-sync-idle)": [[16, "event-message-block"]],

  "(code wall-plat-sync-idle)": [[16, "vector"]],

  "(method 11 wall-plat)": [[16, "vector"]],

  "reset-target-tracking": [[16, "vector"]],
  "reset-drawable-tracking": [[16, "vector"]],

  "master-track-target": [
    [16, "vector"],
    [32, "vector"],
    [48, "vector"],
    [64, "collide-tri-result"],
    [160, "vector"],
    [176, "vector"],
    [192, "vector"],
    [208, "vector"],
    [224, "vector"]
  ],
  "master-unset-region": [[16, "event-message-block"]],
  "master-base-region": [
    [16, "vector"],
    [32, "event-message-block"]
  ],
  "master-switch-to-entity": [[32, "event-message-block"]],
  "master-check-regions": [[16, "event-message-block"]],

  "cam-circular-position-into-max-angle": [
    [16, "matrix"],
    [80, "matrix"],
    [144, "vector"],
    [160, "vector"]
  ],
  "cam-circular-position": [
    [16, "vector"],
    [32, "vector"]
  ],
  "cam-circular-code": [[16, "vector"]],
  "(anon-function 37 cam-states)": [
    [48, "vector"],
    [64, "event-message-block"],
    [16, "vector"],
    [32, "vector"]
  ],
  "cam-string-find-position-rel!": [
    [16, "vector"],
    [32, "vector"],
    [48, "collide-tri-result"],
    [144, "matrix"]
  ],
  "cam-los-spline-collide": [
    [16, "vector"],
    [32, "vector"],
    [48, "vector"]
  ],

  "(event cam-master-active)": [
    [16, "event-message-block"],
    [96, "vector"],
    [112, "vector"]
  ],

  "(code cam-master-active)": [[16, "event-message-block"]],

  "(exit cam-eye)": [[16, "event-message-block"]],

  "(code cam-fixed)": [[16, "vector"]],

  "(enter cam-eye)": [[16, "vector"]],

  "(enter cam-billy)": [[16, "vector"]],

  "(code cam-pov180)": [
    [16, "vector"],
    [32, "vector"],
    [48, "vector"],
    [64, "vector"]
  ],

  "(enter cam-fixed-read-entity)": [
    [16, "vector"],
    [32, "event-message-block"]
  ],

  "(enter cam-pov-track)": [
    [16, "vector"],
    [32, "event-message-block"]
  ],

  "(code cam-decel)": [
    [16, "vector"],
    [32, "vector"],
    [48, "event-message-block"]
  ],

  "(code cam-eye)": [
    [16, "vector"],
    [32, "matrix"],
    [96, "vector"],
    [112, "vector"],
    [128, "vector"]
  ],

  "(code cam-billy)": [
    [16, "vector"],
    [32, "vector"],
    [48, "vector"],
    [64, "vector"],
    [80, "matrix"]
  ],

  "(enter cam-standoff-read-entity)": [
    [16, "vector"],
    [32, "vector"],
    [48, "vector"],
    [64, "event-message-block"]
  ],

  "(code cam-endlessfall)": [
    [16, "matrix"],
    [80, "vector"],
    [96, "vector"]
  ],

  "(enter cam-spline)": [
    [16, "vector"],
    [32, "vector"],
    [48, "vector"],
    [64, "vector"],
    [80, "event-message-block"]
  ],

  "(code cam-spline)": [[16, "curve"]],

  "(enter cam-circular)": [
    [16, "vector"],
    [32, "vector"],
    [48, "vector"],
    [64, "event-message-block"]
  ],

  "los-cw-ccw": [
    [16, "vector"],
    [32, "vector"],
    [48, "matrix"],
    [112, "vector"]
  ],

  "cam-string-follow": [
    [16, "vector"],
    [32, "vector"],
    [48, "vector"],
    [64, "vector"]
  ],

  "cam-string-line-of-sight": [
    [16, "clip-travel-vector-to-mesh-return-info"],
    [176, "vector"],
    [192, "vector"],
    [208, "vector"],
    [224, "vector"],
    [240, "vector"],
    [256, "vector"]
  ],

  "cam-string-joystick": [
    [16, "vector"],
    [32, "matrix"],
    [96, "vector"],
    [112, "vector"]
  ],

  "cam-string-find-hidden": [
    [16, "collide-tri-result"],
    [112, "vector"],
    [128, "vector"]
  ],

  "cam-string-move": [
    [16, "vector"],
    [32, "vector"],
    [48, "vector"],
    [64, "vector"],
    [80, "vector"],
    [96, "collide-tri-result"],
    [192, "vector"],
    [208, "vector"],
    [224, "vector"]
  ],

  "cam-string-code": [
    [16, "vector"],
    [32, "vector"]
  ],

  "(event cam-string)": [[16, "vector"]],

  "(trans cam-stick)": [
    [16, "matrix"],
    [80, "vector"],
    [96, "vector"],
    [112, "vector"]
  ],
  "cam-bike-code": [
    [16, "matrix"],
    [80, "vector"],
    [96, "vector"],
    [112, "vector"],
    [128, "vector"],
    [144, "vector"],
    [160, "vector"],
    [176, "collide-tri-result"],
    [272, "vector"]
  ],

  "cam-stick-code": [
    [16, "vector"],
    [32, "vector"],
    [48, "vector"],
    [64, "vector"],
    [80, "vector"],
    [96, "collide-tri-result"],
    [192, "vector"]
  ],

  "(enter cam-string)": [
    [16, "vector"],
    [32, "collide-tri-result"],
    [128, "vector"],
    [144, "vector"],
    [160, "vector"]
  ],

  "cam-los-collide": [
    [16, "vector"],
    [32, "vector"],
    [48, "vector"],
    [64, "vector"],
    [80, "vector"],
    [96, "vector"],
    [112, "vector"],
    [128, "vector"],
    [144, "vector"],
    [160, "vector"],
    [176, "vector"],
    [192, "vector"],
    [208, "vector"]
  ],

  "(code cam-point-watch)": [
    [16, "vector"],
    [32, "vector"],
    [48, "vector"],
    [64, "matrix"]
  ],

  "(code cam-orbit)": [
    [16, "vector"],
    [32, "vector"]
  ],

  "(enter cam-free-floating)": [[16, "event-message-block"]],

  "(enter cam-orbit)": [[16, "vector"]],

  "(method 25 pov-camera)": [[16, "event-message-block"]],

  "(code pov-camera-start-playing pov-camera)": [[16, "event-message-block"]],

  "(code pov-camera-done-playing pov-camera)": [[16, "event-message-block"]],

  "debug-set-camera-pos-rot!": [[16, "event-message-block"]],

  "camera-master-debug": [[16, "vector"]],

  "(method 23 tracking-spline)": [
    [16, "vector"],
    [32, "vector"]
  ],

  "master-draw-coordinates": [
    [16, "vector"],
    [32, "vector"],
    [48, "matrix"]
  ],

  "camera-slave-debug": [
    [16, "vector"],
    [32, "vector"],
    [48, "matrix"],
    [112, "vector"],
    [128, "curve"],
    [160, "vector"],
    [176, "vector"],
    [192, "vector"]
  ],

  "cam-debug-draw-tris": [[16, "vector4w"]],

  "cam-collision-record-draw": [
    [16, "vector4w"],
    [32, "vector4w"],
    [48, "collide-mesh-cache-tri"],
    [144, "vector"]
  ],

  "debug-euler": [
    [16, "euler-angles"],
    [32, "matrix"]
  ],

  "v-slrp!": [
    [16, "vector"],
    [32, "vector"],
    [48, "vector"]
  ],

  "interp-test": [
    [16, "vector"],
    [32, "vector"]
  ],

  "cam-layout-save-cam-trans": [[16, "vector"]],

  "cam-layout-save-pivot": [[16, "vector"]],

  "cam-layout-save-interesting": [[16, "vector"]],

  "cam-layout-save-align": [[16, "vector"]],

  "clmf-cam-flag-toggle": [[16, "clmf-cam-flag-toggle-info"]],

  "interp-test-deg": [
    [16, "vector"],
    [32, "vector"]
  ],

  "clmf-pos-rot": [
    [16, "vector"],
    [32, "vector"],
    [48, "matrix"],
    [112, "matrix"],
    [176, "vector"]
  ],

  "clmf-input": [
    [16, "matrix"],
    [80, "vector"]
  ],

  "cam-layout-entity-info": [
    [16, "matrix"],
    [80, "vector"],
    [96, "vector"],
    [112, "vector"],
    [128, "vector"],
    [144, "curve"],
    [176, "vector"],
    [192, "vector"],
    [208, "vector"],
    [224, "curve"],
    [256, "vector"],
    [272, "vector"],
    [288, "vector"],
    [304, "curve"],
    [336, "vector"],
    [352, "vector"],
    [368, "interp-test-info"],
    [432, "vector"]
  ],

  "clmf-save-single": [[16, "file-stream"]],

  "pov-camera-play-and-reposition": [[16, "event-message-block"]],

  "cam-layout-entity-volume-info-create": [
    [32, "vector"],
    [48, "vector"],
    [64, "vector"],
    [80, "vector"],
    [96, "vector"],
    [112, "vector"],
    [128, "vector"],
    [144, "vector"]
  ],

  "(code plunger-lurker-plunge)": [[16, "event-message-block"]],
  "(event flying-lurker-fly)": [[16, "event-message-block"]],
  "(trans flying-lurker-fly)": [[16, "event-message-block"]],
  "flying-lurker-handler": [[16, "event-message-block"]],
  "flying-lurker-play-intro": [[16, "event-message-block"]],
  "(code flying-lurker-start)": [[16, "event-message-block"]],
  "(event flying-lurker-clone)": [[16, "event-message-block"]],
  "(event flying-lurker-idle)": [[16, "event-message-block"]],
  "(code flying-lurker-idle)": [[16, "event-message-block"]],
  "flying-lurker-calc-speed": [
    [16, "vector"],
    [32, "vector"]
  ],
  "(method 20 flying-lurker)": [
    [16, "collide-tri-result"],
    [112, "vector"],
    [128, "vector"],
    [144, "bounding-box"],
    [176, "vector"]
  ],
  "flying-lurker-rotate": [
    [16, "matrix"],
    [80, "matrix"],
    [144, "vector"],
    [160, "vector"]
  ],

  "(method 18 collide-cache)": [[16, "collide-puls-work"]],

  "kill-current-level-hint": [[16, "event-message-block"]],
  "(exit level-hint-sidekick)": [[16, "event-message-block"]],
  "(method 14 level-hint)": [[16, "font-context"]],
  "(code level-hint-error)": [[16, "font-context"]],
  "ambient-type-hint": [[16, "font-context"]],
  "ambient-type-sound": [[32, "sound-spec"]],
  "ambient-type-sound-loop": [[16, "sound-spec"]],

  "(trans windmill-one-idle)": [
    [16, "vector"]
  ],

  "move-grottopole-to-position": [
    [16, "vector"]
  ],

  "flying-rock-init-by-other": [
    [16, "vector"]
  ],

  "(event flutflutegg-idle)": [
    [16, "vector"]
  ],

  "(trans flutflutegg-idle)": [
    [16, "vector"]
  ],

  "(event flutflutegg-physics)": [
    [16, "vector"]
  ],

  "(code flutflutegg-physics-fall)": [
    [16, "vector"],
    [32, "quaternion"]
  ],

  "(code flutflutegg-physics)": [
    [16, "vector"],
    [32, "quaternion"]
  ],

  "(code flying-rock-rolling)": [
    [16, "vector"],
    [32, "vector"],
    [48, "vector"]
  ],

  "move-grottopole": [
    [16, "vector"],
    [32, "vector"]
  ],

  "(code ecoventrock-break)": [
    [16, "event-message-block"],
    [96, "vector"],
    [112, "vector"]
  ],

  "beachcam-spawn": [
    [16, "event-message-block"]
  ],

  "(anon-function 8 beach-obs)": [
    [16, "event-message-block"]
  ],

  "(code target-warp-in)": [
    [16, "vector"],
    [32, "event-message-block"]
  ],

  "(trans active warp-gate)": [
    [16, "vector"],
    [32, "event-message-block"]
  ],

  "(code idle warp-gate)": [
    [16, "vector"],
    [32, "font-context"]
  ],

  "(code active warp-gate)": [
    [16, "font-context"]
  ],

  "(event basebutton-up-idle warp-gate-switch)": [
    [16, "event-message-block"]
  ],

  "(method 31 warp-gate-switch)": [
    [16, "event-message-block"]
  ],

  "(trans basebutton-up-idle warp-gate-switch)": [
    [16, "event-message-block"]
  ],

  "(event basebutton-down-idle warp-gate-switch)": [
    [16, "event-message-block"]
  ],

  "(code basebutton-going-down warp-gate-switch)": [
    [16, "event-message-block"]
  ],

  "(code idle citb-arm-section)": [
    [16, "vector"],
    [32, "vector"]
  ],

  "(event citb-disc-idle)": [
    [16, "event-message-block"]
  ],

  "(post plat-path-active citb-launcher)": [
    [16, "event-message-block"]
  ],

  "(event citb-robotboss-idle)": [
    [16, "event-message-block"]
  ],

  "(code citb-robotboss-idle)": [
    [16, "event-message-block"]
  ],

  "citb-generator-trigger-others": [
    [16, "event-message-block"]
  ],

  "(code citb-generator-break)": [
    [16, "event-message-block"]
  ],

  "(code citadelcam-stair-plats)": [
    [16, "event-message-block"]
  ],

  "(code battlecontroller-play-intro-camera citb-battlecontroller)": [
    [16, "event-message-block"]
  ],

  "(trans cavecrystal-active)": [
    [16, "vector"]
  ],

  "(method 11 eggtop)": [
    [16, "vector"]
  ],

  "(anon-function 4 jungleb-obs)": [
    [16, "event-message-block"]
  ],

  "(event idle logtrap)": [
    [16, "event-message-block"]
  ],

  "(code pov-camera-playing precurbridgecam)": [
    [16, "event-message-block"]
  ],

  "(code precurbridge-idle)": [
    [16, "event-message-block"]
  ],

  "(code maindoor-closed)": [
    [16, "event-message-block"]
  ],

  "(method 11 maindoor)": [
    [16, "event-message-block"]
  ],

  "(code lurkerm-piston-idle)": [
    [16, "vector"]
  ],

  "starfish-spawn-child": [
    [16, "vector"]
  ],

  "(method 27 bone-platform)": [
    [16, "vector"]
  ],

  "(event breakaway-idle)": [
    [16, "event-message-block"]
  ],

  "mistycam-spawn": [
    [16, "event-message-block"]
  ],

  "mis-bone-bridge-event-handler": [
    [16, "vector"],
    [32, "vector"],
    [48, "vector"],
    [64, "event-message-block"]
  ],

  "misty-cam-restore": [
    [16, "vector"],
    [32, "matrix"],
    [96, "event-message-block"]
  ],

  "(trans allpontoons-be-clone)": [
    [16, "vector"],
    [32, "vector"],
    [48, "vector"],
    [64, "vector"],
    [80, "vector"],
    [96, "vector"]
  ],

  "fireboulder-hover-stuff": [
    [16, "vector"]
  ],

  "(enter fireboulder-hover)": [
    [16, "vector"]
  ],

  "boulder1-trans": [
    [16, "vector"],
    [32, "event-message-block"]
  ],

  "boulder2-trans-2": [
    [16, "vector"],
    [32, "event-message-block"]
  ],

  "boulder2-trans": [
    [16, "vector"],
    [32, "event-message-block"]
  ],

  "boulder3-trans-2": [
    [16, "vector"],
    [32, "event-message-block"]
  ],

  "boulder3-trans": [
    [16, "vector"],
    [32, "event-message-block"]
  ],

  "boulder4-trans-3": [
    [16, "vector"],
    [32, "event-message-block"]
  ],

  "boulder4-trans-2": [
    [16, "vector"],
    [32, "event-message-block"]
  ],

  "boulder4-trans": [
    [16, "vector"],
    [32, "event-message-block"]
  ],

  "(code exit-chamber-dummy-idle)": [
    [16, "vector"],
    [32, "event-message-block"]
  ],

  "(code exit-chamber-dummy-wait-to-appear)": [
    [16, "vector"],
    [32, "event-message-block"]
  ],

  "(code ogreboss-village2-throw)": [
    [16, "event-message-block"]
  ],

  "swamp-spike-default-event-handler": [
    [16, "event-message-block"]
  ],

  "swamp-spike-post": [
    [16, "event-message-block"]
  ],

  "(code balance-plat-idle)": [
    [16, "event-message-block"]
  ],

  "(code swamp-spike-idle)": [
    [16, "vector"],
    [32, "vector"]
  ],

  "(code pov-camera-playing maincavecam)": [
    [16, "event-message-block"]
  ],

  "(event idle cavetrapdoor)": [
    [16, "event-message-block"]
  ],

  "cavecrystal-light-control-caveelevator-callback": [
    [16, "vector"]
  ],

  "(method 21 caveelevator)": [
    [16, "vector"]
  ],

  "(method 20 caveelevator)": [
    [16, "vector"]
  ],

  "caveelevator-joint-callback": [
    [16, "vector"]
  ],

  "(event caveflamepots-active)": [
    [16, "attack-info"],
    [128, "event-message-block"]
  ],

  "(code pov-camera-playing sunkencam)": [
    [16, "event-message-block"]
  ],

  "dark-plant-check-target": [
    [16, "event-message-block"]
  ],

  "(code dark-plant-idle)": [
    [16, "event-message-block"]
  ],

  "(code gorge-abort-idle)": [
    [16, "event-message-block"]
  ],

  "(code gorge-finish-idle)": [
    [16, "event-message-block"]
  ],

  "(code gorge-start-race-finished)": [
    [16, "event-message-block"]
  ],

  "(code gorge-start-race-aborted)": [
    [16, "event-message-block"],
    [96, "font-context"]
  ],

  "(enter gorge-start-racing)": [
    [16, "event-message-block"]
  ],

  "(exit gorge-start-racing)": [
    [16, "event-message-block"]
  ],

  "(code gorge-start-ready)": [
    [16, "event-message-block"]
  ],

  "(code happy-plant-opening)": [
    [16, "event-message-block"],
    [96, "vector"]
  ],

  "(code pusher-idle)": [
    [16, "vector"]
  ],

  "(method 11 gorge-start)": [
    [16, "vector"]
  ],

  "(method 11 happy-plant)": [
    [16, "vector"]
  ],

  "rolling-start-init-by-other": [
    [16, "matrix"]
  ],

  "dark-plant-randomize": [
    [16, "vector"]
  ],

  "gorge-init": [
    [16, "vector"]
  ],

  "gorge-start-launch-start-banner": [
    [16, "vector"]
  ],

  "gorge-behind": [
    [16, "vector"]
  ],

  "gorge-in-front": [
    [16, "vector"]
  ],

  "race-time-read": [
    [16, "race-time"]
  ],

  "gorge-start-draw-time": [
    [16, "font-context"]
  ],

  "(event balloon-idle)": [
    [16, "event-message-block"]
  ],

  "(trans spike-up)": [
    [16, "event-message-block"]
  ],

  "(trans spike-down)": [
    [16, "event-message-block"]
  ],

  "(trans spike-idle)": [
    [16, "event-message-block"]
  ],

  "(event idle crate-darkeco-cluster)": [
    [16, "event-message-block"]
  ],

  "(event idle tntbarrel)": [
    [16, "event-message-block"]
  ],

  "(trans ogre-bridge-idle)": [
    [16, "event-message-block"]
  ],

  "(code ogre-bridge-activate)": [
    [16, "event-message-block"]
  ],

  "(event ogre-bridge-break)": [
    [16, "vector"]
  ],

  "(code ride-up gondola)": [
    [16, "event-message-block"]
  ],

  "(code ride-down gondola)": [
    [16, "event-message-block"]
  ],

  "(code idle gondola)": [
    [16, "vector"],
    [32, "vector"],
    [48, "event-message-block"],
    [128, "font-context"]
  ],

  "(code pov-camera-playing snowcam)": [
    [16, "event-message-block"]
  ],

  "(code snow-eggtop-activate)": [
    [16, "event-message-block"]
  ],

  "(event snowpusher-idle)": [
    [16, "event-message-block"]
  ],

  "(code snow-log-wait-for-master)": [
    [16, "event-message-block"]
  ],

  "(code snow-log-button-activate)": [
    [16, "event-message-block"]
  ],

  "(method 11 snow-eggtop)": [
    [16, "vector"]
  ],

  "(method 20 snow-gears)": [
    [16, "vector"]
  ],

  "(code snow-switch-activate)": [
    [16, "vector"]
  ],

  "(method 11 snow-switch)": [
    [16, "vector"]
  ],

  "(code snow-fort-gate-activate)": [
    [16, "vector"],
    [32, "vector"],
    [48, "vector"],
    [64, "vector"]
  ],

  "(code snow-spatula-idle)": [
    [16, "matrix"]
  ],

  "(enter snow-button-activate)": [
    [16, "event-message-block"]
  ],

  "(code plat-startup flutflut-plat)": [
    [16, "event-message-block"]
  ],

  "(enter flutflut-plat-appear)": [
    [16, "vector"],
    [32, "quaternion"]
  ],

  "(enter flutflut-plat-hide)": [
    [16, "vector"],
    [32, "quaternion"]
  ],

  "darkecobarrel-mover-pos": [
    [16, "vector"],
    [32, "matrix"],
    [96, "vector"],
    [112, "matrix"],
    [176, "vector"]
  ],

  "(code darkecobarrel-mover-die)": [
    [16, "vector"]
  ],

  "(code die chainmine)": [
    [16, "vector"]
  ],

  "(event idle chainmine)": [
    [16, "event-message-block"]
  ],

  "(event idle lavaballoon)": [
    [16, "event-message-block"]
  ],

  "(event darkecobarrel-mover-move)": [
    [16, "event-message-block"],
    [96, "vector"]
  ],

  "(code startup logo)": [
    [16, "event-message-block"]
  ],

  "(code ndi logo)": [
    [16, "event-message-block"]
  ],

  "(enter target-title)": [
    [16, "event-message-block"]
  ],

  "(trans target-title-wait)": [
    [16, "font-context"]
  ],

  "(code target-title)": [
    [16, "mc-slot-info"]
  ],

  "(post startup logo)": [
    [16, "vector"],
    [32, "vector"]
  ],

  "sp-relaunch-particle-3d": [
    [16, "quaternion"],
    [32, "vector"],
    [48, "quaternion"]
  ],

  "sp-adjust-launch": [
    [16, "sparticle-launchinfo"],
    [64, "matrix"],
    [128, "vector"],
    [144, "matrix"]
  ],

  "(method 10 sparticle-launch-control)": [[16, "vector"]],

  "sparticle-50-to-60": [[16, "quaternion"]],

  "sparticle-60-to-50": [[16, "quaternion"]],

  "sp-orbiter": [
    [16, "vector"],
    [32, "vector"],
    [48, "matrix"]
  ],

  "sp-euler-convert": [
    [16, "vector"],
    [32, "quaternion"]
  ],

  "sp-rotate-system": [
    [16, "matrix"],
    [80, "quaternion"]
  ],

  "sp-launch-particles-death": [
    [16, "sprite-vec-data-2d"] // TODO this is probably wrong.
  ],

  "birth-func-copy-rot-color": [[16, "vector"]],

  "birth-func-copy2-rot-color": [
    [16, "vector"],
    [32, "vector"]
  ],

  "(code nav-enemy-give-up babak)": [[16, "vector"]],

  "(method 10 gui-query)": [[16, "font-context"]],

  "(method 46 process-taskable)": [
    [16, "vector"],
    [32, "vector"]
  ],

  "(trans release process-taskable)": [[16, "event-message-block"]],

  "(trans give-cell process-taskable)": [[16, "event-message-block"]],

  "process-taskable-play-anim-code": [[16, "event-message-block"]],

  "(event idle process-taskable)": [[16, "event-message-block"]],

  "(trans idle process-taskable)": [
    [16, "font-context"],
    [112, "event-message-block"]
  ],

  "(post idle process-taskable)": [[16, "vector"]],

  "babak-with-cannon-ride-cannon-post": [[16, "vector"]],

  "(code babak-with-cannon-jump-onto-cannon)": [[16, "vector"]],

  "(code othercam-running)": [
    [16, "vector"],
    [32, "vector"]
  ],

  "(code wait-for-start flutflut)": [
    [16, "event-message-block"],
    [96, "vector"]
  ],

  "(code idle flutflut)": [
    [16, "font-context"],
    [112, "event-message-block"]
  ],

  "(event wait-for-return flutflut)": [[16, "event-message-block"]],

  "yakow-generate-travel-vector": [
    [16, "vector"],
    [32, "vector"]
  ],

  "yakow-facing-direction?": [
    [16, "vector"],
    [32, "vector"]
  ],

  "yakow-facing-point?": [[16, "vector"]],

  "(enter yakow-graze)": [[16, "event-message-block"]],

  "(method 13 vehicle-path)": [
    [16, "vector"],
    [32, "vector"],
    [48, "vector"]
  ],

  "(method 12 vehicle-controller)": [
    [16, "vector"],
    [32, "vector"]
  ],

  "(method 14 vehicle-controller)": [
    [16, "vector"],
    [32, "vector"]
  ],

  "(method 10 vehicle-controller)": [[16, "vector"]],

  "(method 23 fishermans-boat)": [
    [16, "vector"],
    [32, "vector"],
    [48, "vector"],
    [64, "vector"],
    [80, "vector"],
    [96, "vector"],
    [112, "vector"]
  ],

  "fishermans-boat-wave": [[16, "vector"]],

  "fishermans-boat-spawn-particles": [[16, "vector"]],

  "fishermans-boat-play-sounds": [[16, "vector"]],

  "fishermans-boat-post": [[16, "event-message-block"]],

  "(code fishermans-boat-leaving-village)": [[16, "event-message-block"]],

  "(trans fishermans-boat-entering-village)": [[16, "event-message-block"]],

  "(code fishermans-boat-leaving-misty)": [[16, "event-message-block"]],

  "(trans fishermans-boat-entering-misty)": [[16, "event-message-block"]],

  "(exit fishermans-boat-player-control)": [[16, "event-message-block"]],

  "(code fishermans-boat-player-control)": [[16, "event-message-block"]],

  "(code fishermans-boat-ride-to-misty)": [[16, "event-message-block"]],

  "(event fishermans-boat-ride-to-village1)": [[16, "event-message-block"]],

  "(code fishermans-boat-ride-to-village1)": [[16, "event-message-block"]],

  "fishermans-boat-leave-dock?": [[16, "font-context"]],

  "(trans fishermans-boat-player-control)": [[16, "vector"]],

  "(code fishermans-boat-measurements)": [[16, "vector"]],

  "(method 15 vehicle-controller)": [
    [16, "vector"],
    [32, "vector"],
    [48, "vector"],
    [64, "vector"]
  ],

  "analyze-point-on-path-segment": [[16, "vector"]],

  "(method 51 muse)": [[16, "vector"]],

  "muse-check-dest-point": [[16, "point-on-path-segment-info"]],

  "(code muse-caught)": [[16, "event-message-block"]],

  "(method 43 bonelurker)": [[16, "event-message-block"]],

  "bonelurker-stunned-event-handler": [[16, "event-message-block"]],

  "bonelurker-push-post": [[16, "vector"]],

  "(code nav-enemy-give-up bonelurker)": [[16, "vector"]],

  "(code bonelurker-stun)": [[16, "vector"]],

  "(method 32 assistant-bluehut)": [[16, "event-message-block"]],

  "(trans idle assistant-bluehut)": [[16, "event-message-block"]],

  "(exit play-anim assistant-bluehut)": [[16, "event-message-block"]],

  "(method 32 assistant-levitator)": [[16, "event-message-block"]],

  "(exit play-anim assistant-levitator)": [[16, "event-message-block"]],

  "(method 47 assistant-bluehut)": [
    [16, "vector"],
    [32, "vector"]
  ],

  "(method 43 assistant-bluehut)": [[16, "vector"]],

  "check-drop-level-assistant-bluehut": [[16, "vector"]],

  "assistant-levitator-blue-glow": [[16, "vector"]],

  "(code idle assistant-bluehut)": [
    [16, "vector"],
    [32, "vector"],
    [48, "vector"]
  ],

  "assistant-levitator-blue-beam": [
    [16, "vector"],
    [32, "vector"],
    [48, "vector"],
    [64, "collide-tri-result"],
    [160, "event-message-block"]
  ],

  "(trans hidden assistant-levitator)": [[16, "font-context"]],

  "(event square-platform-lowering)": [[16, "event-message-block"]],

  "(method 33 qbert-plat)": [[16, "event-message-block"]],

  "(method 32 qbert-plat)": [[16, "event-message-block"]],

  "(event qbert-plat-master-idle)": [[16, "event-message-block"]],

  "(code qbert-plat-master-do-door)": [[16, "event-message-block"]],

  "(code qbert-plat-master-wait-for-door)": [[16, "event-message-block"]],

  "(code qbert-plat-master-idle)": [
    [16, "event-message-block"],
    [96, "vector"],
    [112, "vector"]
  ],

  "keg-event-handler": [[16, "event-message-block"]],

  "(code keg-paddle-to-path)": [
    [16, "vector"],
    [32, "vector"],
    [48, "quaternion"],
    [64, "quaternion"],
    [80, "vector"]
  ],

  "(code keg-on-path)": [
    [16, "vector"],
    [32, "vector3s"]
  ],

  "(code keg-in-chute)": [
    [16, "vector"],
    [32, "vector"]
  ],

  "keg-init-by-other": [
    [16, "vector"],
    [32, "vector"],
    [48, "vector"]
  ],

  "(code keg-conveyor-paddle-idle)": [[16, "event-message-block"]],

  "(method 11 keg-conveyor)": [
    [16, "vector"],
    [32, "matrix"]
  ],

  "swamp-bat-slave-event-handler": [[16, "event-message-block"]],

  "swamp-bat-launch-slave": [[16, "event-message-block"]],

  "swamp-bat-slave-path-post": [
    [16, "vector"],
    [32, "vector"],
    [48, "vector"]
  ],

  "(code swamp-bat-slave-idle)": [
    [16, "vector"],
    [32, "quaternion"],
    [48, "quaternion"],
    [64, "vector"]
  ],

  "(code swamp-bat-slave-launch)": [
    [16, "vector"],
    [32, "vector"]
  ],

  "(code swamp-bat-slave-die)": [[16, "vector"]],

  "swamp-bat-make-path-select-plane": [[16, "vector"]],

  "(method 44 swamp-rat)": [[16, "event-message-block"]],

  "(method 39 swamp-rat)": [[16, "vector"]],

  "(method 38 swamp-rat)": [[16, "vector"]],

  "(code swamp-rat-spawn)": [[16, "vector"]],

  "swamp-rat-update-wiggle-target": [
    [16, "vector"],
    [32, "vector"],
    [48, "vector"]
  ],

  "swamp-rat-nest-dummy-event-handler": [[16, "event-message-block"]],

  "(trans swamp-rat-nest-gestate)": [[16, "event-message-block"]],

  "(code swamp-rat-nest-victory)": [[16, "event-message-block"]],

  "swamp-rat-nest-pick-spawn-joint": [
    [16, "vector"],
    [32, "vector"],
    [48, "vector"]
  ],

  "swamp-rat-nest-spawn-rat": [
    [16, "vector"],
    [32, "vector"]
  ],

  "cavecrystal-light-control-default-callback": [[16, "vector"]],

  "spiderwebs-default-event-handler": [[16, "event-message-block"]],

  "(enter nav-enemy-die baby-spider)": [[16, "event-message-block"]],

  "(code baby-spider-die-fast)": [[16, "event-message-block"]],

  "(method 39 baby-spider)": [[16, "vector"]],

  "(enter nav-enemy-idle baby-spider)": [[16, "vector"]],

  "(method 52 baby-spider)": [
    [16, "vector"],
    [32, "vector"],
    [48, "vector"]
  ],

  "mother-spider-proj-update-velocity": [
    [16, "vector"],
    [32, "vector"],
    [48, "vector"],
    [64, "vector"]
  ],

  "(method 28 mother-spider-proj)": [[16, "vector"]],

  "(code blue-eco-charger-orb-active)": [
    [16, "vector"],
    [32, "vector"],
    [48, "vector"]
  ],

  "(method 21 blue-eco-charger)": [[16, "event-message-block"]],

  "(method 20 blue-eco-charger)": [[16, "event-message-block"]],

  "(code blue-eco-charger-idle)": [[16, "event-message-block"]],

  "(code exit-chamber-charger-puzzle-beaten)": [[16, "event-message-block"]],

  "(code exit-chamber-idle-in-sunken)": [[16, "event-message-block"]],

  "(event exit-chamber-idle-in-sunken)": [
    [16, "vector"],
    [32, "event-message-block"]
  ],

  "(method 24 exit-chamber)": [[16, "vector"]],

  "(method 23 exit-chamber)": [
    [16, "vector"],
    [32, "vector"],
    [48, "exit-chamber-items"],
    [128, "event-message-block"],
    [208, "vector"]
  ],

  "tube-thrust": [
    [16, "vector"],
    [32, "vector"],
    [48, "vector"],
    [64, "vector"],
    [80, "vector"],
    [96, "vector"]
  ],

  "target-tube-post": [
    [16, "vector"],
    [32, "event-message-block"],
    [112, "vector"]
  ],

  "(event target-tube-start)": [[16, "event-message-block"]],

  "(exit target-tube-start)": [[16, "event-message-block"]],

  "(code target-tube-start)": [
    [16, "event-message-block"],
    [96, "vector"]
  ],

  "(method 21 sunkenfisha)": [
    [16, "vector"],
    [32, "vector"]
  ],

  "(method 24 sunkenfisha)": [
    [16, "vector"],
    [32, "matrix"],
    [96, "vector"]
  ],

  "(method 23 sunkenfisha)": [[16, "vector"]],

  "(trans sunkenfisha-idle)": [[16, "vector"]],

  "(method 27 sunkenfisha)": [[64, "vector"]],

  "(event idle minecartsteel)": [
    [16, "collide-overlap-result"],
    [128, "event-message-block"]
  ],

  "(method 43 assistant-villagec)": [[16, "vector"]],

  "(method 32 sage-villagec)": [[16, "event-message-block"]],

  "(method 43 sage-villagec)": [[16, "vector"]],

  "(trans idle sage-villagec)": [[16, "event-message-block"]],

  "(exit play-anim sage-villagec)": [[16, "event-message-block"]],

  "(method 20 cave-trap)": [
    [16, "spawn-baby-spider-work"],
    [80, "vector"],
    [96, "event-message-block"],
    [176, "sphere"],
    [192, "vector"],
    [208, "baby-spider-spawn-params"]
  ],

  "(trans cave-trap-idle)": [[16, "event-message-block"]],

  "ice-cube-default-event-handler": [[16, "event-message-block"]],

  "(trans yeti-slave-appear-jump-up)": [[16, "vector"]],

  "(code nav-enemy-give-up yeti-slave)": [[16, "vector"]],

  "(code yeti-resuming-start)": [
    [16, "vector"],
    [32, "vector"]
  ],

  "(code yeti-idle)": [
    [16, "vector"],
    [32, "vector"]
  ],

  "(trans hidden assistant-lavatube-start)": [[16, "font-context"]],

  "(method 18 nav-control)": [[16, "vector"]],

  "check-drop-level-firehose-pops": [[16, "vector"]],

  "birth-func-random-rot": [
    [16, "matrix"],
    [80, "vector"],
    [96, "vector"]
  ],

  "check-drop-level-bigdoor-open-pops": [[16, "vector"]],

  "check-drop-level-eichar-lighteco-pops": [[16, "vector"]],

  "check-drop-level-maincave-drip": [[16, "vector"]],

  "part-tracker-move-to-target": [[16, "vector"]],

  "part-tracker-track-target": [[16, "vector"]],

  "check-drop-level-village1-fountain-nosplash": [[16, "vector"]],

  "check-drop-level-village1-fountain": [[16, "vector"]],

  "check-drop-level-sagehut": [[16, "vector"]],

  "check-drop-level-training-mist": [[16, "vector"]],

  "check-drop-level-training-spout-rain": [[16, "vector"]],

  "check-drop-level-sagehut2": [[16, "vector"]],

  "(method 15 hud-money-all)": [[16, "font-context"]],

  "(method 20 hud-money-all)": [[16, "event-message-block"]],

  "(method 20 hud-money)": [[16, "event-message-block"]],

  "fuel-cell-hud-orbit-callback": [
    [16, "vector"],
    [32, "vector"]
  ],

  "(method 19 hud-fuel-cell)": [[16, "vector"]],

  "(method 20 hud-fuel-cell)": [
    [16, "event-message-block"],
    [96, "quaternion"]
  ],

  "hide-hud": [[16, "event-message-block"]],

  "hide-bottom-hud": [[16, "event-message-block"]],

  "disable-hud": [[16, "event-message-block"]],

  "enable-hud": [[16, "event-message-block"]],

  "hide-hud-quick": [[16, "event-message-block"]],

  "show-hud": [[16, "event-message-block"]],

  "convert-to-hud-object": [[16, "vector"]],

  "(method 16 hud)": [[16, "event-message-block"]],

  "(enter hud-hidden)": [[16, "event-message-block"]],

  "(enter hud-arriving)": [[16, "event-message-block"]],

  "send-hud-increment-event": [[16, "event-message-block"]],

  "(code hud-collecting)": [[16, "vector"]],

  "battlecontroller-fill-all-spawners": [
    [16, "vector"],
    [32, "event-message-block"]
  ],

  "battlecontroller-camera-on": [[16, "event-message-block"]],

  "(code battlecontroller-die battlecontroller)": [[16, "event-message-block"]],

  "battlecontroller-battle-begin": [[16, "event-message-block"]],

  "battlecontroller-update-spawners": [
    [16, "vector"],
    [32, "event-message-block"]
  ],

  "battlecontroller-spawn-creature-at-spawner": [
    [16, "vector"],
    [32, "vector"]
  ],

  "battlecontroller-camera-off": [[16, "event-message-block"]],

  "battlecontroller-spawn-creature-random-spawner": [
    [16, "event-message-block"]
  ],

  "(method 10 effect-control)": [
    [16, "event-message-block"],
    [96, "vector"],
    [112, "vector"],
    [128, "vector"],
    [144, "vector"]
  ],

  "(method 11 effect-control)": [
    [16, "vector"],
    [32, "vector"]
  ],

  "(method 12 effect-control)": [
    [16, "sound-spec"],
    [96, "vector"]
  ],

  "(code helix-button-startup)": [[16, "vector"]],

  "(method 43 green-eco-lurker)": [[16, "event-message-block"]],

  "(method 73 green-eco-lurker)": [[16, "event-message-block"]],

  "citb-sagecage-draw-bars": [
    [16, "vector"],
    [32, "vector"],
    [48, "vector"]
  ],

  "(code sunken-pipegame-start-up)": [[16, "event-message-block"]],

  "(code race-ring-active)": [
    [16, "event-message-block"],
    [96, "vector"]
  ],

  "(method 11 race-ring)": [
    [16, "vector"],
    [32, "vector"]
  ],

  "init-sky-regs": [[16, "vector"]],

  "set-tex-offset": [[16, "vector"]],

  "sky-tng-setup-cloud-layer": [[16, ["inline-array", "sky-vertex", 12]]],

  "fisher-fish-move": [[16, "vector"]],
  "fisher-fish-water": [[16, "vector"]],
  "(trans play-accept fisher)": [[16, "vector"]],
  "(method 11 fisher)": [[16, "vector"]],
  "(code fisher-fish-caught)": [[16, "event-message-block"]],
  "(code fisher-fish-die)": [[16, "event-message-block"]],
  "(exit fisher-done)": [[16, "event-message-block"]],
  "(enter fisher-done)": [[16, "event-message-block"]],
  "(event fisher-playing)": [[16, "event-message-block"]],
  "(enter fisher-playing)": [[16, "event-message-block"]],
  "(exit fisher-playing)": [[16, "event-message-block"]],
  "(trans enter-playing fisher)": [[16, "event-message-block"]],
  "(code target-fishing)": [
    [16, "event-message-block"],
    [96, "vector"],
    [112, "quaternion"],
    [128, "quaternion"],
    [144, "quaternion"]
  ],
  "(method 43 fisher)": [
    [16, "vector"],
    [32, "vector"]
  ],
  "fisher-draw-display": [[16, "font-context"]],

  "(method 10 torus)": [
    [16, "vector"],
    [32, "vector"]
  ],
  "(method 12 torus)": [[16, "matrix"]],
  "redshot-trans": [[16, "matrix"]],
  "(trans redshot-explode)": [
    [16, "vector"],
    [32, "event-message-block"],
    [112, "vector"]
  ],
  "(code darkecobomb-explode)": [[16, "event-message-block"]],
  "(event yellowshot-idle)": [[16, "event-message-block"]],
  "(trans yellowshot-idle)": [[16, "event-message-block"]],
  "(trans darkecobomb-countdown)": [[16, "vector"]],

  "arcing-shot-draw": [
    [16, "vector"],
    [32, "vector"]
  ],

  "(method 9 torus)": [
    [16, "vector"],
    [32, "vector"],
    [48, "vector"],
    [64, "matrix"],
    [128, ["inline-array", "vector", 8]]
  ],

  "(method 32 finalbosscam)": [[16, "event-message-block"]],

  "(code cam-robotboss)": [
    [16, "vector"],
    [32, "vector"]
  ],

  "ecoclaw-beam-particle-callback": [[16, "vector"]],
  "robotboss-manipy-trans-hook": [[16, "vector"]],
  "robotboss-redshot": [[16, "vector"]],
  "robotboss-cut-cam": [[16, "vector"]],

  "robotboss-yellowshot": [
    [16, "vector"],
    [32, "vector"],
    [48, "event-message-block"]
  ],

  "(trans robotboss-white-eco-movie)": [[16, "vector"]],

  "(code robotboss-red-wait)": [
    [16, "vector"],
    [32, "redshot-launch-array"]
  ],

  "(trans robotboss-yellow-wait)": [
    [16, "vector"],
    [32, "event-message-block"],
    [112, "vector"]
  ],

  "robotboss-setup-for-hits": [
    [16, "sphere"],
    [32, "event-message-block"]
  ],

  "robotboss-position": [
    [16, "vector"],
    [32, "matrix"],
    [96, "event-message-block"],
    [176, "vector"]
  ],

  "robotboss-shooting-trans": [
    [16, "vector"],
    [32, "event-message-block"]
  ],

  "robotboss-darkecobomb": [
    [16, "vector"],
    [32, "vector"]
  ],

  "robotboss-redshot-fill-array": [
    [16, "vector"],
    [32, "vector"]
  ],

  "robotboss-blue-beam": [
    [16, "vector"],
    [32, "vector"],
    [48, "vector"],
    [64, "collide-tri-result"],
    [160, "vector"],
    [176, "event-message-block"]
  ],

  "robotboss-bomb-handler": [[16, "event-message-block"]],
  "robotboss-blue-done": [[16, "event-message-block"]],
  "(exit robotboss-blue-wait)": [[16, "event-message-block"]],
  "(enter robotboss-blue-wait)": [[16, "event-message-block"]],
  "(exit robotboss-green-wait)": [[16, "event-message-block"]],
  "(event robotboss-green-wait)": [[16, "event-message-block"]],

  "(trans robotboss-red-wait)": [
    [16, "event-message-block"],
    [96, "vector"]
  ],

  "(exit robotboss-red-wait)": [[16, "event-message-block"]],
  "(exit robotboss-yellow-wait)": [[16, "event-message-block"]],
  "(code robotboss-white-eco-movie)": [[16, "event-message-block"]],
  "(event robotboss-yellow-dark-bomb-wait)": [[16, "event-message-block"]],
  "(exit robotboss-yellow-dark-bomb-wait)": [[16, "event-message-block"]],
  "(code robotboss-daxter-sacrifice-movie)": [[16, "event-message-block"]],

  "robotboss-greenshot": [
    [16, "vector"],
    [32, "vector"]
  ],

  "(trans robotboss-blue-wait)": [
    [16, "vector"],
    [32, "event-message-block"],
    [112, "vector"]
  ],

  "(code robotboss-blue-wait)": [[16, "event-message-block"]],

  "(method 44 green-eco-lurker)": [[16, "event-message-block"]],
  "(method 72 green-eco-lurker)": [[16, "event-message-block"]],
  "(enter nav-enemy-die green-eco-lurker)": [[16, "event-message-block"]],
  "(event spawn-minions)": [[16, "event-message-block"]],
  "(method 51 green-eco-lurker)": [[16, "vector"]],
  "(enter green-eco-lurker-appear)": [
    [16, "vector"],
    [32, "vector"]
  ],
  "(code spawn-minions)": [
    [16, "vector"],
    [32, "event-message-block"]
  ],

  "check-drop-level-lighteco-big-pops": [[16, "vector"]],
  "check-drop-level-lighteco-pops": [[16, "vector"]],
  "(method 20 light-eco-child)": [[16, "vector"]],
  "light-eco-child-default-event-handler": [[16, "event-message-block"]],
  "(code light-eco-child-die)": [[16, "event-message-block"]],
  "light-eco-mother-default-event-handler": [[16, "event-message-block"]],
  "(trans light-eco-child-hit-ground)": [[16, "vector"]],
  "(method 21 light-eco-mother)": [[16, "vector"]],
  "(method 20 light-eco-mother)": [[16, "vector"]],

  "(trans plat-path-active plat-eco-finalboss)": [
    [16, "vector"],
    [32, "vector"],
    [48, "event-message-block"]
  ],
  "(method 44 sage-finalboss)": [[16, "event-message-block"]],
  "(method 45 sage-finalboss)": [[16, "event-message-block"]],
  "(method 32 sage-finalboss)": [[16, "event-message-block"]],
  "(exit play-anim sage-finalboss)": [[16, "event-message-block"]],
  "sage-finalboss-extra-trans": [[16, "event-message-block"]],
  "sage-finalboss-extra-enter": [[16, "event-message-block"]],
  "(trans play-anim sage-finalboss)": [
    [16, "event-message-block"],
    [96, "vector"],
    [112, "vector"],
    [128, "vector"],
    [144, "vector"],
    [160, "vector"],
    [176, "vector"],
    [192, "vector"],
    [208, "vector"],
    [224, "vector"]
  ],

  "lb-flip":[
    [16, "load-boundary-crossing-command"]
  ],

  "---lb-save":[
    [16, "file-stream"]
  ],

  "edit-load-boundaries":[
    [16, "vector"],
    [32, "vector"],
    [48, "vector"],
    [64, "vector"]
  ],

  "triangulate-boundary":[
    [16, "lbvtx"]
  ],

  "fix-boundary-normals":[
    [16, "vector"]
  ],

  "check-closed-boundary":[
    [16, "vector"]
  ],

  "(event target-racing-start)": [
    [16, "event-message-block"]
  ],

  "(exit target-racing-start)": [
    [16, "event-message-block"]
  ],

  "(code target-racing-start)": [
    [16, "event-message-block"]
  ],

  "target-racing-smack-check": [
    [16, "vector"],
    [32, "vector"]
  ],

  "(trans target-racing)": [
    [16, "vector"]
  ],

  "(trans target-racing-jump)": [
    [16, "vector"]
  ],

  "(trans target-racing-bounce)": [
    [16, "vector"]
  ],

  "(code target-racing-hit)": [
    [16, "vector"],
    [32, "vector"],
    [48, "vector"],
    [64, "vector"],
    [80, "vector"]
  ],

  "(exit target-racing-death)": [
    [16, "event-message-block"]
  ],

  "(anon-function 17 racer-states-FIC-LAV-MIS-OGR-ROL)": [
    [16, "joint-exploder-tuning"]
  ],

  "(code target-racing-death)": [
    [16, "event-message-block"],
    [96, "vector"],
    [112, "vector"]
  ],

  "(code target-racing-get-on)": [
    [16, "vector"],
    [32, "vector"],
    [48, "event-message-block"]
  ],

  "(post target-racing-get-on)": [
    [16, "vector"]
  ],

  "(code target-racing-get-off-jump)": [
    [16, "vector"],
    [32, "vector"],
    [48, "event-message-block"]
  ],

  "(post target-racing-get-off-jump)": [
    [16, "vector"]
  ],

  "(exit target-racing-clone-anim)": [
    [16, "event-message-block"]
  ],

  "(code target-racing-clone-anim)": [
    [16, "event-message-block"]
  ],

  "(method 9 joint-control)": [[16, "vector"]],
  "process-drawable-birth-fuel-cell": [[16, "vector"]],
  "dma-add-process-drawable": [
    [32, "vector"],
    [48, "vector"],
    [64, "light-group"]
  ],

  "(trans notice-blue crate)": [[16, "event-message-block"]],
  "(event die crate)": [[16, "event-message-block"]],
  "(code notice-blue crate)": [[16, "vector"]],

  "process-grab?": [[16, "event-message-block"]],
  "process-release?": [[16, "event-message-block"]],

  "cloud-track": [
    [16, "vector"],
    [32, "vector"]
  ],

  "target-powerup-effect": [
    [16, "vector"]
  ],

  "target-powerup-process": [
    [16, "vector"],
    [32, "vector"],
    [48, "vector"],
    [64, "vector"],
    [80, "event-message-block"],
    [160, "vector"],
    [176, "vector"],
    [192, "touching-shapes-entry"],
    [208, "vector"],
    [224, "vector"],
    [240, "vector"],
    [256, "vector"],
    [272, "vector"],
    [288, "vector"],
    [304, "vector"],
    [320, "vector"]
  ],

  "process-drawable-pair-random-point!": [
    [16, "vector"],
    [32, "vector"]
  ],

  "update-ocean": [
    [16, "vector"]
  ],

  "(method 20 cavegeyserrock)": [
    [16, "vector"],
    [32, "event-message-block"]
  ],

  "(method 21 cavegeyserrock)": [
    [64, "vector"],
    [80, "vector"],
    [96, "vector"],
    [112, "vector"],
    [128, "vector"],
    [16, "vector"],
    [32, "vector"],
    [48, "vector"]
  ],

  "(code junglesnake-give-up)": [
    [16, "vector"],
    [32, "vector"],
    [48, "vector"]
  ],

  "(method 11 cavegeyserrock)": [
    [48, "vector"]
  ],

  "cavecrystal-light-control-cavegeyserrock-callback": [
    [16, "vector"]
  ],

  "junglesnake-default-event-handler": [
    [16, "event-message-block"]
  ],

  "junglesnake-joint-callback": [
    [16, "matrix"],
    [80, "matrix"],
    [144, "matrix"],
    [208, "vector"],
    [224, "vector"],
    [240, "vector"],
    [256, "vector"],
    [272, "vector"],
    [288, "vector"],
    [304, "matrix"],
    [368, "matrix"]
  ],

  "add-a-bunch": [
    [16, "vector"]
  ],

  "(event idle scarecrow-a)": [
    [16, "vector"]
  ],

  "(method 11 touching-prims-entry)": [
    [16, "vector"]
  ],

  "(code hit scarecrow-a)": [
    [16, "joint-exploder-tuning"]
  ],

  "(code hit scarecrow-b)": [
    [16, "joint-exploder-tuning"]
  ],

  "(trans orb-cache-top-idle)": [[16, "event-message-block"]],
  "(code orb-cache-top-activate)": [
    [16, "vector"],
    [32, "event-message-block"]
  ],
  "(code orb-cache-top-complete)": [[16, "vector"]],
  "(method 27 orb-cache-top)": [
    [16, "vector"],
    [32, "event-message-block"]
  ],

  "(anon-function 54 generic-obs)": [
    [16, "vector"],
    [32, "vector"]
  ],

  "part-tracker-notify": [
    [16, "event-message-block"]
  ],

  "process-grab?": [
    [16, "event-message-block"]
  ],

  "process-release?": [
    [16, "event-message-block"]
  ],

  "camera-change-to": [
    [16, "event-message-block"]
  ],

  "camera-look-at": [
    [16, "event-message-block"]
  ],

  "ja-anim-done?": [
    [16, "event-message-block"]
  ],

  "draw-eco-beam": [
    [16, "vector"],
    [32, "vector"],
    [48, "vector"],
    [64, "quaternion"]
  ],

  "process-drawable-pair-random-point!": [
    [16, "vector"],
    [32, "vector"]
  ],

  "(anon-function 7 generic-obs)": [
    [16, "event-message-block"]
  ],

  "(anon-function 11 generic-obs)": [
    [16, "event-message-block"] // trans
  ],

  "(anon-function 13 generic-obs)": [
    [16, "event-message-block"] // event
  ],

  "(anon-function 14 generic-obs)": [
    [16, "event-message-block"] // trans
  ],

  "(anon-function 16 generic-obs)": [ // code
    [16, "vector"],
    [32, "vector"],
    [48, "event-message-block"]
  ],

  "(anon-function 18 generic-obs)": [ // enter
    [16, "vector"]
  ],

  "cam-launcher-long-joystick": [
    [16, "matrix"]
  ],

  "(anon-function 21 generic-obs)": [ // code
    [16, "event-message-block"]
  ],

  "(anon-function 23 generic-obs)": [ // enter
    [16, "vector"]
  ],

  "cam-launcher-joystick": [
    [16, "matrix"],
    [80, "vector"]
  ],

  "(anon-function 31 generic-obs)": [
    [16, "vector"] // code
  ],

  "(code swingpole-stance)": [
    [16, "event-message-block"]
  ],

  "camera-anim": [
    [16, "event-message-block"]
  ],

  "camera-pov-from": [
    [16, "event-message-block"]
  ],

  "(method 14 camera-tracker)": [
    [16, "event-message-block"],
    [96, "event-message-block"]
  ],

  "(anon-function 33 generic-obs)": [
    [16, "event-message-block"]
  ],

  "(trans manipy-idle)": [
    [16, "vector"],
    [32, "vector"]
  ],

  "(anon-function 34 generic-obs)": [
    [16, "event-message-block"]
  ],

  "(exit camera-tracker-process)": [
    [16, "event-message-block"]
  ],

  "(code camera-tracker-process)": [
    [16, "event-message-block"]
  ],

  "(code cam-launcher-shortfall)": [
    [16, "event-message-block"]
  ],

  "(trans launcher-idle)": [
    [16, "event-message-block"]
  ],

  "(event launcher-active)": [
    [16, "event-message-block"]
  ],

  "(event touch-tracker-idle)": [
    [16, "event-message-block"]
  ],

  "(trans launcher-active)": [
    [16, "event-message-block"]
  ],

  "(code touch-tracker-idle)": [
    [16, "touching-shapes-entry"]
  ],

  "(event manipy-idle)": [
    [16, "matrix"]
  ],

  "(code med-res-level-idle)": [
    [16, "vector"]
  ],

  "(enter cam-launcher-longfall)": [
    [16, "vector"]
  ],

  "(enter cam-launcher-shortfall)": [
    [16, "vector"]
  ],

  "(code cam-launcher-longfall)": [
    [16, "vector"],
    [32, "vector"],
    [48, "event-message-block"]
  ],

  "plant-boss-default-event-handler": [
    [16, "event-message-block"]
  ],

  "(event plant-boss-vulnerable)": [
    [16, "event-message-block"]
  ],

  "(code plant-boss-hit)": [
    [16, "event-message-block"]
  ],

  "(code plant-boss-dead)": [
    [16, "event-message-block"]
  ],

  "(event plant-boss-attack)": [
    [16, "event-message-block"]
  ],

  "(code plant-boss-eat)": [
    [16, "event-message-block"]
  ],

  "(anon-function 22 plant-boss)": [
    [16, "event-message-block"]
  ],

  "(code plant-boss-vulnerable)": [
    [16, "event-message-block"]
  ],

  "(exit plant-boss-vulnerable)": [
    [16, "event-message-block"]
  ],

  "(event plant-boss-back-arms-idle)": [
    [16, "event-message-block"]
  ],

  "(method 11 plant-boss)": [
    [16, "vector"],
    [32, "vector"],
    [48, "vector"],
    [64, "vector"],
    [80, "vector"],
    [96, "vector"],
    [112, "vector"],
    [128, "vector"],
    [144, "vector"],
    [160, "vector"],
    [176, "vector"],
    [192, "vector"]
  ],

  "(method 60 ice-cube)": [
    [16, "vector"]
  ],

  "(method 52 ice-cube)": [
    [16, "vector"]
  ],

  "(trans ice-cube-appear)": [
    [16, "vector"]
  ],

  "(code ice-cube-appear-land)": [
    [16, "vector"]
  ],

  "(code ice-cube-face-player)": [
    [16, "vector"]
  ],

  "(code ice-cube-mean-turn-to-charge)": [
    [16, "vector"]
  ],

  "(method 54 ice-cube)": [
    [16, "vector"]
  ],

  "(code ice-cube-shatter)": [
    [16, "vector"],
    [32, "joint-exploder-tuning"]
  ],

  "(trans ice-cube-trying-to-appear)": [
    [16, "vector"],
    [32, "vector"]
  ],

  "(trans ice-cube-mean-charge)": [
    [16, "vector"],
    [32, "vector"],
    [48, "vector"]
  ],

  "(method 51 ice-cube)": [
    [16, "vector"],
    [32, "collide-tri-result"]
  ],

  "(method 53 ice-cube)": [
    [16, "vector"],
    [32, "collide-mesh-cache-tri"]
  ],

  "(event double-lurker-top-knocked-down)": [
    [16, "event-message-block"]
  ],

  "(code double-lurker-top-knocked-down)": [
    [16, "vector"]
  ],

  "(method 48 double-lurker)": [
    [16, "vector"]
  ],

  "(method 52 double-lurker)": [
    [16, "vector"],
    [32, "vector"],
    [48, "collide-tri-result"]
  ],

  "double-lurker-default-event-handler": [
    [16, "vector"],
    [32, "event-message-block"]
  ],

  "(code double-lurker-buddy-was-hit)": [
    [16, "vector"],
    [32, "event-message-block"]
  ],

  "(trans double-lurker-both-knocked-back)": [
    [16, "check-vector-collision-with-nav-spheres-info"],
    [64, "clip-travel-vector-to-mesh-return-info"]
  ],

  "(trans double-lurker-knocked-back)": [
    [16, "check-vector-collision-with-nav-spheres-info"],
    [64, "clip-travel-vector-to-mesh-return-info"]
  ],

  "(code nav-enemy-die billy-rat)": [
    [16, "event-message-block"]
  ],

  "(code billy-rat-eat)": [
    [16, "event-message-block"]
  ],

  "(code billy-rat-salivate)": [
    [16, "event-message-block"]
  ],

  "(enter nav-enemy-victory billy-rat)": [
    [16, "event-message-block"]
  ],

  "(enter billy-done)": [
    [16, "event-message-block"]
  ],

  "(exit billy-done)": [
    [16, "event-message-block"]
  ],

  "(trans enter-playing billy)": [
    [16, "event-message-block"]
  ],

  "(method 11 billy)": [
    [16, "event-message-block"]
  ],

  "(method 32 billy)": [
    [16, "vector"]
  ],

  "billy-rat-init-by-other": [
    [16, "vector"]
  ],

  "(method 43 billy)": [
    [16, "vector"]
  ],

  "(enter billy-playing)": [
    [16, "vector"]
  ],

  "billy-game-update": [
    [16, "vector"],
    [32, "vector"]
  ],

  "(method 20 lurkerworm)": [
    [16, "vector"]
  ],

  "lurkerworm-prebind-function": [
    [16, "quaternion"]
  ],

  "(method 21 lurkerworm)": [
    [16, "vector"],
    [32, "vector"],
    [48, "vector"],
    [64, "vector"]
  ],

  "lurkerworm-default-event-handler": [
    [16, "event-message-block"]
  ],

  "(method 11 pelican)": [
    [16, "event-message-block"]
  ],

  "(code pelican-explode)": [
    [16, "vector"],
    [32, "event-message-block"]
  ],

  "(event pelican-circle)": [
    [16, "vector"]
  ],

  "pelican-path-update": [
    [16, "vector"]
  ],

  "(trans pelican-wait-at-nest)": [
    [16, "vector"]
  ],

  "(enter pelican-fly-to-end)": [
    [16, "vector"]
  ],

  "(code pelican-spit)": [
    [16, "quaternion"],
    [32, "event-message-block"],
    [112, "vector"]
  ],

  "(enter pelican-circle)": [
    [16, "event-message-block"]
  ],

  "(code pelican-wait-at-nest)": [
    [16, "event-message-block"]
  ],

  "(event pelican-wait-at-nest)": [
    [16, "event-message-block"],
    [96, "vector"]
  ],

  "(code pelican-dive)": [
    [16, "event-message-block"]
  ],

  "(enter pelican-wait-at-nest)": [
    [16, "event-message-block"]
  ],

  "(code pelican-circle)": [
    [16, "event-message-block"]
  ],

  "(enter pelican-dive)": [
    [16, "event-message-block"],
    [96, "vector"]
  ],

  "(anon-function 37 pelican)": [
    [16, "event-message-block"]
  ],

  "(trans energydoor-closed-till-task)": [
    [16, "event-message-block"]
  ],

  "(method 11 energydoor)": [
    [16, "event-message-block"]
  ],

  "(enter energyhub-stopped)": [
    [16, "event-message-block"]
  ],

  "(enter energyhub-stop)": [
    [16, "event-message-block"]
  ],

  "energydoor-player-dist": [
    [16, "vector"],
    [32, "matrix"]
  ],

  "(trans energyarm-idle)": [
    [16, "vector"],
    [32, "vector"],
    [48, "vector"],
    [64, "event-message-block"]
  ],

  "energyarm-trans": [
    [16, "vector"],
    [32, "matrix"]
  ],

  "(trans energyball-idle)": [
    [16, "vector"],
    [32, "matrix"]
  ],

  "(method 11 energyhub)": [
    [16, "vector"],
    [32, "matrix"]
  ],

  "energyhub-trans": [
    [16, "matrix"]
  ],

  "(method 43 red-sagecage)": [
    [16, "vector"]
  ],

  "(method 43 blue-sagecage)": [
    [16, "vector"]
  ],

  "(method 43 yellow-sagecage)": [
    [16, "vector"]
  ],

  "(method 44 citb-sage)": [
    [16, "vector"],
    [32, "vector"]
  ],

  "(enter hidden citb-sage)": [
    [16, "event-message-block"]
  ],

  "(trans idle green-sagecage)": [
    [16, "event-message-block"]
  ],

  "(exit play-anim green-sagecage)": [
    [16, "event-message-block"]
  ],

  "(trans play-anim green-sagecage)": [
    [16, "event-message-block"]
  ],

  "(event play-anim green-sagecage)": [
    [16, "event-message-block"]
  ],

  "(method 32 green-sagecage)": [
    [16, "event-message-block"]
  ],

  "(event play-anim citb-sage)": [
    [16, "event-message-block"]
  ],

  "(event idle citb-sage)": [
    [16, "event-message-block"]
  ],

  "(event wait eco-collectable)": [
    [16, "event-message-block"]
  ],

  "(enter wait eco-collectable)": [
    [16, "event-message-block"]
  ],

  "(event notice-blue eco-collectable)": [
    [16, "event-message-block"]
  ],

  "(trans notice-blue eco-collectable)": [
    [16, "event-message-block"]
  ],

  "(code pickup eco-collectable)": [
    [16, "event-message-block"]
  ],

  "(enter pickup eco-collectable)": [
    [16, "event-message-block"]
  ],

  "(code die eco)": [
    [16, "event-message-block"]
  ],

  "(code pickup fuel-cell)": [
    [16, "event-message-block"]
  ],

  "(code pickup buzzer)": [
    [16, "event-message-block"],
    [96, "vector"]
  ],

  "(trans pickup fuel-cell)": [
    [16, "event-message-block"]
  ],

  "(event vent-wait-for-touch)": [
    [16, "event-message-block"]
  ],

  "add-blue-motion": [
    [16, "vector"]
  ],

  "ecovalve-init-by-other": [
    [16, "vector"]
  ],

  "(anon-function 69 collectables)": [
    [16, "vector"]
  ],

  "(code ecovalve-idle)": [
    [16, "vector"]
  ],

  "(method 9 fact-info)": [
    [16, "vector"],
    [32, "collide-tri-result"]
  ],

  "(method 29 buzzer)": [
    [16, "vector"]
  ],

  "(trans wait eco-collectable)": [
    [16, "vector"],
    [32, "event-message-block"]
  ],

  "(code jump eco-collectable)": [
    [16, "trajectory"]
  ],

  "(event shover-idle)": [
    [16, "attack-info"],
    [128, "event-message-block"]
  ],

  "(method 21 sun-iris-door)": [
    [16, "vector"]
  ],

  "(method 20 sun-iris-door)": [
    [16, "vector"],
    [32, "vector"],
    [48, "vector"]
  ],

  "(method 20 steam-cap)": [
    [16, "vector"],
    [32, "event-message-block"]
  ],

  "(method 21 steam-cap)": [
    [16, "vector"],
    [32, "vector"],
    [48, "vector"],
    [64, "vector"],
    [80, "vector"],
    [96, "vector"],
    [112, "vector"],
    [128, "vector"],
    [144, "vector"]
  ],

  "(method 11 steam-cap)": [
    [32, "vector"]
  ],

  "(trans floating-launcher-idle)": [
    [16, "vector"]
  ],

  "(trans whirlpool-idle)": [
    [16, "vector"]
  ],

  "(method 20 whirlpool)": [
    [16, "vector"],
    [32, "event-message-block"]
  ],

  "(method 12 touching-list)": [
    [16, "event-message-block"]
  ],

  "(method 9 touching-list)": [
    [16, "touching-shapes-entry"]
  ],

  "(method 11 touching-prims-entry)": [
    [16, "vector"]
  ],

  "(method 35 collide-shape)": [
    [16, "pull-rider-info"],
    [128, "matrix"],
    [192, "event-message-block"],
    [272, "collide-overlap-result"],
    [384, "matrix"],
    [448, "collide-overlap-result"],
    [560, "matrix"],
    [624, "collide-overlap-result"],
    [736, "matrix"]
  ],

  "(method 44 collide-shape)": [
    [16, "pull-rider-info"]
  ],

  "(method 12 collide-mesh)": [
    [16, "matrix"]
  ],

  "target-attack-up": [
    [16, "vector"],
    [32, "vector"],
    [48, "vector"],
    [64, "event-message-block"]
  ],

  "(method 30 collide-shape)": [
    [16, "vector"]
  ],

  "(method 32 collide-shape)": [
    [16, "bounding-box"]
  ],

  "(method 33 collide-shape)": [
    [16, "vector"]
  ],

  "(method 57 collide-shape-moving)": [
    [16, "vector"]
  ],

  "(method 60 collide-shape-moving)": [
    [16, "vector"],
    [32, "collide-tri-result"]
  ],

  "(method 59 collide-shape-moving)": [
    [16, "collide-tri-result"],
    [112, "touching-shapes-entry"]
  ],

  "(method 58 collide-shape-moving)": [
    [16, "touching-shapes-entry"]
  ],

  "simple-collision-reaction": [
    [16, "vector"],
    [32, "vector"]
  ],

  "(method 62 collide-shape-moving)": [
    [16, "vector"],
    [32, "vector"]
  ],

  "default-collision-reaction": [
    [16, "vector"],
    [32, "vector"],
    [48, "vector"],
    [96, "vector"],
    [112, "vector"],
    [144, "vector"]
  ],

  "(method 56 collide-shape-moving)": [
    [16, "event-message-block"]
  ],

  "(method 63 collide-shape-moving)": [
    [16, "collide-shape-intersect"],
    [160, "vector"],
    [176, "vector"]
  ],

  "(method 37 control-info)": [
    [16, "vector"],
    [32, "vector"],
    [48, "vector"],
    [64, "vector"],
    [80, "vector"],
    [96, "vector"],
    [112, "vector"],
    [128, "vector"]
  ],

  "(method 55 collide-shape)": [
    [16, "vector"],
    [32, "vector"],
    [48, "vector"],
    [64, "event-message-block"]
  ],

  "(method 41 collide-shape)": [
    [16, "vector"],
    [32, "vector"]
  ],

  "(method 45 collide-shape)": [
    [16, "collide-work"],
    [128, "vector"],
    [144, "vector"],
    [160, "collide-work"],
    [272, "vector"],
    [288, "vector"],
    [304, "collide-work"],
    [416, "vector"],
    [432, "vector"],
    [448, "collide-work"],
    [560, "vector"],
    [576, "vector"]
  ],

  "collide-planes": [
    [16, "bounding-box"],
    [48, ["inline-array", "vector", 18]],
    [336, ["inline-array", "bounding-box", 18]],
    [928, "vector"],
    [944, "vector"],
    [960, "vector"],
    [976, "vector"],
    [992, "vector"],
    [1008, "vector"],
    [1024, "vector"],
    [1040, "vector"],
    [1056, "vector"],
    [1072, "vector"]
  ],

  "marks-cam-restore": [
    [16, "vector"],
    [32, "matrix"],
    [96, "event-message-block"]
  ],

  "gregs-village1-cam-restore": [
    [16, "vector"],
    [32, "matrix"],
    [96, "event-message-block"]
  ],

  "gregs-texture-cam-restore": [
    [16, "vector"],
    [32, "matrix"],
    [96, "event-message-block"]
  ],

  "gregs-texture2-cam-restore": [
    [16, "vector"],
    [32, "matrix"],
    [96, "event-message-block"]
  ],

  "gregs-jungle-cam-restore": [
    [16, "vector"],
    [32, "matrix"],
    [96, "event-message-block"]
  ],

  "eddie-cam-restore": [
    [16, "vector"],
    [32, "matrix"]
  ],

  "cave-cam-restore": [
    [16, "vector"],
    [32, "matrix"]
  ],

  "paals-cam-restore": [
    [16, "vector"],
    [32, "matrix"]
  ],

  "(method 20 target)": [
    [16, "event-message-block"]
  ],

  "(method 19 collide-edge-work)": [
    [16, "vector"],
    [32, "vector"],
    [48, "collide-using-spheres-params"],
    [80, "matrix"]
  ],

  "(method 14 collide-edge-work)": [
    [16, "vector"]
  ],

  "(method 10 collide-edge-work)": [
    [16, "vector"]
  ],

  "(method 9 collide-edge-hold-list)": [
    [16, "vector"]
  ],

  "collide-shape-moving-angle-set!": [
    [16, "vector"]
  ],

  "poly-find-nearest-edge": [
    [16, "vector"],
    [64, "vector"]
  ],

  "target-collision-reaction": [
    [16, "vector"],
    [32, "vector"],
    [48, "vector"],
    [112, "vector"],
    [128, "vector"],
    [144, "vector"],
    [176, "vector"],
    [192, "vector"],
    [208, "vector"]
  ],

  "(method 31 collide-cache)": [
    [16, "vector"],
    [32, "vector"]
  ],

  "(method 43 collide-shape)": [
    [16, "vector"],
    [32, "vector"],
    [48, "vector"],
    [64, "vector"],
    [80, "event-message-block"]
  ],

  "(method 15 collide-cache)": [
    [16, "bounding-box"]
  ],

  "test-closest-pt-in-triangle": [
    [16, "vector"],
    [32, "vector"],
    [48, "vector"],
    [64, "vector"]
  ],

  "(method 9 collide-mesh)": [
    [16, "vector"],
    [32, "vector"],
    [48, "vector"]
  ],

  "(method 10 collide-mesh)": [
    [16, "matrix"]
  ],

  "(method 22 collide-shape-prim-mesh)": [
    [16, "collide-tri-result"]
  ],

  "find-ground-point": [
    [16, "vector"],
    [32, "collide-tri-result"],
    [128, "bounding-box"],
    [160, "vector"]
  ],

  "(method 19 collide-shape-prim-sphere)": [[16, "collide-mesh-cache-tri"]],
  "(method 37 collide-shape)": [[16, "vector"]],

  "starts": [
    [16, "event-message-block"]
  ],

  "(trans target-flop)": [
    [16, "event-message-block"]
  ],

  "(event target-wheel)": [
    [16, "event-message-block"]
  ],

  "(code target-stance)": [
    [16, "ground-tween-info"]
  ],

  "init-var-jump": [
    [16, "vector"]
  ],

  "(code target-wheel)": [
    [16, "vector"]
  ],

  "(code target-wheel-flip)": [
    [16, "vector"],
    [32, "vector"]
  ],

  "(enter target-flop)": [
    [16, "vector"]
  ],

  "(code target-running-attack)": [
    [16, "vector"]
  ],

  "(enter target-flop-hit-ground)": [
    [16, "vector"]
  ],

  "(enter target-attack-air)": [
    [16, "vector"],
    [32, "vector"],
    [48, "vector"]
  ],

  "(enter target-hit-ground)": [
    [16, "vector"]
  ],

  "(code target-flop)": [
    [16, "vector"],
    [32, "vector"],
    [48, "vector"]
  ],

  "(trans target-running-attack)": [
    [16, "vector"],
    [32, "vector"]
  ],

  "mod-var-jump": [
    [16, "vector"],
    [32, "vector"]
  ],

  "target-generic-event-handler": [
    [16, "event-message-block"]
  ],

  "target-powerup-effect": [
    [16, "vector"]
  ],

  "check-water-level-drop": [
    [16, "vector"]
  ],

  "(method 13 water-control)": [
    [16, "vector"]
  ],

  "(method 10 water-control)": [
    [16, "vector"],
    [32, "vector"],
    [48, "vector"],
    [64, "event-message-block"],
    [144, "vector"],
    [160, "vector"],
    [176, "vector"],
    [192, "vector"],
    [208, "vector"]
  ],

  "(method 15 water-control)": [
    [16, "event-message-block"]
  ],

  "(anon-function 13 water)": [
    [16, "event-message-block"]
  ],

  "(method 26 water-vol)": [
    [16, "event-message-block"]
  ],

  "(code wait-for-start racer)": [
    [16, "event-message-block"],
    [96, "vector"]
  ],

  "(code idle racer)": [
    [16, "font-context"],
    [112, "event-message-block"]
  ],

  "(event wait-for-return racer)": [
    [16, "event-message-block"]
  ],

  "racer-xz": [
    [16, "vector"]
  ],

  "racer-cushion": [
    [16, "vector"]
  ],

  "target-racing-post": [
    [16, "vector"],
    [32, "vector"]
  ],

  "racer-effects": [
    [16, "vector"],
    [32, "vector"],
    [48, "vector"],
    [64, "vector"],
    [80, "vector"],
    [96, "vector"],
    [112, "vector"],
    [128, "vector"],
    [144, "event-message-block"],
    [224, "vector"],
    [240, "vector"],
    [256, "vector"]
  ],

  "racer-sounds": [
    [16, "vector"],
    [32, "event-message-block"]
  ],

  "racer-collision": [
    [16, "vector"],
    [32, "vector"],
    [48, "vector"]
  ],

  "racer-find-prop-point": [
    [16, "vector"],
    [32, "vector"],
    [48, "vector"]
  ],

  "racer-integrate": [
    [16, "quaternion"]
  ],

  "fleeing-nav-enemy-clip-travel": [
    [16, "clip-travel-vector-to-mesh-return-info"],
    [176, "vector"],
    [192, "vector"],
    [208, "vector"]
  ],

  "fleeing-nav-enemy-adjust-travel": [
    [16, "matrix"],
    [80, "vector"],
    [96, "vector"]
  ],

  "fleeing-nav-enemy-chase-post-func": [
    [16, "matrix"],
    [80, "matrix"]
  ],

  "fleeing-nav-enemy-chase-post": [
    [16, "vector"],
    [32, "vector"],
    [48, "matrix"],
    [112, "vector"],
    [128, "vector"]
  ],

  "(post lightning-mole-debug-run)": [
    [16, "vector"],
    [32, "vector"],
    [48, "vector"],
    [64, "matrix"]
  ],

  "(code fleeing-nav-enemy-debug)": [
    [16, "vector"],
    [32, "vector"],
    [48, "vector"],
    [64, "vector"],
    [80, "matrix"],
    [144, "vector"]
  ],

  "(trans nav-enemy-chase lightning-mole)": [
    [16, "vector"],
    [32, "vector"],
    [48, "vector"],
    [64, "vector"],
    [80, "event-message-block"]
  ],

  "(trans lightning-mole-debug-blend)": [
    [16, "vector"],
    [32, "vector"]
  ],

  "(code lightning-mole-dive)": [
    [16, "vector"],
    [32, "vector"]
  ],

  "(trans lightning-mole-dive)": [
    [16, "event-message-block"]
  ],

  "(trans lightning-mole-head-for-hole)": [
    [16, "event-message-block"]
  ],

  "(method 43 lightning-mole)": [
    [16, "event-message-block"]
  ],

  "(method 44 lightning-mole)": [
    [16, "event-message-block"]
  ],

  "check-drop-level-rolling-dirt": [
    [16, "vector"]
  ],

  "check-drop-level-rolling-dirt-finish": [
    [16, "vector"]
  ],

  "(code fuel-cell-spline-slider)": [
    [16, "vector"]
  ],

  "robber-find-ground": [
    [16, "vector"],
    [32, "collide-tri-result"],
    [128, "vector"]
  ],

  "robber-rotate": [
    [16, "matrix"],
    [80, "vector"]
  ],

  "robber-calc-speed": [
    [16, "vector"]
  ],

  "(code robber-die)": [
    [16, "vector"]
  ],

  "(code robber-initial-notice)": [
    [16, "vector"]
  ],

  "(method 11 robber)": [
    [16, "matrix"]
  ],

  "(code robber-debug)": [
    [16, "vector"],
    [32, "vector"]
  ],

  "(code target-flut-running-attack)": [
    [16, "vector"]
  ],

  "(enter target-flut-running-attack)": [
    [16, "vector"],
    [32, "vector"]
  ],

  "(trans target-flut-running-attack)": [
    [16, "vector"],
    [32, "vector"]
  ],

  "(event target-flut-air-attack)": [
    [16, "vector"],
    [32, "event-message-block"]
  ],

  "target-flut-standard-event-handler": [
    [16, "vector"],
    [32, "event-message-block"]
  ],

  "(code target-flut-start)": [
    [16, "event-message-block"]
  ],

  "(exit target-flut-clone-anim)": [
    [16, "event-message-block"]
  ],

  "(code target-flut-clone-anim)": [
    [16, "event-message-block"]
  ],

  "(enter target-flut-air-attack-hit-ground)": [
    [16, "event-message-block"]
  ],

  "(event target-flut-jump)": [
    [16, "vector"],
    [32, "event-message-block"]
  ],

  "(enter target-flut-air-attack)": [
    [16, "vector"]
  ],

  "(post target-flut-get-on)": [
    [16, "vector"]
  ],

  "(post target-flut-get-off-jump)": [
    [16, "vector"]
  ],

  "(code target-flut-get-on)": [
    [16, "vector"],
    [32, "vector"],
    [48, "event-message-block"]
  ],

  "(code target-flut-get-off-jump)": [
    [16, "vector"],
    [32, "vector"],
    [48, "event-message-block"]
  ],

  "(code target-flut-death)": [
    [16, "vector"],
    [32, "vector"],
    [48, "vector"]
  ],

  "(trans target-flut-air-attack)": [
    [16, "vector"],
    [32, "vector"]
  ],

  "(code target-flut-hit)": [
    [16, "vector"],
    [32, "vector"],
    [48, "vector"],
    [64, "vector"],
    [80, "event-message-block"]
  ],

  "target-hit-orient": [
    [16, "vector"]
  ],

  "target-hit-move": [
    [16, "vector"],
    [32, "vector"],
    [48, "matrix"]
  ],

  "(anon-function 20 target-death)": [
    [16, "event-message-block"]
  ],

  "target-death-anim": [
    [16, "event-message-block"],
    [96, "vector"]
  ],

  "(code target-death)": [
    [16, "event-message-block"],
    [96, "vector"]
  ],

  "(code target-continue)": [
    [16, "event-message-block"],
    [96, "transformq"]
  ],

  "velocity-set-to-target!": [
    [16, "vector"]
  ],

  "(exit target-hit)": [
    [16, "vector"]
  ],

  "(code target-hit)": [
    [16, "vector"],
    [32, "vector"],
    [48, "vector"],
    [64, "vector"],
    [80, "event-message-block"]
  ],

  "target-hit-push": [
    [16, "vector"]
  ],

  "(anon-function 2 target-death)": [
    [16, "vector"]
  ],

  "racer-collision-reaction": [
    [16, "vector"],
    [32, "vector"],
    [48, ["inline-array", "vector", 2]],
    [112, "vector"],
    [128, "vector"],
    [144, "vector"],
    [160, "vector"],
    [176, "vector"],
    [192, "vector"],
    [208, "vector"],
    [224, "vector"]
  ],

  "target-send-attack": [
    [16, "event-message-block"],
    [112, "vector"],
    [144, "vector"],
    [160, "vector"],
    [192, "vector"],
    [208, "vector"]
  ],

  "target-apply-tongue": [
    [16, "vector"]
  ],

  "target-bonk-event-handler": [
    [16, "vector"],
    [32, "vector"],
    [48, "event-message-block"],
    [128, "vector"]
  ],

  "(code target-load-wait)": [
    [16, "event-message-block"]
  ],

  "(code target-stance-look-around)": [
    [16, "event-message-block"]
  ],

  "(enter target-look-around)": [
    [16, "event-message-block"]
  ],

  "(exit target-look-around)": [
    [16, "event-message-block"]
  ],

  "(code target-look-around)": [
    [16, "event-message-block"]
  ],

  "(enter target-billy-game)": [
    [16, "event-message-block"]
  ],

  "(exit target-billy-game)": [
    [16, "event-message-block"]
  ],

  "(enter target-pole-cycle)": [
    [16, "event-message-block"]
  ],

  "(code target-pole-flip-up-jump)": [
    [16, "event-message-block"]
  ],

  "(enter target-edge-grab)": [
    [16, "event-message-block"]
  ],

  "(exit target-edge-grab)": [
    [16, "event-message-block"]
  ],

  "(trans target-swim-up)": [
    [16, "event-message-block"]
  ],

  "(code target-launch)": [
    [16, "event-message-block"]
  ],

  "(code target-play-anim)": [
    [16, "event-message-block"]
  ],

  "(exit target-play-anim)": [
    [16, "event-message-block"]
  ],

  "(trans target-edge-grab)": [
    [16, "collide-using-spheres-params"]
  ],

  "(exit target-clone-anim)": [
    [16, "event-message-block"],
    [96, "vector"]
  ],

  "(enter target-clone-anim)": [
    [16, "event-message-block"]
  ],

  "(code target-edge-grab-off)": [
    [16, "event-message-block"],
    [96, "vector"]
  ],

  "(trans target-look-around)": [
    [16, "vector"],
    [32, "vector"]
  ],

  "(trans target-pole-cycle)": [
    [16, "vector"]
  ],

  "(code target-swim-jump)": [
    [16, "vector"]
  ],

  "(anon-function 11 target2)": [
    [16, "vector"],
    [48, "vector"],
    [64, "vector"],
    [80, "vector"]
  ],

  "(enter target-yellow-blast)": [
    [16, "vector"]
  ],

  "(code target-periscope)": [
    [16, "vector"],
    [32, "event-message-block"]
  ],

  "(enter target-yellow-jump-blast)": [
    [16, "vector"]
  ],

  "(code target-swim-down)": [
    [16, "vector"]
  ],

  "(code target-yellow-jump-blast)": [
    [16, "vector"],
    [32, "vector"],
    [48, "vector"]
  ],

  "target-swim-tilt": [
    [16, "vector"],
    [32, "vector"],
    [48, "vector"]
  ],

  "(code target-yellow-blast)": [
    [16, "vector"],
    [32, "vector"],
    [48, "event-message-block"]
  ],

  "(code target-edge-grab-jump)": [
    [16, "vector"],
    [32, "event-message-block"]
  ],

  "(trans target-billy-game)": [
    [16, "vector"],
    [32, "vector"]
  ],

  "(code target-wade-walk)": [
    [16, "vector"],
    [32, "vector"],
    [48, "vector"],
    [64, "vector"]
  ],

  "clip-restore": [
    [16, "vector"],
    [32, "matrix"]
  ],

  "cspace<-transform-yxy!": [
    [16, "matrix"],
    [80, "matrix"]
  ],

  "(trans notice-blue crate)": [
    [16, "event-message-block"]
  ],

  "(event die crate)": [
    [16, "event-message-block"]
  ],

  "(code notice-blue crate)": [
    [16, "vector"]
  ],

  "(method 28 ram-boss-proj)": [
    [16, "vector"]
  ],

  "(method 56 ram-boss)": [
    [16, "vector"]
  ],

  "(code ram-boss-jump-down)": [
    [16, "vector"]
  ],

  "(method 57 ram-boss)": [
    [16, "vector"]
  ],

  "(post ram-boss-lose-shield)": [
    [16, "vector"]
  ],

  "(trans ram-boss-tracking)": [
    [16, "vector"],
    [32, "vector"],
    [48, "vector"]
  ],

  "(code ram-boss-already-down)": [
    [16, "vector"],
    [32, "vector"]
  ],

  "(code ram-boss-lose-shield)": [
    [16, "vector"],
    [32, "vector"]
  ],

  "snow-ram-proj-update-velocity": [
    [16, "vector"],
    [32, "vector"],
    [48, "vector"],
    [64, "matrix"]
  ],

  "ram-boss-on-ground-event-handler": [
    [16, "event-message-block"]
  ],

  "(enter ram-boss-throw)": [
    [16, "event-message-block"]
  ],

  "(code nav-enemy-die ram-boss)": [
    [16, "event-message-block"]
  ],

  "(method 55 ram-boss)": [
    [16, "vector"],
    [32, "vector"],
    [48, "collide-mesh-cache-tri"]
  ],

  "(enter ram-boss-jump-down)": [
    [16, "vector"],
    [32, "matrix"],
    [96, "vector"],
    [112, "vector"]
  ],

  "(method 20 ram)": [
    [16, "vector"]
  ],

  "(method 21 ram)": [
    [16, "vector"],
    [32, "vector"],
    [48, "vector"],
    [64, "vector"]
  ],

  "(event ram-idle)": [
    [16, "event-message-block"]
  ],

  "(code ram-idle)": [
    [32, "event-message-block"]
  ],

  "(method 21 snow-bumper)": [
    [16, "vector"],
    [32, "vector"],
    [48, "event-message-block"]
  ],

  "(method 20 snow-ball-roller)": [
    [16, "vector"]
  ],

  "snow-ball-roller-path-update": [
    [16, "vector"],
    [32, "vector"],
    [48, "matrix"],
    [112, "matrix"],
    [176, "vector"]
  ],

  "(method 22 snow-ball-roller)": [
    [16, "vector"],
    [32, "vector"],
    [48, "event-message-block"]
  ],

  "(code snow-ball-idle)": [
    [16, "vector"]
  ],

  "(method 11 spider-egg)": [
    [16, "vector"]
  ],

  "(code spider-egg-die)": [
    [16, "event-message-block"]
  ],

  "puffer-default-event-handler": [
    [16, "event-message-block"]
  ],

  "(method 28 puffer)": [
    [16, "collide-tri-result"],
    [112, "vector"],
    [128, "vector"]
  ],

  "(method 23 puffer)": [
    [16, ["inline-array", "vector", 5]],
    [96, "vector"]
  ],

  "(method 20 puffer)": [
    [16, "vector"],
    [32, "vector"],
    [48, "clip-travel-vector-to-mesh-return-info"],
    [208, "matrix"]
  ],

  "(trans puffer-patrol)": [
    [16, "vector"]
  ],

  "(trans puffer-attack)": [
    [16, "vector"]
  ],

  "(method 27 driller-lurker)": [
    [16, "vector"]
  ],

  "(method 11 driller-lurker)": [
    [16, "vector"],
    [32, "vector"]
  ],

  "(method 20 driller-lurker)": [
    [16, "vector"],
    [32, "vector"],
    [48, "vector"],
    [64, "vector"],
    [80, "quaternion"]
  ],

  "driller-lurker-default-event-handler": [
    [16, "event-message-block"]
  ],

  "(code driller-lurker-die)": [
    [16, "event-message-block"]
  ],

  "(code dark-crystal-explode)": [
    [16, "joint-exploder-tuning"]
  ],

  "(method 20 dark-crystal)": [
    [16, "vector"],
    [32, "vector"],
    [48, "vector"],
    [64, "collide-tri-result"],
    [160, "event-message-block"]
  ],

  "(event kermit-pulse-idle)": [
    [16, "event-message-block"]
  ],

  "kermit-check-tongue-is-clear?": [
    [16, "vector"],
    [32, "collide-tri-result"]
  ],

  "kermit-check-to-hit-player?": [
    [16, "vector"],
    [32, "vector"],
    [48, "vector"]
  ],

  "kermit-set-nav-mesh-target": [
    [16, "vector"],
    [32, "vector"],
    [48, "vector"]
  ],

  "(enter kermit-chase-new-position)": [
    [16, "vector"],
    [32, "vector"],
    [48, "vector"]
  ],

  "kermit-post": [
    [16, "vector"]
  ],

  "(trans kermit-tongue-stuck)": [
    [16, "vector"],
    [32, "event-message-block"]
  ],

  "gnawer-falling-segment-init-by-other": [
    [16, "vector"],
    [32, "vector"]
  ],

  "(method 24 gnawer)": [
    [16, "vector"],
    [32, "vector"]
  ],

  "(method 30 gnawer)": [
    [16, "vector"],
    [32, "vector"]
  ],

  "(code gnawer-dying-give-pickups)": [
    [16, "vector"],
    [32, "vector"],
    [48, "event-message-block"]
  ],

  "(code gnawer-chewing-on-post)": [
    [16, "vector"],
    [32, "vector"],
    [48, "vector"],
    [64, "vector"]
  ],

  "(method 22 gnawer)": [
    [16, "bounding-box"]
  ],

  "(method 25 gnawer)": [
    [16, "vector"]
  ],

  "(method 29 gnawer)": [
    [16, "vector"]
  ],

  "(trans gnawer-die)": [
    [16, "vector"]
  ],

  "(method 21 gnawer)": [
    [16, "vector"],
    [32, "vector"]
  ],

  "(code gnawer-give-fuel-cell)": [
    [16, "vector"]
  ],

  "(code gnawer-put-items-at-dest)": [
    [16, "vector"],
    [32, "vector"],
    [48, "vector"]
  ],

  "(event gnawer-chewing-on-post)": [
    [16, "event-message-block"]
  ],

  "(event gnawer-run)": [
    [16, "event-message-block"]
  ],

  "(code mother-spider-egg-hatch)": [
    [16, "event-message-block"]
  ],

  "(code mother-spider-egg-die-exit)": [
    [16, "event-message-block"]
  ],

  "(method 21 mother-spider-egg)": [
    [16, "collide-tri-result"],
    [112, "vector"],
    [128, "vector"]
  ],

  "(code mother-spider-egg-on-ground)": [
    [16, "quaternion"],
    [32, "quaternion"],
    [48, "vector"],
    [64, "vector"]
  ],

  "(trans mother-spider-egg-hatch)": [
    [16, "vector"]
  ],

  "(trans precursor-arm-idle)": [
    [16, "matrix"]
  ],

  "swamp-rope-break-code": [
    [16, "matrix"],
    [80, "vector"]
  ],

  "(method 10 swamp-blimp-oscillator)": [
    [16, "vector"]
  ],

  "swamp-rope-update-bounding-spheres": [
    [16, "vector"]
  ],

  "swamp-rope-trans": [
    [16, "matrix"],
    [80, "matrix"],
    [144, "vector"]
  ],

  "(code swamp-tetherrock-idle)": [
    [16, "vector"],
    [32, "vector"],
    [48, "quaternion"]
  ],

  "(code swamp-tetherrock-break)": [
    [16, "event-message-block"],
    [96, "vector"]
  ],

  "blimp-trans": [
    [16, "vector"],
    [32, "vector"],
    [48, "quaternion"],
    [64, "vector"]
  ],

  "(enter swamp-blimp-bye-bye)": [
    [16, "event-message-block"]
  ],

  "(code swamp-blimp-bye-bye)": [
    [16, "quaternion"]
  ],

  "swamp-blimp-setup": [
    [16, "vector"]
  ],

  "(method 11 swamp-blimp)": [
    [16, "vector"]
  ],

  "bustarock": [
    [16, "event-message-block"]
  ],

  "(code mistycannon-missile-in-water)": [
    [16, "vector"],
    [32, "vector"]
  ],

  "(method 20 mistycannon-missile)": [
    [16, "vector"]
  ],

  "(post mistycannon-missile-idle)": [
    [16, "vector"]
  ],

  "(code mistycannon-missile-explode)": [
    [16, "overlaps-others-params"]
  ],

  "(event mistycannon-missile-explode)": [
    [16, "vector"],
    [32, "collide-mesh-cache-tri"],
    [128, "event-message-block"]
  ],

  "mistycannon-collision-reaction": [
    [16, "vector"],
    [32, "vector"]
  ],

  "spawn-mistycannon-missile": [
    [16, "mistycannon-init-data"]
  ],

  "(method 22 mistycannon)": [
    [16, "vector"]
  ],

  "mistycannon-postbind-function": [
    [16, "vector"]
  ],

  "(code mistycannon-aim-at-player)": [
    [16, "vector"]
  ],

  "mistycannon-do-aim": [
    [16, "trajectory-params"],
    [48, "vector"],
    [64, "vector"],
    [80, "vector"],
    [96, "vector"]
  ],

  "(code mistycannon-waiting-for-player)": [
    [16, "font-context"],
    [112, "event-message-block"]
  ],

  "(event mistycannon-player-control)": [
    [16, "event-message-block"]
  ],

  "(code mistycannon-player-control)": [
    [16, "event-message-block"]
  ],

  "(trans rigid-body-platform-idle citb-chain-plat)": [
    [16, "event-message-block"]
  ],

  "(trans rigid-body-platform-float citb-chain-plat)": [
    [16, "event-message-block"]
  ],

  "(event citb-firehose-blast)": [
    [16, "event-message-block"]
  ],

  "(method 27 citb-chain-plat)": [
    [16, "vector"]
  ],

  "(trans plat-button-move-downward citb-exit-plat)": [
    [16, "vector"]
  ],

  "(trans plat-button-move-upward citb-exit-plat)": [
    [16, "vector"]
  ],

  "citb-firehose-blast-particles": [
    [16, "quaternion"]
  ],

  "(code citb-chain-plat-settle)": [
    [16, "vector"],
    [32, "quaternion"]
  ],

  "citb-exit-plat-move-player": [
    [16, "vector"],
    [32, "vector"],
    [48, "event-message-block"]
  ],

  "darkvine-event-handler": [
    [16, "event-message-block"]
  ],

  "(post darkvine-idle)": [
    [16, "vector"]
  ],

  "(enter cam-periscope)": [
    [16, "vector"]
  ],

  "(code cam-periscope)": [
    [16, "vector"]
  ],

  "(code reflector-idle)": [
    [16, "vector"]
  ],

  "(code reflector-mirror-idle)": [
    [16, "vector"]
  ],

  "periscope-crosshair": [
    [16, "vector"],
    [32, "vector"],
    [48, "vector"],
    [64, "vector4w"],
    [80, "vector"],
    [96, "vector"],
    [112, "vector"]
  ],

  "periscope-find-reflection-angles": [
    [16, "vector"],
    [32, "vector"],
    [48, "vector"],
    [64, "vector"]
  ],

  "(code periscope-wait-for-player)": [
    [16, "vector"],
    [32, "vector"],
    [48, "vector"],
    [64, "vector"],
    [80, "font-context"],
    [176, "event-message-block"]
  ],

  "periscope-find-aim-at-angles": [
    [16, "vector"],
    [32, "vector"]
  ],

  "draw-power-beam": [
    [16, "vector"],
    [32, "collide-mesh-cache-tri"],
    [128, "event-message-block"]
  ],

  "periscope-update-joints": [
    [16, "event-message-block"]
  ],

  "(code reflector-mirror-broken)": [
    [16, "event-message-block"]
  ],

  "(code periscope-player-control)": [
    [16, "event-message-block"]
  ],

  "(code reflector-origin-idle)": [
    [16, "event-message-block"],
    [96, "vector"]
  ],

  "(code launcherdoor-closed)": [
    [16, "event-message-block"]
  ],

  "(event quicksandlurker-missile-idle)": [
    [16, "event-message-block"]
  ],

  "quicksandlurker-spit": [
    [16, "vector"],
    [32, "vector"],
    [48, "vector"]
  ],

  "spawn-quicksandlurker-missile": [
    [16, "quicksandlurker-missile-init-data"]
  ],

  "balloonlurker-snap-to-path-point": [
    [16, "vector"],
    [32, "vector"]
  ],

  "(method 23 balloonlurker)": [
    [16, "vector"],
    [32, "vector"]
  ],

  "balloonlurker-find-nearest-path-point": [
    [16, "vector"]
  ],

  "(post balloonlurker-pilot-die)": [
    [16, "vector"]
  ],

  "balloonlurker-post": [
    [16, "quaternion"]
  ],

  "balloonlurker-event-handler": [
    [16, "event-message-block"]
  ],

  "(event balloonlurker-pilot-idle)": [
    [16, "event-message-block"]
  ],

  "(code balloonlurker-die)": [
    [32, "event-message-block"]
  ],

  "(event orbit-plat-idle)": [
    [16, "event-message-block"]
  ],

  "(code orbit-plat-idle)": [
    [16, "event-message-block"]
  ],

  "(code orbit-plat-still)": [
    [16, "event-message-block"]
  ],

  "(code orbit-plat-riding)": [
    [16, "event-message-block"]
  ],

  "(code orbit-plat-reset)": [
    [16, "event-message-block"]
  ],

  "(method 20 orbit-plat-bottom)": [
    [16, "vector"]
  ],

  "(code orbit-plat-bottom-idle)": [
    [16, "vector"],
    [32, "vector"],
    [48, "vector"],
    [64, "vector"]
  ],

  "(method 27 orbit-plat)": [
    [16, "vector"],
    [32, "vector"],
    [48, "vector"],
    [64, "vector"],
    [80, "vector"],
    [96, "vector"]
  ],

  "get-rotate-point!": [
    [16, "vector"],
    [32, "vector"]
  ],

  "(code enter voicebox)": [
    [16, "event-message-block"]
  ],

  "(code exit voicebox)": [
    [16, "event-message-block"]
  ],

  "mother-spider-death-event-handler": [
    [16, "vector"]
  ],

  "mother-spider-full-joint-callback": [
    [16, "vector"]
  ],

  "(method 29 mother-spider)": [
    [16, "vector"]
  ],

  "(method 30 mother-spider)": [
    [16, "baby-spider-spawn-params"]
  ],

  "(trans mother-spider-leg-flying)": [
    [16, "collide-tri-result"],
    [112, "vector"]
  ],

  "(method 24 mother-spider)": [
    [16, "collide-tri-result"],
    [112, "vector"],
    [128, "vector"]
  ],

  "(method 20 mother-spider)": [
    [16, "vector"],
    [32, "vector"],
    [48, "collide-tri-result"],
    [144, "vector"],
    [160, "collide-tri-result"]
  ],

  "mother-spider-default-event-handler": [
    [16, "vector"],
    [32, "vector"],
    [48, "event-message-block"],
    [128, "vector"],
    [144, "vector"]
  ],

  "(method 23 mother-spider)": [
    [16, "vector"],
    [32, "event-message-block"],
    [128, "vector"],
    [144, "vector"]
  ],

  "(method 21 mother-spider)": [
    [16, "vector"],
    [32, "vector"],
    [48, "vector"],
    [64, "vector"],
    [80, "vector"],
    [96, "vector"]
  ],

  "(code mother-spider-spit)": [
    [16, "vector"],
    [32, "vector"],
    [48, "vector"],
    [64, "vector"]
  ],

  "(trans mother-spider-tracking)": [
    [16, "vector"],
    [32, "vector"],
    [48, "vector"]
  ],

  "(method 11 mother-spider)": [
    [32, "vector"],
    [48, "vector"]
  ],

  "(enter mother-spider-die-from-uppercut)": [
    [16, "vector"],
    [32, "vector"],
    [48, "vector"]
  ],

  "(code mother-spider-birth-baby)": [
    [16, "vector"],
    [32, "vector"]
  ],

  "bully-default-event-handler": [
    [16, "vector"],
    [32, "vector"],
    [48, "event-message-block"]
  ],

  "(method 20 bully)": [
    [16, "check-vector-collision-with-nav-spheres-info"],
    [64, "vector"],
    [80, "clip-travel-vector-to-mesh-return-info"],
    [240, "vector"]
  ],

  "(code bully-notice)": [
    [16, "vector"]
  ],

  "(enter bully-start-spinning)": [
    [16, "vector"]
  ],

  "(method 24 seagull)": [
    [16, "vector"]
  ],

  "seagull-reaction": [
    [16, "vector"],
    [32, "vector"]
  ],

  "(code seagull-landing)": [
    [16, "collide-tri-result"],
    [112, "vector"]
  ],

  "(trans seagull-idle)": [
    [16, "vector"]
  ],

  "(method 16 seagullflock)": [
    [16, "vector"]
  ],

  "(method 11 seagullflock)": [
    [16, "vector"]
  ],

  "(code seagullflock-at-waterfall)": [
    [16, "event-message-block"]
  ],

  "(code seagull-flying)": [
    [16, "vector"]
  ],

  "(code seagull-soaring)": [
    [16, "vector"]
  ],

  "(method 26 seagull)": [
    [16, "vector"]
  ],

  "seagull-post": [
    [16, "quaternion"],
    [32, "quaternion"]
  ],

  "(code target-ice-walk)": [
    [16, "vector"],
    [32, "vector"]
  ],

  "draw-bones": [[16, "event-message-block"]],

  "joint-mod-tracker-callback": [
    [16, "vector"],
    [32, "vector"]
  ],

  "build-matrix-from-up-and-forward-axes!": [
    [16, "vector"],
    [32, "vector"],
    [48, "vector"]
  ],

  "(method 9 plane-volume)": [
    [16, "vector"],
    [32, "vector"],
    [48, "vector"],
    [64, "vector"],
    [80, "vector"],
    [96, "vector"],
    [112, "vector"],
    [128, "vector"]
  ],

  "(code helix-button-activate)": [
    [16, "event-message-block"],
    [96, "vector"],
    [112, "vector"]
  ],

  "(code helix-button-quick-activate)": [
    [16, "event-message-block"],
    [96, "vector"]
  ],

  "(method 21 helix-water)": [
    [16, "event-message-block"]
  ],

  "(code helix-water-idle)": [
    [16, "event-message-block"]
  ],

  "(trans helix-water-activated)": [
    [16, "event-message-block"]
  ],

  "(code helix-water-activated)": [
    [16, "event-message-block"]
  ],

  "(code idle minecartsteel)": [
    [16, "vector"]
  ],

  "tie-test-cam-restore": [
    [16, "vector"],
    [32, "matrix"],
    [96, "event-message-block"]
  ],

  "(method 11 sunken-pipegame)": [
    [16, "vector"],
    [32, "quaternion"],
    [48, "event-message-block"]
  ],

  "(code sunken-pipegame-begin-play)": [
    [16, "vector"],
    [32, "event-message-block"],
    [112, "vector"],
    [128, "vector"],
    [144, "vector"],
    [160, "vector"],
    [176, "vector"],
    [192, "vector"]
  ],

  "(code sunken-pipegame-end-play)": [
    [16, "event-message-block"]
  ],

  "(enter sunken-pipegame-begin-play)": [
    [16, "event-message-block"]
  ],

  "(trans exit-chamber-idle-in-village)": [
    [16, "event-message-block"]
  ],

  "(code exit-chamber-idle-in-village)": [
    [16, "event-message-block"]
  ],

  "(code exit-chamber-lower)": [
    [16, "event-message-block"],
    [96, "vector"]
  ],

  "(code exit-chamber-rise)": [
    [16, "event-message-block"],
    [96, "vector"]
  ],

  "(event exit-chamber-idle-in-village)": [
    [16, "vector"],
    [32, "event-message-block"]
  ],

  "(method 11 exit-chamber)": [
    [16, "matrix"],
    [96, "vector"]
  ],

  "(method 32 sequenceA-village1)": [
    [16, "event-message-block"]
  ],

  "(event play-anim sequenceA-village1)": [
    [16, "event-message-block"]
  ],

  "(exit play-anim sequenceA-village1)": [
    [16, "event-message-block"]
  ],

  "(code gorge-start-idle)": [
    [16, "event-message-block"]
  ],

<<<<<<< HEAD
  
  "(method 20 nav-mesh)": [
    [16, "vector"],
    [32, "vector"]
  ],

  "nav-ray-test": [
    [16, "vector"],
    [32, "vector"]
  ],

  "circle-tangent-directions": [
    [16, "vector"],
    [32, "vector"],
    [48, "vector"],
    [64, "vector"]
  ],

  "(method 18 nav-control)": [
    [16, "vector"]
  ],
  "(method 9 nav-control)": [
=======
  "(trans joint-exploder-shatter)": [
    [16, "bounding-box"]
  ],

  "(method 22 joint-exploder)": [
    [16, "vector"],
    [32, "collide-tri-result"]
  ],

  "(enter target-tube-hit)": [
    [16, "event-message-block"]
  ],

  "(event slide-control-ride slide-control)": [
    [16, "event-message-block"]
  ],

  "(code target-tube-death)": [
    [16, "vector"]
  ],

  "(code target-tube-hit)": [
>>>>>>> b84a04a1
    [16, "vector"],
    [32, "vector"],
    [48, "vector"],
    [64, "vector"],
<<<<<<< HEAD
    [80, "vector"],
    [96, "vector"],
    [112, "vector"],
    [128, "vector"],
    [144, "vector"],
    [160, "vector"],
    [176, "vector"]
  ],
  "(method 11 nav-control)": [
    [16, "vector"],
    [32, "nav-gap-info"],
    [64, "event-message-block"]
  ],
  "(method 12 nav-control)": [
    [16, "vector"]
  ],
  "(method 13 nav-mesh)": [
    [16, "vector"]
  ],
  "(method 18 nav-mesh)": [
    [16, "vector"]
  ],
  "(method 24 nav-control)": [
    [16, "vector"]
  ],
  "(method 24 nav-mesh)": [
    [16, "vector"],
    [32, "vector"]
  ],
  "(method 22 nav-control)": [
    [16, "vector"]
  ],
  "(method 17 nav-control)": [
    [16, "vector"]
  ],
  "(method 19 nav-control)": [
    [16, "vector"],
    [32, "vector"]
  ],
  "(method 17 nav-mesh)": [
    [16, "vector"],
    [32, "vector"],
    [48, ["inline-array", "nav-poly", 8]]
  ],
  "(method 25 nav-mesh)": [
    [16, "vector"],
    [32, "matrix"]
  ],
  "debug-nav-validate-current-poly": [
    [16, "vector"]
  ],
  "(method 13 nav-control)": [
    [16, "vector"],
    [32, "vector"],
    [48, "vector"],
    [64, "nav-route-portal"], // nav-poly | nav-route-portal | nav-route-portal
    [112, "vector"],
    [128, "clip-travel-vector-to-mesh-return-info"],
    [288, "vector"]
  ],

  "(method 28 nav-mesh)": [
    [16, ["inline-array", "nav-vertex", 3]]
  ],

  "choose-travel-portal-vertex": [
    [16, "nav-route-portal"]
  ],

  "(method 33 nav-control)": [
    [16, "event-message-block"]
  ],

  "(method 27 nav-control)": [
    [16, "nav-ray"]
  ],
  "(method 16 nav-mesh)": [
    [16, "nav-ray"]
  ],
  "(method 29 nav-mesh)": [
    [16, "collide-history"]
  ],

  "find-closest-circle-ray-intersection": [
    [16, "vector"]
  ],

  "(method 20 nav-control)": [
    [16, "vector"]
  ],
  "(method 21 nav-control)": [
    [16, "vector"]
  ],
  "(method 23 nav-control)": [
=======
    [80, "vector"]
  ],

  "find-target-point": [
    [16, "vector"],
    [32, "vector"],
    [48, "vector"]
  ],

  "(trans slide-control-watch slide-control)": [
    [16, "vector"],
    [32, "event-message-block"]
  ],

  "distance-from-tangent": [
>>>>>>> b84a04a1
    [16, "vector"],
    [32, "vector"],
    [48, "vector"]
  ],
<<<<<<< HEAD
  "(method 16 nav-control)": [
    [16, "vector"]
  ],
  "(method 25 nav-control)": [
    [16, "vector"]
  ],
  "(method 28 nav-control)": [
    [16, "vector"]
  ],

  "(method 35 nav-control)": [
    [16, "vector"]
  ],

  "(method 15 nav-mesh)": [
    [16, "nav-ray"]
  ],

  "nav-ray-test-local?": [
    [16, "nav-ray"]
  ],

  "find-adjacent-bounds": [
    [16, "vector"]
  ],
=======
>>>>>>> b84a04a1

  "placeholder-do-not-add-below!": []
}<|MERGE_RESOLUTION|>--- conflicted
+++ resolved
@@ -6017,30 +6017,6 @@
     [16, "event-message-block"]
   ],
 
-<<<<<<< HEAD
-  
-  "(method 20 nav-mesh)": [
-    [16, "vector"],
-    [32, "vector"]
-  ],
-
-  "nav-ray-test": [
-    [16, "vector"],
-    [32, "vector"]
-  ],
-
-  "circle-tangent-directions": [
-    [16, "vector"],
-    [32, "vector"],
-    [48, "vector"],
-    [64, "vector"]
-  ],
-
-  "(method 18 nav-control)": [
-    [16, "vector"]
-  ],
-  "(method 9 nav-control)": [
-=======
   "(trans joint-exploder-shatter)": [
     [16, "bounding-box"]
   ],
@@ -6063,12 +6039,55 @@
   ],
 
   "(code target-tube-hit)": [
->>>>>>> b84a04a1
     [16, "vector"],
     [32, "vector"],
     [48, "vector"],
     [64, "vector"],
-<<<<<<< HEAD
+    [80, "vector"]
+  ],
+
+  "find-target-point": [
+    [16, "vector"],
+    [32, "vector"],
+    [48, "vector"]
+  ],
+
+  "(trans slide-control-watch slide-control)": [
+    [16, "vector"],
+    [32, "event-message-block"]
+  ],
+
+  "distance-from-tangent": [
+    [16, "vector"],
+    [32, "vector"],
+    [48, "vector"]
+  ],
+
+  "(method 20 nav-mesh)": [
+    [16, "vector"],
+    [32, "vector"]
+  ],
+
+  "nav-ray-test": [
+    [16, "vector"],
+    [32, "vector"]
+  ],
+
+  "circle-tangent-directions": [
+    [16, "vector"],
+    [32, "vector"],
+    [48, "vector"],
+    [64, "vector"]
+  ],
+
+  "(method 18 nav-control)": [
+    [16, "vector"]
+  ],
+  "(method 9 nav-control)": [
+    [16, "vector"],
+    [32, "vector"],
+    [48, "vector"],
+    [64, "vector"],
     [80, "vector"],
     [96, "vector"],
     [112, "vector"],
@@ -6163,28 +6182,10 @@
     [16, "vector"]
   ],
   "(method 23 nav-control)": [
-=======
-    [80, "vector"]
-  ],
-
-  "find-target-point": [
     [16, "vector"],
     [32, "vector"],
     [48, "vector"]
   ],
-
-  "(trans slide-control-watch slide-control)": [
-    [16, "vector"],
-    [32, "event-message-block"]
-  ],
-
-  "distance-from-tangent": [
->>>>>>> b84a04a1
-    [16, "vector"],
-    [32, "vector"],
-    [48, "vector"]
-  ],
-<<<<<<< HEAD
   "(method 16 nav-control)": [
     [16, "vector"]
   ],
@@ -6210,8 +6211,6 @@
   "find-adjacent-bounds": [
     [16, "vector"]
   ],
-=======
->>>>>>> b84a04a1
 
   "placeholder-do-not-add-below!": []
 }