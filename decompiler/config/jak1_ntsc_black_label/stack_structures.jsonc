--- conflicted
+++ resolved
@@ -3322,42 +3322,6 @@
     [16, "event-message-block"]
   ],
 
-<<<<<<< HEAD
-  "(anon-function 54 generic-obs)": [
-    [16, "vector"],
-    [32, "vector"]
-  ],
-
-  "part-tracker-notify": [
-    [16, "event-message-block"]
-  ],
-
-  "process-grab?": [
-    [16, "event-message-block"]
-  ],
-
-  "process-release?": [
-    [16, "event-message-block"]
-  ],
-
-  "camera-change-to": [
-    [16, "event-message-block"]
-  ],
-
-  "camera-look-at": [
-    [16, "event-message-block"]
-  ],
-
-  "ja-anim-done?": [
-    [16, "event-message-block"]
-  ],
-
-  "draw-eco-beam": [
-    [16, "vector"],
-    [32, "vector"],
-    [48, "vector"],
-    [64, "quaternion"]
-=======
   "(method 9 joint-control)": [[16, "vector"]],
   "process-drawable-birth-fuel-cell": [[16, "vector"]],
   "dma-add-process-drawable": [
@@ -3399,7 +3363,6 @@
     [288, "vector"],
     [304, "vector"],
     [320, "vector"]
->>>>>>> 08d3294f
   ],
 
   "process-drawable-pair-random-point!": [
@@ -3407,137 +3370,6 @@
     [32, "vector"]
   ],
 
-<<<<<<< HEAD
-  "(anon-function 7 generic-obs)": [
-    [16, "event-message-block"]
-  ],
-
-  "(anon-function 11 generic-obs)": [
-    [16, "event-message-block"] // trans
-  ],
-
-  "(anon-function 13 generic-obs)": [
-    [16, "event-message-block"] // event
-  ],
-
-  "(anon-function 14 generic-obs)": [
-    [16, "event-message-block"] // trans
-  ],
-
-  "(anon-function 16 generic-obs)": [ // code
-    [16, "vector"],
-    [32, "vector"],
-    [48, "event-message-block"]
-  ],
-
-  "(anon-function 18 generic-obs)": [ // enter
-    [16, "vector"]
-  ],
-
-  "cam-launcher-long-joystick": [
-    [16, "matrix"]
-  ],
-
-  "(anon-function 21 generic-obs)": [ // code
-    [16, "event-message-block"]
-  ],
-
-  "(anon-function 23 generic-obs)": [ // enter
-    [16, "vector"]
-  ],
-
-  "cam-launcher-joystick": [
-    [16, "matrix"],
-    [80, "vector"]
-  ],
-
-  "(anon-function 31 generic-obs)": [
-    [16, "vector"] // code
-  ],
-
-  "(code swingpole-stance)": [
-    [16, "event-message-block"]
-  ],
-
-  "camera-anim": [
-    [16, "event-message-block"]
-  ],
-
-  "camera-pov-from": [
-    [16, "event-message-block"]
-  ],
-
-  "(method 14 camera-tracker)": [
-    [16, "event-message-block"],
-    [96, "event-message-block"]
-  ],
-
-  "(anon-function 33 generic-obs)": [
-    [16, "event-message-block"]
-  ],
-
-  "(trans manipy-idle)": [
-    [16, "vector"],
-    [32, "vector"]
-  ],
-
-  "(anon-function 34 generic-obs)": [
-    [16, "event-message-block"]
-  ],
-
-  "(exit camera-tracker-process)": [
-    [16, "event-message-block"]
-  ],
-
-  "(code camera-tracker-process)": [
-    [16, "event-message-block"]
-  ],
-
-  "(code cam-launcher-shortfall)": [
-    [16, "event-message-block"]
-  ],
-
-  "(trans launcher-idle)": [
-    [16, "event-message-block"]
-  ],
-
-  "(event launcher-active)": [
-    [16, "event-message-block"]
-  ],
-
-  "(event touch-tracker-idle)": [
-    [16, "event-message-block"]
-  ],
-
-  "(trans launcher-active)": [
-    [16, "event-message-block"]
-  ],
-
-  "(code touch-tracker-idle)": [
-    [16, "touching-shapes-entry"]
-  ],
-
-  "(event manipy-idle)": [
-    [16, "matrix"]
-  ],
-
-  "(code med-res-level-idle)": [
-    [16, "vector"]
-  ],
-
-  "(enter cam-launcher-longfall)": [
-    [16, "vector"]
-  ],
-
-  "(enter cam-launcher-shortfall)": [
-    [16, "vector"]
-  ],
-
-  "(code cam-launcher-longfall)": [
-    [16, "vector"],
-    [32, "vector"],
-    [48, "event-message-block"]
-=======
   "update-ocean": [
     [16, "vector"]
   ],
@@ -3619,7 +3451,178 @@
   "(method 27 orb-cache-top)": [
     [16, "vector"],
     [32, "event-message-block"]
->>>>>>> 08d3294f
+  ],
+
+  "(anon-function 54 generic-obs)": [
+    [16, "vector"],
+    [32, "vector"]
+  ],
+
+  "part-tracker-notify": [
+    [16, "event-message-block"]
+  ],
+
+  "process-grab?": [
+    [16, "event-message-block"]
+  ],
+
+  "process-release?": [
+    [16, "event-message-block"]
+  ],
+
+  "camera-change-to": [
+    [16, "event-message-block"]
+  ],
+
+  "camera-look-at": [
+    [16, "event-message-block"]
+  ],
+
+  "ja-anim-done?": [
+    [16, "event-message-block"]
+  ],
+
+  "draw-eco-beam": [
+    [16, "vector"],
+    [32, "vector"],
+    [48, "vector"],
+    [64, "quaternion"]
+  ],
+
+  "process-drawable-pair-random-point!": [
+    [16, "vector"],
+    [32, "vector"]
+  ],
+
+  "(anon-function 7 generic-obs)": [
+    [16, "event-message-block"]
+  ],
+
+  "(anon-function 11 generic-obs)": [
+    [16, "event-message-block"] // trans
+  ],
+
+  "(anon-function 13 generic-obs)": [
+    [16, "event-message-block"] // event
+  ],
+
+  "(anon-function 14 generic-obs)": [
+    [16, "event-message-block"] // trans
+  ],
+
+  "(anon-function 16 generic-obs)": [ // code
+    [16, "vector"],
+    [32, "vector"],
+    [48, "event-message-block"]
+  ],
+
+  "(anon-function 18 generic-obs)": [ // enter
+    [16, "vector"]
+  ],
+
+  "cam-launcher-long-joystick": [
+    [16, "matrix"]
+  ],
+
+  "(anon-function 21 generic-obs)": [ // code
+    [16, "event-message-block"]
+  ],
+
+  "(anon-function 23 generic-obs)": [ // enter
+    [16, "vector"]
+  ],
+
+  "cam-launcher-joystick": [
+    [16, "matrix"],
+    [80, "vector"]
+  ],
+
+  "(anon-function 31 generic-obs)": [
+    [16, "vector"] // code
+  ],
+
+  "(code swingpole-stance)": [
+    [16, "event-message-block"]
+  ],
+
+  "camera-anim": [
+    [16, "event-message-block"]
+  ],
+
+  "camera-pov-from": [
+    [16, "event-message-block"]
+  ],
+
+  "(method 14 camera-tracker)": [
+    [16, "event-message-block"],
+    [96, "event-message-block"]
+  ],
+
+  "(anon-function 33 generic-obs)": [
+    [16, "event-message-block"]
+  ],
+
+  "(trans manipy-idle)": [
+    [16, "vector"],
+    [32, "vector"]
+  ],
+
+  "(anon-function 34 generic-obs)": [
+    [16, "event-message-block"]
+  ],
+
+  "(exit camera-tracker-process)": [
+    [16, "event-message-block"]
+  ],
+
+  "(code camera-tracker-process)": [
+    [16, "event-message-block"]
+  ],
+
+  "(code cam-launcher-shortfall)": [
+    [16, "event-message-block"]
+  ],
+
+  "(trans launcher-idle)": [
+    [16, "event-message-block"]
+  ],
+
+  "(event launcher-active)": [
+    [16, "event-message-block"]
+  ],
+
+  "(event touch-tracker-idle)": [
+    [16, "event-message-block"]
+  ],
+
+  "(trans launcher-active)": [
+    [16, "event-message-block"]
+  ],
+
+  "(code touch-tracker-idle)": [
+    [16, "touching-shapes-entry"]
+  ],
+
+  "(event manipy-idle)": [
+    [16, "matrix"]
+  ],
+
+  "(code med-res-level-idle)": [
+    [16, "vector"]
+  ],
+
+  "(enter cam-launcher-longfall)": [
+    [16, "vector"]
+  ],
+
+  "(enter cam-launcher-shortfall)": [
+    [16, "vector"]
+  ],
+
+  "(code cam-launcher-longfall)": [
+    [16, "vector"],
+    [32, "vector"],
+    [48, "event-message-block"]
   ],
 
   "placeholder-do-not-add-below!": []
