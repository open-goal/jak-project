--- conflicted
+++ resolved
@@ -6067,104 +6067,6 @@
     [16, "bounding-box"]
   ],
 
-<<<<<<< HEAD
-  "(code ogreboss-missile-idle)": [
-    [16, "vector"],
-    [32, "vector"],
-    [48, "collide-tri-result"]
-  ],
-
-  "(code ogreboss-missile-seek)": [
-    [16, "vector"],
-    [32, "vector"],
-    [48, "collide-tri-result"]
-  ],
-
-  "ogreboss-rock-explosion-effect": [
-    [16, "event-message-block"]
-  ],
-
-  "(code ogreboss-dead)": [
-    [16, "event-message-block"],
-    [96, "vector"]
-  ],
-
-  "ogreboss-shoot-boulder": [
-    [16, "ogreboss-missile-init-data"],
-    [48, "vector"]
-  ],
-
-  "(code ogreboss-die)": [
-    [16, "event-message-block"]
-  ],
-
-  "(code ogreboss-stage3-hit)": [
-    [16, "event-message-block"]
-  ],
-
-  "ogreboss-trigger-steps": [
-    [16, "event-message-block"]
-  ],
-
-  "(code ogreboss-stage3-throw)": [
-    [16, "event-message-block"]
-  ],
-
-  "ogreboss-attack-event-handler": [
-    [16, "event-message-block"]
-  ],
-
-  "(exit ogreboss-stage3-shuffle)": [
-    [16, "event-message-block"]
-  ],
-
-  "(trans ogreboss-stage3-shuffle)": [
-    [16, "event-message-block"]
-  ],
-
-  "ogreboss-submerge": [
-    [16, "event-message-block"]
-  ],
-
-  "ogreboss-post": [
-    [16, "event-message-block"]
-  ],
-
-  "ogreboss-emerge": [
-    [16, "event-message-block"]
-  ],
-
-  "(code ogreboss-intro)": [
-    [16, "event-message-block"]
-  ],
-
-  "ogreboss-bounce-boulder-event-handler": [
-    [16, "event-message-block"]
-  ],
-
-  "(enter ogreboss-idle)": [
-    [16, "event-message-block"]
-  ],
-
-  "ogreboss-super-boulder-event-handler": [
-    [16, "event-message-block"]
-  ],
-
-  "(code ogreboss-super-boulder-roll)": [
-    [16, "event-message-block"]
-  ],
-
-  "(code ogreboss-missile-impact)": [
-    [16, "overlaps-others-params"]
-  ],
-
-  "(event ogreboss-missile-impact)": [
-    [16, "event-message-block"],
-    [96, "vector"],
-    [112, "vector"],
-    [128, "vector"],
-    [224, "vector"]
-=======
   "(method 23 collide-shape-prim-mesh)" :[
     [16, "collide-tri-result"]
   ],
@@ -6188,7 +6090,104 @@
     [240, "vector"],
     [256, "vector"],
     [288, "vector"]
->>>>>>> 372b6a87
+  ],
+
+  "(code ogreboss-missile-idle)": [
+    [16, "vector"],
+    [32, "vector"],
+    [48, "collide-tri-result"]
+  ],
+
+  "(code ogreboss-missile-seek)": [
+    [16, "vector"],
+    [32, "vector"],
+    [48, "collide-tri-result"]
+  ],
+
+  "ogreboss-rock-explosion-effect": [
+    [16, "event-message-block"]
+  ],
+
+  "(code ogreboss-dead)": [
+    [16, "event-message-block"],
+    [96, "vector"]
+  ],
+
+  "ogreboss-shoot-boulder": [
+    [16, "ogreboss-missile-init-data"],
+    [48, "vector"]
+  ],
+
+  "(code ogreboss-die)": [
+    [16, "event-message-block"]
+  ],
+
+  "(code ogreboss-stage3-hit)": [
+    [16, "event-message-block"]
+  ],
+
+  "ogreboss-trigger-steps": [
+    [16, "event-message-block"]
+  ],
+
+  "(code ogreboss-stage3-throw)": [
+    [16, "event-message-block"]
+  ],
+
+  "ogreboss-attack-event-handler": [
+    [16, "event-message-block"]
+  ],
+
+  "(exit ogreboss-stage3-shuffle)": [
+    [16, "event-message-block"]
+  ],
+
+  "(trans ogreboss-stage3-shuffle)": [
+    [16, "event-message-block"]
+  ],
+
+  "ogreboss-submerge": [
+    [16, "event-message-block"]
+  ],
+
+  "ogreboss-post": [
+    [16, "event-message-block"]
+  ],
+
+  "ogreboss-emerge": [
+    [16, "event-message-block"]
+  ],
+
+  "(code ogreboss-intro)": [
+    [16, "event-message-block"]
+  ],
+
+  "ogreboss-bounce-boulder-event-handler": [
+    [16, "event-message-block"]
+  ],
+
+  "(enter ogreboss-idle)": [
+    [16, "event-message-block"]
+  ],
+
+  "ogreboss-super-boulder-event-handler": [
+    [16, "event-message-block"]
+  ],
+
+  "(code ogreboss-super-boulder-roll)": [
+    [16, "event-message-block"]
+  ],
+
+  "(code ogreboss-missile-impact)": [
+    [16, "overlaps-others-params"]
+  ],
+
+  "(event ogreboss-missile-impact)": [
+    [16, "event-message-block"],
+    [96, "vector"],
+    [112, "vector"],
+    [128, "vector"],
+    [224, "vector"]
   ],
 
   "placeholder-do-not-add-below!": []
