--- conflicted
+++ resolved
@@ -1874,7 +1874,10 @@
     ["L2", "(array array)"]
   ],
 
-<<<<<<< HEAD
+  "tfrag-near": [
+    ["L1", "vu-function"]
+  ],
+
   "snow-ram-boss": [
     ["L220", "attack-info"],
     ["L221", "attack-info"],
@@ -1962,10 +1965,6 @@
     ["L90", "attack-info"],
     ["L91", "attack-info"],
     ["L93", "attack-info"]
-=======
-  "tfrag-near": [
-    ["L1", "vu-function"]
->>>>>>> 86bb217a
   ],
 
   // please do not add things after this entry! git is dumb.
