--- conflicted
+++ resolved
@@ -799,7 +799,18 @@
     ["L733", "uint64", true]
   ],
 
-<<<<<<< HEAD
+  "effect-control": [
+    ["L300", "float", true],
+    ["L301", "float", true],
+    ["L302", "float", true],
+    ["L306", "float", true],
+    ["L307", "float", true],
+    ["L309", "float", true],
+    ["L310", "float", true],
+    ["L312", "float", true],
+    ["L314", "float", true]
+  ],
+
   "seagull": [
     ["L226", "(inline-array air-box)", 20]
   ],
@@ -840,18 +851,6 @@
     ["L668", "uint64", true],
     ["L669", "uint64", true],
     ["L670", "uint64", true]
-=======
-  "effect-control": [
-    ["L300", "float", true],
-    ["L301", "float", true],
-    ["L302", "float", true],
-    ["L306", "float", true],
-    ["L307", "float", true],
-    ["L309", "float", true],
-    ["L310", "float", true],
-    ["L312", "float", true],
-    ["L314", "float", true]
->>>>>>> 01b43f61
   ],
 
   // please do not add things after this entry! git is dumb.
