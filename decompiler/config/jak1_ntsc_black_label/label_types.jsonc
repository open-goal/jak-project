--- conflicted
+++ resolved
@@ -452,7 +452,10 @@
     ["L341", "uint64", true]
   ],
 
-<<<<<<< HEAD
+  "projectiles": [
+    ["L150", "attack-info"]
+  ],
+
   "sharkey": [
     ["L101", "attack-info"]
   ],
@@ -470,10 +473,6 @@
   "final-door": [
     ["L59", "vector"],
     ["L60", "vector"]
-=======
-  "projectiles": [
-    ["L150", "attack-info"]
->>>>>>> 3d7010b0
   ],
 
   // please do not add things after this entry! git is dumb.
