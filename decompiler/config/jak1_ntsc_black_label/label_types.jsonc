--- conflicted
+++ resolved
@@ -1870,7 +1870,10 @@
     ["L304", "vector"]
   ],
 
-<<<<<<< HEAD
+  "load-boundary-data": [
+    ["L2", "(array array)"]
+  ],
+
   "snow-ram-boss": [
     ["L220", "attack-info"],
     ["L221", "attack-info"],
@@ -1958,10 +1961,6 @@
     ["L90", "attack-info"],
     ["L91", "attack-info"],
     ["L93", "attack-info"]
-=======
-  "load-boundary-data": [
-    ["L2", "(array array)"]
->>>>>>> 6a434828
   ],
 
   // please do not add things after this entry! git is dumb.
