{
  "gcommon": [["L346", "uint64", true]],

  "gkernel": [
    ["L345", "_auto_", true],
    ["L344", "_auto_", true],
    ["L289", "_auto_", true],
    ["L282", "_auto_", true],
    ["L122", "_lambda_", true],
    ["L129", "_lambda_", true],
    ["L134", "_lambda_", true],
    ["L136", "_lambda_", true],
    ["L139", "_lambda_", true],
    ["L86", "_lambda_", true]
  ],

  "gstring": [["L170", "float", true]],

  "math": [["L41", "float", true]],

  "vector-h": [
    ["L32", "vector", true],
    ["L31", "vector", true],
    ["L30", "vector", true],
    ["L29", "vector", true],
    ["L28", "vector", true],
    ["L27", "vector", true],
    ["L26", "vector", true]
  ],

  "quaternion-h": [["L1", "quaternion", true]],

  "euler-h": [
    ["L3", "_auto_", true],
    ["L2", "_auto_", true]
  ],

  "transform": [["L11", "float", true]],

  "quaternion": [
    ["L67", "vector", true],
    ["L68", "vector", true],
    ["L69", "vector", true],
    ["L70", "vector", true],
    ["L71", "vector", true],
    ["L72", "vector", true],
    ["L81", "float", true]
  ],

  "trigonometry": [
    ["L98", "(pointer float)", true, 32],
    ["L99", "(pointer float)", true, 32],
    ["L104", "_auto_", true],
    ["L103", "_auto_", true],
    ["L102", "vector", true],
    ["L101", "vector", true],
    ["L100", "vector", true],
    ["L152", "float", true],
    ["L138", "float", true],
    ["L137", "float", true]
  ],

  "video-h": [["L1", "video-parms", true]],

  "dma": [["L56", "uint64", true]],

  "dma-bucket": [["L10", "uint64", true]],

  "dma-disasm": [["L148", "(array vif-disasm-element)", true]],

  "pad": [["L44", "float", true]],

  "gs": [
    ["L53", "gif-tag64", true],
    ["L51", "gif-tag-regs", true],
    ["L52", "uint64", true]
  ],

  "display-h": [["L6", "rgba", true]],

  "level-h": [["L3", "level-group", true]],

  "level-h": [
    ["L3", "level-group", true],
    ["L3", "_auto_", true]
  ],

  "math-camera": [
    ["L39", "float", true],
    ["L41", "float", true],
    ["L59", "float", true]
  ],

  "font-h": [
    ["L18", "matrix", true],
    ["L17", "font-work", true]
  ],

  "display": [
    ["L87", "float", true],
    ["L76", "(pointer uint32)", true, 2],
    ["L51", "uint64", true],
    ["L52", "uint64", true],
    ["L53", "uint64", true],
    ["L54", "uint64", true],
    ["L55", "uint64", true],
    ["L56", "uint64", true],
    ["L57", "uint64", true],
    ["L58", "uint64", true],
    ["L80", "rgba", true],
    ["L81", "uint64", true]
  ],

  "text-h": [["L2", "_auto_", true]],

  "capture": [
    ["L27", "uint64", true],
    ["L12", "gs-store-image-packet", true]
  ],

  "main-h": [["L1", "frame-stats", true]],

  "ocean-h": [["L2", "ocean-work", true]],

  "ocean-trans-tables": [
    ["L1", "(pointer float)", true, 16],
    ["L2", "(pointer float)", true, 160],
    ["L3", "(pointer float)", true, 100],
    ["L4", "(pointer float)", true, 72],
    ["L5", "(pointer float)", true, 72],
    ["L6", "(pointer float)", true, 72],
    ["L7", "(pointer float)", true, 72],
    ["L8", "(pointer float)", true, 44],
    ["L9", "(pointer float)", true, 44],
    ["L10", "(pointer float)", true, 44],
    ["L11", "(pointer float)", true, 44],
    ["L12", "(pointer float)", true, 40],
    ["L13", "(pointer float)", true, 40],
    ["L14", "(pointer float)", true, 40],
    ["L15", "(pointer float)", true, 40],
    ["L16", "(pointer float)", true, 28],
    ["L17", "(pointer float)", true, 28],
    ["L18", "(pointer float)", true, 28],
    ["L19", "(pointer float)", true, 28]
  ],

  "ocean-tables": [
    // see comment in ocean-tables.gc
    // ["L26", "ocean-spheres", true],
    // ["L18", "ocean-spheres", true],
    // ["L25", "ocean-colors", true],
    // ["L17", "ocean-colors", true],
    // ["L23", "ocean-near-indices", true],
    // ["L15", "ocean-near-indices", true],
    // ["L9", "ocean-near-indices", true],
    // ["L22", "ocean-trans-indices", true],
    // ["L14", "ocean-trans-indices", true],
    // ["L8", "ocean-trans-indices", true],
    // ["L21", "ocean-mid-indices", true],
    // ["L13", "ocean-mid-indices", true],
    // ["L7", "ocean-mid-indices", true],
    // ["L19", "ocean-mid-masks", true],
    // ["L11", "ocean-mid-masks", true],
    // ["L5", "ocean-mid-masks", true],
    // ["L4", "ocean-map", true],
    // ["L3", "ocean-map", true],
    // ["L2", "ocean-map", true]
  ],

  "ocean-frames": [["L1", "(pointer uint32)", true, 16384]],

  "time-of-day-h": [["L2", "time-of-day-context", true]],

  "game-info-h": [
    ["L4", "game-bank", true],
    ["L3", "game-info", true]
  ],

  "wind-h": [["L3", "_auto_", true]],

  "dynamics-h": [["L6", "_auto_", true]],

  "surface-h": [
    ["L68", "_auto_", true],
    ["L67", "_auto_", true],
    ["L66", "_auto_", true],
    ["L65", "_auto_", true],
    ["L64", "_auto_", true],
    ["L63", "_auto_", true],
    ["L62", "_auto_", true],
    ["L61", "_auto_", true],
    ["L60", "_auto_", true],
    ["L59", "_auto_", true],
    ["L58", "_auto_", true],
    ["L57", "_auto_", true],
    ["L56", "_auto_", true],
    ["L55", "_auto_", true],
    ["L54", "_auto_", true],
    ["L53", "_auto_", true],
    ["L52", "_auto_", true],
    ["L51", "_auto_", true],
    ["L50", "_auto_", true],
    ["L49", "_auto_", true],
    ["L48", "_auto_", true],
    ["L47", "_auto_", true],
    ["L46", "_auto_", true],
    ["L45", "_auto_", true],
    ["L44", "_auto_", true],
    ["L43", "_auto_", true],
    ["L42", "_auto_", true],
    ["L41", "_auto_", true],
    ["L40", "_auto_", true],
    ["L39", "_auto_", true],
    ["L38", "_auto_", true],
    ["L37", "_auto_", true],
    ["L36", "_auto_", true],
    ["L35", "_auto_", true],
    ["L34", "_auto_", true],
    ["L33", "_auto_", true],
    ["L32", "_auto_", true]
  ],

  "pat-h": [["L1", "(inline-array pat-mode-info)", true, 4]],

  "sync-info": [
    ["L78", "float", true],
    ["L84", "float", true],
    ["L86", "float", true]
  ],

  "collide-shape-h": [
    ["L27", "float", true],
    ["L25", "_auto_", true],
    ["L24", "_auto_", true]
  ],

  "collide-edge-grab-h": [["L1", "collide-edge-work", true]],

  "vector": [
    ["L114", "float", true],
    ["L113", "float", true],
    ["L112", "float", true]
  ],

  "texture": [
    ["L356", "_auto_", true],
    ["L355", "_auto_", true],
    ["L354", "_auto_", true],
    ["L353", "_auto_", true],
    ["L352", "_auto_", true],
    ["L351", "_auto_", true],
    ["L350", "_auto_", true],
    ["L349", "_auto_", true],
    ["L369", "uint64", true],
    ["L373", "uint64", true],
    ["L371", "uint64", true]
  ],

  "fact-h": [
    ["L35", "_auto_", true],
    ["L36", "float", true],
    ["L37", "float", true],
    ["L38", "float", true],
    ["L39", "float", true],
    ["L40", "float", true],
    ["L41", "float", true],
    ["L42", "float", true]
  ],

  "lights": [
    ["L8", "float", true],
    ["L9", "float", true],
    ["L10", "float", true]
  ],

  "hud-h": [["L1", "hud-parts", true]],

  "wind": [
    ["L5", "float", true],
    ["L6", "float", true],
    ["L7", "float", true],
    ["L9", "float", true]
  ],

  "transformq": [
    ["L39", "vector", true],
    ["L40", "vector", true],
    ["L47", "float", true]
  ],

  "mood-tables": [
    ["L12", "mood-sun-table", true],
    ["L13", "mood-lights-table", true],
    ["L14", "mood-fog-table", true],
    ["L15", "mood-fog-table", true],
    ["L16", "mood-sun-table", true],
    ["L17", "mood-sun-table", true],
    ["L18", "mood-lights-table", true],
    ["L19", "mood-fog-table", true],
    ["L20", "mood-lights-table", true],
    ["L21", "mood-fog-table", true],
    ["L22", "mood-lights-table", true],
    ["L23", "mood-fog-table", true],
    ["L24", "mood-lights-table", true],
    ["L25", "mood-lights-table", true],
    ["L26", "mood-fog-table", true],
    ["L27", "mood-sun-table", true],
    ["L28", "mood-lights-table", true],
    ["L29", "mood-fog-table", true],
    ["L30", "mood-sun-table", true],
    ["L31", "mood-lights-table", true],
    ["L32", "mood-fog-table", true],
    ["L33", "mood-sun-table", true],
    ["L34", "mood-lights-table", true],
    ["L35", "mood-fog-table", true],
    ["L36", "mood-sun-table", true],
    ["L37", "mood-lights-table", true],
    ["L38", "mood-fog-table", true],
    ["L39", "mood-sun-table", true],
    ["L40", "mood-lights-table", true],
    ["L41", "mood-fog-table", true],
    ["L42", "mood-sun-table", true],
    ["L43", "mood-lights-table", true],
    ["L44", "mood-fog-table", true],
    ["L45", "mood-sun-table", true],
    ["L46", "mood-lights-table", true],
    ["L47", "mood-fog-table", true],
    ["L48", "mood-fog-table", true],
    ["L49", "mood-sun-table", true],
    ["L50", "mood-lights-table", true],
    ["L51", "mood-fog-table", true],
    ["L52", "mood-sun-table", true],
    ["L53", "mood-lights-table", true],
    ["L54", "mood-fog-table", true],
    ["L55", "mood-sun-table", true],
    ["L56", "mood-lights-table", true],
    ["L57", "mood-fog-table", true],
    ["L58", "mood-fog-table", true],
    ["L59", "mood-sun-table", true],
    ["L60", "mood-lights-table", true],
    ["L61", "mood-fog-table", true],
    ["L62", "sky-color-day", true],
    ["L63", "sky-color-day", true],
    ["L64", "sky-color-day", true],
    ["L65", "sky-color-day", true],
    ["L66", "sky-color-day", true],
    ["L67", "sky-color-day", true],
    ["L68", "sky-color-day", true],
    ["L69", "float", true],
    ["L70", "float", true],
    ["L71", "float", true],
    ["L72", "float", true],
    ["L73", "float", true],
    ["L74", "float", true],
    ["L75", "float", true],
    ["L76", "float", true],
    ["L77", "float", true],
    ["L78", "float", true],
    ["L79", "float", true],
    ["L80", "float", true],
    ["L81", "float", true],
    ["L82", "float", true],
    ["L83", "float", true],
    ["L84", "float", true],
    ["L85", "float", true],
    ["L86", "float", true],
    ["L87", "float", true],
    ["L88", "float", true],
    ["L89", "float", true],
    ["L90", "float", true],
    ["L91", "float", true],
    ["L92", "float", true],
    ["L93", "float", true],
    ["L94", "float", true],
    ["L95", "float", true],
    ["L96", "float", true],
    ["L97", "float", true],
    ["L98", "float", true],
    ["L99", "float", true],
    ["L100", "float", true],
    ["L101", "float", true],
    ["L102", "float", true],
    ["L103", "float", true],
    ["L104", "float", true],
    ["L105", "float", true],
    ["L106", "float", true],
    ["L107", "float", true],
    ["L108", "float", true],
    ["L109", "float", true],
    ["L110", "float", true],
    ["L111", "float", true],
    ["L112", "float", true],
    ["L113", "float", true],
    ["L114", "float", true],
    ["L115", "float", true],
    ["L116", "float", true],
    ["L117", "float", true],
    ["L118", "float", true],
    ["L119", "float", true],
    ["L121", "float", true],
    ["L122", "float", true],
    ["L123", "float", true],
    ["L124", "float", true]
  ],

  "level-info": [
    ["L964", "level-load-info", true],
    ["L867", "level-load-info", true],
    ["L851", "level-load-info", true],
    ["L822", "level-load-info", true],
    ["L812", "level-load-info", true],
    ["L531", "level-load-info", true],
    ["L512", "level-load-info", true],
    ["L495", "level-load-info", true],
    ["L479", "level-load-info", true],
    ["L271", "level-load-info", true],
    ["L255", "level-load-info", true],
    ["L237", "level-load-info", true],
    ["L215", "level-load-info", true],
    ["L175", "level-load-info", true],
    ["L153", "level-load-info", true],
    ["L143", "level-load-info", true],
    ["L131", "level-load-info", true],
    ["L112", "level-load-info", true],
    ["L72", "level-load-info", true],
    ["L52", "level-load-info", true],
    ["L48", "level-load-info", true],
    ["L41", "level-load-info", true],
    ["L35", "level-load-info", true],
    ["L30", "level-load-info", true],
    ["L28", "level-load-info", true],
    ["L544", "level-load-info", true],
    ["L2", "pair", true]
  ],

  "load-dgo": [
    ["L46", "uint64", true]
  ],

  "trajectory": [
    ["L18", "uint64", true]
  ],

  "res": [
    ["L150", "uint64", true]
  ],

  "ripple": [
    ["L73", "float", true],
    ["L74", "uint64", true]
  ],

  "eye-h": [
    ["L2", "eye-control-array", true]
  ],

  "eye": [
    ["L36", "eye-work", true]
  ],

  "smush-control-h": [
    ["L20", "float", true]
  ],

<<<<<<< HEAD
  "credits": [
    ["L32", "(array int32)", true],
    ["L33", "(array float)", true],
    ["L49", "float", true]
=======
  "entity-h": [
    ["L2", "actor-bank", true]
  ],

  "camera-h": [
    ["L14", "camera-bank", true]
>>>>>>> 2bfe13d0
  ]
}<|MERGE_RESOLUTION|>--- conflicted
+++ resolved
@@ -462,18 +462,17 @@
     ["L20", "float", true]
   ],
 
-<<<<<<< HEAD
+  "entity-h": [
+    ["L2", "actor-bank", true]
+  ],
+
+  "camera-h": [
+    ["L14", "camera-bank", true]
+  ],
+
   "credits": [
     ["L32", "(array int32)", true],
     ["L33", "(array float)", true],
     ["L49", "float", true]
-=======
-  "entity-h": [
-    ["L2", "actor-bank", true]
-  ],
-
-  "camera-h": [
-    ["L14", "camera-bank", true]
->>>>>>> 2bfe13d0
   ]
 }