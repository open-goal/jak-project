{
  "gcommon": [["L346", "uint64", true]],

  "gkernel": [
    ["L345", "_auto_", true],
    ["L344", "_auto_", true],
    ["L289", "_auto_", true],
    ["L282", "_auto_", true],
    ["L122", "_lambda_", true],
    ["L129", "_lambda_", true],
    ["L134", "_lambda_", true],
    ["L136", "_lambda_", true],
    ["L139", "_lambda_", true],
    ["L86", "_lambda_", true]
  ],

  "gstring": [["L170", "float", true]],

  "math": [["L41", "float", true]],

  "vector-h": [
    ["L32", "vector", true],
    ["L31", "vector", true],
    ["L30", "vector", true],
    ["L29", "vector", true],
    ["L28", "vector", true],
    ["L27", "vector", true],
    ["L26", "vector", true]
  ],

  "quaternion-h": [["L1", "quaternion", true]],

  "euler-h": [
    ["L3", "_auto_", true],
    ["L2", "_auto_", true]
  ],

  "transform": [["L11", "float", true]],

  "quaternion": [
    ["L67", "vector", true],
    ["L68", "vector", true],
    ["L69", "vector", true],
    ["L70", "vector", true],
    ["L71", "vector", true],
    ["L72", "vector", true],
    ["L81", "float", true]
  ],

  "trigonometry": [
    ["L98", "(pointer float)", true, 32],
    ["L99", "(pointer float)", true, 32],
    ["L104", "_auto_", true],
    ["L103", "_auto_", true],
    ["L102", "vector", true],
    ["L101", "vector", true],
    ["L100", "vector", true],
    ["L152", "float", true],
    ["L138", "float", true],
    ["L137", "float", true]
  ],

  "video-h": [["L1", "video-parms", true]],

  "dma": [["L56", "uint64", true]],

  "dma-bucket": [["L10", "uint64", true]],

  "dma-disasm": [["L148", "(array vif-disasm-element)", true]],

  "pad": [["L44", "float", true]],

  "gs": [
    ["L53", "gif-tag64", true],
    ["L51", "gif-tag-regs", true],
    ["L52", "uint64", true]
  ],

  "display-h": [["L6", "rgba", true]],

  "level-h": [["L3", "level-group", true]],

  "level-h": [
    ["L3", "level-group", true],
    ["L3", "_auto_", true]
  ],

  "math-camera": [
    ["L39", "float", true],
    ["L41", "float", true],
    ["L59", "float", true]
  ],

  "font-h": [
    ["L18", "matrix", true],
    ["L17", "font-work", true]
  ],

  "display": [
    ["L87", "float", true],
    ["L76", "(pointer uint32)", true, 2],
    ["L51", "uint64", true],
    ["L52", "uint64", true],
    ["L53", "uint64", true],
    ["L54", "uint64", true],
    ["L55", "uint64", true],
    ["L56", "uint64", true],
    ["L57", "uint64", true],
    ["L58", "uint64", true],
    ["L80", "rgba", true],
    ["L81", "uint64", true]
  ],

  "text-h": [["L2", "_auto_", true]],

  "capture": [
    ["L27", "uint64", true],
    ["L12", "gs-store-image-packet", true]
  ],

  "main-h": [["L1", "frame-stats", true]],

  "ocean-h": [["L2", "ocean-work", true]],

  "ocean-trans-tables": [
    ["L1", "(pointer float)", true, 16],
    ["L2", "(pointer float)", true, 160],
    ["L3", "(pointer float)", true, 100],
    ["L4", "(pointer float)", true, 72],
    ["L5", "(pointer float)", true, 72],
    ["L6", "(pointer float)", true, 72],
    ["L7", "(pointer float)", true, 72],
    ["L8", "(pointer float)", true, 44],
    ["L9", "(pointer float)", true, 44],
    ["L10", "(pointer float)", true, 44],
    ["L11", "(pointer float)", true, 44],
    ["L12", "(pointer float)", true, 40],
    ["L13", "(pointer float)", true, 40],
    ["L14", "(pointer float)", true, 40],
    ["L15", "(pointer float)", true, 40],
    ["L16", "(pointer float)", true, 28],
    ["L17", "(pointer float)", true, 28],
    ["L18", "(pointer float)", true, 28],
    ["L19", "(pointer float)", true, 28]
  ],

  "ocean-tables": [
    // see comment in ocean-tables.gc
    // ["L26", "ocean-spheres", true],
    // ["L18", "ocean-spheres", true],
    // ["L25", "ocean-colors", true],
    // ["L17", "ocean-colors", true],
    // ["L23", "ocean-near-indices", true],
    // ["L15", "ocean-near-indices", true],
    // ["L9", "ocean-near-indices", true],
    // ["L22", "ocean-trans-indices", true],
    // ["L14", "ocean-trans-indices", true],
    // ["L8", "ocean-trans-indices", true],
    // ["L21", "ocean-mid-indices", true],
    // ["L13", "ocean-mid-indices", true],
    // ["L7", "ocean-mid-indices", true],
    // ["L19", "ocean-mid-masks", true],
    // ["L11", "ocean-mid-masks", true],
    // ["L5", "ocean-mid-masks", true],
    // ["L4", "ocean-map", true],
    // ["L3", "ocean-map", true],
    // ["L2", "ocean-map", true]
  ],

  "ocean-frames": [["L1", "(pointer uint32)", true, 16384]],

  "time-of-day-h": [["L2", "time-of-day-context", true]],

  "game-info-h": [
    ["L4", "game-bank", true],
    ["L3", "game-info", true]
  ],

  "wind-h": [["L3", "_auto_", true]],

  "dynamics-h": [["L6", "_auto_", true]],

  "surface-h": [
    ["L68", "_auto_", true],
    ["L67", "_auto_", true],
    ["L66", "_auto_", true],
    ["L65", "_auto_", true],
    ["L64", "_auto_", true],
    ["L63", "_auto_", true],
    ["L62", "_auto_", true],
    ["L61", "_auto_", true],
    ["L60", "_auto_", true],
    ["L59", "_auto_", true],
    ["L58", "_auto_", true],
    ["L57", "_auto_", true],
    ["L56", "_auto_", true],
    ["L55", "_auto_", true],
    ["L54", "_auto_", true],
    ["L53", "_auto_", true],
    ["L52", "_auto_", true],
    ["L51", "_auto_", true],
    ["L50", "_auto_", true],
    ["L49", "_auto_", true],
    ["L48", "_auto_", true],
    ["L47", "_auto_", true],
    ["L46", "_auto_", true],
    ["L45", "_auto_", true],
    ["L44", "_auto_", true],
    ["L43", "_auto_", true],
    ["L42", "_auto_", true],
    ["L41", "_auto_", true],
    ["L40", "_auto_", true],
    ["L39", "_auto_", true],
    ["L38", "_auto_", true],
    ["L37", "_auto_", true],
    ["L36", "_auto_", true],
    ["L35", "_auto_", true],
    ["L34", "_auto_", true],
    ["L33", "_auto_", true],
    ["L32", "_auto_", true]
  ],

  "pat-h": [["L1", "(inline-array pat-mode-info)", true, 4]],

  "sync-info": [
    ["L78", "float", true],
    ["L79", "float", true],
    ["L80", "float", true],
    ["L81", "float", true],
    ["L82", "float", true],
    ["L83", "float", true],
    ["L84", "float", true],
    ["L85", "float", true],
    ["L86", "float", true]
  ],

  "collide-shape-h": [
    ["L27", "float", true],
    ["L25", "_auto_", true],
    ["L24", "_auto_", true]
  ],

  "collide-edge-grab-h": [["L1", "collide-edge-work", true]],

  "vector": [
    ["L114", "float", true],
    ["L113", "float", true],
    ["L112", "float", true]
  ],

  "texture": [
    ["L356", "_auto_", true],
    ["L355", "_auto_", true],
    ["L354", "_auto_", true],
    ["L353", "_auto_", true],
    ["L352", "_auto_", true],
    ["L351", "_auto_", true],
    ["L350", "_auto_", true],
    ["L349", "_auto_", true],
    ["L369", "uint64", true],
    ["L373", "uint64", true],
    ["L371", "uint64", true]
  ],

  "fact-h": [
    ["L35", "_auto_", true],
    ["L36", "float", true],
    ["L37", "float", true],
    ["L38", "float", true],
    ["L39", "float", true],
    ["L40", "float", true],
    ["L41", "float", true],
    ["L42", "float", true]
  ],

  "lights": [
    ["L8", "float", true],
    ["L9", "float", true],
    ["L10", "float", true]
  ],

  "hud-h": [["L1", "hud-parts", true]],

  "wind": [
    ["L5", "float", true],
    ["L6", "float", true],
    ["L7", "float", true],
    ["L9", "float", true]
  ],

  "transformq": [
    ["L39", "vector", true],
    ["L40", "vector", true],
    ["L47", "float", true]
  ],

  "mood-tables": [
    ["L12", "mood-sun-table", true],
    ["L13", "mood-lights-table", true],
    ["L14", "mood-fog-table", true],
    ["L15", "mood-fog-table", true],
    ["L16", "mood-sun-table", true],
    ["L17", "mood-sun-table", true],
    ["L18", "mood-lights-table", true],
    ["L19", "mood-fog-table", true],
    ["L20", "mood-lights-table", true],
    ["L21", "mood-fog-table", true],
    ["L22", "mood-lights-table", true],
    ["L23", "mood-fog-table", true],
    ["L24", "mood-lights-table", true],
    ["L25", "mood-lights-table", true],
    ["L26", "mood-fog-table", true],
    ["L27", "mood-sun-table", true],
    ["L28", "mood-lights-table", true],
    ["L29", "mood-fog-table", true],
    ["L30", "mood-sun-table", true],
    ["L31", "mood-lights-table", true],
    ["L32", "mood-fog-table", true],
    ["L33", "mood-sun-table", true],
    ["L34", "mood-lights-table", true],
    ["L35", "mood-fog-table", true],
    ["L36", "mood-sun-table", true],
    ["L37", "mood-lights-table", true],
    ["L38", "mood-fog-table", true],
    ["L39", "mood-sun-table", true],
    ["L40", "mood-lights-table", true],
    ["L41", "mood-fog-table", true],
    ["L42", "mood-sun-table", true],
    ["L43", "mood-lights-table", true],
    ["L44", "mood-fog-table", true],
    ["L45", "mood-sun-table", true],
    ["L46", "mood-lights-table", true],
    ["L47", "mood-fog-table", true],
    ["L48", "mood-fog-table", true],
    ["L49", "mood-sun-table", true],
    ["L50", "mood-lights-table", true],
    ["L51", "mood-fog-table", true],
    ["L52", "mood-sun-table", true],
    ["L53", "mood-lights-table", true],
    ["L54", "mood-fog-table", true],
    ["L55", "mood-sun-table", true],
    ["L56", "mood-lights-table", true],
    ["L57", "mood-fog-table", true],
    ["L58", "mood-fog-table", true],
    ["L59", "mood-sun-table", true],
    ["L60", "mood-lights-table", true],
    ["L61", "mood-fog-table", true],
    ["L62", "sky-color-day", true],
    ["L63", "sky-color-day", true],
    ["L64", "sky-color-day", true],
    ["L65", "sky-color-day", true],
    ["L66", "sky-color-day", true],
    ["L67", "sky-color-day", true],
    ["L68", "sky-color-day", true],
    ["L69", "float", true],
    ["L70", "float", true],
    ["L71", "float", true],
    ["L72", "float", true],
    ["L73", "float", true],
    ["L74", "float", true],
    ["L75", "float", true],
    ["L76", "float", true],
    ["L77", "float", true],
    ["L78", "float", true],
    ["L79", "float", true],
    ["L80", "float", true],
    ["L81", "float", true],
    ["L82", "float", true],
    ["L83", "float", true],
    ["L84", "float", true],
    ["L85", "float", true],
    ["L86", "float", true],
    ["L87", "float", true],
    ["L88", "float", true],
    ["L89", "float", true],
    ["L90", "float", true],
    ["L91", "float", true],
    ["L92", "float", true],
    ["L93", "float", true],
    ["L94", "float", true],
    ["L95", "float", true],
    ["L96", "float", true],
    ["L97", "float", true],
    ["L98", "float", true],
    ["L99", "float", true],
    ["L100", "float", true],
    ["L101", "float", true],
    ["L102", "float", true],
    ["L103", "float", true],
    ["L104", "float", true],
    ["L105", "float", true],
    ["L106", "float", true],
    ["L107", "float", true],
    ["L108", "float", true],
    ["L109", "float", true],
    ["L110", "float", true],
    ["L111", "float", true],
    ["L112", "float", true],
    ["L113", "float", true],
    ["L114", "float", true],
    ["L115", "float", true],
    ["L116", "float", true],
    ["L117", "float", true],
    ["L118", "float", true],
    ["L119", "float", true],
    ["L121", "float", true],
    ["L122", "float", true],
    ["L123", "float", true],
    ["L124", "float", true]
  ],

  "level-info": [
    ["L964", "level-load-info", true],
    ["L867", "level-load-info", true],
    ["L851", "level-load-info", true],
    ["L822", "level-load-info", true],
    ["L812", "level-load-info", true],
    ["L531", "level-load-info", true],
    ["L512", "level-load-info", true],
    ["L495", "level-load-info", true],
    ["L479", "level-load-info", true],
    ["L271", "level-load-info", true],
    ["L255", "level-load-info", true],
    ["L237", "level-load-info", true],
    ["L215", "level-load-info", true],
    ["L175", "level-load-info", true],
    ["L153", "level-load-info", true],
    ["L143", "level-load-info", true],
    ["L131", "level-load-info", true],
    ["L112", "level-load-info", true],
    ["L72", "level-load-info", true],
    ["L52", "level-load-info", true],
    ["L48", "level-load-info", true],
    ["L41", "level-load-info", true],
    ["L35", "level-load-info", true],
    ["L30", "level-load-info", true],
    ["L28", "level-load-info", true],
    ["L544", "level-load-info", true],
    ["L2", "pair", true]
  ],

  "load-dgo": [
    ["L46", "uint64", true]
  ],

  "trajectory": [
    ["L18", "uint64", true]
  ],

  "res": [
    ["L150", "uint64", true]
  ],

  "ripple": [
    ["L73", "float", true],
    ["L74", "uint64", true]
  ],

  "eye-h": [
    ["L2", "eye-control-array", true]
  ],

  "eye": [
    ["L36", "eye-work", true]
  ],

  "smush-control-h": [
    ["L20", "float", true]
  ],

  "entity-h": [
    ["L2", "actor-bank", true]
  ],

  "camera-h": [
    ["L14", "camera-bank", true]
  ],

  "actor-link-h": [
    ["L79", "float", true]
  ],

  "joint-mod-h": [
    ["L100", "float", true],
    ["L93", "float", true],
    ["L103", "rgba", true],
    ["L89", "(inline-array vector)", true, 6],
    ["L90", "(inline-array vector)", true, 3]
  ],

  "process-drawable-h": [
    ["L18", "float", true]
  ],

  "effect-control-h": [
    ["L6", "float", true]
  ],

  "credits": [
    ["L32", "(array int32)", true],
    ["L33", "(array float)", true],
    ["L49", "float", true]
  ],

  "cam-update-h": [
    ["L2", "bfloat", true]
  ],

  "collide-func": [
    ["L41", "float", true]
  ],

  "cylinder": [
    ["L27", "float", true],
    ["L54", "vector", true],
    ["L60", "float", true]
  ],

  "debug-sphere": [
    ["L10", "debug-sphere-table", true]
  ],

  "entity": [
   ["L324", "float", true]
  ],

  "gsound": [
   ["L137", "float", true],
   ["L138", "float", true],
   ["L139", "float", true],
   ["L140", "float", true],
   ["L141", "float", true],
   ["L142", "float", true],
   ["L143", "float", true],
   ["L144", "float", true],
   ["L145", "float", true],
   ["L146", "float", true],
   ["L271", "uint64", true],
   ["L276", "uint64", true],
   ["L275", "uint64", true],
   ["L133", "_auto_", true]
  ],
  
  "vol-h": [
    ["L13", "float", true]
  ],
  
  "joint": [
    ["L330", "float", true],
    ["L329", "float", true]
  ],

  "assert-h": [
    ["L4", "__assert-info-private-struct", true]
  ],

  "navigate-h": [
    ["L20", "float", true]
  ],
  
  "debug": [
    ["L221", "float", true],
    ["L217", "float", true],
    ["L179", "vector2h", true],
    ["L210", "float", true],
    ["L209", "float", true],
    ["L176", "(inline-array vector)", true, 8],
    ["L180", "vector", true],
    ["L181", "vector", true],
    ["L182", "vector", true],
    ["L183", "vector", true],
    ["L223", "rgba", true],
    ["L225", "rgba", true],
    ["L224", "rgba", true],
    ["L222", "rgba", true],
    ["L226", "rgba", true],
    ["L227", "uint64", true],
    ["L228", "uint64", true],
    ["L229", "uint64", true]
  ],

  "generic": [
    ["L10", "generic-dma-foreground-sink", true],
    ["L11", "(array generic-dma-foreground-sink)", true],
    ["L12", "uint64", true]
  ],

  "entity-table": [
    ["L8", "(array entity-info)", true]
  ],
  
  "main": [
    ["L230", "_lambda_", true]
  ],
<<<<<<< HEAD
  
  "camera": [
    ["L257", "rgba", true],
    ["L258", "rgba", true],
    ["L271", "float", true],
    ["L278", "float", true],
    ["L279", "float", true],
    ["L285", "float", true],
    ["L287", "float", true],
    ["L288", "float", true],
    ["L291", "float", true],
    ["L292", "float", true],
    ["L293", "float", true],
    ["L297", "float", true],
    ["L299", "float", true],
    ["L301", "float", true],
    ["L302", "float", true],
    ["L312", "float", true],
    ["L314", "float", true],
    ["L315", "float", true],
    ["L317", "float", true],
    ["L321", "float", true],
    ["L323", "float", true]
  ],

  "cam-combiner": [
    ["L4", "_lambda_", true],
    ["L54", "_lambda_", true],
    ["L90", "float", true]
  ],

  "cam-master": [
    ["L369", "float", true],
    ["L370", "float", true],
    ["L371", "float", true]
  ],

  "cam-update": [
    ["L82", "float", true],
    ["L84", "float", true]
  ],

  "cam-states-dbg": [
    ["L90", "float", true],
    ["L91", "float", true],
    ["L92", "float", true],
    ["L93", "float", true],
    ["L94", "float", true],
    ["L98", "float", true],
    ["L99", "float", true]
=======

  "geometry": [
    ["L125", "float", true]
>>>>>>> 10b00e57
  ]
}<|MERGE_RESOLUTION|>--- conflicted
+++ resolved
@@ -592,7 +592,10 @@
   "main": [
     ["L230", "_lambda_", true]
   ],
-<<<<<<< HEAD
+
+  "geometry": [
+    ["L125", "float", true]
+  ],
   
   "camera": [
     ["L257", "rgba", true],
@@ -643,10 +646,5 @@
     ["L94", "float", true],
     ["L98", "float", true],
     ["L99", "float", true]
-=======
-
-  "geometry": [
-    ["L125", "float", true]
->>>>>>> 10b00e57
   ]
 }