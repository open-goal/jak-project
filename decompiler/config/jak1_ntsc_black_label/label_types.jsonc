--- conflicted
+++ resolved
@@ -1161,22 +1161,19 @@
     ["L15", "ocean-texture-work"]
   ],
 
-<<<<<<< HEAD
   "cavegeyserrock": [
     ["L56", "attack-info"],
     ["L54", "vector"],
     ["L53", "vector"],
     ["L52", "vector"]
   ],
-=======
+
   "junglesnake": [
     ["L93", "(pointer float)", 28],
     ["L100", "attack-info"],
     ["L101", "attack-info"]
   ],
 
->>>>>>> 7c5edf8d
-
   // please do not add things after this entry! git is dumb.
   "object-file-that-doesnt-actually-exist-and-i-just-put-this-here-to-prevent-merge-conflicts-with-this-file": []
 }