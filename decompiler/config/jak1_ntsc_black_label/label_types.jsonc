  // the format is [label_name, type, special]

  // if the type is pointer or inline array, special should be an integer size.
  // if the type is a value type (like rgba), special should be true.

{

  "vector-h": [
    ["L32", "vector"],
    ["L31", "vector"],
    ["L30", "vector"],
    ["L29", "vector"],
    ["L28", "vector"],
    ["L27", "vector"],
    ["L26", "vector"]
  ],

  "quaternion-h": [["L1", "quaternion"]],


  "quaternion": [
    ["L67", "vector"],
    ["L68", "vector"],
    ["L69", "vector"],
    ["L70", "vector"],
    ["L71", "vector"],
    ["L72", "vector"]
  ],

  "geometry": [
    ["L112", "(pointer float)", 4]
  ],

  "trigonometry": [
    ["L98", "(pointer float)", 32],
    ["L99", "(pointer float)", 32],
    ["L102", "vector"],
    ["L101", "vector"],
    ["L100", "vector"]
  ],

  "video-h": [["L1", "video-parms"]],

  "font-h": [
    ["L18", "matrix"],
    ["L17", "font-work"]
  ],

  "display": [
    ["L76", "(pointer uint32)", 2]
  ],

  "capture": [
    ["L12", "gs-store-image-packet"]
  ],

  "main-h": [["L1", "frame-stats"]],

  "ocean-trans-tables": [
    ["L1", "(inline-array vector)", 4],
    ["L2", "(pointer float)", 160],
    ["L3", "(pointer float)", 100],
    ["L4", "(pointer float)", 72],
    ["L5", "(pointer float)", 72],
    ["L6", "(pointer float)", 72],
    ["L7", "(pointer float)", 72],
    ["L8", "(pointer float)", 44],
    ["L9", "(pointer float)", 44],
    ["L10", "(pointer float)", 44],
    ["L11", "(pointer float)", 44],
    ["L12", "(pointer float)", 40],
    ["L13", "(pointer float)", 40],
    ["L14", "(pointer float)", 40],
    ["L15", "(pointer float)", 40],
    ["L16", "(pointer float)", 28],
    ["L17", "(pointer float)", 28],
    ["L18", "(pointer float)", 28],
    ["L19", "(pointer float)", 28]
  ],

  "pat-h": [["L1", "(inline-array pat-mode-info)", 4]],

  "joint-mod-h": [
    ["L89", "(inline-array vector)", 6],
    ["L90", "(inline-array vector)", 3]
  ],

  "collide-edge-grab-h": [["L1", "collide-edge-work"]],

  "assert-h": [["L4", "__assert-info-private-struct"]],

  "hud-h": [["L1", "hud-parts"]],

  "transformq": [
    ["L39", "vector"],
    ["L40", "vector"]
  ],

  "cylinder": [
    ["L54", "vector"],
    ["L57", "vector"],
    ["L56", "vector"],
    ["L53", "vector"]
  ],

  "sprite": [
    ["L58", "vu-function"]
  ],

  "sprite-distort": [
    ["L27", "vu-function"]
  ],

  "debug": [
    ["L179", "vector2h"],
    ["L176", "(inline-array vector)", 8],
    ["L180", "vector"],
    ["L181", "vector"],
    ["L182", "vector"],
    ["L183", "vector"],
    ["L223", "rgba", true],
    ["L225", "rgba", true],
    ["L224", "rgba", true],
    ["L222", "rgba", true],
    ["L226", "rgba", true]
  ],

  "shrub-work": [["L3", "instance-shrub-work"]],

  "game-info": [
    ["L468", "rgba", true],
    ["L470", "rgba", true],
    ["L464", "vector2h"],
    ["L469", "rgba", true]
  ],

  "tfrag-work": [["L1", "tfrag-work"]],

  "tie-work": [
    ["L1", "prototype-tie-work"],
    ["L2", "instance-tie-work"]
  ],

  "mood": [
    ["L256", "vector"],
    ["L257", "vector"],
    ["L258", "vector"],
    ["L259", "vector"],
    ["L260", "vector"],
    ["L261", "vector"],
    ["L262", "(inline-array vector)", 2],
    ["L263", "light-ellipse"],
    ["L264", "(inline-array vector)", 4],
    ["L265", "vector"],
    ["L266", "(inline-array vector)", 11],
    ["L267", "vector"],
    ["L268", "vector"],
    ["L269", "vector"],
    ["L270", "vector"],
    ["L271", "vector"],
    ["L272", "vector"],
    ["L273", "vector"],
    ["L274", "vector"],
    ["L275", "vector"],
    ["L276", "vector"],
    ["L277", "vector"],
    ["L278", "vector"],
    ["L279", "vector"]
  ],

  "mood-tables": [
    ["L12", "mood-sun-table"],
    ["L13", "mood-lights-table"],
    ["L14", "mood-fog-table"],
    ["L15", "mood-fog-table"],
    ["L16", "mood-sun-table"],
    ["L17", "mood-sun-table"],
    ["L18", "mood-lights-table"],
    ["L19", "mood-fog-table"],
    ["L20", "mood-lights-table"],
    ["L21", "mood-fog-table"],
    ["L22", "mood-lights-table"],
    ["L23", "mood-fog-table"],
    ["L24", "mood-lights-table"],
    ["L25", "mood-lights-table"],
    ["L26", "mood-fog-table"],
    ["L27", "mood-sun-table"],
    ["L28", "mood-lights-table"],
    ["L29", "mood-fog-table"],
    ["L30", "mood-sun-table"],
    ["L31", "mood-lights-table"],
    ["L32", "mood-fog-table"],
    ["L33", "mood-sun-table"],
    ["L34", "mood-lights-table"],
    ["L35", "mood-fog-table"],
    ["L36", "mood-sun-table"],
    ["L37", "mood-lights-table"],
    ["L38", "mood-fog-table"],
    ["L39", "mood-sun-table"],
    ["L40", "mood-lights-table"],
    ["L41", "mood-fog-table"],
    ["L42", "mood-sun-table"],
    ["L43", "mood-lights-table"],
    ["L44", "mood-fog-table"],
    ["L45", "mood-sun-table"],
    ["L46", "mood-lights-table"],
    ["L47", "mood-fog-table"],
    ["L48", "mood-fog-table"],
    ["L49", "mood-sun-table"],
    ["L50", "mood-lights-table"],
    ["L51", "mood-fog-table"],
    ["L52", "mood-sun-table"],
    ["L53", "mood-lights-table"],
    ["L54", "mood-fog-table"],
    ["L55", "mood-sun-table"],
    ["L56", "mood-lights-table"],
    ["L57", "mood-fog-table"],
    ["L58", "mood-fog-table"],
    ["L59", "mood-sun-table"],
    ["L60", "mood-lights-table"],
    ["L61", "mood-fog-table"],
    ["L62", "sky-color-day"],
    ["L63", "sky-color-day"],
    ["L64", "sky-color-day"],
    ["L65", "sky-color-day"],
    ["L66", "sky-color-day"],
    ["L67", "sky-color-day"],
    ["L68", "sky-color-day"]
  ],

  "camera": [
    ["L257", "(inline-array qword)", 1],
    ["L258", "(inline-array qword)", 1]
  ],

  "target-util": [
    ["L180", "vector"],
    ["L181", "vector"],
    ["L182", "vector"],
    ["L183", "vector"],
    ["L184", "vector"],
    ["L186", "vector"],
    ["L187", "vector"],
    ["L188", "vector"],
    ["L189", "vector"],
    ["L190", "vector"],
    ["L225", "rgba", true]
  ],

  "logic-target": [
    ["L227", "attack-info"],
    ["L231", "(pointer uint64)", 1]
  ],

  "progress-static": [
    ["L121", "(array game-text-id)"]
  ],

  "rigid-body": [
    ["L89", "rigid-body-platform-constants"]
  ],

  "nav-enemy": [
    ["L349", "attack-info"]
  ],

  "basebutton": [
    ["L97", "vector"],
    ["L102", "vector"]
  ],

  "bird-lady": [
    ["L29", "vector"]
  ],

  "bird-lady-beach": [
    ["L26", "vector"]
  ],

  "mayor": [
    ["L57", "vector"]
  ],

  "sculptor": [
    ["L89", "vector"]
  ],

  "oracle": [
    ["L55", "vector"],
    ["L56", "vector"],
    ["L58", "vector"]
  ],

  "evilbro": [
    ["L25", "vector"],
    ["L30", "vector"]
  ],

  "explorer": [
    ["L77", "vector"]
  ],

  "sage": [
    ["L91", "vector"]
  ],

  "misty-teetertotter": [
    ["L26", "attack-info"],
    ["L27", "attack-info"]
  ],

  "farmer": [
    ["L28", "vector"]
  ],

  "gambler": [
    ["L52", "vector"]
  ],

  "warrior": [
    ["L30", "vector"]
  ],

  "geologist": [
    ["L38", "vector"]
  ],

  "font": [
    ["L95", "(inline-array vector)", 250],
    ["L94", "(inline-array vector)", 289]
  ],

  "text": [
    ["L66", "vector"],
    ["L67", "matrix"],
    ["L68", "vector4w"]
  ],

  "ocean-tables": [
    // see comment in ocean-tables.gc
    ["L26", "ocean-spheres"],
    ["L25", "ocean-colors"],
    ["L23", "ocean-near-indices"], // ok
    ["L22", "ocean-trans-indices"],
    ["L21", "ocean-mid-indices"],
    ["L19", "ocean-mid-masks"],
    ["L18", "ocean-spheres"],
    ["L17", "ocean-colors"],
    ["L15", "ocean-near-indices"],
    ["L9", "ocean-near-indices"],

    ["L14", "ocean-trans-indices"],
    ["L8", "ocean-trans-indices"],

    ["L13", "ocean-mid-indices"],
    ["L7", "ocean-mid-indices"],

    ["L11", "ocean-mid-masks"],
    ["L5", "ocean-mid-masks"],
    ["L4", "ocean-map"],
    ["L3", "ocean-map"],
    ["L2", "ocean-map"]
  ],

  "ocean-frames": [["L1", "(pointer uint32)", 16384]],

  "eye": [["L36", "eye-work"]],

  "shadow-cpu": [["L122", "shadow-data"]],

  "load-boundary": [
    ["L327", "(inline-array lbvtx)", 3]
  ],

  "anim-tester": [
    ["L509", "(inline-array list-field)", 12]
  ],

  "default-menu": [
    ["L6251", "float", true],
    ["L6252", "float", true],
    ["L6253", "float", true],
    ["L6254", "float", true],
    ["L6256", "float", true],
    ["L6257", "float", true],
    ["L6264", "float", true],
    ["L6267", "float", true],
    ["L6265", "float", true],
    ["L6266", "float", true],
    ["L6259", "float", true],
    ["L6268", "float", true],
    ["L6263", "float", true],
    ["L6262", "float", true],
    ["L6261", "float", true],
    ["L6255", "float", true],
    ["L6260", "float", true],
    ["L6258", "float", true],
    ["L6272", "uint64", true],
    ["L6273", "uint64", true],
    ["L6270", "uint64", true],
    ["L6269", "uint64", true],
    ["L6271", "uint64", true]
    // ["L6268", "(array int)", true, 1] // printed as a float
  ],

  // "default-menu": [
  //   ["L519", "pair", true],
  //   ["L1550", "pair", true],
  //   ["L1552", "pair", true]
  // ],

  // "generic-vu1": [
  //   ["L12", "gif-tag64", true],
  //   ["L15", "gif-tag64", true],
  //   ["L14", "gif-tag-regs", true]
  // ],

  "merc-blend-shape": [
    ["L62", "(pointer int16)", 32]
  ],

  "miners": [
    ["L111", "vector"],
    ["L281", "vector"]
  ],

  "entity": [
    ["L483", "vector2h"],
    ["L482", "vector2h"],
    ["L480", "vector2h"],
    ["L479", "vector2h"],
    ["L478", "vector2h"],
    ["L477", "vector2h"],
    ["L476", "vector2h"],
    ["L475", "vector4w"],
    ["L474", "vector4w"],
    ["L473", "vector4w"],
    ["L472", "vector4w"],
    ["L471", "vector4w"]
  ],

  "assistant": [
    ["L71", "vector"]
  ],

  "progress": [
    ["L667", "uint64", true],
    ["L586", "float", true],
    ["L587", "float", true],
    ["L588", "float", true],
    ["L589", "float", true],
    ["L590", "float", true],
    ["L591", "float", true],
    ["L592", "float", true],
    ["L593", "float", true],
    ["L594", "float", true],
    ["L595", "float", true],
    ["L596", "float", true],
    ["L597", "float", true],
    ["L598", "float", true],
    ["L599", "float", true],
    ["L600", "float", true],
    ["L601", "float", true],
    ["L602", "float", true],
    ["L603", "float", true],
    ["L604", "float", true],
    ["L605", "float", true],
    ["L606", "float", true],
    ["L607", "float", true],
    ["L608", "float", true],
    ["L609", "float", true],
    ["L610", "float", true],
    ["L611", "float", true],
    ["L612", "float", true],
    ["L613", "float", true],
    ["L614", "float", true],
    ["L615", "float", true],
    ["L617", "float", true],
    ["L616", "float", true],
    ["L618", "float", true],
    ["L619", "float", true],
    ["L620", "float", true],
    ["L621", "float", true],
    ["L622", "float", true],
    ["L623", "float", true],
    ["L624", "float", true],
    ["L625", "float", true],
    ["L626", "float", true],
    ["L627", "float", true],
    ["L628", "float", true],
    ["L629", "float", true],
    ["L630", "float", true],
    ["L631", "float", true],
    ["L632", "float", true],
    ["L633", "float", true],
    ["L634", "float", true],
    ["L635", "float", true],
    ["L583", "vector"],
    ["L581", "vector"],
    ["L579", "vector"],
    ["L577", "vector"],
    ["L573", "vector"],
    ["L575", "vector"],
    ["L636", "uint64", true],
    ["L637", "uint64", true],
    ["L638", "uint64", true],
    ["L639", "uint64", true],
    ["L640", "uint64", true],
    ["L641", "uint64", true],
    ["L642", "uint64", true],
    ["L643", "uint64", true],
    ["L644", "uint64", true],
    ["L645", "uint64", true],
    ["L646", "uint64", true],
    ["L647", "uint64", true],
    ["L648", "uint64", true],
    ["L649", "uint64", true]
  ],

  "target-part": [
    ["L336", "float", true],
    ["L337", "float", true],
    ["L338", "float", true],
    ["L339", "float", true],
    ["L340", "float", true],
    ["L341", "uint64", true]
  ],

  "projectiles": [
    ["L150", "attack-info"]
  ],

  "generic-obs": [
    ["L455", "quaternion"]
  ],

  "blocking-plane": [
    ["L18", "vector"],
    ["L19", "vector"],
    ["L20", "vector"]
  ],

  "sidekick-human": [
    ["L131", "vector"],
    ["L350", "vector"],
    ["L940", "float", true],
    ["L941", "float", true],
    ["L942", "float", true],
    ["L943", "float", true],
    ["L944", "float", true],
    ["L945", "float", true],
    ["L946", "float", true],
    ["L990", "float", true],
    ["L991", "uint64", true],
    ["L992", "uint64", true],
    ["L993", "uint64", true],
    ["L994", "uint64", true]
  ],

  "assistant-firecanyon": [
    ["L71", "vector"]
  ],

  "sage-bluehut": [
    ["L82", "vector"]
  ],

  "flutflut-bluehut": [
    ["L34", "vector"]
  ],

  "sharkey": [
    ["L101", "attack-info"]
  ],

  "assistant-citadel": [
    ["L28", "vector"]
  ],

  "robotboss-h": [
    ["L67", "float", true],
    ["L68", "uint64", true],
    ["L69", "uint64", true]
  ],

  "final-door": [
    ["L59", "vector"],
    ["L60", "vector"]
  ],

  "crates": [
    ["L242", "float", true],
    ["L243", "float", true],
    ["L245", "float", true],
    ["L263", "float", true]
  ],

<<<<<<< HEAD
  "process-taskable": [
    ["L251", "attack-info"]
  ],

  "babak-with-cannon": [
    ["L92", "vector"]
  ],

  "flutflut": [
    ["L94", "vector"]
  ],

  "fishermans-boat": [
    ["L210", "vector"],
    ["L410", "attack-info"],
    ["L411", "vector"],
    ["L412", "vector"],
    ["L413", "vector"],
    ["L431", "(pointer float)", 32],
    ["L432", "(pointer float)", 32],
    ["L434", "rigid-body-platform-constants"]
  ],

  "training-obs": [
    ["L175", "rigid-body-platform-constants"]
  ],

  "bonelurker": [
    ["L72", "attack-info"],
    ["L73", "attack-info"]
  ],

  "balloonlurker": [
    ["L105", "vector"],
    ["L113", "rigid-body-platform-constants"]
  ],

  "assistant-village2": [
    ["L177", "vector"],
    ["L219", "attack-info"],
    ["L268", "vector"]
  ],

  "citb-plat": [
    ["L155", "rigid-body-platform-constants"]
  ],

  "qbert-plat": [
    ["L99", "rigid-body-platform-constants"]
  ],

  "misty-conveyor": [
    ["L60", "vector"],
    ["L65", "vector"],
    ["L66", "vector"],
    ["L71", "vector"],
    ["L73", "attack-info"]
  ],

  "swamp-bat": [
    ["L88", "matrix"],
    ["L99", "vector"],
    ["L102", "vector"],
    ["L103", "attack-info"]
  ],

  "cavecrystal-light": [
    ["L45", "vector"],
    ["L46", "vector"]
  ],

  "gnawer": [
    ["L216", "(inline-array gnawer-segment-info)", 10]
  ],

  "target-tube": [
    ["L142", "vector"]
  ],

  "assistant-village3": [
    ["L43", "vector"]
  ],

  "sage-village3": [
    ["L74", "vector"]
  ],

  "target-snowball": [
    ["L23", "vector"]
  ],

  "ice-cube": [
    ["L212", "attack-info"],
    ["L213", "attack-info"],
    ["L215", "attack-info"]
  ],

  "assistant-lavatube": [
    ["L30", "vector"]
=======
  "flying-lurker": [
    ["L197", "(pointer uint32)", 26],
    ["L187", "vector"]
  ],

  "ambient": [
    ["L326", "vector2h"],
    ["L322", "vector2h"],
    ["L321", "vector2h"],
    ["L324", "vector2h"],
    ["L323", "vector2h"]
  ],

  "hint-control": [
    ["L45", "(array task-hint-control-group)"]
  ],
  "sparticle-launcher": [
    ["L192", "adgif-shader"]
>>>>>>> 56076caa
  ],

  // please do not add things after this entry! git is dumb.
  "object-file-that-doesnt-actually-exist-and-i-just-put-this-here-to-prevent-merge-conflicts-with-this-file": []
}<|MERGE_RESOLUTION|>--- conflicted
+++ resolved
@@ -595,7 +595,26 @@
     ["L263", "float", true]
   ],
 
-<<<<<<< HEAD
+  "flying-lurker": [
+    ["L197", "(pointer uint32)", 26],
+    ["L187", "vector"]
+  ],
+
+  "ambient": [
+    ["L326", "vector2h"],
+    ["L322", "vector2h"],
+    ["L321", "vector2h"],
+    ["L324", "vector2h"],
+    ["L323", "vector2h"]
+  ],
+
+  "hint-control": [
+    ["L45", "(array task-hint-control-group)"]
+  ],
+  "sparticle-launcher": [
+    ["L192", "adgif-shader"]
+  ],
+
   "process-taskable": [
     ["L251", "attack-info"]
   ],
@@ -695,26 +714,6 @@
 
   "assistant-lavatube": [
     ["L30", "vector"]
-=======
-  "flying-lurker": [
-    ["L197", "(pointer uint32)", 26],
-    ["L187", "vector"]
-  ],
-
-  "ambient": [
-    ["L326", "vector2h"],
-    ["L322", "vector2h"],
-    ["L321", "vector2h"],
-    ["L324", "vector2h"],
-    ["L323", "vector2h"]
-  ],
-
-  "hint-control": [
-    ["L45", "(array task-hint-control-group)"]
-  ],
-  "sparticle-launcher": [
-    ["L192", "adgif-shader"]
->>>>>>> 56076caa
   ],
 
   // please do not add things after this entry! git is dumb.
