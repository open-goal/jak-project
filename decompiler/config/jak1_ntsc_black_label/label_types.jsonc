{
  "gcommon": [
    ["L345", "float", true],
    ["L346", "uint64", true]
  ],

  "gkernel": [
    ["L345", "_auto_", true],
    ["L344", "_auto_", true],
    ["L346", "float", true],
    ["L347", "float", true],
    ["L348", "float", true],
    ["L289", "_auto_", true],
    ["L282", "_auto_", true],
    ["L122", "_lambda_", true],
    ["L129", "_lambda_", true],
    ["L134", "_lambda_", true],
    ["L136", "_lambda_", true],
    ["L139", "_lambda_", true],
    ["L86", "_lambda_", true]
  ],

  "gstring": [["L170", "float", true]],

  "math": [
    ["L41", "float", true],
    ["L34", "float", true],
    ["L35", "float", true]
  ],

  "vector-h": [
    ["L32", "vector", true],
    ["L31", "vector", true],
    ["L30", "vector", true],
    ["L29", "vector", true],
    ["L28", "vector", true],
    ["L27", "vector", true],
    ["L26", "vector", true]
  ],

  "euler-h": [
    ["L3", "_auto_", true],
    ["L2", "_auto_", true]
  ],

  "matrix": [["L60", "float", true]],

  "transform": [["L11", "float", true]],
  "quaternion-h": [["L1", "quaternion", true]],
  "quaternion": [
    ["L67", "vector", true],
    ["L68", "vector", true],
    ["L69", "vector", true],
    ["L70", "vector", true],
    ["L71", "vector", true],
    ["L72", "vector", true],
    ["L77", "float", true],
    ["L78", "float", true],
    ["L79", "float", true],
    ["L80", "float", true],
    ["L81", "float", true],
    ["L82", "float", true],
    ["L93", "float", true],
    ["L94", "float", true]
  ],

  "euler": [["L18", "float", true]],

  "geometry": [
    ["L115", "float", true],
    ["L116", "float", true],
    ["L117", "float", true],
    ["L118", "float", true],
    ["L119", "float", true],
    ["L120", "float", true],
    ["L121", "float", true],
    ["L122", "float", true],
    ["L123", "float", true],
    ["L124", "float", true],
    ["L125", "float", true],
    ["L126", "float", true],
    ["L127", "float", true],
    ["L128", "float", true]
  ],

  "trigonometry": [
    ["L143", "float", true],
    ["L144", "float", true],
    ["L145", "float", true],
    ["L137", "float", true],
    ["L106", "float", true],
    ["L134", "float", true],
    ["L112", "float", true],
    ["L114", "float", true],
    ["L135", "float", true],
    ["L121", "float", true],
    ["L150", "float", true],
    ["L147", "float", true],
    ["L149", "float", true],
    ["L107", "float", true],
    ["L129", "float", true],
    ["L152", "float", true],
    ["L109", "float", true],
    ["L138", "float", true],
    ["L127", "float", true],
    ["L128", "float", true],
    ["L110", "float", true],
    ["L136", "float", true]
  ],

  "timer": [["L20", "float", true]],

  "dma": [["L56", "uint64", true]],

  "dma-bucket": [["L10", "uint64", true]],

  "video-h": [["L1", "video-parms", true]],

  "pad": [
    ["L44", "float", true],
    ["L42", "float", true],
    ["L43", "float", true],
    ["L41", "float", true]
  ],

  "dma-disasm": [["L148", "(array vif-disasm-element)", true]],
  "gs": [["L53", "gif-tag64", true],
         ["L51", "gif-tag-regs", true],
         ["L52", "uint64", true]],

  "display-h": [["L6", "rgba", true]],

  "loader-h": [["L10", "float", true]],

  "level-h": [["L3", "level-group", true]],

  "level-info": [
    ["L964", "level-load-info", true],
    ["L867", "level-load-info", true],
    ["L851", "level-load-info", true],
    ["L822", "level-load-info", true],
    ["L812", "level-load-info", true],
    ["L531", "level-load-info", true],
    ["L512", "level-load-info", true],
    ["L495", "level-load-info", true],
    ["L479", "level-load-info", true],
    ["L271", "level-load-info", true],
    ["L255", "level-load-info", true],
    ["L237", "level-load-info", true],
    ["L215", "level-load-info", true],
    ["L175", "level-load-info", true],
    ["L153", "level-load-info", true],
    ["L143", "level-load-info", true],
    ["L131", "level-load-info", true],
    ["L112", "level-load-info", true],
    ["L72", "level-load-info", true],
    ["L52", "level-load-info", true],
    ["L48", "level-load-info", true],
    ["L41", "level-load-info", true],
    ["L35", "level-load-info", true],
    ["L30", "level-load-info", true],
    ["L28", "level-load-info", true],
    ["L544", "level-load-info", true],
    ["L2", "pair", true]
  ],

  "level-h": [["L3", "_auto_", true]],

  "math-camera": [
    ["L51", "float", true],
    ["L52", "float", true],
    ["L53", "float", true],
    ["L55", "float", true],
    ["L56", "float", true],
    ["L38", "float", true],
    ["L37", "float", true],
    ["L54", "float", true],
    ["L50", "float", true],
    ["L49", "float", true],
    ["L27", "float", true],
    ["L35", "float", true],
    ["L34", "float", true],
    ["L28", "float", true],
    ["L26", "float", true],
    ["L34", "float", true],
    ["L33", "float", true],
    ["L30", "float", true],
    ["L44", "float", true],
    ["L45", "float", true],
    ["L32", "float", true],
    ["L31", "float", true],
    ["L47", "float", true],
    ["L48", "float", true],
    ["L46", "float", true],
    ["L36", "float", true],
    ["L43", "float", true],
    ["L42", "float", true],
    ["L40", "float", true],
    ["L41", "float", true],
    ["L39", "float", true],
    ["L59", "float", true]
  ],

  "font-h": [
    ["L18", "matrix", true],
    ["L19", "float", true],
    ["L17", "font-work", true]
  ],

  "text-h": [["L2", "_auto_", true]],

  "display": [
    ["L47", "float", true],
    ["L42", "float", true],
    ["L43", "float", true],
    ["L44", "float", true],
    ["L45", "float", true],
    ["L48", "float", true],
    ["L46", "float", true],
    ["L50", "float", true],
    ["L49", "float", true],
    ["L87", "float", true],
    ["L77", "float", true],
    ["L78", "float", true],
    ["L79", "float", true],
    ["L76", "(pointer uint32)", true, 2],
    ["L51", "uint64", true],
    ["L52", "uint64", true],
    ["L53", "uint64", true],
    ["L54", "uint64", true],
    ["L55", "uint64", true],
    ["L56", "uint64", true],
    ["L57", "uint64", true],
    ["L58", "uint64", true],
    ["L80", "rgba", true],
    ["L81", "uint64", true]
  ],

  "text-h": [["L2", "_auto_", true]],

  "capture": [
    ["L27", "uint64", true],
    ["L12", "gs-store-image-packet", true]
  ],

  "main-h": [["L1", "frame-stats", true]],

  "ocean-h": [["L2", "ocean-work", true]],

  "ocean-trans-tables": [
    ["L1", "(pointer float)", true, 16],
    ["L2", "(pointer float)", true, 160],
    ["L3", "(pointer float)", true, 100],
    ["L4", "(pointer float)", true, 72],
    ["L5", "(pointer float)", true, 72],
    ["L6", "(pointer float)", true, 72],
    ["L7", "(pointer float)", true, 72],
    ["L8", "(pointer float)", true, 44],
    ["L9", "(pointer float)", true, 44],
    ["L10", "(pointer float)", true, 44],
    ["L11", "(pointer float)", true, 44],
    ["L12", "(pointer float)", true, 40],
    ["L13", "(pointer float)", true, 40],
    ["L14", "(pointer float)", true, 40],
    ["L15", "(pointer float)", true, 40],
    ["L16", "(pointer float)", true, 28],
    ["L17", "(pointer float)", true, 28],
    ["L18", "(pointer float)", true, 28],
    ["L19", "(pointer float)", true, 28]
  ],

  "ocean-tables": [
    ["L26", "ocean-spheres", true],
    ["L18", "ocean-spheres", true],

    ["L25", "ocean-colors", true],
    ["L17", "ocean-colors", true],

    ["L23", "ocean-near-indices", true],
    ["L15", "ocean-near-indices", true],
    ["L9", "ocean-near-indices", true],
    ["L22", "ocean-trans-indices", true],
    ["L14", "ocean-trans-indices", true],
    ["L8", "ocean-trans-indices", true],
    ["L21", "ocean-mid-indices", true],
    ["L13", "ocean-mid-indices", true],
    ["L7", "ocean-mid-indices", true],
    ["L19", "ocean-mid-masks", true],
    ["L11", "ocean-mid-masks", true],
    ["L5", "ocean-mid-masks", true],

    ["L4", "ocean-map", true],
    ["L3", "ocean-map", true],
    ["L2", "ocean-map", true]
  ],

  "ocean-frames": [["L1", "(pointer uint32)", true, 16384]],

  "sky-h": [
    ["L73", "float", true],
    ["L71", "float", true],
    ["L72", "float", true]
  ],

  "mood-h": [["L3", "float", true]],
  
  "time-of-day-h": [["L2", "time-of-day-context", true]],

  "merc-h": [
    ["L4", "float", true],
    ["L5", "float", true],
    ["L6", "float", true],
    ["L7", "float", true]
  ],

  "shadow-cpu-h": [
    ["L9", "float", true],
    ["L10", "float", true]
  ],

  "game-info-h": [
    ["L4", "game-bank", true],
    ["L3", "game-info", true]
  ],

  "wind-h": [["L3", "_auto_", true]],

  "dynamics-h": [
    ["L7", "float", true],
    ["L6", "_auto_", true]
  ],

  "surface-h": [
    ["L72", "float", true],
    ["L71", "float", true],
    ["L68", "_auto_", true],
    ["L67", "_auto_", true],
    ["L66", "_auto_", true],
    ["L65", "_auto_", true],
    ["L64", "_auto_", true],
    ["L63", "_auto_", true],
    ["L62", "_auto_", true],
    ["L61", "_auto_", true],
    ["L60", "_auto_", true],
    ["L59", "_auto_", true],
    ["L58", "_auto_", true],
    ["L57", "_auto_", true],
    ["L56", "_auto_", true],
    ["L55", "_auto_", true],
    ["L54", "_auto_", true],
    ["L53", "_auto_", true],
    ["L52", "_auto_", true],
    ["L51", "_auto_", true],
    ["L50", "_auto_", true],
    ["L49", "_auto_", true],
    ["L48", "_auto_", true],
    ["L47", "_auto_", true],
    ["L46", "_auto_", true],
    ["L45", "_auto_", true],
    ["L44", "_auto_", true],
    ["L43", "_auto_", true],
    ["L42", "_auto_", true],
    ["L41", "_auto_", true],
    ["L40", "_auto_", true],
    ["L39", "_auto_", true],
    ["L38", "_auto_", true],
    ["L37", "_auto_", true],
    ["L36", "_auto_", true],
    ["L35", "_auto_", true],
    ["L34", "_auto_", true],
    ["L33", "_auto_", true],
    ["L32", "_auto_", true]
  ],

  "pat-h": [["L1", "(inline-array pat-mode-info)", true, 4]],

  "fact-h": [["L35", "_auto_", true]],

  "sync-info": [
    ["L78", "float", true],
    ["L79", "float", true],
    ["L80", "float", true],
    ["L81", "float", true],
    ["L82", "float", true],
    ["L83", "float", true],
    ["L84", "float", true],
    ["L85", "float", true],
    ["L86", "float", true]
  ],

  "smush-control-h": [
    ["L20", "float", true],
    ["L18", "float", true],
    ["L19", "float", true],
    ["L17", "float", true]
  ],

  "collide-shape-h": [
    ["L27", "float", true],
    ["L25", "_auto_", true],
    ["L24", "_auto_", true]
  ],

  "collide-edge-grab-h": [["L1", "collide-edge-work", true]],

  "vector": [
    ["L114", "float", true],
    ["L113", "float", true],
    ["L112", "float", true],
    ["L111", "float", true]
  ],

<<<<<<< HEAD
  "lights": [
    ["L8", "float", true],
    ["L9", "float", true],
    ["L10", "float", true]
=======
  "texture": [
    ["L356", "_auto_", true],
    ["L355", "_auto_", true],
    ["L354", "_auto_", true],
    ["L353", "_auto_", true],
    ["L352", "_auto_", true],
    ["L351", "_auto_", true],
    ["L350", "_auto_", true],
    ["L349", "_auto_", true],
    ["L369", "uint64", true],
    ["L373", "uint64", true],
    ["L371", "uint64", true],
    ["L364", "float", true],
    ["L360", "float", true],
    ["L362", "float", true],
    ["L359", "float", true],
    ["L358", "float", true],
    ["L361", "float", true]
>>>>>>> 0a6602e3
  ]
}<|MERGE_RESOLUTION|>--- conflicted
+++ resolved
@@ -410,12 +410,6 @@
     ["L111", "float", true]
   ],
 
-<<<<<<< HEAD
-  "lights": [
-    ["L8", "float", true],
-    ["L9", "float", true],
-    ["L10", "float", true]
-=======
   "texture": [
     ["L356", "_auto_", true],
     ["L355", "_auto_", true],
@@ -434,6 +428,11 @@
     ["L359", "float", true],
     ["L358", "float", true],
     ["L361", "float", true]
->>>>>>> 0a6602e3
+  ],
+
+  "lights": [
+    ["L8", "float", true],
+    ["L9", "float", true],
+    ["L10", "float", true]
   ]
 }