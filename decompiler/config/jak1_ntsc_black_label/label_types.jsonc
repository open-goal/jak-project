{
  "math": [
    ["L41", "float", true],
    ["L34", "float", true],
    ["L35", "float", true]
  ],

  "trigonometry": [
    ["L143", "float", true],
    ["L144", "float", true],
    ["L145", "float", true],
    ["L137", "float", true],
    ["L106", "float", true],
    ["L134", "float", true],
    ["L112", "float", true],
    ["L114", "float", true],
    ["L135", "float", true],
    ["L121", "float", true],
    ["L150", "float", true],
    ["L147", "float", true],
    ["L149", "float", true],
    ["L107", "float", true],
    ["L129", "float", true],
    ["L152", "float", true],
    ["L109", "float", true],
    ["L138", "float", true],
    ["L127", "float", true],
    ["L128", "float", true],
    ["L110", "float", true],
    ["L136", "float", true]
  ],

  "pad": [
    ["L44", "float", true],
    ["L42", "float", true],
    ["L43", "float", true],
    ["L41", "float", true]
  ],

  "loader-h": [["L10", "float", true]],

  "dma-disasm": [["L148", "(array vif-disasm-element)", true]],
  "level-h": [["L3", "level-group", true]],

  "level-info": [
    ["L964", "level-load-info", true],
    ["L867", "level-load-info", true],
    ["L851", "level-load-info", true],
    ["L822", "level-load-info", true],
    ["L812", "level-load-info", true],
    ["L531", "level-load-info", true],
    ["L512", "level-load-info", true],
    ["L495", "level-load-info", true],
    ["L479", "level-load-info", true],
    ["L271", "level-load-info", true],
    ["L255", "level-load-info", true],
    ["L237", "level-load-info", true],
    ["L215", "level-load-info", true],
    ["L175", "level-load-info", true],
    ["L153", "level-load-info", true],
    ["L143", "level-load-info", true],
    ["L131", "level-load-info", true],
    ["L112", "level-load-info", true],
    ["L72", "level-load-info", true],
    ["L52", "level-load-info", true],
    ["L48", "level-load-info", true],
    ["L41", "level-load-info", true],
    ["L35", "level-load-info", true],
    ["L30", "level-load-info", true],
    ["L28", "level-load-info", true],
    ["L544", "level-load-info", true],
    ["L2", "pair", true]
  ],

  "level-h": [["L3", "_auto_", true]],

  "math-camera": [
    ["L51", "float", true],
    ["L52", "float", true],
    ["L53", "float", true],
    ["L55", "float", true],
    ["L56", "float", true],
    ["L38", "float", true],
    ["L37", "float", true],
    ["L54", "float", true],
    ["L50", "float", true],
    ["L49", "float", true],
    ["L27", "float", true],
    ["L35", "float", true],
    ["L34", "float", true],
    ["L28", "float", true],
    ["L26", "float", true],
    ["L34", "float", true],
    ["L33", "float", true],
    ["L30", "float", true],
    ["L44", "float", true],
    ["L45", "float", true],
    ["L32", "float", true],
    ["L31", "float", true],
    ["L47", "float", true],
    ["L48", "float", true],
    ["L46", "float", true],
    ["L36", "float", true],
    ["L43", "float", true],
    ["L42", "float", true],
    ["L40", "float", true],
    ["L41", "float", true],
    ["L39", "float", true],
    ["L59", "float", true]
  ],

  "quaternion": [["L80", "float", true]],

  "font-h": [
    ["L18", "matrix", true],
    ["L19", "float", true],
    ["L17", "font-work", true]
  ],

  "display": [
    ["L47", "float", true],
    ["L42", "float", true],
    ["L43", "float", true],
    ["L44", "float", true],
    ["L45", "float", true],
    ["L48", "float", true],
    ["L46", "float", true],
    ["L50", "float", true],
    ["L49", "float", true]
  ],

<<<<<<< HEAD
	"text-h": [["L2", "_auto_", true]],
=======
	"quaternion":[
		["L80", "float", true]
	],

	"font-h":[
	   ["L18", "matrix", true],
	   ["L19", "float", true],
	   ["L17", "font-work", true]
	],

	"display":[
		["L47", "float", true],
		["L42", "float", true],
		["L43", "float", true],
		["L44", "float", true],
		["L45", "float", true],
		["L48", "float", true],
		["L46", "float", true],
		["L50", "float", true],
		["L49", "float", true]
	],

	"text-h":[
		["L2", "_auto_", true]],

	"ocean-trans-tables":[
		["L1", "(pointer float)", true, 16],
		["L2", "(pointer float)", true, 160],
		["L3", "(pointer float)", true, 100],
		["L4", "(pointer float)", true, 72],
		["L5", "(pointer float)", true, 72],
		["L6", "(pointer float)", true, 72],
		["L7", "(pointer float)", true, 72],
		["L8", "(pointer float)", true, 44],
		["L9", "(pointer float)", true, 44],
		["L10", "(pointer float)", true, 44],
		["L11", "(pointer float)", true, 44],
		["L12", "(pointer float)", true, 40],
		["L13", "(pointer float)", true, 40],
		["L14", "(pointer float)", true, 40],
		["L15", "(pointer float)", true, 40],
		["L16", "(pointer float)", true, 28],
		["L17", "(pointer float)", true, 28],
		["L18", "(pointer float)", true, 28],
		["L19", "(pointer float)", true, 28]
	],

	"ocean-tables":[
		["L26", "(inline-array sphere)", true, 36],
		["L25", "(pointer uint32)", true, 2548]
	],

	"ocean-frames":[
		["L1", "(pointer uint32)", true, 16384]
	],

	"sky-h":[
		["L73", "float", true],
		["L71", "float", true],
		["L72", "float", true]
	],

	"mood-h":[
		["L3", "float", true]
	],

	"merc-h":[
		["L4", "float", true],
		["L5", "float", true],
		["L6", "float", true],
		["L7", "float", true]
	],

	"shadow-cpu-h":[
				["L9", "float", true],
		["L10", "float", true]
	],

	"game-info-h":[
		["L4", "game-bank", true],
		["L3", "game-info", true]
	],

	"wind-h":[
		["L3", "_auto_", true]
	],

	"dynamics-h":[
		["L7", "float", true],
		["L6", "_auto_", true]
	],

	"surface-h":[
		["L72", "float", true],
		["L71", "float", true],
		["L68", "_auto_", true],
		["L67", "_auto_", true],
		["L66", "_auto_", true],
		["L65", "_auto_", true],
		["L64", "_auto_", true],
		["L63", "_auto_", true],
		["L62", "_auto_", true],
		["L61", "_auto_", true],
		["L60", "_auto_", true],
		["L59", "_auto_", true],
		["L58", "_auto_", true],
		["L57", "_auto_", true],
		["L56", "_auto_", true],
		["L55", "_auto_", true],
		["L54", "_auto_", true],
		["L53", "_auto_", true],
		["L52", "_auto_", true],
		["L51", "_auto_", true],
		["L50", "_auto_", true],
		["L49", "_auto_", true],
		["L48", "_auto_", true],
		["L47", "_auto_", true],
		["L46", "_auto_", true],
		["L45", "_auto_", true],
		["L44", "_auto_", true],
		["L43", "_auto_", true],
		["L42", "_auto_", true],
		["L41", "_auto_", true],
		["L40", "_auto_", true],
		["L39", "_auto_", true],
		["L38", "_auto_", true],
		["L37", "_auto_", true],
		["L36", "_auto_", true],
		["L35", "_auto_", true],
		["L34", "_auto_", true],
		["L33", "_auto_", true],
		["L32", "_auto_", true]
	],

	"pat-h":[
		["L1", "(inline-array pat-mode-info)", true, 4]
	],

	"fact-h":[
		["L35", "_auto_", true]
	],

	"smush-control-h":[
		["L20", "float", true],
		["L18", "float", true],
		["L19", "float", true],
		["L17", "float", true]
	],

	"collide-shape-h":[
		["L27", "float", true],
		["L25", "_auto_", true],
		["L24", "_auto_", true]
	],

	"collide-edge-grab-h":[
	    ["L1", "collide-edge-work", true]]


>>>>>>> 8f68d35c

	"vector" : [
		["L113", "float", true],
		["L112", "float", true],
		["L111", "float", true]
	]
}<|MERGE_RESOLUTION|>--- conflicted
+++ resolved
@@ -129,173 +129,153 @@
     ["L49", "float", true]
   ],
 
-<<<<<<< HEAD
-	"text-h": [["L2", "_auto_", true]],
-=======
-	"quaternion":[
-		["L80", "float", true]
-	],
-
-	"font-h":[
-	   ["L18", "matrix", true],
-	   ["L19", "float", true],
-	   ["L17", "font-work", true]
-	],
-
-	"display":[
-		["L47", "float", true],
-		["L42", "float", true],
-		["L43", "float", true],
-		["L44", "float", true],
-		["L45", "float", true],
-		["L48", "float", true],
-		["L46", "float", true],
-		["L50", "float", true],
-		["L49", "float", true]
-	],
-
-	"text-h":[
-		["L2", "_auto_", true]],
-
-	"ocean-trans-tables":[
-		["L1", "(pointer float)", true, 16],
-		["L2", "(pointer float)", true, 160],
-		["L3", "(pointer float)", true, 100],
-		["L4", "(pointer float)", true, 72],
-		["L5", "(pointer float)", true, 72],
-		["L6", "(pointer float)", true, 72],
-		["L7", "(pointer float)", true, 72],
-		["L8", "(pointer float)", true, 44],
-		["L9", "(pointer float)", true, 44],
-		["L10", "(pointer float)", true, 44],
-		["L11", "(pointer float)", true, 44],
-		["L12", "(pointer float)", true, 40],
-		["L13", "(pointer float)", true, 40],
-		["L14", "(pointer float)", true, 40],
-		["L15", "(pointer float)", true, 40],
-		["L16", "(pointer float)", true, 28],
-		["L17", "(pointer float)", true, 28],
-		["L18", "(pointer float)", true, 28],
-		["L19", "(pointer float)", true, 28]
-	],
-
-	"ocean-tables":[
-		["L26", "(inline-array sphere)", true, 36],
-		["L25", "(pointer uint32)", true, 2548]
-	],
-
-	"ocean-frames":[
-		["L1", "(pointer uint32)", true, 16384]
-	],
-
-	"sky-h":[
-		["L73", "float", true],
-		["L71", "float", true],
-		["L72", "float", true]
-	],
-
-	"mood-h":[
-		["L3", "float", true]
-	],
-
-	"merc-h":[
-		["L4", "float", true],
-		["L5", "float", true],
-		["L6", "float", true],
-		["L7", "float", true]
-	],
-
-	"shadow-cpu-h":[
-				["L9", "float", true],
-		["L10", "float", true]
-	],
-
-	"game-info-h":[
-		["L4", "game-bank", true],
-		["L3", "game-info", true]
-	],
-
-	"wind-h":[
-		["L3", "_auto_", true]
-	],
-
-	"dynamics-h":[
-		["L7", "float", true],
-		["L6", "_auto_", true]
-	],
-
-	"surface-h":[
-		["L72", "float", true],
-		["L71", "float", true],
-		["L68", "_auto_", true],
-		["L67", "_auto_", true],
-		["L66", "_auto_", true],
-		["L65", "_auto_", true],
-		["L64", "_auto_", true],
-		["L63", "_auto_", true],
-		["L62", "_auto_", true],
-		["L61", "_auto_", true],
-		["L60", "_auto_", true],
-		["L59", "_auto_", true],
-		["L58", "_auto_", true],
-		["L57", "_auto_", true],
-		["L56", "_auto_", true],
-		["L55", "_auto_", true],
-		["L54", "_auto_", true],
-		["L53", "_auto_", true],
-		["L52", "_auto_", true],
-		["L51", "_auto_", true],
-		["L50", "_auto_", true],
-		["L49", "_auto_", true],
-		["L48", "_auto_", true],
-		["L47", "_auto_", true],
-		["L46", "_auto_", true],
-		["L45", "_auto_", true],
-		["L44", "_auto_", true],
-		["L43", "_auto_", true],
-		["L42", "_auto_", true],
-		["L41", "_auto_", true],
-		["L40", "_auto_", true],
-		["L39", "_auto_", true],
-		["L38", "_auto_", true],
-		["L37", "_auto_", true],
-		["L36", "_auto_", true],
-		["L35", "_auto_", true],
-		["L34", "_auto_", true],
-		["L33", "_auto_", true],
-		["L32", "_auto_", true]
-	],
-
-	"pat-h":[
-		["L1", "(inline-array pat-mode-info)", true, 4]
-	],
-
-	"fact-h":[
-		["L35", "_auto_", true]
-	],
-
-	"smush-control-h":[
-		["L20", "float", true],
-		["L18", "float", true],
-		["L19", "float", true],
-		["L17", "float", true]
-	],
-
-	"collide-shape-h":[
-		["L27", "float", true],
-		["L25", "_auto_", true],
-		["L24", "_auto_", true]
-	],
-
-	"collide-edge-grab-h":[
-	    ["L1", "collide-edge-work", true]]
-
-
->>>>>>> 8f68d35c
-
-	"vector" : [
-		["L113", "float", true],
-		["L112", "float", true],
-		["L111", "float", true]
-	]
+  "text-h": [["L2", "_auto_", true]],
+
+  "font-h": [
+    ["L18", "matrix", true],
+    ["L19", "float", true],
+    ["L17", "font-work", true]
+  ],
+
+  "display": [
+    ["L47", "float", true],
+    ["L42", "float", true],
+    ["L43", "float", true],
+    ["L44", "float", true],
+    ["L45", "float", true],
+    ["L48", "float", true],
+    ["L46", "float", true],
+    ["L50", "float", true],
+    ["L49", "float", true]
+  ],
+
+  "text-h": [["L2", "_auto_", true]],
+
+  "ocean-trans-tables": [
+    ["L1", "(pointer float)", true, 16],
+    ["L2", "(pointer float)", true, 160],
+    ["L3", "(pointer float)", true, 100],
+    ["L4", "(pointer float)", true, 72],
+    ["L5", "(pointer float)", true, 72],
+    ["L6", "(pointer float)", true, 72],
+    ["L7", "(pointer float)", true, 72],
+    ["L8", "(pointer float)", true, 44],
+    ["L9", "(pointer float)", true, 44],
+    ["L10", "(pointer float)", true, 44],
+    ["L11", "(pointer float)", true, 44],
+    ["L12", "(pointer float)", true, 40],
+    ["L13", "(pointer float)", true, 40],
+    ["L14", "(pointer float)", true, 40],
+    ["L15", "(pointer float)", true, 40],
+    ["L16", "(pointer float)", true, 28],
+    ["L17", "(pointer float)", true, 28],
+    ["L18", "(pointer float)", true, 28],
+    ["L19", "(pointer float)", true, 28]
+  ],
+
+  "ocean-tables": [
+    ["L26", "(inline-array sphere)", true, 36],
+    ["L25", "(pointer uint32)", true, 2548]
+  ],
+
+  "ocean-frames": [["L1", "(pointer uint32)", true, 16384]],
+
+  "sky-h": [
+    ["L73", "float", true],
+    ["L71", "float", true],
+    ["L72", "float", true]
+  ],
+
+  "mood-h": [["L3", "float", true]],
+
+  "merc-h": [
+    ["L4", "float", true],
+    ["L5", "float", true],
+    ["L6", "float", true],
+    ["L7", "float", true]
+  ],
+
+  "shadow-cpu-h": [
+    ["L9", "float", true],
+    ["L10", "float", true]
+  ],
+
+  "game-info-h": [
+    ["L4", "game-bank", true],
+    ["L3", "game-info", true]
+  ],
+
+  "wind-h": [["L3", "_auto_", true]],
+
+  "dynamics-h": [
+    ["L7", "float", true],
+    ["L6", "_auto_", true]
+  ],
+
+  "surface-h": [
+    ["L72", "float", true],
+    ["L71", "float", true],
+    ["L68", "_auto_", true],
+    ["L67", "_auto_", true],
+    ["L66", "_auto_", true],
+    ["L65", "_auto_", true],
+    ["L64", "_auto_", true],
+    ["L63", "_auto_", true],
+    ["L62", "_auto_", true],
+    ["L61", "_auto_", true],
+    ["L60", "_auto_", true],
+    ["L59", "_auto_", true],
+    ["L58", "_auto_", true],
+    ["L57", "_auto_", true],
+    ["L56", "_auto_", true],
+    ["L55", "_auto_", true],
+    ["L54", "_auto_", true],
+    ["L53", "_auto_", true],
+    ["L52", "_auto_", true],
+    ["L51", "_auto_", true],
+    ["L50", "_auto_", true],
+    ["L49", "_auto_", true],
+    ["L48", "_auto_", true],
+    ["L47", "_auto_", true],
+    ["L46", "_auto_", true],
+    ["L45", "_auto_", true],
+    ["L44", "_auto_", true],
+    ["L43", "_auto_", true],
+    ["L42", "_auto_", true],
+    ["L41", "_auto_", true],
+    ["L40", "_auto_", true],
+    ["L39", "_auto_", true],
+    ["L38", "_auto_", true],
+    ["L37", "_auto_", true],
+    ["L36", "_auto_", true],
+    ["L35", "_auto_", true],
+    ["L34", "_auto_", true],
+    ["L33", "_auto_", true],
+    ["L32", "_auto_", true]
+  ],
+
+  "pat-h": [["L1", "(inline-array pat-mode-info)", true, 4]],
+
+  "fact-h": [["L35", "_auto_", true]],
+
+  "smush-control-h": [
+    ["L20", "float", true],
+    ["L18", "float", true],
+    ["L19", "float", true],
+    ["L17", "float", true]
+  ],
+
+  "collide-shape-h": [
+    ["L27", "float", true],
+    ["L25", "_auto_", true],
+    ["L24", "_auto_", true]
+  ],
+
+  "collide-edge-grab-h": [["L1", "collide-edge-work", true]],
+
+  "vector": [
+    ["L113", "float", true],
+    ["L112", "float", true],
+    ["L111", "float", true]
+  ]
 }