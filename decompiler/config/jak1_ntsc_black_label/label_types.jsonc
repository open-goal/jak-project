// the format is [label_name, type, special]

// if the type is pointer or inline array, special should be an integer size.
// if the type is a value type (like rgba), special should be true.

{
  "vector-h": [
    ["L32", "vector"],
    ["L31", "vector"],
    ["L30", "vector"],
    ["L29", "vector"],
    ["L28", "vector"],
    ["L27", "vector"],
    ["L26", "vector"]
  ],

  "quaternion-h": [["L1", "quaternion"]],

  "quaternion": [
    ["L67", "vector"],
    ["L68", "vector"],
    ["L69", "vector"],
    ["L70", "vector"],
    ["L71", "vector"],
    ["L72", "vector"]
  ],

  "geometry": [["L112", "(pointer float)", 4]],

  "trigonometry": [
    ["L98", "(pointer float)", 32],
    ["L99", "(pointer float)", 32],
    ["L102", "vector"],
    ["L101", "vector"],
    ["L100", "vector"]
  ],

  "video-h": [["L1", "video-parms"]],

  "font-h": [
    ["L18", "matrix"],
    ["L17", "font-work"]
  ],

  "display": [["L76", "(pointer uint32)", 2]],

  "capture": [["L12", "gs-store-image-packet"]],

  "main-h": [["L1", "frame-stats"]],

  "ocean-trans-tables": [
    ["L1", "(inline-array vector)", 4],
    ["L2", "(pointer float)", 160],
    ["L3", "(pointer float)", 100],
    ["L4", "(pointer float)", 72],
    ["L5", "(pointer float)", 72],
    ["L6", "(pointer float)", 72],
    ["L7", "(pointer float)", 72],
    ["L8", "(pointer float)", 44],
    ["L9", "(pointer float)", 44],
    ["L10", "(pointer float)", 44],
    ["L11", "(pointer float)", 44],
    ["L12", "(pointer float)", 40],
    ["L13", "(pointer float)", 40],
    ["L14", "(pointer float)", 40],
    ["L15", "(pointer float)", 40],
    ["L16", "(pointer float)", 28],
    ["L17", "(pointer float)", 28],
    ["L18", "(pointer float)", 28],
    ["L19", "(pointer float)", 28]
  ],

  "pat-h": [["L1", "(inline-array pat-mode-info)", 4]],

  "joint-mod-h": [
    ["L89", "(inline-array vector)", 6],
    ["L90", "(inline-array vector)", 3]
  ],

  "collide-edge-grab-h": [["L1", "collide-edge-work"]],

  "assert-h": [["L4", "__assert-info-private-struct"]],

  "hud-h": [["L1", "hud-parts"]],

  "transformq": [
    ["L39", "vector"],
    ["L40", "vector"]
  ],

  "cylinder": [
    ["L54", "vector"],
    ["L57", "vector"],
    ["L56", "vector"],
    ["L53", "vector"]
  ],

  "sprite": [["L58", "vu-function"]],

  "sprite-distort": [["L27", "vu-function"]],

  "merc-vu1": [["L1", "vu-function"]],

  "background": [["L51", "vu-function"]],

  "debug": [
    ["L179", "vector2h"],
    ["L176", "(inline-array vector)", 8],
    ["L180", "vector"],
    ["L181", "vector"],
    ["L182", "vector"],
    ["L183", "vector"],
    ["L223", "rgba", true],
    ["L225", "rgba", true],
    ["L224", "rgba", true],
    ["L222", "rgba", true],
    ["L226", "rgba", true]
  ],

  "shrub-work": [["L3", "instance-shrub-work"]],

  "game-info": [
    ["L468", "rgba", true],
    ["L470", "rgba", true],
    ["L464", "vector2h"],
    ["L469", "rgba", true]
  ],

  "tfrag-work": [["L1", "tfrag-work"]],

  "tie-work": [
    ["L1", "prototype-tie-work"],
    ["L2", "instance-tie-work"]
  ],

  "mood": [
    ["L256", "vector"],
    ["L257", "vector"],
    ["L258", "vector"],
    ["L259", "vector"],
    ["L260", "vector"],
    ["L261", "vector"],
    ["L262", "(inline-array vector)", 2],
    ["L263", "light-ellipse"],
    ["L264", "(inline-array vector)", 4],
    ["L265", "vector"],
    ["L266", "(inline-array vector)", 11],
    ["L267", "vector"],
    ["L268", "vector"],
    ["L269", "vector"],
    ["L270", "vector"],
    ["L271", "vector"],
    ["L272", "vector"],
    ["L273", "vector"],
    ["L274", "vector"],
    ["L275", "vector"],
    ["L276", "vector"],
    ["L277", "vector"],
    ["L278", "vector"],
    ["L279", "vector"]
  ],

  "mood-tables": [
    ["L12", "mood-sun-table"],
    ["L13", "mood-lights-table"],
    ["L14", "mood-fog-table"],
    ["L15", "mood-fog-table"],
    ["L16", "mood-sun-table"],
    ["L17", "mood-sun-table"],
    ["L18", "mood-lights-table"],
    ["L19", "mood-fog-table"],
    ["L20", "mood-lights-table"],
    ["L21", "mood-fog-table"],
    ["L22", "mood-lights-table"],
    ["L23", "mood-fog-table"],
    ["L24", "mood-lights-table"],
    ["L25", "mood-lights-table"],
    ["L26", "mood-fog-table"],
    ["L27", "mood-sun-table"],
    ["L28", "mood-lights-table"],
    ["L29", "mood-fog-table"],
    ["L30", "mood-sun-table"],
    ["L31", "mood-lights-table"],
    ["L32", "mood-fog-table"],
    ["L33", "mood-sun-table"],
    ["L34", "mood-lights-table"],
    ["L35", "mood-fog-table"],
    ["L36", "mood-sun-table"],
    ["L37", "mood-lights-table"],
    ["L38", "mood-fog-table"],
    ["L39", "mood-sun-table"],
    ["L40", "mood-lights-table"],
    ["L41", "mood-fog-table"],
    ["L42", "mood-sun-table"],
    ["L43", "mood-lights-table"],
    ["L44", "mood-fog-table"],
    ["L45", "mood-sun-table"],
    ["L46", "mood-lights-table"],
    ["L47", "mood-fog-table"],
    ["L48", "mood-fog-table"],
    ["L49", "mood-sun-table"],
    ["L50", "mood-lights-table"],
    ["L51", "mood-fog-table"],
    ["L52", "mood-sun-table"],
    ["L53", "mood-lights-table"],
    ["L54", "mood-fog-table"],
    ["L55", "mood-sun-table"],
    ["L56", "mood-lights-table"],
    ["L57", "mood-fog-table"],
    ["L58", "mood-fog-table"],
    ["L59", "mood-sun-table"],
    ["L60", "mood-lights-table"],
    ["L61", "mood-fog-table"],
    ["L62", "sky-color-day"],
    ["L63", "sky-color-day"],
    ["L64", "sky-color-day"],
    ["L65", "sky-color-day"],
    ["L66", "sky-color-day"],
    ["L67", "sky-color-day"],
    ["L68", "sky-color-day"]
  ],

  "camera": [
    ["L257", "(inline-array qword)", 1],
    ["L258", "(inline-array qword)", 1]
  ],

  "target-util": [
    ["L180", "vector"],
    ["L181", "vector"],
    ["L182", "vector"],
    ["L183", "vector"],
    ["L184", "vector"],
    ["L186", "vector"],
    ["L187", "vector"],
    ["L188", "vector"],
    ["L189", "vector"],
    ["L190", "vector"],
    ["L225", "rgba", true]
  ],

  "logic-target": [
    ["L227", "attack-info"],
    ["L231", "(pointer uint64)", 1]
  ],

  "progress-static": [["L121", "(array game-text-id)"]],

  "rigid-body": [["L89", "rigid-body-platform-constants"]],

  "nav-enemy": [["L349", "attack-info"]],

  "basebutton": [
    ["L97", "vector"],
    ["L102", "vector"]
  ],

  "bird-lady": [["L29", "vector"]],

  "bird-lady-beach": [["L26", "vector"]],

  "mayor": [["L57", "vector"]],

  "sculptor": [["L89", "vector"]],

  "oracle": [
    ["L55", "vector"],
    ["L56", "vector"],
    ["L58", "vector"]
  ],

  "evilbro": [
    ["L25", "vector"],
    ["L30", "vector"]
  ],

  "explorer": [["L77", "vector"]],

  "sage": [["L91", "vector"]],

  "misty-teetertotter": [
    ["L26", "attack-info"],
    ["L27", "attack-info"]
  ],

  "farmer": [["L28", "vector"]],

  "gambler": [["L52", "vector"]],

  "warrior": [["L30", "vector"]],

  "geologist": [["L38", "vector"]],

  "font": [
    ["L95", "(inline-array vector)", 250],
    ["L94", "(inline-array vector)", 289]
  ],

  "text": [
    ["L66", "vector"],
    ["L67", "matrix"],
    ["L68", "vector4w"]
  ],

  "ocean-tables": [
    // see comment in ocean-tables.gc
    ["L26", "ocean-spheres"],
    ["L25", "ocean-colors"],
    ["L23", "ocean-near-indices"], // ok
    ["L22", "ocean-trans-indices"],
    ["L21", "ocean-mid-indices"],
    ["L19", "ocean-mid-masks"],
    ["L18", "ocean-spheres"],
    ["L17", "ocean-colors"],
    ["L15", "ocean-near-indices"],
    ["L9", "ocean-near-indices"],

    ["L14", "ocean-trans-indices"],
    ["L8", "ocean-trans-indices"],

    ["L13", "ocean-mid-indices"],
    ["L7", "ocean-mid-indices"],

    ["L11", "ocean-mid-masks"],
    ["L5", "ocean-mid-masks"],
    ["L4", "ocean-map"],
    ["L3", "ocean-map"],
    ["L2", "ocean-map"]
  ],

  "ocean-frames": [["L1", "(pointer uint32)", 16384]],

  "eye": [["L36", "eye-work"]],

  "shadow-cpu": [["L122", "shadow-data"]],

  "load-boundary": [
    ["L327", "(inline-array lbvtx)", 12],
    ["L324", "vector"]
  ],

  "default-menu": [
    ["L6251", "float", true],
    ["L6252", "float", true],
    ["L6253", "float", true],
    ["L6254", "float", true],
    ["L6256", "float", true],
    ["L6257", "float", true],
    ["L6264", "float", true],
    ["L6267", "float", true],
    ["L6265", "float", true],
    ["L6266", "float", true],
    ["L6259", "float", true],
    ["L6268", "float", true],
    ["L6263", "float", true],
    ["L6262", "float", true],
    ["L6261", "float", true],
    ["L6255", "float", true],
    ["L6260", "float", true],
    ["L6258", "float", true],
    ["L6272", "uint64", true],
    ["L6273", "uint64", true],
    ["L6270", "uint64", true],
    ["L6269", "uint64", true],
    ["L6271", "uint64", true]
    // ["L6268", "(array int)", true, 1] // printed as a float
  ],

  // "default-menu": [
  //   ["L519", "pair", true],
  //   ["L1550", "pair", true],
  //   ["L1552", "pair", true]
  // ],

  // "generic-vu1": [
  //   ["L12", "gif-tag64", true],
  //   ["L15", "gif-tag64", true],
  //   ["L14", "gif-tag-regs", true]
  // ],

  "merc-blend-shape": [["L62", "(pointer int16)", 32]],

  "miners": [
    ["L111", "vector"],
    ["L281", "vector"]
  ],

  "entity": [
    ["L483", "vector2h"],
    ["L482", "vector2h"],
    ["L480", "vector2h"],
    ["L479", "vector2h"],
    ["L478", "vector2h"],
    ["L477", "vector2h"],
    ["L476", "vector2h"],
    ["L475", "vector4w"],
    ["L474", "vector4w"],
    ["L473", "vector4w"],
    ["L472", "vector4w"],
    ["L471", "vector4w"]
  ],

  "assistant": [["L71", "vector"]],

  "progress": [
    ["L667", "uint64", true],
    ["L586", "float", true],
    ["L587", "float", true],
    ["L588", "float", true],
    ["L589", "float", true],
    ["L590", "float", true],
    ["L591", "float", true],
    ["L592", "float", true],
    ["L593", "float", true],
    ["L594", "float", true],
    ["L595", "float", true],
    ["L596", "float", true],
    ["L597", "float", true],
    ["L598", "float", true],
    ["L599", "float", true],
    ["L600", "float", true],
    ["L601", "float", true],
    ["L602", "float", true],
    ["L603", "float", true],
    ["L604", "float", true],
    ["L605", "float", true],
    ["L606", "float", true],
    ["L607", "float", true],
    ["L608", "float", true],
    ["L609", "float", true],
    ["L610", "float", true],
    ["L611", "float", true],
    ["L612", "float", true],
    ["L613", "float", true],
    ["L614", "float", true],
    ["L615", "float", true],
    ["L617", "float", true],
    ["L616", "float", true],
    ["L618", "float", true],
    ["L619", "float", true],
    ["L620", "float", true],
    ["L621", "float", true],
    ["L622", "float", true],
    ["L623", "float", true],
    ["L624", "float", true],
    ["L625", "float", true],
    ["L626", "float", true],
    ["L627", "float", true],
    ["L628", "float", true],
    ["L629", "float", true],
    ["L630", "float", true],
    ["L631", "float", true],
    ["L632", "float", true],
    ["L633", "float", true],
    ["L634", "float", true],
    ["L635", "float", true],
    ["L583", "vector"],
    ["L581", "vector"],
    ["L579", "vector"],
    ["L577", "vector"],
    ["L573", "vector"],
    ["L575", "vector"],
    ["L636", "uint64", true],
    ["L637", "uint64", true],
    ["L638", "uint64", true],
    ["L639", "uint64", true],
    ["L640", "uint64", true],
    ["L641", "uint64", true],
    ["L642", "uint64", true],
    ["L643", "uint64", true],
    ["L644", "uint64", true],
    ["L645", "uint64", true],
    ["L646", "uint64", true],
    ["L647", "uint64", true],
    ["L648", "uint64", true],
    ["L649", "uint64", true]
  ],

  "target-part": [
    ["L336", "float", true],
    ["L337", "float", true],
    ["L338", "float", true],
    ["L339", "float", true],
    ["L340", "float", true],
    ["L341", "uint64", true]
  ],

  "projectiles": [["L150", "attack-info"]],
  "blocking-plane": [
    ["L18", "vector"],
    ["L19", "vector"],
    ["L20", "vector"]
  ],

  "sidekick-human": [
    ["L131", "vector"],
    ["L350", "vector"],
    ["L940", "float", true],
    ["L941", "float", true],
    ["L942", "float", true],
    ["L943", "float", true],
    ["L944", "float", true],
    ["L945", "float", true],
    ["L946", "float", true],
    ["L990", "float", true],
    ["L991", "uint64", true],
    ["L992", "uint64", true],
    ["L993", "uint64", true],
    ["L994", "uint64", true]
  ],

  "assistant-firecanyon": [["L71", "vector"]],

  "sage-bluehut": [["L82", "vector"]],

  "flutflut-bluehut": [["L34", "vector"]],

  "sharkey": [["L101", "attack-info"]],

  "assistant-citadel": [["L28", "vector"]],

  "robotboss-h": [
    ["L67", "float", true],
    ["L68", "uint64", true],
    ["L69", "uint64", true]
  ],

  "final-door": [
    ["L59", "vector"],
    ["L60", "vector"]
  ],

  "crates": [
    ["L171", "attack-info"],
    ["L175", "attack-info"],
    ["L181", "attack-info"],
    ["L242", "float", true],
    ["L243", "float", true],
    ["L245", "float", true],
    ["L263", "float", true]
  ],

  "flying-lurker": [
    ["L197", "(pointer uint32)", 26],
    ["L187", "vector"]
  ],

  "ambient": [
    ["L326", "vector2h"],
    ["L322", "vector2h"],
    ["L321", "vector2h"],
    ["L324", "vector2h"],
    ["L323", "vector2h"]
  ],

  "hint-control": [["L45", "(array task-hint-control-group)"]],

  "cam-master": [
    ["L356", "vector"],
    ["L357", "vector"]
  ],

  "cam-states": [
    ["L630", "vector"],
    ["L631", "vector"],
    ["L632", "vector"],
    ["L633", "vector"],
    ["L672", "float", true],
    ["L673", "float", true],
    ["L674", "float", true],
    ["L675", "float", true],
    ["L676", "float", true],
    ["L677", "float", true],
    ["L678", "float", true],
    ["L679", "float", true],
    ["L680", "float", true],
    ["L681", "float", true],
    ["L682", "float", true],
    ["L683", "float", true],
    ["L684", "float", true],
    ["L685", "float", true],
    ["L686", "float", true],
    ["L687", "float", true],
    ["L688", "float", true],
    ["L689", "float", true],
    ["L690", "float", true],
    ["L691", "float", true],
    ["L692", "float", true],
    ["L693", "float", true],
    ["L694", "float", true],
    ["L695", "float", true],
    ["L696", "float", true],
    ["L697", "float", true],
    ["L698", "float", true],
    ["L699", "float", true],
    ["L700", "float", true],
    ["L701", "float", true],
    ["L702", "float", true],
    ["L703", "float", true],
    ["L704", "float", true],
    ["L705", "float", true],
    ["L706", "float", true],
    ["L707", "float", true],
    ["L708", "float", true],
    ["L709", "float", true],
    ["L710", "float", true],
    ["L711", "float", true],
    ["L712", "float", true],
    ["L713", "float", true],
    ["L714", "float", true],
    ["L715", "float", true],
    ["L716", "float", true],
    ["L717", "float", true],
    ["L718", "float", true],
    ["L719", "float", true],
    ["L720", "float", true],
    ["L721", "float", true],
    ["L722", "float", true],
    ["L723", "float", true],
    ["L724", "float", true],
    ["L725", "float", true],
    ["L726", "float", true],
    ["L727", "float", true],
    ["L728", "float", true],
    ["L729", "float", true],
    ["L730", "float", true],
    ["L731", "float", true],
    ["L732", "float", true],
    ["L733", "float", true],
    ["L734", "float", true],
    ["L735", "float", true],
    ["L736", "float", true],
    ["L737", "float", true],
    ["L738", "float", true],
    ["L739", "float", true],
    ["L740", "float", true],
    ["L741", "float", true],
    ["L742", "float", true],
    ["L743", "float", true],
    ["L744", "float", true],
    ["L745", "float", true],
    ["L790", "uint64", true],
    ["L791", "uint64", true],
    ["L792", "uint64", true],
    ["L793", "uint64", true]
  ],

  "cam-states-dbg": [["L78", "camera-orbit-info"]],

  "cam-layout": [
    ["L766", "quaternion"],
    ["L768", "vector"],
    ["L775", "vector4w"],
    ["L777", "vector4w"],
    ["L779", "vector4w"],
    ["L781", "vector4w"],
    ["L783", "vector4w"],
    ["L785", "vector4w"],
    ["L787", "vector4w"],
    ["L788", "vector4w"],
    ["L789", "vector4w"],
    ["L790", "vector4w"],
    ["L791", "vector"],
    ["L792", "vector"],
    ["L793", "vector4w"],
    ["L794", "vector"],
    ["L795", "vector4w"],
    ["L796", "vector"],
    ["L797", "vector"],
    ["L798", "vector4w"],
    ["L799", "vector"],
    ["L800", "vector4w"],
    ["L801", "vector"],
    ["L802", "vector"],
    ["L803", "vector4w"],
    ["L804", "vector"],
    ["L805", "vector"],
    ["L806", "vector4w"],
    ["L807", "vector4w"],
    ["L808", "vector"],
    ["L809", "vector"],
    ["L810", "vector4w"],
    ["L811", "vector4w"],
    ["L812", "vector"],
    ["L813", "vector"],
    ["L814", "vector4w"],
    ["L815", "vector"],
    ["L816", "vector"],
    ["L817", "vector4w"],
    ["L818", "vector"],
    ["L819", "vector"],
    ["L820", "vector4w"],
    ["L821", "vector"],
    ["L822", "vector"],
    ["L823", "vector"],
    ["L824", "vector"],
    ["L832", "vector4w"],
    ["L872", "float", true],
    ["L873", "float", true],
    ["L874", "float", true],
    ["L875", "float", true],
    ["L876", "float", true],
    ["L877", "float", true],
    ["L878", "float", true],
    ["L879", "float", true],
    ["L880", "float", true],
    ["L881", "(pointer float)", 1],
    ["L882", "float", true],
    ["L883", "float", true],
    ["L884", "(pointer float)", 1],
    ["L885", "(pointer float)", 1],
    ["L886", "float", true],
    ["L887", "float", true],
    ["L888", "(pointer float)", 1],
    ["L889", "(pointer float)", 1],
    ["L890", "(pointer float)", 1],
    ["L891", "(pointer float)", 1],
    ["L892", "(pointer float)", 1],
    ["L893", "float", true],
    ["L894", "float", true],
    ["L895", "float", true],
    ["L896", "(pointer float)", 1],
    ["L897", "(pointer float)", 1],
    ["L898", "(pointer float)", 1],
    ["L899", "float", true],
    ["L900", "(pointer float)", 1],
    ["L901", "uint64", true],
    ["L904", "uint64", true],
    ["L905", "uint64", true],
    ["L906", "uint64", true],
    ["L907", "uint64", true],
    ["L908", "uint64", true],
    ["L909", "uint64", true],
    ["L910", "uint64", true]
  ],

  "cam-debug": [
    ["L174", "vector4w"],
    ["L175", "vector4w"],
    ["L176", "vector4w"],
    ["L177", "vector4w"],
    ["L178", "vector4w"],
    ["L209", "vector4w"],
    ["L210", "vector4w"],
    ["L211", "vector4w"],
    ["L212", "vector4w"],
    ["L213", "vector4w"],
    ["L214", "vector4w"],
    ["L215", "vector4w"],
    ["L216", "vector4w"],
    ["L217", "vector4w"],
    ["L218", "vector4w"],
    ["L219", "vector4w"],
    ["L220", "vector4w"],
    ["L221", "vector4w"],
    ["L222", "vector4w"],
    ["L223", "vector4w"],
    ["L224", "vector4w"],
    ["L225", "vector4w"],
    ["L226", "vector4w"],
    ["L227", "vector4w"],
    ["L228", "vector4w"],
    ["L229", "vector4w"],
    ["L230", "vector4w"],
    ["L231", "vector4w"],
    ["L232", "vector4w"],
    ["L233", "vector4w"],
    ["L234", "vector4w"],
    ["L239", "vector4w"],
    ["L240", "vector4w"],
    ["L241", "vector4w"],
    ["L242", "vector4w"],
    ["L243", "vector"],
    ["L244", "vector"],
    ["L245", "vector4w"],
    ["L246", "vector"],
    ["L247", "vector"],
    ["L254", "vector"],
    ["L255", "vector"],
    ["L256", "vector"],
    ["L257", "vector"],
    ["L263", "vector4w"]
  ],

  "sparticle-launcher": [["L192", "adgif-shader"]],

  "process-taskable": [["L251", "attack-info"]],

  "babak-with-cannon": [["L92", "vector"]],

  "flutflut": [["L94", "vector"]],

  "fishermans-boat": [
    ["L210", "vector"],
    ["L410", "attack-info"],
    ["L411", "vector"],
    ["L412", "vector"],
    ["L413", "vector"],
    ["L431", "(pointer float)", 32],
    ["L432", "(pointer float)", 32],
    ["L434", "rigid-body-platform-constants"]
  ],

  "training-obs": [["L175", "rigid-body-platform-constants"]],

  "bonelurker": [
    ["L72", "attack-info"],
    ["L73", "attack-info"]
  ],

  "balloonlurker": [
    ["L105", "vector"],
    ["L113", "rigid-body-platform-constants"]
  ],

  "assistant-village2": [
    ["L177", "vector"],
    ["L219", "attack-info"],
    ["L268", "vector"]
  ],

  "citb-plat": [["L155", "rigid-body-platform-constants"]],

  "qbert-plat": [["L99", "rigid-body-platform-constants"]],

  "misty-conveyor": [
    ["L60", "vector"],
    ["L65", "vector"],
    ["L66", "vector"],
    ["L71", "vector"],
    ["L73", "attack-info"]
  ],

  "swamp-bat": [
    ["L88", "matrix"],
    ["L99", "vector"],
    ["L102", "vector"],
    ["L103", "attack-info"]
  ],

  "cavecrystal-light": [
    ["L45", "vector"],
    ["L46", "vector"]
  ],

  "gnawer": [["L216", "(inline-array gnawer-segment-info)", 10]],

  "target-tube": [["L142", "vector"]],

  "assistant-village3": [["L43", "vector"]],

  "sage-village3": [["L74", "vector"]],

  "target-snowball": [["L23", "vector"]],

  "ice-cube": [
    ["L212", "attack-info"],
    ["L213", "attack-info"],
    ["L215", "attack-info"]
  ],

  "assistant-lavatube": [["L30", "vector"]],

  "citadel-part": [
    ["L235", "float", true],
    ["L236", "float", true],
    ["L237", "float", true],
    ["L238", "float", true],
    ["L242", "uint64", true]
  ],

  "village1-part": [
    ["L238", "float", true],
    ["L239", "float", true],
    ["L240", "float", true],
    ["L241", "float", true],
    ["L245", "uint64", true]
  ],

  "sunken-part": [["L220", "uint64", true]],

  "ogre-part": [["L93", "uint64", true]],

  "collectables-part": [
    ["L309", "float", true],
    ["L310", "float", true]
  ],

  "village1-part2": [
    ["L122", "float", true],
    ["L123", "float", true],
    ["L124", "float", true],
    ["L125", "uint64", true]
  ],

  "village2-part": [
    ["L226", "float", true],
    ["L227", "float", true],
    ["L228", "float", true],
    ["L229", "uint64", true],
    ["L233", "uint64", true]
  ],

  "village3-part": [["L244", "uint64", true]],

  "lavatube-part": [["L110", "uint64", true]],

  "hud-classes": [
    ["L279", "vector"],
    ["L310", "vector"],
    ["L318", "vector"]
  ],

  "collectables": [
    ["L611", "(pointer float)", true, 1],
    ["L649", "(pointer float)", true, 1],
    ["L656", "(pointer float)", true, 1],
    ["L657", "(pointer float)", true, 1],
    ["L658", "(pointer float)", true, 1],
    ["L660", "(pointer float)", true, 1],
    ["L663", "(pointer float)", true, 1],
    ["L585", "vector"],
    ["L725", "float", true],
    ["L726", "float", true],
    ["L727", "float", true],
    ["L728", "uint64", true],
    ["L729", "uint64", true],
    ["L730", "uint64", true],
    ["L731", "uint64", true],
    ["L732", "uint64", true],
    ["L733", "uint64", true]
  ],

  "sky": [["L13", "vu-function"]],

  "sky-tng": [
    ["L82", "sky-work"],
    // 576 bytes, 32 bytes each
    ["L81", "(inline-array sky-vertex)", 12],
    ["L80", "(inline-array sky-vertex)", 12],
    ["L79", "(inline-array sky-vertex)", 72],
    ["L78", "(pointer uint8)", 48],
    ["L77", "vector"],
    ["L76", "vector"]
  ],

  "effect-control": [
    ["L300", "float", true],
    ["L301", "float", true],
    ["L302", "float", true],
    ["L306", "float", true],
    ["L307", "float", true],
    ["L309", "float", true],
    ["L310", "float", true],
    ["L312", "float", true],
    ["L314", "float", true]
  ],

  "seagull": [["L226", "(inline-array air-box)", 20]],

  "rolling-race-ring": [
    ["L94", "vector"],
    ["L95", "vector"],
    ["L96", "vector"],
    ["L97", "vector"],
    ["L98", "vector"],
    ["L99", "vector"],
    ["L100", "vector"]
  ],

  "anim-tester": [
    ["L509", "(inline-array list-field)", 12],
    ["L523", "vector"],
    ["L524", "vector"],
    ["L649", "(pointer float)", 1],
    ["L650", "(pointer float)", 1],
    ["L651", "(pointer float)", 1],
    ["L652", "(pointer float)", 1],
    ["L653", "(pointer float)", 1],
    ["L654", "(pointer float)", 1],
    ["L655", "(pointer float)", 1],
    ["L656", "(pointer float)", 1],
    ["L657", "uint64", true],
    ["L658", "uint64", true],
    ["L663", "uint64", true],
    ["L664", "uint64", true],
    ["L665", "uint64", true],
    ["L666", "uint64", true],
    ["L667", "uint64", true],
    ["L668", "uint64", true],
    ["L669", "uint64", true],
    ["L670", "uint64", true]
  ],

  "fisher-JUN": [
    ["L262", "vector"],
    ["L463", "(array (inline-array fisher-params))"]
  ],
  "fisher-JUNGLE-L1": [
    ["L262", "vector"],
    ["L463", "(array (inline-array fisher-params))"]
  ],

  "robotboss-weapon": [
    ["L122", "attack-info"],
    ["L127", "attack-info"],
    ["L138", "attack-info"],
    ["L144", "vector4w"],
    ["L145", "vector"]
  ],

  "robotboss-misc": [["L99", "vector"]],

  "robotboss": [
    ["L646", "attack-info"],
    ["L647", "attack-info"],
    ["L651", "vector"],
    ["L654", "vector"],
    ["L655", "vector"],
    ["L656", "vector"],
    ["L657", "vector"],
    ["L658", "vector"],
    ["L659", "vector"],
    ["L660", "vector"],
    ["L661", "vector"],
    ["L662", "vector"],
    ["L678", "vector"],
    ["L669", "vector"],
    ["L701", "vector"],
    ["L702", "vector"],
    ["L703", "vector"],
    ["L705", "vector"],
    ["L642", "robotboss-dda"],
    ["L643", "robotboss-dda"],
    ["L644", "robotboss-dda"],
    ["L645", "robotboss-dda"],
    ["L632", "robotboss-dda"],
    ["L713", "float", true],
    ["L714", "float", true],
    ["L715", "float", true],
    ["L716", "float", true],
    ["L717", "float", true],
    ["L718", "float", true],
    ["L719", "float", true],
    ["L720", "float", true],
    ["L721", "float", true],
    ["L722", "float", true],
    ["L723", "float", true],
    ["L724", "float", true],
    ["L725", "float", true],
    ["L726", "float", true],
    ["L727", "float", true],
    ["L728", "float", true],
    ["L729", "float", true],
    ["L730", "float", true],
    ["L731", "float", true],
    ["L732", "float", true],
    ["L733", "float", true],
    ["L734", "float", true],
    ["L735", "float", true],
    ["L736", "float", true],
    ["L737", "float", true],
    ["L738", "float", true],
    ["L739", "float", true],
    ["L740", "float", true],
    ["L741", "float", true],
    ["L742", "float", true],
    ["L743", "float", true],
    ["L744", "float", true],
    ["L745", "float", true],
    ["L746", "float", true],
    ["L747", "float", true],
    ["L748", "float", true],
    ["L749", "float", true],
    ["L750", "float", true],
    ["L751", "float", true],
    ["L752", "float", true],
    ["L753", "float", true],
    ["L754", "float", true],
    ["L755", "float", true],
    ["L756", "float", true],
    ["L757", "float", true],
    ["L758", "float", true],
    ["L759", "float", true],
    ["L760", "float", true],
    ["L761", "float", true],
    ["L762", "float", true],
    ["L763", "float", true],
    ["L764", "float", true],
    ["L765", "float", true],
    ["L766", "float", true],
    ["L767", "float", true],
    ["L768", "(pointer float)", 1],
    ["L769", "float", true],
    ["L770", "float", true],
    ["L771", "float", true],
    ["L772", "float", true],
    ["L773", "float", true],
    ["L774", "float", true],
    ["L775", "float", true],
    ["L776", "float", true],
    ["L777", "float", true],
    ["L778", "float", true],
    ["L779", "float", true],
    ["L780", "float", true],
    ["L781", "float", true],
    ["L782", "float", true],
    ["L783", "float", true],
    ["L784", "float", true],
    ["L785", "float", true],
    ["L786", "float", true],
    ["L787", "float", true],
    ["L788", "float", true],
    ["L789", "float", true],
    ["L790", "float", true],
    ["L791", "float", true],
    ["L792", "float", true],
    ["L793", "float", true],
    ["L794", "float", true],
    ["L795", "float", true],
    ["L796", "float", true],
    ["L797", "float", true],
    ["L798", "float", true],
    ["L799", "float", true],
    ["L800", "float", true],
    ["L801", "uint64", true],
    ["L802", "uint64", true],
    ["L803", "uint64", true],
    ["L804", "uint64", true],
    ["L814", "float", true],
    ["L815", "uint64", true],
    ["L816", "uint64", true]
  ],

  "sage-finalboss-FIN": [
    ["L528", "vector"],
    ["L272", "vector"],
    ["L527", "quaternion"]
  ],
  "sage-finalboss-L1": [
    ["L528", "vector"],
    ["L272", "vector"],
    ["L527", "quaternion"]
  ],

<<<<<<< HEAD
  "generic-obs": [
    ["L455", "quaternion"],
    ["L457", "quaternion"]
=======
  "part-tester": [
    ["L27", "rgba", true],
    ["L32", "uint64", true]
  ],

  "process-drawable": [
    ["L242", "vector"],
    ["L241", "vector"]
  ],

  "ocean-texture": [
    ["L14", "vu-function"],
    ["L15", "ocean-texture-work"]
  ],

  "cavegeyserrock": [
    ["L56", "attack-info"],
    ["L54", "vector"],
    ["L53", "vector"],
    ["L52", "vector"]
  ],

  "junglesnake": [
    ["L93", "(pointer float)", 28],
    ["L100", "attack-info"],
    ["L101", "attack-info"]
  ],

  "citadel-obs": [
    ["L265", "attack-info"]
  ],

  "jungleb-obs": [
    ["L34", "vector"]
  ],

  "jungle-obs": [
    ["L164", "attack-info"]
  ],

  "misty-obs": [
    ["L135", "rigid-body-platform-constants"]
  ],

  "village2-obs": [
    ["L274", "rigid-body-platform-constants"],
    ["L275", "rigid-body-platform-constants"],
    ["L288", "vector"]
  ],

  "swamp-obs": [
    ["L85", "rigid-body-platform-constants"],
    ["L109", "attack-info"]
  ],

  "maincave-obs": [
    ["L159", "vector"],
    ["L160", "vector"],
    ["L175", "attack-info"],
    ["L176", "attack-info"]
  ],

  "sunken-obs": [
    ["L43", "vector"],
    ["L45", "vector"],
    ["L47", "vector"],
    ["L49", "vector"],
    ["L51", "vector"]
  ],

  "rolling-obs": [
    ["L234", "vector"],
    ["L257", "vector"]
  ],

  "firecanyon-obs": [
    ["L57", "attack-info"]
  ],

  "ogre-obs": [
    ["L141", "rigid-body-platform-constants"],
    ["L142", "rigid-body-platform-constants"],
    ["L156", "attack-info"]
  ],

  "snow-obs": [
    ["L201", "vector"]
  ],

  "lavatube-obs": [
    ["L162", "attack-info"],
    ["L194", "attack-info"]
>>>>>>> 08d3294f
  ],

  // please do not add things after this entry! git is dumb.
  "object-file-that-doesnt-actually-exist-and-i-just-put-this-here-to-prevent-merge-conflicts-with-this-file": []
}<|MERGE_RESOLUTION|>--- conflicted
+++ resolved
@@ -1143,11 +1143,6 @@
     ["L527", "quaternion"]
   ],
 
-<<<<<<< HEAD
-  "generic-obs": [
-    ["L455", "quaternion"],
-    ["L457", "quaternion"]
-=======
   "part-tester": [
     ["L27", "rgba", true],
     ["L32", "uint64", true]
@@ -1240,7 +1235,11 @@
   "lavatube-obs": [
     ["L162", "attack-info"],
     ["L194", "attack-info"]
->>>>>>> 08d3294f
+  ],
+
+  "generic-obs": [
+    ["L455", "quaternion"],
+    ["L457", "quaternion"]
   ],
 
   // please do not add things after this entry! git is dumb.
