{
  "gcommon": [["L346", "uint64", true]],

  "gkernel": [
    ["L345", "_auto_", true],
    ["L344", "_auto_", true],
    ["L289", "_auto_", true],
    ["L282", "_auto_", true],
    ["L122", "_lambda_", true],
    ["L129", "_lambda_", true],
    ["L134", "_lambda_", true],
    ["L136", "_lambda_", true],
    ["L139", "_lambda_", true],
    ["L86", "_lambda_", true]
  ],

  "gstring": [["L170", "float", true]],

  "math": [["L41", "float", true]],

  "vector-h": [
    ["L32", "vector", true],
    ["L31", "vector", true],
    ["L30", "vector", true],
    ["L29", "vector", true],
    ["L28", "vector", true],
    ["L27", "vector", true],
    ["L26", "vector", true]
  ],

  "quaternion-h": [["L1", "quaternion", true]],

  "euler-h": [
    ["L3", "_auto_", true],
    ["L2", "_auto_", true]
  ],

  "transform": [["L11", "float", true]],

  "quaternion": [
    ["L67", "vector", true],
    ["L68", "vector", true],
    ["L69", "vector", true],
    ["L70", "vector", true],
    ["L71", "vector", true],
    ["L72", "vector", true],
    ["L81", "float", true]
  ],

  "trigonometry": [
    ["L98", "(pointer float)", true, 32],
    ["L99", "(pointer float)", true, 32],
    ["L104", "_auto_", true],
    ["L103", "_auto_", true],
    ["L102", "vector", true],
    ["L101", "vector", true],
    ["L100", "vector", true],
    ["L152", "float", true],
    ["L138", "float", true],
    ["L137", "float", true]
  ],

  "video-h": [["L1", "video-parms", true]],

  "dma": [["L56", "uint64", true]],

  "dma-bucket": [["L10", "uint64", true]],

  "dma-disasm": [["L148", "(array vif-disasm-element)", true]],

  "pad": [["L44", "float", true]],

  "gs": [
    ["L53", "gif-tag64", true],
    ["L51", "gif-tag-regs", true],
    ["L52", "uint64", true]
  ],

  "display-h": [["L6", "rgba", true]],

  "level-h": [["L3", "level-group", true]],

  "level-h": [
    ["L3", "level-group", true],
    ["L3", "_auto_", true]
  ],

  "math-camera": [
    ["L39", "float", true],
    ["L41", "float", true],
    ["L59", "float", true]
  ],

  "font-h": [
    ["L18", "matrix", true],
    ["L17", "font-work", true]
  ],

  "display": [
    ["L87", "float", true],
    ["L76", "(pointer uint32)", true, 2],
    ["L51", "uint64", true],
    ["L52", "uint64", true],
    ["L53", "uint64", true],
    ["L54", "uint64", true],
    ["L55", "uint64", true],
    ["L56", "uint64", true],
    ["L57", "uint64", true],
    ["L58", "uint64", true],
    ["L80", "rgba", true],
    ["L81", "uint64", true]
  ],

  "text-h": [["L2", "_auto_", true]],

  "capture": [
    ["L27", "uint64", true],
    ["L12", "gs-store-image-packet", true]
  ],

  "main-h": [["L1", "frame-stats", true]],

  "ocean-h": [["L2", "ocean-work", true]],

  "ocean-trans-tables": [
    ["L1", "(pointer float)", true, 16],
    ["L2", "(pointer float)", true, 160],
    ["L3", "(pointer float)", true, 100],
    ["L4", "(pointer float)", true, 72],
    ["L5", "(pointer float)", true, 72],
    ["L6", "(pointer float)", true, 72],
    ["L7", "(pointer float)", true, 72],
    ["L8", "(pointer float)", true, 44],
    ["L9", "(pointer float)", true, 44],
    ["L10", "(pointer float)", true, 44],
    ["L11", "(pointer float)", true, 44],
    ["L12", "(pointer float)", true, 40],
    ["L13", "(pointer float)", true, 40],
    ["L14", "(pointer float)", true, 40],
    ["L15", "(pointer float)", true, 40],
    ["L16", "(pointer float)", true, 28],
    ["L17", "(pointer float)", true, 28],
    ["L18", "(pointer float)", true, 28],
    ["L19", "(pointer float)", true, 28]
  ],

  "ocean-tables": [
    // see comment in ocean-tables.gc
    // ["L26", "ocean-spheres", true],
    // ["L18", "ocean-spheres", true],
    // ["L25", "ocean-colors", true],
    // ["L17", "ocean-colors", true],
    // ["L23", "ocean-near-indices", true],
    // ["L15", "ocean-near-indices", true],
    // ["L9", "ocean-near-indices", true],
    // ["L22", "ocean-trans-indices", true],
    // ["L14", "ocean-trans-indices", true],
    // ["L8", "ocean-trans-indices", true],
    // ["L21", "ocean-mid-indices", true],
    // ["L13", "ocean-mid-indices", true],
    // ["L7", "ocean-mid-indices", true],
    // ["L19", "ocean-mid-masks", true],
    // ["L11", "ocean-mid-masks", true],
    // ["L5", "ocean-mid-masks", true],
    // ["L4", "ocean-map", true],
    // ["L3", "ocean-map", true],
    // ["L2", "ocean-map", true]
  ],

  "ocean-frames": [["L1", "(pointer uint32)", true, 16384]],

  "time-of-day-h": [["L2", "time-of-day-context", true]],

  "game-info-h": [
    ["L4", "game-bank", true],
    ["L3", "game-info", true]
  ],

  "wind-h": [["L3", "_auto_", true]],

  "dynamics-h": [["L6", "_auto_", true]],

  "surface-h": [
    ["L68", "_auto_", true],
    ["L67", "_auto_", true],
    ["L66", "_auto_", true],
    ["L65", "_auto_", true],
    ["L64", "_auto_", true],
    ["L63", "_auto_", true],
    ["L62", "_auto_", true],
    ["L61", "_auto_", true],
    ["L60", "_auto_", true],
    ["L59", "_auto_", true],
    ["L58", "_auto_", true],
    ["L57", "_auto_", true],
    ["L56", "_auto_", true],
    ["L55", "_auto_", true],
    ["L54", "_auto_", true],
    ["L53", "_auto_", true],
    ["L52", "_auto_", true],
    ["L51", "_auto_", true],
    ["L50", "_auto_", true],
    ["L49", "_auto_", true],
    ["L48", "_auto_", true],
    ["L47", "_auto_", true],
    ["L46", "_auto_", true],
    ["L45", "_auto_", true],
    ["L44", "_auto_", true],
    ["L43", "_auto_", true],
    ["L42", "_auto_", true],
    ["L41", "_auto_", true],
    ["L40", "_auto_", true],
    ["L39", "_auto_", true],
    ["L38", "_auto_", true],
    ["L37", "_auto_", true],
    ["L36", "_auto_", true],
    ["L35", "_auto_", true],
    ["L34", "_auto_", true],
    ["L33", "_auto_", true],
    ["L32", "_auto_", true]
  ],

  "pat-h": [["L1", "(inline-array pat-mode-info)", true, 4]],

  "fact-h": [["L35", "_auto_", true]],

  "sync-info": [
    ["L78", "float", true],
    ["L84", "float", true],
    ["L86", "float", true]
  ],

  "collide-shape-h": [
    ["L27", "float", true],
    ["L25", "_auto_", true],
    ["L24", "_auto_", true]
  ],

  "collide-edge-grab-h": [["L1", "collide-edge-work", true]],

  "vector": [
    ["L114", "float", true],
    ["L113", "float", true],
    ["L112", "float", true]
  ],

  "texture": [
    ["L356", "_auto_", true],
    ["L355", "_auto_", true],
    ["L354", "_auto_", true],
    ["L353", "_auto_", true],
    ["L352", "_auto_", true],
    ["L351", "_auto_", true],
    ["L350", "_auto_", true],
    ["L349", "_auto_", true],
    ["L369", "uint64", true],
    ["L373", "uint64", true],
    ["L371", "uint64", true]
  ],

  "fact-h": [
    ["L36", "float", true],
    ["L37", "float", true],
    ["L38", "float", true],
    ["L39", "float", true],
    ["L40", "float", true],
    ["L41", "float", true],
    ["L42", "float", true]
  ],

  "lights": [
    ["L8", "float", true],
    ["L9", "float", true],
    ["L10", "float", true]
  ],

  "hud-h": [["L1", "hud-parts", true]],

  "wind": [
    ["L5", "float", true],
    ["L6", "float", true],
    ["L7", "float", true],
    ["L9", "float", true]
  ],

  "transformq": [
    ["L39", "vector", true],
    ["L40", "vector", true],
    ["L47", "float", true]
  ],

  "mood-tables": [
    ["L12", "mood-sun-table", true],
    ["L13", "mood-lights-table", true],
    ["L14", "mood-fog-table", true],
    ["L15", "mood-fog-table", true],
    ["L16", "mood-sun-table", true],
    ["L17", "mood-sun-table", true],
    ["L18", "mood-lights-table", true],
    ["L19", "mood-fog-table", true],
    ["L20", "mood-lights-table", true],
    ["L21", "mood-fog-table", true],
    ["L22", "mood-lights-table", true],
    ["L23", "mood-fog-table", true],
    ["L24", "mood-lights-table", true],
    ["L25", "mood-lights-table", true],
    ["L26", "mood-fog-table", true],
    ["L27", "mood-sun-table", true],
    ["L28", "mood-lights-table", true],
    ["L29", "mood-fog-table", true],
    ["L30", "mood-sun-table", true],
    ["L31", "mood-lights-table", true],
    ["L32", "mood-fog-table", true],
    ["L33", "mood-sun-table", true],
    ["L34", "mood-lights-table", true],
    ["L35", "mood-fog-table", true],
    ["L36", "mood-sun-table", true],
    ["L37", "mood-lights-table", true],
    ["L38", "mood-fog-table", true],
    ["L39", "mood-sun-table", true],
    ["L40", "mood-lights-table", true],
    ["L41", "mood-fog-table", true],
    ["L42", "mood-sun-table", true],
    ["L43", "mood-lights-table", true],
    ["L44", "mood-fog-table", true],
    ["L45", "mood-sun-table", true],
    ["L46", "mood-lights-table", true],
    ["L47", "mood-fog-table", true],
    ["L48", "mood-fog-table", true],
    ["L49", "mood-sun-table", true],
    ["L50", "mood-lights-table", true],
    ["L51", "mood-fog-table", true],
    ["L52", "mood-sun-table", true],
    ["L53", "mood-lights-table", true],
    ["L54", "mood-fog-table", true],
    ["L55", "mood-sun-table", true],
    ["L56", "mood-lights-table", true],
    ["L57", "mood-fog-table", true],
    ["L58", "mood-fog-table", true],
    ["L59", "mood-sun-table", true],
    ["L60", "mood-lights-table", true],
    ["L61", "mood-fog-table", true],
    ["L62", "sky-color-day", true],
    ["L63", "sky-color-day", true],
    ["L64", "sky-color-day", true],
    ["L65", "sky-color-day", true],
    ["L66", "sky-color-day", true],
    ["L67", "sky-color-day", true],
    ["L68", "sky-color-day", true],
    ["L69", "float", true],
    ["L70", "float", true],
    ["L71", "float", true],
    ["L72", "float", true],
    ["L73", "float", true],
    ["L74", "float", true],
    ["L75", "float", true],
    ["L76", "float", true],
    ["L77", "float", true],
    ["L78", "float", true],
    ["L79", "float", true],
    ["L80", "float", true],
    ["L81", "float", true],
    ["L82", "float", true],
    ["L83", "float", true],
    ["L84", "float", true],
    ["L85", "float", true],
    ["L86", "float", true],
    ["L87", "float", true],
    ["L88", "float", true],
    ["L89", "float", true],
    ["L90", "float", true],
    ["L91", "float", true],
    ["L92", "float", true],
    ["L93", "float", true],
    ["L94", "float", true],
    ["L95", "float", true],
    ["L96", "float", true],
    ["L97", "float", true],
    ["L98", "float", true],
    ["L99", "float", true],
    ["L100", "float", true],
    ["L101", "float", true],
    ["L102", "float", true],
    ["L103", "float", true],
    ["L104", "float", true],
    ["L105", "float", true],
    ["L106", "float", true],
    ["L107", "float", true],
    ["L108", "float", true],
    ["L109", "float", true],
    ["L110", "float", true],
    ["L111", "float", true],
    ["L112", "float", true],
    ["L113", "float", true],
    ["L114", "float", true],
    ["L115", "float", true],
    ["L116", "float", true],
    ["L117", "float", true],
    ["L118", "float", true],
    ["L119", "float", true],
    ["L121", "float", true],
    ["L122", "float", true],
    ["L123", "float", true],
    ["L124", "float", true]
  ],

  "level-info": [
    ["L964", "level-load-info", true],
    ["L867", "level-load-info", true],
    ["L851", "level-load-info", true],
    ["L822", "level-load-info", true],
    ["L812", "level-load-info", true],
    ["L531", "level-load-info", true],
    ["L512", "level-load-info", true],
    ["L495", "level-load-info", true],
    ["L479", "level-load-info", true],
    ["L271", "level-load-info", true],
    ["L255", "level-load-info", true],
    ["L237", "level-load-info", true],
    ["L215", "level-load-info", true],
    ["L175", "level-load-info", true],
    ["L153", "level-load-info", true],
    ["L143", "level-load-info", true],
    ["L131", "level-load-info", true],
    ["L112", "level-load-info", true],
    ["L72", "level-load-info", true],
    ["L52", "level-load-info", true],
    ["L48", "level-load-info", true],
    ["L41", "level-load-info", true],
    ["L35", "level-load-info", true],
    ["L30", "level-load-info", true],
    ["L28", "level-load-info", true],
    ["L544", "level-load-info", true],
    ["L2", "pair", true]
  ],

  "load-dgo": [
    ["L46", "uint64", true]
  ],

<<<<<<< HEAD
  "navigate-h": [
    ["L20", "int32", true]
=======
  "trajectory": [
    ["L18", "uint64", true]
>>>>>>> 3fbdd662
  ]
}<|MERGE_RESOLUTION|>--- conflicted
+++ resolved
@@ -438,12 +438,11 @@
     ["L46", "uint64", true]
   ],
 
-<<<<<<< HEAD
+  "trajectory": [
+    ["L18", "uint64", true]
+  ],
+
   "navigate-h": [
     ["L20", "int32", true]
-=======
-  "trajectory": [
-    ["L18", "uint64", true]
->>>>>>> 3fbdd662
   ]
 }