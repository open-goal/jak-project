--- conflicted
+++ resolved
@@ -588,7 +588,13 @@
     ["L60", "vector"]
   ],
 
-<<<<<<< HEAD
+  "crates": [
+    ["L242", "float", true],
+    ["L243", "float", true],
+    ["L245", "float", true],
+    ["L263", "float", true]
+  ],
+
   "process-taskable": [
     ["L251", "attack-info"]
   ],
@@ -630,13 +636,6 @@
     ["L177", "vector"],
     ["L219", "attack-info"],
     ["L268", "vector"]
-=======
-  "crates": [
-    ["L242", "float", true],
-    ["L243", "float", true],
-    ["L245", "float", true],
-    ["L263", "float", true]
->>>>>>> 468352cb
   ],
 
   // please do not add things after this entry! git is dumb.
