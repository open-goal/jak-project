  // the format is [label_name, type, special]

  // if the type is pointer or inline array, special should be an integer size.
  // if the type is a value type (like rgba), special should be true.

{

  "vector-h": [
    ["L32", "vector"],
    ["L31", "vector"],
    ["L30", "vector"],
    ["L29", "vector"],
    ["L28", "vector"],
    ["L27", "vector"],
    ["L26", "vector"]
  ],

  "quaternion-h": [["L1", "quaternion"]],


  "quaternion": [
    ["L67", "vector"],
    ["L68", "vector"],
    ["L69", "vector"],
    ["L70", "vector"],
    ["L71", "vector"],
    ["L72", "vector"]
  ],

  "geometry": [
    ["L112", "(pointer float)", 4]
  ],

  "trigonometry": [
    ["L98", "(pointer float)", 32],
    ["L99", "(pointer float)", 32],
    ["L102", "vector"],
    ["L101", "vector"],
    ["L100", "vector"]
  ],

  "video-h": [["L1", "video-parms"]],

  "font-h": [
    ["L18", "matrix"],
    ["L17", "font-work"]
  ],

  "display": [
    ["L76", "(pointer uint32)", 2]
  ],

  "capture": [
    ["L12", "gs-store-image-packet"]
  ],

  "main-h": [["L1", "frame-stats"]],

  "ocean-trans-tables": [
    ["L1", "(inline-array vector)", 4],
    ["L2", "(pointer float)", 160],
    ["L3", "(pointer float)", 100],
    ["L4", "(pointer float)", 72],
    ["L5", "(pointer float)", 72],
    ["L6", "(pointer float)", 72],
    ["L7", "(pointer float)", 72],
    ["L8", "(pointer float)", 44],
    ["L9", "(pointer float)", 44],
    ["L10", "(pointer float)", 44],
    ["L11", "(pointer float)", 44],
    ["L12", "(pointer float)", 40],
    ["L13", "(pointer float)", 40],
    ["L14", "(pointer float)", 40],
    ["L15", "(pointer float)", 40],
    ["L16", "(pointer float)", 28],
    ["L17", "(pointer float)", 28],
    ["L18", "(pointer float)", 28],
    ["L19", "(pointer float)", 28]
  ],

  "pat-h": [["L1", "(inline-array pat-mode-info)", 4]],

  "joint-mod-h": [
    ["L89", "(inline-array vector)", 6],
    ["L90", "(inline-array vector)", 3]
  ],

  "collide-edge-grab-h": [["L1", "collide-edge-work"]],

  "assert-h": [["L4", "__assert-info-private-struct"]],

  "hud-h": [["L1", "hud-parts"]],

  "transformq": [
    ["L39", "vector"],
    ["L40", "vector"]
  ],

  "cylinder": [
    ["L54", "vector"],
    ["L57", "vector"],
    ["L56", "vector"],
    ["L53", "vector"]
  ],

  "sprite": [
    ["L58", "vu-function"]
  ],

  "sprite-distort": [
    ["L27", "vu-function"]
  ],

  "debug": [
    ["L179", "vector2h"],
    ["L176", "(inline-array vector)", 8],
    ["L180", "vector"],
    ["L181", "vector"],
    ["L182", "vector"],
    ["L183", "vector"],
    ["L223", "rgba", true],
    ["L225", "rgba", true],
    ["L224", "rgba", true],
    ["L222", "rgba", true],
    ["L226", "rgba", true]
  ],

  "shrub-work": [["L3", "instance-shrub-work"]],

  "game-info": [
    ["L468", "rgba", true],
    ["L470", "rgba", true],
    ["L464", "vector2h"],
    ["L469", "rgba", true]
  ],

  "tfrag-work": [["L1", "tfrag-work"]],

  "tie-work": [
    ["L1", "prototype-tie-work"],
    ["L2", "instance-tie-work"]
  ],

  "mood": [
    ["L256", "vector"],
    ["L257", "vector"],
    ["L258", "vector"],
    ["L259", "vector"],
    ["L260", "vector"],
    ["L261", "vector"],
    ["L262", "(inline-array vector)", 2],
    ["L263", "light-ellipse"],
    ["L264", "(inline-array vector)", 4],
    ["L265", "vector"],
    ["L266", "(inline-array vector)", 11],
    ["L267", "vector"],
    ["L268", "vector"],
    ["L269", "vector"],
    ["L270", "vector"],
    ["L271", "vector"],
    ["L272", "vector"],
    ["L273", "vector"],
    ["L274", "vector"],
    ["L275", "vector"],
    ["L276", "vector"],
    ["L277", "vector"],
    ["L278", "vector"],
    ["L279", "vector"]
  ],

  "mood-tables": [
    ["L12", "mood-sun-table"],
    ["L13", "mood-lights-table"],
    ["L14", "mood-fog-table"],
    ["L15", "mood-fog-table"],
    ["L16", "mood-sun-table"],
    ["L17", "mood-sun-table"],
    ["L18", "mood-lights-table"],
    ["L19", "mood-fog-table"],
    ["L20", "mood-lights-table"],
    ["L21", "mood-fog-table"],
    ["L22", "mood-lights-table"],
    ["L23", "mood-fog-table"],
    ["L24", "mood-lights-table"],
    ["L25", "mood-lights-table"],
    ["L26", "mood-fog-table"],
    ["L27", "mood-sun-table"],
    ["L28", "mood-lights-table"],
    ["L29", "mood-fog-table"],
    ["L30", "mood-sun-table"],
    ["L31", "mood-lights-table"],
    ["L32", "mood-fog-table"],
    ["L33", "mood-sun-table"],
    ["L34", "mood-lights-table"],
    ["L35", "mood-fog-table"],
    ["L36", "mood-sun-table"],
    ["L37", "mood-lights-table"],
    ["L38", "mood-fog-table"],
    ["L39", "mood-sun-table"],
    ["L40", "mood-lights-table"],
    ["L41", "mood-fog-table"],
    ["L42", "mood-sun-table"],
    ["L43", "mood-lights-table"],
    ["L44", "mood-fog-table"],
    ["L45", "mood-sun-table"],
    ["L46", "mood-lights-table"],
    ["L47", "mood-fog-table"],
    ["L48", "mood-fog-table"],
    ["L49", "mood-sun-table"],
    ["L50", "mood-lights-table"],
    ["L51", "mood-fog-table"],
    ["L52", "mood-sun-table"],
    ["L53", "mood-lights-table"],
    ["L54", "mood-fog-table"],
    ["L55", "mood-sun-table"],
    ["L56", "mood-lights-table"],
    ["L57", "mood-fog-table"],
    ["L58", "mood-fog-table"],
    ["L59", "mood-sun-table"],
    ["L60", "mood-lights-table"],
    ["L61", "mood-fog-table"],
    ["L62", "sky-color-day"],
    ["L63", "sky-color-day"],
    ["L64", "sky-color-day"],
    ["L65", "sky-color-day"],
    ["L66", "sky-color-day"],
    ["L67", "sky-color-day"],
    ["L68", "sky-color-day"]
  ],

  "camera": [
    ["L257", "(inline-array qword)", 1],
    ["L258", "(inline-array qword)", 1]
  ],

  "target-util": [
    ["L180", "vector"],
    ["L181", "vector"],
    ["L182", "vector"],
    ["L183", "vector"],
    ["L184", "vector"],
    ["L186", "vector"],
    ["L187", "vector"],
    ["L188", "vector"],
    ["L189", "vector"],
    ["L190", "vector"],
    ["L225", "rgba", true]
  ],

  "logic-target": [
    ["L227", "attack-info"],
    ["L231", "(pointer uint64)", 1]
  ],

  "progress-static": [
    ["L121", "(array game-text-id)"]
  ],

  "rigid-body": [
    ["L89", "rigid-body-platform-constants"]
  ],

  "nav-enemy": [
    ["L349", "attack-info"]
  ],

  "basebutton": [
    ["L97", "vector"],
    ["L102", "vector"]
  ],

  "bird-lady": [
    ["L29", "vector"]
  ],

  "bird-lady-beach": [
    ["L26", "vector"]
  ],

  "mayor": [
    ["L57", "vector"]
  ],

  "sculptor": [
    ["L89", "vector"]
  ],

  "oracle": [
    ["L55", "vector"],
    ["L56", "vector"],
    ["L58", "vector"]
  ],

  "evilbro": [
    ["L25", "vector"],
    ["L30", "vector"]
  ],

  "explorer": [
    ["L77", "vector"]
  ],

  "sage": [
    ["L91", "vector"]
  ],

  "misty-teetertotter": [
    ["L26", "attack-info"],
    ["L27", "attack-info"]
  ],

  "farmer": [
    ["L28", "vector"]
  ],

  "gambler": [
    ["L52", "vector"]
  ],

  "warrior": [
    ["L30", "vector"]
  ],

  "geologist": [
    ["L38", "vector"]
  ],

  "font": [
    ["L95", "(inline-array vector)", 250],
    ["L94", "(inline-array vector)", 289]
  ],

  "text": [
    ["L66", "vector"],
    ["L67", "matrix"],
    ["L68", "vector4w"]
  ],

  "ocean-tables": [
    // see comment in ocean-tables.gc
    ["L26", "ocean-spheres"],
    ["L25", "ocean-colors"],
    ["L23", "ocean-near-indices"], // ok
    ["L22", "ocean-trans-indices"],
    ["L21", "ocean-mid-indices"],
    ["L19", "ocean-mid-masks"],
    ["L18", "ocean-spheres"],
    ["L17", "ocean-colors"],
    ["L15", "ocean-near-indices"],
    ["L9", "ocean-near-indices"],

    ["L14", "ocean-trans-indices"],
    ["L8", "ocean-trans-indices"],

    ["L13", "ocean-mid-indices"],
    ["L7", "ocean-mid-indices"],

    ["L11", "ocean-mid-masks"],
    ["L5", "ocean-mid-masks"],
    ["L4", "ocean-map"],
    ["L3", "ocean-map"],
    ["L2", "ocean-map"]
  ],

  "ocean-frames": [["L1", "(pointer uint32)", 16384]],

  "eye": [["L36", "eye-work"]],

  "shadow-cpu": [["L122", "shadow-data"]],

  "load-boundary": [
    ["L327", "(inline-array lbvtx)", 3]
  ],

  "anim-tester": [
    ["L509", "(inline-array list-field)", 12]
  ],
  
  "default-menu": [
    ["L6251", "float", true],
    ["L6252", "float", true],
    ["L6253", "float", true],
    ["L6254", "float", true],
    ["L6256", "float", true],
    ["L6257", "float", true],
    ["L6264", "float", true],
    ["L6267", "float", true],
    ["L6265", "float", true],
    ["L6266", "float", true],
    ["L6259", "float", true],
    ["L6268", "float", true],
    ["L6263", "float", true],
    ["L6262", "float", true],
    ["L6261", "float", true],
    ["L6255", "float", true],
    ["L6260", "float", true],
    ["L6258", "float", true],
    ["L6272", "uint64", true],
    ["L6273", "uint64", true],
    ["L6270", "uint64", true],
    ["L6269", "uint64", true],
    ["L6271", "uint64", true]
    // ["L6268", "(array int)", true, 1] // printed as a float
  ],
  
  // "default-menu": [
  //   ["L519", "pair", true],
  //   ["L1550", "pair", true],
  //   ["L1552", "pair", true]
  // ],
  
  // "generic-vu1": [
  //   ["L12", "gif-tag64", true],
  //   ["L15", "gif-tag64", true],
  //   ["L14", "gif-tag-regs", true]
  // ],

  "merc-blend-shape": [
    ["L62", "(pointer int16)", 32]
  ],

  "miners": [
    ["L111", "vector"],
    ["L281", "vector"]
  ],

  "entity": [
    ["L483", "vector"],
    ["L482", "vector"],
    ["L480", "vector"],
    ["L479", "vector"],
    ["L478", "vector"],
    ["L477", "vector"],
    ["L476", "vector"],
    ["L475", "vector4w"],
    ["L474", "vector4w"],
    ["L473", "vector4w"],
    ["L472", "vector4w"],
    ["L471", "vector4w"]
  ],

  "assistant": [
    ["L71", "vector"]
  ],

<<<<<<< HEAD
  "crates": [
    ["L242", "float", true],
    ["L243", "float", true],
    ["L245", "float", true],
    ["L263", "float", true]
=======
  "target-part": [
    ["L336", "float", true],
    ["L337", "float", true],
    ["L338", "float", true],
    ["L339", "float", true],
    ["L340", "float", true],
    ["L341", "uint64", true]
  ],

  "projectiles": [
    ["L150", "attack-info"]
>>>>>>> 3d7010b0
  ],

  // please do not add things after this entry! git is dumb.
  "object-file-that-doesnt-actually-exist-and-i-just-put-this-here-to-prevent-merge-conflicts-with-this-file": []
}<|MERGE_RESOLUTION|>--- conflicted
+++ resolved
@@ -443,13 +443,6 @@
     ["L71", "vector"]
   ],
 
-<<<<<<< HEAD
-  "crates": [
-    ["L242", "float", true],
-    ["L243", "float", true],
-    ["L245", "float", true],
-    ["L263", "float", true]
-=======
   "target-part": [
     ["L336", "float", true],
     ["L337", "float", true],
@@ -461,7 +454,13 @@
 
   "projectiles": [
     ["L150", "attack-info"]
->>>>>>> 3d7010b0
+  ],
+
+  "crates": [
+    ["L242", "float", true],
+    ["L243", "float", true],
+    ["L245", "float", true],
+    ["L263", "float", true]
   ],
 
   // please do not add things after this entry! git is dumb.
