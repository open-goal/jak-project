--- conflicted
+++ resolved
@@ -1878,10 +1878,6 @@
     ["L1", "vu-function"]
   ],
 
-<<<<<<< HEAD
-  "tie": [
-    ["L43", "vu-function"]
-=======
   "snow-ram-boss": [
     ["L220", "attack-info"],
     ["L221", "attack-info"],
@@ -1969,8 +1965,12 @@
     ["L90", "attack-info"],
     ["L91", "attack-info"],
     ["L93", "attack-info"]
->>>>>>> f6b40637
-  ],
+  ],
+
+  "tie": [
+    ["L43", "vu-function"]
+  ],
+
 
   // please do not add things after this entry! git is dumb.
   "object-file-that-doesnt-actually-exist-and-i-just-put-this-here-to-prevent-merge-conflicts-with-this-file": []
