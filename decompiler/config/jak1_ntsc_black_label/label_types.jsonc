--- conflicted
+++ resolved
@@ -439,10 +439,6 @@
     ["L471", "vector4w"]
   ],
 
-<<<<<<< HEAD
-  "projectiles": [
-    ["L150", "attack-info"]
-=======
   "assistant": [
     ["L71", "vector"]
   ],
@@ -454,7 +450,10 @@
     ["L339", "float", true],
     ["L340", "float", true],
     ["L341", "uint64", true]
->>>>>>> 22b1d265
+  ],
+
+  "projectiles": [
+    ["L150", "attack-info"]
   ],
 
   // please do not add things after this entry! git is dumb.
