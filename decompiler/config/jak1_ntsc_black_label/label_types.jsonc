// the format is [label_name, type, special]

// if the type is pointer or inline array, special should be an integer size.
// if the type is a value type (like rgba), special should be true.

{
  "vector-h": [
    ["L32", "vector"],
    ["L31", "vector"],
    ["L30", "vector"],
    ["L29", "vector"],
    ["L28", "vector"],
    ["L27", "vector"],
    ["L26", "vector"]
  ],

  "quaternion-h": [["L1", "quaternion"]],

  "quaternion": [
    ["L67", "vector"],
    ["L68", "vector"],
    ["L69", "vector"],
    ["L70", "vector"],
    ["L71", "vector"],
    ["L72", "vector"]
  ],

  "geometry": [["L112", "(pointer float)", 4]],

  "trigonometry": [
    ["L98", "(pointer float)", 32],
    ["L99", "(pointer float)", 32],
    ["L102", "vector"],
    ["L101", "vector"],
    ["L100", "vector"]
  ],

  "video-h": [["L1", "video-parms"]],

  "font-h": [
    ["L18", "matrix"],
    ["L17", "font-work"]
  ],

  "display": [["L76", "(pointer uint32)", 2]],

  "capture": [["L12", "gs-store-image-packet"]],

  "main-h": [["L1", "frame-stats"]],

  "ocean-trans-tables": [
    ["L1", "(inline-array vector)", 4],
    ["L2", "(pointer float)", 160],
    ["L3", "(pointer float)", 100],
    ["L4", "(pointer float)", 72],
    ["L5", "(pointer float)", 72],
    ["L6", "(pointer float)", 72],
    ["L7", "(pointer float)", 72],
    ["L8", "(pointer float)", 44],
    ["L9", "(pointer float)", 44],
    ["L10", "(pointer float)", 44],
    ["L11", "(pointer float)", 44],
    ["L12", "(pointer float)", 40],
    ["L13", "(pointer float)", 40],
    ["L14", "(pointer float)", 40],
    ["L15", "(pointer float)", 40],
    ["L16", "(pointer float)", 28],
    ["L17", "(pointer float)", 28],
    ["L18", "(pointer float)", 28],
    ["L19", "(pointer float)", 28]
  ],

  "pat-h": [["L1", "(inline-array pat-mode-info)", 4]],

  "joint-mod-h": [
    ["L89", "(inline-array vector)", 6],
    ["L90", "(inline-array vector)", 3]
  ],

  "collide-edge-grab-h": [["L1", "collide-edge-work"]],

  "assert-h": [["L4", "__assert-info-private-struct"]],

  "hud-h": [["L1", "hud-parts"]],

  "transformq": [
    ["L39", "vector"],
    ["L40", "vector"]
  ],

  "cylinder": [
    ["L54", "vector"],
    ["L57", "vector"],
    ["L56", "vector"],
    ["L53", "vector"]
  ],

  "sprite": [["L58", "vu-function"]],

  "sprite-distort": [["L27", "vu-function"]],

  "merc-vu1": [["L1", "vu-function"]],

  "background": [["L51", "vu-function"]],

  "debug": [
    ["L179", "vector2h"],
    ["L176", "(inline-array vector)", 8],
    ["L180", "vector"],
    ["L181", "vector"],
    ["L182", "vector"],
    ["L183", "vector"],
    ["L223", "rgba", true],
    ["L225", "rgba", true],
    ["L224", "rgba", true],
    ["L222", "rgba", true],
    ["L226", "rgba", true]
  ],

  "shrub-work": [["L3", "instance-shrub-work"]],

  "game-info": [
    ["L468", "rgba", true],
    ["L470", "rgba", true],
    ["L464", "vector2h"],
    ["L469", "rgba", true]
  ],

  "tfrag-work": [["L1", "tfrag-work"]],

  "tie-work": [
    ["L1", "prototype-tie-work"],
    ["L2", "instance-tie-work"]
  ],

  "mood": [
    ["L256", "vector"],
    ["L257", "vector"],
    ["L258", "vector"],
    ["L259", "vector"],
    ["L260", "vector"],
    ["L261", "vector"],
    ["L262", "(inline-array vector)", 2],
    ["L263", "light-ellipse"],
    ["L264", "(inline-array vector)", 4],
    ["L265", "vector"],
    ["L266", "(inline-array vector)", 11],
    ["L267", "vector"],
    ["L268", "vector"],
    ["L269", "vector"],
    ["L270", "vector"],
    ["L271", "vector"],
    ["L272", "vector"],
    ["L273", "vector"],
    ["L274", "vector"],
    ["L275", "vector"],
    ["L276", "vector"],
    ["L277", "vector"],
    ["L278", "vector"],
    ["L279", "vector"]
  ],

  "mood-tables": [
    ["L12", "mood-sun-table"],
    ["L13", "mood-lights-table"],
    ["L14", "mood-fog-table"],
    ["L15", "mood-fog-table"],
    ["L16", "mood-sun-table"],
    ["L17", "mood-sun-table"],
    ["L18", "mood-lights-table"],
    ["L19", "mood-fog-table"],
    ["L20", "mood-lights-table"],
    ["L21", "mood-fog-table"],
    ["L22", "mood-lights-table"],
    ["L23", "mood-fog-table"],
    ["L24", "mood-lights-table"],
    ["L25", "mood-lights-table"],
    ["L26", "mood-fog-table"],
    ["L27", "mood-sun-table"],
    ["L28", "mood-lights-table"],
    ["L29", "mood-fog-table"],
    ["L30", "mood-sun-table"],
    ["L31", "mood-lights-table"],
    ["L32", "mood-fog-table"],
    ["L33", "mood-sun-table"],
    ["L34", "mood-lights-table"],
    ["L35", "mood-fog-table"],
    ["L36", "mood-sun-table"],
    ["L37", "mood-lights-table"],
    ["L38", "mood-fog-table"],
    ["L39", "mood-sun-table"],
    ["L40", "mood-lights-table"],
    ["L41", "mood-fog-table"],
    ["L42", "mood-sun-table"],
    ["L43", "mood-lights-table"],
    ["L44", "mood-fog-table"],
    ["L45", "mood-sun-table"],
    ["L46", "mood-lights-table"],
    ["L47", "mood-fog-table"],
    ["L48", "mood-fog-table"],
    ["L49", "mood-sun-table"],
    ["L50", "mood-lights-table"],
    ["L51", "mood-fog-table"],
    ["L52", "mood-sun-table"],
    ["L53", "mood-lights-table"],
    ["L54", "mood-fog-table"],
    ["L55", "mood-sun-table"],
    ["L56", "mood-lights-table"],
    ["L57", "mood-fog-table"],
    ["L58", "mood-fog-table"],
    ["L59", "mood-sun-table"],
    ["L60", "mood-lights-table"],
    ["L61", "mood-fog-table"],
    ["L62", "sky-color-day"],
    ["L63", "sky-color-day"],
    ["L64", "sky-color-day"],
    ["L65", "sky-color-day"],
    ["L66", "sky-color-day"],
    ["L67", "sky-color-day"],
    ["L68", "sky-color-day"]
  ],

  "camera": [
    ["L257", "(inline-array qword)", 1],
    ["L258", "(inline-array qword)", 1]
  ],

  "target-util": [
    ["L180", "vector"],
    ["L181", "vector"],
    ["L182", "vector"],
    ["L183", "vector"],
    ["L184", "vector"],
    ["L186", "vector"],
    ["L187", "vector"],
    ["L188", "vector"],
    ["L189", "vector"],
    ["L190", "vector"],
    ["L225", "rgba", true]
  ],

  "logic-target": [
    ["L227", "attack-info"],
    ["L231", "(pointer uint64)", 1]
  ],

  "progress-static": [["L121", "(array game-text-id)"]],

  "rigid-body": [["L89", "rigid-body-platform-constants"]],

  "nav-enemy": [["L349", "attack-info"]],

  "basebutton": [
    ["L97", "vector"],
    ["L102", "vector"]
  ],

  "bird-lady": [["L29", "vector"]],

  "bird-lady-beach": [["L26", "vector"]],

  "mayor": [["L57", "vector"]],

  "sculptor": [["L89", "vector"]],

  "oracle": [
    ["L55", "vector"],
    ["L56", "vector"],
    ["L58", "vector"]
  ],

  "evilbro": [
    ["L25", "vector"],
    ["L30", "vector"]
  ],

  "explorer": [["L77", "vector"]],

  "sage": [["L91", "vector"]],

  "misty-teetertotter": [
    ["L26", "attack-info"],
    ["L27", "attack-info"]
  ],

  "farmer": [["L28", "vector"]],

  "gambler": [["L52", "vector"]],

  "warrior": [["L30", "vector"]],

  "geologist": [["L38", "vector"]],

  "font": [
    ["L95", "(inline-array vector)", 250],
    ["L94", "(inline-array vector)", 289]
  ],

  "text": [
    ["L66", "vector"],
    ["L67", "matrix"],
    ["L68", "vector4w"]
  ],

  "ocean-tables": [
    // see comment in ocean-tables.gc
    ["L26", "ocean-spheres"],
    ["L25", "ocean-colors"],
    ["L23", "ocean-near-indices"], // ok
    ["L22", "ocean-trans-indices"],
    ["L21", "ocean-mid-indices"],
    ["L19", "ocean-mid-masks"],
    ["L18", "ocean-spheres"],
    ["L17", "ocean-colors"],
    ["L15", "ocean-near-indices"],
    ["L9", "ocean-near-indices"],

    ["L14", "ocean-trans-indices"],
    ["L8", "ocean-trans-indices"],

    ["L13", "ocean-mid-indices"],
    ["L7", "ocean-mid-indices"],

    ["L11", "ocean-mid-masks"],
    ["L5", "ocean-mid-masks"],
    ["L4", "ocean-map"],
    ["L3", "ocean-map"],
    ["L2", "ocean-map"]
  ],

  "ocean-frames": [["L1", "(pointer uint32)", 16384]],

  "eye": [["L36", "eye-work"]],

  "shadow-cpu": [["L122", "shadow-data"]],

  "load-boundary": [
    ["L327", "(inline-array lbvtx)", 12],
    ["L324", "vector"]
  ],

  "default-menu": [
    ["L6251", "float", true],
    ["L6252", "float", true],
    ["L6253", "float", true],
    ["L6254", "float", true],
    ["L6256", "float", true],
    ["L6257", "float", true],
    ["L6264", "float", true],
    ["L6267", "float", true],
    ["L6265", "float", true],
    ["L6266", "float", true],
    ["L6259", "float", true],
    ["L6268", "float", true],
    ["L6263", "float", true],
    ["L6262", "float", true],
    ["L6261", "float", true],
    ["L6255", "float", true],
    ["L6260", "float", true],
    ["L6258", "float", true],
    ["L6272", "uint64", true],
    ["L6273", "uint64", true],
    ["L6270", "uint64", true],
    ["L6269", "uint64", true],
    ["L6271", "uint64", true]
    // ["L6268", "(array int)", true, 1] // printed as a float
  ],

  // "default-menu": [
  //   ["L519", "pair", true],
  //   ["L1550", "pair", true],
  //   ["L1552", "pair", true]
  // ],

  // "generic-vu1": [
  //   ["L12", "gif-tag64", true],
  //   ["L15", "gif-tag64", true],
  //   ["L14", "gif-tag-regs", true]
  // ],

  "merc-blend-shape": [["L62", "(pointer int16)", 32]],

  "miners": [
    ["L111", "vector"],
    ["L281", "vector"]
  ],

  "entity": [
    ["L483", "vector2h"],
    ["L482", "vector2h"],
    ["L480", "vector2h"],
    ["L479", "vector2h"],
    ["L478", "vector2h"],
    ["L477", "vector2h"],
    ["L476", "vector2h"],
    ["L475", "vector4w"],
    ["L474", "vector4w"],
    ["L473", "vector4w"],
    ["L472", "vector4w"],
    ["L471", "vector4w"]
  ],

  "assistant": [["L71", "vector"]],

  "progress": [
    ["L667", "uint64", true],
    ["L586", "float", true],
    ["L587", "float", true],
    ["L588", "float", true],
    ["L589", "float", true],
    ["L590", "float", true],
    ["L591", "float", true],
    ["L592", "float", true],
    ["L593", "float", true],
    ["L594", "float", true],
    ["L595", "float", true],
    ["L596", "float", true],
    ["L597", "float", true],
    ["L598", "float", true],
    ["L599", "float", true],
    ["L600", "float", true],
    ["L601", "float", true],
    ["L602", "float", true],
    ["L603", "float", true],
    ["L604", "float", true],
    ["L605", "float", true],
    ["L606", "float", true],
    ["L607", "float", true],
    ["L608", "float", true],
    ["L609", "float", true],
    ["L610", "float", true],
    ["L611", "float", true],
    ["L612", "float", true],
    ["L613", "float", true],
    ["L614", "float", true],
    ["L615", "float", true],
    ["L617", "float", true],
    ["L616", "float", true],
    ["L618", "float", true],
    ["L619", "float", true],
    ["L620", "float", true],
    ["L621", "float", true],
    ["L622", "float", true],
    ["L623", "float", true],
    ["L624", "float", true],
    ["L625", "float", true],
    ["L626", "float", true],
    ["L627", "float", true],
    ["L628", "float", true],
    ["L629", "float", true],
    ["L630", "float", true],
    ["L631", "float", true],
    ["L632", "float", true],
    ["L633", "float", true],
    ["L634", "float", true],
    ["L635", "float", true],
    ["L583", "vector"],
    ["L581", "vector"],
    ["L579", "vector"],
    ["L577", "vector"],
    ["L573", "vector"],
    ["L575", "vector"],
    ["L636", "uint64", true],
    ["L637", "uint64", true],
    ["L638", "uint64", true],
    ["L639", "uint64", true],
    ["L640", "uint64", true],
    ["L641", "uint64", true],
    ["L642", "uint64", true],
    ["L643", "uint64", true],
    ["L644", "uint64", true],
    ["L645", "uint64", true],
    ["L646", "uint64", true],
    ["L647", "uint64", true],
    ["L648", "uint64", true],
    ["L649", "uint64", true]
  ],

  "target-part": [
    ["L336", "float", true],
    ["L337", "float", true],
    ["L338", "float", true],
    ["L339", "float", true],
    ["L340", "float", true],
    ["L341", "uint64", true]
  ],

  "projectiles": [["L150", "attack-info"]],
  "blocking-plane": [
    ["L18", "vector"],
    ["L19", "vector"],
    ["L20", "vector"]
  ],

  "sidekick-human": [
    ["L131", "vector"],
    ["L350", "vector"],
    ["L940", "float", true],
    ["L941", "float", true],
    ["L942", "float", true],
    ["L943", "float", true],
    ["L944", "float", true],
    ["L945", "float", true],
    ["L946", "float", true],
    ["L990", "float", true],
    ["L991", "uint64", true],
    ["L992", "uint64", true],
    ["L993", "uint64", true],
    ["L994", "uint64", true]
  ],

  "assistant-firecanyon": [["L71", "vector"]],

  "sage-bluehut": [["L82", "vector"]],

  "flutflut-bluehut": [["L34", "vector"]],

  "sharkey": [["L101", "attack-info"]],

  "assistant-citadel": [["L28", "vector"]],

  "robotboss-h": [
    ["L67", "float", true],
    ["L68", "uint64", true],
    ["L69", "uint64", true]
  ],

  "final-door": [
    ["L59", "vector"],
    ["L60", "vector"]
  ],

  "crates": [
    ["L171", "attack-info"],
    ["L175", "attack-info"],
    ["L181", "attack-info"],
    ["L242", "float", true],
    ["L243", "float", true],
    ["L245", "float", true],
    ["L263", "float", true]
  ],

  "flying-lurker": [
    ["L197", "(pointer uint32)", 26],
    ["L187", "vector"]
  ],

  "ambient": [
    ["L326", "vector2h"],
    ["L322", "vector2h"],
    ["L321", "vector2h"],
    ["L324", "vector2h"],
    ["L323", "vector2h"]
  ],

  "hint-control": [["L45", "(array task-hint-control-group)"]],

  "cam-master": [
    ["L356", "vector"],
    ["L357", "vector"]
  ],

  "cam-states": [
    ["L630", "vector"],
    ["L631", "vector"],
    ["L632", "vector"],
    ["L633", "vector"],
    ["L672", "float", true],
    ["L673", "float", true],
    ["L674", "float", true],
    ["L675", "float", true],
    ["L676", "float", true],
    ["L677", "float", true],
    ["L678", "float", true],
    ["L679", "float", true],
    ["L680", "float", true],
    ["L681", "float", true],
    ["L682", "float", true],
    ["L683", "float", true],
    ["L684", "float", true],
    ["L685", "float", true],
    ["L686", "float", true],
    ["L687", "float", true],
    ["L688", "float", true],
    ["L689", "float", true],
    ["L690", "float", true],
    ["L691", "float", true],
    ["L692", "float", true],
    ["L693", "float", true],
    ["L694", "float", true],
    ["L695", "float", true],
    ["L696", "float", true],
    ["L697", "float", true],
    ["L698", "float", true],
    ["L699", "float", true],
    ["L700", "float", true],
    ["L701", "float", true],
    ["L702", "float", true],
    ["L703", "float", true],
    ["L704", "float", true],
    ["L705", "float", true],
    ["L706", "float", true],
    ["L707", "float", true],
    ["L708", "float", true],
    ["L709", "float", true],
    ["L710", "float", true],
    ["L711", "float", true],
    ["L712", "float", true],
    ["L713", "float", true],
    ["L714", "float", true],
    ["L715", "float", true],
    ["L716", "float", true],
    ["L717", "float", true],
    ["L718", "float", true],
    ["L719", "float", true],
    ["L720", "float", true],
    ["L721", "float", true],
    ["L722", "float", true],
    ["L723", "float", true],
    ["L724", "float", true],
    ["L725", "float", true],
    ["L726", "float", true],
    ["L727", "float", true],
    ["L728", "float", true],
    ["L729", "float", true],
    ["L730", "float", true],
    ["L731", "float", true],
    ["L732", "float", true],
    ["L733", "float", true],
    ["L734", "float", true],
    ["L735", "float", true],
    ["L736", "float", true],
    ["L737", "float", true],
    ["L738", "float", true],
    ["L739", "float", true],
    ["L740", "float", true],
    ["L741", "float", true],
    ["L742", "float", true],
    ["L743", "float", true],
    ["L744", "float", true],
    ["L745", "float", true],
    ["L790", "uint64", true],
    ["L791", "uint64", true],
    ["L792", "uint64", true],
    ["L793", "uint64", true]
  ],

  "cam-states-dbg": [["L78", "camera-orbit-info"]],

  "cam-layout": [
    ["L766", "quaternion"],
    ["L768", "vector"],
    ["L775", "vector4w"],
    ["L777", "vector4w"],
    ["L779", "vector4w"],
    ["L781", "vector4w"],
    ["L783", "vector4w"],
    ["L785", "vector4w"],
    ["L787", "vector4w"],
    ["L788", "vector4w"],
    ["L789", "vector4w"],
    ["L790", "vector4w"],
    ["L791", "vector"],
    ["L792", "vector"],
    ["L793", "vector4w"],
    ["L794", "vector"],
    ["L795", "vector4w"],
    ["L796", "vector"],
    ["L797", "vector"],
    ["L798", "vector4w"],
    ["L799", "vector"],
    ["L800", "vector4w"],
    ["L801", "vector"],
    ["L802", "vector"],
    ["L803", "vector4w"],
    ["L804", "vector"],
    ["L805", "vector"],
    ["L806", "vector4w"],
    ["L807", "vector4w"],
    ["L808", "vector"],
    ["L809", "vector"],
    ["L810", "vector4w"],
    ["L811", "vector4w"],
    ["L812", "vector"],
    ["L813", "vector"],
    ["L814", "vector4w"],
    ["L815", "vector"],
    ["L816", "vector"],
    ["L817", "vector4w"],
    ["L818", "vector"],
    ["L819", "vector"],
    ["L820", "vector4w"],
    ["L821", "vector"],
    ["L822", "vector"],
    ["L823", "vector"],
    ["L824", "vector"],
    ["L832", "vector4w"],
    ["L872", "float", true],
    ["L873", "float", true],
    ["L874", "float", true],
    ["L875", "float", true],
    ["L876", "float", true],
    ["L877", "float", true],
    ["L878", "float", true],
    ["L879", "float", true],
    ["L880", "float", true],
    ["L881", "(pointer float)", 1],
    ["L882", "float", true],
    ["L883", "float", true],
    ["L884", "(pointer float)", 1],
    ["L885", "(pointer float)", 1],
    ["L886", "float", true],
    ["L887", "float", true],
    ["L888", "(pointer float)", 1],
    ["L889", "(pointer float)", 1],
    ["L890", "(pointer float)", 1],
    ["L891", "(pointer float)", 1],
    ["L892", "(pointer float)", 1],
    ["L893", "float", true],
    ["L894", "float", true],
    ["L895", "float", true],
    ["L896", "(pointer float)", 1],
    ["L897", "(pointer float)", 1],
    ["L898", "(pointer float)", 1],
    ["L899", "float", true],
    ["L900", "(pointer float)", 1],
    ["L901", "uint64", true],
    ["L904", "uint64", true],
    ["L905", "uint64", true],
    ["L906", "uint64", true],
    ["L907", "uint64", true],
    ["L908", "uint64", true],
    ["L909", "uint64", true],
    ["L910", "uint64", true]
  ],

  "cam-debug": [
    ["L174", "vector4w"],
    ["L175", "vector4w"],
    ["L176", "vector4w"],
    ["L177", "vector4w"],
    ["L178", "vector4w"],
    ["L209", "vector4w"],
    ["L210", "vector4w"],
    ["L211", "vector4w"],
    ["L212", "vector4w"],
    ["L213", "vector4w"],
    ["L214", "vector4w"],
    ["L215", "vector4w"],
    ["L216", "vector4w"],
    ["L217", "vector4w"],
    ["L218", "vector4w"],
    ["L219", "vector4w"],
    ["L220", "vector4w"],
    ["L221", "vector4w"],
    ["L222", "vector4w"],
    ["L223", "vector4w"],
    ["L224", "vector4w"],
    ["L225", "vector4w"],
    ["L226", "vector4w"],
    ["L227", "vector4w"],
    ["L228", "vector4w"],
    ["L229", "vector4w"],
    ["L230", "vector4w"],
    ["L231", "vector4w"],
    ["L232", "vector4w"],
    ["L233", "vector4w"],
    ["L234", "vector4w"],
    ["L239", "vector4w"],
    ["L240", "vector4w"],
    ["L241", "vector4w"],
    ["L242", "vector4w"],
    ["L243", "vector"],
    ["L244", "vector"],
    ["L245", "vector4w"],
    ["L246", "vector"],
    ["L247", "vector"],
    ["L254", "vector"],
    ["L255", "vector"],
    ["L256", "vector"],
    ["L257", "vector"],
    ["L263", "vector4w"]
  ],

  "sparticle-launcher": [["L192", "adgif-shader"]],

  "process-taskable": [["L251", "attack-info"]],

  "babak-with-cannon": [["L92", "vector"]],

  "flutflut": [["L94", "vector"]],

  "fishermans-boat": [
    ["L210", "vector"],
    ["L410", "attack-info"],
    ["L411", "vector"],
    ["L412", "vector"],
    ["L413", "vector"],
    ["L431", "(pointer float)", 32],
    ["L432", "(pointer float)", 32],
    ["L434", "rigid-body-platform-constants"]
  ],

  "training-obs": [["L175", "rigid-body-platform-constants"]],

  "bonelurker": [
    ["L72", "attack-info"],
    ["L73", "attack-info"]
  ],

  "balloonlurker": [
    ["L99", "vector"],
    ["L105", "vector"],
    ["L107", "attack-info"],
    ["L108", "attack-info"],
    ["L113", "rigid-body-platform-constants"]
  ],

  "assistant-village2": [
    ["L177", "vector"],
    ["L219", "attack-info"],
    ["L268", "vector"]
  ],

  "citb-plat": [
    ["L136", "attack-info"],
    ["L155", "rigid-body-platform-constants"]
  ],

  "qbert-plat": [["L99", "rigid-body-platform-constants"]],

  "misty-conveyor": [
    ["L60", "vector"],
    ["L65", "vector"],
    ["L66", "vector"],
    ["L71", "vector"],
    ["L73", "attack-info"]
  ],

  "swamp-bat": [
    ["L88", "matrix"],
    ["L99", "vector"],
    ["L102", "vector"],
    ["L103", "attack-info"]
  ],

  "cavecrystal-light": [
    ["L45", "vector"],
    ["L46", "vector"]
  ],

  "gnawer": [
    ["L195", "attack-info"],
    ["L196", "attack-info"],
    ["L200", "attack-info"],
    ["L216", "(inline-array gnawer-segment-info)", 10]
  ],

  "target-tube": [["L142", "vector"]],

  "assistant-village3": [["L43", "vector"]],

  "sage-village3": [["L74", "vector"]],

  "target-snowball": [["L23", "vector"]],

  "ice-cube": [
    ["L210", "vector"],
    ["L212", "attack-info"],
    ["L213", "attack-info"],
    ["L215", "attack-info"]
  ],

  "assistant-lavatube": [["L30", "vector"]],

  "citadel-part": [
    ["L235", "float", true],
    ["L236", "float", true],
    ["L237", "float", true],
    ["L238", "float", true],
    ["L242", "uint64", true]
  ],

  "village1-part": [
    ["L238", "float", true],
    ["L239", "float", true],
    ["L240", "float", true],
    ["L241", "float", true],
    ["L245", "uint64", true]
  ],

  "sunken-part": [["L220", "uint64", true]],

  "ogre-part": [["L93", "uint64", true]],

  "collectables-part": [
    ["L309", "float", true],
    ["L310", "float", true]
  ],

  "village1-part2": [
    ["L122", "float", true],
    ["L123", "float", true],
    ["L124", "float", true],
    ["L125", "uint64", true]
  ],

  "village2-part": [
    ["L226", "float", true],
    ["L227", "float", true],
    ["L228", "float", true],
    ["L229", "uint64", true],
    ["L233", "uint64", true]
  ],

  "village3-part": [["L244", "uint64", true]],

  "lavatube-part": [["L110", "uint64", true]],

  "hud-classes": [
    ["L279", "vector"],
    ["L310", "vector"],
    ["L318", "vector"]
  ],

  "sky": [["L13", "vu-function"]],

  "sky-tng": [
    ["L82", "sky-work"],
    // 576 bytes, 32 bytes each
    ["L81", "(inline-array sky-vertex)", 12],
    ["L80", "(inline-array sky-vertex)", 12],
    ["L79", "(inline-array sky-vertex)", 72],
    ["L78", "(pointer uint8)", 48],
    ["L77", "vector"],
    ["L76", "vector"]
  ],

  "effect-control": [
    ["L300", "float", true],
    ["L301", "float", true],
    ["L302", "float", true],
    ["L306", "float", true],
    ["L307", "float", true],
    ["L309", "float", true],
    ["L310", "float", true],
    ["L312", "float", true],
    ["L314", "float", true]
  ],

  "seagull": [
    ["L226", "(inline-array air-box)", 10]
  ],

  "rolling-race-ring": [
    ["L94", "vector"],
    ["L95", "vector"],
    ["L96", "vector"],
    ["L97", "vector"],
    ["L98", "vector"],
    ["L99", "vector"],
    ["L100", "vector"]
  ],

  "anim-tester": [
    ["L509", "(inline-array list-field)", 12],
    ["L523", "vector"],
    ["L524", "vector"],
    ["L649", "(pointer float)", 1],
    ["L650", "(pointer float)", 1],
    ["L651", "(pointer float)", 1],
    ["L652", "(pointer float)", 1],
    ["L653", "(pointer float)", 1],
    ["L654", "(pointer float)", 1],
    ["L655", "(pointer float)", 1],
    ["L656", "(pointer float)", 1],
    ["L657", "uint64", true],
    ["L658", "uint64", true],
    ["L663", "uint64", true],
    ["L664", "uint64", true],
    ["L665", "uint64", true],
    ["L666", "uint64", true],
    ["L667", "uint64", true],
    ["L668", "uint64", true],
    ["L669", "uint64", true],
    ["L670", "uint64", true]
  ],

  "fisher-JUN": [
    ["L262", "vector"],
    ["L463", "(array (inline-array fisher-params))"]
  ],
  "fisher-JUNGLE-L1": [
    ["L262", "vector"],
    ["L463", "(array (inline-array fisher-params))"]
  ],

  "robotboss-weapon": [
    ["L122", "attack-info"],
    ["L127", "attack-info"],
    ["L138", "attack-info"],
    ["L144", "vector4w"],
    ["L145", "vector"]
  ],

  "robotboss-misc": [["L99", "vector"]],

  "robotboss": [
    ["L646", "attack-info"],
    ["L647", "attack-info"],
    ["L651", "vector"],
    ["L654", "vector"],
    ["L655", "vector"],
    ["L656", "vector"],
    ["L657", "vector"],
    ["L658", "vector"],
    ["L659", "vector"],
    ["L660", "vector"],
    ["L661", "vector"],
    ["L662", "vector"],
    ["L678", "vector"],
    ["L669", "vector"],
    ["L701", "vector"],
    ["L702", "vector"],
    ["L703", "vector"],
    ["L705", "vector"],
    ["L642", "robotboss-dda"],
    ["L643", "robotboss-dda"],
    ["L644", "robotboss-dda"],
    ["L645", "robotboss-dda"],
    ["L632", "robotboss-dda"],
    ["L713", "float", true],
    ["L714", "float", true],
    ["L715", "float", true],
    ["L716", "float", true],
    ["L717", "float", true],
    ["L718", "float", true],
    ["L719", "float", true],
    ["L720", "float", true],
    ["L721", "float", true],
    ["L722", "float", true],
    ["L723", "float", true],
    ["L724", "float", true],
    ["L725", "float", true],
    ["L726", "float", true],
    ["L727", "float", true],
    ["L728", "float", true],
    ["L729", "float", true],
    ["L730", "float", true],
    ["L731", "float", true],
    ["L732", "float", true],
    ["L733", "float", true],
    ["L734", "float", true],
    ["L735", "float", true],
    ["L736", "float", true],
    ["L737", "float", true],
    ["L738", "float", true],
    ["L739", "float", true],
    ["L740", "float", true],
    ["L741", "float", true],
    ["L742", "float", true],
    ["L743", "float", true],
    ["L744", "float", true],
    ["L745", "float", true],
    ["L746", "float", true],
    ["L747", "float", true],
    ["L748", "float", true],
    ["L749", "float", true],
    ["L750", "float", true],
    ["L751", "float", true],
    ["L752", "float", true],
    ["L753", "float", true],
    ["L754", "float", true],
    ["L755", "float", true],
    ["L756", "float", true],
    ["L757", "float", true],
    ["L758", "float", true],
    ["L759", "float", true],
    ["L760", "float", true],
    ["L761", "float", true],
    ["L762", "float", true],
    ["L763", "float", true],
    ["L764", "float", true],
    ["L765", "float", true],
    ["L766", "float", true],
    ["L767", "float", true],
    ["L768", "(pointer float)", 1],
    ["L769", "float", true],
    ["L770", "float", true],
    ["L771", "float", true],
    ["L772", "float", true],
    ["L773", "float", true],
    ["L774", "float", true],
    ["L775", "float", true],
    ["L776", "float", true],
    ["L777", "float", true],
    ["L778", "float", true],
    ["L779", "float", true],
    ["L780", "float", true],
    ["L781", "float", true],
    ["L782", "float", true],
    ["L783", "float", true],
    ["L784", "float", true],
    ["L785", "float", true],
    ["L786", "float", true],
    ["L787", "float", true],
    ["L788", "float", true],
    ["L789", "float", true],
    ["L790", "float", true],
    ["L791", "float", true],
    ["L792", "float", true],
    ["L793", "float", true],
    ["L794", "float", true],
    ["L795", "float", true],
    ["L796", "float", true],
    ["L797", "float", true],
    ["L798", "float", true],
    ["L799", "float", true],
    ["L800", "float", true],
    ["L801", "uint64", true],
    ["L802", "uint64", true],
    ["L803", "uint64", true],
    ["L804", "uint64", true],
    ["L814", "float", true],
    ["L815", "uint64", true],
    ["L816", "uint64", true]
  ],

  "sage-finalboss-FIN": [
    ["L528", "vector"],
    ["L272", "vector"],
    ["L527", "quaternion"]
  ],

  "sage-finalboss-L1": [
    ["L528", "vector"],
    ["L272", "vector"],
    ["L527", "quaternion"]
  ],

  "part-tester": [
    ["L27", "rgba", true],
    ["L32", "uint64", true]
  ],

  "process-drawable": [
    ["L242", "vector"],
    ["L241", "vector"]
  ],

  "ocean-texture": [
    ["L14", "vu-function"],
    ["L15", "ocean-texture-work"]
  ],

  "cavegeyserrock": [
    ["L56", "attack-info"],
    ["L54", "vector"],
    ["L53", "vector"],
    ["L52", "vector"]
  ],

  "junglesnake": [
    ["L93", "(pointer float)", 28],
    ["L100", "attack-info"],
    ["L101", "attack-info"]
  ],

  "citadel-obs": [
    ["L265", "attack-info"]
  ],

  "jungleb-obs": [
    ["L34", "vector"]
  ],

  "jungle-obs": [
    ["L164", "attack-info"]
  ],

  "misty-obs": [
    ["L135", "rigid-body-platform-constants"]
  ],

  "village2-obs": [
    ["L274", "rigid-body-platform-constants"],
    ["L275", "rigid-body-platform-constants"],
    ["L288", "vector"]
  ],

  "swamp-obs": [
    ["L85", "rigid-body-platform-constants"],
    ["L109", "attack-info"]
  ],

  "maincave-obs": [
    ["L159", "vector"],
    ["L160", "vector"],
    ["L175", "attack-info"],
    ["L176", "attack-info"]
  ],

  "sunken-obs": [
    ["L43", "vector"],
    ["L45", "vector"],
    ["L47", "vector"],
    ["L49", "vector"],
    ["L51", "vector"]
  ],

  "rolling-obs": [
    ["L234", "vector"],
    ["L238", "vector"],
    ["L239", "vector"],
    ["L240", "vector"],
    ["L241", "vector"],
    ["L242", "vector"],
    ["L243", "vector"],
    ["L244", "vector"],
    ["L245", "vector"],
    ["L246", "vector"],
    ["L247", "vector"],
    ["L248", "vector"],
    ["L257", "vector"]
  ],

  "firecanyon-obs": [
    ["L57", "attack-info"]
  ],

  "ogre-obs": [
    ["L141", "rigid-body-platform-constants"],
    ["L142", "rigid-body-platform-constants"],
    ["L156", "attack-info"]
  ],

  "snow-obs": [
    ["L201", "vector"]
  ],

  "lavatube-obs": [
    ["L162", "attack-info"],
    ["L194", "attack-info"]
  ],

  "tfrag": [
    ["L107", "vu-function"],
    ["L106", "vector"],
    ["L105", "vector"]
  ],

  "generic-obs": [
    ["L455", "quaternion"],
    ["L457", "attack-info"]
  ],

  "collectables": [
    ["L533", "vector"],
    ["L606", "float", true],
    ["L607", "float", true],
    ["L608", "float", true],
    ["L609", "float", true],
    ["L610", "float", true],
    ["L611", "float", true],
    ["L612", "float", true],
    ["L613", "float", true],
    ["L614", "float", true],
    ["L615", "float", true],
    ["L616", "float", true],
    ["L617", "float", true],
    ["L618", "float", true],
    ["L619", "float", true],
    ["L620", "float", true],
    ["L621", "float", true],
    ["L622", "float", true],
    ["L623", "float", true],
    ["L624", "float", true],
    ["L625", "float", true],
    ["L626", "float", true],
    ["L627", "float", true],
    ["L628", "float", true],
    ["L629", "float", true],
    ["L630", "float", true],
    ["L631", "float", true],
    ["L632", "float", true],
    ["L633", "float", true],
    ["L634", "float", true],
    ["L635", "float", true],
    ["L636", "float", true],
    ["L637", "float", true],
    ["L638", "float", true],
    ["L639", "float", true],
    ["L640", "float", true],
    ["L641", "float", true],
    ["L642", "float", true],
    ["L643", "float", true],
    ["L644", "float", true],
    ["L645", "float", true],
    ["L646", "float", true],
    ["L647", "float", true],
    ["L648", "float", true],
    ["L649", "float", true],
    ["L650", "float", true],
    ["L651", "float", true],
    ["L652", "float", true],
    ["L653", "float", true],
    ["L654", "float", true],
    ["L655", "float", true],
    ["L656", "float", true],
    ["L657", "float", true],
    ["L658", "float", true],
    ["L659", "float", true],
    ["L660", "float", true],
    ["L661", "float", true],
    ["L662", "float", true],
    ["L663", "float", true],
    ["L664", "uint64", true],
    ["L666", "uint64", true],
    ["L665", "uint64", true],
    ["L667", "uint64", true],
    ["L668", "uint64", true],
    ["L669", "uint64", true],
    ["L670", "uint64", true],
    ["L671", "uint64", true],
    ["L672", "uint64", true],
    ["L585", "vector"],
    ["L725", "float", true],
    ["L726", "float", true],
    ["L727", "float", true],
    ["L728", "uint64", true],
    ["L729", "uint64", true],
    ["L730", "uint64", true],
    ["L731", "uint64", true],
    ["L732", "uint64", true],
    ["L733", "uint64", true]
  ],

  "plant-boss": [
    ["L343", "vector"],
    ["L344", "vector"],
    ["L345", "vector"],
    ["L346", "vector"],
    ["L347", "vector"],
    ["L348", "vector"],
    ["L349", "vector"],
    ["L350", "vector"],
    ["L351", "vector"],
    ["L352", "vector"],
    ["L353", "vector"],
    ["L354", "vector"],
    ["L355", "vector"],
    ["L356", "vector"],
    ["L357", "vector"],
    ["L358", "vector"],
    ["L359", "vector"],
    ["L360", "vector"],
    ["L361", "vector"],
    ["L362", "vector"],
    ["L363", "vector"],
    ["L364", "vector"],
    ["L375", "attack-info"],
    ["L377", "attack-info"],
    ["L399", "attack-info"],
    ["L403", "attack-info"],
    ["L412", "float", true],
    ["L413", "float", true],
    ["L414", "float", true],
    ["L415", "(pointer float)", 1],
    ["L416", "float", true],
    ["L417", "float", true],
    ["L418", "float", true],
    ["L419", "float", true],
    ["L420", "float", true],
    ["L421", "float", true],
    ["L422", "float", true],
    ["L423", "float", true],
    ["L424", "float", true],
    ["L425", "float", true],
    ["L426", "float", true],
    ["L427", "float", true],
    ["L428", "float", true],
    ["L429", "float", true],
    ["L430", "float", true],
    ["L431", "(pointer float)", 1],
    ["L432", "float", true],
    ["L433", "float", true],
    ["L434", "float", true],
    ["L435", "float", true],
    ["L436", "float", true],
    ["L437", "float", true],
    ["L438", "(pointer float)", 1],
    ["L439", "float", true],
    ["L440", "float", true],
    ["L441", "float", true],
    ["L442", "(pointer float)", 1],
    ["L443", "float", true],
    ["L444", "float", true],
    ["L445", "float", true],
    ["L446", "float", true],
    ["L447", "float", true],
    ["L448", "float", true],
    ["L449", "float", true],
    ["L450", "float", true],
    ["L451", "float", true],
    ["L452", "float", true],
    ["L453", "float", true],
    ["L454", "float", true],
    ["L455", "float", true],
    ["L456", "float", true],
    ["L457", "float", true],
    ["L458", "float", true],
    ["L459", "float", true],
    ["L460", "float", true],
    ["L461", "float", true],
    ["L462", "float", true],
    ["L463", "float", true],
    ["L464", "float", true],
    ["L465", "float", true],
    ["L466", "(pointer float)", 1],
    ["L467", "float", true],
    ["L468", "float", true],
    ["L469", "(pointer float)", 1],
    ["L470", "uint64", true],
    ["L498", "float", true],
    ["L499", "uint64", true],
    ["L500", "uint64", true],
    ["L501", "uint64", true]
  ],

  "ropebridge": [
    ["L97", "(inline-array ropebridge-tuning)", 6],
    ["L104", "(inline-array ropebridge-spring-point)", 8],
    ["L105", "(inline-array ropebridge-spring-point)", 7],
    ["L106", "(inline-array ropebridge-spring-point)", 11],
    ["L107", "(inline-array ropebridge-spring-point)", 15]
  ],

  "double-lurker": [
    ["L109", "vector"],
    ["L122", "attack-info"],
    ["L123", "attack-info"],
    ["L128", "attack-info"]
  ],

  "billy": [
    ["L234", "vector"]
  ],

  "lurkerworm": [
    ["L56", "attack-info"]
  ],

  "pelican": [
    ["L199", "vector"],
    ["L225", "vector"]
  ],

  "citadel-sages": [
    ["L179", "vector"],
    ["L623", "vector"],
    ["L651", "vector"],
    ["L701", "vector"]
  ],

  "shover": [
    ["L13", "attack-info"],
    ["L14", "attack-info"]
  ],

  "steam-cap": [
    ["L51", "attack-info"]
  ],

  "sidekick": [
    ["L29", "vector"]
  ],

  "target": [
    ["L720", "float", true],
    ["L721", "float", true],
    ["L722", "float", true],
    ["L723", "float", true],
    ["L724", "float", true],
    ["L725", "float", true],
    ["L726", "float", true],
    ["L727", "float", true],
    ["L728", "float", true],
    ["L729", "float", true],
    ["L730", "float", true],
    ["L731", "float", true],
    ["L732", "float", true],
    ["L733", "float", true],
    ["L734", "(pointer float)", 1],
    ["L735", "(pointer float)", 1],
    ["L736", "(pointer float)", 1],
    ["L737", "(pointer float)", 1],
    ["L738", "(pointer float)", 1],
    ["L739", "float", true],
    ["L740", "float", true],
    ["L741", "float", true],
    ["L742", "float", true],
    ["L743", "float", true],
    ["L744", "float", true],
    ["L745", "float", true],
    ["L746", "float", true],
    ["L747", "float", true],
    ["L748", "float", true],
    ["L749", "float", true],
    ["L750", "(pointer float)", 1],
    ["L751", "float", true],
    ["L752", "float", true],
    ["L753", "float", true],
    ["L754", "float", true],
    ["L755", "float", true],
    ["L756", "float", true],
    ["L757", "float", true],
    ["L758", "float", true],
    ["L759", "float", true],
    ["L760", "float", true],
    ["L761", "float", true],
    ["L762", "float", true],
    ["L763", "float", true],
    ["L764", "float", true],
    ["L765", "float", true],
    ["L766", "float", true],
    ["L767", "(pointer float)", 1],
    ["L768", "float", true],
    ["L769", "float", true],
    ["L770", "float", true],
    ["L771", "float", true],
    ["L772", "float", true],
    ["L773", "float", true],
    ["L774", "float", true],
    ["L775", "float", true],
    ["L776", "float", true],
    ["L777", "float", true],
    ["L778", "float", true],
    ["L779", "float", true],
    ["L780", "float", true],
    ["L781", "float", true],
    ["L782", "float", true],
    ["L783", "float", true],
    ["L784", "float", true],
    ["L785", "float", true],
    ["L786", "(pointer float)", 1],
    ["L787", "(pointer float)", 1],
    ["L788", "float", true],
    ["L789", "float", true],
    ["L790", "float", true],
    ["L791", "float", true],
    ["L792", "float", true],
    ["L793", "float", true],
    ["L794", "float", true],
    ["L795", "float", true],
    ["L796", "float", true],
    ["L797", "float", true],
    ["L798", "float", true],
    ["L799", "float", true],
    ["L800", "float", true],
    ["L801", "float", true],
    ["L802", "float", true],
    ["L803", "float", true],
    ["L804", "float", true],
    ["L805", "float", true],
    ["L806", "float", true],
    ["L807", "float", true],
    ["L808", "float", true],
    ["L809", "float", true],
    ["L810", "float", true],
    ["L811", "float", true],
    ["L812", "float", true],
    ["L813", "float", true],
    ["L814", "(pointer float)", 1],
    ["L815", "uint64", true]
  ],

  "target-handler": [
    ["L195", "attack-info"],
    ["L197", "float", true],
    ["L198", "float", true],
    ["L199", "float", true],
    ["L200", "float", true],
    ["L201", "float", true],
    ["L202", "float", true],
    ["L203", "float", true],
    ["L204", "(pointer float)", 1],
    ["L205", "uint64", true],
    ["L206", "uint64", true],
    ["L207", "uint64", true],
    ["L208", "uint64", true],
    ["L209", "uint64", true]
  ],

  "water": [
    ["L148", "attack-info"],
    ["L149", "attack-info"],
    ["L150", "attack-info"]
  ],

  "racer": [
    ["L106", "vector"]
  ],

  "target-racer-FIC-LAV-MIS-OGR-ROL": [
    ["L237", "attack-info"],
    ["L238", "attack-info"],
    ["L240", "vector"]
  ],

  "rolling-lightning-mole": [
    ["L181", "vector"],
    ["L185", "rgba", true],
    ["L186", "rgba", true],
    ["L187", "rgba", true],
    ["L189", "rgba", true],
    ["L195", "vector"]
  ],

  "rolling-robber": [
    ["L127", "vector"],
    ["L139", "vector"],
    ["L140", "vector"],
    ["L145", "vector"]
  ],

  "ogreboss": [
    ["L525", "uint64", true],
    ["L526", "uint64", true],
    ["L527", "uint64", true],
    ["L528", "uint64", true],
    ["L529", "uint64", true],
    ["L530", "uint64", true]
  ],

  "target-flut": [
    ["L399", "attack-info"],
    ["L406", "float", true],
    ["L407", "float", true],
    ["L408", "float", true],
    ["L409", "float", true],
    ["L410", "float", true],
    ["L411", "float", true],
    ["L412", "float", true],
    ["L413", "float", true],
    ["L414", "float", true],
    ["L415", "float", true],
    ["L416", "float", true],
    ["L417", "float", true],
    ["L418", "float", true],
    ["L419", "float", true],
    ["L420", "float", true],
    ["L421", "float", true],
    ["L422", "float", true],
    ["L423", "float", true],
    ["L424", "float", true],
    ["L425", "float", true],
    ["L426", "float", true],
    ["L427", "float", true],
    ["L428", "float", true],
    ["L429", "float", true],
    ["L430", "float", true],
    ["L431", "float", true],
    ["L432", "float", true],
    ["L433", "float", true],
    ["L434", "float", true],
    ["L435", "float", true],
    ["L436", "float", true],
    ["L437", "float", true],
    ["L438", "float", true],
    ["L439", "float", true],
    ["L440", "float", true],
    ["L441", "float", true],
    ["L442", "float", true],
    ["L443", "float", true],
    ["L444", "float", true],
    ["L445", "float", true],
    ["L446", "float", true],
    ["L447", "float", true],
    ["L448", "float", true],
    ["L449", "float", true],
    ["L450", "float", true],
    ["L451", "float", true],
    ["L452", "float", true],
    ["L453", "float", true],
    ["L454", "float", true],
    ["L455", "float", true],
    ["L456", "float", true],
    ["L457", "(pointer float)", 1],
    ["L458", "uint64", true],
    ["L459", "uint64", true],
    ["L460", "uint64", true],
    ["L461", "uint64", true],
    ["L462", "uint64", true],
    ["L463", "uint64", true],
    ["L464", "uint64", true],
    ["L465", "uint64", true],
    ["L483", "uint64", true],
    ["L484", "uint64", true]
  ],

  "target-death": [
    ["L308", "vector"],
    ["L316", "float", true],
    ["L317", "float", true],
    ["L318", "float", true],
    ["L319", "float", true],
    ["L320", "float", true],
    ["L321", "float", true],
    ["L322", "float", true],
    ["L323", "float", true],
    ["L324", "float", true],
    ["L325", "float", true],
    ["L326", "float", true],
    ["L327", "float", true],
    ["L328", "float", true],
    ["L329", "float", true],
    ["L330", "float", true],
    ["L331", "float", true],
    ["L332", "float", true],
    ["L333", "float", true],
    ["L334", "float", true],
    ["L335", "float", true],
    ["L336", "float", true],
    ["L337", "float", true],
    ["L338", "float", true],
    ["L339", "float", true],
    ["L340", "float", true],
    ["L341", "float", true],
    ["L342", "float", true],
    ["L343", "float", true],
    ["L344", "uint64", true],
    ["L345", "uint64", true],
    ["L346", "uint64", true],
    ["L347", "uint64", true],
    ["L348", "uint64", true],
    ["L349", "uint64", true],
    ["L350", "uint64", true],
    ["L351", "uint64", true],
    ["L352", "uint64", true],
    ["L355", "float", true]
  ],

  "target2": [
    ["L615", "attack-info"],
    ["L656", "float", true],
    ["L657", "float", true],
    ["L658", "float", true],
    ["L659", "float", true],
    ["L660", "float", true],
    ["L661", "float", true],
    ["L662", "float", true],
    ["L663", "float", true],
    ["L664", "float", true],
    ["L665", "float", true],
    ["L666", "float", true],
    ["L667", "float", true],
    ["L668", "float", true],
    ["L669", "float", true],
    ["L670", "float", true],
    ["L671", "float", true],
    ["L672", "float", true],
    ["L673", "float", true],
    ["L674", "float", true],
    ["L675", "float", true],
    ["L676", "float", true],
    ["L677", "float", true],
    ["L678", "float", true],
    ["L679", "float", true],
    ["L680", "float", true],
    ["L681", "float", true],
    ["L682", "float", true],
    ["L683", "float", true],
    ["L684", "float", true],
    ["L685", "float", true],
    ["L686", "float", true],
    ["L687", "float", true],
    ["L688", "float", true],
    ["L689", "float", true],
    ["L690", "float", true],
    ["L691", "float", true],
    ["L692", "float", true],
    ["L693", "float", true],
    ["L694", "float", true],
    ["L695", "float", true],
    ["L696", "float", true],
    ["L697", "float", true],
    ["L698", "float", true],
    ["L699", "float", true],
    ["L700", "float", true],
    ["L701", "float", true],
    ["L702", "float", true],
    ["L703", "float", true],
    ["L704", "float", true],
    ["L705", "float", true],
    ["L706", "float", true],
    ["L707", "float", true],
    ["L708", "float", true],
    ["L709", "float", true],
    ["L710", "float", true],
    ["L711", "float", true],
    ["L712", "float", true],
    ["L713", "float", true],
    ["L714", "float", true],
    ["L715", "float", true],
    ["L716", "float", true],
    ["L717", "float", true],
    ["L718", "float", true],
    ["L719", "float", true],
    ["L720", "float", true],
    ["L721", "float", true],
    ["L722", "float", true],
    ["L723", "float", true],
    ["L724", "float", true],
    ["L725", "float", true],
    ["L726", "float", true],
    ["L727", "float", true],
    ["L728", "float", true],
    ["L729", "float", true],
    ["L730", "float", true],
    ["L731", "float", true],
    ["L732", "float", true],
    ["L733", "float", true],
    ["L734", "float", true],
    ["L735", "float", true],
    ["L736", "float", true],
    ["L737", "float", true],
    ["L738", "(pointer float)", 1],
    ["L739", "float", true],
    ["L740", "float", true],
    ["L741", "float", true],
    ["L742", "float", true],
    ["L743", "float", true],
    ["L744", "(pointer int32)", 1],
    ["L745", "uint64", true],
    ["L746", "uint64", true],
    ["L757", "uint64", true]
  ],

  "collide-shape": [
    ["L399", "attack-info"],
    ["L408", "vector"],
    ["L410", "vector"],
    ["L411", "vector"],
    ["L413", "attack-info"],
    ["L414", "attack-info"],
    ["L415", "attack-info"],
    ["L416", "attack-info"],
    ["L417", "attack-info"],
    ["L418", "attack-info"],
    ["L419", "attack-info"],
    ["L420", "vector"],
    ["L421", "vector"]
  ],

  "collide-planes": [
    ["L53", "vector4w"],
    ["L54", "vector4w"],
    ["L55", "vector4w"],
    ["L56", "vector4w"],
    ["L57", "vector4w"],
    ["L58", "vector4w"],
    ["L59", "vector4w"],
    ["L60", "vector4w"],
    ["L63", "vector4w"],
    ["L64", "vector4w"],
    ["L65", "vector4w"],
    ["L66", "vector4w"]
  ],

  "collide-probe": [
    ["L100", "vector"],
    ["L102", "vector"]
  ],

  "collide-cache": [
    ["L304", "vector"]
  ],

  "load-boundary-data": [
    ["L2", "(array array)"]
  ],

  "tfrag-near": [
    ["L1", "vu-function"]
  ],

  "snow-ram-boss": [
    ["L220", "attack-info"],
    ["L221", "attack-info"],
    ["L222", "attack-info"],
    ["L223", "attack-info"],
    ["L225", "attack-info"]
  ],

  "snow-ram": [
    ["L73", "attack-info"]
  ],

  "snow-bumper": [
    ["L54", "attack-info"]
  ],

  "snow-ball": [
    ["L86", "(inline-array vector)", 2], // likely wrong, but its 8 floats -- maybe its timing related, like a ticky? but those are int64s
    ["L87", "(inline-array vector)", 2], // likely wrong, but its 8 floats -- maybe its timing related, like a ticky? but those are int64s
    ["L89", "attack-info"]
  ],

  "puffer": [
    ["L170", "attack-info"]
  ],

  "driller-lurker": [
    ["L174", "attack-info"],
    ["L175", "attack-info"]
  ],

  "dark-crystal": [
    ["L36", "attack-info"]
  ],

  "kermit": [
    ["L164", "attack-info"]
  ],

  "swamp-blimp": [
    ["L177", "vector"],
    ["L182", "vector"],
    ["L187", "vector"],
    ["L198", "tetherrock-info"],
    ["L200", "tetherrock-info"],
    ["L203", "tetherrock-info"],
    ["L206", "tetherrock-info"],
    ["L209", "tetherrock-info"]
  ],

  "mistycannon": [
    ["L199", "attack-info"]
  ],

  "darkvine": [
    ["L41", "attack-info"]
  ],

  "jungle-mirrors": [
    ["L325", "vector"],
    ["L326", "vector4w-4"]
  ],

  "quicksandlurker": [
    ["L111", "attack-info"]
  ],

  "voicebox": [
    ["L47", "vector"],
    ["L48", "vector"],
    ["L49", "vector"],
    ["L50", "vector"],
    ["L51", "vector"]
  ],

  "mother-spider": [
    ["L278", "vector"],
    ["L279", "vector"],
    ["L288", "attack-info"],
    ["L301", "(inline-array mother-spider-leg-info)", 8],
    ["L302", "(inline-array mother-spider-thread)", 9]
  ],

  "bully": [
    ["L90", "attack-info"],
    ["L91", "attack-info"],
    ["L93", "attack-info"]
  ],

  "bones": [
    ["L159", "shadow-settings"],
    ["L161", "vector"],
    ["L162", "vu-function"]
  ],

  "tie": [
    ["L43", "vu-function"]
  ],

  "tie-near": [
    ["L91", "vu-function"]
  ],
<<<<<<< HEAD

  "depth-cue": [
    ["L17", "depth-cue-work"]
=======
  
  "sequence-a-village1": [
    ["L38", "vector"]
>>>>>>> 833115a7
  ],

  // please do not add things after this entry! git is dumb.
  "object-file-that-doesnt-actually-exist-and-i-just-put-this-here-to-prevent-merge-conflicts-with-this-file": []
}<|MERGE_RESOLUTION|>--- conflicted
+++ resolved
@@ -1986,15 +1986,14 @@
   "tie-near": [
     ["L91", "vu-function"]
   ],
-<<<<<<< HEAD
-
-  "depth-cue": [
-    ["L17", "depth-cue-work"]
-=======
   
   "sequence-a-village1": [
     ["L38", "vector"]
->>>>>>> 833115a7
+  ],
+
+
+  "depth-cue": [
+    ["L17", "depth-cue-work"]
   ],
 
   // please do not add things after this entry! git is dumb.
