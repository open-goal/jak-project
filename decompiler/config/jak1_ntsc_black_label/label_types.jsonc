{
  "gcommon": [["L346", "uint64", true]],

  "gkernel": [
    ["L345", "_auto_", true],
    ["L344", "_auto_", true],
    ["L289", "_auto_", true],
    ["L282", "_auto_", true],
    ["L122", "_lambda_", true],
    ["L129", "_lambda_", true],
    ["L134", "_lambda_", true],
    ["L136", "_lambda_", true],
    ["L139", "_lambda_", true],
    ["L86", "_lambda_", true]
  ],

  "gstring": [["L170", "float", true]],

  "math": [["L41", "float", true]],

  "vector-h": [
    ["L32", "vector", true],
    ["L31", "vector", true],
    ["L30", "vector", true],
    ["L29", "vector", true],
    ["L28", "vector", true],
    ["L27", "vector", true],
    ["L26", "vector", true]
  ],

  "quaternion-h": [["L1", "quaternion", true]],

  "euler-h": [
    ["L3", "_auto_", true],
    ["L2", "_auto_", true]
  ],

  "transform": [["L11", "float", true]],

  "quaternion": [
    ["L67", "vector", true],
    ["L68", "vector", true],
    ["L69", "vector", true],
    ["L70", "vector", true],
    ["L71", "vector", true],
    ["L72", "vector", true],
    ["L81", "float", true]
  ],

  "trigonometry": [
    ["L98", "(pointer float)", true, 32],
    ["L99", "(pointer float)", true, 32],
    ["L104", "_auto_", true],
    ["L103", "_auto_", true],
    ["L102", "vector", true],
    ["L101", "vector", true],
    ["L100", "vector", true],
    ["L152", "float", true],
    ["L138", "float", true],
    ["L137", "float", true]
  ],

  "video-h": [["L1", "video-parms", true]],

  "dma": [["L56", "uint64", true]],

  "dma-bucket": [["L10", "uint64", true]],

  "dma-disasm": [["L148", "(array vif-disasm-element)", true]],

  "pad": [["L44", "float", true]],

  "gs": [
    ["L53", "gif-tag64", true],
    ["L51", "gif-tag-regs", true],
    ["L52", "uint64", true]
  ],

  "display-h": [["L6", "rgba", true]],

  "level-h": [["L3", "level-group", true]],

  "level-h": [
    ["L3", "level-group", true],
    ["L3", "_auto_", true]
  ],

  "math-camera": [
    ["L39", "float", true],
    ["L41", "float", true],
    ["L59", "float", true]
  ],

  "font-h": [
    ["L18", "matrix", true],
    ["L17", "font-work", true]
  ],

  "display": [
    ["L87", "float", true],
    ["L76", "(pointer uint32)", true, 2],
    ["L51", "uint64", true],
    ["L52", "uint64", true],
    ["L53", "uint64", true],
    ["L54", "uint64", true],
    ["L55", "uint64", true],
    ["L56", "uint64", true],
    ["L57", "uint64", true],
    ["L58", "uint64", true],
    ["L80", "rgba", true],
    ["L81", "uint64", true]
  ],

  "text-h": [["L2", "_auto_", true]],

  "capture": [
    ["L27", "uint64", true],
    ["L12", "gs-store-image-packet", true]
  ],

  "main-h": [["L1", "frame-stats", true]],

  "ocean-h": [["L2", "ocean-work", true]],

  "ocean-trans-tables": [
    ["L1", "(pointer float)", true, 16],
    ["L2", "(pointer float)", true, 160],
    ["L3", "(pointer float)", true, 100],
    ["L4", "(pointer float)", true, 72],
    ["L5", "(pointer float)", true, 72],
    ["L6", "(pointer float)", true, 72],
    ["L7", "(pointer float)", true, 72],
    ["L8", "(pointer float)", true, 44],
    ["L9", "(pointer float)", true, 44],
    ["L10", "(pointer float)", true, 44],
    ["L11", "(pointer float)", true, 44],
    ["L12", "(pointer float)", true, 40],
    ["L13", "(pointer float)", true, 40],
    ["L14", "(pointer float)", true, 40],
    ["L15", "(pointer float)", true, 40],
    ["L16", "(pointer float)", true, 28],
    ["L17", "(pointer float)", true, 28],
    ["L18", "(pointer float)", true, 28],
    ["L19", "(pointer float)", true, 28]
  ],

  "ocean-tables": [
    // see comment in ocean-tables.gc
    // ["L26", "ocean-spheres", true],
    // ["L18", "ocean-spheres", true],
    // ["L25", "ocean-colors", true],
    // ["L17", "ocean-colors", true],
    // ["L23", "ocean-near-indices", true],
    // ["L15", "ocean-near-indices", true],
    // ["L9", "ocean-near-indices", true],
    // ["L22", "ocean-trans-indices", true],
    // ["L14", "ocean-trans-indices", true],
    // ["L8", "ocean-trans-indices", true],
    // ["L21", "ocean-mid-indices", true],
    // ["L13", "ocean-mid-indices", true],
    // ["L7", "ocean-mid-indices", true],
    // ["L19", "ocean-mid-masks", true],
    // ["L11", "ocean-mid-masks", true],
    // ["L5", "ocean-mid-masks", true],
    // ["L4", "ocean-map", true],
    // ["L3", "ocean-map", true],
    // ["L2", "ocean-map", true]
  ],

  "ocean-frames": [["L1", "(pointer uint32)", true, 16384]],

  "time-of-day-h": [["L2", "time-of-day-context", true]],

  "game-info-h": [
    ["L4", "game-bank", true],
    ["L3", "game-info", true]
  ],

  "wind-h": [["L3", "_auto_", true]],

  "dynamics-h": [["L6", "_auto_", true]],

  "surface-h": [
    ["L68", "_auto_", true],
    ["L67", "_auto_", true],
    ["L66", "_auto_", true],
    ["L65", "_auto_", true],
    ["L64", "_auto_", true],
    ["L63", "_auto_", true],
    ["L62", "_auto_", true],
    ["L61", "_auto_", true],
    ["L60", "_auto_", true],
    ["L59", "_auto_", true],
    ["L58", "_auto_", true],
    ["L57", "_auto_", true],
    ["L56", "_auto_", true],
    ["L55", "_auto_", true],
    ["L54", "_auto_", true],
    ["L53", "_auto_", true],
    ["L52", "_auto_", true],
    ["L51", "_auto_", true],
    ["L50", "_auto_", true],
    ["L49", "_auto_", true],
    ["L48", "_auto_", true],
    ["L47", "_auto_", true],
    ["L46", "_auto_", true],
    ["L45", "_auto_", true],
    ["L44", "_auto_", true],
    ["L43", "_auto_", true],
    ["L42", "_auto_", true],
    ["L41", "_auto_", true],
    ["L40", "_auto_", true],
    ["L39", "_auto_", true],
    ["L38", "_auto_", true],
    ["L37", "_auto_", true],
    ["L36", "_auto_", true],
    ["L35", "_auto_", true],
    ["L34", "_auto_", true],
    ["L33", "_auto_", true],
    ["L32", "_auto_", true]
  ],

  "pat-h": [["L1", "(inline-array pat-mode-info)", true, 4]],

  "sync-info": [
    ["L78", "float", true],
    ["L79", "float", true],
    ["L80", "float", true],
    ["L81", "float", true],
    ["L82", "float", true],
    ["L83", "float", true],
    ["L84", "float", true],
    ["L85", "float", true],
    ["L86", "float", true]
  ],

  "collide-shape-h": [
    ["L27", "float", true],
    ["L25", "_auto_", true],
    ["L24", "_auto_", true]
  ],

  "collide-edge-grab-h": [["L1", "collide-edge-work", true]],

  "vector": [
    ["L114", "float", true],
    ["L113", "float", true],
    ["L112", "float", true]
  ],

  "texture": [
    ["L356", "_auto_", true],
    ["L355", "_auto_", true],
    ["L354", "_auto_", true],
    ["L353", "_auto_", true],
    ["L352", "_auto_", true],
    ["L351", "_auto_", true],
    ["L350", "_auto_", true],
    ["L349", "_auto_", true],
    ["L369", "uint64", true],
    ["L373", "uint64", true],
    ["L371", "uint64", true]
  ],

  "fact-h": [
    ["L35", "_auto_", true],
    ["L36", "float", true],
    ["L37", "float", true],
    ["L38", "float", true],
    ["L39", "float", true],
    ["L40", "float", true],
    ["L41", "float", true],
    ["L42", "float", true]
  ],

  "lights": [
    ["L8", "float", true],
    ["L9", "float", true],
    ["L10", "float", true]
  ],

  "hud-h": [["L1", "hud-parts", true]],

  "wind": [
    ["L5", "float", true],
    ["L6", "float", true],
    ["L7", "float", true],
    ["L9", "float", true]
  ],

  "transformq": [
    ["L39", "vector", true],
    ["L40", "vector", true],
    ["L47", "float", true]
  ],

  "mood-tables": [
    ["L12", "mood-sun-table", true],
    ["L13", "mood-lights-table", true],
    ["L14", "mood-fog-table", true],
    ["L15", "mood-fog-table", true],
    ["L16", "mood-sun-table", true],
    ["L17", "mood-sun-table", true],
    ["L18", "mood-lights-table", true],
    ["L19", "mood-fog-table", true],
    ["L20", "mood-lights-table", true],
    ["L21", "mood-fog-table", true],
    ["L22", "mood-lights-table", true],
    ["L23", "mood-fog-table", true],
    ["L24", "mood-lights-table", true],
    ["L25", "mood-lights-table", true],
    ["L26", "mood-fog-table", true],
    ["L27", "mood-sun-table", true],
    ["L28", "mood-lights-table", true],
    ["L29", "mood-fog-table", true],
    ["L30", "mood-sun-table", true],
    ["L31", "mood-lights-table", true],
    ["L32", "mood-fog-table", true],
    ["L33", "mood-sun-table", true],
    ["L34", "mood-lights-table", true],
    ["L35", "mood-fog-table", true],
    ["L36", "mood-sun-table", true],
    ["L37", "mood-lights-table", true],
    ["L38", "mood-fog-table", true],
    ["L39", "mood-sun-table", true],
    ["L40", "mood-lights-table", true],
    ["L41", "mood-fog-table", true],
    ["L42", "mood-sun-table", true],
    ["L43", "mood-lights-table", true],
    ["L44", "mood-fog-table", true],
    ["L45", "mood-sun-table", true],
    ["L46", "mood-lights-table", true],
    ["L47", "mood-fog-table", true],
    ["L48", "mood-fog-table", true],
    ["L49", "mood-sun-table", true],
    ["L50", "mood-lights-table", true],
    ["L51", "mood-fog-table", true],
    ["L52", "mood-sun-table", true],
    ["L53", "mood-lights-table", true],
    ["L54", "mood-fog-table", true],
    ["L55", "mood-sun-table", true],
    ["L56", "mood-lights-table", true],
    ["L57", "mood-fog-table", true],
    ["L58", "mood-fog-table", true],
    ["L59", "mood-sun-table", true],
    ["L60", "mood-lights-table", true],
    ["L61", "mood-fog-table", true],
    ["L62", "sky-color-day", true],
    ["L63", "sky-color-day", true],
    ["L64", "sky-color-day", true],
    ["L65", "sky-color-day", true],
    ["L66", "sky-color-day", true],
    ["L67", "sky-color-day", true],
    ["L68", "sky-color-day", true],
    ["L69", "float", true],
    ["L70", "float", true],
    ["L71", "float", true],
    ["L72", "float", true],
    ["L73", "float", true],
    ["L74", "float", true],
    ["L75", "float", true],
    ["L76", "float", true],
    ["L77", "float", true],
    ["L78", "float", true],
    ["L79", "float", true],
    ["L80", "float", true],
    ["L81", "float", true],
    ["L82", "float", true],
    ["L83", "float", true],
    ["L84", "float", true],
    ["L85", "float", true],
    ["L86", "float", true],
    ["L87", "float", true],
    ["L88", "float", true],
    ["L89", "float", true],
    ["L90", "float", true],
    ["L91", "float", true],
    ["L92", "float", true],
    ["L93", "float", true],
    ["L94", "float", true],
    ["L95", "float", true],
    ["L96", "float", true],
    ["L97", "float", true],
    ["L98", "float", true],
    ["L99", "float", true],
    ["L100", "float", true],
    ["L101", "float", true],
    ["L102", "float", true],
    ["L103", "float", true],
    ["L104", "float", true],
    ["L105", "float", true],
    ["L106", "float", true],
    ["L107", "float", true],
    ["L108", "float", true],
    ["L109", "float", true],
    ["L110", "float", true],
    ["L111", "float", true],
    ["L112", "float", true],
    ["L113", "float", true],
    ["L114", "float", true],
    ["L115", "float", true],
    ["L116", "float", true],
    ["L117", "float", true],
    ["L118", "float", true],
    ["L119", "float", true],
    ["L121", "float", true],
    ["L122", "float", true],
    ["L123", "float", true],
    ["L124", "float", true]
  ],

  "level-info": [
    ["L964", "level-load-info", true],
    ["L867", "level-load-info", true],
    ["L851", "level-load-info", true],
    ["L822", "level-load-info", true],
    ["L812", "level-load-info", true],
    ["L531", "level-load-info", true],
    ["L512", "level-load-info", true],
    ["L495", "level-load-info", true],
    ["L479", "level-load-info", true],
    ["L271", "level-load-info", true],
    ["L255", "level-load-info", true],
    ["L237", "level-load-info", true],
    ["L215", "level-load-info", true],
    ["L175", "level-load-info", true],
    ["L153", "level-load-info", true],
    ["L143", "level-load-info", true],
    ["L131", "level-load-info", true],
    ["L112", "level-load-info", true],
    ["L72", "level-load-info", true],
    ["L52", "level-load-info", true],
    ["L48", "level-load-info", true],
    ["L41", "level-load-info", true],
    ["L35", "level-load-info", true],
    ["L30", "level-load-info", true],
    ["L28", "level-load-info", true],
    ["L544", "level-load-info", true],
    ["L2", "pair", true]
  ],

  "load-dgo": [
    ["L46", "uint64", true]
  ],

  "trajectory": [
    ["L18", "uint64", true]
  ],

  "res": [
    ["L150", "uint64", true]
  ],

  "ripple": [
    ["L73", "float", true],
    ["L74", "uint64", true]
  ],

  "eye-h": [
    ["L2", "eye-control-array", true]
  ],

  "eye": [
    ["L36", "eye-work", true]
  ],

  "smush-control-h": [
    ["L20", "float", true]
  ],

<<<<<<< HEAD
  "actor-link-h": [
    ["L79", "float", true]
=======
  "entity-h": [
    ["L2", "actor-bank", true]
  ],

  "camera-h": [
    ["L14", "camera-bank", true]
>>>>>>> 9b905f90
  ]
}<|MERGE_RESOLUTION|>--- conflicted
+++ resolved
@@ -468,16 +468,15 @@
     ["L20", "float", true]
   ],
 
-<<<<<<< HEAD
+  "entity-h": [
+    ["L2", "actor-bank", true]
+  ],
+
+  "camera-h": [
+    ["L14", "camera-bank", true]
+  ],
+
   "actor-link-h": [
     ["L79", "float", true]
-=======
-  "entity-h": [
-    ["L2", "actor-bank", true]
-  ],
-
-  "camera-h": [
-    ["L14", "camera-bank", true]
->>>>>>> 9b905f90
   ]
 }