--- conflicted
+++ resolved
@@ -1130,7 +1130,323 @@
     ["L32", "uint64", true]
   ],
 
-<<<<<<< HEAD
+  "process-drawable": [
+    ["L242", "vector"],
+    ["L241", "vector"]
+  ],
+
+  "ocean-texture": [
+    ["L14", "vu-function"],
+    ["L15", "ocean-texture-work"]
+  ],
+
+  "cavegeyserrock": [
+    ["L56", "attack-info"],
+    ["L54", "vector"],
+    ["L53", "vector"],
+    ["L52", "vector"]
+  ],
+
+  "junglesnake": [
+    ["L93", "(pointer float)", 28],
+    ["L100", "attack-info"],
+    ["L101", "attack-info"]
+  ],
+
+  "citadel-obs": [
+    ["L265", "attack-info"]
+  ],
+
+  "jungleb-obs": [
+    ["L34", "vector"]
+  ],
+
+  "jungle-obs": [
+    ["L164", "attack-info"]
+  ],
+
+  "misty-obs": [
+    ["L135", "rigid-body-platform-constants"]
+  ],
+
+  "village2-obs": [
+    ["L274", "rigid-body-platform-constants"],
+    ["L275", "rigid-body-platform-constants"],
+    ["L288", "vector"]
+  ],
+
+  "swamp-obs": [
+    ["L85", "rigid-body-platform-constants"],
+    ["L109", "attack-info"]
+  ],
+
+  "maincave-obs": [
+    ["L159", "vector"],
+    ["L160", "vector"],
+    ["L175", "attack-info"],
+    ["L176", "attack-info"]
+  ],
+
+  "sunken-obs": [
+    ["L43", "vector"],
+    ["L45", "vector"],
+    ["L47", "vector"],
+    ["L49", "vector"],
+    ["L51", "vector"]
+  ],
+
+  "rolling-obs": [
+    ["L234", "vector"],
+    ["L257", "vector"]
+  ],
+
+  "firecanyon-obs": [
+    ["L57", "attack-info"]
+  ],
+
+  "ogre-obs": [
+    ["L141", "rigid-body-platform-constants"],
+    ["L142", "rigid-body-platform-constants"],
+    ["L156", "attack-info"]
+  ],
+
+  "snow-obs": [
+    ["L201", "vector"]
+  ],
+
+  "lavatube-obs": [
+    ["L162", "attack-info"],
+    ["L194", "attack-info"]
+  ],
+
+  "tfrag": [
+    ["L107", "vu-function"],
+    ["L106", "vector"],
+    ["L105", "vector"]
+  ],
+
+  "generic-obs": [
+    ["L455", "quaternion"],
+    ["L457", "attack-info"]
+  ],
+
+  "collectables": [
+    ["L533", "vector"],
+    ["L606", "float", true],
+    ["L607", "float", true],
+    ["L608", "float", true],
+    ["L609", "float", true],
+    ["L610", "float", true],
+    ["L611", "float", true],
+    ["L612", "float", true],
+    ["L613", "float", true],
+    ["L614", "float", true],
+    ["L615", "float", true],
+    ["L616", "float", true],
+    ["L617", "float", true],
+    ["L618", "float", true],
+    ["L619", "float", true],
+    ["L620", "float", true],
+    ["L621", "float", true],
+    ["L622", "float", true],
+    ["L623", "float", true],
+    ["L624", "float", true],
+    ["L625", "float", true],
+    ["L626", "float", true],
+    ["L627", "float", true],
+    ["L628", "float", true],
+    ["L629", "float", true],
+    ["L630", "float", true],
+    ["L631", "float", true],
+    ["L632", "float", true],
+    ["L633", "float", true],
+    ["L634", "float", true],
+    ["L635", "float", true],
+    ["L636", "float", true],
+    ["L637", "float", true],
+    ["L638", "float", true],
+    ["L639", "float", true],
+    ["L640", "float", true],
+    ["L641", "float", true],
+    ["L642", "float", true],
+    ["L643", "float", true],
+    ["L644", "float", true],
+    ["L645", "float", true],
+    ["L646", "float", true],
+    ["L647", "float", true],
+    ["L648", "float", true],
+    ["L649", "float", true],
+    ["L650", "float", true],
+    ["L651", "float", true],
+    ["L652", "float", true],
+    ["L653", "float", true],
+    ["L654", "float", true],
+    ["L655", "float", true],
+    ["L656", "float", true],
+    ["L657", "float", true],
+    ["L658", "float", true],
+    ["L659", "float", true],
+    ["L660", "float", true],
+    ["L661", "float", true],
+    ["L662", "float", true],
+    ["L663", "(pointer float)", 1],
+    ["L664", "uint64", true],
+    ["L666", "uint64", true],
+    ["L665", "uint64", true],
+    ["L667", "uint64", true],
+    ["L668", "uint64", true],
+    ["L669", "uint64", true],
+    ["L670", "uint64", true],
+    ["L671", "uint64", true],
+    ["L672", "uint64", true],
+    ["L585", "vector"],
+    ["L725", "float", true],
+    ["L726", "float", true],
+    ["L727", "float", true],
+    ["L728", "uint64", true],
+    ["L729", "uint64", true],
+    ["L730", "uint64", true],
+    ["L731", "uint64", true],
+    ["L732", "uint64", true],
+    ["L733", "uint64", true]
+  ],
+
+  "plant-boss": [
+    ["L343", "vector"],
+    ["L344", "vector"],
+    ["L345", "vector"],
+    ["L346", "vector"],
+    ["L347", "vector"],
+    ["L348", "vector"],
+    ["L349", "vector"],
+    ["L350", "vector"],
+    ["L351", "vector"],
+    ["L352", "vector"],
+    ["L353", "vector"],
+    ["L354", "vector"],
+    ["L355", "vector"],
+    ["L356", "vector"],
+    ["L357", "vector"],
+    ["L358", "vector"],
+    ["L359", "vector"],
+    ["L360", "vector"],
+    ["L361", "vector"],
+    ["L362", "vector"],
+    ["L363", "vector"],
+    ["L364", "vector"],
+    ["L375", "attack-info"],
+    ["L377", "attack-info"],
+    ["L399", "attack-info"],
+    ["L403", "attack-info"],
+    ["L412", "float", true],
+    ["L413", "float", true],
+    ["L414", "float", true],
+    ["L415", "(pointer float)", 1],
+    ["L416", "float", true],
+    ["L417", "float", true],
+    ["L418", "float", true],
+    ["L419", "float", true],
+    ["L420", "float", true],
+    ["L421", "float", true],
+    ["L422", "float", true],
+    ["L423", "float", true],
+    ["L424", "float", true],
+    ["L425", "float", true],
+    ["L426", "float", true],
+    ["L427", "float", true],
+    ["L428", "float", true],
+    ["L429", "float", true],
+    ["L430", "float", true],
+    ["L431", "(pointer float)", 1],
+    ["L432", "float", true],
+    ["L433", "float", true],
+    ["L434", "float", true],
+    ["L435", "float", true],
+    ["L436", "float", true],
+    ["L437", "float", true],
+    ["L438", "(pointer float)", 1],
+    ["L439", "float", true],
+    ["L440", "float", true],
+    ["L441", "float", true],
+    ["L442", "(pointer float)", 1],
+    ["L443", "float", true],
+    ["L444", "float", true],
+    ["L445", "float", true],
+    ["L446", "float", true],
+    ["L447", "float", true],
+    ["L448", "float", true],
+    ["L449", "float", true],
+    ["L450", "float", true],
+    ["L451", "float", true],
+    ["L452", "float", true],
+    ["L453", "float", true],
+    ["L454", "float", true],
+    ["L455", "float", true],
+    ["L456", "float", true],
+    ["L457", "float", true],
+    ["L458", "float", true],
+    ["L459", "float", true],
+    ["L460", "float", true],
+    ["L461", "float", true],
+    ["L462", "float", true],
+    ["L463", "float", true],
+    ["L464", "float", true],
+    ["L465", "float", true],
+    ["L466", "(pointer float)", 1],
+    ["L467", "float", true],
+    ["L468", "float", true],
+    ["L469", "(pointer float)", 1],
+    ["L470", "uint64", true],
+    ["L498", "float", true],
+    ["L499", "uint64", true],
+    ["L500", "uint64", true],
+    ["L501", "uint64", true]
+  ],
+
+  "ropebridge": [
+    ["L97", "(inline-array ropebridge-tuning)", 6],
+    ["L104", "(inline-array ropebridge-spring-point)", 8],
+    ["L105", "(inline-array ropebridge-spring-point)", 7],
+    ["L106", "(inline-array ropebridge-spring-point)", 11],
+    ["L107", "(inline-array ropebridge-spring-point)", 15]
+  ],
+
+  "double-lurker": [
+    ["L109", "vector"],
+    ["L122", "attack-info"],
+    ["L123", "attack-info"],
+    ["L128", "attack-info"]
+  ],
+
+  "billy": [
+    ["L234", "vector"]
+  ],
+
+  "lurkerworm": [
+    ["L56", "attack-info"]
+  ],
+
+  "pelican": [
+    ["L199", "vector"],
+    ["L225", "vector"]
+  ],
+
+  "citadel-sages": [
+    ["L179", "vector"],
+    ["L623", "vector"],
+    ["L651", "vector"],
+    ["L701", "vector"]
+  ],
+
+  "shover": [
+    ["L13", "attack-info"],
+    ["L14", "attack-info"]
+  ],
+
+  "steam-cap": [
+    ["L51", "attack-info"]
+  ],
+  
   "sidekick": [
     ["L29", "vector"]
   ],
@@ -1309,220 +1625,6 @@
     ["L413", "float", true],
     ["L414", "float", true],
     ["L415", "float", true],
-=======
-  "process-drawable": [
-    ["L242", "vector"],
-    ["L241", "vector"]
-  ],
-
-  "ocean-texture": [
-    ["L14", "vu-function"],
-    ["L15", "ocean-texture-work"]
-  ],
-
-  "cavegeyserrock": [
-    ["L56", "attack-info"],
-    ["L54", "vector"],
-    ["L53", "vector"],
-    ["L52", "vector"]
-  ],
-
-  "junglesnake": [
-    ["L93", "(pointer float)", 28],
-    ["L100", "attack-info"],
-    ["L101", "attack-info"]
-  ],
-
-  "citadel-obs": [
-    ["L265", "attack-info"]
-  ],
-
-  "jungleb-obs": [
-    ["L34", "vector"]
-  ],
-
-  "jungle-obs": [
-    ["L164", "attack-info"]
-  ],
-
-  "misty-obs": [
-    ["L135", "rigid-body-platform-constants"]
-  ],
-
-  "village2-obs": [
-    ["L274", "rigid-body-platform-constants"],
-    ["L275", "rigid-body-platform-constants"],
-    ["L288", "vector"]
-  ],
-
-  "swamp-obs": [
-    ["L85", "rigid-body-platform-constants"],
-    ["L109", "attack-info"]
-  ],
-
-  "maincave-obs": [
-    ["L159", "vector"],
-    ["L160", "vector"],
-    ["L175", "attack-info"],
-    ["L176", "attack-info"]
-  ],
-
-  "sunken-obs": [
-    ["L43", "vector"],
-    ["L45", "vector"],
-    ["L47", "vector"],
-    ["L49", "vector"],
-    ["L51", "vector"]
-  ],
-
-  "rolling-obs": [
-    ["L234", "vector"],
-    ["L257", "vector"]
-  ],
-
-  "firecanyon-obs": [
-    ["L57", "attack-info"]
-  ],
-
-  "ogre-obs": [
-    ["L141", "rigid-body-platform-constants"],
-    ["L142", "rigid-body-platform-constants"],
-    ["L156", "attack-info"]
-  ],
-
-  "snow-obs": [
-    ["L201", "vector"]
-  ],
-
-  "lavatube-obs": [
-    ["L162", "attack-info"],
-    ["L194", "attack-info"]
-  ],
-
-  "tfrag": [
-    ["L107", "vu-function"],
-    ["L106", "vector"],
-    ["L105", "vector"]
-  ],
-
-  "generic-obs": [
-    ["L455", "quaternion"],
-    ["L457", "attack-info"]
-  ],
-
-  "collectables": [
-    ["L533", "vector"],
-    ["L606", "float", true],
-    ["L607", "float", true],
-    ["L608", "float", true],
-    ["L609", "float", true],
-    ["L610", "float", true],
-    ["L611", "float", true],
-    ["L612", "float", true],
-    ["L613", "float", true],
-    ["L614", "float", true],
-    ["L615", "float", true],
-    ["L616", "float", true],
-    ["L617", "float", true],
-    ["L618", "float", true],
-    ["L619", "float", true],
-    ["L620", "float", true],
-    ["L621", "float", true],
-    ["L622", "float", true],
-    ["L623", "float", true],
-    ["L624", "float", true],
-    ["L625", "float", true],
-    ["L626", "float", true],
-    ["L627", "float", true],
-    ["L628", "float", true],
-    ["L629", "float", true],
-    ["L630", "float", true],
-    ["L631", "float", true],
-    ["L632", "float", true],
-    ["L633", "float", true],
-    ["L634", "float", true],
-    ["L635", "float", true],
-    ["L636", "float", true],
-    ["L637", "float", true],
-    ["L638", "float", true],
-    ["L639", "float", true],
-    ["L640", "float", true],
-    ["L641", "float", true],
-    ["L642", "float", true],
-    ["L643", "float", true],
-    ["L644", "float", true],
-    ["L645", "float", true],
-    ["L646", "float", true],
-    ["L647", "float", true],
-    ["L648", "float", true],
-    ["L649", "float", true],
-    ["L650", "float", true],
-    ["L651", "float", true],
-    ["L652", "float", true],
-    ["L653", "float", true],
-    ["L654", "float", true],
-    ["L655", "float", true],
-    ["L656", "float", true],
-    ["L657", "float", true],
-    ["L658", "float", true],
-    ["L659", "float", true],
-    ["L660", "float", true],
-    ["L661", "float", true],
-    ["L662", "float", true],
-    ["L663", "(pointer float)", 1],
-    ["L664", "uint64", true],
-    ["L666", "uint64", true],
-    ["L665", "uint64", true],
-    ["L667", "uint64", true],
-    ["L668", "uint64", true],
-    ["L669", "uint64", true],
-    ["L670", "uint64", true],
-    ["L671", "uint64", true],
-    ["L672", "uint64", true],
-    ["L585", "vector"],
-    ["L725", "float", true],
-    ["L726", "float", true],
-    ["L727", "float", true],
-    ["L728", "uint64", true],
-    ["L729", "uint64", true],
-    ["L730", "uint64", true],
-    ["L731", "uint64", true],
-    ["L732", "uint64", true],
-    ["L733", "uint64", true]
-  ],
-
-  "plant-boss": [
-    ["L343", "vector"],
-    ["L344", "vector"],
-    ["L345", "vector"],
-    ["L346", "vector"],
-    ["L347", "vector"],
-    ["L348", "vector"],
-    ["L349", "vector"],
-    ["L350", "vector"],
-    ["L351", "vector"],
-    ["L352", "vector"],
-    ["L353", "vector"],
-    ["L354", "vector"],
-    ["L355", "vector"],
-    ["L356", "vector"],
-    ["L357", "vector"],
-    ["L358", "vector"],
-    ["L359", "vector"],
-    ["L360", "vector"],
-    ["L361", "vector"],
-    ["L362", "vector"],
-    ["L363", "vector"],
-    ["L364", "vector"],
-    ["L375", "attack-info"],
-    ["L377", "attack-info"],
-    ["L399", "attack-info"],
-    ["L403", "attack-info"],
-    ["L412", "float", true],
-    ["L413", "float", true],
-    ["L414", "float", true],
-    ["L415", "(pointer float)", 1],
->>>>>>> 380e7b35
     ["L416", "float", true],
     ["L417", "float", true],
     ["L418", "float", true],
@@ -1538,30 +1640,18 @@
     ["L428", "float", true],
     ["L429", "float", true],
     ["L430", "float", true],
-<<<<<<< HEAD
     ["L431", "float", true],
-=======
-    ["L431", "(pointer float)", 1],
->>>>>>> 380e7b35
     ["L432", "float", true],
     ["L433", "float", true],
     ["L434", "float", true],
     ["L435", "float", true],
     ["L436", "float", true],
     ["L437", "float", true],
-<<<<<<< HEAD
     ["L438", "float", true],
     ["L439", "float", true],
     ["L440", "float", true],
     ["L441", "float", true],
     ["L442", "float", true],
-=======
-    ["L438", "(pointer float)", 1],
-    ["L439", "float", true],
-    ["L440", "float", true],
-    ["L441", "float", true],
-    ["L442", "(pointer float)", 1],
->>>>>>> 380e7b35
     ["L443", "float", true],
     ["L444", "float", true],
     ["L445", "float", true],
@@ -1576,7 +1666,6 @@
     ["L454", "float", true],
     ["L455", "float", true],
     ["L456", "float", true],
-<<<<<<< HEAD
     ["L457", "(pointer float)", 1],
     ["L458", "uint64", true],
     ["L459", "uint64", true],
@@ -1726,70 +1815,6 @@
     ["L745", "uint64", true],
     ["L746", "uint64", true],
     ["L757", "uint64", true]
-=======
-    ["L457", "float", true],
-    ["L458", "float", true],
-    ["L459", "float", true],
-    ["L460", "float", true],
-    ["L461", "float", true],
-    ["L462", "float", true],
-    ["L463", "float", true],
-    ["L464", "float", true],
-    ["L465", "float", true],
-    ["L466", "(pointer float)", 1],
-    ["L467", "float", true],
-    ["L468", "float", true],
-    ["L469", "(pointer float)", 1],
-    ["L470", "uint64", true],
-    ["L498", "float", true],
-    ["L499", "uint64", true],
-    ["L500", "uint64", true],
-    ["L501", "uint64", true]
-  ],
-
-  "ropebridge": [
-    ["L97", "(inline-array ropebridge-tuning)", 6],
-    ["L104", "(inline-array ropebridge-spring-point)", 8],
-    ["L105", "(inline-array ropebridge-spring-point)", 7],
-    ["L106", "(inline-array ropebridge-spring-point)", 11],
-    ["L107", "(inline-array ropebridge-spring-point)", 15]
-  ],
-
-  "double-lurker": [
-    ["L109", "vector"],
-    ["L122", "attack-info"],
-    ["L123", "attack-info"],
-    ["L128", "attack-info"]
-  ],
-
-  "billy": [
-    ["L234", "vector"]
-  ],
-
-  "lurkerworm": [
-    ["L56", "attack-info"]
-  ],
-
-  "pelican": [
-    ["L199", "vector"],
-    ["L225", "vector"]
-  ],
-
-  "citadel-sages": [
-    ["L179", "vector"],
-    ["L623", "vector"],
-    ["L651", "vector"],
-    ["L701", "vector"]
-  ],
-
-  "shover": [
-    ["L13", "attack-info"],
-    ["L14", "attack-info"]
-  ],
-
-  "steam-cap": [
-    ["L51", "attack-info"]
->>>>>>> 380e7b35
   ],
 
   // please do not add things after this entry! git is dumb.
