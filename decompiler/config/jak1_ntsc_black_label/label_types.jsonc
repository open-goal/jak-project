// the format is [label_name, type, special]

// if the type is pointer or inline array, special should be an integer size.
// if the type is a value type (like rgba), special should be true.

{
  "vector-h": [
    ["L32", "vector"],
    ["L31", "vector"],
    ["L30", "vector"],
    ["L29", "vector"],
    ["L28", "vector"],
    ["L27", "vector"],
    ["L26", "vector"]
  ],

  "quaternion-h": [["L1", "quaternion"]],

  "quaternion": [
    ["L67", "vector"],
    ["L68", "vector"],
    ["L69", "vector"],
    ["L70", "vector"],
    ["L71", "vector"],
    ["L72", "vector"]
  ],

  "geometry": [["L112", "(pointer float)", 4]],

  "trigonometry": [
    ["L98", "(pointer float)", 32],
    ["L99", "(pointer float)", 32],
    ["L102", "vector"],
    ["L101", "vector"],
    ["L100", "vector"]
  ],

  "video-h": [["L1", "video-parms"]],

  "font-h": [
    ["L18", "matrix"],
    ["L17", "font-work"]
  ],

  "display": [["L76", "(pointer uint32)", 2]],

  "capture": [["L12", "gs-store-image-packet"]],

  "main-h": [["L1", "frame-stats"]],

  "ocean-trans-tables": [
    ["L1", "(inline-array vector)", 4],
    ["L2", "(pointer float)", 160],
    ["L3", "(pointer float)", 100],
    ["L4", "(pointer float)", 72],
    ["L5", "(pointer float)", 72],
    ["L6", "(pointer float)", 72],
    ["L7", "(pointer float)", 72],
    ["L8", "(pointer float)", 44],
    ["L9", "(pointer float)", 44],
    ["L10", "(pointer float)", 44],
    ["L11", "(pointer float)", 44],
    ["L12", "(pointer float)", 40],
    ["L13", "(pointer float)", 40],
    ["L14", "(pointer float)", 40],
    ["L15", "(pointer float)", 40],
    ["L16", "(pointer float)", 28],
    ["L17", "(pointer float)", 28],
    ["L18", "(pointer float)", 28],
    ["L19", "(pointer float)", 28]
  ],

  "pat-h": [["L1", "(inline-array pat-mode-info)", 4]],

  "joint-mod-h": [
    ["L89", "(inline-array vector)", 6],
    ["L90", "(inline-array vector)", 3]
  ],

  "collide-edge-grab-h": [["L1", "collide-edge-work"]],

  "assert-h": [["L4", "__assert-info-private-struct"]],

  "hud-h": [["L1", "hud-parts"]],

  "transformq": [
    ["L39", "vector"],
    ["L40", "vector"]
  ],

  "cylinder": [
    ["L54", "vector"],
    ["L57", "vector"],
    ["L56", "vector"],
    ["L53", "vector"]
  ],

  "sprite": [["L58", "vu-function"]],

  "sprite-distort": [["L27", "vu-function"]],

  "merc-vu1": [["L1", "vu-function"]],

  "background": [["L51", "vu-function"]],

  "debug": [
    ["L179", "vector2h"],
    ["L176", "(inline-array vector)", 8],
    ["L180", "vector"],
    ["L181", "vector"],
    ["L182", "vector"],
    ["L183", "vector"],
    ["L223", "rgba", true],
    ["L225", "rgba", true],
    ["L224", "rgba", true],
    ["L222", "rgba", true],
    ["L226", "rgba", true]
  ],

  "shrub-work": [["L3", "instance-shrub-work"]],

  "game-info": [
    ["L468", "rgba", true],
    ["L470", "rgba", true],
    ["L464", "vector2h"],
    ["L469", "rgba", true]
  ],

  "tfrag-work": [["L1", "tfrag-work"]],

  "tie-work": [
    ["L1", "prototype-tie-work"],
    ["L2", "instance-tie-work"]
  ],

  "mood": [
    ["L256", "vector"],
    ["L257", "vector"],
    ["L258", "vector"],
    ["L259", "vector"],
    ["L260", "vector"],
    ["L261", "vector"],
    ["L262", "(inline-array vector)", 2],
    ["L263", "light-ellipse"],
    ["L264", "(inline-array vector)", 4],
    ["L265", "vector"],
    ["L266", "(inline-array vector)", 11],
    ["L267", "vector"],
    ["L268", "vector"],
    ["L269", "vector"],
    ["L270", "vector"],
    ["L271", "vector"],
    ["L272", "vector"],
    ["L273", "vector"],
    ["L274", "vector"],
    ["L275", "vector"],
    ["L276", "vector"],
    ["L277", "vector"],
    ["L278", "vector"],
    ["L279", "vector"]
  ],

  "mood-tables": [
    ["L12", "mood-sun-table"],
    ["L13", "mood-lights-table"],
    ["L14", "mood-fog-table"],
    ["L15", "mood-fog-table"],
    ["L16", "mood-sun-table"],
    ["L17", "mood-sun-table"],
    ["L18", "mood-lights-table"],
    ["L19", "mood-fog-table"],
    ["L20", "mood-lights-table"],
    ["L21", "mood-fog-table"],
    ["L22", "mood-lights-table"],
    ["L23", "mood-fog-table"],
    ["L24", "mood-lights-table"],
    ["L25", "mood-lights-table"],
    ["L26", "mood-fog-table"],
    ["L27", "mood-sun-table"],
    ["L28", "mood-lights-table"],
    ["L29", "mood-fog-table"],
    ["L30", "mood-sun-table"],
    ["L31", "mood-lights-table"],
    ["L32", "mood-fog-table"],
    ["L33", "mood-sun-table"],
    ["L34", "mood-lights-table"],
    ["L35", "mood-fog-table"],
    ["L36", "mood-sun-table"],
    ["L37", "mood-lights-table"],
    ["L38", "mood-fog-table"],
    ["L39", "mood-sun-table"],
    ["L40", "mood-lights-table"],
    ["L41", "mood-fog-table"],
    ["L42", "mood-sun-table"],
    ["L43", "mood-lights-table"],
    ["L44", "mood-fog-table"],
    ["L45", "mood-sun-table"],
    ["L46", "mood-lights-table"],
    ["L47", "mood-fog-table"],
    ["L48", "mood-fog-table"],
    ["L49", "mood-sun-table"],
    ["L50", "mood-lights-table"],
    ["L51", "mood-fog-table"],
    ["L52", "mood-sun-table"],
    ["L53", "mood-lights-table"],
    ["L54", "mood-fog-table"],
    ["L55", "mood-sun-table"],
    ["L56", "mood-lights-table"],
    ["L57", "mood-fog-table"],
    ["L58", "mood-fog-table"],
    ["L59", "mood-sun-table"],
    ["L60", "mood-lights-table"],
    ["L61", "mood-fog-table"],
    ["L62", "sky-color-day"],
    ["L63", "sky-color-day"],
    ["L64", "sky-color-day"],
    ["L65", "sky-color-day"],
    ["L66", "sky-color-day"],
    ["L67", "sky-color-day"],
    ["L68", "sky-color-day"]
  ],

  "camera": [
    ["L257", "(inline-array qword)", 1],
    ["L258", "(inline-array qword)", 1]
  ],

  "target-util": [
    ["L180", "vector"],
    ["L181", "vector"],
    ["L182", "vector"],
    ["L183", "vector"],
    ["L184", "vector"],
    ["L186", "vector"],
    ["L187", "vector"],
    ["L188", "vector"],
    ["L189", "vector"],
    ["L190", "vector"],
    ["L225", "rgba", true]
  ],

  "logic-target": [
    ["L227", "attack-info"],
    ["L231", "(pointer uint64)", 1]
  ],

  "progress-static": [["L121", "(array game-text-id)"]],

  "rigid-body": [["L89", "rigid-body-platform-constants"]],

  "nav-enemy": [["L349", "attack-info"]],

  "basebutton": [
    ["L97", "vector"],
    ["L102", "vector"]
  ],

  "bird-lady": [["L29", "vector"]],

  "bird-lady-beach": [["L26", "vector"]],

  "mayor": [["L57", "vector"]],

  "sculptor": [["L89", "vector"]],

  "oracle": [
    ["L55", "vector"],
    ["L56", "vector"],
    ["L58", "vector"]
  ],

  "evilbro": [
    ["L25", "vector"],
    ["L30", "vector"]
  ],

  "explorer": [["L77", "vector"]],

  "sage": [["L91", "vector"]],

  "misty-teetertotter": [
    ["L26", "attack-info"],
    ["L27", "attack-info"]
  ],

  "farmer": [["L28", "vector"]],

  "gambler": [["L52", "vector"]],

  "warrior": [["L30", "vector"]],

  "geologist": [["L38", "vector"]],

  "font": [
    ["L95", "(inline-array vector)", 250],
    ["L94", "(inline-array vector)", 289]
  ],

  "text": [
    ["L66", "vector"],
    ["L67", "matrix"],
    ["L68", "vector4w"]
  ],

  "ocean-tables": [
    // see comment in ocean-tables.gc
    ["L26", "ocean-spheres"],
    ["L25", "ocean-colors"],
    ["L23", "ocean-near-indices"], // ok
    ["L22", "ocean-trans-indices"],
    ["L21", "ocean-mid-indices"],
    ["L19", "ocean-mid-masks"],
    ["L18", "ocean-spheres"],
    ["L17", "ocean-colors"],
    ["L15", "ocean-near-indices"],
    ["L9", "ocean-near-indices"],

    ["L14", "ocean-trans-indices"],
    ["L8", "ocean-trans-indices"],

    ["L13", "ocean-mid-indices"],
    ["L7", "ocean-mid-indices"],

    ["L11", "ocean-mid-masks"],
    ["L5", "ocean-mid-masks"],
    ["L4", "ocean-map"],
    ["L3", "ocean-map"],
    ["L2", "ocean-map"]
  ],

  "ocean-frames": [["L1", "(pointer uint32)", 16384]],

  "eye": [["L36", "eye-work"]],

  "shadow-cpu": [["L122", "shadow-data"]],

  "load-boundary": [
    ["L327", "(inline-array lbvtx)", 12],
    ["L324", "vector"]
  ],

  "default-menu": [
    ["L6251", "float", true],
    ["L6252", "float", true],
    ["L6253", "float", true],
    ["L6254", "float", true],
    ["L6256", "float", true],
    ["L6257", "float", true],
    ["L6264", "float", true],
    ["L6267", "float", true],
    ["L6265", "float", true],
    ["L6266", "float", true],
    ["L6259", "float", true],
    ["L6268", "float", true],
    ["L6263", "float", true],
    ["L6262", "float", true],
    ["L6261", "float", true],
    ["L6255", "float", true],
    ["L6260", "float", true],
    ["L6258", "float", true],
    ["L6272", "uint64", true],
    ["L6273", "uint64", true],
    ["L6270", "uint64", true],
    ["L6269", "uint64", true],
    ["L6271", "uint64", true]
    // ["L6268", "(array int)", true, 1] // printed as a float
  ],

  // "default-menu": [
  //   ["L519", "pair", true],
  //   ["L1550", "pair", true],
  //   ["L1552", "pair", true]
  // ],

  // "generic-vu1": [
  //   ["L12", "gif-tag64", true],
  //   ["L15", "gif-tag64", true],
  //   ["L14", "gif-tag-regs", true]
  // ],

  "merc-blend-shape": [["L62", "(pointer int16)", 32]],

  "miners": [
    ["L111", "vector"],
    ["L281", "vector"]
  ],

  "entity": [
    ["L483", "vector2h"],
    ["L482", "vector2h"],
    ["L480", "vector2h"],
    ["L479", "vector2h"],
    ["L478", "vector2h"],
    ["L477", "vector2h"],
    ["L476", "vector2h"],
    ["L475", "vector4w"],
    ["L474", "vector4w"],
    ["L473", "vector4w"],
    ["L472", "vector4w"],
    ["L471", "vector4w"]
  ],

  "assistant": [["L71", "vector"]],

  "progress": [
    ["L667", "uint64", true],
    ["L586", "float", true],
    ["L587", "float", true],
    ["L588", "float", true],
    ["L589", "float", true],
    ["L590", "float", true],
    ["L591", "float", true],
    ["L592", "float", true],
    ["L593", "float", true],
    ["L594", "float", true],
    ["L595", "float", true],
    ["L596", "float", true],
    ["L597", "float", true],
    ["L598", "float", true],
    ["L599", "float", true],
    ["L600", "float", true],
    ["L601", "float", true],
    ["L602", "float", true],
    ["L603", "float", true],
    ["L604", "float", true],
    ["L605", "float", true],
    ["L606", "float", true],
    ["L607", "float", true],
    ["L608", "float", true],
    ["L609", "float", true],
    ["L610", "float", true],
    ["L611", "float", true],
    ["L612", "float", true],
    ["L613", "float", true],
    ["L614", "float", true],
    ["L615", "float", true],
    ["L617", "float", true],
    ["L616", "float", true],
    ["L618", "float", true],
    ["L619", "float", true],
    ["L620", "float", true],
    ["L621", "float", true],
    ["L622", "float", true],
    ["L623", "float", true],
    ["L624", "float", true],
    ["L625", "float", true],
    ["L626", "float", true],
    ["L627", "float", true],
    ["L628", "float", true],
    ["L629", "float", true],
    ["L630", "float", true],
    ["L631", "float", true],
    ["L632", "float", true],
    ["L633", "float", true],
    ["L634", "float", true],
    ["L635", "float", true],
    ["L583", "vector"],
    ["L581", "vector"],
    ["L579", "vector"],
    ["L577", "vector"],
    ["L573", "vector"],
    ["L575", "vector"],
    ["L636", "uint64", true],
    ["L637", "uint64", true],
    ["L638", "uint64", true],
    ["L639", "uint64", true],
    ["L640", "uint64", true],
    ["L641", "uint64", true],
    ["L642", "uint64", true],
    ["L643", "uint64", true],
    ["L644", "uint64", true],
    ["L645", "uint64", true],
    ["L646", "uint64", true],
    ["L647", "uint64", true],
    ["L648", "uint64", true],
    ["L649", "uint64", true]
  ],

  "target-part": [
    ["L336", "float", true],
    ["L337", "float", true],
    ["L338", "float", true],
    ["L339", "float", true],
    ["L340", "float", true],
    ["L341", "uint64", true]
  ],

  "projectiles": [["L150", "attack-info"]],
  "blocking-plane": [
    ["L18", "vector"],
    ["L19", "vector"],
    ["L20", "vector"]
  ],

  "sidekick-human": [
    ["L131", "vector"],
    ["L350", "vector"],
    ["L940", "float", true],
    ["L941", "float", true],
    ["L942", "float", true],
    ["L943", "float", true],
    ["L944", "float", true],
    ["L945", "float", true],
    ["L946", "float", true],
    ["L990", "float", true],
    ["L991", "uint64", true],
    ["L992", "uint64", true],
    ["L993", "uint64", true],
    ["L994", "uint64", true]
  ],

  "assistant-firecanyon": [["L71", "vector"]],

  "sage-bluehut": [["L82", "vector"]],

  "flutflut-bluehut": [["L34", "vector"]],

  "sharkey": [["L101", "attack-info"]],

  "assistant-citadel": [["L28", "vector"]],

  "robotboss-h": [
    ["L67", "float", true],
    ["L68", "uint64", true],
    ["L69", "uint64", true]
  ],

  "final-door": [
    ["L59", "vector"],
    ["L60", "vector"]
  ],

  "crates": [
    ["L171", "attack-info"],
    ["L175", "attack-info"],
    ["L181", "attack-info"],
    ["L242", "float", true],
    ["L243", "float", true],
    ["L245", "float", true],
    ["L263", "float", true]
  ],

  "flying-lurker": [
    ["L197", "(pointer uint32)", 26],
    ["L187", "vector"]
  ],

  "ambient": [
    ["L326", "vector2h"],
    ["L322", "vector2h"],
    ["L321", "vector2h"],
    ["L324", "vector2h"],
    ["L323", "vector2h"]
  ],

  "hint-control": [["L45", "(array task-hint-control-group)"]],

  "cam-master": [
    ["L356", "vector"],
    ["L357", "vector"]
  ],

  "cam-states": [
    ["L630", "vector"],
    ["L631", "vector"],
    ["L632", "vector"],
    ["L633", "vector"],
    ["L672", "float", true],
    ["L673", "float", true],
    ["L674", "float", true],
    ["L675", "float", true],
    ["L676", "float", true],
    ["L677", "float", true],
    ["L678", "float", true],
    ["L679", "float", true],
    ["L680", "float", true],
    ["L681", "float", true],
    ["L682", "float", true],
    ["L683", "float", true],
    ["L684", "float", true],
    ["L685", "float", true],
    ["L686", "float", true],
    ["L687", "float", true],
    ["L688", "float", true],
    ["L689", "float", true],
    ["L690", "float", true],
    ["L691", "float", true],
    ["L692", "float", true],
    ["L693", "float", true],
    ["L694", "float", true],
    ["L695", "float", true],
    ["L696", "float", true],
    ["L697", "float", true],
    ["L698", "float", true],
    ["L699", "float", true],
    ["L700", "float", true],
    ["L701", "float", true],
    ["L702", "float", true],
    ["L703", "float", true],
    ["L704", "float", true],
    ["L705", "float", true],
    ["L706", "float", true],
    ["L707", "float", true],
    ["L708", "float", true],
    ["L709", "float", true],
    ["L710", "float", true],
    ["L711", "float", true],
    ["L712", "float", true],
    ["L713", "float", true],
    ["L714", "float", true],
    ["L715", "float", true],
    ["L716", "float", true],
    ["L717", "float", true],
    ["L718", "float", true],
    ["L719", "float", true],
    ["L720", "float", true],
    ["L721", "float", true],
    ["L722", "float", true],
    ["L723", "float", true],
    ["L724", "float", true],
    ["L725", "float", true],
    ["L726", "float", true],
    ["L727", "float", true],
    ["L728", "float", true],
    ["L729", "float", true],
    ["L730", "float", true],
    ["L731", "float", true],
    ["L732", "float", true],
    ["L733", "float", true],
    ["L734", "float", true],
    ["L735", "float", true],
    ["L736", "float", true],
    ["L737", "float", true],
    ["L738", "float", true],
    ["L739", "float", true],
    ["L740", "float", true],
    ["L741", "float", true],
    ["L742", "float", true],
    ["L743", "float", true],
    ["L744", "float", true],
    ["L745", "float", true],
    ["L790", "uint64", true],
    ["L791", "uint64", true],
    ["L792", "uint64", true],
    ["L793", "uint64", true]
  ],

  "cam-states-dbg": [["L78", "camera-orbit-info"]],

  "cam-layout": [
    ["L766", "quaternion"],
    ["L768", "vector"],
    ["L775", "vector4w"],
    ["L777", "vector4w"],
    ["L779", "vector4w"],
    ["L781", "vector4w"],
    ["L783", "vector4w"],
    ["L785", "vector4w"],
    ["L787", "vector4w"],
    ["L788", "vector4w"],
    ["L789", "vector4w"],
    ["L790", "vector4w"],
    ["L791", "vector"],
    ["L792", "vector"],
    ["L793", "vector4w"],
    ["L794", "vector"],
    ["L795", "vector4w"],
    ["L796", "vector"],
    ["L797", "vector"],
    ["L798", "vector4w"],
    ["L799", "vector"],
    ["L800", "vector4w"],
    ["L801", "vector"],
    ["L802", "vector"],
    ["L803", "vector4w"],
    ["L804", "vector"],
    ["L805", "vector"],
    ["L806", "vector4w"],
    ["L807", "vector4w"],
    ["L808", "vector"],
    ["L809", "vector"],
    ["L810", "vector4w"],
    ["L811", "vector4w"],
    ["L812", "vector"],
    ["L813", "vector"],
    ["L814", "vector4w"],
    ["L815", "vector"],
    ["L816", "vector"],
    ["L817", "vector4w"],
    ["L818", "vector"],
    ["L819", "vector"],
    ["L820", "vector4w"],
    ["L821", "vector"],
    ["L822", "vector"],
    ["L823", "vector"],
    ["L824", "vector"],
    ["L832", "vector4w"],
    ["L872", "float", true],
    ["L873", "float", true],
    ["L874", "float", true],
    ["L875", "float", true],
    ["L876", "float", true],
    ["L877", "float", true],
    ["L878", "float", true],
    ["L879", "float", true],
    ["L880", "float", true],
    ["L881", "(pointer float)", 1],
    ["L882", "float", true],
    ["L883", "float", true],
    ["L884", "(pointer float)", 1],
    ["L885", "(pointer float)", 1],
    ["L886", "float", true],
    ["L887", "float", true],
    ["L888", "(pointer float)", 1],
    ["L889", "(pointer float)", 1],
    ["L890", "(pointer float)", 1],
    ["L891", "(pointer float)", 1],
    ["L892", "(pointer float)", 1],
    ["L893", "float", true],
    ["L894", "float", true],
    ["L895", "float", true],
    ["L896", "(pointer float)", 1],
    ["L897", "(pointer float)", 1],
    ["L898", "(pointer float)", 1],
    ["L899", "float", true],
    ["L900", "(pointer float)", 1],
    ["L901", "uint64", true],
    ["L904", "uint64", true],
    ["L905", "uint64", true],
    ["L906", "uint64", true],
    ["L907", "uint64", true],
    ["L908", "uint64", true],
    ["L909", "uint64", true],
    ["L910", "uint64", true]
  ],

  "cam-debug": [
    ["L174", "vector4w"],
    ["L175", "vector4w"],
    ["L176", "vector4w"],
    ["L177", "vector4w"],
    ["L178", "vector4w"],
    ["L209", "vector4w"],
    ["L210", "vector4w"],
    ["L211", "vector4w"],
    ["L212", "vector4w"],
    ["L213", "vector4w"],
    ["L214", "vector4w"],
    ["L215", "vector4w"],
    ["L216", "vector4w"],
    ["L217", "vector4w"],
    ["L218", "vector4w"],
    ["L219", "vector4w"],
    ["L220", "vector4w"],
    ["L221", "vector4w"],
    ["L222", "vector4w"],
    ["L223", "vector4w"],
    ["L224", "vector4w"],
    ["L225", "vector4w"],
    ["L226", "vector4w"],
    ["L227", "vector4w"],
    ["L228", "vector4w"],
    ["L229", "vector4w"],
    ["L230", "vector4w"],
    ["L231", "vector4w"],
    ["L232", "vector4w"],
    ["L233", "vector4w"],
    ["L234", "vector4w"],
    ["L239", "vector4w"],
    ["L240", "vector4w"],
    ["L241", "vector4w"],
    ["L242", "vector4w"],
    ["L243", "vector"],
    ["L244", "vector"],
    ["L245", "vector4w"],
    ["L246", "vector"],
    ["L247", "vector"],
    ["L254", "vector"],
    ["L255", "vector"],
    ["L256", "vector"],
    ["L257", "vector"],
    ["L263", "vector4w"]
  ],

  "sparticle-launcher": [["L192", "adgif-shader"]],

  "process-taskable": [["L251", "attack-info"]],

  "babak-with-cannon": [["L92", "vector"]],

  "flutflut": [["L94", "vector"]],

  "fishermans-boat": [
    ["L210", "vector"],
    ["L410", "attack-info"],
    ["L411", "vector"],
    ["L412", "vector"],
    ["L413", "vector"],
    ["L431", "(pointer float)", 32],
    ["L432", "(pointer float)", 32],
    ["L434", "rigid-body-platform-constants"]
  ],

  "training-obs": [["L175", "rigid-body-platform-constants"]],

  "bonelurker": [
    ["L72", "attack-info"],
    ["L73", "attack-info"]
  ],

  "balloonlurker": [
    ["L99", "vector"],
    ["L105", "vector"],
    ["L107", "attack-info"],
    ["L108", "attack-info"],
    ["L113", "rigid-body-platform-constants"]
  ],

  "assistant-village2": [
    ["L177", "vector"],
    ["L219", "attack-info"],
    ["L268", "vector"]
  ],

  "citb-plat": [
    ["L136", "attack-info"],
    ["L155", "rigid-body-platform-constants"]
  ],

  "qbert-plat": [["L99", "rigid-body-platform-constants"]],

  "misty-conveyor": [
    ["L60", "vector"],
    ["L65", "vector"],
    ["L66", "vector"],
    ["L71", "vector"],
    ["L73", "attack-info"]
  ],

  "swamp-bat": [
    ["L88", "matrix"],
    ["L99", "vector"],
    ["L102", "vector"],
    ["L103", "attack-info"]
  ],

  "cavecrystal-light": [
    ["L45", "vector"],
    ["L46", "vector"]
  ],

  "gnawer": [
    ["L195", "attack-info"],
    ["L196", "attack-info"],
    ["L200", "attack-info"],
    ["L216", "(inline-array gnawer-segment-info)", 10]
  ],

  "target-tube": [["L142", "vector"]],

  "assistant-village3": [["L43", "vector"]],

  "sage-village3": [["L74", "vector"]],

  "target-snowball": [["L23", "vector"]],

  "ice-cube": [
    ["L210", "vector"],
    ["L212", "attack-info"],
    ["L213", "attack-info"],
    ["L215", "attack-info"]
  ],

  "assistant-lavatube": [["L30", "vector"]],

  "citadel-part": [
    ["L235", "float", true],
    ["L236", "float", true],
    ["L237", "float", true],
    ["L238", "float", true],
    ["L242", "uint64", true]
  ],

  "village1-part": [
    ["L238", "float", true],
    ["L239", "float", true],
    ["L240", "float", true],
    ["L241", "float", true],
    ["L245", "uint64", true]
  ],

  "sunken-part": [["L220", "uint64", true]],

  "ogre-part": [["L93", "uint64", true]],

  "collectables-part": [
    ["L309", "float", true],
    ["L310", "float", true]
  ],

  "village1-part2": [
    ["L122", "float", true],
    ["L123", "float", true],
    ["L124", "float", true],
    ["L125", "uint64", true]
  ],

  "village2-part": [
    ["L226", "float", true],
    ["L227", "float", true],
    ["L228", "float", true],
    ["L229", "uint64", true],
    ["L233", "uint64", true]
  ],

  "village3-part": [["L244", "uint64", true]],

  "lavatube-part": [["L110", "uint64", true]],

  "hud-classes": [
    ["L279", "vector"],
    ["L310", "vector"],
    ["L318", "vector"]
  ],

  "sky": [["L13", "vu-function"]],

  "sky-tng": [
    ["L82", "sky-work"],
    // 576 bytes, 32 bytes each
    ["L81", "(inline-array sky-vertex)", 12],
    ["L80", "(inline-array sky-vertex)", 12],
    ["L79", "(inline-array sky-vertex)", 72],
    ["L78", "(pointer uint8)", 48],
    ["L77", "vector"],
    ["L76", "vector"]
  ],

  "effect-control": [
    ["L300", "float", true],
    ["L301", "float", true],
    ["L302", "float", true],
    ["L306", "float", true],
    ["L307", "float", true],
    ["L309", "float", true],
    ["L310", "float", true],
    ["L312", "float", true],
    ["L314", "float", true]
  ],

  "seagull": [
    ["L226", "(inline-array air-box)", 10]
  ],

  "rolling-race-ring": [
    ["L94", "vector"],
    ["L95", "vector"],
    ["L96", "vector"],
    ["L97", "vector"],
    ["L98", "vector"],
    ["L99", "vector"],
    ["L100", "vector"]
  ],

  "anim-tester": [
    ["L509", "(inline-array list-field)", 12],
    ["L523", "vector"],
    ["L524", "vector"],
    ["L649", "(pointer float)", 1],
    ["L650", "(pointer float)", 1],
    ["L651", "(pointer float)", 1],
    ["L652", "(pointer float)", 1],
    ["L653", "(pointer float)", 1],
    ["L654", "(pointer float)", 1],
    ["L655", "(pointer float)", 1],
    ["L656", "(pointer float)", 1],
    ["L657", "uint64", true],
    ["L658", "uint64", true],
    ["L663", "uint64", true],
    ["L664", "uint64", true],
    ["L665", "uint64", true],
    ["L666", "uint64", true],
    ["L667", "uint64", true],
    ["L668", "uint64", true],
    ["L669", "uint64", true],
    ["L670", "uint64", true]
  ],

  "fisher-JUN": [
    ["L262", "vector"],
    ["L463", "(array (inline-array fisher-params))"]
  ],
  "fisher-JUNGLE-L1": [
    ["L262", "vector"],
    ["L463", "(array (inline-array fisher-params))"]
  ],

  "robotboss-weapon": [
    ["L122", "attack-info"],
    ["L127", "attack-info"],
    ["L138", "attack-info"],
    ["L144", "vector4w"],
    ["L145", "vector"]
  ],

  "robotboss-misc": [["L99", "vector"]],

  "robotboss": [
    ["L646", "attack-info"],
    ["L647", "attack-info"],
    ["L651", "vector"],
    ["L654", "vector"],
    ["L655", "vector"],
    ["L656", "vector"],
    ["L657", "vector"],
    ["L658", "vector"],
    ["L659", "vector"],
    ["L660", "vector"],
    ["L661", "vector"],
    ["L662", "vector"],
    ["L678", "vector"],
    ["L669", "vector"],
    ["L701", "vector"],
    ["L702", "vector"],
    ["L703", "vector"],
    ["L705", "vector"],
    ["L642", "robotboss-dda"],
    ["L643", "robotboss-dda"],
    ["L644", "robotboss-dda"],
    ["L645", "robotboss-dda"],
    ["L632", "robotboss-dda"],
    ["L713", "float", true],
    ["L714", "float", true],
    ["L715", "float", true],
    ["L716", "float", true],
    ["L717", "float", true],
    ["L718", "float", true],
    ["L719", "float", true],
    ["L720", "float", true],
    ["L721", "float", true],
    ["L722", "float", true],
    ["L723", "float", true],
    ["L724", "float", true],
    ["L725", "float", true],
    ["L726", "float", true],
    ["L727", "float", true],
    ["L728", "float", true],
    ["L729", "float", true],
    ["L730", "float", true],
    ["L731", "float", true],
    ["L732", "float", true],
    ["L733", "float", true],
    ["L734", "float", true],
    ["L735", "float", true],
    ["L736", "float", true],
    ["L737", "float", true],
    ["L738", "float", true],
    ["L739", "float", true],
    ["L740", "float", true],
    ["L741", "float", true],
    ["L742", "float", true],
    ["L743", "float", true],
    ["L744", "float", true],
    ["L745", "float", true],
    ["L746", "float", true],
    ["L747", "float", true],
    ["L748", "float", true],
    ["L749", "float", true],
    ["L750", "float", true],
    ["L751", "float", true],
    ["L752", "float", true],
    ["L753", "float", true],
    ["L754", "float", true],
    ["L755", "float", true],
    ["L756", "float", true],
    ["L757", "float", true],
    ["L758", "float", true],
    ["L759", "float", true],
    ["L760", "float", true],
    ["L761", "float", true],
    ["L762", "float", true],
    ["L763", "float", true],
    ["L764", "float", true],
    ["L765", "float", true],
    ["L766", "float", true],
    ["L767", "float", true],
    ["L768", "(pointer float)", 1],
    ["L769", "float", true],
    ["L770", "float", true],
    ["L771", "float", true],
    ["L772", "float", true],
    ["L773", "float", true],
    ["L774", "float", true],
    ["L775", "float", true],
    ["L776", "float", true],
    ["L777", "float", true],
    ["L778", "float", true],
    ["L779", "float", true],
    ["L780", "float", true],
    ["L781", "float", true],
    ["L782", "float", true],
    ["L783", "float", true],
    ["L784", "float", true],
    ["L785", "float", true],
    ["L786", "float", true],
    ["L787", "float", true],
    ["L788", "float", true],
    ["L789", "float", true],
    ["L790", "float", true],
    ["L791", "float", true],
    ["L792", "float", true],
    ["L793", "float", true],
    ["L794", "float", true],
    ["L795", "float", true],
    ["L796", "float", true],
    ["L797", "float", true],
    ["L798", "float", true],
    ["L799", "float", true],
    ["L800", "float", true],
    ["L801", "uint64", true],
    ["L802", "uint64", true],
    ["L803", "uint64", true],
    ["L804", "uint64", true],
    ["L814", "float", true],
    ["L815", "uint64", true],
    ["L816", "uint64", true]
  ],

  "sage-finalboss-FIN": [
    ["L528", "vector"],
    ["L272", "vector"],
    ["L527", "quaternion"]
  ],

  "sage-finalboss-L1": [
    ["L528", "vector"],
    ["L272", "vector"],
    ["L527", "quaternion"]
  ],

  "part-tester": [
    ["L27", "rgba", true],
    ["L32", "uint64", true]
  ],

  "process-drawable": [
    ["L242", "vector"],
    ["L241", "vector"]
  ],

  "ocean-texture": [
    ["L14", "vu-function"],
    ["L15", "ocean-texture-work"]
  ],

  "cavegeyserrock": [
    ["L56", "attack-info"],
    ["L54", "vector"],
    ["L53", "vector"],
    ["L52", "vector"]
  ],

  "junglesnake": [
    ["L93", "(pointer float)", 28],
    ["L100", "attack-info"],
    ["L101", "attack-info"]
  ],

  "citadel-obs": [
    ["L265", "attack-info"]
  ],

  "jungleb-obs": [
    ["L34", "vector"]
  ],

  "jungle-obs": [
    ["L164", "attack-info"]
  ],

  "misty-obs": [
    ["L135", "rigid-body-platform-constants"]
  ],

  "village2-obs": [
    ["L274", "rigid-body-platform-constants"],
    ["L275", "rigid-body-platform-constants"],
    ["L288", "vector"]
  ],

  "swamp-obs": [
    ["L85", "rigid-body-platform-constants"],
    ["L109", "attack-info"]
  ],

  "maincave-obs": [
    ["L159", "vector"],
    ["L160", "vector"],
    ["L175", "attack-info"],
    ["L176", "attack-info"]
  ],

  "sunken-obs": [
    ["L43", "vector"],
    ["L45", "vector"],
    ["L47", "vector"],
    ["L49", "vector"],
    ["L51", "vector"]
  ],

  "rolling-obs": [
    ["L234", "vector"],
    ["L238", "vector"],
    ["L239", "vector"],
    ["L240", "vector"],
    ["L241", "vector"],
    ["L242", "vector"],
    ["L243", "vector"],
    ["L244", "vector"],
    ["L245", "vector"],
    ["L246", "vector"],
    ["L247", "vector"],
    ["L248", "vector"],
    ["L257", "vector"]
  ],

  "firecanyon-obs": [
    ["L57", "attack-info"]
  ],

  "ogre-obs": [
    ["L141", "rigid-body-platform-constants"],
    ["L142", "rigid-body-platform-constants"],
    ["L156", "attack-info"]
  ],

  "snow-obs": [
    ["L201", "vector"]
  ],

  "lavatube-obs": [
    ["L162", "attack-info"],
    ["L194", "attack-info"]
  ],

  "tfrag": [
    ["L107", "vu-function"],
    ["L106", "vector"],
    ["L105", "vector"]
  ],

  "generic-obs": [
    ["L455", "quaternion"],
    ["L457", "attack-info"]
  ],

  "collectables": [
    ["L533", "vector"],
    ["L606", "float", true],
    ["L607", "float", true],
    ["L608", "float", true],
    ["L609", "float", true],
    ["L610", "float", true],
    ["L611", "float", true],
    ["L612", "float", true],
    ["L613", "float", true],
    ["L614", "float", true],
    ["L615", "float", true],
    ["L616", "float", true],
    ["L617", "float", true],
    ["L618", "float", true],
    ["L619", "float", true],
    ["L620", "float", true],
    ["L621", "float", true],
    ["L622", "float", true],
    ["L623", "float", true],
    ["L624", "float", true],
    ["L625", "float", true],
    ["L626", "float", true],
    ["L627", "float", true],
    ["L628", "float", true],
    ["L629", "float", true],
    ["L630", "float", true],
    ["L631", "float", true],
    ["L632", "float", true],
    ["L633", "float", true],
    ["L634", "float", true],
    ["L635", "float", true],
    ["L636", "float", true],
    ["L637", "float", true],
    ["L638", "float", true],
    ["L639", "float", true],
    ["L640", "float", true],
    ["L641", "float", true],
    ["L642", "float", true],
    ["L643", "float", true],
    ["L644", "float", true],
    ["L645", "float", true],
    ["L646", "float", true],
    ["L647", "float", true],
    ["L648", "float", true],
    ["L649", "float", true],
    ["L650", "float", true],
    ["L651", "float", true],
    ["L652", "float", true],
    ["L653", "float", true],
    ["L654", "float", true],
    ["L655", "float", true],
    ["L656", "float", true],
    ["L657", "float", true],
    ["L658", "float", true],
    ["L659", "float", true],
    ["L660", "float", true],
    ["L661", "float", true],
    ["L662", "float", true],
    ["L663", "float", true],
    ["L664", "uint64", true],
    ["L666", "uint64", true],
    ["L665", "uint64", true],
    ["L667", "uint64", true],
    ["L668", "uint64", true],
    ["L669", "uint64", true],
    ["L670", "uint64", true],
    ["L671", "uint64", true],
    ["L672", "uint64", true],
    ["L585", "vector"],
    ["L725", "float", true],
    ["L726", "float", true],
    ["L727", "float", true],
    ["L728", "uint64", true],
    ["L729", "uint64", true],
    ["L730", "uint64", true],
    ["L731", "uint64", true],
    ["L732", "uint64", true],
    ["L733", "uint64", true]
  ],

  "plant-boss": [
    ["L343", "vector"],
    ["L344", "vector"],
    ["L345", "vector"],
    ["L346", "vector"],
    ["L347", "vector"],
    ["L348", "vector"],
    ["L349", "vector"],
    ["L350", "vector"],
    ["L351", "vector"],
    ["L352", "vector"],
    ["L353", "vector"],
    ["L354", "vector"],
    ["L355", "vector"],
    ["L356", "vector"],
    ["L357", "vector"],
    ["L358", "vector"],
    ["L359", "vector"],
    ["L360", "vector"],
    ["L361", "vector"],
    ["L362", "vector"],
    ["L363", "vector"],
    ["L364", "vector"],
    ["L375", "attack-info"],
    ["L377", "attack-info"],
    ["L399", "attack-info"],
    ["L403", "attack-info"],
    ["L412", "float", true],
    ["L413", "float", true],
    ["L414", "float", true],
    ["L415", "(pointer float)", 1],
    ["L416", "float", true],
    ["L417", "float", true],
    ["L418", "float", true],
    ["L419", "float", true],
    ["L420", "float", true],
    ["L421", "float", true],
    ["L422", "float", true],
    ["L423", "float", true],
    ["L424", "float", true],
    ["L425", "float", true],
    ["L426", "float", true],
    ["L427", "float", true],
    ["L428", "float", true],
    ["L429", "float", true],
    ["L430", "float", true],
    ["L431", "(pointer float)", 1],
    ["L432", "float", true],
    ["L433", "float", true],
    ["L434", "float", true],
    ["L435", "float", true],
    ["L436", "float", true],
    ["L437", "float", true],
    ["L438", "(pointer float)", 1],
    ["L439", "float", true],
    ["L440", "float", true],
    ["L441", "float", true],
    ["L442", "(pointer float)", 1],
    ["L443", "float", true],
    ["L444", "float", true],
    ["L445", "float", true],
    ["L446", "float", true],
    ["L447", "float", true],
    ["L448", "float", true],
    ["L449", "float", true],
    ["L450", "float", true],
    ["L451", "float", true],
    ["L452", "float", true],
    ["L453", "float", true],
    ["L454", "float", true],
    ["L455", "float", true],
    ["L456", "float", true],
    ["L457", "float", true],
    ["L458", "float", true],
    ["L459", "float", true],
    ["L460", "float", true],
    ["L461", "float", true],
    ["L462", "float", true],
    ["L463", "float", true],
    ["L464", "float", true],
    ["L465", "float", true],
    ["L466", "(pointer float)", 1],
    ["L467", "float", true],
    ["L468", "float", true],
    ["L469", "(pointer float)", 1],
    ["L470", "uint64", true],
    ["L498", "float", true],
    ["L499", "uint64", true],
    ["L500", "uint64", true],
    ["L501", "uint64", true]
  ],

  "ropebridge": [
    ["L97", "(inline-array ropebridge-tuning)", 6],
    ["L104", "(inline-array ropebridge-spring-point)", 8],
    ["L105", "(inline-array ropebridge-spring-point)", 7],
    ["L106", "(inline-array ropebridge-spring-point)", 11],
    ["L107", "(inline-array ropebridge-spring-point)", 15]
  ],

  "double-lurker": [
    ["L109", "vector"],
    ["L122", "attack-info"],
    ["L123", "attack-info"],
    ["L128", "attack-info"]
  ],

  "billy": [
    ["L234", "vector"]
  ],

  "lurkerworm": [
    ["L56", "attack-info"]
  ],

  "pelican": [
    ["L199", "vector"],
    ["L225", "vector"]
  ],

  "citadel-sages": [
    ["L179", "vector"],
    ["L623", "vector"],
    ["L651", "vector"],
    ["L701", "vector"]
  ],

  "shover": [
    ["L13", "attack-info"],
    ["L14", "attack-info"]
  ],

  "steam-cap": [
    ["L51", "attack-info"]
  ],

  "sidekick": [
    ["L29", "vector"]
  ],

  "target": [
    ["L720", "float", true],
    ["L721", "float", true],
    ["L722", "float", true],
    ["L723", "float", true],
    ["L724", "float", true],
    ["L725", "float", true],
    ["L726", "float", true],
    ["L727", "float", true],
    ["L728", "float", true],
    ["L729", "float", true],
    ["L730", "float", true],
    ["L731", "float", true],
    ["L732", "float", true],
    ["L733", "float", true],
    ["L734", "(pointer float)", 1],
    ["L735", "(pointer float)", 1],
    ["L736", "(pointer float)", 1],
    ["L737", "(pointer float)", 1],
    ["L738", "(pointer float)", 1],
    ["L739", "float", true],
    ["L740", "float", true],
    ["L741", "float", true],
    ["L742", "float", true],
    ["L743", "float", true],
    ["L744", "float", true],
    ["L745", "float", true],
    ["L746", "float", true],
    ["L747", "float", true],
    ["L748", "float", true],
    ["L749", "float", true],
    ["L750", "(pointer float)", 1],
    ["L751", "float", true],
    ["L752", "float", true],
    ["L753", "float", true],
    ["L754", "float", true],
    ["L755", "float", true],
    ["L756", "float", true],
    ["L757", "float", true],
    ["L758", "float", true],
    ["L759", "float", true],
    ["L760", "float", true],
    ["L761", "float", true],
    ["L762", "float", true],
    ["L763", "float", true],
    ["L764", "float", true],
    ["L765", "float", true],
    ["L766", "float", true],
    ["L767", "(pointer float)", 1],
    ["L768", "float", true],
    ["L769", "float", true],
    ["L770", "float", true],
    ["L771", "float", true],
    ["L772", "float", true],
    ["L773", "float", true],
    ["L774", "float", true],
    ["L775", "float", true],
    ["L776", "float", true],
    ["L777", "float", true],
    ["L778", "float", true],
    ["L779", "float", true],
    ["L780", "float", true],
    ["L781", "float", true],
    ["L782", "float", true],
    ["L783", "float", true],
    ["L784", "float", true],
    ["L785", "float", true],
    ["L786", "(pointer float)", 1],
    ["L787", "(pointer float)", 1],
    ["L788", "float", true],
    ["L789", "float", true],
    ["L790", "float", true],
    ["L791", "float", true],
    ["L792", "float", true],
    ["L793", "float", true],
    ["L794", "float", true],
    ["L795", "float", true],
    ["L796", "float", true],
    ["L797", "float", true],
    ["L798", "float", true],
    ["L799", "float", true],
    ["L800", "float", true],
    ["L801", "float", true],
    ["L802", "float", true],
    ["L803", "float", true],
    ["L804", "float", true],
    ["L805", "float", true],
    ["L806", "float", true],
    ["L807", "float", true],
    ["L808", "float", true],
    ["L809", "float", true],
    ["L810", "float", true],
    ["L811", "float", true],
    ["L812", "float", true],
    ["L813", "float", true],
    ["L814", "(pointer float)", 1],
    ["L815", "uint64", true]
  ],

  "target-handler": [
    ["L195", "attack-info"],
    ["L197", "float", true],
    ["L198", "float", true],
    ["L199", "float", true],
    ["L200", "float", true],
    ["L201", "float", true],
    ["L202", "float", true],
    ["L203", "float", true],
    ["L204", "(pointer float)", 1],
    ["L205", "uint64", true],
    ["L206", "uint64", true],
    ["L207", "uint64", true],
    ["L208", "uint64", true],
    ["L209", "uint64", true]
  ],

  "water": [
    ["L148", "attack-info"],
    ["L149", "attack-info"],
    ["L150", "attack-info"]
  ],

  "racer": [
    ["L106", "vector"]
  ],

  "target-racer-FIC-LAV-MIS-OGR-ROL": [
    ["L237", "attack-info"],
    ["L238", "attack-info"],
    ["L240", "vector"]
  ],

  "rolling-lightning-mole": [
    ["L181", "vector"],
    ["L185", "rgba", true],
    ["L186", "rgba", true],
    ["L187", "rgba", true],
    ["L189", "rgba", true],
    ["L195", "vector"]
  ],

  "rolling-robber": [
    ["L127", "vector"],
    ["L139", "vector"],
    ["L140", "vector"],
    ["L145", "vector"]
  ],

  "ogreboss": [
    ["L525", "uint64", true],
    ["L526", "uint64", true],
    ["L527", "uint64", true],
    ["L528", "uint64", true],
    ["L529", "uint64", true],
    ["L530", "uint64", true]
  ],

  "mother-spider": [
    ["L301", "(inline-array mother-spider-leg-info)", 8],
    ["L302", "(inline-array mother-spider-thread)", 9]
  ],

  "target-flut": [
    ["L399", "attack-info"],
    ["L406", "float", true],
    ["L407", "float", true],
    ["L408", "float", true],
    ["L409", "float", true],
    ["L410", "float", true],
    ["L411", "float", true],
    ["L412", "float", true],
    ["L413", "float", true],
    ["L414", "float", true],
    ["L415", "float", true],
    ["L416", "float", true],
    ["L417", "float", true],
    ["L418", "float", true],
    ["L419", "float", true],
    ["L420", "float", true],
    ["L421", "float", true],
    ["L422", "float", true],
    ["L423", "float", true],
    ["L424", "float", true],
    ["L425", "float", true],
    ["L426", "float", true],
    ["L427", "float", true],
    ["L428", "float", true],
    ["L429", "float", true],
    ["L430", "float", true],
    ["L431", "float", true],
    ["L432", "float", true],
    ["L433", "float", true],
    ["L434", "float", true],
    ["L435", "float", true],
    ["L436", "float", true],
    ["L437", "float", true],
    ["L438", "float", true],
    ["L439", "float", true],
    ["L440", "float", true],
    ["L441", "float", true],
    ["L442", "float", true],
    ["L443", "float", true],
    ["L444", "float", true],
    ["L445", "float", true],
    ["L446", "float", true],
    ["L447", "float", true],
    ["L448", "float", true],
    ["L449", "float", true],
    ["L450", "float", true],
    ["L451", "float", true],
    ["L452", "float", true],
    ["L453", "float", true],
    ["L454", "float", true],
    ["L455", "float", true],
    ["L456", "float", true],
    ["L457", "(pointer float)", 1],
    ["L458", "uint64", true],
    ["L459", "uint64", true],
    ["L460", "uint64", true],
    ["L461", "uint64", true],
    ["L462", "uint64", true],
    ["L463", "uint64", true],
    ["L464", "uint64", true],
    ["L465", "uint64", true],
    ["L483", "uint64", true],
    ["L484", "uint64", true]
  ],

  "target-death": [
    ["L308", "vector"],
    ["L316", "float", true],
    ["L317", "float", true],
    ["L318", "float", true],
    ["L319", "float", true],
    ["L320", "float", true],
    ["L321", "float", true],
    ["L322", "float", true],
    ["L323", "float", true],
    ["L324", "float", true],
    ["L325", "float", true],
    ["L326", "float", true],
    ["L327", "float", true],
    ["L328", "float", true],
    ["L329", "float", true],
    ["L330", "float", true],
    ["L331", "float", true],
    ["L332", "float", true],
    ["L333", "float", true],
    ["L334", "float", true],
    ["L335", "float", true],
    ["L336", "float", true],
    ["L337", "float", true],
    ["L338", "float", true],
    ["L339", "float", true],
    ["L340", "float", true],
    ["L341", "float", true],
    ["L342", "float", true],
    ["L343", "float", true],
    ["L344", "uint64", true],
    ["L345", "uint64", true],
    ["L346", "uint64", true],
    ["L347", "uint64", true],
    ["L348", "uint64", true],
    ["L349", "uint64", true],
    ["L350", "uint64", true],
    ["L351", "uint64", true],
    ["L352", "uint64", true],
    ["L355", "float", true]
  ],

  "target2": [
    ["L615", "attack-info"],
    ["L656", "float", true],
    ["L657", "float", true],
    ["L658", "float", true],
    ["L659", "float", true],
    ["L660", "float", true],
    ["L661", "float", true],
    ["L662", "float", true],
    ["L663", "float", true],
    ["L664", "float", true],
    ["L665", "float", true],
    ["L666", "float", true],
    ["L667", "float", true],
    ["L668", "float", true],
    ["L669", "float", true],
    ["L670", "float", true],
    ["L671", "float", true],
    ["L672", "float", true],
    ["L673", "float", true],
    ["L674", "float", true],
    ["L675", "float", true],
    ["L676", "float", true],
    ["L677", "float", true],
    ["L678", "float", true],
    ["L679", "float", true],
    ["L680", "float", true],
    ["L681", "float", true],
    ["L682", "float", true],
    ["L683", "float", true],
    ["L684", "float", true],
    ["L685", "float", true],
    ["L686", "float", true],
    ["L687", "float", true],
    ["L688", "float", true],
    ["L689", "float", true],
    ["L690", "float", true],
    ["L691", "float", true],
    ["L692", "float", true],
    ["L693", "float", true],
    ["L694", "float", true],
    ["L695", "float", true],
    ["L696", "float", true],
    ["L697", "float", true],
    ["L698", "float", true],
    ["L699", "float", true],
    ["L700", "float", true],
    ["L701", "float", true],
    ["L702", "float", true],
    ["L703", "float", true],
    ["L704", "float", true],
    ["L705", "float", true],
    ["L706", "float", true],
    ["L707", "float", true],
    ["L708", "float", true],
    ["L709", "float", true],
    ["L710", "float", true],
    ["L711", "float", true],
    ["L712", "float", true],
    ["L713", "float", true],
    ["L714", "float", true],
    ["L715", "float", true],
    ["L716", "float", true],
    ["L717", "float", true],
    ["L718", "float", true],
    ["L719", "float", true],
    ["L720", "float", true],
    ["L721", "float", true],
    ["L722", "float", true],
    ["L723", "float", true],
    ["L724", "float", true],
    ["L725", "float", true],
    ["L726", "float", true],
    ["L727", "float", true],
    ["L728", "float", true],
    ["L729", "float", true],
    ["L730", "float", true],
    ["L731", "float", true],
    ["L732", "float", true],
    ["L733", "float", true],
    ["L734", "float", true],
    ["L735", "float", true],
    ["L736", "float", true],
    ["L737", "float", true],
    ["L738", "(pointer float)", 1],
    ["L739", "float", true],
    ["L740", "float", true],
    ["L741", "float", true],
    ["L742", "float", true],
    ["L743", "float", true],
    ["L744", "(pointer int32)", 1],
    ["L745", "uint64", true],
    ["L746", "uint64", true],
    ["L757", "uint64", true]
  ],

  "collide-shape": [
    ["L399", "attack-info"],
    ["L408", "vector"],
    ["L410", "vector"],
    ["L411", "vector"],
    ["L413", "attack-info"],
    ["L414", "attack-info"],
    ["L415", "attack-info"],
    ["L416", "attack-info"],
    ["L417", "attack-info"],
    ["L418", "attack-info"],
    ["L419", "attack-info"],
    ["L420", "vector"],
    ["L421", "vector"]
  ],

  "collide-planes": [
    ["L53", "vector4w"],
    ["L54", "vector4w"],
    ["L55", "vector4w"],
    ["L56", "vector4w"],
    ["L57", "vector4w"],
    ["L58", "vector4w"],
    ["L59", "vector4w"],
    ["L60", "vector4w"],
    ["L63", "vector4w"],
    ["L64", "vector4w"],
    ["L65", "vector4w"],
    ["L66", "vector4w"]
  ],

  "collide-probe": [
    ["L100", "vector"],
    ["L102", "vector"]
  ],

  "collide-cache": [
    ["L304", "vector"]
  ],

  "load-boundary-data": [
    ["L2", "(array array)"]
  ],

  "tfrag-near": [
    ["L1", "vu-function"]
  ],

  "snow-ram-boss": [
    ["L220", "attack-info"],
    ["L221", "attack-info"],
    ["L222", "attack-info"],
    ["L223", "attack-info"],
    ["L225", "attack-info"]
  ],

  "snow-ram": [
    ["L73", "attack-info"]
  ],

  "snow-bumper": [
    ["L54", "attack-info"]
  ],

  "snow-ball": [
    ["L86", "(inline-array vector)", 2], // likely wrong, but its 8 floats -- maybe its timing related, like a ticky? but those are int64s
    ["L87", "(inline-array vector)", 2], // likely wrong, but its 8 floats -- maybe its timing related, like a ticky? but those are int64s
    ["L89", "attack-info"]
  ],

  "puffer": [
    ["L170", "attack-info"]
  ],

  "driller-lurker": [
    ["L174", "attack-info"],
    ["L175", "attack-info"]
  ],

  "dark-crystal": [
    ["L36", "attack-info"]
  ],

  "kermit": [
    ["L164", "attack-info"]
  ],

  "swamp-blimp": [
    ["L177", "vector"],
    ["L182", "vector"],
    ["L187", "vector"],
    ["L198", "tetherrock-info"],
    ["L200", "tetherrock-info"],
    ["L203", "tetherrock-info"],
    ["L206", "tetherrock-info"],
    ["L209", "tetherrock-info"]
  ],

  "mistycannon": [
    ["L199", "attack-info"]
  ],

  "darkvine": [
    ["L41", "attack-info"]
  ],

  "jungle-mirrors": [
    ["L325", "vector"],
    ["L326", "vector4w-4"]
  ],

  "quicksandlurker": [
    ["L111", "attack-info"]
  ],

  "voicebox": [
    ["L47", "vector"],
    ["L48", "vector"],
    ["L49", "vector"],
    ["L50", "vector"],
    ["L51", "vector"]
  ],

  "mother-spider": [
    ["L278", "vector"],
    ["L279", "vector"],
    ["L288", "attack-info"],
    ["L301", "(inline-array mother-spider-leg-info)", 8],
    ["L302", "(inline-array mother-spider-thread)", 9]
  ],

  "bully": [
    ["L90", "attack-info"],
    ["L91", "attack-info"],
    ["L93", "attack-info"]
  ],

<<<<<<< HEAD
  "navigate": [
    ["L402", "vector"],
    ["L403", "vector"],
    ["L405", "vector"],
    ["L406", "vector"],
    ["L422", "vector"],
    ["L419", "(pointer uint8)", 4],
    ["L425", "float", true],
    ["L426", "float", true],
    ["L429", "float", true],
    ["L430", "float", true],
    ["L436", "float", true],
    ["L438", "float", true],
    ["L444", "float", true],
    ["L442", "float", true],
    ["L520", "vector"],
    ["L522", "float", true], // TODO - meters
    ["L523", "float", true] // TODO - meters
=======
  "bones": [
    ["L159", "shadow-settings"],
    ["L161", "vector"],
    ["L162", "vu-function"]
  ],

  "tie": [
    ["L43", "vu-function"]
  ],

  "tie-near": [
    ["L91", "vu-function"]
  ],
  
  "sequence-a-village1": [
    ["L38", "vector"]
>>>>>>> b13a0ee7
  ],

  // please do not add things after this entry! git is dumb.
  "object-file-that-doesnt-actually-exist-and-i-just-put-this-here-to-prevent-merge-conflicts-with-this-file": []
}<|MERGE_RESOLUTION|>--- conflicted
+++ resolved
@@ -1978,7 +1978,24 @@
     ["L93", "attack-info"]
   ],
 
-<<<<<<< HEAD
+  "bones": [
+    ["L159", "shadow-settings"],
+    ["L161", "vector"],
+    ["L162", "vu-function"]
+  ],
+
+  "tie": [
+    ["L43", "vu-function"]
+  ],
+
+  "tie-near": [
+    ["L91", "vu-function"]
+  ],
+  
+  "sequence-a-village1": [
+    ["L38", "vector"]
+  ],
+
   "navigate": [
     ["L402", "vector"],
     ["L403", "vector"],
@@ -1997,24 +2014,6 @@
     ["L520", "vector"],
     ["L522", "float", true], // TODO - meters
     ["L523", "float", true] // TODO - meters
-=======
-  "bones": [
-    ["L159", "shadow-settings"],
-    ["L161", "vector"],
-    ["L162", "vu-function"]
-  ],
-
-  "tie": [
-    ["L43", "vu-function"]
-  ],
-
-  "tie-near": [
-    ["L91", "vu-function"]
-  ],
-  
-  "sequence-a-village1": [
-    ["L38", "vector"]
->>>>>>> b13a0ee7
   ],
 
   // please do not add things after this entry! git is dumb.
