--- conflicted
+++ resolved
@@ -1219,7 +1219,17 @@
     ["L194", "attack-info"]
   ],
 
-<<<<<<< HEAD
+  "tfrag": [
+    ["L107", "vu-function"],
+    ["L106", "vector"],
+    ["L105", "vector"]
+  ],
+
+  "generic-obs": [
+    ["L455", "quaternion"],
+    ["L457", "attack-info"]
+  ],
+
   "collectables": [
     ["L533", "vector"],
     ["L606", "float", true],
@@ -1435,17 +1445,6 @@
 
   "steam-cap": [
     ["L51", "attack-info"]
-=======
-  "tfrag": [
-    ["L107", "vu-function"],
-    ["L106", "vector"],
-    ["L105", "vector"]
-  ],
-
-  "generic-obs": [
-    ["L455", "quaternion"],
-    ["L457", "attack-info"]
->>>>>>> 97636135
   ],
 
   // please do not add things after this entry! git is dumb.
