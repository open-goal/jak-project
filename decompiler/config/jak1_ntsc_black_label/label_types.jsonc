--- conflicted
+++ resolved
@@ -593,7 +593,10 @@
     ["L230", "_lambda_", true]
   ],
 
-<<<<<<< HEAD
+  "geometry": [
+    ["L125", "float", true]
+  ],
+
   "menu": [
     ["L334", "float", true]
   ],
@@ -608,9 +611,5 @@
     ["L6264", "float", true],
     ["L6267", "float", true],
     ["L6268", "(array int)", true, 1] // printed as a float
-=======
-  "geometry": [
-    ["L125", "float", true]
->>>>>>> b19a2c82
   ]
 }