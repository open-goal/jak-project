--- conflicted
+++ resolved
@@ -330,16 +330,10 @@
 
   "ocean-frames": [["L1", "(pointer uint32)", 16384]],
 
-<<<<<<< HEAD
-  "shadow-cpu": [["L122", "shadow-data"]],
-=======
-  "eye": [["L36", "eye-work"]],
-
   "shadow-cpu": [
     ["L122", "shadow-data"],
     ["L121", "vu-function"]
   ],
->>>>>>> ffb04ddd
 
   "load-boundary": [
     ["L327", "(inline-array lbvtx)", 12],
@@ -2069,16 +2063,14 @@
     ["L523", "float", true] // TODO - meters
   ],
 
-<<<<<<< HEAD
   "eye": [
     ["L36", "eye-work"],
     ["L38", "float", true],
     ["L40", "float", true],
     ["L44", "uint64", true]
   ],
-=======
+
   "snow-bunny": [["L190", "attack-info"]],
->>>>>>> ffb04ddd
 
   // please do not add things after this entry! git is dumb.
   "object-file-that-doesnt-actually-exist-and-i-just-put-this-here-to-prevent-merge-conflicts-with-this-file": []
