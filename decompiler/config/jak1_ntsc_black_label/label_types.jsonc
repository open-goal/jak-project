--- conflicted
+++ resolved
@@ -2088,13 +2088,6 @@
     ["L17", "depth-cue-work"]
   ],
 
-<<<<<<< HEAD
-  "eye": [
-    ["L36", "eye-work"],
-    ["L38", "float", true],
-    ["L40", "float", true],
-    ["L44", "uint64", true]
-=======
   "navigate": [
     ["L402", "vector"],
     ["L403", "vector"],
@@ -2114,7 +2107,13 @@
     ["L520", "vector"],
     ["L522", "float", true], // TODO - meters
     ["L523", "float", true] // TODO - meters
->>>>>>> 911ac07d
+  ],
+
+  "eye": [
+    ["L36", "eye-work"],
+    ["L38", "float", true],
+    ["L40", "float", true],
+    ["L44", "uint64", true]
   ],
 
   // please do not add things after this entry! git is dumb.
