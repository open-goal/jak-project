--- conflicted
+++ resolved
@@ -336,11 +336,6 @@
 
   "load-boundary": [["L327", "(inline-array lbvtx)", 3]],
 
-<<<<<<< HEAD
-  "anim-tester": [["L509", "(inline-array list-field)", 12]],
-
-=======
->>>>>>> 8c4ffae4
   "default-menu": [
     ["L6251", "float", true],
     ["L6252", "float", true],
