--- conflicted
+++ resolved
@@ -2114,13 +2114,12 @@
     ["L523", "float", true] // TODO - meters
   ],
 
-<<<<<<< HEAD
+  "snow-bunny": [
+    ["L190", "attack-info"]
+  ],
+
   "shrubbery": [
     ["L133", "vu-function"]
-=======
-  "snow-bunny": [
-    ["L190", "attack-info"]
->>>>>>> 738db287
   ],
 
   // please do not add things after this entry! git is dumb.
