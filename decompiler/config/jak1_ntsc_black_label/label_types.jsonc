{
  "gcommon": [["L346", "uint64", true]],

  "gkernel": [
    ["L345", "_auto_", true],
    ["L344", "_auto_", true],
    ["L289", "_auto_", true],
    ["L282", "_auto_", true],
    ["L122", "_lambda_", true],
    ["L129", "_lambda_", true],
    ["L134", "_lambda_", true],
    ["L136", "_lambda_", true],
    ["L139", "_lambda_", true],
    ["L86", "_lambda_", true]
  ],

  "gstring": [["L170", "float", true]],

  "math": [["L41", "float", true]],

  "vector-h": [
    ["L32", "vector", true],
    ["L31", "vector", true],
    ["L30", "vector", true],
    ["L29", "vector", true],
    ["L28", "vector", true],
    ["L27", "vector", true],
    ["L26", "vector", true]
  ],

  "quaternion-h": [["L1", "quaternion", true]],

  "euler-h": [
    ["L3", "_auto_", true],
    ["L2", "_auto_", true]
  ],

  "transform": [["L11", "float", true]],

  "quaternion": [
    ["L67", "vector", true],
    ["L68", "vector", true],
    ["L69", "vector", true],
    ["L70", "vector", true],
    ["L71", "vector", true],
    ["L72", "vector", true],
    ["L81", "float", true]
  ],

  "trigonometry": [
    ["L98", "(pointer float)", true, 32],
    ["L99", "(pointer float)", true, 32],
    ["L104", "_auto_", true],
    ["L103", "_auto_", true],
    ["L102", "vector", true],
    ["L101", "vector", true],
    ["L100", "vector", true],
    ["L152", "float", true],
    ["L138", "float", true],
    ["L137", "float", true]
  ],

  "video-h": [["L1", "video-parms", true]],

  "dma": [["L56", "uint64", true]],

  "dma-bucket": [["L10", "uint64", true]],

  "dma-disasm": [["L148", "(array vif-disasm-element)", true]],

  "pad": [["L44", "float", true]],

  "gs": [
    ["L53", "gif-tag64", true],
    ["L51", "gif-tag-regs", true],
    ["L52", "uint64", true]
  ],

  "display-h": [["L6", "rgba", true]],

  "level-h": [["L3", "level-group", true]],

  "level-h": [
    ["L3", "level-group", true],
    ["L3", "_auto_", true]
  ],

  "math-camera": [
    ["L39", "float", true],
    ["L41", "float", true],
    ["L59", "float", true]
  ],

  "font-h": [
    ["L18", "matrix", true],
    ["L17", "font-work", true]
  ],

  "display": [
    ["L87", "float", true],
    ["L76", "(pointer uint32)", true, 2],
    ["L51", "uint64", true],
    ["L52", "uint64", true],
    ["L53", "uint64", true],
    ["L54", "uint64", true],
    ["L55", "uint64", true],
    ["L56", "uint64", true],
    ["L57", "uint64", true],
    ["L58", "uint64", true],
    ["L80", "rgba", true],
    ["L81", "uint64", true]
  ],

  "text-h": [["L2", "_auto_", true]],

  "capture": [
    ["L27", "uint64", true],
    ["L12", "gs-store-image-packet", true]
  ],

  "main-h": [["L1", "frame-stats", true]],

  "ocean-h": [["L2", "ocean-work", true]],

  "ocean-trans-tables": [
    ["L1", "(pointer float)", true, 16],
    ["L2", "(pointer float)", true, 160],
    ["L3", "(pointer float)", true, 100],
    ["L4", "(pointer float)", true, 72],
    ["L5", "(pointer float)", true, 72],
    ["L6", "(pointer float)", true, 72],
    ["L7", "(pointer float)", true, 72],
    ["L8", "(pointer float)", true, 44],
    ["L9", "(pointer float)", true, 44],
    ["L10", "(pointer float)", true, 44],
    ["L11", "(pointer float)", true, 44],
    ["L12", "(pointer float)", true, 40],
    ["L13", "(pointer float)", true, 40],
    ["L14", "(pointer float)", true, 40],
    ["L15", "(pointer float)", true, 40],
    ["L16", "(pointer float)", true, 28],
    ["L17", "(pointer float)", true, 28],
    ["L18", "(pointer float)", true, 28],
    ["L19", "(pointer float)", true, 28]
  ],

  "ocean-tables": [
    // see comment in ocean-tables.gc
    // ["L26", "ocean-spheres", true],
    // ["L18", "ocean-spheres", true],
    // ["L25", "ocean-colors", true],
    // ["L17", "ocean-colors", true],
    // ["L23", "ocean-near-indices", true],
    // ["L15", "ocean-near-indices", true],
    // ["L9", "ocean-near-indices", true],
    // ["L22", "ocean-trans-indices", true],
    // ["L14", "ocean-trans-indices", true],
    // ["L8", "ocean-trans-indices", true],
    // ["L21", "ocean-mid-indices", true],
    // ["L13", "ocean-mid-indices", true],
    // ["L7", "ocean-mid-indices", true],
    // ["L19", "ocean-mid-masks", true],
    // ["L11", "ocean-mid-masks", true],
    // ["L5", "ocean-mid-masks", true],
    // ["L4", "ocean-map", true],
    // ["L3", "ocean-map", true],
    // ["L2", "ocean-map", true]
  ],

  "ocean-frames": [["L1", "(pointer uint32)", true, 16384]],

  "time-of-day-h": [["L2", "time-of-day-context", true]],

  "game-info-h": [
    ["L4", "game-bank", true],
    ["L3", "game-info", true]
  ],

  "wind-h": [["L3", "_auto_", true]],

  "dynamics-h": [["L6", "_auto_", true]],

  "surface-h": [
    ["L68", "_auto_", true],
    ["L67", "_auto_", true],
    ["L66", "_auto_", true],
    ["L65", "_auto_", true],
    ["L64", "_auto_", true],
    ["L63", "_auto_", true],
    ["L62", "_auto_", true],
    ["L61", "_auto_", true],
    ["L60", "_auto_", true],
    ["L59", "_auto_", true],
    ["L58", "_auto_", true],
    ["L57", "_auto_", true],
    ["L56", "_auto_", true],
    ["L55", "_auto_", true],
    ["L54", "_auto_", true],
    ["L53", "_auto_", true],
    ["L52", "_auto_", true],
    ["L51", "_auto_", true],
    ["L50", "_auto_", true],
    ["L49", "_auto_", true],
    ["L48", "_auto_", true],
    ["L47", "_auto_", true],
    ["L46", "_auto_", true],
    ["L45", "_auto_", true],
    ["L44", "_auto_", true],
    ["L43", "_auto_", true],
    ["L42", "_auto_", true],
    ["L41", "_auto_", true],
    ["L40", "_auto_", true],
    ["L39", "_auto_", true],
    ["L38", "_auto_", true],
    ["L37", "_auto_", true],
    ["L36", "_auto_", true],
    ["L35", "_auto_", true],
    ["L34", "_auto_", true],
    ["L33", "_auto_", true],
    ["L32", "_auto_", true]
  ],

  "pat-h": [["L1", "(inline-array pat-mode-info)", true, 4]],

  "sync-info": [
    ["L78", "float", true],
    ["L79", "float", true],
    ["L80", "float", true],
    ["L81", "float", true],
    ["L82", "float", true],
    ["L83", "float", true],
    ["L84", "float", true],
    ["L85", "float", true],
    ["L86", "float", true]
  ],

  "collide-shape-h": [
    ["L27", "float", true],
    ["L25", "_auto_", true],
    ["L24", "_auto_", true]
  ],

  "collide-edge-grab-h": [["L1", "collide-edge-work", true]],

  "vector": [
    ["L114", "float", true],
    ["L113", "float", true],
    ["L112", "float", true]
  ],

  "texture": [
    ["L356", "_auto_", true],
    ["L355", "_auto_", true],
    ["L354", "_auto_", true],
    ["L353", "_auto_", true],
    ["L352", "_auto_", true],
    ["L351", "_auto_", true],
    ["L350", "_auto_", true],
    ["L349", "_auto_", true],
    ["L369", "uint64", true],
    ["L373", "uint64", true],
    ["L371", "uint64", true]
  ],

  "fact-h": [
    ["L35", "_auto_", true],
    ["L36", "float", true],
    ["L37", "float", true],
    ["L38", "float", true],
    ["L39", "float", true],
    ["L40", "float", true],
    ["L41", "float", true],
    ["L42", "float", true]
  ],

  "lights": [
    ["L8", "float", true],
    ["L9", "float", true],
    ["L10", "float", true]
  ],

  "hud-h": [["L1", "hud-parts", true]],

  "wind": [
    ["L5", "float", true],
    ["L6", "float", true],
    ["L7", "float", true],
    ["L9", "float", true]
  ],

  "transformq": [
    ["L39", "vector", true],
    ["L40", "vector", true],
    ["L47", "float", true]
  ],

  "mood-tables": [
    ["L12", "mood-sun-table", true],
    ["L13", "mood-lights-table", true],
    ["L14", "mood-fog-table", true],
    ["L15", "mood-fog-table", true],
    ["L16", "mood-sun-table", true],
    ["L17", "mood-sun-table", true],
    ["L18", "mood-lights-table", true],
    ["L19", "mood-fog-table", true],
    ["L20", "mood-lights-table", true],
    ["L21", "mood-fog-table", true],
    ["L22", "mood-lights-table", true],
    ["L23", "mood-fog-table", true],
    ["L24", "mood-lights-table", true],
    ["L25", "mood-lights-table", true],
    ["L26", "mood-fog-table", true],
    ["L27", "mood-sun-table", true],
    ["L28", "mood-lights-table", true],
    ["L29", "mood-fog-table", true],
    ["L30", "mood-sun-table", true],
    ["L31", "mood-lights-table", true],
    ["L32", "mood-fog-table", true],
    ["L33", "mood-sun-table", true],
    ["L34", "mood-lights-table", true],
    ["L35", "mood-fog-table", true],
    ["L36", "mood-sun-table", true],
    ["L37", "mood-lights-table", true],
    ["L38", "mood-fog-table", true],
    ["L39", "mood-sun-table", true],
    ["L40", "mood-lights-table", true],
    ["L41", "mood-fog-table", true],
    ["L42", "mood-sun-table", true],
    ["L43", "mood-lights-table", true],
    ["L44", "mood-fog-table", true],
    ["L45", "mood-sun-table", true],
    ["L46", "mood-lights-table", true],
    ["L47", "mood-fog-table", true],
    ["L48", "mood-fog-table", true],
    ["L49", "mood-sun-table", true],
    ["L50", "mood-lights-table", true],
    ["L51", "mood-fog-table", true],
    ["L52", "mood-sun-table", true],
    ["L53", "mood-lights-table", true],
    ["L54", "mood-fog-table", true],
    ["L55", "mood-sun-table", true],
    ["L56", "mood-lights-table", true],
    ["L57", "mood-fog-table", true],
    ["L58", "mood-fog-table", true],
    ["L59", "mood-sun-table", true],
    ["L60", "mood-lights-table", true],
    ["L61", "mood-fog-table", true],
    ["L62", "sky-color-day", true],
    ["L63", "sky-color-day", true],
    ["L64", "sky-color-day", true],
    ["L65", "sky-color-day", true],
    ["L66", "sky-color-day", true],
    ["L67", "sky-color-day", true],
    ["L68", "sky-color-day", true],
    ["L69", "float", true],
    ["L70", "float", true],
    ["L71", "float", true],
    ["L72", "float", true],
    ["L73", "float", true],
    ["L74", "float", true],
    ["L75", "float", true],
    ["L76", "float", true],
    ["L77", "float", true],
    ["L78", "float", true],
    ["L79", "float", true],
    ["L80", "float", true],
    ["L81", "float", true],
    ["L82", "float", true],
    ["L83", "float", true],
    ["L84", "float", true],
    ["L85", "float", true],
    ["L86", "float", true],
    ["L87", "float", true],
    ["L88", "float", true],
    ["L89", "float", true],
    ["L90", "float", true],
    ["L91", "float", true],
    ["L92", "float", true],
    ["L93", "float", true],
    ["L94", "float", true],
    ["L95", "float", true],
    ["L96", "float", true],
    ["L97", "float", true],
    ["L98", "float", true],
    ["L99", "float", true],
    ["L100", "float", true],
    ["L101", "float", true],
    ["L102", "float", true],
    ["L103", "float", true],
    ["L104", "float", true],
    ["L105", "float", true],
    ["L106", "float", true],
    ["L107", "float", true],
    ["L108", "float", true],
    ["L109", "float", true],
    ["L110", "float", true],
    ["L111", "float", true],
    ["L112", "float", true],
    ["L113", "float", true],
    ["L114", "float", true],
    ["L115", "float", true],
    ["L116", "float", true],
    ["L117", "float", true],
    ["L118", "float", true],
    ["L119", "float", true],
    ["L121", "float", true],
    ["L122", "float", true],
    ["L123", "float", true],
    ["L124", "float", true]
  ],

  "level-info": [
    ["L964", "level-load-info", true],
    ["L867", "level-load-info", true],
    ["L851", "level-load-info", true],
    ["L822", "level-load-info", true],
    ["L812", "level-load-info", true],
    ["L531", "level-load-info", true],
    ["L512", "level-load-info", true],
    ["L495", "level-load-info", true],
    ["L479", "level-load-info", true],
    ["L271", "level-load-info", true],
    ["L255", "level-load-info", true],
    ["L237", "level-load-info", true],
    ["L215", "level-load-info", true],
    ["L175", "level-load-info", true],
    ["L153", "level-load-info", true],
    ["L143", "level-load-info", true],
    ["L131", "level-load-info", true],
    ["L112", "level-load-info", true],
    ["L72", "level-load-info", true],
    ["L52", "level-load-info", true],
    ["L48", "level-load-info", true],
    ["L41", "level-load-info", true],
    ["L35", "level-load-info", true],
    ["L30", "level-load-info", true],
    ["L28", "level-load-info", true],
    ["L544", "level-load-info", true],
    ["L2", "pair", true]
  ],

  "load-dgo": [
    ["L46", "uint64", true]
  ],

  "trajectory": [
    ["L18", "uint64", true]
  ],

  "res": [
    ["L150", "uint64", true]
  ],

  "ripple": [
    ["L73", "float", true],
    ["L74", "uint64", true]
  ],

  "eye-h": [
    ["L2", "eye-control-array", true]
  ],

  "eye": [
    ["L36", "eye-work", true]
  ],

  "smush-control-h": [
    ["L20", "float", true]
  ],

  "entity-h": [
    ["L2", "actor-bank", true]
  ],

  "camera-h": [
    ["L14", "camera-bank", true]
  ],

  "actor-link-h": [
    ["L79", "float", true]
  ],

  "joint-mod-h": [
    ["L100", "float", true],
    ["L93", "float", true],
    ["L103", "rgba", true],
    ["L89", "(inline-array vector)", true, 6],
    ["L90", "(inline-array vector)", true, 3]
  ],

  "process-drawable-h": [
    ["L18", "float", true]
  ],

  "effect-control-h": [
    ["L6", "float", true]
  ],

  "credits": [
    ["L32", "(array int32)", true],
    ["L33", "(array float)", true],
    ["L49", "float", true]
  ],

  "cam-update-h": [
    ["L2", "bfloat", true]
  ],

  "collide-func": [
    ["L41", "float", true]
  ],

  "cylinder": [
    ["L27", "float", true],
    ["L54", "vector", true],
    ["L60", "float", true]
  ],

  "debug-sphere": [
    ["L10", "debug-sphere-table", true]
  ],

  "generic": [
    ["L11", "(array generic-dma-foreground-sink)", true],
    ["L12", "uint64", true]
  ],
  "entity": [
   ["L324", "float", true]
  ],
<<<<<<< HEAD
  
  "vol-h": [
    ["L13", "float", true]
=======

  "gsound": [
   ["L137", "float", true],
   ["L138", "float", true],
   ["L139", "float", true],
   ["L140", "float", true],
   ["L141", "float", true],
   ["L142", "float", true],
   ["L143", "float", true],
   ["L144", "float", true],
   ["L145", "float", true],
   ["L146", "float", true],
   ["L271", "uint64", true],
   ["L276", "uint64", true],
   ["L275", "uint64", true],
   ["L133", "_auto_", true]
>>>>>>> 8faded64
  ]
}<|MERGE_RESOLUTION|>--- conflicted
+++ resolved
@@ -527,11 +527,6 @@
   "entity": [
    ["L324", "float", true]
   ],
-<<<<<<< HEAD
-  
-  "vol-h": [
-    ["L13", "float", true]
-=======
 
   "gsound": [
    ["L137", "float", true],
@@ -548,6 +543,9 @@
    ["L276", "uint64", true],
    ["L275", "uint64", true],
    ["L133", "_auto_", true]
->>>>>>> 8faded64
+  ],
+  
+  "vol-h": [
+    ["L13", "float", true]
   ]
 }