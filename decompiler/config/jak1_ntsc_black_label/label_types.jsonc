--- conflicted
+++ resolved
@@ -1208,7 +1208,88 @@
     ["L79", "rgba", true]
   ],
 
-<<<<<<< HEAD
+  "loader": [
+    ["L279", "float", true],
+    ["L283", "float", true],
+    ["L285", "float", true],
+    ["L286", "float", true],
+    ["L280", "float", true],
+    ["L281", "float", true],
+    ["L278", "float", true]
+  ],
+
+  "yakow": [
+    ["L150", "float", true],
+    ["L162", "float", true],
+    ["L160", "float", true],
+    ["L155", "float", true],
+    ["L163", "float", true],
+    ["L159", "float", true],
+    ["L154", "float", true],
+    ["L153", "float", true],
+    ["L169", "float", true],
+    ["L161", "float", true],
+    ["L152", "float", true],
+    ["L149", "float", true]
+  ],
+
+  "farmer": [["L50", "float", true]],
+
+  "bsp": [
+    ["L54", "rgba", true],
+    ["L85", "rgba", true],
+    ["L86", "rgba", true],
+    ["L55", "rgba", true],
+    ["L53", "uint64", true],
+    ["L56", "uint64", true]
+  ],
+
+  "subdivide": [
+    ["L129", "float", true],
+    ["L128", "float", true],
+    ["L114", "rgba", true],
+    ["L113", "uint64", true]
+  ],
+
+  "sprite": [
+    ["L93", "uint64", true],
+    ["L92", "uint64", true],
+    ["L83", "uint64", true],
+    ["L90", "uint64", true],
+    ["L91", "uint64", true],
+    ["L84", "uint64", true],
+    ["L89", "uint64", true],
+    ["L88", "uint64", true],
+    ["L86", "uint64", true],
+    ["L82", "uint64", true],
+    ["L94", "uint64", true],
+    ["L87", "uint64", true],
+    ["L85", "uint64", true]
+  ],
+
+  "sprite-distort": [
+    ["L42", "uint64", true],
+    ["L39", "uint64", true],
+    ["L41", "uint64", true],
+    ["L40", "uint64", true],
+    ["L37", "uint64", true],
+    ["L38", "uint64", true]
+  ],
+  
+  "anim-tester": [
+    ["L615", "_auto_", true],
+    ["L592", "_auto_", true],
+    ["L509", "(inline-array list-field)", true, 12],
+    ["L123", "_lambda_", true],
+    ["L119", "_lambda_", true],
+    ["L86", "_lambda_", true],
+    ["L652", "float", true]
+  ],
+
+  "main-collide": [
+    ["L5", "rgba", true]
+  ],
+
   "mood": [
     ["L258", "vector", true],
     ["L290", "float", true],
@@ -1234,88 +1315,6 @@
     ["L494", "float", true],
     ["L497", "float", true],
     ["L508", "float", true]
-=======
-  "loader": [
-    ["L279", "float", true],
-    ["L283", "float", true],
-    ["L285", "float", true],
-    ["L286", "float", true],
-    ["L280", "float", true],
-    ["L281", "float", true],
-    ["L278", "float", true]
-  ],
-
-  "yakow": [
-    ["L150", "float", true],
-    ["L162", "float", true],
-    ["L160", "float", true],
-    ["L155", "float", true],
-    ["L163", "float", true],
-    ["L159", "float", true],
-    ["L154", "float", true],
-    ["L153", "float", true],
-    ["L169", "float", true],
-    ["L161", "float", true],
-    ["L152", "float", true],
-    ["L149", "float", true]
-  ],
-
-  "farmer": [["L50", "float", true]],
-
-  "bsp": [
-    ["L54", "rgba", true],
-    ["L85", "rgba", true],
-    ["L86", "rgba", true],
-    ["L55", "rgba", true],
-    ["L53", "uint64", true],
-    ["L56", "uint64", true]
-  ],
-
-  "subdivide": [
-    ["L129", "float", true],
-    ["L128", "float", true],
-    ["L114", "rgba", true],
-    ["L113", "uint64", true]
-  ],
-
-  "sprite": [
-    ["L93", "uint64", true],
-    ["L92", "uint64", true],
-    ["L83", "uint64", true],
-    ["L90", "uint64", true],
-    ["L91", "uint64", true],
-    ["L84", "uint64", true],
-    ["L89", "uint64", true],
-    ["L88", "uint64", true],
-    ["L86", "uint64", true],
-    ["L82", "uint64", true],
-    ["L94", "uint64", true],
-    ["L87", "uint64", true],
-    ["L85", "uint64", true]
-  ],
-
-  "sprite-distort": [
-    ["L42", "uint64", true],
-    ["L39", "uint64", true],
-    ["L41", "uint64", true],
-    ["L40", "uint64", true],
-    ["L37", "uint64", true],
-    ["L38", "uint64", true]
-  ],
-  
-  "anim-tester": [
-    ["L615", "_auto_", true],
-    ["L592", "_auto_", true],
-    ["L509", "(inline-array list-field)", true, 12],
-    ["L123", "_lambda_", true],
-    ["L119", "_lambda_", true],
-    ["L86", "_lambda_", true],
-    ["L652", "float", true]
-  ],
-
-  "main-collide": [
-    ["L5", "rgba", true]
->>>>>>> 84bd9b0e
   ],
 
   // please do not add things after this entry! git is dumb.
