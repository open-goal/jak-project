--- conflicted
+++ resolved
@@ -803,7 +803,6 @@
     ["L733", "uint64", true]
   ],
 
-<<<<<<< HEAD
   "sky": [
     ["L13", "vu-function"]
   ],
@@ -819,9 +818,6 @@
     ["L76", "vector"]
   ],
 
-
-
-=======
   "effect-control": [
     ["L300", "float", true],
     ["L301", "float", true],
@@ -834,7 +830,6 @@
     ["L314", "float", true]
   ],
 
->>>>>>> 01b43f61
   // please do not add things after this entry! git is dumb.
   "object-file-that-doesnt-actually-exist-and-i-just-put-this-here-to-prevent-merge-conflicts-with-this-file": []
 }