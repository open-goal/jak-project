--- conflicted
+++ resolved
@@ -624,14 +624,6 @@
     ["L192", "adgif-shader"]
   ],
 
-<<<<<<< HEAD
-  "citadel-part": [
-    ["L235", "float", true],
-    ["L236", "float", true],
-    ["L237", "float", true],
-    ["L238", "float", true],
-    ["L242", "uint64", true]
-=======
   "process-taskable": [
     ["L251", "attack-info"]
   ],
@@ -731,7 +723,14 @@
 
   "assistant-lavatube": [
     ["L30", "vector"]
->>>>>>> 7ebbe812
+  ],
+
+  "citadel-part": [
+    ["L235", "float", true],
+    ["L236", "float", true],
+    ["L237", "float", true],
+    ["L238", "float", true],
+    ["L242", "uint64", true]
   ],
 
   // please do not add things after this entry! git is dumb.
