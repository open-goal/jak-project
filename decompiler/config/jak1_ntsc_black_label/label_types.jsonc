--- conflicted
+++ resolved
@@ -496,10 +496,6 @@
     ["L6", "float", true]
   ],
 
-<<<<<<< HEAD
-  "entity": [
-   ["L324", "float", true]
-=======
   "credits": [
     ["L32", "(array int32)", true],
     ["L33", "(array float)", true],
@@ -527,6 +523,8 @@
   "generic": [
     ["L11", "(array generic-dma-foreground-sink)", true],
     ["L12", "uint64", true]
->>>>>>> e0a15d59
+  ],
+  "entity": [
+   ["L324", "float", true]
   ]
 }