{
  "gcommon": [["L346", "uint64", true]],

  "gkernel": [
    ["L345", "_auto_", true],
    ["L344", "_auto_", true],
    ["L289", "_auto_", true],
    ["L282", "_auto_", true],
    ["L122", "_lambda_", true],
    ["L129", "_lambda_", true],
    ["L134", "_lambda_", true],
    ["L136", "_lambda_", true],
    ["L139", "_lambda_", true],
    ["L86", "_lambda_", true]
  ],

  "gstring": [["L170", "float", true]],

  "math": [["L41", "float", true]],

  "vector-h": [
    ["L32", "vector", true],
    ["L31", "vector", true],
    ["L30", "vector", true],
    ["L29", "vector", true],
    ["L28", "vector", true],
    ["L27", "vector", true],
    ["L26", "vector", true]
  ],

  "quaternion-h": [["L1", "quaternion", true]],

  "euler-h": [
    ["L3", "_auto_", true],
    ["L2", "_auto_", true]
  ],

  "transform": [["L11", "float", true]],

  "quaternion": [
    ["L67", "vector", true],
    ["L68", "vector", true],
    ["L69", "vector", true],
    ["L70", "vector", true],
    ["L71", "vector", true],
    ["L72", "vector", true],
    ["L81", "float", true]
  ],

  "trigonometry": [
    ["L98", "(pointer float)", true, 32],
    ["L99", "(pointer float)", true, 32],
    ["L104", "_auto_", true],
    ["L103", "_auto_", true],
    ["L102", "vector", true],
    ["L101", "vector", true],
    ["L100", "vector", true],
    ["L152", "float", true],
    ["L138", "float", true],
    ["L137", "float", true]
  ],

  "video-h": [["L1", "video-parms", true]],

  "dma": [["L56", "uint64", true]],

  "dma-bucket": [["L10", "uint64", true]],

  "dma-disasm": [["L148", "(array vif-disasm-element)", true]],

  "pad": [["L44", "float", true]],

  "gs": [
    ["L53", "gif-tag64", true],
    ["L51", "gif-tag-regs", true],
    ["L52", "uint64", true]
  ],

  "display-h": [["L6", "rgba", true]],

  "level-h": [["L3", "level-group", true]],

  "level-h": [
    ["L3", "level-group", true],
    ["L3", "_auto_", true]
  ],

  "math-camera": [
    ["L39", "float", true],
    ["L41", "float", true],
    ["L59", "float", true]
  ],

  "font-h": [
    ["L18", "matrix", true],
    ["L17", "font-work", true]
  ],

  "display": [
    ["L87", "float", true],
    ["L76", "(pointer uint32)", true, 2],
    ["L51", "uint64", true],
    ["L52", "uint64", true],
    ["L53", "uint64", true],
    ["L54", "uint64", true],
    ["L55", "uint64", true],
    ["L56", "uint64", true],
    ["L57", "uint64", true],
    ["L58", "uint64", true],
    ["L80", "rgba", true],
    ["L81", "uint64", true]
  ],

  "text-h": [["L2", "_auto_", true]],

  "capture": [
    ["L27", "uint64", true],
    ["L12", "gs-store-image-packet", true]
  ],

  "main-h": [["L1", "frame-stats", true]],

  "ocean-h": [["L2", "ocean-work", true]],

  "ocean-trans-tables": [
    ["L1", "(pointer float)", true, 16],
    ["L2", "(pointer float)", true, 160],
    ["L3", "(pointer float)", true, 100],
    ["L4", "(pointer float)", true, 72],
    ["L5", "(pointer float)", true, 72],
    ["L6", "(pointer float)", true, 72],
    ["L7", "(pointer float)", true, 72],
    ["L8", "(pointer float)", true, 44],
    ["L9", "(pointer float)", true, 44],
    ["L10", "(pointer float)", true, 44],
    ["L11", "(pointer float)", true, 44],
    ["L12", "(pointer float)", true, 40],
    ["L13", "(pointer float)", true, 40],
    ["L14", "(pointer float)", true, 40],
    ["L15", "(pointer float)", true, 40],
    ["L16", "(pointer float)", true, 28],
    ["L17", "(pointer float)", true, 28],
    ["L18", "(pointer float)", true, 28],
    ["L19", "(pointer float)", true, 28]
  ],

  "ocean-tables": [
    // see comment in ocean-tables.gc
    // ["L26", "ocean-spheres", true],
    // ["L18", "ocean-spheres", true],
    // ["L25", "ocean-colors", true],
    // ["L17", "ocean-colors", true],
    // ["L23", "ocean-near-indices", true],
    // ["L15", "ocean-near-indices", true],
    // ["L9", "ocean-near-indices", true],
    // ["L22", "ocean-trans-indices", true],
    // ["L14", "ocean-trans-indices", true],
    // ["L8", "ocean-trans-indices", true],
    // ["L21", "ocean-mid-indices", true],
    // ["L13", "ocean-mid-indices", true],
    // ["L7", "ocean-mid-indices", true],
    // ["L19", "ocean-mid-masks", true],
    // ["L11", "ocean-mid-masks", true],
    // ["L5", "ocean-mid-masks", true],
    // ["L4", "ocean-map", true],
    // ["L3", "ocean-map", true],
    // ["L2", "ocean-map", true]
  ],

  "ocean-frames": [["L1", "(pointer uint32)", true, 16384]],

  "time-of-day-h": [["L2", "time-of-day-context", true]],

  "game-info-h": [
    ["L4", "game-bank", true],
    ["L3", "game-info", true]
  ],

  "wind-h": [["L3", "_auto_", true]],

  "dynamics-h": [["L6", "_auto_", true]],

  "surface-h": [
    ["L68", "_auto_", true],
    ["L67", "_auto_", true],
    ["L66", "_auto_", true],
    ["L65", "_auto_", true],
    ["L64", "_auto_", true],
    ["L63", "_auto_", true],
    ["L62", "_auto_", true],
    ["L61", "_auto_", true],
    ["L60", "_auto_", true],
    ["L59", "_auto_", true],
    ["L58", "_auto_", true],
    ["L57", "_auto_", true],
    ["L56", "_auto_", true],
    ["L55", "_auto_", true],
    ["L54", "_auto_", true],
    ["L53", "_auto_", true],
    ["L52", "_auto_", true],
    ["L51", "_auto_", true],
    ["L50", "_auto_", true],
    ["L49", "_auto_", true],
    ["L48", "_auto_", true],
    ["L47", "_auto_", true],
    ["L46", "_auto_", true],
    ["L45", "_auto_", true],
    ["L44", "_auto_", true],
    ["L43", "_auto_", true],
    ["L42", "_auto_", true],
    ["L41", "_auto_", true],
    ["L40", "_auto_", true],
    ["L39", "_auto_", true],
    ["L38", "_auto_", true],
    ["L37", "_auto_", true],
    ["L36", "_auto_", true],
    ["L35", "_auto_", true],
    ["L34", "_auto_", true],
    ["L33", "_auto_", true],
    ["L32", "_auto_", true]
  ],

  "pat-h": [["L1", "(inline-array pat-mode-info)", true, 4]],

  "sync-info": [
    ["L78", "float", true],
    ["L79", "float", true],
    ["L80", "float", true],
    ["L81", "float", true],
    ["L82", "float", true],
    ["L83", "float", true],
    ["L84", "float", true],
    ["L85", "float", true],
    ["L86", "float", true]
  ],

  "collide-shape-h": [
    ["L27", "float", true],
    ["L25", "_auto_", true],
    ["L24", "_auto_", true]
  ],

  "collide-edge-grab-h": [["L1", "collide-edge-work", true]],

  "vector": [
    ["L114", "float", true],
    ["L113", "float", true],
    ["L112", "float", true]
  ],

  "texture": [
    ["L356", "_auto_", true],
    ["L355", "_auto_", true],
    ["L354", "_auto_", true],
    ["L353", "_auto_", true],
    ["L352", "_auto_", true],
    ["L351", "_auto_", true],
    ["L350", "_auto_", true],
    ["L349", "_auto_", true],
    ["L369", "uint64", true],
    ["L373", "uint64", true],
    ["L371", "uint64", true]
  ],

  "fact-h": [
    ["L35", "_auto_", true],
    ["L36", "float", true],
    ["L37", "float", true],
    ["L38", "float", true],
    ["L39", "float", true],
    ["L40", "float", true],
    ["L41", "float", true],
    ["L42", "float", true]
  ],

  "lights": [
    ["L8", "float", true],
    ["L9", "float", true],
    ["L10", "float", true]
  ],

  "hud-h": [["L1", "hud-parts", true]],

  "wind": [
    ["L5", "float", true],
    ["L6", "float", true],
    ["L7", "float", true],
    ["L9", "float", true]
  ],

  "transformq": [
    ["L39", "vector", true],
    ["L40", "vector", true],
    ["L47", "float", true]
  ],

  "mood-tables": [
    ["L12", "mood-sun-table", true],
    ["L13", "mood-lights-table", true],
    ["L14", "mood-fog-table", true],
    ["L15", "mood-fog-table", true],
    ["L16", "mood-sun-table", true],
    ["L17", "mood-sun-table", true],
    ["L18", "mood-lights-table", true],
    ["L19", "mood-fog-table", true],
    ["L20", "mood-lights-table", true],
    ["L21", "mood-fog-table", true],
    ["L22", "mood-lights-table", true],
    ["L23", "mood-fog-table", true],
    ["L24", "mood-lights-table", true],
    ["L25", "mood-lights-table", true],
    ["L26", "mood-fog-table", true],
    ["L27", "mood-sun-table", true],
    ["L28", "mood-lights-table", true],
    ["L29", "mood-fog-table", true],
    ["L30", "mood-sun-table", true],
    ["L31", "mood-lights-table", true],
    ["L32", "mood-fog-table", true],
    ["L33", "mood-sun-table", true],
    ["L34", "mood-lights-table", true],
    ["L35", "mood-fog-table", true],
    ["L36", "mood-sun-table", true],
    ["L37", "mood-lights-table", true],
    ["L38", "mood-fog-table", true],
    ["L39", "mood-sun-table", true],
    ["L40", "mood-lights-table", true],
    ["L41", "mood-fog-table", true],
    ["L42", "mood-sun-table", true],
    ["L43", "mood-lights-table", true],
    ["L44", "mood-fog-table", true],
    ["L45", "mood-sun-table", true],
    ["L46", "mood-lights-table", true],
    ["L47", "mood-fog-table", true],
    ["L48", "mood-fog-table", true],
    ["L49", "mood-sun-table", true],
    ["L50", "mood-lights-table", true],
    ["L51", "mood-fog-table", true],
    ["L52", "mood-sun-table", true],
    ["L53", "mood-lights-table", true],
    ["L54", "mood-fog-table", true],
    ["L55", "mood-sun-table", true],
    ["L56", "mood-lights-table", true],
    ["L57", "mood-fog-table", true],
    ["L58", "mood-fog-table", true],
    ["L59", "mood-sun-table", true],
    ["L60", "mood-lights-table", true],
    ["L61", "mood-fog-table", true],
    ["L62", "sky-color-day", true],
    ["L63", "sky-color-day", true],
    ["L64", "sky-color-day", true],
    ["L65", "sky-color-day", true],
    ["L66", "sky-color-day", true],
    ["L67", "sky-color-day", true],
    ["L68", "sky-color-day", true],
    ["L69", "float", true],
    ["L70", "float", true],
    ["L71", "float", true],
    ["L72", "float", true],
    ["L73", "float", true],
    ["L74", "float", true],
    ["L75", "float", true],
    ["L76", "float", true],
    ["L77", "float", true],
    ["L78", "float", true],
    ["L79", "float", true],
    ["L80", "float", true],
    ["L81", "float", true],
    ["L82", "float", true],
    ["L83", "float", true],
    ["L84", "float", true],
    ["L85", "float", true],
    ["L86", "float", true],
    ["L87", "float", true],
    ["L88", "float", true],
    ["L89", "float", true],
    ["L90", "float", true],
    ["L91", "float", true],
    ["L92", "float", true],
    ["L93", "float", true],
    ["L94", "float", true],
    ["L95", "float", true],
    ["L96", "float", true],
    ["L97", "float", true],
    ["L98", "float", true],
    ["L99", "float", true],
    ["L100", "float", true],
    ["L101", "float", true],
    ["L102", "float", true],
    ["L103", "float", true],
    ["L104", "float", true],
    ["L105", "float", true],
    ["L106", "float", true],
    ["L107", "float", true],
    ["L108", "float", true],
    ["L109", "float", true],
    ["L110", "float", true],
    ["L111", "float", true],
    ["L112", "float", true],
    ["L113", "float", true],
    ["L114", "float", true],
    ["L115", "float", true],
    ["L116", "float", true],
    ["L117", "float", true],
    ["L118", "float", true],
    ["L119", "float", true],
    ["L121", "float", true],
    ["L122", "float", true],
    ["L123", "float", true],
    ["L124", "float", true]
  ],

  "level-info": [
    ["L964", "level-load-info", true],
    ["L867", "level-load-info", true],
    ["L851", "level-load-info", true],
    ["L822", "level-load-info", true],
    ["L812", "level-load-info", true],
    ["L531", "level-load-info", true],
    ["L512", "level-load-info", true],
    ["L495", "level-load-info", true],
    ["L479", "level-load-info", true],
    ["L271", "level-load-info", true],
    ["L255", "level-load-info", true],
    ["L237", "level-load-info", true],
    ["L215", "level-load-info", true],
    ["L175", "level-load-info", true],
    ["L153", "level-load-info", true],
    ["L143", "level-load-info", true],
    ["L131", "level-load-info", true],
    ["L112", "level-load-info", true],
    ["L72", "level-load-info", true],
    ["L52", "level-load-info", true],
    ["L48", "level-load-info", true],
    ["L41", "level-load-info", true],
    ["L35", "level-load-info", true],
    ["L30", "level-load-info", true],
    ["L28", "level-load-info", true],
    ["L544", "level-load-info", true],
    ["L2", "pair", true]
  ],

  "load-dgo": [
    ["L46", "uint64", true]
  ],

  "trajectory": [
    ["L18", "uint64", true]
  ],

  "res": [
    ["L150", "uint64", true]
  ],

  "ripple": [
    ["L73", "float", true],
    ["L74", "uint64", true]
  ],

  "eye-h": [
    ["L2", "eye-control-array", true]
  ],

  "eye": [
    ["L36", "eye-work", true]
  ],

  "smush-control-h": [
    ["L20", "float", true]
  ],

  "entity-h": [
    ["L2", "actor-bank", true]
  ],

  "camera-h": [
    ["L14", "camera-bank", true]
  ],

  "actor-link-h": [
    ["L79", "float", true]
  ],

  "joint-mod-h": [
    ["L100", "float", true],
    ["L93", "float", true],
    ["L103", "rgba", true],
    ["L89", "(inline-array vector)", true, 6],
    ["L90", "(inline-array vector)", true, 3]
  ],

  "process-drawable-h": [
    ["L18", "float", true]
  ],

  "effect-control-h": [
    ["L6", "float", true]
  ],

  "credits": [
    ["L32", "(array int32)", true],
    ["L33", "(array float)", true],
    ["L49", "float", true]
  ],

  "cam-update-h": [
    ["L2", "bfloat", true]
  ],

  "collide-func": [
    ["L41", "float", true]
  ],

  "cylinder": [
    ["L27", "float", true],
    ["L54", "vector", true],
    ["L60", "float", true]
  ],

  "debug-sphere": [
    ["L10", "debug-sphere-table", true]
  ],

  "entity": [
   ["L324", "float", true]
  ],

  "gsound": [
   ["L137", "float", true],
   ["L138", "float", true],
   ["L139", "float", true],
   ["L140", "float", true],
   ["L141", "float", true],
   ["L142", "float", true],
   ["L143", "float", true],
   ["L144", "float", true],
   ["L145", "float", true],
   ["L146", "float", true],
   ["L271", "uint64", true],
   ["L276", "uint64", true],
   ["L275", "uint64", true],
   ["L133", "_auto_", true]
  ],
  
  "vol-h": [
    ["L13", "float", true]
  ],
  
  "joint": [
    ["L330", "float", true],
    ["L329", "float", true]
  ],

  "assert-h": [
    ["L4", "__assert-info-private-struct", true]
  ],

  "navigate-h": [
    ["L20", "float", true]
  ],
  
  "debug": [
    ["L221", "float", true],
    ["L217", "float", true],
    ["L179", "vector2h", true],
    ["L210", "float", true],
    ["L209", "float", true],
    ["L176", "(inline-array vector)", true, 8],
    ["L180", "vector", true],
    ["L181", "vector", true],
    ["L182", "vector", true],
    ["L183", "vector", true],
    ["L223", "rgba", true],
    ["L225", "rgba", true],
    ["L224", "rgba", true],
    ["L222", "rgba", true],
    ["L226", "rgba", true],
    ["L227", "uint64", true],
    ["L228", "uint64", true],
    ["L229", "uint64", true]
  ],

  "generic": [
    ["L10", "generic-dma-foreground-sink", true],
    ["L11", "(array generic-dma-foreground-sink)", true],
    ["L12", "uint64", true]
  ],

  "entity-table": [
    ["L8", "(array entity-info)", true]
  ],
  
<<<<<<< HEAD
  "camera": [
    ["L257", "rgba", true],
    ["L258", "rgba", true],
    ["L271", "float", true],
    ["L278", "float", true],
    ["L279", "float", true],
    ["L285", "float", true],
    ["L287", "float", true],
    ["L288", "float", true],
    ["L291", "float", true],
    ["L292", "float", true],
    ["L293", "float", true],
    ["L297", "float", true],
    ["L299", "float", true],
    ["L301", "float", true],
    ["L302", "float", true],
    ["L312", "float", true],
    ["L314", "float", true],
    ["L315", "float", true],
    ["L317", "float", true],
    ["L321", "float", true],
    ["L323", "float", true]
=======
  "main": [
    ["L230", "_lambda_", true]
>>>>>>> fc105e1f
  ]
}<|MERGE_RESOLUTION|>--- conflicted
+++ resolved
@@ -589,7 +589,10 @@
     ["L8", "(array entity-info)", true]
   ],
   
-<<<<<<< HEAD
+  "main": [
+    ["L230", "_lambda_", true]
+  ],
+  
   "camera": [
     ["L257", "rgba", true],
     ["L258", "rgba", true],
@@ -612,9 +615,5 @@
     ["L317", "float", true],
     ["L321", "float", true],
     ["L323", "float", true]
-=======
-  "main": [
-    ["L230", "_lambda_", true]
->>>>>>> fc105e1f
   ]
 }