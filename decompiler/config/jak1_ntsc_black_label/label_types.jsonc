--- conflicted
+++ resolved
@@ -375,7 +375,7 @@
   "anim-tester": [
     ["L509", "(inline-array list-field)", 12]
   ],
-  
+
   "default-menu": [
     ["L6251", "float", true],
     ["L6252", "float", true],
@@ -402,13 +402,13 @@
     ["L6271", "uint64", true]
     // ["L6268", "(array int)", true, 1] // printed as a float
   ],
-  
+
   // "default-menu": [
   //   ["L519", "pair", true],
   //   ["L1550", "pair", true],
   //   ["L1552", "pair", true]
   // ],
-  
+
   // "generic-vu1": [
   //   ["L12", "gif-tag64", true],
   //   ["L15", "gif-tag64", true],
@@ -443,7 +443,6 @@
     ["L71", "vector"]
   ],
 
-<<<<<<< HEAD
   "progress": [
     ["L667", "uint64", true],
     ["L586", "float", true],
@@ -516,7 +515,8 @@
     ["L647", "uint64", true],
     ["L648", "uint64", true],
     ["L649", "uint64", true]
-=======
+  ],
+
   "target-part": [
     ["L336", "float", true],
     ["L337", "float", true],
@@ -524,7 +524,6 @@
     ["L339", "float", true],
     ["L340", "float", true],
     ["L341", "uint64", true]
->>>>>>> 22b1d265
   ],
 
   // please do not add things after this entry! git is dumb.
