// the format is [label_name, type, special]

// if the type is pointer or inline array, special should be an integer size.
// if the type is a value type (like rgba), special should be true.

{
  "vector-h": [
    ["L32", "vector"],
    ["L31", "vector"],
    ["L30", "vector"],
    ["L29", "vector"],
    ["L28", "vector"],
    ["L27", "vector"],
    ["L26", "vector"]
  ],

  "quaternion-h": [["L1", "quaternion"]],

  "quaternion": [
    ["L67", "vector"],
    ["L68", "vector"],
    ["L69", "vector"],
    ["L70", "vector"],
    ["L71", "vector"],
    ["L72", "vector"]
  ],

  "geometry": [["L112", "(pointer float)", 4]],

  "trigonometry": [
    ["L98", "(pointer float)", 32],
    ["L99", "(pointer float)", 32],
    ["L102", "vector"],
    ["L101", "vector"],
    ["L100", "vector"]
  ],

  "video-h": [["L1", "video-parms"]],

  "font-h": [
    ["L18", "matrix"],
    ["L17", "font-work"]
  ],

  "display": [["L76", "(pointer uint32)", 2]],

  "capture": [["L12", "gs-store-image-packet"]],

  "main-h": [["L1", "frame-stats"]],

  "ocean-trans-tables": [
    ["L1", "(inline-array vector)", 4],
    ["L2", "(pointer float)", 160],
    ["L3", "(pointer float)", 100],
    ["L4", "(pointer float)", 72],
    ["L5", "(pointer float)", 72],
    ["L6", "(pointer float)", 72],
    ["L7", "(pointer float)", 72],
    ["L8", "(pointer float)", 44],
    ["L9", "(pointer float)", 44],
    ["L10", "(pointer float)", 44],
    ["L11", "(pointer float)", 44],
    ["L12", "(pointer float)", 40],
    ["L13", "(pointer float)", 40],
    ["L14", "(pointer float)", 40],
    ["L15", "(pointer float)", 40],
    ["L16", "(pointer float)", 28],
    ["L17", "(pointer float)", 28],
    ["L18", "(pointer float)", 28],
    ["L19", "(pointer float)", 28]
  ],

  "pat-h": [["L1", "(inline-array pat-mode-info)", 4]],

  "joint-mod-h": [
    ["L89", "(inline-array vector)", 6],
    ["L90", "(inline-array vector)", 3]
  ],

  "collide-edge-grab-h": [["L1", "collide-edge-work"]],

  "assert-h": [["L4", "__assert-info-private-struct"]],

  "hud-h": [["L1", "hud-parts"]],

  "transformq": [
    ["L39", "vector"],
    ["L40", "vector"]
  ],

  "cylinder": [
    ["L54", "vector"],
    ["L57", "vector"],
    ["L56", "vector"],
    ["L53", "vector"]
  ],

  "sprite": [["L58", "vu-function"]],

  "sprite-distort": [["L27", "vu-function"]],

  "merc-vu1": [["L1", "vu-function"]],

  "background": [["L51", "vu-function"]],

  "debug": [
    ["L179", "vector2h"],
    ["L176", "(inline-array vector)", 8],
    ["L180", "vector"],
    ["L181", "vector"],
    ["L182", "vector"],
    ["L183", "vector"],
    ["L223", "rgba", true],
    ["L225", "rgba", true],
    ["L224", "rgba", true],
    ["L222", "rgba", true],
    ["L226", "rgba", true]
  ],

  "shrub-work": [["L3", "instance-shrub-work"]],

  "game-info": [
    ["L468", "rgba", true],
    ["L470", "rgba", true],
    ["L464", "vector2h"],
    ["L469", "rgba", true]
  ],

  "tfrag-work": [["L1", "tfrag-work"]],

  "tie-work": [
    ["L1", "prototype-tie-work"],
    ["L2", "instance-tie-work"]
  ],

  "mood": [
    ["L256", "vector"],
    ["L257", "vector"],
    ["L258", "vector"],
    ["L259", "vector"],
    ["L260", "vector"],
    ["L261", "vector"],
    ["L262", "(inline-array vector)", 2],
    ["L263", "light-ellipse"],
    ["L264", "(inline-array vector)", 4],
    ["L265", "vector"],
    ["L266", "(inline-array vector)", 11],
    ["L267", "vector"],
    ["L268", "vector"],
    ["L269", "vector"],
    ["L270", "vector"],
    ["L271", "vector"],
    ["L272", "vector"],
    ["L273", "vector"],
    ["L274", "vector"],
    ["L275", "vector"],
    ["L276", "vector"],
    ["L277", "vector"],
    ["L278", "vector"],
    ["L279", "vector"]
  ],

  "mood-tables": [
    ["L12", "mood-sun-table"],
    ["L13", "mood-lights-table"],
    ["L14", "mood-fog-table"],
    ["L15", "mood-fog-table"],
    ["L16", "mood-sun-table"],
    ["L17", "mood-sun-table"],
    ["L18", "mood-lights-table"],
    ["L19", "mood-fog-table"],
    ["L20", "mood-lights-table"],
    ["L21", "mood-fog-table"],
    ["L22", "mood-lights-table"],
    ["L23", "mood-fog-table"],
    ["L24", "mood-lights-table"],
    ["L25", "mood-lights-table"],
    ["L26", "mood-fog-table"],
    ["L27", "mood-sun-table"],
    ["L28", "mood-lights-table"],
    ["L29", "mood-fog-table"],
    ["L30", "mood-sun-table"],
    ["L31", "mood-lights-table"],
    ["L32", "mood-fog-table"],
    ["L33", "mood-sun-table"],
    ["L34", "mood-lights-table"],
    ["L35", "mood-fog-table"],
    ["L36", "mood-sun-table"],
    ["L37", "mood-lights-table"],
    ["L38", "mood-fog-table"],
    ["L39", "mood-sun-table"],
    ["L40", "mood-lights-table"],
    ["L41", "mood-fog-table"],
    ["L42", "mood-sun-table"],
    ["L43", "mood-lights-table"],
    ["L44", "mood-fog-table"],
    ["L45", "mood-sun-table"],
    ["L46", "mood-lights-table"],
    ["L47", "mood-fog-table"],
    ["L48", "mood-fog-table"],
    ["L49", "mood-sun-table"],
    ["L50", "mood-lights-table"],
    ["L51", "mood-fog-table"],
    ["L52", "mood-sun-table"],
    ["L53", "mood-lights-table"],
    ["L54", "mood-fog-table"],
    ["L55", "mood-sun-table"],
    ["L56", "mood-lights-table"],
    ["L57", "mood-fog-table"],
    ["L58", "mood-fog-table"],
    ["L59", "mood-sun-table"],
    ["L60", "mood-lights-table"],
    ["L61", "mood-fog-table"],
    ["L62", "sky-color-day"],
    ["L63", "sky-color-day"],
    ["L64", "sky-color-day"],
    ["L65", "sky-color-day"],
    ["L66", "sky-color-day"],
    ["L67", "sky-color-day"],
    ["L68", "sky-color-day"]
  ],

  "camera": [
    ["L257", "(inline-array qword)", 1],
    ["L258", "(inline-array qword)", 1]
  ],

  "target-util": [
    ["L180", "vector"],
    ["L181", "vector"],
    ["L182", "vector"],
    ["L183", "vector"],
    ["L184", "vector"],
    ["L186", "vector"],
    ["L187", "vector"],
    ["L188", "vector"],
    ["L189", "vector"],
    ["L190", "vector"],
    ["L225", "rgba", true]
  ],

  "logic-target": [
    ["L227", "attack-info"],
    ["L231", "(pointer uint64)", 1]
  ],

  "progress-static": [["L121", "(array game-text-id)"]],

  "rigid-body": [["L89", "rigid-body-platform-constants"]],

  "nav-enemy": [["L349", "attack-info"]],

  "basebutton": [
    ["L97", "vector"],
    ["L102", "vector"]
  ],

  "bird-lady": [["L29", "vector"]],

  "bird-lady-beach": [["L26", "vector"]],

  "mayor": [["L57", "vector"]],

  "sculptor": [["L89", "vector"]],

  "oracle": [
    ["L55", "vector"],
    ["L56", "vector"],
    ["L58", "vector"]
  ],

  "evilbro": [
    ["L25", "vector"],
    ["L30", "vector"]
  ],

  "explorer": [["L77", "vector"]],

  "sage": [["L91", "vector"]],

  "misty-teetertotter": [
    ["L26", "attack-info"],
    ["L27", "attack-info"]
  ],

  "farmer": [["L28", "vector"]],

  "gambler": [["L52", "vector"]],

  "warrior": [["L30", "vector"]],

  "geologist": [["L38", "vector"]],

  "font": [
    ["L95", "(inline-array vector)", 250],
    ["L94", "(inline-array vector)", 289]
  ],

  "text": [
    ["L66", "vector"],
    ["L67", "matrix"],
    ["L68", "vector4w"]
  ],

  "ocean-tables": [
    // see comment in ocean-tables.gc
    ["L26", "ocean-spheres"],
    ["L25", "ocean-colors"],
    ["L23", "ocean-near-indices"], // ok
    ["L22", "ocean-trans-indices"],
    ["L21", "ocean-mid-indices"],
    ["L19", "ocean-mid-masks"],
    ["L18", "ocean-spheres"],
    ["L17", "ocean-colors"],
    ["L15", "ocean-near-indices"],
    ["L9", "ocean-near-indices"],

    ["L14", "ocean-trans-indices"],
    ["L8", "ocean-trans-indices"],

    ["L13", "ocean-mid-indices"],
    ["L7", "ocean-mid-indices"],

    ["L11", "ocean-mid-masks"],
    ["L5", "ocean-mid-masks"],
    ["L4", "ocean-map"],
    ["L3", "ocean-map"],
    ["L2", "ocean-map"]
  ],

  "ocean-frames": [["L1", "(pointer uint32)", 16384]],

  "eye": [["L36", "eye-work"]],

  "shadow-cpu": [["L122", "shadow-data"]],

  "load-boundary": [
    ["L327", "(inline-array lbvtx)", 12],
    ["L324", "vector"]
  ],

  "default-menu": [
    ["L6251", "float", true],
    ["L6252", "float", true],
    ["L6253", "float", true],
    ["L6254", "float", true],
    ["L6256", "float", true],
    ["L6257", "float", true],
    ["L6264", "float", true],
    ["L6267", "float", true],
    ["L6265", "float", true],
    ["L6266", "float", true],
    ["L6259", "float", true],
    ["L6268", "float", true],
    ["L6263", "float", true],
    ["L6262", "float", true],
    ["L6261", "float", true],
    ["L6255", "float", true],
    ["L6260", "float", true],
    ["L6258", "float", true],
    ["L6272", "uint64", true],
    ["L6273", "uint64", true],
    ["L6270", "uint64", true],
    ["L6269", "uint64", true],
    ["L6271", "uint64", true]
    // ["L6268", "(array int)", true, 1] // printed as a float
  ],

  // "default-menu": [
  //   ["L519", "pair", true],
  //   ["L1550", "pair", true],
  //   ["L1552", "pair", true]
  // ],

  // "generic-vu1": [
  //   ["L12", "gif-tag64", true],
  //   ["L15", "gif-tag64", true],
  //   ["L14", "gif-tag-regs", true]
  // ],

  "merc-blend-shape": [["L62", "(pointer int16)", 32]],

  "miners": [
    ["L111", "vector"],
    ["L281", "vector"]
  ],

  "entity": [
    ["L483", "vector2h"],
    ["L482", "vector2h"],
    ["L480", "vector2h"],
    ["L479", "vector2h"],
    ["L478", "vector2h"],
    ["L477", "vector2h"],
    ["L476", "vector2h"],
    ["L475", "vector4w"],
    ["L474", "vector4w"],
    ["L473", "vector4w"],
    ["L472", "vector4w"],
    ["L471", "vector4w"]
  ],

  "assistant": [["L71", "vector"]],

  "progress": [
    ["L667", "uint64", true],
    ["L586", "float", true],
    ["L587", "float", true],
    ["L588", "float", true],
    ["L589", "float", true],
    ["L590", "float", true],
    ["L591", "float", true],
    ["L592", "float", true],
    ["L593", "float", true],
    ["L594", "float", true],
    ["L595", "float", true],
    ["L596", "float", true],
    ["L597", "float", true],
    ["L598", "float", true],
    ["L599", "float", true],
    ["L600", "float", true],
    ["L601", "float", true],
    ["L602", "float", true],
    ["L603", "float", true],
    ["L604", "float", true],
    ["L605", "float", true],
    ["L606", "float", true],
    ["L607", "float", true],
    ["L608", "float", true],
    ["L609", "float", true],
    ["L610", "float", true],
    ["L611", "float", true],
    ["L612", "float", true],
    ["L613", "float", true],
    ["L614", "float", true],
    ["L615", "float", true],
    ["L617", "float", true],
    ["L616", "float", true],
    ["L618", "float", true],
    ["L619", "float", true],
    ["L620", "float", true],
    ["L621", "float", true],
    ["L622", "float", true],
    ["L623", "float", true],
    ["L624", "float", true],
    ["L625", "float", true],
    ["L626", "float", true],
    ["L627", "float", true],
    ["L628", "float", true],
    ["L629", "float", true],
    ["L630", "float", true],
    ["L631", "float", true],
    ["L632", "float", true],
    ["L633", "float", true],
    ["L634", "float", true],
    ["L635", "float", true],
    ["L583", "vector"],
    ["L581", "vector"],
    ["L579", "vector"],
    ["L577", "vector"],
    ["L573", "vector"],
    ["L575", "vector"],
    ["L636", "uint64", true],
    ["L637", "uint64", true],
    ["L638", "uint64", true],
    ["L639", "uint64", true],
    ["L640", "uint64", true],
    ["L641", "uint64", true],
    ["L642", "uint64", true],
    ["L643", "uint64", true],
    ["L644", "uint64", true],
    ["L645", "uint64", true],
    ["L646", "uint64", true],
    ["L647", "uint64", true],
    ["L648", "uint64", true],
    ["L649", "uint64", true]
  ],

  "target-part": [
    ["L336", "float", true],
    ["L337", "float", true],
    ["L338", "float", true],
    ["L339", "float", true],
    ["L340", "float", true],
    ["L341", "uint64", true]
  ],

  "projectiles": [["L150", "attack-info"]],

<<<<<<< HEAD
=======
  "generic-obs": [["L455", "quaternion"]],

>>>>>>> 55a3d3f5
  "blocking-plane": [
    ["L18", "vector"],
    ["L19", "vector"],
    ["L20", "vector"]
  ],

  "sidekick-human": [
    ["L131", "vector"],
    ["L350", "vector"],
    ["L940", "float", true],
    ["L941", "float", true],
    ["L942", "float", true],
    ["L943", "float", true],
    ["L944", "float", true],
    ["L945", "float", true],
    ["L946", "float", true],
    ["L990", "float", true],
    ["L991", "uint64", true],
    ["L992", "uint64", true],
    ["L993", "uint64", true],
    ["L994", "uint64", true]
  ],

  "assistant-firecanyon": [["L71", "vector"]],

  "sage-bluehut": [["L82", "vector"]],

  "flutflut-bluehut": [["L34", "vector"]],

  "sharkey": [["L101", "attack-info"]],

  "assistant-citadel": [["L28", "vector"]],

  "robotboss-h": [
    ["L67", "float", true],
    ["L68", "uint64", true],
    ["L69", "uint64", true]
  ],

  "final-door": [
    ["L59", "vector"],
    ["L60", "vector"]
  ],

  "crates": [
    ["L242", "float", true],
    ["L243", "float", true],
    ["L245", "float", true],
    ["L263", "float", true]
  ],

  "flying-lurker": [
    ["L197", "(pointer uint32)", 26],
    ["L187", "vector"]
  ],

  "ambient": [
    ["L326", "vector2h"],
    ["L322", "vector2h"],
    ["L321", "vector2h"],
    ["L324", "vector2h"],
    ["L323", "vector2h"]
  ],

  "hint-control": [["L45", "(array task-hint-control-group)"]],

  "cam-master": [
    ["L356", "vector"],
    ["L357", "vector"]
  ],

  "cam-states": [
    ["L630", "vector"],
    ["L631", "vector"],
    ["L632", "vector"],
    ["L633", "vector"],
    ["L672", "float", true],
    ["L673", "float", true],
    ["L674", "float", true],
    ["L675", "float", true],
    ["L676", "float", true],
    ["L677", "float", true],
    ["L678", "float", true],
    ["L679", "float", true],
    ["L680", "float", true],
    ["L681", "float", true],
    ["L682", "float", true],
    ["L683", "float", true],
    ["L684", "float", true],
    ["L685", "float", true],
    ["L686", "float", true],
    ["L687", "float", true],
    ["L688", "float", true],
    ["L689", "float", true],
    ["L690", "float", true],
    ["L691", "float", true],
    ["L692", "float", true],
    ["L693", "float", true],
    ["L694", "float", true],
    ["L695", "float", true],
    ["L696", "float", true],
    ["L697", "float", true],
    ["L698", "float", true],
    ["L699", "float", true],
    ["L700", "float", true],
    ["L701", "float", true],
    ["L702", "float", true],
    ["L703", "float", true],
    ["L704", "float", true],
    ["L705", "float", true],
    ["L706", "float", true],
    ["L707", "float", true],
    ["L708", "float", true],
    ["L709", "float", true],
    ["L710", "float", true],
    ["L711", "float", true],
    ["L712", "float", true],
    ["L713", "float", true],
    ["L714", "float", true],
    ["L715", "float", true],
    ["L716", "float", true],
    ["L717", "float", true],
    ["L718", "float", true],
    ["L719", "float", true],
    ["L720", "float", true],
    ["L721", "float", true],
    ["L722", "float", true],
    ["L723", "float", true],
    ["L724", "float", true],
    ["L725", "float", true],
    ["L726", "float", true],
    ["L727", "float", true],
    ["L728", "float", true],
    ["L729", "float", true],
    ["L730", "float", true],
    ["L731", "float", true],
    ["L732", "float", true],
    ["L733", "float", true],
    ["L734", "float", true],
    ["L735", "float", true],
    ["L736", "float", true],
    ["L737", "float", true],
    ["L738", "float", true],
    ["L739", "float", true],
    ["L740", "float", true],
    ["L741", "float", true],
    ["L742", "float", true],
    ["L743", "float", true],
    ["L744", "float", true],
    ["L745", "float", true],
    ["L790", "uint64", true],
    ["L791", "uint64", true],
    ["L792", "uint64", true],
    ["L793", "uint64", true]
  ],

  "cam-states-dbg": [["L78", "camera-orbit-info"]],

  "cam-layout": [
    ["L766", "quaternion"],
    ["L768", "vector"],
    ["L775", "vector4w"],
    ["L777", "vector4w"],
    ["L779", "vector4w"],
    ["L781", "vector4w"],
    ["L783", "vector4w"],
    ["L785", "vector4w"],
    ["L787", "vector4w"],
    ["L788", "vector4w"],
    ["L789", "vector4w"],
    ["L790", "vector4w"],
    ["L791", "vector"],
    ["L792", "vector"],
    ["L793", "vector4w"],
    ["L794", "vector"],
    ["L795", "vector4w"],
    ["L796", "vector"],
    ["L797", "vector"],
    ["L798", "vector4w"],
    ["L799", "vector"],
    ["L800", "vector4w"],
    ["L801", "vector"],
    ["L802", "vector"],
    ["L803", "vector4w"],
    ["L804", "vector"],
    ["L805", "vector"],
    ["L806", "vector4w"],
    ["L807", "vector4w"],
    ["L808", "vector"],
    ["L809", "vector"],
    ["L810", "vector4w"],
    ["L811", "vector4w"],
    ["L812", "vector"],
    ["L813", "vector"],
    ["L814", "vector4w"],
    ["L815", "vector"],
    ["L816", "vector"],
    ["L817", "vector4w"],
    ["L818", "vector"],
    ["L819", "vector"],
    ["L820", "vector4w"],
    ["L821", "vector"],
    ["L822", "vector"],
    ["L823", "vector"],
    ["L824", "vector"],
    ["L832", "vector4w"],
    ["L872", "float", true],
    ["L873", "float", true],
    ["L874", "(pointer float)", 1],
    ["L875", "(pointer float)", 1],
    ["L876", "float", true],
    ["L877", "float", true],
    ["L878", "float", true],
    ["L879", "float", true],
    ["L880", "float", true],
    ["L881", "(pointer float)", 1],
    ["L882", "float", true],
    ["L883", "float", true],
    ["L884", "(pointer float)", 1],
    ["L885", "(pointer float)", 1],
    ["L886", "float", true],
    ["L887", "float", true],
    ["L888", "(pointer float)", 1],
    ["L889", "(pointer float)", 1],
    ["L890", "(pointer float)", 1],
    ["L891", "(pointer float)", 1],
    ["L892", "(pointer float)", 1],
    ["L893", "float", true],
    ["L894", "float", true],
    ["L895", "float", true],
    ["L896", "(pointer float)", 1],
    ["L897", "(pointer float)", 1],
    ["L898", "(pointer float)", 1],
    ["L899", "float", true],
    ["L900", "(pointer float)", 1],
    ["L901", "uint64", true],
    ["L904", "uint64", true],
    ["L905", "uint64", true],
    ["L906", "uint64", true],
    ["L907", "uint64", true],
    ["L908", "uint64", true],
    ["L909", "uint64", true],
    ["L910", "uint64", true]
  ],

  "cam-debug": [
    ["L174", "rgba", true],
    ["L175", "rgba", true],
    ["L176", "rgba", true],
    ["L177", "rgba", true],
    ["L178", "rgba", true],
    ["L209", "rgba", true],
    ["L210", "rgba", true],
    ["L211", "rgba", true],
    ["L212", "rgba", true],
    ["L213", "rgba", true],
    ["L214", "rgba", true],
    ["L215", "rgba", true],
    ["L216", "rgba", true],
    ["L217", "rgba", true],
    ["L218", "rgba", true],
    ["L219", "rgba", true],
    ["L220", "rgba", true],
    ["L221", "rgba", true],
    ["L222", "rgba", true],
    ["L223", "rgba", true],
    ["L224", "rgba", true],
    ["L225", "rgba", true],
    ["L226", "rgba", true],
    ["L227", "rgba", true],
    ["L228", "rgba", true],
    ["L229", "rgba", true],
    ["L230", "rgba", true],
    ["L231", "rgba", true],
    ["L232", "rgba", true],
    ["L233", "rgba", true],
    ["L234", "rgba", true],
    ["L239", "rgba", true],
    ["L240", "rgba", true],
    ["L241", "rgba", true],
    ["L242", "rgba", true],
    ["L243", "vector"],
    ["L244", "vector"],
    ["L245", "rgba", true],
    ["L246", "vector"],
    ["L247", "vector"],
    ["L254", "vector"],
    ["L255", "vector"],
    ["L256", "vector"],
    ["L257", "vector"],
    ["L263", "rgba", true]
  ],

  "sparticle-launcher": [["L192", "adgif-shader"]],

  "process-taskable": [["L251", "attack-info"]],

  "babak-with-cannon": [["L92", "vector"]],

  "flutflut": [["L94", "vector"]],

  "fishermans-boat": [
    ["L210", "vector"],
    ["L410", "attack-info"],
    ["L411", "vector"],
    ["L412", "vector"],
    ["L413", "vector"],
    ["L431", "(pointer float)", 32],
    ["L432", "(pointer float)", 32],
    ["L434", "rigid-body-platform-constants"]
  ],

  "training-obs": [["L175", "rigid-body-platform-constants"]],

  "bonelurker": [
    ["L72", "attack-info"],
    ["L73", "attack-info"]
  ],

  "balloonlurker": [
    ["L105", "vector"],
    ["L113", "rigid-body-platform-constants"]
  ],

  "assistant-village2": [
    ["L177", "vector"],
    ["L219", "attack-info"],
    ["L268", "vector"]
  ],

  "citb-plat": [["L155", "rigid-body-platform-constants"]],

  "qbert-plat": [["L99", "rigid-body-platform-constants"]],

  "misty-conveyor": [
    ["L60", "vector"],
    ["L65", "vector"],
    ["L66", "vector"],
    ["L71", "vector"],
    ["L73", "attack-info"]
  ],

  "swamp-bat": [
    ["L88", "matrix"],
    ["L99", "vector"],
    ["L102", "vector"],
    ["L103", "attack-info"]
  ],

  "cavecrystal-light": [
    ["L45", "vector"],
    ["L46", "vector"]
  ],

  "gnawer": [["L216", "(inline-array gnawer-segment-info)", 10]],

  "target-tube": [["L142", "vector"]],

  "assistant-village3": [["L43", "vector"]],

  "sage-village3": [["L74", "vector"]],

  "target-snowball": [["L23", "vector"]],

  "ice-cube": [
    ["L212", "attack-info"],
    ["L213", "attack-info"],
    ["L215", "attack-info"]
  ],

  "assistant-lavatube": [["L30", "vector"]],

  "citadel-part": [
    ["L235", "float", true],
    ["L236", "float", true],
    ["L237", "float", true],
    ["L238", "float", true],
    ["L242", "uint64", true]
  ],

  "village1-part": [
    ["L238", "float", true],
    ["L239", "float", true],
    ["L240", "float", true],
    ["L241", "float", true],
    ["L245", "uint64", true]
  ],

  "sunken-part": [["L220", "uint64", true]],

  "ogre-part": [["L93", "uint64", true]],

  "collectables-part": [
    ["L309", "float", true],
    ["L310", "float", true]
  ],

  "village1-part2": [
    ["L122", "float", true],
    ["L123", "float", true],
    ["L124", "float", true],
    ["L125", "uint64", true]
  ],

  "village2-part": [
    ["L226", "float", true],
    ["L227", "float", true],
    ["L228", "float", true],
    ["L229", "uint64", true],
    ["L233", "uint64", true]
  ],

  "village3-part": [["L244", "uint64", true]],

  "lavatube-part": [["L110", "uint64", true]],

  "hud-classes": [
    ["L279", "vector"],
    ["L310", "vector"],
    ["L318", "vector"]
  ],

  "collectables": [
    ["L611", "(pointer float)", true, 1],
    ["L649", "(pointer float)", true, 1],
    ["L656", "(pointer float)", true, 1],
    ["L657", "(pointer float)", true, 1],
    ["L658", "(pointer float)", true, 1],
    ["L660", "(pointer float)", true, 1],
    ["L663", "(pointer float)", true, 1],
    ["L585", "vector"],
    ["L725", "float", true],
    ["L726", "float", true],
    ["L727", "float", true],
    ["L728", "uint64", true],
    ["L729", "uint64", true],
    ["L730", "uint64", true],
    ["L731", "uint64", true],
    ["L732", "uint64", true],
    ["L733", "uint64", true]
  ],

<<<<<<< HEAD
  "generic-obs": [
    ["L455", "attack-info"],
    ["L457", "quaternion"]
=======
  "sky": [["L13", "vu-function"]],

  "sky-tng": [
    ["L82", "sky-work"],
    // 576 bytes, 32 bytes each
    ["L81", "(inline-array sky-vertex)", 12],
    ["L80", "(inline-array sky-vertex)", 12],
    ["L79", "(inline-array sky-vertex)", 72],
    ["L78", "(pointer uint8)", 48],
    ["L77", "vector"],
    ["L76", "vector"]
  ],

  "effect-control": [
    ["L300", "float", true],
    ["L301", "float", true],
    ["L302", "float", true],
    ["L306", "float", true],
    ["L307", "float", true],
    ["L309", "float", true],
    ["L310", "float", true],
    ["L312", "float", true],
    ["L314", "float", true]
  ],

  "seagull": [["L226", "(inline-array air-box)", 20]],

  "rolling-race-ring": [
    ["L94", "vector"],
    ["L95", "vector"],
    ["L96", "vector"],
    ["L97", "vector"],
    ["L98", "vector"],
    ["L99", "vector"],
    ["L100", "vector"]
  ],

  "part-tester": [["L32", "uint64", true]],

  "anim-tester": [
    ["L509", "(inline-array list-field)", 12],
    ["L523", "vector"],
    ["L524", "vector"],
    ["L649", "(pointer float)", 1],
    ["L650", "(pointer float)", 1],
    ["L651", "(pointer float)", 1],
    ["L652", "(pointer float)", 1],
    ["L653", "(pointer float)", 1],
    ["L654", "(pointer float)", 1],
    ["L655", "(pointer float)", 1],
    ["L656", "(pointer float)", 1],
    ["L657", "uint64", true],
    ["L658", "uint64", true],
    ["L663", "uint64", true],
    ["L664", "uint64", true],
    ["L665", "uint64", true],
    ["L666", "uint64", true],
    ["L667", "uint64", true],
    ["L668", "uint64", true],
    ["L669", "uint64", true],
    ["L670", "uint64", true]
  ],

  "fisher-JUN": [
    ["L262", "vector"],
    ["L463", "(array (inline-array fisher-params))"]
  ],
  "fisher-JUNGLE-L1": [
    ["L262", "vector"],
    ["L463", "(array (inline-array fisher-params))"]
  ],

  "robotboss-weapon": [
    ["L122", "attack-info"],
    ["L127", "attack-info"],
    ["L138", "attack-info"],
    ["L144", "vector4w"],
    ["L145", "vector"]
  ],

  "robotboss-misc": [["L99", "vector"]],

  "robotboss": [
    ["L646", "attack-info"],
    ["L647", "attack-info"],
    ["L651", "vector"],
    ["L654", "vector"],
    ["L655", "vector"],
    ["L656", "vector"],
    ["L657", "vector"],
    ["L658", "vector"],
    ["L659", "vector"],
    ["L660", "vector"],
    ["L661", "vector"],
    ["L662", "vector"],
    ["L678", "vector"],
    ["L669", "vector"],
    ["L701", "vector"],
    ["L702", "vector"],
    ["L703", "vector"],
    ["L705", "vector"],
    ["L642", "robotboss-dda"],
    ["L643", "robotboss-dda"],
    ["L644", "robotboss-dda"],
    ["L645", "robotboss-dda"],
    ["L632", "robotboss-dda"],
    ["L713", "float", true],
    ["L714", "float", true],
    ["L715", "float", true],
    ["L716", "float", true],
    ["L717", "float", true],
    ["L718", "float", true],
    ["L719", "float", true],
    ["L720", "float", true],
    ["L721", "float", true],
    ["L722", "float", true],
    ["L723", "float", true],
    ["L724", "float", true],
    ["L725", "float", true],
    ["L726", "float", true],
    ["L727", "float", true],
    ["L728", "float", true],
    ["L729", "float", true],
    ["L730", "float", true],
    ["L731", "float", true],
    ["L732", "float", true],
    ["L733", "float", true],
    ["L734", "float", true],
    ["L735", "float", true],
    ["L736", "float", true],
    ["L737", "float", true],
    ["L738", "float", true],
    ["L739", "float", true],
    ["L740", "float", true],
    ["L741", "float", true],
    ["L742", "float", true],
    ["L743", "float", true],
    ["L744", "float", true],
    ["L745", "float", true],
    ["L746", "float", true],
    ["L747", "float", true],
    ["L748", "float", true],
    ["L749", "float", true],
    ["L750", "float", true],
    ["L751", "float", true],
    ["L752", "float", true],
    ["L753", "float", true],
    ["L754", "float", true],
    ["L755", "float", true],
    ["L756", "float", true],
    ["L757", "float", true],
    ["L758", "float", true],
    ["L759", "float", true],
    ["L760", "float", true],
    ["L761", "float", true],
    ["L762", "float", true],
    ["L763", "float", true],
    ["L764", "float", true],
    ["L765", "float", true],
    ["L766", "float", true],
    ["L767", "float", true],
    ["L768", "(pointer float)", 1],
    ["L769", "float", true],
    ["L770", "float", true],
    ["L771", "float", true],
    ["L772", "float", true],
    ["L773", "float", true],
    ["L774", "float", true],
    ["L775", "float", true],
    ["L776", "float", true],
    ["L777", "float", true],
    ["L778", "float", true],
    ["L779", "float", true],
    ["L780", "float", true],
    ["L781", "float", true],
    ["L782", "float", true],
    ["L783", "float", true],
    ["L784", "float", true],
    ["L785", "float", true],
    ["L786", "float", true],
    ["L787", "float", true],
    ["L788", "float", true],
    ["L789", "float", true],
    ["L790", "float", true],
    ["L791", "float", true],
    ["L792", "float", true],
    ["L793", "float", true],
    ["L794", "float", true],
    ["L795", "float", true],
    ["L796", "float", true],
    ["L797", "float", true],
    ["L798", "float", true],
    ["L799", "float", true],
    ["L800", "float", true],
    ["L801", "uint64", true],
    ["L802", "uint64", true],
    ["L803", "uint64", true],
    ["L804", "uint64", true],
    ["L814", "float", true],
    ["L815", "uint64", true],
    ["L816", "uint64", true]
  ],

  "sage-finalboss-FIN": [
    ["L528", "vector"],
    ["L272", "vector"],
    ["L527", "quaternion"]
  ],
  "sage-finalboss-L1": [
    ["L528", "vector"],
    ["L272", "vector"],
    ["L527", "quaternion"]
>>>>>>> 55a3d3f5
  ],

  // please do not add things after this entry! git is dumb.
  "object-file-that-doesnt-actually-exist-and-i-just-put-this-here-to-prevent-merge-conflicts-with-this-file": []
}<|MERGE_RESOLUTION|>--- conflicted
+++ resolved
@@ -486,12 +486,6 @@
   ],
 
   "projectiles": [["L150", "attack-info"]],
-
-<<<<<<< HEAD
-=======
-  "generic-obs": [["L455", "quaternion"]],
-
->>>>>>> 55a3d3f5
   "blocking-plane": [
     ["L18", "vector"],
     ["L19", "vector"],
@@ -934,11 +928,6 @@
     ["L733", "uint64", true]
   ],
 
-<<<<<<< HEAD
-  "generic-obs": [
-    ["L455", "attack-info"],
-    ["L457", "quaternion"]
-=======
   "sky": [["L13", "vu-function"]],
 
   "sky-tng": [
@@ -1151,7 +1140,11 @@
     ["L528", "vector"],
     ["L272", "vector"],
     ["L527", "quaternion"]
->>>>>>> 55a3d3f5
+  ],
+
+  "generic-obs": [
+    ["L455", "attack-info"],
+    ["L457", "quaternion"]
   ],
 
   // please do not add things after this entry! git is dumb.
