--- conflicted
+++ resolved
@@ -595,10 +595,6 @@
     ["L263", "float", true]
   ],
 
-<<<<<<< HEAD
-  "sparticle-launcher": [
-    ["L192", "adgif-shader"]
-=======
   "flying-lurker": [
     ["L197", "(pointer uint32)", 26],
     ["L187", "vector"]
@@ -614,7 +610,9 @@
 
   "hint-control": [
     ["L45", "(array task-hint-control-group)"]
->>>>>>> c4aefdd1
+  ],
+  "sparticle-launcher": [
+    ["L192", "adgif-shader"]
   ],
 
   // please do not add things after this entry! git is dumb.
