--- conflicted
+++ resolved
@@ -2078,17 +2078,15 @@
     ["L38", "vector"]
   ],
 
-<<<<<<< HEAD
+  "depth-cue": [
+    ["L17", "depth-cue-work"]
+  ],
+
   "eye": [
     ["L36", "eye-work"],
     ["L38", "float", true],
     ["L40", "float", true],
     ["L44", "uint64", true]
-=======
-
-  "depth-cue": [
-    ["L17", "depth-cue-work"]
->>>>>>> 54c6ddba
   ],
 
   // please do not add things after this entry! git is dumb.
