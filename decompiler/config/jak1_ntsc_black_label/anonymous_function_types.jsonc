--- conflicted
+++ resolved
@@ -817,7 +817,10 @@
     [4, "(function sparticle-launch-control :behavior ogreboss-village2)"]
   ],
 
-<<<<<<< HEAD
+  "generic-obs": [
+    [5, "(function symbol :behavior touch-tracker)"]
+  ],
+
   "plant-boss": [
     [22, "(function none :behavior camera-tracker)"]
   ],
@@ -844,10 +847,6 @@
     [14, "(function vent symbol)"],
     [38, "(function int none :behavior collectable)"],
     [69, "(function part-tracker vector)"]
-=======
-  "generic-obs": [
-    [5, "(function symbol :behavior touch-tracker)"]
->>>>>>> 97636135
   ],
 
   "placeholder-do-not-add-below": []
