--- conflicted
+++ resolved
@@ -799,23 +799,22 @@
     [6, "(function final-door symbol)"]
   ],
 
-<<<<<<< HEAD
-  "beach-obs": [
-    [8, "(function none :behavior camera-tracker)"]
-  ],
-
-  "jungleb-obs": [
-    [4, "(function none :behavior camera-tracker)"]
-  ],
-
-  "village2-obs": [
-    [4, "(function sparticle-launch-control :behavior ogreboss-village2)"]
-=======
   "racer-states-FIC-LAV-MIS-OGR-ROL": [
     [17, "(function (pointer process) :behavior racer)"],
     [45, "(function joint-mod :behavior manipy)"],
     [46, "(function float :behavior manipy)"]
->>>>>>> 55a3d3f5
+  ],
+
+  "beach-obs": [
+    [8, "(function none :behavior camera-tracker)"]
+  ],
+
+  "jungleb-obs": [
+    [4, "(function none :behavior camera-tracker)"]
+  ],
+
+  "village2-obs": [
+    [4, "(function sparticle-launch-control :behavior ogreboss-village2)"]
   ],
 
   "placeholder-do-not-add-below": []
