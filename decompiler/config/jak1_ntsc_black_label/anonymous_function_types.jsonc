--- conflicted
+++ resolved
@@ -799,7 +799,24 @@
     [6, "(function final-door symbol)"]
   ],
 
-<<<<<<< HEAD
+  "racer-states-FIC-LAV-MIS-OGR-ROL": [
+    [17, "(function (pointer process) :behavior racer)"],
+    [45, "(function joint-mod :behavior manipy)"],
+    [46, "(function float :behavior manipy)"]
+  ],
+
+  "beach-obs": [
+    [8, "(function none :behavior camera-tracker)"]
+  ],
+
+  "jungleb-obs": [
+    [4, "(function none :behavior camera-tracker)"]
+  ],
+
+  "village2-obs": [
+    [4, "(function sparticle-launch-control :behavior ogreboss-village2)"]
+  ],
+
   "plant-boss": [
     [22, "(function none :behavior camera-tracker)"]
   ],
@@ -826,24 +843,6 @@
     [14, "(function vent symbol)"],
     [38, "(function int none :behavior collectable)"],
     [69, "(function part-tracker vector)"]
-=======
-  "racer-states-FIC-LAV-MIS-OGR-ROL": [
-    [17, "(function (pointer process) :behavior racer)"],
-    [45, "(function joint-mod :behavior manipy)"],
-    [46, "(function float :behavior manipy)"]
-  ],
-
-  "beach-obs": [
-    [8, "(function none :behavior camera-tracker)"]
-  ],
-
-  "jungleb-obs": [
-    [4, "(function none :behavior camera-tracker)"]
-  ],
-
-  "village2-obs": [
-    [4, "(function sparticle-launch-control :behavior ogreboss-village2)"]
->>>>>>> f6571363
   ],
 
   "placeholder-do-not-add-below": []
