--- conflicted
+++ resolved
@@ -805,40 +805,6 @@
     [46, "(function float :behavior manipy)"]
   ],
 
-<<<<<<< HEAD
-  "target": [
-    [1, "(function none :behavior target)"],
-    [5, "(function none :behavior target)"],
-    [16, "(function target float)"]
-  ],
-
-  "water": [
-    [13, "(function water-vol object)"]
-  ],
-
-  "rolling-lightning-mole": [
-    [38, "(function none :behavior lightning-mole)"]
-  ],
-
-  "target-flut": [
-    [23, "(function nav-enemy none :behavior target)"],
-    [57, "(function shadow-control :behavior target)"],
-    [58, "(function float :behavior flutflut)"]
-  ],
-
-  "target-death": [
-    [1, "(function process int :behavior target)"],
-    [2, "(function none :behavior target)"],
-    [16, "(function surface surface surface int none :behavior target)"],
-    [17, "(function surface surface surface int none :behavior target)"],
-    [19, "(function continue-point target)"],
-    [20, "(function target)"]
-  ],
-
-  "target2": [
-    [11, "(function vector int float symbol :behavior target)"],
-    [99, "(function symbol)"]
-=======
   "beach-obs": [
     [8, "(function none :behavior camera-tracker)"]
   ],
@@ -881,7 +847,40 @@
     [14, "(function vent symbol)"],
     [38, "(function int none :behavior collectable)"],
     [69, "(function part-tracker vector)"]
->>>>>>> 380e7b35
+  ],
+
+  "target": [
+    [1, "(function none :behavior target)"],
+    [5, "(function none :behavior target)"],
+    [16, "(function target float)"]
+  ],
+
+  "water": [
+    [13, "(function water-vol object)"]
+  ],
+
+  "rolling-lightning-mole": [
+    [38, "(function none :behavior lightning-mole)"]
+  ],
+
+  "target-flut": [
+    [23, "(function nav-enemy none :behavior target)"],
+    [57, "(function shadow-control :behavior target)"],
+    [58, "(function float :behavior flutflut)"]
+  ],
+
+  "target-death": [
+    [1, "(function process int :behavior target)"],
+    [2, "(function none :behavior target)"],
+    [16, "(function surface surface surface int none :behavior target)"],
+    [17, "(function surface surface surface int none :behavior target)"],
+    [19, "(function continue-point target)"],
+    [20, "(function target)"]
+  ],
+
+  "target2": [
+    [11, "(function vector int float symbol :behavior target)"],
+    [99, "(function symbol)"]
   ],
 
   "placeholder-do-not-add-below": []
