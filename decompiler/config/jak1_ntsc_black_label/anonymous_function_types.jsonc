{
  "gkernel": [
    [16, "(function process symbol)"],
    [22, "(function process symbol)"],
    [25, "(function process symbol)"],
    [28, "(function process symbol)"],
    [30, "(function process symbol)"],
    [32, "(function process symbol)"]
  ],

  "hud": [[15, "(function basic int basic event-message-block object)"]],

  "main": [[4, "(function none)"]],

  "process-drawable": [[29, "(function string symbol)"]],

  "task-control": [
    [9, "(function task-control symbol)"],
    [10, "(function task-control symbol)"],
    [11, "(function task-control symbol)"],
    [12, "(function task-control symbol)"],
    [13, "(function task-control symbol)"],
    [14, "(function task-control symbol)"],
    [15, "(function task-control symbol)"],
    [16, "(function task-control symbol)"],
    [17, "(function task-control symbol)"],
    [18, "(function task-control symbol)"],
    [19, "(function task-control symbol)"],
    [20, "(function task-control symbol)"],
    [21, "(function task-control symbol)"],
    [22, "(function task-control symbol)"],
    [23, "(function task-control symbol)"],
    [24, "(function task-control symbol)"],
    [25, "(function task-control symbol)"],
    [26, "(function task-control symbol)"],
    [27, "(function task-control symbol)"],
    [28, "(function task-control symbol)"],
    [29, "(function task-control symbol)"],
    [30, "(function task-control symbol)"],
    [31, "(function task-control symbol)"],
    [32, "(function task-control symbol)"],
    [33, "(function task-control symbol)"],
    [34, "(function task-control symbol)"],
    [35, "(function task-control symbol)"],
    [36, "(function task-control symbol)"],
    [37, "(function task-control symbol)"],
    [38, "(function task-control symbol)"],
    [39, "(function task-control symbol)"],
    [40, "(function task-control symbol)"],
    [41, "(function task-control symbol)"],
    [42, "(function task-control symbol)"],
    [43, "(function task-control symbol)"],
    [44, "(function task-control symbol)"],
    [45, "(function task-control symbol)"],
    [46, "(function task-control symbol)"],
    [47, "(function task-control symbol)"],
    [48, "(function task-control symbol)"],
    [49, "(function task-control symbol)"],
    [50, "(function task-control symbol)"],
    [51, "(function task-control symbol)"],
    [52, "(function task-control symbol)"],
    [53, "(function task-control symbol)"],
    [54, "(function task-control symbol)"],
    [55, "(function task-control symbol)"],
    [56, "(function task-control symbol)"],
    [57, "(function task-control symbol)"],
    [58, "(function task-control symbol)"],
    [59, "(function task-control symbol)"],
    [60, "(function task-control symbol)"],
    [61, "(function task-control symbol)"],
    [62, "(function task-control symbol)"],
    [63, "(function task-control symbol)"],
    [64, "(function task-control symbol)"],
    [65, "(function task-control symbol)"],
    [66, "(function task-control symbol)"],
    [67, "(function task-control symbol)"],
    [68, "(function task-control symbol)"],
    [69, "(function task-control symbol)"],
    [70, "(function task-control symbol)"],
    [71, "(function task-control symbol)"],
    [72, "(function task-control symbol)"],
    [73, "(function task-control symbol)"],
    [74, "(function task-control symbol)"],
    [75, "(function task-control symbol)"],
    [76, "(function task-control symbol)"],
    [77, "(function task-control symbol)"],
    [78, "(function task-control symbol)"],
    [79, "(function task-control symbol)"],
    [80, "(function task-control symbol)"],
    [81, "(function task-control symbol)"],
    [82, "(function task-control symbol)"],
    [83, "(function task-control symbol)"],
    [84, "(function task-control symbol)"],
    [85, "(function task-control symbol)"],
    [86, "(function task-control symbol)"],
    [87, "(function task-control symbol)"],
    [88, "(function task-control symbol)"],
    [89, "(function task-control symbol)"],
    [90, "(function task-control symbol)"],
    [91, "(function task-control symbol)"],
    [92, "(function task-control symbol)"],
    [93, "(function task-control symbol)"],
    [94, "(function task-control symbol)"],
    [95, "(function task-control symbol)"],
    [96, "(function task-control symbol)"],
    [97, "(function task-control symbol)"],
    [98, "(function task-control symbol)"],
    [99, "(function task-control symbol)"],
    [100, "(function task-control symbol)"],
    [101, "(function task-control symbol)"],
    [102, "(function task-control symbol)"],
    [103, "(function task-control symbol)"],
    [104, "(function task-control symbol)"],
    [105, "(function task-control symbol)"],
    [106, "(function task-control symbol)"],
    [107, "(function task-control symbol)"],
    [108, "(function task-control symbol)"],
    [109, "(function task-control symbol)"],
    [110, "(function task-control symbol)"],
    [111, "(function task-control symbol)"],
    [112, "(function task-control symbol)"],
    [113, "(function task-control symbol)"],
    [114, "(function task-control symbol)"],
    [115, "(function task-control symbol)"],
    [116, "(function task-control symbol)"],
    [117, "(function task-control symbol)"],
    [118, "(function task-control symbol)"],
    [119, "(function task-control symbol)"],
    [120, "(function task-control symbol)"],
    [121, "(function task-control symbol)"],
    [122, "(function task-control symbol)"],
    [123, "(function task-control symbol)"],
    [124, "(function task-control symbol)"],
    [125, "(function task-control symbol)"],
    [126, "(function task-control symbol)"],
    [127, "(function task-control symbol)"],
    [128, "(function task-control symbol)"],
    [129, "(function task-control symbol)"],
    [130, "(function task-control symbol)"],
    [131, "(function task-control symbol)"],
    [132, "(function task-control symbol)"],
    [133, "(function task-control symbol)"],
    [134, "(function task-control symbol)"],
    [135, "(function task-control symbol)"],
    [136, "(function task-control symbol)"],
    [137, "(function task-control symbol)"],
    [138, "(function task-control symbol)"],
    [139, "(function task-control symbol)"],
    [140, "(function task-control symbol)"],
    [141, "(function task-control symbol)"],
    [142, "(function task-control symbol)"],
    [143, "(function task-control symbol)"],
    [144, "(function task-control symbol)"],
    [145, "(function task-control symbol)"],
    [146, "(function task-control symbol)"],
    [147, "(function task-control symbol)"],
    [148, "(function task-control symbol)"],
    [149, "(function task-control symbol)"],
    [150, "(function task-control symbol)"],
    [151, "(function task-control symbol)"],
    [152, "(function task-control symbol)"],
    [153, "(function task-control symbol)"],
    [154, "(function task-control symbol)"],
    [155, "(function task-control symbol)"],
    [156, "(function task-control symbol)"],
    [157, "(function task-control symbol)"],
    [158, "(function task-control symbol)"],
    [159, "(function task-control symbol)"],
    [160, "(function task-control symbol)"],
    [161, "(function task-control symbol)"],
    [162, "(function task-control symbol)"],
    [163, "(function task-control symbol)"],
    [164, "(function task-control symbol)"],
    [165, "(function task-control symbol)"],
    [166, "(function task-control symbol)"],
    [167, "(function task-control symbol)"],
    [168, "(function task-control symbol)"],
    [169, "(function task-control symbol)"],
    [170, "(function task-control symbol)"],
    [171, "(function task-control symbol)"],
    [172, "(function task-control symbol)"],
    [173, "(function task-control symbol)"],
    [174, "(function task-control symbol)"],
    [175, "(function task-control symbol)"],
    [176, "(function task-control symbol)"],
    [177, "(function task-control symbol)"],
    [178, "(function task-control symbol)"],
    [179, "(function task-control symbol)"],
    [180, "(function task-control symbol)"],
    [181, "(function task-control symbol)"],
    [182, "(function task-control symbol)"],
    [183, "(function task-control symbol)"],
    [184, "(function task-control symbol)"],
    [185, "(function task-control symbol)"],
    [186, "(function task-control symbol)"],
    [187, "(function task-control symbol)"],
    [188, "(function task-control symbol)"],
    [189, "(function task-control symbol)"],
    [190, "(function task-control symbol)"],
    [191, "(function task-control symbol)"],
    [192, "(function task-control symbol)"],
    [193, "(function task-control symbol)"],
    [194, "(function task-control symbol)"],
    [195, "(function task-control symbol)"],
    [196, "(function task-control symbol)"],
    [197, "(function task-control symbol)"],
    [198, "(function task-control symbol)"],
    [199, "(function task-control symbol)"],
    [200, "(function task-control symbol)"],
    [201, "(function task-control symbol)"],
    [202, "(function task-control symbol)"],
    [203, "(function task-control symbol)"],
    [204, "(function task-control symbol)"],
    [205, "(function task-control symbol)"],
    [206, "(function task-control symbol)"],
    [207, "(function task-control symbol)"],
    [208, "(function task-control symbol)"],
    [209, "(function task-control symbol)"],
    [210, "(function task-control symbol)"],
    [211, "(function task-control symbol)"],
    [212, "(function task-control symbol)"],
    [213, "(function task-control symbol)"],
    [214, "(function task-control symbol)"],
    [215, "(function task-control symbol)"],
    [216, "(function task-control symbol)"],
    [217, "(function task-control symbol)"],
    [218, "(function task-control symbol)"],
    [219, "(function task-control symbol)"],
    [220, "(function task-control symbol)"],
    [221, "(function task-control symbol)"],
    [222, "(function task-control symbol)"],
    [223, "(function task-control symbol)"],
    [224, "(function task-control symbol)"],
    [225, "(function task-control symbol)"],
    [226, "(function task-control symbol)"],
    [227, "(function task-control symbol)"],
    [228, "(function task-control symbol)"],
    [229, "(function task-control symbol)"],
    [230, "(function task-control symbol)"],
    [231, "(function task-control symbol)"],
    [232, "(function task-control symbol)"],
    [233, "(function task-control symbol)"],
    [234, "(function task-control symbol)"],
    [235, "(function task-control symbol)"],
    [236, "(function task-control symbol)"],
    [237, "(function task-control symbol)"],
    [238, "(function task-control symbol)"],
    [239, "(function task-control symbol)"],
    [240, "(function task-control symbol)"],
    [241, "(function task-control symbol)"],
    [242, "(function task-control symbol)"],
    [243, "(function task-control symbol)"],
    [244, "(function task-control symbol)"],
    [245, "(function task-control symbol)"],
    [246, "(function task-control symbol)"],
    [247, "(function task-control symbol)"],
    [248, "(function task-control symbol)"],
    [249, "(function task-control symbol)"],
    [250, "(function task-control symbol)"],
    [251, "(function task-control symbol)"],
    [252, "(function task-control symbol)"],
    [253, "(function task-control symbol)"],
    [254, "(function task-control symbol)"],
    [255, "(function task-control symbol)"],
    [256, "(function task-control symbol)"],
    [257, "(function task-control symbol)"],
    [258, "(function task-control symbol)"],
    [259, "(function task-control symbol)"],
    [260, "(function task-control symbol)"],
    [261, "(function task-control symbol)"],
    [262, "(function task-control symbol)"],
    [263, "(function task-control symbol)"],
    [264, "(function task-control symbol)"],
    [265, "(function task-control symbol)"],
    [266, "(function task-control symbol)"],
    [267, "(function task-control symbol)"],
    [268, "(function task-control symbol)"],
    [269, "(function task-control symbol)"],
    [270, "(function task-control symbol)"],
    [271, "(function task-control symbol)"],
    [272, "(function task-control symbol)"],
    [273, "(function task-control symbol)"],
    [274, "(function task-control symbol)"],
    [275, "(function task-control symbol)"],
    [276, "(function task-control symbol)"],
    [277, "(function task-control symbol)"],
    [278, "(function task-control symbol)"],
    [279, "(function task-control symbol)"],
    [280, "(function task-control symbol)"],
    [281, "(function task-control symbol)"],
    [282, "(function task-control symbol)"],
    [283, "(function task-control symbol)"],
    [284, "(function task-control symbol)"],
    [285, "(function task-control symbol)"],
    [286, "(function task-control symbol)"],
    [287, "(function task-control symbol)"],
    [288, "(function task-control symbol)"],
    [289, "(function task-control symbol)"],
    [290, "(function task-control symbol)"],
    [291, "(function task-control symbol)"],
    [292, "(function task-control symbol)"],
    [293, "(function task-control symbol)"],
    [294, "(function task-control symbol)"],
    [295, "(function task-control symbol)"],
    [296, "(function task-control symbol)"],
    [297, "(function task-control symbol)"],
    [298, "(function task-control symbol)"],
    [299, "(function task-control symbol)"],
    [300, "(function task-control symbol)"],
    [301, "(function task-control symbol)"],
    [302, "(function task-control symbol)"],
    [303, "(function task-control symbol)"],
    [304, "(function task-control symbol)"],
    [305, "(function task-control symbol)"],
    [306, "(function task-control symbol)"],
    [307, "(function task-control symbol)"],
    [308, "(function task-control symbol)"],
    [309, "(function task-control symbol)"],
    [310, "(function task-control symbol)"],
    [311, "(function task-control symbol)"],
    [312, "(function task-control symbol)"],
    [313, "(function task-control symbol)"],
    [314, "(function task-control symbol)"],
    [315, "(function task-control symbol)"],
    [316, "(function task-control symbol)"],
    [317, "(function task-control symbol)"],
    [318, "(function task-control symbol)"],
    [319, "(function task-control symbol)"],
    [320, "(function task-control symbol)"],
    [321, "(function task-control symbol)"],
    [322, "(function task-control symbol)"],
    [323, "(function task-control symbol)"],
    [324, "(function task-control symbol)"],
    [325, "(function task-control symbol)"],
    [326, "(function task-control symbol)"],
    [327, "(function task-control symbol)"],
    [328, "(function task-control symbol)"],
    [329, "(function task-control symbol)"],
    [330, "(function task-control symbol)"],
    [331, "(function task-control symbol)"],
    [332, "(function task-control symbol)"],
    [333, "(function task-control symbol)"],
    [334, "(function task-control symbol)"],
    [335, "(function task-control symbol)"],
    [336, "(function task-control task-control symbol)"],
    [337, "(function task-control task-control symbol)"],
    [338, "(function task-control symbol)"],
    [339, "(function task-control symbol)"],
    [340, "(function task-control symbol)"],
    [341, "(function task-control symbol)"],
    [342, "(function task-control symbol)"],
    [343, "(function task-control symbol)"],
    [344, "(function task-control symbol)"],
    [345, "(function task-control symbol)"],
    [346, "(function task-control symbol)"],
    [347, "(function task-control symbol)"],
    [348, "(function task-control symbol)"],
    [349, "(function task-control symbol)"],
    [350, "(function task-control symbol)"],
    [351, "(function task-control symbol)"],
    [352, "(function task-control symbol)"],
    [353, "(function task-control symbol)"],
    [354, "(function task-control symbol)"],
    [355, "(function task-control symbol)"],
    [356, "(function task-control symbol)"],
    [357, "(function task-control symbol)"],
    [358, "(function task-control symbol)"],
    [359, "(function task-control symbol)"],
    [360, "(function task-control symbol)"],
    [361, "(function task-control symbol)"],
    [362, "(function task-control task-control symbol)"],
    [363, "(function task-control task-control symbol)"],
    [364, "(function task-control task-control symbol)"],
    [365, "(function task-control task-control symbol)"],
    [366, "(function task-control symbol)"],
    [367, "(function task-control symbol)"],
    [368, "(function task-control symbol)"],
    [369, "(function task-control symbol)"],
    [370, "(function task-control symbol)"],
    [371, "(function task-control symbol)"],
    [372, "(function task-control symbol)"],
    [373, "(function task-control symbol)"],
    [374, "(function task-control symbol)"],
    [375, "(function task-control symbol)"],
    [376, "(function task-control symbol)"],
    [377, "(function task-control symbol)"],
    [378, "(function task-control symbol)"],
    [379, "(function task-control symbol)"],
    [380, "(function task-control symbol)"],
    [381, "(function task-control symbol)"],
    [382, "(function task-control symbol)"],
    [383, "(function task-control symbol)"],
    [384, "(function task-control symbol)"],
    [385, "(function task-control symbol)"],
    [386, "(function task-control symbol)"],
    [387, "(function task-control symbol)"],
    [388, "(function task-control symbol)"],
    [389, "(function task-control symbol)"],
    [390, "(function task-control symbol)"],
    [391, "(function task-control symbol)"],
    [392, "(function task-control symbol)"],
    [393, "(function task-control symbol)"],
    [394, "(function task-control symbol)"],
    [395, "(function task-control symbol)"],
    [396, "(function task-control symbol)"],
    [397, "(function task-control symbol)"],
    [398, "(function task-control symbol)"],
    [399, "(function task-control symbol)"],
    [400, "(function task-control symbol)"],
    [401, "(function task-control symbol)"],
    [402, "(function task-control symbol)"],
    [403, "(function task-control symbol)"],
    [404, "(function task-control symbol)"],
    [405, "(function task-control symbol)"],
    [406, "(function task-control symbol)"],
    [407, "(function task-control symbol)"],
    [408, "(function task-control symbol)"],
    [409, "(function task-control symbol)"],
    [410, "(function task-control symbol)"],
    [411, "(function task-control symbol)"],
    [412, "(function task-control symbol)"],
    [413, "(function task-control symbol)"],
    [414, "(function task-control task-control symbol)"],
    [415, "(function task-control task-control symbol)"],
    [416, "(function task-control symbol)"],
    [417, "(function task-control symbol)"],
    [418, "(function task-control symbol)"],
    [419, "(function task-control symbol)"],
    [420, "(function task-control symbol)"],
    [421, "(function task-control symbol)"],
    [422, "(function task-control symbol)"],
    [423, "(function task-control symbol)"],
    [424, "(function task-control symbol)"],
    [425, "(function task-control task-control symbol)"],
    [426, "(function task-control task-control symbol)"],
    [427, "(function task-control symbol)"],
    [428, "(function task-control symbol)"],
    [429, "(function task-control symbol)"],
    [430, "(function task-control symbol)"],
    [431, "(function task-control symbol)"],
    [432, "(function task-control task-control symbol)"],
    [433, "(function task-control task-control symbol)"],
    [434, "(function task-control task-control symbol)"],
    [435, "(function task-control symbol)"],
    [436, "(function task-control task-control symbol)"],
    [437, "(function task-control task-control symbol)"],
    [438, "(function task-control task-control symbol)"],
    [439, "(function task-control symbol)"],
    [440, "(function task-control symbol)"],
    [441, "(function task-control symbol)"],
    [442, "(function task-control symbol)"],
    [443, "(function task-control task-control symbol)"],
    [444, "(function task-control task-control symbol)"],
    [445, "(function task-control symbol)"],
    [446, "(function task-control task-control symbol)"],
    [447, "(function task-control task-control symbol)"],
    [448, "(function task-control task-control symbol)"],
    [449, "(function task-control symbol)"],
    [450, "(function task-control symbol)"],
    [451, "(function task-control symbol)"],
    [452, "(function task-control symbol)"],
    [453, "(function task-control task-control symbol)"],
    [454, "(function task-control task-control symbol)"],
    [455, "(function task-control symbol)"],
    [456, "(function task-control task-control symbol)"],
    [457, "(function task-control task-control symbol)"],
    [458, "(function task-control task-control symbol)"],
    [459, "(function task-control symbol)"],
    [460, "(function task-control symbol)"],
    [461, "(function task-control symbol)"],
    [462, "(function task-control symbol)"],
    [463, "(function task-control symbol)"],
    [464, "(function task-control symbol)"],
    [465, "(function task-control symbol)"],
    [466, "(function task-control symbol)"],
    [467, "(function task-control symbol)"],
    [468, "(function task-control symbol)"],
    [469, "(function task-control symbol)"],
    [470, "(function task-control symbol)"],
    [471, "(function task-control symbol)"],
    [472, "(function task-control symbol)"],
    [473, "(function task-control symbol)"],
    [474, "(function task-control task-control symbol)"],
    [475, "(function task-control task-control symbol)"],
    [476, "(function task-control task-control symbol)"],
    [477, "(function task-control task-control symbol)"],
    [478, "(function task-control symbol)"],
    [479, "(function task-control symbol)"],
    [480, "(function task-control symbol)"],
    [481, "(function task-control symbol)"],
    [482, "(function task-control symbol)"],
    [483, "(function task-control symbol)"],
    [484, "(function task-control symbol)"],
    [485, "(function task-control symbol)"],
    [486, "(function task-control symbol)"],
    [487, "(function task-control symbol)"],
    [488, "(function task-control symbol)"],
    [489, "(function task-control symbol)"],
    [490, "(function task-control symbol)"],
    [491, "(function task-control symbol)"],
    [492, "(function task-control symbol)"],
    [493, "(function task-control symbol)"],
    [494, "(function task-control symbol)"],
    [495, "(function task-control symbol)"],
    [496, "(function task-control symbol)"]
  ],

  "game-info": [[17, "(function symbol symbol continue-point symbol none)"]],

  "default-menu": [
    [3, "(function none)"],
    [4, "(function int int symbol)"], // TODO - first arg is ignored - i think there's a decomp bug here
    [5, "(function int int symbol)"], // TODO - first arg is ignored
    [6, "(function int int target)"], // TODO - first arg is ignored
    [8, "(function int)"],
    [9, "(function continue-point)"],
    [10, "(function none)"],
    [11, "(function object)"],
    [12, "(function object)"],
    [13, "(function object)"],
    [14, "(function quaternion)"],
    [15, "(function quaternion)"],
    [16, "(function int int basic)"], // TODO - first arg is ignored
    [17, "(function int)"],
    [18, "(function int)"],
    [19, "(function int)"],
    [20, "(function none)"],
    [21, "(function int int basic)"], // TODO - first arg is ignored
    [22, "(function int int basic)"], // TODO - first arg is ignored
    [23, "(function int int basic)"], // TODO - first arg is ignored
    [24, "(function int int float float)"], // TODO - first arg is ignored
    [25, "(function int int float float)"], // TODO - first arg is ignored
    [26, "(function int int float float)"], // TODO - first arg is ignored
    [27, "(function int int target)"], // TODO - first arg is ignored
    [28, "(function none)"],
    [29, "(function none)"],
    [30, "(function none)"],
    [31, "(function none)"],
    [32, "(function none)"],
    [33, "(function none)"],
    [34, "(function int)"],
    [35, "(function int)"],
    [60, "(function debug-menu int float float object)"], // TODO - instance type blocking this one, not 100% sure about the debug-menu, but it has a string at offset 0
    [61, "(function debug-menu int float float object)"], // TODO - instance type blocking this one, not 100% sure about the debug-menu, but it has a string at offset 0
    [63, "(function int int int basic object)"], // TODO - i don't know the first (is a basic/struct with an int32 at offset 0) and a3 is a default return value it seems
    [64, "(function int int int basic object)"], // TODO - i don't know the first (is a basic/struct with an int32 at offset 0) and a3 is a default return value it seems
    [65, "(function int int int basic object)"], // TODO - i don't know the first (is a basic/struct with an int32 at offset 0) and a3 is a default return value it seems
    [66, "(function int int int basic object)"], // TODO - i don't know the first (is a basic/struct with an int32 at offset 0) and a3 is a default return value it seems
    [67, "(function int int int basic object)"], // TODO - i don't know the first (is a basic/struct with an int32 at offset 0) and a3 is a default return value it seems
    [68, "(function int int int basic object)"], // TODO - i don't know the first (is a basic/struct with an int32 at offset 0) and a3 is a default return value it seems
    [69, "(function int int int basic object)"], // TODO - i don't know the first (is a basic/struct with an int32 at offset 0) and a3 is a default return value it seems
    [70, "(function int int int basic object)"], // TODO - i don't know the first (is a basic/struct with an int32 at offset 0) and a3 is a default return value it seems
    [71, "(function int int int basic object)"], // TODO - i don't know the first (is a basic/struct with an int32 at offset 0) and a3 is a default return value it seems
    [72, "(function int int int basic object)"], // TODO - i don't know the first (is a basic/struct with an int32 at offset 0) and a3 is a default return value it seems
    [73, "(function int int int basic object)"], // TODO - i don't know the first (is a basic/struct with an int32 at offset 0) and a3 is a default return value it seems
    [74, "(function int int int basic object)"], // TODO - i don't know the first (is a basic/struct with an int32 at offset 0) and a3 is a default return value it seems
    [75, "(function int int int basic object)"], // TODO - i don't know the first (is a basic/struct with an int32 at offset 0) and a3 is a default return value it seems
    [76, "(function int int int basic object)"], // TODO - i don't know the first (is a basic/struct with an int32 at offset 0) and a3 is a default return value it seems
    [77, "(function int int int basic object)"], // TODO - i don't know the first (is a basic/struct with an int32 at offset 0) and a3 is a default return value it seems
    [78, "(function int int int basic object)"], // TODO - i don't know the first (is a basic/struct with an int32 at offset 0) and a3 is a default return value it seems
    [79, "(function int int int basic object)"], // TODO - i don't know the first (is a basic/struct with an int32 at offset 0) and a3 is a default return value it seems
    [80, "(function object)"],
    [81, "(function object)"],
    [82, "(function int int float float none)"], // TODO - i don't know the first (is a basic/struct with an int32 at offset 0)
    [84, "(function int int none)"], // TODO - i don't know the first (is a basic/struct with an int32 at offset 0)
    [88, "(function debug-menu debug-menu symbol)"], // not 100% sure about the debug-menu, but it has a string at offset 0
    [89, "(function debug-menu debug-menu symbol)"], // not 100% sure about the debug-menu, but it has a string at offset 0
    [90, "(function debug-menu debug-menu symbol)"] // not 100% sure about the debug-menu, but it has a string at offset 0
  ],

<<<<<<< HEAD
  "rigid-body": [
    [5, "(function none :behavior rigid-body-platform)"],
    [6, "(function none :behavior rigid-body-platform)"],
    [7, "(function none :behavior rigid-body-platform)"],
    [8, "(function none :behavior rigid-body-platform)"]
  ],

  "water-anim": [
    [4, "(function none :behavior water-anim)"],
    [5, "(function none :behavior water-anim)"],
    [6, "(function process int symbol event-message-block process-mask :behavior water-anim)"]
  ],

=======
  "memory-usage": [
    [3, "(function basic symbol)"],
    [2, "(function process symbol)"]
  ],
  
  "anim-tester": [
    [11, "(function none :behavior anim-tester)"],
    [12, "(function none :behavior anim-tester)"],
    [13, "(function none :behavior anim-tester)"]
  ],

  "cam-combiner": [
		[1, "(function none :behavior camera-combiner)"],
		[2, "(function basic int basic event-message-block object :behavior camera-combiner)"]
	],

>>>>>>> ad695ed1
  "placeholder-do-not-add-below": []
}<|MERGE_RESOLUTION|>--- conflicted
+++ resolved
@@ -568,21 +568,6 @@
     [90, "(function debug-menu debug-menu symbol)"] // not 100% sure about the debug-menu, but it has a string at offset 0
   ],
 
-<<<<<<< HEAD
-  "rigid-body": [
-    [5, "(function none :behavior rigid-body-platform)"],
-    [6, "(function none :behavior rigid-body-platform)"],
-    [7, "(function none :behavior rigid-body-platform)"],
-    [8, "(function none :behavior rigid-body-platform)"]
-  ],
-
-  "water-anim": [
-    [4, "(function none :behavior water-anim)"],
-    [5, "(function none :behavior water-anim)"],
-    [6, "(function process int symbol event-message-block process-mask :behavior water-anim)"]
-  ],
-
-=======
   "memory-usage": [
     [3, "(function basic symbol)"],
     [2, "(function process symbol)"]
@@ -599,6 +584,18 @@
 		[2, "(function basic int basic event-message-block object :behavior camera-combiner)"]
 	],
 
->>>>>>> ad695ed1
+  "rigid-body": [
+    [5, "(function none :behavior rigid-body-platform)"],
+    [6, "(function none :behavior rigid-body-platform)"],
+    [7, "(function none :behavior rigid-body-platform)"],
+    [8, "(function none :behavior rigid-body-platform)"]
+  ],
+
+  "water-anim": [
+    [4, "(function none :behavior water-anim)"],
+    [5, "(function none :behavior water-anim)"],
+    [6, "(function process int symbol event-message-block process-mask :behavior water-anim)"]
+  ],
+
   "placeholder-do-not-add-below": []
 }