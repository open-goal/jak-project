{
  "gkernel": [
    [16, "(function process symbol)"],
    [22, "(function process symbol)"],
    [25, "(function process symbol)"],
    [28, "(function process symbol)"],
    [30, "(function process symbol)"],
    [32, "(function process symbol)"]
  ],

  "hud": [[10, "(function none :behavior hud)"]],

  "main": [[4, "(function none :behavior process)"]],

  "process-drawable": [[29, "(function string symbol)"]],

  "task-control": [
    [9, "(function task-control symbol)"],
    [10, "(function task-control symbol)"],
    [11, "(function task-control symbol)"],
    [12, "(function task-control symbol)"],
    [13, "(function task-control symbol)"],
    [14, "(function task-control symbol)"],
    [15, "(function task-control symbol)"],
    [16, "(function task-control symbol)"],
    [17, "(function task-control symbol)"],
    [18, "(function task-control symbol)"],
    [19, "(function task-control symbol)"],
    [20, "(function task-control symbol)"],
    [21, "(function task-control symbol)"],
    [22, "(function task-control symbol)"],
    [23, "(function task-control symbol)"],
    [24, "(function task-control symbol)"],
    [25, "(function task-control symbol)"],
    [26, "(function task-control symbol)"],
    [27, "(function task-control symbol)"],
    [28, "(function task-control symbol)"],
    [29, "(function task-control symbol)"],
    [30, "(function task-control symbol)"],
    [31, "(function task-control symbol)"],
    [32, "(function task-control symbol)"],
    [33, "(function task-control symbol)"],
    [34, "(function task-control symbol)"],
    [35, "(function task-control symbol)"],
    [36, "(function task-control symbol)"],
    [37, "(function task-control symbol)"],
    [38, "(function task-control symbol)"],
    [39, "(function task-control symbol)"],
    [40, "(function task-control symbol)"],
    [41, "(function task-control symbol)"],
    [42, "(function task-control symbol)"],
    [43, "(function task-control symbol)"],
    [44, "(function task-control symbol)"],
    [45, "(function task-control symbol)"],
    [46, "(function task-control symbol)"],
    [47, "(function task-control symbol)"],
    [48, "(function task-control symbol)"],
    [49, "(function task-control symbol)"],
    [50, "(function task-control symbol)"],
    [51, "(function task-control symbol)"],
    [52, "(function task-control symbol)"],
    [53, "(function task-control symbol)"],
    [54, "(function task-control symbol)"],
    [55, "(function task-control symbol)"],
    [56, "(function task-control symbol)"],
    [57, "(function task-control symbol)"],
    [58, "(function task-control symbol)"],
    [59, "(function task-control symbol)"],
    [60, "(function task-control symbol)"],
    [61, "(function task-control symbol)"],
    [62, "(function task-control symbol)"],
    [63, "(function task-control symbol)"],
    [64, "(function task-control symbol)"],
    [65, "(function task-control symbol)"],
    [66, "(function task-control symbol)"],
    [67, "(function task-control symbol)"],
    [68, "(function task-control symbol)"],
    [69, "(function task-control symbol)"],
    [70, "(function task-control symbol)"],
    [71, "(function task-control symbol)"],
    [72, "(function task-control symbol)"],
    [73, "(function task-control symbol)"],
    [74, "(function task-control symbol)"],
    [75, "(function task-control symbol)"],
    [76, "(function task-control symbol)"],
    [77, "(function task-control symbol)"],
    [78, "(function task-control symbol)"],
    [79, "(function task-control symbol)"],
    [80, "(function task-control symbol)"],
    [81, "(function task-control symbol)"],
    [82, "(function task-control symbol)"],
    [83, "(function task-control symbol)"],
    [84, "(function task-control symbol)"],
    [85, "(function task-control symbol)"],
    [86, "(function task-control symbol)"],
    [87, "(function task-control symbol)"],
    [88, "(function task-control symbol)"],
    [89, "(function task-control symbol)"],
    [90, "(function task-control symbol)"],
    [91, "(function task-control symbol)"],
    [92, "(function task-control symbol)"],
    [93, "(function task-control symbol)"],
    [94, "(function task-control symbol)"],
    [95, "(function task-control symbol)"],
    [96, "(function task-control symbol)"],
    [97, "(function task-control symbol)"],
    [98, "(function task-control symbol)"],
    [99, "(function task-control symbol)"],
    [100, "(function task-control symbol)"],
    [101, "(function task-control symbol)"],
    [102, "(function task-control symbol)"],
    [103, "(function task-control symbol)"],
    [104, "(function task-control symbol)"],
    [105, "(function task-control symbol)"],
    [106, "(function task-control symbol)"],
    [107, "(function task-control symbol)"],
    [108, "(function task-control symbol)"],
    [109, "(function task-control symbol)"],
    [110, "(function task-control symbol)"],
    [111, "(function task-control symbol)"],
    [112, "(function task-control symbol)"],
    [113, "(function task-control symbol)"],
    [114, "(function task-control symbol)"],
    [115, "(function task-control symbol)"],
    [116, "(function task-control symbol)"],
    [117, "(function task-control symbol)"],
    [118, "(function task-control symbol)"],
    [119, "(function task-control symbol)"],
    [120, "(function task-control symbol)"],
    [121, "(function task-control symbol)"],
    [122, "(function task-control symbol)"],
    [123, "(function task-control symbol)"],
    [124, "(function task-control symbol)"],
    [125, "(function task-control symbol)"],
    [126, "(function task-control symbol)"],
    [127, "(function task-control symbol)"],
    [128, "(function task-control symbol)"],
    [129, "(function task-control symbol)"],
    [130, "(function task-control symbol)"],
    [131, "(function task-control symbol)"],
    [132, "(function task-control symbol)"],
    [133, "(function task-control symbol)"],
    [134, "(function task-control symbol)"],
    [135, "(function task-control symbol)"],
    [136, "(function task-control symbol)"],
    [137, "(function task-control symbol)"],
    [138, "(function task-control symbol)"],
    [139, "(function task-control symbol)"],
    [140, "(function task-control symbol)"],
    [141, "(function task-control symbol)"],
    [142, "(function task-control symbol)"],
    [143, "(function task-control symbol)"],
    [144, "(function task-control symbol)"],
    [145, "(function task-control symbol)"],
    [146, "(function task-control symbol)"],
    [147, "(function task-control symbol)"],
    [148, "(function task-control symbol)"],
    [149, "(function task-control symbol)"],
    [150, "(function task-control symbol)"],
    [151, "(function task-control symbol)"],
    [152, "(function task-control symbol)"],
    [153, "(function task-control symbol)"],
    [154, "(function task-control symbol)"],
    [155, "(function task-control symbol)"],
    [156, "(function task-control symbol)"],
    [157, "(function task-control symbol)"],
    [158, "(function task-control symbol)"],
    [159, "(function task-control symbol)"],
    [160, "(function task-control symbol)"],
    [161, "(function task-control symbol)"],
    [162, "(function task-control symbol)"],
    [163, "(function task-control symbol)"],
    [164, "(function task-control symbol)"],
    [165, "(function task-control symbol)"],
    [166, "(function task-control symbol)"],
    [167, "(function task-control symbol)"],
    [168, "(function task-control symbol)"],
    [169, "(function task-control symbol)"],
    [170, "(function task-control symbol)"],
    [171, "(function task-control symbol)"],
    [172, "(function task-control symbol)"],
    [173, "(function task-control symbol)"],
    [174, "(function task-control symbol)"],
    [175, "(function task-control symbol)"],
    [176, "(function task-control symbol)"],
    [177, "(function task-control symbol)"],
    [178, "(function task-control symbol)"],
    [179, "(function task-control symbol)"],
    [180, "(function task-control symbol)"],
    [181, "(function task-control symbol)"],
    [182, "(function task-control symbol)"],
    [183, "(function task-control symbol)"],
    [184, "(function task-control symbol)"],
    [185, "(function task-control symbol)"],
    [186, "(function task-control symbol)"],
    [187, "(function task-control symbol)"],
    [188, "(function task-control symbol)"],
    [189, "(function task-control symbol)"],
    [190, "(function task-control symbol)"],
    [191, "(function task-control symbol)"],
    [192, "(function task-control symbol)"],
    [193, "(function task-control symbol)"],
    [194, "(function task-control symbol)"],
    [195, "(function task-control symbol)"],
    [196, "(function task-control symbol)"],
    [197, "(function task-control symbol)"],
    [198, "(function task-control symbol)"],
    [199, "(function task-control symbol)"],
    [200, "(function task-control symbol)"],
    [201, "(function task-control symbol)"],
    [202, "(function task-control symbol)"],
    [203, "(function task-control symbol)"],
    [204, "(function task-control symbol)"],
    [205, "(function task-control symbol)"],
    [206, "(function task-control symbol)"],
    [207, "(function task-control symbol)"],
    [208, "(function task-control symbol)"],
    [209, "(function task-control symbol)"],
    [210, "(function task-control symbol)"],
    [211, "(function task-control symbol)"],
    [212, "(function task-control symbol)"],
    [213, "(function task-control symbol)"],
    [214, "(function task-control symbol)"],
    [215, "(function task-control symbol)"],
    [216, "(function task-control symbol)"],
    [217, "(function task-control symbol)"],
    [218, "(function task-control symbol)"],
    [219, "(function task-control symbol)"],
    [220, "(function task-control symbol)"],
    [221, "(function task-control symbol)"],
    [222, "(function task-control symbol)"],
    [223, "(function task-control symbol)"],
    [224, "(function task-control symbol)"],
    [225, "(function task-control symbol)"],
    [226, "(function task-control symbol)"],
    [227, "(function task-control symbol)"],
    [228, "(function task-control symbol)"],
    [229, "(function task-control symbol)"],
    [230, "(function task-control symbol)"],
    [231, "(function task-control symbol)"],
    [232, "(function task-control symbol)"],
    [233, "(function task-control symbol)"],
    [234, "(function task-control symbol)"],
    [235, "(function task-control symbol)"],
    [236, "(function task-control symbol)"],
    [237, "(function task-control symbol)"],
    [238, "(function task-control symbol)"],
    [239, "(function task-control symbol)"],
    [240, "(function task-control symbol)"],
    [241, "(function task-control symbol)"],
    [242, "(function task-control symbol)"],
    [243, "(function task-control symbol)"],
    [244, "(function task-control symbol)"],
    [245, "(function task-control symbol)"],
    [246, "(function task-control symbol)"],
    [247, "(function task-control symbol)"],
    [248, "(function task-control symbol)"],
    [249, "(function task-control symbol)"],
    [250, "(function task-control symbol)"],
    [251, "(function task-control symbol)"],
    [252, "(function task-control symbol)"],
    [253, "(function task-control symbol)"],
    [254, "(function task-control symbol)"],
    [255, "(function task-control symbol)"],
    [256, "(function task-control symbol)"],
    [257, "(function task-control symbol)"],
    [258, "(function task-control symbol)"],
    [259, "(function task-control symbol)"],
    [260, "(function task-control symbol)"],
    [261, "(function task-control symbol)"],
    [262, "(function task-control symbol)"],
    [263, "(function task-control symbol)"],
    [264, "(function task-control symbol)"],
    [265, "(function task-control symbol)"],
    [266, "(function task-control symbol)"],
    [267, "(function task-control symbol)"],
    [268, "(function task-control symbol)"],
    [269, "(function task-control symbol)"],
    [270, "(function task-control symbol)"],
    [271, "(function task-control symbol)"],
    [272, "(function task-control symbol)"],
    [273, "(function task-control symbol)"],
    [274, "(function task-control symbol)"],
    [275, "(function task-control symbol)"],
    [276, "(function task-control symbol)"],
    [277, "(function task-control symbol)"],
    [278, "(function task-control symbol)"],
    [279, "(function task-control symbol)"],
    [280, "(function task-control symbol)"],
    [281, "(function task-control symbol)"],
    [282, "(function task-control symbol)"],
    [283, "(function task-control symbol)"],
    [284, "(function task-control symbol)"],
    [285, "(function task-control symbol)"],
    [286, "(function task-control symbol)"],
    [287, "(function task-control symbol)"],
    [288, "(function task-control symbol)"],
    [289, "(function task-control symbol)"],
    [290, "(function task-control symbol)"],
    [291, "(function task-control symbol)"],
    [292, "(function task-control symbol)"],
    [293, "(function task-control symbol)"],
    [294, "(function task-control symbol)"],
    [295, "(function task-control symbol)"],
    [296, "(function task-control symbol)"],
    [297, "(function task-control symbol)"],
    [298, "(function task-control symbol)"],
    [299, "(function task-control symbol)"],
    [300, "(function task-control symbol)"],
    [301, "(function task-control symbol)"],
    [302, "(function task-control symbol)"],
    [303, "(function task-control symbol)"],
    [304, "(function task-control symbol)"],
    [305, "(function task-control symbol)"],
    [306, "(function task-control symbol)"],
    [307, "(function task-control symbol)"],
    [308, "(function task-control symbol)"],
    [309, "(function task-control symbol)"],
    [310, "(function task-control symbol)"],
    [311, "(function task-control symbol)"],
    [312, "(function task-control symbol)"],
    [313, "(function task-control symbol)"],
    [314, "(function task-control symbol)"],
    [315, "(function task-control symbol)"],
    [316, "(function task-control symbol)"],
    [317, "(function task-control symbol)"],
    [318, "(function task-control symbol)"],
    [319, "(function task-control symbol)"],
    [320, "(function task-control symbol)"],
    [321, "(function task-control symbol)"],
    [322, "(function task-control symbol)"],
    [323, "(function task-control symbol)"],
    [324, "(function task-control symbol)"],
    [325, "(function task-control symbol)"],
    [326, "(function task-control symbol)"],
    [327, "(function task-control symbol)"],
    [328, "(function task-control symbol)"],
    [329, "(function task-control symbol)"],
    [330, "(function task-control symbol)"],
    [331, "(function task-control symbol)"],
    [332, "(function task-control symbol)"],
    [333, "(function task-control symbol)"],
    [334, "(function task-control symbol)"],
    [335, "(function task-control symbol)"],
    [336, "(function task-control task-control symbol)"],
    [337, "(function task-control task-control symbol)"],
    [338, "(function task-control symbol)"],
    [339, "(function task-control symbol)"],
    [340, "(function task-control symbol)"],
    [341, "(function task-control symbol)"],
    [342, "(function task-control symbol)"],
    [343, "(function task-control symbol)"],
    [344, "(function task-control symbol)"],
    [345, "(function task-control symbol)"],
    [346, "(function task-control symbol)"],
    [347, "(function task-control symbol)"],
    [348, "(function task-control symbol)"],
    [349, "(function task-control symbol)"],
    [350, "(function task-control symbol)"],
    [351, "(function task-control symbol)"],
    [352, "(function task-control symbol)"],
    [353, "(function task-control symbol)"],
    [354, "(function task-control symbol)"],
    [355, "(function task-control symbol)"],
    [356, "(function task-control symbol)"],
    [357, "(function task-control symbol)"],
    [358, "(function task-control symbol)"],
    [359, "(function task-control symbol)"],
    [360, "(function task-control symbol)"],
    [361, "(function task-control symbol)"],
    [362, "(function task-control task-control symbol)"],
    [363, "(function task-control task-control symbol)"],
    [364, "(function task-control task-control symbol)"],
    [365, "(function task-control task-control symbol)"],
    [366, "(function task-control symbol)"],
    [367, "(function task-control symbol)"],
    [368, "(function task-control symbol)"],
    [369, "(function task-control symbol)"],
    [370, "(function task-control symbol)"],
    [371, "(function task-control symbol)"],
    [372, "(function task-control symbol)"],
    [373, "(function task-control symbol)"],
    [374, "(function task-control symbol)"],
    [375, "(function task-control symbol)"],
    [376, "(function task-control symbol)"],
    [377, "(function task-control symbol)"],
    [378, "(function task-control symbol)"],
    [379, "(function task-control symbol)"],
    [380, "(function task-control symbol)"],
    [381, "(function task-control symbol)"],
    [382, "(function task-control symbol)"],
    [383, "(function task-control symbol)"],
    [384, "(function task-control symbol)"],
    [385, "(function task-control symbol)"],
    [386, "(function task-control symbol)"],
    [387, "(function task-control symbol)"],
    [388, "(function task-control symbol)"],
    [389, "(function task-control symbol)"],
    [390, "(function task-control symbol)"],
    [391, "(function task-control symbol)"],
    [392, "(function task-control symbol)"],
    [393, "(function task-control symbol)"],
    [394, "(function task-control symbol)"],
    [395, "(function task-control symbol)"],
    [396, "(function task-control symbol)"],
    [397, "(function task-control symbol)"],
    [398, "(function task-control symbol)"],
    [399, "(function task-control symbol)"],
    [400, "(function task-control symbol)"],
    [401, "(function task-control symbol)"],
    [402, "(function task-control symbol)"],
    [403, "(function task-control symbol)"],
    [404, "(function task-control symbol)"],
    [405, "(function task-control symbol)"],
    [406, "(function task-control symbol)"],
    [407, "(function task-control symbol)"],
    [408, "(function task-control symbol)"],
    [409, "(function task-control symbol)"],
    [410, "(function task-control symbol)"],
    [411, "(function task-control symbol)"],
    [412, "(function task-control symbol)"],
    [413, "(function task-control symbol)"],
    [414, "(function task-control task-control symbol)"],
    [415, "(function task-control task-control symbol)"],
    [416, "(function task-control symbol)"],
    [417, "(function task-control symbol)"],
    [418, "(function task-control symbol)"],
    [419, "(function task-control symbol)"],
    [420, "(function task-control symbol)"],
    [421, "(function task-control symbol)"],
    [422, "(function task-control symbol)"],
    [423, "(function task-control symbol)"],
    [424, "(function task-control symbol)"],
    [425, "(function task-control task-control symbol)"],
    [426, "(function task-control task-control symbol)"],
    [427, "(function task-control symbol)"],
    [428, "(function task-control symbol)"],
    [429, "(function task-control symbol)"],
    [430, "(function task-control symbol)"],
    [431, "(function task-control symbol)"],
    [432, "(function task-control task-control symbol)"],
    [433, "(function task-control task-control symbol)"],
    [434, "(function task-control task-control symbol)"],
    [435, "(function task-control symbol)"],
    [436, "(function task-control task-control symbol)"],
    [437, "(function task-control task-control symbol)"],
    [438, "(function task-control task-control symbol)"],
    [439, "(function task-control symbol)"],
    [440, "(function task-control symbol)"],
    [441, "(function task-control symbol)"],
    [442, "(function task-control symbol)"],
    [443, "(function task-control task-control symbol)"],
    [444, "(function task-control task-control symbol)"],
    [445, "(function task-control symbol)"],
    [446, "(function task-control task-control symbol)"],
    [447, "(function task-control task-control symbol)"],
    [448, "(function task-control task-control symbol)"],
    [449, "(function task-control symbol)"],
    [450, "(function task-control symbol)"],
    [451, "(function task-control symbol)"],
    [452, "(function task-control symbol)"],
    [453, "(function task-control task-control symbol)"],
    [454, "(function task-control task-control symbol)"],
    [455, "(function task-control symbol)"],
    [456, "(function task-control task-control symbol)"],
    [457, "(function task-control task-control symbol)"],
    [458, "(function task-control task-control symbol)"],
    [459, "(function task-control symbol)"],
    [460, "(function task-control symbol)"],
    [461, "(function task-control symbol)"],
    [462, "(function task-control symbol)"],
    [463, "(function task-control symbol)"],
    [464, "(function task-control symbol)"],
    [465, "(function task-control symbol)"],
    [466, "(function task-control symbol)"],
    [467, "(function task-control symbol)"],
    [468, "(function task-control symbol)"],
    [469, "(function task-control symbol)"],
    [470, "(function task-control symbol)"],
    [471, "(function task-control symbol)"],
    [472, "(function task-control symbol)"],
    [473, "(function task-control symbol)"],
    [474, "(function task-control task-control symbol)"],
    [475, "(function task-control task-control symbol)"],
    [476, "(function task-control task-control symbol)"],
    [477, "(function task-control task-control symbol)"],
    [478, "(function task-control symbol)"],
    [479, "(function task-control symbol)"],
    [480, "(function task-control symbol)"],
    [481, "(function task-control symbol)"],
    [482, "(function task-control symbol)"],
    [483, "(function task-control symbol)"],
    [484, "(function task-control symbol)"],
    [485, "(function task-control symbol)"],
    [486, "(function task-control symbol)"],
    [487, "(function task-control symbol)"],
    [488, "(function task-control symbol)"],
    [489, "(function task-control symbol)"],
    [490, "(function task-control symbol)"],
    [491, "(function task-control symbol)"],
    [492, "(function task-control symbol)"],
    [493, "(function task-control symbol)"],
    [494, "(function task-control symbol)"],
    [495, "(function task-control symbol)"],
    [496, "(function task-control symbol)"]
  ],

  "game-info": [
    [17, "(function symbol symbol continue-point symbol none)"],
    [6, "(function process-drawable none)"],
    [7, "(function none :behavior process-drawable)"],
    [8, "(function object)"]
  ],

  "default-menu": [
    [3, "(function none)"],
    [4, "(function int int symbol)"], // TODO - first arg is ignored - i think there's a decomp bug here
    [5, "(function int int symbol)"], // TODO - first arg is ignored
    [6, "(function int int target)"], // TODO - first arg is ignored
    [8, "(function int)"],
    [9, "(function continue-point)"],
    [10, "(function none)"],
    [11, "(function object)"],
    [12, "(function object)"],
    [13, "(function object)"],
    [14, "(function quaternion)"],
    [15, "(function quaternion)"],
    [16, "(function int int basic)"], // TODO - first arg is ignored
    [17, "(function int)"],
    [18, "(function int)"],
    [19, "(function int)"],
    [20, "(function none)"],
    [21, "(function int int basic)"], // TODO - first arg is ignored
    [22, "(function int int basic)"], // TODO - first arg is ignored
    [23, "(function int int basic)"], // TODO - first arg is ignored
    [24, "(function int int float float)"], // TODO - first arg is ignored
    [25, "(function int int float float)"], // TODO - first arg is ignored
    [26, "(function int int float float)"], // TODO - first arg is ignored
    [27, "(function int int target)"], // TODO - first arg is ignored
    [28, "(function none)"],
    [29, "(function none)"],
    [30, "(function none)"],
    [31, "(function none)"],
    [32, "(function none)"],
    [33, "(function none)"],
    [34, "(function int)"],
    [35, "(function int)"],
    [60, "(function debug-menu int float float object)"], // TODO - instance type blocking this one, not 100% sure about the debug-menu, but it has a string at offset 0
    [61, "(function debug-menu int float float object)"], // TODO - instance type blocking this one, not 100% sure about the debug-menu, but it has a string at offset 0
    [63, "(function symbol int int basic object)"], // TODO - i don't know the first (is a basic/struct with an int32 at offset 0) and a3 is a default return value it seems
    [64, "(function symbol int int basic object)"], // TODO - i don't know the first (is a basic/struct with an int32 at offset 0) and a3 is a default return value it seems
    [65, "(function symbol int int basic object)"], // TODO - i don't know the first (is a basic/struct with an int32 at offset 0) and a3 is a default return value it seems
    [66, "(function symbol int int basic object)"], // TODO - i don't know the first (is a basic/struct with an int32 at offset 0) and a3 is a default return value it seems
    [67, "(function symbol int int basic object)"], // TODO - i don't know the first (is a basic/struct with an int32 at offset 0) and a3 is a default return value it seems
    [68, "(function symbol int int basic object)"], // TODO - i don't know the first (is a basic/struct with an int32 at offset 0) and a3 is a default return value it seems
    [69, "(function symbol int int basic object)"], // TODO - i don't know the first (is a basic/struct with an int32 at offset 0) and a3 is a default return value it seems
    [70, "(function symbol int int basic object)"], // TODO - i don't know the first (is a basic/struct with an int32 at offset 0) and a3 is a default return value it seems
    [71, "(function symbol int int basic object)"], // TODO - i don't know the first (is a basic/struct with an int32 at offset 0) and a3 is a default return value it seems
    [72, "(function symbol int int basic object)"], // TODO - i don't know the first (is a basic/struct with an int32 at offset 0) and a3 is a default return value it seems
    [73, "(function symbol int int basic object)"], // TODO - i don't know the first (is a basic/struct with an int32 at offset 0) and a3 is a default return value it seems
    [74, "(function symbol int int basic object)"], // TODO - i don't know the first (is a basic/struct with an int32 at offset 0) and a3 is a default return value it seems
    [75, "(function symbol int int basic object)"], // TODO - i don't know the first (is a basic/struct with an int32 at offset 0) and a3 is a default return value it seems
    [76, "(function symbol int int basic object)"], // TODO - i don't know the first (is a basic/struct with an int32 at offset 0) and a3 is a default return value it seems
    [77, "(function symbol int int basic object)"], // TODO - i don't know the first (is a basic/struct with an int32 at offset 0) and a3 is a default return value it seems
    [78, "(function symbol int int basic object)"], // TODO - i don't know the first (is a basic/struct with an int32 at offset 0) and a3 is a default return value it seems
    [79, "(function symbol int int basic object)"], // TODO - i don't know the first (is a basic/struct with an int32 at offset 0) and a3 is a default return value it seems
    [80, "(function object)"],
    [81, "(function object)"],
    [82, "(function symbol int float float none)"], // TODO - i don't know the first (is a basic/struct with an int32 at offset 0)
    [84, "(function symbol int none)"], // TODO - i don't know the first (is a basic/struct with an int32 at offset 0)
    [88, "(function debug-menu debug-menu symbol)"], // not 100% sure about the debug-menu, but it has a string at offset 0
    [89, "(function debug-menu debug-menu symbol)"], // not 100% sure about the debug-menu, but it has a string at offset 0
    [90, "(function debug-menu debug-menu symbol)"] // not 100% sure about the debug-menu, but it has a string at offset 0
  ],
  "memory-usage": [
    [3, "(function basic symbol)"],
    [2, "(function process symbol)"]
  ],

  "anim-tester": [
    [11, "(function none :behavior anim-tester)"],
    [12, "(function none :behavior anim-tester)"],
    [13, "(function none :behavior anim-tester)"]
  ],
  "cam-combiner": [
    [1, "(function none :behavior camera-combiner)"],
    [
      2,
      "(function basic int basic event-message-block object :behavior camera-combiner)"
    ]
  ],

  "title-obs": [[0, "(function none)"]],

  "misty-warehouse": [
    [3, "(function symbol none :behavior silostep)"],
    [4, "(function none :behavior silostep)"],
    [6, "(function none :behavior camera-tracker)"],
    [7, "(function none :behavior silostep)"],
    [
      8,
      "(function process int symbol event-message-block none :behavior silostep)"
    ]
  ],

  "rigid-body": [
    [5, "(function none :behavior rigid-body-platform)"],
    [6, "(function none :behavior rigid-body-platform)"],
    [7, "(function none :behavior rigid-body-platform)"],
    [8, "(function none :behavior rigid-body-platform)"]
  ],

  "sunken-elevator": [
    [3, "(function object :behavior sunken-elevator)"],
    [4, "(function int :behavior sunken-elevator)"],
    [5, "(function symbol :behavior sunken-elevator)"],
    [6, "(function int :behavior sunken-elevator)"]
  ],

  "nav-enemy": [
    [8, "(function none :behavior nav-enemy)"],
    [9, "(function none)"], // stubbed
    [10, "(function uint :behavior nav-enemy)"],
    [11, "(function object :behavior nav-enemy)"],
    [12, "(function none :behavior nav-enemy)"],
    [13, "(function object :behavior nav-enemy)"],
    [14, "(function uint :behavior nav-enemy)"],
    [15, "(function object :behavior nav-enemy)"],
    [16, "(function object :behavior nav-enemy)"],
    [17, "(function vector :behavior nav-enemy)"],
    [19, "(function object :behavior nav-enemy)"],
    [20, "(function uint :behavior nav-enemy)"],
    [21, "(function none :behavior nav-enemy)"],
    [28, "(function symbol :behavior nav-enemy)"],
    [29, "(function symbol :behavior nav-enemy)"],
    [30, "(function object :behavior nav-enemy)"],
    [31, "(function object :behavior nav-enemy)"],
    [32, "(function vector :behavior nav-enemy)"],
    [33, "(function object :behavior nav-enemy)"],
    [34, "(function object :behavior nav-enemy)"],
    [35, "(function object :behavior nav-enemy)"],
    [36, "(function uint :behavior nav-enemy)"],
    [37, "(function object :behavior nav-enemy)"],
    [38, "(function object :behavior nav-enemy)"],
    [39, "(function uint :behavior nav-enemy)"],
    [40, "(function vector :behavior nav-enemy)"],
    [41, "(function none :behavior nav-enemy)"],
    [42, "(function object :behavior nav-enemy)"],
    [43, "(function uint :behavior nav-enemy)"],
    [44, "(function none :behavior nav-enemy)"],
    [45, "(function object :behavior nav-enemy)"],
    [46, "(function none :behavior nav-enemy)"],
    [50, "(function none :behavior nav-enemy)"],
    [51, "(function object :behavior nav-enemy)"],
    [52, "(function uint :behavior nav-enemy)"],
    [54, "(function object :behavior nav-enemy)"],
    [55, "(function uint :behavior nav-enemy)"],
    [56, "(function none :behavior nav-enemy)"],
    [57, "(function object :behavior nav-enemy)"],
    [58, "(function uint :behavior nav-enemy)"],
    [59, "(function uint :behavior nav-enemy)"],
    [60, "(function none :behavior nav-enemy)"],
    [61, "(function object :behavior nav-enemy)"],
    [62, "(function int :behavior nav-enemy)"]
  ],

  "oracle": [
    [1, "(function sparticle-launch-group :behavior oracle)"],
    [2, "(function sparticle-launch-group :behavior oracle)"],
    [3, "(function none :behavior oracle)"]
  ],

  "time-of-day": [
    [10, "(function none :behavior time-of-day-proc)"],
    [12, "(function sparticle-system sparticle-cpuinfo none)"]
  ],

  "basebutton": [[1, "(function symbol :behavior target)"]],

  "entity": [[10, "(function process-drawable none)"]],

  "beach-rocks": [
    [2, "(function none :behavior beach-rock)"],
    [3, "(function none :behavior beach-rock)"],
    [4, "(function none :behavior beach-rock)"],
    [5, "(function none :behavior beach-rock)"],
    [6, "(function none :behavior beach-rock)"],
    [
      7,
      "(function process int symbol event-message-block none :behavior beach-rock)"
    ]
  ],

  "projectiles": [[27, "(function projectile int)"]],

  "sidekick-human": [
    [7, "(function sparticle-launch-control :behavior sequenceC)"],
    [15, "(function sparticle-launch-control :behavior sequenceB)"],
    [16, "(function sparticle-launch-control :behavior sequenceB)"]
  ],

  "demo-obs": [[1, "(function target)"]],

  "final-door": [
    [11, "(function final-door symbol)"],
    [12, "(function final-door symbol)"]
  ],

  "plat-eco": [
    [4, "(function none :behavior plat-eco)"], // trans
    [5, "(function int float :behavior plat-eco)"], // enter
    [6, "(function none :behavior plat-eco)"], // post
    [7, "(function handle none :behavior plat-eco)"], // code
    [8, "(function none :behavior plat-eco)"], // trans
    [
      9,
      "(function process int symbol event-message-block object :behavior plat-eco)"
    ], // event
    [10, "(function symbol :behavior plat-eco)"], // code
    [11, "(function none :behavior plat-eco)"], // trans
    [12, "(function int :behavior plat-eco)"], // enter
    [
      13,
      "(function process int symbol event-message-block object :behavior plat-eco)"
    ] // event
  ],

  "plat-flip": [
    [1, "(function none :behavior plat-flip)"], // code
    [
      2,
      "(function process int symbol event-message-block object :behavior plat-flip)"
    ] // event
  ],

  "pov-camera": [
    [
      1,
      "(function process int symbol event-message-block object :behavior pov-camera)"
    ]
  ],

  "flying-lurker": [
    [37, "(function uint :behavior manipy)"],
    [12, "(function uint :behavior manipy)"],
    [11, "(function none :behavior process)"]
  ],

  "ambient": [
    [
      29,
      "(function process int symbol event-message-block object :behavior level-hint)"
    ]
  ],

  "process-taskable": [[46, "(function process-taskable symbol)"]],

  "fishermans-boat": [
    [5, "(function none :behavior fishermans-boat)"],
    [21, "(function none :behavior fishermans-boat)"],
    [29, "(function none :behavior fishermans-boat)"]
  ],

  "muse": [[3, "(function none :behavior muse)"]],

  "relocate": [[6, "(function sparticle-system sparticle-cpuinfo none)"]],

  "fisher-JUN": [
    [27, "(function none :behavior process)"],
    [28, "(function none :behavior fisher)"],
    [20, "(function none :behavior fisher-fish)"],
    [1, "(function none :behavior target)"]
  ],
  "fisher-JUNGLE-L1": [
    [27, "(function none :behavior process)"],
    [28, "(function none :behavior fisher)"],
    [20, "(function none :behavior fisher-fish)"],
    [1, "(function none :behavior target)"]
  ],

  "robotboss-misc": [
    [5, "(function sparticle-launch-control :behavior finalbosscam)"]
  ],

  "sage-finalboss-FIN": [
    [21, "(function none :behavior sage-finalboss)"],
    [22, "(function none :behavior sage-finalboss)"],
    [15, "(function final-door symbol)"],
    [16, "(function final-door symbol)"],
    [7, "(function final-door symbol)"],
    [6, "(function final-door symbol)"]
  ],
  "sage-finalboss-L1": [
    [21, "(function none :behavior sage-finalboss)"],
    [22, "(function none :behavior sage-finalboss)"],
    [15, "(function final-door symbol)"],
    [16, "(function final-door symbol)"],
    [7, "(function final-door symbol)"],
    [6, "(function final-door symbol)"]
  ],

  "racer-states-FIC-LAV-MIS-OGR-ROL": [
    [17, "(function (pointer process) :behavior racer)"],
    [45, "(function joint-mod :behavior manipy)"],
    [46, "(function float :behavior manipy)"]
  ],

<<<<<<< HEAD
  "generic-obs": [
    [5, "(function symbol :behavior touch-tracker)"]
=======
  "beach-obs": [
    [8, "(function none :behavior camera-tracker)"]
  ],

  "jungleb-obs": [
    [4, "(function none :behavior camera-tracker)"]
  ],

  "village2-obs": [
    [4, "(function sparticle-launch-control :behavior ogreboss-village2)"]
>>>>>>> 08d3294f
  ],

  "placeholder-do-not-add-below": []
}<|MERGE_RESOLUTION|>--- conflicted
+++ resolved
@@ -805,21 +805,20 @@
     [46, "(function float :behavior manipy)"]
   ],
 
-<<<<<<< HEAD
+  "beach-obs": [
+    [8, "(function none :behavior camera-tracker)"]
+  ],
+
+  "jungleb-obs": [
+    [4, "(function none :behavior camera-tracker)"]
+  ],
+
+  "village2-obs": [
+    [4, "(function sparticle-launch-control :behavior ogreboss-village2)"]
+  ],
+
   "generic-obs": [
     [5, "(function symbol :behavior touch-tracker)"]
-=======
-  "beach-obs": [
-    [8, "(function none :behavior camera-tracker)"]
-  ],
-
-  "jungleb-obs": [
-    [4, "(function none :behavior camera-tracker)"]
-  ],
-
-  "village2-obs": [
-    [4, "(function sparticle-launch-control :behavior ogreboss-village2)"]
->>>>>>> 08d3294f
   ],
 
   "placeholder-do-not-add-below": []
