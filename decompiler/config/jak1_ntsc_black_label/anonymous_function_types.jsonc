{
  "gkernel": [
    [16, "(function process symbol)"],
    [22, "(function process symbol)"],
    [25, "(function process symbol)"],
    [28, "(function process symbol)"],
    [30, "(function process symbol)"],
    [32, "(function process symbol)"]
  ],

  "hud": [[15, "(function basic int basic event-message-block object)"]],

  "main": [[4, "(function none)"]],

<<<<<<< HEAD
	"cam-combiner": [
		[1, "(function none)"],
		[2, "(function basic int basic event-message-block object)"]
	]
=======
  "process-drawable": [[29, "(function string symbol)"]],

  "task-control": [
    [9, "(function task-control symbol)"],
    [10, "(function task-control symbol)"],
    [11, "(function task-control symbol)"],
    [12, "(function task-control symbol)"],
    [13, "(function task-control symbol)"],
    [14, "(function task-control symbol)"],
    [15, "(function task-control symbol)"],
    [16, "(function task-control symbol)"],
    [17, "(function task-control symbol)"],
    [18, "(function task-control symbol)"],
    [19, "(function task-control symbol)"],
    [20, "(function task-control symbol)"],
    [21, "(function task-control symbol)"],
    [22, "(function task-control symbol)"],
    [23, "(function task-control symbol)"],
    [24, "(function task-control symbol)"],
    [25, "(function task-control symbol)"],
    [26, "(function task-control symbol)"],
    [27, "(function task-control symbol)"],
    [28, "(function task-control symbol)"],
    [29, "(function task-control symbol)"],
    [30, "(function task-control symbol)"],
    [31, "(function task-control symbol)"],
    [32, "(function task-control symbol)"],
    [33, "(function task-control symbol)"],
    [34, "(function task-control symbol)"],
    [35, "(function task-control symbol)"],
    [36, "(function task-control symbol)"],
    [37, "(function task-control symbol)"],
    [38, "(function task-control symbol)"],
    [39, "(function task-control symbol)"],
    [40, "(function task-control symbol)"],
    [41, "(function task-control symbol)"],
    [42, "(function task-control symbol)"],
    [43, "(function task-control symbol)"],
    [44, "(function task-control symbol)"],
    [45, "(function task-control symbol)"],
    [46, "(function task-control symbol)"],
    [47, "(function task-control symbol)"],
    [48, "(function task-control symbol)"],
    [49, "(function task-control symbol)"],
    [50, "(function task-control symbol)"],
    [51, "(function task-control symbol)"],
    [52, "(function task-control symbol)"],
    [53, "(function task-control symbol)"],
    [54, "(function task-control symbol)"],
    [55, "(function task-control symbol)"],
    [56, "(function task-control symbol)"],
    [57, "(function task-control symbol)"],
    [58, "(function task-control symbol)"],
    [59, "(function task-control symbol)"],
    [60, "(function task-control symbol)"],
    [61, "(function task-control symbol)"],
    [62, "(function task-control symbol)"],
    [63, "(function task-control symbol)"],
    [64, "(function task-control symbol)"],
    [65, "(function task-control symbol)"],
    [66, "(function task-control symbol)"],
    [67, "(function task-control symbol)"],
    [68, "(function task-control symbol)"],
    [69, "(function task-control symbol)"],
    [70, "(function task-control symbol)"],
    [71, "(function task-control symbol)"],
    [72, "(function task-control symbol)"],
    [73, "(function task-control symbol)"],
    [74, "(function task-control symbol)"],
    [75, "(function task-control symbol)"],
    [76, "(function task-control symbol)"],
    [77, "(function task-control symbol)"],
    [78, "(function task-control symbol)"],
    [79, "(function task-control symbol)"],
    [80, "(function task-control symbol)"],
    [81, "(function task-control symbol)"],
    [82, "(function task-control symbol)"],
    [83, "(function task-control symbol)"],
    [84, "(function task-control symbol)"],
    [85, "(function task-control symbol)"],
    [86, "(function task-control symbol)"],
    [87, "(function task-control symbol)"],
    [88, "(function task-control symbol)"],
    [89, "(function task-control symbol)"],
    [90, "(function task-control symbol)"],
    [91, "(function task-control symbol)"],
    [92, "(function task-control symbol)"],
    [93, "(function task-control symbol)"],
    [94, "(function task-control symbol)"],
    [95, "(function task-control symbol)"],
    [96, "(function task-control symbol)"],
    [97, "(function task-control symbol)"],
    [98, "(function task-control symbol)"],
    [99, "(function task-control symbol)"],
    [100, "(function task-control symbol)"],
    [101, "(function task-control symbol)"],
    [102, "(function task-control symbol)"],
    [103, "(function task-control symbol)"],
    [104, "(function task-control symbol)"],
    [105, "(function task-control symbol)"],
    [106, "(function task-control symbol)"],
    [107, "(function task-control symbol)"],
    [108, "(function task-control symbol)"],
    [109, "(function task-control symbol)"],
    [110, "(function task-control symbol)"],
    [111, "(function task-control symbol)"],
    [112, "(function task-control symbol)"],
    [113, "(function task-control symbol)"],
    [114, "(function task-control symbol)"],
    [115, "(function task-control symbol)"],
    [116, "(function task-control symbol)"],
    [117, "(function task-control symbol)"],
    [118, "(function task-control symbol)"],
    [119, "(function task-control symbol)"],
    [120, "(function task-control symbol)"],
    [121, "(function task-control symbol)"],
    [122, "(function task-control symbol)"],
    [123, "(function task-control symbol)"],
    [124, "(function task-control symbol)"],
    [125, "(function task-control symbol)"],
    [126, "(function task-control symbol)"],
    [127, "(function task-control symbol)"],
    [128, "(function task-control symbol)"],
    [129, "(function task-control symbol)"],
    [130, "(function task-control symbol)"],
    [131, "(function task-control symbol)"],
    [132, "(function task-control symbol)"],
    [133, "(function task-control symbol)"],
    [134, "(function task-control symbol)"],
    [135, "(function task-control symbol)"],
    [136, "(function task-control symbol)"],
    [137, "(function task-control symbol)"],
    [138, "(function task-control symbol)"],
    [139, "(function task-control symbol)"],
    [140, "(function task-control symbol)"],
    [141, "(function task-control symbol)"],
    [142, "(function task-control symbol)"],
    [143, "(function task-control symbol)"],
    [144, "(function task-control symbol)"],
    [145, "(function task-control symbol)"],
    [146, "(function task-control symbol)"],
    [147, "(function task-control symbol)"],
    [148, "(function task-control symbol)"],
    [149, "(function task-control symbol)"],
    [150, "(function task-control symbol)"],
    [151, "(function task-control symbol)"],
    [152, "(function task-control symbol)"],
    [153, "(function task-control symbol)"],
    [154, "(function task-control symbol)"],
    [155, "(function task-control symbol)"],
    [156, "(function task-control symbol)"],
    [157, "(function task-control symbol)"],
    [158, "(function task-control symbol)"],
    [159, "(function task-control symbol)"],
    [160, "(function task-control symbol)"],
    [161, "(function task-control symbol)"],
    [162, "(function task-control symbol)"],
    [163, "(function task-control symbol)"],
    [164, "(function task-control symbol)"],
    [165, "(function task-control symbol)"],
    [166, "(function task-control symbol)"],
    [167, "(function task-control symbol)"],
    [168, "(function task-control symbol)"],
    [169, "(function task-control symbol)"],
    [170, "(function task-control symbol)"],
    [171, "(function task-control symbol)"],
    [172, "(function task-control symbol)"],
    [173, "(function task-control symbol)"],
    [174, "(function task-control symbol)"],
    [175, "(function task-control symbol)"],
    [176, "(function task-control symbol)"],
    [177, "(function task-control symbol)"],
    [178, "(function task-control symbol)"],
    [179, "(function task-control symbol)"],
    [180, "(function task-control symbol)"],
    [181, "(function task-control symbol)"],
    [182, "(function task-control symbol)"],
    [183, "(function task-control symbol)"],
    [184, "(function task-control symbol)"],
    [185, "(function task-control symbol)"],
    [186, "(function task-control symbol)"],
    [187, "(function task-control symbol)"],
    [188, "(function task-control symbol)"],
    [189, "(function task-control symbol)"],
    [190, "(function task-control symbol)"],
    [191, "(function task-control symbol)"],
    [192, "(function task-control symbol)"],
    [193, "(function task-control symbol)"],
    [194, "(function task-control symbol)"],
    [195, "(function task-control symbol)"],
    [196, "(function task-control symbol)"],
    [197, "(function task-control symbol)"],
    [198, "(function task-control symbol)"],
    [199, "(function task-control symbol)"],
    [200, "(function task-control symbol)"],
    [201, "(function task-control symbol)"],
    [202, "(function task-control symbol)"],
    [203, "(function task-control symbol)"],
    [204, "(function task-control symbol)"],
    [205, "(function task-control symbol)"],
    [206, "(function task-control symbol)"],
    [207, "(function task-control symbol)"],
    [208, "(function task-control symbol)"],
    [209, "(function task-control symbol)"],
    [210, "(function task-control symbol)"],
    [211, "(function task-control symbol)"],
    [212, "(function task-control symbol)"],
    [213, "(function task-control symbol)"],
    [214, "(function task-control symbol)"],
    [215, "(function task-control symbol)"],
    [216, "(function task-control symbol)"],
    [217, "(function task-control symbol)"],
    [218, "(function task-control symbol)"],
    [219, "(function task-control symbol)"],
    [220, "(function task-control symbol)"],
    [221, "(function task-control symbol)"],
    [222, "(function task-control symbol)"],
    [223, "(function task-control symbol)"],
    [224, "(function task-control symbol)"],
    [225, "(function task-control symbol)"],
    [226, "(function task-control symbol)"],
    [227, "(function task-control symbol)"],
    [228, "(function task-control symbol)"],
    [229, "(function task-control symbol)"],
    [230, "(function task-control symbol)"],
    [231, "(function task-control symbol)"],
    [232, "(function task-control symbol)"],
    [233, "(function task-control symbol)"],
    [234, "(function task-control symbol)"],
    [235, "(function task-control symbol)"],
    [236, "(function task-control symbol)"],
    [237, "(function task-control symbol)"],
    [238, "(function task-control symbol)"],
    [239, "(function task-control symbol)"],
    [240, "(function task-control symbol)"],
    [241, "(function task-control symbol)"],
    [242, "(function task-control symbol)"],
    [243, "(function task-control symbol)"],
    [244, "(function task-control symbol)"],
    [245, "(function task-control symbol)"],
    [246, "(function task-control symbol)"],
    [247, "(function task-control symbol)"],
    [248, "(function task-control symbol)"],
    [249, "(function task-control symbol)"],
    [250, "(function task-control symbol)"],
    [251, "(function task-control symbol)"],
    [252, "(function task-control symbol)"],
    [253, "(function task-control symbol)"],
    [254, "(function task-control symbol)"],
    [255, "(function task-control symbol)"],
    [256, "(function task-control symbol)"],
    [257, "(function task-control symbol)"],
    [258, "(function task-control symbol)"],
    [259, "(function task-control symbol)"],
    [260, "(function task-control symbol)"],
    [261, "(function task-control symbol)"],
    [262, "(function task-control symbol)"],
    [263, "(function task-control symbol)"],
    [264, "(function task-control symbol)"],
    [265, "(function task-control symbol)"],
    [266, "(function task-control symbol)"],
    [267, "(function task-control symbol)"],
    [268, "(function task-control symbol)"],
    [269, "(function task-control symbol)"],
    [270, "(function task-control symbol)"],
    [271, "(function task-control symbol)"],
    [272, "(function task-control symbol)"],
    [273, "(function task-control symbol)"],
    [274, "(function task-control symbol)"],
    [275, "(function task-control symbol)"],
    [276, "(function task-control symbol)"],
    [277, "(function task-control symbol)"],
    [278, "(function task-control symbol)"],
    [279, "(function task-control symbol)"],
    [280, "(function task-control symbol)"],
    [281, "(function task-control symbol)"],
    [282, "(function task-control symbol)"],
    [283, "(function task-control symbol)"],
    [284, "(function task-control symbol)"],
    [285, "(function task-control symbol)"],
    [286, "(function task-control symbol)"],
    [287, "(function task-control symbol)"],
    [288, "(function task-control symbol)"],
    [289, "(function task-control symbol)"],
    [290, "(function task-control symbol)"],
    [291, "(function task-control symbol)"],
    [292, "(function task-control symbol)"],
    [293, "(function task-control symbol)"],
    [294, "(function task-control symbol)"],
    [295, "(function task-control symbol)"],
    [296, "(function task-control symbol)"],
    [297, "(function task-control symbol)"],
    [298, "(function task-control symbol)"],
    [299, "(function task-control symbol)"],
    [300, "(function task-control symbol)"],
    [301, "(function task-control symbol)"],
    [302, "(function task-control symbol)"],
    [303, "(function task-control symbol)"],
    [304, "(function task-control symbol)"],
    [305, "(function task-control symbol)"],
    [306, "(function task-control symbol)"],
    [307, "(function task-control symbol)"],
    [308, "(function task-control symbol)"],
    [309, "(function task-control symbol)"],
    [310, "(function task-control symbol)"],
    [311, "(function task-control symbol)"],
    [312, "(function task-control symbol)"],
    [313, "(function task-control symbol)"],
    [314, "(function task-control symbol)"],
    [315, "(function task-control symbol)"],
    [316, "(function task-control symbol)"],
    [317, "(function task-control symbol)"],
    [318, "(function task-control symbol)"],
    [319, "(function task-control symbol)"],
    [320, "(function task-control symbol)"],
    [321, "(function task-control symbol)"],
    [322, "(function task-control symbol)"],
    [323, "(function task-control symbol)"],
    [324, "(function task-control symbol)"],
    [325, "(function task-control symbol)"],
    [326, "(function task-control symbol)"],
    [327, "(function task-control symbol)"],
    [328, "(function task-control symbol)"],
    [329, "(function task-control symbol)"],
    [330, "(function task-control symbol)"],
    [331, "(function task-control symbol)"],
    [332, "(function task-control symbol)"],
    [333, "(function task-control symbol)"],
    [334, "(function task-control symbol)"],
    [335, "(function task-control symbol)"],
    [336, "(function task-control task-control symbol)"],
    [337, "(function task-control task-control symbol)"],
    [338, "(function task-control symbol)"],
    [339, "(function task-control symbol)"],
    [340, "(function task-control symbol)"],
    [341, "(function task-control symbol)"],
    [342, "(function task-control symbol)"],
    [343, "(function task-control symbol)"],
    [344, "(function task-control symbol)"],
    [345, "(function task-control symbol)"],
    [346, "(function task-control symbol)"],
    [347, "(function task-control symbol)"],
    [348, "(function task-control symbol)"],
    [349, "(function task-control symbol)"],
    [350, "(function task-control symbol)"],
    [351, "(function task-control symbol)"],
    [352, "(function task-control symbol)"],
    [353, "(function task-control symbol)"],
    [354, "(function task-control symbol)"],
    [355, "(function task-control symbol)"],
    [356, "(function task-control symbol)"],
    [357, "(function task-control symbol)"],
    [358, "(function task-control symbol)"],
    [359, "(function task-control symbol)"],
    [360, "(function task-control symbol)"],
    [361, "(function task-control symbol)"],
    [362, "(function task-control task-control symbol)"],
    [363, "(function task-control task-control symbol)"],
    [364, "(function task-control task-control symbol)"],
    [365, "(function task-control task-control symbol)"],
    [366, "(function task-control symbol)"],
    [367, "(function task-control symbol)"],
    [368, "(function task-control symbol)"],
    [369, "(function task-control symbol)"],
    [370, "(function task-control symbol)"],
    [371, "(function task-control symbol)"],
    [372, "(function task-control symbol)"],
    [373, "(function task-control symbol)"],
    [374, "(function task-control symbol)"],
    [375, "(function task-control symbol)"],
    [376, "(function task-control symbol)"],
    [377, "(function task-control symbol)"],
    [378, "(function task-control symbol)"],
    [379, "(function task-control symbol)"],
    [380, "(function task-control symbol)"],
    [381, "(function task-control symbol)"],
    [382, "(function task-control symbol)"],
    [383, "(function task-control symbol)"],
    [384, "(function task-control symbol)"],
    [385, "(function task-control symbol)"],
    [386, "(function task-control symbol)"],
    [387, "(function task-control symbol)"],
    [388, "(function task-control symbol)"],
    [389, "(function task-control symbol)"],
    [390, "(function task-control symbol)"],
    [391, "(function task-control symbol)"],
    [392, "(function task-control symbol)"],
    [393, "(function task-control symbol)"],
    [394, "(function task-control symbol)"],
    [395, "(function task-control symbol)"],
    [396, "(function task-control symbol)"],
    [397, "(function task-control symbol)"],
    [398, "(function task-control symbol)"],
    [399, "(function task-control symbol)"],
    [400, "(function task-control symbol)"],
    [401, "(function task-control symbol)"],
    [402, "(function task-control symbol)"],
    [403, "(function task-control symbol)"],
    [404, "(function task-control symbol)"],
    [405, "(function task-control symbol)"],
    [406, "(function task-control symbol)"],
    [407, "(function task-control symbol)"],
    [408, "(function task-control symbol)"],
    [409, "(function task-control symbol)"],
    [410, "(function task-control symbol)"],
    [411, "(function task-control symbol)"],
    [412, "(function task-control symbol)"],
    [413, "(function task-control symbol)"],
    [414, "(function task-control task-control symbol)"],
    [415, "(function task-control task-control symbol)"],
    [416, "(function task-control symbol)"],
    [417, "(function task-control symbol)"],
    [418, "(function task-control symbol)"],
    [419, "(function task-control symbol)"],
    [420, "(function task-control symbol)"],
    [421, "(function task-control symbol)"],
    [422, "(function task-control symbol)"],
    [423, "(function task-control symbol)"],
    [424, "(function task-control symbol)"],
    [425, "(function task-control task-control symbol)"],
    [426, "(function task-control task-control symbol)"],
    [427, "(function task-control symbol)"],
    [428, "(function task-control symbol)"],
    [429, "(function task-control symbol)"],
    [430, "(function task-control symbol)"],
    [431, "(function task-control symbol)"],
    [432, "(function task-control task-control symbol)"],
    [433, "(function task-control task-control symbol)"],
    [434, "(function task-control task-control symbol)"],
    [435, "(function task-control symbol)"],
    [436, "(function task-control task-control symbol)"],
    [437, "(function task-control task-control symbol)"],
    [438, "(function task-control task-control symbol)"],
    [439, "(function task-control symbol)"],
    [440, "(function task-control symbol)"],
    [441, "(function task-control symbol)"],
    [442, "(function task-control symbol)"],
    [443, "(function task-control task-control symbol)"],
    [444, "(function task-control task-control symbol)"],
    [445, "(function task-control symbol)"],
    [446, "(function task-control task-control symbol)"],
    [447, "(function task-control task-control symbol)"],
    [448, "(function task-control task-control symbol)"],
    [449, "(function task-control symbol)"],
    [450, "(function task-control symbol)"],
    [451, "(function task-control symbol)"],
    [452, "(function task-control symbol)"],
    [453, "(function task-control task-control symbol)"],
    [454, "(function task-control task-control symbol)"],
    [455, "(function task-control symbol)"],
    [456, "(function task-control task-control symbol)"],
    [457, "(function task-control task-control symbol)"],
    [458, "(function task-control task-control symbol)"],
    [459, "(function task-control symbol)"],
    [460, "(function task-control symbol)"],
    [461, "(function task-control symbol)"],
    [462, "(function task-control symbol)"],
    [463, "(function task-control symbol)"],
    [464, "(function task-control symbol)"],
    [465, "(function task-control symbol)"],
    [466, "(function task-control symbol)"],
    [467, "(function task-control symbol)"],
    [468, "(function task-control symbol)"],
    [469, "(function task-control symbol)"],
    [470, "(function task-control symbol)"],
    [471, "(function task-control symbol)"],
    [472, "(function task-control symbol)"],
    [473, "(function task-control symbol)"],
    [474, "(function task-control task-control symbol)"],
    [475, "(function task-control task-control symbol)"],
    [476, "(function task-control task-control symbol)"],
    [477, "(function task-control task-control symbol)"],
    [478, "(function task-control symbol)"],
    [479, "(function task-control symbol)"],
    [480, "(function task-control symbol)"],
    [481, "(function task-control symbol)"],
    [482, "(function task-control symbol)"],
    [483, "(function task-control symbol)"],
    [484, "(function task-control symbol)"],
    [485, "(function task-control symbol)"],
    [486, "(function task-control symbol)"],
    [487, "(function task-control symbol)"],
    [488, "(function task-control symbol)"],
    [489, "(function task-control symbol)"],
    [490, "(function task-control symbol)"],
    [491, "(function task-control symbol)"],
    [492, "(function task-control symbol)"],
    [493, "(function task-control symbol)"],
    [494, "(function task-control symbol)"],
    [495, "(function task-control symbol)"],
    [496, "(function task-control symbol)"]
  ],

  "game-info": [
    [17, "(function symbol symbol continue-point symbol none)"]
  ],

  "placeholder-do-not-add-below": []
>>>>>>> 17deaceb
}<|MERGE_RESOLUTION|>--- conflicted
+++ resolved
@@ -12,12 +12,6 @@
 
   "main": [[4, "(function none)"]],
 
-<<<<<<< HEAD
-	"cam-combiner": [
-		[1, "(function none)"],
-		[2, "(function basic int basic event-message-block object)"]
-	]
-=======
   "process-drawable": [[29, "(function string symbol)"]],
 
   "task-control": [
@@ -515,6 +509,10 @@
     [17, "(function symbol symbol continue-point symbol none)"]
   ],
 
+  "cam-combiner": [
+		[1, "(function none)"],
+		[2, "(function basic int basic event-message-block object)"]
+	],
+
   "placeholder-do-not-add-below": []
->>>>>>> 17deaceb
 }