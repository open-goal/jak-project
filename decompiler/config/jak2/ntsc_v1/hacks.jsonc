{
  ////////////////////////////
  // HACKS and ASM FUNCTIONS
  ////////////////////////////

  "types_with_bad_inspect_methods": [
    "game-task-event",
    "game-task-control",
    "predator-edge",
    "manipy"
  ],

  "no_type_analysis_functions_by_name": [],

  // this limits the number of cases in a cond.  The first argument is the name of the function.
  // the second argument is the name of the first condition in the cond. Use print_cfg to find it out.
  // The third argument is the number of cases. If you set it too small it may fail to build the CFG.
  "cond_with_else_max_lengths": [
    ["(method 20 res-lump)", "b0", 2],
    ["(method 11 res-lump)", "b0", 1],
    ["(method 12 res-lump)", "b0", 1]
  ],

  // if a cond with an else case is being used a value in a place where it looks wrong
  // you can add the function name to this list and it will more aggressively reject this rewrite.
  "aggressively_reject_cond_to_value_rewrite": [
    "(method 10 res-lump)",
    "(method 11 res-lump)",
    "(method 12 res-lump)"
  ],

  // this provides a hint to the decompiler that these functions will have a lot of inline assembly.
  // currently it just leaves pcpyld as an asm op.
  "hint_inline_assembly_functions": [],

  "asm_functions_by_name": [
    // checking boxed type is different now - these make the cfg stuff sad
    "name=",
    "(method 77 grenadier)",
    // until loop without nop:
    "target-history-print",
    "display-list-control",
    "anim-test-anim-list-handler",
    "anim-test-sequence-list-handler",
    "anim-tester-get-playing-item",
    "start-pilot-recorder",
    "(anon-function 10 pilot-recorder)",
    "(anon-function 10 sig-recorder)",
    // actual asm
    "quad-copy!",
    "return-from-thread",
    "return-from-thread-dead",
    "reset-and-call",
    "(method 10 cpu-thread)",
    "(method 11 cpu-thread)",
    "(method 0 catch-frame)",
    "throw-dispatch",
    "throw",
    "run-function-in-process",
    "set-to-run-bootstrap",
    "return-from-exception",
    "exp",
    "(method 17 bounding-box)",
    "(method 9 bounding-box)",
    "(method 9 matrix)",
    "quaternion->matrix-2",
    "sin-rad",
    "cos-rad",
    "atan-series-rad",
    "sign-float",
    "dma-count-until-done",
    "(method 11 collide-mesh-cache)",
    "cpu-delay",
    "qword-read-time",
    "dma-test-func",
    "move-test-func",

    "symlink2",
    "blerc-a-fragment",
    "blerc-execute",
    "foreground-check-longest-edge-asm",
    "generic-light-proc",
    "shadow-add-single-edges",
    "shadow-add-facing-single-tris",
    "shadow-add-double-tris",
    "shadow-add-double-edges",
    "(method 17 collide-edge-work)",
    "(method 10 collide-cache-prim)",
    "(method 17 collide-cache)",
    "(method 16 ocean)",

    // unknown instructions
    "debug-line-clip?",
    // logand with #f arg
    "bugfix?",
    // CFG failed
    "draw-inline-array-instance-shrub",

    "(method 9 editable-region)", // condition branch assert hit
    "test-to-from-spr",
    "test-from-spr",
    "test-to-spr",
    "test-seq-read",
    "test-worst-read",
    "test-seq-write",
    "test-worst-write",
    // texture
    "adgif-shader<-texture!"
  ],

  // these functions use pairs and the decompiler
  // will be less picky about types related to pairs.
  "pair_functions_by_name": [
    "ref",
    "(method 4 pair)",
    "last",
    "member",
    "nmember",
    "assoc",
    "assoce",
    "nassoc",
    "nassoce",
    "append!",
    "delete!",
    "delete-car!",
    "insert-cons!",
    "sort",
    "unload-package",
    "display-loop-main",
    "lookup-level-info",
    "(method 24 level-group)",
    "(method 19 level-group)",
    // script
    "command-get-time",
    "command-get-param",
    "command-get-quoted-param",
    "command-get-entity",
    "(method 9 script-context)",
    "(anon-function 6 script)",
    "(anon-function 49 script)",
    "(anon-function 52 script)",
    "(anon-function 72 script)",
    "(anon-function 73 script)",
    "(anon-function 74 script)",
    "(anon-function 75 script)",
    "(anon-function 76 script)",
    "(anon-function 80 script)",
    "(method 11 script-context)",
    "(method 10 script-context)",
    "command-get-trans",
    "key-assoc",
    "(anon-function 0 script)",
    // default-menu
    "dm-scene-load-pick-func",
    "debug-menu-make-continue-sub-menu",
    "debug-menu-make-from-template",
    "debug-menu-context-make-default-menus",
    "debug-menu-make-task-menu",
    "(method 19 gui-control)",
    // menu
    "debug-menu-rebuild",
    "debug-menu-find-from-template",
    "debug-menu-render",
    "debug-menu-context-select-next-or-prev-item",
    "debug-menu-context-select-new-item",
    "debug-menu-send-msg",
    // airlock
    "(method 24 com-airlock)",
    "(method 19 gui-control)",
    "(method 28 editable)",
    "execute-select",
    "(method 29 editable)",
    "(method 25 editable)",
    // game-info
    "(method 20 game-info)",
    "print-continues",
    // task-control
    "(anon-function 55 task-control)",
    "(method 17 load-state)",
    "(method 12 level)",
    "bg",
    "update-sound-banks",
    "entity-remap-names",
    "(method 8 process-tree)",
    "(post play-anim scene-player)",
    "(method 25 scene-player)",
    "(method 25 scene-player)",
    "scene-player-init",
    "next-continue",
    "(method 25 warp-gate)",
    "(code use warp-gate)",
    "cspace-inspect-tree",
    "(method 11 mtn-step-plat-rocks-a)",
    "(method 11 mtn-step-plat-rocks-b)",
    "(method 11 mtn-step-plat-rocks-c)",
    "(method 22 fort-floor-spike-b)",
    "prototypes-game-visible-set!",
    "(method 22 fort-floor-spike-a)",
    "(method 22 fort-floor-spike-b)",
    "(method 22 fort-floor-spike-c)",
    "(method 11 sew-catwalk)",
    "(method 11 mtn-aval-rocks)",
    "(method 11 gar-curtain)"
  ],

  // If format is used with the wrong number of arguments,
  // it will often mess up the decompilation, as the decompiler assumes
  // that they used the correct number.  This will override the decompiler's
  // automatic detection.
  "bad_format_strings": {
    "~170h~5d~220h~5d~280h~5,,2f": 3,
    "~338h~5d~388h~5d~448h~5,,2f": 3,
    "~30Htf: ~8D~134Hpr: ~8D~252Hsh: ~8D~370Hhd: ~8D~%": 4,
    "~30Hal: ~8D~131Hwa: ~8D~252Hsp: ~8D~370Hwp: ~8D~%": 4,
    "ERROR: <asg> ~A in spool anim loop for ~A ~D, but not loaded.~": 3,
    // TODO - these should be automatic
    "  tfrag ~192H~5DK ~280Htfragment~456H~5DK~%": 2,
    "  tie-proto ~192H~5DK ~280Hsky~456H~5DK~%": 2,
    "  tie-instance ~192H~5DK ~280Htie-fragment~456H~5DK~%": 2,
    "  shrub-proto ~192H~5DK ~280Htie-scissor~456H~5DK~%": 2,
    "  shrub-instance ~192H~5DK ~280Hshrubbery~456H~5DK~%": 2,
    "  collision ~192H~5DK ~280Htie-generic~456H~5DK~%": 2,
    "  pris-anim ~192H~5DK ~280Hpris-generic~456H~5DK~%": 2,
    "  textures ~192H~5DK ~280Htextures~456H~5DK~%": 2,
    "  misc ~192H~5DK ~280Hsprite~456H~5DK~%": 2,
    "  entity ~192H~5DK~%": 1,
    "  pris-geo ~192H~5DK ~280Hpris-fragment~456H~5DK~%": 2,
    "~33L~S~32L ~S": 2,
    "~32L~S ~33L~S~1L": 2,
    "~35L~S~33L ~S": 2,
    "~1L~S~35L ~S": 2,
    "~35L~S ~1L~S~1L": 2,
    "~33L~S~35L ~S": 2,
    "~33L~C~34L~S~33L~C": 3,
    "~35L~S ~33L~S~1L": 2,
    "~33L~S ~35L~S~1L": 2,
    "~33L~C": 1
  },

  "blocks_ending_in_asm_branch": {
    "closest-pt-in-triangle": [17],
    // this one is all asm branches
    "circle-circle-xz-intersect": [
      1, 2, 3, 4, 5, 6, 7, 8, 9, 10, 11, 12, 13, 14
    ],
    "load-game-text-info": [15, 16, 17, 19, 20, 21],

    "find-knot-span": [0, 1, 2, 3, 5, 6, 7, 8, 9],

    "curve-evaluate!": [0, 2, 5, 6, 7, 8, 9],

    "display-loop-main": [127, 130, 133, 136],

    "real-main-draw-hook": [114, 115, 116, 118],

    "sprite-draw-distorters": [4, 5],
    "draw-drawable-tree-instance-shrub": [5, 7, 9, 11],

    "add-debug-box-with-transform": [0, 3],
    "add-debug-line-sphere": [0],

    "(method 12 perf-stat)": [0],
    "(method 11 perf-stat)": [0],
    "bsp-camera-asm": [1, 2, 3, 4, 6, 7],
    "(method 9 texture-page-dir)": [5, 6],
    "level-remap-texture": [2, 3, 4, 5, 6],

    "(method 27 nav-mesh)": [1, 2],
    "(method 31 nav-mesh)": [0, 1, 2, 3, 4, 5, 6, 7, 8, 9, 10, 11],
    "(method 46 nav-mesh)": [2, 3],
    "(method 32 nav-mesh)": [1, 2],
    "(method 33 nav-mesh)": [1, 2],
    "(method 42 nav-mesh)": [1, 2, 3, 7],
    "point-poly-distance-min": [0, 1, 2, 3, 4, 5, 6, 7, 8, 9, 10, 11, 12],
    "(method 34 nav-mesh)": [1, 2, 3, 7],
    "(method 35 nav-mesh)": [2, 4],
    "draw-actor-marks": [8],
    "find-nearest-entity": [7, 9, 10, 11, 12, 13, 14],
    "start-perf-stat-collection": [26],
    "end-perf-stat-collection": [0],
    "upload-vis-bits": [2, 6, 3, 0],
    "set-background-regs!": [4, 3],
    "draw-drawable-tree-instance-tie": [21, 23, 31, 33],
    "command-get-process": [43],
    "unpack-comp-rle": [1, 3, 5, 6],
    "(method 16 level)": [0, 1, 5, 13, 14, 15],
    "unpack-comp-huf": [2, 4, 5, 6, 7, 8, 9],
    "unpack-comp-lzo": [
      0,
      1,
      4,
      5,
      6,
      7,
      15,
      16,
      17,
      18,
      19,
      20,
      21,
      22,
      23,
      24,
      25,
      26,
      27,
      28,
      29,
      30,
      31,
      32,
      33,
      34,
      35, // branch fwd 39
      39, // branch fwd no delay
      43, // goto 18
      45 // goto 6
    ],
    "(method 27 conveyor)": [5, 14, 22],
    "(method 44 nav-graph)": [
      0, 1, 2, 3, 4, 5, 6, 7, 8, 14, 15, 16, 17, 18, 22, 24, 25, 26, 27, 30, 31,
      32, 33, 34, 35, 36
    ],
    "(method 11 sparticle-launch-control)": [
      18, 24, 25, 28, 29, 32, 33, 34, 36, 41, 55, 58, 93, 95
    ],

    "(method 22 gui-control)": [
      10, // goto L63 (B39)
      16, // goto L58 (B27)
      26, // goto L62 (B)
      27, // goto L62
      28, // goto L61
      35, // goto L62
      36, // goto L62
      38, // goto L99
      42, // goto L89
      50, // goto L84
      108, // goto L86
      110, // goto L86
      116, // goto L99
      117, // goto L91
      120
    ],

    "(anon-function 11 game-save)": [0, 3, 4, 5],
    "update-actor-hash": [0, 2, 4],
    "(code target-death)": [111, 140],
    "(method 13 collide-cache)": [7, 9],
    "(method 11 collide-mesh)": [2, 4],
    "(method 12 collide-mesh-cache)": [0, 1, 2, 3, 4, 5],
    "(method 10 collide-mesh)": [2],
    "(method 42 collide-shape)": [0, 1, 2, 3, 4, 7],
    "(method 18 collide-shape-prim-mesh)": [2, 3, 4, 5, 6, 7],
    "(method 18 collide-shape-prim-sphere)": [2, 3, 4],
    "(method 15 collide-shape-prim-sphere)": [1, 2, 3, 4, 5, 6],
    "(method 16 collide-shape-prim-sphere)": [0, 1, 2, 3, 4],
    "(method 36 collide-shape)": [8, 9],
    "(method 45 collide-shape)": [33],
    "(method 40 collide-shape)": [
      0, 2, 3, 4, 5, 6, 7, 8, 9, 10, 11, 12, 13, 14, 15, 16, 17, 18, 19, 20, 21,
      22, 23, 24, 25, 26, 27, 28, 29, 30, 31, 32
    ],
    "(method 12 collide-shape-prim-group)": [1, 2, 3, 4, 5, 6],
    "(method 13 collide-shape-prim)": [1, 2, 3, 4, 5, 6],
    "(method 12 collide-shape-prim-sphere)": [
      1, 2, 3, 4, 5, 8, 10, 11, 13, 14, 15
    ],
    "(method 12 collide-shape-prim-mesh)": [
      0, 1, 2, 3, 4, 5, 6, 7, 8, 9, 10, 11, 12, 14, 15, 16
    ],
    "(method 24 grid-hash)": [39, 35, 22, 15],
    "(method 12 flow-control)": [11, 12, 13, 14, 15, 18, 20, 22, 29],
    "(method 19 process-drawable)": [0, 2, 3, 7, 10, 11, 30],
    "find-offending-process-focusable": [16, 19],

    "target-standard-event-handler": [
      5, // fwd L31/7
      6, // to 152
      7, // fwd L38
      20, // to 152
      21, // fwd L39
      22, // to 152
      23, // to L40
      24, // to 152
      25, // to L45
      43, // to l152
      44, // to 46
      45, // to l152

      46, // to l114

      190, // to l152
      191, // to 121
      210,
      211,
      212,
      213,
      214,

      224,
      225,
      226,
      227,
      232,
      233,
      234,
      235,
      236,
      237,
      238,
      239,
      240,
      241,
      242,

      255,
      256,

      269,
      270,
      285,
      286,
      287,
      288,
      289,
      290
    ],
    "bones-mtx-calc-execute": [19, 7],
    "foreground-draw": [0, 1, 126],
    "dma-add-process-drawable": [0, 136],
    "(anon-function 3 ruins-obs)": [14, 22],
    "(anon-function 0 target-death)": [
      50, // goto 52
      51, // goto L65
      63, // goto L47
      73, // goto L25
      78, // goto L46
      84, // goto L42
      95, // goto next
      96, // goto L36
      115, // goto L55
      121,
      131
    ],
    "(anon-function 4 gun-states)": [94, 96, 98],
    "target-board-handler": [13, 14, 18],
    "find-closest-circle-ray-intersection": [0, 4, 15, 16, 17, 18],
    "(method 18 nav-control)": [
      11, // L283
      12, // L300
      19, // L295
      20, // L293
      31, // weird jump back
      34 // weird jump no delay slot
    ],

    "(method 19 nav-control)": [9, 10],
    "(method 19 nav-mesh)": [7],
    "(method 18 nav-mesh)": [9],
    "(method 40 nav-state)": [1, 2],
    "(method 45 nav-mesh)": [5, 6],
    "(method 43 nav-mesh)": [0, 1, 2, 12, 13, 14, 15, 16, 17, 18, 19, 20],
    "(anon-function 45 gungame-obs)": [0, 1, 6, 9, 14, 18, 21, 22, 30], // TODO - probably not the best
    "(method 142 grenadier)": [0, 1, 3],
    "(anon-function 34 predator)": [24],
    "(anon-function 57 crimson-guard-level)": [22],
    "(method 48 rigid-body-object)": [0, 1, 2, 3, 4, 5],
    "(method 15 rigid-body)": [0, 1, 2, 5],
    "(method 63 collide-shape-moving)": [
      0, 1, 2, 3, 4, 5, 6, 10, 12, 13, 14, 28, 38, 39, 40, 44
    ],
    "string-word-wrap": [1, 2, 6],
    "(method 37 vehicle)": [0, 1, 10, 11, 12, 13, 15, 16],
    "(method 123 vehicle)": [
      0, 1, 2, 3, 4, 7, 8, 9, 10, 17, 19, 20, 23, 26, 30, 31, 32, 33, 34
    ],
    "(method 122 vehicle)": [0, 1, 10, 11, 17, 18, 19, 20, 21, 22, 24, 25],
    "(method 48 vehicle)": [
      0, 1, 2, 3, 4, 5, 9, 10, 11, 12, 13, 16, 17, 23, 24, 29, 30, 31
    ],
    "(method 11 vehicle-hud-requests)": [0, 6, 7, 10, 11, 12],
    "(method 17 traffic-manager)": [
      0, 4, 7, 17, 23, 25, 26, 27, 28, 39, 42, 43, 44
    ],
    "(anon-function 12 vehicle-states)": [0, 1, 2, 3],
    "(method 45 traffic-engine)": [5, 8],
    "(method 15 city-level-info)": [0, 1, 2, 6, 7, 9, 11, 13],
    "(method 59 traffic-engine)": [5, 6, 7, 8, 9, 10],
    "(method 10 traffic-suppressor)": [0, 1, 2, 4],
    "(method 18 traffic-tracker)": [2, 3, 5, 6, 7, 8],
    "(method 181 gator)": [
      2, 3, 7, 10, 11, 14, 15, 16, 17, 18, 19, 20, 21, 22, 25, 26, 30
    ],
    "(method 10 simple-sprite-system)": [0],
    "target-pilot-post": [0, 2, 4, 13, 16, 22, 27, 41],
    "(anon-function 0 ruins-obs)": [
      0, 5, 7, 12, 13, 15, 17, 23, 24, 33, 42, 45, 46, 53, 58
    ],
    "(anon-function 1 ruins-obs)": [
      1, 2, 4, 6, 7, 14, 17, 19, 22, 24, 26, 27, 29, 31, 33, 35
    ],
    "(anon-function 2 ruins-obs)": [7, 28, 37, 50, 51, 61, 62, 71],
    "(anon-function 62 sig0-course)": [0, 1, 5, 6],
    "(method 67 collide-shape-moving)": [0, 1, 2, 3, 11, 12, 13],
    "(anon-function 12 juicer)": [29, 30],
    "(anon-function 0 atoll-obs)": [11, 19, 20],
    "(method 74 spydroid)": [12], // stack spill delay slot
    "(anon-function 16 kid-states)": [4, 5],
    "(anon-function 23 kid-states)": [4, 5],
    "(anon-function 16 kor-states)": [4, 5],
    "(anon-function 23 kor-states)": [4, 5],
    "(method 18 mysql-nav-graph)": [0, 1, 2, 3, 4, 7, 8, 9, 14, 16],
    "(anon-function 2 rigid-body-queue)": [0, 1, 2, 3],
    "(method 15 rigid-body-queue)": [5, 6, 7, 8, 9, 10, 11],
    "(method 13 rigid-body-queue)": [5, 6, 7, 8, 9, 10, 11],
    "(method 11 rigid-body-queue)": [0, 5, 6, 7, 8, 9, 10, 11, 17, 18, 25],
    "(method 10 rigid-body-queue)": [0, 9, 10, 16, 24, 25, 26, 35, 36, 48],
    "(method 18 vehicle-controller)": [0, 1, 74, 75],
    "(method 15 vehicle-controller)": [0, 3, 5, 6, 7, 10],
    "(anon-function 41 guard)": [9],
    "(anon-function 10 metalhead-predator)": [24, 25],
    "(anon-function 10 errol-chal)": [6],
    "choose-next-branch-no-exit-level": [0, 6, 8, 12, 13, 16, 18, 26],
    "(anon-function 39 kidesc-states)": [4, 5],
    "(anon-function 56 hal2-course)": [4, 5],
    "(anon-function 58 hal2-course)": [74],
    "(method 142 gun-buoy)": [0, 2],
    "generic-merc-execute-all": [7, 15]
  },

  // Sometimes the game might use format strings that are fetched dynamically,
  // for example using the game text lookup method
  // Add information about those format instructions here.
  // e.g. "function-name":[[op, argc], [op, argc], ...]
  // where "op" is the op number for the call to format.
  "dynamic_format_arg_counts": {
    "(method 10 menu-loading-option)": [[118, 1]],
    "(method 10 menu-insufficient-space-option)": [
      [63, 1],
      [103, 1]
    ],
    "(method 10 menu-secrets-insufficient-space-option)": [[55, 1]],
    "(method 10 menu-card-removed-option)": [[48, 1]],
    "(method 10 menu-format-card-option)": [[49, 1]],
    "(method 10 menu-create-game-option)": [[49, 1]],
    "(method 10 menu-error-auto-saving-option)": [[72, 1]],
    "(method 10 menu-error-loading-option)": [
      [64, 1],
      [99, 1]
    ],
    "(method 10 menu-insert-card-option)": [[48, 1]],
    "(method 16 fail-mission)": [
      [68, 1],
      [101, 1],
      [130, 1]
    ],
    "auto-save-post": [[158, 1]],
    "(method 30 training-manager)": [[53, 0]],
    "(trans course training-manager)": [
      [54, 0],
      [89, 0],
      [124, 0],
      [155, 0],
      [195, 0],
      [230, 0],
      [261, 0],
      [307, 0],
      [338, 0],
      [374, 0],
      [409, 0],
      [444, 0],
      [479, 0],
      [510, 0]
    ],
    "(method 17 hud-goal)": [[71, 0]],
    "(method 15 hud-miss)": [[44, 0]],
    "(method 28 hoverboard-training-manager)": [[53, 0]],
    "(method 29 hoverboard-training-manager)": [
      [48, 0],
      [83, 0],
      [118, 0],
      [153, 0],
      [184, 0],
      [224, 0],
      [259, 0],
      [294, 0],
      [325, 0],
      [365, 0],
      [400, 0],
      [431, 0],
      [477, 0],
      [508, 0]
    ],
    "(trans menu burning-bush)": [
      [294, 0],
      [378, 0],
      [406, 0],
      [434, 0],
      [462, 0],
      [490, 0],
      [518, 0],
      [350, 0]
    ],
    "(trans idle burning-bush)": [[171, 0]],
    "(anon-function 11 oracle-training)": [[79, 0]],
    "(anon-function 4 oracle-training)": [[79, 0]],
    "(anon-function 0 oracle-training)": [[79, 0]],
    "(anon-function 7 oracle-training)": [[79, 0]],
    "(method 27 sig-recorder)": [[93, 0]],
    "(method 15 hud-race-final-stats)": [[158, 1]],
    "(method 24 race-manager)": [[67, 1]],
    "(method 25 race-manager)": [
      [67, 1],
      [96, 1]
    ]
  },

  "mips2c_functions_by_name": [
    "collide-do-primitives",
    "moving-sphere-triangle-intersect",
    "calc-animation-from-spr",
    "draw-string-asm",
    "draw-string",
    "get-string-length",
    "adgif-shader<-texture-with-update!",
    "init-boundary-regs",
    "draw-boundary-polygon",
    "render-boundary-quad",
    "render-boundary-tri",
    "clip-polygon-against-negative-hyperplane",
    "clip-polygon-against-positive-hyperplane",
    "sp-init-fields!",
    "particle-adgif",
    "sp-launch-particles-var",
    "sparticle-motion-blur",
    "sp-process-block-2d",
    "sp-process-block-3d",
    "set-tex-offset",
    "draw-large-polygon",
    "render-sky-quad",
    "render-sky-tri",
    "(method 16 sky-work)",
    "(method 17 sky-work)",
    "(method 32 sky-work)",
    "(method 33 sky-work)",
    "(method 28 sky-work)",
    "(method 29 sky-work)",
    "(method 30 sky-work)",
    "(method 11 collide-hash)",
    "(method 12 collide-hash)",
    "fill-bg-using-box-new",
    "fill-bg-using-line-sphere-new",
    "(method 12 collide-mesh)",
    "(method 11 collide-mesh)",
    "(method 14 collide-mesh)",
    "(method 15 collide-mesh)",
    "(method 10 collide-edge-hold-list)",
    "(method 19 collide-edge-work)",
    "(method 9 edge-grab-info)",
    "(method 16 collide-edge-work)",
    "(method 17 collide-edge-work)",
    "(method 18 collide-edge-work)",
    "draw-large-polygon-ocean",
    "render-ocean-quad",
    "init-ocean-far-regs",
    "(method 14 ocean)",
    "(method 15 ocean)",
    "(method 16 ocean)",
    "(method 18 grid-hash)",
    "(method 19 grid-hash)",
    "(method 20 grid-hash)",
    "(method 22 grid-hash)",
    "(method 28 sphere-hash)",
    "(method 33 sphere-hash)",
    "(method 29 sphere-hash)",
    "(method 30 sphere-hash)",
    "(method 31 sphere-hash)",
    "(method 32 sphere-hash)",
    "(method 33 spatial-hash)",
    "(method 39 spatial-hash)",
    "(method 36 spatial-hash)",
    "(method 37 spatial-hash)",
    "(method 35 spatial-hash)",
    "(method 10 collide-shape-prim-mesh)",
    "(method 10 collide-shape-prim-sphere)",
    "(method 10 collide-shape-prim-group)",
    "(method 11 collide-shape-prim-mesh)",
    "(method 11 collide-shape-prim-sphere)",
    "(method 11 collide-shape-prim-group)",
    "(method 9 collide-cache-prim)",
    "(method 10 collide-cache-prim)",
    "(method 17 collide-cache)",
    "(method 9 collide-puss-work)",
    "(method 10 collide-puss-work)",
    "bones-mtx-calc",
    "foreground-check-longest-edge-asm",
    "foreground-merc",
    "add-light-sphere-to-light-group",
    "light-hash-add-items",
    "light-hash-count-items",
    "light-hash-get-bucket-index",
    // nav-mesh / nav-control related
    // TODO - it would be nice to eventually figure out the asm blocks for the majority of these
    "nav-state-patch-pointers",
    "(method 20 nav-engine)",
    // "find-closest-circle-ray-intersection",
    // "(method 18 nav-control)",
    "nav-dma-send-to-spr-no-flush",
    "nav-dma-send-from-spr-no-flush",
    "(method 17 nav-engine)",
    "(method 18 nav-engine)",
    "(method 21 nav-engine)",
    "(method 39 nav-state)",
    "setup-blerc-chains-for-one-fragment",
    "blerc-execute",
    "ripple-create-wave-table",
    "ripple-execute-init",
    "ripple-apply-wave-table",
    "ripple-matrix-scale",
    "(method 53 squid)",
    "init-vortex-regs",
    "render-vortex-quad",
    "draw-large-polygon-vortex",
    "foreground-generic-merc",
    "generic-merc-init-asm",
    "mercneric-convert",
    "high-speed-reject",
    "generic-translucent",
    "generic-merc-query",
    "generic-merc-death",
    "generic-merc-execute-asm",
    "generic-merc-do-chain",
    "generic-light-proc",
    "generic-envmap-proc",
    "generic-prepare-dma-double",
    "generic-prepare-dma-single",
    "generic-warp-source-proc",
    "generic-warp-dest-proc",
    "generic-warp-dest",
    "generic-warp-envmap-dest",
    "generic-no-light-proc",
<<<<<<< HEAD
    // shadow
    "shadow-execute",
    "shadow-add-double-edges",
    "shadow-add-double-tris",
    "shadow-add-single-tris",
    "shadow-add-single-edges",
    "shadow-add-facing-single-tris",
    "shadow-add-verts",
    "shadow-find-double-edges",
    "shadow-find-facing-double-tris",
    "shadow-find-single-edges",
    "shadow-find-facing-single-tris",
    "shadow-init-vars",
    "shadow-scissor-top",
    "shadow-scissor-edges",
    "shadow-calc-dual-verts",
    "shadow-xform-verts"
=======
    "foreground-draw-hud"
>>>>>>> 77123652
  ],

  "mips2c_jump_table_functions": {},

  // there are some missing textures. I don't know what the game actually does here.
  // the format for entries is [level, tpage, index]
  "missing_textures": [["vinroom", 0, 0]],

  // some object files have garbage pad data at the end which makes the decompiler
  // assume they must be different files, such as the art group for orb-cache-top.
  // this just suppresses a message.
  "expected_merged_objs": []
}<|MERGE_RESOLUTION|>--- conflicted
+++ resolved
@@ -741,7 +741,7 @@
     "generic-warp-dest",
     "generic-warp-envmap-dest",
     "generic-no-light-proc",
-<<<<<<< HEAD
+    "foreground-draw-hud",
     // shadow
     "shadow-execute",
     "shadow-add-double-edges",
@@ -759,9 +759,6 @@
     "shadow-scissor-edges",
     "shadow-calc-dual-verts",
     "shadow-xform-verts"
-=======
-    "foreground-draw-hud"
->>>>>>> 77123652
   ],
 
   "mips2c_jump_table_functions": {},
