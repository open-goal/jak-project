{
  // auto find-parent-method possible
  "(method 3 entity-actor)": [[7, "t9", "(function entity entity)"]],
  "(method 3 entity)": [[7, "t9", "(function entity entity)"]],
  //
  "(method 2 array)": [
    [23, "gp", "(array int32)"],
    [43, "gp", "(array uint32)"],
    [63, "gp", "(array int64)"],
    [83, "gp", "(array uint64)"],
    [102, "gp", "(array int8)"],
    [121, "gp", "(array uint8)"],
    [141, "gp", "(array int16)"],
    [161, "gp", "(array uint16)"],
    [186, "gp", "(array uint128)"],
    [204, "gp", "(array int32)"],
    [223, "gp", "(array float)"],
    [232, "gp", "(array float)"],
    [249, "gp", "(array basic)"],
    [258, "gp", "(array basic)"]
  ],
  "(method 3 array)": [
    [51, "gp", "(array int32)"],
    [69, "gp", "(array uint32)"],
    [87, "gp", "(array int64)"],
    [105, "gp", "(array uint64)"],
    [122, "gp", "(array int8)"],
    [139, "gp", "(array int8)"],
    [157, "gp", "(array int16)"],
    [175, "gp", "(array uint16)"],
    [198, "gp", "(array uint128)"],
    [214, "gp", "(array int32)"],
    [233, "gp", "(array float)"],
    [250, "gp", "(array basic)"]
  ],
  "(method 0 cpu-thread)": [[[0, 28], "v0", "cpu-thread"]],
  "(method 0 process)": [
    [11, "a0", "int"],
    [[12, 45], "v0", "process"]
  ],
  "inspect-process-heap": [
    [[4, 11], "s5", "basic"],
    [17, "s5", "pointer"]
  ],
  "(method 14 dead-pool)": [
    [[24, 25], "v1", "(pointer process)"],
    [[30, 39], "s4", "(pointer process)"]
  ],
  "(method 24 dead-pool-heap)": [
    [5, "v1", "pointer"],
    [13, "a0", "pointer"],
    [25, "v1", "pointer"]
  ],
  "method-state": [[12, "a2", "state"]],
  "(method 9 process)": [[[46, 49], "s5", "process"]],
  "(method 10 process)": [[[24, 30], "s4", "protect-frame"]],
  "(method 0 protect-frame)": [
    [0, "a0", "int"],
    [[1, 8], "v0", "protect-frame"]
  ],
  "string-cat-to-last-char": [
    [3, "s5", "(pointer uint8)"],
    [4, "s5", "string"]
  ],
  "enter-state": [
    [68, "s0", "protect-frame"],
    [101, "t9", "(function object object object object object object none)"]
  ],
  "send-event-function": [[[7, 15], "a0", "process"]],
  // MATH
  "logf": [
    [12, "f0", "float"],
    [12, "f1", "float"],
    [19, "f0", "float"],
    [19, "f1", "float"]
  ],
  "log2f": [
    [12, "f0", "float"],
    [12, "f1", "float"],
    [19, "f0", "float"],
    [19, "f1", "float"]
  ],
  "cube-root": [
    [17, "f0", "float"],
    [17, "f1", "float"],
    [18, "f0", "float"],
    [18, "f1", "float"],
    [[23, 32], "f0", "float"]
  ],
  // Quaternion
  "quaternion-look-at!": [[15, "v1", "vector"]],
  "vector-x-quaternion!": [[10, "v1", "(pointer uint128)"]],
  "vector-y-quaternion!": [[10, "v1", "(pointer uint128)"]],
  "vector-z-quaternion!": [[10, "v1", "(pointer uint128)"]],
  "dma-buffer-add-vu-function": [[[9, 33], "t2", "dma-packet"]],
  "dma-buffer-add-buckets": [
    [[1, 4], "v1", "dma-bucket"],
    [5, "v1", "pointer"],
    [[9, 11], "v1", "dma-bucket"],
    [11, "v1", "pointer"]
  ],
  "dma-buffer-patch-buckets": [
    [[6, 8], "a0", "(inline-array dma-bucket)"],
    [8, "a3", "pointer"],
    [14, "a0", "(inline-array dma-bucket)"],
    [3, "a0", "(inline-array dma-bucket)"],
    [36, "a0", "(inline-array dma-bucket)"],
    [10, "a0", "(inline-array dma-bucket)"],
    [18, "a0", "(inline-array dma-bucket)"],
    [[29, 33], "a0", "dma-packet"],
    [34, "a0", "(inline-array dma-bucket)"]
  ],
  "dma-bucket-insert-tag": [
    [[2, 6], "v1", "dma-bucket"],
    [3, "a0", "dma-bucket"]
  ],
  "disasm-vif-details": [
    [[62, 94], "s3", "(pointer uint32)"],
    [[98, 130], "s3", "(pointer uint16)"],
    [[134, 164], "s3", "(pointer uint32)"],
    [[168, 198], "s3", "(pointer uint16)"],
    [[202, 225], "s3", "(pointer uint16)"]
  ],
  "disasm-vif-tag": [
    [[81, 85], "t1", "vif-stcycl-imm"],
    [242, "a0", "vif-unpack-imm"]
  ],
  "disasm-dma-list": [
    [25, "v1", "dma-tag"],
    [153, "v1", "dma-packet"],
    [189, "v1", "dma-packet"],
    [229, "v1", "dma-packet"],
    [258, "v1", "dma-packet"],
    [302, "v1", "dma-packet"],
    [308, "v1", "dma-packet"],
    [152, "v1", "(pointer uint64)"],
    [167, "v1", "(pointer uint64)"],
    [176, "v1", "(pointer uint64)"],
    [198, "v1", "(pointer uint64)"],
    [207, "v1", "(pointer uint64)"],
    [238, "v1", "(pointer uint64)"],
    [247, "v1", "(pointer uint64)"],
    [282, "v1", "(pointer uint64)"],
    [291, "v1", "(pointer uint64)"],
    [324, "v1", "(pointer uint64)"],
    [334, "v1", "(pointer uint64)"]
  ],
  "calculate-basis-functions-vector!": [
    [[8, 20], "v1", "(pointer float)"],
    [[0, 60], "f1", "float"]
  ],
  "curve-evaluate!": [[62, "s5", "pointer"]],
  "vector4-array-add!": [
    [11, "s5", "(inline-array vector4)"],
    [12, "s4", "(inline-array vector4)"],
    [13, "gp", "(inline-array vector4)"]
  ],
  "vector4-array-sub!": [
    [11, "s5", "(inline-array vector4)"],
    [12, "s4", "(inline-array vector4)"],
    [13, "gp", "(inline-array vector4)"]
  ],
  "vector4-array-mul!": [
    [11, "s5", "(inline-array vector4)"],
    [12, "s4", "(inline-array vector4)"],
    [13, "gp", "(inline-array vector4)"]
  ],
  "vector4-array-scale!": [
    [11, "s5", "(inline-array vector4)"],
    [12, "gp", "(inline-array vector4)"]
  ],
  "vector4-array-madd!": [
    [13, "s5", "(inline-array vector4)"],
    [14, "s4", "(inline-array vector4)"],
    [15, "gp", "(inline-array vector4)"]
  ],
  "vector4-array-msub!": [
    [13, "s5", "(inline-array vector4)"],
    [14, "s4", "(inline-array vector4)"],
    [15, "gp", "(inline-array vector4)"]
  ],
  "vector4-array-lerp!": [
    [13, "s5", "(inline-array vector4)"],
    [14, "s4", "(inline-array vector4)"],
    [15, "gp", "(inline-array vector4)"]
  ],
  "vector-segment-distance-point!": [[[21, 30], "f1", "float"]],
  "(method 10 profile-array)": [
    [[69, 73], "a0", "(pointer uint128)"],
    [[73, 82], "a1", "vector4w"],
    [[82, 89], "a1", "vector4w"],
    [[90, 96], "a0", "vector4w"],
    [[113, 117], "a1", "(pointer uint128)"],
    [[117, 126], "a2", "vector4w"],
    [[126, 136], "a2", "vector4w"],
    [[137, 149], "a1", "vector4w"],
    [[187, 191], "t2", "(pointer int128)"],
    [[191, 225], "t4", "vector4w"],
    [[225, 231], "a2", "vector4w"],
    [[231, 237], "a2", "vector4w"]
  ],
  "draw-sprite2d-xy": [
    [[35, 39], "t0", "dma-packet"],
    [[45, 48], "t0", "gs-gif-tag"],
    [53, "t0", "(pointer gs-prim)"],
    [55, "t0", "(pointer gs-rgbaq)"],
    [66, "t0", "(pointer gs-xyzf)"],
    [87, "t0", "(pointer gs-xyzf)"],
    [[96, 108], "v1", "(pointer uint64)"]
  ],
  "draw-sprite2d-xy-absolute": [
    [[6, 10], "t3", "dma-packet"],
    [[16, 19], "t3", "gs-gif-tag"],
    [24, "t3", "(pointer gs-prim)"],
    [25, "t3", "(pointer gs-rgbaq)"],
    [36, "t3", "(pointer gs-xyzf)"],
    [49, "t3", "(pointer gs-xyzf)"],
    [[62, 69], "v1", "(pointer uint64)"]
  ],
  "draw-quad2d": [
    [[18, 22], "t2", "dma-packet"],
    [[28, 31], "t2", "gs-gif-tag"],
    [36, "t2", "(pointer gs-prim)"],
    [38, "t2", "(pointer gs-rgbaq)"],
    [46, "t2", "(pointer gs-xyzf)"],
    [48, "t2", "(pointer gs-rgbaq)"],
    [61, "t2", "(pointer gs-xyzf)"],
    [63, "t2", "(pointer gs-rgbaq)"],
    [76, "t2", "(pointer gs-xyzf)"],
    [78, "t2", "(pointer gs-rgbaq)"],
    [96, "t2", "(pointer gs-xyzf)"],
    [97, "t2", "(pointer uint64)"],
    [[110, 117], "v1", "(pointer uint64)"]
  ],
  "(method 3 connection-pers)": [[97, "f0", "float"]],
  "(method 9 connection)": [[8, "a0", "pointer"]],
  "(method 10 connection)": [[8, "a0", "pointer"]],
  "(method 11 connection)": [[5, "a1", "pointer"]],
  "(method 0 engine)": [
    [44, "v1", "pointer"],
    [47, "v1", "pointer"],
    [53, "v1", "connectable"],
    [65, "v1", "connectable"]
  ],
  "(method 12 engine)": [
    [[5, 18], "s4", "connection"],
    [13, "t9", "(function object object object object object)"]
  ],
  "(method 13 engine)": [
    [[5, 28], "s4", "connection"],
    [13, "t9", "(function object object object object object)"]
  ],
  "(method 15 engine)": [[[0, 36], "v1", "connection"]],
  "(method 19 engine)": [[8, "a0", "connection"]],
  "(method 20 engine)": [[8, "a0", "connection"]],
  "(method 21 engine)": [[8, "a0", "connection"]],
  "(method 0 engine-pers)": [
    [32, "v1", "pointer"],
    [23, "v1", "pointer"],
    [26, "v1", "pointer"],
    [24, "v1", "(pointer pointer)"]
  ],
  "(method 3 connection-minimap)": [[97, "f0", "float"]],
  "dma-buffer-add-ref-texture": [
    [[25, 29], "a3", "dma-packet"],
    [[32, 44], "a3", "gs-gif-tag"],
    [[47, 62], "a2", "dma-packet"]
  ],
  "texture-page-default-allocate": [[51, "a3", "texture"]],
  "texture-page-font-allocate": [[33, "a3", "texture"]],
  "(method 24 texture-pool)": [
    [67, "a1", "shader-ptr"],
    [[70, 93], "a1", "adgif-shader"],
    [92, "a1", "adgif-shader"]
  ],
  "(method 3 generic-tie-interp-point)": [[19, "gp", "(pointer uint128)"]],
  "(method 19 res-lump)": [
    [46, "t2", "(pointer uint64)"],
    [100, "t3", "(pointer uint64)"],
    [184, "t5", "(pointer uint64)"],
    [64, "t6", "(pointer uint64)"]
  ],
  "(method 20 res-lump)": [[341, "t0", "(pointer uint128)"]],
  "(method 16 res-lump)": [
    [22, "t1", "(pointer uint64)"],
    [29, "t2", "(pointer uint64)"]
  ],
  "(method 15 res-lump)": [[132, "s5", "res-tag-pair"]],
  "(method 17 res-lump)": [[22, "s4", "(pointer pointer)"]],
  "(method 0 script-context)": [[[8, 17], "v0", "script-context"]],
  "joint-mod-wheel-callback": [[[2, 63], "s4", "joint-mod-wheel"]],
  "joint-mod-set-local-callback": [[[0, 23], "v1", "joint-mod-set-local"]],
  "joint-mod-add-local-callback": [[[2, 33], "s4", "joint-mod-add-local"]],
  "joint-mod-set-world-callback": [[[0, 23], "v1", "joint-mod-set-world"]],
  "joint-mod-blend-local-callback": [[[2, 63], "gp", "joint-mod-blend-local"]],
  "joint-mod-spinner-callback": [[[2, 63], "gp", "joint-mod-spinner"]],
  "joint-mod-blend-world-callback": [[[2, 148], "gp", "joint-mod-blend-world"]],
  "joint-mod-rotate-local-callback": [
    [[2, 16], "v1", "joint-mod-rotate-local"]
  ],
  "(method 0 collide-shape-prim-sphere)": [
    [[3, 8], "v0", "collide-shape-prim-sphere"]
  ],
  "(method 0 collide-shape-prim-mesh)": [
    [[3, 11], "v0", "collide-shape-prim-mesh"]
  ],
  "(method 0 collide-shape-prim-group)": [
    [[3, 12], "v0", "collide-shape-prim-group"]
  ],
  "(method 0 collide-shape-moving)": [[[2, 12], "v0", "collide-shape-moving"]],
  "(method 11 touching-prims-entry-pool)": [
    [[0, 8], "v1", "touching-prims-entry"],
    [8, "v1", "pointer"],
    [[9, 11], "v1", "touching-prims-entry"],
    [[1, 20], "a1", "touching-prims-entry"]
  ],
  "(method 0 touching-list)": [[[6, 9], "v0", "touching-list"]],
  "display-loop-main": [[223, "t9", "(function none)"]],
  "end-display": [
    [205, "f1", "float"],
    [205, "f0", "float"]
  ],
  "(method 18 res-lump)": [["_stack_", 16, "object"]],
  "(method 21 res-lump)": [
    ["_stack_", 16, "res-tag"],
    ["_stack_", 32, "res-tag"]
  ],
  "(method 8 res-lump)": [
    [258, "s0", "array"],
    // [[0, 100], "s0", "basic"],
    // [[102, 120], "s0", "basic"],
    // [[147, 150], "s0", "collide-mesh"],
    [[157, 239], "s0", "(array object)"]
    // [235, "s0", "basic"]
  ],
  "(method 0 fact-info-enemy)": [
    [[0, 196], "gp", "fact-info-enemy"],
    ["_stack_", 16, "res-tag"],
    ["_stack_", 32, "res-tag"],
    [[11, 177], "s5", "res-lump"]
  ],
  "(method 0 fact-info)": [
    [87, "v1", "(pointer int32)"],
    [11, "v1", "res-lump"]
  ],
  "(method 0 fact-info-crate)": [
    [[0, 17], "gp", "fact-info-crate"],
    [14, "a0", "res-lump"]
  ],
  "(method 0 fact-info-target)": [[[0, 17], "gp", "fact-info-target"]],
  "joint-channel-float-delete!": [
    [7, "a0", "pointer"],
    [7, "a1", "pointer"]
  ],
  "num-func-chan": [[7, "v1", "joint-control-channel"]],
  "(method 20 process-focusable)": [
    [15, "gp", "collide-shape-moving"],
    [31, "gp", "collide-shape"]
  ],
  "(method 10 focus)": [[19, "v1", "collide-shape"]],
  "shrubbery-login-post-texture": [
    [[13, 15], "a3", "qword"],
    [16, "a3", "pointer"],
    [24, "a3", "pointer"],
    [[17, 23], "a3", "qword"],
    [[13, 23], "a1", "qword"],
    [14, "a2", "qword"],
    [[27, 29], "a3", "qword"],
    [[27, 29], "a1", "qword"],
    [[35, 37], "a3", "qword"],
    [[35, 37], "a2", "qword"]
  ],
  "(top-level-login eye-h)": [[[69, 77], "a1", "eye-control"]],
  "entity-actor-lookup": [["_stack_", 16, "res-tag"]],
  "entity-actor-count": [["_stack_", 16, "res-tag"]],
  "(method 0 path-control)": [["_stack_", 16, "res-tag"]],
  "(method 9 actor-link-info)": [[[0, 36], "s3", "entity-actor"]],
  "(method 41 nav-mesh)": [["_stack_", 56, "float"]],
  "(method 39 nav-mesh)": [["_stack_", 56, "float"]],
  "str-load": [[[18, 44], "s2", "load-chunk-msg"]],
  "str-load-status": [
    [[18, 22], "v1", "load-chunk-msg"],
    [26, "v1", "load-chunk-msg"]
  ],
  "str-play-async": [[[7, 36], "s4", "play-chunk-msg"]],
  "str-play-stop": [[[7, 36], "s4", "play-chunk-msg"]],
  "str-play-queue": [[[7, 98], "s4", "play-chunk-msg"]],
  "str-ambient-play": [[[7, 20], "s5", "load-chunk-msg"]],
  "str-ambient-stop": [[[7, 20], "s5", "load-chunk-msg"]],
  "dgo-load-begin": [[[19, 41], "s2", "load-dgo-msg"]],
  "dgo-load-get-next": [[[14, 31], "v1", "load-dgo-msg"]],
  "dgo-load-continue": [[[5, 23], "gp", "load-dgo-msg"]],
  "dgo-load-link": [
    [7, "s4", "uint"],
    [17, "s4", "uint"],
    [55, "s4", "uint"],
    [27, "s4", "uint"],
    [37, "s4", "uint"]
  ],
  "lookup-level-info": [
    [3, "a1", "symbol"],
    [[4, 24], "a1", "level-load-info"]
  ],
  "(method 30 level-group)": [[87, "v0", "level"]],
  "(method 19 level-group)": [
    [223, "s3", "continue-point"],
    [[177, 209], "s1", "continue-point"],
    [[182, 224], "s3", "continue-point"],
    [434, "v1", "symbol"]
  ],
  "(method 18 level)": [[[82, 89], "a1", "level"]],
  "(method 19 level)": [[[45, 48], "a0", "texture-anim-array"]],
  "level-update-after-load": [
    [[123, 152], "s0", "drawable-inline-array-tfrag"],
    [[155, 158], "s0", "drawable-tree-instance-tie"],
    [365, "a1", "(pointer int32)"],
    [370, "a2", "(pointer int32)"]
  ],
  "(method 25 level)": [
    [97, "t9", "(function object none)"],
    [169, "t9", "(function object symbol none)"]
  ],
  "(method 9 level)": [[54, "t9", "(function object none)"]],
  "copy-mood-exterior": [
    [[15, 19], "a1", "(inline-array vector)"],
    [[16, 18], "v1", "(inline-array vector)"],
    [[30, 32], "v1", "(inline-array vector)"],
    [[29, 33], "a0", "(inline-array vector)"]
  ],
  "update-mood-ruins": [[[19, 46], "gp", "ruins-states"]],
  "desaturate-mood-colors": [[[20, 92], "a0", "(inline-array mood-color)"]],
  "ramdisk-load": [[[7, 12], "v1", "ramdisk-rpc-load"]],
  "(method 10 engine-sound-pers)": [[[2, 19], "v1", "sound-rpc-set-param"]],
  "check-irx-version": [[[3, 51], "gp", "sound-rpc-get-irx-version"]],
  "sound-bank-iop-store": [[[7, 11], "v1", "sound-rpc-bank-cmd"]],
  "sound-bank-iop-free": [[[7, 12], "v1", "sound-rpc-bank-cmd"]],
  "sound-bank-load": [[[7, 12], "v1", "sound-rpc-load-bank"]],
  "sound-bank-load-from-iop": [[[7, 12], "v1", "sound-rpc-load-bank"]],
  "sound-bank-load-from-ee": [[[8, 14], "v1", "sound-rpc-load-bank"]],
  "sound-bank-unload": [[[6, 11], "v1", "sound-rpc-unload-bank"]],
  "sound-music-load": [[[6, 11], "v1", "sound-rpc-load-music"]],
  "sound-music-unload": [[[3, 8], "v1", "sound-rpc-unload-music"]],
  "set-language": [[[7, 12], "v1", "sound-rpc-set-language"]],
  "sound-set-stereo-mode": [[[4, 9], "v1", "sound-rpc-set-stereo-mode"]],
  "list-sounds": [[[3, 7], "v1", "sound-rpc-list-sounds"]],
  "string->sound-name": [[[2, 18], "a1", "(pointer uint8)"]],
  "sound-set-volume": [[[3, 16], "v1", "sound-rpc-set-master-volume"]],
  "sound-set-reverb": [[[5, 25], "v1", "sound-rpc-set-reverb"]],
  "sound-set-ear-trans": [[[7, 26], "gp", "sound-rpc-set-ear-trans"]],
  "sound-play-by-name": [
    [[12, 45], "s5", "sound-rpc-play"],
    [[22, 39], "s3", "process-drawable"]
  ],
  "sound-play-by-spec": [
    [[4, 54], "s5", "sound-rpc-play"],
    [[31, 47], "s3", "process-drawable"]
  ],
  "sound-pause": [[[3, 8], "v1", "sound-rpc-pause-sound"]],
  "sound-stop": [[[3, 8], "v1", "sound-rpc-stop-sound"]],
  "sound-continue": [[[3, 8], "v1", "sound-rpc-continue-sound"]],
  "sound-group-pause": [[[3, 7], "v1", "sound-rpc-pause-group"]],
  "sound-group-stop": [[[3, 7], "v1", "sound-rpc-stop-group"]],
  "sound-group-continue": [[[3, 7], "v1", "sound-rpc-continue-group"]],
  "sound-set-flava": [[[3, 10], "v1", "sound-rpc-set-flava"]],
  "sound-set-midi-reg": [[[3, 10], "v1", "sound-rpc-set-midi-reg"]],
  "sound-set-fps": [[[3, 10], "v1", "sound-rpc-set-fps"]],
  "(method 0 ambient-sound)": [
    [121, "v1", "sound-spec"],
    [125, "v1", "sound-spec"],
    [128, "v1", "sound-spec"],
    [132, "v1", "sound-spec"],
    // [143, "v1", "sound-spec"],
    // [140, "v1", "sound-spec"],
    // [147, "v1", "sound-spec"],
    ["_stack_", 16, "sound-spec"],
    ["_stack_", 32, "sound-name"],
    ["_stack_", 48, "(pointer float)"],
    // ["_stack_", 52, "sound-play-parms"],
    ["_stack_", 64, "res-tag"]
  ],
  "(method 11 ambient-sound)": [
    [[18, 33], "s4", "process-drawable"],
    [[11, 47], "s5", "sound-rpc-set-param"]
  ],
  "(method 12 ambient-sound)": [[[7, 22], "v1", "sound-rpc-set-param"]],
  "(method 13 ambient-sound)": [[[7, 23], "v1", "sound-rpc-set-param"]],
  "loader-test-command": [[[5, 10], "v1", "sound-rpc-test-cmd"]],
  "(anon-function 1 gsound)": [[[0, 45], "gp", "(array symbol)"]],
  "sound-buffer-dump": [[[12, 39], "s3", "sound-rpc-play"]],
  "(method 12 fact-info-target)": [
    [3, "v1", "target"],
    [14, "a0", "target"]
  ],
  "(method 10 history)": [[[8, 10], "a1", "history-elt"]],
  "(method 10 history-iterator)": [[[20, 35], "a2", "history-elt"]],
  "command-get-time": [[119, "gp", "(pointer float)"]],
  "command-get-param": [[122, "gp", "(pointer float)"]],
  "command-get-entity": [[10, "gp", "process"]],
  // sprite
  "sprite-add-matrix-data": [
    [[5, 15], "a2", "dma-packet"],
    [[24, 28], "a1", "matrix"],
    [[47, 57], "a2", "dma-packet"],
    [[70, 97], "a2", "vector"],
    [[98, 113], "a1", "vector"],
    [[119, 133], "a1", "vector"]
  ],
  "sprite-add-frame-data": [[[8, 16], "a0", "dma-packet"]],
  "sprite-add-2d-chunk": [
    [[12, 20], "a0", "dma-packet"],
    [[45, 52], "a0", "dma-packet"],
    [[69, 76], "a0", "dma-packet"],
    [[80, 87], "v1", "dma-packet"],
    [65, "a3", "int"]
  ],
  "sprite-add-3d-chunk": [
    [[11, 19], "a0", "dma-packet"],
    [[44, 51], "a0", "dma-packet"],
    [[68, 75], "a0", "dma-packet"],
    [[79, 87], "v1", "dma-packet"],
    [65, "a3", "int"]
  ],
  "sprite-draw": [
    [[73, 82], "a0", "dma-packet"],
    [[87, 92], "a0", "dma-packet"],
    [[111, 115], "a0", "dma-packet"],
    [[129, 133], "a0", "dma-packet"],
    [[150, 154], "a0", "dma-packet"]
  ],
  "sprite-init-distorter": [
    [50, "a3", "uint"],
    [[53, 58], "a1", "dma-packet"]
  ],
  "sprite-draw-distorters": [
    [[73, 93], "a0", "vector"],
    [75, "v1", "vector"],
    [87, "v1", "vector"],
    [96, "v1", "vector"],
    [100, "v1", "vector"],
    [123, "a0", "(pointer int32)"],
    [128, "v1", "vector"],
    [130, "v1", "vector"],
    [136, "v1", "vector"],
    [157, "v1", "vector"],
    [[175, 192], "a1", "dma-packet"],
    [[200, 206], "a0", "dma-packet"],
    [[210, 214], "a0", "vector4w"],
    [[219, 224], "a0", "dma-packet"],
    [[252, 269], "a1", "dma-packet"],
    [[277, 281], "a1", "dma-packet"],
    [[285, 289], "a1", "vector4w"],
    [[293, 298], "v1", "dma-packet"]
  ],
  "print-game-text": [
    [225, "v1", "float"],
    [241, "v1", "float"]
  ],
  "fx-copy-buf": [
    [[2, 8], "a2", "dma-packet"],
    [[17, 23], "t3", "gs-gif-tag"],
    [27, "t3", "(pointer gs-reg)"],
    [30, "t3", "(pointer gs-reg)"],
    [32, "t3", "(pointer gs-frame)"],
    [34, "t3", "(pointer gs-reg)"],
    [36, "t3", "(pointer gs-zbuf)"],
    [38, "t3", "(pointer gs-reg)"],
    [40, "t3", "(pointer gs-test)"],
    [42, "t3", "(pointer gs-reg)"],
    [43, "t3", "(pointer gs-alpha)"],
    [44, "t3", "(pointer gs-reg)"],
    [46, "t3", "(pointer gs-prim)"],
    [48, "t3", "(pointer gs-reg)"],
    [50, "t3", "(pointer gs-rgbaq)"],
    [52, "t3", "(pointer gs-reg)"],
    [54, "t3", "(pointer gs-tex0)"],
    [56, "t3", "(pointer gs-reg)"],
    [57, "t3", "(pointer gs-tex1)"],
    [59, "t3", "(pointer gs-reg)"],
    [60, "t3", "(pointer gs-miptbp)"],
    [62, "t3", "(pointer gs-reg)"],
    [64, "t3", "(pointer gs-clamp)"],
    [[69, 78], "t4", "gs-gif-tag"], // uv, xyz2
    [87, "t6", "(pointer gs-uv2)"],
    [96, "t6", "(pointer gs-xyz)"],
    [103, "t6", "(pointer gs-uv2)"],
    [113, "t6", "(pointer gs-xyz)"],
    [[122, 128], "t0", "gs-gif-tag"],
    [132, "a3", "(pointer gs-reg)"], // 63, texflush
    [135, "a3", "(pointer gs-reg)"], // 76, frame
    [137, "a3", "(pointer gs-frame)"],
    [139, "a3", "(pointer gs-reg)"], // 78, zbuf
    [141, "a3", "(pointer gs-zbuf)"],
    [143, "a3", "(pointer gs-reg)"], // 71, test
    [145, "a3", "(pointer gs-test)"],
    [147, "a3", "(pointer gs-reg)"], // 66, alpha
    [148, "a3", "(pointer gs-alpha)"],
    [150, "a3", "(pointer gs-reg)"], // 1, rgbaq
    [152, "a3", "(pointer gs-rgbaq)"],
    [154, "a3", "(pointer gs-reg)"], // 6, tex0
    [156, "a3", "(pointer gs-tex0)"],
    [158, "a3", "(pointer gs-reg)"], // 20, tex1
    [160, "a3", "(pointer gs-tex1)"],
    [162, "a3", "(pointer gs-reg)"], // 52, miptbp
    [163, "a3", "(pointer gs-miptbp)"],
    [165, "a3", "(pointer gs-reg)"], // 8, clamp
    [174, "a3", "(pointer gs-clamp)"],
    [[192, 199], "v1", "(pointer uint64)"]
  ],
  "foreground-generic-merc-add-fragments": [
    [[5, 54], "a3", "merc-fragment-control"],
    [[5, 57], "v1", "merc-fragment"],
    [28, "t4", "foreground-work"],
    [[16, 19], "a1", "dma-packet"],
    [21, "t3", "(pointer int32)"],
    [[38, 41], "a1", "dma-packet"],
    [[49, 52], "a1", "dma-packet"]
  ],
  "(method 12 setting-control)": [[17, "s4", "connection"]],
  "(method 14 setting-control)": [[6, "v1", "connection"]],
  "(method 18 setting-control)": [[[844, 848], "a0", "process-focusable"]],
  "(method 9 cam-setting-data)": [
    [[76, 80], "v1", "connection"],
    [22, "s3", "connection"],
    [[45, 48], "s3", "connection"],
    [[56, 59], "s3", "connection"]
  ],
  "(method 9 user-setting-data)": [
    [[76, 80], "v1", "connection"],
    [[56, 59], "s3", "connection"],
    [[45, 49], "s3", "connection"],
    [22, "s3", "connection"]
  ],
  "(method 10 cam-setting-data)": [
    [[24, 31], "v1", "handle"],
    [[23, 36], "a0", "handle"],
    [44, "a3", "vector"],
    [395, "a3", "vector"],
    [404, "a3", "vector"],
    [413, "a3", "vector"],
    [424, "a3", "vector"],
    [[433, 448], "a0", "handle"],
    [[434, 441], "v1", "handle"],
    [[454, 467], "a0", "handle"],
    [[455, 462], "v1", "handle"]
  ],
  "(method 9 art)": [[9, "v1", "pointer"]],
  "(method 12 art-group)": [[12, "a0", "art-joint-anim"]],
  "(method 9 art-mesh-geo)": [
    [20, "s4", "(pointer int16)"],
    [[14, 19], "a0", "drawable"],
    [10, "v1", "(pointer art)"],
    [14, "v1", "(pointer art)"]
  ],
  "(method 9 art-joint-anim)": [[9, "v1", "pointer"]],
  "joint-control-copy!": [
    [8, "a0", "uint"],
    [8, "v1", "uint"]
  ],
  "joint-control-remap!": [
    [127, "t9", "(function joint-control joint-control-channel int object)"],
    [181, "t9", "(function joint-control joint-control-channel int object)"],
    ["_stack_", 60, "basic"]
  ],
  "flatten-joint-control-to-spr": [
    [[201, 203], "a1", "terrain-context"],
    [[131, 133], "a0", "terrain-context"],
    [[182, 184], "a1", "terrain-context"],
    [[164, 166], "a0", "terrain-context"],
    [195, "v1", "terrain-context"],
    [65, "a3", "(pointer float)"],
    [67, "a3", "(pointer float)"],
    [[18, 24], "a2", "(inline-array vector)"],
    [24, "a3", "(pointer float)"],
    [[59, 65], "a2", "(inline-array vector)"],
    [[112, 118], "a2", "(inline-array vector)"],
    [17, "a2", "int"]
  ],
  "(method 2 art-joint-anim-manager-slot)": [
    [21, "s2", "uint"],
    [21, "v1", "uint"]
  ],
  "create-interpolated2-joint-animation-frame": [
    [[48, 125], "v1", "joint-anim-frame"]
  ],
  "(method 12 art-joint-anim-manager)": [
    [15, "a0", "pointer"],
    [15, "v1", "pointer"],
    [21, "a0", "pointer"],
    [21, "v1", "pointer"]
  ],
  "(method 11 art-joint-anim-manager)": [
    [54, "v1", "uint"],
    [54, "s2", "uint"],
    [60, "s2", "uint"],
    [65, "s2", "uint"],
    [71, "s2", "uint"],
    [87, "a1", "uint"],
    [94, "a2", "uint"]
  ],
  "joint-anim-inspect-elt": [
    [[4, 15], "gp", "joint-anim-matrix"],
    [[17, 30], "gp", "joint-anim-transformq"]
  ],
  "matrix-from-control!": [
    [22, "v1", "pointer"],
    [35, "v1", "pointer"],
    [38, "v1", "pointer"],
    [65, "v1", "pointer"],
    [72, "v1", "pointer"],
    [82, "v1", "pointer"],
    [85, "v1", "pointer"],
    // [58, "v1", "matrix"],
    [[43, 49], "v1", "matrix"]
  ],
  "init-haze-vert-array": [
    [43, "a0", "cloud-vertex"],
    [44, "v1", "cloud-vertex"]
  ],
  "sky-make-sun-data": [[[7, 58], "s3", "sky-sun-data"]],
  "(anon-function 7 relocate)": [
    [3, "a0", "int"],
    [8, "a0", "int"]
  ],
  "(method 7 process)": [
    [[47, 88], "v1", "connection"],
    [[120, 124], "a0", "basic"],
    [[127, 130], "a0", "basic"]
  ],
  "(method 7 collide-shape-prim-group)": [[4, "v1", "pointer"]],
  "all-texture-tweak-adjust": [[[35, 44], "s0", "adgif-shader"]],
  "dm-float-field-tie-rvanish-func": [[[14, 45], "gp", "prototype-bucket-tie"]],
  "dm-float-field-tie-vanish-far-func": [
    [[14, 45], "gp", "prototype-bucket-tie"]
  ],
  "build-instance-list": [
    [33, "v1", "drawable-tree-instance-shrub"],
    [85, "v1", "drawable-tree-instance-tie"]
  ],
  "debug-menu-make-continue-sub-menu": [
    [5, "v1", "symbol"],
    [10, "v1", "level-load-info"],
    [13, "v1", "level-load-info"],
    [21, "v1", "continue-point"],
    [47, "v1", "continue-point"],
    [56, "v1", "continue-point"]
  ],
  "(anon-function 191 default-menu)": [
    [[30, 37], "s5", "adgif-shader"],
    [[5, 25], "s4", "texture-id"]
  ],
  "(anon-function 188 default-menu)": [
    [[3, 13], "v1", "texture-id"],
    [[20, 28], "a1", "adgif-shader"],
    [33, "v1", "texture-id"],
    [41, "v1", "adgif-shader"]
  ],
  "(anon-function 187 default-menu)": [
    [[2, 13], "v1", "texture-id"],
    [[18, 29], "a1", "adgif-shader"],
    [34, "v1", "texture-id"],
    [[42, 44], "v1", "adgif-shader"]
  ],
  "(anon-function 186 default-menu)": [
    [[3, 13], "v1", "texture-id"],
    [[20, 28], "a1", "adgif-shader"],
    [33, "v1", "texture-id"],
    [41, "v1", "adgif-shader"]
  ],
  "(anon-function 185 default-menu)": [
    [[3, 13], "v1", "texture-id"],
    [[20, 28], "a1", "adgif-shader"],
    [33, "v1", "texture-id"],
    [41, "v1", "adgif-shader"]
  ],
  "(anon-function 184 default-menu)": [
    [[3, 13], "v1", "texture-id"],
    [[20, 28], "a1", "adgif-shader"],
    [33, "v1", "texture-id"],
    [41, "v1", "adgif-shader"]
  ],
  "(anon-function 183 default-menu)": [
    [[2, 13], "v1", "texture-id"],
    [[18, 29], "a1", "adgif-shader"],
    [34, "v1", "texture-id"],
    [[42, 44], "v1", "adgif-shader"]
  ],
  "(anon-function 182 default-menu)": [
    [[3, 13], "v1", "texture-id"],
    [[20, 28], "a1", "adgif-shader"],
    [33, "v1", "texture-id"],
    [41, "v1", "adgif-shader"]
  ],
  "(anon-function 181 default-menu)": [
    [[3, 13], "v1", "texture-id"],
    [[20, 28], "a1", "adgif-shader"],
    [33, "v1", "texture-id"],
    [41, "v1", "adgif-shader"]
  ],
  "(anon-function 180 default-menu)": [
    [[3, 13], "v1", "texture-id"],
    [[20, 28], "a1", "adgif-shader"],
    [33, "v1", "texture-id"],
    [41, "v1", "adgif-shader"]
  ],
  "(anon-function 179 default-menu)": [
    [[2, 13], "v1", "texture-id"],
    [[18, 29], "a1", "adgif-shader"],
    [34, "v1", "texture-id"],
    [[42, 44], "v1", "adgif-shader"]
  ],
  "(anon-function 178 default-menu)": [
    [[3, 13], "v1", "texture-id"],
    [[20, 28], "a1", "adgif-shader"],
    [33, "v1", "texture-id"],
    [41, "v1", "adgif-shader"]
  ],
  "(anon-function 177 default-menu)": [
    [[3, 13], "v1", "texture-id"],
    [[20, 28], "a1", "adgif-shader"],
    [33, "v1", "texture-id"],
    [41, "v1", "adgif-shader"]
  ],
  "(anon-function 176 default-menu)": [
    [[3, 13], "v1", "texture-id"],
    [[20, 28], "a1", "adgif-shader"],
    [33, "v1", "texture-id"],
    [41, "v1", "adgif-shader"]
  ],
  "(anon-function 175 default-menu)": [
    [[3, 13], "v1", "texture-id"],
    [[20, 28], "a1", "adgif-shader"],
    [33, "v1", "texture-id"],
    [41, "v1", "adgif-shader"]
  ],
  "(anon-function 174 default-menu)": [
    [[3, 13], "v1", "texture-id"],
    [[20, 28], "a1", "adgif-shader"],
    [33, "v1", "texture-id"],
    [41, "v1", "adgif-shader"]
  ],
  "(anon-function 173 default-menu)": [
    [[2, 13], "v1", "texture-id"],
    [[18, 29], "a1", "adgif-shader"],
    [34, "v1", "texture-id"],
    [[42, 44], "v1", "adgif-shader"]
  ],
  "(anon-function 172 default-menu)": [
    [[2, 13], "v1", "texture-id"],
    [[18, 29], "a1", "adgif-shader"],
    [34, "v1", "texture-id"],
    [[42, 44], "v1", "adgif-shader"]
  ],
  "joint-mod-ik-callback": [
    [6, "gp", "joint-mod-ik"],
    [9, "gp", "joint-mod-ik"],
    [[1, 35], "gp", "joint-mod-ik"],
    [[1, 433], "gp", "joint-mod-ik"]
  ],
  "(method 11 joint-mod)": [
    [20, "s0", "fact-info-enemy"],
    [12, "s2", "process-drawable"]
  ],
  "joint-mod-look-at-handler": [
    [[2, 406], "gp", "joint-mod"],
    [409, "a3", "float"]
  ],
  "real-joint-mod-gun-look-at-handler": [
    [1, "v1", "joint-mod"],
    [2, "v1", "joint-mod"]
  ],
  "joint-mod-foot-rot-handler": [
    [[0, 7], "s5", "joint-mod"],
    [[36, 59], "s5", "joint-mod"],
    [[63, 97], "s5", "joint-mod"],
    [119, "s5", "joint-mod"],
    [[119, 152], "s5", "joint-mod"]
  ],
  "joint-mod-polar-look-at-guts": [
    [1, "gp", "joint-mod"],
    [[1, 334], "gp", "joint-mod"],
    [334, "gp", "joint-mod"],
    [338, "a3", "float"]
  ],
  "joint-mod-world-look-at-handler": [
    [[0, 217], "gp", "joint-mod"],
    [220, "a3", "float"]
  ],
  "joint-mod-rotate-handler": [[[2, 114], "s5", "joint-mod"]],
  "joint-mod-scale-handler": [[[1, 14], "s5", "joint-mod"]],
  "joint-mod-joint-set-handler": [[[2, 23], "s4", "joint-mod"]],
  "joint-mod-joint-set-world-handler": [[[6, 197], "s5", "joint-mod"]],
  "joint-mod-joint-set*-handler": [[[2, 39], "s5", "joint-mod"]],
  "joint-mod-joint-set*-world-handler": [[[4, 53], "s5", "joint-mod"]],
  "joint-mod-debug-draw": [[8, "a3", "float"]],
  "glst-find-node-by-name": [
    [6, "s5", "glst-named-node"],
    [7, "v1", "glst-named-node"]
  ],
  "glst-length-of-longest-name": [
    [5, "s5", "glst-named-node"],
    [6, "v1", "glst-named-node"]
  ],
  "(event time-of-day-tick)": [
    [10, "v1", "float"],
    [148, "v1", "float"]
  ],
  "cam-slave-get-vector-with-offset": [[[52, 61], "s3", "vector"]],
  "cam-slave-get-interp-time": [[43, "f0", "float"]],
  "cam-standard-event-handler": [
    [13, "gp", "(state camera-slave)"],
    [19, "gp", "(state camera-slave)"],
    [22, "gp", "(state camera-slave)"]
  ],
  "cam-calc-follow!": [
    [101, "f0", "float"],
    [104, "f0", "float"] // needed because the decompiler sees an int going into an FP register and assumes it's an int instead!
  ],
  "(event cam-master-active)": [
    [80, "gp", "matrix"],
    [170, "s5", "vector"],
    [275, "v1", "process"],
    [330, "a0", "camera-slave"],
    [448, "v1", "camera-slave"],
    [512, "v1", "camera-slave"],
    [542, "v1", "camera-slave"],
    [611, "a0", "vector"],
    [786, "v1", "float"],
    [789, "v1", "float"],
    [589, "v1", "float"],
    [593, "v1", "float"],
    [602, "v1", "float"],
    [606, "v1", "float"]
  ],
  "master-track-target": [[[53, 526], "gp", "target"]],
  "reset-target-tracking": [[[14, 138], "gp", "process-focusable"]],
  "reset-follow": [[[12, 18], "a0", "process-focusable"]],
  "(code cam-pov)": [
    [15, "a1", "pov-camera"],
    [24, "a0", "pov-camera"]
  ],
  "(code cam-pov180)": [
    [15, "a1", "pov-camera"],
    [23, "v1", "pov-camera"],
    [45, "v1", "pov-camera"],
    [58, "v1", "pov-camera"],
    [80, "a1", "pov-camera"],
    [122, "v1", "vector"]
  ],
  "(code cam-pov-track)": [
    [19, "a1", "pov-camera"],
    [30, "a0", "pov-camera"]
  ],
  "cam-los-spline-collide": [
    [70, "s3", "(inline-array collide-cache-tri)"],
    [88, "s3", "(inline-array collide-cache-tri)"]
  ],
  "cam-los-collide": [
    [92, "s1", "(inline-array collide-cache-tri)"],
    [205, "s1", "(inline-array collide-cache-tri)"],
    [135, "s1", "(inline-array collide-cache-tri)"],
    [175, "s1", "(inline-array collide-cache-tri)"],
    [375, "v1", "(inline-array tracking-spline)"]
  ],
  "cam-dist-analog-input": [[32, "f0", "float"]],
  "(event cam-string)": [
    [11, "v1", "vector"],
    [[44, 72], "s5", "vector"],
    [[80, 108], "gp", "vector"],
    [141, "a0", "vector"],
    [145, "a0", "vector"],
    [174, "v1", "vector"],
    [184, "v1", "float"],
    [28, "v1", "float"],
    [31, "v1", "float"]
  ],
  "cam-draw-collide-cache": [
    [[8, 13], "gp", "(inline-array collide-cache-tri)"]
  ],
  "(event cam-combiner-active)": [
    [[103, 126], "gp", "camera-slave"],
    [[189, 235], "gp", "camera-slave"]
  ],
  "cam-collision-record-draw": [[[45, 240], "s5", "cam-collision-record"]],
  "camera-fov-frame": [
    [87, "a0", "vector4w"],
    [128, "a0", "vector4w"],
    [169, "a0", "vector4w"],
    [7, "a0", "cam-dbg-scratch"],
    [18, "a0", "cam-dbg-scratch"],
    [29, "a0", "cam-dbg-scratch"],
    [33, "a2", "cam-dbg-scratch"],
    [36, "a3", "cam-dbg-scratch"],
    [39, "t0", "cam-dbg-scratch"],
    [45, "a0", "cam-dbg-scratch"],
    [50, "a0", "cam-dbg-scratch"],
    [54, "a2", "cam-dbg-scratch"],
    [57, "a3", "cam-dbg-scratch"],
    [60, "t0", "cam-dbg-scratch"],
    [66, "a0", "cam-dbg-scratch"],
    [72, "a0", "cam-dbg-scratch"],
    [75, "a1", "cam-dbg-scratch"],
    [83, "a0", "cam-dbg-scratch"],
    [86, "a1", "cam-dbg-scratch"],
    [91, "a0", "cam-dbg-scratch"],
    [95, "a2", "cam-dbg-scratch"],
    [101, "t0", "cam-dbg-scratch"],
    [98, "a3", "cam-dbg-scratch"],
    [107, "a0", "cam-dbg-scratch"],
    [113, "a0", "cam-dbg-scratch"],
    [116, "a1", "cam-dbg-scratch"],
    [124, "a0", "cam-dbg-scratch"],
    [127, "a1", "cam-dbg-scratch"],
    [132, "a0", "cam-dbg-scratch"],
    [136, "a2", "cam-dbg-scratch"],
    [139, "a3", "cam-dbg-scratch"],
    [142, "t0", "cam-dbg-scratch"],
    [148, "a0", "cam-dbg-scratch"],
    [154, "a0", "cam-dbg-scratch"],
    [157, "a1", "cam-dbg-scratch"],
    [165, "a0", "cam-dbg-scratch"],
    [168, "a1", "cam-dbg-scratch"],
    [173, "a0", "cam-dbg-scratch"],
    [177, "a2", "cam-dbg-scratch"],
    [180, "a3", "cam-dbg-scratch"],
    [183, "t0", "cam-dbg-scratch"],
    [189, "a0", "cam-dbg-scratch"],
    [195, "a0", "cam-dbg-scratch"],
    [198, "a1", "cam-dbg-scratch"]
  ],
  "camera-sphere": [
    [[43, 49], "v1", "cam-dbg-scratch"],
    [64, "v1", "cam-dbg-scratch"],
    [80, "v1", "cam-dbg-scratch"],
    [94, "v1", "cam-dbg-scratch"],
    [109, "v1", "cam-dbg-scratch"],
    [124, "v1", "cam-dbg-scratch"],
    [138, "v1", "cam-dbg-scratch"],
    [152, "v1", "cam-dbg-scratch"],
    [156, "a0", "cam-dbg-scratch"],
    [159, "a1", "cam-dbg-scratch"],
    [164, "a0", "cam-dbg-scratch"],
    [167, "a1", "cam-dbg-scratch"]
  ],
  "camera-line-draw": [
    [36, "a0", "cam-dbg-scratch"],
    [44, "a0", "cam-dbg-scratch"],
    [2, "a2", "cam-dbg-scratch"],
    [7, "a0", "cam-dbg-scratch"],
    [14, "v1", "cam-dbg-scratch"],
    [18, "v1", "cam-dbg-scratch"],
    [22, "a0", "cam-dbg-scratch"],
    [24, "v1", "cam-dbg-scratch"],
    [29, "a0", "cam-dbg-scratch"],
    [32, "a1", "cam-dbg-scratch"],
    [36, "a0", "cam-dbg-scratch"],
    [44, "a0", "cam-dbg-scratch"]
  ],
  "camera-plot-float-func": [
    [56, "v1", "cam-dbg-scratch"],
    [64, "a0", "cam-dbg-scratch"],
    [68, "a0", "cam-dbg-scratch"],
    [105, "v1", "cam-dbg-scratch"],
    [242, "v1", "cam-dbg-scratch"],
    [21, "a0", "cam-dbg-scratch"],
    [24, "a0", "cam-dbg-scratch"],
    [27, "a0", "cam-dbg-scratch"],
    [30, "a0", "cam-dbg-scratch"],
    [51, "a0", "cam-dbg-scratch"],
    [54, "a0", "cam-dbg-scratch"],
    [56, "v1", "cam-dbg-scratch"],
    [58, "a0", "cam-dbg-scratch"],
    [64, "a0", "cam-dbg-scratch"],
    [87, "a0", "cam-dbg-scratch"],
    [97, "a0", "cam-dbg-scratch"],
    [103, "a0", "cam-dbg-scratch"],
    [105, "v1", "cam-dbg-scratch"],
    [107, "a0", "cam-dbg-scratch"],
    [111, "a0", "cam-dbg-scratch"],
    [114, "a1", "cam-dbg-scratch"],
    [119, "a0", "cam-dbg-scratch"],
    [122, "a0", "cam-dbg-scratch"],
    [128, "a0", "cam-dbg-scratch"],
    [131, "a0", "cam-dbg-scratch"],
    [135, "a0", "cam-dbg-scratch"],
    [138, "a1", "cam-dbg-scratch"],
    [142, "a0", "cam-dbg-scratch"],
    [148, "a0", "cam-dbg-scratch"],
    [154, "a0", "cam-dbg-scratch"],
    [160, "a0", "cam-dbg-scratch"],
    [164, "a0", "cam-dbg-scratch"],
    [167, "a1", "cam-dbg-scratch"],
    [171, "a0", "cam-dbg-scratch"],
    [174, "a0", "cam-dbg-scratch"],
    [177, "a0", "cam-dbg-scratch"],
    [183, "a0", "cam-dbg-scratch"],
    [187, "a0", "cam-dbg-scratch"],
    [190, "a1", "cam-dbg-scratch"],
    [197, "a0", "cam-dbg-scratch"],
    [200, "a0", "cam-dbg-scratch"],
    [206, "a0", "cam-dbg-scratch"],
    [212, "a0", "cam-dbg-scratch"],
    [216, "a0", "cam-dbg-scratch"],
    [219, "a1", "cam-dbg-scratch"],
    [223, "a0", "cam-dbg-scratch"],
    [226, "a0", "cam-dbg-scratch"],
    [238, "a0", "cam-dbg-scratch"],
    [242, "v1", "cam-dbg-scratch"],
    [244, "a0", "cam-dbg-scratch"],
    [247, "a0", "cam-dbg-scratch"],
    [266, "a0", "cam-dbg-scratch"],
    [270, "a0", "cam-dbg-scratch"],
    [273, "a1", "cam-dbg-scratch"]
  ],
  "cam-line-dma": [
    [32, "t0", "vector"],
    [36, "t0", "vector"],
    [45, "t0", "vector"],
    [50, "t0", "vector"],
    [[12, 16], "a3", "dma-packet"],
    [[22, 25], "a3", "gs-gif-tag"],
    [[33, 38], "a3", "(pointer uint128)"],
    [[46, 52], "a1", "(pointer uint128)"],
    [[60, 65], "a0", "dma-packet"],
    [[65, 74], "a0", "(pointer uint64)"]
  ],
  "camera-line2d": [
    [4, "a2", "cam-dbg-scratch"],
    [6, "a0", "cam-dbg-scratch"],
    [10, "a0", "cam-dbg-scratch"],
    [13, "a0", "cam-dbg-scratch"],
    [14, "a1", "cam-dbg-scratch"],
    [18, "a0", "cam-dbg-scratch"],
    [20, "a1", "cam-dbg-scratch"],
    [24, "a0", "cam-dbg-scratch"],
    [27, "a0", "cam-dbg-scratch"]
  ],
  "camera-line-setup": [[2, "a0", "cam-dbg-scratch"]],
  "camera-line-rel-len": [
    [9, "a0", "cam-dbg-scratch"],
    [5, "a0", "cam-dbg-scratch"],
    [12, "a1", "cam-dbg-scratch"],
    [18, "a0", "cam-dbg-scratch"]
  ],
  "camera-line-rel": [
    [2, "a3", "cam-dbg-scratch"],
    [8, "a1", "cam-dbg-scratch"]
  ],
  "camera-bounding-box-draw": [
    [6, "a0", "cam-dbg-scratch"],
    [15, "a0", "cam-dbg-scratch"],
    [21, "v1", "cam-dbg-scratch"],
    [24, "a0", "cam-dbg-scratch"],
    [30, "v1", "cam-dbg-scratch"],
    [33, "a0", "cam-dbg-scratch"],
    [39, "v1", "cam-dbg-scratch"],
    [42, "a0", "cam-dbg-scratch"],
    [48, "v1", "cam-dbg-scratch"],
    [51, "a0", "cam-dbg-scratch"],
    [57, "v1", "cam-dbg-scratch"],
    [62, "a1", "cam-dbg-scratch"],
    [68, "a1", "cam-dbg-scratch"],
    [74, "a1", "cam-dbg-scratch"],
    [80, "a1", "cam-dbg-scratch"],
    [86, "a1", "cam-dbg-scratch"],
    [92, "a1", "cam-dbg-scratch"],
    [97, "a0", "cam-dbg-scratch"],
    [100, "a1", "cam-dbg-scratch"],
    [105, "a0", "cam-dbg-scratch"],
    [108, "a1", "cam-dbg-scratch"],
    [113, "a0", "cam-dbg-scratch"],
    [116, "a1", "cam-dbg-scratch"],
    [121, "a0", "cam-dbg-scratch"],
    [124, "a1", "cam-dbg-scratch"],
    [129, "a0", "cam-dbg-scratch"],
    [132, "a1", "cam-dbg-scratch"],
    [137, "a0", "cam-dbg-scratch"],
    [140, "a1", "cam-dbg-scratch"],
    [12, "v1", "cam-dbg-scratch"]
  ],
  "camera-cross": [
    [8, "a0", "cam-dbg-scratch"],
    [14, "a0", "cam-dbg-scratch"],
    [18, "a2", "cam-dbg-scratch"],
    [22, "a0", "cam-dbg-scratch"],
    [26, "a2", "cam-dbg-scratch"],
    [31, "a0", "cam-dbg-scratch"],
    [34, "a1", "cam-dbg-scratch"],
    [39, "a0", "cam-dbg-scratch"],
    [42, "a1", "cam-dbg-scratch"],
    [47, "a0", "cam-dbg-scratch"],
    [52, "a0", "cam-dbg-scratch"],
    [52, "a0", "cam-dbg-scratch"],
    [56, "a2", "cam-dbg-scratch"],
    [60, "a0", "cam-dbg-scratch"],
    [64, "a2", "cam-dbg-scratch"],
    [69, "a0", "cam-dbg-scratch"],
    [72, "a1", "cam-dbg-scratch"],
    [77, "a0", "cam-dbg-scratch"],
    [80, "a1", "cam-dbg-scratch"],
    [85, "a0", "cam-dbg-scratch"],
    [90, "a0", "cam-dbg-scratch"],
    [94, "a2", "cam-dbg-scratch"],
    [98, "a0", "cam-dbg-scratch"],
    [101, "a1", "cam-dbg-scratch"],
    [106, "a0", "cam-dbg-scratch"],
    [109, "a1", "cam-dbg-scratch"]
  ],
  "cam-debug-draw-tris": [
    [20, "a0", "cam-dbg-scratch"],
    [88, "a0", "cam-dbg-scratch"]
  ],
  "camera-fov-draw": [
    [16, "t2", "cam-dbg-scratch"],
    [30, "a3", "cam-dbg-scratch"],
    [43, "a0", "cam-dbg-scratch"],
    [60, "a0", "cam-dbg-scratch"],
    [63, "a1", "cam-dbg-scratch"],
    [68, "a0", "cam-dbg-scratch"],
    [71, "a1", "cam-dbg-scratch"],
    [76, "a0", "cam-dbg-scratch"],
    [79, "a1", "cam-dbg-scratch"],
    [2, "t2", "cam-dbg-scratch"],
    [13, "v1", "(pointer vector)"],
    [27, "v1", "(pointer vector)"],
    [40, "v1", "(pointer vector)"],
    [53, "v1", "(pointer vector)"]
  ],
  "cam-collision-record-save": [[[8, 56], "v1", "cam-collision-record"]],
  "(trans cam-stick)": [[157, "a0", "vector"]],
  "(method 9 darkjak-info)": [[71, "v0", "sound-rpc-set-param"]],
  "(trans idle board)": [[4, "a0", "target"]],
  "(trans hidden board)": [[4, "a0", "target"]],
  "(trans use board)": [
    [8, "a0", "target"],
    [22, "a1", "target"]
  ],
  "board-post": [
    [[3, 79], "v1", "target"],
    [38, "a0", "target"],
    [44, "a0", "target"],
    [50, "a0", "target"],
    [56, "a0", "target"],
    [62, "a0", "target"],
    [94, "v1", "target"]
  ],
  "(code use board)": [[17, "v1", "art-joint-anim"]],
  "(code idle board)": [
    [19, "v1", "art-joint-anim"],
    [37, "v1", "art-joint-anim"]
  ],
  "gun-init": [[85, "a1", "target"]],
  "gun-post": [
    [7, "a0", "target"],
    [12, "gp", "target"],
    [16, "gp", "target"],
    [22, "gp", "target"],
    [31, "gp", "target"],
    [42, "gp", "target"],
    [46, "gp", "target"],
    [57, "gp", "target"],
    [[64, 77], "gp", "target"],
    [82, "v1", "target"],
    [88, "v1", "target"],
    [94, "v1", "target"],
    [100, "v1", "target"],
    [106, "v1", "target"],
    [110, "gp", "target"],
    [121, "gp", "target"],
    [126, "gp", "target"],
    [132, "gp", "target"],
    [148, "gp", "target"],
    [169, "a0", "target"],
    [5, "gp", "gun"]
  ],
  "(trans hidden gun)": [[4, "a0", "target"]],
  "(code idle gun)": [[16, "v1", "art-joint-anim"]],
  "(trans idle gun)": [
    [2, "v1", "target"],
    [9, "a0", "target"],
    [20, "v1", "target"]
  ],
  "(code die gun)": [
    [13, "v1", "target"],
    [74, "v1", "target"]
  ],
  "(post use gun)": [
    [6, "gp", "target"],
    [12, "gp", "target"],
    [21, "gp", "target"],
    [29, "gp", "target"],
    [34, "gp", "target"],
    [36, "gp", "target"],
    [40, "gp", "target"],
    [57, "gp", "target"],
    [63, "gp", "target"],
    [65, "gp", "target"],
    [67, "gp", "target"],
    [71, "gp", "target"],
    [75, "gp", "target"],
    [77, "gp", "target"],
    [83, "gp", "target"],
    [91, "gp", "target"],
    [93, "gp", "target"],
    [96, "a0", "vector"],
    [99, "gp", "target"],
    [101, "gp", "target"],
    [103, "gp", "target"],
    [109, "gp", "target"],
    [114, "gp", "target"],
    [116, "gp", "target"],
    [120, "gp", "target"],
    [122, "gp", "target"],
    [127, "gp", "target"],
    [129, "gp", "target"],
    [132, "a0", "vector"],
    [136, "s6", "target"],
    [135, "gp", "gun"]
  ],
  "(code use gun)": [
    [7, "a0", "target"],
    [27, "v1", "art-joint-anim"],
    [87, "v1", "art-joint-anim"],
    [152, "v1", "art-joint-anim"],
    [207, "v1", "art-joint-anim"],
    [262, "v1", "art-joint-anim"],
    [312, "v1", "art-joint-anim"],
    [377, "v1", "art-joint-anim"],
    [427, "v1", "art-joint-anim"],
    [487, "v1", "art-joint-anim"],
    [547, "v1", "art-joint-anim"],
    [612, "v1", "art-joint-anim"],
    [667, "v1", "art-joint-anim"],
    [726, "s4", "target"],
    [741, "s1", "pair"],
    [753, "s4", "target"],
    [774, "s4", "target"],
    [795, "s1", "pair"],
    [801, "s4", "target"],
    [804, "s4", "target"]
  ],
  "(trans use gun)": [
    [8, "a1", "target"],
    [19, "a0", "target"],
    [23, "v1", "target"],
    [28, "v1", "target"],
    [44, "v1", "target"]
  ],
  "(method 31 gun-eject)": [
    [24, "a0", "gun"],
    [36, "v1", "gun"],
    [44, "v1", "collide-shape"]
  ],
  "(method 9 gun-info)": [
    [115, "s0", "collide-shape-prim"],
    [133, "s0", "collide-shape-prim"],
    [78, "s2", "collide-shape-prim"]
  ],
  "(method 3 collide-query)": [
    [116, "f0", "float"],
    [137, "f0", "float"]
  ],
  "emerc-vu1-initialize-chain": [
    [[19, 59], "s5", "emerc-vu1-low-mem"],
    [80, "gp", "(inline-array dma-packet)"],
    [[12, 18], "gp", "(pointer vif-tag)"]
  ],
  "emerc-vu1-init-buffer": [[[49, 61], "v1", "dma-packet"]],
  "sparticle-track-root-prim": [[3, "v1", "collide-shape"]],
  "(method 10 sparticle-launcher)": [[[41, 75], "gp", "(array int32)"]],
  "birth-func-texture-group": [[[2, 10], "s5", "(array int32)"]],
  "(method 9 sparticle-launch-control)": [[22, "a2", "process-drawable"]],
  "(method 10 sparticle-launch-control)": [[42, "a3", "float"]],
  "execute-part-engine": [
    [11, "v1", "connection"],
    [12, "a0", "process-drawable"],
    [13, "v1", "connection"],
    [[19, 53], "s0", "vector"],
    [23, "v1", "connection"],
    [28, "v1", "connection"],
    [29, "v1", "int"],
    [137, "a3", "vector"],
    [35, "a0", "process-drawable"]
  ],
  "sparticle-respawn-heights": [
    [[0, 58], "gp", "(array int32)"],
    [58, "gp", "(array int32)"],
    [34, "v1", "int"]
  ],
  "sparticle-respawn-timer": [
    [[9, 15], "gp", "(array int32)"],
    [34, "gp", "(array int32)"],
    [10, "v1", "int"]
  ],
  "sparticle-texture-animate": [
    [[0, 31], "v1", "(array int32)"],
    [47, "v1", "(array int32)"]
  ],
  "sparticle-texture-day-night": [[[21, 78], "s2", "(array int32)"]],
  "sparticle-mode-animate": [
    [5, "v1", "(array symbol)"],
    [[7, 16], "a1", "(array uint32)"],
    [18, "a1", "vector4w"],
    [21, "a1", "(pointer int32)"],
    [26, "a1", "(array int32)"],
    [28, "v1", "(array int32)"],
    [32, "a0", "(pointer int64)"],
    // [33, "a0", "(pointer int64)"],
    [44, "v1", "(pointer int32)"],
    [46, "v1", "(pointer int32)"]
  ],
  "(method 2 sparticle-cpuinfo)": [[14, "f0", "float"]],
  "sp-kill-particle": [
    [7, "a1", "uint"],
    [7, "v1", "uint"]
  ],
  "sp-orbiter": [[[78, 89], "v1", "sprite-vec-data-2d"]],
  "forall-particles-with-key-runner": [
    [32, "s3", "(inline-array sparticle-cpuinfo)"],
    [42, "s3", "(inline-array sparticle-cpuinfo)"]
  ],
  "forall-particles-runner": [
    [[19, 28], "s4", "sparticle-cpuinfo"],
    [34, "s4", "pointer"],
    [35, "s3", "pointer"]
  ],
  "sp-process-particle-system": [[14, "a1", "vector"]],
  // debug
  "add-debug-point": [
    [[35, 39], "a3", "dma-packet"],
    [[45, 48], "a3", "gs-gif-tag"],
    [[65, 69], "a3", "vector4w-2"],
    [[85, 89], "a3", "vector4w-2"],
    [[102, 106], "a3", "vector4w-2"],
    [[122, 126], "a1", "vector4w-2"],
    [[129, 148], "a0", "(pointer uint64)"]
  ],
  "internal-draw-debug-line": [
    [[5, 224], "s5", "rgba"],
    [[27, 29], "v1", "rgba"],
    [[109, 115], "a3", "dma-packet"],
    [[118, 124], "a3", "gs-gif-tag"],
    [[232, 245], "a1", "(inline-array vector4w-2)"],
    [[107, 267], "a0", "(pointer uint64)"]
  ],
  "add-debug-flat-triangle": [
    [[70, 76], "a3", "dma-packet"],
    [[79, 85], "a3", "gs-gif-tag"],
    [[108, 127], "a3", "(inline-array vector)"],
    [[68, 149], "a0", "(pointer uint64)"]
  ],
  "add-debug-line2d": [
    [[60, 64], "a2", "dma-packet"],
    [[70, 73], "a2", "gs-gif-tag"],
    [[78, 81], "a2", "vector4w-2"],
    [[86, 89], "a2", "vector4w-2"],
    [[97, 111], "a0", "(pointer uint64)"]
  ],
  "add-debug-rot-matrix": [
    [[9, 12], "t0", "float"],
    [[17, 20], "t0", "float"],
    [[22, 29], "t0", "float"]
  ],
  "add-debug-cspace": [[[4, 6], "a3", "float"]],
  "add-debug-points": [[[52, 57], "a3", "rgba"]],
  "add-debug-light": [[[17, 20], "t0", "float"]],
  "drawable-frag-count": [[[14, 20], "s5", "drawable-group"]],
  "add-boundary-shader": [
    [[6, 12], "a0", "gs-gif-tag"],
    [[14, 31], "s5", "adgif-shader"]
  ],
  // debug-sphere
  "add-debug-sphere-from-table": [
    [[38, 41], "v1", "vector"],
    [[55, 59], "s0", "(inline-array vector)"]
  ],
  // shrubbery
  "shrub-upload-view-data": [[[8, 16], "a0", "dma-packet"]],
  "shrub-do-init-frame": [
    [[12, 21], "a0", "dma-packet"],
    [[26, 29], "a0", "dma-packet"],
    [33, "v1", "(pointer vif-tag)"],
    [[35, 41], "v1", "(pointer uint32)"],
    [42, "v1", "(pointer vif-tag)"],
    [[44, 51], "v1", "(pointer uint32)"],
    [52, "v1", "(pointer vif-tag)"],
    [54, "v1", "(pointer uint32)"]
  ],
  "shrub-init-frame": [
    [[8, 12], "a0", "dma-packet"],
    [[18, 21], "a0", "gs-gif-tag"],
    [24, "v1", "(pointer gs-test)"],
    [26, "v1", "(pointer gs-reg64)"]
  ],
  "shrub-upload-model": [
    [[17, 26], "a3", "dma-packet"],
    [[33, 41], "a0", "dma-packet"],
    [[47, 55], "a0", "dma-packet"]
  ],
  "draw-drawable-tree-instance-shrub": [[86, "a0", "drawable-group"]],
  "draw-prototype-inline-array-shrub": [
    [[13, 56], "v1", "prototype-bucket-shrub"],
    [[102, 114], "a0", "shrub-near-packet"],
    [[114, 117], "v1", "vector4w-3"],
    [118, "a1", "vector4w"],
    [123, "v1", "dma-packet"],
    [[124, 126], "v1", "vector4w"],
    [[334, 364], "s1", "prototype-bucket-shrub"],
    [416, "a0", "drawable-group"],
    [420, "s1", "prototype-bucket-shrub"],
    [525, "v1", "drawable-group"],
    [[518, 535], "s1", "prototype-bucket-shrub"],
    [558, "s1", "prototype-bucket-shrub"],
    [[677, 718], "gp", "prototype-bucket-shrub"],
    [[696, 706], "a1", "prototype-bucket-shrub"]
  ],
  "(method 8 drawable-tree-instance-shrub)": [[54, "v1", "drawable-group"]],
  "(method 13 drawable-tree-instance-shrub)": [
    [[12, 151], "gp", "prototype-bucket-shrub"],
    [19, "a1", "drawable-group"],
    [44, "v1", "drawable-group"],
    [66, "s3", "shrubbery"],
    [92, "v1", "drawable-group"],
    [114, "s3", "shrubbery"],
    [160, "gp", "(inline-array prototype-bucket-shrub)"]
  ],
  "(method 9 shrubbery)": [
    [23, "a2", "(pointer int32)"],
    [28, "a3", "(pointer int32)"]
  ],
  "init-dma-test": [[29, "v1", "(inline-array qword)"]],
  "drawable-load": [[[25, 28], "s5", "drawable"]],
  "art-load": [[[13, 16], "s5", "art"]],
  "art-group-load-check": [[[43, 53], "s3", "art-group"]],
  "(method 13 art-group)": [[13, "s3", "art-joint-anim"]],
  "(method 14 art-group)": [[13, "s3", "art-joint-anim"]],
  "(method 13 gui-control)": [
    [[52, 81], "s3", "gui-connection"],
    [[202, 228], "a0", "connection"]
  ],
  "(method 21 gui-control)": [[43, "s2", "process-drawable"]],
  "(method 12 gui-control)": [
    [128, "v1", "gui-connection"],
    [214, "v1", "gui-connection"],
    [167, "s2", "process-drawable"]
  ],
  "(method 16 gui-control)": [[[10, 119], "s1", "gui-connection"]],
  "(method 17 gui-control)": [
    [[1, 262], "gp", "gui-connection"],
    [13, "v1", "gui-connection"]
  ],
  "(method 14 gui-control)": [[[5, 41], "s2", "gui-connection"]],
  "(method 15 gui-control)": [[[6, 56], "s1", "gui-connection"]],
  "(method 11 external-art-control)": [[19, "s5", "process-drawable"]],
  "ja-abort-spooled-anim": [[[3, 24], "s3", "sound-id"]],
  "(method 19 gui-control)": [
    [[32, 35], "a2", "gui-channel"],
    [113, "a2", "gui-channel"]
  ],
  "(method 9 gui-control)": [
    [110, "v0", "gui-connection"],
    [10, "v1", "gui-connection"],
    [17, "v1", "gui-connection"],
    [24, "v1", "gui-connection"],
    [131, "v1", "gui-connection"],
    [35, "v1", "gui-connection"],
    [40, "v1", "gui-connection"],
    [44, "v1", "gui-connection"],
    [14, "v1", "gui-connection"]
  ],
  "(method 10 gui-control)": [[[4, 32], "s3", "gui-connection"]],
  "(method 10 bsp-header)": [
    [43, "a1", "terrain-context"],
    [31, "a0", "terrain-context"]
  ],
  "bsp-camera-asm": [
    [26, "v1", "pointer"],
    [[26, 63], "t1", "bsp-node"],
    [43, "t3", "uint"]
  ],
  "ja-post": [[[42, 46], "a0", "collide-shape"]],
  "display-frame-start": [
    [4, "v1", "vif-bank"],
    [9, "a0", "vif-bank"]
  ],
  "display-frame-finish": [
    [[178, 185], "a0", "dma-packet"],
    [[193, 194], "a0", "dma-packet"],
    [194, "a0", "(pointer int64)"]
  ],
  "default-end-buffer": [
    [[79, 82], "a1", "dma-packet"],
    [85, "a1", "dma-bucket"]
  ],
  "default-init-buffer": [
    [[82, 85], "a1", "dma-packet"]
    //[85, "a1", "dma-bucket"]
  ],
  "update-mood-vinroom": [[[16, 140], "gp", "(pointer float)"]],
  "update-mood-hiphog": [[[26, 458], "s5", "hiphog-states"]],
  "update-mood-sewer": [[[25, 149], "s4", "sewer-states"]],
  "update-mood-oracle": [[[17, 134], "s5", "oracle-states"]],
  "(exit close com-airlock)": [
    [[4, 18], "v1", "sound-rpc-set-param"],
    [[24, 38], "v1", "sound-rpc-set-param"]
  ],
  "(trans close com-airlock)": [[[52, 66], "v1", "sound-rpc-set-param"]],
  "init-mood-hiphog": [[[0, 239], "gp", "hiphog-states"]],
  "init-mood-sewer": [[[0, 20], "gp", "sewer-states"]],
  "set-sewer-lights-flag!": [[[9, 17], "v1", "sewer-states"]],
  "set-sewer-turret-flash!": [[[8, 11], "v1", "sewer-states"]],
  "set-sewesc-explosion!": [[[8, 11], "v1", "sewer-states"]],
  "init-mood-oracle": [[[0, 7], "v1", "oracle-states"]],
  "set-oracle-purple-flag!": [[9, "v1", "oracle-states"]],
  "init-mood-tombc": [[[1, 4], "v1", "tombc-states"]],
  "set-tombc-electricity-scale!": [[[9, 11], "v1", "tombc-states"]],
  "set-tombboss-gem-light!": [[[9, 11], "v1", "tombboss-states"]],
  "init-mood-fordumpa": [[[1, 3], "v1", "fordumpa-states"]],
  "update-mood-fordumpa": [[[44, 67], "s5", "fordumpa-states"]],
  "set-fordumpa-turret-flash!": [[[9, 13], "v1", "fordumpa-states"]],
  "set-fordumpa-electricity-scale!": [[[9, 11], "v1", "fordumpa-states"]],
  "init-mood-fordumpc": [[1, "v1", "fordumpc-states"]],
  "set-fordumpc-light-flag!": [[9, "v1", "fordumpc-states"]],
  "init-mood-forresca": [[[1, 7], "v1", "forresca-states"]],
  "set-forresca-electricity-scale!": [[12, "v1", "forresca-states"]],
  "init-mood-forrescb": [[[1, 7], "v1", "forrescb-states"]],
  "update-mood-forrescb": [[[17, 60], "gp", "forrescb-states"]],
  "set-forrescb-turret-flash!": [[13, "v1", "forrescb-states"]],
  "set-forrescb-electricity-scale!": [[12, "v1", "forrescb-states"]],
  "init-mood-prison": [[[1, 4], "v1", "prison-states"]],
  "update-mood-prison": [[[17, 105], "gp", "prison-states"]],
  "set-prison-torture-flag!": [[9, "v1", "prison-states"]],
  "update-under-lights": [[[1, 5], "v1", "under-states"]],
  "update-mood-under": [[[16, 112], "gp", "under-states"]],
  "set-under-laser!": [
    [10, "v1", "under-states"],
    [21, "v1", "under-states"]
  ],
  "set-under-fog-interp!": [
    [21, "v1", "under-states"],
    [10, "v1", "under-states"]
  ],
  "init-mood-dig1": [[2, "v1", "dig1-states"]],
  "update-mood-dig1": [
    [[15, 135], "gp", "dig1-states"],
    [28, "v1", "float"],
    [56, "v1", "float"]
  ],
  "set-dig1-explosion!": [[10, "v1", "dig1-states"]],
  "update-mood-vortex": [[[10, 299], "gp", "vortex-states"]],
  "set-vortex-flash!": [
    [22, "v1", "vortex-states"],
    [10, "v1", "vortex-states"]
  ],
  "set-vortex-white!": [
    [23, "v1", "vortex-states"],
    [11, "v1", "vortex-states"],
    [9, "v1", "vortex-states"],
    [21, "v1", "vortex-states"]
  ],
  "update-mood-nestb": [[[25, 99], "gp", "nestb-states"]],
  "set-nestb-purple!": [[10, "v1", "nestb-states"]],
  "get-nestb-purple": [[8, "v1", "nestb-states"]],
  "init-mood-consiteb": [[[0, 5], "v1", "consiteb-states"]],
  "update-mood-consiteb": [[[22, 117], "gp", "consiteb-states"]],
  "init-mood-castle": [[3, "v1", "castle-states"]],
  "update-mood-castle": [[[13, 109], "s5", "castle-states"]],
  "set-castle-electricity-scale!": [[10, "v1", "castle-states"]],
  "init-mood-ruins": [[[1, 22], "gp", "ruins-states"]],
  "init-mood-strip": [[[0, 22], "gp", "strip-states"]],
  "update-mood-strip": [[[22, 79], "s4", "strip-states"]],
  "init-mood-ctysluma": [[[0, 29], "gp", "ctysluma-states"]],
  "update-mood-ctysluma": [[[23, 81], "gp", "ctysluma-states"]],
  "update-mood-ctyslumb": [[[19, 58], "s5", "ctyslumb-states"]],
  "init-mood-ctyslumc": [[[0, 22], "gp", "ctyslumc-states"]],
  "update-mood-ctyslumc": [[[19, 46], "gp", "ctyslumc-states"]],
  "init-mood-ctyport": [[[1, 11], "gp", "ctyport-states"]],
  "init-mood-ctyport-no-part": [[1, "v1", "ctyport-states"]],
  "update-mood-ctyport": [[[23, 70], "s5", "ctyport-states"]],
  "update-mood-ctymarkb": [[[23, 76], "gp", "ctymarkb-states"]],
  "init-mood-palcab": [[3, "v1", "palcab-states"]],
  "update-mood-palcab": [[[23, 53], "s4", "palcab-states"]],
  "set-palcab-turret-flash!": [[10, "v1", "palcab-states"]],
  "update-mood-stadiumb": [[[22, 61], "gp", "stadiumb-states"]],
  "init-mood-mountain": [[[0, 77], "gp", "mountain-states"]],
  "update-mood-mountain": [[[19, 83], "gp", "mountain-states"]],
  "init-mood-atoll": [[2, "v1", "atoll-states"]],
  "update-mood-atoll": [[[19, 48], "s4", "atoll-states"]],
  "set-atoll-explosion!": [[10, "v1", "atoll-states"]],
  "init-mood-drill": [[1, "v1", "drill-states"]],
  "update-mood-drill": [[[22, 121], "gp", "drill-states"]],
  "set-drill-fire-floor!": [
    [9, "v1", "drill-states"],
    [19, "v1", "drill-states"]
  ],
  "set-drill-electricity-scale!": [
    [12, "v1", "drill-states"],
    [25, "v1", "drill-states"]
  ],
  "init-mood-drillb": [[1, "v1", "drillb-states"]],
  "update-mood-drillb": [[[17, 93], "gp", "drillb-states"]],
  "update-mood-casboss": [[[22, 46], "s4", "casboss-states"]],
  "set-casboss-explosion!": [[10, "v1", "casboss-states"]],
  "update-mood-caspad": [[[19, 77], "gp", "caspad-states"]],
  "init-mood-palroof": [[[0, 7], "v1", "palroof-states"]],
  "set-palroof-electricity-scale!": [[12, "v1", "palroof-states"]],
  "update-mood-palent": [[[18, 43], "s5", "palent-states"]],
  "set-palent-turret-flash!": [[13, "v1", "palent-states"]],
  "init-mood-nest": [[1, "v1", "nest-states"]],
  "update-mood-nest": [[[21, 72], "s5", "nest-states"]],
  "set-nest-green-flag!": [[9, "v1", "nest-states"]],
  "init-mood-village1": [[[0, 4], "v1", "village1-states"]],
  "update-mood-village1": [[[21, 66], "gp", "village1-states"]],
  "clear-village1-interp!": [[[9, 11], "v1", "village1-states"]],
  "set-village1-interp!": [[9, "v1", "village1-states"]],
  "update-mood-consite": [[[84, 110], "s4", "consite-states"]],
  "set-consite-flash!": [[10, "v1", "consite-states"]],
  "update-mood-mincan": [[[18, 22], "v1", "mincan-states"]],
  "set-mincan-beam!": [[13, "v1", "mincan-states"]],
  "copy-mood-exterior-ambi": [
    [[12, 16], "a2", "mood-context"],
    [[13, 16], "v1", "mood-context"]
  ],
  "update-mood-light": [[[6, 144], "gp", "light-state"]],
  "update-mood-lava": [[[6, 36], "gp", "lava-state"]],
  "update-mood-flicker": [[[1, 58], "gp", "flicker-state"]],
  "update-mood-florescent": [[[1, 48], "gp", "florescent-state"]],
  "update-mood-electricity": [[[3, 19], "gp", "electricity-state"]],
  "update-mood-pulse": [[[5, 27], "gp", "pulse-state"]],
  "update-mood-strobe": [[[2, 42], "gp", "strobe-state"]],
  "update-mood-flames": [[[5, 102], "gp", "flames-state"]],
  "(method 9 mood-control)": [[636, "v0", "sound-rpc-set-param"]],
  "(method 27 com-airlock)": [[35, "v1", "(array string)"]],
  "(code close com-airlock)": [
    [190, "v0", "sound-rpc-set-param"],
    [297, "v0", "sound-rpc-set-param"],
    [389, "v0", "sound-rpc-set-param"]
  ],
  "(code open com-airlock)": [
    [117, "v0", "sound-rpc-set-param"],
    [226, "v0", "sound-rpc-set-param"],
    [420, "v0", "sound-rpc-set-param"],
    [440, "v0", "sound-rpc-set-param"]
  ],
  "build-conversions": [
    [23, "v1", "fact-info-target"],
    [29, "v1", "fact-info-target"]
  ],
  "target-real-post": [[97, "f28", "float"]],
  "target-compute-pole": [[[12, 180], "s2", "swingpole"]],
  "tobot-start": [[26, "s5", "target"]],
  "(method 10 target)": [[28, "t9", "(function target none)"]],
  "target-compute-edge": [[48, "a0", "process-drawable"]],
  "target-compute-edge-rider": [[48, "a0", "process-drawable"]],
  "target-update-ik": [[288, "f30", "float"]],
  "cam-layout-entity-volume-info-create": [
    ["_stack_", 16, "res-tag"],
    [16, "v0", "(inline-array vector)"],
    [209, "v1", "float"],
    [233, "v1", "float"],
    [237, "v1", "float"],
    [261, "v1", "float"]
  ],
  "cam-layout-entity-info": [
    // can't just cast the return value from the res-tag retrieval
    [202, "v1", "vector"]
  ],
  "clmf-next-entity": [[38, "a0", "connection"]],
  "cam-layout-save-cam-rot": [[13, "v0", "vector"]],
  "cam-layout-save-cam-trans": [
    [29, "v0", "vector"],
    [40, "v0", "vector"],
    // super weird handling of vectors
    [93, "s5", "symbol"],
    [95, "s2", "symbol"],
    [94, "s2", "symbol"]
  ],
  "cam-layout-save-pivot": [
    [38, "v0", "vector"],
    [13, "v0", "vector"]
  ],
  "cam-layout-save-align": [
    [38, "v0", "vector"],
    [13, "v0", "vector"]
  ],
  "cam-layout-save-interesting": [
    [38, "v0", "vector"],
    [13, "v0", "vector"]
  ],
  "cam-layout-save-splineoffset": [[37, "v0", "vector"]],
  "cam-layout-save-campointsoffset": [[12, "v0", "vector"]],
  "clmf-save-all": [[18, "v1", "connection"]],
  "cam-layout-do-action": [[99, "s5", "(function object symbol symbol)"]],
  "cam-layout-function-call": [[15, "gp", "(function string int basic none)"]],
  "cam-layout-do-menu": [
    [[280, 363], "s4", "clm-list"],
    [374, "v1", "clm-item"],
    [[136, 182], "s3", "clm-list"],
    [209, "a0", "clm-item"],
    [219, "v1", "clm-item"],
    [234, "s3", "clm-item"],
    [239, "v1", "clm-item"],
    [244, "s3", "clm-item"]
  ],
  "cam-layout-init": [[10, "v1", "connection"]],
  "clmf-pos-rot": [
    [68, "a1", "res-tag"],
    [139, "v1", "res-tag"],
    [82, "v0", "vector"]
  ],
  "clmf-cam-float-adjust": [[53, "v1", "res-tag"]],
  "(method 9 plane-volume)": [
    [171, "v1", "float"],
    [195, "v1", "float"],
    [199, "v1", "float"],
    [220, "v1", "float"]
  ],
  "(method 45 nav-mesh)": [
    [15, "v1", "entity-nav-mesh"],
    [[34, 43], "v1", "nav-mesh-link"]
  ],
  "(method 13 nav-engine)": [
    [[53, 65], "s4", "nav-mesh"],
    [[38, 50], "s3", "nav-mesh"]
  ],
  "(method 9 nav-mesh)": [[[81, 134], "s4", "nav-poly"]],
  "(method 37 nav-mesh)": [[[4, 18], "a1", "(inline-array vector)"]],
  "debug-menu-item-var-update-display-str": [
    [[44, 49], "v1", "int"],
    [[61, 69], "v1", "int"]
  ],
  "debug-menu-item-var-make-float": [[31, "v0", "int"]],
  "debug-menu-item-get-max-width": [[[18, 35], "a0", "debug-menu-item-var"]],
  "debug-menu-find-from-template": [
    [10, "s4", "debug-menu-item"],
    [18, "s4", "debug-menu-item-submenu"],
    [3, "s5", "debug-menu"]
  ],
  "debug-menu-item-var-joypad-handler": [
    [206, "a1", "int"],
    [207, "v1", "int"]
  ],
  "debug-menu-rebuild": [[7, "a0", "debug-menu-item"]],
  "debug-menu-render": [[[108, 111], "v1", "dma-packet"]],
  "debug-menu-send-msg": [
    [[3, 14], "s2", "debug-menu-item"],
    [[14, 21], "s2", "debug-menu-item-submenu"]
  ],
  "(anon-function 86 default-menu)": [
    // TODO - should not be required
    [9, "a0", "state-flags"]
  ],
  "(anon-function 2 find-nearest)": [
    [28, "s3", "collide-shape"],
    [55, "s2", "process-focusable"],
    [[59, 63], "s2", "process-focusable"],
    [66, "s3", "collide-shape"]
  ],
  "find-nearest-focusable": [
    [50, "s3", "process-focusable"],
    [66, "s3", "process-focusable"],
    [[298, 303], "s3", "process-focusable"]
  ],
  "(method 11 impact-control)": [[55, "s2", "collide-shape-prim"]],
  "(method 16 collide-cache)": [
    [47, "a0", "collide-shape-prim-sphere"],
    [17, "s4", "collide-cache-prim"],
    [23, "s4", "collide-cache-prim"],
    [27, "s4", "collide-cache-prim"],
    [46, "s4", "collide-cache-prim"],
    [65, "s4", "(inline-array collide-cache-prim)"]
  ],
  "(method 28 editable)": [[[4, 8], "a0", "editable"]],
  "execute-select": [
    [[425, 429], "a0", "editable"],
    [512, "v1", "editable"],
    [[463, 467], "a0", "editable"],
    [605, "v1", "editable"],
    [[556, 560], "a0", "editable"]
  ],
  "(method 12 editable-array)": [
    [877, "a1", "editable-point"],
    [713, "s1", "editable-point"],
    [647, "v1", "sql-result"],
    [466, "v1", "sql-result"],
    [779, "f0", "float"],
    [205, "f0", "float"],
    [208, "f0", "float"]
  ],
  "insert-box": [
    [279, "a0", "editable"],
    [288, "a0", "editable"],
    [297, "a0", "editable"],
    [306, "a0", "editable"],
    [330, "a0", "editable"],
    [339, "a0", "editable"],
    [348, "a0", "editable"],
    [357, "a0", "editable"],
    [388, "a0", "editable"],
    [397, "a0", "editable"],
    [406, "a0", "editable"],
    [415, "a0", "editable"],
    [439, "a0", "editable"],
    [448, "a0", "editable"],
    [457, "a0", "editable"],
    [466, "a0", "editable"],
    [497, "a0", "editable"],
    [506, "a0", "editable"],
    [515, "a0", "editable"],
    [524, "a0", "editable"],
    [555, "a0", "editable"],
    [564, "a0", "editable"],
    [573, "a0", "editable"],
    [582, "a0", "editable"],
    [611, "a0", "editable"]
  ],
  "(event idle editable-player)": [
    [351, "s4", "editable-light"],
    [409, "s4", "editable-light"],
    [312, "v1", "float"],
    [314, "v1", "float"],
    [316, "v1", "float"],
    [382, "v1", "float"],
    [384, "v1", "float"],
    [386, "v1", "float"],
    [388, "v1", "float"],
    [437, "v1", "float"],
    [468, "a0", "editable-light"]
  ],
  "(method 29 editable)": [[[4, 8], "a0", "editable"]],
  "(method 28 editable-point)": [
    [88, "t9", "(function editable-point editable-command none)"]
  ],
  "(method 27 editable-plane)": [
    [9, "t9", "(function editable-plane editable-array editable)"],
    [10, "v0", "editable-plane"]
  ],
  "(method 25 editable-face)": [
    [25, "t9", "(function editable-face editable-array none)"]
  ],
  "(method 25 editable-plane)": [
    [25, "t9", "(function editable-plane editable-array none)"]
  ],
  "(method 29 editable-face)": [
    [318, "a0", "(array editable-point)"],
    [234, "a1", "editable-point"],
    [206, "v0", "(array editable-point)"],
    [241, "f0", "float"]
  ],
  "(method 27 editable-face)": [
    [9, "t9", "(function editable-face editable-array editable)"],
    [10, "v0", "editable-face"]
  ],
  "(method 25 editable-light)": [
    [9, "t9", "(function editable-light editable-array none)"]
  ],
  "(method 25 editable)": [[[12, 17], "a0", "editable"]],
  "merc-edge-stats": [[31, "v1", "merc-ctrl"]],
  "(method 8 merc-ctrl)": [
    [46, "s2", "pointer"], // was merc-fragment-control
    [[22, 45], "s2", "merc-fragment-control"],
    [[89, 93], "a1", "merc-blend-ctrl"],
    [103, "a1", "pointer"]
  ],
  "merc-vu1-initialize-chain": [
    [[13, 19], "gp", "(pointer vif-tag)"],
    [[19, 116], "s5", "merc-vu1-low-mem"],
    [127, "gp", "(inline-array dma-packet)"]
  ],
  "(method 9 merc-fragment)": [[[13, 265], "s3", "adgif-shader"]],
  "(method 9 merc-effect)": [
    [46, "s4", "pointer"],
    [47, "s5", "pointer"],
    [[0, 46], "s4", "merc-fragment"],
    [[0, 47], "s5", "merc-fragment-control"]
  ],
  "merc-vu1-init-buffer": [[[63, 68], "v1", "dma-packet"]],
  "texture-usage-init": [
    [23, "a1", "texture-masks"],
    [24, "a1", "texture-mask"]
  ],
  "(method 14 texture-pool)": [[22, "a3", "(pointer int32)"]],
  "(method 13 texture-page)": [
    [[42, 45], "a0", "dma-packet"],
    [45, "a0", "(pointer int64)"]
  ],
  "(method 11 texture-pool)": [
    [217, "a0", "dma-packet"],
    [218, "a0", "(pointer int64)"]
  ],
  "texture-page-login": [[[34, 45], "s2", "texture-page"]],
  "(method 9 texture-page-dir)": [
    [[27, 32], "t3", "adgif-shader"],
    [[20, 30], "t2", "(pointer shader-ptr)"]
  ],
  "texture-page-dir-inspect": [[[137, 138], "v1", "adgif-shader"]],
  "level-remap-texture": [
    [15, "t0", "(pointer uint32)"],
    [21, "t0", "(pointer uint32)"],
    [19, "t0", "(pointer uint64)"],
    [12, "v1", "int"],
    [12, "a3", "int"]
  ],
  "debug-menu-func-decode": [[18, "a0", "symbol"]],
  "(method 20 game-info)": [
    [8, "v1", "symbol"],
    [9, "v1", "level-load-info"],
    [[11, 18], "s3", "continue-point"]
  ],
  "(method 30 game-info)": [
    [[4, 26], "s3", "game-task"],
    [[4, 26], "s2", "game-task"],
    [[37, 53], "s5", "game-task"],
    [[37, 53], "s4", "game-task"]
  ],
  "(method 10 fact-info-target)": [[67, "v1", "target"]],
  "(method 11 fact-info-target)": [
    [143, "v1", "target"],
    [264, "a0", "target"],
    [322, "v1", "target"],
    [410, "a0", "target"],
    [458, "v1", "target"],
    [499, "v1", "target"],
    [540, "v1", "target"],
    [558, "v1", "target"],
    [572, "v1", "target"],
    [588, "v1", "target"],
    [599, "v1", "target"],
    [674, "v1", "target"],
    [702, "v1", "target"],
    [737, "v1", "target"],
    [271, "a0", "target"],
    [413, "a0", "target"]
  ],
  "print-continues": [
    [3, "v1", "symbol"],
    [4, "v1", "level-load-info"],
    [[6, 14], "v1", "continue-point"]
  ],
  "(method 23 game-info)": [
    [178, "a0", "pointer"],
    [329, "s3", "game-save-tag"],
    [662, "a2", "game-save-tag"],
    [63, "v1", "connection"],
    [181, "s2", "int"],
    [1162, "a0", "pointer"],
    [[182, 191], "v1", "(inline-array game-save-tag)"],
    [333, "s3", "pointer"],
    [199, "v1", "(inline-array game-save-tag)"],
    [215, "v1", "(inline-array game-save-tag)"],
    [231, "v1", "(inline-array game-save-tag)"],
    [247, "v1", "(inline-array game-save-tag)"],
    [263, "v1", "(inline-array game-save-tag)"],
    [279, "v1", "(inline-array game-save-tag)"],
    [295, "v1", "(inline-array game-save-tag)"],
    [312, "s3", "(inline-array game-save-tag)"],
    [335, "v1", "(inline-array game-save-tag)"],
    [342, "v1", "(inline-array game-save-tag)"],
    [348, "v1", "(inline-array game-save-tag)"],
    [376, "v1", "(inline-array game-save-tag)"],
    [377, "v1", "(inline-array game-save-tag)"],
    [501, "v1", "(inline-array game-save-tag)"],
    [555, "s4", "int"],
    [522, "s4", "pointer"],
    [495, "v1", "pointer"],
    [535, "s4", "pointer"],
    [349, "v1", "(inline-array game-save-tag)"],
    [356, "v1", "(inline-array game-save-tag)"],
    [363, "v1", "(inline-array game-save-tag)"],
    [370, "v1", "(inline-array game-save-tag)"],
    [378, "v1", "(inline-array game-save-tag)"],
    [385, "v1", "(inline-array game-save-tag)"],
    [392, "v1", "(inline-array game-save-tag)"],
    [399, "v1", "(inline-array game-save-tag)"],
    [406, "v1", "(inline-array game-save-tag)"],
    [413, "v1", "(inline-array game-save-tag)"],
    [420, "v1", "(inline-array game-save-tag)"],
    [427, "v1", "(inline-array game-save-tag)"],
    [434, "v1", "(inline-array game-save-tag)"],
    [441, "v1", "(inline-array game-save-tag)"],
    [448, "v1", "(inline-array game-save-tag)"],
    [455, "v1", "(inline-array game-save-tag)"],
    [462, "v1", "(inline-array game-save-tag)"],
    [483, "v1", "(inline-array game-save-tag)"],
    [504, "v1", "(inline-array game-save-tag)"],
    [529, "s4", "(inline-array game-save-tag)"],
    [559, "v1", "(inline-array game-save-tag)"],
    [589, "a0", "(inline-array game-save-tag)"],
    [617, "a0", "(inline-array game-save-tag)"],
    [632, "a2", "(pointer float)"],
    [650, "s4", "(inline-array game-save-tag)"],
    [664, "a3", "(pointer uint8)"],
    [675, "a0", "(inline-array game-save-tag)"],
    [698, "a3", "(pointer uint32)"],
    [714, "v1", "(inline-array game-save-tag)"],
    [721, "v1", "(inline-array game-save-tag)"],
    [728, "v1", "(inline-array game-save-tag)"],
    [735, "v1", "(inline-array game-save-tag)"],
    [742, "v1", "(inline-array game-save-tag)"],
    [749, "v1", "(inline-array game-save-tag)"],
    [756, "v1", "(inline-array game-save-tag)"],
    [763, "v1", "(inline-array game-save-tag)"],
    [770, "v1", "(inline-array game-save-tag)"],
    [777, "v1", "(inline-array game-save-tag)"],
    [784, "v1", "(inline-array game-save-tag)"],
    [800, "a2", "(pointer time-frame)"],
    [806, "v1", "(inline-array game-save-tag)"],
    [822, "a2", "(pointer time-frame)"],
    [828, "v1", "(inline-array game-save-tag)"],
    [850, "v1", "(inline-array game-save-tag)"],
    [844, "a2", "(pointer time-frame)"],
    [866, "a2", "(pointer time-frame)"],
    [874, "a0", "(inline-array game-save-tag)"],
    [890, "a3", "(pointer uint16)"],
    [900, "a0", "(inline-array game-save-tag)"],
    [926, "a0", "(inline-array game-save-tag)"],
    [952, "a0", "(inline-array game-save-tag)"],
    [981, "a0", "(inline-array game-save-tag)"],
    [1011, "v1", "(inline-array game-save-tag)"],
    [1019, "v1", "(inline-array game-save-tag)"],
    [1027, "v1", "(inline-array game-save-tag)"],
    [1035, "v1", "(inline-array game-save-tag)"],
    [1043, "v1", "(inline-array game-save-tag)"],
    [1051, "v1", "(inline-array game-save-tag)"],
    [1059, "v1", "(inline-array game-save-tag)"],
    [1069, "v1", "(inline-array game-save-tag)"],
    [1079, "v1", "(inline-array game-save-tag)"],
    [1091, "v1", "(inline-array game-save-tag)"],
    [1103, "v1", "(inline-array game-save-tag)"],
    [1115, "v1", "(inline-array game-save-tag)"],
    [1127, "v1", "(inline-array game-save-tag)"],
    [1144, "v1", "(inline-array game-save-tag)"],
    [604, "a3", "(pointer uint16)"],
    [703, "a3", "(pointer int32)"],
    [916, "a3", "(pointer uint16)"],
    [942, "a3", "(pointer uint16)"],
    [968, "a3", "(pointer time-frame)"],
    [1001, "a3", "(pointer int8)"]
  ],
  "(anon-function 55 task-control)": [
    [14, "v1", "symbol"],
    [20, "s2", "level-load-info"]
  ],
  "(method 12 minimap)": [[18, "v0", "connection-minimap"]],
  "update-task-masks": [[30, "s5", "connection-minimap"]],
  "(method 10 fail-mission)": [[43, "t9", "(function process process)"]],
  "restart-mission": [
    [8, "v1", "connection"],
    [5, "v1", "connection"],
    [8, "a0", "process"],
    [12, "a0", "process"],
    [15, "a0", "process"],
    [39, "a0", "process"],
    [47, "a0", "connection"],
    [46, "s4", "connection"],
    [44, "s4", "connection"],
    [6, "s4", "connection"],
    [47, "s4", "connection"],
    [50, "v1", "connection"]
  ],
  "(code resetting fail-mission)": [[19, "v0", "sound-rpc-set-param"]],
  "(anon-function 6 script)": [[17, "v1", "pair"]],
  "(anon-function 16 script)": [
    [10, "s4", "game-task-node-info"],
    [12, "v1", "symbol"]
  ],
  "(method 13 mysql-nav-graph)": [[[15, 37], "gp", "mysql-nav-node"]],
  "(method 14 mysql-nav-graph)": [[[16, 31], "v1", "mysql-nav-edge"]],
  "(method 15 mysql-nav-graph)": [[[6, 11], "a3", "mysql-nav-visnode"]],
  "(method 16 mysql-nav-graph)": [
    [[39, 54], "v1", "mysql-nav-visnode"],
    [29, "a1", "mysql-nav-visnode"],
    [24, "a1", "mysql-nav-visnode"]
  ],
  "(method 11 mysql-nav-graph)": [[7, "a2", "mysql-nav-node"]],
  "(method 12 mysql-nav-graph)": [[7, "a2", "mysql-nav-edge"]],
  "(method 19 mysql-nav-graph)": [
    [[32, 41], "s4", "mysql-nav-node"],
    [[42, 62], "a0", "mysql-nav-edge"]
  ],
  "(method 10 mysql-nav-graph)": [
    [[12, 17], "a0", "mysql-nav-node"],
    [[43, 62], "a0", "mysql-nav-edge"],
    [[83, 102], "a0", "mysql-nav-visnode"],
    [97, "v1", "mysql-nav-edge"]
  ],
  "(method 10 mysql-nav-node)": [[4, "v1", "mysql-nav-edge"]],
  "(method 9 mysql-nav-graph)": [
    [[96, 261], "s0", "mysql-nav-node"],
    [[360, 690], "s1", "mysql-nav-edge"],
    [[781, 810], "s1", "mysql-nav-visnode"]
  ],
  "(method 17 mysql-nav-graph)": [
    [7, "a1", "mysql-nav-node"],
    [22, "a1", "mysql-nav-edge"],
    [[39, 59], "a1", "mysql-nav-edge"],
    [[48, 58], "a2", "mysql-nav-node"]
  ],
  "(anon-function 24 script)": [[14, "s5", "entity-actor"]],
  "(anon-function 31 script)": [
    [25, "s3", "process-drawable"],
    [59, "v0", "joint"],
    [14, "s5", "(function process vector cspace none)"]
  ],
  "(method 9 script-context)": [[81, "s5", "symbol"]],
  "(anon-function 33 script)": [
    // TODO - cast had to be added even though `object` is in type_utils.cpp
    [14, "a0", "symbol"],
    [34, "gp", "process-drawable"],
    [95, "s3", "drawable-region-prim"],
    [150, "v0", "joint"]
  ],
  "(anon-function 36 script)": [[15, "v0", "int"]],
  "(anon-function 49 script)": [[10, "gp", "pair"]],
  "(anon-function 52 script)": [
    [14, "s5", "pair"],
    [11, "s4", "process-focusable"]
  ],
  "(anon-function 64 script)": [[21, "v1", "bfloat"]],
  "(anon-function 69 script)": [[3, "t9", "(function script-context symbol)"]],
  "(anon-function 72 script)": [[3, "s4", "pair"]],
  "(anon-function 73 script)": [[5, "s5", "pair"]],
  "(anon-function 74 script)": [[5, "s5", "pair"]],
  "(anon-function 75 script)": [[3, "s5", "pair"]],
  "(anon-function 76 script)": [[3, "s5", "pair"]],
  "(anon-function 80 script)": [[3, "s5", "pair"]],
  "(method 10 script-context)": [[22, "s3", "symbol"]],
  "command-get-trans": [
    [36, "v0", "process-drawable"],
    [58, "s3", "process-drawable"],
    [76, "v0", "joint"]
  ],
  "(anon-function 0 script)": [
    [30, "s5", "pair"],
    [16, "s5", "process-drawable"],
    [90, "v0", "joint"]
  ],
  "(anon-function 32 script)": [
    // TODO - cast had to be added even though `object` is in type_utils.cpp
    [13, "a0", "symbol"],
    [43, "s5", "process-drawable"],
    [32, "s5", "process-drawable"],
    [105, "v0", "joint"],
    [145, "v0", "joint"],
    [[42, 221], "s4", "process-drawable"]
  ],
  "command-get-process": [
    [37, "gp", "entity-actor"],
    [76, "a0", "connection"],
    [79, "a0", "connection"],
    [83, "a0", "connection"],
    [83, "a1", "connection"],
    [74, "a1", "connection"],
    [73, "a0", "connection"],
    [77, "a2", "game-task-node-info"],
    [[93, 98], "v1", "connection"],
    [162, "s3", "process-drawable"]
  ],
  "command-get-float": [[20, "gp", "bfloat"]],
  "command-get-int": [[17, "gp", "bfloat"]],
  "(anon-function 54 script)": [[66, "v1", "entity-actor"]],
  "(anon-function 53 script)": [[40, "v1", "entity-actor"]],
  "(anon-function 71 script)": [[4, "v1", "symbol"]],
  "(method 12 level)": [
    [[182, 185], "a0", "texture-anim-array"],
    [343, "a0", "symbol"],
    [93, "t9", "(function level none)"],
    [[314, 322], "a1", "type"]
  ],
  "bg": [[47, "a0", "symbol"]],
  "(method 10 load-state)": [
    [436, "v1", "level"],
    [442, "v1", "level"]
  ],
  "(method 14 level-group)": [[[53, 61], "a0", "entity-actor"]],
  "(method 27 level-group)": [
    [[112, 122], "s3", "entity-actor"],
    ["_stack_", 32, "vector"],
    ["_stack_", 36, "vector"]
  ],
  "expand-vis-box-with-point": [[[10, 40], "v1", "(inline-array vector)"]],
  "check-for-rougue-process": [
    [[103, 115], "v1", "part-tracker"],
    [[126, 140], "v1", "part-spawner"],
    [[153, 169], "v1", "process-drawable"],
    [[178, 194], "v1", "process-drawable"]
  ],
  "process-drawable-scale-from-entity!": [[15, "v1", "vector"]],
  "reset-actors": [[161, "s3", "(function level symbol none)"]],
  "process-status-bits": [[[12, 58], "s3", "process-drawable"]],
  "(method 26 level-group)": [
    [134, "v0", "(pointer actor-group)"],
    // [135, "s2", "actor-group"],
    // [140, "v1", "(pointer uint32)"],
    [37, "f0", "float"],
    [40, "f0", "float"],
    [83, "f0", "float"],
    [86, "f0", "float"],
    ["_stack_", 48, "res-tag"],
    ["_stack_", 20, "vector"],
    ["_stack_", 24, "vector"]
  ],
  "set-graphics-mode": [[[0, 100], "gp", "gs-bank"]],
  "(method 3 entity-nav-mesh)": [[7, "t9", "(function object object)"]],
  "draw-actor-marks": [
    [20, "gp", "part-spawner"],
    [[29, 273], "gp", "process-drawable"],
    ["_stack_", 20, "(pointer int32)"]
  ],
  "(method 15 level-group)": [
    [[233, 252], "s0", "process-drawable"],
    [[281, 427], "s5", "process-drawable"],
    [[627, 631], "a0", "drawable-region-prim"],
    [625, "a0", "drawable-inline-array-region-prim"],
    [639, "a0", "drawable-inline-array-region-prim"],
    [688, "a0", "drawable-inline-array-region-prim"],
    [705, "a0", "drawable-inline-array-region-prim"],
    [[690, 694], "a0", "drawable-region-prim"]
  ],
  "build-masks": [
    [[18, 22], "a1", "drawable-tree-tfrag"],
    [24, "a2", "drawable-inline-array-tfrag"],
    [[27, 31], "a2", "(inline-array tfragment)"],
    [[38, 42], "a1", "drawable-tree-tfrag-trans"],
    [44, "a2", "drawable-inline-array-tfrag"],
    [[47, 51], "a2", "(inline-array tfragment)"],
    [[58, 62], "a1", "drawable-tree-tfrag-water"],
    [64, "a2", "drawable-inline-array-tfrag"],
    [[67, 71], "a2", "(inline-array tfragment)"],
    [[78, 79], "a1", "drawable-tree-instance-tie"],
    [123, "a1", "drawable-tree-instance-shrub"],
    [[129, 133], "a2", "(inline-array prototype-bucket-shrub)"]
  ],
  "history-draw": [
    [151, "a0", "uint"],
    ["_stack_", 24, "pat-surface"]
  ],
  "(code complete task-manager)": [[119, "gp", "handle"]],
  "(method 14 drawable-group)": [[19, "s5", "drawable-group"]],
  "(method 15 drawable-tree)": [
    [[1, 4], "v1", "drawable-inline-array-node"],
    [[29, 34], "t0", "drawable-inline-array-node"],
    [[28, 32], "t2", "drawable-inline-array-node"],
    [[42, 46], "t2", "(pointer int8)"]
  ],
  "(method 14 drawable-tree-array)": [[11, "s5", "drawable-tree-array"]],
  "upload-vis-bits": [[14, "a1", "(pointer uint128)"]],
  "set-background-regs!": [
    [42, "v1", "(pointer int32)"],
    [47, "v1", "(pointer int32)"],
    [45, "a0", "(pointer int32)"]
  ],
  "finish-background": [
    [752, "t0", "(pointer float)"],
    [785, "t4", "(pointer int32)"],
    [815, "t0", "(pointer float)"],
    [848, "t4", "(pointer int32)"],
    [878, "t0", "(pointer float)"],
    [911, "t4", "(pointer int32)"],
    [941, "a3", "(pointer float)"],
    [974, "t3", "(pointer int32)"]
  ],
  "(method 16 drawable-inline-array-node)": [[[1, 7], "v1", "draw-node"]],
  "(method 9 tfragment)": [
    [27, "a3", "(pointer int32)"],
    [32, "t0", "texture"]
  ],
  "add-tfrag-mtx-0": [[[3, 17], "a0", "dma-packet"]],
  "add-tfrag-mtx-1": [[[3, 17], "a0", "dma-packet"]],
  "add-tfrag-data": [
    [[3, 17], "a0", "dma-packet"],
    [[24, 31], "v1", "dma-packet"]
  ],
  "tfrag-init-buffer": [[[47, 55], "v1", "dma-packet"]],
  "tfrag-end-buffer": [
    [[1, 8], "a2", "dma-packet"],
    [[11, 18], "a0", "(pointer vif-tag)"],
    [[18, 22], "a0", "(pointer int32)"],
    [[23, 29], "a0", "(pointer vif-tag)"]
  ],
  "draw-drawable-tree-tfrag": [
    [17, "v1", "drawable-inline-array-node"],
    [19, "a0", "drawable-inline-array-node"],
    [[104, 110], "v1", "dma-packet"],
    [[183, 189], "v1", "dma-packet"]
  ],
  "draw-drawable-tree-tfrag-trans": [
    [18, "v1", "drawable-inline-array-node"],
    [20, "a0", "drawable-inline-array-node"],
    [[176, 182], "v1", "dma-packet"],
    [[97, 103], "v1", "dma-packet"]
  ],
  "draw-drawable-tree-tfrag-water": [
    [18, "v1", "drawable-inline-array-node"],
    [20, "a0", "drawable-inline-array-node"],
    [[176, 182], "v1", "dma-packet"],
    [[97, 103], "v1", "dma-packet"]
  ],
  "tfrag-vu1-init-buf": [
    [[27, 35], "v1", "dma-packet"],
    [[61, 66], "v1", "dma-packet"],
    [69, "v1", "(pointer int32)"]
  ],
  "(method 8 process-tree)": [
    [31, "v1", "symbol"],
    [6, "a3", "symbol"]
  ],
  "(method 11 memory-usage-block)": [[43, "a0", "int"]],
  "process-release?": [[9, "gp", "process-focusable"]],
  "(code pov-camera-start-playing pov-camera)": [[21, "v0", "joint"]],
  "(anon-function 7 pov-camera)": [
    [9, "v1", "float"],
    [16, "v1", "float"]
  ],
  "(event othercam-running)": [
    [17, "v1", "process-drawable"],
    [24, "v0", "joint"],
    [41, "a0", "process"]
  ],
  "upload-generic-shrub": [
    [[3, 13], "t0", "dma-packet"],
    [[15, 26], "v1", "matrix"],
    [[31, 44], "t0", "vector4w-2"],
    [[47, 71], "t0", "dma-packet"],
    [[74, 98], "a2", "dma-packet"],
    [[101, 125], "a2", "dma-packet"],
    [[128, 152], "a2", "dma-packet"],
    [[157, 162], "a1", "dma-packet"]
  ],
  "tfrag-scissor-vu1-init-buf": [
    [[25, 34], "v1", "dma-packet"],
    [[61, 66], "v1", "dma-packet"],
    [69, "v1", "(pointer uint32)"]
  ],
  "(method 9 tie-fragment)": [
    [21, "a2", "(pointer int32)"],
    [26, "a3", "(pointer int32)"],
    [[1, 70], "s5", "adgif-shader"]
  ],
  "tie-init-engine": [
    [[11, 25], "a0", "dma-packet"],
    [[37, 45], "a0", "dma-packet"],
    [[47, 54], "a0", "dma-packet"],
    [[57, 64], "v1", "vector"],
    [[65, 72], "v1", "(pointer vif-tag)"]
  ],
  "tie-end-buffer": [
    [[27, 34], "a1", "dma-packet"],
    [[38, 49], "a0", "(pointer vif-tag)"]
  ],
  "tie-ints": [
    [17, "v1", "(pointer uint32)"],
    [21, "v1", "(pointer uint32)"]
  ],
  "(method 13 drawable-tree-instance-tie)": [
    [[51, 70], "t1", "tie-fragment"],
    [[102, 120], "a3", "tie-fragment"],
    [[160, 178], "t1", "tie-fragment"],
    [[211, 229], "a3", "tie-fragment"],
    [[266, 286], "t1", "tie-fragment"],
    [[320, 340], "a1", "tie-fragment"],
    [[381, 400], "t1", "tie-fragment"],
    [[432, 450], "a3", "tie-fragment"],
    [[487, 507], "t1", "tie-fragment"],
    [[541, 561], "a1", "tie-fragment"],
    [[598, 616], "t1", "tie-fragment"],
    [[649, 667], "a3", "tie-fragment"],
    [[703, 723], "t1", "tie-fragment"],
    [[756, 776], "a1", "tie-fragment"]
  ],
  "draw-drawable-tree-instance-tie": [
    [[23, 37], "v1", "drawable-inline-array-node"],
    [25, "a0", "drawable-inline-array-node"],
    [120, "s2", "drawable-inline-array-instance-tie"],
    [132, "v1", "int"],
    [132, "a0", "int"]
  ],
  "instance-tie-patch-buckets": [
    [39, "a0", "(pointer uint64)"],
    [152, "a0", "(pointer uint64)"],
    [265, "a0", "(pointer uint64)"],
    [378, "a0", "(pointer uint64)"],
    [491, "a0", "(pointer uint64)"],
    [605, "a0", "(pointer uint64)"],
    [719, "a0", "(pointer uint64)"],
    [833, "a0", "(pointer uint64)"],
    [947, "a0", "(pointer uint64)"],
    [1061, "a0", "(pointer uint64)"],
    [1175, "a0", "(pointer uint64)"],
    [1289, "a0", "(pointer uint64)"],
    [1403, "a0", "(pointer uint64)"],
    [[51, 57], "a0", "dma-packet"],
    [[164, 170], "a0", "dma-packet"]
  ],
  "tie-floats": [[[3, 73], "gp", "(pointer uint32)"]],
  "tie-init-buf": [
    [[49, 59], "v1", "dma-packet"],
    [[84, 90], "v1", "dma-packet"],
    [92, "v1", "(pointer int32)"]
  ],
  "tie-init-envmap-buf": [
    [[23, 33], "v1", "dma-packet"],
    [[58, 64], "v1", "dma-packet"],
    [66, "v1", "(pointer int32)"]
  ],
  "(code othercam-running)": [[[2, 65], "s2", "process-drawable"]],
  "hud-ring-cell-init-by-other": [
    [36, "a0", "progress"],
    [45, "v1", "progress"],
    [56, "a0", "progress"],
    [132, "a1", "progress"],
    [159, "a1", "progress"],
    [178, "a1", "progress"]
  ],
  "(enter othercam-running)": [[[50, 60], "gp", "process-drawable"]],
  "(post idle hud-ring-cell)": [
    [8, "a1", "progress"],
    [13, "v1", "progress"],
    [36, "a1", "progress"],
    [63, "a1", "progress"],
    [82, "a1", "progress"],
    [99, "v1", "progress"],
    [102, "v1", "progress"],
    [137, "v1", "progress"],
    [159, "v1", "progress"]
  ],
  "(code target-board-jump)": [[17, "v1", "art-joint-anim"]],
  "(code target-board-get-on)": [[55, "v1", "art-joint-anim"]],
  "(code target-board-jump-kick)": [[15, "v1", "art-joint-anim"]],
  "(code target-board-get-off)": [[78, "v1", "art-joint-anim"]],
  "(code target-board-stance)": [[49, "v1", "art-joint-anim"]],
  "(code target-board-wall-kick)": [
    [10, "v1", "art-joint-anim"],
    [59, "f0", "float"]
  ],
  "(code target-board-pegasus)": [
    [32, "s4", "art-joint-anim"],
    [68, "s4", "process-focusable"],
    [85, "s4", "process-focusable"],
    [149, "s4", "target"]
  ],
  "(code target-board-trickx)": [
    [81, "v1", "art-joint-anim"],
    [149, "v1", "art-joint-anim"],
    [218, "v1", "art-joint-anim"],
    [301, "v1", "art-joint-anim"]
  ],
  "(code target-board-flip)": [
    [108, "v1", "art-joint-anim"],
    [218, "v1", "art-joint-anim"],
    [319, "v1", "art-joint-anim"],
    [385, "v1", "art-joint-anim"]
  ],
  "(code target-board-hold)": [
    [100, "v1", "art-joint-anim"],
    [227, "v1", "art-joint-anim"],
    [415, "v1", "art-joint-anim"],
    [485, "v1", "art-joint-anim"]
  ],
  "(code target-board-hit-ground)": [
    [77, "v1", "art-joint-anim"],
    [147, "v1", "art-joint-anim"]
  ],
  "target-board-ground-check": [
    [198, "v1", "board"],
    [258, "v1", "board"]
  ],
  "(enter target-board-jump)": [
    [174, "v1", "board"],
    [231, "v1", "board"]
  ],
  "(trans target-board-ride-edge)": [[107, "v0", "sound-rpc-set-param"]],
  "(enter target-board-flip)": [[78, "v0", "sound-rpc-set-param"]],
  "target-board-anim-trans": [[192, "v0", "sound-rpc-set-param"]],
  "(exit target-board-ride-edge)": [[8, "v0", "sound-rpc-set-param"]],
  "(exit target-board-flip)": [[31, "v0", "sound-rpc-set-param"]],
  "(exit target-board-hold)": [[9, "v0", "sound-rpc-set-param"]],
  "(code target-board-hit)": [
    [304, "v1", "fact-info-target"],
    [455, "v1", "fact-info-target"]
  ],
  "(code target-board-halfpipe)": [
    [173, "t9", "(function none :behavior target)"]
  ],
  "(event target-board-grab)": [[24, "a0", "process"]],
  "(event target-board-halfpipe)": [[82, "v1", "float"]],
  "talker-spawn-func": [
    [79, "a0", "talker"],
    [82, "v1", "talker"],
    [85, "v1", "talker"]
  ],
  "(method 9 board-info)": [
    [45, "a0", "fact-info-target"],
    [55, "a0", "fact-info-target"]
  ],
  "target-board-real-post": [[346, "v0", "sound-rpc-set-param"]],
  "target-board-effect": [[334, "v0", "sound-rpc-set-param"]],
  "target-board-handler": [[123, "a0", "process"]],
  "(trans target-flop-hit-ground)": [
    [52, "v1", "fact-info-target"],
    [58, "v1", "fact-info-target"]
  ],
  "(code target-flop)": [[32, "v1", "art-joint-anim"]],
  "(trans target-flop)": [
    [73, "v1", "fact-info-target"],
    [79, "v1", "fact-info-target"],
    [108, "v1", "fact-info-target"],
    [114, "v1", "fact-info-target"],
    [187, "v1", "fact-info-target"],
    [193, "v1", "fact-info-target"]
  ],
  "(enter target-flop)": [
    [2, "v1", "fact-info-target"],
    [8, "v1", "fact-info-target"]
  ],
  "(trans target-attack-uppercut-jump)": [
    [183, "v1", "fact-info-target"],
    [189, "v1", "fact-info-target"]
  ],
  "(trans target-attack-air)": [
    [83, "v1", "fact-info-target"],
    [89, "v1", "fact-info-target"]
  ],
  "(code target-running-attack)": [
    [115, "gp", "art-joint-anim"],
    [398, "v1", "art-joint-anim"],
    [426, "v1", "art-joint-anim"],
    [454, "v1", "art-joint-anim"],
    [542, "t1", "sound-name"],
    [547, "t1", "sound-name"],
    [557, "t1", "sound-name"],
    [226, "f26", "float"],
    [309, "f26", "float"]
  ],
  "(trans target-duck-high-jump-jump)": [[11, "v0", "sound-rpc-set-param"]],
  "(code target-double-jump)": [
    [81, "v1", "art-joint-anim"],
    [119, "v1", "art-joint-anim"]
  ],
  "(code target-jump-forward)": [[55, "v1", "art-joint-anim"]],
  "(code target-falling)": [[67, "v1", "art-joint-anim"]],
  "mod-var-jump": [
    [76, "f1", "float"],
    [171, "v0", "vector"]
  ],
  "(code target-slide-down)": [[28, "v1", "art-joint-anim"]],
  "(code target-duck-stance)": [
    [59, "v1", "art-joint-anim"],
    [291, "v1", "art-joint-anim"],
    [112, "v1", "art-joint-anim"],
    [239, "v1", "art-joint-anim"]
  ],
  "(enter target-double-jump)": [[15, "v1", "vector"]],
  "(enter target-jump)": [[42, "v1", "vector"]],
  "(enter target-high-jump)": [[21, "v1", "vector"]],
  "(code target-attack)": [
    [145, "gp", "art-joint-anim"],
    [177, "v1", "fact-info-target"],
    [183, "v1", "fact-info-target"]
  ],
  "(event target-running-attack)": [[48, "v1", "target"]],
  "(trans target-running-attack)": [
    [211, "v1", "fact-info-target"],
    [217, "v1", "fact-info-target"]
  ],
  "target-gun-end-mode": [[58, "v0", "sound-rpc-set-param"]],
  "target-board-physics": [[167, "v0", "sound-rpc-set-param"]],
  "clone-anim-once": [
    [[22, 69], "gp", "process-drawable"],
    [46, "s5", "collide-shape"],
    [107, "v1", "manipy"]
  ],
  "service-cpads": [[[207, 312], "s3", "pad-buttons"]],
  "dm-editable-boolean-toggle-pick-func": [[5, "v1", "(pointer symbol)"]],
  "dm-editable-light-float-func": [
    [36, "a0", "(pointer float)"],
    [88, "v1", "(pointer float)"]
  ],
  "(anon-function 46 script)": [[24, "v0", "float"]],
  "(anon-function 4 script)": [[13, "v1", "int"]],
  "(method 13 sync-linear)": [
    ["_stack_", 16, "res-tag"],
    [35, "v1", "(pointer float)"]
  ],
  "(method 13 sync-eased)": [
    ["_stack_", 16, "res-tag"],
    [[31, 54], "v1", "(pointer float)"]
  ],
  "(method 13 sync-paused)": [
    ["_stack_", 16, "res-tag"],
    [[29, 45], "v1", "(pointer float)"]
  ],
  "unpack-comp-rle": [[[10, 26], "a0", "(pointer int8)"]],
  "(method 16 level)": [
    [222, "v1", "(pointer uint128)"],
    [223, "a1", "(pointer uint128)"],
    [225, "a0", "(pointer uint128)"],
    [[71, 168], "s1", "(pointer int8)"],
    [72, "v1", "(pointer int8)"],
    [[74, 169], "s0", "(pointer int8)"],
    [[170, 193], "s1", "(pointer uint8)"],
    [[171, 193], "s2", "(pointer uint8)"],
    [227, "v1", "(pointer uint8)"]
  ],
  "set-fog-height!": [[2, "v1", "(array texture-anim)"]],
  "unpack-comp-huf": [[[21, 23], "t3", "(pointer uint16)"]],
  "(method 10 elec-gate)": [[13, "t9", "(function process-drawable none)"]],
  "(method 11 elec-gate)": [
    [180, "a0", "vector"],
    [193, "a0", "vector"]
  ],
  "(event idle simple-focus)": [[6, "v1", "vector"]],
  "(trans active simple-nav-sphere)": [[10, "v1", "process-drawable"]],
  "simple-nav-sphere-event-handler": [[21, "v1", "float"]],
  "sampler-start": [
    [1, "v1", "timer-bank"],
    [3, "v1", "timer-bank"],
    [6, "a0", "timer-bank"],
    [24, "a0", "timer-bank"]
  ],
  "(top-level-login sampler)": [[14, "v1", "timer-bank"]],
  "sampler-stop": [[1, "v1", "timer-bank"]],
  "(event up-idle basebutton)": [[[3, 38], "v1", "attack-info"]],
  "(method 33 basebutton)": [[35, "v1", "art-joint-anim"]],
  "(event idle drop-plat)": [
    [19, "s5", "process-focusable"],
    [53, "gp", "process-focusable"]
  ],
  "(event idle bouncer)": [[[120, 127], "v1", "attack-info"]],
  "(method 7 conveyor)": [
    [12, "t9", "(function process-drawable int process-drawable)"]
  ],
  "(method 27 conveyor)": [
    [23, "a0", "connection"],
    [24, "a0", "collide-shape"],
    [71, "a0", "connection"],
    [72, "a0", "collide-shape"],
    [143, "s4", "process-focusable"]
  ],
  "(method 21 conveyor)": [
    [104, "v1", "vector"],
    [102, "v1", "vector"],
    [106, "a0", "vector"],
    [112, "v1", "vector"],
    [118, "v1", "vector"]
  ],
  "(code idle lgconveyor)": [[10, "v1", "art-joint-anim"]],
  "(post idle lgconveyor)": [[4, "t9", "(function none)"]],
  "(method 7 elevator)": [[14, "t9", "(function base-plat int base-plat)"]],
  "elevator-event": [
    [23, "v1", "focus"],
    [88, "gp", "float"],
    [132, "gp", "float"]
  ],
  "(method 46 elevator)": [[11, "f0", "float"]],
  "(method 11 elevator)": [[156, "f0", "float"]],
  "(enter idle elec-gate)": [
    [[33, 53], "a1", "lightning-mode"],
    [[10, 30], "a1", "lightning-mode"],
    [[56, 76], "a1", "lightning-mode"]
  ],
  "(enter active elec-gate)": [
    [[29, 49], "a1", "lightning-mode"],
    [[75, 95], "a1", "lightning-mode"],
    [[52, 72], "a1", "lightning-mode"]
  ],
  "(trans active elec-gate)": [
    [[284, 304], "a0", "lightning-mode"],
    [[257, 416], "s4", "lightning-mode"]
  ],
  "(trans shutdown elec-gate)": [
    [[36, 56], "a0", "lightning-mode"],
    [[82, 102], "a0", "lightning-mode"],
    [[59, 79], "a0", "lightning-mode"]
  ],
  "(method 11 basebutton)": [["_stack_", 16, "res-tag"]],
  "(method 24 conveyor)": [["_stack_", 16, "res-tag"]],
  "(method 25 conveyor)": [[11, "v0", "actor-option"]],
  "(method 24 scene-player)": [[38, "gp", "scene"]],
  "process-drawable-draw-subtitles": [[26, "v0", "(array subtitle-range)"]],
  "(post play-anim scene-player)": [
    [192, "s4", "process-drawable"],
    [243, "s4", "process-drawable"],
    [306, "s5", "process-drawable"],
    [564, "v0", "sound-rpc-set-param"],
    [655, "v0", "sound-rpc-set-param"]
  ],
  "(method 9 scene-actor)": [
    [43, "s4", "skeleton-group"],
    [258, "a0", "process-drawable"],
    [262, "v1", "process-drawable"],
    [266, "a0", "process-drawable"],
    [346, "a0", "scene-player"],
    [355, "v1", "manipy"],
    [361, "v1", "manipy"],
    [376, "v1", "manipy"],
    [382, "v1", "manipy"],
    [533, "a0", "process-drawable"],
    [537, "v1", "process-drawable"],
    [541, "a0", "process-drawable"]
  ],
  "(method 25 scene-player)": [
    [99, "s2", "process-drawable"],
    [152, "s2", "process-drawable"],
    [155, "s2", "process-drawable"],
    [158, "s2", "process-drawable"],
    [161, "s2", "process-drawable"]
  ],
  "(method 16 drawable-inline-array-region-prim)": [
    [[1, 7], "v1", "drawable-region-prim"]
  ],
  "(method 18 drawable-region-face)": [
    [[33, 84], "v1", "(inline-array vector)"]
  ],
  "(method 18 drawable-tree-region-prim)": [
    [[22, 49], "s2", "drawable-region-prim"]
  ],
  "(method 9 region)": [
    [[55, 60], "a0", "drawable-region-prim"],
    [58, "v1", "region-prim-area"],
    [4, "a0", "region-prim-area"],
    [50, "v1", "drawable-region-prim"]
  ],
  "(method 17 drawable-tree-region-prim)": [
    [[23, 28], "a0", "drawable-region-prim"],
    [4, "a0", "region-prim-area"]
  ],
  "(method 19 drawable-region-volume)": [[8, "a3", "drawable-region-face"]],
  "(method 18 drawable-region-volume)": [
    [[23, 27], "a0", "drawable-region-face"]
  ],
  "(method 17 drawable-region-volume)": [
    [[12, 21], "a0", "drawable-region-face"]
  ],
  "region-prim-lookup-by-id": [[45, "t6", "drawable-region-prim"]],
  "region-tree-execute": [
    [114, "v1", "region-prim-area"],
    [107, "v1", "region-prim-area"],
    [97, "v1", "region-prim-area"],
    [159, "v1", "region-prim-area"],
    [204, "v1", "region-prim-area"],
    [210, "v1", "region-prim-area"],
    [221, "v1", "region-prim-area"],
    [165, "v1", "region-prim-area"],
    [169, "v1", "region-prim-area"],
    [175, "a0", "region-prim-area"],
    [191, "v1", "region-prim-area"],
    [120, "v1", "region-prim-area"],
    [124, "v1", "region-prim-area"],
    [146, "v1", "region-prim-area"],
    [129, "a1", "region-prim-area"],
    [103, "v1", "region-prim-area"],
    [[19, 29], "v1", "region-prim-area"]
  ],
  "add-debug-bound": [
    [105, "v1", "dma-packet"],
    [99, "a0", "dma-packet"],
    [97, "a1", "dma-packet"]
  ],
  "(code part-tester-idle)": [[[16, 22], "s5", "process-drawable"]],
  "(method 25 progress)": [[[19, 31], "a0", "menu-option"]],
  "(method 24 progress)": [
    [71, "a0", "menu-on-off-game-vibrations-option"],
    [77, "a0", "menu-on-off-game-subtitles-option"],
    [83, "a0", "menu-language-option"],
    [88, "a0", "menu-language-option"],
    [92, "v1", "menu-language-option"],
    [96, "v1", "menu-language-option"],
    [102, "a0", "menu-on-off-option"],
    [108, "a0", "menu-on-off-option"],
    [114, "a0", "menu-on-off-option"],
    [120, "a0", "menu-on-off-option"],
    [126, "a0", "menu-slider-option"],
    [132, "a0", "menu-slider-option"],
    [138, "a0", "menu-slider-option"],
    [142, "v1", "menu-missions-option"]
  ],
  "(method 31 progress)": [
    [61, "v1", "(array menu-option)"],
    [62, "v1", "menu-missions-option"]
  ],
  "(method 32 progress)": [
    [296, "v1", "(array menu-option)"],
    [297, "v1", "menu-select-start-option"],
    [306, "v1", "(array menu-option)"],
    [307, "v1", "menu-select-scene-option"],
    [371, "v1", "(array menu-option)"],
    [372, "v1", "menu-missions-option"],
    [380, "v1", "(array menu-option)"],
    [381, "v1", "menu-highscores-option"],
    [384, "v1", "(array menu-option)"],
    [385, "v1", "menu-highscores-option"]
  ],
  "(method 10 menu-highscores-option)": [
    [17, "v1", "float"],
    [51, "f0", "float"],
    [14, "v1", "float"]
  ],
  "(method 10 menu-secret-option)": [
    [25, "v1", "float"],
    [22, "v1", "float"],
    [63, "f0", "float"]
  ],
  "(method 10 menu-memcard-slot-option)": [[59, "f0", "float"]],
  "find-mission-text-at-index": [
    [
      201,
      "v1",
      "symbol" // this is a lie, but it's needed to work around the useless`cmove-#f-zero` it's not a symbol
    ]
  ],
  "(method 10 menu-missions-option)": [[78, "f0", "float"]],
  "(method 10 menu-slider-option)": [
    [[415, 418], "v1", "dma-packet"],
    [[768, 771], "v1", "dma-packet"]
  ],
  "(method 10 menu-sub-menu-option)": [[[237, 240], "v1", "dma-packet"]],
  "(event idle progress)": [
    [[10, 80], "v1", "mc-status-code"],
    [[147, 217], "v1", "mc-status-code"]
  ],
  "memcard-unlocked-secrets?": [[50, "s5", "int"]],
  "(method 10 progress)": [[45, "t9", "(function progress none)"]],
  "load-game-text-info": [[4, "v1", "game-text-info"]],
  "(method 16 camera-master)": [
    [[11, 15], "a2", "target"],
    [[16, 18], "v1", "int"]
  ],
  "master-choose-entity": [
    ["_stack_", 96, "res-tag"],
    [[87, 247], "s3", "(pointer camera-slave)"]
  ],
  "cam-string-joystick": [[785, "v1", "process-drawable"]],
  "transform-rigid-body-prims": [
    [[5, 8], "a0", "collide-shape-prim-group"],
    [[11, 22], "v1", "collide-shape-prim"]
  ],
  "(method 46 rigid-body-object)": [
    [[78, 95], "s3", "attack-info"],
    [113, "s4", "process-focusable"],
    [127, "s5", "attack-info"],
    [146, "v1", "focus"],
    [162, "s5", "process-focusable"],
    [213, "s4", "process-focusable"],
    [226, "v1", "float"],
    [50, "s4", "process-focusable"]
  ],
  "(method 33 cty-guard-turret-button)": [[35, "v1", "art-joint-anim"]],
  "(code pop-up cty-guard-turret-button)": [[10, "v1", "art-joint-anim"]],
  "(method 9 race-info)": [[6, "v1", "entity-race-mesh"]],
  "(method 14 rigid-body)": [[18, "v1", "vector"]],
  "get-penetrate-using-from-attack-event": [
    [[0, 6], "v1", "attack-info"],
    [23, "gp", "collide-shape"]
  ],
  "(method 13 water-control)": [
    [142, "v1", "process-drawable"],
    [135, "v1", "process-drawable"]
  ],
  "(method 10 water-control)": [
    [9, "a0", "collide-shape"],
    [13, "a0", "collide-shape"],
    [195, "v1", "collide-shape-moving"],
    [375, "v1", "process-drawable"],
    [707, "v1", "control-info"],
    [719, "a1", "collide-shape-moving"],
    [735, "a0", "collide-shape-moving"],
    [750, "a0", "collide-shape-moving"],
    [756, "a0", "collide-shape-moving"],
    [855, "v1", "collide-shape-moving"],
    [875, "s3", "collide-shape-moving"],
    [899, "s3", "collide-shape-moving"],
    [904, "s3", "collide-shape-moving"],
    [1017, "s4", "collide-shape-moving"],
    [1018, "s4", "collide-shape-moving"],
    [1024, "s4", "collide-shape-moving"],
    [1037, "v1", "collide-shape-moving"],
    [1104, "a0", "collide-shape-moving"],
    [1125, "v1", "collide-shape-moving"]
  ],
  "(method 52 collide-shape)": [
    [76, "v1", "region-prim-area"],
    [77, "v1", "region-prim-area"],
    [83, "a1", "region-prim-area"],
    [84, "a1", "region-prim-area"],
    [20, "a0", "region-prim-area"],
    [15, "v1", "region-prim-area"],
    [17, "v1", "region-prim-area"],
    [53, "a1", "region-prim-area"],
    [56, "v1", "region-prim-area"]
  ],
  "(method 40 crate)": [
    [2, "v1", "fact-info-crate"],
    [13, "a0", "fact-info-crate"],
    [55, "v0", "float"]
  ],
  "(method 0 carry-info)": [[42, "s5", "collide-shape"]],
  "crate-standard-event-handler": [
    [14, "v1", "attack-info"],
    [15, "v1", "attack-info"],
    [19, "v1", "attack-info"],
    [75, "gp", "target"],
    [209, "v1", "attack-info"],
    [458, "v1", "attack-info"],
    [643, "a0", "vector"]
  ],
  "target-darkjak-process": [
    [43, "a0", "fact-info-target"],
    [46, "a0", "fact-info-target"]
  ],
  "want-to-darkjak?": [[53, "a0", "fact-info-target"]],
  "target-powerup-process": [
    [235, "v0", "sound-rpc-set-param"],
    [253, "v1", "fact-info-target"],
    [259, "a0", "fact-info-target"],
    [262, "a0", "fact-info-target"],
    [268, "v1", "fact-info-target"],
    [283, "v1", "fact-info-target"],
    [313, "a0", "fact-info-target"],
    [366, "v1", "fact-info-target"],
    [390, "v1", "fact-info-target"],
    [407, "v1", "fact-info-target"]
  ],
  "target-eco-process": [
    [1, "v1", "fact-info-target"],
    [11, "a0", "fact-info-target"],
    [19, "v1", "fact-info-target"],
    [21, "v1", "fact-info-target"],
    [14, "a0", "fact-info-target"],
    [54, "v1", "fact-info-target"],
    [77, "v1", "fact-info-target"],
    [82, "a3", "fact-info-target"],
    [97, "v1", "fact-info-target"]
  ],
  "cloud-track": [
    [[19, 83], "s1", "handle"],
    [[29, 116], "s2", "handle"]
  ],
  "(code target-darkjak-bomb1)": [
    [408, "v1", "art-joint-anim"],
    [166, "s5", "int"],
    [336, "v1", "float"],
    ["_stack_", 56, "sphere"],
    ["_stack_", 88, "float"]
  ],
  "target-darkjak-bomb-collide": [
    [2, "gp", "(pointer float)"],
    [12, "gp", "(pointer float)"],
    [13, "gp", "(pointer float)"]
  ],
  "(anon-function 16 target-darkjak)": [[61, "gp", "art-joint-anim"]],
  "(code target-darkjak-get-on)": [
    [214, "v1", "art-joint-anim"],
    [390, "v0", "sound-rpc-set-param"],
    [111, "a0", "fact-info-target"],
    [113, "a0", "fact-info-target"],
    [114, "a0", "fact-info-target"]
  ],
  "(code target-darkjak-bomb0)": [
    [37, "v1", "art-joint-anim"],
    [133, "v1", "art-joint-anim"],
    [213, "v1", "art-joint-anim"],
    [644, "v1", "process-drawable"],
    [750, "v1", "process-drawable"],
    [888, "v1", "process-drawable"],
    [994, "v1", "process-drawable"],
    ["_stack_", 16, "float"],
    [18, "v1", "float"]
  ],
  "water-info<-region": [
    [12, "a0", "symbol"],
    [48, "s2", "pair"],
    [49, "v1", "pair"],
    [57, "s2", "pair"],
    [58, "v1", "pair"],
    [59, "v1", "pair"],
    [99, "s2", "pair"],
    [100, "v1", "pair"],
    [101, "v1", "pair"],
    [133, "s1", "process-drawable"],
    [143, "s2", "pair"],
    [144, "v1", "pair"],
    [145, "v1", "pair"],
    [146, "v1", "pair"],
    [147, "s2", "pair"],
    [148, "v1", "pair"],
    [199, "a0", "process-focusable"],
    [208, "s2", "pair"],
    [209, "s2", "pair"],
    [231, "a0", "region-prim-area"],
    [238, "v1", "region-prim-area"]
  ],
  "target-danger-set!": [[823, "v1", "fact-info-target"]],
  "(method 26 target)": [[23, "v0", "float"]],
  "(method 11 attack-info)": [
    [[118, 130], "v1", "process-drawable"],
    [[156, 161], "v1", "process-drawable"]
  ],
  "(method 10 attack-info)": [[13, "a1", "collide-shape"]],
  "target-log-attack": [[47, "a3", "attack-info"]],
  "can-hands?": [
    [39, "a0", "fact-info-target"],
    [45, "a0", "fact-info-target"]
  ],
  "target-attacked": [
    [56, "v1", "fact-info-target"],
    [66, "v1", "fact-info-target"],
    [72, "v1", "fact-info-target"],
    [176, "v1", "fact-info-target"],
    [241, "t4", "vector"],
    [290, "v1", "fact-info-target"]
  ],
  "(anon-function 10 target-handler)": [
    [70, "a0", "handle"],
    [146, "a0", "process-focusable"],
    [154, "a0", "process-focusable"],
    [161, "a0", "process-focusable"],
    [175, "a0", "process-focusable"],
    [99, "t2", "float"],
    [99, "t1", "float"]
  ],
  "(code target-edge-grab)": [
    [21, "v1", "process-drawable"],
    [22, "a0", "collide-shape-moving"],
    [25, "v1", "process-drawable"],
    [26, "v1", "collide-shape-moving"],
    [270, "f0", "float"]
  ],
  "(exit target-edge-grab)": [
    [17, "v1", "process-drawable"],
    [18, "a1", "collide-shape-moving"],
    [21, "v1", "process-drawable"],
    [22, "v1", "collide-shape-moving"]
  ],
  "(code target-pole-flip-forward-jump)": [
    [26, "t9", "(function none :behavior target)"]
  ],
  "(code target-pole-flip-up)": [[23, "v1", "art-joint-anim"]],
  "(code target-pole-cycle)": [
    [103, "v1", "art-joint-anim"],
    [163, "v1", "art-joint-anim"]
  ],
  "(code target-grab)": [
    [232, "v1", "art-joint-anim"],
    [422, "v1", "art-joint-anim"]
  ],
  "(event target-grab)": [
    [33, "a0", "process"],
    [125, "gp", "object"]
  ],
  "(code target-load-wait)": [
    [21, "v1", "art-joint-anim"],
    [134, "v1", "art-joint-anim"],
    [191, "v1", "art-joint-anim"]
  ],
  "(code target-edge-grab-jump)": [[72, "a1", "art-joint-anim"]],
  "(code target-hit-ground-hard)": [[46, "v1", "fact-info-target"]],
  "(anon-function 11 target2)": [[[19, 140], "s4", "target"]],
  "(anon-function 14 target2)": [[26, "f0", "float"]],
  "(code target-hide)": [
    [14, "v1", "art-joint-anim"],
    [143, "v1", "art-joint-anim"],
    [204, "v1", "art-joint-anim"],
    [258, "v1", "art-joint-anim"],
    [317, "v1", "art-joint-anim"],
    [385, "v1", "art-joint-anim"],
    [431, "v1", "art-joint-anim"],
    [488, "v1", "art-joint-anim"]
  ],
  "target-generic-event-handler": [
    [10, "v1", "float"],
    [314, "v1", "fact-info-target"],
    [321, "v1", "fact-info-target"],
    [527, "a0", "vector"],
    [681, "v1", "fact-info-target"],
    [699, "v1", "fact-info-target"],
    [866, "v1", "(state object object object object target)"],
    [894, "a0", "process"],
    [517, "v1", "float"]
  ],
  "target-dangerous-event-handler": [
    [9, "v1", "fact-info-target"],
    [20, "v1", "fact-info-target"]
  ],
  "(code target-swim-up)": [[18, "v1", "art-joint-anim"]],
  "(code target-swim-down)": [[69, "v1", "art-joint-anim"]],
  "(event target-swim-down)": [
    [[12, 99], "v1", "attack-info"],
    [88, "t0", "fact-info-target"]
  ],
  "(code target-swim-walk)": [
    [143, "v1", "art-joint-anim"],
    [58, "v1", "art-joint-anim"]
  ],
  "(code target-swim-stance)": [[33, "v1", "art-joint-anim"]],
  "(method 15 water-control)": [
    [47, "v0", "float"],
    [48, "v1", "float"]
  ],
  "(anon-function 10 water)": [
    [5, "s5", "process-drawable"],
    [28, "s5", "process-drawable"]
  ],
  "part-water-splash-callback": [[3, "v1", "float"]],
  "(event target-darkjak-bomb0)": [[51, "v1", "process"]],
  "(code target-darkjak-running-attack)": [
    [16, "v1", "float"],
    [259, "gp", "process-focusable"],
    [278, "v1", "handle"],
    [281, "v1", "handle"],
    [363, "v1", "handle"],
    [366, "v1", "handle"],
    [576, "v1", "art-joint-anim"],
    [604, "v1", "art-joint-anim"],
    [632, "v1", "art-joint-anim"],
    [672, "v1", "art-joint-anim"],
    [700, "v1", "art-joint-anim"],
    [835, "v1", "art-joint-anim"],
    [872, "f1", "float"],
    [22, "v1", "float"],
    ["_stack_", 56, "handle"],
    ["_stack_", 16, "float"]
  ],
  "target-bomb1-fire-shot": [
    [12, "v1", "handle"],
    [20, "gp", "process-focusable"]
  ],
  "(method 9 external-art-control)": [
    [173, "s4", "external-art-buffer"],
    [177, "s4", "external-art-buffer"],
    [183, "s4", "external-art-buffer"],
    [190, "s4", "external-art-buffer"]
  ],
  "(code target-darkjak-get-off)": [
    [159, "v1", "art-joint-anim"],
    [359, "v1", "art-joint-anim"],
    [472, "v1", "art-joint-anim"]
  ],
  "(anon-function 15 target-darkjak)": [
    [16, "v0", "process-focusable"],
    [82, "v1", "art-joint-anim"],
    [113, "v1", "art-joint-anim"]
  ],
  "(trans target-float)": [[130, "v1", "(state target)"]],
  "(code target-stance-look-around)": [[12, "v0", "float"]],
  "(code target-look-around)": [[21, "v0", "float"]],
  "(exit target-swim-stance)": [[51, "v0", "sound-rpc-set-param"]],
  "(exit target-swim-down)": [[56, "v0", "sound-rpc-set-param"]],
  "(method 7 water-anim)": [[14, "t9", "(function water-anim int water-anim)"]],
  "(method 26 water-anim)": [
    ["_stack_", 16, "res-tag"],
    [52, "v0", "(pointer float)"]
  ],
  "(method 7 flow-control)": [
    [19, "t9", "(function flow-control int flow-control)"]
  ],
  "water-anim-event-handler": [
    [23, "v1", "float"],
    [40, "s4", "process"],
    [50, "s5", "water-info"],
    [96, "gp", "process-focusable"],
    [116, "gp", "process-focusable"],
    [137, "gp", "process-focusable"],
    [182, "s5", "water-info"]
  ],
  "(code die crate)": [
    [6, "v1", "collide-shape"],
    [37, "v1", "process-focusable"]
  ],
  "(code notice-blue crate)": [
    [19, "v1", "process-drawable"],
    [21, "gp", "collide-shape-moving"],
    [28, "a0", "collide-shape-moving"],
    [30, "v1", "collide-shape-moving"]
  ],
  "(post fall crate)": [
    [[4, 10], "a0", "collide-shape-moving"],
    [15, "v1", "collide-shape-moving"],
    [26, "v1", "collide-shape-moving"],
    [[34, 53], "gp", "collide-shape-moving"]
  ],
  "(trans fall crate)": [
    [1, "v1", "collide-shape-moving"],
    [6, "v1", "float"],
    [8, "v1", "collide-shape-moving"],
    [24, "v1", "collide-shape-moving"],
    [32, "v1", "collide-shape-moving"],
    [34, "a0", "collide-shape-moving"],
    [37, "a0", "collide-shape-moving"]
  ],
  "(enter fall crate)": [[[35, 40], "a0", "carry-info"]],
  "(post carry crate)": [[[13, 16], "a0", "collide-shape-moving"]],
  "(event carry crate)": [[15, "a0", "vector"]],
  "(code idle crate)": [[[2, 5], "a0", "collide-shape-moving"]],
  "(code hide crate)": [
    [27, "v1", "collide-shape-moving"],
    [95, "v1", "collide-shape-moving"],
    [97, "a0", "collide-shape-moving"],
    [100, "a0", "collide-shape-moving"]
  ],
  "(code special-contents-die crate)": [[42, "v1", "collide-shape-moving"]],
  "target-send-attack": [
    ["_stack_", 96, "symbol"],
    [16, "s4", "process-focusable"],
    [[429, 444], "t1", "sound-name"]
  ],
  "(method 36 crate)": [
    [6, "a0", "collide-shape-moving"],
    [27, "a0", "collide-shape-moving"]
  ],
  "camera-rotate-to-vector": [[63, "v1", "float"]],
  "target-gun-find-track": [
    [182, "v0", "process-focusable"],
    [[192, 224], "gp", "process-focusable"],
    [[249, 475], "s5", "process-focusable"],
    [431, "a0", "process-focusable"],
    [434, "a0", "process-focusable"],
    [519, "v1", "int"],
    [520, "v1", "int"]
  ],
  "target-gun-check": [[599, "v0", "sound-rpc-set-param"]],
  "target-gun-build-track-list": [[46, "v1", "vector"]],
  "target-gun-joint-pre0": [[[131, 165], "gp", "process-focusable"]],
  "(method 28 water-anim)": [
    ["_stack_", 16, "res-tag"],
    [27, "v0", "vector"]
  ],
  "(method 7 drop-plat)": [[18, "v1", "external-art-buffer"]],
  "(method 22 gui-control)": [
    [[268, 315], "s4", "process-drawable"],
    [[275, 338], "s5", "sound-rpc-set-param"],
    [[351, 375], "s5", "sound-rpc-set-param"]
  ],
  "(method 13 sky-work)": [
    [[78, 170], "s4", "sky-work"],
    [[271, 309], "a2", "(inline-array qword)"],
    [[316, 354], "t0", "(inline-array qword)"],
    [[397, 429], "t0", "(inline-array qword)"],
    [[515, 561], "t1", "(inline-array qword)"],
    [[609, 647], "v1", "(inline-array qword)"],
    [[733, 738], "v1", "(inline-array qword)"],
    [[741, 750], "v1", "(inline-array qword)"]
  ],
  "(method 33 sky-work)": [
    [42, "s5", "int"],
    [46, "a2", "sky-work"],
    [59, "a2", "sky-work"],
    [36, "v1", "sky-work"]
  ],
  "(method 23 sky-work)": [[[255, 263], "s4", "dma-packet"]],
  "(method 27 sky-work)": [[[142, 149], "s4", "dma-packet"]],
  "(method 34 sky-work)": [[[80, 88], "s5", "dma-packet"]],
  "(method 35 sky-work)": [[[66, 74], "s5", "dma-packet"]],
  "(method 36 sky-work)": [[[83, 177], "v1", "(inline-array qword)"]],
  "draw-subtitle-image": [
    [[163, 194], "v1", "(pointer uint128)"],
    [[195, 199], "t0", "vector4w"],
    [[199, 206], "t0", "vector4w"],
    [[206, 213], "a2", "vector4w"],
    [[215, 220], "v1", "vector4w"],
    [[223, 254], "v1", "(pointer uint128)"],
    [[255, 259], "t0", "vector4w"],
    [[259, 266], "t0", "vector4w"],
    [[266, 273], "a1", "vector4w"],
    [[275, 280], "v1", "vector4w"]
  ],
  "scene-player-init": [
    [[37, 44], "s5", "(array scene)"],
    [83, "v0", "(array scene)"]
  ],
  "connection-list-validate": [[5, "gp", "connection"]],
  "point-poly-distance-min": [[94, "f0", "float"]],
  "(method 26 nav-mesh)": [[[23, 78], "s4", "nav-engine"]],
  "compute-dir-parm": [
    [18, "f0", "float"],
    [8, "a2", "uint"],
    [10, "v1", "float"]
  ],
  "(trans idle fma-sphere)": [[39, "a2", "process-drawable"]],
  "(method 10 talker)": [[29, "t9", "(function process none)"]],
  "(exit active talker)": [[19, "s5", "process-drawable"]],
  "(method 11 speech-channel)": [
    [66, "v1", "process-drawable"],
    [223, "s4", "process-drawable"],
    [237, "s4", "process-drawable"],
    [240, "s4", "process-drawable"],
    [212, "v0", "sound-rpc-set-param"]
  ],
  "lightning-fractal-gen": [
    [37, "v1", "float"],
    [64, "v1", "float"],
    [91, "v1", "float"]
  ],
  "lightning-uniform-gen": [
    [38, "v1", "float"],
    [60, "v1", "float"],
    [82, "v1", "float"]
  ],
  "lightning-trail-uniform-gen": [
    [21, "v1", "float"],
    [43, "v1", "float"],
    [65, "v1", "float"]
  ],
  "lightning-trail-fractal-gen": [
    [52, "v1", "float"],
    [71, "v1", "float"],
    [90, "v1", "float"]
  ],
  "lightning-draw": [
    [[407, 444], "v1", "(inline-array vector)"],
    ["_stack_", 20, "(inline-array gcf-vertex)"],
    ["_stack_", 176, "gcf-control"],
    [440, "a1", "pointer"],
    [441, "a0", "pointer"],
    [438, "a1", "(pointer uint128)"],
    [439, "a0", "(pointer uint128)"],
    [[472, 487], "a0", "dma-packet"],
    [[559, 576], "a0", "dma-packet"],
    [[597, 602], "a0", "dma-packet"]
  ],
  "lightning-draw-all": [
    [39, "v1", "connection"],
    [40, "s1", "dma-buffer"]
  ],
  "(method 24 game-info)": [
    [808, "s4", "pointer"],
    [156, "s4", "pointer"],
    [360, "a1", "pointer"],
    [490, "a1", "pointer"],
    [521, "a2", "pointer"],
    [673, "v1", "pointer"],
    [97, "v1", "pointer"],
    [141, "s4", "game-save-tag"],
    [172, "s4", "game-save-tag"],
    [187, "s4", "(inline-array game-save-tag)"],
    [202, "s4", "(inline-array game-save-tag)"],
    [219, "s4", "(inline-array game-save-tag)"],
    [232, "s4", "(inline-array game-save-tag)"],
    [238, "s4", "(inline-array game-save-tag)"],
    [244, "s4", "(inline-array game-save-tag)"],
    [[250, 325], "s4", "(inline-array game-save-tag)"],
    [328, "s4", "(inline-array game-save-tag)"],
    [[342, 399], "s4", "(inline-array game-save-tag)"],
    [[411, 511], "s4", "(inline-array game-save-tag)"],
    [[539, 673], "s4", "(inline-array game-save-tag)"],
    [[701, 805], "s4", "(inline-array game-save-tag)"],
    [[4, 94], "v1", "(inline-array game-save-tag)"],
    [495, "a2", "(pointer uint8)"]
  ],
  "(method 11 game-save)": [
    [270, "s4", "pointer"],
    [[83, 97], "s4", "(inline-array game-save-tag)"],
    [107, "s4", "(inline-array game-save-tag)"],
    [[116, 267], "s4", "(inline-array game-save-tag)"]
  ],
  "(code active process-taskable)": [
    [40, "gp", "handle"],
    [71, "gp", "handle"]
  ],
  "(method 32 process-taskable)": [
    [63, "v0", "joint"],
    [[70, 80], "v1", "collide-shape-prim-group"]
  ],
  "(method 9 los-control)": [
    [54, "s1", "process-focusable"],
    [35, "s1", "process-focusable"]
  ],
  "(method 18 grid-hash)": [
    [42, "a0", "(pointer grid-hash-word)"],
    [44, "t4", "(pointer grid-hash-word)"],
    [46, "t6", "(pointer grid-hash-word)"]
  ],
  "(method 19 grid-hash)": [[46, "t6", "(pointer uint8)"]],
  "(method 15 sphere-hash)": [[5, "v0", "(function grid-hash none)"]],
  "(method 32 sphere-hash)": [[107, "v1", "float"]],
  "(method 13 carry-info)": [
    [14, "v1", "handle"],
    [22, "v0", "carry-info"],
    [11, "v1", "handle"]
  ],
  "(method 12 carry-info)": [
    [27, "s4", "collide-shape"],
    [46, "a0", "process-drawable"],
    [47, "v1", "collide-shape"],
    [52, "a1", "process-drawable"],
    [53, "a0", "collide-shape"],
    [59, "a1", "process-drawable"],
    [60, "a0", "collide-shape"]
  ],
  "(method 11 carry-info)": [
    [43, "s4", "collide-shape"],
    [211, "a0", "process-drawable"],
    [212, "v1", "collide-shape"],
    [218, "a2", "process-drawable"],
    [225, "a1", "process-drawable"],
    [231, "a0", "process-drawable"],
    [232, "v1", "collide-shape"],
    [10, "v1", "handle"],
    [20, "v1", "handle"],
    [219, "a1", "collide-shape"],
    [226, "a0", "collide-shape"]
  ],
  "(method 14 carry-info)": [
    [45, "s2", "collide-shape"],
    [158, "a0", "process-drawable"],
    [159, "v1", "collide-shape"],
    [165, "a2", "process-drawable"],
    [172, "a1", "process-drawable"],
    [178, "a0", "process-drawable"],
    [179, "v1", "collide-shape"],
    [12, "v1", "handle"],
    [22, "v1", "handle"],
    [166, "a1", "collide-shape"],
    [173, "a0", "collide-shape"],
    [151, "a0", "process-drawable"],
    [152, "v1", "collide-shape"],
    [158, "a2", "process-drawable"],
    [165, "a1", "process-drawable"],
    [171, "a0", "process-drawable"],
    [172, "v1", "collide-shape"],
    [159, "a1", "collide-shape"],
    [166, "a0", "collide-shape"]
  ],
  "(method 16 carry-info)": [[22, "v0", "carry-info"]],
  "(event idle task-arrow)": [[6, "a0", "vector"]],
  "projectile-init-by-other": [[113, "v1", "process-drawable"]],
  "(method 35 projectile)": [[5, "a1", "projectile"]],
  "target-gun-fire-blue": [[71, "a0", "projectile"]],
  "(method 24 gun-blue-shot)": [[15, "s5", "projectile"]],
  "target-gun-fire-yellow": [[28, "a0", "projectile"]],
  "target-gun-fire-red": [
    [150, "v1", "process-drawable"],
    [194, "v1", "process-drawable"],
    [197, "v1", "process-drawable"],
    [200, "v1", "process-drawable"]
  ],
  "(method 26 gun-red-shot)": [
    [43, "a0", "connection"],
    [44, "a0", "collide-shape"],
    [92, "a0", "connection"],
    [93, "a0", "collide-shape"]
  ],
  "gun-red-shot-init-by-other": [[89, "v1", "process-drawable"]],
  "(method 23 gun-red-shot)": [[10, "s4", "process-focusable"]],
  "target-gun-fire-dark": [
    [30, "a0", "projectile"],
    [60, "a0", "gun-dark-shot"]
  ],
  "process-drawable-shock-effect-bullseye": [[88, "a0", "lightning-tracker"]],
  "projectile-update-velocity-space-wars": [
    [59, "a0", "process-drawable"],
    [60, "a0", "collide-shape"]
  ],
  "cshape-reaction-blue-shot": [[15, "v1", "gun-blue-shot"]],
  "(method 10 idle-control)": [[64, "v1", "art-joint-anim"]],
  "(method 136 enemy)": [[34, "a1", "process-focusable"]],
  "(method 107 enemy)": [[17, "v0", "process-focusable"]],
  "(method 96 enemy)": [[[16, 20], "a0", "process-focusable"]],
  "(method 129 enemy)": [[18, "a1", "process-focusable"]],
  "(method 97 enemy)": [
    [16, "v1", "connection"],
    [[17, 22], "v1", "collide-shape"],
    [27, "s2", "process-focusable"],
    [65, "v1", "connection"],
    [[66, 71], "v1", "collide-shape"],
    [76, "s2", "process-focusable"],
    [112, "v1", "connection"],
    [[113, 118], "v1", "collide-shape"],
    [123, "s2", "process-focusable"]
  ],
  "(method 75 enemy)": [[9, "s2", "process-focusable"]],
  "(code notice enemy)": [[31, "v1", "art-joint-anim"]],
  "(code stare enemy)": [[23, "gp", "art-joint-anim"]],
  "(code victory enemy)": [[30, "v1", "art-joint-anim"]],
  "(method 88 enemy)": [[28, "a1", "art-joint-anim"]],
  "(code hit enemy)": [[30, "v1", "art-joint-anim"]],
  "(method 51 enemy)": [[[27, 31], "a0", "process-focusable"]],
  "(method 78 enemy)": [[11, "v1", "art-joint-anim"]],
  "(code die enemy)": [[30, "v1", "art-joint-anim"]],
  "(code die-falling enemy)": [[32, "gp", "art-joint-anim"]],
  "(code view-anims enemy)": [[20, "s4", "art-joint-anim"]],
  "(method 7 enemy)": [
    [14, "t9", "(function process-focusable int process-focusable)"]
  ],
  "nav-enemy-chase-post": [[[15, 19], "a0", "process-focusable"]],
  "nav-enemy-flee-post": [[[16, 20], "a0", "process-focusable"]],
  "nav-enemy-face-focus-post": [[[24, 28], "a0", "process-focusable"]],
  "nav-enemy-stare-post": [[[24, 28], "a0", "process-focusable"]],
  "(code active nav-enemy)": [
    [30, "v1", "art-joint-anim"],
    [127, "v1", "art-joint-anim"],
    [189, "v1", "art-joint-anim"],
    [298, "v1", "art-joint-anim"]
  ],
  "(enter notice nav-enemy)": [[[21, 25], "a0", "process-focusable"]],
  "(code notice nav-enemy)": [[31, "v1", "art-joint-anim"]],
  "(code stare nav-enemy)": [[23, "gp", "art-joint-anim"]],
  "(enter taunt nav-enemy)": [[[37, 42], "gp", "process-focusable"]],
  "(code taunt nav-enemy)": [[84, "v1", "art-joint-anim"]],
  "(enter pacing nav-enemy)": [[[103, 108], "gp", "process-focusable"]],
  "(trans pacing nav-enemy)": [[[14, 18], "a0", "process-focusable"]],
  "(code pacing nav-enemy)": [[34, "gp", "art-joint-anim"]],
  "(enter circling nav-enemy)": [[[69, 74], "gp", "process-focusable"]],
  "(trans circling nav-enemy)": [[[14, 18], "a0", "process-focusable"]],
  "(code circling nav-enemy)": [[34, "gp", "art-joint-anim"]],
  "(code hit nav-enemy)": [[30, "v1", "art-joint-anim"]],
  "(code debug-control nav-enemy)": [[28, "v1", "art-joint-anim"]],
  "(method 55 nav-enemy)": [[[74, 78], "a0", "process-focusable"]],
  "(method 161 nav-enemy)": [[[22, 27], "v1", "process-focusable"]],
  "(method 160 nav-enemy)": [
    [18, "s5", "process-focusable"],
    [[35, 40], "s5", "process-focusable"]
  ],
  "(method 32 youngsamos-npc)": [
    [61, "t9", "(function process-taskable none)"]
  ],
  "(method 35 pecker-npc)": [
    [58, "v1", "art-joint-anim"],
    [117, "v1", "art-joint-anim"]
  ],
  "(code idle scene-looper)": [[40, "gp", "handle"]],
  "(method 7 rigid-body-platform)": [
    [14, "t9", "(function rigid-body-object int rigid-body-object)"]
  ],
  "(method 53 rigid-body-platform)": [[24, "f0", "float"]],
  "(method 46 rigid-body-platform)": [
    [13, "v1", "rigid-body-control-point"],
    [30, "v1", "collide-rider"],
    [46, "s5", "process-focusable"],
    [139, "v1", "float"]
  ],
  "(method 24 remote)": [
    [16, "s4", "process-focusable"],
    [[26, 30], "s4", "process-focusable"]
  ],
  "remote-track": [[94, "gp", "process-drawable"]],
  "(trans enter remote)": [[[25, 29], "a0", "process-focusable"]],
  "(code enter remote)": [[11, "gp", "process-focusable"]],
  "(method 25 remote)": [[[8, 12], "a0", "collide-shape"]],
  "(method 25 judge)": [[[8, 12], "a0", "collide-shape"]],
  "(event wait judge)": [[63, "gp", "process-focusable"]],
  "(code idle judge)": [[39, "v0", "float"]],
  "(post sidekick-clone)": [[[474, 513], "gp", "(pointer process-drawable)"]],
  "(code target-carry-pickup)": [
    [79, "v0", "carry-info"],
    [290, "v0", "carry-info"]
  ],
  "(code target-carry-drop)": [
    [24, "v0", "carry-info"],
    [92, "v1", "art-joint-anim"],
    [158, "v0", "carry-info"],
    [273, "v0", "carry-info"]
  ],
  "(code target-carry-throw)": [
    [51, "v0", "carry-info"],
    [112, "v0", "carry-info"],
    [194, "v0", "carry-info"]
  ],
  "next-continue": [
    [4, "a2", "symbol"],
    [5, "a2", "level-load-info"],
    [12, "a3", "continue-point"]
  ],
  "(code target-continue)": [[643, "s5", "handle"]],
  "(code target-warp-in)": [[336, "v1", "art-joint-anim"]],
  "target-hit-effect": [[39, "t4", "vector"]],
  "target-hit-setup-anim": [
    [153, "v1", "art-joint-anim"],
    [225, "v1", "art-joint-anim"]
  ],
  "(code target-hit)": [[576, "v1", "art-joint-anim"]],
  "(anon-function 12 target-death)": [[[12, 19], "gp", "process-drawable"]],
  "target-death-reset": [[21, "v1", "connection"]],
  "(anon-function 3 target-death)": [[259, "v1", "art-joint-anim"]],
  "(anon-function 2 target-death)": [
    [58, "v1", "art-joint-anim"],
    [197, "v1", "art-joint-anim"],
    [141, "v1", "art-joint-anim"]
  ],
  "(anon-function 1 target-death)": [[73, "v1", "art-joint-anim"]],
  "(event target-continue)": [[18, "a0", "process"]],
  "(method 30 battle)": [
    [7, "s5", "nav-enemy"],
    [32, "a2", "nav-enemy"]
  ],
  "(method 7 battle)": [
    [15, "t9", "(function process-drawable int process-drawable)"]
  ],
  "(method 51 battle)": [[[38, 95], "s4", "enemy"]],
  "(method 26 battle)": [
    [35, "a0", "connection"],
    [36, "a0", "collide-shape"],
    [84, "a0", "connection"],
    [85, "a0", "collide-shape"]
  ],
  "(method 28 battle)": [
    ["_stack_", 16, "res-tag"],
    [[13, 22], "v0", "(pointer actor-group)"],
    [46, "v0", "enemy-option"]
  ],
  "(method 29 battle)": [
    ["_stack_", 16, "res-tag"],
    ["_stack_", 32, "res-tag"],
    [90, "v0", "(pointer float)"],
    [16, "v0", "(pointer type)"]
  ],
  "(method 12 collide-cache)": [[76, "v1", "process-drawable"]],
  "collide-list-fill-bg-using-box": [
    [[207, 213], "v1", "collide-hash-scratch"],
    [223, "a0", "collide-hash-scratch"],
    [[241, 247], "v1", "collide-hash-scratch"],
    [255, "a0", "collide-hash-scratch"]
  ],
  "collide-list-fill-bg-using-line-sphere": [
    [261, "a0", "collide-hash-scratch"],
    [[279, 285], "v1", "collide-hash-scratch"],
    [[246, 251], "v1", "collide-hash-scratch"],
    [293, "a0", "collide-hash-scratch"],
    [102, "v1", "float"]
  ],
  "(method 8 collide-hash)": [
    [34, "a1", "collide-hash-scratch"],
    [50, "a2", "collide-hash-scratch"],
    [62, "a2", "collide-hash-scratch"],
    [73, "a1", "collide-hash-scratch"]
  ],
  "(method 9 collide-mesh)": [[[9, 63], "s5", "collide-mesh-tri"]],
  "(method 13 collide-mesh)": [
    [21, "a3", "(inline-array vector)"],
    [[22, 61], "a3", "vector"],
    [[20, 61], "t0", "(inline-array vector)"],
    [[76, 123], "v1", "collide-mesh-tri"]
  ],
  "(method 10 collide-mesh)": [[[13, 51], "s4", "collide-mesh-cache-tri"]],
  "(method 9 collide-mesh-cache)": [
    [[10, 83], "s4", "collide-mesh-cache-entry"]
  ],
  "(method 10 touching-list)": [[[1, 12], "s5", "touching-shapes-entry"]],
  "(method 13 touching-list)": [[[0, 77], "v0", "touching-shapes-entry"]],
  "(method 11 touching-list)": [[[0, 57], "s5", "touching-shapes-entry"]],
  "(method 12 touching-list)": [[[0, 105], "gp", "touching-shapes-entry"]],
  "(method 9 collide-edge-work)": [
    [[6, 52], "s3", "collide-edge-edge"],
    [[5, 52], "s4", "collide-edge-hold-item"]
  ],
  "(method 20 collide-edge-work)": [
    [100, "a0", "collide-shape-moving"],
    [179, "v1", "int"],
    [179, "a1", "int"]
  ],
  "(method 13 collide-edge-work)": [[[8, 119], "s1", "collide-edge-edge"]],
  "(method 9 collide-edge-edge)": [[20, "a0", "collide-shape-moving"]],
  "(method 13 ocean)": [
    [248, "v1", "dma-packet"],
    [249, "v1", "dma-packet"],
    [250, "v1", "dma-packet"],
    [318, "v1", "dma-packet"],
    [319, "v1", "dma-packet"],
    [320, "v1", "dma-packet"]
  ],
  "(method 22 ocean)": [[[3, 11], "a0", "dma-packet"]],
  "(method 23 ocean)": [[[3, 11], "a0", "dma-packet"]],
  "(method 25 ocean)": [[[8, 16], "a1", "dma-packet"]],
  "(method 26 ocean)": [
    [[11, 19], "a3", "dma-packet"],
    [[30, 38], "a2", "dma-packet"]
  ],
  "(method 27 ocean)": [
    [[19, 27], "a0", "dma-packet"],
    [30, "s3", "matrix"],
    [[49, 54], "s2", "vector"]
  ],
  "(method 28 ocean)": [
    [[43, 51], "a0", "dma-packet"],
    [66, "a2", "(pointer int16)"],
    [[81, 89], "a1", "vector4w"],
    [[90, 98], "v1", "vector4w"],
    [[111, 127], "t0", "vector4w"],
    [[130, 268], "a1", "(inline-array vector4w)"]
  ],
  "(method 29 ocean)": [
    [[36, 41], "a0", "dma-packet"],
    [91, "a1", "(pointer int16)"]
  ],
  "(method 30 ocean)": [[29, "a0", "(pointer uint8)"]],
  "(method 31 ocean)": [[32, "a0", "(pointer int32)"]],
  "(method 32 ocean)": [
    [31, "t0", "(pointer int32)"],
    [47, "a2", "(pointer uint8)"],
    [55, "v1", "(pointer int8)"]
  ],
  "(method 33 ocean)": [
    [[52, 60], "a0", "dma-packet"],
    [[63, 67], "v1", "vector4w"],
    [[93, 232], "v1", "(inline-array vector4w)"],
    [[245, 253], "a0", "dma-packet"]
  ],
  "(method 34 ocean)": [
    [[44, 52], "a0", "dma-packet"],
    [[61, 65], "v1", "vector4w"],
    [[68, 147], "v1", "(inline-array vector4w)"],
    [[166, 174], "a0", "dma-packet"]
  ],
  "(method 36 ocean)": [["_stack_", 48, "ocean-trans-mask"]],
  "(method 38 ocean)": [
    [104, "a1", "(pointer int32)"],
    [108, "a3", "(pointer uint8)"],
    [110, "a1", "(pointer int32)"]
  ],
  "(method 39 ocean)": [
    [[7, 15], "a0", "dma-packet"],
    [[17, 51], "v1", "matrix"]
  ],
  "(method 40 ocean)": [["_stack_", 40, "ocean-trans-mask"]],
  "(method 41 ocean)": [[[3, 11], "a0", "dma-packet"]],
  "(method 42 ocean)": [[[3, 11], "a0", "dma-packet"]],
  "(method 45 ocean)": [
    [[19, 27], "a1", "dma-packet"],
    [30, "s3", "matrix"],
    [[47, 52], "s2", "vector"]
  ],
  "(method 48 ocean)": [[[8, 16], "a1", "dma-packet"]],
  "(method 49 ocean)": [[24, "a0", "(pointer uint8)"]],
  "(method 51 ocean)": [
    [39, "a0", "(pointer uint8)"],
    [47, "v1", "(pointer uint8)"]
  ],
  "(method 52 ocean)": [
    [[54, 68], "a2", "dma-packet"],
    [[82, 87], "a0", "dma-packet"],
    [99, "v1", "(pointer uint64)"]
  ],
  "(method 53 ocean)": [
    [[52, 60], "a0", "dma-packet"],
    [[62, 67], "v1", "vector4w"],
    [[70, 149], "v1", "(inline-array vector4w)"],
    [[162, 170], "a0", "dma-packet"]
  ],
  "(method 57 ocean)": [
    [[7, 15], "a0", "dma-packet"],
    [[18, 28], "a0", "vector"],
    [[28, 39], "a0", "vector"],
    [[39, 50], "a0", "vector"],
    [[51, 62], "v1", "vector"]
  ],
  "(method 59 ocean)": [
    [[22, 27], "a0", "dma-packet"],
    [195, "t3", "(pointer uint8)"]
  ],
  "(method 60 ocean)": [[[3, 191], "s4", "(inline-array ocean-vertex)"]],
  "(method 61 ocean)": [[[3, 194], "s4", "(inline-array ocean-vertex)"]],
  "(method 62 ocean)": [[[3, 193], "s4", "(inline-array ocean-vertex)"]],
  "(method 63 ocean)": [[[3, 200], "s4", "(inline-array ocean-vertex)"]],
  "(method 64 ocean)": [[[3, 228], "s5", "(inline-array ocean-vertex)"]],
  "(method 65 ocean)": [[[3, 234], "s5", "(inline-array ocean-vertex)"]],
  "(method 66 ocean)": [[[3, 234], "s4", "(inline-array ocean-vertex)"]],
  "(method 67 ocean)": [[[3, 240], "s4", "(inline-array ocean-vertex)"]],
  "(method 68 ocean)": [[[4, 179], "s3", "(inline-array ocean-vertex)"]],
  "(method 69 ocean)": [[[59, 66], "gp", "dma-packet"]],
  "(method 71 ocean)": [[[8, 16], "a1", "dma-packet"]],
  "(method 72 ocean)": [[[2, 6], "v1", "(inline-array vector4w)"]],
  "(method 73 ocean)": [[[6, 11], "a0", "dma-packet"]],
  "(method 74 ocean)": [
    [[6, 11], "a0", "dma-packet"],
    [[19, 24], "a0", "dma-packet"]
  ],
  "(method 75 ocean)": [[[3, 8], "a0", "dma-packet"]],
  "(method 76 ocean)": [[[3, 8], "a0", "dma-packet"]],
  "(method 77 ocean)": [[[3, 8], "a0", "dma-packet"]],
  "(method 78 ocean)": [[[58, 63], "a0", "dma-packet"]],
  "(method 79 ocean)": [
    [[66, 81], "v1", "(inline-array vector4w)"],
    [[133, 148], "v1", "(inline-array vector4w)"],
    [[200, 215], "v1", "(inline-array vector4w)"],
    [[267, 282], "v1", "(inline-array vector4w)"],
    [[334, 349], "v1", "(inline-array vector4w)"],
    [[360, 373], "v1", "(inline-array vector4w)"]
  ],
  "(method 81 ocean)": [
    [[66, 81], "v1", "(inline-array vector4w)"],
    [[121, 126], "v1", "(inline-array vector4w)"],
    [[193, 215], "v1", "(inline-array vector4w)"],
    [[251, 273], "v1", "(inline-array vector4w)"],
    [[332, 354], "v1", "(inline-array vector4w)"]
  ],
  "(method 82 ocean)": [
    [[70, 90], "v1", "(inline-array vector4w)"],
    [[159, 179], "v1", "(inline-array vector4w)"]
  ],
  "(method 83 ocean)": [
    [69, "v1", "(pointer uint128)"],
    [[97, 115], "s1", "(inline-array vector4w)"]
  ],
  "(method 84 ocean)": [[[66, 92], "t1", "(inline-array vector4w)"]],
  "(method 85 ocean)": [
    [32, "v1", "(pointer uint128)"],
    [[89, 118], "s0", "(inline-array vector4w)"],
    [[128, 137], "s4", "(pointer uint128)"],
    [[128, 137], "v1", "(pointer uint128)"]
  ],
  "(method 88 ocean)": [
    [[227, 232], "a0", "(inline-array vector4w)"],
    [[244, 270], "a1", "(inline-array vector4w)"],
    [[282, 288], "a0", "(inline-array vector4w)"],
    [[299, 324], "a1", "(inline-array vector4w)"]
  ],
  "(method 89 ocean)": [
    [[69, 87], "v1", "(inline-array vector4w)"],
    [[88, 93], "a0", "(inline-array vector4w)"],
    [[93, 101], "v1", "(inline-array vector4w)"],
    [[138, 144], "v1", "adgif-shader"],
    [[234, 240], "v1", "adgif-shader"],
    [[382, 421], "v1", "(inline-array vector4w)"]
  ],
  "(method 90 ocean)": [[0, "a2", "(pointer int32)"]],
  "(method 18 collide-shape-prim-group)": [
    [[3, 32], "s4", "collide-shape-prim"]
  ],
  "(method 19 collide-shape-prim)": [[[3, 32], "s4", "collide-shape-prim"]],
  "collide-shape-draw-debug-marks": [
    [24, "v1", "connection"],
    [[24, 41], "a0", "collide-shape"],
    [56, "v1", "connection"],
    [[56, 70], "a0", "collide-shape"],
    [88, "v1", "connection"],
    [[88, 104], "a0", "collide-shape"]
  ],
  "(method 18 collide-shape-prim-sphere)": [
    [79, "s4", "collide-shape-prim-mesh"]
  ],
  "(method 56 collide-shape-moving)": [
    [68, "a0", "process-focusable"],
    [153, "a0", "process-focusable"]
  ],
  "(method 66 collide-shape-moving)": [[[29, 58], "s0", "collide-cache-prim"]],
  "(method 36 collide-shape)": [[[1, 40], "v1", "collide-shape-prim"]],
  "(method 38 collide-shape)": [
    [[42, 80], "s5", "collide-shape-prim-mesh"],
    [34, "v0", "(array collide-mesh)"]
  ],
  "(method 45 collide-shape)": [
    [28, "a0", "connection"],
    [29, "a0", "collide-shape"],
    [79, "a0", "connection"],
    [80, "a0", "collide-shape-moving"],
    [[224, 235], "s1", "collide-shape-moving"]
  ],
  "(method 40 collide-shape)": [
    [30, "a0", "connection"],
    [31, "a0", "collide-shape"],
    [79, "a0", "connection"],
    [80, "a0", "collide-shape-moving"],
    [156, "s4", "(pointer uint64)"]
  ],
  "(method 12 collide-shape-prim-group)": [
    [[12, 43], "s4", "collide-shape-prim"]
  ],
  "(method 13 collide-shape-prim)": [[[12, 43], "s4", "collide-shape-prim"]],
  "(method 12 collide-shape-prim-sphere)": [
    [17, "gp", "collide-shape-prim-mesh"]
  ],
  "(method 50 collide-shape)": [[[30, 100], "gp", "process-focusable"]],
  "cshape-reaction-update-state": [["_stack_", 56, "collide-status"]],
  "(method 17 collide-shape-prim-mesh)": [
    [[6, 11], "s2", "collide-shape-prim-group"]
  ],
  "(method 35 collide-shape)": [
    [27, "a0", "connection"],
    [28, "a0", "collide-shape"],
    [76, "a0", "connection"],
    [77, "a0", "collide-shape"]
  ],
  "(method 44 collide-shape)": [[25, "a0", "process-drawable"]],
  // placeholder
  "placeholder-do-not-add-below": [],
  "(method 38 guard-lazer-shot)": [[[33, 37], "a0", "process-focusable"]],
  "(method 28 metalhead-shot)": [
    [29, "s5", "process-drawable"],
    [32, "s5", "process-drawable"],
    [10, "v0", "sound-rpc-set-param"]
  ],
  "(event impact metalhead-grenade-shot)": [
    [11, "s4", "process-drawable"],
    [28, "s4", "collide-shape"]
  ],
  "(trans active guard-conversation)": [[18, "a0", "nav-enemy"]],
  "(method 11 guard-conversation)": [
    ["_stack_", 16, "res-tag"],
    [75, "v0", "(pointer actor-group)"],
    [128, "v1", "nav-enemy"]
  ],
  "(code come-down transport-level)": [[14, "v1", "art-joint-anim"]],
  "(code idle transport-level)": [[29, "v1", "art-joint-anim"]],
  "(code leave transport-level)": [[44, "v1", "art-joint-anim"]],
  "(method 74 crimson-guard-level)": [[[95, 99], "v1", "process-focusable"]],
  "(method 200 crimson-guard-level)": [
    [15, "s5", "process-focusable"],
    [35, "s5", "process-focusable"]
  ],
  "(code notice crimson-guard-level)": [[31, "v1", "art-joint-anim"]],
  "(trans blast-hostile crimson-guard-level)": [
    [[62, 66], "a0", "process-focusable"]
  ],
  "(trans grenade-hostile crimson-guard-level)": [
    [[62, 66], "a0", "process-focusable"]
  ],
  "(code arrest crimson-guard-level)": [
    [29, "v1", "art-joint-anim"],
    [168, "v1", "art-joint-anim"],
    [103, "v1", "art-joint-anim"]
  ],
  "(code gun-shoot crimson-guard-level)": [
    [28, "v1", "art-joint-anim"],
    [[91, 97], "v1", "process-drawable"],
    [324, "v1", "art-joint-anim"]
  ],
  "(code close-attack crimson-guard-level)": [[14, "v1", "art-joint-anim"]],
  "(code attack crimson-guard-level)": [
    [257, "a0", "process-focusable"],
    [535, "v1", "art-joint-anim"],
    [286, "v1", "art-joint-anim"],
    [334, "v1", "collide-shape-prim-group"],
    [426, "v1", "collide-shape-prim-group"],
    [463, "v1", "art-joint-anim"],
    [78, "v1", "art-joint-anim"],
    [146, "v1", "art-joint-anim"]
  ],
  "(code get-up-front crimson-guard-level)": [[20, "v1", "art-joint-anim"]],
  "(code get-up-back crimson-guard-level)": [[20, "v1", "art-joint-anim"]],
  "(code roll-right crimson-guard-level)": [
    [[95, 99], "a0", "process-focusable"],
    [[182, 186], "a0", "process-focusable"]
  ],
  "(code roll-left crimson-guard-level)": [
    [[95, 99], "a0", "process-focusable"],
    [[182, 186], "a0", "process-focusable"]
  ],
  "(method 77 crimson-guard-level)": [
    [42, "a1", "art-joint-anim"],
    [100, "a1", "art-joint-anim"],
    [129, "a1", "art-joint-anim"],
    [160, "v1", "art-joint-anim"],
    [196, "a1", "art-joint-anim"],
    [90, "v1", "(array int32)"]
  ],
  "(method 78 crimson-guard-level)": [
    [18, "a1", "art-joint-anim"],
    [72, "a1", "art-joint-anim"],
    [104, "a1", "art-joint-anim"],
    [136, "v1", "art-joint-anim"],
    [175, "a1", "art-joint-anim"],
    [62, "v1", "(array int32)"]
  ],
  "(code die-falling crimson-guard-level)": [
    [29, "gp", "art-joint-anim"],
    [520, "v1", "art-joint-anim"],
    [168, "v1", "art-joint-anim"],
    [267, "v1", "art-joint-anim"],
    [366, "v1", "art-joint-anim"],
    [463, "v1", "art-joint-anim"]
  ],
  "(method 10 grid-hash)": [[12, "a0", "(pointer uint128)"]],
  "(method 24 grid-hash)": [
    [78, "v1", "(pointer uint128)"],
    [191, "t0", "(pointer int8)"],
    [195, "a2", "(pointer uint8)"],
    [237, "v1", "(pointer uint128)"]
  ],
  "(method 11 grid-hash)": [
    [[141, 147], "t6", "pointer"],
    [128, "t1", "pointer"],
    [149, "t4", "pointer"],
    [152, "t1", "pointer"]
  ],
  "(method 27 sphere-hash)": [[44, "s2", "(pointer int8)"]],
  "(method 9 actor-hash-buckets)": [
    [19, "v1", "connection"],
    [[16, 160], "s4", "collide-shape"],
    [76, "s4", "collide-shape"],
    [108, "v1", "connection"]
  ],
  "(method 12 flow-control)": [
    [23, "a0", "connection"],
    [24, "a0", "collide-shape"],
    [71, "a0", "connection"],
    [72, "a0", "collide-shape"]
  ],
  "(method 10 flow-control)": [["_stack_", 32, "flow-section"]],
  "(method 9 lod-set)": [["_stack_", 16, "res-tag"]],
  "execute-math-engine": [[[15, 28], "v1", "process-drawable"]],
  "(method 14 draw-control)": [
    [13, "v1", "process-drawable"],
    [[58, 64], "t9", "(function object object object none)"]
  ],
  "(method 17 process-drawable)": [[7, "v1", "collide-shape"]],
  "(method 10 process-drawable)": [[32, "a0", "collide-shape"]],
  "(code process-drawable-art-error)": [[[18, 50], "v1", "collide-shape"]],
  "(method 18 process-drawable)": [[1, "v1", "pointer"]],
  "skeleton-group->draw-control": [[[239, 249], "v1", "process-drawable"]],
  "(method 14 process-drawable)": [
    [[124, 129], "s5", "collide-shape"],
    [111, "v1", "vector"]
  ],
  "ja-channel-push!": [
    [35, "v1", "int"],
    [35, "a0", "int"]
  ],
  "joint-control-reset!": [
    [3, "a1", "int"],
    [5, "a0", "int"],
    [7, "a1", "int"],
    [[11, 35], "v1", "joint-control-channel"]
  ],
  "ja-blend-eval": [[[3, 26], "s5", "joint-control-channel"]],
  "(method 9 joint-control)": [
    [[12, 68], "s3", "joint-control-channel"],
    [[13, 70], "s5", "(pointer float)"]
  ],
  "(method 10 top-anim-joint-control)": [
    [5, "a0", "process-drawable"],
    [162, "s2", "art-joint-anim"]
  ],
  "transform-and-sleep": [[[9, 13], "a0", "collide-shape"]],
  "transform-and-sleep-code": [[[9, 13], "a0", "collide-shape"]],
  "transform-post": [[[2, 6], "a0", "collide-shape"]],
  "rider-trans": [[[0, 4], "a0", "collide-shape"]],
  "rider-post": [[[3, 17], "gp", "collide-shape"]],
  "pusher-post": [[[2, 14], "gp", "collide-shape"]],
  "birth-func-vector-orient": [[[7, 23], "s3", "sprite-vec-data-2d"]],
  "process-drawable-burn-effect": [
    [28, "a0", "process-drawable"],
    [108, "v1", "process-drawable"],
    [49, "a0", "process-drawable"],
    [64, "a0", "process-drawable"]
  ],
  "process-drawable2-shock-effect": [[59, "v0", "lightning-tracker"]],
  "process-drawable-shock-effect": [[156, "v0", "lightning-tracker"]],
  "(method 12 top-anim-joint-control)": [
    [8, "a1", "art-joint-anim"],
    [40, "a1", "art-joint-anim"]
  ],
  "(method 13 draw-control)": [[44, "a0", "process-drawable"]],
  "target-collision-reaction": [
    [349, "v1", "collide-shape-prim"],
    [400, "a0", "process-focusable"],
    [573, "a0", "process-focusable"],
    [579, "a0", "process-focusable"],
    ["_stack_", 96, "collide-status"],
    ["_stack_", 104, "cshape-reaction-flags"]
  ],
  "cspace-inspect-tree": [[[27, 89], "s2", "cspace"]],
  "poly-find-nearest-edge": [
    [8, "f0", "float"],
    [12, "f0", "float"]
  ],
  "(anon-function 15 target-anim)": [
    [103, "gp", "art-joint-anim"],
    [161, "gp", "art-joint-anim"],
    [161, "v1", "art-joint-anim"],
    [213, "v1", "art-joint-anim"]
  ],
  "(anon-function 14 target-anim)": [
    [52, "a1", "art-joint-anim"],
    [186, "v1", "art-joint-anim"]
  ],
  "(anon-function 13 target-anim)": [[127, "a1", "art-joint-anim"]],
  "target-stance-anim": [
    [98, "v1", "art-joint-anim"],
    [164, "v1", "art-joint-anim"],
    [261, "v1", "art-joint-anim"],
    [385, "a1", "art-joint-anim"],
    [475, "a1", "art-joint-anim"],
    [635, "v1", "art-joint-anim"],
    [772, "v1", "art-joint-anim"],
    [1047, "v1", "art-joint-anim"]
  ],
  "target-stance-push": [
    [73, "v1", "art-joint-anim"],
    [125, "v1", "art-joint-anim"]
  ],
  "target-falling-anim": [[61, "v1", "art-joint-anim"]],
  "(anon-function 8 target-anim)": [
    [79, "v1", "art-joint-anim"],
    [174, "v1", "art-joint-anim"]
  ],
  "target-hit-ground-flop-anim": [[39, "v1", "art-joint-anim"]],
  "(anon-function 4 target-anim)": [
    [101, "v1", "art-joint-anim"],
    [168, "v1", "art-joint-anim"],
    [235, "v1", "art-joint-anim"],
    [292, "v1", "art-joint-anim"]
  ],
  "(anon-function 3 target-anim)": [
    [102, "v1", "art-joint-anim"],
    [162, "v1", "art-joint-anim"],
    [231, "v1", "art-joint-anim"],
    [289, "v1", "art-joint-anim"]
  ],
  "target-hit-ground-anim": [
    [132, "a1", "art-joint-anim"],
    [284, "v1", "art-joint-anim"],
    [336, "v1", "art-joint-anim"],
    [472, "v1", "art-joint-anim"],
    [532, "v1", "art-joint-anim"],
    [687, "v1", "art-joint-anim"],
    [848, "v1", "art-joint-anim"],
    [947, "v1", "art-joint-anim"]
  ],
  "target-attack-air-anim": [
    [80, "v1", "art-joint-anim"],
    [248, "v1", "art-joint-anim"]
  ],
  "target-edge-grab-anim": [
    [54, "v1", "art-joint-anim"],
    [111, "v1", "art-joint-anim"]
  ],
  "entity-lookup-part-group": [
    ["_stack_", 16, "res-tag"],
    [29, "s3", "basic"]
  ],
  "(method 22 swingpole)": [[53, "v1", "process-drawable"]],
  "(code active swingpole)": [[34, "a0", "process-focusable"]],
  "swingpole-init": [[56, "a0", "swingpole"]],
  "(event idle manipy)": [
    [61, "v1", "joint"],
    [233, "v1", "process-drawable"],
    [360, "v1", "vector"],
    [368, "v1", "vector"],
    [402, "t9", "(function manipy object)"],
    [475, "a0", "process-drawable"],
    [498, "v1", "process-drawable"],
    [507, "a0", "process-drawable"],
    [535, "v1", "vector"],
    [408, "v1", "float"],
    [462, "v1", "float"],
    [686, "a0", "float"]
  ],
  "(trans idle manipy)": [
    [57, "v1", "process-drawable"],
    [[64, 73], "a0", "collide-shape"]
  ],
  "(code idle manipy)": [
    [61, "a1", "process-drawable"],
    [82, "gp", "process-drawable"],
    [88, "gp", "process-drawable"],
    [131, "a0", "process-drawable"],
    [193, "a0", "process-drawable"],
    [164, "a0", "process"],
    [[159, 190], "gp", "handle"]
  ],
  "manipy-init": [
    [[142, 146], "a0", "collide-shape"],
    [214, "v1", "joint"]
  ],
  "(code active part-tracker)": [
    [[29, 43], "v1", "process-drawable"],
    [[103, 117], "v1", "process-drawable"]
  ],
  "(method 16 lightning-tracker)": [
    [[141, 158], "a0", "process-focusable"],
    [174, "a0", "process-drawable"],
    [[53, 70], "a0", "process-focusable"],
    [82, "a0", "process-focusable"]
  ],
  "(code active lightning-tracker)": [[[71, 81], "v1", "process-drawable"]],
  "(exit active lightning-tracker)": [[4, "v0", "sound-rpc-set-param"]],
  "ja-anim-done?": [[30, "gp", "process-drawable"]],
  "camera-pov-from": [
    [[4, 41], "gp", "target"],
    [21, "v1", "joint"],
    [32, "v1", "joint"]
  ],
  "(event active part-spawner)": [[25, "v1", "vector"]],
  "(exit active launcher)": [[2, "v0", "sound-rpc-set-param"]],
  "(method 11 launcher)": [[128, "v0", "vector"]],
  "launcher-init-by-other": [[136, "v0", "vector"]],
  "(event active touch-tracker)": [
    [71, "a0", "process"],
    [98, "t9", "(function touch-tracker object)"]
  ],
  "(code active touch-tracker)": [
    [22, "a0", "process-drawable"],
    [32, "a0", "collide-shape"]
  ],
  "(event explode explosion)": [
    [13, "v1", "process-drawable"],
    [18, "a0", "collide-shape"]
  ],
  "process-drawable-random-point!": [[[29, 34], "s4", "collide-shape"]],
  "(method 11 part-spawner)": [[112, "a3", "vector"]],
  "(code startup gun-dark-shot)": [[79, "a1", "process-drawable"]],
  "(enter moving gun-dark-shot)": [[16, "a1", "process-drawable"]],
  "(trans moving gun-dark-shot)": [[24, "s3", "process-drawable"]],
  "(code impact gun-dark-shot)": [
    [260, "a0", "process-focusable"],
    [108, "v0", "(array collide-shape)"],
    [156, "s0", "process-focusable"],
    [166, "s0", "process-focusable"],
    [219, "s1", "process-drawable"]
  ],
  "(anon-function 1 gun-dark-shot)": [
    [71, "v1", "process-drawable"],
    [78, "a0", "process-focusable"],
    [86, "a0", "process"],
    [93, "a0", "process"],
    [113, "a0", "process-drawable"]
  ],
  "(exit startup gun-dark-shot)": [[20, "v0", "sound-rpc-set-param"]],
  "eco-track-root-prim-fadeout": [[3, "a0", "collide-shape"]],
  "process-drawable-shock-skel-effect": [
    [[47, 51], "a1", "cspace"],
    [87, "v0", "(array cspace)"],
    [251, "v1", "lightning-tracker"],
    [253, "v1", "lightning-tracker"],
    [59, "a1", "cspace"],
    [119, "a0", "cspace"],
    [131, "a0", "cspace"],
    [311, "a0", "(pointer uint128)"],
    [360, "a0", "(pointer uint128)"]
  ],
  "(method 13 editable-face)": [[[31, 84], "s3", "(inline-array vector)"]],
  "(method 13 editable-plane)": [[[37, 90], "s3", "(inline-array vector)"]],
  "target-standard-event-handler": [
    [45, "v1", "(pointer process)"],
    [93, "a0", "vector"],
    [203, "a0", "process"],
    [205, "v1", "(pointer process)"],
    [228, "a0", "process"],
    [230, "v1", "(pointer process)"],
    [250, "a0", "process"],
    [252, "v1", "(pointer process)"],
    [343, "s5", "process"],
    [345, "v1", "(pointer process)"],
    [369, "a0", "process"],
    [371, "v1", "(pointer process)"],
    [392, "a0", "process"],
    [394, "v1", "(pointer process)"],
    [439, "a0", "process"],
    [441, "v1", "(pointer process)"],
    [461, "a0", "process"],
    [463, "v1", "(pointer process)"],
    [640, "a0", "process"],
    [642, "v1", "(pointer process)"],
    [698, "v1", "(pointer process)"],
    [68, "a0", "vector"]
  ],
  "(method 21 collide-cache)": [
    [[62, 86], "a3", "(inline-array collide-cache-tri)"]
  ],
  "(method 13 collide-cache)": [[303, "v1", "process-drawable"]],
  "(method 19 collide-cache)": [
    [26, "a0", "connection"],
    [27, "a0", "collide-shape"],
    [105, "a0", "connection"],
    [106, "a0", "collide-shape"]
  ],
  "(method 20 collide-cache)": [
    [50, "v1", "connection"],
    [51, "s1", "collide-shape"],
    [114, "v1", "connection"],
    [115, "s1", "collide-shape"]
  ],
  "(method 9 collide-cache)": [
    //[[28, 56], "gp", "collide-shape-prim"],
    [33, "gp", "collide-cache-prim"],
    [35, "gp", "collide-shape-prim"],
    [[50, 56], "gp", "collide-cache-prim"],
    [36, "v1", "collide-shape-prim-sphere"],
    [[4, 26], "gp", "collide-cache-tri"]
  ],
  "col-rend-draw": [
    [[161, 217], "s5", "collide-cache-prim"],
    [164, "v1", "collide-shape-prim-sphere"],
    [[14, 152], "s3", "collide-cache-tri"]
  ],
  "effect-param->sound-spec": [[178, "v1", "collide-shape-moving"]],
  "(method 10 effect-control)": [
    [128, "v1", "collide-shape-moving"],
    [183, "s3", "(pointer object)"],
    [187, "s3", "basic"],
    [340, "s3", "basic"],
    [390, "s3", "basic"],
    [462, "s3", "basic"],
    [483, "s3", "basic"],
    [[497, 575], "s3", "death-info"]
  ],
  "(method 12 effect-control)": [
    [99, "gp", "(pointer int8)"],
    ["_stack_", 112, "res-tag"]
  ],
  "(method 55 enemy)": [[[66, 70], "a0", "process-focusable"]],
  "(method 74 enemy)": [
    [50, "s3", "process-drawable"],
    [94, "v1", "attack-info"],
    [[111, 205], "s2", "attack-info"],
    [554, "a0", "vector"]
  ],
  "(method 56 enemy)": [[[0, 6], "v1", "attack-info"]],
  "(method 89 enemy)": [[28, "a1", "art-joint-anim"]],
  "(method 87 enemy)": [[52, "s5", "art-joint-anim"]],
  "(code jump enemy)": [[30, "v0", "enemy-jump-info"]],
  "(method 77 enemy)": [[17, "a1", "art-joint-anim"]],
  "(method 108 enemy)": [[[2, 51], "s4", "touching-shapes-entry"]],
  "(method 130 enemy)": [[37, "t1", "int"]],
  "(method 113 enemy)": [["_stack_", 16, "res-tag"]],
  "(method 113 nav-enemy)": [["_stack_", 16, "res-tag"]],
  "(code falling-ambush grunt)": [[53, "v1", "art-joint-anim"]],
  "(code active grunt)": [
    [227, "gp", "art-joint-anim"],
    [271, "gp", "art-joint-anim"],
    [354, "v1", "art-joint-anim"],
    [414, "v1", "art-joint-anim"],
    [143, "gp", "art-joint-anim"]
  ],
  "(code hostile grunt)": [[122, "gp", "art-joint-anim"]],
  "(code attack grunt)": [
    [55, "gp", "art-joint-anim"],
    [155, "a0", "grunt-anim-info"]
  ],
  "(enter spin-attack grunt)": [[[43, 48], "gp", "process-focusable"]],
  "(code spin-attack grunt)": [
    [45, "gp", "art-joint-anim"],
    [[73, 77], "a0", "process-focusable"]
  ],
  "(code circling grunt)": [
    [260, "v1", "art-joint-anim"],
    [308, "v1", "art-joint-anim"],
    [153, "v1", "art-joint-anim"],
    [153, "gp", "art-joint-anim"]
  ],
  "(code pacing grunt)": [[145, "gp", "art-joint-anim"]],
  "(code stop-chase grunt)": [[77, "gp", "art-joint-anim"]],
  "(method 77 grunt)": [
    [87, "s4", "art-joint-anim"],
    [233, "a1", "art-joint-anim"],
    [323, "s4", "art-joint-anim"]
  ],
  "(method 78 grunt)": [
    [53, "s4", "art-joint-anim"],
    [91, "a1", "art-joint-anim"]
  ],
  "(trans wait-for-focus grunt)": [
    [40, "s5", "process-focusable"],
    [13, "s5", "process-focusable"]
  ],
  "(method 132 grunt)": [[16, "t9", "(function nav-enemy none)"]],
  "(method 77 flitter)": [
    [14, "v1", "art-joint-anim"],
    [69, "v1", "art-joint-anim"]
  ],
  "(method 78 flitter)": [[15, "a1", "art-joint-anim"]],
  "(code ambush flitter)": [[[72, 76], "a0", "process-focusable"]],
  "(code ambush-jumping flitter)": [
    [14, "v1", "art-joint-anim"],
    [191, "v1", "art-joint-anim"]
  ],
  "(method 180 flitter)": [[17, "s5", "process-focusable"]],
  "(post active flitter)": [[9, "t9", "(function none)"]],
  "(code stare flitter)": [[126, "v1", "art-joint-anim"]],
  "(post stare flitter)": [[9, "t9", "(function none)"]],
  "(trans circling flitter)": [[14, "gp", "process-focusable"]],
  "(code circling flitter)": [[27, "v1", "art-joint-anim"]],
  "(trans attack flitter)": [[16, "s5", "process-focusable"]],
  "(code attack flitter)": [
    [20, "v1", "art-joint-anim"],
    [147, "v1", "art-joint-anim"]
  ],
  "(method 132 flitter)": [[16, "t9", "(function nav-enemy none)"]],
  "(code target-tube)": [[33, "v1", "art-joint-anim"]],
  "(code target-tube-start)": [[109, "v1", "float"]],
  "(event slide-control-ride slide-control)": [
    [21, "gp", "process-drawable"],
    [28, "v1", "vector"],
    [32, "v1", "vector"],
    [36, "v1", "vector"]
  ],
  "bones-set-sqwc": [[2, "v1", "dma-bank-control"]],
  "bones-reset-sqwc": [[2, "v1", "dma-bank-control"]],
  "bones-init": [
    [1, "v1", "bone-memory"],
    [6, "a1", "bone-memory"],
    [10, "a1", "bone-memory"],
    [14, "a1", "bone-memory"],
    [18, "a1", "bone-memory"],
    [22, "a1", "bone-memory"],
    [26, "a1", "bone-memory"],
    [44, "a0", "dma-packet"],
    [45, "a0", "(pointer uint64)"]
  ],
  "bones-mtx-calc-execute": [
    [[126, 154], "a0", "pris-mtx"],
    [[126, 154], "a1", "pris-mtx"],
    [65, "v1", "bone-memory"],
    [70, "a1", "bone-memory"],
    [74, "a1", "bone-memory"],
    [78, "a1", "bone-memory"],
    [82, "a1", "bone-memory"],
    [86, "a1", "bone-memory"],
    [90, "a1", "bone-memory"],
    [94, "a0", "dma-bank-control"],
    [157, "a0", "dma-bank-control"]
  ],
  "foreground-init": [
    [[1, 100], "gp", "foreground-work"],
    [21, "a0", "dma-packet"],
    [22, "a0", "(pointer uint64)"]
  ],
  "texscroll-make-request": [[[5, 40], "a1", "mei-texture-scroll"]],
  "texscroll-execute": [
    [19, "t1", "pointer"],
    [15, "a2", "merc-fragment-control"],
    [[20, 24], "t1", "merc-fragment"],
    [40, "a2", "merc-fragment-control"],
    [45, "a2", "merc-fragment-control"],
    [48, "a2", "merc-fragment-control"],
    [51, "a2", "int"],
    [[10, 31], "a1", "mei-texture-scroll"],
    [39, "t1", "(pointer int8)"]
  ],
  "foreground-wrapup": [
    [[1, 90], "gp", "foreground-work"],
    [[25, 31], "a0", "dma-packet"],
    [[55, 60], "a0", "dma-packet"]
  ],
  "foreground-draw": [
    [[1, 64], "at", "foreground-work"],
    [13, "t0", "foreground-work"],
    [27, "t1", "foreground-work"],
    [32, "a2", "foreground-work"],
    [37, "a1", "foreground-work"],
    [70, "a0", "foreground-work"],
    [114, "v1", "foreground-work"],
    [116, "v1", "foreground-work"],
    [118, "v1", "foreground-work"],
    [142, "v1", "foreground-work"],
    [187, "a0", "foreground-work"],
    [220, "a0", "foreground-work"],
    [233, "a0", "foreground-work"],
    [256, "a0", "foreground-work"],
    [369, "v1", "foreground-work"],
    [377, "a0", "foreground-work"],
    [417, "a0", "foreground-work"],
    [432, "a0", "foreground-work"],
    [445, "v1", "foreground-work"],
    [468, "v1", "foreground-work"],
    [475, "v1", "foreground-work"],
    [500, "v1", "foreground-work"],
    [518, "v1", "foreground-work"],
    [524, "v1", "foreground-work"],
    [553, "a0", "foreground-work"],
    [583, "v1", "foreground-work"],
    [594, "v1", "foreground-work"],
    [602, "v1", "foreground-work"],
    [611, "v1", "foreground-work"],
    [654, "a0", "foreground-work"],
    [648, "s5", "int"],
    [315, "a2", "(pointer uint8)"],
    [321, "v1", "pointer"],
    [338, "a3", "(pointer uint8)"],
    [344, "v1", "pointer"],
    [[4, 61], "a0", "bone-calculation"],
    [[185, 189], "v1", "mei-texture-scroll"],
    [[252, 281], "v1", "mei-envmap-tint"]
  ],
  "foreground-add-mtx-calc": [[1, "v1", "foreground-work"]],
  "foreground-shadow": [
    [2, "v1", "foreground-work"],
    [[13, 19], "t1", "vector"],
    [[44, 110], "a3", "shadow-dma-packet"],
    [54, "t3", "(pointer shadow-dma-packet)"],
    [[67, 72], "t5", "(inline-array vector)"],
    [[77, 83], "v1", "vector"],
    [[127, 193], "t2", "shadow-dma-packet"],
    [137, "t5", "(pointer shadow-dma-packet)"],
    [[150, 155], "t7", "(inline-array vector)"],
    [[160, 166], "t7", "vector"]
  ],
  "dma-add-process-drawable": [
    [433, "a0", "foreground-work"],
    [545, "t0", "(pointer uint128)"],
    [39, "a0", "foreground-work"],
    [42, "a0", "foreground-work"],
    [[128, 146], "v1", "mood-context"]
  ],
  "foreground-ripple": [
    [2, "v1", "foreground-work"],
    [25, "v1", "foreground-work"],
    [[27, 32], "a0", "foreground-work"]
  ],
  "dark-lightning-handler": [
    [64, "s5", "process-drawable"],
    [211, "gp", "process-drawable"],
    [147, "s5", "process-drawable"],
    [251, "gp", "process-drawable"],
    [312, "a0", "lightning-tracker"]
  ],
  "(post idle air-train)": [[4, "t9", "(function none)"]],
  "(anon-function 3 ctywide-scenes)": [
    [13, "t9", "(function mood-context symbol)"],
    [33, "t9", "(function mood-context symbol)"]
  ],
  "(anon-function 2 ctywide-scenes)": [
    [13, "t9", "(function mood-context symbol)"],
    [33, "t9", "(function mood-context symbol)"]
  ],
  "(anon-function 1 ctywide-scenes)": [
    [13, "t9", "(function mood-context symbol)"],
    [33, "t9", "(function mood-context symbol)"]
  ],
  "(anon-function 0 ctywide-scenes)": [
    [13, "t9", "(function mood-context symbol)"],
    [33, "t9", "(function mood-context symbol)"]
  ],
  "(method 11 fort-trap-door)": [[53, "a0", "collide-shape-moving"]],
  "(method 0 joint-exploder-tuning)": [
    [[5, 79], "v0", "joint-exploder-tuning"]
  ],
  "joint-exploder-init-by-other": [
    [48, "a0", "process-drawable"],
    [57, "v1", "process-drawable"],
    [64, "a0", "process-drawable"]
  ],
  "(method 23 joint-exploder)": [[26, "v1", "process-drawable"]],
  "(method 28 joint-exploder)": [[[0, 250], "s5", "joint-exploder-list"]],
  "joint-exploder-joint-callback": [[3, "s4", "joint-exploder"]],
  "(event idle fort-trap-door)": [[4, "v1", "attack-info"]],
  "(code idle hide-light)": [[10, "v1", "art-joint-anim"]],
  "(event impact turret-shot)": [[11, "s4", "process-drawable"]],
  "(code impact turret-shot)": [[4, "v1", "collide-shape-prim-group"]],
  "(method 29 sinking-plat)": [
    [9, "t9", "(function rigid-body-platform float none)"]
  ],
  "(code collapse beam)": [[25, "v1", "art-joint-anim"]],
  "(code fall ruins-bridge)": [
    [16, "v1", "collide-shape-prim-group"],
    [23, "v1", "collide-shape-prim-group"],
    [31, "v1", "collide-shape-prim-group"],
    [39, "v1", "collide-shape-prim-group"]
  ],
  "(event fall ruins-drop-plat)": [[10, "v1", "collide-shape-prim-group"]],
  "(post fall ruins-drop-plat)": [[20, "t9", "(function none)"]],
  "(code target-death)": [
    [467, "v1", "art-joint-anim"],
    [594, "v1", "art-joint-anim"],
    [852, "v1", "art-joint-anim"]
  ],
  "throne-activate": [[3, "f0", "meters"]],
  "throne-deactivate": [[3, "f0", "meters"]],
  "palroof-activate": [[6, "f0", "meters"]],
  "palroof-deactivate": [[6, "f0", "meters"]],
  "check-onintent-bugs": [[[31, 49], "s3", "sprite-vec-data-2d"]],
  "(anon-function 3 onintent-scenes)": [
    [13, "t9", "(function mood-context none)"]
  ],
  "(anon-function 2 onintent-scenes)": [
    [13, "t9", "(function mood-context none)"]
  ],
  "(anon-function 1 onintent-scenes)": [
    [13, "t9", "(function mood-context none)"]
  ],
  "(anon-function 0 onintent-scenes)": [
    [13, "t9", "(function mood-context none)"]
  ],
  "(anon-function 2 stadium-scenes)": [
    [60, "v1", "process-drawable"],
    [76, "v1", "process-drawable"],
    [79, "v1", "process-drawable"]
  ],
  "(anon-function 5 stadium-scenes)": [
    [13, "t9", "(function mood-context none)"]
  ],
  "(anon-function 6 stadium-scenes)": [
    [13, "t9", "(function mood-context none)"]
  ],
  "(anon-function 7 stadium-scenes)": [
    [13, "t9", "(function mood-context none)"]
  ],
  "(anon-function 8 stadium-scenes)": [
    [13, "t9", "(function mood-context none)"]
  ],
  "(anon-function 9 stadium-scenes)": [
    [13, "t9", "(function mood-context none)"]
  ],
  "(anon-function 10 stadium-scenes)": [
    [13, "t9", "(function mood-context none)"]
  ],
  "(anon-function 11 stadium-scenes)": [
    [13, "t9", "(function mood-context none)"]
  ],
  "(anon-function 12 stadium-scenes)": [
    [13, "t9", "(function mood-context none)"]
  ],
  "(anon-function 13 stadium-scenes)": [
    [13, "t9", "(function mood-context none)"]
  ],
  "(anon-function 14 stadium-scenes)": [
    [13, "t9", "(function mood-context none)"]
  ],
  "(anon-function 15 stadium-scenes)": [
    [13, "t9", "(function mood-context none)"]
  ],
  "(anon-function 16 stadium-scenes)": [
    [13, "t9", "(function mood-context none)"]
  ],
  "(anon-function 17 stadium-scenes)": [
    [13, "t9", "(function mood-context none)"]
  ],
  "(anon-function 18 stadium-scenes)": [
    [13, "t9", "(function mood-context none)"]
  ],
  "(anon-function 19 stadium-scenes)": [
    [13, "t9", "(function mood-context none)"]
  ],
  "(anon-function 20 stadium-scenes)": [
    [13, "t9", "(function mood-context none)"]
  ],
  "(anon-function 3 canyon-scenes)": [
    [67, "v0", "process-drawable"],
    [72, "v0", "process-drawable"]
  ],
  "(anon-function 8 mountain-scenes)": [[2, "v0", "sound-rpc-set-param"]],
  "(anon-function 27 intro-scenes)": [[[97, 100], "v1", "dma-packet"]],
  "(anon-function 24 intro-scenes)": [[[213, 216], "v1", "dma-packet"]],
  "(anon-function 18 intro-scenes)": [
    [23, "t9", "(function mood-context none)"],
    [43, "t9", "(function mood-context none)"],
    [63, "t9", "(function mood-context none)"]
  ],
  "(anon-function 16 intro-scenes)": [[4, "v0", "target"]],
  "(anon-function 8 intro-scenes)": [
    [49, "t9", "(function mood-context none)"]
  ],
  "(anon-function 3 intro-scenes)": [
    [13, "t9", "(function mood-context none)"]
  ],
  "birth-func-atoll-bird-wing": [[[2, 25], "v1", "sprite-vec-data-2d"]],
  "(anon-function 17 nestb-scenes)": [[15, "v0", "float"]],
  "movie-nest-metalkor-shot-draw-impact": [
    [224, "v1", "process-drawable"],
    [345, "v1", "process-drawable"]
  ],
  "(anon-function 11 nestb-scenes)": [
    [13, "v0", "target"],
    [8, "v0", "target"]
  ],
  "(anon-function 10 nestb-scenes)": [
    [8, "v0", "target"],
    [13, "v0", "target"]
  ],
  "attach-squid-movie-part": [[20, "v1", "float"]],
  "attach-squid-break-movie-part": [[44, "v1", "float"]],
  "movie-consite-metalkor-shot-draw-impact": [
    [224, "v1", "process-drawable"],
    [345, "v1", "process-drawable"]
  ],
  "(anon-function 3 consite-scenes)": [
    [8, "v0", "target"],
    [13, "v0", "target"]
  ],
  "(anon-function 2 consite-scenes)": [
    [8, "v0", "target"],
    [13, "v0", "target"]
  ],
  "(anon-function 2 under-scenes)": [[21, "v0", "target"]],
  "hiphog-mirror-sheen-func": [
    [[50, 64], "a2", "ripple-wave"],
    [48, "a2", "ripple-wave"],
    [49, "a2", "(inline-array ripple-wave)"]
  ],
  "(anon-function 7 outro-scenes)": [
    [13, "t9", "(function mood-context none)"]
  ],
  "(anon-function 4 outro-scenes)": [
    [13, "t9", "(function mood-context none)"],
    [33, "t9", "(function mood-context none)"],
    [53, "t9", "(function mood-context none)"],
    [73, "t9", "(function mood-context none)"]
  ],
  "(code target-gun-stance)": [
    [598, "v1", "art-joint-anim"],
    [152, "v1", "art-joint-anim"],
    [248, "v1", "art-joint-anim"],
    [345, "v1", "art-joint-anim"],
    [442, "v1", "art-joint-anim"]
  ],
  "find-instance-by-name-level": [
    [11, "v1", "drawable-tree-instance-shrub"],
    [38, "v1", "drawable-tree-instance-tie"]
  ],
  "dma-add-process-drawable-hud": [[11, "a0", "foreground-work"]],
  "find-instance-by-index": [
    [26, "t1", "drawable-tree-instance-shrub"],
    [40, "t1", "drawable-tree-instance-tie"]
  ],
  "print-prototype-list": [
    [25, "v1", "drawable-tree-instance-shrub"],
    [104, "v1", "drawable-tree-instance-tie"]
  ],
  "draw-instance-info": [
    [[188, 203], "s5", "prototype-bucket-shrub"],
    [[192, 303], "s1", "prototype-shrubbery"],
    [[359, 400], "v1", "prototype-tie"],
    [[44, 64], "s1", "drawable-inline-array-instance-tie"],
    [[331, 450], "s5", "prototype-bucket-tie"]
  ],
  "set-shadow-by-name": [[7, "v1", "process-drawable"]],
  "get-shadow-by-name": [[7, "v1", "process-drawable"]],
  "(anon-function 2 memory-usage)": [[211, "v1", "collide-shape-moving"]],
  "(method 9 screen-filter)": [[[72, 102], "t1", "rgba"]],
  "(method 16 nav-engine)": [[92, "gp", "nav-engine-spr-buffer"]],
  "(method 12 nav-engine)": [
    [[22, 28], "v1", "connection"],
    [[29, 31], "a0", "process-focusable"],
    [[34, 86], "s2", "collide-shape"],
    [90, "v1", "collide-shape-prim-group"],
    [110, "s2", "collide-shape-prim-sphere"]
  ],
  "(method 11 nav-state)": [[37, "v1", "float"]],
  "(method 18 nav-control)": [
    [252, "a2", "float"],
    [250, "a3", "uint"],
    [250, "t0", "uint"]
  ],
  "(method 23 nav-mesh)": [["_stack_", 16, "res-tag"]],
  "nav-control-validate": [
    [29, "s5", "int"],
    [29, "v1", "int"]
  ],
  "(method 43 nav-mesh)": [["_stack_", 28, "float"]],
  "(code open gungame-door)": [[35, "v1", "art-joint-anim"]],
  "(event idle gun-dummy)": [
    [[35, 64], "s5", "attack-info"],
    [70, "gp", "process-drawable"]
  ],
  "(method 29 gun-dummy)": [[26, "v0", "path-control"]],
  "(method 30 gun-dummy)": [
    [3, "v1", "tpath-control-frame"],
    [5, "v1", "(inline-array tpath-control-frame)"],
    [10, "v1", "tpath-control-frame"],
    [17, "v1", "tpath-control-frame"],
    [24, "v1", "tpath-control-frame"],
    [31, "v1", "tpath-control-frame"],
    [38, "v1", "tpath-control-frame"],
    [12, "v1", "(inline-array tpath-control-frame)"],
    [19, "v1", "(inline-array tpath-control-frame)"],
    [26, "v1", "(inline-array tpath-control-frame)"],
    [33, "v1", "(inline-array tpath-control-frame)"],
    [40, "v1", "(inline-array tpath-control-frame)"]
  ],
  "(method 31 gun-dummy)": [[40, "v1", "(inline-array tpath-control-frame)"]],
  "(method 10 training-manager)": [[51, "t9", "(function process none)"]],
  "(trans course training-manager)": [[[22, 493], "gp", "hud"]],
  "(code end-course training-manager)": [[28, "gp", "process-drawable"]],
  "(method 21 training-manager)": [
    [23, "a1", "process-focusable"],
    [34, "a1", "process-focusable"]
  ],
  "(method 26 training-manager)": [[30, "s2", "process-focusable"]],
  "(method 22 training-manager)": [[123, "v1", "process-focusable"]],
  "(anon-function 1 gungame-obs)": [[50, "gp", "process-drawable"]],
  "(anon-function 3 gungame-obs)": [[50, "gp", "process-drawable"]],
  "(event end-course training-manager)": [[13, "a0", "process-drawable"]],
  "(event course training-manager)": [
    [4, "a0", "process-taskable"],
    [40, "a0", "process-drawable"]
  ],
  "(event yellow-training-intro training-manager)": [
    [13, "a0", "process-drawable"]
  ],
  "(method 23 training-manager)": [[104, "s0", "process-focusable"]],
  "(method 11 training-manager)": [["_stack_", 16, "res-tag"]],
  "attach-pod-part": [[32, "v1", "float"]],
  "(method 30 collectable)": [[109, "v1", "collide-shape"]],
  "(method 32 collectable)": [
    [19, "v1", "int"],
    [19, "a0", "int"],
    [23, "a0", "int"],
    [155, "v1", "process-drawable"]
  ],
  "(anon-function 69 collectables)": [
    //[[1, 6], "v1", "handle"],
    [2, "v1", "handle"],
    [5, "v1", "handle"],
    [8, "v1", "handle"],
    [13, "v1", "collectable"],
    [[34, 39], "a0", "process-focusable"]
  ],
  "check-blue-suck": [[19, "v1", "collide-shape"]],
  "add-blue-motion": [[27, "s2", "process-focusable"]],
  "collectable-standard-event-handler": [
    [84, "a0", "vector"],
    [102, "a0", "vector"],
    [[167, 171], "a0", "process"],
    [[292, 296], "a0", "process"]
  ],
  "(event pickup collectable)": [
    [17, "a0", "vector"],
    [18, "v1", "vector"]
  ],
  "(code die eco)": [[55, "v1", "float"]],
  "(code pickup eco)": [
    [39, "v0", "state"],
    [41, "t9", "(function none)"]
  ],
  "(method 10 gem)": [[12, "t9", "(function gem none)"]],
  "(method 9 fact-info)": [
    [245, "a0", "process-drawable"],
    [293, "a0", "process-drawable"]
  ],
  "(method 179 fodder)": [[[16, 20], "a0", "process-focusable"]],
  "(code notice fodder)": [
    [78, "v1", "art-joint-anim"],
    [54, "v1", "float"],
    [150, "v1", "float"]
  ],
  "(code active fodder)": [
    [26, "v1", "art-joint-anim"],
    [112, "v1", "art-joint-anim"],
    [283, "v1", "art-joint-anim"],
    [179, "v1", "art-joint-anim"]
  ],
  "(method 182 fodder)": [[34, "v1", "float"]],
  "(trans hostile fodder)": [
    [[25, 29], "a0", "process-focusable"],
    [105, "v1", "float"]
  ],
  "(code circling fodder)": [
    [243, "v1", "art-joint-anim"],
    [129, "gp", "art-joint-anim"]
  ],
  "(method 77 fodder)": [
    [57, "s5", "art-joint-anim"],
    [85, "s4", "art-joint-anim"]
  ],
  "(method 78 fodder)": [[16, "v1", "art-joint-anim"]],
  "(method 181 fodder)": [[2, "v1", "collide-shape-prim-group"]],
  "(method 7 fodder)": [[19, "t9", "(function nav-enemy int nav-enemy)"]],
  "(post idle fodder)": [[4, "t9", "(function none)"]],
  "(method 180 fodder)": [[24, "s1", "fodder"]],
  "(method 55 fodder)": [[29, "s5", "process-drawable"]],
  "(method 13 hud-box)": [
    [[96, 101], "t3", "(pointer uint128)"],
    [[110, 144], "t4", "(inline-array vector4w)"],
    [[187, 212], "t2", "(inline-array vector4w)"]
  ],
  "(method 9 hud-sprite)": [
    [[27, 34], "v1", "(pointer uint128)"],
    [[39, 280], "v1", "(inline-array vector)"],
    [[280, 316], "v1", "(inline-array vector4w)"]
  ],
  "(method 9 hud-box)": [[[1, 53], "v1", "(inline-array vector4w)"]],
  "(method 10 hud-box)": [[[31, 77], "v1", "(inline-array vector4w)"]],
  "(method 11 hud-box)": [[[31, 77], "v1", "(inline-array vector4w)"]],
  "(method 12 hud-box)": [[[31, 77], "v1", "(inline-array vector4w)"]],
  "hud-create-icon": [[35, "a0", "process-drawable"]],
  "hide-hud": [
    [11, "v1", "connection"],
    [23, "v1", "connection"]
  ],
  "enable-hud": [[17, "v1", "connection"]],
  "hide-hud-quick": [
    [11, "v1", "connection"],
    [23, "v1", "connection"]
  ],
  "show-hud": [
    [22, "v1", "connection"],
    [34, "v1", "connection"]
  ],
  "hud-hidden?": [
    [9, "v1", "connection"],
    [[9, 13], "a0", "hud"]
  ],
  "(method 15 hud-dark-eco-symbol)": [[[9, 14], "v1", "hud-health"]],
  "(method 15 hud-gun)": [[[251, 256], "v1", "dma-packet"]],
  "target-mech-collision": [[108, "v0", "carry-info"]],
  "target-mech-exit": [[[235, 242], "v1", "handle"]],
  "mech-update-ik": [
    [3, "v1", "process-drawable"],
    [36, "s5", "collide-shape-moving"],
    [41, "s5", "collide-shape-moving"],
    [55, "s3", "joint-mod-ik"],
    [72, "s3", "joint-mod-ik"],
    [85, "s5", "collide-shape-moving"],
    [93, "s3", "joint-mod-ik"],
    [104, "s3", "joint-mod-ik"],
    [52, "v1", "(array joint-mod-ik)"]
  ],
  "target-mech-punch-pick": [
    [29, "v0", "process-focusable"],
    [222, "s5", "art-joint-anim"],
    [241, "s5", "art-joint-anim"]
  ],
  "(code target-mech-walk)": [[91, "f0", "float"]],
  "(code target-mech-punch)": [
    [107, "v1", "art-joint-anim"],
    [135, "v1", "art-joint-anim"],
    [163, "v1", "art-joint-anim"],
    [191, "v1", "art-joint-anim"],
    [231, "v1", "art-joint-anim"],
    [259, "v1", "art-joint-anim"],
    [287, "v1", "art-joint-anim"],
    [315, "v1", "art-joint-anim"]
  ],
  "(code target-mech-jump)": [[26, "t9", "(function none)"]],
  "(code target-mech-death)": [
    [379, "gp", "art-joint-anim"],
    [643, "v1", "art-joint-anim"]
  ],
  "(code target-mech-get-off)": [[67, "v1", "art-joint-anim"]],
  "(code target-mech-get-on)": [
    [74, "v1", "process-drawable"],
    [80, "v1", "process-drawable"],
    [115, "v1", "art-joint-anim"]
  ],
  "(code target-mech-carry-throw)": [
    [51, "v0", "carry-info"],
    [112, "v0", "carry-info"],
    [135, "v1", "sphere"]
  ],
  "(code target-mech-carry-drop)": [
    [42, "v0", "carry-info"],
    [110, "v1", "art-joint-anim"],
    [176, "v0", "carry-info"],
    [262, "v0", "sound-rpc-set-param"],
    [295, "v0", "sound-rpc-set-param"],
    [220, "v1", "sphere"]
  ],
  "(code target-mech-carry-pickup)": [
    [137, "v0", "carry-info"],
    [377, "v1", "art-joint-anim"],
    [541, "v0", "carry-info"],
    [574, "f0", "float"]
  ],
  "(code target-mech-carry-walk)": [[80, "f0", "float"]],
  "(event target-mech-punch)": [
    [45, "gp", "collide-query"],
    [51, "s5", "collide-shape-prim"],
    [68, "s5", "process-focusable"],
    [95, "gp", "collide-query"],
    [128, "s5", "process-focusable"],
    [180, "gp", "collide-query"]
  ],
  "(exit idle mech)": [[[9, 17], "v1", "handle"]],
  "(anon-function 8 target-mech)": [
    [4, "gp", "target"],
    [10, "gp", "target"],
    [14, "gp", "target"]
  ],
  "(anon-function 9 target-mech)": [[2, "a0", "(pointer target)"]],
  "target-mech-handler": [
    [91, "a0", "process"],
    [213, "a3", "vector"],
    [225, "s2", "vector"],
    [305, "a3", "vector"],
    [317, "s2", "vector"],
    [164, "v0", "attack-info"]
  ],
  "(enter target-mech-carry-hit-ground)": [[3, "v0", "sound-rpc-set-param"]],
  "(event target-mech-grab)": [[24, "a0", "process"]],
  "(anon-function 7 target-mech)": [
    [32, "a0", "joint-mod-ik"],
    [26, "a0", "(array joint-mod-ik)"]
  ],
  "(enter target-mech-hit-ground)": [[3, "v0", "sound-rpc-set-param"]],
  "(exit target-mech-carry-drag)": [
    [11, "v0", "sound-rpc-set-param"],
    [28, "v0", "sound-rpc-set-param"]
  ],
  "(trans target-mech-carry-drag)": [[73, "v1", "sphere"]],
  "target-mech-carry-update": [[50, "v1", "sphere"]],
  "(code idle hoverboard-training-manager)": [
    [[162, 169], "v1", "handle"],
    [337, "s5", "process-drawable"],
    [[68, 248], "gp", "handle"],
    [[266, 384], "gp", "handle"]
  ],
  "(code idle-training hoverboard-training-manager)": [
    [56, "gp", "handle"],
    [175, "s5", "process-drawable"],
    [[104, 219], "gp", "handle"]
  ],
  "(method 10 hoverboard-training-manager)": [
    [19, "t9", "(function process none)"]
  ],
  "(code fire skatea-jump-pad)": [[59, "t9", "(function none)"]],
  "(method 29 hoverboard-training-manager)": [[[18, 491], "gp", "hud-goal"]],
  "hoverboard-training-manager-event-handler": [
    [[32, 72], "gp", "(pointer board-tricks)"],
    [12, "v1", "float"],
    [25, "v1", "float"]
  ],
  "(method 11 hoverboard-training-manager)": [["_stack_", 16, "res-tag"]],
  "(trans idle krew-collection-item)": [[28, "a1", "vehicle"]],
  "(method 56 pegasus)": [[[5, 10], "v1", "attack-info"]],
  "(post idle pegasus)": [[11, "t9", "(function none)"]],
  "(code notice pegasus)": [
    [53, "v1", "art-joint-anim"],
    [121, "v1", "art-joint-anim"]
  ],
  "(code active pegasus)": [[28, "v1", "art-joint-anim"]],
  "pegasus-fly-code": [
    [386, "v1", "float"],
    [413, "v1", "float"]
  ],
  "(code die pegasus)": [[45, "v1", "art-joint-anim"]],
  "pegasus-choose-path": [[114, "v1", "float"]],
  "(method 115 pegasus)": [["_stack_", 16, "res-tag"]],
  "(code attack-forward amphibian)": [[14, "v1", "art-joint-anim"]],
  "(enter attack-forward amphibian)": [
    [50, "gp", "process-focusable"],
    [54, "a0", "process-focusable"],
    [53, "gp", "process-focusable"]
  ],
  "(code tongue-attack amphibian)": [[14, "v1", "art-joint-anim"]],
  "(method 76 amphibian)": [[1, "a1", "process-focusable"]],
  "(method 90 amphibian)": [[165, "v1", "art-joint-anim"]],
  "(method 88 amphibian)": [[29, "s4", "art-joint-anim"]],
  "(method 87 amphibian)": [[20, "s4", "art-joint-anim"]],
  "(method 89 amphibian)": [[37, "s4", "art-joint-anim"]],
  "(method 78 amphibian)": [
    [21, "v1", "art-joint-anim"],
    [67, "s4", "art-joint-anim"]
  ],
  "(method 77 amphibian)": [
    [37, "s5", "art-joint-anim"],
    [97, "s4", "art-joint-anim"]
  ],
  "(method 51 amphibian)": [
    [34, "a0", "process-focusable"],
    [37, "a0", "process-focusable"]
  ],
  "(method 186 amphibian)": [[41, "s3", "collide-shape-prim-sphere"]],
  "(code notice amphibian)": [[37, "a1", "art-joint-anim"]],
  "(enter stare amphibian)": [
    [35, "a0", "process-focusable"],
    [38, "a0", "process-focusable"]
  ],
  "(code attack-spin amphibian)": [
    [53, "v1", "art-joint-anim"],
    [203, "a0", "process-focusable"],
    [102, "v1", "art-joint-anim"],
    [136, "v1", "art-joint-anim"],
    [206, "a0", "process-focusable"]
  ],
  "(enter attack-spin amphibian)": [
    [56, "gp", "process-focusable"],
    [59, "gp", "process-focusable"]
  ],
  "(post attack-forward-lunge amphibian)": [
    [14, "a0", "process-focusable"],
    [17, "a0", "process-focusable"]
  ],
  "(code stare-idle amphibian)": [[23, "v1", "art-joint-anim"]],
  "(code stare amphibian)": [
    [53, "v1", "art-joint-anim"],
    [102, "v1", "art-joint-anim"],
    [136, "v1", "art-joint-anim"]
  ],
  "(enter notice amphibian)": [
    [20, "a0", "process-focusable"],
    [23, "a0", "process-focusable"]
  ],
  "(code active amphibian)": [
    [69, "v1", "art-joint-anim"],
    [135, "v1", "art-joint-anim"]
  ],
  "(method 185 amphibian)": [
    [33, "a0", "process-focusable"],
    [36, "a0", "process-focusable"]
  ],
  "amphibian-joint-mod-callback": [
    [12, "s2", "amphibian-joint-mod"],
    [18, "s2", "amphibian-joint-mod"],
    [48, "s2", "amphibian-joint-mod"],
    [49, "v1", "amphibian"]
  ],
  "(method 7 hopper)": [
    [14, "t9", "(function process-focusable int process-focusable)"]
  ],
  "(method 132 hopper)": [[16, "t9", "(function enemy none)"]],
  "(code active hopper)": [[22, "v1", "art-joint-anim"]],
  "(trans hostile hopper)": [
    [24, "gp", "process-focusable"],
    [153, "gp", "process-focusable"],
    [156, "gp", "process-focusable"]
  ],
  "(method 88 hopper)": [[16, "a1", "art-joint-anim"]],
  "(method 87 hopper)": [[16, "a1", "art-joint-anim"]],
  "(method 89 hopper)": [[16, "a1", "art-joint-anim"]],
  "(method 78 hopper)": [
    [18, "s4", "art-joint-anim"],
    [56, "v1", "art-joint-anim"]
  ],
  "(method 77 hopper)": [
    [33, "a1", "art-joint-anim"],
    [86, "a1", "art-joint-anim"]
  ],
  "(method 7 metalmonk)": [
    [14, "t9", "(function process-focusable int process-focusable)"]
  ],
  "(method 87 metalmonk)": [[27, "s5", "art-joint-anim"]],
  "(method 104 metalmonk)": [
    [14, "a0", "process-focusable"],
    [17, "a0", "process-focusable"]
  ],
  "(code attack metalmonk)": [[37, "s5", "art-joint-anim"]],
  "(code active metalmonk)": [
    [205, "a1", "art-joint-anim"],
    [118, "gp", "art-joint-anim"]
  ],
  "(trans hostile metalmonk)": [
    [29, "gp", "process-focusable"],
    [71, "gp", "process-focusable"],
    [74, "gp", "process-focusable"]
  ],
  "(method 180 metalmonk)": [[4, "v1", "collide-shape-prim-group"]],
  "(method 78 metalmonk)": [
    [18, "s4", "art-joint-anim"],
    [83, "s4", "art-joint-anim"]
  ],
  "(method 77 metalmonk)": [
    [37, "a1", "art-joint-anim"],
    [106, "s5", "art-joint-anim"],
    [163, "s4", "art-joint-anim"]
  ],
  "(trans victory metalmonk)": [
    [28, "a0", "process-focusable"],
    [31, "a0", "process-focusable"]
  ],
  "(method 46 ginsu)": [[8, "v1", "collide-shape-prim-group"]],
  "(method 183 ginsu)": [[2, "v1", "collide-shape-prim-group"]],
  "(method 70 ginsu)": [
    [33, "v1", "float"],
    [30, "a0", "int"]
  ],
  "(method 181 ginsu)": [
    [18, "a0", "process-focusable"],
    [21, "a0", "process-focusable"]
  ],
  "(trans attack ginsu)": [[32, "a0", "process-focusable"]],
  "(trans anticipate-attack ginsu)": [[27, "a0", "process-focusable"]],
  "(method 142 ginsu)": [
    [16, "a0", "process-focusable"],
    [19, "a0", "process-focusable"]
  ],
  "(method 10 ginsu)": [[6, "t9", "(function sparticle-launch-control none)"]],
  "(code victory centurion)": [[30, "v1", "art-joint-anim"]],
  "(code fire centurion)": [
    [22, "a0", "process-focusable"],
    [25, "a0", "process-focusable"],
    [43, "v1", "art-joint-anim"],
    [76, "gp", "process-focusable"],
    [95, "gp", "process-focusable"],
    [311, "v1", "art-joint-anim"],
    [374, "v1", "art-joint-anim"],
    [98, "gp", "process-focusable"],
    [163, "a0", "process-focusable"],
    [166, "a0", "process-focusable"]
  ],
  "(code active centurion)": [[22, "v1", "art-joint-anim"]],
  "(code attack centurion)": [[14, "v1", "art-joint-anim"]],
  "(enter attack centurion)": [
    [3, "a0", "collide-shape-prim-group"],
    [9, "v1", "collide-shape-prim-group"]
  ],
  "(exit attack centurion)": [
    [3, "a0", "collide-shape-prim-group"],
    [9, "v1", "collide-shape-prim-group"]
  ],
  "(method 55 centurion)": [
    [246, "a0", "process-focusable"],
    [249, "a0", "process-focusable"],
    [341, "a2", "float"]
  ],
  "(code hostile centurion)": [
    [87, "a0", "process-focusable"],
    [90, "a0", "process-focusable"]
  ],
  "(method 7 centurion)": [
    [14, "t9", "(function process-focusable int process-focusable)"]
  ],
  "(method 78 centurion)": [
    [18, "v1", "art-joint-anim"],
    [53, "s4", "art-joint-anim"],
    [82, "v1", "art-joint-anim"]
  ],
  "(method 77 centurion)": [
    [18, "v1", "art-joint-anim"],
    [72, "a1", "art-joint-anim"],
    [117, "a1", "art-joint-anim"],
    [151, "s4", "art-joint-anim"]
  ],
  "(trans hostile centurion)": [
    [25, "a0", "process-focusable"],
    [31, "s5", "process-focusable"],
    [21, "s5", "process-focusable"]
  ],
  "(method 180 centurion)": [
    [28, "s0", "process-focusable"],
    [49, "s0", "process-focusable"]
  ],
  "(method 132 centurion)": [[13, "t9", "(function enemy none)"]],
  "(method 31 centurion-shot)": [[7, "t9", "(function projectile none)"]],
  "(method 28 centurion-shot)": [
    [49, "t9", "(function projectile projectile-options sound-id)"]
  ],
  "(method 74 centurion)": [
    [76, "v1", "attack-info"],
    [78, "v1", "attack-info"],
    [85, "v1", "attack-info"]
  ],
  "(method 30 rhino-wall)": [[5, "v1", "collide-shape-prim-group"]],
  "(code circling rhino)": [
    [129, "gp", "art-joint-anim"],
    [243, "v1", "art-joint-anim"]
  ],
  "(code charge rhino)": [
    [29, "v1", "art-joint-anim"],
    [85, "v1", "art-joint-anim"],
    [137, "v1", "art-joint-anim"]
  ],
  "(code stop-run rhino)": [
    [14, "v1", "art-joint-anim"],
    [85, "a0", "process-focusable"],
    [88, "a0", "process-focusable"],
    [145, "a1", "art-joint-anim"]
  ],
  "(code attack rhino)": [[15, "v1", "art-joint-anim"]],
  "(trans hostile rhino)": [
    [20, "a0", "process-focusable"],
    [20, "a0", "process-focusable"],
    [23, "a0", "process-focusable"],
    [81, "a0", "process-focusable"],
    [84, "a0", "process-focusable"],
    [113, "s3", "process-focusable"],
    [19, "s3", "process-focusable"],
    [80, "s3", "process-focusable"],
    [117, "a0", "process-focusable"],
    [116, "s3", "process-focusable"]
  ],
  "(code die rhino)": [[33, "v1", "art-joint-anim"]],
  "(code hit rhino)": [
    [30, "v1", "art-joint-anim"],
    [83, "v1", "art-joint-anim"]
  ],
  "(method 104 rhino)": [
    [30, "a0", "process-focusable"],
    [30, "a0", "process-focusable"],
    [33, "a0", "process-focusable"]
  ],
  "(enter victory rhino)": [
    [8, "v1", "collide-shape-prim-group"],
    [12, "v1", "collide-shape-prim-group"],
    [17, "a0", "collide-shape-prim-group"]
  ],
  "(code victory rhino)": [
    [14, "v1", "art-joint-anim"],
    [59, "a0", "collide-shape-prim-group"],
    [64, "a0", "collide-shape-prim-group"],
    [69, "a0", "collide-shape-prim-group"],
    [81, "v1", "art-joint-anim"],
    [140, "a0", "process-focusable"],
    [143, "a0", "process-focusable"],
    [157, "gp", "process-focusable"],
    [180, "a0", "collide-shape-prim-group"],
    [201, "v1", "art-joint-anim"],
    [290, "a0", "process-focusable"],
    [139, "gp", "process-focusable"],
    [293, "a0", "process-focusable"]
  ],
  "(method 7 rhino)": [
    [14, "t9", "(function process-focusable int process-focusable)"]
  ],
  "(method 74 rhino)": [[68, "s2", "process-focusable"]],
  "(method 182 rhino)": [[36, "s2", "process-drawable"]],
  "(exit victory rhino)": [
    [10, "v1", "collide-shape-prim-group"],
    [14, "v1", "collide-shape-prim-group"]
  ],
  "(code run-away rhino)": [[14, "v1", "art-joint-anim"]],
  "(code hit rhino-wall)": [
    [42, "a2", "art-joint-anim"],
    [32, "v0", "art-joint-anim"]
  ],
  "(trans hostile grenadier)": [
    [19, "a0", "process-focusable"],
    [156, "a0", "process-focusable"],
    [22, "a0", "process-focusable"]
  ],
  "(method 181 grenadier)": [
    [21, "a0", "process-focusable"],
    [24, "a0", "process-focusable"],
    [79, "a0", "process-focusable"],
    [82, "a0", "process-focusable"],
    [20, "s5", "process-focusable"],
    [78, "s5", "process-focusable"]
  ],
  "(code hit grenadier)": [
    [87, "gp", "art-joint-anim"],
    [210, "a0", "process-focusable"]
  ],
  "(code victory grenadier)": [
    [27, "v1", "art-joint-anim"],
    [76, "v1", "art-joint-anim"]
  ],
  "(post attack grenadier)": [
    [24, "a0", "process-focusable"],
    [27, "a0", "process-focusable"]
  ],
  "(code attack grenadier)": [
    [74, "v1", "art-joint-anim"],
    [163, "v1", "art-joint-anim"],
    [295, "a0", "process-focusable"],
    [298, "a0", "process-focusable"],
    [317, "v1", "art-joint-anim"],
    [366, "v1", "art-joint-anim"]
  ],
  "(event attack grenadier)": [
    [23, "s4", "process-focusable"],
    [27, "a0", "process-focusable"],
    [26, "s4", "process-focusable"]
  ],
  "(method 78 grenadier)": [
    [18, "s4", "art-joint-anim"],
    [63, "a1", "art-joint-anim"],
    [93, "v1", "art-joint-anim"]
  ],
  "(exit spin-kick grenadier)": [[2, "v1", "collide-shape-prim-group"]],
  "(post spin-kick grenadier)": [
    [24, "a0", "process-focusable"],
    [27, "a0", "process-focusable"]
  ],
  "(code spin-kick grenadier)": [[14, "v1", "art-joint-anim"]],
  "(enter spin-kick grenadier)": [[29, "v1", "collide-shape-prim-group"]],
  "(code backup grenadier)": [[10, "v1", "art-joint-anim"]],
  "(method 7 grenadier)": [
    [21, "t9", "(function process-focusable int process-focusable)"]
  ],
  "(method 70 grenadier)": [[41, "a0", "process-focusable"]],
  "(code active grenadier)": [
    [140, "v1", "art-joint-anim"],
    [202, "v1", "art-joint-anim"],
    [51, "v1", "art-joint-anim"],
    [27, "s5", "pair"],
    [311, "v1", "art-joint-anim"]
  ],
  "(code hostile grenadier)": [[45, "gp", "art-joint-anim"]],
  "rapid-gunner-common-post": [
    [14, "a0", "process-focusable"],
    [17, "a0", "process-focusable"]
  ],
  "(post notice rapid-gunner)": [
    [24, "a0", "process-focusable"],
    [27, "a0", "process-focusable"]
  ],
  "(code notice rapid-gunner)": [[30, "v1", "art-joint-anim"]],
  "(enter notice rapid-gunner)": [
    [85, "a0", "process-focusable"],
    [88, "a0", "process-focusable"]
  ],
  "(trans attack rapid-gunner)": [
    [30, "a0", "process-focusable"],
    [33, "a0", "process-focusable"],
    [37, "a0", "process-focusable"],
    [40, "a0", "process-focusable"],
    [67, "gp", "process-focusable"],
    [170, "gp", "process-focusable"],
    [173, "gp", "process-focusable"],
    [36, "gp", "process-focusable"],
    [29, "gp", "process-focusable"]
  ],
  "(post attack rapid-gunner)": [
    [32, "a0", "process-focusable"],
    [35, "a0", "process-focusable"]
  ],
  "(code attack rapid-gunner)": [[103, "v1", "art-joint-anim"]],
  "(code hop rapid-gunner)": [
    [89, "v1", "art-joint-anim"],
    [120, "v1", "art-joint-anim"]
  ],
  "(post hop-turn rapid-gunner)": [
    [32, "a0", "process-focusable"],
    [35, "a0", "process-focusable"]
  ],
  "(method 7 rapid-gunner)": [
    [14, "t9", "(function process-focusable int process-focusable)"]
  ],
  "(exit spin-attack rapid-gunner)": [[13, "v1", "collide-shape-prim-group"]],
  "(post spin-attack rapid-gunner)": [
    [24, "a0", "process-focusable"],
    [27, "a0", "process-focusable"]
  ],
  "(code spin-attack rapid-gunner)": [[14, "v1", "art-joint-anim"]],
  "(enter spin-attack rapid-gunner)": [[29, "v1", "collide-shape-prim-group"]],
  "(code hostile rapid-gunner)": [[118, "v1", "art-joint-anim"]],
  "(trans hostile rapid-gunner)": [
    [27, "a0", "process-focusable"],
    [30, "a0", "process-focusable"],
    [58, "gp", "process-focusable"],
    [26, "gp", "process-focusable"]
  ],
  "(code reload rapid-gunner)": [[14, "v1", "art-joint-anim"]],
  "(code cool-down rapid-gunner)": [[14, "v1", "art-joint-anim"]],
  "(code hop-turn rapid-gunner)": [[14, "v1", "art-joint-anim"]],
  "(method 78 rapid-gunner)": [
    [21, "v1", "art-joint-anim"],
    [67, "a1", "art-joint-anim"],
    [94, "a1", "art-joint-anim"]
  ],
  "(method 79 tomb-baby-spider)": [
    [49, "v1", "art-joint-anim"],
    [77, "v1", "art-joint-anim"],
    [127, "v1", "collide-shape-prim-group"],
    [131, "v1", "collide-shape-prim-group"],
    [135, "v1", "collide-shape-prim-group"],
    [137, "v1", "collide-shape-prim-group"],
    [139, "v1", "collide-shape-prim-group"]
  ],
  "(method 78 tomb-baby-spider)": [
    [13, "a2", "art-joint-anim"],
    [50, "a2", "art-joint-anim"]
  ],
  "(method 77 tomb-baby-spider)": [
    [2, "a2", "collide-shape-prim-group"],
    [36, "a2", "art-joint-anim"],
    [73, "a2", "art-joint-anim"],
    [10, "a2", "collide-shape-prim-group"]
  ],
  "(code attack-stop tomb-baby-spider)": [[10, "v1", "art-joint-anim"]],
  "(exit attack tomb-baby-spider)": [[2, "v1", "collide-shape-prim-group"]],
  "(enter attack tomb-baby-spider)": [[14, "v1", "collide-shape-prim-group"]],
  "(code attack tomb-baby-spider)": [[30, "v1", "art-joint-anim"]],
  "(code notice tomb-baby-spider)": [
    [27, "a0", "process-focusable"],
    [30, "a0", "process-focusable"],
    [52, "v1", "art-joint-anim"],
    [115, "v1", "art-joint-anim"]
  ],
  "(code active tomb-baby-spider)": [
    [30, "v1", "art-joint-anim"],
    [126, "v1", "art-joint-anim"],
    [188, "v1", "art-joint-anim"],
    [297, "v1", "art-joint-anim"]
  ],
  "monster-frog-hop-fast-code": [
    [15, "v1", "art-joint-anim"],
    [72, "v1", "art-joint-anim"]
  ],
  "monster-frog-hop-slow-code": [
    [231, "v1", "art-joint-anim"],
    [288, "v1", "art-joint-anim"],
    [46, "v1", "art-joint-anim"],
    [117, "v1", "art-joint-anim"]
  ],
  "(method 78 monster-frog)": [
    [19, "v1", "art-joint-anim"],
    [54, "v1", "art-joint-anim"],
    [89, "v1", "art-joint-anim"],
    [121, "v1", "art-joint-anim"]
  ],
  "(method 77 monster-frog)": [
    [19, "v1", "art-joint-anim"],
    [54, "v1", "art-joint-anim"],
    [89, "v1", "art-joint-anim"],
    [121, "v1", "art-joint-anim"]
  ],
  "(code attack-recover monster-frog)": [
    [10, "v1", "art-joint-anim"],
    [87, "v1", "art-joint-anim"],
    [158, "v1", "art-joint-anim"]
  ],
  "(code attack monster-frog)": [[19, "v1", "art-joint-anim"]],
  "(code turn monster-frog)": [
    [21, "v1", "art-joint-anim"],
    [79, "v1", "art-joint-anim"]
  ],
  "(code active monster-frog)": [
    [27, "v1", "art-joint-anim"],
    [80, "v1", "art-joint-anim"],
    [172, "v1", "art-joint-anim"],
    [234, "v1", "art-joint-anim"],
    [343, "v1", "art-joint-anim"]
  ],
  "(code notice monster-frog)": [
    [23, "v1", "art-joint-anim"],
    [71, "v1", "art-joint-anim"],
    [103, "a0", "process-focusable"],
    [106, "a0", "process-focusable"],
    [149, "v1", "art-joint-anim"]
  ],
  "(code ambush monster-frog)": [
    [21, "a0", "process-focusable"],
    [24, "a0", "process-focusable"],
    [68, "v1", "art-joint-anim"]
  ],
  "(post turn monster-frog)": [
    [24, "a0", "process-focusable"],
    [27, "a0", "process-focusable"]
  ],
  "(code hostile monster-frog)": [
    [18, "a0", "process-focusable"],
    [21, "a0", "process-focusable"],
    [117, "v1", "art-joint-anim"],
    [202, "v1", "art-joint-anim"]
  ],
  "(method 77 predator)": [
    [21, "v1", "art-joint-anim"],
    [53, "v1", "art-joint-anim"],
    [96, "v1", "art-joint-anim"],
    [126, "v1", "art-joint-anim"],
    [160, "v1", "art-joint-anim"],
    [192, "v1", "art-joint-anim"]
  ],
  "(method 78 predator)": [
    [21, "v1", "art-joint-anim"],
    [53, "v1", "art-joint-anim"],
    [89, "v1", "art-joint-anim"],
    [123, "v1", "art-joint-anim"],
    [155, "v1", "art-joint-anim"]
  ],
  "(method 7 predator)": [
    [9, "t9", "(function process-focusable int process-focusable)"]
  ],
  "(method 184 predator)": [
    [67, "s2", "process-focusable"],
    [79, "a0", "process-focusable"],
    [78, "s2", "process-focusable"],
    [108, "s2", "process-focusable"]
  ],
  "(method 182 predator)": [[4, "v1", "collide-shape-prim-group"]],
  "(code active predator)": [[22, "v1", "art-joint-anim"]],
  "(post idle predator)": [[4, "t9", "(function none)"]],
  "(code fire predator)": [
    [26, "v1", "art-joint-anim"],
    [103, "a0", "process-focusable"],
    [102, "s5", "process-focusable"],
    [121, "s5", "process-focusable"],
    [124, "s5", "process-focusable"]
  ],
  "(code close-attack predator)": [
    [14, "v1", "art-joint-anim"],
    [71, "v1", "art-joint-anim"]
  ],
  "(trans hidden predator)": [
    [40, "gp", "process-focusable"],
    [43, "gp", "process-focusable"]
  ],
  "(code hidden predator)": [
    [14, "v1", "art-joint-anim"],
    [75, "v1", "art-joint-anim"]
  ],
  "(code hostile predator)": [
    [14, "v1", "art-joint-anim"],
    [67, "v1", "art-joint-anim"]
  ],
  "(trans hostile predator)": [
    [52, "gp", "process-focusable"],
    [55, "gp", "process-focusable"]
  ],
  "(code hide predator)": [[14, "v1", "art-joint-anim"]],
  "(trans hide predator)": [
    [21, "gp", "process-focusable"],
    [24, "gp", "process-focusable"]
  ],
  "(method 186 predator)": [[17, "v1", "int"]],
  "(method 77 rapid-gunner)": [
    [29, "v1", "art-joint-anim"],
    [149, "v1", "art-joint-anim"],
    [266, "a1", "art-joint-anim"],
    [116, "s4", "art-joint-anim"],
    [233, "s5", "art-joint-anim"]
  ],
  "(method 11 predator-manager)": [
    ["_stack_", 16, "res-tag"],
    [281, "s2", "process-drawable"]
  ],
  "(trans gun-shoot crimson-guard-level)": [[21, "v1", "process-focusable"]],
  "(enter close-attack crimson-guard-level)": [
    [2, "v1", "collide-shape-prim-group"]
  ],
  "(exit close-attack crimson-guard-level)": [
    [2, "v1", "collide-shape-prim-group"]
  ],
  "(exit attack crimson-guard-level)": [
    [8, "v1", "collide-shape-prim-group"],
    [16, "v1", "collide-shape-prim-group"]
  ],
  "(exit get-up-front crimson-guard-level)": [
    [3, "v1", "collide-shape-prim-group"],
    [6, "v1", "collide-shape-prim-group"],
    [8, "v1", "collide-shape-prim-group"],
    [11, "v1", "collide-shape-prim-group"],
    [14, "v1", "collide-shape-prim-group"],
    [17, "v1", "collide-shape-prim-group"]
  ],
  "(exit get-up-back crimson-guard-level)": [
    [3, "v1", "collide-shape-prim-group"],
    [6, "v1", "collide-shape-prim-group"],
    [8, "v1", "collide-shape-prim-group"],
    [11, "v1", "collide-shape-prim-group"],
    [14, "v1", "collide-shape-prim-group"],
    [17, "v1", "collide-shape-prim-group"]
  ],
  "(enter knocked crimson-guard-level)": [
    [8, "v1", "collide-shape-prim-group"],
    [11, "v1", "collide-shape-prim-group"],
    [14, "v1", "collide-shape-prim-group"],
    [17, "v1", "collide-shape-prim-group"],
    [19, "v1", "collide-shape-prim-group"],
    [21, "v1", "collide-shape-prim-group"]
  ],
  "(method 201 crimson-guard-level)": [[18, "s3", "process-focusable"]],
  "(method 7 crimson-guard-level)": [
    [19, "t9", "(function nav-enemy int nav-enemy)"]
  ],
  "(method 115 crimson-guard-level)": [[33, "v0", "vector"]],
  "(method 198 crimson-guard-level)": [[242, "s4", "collide-shape-prim"]],
  "(enter broken dig-clasp)": [
    [26, "v1", "art-joint-anim"],
    [54, "v1", "art-joint-anim"]
  ],
  "(event idle dig-clasp)": [[[11, 18], "v1", "attack-info"]],
  "dig-tether-handler": [
    [6, "a0", "vector"],
    [10, "a0", "vector"],
    [14, "v1", "vector"]
  ],
  "(method 23 dig-digger)": [[[1, 23], "s5", "int"]],
  "(enter breaking fort-fence)": [[[5, 9], "a0", "collide-shape-prim-group"]],
  "(method 11 fort-elec-switch)": [["_stack_", 16, "res-tag"]],
  "(method 10 fort-roboscreen)": [
    [15, "t9", "(function process-drawable none)"]
  ],
  "fort-robotank-reticle-handler": [
    [6, "v1", "vector"],
    [[17, 34], "s5", "vector"],
    [56, "v1", "float"]
  ],
  "(code lock fort-robotank-reticle)": [[14, "v1", "art-joint-anim"]],
  "robotank-turret-handler": [
    [71, "v1", "collide-shape-prim-group"],
    [106, "v1", "collide-shape-prim-group"],
    [167, "s4", "cspace"],
    [162, "s4", "cspace"],
    [37, "v1", "float"]
  ],
  "(code ready fort-robotank-turret)": [[10, "v1", "art-joint-anim"]],
  "(code fire fort-robotank-turret)": [
    [79, "v1", "art-joint-anim"],
    [136, "v1", "art-joint-anim"]
  ],
  "fort-robotank-post": [
    [471, "v1", "fort-robotank-turret"],
    [498, "v1", "float"]
  ],
  "fort-robotank-handler": [
    [171, "s4", "process-focusable"],
    [[82, 84], "v0", "int32"]
  ],
  "(method 26 fort-robotank)": [
    [170, "v1", "collide-shape-prim-group"],
    [236, "v1", "collide-shape-prim-group"],
    [89, "t9", "(function fort-robotank none)"]
  ],
  "(method 7 fort-robotank)": [
    [89, "t9", "(function process-drawable int process-drawable)"],
    [56, "gp", "(pointer uint32)"],
    [59, "a1", "(pointer uint32)"],
    [63, "gp", "(pointer uint32)"],
    [66, "a1", "(pointer uint32)"],
    [60, "a1", "joint-mod"],
    [67, "a1", "joint-mod"],
    [70, "gp", "(pointer uint32)"]
  ],
  "(method 11 fort-robotank)": [[463, "s5", "fort-robotank-wheel-info"]],
  "(method 31 fort-robotank-turret)": [[61, "s3", "collide-shape-prim"]],
  "(method 139 fort-turret)": [[[15, 19], "a0", "process-focusable"]],
  "(method 141 fort-turret)": [[59, "s3", "collide-shape-prim"]],
  "(code attack fort-turret)": [
    [25, "v1", "art-joint-anim"],
    [113, "v1", "art-joint-anim"]
  ],
  "(method 11 fort-plat-shuttle)": [[52, "v0", "(pointer float)"]],
  "(event idle fort-floor-spike)": [[15, "s3", "process-drawable"]],
  "joint-mod-set-y-callback": [
    [19, "a1", "vector"],
    [17, "a3", "int"]
  ],
  "(event idle fort-dump-bomb-a)": [
    [11, "s4", "process-drawable"],
    [[4, 22], "gp", "attack-info"]
  ],
  "(event idle fort-missile-target)": [
    [[9, 22], "s5", "attack-info"],
    [16, "s4", "projectile"]
  ],
  "(enter die fort-missile-target)": [
    [[2, 5], "v1", "collide-shape-prim-group"]
  ],
  "(method 10 fort-missile-target)": [
    [10, "t9", "(function process-drawable none)"]
  ],
  "(code die fort-missile)": [
    [156, "v1", "process-drawable"],
    [227, "v1", "collide-shape-prim-group"],
    [229, "v1", "collide-shape-prim-group"]
  ],
  "(method 7 fort-missile)": [
    [14, "t9", "(function process-drawable int process-drawable)"]
  ],
  "birth-func-dig-digger-collide": [
    [8, "v1", "process"],
    [12, "s3", "process-drawable"]
  ],
  "(method 23 dig-tether)": [[69, "v1", "vector"]],
  "(method 11 dig-digger)": [["_stack_", 16, "res-tag"]],
  "(method 29 dig-sinking-plat)": [
    [9, "t9", "(function rigid-body-platform float none)"]
  ],
  "(method 37 dig-sinking-plat)": [
    [28, "v1", "art-joint-anim"],
    [157, "v1", "art-joint-anim"],
    [208, "v0", "sound-rpc-set-param"]
  ],
  "(method 11 dig-log)": [
    ["_stack_", 16, "res-tag"],
    [94, "v0", "(pointer actor-group)"]
  ],
  "(event idle-up dig-button)": [[4, "v1", "attack-info"]],
  "(code active dig-bomb-crate-cylinder)": [
    [33, "v1", "art-joint-anim"],
    [81, "v1", "art-joint-anim"],
    [117, "v1", "art-joint-anim"],
    [165, "v1", "art-joint-anim"],
    [201, "v1", "art-joint-anim"],
    [249, "v1", "art-joint-anim"],
    [285, "v1", "art-joint-anim"],
    [337, "v1", "art-joint-anim"],
    [373, "v1", "art-joint-anim"],
    [425, "v1", "art-joint-anim"],
    [463, "v1", "art-joint-anim"],
    [515, "v1", "art-joint-anim"]
  ],
  "(code fire dig-jump-pad)": [[59, "t9", "(function none)"]],
  "(code die dig-spikey-sphere)": [[72, "t9", "(function none)"]],
  "(method 29 dig-tipping-rock)": [
    [9, "t9", "(function rigid-body-platform float none)"]
  ],
  "(event waiting dig-stomp-block)": [[14, "v1", "attack-info"]],
  "(method 37 dig-stomp-block)": [
    [[42, 62], "v1", "collide-cache-tri"],
    [62, "v1", "(inline-array collide-cache-tri)"]
  ],
  "(method 11 dig-spikey-step)": [[96, "v0", "(pointer float)"]],
  "(method 37 dig-tipping-rock)": [[14, "v0", "sound-rpc-set-param"]],
  "(method 49 cpad-elevator)": [[2, "v1", "collide-shape-prim-group"]],
  "(method 10 cpad-elevator)": [[10, "t9", "(function elevator none)"]],
  "(code hunt wren)": [[10, "v1", "art-joint-anim"]],
  "(code peck wren)": [
    [36, "v1", "art-joint-anim"],
    [81, "v1", "symbol"]
  ],
  "(code fly wren)": [
    [51, "v1", "art-joint-anim"],
    [82, "v1", "art-joint-anim"]
  ],
  "(code land wren)": [[17, "v1", "art-joint-anim"]],
  "(method 7 wren)": [
    [30, "t9", "(function process-drawable int process-drawable)"]
  ],
  "(code idle minnow)": [[10, "v1", "art-joint-anim"]],
  "(post idle fish-manager)": [
    [517, "v1", "process-drawable"],
    [522, "v1", "process-drawable"]
  ],
  "(method 14 minimap)": [
    [84, "v1", "process-drawable"],
    [99, "v1", "entity-actor"],
    [108, "v1", "process-drawable"],
    [112, "s2", "entity-actor"],
    [93, "s2", "basic"]
  ],
  "(method 3 engine-minimap)": [
    [7, "t9", "(function engine-minimap engine-minimap)"]
  ],
  "(method 24 minimap)": [
    [189, "s2", "connection-minimap"],
    [194, "s2", "connection-minimap"],
    [18, "v1", "(pointer uint128)"],
    [74, "v1", "(pointer uint128)"],
    [81, "v1", "(inline-array vector)"],
    [91, "v1", "(inline-array vector4w)"],
    [96, "v1", "(inline-array vector)"],
    [108, "v1", "(inline-array vector4w)"],
    [114, "v1", "(inline-array vector)"],
    [124, "v1", "(inline-array vector4w)"],
    [129, "v1", "(inline-array vector)"],
    [141, "v1", "(inline-array vector4w)"],
    [161, "s2", "(pointer uint128)"]
  ],
  "(method 15 minimap)": [[48, "s2", "(pointer uint128)"]],
  "(method 16 minimap)": [
    [[30, 35], "v1", "process-drawable"],
    [56, "v1", "entity-actor"],
    [66, "a0", "process-drawable"],
    [77, "a0", "entity-actor"],
    [88, "a0", "vector"],
    [50, "v1", "basic"],
    [516, "v1", "(pointer uint128)"],
    [517, "v1", "(inline-array vector4w)"],
    [529, "v1", "(inline-array vector4w)"],
    [534, "v1", "(inline-array vector4w)"],
    [550, "v1", "(inline-array vector4w)"],
    [555, "v1", "(inline-array vector4w)"]
  ],
  "(method 14 engine-minimap)": [
    [150, "a0", "entity-actor"],
    [[3, 180], "s3", "connection-minimap"],
    [143, "v1", "basic"]
  ],
  "(method 10 engine-minimap)": [[6, "s5", "connection-minimap"]],
  "(method 26 minimap)": [
    [34, "a0", "process-drawable"],
    [49, "v1", "process-drawable"],
    [64, "a0", "process-drawable"],
    [303, "a1", "(pointer uint128)"],
    [305, "a0", "(inline-array vector4w)"],
    [318, "v1", "(inline-array vector)"],
    [329, "v1", "(inline-array vector4w)"],
    [346, "v1", "(inline-array vector)"],
    [358, "v1", "(inline-array vector4w)"],
    [375, "v1", "(inline-array vector)"],
    [387, "v1", "(inline-array vector4w)"],
    [404, "v1", "(inline-array vector)"],
    [417, "v1", "(inline-array vector4w)"]
  ],
  "(method 21 minimap)": [
    [16, "s3", "(pointer uint128)"],
    [71, "s3", "(pointer uint128)"],
    [215, "s3", "(inline-array vector4w)"],
    [224, "s3", "(inline-array vector)"],
    [235, "s3", "(inline-array vector4w)"],
    [241, "s3", "(inline-array vector)"],
    [252, "s3", "(inline-array vector4w)"],
    [259, "s3", "(inline-array vector)"],
    [270, "s3", "(inline-array vector4w)"],
    [277, "s3", "(inline-array vector)"],
    [288, "s3", "(inline-array vector4w)"],
    [355, "a2", "connection-minimap"],
    [379, "s2", "(pointer uint128)"],
    [400, "a2", "connection-minimap"],
    [424, "s3", "(pointer uint128)"],
    [438, "a2", "connection-minimap"],
    [[494, 508], "s3", "(pointer uint128)"],
    [508, "s3", "(inline-array vector4w)"],
    [517, "s3", "(inline-array vector4w)"],
    [522, "s3", "(inline-array vector4w)"],
    [528, "s3", "(inline-array vector4w)"],
    [535, "s3", "(inline-array vector4w)"]
  ],
  "(method 23 minimap)": [
    [28, "a0", "process-drawable"],
    [62, "v1", "process-drawable"],
    [81, "a0", "process-drawable"],
    [305, "a1", "(pointer uint128)"],
    [307, "a0", "(inline-array vector4w)"],
    [320, "v1", "(inline-array vector)"],
    [331, "v1", "(inline-array vector4w)"],
    [348, "v1", "(inline-array vector)"],
    [360, "v1", "(inline-array vector4w)"],
    [377, "v1", "(inline-array vector)"],
    [389, "v1", "(inline-array vector4w)"],
    [406, "v1", "(inline-array vector)"],
    [419, "v1", "(inline-array vector4w)"]
  ],
  "(method 17 minimap)": [
    [28, "a0", "process-drawable"],
    [68, "v1", "process-drawable"],
    [87, "a0", "process-drawable"],
    [357, "a0", "(pointer uint128)"],
    [365, "a0", "(pointer uint128)"],
    [368, "a0", "(pointer uint128)"],
    [370, "v1", "(inline-array vector4w)"],
    [383, "v1", "(inline-array vector)"],
    [394, "v1", "(inline-array vector4w)"],
    [410, "v1", "(inline-array vector)"],
    [422, "v1", "(inline-array vector4w)"],
    [438, "v1", "(inline-array vector)"],
    [450, "v1", "(inline-array vector4w)"],
    [466, "v1", "(inline-array vector)"],
    [479, "v1", "(inline-array vector4w)"]
  ],
  "(method 18 minimap)": [
    [28, "a0", "process-drawable"],
    [68, "v1", "process-drawable"],
    [87, "a0", "process-drawable"],
    [323, "t1", "(pointer uint128)"],
    [325, "t0", "(inline-array vector4w)"],
    [338, "a3", "(inline-array vector4w)"],
    [344, "a3", "(inline-array vector4w)"],
    [360, "a3", "(inline-array vector4w)"],
    [366, "a2", "(inline-array vector4w)"],
    [382, "a2", "(inline-array vector4w)"],
    [388, "a1", "(inline-array vector4w)"],
    [404, "a1", "(inline-array vector4w)"],
    [410, "v1", "(inline-array vector4w)"]
  ],
  "(method 19 minimap)": [
    [109, "v1", "(pointer uint128)"],
    [[116, 157], "v1", "(inline-array vector4w)"],
    [[505, 514], "s3", "(pointer uint128)"],
    [[514, 596], "s3", "(inline-array vector4w)"]
  ],
  "(method 21 trail-graph)": [
    [4, "a3", "trail-conn"],
    [[11, 17], "a3", "trail-conn-hash-cell"],
    [20, "a0", "(pointer uint16)"],
    [33, "a3", "trail-conn"],
    [37, "a3", "trail-conn"]
  ],
  "(method 137 sew-gunturret)": [[[19, 23], "a0", "process-focusable"]],
  "(method 138 sew-gunturret)": [[[15, 19], "a0", "process-focusable"]],
  "(method 140 pal-gun-turret)": [
    [9, "t9", "(function sew-gunturret symbol none)"]
  ],
  "(anon-function 0 sewer-scenes)": [[79, "v1", "float"]],
  "(event idle sew-single-blade)": [[15, "s4", "process-focusable"]],
  "(event idle sew-multi-blade)": [[15, "s4", "process-focusable"]],
  "(event idle sew-twist-blade)": [[15, "s4", "process-focusable"]],
  "(code pressed sew-light-switch)": [[10, "v1", "art-joint-anim"]],
  "(post idle sew-light-control)": [[20, "v1", "sew-light-switch"]],
  "sew-tri-blade-joint-callback": [[[1, 82], "gp", "sew-tri-blade"]],
  "(method 49 sew-elevator)": [[2, "v1", "collide-shape-prim-group"]],
  "(post running sew-elevator)": [[4, "t9", "(function none)"]],
  "(method 10 sew-elevator)": [[10, "t9", "(function elevator none)"]],
  "(event idle sew-valve)": [[4, "v1", "attack-info"]],
  "(method 7 sew-valve)": [
    [14, "t9", "(function process-drawable int process-drawable)"]
  ],
  "sew-mar-statue-debris-init-by-other": [
    [[144, 157], "gp", "process-drawable"]
  ],
  "sew-mar-statue-debris-b-init-by-other": [
    [[12, 25], "gp", "process-drawable"]
  ],
  "(event idle sew-mine)": [[15, "s4", "process-focusable"]],
  "(post idle sew-mine-b)": [[4, "t9", "(function none)"]],
  "(code hit sew-wall)": [
    [[7, 10], "v1", "collide-shape-prim-group"],
    [[100, 107], "a0", "collide-shape-prim-group"],
    [[109, 116], "a0", "collide-shape-prim-group"],
    [68, "v0", "object"]
  ],
  "(code waiting sew-scare-grunt)": [[10, "v1", "art-joint-anim"]],
  "(enter scare sew-scare-grunt)": [[[71, 81], "gp", "sew-grill"]],
  "(exit scare sew-scare-grunt)": [[[6, 10], "v1", "sew-grill"]],
  "(code fall sew-catwalk)": [[39, "v0", "object"]],
  "(post scare sew-scare-grunt)": [[51, "v0", "sound-rpc-set-param"]],
  "(method 11 sew-valve)": [
    ["_stack_", 16, "res-tag"],
    ["_stack_", 32, "res-tag"]
  ],
  "(trans attack-forward gator)": [[[19, 23], "gp", "process-focusable"]],
  "(code attack-forward gator)": [[14, "v1", "art-joint-anim"]],
  "(method 11 sew-light-switch)": [["_stack_", 16, "res-tag"]],
  "(method 33 mtn-dice-button)": [[35, "v1", "art-joint-anim"]],
  "(trans restart mtn-dice)": [
    [128, "v1", "collide-shape-prim-group"],
    [134, "v1", "collide-shape-prim-group"]
  ],
  "(event idle mtn-dice)": [
    [148, "s2", "process-focusable"],
    [149, "s3", "process-focusable"],
    [158, "s2", "touching-shapes-entry"],
    [[271, 274], "v1", "attack-info"],
    [281, "s5", "process-focusable"],
    [282, "s3", "process-focusable"]
  ],
  "dice-joint-callback": [
    [626, "v1", "collide-shape"],
    [[1, 639], "gp", "mtn-dice"],
    [[223, 407], "s0", "water-anim"],
    [209, "a0", "collide-shape-prim-group"],
    [215, "a0", "collide-shape-prim-group"]
  ],
  "(post idle mtn-aval-rocks-shadow)": [[5, "a0", "process-drawable"]],
  "(code open mtn-button)": [[10, "v1", "art-joint-anim"]],
  "(enter waiting mtn-button)": [[10, "v1", "art-joint-anim"]],
  "(code pressed mtn-button)": [
    [30, "v1", "art-joint-anim"],
    [87, "v1", "art-joint-anim"]
  ],
  "(enter waiting trans-plat)": [
    [37, "v0", "state"],
    [39, "t9", "(function none)"]
  ],
  "(exit waiting trans-plat)": [[14, "v0", "state"]],
  "(trans waiting trans-plat)": [[33, "v0", "state"]],
  "(exit fall mtn-aval-rocks)": [[34, "v0", "sound-rpc-set-param"]],
  "(method 11 mtn-aval-rocks)": [[173, "a1", "float"]],
  "(event plat-path-active mtn-plat-shoot)": [
    [[14, 17], "v1", "attack-info"],
    [24, "gp", "process-drawable"],
    [32, "s5", "collide-shape"]
  ],
  "(post plat-path-active mtn-plat-shoot)": [[4, "t9", "(function none)"]],
  "(code idle mincan-lighthouse-lens)": [[10, "v1", "art-joint-anim"]],
  "(code erect mincan-lighthouse-lens)": [[14, "v1", "art-joint-anim"]],
  "(code idle mincan-lighthouse)": [[14, "v1", "art-joint-anim"]],
  "(code erect mincan-lighthouse)": [[14, "v1", "art-joint-anim"]],
  "(code closed mincan-lens)": [[14, "v1", "art-joint-anim"]],
  "(code open mincan-lens)": [[14, "v1", "art-joint-anim"]],
  "(event idle grunt-egg)": [[16, "s4", "process-focusable"]],
  "strip-handler": [[15, "s4", "process-focusable"]],
  "(post idle pitspikes)": [[4, "t9", "(function none)"]],
  "(method 7 pitspikes)": [
    [14, "t9", "(function strip-hazard int strip-hazard)"]
  ],
  "(post idle curtainsaw)": [[4, "t9", "(function none)"]],
  "(event impact grenade)": [
    [11, "s4", "process-drawable"],
    [18, "a0", "collide-shape"]
  ],
  "(method 40 grenade)": [[[3, 53], "s5", "process-drawable"]],
  "(method 31 grenade)": [[98, "s5", "process-drawable"]],
  "(post idle drill-plat)": [[4, "t9", "(function none)"]],
  "(post idle grenade-point)": [[122, "v1", "lightning-tracker"]],
  "(anon-function 12 strip-obs)": [
    [103, "a0", "(pointer entity-actor)"],
    [287, "v1", "int"]
  ],
  "(method 11 strip-hazard)": [
    [34, "v0", "(pointer float)"],
    ["_stack_", 64, "res-tag"]
  ],
  "(method 11 strip-chain-crate)": [[38, "v0", "(pointer float)"]],
  "(method 33 vehicle-rider)": [[10, "s4", "vehicle"]],
  "(method 35 vehicle-rider)": [[[10, 15], "a0", "vehicle"]],
  "vehicle-spawn": [[38, "gp", "vehicle"]],
  "traffic-manager-event-handler": [
    [319, "s5", "level"],
    [367, "v1", "float"],
    [80, "v1", "float"],
    [91, "v1", "float"],
    [169, "v1", "float"],
    [[118, 125], "s5", "traffic-object-spawn-params"]
  ],
  "(method 33 citizen-norm-rider)": [
    [7, "t9", "(function vehicle-rider none)"]
  ],
  "(method 33 crimson-guard-rider)": [
    [7, "t9", "(function vehicle-rider none)"]
  ],
  "(enter explode vehicle)": [[298, "v1", "joint-exploder"]],
  "(method 47 vehicle)": [
    [27, "s0", "process-focusable"],
    [[32, 37], "s1", "process-focusable"]
  ],
  "(method 46 vehicle)": [
    [[98, 118], "s5", "traffic-object-spawn-params"],
    [[121, 182], "s3", "attack-info"],
    [187, "v1", "float"]
  ],
  "(method 97 vehicle)": [[6, "v1", "float"]],
  "(method 18 vehicle-controller)": [[231, "s2", "vehicle"]],
  "(method 10 vehicle)": [[12, "t9", "(function rigid-body-object none)"]],
  "(method 119 vehicle)": [[[19, 45], "s4", "vehicle-rider"]],
  "(method 99 vehicle)": [[14, "s3", "collide-shape-prim-group"]],
  "(method 100 vehicle)": [[163, "a0", "vector"]],
  "(method 46 vehicle-guard)": [
    [[6, 68], "s5", "matrix"],
    [119, "a0", "process"]
  ],
  "(method 156 vehicle-guard)": [[57, "v1", "process-drawable"]],
  "(method 29 vehicle)": [
    [289, "s1", "vehicle-control-point"],
    [294, "s1", "(inline-array vehicle-control-point)"],
    [309, "s1", "(inline-array vehicle-control-point)"],
    [68, "v1", "float"],
    [165, "v1", "float"],
    [66, "a0", "uint"],
    [163, "a0", "uint"]
  ],
  "(method 152 vehicle-guard)": [[88, "s4", "process-drawable"]],
  "(method 151 vehicle-guard)": [
    [15, "s5", "process-drawable"],
    [25, "s5", "process-drawable"],
    [67, "s5", "process-focusable"]
  ],
  "(method 49 traffic-engine)": [
    [32, "s3", "process-focusable"],
    [[72, 75], "s3", "process-focusable"],
    [265, "a0", "(array crimson-guard)"],
    [166, "s2", "process-focusable"],
    [[170, 195], "s2", "crimson-guard"],
    [[32, 109], "s3", "process-focusable"],
    [354, "s5", "process-focusable"],
    [135, "v0", "(array crimson-guard)"],
    [143, "v0", "(array float)"],
    ["_stack_", 216, "float"]
  ],
  "(method 25 traffic-tracker)": [[24, "a0", "process-focusable"]],
  "(method 68 traffic-engine)": [
    [46, "a2", "process-focusable"],
    [312, "s2", "nav-segment"],
    [321, "s2", "nav-segment"],
    [327, "s2", "nav-segment"],
    [[159, 191], "s3", "process-focusable"],
    [[89, 125], "s3", "vehicle"],
    [16, "v1", "(pointer uint128)"]
  ],
  "(method 50 traffic-engine)": [
    [13, "v1", "connection"],
    [[14, 19], "v1", "collide-shape"],
    [24, "s1", "process-focusable"],
    [67, "v1", "connection"],
    [[68, 73], "v1", "collide-shape"],
    [78, "s1", "process-focusable"],
    [119, "v1", "connection"],
    [[120, 125], "v1", "collide-shape"],
    [130, "s1", "process-focusable"]
  ],
  "(method 9 turret-control)": [[344, "a0", "collide-shape-prim"]],
  "(method 19 traffic-engine)": [
    [19, "v1", "process-focusable"],
    [30, "v1", "vehicle"]
  ],
  "(method 72 traffic-engine)": [[25, "a3", "int"]],
  "(method 60 traffic-engine)": [[29, "v1", "collide-shape"]],
  "(method 26 traffic-tracker)": [[26, "a0", "process-focusable"]],
  "(method 17 traffic-tracker)": [[23, "s1", "process-focusable"]],
  "target-pilot-post": [
    [[96, 114], "s5", "vehicle"],
    [[279, 294], "s5", "vehicle"]
  ],
  "(anon-function 1 ruins-obs)": [
    [85, "v1", "process-drawable"],
    [17, "v1", "process-drawable"]
  ],
  "(anon-function 0 ruins-obs)": [
    [173, "v1", "process-drawable"],
    [36, "v1", "process-drawable"]
  ],
  "(event idle mechblock)": [
    [15, "a0", "carry-info"],
    [29, "a0", "carry-info"],
    [20, "a0", "carry-info"],
    [32, "a0", "carry-info"]
  ],
  "(event drag mechblock)": [
    [49, "a0", "carry-info"],
    [57, "a0", "vector"],
    [79, "a0", "vector"],
    [52, "a0", "carry-info"]
  ],
  "(enter fall mechblock)": [
    [43, "a0", "carry-info"],
    [46, "a0", "carry-info"]
  ],
  "(event carry mechblock)": [[15, "a0", "vector"]],
  "(method 30 ruins-breakable-wall)": [[55, "v1", "collide-shape-prim-group"]],
  "(event unbroken ruins-breakable-wall)": [
    [10, "s4", "attack-info"],
    [41, "s3", "attack-info"],
    [20, "s4", "pointer"]
  ],
  "(method 11 ruins-pillar-collapse)": [
    [77, "s1", "pair"],
    [96, "s1", "pair"],
    [97, "v1", "pair"],
    [110, "s1", "pair"],
    [111, "v1", "pair"],
    [112, "v1", "pair"],
    [118, "s2", "pair"],
    [117, "s2", "pair"]
  ],
  "(code fall ruins-pillar-collapse)": [
    [16, "v1", "collide-shape-prim-group"],
    [20, "v1", "collide-shape-prim-group"]
  ],
  "(event fall ruins-pillar-collapse)": [
    [35, "a0", "process-focusable"],
    [13, "a0", "process-focusable"],
    [34, "gp", "process-focusable"]
  ],
  "(event idle ruins-pillar-collapse)": [
    [10, "gp", "attack-info"],
    [27, "s3", "process-drawable"],
    [45, "gp", "attack-info"]
  ],
  "target-indax-handler": [[88, "a0", "process"]],
  "(code target-indax-stance)": [
    [23, "v1", "art-joint-anim"],
    [240, "v1", "art-joint-anim"],
    [94, "v1", "art-joint-anim"],
    [182, "v1", "art-joint-anim"]
  ],
  "(code target-indax-walk)": [[89, "v1", "art-joint-anim"]],
  "(code target-indax-hit-ground)": [[14, "v1", "art-joint-anim"]],
  "(code target-indax-attack-air)": [[11, "gp", "art-joint-anim"]],
  "(code target-indax-death)": [
    [134, "v1", "art-joint-anim"],
    [251, "v1", "art-joint-anim"],
    [341, "v1", "art-joint-anim"],
    [394, "v1", "art-joint-anim"],
    [478, "v1", "art-joint-anim"]
  ],
  "(code target-indax-double-jump)": [
    [50, "v1", "art-joint-anim"],
    [104, "v1", "art-joint-anim"]
  ],
  "(code target-indax-trip)": [
    [17, "v1", "art-joint-anim"],
    [90, "v1", "art-joint-anim"]
  ],
  "(code target-indax-attack)": [[18, "gp", "art-joint-anim"]],
  "(code target-indax-running-attack)": [
    [42, "gp", "art-joint-anim"],
    [141, "f26", "float"],
    [224, "f26", "float"]
  ],
  "(code idle tomb-boulder-stop)": [[4, "a0", "process"]],
  "tomb-spider-init": [[114, "gp", "process-drawable"]],
  "(code idle tomb-boulder-pillar)": [[4, "a0", "process"]],
  "(code mech-lunge grunt-mech)": [[25, "v1", "art-joint-anim"]],
  "(trans mech-post-circling grunt-mech)": [
    [14, "a0", "process-focusable"],
    [17, "a0", "process-focusable"]
  ],
  "(code mech-dismount grunt-mech)": [
    [41, "v1", "art-joint-anim"],
    [149, "v1", "art-joint-anim"]
  ],
  "(code mech-hold grunt-mech)": [
    [10, "v1", "art-joint-anim"],
    [531, "v1", "art-joint-anim"]
  ],
  "(code chase tomb-boulder)": [[141, "gp", "handle"]],
  "(code idle tomb-boulder)": [[137, "gp", "handle"]],
  "(exit chase tomb-boulder)": [[24, "v0", "sound-rpc-set-param"]],
  "(post chase tomb-boulder)": [
    [606, "v0", "sound-rpc-set-param"],
    [496, "a0", "int"],
    [278, "v1", "vector"],
    [463, "a0", "(array float)"],
    [486, "v1", "(array float)"],
    [452, "a0", "(array float)"],
    [457, "a0", "(array float)"]
  ],
  "(code idle tomb-spider)": [[[1, 9], "v1", "(pointer process)"]],
  "(method 10 tomb-sphinx)": [[10, "t9", "(function process-drawable none)"]],
  "tomb-stair-block-spikes-init-by-other": [
    [53, "s2", "pair"],
    [72, "s2", "pair"],
    [73, "v1", "pair"],
    [86, "s2", "pair"],
    [87, "v1", "pair"],
    [88, "v1", "pair"],
    [94, "s3", "pair"],
    [93, "s3", "pair"]
  ],
  "(enter sunk tomb-stair-block)": [[16, "v1", "art-joint-anim"]],
  "(code sink tomb-stair-block)": [[109, "v1", "art-joint-anim"]],
  "(event idle tomb-stair-block-spikes)": [[24, "v1", "vector"]],
  "(code moving tomb-stair-block)": [[40, "v1", "art-joint-anim"]],
  "(post running tomb-elevator)": [[8, "t9", "(function none)"]],
  "(method 10 tomb-plat-return)": [
    [10, "t9", "(function process-drawable none)"]
  ],
  "lift-pool": [
    [12, "v0", "(pointer actor-group)"],
    ["_stack_", 16, "res-tag"]
  ],
  "drop-pool": [
    [12, "v0", "(pointer actor-group)"],
    ["_stack_", 16, "res-tag"]
  ],
  "(trans wait-for-pools tomb-stair-block)": [
    [12, "v0", "(pointer actor-group)"],
    ["_stack_", 16, "res-tag"]
  ],
  "(enter idle tomb-stair-block)": [
    [40, "v0", "(pointer actor-group)"],
    ["_stack_", 16, "res-tag"]
  ],
  "(code die tomb-vibe)": [
    [14, "v1", "art-joint-anim"],
    [70, "v1", "art-joint-anim"]
  ],
  "(code open tomb-smash-door)": [[10, "v1", "art-joint-anim"]],
  "(code close tomb-smash-door)": [[10, "v1", "art-joint-anim"]],
  "(method 33 tomb-button)": [[35, "v1", "art-joint-anim"]],
  "(code open tomb-beetle-door)": [[10, "v1", "art-joint-anim"]],
  "(code open tomb-door)": [[19, "v1", "art-joint-anim"]],
  "(trans up-idle tomb-beetle-button)": [[4, "v0", "(state basebutton)"]],
  "(code wobble-die tomb-simon-block)": [[10, "v1", "art-joint-anim"]],
  "(code open tomb-simon-button)": [
    [14, "v1", "art-joint-anim"],
    [47, "v1", "art-joint-anim"]
  ],
  "(code unpress tomb-simon-button)": [[10, "v1", "art-joint-anim"]],
  "(method 23 tomb-water-trap)": [[42, "s2", "collide-shape-prim-sphere"]],
  "(code pressed tomb-simon-button)": [
    [19, "v1", "art-joint-anim"],
    [55, "v1", "art-joint-anim"]
  ],
  "(enter waiting tomb-simon-button)": [[10, "v1", "art-joint-anim"]],
  "(event idle tomb-vibe)": [[6, "a0", "attack-info"]],
  "(method 11 tomb-beetle-door)": [["_stack_", 16, "res-tag"]],
  "(method 11 tomb-vibe)": [
    ["_stack_", 16, "res-tag"],
    ["_stack_", 32, "res-tag"]
  ],
  "(method 11 tomb-plat-simon)": [["_stack_", 16, "res-tag"]],
  "(code ambush tomb-beetle)": [[14, "v1", "art-joint-anim"]],
  "(code active tomb-beetle)": [
    [74, "v1", "art-joint-anim"],
    [22, "v1", "art-joint-anim"]
  ],
  "(code land tomb-beetle)": [
    [10, "v1", "art-joint-anim"],
    [111, "v1", "art-joint-anim"]
  ],
  "(code key tomb-beetle)": [[10, "v1", "art-joint-anim"]],
  "(code go-to-door tomb-beetle)": [[85, "v1", "art-joint-anim"]],
  "(code die tomb-beetle)": [[30, "v1", "art-joint-anim"]],
  "(code fly-away tomb-beetle)": [
    [77, "v1", "art-joint-anim"],
    [212, "v1", "art-joint-anim"]
  ],
  "(code stand tomb-beetle)": [[10, "v1", "art-joint-anim"]],
  "(enter dormant tomb-beetle)": [[17, "v0", "(state enemy)"]],
  "(enter go-to-door tomb-beetle)": [
    [[22, 153], "gp", "(inline-array tomb-beetle-fly-info)"],
    [65, "v1", "vector"],
    [35, "a0", "vector"],
    [51, "v1", "vector"]
  ],
  "(trans go-to-door tomb-beetle)": [[23, "a0", "vector"]],
  "(enter fly-away tomb-beetle)": [
    [6, "a0", "vector"],
    [[1, 53], "gp", "(inline-array tomb-beetle-fly-info)"]
  ],
  "(method 76 bot)": [[45, "v1", "process-focusable"]],
  "(code failed bot)": [[23, "gp", "art-joint-anim"]],
  "(code die-falling bot)": [[32, "gp", "art-joint-anim"]],
  "(code hit bot)": [[30, "v1", "art-joint-anim"]],
  "(method 74 bot)": [
    [115, "v1", "process"],
    [230, "a0", "vector"]
  ],
  "(method 97 bot)": [
    [130, "s5", "process-focusable"],
    [138, "s5", "process-focusable"]
  ],
  "(method 129 bot)": [
    [70, "s5", "process-focusable"],
    [73, "s5", "process-focusable"]
  ],
  "(method 189 bot)": [
    [41, "a0", "connection"],
    [42, "a0", "collide-shape"],
    [90, "a0", "connection"],
    [91, "a0", "collide-shape"],
    [153, "a1", "process-focusable"]
  ],
  "(method 190 bot)": [
    [10, "v1", "sphere"],
    [40, "a0", "connection"],
    [41, "a0", "collide-shape"],
    [49, "a3", "sphere"],
    [58, "f2", "float"],
    [89, "a0", "connection"],
    [90, "a0", "collide-shape"],
    [98, "a3", "sphere"],
    [107, "f2", "float"]
  ],
  "(method 223 bot)": [
    [29, "s3", "process-focusable"],
    [38, "s3", "process-focusable"]
  ],
  "(method 10 sig)": [
    [[3, 20], "v0", "sound-rpc-set-param"],
    [19, "v0", "sound-rpc-set-param"]
  ],
  "(method 78 sig)": [
    [23, "v1", "art-joint-anim"],
    [59, "v1", "art-joint-anim"]
  ],
  "(method 88 sig)": [[32, "a1", "art-joint-anim"]],
  "(method 89 sig)": [[32, "a1", "art-joint-anim"]],
  "(method 97 sig)": [
    [67, "a0", "process-focusable"],
    [131, "a0", "process-focusable"],
    [192, "s5", "process-focusable"],
    [134, "a0", "process-focusable"],
    [70, "a0", "process-focusable"],
    [130, "s4", "process-focusable"],
    [66, "s4", "process-focusable"]
  ],
  "(code waiting-crouched sig)": [[14, "v1", "art-joint-anim"]],
  "(code waiting-far sig)": [
    [158, "v1", "art-joint-anim"],
    [101, "v1", "art-joint-anim"]
  ],
  "(code waiting-close sig)": [
    [27, "v1", "art-joint-anim"],
    [180, "gp", "art-joint-anim"]
  ],
  "(code waiting-turn sig)": [
    [50, "v1", "art-joint-anim"],
    [194, "a1", "art-joint-anim"],
    [327, "s4", "art-joint-anim"]
  ],
  "(code charge-plasma sig)": [
    [14, "v1", "art-joint-anim"],
    [73, "v1", "art-joint-anim"],
    [142, "v1", "art-joint-anim"],
    [198, "v1", "art-joint-anim"]
  ],
  "(code repair-gun sig)": [
    [14, "v1", "art-joint-anim"],
    [159, "v1", "art-joint-anim"],
    [236, "v1", "art-joint-anim"],
    [313, "v1", "art-joint-anim"],
    [390, "v1", "art-joint-anim"],
    [467, "v1", "art-joint-anim"],
    [633, "v1", "art-joint-anim"],
    [553, "v1", "art-joint-anim"],
    [79, "v1", "art-joint-anim"]
  ],
  "(code clean-gun sig)": [
    [14, "v1", "art-joint-anim"],
    [214, "v1", "art-joint-anim"],
    [85, "v1", "art-joint-anim"],
    [154, "v1", "art-joint-anim"]
  ],
  "(code traveling-blocked sig)": [[14, "v1", "art-joint-anim"]],
  "(code stare sig)": [
    [27, "v1", "art-joint-anim"],
    [180, "gp", "art-joint-anim"]
  ],
  "(code whip sig)": [[44, "a1", "art-joint-anim"]],
  "(post chase sig)": [
    [14, "a0", "process-focusable"],
    [17, "a0", "process-focusable"]
  ],
  "(post chase-attack sig)": [
    [15, "a0", "process-focusable"],
    [18, "a0", "process-focusable"]
  ],
  "(code hit sig)": [[14, "v1", "art-joint-anim"]],
  "(code failed sig)": [
    [14, "v1", "art-joint-anim"],
    [70, "v1", "art-joint-anim"],
    [129, "v1", "art-joint-anim"]
  ],
  "(code sig-path-jump sig)": [[31, "v1", "art-joint-anim"]],
  "(code sig-path-jump-land sig)": [[24, "v1", "art-joint-anim"]],
  "(code sig-path-shoot-jump sig)": [[31, "v1", "art-joint-anim"]],
  "(code sig-path-shoot-jump-land sig)": [[24, "v1", "art-joint-anim"]],
  "(code sig-path-idle sig)": [
    [14, "v1", "art-joint-anim"],
    [66, "v1", "art-joint-anim"]
  ],
  "(method 30 sig-shot)": [[116, "a0", "sig"]],
  "(method 14 sig-plasma)": [
    [40, "v0", "sound-rpc-set-param"],
    [56, "v0", "sound-rpc-set-param"]
  ],
  "sparticle-sig-plasma-lightning": [[15, "a0", "sig-atoll"]],
  "sig0-say-look-out-if-should": [[29, "v1", "process-focusable"]],
  "(method 77 sig)": [
    [57, "s5", "art-joint-anim"],
    [91, "v1", "art-joint-anim"],
    [176, "s4", "art-joint-anim"]
  ],
  "(method 86 sig)": [[28, "a0", "process-focusable"]],
  "(method 250 sig)": [
    [63, "a0", "connection"],
    [64, "a0", "collide-shape"],
    [112, "a0", "connection"],
    [113, "a0", "collide-shape"],
    [204, "s4", "process-focusable"],
    [176, "a0", "process-focusable"],
    [175, "s2", "process-focusable"],
    [207, "s4", "process-focusable"]
  ],
  "(method 11 sigt-charge-plasma)": [
    [110, "s3", "process-focusable"],
    [113, "s3", "process-focusable"],
    [1, "a1", "sig"]
  ],
  "(method 12 sigt-choose-piston)": [
    [61, "s5", "process-focusable"],
    [102, "s5", "process-focusable"],
    [111, "s5", "process-focusable"]
  ],
  "(method 14 sigt-choose-piston)": [[34, "gp", "process-focusable"]],
  "(method 186 bot)": [
    [19, "a0", "uint"],
    [19, "v1", "uint"]
  ],
  "(method 46 sig)": [
    [6, "v1", "collide-shape-prim-group"],
    [24, "v1", "collide-shape-prim-group"],
    [44, "v1", "collide-shape-prim-group"],
    [63, "v1", "collide-shape-prim-group"],
    [82, "v1", "collide-shape-prim-group"]
  ],
  "(method 79 ashelin)": [[67, "v1", "art-joint-anim"]],
  "(method 78 ashelin)": [
    [22, "s5", "art-joint-anim"],
    [74, "v1", "art-joint-anim"],
    [108, "v1", "art-joint-anim"],
    [159, "v1", "art-joint-anim"],
    [193, "v1", "art-joint-anim"]
  ],
  "(method 77 ashelin)": [[129, "s5", "art-joint-anim"]],
  "(method 51 ashelin)": [
    [22, "a0", "process-focusable"],
    [25, "a0", "process-focusable"]
  ],
  "(code waiting-idle ashelin)": [
    [204, "v1", "art-joint-anim"],
    [95, "v1", "art-joint-anim"]
  ],
  "(code standing-idle ashelin)": [
    [189, "v1", "art-joint-anim"],
    [126, "v1", "art-joint-anim"]
  ],
  "(code standing-turn ashelin)": [[47, "s4", "art-joint-anim"]],
  "(code standing-blast ashelin)": [[68, "v1", "art-joint-anim"]],
  "(post chase ashelin)": [
    [14, "a0", "process-focusable"],
    [17, "a0", "process-focusable"]
  ],
  "(code back-spring ashelin)": [
    [30, "v1", "art-joint-anim"],
    [309, "v1", "art-joint-anim"],
    [171, "v1", "art-joint-anim"]
  ],
  "(code tumble-right ashelin)": [
    [35, "v1", "art-joint-anim"],
    [168, "v1", "art-joint-anim"],
    [280, "v1", "art-joint-anim"]
  ],
  "(code cartwheel-left ashelin)": [
    [35, "v1", "art-joint-anim"],
    [168, "v1", "art-joint-anim"],
    [280, "v1", "art-joint-anim"]
  ],
  "(code die-falling ashelin)": [[108, "gp", "art-joint-anim"]],
  "(anon-function 0 ash1-course)": [[31, "v1", "asht-wait-spot"]],
  "ashelin-shot-move": [[49, "v1", "(state ashelin)"]],
  "(method 28 ashelin-shot)": [
    [47, "t9", "(function projectile projectile-options none)"]
  ],
  "(method 30 ashelin-shot)": [[119, "a0", "ashelin"]],
  "(anon-function 2 ash1-course)": [[50, "v1", "asht-wait-spot"]],
  "(anon-function 7 ash1-course)": [[90, "v1", "asht-wait-spot"]],
  "(anon-function 9 ash1-course)": [[12, "v1", "asht-wait-spot"]],
  "(anon-function 0 sig0-course)": [[64, "v1", "sigt-wait-spot"]],
  "(anon-function 2 sig0-course)": [[15, "v1", "sigt-wait-spot"]],
  "(anon-function 4 sig0-course)": [[43, "v1", "sigt-charge-plasma"]],
  "(anon-function 7 sig0-course)": [[44, "v1", "sigt-wait-spot"]],
  "(anon-function 9 sig0-course)": [[21, "v1", "sigt-wait-spot"]],
  "(anon-function 11 sig0-course)": [[44, "v1", "sigt-wait-spot"]],
  "(anon-function 14 sig0-course)": [[42, "v1", "sigt-wait-spot"]],
  "(anon-function 16 sig0-course)": [[21, "v1", "sigt-wait-spot"]],
  "(anon-function 19 sig0-course)": [[51, "v1", "sigt-wait-spot"]],
  "(anon-function 23 sig0-course)": [[27, "v1", "sigt-wait-spot"]],
  "(anon-function 25 sig0-course)": [[15, "v1", "sigt-wait-spot"]],
  "(anon-function 27 sig0-course)": [[43, "v1", "sigt-charge-plasma"]],
  "(anon-function 29 sig0-course)": [[33, "v1", "sigt-wait-spot"]],
  "(anon-function 32 sig0-course)": [[22, "v1", "sigt-wait-spot"]],
  "(anon-function 35 sig0-course)": [[15, "v1", "sigt-wait-spot"]],
  "(anon-function 47 sig0-course)": [[17, "v1", "sigt-wait-spot"]],
  "(anon-function 45 sig0-course)": [[46, "v1", "sigt-wait-spot"]],
  "(anon-function 43 sig0-course)": [[43, "v1", "sigt-charge-plasma"]],
  "(anon-function 38 sig0-course)": [[21, "v1", "sigt-wait-spot"]],
  "(anon-function 40 sig0-course)": [[15, "v1", "sigt-wait-spot"]],
  "(anon-function 50 sig0-course)": [[15, "v1", "sigt-wait-spot"]],
  "(anon-function 52 sig0-course)": [[17, "v1", "sigt-wait-spot"]],
  "(anon-function 54 sig0-course)": [[51, "v1", "sigt-charge-plasma"]],
  "(anon-function 56 sig0-course)": [[41, "v1", "sigt-wait-spot"]],
  "(anon-function 59 sig0-course)": [[15, "v1", "sigt-wait-spot"]],
  "(anon-function 63 sig0-course)": [[21, "v1", "sigt-wait-spot"]],
  "(anon-function 65 sig0-course)": [[17, "v1", "sigt-wait-spot"]],
  "(anon-function 67 sig0-course)": [[45, "v1", "sigt-charge-plasma"]],
  "(anon-function 69 sig0-course)": [[51, "v1", "sigt-wait-spot"]],
  "(anon-function 72 sig0-course)": [[42, "v1", "sigt-wait-spot"]],
  "(anon-function 75 sig0-course)": [[29, "v1", "sigt-wait-spot"]],
  "(anon-function 77 sig0-course)": [[15, "v1", "sigt-wait-spot"]],
  "(anon-function 79 sig0-course)": [[55, "v1", "sigt-charge-plasma"]],
  "(anon-function 81 sig0-course)": [[20, "v1", "sigt-wait-spot"]],
  "(anon-function 84 sig0-course)": [[26, "v1", "sigt-riding-piston"]],
  "(anon-function 87 sig0-course)": [[29, "v1", "sigt-choose-piston"]],
  "(anon-function 90 sig0-course)": [[18, "v1", "sigt-wait-spot"]],
  "(anon-function 93 sig0-course)": [[92, "v1", "sigt-wait-spot"]],
  "(anon-function 95 sig0-course)": [[21, "v1", "sigt-wait-spot"]],
  "(anon-function 13 sig0-course)": [[67, "v1", "int"]],
  "(code active hip-mole)": [
    [11, "v1", "art-joint-anim"],
    [119, "v1", "art-joint-anim"]
  ],
  "(post idle hip-mole)": [
    [52, "gp", "process-drawable"],
    [58, "gp", "process-drawable"]
  ],
  "(method 28 whack-a-metal)": [
    [68, "s5", "process-drawable"],
    [76, "s5", "process-drawable"],
    [125, "s5", "process-drawable"]
  ],
  "(code active whack-a-metal)": [
    [47, "v1", "art-joint-anim"],
    [219, "v1", "art-joint-anim"],
    [288, "v1", "art-joint-anim"],
    [143, "v1", "lightning-tracker"]
  ],
  "(method 10 whack-a-metal)": [[24, "t9", "(function process none)"]],
  "(method 7 whack-a-metal)": [
    [26, "t9", "(function process-drawable int process-drawable)"]
  ],
  "(method 27 whack-a-metal)": [
    [69, "a1", "hip-mole"],
    [78, "a1", "hip-mole"],
    [156, "a1", "hip-mole"],
    [165, "a1", "hip-mole"]
  ],
  "(method 224 bot)": [
    [28, "t9", "(function bot int)"],
    [46, "t9", "(function bot int)"]
  ],
  "(anon-function 97 sig0-course)": [[62, "v1", "sigt-wait-spot"]],
  "(anon-function 11 ash1-course)": [[51, "v1", "asht-wait-spot"]],
  "(anon-function 4 ash1-course)": [[99, "v1", "asht-wait-spot"]],
  "(method 67 collide-shape-moving)": [
    [8, "v1", "collide-shape-prim-group"],
    [[30, 56], "s1", "collide-cache-prim"]
  ],
  "(method 63 collide-shape-moving)": [
    [118, "v1", "collide-shape-prim"],
    [379, "a0", "collide-shape-prim-mesh"],
    [410, "v1", "collide-shape-prim-mesh"],
    [459, "v1", "collide-shape-prim-mesh"]
  ],
  "(post startup title-control)": [
    [[8, 32], "gp", "process-drawable"],
    [[211, 216], "v1", "external-art-buffer"]
  ],
  "(code startup title-control)": [
    [[261, 265], "v1", "handle"],
    [257, "gp", "handle"]
  ],
  "title-plug-lightning": [[99, "v1", "title-control"]],
  "(method 74 yakow)": [
    [5, "v1", "attack-info"],
    [7, "v1", "attack-info"]
  ],
  "(code idle yakow)": [
    [19, "v1", "art-joint-anim"],
    [75, "v1", "art-joint-anim"]
  ],
  "(code active yakow)": [
    [30, "v1", "art-joint-anim"],
    [123, "v1", "art-joint-anim"],
    [179, "v1", "art-joint-anim"],
    [308, "v1", "art-joint-anim"]
  ],
  "(code kicked yakow)": [[14, "v1", "art-joint-anim"]],
  "(method 35 juicer-shot)": [
    [7, "v1", "matrix"],
    [11, "v1", "matrix"],
    [16, "v1", "matrix"],
    [20, "v1", "matrix"]
  ],
  "juicer-proj-move": [[15, "s5", "process-focusable"]],
  "(method 182 juicer)": [
    [21, "s3", "process-focusable"],
    [24, "s3", "process-focusable"]
  ],
  "(code active juicer)": [
    [118, "gp", "art-joint-anim"],
    [205, "a1", "art-joint-anim"]
  ],
  "(code victory juicer)": [[31, "gp", "art-joint-anim"]],
  "(code notice juicer)": [
    [23, "a0", "process-focusable"],
    [24, "a0", "process-focusable"],
    [27, "a0", "process-focusable"],
    [83, "a1", "art-joint-anim"]
  ],
  "(method 7 juicer)": [
    [19, "t9", "(function process-focusable int process-focusable)"]
  ],
  "(method 184 juicer)": [[4, "v1", "collide-shape-prim-group"]],
  "(code circling juicer)": [
    [228, "gp", "art-joint-anim"],
    [131, "gp", "art-joint-anim"]
  ],
  "(code hit juicer)": [[30, "v1", "art-joint-anim"]],
  "(method 78 juicer)": [
    [18, "s4", "art-joint-anim"],
    [66, "s4", "art-joint-anim"]
  ],
  "(method 77 juicer)": [
    [37, "a1", "art-joint-anim"],
    [113, "s5", "art-joint-anim"],
    [153, "s4", "art-joint-anim"],
    [153, "s4", "art-joint-anim"]
  ],
  "(code taunt juicer)": [[84, "v1", "art-joint-anim"]],
  "(code stare juicer)": [[23, "gp", "art-joint-anim"]],
  "juicer-face-player-post": [
    [31, "gp", "process-focusable"],
    [68, "gp", "process-focusable"],
    [71, "gp", "process-focusable"]
  ],
  "(post hostile juicer)": [
    [13, "a0", "process-focusable"],
    [16, "a0", "process-focusable"]
  ],
  "(method 38 juicer-shot)": [
    [33, "a0", "process-focusable"],
    [36, "a0", "process-focusable"]
  ],
  "(code attack juicer)": [
    [14, "v1", "art-joint-anim"],
    [87, "v1", "art-joint-anim"],
    [123, "s3", "process-focusable"],
    [281, "a0", "process-focusable"],
    [284, "a0", "process-focusable"]
  ],
  "(method 25 juicer-shot)": [[131, "a1", "int"]],
  "(method 7 spyder)": [
    [31, "t9", "(function process-focusable int process-focusable)"]
  ],
  "(code attack spyder)": [
    [116, "a0", "process-focusable"],
    [119, "a0", "process-focusable"],
    [242, "a0", "process-focusable"],
    [245, "a0", "process-focusable"]
  ],
  "spyder-face-player-post": [
    [22, "a0", "process-focusable"],
    [25, "a0", "process-focusable"],
    [40, "gp", "process-focusable"],
    [44, "a0", "process-focusable"],
    [43, "gp", "process-focusable"],
    [21, "gp", "process-focusable"]
  ],
  "(method 87 spyder)": [[52, "s5", "art-joint-anim"]],
  "(method 78 spyder)": [[15, "a1", "art-joint-anim"]],
  "(method 181 spyder)": [
    [17, "a0", "process-focusable"],
    [20, "a0", "process-focusable"]
  ],
  "(method 31 spyder-shot)": [[7, "t9", "(function projectile none)"]],
  "(code backup spyder)": [[22, "v1", "art-joint-anim"]],
  "(trans hostile spyder)": [
    [20, "a0", "process-focusable"],
    [23, "a0", "process-focusable"]
  ],
  "(method 115 spyder)": [[117, "v1", "int"]],
  "(code active sniper)": [[30, "v1", "art-joint-anim"]],
  "(method 88 mantis)": [[20, "a1", "art-joint-anim"]],
  "(method 87 mantis)": [[16, "a1", "art-joint-anim"]],
  "(method 89 mantis)": [[16, "a1", "art-joint-anim"]],
  "(trans active mantis)": [[4, "v0", "(state enemy)"]],
  "(code active mantis)": [
    [79, "v1", "art-joint-anim"],
    [195, "v1", "art-joint-anim"],
    [139, "v1", "art-joint-anim"],
    [23, "v1", "art-joint-anim"]
  ],
  "(code ambush-crawling mantis)": [[23, "v1", "art-joint-anim"]],
  "(code ambush-jumping mantis)": [
    [14, "v1", "art-joint-anim"],
    [161, "v1", "art-joint-anim"]
  ],
  "(trans hostile mantis)": [
    [27, "gp", "process-focusable"],
    [41, "gp", "process-focusable"],
    [100, "gp", "process-focusable"]
  ],
  "(code attack0 mantis)": [
    [18, "v1", "art-joint-anim"],
    [90, "v1", "art-joint-anim"]
  ],
  "(code roll-right mantis)": [
    [52, "v1", "art-joint-anim"],
    [113, "v1", "art-joint-anim"]
  ],
  "(code attack1 mantis)": [
    [19, "v1", "art-joint-anim"],
    [53, "a0", "process-focusable"],
    [129, "v1", "art-joint-anim"],
    [201, "v1", "art-joint-anim"],
    [56, "a0", "process-focusable"]
  ],
  "(code crawl mantis)": [
    [256, "v1", "art-joint-anim"],
    [25, "v1", "art-joint-anim"]
  ],
  "(code roll-left mantis)": [
    [53, "v1", "art-joint-anim"],
    [114, "v1", "art-joint-anim"]
  ],
  "(code hop-away mantis)": [
    [24, "gp", "process-focusable"],
    [59, "gp", "process-focusable"],
    [133, "v1", "art-joint-anim"]
  ],
  "(method 77 mantis)": [
    [19, "v1", "art-joint-anim"],
    [52, "v1", "art-joint-anim"]
  ],
  "(method 78 mantis)": [
    [18, "v1", "art-joint-anim"],
    [50, "v1", "art-joint-anim"],
    [83, "v1", "art-joint-anim"]
  ],
  "(method 67 mantis)": [
    [20, "a0", "process-focusable"],
    [23, "a0", "process-focusable"]
  ],
  "(method 188 mantis)": [
    [21, "s5", "process-focusable"],
    [36, "a0", "process-focusable"],
    [38, "a0", "process-focusable"],
    [35, "s5", "process-focusable"]
  ],
  "(method 55 mantis)": [
    [23, "a0", "process-focusable"],
    [26, "a0", "process-focusable"]
  ],
  "(method 7 mammoth)": [
    [26, "t9", "(function process-focusable int process-focusable)"]
  ],
  "(code waiting mammoth)": [[41, "v1", "art-joint-anim"]],
  "(code wait-to-walk mammoth)": [[18, "v1", "art-joint-anim"]],
  "(code walking mammoth)": [[74, "a1", "art-joint-anim"]],
  "(code walking-attack mammoth)": [
    [16, "v1", "art-joint-anim"],
    [72, "v1", "art-joint-anim"]
  ],
  "(code turning mammoth)": [
    [33, "gp", "art-joint-anim"],
    [106, "v1", "art-joint-anim"],
    [194, "gp", "art-joint-anim"]
  ],
  "(code die mammoth)": [
    [12, "v1", "art-joint-anim"],
    [64, "v1", "art-joint-anim"],
    [116, "v1", "art-joint-anim"]
  ],
  "(method 184 mammoth)": [
    [24, "s3", "mammoth-ik-setup"],
    [38, "s3", "mammoth-ik-setup"],
    [107, "s3", "mammoth-ik-setup"]
  ],
  "mammoth-leg-ik-callback": [[21, "v1", "float"]],
  "mammoth-joint-mod-heel": [
    [5, "v1", "mammoth"],
    [14, "s0", "mammoth"],
    [19, "s0", "mammoth"],
    [3, "v1", "int"]
  ],
  "(method 28 flying-spider-shot)": [
    [27, "t9", "(function projectile projectile-options sound-id)"]
  ],
  "(code active flying-spider)": [[10, "v1", "art-joint-anim"]],
  "(code ambush flying-spider)": [[14, "v1", "art-joint-anim"]],
  "(code ambush-falling flying-spider)": [
    [10, "v1", "art-joint-anim"],
    [86, "v1", "art-joint-anim"]
  ],
  "(trans hostile flying-spider)": [
    [21, "a0", "process-focusable"],
    [24, "a0", "process-focusable"]
  ],
  "(trans turn-to-focus flying-spider)": [
    [34, "s3", "process-focusable"],
    [37, "s3", "process-focusable"]
  ],
  "(code attack flying-spider)": [[14, "v1", "art-joint-anim"]],
  "(code attack-fire flying-spider)": [
    [14, "v1", "art-joint-anim"],
    [66, "v1", "art-joint-anim"],
    [118, "v1", "art-joint-anim"],
    [170, "v1", "art-joint-anim"]
  ],
  "(code die flying-spider)": [[30, "v1", "art-joint-anim"]],
  "(event up nest-switch)": [
    [4, "v1", "attack-info"],
    [9, "v1", "attack-info"]
  ],
  "(method 77 spyder)": [
    [14, "v1", "art-joint-anim"],
    [131, "v1", "art-joint-anim"],
    [100, "s5", "art-joint-anim"]
  ],
  "(method 11 piston)": [
    [165, "v0", "(pointer float)"],
    ["_stack_", 64, "res-tag"]
  ],
  "(method 11 liftcat)": [
    [74, "v0", "vector"],
    [100, "v0", "vector"],
    ["_stack_", 16, "res-tag"],
    ["_stack_", 32, "res-tag"]
  ],
  "(method 11 atollrotpipe)": [
    [126, "v0", "(pointer float)"],
    ["_stack_", 16, "res-tag"]
  ],
  "(method 11 atoll-hatch)": [
    [52, "v1", "art-joint-anim"],
    [82, "v1", "art-joint-anim"]
  ],
  "(method 10 slider)": [[10, "t9", "(function process-drawable none)"]],
  "(method 7 slider)": [
    [26, "t9", "(function process-drawable int process-drawable)"]
  ],
  "(event idle slider)": [
    [31, "s3", "process-focusable"],
    [34, "s3", "process-focusable"]
  ],
  "(method 11 turbine)": [
    ["_stack_", 16, "res-tag"],
    ["_stack_", 32, "res-tag"]
  ],
  "widow-want-stone-talker": [[15, "v1", "float"]],
  "widow-general-flying-talker": [[15, "v1", "float"]],
  "widow-launch-droids-talker": [[15, "v1", "float"]],
  "widow-launch-bombs-talker": [[15, "v1", "float"]],
  "widow-shoot-gun-talker": [[15, "v1", "float"]],
  "widow-stone-charge-up-talker": [[15, "v1", "float"]],
  "widow-after-stone-shot-talker": [[15, "v1", "float"]],
  "widow-leave-perch-talker": [[15, "v1", "float"]],
  "widow-damaged-talker": [[11, "v1", "float"]],
  "widow-handler": [
    [6, "v1", "attack-info"],
    [11, "v1", "attack-info"],
    [16, "v1", "attack-info"],
    [19, "v1", "attack-info"],
    [198, "a0", "spydroid"],
    [200, "a0", "spydroid"],
    [228, "v1", "hud-widow"]
  ],
  "(method 21 baron-pod)": [[36, "v1", "float"]],
  "widow-common": [
    [474, "s5", "process-focusable"],
    [478, "s5", "process-focusable"],
    [486, "s5", "process-focusable"],
    [539, "v1", "float"]
  ],
  "(method 74 spydroid)": [
    [62, "s0", "process-drawable"],
    [87, "s0", "process-drawable"],
    [110, "s0", "process-drawable"],
    [181, "v1", "attack-info"],
    [187, "v1", "attack-info"],
    [203, "v1", "vector"],
    [105, "a0", "vector"],
    [44, "v1", "vector"],
    [31, "v0", "vector"]
  ],
  "(exit hidden widow)": [[63, "v1", "hud-widow"]],
  "(exit big-reaction-stage-1 widow)": [
    [13, "v1", "hud-widow"],
    [15, "v1", "hud-widow"]
  ],
  "(trans hover-rise-stage-2 widow)": [[38, "v1", "float"]],
  "(enter hover-low-stage-2 widow)": [[12, "v1", "float"]],
  "(exit big-reaction-stage-2 widow)": [
    [72, "v1", "hud-widow"],
    [74, "v1", "hud-widow"]
  ],
  "(trans hover-big-blast-stage-3 widow)": [["_stack_", 256, "baron-pod"]],
  "widow-last-bomb-anim": [[82, "v1", "float"]],
  "widow-cleanup-launch-anim": [
    [69, "v1", "float"],
    [257, "v1", "float"]
  ],
  "(method 10 spydroid)": [[14, "t9", "(function process-focusable none)"]],
  "(trans hostile spydroid)": [
    [29, "a0", "process-focusable"],
    [32, "a0", "process-focusable"]
  ],
  "widow-bomb-launch": [
    [266, "v1", "float"],
    [421, "v1", "float"],
    [450, "v1", "float"],
    [485, "v1", "float"]
  ],
  "widow-give-ammo": [
    [122, "v1", "collectable"],
    [124, "v1", "collectable"]
  ],
  "(enter idle tomb-boss-firepot)": [[2, "v1", "collide-shape-prim-group"]],
  "(enter broken tomb-boss-firepot)": [[17, "v1", "art-joint-anim"]],
  "tomb-boss-firepot-shrink-collision": [
    [2, "v1", "collide-shape-prim-group"],
    [7, "v1", "collide-shape-prim-group"]
  ],
  "(trans freefall widow-bomb)": [
    [53, "a0", "collide-shape-moving"],
    [58, "a0", "collide-shape-moving"]
  ],
  "spydroid-launch": [
    [297, "v1", "float"],
    [379, "v1", "float"],
    [408, "v1", "float"],
    [436, "v1", "float"]
  ],
  "widow-bomb-handler": [
    [23, "s5", "widow"],
    [19, "s4", "widow"],
    [151, "v1", "float"]
  ],
  "(method 34 widow-bomb)": [
    ["_stack_", 48, "float"],
    ["_stack_", 64, "float"]
  ],
  "widow-bomb-back-handler": [
    [13, "s4", "widow"],
    [107, "v1", "float"]
  ],
  "(event idle widow-bomb)": [[77, "v1", "float"]],
  "(exit idle widow-bomb)": [[15, "v1", "float"]],
  "(trans idle widow-bomb)": [[262, "v1", "float"]],
  "(method 10 widow-bomb)": [[42, "t9", "(function process-drawable none)"]],
  "(method 7 widow-bomb)": [
    [39, "t9", "(function process-drawable int process-drawable)"]
  ],
  "tomb-boss-pillar-shrink-collision": [
    [2, "v1", "collide-shape-prim-group"],
    [7, "v1", "collide-shape-prim-group"]
  ],
  "(enter broken tomb-boss-pillar)": [[17, "v1", "art-joint-anim"]],
  "(enter idle tomb-boss-pillar)": [[2, "v1", "collide-shape-prim-group"]],
  "(method 10 tomb-boss-pillar)": [
    [14, "t9", "(function process-drawable none)"]
  ],
  "(method 7 tomb-boss-pillar)": [
    [14, "t9", "(function process-drawable int process-drawable)"]
  ],
  "(event idle tomb-boss-firepot)": [
    [10, "gp", "widow-shot"],
    [15, "v1", "attack-info"],
    [19, "v1", "attack-info"],
    [24, "a3", "touching-shapes-entry"]
  ],
  "(trans idle tomb-boss-debris)": [["_stack_", 16, "float"]],
  "(method 46 widow)": [],
  "(event idle baron-pod)": [[46, "v1", "float"]],
  "(event idle heart-mar)": [
    [52, "v1", "float"],
    [66, "v1", "float"]
  ],
  "(method 11 widow)": [[163, "v1", "int"]],
  "(code hit kid)": [[14, "v1", "art-joint-anim"]],
  "(code arrested kid)": [
    [18, "v1", "art-joint-anim"],
    [84, "v1", "crimson-guard"],
    [118, "v1", "art-joint-anim"],
    [86, "v1", "crimson-guard"]
  ],
  "(code scared-idle kid)": [[56, "v1", "art-joint-anim"]],
  "(code waiting-turn kid)": [
    [37, "s5", "art-joint-anim"],
    [171, "s4", "art-joint-anim"]
  ],
  "(code waiting-idle kid)": [[56, "v1", "art-joint-anim"]],
  "(method 74 kid)": [
    [62, "a1", "process"],
    [77, "v1", "process-drawable"]
  ],
  "(method 97 kid)": [[78, "s4", "process-focusable"]],
  "(method 78 kid)": [[17, "a1", "art-joint-anim"]],
  "(code arrested kor)": [
    [25, "v1", "art-joint-anim"],
    [142, "v1", "crimson-guard"],
    [144, "v1", "crimson-guard"],
    [159, "v1", "art-joint-anim"],
    [219, "v1", "art-joint-anim"]
  ],
  "(code scared-idle kor)": [[56, "v1", "art-joint-anim"]],
  "(code waiting-turn kor)": [
    [37, "s5", "art-joint-anim"],
    [187, "s4", "art-joint-anim"]
  ],
  "(code waiting-idle kor)": [[56, "v1", "art-joint-anim"]],
  "(code hit kor)": [[14, "v1", "art-joint-anim"]],
  "(method 78 kor)": [[17, "a1", "art-joint-anim"]],
  "(method 97 kor)": [[78, "s4", "process-focusable"]],
  "(method 74 kor)": [
    [62, "a1", "process"],
    [77, "v1", "process-drawable"]
  ],
  "(anon-function 0 kid3-course)": [[32, "v1", "kidt-wait-spot"]],
  "(anon-function 8 kid3-course)": [[26, "v1", "kidt-wait-spot"]],
  "(anon-function 5 kid3-course)": [[15, "v1", "kidt-wait-spot"]],
  "(anon-function 2 kid3-course)": [[19, "v1", "kidt-wait-spot"]],
  "(anon-function 10 kid3-course)": [[26, "v1", "kidt-wait-spot"]],
  "(anon-function 12 kid3-course)": [[50, "v1", "kidt-wait-spot"]],
  "(anon-function 0 kor3-course)": [[32, "v1", "kort-wait-spot"]],
  "(anon-function 2 kor3-course)": [[19, "v1", "kort-wait-spot"]],
  "(anon-function 5 kor3-course)": [[15, "v1", "kort-wait-spot"]],
  "(anon-function 8 kor3-course)": [[26, "v1", "kort-wait-spot"]],
  "(anon-function 10 kor3-course)": [[26, "v1", "kort-wait-spot"]],
  "(anon-function 12 kor3-course)": [[50, "v1", "kort-wait-spot"]],
  "(method 196 hal)": [
    [25, "a0", "bot"],
    [27, "a0", "bot"]
  ],
  "(method 74 hal)": [
    [22, "v1", "bot"],
    [72, "s5", "bot"],
    [117, "s5", "bot"],
    [124, "a0", "vector"],
    [18, "a1", "process"]
  ],
  "hal-simple-check-too-far": [[25, "v1", "process-drawable"]],
  "(method 228 hal-help-kid)": [[22, "a0", "traffic-manager"]],
  "(anon-function 4 hal3-course)": [
    [25, "v1", "hal3-course"],
    [138, "v1", "halt-wait-spot"]
  ],
  "(anon-function 6 hal3-course)": [
    [45, "s5", "process-drawable"],
    [61, "s5", "process-drawable"]
  ],
  "(anon-function 7 hal3-course)": [
    [22, "v1", "process-focusable"],
    [26, "v1", "process-focusable"],
    [24, "v1", "process-focusable"],
    [28, "v1", "process-focusable"],
    [68, "v1", "halt-wait-spot"]
  ],
  "(code leave transport)": [[44, "v1", "art-joint-anim"]],
  "(code idle transport)": [[29, "v1", "art-joint-anim"]],
  "(code come-down transport)": [[14, "v1", "art-joint-anim"]],
  "(trans idle vehicle-turret)": [
    [45, "gp", "process-focusable"],
    [57, "gp", "process-focusable"]
  ],
  "(method 34 transport)": [[22, "v1", "vehicle-turret"]],
  "(method 10 transport)": [[10, "t9", "(function process-drawable none)"]],
  "(method 7 vehicle-turret)": [
    [14, "t9", "(function process-drawable int process-drawable)"]
  ],
  "(method 29 vehicle-turret)": [
    [14, "s5", "process-drawable"],
    [26, "s5", "process-drawable"]
  ],
  "(anon-function 9 hal3-course)": [[128, "v1", "hal3-course"]],
  "(anon-function 0 hal3-course)": [[23, "v1", "halt-wait-spot"]],
  "(anon-function 2 hal3-course)": [[59, "v1", "halt-wait-spot"]],
  "(anon-function 10 hal3-course)": [[234, "v1", "halt-wait-spot"]],
  "(anon-function 12 hal3-course)": [[13, "v1", "halt-wait-spot"]],
  "(anon-function 16 hal3-course)": [[32, "v1", "halt-wait-spot"]],
  "(anon-function 14 hal3-course)": [[32, "v1", "halt-wait-spot"]],
  "(anon-function 17 hal3-course)": [[55, "v1", "task-manager"]],
  "(trans idle race-ring)": [
    [96, "a1", "process-focusable"],
    [19, "a0", "part-tracker"]
  ],
  "(method 9 city-level-info)": [[387, "v1", "nav-segment"]],
  "(method 67 traffic-engine)": [
    [[137, 183], "s0", "crimson-guard"],
    [[44, 86], "a3", "vehicle"]
  ],
  "set-eye-draw-flag": [[20, "s5", "eye-control"]],
  "render-eyes-64": [
    [67, "s0", "adgif-shader"],
    [69, "s0", "adgif-shader"],
    [71, "s0", "adgif-shader"],
    [56, "v1", "dma-gif-packet"],
    [59, "v1", "dma-gif-packet"],
    [[111, 143], "v1", "(inline-array vector4w)"],
    [[223, 253], "a1", "(inline-array vector4w)"],
    [[317, 347], "a1", "(inline-array vector4w)"],
    [386, "v1", "(inline-array vector4w)"],
    [389, "v1", "(inline-array vector4w)"],
    [397, "s0", "adgif-shader"],
    [399, "s0", "adgif-shader"],
    [401, "s0", "adgif-shader"],
    [[473, 503], "a1", "(inline-array vector4w)"],
    [[567, 597], "a1", "(inline-array vector4w)"],
    [636, "v1", "dma-gif-packet"],
    [639, "v1", "dma-gif-packet"],
    [647, "s0", "adgif-shader"],
    [649, "s0", "adgif-shader"],
    [651, "s0", "adgif-shader"],
    [[748, 777], "a1", "(inline-array vector4w)"],
    [[863, 892], "a1", "(inline-array vector4w)"]
  ],
  "merc-eye-anim": [
    [[69, 92], "v1", "eye-control"],
    [[111, 270], "s4", "eye-control"]
  ],
  "update-eyes": [
    [[14, 376], "s4", "eye-control"],
    [28, "v1", "process-drawable"],
    [34, "v1", "process-drawable"],
    [97, "v1", "eye-control-arrays"],
    [109, "v1", "eye-control-arrays"],
    [121, "v1", "eye-control-arrays"],
    [133, "v1", "eye-control-arrays"],
    [265, "v1", "eye-control-arrays"]
  ],
  "render-eyes-64-different": [
    [56, "v1", "dma-gif-packet"],
    [59, "v1", "dma-gif-packet"],
    [[60, 72], "s0", "adgif-shader"],
    [[111, 143], "v1", "(inline-array vector4w)"],
    [[223, 253], "a1", "(inline-array vector4w)"],
    [266, "v1", "dma-gif-packet"],
    [269, "v1", "dma-gif-packet"],
    [[270, 282], "s0", "adgif-shader"],
    [[357, 387], "a1", "(inline-array vector4w)"],
    [426, "v1", "dma-gif-packet"],
    [429, "v1", "dma-gif-packet"],
    [[430, 442], "s0", "adgif-shader"],
    [[513, 543], "a1", "(inline-array vector4w)"],
    [556, "v1", "dma-gif-packet"],
    [559, "v1", "dma-gif-packet"],
    [[560, 572], "s0", "adgif-shader"],
    [[647, 677], "a1", "(inline-array vector4w)"],
    [716, "v1", "dma-gif-packet"],
    [719, "v1", "dma-gif-packet"],
    [[720, 732], "s0", "adgif-shader"],
    [[828, 857], "a1", "(inline-array vector4w)"],
    [870, "v1", "dma-gif-packet"],
    [873, "v1", "dma-gif-packet"],
    [[874, 886], "s0", "adgif-shader"],
    [[983, 1012], "a1", "(inline-array vector4w)"]
  ],
  "render-eyes-32": [
    [56, "v1", "dma-gif-packet"],
    [59, "v1", "dma-gif-packet"],
    [[60, 72], "s0", "adgif-shader"],
    [[111, 143], "v1", "(inline-array vector4w)"],
    [[223, 253], "a1", "(inline-array vector4w)"],
    [[317, 347], "a1", "(inline-array vector4w)"],
    [386, "v1", "dma-gif-packet"],
    [389, "v1", "dma-gif-packet"],
    [[390, 402], "s0", "adgif-shader"],
    [[473, 503], "a1", "(inline-array vector4w)"],
    [[567, 597], "a1", "(inline-array vector4w)"],
    [636, "v1", "dma-gif-packet"],
    [639, "v1", "dma-gif-packet"],
    [[642, 652], "s0", "adgif-shader"],
    [[748, 777], "a1", "(inline-array vector4w)"],
    [[863, 892], "a1", "(inline-array vector4w)"]
  ],
  "render-eyes-32-different": [
    [56, "v1", "dma-gif-packet"],
    [59, "v1", "dma-gif-packet"],
    [[60, 72], "s0", "adgif-shader"],
    [[111, 143], "v1", "(inline-array vector4w)"],
    [[223, 253], "a1", "(inline-array vector4w)"],
    [266, "v1", "dma-gif-packet"],
    [269, "v1", "dma-gif-packet"],
    [[270, 282], "s0", "adgif-shader"],
    [[357, 387], "a1", "(inline-array vector4w)"],
    [426, "v1", "dma-gif-packet"],
    [429, "v1", "dma-gif-packet"],
    [[430, 442], "s0", "adgif-shader"],
    [[513, 543], "a1", "(inline-array vector4w)"],
    [556, "v1", "dma-gif-packet"],
    [559, "v1", "dma-gif-packet"],
    [[560, 572], "s0", "adgif-shader"],
    [[647, 677], "a1", "(inline-array vector4w)"],
    [716, "v1", "dma-gif-packet"],
    [719, "v1", "dma-gif-packet"],
    [[720, 732], "s0", "adgif-shader"],
    [[828, 857], "a1", "(inline-array vector4w)"],
    [870, "v1", "dma-gif-packet"],
    [873, "v1", "dma-gif-packet"],
    [[874, 886], "s0", "adgif-shader"],
    [[983, 1012], "a1", "(inline-array vector4w)"]
  ],
  "(code hit drill-control-panel-a)": [
    [16, "v1", "art-joint-anim"],
    [73, "v1", "art-joint-anim"]
  ],
  "(event idle drill-control-panel)": [[4, "v1", "attack-info"]],
  "(code waiting drill-elevator)": [[14, "v1", "art-joint-anim"]],
  "(method 10 drill-elevator)": [
    [10, "t9", "(function process-drawable none)"]
  ],
  "(method 7 fire-floor)": [
    [14, "t9", "(function process-drawable int process-drawable)"]
  ],
  "(method 10 fire-floor)": [[17, "t9", "(function process-drawable none)"]],
  "(event idle fire-floor)": [
    [18, "gp", "process-focusable"],
    [51, "gp", "process-focusable"],
    [106, "gp", "process-focusable"],
    [146, "gp", "process-focusable"]
  ],
  "drill-elevator-shaft-init-by-other": [
    [47, "s1", "pair"],
    [66, "s1", "pair"],
    [67, "v1", "pair"],
    [80, "s1", "pair"],
    [81, "v1", "pair"],
    [82, "v1", "pair"],
    [88, "s2", "pair"],
    [87, "s2", "pair"]
  ],
  "(code running drill-elevator)": [
    [14, "v1", "art-joint-anim"],
    [118, "v1", "art-joint-anim"]
  ],
  "(post running drill-elevator)": [[4, "t9", "(function none)"]],
  "(method 11 drill-laser)": [
    ["_stack_", 16, "res-tag"],
    [42, "v0", "(pointer float)"]
  ],
  "(method 49 drill-lift)": [[2, "v1", "collide-shape-prim-group"]],
  "(post running drill-lift)": [
    [16, "v0", "state"],
    [18, "t9", "(function none)"]
  ],
  "(exit running drill-lift)": [[22, "v0", "state"]],
  "(code idle drill-moving-staircase)": [[10, "v1", "art-joint-anim"]],
  "(post idle drill-moving-staircase)": [[4, "t9", "(function none)"]],
  "(code swing-up drill-flip-step)": [[10, "v1", "art-joint-anim"]],
  "(code swing-down drill-flip-step)": [[18, "v1", "art-joint-anim"]],
  "drill-falling-door-handler": [[6, "s4", "attack-info"]],
  "(code hit drill-falling-door)": [[27, "v1", "art-joint-anim"]],
  "(code fall drill-falling-door)": [
    [20, "v1", "art-joint-anim"],
    [38, "v1", "art-joint-anim"]
  ],
  "(code idle drill-accelerator-floor)": [[10, "v1", "art-joint-anim"]],
  "(post idle drill-accelerator-floor)": [[4, "t9", "(function none)"]],
  "(post up drill-drop-plat)": [[4, "t9", "(function none)"]],
  "(event idle drill-bridge-shot)": [[16, "s5", "attack-info"]],
  "(event idle drill-metalhead-eggs)": [
    [16, "gp", "attack-info"],
    [21, "gp", "attack-info"]
  ],
  "(enter fall drill-falling-door)": [
    [12, "v1", "collide-shape-prim-group"],
    [18, "v1", "collide-shape-prim-group"]
  ],
  "(code die drill-bridge-shot)": [
    [4, "v1", "collide-shape-prim-group"],
    [7, "v1", "collide-shape-prim-group"],
    [10, "v1", "collide-shape-prim-group"],
    [13, "v1", "collide-shape-prim-group"],
    [15, "v1", "collide-shape-prim-group"],
    [17, "v1", "collide-shape-prim-group"],
    [89, "v1", "art-joint-anim"],
    [144, "v1", "art-joint-anim"]
  ],
  "(method 11 drill-metalhead-eggs)": [["_stack_", 16, "res-tag"]],
  "(method 11 drill-crane)": [
    ["_stack_", 16, "res-tag"],
    ["_stack_", 32, "res-tag"],
    [116, "v0", "(pointer float)"]
  ],
  "(method 46 drill-mech-elevator)": [["_stack_", 16, "float"]],
  "race-ring-set-particle-rotation-callback": [
    [1, "v1", "(pointer race-ring)"]
  ],
  "(method 11 under-shoot-block)": [["_stack_", 16, "res-tag"]],
  "(method 10 under-shoot-block)": [
    [62, "t9", "(function process-drawable none)"]
  ],
  "under-block-event-handler": [
    [23, "gp", "attack-info"],
    [28, "gp", "attack-info"],
    [53, "gp", "attack-info"],
    [57, "gp", "attack-info"]
  ],
  "(post fall under-block)": [[26, "gp", "collide-shape-moving"]],
  "(method 41 under-block)": [
    [6, "v1", "collide-shape-prim-group"],
    [8, "v1", "collide-shape-prim-group"],
    [15, "v1", "collide-shape-prim-group"],
    [17, "v1", "collide-shape-prim-group"],
    [19, "v1", "collide-shape-prim-group"],
    [21, "v1", "collide-shape-prim-group"],
    [27, "v1", "collide-shape-prim-group"],
    [30, "v1", "collide-shape-prim-group"]
  ],
  "(event idle under-break-door)": [[13, "v1", "attack-info"]],
  "(method 10 under-lift)": [[10, "t9", "(function process-drawable none)"]],
  "(event waiting under-buoy-plat)": [[4, "v1", "attack-info"]],
  "(trans idle under-buoy-chain)": [[6, "v1", "process-drawable"]],
  "(code idle under-warp)": [[38, "v1", "art-joint-anim"]],
  "(trans draining under-locking)": [[39, "gp", "water-anim"]],
  "(code draining under-locking)": [
    [51, "v1", "water-anim"],
    [80, "v1", "water-anim"]
  ],
  "(code filling under-locking)": [
    [15, "gp", "water-anim"],
    [54, "v1", "water-anim"]
  ],
  "(trans filling under-locking)": [[52, "gp", "water-anim"]],
  "(event idle under-buoy-base)": [[4, "v1", "attack-info"]],
  "(method 11 under-rise-plat)": [
    [74, "v0", "(pointer float)"],
    ["_stack_", 16, "res-tag"]
  ],
  "(method 29 under-buoy-plat)": [
    [9, "t9", "(function rigid-body-object float none)"]
  ],
  "(method 49 under-lift)": [[2, "v1", "collide-shape-prim-group"]],
  "(post running under-lift)": [[4, "t9", "(function none)"]],
  "(code ambush pipe-grunt)": [[23, "a1", "art-joint-anim"]],
  "(trans idle under-laser-shadow)": [[7, "a1", "process-drawable"]],
  "(method 11 under-laser)": [
    [106, "v0", "(pointer float)"],
    ["_stack_", 64, "res-tag"]
  ],
  "(method 22 under-laser)": [[85, "s5", "collide-shape-prim-sphere"]],
  "under-laser-slave-init-by-other": [
    [16, "s5", "under-laser"],
    [22, "s5", "under-laser"],
    [26, "s5", "under-laser"],
    [35, "s5", "under-laser"]
  ],
  "under-laser-shadow-init-by-other": [[28, "v1", "under-laser"]],
  "(trans idle under-laser-slave)": [
    [6, "v1", "under-laser"],
    [12, "v1", "under-laser"]
  ],
  "(method 11 under-locking)": [["_stack_", 16, "res-tag"]],
  "setup-blerc-chains": [
    [43, "v1", "int"],
    [80, "s0", "int"],
    [83, "a0", "int"],
    [[30, 40], "s1", "merc-fragment-control"],
    [41, "v1", "merc-fragment"],
    [46, "v1", "(pointer uint8)"],
    [59, "a0", "merc-blend-ctrl"],
    [[64, 76], "s1", "merc-fragment-control"],
    [77, "a1", "merc-blend-ctrl"],
    [106, "v1", "(pointer uint32)"],
    [108, "v1", "(pointer uint32)"]
  ],
  "under-block-init-by-other": [[9, "a0", "under-block"]],
  "(method 142 centipede)": [[48, "s3", "process-focusable"]],
  "(method 187 centipede)": [
    [111, "a0", "process-focusable"],
    [114, "a0", "process-focusable"]
  ],
  "(method 188 centipede)": [
    [164, "s5", "art-joint-anim"],
    [248, "v1", "art-joint-anim"]
  ],
  "(method 55 centipede)": [
    [18, "a0", "process-focusable"],
    [21, "a0", "process-focusable"]
  ],
  "(code attack centipede)": [
    [14, "v1", "art-joint-anim"],
    [79, "v1", "art-joint-anim"]
  ],
  "(trans attack centipede)": [[16, "v1", "process-focusable"]],
  "(enter attack centipede)": [
    [43, "gp", "process-focusable"],
    [46, "gp", "process-focusable"]
  ],
  "(method 186 centipede)": [[15, "s5", "process-focusable"]],
  "(post hostile centipede)": [
    [20, "a0", "process-focusable"],
    [23, "a0", "process-focusable"]
  ],
  "(trans hostile centipede)": [[20, "v1", "process-focusable"]],
  "(method 107 centipede)": [[15, "v0", "process-focusable"]],
  "(event plat-path-active under-plat-shoot)": [
    [14, "s5", "attack-info"],
    [16, "s5", "attack-info"],
    [26, "s4", "process-drawable"],
    [28, "s3", "collide-shape"],
    [34, "gp", "collide-shape"],
    [173, "a0", "process-focusable"],
    [165, "a0", "process-focusable"],
    [163, "gp", "process-focusable"],
    [176, "a0", "process-focusable"]
  ],
  "(post plat-path-active under-plat-shoot)": [[4, "t9", "(function none)"]],
  "(enter die-falling under-plat-shoot)": [
    [9, "v1", "collide-shape-prim-group"]
  ],
  "(event idle under-break-floor)": [[4, "v1", "attack-info"]],
  "under-pipe-growls-post": [[70, "v0", "sound-rpc-set-param"]],
  "(method 11 under-plat-long)": [
    [43, "v0", "(pointer float)"],
    ["_stack_", 16, "res-tag"]
  ],
  "(method 11 under-int-door)": [
    ["_stack_", 16, "res-tag"],
    [137, "v0", "(pointer actor-group)"],
    [226, "v1", "art-joint-anim"]
  ],
  "(code open under-int-door)": [[35, "v1", "art-joint-anim"]],
  "(method 11 under-break-bridge)": [
    [173, "v0", "(pointer float)"],
    ["_stack_", 16, "res-tag"]
  ],
  "(code broken under-break-bridge)": [
    [5, "v1", "collide-shape-prim-group"],
    [7, "v1", "collide-shape-prim-group"]
  ],
  "(method 11 under-break-wall)": [
    [112, "v0", "(pointer float)"],
    ["_stack_", 16, "res-tag"]
  ],
  "ripple-find-height": [[[31, 82], "s4", "mei-ripple"]],
  "(method 260 sig-under)": [
    [30, "a0", "connection"],
    [31, "a0", "collide-shape"],
    [78, "a0", "connection"],
    [79, "a0", "collide-shape"]
  ],
  "(code intro-shooting sig-under)": [[213, "v1", "art-joint-anim"]],
  "(trans intro-shooting sig-under)": [
    [25, "a0", "process-focusable"],
    [28, "a0", "process-focusable"]
  ],
  "(anon-function 0 sig5-course)": [[38, "v1", "sigt-wait-spot"]],
  "(anon-function 2 sig5-course)": [[45, "v1", "sigt-wait-spot"]],
  "(anon-function 4 sig5-course)": [[56, "v1", "sigt-wait-spot"]],
  "(anon-function 6 sig5-course)": [[25, "v1", "sigt-wait-spot"]],
  "(anon-function 8 sig5-course)": [[37, "v1", "sigt-wait-spot"]],
  "(anon-function 10 sig5-course)": [[36, "v1", "sigt-wait-spot"]],
  "(anon-function 13 sig5-course)": [[49, "v1", "sigt-wait-spot"]],
  "(anon-function 15 sig5-course)": [[22, "v1", "sigt-wait-spot"]],
  "(anon-function 18 sig5-course)": [[28, "v1", "sigt-wait-spot"]],
  "(anon-function 20 sig5-course)": [[85, "v1", "sigt-wait-spot"]],
  "(anon-function 22 sig5-course)": [[15, "v1", "sigt-wait-spot"]],
  "(anon-function 24 sig5-course)": [[15, "v1", "sigt-wait-spot"]],
  "(anon-function 26 sig5-course)": [[27, "v1", "sigt-wait-spot"]],
  "(anon-function 28 sig5-course)": [[15, "v1", "sigt-wait-spot"]],
  "(anon-function 30 sig5-course)": [[26, "v1", "sigt-wait-spot"]],
  "(anon-function 32 sig5-course)": [[15, "v1", "sigt-wait-spot"]],
  "(anon-function 34 sig5-course)": [[55, "v1", "sigt-wait-spot"]],
  "(anon-function 36 sig5-course)": [[25, "v1", "sigt-wait-spot"]],
  "(anon-function 38 sig5-course)": [[60, "v1", "sigt-wait-spot"]],
  "(anon-function 40 sig5-course)": [[25, "v1", "sigt-wait-spot"]],
  "(anon-function 42 sig5-course)": [[15, "v1", "sigt-wait-spot"]],
  "(anon-function 44 sig5-course)": [[15, "v1", "sigt-wait-spot"]],
  "(anon-function 46 sig5-course)": [[15, "v1", "sigt-wait-spot"]],
  "(anon-function 48 sig5-course)": [[31, "v1", "sigt-wait-spot"]],
  "(anon-function 50 sig5-course)": [[15, "v1", "sigt-wait-spot"]],
  "(anon-function 52 sig5-course)": [[41, "v1", "sigt-wait-spot"]],
  "(anon-function 54 sig5-course)": [[14, "v1", "sigt-wait-spot"]],
  "(anon-function 56 sig5-course)": [[116, "v1", "sigt-wait-spot"]],
  "squid-talker": [
    [14, "v1", "float"],
    [128, "v1", "float"],
    [225, "v1", "float"],
    [269, "v1", "float"],
    [313, "v1", "float"],
    [427, "v1", "float"],
    [626, "v1", "float"]
  ],
  "go-through-wall": [
    [11, "v0", "(pointer actor-group)"],
    ["_stack_", 16, "res-tag"]
  ],
  "(trans recharge squid)": [[201, "v1", "hud-squid"]],
  "squid-tentacle-handler": [
    [59, "a0", "vector"],
    [70, "a0", "vector"],
    [81, "a0", "vector"],
    [85, "v1", "vector"],
    [92, "v1", "vector"],
    [98, "v1", "float"]
  ],
  "squid-handler": [
    [33, "v0", "(pointer actor-group)"],
    ["_stack_", 16, "res-tag"],
    [122, "s4", "attack-info"],
    [127, "s4", "attack-info"],
    [233, "s4", "attack-info"],
    [235, "s4", "attack-info"]
  ],
  "(method 48 squid)": [[16, "v1", "squid-grenade"]],
  "(method 49 squid)": [[20, "v1", "float"]],
  "(method 50 squid)": [
    [409, "v0", "float"],
    [[1112, 1134], "v1", "hud-squid"]
  ],
  "(event idle squid-baron)": [[13, "v1", "rgbaf"]],
  "(event idle squid-driver)": [[[11, 15], "v0", "matrix"]],
  "(trans idle squid-baron)": [[4, "a0", "squid"]],
  "(method 23 squid-tentacle)": [["_stack_", 1584, "vector"]],
  "(event idle-close security-wall)": [
    [[25, 28], "v1", "attack-info"],
    [35, "s5", "process-drawable"],
    [136, "v1", "process-drawable"],
    [152, "v1", "process-drawable"],
    [159, "v1", "process-drawable"],
    [162, "a0", "process-drawable"],
    [176, "v1", "process-drawable"],
    [183, "v1", "process-drawable"],
    [186, "a0", "process-drawable"],
    [202, "a0", "process-drawable"],
    [199, "v1", "process-drawable"],
    [282, "gp", "process-focusable"],
    [210, "a2", "float"]
  ],
  "cty-guard-turret-event-handler": [
    [[18, 21], "v1", "attack-info"],
    [[30, 35], "v1", "attack-info"]
  ],
  "(post idle cty-guard-turret)": [
    [88, "gp", "process-focusable"],
    [129, "gp", "process-focusable"]
  ],
  "(method 35 cty-guard-turret)": [
    [15, "s5", "process-focusable"],
    [47, "s5", "process-focusable"],
    [168, "s5", "process-focusable"]
  ],
  "(code hostile cty-guard-turret)": [
    [88, "gp", "process-focusable"],
    [119, "gp", "process-focusable"]
  ],
  "(method 7 cty-guard-turret)": [
    [24, "t9", "(function process-focusable int process-focusable)"]
  ],
  "(method 21 parking-spot)": [[[13, 38], "s5", "vehicle"]],
  "(event idle propa)": [
    [[12, 15], "v1", "attack-info"],
    [[59, 62], "a0", "collide-shape-prim-group"]
  ],
  "(post idle propa)": [
    [190, "s3", "process-focusable"],
    [92, "v0", "sound-rpc-set-param"]
  ],
  "(method 31 propa)": [
    [26, "a0", "collide-shape"],
    [32, "s0", "process-focusable"]
  ],
  "(method 7 barons-ship-lores)": [
    [24, "t9", "(function process-drawable int process-drawable)"]
  ],
  "(event idle ctyn-lamp)": [[4, "a0", "process-drawable"]],
  "fruit-check-ground-bounce": [[[5, 40], "v1", "fruit-stand"]],
  "fruit-stand-event-handler": [[[5, 8], "v1", "attack-info"]],
  "(code idle-close security-wall)": [[[60, 999], "v0", "symbol"]],
  "(anon-function 15 ctywide-tasks)": [[65, "v1", "vehicle"]],
  "(anon-function 16 ctywide-tasks)": [[26, "v1", "vehicle"]],
  "(anon-function 19 ctywide-tasks)": [[136, "v1", "vehicle"]],
  "(method 120 boat-base)": [[282, "v1", "boat-manager"]],
  "(post active tanker-deadly)": [[15, "v1", "process-drawable"]],
  "tanker-deadly-init-by-other": [[70, "v1", "process-drawable"]],
  "(post idle vin-turbine)": [[205, "a0", "lightning-tracker"]],
  "(method 49 com-elevator)": [[2, "v1", "collide-shape-prim-group"]],
  "(enter dormant com-elevator)": [
    [4, "v0", "state"],
    [6, "t9", "(function none)"]
  ],
  "(method 10 com-elevator)": [[10, "t9", "(function elevator none)"]],
  "(method 10 tomb-trans-elevator)": [
    [10, "t9", "(function com-elevator none)"]
  ],
  "(method 33 tomb-trans-elevator)": [
    [7, "t9", "(function com-elevator none)"]
  ],
  "(anon-function 4 ctypower)": [[137, "gp", "process-drawable"]],
  "(anon-function 0 ctypower)": [
    [19, "a0", "vector"],
    [81, "v1", "basebutton"]
  ],
  "(anon-function 3 oracle-training)": [[15, "v1", "float"]],
  "(anon-function 6 oracle-training)": [[15, "v1", "float"]],
  "(anon-function 10 oracle-training)": [[15, "v1", "float"]],
  "(anon-function 14 oracle-training)": [[15, "v1", "float"]],
  "(method 33 fort-elec-button)": [[31, "v1", "art-joint-anim"]],
  "(enter shutdown elec-lock-gate)": [
    [4, "v0", "state"],
    [6, "t9", "(function none)"]
  ],
  "(code idle intro-flamer)": [[18, "v1", "art-joint-anim"]],
  "(method 7 metalhead-spawner)": [
    [26, "t9", "(function process int process)"]
  ],
  "(event idle farm-marrow)": [[[8, 11], "a1", "attack-info"]],
  "(event idle farm-beetree)": [[[8, 11], "a1", "attack-info"]],
  "(event idle farm-cabbage)": [[[8, 11], "a1", "attack-info"]],
  "(event idle farm-small-cabbage)": [[[8, 11], "a1", "attack-info"]],
  "(event idle farm-chilirots)": [[[8, 11], "a1", "attack-info"]],
  "(code idle farm-sprinkler-barrels)": [[10, "v1", "art-joint-anim"]],
  "farm-chilirots-callback": [
    [[2, 39], "s4", "farm-chilirots"],
    [[3, 38], "s3", "int"]
  ],
  "farm-small-cabbage-callback": [
    [[2, 39], "s4", "farm-small-cabbage"],
    [[3, 38], "s3", "int"]
  ],
  "farm-cabbage-callback": [
    [[2, 39], "s4", "farm-cabbage"],
    [[3, 38], "s3", "int"]
  ],
  "farm-beetree-callback": [
    [[2, 39], "s4", "farm-beetree"],
    [[3, 38], "s3", "int"]
  ],
  "farm-marrow-callback": [
    [[2, 39], "s4", "farm-marrow"],
    [[3, 38], "s3", "int"]
  ],
  "demo-plug-lightning": [[95, "v1", "demo-control"]],
  "(code idle demo-control)": [
    [[119, 123], "v1", "handle"],
    [115, "gp", "handle"],
    [[739, 743], "v1", "handle"],
    [735, "gp", "handle"],
    [[861, 865], "v1", "handle"],
    [857, "gp", "handle"]
  ],
  "(post idle demo-control)": [
    [4, "v0", "process-drawable"],
    [206, "v1", "external-art-buffer"],
    [210, "v1", "external-art-buffer"],
    [[307, 310], "v1", "dma-packet"]
  ],
  "pal-prong-small-collision": [[2, "v1", "collide-shape-prim-group"]],
  "(post idle krew-package)": [[[12, 53], "gp", "process-focusable"]],
  "(anon-function 6 delivery-task)": [[88, "v1", "vehicle"]],
  "(method 25 elec-lock-gate)": [["_stack_", 16, "res-tag"]],
  "birth-func-race-poster": [[27, "s4", "(array int32)"]],
  "(anon-function 1 delivery-task)": [
    [178, "v1", "process-drawable"],
    [16, "v1", "process-drawable"]
  ],
  "(anon-function 2 delivery-task)": [
    [14, "gp", "process-focusable"],
    [71, "gp", "process-drawable"],
    [292, "gp", "process-drawable"],
    [187, "gp", "process-drawable"],
    [199, "gp", "process-drawable"]
  ],
  "(code idle gar-curtain)": [[10, "v1", "art-joint-anim"]],
  "(method 11 gar-curtain)": [
    [112, "v1", "collide-shape-prim-group"],
    [118, "v1", "collide-shape-prim-group"]
  ],
  "(event defend-stadium-land rift-rider)": [
    [8, "v1", "vector"],
    [20, "v1", "vector"]
  ],
  "(post defend-stadium-land rift-rider)": [[107, "v1", "process-drawable"]],
  "(code idle stad-samos)": [[66, "v1", "art-joint-anim"]],
  "(code raise-rift-rider stad-samos)": [[42, "v1", "art-joint-anim"]],
  "(post move-rift-rider stad-samos)": [[43, "v0", "vector"]],
  "spawn-energy": [[77, "gp", "process-drawable"]],
  "stad-samos-handler": [
    [[38, 80], "s5", "attack-info"],
    [52, "a0", "process-drawable"]
  ],
  "(code hit stad-samos)": [
    [20, "v1", "art-joint-anim"],
    [92, "v1", "art-joint-anim"]
  ],
  "(code die stad-samos)": [
    [63, "v1", "art-joint-anim"],
    [134, "v1", "art-joint-anim"]
  ],
  "(method 10 stad-samos)": [[42, "t9", "(function process-focusable none)"]],
  "(method 29 stad-force-field)": [
    [155, "v1", "process-drawable"],
    [418, "v1", "process-drawable"],
    [423, "v1", "process-drawable"],
    [190, "v1", "process-drawable"],
    [272, "v1", "process-drawable"],
    [291, "v1", "process-drawable"],
    [310, "v1", "process-drawable"],
    [328, "v1", "process-drawable"],
    [349, "v1", "process-drawable"],
    [356, "v1", "process-drawable"],
    [365, "v1", "process-drawable"],
    [385, "v1", "process-drawable"],
    [388, "v1", "process-drawable"]
  ],
  "(event idle stad-force-field)": [[[9, 12], "v1", "attack-info"]],
  "(post idle stad-keira)": [[14, "v0", "vector"]],
  "(post idle stad-brutter)": [[14, "v0", "vector"]],
  "(method 10 rift-rider)": [[10, "t9", "(function rigid-body-object none)"]],
  "(method 45 rift-rider)": [
    [30, "t9", "(function rigid-body-object rigid-body-impact none)"]
  ],
  "(code fall pal-falling-plat)": [
    [10, "v1", "art-joint-anim"],
    [70, "v1", "art-joint-anim"]
  ],
  "(post idle fort-elec-belt-inst)": [[20, "v0", "vector"]],
  "(post running fort-elec-belt-inst)": [
    [20, "v0", "vector"],
    [263, "s2", "collide-shape-prim-sphere"]
  ],
  "(method 10 fort-elec-belt-inst)": [
    [10, "t9", "(function process-drawable none)"]
  ],
  "(method 11 fort-elec-belt)": [[20, "v0", "(pointer float)"]],
  "(method 10 rigid-body-queue)": [
    [[124, 134], "a0", "rigid-body-object"],
    [[49, 65], "s4", "rigid-body-object"],
    [20, "a0", "rigid-body-object"]
  ],
  "(method 15 hud)": [[[125, 128], "v1", "dma-packet"]],
  "(method 10 cas-conveyor)": [[10, "t9", "(function conveyor none)"]],
  "(post idle cas-conveyor)": [
    [58, "t9", "(function none)"],
    [45, "v1", "float"]
  ],
  "(event idle cas-conveyor-switch)": [[[5, 8], "v1", "attack-info"]],
  "(event up-idle cas-button)": [[[4, 13], "v1", "attack-info"]],
  "(method 33 cas-button)": [[35, "v1", "art-joint-anim"]],
  "(post waiting cas-elevator)": [[11, "t9", "(function none)"]],
  "(post running cas-elevator)": [
    [9, "t9", "(function none)"],
    [15, "v0", "sound-rpc-set-param"]
  ],
  "(post arrived cas-elevator)": [[11, "t9", "(function none)"]],
  "(method 10 cas-elevator)": [[10, "t9", "(function elevator none)"]],
  "(code idle cas-rot-bridge)": [
    [40, "v1", "art-joint-anim"],
    [98, "v1", "art-joint-anim"],
    [178, "v1", "art-joint-anim"],
    [236, "v1", "art-joint-anim"],
    [310, "v1", "art-joint-anim"],
    [368, "v1", "art-joint-anim"],
    [417, "v1", "art-joint-anim"],
    [475, "v1", "art-joint-anim"]
  ],
  "(event idle cas-switch)": [
    [[4, 32], "gp", "attack-info"],
    [15, "s5", "touching-shapes-entry"]
  ],
  "(code idle cas-switch)": [[21, "v1", "float"]],
  "(event idle cas-trapdoor)": [[10, "gp", "attack-info"]],
  "(code drop cas-chain-plat)": [[10, "v1", "art-joint-anim"]],
  "(event idle cas-rot-blade)": [[7, "s4", "touching-shapes-entry"]],
  "(method 10 cas-rot-blade)": [[10, "t9", "(function process-drawable none)"]],
  "(code spawning cas-robot-door)": [
    [27, "v1", "art-joint-anim"],
    [417, "v1", "art-joint-anim"]
  ],
  "(enter ambush roboguard-level)": [
    [4, "v0", "state"],
    [6, "t9", "(function none)"],
    [[72, 76], "a0", "process-focusable"]
  ],
  "(enter idle roboguard-level)": [
    [4, "v0", "state"],
    [6, "t9", "(function none)"]
  ],
  "(enter stare roboguard-level)": [
    [4, "v0", "state"],
    [6, "t9", "(function none)"]
  ],
  "(code roll-enter roboguard-level)": [[10, "v1", "art-joint-anim"]],
  "(trans roll-hostile roboguard-level)": [
    [120, "gp", "process-focusable"],
    [130, "gp", "process-focusable"],
    [[157, 161], "gp", "process-focusable"]
  ],
  "(code roll-to-walk roboguard-level)": [[10, "v1", "art-joint-anim"]],
  "(code idle-dizzy roboguard-level)": [[14, "v1", "art-joint-anim"]],
  "(enter die roboguard-level)": [
    [4, "v0", "state"],
    [6, "t9", "(function none)"]
  ],
  "(method 185 roboguard-level)": [
    [[5, 28], "v1", "collide-shape-prim-group"],
    [[42, 65], "v1", "collide-shape-prim-group"],
    [[81, 108], "v1", "collide-shape-prim-group"]
  ],
  "(method 77 roboguard-level)": [
    [30, "v1", "art-joint-anim"],
    [58, "v1", "art-joint-anim"]
  ],
  "(method 78 roboguard-level)": [
    [24, "a2", "art-joint-anim"],
    [53, "a2", "art-joint-anim"]
  ],
  "(method 74 roboguard-level)": [[[10, 13], "v1", "attack-info"]],
  "(method 76 roboguard-level)": [
    [42, "s1", "process-drawable"],
    [58, "s1", "process-drawable"]
  ],
  "(method 10 roboguard-level)": [[10, "t9", "(function nav-enemy none)"]],
  "(method 7 roboguard-level)": [
    [9, "t9", "(function nav-enemy int nav-enemy)"]
  ],
  "(code castle-wait-end cas-robot-door)": [[32, "v1", "art-joint-anim"]],
  "(method 11 cas-robot-door)": [
    ["_stack_", 16, "res-tag"],
    ["_stack_", 32, "res-tag"],
    [105, "v0", "(pointer int32)"]
  ],
  "(method 181 bombbot)": [
    [26, "a0", "collide-shape"],
    [68, "s1", "process-focusable"],
    [110, "gp", "process-focusable"]
  ],
  "(method 182 bombbot)": [
    [137, "v1", "collide-shape-prim"],
    [177, "v1", "lightning-tracker"],
    [192, "a0", "lightning-tracker"],
    [197, "v1", "lightning-tracker"],
    [204, "v1", "lightning-tracker"],
    [209, "a0", "lightning-tracker"],
    [216, "a0", "lightning-tracker"],
    [223, "a1", "lightning-tracker"],
    [263, "s2", "process-focusable"],
    [229, "v1", "collide-shape-prim"],
    [233, "v1", "collide-shape-prim"],
    [252, "v1", "collide-shape-prim"],
    [185, "v1", "lightning-tracker"],
    [213, "v1", "lightning-tracker"]
  ],
  "(code hostile bombbot)": [[11, "v1", "art-joint-anim"]],
  "(code die bombbot)": [[11, "v1", "art-joint-anim"]],
  "(method 7 bombbot)": [[31, "t9", "(function nav-enemy int nav-enemy)"]],
  "(anon-function 8 bombbot)": [[17, "s2", "bombbot"]],
  "(anon-function 1 bombbot)": [[15, "s4", "bombbot"]],
  "bombbot-callback": [[[2, 190], "s4", "bombbot"]],
  "bombbot-head-callback": [[[2, 49], "s4", "bombbot"]],
  "bombbot-gun-swivel-callback": [[[4, 87], "s3", "bombbot"]],
  "bombbot-gun-callback": [[[6, 76], "s4", "bombbot"]],
  "(method 179 bombbot)": [
    ["_stack_", 896, "float"],
    ["_stack_", 912, "float"]
  ],
  "(method 11 cas-switch)": [["_stack_", 16, "res-tag"]],
  "(method 11 cas-conveyor)": [["_stack_", 16, "res-tag"]],
  "(method 11 cas-conveyor-switch)": [["_stack_", 16, "res-tag"]],
  "(method 7 hover-formation)": [[19, "t9", "(function basic int basic)"]],
  "(method 11 hover-formation-control)": [[38, "s3", "process-focusable"]],
  "(method 16 hover-formation-control)": [[25, "s3", "process-focusable"]],
  "(method 13 hover-formation-control)": [
    [35, "s2", "process-focusable"],
    [16, "v0", "path-control"]
  ],
  "(method 14 hover-formation-control)": [
    [37, "s4", "process-focusable"],
    [18, "v0", "path-control"]
  ],
  "(method 10 hover-formation-control)": [[28, "s4", "process-focusable"]],
  "(method 27 onin-game)": [[15, "s1", "onin-game-bubble"]],
  "(code idle hiphog-exterior-marquee)": [
    [16, "a0", "(pointer int32)"],
    [18, "a0", "(array object)"]
  ],
  "(code idle city-neon-praxis)": [
    [16, "a0", "(pointer int32)"],
    [18, "a0", "(array object)"],
    [49, "a0", "(pointer int32)"],
    [51, "a0", "(array object)"]
  ],
  "(method 7 nav-graph-editor)": [[9, "t9", "(function process int none)"]],
  "(method 18 traffic-tracker)": [
    [[8, 12], "a1", "handle"],
    [[11, 19], "a0", "handle"]
  ],
  "(method 10 traffic-engine)": [[102, "v1", "(pointer uint128)"]],
  "(method 61 traffic-engine)": [
    [95, "t0", "uint"],
    [111, "a2", "uint"],
    [79, "a3", "uint"],
    [64, "a3", "uint"],
    [48, "t0", "uint"]
  ],
  "(method 9 xz-height-map)": [
    [36, "a2", "pointer"],
    [[37, 49], "a1", "(pointer int8)"]
  ],
  "(method 10 xz-height-map)": [[121, "s0", "pointer"]],
  "(method 42 nav-graph)": [[27, "v1", "uint"]],
  "make-nav-graph": [
    [[28, 31], "v1", "mysql-nav-graph-level-info"],
    [31, "v1", "mysql-nav-graph-level-info"]
  ],
  "(method 44 nav-graph)": [
    [[102, 125], "s0", "mysql-nav-edge"],
    [144, "s0", "mysql-nav-edge"],
    [236, "s0", "mysql-nav-edge"],
    [246, "v1", "mysql-nav-edge"],
    [254, "v1", "mysql-nav-edge"]
  ],
  "(method 11 city-level-info)": [[27, "a3", "(pointer int8)"]],
  "(method 36 bike-base)": [[7, "t9", "(function object none)"]],
  "(method 85 bike-base)": [
    [7, "t9", "(function object none)"],
    [[22, 26], "v1", "(pointer uint128)"]
  ],
  "(method 7 bikea)": [[44, "t9", "(function object int bikea)"]],
  "(method 7 bikeb)": [[49, "t9", "(function object int bikeb)"]],
  "(method 7 bikec)": [[64, "t9", "(function object int bikec)"]],
  "(method 7 guard-bike)": [[14, "t9", "(function object int guard-bike)"]],
  "target-pilot-exit": [[64, "gp", "vehicle"]],
  "target-pilot-init": [
    [[61, 68], "s4", "vehicle"],
    [[68, 138], "s4", "vehicle"]
  ],
  "target-pilot-trans": [[[53, 130], "s5", "vehicle"]],
  "(code target-pilot-impact)": [
    [83, "v1", "art-joint-anim"],
    [138, "v1", "art-joint-anim"],
    [192, "v1", "art-joint-anim"],
    [247, "v1", "art-joint-anim"],
    [300, "v1", "art-joint-anim"],
    [363, "v1", "art-joint-anim"],
    [418, "v1", "art-joint-anim"],
    [472, "v1", "art-joint-anim"],
    [532, "v1", "art-joint-anim"],
    [590, "v1", "art-joint-anim"],
    [655, "v1", "art-joint-anim"],
    [710, "v1", "art-joint-anim"],
    [764, "v1", "art-joint-anim"],
    [824, "v1", "art-joint-anim"],
    [882, "v1", "art-joint-anim"]
  ],
  "(trans target-pilot-get-on)": [[[28, 48], "gp", "vehicle"]],
  "(code target-pilot-get-on)": [
    [65, "gp", "art-joint-anim"],
    [173, "a1", "vehicle"]
  ],
  "(event target-pilot-grab)": [[24, "a0", "process"]],
  "(enter target-pilot-edge-grab)": [[[40, 46], "a0", "process-focusable"]],
  "target-pilot-handler": [
    [[28, 33], "a0", "vehicle"],
    [103, "a0", "process"]
  ],
  "(method 7 cara)": [[54, "t9", "(function object object cara)"]],
  "(method 7 carb)": [[39, "t9", "(function object object carb)"]],
  "(method 7 carc)": [[44, "t9", "(function object object carb)"]],
  "(method 7 hellcat)": [[14, "t9", "(function object object hellcat)"]],
  "(code in-ditch citizen)": [
    [23, "v1", "art-joint-anim"],
    [122, "v1", "art-joint-anim"]
  ],
  "(method 193 citizen)": [
    [24, "s4", "vehicle"],
    [29, "s4", "vehicle"],
    [35, "s4", "vehicle"],
    [61, "s4", "vehicle"]
  ],
  "(code wait citizen)": [[22, "v1", "art-joint-anim"]],
  "(method 55 citizen)": [
    [21, "a0", "process-focusable"],
    [24, "a0", "process-focusable"]
  ],
  "(method 74 citizen)": [
    [95, "s5", "traffic-object-spawn-params"],
    [101, "s5", "traffic-object-spawn-params"],
    [105, "s5", "traffic-object-spawn-params"],
    [108, "s5", "traffic-object-spawn-params"],
    [127, "s5", "traffic-object-spawn-params"]
  ],
  "(code wait citizen-fat)": [
    [101, "v1", "art-joint-anim"],
    [150, "v1", "art-joint-anim"]
  ],
  "(exit get-up-back citizen-fat)": [
    [9, "v1", "collide-shape-prim-group"],
    [12, "v1", "collide-shape-prim-group"],
    [14, "v1", "collide-shape-prim-group"],
    [17, "v1", "collide-shape-prim-group"],
    [20, "v1", "collide-shape-prim-group"],
    [23, "v1", "collide-shape-prim-group"]
  ],
  "(exit get-up-front citizen-fat)": [
    [9, "v1", "collide-shape-prim-group"],
    [12, "v1", "collide-shape-prim-group"],
    [14, "v1", "collide-shape-prim-group"],
    [17, "v1", "collide-shape-prim-group"],
    [20, "v1", "collide-shape-prim-group"],
    [23, "v1", "collide-shape-prim-group"]
  ],
  "(enter knocked citizen-fat)": [
    [8, "v1", "collide-shape-prim-group"],
    [11, "v1", "collide-shape-prim-group"],
    [14, "v1", "collide-shape-prim-group"],
    [17, "v1", "collide-shape-prim-group"],
    [19, "v1", "collide-shape-prim-group"],
    [21, "v1", "collide-shape-prim-group"]
  ],
  "(method 78 citizen-fat)": [[30, "v1", "art-joint-anim"]],
  "(method 79 citizen-fat)": [[58, "v1", "art-joint-anim"]],
  "(method 77 citizen-fat)": [
    [40, "a1", "art-joint-anim"],
    [92, "a1", "art-joint-anim"],
    [140, "s4", "art-joint-anim"],
    [28, "a0", "civilian-global-info"],
    [80, "a0", "civilian-global-info"]
  ],
  "(method 51 citizen-fat)": [
    [27, "a0", "process-focusable"],
    [30, "a0", "process-focusable"]
  ],
  "(code wait citizen-norm)": [
    [101, "v1", "art-joint-anim"],
    [150, "v1", "art-joint-anim"]
  ],
  "(exit get-up-back citizen-norm)": [
    [[9, 24], "v1", "collide-shape-prim-group"]
  ],
  "(exit get-up-front citizen-norm)": [
    [[9, 24], "v1", "collide-shape-prim-group"]
  ],
  "(enter knocked citizen-norm)": [[[8, 22], "v1", "collide-shape-prim-group"]],
  "(method 78 citizen-norm)": [[33, "v1", "art-joint-anim"]],
  "(method 77 citizen-norm)": [
    [19, "v1", "art-joint-anim"],
    [58, "v1", "art-joint-anim"],
    [118, "a1", "art-joint-anim"],
    [170, "a1", "art-joint-anim"],
    [233, "s4", "art-joint-anim"],
    [106, "a0", "civilian-global-info"],
    [158, "a0", "civilian-global-info"]
  ],
  "(method 79 citizen-norm)": [[58, "v1", "art-joint-anim"]],
  "(method 51 citizen-norm)": [
    [35, "a0", "process-focusable"],
    [38, "a0", "process-focusable"]
  ],
  "(method 199 citizen-norm)": [[38, "v1", "vehicle"]],
  "(code active citizen-enemy)": [[30, "v1", "art-joint-anim"]],
  "(code wait citizen-chick)": [[22, "v1", "art-joint-anim"]],
  "(exit get-up-back citizen-chick)": [
    [[9, 24], "v1", "collide-shape-prim-group"]
  ],
  "(exit get-up-front citizen-chick)": [
    [[9, 24], "v1", "collide-shape-prim-group"]
  ],
  "(enter knocked citizen-chick)": [
    [[8, 22], "v1", "collide-shape-prim-group"]
  ],
  "(method 78 citizen-chick)": [[30, "v1", "art-joint-anim"]],
  "(method 77 citizen-chick)": [
    [40, "a1", "art-joint-anim"],
    [92, "a1", "art-joint-anim"],
    [140, "s4", "art-joint-anim"],
    [28, "a0", "civilian-global-info"],
    [80, "a0", "civilian-global-info"]
  ],
  "(method 79 citizen-chick)": [[58, "v1", "art-joint-anim"]],
  "(method 51 citizen-chick)": [
    [27, "a0", "process-focusable"],
    [30, "a0", "process-focusable"]
  ],
  "(method 202 citizen-enemy)": [
    [46, "s1", "process-focusable"],
    [50, "s1", "process-focusable"],
    [72, "s1", "process-focusable"]
  ],
  "(method 76 citizen-enemy)": [[46, "v1", "process-focusable"]],
  "(code wait-at-dest civilian)": [[22, "v1", "art-joint-anim"]],
  "(code exit-vehicle civilian)": [
    [15, "a0", "vehicle"],
    [74, "s5", "vehicle"],
    [77, "s5", "vehicle"],
    [203, "v1", "vehicle"],
    [257, "a0", "vehicle"],
    [162, "s4", "vehicle"],
    [165, "s4", "vehicle"],
    [18, "a0", "vehicle"],
    [170, "s4", "vehicle"],
    [261, "a0", "vehicle"],
    [82, "s5", "vehicle"]
  ],
  "(trans exit-vehicle civilian)": [[14, "v1", "vehicle"]],
  "(trans ride civilian)": [[14, "v1", "vehicle"]],
  "(event ride civilian)": [[5, "a0", "vector"]],
  "(code board-vehicle civilian)": [
    [129, "s2", "vehicle"],
    [132, "s2", "vehicle"],
    [275, "s5", "vehicle"],
    [278, "s5", "vehicle"],
    [283, "s5", "vehicle"],
    [360, "a0", "vehicle"],
    [364, "a0", "vehicle"],
    [136, "s2", "vehicle"]
  ],
  "(trans board-vehicle civilian)": [[14, "v1", "vehicle"]],
  "(trans move-to-vehicle civilian)": [
    [14, "s0", "vehicle"],
    [28, "s0", "vehicle"],
    [52, "s0", "vehicle"]
  ],
  "(method 217 civilian)": [
    [19, "s3", "vehicle"],
    [28, "s3", "vehicle"],
    [43, "s3", "vehicle"]
  ],
  "(code wait-for-ride civilian)": [[22, "v1", "art-joint-anim"]],
  "(trans wait-for-ride civilian)": [[31, "v1", "vehicle"]],
  "(method 74 civilian)": [
    [30, "a0", "sphere"],
    [75, "a0", "vector"],
    [[100, 112], "v1", "traffic-danger-info"]
  ],
  "civilian-flee-post": [[78, "s5", "nav-branch"]],
  "(code dive civilian)": [[20, "v1", "art-joint-anim"]],
  "(code on-ground civilian)": [[20, "v1", "art-joint-anim"]],
  "(code get-up-front civilian)": [[20, "v1", "art-joint-anim"]],
  "(code get-up-back civilian)": [[20, "v1", "art-joint-anim"]],
  "(event wait-for-ride civilian)": [[[3, 7], "a0", "vehicle"]],
  "(method 74 crimson-guard)": [
    [142, "v1", "traffic-danger-info"],
    [151, "v1", "traffic-danger-info"],
    [[178, 190], "v1", "traffic-danger-info"],
    [327, "a1", "process-focusable"],
    [331, "a1", "process-focusable"],
    [447, "v1", "process-focusable"],
    [450, "v1", "process-focusable"]
  ],
  "(code get-up-front crimson-guard)": [[20, "v1", "art-joint-anim"]],
  "(method 7 crimson-guard)": [
    [19, "t9", "(function process-drawable int process-drawable)"]
  ],
  "(code attack crimson-guard)": [
    [351, "a0", "process-focusable"],
    [380, "v1", "art-joint-anim"],
    [433, "v1", "collide-shape-prim-group"],
    [525, "v1", "collide-shape-prim-group"],
    [562, "v1", "art-joint-anim"],
    [101, "v1", "art-joint-anim"],
    [169, "v1", "art-joint-anim"],
    [291, "a0", "process-focusable"]
  ],
  "(trans attack crimson-guard)": [
    [41, "v1", "process-focusable"],
    [46, "v1", "process-focusable"]
  ],
  "(method 223 crimson-guard)": [[18, "s3", "process-focusable"]],
  "(method 224 crimson-guard)": [["_stack_", 768, "vector"]],
  "(code waiting-ambush crimson-guard)": [
    [22, "v1", "art-joint-anim"],
    [139, "v1", "art-joint-anim"],
    [71, "v1", "art-joint-anim"]
  ],
  "(code arrest crimson-guard)": [
    [29, "v1", "art-joint-anim"],
    [171, "v1", "art-joint-anim"],
    [106, "v1", "art-joint-anim"]
  ],
  "(code roll-left crimson-guard)": [
    [95, "a0", "process-focusable"],
    [98, "a0", "process-focusable"],
    [182, "a0", "process-focusable"],
    [185, "a0", "process-focusable"]
  ],
  "(code roll-right crimson-guard)": [
    [95, "a0", "process-focusable"],
    [98, "a0", "process-focusable"],
    [182, "a0", "process-focusable"],
    [185, "a0", "process-focusable"]
  ],
  "(code gun-shoot crimson-guard)": [
    [35, "v1", "art-joint-anim"],
    [167, "v1", "process-focusable"],
    [269, "v1", "art-joint-anim"]
  ],
  "(trans gun-shoot crimson-guard)": [
    [21, "gp", "process-focusable"],
    [57, "gp", "process-focusable"]
  ],
  "(code close-attack crimson-guard)": [
    [15, "v1", "art-joint-anim"],
    [48, "v1", "collide-shape-prim-group"]
  ],
  "(exit close-attack crimson-guard)": [[2, "v1", "collide-shape-prim-group"]],
  "(code get-up-back crimson-guard)": [[20, "v1", "art-joint-anim"]],
  "(method 77 crimson-guard)": [
    [19, "v1", "art-joint-anim"],
    [58, "v1", "art-joint-anim"],
    [120, "a1", "art-joint-anim"],
    [178, "a1", "art-joint-anim"],
    [207, "a1", "art-joint-anim"],
    [238, "v1", "art-joint-anim"],
    [281, "a1", "art-joint-anim"],
    [314, "a1", "art-joint-anim"],
    [168, "v1", "guard-global-info"]
  ],
  "(enter knocked crimson-guard)": [
    [[8, 22], "v1", "collide-shape-prim-group"]
  ],
  "(method 199 crimson-guard)": [[166, "v1", "vehicle"]],
  "(method 78 crimson-guard)": [
    [22, "a1", "art-joint-anim"],
    [76, "a1", "art-joint-anim"],
    [108, "a1", "art-joint-anim"],
    [140, "v1", "art-joint-anim"],
    [182, "a1", "art-joint-anim"],
    [66, "v1", "guard-global-info"]
  ],
  "(exit get-up-back crimson-guard)": [
    [[21, 36], "v1", "collide-shape-prim-group"]
  ],
  "(exit get-up-front crimson-guard)": [
    [[21, 36], "v1", "collide-shape-prim-group"]
  ],
  "(code close-attack-active crimson-guard)": [
    [15, "v1", "art-joint-anim"],
    [48, "v1", "collide-shape-prim-group"]
  ],
  "(exit close-attack-active crimson-guard)": [
    [2, "v1", "collide-shape-prim-group"]
  ],
  "(method 220 crimson-guard)": [
    [127, "s4", "process-focusable"],
    [150, "s4", "process-focusable"],
    [159, "s4", "process-focusable"]
  ],
  "(trans hostile crimson-guard)": [[58, "s4", "process-focusable"]],
  "(code cower-ground civilian)": [
    [22, "v1", "art-joint-anim"],
    [84, "v1", "art-joint-anim"],
    [155, "v1", "art-joint-anim"]
  ],
  "(code falling-ambush metalhead-grunt)": [[18, "v1", "art-joint-anim"]],
  "(trans wait-for-focus metalhead-grunt)": [
    [13, "s5", "process-focusable"],
    [40, "s5", "process-focusable"]
  ],
  "(method 78 metalhead-grunt)": [
    [53, "s4", "art-joint-anim"],
    [91, "a1", "art-joint-anim"]
  ],
  "(method 77 metalhead-grunt)": [
    [87, "s4", "art-joint-anim"],
    [233, "a1", "art-joint-anim"],
    [323, "s4", "art-joint-anim"]
  ],
  "(code stop-chase metalhead-grunt)": [[77, "gp", "art-joint-anim"]],
  "(code spin-attack metalhead-grunt)": [
    [45, "gp", "art-joint-anim"],
    [73, "a0", "process-focusable"],
    [76, "a0", "process-focusable"]
  ],
  "(enter spin-attack metalhead-grunt)": [
    [43, "gp", "process-focusable"],
    [46, "gp", "process-focusable"]
  ],
  "(code attack metalhead-grunt)": [
    [55, "gp", "art-joint-anim"],
    [155, "a0", "grunt-anim-info"]
  ],
  "(code hostile metalhead-grunt)": [[122, "gp", "art-joint-anim"]],
  "(code active metalhead-grunt)": [
    [227, "gp", "art-joint-anim"],
    [271, "gp", "art-joint-anim"],
    [354, "v1", "art-joint-anim"],
    [414, "v1", "art-joint-anim"],
    [143, "gp", "art-joint-anim"]
  ],
  "(method 208 metalhead-flitter)": [[4, "v1", "collide-shape-prim-group"]],
  "(code circling metalhead-flitter)": [[27, "v1", "art-joint-anim"]],
  "(trans circling metalhead-flitter)": [[14, "gp", "process-focusable"]],
  "(post stare metalhead-flitter)": [[9, "t9", "(function nav-enemy none)"]],
  "(code stare metalhead-flitter)": [[126, "v1", "art-joint-anim"]],
  "(code attack metalhead-flitter)": [
    [20, "v1", "art-joint-anim"],
    [153, "v1", "art-joint-anim"]
  ],
  "(code ambush-jumping metalhead-flitter)": [
    [14, "v1", "art-joint-anim"],
    [191, "v1", "art-joint-anim"]
  ],
  "(enter ambush metalhead-flitter)": [
    [50, "a0", "process-focusable"],
    [53, "a0", "process-focusable"]
  ],
  "(method 78 metalhead-flitter)": [[15, "a1", "art-joint-anim"]],
  "(method 77 metalhead-flitter)": [
    [14, "v1", "art-joint-anim"],
    [69, "v1", "art-joint-anim"]
  ],
  "(post active metalhead-flitter)": [
    [9, "t9", "(function citizen-enemy none)"]
  ],
  "(method 205 metalhead-flitter)": [[19, "s3", "process-focusable"]],
  "(trans attack metalhead-flitter)": [
    [29, "gp", "process-focusable"],
    [35, "gp", "process-focusable"],
    [53, "gp", "process-focusable"],
    [60, "v1", "vector"],
    [66, "v0", "vector"],
    [56, "gp", "process-focusable"]
  ],
  "(method 7 metalhead-predator)": [
    [9, "t9", "(function process-drawable int process-drawable)"]
  ],
  "(method 205 metalhead-predator)": [[4, "v1", "collide-shape-prim-group"]],
  "(code close-attack metalhead-predator)": [
    [15, "v1", "art-joint-anim"],
    [93, "v1", "art-joint-anim"]
  ],
  "(trans hostile metalhead-predator)": [
    [20, "gp", "process-focusable"],
    [25, "gp", "process-focusable"],
    [54, "gp", "process-focusable"],
    [57, "gp", "process-focusable"]
  ],
  "(code fire metalhead-predator)": [
    [26, "v1", "art-joint-anim"],
    [102, "s5", "process-focusable"],
    [121, "s5", "process-focusable"],
    [124, "s5", "process-focusable"]
  ],
  "(method 206 metalhead-predator)": [
    [67, "s3", "process-drawable"],
    [78, "s3", "process-focusable"],
    [108, "s3", "process-focusable"],
    [200, "s3", "process-focusable"],
    [203, "s3", "process-focusable"]
  ],
  "(method 78 metalhead-predator)": [
    [21, "v1", "art-joint-anim"],
    [53, "v1", "art-joint-anim"],
    [89, "v1", "art-joint-anim"],
    [123, "v1", "art-joint-anim"],
    [155, "v1", "art-joint-anim"]
  ],
  "(method 77 metalhead-predator)": [
    [21, "v1", "art-joint-anim"],
    [53, "v1", "art-joint-anim"],
    [96, "v1", "art-joint-anim"],
    [126, "v1", "art-joint-anim"],
    [160, "v1", "art-joint-anim"],
    [192, "v1", "art-joint-anim"]
  ],
  "(code hostile metalhead-predator)": [
    [14, "v1", "art-joint-anim"],
    [67, "v1", "art-joint-anim"]
  ],
  "(trans fire metalhead-predator)": [
    [14, "v1", "process-focusable"],
    [19, "v1", "process-focusable"]
  ],
  "(method 18 hud-turret-health)": [
    [11, "v1", "float"],
    [22, "v1", "float"],
    [31, "v1", "float"],
    [50, "v1", "float"]
  ],
  "(method 48 base-turret)": [[7, "v0", "vector"]],
  "(code target-turret-get-off)": [[73, "v1", "art-joint-anim"]],
  "(code target-turret-get-on)": [
    [73, "s5", "process-focusable"],
    [79, "s5", "process-focusable"],
    [98, "v1", "art-joint-anim"],
    [167, "a0", "process-focusable"]
  ],
  "(code cam-turret)": [
    [19, "gp", "process-focusable"],
    [28, "gp", "target"],
    [43, "v1", "process-focusable"]
  ],
  "(event target-turret-stance)": [[65, "gp", "attack-info"]],
  "(code target-turret-stance)": [[17, "v1", "process-focusable"]],
  "(exit active base-turret)": [[7, "v1", "collide-shape-prim-group"]],
  "(method 33 base-turret)": [
    [197, "a0", "collide-shape-moving"],
    ["_stack_", 16, "res-tag"],
    [203, "a0", "collide-shape-moving"]
  ],
  "(enter active base-turret)": [[46, "v1", "collide-shape-prim-group"]],
  "(event active base-turret)": [[93, "s5", "attack-info"]],
  "(method 47 base-turret)": [
    [115, "s4", "process-focusable"],
    [51, "s2", "process-focusable"]
  ],
  "(method 155 hover-enemy)": [[79, "v1", "vector"]],
  "(method 140 hover-enemy)": [
    [6, "a0", "collide-shape-prim-group"],
    [8, "a0", "collide-shape-prim-group"],
    [10, "a0", "collide-shape-prim-group"]
  ],
  "hover-enemy-fly-code": [
    [17, "gp", "art-joint-anim"],
    [39, "gp", "art-joint-anim"],
    [61, "gp", "art-joint-anim"]
  ],
  "(method 17 hover-nav-control)": [[7, "a0", "collide-shape-prim-group"]],
  "(method 15 nav-network)": [
    [64, "a2", "nav-network-path-node"],
    [71, "a2", "nav-network-path-node"],
    [111, "a2", "nav-network-path-node"],
    [117, "a2", "nav-network-path-node"],
    [38, "v1", "nav-network-path-node"],
    [39, "v1", "nav-network-path-node"]
  ],
  "(method 27 nav-network)": [
    [81, "v1", "hover-nav-sphere"],
    [5, "v1", "hover-nav-sphere"],
    [13, "v1", "hover-nav-sphere"],
    [12, "v1", "hover-nav-sphere"]
  ],
  "(method 26 nav-network)": [
    [21, "v1", "hover-nav-sphere"],
    [23, "v1", "hover-nav-sphere"]
  ],
  "(method 24 nav-network)": [
    [93, "s3", "nav-network-path-node"],
    [72, "s3", "nav-network-path-node"],
    [85, "s3", "nav-network-path-node"],
    [87, "s3", "nav-network-path-node"],
    [90, "s3", "nav-network-path-node"]
  ],
  "(method 25 nav-network)": [
    [14, "v1", "hover-nav-sphere"],
    [16, "v1", "hover-nav-sphere"],
    [19, "a3", "hover-nav-sphere"]
  ],
  "(method 29 hover-nav-control)": [
    [7, "a0", "hover-nav-path-segment"],
    [8, "a0", "vector"],
    [34, "a0", "hover-nav-path-segment"],
    [6, "s4", "hover-nav-path-segment"],
    [33, "s4", "hover-nav-path-segment"],
    [37, "s4", "hover-nav-path-segment"],
    [38, "s4", "hover-nav-path-segment"],
    [43, "s4", "hover-nav-path-segment"],
    [12, "s4", "hover-nav-path-segment"],
    [18, "s4", "hover-nav-path-segment"],
    [19, "s4", "hover-nav-path-segment"],
    [20, "s4", "hover-nav-path-segment"]
  ],
  "hover-enemy-hostile-post": [
    [14, "v0", "hover-formation"],
    [42, "a0", "process-focusable"],
    [45, "a0", "process-focusable"]
  ],
  "(method 74 hover-enemy)": [
    [126, "s5", "vector"],
    [151, "a0", "collide-shape-prim-group"]
  ],
  "(enter ambush hover-enemy)": [[80, "a0", "collide-shape-prim-group"]],
  "(code flying-death hover-enemy)": [[20, "v1", "art-joint-anim"]],
  "(enter flying-death hover-enemy)": [[46, "a1", "process-focusable"]],
  "(code knocked-recover hover-enemy)": [[22, "v1", "art-joint-anim"]],
  "(exit knocked hover-enemy)": [[4, "v0", "state"]],
  "(enter knocked hover-enemy)": [
    [4, "v0", "state"],
    [6, "t9", "(function enemy none)"]
  ],
  "(method 129 hover-enemy)": [
    [19, "a0", "process-focusable"],
    [22, "a0", "process-focusable"]
  ],
  "(method 17 hover-enemy-manager)": [["_stack_", 16, "res-tag"]],
  "(method 18 hover-enemy-manager)": [
    [13, "s1", "entity-actor"],
    [22, "s1", "entity-actor"]
  ],
  "hover-enemy-manager-post": [
    [6, "t9", "(function hover-formation-control none)"]
  ],
  "(method 7 hover-enemy-manager)": [
    [21, "t9", "(function process int process)"]
  ],
  "(method 35 turret)": [[55, "t9", "(function base-turret none)"]],
  "(enter die turret)": [[11, "v0", "(state base-turret)"]],
  "(exit active turret)": [[4, "v0", "(state base-turret)"]],
  "(post active turret)": [
    [4, "v0", "(state base-turret)"],
    [6, "t9", "(function none)"],
    [112, "v0", "int"],
    [134, "v0", "int"],
    [157, "v0", "int"]
  ],
  "(method 115 wasp)": [
    ["_stack_", 16, "res-tag"],
    ["_stack_", 32, "res-tag"],
    ["_stack_", 48, "res-tag"],
    ["_stack_", 64, "res-tag"],
    [91, "v0", "(pointer actor-group)"],
    [117, "v0", "(pointer float)"],
    [153, "v0", "(pointer float)"],
    [182, "v0", "(pointer float)"]
  ],
  "(code knocked-recover wasp)": [[20, "v1", "art-joint-anim"]],
  "(code attack wasp)": [[38, "v1", "art-joint-anim"]],
  "(post notice wasp)": [[4, "t9", "(function none)"]],
  "(post ambush wasp)": [[4, "t9", "(function none)"]],
  "(code shoot-bridge-attack wasp)": [[38, "v1", "art-joint-anim"]],
  "(method 77 wasp)": [[32, "a1", "art-joint-anim"]],
  "(method 107 wasp)": [
    [25, "s5", "process-focusable"],
    [44, "s5", "process-focusable"]
  ],
  "(method 78 wasp)": [[11, "v1", "art-joint-anim"]],
  "(trans hostile wasp)": [[36, "v1", "art-joint-anim"]],
  "(method 52 wasp)": [
    [21, "a1", "process-focusable"],
    [99, "t9", "(function enemy vector none)"]
  ],
  "(method 115 crimson-guard-hover)": [
    ["_stack_", 16, "res-tag"],
    ["_stack_", 32, "res-tag"],
    ["_stack_", 48, "res-tag"],
    ["_stack_", 64, "res-tag"],
    [102, "v0", "(pointer actor-group)"],
    [128, "v0", "(pointer float)"],
    [162, "v0", "(pointer float)"],
    [188, "v0", "(pointer float)"]
  ],
  "(enter flying-death crimson-guard-hover)": [
    [4, "v0", "(state hover-enemy)"]
  ],
  "(code knocked-recover crimson-guard-hover)": [[20, "v1", "art-joint-anim"]],
  "(code attack crimson-guard-hover)": [[56, "v1", "art-joint-anim"]],
  "(trans hostile crimson-guard-hover)": [[22, "gp", "process-focusable"]],
  "(enter flying-death-explode crimson-guard-hover)": [
    [4, "v0", "(state hover-enemy)"]
  ],
  "(code flying-death crimson-guard-hover)": [
    [17, "v1", "art-joint-anim"],
    [70, "v1", "art-joint-anim"]
  ],
  "(enter knocked crimson-guard-hover)": [[4, "v0", "(state hover-enemy)"]],
  "(post kick-attack crimson-guard-hover)": [
    [34, "a0", "process-focusable"],
    [37, "a0", "process-focusable"]
  ],
  "(post notice crimson-guard-hover)": [[4, "t9", "(function none)"]],
  "(post ambush-attack crimson-guard-hover)": [[66, "t9", "(function none)"]],
  "(code ambush-attack crimson-guard-hover)": [[37, "v1", "art-joint-anim"]],
  "(trans ambush-fly crimson-guard-hover)": [[47, "gp", "process-focusable"]],
  "(method 74 crimson-guard-hover)": [
    [9, "v1", "attack-info"],
    [
      124,
      "t9",
      "(function enemy process int symbol event-message-block object)"
    ],
    [131, "a0", "symbol"],
    [132, "v1", "process-focusable"],
    [135, "v1", "process-focusable"],
    [
      170,
      "t9",
      "(function enemy process int symbol event-message-block object)"
    ],
    [
      182,
      "t9",
      "(function enemy process int symbol event-message-block object)"
    ]
  ],
  "(method 162 crimson-guard-hover)": [
    [31, "a0", "process-focusable"],
    [34, "a0", "process-focusable"]
  ],
  "(method 52 crimson-guard-hover)": [
    [21, "a1", "process-focusable"],
    [99, "t9", "(function hover-enemy vector none)"]
  ],
  "(method 135 crimson-guard-hover)": [
    [34, "t9", "(function enemy int sound-id)"]
  ],
  "(method 77 crimson-guard-hover)": [
    [19, "v1", "art-joint-anim"],
    [49, "v1", "art-joint-anim"]
  ],
  "(method 78 crimson-guard-hover)": [[18, "v1", "art-joint-anim"]],
  "flamer-fly-code": [
    [33, "v1", "art-joint-anim"],
    [64, "v1", "art-joint-anim"],
    [95, "v1", "art-joint-anim"]
  ],
  "(method 7 flamer)": [
    [14, "t9", "(function process-drawable int process-drawable)"]
  ],
  "(method 74 flamer)": [[78, "v1", "vector"]],
  "(trans hostile flamer)": [
    [20, "a0", "process-focusable"],
    [23, "a0", "process-focusable"]
  ],
  "(event attack flamer)": [
    [22, "s5", "process-focusable"],
    [25, "s5", "process-focusable"]
  ],
  "(post knocked flamer)": [[22, "t9", "(function none)"]],
  "(method 77 flamer)": [
    [100, "a1", "art-joint-anim"],
    [70, "s4", "art-joint-anim"]
  ],
  "(method 46 flamer)": [
    [10, "v1", "collide-shape-prim-group"],
    [30, "v1", "collide-shape-prim-group"]
  ],
  "(method 183 flamer)": [[15, "v0", "hover-formation-control"]],
  "(code attack flamer)": [
    [19, "v1", "art-joint-anim"],
    [72, "v1", "art-joint-anim"]
  ],
  "(method 182 flamer)": [[36, "v0", "hover-formation-control"]],
  "(method 25 hover-nav-control)": [
    [74, "v1", "vector"],
    [100, "a0", "vector"]
  ],
  "(method 14 nav-network)": [
    [4, "a3", "list-node"],
    [7, "a3", "list-node"]
  ],
  "(method 13 nav-network)": [
    [44, "a0", "list-node"],
    [47, "a0", "list-node"]
  ],
  "(method 13 hover-nav-control)": [["_stack_", 144, "float"]],
  "(method 10 jellyfish)": [[10, "t9", "(function process-drawable none)"]],
  "(code grab-mech jellyfish)": [
    [48, "v1", "art-joint-anim"],
    [155, "v1", "art-joint-anim"],
    [403, "v1", "art-joint-anim"],
    [262, "v1", "art-joint-anim"]
  ],
  "(code charge-attack jellyfish)": [
    [10, "v1", "art-joint-anim"],
    [62, "v1", "art-joint-anim"]
  ],
  "(trans charge-attack jellyfish)": [
    [42, "s5", "process-focusable"],
    [45, "s5", "process-focusable"]
  ],
  "(code threaten jellyfish)": [
    [16, "v1", "art-joint-anim"],
    [86, "gp", "process-focusable"],
    [89, "gp", "process-focusable"]
  ],
  "(method 55 jellyfish)": [
    [98, "a0", "process-focusable"],
    [103, "a0", "process-focusable"],
    [108, "a0", "process-focusable"],
    [111, "a0", "process-focusable"]
  ],
  "(method 162 jellyfish)": [[63, "a0", "collide-shape-prim-group"]],
  "(method 163 jellyfish)": [
    [46, "a0", "process-focusable"],
    [65, "s4", "process-focusable"]
  ],
  "(code die jellyfish)": [[28, "v1", "art-joint-anim"]],
  "(method 12 jellyfish-chain-physics)": [[9, "v1", "collide-shape-moving"]],
  "(enter stare jellyfish)": [[4, "v0", "(state enemy)"]],
  "(code die-now jellyfish)": [[25, "v1", "art-joint-anim"]],
  "jellyfish-joint-mod-tentacle": [
    [9, "s4", "jellyfish"],
    [10, "s3", "jellyfish-joint-mod-tentacle-info"],
    [22, "s3", "jellyfish-joint-mod-tentacle-info"],
    [27, "s3", "jellyfish-joint-mod-tentacle-info"],
    [43, "s4", "jellyfish"]
  ],
  "(method 164 jellyfish)": [
    [61, "a0", "process-focusable"],
    [80, "s4", "process-focusable"]
  ],
  "(enter hidden drill-barons-ship)": [[19, "v0", "turret"]],
  "(method 24 drill-barons-ship-turret)": [
    [10, "a1", "drill-barons-ship"],
    [28, "v1", "drill-barons-ship"]
  ],
  "drill-barons-ship-explode-init-by-other": [[25, "a0", "process-drawable"]],
  "(method 31 drill-ship-shot)": [[7, "t9", "(function guard-shot none)"]],
  "drill-barons-ship-turret-init-by-other": [
    [117, "a0", "drill-barons-ship"],
    [126, "v1", "drill-barons-ship"]
  ],
  "(method 7 drill-barons-ship-turret)": [
    [30, "t9", "(function process-drawable int process-drawable)"]
  ],
  "(trans going-down drill-barons-ship-turret)": [
    [9, "a1", "drill-barons-ship"],
    [14, "v1", "drill-barons-ship"],
    [19, "v1", "drill-barons-ship"]
  ],
  "(event attack drill-barons-ship-turret)": [[241, "v1", "drill-barons-ship"]],
  "(post attack drill-barons-ship-turret)": [
    [7, "v1", "drill-barons-ship"],
    [12, "v1", "drill-barons-ship"]
  ],
  "(trans dead drill-barons-ship-turret)": [
    [9, "a1", "drill-barons-ship"],
    [27, "v1", "drill-barons-ship"],
    [33, "v1", "drill-barons-ship"],
    [38, "v1", "drill-barons-ship"]
  ],
  "(enter going-down drill-barons-ship-turret)": [
    [2, "v1", "drill-barons-ship"]
  ],
  "(method 37 drill-ship-shot)": [
    [2, "v1", "drill-barons-ship"],
    [7, "v1", "drill-barons-ship"]
  ],
  "(code taunt errol-racer)": [
    [19, "v1", "art-joint-anim"],
    [72, "v1", "art-joint-anim"]
  ],
  "(event idle turbo-ring)": [[4, "s5", "vehicle"]],
  "(anon-function 2 errol-chal)": [[17, "v1", "process-drawable"]],
  "generic-add-constants": [[[3, 17], "a0", "dma-packet"]],
  "generic-init-buf": [
    [[36, 44], "a0", "dma-packet"],
    [[47, 57], "v1", "(pointer uint32)"]
  ],
  "generic-vu1-init-buf": [[[24, 32], "v1", "dma-packet"]],
  "generic-vu1-init-buf-special": [[[27, 37], "v1", "dma-packet"]],
  "(method 11 drill-wall)": [
    [159, "v0", "(pointer actor-group)"],
    ["_stack_", 16, "res-tag"]
  ],
  "(post running cboss-elevator)": [[4, "t9", "(function none)"]],
  "(method 10 cboss-elevator)": [
    [10, "t9", "(function process-drawable none)"]
  ],
  "(method 77 krew-boss)": [[45, "v1", "art-joint-anim"]],
  "(method 78 krew-boss)": [[28, "v1", "art-joint-anim"]],
  "(method 74 krew-boss-clone)": [[98, "v1", "art-joint-anim"]],
  "(code spawning krew-boss-clone)": [[10, "v1", "art-joint-anim"]],
  "(method 78 krew-boss-clone)": [[26, "v1", "art-joint-anim"]],
  "(method 77 krew-boss-clone)": [
    [33, "v1", "art-joint-anim"],
    [69, "v1", "art-joint-anim"]
  ],
  "(enter die krew-boss-clone)": [[86, "v1", "collectable"]],
  "(method 31 krew-boss-shot)": [[7, "t9", "(function projectile none)"]],
  "(code die krew-boss)": [[41, "v1", "art-joint-anim"]],
  "(trans hostile krew-boss)": [
    [14, "a0", "process-focusable"],
    [17, "a0", "process-focusable"]
  ],
  "(enter hostile krew-boss)": [
    [193, "gp", "process-focusable"],
    [196, "gp", "process-focusable"]
  ],
  "(post idle krew-boss)": [[4, "t9", "(function none)"]],
  "(method 16 hud-krew-boss)": [
    [2, "v1", "krew-boss"],
    [7, "v1", "krew-boss"],
    [18, "a1", "krew-boss"]
  ],
  "(trans idle krew-boss)": [[417, "v0", "(array collide-shape)"]],
  "(method 11 metalkor)": [
    [279, "v0", "(pointer actor-group)"],
    ["_stack_", 16, "res-tag"]
  ],
  "(method 20 metalkor)": [[12, "a0", "collide-shape-prim-group"]],
  "metalkor-get-ring": [
    [11, "v0", "(pointer actor-group)"],
    ["_stack_", 16, "res-tag"]
  ],
  "metalkor-update-hud": [
    [13, "v1", "hud-metalkor"],
    [19, "v1", "hud-metalkor"]
  ],
  "metalkor-common": [[151, "a0", "process-drawable"]],
  "metalkor-handler": [
    [314, "s5", "attack-info"],
    [319, "s5", "attack-info"],
    [322, "s5", "attack-info"],
    [325, "s5", "attack-info"],
    [328, "s5", "attack-info"],
    [331, "s5", "attack-info"],
    [388, "s5", "attack-info"],
    [394, "s5", "attack-info"],
    [442, "s5", "attack-info"],
    [447, "s5", "attack-info"]
  ],
  "metalkor-start-egg": [
    [73, "v1", "float"],
    [47, "v1", "float"]
  ],
  "metalkor-check-egg": [[50, "v1", "process-focusable"]],
  "metalkor-setup-hit-anim": [[31, "v1", "float"]],
  "metalkor-set-deadly": [[2, "v1", "collide-shape-prim-group"]],
  "(trans idle metalkor-rays)": [[4, "a0", "process"]],
  "metalkor-distort-update": [[38, "a1", "process-drawable"]],
  "(trans idle metalkor-wings)": [[4, "a0", "process"]],
  "(enter break-it metalkor-spinner)": [[32, "v1", "float"]],
  "(trans idle metalkor-spinner)": [
    [20, "a2", "process-drawable"],
    [21, "v1", "int"]
  ],
  "(enter shoot-out metalkor-spinner)": [[13, "v1", "float"]],
  "(trans idle metalkor-legs)": [
    [4, "a0", "process"],
    [39, "gp", "process-drawable"],
    [22, "v1", "metalkor-legs"],
    [27, "v1", "metalkor-legs"],
    [36, "a0", "metalkor-legs"],
    [56, "v1", "metalkor-legs"]
  ],
  "(trans idle metalkor-lowtorso)": [
    [17, "a0", "process"],
    [49, "a0", "metalkor-lowtorso"],
    [52, "gp", "process-drawable"],
    [35, "v1", "metalkor-lowtorso"],
    [40, "v1", "metalkor-lowtorso"],
    [69, "v1", "metalkor-lowtorso"]
  ],
  "(event idle metalkor-lowtorso)": [
    [15, "a0", "rgbaf"],
    [20, "v1", "rgbaf"],
    [166, "v1", "process-drawable"],
    [170, "v1", "process-drawable"],
    [6, "v1", "float"],
    [96, "v1", "metalkor-lowtorso"],
    [108, "a0", "metalkor-lowtorso"],
    [112, "a0", "metalkor-lowtorso"]
  ],
  "metalkor-update-ik": [["_stack_", 736, "vector"]],
  "(trans fall metalkor-egg)": [
    [44, "a0", "collide-shape-moving"],
    [64, "a0", "collide-shape-moving"],
    [69, "a0", "collide-shape-moving"],
    [67, "v1", "collide-shape-moving"],
    [49, "a0", "collide-shape-moving"]
  ],
  "(method 26 metalkor-shot)": [
    [223, "v1", "process-drawable"],
    [344, "v1", "process-drawable"]
  ],
  "(method 20 metalkor-legs)": [[10, "v1", "collide-shape-prim-group"]],
  "(trans shoot-out metalkor-spinner)": [
    [68, "a2", "metalkor"],
    [69, "v1", "int"]
  ],
  "metalkor-legs-handler": [
    [39, "a0", "rgbaf"],
    [44, "v1", "rgbaf"],
    [70, "a0", "metalkor-legs"],
    [74, "a0", "metalkor-legs"],
    [58, "v1", "metalkor-legs"]
  ],
  "(method 13 metalkor-chain-physics)": [
    [93, "a0", "metalkor"],
    [100, "a0", "metalkor"],
    [120, "a0", "metalkor"],
    [127, "a0", "metalkor"],
    [406, "a0", "metalkor"],
    [413, "a0", "metalkor"],
    [435, "a0", "metalkor"],
    [442, "a0", "metalkor"],
    [146, "a0", "metalkor"],
    [153, "a0", "metalkor"],
    [273, "a0", "metalkor"],
    [280, "a0", "metalkor"],
    [28, "a0", "metalkor"],
    [35, "a0", "metalkor"]
  ],
  "(trans get-close metalkor)": [[48, "v1", "float"]],
  "(trans standing-shot metalkor)": [
    [29, "a0", "art-joint-anim"],
    [33, "a0", "art-joint-anim"]
  ],
  "(trans chase-target metalkor)": [[37, "v1", "float"]],
  "update-walk-anim": [
    [72, "a0", "art-joint-anim"],
    [83, "a0", "art-joint-anim"],
    [121, "a0", "art-joint-anim"],
    [295, "v1", "float"],
    [426, "v1", "float"]
  ],
  "metalkor-egg-reaction": [
    [10, "s5", "metalkor-egg"],
    [116, "s5", "metalkor-egg"],
    ["_stack_", 32, "float"],
    [130, "s5", "metalkor-egg"]
  ],
  "metalkor-spinner-init-by-other": [
    [32, "a0", "process-drawable"],
    [72, "v1", "float"],
    [94, "v1", "float"]
  ],
  "metalkor-egg-init-by-other": [[94, "a0", "process-drawable"]],
  "metalkor-wings-init-by-other": [[36, "a0", "process-drawable"]],
  "metalkor-legs-init-by-other": [
    [604, "a0", "process-drawable"],
    [686, "a0", "metalkor-legs"]
  ],
  "metalkor-lowtorso-init-by-other": [
    [677, "a0", "process-drawable"],
    [754, "a0", "metalkor-lowtorso"]
  ],
  "metalkor-kid-init-by-other": [[37, "a0", "process-drawable"]],
  "metalkor-explode-init-by-other": [[37, "a0", "process-drawable"]],
  "rift-occlude-init-by-other": [[39, "a0", "process-drawable"]],
  "(event idle gem-tracker)": [[37, "a1", "process"]],
  "(trans hang-shoot-n-launch metalkor)": [
    [79, "v0", "(pointer actor-group)"],
    [369, "v1", "art-joint-anim"],
    [373, "v1", "art-joint-anim"],
    ["_stack_", 16, "res-tag"]
  ],
  "(trans explode metalkor)": [[15, "v0", "entity-actor"]],
  "(code board-vehicle city-lurker)": [
    [12, "v1", "vehicle"],
    [166, "s1", "vehicle"],
    [169, "s1", "vehicle"],
    [298, "s5", "vehicle"],
    [301, "s5", "vehicle"],
    [306, "s5", "vehicle"],
    [173, "s1", "vehicle"],
    [372, "a0", "vehicle"],
    [376, "a0", "vehicle"],
    ["_stack_", 128, "float"]
  ],
  "(code ride city-lurker)": [
    [15, "v1", "vehicle"],
    [116, "v1", "vehicle"]
  ],
  "(code exit-vehicle city-lurker)": [
    [12, "v1", "vehicle"],
    [95, "s5", "vehicle"],
    [98, "s5", "vehicle"],
    [103, "s5", "vehicle"],
    [190, "a0", "vehicle"],
    [193, "a0", "vehicle"],
    [256, "s3", "vehicle"],
    [253, "s3", "vehicle"],
    [260, "s3", "vehicle"],
    [150, "s3", "vehicle"],
    [153, "s3", "vehicle"],
    [158, "s3", "vehicle"]
  ],
  "(code wait-for-ride city-lurker)": [
    [22, "v1", "art-joint-anim"],
    [149, "v1", "art-joint-anim"]
  ],
  "(trans idle city-lurker)": [
    [14, "a0", "vehicle"],
    [19, "a0", "vehicle"],
    [22, "a0", "vehicle"]
  ],
  "(code wait-at-end city-lurker)": [[22, "v1", "art-joint-anim"]],
  "(method 74 city-lurker)": [[[24, 106], "s5", "traffic-object-spawn-params"]],
  "(anon-function 10 meet-brutter)": [
    [[341, 625], "s4", "city-lurker"],
    [[692, 706], "s4", "city-lurker"],
    [472, "s3", "vehicle"],
    [492, "s3", "vehicle"],
    [520, "s3", "vehicle"],
    [580, "s2", "vehicle"],
    [593, "s2", "vehicle"],
    [182, "s5", "city-lurker"],
    [276, "s4", "city-lurker"],
    [281, "s4", "city-lurker"],
    [76, "a1", "city-lurker"],
    [22, "a1", "city-lurker"],
    [30, "a1", "city-lurker"],
    [186, "s5", "paddywagon"],
    [192, "s5", "paddywagon"],
    [198, "s5", "paddywagon"],
    [229, "s5", "paddywagon"],
    [235, "s5", "paddywagon"],
    [258, "s5", "paddywagon"],
    [261, "s5", "paddywagon"],
    [274, "s5", "paddywagon"],
    [285, "s5", "paddywagon"],
    [297, "s5", "paddywagon"],
    [277, "s5", "paddywagon"],
    [283, "s4", "city-lurker"]
  ],
  "(anon-function 6 meet-brutter)": [
    [162, "v0", "city-lurker"],
    [121, "v0", "paddywagon"]
  ],
  "(anon-function 3 meet-brutter)": [
    [[421, 772], "s4", "city-lurker"],
    [[552, 612], "s3", "vehicle"],
    [699, "s2", "vehicle"],
    [712, "s2", "vehicle"],
    [[262, 378], "s5", "paddywagon"],
    [356, "s4", "process-focusable"],
    [361, "s4", "process-focusable"],
    [201, "a0", "city-lurker"],
    [78, "a1", "city-lurker"],
    [169, "a0", "city-lurker"],
    [23, "a2", "city-lurker"],
    [31, "a2", "city-lurker"],
    [363, "s4", "process-focusable"]
  ],
  "(anon-function 13 meet-brutter)": [
    [215, "v0", "city-lurker"],
    [174, "v0", "paddywagon"]
  ],
  "(method 238 kid-escort)": [[[19, 79], "s5", "vehicle"]],
  "(method 78 kid-escort)": [[17, "a1", "art-joint-anim"]],
  "(method 97 kid-escort)": [[78, "s4", "process-focusable"]],
  "(method 74 kid-escort)": [
    [87, "s5", "crimson-guard"],
    [104, "s5", "crimson-guard"],
    [148, "s5", "crimson-guard"]
  ],
  "(method 235 kid-escort)": [
    [23, "s3", "vehicle"],
    [32, "s3", "vehicle"],
    [49, "s3", "vehicle"]
  ],
  "(code waiting-turn kid-escort)": [[14, "v1", "art-joint-anim"]],
  "(code waiting-idle kid-escort)": [[56, "v1", "art-joint-anim"]],
  "(trans move-to-vehicle kid-escort)": [
    [16, "gp", "vehicle"],
    [105, "gp", "vehicle"],
    [123, "gp", "vehicle"],
    [44, "gp", "vehicle"]
  ],
  "(enter board-vehicle kid-escort)": [
    [45, "gp", "vehicle"],
    [49, "gp", "vehicle"]
  ],
  "(code board-vehicle kid-escort)": [
    [74, "s5", "vehicle"],
    [78, "s5", "vehicle"],
    [169, "s4", "vehicle"],
    [206, "s4", "vehicle"],
    [313, "s5", "vehicle"],
    [316, "s5", "vehicle"],
    [321, "s5", "vehicle"]
  ],
  "(exit exit-vehicle kid-escort)": [
    [12, "a0", "vehicle"],
    [15, "a0", "vehicle"]
  ],
  "(code die-falling kid-escort)": [
    [14, "v1", "art-joint-anim"],
    [66, "v1", "art-joint-anim"],
    [140, "v1", "art-joint-anim"]
  ],
  "(code arrested kid-escort)": [
    [28, "v1", "crimson-guard"],
    [116, "v1", "art-joint-anim"],
    [223, "v1", "crimson-guard"],
    [180, "v1", "art-joint-anim"],
    [285, "v1", "art-joint-anim"],
    [46, "v1", "art-joint-anim"],
    [30, "v1", "crimson-guard"],
    [225, "v1", "crimson-guard"]
  ],
  "(code knocked-off-vehicle kid-escort)": [
    [76, "v1", "art-joint-anim"],
    [128, "v1", "art-joint-anim"],
    [16, "v1", "art-joint-anim"]
  ],
  "(code die-falling crocadog-escort)": [
    [94, "v1", "art-joint-anim"],
    [164, "v1", "art-joint-anim"]
  ],
  "(code waiting-turn crocadog-escort)": [[14, "v1", "art-joint-anim"]],
  "(code waiting-idle crocadog-escort)": [
    [89, "v1", "art-joint-anim"],
    [202, "v1", "art-joint-anim"],
    [317, "v1", "art-joint-anim"],
    [434, "v1", "art-joint-anim"]
  ],
  "(trans move-to-vehicle crocadog-escort)": [
    [19, "gp", "vehicle"],
    [80, "gp", "vehicle"],
    [98, "gp", "vehicle"]
  ],
  "(enter board-vehicle crocadog-escort)": [
    [63, "gp", "vehicle"],
    [66, "gp", "vehicle"]
  ],
  "(code ride-vehicle crocadog-escort)": [[10, "v1", "art-joint-anim"]],
  "(method 78 crocadog-escort)": [[17, "a1", "art-joint-anim"]],
  "(method 237 crocadog-escort)": [[19, "v1", "vehicle"]],
  "(method 97 crocadog-escort)": [[102, "s5", "process-focusable"]],
  "(method 234 crocadog-escort)": [
    [23, "s3", "vehicle"],
    [32, "s3", "vehicle"],
    [49, "s3", "vehicle"]
  ],
  "(trans exit-vehicle crocadog-escort)": [
    [22, "gp", "vehicle"],
    [29, "gp", "vehicle"]
  ],
  "(code exit-vehicle crocadog-escort)": [
    [49, "s5", "vehicle"],
    [56, "s5", "vehicle"],
    [172, "s5", "vehicle"],
    [186, "s5", "vehicle"],
    [190, "s5", "vehicle"],
    [300, "s5", "vehicle"],
    [309, "s5", "vehicle"]
  ],
  "(trans ride-vehicle crocadog-escort)": [
    [24, "s5", "vehicle"],
    [36, "s5", "vehicle"]
  ],
  "(code board-vehicle crocadog-escort)": [
    [110, "s3", "vehicle"],
    [113, "s3", "vehicle"],
    [117, "s3", "vehicle"],
    [243, "s4", "vehicle"],
    [260, "s4", "vehicle"],
    [374, "s5", "vehicle"],
    [367, "s5", "vehicle"]
  ],
  "hal4-walking-too-far": [
    [18, "a0", "process-focusable"],
    [21, "a0", "process-focusable"]
  ],
  "(method 74 hal-escort)": [[8, "a1", "process"]],
  "(method 235 hal-escort)": [[27, "v1", "process-focusable"]],
  "(method 236 hal-escort)": [[14, "v1", "vehicle"]],
  "(method 227 hal-escort)": [
    [20, "v1", "process-focusable"],
    [37, "a0", "process-focusable"],
    [46, "a0", "process-focusable"],
    [49, "a0", "process-focusable"]
  ],
  "(method 204 hal-escort)": [
    [35, "s4", "process-focusable"],
    [41, "v1", "process-focusable"],
    [56, "s4", "process-focusable"],
    [91, "s4", "process-focusable"]
  ],
  "(method 230 hal-escort)": [
    [36, "a0", "connection"],
    [37, "a0", "collide-shape-moving"],
    [85, "a0", "connection"],
    [86, "a0", "collide-shape-moving"],
    [149, "a0", "process-focusable"],
    [140, "a0", "process-focusable"],
    [152, "a0", "process-focusable"]
  ],
  "(method 233 hal-escort)": [[29, "v1", "traffic-manager"]],
  "(method 232 hal-escort)": [
    [36, "s5", "process-focusable"],
    [40, "v1", "process-focusable"],
    [109, "s5", "process-focusable"],
    [118, "v1", "process-focusable"]
  ],
  "(method 229 hal-escort)": [
    [26, "gp", "vehicle"],
    [27, "gp", "vehicle"],
    [33, "gp", "vehicle"],
    [40, "gp", "vehicle"],
    [53, "gp", "vehicle"],
    [55, "s5", "process-focusable"],
    [59, "gp", "vehicle"]
  ],
  "(method 234 hal-escort)": [
    [130, "gp", "process-focusable"],
    [49, "gp", "process-focusable"],
    [62, "gp", "process-focusable"]
  ],
  "(method 228 hal-escort)": [
    [25, "a0", "process-focusable"],
    [28, "a0", "process-focusable"]
  ],
  "(anon-function 21 hal4-course)": [
    [42, "s5", "process-focusable"],
    [45, "s4", "process-focusable"]
  ],
  "(anon-function 24 hal4-course)": [
    [31, "v1", "vehicle"],
    [35, "v1", "vehicle"],
    [121, "a0", "vehicle"],
    [124, "a0", "vehicle"]
  ],
  "(anon-function 26 hal4-course)": [
    [143, "s2", "process-focusable"],
    [175, "s2", "process-focusable"],
    [185, "s2", "process-focusable"],
    [195, "s5", "process-focusable"],
    [217, "s5", "process-focusable"],
    [246, "s4", "process-focusable"],
    [251, "s4", "bot"],
    [273, "s4", "process-focusable"],
    [278, "s4", "bot"],
    [283, "s5", "process-focusable"],
    [289, "s5", "bot"]
  ],
  "(anon-function 38 hal4-course)": [
    [17, "a0", "process-focusable"],
    [20, "a0", "process-focusable"]
  ],
  "(anon-function 1 hal4-course)": [[55, "v1", "halt-wait-spot"]],
  "(anon-function 5 hal4-course)": [[49, "v1", "halt-wait-spot"]],
  "(anon-function 3 hal4-course)": [[54, "v1", "halt-wait-spot"]],
  "(anon-function 8 hal4-course)": [[35, "v1", "halt-wait-spot"]],
  "(anon-function 10 hal4-course)": [[14, "v1", "halt-wait-spot"]],
  "(anon-function 12 hal4-course)": [[126, "v1", "halt-wait-spot"]],
  "(anon-function 15 hal4-course)": [[14, "v1", "halt-wait-spot"]],
  "(anon-function 19 hal4-course)": [[141, "v1", "halt-wait-spot"]],
  "(anon-function 22 hal4-course)": [[14, "v1", "halt-wait-spot"]],
  "(anon-function 25 hal4-course)": [[82, "v1", "halt-wait-spot"]],
  "(anon-function 29 hal4-course)": [[27, "v1", "halt-wait-spot"]],
  "(anon-function 32 hal4-course)": [[18, "v1", "halt-wait-spot"]],
  "(anon-function 35 hal4-course)": [[29, "v1", "halt-wait-spot"]],
  "(anon-function 37 hal4-course)": [[47, "v1", "halt-wait-spot"]],
  "(anon-function 39 hal4-course)": [[115, "v1", "halt-wait-spot"]],
  "(anon-function 2 crocesc4-course)": [[15, "v1", "crocesct-wait-spot"]],
  "(anon-function 0 crocesc4-course)": [[19, "v1", "crocesct-wait-spot"]],
  "(anon-function 4 crocesc4-course)": [[15, "v1", "crocesct-wait-spot"]],
  "(anon-function 5 crocesc4-course)": [
    [32, "a0", "process-focusable"],
    [35, "a0", "process-focusable"]
  ],
  "(anon-function 6 crocesc4-course)": [[52, "v1", "crocesct-wait-spot"]],
  "(anon-function 7 crocesc4-course)": [
    [32, "a0", "process-focusable"],
    [35, "a0", "process-focusable"]
  ],
  "(anon-function 8 crocesc4-course)": [[15, "v1", "crocesct-wait-spot"]],
  "(anon-function 9 crocesc4-course)": [
    [32, "a0", "process-focusable"],
    [35, "a0", "process-focusable"]
  ],
  "(anon-function 10 crocesc4-course)": [[15, "v1", "crocesct-wait-spot"]],
  "(anon-function 11 crocesc4-course)": [
    [32, "a0", "process-focusable"],
    [35, "a0", "process-focusable"]
  ],
  "(anon-function 13 crocesc4-course)": [[52, "v1", "crocesct-wait-spot"]],
  "(anon-function 14 crocesc4-course)": [
    [32, "a0", "process-focusable"],
    [35, "a0", "process-focusable"]
  ],
  "(anon-function 15 crocesc4-course)": [[20, "v1", "crocesct-wait-spot"]],
  "(anon-function 17 crocesc4-course)": [[15, "v1", "crocesct-wait-spot"]],
  "(anon-function 22 crocesc4-course)": [[15, "v1", "crocesct-wait-spot"]],
  "(anon-function 24 crocesc4-course)": [[53, "v1", "crocesct-wait-spot"]],
  "(anon-function 26 crocesc4-course)": [[15, "v1", "crocesct-wait-spot"]],
  "(anon-function 28 crocesc4-course)": [[15, "v1", "crocesct-wait-spot"]],
  "(anon-function 30 crocesc4-course)": [[15, "v1", "crocesct-wait-spot"]],
  "(anon-function 32 crocesc4-course)": [[15, "v1", "crocesct-wait-spot"]],
  "(anon-function 36 crocesc4-course)": [[15, "v1", "crocesct-wait-spot"]],
  "(anon-function 38 crocesc4-course)": [[15, "v1", "crocesct-wait-spot"]],
  "(anon-function 40 crocesc4-course)": [[53, "v1", "crocesct-wait-spot"]],
  "(anon-function 42 crocesc4-course)": [[53, "v1", "crocesct-wait-spot"]],
  "(anon-function 44 crocesc4-course)": [[15, "v1", "crocesct-wait-spot"]],
  "(anon-function 46 crocesc4-course)": [[61, "v1", "crocesct-wait-spot"]],
  "(anon-function 48 crocesc4-course)": [[50, "v1", "crocesct-wait-spot"]],
  "(anon-function 19 crocesc4-course)": [
    [7, "a1", "bot"],
    [24, "v1", "crocesct-wait-spot"]
  ],
  "(anon-function 20 crocesc4-course)": [
    [32, "a0", "process-focusable"],
    [35, "a0", "process-focusable"]
  ],
  "(anon-function 23 crocesc4-course)": [
    [32, "a0", "process-focusable"],
    [35, "a0", "process-focusable"]
  ],
  "(anon-function 25 crocesc4-course)": [
    [32, "a0", "process-focusable"],
    [35, "a0", "process-focusable"]
  ],
  "(anon-function 27 crocesc4-course)": [
    [32, "a0", "process-focusable"],
    [35, "a0", "process-focusable"]
  ],
  "(anon-function 29 crocesc4-course)": [
    [32, "a0", "process-focusable"],
    [35, "a0", "process-focusable"]
  ],
  "(anon-function 31 crocesc4-course)": [
    [32, "a0", "process-focusable"],
    [35, "a0", "process-focusable"]
  ],
  "(anon-function 33 crocesc4-course)": [
    [32, "a0", "process-focusable"],
    [35, "a0", "process-focusable"]
  ],
  "(anon-function 34 crocesc4-course)": [[53, "v1", "crocesct-wait-spot"]],
  "(anon-function 35 crocesc4-course)": [
    [32, "a0", "process-focusable"],
    [35, "a0", "process-focusable"]
  ],
  "(anon-function 37 crocesc4-course)": [
    [32, "a0", "process-focusable"],
    [35, "a0", "process-focusable"]
  ],
  "(anon-function 39 crocesc4-course)": [
    [32, "a0", "process-focusable"],
    [35, "a0", "process-focusable"]
  ],
  "(anon-function 41 crocesc4-course)": [
    [32, "a0", "process-focusable"],
    [35, "a0", "process-focusable"]
  ],
  "(anon-function 43 crocesc4-course)": [
    [32, "a0", "process-focusable"],
    [35, "a0", "process-focusable"]
  ],
  "(anon-function 45 crocesc4-course)": [
    [32, "a0", "process-focusable"],
    [35, "a0", "process-focusable"]
  ],
  "(anon-function 47 crocesc4-course)": [
    [32, "a0", "process-focusable"],
    [35, "a0", "process-focusable"]
  ],
  "(anon-function 49 crocesc4-course)": [[24, "v1", "hal-escort"]],
  "kid4-update-spot-to-track-crocadog": [
    [19, "a0", "process-focusable"],
    [22, "a0", "process-focusable"]
  ],
  "(anon-function 0 kidesc4-course)": [[51, "v1", "kidesct-wait-spot"]],
  "(anon-function 6 kidesc4-course)": [[23, "v1", "kidesct-wait-spot"]],
  "(anon-function 3 kidesc4-course)": [[15, "v1", "kidesct-wait-spot"]],
  "(anon-function 10 kidesc4-course)": [[22, "v1", "kidesct-wait-spot"]],
  "(anon-function 12 kidesc4-course)": [[20, "v1", "kidesct-wait-spot"]],
  "(anon-function 14 kidesc4-course)": [[15, "v1", "kidesct-wait-spot"]],
  "(anon-function 18 kidesc4-course)": [[15, "v1", "kidesct-wait-spot"]],
  "(anon-function 21 kidesc4-course)": [[41, "v1", "kidesct-wait-spot"]],
  "(anon-function 24 kidesc4-course)": [[24, "v1", "hal-escort"]],
  "(anon-function 23 kidesc4-course)": [[50, "v1", "kidesct-wait-spot"]],
  "(method 251 ashelin-tanker)": [[22, "v1", "traffic-manager"]],
  "(anon-function 1 ash4-course)": [[14, "v1", "asht-wait-spot"]],
  "(anon-function 4 ash4-course)": [[31, "v1", "asht-wait-spot"]],
  "(anon-function 7 ash4-course)": [[47, "v1", "asht-wait-spot"]],
  "(anon-function 10 ash4-course)": [[76, "v1", "asht-wait-spot"]],
  "(anon-function 13 ash4-course)": [[90, "v1", "asht-wait-spot"]],
  "(anon-function 15 ash4-course)": [[14, "v1", "asht-wait-spot"]],
  "(anon-function 17 ash4-course)": [[34, "v1", "asht-wait-spot"]],
  "(anon-function 19 ash4-course)": [[33, "v1", "asht-wait-spot"]],
  "(anon-function 21 ash4-course)": [[27, "v1", "asht-wait-spot"]],
  "(code exit-vehicle kid-escort)": [
    [47, "gp", "vehicle"],
    [50, "gp", "vehicle"],
    [55, "gp", "vehicle"],
    [170, "s4", "vehicle"],
    [178, "s4", "vehicle"]
  ],
  "(method 14 race-mesh)": [
    [21, "v1", "race-mesh-slice"],
    [26, "v1", "race-mesh-slice"]
  ],
  "(method 11 race-mesh)": [
    [5, "v1", "race-mesh-slice"],
    [9, "v1", "race-mesh-slice"]
  ],
  "(method 12 race-mesh)": [[13, "v1", "race-mesh-slice"]],
  "(method 15 race-mesh)": [[10, "v1", "race-mesh-slice"]],
  "(method 17 race-mesh)": [[35, "s3", "race-mesh-hash-cell"]],
  "(method 19 race-mesh)": [[12, "v1", "race-mesh-slice"]],
  "(method 18 race-mesh)": [
    [15, "a2", "race-mesh-hash-search"],
    [31, "v1", "race-mesh-hash-cell"]
  ],
  "(code taunt stadium-racer)": [
    [19, "v1", "art-joint-anim"],
    [72, "v1", "art-joint-anim"]
  ],
  "(method 29 race-signal)": [
    [68, "v1", "race-signal-banner"],
    [75, "v1", "race-signal-banner"]
  ],
  "(method 46 vehicle-racer)": [
    [117, "v1", "race-decision-point"],
    [119, "v1", "race-decision-point"],
    [147, "v1", "race-decision-point"],
    [161, "v1", "race-decision-point"]
  ],
  "(method 9 race-control)": [
    [41, "v1", "race-mesh-slice"],
    [45, "v1", "race-path-edge-info"]
  ],
  "(method 7 vehicle-race-bike)": [
    [14, "t9", "(function process-drawable int process-drawable)"]
  ],
  "(method 10 race-manager)": [[30, "t9", "(function process none)"]],
  "(method 18 race-state)": [[111, "a3", "process-drawable"]],
  "(method 11 race-state)": [
    [131, "s5", "process-focusable"],
    [139, "s5", "process-focusable"],
    [211, "s5", "process-focusable"],
    [216, "s5", "process-focusable"]
  ],
  "(method 20 race-manager)": [[14, "a0", "entity-race-mesh"]],
  "(post active race-manager)": [[71, "v1", "vehicle-racer"]],
  "(method 9 racer-state)": [
    [16, "v1", "process-focusable"],
    [23, "v1", "process-focusable"],
    [117, "a0", "vector"]
  ],
  "(method 21 race-manager)": [[127, "s2", "race-racer-info"]],
  "(code fall pal-flip-step)": [[10, "v1", "art-joint-anim"]],
  "(method 11 pal-flip-step)": [[121, "v1", "art-joint-anim"]],
  "(method 10 pal-rot-gun)": [[13, "t9", "(function process-drawable none)"]],
  "(event idle pal-electric-fan)": [
    [29, "gp", "process-focusable"],
    [67, "gp", "process-focusable"]
  ],
  "(method 11 pal-electric-fan)": [[168, "v1", "collide-shape-prim-group"]],
  "(method 7 pal-electric-fan)": [
    [8, "a3", "pal-electric-fan"],
    [15, "a3", "pal-electric-fan"],
    [22, "t0", "pal-electric-fan"]
  ],
  "sprite-glow-init-engine": [
    [[8, 22], "a0", "dma-packet"],
    [[32, 50], "a1", "dma-packet"],
    [[52, 74], "a1", "dma-packet"],
    [[76, 84], "a0", "dma-packet"],
    [[85, 92], "v1", "dma-packet"]
  ],
  "sprite-glow-add-sprite": [[[0, 33], "v1", "sprite-glow-cnt-template"]],
  "sprite-glow-add-simple-sprite": [
    [[0, 33], "v1", "sprite-glow-ref-template"]
  ],
  "add-shader-to-dma": [[[6, 8], "v1", "(pointer uint32)"]],
  "(method 11 cty-guard-turret)": [[[100, 109], "v1", "handle"]],
  "(event idle forest-youngsamos)": [
    [29, "s3", "process-focusable"],
    [[32, 81], "s5", "attack-info"],
    [60, "gp", "process-focusable"]
  ],
  "(code idle forest-youngsamos)": [[14, "v1", "art-joint-anim"]],
  "(code hit forest-youngsamos)": [
    [53, "v1", "art-joint-anim"],
    [109, "v1", "art-joint-anim"],
    [162, "v1", "art-joint-anim"]
  ],
  "(code die forest-youngsamos)": [
    [64, "v1", "art-joint-anim"],
    [116, "v1", "art-joint-anim"]
  ],
  "(method 10 forest-youngsamos)": [
    [40, "t9", "(function process-focusable none)"]
  ],
  "forest-youngsamos-bounce-reaction": [[18, "v0", "(array sound-name)"]],
  "defend-stadium-rift-rider-handler": [
    [96, "s4", "process-drawable"],
    [97, "a1", "collide-shape"],
    [57, "v1", "vector"]
  ],
  "(method 9 hover-nav-bsp-node)": [[[22, 28], "v1", "hover-nav-bsp-point"]],
  "(method 0 hover-nav-bsp-node)": [[[6, 9], "v0", "hover-nav-bsp-node"]],
  "(method 0 hover-nav-bsp-point)": [[[6, 8], "v0", "hover-nav-bsp-point"]],
  "(method 115 hosehead)": [
    [34, "v0", "(pointer float)"],
    ["_stack_", 16, "res-tag"],
    ["_stack_", 32, "res-tag"]
  ],
  "(method 7 hosehead)": [[31, "t9", "(function process-drawable int none)"]],
  "(code debug-control hosehead)": [[20, "v1", "art-joint-anim"]],
  "(code notice hosehead)": [
    [33, "v1", "art-joint-anim"],
    [70, "a0", "process-focusable"],
    [73, "a0", "process-focusable"]
  ],
  "(code attack hosehead)": [
    [21, "v1", "art-joint-anim"],
    [144, "v1", "art-joint-anim"],
    [199, "v1", "art-joint-anim"],
    [74, "v1", "art-joint-anim"]
  ],
  "(code fire hosehead)": [
    [24, "v1", "art-joint-anim"],
    [120, "v1", "art-joint-anim"]
  ],
  "(code ambush-land hosehead)": [[14, "v1", "art-joint-anim"]],
  "(code active-wall hosehead)": [[14, "v1", "art-joint-anim"]],
  "(code notice-wall hosehead)": [[16, "v1", "art-joint-anim"]],
  "(code ambush hosehead)": [[14, "v1", "art-joint-anim"]],
  "(enter ambush hosehead)": [
    [75, "a0", "process-focusable"],
    [78, "a0", "process-focusable"]
  ],
  "(code hostile-sentry hosehead)": [
    [24, "v1", "art-joint-anim"],
    [80, "v1", "art-joint-anim"]
  ],
  "(trans hostile-sentry hosehead)": [
    [65, "a0", "process-focusable"],
    [68, "a0", "process-focusable"]
  ],
  "(trans idle-sentry hosehead)": [
    [20, "a0", "process-focusable"],
    [23, "a0", "process-focusable"]
  ],
  "(method 88 hosehead)": [[17, "a1", "art-joint-anim"]],
  "(method 197 hosehead)": [
    [102, "s3", "collide-shape-prim"],
    [110, "s3", "collide-shape-prim"],
    [133, "s3", "collide-shape-prim"]
  ],
  "(method 189 hosehead)": [
    [15, "a0", "process-focusable"],
    [18, "a0", "process-focusable"]
  ],
  "(method 78 hosehead)": [
    [18, "v1", "art-joint-anim"],
    [59, "s4", "art-joint-anim"],
    [97, "s4", "art-joint-anim"]
  ],
  "(method 77 hosehead)": [
    [18, "v1", "art-joint-anim"],
    [72, "a1", "art-joint-anim"],
    [117, "a1", "art-joint-anim"],
    [165, "a1", "art-joint-anim"]
  ],
  "(method 192 hosehead)": [
    [52, "a0", "connection"],
    [53, "a0", "collide-shape"],
    [100, "a0", "connection"],
    [101, "a0", "collide-shape"]
  ],
  "(enter fire hosehead)": [[40, "a2", "float"]],
  "(code walk hosehead-fake)": [[20, "gp", "art-joint-anim"]],
  "(code idle hosehead-fake)": [
    [33, "v1", "art-joint-anim"],
    [106, "v1", "art-joint-anim"],
    [165, "v1", "art-joint-anim"],
    [224, "v1", "art-joint-anim"],
    [283, "v1", "art-joint-anim"],
    [342, "v1", "art-joint-anim"],
    [399, "v1", "art-joint-anim"]
  ],
  "hosehead-fake-event-handler": [
    [31, "a0", "vector"],
    [79, "a1", "float"],
    [144, "v1", "float"]
  ],
  "(method 30 jinx-shot)": [[119, "a0", "jinx"]],
  "(method 77 jinx)": [
    [75, "s5", "art-joint-anim"],
    [144, "s5", "art-joint-anim"],
    [177, "v1", "art-joint-anim"],
    [217, "v1", "art-joint-anim"],
    [286, "s4", "art-joint-anim"]
  ],
  "(method 78 jinx)": [
    [23, "v1", "art-joint-anim"],
    [59, "v1", "art-joint-anim"],
    [106, "v1", "art-joint-anim"],
    [152, "v1", "art-joint-anim"],
    [185, "v1", "art-joint-anim"]
  ],
  "(code failed jinx)": [
    [14, "v1", "art-joint-anim"],
    [69, "v1", "art-joint-anim"]
  ],
  "(code bomb-recoil jinx)": [[31, "gp", "art-joint-anim"]],
  "(code plant-bomb jinx)": [[159, "v1", "art-joint-anim"]],
  "(code kick jinx)": [[23, "a1", "art-joint-anim"]],
  "(code alert-idle jinx)": [[88, "v1", "art-joint-anim"]],
  "(code scared-turn jinx)": [
    [38, "s5", "art-joint-anim"],
    [172, "s4", "art-joint-anim"]
  ],
  "(code scared-idle jinx)": [
    [274, "s5", "art-joint-anim"],
    [189, "v1", "art-joint-anim"],
    [109, "v1", "art-joint-anim"]
  ],
  "(code waiting-turn jinx)": [
    [37, "s5", "art-joint-anim"],
    [179, "s4", "art-joint-anim"]
  ],
  "(code waiting-idle jinx)": [
    [264, "v1", "art-joint-anim"],
    [186, "v1", "art-joint-anim"],
    [109, "v1", "art-joint-anim"]
  ],
  "(method 227 hal-sewer)": [
    [11, "v1", "process-drawable"],
    [29, "s2", "process-drawable"]
  ],
  "(method 231 hal-sewer)": [[16, "a3", "process-focusable"]],
  "hal2-default-check-too-far": [
    [49, "a0", "hal"],
    [25, "v1", "process-drawable"]
  ],
  "(method 10 sigt-charge-plasma)": [[0, "a1", "sig"]],
  "(anon-function 3 hal2-course)": [
    [121, "s3", "process-focusable"],
    [132, "s4", "process-focusable"],
    [143, "s5", "process-focusable"]
  ],
  "(anon-function 11 hal2-course)": [
    [123, "s5", "bot"],
    [128, "s5", "bot"],
    [133, "s4", "bot"],
    [138, "s4", "bot"],
    [143, "s3", "bot"],
    [148, "s3", "bot"]
  ],
  "(anon-function 16 hal2-course)": [
    [311, "s4", "process-focusable"],
    [345, "s5", "bot"],
    [350, "s5", "bot"]
  ],
  "(anon-function 20 hal2-course)": [
    [114, "s3", "bot"],
    [119, "s3", "bot"],
    [144, "s4", "bot"],
    [149, "s4", "bot"],
    [174, "s5", "bot"],
    [179, "s5", "bot"]
  ],
  "(anon-function 24 hal2-course)": [
    [114, "s3", "bot"],
    [119, "s3", "bot"],
    [144, "s4", "bot"],
    [149, "s4", "bot"],
    [174, "s5", "bot"],
    [179, "s5", "bot"]
  ],
  "(anon-function 25 hal2-course)": [
    [5, "a0", "entity-actor"],
    [42, "v1", "halt-wait-spot"],
    [9, "a0", "entity-actor"]
  ],
  "(anon-function 28 hal2-course)": [
    [41, "s4", "process-focusable"],
    [67, "s3", "process-focusable"],
    [75, "s4", "process-focusable"],
    [83, "s5", "process-focusable"]
  ],
  "(anon-function 30 hal2-course)": [
    [90, "v0", "int"],
    [134, "v0", "int"],
    [178, "v0", "int"],
    [42, "v0", "float"]
  ],
  "(anon-function 33 hal2-course)": [
    [163, "v0", "int"],
    [184, "v0", "int"],
    [205, "v0", "int"],
    [210, "s5", "bot"],
    [215, "s5", "bot"],
    [225, "s4", "bot"],
    [220, "s4", "bot"],
    [235, "s3", "bot"],
    [230, "s3", "bot"]
  ],
  "(anon-function 40 hal2-course)": [
    [5, "a0", "entity-actor"],
    [15, "a0", "entity-actor"],
    [97, "v1", "halt-wait-spot"],
    [9, "a0", "entity-actor"],
    [19, "a0", "entity-actor"]
  ],
  "(anon-function 49 hal2-course)": [
    [74, "a0", "entity-actor"],
    [84, "a0", "entity-actor"],
    [103, "v1", "halt-wait-spot"],
    [78, "a0", "entity-actor"],
    [88, "a0", "entity-actor"]
  ],
  "(anon-function 59 hal2-course)": [
    [56, "a0", "entity-actor"],
    [177, "v1", "halt-wait-spot"],
    [60, "a0", "entity-actor"]
  ],
  "(anon-function 0 hal2-course)": [[80, "v1", "halt-wait-spot"]],
  "(anon-function 2 hal2-course)": [[101, "v1", "halt-wait-spot"]],
  "(anon-function 4 hal2-course)": [[116, "v1", "halt-wait-spot"]],
  "(anon-function 6 hal2-course)": [[14, "v1", "halt-wait-spot"]],
  "(anon-function 8 hal2-course)": [[24, "v1", "halt-wait-spot"]],
  "(anon-function 10 hal2-course)": [[14, "v1", "halt-wait-spot"]],
  "(anon-function 12 hal2-course)": [[20, "v1", "halt-wait-spot"]],
  "(anon-function 15 hal2-course)": [[54, "v1", "halt-wait-spot"]],
  "(anon-function 17 hal2-course)": [[60, "v1", "halt-wait-spot"]],
  "(anon-function 19 hal2-course)": [[76, "v1", "halt-wait-spot"]],
  "(anon-function 21 hal2-course)": [[60, "v1", "halt-wait-spot"]],
  "(anon-function 23 hal2-course)": [[57, "v1", "halt-wait-spot"]],
  "(anon-function 27 hal2-course)": [[14, "v1", "halt-wait-spot"]],
  "(anon-function 29 hal2-course)": [[104, "v1", "halt-wait-spot"]],
  "(anon-function 32 hal2-course)": [[55, "v1", "halt-wait-spot"]],
  "(anon-function 34 hal2-course)": [[38, "v1", "halt-wait-spot"]],
  "(anon-function 36 hal2-course)": [[101, "v1", "halt-wait-spot"]],
  "(anon-function 38 hal2-course)": [[26, "v1", "halt-wait-spot"]],
  "(anon-function 42 hal2-course)": [[14, "v1", "halt-wait-spot"]],
  "(anon-function 45 hal2-course)": [[83, "v1", "halt-wait-spot"]],
  "(anon-function 47 hal2-course)": [[14, "v1", "halt-wait-spot"]],
  "(anon-function 51 hal2-course)": [[83, "v1", "halt-wait-spot"]],
  "(anon-function 53 hal2-course)": [[94, "v1", "halt-wait-spot"]],
  "(anon-function 55 hal2-course)": [[37, "v1", "halt-wait-spot"]],
  "(anon-function 57 hal2-course)": [[35, "v1", "halt-wait-spot"]],
  "(anon-function 60 hal2-course)": [
    [38, "v0", "int"],
    [129, "v0", "int"],
    [173, "v0", "int"]
  ],
  "(anon-function 61 hal2-course)": [[19, "v1", "halt-wait-spot"]],
  "(anon-function 63 hal2-course)": [[13, "v1", "halt-wait-spot"]],
  "(anon-function 65 hal2-course)": [[18, "v1", "halt-wait-spot"]],
  "(anon-function 54 hal2-course)": [
    [69, "a0", "process-focusable"],
    [72, "a0", "process-focusable"],
    [85, "s4", "process-focusable"],
    [88, "s4", "process-focusable"],
    [102, "s5", "process-focusable"],
    [105, "s5", "process-focusable"]
  ],
  "(anon-function 58 hal2-course)": [
    [66, "v0", "int"],
    [110, "v0", "int"],
    [154, "v0", "int"],
    [42, "v0", "float"]
  ],
  "(anon-function 0 mog2-course)": [[15, "v1", "ruft-wait-spot"]],
  "(anon-function 2 mog2-course)": [[19, "v1", "ruft-wait-spot"]],
  "(anon-function 4 mog2-course)": [[15, "v1", "ruft-wait-spot"]],
  "(anon-function 45 mog2-course)": [[25, "v1", "ruft-choose-jump"]],
  "(anon-function 87 mog2-course)": [[21, "v1", "ruft-choose-jump"]],
  "(anon-function 6 mog2-course)": [[15, "v1", "ruft-wait-spot"]],
  "(anon-function 8 mog2-course)": [[15, "v1", "ruft-wait-spot"]],
  "(anon-function 10 mog2-course)": [[15, "v1", "ruft-wait-spot"]],
  "(anon-function 12 mog2-course)": [[15, "v1", "ruft-wait-spot"]],
  "(anon-function 14 mog2-course)": [[25, "v1", "ruft-wait-spot"]],
  "(anon-function 17 mog2-course)": [[15, "v1", "ruft-wait-spot"]],
  "(anon-function 19 mog2-course)": [[15, "v1", "ruft-wait-spot"]],
  "(anon-function 21 mog2-course)": [[15, "v1", "ruft-wait-spot"]],
  "(anon-function 23 mog2-course)": [[15, "v1", "ruft-wait-spot"]],
  "(anon-function 25 mog2-course)": [[15, "v1", "ruft-wait-spot"]],
  "(anon-function 27 mog2-course)": [[19, "v1", "ruft-wait-spot"]],
  "(anon-function 29 mog2-course)": [[15, "v1", "ruft-wait-spot"]],
  "(anon-function 31 mog2-course)": [[15, "v1", "ruft-wait-spot"]],
  "(anon-function 33 mog2-course)": [[25, "v1", "ruft-wait-spot"]],
  "(anon-function 35 mog2-course)": [[25, "v1", "ruft-wait-spot"]],
  "(anon-function 37 mog2-course)": [[15, "v1", "ruft-wait-spot"]],
  "(anon-function 39 mog2-course)": [[15, "v1", "ruft-wait-spot"]],
  "(anon-function 41 mog2-course)": [[27, "v1", "ruft-wait-spot"]],
  "(anon-function 43 mog2-course)": [[27, "v1", "ruft-wait-spot"]],
  "(anon-function 47 mog2-course)": [[15, "v1", "ruft-wait-spot"]],
  "(anon-function 50 mog2-course)": [[21, "v1", "ruft-wait-spot"]],
  "(anon-function 52 mog2-course)": [[21, "v1", "ruft-wait-spot"]],
  "(anon-function 54 mog2-course)": [[15, "v1", "ruft-wait-spot"]],
  "(anon-function 56 mog2-course)": [[15, "v1", "ruft-wait-spot"]],
  "(anon-function 58 mog2-course)": [[37, "v1", "ruft-wait-spot"]],
  "(anon-function 60 mog2-course)": [[15, "v1", "ruft-wait-spot"]],
  "(anon-function 62 mog2-course)": [[32, "v1", "ruft-wait-spot"]],
  "(anon-function 64 mog2-course)": [[32, "v1", "ruft-wait-spot"]],
  "(anon-function 66 mog2-course)": [[26, "v1", "ruft-wait-spot"]],
  "(anon-function 69 mog2-course)": [[43, "v1", "ruft-wait-spot"]],
  "(anon-function 71 mog2-course)": [[25, "v1", "ruft-wait-spot"]],
  "(anon-function 73 mog2-course)": [[21, "v1", "ruft-wait-spot"]],
  "(anon-function 75 mog2-course)": [[21, "v1", "ruft-wait-spot"]],
  "(anon-function 77 mog2-course)": [[38, "v1", "ruft-wait-spot"]],
  "(anon-function 79 mog2-course)": [[15, "v1", "ruft-wait-spot"]],
  "(anon-function 81 mog2-course)": [[15, "v1", "ruft-wait-spot"]],
  "(anon-function 83 mog2-course)": [[40, "v1", "ruft-wait-spot"]],
  "(anon-function 85 mog2-course)": [[33, "v1", "ruft-wait-spot"]],
  "(anon-function 89 mog2-course)": [[21, "v1", "ruft-wait-spot"]],
  "(anon-function 91 mog2-course)": [[15, "v1", "ruft-wait-spot"]],
  "(anon-function 93 mog2-course)": [[15, "v1", "ruft-wait-spot"]],
  "(anon-function 95 mog2-course)": [[15, "v1", "ruft-wait-spot"]],
  "(anon-function 97 mog2-course)": [[15, "v1", "ruft-wait-spot"]],
  "(anon-function 99 mog2-course)": [[20, "v1", "ruft-wait-spot"]],
  "(anon-function 101 mog2-course)": [[40, "v1", "ruft-wait-spot"]],
  "(anon-function 104 mog2-course)": [[63, "v1", "ruft-wait-spot"]],
  "jinx2-bomb1-callback": [
    [13, "gp", "jinx"],
    [34, "gp", "jinx"]
  ],
  "(anon-function 0 jinx2-course)": [[15, "v1", "ruft-wait-spot"]],
  "(anon-function 2 jinx2-course)": [[19, "v1", "ruft-wait-spot"]],
  "(anon-function 4 jinx2-course)": [[15, "v1", "ruft-wait-spot"]],
  "(anon-function 6 jinx2-course)": [[15, "v1", "ruft-wait-spot"]],
  "(anon-function 8 jinx2-course)": [[15, "v1", "ruft-wait-spot"]],
  "(anon-function 10 jinx2-course)": [[15, "v1", "ruft-wait-spot"]],
  "(anon-function 12 jinx2-course)": [[15, "v1", "ruft-wait-spot"]],
  "(anon-function 14 jinx2-course)": [[25, "v1", "ruft-wait-spot"]],
  "(anon-function 16 jinx2-course)": [[23, "v1", "ruft-wait-spot"]],
  "(anon-function 18 jinx2-course)": [[33, "v1", "ruft-plant-bomb"]],
  "(anon-function 21 jinx2-course)": [[35, "v1", "ruft-wait-spot"]],
  "(anon-function 23 jinx2-course)": [[15, "v1", "ruft-wait-spot"]],
  "(anon-function 25 jinx2-course)": [[15, "v1", "ruft-wait-spot"]],
  "(anon-function 27 jinx2-course)": [[19, "v1", "ruft-wait-spot"]],
  "(anon-function 29 jinx2-course)": [[15, "v1", "ruft-wait-spot"]],
  "(anon-function 31 jinx2-course)": [[15, "v1", "ruft-wait-spot"]],
  "(anon-function 33 jinx2-course)": [[25, "v1", "ruft-wait-spot"]],
  "(anon-function 35 jinx2-course)": [[25, "v1", "ruft-wait-spot"]],
  "(anon-function 37 jinx2-course)": [[21, "v1", "ruft-wait-spot"]],
  "(anon-function 39 jinx2-course)": [[27, "v1", "ruft-wait-spot"]],
  "(anon-function 41 jinx2-course)": [[25, "v1", "ruft-choose-jump"]],
  "(anon-function 43 jinx2-course)": [[15, "v1", "ruft-wait-spot"]],
  "(anon-function 46 jinx2-course)": [[21, "v1", "ruft-wait-spot"]],
  "(anon-function 48 jinx2-course)": [[21, "v1", "ruft-wait-spot"]],
  "(anon-function 50 jinx2-course)": [[15, "v1", "ruft-wait-spot"]],
  "(anon-function 52 jinx2-course)": [[15, "v1", "ruft-wait-spot"]],
  "(anon-function 54 jinx2-course)": [[37, "v1", "ruft-wait-spot"]],
  "(anon-function 56 jinx2-course)": [[15, "v1", "ruft-wait-spot"]],
  "(anon-function 58 jinx2-course)": [[32, "v1", "ruft-wait-spot"]],
  "(anon-function 60 jinx2-course)": [[32, "v1", "ruft-wait-spot"]],
  "(anon-function 62 jinx2-course)": [[23, "v1", "ruft-wait-spot"]],
  "(anon-function 65 jinx2-course)": [[39, "v1", "ruft-plant-bomb"]],
  "(anon-function 67 jinx2-course)": [[25, "v1", "ruft-wait-spot"]],
  "(anon-function 69 jinx2-course)": [[15, "v1", "ruft-wait-spot"]],
  "(anon-function 71 jinx2-course)": [[21, "v1", "ruft-wait-spot"]],
  "(anon-function 73 jinx2-course)": [[40, "v1", "ruft-wait-spot"]],
  "(anon-function 75 jinx2-course)": [[15, "v1", "ruft-wait-spot"]],
  "(anon-function 77 jinx2-course)": [[32, "v1", "ruft-wait-spot"]],
  "(anon-function 79 jinx2-course)": [[32, "v1", "ruft-wait-spot"]],
  "(anon-function 81 jinx2-course)": [[15, "v1", "ruft-wait-spot"]],
  "(anon-function 83 jinx2-course)": [[19, "v1", "ruft-wait-spot"]],
  "(anon-function 85 jinx2-course)": [[15, "v1", "ruft-wait-spot"]],
  "(anon-function 87 jinx2-course)": [[25, "v1", "ruft-choose-jump"]],
  "(anon-function 89 jinx2-course)": [[21, "v1", "ruft-wait-spot"]],
  "(anon-function 91 jinx2-course)": [[15, "v1", "ruft-wait-spot"]],
  "(anon-function 93 jinx2-course)": [[15, "v1", "ruft-wait-spot"]],
  "(anon-function 95 jinx2-course)": [[15, "v1", "ruft-wait-spot"]],
  "(anon-function 97 jinx2-course)": [[20, "v1", "ruft-wait-spot"]],
  "(anon-function 99 jinx2-course)": [[40, "v1", "ruft-wait-spot"]],
  "(anon-function 102 jinx2-course)": [[63, "v1", "ruft-wait-spot"]],
  "(anon-function 0 grim2-course)": [[15, "v1", "ruft-wait-spot"]],
  "(anon-function 2 grim2-course)": [[19, "v1", "ruft-wait-spot"]],
  "(anon-function 4 grim2-course)": [[15, "v1", "ruft-wait-spot"]],
  "(anon-function 6 grim2-course)": [[15, "v1", "ruft-wait-spot"]],
  "(anon-function 8 grim2-course)": [[15, "v1", "ruft-wait-spot"]],
  "(anon-function 10 grim2-course)": [[15, "v1", "ruft-wait-spot"]],
  "(anon-function 12 grim2-course)": [[15, "v1", "ruft-wait-spot"]],
  "(anon-function 14 grim2-course)": [[25, "v1", "ruft-wait-spot"]],
  "(anon-function 17 grim2-course)": [[15, "v1", "ruft-wait-spot"]],
  "(anon-function 19 grim2-course)": [[15, "v1", "ruft-wait-spot"]],
  "(anon-function 21 grim2-course)": [[15, "v1", "ruft-wait-spot"]],
  "(anon-function 23 grim2-course)": [[15, "v1", "ruft-wait-spot"]],
  "(anon-function 25 grim2-course)": [[19, "v1", "ruft-wait-spot"]],
  "(anon-function 27 grim2-course)": [[15, "v1", "ruft-wait-spot"]],
  "(anon-function 29 grim2-course)": [[15, "v1", "ruft-wait-spot"]],
  "(anon-function 31 grim2-course)": [[25, "v1", "ruft-wait-spot"]],
  "(anon-function 33 grim2-course)": [[25, "v1", "ruft-wait-spot"]],
  "(anon-function 35 grim2-course)": [[21, "v1", "ruft-wait-spot"]],
  "(anon-function 37 grim2-course)": [[27, "v1", "ruft-wait-spot"]],
  "(anon-function 39 grim2-course)": [[21, "v1", "ruft-choose-jump"]],
  "(anon-function 41 grim2-course)": [[15, "v1", "ruft-wait-spot"]],
  "(anon-function 44 grim2-course)": [[21, "v1", "ruft-wait-spot"]],
  "(anon-function 46 grim2-course)": [[21, "v1", "ruft-wait-spot"]],
  "(anon-function 48 grim2-course)": [[15, "v1", "ruft-wait-spot"]],
  "(anon-function 50 grim2-course)": [[15, "v1", "ruft-wait-spot"]],
  "(anon-function 52 grim2-course)": [[37, "v1", "ruft-wait-spot"]],
  "(anon-function 54 grim2-course)": [[15, "v1", "ruft-wait-spot"]],
  "(anon-function 56 grim2-course)": [[32, "v1", "ruft-wait-spot"]],
  "(anon-function 58 grim2-course)": [[32, "v1", "ruft-wait-spot"]],
  "(anon-function 60 grim2-course)": [[26, "v1", "ruft-wait-spot"]],
  "(anon-function 63 grim2-course)": [[43, "v1", "ruft-wait-spot"]],
  "(anon-function 65 grim2-course)": [[25, "v1", "ruft-wait-spot"]],
  "(anon-function 67 grim2-course)": [[15, "v1", "ruft-wait-spot"]],
  "(anon-function 69 grim2-course)": [[21, "v1", "ruft-wait-spot"]],
  "(anon-function 71 grim2-course)": [[38, "v1", "ruft-wait-spot"]],
  "(anon-function 73 grim2-course)": [[15, "v1", "ruft-wait-spot"]],
  "(anon-function 75 grim2-course)": [[15, "v1", "ruft-wait-spot"]],
  "(anon-function 77 grim2-course)": [[40, "v1", "ruft-wait-spot"]],
  "(anon-function 79 grim2-course)": [[33, "v1", "ruft-wait-spot"]],
  "(anon-function 81 grim2-course)": [[25, "v1", "ruft-wait-spot"]],
  "(anon-function 83 grim2-course)": [[21, "v1", "ruft-wait-spot"]],
  "(anon-function 85 grim2-course)": [[15, "v1", "ruft-wait-spot"]],
  "(anon-function 87 grim2-course)": [[15, "v1", "ruft-wait-spot"]],
  "(anon-function 89 grim2-course)": [[15, "v1", "ruft-wait-spot"]],
  "(anon-function 91 grim2-course)": [[15, "v1", "ruft-wait-spot"]],
  "(anon-function 93 grim2-course)": [[20, "v1", "ruft-wait-spot"]],
  "(anon-function 95 grim2-course)": [[40, "v1", "ruft-wait-spot"]],
  "(anon-function 98 grim2-course)": [[80, "v1", "ruft-wait-spot"]],
  "(method 228 hal-sewer)": [
    [26, "v0", "float"],
    [100, "v0", "float"]
  ],
  "gun-buoy-chase-post": [
    [14, "gp", "process-focusable"],
    [29, "gp", "process-focusable"],
    [97, "gp", "process-focusable"],
    [100, "gp", "process-focusable"]
  ],
  "(code open-guns gun-buoy)": [
    [34, "a0", "process-focusable"],
    [60, "v1", "art-joint-anim"]
  ],
  "(code stare-down gun-buoy)": [[37, "v1", "art-joint-anim"]],
  "(post warning gun-buoy)": [[15, "v0", "sound-rpc-set-param"]],
  "(enter warning gun-buoy)": [[24, "v1", "process-focusable"]],
  "(trans attack gun-buoy)": [[32, "gp", "process-focusable"]],
  "(code victory gun-buoy)": [[33, "v1", "art-joint-anim"]],
  "(method 98 gun-buoy)": [
    [46, "v1", "collide-shape-moving"],
    [76, "v1", "collide-shape-moving"]
  ],
  "etie-init-engine": [
    [[34, 48], "a0", "dma-packet"],
    [[58, 66], "a0", "dma-packet"],
    [[68, 75], "a0", "dma-packet"],
    [[79, 86], "a0", "(pointer uint32)"],
    [[87, 94], "a0", "(pointer vif-tag)"]
  ],
  "init-vortex-polys": [[[34, 40], "t0", "(pointer float)"]],
  "draw-vortex": [
    [70, "v1", "(pointer uint128)"],
    [[75, 82], "a0", "vector4w"],
    [[83, 89], "v1", "vector4w"],
    [[154, 191], "s3", "dma-packet"],
    [[227, 264], "s3", "dma-packet"]
  ],
  "(code idle neon-baron)": [
    [248, "a0", "(array object)"],
    [250, "a0", "(array object)"],
    [282, "a0", "(array object)"],
    [284, "a0", "(array object)"],
    [316, "a0", "(array object)"],
    [318, "a0", "(array object)"],
    [350, "a0", "(array object)"],
    [352, "a0", "(array object)"],
    [384, "a0", "(array object)"],
    [386, "a0", "(array object)"]
  ],
  "(code wait citizen-rebel)": [
    [101, "v1", "art-joint-anim"],
    [150, "v1", "art-joint-anim"]
  ],
  "(code wait-for-ride citizen-rebel)": [
    [101, "v1", "art-joint-anim"],
    [150, "v1", "art-joint-anim"]
  ],
  "(trans wait-for-ride citizen-rebel)": [[13, "v1", "vehicle"]],
  "(code exit-vehicle citizen-rebel)": [
    [11, "a0", "vehicle"],
    [14, "a0", "vehicle"],
    [143, "s3", "vehicle"],
    [146, "s3", "vehicle"],
    [229, "s4", "vehicle"],
    [232, "s4", "vehicle"],
    [249, "s4", "vehicle"],
    [253, "a0", "vehicle"],
    [271, "v1", "vehicle"],
    [325, "a0", "vehicle"],
    [329, "a0", "vehicle"],
    [39, "s4", "vehicle"],
    [42, "s4", "vehicle"],
    [47, "s4", "vehicle"],
    [70, "a0", "vehicle"],
    [74, "a0", "vehicle"],
    [151, "s3", "vehicle"],
    [251, "s4", "vehicle"]
  ],
  "(code get-up-back citizen-rebel)": [[20, "v1", "art-joint-anim"]],
  "(code get-up-front citizen-rebel)": [[20, "v1", "art-joint-anim"]],
  "shuttle-update": [
    [604, "s2", "citizen-rebel"],
    [614, "s2", "citizen-rebel"],
    [642, "s2", "citizen-rebel"],
    [648, "s2", "citizen-rebel"],
    [682, "s2", "citizen-rebel"],
    [686, "s2", "citizen-rebel"],
    [741, "s4", "vehicle"],
    [744, "s4", "vehicle"],
    [746, "s2", "citizen-rebel"],
    [753, "s4", "vehicle"],
    [773, "s4", "vehicle"],
    [775, "s2", "citizen-rebel"],
    [834, "s2", "citizen-rebel"],
    [802, "s2", "citizen-rebel"],
    [958, "v0", "citizen-rebel"],
    [966, "v0", "citizen-rebel"],
    [[980, 1001], "v0", "citizen-rebel"],
    [1046, "s4", "process-drawable"],
    [1074, "s4", "process-focusable"],
    [1081, "s2", "process-drawable"],
    [1094, "s2", "process-drawable"],
    [1126, "s4", "citizen-rebel"]
  ],
  "(anon-function 3 helldog)": [
    [[19, 36], "s4", "helldog"],
    [64, "s4", "process-drawable"],
    [70, "s4", "process-drawable"],
    [80, "s4", "helldog"]
  ],
  "(anon-function 5 helldog)": [[181, "v0", "helldog"]],
  "(method 23 bigmap)": [
    [[5, 9], "a0", "(pointer uint32)"],
    [13, "v1", "(pointer uint8)"],
    [35, "v1", "(pointer uint8)"],
    [[23, 43], "a0", "(pointer int64)"]
  ],
  "(method 24 bigmap)": [[[3, 231], "s4", "(pointer uint32)"]],
  "(method 25 bigmap)": [[[3, 116], "s4", "(pointer uint32)"]],
  "(method 16 bigmap)": [[[9, 40], "v1", "(pointer uint8)"]],
  "(method 11 bigmap)": [
    [179, "s3", "connection-minimap"],
    [258, "v1", "matrix"],
    [270, "v1", "matrix"],
    [281, "v1", "matrix"],
    [293, "v1", "matrix"],
    [[159, 162], "s2", "(pointer uint128)"],
    [388, "a0", "(pointer uint128)"],
    [396, "a0", "(pointer uint128)"],
    [399, "a0", "(pointer uint128)"],
    [[402, 409], "v1", "vector4w"],
    [[411, 415], "v1", "vector4w"],
    [[422, 432], "v1", "vector4w"],
    [[446, 456], "v1", "vector4w"],
    [[435, 439], "a0", "vector4w"],
    [[495, 505], "v1", "vector4w"],
    [[483, 488], "v1", "vector4w"],
    [[470, 480], "v1", "vector4w"],
    [[458, 463], "a0", "vector4w"]
  ],
  "(method 27 bigmap)": [
    [22, "s3", "process-drawable"],
    [[46, 49], "v1", "entity-actor"],
    [55, "s3", "process-drawable"],
    [65, "a0", "entity-actor"],
    [72, "a0", "vector"],
    [42, "v1", "basic"],
    [[173, 178], "t0", "(pointer uint128)"],
    [[178, 190], "t3", "vector4w"],
    [[190, 195], "a1", "vector4w"],
    [[195, 211], "a1", "vector4w"],
    [[211, 216], "a0", "vector4w"],
    [[216, 232], "a0", "vector4w"]
  ],
  "(method 26 bigmap)": [
    [[2, 7], "v1", "(pointer uint128)"],
    [[8, 12], "a0", "vector4w"],
    [[12, 20], "a0", "vector4w"],
    [[20, 27], "a0", "vector4w"],
    [[29, 35], "v1", "vector4w"]
  ],
  "generic-merc-execute-all": [
    [76, "v1", "generic-work"],
    [78, "v1", "generic-work"],
    [80, "v1", "generic-work"],
    [95, "a0", "generic-work"],
    [143, "v1", "generic-work"],
    [145, "v1", "generic-work"],
    [147, "v1", "generic-work"]
  ],
  "generic-work-init": [
    [4, "a0", "generic-work"],
    [[9, 19], "a0", "generic-work"],
    [23, "a1", "generic-work"]
  ],
  "generic-initialize-without-sync": [
    [8, "a0", "generic-work"],
    [21, "a0", "generic-work"]
  ],
  "generic-initialize": [
    [8, "a0", "generic-work"],
    [21, "a0", "generic-work"]
  ],
  "generic-wrapup": [
    [1, "v1", "generic-work"],
    [4, "v1", "generic-work"]
  ],
  "generic-warp-source": [[2, "at", "generic-work"]],
  "birth-func-whack-score": [[[0, 29], "v1", "(array int32)"]],
  "shadow-vu1-init-buffer": [[[18, 27], "a0", "dma-packet"]],
  "shadow-vu1-add-constants": [
    [[7, 16], "a2", "dma-packet"],
    [[20, 66], "v1", "shadow-vu1-constants"],
    [[72, 77], "a1", "dma-packet"],
    [[82, 94], "a1", "shadow-vu1-data"]
  ],
  "shadow-vu1-add-matrix": [
    [[11, 19], "a3", "dma-packet"],
    [[26, 30], "v1", "matrix"]
  ],
  "shadow-vu0-upload": [[[16, 18], "a0", "dma-packet"]],
  "shadow-make-invert-buf": [[[13, 16], "v1", "dma-packet"]],
  "shadow-invert-z-buf": [
    [[4, 8], "a2", "dma-packet"],
    [[13, 16], "a2", "gs-gif-tag"],
    [27, "t1", "(pointer gs-reg)"],
    [28, "t1", "(pointer gs-reg64)"],
    [30, "t1", "(pointer gs-reg)"],
    [32, "t1", "(pointer gs-frame)"],
    [34, "t1", "(pointer gs-reg)"],
    [38, "t1", "(pointer gs-reg)"],
    [42, "t1", "(pointer gs-reg)"],
    [36, "t1", "(pointer gs-zbuf)"],
    [40, "t1", "(pointer gs-test)"],
    [44, "t1", "(pointer gs-alpha)"],
    [45, "t1", "(pointer gs-reg)"],
    [47, "t1", "(pointer gs-reg64)"],
    [49, "t1", "(pointer gs-reg)"],
    [51, "t1", "(pointer gs-rgbaq)"],
    [[61, 64], "t2", "gs-gif-tag"],
    [89, "t4", "(pointer gs-xyzf)"],
    [79, "t4", "(pointer gs-xyzf)"],
    [[106, 117], "v1", "(pointer uint64)"]
  ],
  "shadow-dma-init": [
    [[18, 21], "t4", "dma-packet"],
    [[27, 31], "t6", "dma-packet"],
    [[36, 39], "t6", "gs-gif-tag"],
    [43, "t4", "(pointer gs-reg64)"],
    [47, "t4", "(pointer gs-test)"],
    [45, "t4", "(pointer gs-reg64)"],
    [49, "t4", "(pointer gs-reg64)"],
    [51, "t4", "(pointer gs-alpha)"],
    [53, "t4", "(pointer gs-reg64)"],
    [58, "t4", "(pointer gs-frame)"],
    [60, "t4", "(pointer gs-reg64)"],
    [64, "t4", "(pointer gs-reg64)"],
    [73, "t4", "(pointer gs-reg64)"],
    [81, "t4", "(pointer gs-reg)"],
    [84, "t4", "(pointer gs-reg)"],
    [62, "t4", "(pointer gs-zbuf)"],
    [71, "t4", "(pointer gs-xy-offset)"],
    [79, "t4", "(pointer gs-tex0)"],
    [82, "t4", "(pointer gs-tex1)"],
    [85, "t4", "(pointer gs-miptbp)"],
    [87, "t4", "(pointer gs-reg)"],
    [96, "t4", "(pointer gs-clamp)"],
    [[103, 106], "t3", "gs-gif-tag"],
    [[122, 125], "t3", "gs-gif-tag"],
    [111, "t3", "(pointer gs-prim)"],
    [113, "t3", "(pointer gs-rgbaq)"],
    [143, "t5", "(pointer gs-xyzf)"],
    [156, "t5", "(pointer gs-xyzf)"],
    [[167, 170], "a3", "gs-gif-tag"],
    [177, "a3", "(pointer gs-test)"],
    [179, "a3", "(pointer gs-reg64)"],
    [183, "a3", "(pointer gs-reg64)"],
    [193, "a3", "(pointer gs-reg64)"],
    [190, "a3", "(pointer gs-reg64)"],
    [202, "a3", "(pointer gs-reg64)"],
    [181, "a3", "(pointer gs-zbuf)"],
    [188, "a3", "(pointer gs-frame)"],
    [191, "a3", "(pointer uint64)"],
    [206, "a3", "(pointer gs-reg64)"],
    [213, "a3", "(pointer gs-reg64)"],
    [214, "a3", "(pointer uint64)"],
    [216, "a3", "(pointer gs-reg64)"],
    [211, "a3", "(pointer gs-frame)"],
    [204, "a3", "(pointer gs-zbuf)"],
    [200, "a3", "(pointer gs-test)"],
    [229, "v1", "(pointer uint64)"],
    [225, "v1", "(pointer uint64)"],
    [230, "v1", "(pointer uint64)"],
    [235, "v1", "(pointer uint64)"]
  ],
  "shadow-dma-end": [
    [33, "a1", "dma-packet"],
    [32, "a1", "dma-packet"],
    [35, "a1", "dma-packet"],
    [24, "v1", "(pointer uint64)"],
    [40, "v1", "dma-packet"],
    [41, "v1", "(pointer uint64)"],
    [[62, 65], "a0", "gs-gif-tag"],
    [[51, 56], "a0", "dma-packet"],
    [69, "a0", "(pointer uint64)"],
    [71, "a0", "(pointer gs-reg64)"],
    [75, "a0", "(pointer gs-reg64)"],
    [82, "a0", "(pointer gs-reg64)"],
    [83, "a0", "(pointer uint64)"],
    [85, "a0", "(pointer gs-reg64)"],
    [86, "a0", "(pointer uint64)"],
    [88, "a0", "(pointer gs-reg64)"],
    [73, "a0", "(pointer gs-test)"],
    [80, "a0", "(pointer gs-frame)"],
    [[95, 100], "a1", "dma-packet"],
    [150, "t0", "(pointer uint64)"],
    [163, "t0", "(pointer uint64)"],
    [186, "t0", "(pointer uint64)"],
    [199, "t0", "(pointer uint64)"],
    [[105, 108], "a1", "gs-gif-tag"],
    [109, "a1", "(pointer gs-prim)"],
    [110, "a1", "(pointer gs-rgbaq)"],
    [[115, 118], "a1", "(inline-array gs-gif-tag)"],
    [217, "v1", "(pointer uint64)"],
    [213, "v1", "(pointer uint64)"],
    [218, "v1", "(pointer uint64)"],
    [223, "v1", "(pointer uint64)"]
  ],
  "shadow-execute-all": [
    [[53, 60], "v1", "shadow-dcache"],
    [111, "v1", "shadow-dcache"],
    [116, "a0", "uint32"],
    [[188, 246], "gp", "shadow-dcache"],
    [93, "v1", "shadow-dcache"]
  ],
  "(method 40 battle)": [[26, "v0", "enemy-option"]],
  "(method 9 texture-anim)": [
    [5, "v1", "symbol"],
    [11, "v1", "symbol"],
    ["_stack_", 16, "texture-page"]
  ],
  "(method 9 texture-anim-layer)": [
    [5, "v1", "symbol"],
    [11, "v1", "symbol"]
  ],
<<<<<<< HEAD
  "hover-nav-graph-output": [[[25, 30], "s2", "vector"]]
=======
  "make-noise-texture": [
    [32, "t6", "(pointer uint128)"],
    [34, "t7", "(pointer uint128)"],
    [36, "t4", "(pointer uint128)"],
    [42, "t3", "(pointer uint128)"],
    [44, "t2", "(pointer uint128)"]
  ],
  "texture-anim-layer-draw": [
    [[4, 162], "s4", "(pointer uint128)"]
  ],
  "move-rg-to-ba-texture-anim-layer-func": [
    [[305, 313], "a0", "dma-packet"],
    [[315, 322], "a0", "gs-gif-tag"],
    [325, "v1", "(pointer gs-xy-offset)"],
    [327, "v1", "(pointer gs-reg64)"],
    [335, "v1", "(pointer gs-frame)"],
    [337, "v1", "(pointer gs-reg64)"]
  ],

  "fill-rgb-texture-anim-layer-func": [
    [59, "v1", "(pointer uint128)"],
    [66, "v1", "(pointer uint128)"],
    [[67, 75], "t0", "vector4w"],
    [[75, 81], "v1", "vector4w"],
    [[85, 93], "a0", "dma-packet"],
    [[95, 102], "a0", "gs-gif-tag"],
    [109, "v1", "(pointer gs-frame)"],
    [111, "v1", "(pointer gs-reg64)"],
    [112, "v1", "(pointer uint64)"],
    [114, "v1", "(pointer gs-reg64)"]
  ],

  "update-texture-anim": [
    [135, "a1", "(pointer uint128)"],
    [[137, 152], "t0", "vector4w"],
    [[152, 160], "t0", "vector4w"],
    [[161, 168], "a1", "vector4w"]
  ],

  "copy-alpha-texture-anim-layer-func": [
    [72, "v1", "(pointer uint128)"],
    [[73, 86], "t0", "vector4w"],
    [[86, 96], "t0", "vector"],
    [[96, 102], "t0", "vector4w"],
    [[102, 113], "t0", "vector"],
    [[113, 119], "t0", "vector4w"],
    [[119, 130], "a3", "vector"],
    [[130, 136], "a3", "vector4w"],
    [[136, 148], "a2", "vector"],
    [[149, 155], "v1", "vector4w"],
    [[158, 165], "a0", "dma-packet"],
    [[167, 173], "a0", "gs-gif-tag"],
    [181, "v1", "(pointer gs-frame)"],
    [183, "v1", "(pointer gs-reg64)"]
  ],

  "copy-clut-alpha-texture-anim-layer-func": [
    [67, "a1", "(pointer uint128)"],
    [[68, 81], "t0", "vector4w"],
    [[81, 91], "t0", "vector"],
    [[91, 97], "t0", "vector4w"],
    [[97, 108], "t0", "vector"],
    [[108, 114], "t0", "vector4w"],
    [[114, 125], "a3", "vector"],
    [[125, 131], "a3", "vector4w"],
    [[131, 143], "a2", "vector"],
    [[144, 149], "a1", "vector4w"],
    [[153, 161], "a0", "dma-packet"],
    [[162, 168], "a0", "gs-gif-tag"],
    [176, "v1", "(pointer gs-frame)"],
    [178, "v1", "(pointer gs-reg64)"]
  ],

  "set-alpha-texture-anim-layer-func": [
    [49, "t0", "(pointer uint128)"],
    [[50, 56], "t4", "vector4w"],
    [[56, 64], "t3", "vector4w"],
    [[65, 73], "t0", "vector4w"],
    [[76, 82], "a3", "dma-packet"],
    [[85, 91], "a3", "gs-gif-tag"],
    [99, "a2", "(pointer gs-frame)"],
    [101, "a2", "(pointer gs-reg64)"]
  ],

  "set-clut-alpha-texture-anim-layer-func": [
    [48, "t0", "(pointer uint128)"],
    [[48, 55], "t4", "vector4w"],
    [[55, 63], "t3", "vector4w"],
    [[64, 72], "t0", "vector4w"],
    [[75, 81], "a3", "dma-packet"],
    [[84, 90], "a3", "gs-gif-tag"],
    [98, "a2", "(pointer gs-frame)"],
    [100, "a2", "(pointer gs-reg64)"]
  ],

  "noise-texture-anim-layer-func": [
    [[104, 110], "a0", "dma-packet"],
    [[113, 119], "a0", "gs-gif-tag"],
    [127, "v1", "(pointer gs-frame)"],
    [129, "v1", "(pointer gs-reg64)"]
  ],

  "real-fog-texture-anim-func": [
    [[0, 256], "s2", "(pointer uint32)"],
    [[239, 245], "a0", "dma-packet"],
    [[248, 254], "a0", "gs-gif-tag"],
    [259, "v1", "(pointer gs-reg64)"]
  ]

>>>>>>> cb895d4b
}<|MERGE_RESOLUTION|>--- conflicted
+++ resolved
@@ -10386,9 +10386,6 @@
     [5, "v1", "symbol"],
     [11, "v1", "symbol"]
   ],
-<<<<<<< HEAD
-  "hover-nav-graph-output": [[[25, 30], "s2", "vector"]]
-=======
   "make-noise-texture": [
     [32, "t6", "(pointer uint128)"],
     [34, "t7", "(pointer uint128)"],
@@ -10496,7 +10493,6 @@
     [[239, 245], "a0", "dma-packet"],
     [[248, 254], "a0", "gs-gif-tag"],
     [259, "v1", "(pointer gs-reg64)"]
-  ]
-
->>>>>>> cb895d4b
+  ],
+  "hover-nav-graph-output": [[[25, 30], "s2", "vector"]]
 }