--- conflicted
+++ resolved
@@ -11272,7 +11272,38 @@
     [[20, 27], "a0", "vector4w"],
     [[29, 35], "v1", "vector4w"]
   ],
-<<<<<<< HEAD
+  "generic-merc-execute-all": [
+    [76, "v1", "generic-work"],
+    [78, "v1", "generic-work"],
+    [80, "v1", "generic-work"],
+    [95, "a0", "generic-work"],
+
+    [143, "v1", "generic-work"],
+    [145, "v1", "generic-work"],
+    [147, "v1", "generic-work"]
+  ],
+
+  "generic-work-init": [
+    [4, "a0", "generic-work"],
+    [[9, 19], "a0", "generic-work"],
+    [23, "a1", "generic-work"]
+  ],
+
+  "generic-initialize-without-sync": [
+    [8, "a0", "generic-work"],
+    [21, "a0", "generic-work"]
+  ],
+  "generic-initialize": [
+    [8, "a0", "generic-work"],
+    [21, "a0", "generic-work"]
+  ],
+  "generic-wrapup": [
+    [1, "v1", "generic-work"],
+    [4, "v1", "generic-work"]
+  ],
+  "generic-warp-source": [
+    [2, "at", "generic-work"]
+  ],
   "shadow-vu1-init-buffer": [[[18, 27], "a0", "dma-packet"]],
   "shadow-vu1-add-constants": [
     [[7, 16], "a2", "dma-packet"],
@@ -11398,40 +11429,5 @@
     [116, "a0", "uint32"],
     [[188, 246], "gp", "shadow-dcache"],
     [93, "v1", "shadow-dcache"]
-=======
-  "generic-merc-execute-all": [
-    [76, "v1", "generic-work"],
-    [78, "v1", "generic-work"],
-    [80, "v1", "generic-work"],
-    [95, "a0", "generic-work"],
-
-    [143, "v1", "generic-work"],
-    [145, "v1", "generic-work"],
-    [147, "v1", "generic-work"]
-  ],
-
-  "generic-work-init": [
-    [4, "a0", "generic-work"],
-    [[9, 19], "a0", "generic-work"],
-    [23, "a1", "generic-work"]
-  ],
-
-  "generic-initialize-without-sync": [
-    [8, "a0", "generic-work"],
-    [21, "a0", "generic-work"]
-  ],
-  "generic-initialize": [
-    [8, "a0", "generic-work"],
-    [21, "a0", "generic-work"]
-  ],
-  "generic-wrapup": [
-    [1, "v1", "generic-work"],
-    [4, "v1", "generic-work"]
-  ],
-  "generic-warp-source": [
-    [2, "at", "generic-work"]
->>>>>>> 7a004887
   ]
-
-
 }