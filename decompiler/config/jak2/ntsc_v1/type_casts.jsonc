{
  // auto find-parent-method possible
  "(method 3 entity-actor)": [[7, "t9", "(function entity entity)"]],
  "(method 3 entity)": [[7, "t9", "(function entity entity)"]],
  //
  "(method 2 array)": [
    [23, "gp", "(array int32)"],
    [43, "gp", "(array uint32)"],
    [63, "gp", "(array int64)"],
    [83, "gp", "(array uint64)"],
    [102, "gp", "(array int8)"],
    [121, "gp", "(array uint8)"],
    [141, "gp", "(array int16)"],
    [161, "gp", "(array uint16)"],
    [186, "gp", "(array uint128)"],
    [204, "gp", "(array int32)"],
    [223, "gp", "(array float)"],
    [232, "gp", "(array float)"],
    [249, "gp", "(array basic)"],
    [258, "gp", "(array basic)"]
  ],
  "(method 3 array)": [
    [51, "gp", "(array int32)"],
    [69, "gp", "(array uint32)"],
    [87, "gp", "(array int64)"],
    [105, "gp", "(array uint64)"],
    [122, "gp", "(array int8)"],
    [139, "gp", "(array int8)"],
    [157, "gp", "(array int16)"],
    [175, "gp", "(array uint16)"],
    [198, "gp", "(array uint128)"],
    [214, "gp", "(array int32)"],
    [233, "gp", "(array float)"],
    [250, "gp", "(array basic)"]
  ],
  "(method 0 cpu-thread)": [[[0, 28], "v0", "cpu-thread"]],
  "(method 0 process)": [
    [11, "a0", "int"],
    [[12, 45], "v0", "process"]
  ],
  "inspect-process-heap": [
    [[4, 11], "s5", "basic"],
    [17, "s5", "pointer"]
  ],
  "(method 14 dead-pool)": [
    [[24, 25], "v1", "(pointer process)"],
    [[30, 39], "s4", "(pointer process)"]
  ],
  "(method 24 dead-pool-heap)": [
    [5, "v1", "pointer"],
    [13, "a0", "pointer"],
    [25, "v1", "pointer"]
  ],
  "method-state": [[12, "a2", "state"]],
  "(method 9 process)": [[[46, 49], "s5", "process"]],
  "(method 10 process)": [[[24, 30], "s4", "protect-frame"]],
  "(method 0 protect-frame)": [
    [0, "a0", "int"],
    [[1, 8], "v0", "protect-frame"]
  ],
  "string-cat-to-last-char": [
    [3, "s5", "(pointer uint8)"],
    [4, "s5", "string"]
  ],
  "enter-state": [
    [68, "s0", "protect-frame"],
    [101, "t9", "(function object object object object object object none)"]
  ],
  "send-event-function": [[[7, 15], "a0", "process"]],
  // MATH
  "logf": [
    [12, "f0", "float"],
    [12, "f1", "float"],
    [19, "f0", "float"],
    [19, "f1", "float"]
  ],
  "log2f": [
    [12, "f0", "float"],
    [12, "f1", "float"],
    [19, "f0", "float"],
    [19, "f1", "float"]
  ],
  "cube-root": [
    [17, "f0", "float"],
    [17, "f1", "float"],
    [18, "f0", "float"],
    [18, "f1", "float"],
    [[23, 32], "f0", "float"]
  ],
  // Quaternion
  "quaternion-look-at!": [[15, "v1", "vector"]],
  "vector-x-quaternion!": [[10, "v1", "(pointer uint128)"]],
  "vector-y-quaternion!": [[10, "v1", "(pointer uint128)"]],
  "vector-z-quaternion!": [[10, "v1", "(pointer uint128)"]],
  "dma-buffer-add-vu-function": [[[9, 33], "t2", "dma-packet"]],
  "dma-buffer-add-buckets": [
    [[1, 4], "v1", "dma-bucket"],
    [5, "v1", "pointer"],
    [[9, 11], "v1", "dma-bucket"],
    [11, "v1", "pointer"]
  ],
  "dma-buffer-patch-buckets": [
    [[6, 8], "a0", "(inline-array dma-bucket)"],
    [8, "a3", "pointer"],
    [14, "a0", "(inline-array dma-bucket)"],
    [3, "a0", "(inline-array dma-bucket)"],
    [36, "a0", "(inline-array dma-bucket)"],
    [10, "a0", "(inline-array dma-bucket)"],
    [18, "a0", "(inline-array dma-bucket)"],
    [[29, 33], "a0", "dma-packet"],
    [34, "a0", "(inline-array dma-bucket)"]
  ],
  "dma-bucket-insert-tag": [
    [[2, 6], "v1", "dma-bucket"],
    [3, "a0", "dma-bucket"]
  ],
  "disasm-vif-details": [
    [[62, 94], "s3", "(pointer uint32)"],
    [[98, 130], "s3", "(pointer uint16)"],
    [[134, 164], "s3", "(pointer uint32)"],
    [[168, 198], "s3", "(pointer uint16)"],
    [[202, 225], "s3", "(pointer uint16)"]
  ],
  "disasm-vif-tag": [
    [[81, 85], "t1", "vif-stcycl-imm"],
    [242, "a0", "vif-unpack-imm"]
  ],
  "disasm-dma-list": [
    [25, "v1", "dma-tag"],
    [153, "v1", "dma-packet"],
    [189, "v1", "dma-packet"],
    [229, "v1", "dma-packet"],
    [258, "v1", "dma-packet"],
    [302, "v1", "dma-packet"],
    [308, "v1", "dma-packet"],
    [152, "v1", "(pointer uint64)"],
    [167, "v1", "(pointer uint64)"],
    [176, "v1", "(pointer uint64)"],
    [198, "v1", "(pointer uint64)"],
    [207, "v1", "(pointer uint64)"],
    [238, "v1", "(pointer uint64)"],
    [247, "v1", "(pointer uint64)"],
    [282, "v1", "(pointer uint64)"],
    [291, "v1", "(pointer uint64)"],
    [324, "v1", "(pointer uint64)"],
    [334, "v1", "(pointer uint64)"]
  ],
  "calculate-basis-functions-vector!": [
    [[8, 20], "v1", "(pointer float)"],
    [[0, 60], "f1", "float"]
  ],
  "curve-evaluate!": [[62, "s5", "pointer"]],
  "vector4-array-add!": [
    [11, "s5", "(inline-array vector4)"],
    [12, "s4", "(inline-array vector4)"],
    [13, "gp", "(inline-array vector4)"]
  ],
  "vector4-array-sub!": [
    [11, "s5", "(inline-array vector4)"],
    [12, "s4", "(inline-array vector4)"],
    [13, "gp", "(inline-array vector4)"]
  ],
  "vector4-array-mul!": [
    [11, "s5", "(inline-array vector4)"],
    [12, "s4", "(inline-array vector4)"],
    [13, "gp", "(inline-array vector4)"]
  ],
  "vector4-array-scale!": [
    [11, "s5", "(inline-array vector4)"],
    [12, "gp", "(inline-array vector4)"]
  ],
  "vector4-array-madd!": [
    [13, "s5", "(inline-array vector4)"],
    [14, "s4", "(inline-array vector4)"],
    [15, "gp", "(inline-array vector4)"]
  ],
  "vector4-array-msub!": [
    [13, "s5", "(inline-array vector4)"],
    [14, "s4", "(inline-array vector4)"],
    [15, "gp", "(inline-array vector4)"]
  ],
  "vector4-array-lerp!": [
    [13, "s5", "(inline-array vector4)"],
    [14, "s4", "(inline-array vector4)"],
    [15, "gp", "(inline-array vector4)"]
  ],
  "vector-segment-distance-point!": [[[21, 30], "f1", "float"]],
  "(method 10 profile-array)": [
    [[6, 10], "a0", "dma-packet"],
    [[16, 19], "a0", "gs-gif-tag"],
    [24, "a0", "(pointer gs-alpha)"],
    [26, "a0", "(pointer gs-reg64)"],
    [28, "a0", "(pointer gs-zbuf)"],
    [30, "a0", "(pointer gs-reg64)"],
    [32, "a0", "(pointer gs-test)"],
    [34, "a0", "(pointer gs-reg64)"],
    [35, "a0", "(pointer uint64)"],
    [37, "a0", "(pointer gs-reg64)"],
    [39, "a0", "(pointer gs-clamp)"],
    [41, "a0", "(pointer gs-reg64)"],
    [43, "a0", "(pointer gs-tex1)"],
    [45, "a0", "(pointer gs-reg64)"],
    [48, "a0", "(pointer gs-texa)"],
    [50, "a0", "(pointer gs-reg64)"],
    [52, "a0", "(pointer gs-texclut)"],
    [54, "a0", "(pointer gs-reg64)"],
    [56, "a0", "(pointer uint64)"],
    [58, "a0", "(pointer gs-reg64)"],
    [[69, 73], "a0", "(pointer uint128)"],
    [[73, 82], "a1", "vector4w"],
    [[82, 89], "a1", "vector4w"],
    [[90, 96], "a0", "vector4w"],
    [[113, 117], "a1", "(pointer uint128)"],
    [[117, 126], "a2", "vector4w"],
    [[126, 136], "a2", "vector4w"],
    [[137, 149], "a1", "vector4w"],
    [[187, 191], "t2", "(pointer int128)"],
    [[191, 225], "t4", "vector4w"],
    [[225, 231], "a2", "vector4w"],
    [[231, 237], "a2", "vector4w"]
  ],
  "draw-sprite2d-xy": [
    [[35, 39], "t0", "dma-packet"],
    [[45, 48], "t0", "gs-gif-tag"],
    [53, "t0", "(pointer gs-prim)"],
    [55, "t0", "(pointer gs-rgbaq)"],
    [66, "t0", "(pointer gs-xyzf)"],
    [87, "t0", "(pointer gs-xyzf)"],
    [[96, 108], "v1", "(pointer uint64)"]
  ],
  "draw-sprite2d-xy-absolute": [
    [[6, 10], "t3", "dma-packet"],
    [[16, 19], "t3", "gs-gif-tag"],
    [24, "t3", "(pointer gs-prim)"],
    [25, "t3", "(pointer gs-rgbaq)"],
    [36, "t3", "(pointer gs-xyzf)"],
    [49, "t3", "(pointer gs-xyzf)"],
    [[62, 69], "v1", "(pointer uint64)"]
  ],
  "draw-quad2d": [
    [[18, 22], "t2", "dma-packet"],
    [[28, 31], "t2", "gs-gif-tag"],
    [36, "t2", "(pointer gs-prim)"],
    [38, "t2", "(pointer gs-rgbaq)"],
    [46, "t2", "(pointer gs-xyzf)"],
    [48, "t2", "(pointer gs-rgbaq)"],
    [61, "t2", "(pointer gs-xyzf)"],
    [63, "t2", "(pointer gs-rgbaq)"],
    [76, "t2", "(pointer gs-xyzf)"],
    [78, "t2", "(pointer gs-rgbaq)"],
    [96, "t2", "(pointer gs-xyzf)"],
    [97, "t2", "(pointer uint64)"],
    [[110, 117], "v1", "(pointer uint64)"]
  ],
  "set-display-gs-state": [
    [[3, 10], "t3", "dma-packet"],
    [[13, 19], "t3", "gs-gif-tag"],
    [30, "t3", "(pointer gs-scissor)"],
    [32, "t3", "(pointer gs-reg64)"],
    [33, "t3", "(pointer gs-xy-offset)"],
    [35, "t3", "(pointer gs-reg64)"],
    [46, "t3", "(pointer gs-frame)"],
    [48, "t3", "(pointer gs-reg64)"],
    [50, "t3", "(pointer gs-test)"],
    [52, "t3", "(pointer gs-reg64)"],
    [54, "t3", "(pointer gs-texa)"],
    [56, "t3", "(pointer gs-reg64)"],
    [58, "t3", "(pointer gs-zbuf)"],
    [60, "t3", "(pointer gs-reg64)"],
    [61, "t3", "(pointer uint64)"],
    [63, "t3", "(pointer gs-reg64)"]
  ],
  "set-display-gs-state-offset": [
    [[3, 10], "t5", "dma-packet"],
    [[13, 19], "t5", "gs-gif-tag"],
    [30, "t5", "(pointer gs-scissor)"],
    [32, "t5", "(pointer gs-reg64)"],
    [40, "t5", "(pointer gs-xy-offset)"],
    [42, "t5", "(pointer gs-reg64)"],
    [53, "t5", "(pointer gs-frame)"],
    [55, "t5", "(pointer gs-reg64)"],
    [57, "t5", "(pointer gs-test)"],
    [59, "t5", "(pointer gs-reg64)"],
    [61, "t5", "(pointer gs-texa)"],
    [63, "t5", "(pointer gs-reg64)"],
    [65, "t5", "(pointer gs-zbuf)"],
    [67, "t5", "(pointer gs-reg64)"],
    [68, "t5", "(pointer uint64)"],
    [70, "t5", "(pointer gs-reg64)"]
  ],
  "reset-display-gs-state": [
    [[3, 8], "a2", "dma-packet"],
    [[14, 17], "a2", "gs-gif-tag"],
    [22, "a1", "(pointer gs-scissor)"],
    [24, "a1", "(pointer gs-reg64)"],
    [26, "a1", "(pointer gs-xy-offset)"],
    [28, "a1", "(pointer gs-reg64)"],
    [30, "a1", "(pointer gs-frame)"],
    [32, "a1", "(pointer gs-reg64)"],
    [34, "a1", "(pointer gs-test)"],
    [36, "a1", "(pointer gs-reg64)"],
    [39, "a1", "(pointer gs-texa)"],
    [41, "a1", "(pointer gs-reg64)"],
    [43, "a1", "(pointer gs-zbuf)"],
    [45, "a1", "(pointer gs-reg64)"],
    [46, "a1", "(pointer uint64)"],
    [48, "a1", "(pointer gs-reg64)"]
  ],
  "(method 3 connection-pers)": [[97, "f0", "float"]],
  "(method 9 connection)": [[8, "a0", "pointer"]],
  "(method 10 connection)": [[8, "a0", "pointer"]],
  "(method 11 connection)": [[5, "a1", "pointer"]],
  "(method 0 engine)": [
    [44, "v1", "pointer"],
    [47, "v1", "pointer"],
    [53, "v1", "connectable"],
    [65, "v1", "connectable"]
  ],
  "(method 12 engine)": [
    [[5, 18], "s4", "connection"],
    [13, "t9", "(function object object object object object)"]
  ],
  "(method 13 engine)": [
    [[5, 28], "s4", "connection"],
    [13, "t9", "(function object object object object object)"]
  ],
  "(method 15 engine)": [[[0, 36], "v1", "connection"]],
  "(method 19 engine)": [[8, "a0", "connection"]],
  "(method 20 engine)": [[8, "a0", "connection"]],
  "(method 21 engine)": [[8, "a0", "connection"]],
  "(method 0 engine-pers)": [
    [32, "v1", "pointer"],
    [23, "v1", "pointer"],
    [26, "v1", "pointer"],
    [24, "v1", "(pointer pointer)"]
  ],
  "(method 3 connection-minimap)": [[97, "f0", "float"]],
  "dma-buffer-add-ref-texture": [
    [[25, 29], "a3", "dma-packet"],
    [[32, 44], "a3", "gs-gif-tag"],
    [[47, 62], "a2", "dma-packet"]
  ],
  "texture-page-default-allocate": [[51, "a3", "texture"]],
  "texture-page-font-allocate": [[33, "a3", "texture"]],
  "(method 24 texture-pool)": [
    [67, "a1", "shader-ptr"],
    [[70, 93], "a1", "adgif-shader"],
    [92, "a1", "adgif-shader"]
  ],
  "upload-vram-data": [
    [[10, 17], "a0", "dma-packet"],
    [[19, 26], "a0", "gs-gif-tag"],
    [35, "a0", "(pointer gs-bitbltbuf)"],
    [37, "a0", "(pointer gs-reg64)"],
    [38, "a0", "(pointer gs-trxpos)"],
    [40, "a0", "(pointer gs-reg64)"],
    [46, "a0", "(pointer gs-trxreg)"],
    [48, "a0", "(pointer gs-reg64)"],
    [49, "a0", "(pointer gs-trxdir)"],
    [51, "a0", "(pointer gs-reg64)"]
  ],
  "upload-vram-pages": [
    [[140, 147], "a0", "dma-packet"],
    [[149, 156], "a0", "gs-gif-tag"],
    [160, "a0", "(pointer int64)"],
    [162, "a0", "(pointer gs-reg64)"]
  ],
  "(method 3 generic-tie-interp-point)": [[19, "gp", "(pointer uint128)"]],
  "(method 19 res-lump)": [
    [46, "t2", "(pointer uint64)"],
    [100, "t3", "(pointer uint64)"],
    [184, "t5", "(pointer uint64)"],
    [64, "t6", "(pointer uint64)"]
  ],
  "(method 20 res-lump)": [[341, "t0", "(pointer uint128)"]],
  "(method 16 res-lump)": [
    [22, "t1", "(pointer uint64)"],
    [29, "t2", "(pointer uint64)"]
  ],
  "(method 15 res-lump)": [[132, "s5", "res-tag-pair"]],
  "(method 17 res-lump)": [[22, "s4", "(pointer pointer)"]],
  "(method 0 script-context)": [[[8, 17], "v0", "script-context"]],
  "joint-mod-wheel-callback": [[[2, 63], "s4", "joint-mod-wheel"]],
  "joint-mod-set-local-callback": [[[0, 23], "v1", "joint-mod-set-local"]],
  "joint-mod-add-local-callback": [[[2, 33], "s4", "joint-mod-add-local"]],
  "joint-mod-set-world-callback": [[[0, 23], "v1", "joint-mod-set-world"]],
  "joint-mod-blend-local-callback": [[[2, 63], "gp", "joint-mod-blend-local"]],
  "joint-mod-spinner-callback": [[[2, 63], "gp", "joint-mod-spinner"]],
  "joint-mod-blend-world-callback": [[[2, 148], "gp", "joint-mod-blend-world"]],
  "joint-mod-rotate-local-callback": [
    [[2, 16], "v1", "joint-mod-rotate-local"]
  ],
  "(method 0 collide-shape-prim-sphere)": [
    [[3, 8], "v0", "collide-shape-prim-sphere"]
  ],
  "(method 0 collide-shape-prim-mesh)": [
    [[3, 11], "v0", "collide-shape-prim-mesh"]
  ],
  "(method 0 collide-shape-prim-group)": [
    [[3, 12], "v0", "collide-shape-prim-group"]
  ],
  "(method 0 collide-shape-moving)": [[[2, 12], "v0", "collide-shape-moving"]],
  "(method 11 touching-prims-entry-pool)": [
    [[0, 8], "v1", "touching-prims-entry"],
    [8, "v1", "pointer"],
    [[9, 11], "v1", "touching-prims-entry"],
    [[1, 20], "a1", "touching-prims-entry"]
  ],
  "(method 0 touching-list)": [[[6, 9], "v0", "touching-list"]],
  "display-loop-main": [[223, "t9", "(function none)"]],
  "end-display": [
    [205, "f1", "float"],
    [205, "f0", "float"]
  ],
  "(method 18 res-lump)": [["_stack_", 16, "object"]],
  "(method 21 res-lump)": [
    ["_stack_", 16, "res-tag"],
    ["_stack_", 32, "res-tag"]
  ],
  "(method 8 res-lump)": [
    [258, "s0", "array"],
    // [[0, 100], "s0", "basic"],
    // [[102, 120], "s0", "basic"],
    // [[147, 150], "s0", "collide-mesh"],
    [[157, 239], "s0", "(array object)"]
    // [235, "s0", "basic"]
  ],
  "(method 0 fact-info-enemy)": [
    [[0, 196], "gp", "fact-info-enemy"],
    ["_stack_", 16, "res-tag"],
    ["_stack_", 32, "res-tag"],
    [[11, 177], "s5", "res-lump"]
  ],
  "(method 0 fact-info)": [
    [87, "v1", "(pointer int32)"],
    [11, "v1", "res-lump"]
  ],
  "(method 0 fact-info-crate)": [
    [[0, 17], "gp", "fact-info-crate"],
    [14, "a0", "res-lump"]
  ],
  "(method 0 fact-info-target)": [[[0, 17], "gp", "fact-info-target"]],
  "joint-channel-float-delete!": [
    [7, "a0", "pointer"],
    [7, "a1", "pointer"]
  ],
  "num-func-chan": [[7, "v1", "joint-control-channel"]],
  "(method 20 process-focusable)": [
    [15, "gp", "collide-shape-moving"],
    [31, "gp", "collide-shape"]
  ],
  "(method 10 focus)": [[19, "v1", "collide-shape"]],
  "shrubbery-login-post-texture": [
    [[13, 15], "a3", "qword"],
    [16, "a3", "pointer"],
    [24, "a3", "pointer"],
    [[17, 23], "a3", "qword"],
    [[13, 23], "a1", "qword"],
    [14, "a2", "qword"],
    [[27, 29], "a3", "qword"],
    [[27, 29], "a1", "qword"],
    [[35, 37], "a3", "qword"],
    [[35, 37], "a2", "qword"]
  ],
  "(top-level-login eye-h)": [[[69, 77], "a1", "eye-control"]],
  "entity-actor-lookup": [["_stack_", 16, "res-tag"]],
  "entity-actor-count": [["_stack_", 16, "res-tag"]],
  "(method 0 path-control)": [["_stack_", 16, "res-tag"]],
  "(method 9 actor-link-info)": [[[0, 36], "s3", "entity-actor"]],
  "(method 41 nav-mesh)": [["_stack_", 56, "float"]],
  "(method 39 nav-mesh)": [["_stack_", 56, "float"]],
  "str-load": [[[18, 44], "s2", "load-chunk-msg"]],
  "str-load-status": [
    [[18, 22], "v1", "load-chunk-msg"],
    [26, "v1", "load-chunk-msg"]
  ],
  "str-play-async": [[[7, 36], "s4", "play-chunk-msg"]],
  "str-play-stop": [[[7, 36], "s4", "play-chunk-msg"]],
  "str-play-queue": [[[7, 98], "s4", "play-chunk-msg"]],
  "str-ambient-play": [[[7, 20], "s5", "load-chunk-msg"]],
  "str-ambient-stop": [[[7, 20], "s5", "load-chunk-msg"]],
  "dgo-load-begin": [[[19, 41], "s2", "load-dgo-msg"]],
  "dgo-load-get-next": [[[14, 31], "v1", "load-dgo-msg"]],
  "dgo-load-continue": [[[5, 23], "gp", "load-dgo-msg"]],
  "dgo-load-link": [
    [7, "s4", "uint"],
    [17, "s4", "uint"],
    [55, "s4", "uint"],
    [27, "s4", "uint"],
    [37, "s4", "uint"]
  ],
  "lookup-level-info": [
    [3, "a1", "symbol"],
    [[4, 24], "a1", "level-load-info"]
  ],
  "(method 30 level-group)": [[87, "v0", "level"]],
  "(method 19 level-group)": [
    [223, "s3", "continue-point"],
    [[177, 209], "s1", "continue-point"],
    [[182, 224], "s3", "continue-point"],
    [434, "v1", "symbol"]
  ],
  "(method 18 level)": [[[82, 89], "a1", "level"]],
  "(method 19 level)": [[[45, 48], "a0", "texture-anim-array"]],
  "level-update-after-load": [
    [[123, 152], "s0", "drawable-inline-array-tfrag"],
    [[155, 158], "s0", "drawable-tree-instance-tie"],
    [365, "a1", "(pointer int32)"],
    [370, "a2", "(pointer int32)"]
  ],
  "(method 25 level)": [
    [97, "t9", "(function object none)"],
    [169, "t9", "(function object symbol none)"]
  ],
  "(method 9 level)": [[54, "t9", "(function object none)"]],
  "copy-mood-exterior": [
    [[15, 19], "a1", "(inline-array vector)"],
    [[16, 18], "v1", "(inline-array vector)"],
    [[30, 32], "v1", "(inline-array vector)"],
    [[29, 33], "a0", "(inline-array vector)"]
  ],
  "update-mood-ruins": [[[19, 46], "gp", "ruins-states"]],
  "desaturate-mood-colors": [[[20, 92], "a0", "(inline-array mood-color)"]],
  "ramdisk-load": [[[7, 12], "v1", "ramdisk-rpc-load"]],
  "(method 10 engine-sound-pers)": [[[2, 19], "v1", "sound-rpc-set-param"]],
  "check-irx-version": [[[3, 51], "gp", "sound-rpc-get-irx-version"]],
  "sound-bank-iop-store": [[[7, 11], "v1", "sound-rpc-bank-cmd"]],
  "sound-bank-iop-free": [[[7, 12], "v1", "sound-rpc-bank-cmd"]],
  "sound-bank-load": [[[7, 12], "v1", "sound-rpc-load-bank"]],
  "sound-bank-load-from-iop": [[[7, 12], "v1", "sound-rpc-load-bank"]],
  "sound-bank-load-from-ee": [[[8, 14], "v1", "sound-rpc-load-bank"]],
  "sound-bank-unload": [[[6, 11], "v1", "sound-rpc-unload-bank"]],
  "sound-music-load": [[[6, 11], "v1", "sound-rpc-load-music"]],
  "sound-music-unload": [[[3, 8], "v1", "sound-rpc-unload-music"]],
  "set-language": [[[7, 12], "v1", "sound-rpc-set-language"]],
  "sound-set-stereo-mode": [[[4, 9], "v1", "sound-rpc-set-stereo-mode"]],
  "list-sounds": [[[3, 7], "v1", "sound-rpc-list-sounds"]],
  "string->sound-name": [[[2, 18], "a1", "(pointer uint8)"]],
  "sound-set-volume": [[[3, 16], "v1", "sound-rpc-set-master-volume"]],
  "sound-set-reverb": [[[5, 25], "v1", "sound-rpc-set-reverb"]],
  "sound-set-ear-trans": [[[7, 26], "gp", "sound-rpc-set-ear-trans"]],
  "sound-play-by-name": [
    [[12, 45], "s5", "sound-rpc-play"],
    [[22, 39], "s3", "process-drawable"]
  ],
  "sound-play-by-spec": [
    [[4, 54], "s5", "sound-rpc-play"],
    [[31, 47], "s3", "process-drawable"]
  ],
  "sound-pause": [[[3, 8], "v1", "sound-rpc-pause-sound"]],
  "sound-stop": [[[3, 8], "v1", "sound-rpc-stop-sound"]],
  "sound-continue": [[[3, 8], "v1", "sound-rpc-continue-sound"]],
  "sound-group-pause": [[[3, 7], "v1", "sound-rpc-pause-group"]],
  "sound-group-stop": [[[3, 7], "v1", "sound-rpc-stop-group"]],
  "sound-group-continue": [[[3, 7], "v1", "sound-rpc-continue-group"]],
  "sound-set-flava": [[[3, 10], "v1", "sound-rpc-set-flava"]],
  "sound-set-midi-reg": [[[3, 10], "v1", "sound-rpc-set-midi-reg"]],
  "sound-set-fps": [[[3, 10], "v1", "sound-rpc-set-fps"]],
  "(method 0 ambient-sound)": [
    [121, "v1", "sound-spec"],
    [125, "v1", "sound-spec"],
    [128, "v1", "sound-spec"],
    [132, "v1", "sound-spec"],
    // [143, "v1", "sound-spec"],
    // [140, "v1", "sound-spec"],
    // [147, "v1", "sound-spec"],
    ["_stack_", 16, "sound-spec"],
    ["_stack_", 32, "sound-name"],
    ["_stack_", 48, "(pointer float)"],
    // ["_stack_", 52, "sound-play-parms"],
    ["_stack_", 64, "res-tag"]
  ],
  "(method 11 ambient-sound)": [
    [[18, 33], "s4", "process-drawable"],
    [[11, 47], "s5", "sound-rpc-set-param"]
  ],
  "(method 12 ambient-sound)": [[[7, 22], "v1", "sound-rpc-set-param"]],
  "(method 13 ambient-sound)": [[[7, 23], "v1", "sound-rpc-set-param"]],
  "loader-test-command": [[[5, 10], "v1", "sound-rpc-test-cmd"]],
  "(anon-function 1 gsound)": [[[0, 45], "gp", "(array symbol)"]],
  "sound-buffer-dump": [[[12, 39], "s3", "sound-rpc-play"]],
  "(method 12 fact-info-target)": [
    [3, "v1", "target"],
    [14, "a0", "target"]
  ],
  "(method 10 history)": [[[8, 10], "a1", "history-elt"]],
  "(method 10 history-iterator)": [[[20, 35], "a2", "history-elt"]],
  "command-get-time": [[119, "gp", "(pointer float)"]],
  "command-get-param": [[122, "gp", "(pointer float)"]],
  "command-get-entity": [[10, "gp", "process"]],
  // sprite
  "sprite-add-matrix-data": [
    [[5, 15], "a2", "dma-packet"],
    [[24, 28], "a1", "matrix"],
    [[47, 57], "a2", "dma-packet"],
    [[70, 97], "a2", "vector"],
    [[98, 113], "a1", "vector"],
    [[119, 133], "a1", "vector"]
  ],
  "sprite-add-frame-data": [[[8, 16], "a0", "dma-packet"]],
  "sprite-add-2d-chunk": [
    [[12, 20], "a0", "dma-packet"],
    [[45, 52], "a0", "dma-packet"],
    [[69, 76], "a0", "dma-packet"],
    [[80, 87], "v1", "dma-packet"],
    [65, "a3", "int"]
  ],
  "sprite-add-3d-chunk": [
    [[11, 19], "a0", "dma-packet"],
    [[44, 51], "a0", "dma-packet"],
    [[68, 75], "a0", "dma-packet"],
    [[79, 87], "v1", "dma-packet"],
    [65, "a3", "int"]
  ],
  "sprite-draw": [
    [[33, 38], "a0", "dma-packet"],
    [[41, 48], "a0", "gs-gif-tag"],
    [52, "a0", "(pointer gs-test)"],
    [54, "a0", "(pointer gs-reg64)"],
    [56, "a0", "(pointer gs-clamp)"],
    [58, "a0", "(pointer gs-reg64)"],
    [[73, 82], "a0", "dma-packet"],
    [[87, 92], "a0", "dma-packet"],
    [[111, 115], "a0", "dma-packet"],
    [[129, 133], "a0", "dma-packet"],
    [[150, 154], "a0", "dma-packet"]
  ],
  // sprite-distort
  "sprite-init-distorter": [
    [[3, 7], "a1", "dma-packet"],
    [[13, 16], "a1", "gs-gif-tag"],
    [21, "a1", "(pointer gs-zbuf)"],
    [23, "a1", "(pointer gs-reg64)"],
    [25, "a1", "(pointer gs-tex0)"],
    [27, "a1", "(pointer gs-reg64)"],
    [29, "a1", "(pointer gs-tex1)"],
    [31, "a1", "(pointer gs-reg64)"],
    [32, "a1", "(pointer gs-miptbp)"],
    [34, "a1", "(pointer gs-reg64)"],
    [36, "a1", "(pointer gs-clamp)"],
    [38, "a1", "(pointer gs-reg64)"],
    [40, "a1", "(pointer gs-alpha)"],
    [42, "a1", "(pointer gs-reg64)"],
    [50, "a3", "uint"],
    [[53, 58], "a1", "dma-packet"]
  ],
  "sprite-draw-distorters": [
    [[73, 93], "a0", "vector"],
    [75, "v1", "vector"],
    [87, "v1", "vector"],
    [96, "v1", "vector"],
    [100, "v1", "vector"],
    [123, "a0", "(pointer int32)"],
    [128, "v1", "vector"],
    [130, "v1", "vector"],
    [136, "v1", "vector"],
    [157, "v1", "vector"],
    [[175, 192], "a1", "dma-packet"],
    [[200, 206], "a0", "dma-packet"],
    [[210, 214], "a0", "vector4w"],
    [[219, 224], "a0", "dma-packet"],
    [[252, 269], "a1", "dma-packet"],
    [[277, 281], "a1", "dma-packet"],
    [[285, 289], "a1", "vector4w"],
    [[293, 298], "v1", "dma-packet"]
  ],
  "print-game-text": [
    [225, "v1", "float"],
    [241, "v1", "float"],
    [[324, 327], "v1", "dma-packet"]
  ],
  "fx-copy-buf": [
    [[17, 22], "t3", "dma-packet"],
    [[2, 8], "a2", "dma-packet"],
    [[122, 127], "t0", "dma-packet"],
    [[24, 66], "t3", "dma-packet"]
  ],
  "(method 12 setting-control)": [[17, "s4", "connection"]],
  "(method 14 setting-control)": [[6, "v1", "connection"]],
  "(method 18 setting-control)": [[[844, 848], "a0", "process-focusable"]],
  "(method 9 cam-setting-data)": [
    [[76, 80], "v1", "connection"],
    [22, "s3", "connection"],
    [[45, 48], "s3", "connection"],
    [[56, 59], "s3", "connection"]
  ],
  "(method 9 user-setting-data)": [
    [[76, 80], "v1", "connection"],
    [[56, 59], "s3", "connection"],
    [[45, 49], "s3", "connection"],
    [22, "s3", "connection"]
  ],
  "(method 10 cam-setting-data)": [
    [[24, 31], "v1", "handle"],
    [[23, 36], "a0", "handle"],
    [44, "a3", "vector"],
    [395, "a3", "vector"],
    [404, "a3", "vector"],
    [413, "a3", "vector"],
    [424, "a3", "vector"],
    [[433, 448], "a0", "handle"],
    [[434, 441], "v1", "handle"],
    [[454, 467], "a0", "handle"],
    [[455, 462], "v1", "handle"]
  ],
  "(method 9 art)": [[9, "v1", "pointer"]],
  "(method 12 art-group)": [[12, "a0", "art-joint-anim"]],
  "(method 9 art-mesh-geo)": [
    [20, "s4", "(pointer int16)"],
    [[14, 19], "a0", "drawable"],
    [10, "v1", "(pointer art)"],
    [14, "v1", "(pointer art)"]
  ],
  "(method 9 art-joint-anim)": [[9, "v1", "pointer"]],
  "joint-control-copy!": [
    [8, "a0", "uint"],
    [8, "v1", "uint"]
  ],
  "joint-control-remap!": [
    [127, "t9", "(function joint-control joint-control-channel int object)"],
    [181, "t9", "(function joint-control joint-control-channel int object)"],
    ["_stack_", 60, "basic"]
  ],
  "flatten-joint-control-to-spr": [
    [[201, 203], "a1", "terrain-context"],
    [[131, 133], "a0", "terrain-context"],
    [[182, 184], "a1", "terrain-context"],
    [[164, 166], "a0", "terrain-context"],
    [195, "v1", "terrain-context"],
    [65, "a3", "(pointer float)"],
    [67, "a3", "(pointer float)"],
    [[18, 24], "a2", "(inline-array vector)"],
    [24, "a3", "(pointer float)"],
    [[59, 65], "a2", "(inline-array vector)"],
    [[112, 118], "a2", "(inline-array vector)"],
    [17, "a2", "int"]
  ],
  "(method 2 art-joint-anim-manager-slot)": [
    [21, "s2", "uint"],
    [21, "v1", "uint"]
  ],
  "create-interpolated2-joint-animation-frame": [
    [[48, 125], "v1", "joint-anim-frame"]
  ],
  "(method 12 art-joint-anim-manager)": [
    [15, "a0", "pointer"],
    [15, "v1", "pointer"],
    [21, "a0", "pointer"],
    [21, "v1", "pointer"]
  ],
  "(method 11 art-joint-anim-manager)": [
    [54, "v1", "uint"],
    [54, "s2", "uint"],
    [60, "s2", "uint"],
    [65, "s2", "uint"],
    [71, "s2", "uint"],
    [87, "a1", "uint"],
    [94, "a2", "uint"]
  ],
  "joint-anim-inspect-elt": [
    [[4, 15], "gp", "joint-anim-matrix"],
    [[17, 30], "gp", "joint-anim-transformq"]
  ],
  "matrix-from-control!": [
    [22, "v1", "pointer"],
    [35, "v1", "pointer"],
    [38, "v1", "pointer"],
    [65, "v1", "pointer"],
    [72, "v1", "pointer"],
    [82, "v1", "pointer"],
    [85, "v1", "pointer"],
    // [58, "v1", "matrix"],
    [[43, 49], "v1", "matrix"]
  ],
  "init-haze-vert-array": [
    [43, "a0", "cloud-vertex"],
    [44, "v1", "cloud-vertex"]
  ],
  "sky-make-sun-data": [[[7, 58], "s3", "sky-sun-data"]],
  "(anon-function 7 relocate)": [
    [3, "a0", "int"],
    [8, "a0", "int"]
  ],
  "(method 7 process)": [
    [[47, 88], "v1", "connection"],
    [[120, 124], "a0", "basic"],
    [[127, 130], "a0", "basic"]
  ],
  "(method 7 collide-shape-prim-group)": [[4, "v1", "pointer"]],
  "all-texture-tweak-adjust": [[[35, 44], "s0", "adgif-shader"]],
  "dm-float-field-tie-rvanish-func": [[[14, 45], "gp", "prototype-bucket-tie"]],
  "dm-float-field-tie-vanish-far-func": [
    [[14, 45], "gp", "prototype-bucket-tie"]
  ],
  "build-instance-list": [
    [33, "v1", "drawable-tree-instance-shrub"],
    [85, "v1", "drawable-tree-instance-tie"]
  ],
  "debug-menu-make-continue-sub-menu": [
    [5, "v1", "symbol"],
    [10, "v1", "level-load-info"],
    [13, "v1", "level-load-info"],
    [21, "v1", "continue-point"],
    [47, "v1", "continue-point"],
    [56, "v1", "continue-point"]
  ],
  "(anon-function 191 default-menu)": [
    [[30, 37], "s5", "adgif-shader"],
    [[5, 25], "s4", "texture-id"]
  ],
  "(anon-function 188 default-menu)": [
    [[3, 13], "v1", "texture-id"],
    [[20, 28], "a1", "adgif-shader"],
    [33, "v1", "texture-id"],
    [41, "v1", "adgif-shader"]
  ],
  "(anon-function 187 default-menu)": [
    [[2, 13], "v1", "texture-id"],
    [[18, 29], "a1", "adgif-shader"],
    [34, "v1", "texture-id"],
    [[42, 44], "v1", "adgif-shader"]
  ],
  "(anon-function 186 default-menu)": [
    [[3, 13], "v1", "texture-id"],
    [[20, 28], "a1", "adgif-shader"],
    [33, "v1", "texture-id"],
    [41, "v1", "adgif-shader"]
  ],
  "(anon-function 185 default-menu)": [
    [[3, 13], "v1", "texture-id"],
    [[20, 28], "a1", "adgif-shader"],
    [33, "v1", "texture-id"],
    [41, "v1", "adgif-shader"]
  ],
  "(anon-function 184 default-menu)": [
    [[3, 13], "v1", "texture-id"],
    [[20, 28], "a1", "adgif-shader"],
    [33, "v1", "texture-id"],
    [41, "v1", "adgif-shader"]
  ],
  "(anon-function 183 default-menu)": [
    [[2, 13], "v1", "texture-id"],
    [[18, 29], "a1", "adgif-shader"],
    [34, "v1", "texture-id"],
    [[42, 44], "v1", "adgif-shader"]
  ],
  "(anon-function 182 default-menu)": [
    [[3, 13], "v1", "texture-id"],
    [[20, 28], "a1", "adgif-shader"],
    [33, "v1", "texture-id"],
    [41, "v1", "adgif-shader"]
  ],
  "(anon-function 181 default-menu)": [
    [[3, 13], "v1", "texture-id"],
    [[20, 28], "a1", "adgif-shader"],
    [33, "v1", "texture-id"],
    [41, "v1", "adgif-shader"]
  ],
  "(anon-function 180 default-menu)": [
    [[3, 13], "v1", "texture-id"],
    [[20, 28], "a1", "adgif-shader"],
    [33, "v1", "texture-id"],
    [41, "v1", "adgif-shader"]
  ],
  "(anon-function 179 default-menu)": [
    [[2, 13], "v1", "texture-id"],
    [[18, 29], "a1", "adgif-shader"],
    [34, "v1", "texture-id"],
    [[42, 44], "v1", "adgif-shader"]
  ],
  "(anon-function 178 default-menu)": [
    [[3, 13], "v1", "texture-id"],
    [[20, 28], "a1", "adgif-shader"],
    [33, "v1", "texture-id"],
    [41, "v1", "adgif-shader"]
  ],
  "(anon-function 177 default-menu)": [
    [[3, 13], "v1", "texture-id"],
    [[20, 28], "a1", "adgif-shader"],
    [33, "v1", "texture-id"],
    [41, "v1", "adgif-shader"]
  ],
  "(anon-function 176 default-menu)": [
    [[3, 13], "v1", "texture-id"],
    [[20, 28], "a1", "adgif-shader"],
    [33, "v1", "texture-id"],
    [41, "v1", "adgif-shader"]
  ],
  "(anon-function 175 default-menu)": [
    [[3, 13], "v1", "texture-id"],
    [[20, 28], "a1", "adgif-shader"],
    [33, "v1", "texture-id"],
    [41, "v1", "adgif-shader"]
  ],
  "(anon-function 174 default-menu)": [
    [[3, 13], "v1", "texture-id"],
    [[20, 28], "a1", "adgif-shader"],
    [33, "v1", "texture-id"],
    [41, "v1", "adgif-shader"]
  ],
  "(anon-function 173 default-menu)": [
    [[2, 13], "v1", "texture-id"],
    [[18, 29], "a1", "adgif-shader"],
    [34, "v1", "texture-id"],
    [[42, 44], "v1", "adgif-shader"]
  ],
  "(anon-function 172 default-menu)": [
    [[2, 13], "v1", "texture-id"],
    [[18, 29], "a1", "adgif-shader"],
    [34, "v1", "texture-id"],
    [[42, 44], "v1", "adgif-shader"]
  ],
  "joint-mod-ik-callback": [
    [6, "gp", "joint-mod-ik"],
    [9, "gp", "joint-mod-ik"],
    [[1, 35], "gp", "joint-mod-ik"],
    [[1, 433], "gp", "joint-mod-ik"]
  ],
  "(method 11 joint-mod)": [
    [20, "s0", "fact-info-enemy"],
    [12, "s2", "process-drawable"]
  ],
  "joint-mod-look-at-handler": [
    [[2, 406], "gp", "joint-mod"],
    [409, "a3", "float"]
  ],
  "real-joint-mod-gun-look-at-handler": [
    [1, "v1", "joint-mod"],
    [2, "v1", "joint-mod"]
  ],
  "joint-mod-foot-rot-handler": [
    [[0, 7], "s5", "joint-mod"],
    [[36, 59], "s5", "joint-mod"],
    [[63, 97], "s5", "joint-mod"],
    [119, "s5", "joint-mod"],
    [[119, 152], "s5", "joint-mod"]
  ],
  "joint-mod-polar-look-at-guts": [
    [1, "gp", "joint-mod"],
    [[1, 334], "gp", "joint-mod"],
    [334, "gp", "joint-mod"],
    [338, "a3", "float"]
  ],
  "joint-mod-world-look-at-handler": [
    [[0, 217], "gp", "joint-mod"],
    [220, "a3", "float"]
  ],
  "joint-mod-rotate-handler": [[[2, 114], "s5", "joint-mod"]],
  "joint-mod-scale-handler": [[[1, 14], "s5", "joint-mod"]],
  "joint-mod-joint-set-handler": [[[2, 23], "s4", "joint-mod"]],
  "joint-mod-joint-set-world-handler": [[[6, 197], "s5", "joint-mod"]],
  "joint-mod-joint-set*-handler": [[[2, 39], "s5", "joint-mod"]],
  "joint-mod-joint-set*-world-handler": [[[4, 53], "s5", "joint-mod"]],
  "joint-mod-debug-draw": [[8, "a3", "float"]],
  "glst-find-node-by-name": [
    [6, "s5", "glst-named-node"],
    [7, "v1", "glst-named-node"]
  ],
  "glst-length-of-longest-name": [
    [5, "s5", "glst-named-node"],
    [6, "v1", "glst-named-node"]
  ],
  "(event time-of-day-tick)": [
    [10, "v1", "float"],
    [148, "v1", "float"]
  ],
  "cam-slave-get-vector-with-offset": [[[52, 61], "s3", "vector"]],
  "cam-slave-get-interp-time": [[43, "f0", "float"]],
  "cam-standard-event-handler": [
    [13, "gp", "(state camera-slave)"],
    [19, "gp", "(state camera-slave)"],
    [22, "gp", "(state camera-slave)"]
  ],
  "cam-calc-follow!": [
    [101, "f0", "float"],
    [104, "f0", "float"] // needed because the decompiler sees an int going into an FP register and assumes it's an int instead!
  ],
  "(event cam-master-active)": [
    [80, "gp", "matrix"],
    [170, "s5", "vector"],
    [275, "v1", "process"],
    [330, "a0", "camera-slave"],
    [448, "v1", "camera-slave"],
    [512, "v1", "camera-slave"],
    [542, "v1", "camera-slave"],
    [611, "a0", "vector"],
    [786, "v1", "float"],
    [789, "v1", "float"],
    [589, "v1", "float"],
    [593, "v1", "float"],
    [602, "v1", "float"],
    [606, "v1", "float"]
  ],
  "master-track-target": [[[53, 526], "gp", "target"]],
  "reset-target-tracking": [[[14, 138], "gp", "process-focusable"]],
  "reset-follow": [[[12, 18], "a0", "process-focusable"]],
  "(code cam-pov)": [
    [15, "a1", "pov-camera"],
    [24, "a0", "pov-camera"]
  ],
  "(code cam-pov180)": [
    [15, "a1", "pov-camera"],
    [23, "v1", "pov-camera"],
    [45, "v1", "pov-camera"],
    [58, "v1", "pov-camera"],
    [80, "a1", "pov-camera"],
    [122, "v1", "vector"]
  ],
  "(code cam-pov-track)": [
    [19, "a1", "pov-camera"],
    [30, "a0", "pov-camera"]
  ],
  "cam-los-spline-collide": [
    [70, "s3", "(inline-array collide-cache-tri)"],
    [88, "s3", "(inline-array collide-cache-tri)"]
  ],
  "cam-los-collide": [
    [92, "s1", "(inline-array collide-cache-tri)"],
    [205, "s1", "(inline-array collide-cache-tri)"],
    [135, "s1", "(inline-array collide-cache-tri)"],
    [175, "s1", "(inline-array collide-cache-tri)"],
    [375, "v1", "(inline-array tracking-spline)"]
  ],
  "cam-dist-analog-input": [[32, "f0", "float"]],
  "(event cam-string)": [
    [11, "v1", "vector"],
    [[44, 72], "s5", "vector"],
    [[80, 108], "gp", "vector"],
    [141, "a0", "vector"],
    [145, "a0", "vector"],
    [174, "v1", "vector"],
    [184, "v1", "float"],
    [28, "v1", "float"],
    [31, "v1", "float"]
  ],
  "cam-draw-collide-cache": [
    [[8, 13], "gp", "(inline-array collide-cache-tri)"]
  ],
  "(event cam-combiner-active)": [
    [[103, 126], "gp", "camera-slave"],
    [[189, 235], "gp", "camera-slave"]
  ],
  "cam-collision-record-draw": [[[45, 240], "s5", "cam-collision-record"]],
  "camera-fov-frame": [
    [87, "a0", "vector4w"],
    [128, "a0", "vector4w"],
    [169, "a0", "vector4w"],
    [7, "a0", "cam-dbg-scratch"],
    [18, "a0", "cam-dbg-scratch"],
    [29, "a0", "cam-dbg-scratch"],
    [33, "a2", "cam-dbg-scratch"],
    [36, "a3", "cam-dbg-scratch"],
    [39, "t0", "cam-dbg-scratch"],
    [45, "a0", "cam-dbg-scratch"],
    [50, "a0", "cam-dbg-scratch"],
    [54, "a2", "cam-dbg-scratch"],
    [57, "a3", "cam-dbg-scratch"],
    [60, "t0", "cam-dbg-scratch"],
    [66, "a0", "cam-dbg-scratch"],
    [72, "a0", "cam-dbg-scratch"],
    [75, "a1", "cam-dbg-scratch"],
    [83, "a0", "cam-dbg-scratch"],
    [86, "a1", "cam-dbg-scratch"],
    [91, "a0", "cam-dbg-scratch"],
    [95, "a2", "cam-dbg-scratch"],
    [101, "t0", "cam-dbg-scratch"],
    [98, "a3", "cam-dbg-scratch"],
    [107, "a0", "cam-dbg-scratch"],
    [113, "a0", "cam-dbg-scratch"],
    [116, "a1", "cam-dbg-scratch"],
    [124, "a0", "cam-dbg-scratch"],
    [127, "a1", "cam-dbg-scratch"],
    [132, "a0", "cam-dbg-scratch"],
    [136, "a2", "cam-dbg-scratch"],
    [139, "a3", "cam-dbg-scratch"],
    [142, "t0", "cam-dbg-scratch"],
    [148, "a0", "cam-dbg-scratch"],
    [154, "a0", "cam-dbg-scratch"],
    [157, "a1", "cam-dbg-scratch"],
    [165, "a0", "cam-dbg-scratch"],
    [168, "a1", "cam-dbg-scratch"],
    [173, "a0", "cam-dbg-scratch"],
    [177, "a2", "cam-dbg-scratch"],
    [180, "a3", "cam-dbg-scratch"],
    [183, "t0", "cam-dbg-scratch"],
    [189, "a0", "cam-dbg-scratch"],
    [195, "a0", "cam-dbg-scratch"],
    [198, "a1", "cam-dbg-scratch"]
  ],
  "camera-sphere": [
    [[43, 49], "v1", "cam-dbg-scratch"],
    [64, "v1", "cam-dbg-scratch"],
    [80, "v1", "cam-dbg-scratch"],
    [94, "v1", "cam-dbg-scratch"],
    [109, "v1", "cam-dbg-scratch"],
    [124, "v1", "cam-dbg-scratch"],
    [138, "v1", "cam-dbg-scratch"],
    [152, "v1", "cam-dbg-scratch"],
    [156, "a0", "cam-dbg-scratch"],
    [159, "a1", "cam-dbg-scratch"],
    [164, "a0", "cam-dbg-scratch"],
    [167, "a1", "cam-dbg-scratch"]
  ],
  "camera-line-draw": [
    [36, "a0", "cam-dbg-scratch"],
    [44, "a0", "cam-dbg-scratch"],
    [2, "a2", "cam-dbg-scratch"],
    [7, "a0", "cam-dbg-scratch"],
    [14, "v1", "cam-dbg-scratch"],
    [18, "v1", "cam-dbg-scratch"],
    [22, "a0", "cam-dbg-scratch"],
    [24, "v1", "cam-dbg-scratch"],
    [29, "a0", "cam-dbg-scratch"],
    [32, "a1", "cam-dbg-scratch"],
    [36, "a0", "cam-dbg-scratch"],
    [44, "a0", "cam-dbg-scratch"]
  ],
  "camera-plot-float-func": [
    [56, "v1", "cam-dbg-scratch"],
    [64, "a0", "cam-dbg-scratch"],
    [68, "a0", "cam-dbg-scratch"],
    [105, "v1", "cam-dbg-scratch"],
    [242, "v1", "cam-dbg-scratch"],
    [21, "a0", "cam-dbg-scratch"],
    [24, "a0", "cam-dbg-scratch"],
    [27, "a0", "cam-dbg-scratch"],
    [30, "a0", "cam-dbg-scratch"],
    [51, "a0", "cam-dbg-scratch"],
    [54, "a0", "cam-dbg-scratch"],
    [56, "v1", "cam-dbg-scratch"],
    [58, "a0", "cam-dbg-scratch"],
    [64, "a0", "cam-dbg-scratch"],
    [87, "a0", "cam-dbg-scratch"],
    [97, "a0", "cam-dbg-scratch"],
    [103, "a0", "cam-dbg-scratch"],
    [105, "v1", "cam-dbg-scratch"],
    [107, "a0", "cam-dbg-scratch"],
    [111, "a0", "cam-dbg-scratch"],
    [114, "a1", "cam-dbg-scratch"],
    [119, "a0", "cam-dbg-scratch"],
    [122, "a0", "cam-dbg-scratch"],
    [128, "a0", "cam-dbg-scratch"],
    [131, "a0", "cam-dbg-scratch"],
    [135, "a0", "cam-dbg-scratch"],
    [138, "a1", "cam-dbg-scratch"],
    [142, "a0", "cam-dbg-scratch"],
    [148, "a0", "cam-dbg-scratch"],
    [154, "a0", "cam-dbg-scratch"],
    [160, "a0", "cam-dbg-scratch"],
    [164, "a0", "cam-dbg-scratch"],
    [167, "a1", "cam-dbg-scratch"],
    [171, "a0", "cam-dbg-scratch"],
    [174, "a0", "cam-dbg-scratch"],
    [177, "a0", "cam-dbg-scratch"],
    [183, "a0", "cam-dbg-scratch"],
    [187, "a0", "cam-dbg-scratch"],
    [190, "a1", "cam-dbg-scratch"],
    [197, "a0", "cam-dbg-scratch"],
    [200, "a0", "cam-dbg-scratch"],
    [206, "a0", "cam-dbg-scratch"],
    [212, "a0", "cam-dbg-scratch"],
    [216, "a0", "cam-dbg-scratch"],
    [219, "a1", "cam-dbg-scratch"],
    [223, "a0", "cam-dbg-scratch"],
    [226, "a0", "cam-dbg-scratch"],
    [238, "a0", "cam-dbg-scratch"],
    [242, "v1", "cam-dbg-scratch"],
    [244, "a0", "cam-dbg-scratch"],
    [247, "a0", "cam-dbg-scratch"],
    [266, "a0", "cam-dbg-scratch"],
    [270, "a0", "cam-dbg-scratch"],
    [273, "a1", "cam-dbg-scratch"]
  ],
  "cam-line-dma": [
    [32, "t0", "vector"],
    [36, "t0", "vector"],
    [45, "t0", "vector"],
    [50, "t0", "vector"],
    [[12, 16], "a3", "dma-packet"],
    [[22, 25], "a3", "gs-gif-tag"],
    [[33, 38], "a3", "(pointer uint128)"],
    [[46, 52], "a1", "(pointer uint128)"],
    [[60, 65], "a0", "dma-packet"],
    [[65, 74], "a0", "(pointer uint64)"]
  ],
  "camera-line2d": [
    [4, "a2", "cam-dbg-scratch"],
    [6, "a0", "cam-dbg-scratch"],
    [10, "a0", "cam-dbg-scratch"],
    [13, "a0", "cam-dbg-scratch"],
    [14, "a1", "cam-dbg-scratch"],
    [18, "a0", "cam-dbg-scratch"],
    [20, "a1", "cam-dbg-scratch"],
    [24, "a0", "cam-dbg-scratch"],
    [27, "a0", "cam-dbg-scratch"]
  ],
  "camera-line-setup": [[2, "a0", "cam-dbg-scratch"]],
  "camera-line-rel-len": [
    [9, "a0", "cam-dbg-scratch"],
    [5, "a0", "cam-dbg-scratch"],
    [12, "a1", "cam-dbg-scratch"],
    [18, "a0", "cam-dbg-scratch"]
  ],
  "camera-line-rel": [
    [2, "a3", "cam-dbg-scratch"],
    [8, "a1", "cam-dbg-scratch"]
  ],
  "camera-bounding-box-draw": [
    [6, "a0", "cam-dbg-scratch"],
    [15, "a0", "cam-dbg-scratch"],
    [21, "v1", "cam-dbg-scratch"],
    [24, "a0", "cam-dbg-scratch"],
    [30, "v1", "cam-dbg-scratch"],
    [33, "a0", "cam-dbg-scratch"],
    [39, "v1", "cam-dbg-scratch"],
    [42, "a0", "cam-dbg-scratch"],
    [48, "v1", "cam-dbg-scratch"],
    [51, "a0", "cam-dbg-scratch"],
    [57, "v1", "cam-dbg-scratch"],
    [62, "a1", "cam-dbg-scratch"],
    [68, "a1", "cam-dbg-scratch"],
    [74, "a1", "cam-dbg-scratch"],
    [80, "a1", "cam-dbg-scratch"],
    [86, "a1", "cam-dbg-scratch"],
    [92, "a1", "cam-dbg-scratch"],
    [97, "a0", "cam-dbg-scratch"],
    [100, "a1", "cam-dbg-scratch"],
    [105, "a0", "cam-dbg-scratch"],
    [108, "a1", "cam-dbg-scratch"],
    [113, "a0", "cam-dbg-scratch"],
    [116, "a1", "cam-dbg-scratch"],
    [121, "a0", "cam-dbg-scratch"],
    [124, "a1", "cam-dbg-scratch"],
    [129, "a0", "cam-dbg-scratch"],
    [132, "a1", "cam-dbg-scratch"],
    [137, "a0", "cam-dbg-scratch"],
    [140, "a1", "cam-dbg-scratch"],
    [12, "v1", "cam-dbg-scratch"]
  ],
  "camera-cross": [
    [8, "a0", "cam-dbg-scratch"],
    [14, "a0", "cam-dbg-scratch"],
    [18, "a2", "cam-dbg-scratch"],
    [22, "a0", "cam-dbg-scratch"],
    [26, "a2", "cam-dbg-scratch"],
    [31, "a0", "cam-dbg-scratch"],
    [34, "a1", "cam-dbg-scratch"],
    [39, "a0", "cam-dbg-scratch"],
    [42, "a1", "cam-dbg-scratch"],
    [47, "a0", "cam-dbg-scratch"],
    [52, "a0", "cam-dbg-scratch"],
    [52, "a0", "cam-dbg-scratch"],
    [56, "a2", "cam-dbg-scratch"],
    [60, "a0", "cam-dbg-scratch"],
    [64, "a2", "cam-dbg-scratch"],
    [69, "a0", "cam-dbg-scratch"],
    [72, "a1", "cam-dbg-scratch"],
    [77, "a0", "cam-dbg-scratch"],
    [80, "a1", "cam-dbg-scratch"],
    [85, "a0", "cam-dbg-scratch"],
    [90, "a0", "cam-dbg-scratch"],
    [94, "a2", "cam-dbg-scratch"],
    [98, "a0", "cam-dbg-scratch"],
    [101, "a1", "cam-dbg-scratch"],
    [106, "a0", "cam-dbg-scratch"],
    [109, "a1", "cam-dbg-scratch"]
  ],
  "cam-debug-draw-tris": [
    [20, "a0", "cam-dbg-scratch"],
    [88, "a0", "cam-dbg-scratch"]
  ],
  "camera-fov-draw": [
    [16, "t2", "cam-dbg-scratch"],
    [30, "a3", "cam-dbg-scratch"],
    [43, "a0", "cam-dbg-scratch"],
    [60, "a0", "cam-dbg-scratch"],
    [63, "a1", "cam-dbg-scratch"],
    [68, "a0", "cam-dbg-scratch"],
    [71, "a1", "cam-dbg-scratch"],
    [76, "a0", "cam-dbg-scratch"],
    [79, "a1", "cam-dbg-scratch"],
    [2, "t2", "cam-dbg-scratch"],
    [13, "v1", "(pointer vector)"],
    [27, "v1", "(pointer vector)"],
    [40, "v1", "(pointer vector)"],
    [53, "v1", "(pointer vector)"]
  ],
  "cam-collision-record-save": [[[8, 56], "v1", "cam-collision-record"]],
  "(trans cam-stick)": [[157, "a0", "vector"]],
  "(method 9 darkjak-info)": [[71, "v0", "sound-rpc-set-param"]],
  "(trans idle board)": [[4, "a0", "target"]],
  "(trans hidden board)": [[4, "a0", "target"]],
  "(trans use board)": [
    [8, "a0", "target"],
    [22, "a1", "target"]
  ],
  "board-post": [
    [[3, 79], "v1", "target"],
    [38, "a0", "target"],
    [44, "a0", "target"],
    [50, "a0", "target"],
    [56, "a0", "target"],
    [62, "a0", "target"],
    [94, "v1", "target"]
  ],
  "(code use board)": [[17, "v1", "art-joint-anim"]],
  "(code idle board)": [
    [19, "v1", "art-joint-anim"],
    [37, "v1", "art-joint-anim"]
  ],
  "gun-init": [[85, "a1", "target"]],
  "gun-post": [
    [7, "a0", "target"],
    [12, "gp", "target"],
    [16, "gp", "target"],
    [22, "gp", "target"],
    [31, "gp", "target"],
    [42, "gp", "target"],
    [46, "gp", "target"],
    [57, "gp", "target"],
    [[64, 77], "gp", "target"],
    [82, "v1", "target"],
    [88, "v1", "target"],
    [94, "v1", "target"],
    [100, "v1", "target"],
    [106, "v1", "target"],
    [110, "gp", "target"],
    [121, "gp", "target"],
    [126, "gp", "target"],
    [132, "gp", "target"],
    [148, "gp", "target"],
    [169, "a0", "target"],
    [5, "gp", "gun"]
  ],
  "(trans hidden gun)": [[4, "a0", "target"]],
  "(code idle gun)": [[16, "v1", "art-joint-anim"]],
  "(trans idle gun)": [
    [2, "v1", "target"],
    [9, "a0", "target"],
    [20, "v1", "target"]
  ],
  "(code die gun)": [
    [13, "v1", "target"],
    [74, "v1", "target"]
  ],
  "(post use gun)": [
    [6, "gp", "target"],
    [12, "gp", "target"],
    [21, "gp", "target"],
    [29, "gp", "target"],
    [34, "gp", "target"],
    [36, "gp", "target"],
    [40, "gp", "target"],
    [57, "gp", "target"],
    [63, "gp", "target"],
    [65, "gp", "target"],
    [67, "gp", "target"],
    [71, "gp", "target"],
    [75, "gp", "target"],
    [77, "gp", "target"],
    [83, "gp", "target"],
    [91, "gp", "target"],
    [93, "gp", "target"],
    [96, "a0", "vector"],
    [99, "gp", "target"],
    [101, "gp", "target"],
    [103, "gp", "target"],
    [109, "gp", "target"],
    [114, "gp", "target"],
    [116, "gp", "target"],
    [120, "gp", "target"],
    [122, "gp", "target"],
    [127, "gp", "target"],
    [129, "gp", "target"],
    [132, "a0", "vector"],
    [136, "s6", "target"],
    [135, "gp", "gun"]
  ],
  "(code use gun)": [
    [7, "a0", "target"],
    [27, "v1", "art-joint-anim"],
    [87, "v1", "art-joint-anim"],
    [152, "v1", "art-joint-anim"],
    [207, "v1", "art-joint-anim"],
    [262, "v1", "art-joint-anim"],
    [312, "v1", "art-joint-anim"],
    [377, "v1", "art-joint-anim"],
    [427, "v1", "art-joint-anim"],
    [487, "v1", "art-joint-anim"],
    [547, "v1", "art-joint-anim"],
    [612, "v1", "art-joint-anim"],
    [667, "v1", "art-joint-anim"],
    [726, "s4", "target"],
    [741, "s1", "pair"],
    [753, "s4", "target"],
    [774, "s4", "target"],
    [795, "s1", "pair"],
    [801, "s4", "target"],
    [804, "s4", "target"]
  ],
  "(trans use gun)": [
    [8, "a1", "target"],
    [19, "a0", "target"],
    [23, "v1", "target"],
    [28, "v1", "target"],
    [44, "v1", "target"]
  ],
  "(method 31 gun-eject)": [
    [24, "a0", "gun"],
    [36, "v1", "gun"],
    [44, "v1", "collide-shape"]
  ],
  "(method 9 gun-info)": [
    [115, "s0", "collide-shape-prim"],
    [133, "s0", "collide-shape-prim"],
    [78, "s2", "collide-shape-prim"]
  ],
  "(method 3 collide-query)": [
    [116, "f0", "float"],
    [137, "f0", "float"]
  ],
  "emerc-vu1-initialize-chain": [
    [[19, 59], "s5", "emerc-vu1-low-mem"],
    [80, "gp", "(inline-array dma-packet)"],
    [[12, 18], "gp", "(pointer vif-tag)"]
  ],
  "emerc-vu1-init-buffer": [
    [[25, 31], "a0", "dma-packet"],
    [[37, 40], "a0", "gs-gif-tag"],
    [44, "a0", "(pointer gs-test)"],
    [46, "a0", "(pointer gs-reg64)"],
    [[49, 61], "v1", "dma-packet"]
  ],
  "sparticle-track-root-prim": [[3, "v1", "collide-shape"]],
  "(method 10 sparticle-launcher)": [[[41, 75], "gp", "(array int32)"]],
  "birth-func-texture-group": [[[2, 10], "s5", "(array int32)"]],
  "(method 9 sparticle-launch-control)": [[22, "a2", "process-drawable"]],
  "(method 10 sparticle-launch-control)": [[42, "a3", "float"]],
  "execute-part-engine": [
    [11, "v1", "connection"],
    [12, "a0", "process-drawable"],
    [13, "v1", "connection"],
    [[19, 53], "s0", "vector"],
    [23, "v1", "connection"],
    [28, "v1", "connection"],
    [29, "v1", "int"],
    [137, "a3", "vector"],
    [35, "a0", "process-drawable"]
  ],
  "sparticle-respawn-heights": [
    [[0, 58], "gp", "(array int32)"],
    [58, "gp", "(array int32)"],
    [34, "v1", "int"]
  ],
  "sparticle-respawn-timer": [
    [[9, 15], "gp", "(array int32)"],
    [34, "gp", "(array int32)"],
    [10, "v1", "int"]
  ],
  "sparticle-texture-animate": [
    [[0, 31], "v1", "(array int32)"],
    [47, "v1", "(array int32)"]
  ],
  "sparticle-texture-day-night": [[[21, 78], "s2", "(array int32)"]],
  "sparticle-mode-animate": [
    [5, "v1", "(array symbol)"],
    [[7, 16], "a1", "(array uint32)"],
    [18, "a1", "vector4w"],
    [21, "a1", "(pointer int32)"],
    [26, "a1", "(array int32)"],
    [28, "v1", "(array int32)"],
    [32, "a0", "(pointer int64)"],
    // [33, "a0", "(pointer int64)"],
    [44, "v1", "(pointer int32)"],
    [46, "v1", "(pointer int32)"]
  ],
  "(method 2 sparticle-cpuinfo)": [[14, "f0", "float"]],
  "sp-kill-particle": [
    [7, "a1", "uint"],
    [7, "v1", "uint"]
  ],
  "sp-orbiter": [[[78, 89], "v1", "sprite-vec-data-2d"]],
  "forall-particles-with-key-runner": [
    [32, "s3", "(inline-array sparticle-cpuinfo)"],
    [42, "s3", "(inline-array sparticle-cpuinfo)"]
  ],
  "forall-particles-runner": [
    [[19, 28], "s4", "sparticle-cpuinfo"],
    [34, "s4", "pointer"],
    [35, "s3", "pointer"]
  ],
  "sp-process-particle-system": [[14, "a1", "vector"]],
  // debug
  "add-debug-point": [
    [[35, 39], "a3", "dma-packet"],
    [[45, 48], "a3", "gs-gif-tag"],
    [[65, 69], "a3", "vector4w-2"],
    [[85, 89], "a3", "vector4w-2"],
    [[102, 106], "a3", "vector4w-2"],
    [[122, 126], "a1", "vector4w-2"],
    [[129, 148], "a0", "(pointer uint64)"]
  ],
  "internal-draw-debug-line": [
    [[5, 224], "s5", "rgba"],
    [[27, 29], "v1", "rgba"],
    [[109, 115], "a3", "dma-packet"],
    [[118, 124], "a3", "gs-gif-tag"],
    [[232, 245], "a1", "(inline-array vector4w-2)"],
    [[107, 267], "a0", "(pointer uint64)"]
  ],
  "add-debug-flat-triangle": [
    [[70, 76], "a3", "dma-packet"],
    [[79, 85], "a3", "gs-gif-tag"],
    [[108, 127], "a3", "(inline-array vector)"],
    [[68, 149], "a0", "(pointer uint64)"]
  ],
  "add-debug-line2d": [
    [[60, 64], "a2", "dma-packet"],
    [[70, 73], "a2", "gs-gif-tag"],
    [[78, 81], "a2", "vector4w-2"],
    [[86, 89], "a2", "vector4w-2"],
    [[97, 111], "a0", "(pointer uint64)"]
  ],
  "add-debug-rot-matrix": [
    [[9, 12], "t0", "float"],
    [[17, 20], "t0", "float"],
    [[22, 29], "t0", "float"]
  ],
  "add-debug-cspace": [[[4, 6], "a3", "float"]],
  "add-debug-points": [[[52, 57], "a3", "rgba"]],
  "add-debug-light": [[[17, 20], "t0", "float"]],
  "drawable-frag-count": [[[14, 20], "s5", "drawable-group"]],
  "add-boundary-shader": [
    [[6, 12], "a0", "gs-gif-tag"],
    [[14, 31], "s5", "adgif-shader"]
  ],
  // debug-sphere
  "add-debug-sphere-from-table": [
    [[38, 41], "v1", "vector"],
    [[55, 59], "s0", "(inline-array vector)"]
  ],
  // shrubbery
  "shrub-upload-view-data": [[[8, 16], "a0", "dma-packet"]],
  "shrub-do-init-frame": [
    [[12, 21], "a0", "dma-packet"],
    [[26, 29], "a0", "dma-packet"],
    [33, "v1", "(pointer vif-tag)"],
    [[35, 41], "v1", "(pointer uint32)"],
    [42, "v1", "(pointer vif-tag)"],
    [[44, 51], "v1", "(pointer uint32)"],
    [52, "v1", "(pointer vif-tag)"],
    [54, "v1", "(pointer uint32)"]
  ],
  "shrub-init-frame": [
    [[8, 12], "a0", "dma-packet"],
    [[18, 21], "a0", "gs-gif-tag"],
    [24, "v1", "(pointer gs-test)"],
    [26, "v1", "(pointer gs-reg64)"]
  ],
  "shrub-upload-model": [
    [[17, 26], "a3", "dma-packet"],
    [[33, 41], "a0", "dma-packet"],
    [[47, 55], "a0", "dma-packet"]
  ],
  "draw-drawable-tree-instance-shrub": [[86, "a0", "drawable-group"]],
  "draw-prototype-inline-array-shrub": [
    [[13, 56], "v1", "prototype-bucket-shrub"],
    [[102, 114], "a0", "shrub-near-packet"],
    [[114, 117], "v1", "vector4w-3"],
    [118, "a1", "vector4w"],
    [123, "v1", "dma-packet"],
    [[124, 126], "v1", "vector4w"],
    [[334, 364], "s1", "prototype-bucket-shrub"],
    [416, "a0", "drawable-group"],
    [420, "s1", "prototype-bucket-shrub"],
    [525, "v1", "drawable-group"],
    [[518, 535], "s1", "prototype-bucket-shrub"],
    [558, "s1", "prototype-bucket-shrub"],
    [[677, 718], "gp", "prototype-bucket-shrub"],
    [[696, 706], "a1", "prototype-bucket-shrub"]
  ],
  "(method 8 drawable-tree-instance-shrub)": [[54, "v1", "drawable-group"]],
  "(method 13 drawable-tree-instance-shrub)": [
    [[12, 151], "gp", "prototype-bucket-shrub"],
    [19, "a1", "drawable-group"],
    [44, "v1", "drawable-group"],
    [66, "s3", "shrubbery"],
    [92, "v1", "drawable-group"],
    [114, "s3", "shrubbery"],
    [160, "gp", "(inline-array prototype-bucket-shrub)"]
  ],
  "(method 9 shrubbery)": [
    [23, "a2", "(pointer int32)"],
    [28, "a3", "(pointer int32)"]
  ],
  "init-dma-test": [[29, "v1", "(inline-array qword)"]],
  "drawable-load": [[[25, 28], "s5", "drawable"]],
  "art-load": [[[13, 16], "s5", "art"]],
  "art-group-load-check": [[[43, 53], "s3", "art-group"]],
  "(method 13 art-group)": [[13, "s3", "art-joint-anim"]],
  "(method 14 art-group)": [[13, "s3", "art-joint-anim"]],
  "(method 13 gui-control)": [
    [[52, 81], "s3", "gui-connection"],
    [[202, 228], "a0", "connection"]
  ],
  "(method 21 gui-control)": [[43, "s2", "process-drawable"]],
  "(method 12 gui-control)": [
    [128, "v1", "gui-connection"],
    [214, "v1", "gui-connection"],
    [167, "s2", "process-drawable"]
  ],
  "(method 16 gui-control)": [[[10, 119], "s1", "gui-connection"]],
  "(method 17 gui-control)": [
    [[1, 262], "gp", "gui-connection"],
    [13, "v1", "gui-connection"]
  ],
  "(method 14 gui-control)": [[[5, 41], "s2", "gui-connection"]],
  "(method 15 gui-control)": [[[6, 56], "s1", "gui-connection"]],
  "(method 11 external-art-control)": [[19, "s5", "process-drawable"]],
  "ja-abort-spooled-anim": [[[3, 24], "s3", "sound-id"]],
  "(method 19 gui-control)": [
    [[32, 35], "a2", "gui-channel"],
    [113, "a2", "gui-channel"]
  ],
  "(method 9 gui-control)": [
    [110, "v0", "gui-connection"],
    [10, "v1", "gui-connection"],
    [17, "v1", "gui-connection"],
    [24, "v1", "gui-connection"],
    [131, "v1", "gui-connection"],
    [35, "v1", "gui-connection"],
    [40, "v1", "gui-connection"],
    [44, "v1", "gui-connection"],
    [14, "v1", "gui-connection"]
  ],
  "(method 10 gui-control)": [[[4, 32], "s3", "gui-connection"]],
  "(method 10 bsp-header)": [
    [43, "a1", "terrain-context"],
    [31, "a0", "terrain-context"]
  ],
  "bsp-camera-asm": [
    [26, "v1", "pointer"],
    [[26, 63], "t1", "bsp-node"],
    [43, "t3", "uint"]
  ],
  "ja-post": [[[42, 46], "a0", "collide-shape"]],
  "display-frame-start": [
    [4, "v1", "vif-bank"],
    [9, "a0", "vif-bank"]
  ],
  "display-frame-finish": [
    [[178, 185], "a0", "dma-packet"],
    [[193, 194], "a0", "dma-packet"],
    [194, "a0", "(pointer int64)"]
  ],
  "default-end-buffer": [
    [9, "v1", "dma-bucket"],
    [[20, 28], "t1", "dma-packet"],
    [[30, 36], "t1", "gs-gif-tag"],
    [40, "t1", "(pointer gs-zbuf)"],
    [42, "t1", "(pointer gs-reg64)"],
    [43, "t1", "(pointer gs-test)"],
    [45, "t1", "(pointer gs-reg64)"],
    [47, "t1", "(pointer gs-alpha)"],
    [49, "t1", "(pointer gs-reg64)"],
    [50, "t1", "(pointer uint64)"],
    [52, "t1", "(pointer gs-reg64)"],
    [54, "t1", "(pointer gs-clamp)"],
    [56, "t1", "(pointer gs-reg64)"],
    [58, "t1", "(pointer gs-tex0)"],
    [60, "t1", "(pointer gs-reg64)"],
    [63, "t1", "(pointer gs-texa)"],
    [65, "t1", "(pointer gs-reg64)"],
    [67, "t1", "(pointer gs-texclut)"],
    [69, "t1", "(pointer gs-reg64)"],
    [71, "t1", "(pointer uint64)"],
    [73, "t1", "(pointer gs-reg64)"],
    [[79, 82], "a1", "dma-packet"],
    [85, "a1", "dma-bucket"]
  ],
  "default-init-buffer": [
    [[20, 28], "t1", "dma-packet"],
    [[30, 36], "t1", "gs-gif-tag"],
    [40, "t1", "(pointer gs-zbuf)"],
    [42, "t1", "(pointer gs-reg64)"],
    [43, "t1", "(pointer gs-test)"],
    [45, "t1", "(pointer gs-reg64)"],
    [47, "t1", "(pointer gs-alpha)"],
    [49, "t1", "(pointer gs-reg64)"],
    [50, "t1", "(pointer uint64)"],
    [52, "t1", "(pointer gs-reg64)"],
    [54, "t1", "(pointer gs-clamp)"],
    [56, "t1", "(pointer gs-reg64)"],
    [58, "t1", "(pointer gs-tex0)"],
    [60, "t1", "(pointer gs-reg64)"],
    [63, "t1", "(pointer gs-texa)"],
    [65, "t1", "(pointer gs-reg64)"],
    [67, "t1", "(pointer gs-texclut)"],
    [69, "t1", "(pointer gs-reg64)"],
    [71, "t1", "(pointer uint64)"],
    [73, "t1", "(pointer gs-reg64)"],
    [[82, 85], "a1", "dma-packet"]
    //[85, "a1", "dma-bucket"]
  ],
  "update-mood-vinroom": [[[16, 140], "gp", "(pointer float)"]],
  "update-mood-hiphog": [[[26, 458], "s5", "hiphog-states"]],
  "update-mood-sewer": [[[25, 149], "s4", "sewer-states"]],
  "update-mood-oracle": [[[17, 134], "s5", "oracle-states"]],
  "(exit close com-airlock)": [
    [[4, 18], "v1", "sound-rpc-set-param"],
    [[24, 38], "v1", "sound-rpc-set-param"]
  ],
  "(trans close com-airlock)": [[[52, 66], "v1", "sound-rpc-set-param"]],
  "init-mood-hiphog": [[[0, 239], "gp", "hiphog-states"]],
  "init-mood-sewer": [[[0, 20], "gp", "sewer-states"]],
  "set-sewer-lights-flag!": [[[9, 17], "v1", "sewer-states"]],
  "set-sewer-turret-flash!": [[[8, 11], "v1", "sewer-states"]],
  "set-sewesc-explosion!": [[[8, 11], "v1", "sewer-states"]],
  "init-mood-oracle": [[[0, 7], "v1", "oracle-states"]],
  "set-oracle-purple-flag!": [[9, "v1", "oracle-states"]],
  "init-mood-tombc": [[[1, 4], "v1", "tombc-states"]],
  "set-tombc-electricity-scale!": [[[9, 11], "v1", "tombc-states"]],
  "set-tombboss-gem-light!": [[[9, 11], "v1", "tombboss-states"]],
  "init-mood-fordumpa": [[[1, 3], "v1", "fordumpa-states"]],
  "update-mood-fordumpa": [[[44, 67], "s5", "fordumpa-states"]],
  "set-fordumpa-turret-flash!": [[[9, 13], "v1", "fordumpa-states"]],
  "set-fordumpa-electricity-scale!": [[[9, 11], "v1", "fordumpa-states"]],
  "init-mood-fordumpc": [[1, "v1", "fordumpc-states"]],
  "set-fordumpc-light-flag!": [[9, "v1", "fordumpc-states"]],
  "init-mood-forresca": [[[1, 7], "v1", "forresca-states"]],
  "set-forresca-electricity-scale!": [[12, "v1", "forresca-states"]],
  "init-mood-forrescb": [[[1, 7], "v1", "forrescb-states"]],
  "update-mood-forrescb": [[[17, 60], "gp", "forrescb-states"]],
  "set-forrescb-turret-flash!": [[13, "v1", "forrescb-states"]],
  "set-forrescb-electricity-scale!": [[12, "v1", "forrescb-states"]],
  "init-mood-prison": [[[1, 4], "v1", "prison-states"]],
  "update-mood-prison": [[[17, 105], "gp", "prison-states"]],
  "set-prison-torture-flag!": [[9, "v1", "prison-states"]],
  "update-under-lights": [[[1, 5], "v1", "under-states"]],
  "update-mood-under": [[[16, 112], "gp", "under-states"]],
  "set-under-laser!": [
    [10, "v1", "under-states"],
    [21, "v1", "under-states"]
  ],
  "set-under-fog-interp!": [
    [21, "v1", "under-states"],
    [10, "v1", "under-states"]
  ],
  "init-mood-dig1": [[2, "v1", "dig1-states"]],
  "update-mood-dig1": [
    [[15, 135], "gp", "dig1-states"],
    [28, "v1", "float"],
    [56, "v1", "float"]
  ],
  "set-dig1-explosion!": [[10, "v1", "dig1-states"]],
  "update-mood-vortex": [[[10, 299], "gp", "vortex-states"]],
  "set-vortex-flash!": [
    [22, "v1", "vortex-states"],
    [10, "v1", "vortex-states"]
  ],
  "set-vortex-white!": [
    [23, "v1", "vortex-states"],
    [11, "v1", "vortex-states"],
    [9, "v1", "vortex-states"],
    [21, "v1", "vortex-states"]
  ],
  "update-mood-nestb": [[[25, 99], "gp", "nestb-states"]],
  "set-nestb-purple!": [[10, "v1", "nestb-states"]],
  "get-nestb-purple": [[8, "v1", "nestb-states"]],
  "init-mood-consiteb": [[[0, 5], "v1", "consiteb-states"]],
  "update-mood-consiteb": [[[22, 117], "gp", "consiteb-states"]],
  "init-mood-castle": [[3, "v1", "castle-states"]],
  "update-mood-castle": [[[13, 109], "s5", "castle-states"]],
  "set-castle-electricity-scale!": [[10, "v1", "castle-states"]],
  "init-mood-ruins": [[[1, 22], "gp", "ruins-states"]],
  "init-mood-strip": [[[0, 22], "gp", "strip-states"]],
  "update-mood-strip": [[[22, 79], "s4", "strip-states"]],
  "init-mood-ctysluma": [[[0, 29], "gp", "ctysluma-states"]],
  "update-mood-ctysluma": [[[23, 81], "gp", "ctysluma-states"]],
  "update-mood-ctyslumb": [[[19, 58], "s5", "ctyslumb-states"]],
  "init-mood-ctyslumc": [[[0, 22], "gp", "ctyslumc-states"]],
  "update-mood-ctyslumc": [[[19, 46], "gp", "ctyslumc-states"]],
  "init-mood-ctyport": [[[1, 11], "gp", "ctyport-states"]],
  "init-mood-ctyport-no-part": [[1, "v1", "ctyport-states"]],
  "update-mood-ctyport": [[[23, 70], "s5", "ctyport-states"]],
  "update-mood-ctymarkb": [[[23, 76], "gp", "ctymarkb-states"]],
  "init-mood-palcab": [[3, "v1", "palcab-states"]],
  "update-mood-palcab": [[[23, 53], "s4", "palcab-states"]],
  "set-palcab-turret-flash!": [[10, "v1", "palcab-states"]],
  "update-mood-stadiumb": [[[22, 61], "gp", "stadiumb-states"]],
  "init-mood-mountain": [[[0, 77], "gp", "mountain-states"]],
  "update-mood-mountain": [[[19, 83], "gp", "mountain-states"]],
  "init-mood-atoll": [[2, "v1", "atoll-states"]],
  "update-mood-atoll": [[[19, 48], "s4", "atoll-states"]],
  "set-atoll-explosion!": [[10, "v1", "atoll-states"]],
  "init-mood-drill": [[1, "v1", "drill-states"]],
  "update-mood-drill": [[[22, 121], "gp", "drill-states"]],
  "set-drill-fire-floor!": [
    [9, "v1", "drill-states"],
    [19, "v1", "drill-states"]
  ],
  "set-drill-electricity-scale!": [
    [12, "v1", "drill-states"],
    [25, "v1", "drill-states"]
  ],
  "init-mood-drillb": [[1, "v1", "drillb-states"]],
  "update-mood-drillb": [[[17, 93], "gp", "drillb-states"]],
  "update-mood-casboss": [[[22, 46], "s4", "casboss-states"]],
  "set-casboss-explosion!": [[10, "v1", "casboss-states"]],
  "update-mood-caspad": [[[19, 77], "gp", "caspad-states"]],
  "init-mood-palroof": [[[0, 7], "v1", "palroof-states"]],
  "set-palroof-electricity-scale!": [[12, "v1", "palroof-states"]],
  "update-mood-palent": [[[18, 43], "s5", "palent-states"]],
  "set-palent-turret-flash!": [[13, "v1", "palent-states"]],
  "init-mood-nest": [[1, "v1", "nest-states"]],
  "update-mood-nest": [[[21, 72], "s5", "nest-states"]],
  "set-nest-green-flag!": [[9, "v1", "nest-states"]],
  "init-mood-village1": [[[0, 4], "v1", "village1-states"]],
  "update-mood-village1": [[[21, 66], "gp", "village1-states"]],
  "clear-village1-interp!": [[[9, 11], "v1", "village1-states"]],
  "set-village1-interp!": [[9, "v1", "village1-states"]],
  "update-mood-consite": [[[84, 110], "s4", "consite-states"]],
  "set-consite-flash!": [[10, "v1", "consite-states"]],
  "update-mood-mincan": [[[18, 22], "v1", "mincan-states"]],
  "set-mincan-beam!": [[13, "v1", "mincan-states"]],
  "copy-mood-exterior-ambi": [
    [[12, 16], "a2", "mood-context"],
    [[13, 16], "v1", "mood-context"]
  ],
  "update-mood-light": [[[6, 144], "gp", "light-state"]],
  "update-mood-lava": [[[6, 36], "gp", "lava-state"]],
  "update-mood-flicker": [[[1, 58], "gp", "flicker-state"]],
  "update-mood-florescent": [[[1, 48], "gp", "florescent-state"]],
  "update-mood-electricity": [[[3, 19], "gp", "electricity-state"]],
  "update-mood-pulse": [[[5, 27], "gp", "pulse-state"]],
  "update-mood-strobe": [[[2, 42], "gp", "strobe-state"]],
  "update-mood-flames": [[[5, 102], "gp", "flames-state"]],
  "(method 9 mood-control)": [[636, "v0", "sound-rpc-set-param"]],
  "(method 27 com-airlock)": [[35, "v1", "(array string)"]],
  "(code close com-airlock)": [
    [190, "v0", "sound-rpc-set-param"],
    [297, "v0", "sound-rpc-set-param"],
    [389, "v0", "sound-rpc-set-param"]
  ],
  "(code open com-airlock)": [
    [117, "v0", "sound-rpc-set-param"],
    [226, "v0", "sound-rpc-set-param"],
    [420, "v0", "sound-rpc-set-param"],
    [440, "v0", "sound-rpc-set-param"]
  ],
  "build-conversions": [
    [23, "v1", "fact-info-target"],
    [29, "v1", "fact-info-target"]
  ],
  "target-real-post": [[97, "f28", "float"]],
  "target-compute-pole": [[[12, 180], "s2", "swingpole"]],
  "tobot-start": [[26, "s5", "target"]],
  "(method 10 target)": [[28, "t9", "(function target none)"]],
  "target-compute-edge": [[48, "a0", "process-drawable"]],
  "target-compute-edge-rider": [[48, "a0", "process-drawable"]],
  "target-update-ik": [[288, "f30", "float"]],
  "cam-layout-entity-volume-info-create": [
    ["_stack_", 16, "res-tag"],
    [16, "v0", "(inline-array vector)"],
    [209, "v1", "float"],
    [233, "v1", "float"],
    [237, "v1", "float"],
    [261, "v1", "float"]
  ],
  "cam-layout-entity-info": [
    // can't just cast the return value from the res-tag retrieval
    [202, "v1", "vector"]
  ],
  "clmf-next-entity": [[38, "a0", "connection"]],
  "cam-layout-save-cam-rot": [[13, "v0", "vector"]],
  "cam-layout-save-cam-trans": [
    [29, "v0", "vector"],
    [40, "v0", "vector"],
    // super weird handling of vectors
    [93, "s5", "symbol"],
    [95, "s2", "symbol"],
    [94, "s2", "symbol"]
  ],
  "cam-layout-save-pivot": [
    [38, "v0", "vector"],
    [13, "v0", "vector"]
  ],
  "cam-layout-save-align": [
    [38, "v0", "vector"],
    [13, "v0", "vector"]
  ],
  "cam-layout-save-interesting": [
    [38, "v0", "vector"],
    [13, "v0", "vector"]
  ],
  "cam-layout-save-splineoffset": [[37, "v0", "vector"]],
  "cam-layout-save-campointsoffset": [[12, "v0", "vector"]],
  "clmf-save-all": [[18, "v1", "connection"]],
  "cam-layout-do-action": [[99, "s5", "(function object symbol symbol)"]],
  "cam-layout-function-call": [[15, "gp", "(function string int basic none)"]],
  "cam-layout-do-menu": [
    [[280, 363], "s4", "clm-list"],
    [374, "v1", "clm-item"],
    [[136, 182], "s3", "clm-list"],
    [209, "a0", "clm-item"],
    [219, "v1", "clm-item"],
    [234, "s3", "clm-item"],
    [239, "v1", "clm-item"],
    [244, "s3", "clm-item"]
  ],
  "cam-layout-init": [[10, "v1", "connection"]],
  "clmf-pos-rot": [
    [68, "a1", "res-tag"],
    [139, "v1", "res-tag"],
    [82, "v0", "vector"]
  ],
  "clmf-cam-float-adjust": [[53, "v1", "res-tag"]],
  "(method 9 plane-volume)": [
    [171, "v1", "float"],
    [195, "v1", "float"],
    [199, "v1", "float"],
    [220, "v1", "float"]
  ],
  "(method 45 nav-mesh)": [
    [15, "v1", "entity-nav-mesh"],
    [[34, 43], "v1", "nav-mesh-link"]
  ],
  "(method 13 nav-engine)": [
    [[53, 65], "s4", "nav-mesh"],
    [[38, 50], "s3", "nav-mesh"]
  ],
  "(method 9 nav-mesh)": [[[81, 134], "s4", "nav-poly"]],
  "(method 37 nav-mesh)": [[[4, 18], "a1", "(inline-array vector)"]],
  "debug-menu-item-var-update-display-str": [
    [[44, 49], "v1", "int"],
    [[61, 69], "v1", "int"]
  ],
  "debug-menu-item-var-make-float": [[31, "v0", "int"]],
  "debug-menu-item-get-max-width": [[[18, 35], "a0", "debug-menu-item-var"]],
  "debug-menu-find-from-template": [
    [10, "s4", "debug-menu-item"],
    [18, "s4", "debug-menu-item-submenu"],
    [3, "s5", "debug-menu"]
  ],
  "debug-menu-item-var-joypad-handler": [
    [206, "a1", "int"],
    [207, "v1", "int"]
  ],
  "debug-menu-rebuild": [[7, "a0", "debug-menu-item"]],
  "debug-menu-render": [[[108, 111], "v1", "dma-packet"]],
  "debug-menu-send-msg": [
    [[3, 14], "s2", "debug-menu-item"],
    [[14, 21], "s2", "debug-menu-item-submenu"]
  ],
  "(anon-function 86 default-menu)": [
    // TODO - should not be required
    [9, "a0", "state-flags"]
  ],
  "(anon-function 2 find-nearest)": [
    [28, "s3", "collide-shape"],
    [55, "s2", "process-focusable"],
    [[59, 63], "s2", "process-focusable"],
    [66, "s3", "collide-shape"]
  ],
  "find-nearest-focusable": [
    [50, "s3", "process-focusable"],
    [66, "s3", "process-focusable"],
    [[298, 303], "s3", "process-focusable"]
  ],
  "(method 11 impact-control)": [[55, "s2", "collide-shape-prim"]],
  "(method 16 collide-cache)": [
    [47, "a0", "collide-shape-prim-sphere"],
    [17, "s4", "collide-cache-prim"],
    [23, "s4", "collide-cache-prim"],
    [27, "s4", "collide-cache-prim"],
    [46, "s4", "collide-cache-prim"],
    [65, "s4", "(inline-array collide-cache-prim)"]
  ],
  "(method 28 editable)": [[[4, 8], "a0", "editable"]],
  "execute-select": [
    [[425, 429], "a0", "editable"],
    [512, "v1", "editable"],
    [[463, 467], "a0", "editable"],
    [605, "v1", "editable"],
    [[556, 560], "a0", "editable"]
  ],
  "(method 12 editable-array)": [
    [877, "a1", "editable-point"],
    [713, "s1", "editable-point"],
    [647, "v1", "sql-result"],
    [466, "v1", "sql-result"],
    [779, "f0", "float"],
    [205, "f0", "float"],
    [208, "f0", "float"]
  ],
  "insert-box": [
    [279, "a0", "editable"],
    [288, "a0", "editable"],
    [297, "a0", "editable"],
    [306, "a0", "editable"],
    [330, "a0", "editable"],
    [339, "a0", "editable"],
    [348, "a0", "editable"],
    [357, "a0", "editable"],
    [388, "a0", "editable"],
    [397, "a0", "editable"],
    [406, "a0", "editable"],
    [415, "a0", "editable"],
    [439, "a0", "editable"],
    [448, "a0", "editable"],
    [457, "a0", "editable"],
    [466, "a0", "editable"],
    [497, "a0", "editable"],
    [506, "a0", "editable"],
    [515, "a0", "editable"],
    [524, "a0", "editable"],
    [555, "a0", "editable"],
    [564, "a0", "editable"],
    [573, "a0", "editable"],
    [582, "a0", "editable"],
    [611, "a0", "editable"]
  ],
  "(event idle editable-player)": [
    [351, "s4", "editable-light"],
    [409, "s4", "editable-light"],
    [312, "v1", "float"],
    [314, "v1", "float"],
    [316, "v1", "float"],
    [382, "v1", "float"],
    [384, "v1", "float"],
    [386, "v1", "float"],
    [388, "v1", "float"],
    [437, "v1", "float"],
    [468, "a0", "editable-light"]
  ],
  "(method 29 editable)": [[[4, 8], "a0", "editable"]],
  "(method 28 editable-point)": [
    [88, "t9", "(function editable-point editable-command none)"]
  ],
  "(method 27 editable-plane)": [
    [9, "t9", "(function editable-plane editable-array editable)"],
    [10, "v0", "editable-plane"]
  ],
  "(method 25 editable-face)": [
    [25, "t9", "(function editable-face editable-array none)"]
  ],
  "(method 25 editable-plane)": [
    [25, "t9", "(function editable-plane editable-array none)"]
  ],
  "(method 29 editable-face)": [
    [318, "a0", "(array editable-point)"],
    [234, "a1", "editable-point"]
  ],
  "(method 27 editable-face)": [
    [9, "t9", "(function editable-face editable-array editable)"],
    [10, "v0", "editable-face"]
  ],
  "(method 25 editable-light)": [
    [9, "t9", "(function editable-light editable-array none)"]
  ],
  "(method 25 editable)": [[[12, 17], "a0", "editable"]],
  "merc-edge-stats": [[31, "v1", "merc-ctrl"]],
  "(method 8 merc-ctrl)": [
    [46, "s2", "pointer"], // was merc-fragment-control
    [[22, 45], "s2", "merc-fragment-control"],
    [[89, 93], "a1", "merc-blend-ctrl"],
    [103, "a1", "pointer"]
  ],
  "merc-vu1-initialize-chain": [
    [[13, 19], "gp", "(pointer vif-tag)"],
    [[19, 116], "s5", "merc-vu1-low-mem"],
    [127, "gp", "(inline-array dma-packet)"]
  ],
  "(method 9 merc-fragment)": [[[13, 265], "s3", "adgif-shader"]],
  "(method 9 merc-effect)": [
    [46, "s4", "pointer"],
    [47, "s5", "pointer"],
    [[0, 46], "s4", "merc-fragment"],
    [[0, 47], "s5", "merc-fragment-control"]
  ],
  "merc-vu1-init-buffer": [
    [[21, 37], "a0", "dma-packet"],
    [[37, 40], "a0", "gs-gif-tag"],
    [45, "a0", "(pointer gs-test)"],
    [47, "a0", "(pointer gs-reg64)"],
    [49, "a1", "(pointer gs-reg64)"],
    [52, "a0", "(pointer gs-zbuf)"],
    [54, "a0", "(pointer gs-reg64)"],
    [[63, 68], "v1", "dma-packet"]
  ],
  "texture-usage-init": [
    [23, "a1", "texture-masks"],
    [24, "a1", "texture-mask"]
  ],
  "upload-vram-pages-pris": [
    [[134, 141], "a0", "dma-packet"],
    [[143, 150], "a0", "gs-gif-tag"],
    [154, "a0", "(pointer int64)"],
    [156, "a0", "(pointer gs-reg64)"]
  ],
  "(method 14 texture-pool)": [[22, "a3", "(pointer int32)"]],
  "(method 13 texture-page)": [
    [[16, 23], "a0", "dma-packet"],
    [[25, 32], "a0", "gs-gif-tag"],
    [36, "a0", "(pointer int64)"],
    [38, "a0", "(pointer gs-reg64)"],
    [[42, 45], "a0", "dma-packet"],
    [45, "a0", "(pointer int64)"]
  ],
  "texture-relocate": [
    [[17, 21], "t4", "dma-packet"],
    [[27, 30], "t4", "gs-gif-tag"],
    [60, "t4", "(pointer gs-bitbltbuf)"],
    [62, "t4", "(pointer gs-reg64)"],
    [63, "t4", "(pointer gs-trxpos)"],
    [65, "t4", "(pointer gs-reg64)"],
    [71, "t4", "(pointer gs-trxreg)"],
    [73, "t4", "(pointer gs-reg64)"],
    [75, "t4", "(pointer gs-trxdir)"],
    [77, "t4", "(pointer gs-reg64)"],
    [[98, 102], "a2", "dma-packet"],
    [[108, 111], "a2", "gs-gif-tag"],
    [132, "a2", "(pointer gs-bitbltbuf)"],
    [134, "a2", "(pointer gs-reg64)"],
    [135, "a2", "(pointer gs-trxpos)"],
    [137, "a2", "(pointer gs-reg64)"],
    [139, "a2", "(pointer gs-trxreg)"],
    [141, "a2", "(pointer gs-reg64)"],
    [143, "a2", "(pointer gs-trxdir)"],
    [145, "a2", "(pointer gs-reg64)"],
    [[157, 161], "a2", "dma-packet"],
    [[167, 170], "a2", "gs-gif-tag"],
    [191, "a2", "(pointer gs-bitbltbuf)"],
    [193, "a2", "(pointer gs-reg64)"],
    [194, "a2", "(pointer gs-trxpos)"],
    [196, "a2", "(pointer gs-reg64)"],
    [198, "a2", "(pointer gs-trxreg)"],
    [200, "a2", "(pointer gs-reg64)"],
    [202, "a2", "(pointer gs-trxdir)"],
    [204, "a2", "(pointer gs-reg64)"]
  ],
  "(method 11 texture-pool)": [
    [[189, 196], "a0", "dma-packet"],
    [217, "a0", "dma-packet"],
    [218, "a0", "(pointer int64)"],
    [211, "a0", "(pointer gs-reg64)"],
    [209, "a0", "(pointer int64)"],
    [[198, 205], "a0", "gs-gif-tag"]
  ],
  "texture-page-login": [[[34, 45], "s2", "texture-page"]],
  "(method 9 texture-page-dir)": [
    [[27, 32], "t3", "adgif-shader"],
    [[20, 30], "t2", "(pointer shader-ptr)"]
  ],
  "texture-page-dir-inspect": [[[137, 138], "v1", "adgif-shader"]],
  "level-remap-texture": [
    [15, "t0", "(pointer uint32)"],
    [21, "t0", "(pointer uint32)"],
    [19, "t0", "(pointer uint64)"],
    [12, "v1", "int"],
    [12, "a3", "int"]
  ],
  "debug-menu-func-decode": [[18, "a0", "symbol"]],
  "(method 20 game-info)": [
    [8, "v1", "symbol"],
    [9, "v1", "level-load-info"],
    [[11, 18], "s3", "continue-point"]
  ],
  "(method 30 game-info)": [
    [[4, 26], "s3", "game-task"],
    [[4, 26], "s2", "game-task"],
    [[37, 53], "s5", "game-task"],
    [[37, 53], "s4", "game-task"]
  ],
  "(method 10 fact-info-target)": [[67, "v1", "target"]],
  "(method 11 fact-info-target)": [
    [143, "v1", "target"],
    [264, "a0", "target"],
    [322, "v1", "target"],
    [410, "a0", "target"],
    [458, "v1", "target"],
    [499, "v1", "target"],
    [540, "v1", "target"],
    [558, "v1", "target"],
    [572, "v1", "target"],
    [588, "v1", "target"],
    [599, "v1", "target"],
    [674, "v1", "target"],
    [702, "v1", "target"],
    [737, "v1", "target"],
    [271, "a0", "target"],
    [413, "a0", "target"]
  ],
  "print-continues": [
    [3, "v1", "symbol"],
    [4, "v1", "level-load-info"],
    [[6, 14], "v1", "continue-point"]
  ],
  "(method 23 game-info)": [
    [178, "a0", "pointer"],
    [329, "s3", "game-save-tag"],
    [662, "a2", "game-save-tag"],
    [63, "v1", "connection"],
    [181, "s2", "int"],
    [1162, "a0", "pointer"],
    [[182, 191], "v1", "(inline-array game-save-tag)"],
    [333, "s3", "pointer"],
    [199, "v1", "(inline-array game-save-tag)"],
    [215, "v1", "(inline-array game-save-tag)"],
    [231, "v1", "(inline-array game-save-tag)"],
    [247, "v1", "(inline-array game-save-tag)"],
    [263, "v1", "(inline-array game-save-tag)"],
    [279, "v1", "(inline-array game-save-tag)"],
    [295, "v1", "(inline-array game-save-tag)"],
    [312, "s3", "(inline-array game-save-tag)"],
    [335, "v1", "(inline-array game-save-tag)"],
    [342, "v1", "(inline-array game-save-tag)"],
    [348, "v1", "(inline-array game-save-tag)"],
    [376, "v1", "(inline-array game-save-tag)"],
    [377, "v1", "(inline-array game-save-tag)"],
    [501, "v1", "(inline-array game-save-tag)"],
    [555, "s4", "int"],
    [522, "s4", "pointer"],
    [495, "v1", "pointer"],
    [535, "s4", "pointer"],
    [349, "v1", "(inline-array game-save-tag)"],
    [356, "v1", "(inline-array game-save-tag)"],
    [363, "v1", "(inline-array game-save-tag)"],
    [370, "v1", "(inline-array game-save-tag)"],
    [378, "v1", "(inline-array game-save-tag)"],
    [385, "v1", "(inline-array game-save-tag)"],
    [392, "v1", "(inline-array game-save-tag)"],
    [399, "v1", "(inline-array game-save-tag)"],
    [406, "v1", "(inline-array game-save-tag)"],
    [413, "v1", "(inline-array game-save-tag)"],
    [420, "v1", "(inline-array game-save-tag)"],
    [427, "v1", "(inline-array game-save-tag)"],
    [434, "v1", "(inline-array game-save-tag)"],
    [441, "v1", "(inline-array game-save-tag)"],
    [448, "v1", "(inline-array game-save-tag)"],
    [455, "v1", "(inline-array game-save-tag)"],
    [462, "v1", "(inline-array game-save-tag)"],
    [483, "v1", "(inline-array game-save-tag)"],
    [504, "v1", "(inline-array game-save-tag)"],
    [529, "s4", "(inline-array game-save-tag)"],
    [559, "v1", "(inline-array game-save-tag)"],
    [589, "a0", "(inline-array game-save-tag)"],
    [617, "a0", "(inline-array game-save-tag)"],
    [632, "a2", "(pointer float)"],
    [650, "s4", "(inline-array game-save-tag)"],
    [664, "a3", "(pointer uint8)"],
    [675, "a0", "(inline-array game-save-tag)"],
    [698, "a3", "(pointer uint32)"],
    [714, "v1", "(inline-array game-save-tag)"],
    [721, "v1", "(inline-array game-save-tag)"],
    [728, "v1", "(inline-array game-save-tag)"],
    [735, "v1", "(inline-array game-save-tag)"],
    [742, "v1", "(inline-array game-save-tag)"],
    [749, "v1", "(inline-array game-save-tag)"],
    [756, "v1", "(inline-array game-save-tag)"],
    [763, "v1", "(inline-array game-save-tag)"],
    [770, "v1", "(inline-array game-save-tag)"],
    [777, "v1", "(inline-array game-save-tag)"],
    [784, "v1", "(inline-array game-save-tag)"],
    [800, "a2", "(pointer time-frame)"],
    [806, "v1", "(inline-array game-save-tag)"],
    [822, "a2", "(pointer time-frame)"],
    [828, "v1", "(inline-array game-save-tag)"],
    [850, "v1", "(inline-array game-save-tag)"],
    [844, "a2", "(pointer time-frame)"],
    [866, "a2", "(pointer time-frame)"],
    [874, "a0", "(inline-array game-save-tag)"],
    [890, "a3", "(pointer uint16)"],
    [900, "a0", "(inline-array game-save-tag)"],
    [926, "a0", "(inline-array game-save-tag)"],
    [952, "a0", "(inline-array game-save-tag)"],
    [981, "a0", "(inline-array game-save-tag)"],
    [1011, "v1", "(inline-array game-save-tag)"],
    [1019, "v1", "(inline-array game-save-tag)"],
    [1027, "v1", "(inline-array game-save-tag)"],
    [1035, "v1", "(inline-array game-save-tag)"],
    [1043, "v1", "(inline-array game-save-tag)"],
    [1051, "v1", "(inline-array game-save-tag)"],
    [1059, "v1", "(inline-array game-save-tag)"],
    [1069, "v1", "(inline-array game-save-tag)"],
    [1079, "v1", "(inline-array game-save-tag)"],
    [1091, "v1", "(inline-array game-save-tag)"],
    [1103, "v1", "(inline-array game-save-tag)"],
    [1115, "v1", "(inline-array game-save-tag)"],
    [1127, "v1", "(inline-array game-save-tag)"],
    [1144, "v1", "(inline-array game-save-tag)"],
    [604, "a3", "(pointer uint16)"],
    [703, "a3", "(pointer int32)"],
    [916, "a3", "(pointer uint16)"],
    [942, "a3", "(pointer uint16)"],
    [968, "a3", "(pointer time-frame)"],
    [1001, "a3", "(pointer int8)"]
  ],
  "(anon-function 55 task-control)": [
    [14, "v1", "symbol"],
    [20, "s2", "level-load-info"]
  ],
  "(method 12 minimap)": [[18, "v0", "connection-minimap"]],
  "update-task-masks": [[30, "s5", "connection-minimap"]],
  "(method 10 fail-mission)": [[43, "t9", "(function process process)"]],
  "restart-mission": [
    [8, "v1", "connection"],
    [5, "v1", "connection"],
    [8, "a0", "process"],
    [12, "a0", "process"],
    [15, "a0", "process"],
    [39, "a0", "process"],
    [47, "a0", "connection"],
    [46, "s4", "connection"],
    [44, "s4", "connection"],
    [6, "s4", "connection"],
    [47, "s4", "connection"],
    [50, "v1", "connection"]
  ],
  "(code resetting fail-mission)": [[19, "v0", "sound-rpc-set-param"]],
  "(anon-function 6 script)": [[17, "v1", "pair"]],
  "(anon-function 16 script)": [
    [10, "s4", "game-task-node-info"],
    [12, "v1", "symbol"]
  ],
  "(method 13 mysql-nav-graph)": [[[15, 37], "gp", "mysql-nav-node"]],
  "(method 14 mysql-nav-graph)": [[[16, 31], "v1", "mysql-nav-edge"]],
  "(method 15 mysql-nav-graph)": [[[6, 11], "a3", "mysql-nav-visnode"]],
  "(method 16 mysql-nav-graph)": [
    [[39, 54], "v1", "mysql-nav-visnode"],
    [29, "a1", "mysql-nav-visnode"],
    [24, "a1", "mysql-nav-visnode"]
  ],
  "(method 11 mysql-nav-graph)": [[7, "a2", "mysql-nav-node"]],
  "(method 12 mysql-nav-graph)": [[7, "a2", "mysql-nav-edge"]],
  "(method 19 mysql-nav-graph)": [
    [[32, 41], "s4", "mysql-nav-node"],
    [[42, 62], "a0", "mysql-nav-edge"]
  ],
  "(method 10 mysql-nav-graph)": [
    [[12, 17], "a0", "mysql-nav-node"],
    [[43, 62], "a0", "mysql-nav-edge"],
    [[83, 102], "a0", "mysql-nav-visnode"],
    [97, "v1", "mysql-nav-edge"]
  ],
  "(method 10 mysql-nav-node)": [[4, "v1", "mysql-nav-edge"]],
  "(method 9 mysql-nav-graph)": [
    [[96, 261], "s0", "mysql-nav-node"],
    [[360, 690], "s1", "mysql-nav-edge"],
    [[781, 810], "s1", "mysql-nav-visnode"]
  ],
  "(method 17 mysql-nav-graph)": [
    [7, "a1", "mysql-nav-node"],
    [22, "a1", "mysql-nav-edge"],
    [[39, 59], "a1", "mysql-nav-edge"],
    [[48, 58], "a2", "mysql-nav-node"]
  ],
  "(anon-function 24 script)": [[14, "s5", "entity-actor"]],
  "(anon-function 31 script)": [
    [25, "s3", "process-drawable"],
    [59, "v0", "joint"],
    [14, "s5", "(function process vector cspace none)"]
  ],
  "(method 9 script-context)": [[81, "s5", "symbol"]],
  "(anon-function 33 script)": [
    // TODO - cast had to be added even though `object` is in type_utils.cpp
    [14, "a0", "symbol"],
    [34, "gp", "process-drawable"],
    [95, "s3", "drawable-region-prim"],
    [150, "v0", "joint"]
  ],
  "(anon-function 36 script)": [[15, "v0", "int"]],
  "(anon-function 49 script)": [[10, "gp", "pair"]],
  "(anon-function 52 script)": [
    [14, "s5", "pair"],
    [11, "s4", "process-focusable"]
  ],
  "(anon-function 64 script)": [[21, "v1", "bfloat"]],
  "(anon-function 69 script)": [[3, "t9", "(function script-context symbol)"]],
  "(anon-function 72 script)": [[3, "s4", "pair"]],
  "(anon-function 73 script)": [[5, "s5", "pair"]],
  "(anon-function 74 script)": [[5, "s5", "pair"]],
  "(anon-function 75 script)": [[3, "s5", "pair"]],
  "(anon-function 76 script)": [[3, "s5", "pair"]],
  "(anon-function 80 script)": [[3, "s5", "pair"]],
  "(method 10 script-context)": [[22, "s3", "symbol"]],
  "command-get-trans": [
    [36, "v0", "process-drawable"],
    [58, "s3", "process-drawable"],
    [76, "v0", "joint"]
  ],
  "(anon-function 0 script)": [
    [30, "s5", "pair"],
    [16, "s5", "process-drawable"],
    [90, "v0", "joint"]
  ],
  "(anon-function 32 script)": [
    // TODO - cast had to be added even though `object` is in type_utils.cpp
    [13, "a0", "symbol"],
    [43, "s5", "process-drawable"],
    [32, "s5", "process-drawable"],
    [105, "v0", "joint"],
    [145, "v0", "joint"],
    [[42, 221], "s4", "process-drawable"]
  ],
  "command-get-process": [
    [37, "gp", "entity-actor"],
    [76, "a0", "connection"],
    [79, "a0", "connection"],
    [83, "a0", "connection"],
    [83, "a1", "connection"],
    [74, "a1", "connection"],
    [73, "a0", "connection"],
    [77, "a2", "game-task-node-info"],
    [[93, 98], "v1", "connection"],
    [162, "s3", "process-drawable"]
  ],
  "command-get-float": [[20, "gp", "bfloat"]],
  "command-get-int": [[17, "gp", "bfloat"]],
  "(anon-function 54 script)": [[66, "v1", "entity-actor"]],
  "(anon-function 53 script)": [[40, "v1", "entity-actor"]],
  "(anon-function 71 script)": [[4, "v1", "symbol"]],
  "(method 12 level)": [
    [[182, 185], "a0", "texture-anim-array"],
    [343, "a0", "symbol"],
    [93, "t9", "(function level none)"],
    [[314, 322], "a1", "type"]
  ],
  "bg": [[47, "a0", "symbol"]],
  "(method 10 load-state)": [
    [436, "v1", "level"],
    [442, "v1", "level"]
  ],
  "(method 14 level-group)": [[[53, 61], "a0", "entity-actor"]],
  "(method 27 level-group)": [
    [[112, 122], "s3", "entity-actor"],
    ["_stack_", 32, "vector"],
    ["_stack_", 36, "vector"]
  ],
  "expand-vis-box-with-point": [[[10, 40], "v1", "(inline-array vector)"]],
  "check-for-rougue-process": [
    [[103, 115], "v1", "part-tracker"],
    [[126, 140], "v1", "part-spawner"],
    [[153, 169], "v1", "process-drawable"],
    [[178, 194], "v1", "process-drawable"]
  ],
  "process-drawable-scale-from-entity!": [[15, "v1", "vector"]],
  "reset-actors": [[161, "s3", "(function level symbol none)"]],
  "process-status-bits": [[[12, 58], "s3", "process-drawable"]],
  "(method 26 level-group)": [
    [134, "v0", "(pointer actor-group)"],
    // [135, "s2", "actor-group"],
    // [140, "v1", "(pointer uint32)"],
    [37, "f0", "float"],
    [40, "f0", "float"],
    [83, "f0", "float"],
    [86, "f0", "float"],
    ["_stack_", 48, "res-tag"],
    ["_stack_", 20, "vector"],
    ["_stack_", 24, "vector"]
  ],
  "set-graphics-mode": [[[0, 100], "gp", "gs-bank"]],
  "(method 3 entity-nav-mesh)": [[7, "t9", "(function object object)"]],
  "draw-actor-marks": [
    [20, "gp", "part-spawner"],
    [[29, 273], "gp", "process-drawable"],
    ["_stack_", 20, "(pointer int32)"]
  ],
  "(method 15 level-group)": [
    [[233, 252], "s0", "process-drawable"],
    [[281, 427], "s5", "process-drawable"],
    [[627, 631], "a0", "drawable-region-prim"],
    [625, "a0", "drawable-inline-array-region-prim"],
    [639, "a0", "drawable-inline-array-region-prim"],
    [688, "a0", "drawable-inline-array-region-prim"],
    [705, "a0", "drawable-inline-array-region-prim"],
    [[690, 694], "a0", "drawable-region-prim"]
  ],
  "build-masks": [
    [[18, 22], "a1", "drawable-tree-tfrag"],
    [24, "a2", "drawable-inline-array-tfrag"],
    [[27, 31], "a2", "(inline-array tfragment)"],
    [[38, 42], "a1", "drawable-tree-tfrag-trans"],
    [44, "a2", "drawable-inline-array-tfrag"],
    [[47, 51], "a2", "(inline-array tfragment)"],
    [[58, 62], "a1", "drawable-tree-tfrag-water"],
    [64, "a2", "drawable-inline-array-tfrag"],
    [[67, 71], "a2", "(inline-array tfragment)"],
    [[78, 79], "a1", "drawable-tree-instance-tie"],
    [123, "a1", "drawable-tree-instance-shrub"],
    [[129, 133], "a2", "(inline-array prototype-bucket-shrub)"]
  ],
  "history-draw": [
    [151, "a0", "uint"],
    ["_stack_", 24, "pat-surface"]
  ],
  "(code complete task-manager)": [[119, "gp", "handle"]],
  "(method 14 drawable-group)": [[19, "s5", "drawable-group"]],
  "(method 15 drawable-tree)": [
    [[1, 4], "v1", "drawable-inline-array-node"],
    [[29, 34], "t0", "drawable-inline-array-node"],
    [[28, 32], "t2", "drawable-inline-array-node"],
    [[42, 46], "t2", "(pointer int8)"]
  ],
  "(method 14 drawable-tree-array)": [[11, "s5", "drawable-tree-array"]],
  "upload-vis-bits": [[14, "a1", "(pointer uint128)"]],
  "set-background-regs!": [
    [42, "v1", "(pointer int32)"],
    [47, "v1", "(pointer int32)"],
    [45, "a0", "(pointer int32)"]
  ],
  "finish-background": [
    [752, "t0", "(pointer float)"],
    [785, "t4", "(pointer int32)"],
    [815, "t0", "(pointer float)"],
    [848, "t4", "(pointer int32)"],
    [878, "t0", "(pointer float)"],
    [911, "t4", "(pointer int32)"],
    [941, "a3", "(pointer float)"],
    [974, "t3", "(pointer int32)"]
  ],
  "(method 16 drawable-inline-array-node)": [[[1, 7], "v1", "draw-node"]],
  "(method 9 tfragment)": [
    [27, "a3", "(pointer int32)"],
    [32, "t0", "texture"]
  ],
  "add-tfrag-mtx-0": [[[3, 17], "a0", "dma-packet"]],
  "add-tfrag-mtx-1": [[[3, 17], "a0", "dma-packet"]],
  "add-tfrag-data": [
    [[3, 17], "a0", "dma-packet"],
    [[24, 31], "v1", "dma-packet"]
  ],
  "tfrag-init-buffer": [
    [[10, 17], "a0", "dma-packet"],
    [[19, 26], "a0", "gs-gif-tag"],
    [31, "a0", "(pointer gs-reg64)"],
    [[47, 55], "v1", "dma-packet"]
  ],
  "tfrag-end-buffer": [
    [[1, 8], "a2", "dma-packet"],
    [[11, 18], "a0", "(pointer vif-tag)"],
    [[18, 22], "a0", "(pointer int32)"],
    [[23, 29], "a0", "(pointer vif-tag)"]
  ],
  "draw-drawable-tree-tfrag": [
    [17, "v1", "drawable-inline-array-node"],
    [19, "a0", "drawable-inline-array-node"],
    [[104, 110], "v1", "dma-packet"],
    [[183, 189], "v1", "dma-packet"]
  ],
  "draw-drawable-tree-tfrag-trans": [
    [18, "v1", "drawable-inline-array-node"],
    [20, "a0", "drawable-inline-array-node"],
    [[176, 182], "v1", "dma-packet"],
    [[97, 103], "v1", "dma-packet"]
  ],
  "draw-drawable-tree-tfrag-water": [
    [18, "v1", "drawable-inline-array-node"],
    [20, "a0", "drawable-inline-array-node"],
    [[176, 182], "v1", "dma-packet"],
    [[97, 103], "v1", "dma-packet"]
  ],
  "tfrag-vu1-init-buf": [
    [[27, 35], "v1", "dma-packet"],
    [[61, 66], "v1", "dma-packet"],
    [69, "v1", "(pointer int32)"]
  ],
  "(method 8 process-tree)": [
    [31, "v1", "symbol"],
    [6, "a3", "symbol"]
  ],
  "(method 11 memory-usage-block)": [[43, "a0", "int"]],
  "process-release?": [[9, "gp", "process-focusable"]],
  "(code pov-camera-start-playing pov-camera)": [[21, "v0", "joint"]],
  "(anon-function 7 pov-camera)": [
    [9, "v1", "float"],
    [16, "v1", "float"]
  ],
  "(event othercam-running)": [
    [17, "v1", "process-drawable"],
    [24, "v0", "joint"],
    [41, "a0", "process"]
  ],
  "upload-generic-shrub": [
    [[3, 13], "t0", "dma-packet"],
    [[15, 26], "v1", "matrix"],
    [[31, 44], "t0", "vector4w-2"],
    [[47, 71], "t0", "dma-packet"],
    [[74, 98], "a2", "dma-packet"],
    [[101, 125], "a2", "dma-packet"],
    [[128, 152], "a2", "dma-packet"],
    [[157, 162], "a1", "dma-packet"]
  ],
  "tfrag-scissor-vu1-init-buf": [
    [[25, 34], "v1", "dma-packet"],
    [[61, 66], "v1", "dma-packet"],
    [69, "v1", "(pointer uint32)"]
  ],
  "(method 9 tie-fragment)": [
    [21, "a2", "(pointer int32)"],
    [26, "a3", "(pointer int32)"],
    [[1, 70], "s5", "adgif-shader"]
  ],
  "tie-init-engine": [
    [[11, 25], "a0", "dma-packet"],
    [[37, 45], "a0", "dma-packet"],
    [[47, 54], "a0", "dma-packet"],
    [[57, 64], "v1", "vector"],
    [[65, 72], "v1", "(pointer vif-tag)"]
  ],
  "tie-end-buffer": [
    [[1, 8], "a1", "dma-packet"],
    [[10, 17], "a1", "gs-gif-tag"],
    [21, "a1", "(pointer gs-test)"],
    [23, "a1", "(pointer gs-reg64)"],
    [[27, 34], "a1", "dma-packet"],
    [38, "a0", "(pointer vif-tag)"],
    [40, "a0", "(pointer vif-tag)"],
    [42, "a0", "(pointer vif-tag)"],
    [44, "a0", "(pointer vif-tag)"],
    [[45, 49], "a0", "(pointer int32)"]
  ],
  "tie-ints": [
    [17, "v1", "(pointer uint32)"],
    [21, "v1", "(pointer uint32)"]
  ],
  "(method 13 drawable-tree-instance-tie)": [
    [[51, 70], "t1", "tie-fragment"],
    [[102, 120], "a3", "tie-fragment"],
    [[160, 178], "t1", "tie-fragment"],
    [[211, 229], "a3", "tie-fragment"],
    [[266, 286], "t1", "tie-fragment"],
    [[320, 340], "a1", "tie-fragment"],
    [[381, 400], "t1", "tie-fragment"],
    [[432, 450], "a3", "tie-fragment"],
    [[487, 507], "t1", "tie-fragment"],
    [[541, 561], "a1", "tie-fragment"],
    [[598, 616], "t1", "tie-fragment"],
    [[649, 667], "a3", "tie-fragment"],
    [[703, 723], "t1", "tie-fragment"],
    [[756, 776], "a1", "tie-fragment"]
  ],
  "draw-drawable-tree-instance-tie": [
    [[23, 37], "v1", "drawable-inline-array-node"],
    [25, "a0", "drawable-inline-array-node"],
    [120, "s2", "drawable-inline-array-instance-tie"],
    [132, "v1", "int"],
    [132, "a0", "int"]
  ],
  "instance-tie-patch-buckets": [
    [39, "a0", "(pointer uint64)"],
    [152, "a0", "(pointer uint64)"],
    [265, "a0", "(pointer uint64)"],
    [378, "a0", "(pointer uint64)"],
    [491, "a0", "(pointer uint64)"],
    [605, "a0", "(pointer uint64)"],
    [719, "a0", "(pointer uint64)"],
    [833, "a0", "(pointer uint64)"],
    [947, "a0", "(pointer uint64)"],
    [1061, "a0", "(pointer uint64)"],
    [1175, "a0", "(pointer uint64)"],
    [1289, "a0", "(pointer uint64)"],
    [1403, "a0", "(pointer uint64)"],
    [[51, 57], "a0", "dma-packet"],
    [[164, 170], "a0", "dma-packet"]
  ],
  "tie-floats": [[[3, 73], "gp", "(pointer uint32)"]],
  "tie-init-buf": [
    [[24, 31], "a0", "dma-packet"],
    [[33, 40], "a0", "gs-gif-tag"],
    [44, "a0", "(pointer gs-zbuf)"],
    [46, "a0", "(pointer gs-reg64)"],
    [[49, 59], "v1", "dma-packet"],
    [[84, 90], "v1", "dma-packet"],
    [92, "v1", "(pointer int32)"]
  ],
  "tie-init-envmap-buf": [
    [[23, 33], "v1", "dma-packet"],
    [[58, 64], "v1", "dma-packet"],
    [66, "v1", "(pointer int32)"]
  ],
  "(code othercam-running)": [[[2, 65], "s2", "process-drawable"]],
  "hud-ring-cell-init-by-other": [
    [36, "a0", "progress"],
    [45, "v1", "progress"],
    [56, "a0", "progress"],
    [132, "a1", "progress"],
    [159, "a1", "progress"],
    [178, "a1", "progress"]
  ],
  "(enter othercam-running)": [[[50, 60], "gp", "process-drawable"]],
  "(post idle hud-ring-cell)": [
    [8, "a1", "progress"],
    [13, "v1", "progress"],
    [36, "a1", "progress"],
    [63, "a1", "progress"],
    [82, "a1", "progress"],
    [99, "v1", "progress"],
    [102, "v1", "progress"],
    [137, "v1", "progress"],
    [159, "v1", "progress"]
  ],
  "(code target-board-jump)": [[17, "v1", "art-joint-anim"]],
  "(code target-board-get-on)": [[55, "v1", "art-joint-anim"]],
  "(code target-board-jump-kick)": [[15, "v1", "art-joint-anim"]],
  "(code target-board-get-off)": [[78, "v1", "art-joint-anim"]],
  "(code target-board-stance)": [[49, "v1", "art-joint-anim"]],
  "(code target-board-wall-kick)": [
    [10, "v1", "art-joint-anim"],
    [59, "f0", "float"]
  ],
  "(code target-board-pegasus)": [
    [32, "s4", "art-joint-anim"],
    [68, "s4", "process-focusable"],
    [85, "s4", "process-focusable"],
    [149, "s4", "target"]
  ],
  "(code target-board-trickx)": [
    [81, "v1", "art-joint-anim"],
    [149, "v1", "art-joint-anim"],
    [218, "v1", "art-joint-anim"],
    [301, "v1", "art-joint-anim"]
  ],
  "(code target-board-flip)": [
    [108, "v1", "art-joint-anim"],
    [218, "v1", "art-joint-anim"],
    [319, "v1", "art-joint-anim"],
    [385, "v1", "art-joint-anim"]
  ],
  "(code target-board-hold)": [
    [100, "v1", "art-joint-anim"],
    [227, "v1", "art-joint-anim"],
    [415, "v1", "art-joint-anim"],
    [485, "v1", "art-joint-anim"]
  ],
  "(code target-board-hit-ground)": [
    [77, "v1", "art-joint-anim"],
    [147, "v1", "art-joint-anim"]
  ],
  "target-board-ground-check": [
    [198, "v1", "board"],
    [258, "v1", "board"]
  ],
  "(enter target-board-jump)": [
    [174, "v1", "board"],
    [231, "v1", "board"]
  ],
  "(trans target-board-ride-edge)": [[107, "v0", "sound-rpc-set-param"]],
  "(enter target-board-flip)": [[78, "v0", "sound-rpc-set-param"]],
  "target-board-anim-trans": [[192, "v0", "sound-rpc-set-param"]],
  "(exit target-board-ride-edge)": [[8, "v0", "sound-rpc-set-param"]],
  "(exit target-board-flip)": [[31, "v0", "sound-rpc-set-param"]],
  "(exit target-board-hold)": [[9, "v0", "sound-rpc-set-param"]],
  "(code target-board-hit)": [
    [304, "v1", "fact-info-target"],
    [455, "v1", "fact-info-target"]
  ],
  "(code target-board-halfpipe)": [
    [173, "t9", "(function none :behavior target)"]
  ],
  "(event target-board-grab)": [[24, "a0", "process"]],
  "(event target-board-halfpipe)": [[82, "v1", "float"]],
  "talker-spawn-func": [
    [79, "a0", "talker"],
    [82, "v1", "talker"],
    [85, "v1", "talker"]
  ],
  "(method 9 board-info)": [
    [45, "a0", "fact-info-target"],
    [55, "a0", "fact-info-target"]
  ],
  "target-board-real-post": [[346, "v0", "sound-rpc-set-param"]],
  "target-board-effect": [[334, "v0", "sound-rpc-set-param"]],
  "target-board-handler": [[123, "a0", "process"]],
  "(trans target-flop-hit-ground)": [
    [52, "v1", "fact-info-target"],
    [58, "v1", "fact-info-target"]
  ],
  "(code target-flop)": [[32, "v1", "art-joint-anim"]],
  "(trans target-flop)": [
    [73, "v1", "fact-info-target"],
    [79, "v1", "fact-info-target"],
    [108, "v1", "fact-info-target"],
    [114, "v1", "fact-info-target"],
    [187, "v1", "fact-info-target"],
    [193, "v1", "fact-info-target"]
  ],
  "(enter target-flop)": [
    [2, "v1", "fact-info-target"],
    [8, "v1", "fact-info-target"]
  ],
  "(trans target-attack-uppercut-jump)": [
    [183, "v1", "fact-info-target"],
    [189, "v1", "fact-info-target"]
  ],
  "(trans target-attack-air)": [
    [83, "v1", "fact-info-target"],
    [89, "v1", "fact-info-target"]
  ],
  "(code target-running-attack)": [
    [115, "gp", "art-joint-anim"],
    [398, "v1", "art-joint-anim"],
    [426, "v1", "art-joint-anim"],
    [454, "v1", "art-joint-anim"],
    [542, "t1", "sound-name"],
    [547, "t1", "sound-name"],
    [557, "t1", "sound-name"],
    [226, "f26", "float"],
    [309, "f26", "float"]
  ],
  "(trans target-duck-high-jump-jump)": [[11, "v0", "sound-rpc-set-param"]],
  "(code target-double-jump)": [
    [81, "v1", "art-joint-anim"],
    [119, "v1", "art-joint-anim"]
  ],
  "(code target-jump-forward)": [[55, "v1", "art-joint-anim"]],
  "(code target-falling)": [[67, "v1", "art-joint-anim"]],
  "mod-var-jump": [
    [76, "f1", "float"],
    [171, "v0", "vector"]
  ],
  "(code target-slide-down)": [[28, "v1", "art-joint-anim"]],
  "(code target-duck-stance)": [
    [59, "v1", "art-joint-anim"],
    [291, "v1", "art-joint-anim"],
    [112, "v1", "art-joint-anim"],
    [239, "v1", "art-joint-anim"]
  ],
  "(enter target-double-jump)": [[15, "v1", "vector"]],
  "(enter target-jump)": [[42, "v1", "vector"]],
  "(enter target-high-jump)": [[21, "v1", "vector"]],
  "(code target-attack)": [
    [145, "gp", "art-joint-anim"],
    [177, "v1", "fact-info-target"],
    [183, "v1", "fact-info-target"]
  ],
  "(event target-running-attack)": [[48, "v1", "target"]],
  "(trans target-running-attack)": [
    [211, "v1", "fact-info-target"],
    [217, "v1", "fact-info-target"]
  ],
  "target-gun-end-mode": [[58, "v0", "sound-rpc-set-param"]],
  "target-board-physics": [[167, "v0", "sound-rpc-set-param"]],
  "clone-anim-once": [
    [[22, 69], "gp", "process-drawable"],
    [46, "s5", "collide-shape"],
    [107, "v1", "manipy"]
  ],
  "service-cpads": [[[207, 312], "s3", "pad-buttons"]],
  "dm-editable-boolean-toggle-pick-func": [[5, "v1", "(pointer symbol)"]],
  "dm-editable-light-float-func": [
    [36, "a0", "(pointer float)"],
    [88, "v1", "(pointer float)"]
  ],
  "(anon-function 46 script)": [[24, "v0", "float"]],
  "(anon-function 4 script)": [[13, "v1", "int"]],
  "(method 13 sync-linear)": [
    ["_stack_", 16, "res-tag"],
    [35, "v1", "(pointer float)"]
  ],
  "(method 13 sync-eased)": [
    ["_stack_", 16, "res-tag"],
    [[31, 54], "v1", "(pointer float)"]
  ],
  "(method 13 sync-paused)": [
    ["_stack_", 16, "res-tag"],
    [[29, 45], "v1", "(pointer float)"]
  ],
  "unpack-comp-rle": [[[10, 26], "a0", "(pointer int8)"]],
  "(method 16 level)": [
    [222, "v1", "(pointer uint128)"],
    [223, "a1", "(pointer uint128)"],
    [225, "a0", "(pointer uint128)"],
    [[71, 168], "s1", "(pointer int8)"],
    [72, "v1", "(pointer int8)"],
    [[74, 169], "s0", "(pointer int8)"],
    [[170, 193], "s1", "(pointer uint8)"],
    [[171, 193], "s2", "(pointer uint8)"],
    [227, "v1", "(pointer uint8)"]
  ],
  "set-fog-height!": [[2, "v1", "(array texture-anim)"]],
  "unpack-comp-huf": [[[21, 23], "t3", "(pointer uint16)"]],
  "(method 10 elec-gate)": [[13, "t9", "(function process-drawable none)"]],
  "(method 11 elec-gate)": [
    [180, "a0", "vector"],
    [193, "a0", "vector"]
  ],
  "(event idle simple-focus)": [[6, "v1", "vector"]],
  "(trans active simple-nav-sphere)": [[10, "v1", "process-drawable"]],
  "simple-nav-sphere-event-handler": [[21, "v1", "float"]],
  "sampler-start": [
    [1, "v1", "timer-bank"],
    [3, "v1", "timer-bank"],
    [6, "a0", "timer-bank"],
    [24, "a0", "timer-bank"]
  ],
  "(top-level-login sampler)": [[14, "v1", "timer-bank"]],
  "sampler-stop": [[1, "v1", "timer-bank"]],
  "(event up-idle basebutton)": [[[3, 38], "v1", "attack-info"]],
  "(method 33 basebutton)": [[35, "v1", "art-joint-anim"]],
  "(event idle drop-plat)": [
    [19, "s5", "process-focusable"],
    [53, "gp", "process-focusable"]
  ],
  "(event idle bouncer)": [[[120, 127], "v1", "attack-info"]],
  "(method 7 conveyor)": [
    [12, "t9", "(function process-drawable int process-drawable)"]
  ],
  "(method 27 conveyor)": [
    [23, "a0", "connection"],
    [24, "a0", "collide-shape"],
    [71, "a0", "connection"],
    [72, "a0", "collide-shape"],
    [143, "s4", "process-focusable"]
  ],
  "(method 21 conveyor)": [
    [104, "v1", "vector"],
    [102, "v1", "vector"],
    [106, "a0", "vector"],
    [112, "v1", "vector"],
    [118, "v1", "vector"]
  ],
  "(code idle lgconveyor)": [[10, "v1", "art-joint-anim"]],
  "(post idle lgconveyor)": [[4, "t9", "(function none)"]],
  "(method 7 elevator)": [[14, "t9", "(function base-plat int base-plat)"]],
  "elevator-event": [
    [23, "v1", "focus"],
    [88, "gp", "float"],
    [132, "gp", "float"]
  ],
  "(method 46 elevator)": [[11, "f0", "float"]],
  "(method 11 elevator)": [[156, "f0", "float"]],
  "(enter idle elec-gate)": [
    [[33, 53], "a1", "lightning-mode"],
    [[10, 30], "a1", "lightning-mode"],
    [[56, 76], "a1", "lightning-mode"]
  ],
  "(enter active elec-gate)": [
    [[29, 49], "a1", "lightning-mode"],
    [[75, 95], "a1", "lightning-mode"],
    [[52, 72], "a1", "lightning-mode"]
  ],
  "(trans active elec-gate)": [
    [[284, 304], "a0", "lightning-mode"],
    [[257, 416], "s4", "lightning-mode"]
  ],
  "(trans shutdown elec-gate)": [
    [[36, 56], "a0", "lightning-mode"],
    [[82, 102], "a0", "lightning-mode"],
    [[59, 79], "a0", "lightning-mode"]
  ],
  "(method 11 basebutton)": [["_stack_", 16, "res-tag"]],
  "(method 24 conveyor)": [["_stack_", 16, "res-tag"]],
  "(method 25 conveyor)": [[11, "v0", "actor-option"]],
  "(method 24 scene-player)": [[38, "gp", "scene"]],
  "process-drawable-draw-subtitles": [[26, "v0", "(array subtitle-range)"]],
  "(post play-anim scene-player)": [
    [192, "s4", "process-drawable"],
    [243, "s4", "process-drawable"],
    [306, "s5", "process-drawable"],
    [564, "v0", "sound-rpc-set-param"],
    [655, "v0", "sound-rpc-set-param"]
  ],
  "(method 9 scene-actor)": [
    [43, "s4", "skeleton-group"],
    [258, "a0", "process-drawable"],
    [262, "v1", "process-drawable"],
    [266, "a0", "process-drawable"],
    [346, "a0", "scene-player"],
    [355, "v1", "manipy"],
    [361, "v1", "manipy"],
    [376, "v1", "manipy"],
    [382, "v1", "manipy"],
    [533, "a0", "process-drawable"],
    [537, "v1", "process-drawable"],
    [541, "a0", "process-drawable"]
  ],
  "(method 25 scene-player)": [
    [99, "s2", "process-drawable"],
    [152, "s2", "process-drawable"],
    [155, "s2", "process-drawable"],
    [158, "s2", "process-drawable"],
    [161, "s2", "process-drawable"]
  ],
  "(method 16 drawable-inline-array-region-prim)": [
    [[1, 7], "v1", "drawable-region-prim"]
  ],
  "(method 18 drawable-region-face)": [
    [[33, 84], "v1", "(inline-array vector)"]
  ],
  "(method 18 drawable-tree-region-prim)": [
    [[22, 49], "s2", "drawable-region-prim"]
  ],
  "(method 9 region)": [
    [[55, 60], "a0", "drawable-region-prim"],
    [58, "v1", "region-prim-area"],
    [4, "a0", "region-prim-area"],
    [50, "v1", "drawable-region-prim"]
  ],
  "(method 17 drawable-tree-region-prim)": [
    [[23, 28], "a0", "drawable-region-prim"],
    [4, "a0", "region-prim-area"]
  ],
  "(method 19 drawable-region-volume)": [[8, "a3", "drawable-region-face"]],
  "(method 18 drawable-region-volume)": [
    [[23, 27], "a0", "drawable-region-face"]
  ],
  "(method 17 drawable-region-volume)": [
    [[12, 21], "a0", "drawable-region-face"]
  ],
  "region-prim-lookup-by-id": [[45, "t6", "drawable-region-prim"]],
  "region-tree-execute": [
    [114, "v1", "region-prim-area"],
    [107, "v1", "region-prim-area"],
    [97, "v1", "region-prim-area"],
    [159, "v1", "region-prim-area"],
    [204, "v1", "region-prim-area"],
    [210, "v1", "region-prim-area"],
    [221, "v1", "region-prim-area"],
    [165, "v1", "region-prim-area"],
    [169, "v1", "region-prim-area"],
    [175, "a0", "region-prim-area"],
    [191, "v1", "region-prim-area"],
    [120, "v1", "region-prim-area"],
    [124, "v1", "region-prim-area"],
    [146, "v1", "region-prim-area"],
    [129, "a1", "region-prim-area"],
    [103, "v1", "region-prim-area"],
    [[19, 29], "v1", "region-prim-area"]
  ],
  "add-debug-bound": [
    [[33, 41], "a0", "dma-packet"],
    [[42, 50], "a0", "gs-gif-tag"],
    [53, "a0", "(pointer gs-zbuf)"],
    [55, "a0", "(pointer gs-reg64)"],
    [57, "a0", "(pointer gs-test)"],
    [59, "a0", "(pointer gs-reg64)"],
    [61, "a0", "(pointer gs-alpha)"],
    [63, "a0", "(pointer gs-reg64)"],
    [105, "v1", "dma-packet"],
    [99, "a0", "dma-packet"],
    [97, "a1", "dma-packet"]
  ],
  "(code part-tester-idle)": [[[16, 22], "s5", "process-drawable"]],
  "(method 25 progress)": [[[19, 31], "a0", "menu-option"]],
  "(method 24 progress)": [
    [71, "a0", "menu-on-off-game-vibrations-option"],
    [77, "a0", "menu-on-off-game-subtitles-option"],
    [83, "a0", "menu-language-option"],
    [88, "a0", "menu-language-option"],
    [92, "v1", "menu-language-option"],
    [96, "v1", "menu-language-option"],
    [102, "a0", "menu-on-off-option"],
    [108, "a0", "menu-on-off-option"],
    [114, "a0", "menu-on-off-option"],
    [120, "a0", "menu-on-off-option"],
    [126, "a0", "menu-slider-option"],
    [132, "a0", "menu-slider-option"],
    [138, "a0", "menu-slider-option"],
    [142, "v1", "menu-missions-option"]
  ],
  "(method 31 progress)": [
    [61, "v1", "(array menu-option)"],
    [62, "v1", "menu-missions-option"]
  ],
  "(method 32 progress)": [
    [296, "v1", "(array menu-option)"],
    [297, "v1", "menu-select-start-option"],
    [306, "v1", "(array menu-option)"],
    [307, "v1", "menu-select-scene-option"],
    [371, "v1", "(array menu-option)"],
    [372, "v1", "menu-missions-option"],
    [380, "v1", "(array menu-option)"],
    [381, "v1", "menu-highscores-option"],
    [384, "v1", "(array menu-option)"],
    [385, "v1", "menu-highscores-option"]
  ],
  "draw-highlight": [[[44, 47], "v1", "dma-packet"]],
  "end-scissor": [[[16, 19], "v1", "dma-packet"]],
  "begin-scissor-secret": [[[49, 52], "v1", "dma-packet"]],
  "end-scissor-secret": [[[16, 19], "v1", "dma-packet"]],
  "begin-scissor-missions": [[[49, 52], "v1", "dma-packet"]],
  "end-scissor-missions": [[[16, 19], "v1", "dma-packet"]],
  "begin-scissor-scene": [[[49, 52], "v1", "dma-packet"]],
  "end-scissor-scene": [[[16, 19], "v1", "dma-packet"]],
  "begin-scissor-level": [[[49, 52], "v1", "dma-packet"]],
  "end-scissor-level": [[[16, 19], "v1", "dma-packet"]],
  "(method 10 menu-highscores-option)": [
    [17, "v1", "float"],
    [51, "f0", "float"],
    [14, "v1", "float"]
  ],
  "draw-percent-bar": [[[38, 41], "v1", "dma-packet"]],
  "draw-highscore-icon": [[[36, 39], "v1", "dma-packet"]],
  "begin-scissor": [[[70, 73], "v1", "dma-packet"]],
  "draw-savegame-box": [[[25, 28], "v1", "dma-packet"]],
  "draw-decoration": [[[176, 179], "v1", "dma-packet"]],
  "draw-missions-decoration": [[[137, 140], "v1", "dma-packet"]],
  "draw-sound-options-decoration": [[[151, 154], "v1", "dma-packet"]],
  "draw-decoration-secrets": [[[139, 142], "v1", "dma-packet"]],
  "draw-decoration-load-save": [[[173, 176], "v1", "dma-packet"]],
  "(method 10 menu-secret-option)": [
    [25, "v1", "float"],
    [22, "v1", "float"],
    [63, "f0", "float"],
    [[137, 140], "v1", "dma-packet"]
  ],
  "(method 10 menu-memcard-slot-option)": [
    [[333, 336], "v1", "dma-packet"],
    [[552, 555], "v1", "dma-packet"],
    [[874, 877], "v1", "dma-packet"],
    [[941, 944], "v1", "dma-packet"],
    [[1034, 1037], "v1", "dma-packet"],
    [[1107, 1110], "v1", "dma-packet"],
    [[1186, 1189], "v1", "dma-packet"],
    [59, "f0", "float"]
  ],
  "(method 10 menu-icon-info-option)": [[[71, 74], "v1", "dma-packet"]],
  "find-mission-text-at-index": [
    [
      201,
      "v1",
      "symbol" // this is a lie, but it's needed to work around the useless`cmove-#f-zero` it's not a symbol
    ]
  ],
  "(method 10 menu-missions-option)": [[78, "f0", "float"]],
  "draw-highscore-cup": [[[74, 77], "v1", "dma-packet"]],
  "(method 10 menu-slider-option)": [
    [[415, 418], "v1", "dma-packet"],
    [[768, 771], "v1", "dma-packet"]
  ],
  "(method 10 menu-sub-menu-option)": [
    [[237, 240], "v1", "dma-packet"],
    [[334, 337], "v1", "dma-packet"]
  ],
  "(event idle progress)": [
    [[10, 80], "v1", "mc-status-code"],
    [[147, 217], "v1", "mc-status-code"]
  ],
  "memcard-unlocked-secrets?": [[50, "s5", "int"]],
  "(method 10 progress)": [[45, "t9", "(function progress none)"]],
  "load-game-text-info": [[4, "v1", "game-text-info"]],
  "(method 16 camera-master)": [
    [[11, 15], "a2", "target"],
    [[16, 18], "v1", "int"]
  ],
  "master-choose-entity": [
    ["_stack_", 96, "res-tag"],
    [[87, 247], "s3", "(pointer camera-slave)"]
  ],
  "cam-string-joystick": [[785, "v1", "process-drawable"]],
  "transform-rigid-body-prims": [
    [[5, 8], "a0", "collide-shape-prim-group"],
    [[11, 22], "v1", "collide-shape-prim"]
  ],
  "(method 46 rigid-body-object)": [
    [[78, 95], "s3", "attack-info"],
    [113, "s4", "process-focusable"],
    [127, "s5", "attack-info"],
    [146, "v1", "focus"],
    [162, "s5", "process-focusable"],
    [213, "s4", "process-focusable"],
    [226, "v1", "float"],
    [50, "s4", "process-focusable"]
  ],
  "(method 33 cty-guard-turret-button)": [[35, "v1", "art-joint-anim"]],
  "(code pop-up cty-guard-turret-button)": [[10, "v1", "art-joint-anim"]],
  "(method 9 race-info)": [[6, "v1", "entity-race-mesh"]],
  "(method 14 rigid-body)": [[18, "v1", "vector"]],
  "get-penetrate-using-from-attack-event": [
    [[0, 6], "v1", "attack-info"],
    [23, "gp", "collide-shape"]
  ],
  "(method 13 water-control)": [
    [142, "v1", "process-drawable"],
    [135, "v1", "process-drawable"]
  ],
  "(method 10 water-control)": [
    [9, "a0", "collide-shape"],
    [13, "a0", "collide-shape"],
    [195, "v1", "collide-shape-moving"],
    [375, "v1", "process-drawable"],
    [707, "v1", "control-info"],
    [719, "a1", "collide-shape-moving"],
    [735, "a0", "collide-shape-moving"],
    [750, "a0", "collide-shape-moving"],
    [756, "a0", "collide-shape-moving"],
    [855, "v1", "collide-shape-moving"],
    [875, "s3", "collide-shape-moving"],
    [899, "s3", "collide-shape-moving"],
    [904, "s3", "collide-shape-moving"],
    [1017, "s4", "collide-shape-moving"],
    [1018, "s4", "collide-shape-moving"],
    [1024, "s4", "collide-shape-moving"],
    [1037, "v1", "collide-shape-moving"],
    [1104, "a0", "collide-shape-moving"],
    [1125, "v1", "collide-shape-moving"]
  ],
  "(method 52 collide-shape)": [
    [76, "v1", "region-prim-area"],
    [77, "v1", "region-prim-area"],
    [83, "a1", "region-prim-area"],
    [84, "a1", "region-prim-area"],
    [20, "a0", "region-prim-area"],
    [15, "v1", "region-prim-area"],
    [17, "v1", "region-prim-area"],
    [53, "a1", "region-prim-area"],
    [56, "v1", "region-prim-area"]
  ],
  "(method 40 crate)": [
    [2, "v1", "fact-info-crate"],
    [13, "a0", "fact-info-crate"],
    [55, "v0", "float"]
  ],
  "(method 0 carry-info)": [[42, "s5", "collide-shape"]],
  "crate-standard-event-handler": [
    [14, "v1", "attack-info"],
    [15, "v1", "attack-info"],
    [19, "v1", "attack-info"],
    [75, "gp", "target"],
    [209, "v1", "attack-info"],
    [458, "v1", "attack-info"],
    [643, "a0", "vector"]
  ],
  "target-darkjak-process": [
    [43, "a0", "fact-info-target"],
    [46, "a0", "fact-info-target"]
  ],
  "want-to-darkjak?": [[53, "a0", "fact-info-target"]],
  "target-powerup-process": [
    [235, "v0", "sound-rpc-set-param"],
    [253, "v1", "fact-info-target"],
    [259, "a0", "fact-info-target"],
    [262, "a0", "fact-info-target"],
    [268, "v1", "fact-info-target"],
    [283, "v1", "fact-info-target"],
    [313, "a0", "fact-info-target"],
    [366, "v1", "fact-info-target"],
    [390, "v1", "fact-info-target"],
    [407, "v1", "fact-info-target"]
  ],
  "target-eco-process": [
    [1, "v1", "fact-info-target"],
    [11, "a0", "fact-info-target"],
    [19, "v1", "fact-info-target"],
    [21, "v1", "fact-info-target"],
    [14, "a0", "fact-info-target"],
    [54, "v1", "fact-info-target"],
    [77, "v1", "fact-info-target"],
    [82, "a3", "fact-info-target"],
    [97, "v1", "fact-info-target"]
  ],
  "cloud-track": [
    [[19, 83], "s1", "handle"],
    [[29, 116], "s2", "handle"]
  ],
  "(code target-darkjak-bomb1)": [
    [408, "v1", "art-joint-anim"],
    [166, "s5", "int"],
    [336, "v1", "float"],
    ["_stack_", 56, "sphere"],
    ["_stack_", 88, "float"]
  ],
  "target-darkjak-bomb-collide": [
    [2, "gp", "(pointer float)"],
    [12, "gp", "(pointer float)"],
    [13, "gp", "(pointer float)"]
  ],
  "(anon-function 16 target-darkjak)": [[61, "gp", "art-joint-anim"]],
  "(code target-darkjak-get-on)": [
    [214, "v1", "art-joint-anim"],
    [390, "v0", "sound-rpc-set-param"],
    [111, "a0", "fact-info-target"],
    [113, "a0", "fact-info-target"],
    [114, "a0", "fact-info-target"]
  ],
  "(code target-darkjak-bomb0)": [
    [37, "v1", "art-joint-anim"],
    [133, "v1", "art-joint-anim"],
    [213, "v1", "art-joint-anim"],
    [644, "v1", "process-drawable"],
    [750, "v1", "process-drawable"],
    [888, "v1", "process-drawable"],
    [994, "v1", "process-drawable"],
    ["_stack_", 16, "float"],
    [18, "v1", "float"]
  ],
  "water-info<-region": [
    [12, "a0", "symbol"],
    [48, "s2", "pair"],
    [49, "v1", "pair"],
    [57, "s2", "pair"],
    [58, "v1", "pair"],
    [59, "v1", "pair"],
    [99, "s2", "pair"],
    [100, "v1", "pair"],
    [101, "v1", "pair"],
    [133, "s1", "process-drawable"],
    [143, "s2", "pair"],
    [144, "v1", "pair"],
    [145, "v1", "pair"],
    [146, "v1", "pair"],
    [147, "s2", "pair"],
    [148, "v1", "pair"],
    [199, "a0", "process-focusable"],
    [208, "s2", "pair"],
    [209, "s2", "pair"],
    [231, "a0", "region-prim-area"],
    [238, "v1", "region-prim-area"]
  ],
  "target-danger-set!": [[823, "v1", "fact-info-target"]],
  "(method 26 target)": [[23, "v0", "float"]],
  "(method 11 attack-info)": [
    [[118, 130], "v1", "process-drawable"],
    [[156, 161], "v1", "process-drawable"]
  ],
  "(method 10 attack-info)": [[13, "a1", "collide-shape"]],
  "target-log-attack": [[47, "a3", "attack-info"]],
  "can-hands?": [
    [39, "a0", "fact-info-target"],
    [45, "a0", "fact-info-target"]
  ],
  "target-attacked": [
    [56, "v1", "fact-info-target"],
    [66, "v1", "fact-info-target"],
    [72, "v1", "fact-info-target"],
    [176, "v1", "fact-info-target"],
    [241, "t4", "vector"],
    [290, "v1", "fact-info-target"]
  ],
  "(anon-function 10 target-handler)": [
    [70, "a0", "handle"],
    [146, "a0", "process-focusable"],
    [154, "a0", "process-focusable"],
    [161, "a0", "process-focusable"],
    [175, "a0", "process-focusable"],
    [99, "t2", "float"],
    [99, "t1", "float"]
  ],
  "(code target-edge-grab)": [
    [21, "v1", "process-drawable"],
    [22, "a0", "collide-shape-moving"],
    [25, "v1", "process-drawable"],
    [26, "v1", "collide-shape-moving"],
    [270, "f0", "float"]
  ],
  "(exit target-edge-grab)": [
    [17, "v1", "process-drawable"],
    [18, "a1", "collide-shape-moving"],
    [21, "v1", "process-drawable"],
    [22, "v1", "collide-shape-moving"]
  ],
  "(code target-pole-flip-forward-jump)": [
    [26, "t9", "(function none :behavior target)"]
  ],
  "(code target-pole-flip-up)": [[23, "v1", "art-joint-anim"]],
  "(code target-pole-cycle)": [
    [103, "v1", "art-joint-anim"],
    [163, "v1", "art-joint-anim"]
  ],
  "(code target-grab)": [
    [232, "v1", "art-joint-anim"],
    [422, "v1", "art-joint-anim"]
  ],
  "(event target-grab)": [
    [33, "a0", "process"],
    [125, "gp", "object"]
  ],
  "(code target-load-wait)": [
    [21, "v1", "art-joint-anim"],
    [134, "v1", "art-joint-anim"],
    [191, "v1", "art-joint-anim"]
  ],
  "(code target-edge-grab-jump)": [[72, "a1", "art-joint-anim"]],
  "(code target-hit-ground-hard)": [[46, "v1", "fact-info-target"]],
  "(anon-function 11 target2)": [[[19, 140], "s4", "target"]],
  "(anon-function 14 target2)": [[26, "f0", "float"]],
  "(code target-hide)": [
    [14, "v1", "art-joint-anim"],
    [143, "v1", "art-joint-anim"],
    [204, "v1", "art-joint-anim"],
    [258, "v1", "art-joint-anim"],
    [317, "v1", "art-joint-anim"],
    [385, "v1", "art-joint-anim"],
    [431, "v1", "art-joint-anim"],
    [488, "v1", "art-joint-anim"]
  ],
  "target-generic-event-handler": [
    [10, "v1", "float"],
    [314, "v1", "fact-info-target"],
    [321, "v1", "fact-info-target"],
    [527, "a0", "vector"],
    [681, "v1", "fact-info-target"],
    [699, "v1", "fact-info-target"],
    [866, "v1", "(state object object object object target)"],
    [894, "a0", "process"],
    [517, "v1", "float"]
  ],
  "target-dangerous-event-handler": [
    [9, "v1", "fact-info-target"],
    [20, "v1", "fact-info-target"]
  ],
  "(code target-swim-up)": [[18, "v1", "art-joint-anim"]],
  "(code target-swim-down)": [[69, "v1", "art-joint-anim"]],
  "(event target-swim-down)": [
    [[12, 99], "v1", "attack-info"],
    [88, "t0", "fact-info-target"]
  ],
  "(code target-swim-walk)": [
    [143, "v1", "art-joint-anim"],
    [58, "v1", "art-joint-anim"]
  ],
  "(code target-swim-stance)": [[33, "v1", "art-joint-anim"]],
  "(method 15 water-control)": [
    [47, "v0", "float"],
    [48, "v1", "float"]
  ],
  "(anon-function 10 water)": [
    [5, "s5", "process-drawable"],
    [28, "s5", "process-drawable"]
  ],
  "part-water-splash-callback": [[3, "v1", "float"]],
  "(event target-darkjak-bomb0)": [[51, "v1", "process"]],
  "(code target-darkjak-running-attack)": [
    [16, "v1", "float"],
    [259, "gp", "process-focusable"],
    [278, "v1", "handle"],
    [281, "v1", "handle"],
    [363, "v1", "handle"],
    [366, "v1", "handle"],
    [576, "v1", "art-joint-anim"],
    [604, "v1", "art-joint-anim"],
    [632, "v1", "art-joint-anim"],
    [672, "v1", "art-joint-anim"],
    [700, "v1", "art-joint-anim"],
    [835, "v1", "art-joint-anim"],
    [872, "f1", "float"],
    [22, "v1", "float"],
    ["_stack_", 56, "handle"],
    ["_stack_", 16, "float"]
  ],
  "target-bomb1-fire-shot": [
    [12, "v1", "handle"],
    [20, "gp", "process-focusable"]
  ],
  "(method 9 external-art-control)": [
    [173, "s4", "external-art-buffer"],
    [177, "s4", "external-art-buffer"],
    [183, "s4", "external-art-buffer"],
    [190, "s4", "external-art-buffer"]
  ],
  "(code target-darkjak-get-off)": [
    [159, "v1", "art-joint-anim"],
    [359, "v1", "art-joint-anim"],
    [472, "v1", "art-joint-anim"]
  ],
  "(anon-function 15 target-darkjak)": [
    [16, "v0", "process-focusable"],
    [82, "v1", "art-joint-anim"],
    [113, "v1", "art-joint-anim"]
  ],
  "(trans target-float)": [[130, "v1", "(state target)"]],
  "(code target-stance-look-around)": [[12, "v0", "float"]],
  "(code target-look-around)": [[21, "v0", "float"]],
  "(exit target-swim-stance)": [[51, "v0", "sound-rpc-set-param"]],
  "(exit target-swim-down)": [[56, "v0", "sound-rpc-set-param"]],
  "(method 7 water-anim)": [[14, "t9", "(function water-anim int water-anim)"]],
  "(method 26 water-anim)": [
    ["_stack_", 16, "res-tag"],
    [52, "v0", "(pointer float)"]
  ],
  "(method 7 flow-control)": [
    [19, "t9", "(function flow-control int flow-control)"]
  ],
  "water-anim-event-handler": [
    [23, "v1", "float"],
    [40, "s4", "process"],
    [50, "s5", "water-info"],
    [96, "gp", "process-focusable"],
    [116, "gp", "process-focusable"],
    [137, "gp", "process-focusable"],
    [182, "s5", "water-info"]
  ],
  "(code die crate)": [
    [6, "v1", "collide-shape"],
    [37, "v1", "process-focusable"]
  ],
  "(code notice-blue crate)": [
    [19, "v1", "process-drawable"],
    [21, "gp", "collide-shape-moving"],
    [28, "a0", "collide-shape-moving"],
    [30, "v1", "collide-shape-moving"]
  ],
  "(post fall crate)": [
    [[4, 10], "a0", "collide-shape-moving"],
    [15, "v1", "collide-shape-moving"],
    [26, "v1", "collide-shape-moving"],
    [[34, 53], "gp", "collide-shape-moving"]
  ],
  "(trans fall crate)": [
    [1, "v1", "collide-shape-moving"],
    [6, "v1", "float"],
    [8, "v1", "collide-shape-moving"],
    [24, "v1", "collide-shape-moving"],
    [32, "v1", "collide-shape-moving"],
    [34, "a0", "collide-shape-moving"],
    [37, "a0", "collide-shape-moving"]
  ],
  "(enter fall crate)": [[[35, 40], "a0", "carry-info"]],
  "(post carry crate)": [[[13, 16], "a0", "collide-shape-moving"]],
  "(event carry crate)": [[15, "a0", "vector"]],
  "(code idle crate)": [[[2, 5], "a0", "collide-shape-moving"]],
  "(code hide crate)": [
    [27, "v1", "collide-shape-moving"],
    [95, "v1", "collide-shape-moving"],
    [97, "a0", "collide-shape-moving"],
    [100, "a0", "collide-shape-moving"]
  ],
  "(code special-contents-die crate)": [[42, "v1", "collide-shape-moving"]],
  "target-send-attack": [
    ["_stack_", 96, "symbol"],
    [16, "s4", "process-focusable"],
    [[429, 444], "t1", "sound-name"]
  ],
  "(method 36 crate)": [
    [6, "a0", "collide-shape-moving"],
    [27, "a0", "collide-shape-moving"]
  ],
  "camera-rotate-to-vector": [[63, "v1", "float"]],
  "target-gun-find-track": [
    [182, "v0", "process-focusable"],
    [[192, 224], "gp", "process-focusable"],
    [[249, 475], "s5", "process-focusable"],
    [431, "a0", "process-focusable"],
    [434, "a0", "process-focusable"],
    [519, "v1", "int"],
    [520, "v1", "int"]
  ],
  "target-gun-check": [[599, "v0", "sound-rpc-set-param"]],
  "target-gun-build-track-list": [[46, "v1", "vector"]],
  "target-gun-joint-pre0": [[[131, 165], "gp", "process-focusable"]],
  "(method 28 water-anim)": [
    ["_stack_", 16, "res-tag"],
    [27, "v0", "vector"]
  ],
  "(method 7 drop-plat)": [[18, "v1", "external-art-buffer"]],
  "(method 22 gui-control)": [
    [[268, 315], "s4", "process-drawable"],
    [[275, 338], "s5", "sound-rpc-set-param"],
    [[351, 375], "s5", "sound-rpc-set-param"]
  ],
  "(method 13 sky-work)": [
    [[78, 170], "s4", "sky-work"],
    [[162, 168], "v1", "dma-packet"],
    [[221, 228], "a1", "dma-packet"],
    [[230, 239], "a1", "gs-gif-tag"],
    [243, "a1", "(pointer gs-zbuf)"],
    [245, "a1", "(pointer gs-reg64)"],
    [247, "a1", "(pointer gs-test)"],
    [249, "a1", "(pointer gs-reg64)"],
    [250, "a1", "(pointer gs-alpha)"],
    [252, "a1", "(pointer gs-reg64)"],
    [255, "a1", "(pointer gs-tex0)"],
    [257, "a1", "(pointer gs-reg64)"],
    [259, "a1", "(pointer gs-tex1)"],
    [261, "a1", "(pointer gs-reg64)"],
    [263, "a1", "(pointer gs-clamp)"],
    [265, "a1", "(pointer gs-reg64)"],
    [266, "a1", "(pointer uint64)"],
    [268, "a1", "(pointer gs-reg64)"],
    [[271, 309], "a2", "(inline-array qword)"],
    [[316, 354], "t0", "(inline-array qword)"],
    [[362, 369], "t1", "dma-packet"],
    [[371, 380], "t1", "gs-gif-tag"],
    [384, "t1", "(pointer gs-alpha)"],
    [386, "t1", "(pointer gs-reg64)"],
    [389, "t1", "(pointer gs-tex0)"],
    [391, "t1", "(pointer gs-reg64)"],
    [392, "t1", "(pointer uint64)"],
    [394, "t1", "(pointer gs-reg64)"],
    [[397, 429], "t0", "(inline-array qword)"],
    [[437, 444], "a1", "dma-packet"],
    [[446, 455], "a1", "gs-gif-tag"],
    [458, "a1", "(pointer gs-alpha)"],
    [460, "a1", "(pointer gs-reg64)"],
    [[515, 561], "t1", "(inline-array qword)"],
    [[574, 581], "a3", "dma-packet"],
    [[583, 592], "a3", "gs-gif-tag"],
    [596, "a3", "(pointer gs-alpha)"],
    [598, "a3", "(pointer gs-reg64)"],
    [601, "a3", "(pointer gs-tex0)"],
    [603, "a3", "(pointer gs-reg64)"],
    [604, "a3", "(pointer uint64)"],
    [606, "a3", "(pointer gs-reg64)"],
    [[609, 647], "v1", "(inline-array qword)"],
    [[673, 680], "a1", "dma-packet"],
    [[682, 691], "a1", "gs-gif-tag"],
    [695, "a1", "(pointer gs-zbuf)"],
    [697, "a1", "(pointer gs-reg64)"],
    [699, "a1", "(pointer gs-test)"],
    [701, "a1", "(pointer gs-reg64)"],
    [728, "a1", "(pointer gs-rgbaq)"],
    [730, "a1", "(pointer gs-reg64)"],
    [[733, 738], "v1", "(inline-array qword)"],
    [[741, 750], "v1", "(inline-array qword)"],
    [[760, 766], "v1", "dma-packet"]
  ],
  "(method 33 sky-work)": [
    [42, "s5", "int"],
    [46, "a2", "sky-work"],
    [59, "a2", "sky-work"],
    [36, "v1", "sky-work"]
  ],
  "(method 23 sky-work)": [
    [[3, 10], "a0", "dma-packet"],
    [[12, 21], "a0", "gs-gif-tag"],
    [25, "s3", "(pointer gs-test)"],
    [27, "s3", "(pointer gs-reg64)"],
    [42, "s3", "(pointer gs-tex0)"],
    [44, "s3", "(pointer gs-reg64)"],
    [46, "s3", "(pointer gs-tex1)"],
    [48, "s3", "(pointer gs-reg64)"],
    [49, "s3", "(pointer gs-clamp)"],
    [51, "s3", "(pointer gs-reg64)"],
    [53, "s3", "(pointer gs-alpha)"],
    [55, "s3", "(pointer gs-reg64)"],
    [56, "s3", "(pointer uint64)"],
    [58, "s3", "(pointer gs-reg64)"],
    [[255, 263], "s4", "dma-packet"]
  ],
  "(method 27 sky-work)": [
    [[5, 10], "a0", "dma-packet"],
    [[12, 20], "a0", "gs-gif-tag"],
    [25, "a0", "(pointer gs-alpha)"],
    [27, "a0", "(pointer gs-reg64)"],
    [[142, 149], "s4", "dma-packet"]
  ],
  "(method 34 sky-work)": [
    [[5, 10], "a0", "dma-packet"],
    [[12, 20], "a0", "gs-gif-tag"],
    [25, "a0", "(pointer gs-zbuf)"],
    [27, "a0", "(pointer gs-reg64)"],
    [29, "a0", "(pointer gs-test)"],
    [31, "a0", "(pointer gs-reg64)"],
    [33, "a0", "(pointer gs-alpha)"],
    [35, "a0", "(pointer gs-reg64)"],
    [[80, 88], "s5", "dma-packet"]
  ],
  "(method 35 sky-work)": [
    [[2, 9], "a1", "dma-packet"],
    [[11, 20], "a1", "gs-gif-tag"],
    [24, "a1", "(pointer gs-test)"],
    [26, "a1", "(pointer gs-reg64)"],
    [[66, 74], "s5", "dma-packet"]
  ],
  "(method 36 sky-work)": [
    [[7, 14], "a0", "dma-packet"],
    [[16, 26], "a0", "gs-gif-tag"],
    [62, "s2", "(pointer gs-tex0)"],
    [64, "s2", "(pointer gs-reg64)"],
    [66, "s2", "(pointer gs-tex1)"],
    [68, "s2", "(pointer gs-reg64)"],
    [70, "s2", "(pointer gs-test)"],
    [72, "s2", "(pointer gs-reg64)"],
    [74, "s2", "(pointer gs-clamp)"],
    [76, "s2", "(pointer gs-reg64)"],
    [78, "s2", "(pointer gs-alpha)"],
    [80, "s2", "(pointer gs-reg64)"],
    [[83, 177], "v1", "(inline-array qword)"]
  ],
  "draw-subtitle-image": [
    [[44, 48], "a0", "dma-packet"],
    [[49, 58], "a0", "gs-gif-tag"],
    [70, "a0", "(pointer gs-bitbltbuf)"],
    [72, "a0", "(pointer gs-reg64)"],
    [73, "a0", "(pointer gs-trxpos)"],
    [75, "a0", "(pointer gs-reg64)"],
    [81, "a0", "(pointer gs-trxreg)"],
    [83, "a0", "(pointer gs-reg64)"],
    [84, "a0", "(pointer gs-trxdir)"],
    [86, "a0", "(pointer gs-reg64)"],
    [[106, 112], "a1", "dma-packet"],
    [[113, 121], "a1", "gs-gif-tag"],
    [128, "a1", "(pointer gs-reg64)"],
    [130, "a1", "(pointer gs-alpha)"],
    [126, "a1", "(pointer gs-test)"],
    [132, "a1", "(pointer gs-reg64)"],
    [148, "a1", "(pointer gs-tex0)"],
    [150, "a1", "(pointer gs-reg64)"],
    [153, "a1", "(pointer gs-reg64)"],
    [157, "a1", "(pointer gs-reg64)"],
    [160, "a1", "(pointer gs-reg64)"],
    [151, "a1", "(pointer gs-tex1)"],
    [155, "a1", "(pointer gs-clamp)"],
    [158, "a1", "(pointer uint64)"],
    [[163, 194], "v1", "(pointer uint128)"],
    [[195, 199], "t0", "gs-gif-tag"],
    [[201, 206], "t0", "gs-gif-tag"],
    [[208, 213], "a2", "gs-gif-tag"],
    [[215, 220], "v1", "gs-gif-tag"],
    [[223, 254], "v1", "(pointer uint128)"],
    [[255, 259], "t0", "gs-gif-tag"],
    [[261, 266], "t0", "gs-gif-tag"],
    [[268, 273], "a1", "gs-gif-tag"],
    [[275, 280], "v1", "gs-gif-tag"],
    [[291, 296], "v1", "dma-packet"]
  ],
  "scene-player-init": [
    [[37, 44], "s5", "(array scene)"],
    [83, "v0", "(array scene)"]
  ],
  "connection-list-validate": [[5, "gp", "connection"]],
  "point-poly-distance-min": [[94, "f0", "float"]],
  "(method 26 nav-mesh)": [[[23, 78], "s4", "nav-engine"]],
  "compute-dir-parm": [
    [18, "f0", "float"],
    [8, "a2", "uint"],
    [10, "v1", "float"]
  ],
  "(trans idle fma-sphere)": [[39, "a2", "process-drawable"]],
  "(method 10 talker)": [[29, "t9", "(function process none)"]],
  "(exit active talker)": [[19, "s5", "process-drawable"]],
  "(method 11 speech-channel)": [
    [66, "v1", "process-drawable"],
    [223, "s4", "process-drawable"],
    [237, "s4", "process-drawable"],
    [240, "s4", "process-drawable"],
    [212, "v0", "sound-rpc-set-param"]
  ],
  "lightning-fractal-gen": [
    [37, "v1", "float"],
    [64, "v1", "float"],
    [91, "v1", "float"]
  ],
  "lightning-uniform-gen": [
    [38, "v1", "float"],
    [60, "v1", "float"],
    [82, "v1", "float"]
  ],
  "lightning-trail-uniform-gen": [
    [21, "v1", "float"],
    [43, "v1", "float"],
    [65, "v1", "float"]
  ],
  "lightning-trail-fractal-gen": [
    [52, "v1", "float"],
    [71, "v1", "float"],
    [90, "v1", "float"]
  ],
  "lightning-draw": [
    [[407, 444], "v1", "(inline-array vector)"],
    ["_stack_", 20, "(inline-array gcf-vertex)"],
    ["_stack_", 176, "gcf-control"],
    [440, "a1", "pointer"],
    [441, "a0", "pointer"],
    [438, "a1", "(pointer uint128)"],
    [439, "a0", "(pointer uint128)"],
    [[472, 487], "a0", "dma-packet"],
    [[559, 576], "a0", "dma-packet"],
    [[597, 602], "a0", "dma-packet"]
  ],
  "lightning-draw-all": [
    [39, "v1", "connection"],
    [40, "s1", "dma-buffer"]
  ],
  "(method 24 game-info)": [
    [808, "s4", "pointer"],
    [156, "s4", "pointer"],
    [360, "a1", "pointer"],
    [490, "a1", "pointer"],
    [521, "a2", "pointer"],
    [673, "v1", "pointer"],
    [97, "v1", "pointer"],
    [141, "s4", "game-save-tag"],
    [172, "s4", "game-save-tag"],
    [187, "s4", "(inline-array game-save-tag)"],
    [202, "s4", "(inline-array game-save-tag)"],
    [219, "s4", "(inline-array game-save-tag)"],
    [232, "s4", "(inline-array game-save-tag)"],
    [238, "s4", "(inline-array game-save-tag)"],
    [244, "s4", "(inline-array game-save-tag)"],
    [[250, 325], "s4", "(inline-array game-save-tag)"],
    [328, "s4", "(inline-array game-save-tag)"],
    [[342, 399], "s4", "(inline-array game-save-tag)"],
    [[411, 511], "s4", "(inline-array game-save-tag)"],
    [[539, 673], "s4", "(inline-array game-save-tag)"],
    [[701, 805], "s4", "(inline-array game-save-tag)"],
    [[4, 94], "v1", "(inline-array game-save-tag)"],
    [495, "a2", "(pointer uint8)"]
  ],
  "(method 11 game-save)": [
    [270, "s4", "pointer"],
    [[83, 97], "s4", "(inline-array game-save-tag)"],
    [107, "s4", "(inline-array game-save-tag)"],
    [[116, 267], "s4", "(inline-array game-save-tag)"]
  ],
  "(code active process-taskable)": [
    [40, "gp", "handle"],
    [71, "gp", "handle"]
  ],
  "(method 32 process-taskable)": [
    [63, "v0", "joint"],
    [[70, 80], "v1", "collide-shape-prim-group"]
  ],
  "(method 9 los-control)": [
    [54, "s1", "process-focusable"],
    [35, "s1", "process-focusable"]
  ],
  "(method 18 grid-hash)": [
    [42, "a0", "(pointer grid-hash-word)"],
    [44, "t4", "(pointer grid-hash-word)"],
    [46, "t6", "(pointer grid-hash-word)"]
  ],
  "(method 19 grid-hash)": [[46, "t6", "(pointer uint8)"]],
  "(method 15 sphere-hash)": [[5, "v0", "(function grid-hash none)"]],
  "(method 32 sphere-hash)": [[107, "v1", "float"]],
  "(method 13 carry-info)": [
    [14, "v1", "handle"],
    [22, "v0", "carry-info"],
    [11, "v1", "handle"]
  ],
  "(method 12 carry-info)": [
    [27, "s4", "collide-shape"],
    [46, "a0", "process-drawable"],
    [47, "v1", "collide-shape"],
    [52, "a1", "process-drawable"],
    [53, "a0", "collide-shape"],
    [59, "a1", "process-drawable"],
    [60, "a0", "collide-shape"]
  ],
  "(method 11 carry-info)": [
    [43, "s4", "collide-shape"],
    [211, "a0", "process-drawable"],
    [212, "v1", "collide-shape"],
    [218, "a2", "process-drawable"],
    [225, "a1", "process-drawable"],
    [231, "a0", "process-drawable"],
    [232, "v1", "collide-shape"],
    [10, "v1", "handle"],
    [20, "v1", "handle"],
    [219, "a1", "collide-shape"],
    [226, "a0", "collide-shape"]
  ],
  "(method 14 carry-info)": [
    [45, "s2", "collide-shape"],
    [158, "a0", "process-drawable"],
    [159, "v1", "collide-shape"],
    [165, "a2", "process-drawable"],
    [172, "a1", "process-drawable"],
    [178, "a0", "process-drawable"],
    [179, "v1", "collide-shape"],
    [12, "v1", "handle"],
    [22, "v1", "handle"],
    [166, "a1", "collide-shape"],
    [173, "a0", "collide-shape"],
    [151, "a0", "process-drawable"],
    [152, "v1", "collide-shape"],
    [158, "a2", "process-drawable"],
    [165, "a1", "process-drawable"],
    [171, "a0", "process-drawable"],
    [172, "v1", "collide-shape"],
    [159, "a1", "collide-shape"],
    [166, "a0", "collide-shape"]
  ],
  "(method 16 carry-info)": [[22, "v0", "carry-info"]],
  "(event idle task-arrow)": [[6, "a0", "vector"]],
  "projectile-init-by-other": [[113, "v1", "process-drawable"]],
  "(method 35 projectile)": [[5, "a1", "projectile"]],
  "target-gun-fire-blue": [[71, "a0", "projectile"]],
  "(method 24 gun-blue-shot)": [[15, "s5", "projectile"]],
  "target-gun-fire-yellow": [[28, "a0", "projectile"]],
  "target-gun-fire-red": [
    [150, "v1", "process-drawable"],
    [194, "v1", "process-drawable"],
    [197, "v1", "process-drawable"],
    [200, "v1", "process-drawable"]
  ],
  "(method 26 gun-red-shot)": [
    [43, "a0", "connection"],
    [44, "a0", "collide-shape"],
    [92, "a0", "connection"],
    [93, "a0", "collide-shape"]
  ],
  "gun-red-shot-init-by-other": [[89, "v1", "process-drawable"]],
  "(method 23 gun-red-shot)": [[10, "s4", "process-focusable"]],
  "target-gun-fire-dark": [
    [30, "a0", "projectile"],
    [60, "a0", "gun-dark-shot"]
  ],
  "process-drawable-shock-effect-bullseye": [[88, "a0", "lightning-tracker"]],
  "projectile-update-velocity-space-wars": [
    [59, "a0", "process-drawable"],
    [60, "a0", "collide-shape"]
  ],
  "cshape-reaction-blue-shot": [[15, "v1", "gun-blue-shot"]],
  "(method 10 idle-control)": [[64, "v1", "art-joint-anim"]],
  "(method 136 enemy)": [[34, "a1", "process-focusable"]],
  "(method 107 enemy)": [[17, "v0", "process-focusable"]],
  "(method 96 enemy)": [[[16, 20], "a0", "process-focusable"]],
  "(method 129 enemy)": [[18, "a1", "process-focusable"]],
  "(method 97 enemy)": [
    [16, "v1", "connection"],
    [[17, 22], "v1", "collide-shape"],
    [27, "s2", "process-focusable"],
    [65, "v1", "connection"],
    [[66, 71], "v1", "collide-shape"],
    [76, "s2", "process-focusable"],
    [112, "v1", "connection"],
    [[113, 118], "v1", "collide-shape"],
    [123, "s2", "process-focusable"]
  ],
  "(method 75 enemy)": [[9, "s2", "process-focusable"]],
  "(code notice enemy)": [[31, "v1", "art-joint-anim"]],
  "(code stare enemy)": [[23, "gp", "art-joint-anim"]],
  "(code victory enemy)": [[30, "v1", "art-joint-anim"]],
  "(method 88 enemy)": [[28, "a1", "art-joint-anim"]],
  "(code hit enemy)": [[30, "v1", "art-joint-anim"]],
  "(method 51 enemy)": [[[27, 31], "a0", "process-focusable"]],
  "(method 78 enemy)": [[11, "v1", "art-joint-anim"]],
  "(code die enemy)": [[30, "v1", "art-joint-anim"]],
  "(code die-falling enemy)": [[32, "gp", "art-joint-anim"]],
  "(code view-anims enemy)": [[20, "s4", "art-joint-anim"]],
  "(method 7 enemy)": [
    [14, "t9", "(function process-focusable int process-focusable)"]
  ],
  "nav-enemy-chase-post": [[[15, 19], "a0", "process-focusable"]],
  "nav-enemy-flee-post": [[[16, 20], "a0", "process-focusable"]],
  "nav-enemy-face-focus-post": [[[24, 28], "a0", "process-focusable"]],
  "nav-enemy-stare-post": [[[24, 28], "a0", "process-focusable"]],
  "(code active nav-enemy)": [
    [30, "v1", "art-joint-anim"],
    [127, "v1", "art-joint-anim"],
    [189, "v1", "art-joint-anim"],
    [298, "v1", "art-joint-anim"]
  ],
  "(enter notice nav-enemy)": [[[21, 25], "a0", "process-focusable"]],
  "(code notice nav-enemy)": [[31, "v1", "art-joint-anim"]],
  "(code stare nav-enemy)": [[23, "gp", "art-joint-anim"]],
  "(enter taunt nav-enemy)": [[[37, 42], "gp", "process-focusable"]],
  "(code taunt nav-enemy)": [[84, "v1", "art-joint-anim"]],
  "(enter pacing nav-enemy)": [[[103, 108], "gp", "process-focusable"]],
  "(trans pacing nav-enemy)": [[[14, 18], "a0", "process-focusable"]],
  "(code pacing nav-enemy)": [[34, "gp", "art-joint-anim"]],
  "(enter circling nav-enemy)": [[[69, 74], "gp", "process-focusable"]],
  "(trans circling nav-enemy)": [[[14, 18], "a0", "process-focusable"]],
  "(code circling nav-enemy)": [[34, "gp", "art-joint-anim"]],
  "(code hit nav-enemy)": [[30, "v1", "art-joint-anim"]],
  "(code debug-control nav-enemy)": [[28, "v1", "art-joint-anim"]],
  "(method 55 nav-enemy)": [[[74, 78], "a0", "process-focusable"]],
  "(method 161 nav-enemy)": [[[22, 27], "v1", "process-focusable"]],
  "(method 160 nav-enemy)": [
    [18, "s5", "process-focusable"],
    [[35, 40], "s5", "process-focusable"]
  ],
  "(method 32 youngsamos-npc)": [
    [61, "t9", "(function process-taskable none)"]
  ],
  "(method 35 pecker-npc)": [
    [58, "v1", "art-joint-anim"],
    [117, "v1", "art-joint-anim"]
  ],
  "(code idle scene-looper)": [[40, "gp", "handle"]],
  "(method 7 rigid-body-platform)": [
    [14, "t9", "(function rigid-body-object int rigid-body-object)"]
  ],
  "(method 53 rigid-body-platform)": [[24, "f0", "float"]],
  "(method 46 rigid-body-platform)": [
    [13, "v1", "rigid-body-control-point"],
    [30, "v1", "collide-rider"],
    [46, "s5", "process-focusable"],
    [139, "v1", "float"]
  ],
  "(method 24 remote)": [
    [16, "s4", "process-focusable"],
    [[26, 30], "s4", "process-focusable"]
  ],
  "remote-track": [[94, "gp", "process-drawable"]],
  "(trans enter remote)": [[[25, 29], "a0", "process-focusable"]],
  "(code enter remote)": [[11, "gp", "process-focusable"]],
  "(method 25 remote)": [[[8, 12], "a0", "collide-shape"]],
  "(method 25 judge)": [[[8, 12], "a0", "collide-shape"]],
  "(event wait judge)": [[63, "gp", "process-focusable"]],
  "(code idle judge)": [[39, "v0", "float"]],
  "(post sidekick-clone)": [[[474, 513], "gp", "(pointer process-drawable)"]],
  "(code target-carry-pickup)": [
    [79, "v0", "carry-info"],
    [290, "v0", "carry-info"]
  ],
  "(code target-carry-drop)": [
    [24, "v0", "carry-info"],
    [92, "v1", "art-joint-anim"],
    [158, "v0", "carry-info"],
    [273, "v0", "carry-info"]
  ],
  "(code target-carry-throw)": [
    [51, "v0", "carry-info"],
    [112, "v0", "carry-info"],
    [194, "v0", "carry-info"]
  ],
  "next-continue": [
    [4, "a2", "symbol"],
    [5, "a2", "level-load-info"],
    [12, "a3", "continue-point"]
  ],
  "(code target-continue)": [[643, "s5", "handle"]],
  "(code target-warp-in)": [[336, "v1", "art-joint-anim"]],
  "target-hit-effect": [[39, "t4", "vector"]],
  "target-hit-setup-anim": [
    [153, "v1", "art-joint-anim"],
    [225, "v1", "art-joint-anim"]
  ],
  "(code target-hit)": [[576, "v1", "art-joint-anim"]],
  "(anon-function 12 target-death)": [[[12, 19], "gp", "process-drawable"]],
  "target-death-reset": [[21, "v1", "connection"]],
  "(anon-function 3 target-death)": [[259, "v1", "art-joint-anim"]],
  "(anon-function 2 target-death)": [
    [58, "v1", "art-joint-anim"],
    [197, "v1", "art-joint-anim"],
    [141, "v1", "art-joint-anim"]
  ],
  "(anon-function 1 target-death)": [[73, "v1", "art-joint-anim"]],
  "(event target-continue)": [[18, "a0", "process"]],
  "(method 30 battle)": [
    [7, "s5", "nav-enemy"],
    [32, "a2", "nav-enemy"]
  ],
  "(method 7 battle)": [
    [15, "t9", "(function process-drawable int process-drawable)"]
  ],
  "(method 51 battle)": [[[38, 95], "s4", "touch-tracker"]],
  "(method 26 battle)": [
    [35, "a0", "connection"],
    [36, "a0", "collide-shape"],
    [84, "a0", "connection"],
    [85, "a0", "collide-shape"]
  ],
  "(method 28 battle)": [
    ["_stack_", 16, "res-tag"],
    [[21, 31], "s5", "(pointer entity-actor)"]
  ],
  "(method 29 battle)": [
    ["_stack_", 16, "res-tag"],
    ["_stack_", 32, "res-tag"]
  ],
  "(method 12 collide-cache)": [[76, "v1", "process-drawable"]],
  "collide-list-fill-bg-using-box": [
    [[207, 213], "v1", "collide-hash-scratch"],
    [223, "a0", "collide-hash-scratch"],
    [[241, 247], "v1", "collide-hash-scratch"],
    [255, "a0", "collide-hash-scratch"]
  ],
  "collide-list-fill-bg-using-line-sphere": [
    [261, "a0", "collide-hash-scratch"],
    [[279, 285], "v1", "collide-hash-scratch"],
    [[246, 251], "v1", "collide-hash-scratch"],
    [293, "a0", "collide-hash-scratch"],
    [102, "v1", "float"]
  ],
  "(method 8 collide-hash)": [
    [34, "a1", "collide-hash-scratch"],
    [50, "a2", "collide-hash-scratch"],
    [62, "a2", "collide-hash-scratch"],
    [73, "a1", "collide-hash-scratch"]
  ],
  "(method 9 collide-mesh)": [[[9, 63], "s5", "collide-mesh-tri"]],
  "(method 13 collide-mesh)": [
    [21, "a3", "(inline-array vector)"],
    [[22, 61], "a3", "vector"],
    [[20, 61], "t0", "(inline-array vector)"],
    [[76, 123], "v1", "collide-mesh-tri"]
  ],
  "(method 10 collide-mesh)": [[[13, 51], "s4", "collide-mesh-cache-tri"]],
  "(method 9 collide-mesh-cache)": [
    [[10, 83], "s4", "collide-mesh-cache-entry"]
  ],
  "(method 10 touching-list)": [[[1, 12], "s5", "touching-shapes-entry"]],
  "(method 13 touching-list)": [[[0, 77], "v0", "touching-shapes-entry"]],
  "(method 11 touching-list)": [[[0, 57], "s5", "touching-shapes-entry"]],
  "(method 12 touching-list)": [[[0, 105], "gp", "touching-shapes-entry"]],
  "(method 9 collide-edge-work)": [
    [[6, 52], "s3", "collide-edge-edge"],
    [[5, 52], "s4", "collide-edge-hold-item"]
  ],
  "(method 20 collide-edge-work)": [
    [100, "a0", "collide-shape-moving"],
    [179, "v1", "int"],
    [179, "a1", "int"]
  ],
  "(method 13 collide-edge-work)": [[[8, 119], "s1", "collide-edge-edge"]],
  "(method 9 collide-edge-edge)": [[20, "a0", "collide-shape-moving"]],
  "(method 13 ocean)": [
    [248, "v1", "dma-packet"],
    [249, "v1", "dma-packet"],
    [250, "v1", "dma-packet"],
    [318, "v1", "dma-packet"],
    [319, "v1", "dma-packet"],
    [320, "v1", "dma-packet"]
  ],
  "(method 19 ocean)": [
    [[2, 8], "a0", "dma-packet"],
    [[11, 17], "a0", "gs-gif-tag"],
    [22, "s4", "(pointer gs-test)"],
    [24, "s4", "(pointer gs-reg64)"],
    [26, "s4", "(pointer gs-alpha)"],
    [28, "s4", "(pointer gs-reg64)"],
    [41, "s4", "(pointer gs-tex0)"],
    [43, "s4", "(pointer gs-reg64)"],
    [45, "s4", "(pointer gs-tex1)"],
    [47, "s4", "(pointer gs-reg64)"],
    [49, "s4", "(pointer gs-texa)"],
    [51, "s4", "(pointer gs-reg64)"],
    [53, "s4", "(pointer gs-miptbp)"],
    [55, "s4", "(pointer gs-reg64)"],
    [57, "s4", "(pointer gs-miptbp)"],
    [59, "s4", "(pointer gs-reg64)"],
    [60, "s4", "(pointer gs-clamp)"],
    [62, "s4", "(pointer gs-reg64)"],
    [64, "s4", "(pointer gs-fogcol)"],
    [66, "s4", "(pointer gs-reg64)"]
  ],
  "(method 20 ocean)": [
    [[3, 7], "a0", "dma-packet"],
    [[13, 16], "a0", "gs-gif-tag"],
    [22, "a0", "(pointer gs-texa)"],
    [24, "a0", "(pointer gs-reg64)"]
  ],
  "(method 22 ocean)": [[[3, 11], "a0", "dma-packet"]],
  "(method 23 ocean)": [[[3, 11], "a0", "dma-packet"]],
  "(method 25 ocean)": [[[8, 16], "a1", "dma-packet"]],
  "(method 26 ocean)": [
    [[11, 19], "a3", "dma-packet"],
    [[30, 38], "a2", "dma-packet"]
  ],
  "(method 27 ocean)": [
    [[19, 27], "a0", "dma-packet"],
    [30, "s3", "matrix"],
    [[49, 54], "s2", "vector"]
  ],
  "(method 28 ocean)": [
    [[43, 51], "a0", "dma-packet"],
    [66, "a2", "(pointer int16)"],
    [[81, 89], "a1", "vector4w"],
    [[90, 98], "v1", "vector4w"],
    [[111, 127], "t0", "vector4w"],
    [[130, 268], "a1", "(inline-array vector4w)"]
  ],
  "(method 29 ocean)": [
    [[5, 9], "a0", "dma-packet"],
    [[15, 18], "a0", "gs-gif-tag"],
    [23, "a0", "(pointer gs-test)"],
    [25, "a0", "(pointer gs-reg64)"],
    [[36, 41], "a0", "dma-packet"],
    [91, "a1", "(pointer int16)"]
  ],
  "(method 30 ocean)": [[29, "a0", "(pointer uint8)"]],
  "(method 31 ocean)": [[32, "a0", "(pointer int32)"]],
  "(method 32 ocean)": [
    [31, "t0", "(pointer int32)"],
    [47, "a2", "(pointer uint8)"],
    [55, "v1", "(pointer int8)"]
  ],
  "(method 33 ocean)": [
    [[52, 60], "a0", "dma-packet"],
    [[63, 67], "v1", "vector4w"],
    [[93, 232], "v1", "(inline-array vector4w)"],
    [[245, 253], "a0", "dma-packet"]
  ],
  "(method 34 ocean)": [
    [[44, 52], "a0", "dma-packet"],
    [[61, 65], "v1", "vector4w"],
    [[68, 147], "v1", "(inline-array vector4w)"],
    [[166, 174], "a0", "dma-packet"]
  ],
  "(method 36 ocean)": [["_stack_", 48, "ocean-trans-mask"]],
  "(method 38 ocean)": [
    [104, "a1", "(pointer int32)"],
    [108, "a3", "(pointer uint8)"],
    [110, "a1", "(pointer int32)"]
  ],
  "(method 39 ocean)": [
    [[7, 15], "a0", "dma-packet"],
    [[17, 51], "v1", "matrix"]
  ],
  "(method 40 ocean)": [["_stack_", 40, "ocean-trans-mask"]],
  "(method 41 ocean)": [[[3, 11], "a0", "dma-packet"]],
  "(method 42 ocean)": [[[3, 11], "a0", "dma-packet"]],
  "(method 45 ocean)": [
    [[19, 27], "a1", "dma-packet"],
    [30, "s3", "matrix"],
    [[47, 52], "s2", "vector"]
  ],
  "(method 48 ocean)": [[[8, 16], "a1", "dma-packet"]],
  "(method 49 ocean)": [[24, "a0", "(pointer uint8)"]],
  "(method 51 ocean)": [
    [39, "a0", "(pointer uint8)"],
    [47, "v1", "(pointer uint8)"]
  ],
  "(method 52 ocean)": [
    [[54, 68], "a2", "dma-packet"],
    [[82, 87], "a0", "dma-packet"],
    [99, "v1", "(pointer uint64)"]
  ],
  "(method 53 ocean)": [
    [[52, 60], "a0", "dma-packet"],
    [[62, 67], "v1", "vector4w"],
    [[70, 149], "v1", "(inline-array vector4w)"],
    [[162, 170], "a0", "dma-packet"]
  ],
  "(method 57 ocean)": [
    [[7, 15], "a0", "dma-packet"],
    [[18, 28], "a0", "vector"],
    [[28, 39], "a0", "vector"],
    [[39, 50], "a0", "vector"],
    [[51, 62], "v1", "vector"]
  ],
  "(method 59 ocean)": [
    [[22, 27], "a0", "dma-packet"],
    [195, "t3", "(pointer uint8)"]
  ],
  "(method 60 ocean)": [[[3, 191], "s4", "(inline-array ocean-vertex)"]],
  "(method 61 ocean)": [[[3, 194], "s4", "(inline-array ocean-vertex)"]],
  "(method 62 ocean)": [[[3, 193], "s4", "(inline-array ocean-vertex)"]],
  "(method 63 ocean)": [[[3, 200], "s4", "(inline-array ocean-vertex)"]],
  "(method 64 ocean)": [[[3, 228], "s5", "(inline-array ocean-vertex)"]],
  "(method 65 ocean)": [[[3, 234], "s5", "(inline-array ocean-vertex)"]],
  "(method 66 ocean)": [[[3, 234], "s4", "(inline-array ocean-vertex)"]],
  "(method 67 ocean)": [[[3, 240], "s4", "(inline-array ocean-vertex)"]],
  "(method 68 ocean)": [[[4, 179], "s3", "(inline-array ocean-vertex)"]],
  "(method 69 ocean)": [[[59, 66], "gp", "dma-packet"]],
  "(method 71 ocean)": [[[8, 16], "a1", "dma-packet"]],
  "(method 72 ocean)": [[[2, 6], "v1", "(inline-array vector4w)"]],
  "(method 73 ocean)": [[[6, 11], "a0", "dma-packet"]],
  "(method 74 ocean)": [
    [[6, 11], "a0", "dma-packet"],
    [[19, 24], "a0", "dma-packet"]
  ],
  "(method 75 ocean)": [[[3, 8], "a0", "dma-packet"]],
  "(method 76 ocean)": [[[3, 8], "a0", "dma-packet"]],
  "(method 77 ocean)": [[[3, 8], "a0", "dma-packet"]],
  "(method 78 ocean)": [
    [[20, 24], "a0", "dma-packet"],
    [[27, 33], "a0", "gs-gif-tag"],
    [38, "a0", "(pointer gs-test)"],
    [40, "a0", "(pointer gs-reg64)"],
    [42, "a0", "(pointer gs-alpha)"],
    [44, "a0", "(pointer gs-reg64)"],
    [45, "a0", "(pointer gs-tex1)"],
    [47, "a0", "(pointer gs-reg64)"],
    [[58, 63], "a0", "dma-packet"]
  ],
  "(method 79 ocean)": [
    [[13, 17], "a0", "dma-packet"],
    [[23, 26], "a0", "gs-gif-tag"],
    [31, "s3", "(pointer gs-test)"],
    [33, "s3", "(pointer gs-reg64)"],
    [35, "s3", "(pointer gs-alpha)"],
    [37, "s3", "(pointer gs-reg64)"],
    [51, "s3", "(pointer gs-tex0)"],
    [53, "s3", "(pointer gs-reg64)"],
    [55, "s3", "(pointer gs-tex1)"],
    [57, "s3", "(pointer gs-reg64)"],
    [58, "s3", "(pointer gs-clamp)"],
    [60, "s3", "(pointer gs-reg64)"],
    [61, "s3", "(pointer uint64)"],
    [63, "s3", "(pointer gs-reg64)"],
    [[66, 81], "v1", "(inline-array vector4w)"],
    [[95, 99], "a0", "dma-packet"],
    [[105, 108], "a0", "gs-gif-tag"],
    [125, "s3", "(pointer gs-tex0)"],
    [127, "s3", "(pointer gs-reg64)"],
    [128, "s3", "(pointer uint64)"],
    [130, "s3", "(pointer gs-reg64)"],
    [[133, 148], "v1", "(inline-array vector4w)"],
    [[162, 166], "a0", "dma-packet"],
    [[172, 175], "a0", "gs-gif-tag"],
    [192, "s3", "(pointer gs-tex0)"],
    [194, "s3", "(pointer gs-reg64)"],
    [195, "s3", "(pointer uint64)"],
    [197, "s3", "(pointer gs-reg64)"],
    [[200, 215], "v1", "(inline-array vector4w)"],
    [[229, 233], "a0", "dma-packet"],
    [[239, 242], "a0", "gs-gif-tag"],
    [259, "s3", "(pointer gs-tex0)"],
    [261, "s3", "(pointer gs-reg64)"],
    [262, "s3", "(pointer uint64)"],
    [264, "s3", "(pointer gs-reg64)"],
    [[267, 282], "v1", "(inline-array vector4w)"],
    [[296, 300], "a0", "dma-packet"],
    [[306, 309], "a0", "gs-gif-tag"],
    [326, "s3", "(pointer gs-tex0)"],
    [328, "s3", "(pointer gs-reg64)"],
    [329, "s3", "(pointer uint64)"],
    [331, "s3", "(pointer gs-reg64)"],
    [[333, 349], "v1", "(inline-array vector4w)"],
    [[360, 373], "v1", "(inline-array vector4w)"]
  ],
  "(method 81 ocean)": [
    [[13, 17], "a0", "dma-packet"],
    [[23, 26], "a0", "gs-gif-tag"],
    [31, "s3", "(pointer gs-test)"],
    [33, "s3", "(pointer gs-reg64)"],
    [35, "s3", "(pointer gs-alpha)"],
    [37, "s3", "(pointer gs-reg64)"],
    [51, "s3", "(pointer gs-tex0)"],
    [53, "s3", "(pointer gs-reg64)"],
    [55, "s3", "(pointer gs-tex1)"],
    [57, "s3", "(pointer gs-reg64)"],
    [58, "s3", "(pointer gs-clamp)"],
    [60, "s3", "(pointer gs-reg64)"],
    [61, "s3", "(pointer uint64)"],
    [63, "s3", "(pointer gs-reg64)"],
    [[66, 81], "v1", "(inline-array vector4w)"],
    [[87, 91], "a0", "dma-packet"],
    [[97, 100], "a0", "gs-gif-tag"],
    [106, "a0", "(pointer gs-bitbltbuf)"],
    [108, "a0", "(pointer gs-reg64)"],
    [109, "a0", "(pointer gs-trxpos)"],
    [111, "a0", "(pointer gs-reg64)"],
    [113, "a0", "(pointer gs-trxreg)"],
    [115, "a0", "(pointer gs-reg64)"],
    [116, "a0", "(pointer gs-trxdir)"],
    [118, "a0", "(pointer gs-reg64)"],
    [[121, 126], "v1", "(inline-array vector4w)"],
    [[146, 150], "a0", "dma-packet"],
    [[156, 159], "a0", "gs-gif-tag"],
    [163, "s3", "(pointer gs-alpha)"],
    [165, "s3", "(pointer gs-reg64)"],
    [179, "s3", "(pointer gs-tex0)"],
    [181, "s3", "(pointer gs-reg64)"],
    [182, "s3", "(pointer gs-tex1)"],
    [184, "s3", "(pointer gs-reg64)"],
    [185, "s3", "(pointer gs-clamp)"],
    [187, "s3", "(pointer gs-reg64)"],
    [188, "s3", "(pointer uint64)"],
    [190, "s3", "(pointer gs-reg64)"],
    [[193, 215], "v1", "(inline-array vector4w)"],
    [[221, 225], "a0", "dma-packet"],
    [[231, 234], "a0", "gs-gif-tag"],
    [239, "a0", "(pointer gs-alpha)"],
    [241, "a0", "(pointer gs-reg64)"],
    [243, "a0", "(pointer gs-tex1)"],
    [245, "a0", "(pointer gs-reg64)"],
    [246, "a0", "(pointer uint64)"],
    [248, "a0", "(pointer gs-reg64)"],
    [[251, 273], "v1", "(inline-array vector4w)"],
    [[287, 291], "a0", "dma-packet"],
    [[297, 300], "a0", "gs-gif-tag"],
    [305, "s3", "(pointer gs-alpha)"],
    [307, "s3", "(pointer gs-reg64)"],
    [320, "s3", "(pointer gs-tex0)"],
    [322, "s3", "(pointer gs-reg64)"],
    [324, "s3", "(pointer gs-tex1)"],
    [326, "s3", "(pointer gs-reg64)"],
    [327, "s3", "(pointer uint64)"],
    [329, "s3", "(pointer gs-reg64)"],
    [[332, 354], "v1", "(inline-array vector4w)"],
    [[376, 381], "a3", "dma-packet"],
    [[387, 390], "a3", "gs-gif-tag"],
    [394, "a3", "(pointer gs-xy-offset)"],
    [396, "a3", "(pointer gs-reg64)"],
    [406, "a3", "(pointer gs-frame)"],
    [408, "a3", "(pointer gs-reg64)"],
    [416, "a3", "(pointer gs-scissor)"],
    [418, "a3", "(pointer gs-reg64)"],
    [420, "a3", "(pointer gs-test)"],
    [422, "a3", "(pointer gs-reg64)"],
    [424, "a3", "(pointer gs-alpha)"],
    [426, "a3", "(pointer gs-reg64)"],
    [440, "a3", "(pointer gs-tex0)"],
    [442, "a3", "(pointer gs-reg64)"],
    [443, "a3", "(pointer uint64)"],
    [445, "a3", "(pointer gs-reg64)"],
    [448, "a3", "(pointer gs-texa)"],
    [450, "a3", "(pointer gs-reg64)"],
    [452, "a3", "(pointer gs-tex1)"],
    [454, "a3", "(pointer gs-reg64)"],
    [455, "a3", "(pointer uint64)"],
    [457, "a3", "(pointer gs-reg64)"],
    [459, "a3", "(pointer gs-prim)"],
    [460, "a3", "(pointer gs-reg64)"],
    [[469, 473], "t1", "dma-packet"],
    [[479, 482], "t1", "gs-gif-tag"],
    [492, "t1", "(pointer gs-xyz)"],
    [494, "t1", "(pointer gs-reg64)"],
    [499, "t1", "(pointer gs-xyz)"],
    [501, "t1", "(pointer gs-reg64)"],
    [511, "t1", "(pointer gs-xyz)"],
    [513, "t1", "(pointer gs-reg64)"],
    [522, "t1", "(pointer gs-xyz)"],
    [524, "t1", "(pointer gs-reg64)"],
    [[536, 540], "a3", "dma-packet"],
    [[546, 549], "a3", "gs-gif-tag"],
    [563, "a3", "(pointer gs-frame)"],
    [565, "a3", "(pointer gs-reg64)"],
    [581, "a3", "(pointer gs-tex0)"],
    [583, "a3", "(pointer gs-reg64)"],
    [585, "a3", "(pointer gs-prim)"],
    [586, "a3", "(pointer gs-reg64)"],
    [[594, 598], "a1", "dma-packet"],
    [[604, 607], "a1", "gs-gif-tag"],
    [617, "a1", "(pointer gs-xyz)"],
    [619, "a1", "(pointer gs-reg64)"],
    [624, "a1", "(pointer gs-xyz)"],
    [626, "a1", "(pointer gs-reg64)"],
    [636, "a1", "(pointer gs-xyz)"],
    [638, "a1", "(pointer gs-reg64)"],
    [647, "a1", "(pointer gs-xyz)"],
    [649, "a1", "(pointer gs-reg64)"]
  ],
  "(method 82 ocean)": [
    [[10, 14], "a0", "dma-packet"],
    [[20, 23], "a0", "gs-gif-tag"],
    [28, "s3", "(pointer gs-test)"],
    [30, "s3", "(pointer gs-reg64)"],
    [32, "s3", "(pointer gs-alpha)"],
    [34, "s3", "(pointer gs-reg64)"],
    [54, "s3", "(pointer gs-tex0)"],
    [56, "s3", "(pointer gs-reg64)"],
    [58, "s3", "(pointer gs-tex1)"],
    [60, "s3", "(pointer gs-reg64)"],
    [62, "s3", "(pointer gs-clamp)"],
    [64, "s3", "(pointer gs-reg64)"],
    [65, "s3", "(pointer uint64)"],
    [67, "s3", "(pointer gs-reg64)"],
    [[70, 90], "v1", "(inline-array vector4w)"],
    [[103, 107], "a0", "dma-packet"],
    [[113, 116], "a0", "gs-gif-tag"],
    [121, "s3", "(pointer gs-test)"],
    [123, "s3", "(pointer gs-reg64)"],
    [124, "s3", "(pointer gs-alpha)"],
    [126, "s3", "(pointer gs-reg64)"],
    [144, "s3", "(pointer gs-tex0)"],
    [146, "s3", "(pointer gs-reg64)"],
    [147, "s3", "(pointer gs-tex1)"],
    [149, "s3", "(pointer gs-reg64)"],
    [151, "s3", "(pointer gs-clamp)"],
    [153, "s3", "(pointer gs-reg64)"],
    [154, "s3", "(pointer uint64)"],
    [156, "s3", "(pointer gs-reg64)"],
    [[159, 179], "v1", "(inline-array vector4w)"]
  ],
  "(method 83 ocean)": [
    [[13, 17], "a0", "dma-packet"],
    [[23, 26], "a0", "gs-gif-tag"],
    [31, "s1", "(pointer gs-alpha)"],
    [33, "s1", "(pointer gs-reg64)"],
    [53, "s1", "(pointer gs-tex0)"],
    [55, "s1", "(pointer gs-reg64)"],
    [57, "s1", "(pointer gs-clamp)"],
    [59, "s1", "(pointer gs-reg64)"],
    [60, "s1", "(pointer uint64)"],
    [62, "s1", "(pointer gs-reg64)"],
    [69, "v1", "(pointer uint128)"],
    [[97, 115], "s1", "(inline-array vector4w)"]
  ],
  "(method 84 ocean)": [[[66, 92], "t1", "(inline-array vector4w)"]],
  "(method 85 ocean)": [
    [[5, 9], "a0", "dma-packet"],
    [[15, 18], "a0", "gs-gif-tag"],
    [23, "a0", "(pointer gs-alpha)"],
    [25, "a0", "(pointer gs-reg64)"],
    [32, "v1", "(pointer uint128)"],
    [[89, 118], "s0", "(inline-array vector4w)"],
    [[128, 137], "s4", "(pointer uint128)"],
    [[128, 137], "v1", "(pointer uint128)"]
  ],
  "(method 88 ocean)": [
    [[5, 9], "a0", "dma-packet"],
    [[15, 18], "a0", "gs-gif-tag"],
    [23, "s3", "(pointer gs-test)"],
    [25, "s3", "(pointer gs-reg64)"],
    [39, "s3", "(pointer gs-tex0)"],
    [41, "s3", "(pointer gs-reg64)"],
    [43, "s3", "(pointer gs-tex1)"],
    [45, "s3", "(pointer gs-reg64)"],
    [46, "s3", "(pointer gs-clamp)"],
    [48, "s3", "(pointer gs-reg64)"],
    [50, "s3", "(pointer gs-alpha)"],
    [52, "s3", "(pointer gs-reg64)"],
    [53, "s3", "(pointer uint64)"],
    [55, "s3", "(pointer gs-reg64)"],
    [[227, 232], "a0", "(inline-array vector4w)"],
    [[244, 270], "a1", "(inline-array vector4w)"],
    [[282, 288], "a0", "(inline-array vector4w)"],
    [[299, 324], "a1", "(inline-array vector4w)"]
  ],
  "(method 89 ocean)": [
    [[39, 43], "a0", "dma-packet"],
    [[49, 52], "a0", "gs-gif-tag"],
    [57, "a0", "(pointer gs-test)"],
    [59, "a0", "(pointer gs-reg64)"],
    [61, "a0", "(pointer gs-alpha)"],
    [63, "a0", "(pointer gs-reg64)"],
    [64, "a0", "(pointer uint64)"],
    [66, "a0", "(pointer gs-reg64)"],
    [[69, 87], "v1", "(inline-array vector4w)"],
    [[88, 93], "a0", "(inline-array vector4w)"],
    [[93, 101], "v1", "(inline-array vector4w)"],
    [[107, 111], "a0", "dma-packet"],
    [[117, 120], "a0", "gs-gif-tag"],
    [125, "a0", "(pointer gs-xy-offset)"],
    [127, "a0", "(pointer gs-reg64)"],
    [130, "a0", "(pointer gs-texa)"],
    [132, "a0", "(pointer gs-reg64)"],
    [133, "a0", "(pointer uint64)"],
    [135, "a0", "(pointer gs-reg64)"],
    [[138, 144], "v1", "adgif-shader"],
    [[234, 240], "v1", "adgif-shader"],
    [[295, 299], "a0", "dma-packet"],
    [[305, 308], "a0", "gs-gif-tag"],
    [313, "s3", "(pointer gs-alpha)"],
    [315, "s3", "(pointer gs-reg64)"],
    [334, "s3", "(pointer gs-tex0)"],
    [336, "s3", "(pointer gs-reg64)"],
    [338, "s3", "(pointer gs-tex1)"],
    [340, "s3", "(pointer gs-reg64)"],
    [342, "s3", "(pointer gs-clamp)"],
    [344, "s3", "(pointer gs-reg64)"],
    [346, "s3", "(pointer gs-rgbaq)"],
    [348, "s3", "(pointer gs-reg64)"],
    [349, "s3", "(pointer uint64)"],
    [351, "s3", "(pointer gs-reg64)"],
    [[357, 361], "a0", "dma-packet"],
    [[367, 370], "a0", "gs-gif-tag"],
    [374, "a0", "(pointer gs-tex1)"],
    [376, "a0", "(pointer gs-reg64)"],
    [377, "a0", "(pointer uint64)"],
    [379, "a0", "(pointer gs-reg64)"],
    [[382, 421], "v1", "(inline-array vector4w)"]
  ],
  "(method 90 ocean)": [[0, "a2", "(pointer int32)"]],
  "(method 18 collide-shape-prim-group)": [
    [[3, 32], "s4", "collide-shape-prim"]
  ],
  "(method 19 collide-shape-prim)": [[[3, 32], "s4", "collide-shape-prim"]],
  "collide-shape-draw-debug-marks": [
    [24, "v1", "connection"],
    [[24, 41], "a0", "collide-shape"],
    [56, "v1", "connection"],
    [[56, 70], "a0", "collide-shape"],
    [88, "v1", "connection"],
    [[88, 104], "a0", "collide-shape"]
  ],
  "(method 18 collide-shape-prim-sphere)": [
    [79, "s4", "collide-shape-prim-mesh"]
  ],
  "(method 56 collide-shape-moving)": [
    [68, "a0", "process-focusable"],
    [153, "a0", "process-focusable"]
  ],
  "(method 66 collide-shape-moving)": [[[29, 58], "s0", "collide-cache-prim"]],
  "(method 36 collide-shape)": [[[1, 40], "v1", "collide-shape-prim"]],
  "(method 38 collide-shape)": [
    [[42, 80], "s5", "collide-shape-prim-mesh"],
    [34, "v0", "(array collide-mesh)"]
  ],
  "(method 45 collide-shape)": [
    [28, "a0", "connection"],
    [29, "a0", "collide-shape"],
    [79, "a0", "connection"],
    [80, "a0", "collide-shape-moving"],
    [[224, 235], "s1", "collide-shape-moving"]
  ],
  "(method 40 collide-shape)": [
    [30, "a0", "connection"],
    [31, "a0", "collide-shape"],
    [79, "a0", "connection"],
    [80, "a0", "collide-shape-moving"],
    [156, "s4", "(pointer uint64)"]
  ],
  "(method 12 collide-shape-prim-group)": [
    [[12, 43], "s4", "collide-shape-prim"]
  ],
  "(method 13 collide-shape-prim)": [[[12, 43], "s4", "collide-shape-prim"]],
  "(method 12 collide-shape-prim-sphere)": [
    [17, "gp", "collide-shape-prim-mesh"]
  ],
  "(method 50 collide-shape)": [[[30, 100], "gp", "process-focusable"]],
  "cshape-reaction-update-state": [["_stack_", 56, "collide-status"]],
  "(method 17 collide-shape-prim-mesh)": [
    [[6, 11], "s2", "collide-shape-prim-group"]
  ],
  "(method 35 collide-shape)": [
    [27, "a0", "connection"],
    [28, "a0", "collide-shape"],
    [76, "a0", "connection"],
    [77, "a0", "collide-shape"]
  ],
  "(method 44 collide-shape)": [[25, "a0", "process-drawable"]],
  // placeholder
  "placeholder-do-not-add-below": [],
  "(method 38 guard-lazer-shot)": [[[33, 37], "a0", "process-focusable"]],
  "(method 28 metalhead-shot)": [
    [29, "s5", "process-drawable"],
    [32, "s5", "process-drawable"],
    [10, "v0", "sound-rpc-set-param"]
  ],
  "(event impact metalhead-grenade-shot)": [
    [11, "s4", "process-drawable"],
    [28, "s4", "collide-shape"]
  ],
  "(trans active guard-conversation)": [[18, "a0", "nav-enemy"]],
  "(method 11 guard-conversation)": [
    ["_stack_", 16, "res-tag"],
    [75, "v0", "(pointer actor-group)"],
    [128, "v1", "nav-enemy"]
  ],
  "(code come-down transport-level)": [[14, "v1", "art-joint-anim"]],
  "(code idle transport-level)": [[29, "v1", "art-joint-anim"]],
  "(code leave transport-level)": [[44, "v1", "art-joint-anim"]],
  "(method 74 crimson-guard-level)": [[[95, 99], "v1", "process-focusable"]],
  "(method 200 crimson-guard-level)": [
    [15, "s5", "process-focusable"],
    [35, "s5", "process-focusable"]
  ],
  "(code notice crimson-guard-level)": [[31, "v1", "art-joint-anim"]],
  "(trans blast-hostile crimson-guard-level)": [
    [[62, 66], "a0", "process-focusable"]
  ],
  "(trans grenade-hostile crimson-guard-level)": [
    [[62, 66], "a0", "process-focusable"]
  ],
  "(code arrest crimson-guard-level)": [
    [29, "v1", "art-joint-anim"],
    [168, "v1", "art-joint-anim"],
    [103, "v1", "art-joint-anim"]
  ],
  "(code gun-shoot crimson-guard-level)": [
    [28, "v1", "art-joint-anim"],
    [[91, 97], "v1", "process-drawable"],
    [324, "v1", "art-joint-anim"]
  ],
  "(code close-attack crimson-guard-level)": [[14, "v1", "art-joint-anim"]],
  "(code attack crimson-guard-level)": [
    [257, "a0", "process-focusable"],
    [535, "v1", "art-joint-anim"],
    [286, "v1", "art-joint-anim"],
    [334, "v1", "collide-shape-prim-group"],
    [426, "v1", "collide-shape-prim-group"],
    [463, "v1", "art-joint-anim"],
    [78, "v1", "art-joint-anim"],
    [146, "v1", "art-joint-anim"]
  ],
  "(code get-up-front crimson-guard-level)": [[20, "v1", "art-joint-anim"]],
  "(code get-up-back crimson-guard-level)": [[20, "v1", "art-joint-anim"]],
  "(code roll-right crimson-guard-level)": [
    [[95, 99], "a0", "process-focusable"],
    [[182, 186], "a0", "process-focusable"]
  ],
  "(code roll-left crimson-guard-level)": [
    [[95, 99], "a0", "process-focusable"],
    [[182, 186], "a0", "process-focusable"]
  ],
  "(method 77 crimson-guard-level)": [
    [42, "a1", "art-joint-anim"],
    [100, "a1", "art-joint-anim"],
    [129, "a1", "art-joint-anim"],
    [160, "v1", "art-joint-anim"],
    [196, "a1", "art-joint-anim"],
    [90, "v1", "(array int32)"]
  ],
  "(method 78 crimson-guard-level)": [
    [18, "a1", "art-joint-anim"],
    [72, "a1", "art-joint-anim"],
    [104, "a1", "art-joint-anim"],
    [136, "v1", "art-joint-anim"],
    [175, "a1", "art-joint-anim"],
    [62, "v1", "(array int32)"]
  ],
  "(code die-falling crimson-guard-level)": [
    [29, "gp", "art-joint-anim"],
    [520, "v1", "art-joint-anim"],
    [168, "v1", "art-joint-anim"],
    [267, "v1", "art-joint-anim"],
    [366, "v1", "art-joint-anim"],
    [463, "v1", "art-joint-anim"]
  ],
  "(method 10 grid-hash)": [[12, "a0", "(pointer uint128)"]],
  "(method 24 grid-hash)": [
    [78, "v1", "(pointer uint128)"],
    [191, "t0", "(pointer int8)"],
    [195, "a2", "(pointer uint8)"],
    [237, "v1", "(pointer uint128)"]
  ],
  "(method 11 grid-hash)": [
    [[141, 147], "t6", "pointer"],
    [128, "t1", "pointer"],
    [149, "t4", "pointer"],
    [152, "t1", "pointer"]
  ],
  "(method 27 sphere-hash)": [[44, "s2", "(pointer int8)"]],
  "(method 9 actor-hash-buckets)": [
    [19, "v1", "connection"],
    [[16, 160], "s4", "collide-shape"],
    [76, "s4", "collide-shape"],
    [108, "v1", "connection"]
  ],
  "(method 12 flow-control)": [
    [23, "a0", "connection"],
    [24, "a0", "collide-shape"],
    [71, "a0", "connection"],
    [72, "a0", "collide-shape"]
  ],
  "(method 10 flow-control)": [["_stack_", 32, "flow-section"]],
  "(method 9 lod-set)": [["_stack_", 16, "res-tag"]],
  "execute-math-engine": [[[15, 28], "v1", "process-drawable"]],
  "(method 14 draw-control)": [
    [13, "v1", "process-drawable"],
    [[58, 64], "t9", "(function object object object none)"]
  ],
  "(method 17 process-drawable)": [[7, "v1", "collide-shape"]],
  "(method 10 process-drawable)": [[32, "a0", "collide-shape"]],
  "(code process-drawable-art-error)": [[[18, 50], "v1", "collide-shape"]],
  "(method 18 process-drawable)": [[1, "v1", "pointer"]],
  "skeleton-group->draw-control": [[[239, 249], "v1", "process-drawable"]],
  "(method 14 process-drawable)": [
    [[124, 129], "s5", "collide-shape"],
    [111, "v1", "vector"]
  ],
  "ja-channel-push!": [
    [35, "v1", "int"],
    [35, "a0", "int"]
  ],
  "joint-control-reset!": [
    [3, "a1", "int"],
    [5, "a0", "int"],
    [7, "a1", "int"],
    [[11, 35], "v1", "joint-control-channel"]
  ],
  "ja-blend-eval": [[[3, 26], "s5", "joint-control-channel"]],
  "(method 9 joint-control)": [
    [[12, 68], "s3", "joint-control-channel"],
    [[13, 70], "s5", "(pointer float)"]
  ],
  "(method 10 top-anim-joint-control)": [
    [5, "a0", "process-drawable"],
    [162, "s2", "art-joint-anim"]
  ],
  "transform-and-sleep": [[[9, 13], "a0", "collide-shape"]],
  "transform-and-sleep-code": [[[9, 13], "a0", "collide-shape"]],
  "transform-post": [[[2, 6], "a0", "collide-shape"]],
  "rider-trans": [[[0, 4], "a0", "collide-shape"]],
  "rider-post": [[[3, 17], "gp", "collide-shape"]],
  "pusher-post": [[[2, 14], "gp", "collide-shape"]],
  "birth-func-vector-orient": [[[7, 23], "s3", "sprite-vec-data-2d"]],
  "process-drawable-burn-effect": [
    [28, "a0", "process-drawable"],
    [108, "v1", "process-drawable"],
    [49, "a0", "process-drawable"],
    [64, "a0", "process-drawable"]
  ],
  "process-drawable2-shock-effect": [[59, "v0", "lightning-tracker"]],
  "process-drawable-shock-effect": [[156, "v0", "lightning-tracker"]],
  "(method 12 top-anim-joint-control)": [
    [8, "a1", "art-joint-anim"],
    [40, "a1", "art-joint-anim"]
  ],
  "(method 13 draw-control)": [[44, "a0", "process-drawable"]],
  "target-collision-reaction": [
    [349, "v1", "collide-shape-prim"],
    [400, "a0", "process-focusable"],
    [573, "a0", "process-focusable"],
    [579, "a0", "process-focusable"],
    ["_stack_", 96, "collide-status"],
    ["_stack_", 104, "cshape-reaction-flags"]
  ],
  "cspace-inspect-tree": [[[27, 89], "s2", "cspace"]],
  "poly-find-nearest-edge": [
    [8, "f0", "float"],
    [12, "f0", "float"]
  ],
  "(anon-function 15 target-anim)": [
    [103, "gp", "art-joint-anim"],
    [161, "gp", "art-joint-anim"],
    [161, "v1", "art-joint-anim"],
    [213, "v1", "art-joint-anim"]
  ],
  "(anon-function 14 target-anim)": [
    [52, "a1", "art-joint-anim"],
    [186, "v1", "art-joint-anim"]
  ],
  "(anon-function 13 target-anim)": [[127, "a1", "art-joint-anim"]],
  "target-stance-anim": [
    [98, "v1", "art-joint-anim"],
    [164, "v1", "art-joint-anim"],
    [261, "v1", "art-joint-anim"],
    [385, "a1", "art-joint-anim"],
    [475, "a1", "art-joint-anim"],
    [635, "v1", "art-joint-anim"],
    [772, "v1", "art-joint-anim"],
    [1047, "v1", "art-joint-anim"]
  ],
  "target-stance-push": [
    [73, "v1", "art-joint-anim"],
    [125, "v1", "art-joint-anim"]
  ],
  "target-falling-anim": [[61, "v1", "art-joint-anim"]],
  "(anon-function 8 target-anim)": [
    [79, "v1", "art-joint-anim"],
    [174, "v1", "art-joint-anim"]
  ],
  "target-hit-ground-flop-anim": [[39, "v1", "art-joint-anim"]],
  "(anon-function 4 target-anim)": [
    [101, "v1", "art-joint-anim"],
    [168, "v1", "art-joint-anim"],
    [235, "v1", "art-joint-anim"],
    [292, "v1", "art-joint-anim"]
  ],
  "(anon-function 3 target-anim)": [
    [102, "v1", "art-joint-anim"],
    [162, "v1", "art-joint-anim"],
    [231, "v1", "art-joint-anim"],
    [289, "v1", "art-joint-anim"]
  ],
  "target-hit-ground-anim": [
    [132, "a1", "art-joint-anim"],
    [284, "v1", "art-joint-anim"],
    [336, "v1", "art-joint-anim"],
    [472, "v1", "art-joint-anim"],
    [532, "v1", "art-joint-anim"],
    [687, "v1", "art-joint-anim"],
    [848, "v1", "art-joint-anim"],
    [947, "v1", "art-joint-anim"]
  ],
  "target-attack-air-anim": [
    [80, "v1", "art-joint-anim"],
    [248, "v1", "art-joint-anim"]
  ],
  "target-edge-grab-anim": [
    [54, "v1", "art-joint-anim"],
    [111, "v1", "art-joint-anim"]
  ],
  "entity-lookup-part-group": [
    ["_stack_", 16, "res-tag"],
    [29, "s3", "basic"]
  ],
  "(method 22 swingpole)": [[53, "v1", "process-drawable"]],
  "(code active swingpole)": [[34, "a0", "process-focusable"]],
  "swingpole-init": [[56, "a0", "swingpole"]],
  "(event idle manipy)": [
    [61, "v1", "joint"],
    [233, "v1", "process-drawable"],
    [360, "v1", "vector"],
    [368, "v1", "vector"],
    [402, "t9", "(function manipy object)"],
    [475, "a0", "process-drawable"],
    [498, "v1", "process-drawable"],
    [507, "a0", "process-drawable"],
    [535, "v1", "vector"],
    [408, "v1", "float"],
    [462, "v1", "float"],
    [686, "a0", "float"]
  ],
  "(trans idle manipy)": [
    [57, "v1", "process-drawable"],
    [[64, 73], "a0", "collide-shape"]
  ],
  "(code idle manipy)": [
    [61, "a1", "process-drawable"],
    [82, "gp", "process-drawable"],
    [88, "gp", "process-drawable"],
    [131, "a0", "process-drawable"],
    [193, "a0", "process-drawable"],
    [164, "a0", "process"],
    [[159, 190], "gp", "handle"]
  ],
  "manipy-init": [
    [[142, 146], "a0", "collide-shape"],
    [214, "v1", "joint"]
  ],
  "(code active part-tracker)": [
    [[29, 43], "v1", "process-drawable"],
    [[103, 117], "v1", "process-drawable"]
  ],
  "(method 16 lightning-tracker)": [
    [[141, 158], "a0", "process-focusable"],
    [174, "a0", "process-drawable"],
    [[53, 70], "a0", "process-focusable"],
    [82, "a0", "process-focusable"]
  ],
  "(code active lightning-tracker)": [[[71, 81], "v1", "process-drawable"]],
  "(exit active lightning-tracker)": [[4, "v0", "sound-rpc-set-param"]],
  "ja-anim-done?": [[30, "gp", "process-drawable"]],
  "camera-pov-from": [
    [[4, 41], "gp", "target"],
    [21, "v1", "joint"],
    [32, "v1", "joint"]
  ],
  "(event active part-spawner)": [[25, "v1", "vector"]],
  "(exit active launcher)": [[2, "v0", "sound-rpc-set-param"]],
  "(method 11 launcher)": [[128, "v0", "vector"]],
  "launcher-init-by-other": [[136, "v0", "vector"]],
  "(event active touch-tracker)": [
    [71, "a0", "process"],
    [98, "t9", "(function touch-tracker object)"]
  ],
  "(code active touch-tracker)": [
    [22, "a0", "process-drawable"],
    [32, "a0", "collide-shape"]
  ],
  "(event explode explosion)": [
    [13, "v1", "process-drawable"],
    [18, "a0", "collide-shape"]
  ],
  "process-drawable-random-point!": [[[29, 34], "s4", "collide-shape"]],
  "(method 11 part-spawner)": [[112, "a3", "vector"]],
  "(code startup gun-dark-shot)": [[79, "a1", "process-drawable"]],
  "(enter moving gun-dark-shot)": [[16, "a1", "process-drawable"]],
  "(trans moving gun-dark-shot)": [[24, "s3", "process-drawable"]],
  "(code impact gun-dark-shot)": [
    [260, "a0", "process-focusable"],
    [108, "v0", "(array collide-shape)"],
    [156, "s0", "process-focusable"],
    [166, "s0", "process-focusable"],
    [219, "s1", "process-drawable"]
  ],
  "(anon-function 1 gun-dark-shot)": [
    [71, "v1", "process-drawable"],
    [78, "a0", "process-focusable"],
    [86, "a0", "process"],
    [93, "a0", "process"],
    [113, "a0", "process-drawable"]
  ],
  "(exit startup gun-dark-shot)": [[20, "v0", "sound-rpc-set-param"]],
  "eco-track-root-prim-fadeout": [[3, "a0", "collide-shape"]],
  "process-drawable-shock-skel-effect": [
    [[47, 51], "a1", "cspace"],
    [87, "v0", "(array cspace)"],
    [251, "v1", "lightning-tracker"],
    [253, "v1", "lightning-tracker"],
    [59, "a1", "cspace"],
    [119, "a0", "cspace"],
    [131, "a0", "cspace"],
    [311, "a0", "(pointer uint128)"],
    [360, "a0", "(pointer uint128)"]
  ],
  "(method 13 editable-face)": [[[31, 84], "s3", "(inline-array vector)"]],
  "(method 13 editable-plane)": [[[37, 90], "s3", "(inline-array vector)"]],
  "target-standard-event-handler": [
    [45, "v1", "(pointer process)"],
    [93, "a0", "vector"],
    [203, "a0", "process"],
    [205, "v1", "(pointer process)"],
    [228, "a0", "process"],
    [230, "v1", "(pointer process)"],
    [250, "a0", "process"],
    [252, "v1", "(pointer process)"],
    [343, "s5", "process"],
    [345, "v1", "(pointer process)"],
    [369, "a0", "process"],
    [371, "v1", "(pointer process)"],
    [392, "a0", "process"],
    [394, "v1", "(pointer process)"],
    [439, "a0", "process"],
    [441, "v1", "(pointer process)"],
    [461, "a0", "process"],
    [463, "v1", "(pointer process)"],
    [640, "a0", "process"],
    [642, "v1", "(pointer process)"],
    [698, "v1", "(pointer process)"],
    [68, "a0", "vector"]
  ],
  "(method 21 collide-cache)": [
    [[62, 86], "a3", "(inline-array collide-cache-tri)"]
  ],
  "(method 13 collide-cache)": [[303, "v1", "process-drawable"]],
  "(method 19 collide-cache)": [
    [26, "a0", "connection"],
    [27, "a0", "collide-shape"],
    [105, "a0", "connection"],
    [106, "a0", "collide-shape"]
  ],
  "(method 20 collide-cache)": [
    [50, "v1", "connection"],
    [51, "s1", "collide-shape"],
    [114, "v1", "connection"],
    [115, "s1", "collide-shape"]
  ],
  "(method 9 collide-cache)": [
    //[[28, 56], "gp", "collide-shape-prim"],
    [33, "gp", "collide-cache-prim"],
    [35, "gp", "collide-shape-prim"],
    [[50, 56], "gp", "collide-cache-prim"],
    [36, "v1", "collide-shape-prim-sphere"],
    [[4, 26], "gp", "collide-cache-tri"]
  ],
  "col-rend-draw": [
    [[161, 217], "s5", "collide-cache-prim"],
    [164, "v1", "collide-shape-prim-sphere"],
    [[14, 152], "s3", "collide-cache-tri"]
  ],
  "effect-param->sound-spec": [[178, "v1", "collide-shape-moving"]],
  "(method 10 effect-control)": [
    [128, "v1", "collide-shape-moving"],
    [183, "s3", "(pointer object)"],
    [187, "s3", "basic"],
    [340, "s3", "basic"],
    [390, "s3", "basic"],
    [462, "s3", "basic"],
    [483, "s3", "basic"],
    [[497, 575], "s3", "death-info"]
  ],
  "(method 12 effect-control)": [
    [99, "gp", "(pointer int8)"],
    ["_stack_", 112, "res-tag"]
  ],
  "(method 55 enemy)": [[[66, 70], "a0", "process-focusable"]],
  "(method 74 enemy)": [
    [50, "s3", "process-drawable"],
    [94, "v1", "attack-info"],
    [[111, 205], "s2", "attack-info"],
    [554, "a0", "vector"]
  ],
  "(method 56 enemy)": [[[0, 6], "v1", "attack-info"]],
  "(method 89 enemy)": [[28, "a1", "art-joint-anim"]],
  "(method 87 enemy)": [[52, "s5", "art-joint-anim"]],
  "(code jump enemy)": [[30, "v0", "enemy-jump-info"]],
  "(method 77 enemy)": [[17, "a1", "art-joint-anim"]],
  "(method 108 enemy)": [[[2, 51], "s4", "touching-shapes-entry"]],
  "(method 130 enemy)": [[37, "t1", "int"]],
  "(method 113 enemy)": [["_stack_", 16, "res-tag"]],
  "(method 113 nav-enemy)": [["_stack_", 16, "res-tag"]],
  "(code falling-ambush grunt)": [[53, "v1", "art-joint-anim"]],
  "(code active grunt)": [
    [227, "gp", "art-joint-anim"],
    [271, "gp", "art-joint-anim"],
    [354, "v1", "art-joint-anim"],
    [414, "v1", "art-joint-anim"],
    [143, "gp", "art-joint-anim"]
  ],
  "(code hostile grunt)": [[122, "gp", "art-joint-anim"]],
  "(code attack grunt)": [
    [55, "gp", "art-joint-anim"],
    [155, "a0", "grunt-anim-info"]
  ],
  "(enter spin-attack grunt)": [[[43, 48], "gp", "process-focusable"]],
  "(code spin-attack grunt)": [
    [45, "gp", "art-joint-anim"],
    [[73, 77], "a0", "process-focusable"]
  ],
  "(code circling grunt)": [
    [260, "v1", "art-joint-anim"],
    [308, "v1", "art-joint-anim"],
    [153, "v1", "art-joint-anim"],
    [153, "gp", "art-joint-anim"]
  ],
  "(code pacing grunt)": [[145, "gp", "art-joint-anim"]],
  "(code stop-chase grunt)": [[77, "gp", "art-joint-anim"]],
  "(method 77 grunt)": [
    [87, "s4", "art-joint-anim"],
    [233, "a1", "art-joint-anim"],
    [323, "s4", "art-joint-anim"]
  ],
  "(method 78 grunt)": [
    [53, "s4", "art-joint-anim"],
    [91, "a1", "art-joint-anim"]
  ],
  "(trans wait-for-focus grunt)": [
    [40, "s5", "process-focusable"],
    [13, "s5", "process-focusable"]
  ],
  "(method 132 grunt)": [[16, "t9", "(function nav-enemy none)"]],
  "(method 77 flitter)": [
    [14, "v1", "art-joint-anim"],
    [69, "v1", "art-joint-anim"]
  ],
  "(method 78 flitter)": [[15, "a1", "art-joint-anim"]],
  "(code ambush flitter)": [[[72, 76], "a0", "process-focusable"]],
  "(code ambush-jumping flitter)": [
    [14, "v1", "art-joint-anim"],
    [191, "v1", "art-joint-anim"]
  ],
  "(method 180 flitter)": [[17, "s5", "process-focusable"]],
  "(post active flitter)": [[9, "t9", "(function none)"]],
  "(code stare flitter)": [[126, "v1", "art-joint-anim"]],
  "(post stare flitter)": [[9, "t9", "(function none)"]],
  "(trans circling flitter)": [[14, "gp", "process-focusable"]],
  "(code circling flitter)": [[27, "v1", "art-joint-anim"]],
  "(trans attack flitter)": [[16, "s5", "process-focusable"]],
  "(code attack flitter)": [
    [20, "v1", "art-joint-anim"],
    [147, "v1", "art-joint-anim"]
  ],
  "(method 132 flitter)": [[16, "t9", "(function nav-enemy none)"]],
  "(code target-tube)": [[33, "v1", "art-joint-anim"]],
  "(code target-tube-start)": [[109, "v1", "float"]],
  "(event slide-control-ride slide-control)": [
    [21, "gp", "process-drawable"],
    [28, "v1", "vector"],
    [32, "v1", "vector"],
    [36, "v1", "vector"]
  ],
  "bones-set-sqwc": [[2, "v1", "dma-bank-control"]],
  "bones-reset-sqwc": [[2, "v1", "dma-bank-control"]],
  "bones-init": [
    [1, "v1", "bone-memory"],
    [6, "a1", "bone-memory"],
    [10, "a1", "bone-memory"],
    [14, "a1", "bone-memory"],
    [18, "a1", "bone-memory"],
    [22, "a1", "bone-memory"],
    [26, "a1", "bone-memory"],
    [44, "a0", "dma-packet"],
    [45, "a0", "(pointer uint64)"]
  ],
  "bones-mtx-calc-execute": [
    [[126, 154], "a0", "pris-mtx"],
    [[126, 154], "a1", "pris-mtx"],
    [65, "v1", "bone-memory"],
    [70, "a1", "bone-memory"],
    [74, "a1", "bone-memory"],
    [78, "a1", "bone-memory"],
    [82, "a1", "bone-memory"],
    [86, "a1", "bone-memory"],
    [90, "a1", "bone-memory"],
    [94, "a0", "dma-bank-control"],
    [157, "a0", "dma-bank-control"]
  ],
  "foreground-init": [
    [[1, 100], "gp", "foreground-work"],
    [21, "a0", "dma-packet"],
    [22, "a0", "(pointer uint64)"]
  ],
  "texscroll-make-request": [[[5, 40], "a1", "mei-texture-scroll"]],
  "texscroll-execute": [
    [19, "t1", "pointer"],
    [15, "a2", "merc-fragment-control"],
    [[20, 24], "t1", "merc-fragment"],
    [40, "a2", "merc-fragment-control"],
    [45, "a2", "merc-fragment-control"],
    [48, "a2", "merc-fragment-control"],
    [51, "a2", "int"],
    [[10, 31], "a1", "mei-texture-scroll"],
    [39, "t1", "(pointer int8)"]
  ],
  "foreground-wrapup": [
    [[1, 90], "gp", "foreground-work"],
    [[25, 31], "a0", "dma-packet"],
    [[55, 60], "a0", "dma-packet"]
  ],
  "foreground-draw": [
    [[1, 64], "at", "foreground-work"],
    [13, "t0", "foreground-work"],
    [27, "t1", "foreground-work"],
    [32, "a2", "foreground-work"],
    [37, "a1", "foreground-work"],
    [70, "a0", "foreground-work"],
    [114, "v1", "foreground-work"],
    [116, "v1", "foreground-work"],
    [118, "v1", "foreground-work"],
    [142, "v1", "foreground-work"],
    [187, "a0", "foreground-work"],
    [220, "a0", "foreground-work"],
    [233, "a0", "foreground-work"],
    [256, "a0", "foreground-work"],
    [369, "v1", "foreground-work"],
    [377, "a0", "foreground-work"],
    [417, "a0", "foreground-work"],
    [432, "a0", "foreground-work"],
    [445, "v1", "foreground-work"],
    [468, "v1", "foreground-work"],
    [475, "v1", "foreground-work"],
    [500, "v1", "foreground-work"],
    [518, "v1", "foreground-work"],
    [524, "v1", "foreground-work"],
    [553, "a0", "foreground-work"],
    [583, "v1", "foreground-work"],
    [594, "v1", "foreground-work"],
    [602, "v1", "foreground-work"],
    [611, "v1", "foreground-work"],
    [654, "a0", "foreground-work"],
    [648, "s5", "int"],
    [315, "a2", "(pointer uint8)"],
    [321, "v1", "pointer"],
    [338, "a3", "(pointer uint8)"],
    [344, "v1", "pointer"],
    [[4, 61], "a0", "bone-calculation"],
    [[185, 189], "v1", "mei-texture-scroll"],
    [[252, 281], "v1", "mei-envmap-tint"]
  ],
  "foreground-add-mtx-calc": [[1, "v1", "foreground-work"]],
  "foreground-shadow": [
    [2, "v1", "foreground-work"],
    [[13, 19], "t1", "vector"]
  ],
  "dma-add-process-drawable": [
    [433, "a0", "foreground-work"],
    [545, "t0", "(pointer uint128)"],
    [39, "a0", "foreground-work"],
    [42, "a0", "foreground-work"],
    [[128, 146], "v1", "mood-context"]
  ],
  "foreground-ripple": [
    [2, "v1", "foreground-work"],
    [25, "v1", "foreground-work"],
    [[27, 32], "a0", "foreground-work"]
  ],
  "dark-lightning-handler": [
    [64, "s5", "process-drawable"],
    [211, "gp", "process-drawable"],
    [147, "s5", "process-drawable"],
    [251, "gp", "process-drawable"],
    [312, "a0", "lightning-tracker"]
  ],
  "(post idle air-train)": [[4, "t9", "(function none)"]],
  "(anon-function 3 ctywide-scenes)": [
    [13, "t9", "(function mood-context symbol)"],
    [33, "t9", "(function mood-context symbol)"]
  ],
  "(anon-function 2 ctywide-scenes)": [
    [13, "t9", "(function mood-context symbol)"],
    [33, "t9", "(function mood-context symbol)"]
  ],
  "(anon-function 1 ctywide-scenes)": [
    [13, "t9", "(function mood-context symbol)"],
    [33, "t9", "(function mood-context symbol)"]
  ],
  "(anon-function 0 ctywide-scenes)": [
    [13, "t9", "(function mood-context symbol)"],
    [33, "t9", "(function mood-context symbol)"]
  ],
  "(method 11 fort-trap-door)": [[53, "a0", "collide-shape-moving"]],
  "(method 0 joint-exploder-tuning)": [
    [[5, 79], "v0", "joint-exploder-tuning"]
  ],
  "joint-exploder-init-by-other": [
    [48, "a0", "process-drawable"],
    [57, "v1", "process-drawable"],
    [64, "a0", "process-drawable"]
  ],
  "(method 23 joint-exploder)": [[26, "v1", "process-drawable"]],
  "(method 28 joint-exploder)": [[[0, 250], "s5", "joint-exploder-list"]],
  "joint-exploder-joint-callback": [[3, "s4", "joint-exploder"]],
  "(event idle fort-trap-door)": [[4, "v1", "attack-info"]],
  "(code idle hide-light)": [[10, "v1", "art-joint-anim"]],
  "(event impact turret-shot)": [[11, "s4", "process-drawable"]],
  "(code impact turret-shot)": [[4, "v1", "collide-shape-prim-group"]],
  "(method 29 sinking-plat)": [
    [9, "t9", "(function rigid-body-platform float none)"]
  ],
  "(code collapse beam)": [[25, "v1", "art-joint-anim"]],
  "(code fall ruins-bridge)": [
    [16, "v1", "collide-shape-prim-group"],
    [23, "v1", "collide-shape-prim-group"],
    [31, "v1", "collide-shape-prim-group"],
    [39, "v1", "collide-shape-prim-group"]
  ],
  "(event fall ruins-drop-plat)": [[10, "v1", "collide-shape-prim-group"]],
  "(post fall ruins-drop-plat)": [[20, "t9", "(function none)"]],
  "(code target-death)": [
    [467, "v1", "art-joint-anim"],
    [594, "v1", "art-joint-anim"],
    [852, "v1", "art-joint-anim"]
  ],
  "throne-activate": [[3, "f0", "meters"]],
  "throne-deactivate": [[3, "f0", "meters"]],
  "palroof-activate": [[6, "f0", "meters"]],
  "palroof-deactivate": [[6, "f0", "meters"]],
  "check-onintent-bugs": [[[31, 49], "s3", "sprite-vec-data-2d"]],
  "(anon-function 3 onintent-scenes)": [
    [13, "t9", "(function mood-context none)"]
  ],
  "(anon-function 2 onintent-scenes)": [
    [13, "t9", "(function mood-context none)"]
  ],
  "(anon-function 1 onintent-scenes)": [
    [13, "t9", "(function mood-context none)"]
  ],
  "(anon-function 0 onintent-scenes)": [
    [13, "t9", "(function mood-context none)"]
  ],
  "(anon-function 2 stadium-scenes)": [
    [60, "v1", "process-drawable"],
    [76, "v1", "process-drawable"],
    [79, "v1", "process-drawable"]
  ],
  "(anon-function 5 stadium-scenes)": [
    [13, "t9", "(function mood-context none)"]
  ],
  "(anon-function 6 stadium-scenes)": [
    [13, "t9", "(function mood-context none)"]
  ],
  "(anon-function 7 stadium-scenes)": [
    [13, "t9", "(function mood-context none)"]
  ],
  "(anon-function 8 stadium-scenes)": [
    [13, "t9", "(function mood-context none)"]
  ],
  "(anon-function 9 stadium-scenes)": [
    [13, "t9", "(function mood-context none)"]
  ],
  "(anon-function 10 stadium-scenes)": [
    [13, "t9", "(function mood-context none)"]
  ],
  "(anon-function 11 stadium-scenes)": [
    [13, "t9", "(function mood-context none)"]
  ],
  "(anon-function 12 stadium-scenes)": [
    [13, "t9", "(function mood-context none)"]
  ],
  "(anon-function 13 stadium-scenes)": [
    [13, "t9", "(function mood-context none)"]
  ],
  "(anon-function 14 stadium-scenes)": [
    [13, "t9", "(function mood-context none)"]
  ],
  "(anon-function 15 stadium-scenes)": [
    [13, "t9", "(function mood-context none)"]
  ],
  "(anon-function 16 stadium-scenes)": [
    [13, "t9", "(function mood-context none)"]
  ],
  "(anon-function 17 stadium-scenes)": [
    [13, "t9", "(function mood-context none)"]
  ],
  "(anon-function 18 stadium-scenes)": [
    [13, "t9", "(function mood-context none)"]
  ],
  "(anon-function 19 stadium-scenes)": [
    [13, "t9", "(function mood-context none)"]
  ],
  "(anon-function 20 stadium-scenes)": [
    [13, "t9", "(function mood-context none)"]
  ],
  "(anon-function 3 canyon-scenes)": [
    [67, "v0", "process-drawable"],
    [72, "v0", "process-drawable"]
  ],
  "(anon-function 8 mountain-scenes)": [[2, "v0", "sound-rpc-set-param"]],
  "(anon-function 27 intro-scenes)": [[[97, 100], "v1", "dma-packet"]],
  "(anon-function 24 intro-scenes)": [[[213, 216], "v1", "dma-packet"]],
  "(anon-function 18 intro-scenes)": [
    [23, "t9", "(function mood-context none)"],
    [43, "t9", "(function mood-context none)"],
    [63, "t9", "(function mood-context none)"]
  ],
  "(anon-function 16 intro-scenes)": [[4, "v0", "target"]],
  "(anon-function 8 intro-scenes)": [
    [49, "t9", "(function mood-context none)"]
  ],
  "(anon-function 3 intro-scenes)": [
    [13, "t9", "(function mood-context none)"]
  ],
  "birth-func-atoll-bird-wing": [[[2, 25], "v1", "sprite-vec-data-2d"]],
  "(anon-function 17 nestb-scenes)": [[15, "v0", "float"]],
  "movie-nest-metalkor-shot-draw-impact": [
    [224, "v1", "process-drawable"],
    [345, "v1", "process-drawable"]
  ],
  "(anon-function 11 nestb-scenes)": [
    [13, "v0", "target"],
    [8, "v0", "target"]
  ],
  "(anon-function 10 nestb-scenes)": [
    [8, "v0", "target"],
    [13, "v0", "target"]
  ],
  "attach-squid-movie-part": [[20, "v1", "float"]],
  "attach-squid-break-movie-part": [[44, "v1", "float"]],
  "movie-consite-metalkor-shot-draw-impact": [
    [224, "v1", "process-drawable"],
    [345, "v1", "process-drawable"]
  ],
  "(anon-function 3 consite-scenes)": [
    [8, "v0", "target"],
    [13, "v0", "target"]
  ],
  "(anon-function 2 consite-scenes)": [
    [8, "v0", "target"],
    [13, "v0", "target"]
  ],
  "(anon-function 2 under-scenes)": [[21, "v0", "target"]],
  "hiphog-mirror-sheen-func": [
    [[50, 64], "a2", "ripple-wave"],
    [48, "a2", "ripple-wave"],
    [49, "a2", "(inline-array ripple-wave)"]
  ],
  "(anon-function 7 outro-scenes)": [
    [13, "t9", "(function mood-context none)"]
  ],
  "(anon-function 4 outro-scenes)": [
    [13, "t9", "(function mood-context none)"],
    [33, "t9", "(function mood-context none)"],
    [53, "t9", "(function mood-context none)"],
    [73, "t9", "(function mood-context none)"]
  ],
  "(code target-gun-stance)": [
    [598, "v1", "art-joint-anim"],
    [152, "v1", "art-joint-anim"],
    [248, "v1", "art-joint-anim"],
    [345, "v1", "art-joint-anim"],
    [442, "v1", "art-joint-anim"]
  ],
  "find-instance-by-name-level": [
    [11, "v1", "drawable-tree-instance-shrub"],
    [38, "v1", "drawable-tree-instance-tie"]
  ],
  "dma-add-process-drawable-hud": [[11, "a0", "foreground-work"]],
  "find-instance-by-index": [
    [26, "t1", "drawable-tree-instance-shrub"],
    [40, "t1", "drawable-tree-instance-tie"]
  ],
  "print-prototype-list": [
    [25, "v1", "drawable-tree-instance-shrub"],
    [104, "v1", "drawable-tree-instance-tie"]
  ],
  "draw-instance-info": [
    [[188, 203], "s5", "prototype-bucket-shrub"],
    [[192, 303], "s1", "prototype-shrubbery"],
    [[359, 400], "v1", "prototype-tie"],
    [[44, 64], "s1", "drawable-inline-array-instance-tie"],
    [[331, 450], "s5", "prototype-bucket-tie"]
  ],
  "set-shadow-by-name": [[7, "v1", "process-drawable"]],
  "get-shadow-by-name": [[7, "v1", "process-drawable"]],
  "(anon-function 2 memory-usage)": [[211, "v1", "collide-shape-moving"]],
  "(method 9 screen-filter)": [
    [[25, 31], "a0", "dma-packet"],
    [[34, 40], "a0", "gs-gif-tag"],
    [45, "a0", "(pointer gs-test)"],
    [47, "a0", "(pointer gs-reg64)"],
    [[72, 102], "t1", "rgba"]
  ],
  "(method 16 nav-engine)": [[92, "gp", "nav-engine-spr-buffer"]],
  "(method 12 nav-engine)": [
    [[22, 28], "v1", "connection"],
    [[29, 31], "a0", "process-focusable"],
    [[34, 86], "s2", "collide-shape"],
    [90, "v1", "collide-shape-prim-group"],
    [110, "s2", "collide-shape-prim-sphere"]
  ],
  "(method 11 nav-state)": [[37, "v1", "float"]],
  "(method 18 nav-control)": [
    [252, "a2", "float"],
    [250, "a3", "uint"],
    [250, "t0", "uint"]
  ],
  "(method 23 nav-mesh)": [["_stack_", 16, "res-tag"]],
  "nav-control-validate": [
    [29, "s5", "int"],
    [29, "v1", "int"]
  ],
  "(method 43 nav-mesh)": [["_stack_", 28, "float"]],
  "(code open gungame-door)": [[35, "v1", "art-joint-anim"]],
  "(event idle gun-dummy)": [
    [[35, 64], "s5", "attack-info"],
    [70, "gp", "process-drawable"]
  ],
  "(method 29 gun-dummy)": [[26, "v0", "path-control"]],
  "(method 30 gun-dummy)": [
    [3, "v1", "tpath-control-frame"],
    [5, "v1", "(inline-array tpath-control-frame)"],
    [10, "v1", "tpath-control-frame"],
    [17, "v1", "tpath-control-frame"],
    [24, "v1", "tpath-control-frame"],
    [31, "v1", "tpath-control-frame"],
    [38, "v1", "tpath-control-frame"],
    [12, "v1", "(inline-array tpath-control-frame)"],
    [19, "v1", "(inline-array tpath-control-frame)"],
    [26, "v1", "(inline-array tpath-control-frame)"],
    [33, "v1", "(inline-array tpath-control-frame)"],
    [40, "v1", "(inline-array tpath-control-frame)"]
  ],
  "(method 31 gun-dummy)": [[40, "v1", "(inline-array tpath-control-frame)"]],
  "(method 10 training-manager)": [[51, "t9", "(function process none)"]],
  "(trans course training-manager)": [[[22, 493], "gp", "hud"]],
  "(code end-course training-manager)": [[28, "gp", "process-drawable"]],
  "(method 21 training-manager)": [
    [23, "a1", "process-focusable"],
    [34, "a1", "process-focusable"]
  ],
  "(method 26 training-manager)": [[30, "s2", "process-focusable"]],
  "(method 22 training-manager)": [[123, "v1", "process-focusable"]],
  "(anon-function 1 gungame-obs)": [[50, "gp", "process-drawable"]],
  "(anon-function 3 gungame-obs)": [[50, "gp", "process-drawable"]],
  "(event end-course training-manager)": [[13, "a0", "process-drawable"]],
  "(event course training-manager)": [
    [4, "a0", "process-taskable"],
    [40, "a0", "process-drawable"]
  ],
  "(event yellow-training-intro training-manager)": [
    [13, "a0", "process-drawable"]
  ],
  "(method 23 training-manager)": [[104, "s0", "process-focusable"]],
  "(method 11 training-manager)": [["_stack_", 16, "res-tag"]],
  "attach-pod-part": [[32, "v1", "float"]],
  "(method 30 collectable)": [[109, "v1", "collide-shape"]],
  "(method 32 collectable)": [
    [19, "v1", "int"],
    [19, "a0", "int"],
    [23, "a0", "int"],
    [155, "v1", "process-drawable"]
  ],
  "(anon-function 69 collectables)": [
    //[[1, 6], "v1", "handle"],
    [2, "v1", "handle"],
    [5, "v1", "handle"],
    [8, "v1", "handle"],
    [13, "v1", "collectable"],
    [[34, 39], "a0", "process-focusable"]
  ],
  "check-blue-suck": [[19, "v1", "collide-shape"]],
  "add-blue-motion": [[27, "s2", "process-focusable"]],
  "collectable-standard-event-handler": [
    [84, "a0", "vector"],
    [102, "a0", "vector"],
    [[167, 171], "a0", "process"],
    [[292, 296], "a0", "process"]
  ],
  "(event pickup collectable)": [
    [17, "a0", "vector"],
    [18, "v1", "vector"]
  ],
  "(code die eco)": [[55, "v1", "float"]],
  "(code pickup eco)": [
    [39, "v0", "state"],
    [41, "t9", "(function none)"]
  ],
  "(method 10 gem)": [[12, "t9", "(function gem none)"]],
  "(method 9 fact-info)": [
    [245, "a0", "process-drawable"],
    [293, "a0", "process-drawable"]
  ],
  "(method 179 fodder)": [[[16, 20], "a0", "process-focusable"]],
  "(code notice fodder)": [
    [78, "v1", "art-joint-anim"],
    [54, "v1", "float"],
    [150, "v1", "float"]
  ],
  "(code active fodder)": [
    [26, "v1", "art-joint-anim"],
    [112, "v1", "art-joint-anim"],
    [283, "v1", "art-joint-anim"],
    [179, "v1", "art-joint-anim"]
  ],
  "(method 182 fodder)": [[34, "v1", "float"]],
  "(trans hostile fodder)": [
    [[25, 29], "a0", "process-focusable"],
    [105, "v1", "float"]
  ],
  "(code circling fodder)": [
    [243, "v1", "art-joint-anim"],
    [129, "gp", "art-joint-anim"]
  ],
  "(method 77 fodder)": [
    [57, "s5", "art-joint-anim"],
    [85, "s4", "art-joint-anim"]
  ],
  "(method 78 fodder)": [[16, "v1", "art-joint-anim"]],
  "(method 181 fodder)": [[2, "v1", "collide-shape-prim-group"]],
  "(method 7 fodder)": [[19, "t9", "(function nav-enemy int nav-enemy)"]],
  "(post idle fodder)": [[4, "t9", "(function none)"]],
  "(method 180 fodder)": [[24, "s1", "fodder"]],
  "(method 55 fodder)": [[29, "s5", "process-drawable"]],
  "(method 13 hud-box)": [
    [[63, 70], "t4", "dma-packet"],
    [[72, 79], "t4", "gs-gif-tag"],
    [83, "t4", "(pointer gs-test)"],
    [85, "t4", "(pointer gs-reg64)"],
    [87, "t4", "(pointer gs-alpha)"],
    [89, "t4", "(pointer gs-reg64)"],
    [[96, 101], "t3", "(pointer uint128)"],
    [[110, 144], "t4", "(inline-array vector4w)"],
    [[156, 163], "t2", "dma-packet"],
    [[165, 172], "t2", "gs-gif-tag"],
    [176, "t2", "(pointer gs-alpha)"],
    [178, "t2", "(pointer gs-reg64)"],
    [180, "t2", "(pointer gs-rgbaq)"],
    [182, "t2", "(pointer gs-reg64)"],
    [[187, 212], "t2", "(inline-array vector4w)"]
  ],
  "(method 9 hud-sprite)": [
    [[27, 34], "v1", "(pointer uint128)"],
    [[39, 280], "v1", "(inline-array vector)"],
    [[280, 316], "v1", "(inline-array vector4w)"]
  ],
  "(method 9 hud-box)": [[[1, 53], "v1", "(inline-array vector4w)"]],
  "(method 10 hud-box)": [
    [[1, 8], "a2", "dma-packet"],
    [[10, 17], "a2", "gs-gif-tag"],
    [21, "a2", "(pointer gs-test)"],
    [23, "a2", "(pointer gs-reg64)"],
    [25, "a2", "(pointer gs-alpha)"],
    [27, "a2", "(pointer gs-reg64)"],
    [[31, 77], "v1", "(inline-array vector4w)"]
  ],
  "(method 11 hud-box)": [
    [[1, 8], "a2", "dma-packet"],
    [[10, 17], "a2", "gs-gif-tag"],
    [21, "a2", "(pointer gs-test)"],
    [23, "a2", "(pointer gs-reg64)"],
    [25, "a2", "(pointer gs-alpha)"],
    [27, "a2", "(pointer gs-reg64)"],
    [[31, 77], "v1", "(inline-array vector4w)"]
  ],
  "(method 12 hud-box)": [
    [[1, 8], "a2", "dma-packet"],
    [[10, 17], "a2", "gs-gif-tag"],
    [21, "a2", "(pointer gs-test)"],
    [23, "a2", "(pointer gs-reg64)"],
    [25, "a2", "(pointer gs-alpha)"],
    [27, "a2", "(pointer gs-reg64)"],
    [[31, 77], "v1", "(inline-array vector4w)"]
  ],
  "(method 14 hud-box)": [
    [[1, 8], "a2", "dma-packet"],
    [[10, 17], "a2", "gs-gif-tag"],
    [43, "a1", "(pointer gs-scissor)"],
    [45, "a1", "(pointer gs-reg64)"]
  ],
  "(method 15 hud-box)": [
    [[1, 8], "a0", "dma-packet"],
    [[10, 17], "a0", "gs-gif-tag"],
    [21, "a0", "(pointer gs-scissor)"],
    [23, "a0", "(pointer gs-reg64)"]
  ],
  "hud-create-icon": [[35, "a0", "process-drawable"]],
  "hide-hud": [
    [11, "v1", "connection"],
    [23, "v1", "connection"]
  ],
  "enable-hud": [[17, "v1", "connection"]],
  "hide-hud-quick": [
    [11, "v1", "connection"],
    [23, "v1", "connection"]
  ],
  "show-hud": [
    [22, "v1", "connection"],
    [34, "v1", "connection"]
  ],
  "hud-hidden?": [
    [9, "v1", "connection"],
    [[9, 13], "a0", "hud"]
  ],
  "(method 15 hud-dark-eco-symbol)": [[[9, 14], "v1", "hud-health"]],
  "(method 15 hud-gun)": [[[251, 256], "v1", "dma-packet"]],
  "target-mech-collision": [[108, "v0", "carry-info"]],
  "target-mech-exit": [[[235, 242], "v1", "handle"]],
  "mech-update-ik": [
    [3, "v1", "process-drawable"],
    [36, "s5", "collide-shape-moving"],
    [41, "s5", "collide-shape-moving"],
    [55, "s3", "joint-mod-ik"],
    [72, "s3", "joint-mod-ik"],
    [85, "s5", "collide-shape-moving"],
    [93, "s3", "joint-mod-ik"],
    [104, "s3", "joint-mod-ik"],
    [52, "v1", "(array joint-mod-ik)"]
  ],
  "target-mech-punch-pick": [
    [29, "v0", "process-focusable"],
    [222, "s5", "art-joint-anim"],
    [241, "s5", "art-joint-anim"]
  ],
  "(code target-mech-walk)": [[91, "f0", "float"]],
  "(code target-mech-punch)": [
    [107, "v1", "art-joint-anim"],
    [135, "v1", "art-joint-anim"],
    [163, "v1", "art-joint-anim"],
    [191, "v1", "art-joint-anim"],
    [231, "v1", "art-joint-anim"],
    [259, "v1", "art-joint-anim"],
    [287, "v1", "art-joint-anim"],
    [315, "v1", "art-joint-anim"]
  ],
  "(code target-mech-jump)": [[26, "t9", "(function none)"]],
  "(code target-mech-death)": [
    [379, "gp", "art-joint-anim"],
    [643, "v1", "art-joint-anim"]
  ],
  "(code target-mech-get-off)": [[67, "v1", "art-joint-anim"]],
  "(code target-mech-get-on)": [
    [74, "v1", "process-drawable"],
    [80, "v1", "process-drawable"],
    [115, "v1", "art-joint-anim"]
  ],
  "(code target-mech-carry-throw)": [
    [51, "v0", "carry-info"],
    [112, "v0", "carry-info"],
    [135, "v1", "sphere"]
  ],
  "(code target-mech-carry-drop)": [
    [42, "v0", "carry-info"],
    [110, "v1", "art-joint-anim"],
    [176, "v0", "carry-info"],
    [262, "v0", "sound-rpc-set-param"],
    [295, "v0", "sound-rpc-set-param"],
    [220, "v1", "sphere"]
  ],
  "(code target-mech-carry-pickup)": [
    [137, "v0", "carry-info"],
    [377, "v1", "art-joint-anim"],
    [541, "v0", "carry-info"],
    [574, "f0", "float"]
  ],
  "(code target-mech-carry-walk)": [[80, "f0", "float"]],
  "(event target-mech-punch)": [
    [45, "gp", "collide-query"],
    [51, "s5", "collide-shape-prim"],
    [68, "s5", "process-focusable"],
    [95, "gp", "collide-query"],
    [128, "s5", "process-focusable"],
    [180, "gp", "collide-query"]
  ],
  "(exit idle mech)": [[[9, 17], "v1", "handle"]],
  "(anon-function 8 target-mech)": [
    [4, "gp", "target"],
    [10, "gp", "target"],
    [14, "gp", "target"]
  ],
  "(anon-function 9 target-mech)": [[2, "a0", "(pointer target)"]],
  "target-mech-handler": [
    [91, "a0", "process"],
    [213, "a3", "vector"],
    [225, "s2", "vector"],
    [305, "a3", "vector"],
    [317, "s2", "vector"],
    [164, "v0", "attack-info"]
  ],
  "(enter target-mech-carry-hit-ground)": [[3, "v0", "sound-rpc-set-param"]],
  "(event target-mech-grab)": [[24, "a0", "process"]],
  "(anon-function 7 target-mech)": [
    [32, "a0", "joint-mod-ik"],
    [26, "a0", "(array joint-mod-ik)"]
  ],
  "(enter target-mech-hit-ground)": [[3, "v0", "sound-rpc-set-param"]],
  "(exit target-mech-carry-drag)": [
    [11, "v0", "sound-rpc-set-param"],
    [28, "v0", "sound-rpc-set-param"]
  ],
  "(trans target-mech-carry-drag)": [[73, "v1", "sphere"]],
  "target-mech-carry-update": [[50, "v1", "sphere"]],
  "(code idle hoverboard-training-manager)": [
    [[162, 169], "v1", "handle"],
    [337, "s5", "process-drawable"],
    [[68, 248], "gp", "handle"],
    [[266, 384], "gp", "handle"]
  ],
  "(code idle-training hoverboard-training-manager)": [
    [56, "gp", "handle"],
    [175, "s5", "process-drawable"],
    [[104, 219], "gp", "handle"]
  ],
  "(method 10 hoverboard-training-manager)": [
    [19, "t9", "(function process none)"]
  ],
  "(code fire skatea-jump-pad)": [[59, "t9", "(function none)"]],
  "(method 29 hoverboard-training-manager)": [[[18, 491], "gp", "hud-goal"]],
  "hoverboard-training-manager-event-handler": [
    [[32, 72], "gp", "(pointer board-tricks)"],
    [12, "v1", "float"],
    [25, "v1", "float"]
  ],
  "(method 11 hoverboard-training-manager)": [["_stack_", 16, "res-tag"]],
  "(trans idle krew-collection-item)": [[28, "a1", "vehicle"]],
  "(method 56 pegasus)": [[[5, 10], "v1", "attack-info"]],
  "(post idle pegasus)": [[11, "t9", "(function none)"]],
  "(code notice pegasus)": [
    [53, "v1", "art-joint-anim"],
    [121, "v1", "art-joint-anim"]
  ],
  "(code active pegasus)": [[28, "v1", "art-joint-anim"]],
  "pegasus-fly-code": [
    [386, "v1", "float"],
    [413, "v1", "float"]
  ],
  "(code die pegasus)": [[45, "v1", "art-joint-anim"]],
  "pegasus-choose-path": [[114, "v1", "float"]],
  "(method 115 pegasus)": [["_stack_", 16, "res-tag"]],
  "(code attack-forward amphibian)": [[14, "v1", "art-joint-anim"]],
  "(enter attack-forward amphibian)": [
    [50, "gp", "process-focusable"],
    [54, "a0", "process-focusable"],
    [53, "gp", "process-focusable"]
  ],
  "(code tongue-attack amphibian)": [[14, "v1", "art-joint-anim"]],
  "(method 76 amphibian)": [[1, "a1", "process-focusable"]],
  "(method 90 amphibian)": [[165, "v1", "art-joint-anim"]],
  "(method 88 amphibian)": [[29, "s4", "art-joint-anim"]],
  "(method 87 amphibian)": [[20, "s4", "art-joint-anim"]],
  "(method 89 amphibian)": [[37, "s4", "art-joint-anim"]],
  "(method 78 amphibian)": [
    [21, "v1", "art-joint-anim"],
    [67, "s4", "art-joint-anim"]
  ],
  "(method 77 amphibian)": [
    [37, "s5", "art-joint-anim"],
    [97, "s4", "art-joint-anim"]
  ],
  "(method 51 amphibian)": [
    [34, "a0", "process-focusable"],
    [37, "a0", "process-focusable"]
  ],
  "(method 186 amphibian)": [[41, "s3", "collide-shape-prim-sphere"]],
  "(code notice amphibian)": [[37, "a1", "art-joint-anim"]],
  "(enter stare amphibian)": [
    [35, "a0", "process-focusable"],
    [38, "a0", "process-focusable"]
  ],
  "(code attack-spin amphibian)": [
    [53, "v1", "art-joint-anim"],
    [203, "a0", "process-focusable"],
    [102, "v1", "art-joint-anim"],
    [136, "v1", "art-joint-anim"],
    [206, "a0", "process-focusable"]
  ],
  "(enter attack-spin amphibian)": [
    [56, "gp", "process-focusable"],
    [59, "gp", "process-focusable"]
  ],
  "(post attack-forward-lunge amphibian)": [
    [14, "a0", "process-focusable"],
    [17, "a0", "process-focusable"]
  ],
  "(code stare-idle amphibian)": [[23, "v1", "art-joint-anim"]],
  "(code stare amphibian)": [
    [53, "v1", "art-joint-anim"],
    [102, "v1", "art-joint-anim"],
    [136, "v1", "art-joint-anim"]
  ],
  "(enter notice amphibian)": [
    [20, "a0", "process-focusable"],
    [23, "a0", "process-focusable"]
  ],
  "(code active amphibian)": [
    [69, "v1", "art-joint-anim"],
    [135, "v1", "art-joint-anim"]
  ],
  "(method 185 amphibian)": [
    [33, "a0", "process-focusable"],
    [36, "a0", "process-focusable"]
  ],
  "amphibian-joint-mod-callback": [
    [12, "s2", "amphibian-joint-mod"],
    [18, "s2", "amphibian-joint-mod"],
    [48, "s2", "amphibian-joint-mod"],
    [49, "v1", "amphibian"]
  ],
  "(method 7 hopper)": [
    [14, "t9", "(function process-focusable int process-focusable)"]
  ],
  "(method 132 hopper)": [[16, "t9", "(function enemy none)"]],
  "(code active hopper)": [[22, "v1", "art-joint-anim"]],
  "(trans hostile hopper)": [
    [24, "gp", "process-focusable"],
    [153, "gp", "process-focusable"],
    [156, "gp", "process-focusable"]
  ],
  "(method 88 hopper)": [[16, "a1", "art-joint-anim"]],
  "(method 87 hopper)": [[16, "a1", "art-joint-anim"]],
  "(method 89 hopper)": [[16, "a1", "art-joint-anim"]],
  "(method 78 hopper)": [
    [18, "s4", "art-joint-anim"],
    [56, "v1", "art-joint-anim"]
  ],
  "(method 77 hopper)": [
    [33, "a1", "art-joint-anim"],
    [86, "a1", "art-joint-anim"]
  ],
  "(method 7 metalmonk)": [
    [14, "t9", "(function process-focusable int process-focusable)"]
  ],
  "(method 87 metalmonk)": [[27, "s5", "art-joint-anim"]],
  "(method 104 metalmonk)": [
    [14, "a0", "process-focusable"],
    [17, "a0", "process-focusable"]
  ],
  "(code attack metalmonk)": [[37, "s5", "art-joint-anim"]],
  "(code active metalmonk)": [
    [205, "a1", "art-joint-anim"],
    [118, "gp", "art-joint-anim"]
  ],
  "(trans hostile metalmonk)": [
    [29, "gp", "process-focusable"],
    [71, "gp", "process-focusable"],
    [74, "gp", "process-focusable"]
  ],
  "(method 180 metalmonk)": [[4, "v1", "collide-shape-prim-group"]],
  "(method 78 metalmonk)": [
    [18, "s4", "art-joint-anim"],
    [83, "s4", "art-joint-anim"]
  ],
  "(method 77 metalmonk)": [
    [37, "a1", "art-joint-anim"],
    [106, "s5", "art-joint-anim"],
    [163, "s4", "art-joint-anim"]
  ],
  "(trans victory metalmonk)": [
    [28, "a0", "process-focusable"],
    [31, "a0", "process-focusable"]
  ],
  "(method 46 ginsu)": [[8, "v1", "collide-shape-prim-group"]],
  "(method 183 ginsu)": [[2, "v1", "collide-shape-prim-group"]],
  "(method 70 ginsu)": [
    [33, "v1", "float"],
    [30, "a0", "int"]
  ],
  "(method 181 ginsu)": [
    [18, "a0", "process-focusable"],
    [21, "a0", "process-focusable"]
  ],
  "(trans attack ginsu)": [[32, "a0", "process-focusable"]],
  "(trans anticipate-attack ginsu)": [[27, "a0", "process-focusable"]],
  "(method 142 ginsu)": [
    [16, "a0", "process-focusable"],
    [19, "a0", "process-focusable"]
  ],
  "(method 10 ginsu)": [[6, "t9", "(function sparticle-launch-control none)"]],
  "(code victory centurion)": [[30, "v1", "art-joint-anim"]],
  "(code fire centurion)": [
    [22, "a0", "process-focusable"],
    [25, "a0", "process-focusable"],
    [43, "v1", "art-joint-anim"],
    [76, "gp", "process-focusable"],
    [95, "gp", "process-focusable"],
    [311, "v1", "art-joint-anim"],
    [374, "v1", "art-joint-anim"],
    [98, "gp", "process-focusable"],
    [163, "a0", "process-focusable"],
    [166, "a0", "process-focusable"]
  ],
  "(code active centurion)": [[22, "v1", "art-joint-anim"]],
  "(code attack centurion)": [[14, "v1", "art-joint-anim"]],
  "(enter attack centurion)": [
    [3, "a0", "collide-shape-prim-group"],
    [9, "v1", "collide-shape-prim-group"]
  ],
  "(exit attack centurion)": [
    [3, "a0", "collide-shape-prim-group"],
    [9, "v1", "collide-shape-prim-group"]
  ],
  "(method 55 centurion)": [
    [246, "a0", "process-focusable"],
    [249, "a0", "process-focusable"],
    [341, "a2", "float"]
  ],
  "(code hostile centurion)": [
    [87, "a0", "process-focusable"],
    [90, "a0", "process-focusable"]
  ],
  "(method 7 centurion)": [
    [14, "t9", "(function process-focusable int process-focusable)"]
  ],
  "(method 78 centurion)": [
    [18, "v1", "art-joint-anim"],
    [53, "s4", "art-joint-anim"],
    [82, "v1", "art-joint-anim"]
  ],
  "(method 77 centurion)": [
    [18, "v1", "art-joint-anim"],
    [72, "a1", "art-joint-anim"],
    [117, "a1", "art-joint-anim"],
    [151, "s4", "art-joint-anim"]
  ],
  "(trans hostile centurion)": [
    [25, "a0", "process-focusable"],
    [31, "s5", "process-focusable"],
    [21, "s5", "process-focusable"]
  ],
  "(method 180 centurion)": [
    [28, "s0", "process-focusable"],
    [49, "s0", "process-focusable"]
  ],
  "(method 132 centurion)": [[13, "t9", "(function enemy none)"]],
  "(method 31 centurion-shot)": [[7, "t9", "(function projectile none)"]],
  "(method 28 centurion-shot)": [
    [49, "t9", "(function projectile projectile-options sound-id)"]
  ],
  "(method 74 centurion)": [
    [76, "v1", "attack-info"],
    [78, "v1", "attack-info"],
    [85, "v1", "attack-info"]
  ],
  "(method 30 rhino-wall)": [[5, "v1", "collide-shape-prim-group"]],
  "(code circling rhino)": [
    [129, "gp", "art-joint-anim"],
    [243, "v1", "art-joint-anim"]
  ],
  "(code charge rhino)": [
    [29, "v1", "art-joint-anim"],
    [85, "v1", "art-joint-anim"],
    [137, "v1", "art-joint-anim"]
  ],
  "(code stop-run rhino)": [
    [14, "v1", "art-joint-anim"],
    [85, "a0", "process-focusable"],
    [88, "a0", "process-focusable"],
    [145, "a1", "art-joint-anim"]
  ],
  "(code attack rhino)": [[15, "v1", "art-joint-anim"]],
  "(trans hostile rhino)": [
    [20, "a0", "process-focusable"],
    [20, "a0", "process-focusable"],
    [23, "a0", "process-focusable"],
    [81, "a0", "process-focusable"],
    [84, "a0", "process-focusable"],
    [113, "s3", "process-focusable"],
    [19, "s3", "process-focusable"],
    [80, "s3", "process-focusable"],
    [117, "a0", "process-focusable"],
    [116, "s3", "process-focusable"]
  ],
  "(code die rhino)": [[33, "v1", "art-joint-anim"]],
  "(code hit rhino)": [
    [30, "v1", "art-joint-anim"],
    [83, "v1", "art-joint-anim"]
  ],
  "(method 104 rhino)": [
    [30, "a0", "process-focusable"],
    [30, "a0", "process-focusable"],
    [33, "a0", "process-focusable"]
  ],
  "(enter victory rhino)": [
    [8, "v1", "collide-shape-prim-group"],
    [12, "v1", "collide-shape-prim-group"],
    [17, "a0", "collide-shape-prim-group"]
  ],
  "(code victory rhino)": [
    [14, "v1", "art-joint-anim"],
    [59, "a0", "collide-shape-prim-group"],
    [64, "a0", "collide-shape-prim-group"],
    [69, "a0", "collide-shape-prim-group"],
    [81, "v1", "art-joint-anim"],
    [140, "a0", "process-focusable"],
    [143, "a0", "process-focusable"],
    [157, "gp", "process-focusable"],
    [180, "a0", "collide-shape-prim-group"],
    [201, "v1", "art-joint-anim"],
    [290, "a0", "process-focusable"],
    [139, "gp", "process-focusable"],
    [293, "a0", "process-focusable"]
  ],
  "(method 7 rhino)": [
    [14, "t9", "(function process-focusable int process-focusable)"]
  ],
  "(method 74 rhino)": [[68, "s2", "process-focusable"]],
  "(method 182 rhino)": [[36, "s2", "process-drawable"]],
  "(exit victory rhino)": [
    [10, "v1", "collide-shape-prim-group"],
    [14, "v1", "collide-shape-prim-group"]
  ],
  "(code run-away rhino)": [[14, "v1", "art-joint-anim"]],
  "(code hit rhino-wall)": [
    [42, "a2", "art-joint-anim"],
    [32, "v0", "art-joint-anim"]
  ],
  "(trans hostile grenadier)": [
    [19, "a0", "process-focusable"],
    [156, "a0", "process-focusable"],
    [22, "a0", "process-focusable"]
  ],
  "(method 181 grenadier)": [
    [21, "a0", "process-focusable"],
    [24, "a0", "process-focusable"],
    [79, "a0", "process-focusable"],
    [82, "a0", "process-focusable"],
    [20, "s5", "process-focusable"],
    [78, "s5", "process-focusable"]
  ],
  "(code hit grenadier)": [
    [87, "gp", "art-joint-anim"],
    [210, "a0", "process-focusable"]
  ],
  "(code victory grenadier)": [
    [27, "v1", "art-joint-anim"],
    [76, "v1", "art-joint-anim"]
  ],
  "(post attack grenadier)": [
    [24, "a0", "process-focusable"],
    [27, "a0", "process-focusable"]
  ],
  "(code attack grenadier)": [
    [74, "v1", "art-joint-anim"],
    [163, "v1", "art-joint-anim"],
    [295, "a0", "process-focusable"],
    [298, "a0", "process-focusable"],
    [317, "v1", "art-joint-anim"],
    [366, "v1", "art-joint-anim"]
  ],
  "(event attack grenadier)": [
    [23, "s4", "process-focusable"],
    [27, "a0", "process-focusable"],
    [26, "s4", "process-focusable"]
  ],
  "(method 78 grenadier)": [
    [18, "s4", "art-joint-anim"],
    [63, "a1", "art-joint-anim"],
    [93, "v1", "art-joint-anim"]
  ],
  "(exit spin-kick grenadier)": [[2, "v1", "collide-shape-prim-group"]],
  "(post spin-kick grenadier)": [
    [24, "a0", "process-focusable"],
    [27, "a0", "process-focusable"]
  ],
  "(code spin-kick grenadier)": [[14, "v1", "art-joint-anim"]],
  "(enter spin-kick grenadier)": [[29, "v1", "collide-shape-prim-group"]],
  "(code backup grenadier)": [[10, "v1", "art-joint-anim"]],
  "(method 7 grenadier)": [
    [21, "t9", "(function process-focusable int process-focusable)"]
  ],
  "(method 70 grenadier)": [[41, "a0", "process-focusable"]],
  "(code active grenadier)": [
    [140, "v1", "art-joint-anim"],
    [202, "v1", "art-joint-anim"],
    [51, "v1", "art-joint-anim"],
    [27, "s5", "pair"],
    [311, "v1", "art-joint-anim"]
  ],
  "(code hostile grenadier)": [[45, "gp", "art-joint-anim"]],
  "rapid-gunner-common-post": [
    [14, "a0", "process-focusable"],
    [17, "a0", "process-focusable"]
  ],
  "(post notice rapid-gunner)": [
    [24, "a0", "process-focusable"],
    [27, "a0", "process-focusable"]
  ],
  "(code notice rapid-gunner)": [[30, "v1", "art-joint-anim"]],
  "(enter notice rapid-gunner)": [
    [85, "a0", "process-focusable"],
    [88, "a0", "process-focusable"]
  ],
  "(trans attack rapid-gunner)": [
    [30, "a0", "process-focusable"],
    [33, "a0", "process-focusable"],
    [37, "a0", "process-focusable"],
    [40, "a0", "process-focusable"],
    [67, "gp", "process-focusable"],
    [170, "gp", "process-focusable"],
    [173, "gp", "process-focusable"],
    [36, "gp", "process-focusable"],
    [29, "gp", "process-focusable"]
  ],
  "(post attack rapid-gunner)": [
    [32, "a0", "process-focusable"],
    [35, "a0", "process-focusable"]
  ],
  "(code attack rapid-gunner)": [[103, "v1", "art-joint-anim"]],
  "(code hop rapid-gunner)": [
    [89, "v1", "art-joint-anim"],
    [120, "v1", "art-joint-anim"]
  ],
  "(post hop-turn rapid-gunner)": [
    [32, "a0", "process-focusable"],
    [35, "a0", "process-focusable"]
  ],
  "(method 7 rapid-gunner)": [
    [14, "t9", "(function process-focusable int process-focusable)"]
  ],
  "(exit spin-attack rapid-gunner)": [[13, "v1", "collide-shape-prim-group"]],
  "(post spin-attack rapid-gunner)": [
    [24, "a0", "process-focusable"],
    [27, "a0", "process-focusable"]
  ],
  "(code spin-attack rapid-gunner)": [[14, "v1", "art-joint-anim"]],
  "(enter spin-attack rapid-gunner)": [[29, "v1", "collide-shape-prim-group"]],
  "(code hostile rapid-gunner)": [[118, "v1", "art-joint-anim"]],
  "(trans hostile rapid-gunner)": [
    [27, "a0", "process-focusable"],
    [30, "a0", "process-focusable"],
    [58, "gp", "process-focusable"],
    [26, "gp", "process-focusable"]
  ],
  "(code reload rapid-gunner)": [[14, "v1", "art-joint-anim"]],
  "(code cool-down rapid-gunner)": [[14, "v1", "art-joint-anim"]],
  "(code hop-turn rapid-gunner)": [[14, "v1", "art-joint-anim"]],
  "(method 78 rapid-gunner)": [
    [21, "v1", "art-joint-anim"],
    [67, "a1", "art-joint-anim"],
    [94, "a1", "art-joint-anim"]
  ],
  "(method 79 tomb-baby-spider)": [
    [49, "v1", "art-joint-anim"],
    [77, "v1", "art-joint-anim"],
    [127, "v1", "collide-shape-prim-group"],
    [131, "v1", "collide-shape-prim-group"],
    [135, "v1", "collide-shape-prim-group"],
    [137, "v1", "collide-shape-prim-group"],
    [139, "v1", "collide-shape-prim-group"]
  ],
  "(method 78 tomb-baby-spider)": [
    [13, "a2", "art-joint-anim"],
    [50, "a2", "art-joint-anim"]
  ],
  "(method 77 tomb-baby-spider)": [
    [2, "a2", "collide-shape-prim-group"],
    [36, "a2", "art-joint-anim"],
    [73, "a2", "art-joint-anim"],
    [10, "a2", "collide-shape-prim-group"]
  ],
  "(code attack-stop tomb-baby-spider)": [[10, "v1", "art-joint-anim"]],
  "(exit attack tomb-baby-spider)": [[2, "v1", "collide-shape-prim-group"]],
  "(enter attack tomb-baby-spider)": [[14, "v1", "collide-shape-prim-group"]],
  "(code attack tomb-baby-spider)": [[30, "v1", "art-joint-anim"]],
  "(code notice tomb-baby-spider)": [
    [27, "a0", "process-focusable"],
    [30, "a0", "process-focusable"],
    [52, "v1", "art-joint-anim"],
    [115, "v1", "art-joint-anim"]
  ],
  "(code active tomb-baby-spider)": [
    [30, "v1", "art-joint-anim"],
    [126, "v1", "art-joint-anim"],
    [188, "v1", "art-joint-anim"],
    [297, "v1", "art-joint-anim"]
  ],
  "monster-frog-hop-fast-code": [
    [15, "v1", "art-joint-anim"],
    [72, "v1", "art-joint-anim"]
  ],
  "monster-frog-hop-slow-code": [
    [231, "v1", "art-joint-anim"],
    [288, "v1", "art-joint-anim"],
    [46, "v1", "art-joint-anim"],
    [117, "v1", "art-joint-anim"]
  ],
  "(method 78 monster-frog)": [
    [19, "v1", "art-joint-anim"],
    [54, "v1", "art-joint-anim"],
    [89, "v1", "art-joint-anim"],
    [121, "v1", "art-joint-anim"]
  ],
  "(method 77 monster-frog)": [
    [19, "v1", "art-joint-anim"],
    [54, "v1", "art-joint-anim"],
    [89, "v1", "art-joint-anim"],
    [121, "v1", "art-joint-anim"]
  ],
  "(code attack-recover monster-frog)": [
    [10, "v1", "art-joint-anim"],
    [87, "v1", "art-joint-anim"],
    [158, "v1", "art-joint-anim"]
  ],
  "(code attack monster-frog)": [[19, "v1", "art-joint-anim"]],
  "(code turn monster-frog)": [
    [21, "v1", "art-joint-anim"],
    [79, "v1", "art-joint-anim"]
  ],
  "(code active monster-frog)": [
    [27, "v1", "art-joint-anim"],
    [80, "v1", "art-joint-anim"],
    [172, "v1", "art-joint-anim"],
    [234, "v1", "art-joint-anim"],
    [343, "v1", "art-joint-anim"]
  ],
  "(code notice monster-frog)": [
    [23, "v1", "art-joint-anim"],
    [71, "v1", "art-joint-anim"],
    [103, "a0", "process-focusable"],
    [106, "a0", "process-focusable"],
    [149, "v1", "art-joint-anim"]
  ],
  "(code ambush monster-frog)": [
    [21, "a0", "process-focusable"],
    [24, "a0", "process-focusable"],
    [68, "v1", "art-joint-anim"]
  ],
  "(post turn monster-frog)": [
    [24, "a0", "process-focusable"],
    [27, "a0", "process-focusable"]
  ],
  "(code hostile monster-frog)": [
    [18, "a0", "process-focusable"],
    [21, "a0", "process-focusable"],
    [117, "v1", "art-joint-anim"],
    [202, "v1", "art-joint-anim"]
  ],
  "(method 77 predator)": [
    [21, "v1", "art-joint-anim"],
    [53, "v1", "art-joint-anim"],
    [96, "v1", "art-joint-anim"],
    [126, "v1", "art-joint-anim"],
    [160, "v1", "art-joint-anim"],
    [192, "v1", "art-joint-anim"]
  ],
  "(method 78 predator)": [
    [21, "v1", "art-joint-anim"],
    [53, "v1", "art-joint-anim"],
    [89, "v1", "art-joint-anim"],
    [123, "v1", "art-joint-anim"],
    [155, "v1", "art-joint-anim"]
  ],
  "(method 7 predator)": [
    [9, "t9", "(function process-focusable int process-focusable)"]
  ],
  "(method 184 predator)": [
    [67, "s2", "process-focusable"],
    [79, "a0", "process-focusable"],
    [78, "s2", "process-focusable"],
    [108, "s2", "process-focusable"]
  ],
  "(method 182 predator)": [[4, "v1", "collide-shape-prim-group"]],
  "(code active predator)": [[22, "v1", "art-joint-anim"]],
  "(post idle predator)": [[4, "t9", "(function none)"]],
  "(code fire predator)": [
    [26, "v1", "art-joint-anim"],
    [103, "a0", "process-focusable"],
    [102, "s5", "process-focusable"],
    [121, "s5", "process-focusable"],
    [124, "s5", "process-focusable"]
  ],
  "(code close-attack predator)": [
    [14, "v1", "art-joint-anim"],
    [71, "v1", "art-joint-anim"]
  ],
  "(trans hidden predator)": [
    [40, "gp", "process-focusable"],
    [43, "gp", "process-focusable"]
  ],
  "(code hidden predator)": [
    [14, "v1", "art-joint-anim"],
    [75, "v1", "art-joint-anim"]
  ],
  "(code hostile predator)": [
    [14, "v1", "art-joint-anim"],
    [67, "v1", "art-joint-anim"]
  ],
  "(trans hostile predator)": [
    [52, "gp", "process-focusable"],
    [55, "gp", "process-focusable"]
  ],
  "(code hide predator)": [[14, "v1", "art-joint-anim"]],
  "(trans hide predator)": [
    [21, "gp", "process-focusable"],
    [24, "gp", "process-focusable"]
  ],
  "(method 186 predator)": [[17, "v1", "int"]],
  "(method 77 rapid-gunner)": [
    [29, "v1", "art-joint-anim"],
    [149, "v1", "art-joint-anim"],
    [266, "a1", "art-joint-anim"],
    [116, "s4", "art-joint-anim"],
    [233, "s5", "art-joint-anim"]
  ],
  "(method 11 predator-manager)": [
    ["_stack_", 16, "res-tag"],
    [281, "s2", "process-drawable"]
  ],
  "(trans gun-shoot crimson-guard-level)": [[21, "v1", "process-focusable"]],
  "(enter close-attack crimson-guard-level)": [
    [2, "v1", "collide-shape-prim-group"]
  ],
  "(exit close-attack crimson-guard-level)": [
    [2, "v1", "collide-shape-prim-group"]
  ],
  "(exit attack crimson-guard-level)": [
    [8, "v1", "collide-shape-prim-group"],
    [16, "v1", "collide-shape-prim-group"]
  ],
  "(exit get-up-front crimson-guard-level)": [
    [3, "v1", "collide-shape-prim-group"],
    [6, "v1", "collide-shape-prim-group"],
    [8, "v1", "collide-shape-prim-group"],
    [11, "v1", "collide-shape-prim-group"],
    [14, "v1", "collide-shape-prim-group"],
    [17, "v1", "collide-shape-prim-group"]
  ],
  "(exit get-up-back crimson-guard-level)": [
    [3, "v1", "collide-shape-prim-group"],
    [6, "v1", "collide-shape-prim-group"],
    [8, "v1", "collide-shape-prim-group"],
    [11, "v1", "collide-shape-prim-group"],
    [14, "v1", "collide-shape-prim-group"],
    [17, "v1", "collide-shape-prim-group"]
  ],
  "(enter knocked crimson-guard-level)": [
    [8, "v1", "collide-shape-prim-group"],
    [11, "v1", "collide-shape-prim-group"],
    [14, "v1", "collide-shape-prim-group"],
    [17, "v1", "collide-shape-prim-group"],
    [19, "v1", "collide-shape-prim-group"],
    [21, "v1", "collide-shape-prim-group"]
  ],
  "(method 201 crimson-guard-level)": [[18, "s3", "process-focusable"]],
  "(method 7 crimson-guard-level)": [
    [19, "t9", "(function nav-enemy int nav-enemy)"]
  ],
  "(method 115 crimson-guard-level)": [[33, "v0", "vector"]],
  "(method 198 crimson-guard-level)": [[242, "s4", "collide-shape-prim"]],
  "(enter broken dig-clasp)": [
    [26, "v1", "art-joint-anim"],
    [54, "v1", "art-joint-anim"]
  ],
  "(event idle dig-clasp)": [[[11, 18], "v1", "attack-info"]],
  "dig-tether-handler": [
    [6, "a0", "vector"],
    [10, "a0", "vector"],
    [14, "v1", "vector"]
  ],
  "(method 23 dig-digger)": [[[1, 23], "s5", "int"]],
  "(enter breaking fort-fence)": [[[5, 9], "a0", "collide-shape-prim-group"]],
  "(method 11 fort-elec-switch)": [["_stack_", 16, "res-tag"]],
  "(method 10 fort-roboscreen)": [
    [15, "t9", "(function process-drawable none)"]
  ],
  "fort-robotank-reticle-handler": [
    [6, "v1", "vector"],
    [[17, 34], "s5", "vector"],
    [56, "v1", "float"]
  ],
  "(code lock fort-robotank-reticle)": [[14, "v1", "art-joint-anim"]],
  "robotank-turret-handler": [
    [71, "v1", "collide-shape-prim-group"],
    [106, "v1", "collide-shape-prim-group"],
    [167, "s4", "cspace"],
    [162, "s4", "cspace"],
    [37, "v1", "float"]
  ],
  "(code ready fort-robotank-turret)": [[10, "v1", "art-joint-anim"]],
  "(code fire fort-robotank-turret)": [
    [79, "v1", "art-joint-anim"],
    [136, "v1", "art-joint-anim"]
  ],
  "fort-robotank-post": [
    [471, "v1", "fort-robotank-turret"],
    [498, "v1", "float"]
  ],
  "fort-robotank-handler": [
    [171, "s4", "process-focusable"],
    [[82, 84], "v0", "int32"]
  ],
  "(method 26 fort-robotank)": [
    [170, "v1", "collide-shape-prim-group"],
    [236, "v1", "collide-shape-prim-group"],
    [89, "t9", "(function fort-robotank none)"]
  ],
  "(method 7 fort-robotank)": [
    [89, "t9", "(function process-drawable int process-drawable)"],
    [56, "gp", "(pointer uint32)"],
    [59, "a1", "(pointer uint32)"],
    [63, "gp", "(pointer uint32)"],
    [66, "a1", "(pointer uint32)"],
    [60, "a1", "joint-mod"],
    [67, "a1", "joint-mod"],
    [70, "gp", "(pointer uint32)"]
  ],
  "(method 11 fort-robotank)": [[463, "s5", "fort-robotank-wheel-info"]],
  "(method 31 fort-robotank-turret)": [[61, "s3", "collide-shape-prim"]],
  "(method 139 fort-turret)": [[[15, 19], "a0", "process-focusable"]],
  "(method 141 fort-turret)": [[59, "s3", "collide-shape-prim"]],
  "(code attack fort-turret)": [
    [25, "v1", "art-joint-anim"],
    [113, "v1", "art-joint-anim"]
  ],
  "(method 11 fort-plat-shuttle)": [[52, "v0", "(pointer float)"]],
  "(event idle fort-floor-spike)": [[15, "s3", "process-drawable"]],
  "joint-mod-set-y-callback": [
    [19, "a1", "vector"],
    [17, "a3", "int"]
  ],
  "(event idle fort-dump-bomb-a)": [
    [11, "s4", "process-drawable"],
    [[4, 22], "gp", "attack-info"]
  ],
  "(event idle fort-missile-target)": [
    [[9, 22], "s5", "attack-info"],
    [16, "s4", "projectile"]
  ],
  "(enter die fort-missile-target)": [
    [[2, 5], "v1", "collide-shape-prim-group"]
  ],
  "(method 10 fort-missile-target)": [
    [10, "t9", "(function process-drawable none)"]
  ],
  "(code die fort-missile)": [
    [156, "v1", "process-drawable"],
    [227, "v1", "collide-shape-prim-group"],
    [229, "v1", "collide-shape-prim-group"]
  ],
  "(method 7 fort-missile)": [
    [14, "t9", "(function process-drawable int process-drawable)"]
  ],
  "birth-func-dig-digger-collide": [
    [8, "v1", "process"],
    [12, "s3", "process-drawable"]
  ],
  "(method 23 dig-tether)": [[69, "v1", "vector"]],
  "(method 11 dig-digger)": [["_stack_", 16, "res-tag"]],
  "(method 29 dig-sinking-plat)": [
    [9, "t9", "(function rigid-body-platform float none)"]
  ],
  "(method 37 dig-sinking-plat)": [
    [28, "v1", "art-joint-anim"],
    [157, "v1", "art-joint-anim"],
    [208, "v0", "sound-rpc-set-param"]
  ],
  "(method 11 dig-log)": [
    ["_stack_", 16, "res-tag"],
    [94, "v0", "(pointer actor-group)"]
  ],
  "(event idle-up dig-button)": [[4, "v1", "attack-info"]],
  "(code active dig-bomb-crate-cylinder)": [
    [33, "v1", "art-joint-anim"],
    [81, "v1", "art-joint-anim"],
    [117, "v1", "art-joint-anim"],
    [165, "v1", "art-joint-anim"],
    [201, "v1", "art-joint-anim"],
    [249, "v1", "art-joint-anim"],
    [285, "v1", "art-joint-anim"],
    [337, "v1", "art-joint-anim"],
    [373, "v1", "art-joint-anim"],
    [425, "v1", "art-joint-anim"],
    [463, "v1", "art-joint-anim"],
    [515, "v1", "art-joint-anim"]
  ],
  "(code fire dig-jump-pad)": [[59, "t9", "(function none)"]],
  "(code die dig-spikey-sphere)": [[72, "t9", "(function none)"]],
  "(method 29 dig-tipping-rock)": [
    [9, "t9", "(function rigid-body-platform float none)"]
  ],
  "(event waiting dig-stomp-block)": [[14, "v1", "attack-info"]],
  "(method 37 dig-stomp-block)": [
    [[42, 62], "v1", "collide-cache-tri"],
    [62, "v1", "(inline-array collide-cache-tri)"]
  ],
  "(method 11 dig-spikey-step)": [[96, "v0", "(pointer float)"]],
  "(method 37 dig-tipping-rock)": [[14, "v0", "sound-rpc-set-param"]],
  "(method 49 cpad-elevator)": [[2, "v1", "collide-shape-prim-group"]],
  "(method 10 cpad-elevator)": [[10, "t9", "(function elevator none)"]],
  "(code hunt wren)": [[10, "v1", "art-joint-anim"]],
  "(code peck wren)": [
    [36, "v1", "art-joint-anim"],
    [81, "v1", "symbol"]
  ],
  "(code fly wren)": [
    [51, "v1", "art-joint-anim"],
    [82, "v1", "art-joint-anim"]
  ],
  "(code land wren)": [[17, "v1", "art-joint-anim"]],
  "(method 7 wren)": [
    [30, "t9", "(function process-drawable int process-drawable)"]
  ],
  "(code idle minnow)": [[10, "v1", "art-joint-anim"]],
  "(post idle fish-manager)": [
    [517, "v1", "process-drawable"],
    [522, "v1", "process-drawable"]
  ],
  "(method 14 minimap)": [
    [84, "v1", "process-drawable"],
    [99, "v1", "entity-actor"],
    [108, "v1", "process-drawable"],
    [112, "s2", "entity-actor"],
    [93, "s2", "basic"]
  ],
  "(method 3 engine-minimap)": [
    [7, "t9", "(function engine-minimap engine-minimap)"]
  ],
  "(method 24 minimap)": [
    [189, "s2", "connection-minimap"],
    [194, "s2", "connection-minimap"],
    [18, "v1", "(pointer uint128)"],
    [74, "v1", "(pointer uint128)"],
    [81, "v1", "(inline-array vector)"],
    [91, "v1", "(inline-array vector4w)"],
    [96, "v1", "(inline-array vector)"],
    [108, "v1", "(inline-array vector4w)"],
    [114, "v1", "(inline-array vector)"],
    [124, "v1", "(inline-array vector4w)"],
    [129, "v1", "(inline-array vector)"],
    [141, "v1", "(inline-array vector4w)"],
    [161, "s2", "(pointer uint128)"]
  ],
  "(method 15 minimap)": [[48, "s2", "(pointer uint128)"]],
  "(method 16 minimap)": [
    [[30, 35], "v1", "process-drawable"],
    [56, "v1", "entity-actor"],
    [66, "a0", "process-drawable"],
    [77, "a0", "entity-actor"],
    [88, "a0", "vector"],
    [50, "v1", "basic"],
    [516, "v1", "(pointer uint128)"],
    [517, "v1", "(inline-array vector4w)"],
    [529, "v1", "(inline-array vector4w)"],
    [534, "v1", "(inline-array vector4w)"],
    [550, "v1", "(inline-array vector4w)"],
    [555, "v1", "(inline-array vector4w)"]
  ],
  "(method 14 engine-minimap)": [
    [150, "a0", "entity-actor"],
    [[3, 180], "s3", "connection-minimap"],
    [143, "v1", "basic"]
  ],
  "(method 10 engine-minimap)": [[6, "s5", "connection-minimap"]],
  "(method 26 minimap)": [
    [34, "a0", "process-drawable"],
    [49, "v1", "process-drawable"],
    [64, "a0", "process-drawable"],
    [303, "a1", "(pointer uint128)"],
    [305, "a0", "(inline-array vector4w)"],
    [318, "v1", "(inline-array vector)"],
    [329, "v1", "(inline-array vector4w)"],
    [346, "v1", "(inline-array vector)"],
    [358, "v1", "(inline-array vector4w)"],
    [375, "v1", "(inline-array vector)"],
    [387, "v1", "(inline-array vector4w)"],
    [404, "v1", "(inline-array vector)"],
    [417, "v1", "(inline-array vector4w)"]
  ],
  "(method 21 minimap)": [
    [16, "s3", "(pointer uint128)"],
    [[32, 39], "a0", "dma-packet"],
    [[41, 48], "a0", "gs-gif-tag"],
    [51, "a0", "(pointer gs-clamp)"],
    [53, "a0", "(pointer gs-reg64)"],
    [55, "a0", "(pointer gs-test)"],
    [57, "a0", "(pointer gs-reg64)"],
    [60, "a0", "(pointer gs-texa)"],
    [62, "a0", "(pointer gs-reg64)"],
    [71, "s3", "(pointer uint128)"],
    [215, "s3", "(inline-array vector4w)"],
    [224, "s3", "(inline-array vector)"],
    [235, "s3", "(inline-array vector4w)"],
    [241, "s3", "(inline-array vector)"],
    [252, "s3", "(inline-array vector4w)"],
    [259, "s3", "(inline-array vector)"],
    [270, "s3", "(inline-array vector4w)"],
    [277, "s3", "(inline-array vector)"],
    [288, "s3", "(inline-array vector4w)"],
    [[322, 329], "a0", "dma-packet"],
    [[331, 338], "a0", "gs-gif-tag"],
    [342, "a0", "(pointer gs-xy-offset)"],
    [344, "a0", "(pointer gs-reg64)"],
    [355, "a2", "connection-minimap"],
    [379, "s2", "(pointer uint128)"],
    [400, "a2", "connection-minimap"],
    [424, "s3", "(pointer uint128)"],
    [438, "a2", "connection-minimap"],
    [[453, 460], "a0", "dma-packet"],
    [[462, 469], "a0", "gs-gif-tag"],
    [478, "a0", "(pointer gs-frame)"],
    [480, "a0", "(pointer gs-reg64)"],
    [482, "a0", "(pointer gs-alpha)"],
    [484, "a0", "(pointer gs-reg64)"],
    [485, "a0", "(pointer gs-xy-offset)"],
    [487, "a0", "(pointer gs-reg64)"],
    [[494, 508], "s3", "(pointer uint128)"],
    [508, "s3", "(inline-array vector4w)"],
    [517, "s3", "(inline-array vector4w)"],
    [522, "s3", "(inline-array vector4w)"],
    [528, "s3", "(inline-array vector4w)"],
    [535, "s3", "(inline-array vector4w)"]
  ],
  "(method 23 minimap)": [
    [28, "a0", "process-drawable"],
    [62, "v1", "process-drawable"],
    [81, "a0", "process-drawable"],
    [305, "a1", "(pointer uint128)"],
    [307, "a0", "(inline-array vector4w)"],
    [320, "v1", "(inline-array vector)"],
    [331, "v1", "(inline-array vector4w)"],
    [348, "v1", "(inline-array vector)"],
    [360, "v1", "(inline-array vector4w)"],
    [377, "v1", "(inline-array vector)"],
    [389, "v1", "(inline-array vector4w)"],
    [406, "v1", "(inline-array vector)"],
    [419, "v1", "(inline-array vector4w)"]
  ],
  "(method 17 minimap)": [
    [28, "a0", "process-drawable"],
    [68, "v1", "process-drawable"],
    [87, "a0", "process-drawable"],
    [357, "a0", "(pointer uint128)"],
    [365, "a0", "(pointer uint128)"],
    [368, "a0", "(pointer uint128)"],
    [370, "v1", "(inline-array vector4w)"],
    [383, "v1", "(inline-array vector)"],
    [394, "v1", "(inline-array vector4w)"],
    [410, "v1", "(inline-array vector)"],
    [422, "v1", "(inline-array vector4w)"],
    [438, "v1", "(inline-array vector)"],
    [450, "v1", "(inline-array vector4w)"],
    [466, "v1", "(inline-array vector)"],
    [479, "v1", "(inline-array vector4w)"]
  ],
  "(method 18 minimap)": [
    [28, "a0", "process-drawable"],
    [68, "v1", "process-drawable"],
    [87, "a0", "process-drawable"],
    [323, "t1", "(pointer uint128)"],
    [325, "t0", "(inline-array vector4w)"],
    [338, "a3", "(inline-array vector4w)"],
    [344, "a3", "(inline-array vector4w)"],
    [360, "a3", "(inline-array vector4w)"],
    [366, "a2", "(inline-array vector4w)"],
    [382, "a2", "(inline-array vector4w)"],
    [388, "a1", "(inline-array vector4w)"],
    [404, "a1", "(inline-array vector4w)"],
    [410, "v1", "(inline-array vector4w)"]
  ],
  "(method 19 minimap)": [
    [[8, 15], "a0", "dma-packet"],
    [[17, 24], "a0", "gs-gif-tag"],
    [28, "s2", "(pointer gs-test)"],
    [30, "s2", "(pointer gs-reg64)"],
    [32, "s2", "(pointer gs-alpha)"],
    [34, "s2", "(pointer gs-reg64)"],
    [53, "s2", "(pointer gs-tex0)"],
    [55, "s2", "(pointer gs-reg64)"],
    [57, "s2", "(pointer gs-tex1)"],
    [59, "s2", "(pointer gs-reg64)"],
    [61, "s2", "(pointer gs-clamp)"],
    [63, "s2", "(pointer gs-reg64)"],
    [64, "s2", "(pointer uint64)"],
    [66, "s2", "(pointer gs-reg64)"],
    [109, "v1", "(pointer uint128)"],
    [[116, 157], "v1", "(inline-array vector4w)"],
    [[165, 172], "a0", "dma-packet"],
    [[174, 181], "a0", "gs-gif-tag"],
    [185, "a0", "(pointer gs-test)"],
    [187, "a0", "(pointer gs-reg64)"],
    [[505, 514], "s3", "(pointer uint128)"],
    [[514, 596], "s3", "(inline-array vector4w)"]
  ],
  "(method 21 trail-graph)": [
    [4, "a3", "trail-conn"],
    [[11, 17], "a3", "trail-conn-hash-cell"],
    [20, "a0", "(pointer uint16)"],
    [33, "a3", "trail-conn"],
    [37, "a3", "trail-conn"]
  ],
  "(method 137 sew-gunturret)": [[[19, 23], "a0", "process-focusable"]],
  "(method 138 sew-gunturret)": [[[15, 19], "a0", "process-focusable"]],
  "(method 140 pal-gun-turret)": [
    [9, "t9", "(function sew-gunturret symbol none)"]
  ],
  "(anon-function 0 sewer-scenes)": [[79, "v1", "float"]],
  "(event idle sew-single-blade)": [[15, "s4", "process-focusable"]],
  "(event idle sew-multi-blade)": [[15, "s4", "process-focusable"]],
  "(event idle sew-twist-blade)": [[15, "s4", "process-focusable"]],
  "(code pressed sew-light-switch)": [[10, "v1", "art-joint-anim"]],
  "(post idle sew-light-control)": [[20, "v1", "sew-light-switch"]],
  "sew-tri-blade-joint-callback": [[[1, 82], "gp", "sew-tri-blade"]],
  "(method 49 sew-elevator)": [[2, "v1", "collide-shape-prim-group"]],
  "(post running sew-elevator)": [[4, "t9", "(function none)"]],
  "(method 10 sew-elevator)": [[10, "t9", "(function elevator none)"]],
  "(event idle sew-valve)": [[4, "v1", "attack-info"]],
  "(method 7 sew-valve)": [
    [14, "t9", "(function process-drawable int process-drawable)"]
  ],
  "sew-mar-statue-debris-init-by-other": [
    [[144, 157], "gp", "process-drawable"]
  ],
  "sew-mar-statue-debris-b-init-by-other": [
    [[12, 25], "gp", "process-drawable"]
  ],
  "(event idle sew-mine)": [[15, "s4", "process-focusable"]],
  "(post idle sew-mine-b)": [[4, "t9", "(function none)"]],
  "(code hit sew-wall)": [
    [[7, 10], "v1", "collide-shape-prim-group"],
    [[100, 107], "a0", "collide-shape-prim-group"],
    [[109, 116], "a0", "collide-shape-prim-group"],
    [68, "v0", "object"]
  ],
  "(code waiting sew-scare-grunt)": [[10, "v1", "art-joint-anim"]],
  "(enter scare sew-scare-grunt)": [[[71, 81], "gp", "sew-grill"]],
  "(exit scare sew-scare-grunt)": [[[6, 10], "v1", "sew-grill"]],
  "(code fall sew-catwalk)": [[39, "v0", "object"]],
  "(post scare sew-scare-grunt)": [[51, "v0", "sound-rpc-set-param"]],
  "(method 11 sew-valve)": [
    ["_stack_", 16, "res-tag"],
    ["_stack_", 32, "res-tag"]
  ],
  "(trans attack-forward gator)": [[[19, 23], "gp", "process-focusable"]],
  "(code attack-forward gator)": [[14, "v1", "art-joint-anim"]],
  "(method 11 sew-light-switch)": [["_stack_", 16, "res-tag"]],
  "(method 33 mtn-dice-button)": [[35, "v1", "art-joint-anim"]],
  "(trans restart mtn-dice)": [
    [128, "v1", "collide-shape-prim-group"],
    [134, "v1", "collide-shape-prim-group"]
  ],
  "(event idle mtn-dice)": [
    [148, "s2", "process-focusable"],
    [149, "s3", "process-focusable"],
    [158, "s2", "touching-shapes-entry"],
    [[271, 274], "v1", "attack-info"],
    [281, "s5", "process-focusable"],
    [282, "s3", "process-focusable"]
  ],
  "dice-joint-callback": [
    [626, "v1", "collide-shape"],
    [[1, 639], "gp", "mtn-dice"],
    [[223, 407], "s0", "water-anim"],
    [209, "a0", "collide-shape-prim-group"],
    [215, "a0", "collide-shape-prim-group"]
  ],
  "(post idle mtn-aval-rocks-shadow)": [[5, "a0", "process-drawable"]],
  "(code open mtn-button)": [[10, "v1", "art-joint-anim"]],
  "(enter waiting mtn-button)": [[10, "v1", "art-joint-anim"]],
  "(code pressed mtn-button)": [
    [30, "v1", "art-joint-anim"],
    [87, "v1", "art-joint-anim"]
  ],
  "(enter waiting trans-plat)": [
    [37, "v0", "state"],
    [39, "t9", "(function none)"]
  ],
  "(exit waiting trans-plat)": [[14, "v0", "state"]],
  "(trans waiting trans-plat)": [[33, "v0", "state"]],
  "(exit fall mtn-aval-rocks)": [[34, "v0", "sound-rpc-set-param"]],
  "(method 11 mtn-aval-rocks)": [[173, "a1", "float"]],
  "(event plat-path-active mtn-plat-shoot)": [
    [[14, 17], "v1", "attack-info"],
    [24, "gp", "process-drawable"],
    [32, "s5", "collide-shape"]
  ],
  "(post plat-path-active mtn-plat-shoot)": [[4, "t9", "(function none)"]],
  "(code idle mincan-lighthouse-lens)": [[10, "v1", "art-joint-anim"]],
  "(code erect mincan-lighthouse-lens)": [[14, "v1", "art-joint-anim"]],
  "(code idle mincan-lighthouse)": [[14, "v1", "art-joint-anim"]],
  "(code erect mincan-lighthouse)": [[14, "v1", "art-joint-anim"]],
  "(code closed mincan-lens)": [[14, "v1", "art-joint-anim"]],
  "(code open mincan-lens)": [[14, "v1", "art-joint-anim"]],
  "(event idle grunt-egg)": [[16, "s4", "process-focusable"]],
  "strip-handler": [[15, "s4", "process-focusable"]],
  "(post idle pitspikes)": [[4, "t9", "(function none)"]],
  "(method 7 pitspikes)": [
    [14, "t9", "(function strip-hazard int strip-hazard)"]
  ],
  "(post idle curtainsaw)": [[4, "t9", "(function none)"]],
  "(event impact grenade)": [
    [11, "s4", "process-drawable"],
    [18, "a0", "collide-shape"]
  ],
  "(method 40 grenade)": [[[3, 53], "s5", "process-drawable"]],
  "(method 31 grenade)": [[98, "s5", "process-drawable"]],
  "(post idle drill-plat)": [[4, "t9", "(function none)"]],
  "(post idle grenade-point)": [[122, "v1", "lightning-tracker"]],
  "(anon-function 12 strip-obs)": [
    [103, "a0", "(pointer entity-actor)"],
    [287, "v1", "int"]
  ],
  "(method 11 strip-hazard)": [
    [34, "v0", "(pointer float)"],
    ["_stack_", 64, "res-tag"]
  ],
  "(method 11 strip-chain-crate)": [[38, "v0", "(pointer float)"]],
  "(method 33 vehicle-rider)": [[10, "s4", "vehicle"]],
  "(method 35 vehicle-rider)": [[[10, 15], "a0", "vehicle"]],
  "vehicle-spawn": [[38, "gp", "vehicle"]],
  "traffic-manager-event-handler": [
    [319, "s5", "level"],
    [367, "v1", "float"],
    [80, "v1", "float"],
    [91, "v1", "float"],
    [169, "v1", "float"],
    [[118, 125], "s5", "traffic-object-spawn-params"]
  ],
  "(method 33 citizen-norm-rider)": [
    [7, "t9", "(function vehicle-rider none)"]
  ],
  "(method 33 crimson-guard-rider)": [
    [7, "t9", "(function vehicle-rider none)"]
  ],
  "(enter explode vehicle)": [[298, "v1", "joint-exploder"]],
  "(method 47 vehicle)": [
    [27, "s0", "process-focusable"],
    [[32, 37], "s1", "process-focusable"]
  ],
  "(method 46 vehicle)": [
    [[98, 118], "s5", "traffic-object-spawn-params"],
    [[121, 182], "s3", "attack-info"],
    [187, "v1", "float"]
  ],
  "(method 97 vehicle)": [[6, "v1", "float"]],
  "(method 18 vehicle-controller)": [[231, "s2", "vehicle"]],
  "(method 10 vehicle)": [[12, "t9", "(function rigid-body-object none)"]],
  "(method 119 vehicle)": [[[19, 45], "s4", "vehicle-rider"]],
  "(method 99 vehicle)": [[14, "s3", "collide-shape-prim-group"]],
  "(method 100 vehicle)": [[163, "a0", "vector"]],
  "(method 46 vehicle-guard)": [
    [[6, 68], "s5", "matrix"],
    [119, "a0", "process"]
  ],
  "(method 156 vehicle-guard)": [[57, "v1", "process-drawable"]],
  "(method 29 vehicle)": [
    [289, "s1", "vehicle-control-point"],
    [294, "s1", "(inline-array vehicle-control-point)"],
    [309, "s1", "(inline-array vehicle-control-point)"],
    [68, "v1", "float"],
    [165, "v1", "float"],
    [66, "a0", "uint"],
    [163, "a0", "uint"]
  ],
  "(method 152 vehicle-guard)": [[88, "s4", "process-drawable"]],
  "(method 151 vehicle-guard)": [
    [15, "s5", "process-drawable"],
    [25, "s5", "process-drawable"],
    [67, "s5", "process-focusable"]
  ],
  "(method 49 traffic-engine)": [
    [32, "s3", "process-focusable"],
    [[72, 75], "s3", "process-focusable"],
    [265, "a0", "(array crimson-guard)"],
    [166, "s2", "process-focusable"],
    [[170, 195], "s2", "crimson-guard"],
    [[32, 109], "s3", "process-focusable"],
    [354, "s5", "process-focusable"],
    [135, "v0", "(array crimson-guard)"],
    [143, "v0", "(array float)"],
    ["_stack_", 216, "float"]
  ],
  "(method 25 traffic-tracker)": [[24, "a0", "process-focusable"]],
  "(method 68 traffic-engine)": [
    [46, "a2", "process-focusable"],
    [312, "s2", "nav-segment"],
    [321, "s2", "nav-segment"],
    [327, "s2", "nav-segment"],
    [[159, 191], "s3", "process-focusable"],
    [[89, 125], "s3", "vehicle"],
    [16, "v1", "(pointer uint128)"]
  ],
  "(method 50 traffic-engine)": [
    [13, "v1", "connection"],
    [[14, 19], "v1", "collide-shape"],
    [24, "s1", "process-focusable"],
    [67, "v1", "connection"],
    [[68, 73], "v1", "collide-shape"],
    [78, "s1", "process-focusable"],
    [119, "v1", "connection"],
    [[120, 125], "v1", "collide-shape"],
    [130, "s1", "process-focusable"]
  ],
  "(method 9 turret-control)": [[344, "a0", "collide-shape-prim"]],
  "(method 19 traffic-engine)": [
    [19, "v1", "process-focusable"],
    [30, "v1", "vehicle"]
  ],
  "(method 72 traffic-engine)": [[25, "a3", "int"]],
  "(method 60 traffic-engine)": [[29, "v1", "collide-shape"]],
  "(method 26 traffic-tracker)": [[26, "a0", "process-focusable"]],
  "(method 17 traffic-tracker)": [[23, "s1", "process-focusable"]],
  "target-pilot-post": [
    [[96, 114], "s5", "vehicle"],
    [[279, 294], "s5", "vehicle"]
  ],
  "(anon-function 1 ruins-obs)": [
    [85, "v1", "process-drawable"],
    [17, "v1", "process-drawable"]
  ],
  "(anon-function 0 ruins-obs)": [
    [173, "v1", "process-drawable"],
    [36, "v1", "process-drawable"]
  ],
  "(event idle mechblock)": [
    [15, "a0", "carry-info"],
    [29, "a0", "carry-info"],
    [20, "a0", "carry-info"],
    [32, "a0", "carry-info"]
  ],
  "(event drag mechblock)": [
    [49, "a0", "carry-info"],
    [57, "a0", "vector"],
    [79, "a0", "vector"],
    [52, "a0", "carry-info"]
  ],
  "(enter fall mechblock)": [
    [43, "a0", "carry-info"],
    [46, "a0", "carry-info"]
  ],
  "(event carry mechblock)": [[15, "a0", "vector"]],
  "(method 30 ruins-breakable-wall)": [[55, "v1", "collide-shape-prim-group"]],
  "(event unbroken ruins-breakable-wall)": [
    [10, "s4", "attack-info"],
    [41, "s3", "attack-info"],
    [20, "s4", "pointer"]
  ],
  "(method 11 ruins-pillar-collapse)": [
    [77, "s1", "pair"],
    [96, "s1", "pair"],
    [97, "v1", "pair"],
    [110, "s1", "pair"],
    [111, "v1", "pair"],
    [112, "v1", "pair"],
    [118, "s2", "pair"],
    [117, "s2", "pair"]
  ],
  "(code fall ruins-pillar-collapse)": [
    [16, "v1", "collide-shape-prim-group"],
    [20, "v1", "collide-shape-prim-group"]
  ],
  "(event fall ruins-pillar-collapse)": [
    [35, "a0", "process-focusable"],
    [13, "a0", "process-focusable"],
    [34, "gp", "process-focusable"]
  ],
  "(event idle ruins-pillar-collapse)": [
    [10, "gp", "attack-info"],
    [27, "s3", "process-drawable"],
    [45, "gp", "attack-info"]
  ],
  "target-indax-handler": [[88, "a0", "process"]],
  "(code target-indax-stance)": [
    [23, "v1", "art-joint-anim"],
    [240, "v1", "art-joint-anim"],
    [94, "v1", "art-joint-anim"],
    [182, "v1", "art-joint-anim"]
  ],
  "(code target-indax-walk)": [[89, "v1", "art-joint-anim"]],
  "(code target-indax-hit-ground)": [[14, "v1", "art-joint-anim"]],
  "(code target-indax-attack-air)": [[11, "gp", "art-joint-anim"]],
  "(code target-indax-death)": [
    [134, "v1", "art-joint-anim"],
    [251, "v1", "art-joint-anim"],
    [341, "v1", "art-joint-anim"],
    [394, "v1", "art-joint-anim"],
    [478, "v1", "art-joint-anim"]
  ],
  "(code target-indax-double-jump)": [
    [50, "v1", "art-joint-anim"],
    [104, "v1", "art-joint-anim"]
  ],
  "(code target-indax-trip)": [
    [17, "v1", "art-joint-anim"],
    [90, "v1", "art-joint-anim"]
  ],
  "(code target-indax-attack)": [[18, "gp", "art-joint-anim"]],
  "(code target-indax-running-attack)": [
    [42, "gp", "art-joint-anim"],
    [141, "f26", "float"],
    [224, "f26", "float"]
  ],
  "(code idle tomb-boulder-stop)": [[4, "a0", "process"]],
  "tomb-spider-init": [[114, "gp", "process-drawable"]],
  "(code idle tomb-boulder-pillar)": [[4, "a0", "process"]],
  "(code mech-lunge grunt-mech)": [[25, "v1", "art-joint-anim"]],
  "(trans mech-post-circling grunt-mech)": [
    [14, "a0", "process-focusable"],
    [17, "a0", "process-focusable"]
  ],
  "(code mech-dismount grunt-mech)": [
    [41, "v1", "art-joint-anim"],
    [149, "v1", "art-joint-anim"]
  ],
  "(code mech-hold grunt-mech)": [
    [10, "v1", "art-joint-anim"],
    [531, "v1", "art-joint-anim"]
  ],
  "(code chase tomb-boulder)": [[141, "gp", "handle"]],
  "(code idle tomb-boulder)": [[137, "gp", "handle"]],
  "(exit chase tomb-boulder)": [[24, "v0", "sound-rpc-set-param"]],
  "(post chase tomb-boulder)": [
    [606, "v0", "sound-rpc-set-param"],
    [496, "a0", "int"],
    [278, "v1", "vector"],
    [463, "a0", "(array float)"],
    [486, "v1", "(array float)"],
    [452, "a0", "(array float)"],
    [457, "a0", "(array float)"]
  ],
  "(code idle tomb-spider)": [[[1, 9], "v1", "(pointer process)"]],
  "(method 10 tomb-sphinx)": [[10, "t9", "(function process-drawable none)"]],
  "tomb-stair-block-spikes-init-by-other": [
    [53, "s2", "pair"],
    [72, "s2", "pair"],
    [73, "v1", "pair"],
    [86, "s2", "pair"],
    [87, "v1", "pair"],
    [88, "v1", "pair"],
    [94, "s3", "pair"],
    [93, "s3", "pair"]
  ],
  "(enter sunk tomb-stair-block)": [[16, "v1", "art-joint-anim"]],
  "(code sink tomb-stair-block)": [[109, "v1", "art-joint-anim"]],
  "(event idle tomb-stair-block-spikes)": [[24, "v1", "vector"]],
  "(code moving tomb-stair-block)": [[40, "v1", "art-joint-anim"]],
  "(post running tomb-elevator)": [[8, "t9", "(function none)"]],
  "(method 10 tomb-plat-return)": [
    [10, "t9", "(function process-drawable none)"]
  ],
  "lift-pool": [
    [12, "v0", "(pointer actor-group)"],
    ["_stack_", 16, "res-tag"]
  ],
  "drop-pool": [
    [12, "v0", "(pointer actor-group)"],
    ["_stack_", 16, "res-tag"]
  ],
  "(trans wait-for-pools tomb-stair-block)": [
    [12, "v0", "(pointer actor-group)"],
    ["_stack_", 16, "res-tag"]
  ],
  "(enter idle tomb-stair-block)": [
    [40, "v0", "(pointer actor-group)"],
    ["_stack_", 16, "res-tag"]
  ],
  "(code die tomb-vibe)": [
    [14, "v1", "art-joint-anim"],
    [70, "v1", "art-joint-anim"]
  ],
  "(code open tomb-smash-door)": [[10, "v1", "art-joint-anim"]],
  "(code close tomb-smash-door)": [[10, "v1", "art-joint-anim"]],
  "(method 33 tomb-button)": [[35, "v1", "art-joint-anim"]],
  "(code open tomb-beetle-door)": [[10, "v1", "art-joint-anim"]],
  "(code open tomb-door)": [[19, "v1", "art-joint-anim"]],
  "(trans up-idle tomb-beetle-button)": [[4, "v0", "(state basebutton)"]],
  "(code wobble-die tomb-simon-block)": [[10, "v1", "art-joint-anim"]],
  "(code open tomb-simon-button)": [
    [14, "v1", "art-joint-anim"],
    [47, "v1", "art-joint-anim"]
  ],
  "(code unpress tomb-simon-button)": [[10, "v1", "art-joint-anim"]],
  "(method 23 tomb-water-trap)": [[42, "s2", "collide-shape-prim-sphere"]],
  "(code pressed tomb-simon-button)": [
    [19, "v1", "art-joint-anim"],
    [55, "v1", "art-joint-anim"]
  ],
  "(enter waiting tomb-simon-button)": [[10, "v1", "art-joint-anim"]],
  "(event idle tomb-vibe)": [[6, "a0", "attack-info"]],
  "(method 11 tomb-beetle-door)": [["_stack_", 16, "res-tag"]],
  "(method 11 tomb-vibe)": [
    ["_stack_", 16, "res-tag"],
    ["_stack_", 32, "res-tag"]
  ],
  "(method 11 tomb-plat-simon)": [["_stack_", 16, "res-tag"]],
  "(code ambush tomb-beetle)": [[14, "v1", "art-joint-anim"]],
  "(code active tomb-beetle)": [
    [74, "v1", "art-joint-anim"],
    [22, "v1", "art-joint-anim"]
  ],
  "(code land tomb-beetle)": [
    [10, "v1", "art-joint-anim"],
    [111, "v1", "art-joint-anim"]
  ],
  "(code key tomb-beetle)": [[10, "v1", "art-joint-anim"]],
  "(code go-to-door tomb-beetle)": [[85, "v1", "art-joint-anim"]],
  "(code die tomb-beetle)": [[30, "v1", "art-joint-anim"]],
  "(code fly-away tomb-beetle)": [
    [77, "v1", "art-joint-anim"],
    [212, "v1", "art-joint-anim"]
  ],
  "(code stand tomb-beetle)": [[10, "v1", "art-joint-anim"]],
  "(enter dormant tomb-beetle)": [[17, "v0", "(state enemy)"]],
  "(enter go-to-door tomb-beetle)": [
    [[22, 153], "gp", "(inline-array tomb-beetle-fly-info)"],
    [65, "v1", "vector"],
    [35, "a0", "vector"],
    [51, "v1", "vector"]
  ],
  "(trans go-to-door tomb-beetle)": [[23, "a0", "vector"]],
  "(enter fly-away tomb-beetle)": [
    [6, "a0", "vector"],
    [[1, 53], "gp", "(inline-array tomb-beetle-fly-info)"]
  ],
  "(method 76 bot)": [[45, "v1", "process-focusable"]],
  "(code failed bot)": [[23, "gp", "art-joint-anim"]],
  "(code die-falling bot)": [[32, "gp", "art-joint-anim"]],
  "(code hit bot)": [[30, "v1", "art-joint-anim"]],
  "(method 74 bot)": [
    [115, "v1", "process"],
    [230, "a0", "vector"]
  ],
  "(method 97 bot)": [
    [130, "s5", "process-focusable"],
    [138, "s5", "process-focusable"]
  ],
  "(method 129 bot)": [
    [70, "s5", "process-focusable"],
    [73, "s5", "process-focusable"]
  ],
  "(method 189 bot)": [
    [41, "a0", "connection"],
    [42, "a0", "collide-shape"],
    [90, "a0", "connection"],
    [91, "a0", "collide-shape"],
    [153, "a1", "process-focusable"]
  ],
  "(method 190 bot)": [
    [10, "v1", "sphere"],
    [40, "a0", "connection"],
    [41, "a0", "collide-shape"],
    [49, "a3", "sphere"],
    [58, "f2", "float"],
    [89, "a0", "connection"],
    [90, "a0", "collide-shape"],
    [98, "a3", "sphere"],
    [107, "f2", "float"]
  ],
  "(method 223 bot)": [
    [29, "s3", "process-focusable"],
    [38, "s3", "process-focusable"]
  ],
  "(method 10 sig)": [
    [[3, 20], "v0", "sound-rpc-set-param"],
    [19, "v0", "sound-rpc-set-param"]
  ],
  "(method 78 sig)": [
    [23, "v1", "art-joint-anim"],
    [59, "v1", "art-joint-anim"]
  ],
  "(method 88 sig)": [[32, "a1", "art-joint-anim"]],
  "(method 89 sig)": [[32, "a1", "art-joint-anim"]],
  "(method 97 sig)": [
    [67, "a0", "process-focusable"],
    [131, "a0", "process-focusable"],
    [192, "s5", "process-focusable"],
    [134, "a0", "process-focusable"],
    [70, "a0", "process-focusable"],
    [130, "s4", "process-focusable"],
    [66, "s4", "process-focusable"]
  ],
  "(code waiting-crouched sig)": [[14, "v1", "art-joint-anim"]],
  "(code waiting-far sig)": [
    [158, "v1", "art-joint-anim"],
    [101, "v1", "art-joint-anim"]
  ],
  "(code waiting-close sig)": [
    [27, "v1", "art-joint-anim"],
    [180, "gp", "art-joint-anim"]
  ],
  "(code waiting-turn sig)": [
    [50, "v1", "art-joint-anim"],
    [194, "a1", "art-joint-anim"],
    [327, "s4", "art-joint-anim"]
  ],
  "(code charge-plasma sig)": [
    [14, "v1", "art-joint-anim"],
    [73, "v1", "art-joint-anim"],
    [142, "v1", "art-joint-anim"],
    [198, "v1", "art-joint-anim"]
  ],
  "(code repair-gun sig)": [
    [14, "v1", "art-joint-anim"],
    [159, "v1", "art-joint-anim"],
    [236, "v1", "art-joint-anim"],
    [313, "v1", "art-joint-anim"],
    [390, "v1", "art-joint-anim"],
    [467, "v1", "art-joint-anim"],
    [633, "v1", "art-joint-anim"],
    [553, "v1", "art-joint-anim"],
    [79, "v1", "art-joint-anim"]
  ],
  "(code clean-gun sig)": [
    [14, "v1", "art-joint-anim"],
    [214, "v1", "art-joint-anim"],
    [85, "v1", "art-joint-anim"],
    [154, "v1", "art-joint-anim"]
  ],
  "(code traveling-blocked sig)": [[14, "v1", "art-joint-anim"]],
  "(code stare sig)": [
    [27, "v1", "art-joint-anim"],
    [180, "gp", "art-joint-anim"]
  ],
  "(code whip sig)": [[44, "a1", "art-joint-anim"]],
  "(post chase sig)": [
    [14, "a0", "process-focusable"],
    [17, "a0", "process-focusable"]
  ],
  "(post chase-attack sig)": [
    [15, "a0", "process-focusable"],
    [18, "a0", "process-focusable"]
  ],
  "(code hit sig)": [[14, "v1", "art-joint-anim"]],
  "(code failed sig)": [
    [14, "v1", "art-joint-anim"],
    [70, "v1", "art-joint-anim"],
    [129, "v1", "art-joint-anim"]
  ],
  "(code sig-path-jump sig)": [[31, "v1", "art-joint-anim"]],
  "(code sig-path-jump-land sig)": [[24, "v1", "art-joint-anim"]],
  "(code sig-path-shoot-jump sig)": [[31, "v1", "art-joint-anim"]],
  "(code sig-path-shoot-jump-land sig)": [[24, "v1", "art-joint-anim"]],
  "(code sig-path-idle sig)": [
    [14, "v1", "art-joint-anim"],
    [66, "v1", "art-joint-anim"]
  ],
  "(method 30 sig-shot)": [[116, "a0", "sig"]],
  "(method 14 sig-plasma)": [
    [40, "v0", "sound-rpc-set-param"],
    [56, "v0", "sound-rpc-set-param"]
  ],
  "sparticle-sig-plasma-lightning": [[15, "a0", "sig-atoll"]],
  "sig0-say-look-out-if-should": [[29, "v1", "process-focusable"]],
  "(method 77 sig)": [
    [57, "s5", "art-joint-anim"],
    [91, "v1", "art-joint-anim"],
    [176, "s4", "art-joint-anim"]
  ],
  "(method 86 sig)": [[28, "a0", "process-focusable"]],
  "(method 250 sig)": [
    [63, "a0", "connection"],
    [64, "a0", "collide-shape"],
    [112, "a0", "connection"],
    [113, "a0", "collide-shape"],
    [204, "s4", "process-focusable"],
    [176, "a0", "process-focusable"],
    [175, "s2", "process-focusable"],
    [207, "s4", "process-focusable"]
  ],
  "(method 11 sigt-charge-plasma)": [
    [110, "s3", "process-focusable"],
    [113, "s3", "process-focusable"],
    [1, "a1", "sig"]
  ],
  "(method 12 sigt-choose-piston)": [
    [61, "s5", "process-focusable"],
    [102, "s5", "process-focusable"],
    [111, "s5", "process-focusable"]
  ],
  "(method 14 sigt-choose-piston)": [[34, "gp", "process-focusable"]],
  "(method 186 bot)": [
    [19, "a0", "uint"],
    [19, "v1", "uint"]
  ],
  "(method 46 sig)": [
    [6, "v1", "collide-shape-prim-group"],
    [24, "v1", "collide-shape-prim-group"],
    [44, "v1", "collide-shape-prim-group"],
    [63, "v1", "collide-shape-prim-group"],
    [82, "v1", "collide-shape-prim-group"]
  ],
  "(method 79 ashelin)": [[67, "v1", "art-joint-anim"]],
  "(method 78 ashelin)": [
    [22, "s5", "art-joint-anim"],
    [74, "v1", "art-joint-anim"],
    [108, "v1", "art-joint-anim"],
    [159, "v1", "art-joint-anim"],
    [193, "v1", "art-joint-anim"]
  ],
  "(method 77 ashelin)": [[129, "s5", "art-joint-anim"]],
  "(method 51 ashelin)": [
    [22, "a0", "process-focusable"],
    [25, "a0", "process-focusable"]
  ],
  "(code waiting-idle ashelin)": [
    [204, "v1", "art-joint-anim"],
    [95, "v1", "art-joint-anim"]
  ],
  "(code standing-idle ashelin)": [
    [189, "v1", "art-joint-anim"],
    [126, "v1", "art-joint-anim"]
  ],
  "(code standing-turn ashelin)": [[47, "s4", "art-joint-anim"]],
  "(code standing-blast ashelin)": [[68, "v1", "art-joint-anim"]],
  "(post chase ashelin)": [
    [14, "a0", "process-focusable"],
    [17, "a0", "process-focusable"]
  ],
  "(code back-spring ashelin)": [
    [30, "v1", "art-joint-anim"],
    [309, "v1", "art-joint-anim"],
    [171, "v1", "art-joint-anim"]
  ],
  "(code tumble-right ashelin)": [
    [35, "v1", "art-joint-anim"],
    [168, "v1", "art-joint-anim"],
    [280, "v1", "art-joint-anim"]
  ],
  "(code cartwheel-left ashelin)": [
    [35, "v1", "art-joint-anim"],
    [168, "v1", "art-joint-anim"],
    [280, "v1", "art-joint-anim"]
  ],
  "(code die-falling ashelin)": [[108, "gp", "art-joint-anim"]],
  "(anon-function 0 ash1-course)": [[31, "v1", "asht-wait-spot"]],
  "ashelin-shot-move": [[49, "v1", "(state ashelin)"]],
  "(method 28 ashelin-shot)": [
    [47, "t9", "(function projectile projectile-options none)"]
  ],
  "(method 30 ashelin-shot)": [[119, "a0", "ashelin"]],
  "(anon-function 2 ash1-course)": [[50, "v1", "asht-wait-spot"]],
  "(anon-function 7 ash1-course)": [[90, "v1", "asht-wait-spot"]],
  "(anon-function 9 ash1-course)": [[12, "v1", "asht-wait-spot"]],
  "(anon-function 0 sig0-course)": [[64, "v1", "sigt-wait-spot"]],
  "(anon-function 2 sig0-course)": [[15, "v1", "sigt-wait-spot"]],
  "(anon-function 4 sig0-course)": [[43, "v1", "sigt-charge-plasma"]],
  "(anon-function 7 sig0-course)": [[44, "v1", "sigt-wait-spot"]],
  "(anon-function 9 sig0-course)": [[21, "v1", "sigt-wait-spot"]],
  "(anon-function 11 sig0-course)": [[44, "v1", "sigt-wait-spot"]],
  "(anon-function 14 sig0-course)": [[42, "v1", "sigt-wait-spot"]],
  "(anon-function 16 sig0-course)": [[21, "v1", "sigt-wait-spot"]],
  "(anon-function 19 sig0-course)": [[51, "v1", "sigt-wait-spot"]],
  "(anon-function 23 sig0-course)": [[27, "v1", "sigt-wait-spot"]],
  "(anon-function 25 sig0-course)": [[15, "v1", "sigt-wait-spot"]],
  "(anon-function 27 sig0-course)": [[43, "v1", "sigt-charge-plasma"]],
  "(anon-function 29 sig0-course)": [[33, "v1", "sigt-wait-spot"]],
  "(anon-function 32 sig0-course)": [[22, "v1", "sigt-wait-spot"]],
  "(anon-function 35 sig0-course)": [[15, "v1", "sigt-wait-spot"]],
  "(anon-function 47 sig0-course)": [[17, "v1", "sigt-wait-spot"]],
  "(anon-function 45 sig0-course)": [[46, "v1", "sigt-wait-spot"]],
  "(anon-function 43 sig0-course)": [[43, "v1", "sigt-charge-plasma"]],
  "(anon-function 38 sig0-course)": [[21, "v1", "sigt-wait-spot"]],
  "(anon-function 40 sig0-course)": [[15, "v1", "sigt-wait-spot"]],
  "(anon-function 50 sig0-course)": [[15, "v1", "sigt-wait-spot"]],
  "(anon-function 52 sig0-course)": [[17, "v1", "sigt-wait-spot"]],
  "(anon-function 54 sig0-course)": [[51, "v1", "sigt-charge-plasma"]],
  "(anon-function 56 sig0-course)": [[41, "v1", "sigt-wait-spot"]],
  "(anon-function 59 sig0-course)": [[15, "v1", "sigt-wait-spot"]],
  "(anon-function 63 sig0-course)": [[21, "v1", "sigt-wait-spot"]],
  "(anon-function 65 sig0-course)": [[17, "v1", "sigt-wait-spot"]],
  "(anon-function 67 sig0-course)": [[45, "v1", "sigt-charge-plasma"]],
  "(anon-function 69 sig0-course)": [[51, "v1", "sigt-wait-spot"]],
  "(anon-function 72 sig0-course)": [[42, "v1", "sigt-wait-spot"]],
  "(anon-function 75 sig0-course)": [[29, "v1", "sigt-wait-spot"]],
  "(anon-function 77 sig0-course)": [[15, "v1", "sigt-wait-spot"]],
  "(anon-function 79 sig0-course)": [[55, "v1", "sigt-charge-plasma"]],
  "(anon-function 81 sig0-course)": [[20, "v1", "sigt-wait-spot"]],
  "(anon-function 84 sig0-course)": [[26, "v1", "sigt-riding-piston"]],
  "(anon-function 87 sig0-course)": [[29, "v1", "sigt-choose-piston"]],
  "(anon-function 90 sig0-course)": [[18, "v1", "sigt-wait-spot"]],
  "(anon-function 93 sig0-course)": [[92, "v1", "sigt-wait-spot"]],
  "(anon-function 95 sig0-course)": [[21, "v1", "sigt-wait-spot"]],
  "(anon-function 13 sig0-course)": [[67, "v1", "int"]],
  "(code active hip-mole)": [
    [11, "v1", "art-joint-anim"],
    [119, "v1", "art-joint-anim"]
  ],
  "(post idle hip-mole)": [
    [52, "gp", "process-drawable"],
    [58, "gp", "process-drawable"]
  ],
  "(method 28 whack-a-metal)": [
    [68, "s5", "process-drawable"],
    [76, "s5", "process-drawable"],
    [125, "s5", "process-drawable"]
  ],
  "(code active whack-a-metal)": [
    [47, "v1", "art-joint-anim"],
    [219, "v1", "art-joint-anim"],
    [288, "v1", "art-joint-anim"],
    [143, "v1", "lightning-tracker"]
  ],
  "(method 10 whack-a-metal)": [[24, "t9", "(function process none)"]],
  "(method 7 whack-a-metal)": [
    [26, "t9", "(function process-drawable int process-drawable)"]
  ],
  "(method 27 whack-a-metal)": [
    [69, "a1", "hip-mole"],
    [78, "a1", "hip-mole"],
    [156, "a1", "hip-mole"],
    [165, "a1", "hip-mole"]
  ],
  "(method 224 bot)": [
    [28, "t9", "(function bot int)"],
    [46, "t9", "(function bot int)"]
  ],
  "(anon-function 97 sig0-course)": [[62, "v1", "sigt-wait-spot"]],
  "(anon-function 11 ash1-course)": [[51, "v1", "asht-wait-spot"]],
  "(anon-function 4 ash1-course)": [[99, "v1", "asht-wait-spot"]],
  "(method 67 collide-shape-moving)": [
    [8, "v1", "collide-shape-prim-group"],
    [[30, 56], "s1", "collide-cache-prim"]
  ],
  "(method 63 collide-shape-moving)": [
    [118, "v1", "collide-shape-prim"],
    [379, "a0", "collide-shape-prim-mesh"],
    [410, "v1", "collide-shape-prim-mesh"],
    [459, "v1", "collide-shape-prim-mesh"]
  ],
  "(post startup title-control)": [
    [[8, 32], "gp", "process-drawable"],
    [[211, 216], "v1", "external-art-buffer"]
  ],
  "(code startup title-control)": [
    [[261, 265], "v1", "handle"],
    [257, "gp", "handle"]
  ],
  "title-plug-lightning": [[99, "v1", "title-control"]],
  "(method 74 yakow)": [
    [5, "v1", "attack-info"],
    [7, "v1", "attack-info"]
  ],
  "(code idle yakow)": [
    [19, "v1", "art-joint-anim"],
    [75, "v1", "art-joint-anim"]
  ],
  "(code active yakow)": [
    [30, "v1", "art-joint-anim"],
    [123, "v1", "art-joint-anim"],
    [179, "v1", "art-joint-anim"],
    [308, "v1", "art-joint-anim"]
  ],
  "(code kicked yakow)": [[14, "v1", "art-joint-anim"]],
  "(method 35 juicer-shot)": [
    [7, "v1", "matrix"],
    [11, "v1", "matrix"],
    [16, "v1", "matrix"],
    [20, "v1", "matrix"]
  ],
  "juicer-proj-move": [[15, "s5", "process-focusable"]],
  "(method 182 juicer)": [
    [21, "s3", "process-focusable"],
    [24, "s3", "process-focusable"]
  ],
  "(code active juicer)": [
    [118, "gp", "art-joint-anim"],
    [205, "a1", "art-joint-anim"]
  ],
  "(code victory juicer)": [[31, "gp", "art-joint-anim"]],
  "(code notice juicer)": [
    [23, "a0", "process-focusable"],
    [24, "a0", "process-focusable"],
    [27, "a0", "process-focusable"],
    [83, "a1", "art-joint-anim"]
  ],
  "(method 7 juicer)": [
    [19, "t9", "(function process-focusable int process-focusable)"]
  ],
  "(method 184 juicer)": [[4, "v1", "collide-shape-prim-group"]],
  "(code circling juicer)": [
    [228, "gp", "art-joint-anim"],
    [131, "gp", "art-joint-anim"]
  ],
  "(code hit juicer)": [[30, "v1", "art-joint-anim"]],
  "(method 78 juicer)": [
    [18, "s4", "art-joint-anim"],
    [66, "s4", "art-joint-anim"]
  ],
  "(method 77 juicer)": [
    [37, "a1", "art-joint-anim"],
    [113, "s5", "art-joint-anim"],
    [153, "s4", "art-joint-anim"],
    [153, "s4", "art-joint-anim"]
  ],
  "(code taunt juicer)": [[84, "v1", "art-joint-anim"]],
  "(code stare juicer)": [[23, "gp", "art-joint-anim"]],
  "juicer-face-player-post": [
    [31, "gp", "process-focusable"],
    [68, "gp", "process-focusable"],
    [71, "gp", "process-focusable"]
  ],
  "(post hostile juicer)": [
    [13, "a0", "process-focusable"],
    [16, "a0", "process-focusable"]
  ],
  "(method 38 juicer-shot)": [
    [33, "a0", "process-focusable"],
    [36, "a0", "process-focusable"]
  ],
  "(code attack juicer)": [
    [14, "v1", "art-joint-anim"],
    [87, "v1", "art-joint-anim"],
    [123, "s3", "process-focusable"],
    [281, "a0", "process-focusable"],
    [284, "a0", "process-focusable"]
  ],
  "(method 25 juicer-shot)": [[131, "a1", "int"]],
  "(method 7 spyder)": [
    [31, "t9", "(function process-focusable int process-focusable)"]
  ],
  "(code attack spyder)": [
    [116, "a0", "process-focusable"],
    [119, "a0", "process-focusable"],
    [242, "a0", "process-focusable"],
    [245, "a0", "process-focusable"]
  ],
  "spyder-face-player-post": [
    [22, "a0", "process-focusable"],
    [25, "a0", "process-focusable"],
    [40, "gp", "process-focusable"],
    [44, "a0", "process-focusable"],
    [43, "gp", "process-focusable"],
    [21, "gp", "process-focusable"]
  ],
  "(method 87 spyder)": [[52, "s5", "art-joint-anim"]],
  "(method 78 spyder)": [[15, "a1", "art-joint-anim"]],
  "(method 181 spyder)": [
    [17, "a0", "process-focusable"],
    [20, "a0", "process-focusable"]
  ],
  "(method 31 spyder-shot)": [[7, "t9", "(function projectile none)"]],
  "(code backup spyder)": [[22, "v1", "art-joint-anim"]],
  "(trans hostile spyder)": [
    [20, "a0", "process-focusable"],
    [23, "a0", "process-focusable"]
  ],
  "(method 115 spyder)": [[117, "v1", "int"]],
  "(code active sniper)": [[30, "v1", "art-joint-anim"]],
  "(method 88 mantis)": [[20, "a1", "art-joint-anim"]],
  "(method 87 mantis)": [[16, "a1", "art-joint-anim"]],
  "(method 89 mantis)": [[16, "a1", "art-joint-anim"]],
  "(trans active mantis)": [[4, "v0", "(state enemy)"]],
  "(code active mantis)": [
    [79, "v1", "art-joint-anim"],
    [195, "v1", "art-joint-anim"],
    [139, "v1", "art-joint-anim"],
    [23, "v1", "art-joint-anim"]
  ],
  "(code ambush-crawling mantis)": [[23, "v1", "art-joint-anim"]],
  "(code ambush-jumping mantis)": [
    [14, "v1", "art-joint-anim"],
    [161, "v1", "art-joint-anim"]
  ],
  "(trans hostile mantis)": [
    [27, "gp", "process-focusable"],
    [41, "gp", "process-focusable"],
    [100, "gp", "process-focusable"]
  ],
  "(code attack0 mantis)": [
    [18, "v1", "art-joint-anim"],
    [90, "v1", "art-joint-anim"]
  ],
  "(code roll-right mantis)": [
    [52, "v1", "art-joint-anim"],
    [113, "v1", "art-joint-anim"]
  ],
  "(code attack1 mantis)": [
    [19, "v1", "art-joint-anim"],
    [53, "a0", "process-focusable"],
    [129, "v1", "art-joint-anim"],
    [201, "v1", "art-joint-anim"],
    [56, "a0", "process-focusable"]
  ],
  "(code crawl mantis)": [
    [256, "v1", "art-joint-anim"],
    [25, "v1", "art-joint-anim"]
  ],
  "(code roll-left mantis)": [
    [53, "v1", "art-joint-anim"],
    [114, "v1", "art-joint-anim"]
  ],
  "(code hop-away mantis)": [
    [24, "gp", "process-focusable"],
    [59, "gp", "process-focusable"],
    [133, "v1", "art-joint-anim"]
  ],
  "(method 77 mantis)": [
    [19, "v1", "art-joint-anim"],
    [52, "v1", "art-joint-anim"]
  ],
  "(method 78 mantis)": [
    [18, "v1", "art-joint-anim"],
    [50, "v1", "art-joint-anim"],
    [83, "v1", "art-joint-anim"]
  ],
  "(method 67 mantis)": [
    [20, "a0", "process-focusable"],
    [23, "a0", "process-focusable"]
  ],
  "(method 188 mantis)": [
    [21, "s5", "process-focusable"],
    [36, "a0", "process-focusable"],
    [38, "a0", "process-focusable"],
    [35, "s5", "process-focusable"]
  ],
  "(method 55 mantis)": [
    [23, "a0", "process-focusable"],
    [26, "a0", "process-focusable"]
  ],
  "(method 7 mammoth)": [
    [26, "t9", "(function process-focusable int process-focusable)"]
  ],
  "(code waiting mammoth)": [[41, "v1", "art-joint-anim"]],
  "(code wait-to-walk mammoth)": [[18, "v1", "art-joint-anim"]],
  "(code walking mammoth)": [[74, "a1", "art-joint-anim"]],
  "(code walking-attack mammoth)": [
    [16, "v1", "art-joint-anim"],
    [72, "v1", "art-joint-anim"]
  ],
  "(code turning mammoth)": [
    [33, "gp", "art-joint-anim"],
    [106, "v1", "art-joint-anim"],
    [194, "gp", "art-joint-anim"]
  ],
  "(code die mammoth)": [
    [12, "v1", "art-joint-anim"],
    [64, "v1", "art-joint-anim"],
    [116, "v1", "art-joint-anim"]
  ],
  "(method 184 mammoth)": [
    [24, "s3", "mammoth-ik-setup"],
    [38, "s3", "mammoth-ik-setup"],
    [107, "s3", "mammoth-ik-setup"]
  ],
  "mammoth-leg-ik-callback": [[21, "v1", "float"]],
  "mammoth-joint-mod-heel": [
    [5, "v1", "mammoth"],
    [14, "s0", "mammoth"],
    [19, "s0", "mammoth"],
    [3, "v1", "int"]
  ],
  "(method 28 flying-spider-shot)": [
    [27, "t9", "(function projectile projectile-options sound-id)"]
  ],
  "(code active flying-spider)": [[10, "v1", "art-joint-anim"]],
  "(code ambush flying-spider)": [[14, "v1", "art-joint-anim"]],
  "(code ambush-falling flying-spider)": [
    [10, "v1", "art-joint-anim"],
    [86, "v1", "art-joint-anim"]
  ],
  "(trans hostile flying-spider)": [
    [21, "a0", "process-focusable"],
    [24, "a0", "process-focusable"]
  ],
  "(trans turn-to-focus flying-spider)": [
    [34, "s3", "process-focusable"],
    [37, "s3", "process-focusable"]
  ],
  "(code attack flying-spider)": [[14, "v1", "art-joint-anim"]],
  "(code attack-fire flying-spider)": [
    [14, "v1", "art-joint-anim"],
    [66, "v1", "art-joint-anim"],
    [118, "v1", "art-joint-anim"],
    [170, "v1", "art-joint-anim"]
  ],
  "(code die flying-spider)": [[30, "v1", "art-joint-anim"]],
  "(event up nest-switch)": [
    [4, "v1", "attack-info"],
    [9, "v1", "attack-info"]
  ],
  "(method 77 spyder)": [
    [14, "v1", "art-joint-anim"],
    [131, "v1", "art-joint-anim"],
    [100, "s5", "art-joint-anim"]
  ],
  "(method 11 piston)": [
    [165, "v0", "(pointer float)"],
    ["_stack_", 64, "res-tag"]
  ],
  "(method 11 liftcat)": [
    [74, "v0", "vector"],
    [100, "v0", "vector"],
    ["_stack_", 16, "res-tag"],
    ["_stack_", 32, "res-tag"]
  ],
  "(method 11 atollrotpipe)": [
    [126, "v0", "(pointer float)"],
    ["_stack_", 16, "res-tag"]
  ],
  "(method 11 atoll-hatch)": [
    [52, "v1", "art-joint-anim"],
    [82, "v1", "art-joint-anim"]
  ],
  "(method 10 slider)": [[10, "t9", "(function process-drawable none)"]],
  "(method 7 slider)": [
    [26, "t9", "(function process-drawable int process-drawable)"]
  ],
  "(event idle slider)": [
    [31, "s3", "process-focusable"],
    [34, "s3", "process-focusable"]
  ],
  "(method 11 turbine)": [
    ["_stack_", 16, "res-tag"],
    ["_stack_", 32, "res-tag"]
  ],
  "widow-want-stone-talker": [[15, "v1", "float"]],
  "widow-general-flying-talker": [[15, "v1", "float"]],
  "widow-launch-droids-talker": [[15, "v1", "float"]],
  "widow-launch-bombs-talker": [[15, "v1", "float"]],
  "widow-shoot-gun-talker": [[15, "v1", "float"]],
  "widow-stone-charge-up-talker": [[15, "v1", "float"]],
  "widow-after-stone-shot-talker": [[15, "v1", "float"]],
  "widow-leave-perch-talker": [[15, "v1", "float"]],
  "widow-damaged-talker": [[11, "v1", "float"]],
  "widow-handler": [
    [6, "v1", "attack-info"],
    [11, "v1", "attack-info"],
    [16, "v1", "attack-info"],
    [19, "v1", "attack-info"],
    [198, "a0", "spydroid"],
    [200, "a0", "spydroid"],
    [228, "v1", "hud-widow"]
  ],
  "(method 21 baron-pod)": [[36, "v1", "float"]],
  "widow-common": [
    [474, "s5", "process-focusable"],
    [478, "s5", "process-focusable"],
    [486, "s5", "process-focusable"],
    [539, "v1", "float"]
  ],
  "(method 74 spydroid)": [
    [62, "s0", "process-drawable"],
    [87, "s0", "process-drawable"],
    [110, "s0", "process-drawable"],
    [181, "v1", "attack-info"],
    [187, "v1", "attack-info"],
    [203, "v1", "vector"],
    [105, "a0", "vector"],
    [44, "v1", "vector"],
    [31, "v0", "vector"]
  ],
  "(exit hidden widow)": [[63, "v1", "hud-widow"]],
  "(exit big-reaction-stage-1 widow)": [
    [13, "v1", "hud-widow"],
    [15, "v1", "hud-widow"]
  ],
  "(trans hover-rise-stage-2 widow)": [[38, "v1", "float"]],
  "(enter hover-low-stage-2 widow)": [[12, "v1", "float"]],
  "(exit big-reaction-stage-2 widow)": [
    [72, "v1", "hud-widow"],
    [74, "v1", "hud-widow"]
  ],
  "(trans hover-big-blast-stage-3 widow)": [["_stack_", 256, "baron-pod"]],
  "widow-last-bomb-anim": [[82, "v1", "float"]],
  "widow-cleanup-launch-anim": [
    [69, "v1", "float"],
    [257, "v1", "float"]
  ],
  "(method 10 spydroid)": [[14, "t9", "(function process-focusable none)"]],
  "(trans hostile spydroid)": [
    [29, "a0", "process-focusable"],
    [32, "a0", "process-focusable"]
  ],
  "widow-bomb-launch": [
    [266, "v1", "float"],
    [421, "v1", "float"],
    [450, "v1", "float"],
    [485, "v1", "float"]
  ],
  "widow-give-ammo": [
    [122, "v1", "collectable"],
    [124, "v1", "collectable"]
  ],
  "(enter idle tomb-boss-firepot)": [[2, "v1", "collide-shape-prim-group"]],
  "(enter broken tomb-boss-firepot)": [[17, "v1", "art-joint-anim"]],
  "tomb-boss-firepot-shrink-collision": [
    [2, "v1", "collide-shape-prim-group"],
    [7, "v1", "collide-shape-prim-group"]
  ],
  "(trans freefall widow-bomb)": [
    [53, "a0", "collide-shape-moving"],
    [58, "a0", "collide-shape-moving"]
  ],
  "spydroid-launch": [
    [297, "v1", "float"],
    [379, "v1", "float"],
    [408, "v1", "float"],
    [436, "v1", "float"]
  ],
  "widow-bomb-handler": [
    [23, "s5", "widow"],
    [19, "s4", "widow"],
    [151, "v1", "float"]
  ],
  "(method 34 widow-bomb)": [
    ["_stack_", 48, "float"],
    ["_stack_", 64, "float"]
  ],
  "widow-bomb-back-handler": [
    [13, "s4", "widow"],
    [107, "v1", "float"]
  ],
  "(event idle widow-bomb)": [[77, "v1", "float"]],
  "(exit idle widow-bomb)": [[15, "v1", "float"]],
  "(trans idle widow-bomb)": [[262, "v1", "float"]],
  "(method 10 widow-bomb)": [[42, "t9", "(function process-drawable none)"]],
  "(method 7 widow-bomb)": [
    [39, "t9", "(function process-drawable int process-drawable)"]
  ],
  "tomb-boss-pillar-shrink-collision": [
    [2, "v1", "collide-shape-prim-group"],
    [7, "v1", "collide-shape-prim-group"]
  ],
  "(enter broken tomb-boss-pillar)": [[17, "v1", "art-joint-anim"]],
  "(enter idle tomb-boss-pillar)": [[2, "v1", "collide-shape-prim-group"]],
  "(method 10 tomb-boss-pillar)": [
    [14, "t9", "(function process-drawable none)"]
  ],
  "(method 7 tomb-boss-pillar)": [
    [14, "t9", "(function process-drawable int process-drawable)"]
  ],
  "(event idle tomb-boss-firepot)": [
    [10, "gp", "widow-shot"],
    [15, "v1", "attack-info"],
    [19, "v1", "attack-info"],
    [24, "a3", "touching-shapes-entry"]
  ],
  "(trans idle tomb-boss-debris)": [["_stack_", 16, "float"]],
  "(method 46 widow)": [],
  "(event idle baron-pod)": [[46, "v1", "float"]],
  "(event idle heart-mar)": [
    [52, "v1", "float"],
    [66, "v1", "float"]
  ],
  "(method 11 widow)": [[163, "v1", "int"]],
  "(code hit kid)": [[14, "v1", "art-joint-anim"]],
  "(code arrested kid)": [
    [18, "v1", "art-joint-anim"],
    [84, "v1", "crimson-guard"],
    [118, "v1", "art-joint-anim"],
    [86, "v1", "crimson-guard"]
  ],
  "(code scared-idle kid)": [[56, "v1", "art-joint-anim"]],
  "(code waiting-turn kid)": [
    [37, "s5", "art-joint-anim"],
    [171, "s4", "art-joint-anim"]
  ],
  "(code waiting-idle kid)": [[56, "v1", "art-joint-anim"]],
  "(method 74 kid)": [
    [62, "a1", "process"],
    [77, "v1", "process-drawable"]
  ],
  "(method 97 kid)": [[78, "s4", "process-focusable"]],
  "(method 78 kid)": [[17, "a1", "art-joint-anim"]],
  "(code arrested kor)": [
    [25, "v1", "art-joint-anim"],
    [142, "v1", "crimson-guard"],
    [144, "v1", "crimson-guard"],
    [159, "v1", "art-joint-anim"],
    [219, "v1", "art-joint-anim"]
  ],
  "(code scared-idle kor)": [[56, "v1", "art-joint-anim"]],
  "(code waiting-turn kor)": [
    [37, "s5", "art-joint-anim"],
    [187, "s4", "art-joint-anim"]
  ],
  "(code waiting-idle kor)": [[56, "v1", "art-joint-anim"]],
  "(code hit kor)": [[14, "v1", "art-joint-anim"]],
  "(method 78 kor)": [[17, "a1", "art-joint-anim"]],
  "(method 97 kor)": [[78, "s4", "process-focusable"]],
  "(method 74 kor)": [
    [62, "a1", "process"],
    [77, "v1", "process-drawable"]
  ],
  "(anon-function 0 kid3-course)": [[32, "v1", "kidt-wait-spot"]],
  "(anon-function 8 kid3-course)": [[26, "v1", "kidt-wait-spot"]],
  "(anon-function 5 kid3-course)": [[15, "v1", "kidt-wait-spot"]],
  "(anon-function 2 kid3-course)": [[19, "v1", "kidt-wait-spot"]],
  "(anon-function 10 kid3-course)": [[26, "v1", "kidt-wait-spot"]],
  "(anon-function 12 kid3-course)": [[50, "v1", "kidt-wait-spot"]],
  "(anon-function 0 kor3-course)": [[32, "v1", "kort-wait-spot"]],
  "(anon-function 2 kor3-course)": [[19, "v1", "kort-wait-spot"]],
  "(anon-function 5 kor3-course)": [[15, "v1", "kort-wait-spot"]],
  "(anon-function 8 kor3-course)": [[26, "v1", "kort-wait-spot"]],
  "(anon-function 10 kor3-course)": [[26, "v1", "kort-wait-spot"]],
  "(anon-function 12 kor3-course)": [[50, "v1", "kort-wait-spot"]],
  "(method 196 hal)": [
    [25, "a0", "bot"],
    [27, "a0", "bot"]
  ],
  "(method 74 hal)": [
    [22, "v1", "bot"],
    [72, "s5", "bot"],
    [117, "s5", "bot"],
    [124, "a0", "vector"],
    [18, "a1", "process"]
  ],
  "hal-simple-check-too-far": [[25, "v1", "process-drawable"]],
  "(method 228 hal-help-kid)": [[22, "a0", "traffic-manager"]],
  "(anon-function 4 hal3-course)": [
    [25, "v1", "hal3-course"],
    [138, "v1", "halt-wait-spot"]
  ],
  "(anon-function 6 hal3-course)": [
    [45, "s5", "process-drawable"],
    [61, "s5", "process-drawable"]
  ],
  "(anon-function 7 hal3-course)": [
    [22, "v1", "process-focusable"],
    [26, "v1", "process-focusable"],
    [24, "v1", "process-focusable"],
    [28, "v1", "process-focusable"],
    [68, "v1", "halt-wait-spot"]
  ],
  "(code leave transport)": [[44, "v1", "art-joint-anim"]],
  "(code idle transport)": [[29, "v1", "art-joint-anim"]],
  "(code come-down transport)": [[14, "v1", "art-joint-anim"]],
  "(trans idle vehicle-turret)": [
    [45, "gp", "process-focusable"],
    [57, "gp", "process-focusable"]
  ],
  "(method 34 transport)": [[22, "v1", "vehicle-turret"]],
  "(method 10 transport)": [[10, "t9", "(function process-drawable none)"]],
  "(method 7 vehicle-turret)": [
    [14, "t9", "(function process-drawable int process-drawable)"]
  ],
  "(method 29 vehicle-turret)": [
    [14, "s5", "process-drawable"],
    [26, "s5", "process-drawable"]
  ],
  "(anon-function 9 hal3-course)": [[128, "v1", "hal3-course"]],
  "(anon-function 0 hal3-course)": [[23, "v1", "halt-wait-spot"]],
  "(anon-function 2 hal3-course)": [[59, "v1", "halt-wait-spot"]],
  "(anon-function 10 hal3-course)": [[234, "v1", "halt-wait-spot"]],
  "(anon-function 12 hal3-course)": [[13, "v1", "halt-wait-spot"]],
  "(anon-function 16 hal3-course)": [[32, "v1", "halt-wait-spot"]],
  "(anon-function 14 hal3-course)": [[32, "v1", "halt-wait-spot"]],
  "(anon-function 17 hal3-course)": [[55, "v1", "task-manager"]],
  "(trans idle race-ring)": [
    [96, "a1", "process-focusable"],
    [19, "a0", "part-tracker"]
  ],
  "(method 9 city-level-info)": [[387, "v1", "nav-segment"]],
  "(method 67 traffic-engine)": [
    [[137, 183], "s0", "crimson-guard"],
    [[44, 86], "a3", "vehicle"]
  ],
  "set-eye-draw-flag": [[20, "s5", "eye-control"]],
  "render-eyes-64": [
    [67, "s0", "adgif-shader"],
    [69, "s0", "adgif-shader"],
    [71, "s0", "adgif-shader"],
    [[78, 82], "a0", "dma-packet"],
    [88, "a0", "gs-gif-tag"],
    [90, "a0", "gs-gif-tag"],
    [56, "v1", "dma-gif-packet"],
    [59, "v1", "dma-gif-packet"],
    [103, "a0", "(pointer gs-scissor)"],
    [105, "a0", "(pointer gs-reg64)"],
    [[111, 143], "v1", "(inline-array vector4w)"],
    [[174, 178], "a2", "dma-packet"],
    [184, "a2", "gs-gif-tag"],
    [186, "a2", "gs-gif-tag"],
    [199, "a2", "(pointer gs-scissor)"],
    [201, "a2", "(pointer gs-reg64)"],
    [[223, 253], "a1", "(inline-array vector4w)"],
    [[264, 268], "a2", "dma-packet"],
    [274, "a2", "gs-gif-tag"],
    [276, "a2", "gs-gif-tag"],
    [289, "a2", "(pointer gs-scissor)"],
    [291, "a2", "(pointer gs-reg64)"],
    [[317, 347], "a1", "(inline-array vector4w)"],
    [[358, 362], "a0", "dma-packet"],
    [368, "a0", "gs-gif-tag"],
    [370, "a0", "gs-gif-tag"],
    [376, "a0", "(pointer gs-test)"],
    [378, "a0", "(pointer gs-reg64)"],
    [386, "v1", "(inline-array vector4w)"],
    [389, "v1", "(inline-array vector4w)"],
    [397, "s0", "adgif-shader"],
    [399, "s0", "adgif-shader"],
    [401, "s0", "adgif-shader"],
    [[424, 428], "a2", "dma-packet"],
    [434, "a2", "gs-gif-tag"],
    [436, "a2", "gs-gif-tag"],
    [449, "a2", "(pointer gs-scissor)"],
    [451, "a2", "(pointer gs-reg64)"],
    [[473, 503], "a1", "(inline-array vector4w)"],
    [[514, 518], "a2", "dma-packet"],
    [524, "a2", "gs-gif-tag"],
    [526, "a2", "gs-gif-tag"],
    [539, "a2", "(pointer gs-scissor)"],
    [541, "a2", "(pointer gs-reg64)"],
    [[567, 597], "a1", "(inline-array vector4w)"],
    [[608, 612], "a0", "dma-packet"],
    [618, "a0", "gs-gif-tag"],
    [620, "a0", "gs-gif-tag"],
    [626, "a0", "(pointer gs-test)"],
    [628, "a0", "(pointer gs-reg64)"],
    [636, "v1", "dma-gif-packet"],
    [639, "v1", "dma-gif-packet"],
    [647, "s0", "adgif-shader"],
    [649, "s0", "adgif-shader"],
    [651, "s0", "adgif-shader"],
    [[689, 693], "a2", "dma-packet"],
    [699, "a2", "gs-gif-tag"],
    [701, "a2", "gs-gif-tag"],
    [714, "a2", "(pointer gs-scissor)"],
    [716, "a2", "(pointer gs-reg64)"],
    [[748, 777], "a1", "(inline-array vector4w)"],
    [[803, 807], "a2", "dma-packet"],
    [813, "a2", "gs-gif-tag"],
    [815, "a2", "gs-gif-tag"],
    [828, "a2", "(pointer gs-scissor)"],
    [830, "a2", "(pointer gs-reg64)"],
    [[863, 892], "a1", "(inline-array vector4w)"]
  ],
  "merc-eye-anim": [
    [[69, 92], "v1", "eye-control"],
    [[111, 270], "s4", "eye-control"]
  ],
  "update-eyes": [
    [[14, 376], "s4", "eye-control"],
    [28, "v1", "process-drawable"],
    [34, "v1", "process-drawable"],
    [97, "v1", "eye-control-arrays"],
    [109, "v1", "eye-control-arrays"],
    [121, "v1", "eye-control-arrays"],
    [133, "v1", "eye-control-arrays"],
    [265, "v1", "eye-control-arrays"],
    [159, "a0", "dma-packet"],
    [160, "a0", "dma-packet"],
    [162, "a0", "dma-packet"],
    [169, "a0", "gs-gif-tag"],
    [171, "a0", "gs-gif-tag"],
    [177, "a0", "(pointer gs-test)"],
    [179, "a0", "(pointer gs-reg64)"],
    [204, "a0", "dma-packet"],
    [205, "a0", "dma-packet"],
    [207, "a0", "dma-packet"],
    [214, "a0", "gs-gif-tag"],
    [216, "a0", "gs-gif-tag"],
    [291, "a0", "dma-packet"],
    [292, "a0", "dma-packet"],
    [294, "a0", "dma-packet"],
    [301, "a0", "gs-gif-tag"],
    [303, "a0", "gs-gif-tag"],
    [309, "a0", "(pointer gs-test)"],
    [311, "a0", "(pointer gs-reg64)"],
    [336, "a0", "dma-packet"],
    [337, "a0", "dma-packet"],
    [339, "a0", "dma-packet"],
    [346, "a0", "gs-gif-tag"],
    [348, "a0", "gs-gif-tag"],
    [363, "v1", "dma-packet"],
    [364, "v1", "dma-packet"],
    [231, "v1", "dma-packet"],
    [232, "v1", "dma-packet"],
    [230, "v1", "dma-packet"],
    [362, "v1", "dma-packet"],
    [222, "a0", "(pointer gs-reg64)"],
    [224, "a0", "(pointer gs-reg64)"],
    [354, "a0", "(pointer gs-reg64)"],
    [356, "a0", "(pointer gs-reg64)"]
  ],
  "render-eyes-64-different": [
    [56, "v1", "dma-gif-packet"],
    [59, "v1", "dma-gif-packet"],
    [[60, 72], "s0", "adgif-shader"],
    [[78, 82], "a0", "dma-packet"],
    [88, "a0", "gs-gif-tag"],
    [90, "a0", "gs-gif-tag"],
    [103, "a0", "(pointer gs-scissor)"],
    [105, "a0", "(pointer gs-reg64)"],
    [[111, 143], "v1", "(inline-array vector4w)"],
    [[174, 178], "a2", "dma-packet"],
    [184, "a2", "gs-gif-tag"],
    [186, "a2", "gs-gif-tag"],
    [199, "a2", "(pointer gs-scissor)"],
    [201, "a2", "(pointer gs-reg64)"],
    [[223, 253], "a1", "(inline-array vector4w)"],
    [266, "v1", "dma-gif-packet"],
    [269, "v1", "dma-gif-packet"],
    [[270, 282], "s0", "adgif-shader"],
    [[304, 308], "a2", "dma-packet"],
    [314, "a2", "gs-gif-tag"],
    [316, "a2", "gs-gif-tag"],
    [329, "a2", "(pointer gs-scissor)"],
    [331, "a2", "(pointer gs-reg64)"],
    [[357, 387], "a1", "(inline-array vector4w)"],
    [[398, 402], "a0", "dma-packet"],
    [408, "a0", "gs-gif-tag"],
    [410, "a0", "gs-gif-tag"],
    [416, "a0", "(pointer gs-test)"],
    [418, "a0", "(pointer gs-reg64)"],
    [426, "v1", "dma-gif-packet"],
    [429, "v1", "dma-gif-packet"],
    [[430, 442], "s0", "adgif-shader"],
    [[464, 468], "a2", "dma-packet"],
    [474, "a2", "gs-gif-tag"],
    [476, "a2", "gs-gif-tag"],
    [489, "a2", "(pointer gs-scissor)"],
    [491, "a2", "(pointer gs-reg64)"],
    [[513, 543], "a1", "(inline-array vector4w)"],
    [556, "v1", "dma-gif-packet"],
    [559, "v1", "dma-gif-packet"],
    [[560, 572], "s0", "adgif-shader"],
    [[594, 598], "a2", "dma-packet"],
    [604, "a2", "gs-gif-tag"],
    [606, "a2", "gs-gif-tag"],
    [619, "a2", "(pointer gs-scissor)"],
    [621, "a2", "(pointer gs-reg64)"],
    [[647, 677], "a1", "(inline-array vector4w)"],
    [[688, 692], "a0", "dma-packet"],
    [698, "a0", "gs-gif-tag"],
    [700, "a0", "gs-gif-tag"],
    [706, "a0", "(pointer gs-test)"],
    [708, "a0", "(pointer gs-reg64)"],
    [716, "v1", "dma-gif-packet"],
    [719, "v1", "dma-gif-packet"],
    [[720, 732], "s0", "adgif-shader"],
    [[769, 773], "a2", "dma-packet"],
    [779, "a2", "gs-gif-tag"],
    [781, "a2", "gs-gif-tag"],
    [794, "a2", "(pointer gs-scissor)"],
    [796, "a2", "(pointer gs-reg64)"],
    [[828, 857], "a1", "(inline-array vector4w)"],
    [870, "v1", "dma-gif-packet"],
    [873, "v1", "dma-gif-packet"],
    [[874, 886], "s0", "adgif-shader"],
    [[923, 927], "a2", "dma-packet"],
    [933, "a2", "gs-gif-tag"],
    [935, "a2", "gs-gif-tag"],
    [948, "a2", "(pointer gs-scissor)"],
    [950, "a2", "(pointer gs-reg64)"],
    [[983, 1012], "a1", "(inline-array vector4w)"]
  ],
  "render-eyes-32": [
    [56, "v1", "dma-gif-packet"],
    [59, "v1", "dma-gif-packet"],
    [[60, 72], "s0", "adgif-shader"],
    [[78, 82], "a0", "dma-packet"],
    [88, "a0", "gs-gif-tag"],
    [90, "a0", "gs-gif-tag"],
    [103, "a0", "(pointer gs-scissor)"],
    [105, "a0", "(pointer gs-reg64)"],
    [[111, 143], "v1", "(inline-array vector4w)"],
    [[174, 178], "a2", "dma-packet"],
    [184, "a2", "gs-gif-tag"],
    [186, "a2", "gs-gif-tag"],
    [199, "a2", "(pointer gs-scissor)"],
    [201, "a2", "(pointer gs-reg64)"],
    [[223, 253], "a1", "(inline-array vector4w)"],
    [[264, 268], "a2", "dma-packet"],
    [274, "a2", "gs-gif-tag"],
    [276, "a2", "gs-gif-tag"],
    [289, "a2", "(pointer gs-scissor)"],
    [291, "a2", "(pointer gs-reg64)"],
    [[317, 347], "a1", "(inline-array vector4w)"],
    [[358, 362], "a0", "dma-packet"],
    [368, "a0", "gs-gif-tag"],
    [370, "a0", "gs-gif-tag"],
    [376, "a0", "(pointer gs-test)"],
    [378, "a0", "(pointer gs-reg64)"],
    [386, "v1", "dma-gif-packet"],
    [389, "v1", "dma-gif-packet"],
    [[390, 402], "s0", "adgif-shader"],
    [[424, 428], "a2", "dma-packet"],
    [434, "a2", "gs-gif-tag"],
    [436, "a2", "gs-gif-tag"],
    [449, "a2", "(pointer gs-scissor)"],
    [451, "a2", "(pointer gs-reg64)"],
    [[473, 503], "a1", "(inline-array vector4w)"],
    [[514, 518], "a2", "dma-packet"],
    [524, "a2", "gs-gif-tag"],
    [526, "a2", "gs-gif-tag"],
    [539, "a2", "(pointer gs-scissor)"],
    [541, "a2", "(pointer gs-reg64)"],
    [[567, 597], "a1", "(inline-array vector4w)"],
    [[608, 612], "a0", "dma-packet"],
    [618, "a0", "gs-gif-tag"],
    [620, "a0", "gs-gif-tag"],
    [626, "a0", "(pointer gs-test)"],
    [628, "a0", "(pointer gs-reg64)"],
    [636, "v1", "dma-gif-packet"],
    [639, "v1", "dma-gif-packet"],
    [[642, 652], "s0", "adgif-shader"],
    [[689, 693], "a2", "dma-packet"],
    [699, "a2", "gs-gif-tag"],
    [701, "a2", "gs-gif-tag"],
    [714, "a2", "(pointer gs-scissor)"],
    [716, "a2", "(pointer gs-reg64)"],
    [[748, 777], "a1", "(inline-array vector4w)"],
    [[803, 807], "a2", "dma-packet"],
    [813, "a2", "gs-gif-tag"],
    [815, "a2", "gs-gif-tag"],
    [828, "a2", "(pointer gs-scissor)"],
    [830, "a2", "(pointer gs-reg64)"],
    [[863, 892], "a1", "(inline-array vector4w)"]
  ],
  "render-eyes-32-different": [
    [56, "v1", "dma-gif-packet"],
    [59, "v1", "dma-gif-packet"],
    [[60, 72], "s0", "adgif-shader"],
    [[78, 82], "a0", "dma-packet"],
    [88, "a0", "gs-gif-tag"],
    [90, "a0", "gs-gif-tag"],
    [[111, 143], "v1", "(inline-array vector4w)"],
    [[174, 178], "a2", "dma-packet"],
    [184, "a2", "gs-gif-tag"],
    [186, "a2", "gs-gif-tag"],
    [199, "a2", "(pointer gs-scissor)"],
    [201, "a2", "(pointer gs-reg64)"],
    [[223, 253], "a1", "(inline-array vector4w)"],
    [266, "v1", "dma-gif-packet"],
    [103, "a0", "(pointer gs-scissor)"],
    [105, "a0", "(pointer gs-reg64)"],
    [269, "v1", "dma-gif-packet"],
    [[270, 282], "s0", "adgif-shader"],
    [[304, 308], "a2", "dma-packet"],
    [314, "a2", "gs-gif-tag"],
    [316, "a2", "gs-gif-tag"],
    [329, "a2", "(pointer gs-scissor)"],
    [331, "a2", "(pointer gs-reg64)"],
    [[357, 387], "a1", "(inline-array vector4w)"],
    [[398, 402], "a0", "dma-packet"],
    [408, "a0", "gs-gif-tag"],
    [410, "a0", "gs-gif-tag"],
    [416, "a0", "(pointer gs-test)"],
    [418, "a0", "(pointer gs-reg64)"],
    [426, "v1", "dma-gif-packet"],
    [429, "v1", "dma-gif-packet"],
    [[430, 442], "s0", "adgif-shader"],
    [[464, 468], "a2", "dma-packet"],
    [474, "a2", "gs-gif-tag"],
    [476, "a2", "gs-gif-tag"],
    [489, "a2", "(pointer gs-scissor)"],
    [491, "a2", "(pointer gs-reg64)"],
    [[513, 543], "a1", "(inline-array vector4w)"],
    [556, "v1", "dma-gif-packet"],
    [559, "v1", "dma-gif-packet"],
    [[560, 572], "s0", "adgif-shader"],
    [[594, 598], "a2", "dma-packet"],
    [604, "a2", "gs-gif-tag"],
    [606, "a2", "gs-gif-tag"],
    [619, "a2", "(pointer gs-scissor)"],
    [621, "a2", "(pointer gs-reg64)"],
    [[647, 677], "a1", "(inline-array vector4w)"],
    [[688, 692], "a0", "dma-packet"],
    [698, "a0", "gs-gif-tag"],
    [700, "a0", "gs-gif-tag"],
    [706, "a0", "(pointer gs-test)"],
    [708, "a0", "(pointer gs-reg64)"],
    [716, "v1", "dma-gif-packet"],
    [719, "v1", "dma-gif-packet"],
    [[720, 732], "s0", "adgif-shader"],
    [[769, 773], "a2", "dma-packet"],
    [779, "a2", "gs-gif-tag"],
    [781, "a2", "gs-gif-tag"],
    [794, "a2", "(pointer gs-scissor)"],
    [796, "a2", "(pointer gs-reg64)"],
    [[828, 857], "a1", "(inline-array vector4w)"],
    [870, "v1", "dma-gif-packet"],
    [873, "v1", "dma-gif-packet"],
    [[874, 886], "s0", "adgif-shader"],
    [[923, 927], "a2", "dma-packet"],
    [933, "a2", "gs-gif-tag"],
    [935, "a2", "gs-gif-tag"],
    [948, "a2", "(pointer gs-scissor)"],
    [950, "a2", "(pointer gs-reg64)"],
    [[983, 1012], "a1", "(inline-array vector4w)"]
  ],
  "debug-eyes": [
    [[4, 8], "a0", "dma-packet"],
    [14, "a0", "gs-gif-tag"],
    [16, "a0", "gs-gif-tag"]
  ],
  "(code hit drill-control-panel-a)": [
    [16, "v1", "art-joint-anim"],
    [73, "v1", "art-joint-anim"]
  ],
  "(event idle drill-control-panel)": [[4, "v1", "attack-info"]],
  "(code waiting drill-elevator)": [[14, "v1", "art-joint-anim"]],
  "(method 10 drill-elevator)": [
    [10, "t9", "(function process-drawable none)"]
  ],
  "(method 7 fire-floor)": [
    [14, "t9", "(function process-drawable int process-drawable)"]
  ],
  "(method 10 fire-floor)": [[17, "t9", "(function process-drawable none)"]],
  "(event idle fire-floor)": [
    [18, "gp", "process-focusable"],
    [51, "gp", "process-focusable"],
    [106, "gp", "process-focusable"],
    [146, "gp", "process-focusable"]
  ],
  "drill-elevator-shaft-init-by-other": [
    [47, "s1", "pair"],
    [66, "s1", "pair"],
    [67, "v1", "pair"],
    [80, "s1", "pair"],
    [81, "v1", "pair"],
    [82, "v1", "pair"],
    [88, "s2", "pair"],
    [87, "s2", "pair"]
  ],
  "(code running drill-elevator)": [
    [14, "v1", "art-joint-anim"],
    [118, "v1", "art-joint-anim"]
  ],
  "(post running drill-elevator)": [[4, "t9", "(function none)"]],
  "(method 11 drill-laser)": [
    ["_stack_", 16, "res-tag"],
    [42, "v0", "(pointer float)"]
  ],
  "(method 49 drill-lift)": [[2, "v1", "collide-shape-prim-group"]],
  "(post running drill-lift)": [
    [16, "v0", "state"],
    [18, "t9", "(function none)"]
  ],
  "(exit running drill-lift)": [[22, "v0", "state"]],
  "(code idle drill-moving-staircase)": [[10, "v1", "art-joint-anim"]],
  "(post idle drill-moving-staircase)": [[4, "t9", "(function none)"]],
  "(code swing-up drill-flip-step)": [[10, "v1", "art-joint-anim"]],
  "(code swing-down drill-flip-step)": [[18, "v1", "art-joint-anim"]],
  "drill-falling-door-handler": [[6, "s4", "attack-info"]],
  "(code hit drill-falling-door)": [[27, "v1", "art-joint-anim"]],
  "(code fall drill-falling-door)": [
    [20, "v1", "art-joint-anim"],
    [38, "v1", "art-joint-anim"]
  ],
  "(code idle drill-accelerator-floor)": [[10, "v1", "art-joint-anim"]],
  "(post idle drill-accelerator-floor)": [[4, "t9", "(function none)"]],
  "(post up drill-drop-plat)": [[4, "t9", "(function none)"]],
  "(event idle drill-bridge-shot)": [[16, "s5", "attack-info"]],
  "(event idle drill-metalhead-eggs)": [
    [16, "gp", "attack-info"],
    [21, "gp", "attack-info"]
  ],
  "(enter fall drill-falling-door)": [
    [12, "v1", "collide-shape-prim-group"],
    [18, "v1", "collide-shape-prim-group"]
  ],
  "(code die drill-bridge-shot)": [
    [4, "v1", "collide-shape-prim-group"],
    [7, "v1", "collide-shape-prim-group"],
    [10, "v1", "collide-shape-prim-group"],
    [13, "v1", "collide-shape-prim-group"],
    [15, "v1", "collide-shape-prim-group"],
    [17, "v1", "collide-shape-prim-group"],
    [89, "v1", "art-joint-anim"],
    [144, "v1", "art-joint-anim"]
  ],
  "(method 11 drill-metalhead-eggs)": [["_stack_", 16, "res-tag"]],
  "(method 11 drill-crane)": [
    ["_stack_", 16, "res-tag"],
    ["_stack_", 32, "res-tag"],
    [116, "v0", "(pointer float)"]
  ],
  "(method 46 drill-mech-elevator)": [["_stack_", 16, "float"]],
  "race-ring-set-particle-rotation-callback": [
    [1, "v1", "(pointer race-ring)"]
  ],
  "(method 11 under-shoot-block)": [["_stack_", 16, "res-tag"]],
  "(method 10 under-shoot-block)": [
    [62, "t9", "(function process-drawable none)"]
  ],
  "under-block-event-handler": [
    [23, "gp", "attack-info"],
    [28, "gp", "attack-info"],
    [53, "gp", "attack-info"],
    [57, "gp", "attack-info"]
  ],
  "(post fall under-block)": [[26, "gp", "collide-shape-moving"]],
  "(method 41 under-block)": [
    [6, "v1", "collide-shape-prim-group"],
    [8, "v1", "collide-shape-prim-group"],
    [15, "v1", "collide-shape-prim-group"],
    [17, "v1", "collide-shape-prim-group"],
    [19, "v1", "collide-shape-prim-group"],
    [21, "v1", "collide-shape-prim-group"],
    [27, "v1", "collide-shape-prim-group"],
    [30, "v1", "collide-shape-prim-group"]
  ],
  "(event idle under-break-door)": [[13, "v1", "attack-info"]],
  "(method 10 under-lift)": [[10, "t9", "(function process-drawable none)"]],
  "(event waiting under-buoy-plat)": [[4, "v1", "attack-info"]],
  "(trans idle under-buoy-chain)": [[6, "v1", "process-drawable"]],
  "(code idle under-warp)": [[38, "v1", "art-joint-anim"]],
  "(trans draining under-locking)": [[39, "gp", "water-anim"]],
  "(code draining under-locking)": [
    [51, "v1", "water-anim"],
    [80, "v1", "water-anim"]
  ],
  "(code filling under-locking)": [
    [15, "gp", "water-anim"],
    [54, "v1", "water-anim"]
  ],
  "(trans filling under-locking)": [[52, "gp", "water-anim"]],
  "(event idle under-buoy-base)": [[4, "v1", "attack-info"]],
  "(method 11 under-rise-plat)": [
    [74, "v0", "(pointer float)"],
    ["_stack_", 16, "res-tag"]
  ],
  "(method 29 under-buoy-plat)": [
    [9, "t9", "(function rigid-body-object float none)"]
  ],
  "(method 49 under-lift)": [[2, "v1", "collide-shape-prim-group"]],
  "(post running under-lift)": [[4, "t9", "(function none)"]],
  "(code ambush pipe-grunt)": [[23, "a1", "art-joint-anim"]],
  "(trans idle under-laser-shadow)": [[7, "a1", "process-drawable"]],
  "(method 11 under-laser)": [
    [106, "v0", "(pointer float)"],
    ["_stack_", 64, "res-tag"]
  ],
  "(method 22 under-laser)": [[85, "s5", "collide-shape-prim-sphere"]],
  "under-laser-slave-init-by-other": [
    [16, "s5", "under-laser"],
    [22, "s5", "under-laser"],
    [26, "s5", "under-laser"],
    [35, "s5", "under-laser"]
  ],
  "under-laser-shadow-init-by-other": [[28, "v1", "under-laser"]],
  "(trans idle under-laser-slave)": [
    [6, "v1", "under-laser"],
    [12, "v1", "under-laser"]
  ],
  "(method 11 under-locking)": [["_stack_", 16, "res-tag"]],
  "setup-blerc-chains": [
    [43, "v1", "int"],
    [80, "s0", "int"],
    [83, "a0", "int"],
    [[30, 40], "s1", "merc-fragment-control"],
    [41, "v1", "merc-fragment"],
    [46, "v1", "(pointer uint8)"],
    [59, "a0", "merc-blend-ctrl"],
    [[64, 76], "s1", "merc-fragment-control"],
    [77, "a1", "merc-blend-ctrl"],
    [106, "v1", "(pointer uint32)"],
    [108, "v1", "(pointer uint32)"]
  ],
  "under-block-init-by-other": [[9, "a0", "under-block"]],
  "(method 142 centipede)": [[48, "s3", "process-focusable"]],
  "(method 187 centipede)": [
    [111, "a0", "process-focusable"],
    [114, "a0", "process-focusable"]
  ],
  "(method 188 centipede)": [
    [164, "s5", "art-joint-anim"],
    [248, "v1", "art-joint-anim"]
  ],
  "(method 55 centipede)": [
    [18, "a0", "process-focusable"],
    [21, "a0", "process-focusable"]
  ],
  "(code attack centipede)": [
    [14, "v1", "art-joint-anim"],
    [79, "v1", "art-joint-anim"]
  ],
  "(trans attack centipede)": [[16, "v1", "process-focusable"]],
  "(enter attack centipede)": [
    [43, "gp", "process-focusable"],
    [46, "gp", "process-focusable"]
  ],
  "(method 186 centipede)": [[15, "s5", "process-focusable"]],
  "(post hostile centipede)": [
    [20, "a0", "process-focusable"],
    [23, "a0", "process-focusable"]
  ],
  "(trans hostile centipede)": [[20, "v1", "process-focusable"]],
  "(method 107 centipede)": [[15, "v0", "process-focusable"]],
  "(event plat-path-active under-plat-shoot)": [
    [14, "s5", "attack-info"],
    [16, "s5", "attack-info"],
    [26, "s4", "process-drawable"],
    [28, "s3", "collide-shape"],
    [34, "gp", "collide-shape"],
    [173, "a0", "process-focusable"],
    [165, "a0", "process-focusable"],
    [163, "gp", "process-focusable"],
    [176, "a0", "process-focusable"]
  ],
  "(post plat-path-active under-plat-shoot)": [[4, "t9", "(function none)"]],
  "(enter die-falling under-plat-shoot)": [
    [9, "v1", "collide-shape-prim-group"]
  ],
  "(event idle under-break-floor)": [[4, "v1", "attack-info"]],
  "under-pipe-growls-post": [[70, "v0", "sound-rpc-set-param"]],
  "(method 11 under-plat-long)": [
    [43, "v0", "(pointer float)"],
    ["_stack_", 16, "res-tag"]
  ],
  "(method 11 under-int-door)": [
    ["_stack_", 16, "res-tag"],
    [137, "v0", "(pointer actor-group)"],
    [226, "v1", "art-joint-anim"]
  ],
  "(code open under-int-door)": [[35, "v1", "art-joint-anim"]],
  "(method 11 under-break-bridge)": [
    [173, "v0", "(pointer float)"],
    ["_stack_", 16, "res-tag"]
  ],
  "(code broken under-break-bridge)": [
    [5, "v1", "collide-shape-prim-group"],
    [7, "v1", "collide-shape-prim-group"]
  ],
  "(method 11 under-break-wall)": [
    [112, "v0", "(pointer float)"],
    ["_stack_", 16, "res-tag"]
  ],
  "ripple-find-height": [[[31, 82], "s4", "mei-ripple"]],
  "(method 260 sig-under)": [
    [30, "a0", "connection"],
    [31, "a0", "collide-shape"],
    [78, "a0", "connection"],
    [79, "a0", "collide-shape"]
  ],
  "(code intro-shooting sig-under)": [[213, "v1", "art-joint-anim"]],
  "(trans intro-shooting sig-under)": [
    [25, "a0", "process-focusable"],
    [28, "a0", "process-focusable"]
  ],
  "(anon-function 0 sig5-course)": [[38, "v1", "sigt-wait-spot"]],
  "(anon-function 2 sig5-course)": [[45, "v1", "sigt-wait-spot"]],
  "(anon-function 4 sig5-course)": [[56, "v1", "sigt-wait-spot"]],
  "(anon-function 6 sig5-course)": [[25, "v1", "sigt-wait-spot"]],
  "(anon-function 8 sig5-course)": [[37, "v1", "sigt-wait-spot"]],
  "(anon-function 10 sig5-course)": [[36, "v1", "sigt-wait-spot"]],
  "(anon-function 13 sig5-course)": [[49, "v1", "sigt-wait-spot"]],
  "(anon-function 15 sig5-course)": [[22, "v1", "sigt-wait-spot"]],
  "(anon-function 18 sig5-course)": [[28, "v1", "sigt-wait-spot"]],
  "(anon-function 20 sig5-course)": [[85, "v1", "sigt-wait-spot"]],
  "(anon-function 22 sig5-course)": [[15, "v1", "sigt-wait-spot"]],
  "(anon-function 24 sig5-course)": [[15, "v1", "sigt-wait-spot"]],
  "(anon-function 26 sig5-course)": [[27, "v1", "sigt-wait-spot"]],
  "(anon-function 28 sig5-course)": [[15, "v1", "sigt-wait-spot"]],
  "(anon-function 30 sig5-course)": [[26, "v1", "sigt-wait-spot"]],
  "(anon-function 32 sig5-course)": [[15, "v1", "sigt-wait-spot"]],
  "(anon-function 34 sig5-course)": [[55, "v1", "sigt-wait-spot"]],
  "(anon-function 36 sig5-course)": [[25, "v1", "sigt-wait-spot"]],
  "(anon-function 38 sig5-course)": [[60, "v1", "sigt-wait-spot"]],
  "(anon-function 40 sig5-course)": [[25, "v1", "sigt-wait-spot"]],
  "(anon-function 42 sig5-course)": [[15, "v1", "sigt-wait-spot"]],
  "(anon-function 44 sig5-course)": [[15, "v1", "sigt-wait-spot"]],
  "(anon-function 46 sig5-course)": [[15, "v1", "sigt-wait-spot"]],
  "(anon-function 48 sig5-course)": [[31, "v1", "sigt-wait-spot"]],
  "(anon-function 50 sig5-course)": [[15, "v1", "sigt-wait-spot"]],
  "(anon-function 52 sig5-course)": [[41, "v1", "sigt-wait-spot"]],
  "(anon-function 54 sig5-course)": [[14, "v1", "sigt-wait-spot"]],
  "(anon-function 56 sig5-course)": [[116, "v1", "sigt-wait-spot"]],
  "squid-talker": [
    [14, "v1", "float"],
    [128, "v1", "float"],
    [225, "v1", "float"],
    [269, "v1", "float"],
    [313, "v1", "float"],
    [427, "v1", "float"],
    [626, "v1", "float"]
  ],
  "go-through-wall": [
    [11, "v0", "(pointer actor-group)"],
    ["_stack_", 16, "res-tag"]
  ],
  "(trans recharge squid)": [[201, "v1", "hud-squid"]],
  "squid-tentacle-handler": [
    [59, "a0", "vector"],
    [70, "a0", "vector"],
    [81, "a0", "vector"],
    [85, "v1", "vector"],
    [92, "v1", "vector"],
    [98, "v1", "float"]
  ],
  "squid-handler": [
    [33, "v0", "(pointer actor-group)"],
    ["_stack_", 16, "res-tag"],
    [122, "s4", "attack-info"],
    [127, "s4", "attack-info"],
    [233, "s4", "attack-info"],
    [235, "s4", "attack-info"]
  ],
  "(method 48 squid)": [[16, "v1", "squid-grenade"]],
  "(method 49 squid)": [[20, "v1", "float"]],
  "(method 50 squid)": [
    [409, "v0", "float"],
    [[1112, 1134], "v1", "hud-squid"]
  ],
  "(event idle squid-baron)": [[13, "v1", "rgbaf"]],
  "(event idle squid-driver)": [[[11, 15], "v0", "matrix"]],
  "(trans idle squid-baron)": [[4, "a0", "squid"]],
  "(method 23 squid-tentacle)": [["_stack_", 1584, "vector"]],
  "(event idle-close security-wall)": [
    [[25, 28], "v1", "attack-info"],
    [35, "s5", "process-drawable"],
    [136, "v1", "process-drawable"],
    [152, "v1", "process-drawable"],
    [159, "v1", "process-drawable"],
    [162, "a0", "process-drawable"],
    [176, "v1", "process-drawable"],
    [183, "v1", "process-drawable"],
    [186, "a0", "process-drawable"],
    [202, "a0", "process-drawable"],
    [199, "v1", "process-drawable"],
    [282, "gp", "process-focusable"],
    [210, "a2", "float"]
  ],
  "cty-guard-turret-event-handler": [
    [[18, 21], "v1", "attack-info"],
    [[30, 35], "v1", "attack-info"]
  ],
  "(post idle cty-guard-turret)": [
    [88, "gp", "process-focusable"],
    [129, "gp", "process-focusable"]
  ],
  "(method 35 cty-guard-turret)": [
    [15, "s5", "process-focusable"],
    [47, "s5", "process-focusable"],
    [168, "s5", "process-focusable"]
  ],
  "(code hostile cty-guard-turret)": [
    [88, "gp", "process-focusable"],
    [119, "gp", "process-focusable"]
  ],
  "(method 7 cty-guard-turret)": [
    [24, "t9", "(function process-focusable int process-focusable)"]
  ],
  "(method 21 parking-spot)": [[[13, 38], "s5", "vehicle"]],
  "(event idle propa)": [
    [[12, 15], "v1", "attack-info"],
    [[59, 62], "a0", "collide-shape-prim-group"]
  ],
  "(post idle propa)": [
    [190, "s3", "process-focusable"],
    [92, "v0", "sound-rpc-set-param"]
  ],
  "(method 31 propa)": [
    [26, "a0", "collide-shape"],
    [32, "s0", "process-focusable"]
  ],
  "(method 7 barons-ship-lores)": [
    [24, "t9", "(function process-drawable int process-drawable)"]
  ],
  "(event idle ctyn-lamp)": [[4, "a0", "process-drawable"]],
  "fruit-check-ground-bounce": [[[5, 40], "v1", "fruit-stand"]],
  "fruit-stand-event-handler": [[[5, 8], "v1", "attack-info"]],
  "(code idle-close security-wall)": [[[60, 999], "v0", "symbol"]],
  "(anon-function 15 ctywide-tasks)": [[65, "v1", "vehicle"]],
  "(anon-function 16 ctywide-tasks)": [[26, "v1", "vehicle"]],
  "(anon-function 19 ctywide-tasks)": [[136, "v1", "vehicle"]],
  "(method 120 boat-base)": [[282, "v1", "boat-manager"]],
  "(post active tanker-deadly)": [[15, "v1", "process-drawable"]],
  "tanker-deadly-init-by-other": [[70, "v1", "process-drawable"]],
  "(post idle vin-turbine)": [[205, "a0", "lightning-tracker"]],
  "(method 49 com-elevator)": [[2, "v1", "collide-shape-prim-group"]],
  "(enter dormant com-elevator)": [
    [4, "v0", "state"],
    [6, "t9", "(function none)"]
  ],
  "(method 10 com-elevator)": [[10, "t9", "(function elevator none)"]],
  "(method 10 tomb-trans-elevator)": [
    [10, "t9", "(function com-elevator none)"]
  ],
  "(method 33 tomb-trans-elevator)": [
    [7, "t9", "(function com-elevator none)"]
  ],
  "(anon-function 4 ctypower)": [[137, "gp", "process-drawable"]],
  "(anon-function 0 ctypower)": [
    [19, "a0", "vector"],
    [81, "v1", "basebutton"]
  ],
  "(anon-function 3 oracle-training)": [[15, "v1", "float"]],
  "(anon-function 6 oracle-training)": [[15, "v1", "float"]],
  "(anon-function 10 oracle-training)": [[15, "v1", "float"]],
  "(anon-function 14 oracle-training)": [[15, "v1", "float"]],
  "(method 33 fort-elec-button)": [[31, "v1", "art-joint-anim"]],
  "(enter shutdown elec-lock-gate)": [
    [4, "v0", "state"],
    [6, "t9", "(function none)"]
  ],
  "(code idle intro-flamer)": [[18, "v1", "art-joint-anim"]],
  "(method 7 metalhead-spawner)": [
    [26, "t9", "(function process int process)"]
  ],
  "(event idle farm-marrow)": [[[8, 11], "a1", "attack-info"]],
  "(event idle farm-beetree)": [[[8, 11], "a1", "attack-info"]],
  "(event idle farm-cabbage)": [[[8, 11], "a1", "attack-info"]],
  "(event idle farm-small-cabbage)": [[[8, 11], "a1", "attack-info"]],
  "(event idle farm-chilirots)": [[[8, 11], "a1", "attack-info"]],
  "(code idle farm-sprinkler-barrels)": [[10, "v1", "art-joint-anim"]],
  "farm-chilirots-callback": [
    [[2, 39], "s4", "farm-chilirots"],
    [[3, 38], "s3", "int"]
  ],
  "farm-small-cabbage-callback": [
    [[2, 39], "s4", "farm-small-cabbage"],
    [[3, 38], "s3", "int"]
  ],
  "farm-cabbage-callback": [
    [[2, 39], "s4", "farm-cabbage"],
    [[3, 38], "s3", "int"]
  ],
  "farm-beetree-callback": [
    [[2, 39], "s4", "farm-beetree"],
    [[3, 38], "s3", "int"]
  ],
  "farm-marrow-callback": [
    [[2, 39], "s4", "farm-marrow"],
    [[3, 38], "s3", "int"]
  ],
  "demo-plug-lightning": [[95, "v1", "demo-control"]],
  "(code idle demo-control)": [
    [[119, 123], "v1", "handle"],
    [115, "gp", "handle"],
    [[739, 743], "v1", "handle"],
    [735, "gp", "handle"],
    [[861, 865], "v1", "handle"],
    [857, "gp", "handle"]
  ],
  "(post idle demo-control)": [
    [4, "v0", "process-drawable"],
    [206, "v1", "external-art-buffer"],
    [210, "v1", "external-art-buffer"],
    [[307, 310], "v1", "dma-packet"]
  ],
  "pal-prong-small-collision": [[2, "v1", "collide-shape-prim-group"]],
  "(post idle krew-package)": [[[12, 53], "gp", "process-focusable"]],
  "(anon-function 6 delivery-task)": [[88, "v1", "vehicle"]],
  "(method 25 elec-lock-gate)": [["_stack_", 16, "res-tag"]],
  "birth-func-race-poster": [[27, "s4", "(array int32)"]],
  "(anon-function 1 delivery-task)": [
    [178, "v1", "process-drawable"],
    [16, "v1", "process-drawable"]
  ],
  "(anon-function 2 delivery-task)": [
    [14, "gp", "process-focusable"],
    [71, "gp", "process-drawable"],
    [292, "gp", "process-drawable"],
    [187, "gp", "process-drawable"],
    [199, "gp", "process-drawable"]
  ],
  "(code idle gar-curtain)": [[10, "v1", "art-joint-anim"]],
  "(method 11 gar-curtain)": [
    [112, "v1", "collide-shape-prim-group"],
    [118, "v1", "collide-shape-prim-group"]
  ],
  "(event defend-stadium-land rift-rider)": [
    [8, "v1", "vector"],
    [20, "v1", "vector"]
  ],
  "(post defend-stadium-land rift-rider)": [[107, "v1", "process-drawable"]],
  "(code idle stad-samos)": [[66, "v1", "art-joint-anim"]],
  "(code raise-rift-rider stad-samos)": [[42, "v1", "art-joint-anim"]],
  "(post move-rift-rider stad-samos)": [[43, "v0", "vector"]],
  "spawn-energy": [[77, "gp", "process-drawable"]],
  "stad-samos-handler": [
    [[38, 80], "s5", "attack-info"],
    [52, "a0", "process-drawable"]
  ],
  "(code hit stad-samos)": [
    [20, "v1", "art-joint-anim"],
    [92, "v1", "art-joint-anim"]
  ],
  "(code die stad-samos)": [
    [63, "v1", "art-joint-anim"],
    [134, "v1", "art-joint-anim"]
  ],
  "(method 10 stad-samos)": [[42, "t9", "(function process-focusable none)"]],
  "(method 29 stad-force-field)": [
    [155, "v1", "process-drawable"],
    [418, "v1", "process-drawable"],
    [423, "v1", "process-drawable"],
    [190, "v1", "process-drawable"],
    [272, "v1", "process-drawable"],
    [291, "v1", "process-drawable"],
    [310, "v1", "process-drawable"],
    [328, "v1", "process-drawable"],
    [349, "v1", "process-drawable"],
    [356, "v1", "process-drawable"],
    [365, "v1", "process-drawable"],
    [385, "v1", "process-drawable"],
    [388, "v1", "process-drawable"]
  ],
  "(event idle stad-force-field)": [[[9, 12], "v1", "attack-info"]],
  "(post idle stad-keira)": [[14, "v0", "vector"]],
  "(post idle stad-brutter)": [[14, "v0", "vector"]],
  "(method 10 rift-rider)": [[10, "t9", "(function rigid-body-object none)"]],
  "(method 45 rift-rider)": [
    [30, "t9", "(function rigid-body-object rigid-body-impact none)"]
  ],
  "(code fall pal-falling-plat)": [
    [10, "v1", "art-joint-anim"],
    [70, "v1", "art-joint-anim"]
  ],
  "(post idle fort-elec-belt-inst)": [[20, "v0", "vector"]],
  "(post running fort-elec-belt-inst)": [
    [20, "v0", "vector"],
    [263, "s2", "collide-shape-prim-sphere"]
  ],
  "(method 10 fort-elec-belt-inst)": [
    [10, "t9", "(function process-drawable none)"]
  ],
  "(method 11 fort-elec-belt)": [[20, "v0", "(pointer float)"]],
  "(method 10 rigid-body-queue)": [
    [[124, 134], "a0", "rigid-body-object"],
    [[49, 65], "s4", "rigid-body-object"],
    [20, "a0", "rigid-body-object"]
  ],
  "(method 15 hud)": [[[125, 128], "v1", "dma-packet"]],
  "(method 10 cas-conveyor)": [[10, "t9", "(function conveyor none)"]],
  "(post idle cas-conveyor)": [
    [58, "t9", "(function none)"],
    [45, "v1", "float"]
  ],
  "(event idle cas-conveyor-switch)": [[[5, 8], "v1", "attack-info"]],
  "(event up-idle cas-button)": [[[4, 13], "v1", "attack-info"]],
  "(method 33 cas-button)": [[35, "v1", "art-joint-anim"]],
  "(post waiting cas-elevator)": [[11, "t9", "(function none)"]],
  "(post running cas-elevator)": [
    [9, "t9", "(function none)"],
    [15, "v0", "sound-rpc-set-param"]
  ],
  "(post arrived cas-elevator)": [[11, "t9", "(function none)"]],
  "(method 10 cas-elevator)": [[10, "t9", "(function elevator none)"]],
  "(code idle cas-rot-bridge)": [
    [40, "v1", "art-joint-anim"],
    [98, "v1", "art-joint-anim"],
    [178, "v1", "art-joint-anim"],
    [236, "v1", "art-joint-anim"],
    [310, "v1", "art-joint-anim"],
    [368, "v1", "art-joint-anim"],
    [417, "v1", "art-joint-anim"],
    [475, "v1", "art-joint-anim"]
  ],
  "(event idle cas-switch)": [
    [[4, 32], "gp", "attack-info"],
    [15, "s5", "touching-shapes-entry"]
  ],
  "(code idle cas-switch)": [[21, "v1", "float"]],
  "(event idle cas-trapdoor)": [[10, "gp", "attack-info"]],
  "(code drop cas-chain-plat)": [[10, "v1", "art-joint-anim"]],
  "(event idle cas-rot-blade)": [[7, "s4", "touching-shapes-entry"]],
  "(method 10 cas-rot-blade)": [[10, "t9", "(function process-drawable none)"]],
  "(code spawning cas-robot-door)": [
    [27, "v1", "art-joint-anim"],
    [417, "v1", "art-joint-anim"]
  ],
  "(enter ambush roboguard-level)": [
    [4, "v0", "state"],
    [6, "t9", "(function none)"],
    [[72, 76], "a0", "process-focusable"]
  ],
  "(enter idle roboguard-level)": [
    [4, "v0", "state"],
    [6, "t9", "(function none)"]
  ],
  "(enter stare roboguard-level)": [
    [4, "v0", "state"],
    [6, "t9", "(function none)"]
  ],
  "(code roll-enter roboguard-level)": [[10, "v1", "art-joint-anim"]],
  "(trans roll-hostile roboguard-level)": [
    [120, "gp", "process-focusable"],
    [130, "gp", "process-focusable"],
    [[157, 161], "gp", "process-focusable"]
  ],
  "(code roll-to-walk roboguard-level)": [[10, "v1", "art-joint-anim"]],
  "(code idle-dizzy roboguard-level)": [[14, "v1", "art-joint-anim"]],
  "(enter die roboguard-level)": [
    [4, "v0", "state"],
    [6, "t9", "(function none)"]
  ],
  "(method 185 roboguard-level)": [
    [[5, 28], "v1", "collide-shape-prim-group"],
    [[42, 65], "v1", "collide-shape-prim-group"],
    [[81, 108], "v1", "collide-shape-prim-group"]
  ],
  "(method 77 roboguard-level)": [
    [30, "v1", "art-joint-anim"],
    [58, "v1", "art-joint-anim"]
  ],
  "(method 78 roboguard-level)": [
    [24, "a2", "art-joint-anim"],
    [53, "a2", "art-joint-anim"]
  ],
  "(method 74 roboguard-level)": [[[10, 13], "v1", "attack-info"]],
  "(method 76 roboguard-level)": [
    [42, "s1", "process-drawable"],
    [58, "s1", "process-drawable"]
  ],
  "(method 10 roboguard-level)": [[10, "t9", "(function nav-enemy none)"]],
  "(method 7 roboguard-level)": [
    [9, "t9", "(function nav-enemy int nav-enemy)"]
  ],
  "(code castle-wait-end cas-robot-door)": [[32, "v1", "art-joint-anim"]],
  "(method 11 cas-robot-door)": [
    ["_stack_", 16, "res-tag"],
    ["_stack_", 32, "res-tag"],
    [105, "v0", "(pointer int32)"]
  ],
  "(method 181 bombbot)": [
    [26, "a0", "collide-shape"],
    [68, "s1", "process-focusable"],
    [110, "gp", "process-focusable"]
  ],
  "(method 182 bombbot)": [
    [137, "v1", "collide-shape-prim"],
    [177, "v1", "lightning-tracker"],
    [192, "a0", "lightning-tracker"],
    [197, "v1", "lightning-tracker"],
    [204, "v1", "lightning-tracker"],
    [209, "a0", "lightning-tracker"],
    [216, "a0", "lightning-tracker"],
    [223, "a1", "lightning-tracker"],
    [263, "s2", "process-focusable"],
    [229, "v1", "collide-shape-prim"],
    [233, "v1", "collide-shape-prim"],
    [252, "v1", "collide-shape-prim"],
    [185, "v1", "lightning-tracker"],
    [213, "v1", "lightning-tracker"]
  ],
  "(code hostile bombbot)": [[11, "v1", "art-joint-anim"]],
  "(code die bombbot)": [[11, "v1", "art-joint-anim"]],
  "(method 7 bombbot)": [[31, "t9", "(function nav-enemy int nav-enemy)"]],
  "(anon-function 8 bombbot)": [[17, "s2", "bombbot"]],
  "(anon-function 1 bombbot)": [[15, "s4", "bombbot"]],
  "bombbot-callback": [[[2, 190], "s4", "bombbot"]],
  "bombbot-head-callback": [[[2, 49], "s4", "bombbot"]],
  "bombbot-gun-swivel-callback": [[[4, 87], "s3", "bombbot"]],
  "bombbot-gun-callback": [[[6, 76], "s4", "bombbot"]],
  "(method 179 bombbot)": [
    ["_stack_", 896, "float"],
    ["_stack_", 912, "float"]
  ],
  "(method 11 cas-switch)": [["_stack_", 16, "res-tag"]],
  "(method 11 cas-conveyor)": [["_stack_", 16, "res-tag"]],
  "(method 11 cas-conveyor-switch)": [["_stack_", 16, "res-tag"]],
  "(method 7 hover-formation)": [[19, "t9", "(function basic int basic)"]],
  "(method 11 hover-formation-control)": [[38, "s3", "process-focusable"]],
  "(method 16 hover-formation-control)": [[25, "s3", "process-focusable"]],
  "(method 13 hover-formation-control)": [
    [35, "s2", "process-focusable"],
    [16, "v0", "path-control"]
  ],
  "(method 14 hover-formation-control)": [
    [37, "s4", "process-focusable"],
    [18, "v0", "path-control"]
  ],
  "(method 10 hover-formation-control)": [[28, "s4", "process-focusable"]],
  "(method 27 onin-game)": [[15, "s1", "onin-game-bubble"]],
  "(code idle hiphog-exterior-marquee)": [
    [16, "a0", "(pointer int32)"],
    [18, "a0", "(array object)"]
  ],
  "(code idle city-neon-praxis)": [
    [16, "a0", "(pointer int32)"],
    [18, "a0", "(array object)"],
    [49, "a0", "(pointer int32)"],
    [51, "a0", "(array object)"]
  ],
  "(method 7 nav-graph-editor)": [[9, "t9", "(function process int none)"]],
  "(method 18 traffic-tracker)": [
    [[8, 12], "a1", "handle"],
    [[11, 19], "a0", "handle"]
  ],
  "(method 10 traffic-engine)": [[102, "v1", "(pointer uint128)"]],
  "(method 61 traffic-engine)": [
    [95, "t0", "uint"],
    [111, "a2", "uint"],
    [79, "a3", "uint"],
    [64, "a3", "uint"],
    [48, "t0", "uint"]
  ],
  "(method 9 xz-height-map)": [
    [36, "a2", "pointer"],
    [[37, 49], "a1", "(pointer int8)"]
  ],
  "(method 10 xz-height-map)": [[121, "s0", "pointer"]],
  "(method 42 nav-graph)": [[27, "v1", "uint"]],
  "make-nav-graph": [
    [[28, 31], "v1", "mysql-nav-graph-level-info"],
    [31, "v1", "mysql-nav-graph-level-info"]
  ],
  "(method 44 nav-graph)": [
    [[102, 125], "s0", "mysql-nav-edge"],
    [144, "s0", "mysql-nav-edge"],
    [236, "s0", "mysql-nav-edge"],
    [246, "v1", "mysql-nav-edge"],
    [254, "v1", "mysql-nav-edge"]
  ],
  "(method 11 city-level-info)": [[27, "a3", "(pointer int8)"]],
  "(method 36 bike-base)": [[7, "t9", "(function object none)"]],
  "(method 85 bike-base)": [
    [7, "t9", "(function object none)"],
    [[22, 26], "v1", "(pointer uint128)"]
  ],
  "(method 7 bikea)": [[44, "t9", "(function object int bikea)"]],
  "(method 7 bikeb)": [[49, "t9", "(function object int bikeb)"]],
  "(method 7 bikec)": [[64, "t9", "(function object int bikec)"]],
  "(method 7 guard-bike)": [[14, "t9", "(function object int guard-bike)"]],
  "target-pilot-exit": [[64, "gp", "vehicle"]],
  "target-pilot-init": [
    [[61, 68], "s4", "vehicle"],
    [[68, 138], "s4", "vehicle"]
  ],
  "target-pilot-trans": [[[53, 130], "s5", "vehicle"]],
  "(code target-pilot-impact)": [
    [83, "v1", "art-joint-anim"],
    [138, "v1", "art-joint-anim"],
    [192, "v1", "art-joint-anim"],
    [247, "v1", "art-joint-anim"],
    [300, "v1", "art-joint-anim"],
    [363, "v1", "art-joint-anim"],
    [418, "v1", "art-joint-anim"],
    [472, "v1", "art-joint-anim"],
    [532, "v1", "art-joint-anim"],
    [590, "v1", "art-joint-anim"],
    [655, "v1", "art-joint-anim"],
    [710, "v1", "art-joint-anim"],
    [764, "v1", "art-joint-anim"],
    [824, "v1", "art-joint-anim"],
    [882, "v1", "art-joint-anim"]
  ],
  "(trans target-pilot-get-on)": [[[28, 48], "gp", "vehicle"]],
  "(code target-pilot-get-on)": [
    [65, "gp", "art-joint-anim"],
    [173, "a1", "vehicle"]
  ],
  "(event target-pilot-grab)": [[24, "a0", "process"]],
  "(enter target-pilot-edge-grab)": [[[40, 46], "a0", "process-focusable"]],
  "target-pilot-handler": [
    [[28, 33], "a0", "vehicle"],
    [103, "a0", "process"]
  ],
  "(method 7 cara)": [[54, "t9", "(function object object cara)"]],
  "(method 7 carb)": [[39, "t9", "(function object object carb)"]],
  "(method 7 carc)": [[44, "t9", "(function object object carb)"]],
  "(method 7 hellcat)": [[14, "t9", "(function object object hellcat)"]],
  "(code in-ditch citizen)": [
    [23, "v1", "art-joint-anim"],
    [122, "v1", "art-joint-anim"]
  ],
  "(method 193 citizen)": [
    [24, "s4", "vehicle"],
    [29, "s4", "vehicle"],
    [35, "s4", "vehicle"],
    [61, "s4", "vehicle"]
  ],
  "(code wait citizen)": [[22, "v1", "art-joint-anim"]],
  "(method 55 citizen)": [
    [21, "a0", "process-focusable"],
    [24, "a0", "process-focusable"]
  ],
  "(method 74 citizen)": [
    [95, "s5", "traffic-object-spawn-params"],
    [101, "s5", "traffic-object-spawn-params"],
    [105, "s5", "traffic-object-spawn-params"],
    [108, "s5", "traffic-object-spawn-params"],
    [127, "s5", "traffic-object-spawn-params"]
  ],
  "(code wait citizen-fat)": [
    [101, "v1", "art-joint-anim"],
    [150, "v1", "art-joint-anim"]
  ],
  "(exit get-up-back citizen-fat)": [
    [9, "v1", "collide-shape-prim-group"],
    [12, "v1", "collide-shape-prim-group"],
    [14, "v1", "collide-shape-prim-group"],
    [17, "v1", "collide-shape-prim-group"],
    [20, "v1", "collide-shape-prim-group"],
    [23, "v1", "collide-shape-prim-group"]
  ],
  "(exit get-up-front citizen-fat)": [
    [9, "v1", "collide-shape-prim-group"],
    [12, "v1", "collide-shape-prim-group"],
    [14, "v1", "collide-shape-prim-group"],
    [17, "v1", "collide-shape-prim-group"],
    [20, "v1", "collide-shape-prim-group"],
    [23, "v1", "collide-shape-prim-group"]
  ],
  "(enter knocked citizen-fat)": [
    [8, "v1", "collide-shape-prim-group"],
    [11, "v1", "collide-shape-prim-group"],
    [14, "v1", "collide-shape-prim-group"],
    [17, "v1", "collide-shape-prim-group"],
    [19, "v1", "collide-shape-prim-group"],
    [21, "v1", "collide-shape-prim-group"]
  ],
  "(method 78 citizen-fat)": [[30, "v1", "art-joint-anim"]],
  "(method 79 citizen-fat)": [[58, "v1", "art-joint-anim"]],
  "(method 77 citizen-fat)": [
    [40, "a1", "art-joint-anim"],
    [92, "a1", "art-joint-anim"],
    [140, "s4", "art-joint-anim"],
    [28, "a0", "civilian-global-info"],
    [80, "a0", "civilian-global-info"]
  ],
  "(method 51 citizen-fat)": [
    [27, "a0", "process-focusable"],
    [30, "a0", "process-focusable"]
  ],
  "(code wait citizen-norm)": [
    [101, "v1", "art-joint-anim"],
    [150, "v1", "art-joint-anim"]
  ],
  "(exit get-up-back citizen-norm)": [
    [[9, 24], "v1", "collide-shape-prim-group"]
  ],
  "(exit get-up-front citizen-norm)": [
    [[9, 24], "v1", "collide-shape-prim-group"]
  ],
  "(enter knocked citizen-norm)": [[[8, 22], "v1", "collide-shape-prim-group"]],
  "(method 78 citizen-norm)": [[33, "v1", "art-joint-anim"]],
  "(method 77 citizen-norm)": [
    [19, "v1", "art-joint-anim"],
    [58, "v1", "art-joint-anim"],
    [118, "a1", "art-joint-anim"],
    [170, "a1", "art-joint-anim"],
    [233, "s4", "art-joint-anim"],
    [106, "a0", "civilian-global-info"],
    [158, "a0", "civilian-global-info"]
  ],
  "(method 79 citizen-norm)": [[58, "v1", "art-joint-anim"]],
  "(method 51 citizen-norm)": [
    [35, "a0", "process-focusable"],
    [38, "a0", "process-focusable"]
  ],
  "(method 199 citizen-norm)": [[38, "v1", "vehicle"]],
  "(code active citizen-enemy)": [[30, "v1", "art-joint-anim"]],
  "(code wait citizen-chick)": [[22, "v1", "art-joint-anim"]],
  "(exit get-up-back citizen-chick)": [
    [[9, 24], "v1", "collide-shape-prim-group"]
  ],
  "(exit get-up-front citizen-chick)": [
    [[9, 24], "v1", "collide-shape-prim-group"]
  ],
  "(enter knocked citizen-chick)": [
    [[8, 22], "v1", "collide-shape-prim-group"]
  ],
  "(method 78 citizen-chick)": [[30, "v1", "art-joint-anim"]],
  "(method 77 citizen-chick)": [
    [40, "a1", "art-joint-anim"],
    [92, "a1", "art-joint-anim"],
    [140, "s4", "art-joint-anim"],
    [28, "a0", "civilian-global-info"],
    [80, "a0", "civilian-global-info"]
  ],
  "(method 79 citizen-chick)": [[58, "v1", "art-joint-anim"]],
  "(method 51 citizen-chick)": [
    [27, "a0", "process-focusable"],
    [30, "a0", "process-focusable"]
  ],
  "(method 202 citizen-enemy)": [
    [46, "s1", "process-focusable"],
    [50, "s1", "process-focusable"],
    [72, "s1", "process-focusable"]
  ],
  "(method 76 citizen-enemy)": [[46, "v1", "process-focusable"]],
  "(code wait-at-dest civilian)": [[22, "v1", "art-joint-anim"]],
  "(code exit-vehicle civilian)": [
    [15, "a0", "vehicle"],
    [74, "s5", "vehicle"],
    [77, "s5", "vehicle"],
    [203, "v1", "vehicle"],
    [257, "a0", "vehicle"],
    [162, "s4", "vehicle"],
    [165, "s4", "vehicle"],
    [18, "a0", "vehicle"],
    [170, "s4", "vehicle"],
    [261, "a0", "vehicle"],
    [82, "s5", "vehicle"]
  ],
  "(trans exit-vehicle civilian)": [[14, "v1", "vehicle"]],
  "(trans ride civilian)": [[14, "v1", "vehicle"]],
  "(event ride civilian)": [[5, "a0", "vector"]],
  "(code board-vehicle civilian)": [
    [129, "s2", "vehicle"],
    [132, "s2", "vehicle"],
    [275, "s5", "vehicle"],
    [278, "s5", "vehicle"],
    [283, "s5", "vehicle"],
    [360, "a0", "vehicle"],
    [364, "a0", "vehicle"],
    [136, "s2", "vehicle"]
  ],
  "(trans board-vehicle civilian)": [[14, "v1", "vehicle"]],
  "(trans move-to-vehicle civilian)": [
    [14, "s0", "vehicle"],
    [28, "s0", "vehicle"],
    [52, "s0", "vehicle"]
  ],
  "(method 217 civilian)": [
    [19, "s3", "vehicle"],
    [28, "s3", "vehicle"],
    [43, "s3", "vehicle"]
  ],
  "(code wait-for-ride civilian)": [[22, "v1", "art-joint-anim"]],
  "(trans wait-for-ride civilian)": [[31, "v1", "vehicle"]],
  "(method 74 civilian)": [
    [30, "a0", "sphere"],
    [75, "a0", "vector"],
    [[100, 112], "v1", "traffic-danger-info"]
  ],
  "civilian-flee-post": [[78, "s5", "nav-branch"]],
  "(code dive civilian)": [[20, "v1", "art-joint-anim"]],
  "(code on-ground civilian)": [[20, "v1", "art-joint-anim"]],
  "(code get-up-front civilian)": [[20, "v1", "art-joint-anim"]],
  "(code get-up-back civilian)": [[20, "v1", "art-joint-anim"]],
  "(event wait-for-ride civilian)": [[[3, 7], "a0", "vehicle"]],
  "(method 74 crimson-guard)": [
    [142, "v1", "traffic-danger-info"],
    [151, "v1", "traffic-danger-info"],
    [[178, 190], "v1", "traffic-danger-info"],
    [327, "a1", "process-focusable"],
    [331, "a1", "process-focusable"],
    [447, "v1", "process-focusable"],
    [450, "v1", "process-focusable"]
  ],
  "(code get-up-front crimson-guard)": [[20, "v1", "art-joint-anim"]],
  "(method 7 crimson-guard)": [
    [19, "t9", "(function process-drawable int process-drawable)"]
  ],
  "(code attack crimson-guard)": [
    [351, "a0", "process-focusable"],
    [380, "v1", "art-joint-anim"],
    [433, "v1", "collide-shape-prim-group"],
    [525, "v1", "collide-shape-prim-group"],
    [562, "v1", "art-joint-anim"],
    [101, "v1", "art-joint-anim"],
    [169, "v1", "art-joint-anim"],
    [291, "a0", "process-focusable"]
  ],
  "(trans attack crimson-guard)": [
    [41, "v1", "process-focusable"],
    [46, "v1", "process-focusable"]
  ],
  "(method 223 crimson-guard)": [[18, "s3", "process-focusable"]],
  "(method 224 crimson-guard)": [["_stack_", 768, "vector"]],
  "(code waiting-ambush crimson-guard)": [
    [22, "v1", "art-joint-anim"],
    [139, "v1", "art-joint-anim"],
    [71, "v1", "art-joint-anim"]
  ],
  "(code arrest crimson-guard)": [
    [29, "v1", "art-joint-anim"],
    [171, "v1", "art-joint-anim"],
    [106, "v1", "art-joint-anim"]
  ],
  "(code roll-left crimson-guard)": [
    [95, "a0", "process-focusable"],
    [98, "a0", "process-focusable"],
    [182, "a0", "process-focusable"],
    [185, "a0", "process-focusable"]
  ],
  "(code roll-right crimson-guard)": [
    [95, "a0", "process-focusable"],
    [98, "a0", "process-focusable"],
    [182, "a0", "process-focusable"],
    [185, "a0", "process-focusable"]
  ],
  "(code gun-shoot crimson-guard)": [
    [35, "v1", "art-joint-anim"],
    [167, "v1", "process-focusable"],
    [269, "v1", "art-joint-anim"]
  ],
  "(trans gun-shoot crimson-guard)": [
    [21, "gp", "process-focusable"],
    [57, "gp", "process-focusable"]
  ],
  "(code close-attack crimson-guard)": [
    [15, "v1", "art-joint-anim"],
    [48, "v1", "collide-shape-prim-group"]
  ],
  "(exit close-attack crimson-guard)": [[2, "v1", "collide-shape-prim-group"]],
  "(code get-up-back crimson-guard)": [[20, "v1", "art-joint-anim"]],
  "(method 77 crimson-guard)": [
    [19, "v1", "art-joint-anim"],
    [58, "v1", "art-joint-anim"],
    [120, "a1", "art-joint-anim"],
    [178, "a1", "art-joint-anim"],
    [207, "a1", "art-joint-anim"],
    [238, "v1", "art-joint-anim"],
    [281, "a1", "art-joint-anim"],
    [314, "a1", "art-joint-anim"],
    [168, "v1", "guard-global-info"]
  ],
  "(enter knocked crimson-guard)": [
    [[8, 22], "v1", "collide-shape-prim-group"]
  ],
  "(method 199 crimson-guard)": [[166, "v1", "vehicle"]],
  "(method 78 crimson-guard)": [
    [22, "a1", "art-joint-anim"],
    [76, "a1", "art-joint-anim"],
    [108, "a1", "art-joint-anim"],
    [140, "v1", "art-joint-anim"],
    [182, "a1", "art-joint-anim"],
    [66, "v1", "guard-global-info"]
  ],
  "(exit get-up-back crimson-guard)": [
    [[21, 36], "v1", "collide-shape-prim-group"]
  ],
  "(exit get-up-front crimson-guard)": [
    [[21, 36], "v1", "collide-shape-prim-group"]
  ],
  "(code close-attack-active crimson-guard)": [
    [15, "v1", "art-joint-anim"],
    [48, "v1", "collide-shape-prim-group"]
  ],
  "(exit close-attack-active crimson-guard)": [
    [2, "v1", "collide-shape-prim-group"]
  ],
  "(method 220 crimson-guard)": [
    [127, "s4", "process-focusable"],
    [150, "s4", "process-focusable"],
    [159, "s4", "process-focusable"]
  ],
  "(trans hostile crimson-guard)": [[58, "s4", "process-focusable"]],
  "(code cower-ground civilian)": [
    [22, "v1", "art-joint-anim"],
    [84, "v1", "art-joint-anim"],
    [155, "v1", "art-joint-anim"]
  ],
  "(code falling-ambush metalhead-grunt)": [[18, "v1", "art-joint-anim"]],
  "(trans wait-for-focus metalhead-grunt)": [
    [13, "s5", "process-focusable"],
    [40, "s5", "process-focusable"]
  ],
  "(method 78 metalhead-grunt)": [
    [53, "s4", "art-joint-anim"],
    [91, "a1", "art-joint-anim"]
  ],
  "(method 77 metalhead-grunt)": [
    [87, "s4", "art-joint-anim"],
    [233, "a1", "art-joint-anim"],
    [323, "s4", "art-joint-anim"]
  ],
  "(code stop-chase metalhead-grunt)": [[77, "gp", "art-joint-anim"]],
  "(code spin-attack metalhead-grunt)": [
    [45, "gp", "art-joint-anim"],
    [73, "a0", "process-focusable"],
    [76, "a0", "process-focusable"]
  ],
  "(enter spin-attack metalhead-grunt)": [
    [43, "gp", "process-focusable"],
    [46, "gp", "process-focusable"]
  ],
  "(code attack metalhead-grunt)": [
    [55, "gp", "art-joint-anim"],
    [155, "a0", "grunt-anim-info"]
  ],
  "(code hostile metalhead-grunt)": [[122, "gp", "art-joint-anim"]],
  "(code active metalhead-grunt)": [
    [227, "gp", "art-joint-anim"],
    [271, "gp", "art-joint-anim"],
    [354, "v1", "art-joint-anim"],
    [414, "v1", "art-joint-anim"],
    [143, "gp", "art-joint-anim"]
  ],
  "(method 208 metalhead-flitter)": [[4, "v1", "collide-shape-prim-group"]],
  "(code circling metalhead-flitter)": [[27, "v1", "art-joint-anim"]],
  "(trans circling metalhead-flitter)": [[14, "gp", "process-focusable"]],
  "(post stare metalhead-flitter)": [[9, "t9", "(function nav-enemy none)"]],
  "(code stare metalhead-flitter)": [[126, "v1", "art-joint-anim"]],
  "(code attack metalhead-flitter)": [
    [20, "v1", "art-joint-anim"],
    [153, "v1", "art-joint-anim"]
  ],
  "(code ambush-jumping metalhead-flitter)": [
    [14, "v1", "art-joint-anim"],
    [191, "v1", "art-joint-anim"]
  ],
  "(enter ambush metalhead-flitter)": [
    [50, "a0", "process-focusable"],
    [53, "a0", "process-focusable"]
  ],
  "(method 78 metalhead-flitter)": [[15, "a1", "art-joint-anim"]],
  "(method 77 metalhead-flitter)": [
    [14, "v1", "art-joint-anim"],
    [69, "v1", "art-joint-anim"]
  ],
  "(post active metalhead-flitter)": [
    [9, "t9", "(function citizen-enemy none)"]
  ],
  "(method 205 metalhead-flitter)": [[19, "s3", "process-focusable"]],
  "(trans attack metalhead-flitter)": [
    [29, "gp", "process-focusable"],
    [35, "gp", "process-focusable"],
    [53, "gp", "process-focusable"],
    [60, "v1", "vector"],
    [66, "v0", "vector"],
    [56, "gp", "process-focusable"]
  ],
  "(method 7 metalhead-predator)": [
    [9, "t9", "(function process-drawable int process-drawable)"]
  ],
  "(method 205 metalhead-predator)": [[4, "v1", "collide-shape-prim-group"]],
  "(code close-attack metalhead-predator)": [
    [15, "v1", "art-joint-anim"],
    [93, "v1", "art-joint-anim"]
  ],
  "(trans hostile metalhead-predator)": [
    [20, "gp", "process-focusable"],
    [25, "gp", "process-focusable"],
    [54, "gp", "process-focusable"],
    [57, "gp", "process-focusable"]
  ],
  "(code fire metalhead-predator)": [
    [26, "v1", "art-joint-anim"],
    [102, "s5", "process-focusable"],
    [121, "s5", "process-focusable"],
    [124, "s5", "process-focusable"]
  ],
  "(method 206 metalhead-predator)": [
    [67, "s3", "process-drawable"],
    [78, "s3", "process-focusable"],
    [108, "s3", "process-focusable"],
    [200, "s3", "process-focusable"],
    [203, "s3", "process-focusable"]
  ],
  "(method 78 metalhead-predator)": [
    [21, "v1", "art-joint-anim"],
    [53, "v1", "art-joint-anim"],
    [89, "v1", "art-joint-anim"],
    [123, "v1", "art-joint-anim"],
    [155, "v1", "art-joint-anim"]
  ],
  "(method 77 metalhead-predator)": [
    [21, "v1", "art-joint-anim"],
    [53, "v1", "art-joint-anim"],
    [96, "v1", "art-joint-anim"],
    [126, "v1", "art-joint-anim"],
    [160, "v1", "art-joint-anim"],
    [192, "v1", "art-joint-anim"]
  ],
  "(code hostile metalhead-predator)": [
    [14, "v1", "art-joint-anim"],
    [67, "v1", "art-joint-anim"]
  ],
  "(trans fire metalhead-predator)": [
    [14, "v1", "process-focusable"],
    [19, "v1", "process-focusable"]
  ],
  "(method 18 hud-turret-health)": [
    [11, "v1", "float"],
    [22, "v1", "float"],
    [31, "v1", "float"],
    [50, "v1", "float"]
  ],
  "(method 48 base-turret)": [[7, "v0", "vector"]],
  "(code target-turret-get-off)": [[73, "v1", "art-joint-anim"]],
  "(code target-turret-get-on)": [
    [73, "s5", "process-focusable"],
    [79, "s5", "process-focusable"],
    [98, "v1", "art-joint-anim"],
    [167, "a0", "process-focusable"]
  ],
  "(code cam-turret)": [
    [19, "gp", "process-focusable"],
    [28, "gp", "target"],
    [43, "v1", "process-focusable"]
  ],
  "(event target-turret-stance)": [[65, "gp", "attack-info"]],
  "(code target-turret-stance)": [[17, "v1", "process-focusable"]],
  "(exit active base-turret)": [[7, "v1", "collide-shape-prim-group"]],
  "(method 33 base-turret)": [
    [197, "a0", "collide-shape-moving"],
    ["_stack_", 16, "res-tag"],
    [203, "a0", "collide-shape-moving"]
  ],
  "(enter active base-turret)": [[46, "v1", "collide-shape-prim-group"]],
  "(event active base-turret)": [[93, "s5", "attack-info"]],
  "(method 47 base-turret)": [
    [115, "s4", "process-focusable"],
    [51, "s2", "process-focusable"]
  ],
  "(method 155 hover-enemy)": [[79, "v1", "vector"]],
  "(method 140 hover-enemy)": [
    [6, "a0", "collide-shape-prim-group"],
    [8, "a0", "collide-shape-prim-group"],
    [10, "a0", "collide-shape-prim-group"]
  ],
  "hover-enemy-fly-code": [
    [17, "gp", "art-joint-anim"],
    [39, "gp", "art-joint-anim"],
    [61, "gp", "art-joint-anim"]
  ],
  "(method 17 hover-nav-control)": [[7, "a0", "collide-shape-prim-group"]],
  "(method 15 nav-network)": [
    [64, "a2", "nav-network-path-node"],
    [71, "a2", "nav-network-path-node"],
    [111, "a2", "nav-network-path-node"],
    [117, "a2", "nav-network-path-node"],
    [38, "v1", "nav-network-path-node"],
    [39, "v1", "nav-network-path-node"]
  ],
  "(method 27 nav-network)": [
    [81, "v1", "hover-nav-sphere"],
    [5, "v1", "hover-nav-sphere"],
    [13, "v1", "hover-nav-sphere"],
    [12, "v1", "hover-nav-sphere"]
  ],
  "(method 26 nav-network)": [
    [21, "v1", "hover-nav-sphere"],
    [23, "v1", "hover-nav-sphere"]
  ],
  "(method 24 nav-network)": [
    [93, "s3", "nav-network-path-node"],
    [72, "s3", "nav-network-path-node"],
    [85, "s3", "nav-network-path-node"],
    [87, "s3", "nav-network-path-node"],
    [90, "s3", "nav-network-path-node"]
  ],
  "(method 25 nav-network)": [
    [14, "v1", "hover-nav-sphere"],
    [16, "v1", "hover-nav-sphere"],
    [19, "a3", "hover-nav-sphere"]
  ],
  "(method 29 hover-nav-control)": [
    [7, "a0", "hover-nav-path-segment"],
    [8, "a0", "vector"],
    [34, "a0", "hover-nav-path-segment"],
    [6, "s4", "hover-nav-path-segment"],
    [33, "s4", "hover-nav-path-segment"],
    [37, "s4", "hover-nav-path-segment"],
    [38, "s4", "hover-nav-path-segment"],
    [43, "s4", "hover-nav-path-segment"],
    [12, "s4", "hover-nav-path-segment"],
    [18, "s4", "hover-nav-path-segment"],
    [19, "s4", "hover-nav-path-segment"],
    [20, "s4", "hover-nav-path-segment"]
  ],
  "hover-enemy-hostile-post": [
    [14, "v0", "hover-formation"],
    [42, "a0", "process-focusable"],
    [45, "a0", "process-focusable"]
  ],
  "(method 74 hover-enemy)": [
    [126, "s5", "vector"],
    [151, "a0", "collide-shape-prim-group"]
  ],
  "(enter ambush hover-enemy)": [[80, "a0", "collide-shape-prim-group"]],
  "(code flying-death hover-enemy)": [[20, "v1", "art-joint-anim"]],
  "(enter flying-death hover-enemy)": [[46, "a1", "process-focusable"]],
  "(code knocked-recover hover-enemy)": [[22, "v1", "art-joint-anim"]],
  "(exit knocked hover-enemy)": [[4, "v0", "state"]],
  "(enter knocked hover-enemy)": [
    [4, "v0", "state"],
    [6, "t9", "(function enemy none)"]
  ],
  "(method 129 hover-enemy)": [
    [19, "a0", "process-focusable"],
    [22, "a0", "process-focusable"]
  ],
  "(method 17 hover-enemy-manager)": [["_stack_", 16, "res-tag"]],
  "(method 18 hover-enemy-manager)": [
    [13, "s1", "entity-actor"],
    [22, "s1", "entity-actor"]
  ],
  "hover-enemy-manager-post": [
    [6, "t9", "(function hover-formation-control none)"]
  ],
  "(method 7 hover-enemy-manager)": [
    [21, "t9", "(function process int process)"]
  ],
  "(method 35 turret)": [[55, "t9", "(function base-turret none)"]],
  "(enter die turret)": [[11, "v0", "(state base-turret)"]],
  "(exit active turret)": [[4, "v0", "(state base-turret)"]],
  "(post active turret)": [
    [4, "v0", "(state base-turret)"],
    [6, "t9", "(function none)"],
    [112, "v0", "int"],
    [134, "v0", "int"],
    [157, "v0", "int"]
  ],
  "(method 115 wasp)": [
    ["_stack_", 16, "res-tag"],
    ["_stack_", 32, "res-tag"],
    ["_stack_", 48, "res-tag"],
    ["_stack_", 64, "res-tag"],
    [91, "v0", "(pointer actor-group)"],
    [117, "v0", "(pointer float)"],
    [153, "v0", "(pointer float)"],
    [182, "v0", "(pointer float)"]
  ],
  "(code knocked-recover wasp)": [[20, "v1", "art-joint-anim"]],
  "(code attack wasp)": [[38, "v1", "art-joint-anim"]],
  "(post notice wasp)": [[4, "t9", "(function none)"]],
  "(post ambush wasp)": [[4, "t9", "(function none)"]],
  "(code shoot-bridge-attack wasp)": [[38, "v1", "art-joint-anim"]],
  "(method 77 wasp)": [[32, "a1", "art-joint-anim"]],
  "(method 107 wasp)": [
    [25, "s5", "process-focusable"],
    [44, "s5", "process-focusable"]
  ],
  "(method 78 wasp)": [[11, "v1", "art-joint-anim"]],
  "(trans hostile wasp)": [[36, "v1", "art-joint-anim"]],
  "(method 52 wasp)": [
    [21, "a1", "process-focusable"],
    [99, "t9", "(function enemy vector none)"]
  ],
  "(method 115 crimson-guard-hover)": [
    ["_stack_", 16, "res-tag"],
    ["_stack_", 32, "res-tag"],
    ["_stack_", 48, "res-tag"],
    ["_stack_", 64, "res-tag"],
    [102, "v0", "(pointer actor-group)"],
    [128, "v0", "(pointer float)"],
    [162, "v0", "(pointer float)"],
    [188, "v0", "(pointer float)"]
  ],
  "(enter flying-death crimson-guard-hover)": [
    [4, "v0", "(state hover-enemy)"]
  ],
  "(code knocked-recover crimson-guard-hover)": [[20, "v1", "art-joint-anim"]],
  "(code attack crimson-guard-hover)": [[56, "v1", "art-joint-anim"]],
  "(trans hostile crimson-guard-hover)": [[22, "gp", "process-focusable"]],
  "(enter flying-death-explode crimson-guard-hover)": [
    [4, "v0", "(state hover-enemy)"]
  ],
  "(code flying-death crimson-guard-hover)": [
    [17, "v1", "art-joint-anim"],
    [70, "v1", "art-joint-anim"]
  ],
  "(enter knocked crimson-guard-hover)": [[4, "v0", "(state hover-enemy)"]],
  "(post kick-attack crimson-guard-hover)": [
    [34, "a0", "process-focusable"],
    [37, "a0", "process-focusable"]
  ],
  "(post notice crimson-guard-hover)": [[4, "t9", "(function none)"]],
  "(post ambush-attack crimson-guard-hover)": [[66, "t9", "(function none)"]],
  "(code ambush-attack crimson-guard-hover)": [[37, "v1", "art-joint-anim"]],
  "(trans ambush-fly crimson-guard-hover)": [[47, "gp", "process-focusable"]],
  "(method 74 crimson-guard-hover)": [
    [9, "v1", "attack-info"],
    [
      124,
      "t9",
      "(function enemy process int symbol event-message-block object)"
    ],
    [131, "a0", "symbol"],
    [132, "v1", "process-focusable"],
    [135, "v1", "process-focusable"],
    [
      170,
      "t9",
      "(function enemy process int symbol event-message-block object)"
    ],
    [
      182,
      "t9",
      "(function enemy process int symbol event-message-block object)"
    ]
  ],
  "(method 162 crimson-guard-hover)": [
    [31, "a0", "process-focusable"],
    [34, "a0", "process-focusable"]
  ],
  "(method 52 crimson-guard-hover)": [
    [21, "a1", "process-focusable"],
    [99, "t9", "(function hover-enemy vector none)"]
  ],
  "(method 135 crimson-guard-hover)": [
    [34, "t9", "(function enemy int sound-id)"]
  ],
  "(method 77 crimson-guard-hover)": [
    [19, "v1", "art-joint-anim"],
    [49, "v1", "art-joint-anim"]
  ],
  "(method 78 crimson-guard-hover)": [[18, "v1", "art-joint-anim"]],
  "flamer-fly-code": [
    [33, "v1", "art-joint-anim"],
    [64, "v1", "art-joint-anim"],
    [95, "v1", "art-joint-anim"]
  ],
  "(method 7 flamer)": [
    [14, "t9", "(function process-drawable int process-drawable)"]
  ],
  "(method 74 flamer)": [[78, "v1", "vector"]],
  "(trans hostile flamer)": [
    [20, "a0", "process-focusable"],
    [23, "a0", "process-focusable"]
  ],
  "(event attack flamer)": [
    [22, "s5", "process-focusable"],
    [25, "s5", "process-focusable"]
  ],
  "(post knocked flamer)": [[22, "t9", "(function none)"]],
  "(method 77 flamer)": [
    [100, "a1", "art-joint-anim"],
    [70, "s4", "art-joint-anim"]
  ],
  "(method 46 flamer)": [
    [10, "v1", "collide-shape-prim-group"],
    [30, "v1", "collide-shape-prim-group"]
  ],
  "(method 183 flamer)": [[15, "v0", "hover-formation-control"]],
  "(code attack flamer)": [
    [19, "v1", "art-joint-anim"],
    [72, "v1", "art-joint-anim"]
  ],
  "(method 182 flamer)": [[36, "v0", "hover-formation-control"]],
  "(method 25 hover-nav-control)": [
    [74, "v1", "vector"],
    [100, "a0", "vector"]
  ],
  "(method 14 nav-network)": [
    [4, "a3", "list-node"],
    [7, "a3", "list-node"]
  ],
  "(method 13 nav-network)": [
    [44, "a0", "list-node"],
    [47, "a0", "list-node"]
  ],
  "(method 13 hover-nav-control)": [["_stack_", 144, "float"]],
  "(method 10 jellyfish)": [[10, "t9", "(function process-drawable none)"]],
  "(code grab-mech jellyfish)": [
    [48, "v1", "art-joint-anim"],
    [155, "v1", "art-joint-anim"],
    [403, "v1", "art-joint-anim"],
    [262, "v1", "art-joint-anim"]
  ],
  "(code charge-attack jellyfish)": [
    [10, "v1", "art-joint-anim"],
    [62, "v1", "art-joint-anim"]
  ],
  "(trans charge-attack jellyfish)": [
    [42, "s5", "process-focusable"],
    [45, "s5", "process-focusable"]
  ],
  "(code threaten jellyfish)": [
    [16, "v1", "art-joint-anim"],
    [86, "gp", "process-focusable"],
    [89, "gp", "process-focusable"]
  ],
  "(method 55 jellyfish)": [
    [98, "a0", "process-focusable"],
    [103, "a0", "process-focusable"],
    [108, "a0", "process-focusable"],
    [111, "a0", "process-focusable"]
  ],
  "(method 162 jellyfish)": [[63, "a0", "collide-shape-prim-group"]],
  "(method 163 jellyfish)": [
    [46, "a0", "process-focusable"],
    [65, "s4", "process-focusable"]
  ],
  "(code die jellyfish)": [[28, "v1", "art-joint-anim"]],
  "(method 12 jellyfish-chain-physics)": [[9, "v1", "collide-shape-moving"]],
  "(enter stare jellyfish)": [[4, "v0", "(state enemy)"]],
  "(code die-now jellyfish)": [[25, "v1", "art-joint-anim"]],
  "jellyfish-joint-mod-tentacle": [
    [9, "s4", "jellyfish"],
    [10, "s3", "jellyfish-joint-mod-tentacle-info"],
    [22, "s3", "jellyfish-joint-mod-tentacle-info"],
    [27, "s3", "jellyfish-joint-mod-tentacle-info"],
    [43, "s4", "jellyfish"]
  ],
  "(method 164 jellyfish)": [
    [61, "a0", "process-focusable"],
    [80, "s4", "process-focusable"]
  ],
  "(enter hidden drill-barons-ship)": [[19, "v0", "turret"]],
  "(method 24 drill-barons-ship-turret)": [
    [10, "a1", "drill-barons-ship"],
    [28, "v1", "drill-barons-ship"]
  ],
  "drill-barons-ship-explode-init-by-other": [[25, "a0", "process-drawable"]],
  "(method 31 drill-ship-shot)": [[7, "t9", "(function guard-shot none)"]],
  "drill-barons-ship-turret-init-by-other": [
    [117, "a0", "drill-barons-ship"],
    [126, "v1", "drill-barons-ship"]
  ],
  "(method 7 drill-barons-ship-turret)": [
    [30, "t9", "(function process-drawable int process-drawable)"]
  ],
  "(trans going-down drill-barons-ship-turret)": [
    [9, "a1", "drill-barons-ship"],
    [14, "v1", "drill-barons-ship"],
    [19, "v1", "drill-barons-ship"]
  ],
  "(event attack drill-barons-ship-turret)": [[241, "v1", "drill-barons-ship"]],
  "(post attack drill-barons-ship-turret)": [
    [7, "v1", "drill-barons-ship"],
    [12, "v1", "drill-barons-ship"]
  ],
  "(trans dead drill-barons-ship-turret)": [
    [9, "a1", "drill-barons-ship"],
    [27, "v1", "drill-barons-ship"],
    [33, "v1", "drill-barons-ship"],
    [38, "v1", "drill-barons-ship"]
  ],
  "(enter going-down drill-barons-ship-turret)": [
    [2, "v1", "drill-barons-ship"]
  ],
  "(method 37 drill-ship-shot)": [
    [2, "v1", "drill-barons-ship"],
    [7, "v1", "drill-barons-ship"]
  ],
  "(code taunt errol-racer)": [
    [19, "v1", "art-joint-anim"],
    [72, "v1", "art-joint-anim"]
  ],
  "(event idle turbo-ring)": [[4, "s5", "vehicle"]],
  "(anon-function 2 errol-chal)": [[17, "v1", "process-drawable"]],
  "generic-add-constants": [[[3, 17], "a0", "dma-packet"]],
  "generic-init-buf": [
    [[8, 15], "a0", "dma-packet"],
    [[17, 24], "a0", "gs-gif-tag"],
    [27, "a0", "(pointer gs-zbuf)"],
    [29, "a0", "(pointer gs-reg64)"],
    [[36, 44], "a0", "dma-packet"],
    [[47, 57], "v1", "(pointer uint32)"]
  ],
  "generic-vu1-init-buf": [[[24, 32], "v1", "dma-packet"]],
  "(method 11 drill-wall)": [
    [159, "v0", "(pointer actor-group)"],
    ["_stack_", 16, "res-tag"]
  ],
  "(post running cboss-elevator)": [[4, "t9", "(function none)"]],
  "(method 10 cboss-elevator)": [
    [10, "t9", "(function process-drawable none)"]
  ],
  "(method 77 krew-boss)": [[45, "v1", "art-joint-anim"]],
  "(method 78 krew-boss)": [[28, "v1", "art-joint-anim"]],
  "(method 74 krew-boss-clone)": [[98, "v1", "art-joint-anim"]],
  "(code spawning krew-boss-clone)": [[10, "v1", "art-joint-anim"]],
  "(method 78 krew-boss-clone)": [[26, "v1", "art-joint-anim"]],
  "(method 77 krew-boss-clone)": [
    [33, "v1", "art-joint-anim"],
    [69, "v1", "art-joint-anim"]
  ],
  "(enter die krew-boss-clone)": [[86, "v1", "collectable"]],
  "(method 31 krew-boss-shot)": [[7, "t9", "(function projectile none)"]],
  "(code die krew-boss)": [[41, "v1", "art-joint-anim"]],
  "(trans hostile krew-boss)": [
    [14, "a0", "process-focusable"],
    [17, "a0", "process-focusable"]
  ],
  "(enter hostile krew-boss)": [
    [193, "gp", "process-focusable"],
    [196, "gp", "process-focusable"]
  ],
  "(post idle krew-boss)": [[4, "t9", "(function none)"]],
  "(method 16 hud-krew-boss)": [
    [2, "v1", "krew-boss"],
    [7, "v1", "krew-boss"],
    [18, "a1", "krew-boss"]
  ],
  "(trans idle krew-boss)": [[417, "v0", "(array collide-shape)"]],
  "(method 11 metalkor)": [
    [279, "v0", "(pointer actor-group)"],
    ["_stack_", 16, "res-tag"]
  ],
  "(method 20 metalkor)": [[12, "a0", "collide-shape-prim-group"]],
  "metalkor-get-ring": [
    [11, "v0", "(pointer actor-group)"],
    ["_stack_", 16, "res-tag"]
  ],
  "metalkor-update-hud": [
    [13, "v1", "hud-metalkor"],
    [19, "v1", "hud-metalkor"]
  ],
  "metalkor-common": [[151, "a0", "process-drawable"]],
  "metalkor-handler": [
    [314, "s5", "attack-info"],
    [319, "s5", "attack-info"],
    [322, "s5", "attack-info"],
    [325, "s5", "attack-info"],
    [328, "s5", "attack-info"],
    [331, "s5", "attack-info"],
    [388, "s5", "attack-info"],
    [394, "s5", "attack-info"],
    [442, "s5", "attack-info"],
    [447, "s5", "attack-info"]
  ],
  "metalkor-start-egg": [
    [73, "v1", "float"],
    [47, "v1", "float"]
  ],
  "metalkor-check-egg": [[50, "v1", "process-focusable"]],
  "metalkor-setup-hit-anim": [[31, "v1", "float"]],
  "metalkor-set-deadly": [[2, "v1", "collide-shape-prim-group"]],
  "(trans idle metalkor-rays)": [[4, "a0", "process"]],
  "metalkor-distort-update": [[38, "a1", "process-drawable"]],
  "(trans idle metalkor-wings)": [[4, "a0", "process"]],
  "(enter break-it metalkor-spinner)": [[32, "v1", "float"]],
  "(trans idle metalkor-spinner)": [
    [20, "a2", "process-drawable"],
    [21, "v1", "int"]
  ],
  "(enter shoot-out metalkor-spinner)": [[13, "v1", "float"]],
  "(trans idle metalkor-legs)": [
    [4, "a0", "process"],
    [39, "gp", "process-drawable"],
    [22, "v1", "metalkor-legs"],
    [27, "v1", "metalkor-legs"],
    [36, "a0", "metalkor-legs"],
    [56, "v1", "metalkor-legs"]
  ],
  "(trans idle metalkor-lowtorso)": [
    [17, "a0", "process"],
    [49, "a0", "metalkor-lowtorso"],
    [52, "gp", "process-drawable"],
    [35, "v1", "metalkor-lowtorso"],
    [40, "v1", "metalkor-lowtorso"],
    [69, "v1", "metalkor-lowtorso"]
  ],
  "(event idle metalkor-lowtorso)": [
    [15, "a0", "rgbaf"],
    [20, "v1", "rgbaf"],
    [166, "v1", "process-drawable"],
    [170, "v1", "process-drawable"],
    [6, "v1", "float"],
    [96, "v1", "metalkor-lowtorso"],
    [108, "a0", "metalkor-lowtorso"],
    [112, "a0", "metalkor-lowtorso"]
  ],
  "metalkor-update-ik": [["_stack_", 736, "vector"]],
  "(trans fall metalkor-egg)": [
    [44, "a0", "collide-shape-moving"],
    [64, "a0", "collide-shape-moving"],
    [69, "a0", "collide-shape-moving"],
    [67, "v1", "collide-shape-moving"],
    [49, "a0", "collide-shape-moving"]
  ],
  "(method 26 metalkor-shot)": [
    [223, "v1", "process-drawable"],
    [344, "v1", "process-drawable"]
  ],
  "(method 20 metalkor-legs)": [[10, "v1", "collide-shape-prim-group"]],
  "(trans shoot-out metalkor-spinner)": [
    [68, "a2", "metalkor"],
    [69, "v1", "int"]
  ],
  "metalkor-legs-handler": [
    [39, "a0", "rgbaf"],
    [44, "v1", "rgbaf"],
    [70, "a0", "metalkor-legs"],
    [74, "a0", "metalkor-legs"],
    [58, "v1", "metalkor-legs"]
  ],
  "(method 13 metalkor-chain-physics)": [
    [93, "a0", "metalkor"],
    [100, "a0", "metalkor"],
    [120, "a0", "metalkor"],
    [127, "a0", "metalkor"],
    [406, "a0", "metalkor"],
    [413, "a0", "metalkor"],
    [435, "a0", "metalkor"],
    [442, "a0", "metalkor"],
    [146, "a0", "metalkor"],
    [153, "a0", "metalkor"],
    [273, "a0", "metalkor"],
    [280, "a0", "metalkor"],
    [28, "a0", "metalkor"],
    [35, "a0", "metalkor"]
  ],
  "(trans get-close metalkor)": [[48, "v1", "float"]],
  "(trans standing-shot metalkor)": [
    [29, "a0", "art-joint-anim"],
    [33, "a0", "art-joint-anim"]
  ],
  "(trans chase-target metalkor)": [[37, "v1", "float"]],
  "update-walk-anim": [
    [72, "a0", "art-joint-anim"],
    [83, "a0", "art-joint-anim"],
    [121, "a0", "art-joint-anim"],
    [295, "v1", "float"],
    [426, "v1", "float"]
  ],
  "metalkor-egg-reaction": [
    [10, "s5", "metalkor-egg"],
    [116, "s5", "metalkor-egg"],
    ["_stack_", 32, "float"],
    [130, "s5", "metalkor-egg"]
  ],
  "metalkor-spinner-init-by-other": [
    [32, "a0", "process-drawable"],
    [72, "v1", "float"],
    [94, "v1", "float"]
  ],
  "metalkor-egg-init-by-other": [[94, "a0", "process-drawable"]],
  "metalkor-wings-init-by-other": [[36, "a0", "process-drawable"]],
  "metalkor-legs-init-by-other": [
    [604, "a0", "process-drawable"],
    [686, "a0", "metalkor-legs"]
  ],
  "metalkor-lowtorso-init-by-other": [
    [677, "a0", "process-drawable"],
    [754, "a0", "metalkor-lowtorso"]
  ],
  "metalkor-kid-init-by-other": [[37, "a0", "process-drawable"]],
  "metalkor-explode-init-by-other": [[37, "a0", "process-drawable"]],
  "rift-occlude-init-by-other": [[39, "a0", "process-drawable"]],
  "(event idle gem-tracker)": [[37, "a1", "process"]],
  "(trans hang-shoot-n-launch metalkor)": [
    [79, "v0", "(pointer actor-group)"],
    [369, "v1", "art-joint-anim"],
    [373, "v1", "art-joint-anim"],
    ["_stack_", 16, "res-tag"]
  ],
  "(trans explode metalkor)": [[15, "v0", "entity-actor"]],
  "(code board-vehicle city-lurker)": [
    [12, "v1", "vehicle"],
    [166, "s1", "vehicle"],
    [169, "s1", "vehicle"],
    [298, "s5", "vehicle"],
    [301, "s5", "vehicle"],
    [306, "s5", "vehicle"],
    [173, "s1", "vehicle"],
    [372, "a0", "vehicle"],
    [376, "a0", "vehicle"],
    ["_stack_", 128, "float"]
  ],
  "(code ride city-lurker)": [
    [15, "v1", "vehicle"],
    [116, "v1", "vehicle"]
  ],
  "(code exit-vehicle city-lurker)": [
    [12, "v1", "vehicle"],
    [95, "s5", "vehicle"],
    [98, "s5", "vehicle"],
    [103, "s5", "vehicle"],
    [190, "a0", "vehicle"],
    [193, "a0", "vehicle"],
    [256, "s3", "vehicle"],
    [253, "s3", "vehicle"],
    [260, "s3", "vehicle"],
    [150, "s3", "vehicle"],
    [153, "s3", "vehicle"],
    [158, "s3", "vehicle"]
  ],
  "(code wait-for-ride city-lurker)": [
    [22, "v1", "art-joint-anim"],
    [149, "v1", "art-joint-anim"]
  ],
  "(trans idle city-lurker)": [
    [14, "a0", "vehicle"],
    [19, "a0", "vehicle"],
    [22, "a0", "vehicle"]
  ],
  "(code wait-at-end city-lurker)": [[22, "v1", "art-joint-anim"]],
  "(method 74 city-lurker)": [[[24, 106], "s5", "traffic-object-spawn-params"]],
  "(anon-function 10 meet-brutter)": [
    [[341, 625], "s4", "city-lurker"],
    [[692, 706], "s4", "city-lurker"],
    [472, "s3", "vehicle"],
    [492, "s3", "vehicle"],
    [520, "s3", "vehicle"],
    [580, "s2", "vehicle"],
    [593, "s2", "vehicle"],
    [182, "s5", "city-lurker"],
    [276, "s4", "city-lurker"],
    [281, "s4", "city-lurker"],
    [76, "a1", "city-lurker"],
    [22, "a1", "city-lurker"],
    [30, "a1", "city-lurker"],
    [186, "s5", "paddywagon"],
    [192, "s5", "paddywagon"],
    [198, "s5", "paddywagon"],
    [229, "s5", "paddywagon"],
    [235, "s5", "paddywagon"],
    [258, "s5", "paddywagon"],
    [261, "s5", "paddywagon"],
    [274, "s5", "paddywagon"],
    [285, "s5", "paddywagon"],
    [297, "s5", "paddywagon"],
    [277, "s5", "paddywagon"],
    [283, "s4", "city-lurker"]
  ],
  "(anon-function 6 meet-brutter)": [
    [162, "v0", "city-lurker"],
    [121, "v0", "paddywagon"]
  ],
  "(anon-function 3 meet-brutter)": [
    [[421, 772], "s4", "city-lurker"],
    [[552, 612], "s3", "vehicle"],
    [699, "s2", "vehicle"],
    [712, "s2", "vehicle"],
    [[262, 378], "s5", "paddywagon"],
    [356, "s4", "process-focusable"],
    [361, "s4", "process-focusable"],
    [201, "a0", "city-lurker"],
    [78, "a1", "city-lurker"],
    [169, "a0", "city-lurker"],
    [23, "a2", "city-lurker"],
    [31, "a2", "city-lurker"],
    [363, "s4", "process-focusable"]
  ],
  "(anon-function 13 meet-brutter)": [
    [215, "v0", "city-lurker"],
    [174, "v0", "paddywagon"]
  ],
  "(method 238 kid-escort)": [[[19, 79], "s5", "vehicle"]],
  "(method 78 kid-escort)": [[17, "a1", "art-joint-anim"]],
  "(method 97 kid-escort)": [[78, "s4", "process-focusable"]],
  "(method 74 kid-escort)": [
    [87, "s5", "crimson-guard"],
    [104, "s5", "crimson-guard"],
    [148, "s5", "crimson-guard"]
  ],
  "(method 235 kid-escort)": [
    [23, "s3", "vehicle"],
    [32, "s3", "vehicle"],
    [49, "s3", "vehicle"]
  ],
  "(code waiting-turn kid-escort)": [[14, "v1", "art-joint-anim"]],
  "(code waiting-idle kid-escort)": [[56, "v1", "art-joint-anim"]],
  "(trans move-to-vehicle kid-escort)": [
    [16, "gp", "vehicle"],
    [105, "gp", "vehicle"],
    [123, "gp", "vehicle"],
    [44, "gp", "vehicle"]
  ],
  "(enter board-vehicle kid-escort)": [
    [45, "gp", "vehicle"],
    [49, "gp", "vehicle"]
  ],
  "(code board-vehicle kid-escort)": [
    [74, "s5", "vehicle"],
    [78, "s5", "vehicle"],
    [169, "s4", "vehicle"],
    [206, "s4", "vehicle"],
    [313, "s5", "vehicle"],
    [316, "s5", "vehicle"],
    [321, "s5", "vehicle"]
  ],
  "(exit exit-vehicle kid-escort)": [
    [12, "a0", "vehicle"],
    [15, "a0", "vehicle"]
  ],
  "(code die-falling kid-escort)": [
    [14, "v1", "art-joint-anim"],
    [66, "v1", "art-joint-anim"],
    [140, "v1", "art-joint-anim"]
  ],
  "(code arrested kid-escort)": [
    [28, "v1", "crimson-guard"],
    [116, "v1", "art-joint-anim"],
    [223, "v1", "crimson-guard"],
    [180, "v1", "art-joint-anim"],
    [285, "v1", "art-joint-anim"],
    [46, "v1", "art-joint-anim"],
    [30, "v1", "crimson-guard"],
    [225, "v1", "crimson-guard"]
  ],
  "(code knocked-off-vehicle kid-escort)": [
    [76, "v1", "art-joint-anim"],
    [128, "v1", "art-joint-anim"],
    [16, "v1", "art-joint-anim"]
  ],
  "(code die-falling crocadog-escort)": [
    [94, "v1", "art-joint-anim"],
    [164, "v1", "art-joint-anim"]
  ],
  "(code waiting-turn crocadog-escort)": [[14, "v1", "art-joint-anim"]],
  "(code waiting-idle crocadog-escort)": [
    [89, "v1", "art-joint-anim"],
    [202, "v1", "art-joint-anim"],
    [317, "v1", "art-joint-anim"],
    [434, "v1", "art-joint-anim"]
  ],
  "(trans move-to-vehicle crocadog-escort)": [
    [19, "gp", "vehicle"],
    [80, "gp", "vehicle"],
    [98, "gp", "vehicle"]
  ],
  "(enter board-vehicle crocadog-escort)": [
    [63, "gp", "vehicle"],
    [66, "gp", "vehicle"]
  ],
  "(code ride-vehicle crocadog-escort)": [[10, "v1", "art-joint-anim"]],
  "(method 78 crocadog-escort)": [[17, "a1", "art-joint-anim"]],
  "(method 237 crocadog-escort)": [[19, "v1", "vehicle"]],
  "(method 97 crocadog-escort)": [[102, "s5", "process-focusable"]],
  "(method 234 crocadog-escort)": [
    [23, "s3", "vehicle"],
    [32, "s3", "vehicle"],
    [49, "s3", "vehicle"]
  ],
  "(trans exit-vehicle crocadog-escort)": [
    [22, "gp", "vehicle"],
    [29, "gp", "vehicle"]
  ],
  "(code exit-vehicle crocadog-escort)": [
    [49, "s5", "vehicle"],
    [56, "s5", "vehicle"],
    [172, "s5", "vehicle"],
    [186, "s5", "vehicle"],
    [190, "s5", "vehicle"],
    [300, "s5", "vehicle"],
    [309, "s5", "vehicle"]
  ],
  "(trans ride-vehicle crocadog-escort)": [
    [24, "s5", "vehicle"],
    [36, "s5", "vehicle"]
  ],
  "(code board-vehicle crocadog-escort)": [
    [110, "s3", "vehicle"],
    [113, "s3", "vehicle"],
    [117, "s3", "vehicle"],
    [243, "s4", "vehicle"],
    [260, "s4", "vehicle"],
    [374, "s5", "vehicle"],
    [367, "s5", "vehicle"]
  ],
  "hal4-walking-too-far": [
    [18, "a0", "process-focusable"],
    [21, "a0", "process-focusable"]
  ],
  "(method 74 hal-escort)": [[8, "a1", "process"]],
  "(method 235 hal-escort)": [[27, "v1", "process-focusable"]],
  "(method 236 hal-escort)": [[14, "v1", "vehicle"]],
  "(method 227 hal-escort)": [
    [20, "v1", "process-focusable"],
    [37, "a0", "process-focusable"],
    [46, "a0", "process-focusable"],
    [49, "a0", "process-focusable"]
  ],
  "(method 204 hal-escort)": [
    [35, "s4", "process-focusable"],
    [41, "v1", "process-focusable"],
    [56, "s4", "process-focusable"],
    [91, "s4", "process-focusable"]
  ],
  "(method 230 hal-escort)": [
    [36, "a0", "connection"],
    [37, "a0", "collide-shape-moving"],
    [85, "a0", "connection"],
    [86, "a0", "collide-shape-moving"],
    [149, "a0", "process-focusable"],
    [140, "a0", "process-focusable"],
    [152, "a0", "process-focusable"]
  ],
  "(method 233 hal-escort)": [[29, "v1", "traffic-manager"]],
  "(method 232 hal-escort)": [
    [36, "s5", "process-focusable"],
    [40, "v1", "process-focusable"],
    [109, "s5", "process-focusable"],
    [118, "v1", "process-focusable"]
  ],
  "(method 229 hal-escort)": [
    [26, "gp", "vehicle"],
    [27, "gp", "vehicle"],
    [33, "gp", "vehicle"],
    [40, "gp", "vehicle"],
    [53, "gp", "vehicle"],
    [55, "s5", "process-focusable"],
    [59, "gp", "vehicle"]
  ],
  "(method 234 hal-escort)": [
    [130, "gp", "process-focusable"],
    [49, "gp", "process-focusable"],
    [62, "gp", "process-focusable"]
  ],
  "(method 228 hal-escort)": [
    [25, "a0", "process-focusable"],
    [28, "a0", "process-focusable"]
  ],
  "(anon-function 21 hal4-course)": [
    [42, "s5", "process-focusable"],
    [45, "s4", "process-focusable"]
  ],
  "(anon-function 24 hal4-course)": [
    [31, "v1", "vehicle"],
    [35, "v1", "vehicle"],
    [121, "a0", "vehicle"],
    [124, "a0", "vehicle"]
  ],
  "(anon-function 26 hal4-course)": [
    [143, "s2", "process-focusable"],
    [175, "s2", "process-focusable"],
    [185, "s2", "process-focusable"],
    [195, "s5", "process-focusable"],
    [217, "s5", "process-focusable"],
    [246, "s4", "process-focusable"],
    [251, "s4", "bot"],
    [273, "s4", "process-focusable"],
    [278, "s4", "bot"],
    [283, "s5", "process-focusable"],
    [289, "s5", "bot"]
  ],
  "(anon-function 38 hal4-course)": [
    [17, "a0", "process-focusable"],
    [20, "a0", "process-focusable"]
  ],
  "(anon-function 1 hal4-course)": [[55, "v1", "halt-wait-spot"]],
  "(anon-function 5 hal4-course)": [[49, "v1", "halt-wait-spot"]],
  "(anon-function 3 hal4-course)": [[54, "v1", "halt-wait-spot"]],
  "(anon-function 8 hal4-course)": [[35, "v1", "halt-wait-spot"]],
  "(anon-function 10 hal4-course)": [[14, "v1", "halt-wait-spot"]],
  "(anon-function 12 hal4-course)": [[126, "v1", "halt-wait-spot"]],
  "(anon-function 15 hal4-course)": [[14, "v1", "halt-wait-spot"]],
  "(anon-function 19 hal4-course)": [[141, "v1", "halt-wait-spot"]],
  "(anon-function 22 hal4-course)": [[14, "v1", "halt-wait-spot"]],
  "(anon-function 25 hal4-course)": [[82, "v1", "halt-wait-spot"]],
  "(anon-function 29 hal4-course)": [[27, "v1", "halt-wait-spot"]],
  "(anon-function 32 hal4-course)": [[18, "v1", "halt-wait-spot"]],
  "(anon-function 35 hal4-course)": [[29, "v1", "halt-wait-spot"]],
  "(anon-function 37 hal4-course)": [[47, "v1", "halt-wait-spot"]],
  "(anon-function 39 hal4-course)": [[115, "v1", "halt-wait-spot"]],
  "(anon-function 2 crocesc4-course)": [[15, "v1", "crocesct-wait-spot"]],
  "(anon-function 0 crocesc4-course)": [[19, "v1", "crocesct-wait-spot"]],
  "(anon-function 4 crocesc4-course)": [[15, "v1", "crocesct-wait-spot"]],
  "(anon-function 5 crocesc4-course)": [
    [32, "a0", "process-focusable"],
    [35, "a0", "process-focusable"]
  ],
  "(anon-function 6 crocesc4-course)": [[52, "v1", "crocesct-wait-spot"]],
  "(anon-function 7 crocesc4-course)": [
    [32, "a0", "process-focusable"],
    [35, "a0", "process-focusable"]
  ],
  "(anon-function 8 crocesc4-course)": [[15, "v1", "crocesct-wait-spot"]],
  "(anon-function 9 crocesc4-course)": [
    [32, "a0", "process-focusable"],
    [35, "a0", "process-focusable"]
  ],
  "(anon-function 10 crocesc4-course)": [[15, "v1", "crocesct-wait-spot"]],
  "(anon-function 11 crocesc4-course)": [
    [32, "a0", "process-focusable"],
    [35, "a0", "process-focusable"]
  ],
  "(anon-function 13 crocesc4-course)": [[52, "v1", "crocesct-wait-spot"]],
  "(anon-function 14 crocesc4-course)": [
    [32, "a0", "process-focusable"],
    [35, "a0", "process-focusable"]
  ],
  "(anon-function 15 crocesc4-course)": [[20, "v1", "crocesct-wait-spot"]],
  "(anon-function 17 crocesc4-course)": [[15, "v1", "crocesct-wait-spot"]],
  "(anon-function 22 crocesc4-course)": [[15, "v1", "crocesct-wait-spot"]],
  "(anon-function 24 crocesc4-course)": [[53, "v1", "crocesct-wait-spot"]],
  "(anon-function 26 crocesc4-course)": [[15, "v1", "crocesct-wait-spot"]],
  "(anon-function 28 crocesc4-course)": [[15, "v1", "crocesct-wait-spot"]],
  "(anon-function 30 crocesc4-course)": [[15, "v1", "crocesct-wait-spot"]],
  "(anon-function 32 crocesc4-course)": [[15, "v1", "crocesct-wait-spot"]],
  "(anon-function 36 crocesc4-course)": [[15, "v1", "crocesct-wait-spot"]],
  "(anon-function 38 crocesc4-course)": [[15, "v1", "crocesct-wait-spot"]],
  "(anon-function 40 crocesc4-course)": [[53, "v1", "crocesct-wait-spot"]],
  "(anon-function 42 crocesc4-course)": [[53, "v1", "crocesct-wait-spot"]],
  "(anon-function 44 crocesc4-course)": [[15, "v1", "crocesct-wait-spot"]],
  "(anon-function 46 crocesc4-course)": [[61, "v1", "crocesct-wait-spot"]],
  "(anon-function 48 crocesc4-course)": [[50, "v1", "crocesct-wait-spot"]],
  "(anon-function 19 crocesc4-course)": [
    [7, "a1", "bot"],
    [24, "v1", "crocesct-wait-spot"]
  ],
  "(anon-function 20 crocesc4-course)": [
    [32, "a0", "process-focusable"],
    [35, "a0", "process-focusable"]
  ],
  "(anon-function 23 crocesc4-course)": [
    [32, "a0", "process-focusable"],
    [35, "a0", "process-focusable"]
  ],
  "(anon-function 25 crocesc4-course)": [
    [32, "a0", "process-focusable"],
    [35, "a0", "process-focusable"]
  ],
  "(anon-function 27 crocesc4-course)": [
    [32, "a0", "process-focusable"],
    [35, "a0", "process-focusable"]
  ],
  "(anon-function 29 crocesc4-course)": [
    [32, "a0", "process-focusable"],
    [35, "a0", "process-focusable"]
  ],
  "(anon-function 31 crocesc4-course)": [
    [32, "a0", "process-focusable"],
    [35, "a0", "process-focusable"]
  ],
  "(anon-function 33 crocesc4-course)": [
    [32, "a0", "process-focusable"],
    [35, "a0", "process-focusable"]
  ],
  "(anon-function 34 crocesc4-course)": [[53, "v1", "crocesct-wait-spot"]],
  "(anon-function 35 crocesc4-course)": [
    [32, "a0", "process-focusable"],
    [35, "a0", "process-focusable"]
  ],
  "(anon-function 37 crocesc4-course)": [
    [32, "a0", "process-focusable"],
    [35, "a0", "process-focusable"]
  ],
  "(anon-function 39 crocesc4-course)": [
    [32, "a0", "process-focusable"],
    [35, "a0", "process-focusable"]
  ],
  "(anon-function 41 crocesc4-course)": [
    [32, "a0", "process-focusable"],
    [35, "a0", "process-focusable"]
  ],
  "(anon-function 43 crocesc4-course)": [
    [32, "a0", "process-focusable"],
    [35, "a0", "process-focusable"]
  ],
  "(anon-function 45 crocesc4-course)": [
    [32, "a0", "process-focusable"],
    [35, "a0", "process-focusable"]
  ],
  "(anon-function 47 crocesc4-course)": [
    [32, "a0", "process-focusable"],
    [35, "a0", "process-focusable"]
  ],
  "(anon-function 49 crocesc4-course)": [[24, "v1", "hal-escort"]],
  "kid4-update-spot-to-track-crocadog": [
    [19, "a0", "process-focusable"],
    [22, "a0", "process-focusable"]
  ],
  "(anon-function 0 kidesc4-course)": [[51, "v1", "kidesct-wait-spot"]],
  "(anon-function 6 kidesc4-course)": [[23, "v1", "kidesct-wait-spot"]],
  "(anon-function 3 kidesc4-course)": [[15, "v1", "kidesct-wait-spot"]],
  "(anon-function 10 kidesc4-course)": [[22, "v1", "kidesct-wait-spot"]],
  "(anon-function 12 kidesc4-course)": [[20, "v1", "kidesct-wait-spot"]],
  "(anon-function 14 kidesc4-course)": [[15, "v1", "kidesct-wait-spot"]],
  "(anon-function 18 kidesc4-course)": [[15, "v1", "kidesct-wait-spot"]],
  "(anon-function 21 kidesc4-course)": [[41, "v1", "kidesct-wait-spot"]],
  "(anon-function 24 kidesc4-course)": [[24, "v1", "hal-escort"]],
  "(anon-function 23 kidesc4-course)": [[50, "v1", "kidesct-wait-spot"]],
  "(method 251 ashelin-tanker)": [[22, "v1", "traffic-manager"]],
  "(anon-function 1 ash4-course)": [[14, "v1", "asht-wait-spot"]],
  "(anon-function 4 ash4-course)": [[31, "v1", "asht-wait-spot"]],
  "(anon-function 7 ash4-course)": [[47, "v1", "asht-wait-spot"]],
  "(anon-function 10 ash4-course)": [[76, "v1", "asht-wait-spot"]],
  "(anon-function 13 ash4-course)": [[90, "v1", "asht-wait-spot"]],
  "(anon-function 15 ash4-course)": [[14, "v1", "asht-wait-spot"]],
  "(anon-function 17 ash4-course)": [[34, "v1", "asht-wait-spot"]],
  "(anon-function 19 ash4-course)": [[33, "v1", "asht-wait-spot"]],
  "(anon-function 21 ash4-course)": [[27, "v1", "asht-wait-spot"]],
  "(code exit-vehicle kid-escort)": [
    [47, "gp", "vehicle"],
    [50, "gp", "vehicle"],
    [55, "gp", "vehicle"],
    [170, "s4", "vehicle"],
    [178, "s4", "vehicle"]
  ],
  "(method 14 race-mesh)": [
    [21, "v1", "race-mesh-slice"],
    [26, "v1", "race-mesh-slice"]
  ],
  "(method 11 race-mesh)": [
    [5, "v1", "race-mesh-slice"],
    [9, "v1", "race-mesh-slice"]
  ],
  "(method 12 race-mesh)": [[13, "v1", "race-mesh-slice"]],
  "(method 15 race-mesh)": [[10, "v1", "race-mesh-slice"]],
  "(method 17 race-mesh)": [[35, "s3", "race-mesh-hash-cell"]],
  "(method 19 race-mesh)": [[12, "v1", "race-mesh-slice"]],
  "(method 18 race-mesh)": [
    [15, "a2", "race-mesh-hash-search"],
    [31, "v1", "race-mesh-hash-cell"]
  ],
  "(code taunt stadium-racer)": [
    [19, "v1", "art-joint-anim"],
    [72, "v1", "art-joint-anim"]
  ],
  "(method 29 race-signal)": [
    [68, "v1", "race-signal-banner"],
    [75, "v1", "race-signal-banner"]
  ],
  "(method 46 vehicle-racer)": [
    [117, "v1", "race-decision-point"],
    [119, "v1", "race-decision-point"],
    [147, "v1", "race-decision-point"],
    [161, "v1", "race-decision-point"]
  ],
  "(method 9 race-control)": [
    [41, "v1", "race-mesh-slice"],
    [45, "v1", "race-path-edge-info"]
  ],
  "(method 7 vehicle-race-bike)": [
    [14, "t9", "(function process-drawable int process-drawable)"]
  ],
  "(method 10 race-manager)": [[30, "t9", "(function process none)"]],
  "(method 18 race-state)": [[111, "a3", "process-drawable"]],
  "(method 11 race-state)": [
    [131, "s5", "process-focusable"],
    [139, "s5", "process-focusable"],
    [211, "s5", "process-focusable"],
    [216, "s5", "process-focusable"]
  ],
  "(method 20 race-manager)": [[14, "a0", "entity-race-mesh"]],
  "(post active race-manager)": [[71, "v1", "vehicle-racer"]],
  "(method 9 racer-state)": [
    [16, "v1", "process-focusable"],
    [23, "v1", "process-focusable"],
    [117, "a0", "vector"]
  ],
  "(method 21 race-manager)": [[127, "s2", "race-racer-info"]],
  "(code fall pal-flip-step)": [[10, "v1", "art-joint-anim"]],
  "(method 11 pal-flip-step)": [[121, "v1", "art-joint-anim"]],
  "(method 10 pal-rot-gun)": [[13, "t9", "(function process-drawable none)"]],
  "(event idle pal-electric-fan)": [
    [29, "gp", "process-focusable"],
    [67, "gp", "process-focusable"]
  ],
  "(method 11 pal-electric-fan)": [[168, "v1", "collide-shape-prim-group"]],
  "(method 7 pal-electric-fan)": [
    [8, "a3", "pal-electric-fan"],
    [15, "a3", "pal-electric-fan"],
    [22, "t0", "pal-electric-fan"]
  ],
  "sprite-glow-init-engine": [
    [[8, 22], "a0", "dma-packet"],
    [[32, 50], "a1", "dma-packet"],
    [[52, 74], "a1", "dma-packet"],
    [[76, 84], "a0", "dma-packet"],
    [[85, 92], "v1", "dma-packet"]
  ],
  "sprite-glow-add-sprite": [[[0, 33], "v1", "sprite-glow-cnt-template"]],
  "sprite-glow-add-simple-sprite": [
    [[0, 33], "v1", "sprite-glow-ref-template"]
  ],
  "add-shader-to-dma": [[[6, 8], "v1", "(pointer uint32)"]],
  "(method 11 cty-guard-turret)": [[[100, 109], "v1", "handle"]],
  "(event idle forest-youngsamos)": [
    [29, "s3", "process-focusable"],
    [[32, 81], "s5", "attack-info"],
    [60, "gp", "process-focusable"]
  ],
  "(code idle forest-youngsamos)": [[14, "v1", "art-joint-anim"]],
  "(code hit forest-youngsamos)": [
    [53, "v1", "art-joint-anim"],
    [109, "v1", "art-joint-anim"],
    [162, "v1", "art-joint-anim"]
  ],
  "(code die forest-youngsamos)": [
    [64, "v1", "art-joint-anim"],
    [116, "v1", "art-joint-anim"]
  ],
  "(method 10 forest-youngsamos)": [
    [40, "t9", "(function process-focusable none)"]
  ],
  "forest-youngsamos-bounce-reaction": [[18, "v0", "(array sound-name)"]],
  "defend-stadium-rift-rider-handler": [
    [96, "s4", "process-drawable"],
    [97, "a1", "collide-shape"],
    [57, "v1", "vector"]
  ],
  "(method 9 hover-nav-bsp-node)": [[[22, 28], "v1", "hover-nav-bsp-point"]],
  "(method 0 hover-nav-bsp-node)": [[[6, 9], "v0", "hover-nav-bsp-node"]],
  "(method 0 hover-nav-bsp-point)": [[[6, 8], "v0", "hover-nav-bsp-point"]],
  "(method 115 hosehead)": [
    [34, "v0", "(pointer float)"],
    ["_stack_", 16, "res-tag"],
    ["_stack_", 32, "res-tag"]
  ],
  "(method 7 hosehead)": [[31, "t9", "(function process-drawable int none)"]],
  "(code debug-control hosehead)": [[20, "v1", "art-joint-anim"]],
  "(code notice hosehead)": [
    [33, "v1", "art-joint-anim"],
    [70, "a0", "process-focusable"],
    [73, "a0", "process-focusable"]
  ],
  "(code attack hosehead)": [
    [21, "v1", "art-joint-anim"],
    [144, "v1", "art-joint-anim"],
    [199, "v1", "art-joint-anim"],
    [74, "v1", "art-joint-anim"]
  ],
  "(code fire hosehead)": [
    [24, "v1", "art-joint-anim"],
    [120, "v1", "art-joint-anim"]
  ],
  "(code ambush-land hosehead)": [[14, "v1", "art-joint-anim"]],
  "(code active-wall hosehead)": [[14, "v1", "art-joint-anim"]],
  "(code notice-wall hosehead)": [[16, "v1", "art-joint-anim"]],
  "(code ambush hosehead)": [[14, "v1", "art-joint-anim"]],
  "(enter ambush hosehead)": [
    [75, "a0", "process-focusable"],
    [78, "a0", "process-focusable"]
  ],
  "(code hostile-sentry hosehead)": [
    [24, "v1", "art-joint-anim"],
    [80, "v1", "art-joint-anim"]
  ],
  "(trans hostile-sentry hosehead)": [
    [65, "a0", "process-focusable"],
    [68, "a0", "process-focusable"]
  ],
  "(trans idle-sentry hosehead)": [
    [20, "a0", "process-focusable"],
    [23, "a0", "process-focusable"]
  ],
  "(method 88 hosehead)": [[17, "a1", "art-joint-anim"]],
  "(method 197 hosehead)": [
    [102, "s3", "collide-shape-prim"],
    [110, "s3", "collide-shape-prim"],
    [133, "s3", "collide-shape-prim"]
  ],
  "(method 189 hosehead)": [
    [15, "a0", "process-focusable"],
    [18, "a0", "process-focusable"]
  ],
  "(method 78 hosehead)": [
    [18, "v1", "art-joint-anim"],
    [59, "s4", "art-joint-anim"],
    [97, "s4", "art-joint-anim"]
  ],
  "(method 77 hosehead)": [
    [18, "v1", "art-joint-anim"],
    [72, "a1", "art-joint-anim"],
    [117, "a1", "art-joint-anim"],
    [165, "a1", "art-joint-anim"]
  ],
  "(method 192 hosehead)": [
    [52, "a0", "connection"],
    [53, "a0", "collide-shape"],
    [100, "a0", "connection"],
    [101, "a0", "collide-shape"]
  ],
  "(enter fire hosehead)": [[40, "a2", "float"]],
  "(code walk hosehead-fake)": [[20, "gp", "art-joint-anim"]],
  "(code idle hosehead-fake)": [
    [33, "v1", "art-joint-anim"],
    [106, "v1", "art-joint-anim"],
    [165, "v1", "art-joint-anim"],
    [224, "v1", "art-joint-anim"],
    [283, "v1", "art-joint-anim"],
    [342, "v1", "art-joint-anim"],
    [399, "v1", "art-joint-anim"]
  ],
  "hosehead-fake-event-handler": [
    [31, "a0", "vector"],
    [79, "a1", "float"],
    [144, "v1", "float"]
  ],
  "(method 30 jinx-shot)": [[119, "a0", "jinx"]],
  "(method 77 jinx)": [
    [75, "s5", "art-joint-anim"],
    [144, "s5", "art-joint-anim"],
    [177, "v1", "art-joint-anim"],
    [217, "v1", "art-joint-anim"],
    [286, "s4", "art-joint-anim"]
  ],
  "(method 78 jinx)": [
    [23, "v1", "art-joint-anim"],
    [59, "v1", "art-joint-anim"],
    [106, "v1", "art-joint-anim"],
    [152, "v1", "art-joint-anim"],
    [185, "v1", "art-joint-anim"]
  ],
  "(code failed jinx)": [
    [14, "v1", "art-joint-anim"],
    [69, "v1", "art-joint-anim"]
  ],
  "(code bomb-recoil jinx)": [[31, "gp", "art-joint-anim"]],
  "(code plant-bomb jinx)": [[159, "v1", "art-joint-anim"]],
  "(code kick jinx)": [[23, "a1", "art-joint-anim"]],
  "(code alert-idle jinx)": [[88, "v1", "art-joint-anim"]],
  "(code scared-turn jinx)": [
    [38, "s5", "art-joint-anim"],
    [172, "s4", "art-joint-anim"]
  ],
  "(code scared-idle jinx)": [
    [274, "s5", "art-joint-anim"],
    [189, "v1", "art-joint-anim"],
    [109, "v1", "art-joint-anim"]
  ],
  "(code waiting-turn jinx)": [
    [37, "s5", "art-joint-anim"],
    [179, "s4", "art-joint-anim"]
  ],
  "(code waiting-idle jinx)": [
    [264, "v1", "art-joint-anim"],
    [186, "v1", "art-joint-anim"],
    [109, "v1", "art-joint-anim"]
  ],
  "(method 227 hal-sewer)": [
    [11, "v1", "process-drawable"],
    [29, "s2", "process-drawable"]
  ],
  "(method 231 hal-sewer)": [[16, "a3", "process-focusable"]],
  "hal2-default-check-too-far": [
    [49, "a0", "hal"],
    [25, "v1", "process-drawable"]
  ],
  "(method 10 sigt-charge-plasma)": [[0, "a1", "sig"]],
  "(anon-function 3 hal2-course)": [
    [121, "s3", "process-focusable"],
    [132, "s4", "process-focusable"],
    [143, "s5", "process-focusable"]
  ],
  "(anon-function 11 hal2-course)": [
    [123, "s5", "bot"],
    [128, "s5", "bot"],
    [133, "s4", "bot"],
    [138, "s4", "bot"],
    [143, "s3", "bot"],
    [148, "s3", "bot"]
  ],
  "(anon-function 16 hal2-course)": [
    [311, "s4", "process-focusable"],
    [345, "s5", "bot"],
    [350, "s5", "bot"]
  ],
  "(anon-function 20 hal2-course)": [
    [114, "s3", "bot"],
    [119, "s3", "bot"],
    [144, "s4", "bot"],
    [149, "s4", "bot"],
    [174, "s5", "bot"],
    [179, "s5", "bot"]
  ],
  "(anon-function 24 hal2-course)": [
    [114, "s3", "bot"],
    [119, "s3", "bot"],
    [144, "s4", "bot"],
    [149, "s4", "bot"],
    [174, "s5", "bot"],
    [179, "s5", "bot"]
  ],
  "(anon-function 25 hal2-course)": [
    [5, "a0", "entity-actor"],
    [42, "v1", "halt-wait-spot"],
    [9, "a0", "entity-actor"]
  ],
  "(anon-function 28 hal2-course)": [
    [41, "s4", "process-focusable"],
    [67, "s3", "process-focusable"],
    [75, "s4", "process-focusable"],
    [83, "s5", "process-focusable"]
  ],
  "(anon-function 30 hal2-course)": [
    [90, "v0", "int"],
    [134, "v0", "int"],
    [178, "v0", "int"],
    [42, "v0", "float"]
  ],
  "(anon-function 33 hal2-course)": [
    [163, "v0", "int"],
    [184, "v0", "int"],
    [205, "v0", "int"],
    [210, "s5", "bot"],
    [215, "s5", "bot"],
    [225, "s4", "bot"],
    [220, "s4", "bot"],
    [235, "s3", "bot"],
    [230, "s3", "bot"]
  ],
  "(anon-function 40 hal2-course)": [
    [5, "a0", "entity-actor"],
    [15, "a0", "entity-actor"],
    [97, "v1", "halt-wait-spot"],
    [9, "a0", "entity-actor"],
    [19, "a0", "entity-actor"]
  ],
  "(anon-function 49 hal2-course)": [
    [74, "a0", "entity-actor"],
    [84, "a0", "entity-actor"],
    [103, "v1", "halt-wait-spot"],
    [78, "a0", "entity-actor"],
    [88, "a0", "entity-actor"]
  ],
  "(anon-function 59 hal2-course)": [
    [56, "a0", "entity-actor"],
    [177, "v1", "halt-wait-spot"],
    [60, "a0", "entity-actor"]
  ],
  "(anon-function 0 hal2-course)": [[80, "v1", "halt-wait-spot"]],
  "(anon-function 2 hal2-course)": [[101, "v1", "halt-wait-spot"]],
  "(anon-function 4 hal2-course)": [[116, "v1", "halt-wait-spot"]],
  "(anon-function 6 hal2-course)": [[14, "v1", "halt-wait-spot"]],
  "(anon-function 8 hal2-course)": [[24, "v1", "halt-wait-spot"]],
  "(anon-function 10 hal2-course)": [[14, "v1", "halt-wait-spot"]],
  "(anon-function 12 hal2-course)": [[20, "v1", "halt-wait-spot"]],
  "(anon-function 15 hal2-course)": [[54, "v1", "halt-wait-spot"]],
  "(anon-function 17 hal2-course)": [[60, "v1", "halt-wait-spot"]],
  "(anon-function 19 hal2-course)": [[76, "v1", "halt-wait-spot"]],
  "(anon-function 21 hal2-course)": [[60, "v1", "halt-wait-spot"]],
  "(anon-function 23 hal2-course)": [[57, "v1", "halt-wait-spot"]],
  "(anon-function 27 hal2-course)": [[14, "v1", "halt-wait-spot"]],
  "(anon-function 29 hal2-course)": [[104, "v1", "halt-wait-spot"]],
  "(anon-function 32 hal2-course)": [[55, "v1", "halt-wait-spot"]],
  "(anon-function 34 hal2-course)": [[38, "v1", "halt-wait-spot"]],
  "(anon-function 36 hal2-course)": [[101, "v1", "halt-wait-spot"]],
  "(anon-function 38 hal2-course)": [[26, "v1", "halt-wait-spot"]],
  "(anon-function 42 hal2-course)": [[14, "v1", "halt-wait-spot"]],
  "(anon-function 45 hal2-course)": [[83, "v1", "halt-wait-spot"]],
  "(anon-function 47 hal2-course)": [[14, "v1", "halt-wait-spot"]],
  "(anon-function 51 hal2-course)": [[83, "v1", "halt-wait-spot"]],
  "(anon-function 53 hal2-course)": [[94, "v1", "halt-wait-spot"]],
  "(anon-function 55 hal2-course)": [[37, "v1", "halt-wait-spot"]],
  "(anon-function 57 hal2-course)": [[35, "v1", "halt-wait-spot"]],
  "(anon-function 60 hal2-course)": [
    [38, "v0", "int"],
    [129, "v0", "int"],
    [173, "v0", "int"]
  ],
  "(anon-function 61 hal2-course)": [[19, "v1", "halt-wait-spot"]],
  "(anon-function 63 hal2-course)": [[13, "v1", "halt-wait-spot"]],
  "(anon-function 65 hal2-course)": [[18, "v1", "halt-wait-spot"]],
  "(anon-function 54 hal2-course)": [
    [69, "a0", "process-focusable"],
    [72, "a0", "process-focusable"],
    [85, "s4", "process-focusable"],
    [88, "s4", "process-focusable"],
    [102, "s5", "process-focusable"],
    [105, "s5", "process-focusable"]
  ],
  "(anon-function 58 hal2-course)": [
    [66, "v0", "int"],
    [110, "v0", "int"],
    [154, "v0", "int"],
    [42, "v0", "float"]
  ],
  "(anon-function 0 mog2-course)": [[15, "v1", "ruft-wait-spot"]],
  "(anon-function 2 mog2-course)": [[19, "v1", "ruft-wait-spot"]],
  "(anon-function 4 mog2-course)": [[15, "v1", "ruft-wait-spot"]],
  "(anon-function 45 mog2-course)": [[25, "v1", "ruft-choose-jump"]],
  "(anon-function 87 mog2-course)": [[21, "v1", "ruft-choose-jump"]],
  "(anon-function 6 mog2-course)": [[15, "v1", "ruft-wait-spot"]],
  "(anon-function 8 mog2-course)": [[15, "v1", "ruft-wait-spot"]],
  "(anon-function 10 mog2-course)": [[15, "v1", "ruft-wait-spot"]],
  "(anon-function 12 mog2-course)": [[15, "v1", "ruft-wait-spot"]],
  "(anon-function 14 mog2-course)": [[25, "v1", "ruft-wait-spot"]],
  "(anon-function 17 mog2-course)": [[15, "v1", "ruft-wait-spot"]],
  "(anon-function 19 mog2-course)": [[15, "v1", "ruft-wait-spot"]],
  "(anon-function 21 mog2-course)": [[15, "v1", "ruft-wait-spot"]],
  "(anon-function 23 mog2-course)": [[15, "v1", "ruft-wait-spot"]],
  "(anon-function 25 mog2-course)": [[15, "v1", "ruft-wait-spot"]],
  "(anon-function 27 mog2-course)": [[19, "v1", "ruft-wait-spot"]],
  "(anon-function 29 mog2-course)": [[15, "v1", "ruft-wait-spot"]],
  "(anon-function 31 mog2-course)": [[15, "v1", "ruft-wait-spot"]],
  "(anon-function 33 mog2-course)": [[25, "v1", "ruft-wait-spot"]],
  "(anon-function 35 mog2-course)": [[25, "v1", "ruft-wait-spot"]],
  "(anon-function 37 mog2-course)": [[15, "v1", "ruft-wait-spot"]],
  "(anon-function 39 mog2-course)": [[15, "v1", "ruft-wait-spot"]],
  "(anon-function 41 mog2-course)": [[27, "v1", "ruft-wait-spot"]],
  "(anon-function 43 mog2-course)": [[27, "v1", "ruft-wait-spot"]],
  "(anon-function 47 mog2-course)": [[15, "v1", "ruft-wait-spot"]],
  "(anon-function 50 mog2-course)": [[21, "v1", "ruft-wait-spot"]],
  "(anon-function 52 mog2-course)": [[21, "v1", "ruft-wait-spot"]],
  "(anon-function 54 mog2-course)": [[15, "v1", "ruft-wait-spot"]],
  "(anon-function 56 mog2-course)": [[15, "v1", "ruft-wait-spot"]],
  "(anon-function 58 mog2-course)": [[37, "v1", "ruft-wait-spot"]],
  "(anon-function 60 mog2-course)": [[15, "v1", "ruft-wait-spot"]],
  "(anon-function 62 mog2-course)": [[32, "v1", "ruft-wait-spot"]],
  "(anon-function 64 mog2-course)": [[32, "v1", "ruft-wait-spot"]],
  "(anon-function 66 mog2-course)": [[26, "v1", "ruft-wait-spot"]],
  "(anon-function 69 mog2-course)": [[43, "v1", "ruft-wait-spot"]],
  "(anon-function 71 mog2-course)": [[25, "v1", "ruft-wait-spot"]],
  "(anon-function 73 mog2-course)": [[21, "v1", "ruft-wait-spot"]],
  "(anon-function 75 mog2-course)": [[21, "v1", "ruft-wait-spot"]],
  "(anon-function 77 mog2-course)": [[38, "v1", "ruft-wait-spot"]],
  "(anon-function 79 mog2-course)": [[15, "v1", "ruft-wait-spot"]],
  "(anon-function 81 mog2-course)": [[15, "v1", "ruft-wait-spot"]],
  "(anon-function 83 mog2-course)": [[40, "v1", "ruft-wait-spot"]],
  "(anon-function 85 mog2-course)": [[33, "v1", "ruft-wait-spot"]],
  "(anon-function 89 mog2-course)": [[21, "v1", "ruft-wait-spot"]],
  "(anon-function 91 mog2-course)": [[15, "v1", "ruft-wait-spot"]],
  "(anon-function 93 mog2-course)": [[15, "v1", "ruft-wait-spot"]],
  "(anon-function 95 mog2-course)": [[15, "v1", "ruft-wait-spot"]],
  "(anon-function 97 mog2-course)": [[15, "v1", "ruft-wait-spot"]],
  "(anon-function 99 mog2-course)": [[20, "v1", "ruft-wait-spot"]],
  "(anon-function 101 mog2-course)": [[40, "v1", "ruft-wait-spot"]],
  "(anon-function 104 mog2-course)": [[63, "v1", "ruft-wait-spot"]],
  "jinx2-bomb1-callback": [
    [13, "gp", "jinx"],
    [34, "gp", "jinx"]
  ],
  "(anon-function 0 jinx2-course)": [[15, "v1", "ruft-wait-spot"]],
  "(anon-function 2 jinx2-course)": [[19, "v1", "ruft-wait-spot"]],
  "(anon-function 4 jinx2-course)": [[15, "v1", "ruft-wait-spot"]],
  "(anon-function 6 jinx2-course)": [[15, "v1", "ruft-wait-spot"]],
  "(anon-function 8 jinx2-course)": [[15, "v1", "ruft-wait-spot"]],
  "(anon-function 10 jinx2-course)": [[15, "v1", "ruft-wait-spot"]],
  "(anon-function 12 jinx2-course)": [[15, "v1", "ruft-wait-spot"]],
  "(anon-function 14 jinx2-course)": [[25, "v1", "ruft-wait-spot"]],
  "(anon-function 16 jinx2-course)": [[23, "v1", "ruft-wait-spot"]],
  "(anon-function 18 jinx2-course)": [[33, "v1", "ruft-plant-bomb"]],
  "(anon-function 21 jinx2-course)": [[35, "v1", "ruft-wait-spot"]],
  "(anon-function 23 jinx2-course)": [[15, "v1", "ruft-wait-spot"]],
  "(anon-function 25 jinx2-course)": [[15, "v1", "ruft-wait-spot"]],
  "(anon-function 27 jinx2-course)": [[19, "v1", "ruft-wait-spot"]],
  "(anon-function 29 jinx2-course)": [[15, "v1", "ruft-wait-spot"]],
  "(anon-function 31 jinx2-course)": [[15, "v1", "ruft-wait-spot"]],
  "(anon-function 33 jinx2-course)": [[25, "v1", "ruft-wait-spot"]],
  "(anon-function 35 jinx2-course)": [[25, "v1", "ruft-wait-spot"]],
  "(anon-function 37 jinx2-course)": [[21, "v1", "ruft-wait-spot"]],
  "(anon-function 39 jinx2-course)": [[27, "v1", "ruft-wait-spot"]],
  "(anon-function 41 jinx2-course)": [[25, "v1", "ruft-choose-jump"]],
  "(anon-function 43 jinx2-course)": [[15, "v1", "ruft-wait-spot"]],
  "(anon-function 46 jinx2-course)": [[21, "v1", "ruft-wait-spot"]],
  "(anon-function 48 jinx2-course)": [[21, "v1", "ruft-wait-spot"]],
  "(anon-function 50 jinx2-course)": [[15, "v1", "ruft-wait-spot"]],
  "(anon-function 52 jinx2-course)": [[15, "v1", "ruft-wait-spot"]],
  "(anon-function 54 jinx2-course)": [[37, "v1", "ruft-wait-spot"]],
  "(anon-function 56 jinx2-course)": [[15, "v1", "ruft-wait-spot"]],
  "(anon-function 58 jinx2-course)": [[32, "v1", "ruft-wait-spot"]],
  "(anon-function 60 jinx2-course)": [[32, "v1", "ruft-wait-spot"]],
  "(anon-function 62 jinx2-course)": [[23, "v1", "ruft-wait-spot"]],
  "(anon-function 65 jinx2-course)": [[39, "v1", "ruft-plant-bomb"]],
  "(anon-function 67 jinx2-course)": [[25, "v1", "ruft-wait-spot"]],
  "(anon-function 69 jinx2-course)": [[15, "v1", "ruft-wait-spot"]],
  "(anon-function 71 jinx2-course)": [[21, "v1", "ruft-wait-spot"]],
  "(anon-function 73 jinx2-course)": [[40, "v1", "ruft-wait-spot"]],
  "(anon-function 75 jinx2-course)": [[15, "v1", "ruft-wait-spot"]],
  "(anon-function 77 jinx2-course)": [[32, "v1", "ruft-wait-spot"]],
  "(anon-function 79 jinx2-course)": [[32, "v1", "ruft-wait-spot"]],
  "(anon-function 81 jinx2-course)": [[15, "v1", "ruft-wait-spot"]],
  "(anon-function 83 jinx2-course)": [[19, "v1", "ruft-wait-spot"]],
  "(anon-function 85 jinx2-course)": [[15, "v1", "ruft-wait-spot"]],
  "(anon-function 87 jinx2-course)": [[25, "v1", "ruft-choose-jump"]],
  "(anon-function 89 jinx2-course)": [[21, "v1", "ruft-wait-spot"]],
  "(anon-function 91 jinx2-course)": [[15, "v1", "ruft-wait-spot"]],
  "(anon-function 93 jinx2-course)": [[15, "v1", "ruft-wait-spot"]],
  "(anon-function 95 jinx2-course)": [[15, "v1", "ruft-wait-spot"]],
  "(anon-function 97 jinx2-course)": [[20, "v1", "ruft-wait-spot"]],
  "(anon-function 99 jinx2-course)": [[40, "v1", "ruft-wait-spot"]],
  "(anon-function 102 jinx2-course)": [[63, "v1", "ruft-wait-spot"]],
  "(anon-function 0 grim2-course)": [[15, "v1", "ruft-wait-spot"]],
  "(anon-function 2 grim2-course)": [[19, "v1", "ruft-wait-spot"]],
  "(anon-function 4 grim2-course)": [[15, "v1", "ruft-wait-spot"]],
  "(anon-function 6 grim2-course)": [[15, "v1", "ruft-wait-spot"]],
  "(anon-function 8 grim2-course)": [[15, "v1", "ruft-wait-spot"]],
  "(anon-function 10 grim2-course)": [[15, "v1", "ruft-wait-spot"]],
  "(anon-function 12 grim2-course)": [[15, "v1", "ruft-wait-spot"]],
  "(anon-function 14 grim2-course)": [[25, "v1", "ruft-wait-spot"]],
  "(anon-function 17 grim2-course)": [[15, "v1", "ruft-wait-spot"]],
  "(anon-function 19 grim2-course)": [[15, "v1", "ruft-wait-spot"]],
  "(anon-function 21 grim2-course)": [[15, "v1", "ruft-wait-spot"]],
  "(anon-function 23 grim2-course)": [[15, "v1", "ruft-wait-spot"]],
  "(anon-function 25 grim2-course)": [[19, "v1", "ruft-wait-spot"]],
  "(anon-function 27 grim2-course)": [[15, "v1", "ruft-wait-spot"]],
  "(anon-function 29 grim2-course)": [[15, "v1", "ruft-wait-spot"]],
  "(anon-function 31 grim2-course)": [[25, "v1", "ruft-wait-spot"]],
  "(anon-function 33 grim2-course)": [[25, "v1", "ruft-wait-spot"]],
  "(anon-function 35 grim2-course)": [[21, "v1", "ruft-wait-spot"]],
  "(anon-function 37 grim2-course)": [[27, "v1", "ruft-wait-spot"]],
  "(anon-function 39 grim2-course)": [[21, "v1", "ruft-choose-jump"]],
  "(anon-function 41 grim2-course)": [[15, "v1", "ruft-wait-spot"]],
  "(anon-function 44 grim2-course)": [[21, "v1", "ruft-wait-spot"]],
  "(anon-function 46 grim2-course)": [[21, "v1", "ruft-wait-spot"]],
  "(anon-function 48 grim2-course)": [[15, "v1", "ruft-wait-spot"]],
  "(anon-function 50 grim2-course)": [[15, "v1", "ruft-wait-spot"]],
  "(anon-function 52 grim2-course)": [[37, "v1", "ruft-wait-spot"]],
  "(anon-function 54 grim2-course)": [[15, "v1", "ruft-wait-spot"]],
  "(anon-function 56 grim2-course)": [[32, "v1", "ruft-wait-spot"]],
  "(anon-function 58 grim2-course)": [[32, "v1", "ruft-wait-spot"]],
  "(anon-function 60 grim2-course)": [[26, "v1", "ruft-wait-spot"]],
  "(anon-function 63 grim2-course)": [[43, "v1", "ruft-wait-spot"]],
  "(anon-function 65 grim2-course)": [[25, "v1", "ruft-wait-spot"]],
  "(anon-function 67 grim2-course)": [[15, "v1", "ruft-wait-spot"]],
  "(anon-function 69 grim2-course)": [[21, "v1", "ruft-wait-spot"]],
  "(anon-function 71 grim2-course)": [[38, "v1", "ruft-wait-spot"]],
  "(anon-function 73 grim2-course)": [[15, "v1", "ruft-wait-spot"]],
  "(anon-function 75 grim2-course)": [[15, "v1", "ruft-wait-spot"]],
  "(anon-function 77 grim2-course)": [[40, "v1", "ruft-wait-spot"]],
  "(anon-function 79 grim2-course)": [[33, "v1", "ruft-wait-spot"]],
  "(anon-function 81 grim2-course)": [[25, "v1", "ruft-wait-spot"]],
  "(anon-function 83 grim2-course)": [[21, "v1", "ruft-wait-spot"]],
  "(anon-function 85 grim2-course)": [[15, "v1", "ruft-wait-spot"]],
  "(anon-function 87 grim2-course)": [[15, "v1", "ruft-wait-spot"]],
  "(anon-function 89 grim2-course)": [[15, "v1", "ruft-wait-spot"]],
  "(anon-function 91 grim2-course)": [[15, "v1", "ruft-wait-spot"]],
  "(anon-function 93 grim2-course)": [[20, "v1", "ruft-wait-spot"]],
  "(anon-function 95 grim2-course)": [[40, "v1", "ruft-wait-spot"]],
  "(anon-function 98 grim2-course)": [[80, "v1", "ruft-wait-spot"]],
  "(method 228 hal-sewer)": [
    [26, "v0", "float"],
    [100, "v0", "float"]
  ],
  "gun-buoy-chase-post": [
    [14, "gp", "process-focusable"],
    [29, "gp", "process-focusable"],
    [97, "gp", "process-focusable"],
    [100, "gp", "process-focusable"]
  ],
  "(code open-guns gun-buoy)": [
    [34, "a0", "process-focusable"],
    [60, "v1", "art-joint-anim"]
  ],
  "(code stare-down gun-buoy)": [[37, "v1", "art-joint-anim"]],
  "(post warning gun-buoy)": [[15, "v0", "sound-rpc-set-param"]],
  "(enter warning gun-buoy)": [[24, "v1", "process-focusable"]],
  "(trans attack gun-buoy)": [[32, "gp", "process-focusable"]],
  "(code victory gun-buoy)": [[33, "v1", "art-joint-anim"]],
  "(method 98 gun-buoy)": [
    [46, "v1", "collide-shape-moving"],
    [76, "v1", "collide-shape-moving"]
  ],
  "etie-init-engine": [
    [[3, 10], "a0", "dma-packet"],
    [[12, 19], "a0", "gs-gif-tag"],
    [24, "a0", "(pointer gs-reg64)"],
    [[34, 48], "a0", "dma-packet"],
    [[58, 66], "a0", "dma-packet"],
    [[68, 75], "a0", "dma-packet"],
    [[79, 86], "a0", "(pointer uint32)"],
    [[87, 94], "a0", "(pointer vif-tag)"]
  ],
  "init-vortex-polys": [[[34, 40], "t0", "(pointer float)"]],
  "draw-vortex": [
    [[31, 38], "a0", "dma-packet"],
    [[40, 47], "a0", "gs-gif-tag"],
    [51, "a0", "(pointer gs-zbuf)"],
    [53, "a0", "(pointer gs-reg64)"],
    [55, "a0", "(pointer gs-test)"],
    [57, "a0", "(pointer gs-reg64)"],
    [59, "a0", "(pointer gs-rgbaq)"],
    [61, "a0", "(pointer gs-reg64)"],
    [70, "v1", "(pointer uint128)"],
    [[75, 82], "a0", "vector4w"],
    [[83, 89], "v1", "vector4w"],
    [[93, 100], "a0", "dma-packet"],
    [[102, 109], "a0", "gs-gif-tag"],
    [125, "s2", "(pointer gs-tex0)"],
    [127, "s2", "(pointer gs-reg64)"],
    [129, "s2", "(pointer gs-tex1)"],
    [131, "s2", "(pointer gs-reg64)"],
    [132, "s2", "(pointer gs-clamp)"],
    [134, "s2", "(pointer gs-reg64)"],
    [136, "s2", "(pointer gs-alpha)"],
    [138, "s2", "(pointer gs-reg64)"],
    [139, "s2", "(pointer uint64)"],
    [141, "s2", "(pointer gs-reg64)"],
    [[154, 191], "s3", "dma-packet"],
    [[192, 199], "a0", "dma-packet"],
    [[201, 208], "a0", "gs-gif-tag"],
    [212, "a0", "(pointer gs-alpha)"],
    [214, "a0", "(pointer gs-reg64)"],
    [216, "a0", "(pointer uint64)"],
    [218, "a0", "(pointer gs-reg64)"],
    [[227, 264], "s3", "dma-packet"]
  ],
<<<<<<< HEAD
  "(code wait citizen-rebel)": [
    [101, "v1", "art-joint-anim"],
    [150, "v1", "art-joint-anim"]
  ],
  "(code wait-for-ride citizen-rebel)": [
    [101, "v1", "art-joint-anim"],
    [150, "v1", "art-joint-anim"]
  ],
  "(trans wait-for-ride citizen-rebel)": [[13, "v1", "vehicle"]],
  "(code exit-vehicle citizen-rebel)": [
    [11, "a0", "vehicle"],
    [14, "a0", "vehicle"],
    [143, "s3", "vehicle"],
    [146, "s3", "vehicle"],
    [229, "s4", "vehicle"],
    [232, "s4", "vehicle"],
    [249, "s4", "vehicle"],
    [253, "a0", "vehicle"],
    [271, "v1", "vehicle"],
    [325, "a0", "vehicle"],
    [329, "a0", "vehicle"],
    [39, "s4", "vehicle"],
    [42, "s4", "vehicle"],
    [47, "s4", "vehicle"],
    [70, "a0", "vehicle"],
    [74, "a0", "vehicle"],
    [151, "s3", "vehicle"],
    [251, "s4", "vehicle"]
  ],
  "(code get-up-back citizen-rebel)": [[20, "v1", "art-joint-anim"]],
  "(code get-up-front citizen-rebel)": [[20, "v1", "art-joint-anim"]],
  "shuttle-update": [
    [604, "s2", "citizen-rebel"],
    [614, "s2", "citizen-rebel"],
    [642, "s2", "citizen-rebel"],
    [648, "s2", "citizen-rebel"],
    [682, "s2", "citizen-rebel"],
    [686, "s2", "citizen-rebel"],
    [741, "s4", "vehicle"],
    [744, "s4", "vehicle"],
    [746, "s2", "citizen-rebel"],
    [753, "s4", "vehicle"],
    [773, "s4", "vehicle"],
    [775, "s2", "citizen-rebel"],
    [834, "s2", "citizen-rebel"],
    [802, "s2", "citizen-rebel"],
    [958, "v0", "citizen-rebel"],
    [966, "v0", "citizen-rebel"],
    [[980, 1001], "v0", "citizen-rebel"],
    [1046, "s4", "process-drawable"],
    [1074, "s4", "process-focusable"],
    [1081, "s2", "process-drawable"],
    [1094, "s2", "process-drawable"],
    [1126, "s4", "citizen-rebel"]
=======
  "(code idle neon-baron)": [
    [248, "a0", "(array object)"],
    [250, "a0", "(array object)"],
    [282, "a0", "(array object)"],
    [284, "a0", "(array object)"],
    [316, "a0", "(array object)"],
    [318, "a0", "(array object)"],
    [350, "a0", "(array object)"],
    [352, "a0", "(array object)"],
    [384, "a0", "(array object)"],
    [386, "a0", "(array object)"]



>>>>>>> 57b5117c
  ]
}<|MERGE_RESOLUTION|>--- conflicted
+++ resolved
@@ -11050,7 +11050,18 @@
     [218, "a0", "(pointer gs-reg64)"],
     [[227, 264], "s3", "dma-packet"]
   ],
-<<<<<<< HEAD
+  "(code idle neon-baron)": [
+    [248, "a0", "(array object)"],
+    [250, "a0", "(array object)"],
+    [282, "a0", "(array object)"],
+    [284, "a0", "(array object)"],
+    [316, "a0", "(array object)"],
+    [318, "a0", "(array object)"],
+    [350, "a0", "(array object)"],
+    [352, "a0", "(array object)"],
+    [384, "a0", "(array object)"],
+    [386, "a0", "(array object)"]
+  ],
   "(code wait citizen-rebel)": [
     [101, "v1", "art-joint-anim"],
     [150, "v1", "art-joint-anim"]
@@ -11105,21 +11116,5 @@
     [1081, "s2", "process-drawable"],
     [1094, "s2", "process-drawable"],
     [1126, "s4", "citizen-rebel"]
-=======
-  "(code idle neon-baron)": [
-    [248, "a0", "(array object)"],
-    [250, "a0", "(array object)"],
-    [282, "a0", "(array object)"],
-    [284, "a0", "(array object)"],
-    [316, "a0", "(array object)"],
-    [318, "a0", "(array object)"],
-    [350, "a0", "(array object)"],
-    [352, "a0", "(array object)"],
-    [384, "a0", "(array object)"],
-    [386, "a0", "(array object)"]
-
-
-
->>>>>>> 57b5117c
   ]
 }