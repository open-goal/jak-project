{
  // auto find-parent-method possible
  "(method 3 entity-actor)": [[7, "t9", "(function entity entity)"]],
  "(method 3 entity)": [[7, "t9", "(function entity entity)"]],
  //
  "(method 2 array)": [
    [23, "gp", "(array int32)"],
    [43, "gp", "(array uint32)"],
    [63, "gp", "(array int64)"],
    [83, "gp", "(array uint64)"],
    [102, "gp", "(array int8)"],
    [121, "gp", "(array uint8)"],
    [141, "gp", "(array int16)"],
    [161, "gp", "(array uint16)"],
    [186, "gp", "(array uint128)"],
    [204, "gp", "(array int32)"],
    [223, "gp", "(array float)"],
    [232, "gp", "(array float)"],
    [249, "gp", "(array basic)"],
    [258, "gp", "(array basic)"]
  ],
  "(method 3 array)": [
    [51, "gp", "(array int32)"],
    [69, "gp", "(array uint32)"],
    [87, "gp", "(array int64)"],
    [105, "gp", "(array uint64)"],
    [122, "gp", "(array int8)"],
    [139, "gp", "(array int8)"],
    [157, "gp", "(array int16)"],
    [175, "gp", "(array uint16)"],
    [198, "gp", "(array uint128)"],
    [214, "gp", "(array int32)"],
    [233, "gp", "(array float)"],
    [250, "gp", "(array basic)"]
  ],
  "(method 0 cpu-thread)": [[[0, 28], "v0", "cpu-thread"]],
  "(method 0 process)": [
    [11, "a0", "int"],
    [[12, 45], "v0", "process"]
  ],
  "inspect-process-heap": [
    [[4, 11], "s5", "basic"],
    [17, "s5", "pointer"]
  ],
  "(method 14 dead-pool)": [
    [[24, 25], "v1", "(pointer process)"],
    [[30, 39], "s4", "(pointer process)"]
  ],
  "(method 24 dead-pool-heap)": [
    [5, "v1", "pointer"],
    [13, "a0", "pointer"],
    [25, "v1", "pointer"]
  ],
  "method-state": [[12, "a2", "state"]],
  "(method 9 process)": [[[46, 49], "s5", "process"]],
  "(method 10 process)": [[[24, 30], "s4", "protect-frame"]],
  "(method 0 protect-frame)": [
    [0, "a0", "int"],
    [[1, 8], "v0", "protect-frame"]
  ],
  "string-cat-to-last-char": [
    [3, "s5", "(pointer uint8)"],
    [4, "s5", "string"]
  ],
  "enter-state": [
    [68, "s0", "protect-frame"],
    [101, "t9", "(function object object object object object object none)"]
  ],
  "send-event-function": [[[7, 15], "a0", "process"]],
  // MATH
  "logf": [
    [12, "f0", "float"],
    [12, "f1", "float"],
    [19, "f0", "float"],
    [19, "f1", "float"]
  ],
  "log2f": [
    [12, "f0", "float"],
    [12, "f1", "float"],
    [19, "f0", "float"],
    [19, "f1", "float"]
  ],
  "cube-root": [
    [17, "f0", "float"],
    [17, "f1", "float"],
    [18, "f0", "float"],
    [18, "f1", "float"],
    [[23, 32], "f0", "float"]
  ],
  // Quaternion
  "quaternion-look-at!": [[15, "v1", "vector"]],
  "vector-x-quaternion!": [[10, "v1", "(pointer uint128)"]],
  "vector-y-quaternion!": [[10, "v1", "(pointer uint128)"]],
  "vector-z-quaternion!": [[10, "v1", "(pointer uint128)"]],
  "dma-buffer-add-vu-function": [[[9, 33], "t2", "dma-packet"]],
  "dma-buffer-add-buckets": [
    [[1, 4], "v1", "dma-bucket"],
    [5, "v1", "pointer"],
    [[9, 11], "v1", "dma-bucket"],
    [11, "v1", "pointer"]
  ],
  "dma-buffer-patch-buckets": [
    [[6, 8], "a0", "(inline-array dma-bucket)"],
    [8, "a3", "pointer"],
    [14, "a0", "(inline-array dma-bucket)"],
    [3, "a0", "(inline-array dma-bucket)"],
    [36, "a0", "(inline-array dma-bucket)"],
    [10, "a0", "(inline-array dma-bucket)"],
    [18, "a0", "(inline-array dma-bucket)"],
    [[29, 33], "a0", "dma-packet"],
    [34, "a0", "(inline-array dma-bucket)"]
  ],
  "dma-bucket-insert-tag": [
    [[2, 6], "v1", "dma-bucket"],
    [3, "a0", "dma-bucket"]
  ],
  "disasm-vif-details": [
    [[62, 94], "s3", "(pointer uint32)"],
    [[98, 130], "s3", "(pointer uint16)"],
    [[134, 164], "s3", "(pointer uint32)"],
    [[168, 198], "s3", "(pointer uint16)"],
    [[202, 225], "s3", "(pointer uint16)"]
  ],
  "disasm-vif-tag": [
    [[81, 85], "t1", "vif-stcycl-imm"],
    [242, "a0", "vif-unpack-imm"]
  ],
  "disasm-dma-list": [
    [25, "v1", "dma-tag"],
    [153, "v1", "dma-packet"],
    [189, "v1", "dma-packet"],
    [229, "v1", "dma-packet"],
    [258, "v1", "dma-packet"],
    [302, "v1", "dma-packet"],
    [308, "v1", "dma-packet"],
    [152, "v1", "(pointer uint64)"],
    [167, "v1", "(pointer uint64)"],
    [176, "v1", "(pointer uint64)"],
    [198, "v1", "(pointer uint64)"],
    [207, "v1", "(pointer uint64)"],
    [238, "v1", "(pointer uint64)"],
    [247, "v1", "(pointer uint64)"],
    [282, "v1", "(pointer uint64)"],
    [291, "v1", "(pointer uint64)"],
    [324, "v1", "(pointer uint64)"],
    [334, "v1", "(pointer uint64)"]
  ],
  "calculate-basis-functions-vector!": [
    [[8, 20], "v1", "(pointer float)"],
    [[0, 60], "f1", "float"]
  ],
  "curve-evaluate!": [[62, "s5", "pointer"]],
  "vector4-array-add!": [
    [11, "s5", "(inline-array vector4)"],
    [12, "s4", "(inline-array vector4)"],
    [13, "gp", "(inline-array vector4)"]
  ],
  "vector4-array-sub!": [
    [11, "s5", "(inline-array vector4)"],
    [12, "s4", "(inline-array vector4)"],
    [13, "gp", "(inline-array vector4)"]
  ],
  "vector4-array-mul!": [
    [11, "s5", "(inline-array vector4)"],
    [12, "s4", "(inline-array vector4)"],
    [13, "gp", "(inline-array vector4)"]
  ],
  "vector4-array-scale!": [
    [11, "s5", "(inline-array vector4)"],
    [12, "gp", "(inline-array vector4)"]
  ],
  "vector4-array-madd!": [
    [13, "s5", "(inline-array vector4)"],
    [14, "s4", "(inline-array vector4)"],
    [15, "gp", "(inline-array vector4)"]
  ],
  "vector4-array-msub!": [
    [13, "s5", "(inline-array vector4)"],
    [14, "s4", "(inline-array vector4)"],
    [15, "gp", "(inline-array vector4)"]
  ],
  "vector4-array-lerp!": [
    [13, "s5", "(inline-array vector4)"],
    [14, "s4", "(inline-array vector4)"],
    [15, "gp", "(inline-array vector4)"]
  ],
  "vector-segment-distance-point!": [[[21, 30], "f1", "float"]],
  "(method 10 profile-array)": [
    [[6, 10], "a0", "dma-packet"],
    [[16, 19], "a0", "gs-gif-tag"],
    [24, "a0", "(pointer gs-alpha)"],
    [26, "a0", "(pointer gs-reg64)"],
    [28, "a0", "(pointer gs-zbuf)"],
    [30, "a0", "(pointer gs-reg64)"],
    [32, "a0", "(pointer gs-test)"],
    [34, "a0", "(pointer gs-reg64)"],
    [35, "a0", "(pointer uint64)"],
    [37, "a0", "(pointer gs-reg64)"],
    [39, "a0", "(pointer gs-clamp)"],
    [41, "a0", "(pointer gs-reg64)"],
    [43, "a0", "(pointer gs-tex1)"],
    [45, "a0", "(pointer gs-reg64)"],
    [48, "a0", "(pointer gs-texa)"],
    [50, "a0", "(pointer gs-reg64)"],
    [52, "a0", "(pointer gs-texclut)"],
    [54, "a0", "(pointer gs-reg64)"],
    [56, "a0", "(pointer uint64)"],
    [58, "a0", "(pointer gs-reg64)"],
    [[69, 73], "a0", "(pointer uint128)"],
    [[73, 82], "a1", "vector4w"],
    [[82, 89], "a1", "vector4w"],
    [[90, 96], "a0", "vector4w"],
    [[113, 117], "a1", "(pointer uint128)"],
    [[117, 126], "a2", "vector4w"],
    [[126, 136], "a2", "vector4w"],
    [[137, 149], "a1", "vector4w"],
    [[187, 191], "t2", "(pointer int128)"],
    [[191, 225], "t4", "vector4w"],
    [[225, 231], "a2", "vector4w"],
    [[231, 237], "a2", "vector4w"]
  ],
  "draw-sprite2d-xy": [
    [[35, 39], "t0", "dma-packet"],
    [[45, 48], "t0", "gs-gif-tag"],
    [53, "t0", "(pointer gs-prim)"],
    [55, "t0", "(pointer gs-rgbaq)"],
    [66, "t0", "(pointer gs-xyzf)"],
    [87, "t0", "(pointer gs-xyzf)"],
    [[96, 108], "v1", "(pointer uint64)"]
  ],
  "draw-sprite2d-xy-absolute": [
    [[6, 10], "t3", "dma-packet"],
    [[16, 19], "t3", "gs-gif-tag"],
    [24, "t3", "(pointer gs-prim)"],
    [25, "t3", "(pointer gs-rgbaq)"],
    [36, "t3", "(pointer gs-xyzf)"],
    [49, "t3", "(pointer gs-xyzf)"],
    [[62, 69], "v1", "(pointer uint64)"]
  ],
  "draw-quad2d": [
    [[18, 22], "t2", "dma-packet"],
    [[28, 31], "t2", "gs-gif-tag"],
    [36, "t2", "(pointer gs-prim)"],
    [38, "t2", "(pointer gs-rgbaq)"],
    [46, "t2", "(pointer gs-xyzf)"],
    [48, "t2", "(pointer gs-rgbaq)"],
    [61, "t2", "(pointer gs-xyzf)"],
    [63, "t2", "(pointer gs-rgbaq)"],
    [76, "t2", "(pointer gs-xyzf)"],
    [78, "t2", "(pointer gs-rgbaq)"],
    [96, "t2", "(pointer gs-xyzf)"],
    [97, "t2", "(pointer uint64)"],
    [[110, 117], "v1", "(pointer uint64)"]
  ],
  "set-display-gs-state": [
    [[3, 10], "t3", "dma-packet"],
    [[13, 19], "t3", "gs-gif-tag"],
    [30, "t3", "(pointer gs-scissor)"],
    [32, "t3", "(pointer gs-reg64)"],
    [33, "t3", "(pointer gs-xy-offset)"],
    [35, "t3", "(pointer gs-reg64)"],
    [46, "t3", "(pointer gs-frame)"],
    [48, "t3", "(pointer gs-reg64)"],
    [50, "t3", "(pointer gs-test)"],
    [52, "t3", "(pointer gs-reg64)"],
    [54, "t3", "(pointer gs-texa)"],
    [56, "t3", "(pointer gs-reg64)"],
    [58, "t3", "(pointer gs-zbuf)"],
    [60, "t3", "(pointer gs-reg64)"],
    [61, "t3", "(pointer uint64)"],
    [63, "t3", "(pointer gs-reg64)"]
  ],
  "set-display-gs-state-offset": [
    [[3, 10], "t5", "dma-packet"],
    [[13, 19], "t5", "gs-gif-tag"],
    [30, "t5", "(pointer gs-scissor)"],
    [32, "t5", "(pointer gs-reg64)"],
    [40, "t5", "(pointer gs-xy-offset)"],
    [42, "t5", "(pointer gs-reg64)"],
    [53, "t5", "(pointer gs-frame)"],
    [55, "t5", "(pointer gs-reg64)"],
    [57, "t5", "(pointer gs-test)"],
    [59, "t5", "(pointer gs-reg64)"],
    [61, "t5", "(pointer gs-texa)"],
    [63, "t5", "(pointer gs-reg64)"],
    [65, "t5", "(pointer gs-zbuf)"],
    [67, "t5", "(pointer gs-reg64)"],
    [68, "t5", "(pointer uint64)"],
    [70, "t5", "(pointer gs-reg64)"]
  ],
  "reset-display-gs-state": [
    [[3, 8], "a2", "dma-packet"],
    [[14, 17], "a2", "gs-gif-tag"],
    [22, "a1", "(pointer gs-scissor)"],
    [24, "a1", "(pointer gs-reg64)"],
    [26, "a1", "(pointer gs-xy-offset)"],
    [28, "a1", "(pointer gs-reg64)"],
    [30, "a1", "(pointer gs-frame)"],
    [32, "a1", "(pointer gs-reg64)"],
    [34, "a1", "(pointer gs-test)"],
    [36, "a1", "(pointer gs-reg64)"],
    [39, "a1", "(pointer gs-texa)"],
    [41, "a1", "(pointer gs-reg64)"],
    [43, "a1", "(pointer gs-zbuf)"],
    [45, "a1", "(pointer gs-reg64)"],
    [46, "a1", "(pointer uint64)"],
    [48, "a1", "(pointer gs-reg64)"]
  ],
  "(method 3 connection-pers)": [[97, "f0", "float"]],
  "(method 9 connection)": [[8, "a0", "pointer"]],
  "(method 10 connection)": [[8, "a0", "pointer"]],
  "(method 11 connection)": [[5, "a1", "pointer"]],
  "(method 0 engine)": [
    [44, "v1", "pointer"],
    [47, "v1", "pointer"],
    [53, "v1", "connectable"],
    [65, "v1", "connectable"]
  ],
  "(method 12 engine)": [
    [[5, 18], "s4", "connection"],
    [13, "t9", "(function object object object object object)"]
  ],
  "(method 13 engine)": [
    [[5, 28], "s4", "connection"],
    [13, "t9", "(function object object object object object)"]
  ],
  "(method 15 engine)": [[[0, 36], "v1", "connection"]],
  "(method 19 engine)": [[8, "a0", "connection"]],
  "(method 20 engine)": [[8, "a0", "connection"]],
  "(method 21 engine)": [[8, "a0", "connection"]],
  "(method 0 engine-pers)": [
    [32, "v1", "pointer"],
    [23, "v1", "pointer"],
    [26, "v1", "pointer"],
    [24, "v1", "(pointer pointer)"]
  ],
  "(method 3 connection-minimap)": [[97, "f0", "float"]],
  "dma-buffer-add-ref-texture": [
    [[25, 29], "a3", "dma-packet"],
    [[32, 44], "a3", "gs-gif-tag"],
    [[47, 62], "a2", "dma-packet"]
  ],
  "texture-page-default-allocate": [[51, "a3", "texture"]],
  "texture-page-font-allocate": [[33, "a3", "texture"]],
  "(method 24 texture-pool)": [
    [67, "a1", "shader-ptr"],
    [[70, 93], "a1", "adgif-shader"],
    [92, "a1", "adgif-shader"]
  ],
  "upload-vram-data": [
    [[10, 17], "a0", "dma-packet"],
    [[19, 26], "a0", "gs-gif-tag"],
    [35, "a0", "(pointer gs-bitbltbuf)"],
    [37, "a0", "(pointer gs-reg64)"],
    [38, "a0", "(pointer gs-trxpos)"],
    [40, "a0", "(pointer gs-reg64)"],
    [46, "a0", "(pointer gs-trxreg)"],
    [48, "a0", "(pointer gs-reg64)"],
    [49, "a0", "(pointer gs-trxdir)"],
    [51, "a0", "(pointer gs-reg64)"]
  ],
  "upload-vram-pages": [
    [[140, 147], "a0", "dma-packet"],
    [[149, 156], "a0", "gs-gif-tag"],
    [160, "a0", "(pointer int64)"],
    [162, "a0", "(pointer gs-reg64)"]
  ],
  "(method 3 generic-tie-interp-point)": [[19, "gp", "(pointer uint128)"]],
  "(method 19 res-lump)": [
    [46, "t2", "(pointer uint64)"],
    [100, "t3", "(pointer uint64)"],
    [184, "t5", "(pointer uint64)"],
    [64, "t6", "(pointer uint64)"]
  ],
  "(method 20 res-lump)": [[341, "t0", "(pointer uint128)"]],
  "(method 16 res-lump)": [
    [22, "t1", "(pointer uint64)"],
    [29, "t2", "(pointer uint64)"]
  ],
  "(method 15 res-lump)": [[132, "s5", "res-tag-pair"]],
  "(method 17 res-lump)": [[22, "s4", "(pointer pointer)"]],
  "(method 0 script-context)": [[[8, 17], "v0", "script-context"]],
  "joint-mod-wheel-callback": [[[2, 63], "s4", "joint-mod-wheel"]],
  "joint-mod-set-local-callback": [[[0, 23], "v1", "joint-mod-set-local"]],
  "joint-mod-add-local-callback": [[[2, 33], "s4", "joint-mod-add-local"]],
  "joint-mod-set-world-callback": [[[0, 23], "v1", "joint-mod-set-world"]],
  "joint-mod-blend-local-callback": [[[2, 63], "gp", "joint-mod-blend-local"]],
  "joint-mod-spinner-callback": [[[2, 63], "gp", "joint-mod-spinner"]],
  "joint-mod-blend-world-callback": [[[2, 148], "gp", "joint-mod-blend-world"]],
  "joint-mod-rotate-local-callback": [
    [[2, 16], "v1", "joint-mod-rotate-local"]
  ],
  "(method 0 collide-shape-prim-sphere)": [
    [[3, 8], "v0", "collide-shape-prim-sphere"]
  ],
  "(method 0 collide-shape-prim-mesh)": [
    [[3, 11], "v0", "collide-shape-prim-mesh"]
  ],
  "(method 0 collide-shape-prim-group)": [
    [[3, 12], "v0", "collide-shape-prim-group"]
  ],
  "(method 0 collide-shape-moving)": [[[2, 12], "v0", "collide-shape-moving"]],
  "(method 11 touching-prims-entry-pool)": [
    [[0, 8], "v1", "touching-prims-entry"],
    [8, "v1", "pointer"],
    [[9, 11], "v1", "touching-prims-entry"],
    [[1, 20], "a1", "touching-prims-entry"]
  ],
  "(method 0 touching-list)": [[[6, 9], "v0", "touching-list"]],
  "display-loop-main": [[223, "t9", "(function none)"]],
  "end-display": [
    [205, "f1", "float"],
    [205, "f0", "float"]
  ],
  "(method 18 res-lump)": [["_stack_", 16, "object"]],
  "(method 21 res-lump)": [
    ["_stack_", 16, "res-tag"],
    ["_stack_", 32, "res-tag"]
  ],
  "(method 8 res-lump)": [
    [258, "s0", "array"],
    // [[0, 100], "s0", "basic"],
    // [[102, 120], "s0", "basic"],
    // [[147, 150], "s0", "collide-mesh"],
    [[157, 239], "s0", "(array object)"]
    // [235, "s0", "basic"]
  ],
  "(method 0 fact-info-enemy)": [
    [[0, 196], "gp", "fact-info-enemy"],
    ["_stack_", 16, "res-tag"],
    ["_stack_", 32, "res-tag"],
    [[11, 177], "s5", "res-lump"]
  ],
  "(method 0 fact-info)": [
    [87, "v1", "(pointer int32)"],
    [11, "v1", "res-lump"]
  ],
  "(method 0 fact-info-crate)": [
    [[0, 17], "gp", "fact-info-crate"],
    [14, "a0", "res-lump"]
  ],
  "(method 0 fact-info-target)": [[[0, 17], "gp", "fact-info-target"]],
  "joint-channel-float-delete!": [
    [7, "a0", "pointer"],
    [7, "a1", "pointer"]
  ],
  "num-func-chan": [[7, "v1", "joint-control-channel"]],
  "(method 20 process-focusable)": [
    [15, "gp", "collide-shape-moving"],
    [31, "gp", "collide-shape"]
  ],
  "(method 10 focus)": [[19, "v1", "collide-shape"]],
  "shrubbery-login-post-texture": [
    [[13, 15], "a3", "qword"],
    [16, "a3", "pointer"],
    [24, "a3", "pointer"],
    [[17, 23], "a3", "qword"],
    [[13, 23], "a1", "qword"],
    [14, "a2", "qword"],
    [[27, 29], "a3", "qword"],
    [[27, 29], "a1", "qword"],
    [[35, 37], "a3", "qword"],
    [[35, 37], "a2", "qword"]
  ],
  "(top-level-login eye-h)": [[[69, 77], "a1", "eye-control"]],
  "entity-actor-lookup": [["_stack_", 16, "res-tag"]],
  "entity-actor-count": [["_stack_", 16, "res-tag"]],
  "(method 0 path-control)": [["_stack_", 16, "res-tag"]],
  "(method 9 actor-link-info)": [[[0, 36], "s3", "entity-actor"]],
  "(method 41 nav-mesh)": [["_stack_", 56, "float"]],
  "(method 39 nav-mesh)": [["_stack_", 56, "float"]],
  "str-load": [[[18, 44], "s2", "load-chunk-msg"]],
  "str-load-status": [
    [[18, 22], "v1", "load-chunk-msg"],
    [26, "v1", "load-chunk-msg"]
  ],
  "str-play-async": [[[7, 36], "s4", "play-chunk-msg"]],
  "str-play-stop": [[[7, 36], "s4", "play-chunk-msg"]],
  "str-play-queue": [[[7, 98], "s4", "play-chunk-msg"]],
  "str-ambient-play": [[[7, 20], "s5", "load-chunk-msg"]],
  "str-ambient-stop": [[[7, 20], "s5", "load-chunk-msg"]],
  "dgo-load-begin": [[[19, 41], "s2", "load-dgo-msg"]],
  "dgo-load-get-next": [[[14, 31], "v1", "load-dgo-msg"]],
  "dgo-load-continue": [[[5, 23], "gp", "load-dgo-msg"]],
  "dgo-load-link": [
    [7, "s4", "uint"],
    [17, "s4", "uint"],
    [55, "s4", "uint"],
    [27, "s4", "uint"],
    [37, "s4", "uint"]
  ],
  "lookup-level-info": [
    [3, "a1", "symbol"],
    [[4, 24], "a1", "level-load-info"]
  ],
  "(method 30 level-group)": [[87, "v0", "level"]],
  "(method 19 level-group)": [
    [223, "s3", "continue-point"],
    [[177, 209], "s1", "continue-point"],
    [[182, 224], "s3", "continue-point"],
    [434, "v1", "symbol"]
  ],
  "(method 18 level)": [[[82, 89], "a1", "level"]],
  "(method 19 level)": [[[45, 48], "a0", "texture-anim-array"]],
  "level-update-after-load": [
    [[123, 152], "s0", "drawable-inline-array-tfrag"],
    [[155, 158], "s0", "drawable-tree-instance-tie"],
    [365, "a1", "(pointer int32)"],
    [370, "a2", "(pointer int32)"]
  ],
  "(method 25 level)": [
    [97, "t9", "(function object none)"],
    [169, "t9", "(function object symbol none)"]
  ],
  "(method 9 level)": [[54, "t9", "(function object none)"]],
  "copy-mood-exterior": [
    [[15, 19], "a1", "(inline-array vector)"],
    [[16, 18], "v1", "(inline-array vector)"],
    [[30, 32], "v1", "(inline-array vector)"],
    [[29, 33], "a0", "(inline-array vector)"]
  ],
  "update-mood-ruins": [[[19, 46], "gp", "ruins-states"]],
  "desaturate-mood-colors": [[[20, 92], "a0", "(inline-array mood-color)"]],
  "ramdisk-load": [[[7, 12], "v1", "ramdisk-rpc-load"]],
  "(method 10 engine-sound-pers)": [[[2, 19], "v1", "sound-rpc-set-param"]],
  "check-irx-version": [[[3, 51], "gp", "sound-rpc-get-irx-version"]],
  "sound-bank-iop-store": [[[7, 11], "v1", "sound-rpc-bank-cmd"]],
  "sound-bank-iop-free": [[[7, 12], "v1", "sound-rpc-bank-cmd"]],
  "sound-bank-load": [[[7, 12], "v1", "sound-rpc-load-bank"]],
  "sound-bank-load-from-iop": [[[7, 12], "v1", "sound-rpc-load-bank"]],
  "sound-bank-load-from-ee": [[[8, 14], "v1", "sound-rpc-load-bank"]],
  "sound-bank-unload": [[[6, 11], "v1", "sound-rpc-unload-bank"]],
  "sound-music-load": [[[6, 11], "v1", "sound-rpc-load-music"]],
  "sound-music-unload": [[[3, 8], "v1", "sound-rpc-unload-music"]],
  "set-language": [[[7, 12], "v1", "sound-rpc-set-language"]],
  "sound-set-stereo-mode": [[[4, 9], "v1", "sound-rpc-set-stereo-mode"]],
  "list-sounds": [[[3, 7], "v1", "sound-rpc-list-sounds"]],
  "string->sound-name": [[[2, 18], "a1", "(pointer uint8)"]],
  "sound-set-volume": [[[3, 16], "v1", "sound-rpc-set-master-volume"]],
  "sound-set-reverb": [[[5, 25], "v1", "sound-rpc-set-reverb"]],
  "sound-set-ear-trans": [[[7, 26], "gp", "sound-rpc-set-ear-trans"]],
  "sound-play-by-name": [
    [[12, 45], "s5", "sound-rpc-play"],
    [[22, 39], "s3", "process-drawable"]
  ],
  "sound-play-by-spec": [
    [[4, 54], "s5", "sound-rpc-play"],
    [[31, 47], "s3", "process-drawable"]
  ],
  "sound-pause": [[[3, 8], "v1", "sound-rpc-pause-sound"]],
  "sound-stop": [[[3, 8], "v1", "sound-rpc-stop-sound"]],
  "sound-continue": [[[3, 8], "v1", "sound-rpc-continue-sound"]],
  "sound-group-pause": [[[3, 7], "v1", "sound-rpc-pause-group"]],
  "sound-group-stop": [[[3, 7], "v1", "sound-rpc-stop-group"]],
  "sound-group-continue": [[[3, 7], "v1", "sound-rpc-continue-group"]],
  "sound-set-flava": [[[3, 10], "v1", "sound-rpc-set-flava"]],
  "sound-set-midi-reg": [[[3, 10], "v1", "sound-rpc-set-midi-reg"]],
  "sound-set-fps": [[[3, 10], "v1", "sound-rpc-set-fps"]],
  "(method 0 ambient-sound)": [
    [121, "v1", "sound-spec"],
    [125, "v1", "sound-spec"],
    [128, "v1", "sound-spec"],
    [132, "v1", "sound-spec"],
    // [143, "v1", "sound-spec"],
    // [140, "v1", "sound-spec"],
    // [147, "v1", "sound-spec"],
    ["_stack_", 16, "sound-spec"],
    ["_stack_", 32, "sound-name"],
    ["_stack_", 48, "(pointer float)"],
    // ["_stack_", 52, "sound-play-parms"],
    ["_stack_", 64, "res-tag"]
  ],
  "(method 11 ambient-sound)": [
    [[18, 33], "s4", "process-drawable"],
    [[11, 47], "s5", "sound-rpc-set-param"]
  ],
  "(method 12 ambient-sound)": [[[7, 22], "v1", "sound-rpc-set-param"]],
  "(method 13 ambient-sound)": [[[7, 23], "v1", "sound-rpc-set-param"]],
  "loader-test-command": [[[5, 10], "v1", "sound-rpc-test-cmd"]],
  "(anon-function 1 gsound)": [[[0, 45], "gp", "(array symbol)"]],
  "sound-buffer-dump": [[[12, 39], "s3", "sound-rpc-play"]],
  "(method 12 fact-info-target)": [
    [3, "v1", "target"],
    [14, "a0", "target"]
  ],
  "(method 10 history)": [[[8, 10], "a1", "history-elt"]],
  "(method 10 history-iterator)": [[[20, 35], "a2", "history-elt"]],
  "command-get-time": [[119, "gp", "(pointer float)"]],
  "command-get-param": [[122, "gp", "(pointer float)"]],
  "command-get-entity": [[10, "gp", "process"]],
  // sprite
  "sprite-add-matrix-data": [
    [[5, 15], "a2", "dma-packet"],
    [[24, 28], "a1", "matrix"],
    [[47, 57], "a2", "dma-packet"],
    [[70, 97], "a2", "vector"],
    [[98, 113], "a1", "vector"],
    [[119, 133], "a1", "vector"]
  ],
  "sprite-add-frame-data": [[[8, 16], "a0", "dma-packet"]],
  "sprite-add-2d-chunk": [
    [[12, 20], "a0", "dma-packet"],
    [[45, 52], "a0", "dma-packet"],
    [[69, 76], "a0", "dma-packet"],
    [[80, 87], "v1", "dma-packet"],
    [65, "a3", "int"]
  ],
  "sprite-add-3d-chunk": [
    [[11, 19], "a0", "dma-packet"],
    [[44, 51], "a0", "dma-packet"],
    [[68, 75], "a0", "dma-packet"],
    [[79, 87], "v1", "dma-packet"],
    [65, "a3", "int"]
  ],
  "sprite-draw": [
    [[33, 38], "a0", "dma-packet"],
    [[41, 48], "a0", "gs-gif-tag"],
    [52, "a0", "(pointer gs-test)"],
    [54, "a0", "(pointer gs-reg64)"],
    [56, "a0", "(pointer gs-clamp)"],
    [58, "a0", "(pointer gs-reg64)"],
    [[73, 82], "a0", "dma-packet"],
    [[87, 92], "a0", "dma-packet"],
    [[111, 115], "a0", "dma-packet"],
    [[129, 133], "a0", "dma-packet"],
    [[150, 154], "a0", "dma-packet"]
  ],
  // sprite-distort
  "sprite-init-distorter": [
    [[3, 7], "a1", "dma-packet"],
    [[13, 16], "a1", "gs-gif-tag"],
    [21, "a1", "(pointer gs-zbuf)"],
    [23, "a1", "(pointer gs-reg64)"],
    [25, "a1", "(pointer gs-tex0)"],
    [27, "a1", "(pointer gs-reg64)"],
    [29, "a1", "(pointer gs-tex1)"],
    [31, "a1", "(pointer gs-reg64)"],
    [32, "a1", "(pointer gs-miptbp)"],
    [34, "a1", "(pointer gs-reg64)"],
    [36, "a1", "(pointer gs-clamp)"],
    [38, "a1", "(pointer gs-reg64)"],
    [40, "a1", "(pointer gs-alpha)"],
    [42, "a1", "(pointer gs-reg64)"],
    [50, "a3", "uint"],
    [[53, 58], "a1", "dma-packet"]
  ],
  "sprite-draw-distorters": [
    [[73, 93], "a0", "vector"],
    [75, "v1", "vector"],
    [87, "v1", "vector"],
    [96, "v1", "vector"],
    [100, "v1", "vector"],
    [123, "a0", "(pointer int32)"],
    [128, "v1", "vector"],
    [130, "v1", "vector"],
    [136, "v1", "vector"],
    [157, "v1", "vector"],
    [[175, 192], "a1", "dma-packet"],
    [[200, 206], "a0", "dma-packet"],
    [[210, 214], "a0", "vector4w"],
    [[219, 224], "a0", "dma-packet"],
    [[252, 269], "a1", "dma-packet"],
    [[277, 281], "a1", "dma-packet"],
    [[285, 289], "a1", "vector4w"],
    [[293, 298], "v1", "dma-packet"]
  ],
  "print-game-text": [
    [225, "v1", "float"],
    [241, "v1", "float"],
    [[324, 327], "v1", "dma-packet"]
  ],
  "fx-copy-buf": [
    [[17, 22], "t3", "dma-packet"],
    [[2, 8], "a2", "dma-packet"],
    [[122, 127], "t0", "dma-packet"],
    [[24, 66], "t3", "dma-packet"]
  ],
  "(method 12 setting-control)": [[17, "s4", "connection"]],
  "(method 14 setting-control)": [[6, "v1", "connection"]],
  "(method 18 setting-control)": [[[844, 848], "a0", "process-focusable"]],
  "(method 9 cam-setting-data)": [
    [[76, 80], "v1", "connection"],
    [22, "s3", "connection"],
    [[45, 48], "s3", "connection"],
    [[56, 59], "s3", "connection"]
  ],
  "(method 9 user-setting-data)": [
    [[76, 80], "v1", "connection"],
    [[56, 59], "s3", "connection"],
    [[45, 49], "s3", "connection"],
    [22, "s3", "connection"]
  ],
  "(method 10 cam-setting-data)": [
    [[24, 31], "v1", "handle"],
    [[23, 36], "a0", "handle"],
    [44, "a3", "vector"],
    [395, "a3", "vector"],
    [404, "a3", "vector"],
    [413, "a3", "vector"],
    [424, "a3", "vector"],
    [[433, 448], "a0", "handle"],
    [[434, 441], "v1", "handle"],
    [[454, 467], "a0", "handle"],
    [[455, 462], "v1", "handle"]
  ],
  "(method 9 art)": [[9, "v1", "pointer"]],
  "(method 12 art-group)": [[12, "a0", "art-joint-anim"]],
  "(method 9 art-mesh-geo)": [
    [20, "s4", "(pointer int16)"],
    [[14, 19], "a0", "drawable"],
    [10, "v1", "(pointer art)"],
    [14, "v1", "(pointer art)"]
  ],
  "(method 9 art-joint-anim)": [[9, "v1", "pointer"]],
  "joint-control-copy!": [
    [8, "a0", "uint"],
    [8, "v1", "uint"]
  ],
  "joint-control-remap!": [
    [127, "t9", "(function joint-control joint-control-channel int object)"],
    [181, "t9", "(function joint-control joint-control-channel int object)"],
    ["_stack_", 60, "basic"]
  ],
  "flatten-joint-control-to-spr": [
    [[201, 203], "a1", "terrain-context"],
    [[131, 133], "a0", "terrain-context"],
    [[182, 184], "a1", "terrain-context"],
    [[164, 166], "a0", "terrain-context"],
    [195, "v1", "terrain-context"],
    [65, "a3", "(pointer float)"],
    [67, "a3", "(pointer float)"],
    [[18, 24], "a2", "(inline-array vector)"],
    [24, "a3", "(pointer float)"],
    [[59, 65], "a2", "(inline-array vector)"],
    [[112, 118], "a2", "(inline-array vector)"],
    [17, "a2", "int"]
  ],
  "(method 2 art-joint-anim-manager-slot)": [
    [21, "s2", "uint"],
    [21, "v1", "uint"]
  ],
  "create-interpolated2-joint-animation-frame": [
    [[48, 125], "v1", "joint-anim-frame"]
  ],
  "(method 12 art-joint-anim-manager)": [
    [15, "a0", "pointer"],
    [15, "v1", "pointer"],
    [21, "a0", "pointer"],
    [21, "v1", "pointer"]
  ],
  "(method 11 art-joint-anim-manager)": [
    [54, "v1", "uint"],
    [54, "s2", "uint"],
    [60, "s2", "uint"],
    [65, "s2", "uint"],
    [71, "s2", "uint"],
    [87, "a1", "uint"],
    [94, "a2", "uint"]
  ],
  "joint-anim-inspect-elt": [
    [[4, 15], "gp", "joint-anim-matrix"],
    [[17, 30], "gp", "joint-anim-transformq"]
  ],
  "matrix-from-control!": [
    [22, "v1", "pointer"],
    [35, "v1", "pointer"],
    [38, "v1", "pointer"],
    [65, "v1", "pointer"],
    [72, "v1", "pointer"],
    [82, "v1", "pointer"],
    [85, "v1", "pointer"],
    // [58, "v1", "matrix"],
    [[43, 49], "v1", "matrix"]
  ],
  "init-haze-vert-array": [
    [43, "a0", "cloud-vertex"],
    [44, "v1", "cloud-vertex"]
  ],
  "sky-make-sun-data": [[[7, 58], "s3", "sky-sun-data"]],
  "(anon-function 7 relocate)": [
    [3, "a0", "int"],
    [8, "a0", "int"]
  ],
  "(method 7 process)": [
    [[47, 88], "v1", "connection"],
    [[120, 124], "a0", "basic"],
    [[127, 130], "a0", "basic"]
  ],
  "(method 7 collide-shape-prim-group)": [[4, "v1", "pointer"]],
  "all-texture-tweak-adjust": [[[35, 44], "s0", "adgif-shader"]],
  "dm-float-field-tie-rvanish-func": [[[14, 45], "gp", "prototype-bucket-tie"]],
  "dm-float-field-tie-vanish-far-func": [
    [[14, 45], "gp", "prototype-bucket-tie"]
  ],
  "build-instance-list": [
    [33, "v1", "drawable-tree-instance-shrub"],
    [85, "v1", "drawable-tree-instance-tie"]
  ],
  "debug-menu-make-continue-sub-menu": [
    [5, "v1", "symbol"],
    [10, "v1", "level-load-info"],
    [13, "v1", "level-load-info"],
    [21, "v1", "continue-point"],
    [47, "v1", "continue-point"],
    [56, "v1", "continue-point"]
  ],
  "(anon-function 191 default-menu)": [
    [[30, 37], "s5", "adgif-shader"],
    [[5, 25], "s4", "texture-id"]
  ],
  "(anon-function 188 default-menu)": [
    [[3, 13], "v1", "texture-id"],
    [[20, 28], "a1", "adgif-shader"],
    [33, "v1", "texture-id"],
    [41, "v1", "adgif-shader"]
  ],
  "(anon-function 187 default-menu)": [
    [[2, 13], "v1", "texture-id"],
    [[18, 29], "a1", "adgif-shader"],
    [34, "v1", "texture-id"],
    [[42, 44], "v1", "adgif-shader"]
  ],
  "(anon-function 186 default-menu)": [
    [[3, 13], "v1", "texture-id"],
    [[20, 28], "a1", "adgif-shader"],
    [33, "v1", "texture-id"],
    [41, "v1", "adgif-shader"]
  ],
  "(anon-function 185 default-menu)": [
    [[3, 13], "v1", "texture-id"],
    [[20, 28], "a1", "adgif-shader"],
    [33, "v1", "texture-id"],
    [41, "v1", "adgif-shader"]
  ],
  "(anon-function 184 default-menu)": [
    [[3, 13], "v1", "texture-id"],
    [[20, 28], "a1", "adgif-shader"],
    [33, "v1", "texture-id"],
    [41, "v1", "adgif-shader"]
  ],
  "(anon-function 183 default-menu)": [
    [[2, 13], "v1", "texture-id"],
    [[18, 29], "a1", "adgif-shader"],
    [34, "v1", "texture-id"],
    [[42, 44], "v1", "adgif-shader"]
  ],
  "(anon-function 182 default-menu)": [
    [[3, 13], "v1", "texture-id"],
    [[20, 28], "a1", "adgif-shader"],
    [33, "v1", "texture-id"],
    [41, "v1", "adgif-shader"]
  ],
  "(anon-function 181 default-menu)": [
    [[3, 13], "v1", "texture-id"],
    [[20, 28], "a1", "adgif-shader"],
    [33, "v1", "texture-id"],
    [41, "v1", "adgif-shader"]
  ],
  "(anon-function 180 default-menu)": [
    [[3, 13], "v1", "texture-id"],
    [[20, 28], "a1", "adgif-shader"],
    [33, "v1", "texture-id"],
    [41, "v1", "adgif-shader"]
  ],
  "(anon-function 179 default-menu)": [
    [[2, 13], "v1", "texture-id"],
    [[18, 29], "a1", "adgif-shader"],
    [34, "v1", "texture-id"],
    [[42, 44], "v1", "adgif-shader"]
  ],
  "(anon-function 178 default-menu)": [
    [[3, 13], "v1", "texture-id"],
    [[20, 28], "a1", "adgif-shader"],
    [33, "v1", "texture-id"],
    [41, "v1", "adgif-shader"]
  ],
  "(anon-function 177 default-menu)": [
    [[3, 13], "v1", "texture-id"],
    [[20, 28], "a1", "adgif-shader"],
    [33, "v1", "texture-id"],
    [41, "v1", "adgif-shader"]
  ],
  "(anon-function 176 default-menu)": [
    [[3, 13], "v1", "texture-id"],
    [[20, 28], "a1", "adgif-shader"],
    [33, "v1", "texture-id"],
    [41, "v1", "adgif-shader"]
  ],
  "(anon-function 175 default-menu)": [
    [[3, 13], "v1", "texture-id"],
    [[20, 28], "a1", "adgif-shader"],
    [33, "v1", "texture-id"],
    [41, "v1", "adgif-shader"]
  ],
  "(anon-function 174 default-menu)": [
    [[3, 13], "v1", "texture-id"],
    [[20, 28], "a1", "adgif-shader"],
    [33, "v1", "texture-id"],
    [41, "v1", "adgif-shader"]
  ],
  "(anon-function 173 default-menu)": [
    [[2, 13], "v1", "texture-id"],
    [[18, 29], "a1", "adgif-shader"],
    [34, "v1", "texture-id"],
    [[42, 44], "v1", "adgif-shader"]
  ],
  "(anon-function 172 default-menu)": [
    [[2, 13], "v1", "texture-id"],
    [[18, 29], "a1", "adgif-shader"],
    [34, "v1", "texture-id"],
    [[42, 44], "v1", "adgif-shader"]
  ],
  "joint-mod-ik-callback": [
    [6, "gp", "joint-mod-ik"],
    [9, "gp", "joint-mod-ik"],
    [[1, 35], "gp", "joint-mod-ik"],
    [[1, 433], "gp", "joint-mod-ik"]
  ],
  "(method 11 joint-mod)": [
    [20, "s0", "fact-info-enemy"],
    [12, "s2", "process-drawable"]
  ],
  "joint-mod-look-at-handler": [
    [[2, 406], "gp", "joint-mod"],
    [409, "a3", "float"]
  ],
  "real-joint-mod-gun-look-at-handler": [
    [1, "v1", "joint-mod"],
    [2, "v1", "joint-mod"]
  ],
  "joint-mod-foot-rot-handler": [
    [[0, 7], "s5", "joint-mod"],
    [[36, 59], "s5", "joint-mod"],
    [[63, 97], "s5", "joint-mod"],
    [119, "s5", "joint-mod"],
    [[119, 152], "s5", "joint-mod"]
  ],
  "joint-mod-polar-look-at-guts": [
    [1, "gp", "joint-mod"],
    [[1, 334], "gp", "joint-mod"],
    [334, "gp", "joint-mod"],
    [338, "a3", "float"]
  ],
  "joint-mod-world-look-at-handler": [
    [[0, 217], "gp", "joint-mod"],
    [220, "a3", "float"]
  ],
  "joint-mod-rotate-handler": [[[2, 114], "s5", "joint-mod"]],
  "joint-mod-scale-handler": [[[1, 14], "s5", "joint-mod"]],
  "joint-mod-joint-set-handler": [[[2, 23], "s4", "joint-mod"]],
  "joint-mod-joint-set-world-handler": [[[6, 197], "s5", "joint-mod"]],
  "joint-mod-joint-set*-handler": [[[2, 39], "s5", "joint-mod"]],
  "joint-mod-joint-set*-world-handler": [[[4, 53], "s5", "joint-mod"]],
  "joint-mod-debug-draw": [[8, "a3", "float"]],
  "glst-find-node-by-name": [
    [6, "s5", "glst-named-node"],
    [7, "v1", "glst-named-node"]
  ],
  "glst-length-of-longest-name": [
    [5, "s5", "glst-named-node"],
    [6, "v1", "glst-named-node"]
  ],
  "(event time-of-day-tick)": [
    [10, "v1", "float"],
    [148, "v1", "float"]
  ],
  "cam-slave-get-vector-with-offset": [[[52, 61], "s3", "vector"]],
  "cam-slave-get-interp-time": [[43, "f0", "float"]],
  "cam-standard-event-handler": [
    [13, "gp", "(state camera-slave)"],
    [19, "gp", "(state camera-slave)"],
    [22, "gp", "(state camera-slave)"]
  ],
  "cam-calc-follow!": [
    [101, "f0", "float"],
    [104, "f0", "float"] // needed because the decompiler sees an int going into an FP register and assumes it's an int instead!
  ],
  "(event cam-master-active)": [
    [80, "gp", "matrix"],
    [170, "s5", "vector"],
    [275, "v1", "process"],
    [330, "a0", "camera-slave"],
    [448, "v1", "camera-slave"],
    [512, "v1", "camera-slave"],
    [542, "v1", "camera-slave"],
    [611, "a0", "vector"],
    [786, "v1", "float"],
    [789, "v1", "float"],
    [589, "v1", "float"],
    [593, "v1", "float"],
    [602, "v1", "float"],
    [606, "v1", "float"]
  ],
  "master-track-target": [[[53, 526], "gp", "target"]],
  "reset-target-tracking": [[[14, 138], "gp", "process-focusable"]],
  "reset-follow": [[[12, 18], "a0", "process-focusable"]],
  "(code cam-pov)": [
    [15, "a1", "pov-camera"],
    [24, "a0", "pov-camera"]
  ],
  "(code cam-pov180)": [
    [15, "a1", "pov-camera"],
    [23, "v1", "pov-camera"],
    [45, "v1", "pov-camera"],
    [58, "v1", "pov-camera"],
    [80, "a1", "pov-camera"],
    [122, "v1", "vector"]
  ],
  "(code cam-pov-track)": [
    [19, "a1", "pov-camera"],
    [30, "a0", "pov-camera"]
  ],
  "cam-los-spline-collide": [
    [70, "s3", "(inline-array collide-cache-tri)"],
    [88, "s3", "(inline-array collide-cache-tri)"]
  ],
  "cam-los-collide": [
    [92, "s1", "(inline-array collide-cache-tri)"],
    [205, "s1", "(inline-array collide-cache-tri)"],
    [135, "s1", "(inline-array collide-cache-tri)"],
    [175, "s1", "(inline-array collide-cache-tri)"],
    [375, "v1", "(inline-array tracking-spline)"]
  ],
  "cam-dist-analog-input": [[32, "f0", "float"]],
  "(event cam-string)": [
    [11, "v1", "vector"],
    [[44, 72], "s5", "vector"],
    [[80, 108], "gp", "vector"],
    [141, "a0", "vector"],
    [145, "a0", "vector"],
    [174, "v1", "vector"],
    [184, "v1", "float"],
    [28, "v1", "float"],
    [31, "v1", "float"]
  ],
  "cam-draw-collide-cache": [
    [[8, 13], "gp", "(inline-array collide-cache-tri)"]
  ],
  "(event cam-combiner-active)": [
    [[103, 126], "gp", "camera-slave"],
    [[189, 235], "gp", "camera-slave"]
  ],
  "cam-collision-record-draw": [[[45, 240], "s5", "cam-collision-record"]],
  "camera-fov-frame": [
    [87, "a0", "vector4w"],
    [128, "a0", "vector4w"],
    [169, "a0", "vector4w"],
    [7, "a0", "cam-dbg-scratch"],
    [18, "a0", "cam-dbg-scratch"],
    [29, "a0", "cam-dbg-scratch"],
    [33, "a2", "cam-dbg-scratch"],
    [36, "a3", "cam-dbg-scratch"],
    [39, "t0", "cam-dbg-scratch"],
    [45, "a0", "cam-dbg-scratch"],
    [50, "a0", "cam-dbg-scratch"],
    [54, "a2", "cam-dbg-scratch"],
    [57, "a3", "cam-dbg-scratch"],
    [60, "t0", "cam-dbg-scratch"],
    [66, "a0", "cam-dbg-scratch"],
    [72, "a0", "cam-dbg-scratch"],
    [75, "a1", "cam-dbg-scratch"],
    [83, "a0", "cam-dbg-scratch"],
    [86, "a1", "cam-dbg-scratch"],
    [91, "a0", "cam-dbg-scratch"],
    [95, "a2", "cam-dbg-scratch"],
    [101, "t0", "cam-dbg-scratch"],
    [98, "a3", "cam-dbg-scratch"],
    [107, "a0", "cam-dbg-scratch"],
    [113, "a0", "cam-dbg-scratch"],
    [116, "a1", "cam-dbg-scratch"],
    [124, "a0", "cam-dbg-scratch"],
    [127, "a1", "cam-dbg-scratch"],
    [132, "a0", "cam-dbg-scratch"],
    [136, "a2", "cam-dbg-scratch"],
    [139, "a3", "cam-dbg-scratch"],
    [142, "t0", "cam-dbg-scratch"],
    [148, "a0", "cam-dbg-scratch"],
    [154, "a0", "cam-dbg-scratch"],
    [157, "a1", "cam-dbg-scratch"],
    [165, "a0", "cam-dbg-scratch"],
    [168, "a1", "cam-dbg-scratch"],
    [173, "a0", "cam-dbg-scratch"],
    [177, "a2", "cam-dbg-scratch"],
    [180, "a3", "cam-dbg-scratch"],
    [183, "t0", "cam-dbg-scratch"],
    [189, "a0", "cam-dbg-scratch"],
    [195, "a0", "cam-dbg-scratch"],
    [198, "a1", "cam-dbg-scratch"]
  ],
  "camera-sphere": [
    [[43, 49], "v1", "cam-dbg-scratch"],
    [64, "v1", "cam-dbg-scratch"],
    [80, "v1", "cam-dbg-scratch"],
    [94, "v1", "cam-dbg-scratch"],
    [109, "v1", "cam-dbg-scratch"],
    [124, "v1", "cam-dbg-scratch"],
    [138, "v1", "cam-dbg-scratch"],
    [152, "v1", "cam-dbg-scratch"],
    [156, "a0", "cam-dbg-scratch"],
    [159, "a1", "cam-dbg-scratch"],
    [164, "a0", "cam-dbg-scratch"],
    [167, "a1", "cam-dbg-scratch"]
  ],
  "camera-line-draw": [
    [36, "a0", "cam-dbg-scratch"],
    [44, "a0", "cam-dbg-scratch"],
    [2, "a2", "cam-dbg-scratch"],
    [7, "a0", "cam-dbg-scratch"],
    [14, "v1", "cam-dbg-scratch"],
    [18, "v1", "cam-dbg-scratch"],
    [22, "a0", "cam-dbg-scratch"],
    [24, "v1", "cam-dbg-scratch"],
    [29, "a0", "cam-dbg-scratch"],
    [32, "a1", "cam-dbg-scratch"],
    [36, "a0", "cam-dbg-scratch"],
    [44, "a0", "cam-dbg-scratch"]
  ],
  "camera-plot-float-func": [
    [56, "v1", "cam-dbg-scratch"],
    [64, "a0", "cam-dbg-scratch"],
    [68, "a0", "cam-dbg-scratch"],
    [105, "v1", "cam-dbg-scratch"],
    [242, "v1", "cam-dbg-scratch"],
    [21, "a0", "cam-dbg-scratch"],
    [24, "a0", "cam-dbg-scratch"],
    [27, "a0", "cam-dbg-scratch"],
    [30, "a0", "cam-dbg-scratch"],
    [51, "a0", "cam-dbg-scratch"],
    [54, "a0", "cam-dbg-scratch"],
    [56, "v1", "cam-dbg-scratch"],
    [58, "a0", "cam-dbg-scratch"],
    [64, "a0", "cam-dbg-scratch"],
    [87, "a0", "cam-dbg-scratch"],
    [97, "a0", "cam-dbg-scratch"],
    [103, "a0", "cam-dbg-scratch"],
    [105, "v1", "cam-dbg-scratch"],
    [107, "a0", "cam-dbg-scratch"],
    [111, "a0", "cam-dbg-scratch"],
    [114, "a1", "cam-dbg-scratch"],
    [119, "a0", "cam-dbg-scratch"],
    [122, "a0", "cam-dbg-scratch"],
    [128, "a0", "cam-dbg-scratch"],
    [131, "a0", "cam-dbg-scratch"],
    [135, "a0", "cam-dbg-scratch"],
    [138, "a1", "cam-dbg-scratch"],
    [142, "a0", "cam-dbg-scratch"],
    [148, "a0", "cam-dbg-scratch"],
    [154, "a0", "cam-dbg-scratch"],
    [160, "a0", "cam-dbg-scratch"],
    [164, "a0", "cam-dbg-scratch"],
    [167, "a1", "cam-dbg-scratch"],
    [171, "a0", "cam-dbg-scratch"],
    [174, "a0", "cam-dbg-scratch"],
    [177, "a0", "cam-dbg-scratch"],
    [183, "a0", "cam-dbg-scratch"],
    [187, "a0", "cam-dbg-scratch"],
    [190, "a1", "cam-dbg-scratch"],
    [197, "a0", "cam-dbg-scratch"],
    [200, "a0", "cam-dbg-scratch"],
    [206, "a0", "cam-dbg-scratch"],
    [212, "a0", "cam-dbg-scratch"],
    [216, "a0", "cam-dbg-scratch"],
    [219, "a1", "cam-dbg-scratch"],
    [223, "a0", "cam-dbg-scratch"],
    [226, "a0", "cam-dbg-scratch"],
    [238, "a0", "cam-dbg-scratch"],
    [242, "v1", "cam-dbg-scratch"],
    [244, "a0", "cam-dbg-scratch"],
    [247, "a0", "cam-dbg-scratch"],
    [266, "a0", "cam-dbg-scratch"],
    [270, "a0", "cam-dbg-scratch"],
    [273, "a1", "cam-dbg-scratch"]
  ],
  "cam-line-dma": [
    [32, "t0", "vector"],
    [36, "t0", "vector"],
    [45, "t0", "vector"],
    [50, "t0", "vector"],
    [[12, 16], "a3", "dma-packet"],
    [[22, 25], "a3", "gs-gif-tag"],
    [[33, 38], "a3", "(pointer uint128)"],
    [[46, 52], "a1", "(pointer uint128)"],
    [[60, 65], "a0", "dma-packet"],
    [[65, 74], "a0", "(pointer uint64)"]
  ],
  "camera-line2d": [
    [4, "a2", "cam-dbg-scratch"],
    [6, "a0", "cam-dbg-scratch"],
    [10, "a0", "cam-dbg-scratch"],
    [13, "a0", "cam-dbg-scratch"],
    [14, "a1", "cam-dbg-scratch"],
    [18, "a0", "cam-dbg-scratch"],
    [20, "a1", "cam-dbg-scratch"],
    [24, "a0", "cam-dbg-scratch"],
    [27, "a0", "cam-dbg-scratch"]
  ],
  "camera-line-setup": [[2, "a0", "cam-dbg-scratch"]],
  "camera-line-rel-len": [
    [9, "a0", "cam-dbg-scratch"],
    [5, "a0", "cam-dbg-scratch"],
    [12, "a1", "cam-dbg-scratch"],
    [18, "a0", "cam-dbg-scratch"]
  ],
  "camera-line-rel": [
    [2, "a3", "cam-dbg-scratch"],
    [8, "a1", "cam-dbg-scratch"]
  ],
  "camera-bounding-box-draw": [
    [6, "a0", "cam-dbg-scratch"],
    [15, "a0", "cam-dbg-scratch"],
    [21, "v1", "cam-dbg-scratch"],
    [24, "a0", "cam-dbg-scratch"],
    [30, "v1", "cam-dbg-scratch"],
    [33, "a0", "cam-dbg-scratch"],
    [39, "v1", "cam-dbg-scratch"],
    [42, "a0", "cam-dbg-scratch"],
    [48, "v1", "cam-dbg-scratch"],
    [51, "a0", "cam-dbg-scratch"],
    [57, "v1", "cam-dbg-scratch"],
    [62, "a1", "cam-dbg-scratch"],
    [68, "a1", "cam-dbg-scratch"],
    [74, "a1", "cam-dbg-scratch"],
    [80, "a1", "cam-dbg-scratch"],
    [86, "a1", "cam-dbg-scratch"],
    [92, "a1", "cam-dbg-scratch"],
    [97, "a0", "cam-dbg-scratch"],
    [100, "a1", "cam-dbg-scratch"],
    [105, "a0", "cam-dbg-scratch"],
    [108, "a1", "cam-dbg-scratch"],
    [113, "a0", "cam-dbg-scratch"],
    [116, "a1", "cam-dbg-scratch"],
    [121, "a0", "cam-dbg-scratch"],
    [124, "a1", "cam-dbg-scratch"],
    [129, "a0", "cam-dbg-scratch"],
    [132, "a1", "cam-dbg-scratch"],
    [137, "a0", "cam-dbg-scratch"],
    [140, "a1", "cam-dbg-scratch"],
    [12, "v1", "cam-dbg-scratch"]
  ],
  "camera-cross": [
    [8, "a0", "cam-dbg-scratch"],
    [14, "a0", "cam-dbg-scratch"],
    [18, "a2", "cam-dbg-scratch"],
    [22, "a0", "cam-dbg-scratch"],
    [26, "a2", "cam-dbg-scratch"],
    [31, "a0", "cam-dbg-scratch"],
    [34, "a1", "cam-dbg-scratch"],
    [39, "a0", "cam-dbg-scratch"],
    [42, "a1", "cam-dbg-scratch"],
    [47, "a0", "cam-dbg-scratch"],
    [52, "a0", "cam-dbg-scratch"],
    [52, "a0", "cam-dbg-scratch"],
    [56, "a2", "cam-dbg-scratch"],
    [60, "a0", "cam-dbg-scratch"],
    [64, "a2", "cam-dbg-scratch"],
    [69, "a0", "cam-dbg-scratch"],
    [72, "a1", "cam-dbg-scratch"],
    [77, "a0", "cam-dbg-scratch"],
    [80, "a1", "cam-dbg-scratch"],
    [85, "a0", "cam-dbg-scratch"],
    [90, "a0", "cam-dbg-scratch"],
    [94, "a2", "cam-dbg-scratch"],
    [98, "a0", "cam-dbg-scratch"],
    [101, "a1", "cam-dbg-scratch"],
    [106, "a0", "cam-dbg-scratch"],
    [109, "a1", "cam-dbg-scratch"]
  ],
  "cam-debug-draw-tris": [
    [20, "a0", "cam-dbg-scratch"],
    [88, "a0", "cam-dbg-scratch"]
  ],
  "camera-fov-draw": [
    [16, "t2", "cam-dbg-scratch"],
    [30, "a3", "cam-dbg-scratch"],
    [43, "a0", "cam-dbg-scratch"],
    [60, "a0", "cam-dbg-scratch"],
    [63, "a1", "cam-dbg-scratch"],
    [68, "a0", "cam-dbg-scratch"],
    [71, "a1", "cam-dbg-scratch"],
    [76, "a0", "cam-dbg-scratch"],
    [79, "a1", "cam-dbg-scratch"],
    [2, "t2", "cam-dbg-scratch"],
    [13, "v1", "(pointer vector)"],
    [27, "v1", "(pointer vector)"],
    [40, "v1", "(pointer vector)"],
    [53, "v1", "(pointer vector)"]
  ],
  "cam-collision-record-save": [[[8, 56], "v1", "cam-collision-record"]],
  "(trans cam-stick)": [[157, "a0", "vector"]],
  "(method 9 darkjak-info)": [[71, "v0", "sound-rpc-set-param"]],
  "(trans idle board)": [[4, "a0", "target"]],
  "(trans hidden board)": [[4, "a0", "target"]],
  "(trans use board)": [
    [8, "a0", "target"],
    [22, "a1", "target"]
  ],
  "board-post": [
    [[3, 79], "v1", "target"],
    [38, "a0", "target"],
    [44, "a0", "target"],
    [50, "a0", "target"],
    [56, "a0", "target"],
    [62, "a0", "target"],
    [94, "v1", "target"]
  ],
  "(code use board)": [[17, "v1", "art-joint-anim"]],
  "(code idle board)": [
    [19, "v1", "art-joint-anim"],
    [37, "v1", "art-joint-anim"]
  ],
  "gun-init": [[85, "a1", "target"]],
  "gun-post": [
    [7, "a0", "target"],
    [12, "gp", "target"],
    [16, "gp", "target"],
    [22, "gp", "target"],
    [31, "gp", "target"],
    [42, "gp", "target"],
    [46, "gp", "target"],
    [57, "gp", "target"],
    [[64, 77], "gp", "target"],
    [82, "v1", "target"],
    [88, "v1", "target"],
    [94, "v1", "target"],
    [100, "v1", "target"],
    [106, "v1", "target"],
    [110, "gp", "target"],
    [121, "gp", "target"],
    [126, "gp", "target"],
    [132, "gp", "target"],
    [148, "gp", "target"],
    [169, "a0", "target"],
    [5, "gp", "gun"]
  ],
  "(trans hidden gun)": [[4, "a0", "target"]],
  "(code idle gun)": [[16, "v1", "art-joint-anim"]],
  "(trans idle gun)": [
    [2, "v1", "target"],
    [9, "a0", "target"],
    [20, "v1", "target"]
  ],
  "(code die gun)": [
    [13, "v1", "target"],
    [74, "v1", "target"]
  ],
  "(post use gun)": [
    [6, "gp", "target"],
    [12, "gp", "target"],
    [21, "gp", "target"],
    [29, "gp", "target"],
    [34, "gp", "target"],
    [36, "gp", "target"],
    [40, "gp", "target"],
    [57, "gp", "target"],
    [63, "gp", "target"],
    [65, "gp", "target"],
    [67, "gp", "target"],
    [71, "gp", "target"],
    [75, "gp", "target"],
    [77, "gp", "target"],
    [83, "gp", "target"],
    [91, "gp", "target"],
    [93, "gp", "target"],
    [96, "a0", "vector"],
    [99, "gp", "target"],
    [101, "gp", "target"],
    [103, "gp", "target"],
    [109, "gp", "target"],
    [114, "gp", "target"],
    [116, "gp", "target"],
    [120, "gp", "target"],
    [122, "gp", "target"],
    [127, "gp", "target"],
    [129, "gp", "target"],
    [132, "a0", "vector"],
    [136, "s6", "target"],
    [135, "gp", "gun"]
  ],
  "(code use gun)": [
    [7, "a0", "target"],
    [27, "v1", "art-joint-anim"],
    [87, "v1", "art-joint-anim"],
    [152, "v1", "art-joint-anim"],
    [207, "v1", "art-joint-anim"],
    [262, "v1", "art-joint-anim"],
    [312, "v1", "art-joint-anim"],
    [377, "v1", "art-joint-anim"],
    [427, "v1", "art-joint-anim"],
    [487, "v1", "art-joint-anim"],
    [547, "v1", "art-joint-anim"],
    [612, "v1", "art-joint-anim"],
    [667, "v1", "art-joint-anim"],
    [726, "s4", "target"],
    [741, "s1", "pair"],
    [753, "s4", "target"],
    [774, "s4", "target"],
    [795, "s1", "pair"],
    [801, "s4", "target"],
    [804, "s4", "target"]
  ],
  "(trans use gun)": [
    [8, "a1", "target"],
    [19, "a0", "target"],
    [23, "v1", "target"],
    [28, "v1", "target"],
    [44, "v1", "target"]
  ],
  "(method 31 gun-eject)": [
    [24, "a0", "gun"],
    [36, "v1", "gun"],
    [44, "v1", "collide-shape"]
  ],
  "(method 9 gun-info)": [
    [115, "s0", "collide-shape-prim"],
    [133, "s0", "collide-shape-prim"],
    [78, "s2", "collide-shape-prim"]
  ],
  "(method 3 collide-query)": [
    [116, "f0", "float"],
    [137, "f0", "float"]
  ],
  "emerc-vu1-initialize-chain": [
    [[19, 59], "s5", "emerc-vu1-low-mem"],
    [80, "gp", "(inline-array dma-packet)"],
    [[12, 18], "gp", "(pointer vif-tag)"]
  ],
  "emerc-vu1-init-buffer": [
    [[25, 31], "a0", "dma-packet"],
    [[37, 40], "a0", "gs-gif-tag"],
    [44, "a0", "(pointer gs-test)"],
    [46, "a0", "(pointer gs-reg64)"],
    [[49, 61], "v1", "dma-packet"]
  ],
  "sparticle-track-root-prim": [[3, "v1", "collide-shape"]],
  "(method 10 sparticle-launcher)": [[[41, 75], "gp", "(array int32)"]],
  "birth-func-texture-group": [[[2, 10], "s5", "(array int32)"]],
  "(method 9 sparticle-launch-control)": [[22, "a2", "process-drawable"]],
  "(method 10 sparticle-launch-control)": [[42, "a3", "float"]],
  "execute-part-engine": [
    [11, "v1", "connection"],
    [12, "a0", "process-drawable"],
    [13, "v1", "connection"],
    [[19, 53], "s0", "vector"],
    [23, "v1", "connection"],
    [28, "v1", "connection"],
    [29, "v1", "int"],
    [137, "a3", "vector"],
    [35, "a0", "process-drawable"]
  ],
  "sparticle-respawn-heights": [
    [[0, 58], "gp", "(array int32)"],
    [58, "gp", "(array int32)"],
    [34, "v1", "int"]
  ],
  "sparticle-respawn-timer": [
    [[9, 15], "gp", "(array int32)"],
    [34, "gp", "(array int32)"],
    [10, "v1", "int"]
  ],
  "sparticle-texture-animate": [
    [[0, 31], "v1", "(array int32)"],
    [47, "v1", "(array int32)"]
  ],
  "sparticle-texture-day-night": [[[21, 78], "s2", "(array int32)"]],
  "sparticle-mode-animate": [
    [5, "v1", "(array symbol)"],
    [[7, 16], "a1", "(array uint32)"],
    [18, "a1", "vector4w"],
    [21, "a1", "(pointer int32)"],
    [26, "a1", "(array int32)"],
    [28, "v1", "(array int32)"],
    [32, "a0", "(pointer int64)"],
    // [33, "a0", "(pointer int64)"],
    [44, "v1", "(pointer int32)"],
    [46, "v1", "(pointer int32)"]
  ],
  "(method 2 sparticle-cpuinfo)": [[14, "f0", "float"]],
  "sp-kill-particle": [
    [7, "a1", "uint"],
    [7, "v1", "uint"]
  ],
  "sp-orbiter": [[[78, 89], "v1", "sprite-vec-data-2d"]],
  "forall-particles-with-key-runner": [
    [32, "s3", "(inline-array sparticle-cpuinfo)"],
    [42, "s3", "(inline-array sparticle-cpuinfo)"]
  ],
  "forall-particles-runner": [
    [[19, 28], "s4", "sparticle-cpuinfo"],
    [34, "s4", "pointer"],
    [35, "s3", "pointer"]
  ],
  "sp-process-particle-system": [[14, "a1", "vector"]],
  // debug
  "add-debug-point": [
    [[35, 39], "a3", "dma-packet"],
    [[45, 48], "a3", "gs-gif-tag"],
    [[65, 69], "a3", "vector4w-2"],
    [[85, 89], "a3", "vector4w-2"],
    [[102, 106], "a3", "vector4w-2"],
    [[122, 126], "a1", "vector4w-2"],
    [[129, 148], "a0", "(pointer uint64)"]
  ],
  "internal-draw-debug-line": [
    [[5, 224], "s5", "rgba"],
    [[27, 29], "v1", "rgba"],
    [[109, 115], "a3", "dma-packet"],
    [[118, 124], "a3", "gs-gif-tag"],
    [[232, 245], "a1", "(inline-array vector4w-2)"],
    [[107, 267], "a0", "(pointer uint64)"]
  ],
  "add-debug-flat-triangle": [
    [[70, 76], "a3", "dma-packet"],
    [[79, 85], "a3", "gs-gif-tag"],
    [[108, 127], "a3", "(inline-array vector)"],
    [[68, 149], "a0", "(pointer uint64)"]
  ],
  "add-debug-line2d": [
    [[60, 64], "a2", "dma-packet"],
    [[70, 73], "a2", "gs-gif-tag"],
    [[78, 81], "a2", "vector4w-2"],
    [[86, 89], "a2", "vector4w-2"],
    [[97, 111], "a0", "(pointer uint64)"]
  ],
  "add-debug-rot-matrix": [
    [[9, 12], "t0", "float"],
    [[17, 20], "t0", "float"],
    [[22, 29], "t0", "float"]
  ],
  "add-debug-cspace": [[[4, 6], "a3", "float"]],
  "add-debug-points": [[[52, 57], "a3", "rgba"]],
  "add-debug-light": [[[17, 20], "t0", "float"]],
  "drawable-frag-count": [[[14, 20], "s5", "drawable-group"]],
  "add-boundary-shader": [
    [[6, 12], "a0", "gs-gif-tag"],
    [[14, 31], "s5", "adgif-shader"]
  ],
  // debug-sphere
  "add-debug-sphere-from-table": [
    [[38, 41], "v1", "vector"],
    [[55, 59], "s0", "(inline-array vector)"]
  ],
  // shrubbery
  "shrub-upload-view-data": [[[8, 16], "a0", "dma-packet"]],
  "shrub-do-init-frame": [
    [[12, 21], "a0", "dma-packet"],
    [[26, 29], "a0", "dma-packet"],
    [33, "v1", "(pointer vif-tag)"],
    [[35, 41], "v1", "(pointer uint32)"],
    [42, "v1", "(pointer vif-tag)"],
    [[44, 51], "v1", "(pointer uint32)"],
    [52, "v1", "(pointer vif-tag)"],
    [54, "v1", "(pointer uint32)"]
  ],
  "shrub-init-frame": [
    [[8, 12], "a0", "dma-packet"],
    [[18, 21], "a0", "gs-gif-tag"],
    [24, "v1", "(pointer gs-test)"],
    [26, "v1", "(pointer gs-reg64)"]
  ],
  "shrub-upload-model": [
    [[17, 26], "a3", "dma-packet"],
    [[33, 41], "a0", "dma-packet"],
    [[47, 55], "a0", "dma-packet"]
  ],
  "draw-drawable-tree-instance-shrub": [[86, "a0", "drawable-group"]],
  "draw-prototype-inline-array-shrub": [
    [[13, 56], "v1", "prototype-bucket-shrub"],
    [[102, 114], "a0", "shrub-near-packet"],
    [[114, 117], "v1", "vector4w-3"],
    [118, "a1", "vector4w"],
    [123, "v1", "dma-packet"],
    [[124, 126], "v1", "vector4w"],
    [[334, 364], "s1", "prototype-bucket-shrub"],
    [416, "a0", "drawable-group"],
    [420, "s1", "prototype-bucket-shrub"],
    [525, "v1", "drawable-group"],
    [[518, 535], "s1", "prototype-bucket-shrub"],
    [558, "s1", "prototype-bucket-shrub"],
    [[677, 718], "gp", "prototype-bucket-shrub"],
    [[696, 706], "a1", "prototype-bucket-shrub"]
  ],
  "(method 8 drawable-tree-instance-shrub)": [[54, "v1", "drawable-group"]],
  "(method 13 drawable-tree-instance-shrub)": [
    [[12, 151], "gp", "prototype-bucket-shrub"],
    [19, "a1", "drawable-group"],
    [44, "v1", "drawable-group"],
    [66, "s3", "shrubbery"],
    [92, "v1", "drawable-group"],
    [114, "s3", "shrubbery"],
    [160, "gp", "(inline-array prototype-bucket-shrub)"]
  ],
  "(method 9 shrubbery)": [
    [23, "a2", "(pointer int32)"],
    [28, "a3", "(pointer int32)"]
  ],
  "init-dma-test": [[29, "v1", "(inline-array qword)"]],
  "drawable-load": [[[25, 28], "s5", "drawable"]],
  "art-load": [[[13, 16], "s5", "art"]],
  "art-group-load-check": [[[43, 53], "s3", "art-group"]],
  "(method 13 art-group)": [[13, "s3", "art-joint-anim"]],
  "(method 14 art-group)": [[13, "s3", "art-joint-anim"]],
  "(method 13 gui-control)": [
    [[52, 81], "s3", "gui-connection"],
    [[202, 228], "a0", "connection"]
  ],
  "(method 21 gui-control)": [[43, "s2", "process-drawable"]],
  "(method 12 gui-control)": [
    [128, "v1", "gui-connection"],
    [214, "v1", "gui-connection"],
    [167, "s2", "process-drawable"]
  ],
  "(method 16 gui-control)": [[[10, 119], "s1", "gui-connection"]],
  "(method 17 gui-control)": [
    [[1, 262], "gp", "gui-connection"],
    [13, "v1", "gui-connection"]
  ],
  "(method 14 gui-control)": [[[5, 41], "s2", "gui-connection"]],
  "(method 15 gui-control)": [[[6, 56], "s1", "gui-connection"]],
  "(method 11 external-art-control)": [[19, "s5", "process-drawable"]],
  "ja-abort-spooled-anim": [[[3, 24], "s3", "sound-id"]],
  "(method 19 gui-control)": [
    [[32, 35], "a2", "gui-channel"],
    [113, "a2", "gui-channel"]
  ],
  "(method 9 gui-control)": [
    [110, "v0", "gui-connection"],
    [10, "v1", "gui-connection"],
    [17, "v1", "gui-connection"],
    [24, "v1", "gui-connection"],
    [131, "v1", "gui-connection"],
    [35, "v1", "gui-connection"],
    [40, "v1", "gui-connection"],
    [44, "v1", "gui-connection"],
    [14, "v1", "gui-connection"]
  ],
  "(method 10 gui-control)": [[[4, 32], "s3", "gui-connection"]],
  "(method 10 bsp-header)": [
    [43, "a1", "terrain-context"],
    [31, "a0", "terrain-context"]
  ],
  "bsp-camera-asm": [
    [26, "v1", "pointer"],
    [[26, 63], "t1", "bsp-node"],
    [43, "t3", "uint"]
  ],
  "ja-post": [[[42, 46], "a0", "collide-shape"]],
  "display-frame-start": [
    [4, "v1", "vif-bank"],
    [9, "a0", "vif-bank"]
  ],
  "display-frame-finish": [
    [[178, 185], "a0", "dma-packet"],
    [[193, 194], "a0", "dma-packet"],
    [194, "a0", "(pointer int64)"]
  ],
  "default-end-buffer": [
    [9, "v1", "dma-bucket"],
    [[20, 28], "t1", "dma-packet"],
    [[30, 36], "t1", "gs-gif-tag"],
    [40, "t1", "(pointer gs-zbuf)"],
    [42, "t1", "(pointer gs-reg64)"],
    [43, "t1", "(pointer gs-test)"],
    [45, "t1", "(pointer gs-reg64)"],
    [47, "t1", "(pointer gs-alpha)"],
    [49, "t1", "(pointer gs-reg64)"],
    [50, "t1", "(pointer uint64)"],
    [52, "t1", "(pointer gs-reg64)"],
    [54, "t1", "(pointer gs-clamp)"],
    [56, "t1", "(pointer gs-reg64)"],
    [58, "t1", "(pointer gs-tex0)"],
    [60, "t1", "(pointer gs-reg64)"],
    [63, "t1", "(pointer gs-texa)"],
    [65, "t1", "(pointer gs-reg64)"],
    [67, "t1", "(pointer gs-texclut)"],
    [69, "t1", "(pointer gs-reg64)"],
    [71, "t1", "(pointer uint64)"],
    [73, "t1", "(pointer gs-reg64)"],
    [[79, 82], "a1", "dma-packet"],
    [85, "a1", "dma-bucket"]
  ],
  "default-init-buffer": [
    [[20, 28], "t1", "dma-packet"],
    [[30, 36], "t1", "gs-gif-tag"],
    [40, "t1", "(pointer gs-zbuf)"],
    [42, "t1", "(pointer gs-reg64)"],
    [43, "t1", "(pointer gs-test)"],
    [45, "t1", "(pointer gs-reg64)"],
    [47, "t1", "(pointer gs-alpha)"],
    [49, "t1", "(pointer gs-reg64)"],
    [50, "t1", "(pointer uint64)"],
    [52, "t1", "(pointer gs-reg64)"],
    [54, "t1", "(pointer gs-clamp)"],
    [56, "t1", "(pointer gs-reg64)"],
    [58, "t1", "(pointer gs-tex0)"],
    [60, "t1", "(pointer gs-reg64)"],
    [63, "t1", "(pointer gs-texa)"],
    [65, "t1", "(pointer gs-reg64)"],
    [67, "t1", "(pointer gs-texclut)"],
    [69, "t1", "(pointer gs-reg64)"],
    [71, "t1", "(pointer uint64)"],
    [73, "t1", "(pointer gs-reg64)"],
    [[82, 85], "a1", "dma-packet"]
    //[85, "a1", "dma-bucket"]
  ],
  "update-mood-vinroom": [[[16, 140], "gp", "(pointer float)"]],
  "update-mood-hiphog": [[[26, 458], "s5", "hiphog-states"]],
  "update-mood-sewer": [[[25, 149], "s4", "sewer-states"]],
  "update-mood-oracle": [[[17, 134], "s5", "oracle-states"]],
  "(exit close com-airlock)": [
    [[4, 18], "v1", "sound-rpc-set-param"],
    [[24, 38], "v1", "sound-rpc-set-param"]
  ],
  "(trans close com-airlock)": [[[52, 66], "v1", "sound-rpc-set-param"]],
  "init-mood-hiphog": [[[0, 239], "gp", "hiphog-states"]],
  "init-mood-sewer": [[[0, 20], "gp", "sewer-states"]],
  "set-sewer-lights-flag!": [[[9, 17], "v1", "sewer-states"]],
  "set-sewer-turret-flash!": [[[8, 11], "v1", "sewer-states"]],
  "set-sewesc-explosion!": [[[8, 11], "v1", "sewer-states"]],
  "init-mood-oracle": [[[0, 7], "v1", "oracle-states"]],
  "set-oracle-purple-flag!": [[9, "v1", "oracle-states"]],
  "init-mood-tombc": [[[1, 4], "v1", "tombc-states"]],
  "set-tombc-electricity-scale!": [[[9, 11], "v1", "tombc-states"]],
  "set-tombboss-gem-light!": [[[9, 11], "v1", "tombboss-states"]],
  "init-mood-fordumpa": [[[1, 3], "v1", "fordumpa-states"]],
  "update-mood-fordumpa": [[[44, 67], "s5", "fordumpa-states"]],
  "set-fordumpa-turret-flash!": [[[9, 13], "v1", "fordumpa-states"]],
  "set-fordumpa-electricity-scale!": [[[9, 11], "v1", "fordumpa-states"]],
  "init-mood-fordumpc": [[1, "v1", "fordumpc-states"]],
  "set-fordumpc-light-flag!": [[9, "v1", "fordumpc-states"]],
  "init-mood-forresca": [[[1, 7], "v1", "forresca-states"]],
  "set-forresca-electricity-scale!": [[12, "v1", "forresca-states"]],
  "init-mood-forrescb": [[[1, 7], "v1", "forrescb-states"]],
  "update-mood-forrescb": [[[17, 60], "gp", "forrescb-states"]],
  "set-forrescb-turret-flash!": [[13, "v1", "forrescb-states"]],
  "set-forrescb-electricity-scale!": [[12, "v1", "forrescb-states"]],
  "init-mood-prison": [[[1, 4], "v1", "prison-states"]],
  "update-mood-prison": [[[17, 105], "gp", "prison-states"]],
  "set-prison-torture-flag!": [[9, "v1", "prison-states"]],
  "update-under-lights": [[[1, 5], "v1", "under-states"]],
  "update-mood-under": [[[16, 112], "gp", "under-states"]],
  "set-under-laser!": [
    [10, "v1", "under-states"],
    [21, "v1", "under-states"]
  ],
  "set-under-fog-interp!": [
    [21, "v1", "under-states"],
    [10, "v1", "under-states"]
  ],
  "init-mood-dig1": [[2, "v1", "dig1-states"]],
  "update-mood-dig1": [
    [[15, 135], "gp", "dig1-states"],
    [28, "v1", "float"],
    [56, "v1", "float"]
  ],
  "set-dig1-explosion!": [[10, "v1", "dig1-states"]],
  "update-mood-vortex": [[[10, 299], "gp", "vortex-states"]],
  "set-vortex-flash!": [
    [22, "v1", "vortex-states"],
    [10, "v1", "vortex-states"]
  ],
  "set-vortex-white!": [
    [23, "v1", "vortex-states"],
    [11, "v1", "vortex-states"],
    [9, "v1", "vortex-states"],
    [21, "v1", "vortex-states"]
  ],
  "update-mood-nestb": [[[25, 99], "gp", "nestb-states"]],
  "set-nestb-purple!": [[10, "v1", "nestb-states"]],
  "get-nestb-purple": [[8, "v1", "nestb-states"]],
  "init-mood-consiteb": [[[0, 5], "v1", "consiteb-states"]],
  "update-mood-consiteb": [[[22, 117], "gp", "consiteb-states"]],
  "init-mood-castle": [[3, "v1", "castle-states"]],
  "update-mood-castle": [[[13, 109], "s5", "castle-states"]],
  "set-castle-electricity-scale!": [[10, "v1", "castle-states"]],
  "init-mood-ruins": [[[1, 22], "gp", "ruins-states"]],
  "init-mood-strip": [[[0, 22], "gp", "strip-states"]],
  "update-mood-strip": [[[22, 79], "s4", "strip-states"]],
  "init-mood-ctysluma": [[[0, 29], "gp", "ctysluma-states"]],
  "update-mood-ctysluma": [[[23, 81], "gp", "ctysluma-states"]],
  "update-mood-ctyslumb": [[[19, 58], "s5", "ctyslumb-states"]],
  "init-mood-ctyslumc": [[[0, 22], "gp", "ctyslumc-states"]],
  "update-mood-ctyslumc": [[[19, 46], "gp", "ctyslumc-states"]],
  "init-mood-ctyport": [[[1, 11], "gp", "ctyport-states"]],
  "init-mood-ctyport-no-part": [[1, "v1", "ctyport-states"]],
  "update-mood-ctyport": [[[23, 70], "s5", "ctyport-states"]],
  "update-mood-ctymarkb": [[[23, 76], "gp", "ctymarkb-states"]],
  "init-mood-palcab": [[3, "v1", "palcab-states"]],
  "update-mood-palcab": [[[23, 53], "s4", "palcab-states"]],
  "set-palcab-turret-flash!": [[10, "v1", "palcab-states"]],
  "update-mood-stadiumb": [[[22, 61], "gp", "stadiumb-states"]],
  "init-mood-mountain": [[[0, 77], "gp", "mountain-states"]],
  "update-mood-mountain": [[[19, 83], "gp", "mountain-states"]],
  "init-mood-atoll": [[2, "v1", "atoll-states"]],
  "update-mood-atoll": [[[19, 48], "s4", "atoll-states"]],
  "set-atoll-explosion!": [[10, "v1", "atoll-states"]],
  "init-mood-drill": [[1, "v1", "drill-states"]],
  "update-mood-drill": [[[22, 121], "gp", "drill-states"]],
  "set-drill-fire-floor!": [
    [9, "v1", "drill-states"],
    [19, "v1", "drill-states"]
  ],
  "set-drill-electricity-scale!": [
    [12, "v1", "drill-states"],
    [25, "v1", "drill-states"]
  ],
  "init-mood-drillb": [[1, "v1", "drillb-states"]],
  "update-mood-drillb": [[[17, 93], "gp", "drillb-states"]],
  "update-mood-casboss": [[[22, 46], "s4", "casboss-states"]],
  "set-casboss-explosion!": [[10, "v1", "casboss-states"]],
  "update-mood-caspad": [[[19, 77], "gp", "caspad-states"]],
  "init-mood-palroof": [[[0, 7], "v1", "palroof-states"]],
  "set-palroof-electricity-scale!": [[12, "v1", "palroof-states"]],
  "update-mood-palent": [[[18, 43], "s5", "palent-states"]],
  "set-palent-turret-flash!": [[13, "v1", "palent-states"]],
  "init-mood-nest": [[1, "v1", "nest-states"]],
  "update-mood-nest": [[[21, 72], "s5", "nest-states"]],
  "set-nest-green-flag!": [[9, "v1", "nest-states"]],
  "init-mood-village1": [[[0, 4], "v1", "village1-states"]],
  "update-mood-village1": [[[21, 66], "gp", "village1-states"]],
  "clear-village1-interp!": [[[9, 11], "v1", "village1-states"]],
  "set-village1-interp!": [[9, "v1", "village1-states"]],
  "update-mood-consite": [[[84, 110], "s4", "consite-states"]],
  "set-consite-flash!": [[10, "v1", "consite-states"]],
  "update-mood-mincan": [[[18, 22], "v1", "mincan-states"]],
  "set-mincan-beam!": [[13, "v1", "mincan-states"]],
  "copy-mood-exterior-ambi": [
    [[12, 16], "a2", "mood-context"],
    [[13, 16], "v1", "mood-context"]
  ],
  "update-mood-light": [[[6, 144], "gp", "light-state"]],
  "update-mood-lava": [[[6, 36], "gp", "lava-state"]],
  "update-mood-flicker": [[[1, 58], "gp", "flicker-state"]],
  "update-mood-florescent": [[[1, 48], "gp", "florescent-state"]],
  "update-mood-electricity": [[[3, 19], "gp", "electricity-state"]],
  "update-mood-pulse": [[[5, 27], "gp", "pulse-state"]],
  "update-mood-strobe": [[[2, 42], "gp", "strobe-state"]],
  "update-mood-flames": [[[5, 102], "gp", "flames-state"]],
  "(method 9 mood-control)": [[636, "v0", "sound-rpc-set-param"]],
  "(method 27 com-airlock)": [[35, "v1", "(array string)"]],
  "(code close com-airlock)": [
    [190, "v0", "sound-rpc-set-param"],
    [297, "v0", "sound-rpc-set-param"],
    [389, "v0", "sound-rpc-set-param"]
  ],
  "(code open com-airlock)": [
    [117, "v0", "sound-rpc-set-param"],
    [226, "v0", "sound-rpc-set-param"],
    [420, "v0", "sound-rpc-set-param"],
    [440, "v0", "sound-rpc-set-param"]
  ],
  "build-conversions": [
    [23, "v1", "fact-info-target"],
    [29, "v1", "fact-info-target"]
  ],
  "target-real-post": [[97, "f28", "float"]],
  "target-compute-pole": [[[12, 180], "s2", "swingpole"]],
  "tobot-start": [[26, "s5", "target"]],
  "(method 10 target)": [[28, "t9", "(function target none)"]],
  "target-compute-edge": [[48, "a0", "process-drawable"]],
  "target-compute-edge-rider": [[48, "a0", "process-drawable"]],
  "target-update-ik": [[288, "f30", "float"]],
  "cam-layout-entity-volume-info-create": [
    ["_stack_", 16, "res-tag"],
    [16, "v0", "(inline-array vector)"],
    [209, "v1", "float"],
    [233, "v1", "float"],
    [237, "v1", "float"],
    [261, "v1", "float"]
  ],
  "cam-layout-entity-info": [
    // can't just cast the return value from the res-tag retrieval
    [202, "v1", "vector"]
  ],
  "clmf-next-entity": [[38, "a0", "connection"]],
  "cam-layout-save-cam-rot": [[13, "v0", "vector"]],
  "cam-layout-save-cam-trans": [
    [29, "v0", "vector"],
    [40, "v0", "vector"],
    // super weird handling of vectors
    [93, "s5", "symbol"],
    [95, "s2", "symbol"],
    [94, "s2", "symbol"]
  ],
  "cam-layout-save-pivot": [
    [38, "v0", "vector"],
    [13, "v0", "vector"]
  ],
  "cam-layout-save-align": [
    [38, "v0", "vector"],
    [13, "v0", "vector"]
  ],
  "cam-layout-save-interesting": [
    [38, "v0", "vector"],
    [13, "v0", "vector"]
  ],
  "cam-layout-save-splineoffset": [[37, "v0", "vector"]],
  "cam-layout-save-campointsoffset": [[12, "v0", "vector"]],
  "clmf-save-all": [[18, "v1", "connection"]],
  "cam-layout-do-action": [[99, "s5", "(function object symbol symbol)"]],
  "cam-layout-function-call": [[15, "gp", "(function string int basic none)"]],
  "cam-layout-do-menu": [
    [[280, 363], "s4", "clm-list"],
    [374, "v1", "clm-item"],
    [[136, 182], "s3", "clm-list"],
    [209, "a0", "clm-item"],
    [219, "v1", "clm-item"],
    [234, "s3", "clm-item"],
    [239, "v1", "clm-item"],
    [244, "s3", "clm-item"]
  ],
  "cam-layout-init": [[10, "v1", "connection"]],
  "clmf-pos-rot": [
    [68, "a1", "res-tag"],
    [139, "v1", "res-tag"],
    [82, "v0", "vector"]
  ],
  "clmf-cam-float-adjust": [[53, "v1", "res-tag"]],
  "(method 9 plane-volume)": [
    [171, "v1", "float"],
    [195, "v1", "float"],
    [199, "v1", "float"],
    [220, "v1", "float"]
  ],
  "(method 45 nav-mesh)": [
    [15, "v1", "entity-nav-mesh"],
    [[34, 43], "v1", "nav-mesh-link"]
  ],
  "(method 13 nav-engine)": [
    [[53, 65], "s4", "nav-mesh"],
    [[38, 50], "s3", "nav-mesh"]
  ],
  "(method 9 nav-mesh)": [[[81, 134], "s4", "nav-poly"]],
  "(method 37 nav-mesh)": [[[4, 18], "a1", "(inline-array vector)"]],
  "debug-menu-item-var-update-display-str": [
    [[44, 49], "v1", "int"],
    [[61, 69], "v1", "int"]
  ],
  "debug-menu-item-var-make-float": [[31, "v0", "int"]],
  "debug-menu-item-get-max-width": [[[18, 35], "a0", "debug-menu-item-var"]],
  "debug-menu-find-from-template": [
    [10, "s4", "debug-menu-item"],
    [18, "s4", "debug-menu-item-submenu"],
    [3, "s5", "debug-menu"]
  ],
  "debug-menu-item-var-joypad-handler": [
    [206, "a1", "int"],
    [207, "v1", "int"]
  ],
  "debug-menu-rebuild": [[7, "a0", "debug-menu-item"]],
  "debug-menu-render": [[[108, 111], "v1", "dma-packet"]],
  "debug-menu-send-msg": [
    [[3, 14], "s2", "debug-menu-item"],
    [[14, 21], "s2", "debug-menu-item-submenu"]
  ],
  "(anon-function 86 default-menu)": [
    // TODO - should not be required
    [9, "a0", "state-flags"]
  ],
  "(anon-function 2 find-nearest)": [
    [28, "s3", "collide-shape"],
    [55, "s2", "process-focusable"],
    [[59, 63], "s2", "process-focusable"],
    [66, "s3", "collide-shape"]
  ],
  "find-nearest-focusable": [
    [50, "s3", "process-focusable"],
    [66, "s3", "process-focusable"],
    [[298, 303], "s3", "process-focusable"]
  ],
  "(method 11 impact-control)": [[55, "s2", "collide-shape-prim"]],
  "(method 16 collide-cache)": [
    [47, "a0", "collide-shape-prim-sphere"],
    [17, "s4", "collide-cache-prim"],
    [23, "s4", "collide-cache-prim"],
    [27, "s4", "collide-cache-prim"],
    [46, "s4", "collide-cache-prim"],
    [65, "s4", "(inline-array collide-cache-prim)"]
  ],
  "(method 28 editable)": [[[4, 8], "a0", "editable"]],
  "execute-select": [
    [[425, 429], "a0", "editable"],
    [512, "v1", "editable"],
    [[463, 467], "a0", "editable"],
    [605, "v1", "editable"],
    [[556, 560], "a0", "editable"]
  ],
  "(method 12 editable-array)": [
    [877, "a1", "editable-point"],
    [713, "s1", "editable-point"],
    [647, "v1", "sql-result"],
    [466, "v1", "sql-result"],
    [779, "f0", "float"],
    [205, "f0", "float"],
    [208, "f0", "float"]
  ],
  "insert-box": [
    [279, "a0", "editable"],
    [288, "a0", "editable"],
    [297, "a0", "editable"],
    [306, "a0", "editable"],
    [330, "a0", "editable"],
    [339, "a0", "editable"],
    [348, "a0", "editable"],
    [357, "a0", "editable"],
    [388, "a0", "editable"],
    [397, "a0", "editable"],
    [406, "a0", "editable"],
    [415, "a0", "editable"],
    [439, "a0", "editable"],
    [448, "a0", "editable"],
    [457, "a0", "editable"],
    [466, "a0", "editable"],
    [497, "a0", "editable"],
    [506, "a0", "editable"],
    [515, "a0", "editable"],
    [524, "a0", "editable"],
    [555, "a0", "editable"],
    [564, "a0", "editable"],
    [573, "a0", "editable"],
    [582, "a0", "editable"],
    [611, "a0", "editable"]
  ],
  "(event idle editable-player)": [
    [351, "s4", "editable-light"],
    [409, "s4", "editable-light"],
    [312, "v1", "float"],
    [314, "v1", "float"],
    [316, "v1", "float"],
    [382, "v1", "float"],
    [384, "v1", "float"],
    [386, "v1", "float"],
    [388, "v1", "float"],
    [437, "v1", "float"],
    [468, "a0", "editable-light"]
  ],
  "(method 29 editable)": [[[4, 8], "a0", "editable"]],
  "(method 28 editable-point)": [
    [88, "t9", "(function editable-point editable-command none)"]
  ],
  "(method 27 editable-plane)": [
    [9, "t9", "(function editable-plane editable-array editable)"],
    [10, "v0", "editable-plane"]
  ],
  "(method 25 editable-face)": [
    [25, "t9", "(function editable-face editable-array none)"]
  ],
  "(method 25 editable-plane)": [
    [25, "t9", "(function editable-plane editable-array none)"]
  ],
  "(method 29 editable-face)": [
    [318, "a0", "(array editable-point)"],
    [234, "a1", "editable-point"]
  ],
  "(method 27 editable-face)": [
    [9, "t9", "(function editable-face editable-array editable)"],
    [10, "v0", "editable-face"]
  ],
  "(method 25 editable-light)": [
    [9, "t9", "(function editable-light editable-array none)"]
  ],
  "(method 25 editable)": [[[12, 17], "a0", "editable"]],
  "merc-edge-stats": [[31, "v1", "merc-ctrl"]],
  "(method 8 merc-ctrl)": [
    [46, "s2", "pointer"], // was merc-fragment-control
    [[22, 45], "s2", "merc-fragment-control"],
    [[89, 93], "a1", "merc-blend-ctrl"],
    [103, "a1", "pointer"]
  ],
  "merc-vu1-initialize-chain": [
    [[13, 19], "gp", "(pointer vif-tag)"],
    [[19, 116], "s5", "merc-vu1-low-mem"],
    [127, "gp", "(inline-array dma-packet)"]
  ],
  "(method 9 merc-fragment)": [[[13, 265], "s3", "adgif-shader"]],
  "(method 9 merc-effect)": [
    [46, "s4", "pointer"],
    [47, "s5", "pointer"],
    [[0, 46], "s4", "merc-fragment"],
    [[0, 47], "s5", "merc-fragment-control"]
  ],
  "merc-vu1-init-buffer": [
    [[21, 37], "a0", "dma-packet"],
    [[37, 40], "a0", "gs-gif-tag"],
    [45, "a0", "(pointer gs-test)"],
    [47, "a0", "(pointer gs-reg64)"],
    [49, "a1", "(pointer gs-reg64)"],
    [52, "a0", "(pointer gs-zbuf)"],
    [54, "a0", "(pointer gs-reg64)"],
    [[63, 68], "v1", "dma-packet"]
  ],
  "texture-usage-init": [
    [23, "a1", "texture-masks"],
    [24, "a1", "texture-mask"]
  ],
  "upload-vram-pages-pris": [
    [[134, 141], "a0", "dma-packet"],
    [[143, 150], "a0", "gs-gif-tag"],
    [154, "a0", "(pointer int64)"],
    [156, "a0", "(pointer gs-reg64)"]
  ],
  "(method 14 texture-pool)": [[22, "a3", "(pointer int32)"]],
  "(method 13 texture-page)": [
    [[16, 23], "a0", "dma-packet"],
    [[25, 32], "a0", "gs-gif-tag"],
    [36, "a0", "(pointer int64)"],
    [38, "a0", "(pointer gs-reg64)"],
    [[42, 45], "a0", "dma-packet"],
    [45, "a0", "(pointer int64)"]
  ],
  "texture-relocate": [
    [[17, 21], "t4", "dma-packet"],
    [[27, 30], "t4", "gs-gif-tag"],
    [60, "t4", "(pointer gs-bitbltbuf)"],
    [62, "t4", "(pointer gs-reg64)"],
    [63, "t4", "(pointer gs-trxpos)"],
    [65, "t4", "(pointer gs-reg64)"],
    [71, "t4", "(pointer gs-trxreg)"],
    [73, "t4", "(pointer gs-reg64)"],
    [75, "t4", "(pointer gs-trxdir)"],
    [77, "t4", "(pointer gs-reg64)"],
    [[98, 102], "a2", "dma-packet"],
    [[108, 111], "a2", "gs-gif-tag"],
    [132, "a2", "(pointer gs-bitbltbuf)"],
    [134, "a2", "(pointer gs-reg64)"],
    [135, "a2", "(pointer gs-trxpos)"],
    [137, "a2", "(pointer gs-reg64)"],
    [139, "a2", "(pointer gs-trxreg)"],
    [141, "a2", "(pointer gs-reg64)"],
    [143, "a2", "(pointer gs-trxdir)"],
    [145, "a2", "(pointer gs-reg64)"],
    [[157, 161], "a2", "dma-packet"],
    [[167, 170], "a2", "gs-gif-tag"],
    [191, "a2", "(pointer gs-bitbltbuf)"],
    [193, "a2", "(pointer gs-reg64)"],
    [194, "a2", "(pointer gs-trxpos)"],
    [196, "a2", "(pointer gs-reg64)"],
    [198, "a2", "(pointer gs-trxreg)"],
    [200, "a2", "(pointer gs-reg64)"],
    [202, "a2", "(pointer gs-trxdir)"],
    [204, "a2", "(pointer gs-reg64)"]
  ],
  "(method 11 texture-pool)": [
    [[189, 196], "a0", "dma-packet"],
    [217, "a0", "dma-packet"],
    [218, "a0", "(pointer int64)"],
    [211, "a0", "(pointer gs-reg64)"],
    [209, "a0", "(pointer int64)"],
    [[198, 205], "a0", "gs-gif-tag"]
  ],
  "texture-page-login": [[[34, 45], "s2", "texture-page"]],
  "(method 9 texture-page-dir)": [
    [[27, 32], "t3", "adgif-shader"],
    [[20, 30], "t2", "(pointer shader-ptr)"]
  ],
  "texture-page-dir-inspect": [[[137, 138], "v1", "adgif-shader"]],
  "level-remap-texture": [
    [15, "t0", "(pointer uint32)"],
    [21, "t0", "(pointer uint32)"],
    [19, "t0", "(pointer uint64)"],
    [12, "v1", "int"],
    [12, "a3", "int"]
  ],
  "debug-menu-func-decode": [[18, "a0", "symbol"]],
  "(method 20 game-info)": [
    [8, "v1", "symbol"],
    [9, "v1", "level-load-info"],
    [[11, 18], "s3", "continue-point"]
  ],
  "(method 30 game-info)": [
    [[4, 26], "s3", "game-task"],
    [[4, 26], "s2", "game-task"],
    [[37, 53], "s5", "game-task"],
    [[37, 53], "s4", "game-task"]
  ],
  "(method 10 fact-info-target)": [[67, "v1", "target"]],
  "(method 11 fact-info-target)": [
    [143, "v1", "target"],
    [264, "a0", "target"],
    [322, "v1", "target"],
    [410, "a0", "target"],
    [458, "v1", "target"],
    [499, "v1", "target"],
    [540, "v1", "target"],
    [558, "v1", "target"],
    [572, "v1", "target"],
    [588, "v1", "target"],
    [599, "v1", "target"],
    [674, "v1", "target"],
    [702, "v1", "target"],
    [737, "v1", "target"],
    [271, "a0", "target"],
    [413, "a0", "target"]
  ],
  "print-continues": [
    [3, "v1", "symbol"],
    [4, "v1", "level-load-info"],
    [[6, 14], "v1", "continue-point"]
  ],
  "(method 23 game-info)": [
    [178, "a0", "pointer"],
    [329, "s3", "game-save-tag"],
    [662, "a2", "game-save-tag"],
    [63, "v1", "connection"],
    [181, "s2", "int"],
    [1162, "a0", "pointer"],
    [[182, 191], "v1", "(inline-array game-save-tag)"],
    [333, "s3", "pointer"],
    [199, "v1", "(inline-array game-save-tag)"],
    [215, "v1", "(inline-array game-save-tag)"],
    [231, "v1", "(inline-array game-save-tag)"],
    [247, "v1", "(inline-array game-save-tag)"],
    [263, "v1", "(inline-array game-save-tag)"],
    [279, "v1", "(inline-array game-save-tag)"],
    [295, "v1", "(inline-array game-save-tag)"],
    [312, "s3", "(inline-array game-save-tag)"],
    [335, "v1", "(inline-array game-save-tag)"],
    [342, "v1", "(inline-array game-save-tag)"],
    [348, "v1", "(inline-array game-save-tag)"],
    [376, "v1", "(inline-array game-save-tag)"],
    [377, "v1", "(inline-array game-save-tag)"],
    [501, "v1", "(inline-array game-save-tag)"],
    [555, "s4", "int"],
    [522, "s4", "pointer"],
    [495, "v1", "pointer"],
    [535, "s4", "pointer"],
    [349, "v1", "(inline-array game-save-tag)"],
    [356, "v1", "(inline-array game-save-tag)"],
    [363, "v1", "(inline-array game-save-tag)"],
    [370, "v1", "(inline-array game-save-tag)"],
    [378, "v1", "(inline-array game-save-tag)"],
    [385, "v1", "(inline-array game-save-tag)"],
    [392, "v1", "(inline-array game-save-tag)"],
    [399, "v1", "(inline-array game-save-tag)"],
    [406, "v1", "(inline-array game-save-tag)"],
    [413, "v1", "(inline-array game-save-tag)"],
    [420, "v1", "(inline-array game-save-tag)"],
    [427, "v1", "(inline-array game-save-tag)"],
    [434, "v1", "(inline-array game-save-tag)"],
    [441, "v1", "(inline-array game-save-tag)"],
    [448, "v1", "(inline-array game-save-tag)"],
    [455, "v1", "(inline-array game-save-tag)"],
    [462, "v1", "(inline-array game-save-tag)"],
    [483, "v1", "(inline-array game-save-tag)"],
    [504, "v1", "(inline-array game-save-tag)"],
    [529, "s4", "(inline-array game-save-tag)"],
    [559, "v1", "(inline-array game-save-tag)"],
    [589, "a0", "(inline-array game-save-tag)"],
    [617, "a0", "(inline-array game-save-tag)"],
    [632, "a2", "(pointer float)"],
    [650, "s4", "(inline-array game-save-tag)"],
    [664, "a3", "(pointer uint8)"],
    [675, "a0", "(inline-array game-save-tag)"],
    [698, "a3", "(pointer uint32)"],
    [714, "v1", "(inline-array game-save-tag)"],
    [721, "v1", "(inline-array game-save-tag)"],
    [728, "v1", "(inline-array game-save-tag)"],
    [735, "v1", "(inline-array game-save-tag)"],
    [742, "v1", "(inline-array game-save-tag)"],
    [749, "v1", "(inline-array game-save-tag)"],
    [756, "v1", "(inline-array game-save-tag)"],
    [763, "v1", "(inline-array game-save-tag)"],
    [770, "v1", "(inline-array game-save-tag)"],
    [777, "v1", "(inline-array game-save-tag)"],
    [784, "v1", "(inline-array game-save-tag)"],
    [800, "a2", "(pointer time-frame)"],
    [806, "v1", "(inline-array game-save-tag)"],
    [822, "a2", "(pointer time-frame)"],
    [828, "v1", "(inline-array game-save-tag)"],
    [850, "v1", "(inline-array game-save-tag)"],
    [844, "a2", "(pointer time-frame)"],
    [866, "a2", "(pointer time-frame)"],
    [874, "a0", "(inline-array game-save-tag)"],
    [890, "a3", "(pointer uint16)"],
    [900, "a0", "(inline-array game-save-tag)"],
    [926, "a0", "(inline-array game-save-tag)"],
    [952, "a0", "(inline-array game-save-tag)"],
    [981, "a0", "(inline-array game-save-tag)"],
    [1011, "v1", "(inline-array game-save-tag)"],
    [1019, "v1", "(inline-array game-save-tag)"],
    [1027, "v1", "(inline-array game-save-tag)"],
    [1035, "v1", "(inline-array game-save-tag)"],
    [1043, "v1", "(inline-array game-save-tag)"],
    [1051, "v1", "(inline-array game-save-tag)"],
    [1059, "v1", "(inline-array game-save-tag)"],
    [1069, "v1", "(inline-array game-save-tag)"],
    [1079, "v1", "(inline-array game-save-tag)"],
    [1091, "v1", "(inline-array game-save-tag)"],
    [1103, "v1", "(inline-array game-save-tag)"],
    [1115, "v1", "(inline-array game-save-tag)"],
    [1127, "v1", "(inline-array game-save-tag)"],
    [1144, "v1", "(inline-array game-save-tag)"],
    [604, "a3", "(pointer uint16)"],
    [703, "a3", "(pointer int32)"],
    [916, "a3", "(pointer uint16)"],
    [942, "a3", "(pointer uint16)"],
    [968, "a3", "(pointer time-frame)"],
    [1001, "a3", "(pointer int8)"]
  ],
  "(anon-function 55 task-control)": [
    [14, "v1", "symbol"],
    [20, "s2", "level-load-info"]
  ],
  "(method 12 minimap)": [[18, "v0", "connection-minimap"]],
  "update-task-masks": [[30, "s5", "connection-minimap"]],
  "(method 10 fail-mission)": [[43, "t9", "(function process process)"]],
  "restart-mission": [
    [8, "v1", "connection"],
    [5, "v1", "connection"],
    [8, "a0", "process"],
    [12, "a0", "process"],
    [15, "a0", "process"],
    [39, "a0", "process"],
    [47, "a0", "connection"],
    [46, "s4", "connection"],
    [44, "s4", "connection"],
    [6, "s4", "connection"],
    [47, "s4", "connection"],
    [50, "v1", "connection"]
  ],
  "(code resetting fail-mission)": [[19, "v0", "sound-rpc-set-param"]],
  "(anon-function 6 script)": [[17, "v1", "pair"]],
  "(anon-function 16 script)": [
    [10, "s4", "game-task-node-info"],
    [12, "v1", "symbol"]
  ],
  "(method 13 mysql-nav-graph)": [[[15, 37], "gp", "mysql-nav-node"]],
  "(method 14 mysql-nav-graph)": [[[16, 31], "v1", "mysql-nav-edge"]],
  "(method 15 mysql-nav-graph)": [[[6, 11], "a3", "mysql-nav-visnode"]],
  "(method 16 mysql-nav-graph)": [
    [[39, 54], "v1", "mysql-nav-visnode"],
    [29, "a1", "mysql-nav-visnode"],
    [24, "a1", "mysql-nav-visnode"]
  ],
  "(method 11 mysql-nav-graph)": [[7, "a2", "mysql-nav-node"]],
  "(method 12 mysql-nav-graph)": [[7, "a2", "mysql-nav-edge"]],
  "(method 19 mysql-nav-graph)": [
    [[32, 41], "s4", "mysql-nav-node"],
    [[42, 62], "a0", "mysql-nav-edge"]
  ],
  "(method 10 mysql-nav-graph)": [
    [[12, 17], "a0", "mysql-nav-node"],
    [[43, 62], "a0", "mysql-nav-edge"],
    [[83, 102], "a0", "mysql-nav-visnode"],
    [97, "v1", "mysql-nav-edge"]
  ],
  "(method 10 mysql-nav-node)": [[4, "v1", "mysql-nav-edge"]],
  "(method 9 mysql-nav-graph)": [
    [[96, 261], "s0", "mysql-nav-node"],
    [[360, 690], "s1", "mysql-nav-edge"],
    [[781, 810], "s1", "mysql-nav-visnode"]
  ],
  "(method 17 mysql-nav-graph)": [
    [7, "a1", "mysql-nav-node"],
    [22, "a1", "mysql-nav-edge"],
    [[39, 59], "a1", "mysql-nav-edge"],
    [[48, 58], "a2", "mysql-nav-node"]
  ],
  "(anon-function 24 script)": [[14, "s5", "entity-actor"]],
  "(anon-function 31 script)": [
    [25, "s3", "process-drawable"],
    [59, "v0", "joint"],
    [14, "s5", "(function process vector cspace none)"]
  ],
  "(method 9 script-context)": [[81, "s5", "symbol"]],
  "(anon-function 33 script)": [
    // TODO - cast had to be added even though `object` is in type_utils.cpp
    [14, "a0", "symbol"],
    [34, "gp", "process-drawable"],
    [95, "s3", "drawable-region-prim"],
    [150, "v0", "joint"]
  ],
  "(anon-function 36 script)": [[15, "v0", "int"]],
  "(anon-function 49 script)": [[10, "gp", "pair"]],
  "(anon-function 52 script)": [
    [14, "s5", "pair"],
    [11, "s4", "process-focusable"]
  ],
  "(anon-function 64 script)": [[21, "v1", "bfloat"]],
  "(anon-function 69 script)": [[3, "t9", "(function script-context symbol)"]],
  "(anon-function 72 script)": [[3, "s4", "pair"]],
  "(anon-function 73 script)": [[5, "s5", "pair"]],
  "(anon-function 74 script)": [[5, "s5", "pair"]],
  "(anon-function 75 script)": [[3, "s5", "pair"]],
  "(anon-function 76 script)": [[3, "s5", "pair"]],
  "(anon-function 80 script)": [[3, "s5", "pair"]],
  "(method 10 script-context)": [[22, "s3", "symbol"]],
  "command-get-trans": [
    [36, "v0", "process-drawable"],
    [58, "s3", "process-drawable"],
    [76, "v0", "joint"]
  ],
  "(anon-function 0 script)": [
    [30, "s5", "pair"],
    [16, "s5", "process-drawable"],
    [90, "v0", "joint"]
  ],
  "(anon-function 32 script)": [
    // TODO - cast had to be added even though `object` is in type_utils.cpp
    [13, "a0", "symbol"],
    [43, "s5", "process-drawable"],
    [32, "s5", "process-drawable"],
    [105, "v0", "joint"],
    [145, "v0", "joint"],
    [[42, 221], "s4", "process-drawable"]
  ],
  "command-get-process": [
    [37, "gp", "entity-actor"],
    [76, "a0", "connection"],
    [79, "a0", "connection"],
    [83, "a0", "connection"],
    [83, "a1", "connection"],
    [74, "a1", "connection"],
    [73, "a0", "connection"],
    [77, "a2", "game-task-node-info"],
    [[93, 98], "v1", "connection"],
    [162, "s3", "process-drawable"]
  ],
  "command-get-float": [[20, "gp", "bfloat"]],
  "command-get-int": [[17, "gp", "bfloat"]],
  "(anon-function 54 script)": [[66, "v1", "entity-actor"]],
  "(anon-function 53 script)": [[40, "v1", "entity-actor"]],
  "(anon-function 71 script)": [[4, "v1", "symbol"]],
  "(method 12 level)": [
    [[182, 185], "a0", "texture-anim-array"],
    [343, "a0", "symbol"],
    [93, "t9", "(function level none)"],
    [[314, 322], "a1", "type"]
  ],
  "bg": [[47, "a0", "symbol"]],
  "(method 10 load-state)": [
    [436, "v1", "level"],
    [442, "v1", "level"]
  ],
  "(method 14 level-group)": [[[53, 61], "a0", "entity-actor"]],
  "(method 27 level-group)": [
    [[112, 122], "s3", "entity-actor"],
    ["_stack_", 32, "vector"],
    ["_stack_", 36, "vector"]
  ],
  "expand-vis-box-with-point": [[[10, 40], "v1", "(inline-array vector)"]],
  "check-for-rougue-process": [
    [[103, 115], "v1", "part-tracker"],
    [[126, 140], "v1", "part-spawner"],
    [[153, 169], "v1", "process-drawable"],
    [[178, 194], "v1", "process-drawable"]
  ],
  "process-drawable-scale-from-entity!": [[15, "v1", "vector"]],
  "reset-actors": [[161, "s3", "(function level symbol none)"]],
  "process-status-bits": [[[12, 58], "s3", "process-drawable"]],
  "(method 26 level-group)": [
    [134, "v0", "(pointer actor-group)"],
    // [135, "s2", "actor-group"],
    // [140, "v1", "(pointer uint32)"],
    [37, "f0", "float"],
    [40, "f0", "float"],
    [83, "f0", "float"],
    [86, "f0", "float"],
    ["_stack_", 48, "res-tag"],
    ["_stack_", 20, "vector"],
    ["_stack_", 24, "vector"]
  ],
  "set-graphics-mode": [[[0, 100], "gp", "gs-bank"]],
  "(method 3 entity-nav-mesh)": [[7, "t9", "(function object object)"]],
  "draw-actor-marks": [
    [20, "gp", "part-spawner"],
    [[29, 273], "gp", "process-drawable"],
    ["_stack_", 20, "(pointer int32)"]
  ],
  "(method 15 level-group)": [
    [[233, 252], "s0", "process-drawable"],
    [[281, 427], "s5", "process-drawable"],
    [[627, 631], "a0", "drawable-region-prim"],
    [625, "a0", "drawable-inline-array-region-prim"],
    [639, "a0", "drawable-inline-array-region-prim"],
    [688, "a0", "drawable-inline-array-region-prim"],
    [705, "a0", "drawable-inline-array-region-prim"],
    [[690, 694], "a0", "drawable-region-prim"]
  ],
  "build-masks": [
    [[18, 22], "a1", "drawable-tree-tfrag"],
    [24, "a2", "drawable-inline-array-tfrag"],
    [[27, 31], "a2", "(inline-array tfragment)"],
    [[38, 42], "a1", "drawable-tree-tfrag-trans"],
    [44, "a2", "drawable-inline-array-tfrag"],
    [[47, 51], "a2", "(inline-array tfragment)"],
    [[58, 62], "a1", "drawable-tree-tfrag-water"],
    [64, "a2", "drawable-inline-array-tfrag"],
    [[67, 71], "a2", "(inline-array tfragment)"],
    [[78, 79], "a1", "drawable-tree-instance-tie"],
    [123, "a1", "drawable-tree-instance-shrub"],
    [[129, 133], "a2", "(inline-array prototype-bucket-shrub)"]
  ],
  "history-draw": [
    [151, "a0", "uint"],
    ["_stack_", 24, "pat-surface"]
  ],
  "(code complete task-manager)": [[119, "gp", "handle"]],
  "(method 14 drawable-group)": [[19, "s5", "drawable-group"]],
  "(method 15 drawable-tree)": [
    [[1, 4], "v1", "drawable-inline-array-node"],
    [[29, 34], "t0", "drawable-inline-array-node"],
    [[28, 32], "t2", "drawable-inline-array-node"],
    [[42, 46], "t2", "(pointer int8)"]
  ],
  "(method 14 drawable-tree-array)": [[11, "s5", "drawable-tree-array"]],
  "upload-vis-bits": [[14, "a1", "(pointer uint128)"]],
  "set-background-regs!": [
    [42, "v1", "(pointer int32)"],
    [47, "v1", "(pointer int32)"],
    [45, "a0", "(pointer int32)"]
  ],
  "finish-background": [
    [752, "t0", "(pointer float)"],
    [785, "t4", "(pointer int32)"],
    [815, "t0", "(pointer float)"],
    [848, "t4", "(pointer int32)"],
    [878, "t0", "(pointer float)"],
    [911, "t4", "(pointer int32)"],
    [941, "a3", "(pointer float)"],
    [974, "t3", "(pointer int32)"]
  ],
  "(method 16 drawable-inline-array-node)": [[[1, 7], "v1", "draw-node"]],
  "(method 9 tfragment)": [
    [27, "a3", "(pointer int32)"],
    [32, "t0", "texture"]
  ],
  "add-tfrag-mtx-0": [[[3, 17], "a0", "dma-packet"]],
  "add-tfrag-mtx-1": [[[3, 17], "a0", "dma-packet"]],
  "add-tfrag-data": [
    [[3, 17], "a0", "dma-packet"],
    [[24, 31], "v1", "dma-packet"]
  ],
  "tfrag-init-buffer": [
    [[10, 17], "a0", "dma-packet"],
    [[19, 26], "a0", "gs-gif-tag"],
    [31, "a0", "(pointer gs-reg64)"],
    [[47, 55], "v1", "dma-packet"]
  ],
  "tfrag-end-buffer": [
    [[1, 8], "a2", "dma-packet"],
    [[11, 18], "a0", "(pointer vif-tag)"],
    [[18, 22], "a0", "(pointer int32)"],
    [[23, 29], "a0", "(pointer vif-tag)"]
  ],
  "draw-drawable-tree-tfrag": [
    [17, "v1", "drawable-inline-array-node"],
    [19, "a0", "drawable-inline-array-node"],
    [[104, 110], "v1", "dma-packet"],
    [[183, 189], "v1", "dma-packet"]
  ],
  "draw-drawable-tree-tfrag-trans": [
    [18, "v1", "drawable-inline-array-node"],
    [20, "a0", "drawable-inline-array-node"],
    [[176, 182], "v1", "dma-packet"],
    [[97, 103], "v1", "dma-packet"]
  ],
  "draw-drawable-tree-tfrag-water": [
    [18, "v1", "drawable-inline-array-node"],
    [20, "a0", "drawable-inline-array-node"],
    [[176, 182], "v1", "dma-packet"],
    [[97, 103], "v1", "dma-packet"]
  ],
  "tfrag-vu1-init-buf": [
    [[27, 35], "v1", "dma-packet"],
    [[61, 66], "v1", "dma-packet"],
    [69, "v1", "(pointer int32)"]
  ],
  "(method 8 process-tree)": [
    [31, "v1", "symbol"],
    [6, "a3", "symbol"]
  ],
  "(method 11 memory-usage-block)": [[43, "a0", "int"]],
  "process-release?": [[9, "gp", "process-focusable"]],
  "(code pov-camera-start-playing pov-camera)": [[21, "v0", "joint"]],
  "(anon-function 7 pov-camera)": [
    [9, "v1", "float"],
    [16, "v1", "float"]
  ],
  "(event othercam-running)": [
    [17, "v1", "process-drawable"],
    [24, "v0", "joint"],
    [41, "a0", "process"]
  ],
  "upload-generic-shrub": [
    [[3, 13], "t0", "dma-packet"],
    [[15, 26], "v1", "matrix"],
    [[31, 44], "t0", "vector4w-2"],
    [[47, 71], "t0", "dma-packet"],
    [[74, 98], "a2", "dma-packet"],
    [[101, 125], "a2", "dma-packet"],
    [[128, 152], "a2", "dma-packet"],
    [[157, 162], "a1", "dma-packet"]
  ],
  "tfrag-scissor-vu1-init-buf": [
    [[25, 34], "v1", "dma-packet"],
    [[61, 66], "v1", "dma-packet"],
    [69, "v1", "(pointer uint32)"]
  ],
  "(method 9 tie-fragment)": [
    [21, "a2", "(pointer int32)"],
    [26, "a3", "(pointer int32)"],
    [[1, 70], "s5", "adgif-shader"]
  ],
  "tie-init-engine": [
    [[11, 25], "a0", "dma-packet"],
    [[37, 45], "a0", "dma-packet"],
    [[47, 54], "a0", "dma-packet"],
    [[57, 64], "v1", "vector"],
    [[65, 72], "v1", "(pointer vif-tag)"]
  ],
  "tie-end-buffer": [
    [[1, 8], "a1", "dma-packet"],
    [[10, 17], "a1", "gs-gif-tag"],
    [21, "a1", "(pointer gs-test)"],
    [23, "a1", "(pointer gs-reg64)"],
    [[27, 34], "a1", "dma-packet"],
    [38, "a0", "(pointer vif-tag)"],
    [40, "a0", "(pointer vif-tag)"],
    [42, "a0", "(pointer vif-tag)"],
    [44, "a0", "(pointer vif-tag)"],
    [[45, 49], "a0", "(pointer int32)"]
  ],
  "tie-ints": [
    [17, "v1", "(pointer uint32)"],
    [21, "v1", "(pointer uint32)"]
  ],
  "(method 13 drawable-tree-instance-tie)": [
    [[51, 70], "t1", "tie-fragment"],
    [[102, 120], "a3", "tie-fragment"],
    [[160, 178], "t1", "tie-fragment"],
    [[211, 229], "a3", "tie-fragment"],
    [[266, 286], "t1", "tie-fragment"],
    [[320, 340], "a1", "tie-fragment"],
    [[381, 400], "t1", "tie-fragment"],
    [[432, 450], "a3", "tie-fragment"],
    [[487, 507], "t1", "tie-fragment"],
    [[541, 561], "a1", "tie-fragment"],
    [[598, 616], "t1", "tie-fragment"],
    [[649, 667], "a3", "tie-fragment"],
    [[703, 723], "t1", "tie-fragment"],
    [[756, 776], "a1", "tie-fragment"]
  ],
  "draw-drawable-tree-instance-tie": [
    [[23, 37], "v1", "drawable-inline-array-node"],
    [25, "a0", "drawable-inline-array-node"],
    [120, "s2", "drawable-inline-array-instance-tie"],
    [132, "v1", "int"],
    [132, "a0", "int"]
  ],
  "instance-tie-patch-buckets": [
    [39, "a0", "(pointer uint64)"],
    [152, "a0", "(pointer uint64)"],
    [265, "a0", "(pointer uint64)"],
    [378, "a0", "(pointer uint64)"],
    [491, "a0", "(pointer uint64)"],
    [605, "a0", "(pointer uint64)"],
    [719, "a0", "(pointer uint64)"],
    [833, "a0", "(pointer uint64)"],
    [947, "a0", "(pointer uint64)"],
    [1061, "a0", "(pointer uint64)"],
    [1175, "a0", "(pointer uint64)"],
    [1289, "a0", "(pointer uint64)"],
    [1403, "a0", "(pointer uint64)"],
    [[51, 57], "a0", "dma-packet"],
    [[164, 170], "a0", "dma-packet"]
  ],
  "tie-floats": [[[3, 73], "gp", "(pointer uint32)"]],
  "tie-init-buf": [
    [[24, 31], "a0", "dma-packet"],
    [[33, 40], "a0", "gs-gif-tag"],
    [44, "a0", "(pointer gs-zbuf)"],
    [46, "a0", "(pointer gs-reg64)"],
    [[49, 59], "v1", "dma-packet"],
    [[84, 90], "v1", "dma-packet"],
    [92, "v1", "(pointer int32)"]
  ],
  "tie-init-envmap-buf": [
    [[23, 33], "v1", "dma-packet"],
    [[58, 64], "v1", "dma-packet"],
    [66, "v1", "(pointer int32)"]
  ],
  "(code othercam-running)": [[[2, 65], "s2", "process-drawable"]],
  "hud-ring-cell-init-by-other": [
    [36, "a0", "progress"],
    [45, "v1", "progress"],
    [56, "a0", "progress"],
    [132, "a1", "progress"],
    [159, "a1", "progress"],
    [178, "a1", "progress"]
  ],
  "(enter othercam-running)": [[[50, 60], "gp", "process-drawable"]],
  "(post idle hud-ring-cell)": [
    [8, "a1", "progress"],
    [13, "v1", "progress"],
    [36, "a1", "progress"],
    [63, "a1", "progress"],
    [82, "a1", "progress"],
    [99, "v1", "progress"],
    [102, "v1", "progress"],
    [137, "v1", "progress"],
    [159, "v1", "progress"]
  ],
  "(code target-board-jump)": [[17, "v1", "art-joint-anim"]],
  "(code target-board-get-on)": [[55, "v1", "art-joint-anim"]],
  "(code target-board-jump-kick)": [[15, "v1", "art-joint-anim"]],
  "(code target-board-get-off)": [[78, "v1", "art-joint-anim"]],
  "(code target-board-stance)": [[49, "v1", "art-joint-anim"]],
  "(code target-board-wall-kick)": [
    [10, "v1", "art-joint-anim"],
    [59, "f0", "float"]
  ],
  "(code target-board-pegasus)": [
    [32, "s4", "art-joint-anim"],
    [68, "s4", "process-focusable"],
    [85, "s4", "process-focusable"],
    [149, "s4", "target"]
  ],
  "(code target-board-trickx)": [
    [81, "v1", "art-joint-anim"],
    [149, "v1", "art-joint-anim"],
    [218, "v1", "art-joint-anim"],
    [301, "v1", "art-joint-anim"]
  ],
  "(code target-board-flip)": [
    [108, "v1", "art-joint-anim"],
    [218, "v1", "art-joint-anim"],
    [319, "v1", "art-joint-anim"],
    [385, "v1", "art-joint-anim"]
  ],
  "(code target-board-hold)": [
    [100, "v1", "art-joint-anim"],
    [227, "v1", "art-joint-anim"],
    [415, "v1", "art-joint-anim"],
    [485, "v1", "art-joint-anim"]
  ],
  "(code target-board-hit-ground)": [
    [77, "v1", "art-joint-anim"],
    [147, "v1", "art-joint-anim"]
  ],
  "target-board-ground-check": [
    [198, "v1", "board"],
    [258, "v1", "board"]
  ],
  "(enter target-board-jump)": [
    [174, "v1", "board"],
    [231, "v1", "board"]
  ],
  "(trans target-board-ride-edge)": [[107, "v0", "sound-rpc-set-param"]],
  "(enter target-board-flip)": [[78, "v0", "sound-rpc-set-param"]],
  "target-board-anim-trans": [[192, "v0", "sound-rpc-set-param"]],
  "(exit target-board-ride-edge)": [[8, "v0", "sound-rpc-set-param"]],
  "(exit target-board-flip)": [[31, "v0", "sound-rpc-set-param"]],
  "(exit target-board-hold)": [[9, "v0", "sound-rpc-set-param"]],
  "(code target-board-hit)": [
    [304, "v1", "fact-info-target"],
    [455, "v1", "fact-info-target"]
  ],
  "(code target-board-halfpipe)": [
    [173, "t9", "(function none :behavior target)"]
  ],
  "(event target-board-grab)": [[24, "a0", "process"]],
  "(event target-board-halfpipe)": [[82, "v1", "float"]],
  "talker-spawn-func": [
    [79, "a0", "talker"],
    [82, "v1", "talker"],
    [85, "v1", "talker"]
  ],
  "(method 9 board-info)": [
    [45, "a0", "fact-info-target"],
    [55, "a0", "fact-info-target"]
  ],
  "target-board-real-post": [[346, "v0", "sound-rpc-set-param"]],
  "target-board-effect": [[334, "v0", "sound-rpc-set-param"]],
  "target-board-handler": [[123, "a0", "process"]],
  "(trans target-flop-hit-ground)": [
    [52, "v1", "fact-info-target"],
    [58, "v1", "fact-info-target"]
  ],
  "(code target-flop)": [[32, "v1", "art-joint-anim"]],
  "(trans target-flop)": [
    [73, "v1", "fact-info-target"],
    [79, "v1", "fact-info-target"],
    [108, "v1", "fact-info-target"],
    [114, "v1", "fact-info-target"],
    [187, "v1", "fact-info-target"],
    [193, "v1", "fact-info-target"]
  ],
  "(enter target-flop)": [
    [2, "v1", "fact-info-target"],
    [8, "v1", "fact-info-target"]
  ],
  "(trans target-attack-uppercut-jump)": [
    [183, "v1", "fact-info-target"],
    [189, "v1", "fact-info-target"]
  ],
  "(trans target-attack-air)": [
    [83, "v1", "fact-info-target"],
    [89, "v1", "fact-info-target"]
  ],
  "(code target-running-attack)": [
    [115, "gp", "art-joint-anim"],
    [398, "v1", "art-joint-anim"],
    [426, "v1", "art-joint-anim"],
    [454, "v1", "art-joint-anim"],
    [542, "t1", "sound-name"],
    [547, "t1", "sound-name"],
    [557, "t1", "sound-name"],
    [226, "f26", "float"],
    [309, "f26", "float"]
  ],
  "(trans target-duck-high-jump-jump)": [[11, "v0", "sound-rpc-set-param"]],
  "(code target-double-jump)": [
    [81, "v1", "art-joint-anim"],
    [119, "v1", "art-joint-anim"]
  ],
  "(code target-jump-forward)": [[55, "v1", "art-joint-anim"]],
  "(code target-falling)": [[67, "v1", "art-joint-anim"]],
  "mod-var-jump": [
    [76, "f1", "float"],
    [171, "v0", "vector"]
  ],
  "(code target-slide-down)": [[28, "v1", "art-joint-anim"]],
  "(code target-duck-stance)": [
    [59, "v1", "art-joint-anim"],
    [291, "v1", "art-joint-anim"],
    [112, "v1", "art-joint-anim"],
    [239, "v1", "art-joint-anim"]
  ],
  "(enter target-double-jump)": [[15, "v1", "vector"]],
  "(enter target-jump)": [[42, "v1", "vector"]],
  "(enter target-high-jump)": [[21, "v1", "vector"]],
  "(code target-attack)": [
    [145, "gp", "art-joint-anim"],
    [177, "v1", "fact-info-target"],
    [183, "v1", "fact-info-target"]
  ],
  "(event target-running-attack)": [[48, "v1", "target"]],
  "(trans target-running-attack)": [
    [211, "v1", "fact-info-target"],
    [217, "v1", "fact-info-target"]
  ],
  "target-gun-end-mode": [[58, "v0", "sound-rpc-set-param"]],
  "target-board-physics": [[167, "v0", "sound-rpc-set-param"]],
  "clone-anim-once": [
    [[22, 69], "gp", "process-drawable"],
    [46, "s5", "collide-shape"],
    [107, "v1", "manipy"]
  ],
  "service-cpads": [[[207, 312], "s3", "pad-buttons"]],
  "dm-editable-boolean-toggle-pick-func": [[5, "v1", "(pointer symbol)"]],
  "dm-editable-light-float-func": [
    [36, "a0", "(pointer float)"],
    [88, "v1", "(pointer float)"]
  ],
  "(anon-function 46 script)": [[24, "v0", "float"]],
  "(anon-function 4 script)": [[13, "v1", "int"]],
  "(method 13 sync-linear)": [
    ["_stack_", 16, "res-tag"],
    [35, "v1", "(pointer float)"]
  ],
  "(method 13 sync-eased)": [
    ["_stack_", 16, "res-tag"],
    [[31, 54], "v1", "(pointer float)"]
  ],
  "(method 13 sync-paused)": [
    ["_stack_", 16, "res-tag"],
    [[29, 45], "v1", "(pointer float)"]
  ],
  "unpack-comp-rle": [[[10, 26], "a0", "(pointer int8)"]],
  "(method 16 level)": [
    [222, "v1", "(pointer uint128)"],
    [223, "a1", "(pointer uint128)"],
    [225, "a0", "(pointer uint128)"],
    [[71, 168], "s1", "(pointer int8)"],
    [72, "v1", "(pointer int8)"],
    [[74, 169], "s0", "(pointer int8)"],
    [[170, 193], "s1", "(pointer uint8)"],
    [[171, 193], "s2", "(pointer uint8)"],
    [227, "v1", "(pointer uint8)"]
  ],
  "set-fog-height!": [[2, "v1", "(array texture-anim)"]],
  "unpack-comp-huf": [[[21, 23], "t3", "(pointer uint16)"]],
  "(method 10 elec-gate)": [[13, "t9", "(function process-drawable none)"]],
  "(method 11 elec-gate)": [
    [180, "a0", "vector"],
    [193, "a0", "vector"]
  ],
  "(event idle simple-focus)": [[6, "v1", "vector"]],
  "(trans active simple-nav-sphere)": [[10, "v1", "process-drawable"]],
  "simple-nav-sphere-event-handler": [[21, "v1", "float"]],
  "sampler-start": [
    [1, "v1", "timer-bank"],
    [3, "v1", "timer-bank"],
    [6, "a0", "timer-bank"],
    [24, "a0", "timer-bank"]
  ],
  "(top-level-login sampler)": [[14, "v1", "timer-bank"]],
  "sampler-stop": [[1, "v1", "timer-bank"]],
  "(event up-idle basebutton)": [[[3, 38], "v1", "attack-info"]],
  "(method 33 basebutton)": [[35, "v1", "art-joint-anim"]],
  "(event idle drop-plat)": [
    [19, "s5", "process-focusable"],
    [53, "gp", "process-focusable"]
  ],
  "(event idle bouncer)": [[[120, 127], "v1", "attack-info"]],
  "(method 7 conveyor)": [
    [12, "t9", "(function process-drawable int process-drawable)"]
  ],
  "(method 27 conveyor)": [
    [23, "a0", "connection"],
    [24, "a0", "collide-shape"],
    [71, "a0", "connection"],
    [72, "a0", "collide-shape"],
    [143, "s4", "process-focusable"]
  ],
  "(method 21 conveyor)": [
    [104, "v1", "vector"],
    [102, "v1", "vector"],
    [106, "a0", "vector"],
    [112, "v1", "vector"],
    [118, "v1", "vector"]
  ],
  "(code idle lgconveyor)": [[10, "v1", "art-joint-anim"]],
  "(post idle lgconveyor)": [[4, "t9", "(function none)"]],
  "(method 7 elevator)": [[14, "t9", "(function base-plat int base-plat)"]],
  "elevator-event": [
    [23, "v1", "focus"],
    [88, "gp", "float"],
    [132, "gp", "float"]
  ],
  "(method 46 elevator)": [[11, "f0", "float"]],
  "(method 11 elevator)": [[156, "f0", "float"]],
  "(enter idle elec-gate)": [
    [[33, 53], "a1", "lightning-mode"],
    [[10, 30], "a1", "lightning-mode"],
    [[56, 76], "a1", "lightning-mode"]
  ],
  "(enter active elec-gate)": [
    [[29, 49], "a1", "lightning-mode"],
    [[75, 95], "a1", "lightning-mode"],
    [[52, 72], "a1", "lightning-mode"]
  ],
  "(trans active elec-gate)": [
    [[284, 304], "a0", "lightning-mode"],
    [[257, 416], "s4", "lightning-mode"]
  ],
  "(trans shutdown elec-gate)": [
    [[36, 56], "a0", "lightning-mode"],
    [[82, 102], "a0", "lightning-mode"],
    [[59, 79], "a0", "lightning-mode"]
  ],
  "(method 11 basebutton)": [["_stack_", 16, "res-tag"]],
  "(method 24 conveyor)": [["_stack_", 16, "res-tag"]],
  "(method 25 conveyor)": [[11, "v0", "actor-option"]],
  "(method 24 scene-player)": [[38, "gp", "scene"]],
  "process-drawable-draw-subtitles": [[26, "v0", "(array subtitle-range)"]],
  "(post play-anim scene-player)": [
    [192, "s4", "process-drawable"],
    [243, "s4", "process-drawable"],
    [306, "s5", "process-drawable"],
    [564, "v0", "sound-rpc-set-param"],
    [655, "v0", "sound-rpc-set-param"]
  ],
  "(method 9 scene-actor)": [
    [43, "s4", "skeleton-group"],
    [258, "a0", "process-drawable"],
    [262, "v1", "process-drawable"],
    [266, "a0", "process-drawable"],
    [346, "a0", "scene-player"],
    [355, "v1", "manipy"],
    [361, "v1", "manipy"],
    [376, "v1", "manipy"],
    [382, "v1", "manipy"],
    [533, "a0", "process-drawable"],
    [537, "v1", "process-drawable"],
    [541, "a0", "process-drawable"]
  ],
  "(method 25 scene-player)": [
    [99, "s2", "process-drawable"],
    [152, "s2", "process-drawable"],
    [155, "s2", "process-drawable"],
    [158, "s2", "process-drawable"],
    [161, "s2", "process-drawable"]
  ],
  "(method 16 drawable-inline-array-region-prim)": [
    [[1, 7], "v1", "drawable-region-prim"]
  ],
  "(method 18 drawable-region-face)": [
    [[33, 84], "v1", "(inline-array vector)"]
  ],
  "(method 18 drawable-tree-region-prim)": [
    [[22, 49], "s2", "drawable-region-prim"]
  ],
  "(method 9 region)": [
    [[55, 60], "a0", "drawable-region-prim"],
    [58, "v1", "region-prim-area"],
    [4, "a0", "region-prim-area"],
    [50, "v1", "drawable-region-prim"]
  ],
  "(method 17 drawable-tree-region-prim)": [
    [[23, 28], "a0", "drawable-region-prim"],
    [4, "a0", "region-prim-area"]
  ],
  "(method 19 drawable-region-volume)": [[8, "a3", "drawable-region-face"]],
  "(method 18 drawable-region-volume)": [
    [[23, 27], "a0", "drawable-region-face"]
  ],
  "(method 17 drawable-region-volume)": [
    [[12, 21], "a0", "drawable-region-face"]
  ],
  "region-prim-lookup-by-id": [[45, "t6", "drawable-region-prim"]],
  "region-tree-execute": [
    [114, "v1", "region-prim-area"],
    [107, "v1", "region-prim-area"],
    [97, "v1", "region-prim-area"],
    [159, "v1", "region-prim-area"],
    [204, "v1", "region-prim-area"],
    [210, "v1", "region-prim-area"],
    [221, "v1", "region-prim-area"],
    [165, "v1", "region-prim-area"],
    [169, "v1", "region-prim-area"],
    [175, "a0", "region-prim-area"],
    [191, "v1", "region-prim-area"],
    [120, "v1", "region-prim-area"],
    [124, "v1", "region-prim-area"],
    [146, "v1", "region-prim-area"],
    [129, "a1", "region-prim-area"],
    [103, "v1", "region-prim-area"],
    [[19, 29], "v1", "region-prim-area"]
  ],
  "add-debug-bound": [
    [[33, 41], "a0", "dma-packet"],
    [[42, 50], "a0", "gs-gif-tag"],
    [53, "a0", "(pointer gs-zbuf)"],
    [55, "a0", "(pointer gs-reg64)"],
    [57, "a0", "(pointer gs-test)"],
    [59, "a0", "(pointer gs-reg64)"],
    [61, "a0", "(pointer gs-alpha)"],
    [63, "a0", "(pointer gs-reg64)"],
    [105, "v1", "dma-packet"],
    [99, "a0", "dma-packet"],
    [97, "a1", "dma-packet"]
  ],
  "(code part-tester-idle)": [[[16, 22], "s5", "process-drawable"]],
  "(method 25 progress)": [[[19, 31], "a0", "menu-option"]],
  "(method 24 progress)": [
    [71, "a0", "menu-on-off-game-vibrations-option"],
    [77, "a0", "menu-on-off-game-subtitles-option"],
    [83, "a0", "menu-language-option"],
    [88, "a0", "menu-language-option"],
    [92, "v1", "menu-language-option"],
    [96, "v1", "menu-language-option"],
    [102, "a0", "menu-on-off-option"],
    [108, "a0", "menu-on-off-option"],
    [114, "a0", "menu-on-off-option"],
    [120, "a0", "menu-on-off-option"],
    [126, "a0", "menu-slider-option"],
    [132, "a0", "menu-slider-option"],
    [138, "a0", "menu-slider-option"],
    [142, "v1", "menu-missions-option"]
  ],
  "(method 31 progress)": [
    [61, "v1", "(array menu-option)"],
    [62, "v1", "menu-missions-option"]
  ],
  "(method 32 progress)": [
    [296, "v1", "(array menu-option)"],
    [297, "v1", "menu-select-start-option"],
    [306, "v1", "(array menu-option)"],
    [307, "v1", "menu-select-scene-option"],
    [371, "v1", "(array menu-option)"],
    [372, "v1", "menu-missions-option"],
    [380, "v1", "(array menu-option)"],
    [381, "v1", "menu-highscores-option"],
    [384, "v1", "(array menu-option)"],
    [385, "v1", "menu-highscores-option"]
  ],
  "(method 10 menu-highscores-option)": [
    [17, "v1", "float"],
    [51, "f0", "float"],
    [14, "v1", "float"]
  ],
  "(method 10 menu-secret-option)": [
    [25, "v1", "float"],
    [22, "v1", "float"],
    [63, "f0", "float"]
  ],
  "(method 10 menu-memcard-slot-option)": [[59, "f0", "float"]],
  "find-mission-text-at-index": [
    [
      201,
      "v1",
      "symbol" // this is a lie, but it's needed to work around the useless`cmove-#f-zero` it's not a symbol
    ]
  ],
  "(method 10 menu-missions-option)": [[78, "f0", "float"]],
  "(method 10 menu-slider-option)": [
    [[415, 418], "v1", "dma-packet"],
    [[768, 771], "v1", "dma-packet"]
  ],
  "(method 10 menu-sub-menu-option)": [[[237, 240], "v1", "dma-packet"]],
  "(event idle progress)": [
    [[10, 80], "v1", "mc-status-code"],
    [[147, 217], "v1", "mc-status-code"]
  ],
  "memcard-unlocked-secrets?": [[50, "s5", "int"]],
  "(method 10 progress)": [[45, "t9", "(function progress none)"]],
  "load-game-text-info": [[4, "v1", "game-text-info"]],
  "(method 16 camera-master)": [
    [[11, 15], "a2", "target"],
    [[16, 18], "v1", "int"]
  ],
  "master-choose-entity": [
    ["_stack_", 96, "res-tag"],
    [[87, 247], "s3", "(pointer camera-slave)"]
  ],
  "cam-string-joystick": [[785, "v1", "process-drawable"]],
  "transform-rigid-body-prims": [
    [[5, 8], "a0", "collide-shape-prim-group"],
    [[11, 22], "v1", "collide-shape-prim"]
  ],
  "(method 46 rigid-body-object)": [
    [[78, 95], "s3", "attack-info"],
    [113, "s4", "process-focusable"],
    [127, "s5", "attack-info"],
    [146, "v1", "focus"],
    [162, "s5", "process-focusable"],
    [213, "s4", "process-focusable"],
    [226, "v1", "float"],
    [50, "s4", "process-focusable"]
  ],
  "(method 33 cty-guard-turret-button)": [[35, "v1", "art-joint-anim"]],
  "(code pop-up cty-guard-turret-button)": [[10, "v1", "art-joint-anim"]],
  "(method 9 race-info)": [[6, "v1", "entity-race-mesh"]],
  "(method 14 rigid-body)": [[18, "v1", "vector"]],
  "get-penetrate-using-from-attack-event": [
    [[0, 6], "v1", "attack-info"],
    [23, "gp", "collide-shape"]
  ],
  "(method 13 water-control)": [
    [142, "v1", "process-drawable"],
    [135, "v1", "process-drawable"]
  ],
  "(method 10 water-control)": [
    [9, "a0", "collide-shape"],
    [13, "a0", "collide-shape"],
    [195, "v1", "collide-shape-moving"],
    [375, "v1", "process-drawable"],
    [707, "v1", "control-info"],
    [719, "a1", "collide-shape-moving"],
    [735, "a0", "collide-shape-moving"],
    [750, "a0", "collide-shape-moving"],
    [756, "a0", "collide-shape-moving"],
    [855, "v1", "collide-shape-moving"],
    [875, "s3", "collide-shape-moving"],
    [899, "s3", "collide-shape-moving"],
    [904, "s3", "collide-shape-moving"],
    [1017, "s4", "collide-shape-moving"],
    [1018, "s4", "collide-shape-moving"],
    [1024, "s4", "collide-shape-moving"],
    [1037, "v1", "collide-shape-moving"],
    [1104, "a0", "collide-shape-moving"],
    [1125, "v1", "collide-shape-moving"]
  ],
  "(method 52 collide-shape)": [
    [76, "v1", "region-prim-area"],
    [77, "v1", "region-prim-area"],
    [83, "a1", "region-prim-area"],
    [84, "a1", "region-prim-area"],
    [20, "a0", "region-prim-area"],
    [15, "v1", "region-prim-area"],
    [17, "v1", "region-prim-area"],
    [53, "a1", "region-prim-area"],
    [56, "v1", "region-prim-area"]
  ],
  "(method 40 crate)": [
    [2, "v1", "fact-info-crate"],
    [13, "a0", "fact-info-crate"],
    [55, "v0", "float"]
  ],
  "(method 0 carry-info)": [[42, "s5", "collide-shape"]],
  "crate-standard-event-handler": [
    [14, "v1", "attack-info"],
    [15, "v1", "attack-info"],
    [19, "v1", "attack-info"],
    [75, "gp", "target"],
    [209, "v1", "attack-info"],
    [458, "v1", "attack-info"],
    [643, "a0", "vector"]
  ],
  "target-darkjak-process": [
    [43, "a0", "fact-info-target"],
    [46, "a0", "fact-info-target"]
  ],
  "want-to-darkjak?": [[53, "a0", "fact-info-target"]],
  "target-powerup-process": [
    [235, "v0", "sound-rpc-set-param"],
    [253, "v1", "fact-info-target"],
    [259, "a0", "fact-info-target"],
    [262, "a0", "fact-info-target"],
    [268, "v1", "fact-info-target"],
    [283, "v1", "fact-info-target"],
    [313, "a0", "fact-info-target"],
    [366, "v1", "fact-info-target"],
    [390, "v1", "fact-info-target"],
    [407, "v1", "fact-info-target"]
  ],
  "target-eco-process": [
    [1, "v1", "fact-info-target"],
    [11, "a0", "fact-info-target"],
    [19, "v1", "fact-info-target"],
    [21, "v1", "fact-info-target"],
    [14, "a0", "fact-info-target"],
    [54, "v1", "fact-info-target"],
    [77, "v1", "fact-info-target"],
    [82, "a3", "fact-info-target"],
    [97, "v1", "fact-info-target"]
  ],
  "cloud-track": [
    [[19, 83], "s1", "handle"],
    [[29, 116], "s2", "handle"]
  ],
  "(code target-darkjak-bomb1)": [
    [408, "v1", "art-joint-anim"],
    [166, "s5", "int"],
    [336, "v1", "float"],
    ["_stack_", 56, "sphere"],
    ["_stack_", 88, "float"]
  ],
  "target-darkjak-bomb-collide": [
    [2, "gp", "(pointer float)"],
    [12, "gp", "(pointer float)"],
    [13, "gp", "(pointer float)"]
  ],
  "(anon-function 16 target-darkjak)": [[61, "gp", "art-joint-anim"]],
  "(code target-darkjak-get-on)": [
    [214, "v1", "art-joint-anim"],
    [390, "v0", "sound-rpc-set-param"],
    [111, "a0", "fact-info-target"],
    [113, "a0", "fact-info-target"],
    [114, "a0", "fact-info-target"]
  ],
  "(code target-darkjak-bomb0)": [
    [37, "v1", "art-joint-anim"],
    [133, "v1", "art-joint-anim"],
    [213, "v1", "art-joint-anim"],
    [644, "v1", "process-drawable"],
    [750, "v1", "process-drawable"],
    [888, "v1", "process-drawable"],
    [994, "v1", "process-drawable"],
    ["_stack_", 16, "float"],
    [18, "v1", "float"]
  ],
  "water-info<-region": [
    [12, "a0", "symbol"],
    [48, "s2", "pair"],
    [49, "v1", "pair"],
    [57, "s2", "pair"],
    [58, "v1", "pair"],
    [59, "v1", "pair"],
    [99, "s2", "pair"],
    [100, "v1", "pair"],
    [101, "v1", "pair"],
    [133, "s1", "process-drawable"],
    [143, "s2", "pair"],
    [144, "v1", "pair"],
    [145, "v1", "pair"],
    [146, "v1", "pair"],
    [147, "s2", "pair"],
    [148, "v1", "pair"],
    [199, "a0", "process-focusable"],
    [208, "s2", "pair"],
    [209, "s2", "pair"],
    [231, "a0", "region-prim-area"],
    [238, "v1", "region-prim-area"]
  ],
  "target-danger-set!": [[823, "v1", "fact-info-target"]],
  "(method 26 target)": [[23, "v0", "float"]],
  "(method 11 attack-info)": [
    [[118, 130], "v1", "process-drawable"],
    [[156, 161], "v1", "process-drawable"]
  ],
  "(method 10 attack-info)": [[13, "a1", "collide-shape"]],
  "target-log-attack": [[47, "a3", "attack-info"]],
  "can-hands?": [
    [39, "a0", "fact-info-target"],
    [45, "a0", "fact-info-target"]
  ],
  "target-attacked": [
    [56, "v1", "fact-info-target"],
    [66, "v1", "fact-info-target"],
    [72, "v1", "fact-info-target"],
    [176, "v1", "fact-info-target"],
    [241, "t4", "vector"],
    [290, "v1", "fact-info-target"]
  ],
  "(anon-function 10 target-handler)": [
    [70, "a0", "handle"],
    [146, "a0", "process-focusable"],
    [154, "a0", "process-focusable"],
    [161, "a0", "process-focusable"],
    [175, "a0", "process-focusable"],
    [99, "t2", "float"],
    [99, "t1", "float"]
  ],
  "(code target-edge-grab)": [
    [21, "v1", "process-drawable"],
    [22, "a0", "collide-shape-moving"],
    [25, "v1", "process-drawable"],
    [26, "v1", "collide-shape-moving"],
    [270, "f0", "float"]
  ],
  "(exit target-edge-grab)": [
    [17, "v1", "process-drawable"],
    [18, "a1", "collide-shape-moving"],
    [21, "v1", "process-drawable"],
    [22, "v1", "collide-shape-moving"]
  ],
  "(code target-pole-flip-forward-jump)": [
    [26, "t9", "(function none :behavior target)"]
  ],
  "(code target-pole-flip-up)": [[23, "v1", "art-joint-anim"]],
  "(code target-pole-cycle)": [
    [103, "v1", "art-joint-anim"],
    [163, "v1", "art-joint-anim"]
  ],
  "(code target-grab)": [
    [232, "v1", "art-joint-anim"],
    [422, "v1", "art-joint-anim"]
  ],
  "(event target-grab)": [
    [33, "a0", "process"],
    [125, "gp", "object"]
  ],
  "(code target-load-wait)": [
    [21, "v1", "art-joint-anim"],
    [134, "v1", "art-joint-anim"],
    [191, "v1", "art-joint-anim"]
  ],
  "(code target-edge-grab-jump)": [[72, "a1", "art-joint-anim"]],
  "(code target-hit-ground-hard)": [[46, "v1", "fact-info-target"]],
  "(anon-function 11 target2)": [[[19, 140], "s4", "target"]],
  "(anon-function 14 target2)": [[26, "f0", "float"]],
  "(code target-hide)": [
    [14, "v1", "art-joint-anim"],
    [143, "v1", "art-joint-anim"],
    [204, "v1", "art-joint-anim"],
    [258, "v1", "art-joint-anim"],
    [317, "v1", "art-joint-anim"],
    [385, "v1", "art-joint-anim"],
    [431, "v1", "art-joint-anim"],
    [488, "v1", "art-joint-anim"]
  ],
  "target-generic-event-handler": [
    [10, "v1", "float"],
    [314, "v1", "fact-info-target"],
    [321, "v1", "fact-info-target"],
    [527, "a0", "vector"],
    [681, "v1", "fact-info-target"],
    [699, "v1", "fact-info-target"],
    [866, "v1", "(state object object object object target)"],
    [894, "a0", "process"],
    [517, "v1", "float"]
  ],
  "target-dangerous-event-handler": [
    [9, "v1", "fact-info-target"],
    [20, "v1", "fact-info-target"]
  ],
  "(code target-swim-up)": [[18, "v1", "art-joint-anim"]],
  "(code target-swim-down)": [[69, "v1", "art-joint-anim"]],
  "(event target-swim-down)": [
    [[12, 99], "v1", "attack-info"],
    [88, "t0", "fact-info-target"]
  ],
  "(code target-swim-walk)": [
    [143, "v1", "art-joint-anim"],
    [58, "v1", "art-joint-anim"]
  ],
  "(code target-swim-stance)": [[33, "v1", "art-joint-anim"]],
  "(method 15 water-control)": [
    [47, "v0", "float"],
    [48, "v1", "float"]
  ],
  "(anon-function 10 water)": [
    [5, "s5", "process-drawable"],
    [28, "s5", "process-drawable"]
  ],
  "part-water-splash-callback": [[3, "v1", "float"]],
  "(event target-darkjak-bomb0)": [[51, "v1", "process"]],
  "(code target-darkjak-running-attack)": [
    [16, "v1", "float"],
    [259, "gp", "process-focusable"],
    [278, "v1", "handle"],
    [281, "v1", "handle"],
    [363, "v1", "handle"],
    [366, "v1", "handle"],
    [576, "v1", "art-joint-anim"],
    [604, "v1", "art-joint-anim"],
    [632, "v1", "art-joint-anim"],
    [672, "v1", "art-joint-anim"],
    [700, "v1", "art-joint-anim"],
    [835, "v1", "art-joint-anim"],
    [872, "f1", "float"],
    [22, "v1", "float"],
    ["_stack_", 56, "handle"],
    ["_stack_", 16, "float"]
  ],
  "target-bomb1-fire-shot": [
    [12, "v1", "handle"],
    [20, "gp", "process-focusable"]
  ],
  "(method 9 external-art-control)": [
    [173, "s4", "external-art-buffer"],
    [177, "s4", "external-art-buffer"],
    [183, "s4", "external-art-buffer"],
    [190, "s4", "external-art-buffer"]
  ],
  "(code target-darkjak-get-off)": [
    [159, "v1", "art-joint-anim"],
    [359, "v1", "art-joint-anim"],
    [472, "v1", "art-joint-anim"]
  ],
  "(anon-function 15 target-darkjak)": [
    [16, "v0", "process-focusable"],
    [82, "v1", "art-joint-anim"],
    [113, "v1", "art-joint-anim"]
  ],
  "(trans target-float)": [[130, "v1", "(state target)"]],
  "(code target-stance-look-around)": [[12, "v0", "float"]],
  "(code target-look-around)": [[21, "v0", "float"]],
  "(exit target-swim-stance)": [[51, "v0", "sound-rpc-set-param"]],
  "(exit target-swim-down)": [[56, "v0", "sound-rpc-set-param"]],
  "(method 7 water-anim)": [[14, "t9", "(function water-anim int water-anim)"]],
  "(method 26 water-anim)": [
    ["_stack_", 16, "res-tag"],
    [52, "v0", "(pointer float)"]
  ],
  "(method 7 flow-control)": [
    [19, "t9", "(function flow-control int flow-control)"]
  ],
  "water-anim-event-handler": [
    [23, "v1", "float"],
    [40, "s4", "process"],
    [50, "s5", "water-info"],
    [96, "gp", "process-focusable"],
    [116, "gp", "process-focusable"],
    [137, "gp", "process-focusable"],
    [182, "s5", "water-info"]
  ],
  "(code die crate)": [
    [6, "v1", "collide-shape"],
    [37, "v1", "process-focusable"]
  ],
  "(code notice-blue crate)": [
    [19, "v1", "process-drawable"],
    [21, "gp", "collide-shape-moving"],
    [28, "a0", "collide-shape-moving"],
    [30, "v1", "collide-shape-moving"]
  ],
  "(post fall crate)": [
    [[4, 10], "a0", "collide-shape-moving"],
    [15, "v1", "collide-shape-moving"],
    [26, "v1", "collide-shape-moving"],
    [[34, 53], "gp", "collide-shape-moving"]
  ],
  "(trans fall crate)": [
    [1, "v1", "collide-shape-moving"],
    [6, "v1", "float"],
    [8, "v1", "collide-shape-moving"],
    [24, "v1", "collide-shape-moving"],
    [32, "v1", "collide-shape-moving"],
    [34, "a0", "collide-shape-moving"],
    [37, "a0", "collide-shape-moving"]
  ],
  "(enter fall crate)": [[[35, 40], "a0", "carry-info"]],
  "(post carry crate)": [[[13, 16], "a0", "collide-shape-moving"]],
  "(event carry crate)": [[15, "a0", "vector"]],
  "(code idle crate)": [[[2, 5], "a0", "collide-shape-moving"]],
  "(code hide crate)": [
    [27, "v1", "collide-shape-moving"],
    [95, "v1", "collide-shape-moving"],
    [97, "a0", "collide-shape-moving"],
    [100, "a0", "collide-shape-moving"]
  ],
  "(code special-contents-die crate)": [[42, "v1", "collide-shape-moving"]],
  "target-send-attack": [
    ["_stack_", 96, "symbol"],
    [16, "s4", "process-focusable"],
    [[429, 444], "t1", "sound-name"]
  ],
  "(method 36 crate)": [
    [6, "a0", "collide-shape-moving"],
    [27, "a0", "collide-shape-moving"]
  ],
  "camera-rotate-to-vector": [[63, "v1", "float"]],
  "target-gun-find-track": [
    [182, "v0", "process-focusable"],
    [[192, 224], "gp", "process-focusable"],
    [[249, 475], "s5", "process-focusable"],
    [431, "a0", "process-focusable"],
    [434, "a0", "process-focusable"],
    [519, "v1", "int"],
    [520, "v1", "int"]
  ],
  "target-gun-check": [[599, "v0", "sound-rpc-set-param"]],
  "target-gun-build-track-list": [[46, "v1", "vector"]],
  "target-gun-joint-pre0": [[[131, 165], "gp", "process-focusable"]],
  "(method 28 water-anim)": [
    ["_stack_", 16, "res-tag"],
    [27, "v0", "vector"]
  ],
  "(method 7 drop-plat)": [[18, "v1", "external-art-buffer"]],
  "(method 22 gui-control)": [
    [[268, 315], "s4", "process-drawable"],
    [[275, 338], "s5", "sound-rpc-set-param"],
    [[351, 375], "s5", "sound-rpc-set-param"]
  ],
  "(method 13 sky-work)": [
    [[78, 170], "s4", "sky-work"],
    [[162, 168], "v1", "dma-packet"],
    [[221, 228], "a1", "dma-packet"],
    [[230, 239], "a1", "gs-gif-tag"],
    [243, "a1", "(pointer gs-zbuf)"],
    [245, "a1", "(pointer gs-reg64)"],
    [247, "a1", "(pointer gs-test)"],
    [249, "a1", "(pointer gs-reg64)"],
    [250, "a1", "(pointer gs-alpha)"],
    [252, "a1", "(pointer gs-reg64)"],
    [255, "a1", "(pointer gs-tex0)"],
    [257, "a1", "(pointer gs-reg64)"],
    [259, "a1", "(pointer gs-tex1)"],
    [261, "a1", "(pointer gs-reg64)"],
    [263, "a1", "(pointer gs-clamp)"],
    [265, "a1", "(pointer gs-reg64)"],
    [266, "a1", "(pointer uint64)"],
    [268, "a1", "(pointer gs-reg64)"],
    [[271, 309], "a2", "(inline-array qword)"],
    [[316, 354], "t0", "(inline-array qword)"],
    [[362, 369], "t1", "dma-packet"],
    [[371, 380], "t1", "gs-gif-tag"],
    [384, "t1", "(pointer gs-alpha)"],
    [386, "t1", "(pointer gs-reg64)"],
    [389, "t1", "(pointer gs-tex0)"],
    [391, "t1", "(pointer gs-reg64)"],
    [392, "t1", "(pointer uint64)"],
    [394, "t1", "(pointer gs-reg64)"],
    [[397, 429], "t0", "(inline-array qword)"],
    [[437, 444], "a1", "dma-packet"],
    [[446, 455], "a1", "gs-gif-tag"],
    [458, "a1", "(pointer gs-alpha)"],
    [460, "a1", "(pointer gs-reg64)"],
    [[515, 561], "t1", "(inline-array qword)"],
    [[574, 581], "a3", "dma-packet"],
    [[583, 592], "a3", "gs-gif-tag"],
    [596, "a3", "(pointer gs-alpha)"],
    [598, "a3", "(pointer gs-reg64)"],
    [601, "a3", "(pointer gs-tex0)"],
    [603, "a3", "(pointer gs-reg64)"],
    [604, "a3", "(pointer uint64)"],
    [606, "a3", "(pointer gs-reg64)"],
    [[609, 647], "v1", "(inline-array qword)"],
    [[673, 680], "a1", "dma-packet"],
    [[682, 691], "a1", "gs-gif-tag"],
    [695, "a1", "(pointer gs-zbuf)"],
    [697, "a1", "(pointer gs-reg64)"],
    [699, "a1", "(pointer gs-test)"],
    [701, "a1", "(pointer gs-reg64)"],
    [728, "a1", "(pointer gs-rgbaq)"],
    [730, "a1", "(pointer gs-reg64)"],
    [[733, 738], "v1", "(inline-array qword)"],
    [[741, 750], "v1", "(inline-array qword)"],
    [[760, 766], "v1", "dma-packet"]
  ],
  "(method 33 sky-work)": [
    [42, "s5", "int"],
    [46, "a2", "sky-work"],
    [59, "a2", "sky-work"],
    [36, "v1", "sky-work"]
  ],
  "(method 23 sky-work)": [
    [[3, 10], "a0", "dma-packet"],
    [[12, 21], "a0", "gs-gif-tag"],
    [25, "s3", "(pointer gs-test)"],
    [27, "s3", "(pointer gs-reg64)"],
    [42, "s3", "(pointer gs-tex0)"],
    [44, "s3", "(pointer gs-reg64)"],
    [46, "s3", "(pointer gs-tex1)"],
    [48, "s3", "(pointer gs-reg64)"],
    [49, "s3", "(pointer gs-clamp)"],
    [51, "s3", "(pointer gs-reg64)"],
    [53, "s3", "(pointer gs-alpha)"],
    [55, "s3", "(pointer gs-reg64)"],
    [56, "s3", "(pointer uint64)"],
    [58, "s3", "(pointer gs-reg64)"],
    [[255, 263], "s4", "dma-packet"]
  ],
  "(method 27 sky-work)": [
    [[5, 10], "a0", "dma-packet"],
    [[12, 20], "a0", "gs-gif-tag"],
    [25, "a0", "(pointer gs-alpha)"],
    [27, "a0", "(pointer gs-reg64)"],
    [[142, 149], "s4", "dma-packet"]
  ],
  "(method 34 sky-work)": [
    [[5, 10], "a0", "dma-packet"],
    [[12, 20], "a0", "gs-gif-tag"],
    [25, "a0", "(pointer gs-zbuf)"],
    [27, "a0", "(pointer gs-reg64)"],
    [29, "a0", "(pointer gs-test)"],
    [31, "a0", "(pointer gs-reg64)"],
    [33, "a0", "(pointer gs-alpha)"],
    [35, "a0", "(pointer gs-reg64)"],
    [[80, 88], "s5", "dma-packet"]
  ],
  "(method 35 sky-work)": [
    [[2, 9], "a1", "dma-packet"],
    [[11, 20], "a1", "gs-gif-tag"],
    [24, "a1", "(pointer gs-test)"],
    [26, "a1", "(pointer gs-reg64)"],
    [[66, 74], "s5", "dma-packet"]
  ],
  "(method 36 sky-work)": [
    [[7, 14], "a0", "dma-packet"],
    [[16, 26], "a0", "gs-gif-tag"],
    [62, "s2", "(pointer gs-tex0)"],
    [64, "s2", "(pointer gs-reg64)"],
    [66, "s2", "(pointer gs-tex1)"],
    [68, "s2", "(pointer gs-reg64)"],
    [70, "s2", "(pointer gs-test)"],
    [72, "s2", "(pointer gs-reg64)"],
    [74, "s2", "(pointer gs-clamp)"],
    [76, "s2", "(pointer gs-reg64)"],
    [78, "s2", "(pointer gs-alpha)"],
    [80, "s2", "(pointer gs-reg64)"],
    [[83, 177], "v1", "(inline-array qword)"]
  ],
  "draw-subtitle-image": [
    [[44, 48], "a0", "dma-packet"],
    [[49, 58], "a0", "gs-gif-tag"],
    [70, "a0", "(pointer gs-bitbltbuf)"],
    [72, "a0", "(pointer gs-reg64)"],
    [73, "a0", "(pointer gs-trxpos)"],
    [75, "a0", "(pointer gs-reg64)"],
    [81, "a0", "(pointer gs-trxreg)"],
    [83, "a0", "(pointer gs-reg64)"],
    [84, "a0", "(pointer gs-trxdir)"],
    [86, "a0", "(pointer gs-reg64)"],
    [[106, 112], "a1", "dma-packet"],
    [[113, 121], "a1", "gs-gif-tag"],
    [128, "a1", "(pointer gs-reg64)"],
    [130, "a1", "(pointer gs-alpha)"],
    [126, "a1", "(pointer gs-test)"],
    [132, "a1", "(pointer gs-reg64)"],
    [148, "a1", "(pointer gs-tex0)"],
    [150, "a1", "(pointer gs-reg64)"],
    [153, "a1", "(pointer gs-reg64)"],
    [157, "a1", "(pointer gs-reg64)"],
    [160, "a1", "(pointer gs-reg64)"],
    [151, "a1", "(pointer gs-tex1)"],
    [155, "a1", "(pointer gs-clamp)"],
    [158, "a1", "(pointer uint64)"],
    [[163, 194], "v1", "(pointer uint128)"],
    [[195, 199], "t0", "gs-gif-tag"],
    [[201, 206], "t0", "gs-gif-tag"],
    [[208, 213], "a2", "gs-gif-tag"],
    [[215, 220], "v1", "gs-gif-tag"],
    [[223, 254], "v1", "(pointer uint128)"],
    [[255, 259], "t0", "gs-gif-tag"],
    [[261, 266], "t0", "gs-gif-tag"],
    [[268, 273], "a1", "gs-gif-tag"],
    [[275, 280], "v1", "gs-gif-tag"],
    [[291, 296], "v1", "dma-packet"]
  ],
  "scene-player-init": [
    [[37, 44], "s5", "(array scene)"],
    [83, "v0", "(array scene)"]
  ],
  "connection-list-validate": [[5, "gp", "connection"]],
  "point-poly-distance-min": [[94, "f0", "float"]],
  "(method 26 nav-mesh)": [[[23, 78], "s4", "nav-engine"]],
  "compute-dir-parm": [
    [18, "f0", "float"],
    [8, "a2", "uint"],
    [10, "v1", "float"]
  ],
  "(trans idle fma-sphere)": [[39, "a2", "process-drawable"]],
  "(method 10 talker)": [[29, "t9", "(function process none)"]],
  "(exit active talker)": [[19, "s5", "process-drawable"]],
  "(method 11 speech-channel)": [
    [66, "v1", "process-drawable"],
    [223, "s4", "process-drawable"],
    [237, "s4", "process-drawable"],
    [240, "s4", "process-drawable"],
    [212, "v0", "sound-rpc-set-param"]
  ],
  "lightning-fractal-gen": [
    [37, "v1", "float"],
    [64, "v1", "float"],
    [91, "v1", "float"]
  ],
  "lightning-uniform-gen": [
    [38, "v1", "float"],
    [60, "v1", "float"],
    [82, "v1", "float"]
  ],
  "lightning-trail-uniform-gen": [
    [21, "v1", "float"],
    [43, "v1", "float"],
    [65, "v1", "float"]
  ],
  "lightning-trail-fractal-gen": [
    [52, "v1", "float"],
    [71, "v1", "float"],
    [90, "v1", "float"]
  ],
  "lightning-draw": [
    [[407, 444], "v1", "(inline-array vector)"],
    ["_stack_", 20, "(inline-array gcf-vertex)"],
    ["_stack_", 176, "gcf-control"],
    [440, "a1", "pointer"],
    [441, "a0", "pointer"],
    [438, "a1", "(pointer uint128)"],
    [439, "a0", "(pointer uint128)"],
    [[472, 487], "a0", "dma-packet"],
    [[559, 576], "a0", "dma-packet"],
    [[597, 602], "a0", "dma-packet"]
  ],
  "lightning-draw-all": [
    [39, "v1", "connection"],
    [40, "s1", "dma-buffer"]
  ],
  "(method 24 game-info)": [
    [808, "s4", "pointer"],
    [156, "s4", "pointer"],
    [360, "a1", "pointer"],
    [490, "a1", "pointer"],
    [521, "a2", "pointer"],
    [673, "v1", "pointer"],
    [97, "v1", "pointer"],
    [141, "s4", "game-save-tag"],
    [172, "s4", "game-save-tag"],
    [187, "s4", "(inline-array game-save-tag)"],
    [202, "s4", "(inline-array game-save-tag)"],
    [219, "s4", "(inline-array game-save-tag)"],
    [232, "s4", "(inline-array game-save-tag)"],
    [238, "s4", "(inline-array game-save-tag)"],
    [244, "s4", "(inline-array game-save-tag)"],
    [[250, 325], "s4", "(inline-array game-save-tag)"],
    [328, "s4", "(inline-array game-save-tag)"],
    [[342, 399], "s4", "(inline-array game-save-tag)"],
    [[411, 511], "s4", "(inline-array game-save-tag)"],
    [[539, 673], "s4", "(inline-array game-save-tag)"],
    [[701, 805], "s4", "(inline-array game-save-tag)"],
    [[4, 94], "v1", "(inline-array game-save-tag)"],
    [495, "a2", "(pointer uint8)"]
  ],
  "(method 11 game-save)": [
    [270, "s4", "pointer"],
    [[83, 97], "s4", "(inline-array game-save-tag)"],
    [107, "s4", "(inline-array game-save-tag)"],
    [[116, 267], "s4", "(inline-array game-save-tag)"]
  ],
  "(code active process-taskable)": [
    [40, "gp", "handle"],
    [71, "gp", "handle"]
  ],
  "(method 32 process-taskable)": [
    [63, "v0", "joint"],
    [[70, 80], "v1", "collide-shape-prim-group"]
  ],
  "(method 9 los-control)": [
    [54, "s1", "process-focusable"],
    [35, "s1", "process-focusable"]
  ],
  "(method 18 grid-hash)": [
    [42, "a0", "(pointer grid-hash-word)"],
    [44, "t4", "(pointer grid-hash-word)"],
    [46, "t6", "(pointer grid-hash-word)"]
  ],
  "(method 19 grid-hash)": [[46, "t6", "(pointer uint8)"]],
  "(method 15 sphere-hash)": [[5, "v0", "(function grid-hash none)"]],
  "(method 32 sphere-hash)": [[107, "v1", "float"]],
  "(method 13 carry-info)": [
    [14, "v1", "handle"],
    [22, "v0", "carry-info"],
    [11, "v1", "handle"]
  ],
  "(method 12 carry-info)": [
    [27, "s4", "collide-shape"],
    [46, "a0", "process-drawable"],
    [47, "v1", "collide-shape"],
    [52, "a1", "process-drawable"],
    [53, "a0", "collide-shape"],
    [59, "a1", "process-drawable"],
    [60, "a0", "collide-shape"]
  ],
  "(method 11 carry-info)": [
    [43, "s4", "collide-shape"],
    [211, "a0", "process-drawable"],
    [212, "v1", "collide-shape"],
    [218, "a2", "process-drawable"],
    [225, "a1", "process-drawable"],
    [231, "a0", "process-drawable"],
    [232, "v1", "collide-shape"],
    [10, "v1", "handle"],
    [20, "v1", "handle"],
    [219, "a1", "collide-shape"],
    [226, "a0", "collide-shape"]
  ],
  "(method 14 carry-info)": [
    [45, "s2", "collide-shape"],
    [158, "a0", "process-drawable"],
    [159, "v1", "collide-shape"],
    [165, "a2", "process-drawable"],
    [172, "a1", "process-drawable"],
    [178, "a0", "process-drawable"],
    [179, "v1", "collide-shape"],
    [12, "v1", "handle"],
    [22, "v1", "handle"],
    [166, "a1", "collide-shape"],
    [173, "a0", "collide-shape"],
    [151, "a0", "process-drawable"],
    [152, "v1", "collide-shape"],
    [158, "a2", "process-drawable"],
    [165, "a1", "process-drawable"],
    [171, "a0", "process-drawable"],
    [172, "v1", "collide-shape"],
    [159, "a1", "collide-shape"],
    [166, "a0", "collide-shape"]
  ],
  "(method 16 carry-info)": [[22, "v0", "carry-info"]],
  "(event idle task-arrow)": [[6, "a0", "vector"]],
  "projectile-init-by-other": [[113, "v1", "process-drawable"]],
  "(method 35 projectile)": [[5, "a1", "projectile"]],
  "target-gun-fire-blue": [[71, "a0", "projectile"]],
  "(method 24 gun-blue-shot)": [[15, "s5", "projectile"]],
  "target-gun-fire-yellow": [[28, "a0", "projectile"]],
  "target-gun-fire-red": [
    [150, "v1", "process-drawable"],
    [194, "v1", "process-drawable"],
    [197, "v1", "process-drawable"],
    [200, "v1", "process-drawable"]
  ],
  "(method 26 gun-red-shot)": [
    [43, "a0", "connection"],
    [44, "a0", "collide-shape"],
    [92, "a0", "connection"],
    [93, "a0", "collide-shape"]
  ],
  "gun-red-shot-init-by-other": [[89, "v1", "process-drawable"]],
  "(method 23 gun-red-shot)": [[10, "s4", "process-focusable"]],
  "target-gun-fire-dark": [
    [30, "a0", "projectile"],
    [60, "a0", "gun-dark-shot"]
  ],
  "process-drawable-shock-effect-bullseye": [[88, "a0", "lightning-tracker"]],
  "projectile-update-velocity-space-wars": [
    [59, "a0", "process-drawable"],
    [60, "a0", "collide-shape"]
  ],
  "cshape-reaction-blue-shot": [[15, "v1", "gun-blue-shot"]],
  "(method 10 idle-control)": [[64, "v1", "art-joint-anim"]],
  "(method 136 enemy)": [[34, "a1", "process-focusable"]],
  "(method 107 enemy)": [[17, "v0", "process-focusable"]],
  "(method 96 enemy)": [[[16, 20], "a0", "process-focusable"]],
  "(method 129 enemy)": [[18, "a1", "process-focusable"]],
  "(method 97 enemy)": [
    [16, "v1", "connection"],
    [[17, 22], "v1", "collide-shape"],
    [27, "s2", "process-focusable"],
    [65, "v1", "connection"],
    [[66, 71], "v1", "collide-shape"],
    [76, "s2", "process-focusable"],
    [112, "v1", "connection"],
    [[113, 118], "v1", "collide-shape"],
    [123, "s2", "process-focusable"]
  ],
  "(method 75 enemy)": [[9, "s2", "process-focusable"]],
  "(code notice enemy)": [[31, "v1", "art-joint-anim"]],
  "(code stare enemy)": [[23, "gp", "art-joint-anim"]],
  "(code victory enemy)": [[30, "v1", "art-joint-anim"]],
  "(method 88 enemy)": [[28, "a1", "art-joint-anim"]],
  "(code hit enemy)": [[30, "v1", "art-joint-anim"]],
  "(method 51 enemy)": [[[27, 31], "a0", "process-focusable"]],
  "(method 78 enemy)": [[11, "v1", "art-joint-anim"]],
  "(code die enemy)": [[30, "v1", "art-joint-anim"]],
  "(code die-falling enemy)": [[32, "gp", "art-joint-anim"]],
  "(code view-anims enemy)": [[20, "s4", "art-joint-anim"]],
  "(method 7 enemy)": [
    [14, "t9", "(function process-focusable int process-focusable)"]
  ],
  "nav-enemy-chase-post": [[[15, 19], "a0", "process-focusable"]],
  "nav-enemy-flee-post": [[[16, 20], "a0", "process-focusable"]],
  "nav-enemy-face-focus-post": [[[24, 28], "a0", "process-focusable"]],
  "nav-enemy-stare-post": [[[24, 28], "a0", "process-focusable"]],
  "(code active nav-enemy)": [
    [30, "v1", "art-joint-anim"],
    [127, "v1", "art-joint-anim"],
    [189, "v1", "art-joint-anim"],
    [298, "v1", "art-joint-anim"]
  ],
  "(enter notice nav-enemy)": [[[21, 25], "a0", "process-focusable"]],
  "(code notice nav-enemy)": [[31, "v1", "art-joint-anim"]],
  "(code stare nav-enemy)": [[23, "gp", "art-joint-anim"]],
  "(enter taunt nav-enemy)": [[[37, 42], "gp", "process-focusable"]],
  "(code taunt nav-enemy)": [[84, "v1", "art-joint-anim"]],
  "(enter pacing nav-enemy)": [[[103, 108], "gp", "process-focusable"]],
  "(trans pacing nav-enemy)": [[[14, 18], "a0", "process-focusable"]],
  "(code pacing nav-enemy)": [[34, "gp", "art-joint-anim"]],
  "(enter circling nav-enemy)": [[[69, 74], "gp", "process-focusable"]],
  "(trans circling nav-enemy)": [[[14, 18], "a0", "process-focusable"]],
  "(code circling nav-enemy)": [[34, "gp", "art-joint-anim"]],
  "(code hit nav-enemy)": [[30, "v1", "art-joint-anim"]],
  "(code debug-control nav-enemy)": [[28, "v1", "art-joint-anim"]],
  "(method 55 nav-enemy)": [[[74, 78], "a0", "process-focusable"]],
  "(method 161 nav-enemy)": [[[22, 27], "v1", "process-focusable"]],
  "(method 160 nav-enemy)": [
    [18, "s5", "process-focusable"],
    [[35, 40], "s5", "process-focusable"]
  ],
  "(method 32 youngsamos-npc)": [
    [61, "t9", "(function process-taskable none)"]
  ],
  "(method 35 pecker-npc)": [
    [58, "v1", "art-joint-anim"],
    [117, "v1", "art-joint-anim"]
  ],
  "(code idle scene-looper)": [[40, "gp", "handle"]],
  "(method 7 rigid-body-platform)": [
    [14, "t9", "(function rigid-body-object int rigid-body-object)"]
  ],
  "(method 53 rigid-body-platform)": [[24, "f0", "float"]],
  "(method 46 rigid-body-platform)": [
    [13, "v1", "rigid-body-control-point"],
    [30, "v1", "collide-rider"],
    [46, "s5", "process-focusable"],
    [139, "v1", "float"]
  ],
  "(method 24 remote)": [
    [16, "s4", "process-focusable"],
    [[26, 30], "s4", "process-focusable"]
  ],
  "remote-track": [[94, "gp", "process-drawable"]],
  "(trans enter remote)": [[[25, 29], "a0", "process-focusable"]],
  "(code enter remote)": [[11, "gp", "process-focusable"]],
  "(method 25 remote)": [[[8, 12], "a0", "collide-shape"]],
  "(method 25 judge)": [[[8, 12], "a0", "collide-shape"]],
  "(event wait judge)": [[63, "gp", "process-focusable"]],
  "(code idle judge)": [[39, "v0", "float"]],
  "(post sidekick-clone)": [[[474, 513], "gp", "(pointer process-drawable)"]],
  "(code target-carry-pickup)": [
    [79, "v0", "carry-info"],
    [290, "v0", "carry-info"]
  ],
  "(code target-carry-drop)": [
    [24, "v0", "carry-info"],
    [92, "v1", "art-joint-anim"],
    [158, "v0", "carry-info"],
    [273, "v0", "carry-info"]
  ],
  "(code target-carry-throw)": [
    [51, "v0", "carry-info"],
    [112, "v0", "carry-info"],
    [194, "v0", "carry-info"]
  ],
  "next-continue": [
    [4, "a2", "symbol"],
    [5, "a2", "level-load-info"],
    [12, "a3", "continue-point"]
  ],
  "(code target-continue)": [[643, "s5", "handle"]],
  "(code target-warp-in)": [[336, "v1", "art-joint-anim"]],
  "target-hit-effect": [[39, "t4", "vector"]],
  "target-hit-setup-anim": [
    [153, "v1", "art-joint-anim"],
    [225, "v1", "art-joint-anim"]
  ],
  "(code target-hit)": [[576, "v1", "art-joint-anim"]],
  "(anon-function 12 target-death)": [[[12, 19], "gp", "process-drawable"]],
  "target-death-reset": [[21, "v1", "connection"]],
  "(anon-function 3 target-death)": [[259, "v1", "art-joint-anim"]],
  "(anon-function 2 target-death)": [
    [58, "v1", "art-joint-anim"],
    [197, "v1", "art-joint-anim"],
    [141, "v1", "art-joint-anim"]
  ],
  "(anon-function 1 target-death)": [[73, "v1", "art-joint-anim"]],
  "(event target-continue)": [[18, "a0", "process"]],
  "(method 30 battle)": [
    [7, "s5", "nav-enemy"],
    [32, "a2", "nav-enemy"]
  ],
  "(method 7 battle)": [
    [15, "t9", "(function process-drawable int process-drawable)"]
  ],
  "(method 51 battle)": [[[38, 95], "s4", "touch-tracker"]],
  "(method 26 battle)": [
    [35, "a0", "connection"],
    [36, "a0", "collide-shape"],
    [84, "a0", "connection"],
    [85, "a0", "collide-shape"]
  ],
  "(method 28 battle)": [
    ["_stack_", 16, "res-tag"],
    [[21, 31], "s5", "(pointer entity-actor)"]
  ],
  "(method 29 battle)": [
    ["_stack_", 16, "res-tag"],
    ["_stack_", 32, "res-tag"]
  ],
  "(method 12 collide-cache)": [[76, "v1", "process-drawable"]],
  "collide-list-fill-bg-using-box": [
    [[207, 213], "v1", "collide-hash-scratch"],
    [223, "a0", "collide-hash-scratch"],
    [[241, 247], "v1", "collide-hash-scratch"],
    [255, "a0", "collide-hash-scratch"]
  ],
  "collide-list-fill-bg-using-line-sphere": [
    [261, "a0", "collide-hash-scratch"],
    [[279, 285], "v1", "collide-hash-scratch"],
    [[246, 251], "v1", "collide-hash-scratch"],
    [293, "a0", "collide-hash-scratch"],
    [102, "v1", "float"]
  ],
  "(method 8 collide-hash)": [
    [34, "a1", "collide-hash-scratch"],
    [50, "a2", "collide-hash-scratch"],
    [62, "a2", "collide-hash-scratch"],
    [73, "a1", "collide-hash-scratch"]
  ],
  "(method 9 collide-mesh)": [[[9, 63], "s5", "collide-mesh-tri"]],
  "(method 13 collide-mesh)": [
    [21, "a3", "(inline-array vector)"],
    [[22, 61], "a3", "vector"],
    [[20, 61], "t0", "(inline-array vector)"],
    [[76, 123], "v1", "collide-mesh-tri"]
  ],
  "(method 10 collide-mesh)": [[[13, 51], "s4", "collide-mesh-cache-tri"]],
  "(method 9 collide-mesh-cache)": [
    [[10, 83], "s4", "collide-mesh-cache-entry"]
  ],
  "(method 10 touching-list)": [[[1, 12], "s5", "touching-shapes-entry"]],
  "(method 13 touching-list)": [[[0, 77], "v0", "touching-shapes-entry"]],
  "(method 11 touching-list)": [[[0, 57], "s5", "touching-shapes-entry"]],
  "(method 12 touching-list)": [[[0, 105], "gp", "touching-shapes-entry"]],
  "(method 9 collide-edge-work)": [
    [[6, 52], "s3", "collide-edge-edge"],
    [[5, 52], "s4", "collide-edge-hold-item"]
  ],
  "(method 20 collide-edge-work)": [
    [100, "a0", "collide-shape-moving"],
    [179, "v1", "int"],
    [179, "a1", "int"]
  ],
  "(method 13 collide-edge-work)": [[[8, 119], "s1", "collide-edge-edge"]],
  "(method 9 collide-edge-edge)": [[20, "a0", "collide-shape-moving"]],
  "(method 13 ocean)": [
    [248, "v1", "dma-packet"],
    [249, "v1", "dma-packet"],
    [250, "v1", "dma-packet"],
    [318, "v1", "dma-packet"],
    [319, "v1", "dma-packet"],
    [320, "v1", "dma-packet"]
  ],
  "(method 19 ocean)": [
    [[2, 8], "a0", "dma-packet"],
    [[11, 17], "a0", "gs-gif-tag"],
    [22, "s4", "(pointer gs-test)"],
    [24, "s4", "(pointer gs-reg64)"],
    [26, "s4", "(pointer gs-alpha)"],
    [28, "s4", "(pointer gs-reg64)"],
    [41, "s4", "(pointer gs-tex0)"],
    [43, "s4", "(pointer gs-reg64)"],
    [45, "s4", "(pointer gs-tex1)"],
    [47, "s4", "(pointer gs-reg64)"],
    [49, "s4", "(pointer gs-texa)"],
    [51, "s4", "(pointer gs-reg64)"],
    [53, "s4", "(pointer gs-miptbp)"],
    [55, "s4", "(pointer gs-reg64)"],
    [57, "s4", "(pointer gs-miptbp)"],
    [59, "s4", "(pointer gs-reg64)"],
    [60, "s4", "(pointer gs-clamp)"],
    [62, "s4", "(pointer gs-reg64)"],
    [64, "s4", "(pointer gs-fogcol)"],
    [66, "s4", "(pointer gs-reg64)"]
  ],
  "(method 20 ocean)": [
    [[3, 7], "a0", "dma-packet"],
    [[13, 16], "a0", "gs-gif-tag"],
    [22, "a0", "(pointer gs-texa)"],
    [24, "a0", "(pointer gs-reg64)"]
  ],
  "(method 22 ocean)": [[[3, 11], "a0", "dma-packet"]],
  "(method 23 ocean)": [[[3, 11], "a0", "dma-packet"]],
  "(method 25 ocean)": [[[8, 16], "a1", "dma-packet"]],
  "(method 26 ocean)": [
    [[11, 19], "a3", "dma-packet"],
    [[30, 38], "a2", "dma-packet"]
  ],
  "(method 27 ocean)": [
    [[19, 27], "a0", "dma-packet"],
    [30, "s3", "matrix"],
    [[49, 54], "s2", "vector"]
  ],
  "(method 28 ocean)": [
    [[43, 51], "a0", "dma-packet"],
    [66, "a2", "(pointer int16)"],
    [[81, 89], "a1", "vector4w"],
    [[90, 98], "v1", "vector4w"],
    [[111, 127], "t0", "vector4w"],
    [[130, 268], "a1", "(inline-array vector4w)"]
  ],
  "(method 29 ocean)": [
    [[5, 9], "a0", "dma-packet"],
    [[15, 18], "a0", "gs-gif-tag"],
    [23, "a0", "(pointer gs-test)"],
    [25, "a0", "(pointer gs-reg64)"],
    [[36, 41], "a0", "dma-packet"],
    [91, "a1", "(pointer int16)"]
  ],
  "(method 30 ocean)": [[29, "a0", "(pointer uint8)"]],
  "(method 31 ocean)": [[32, "a0", "(pointer int32)"]],
  "(method 32 ocean)": [
    [31, "t0", "(pointer int32)"],
    [47, "a2", "(pointer uint8)"],
    [55, "v1", "(pointer int8)"]
  ],
  "(method 33 ocean)": [
    [[52, 60], "a0", "dma-packet"],
    [[63, 67], "v1", "vector4w"],
    [[93, 232], "v1", "(inline-array vector4w)"],
    [[245, 253], "a0", "dma-packet"]
  ],
  "(method 34 ocean)": [
    [[44, 52], "a0", "dma-packet"],
    [[61, 65], "v1", "vector4w"],
    [[68, 147], "v1", "(inline-array vector4w)"],
    [[166, 174], "a0", "dma-packet"]
  ],
  "(method 36 ocean)": [["_stack_", 48, "ocean-trans-mask"]],
  "(method 38 ocean)": [
    [104, "a1", "(pointer int32)"],
    [108, "a3", "(pointer uint8)"],
    [110, "a1", "(pointer int32)"]
  ],
  "(method 39 ocean)": [
    [[7, 15], "a0", "dma-packet"],
    [[17, 51], "v1", "matrix"]
  ],
  "(method 40 ocean)": [["_stack_", 40, "ocean-trans-mask"]],
  "(method 41 ocean)": [[[3, 11], "a0", "dma-packet"]],
  "(method 42 ocean)": [[[3, 11], "a0", "dma-packet"]],
  "(method 45 ocean)": [
    [[19, 27], "a1", "dma-packet"],
    [30, "s3", "matrix"],
    [[47, 52], "s2", "vector"]
  ],
  "(method 48 ocean)": [[[8, 16], "a1", "dma-packet"]],
  "(method 49 ocean)": [[24, "a0", "(pointer uint8)"]],
  "(method 51 ocean)": [
    [39, "a0", "(pointer uint8)"],
    [47, "v1", "(pointer uint8)"]
  ],
  "(method 52 ocean)": [
    [[54, 68], "a2", "dma-packet"],
    [[82, 87], "a0", "dma-packet"],
    [99, "v1", "(pointer uint64)"]
  ],
  "(method 53 ocean)": [
    [[52, 60], "a0", "dma-packet"],
    [[62, 67], "v1", "vector4w"],
    [[70, 149], "v1", "(inline-array vector4w)"],
    [[162, 170], "a0", "dma-packet"]
  ],
  "(method 57 ocean)": [
    [[7, 15], "a0", "dma-packet"],
    [[18, 28], "a0", "vector"],
    [[28, 39], "a0", "vector"],
    [[39, 50], "a0", "vector"],
    [[51, 62], "v1", "vector"]
  ],
  "(method 59 ocean)": [
    [[22, 27], "a0", "dma-packet"],
    [195, "t3", "(pointer uint8)"]
  ],
  "(method 60 ocean)": [[[3, 191], "s4", "(inline-array ocean-vertex)"]],
  "(method 61 ocean)": [[[3, 194], "s4", "(inline-array ocean-vertex)"]],
  "(method 62 ocean)": [[[3, 193], "s4", "(inline-array ocean-vertex)"]],
  "(method 63 ocean)": [[[3, 200], "s4", "(inline-array ocean-vertex)"]],
  "(method 64 ocean)": [[[3, 228], "s5", "(inline-array ocean-vertex)"]],
  "(method 65 ocean)": [[[3, 234], "s5", "(inline-array ocean-vertex)"]],
  "(method 66 ocean)": [[[3, 234], "s4", "(inline-array ocean-vertex)"]],
  "(method 67 ocean)": [[[3, 240], "s4", "(inline-array ocean-vertex)"]],
  "(method 68 ocean)": [[[4, 179], "s3", "(inline-array ocean-vertex)"]],
  "(method 69 ocean)": [[[59, 66], "gp", "dma-packet"]],
  "(method 71 ocean)": [[[8, 16], "a1", "dma-packet"]],
  "(method 72 ocean)": [[[2, 6], "v1", "(inline-array vector4w)"]],
  "(method 73 ocean)": [[[6, 11], "a0", "dma-packet"]],
  "(method 74 ocean)": [
    [[6, 11], "a0", "dma-packet"],
    [[19, 24], "a0", "dma-packet"]
  ],
  "(method 75 ocean)": [[[3, 8], "a0", "dma-packet"]],
  "(method 76 ocean)": [[[3, 8], "a0", "dma-packet"]],
  "(method 77 ocean)": [[[3, 8], "a0", "dma-packet"]],
  "(method 78 ocean)": [
    [[20, 24], "a0", "dma-packet"],
    [[27, 33], "a0", "gs-gif-tag"],
    [38, "a0", "(pointer gs-test)"],
    [40, "a0", "(pointer gs-reg64)"],
    [42, "a0", "(pointer gs-alpha)"],
    [44, "a0", "(pointer gs-reg64)"],
    [45, "a0", "(pointer gs-tex1)"],
    [47, "a0", "(pointer gs-reg64)"],
    [[58, 63], "a0", "dma-packet"]
  ],
  "(method 79 ocean)": [
    [[13, 17], "a0", "dma-packet"],
    [[23, 26], "a0", "gs-gif-tag"],
    [31, "s3", "(pointer gs-test)"],
    [33, "s3", "(pointer gs-reg64)"],
    [35, "s3", "(pointer gs-alpha)"],
    [37, "s3", "(pointer gs-reg64)"],
    [51, "s3", "(pointer gs-tex0)"],
    [53, "s3", "(pointer gs-reg64)"],
    [55, "s3", "(pointer gs-tex1)"],
    [57, "s3", "(pointer gs-reg64)"],
    [58, "s3", "(pointer gs-clamp)"],
    [60, "s3", "(pointer gs-reg64)"],
    [61, "s3", "(pointer uint64)"],
    [63, "s3", "(pointer gs-reg64)"],
    [[66, 81], "v1", "(inline-array vector4w)"],
    [[95, 99], "a0", "dma-packet"],
    [[105, 108], "a0", "gs-gif-tag"],
    [125, "s3", "(pointer gs-tex0)"],
    [127, "s3", "(pointer gs-reg64)"],
    [128, "s3", "(pointer uint64)"],
    [130, "s3", "(pointer gs-reg64)"],
    [[133, 148], "v1", "(inline-array vector4w)"],
    [[162, 166], "a0", "dma-packet"],
    [[172, 175], "a0", "gs-gif-tag"],
    [192, "s3", "(pointer gs-tex0)"],
    [194, "s3", "(pointer gs-reg64)"],
    [195, "s3", "(pointer uint64)"],
    [197, "s3", "(pointer gs-reg64)"],
    [[200, 215], "v1", "(inline-array vector4w)"],
    [[229, 233], "a0", "dma-packet"],
    [[239, 242], "a0", "gs-gif-tag"],
    [259, "s3", "(pointer gs-tex0)"],
    [261, "s3", "(pointer gs-reg64)"],
    [262, "s3", "(pointer uint64)"],
    [264, "s3", "(pointer gs-reg64)"],
    [[267, 282], "v1", "(inline-array vector4w)"],
    [[296, 300], "a0", "dma-packet"],
    [[306, 309], "a0", "gs-gif-tag"],
    [326, "s3", "(pointer gs-tex0)"],
    [328, "s3", "(pointer gs-reg64)"],
    [329, "s3", "(pointer uint64)"],
    [331, "s3", "(pointer gs-reg64)"],
    [[333, 349], "v1", "(inline-array vector4w)"],
    [[360, 373], "v1", "(inline-array vector4w)"]
  ],
  "(method 81 ocean)": [
    [[13, 17], "a0", "dma-packet"],
    [[23, 26], "a0", "gs-gif-tag"],
    [31, "s3", "(pointer gs-test)"],
    [33, "s3", "(pointer gs-reg64)"],
    [35, "s3", "(pointer gs-alpha)"],
    [37, "s3", "(pointer gs-reg64)"],
    [51, "s3", "(pointer gs-tex0)"],
    [53, "s3", "(pointer gs-reg64)"],
    [55, "s3", "(pointer gs-tex1)"],
    [57, "s3", "(pointer gs-reg64)"],
    [58, "s3", "(pointer gs-clamp)"],
    [60, "s3", "(pointer gs-reg64)"],
    [61, "s3", "(pointer uint64)"],
    [63, "s3", "(pointer gs-reg64)"],
    [[66, 81], "v1", "(inline-array vector4w)"],
    [[87, 91], "a0", "dma-packet"],
    [[97, 100], "a0", "gs-gif-tag"],
    [106, "a0", "(pointer gs-bitbltbuf)"],
    [108, "a0", "(pointer gs-reg64)"],
    [109, "a0", "(pointer gs-trxpos)"],
    [111, "a0", "(pointer gs-reg64)"],
    [113, "a0", "(pointer gs-trxreg)"],
    [115, "a0", "(pointer gs-reg64)"],
    [116, "a0", "(pointer gs-trxdir)"],
    [118, "a0", "(pointer gs-reg64)"],
    [[121, 126], "v1", "(inline-array vector4w)"],
    [[146, 150], "a0", "dma-packet"],
    [[156, 159], "a0", "gs-gif-tag"],
    [163, "s3", "(pointer gs-alpha)"],
    [165, "s3", "(pointer gs-reg64)"],
    [179, "s3", "(pointer gs-tex0)"],
    [181, "s3", "(pointer gs-reg64)"],
    [182, "s3", "(pointer gs-tex1)"],
    [184, "s3", "(pointer gs-reg64)"],
    [185, "s3", "(pointer gs-clamp)"],
    [187, "s3", "(pointer gs-reg64)"],
    [188, "s3", "(pointer uint64)"],
    [190, "s3", "(pointer gs-reg64)"],
    [[193, 215], "v1", "(inline-array vector4w)"],
    [[221, 225], "a0", "dma-packet"],
    [[231, 234], "a0", "gs-gif-tag"],
    [239, "a0", "(pointer gs-alpha)"],
    [241, "a0", "(pointer gs-reg64)"],
    [243, "a0", "(pointer gs-tex1)"],
    [245, "a0", "(pointer gs-reg64)"],
    [246, "a0", "(pointer uint64)"],
    [248, "a0", "(pointer gs-reg64)"],
    [[251, 273], "v1", "(inline-array vector4w)"],
    [[287, 291], "a0", "dma-packet"],
    [[297, 300], "a0", "gs-gif-tag"],
    [305, "s3", "(pointer gs-alpha)"],
    [307, "s3", "(pointer gs-reg64)"],
    [320, "s3", "(pointer gs-tex0)"],
    [322, "s3", "(pointer gs-reg64)"],
    [324, "s3", "(pointer gs-tex1)"],
    [326, "s3", "(pointer gs-reg64)"],
    [327, "s3", "(pointer uint64)"],
    [329, "s3", "(pointer gs-reg64)"],
    [[332, 354], "v1", "(inline-array vector4w)"],
    [[376, 381], "a3", "dma-packet"],
    [[387, 390], "a3", "gs-gif-tag"],
    [394, "a3", "(pointer gs-xy-offset)"],
    [396, "a3", "(pointer gs-reg64)"],
    [406, "a3", "(pointer gs-frame)"],
    [408, "a3", "(pointer gs-reg64)"],
    [416, "a3", "(pointer gs-scissor)"],
    [418, "a3", "(pointer gs-reg64)"],
    [420, "a3", "(pointer gs-test)"],
    [422, "a3", "(pointer gs-reg64)"],
    [424, "a3", "(pointer gs-alpha)"],
    [426, "a3", "(pointer gs-reg64)"],
    [440, "a3", "(pointer gs-tex0)"],
    [442, "a3", "(pointer gs-reg64)"],
    [443, "a3", "(pointer uint64)"],
    [445, "a3", "(pointer gs-reg64)"],
    [448, "a3", "(pointer gs-texa)"],
    [450, "a3", "(pointer gs-reg64)"],
    [452, "a3", "(pointer gs-tex1)"],
    [454, "a3", "(pointer gs-reg64)"],
    [455, "a3", "(pointer uint64)"],
    [457, "a3", "(pointer gs-reg64)"],
    [459, "a3", "(pointer gs-prim)"],
    [460, "a3", "(pointer gs-reg64)"],
    [[469, 473], "t1", "dma-packet"],
    [[479, 482], "t1", "gs-gif-tag"],
    [492, "t1", "(pointer gs-xyz)"],
    [494, "t1", "(pointer gs-reg64)"],
    [499, "t1", "(pointer gs-xyz)"],
    [501, "t1", "(pointer gs-reg64)"],
    [511, "t1", "(pointer gs-xyz)"],
    [513, "t1", "(pointer gs-reg64)"],
    [522, "t1", "(pointer gs-xyz)"],
    [524, "t1", "(pointer gs-reg64)"],
    [[536, 540], "a3", "dma-packet"],
    [[546, 549], "a3", "gs-gif-tag"],
    [563, "a3", "(pointer gs-frame)"],
    [565, "a3", "(pointer gs-reg64)"],
    [581, "a3", "(pointer gs-tex0)"],
    [583, "a3", "(pointer gs-reg64)"],
    [585, "a3", "(pointer gs-prim)"],
    [586, "a3", "(pointer gs-reg64)"],
    [[594, 598], "a1", "dma-packet"],
    [[604, 607], "a1", "gs-gif-tag"],
    [617, "a1", "(pointer gs-xyz)"],
    [619, "a1", "(pointer gs-reg64)"],
    [624, "a1", "(pointer gs-xyz)"],
    [626, "a1", "(pointer gs-reg64)"],
    [636, "a1", "(pointer gs-xyz)"],
    [638, "a1", "(pointer gs-reg64)"],
    [647, "a1", "(pointer gs-xyz)"],
    [649, "a1", "(pointer gs-reg64)"]
  ],
  "(method 82 ocean)": [
    [[10, 14], "a0", "dma-packet"],
    [[20, 23], "a0", "gs-gif-tag"],
    [28, "s3", "(pointer gs-test)"],
    [30, "s3", "(pointer gs-reg64)"],
    [32, "s3", "(pointer gs-alpha)"],
    [34, "s3", "(pointer gs-reg64)"],
    [54, "s3", "(pointer gs-tex0)"],
    [56, "s3", "(pointer gs-reg64)"],
    [58, "s3", "(pointer gs-tex1)"],
    [60, "s3", "(pointer gs-reg64)"],
    [62, "s3", "(pointer gs-clamp)"],
    [64, "s3", "(pointer gs-reg64)"],
    [65, "s3", "(pointer uint64)"],
    [67, "s3", "(pointer gs-reg64)"],
    [[70, 90], "v1", "(inline-array vector4w)"],
    [[103, 107], "a0", "dma-packet"],
    [[113, 116], "a0", "gs-gif-tag"],
    [121, "s3", "(pointer gs-test)"],
    [123, "s3", "(pointer gs-reg64)"],
    [124, "s3", "(pointer gs-alpha)"],
    [126, "s3", "(pointer gs-reg64)"],
    [144, "s3", "(pointer gs-tex0)"],
    [146, "s3", "(pointer gs-reg64)"],
    [147, "s3", "(pointer gs-tex1)"],
    [149, "s3", "(pointer gs-reg64)"],
    [151, "s3", "(pointer gs-clamp)"],
    [153, "s3", "(pointer gs-reg64)"],
    [154, "s3", "(pointer uint64)"],
    [156, "s3", "(pointer gs-reg64)"],
    [[159, 179], "v1", "(inline-array vector4w)"]
  ],
  "(method 83 ocean)": [
    [[13, 17], "a0", "dma-packet"],
    [[23, 26], "a0", "gs-gif-tag"],
    [31, "s1", "(pointer gs-alpha)"],
    [33, "s1", "(pointer gs-reg64)"],
    [53, "s1", "(pointer gs-tex0)"],
    [55, "s1", "(pointer gs-reg64)"],
    [57, "s1", "(pointer gs-clamp)"],
    [59, "s1", "(pointer gs-reg64)"],
    [60, "s1", "(pointer uint64)"],
    [62, "s1", "(pointer gs-reg64)"],
    [69, "v1", "(pointer uint128)"],
    [[97, 115], "s1", "(inline-array vector4w)"]
  ],
  "(method 84 ocean)": [[[66, 92], "t1", "(inline-array vector4w)"]],
  "(method 85 ocean)": [
    [[5, 9], "a0", "dma-packet"],
    [[15, 18], "a0", "gs-gif-tag"],
    [23, "a0", "(pointer gs-alpha)"],
    [25, "a0", "(pointer gs-reg64)"],
    [32, "v1", "(pointer uint128)"],
    [[89, 118], "s0", "(inline-array vector4w)"],
    [[128, 137], "s4", "(pointer uint128)"],
    [[128, 137], "v1", "(pointer uint128)"]
  ],
  "(method 88 ocean)": [
    [[5, 9], "a0", "dma-packet"],
    [[15, 18], "a0", "gs-gif-tag"],
    [23, "s3", "(pointer gs-test)"],
    [25, "s3", "(pointer gs-reg64)"],
    [39, "s3", "(pointer gs-tex0)"],
    [41, "s3", "(pointer gs-reg64)"],
    [43, "s3", "(pointer gs-tex1)"],
    [45, "s3", "(pointer gs-reg64)"],
    [46, "s3", "(pointer gs-clamp)"],
    [48, "s3", "(pointer gs-reg64)"],
    [50, "s3", "(pointer gs-alpha)"],
    [52, "s3", "(pointer gs-reg64)"],
    [53, "s3", "(pointer uint64)"],
    [55, "s3", "(pointer gs-reg64)"],
    [[227, 232], "a0", "(inline-array vector4w)"],
    [[244, 270], "a1", "(inline-array vector4w)"],
    [[282, 288], "a0", "(inline-array vector4w)"],
    [[299, 324], "a1", "(inline-array vector4w)"]
  ],
  "(method 89 ocean)": [
    [[39, 43], "a0", "dma-packet"],
    [[49, 52], "a0", "gs-gif-tag"],
    [57, "a0", "(pointer gs-test)"],
    [59, "a0", "(pointer gs-reg64)"],
    [61, "a0", "(pointer gs-alpha)"],
    [63, "a0", "(pointer gs-reg64)"],
    [64, "a0", "(pointer uint64)"],
    [66, "a0", "(pointer gs-reg64)"],
    [[69, 87], "v1", "(inline-array vector4w)"],
    [[88, 93], "a0", "(inline-array vector4w)"],
    [[93, 101], "v1", "(inline-array vector4w)"],
    [[107, 111], "a0", "dma-packet"],
    [[117, 120], "a0", "gs-gif-tag"],
    [125, "a0", "(pointer gs-xy-offset)"],
    [127, "a0", "(pointer gs-reg64)"],
    [130, "a0", "(pointer gs-texa)"],
    [132, "a0", "(pointer gs-reg64)"],
    [133, "a0", "(pointer uint64)"],
    [135, "a0", "(pointer gs-reg64)"],
    [[138, 144], "v1", "adgif-shader"],
    [[234, 240], "v1", "adgif-shader"],
    [[295, 299], "a0", "dma-packet"],
    [[305, 308], "a0", "gs-gif-tag"],
    [313, "s3", "(pointer gs-alpha)"],
    [315, "s3", "(pointer gs-reg64)"],
    [334, "s3", "(pointer gs-tex0)"],
    [336, "s3", "(pointer gs-reg64)"],
    [338, "s3", "(pointer gs-tex1)"],
    [340, "s3", "(pointer gs-reg64)"],
    [342, "s3", "(pointer gs-clamp)"],
    [344, "s3", "(pointer gs-reg64)"],
    [346, "s3", "(pointer gs-rgbaq)"],
    [348, "s3", "(pointer gs-reg64)"],
    [349, "s3", "(pointer uint64)"],
    [351, "s3", "(pointer gs-reg64)"],
    [[357, 361], "a0", "dma-packet"],
    [[367, 370], "a0", "gs-gif-tag"],
    [374, "a0", "(pointer gs-tex1)"],
    [376, "a0", "(pointer gs-reg64)"],
    [377, "a0", "(pointer uint64)"],
    [379, "a0", "(pointer gs-reg64)"],
    [[382, 421], "v1", "(inline-array vector4w)"]
  ],
  "(method 90 ocean)": [[0, "a2", "(pointer int32)"]],
  "(method 18 collide-shape-prim-group)": [
    [[3, 32], "s4", "collide-shape-prim"]
  ],
  "(method 19 collide-shape-prim)": [[[3, 32], "s4", "collide-shape-prim"]],
  "collide-shape-draw-debug-marks": [
    [24, "v1", "connection"],
    [[24, 41], "a0", "collide-shape"],
    [56, "v1", "connection"],
    [[56, 70], "a0", "collide-shape"],
    [88, "v1", "connection"],
    [[88, 104], "a0", "collide-shape"]
  ],
  "(method 18 collide-shape-prim-sphere)": [
    [79, "s4", "collide-shape-prim-mesh"]
  ],
  "(method 56 collide-shape-moving)": [
    [68, "a0", "process-focusable"],
    [153, "a0", "process-focusable"]
  ],
  "(method 66 collide-shape-moving)": [[[29, 58], "s0", "collide-cache-prim"]],
  "(method 36 collide-shape)": [[[1, 40], "v1", "collide-shape-prim"]],
  "(method 38 collide-shape)": [
    [[42, 80], "s5", "collide-shape-prim-mesh"],
    [34, "v0", "(array collide-mesh)"]
  ],
  "(method 45 collide-shape)": [
    [28, "a0", "connection"],
    [29, "a0", "collide-shape"],
    [79, "a0", "connection"],
    [80, "a0", "collide-shape-moving"],
    [[224, 235], "s1", "collide-shape-moving"]
  ],
  "(method 40 collide-shape)": [
    [30, "a0", "connection"],
    [31, "a0", "collide-shape"],
    [79, "a0", "connection"],
    [80, "a0", "collide-shape-moving"],
    [156, "s4", "(pointer uint64)"]
  ],
  "(method 12 collide-shape-prim-group)": [
    [[12, 43], "s4", "collide-shape-prim"]
  ],
  "(method 13 collide-shape-prim)": [[[12, 43], "s4", "collide-shape-prim"]],
  "(method 12 collide-shape-prim-sphere)": [
    [17, "gp", "collide-shape-prim-mesh"]
  ],
  "(method 50 collide-shape)": [[[30, 100], "gp", "process-focusable"]],
  "cshape-reaction-update-state": [["_stack_", 56, "collide-status"]],
  "(method 17 collide-shape-prim-mesh)": [
    [[6, 11], "s2", "collide-shape-prim-group"]
  ],
  "(method 35 collide-shape)": [
    [27, "a0", "connection"],
    [28, "a0", "collide-shape"],
    [76, "a0", "connection"],
    [77, "a0", "collide-shape"]
  ],
  "(method 44 collide-shape)": [[25, "a0", "process-drawable"]],
  // placeholder
  "placeholder-do-not-add-below": [],
  "(method 38 guard-lazer-shot)": [[[33, 37], "a0", "process-focusable"]],
  "(method 28 metalhead-shot)": [
    [29, "s5", "process-drawable"],
    [32, "s5", "process-drawable"],
    [10, "v0", "sound-rpc-set-param"]
  ],
  "(event impact metalhead-grenade-shot)": [
    [11, "s4", "process-drawable"],
    [28, "s4", "collide-shape"]
  ],
  "(trans active guard-conversation)": [[18, "a0", "nav-enemy"]],
  "(method 11 guard-conversation)": [
    ["_stack_", 16, "res-tag"],
    [75, "v0", "(pointer actor-group)"],
    [128, "v1", "nav-enemy"]
  ],
  "(code come-down transport-level)": [[14, "v1", "art-joint-anim"]],
  "(code idle transport-level)": [[29, "v1", "art-joint-anim"]],
  "(code leave transport-level)": [[44, "v1", "art-joint-anim"]],
  "(method 74 crimson-guard-level)": [[[95, 99], "v1", "process-focusable"]],
  "(method 200 crimson-guard-level)": [
    [15, "s5", "process-focusable"],
    [35, "s5", "process-focusable"]
  ],
  "(code notice crimson-guard-level)": [[31, "v1", "art-joint-anim"]],
  "(trans blast-hostile crimson-guard-level)": [
    [[62, 66], "a0", "process-focusable"]
  ],
  "(trans grenade-hostile crimson-guard-level)": [
    [[62, 66], "a0", "process-focusable"]
  ],
  "(code arrest crimson-guard-level)": [
    [29, "v1", "art-joint-anim"],
    [168, "v1", "art-joint-anim"],
    [103, "v1", "art-joint-anim"]
  ],
  "(code gun-shoot crimson-guard-level)": [
    [28, "v1", "art-joint-anim"],
    [[91, 97], "v1", "process-drawable"],
    [324, "v1", "art-joint-anim"]
  ],
  "(code close-attack crimson-guard-level)": [[14, "v1", "art-joint-anim"]],
  "(code attack crimson-guard-level)": [
    [257, "a0", "process-focusable"],
    [535, "v1", "art-joint-anim"],
    [286, "v1", "art-joint-anim"],
    [334, "v1", "collide-shape-prim-group"],
    [426, "v1", "collide-shape-prim-group"],
    [463, "v1", "art-joint-anim"],
    [78, "v1", "art-joint-anim"],
    [146, "v1", "art-joint-anim"]
  ],
  "(code get-up-front crimson-guard-level)": [[20, "v1", "art-joint-anim"]],
  "(code get-up-back crimson-guard-level)": [[20, "v1", "art-joint-anim"]],
  "(code roll-right crimson-guard-level)": [
    [[95, 99], "a0", "process-focusable"],
    [[182, 186], "a0", "process-focusable"]
  ],
  "(code roll-left crimson-guard-level)": [
    [[95, 99], "a0", "process-focusable"],
    [[182, 186], "a0", "process-focusable"]
  ],
  "(method 77 crimson-guard-level)": [
    [42, "a1", "art-joint-anim"],
    [100, "a1", "art-joint-anim"],
    [129, "a1", "art-joint-anim"],
    [160, "v1", "art-joint-anim"],
    [196, "a1", "art-joint-anim"],
    [90, "v1", "(array int32)"]
  ],
  "(method 78 crimson-guard-level)": [
    [18, "a1", "art-joint-anim"],
    [72, "a1", "art-joint-anim"],
    [104, "a1", "art-joint-anim"],
    [136, "v1", "art-joint-anim"],
    [175, "a1", "art-joint-anim"],
    [62, "v1", "(array int32)"]
  ],
  "(code die-falling crimson-guard-level)": [
    [29, "gp", "art-joint-anim"],
    [520, "v1", "art-joint-anim"],
    [168, "v1", "art-joint-anim"],
    [267, "v1", "art-joint-anim"],
    [366, "v1", "art-joint-anim"],
    [463, "v1", "art-joint-anim"]
  ],
  "(method 10 grid-hash)": [[12, "a0", "(pointer uint128)"]],
  "(method 24 grid-hash)": [
    [78, "v1", "(pointer uint128)"],
    [191, "t0", "(pointer int8)"],
    [195, "a2", "(pointer uint8)"],
    [237, "v1", "(pointer uint128)"]
  ],
  "(method 11 grid-hash)": [
    [[141, 147], "t6", "pointer"],
    [128, "t1", "pointer"],
    [149, "t4", "pointer"],
    [152, "t1", "pointer"]
  ],
  "(method 27 sphere-hash)": [[44, "s2", "(pointer int8)"]],
  "(method 9 actor-hash-buckets)": [
    [19, "v1", "connection"],
    [[16, 160], "s4", "collide-shape"],
    [76, "s4", "collide-shape"],
    [108, "v1", "connection"]
  ],
  "(method 12 flow-control)": [
    [23, "a0", "connection"],
    [24, "a0", "collide-shape"],
    [71, "a0", "connection"],
    [72, "a0", "collide-shape"]
  ],
  "(method 10 flow-control)": [["_stack_", 32, "flow-section"]],
  "(method 9 lod-set)": [["_stack_", 16, "res-tag"]],
  "execute-math-engine": [[[15, 28], "v1", "process-drawable"]],
  "(method 14 draw-control)": [
    [13, "v1", "process-drawable"],
    [[58, 64], "t9", "(function object object object none)"]
  ],
  "(method 17 process-drawable)": [[7, "v1", "collide-shape"]],
  "(method 10 process-drawable)": [[32, "a0", "collide-shape"]],
  "(code process-drawable-art-error)": [[[18, 50], "v1", "collide-shape"]],
  "(method 18 process-drawable)": [[1, "v1", "pointer"]],
  "skeleton-group->draw-control": [[[239, 249], "v1", "process-drawable"]],
  "(method 14 process-drawable)": [
    [[124, 129], "s5", "collide-shape"],
    [111, "v1", "vector"]
  ],
  "ja-channel-push!": [
    [35, "v1", "int"],
    [35, "a0", "int"]
  ],
  "joint-control-reset!": [
    [3, "a1", "int"],
    [5, "a0", "int"],
    [7, "a1", "int"],
    [[11, 35], "v1", "joint-control-channel"]
  ],
  "ja-blend-eval": [[[3, 26], "s5", "joint-control-channel"]],
  "(method 9 joint-control)": [
    [[12, 68], "s3", "joint-control-channel"],
    [[13, 70], "s5", "(pointer float)"]
  ],
  "(method 10 top-anim-joint-control)": [
    [5, "a0", "process-drawable"],
    [162, "s2", "art-joint-anim"]
  ],
  "transform-and-sleep": [[[9, 13], "a0", "collide-shape"]],
  "transform-and-sleep-code": [[[9, 13], "a0", "collide-shape"]],
  "transform-post": [[[2, 6], "a0", "collide-shape"]],
  "rider-trans": [[[0, 4], "a0", "collide-shape"]],
  "rider-post": [[[3, 17], "gp", "collide-shape"]],
  "pusher-post": [[[2, 14], "gp", "collide-shape"]],
  "birth-func-vector-orient": [[[7, 23], "s3", "sprite-vec-data-2d"]],
  "process-drawable-burn-effect": [
    [28, "a0", "process-drawable"],
    [108, "v1", "process-drawable"],
    [49, "a0", "process-drawable"],
    [64, "a0", "process-drawable"]
  ],
  "process-drawable2-shock-effect": [[59, "v0", "lightning-tracker"]],
  "process-drawable-shock-effect": [[156, "v0", "lightning-tracker"]],
  "(method 12 top-anim-joint-control)": [
    [8, "a1", "art-joint-anim"],
    [40, "a1", "art-joint-anim"]
  ],
  "(method 13 draw-control)": [[44, "a0", "process-drawable"]],
  "target-collision-reaction": [
    [349, "v1", "collide-shape-prim"],
    [400, "a0", "process-focusable"],
    [573, "a0", "process-focusable"],
    [579, "a0", "process-focusable"],
    ["_stack_", 96, "collide-status"],
    ["_stack_", 104, "cshape-reaction-flags"]
  ],
  "cspace-inspect-tree": [[[27, 89], "s2", "cspace"]],
  "poly-find-nearest-edge": [
    [8, "f0", "float"],
    [12, "f0", "float"]
  ],
  "(anon-function 15 target-anim)": [
    [103, "gp", "art-joint-anim"],
    [161, "gp", "art-joint-anim"],
    [161, "v1", "art-joint-anim"],
    [213, "v1", "art-joint-anim"]
  ],
  "(anon-function 14 target-anim)": [
    [52, "a1", "art-joint-anim"],
    [186, "v1", "art-joint-anim"]
  ],
  "(anon-function 13 target-anim)": [[127, "a1", "art-joint-anim"]],
  "target-stance-anim": [
    [98, "v1", "art-joint-anim"],
    [164, "v1", "art-joint-anim"],
    [261, "v1", "art-joint-anim"],
    [385, "a1", "art-joint-anim"],
    [475, "a1", "art-joint-anim"],
    [635, "v1", "art-joint-anim"],
    [772, "v1", "art-joint-anim"],
    [1047, "v1", "art-joint-anim"]
  ],
  "target-stance-push": [
    [73, "v1", "art-joint-anim"],
    [125, "v1", "art-joint-anim"]
  ],
  "target-falling-anim": [[61, "v1", "art-joint-anim"]],
  "(anon-function 8 target-anim)": [
    [79, "v1", "art-joint-anim"],
    [174, "v1", "art-joint-anim"]
  ],
  "target-hit-ground-flop-anim": [[39, "v1", "art-joint-anim"]],
  "(anon-function 4 target-anim)": [
    [101, "v1", "art-joint-anim"],
    [168, "v1", "art-joint-anim"],
    [235, "v1", "art-joint-anim"],
    [292, "v1", "art-joint-anim"]
  ],
  "(anon-function 3 target-anim)": [
    [102, "v1", "art-joint-anim"],
    [162, "v1", "art-joint-anim"],
    [231, "v1", "art-joint-anim"],
    [289, "v1", "art-joint-anim"]
  ],
  "target-hit-ground-anim": [
    [132, "a1", "art-joint-anim"],
    [284, "v1", "art-joint-anim"],
    [336, "v1", "art-joint-anim"],
    [472, "v1", "art-joint-anim"],
    [532, "v1", "art-joint-anim"],
    [687, "v1", "art-joint-anim"],
    [848, "v1", "art-joint-anim"],
    [947, "v1", "art-joint-anim"]
  ],
  "target-attack-air-anim": [
    [80, "v1", "art-joint-anim"],
    [248, "v1", "art-joint-anim"]
  ],
  "target-edge-grab-anim": [
    [54, "v1", "art-joint-anim"],
    [111, "v1", "art-joint-anim"]
  ],
  "entity-lookup-part-group": [
    ["_stack_", 16, "res-tag"],
    [29, "s3", "basic"]
  ],
  "(method 22 swingpole)": [[53, "v1", "process-drawable"]],
  "(code active swingpole)": [[34, "a0", "process-focusable"]],
  "swingpole-init": [[56, "a0", "swingpole"]],
  "(event idle manipy)": [
    [61, "v1", "joint"],
    [233, "v1", "process-drawable"],
    [360, "v1", "vector"],
    [368, "v1", "vector"],
    [402, "t9", "(function manipy object)"],
    [475, "a0", "process-drawable"],
    [498, "v1", "process-drawable"],
    [507, "a0", "process-drawable"],
    [535, "v1", "vector"],
    [408, "v1", "float"],
    [462, "v1", "float"],
    [686, "a0", "float"]
  ],
  "(trans idle manipy)": [
    [57, "v1", "process-drawable"],
    [[64, 73], "a0", "collide-shape"]
  ],
  "(code idle manipy)": [
    [61, "a1", "process-drawable"],
    [82, "gp", "process-drawable"],
    [88, "gp", "process-drawable"],
    [131, "a0", "process-drawable"],
    [193, "a0", "process-drawable"],
    [164, "a0", "process"],
    [[159, 190], "gp", "handle"]
  ],
  "manipy-init": [
    [[142, 146], "a0", "collide-shape"],
    [214, "v1", "joint"]
  ],
  "(code active part-tracker)": [
    [[29, 43], "v1", "process-drawable"],
    [[103, 117], "v1", "process-drawable"]
  ],
  "(method 16 lightning-tracker)": [
    [[141, 158], "a0", "process-focusable"],
    [174, "a0", "process-drawable"],
    [[53, 70], "a0", "process-focusable"],
    [82, "a0", "process-focusable"]
  ],
  "(code active lightning-tracker)": [[[71, 81], "v1", "process-drawable"]],
  "(exit active lightning-tracker)": [[4, "v0", "sound-rpc-set-param"]],
  "ja-anim-done?": [[30, "gp", "process-drawable"]],
  "camera-pov-from": [
    [[4, 41], "gp", "target"],
    [21, "v1", "joint"],
    [32, "v1", "joint"]
  ],
  "(event active part-spawner)": [[25, "v1", "vector"]],
  "(exit active launcher)": [[2, "v0", "sound-rpc-set-param"]],
  "(method 11 launcher)": [[128, "v0", "vector"]],
  "launcher-init-by-other": [[136, "v0", "vector"]],
  "(event active touch-tracker)": [
    [71, "a0", "process"],
    [98, "t9", "(function touch-tracker object)"]
  ],
  "(code active touch-tracker)": [
    [22, "a0", "process-drawable"],
    [32, "a0", "collide-shape"]
  ],
  "(event explode explosion)": [
    [13, "v1", "process-drawable"],
    [18, "a0", "collide-shape"]
  ],
  "process-drawable-random-point!": [[[29, 34], "s4", "collide-shape"]],
  "(method 11 part-spawner)": [[112, "a3", "vector"]],
  "(code startup gun-dark-shot)": [[79, "a1", "process-drawable"]],
  "(enter moving gun-dark-shot)": [[16, "a1", "process-drawable"]],
  "(trans moving gun-dark-shot)": [[24, "s3", "process-drawable"]],
  "(code impact gun-dark-shot)": [
    [260, "a0", "process-focusable"],
    [108, "v0", "(array collide-shape)"],
    [156, "s0", "process-focusable"],
    [166, "s0", "process-focusable"],
    [219, "s1", "process-drawable"]
  ],
  "(anon-function 1 gun-dark-shot)": [
    [71, "v1", "process-drawable"],
    [78, "a0", "process-focusable"],
    [86, "a0", "process"],
    [93, "a0", "process"],
    [113, "a0", "process-drawable"]
  ],
  "(exit startup gun-dark-shot)": [[20, "v0", "sound-rpc-set-param"]],
  "eco-track-root-prim-fadeout": [[3, "a0", "collide-shape"]],
  "process-drawable-shock-skel-effect": [
    [[47, 51], "a1", "cspace"],
    [87, "v0", "(array cspace)"],
    [251, "v1", "lightning-tracker"],
    [253, "v1", "lightning-tracker"],
    [59, "a1", "cspace"],
    [119, "a0", "cspace"],
    [131, "a0", "cspace"],
    [311, "a0", "(pointer uint128)"],
    [360, "a0", "(pointer uint128)"]
  ],
  "(method 13 editable-face)": [[[31, 84], "s3", "(inline-array vector)"]],
  "(method 13 editable-plane)": [[[37, 90], "s3", "(inline-array vector)"]],
  "target-standard-event-handler": [
    [45, "v1", "(pointer process)"],
    [93, "a0", "vector"],
    [203, "a0", "process"],
    [205, "v1", "(pointer process)"],
    [228, "a0", "process"],
    [230, "v1", "(pointer process)"],
    [250, "a0", "process"],
    [252, "v1", "(pointer process)"],
    [343, "s5", "process"],
    [345, "v1", "(pointer process)"],
    [369, "a0", "process"],
    [371, "v1", "(pointer process)"],
    [392, "a0", "process"],
    [394, "v1", "(pointer process)"],
    [439, "a0", "process"],
    [441, "v1", "(pointer process)"],
    [461, "a0", "process"],
    [463, "v1", "(pointer process)"],
    [640, "a0", "process"],
    [642, "v1", "(pointer process)"],
    [698, "v1", "(pointer process)"],
    [68, "a0", "vector"]
  ],
  "(method 21 collide-cache)": [
    [[62, 86], "a3", "(inline-array collide-cache-tri)"]
  ],
  "(method 13 collide-cache)": [[303, "v1", "process-drawable"]],
  "(method 19 collide-cache)": [
    [26, "a0", "connection"],
    [27, "a0", "collide-shape"],
    [105, "a0", "connection"],
    [106, "a0", "collide-shape"]
  ],
  "(method 20 collide-cache)": [
    [50, "v1", "connection"],
    [51, "s1", "collide-shape"],
    [114, "v1", "connection"],
    [115, "s1", "collide-shape"]
  ],
  "(method 9 collide-cache)": [
    //[[28, 56], "gp", "collide-shape-prim"],
    [33, "gp", "collide-cache-prim"],
    [35, "gp", "collide-shape-prim"],
    [[50, 56], "gp", "collide-cache-prim"],
    [36, "v1", "collide-shape-prim-sphere"],
    [[4, 26], "gp", "collide-cache-tri"]
  ],
  "col-rend-draw": [
    [[161, 217], "s5", "collide-cache-prim"],
    [164, "v1", "collide-shape-prim-sphere"],
    [[14, 152], "s3", "collide-cache-tri"]
  ],
  "effect-param->sound-spec": [[178, "v1", "collide-shape-moving"]],
  "(method 10 effect-control)": [
    [128, "v1", "collide-shape-moving"],
    [183, "s3", "(pointer object)"],
    [187, "s3", "basic"],
    [340, "s3", "basic"],
    [390, "s3", "basic"],
    [462, "s3", "basic"],
    [483, "s3", "basic"],
    [[497, 575], "s3", "death-info"]
  ],
  "(method 12 effect-control)": [
    [99, "gp", "(pointer int8)"],
    ["_stack_", 112, "res-tag"]
  ],
  "(method 55 enemy)": [[[66, 70], "a0", "process-focusable"]],
  "(method 74 enemy)": [
    [50, "s3", "process-drawable"],
    [94, "v1", "attack-info"],
    [[111, 205], "s2", "attack-info"],
    [554, "a0", "vector"]
  ],
  "(method 56 enemy)": [[[0, 6], "v1", "attack-info"]],
  "(method 89 enemy)": [[28, "a1", "art-joint-anim"]],
  "(method 87 enemy)": [[52, "s5", "art-joint-anim"]],
  "(code jump enemy)": [[30, "v0", "enemy-jump-info"]],
  "(method 77 enemy)": [[17, "a1", "art-joint-anim"]],
  "(method 108 enemy)": [[[2, 51], "s4", "touching-shapes-entry"]],
  "(method 130 enemy)": [[37, "t1", "int"]],
  "(method 113 enemy)": [["_stack_", 16, "res-tag"]],
  "(method 113 nav-enemy)": [["_stack_", 16, "res-tag"]],
  "(code falling-ambush grunt)": [[53, "v1", "art-joint-anim"]],
  "(code active grunt)": [
    [227, "gp", "art-joint-anim"],
    [271, "gp", "art-joint-anim"],
    [354, "v1", "art-joint-anim"],
    [414, "v1", "art-joint-anim"],
    [143, "gp", "art-joint-anim"]
  ],
  "(code hostile grunt)": [[122, "gp", "art-joint-anim"]],
  "(code attack grunt)": [
    [55, "gp", "art-joint-anim"],
    [155, "a0", "grunt-anim-info"]
  ],
  "(enter spin-attack grunt)": [[[43, 48], "gp", "process-focusable"]],
  "(code spin-attack grunt)": [
    [45, "gp", "art-joint-anim"],
    [[73, 77], "a0", "process-focusable"]
  ],
  "(code circling grunt)": [
    [260, "v1", "art-joint-anim"],
    [308, "v1", "art-joint-anim"],
    [153, "v1", "art-joint-anim"],
    [153, "gp", "art-joint-anim"]
  ],
  "(code pacing grunt)": [[145, "gp", "art-joint-anim"]],
  "(code stop-chase grunt)": [[77, "gp", "art-joint-anim"]],
  "(method 77 grunt)": [
    [87, "s4", "art-joint-anim"],
    [233, "a1", "art-joint-anim"],
    [323, "s4", "art-joint-anim"]
  ],
  "(method 78 grunt)": [
    [53, "s4", "art-joint-anim"],
    [91, "a1", "art-joint-anim"]
  ],
  "(trans wait-for-focus grunt)": [
    [40, "s5", "process-focusable"],
    [13, "s5", "process-focusable"]
  ],
  "(method 132 grunt)": [[16, "t9", "(function nav-enemy none)"]],
  "(method 77 flitter)": [
    [14, "v1", "art-joint-anim"],
    [69, "v1", "art-joint-anim"]
  ],
  "(method 78 flitter)": [[15, "a1", "art-joint-anim"]],
  "(code ambush flitter)": [[[72, 76], "a0", "process-focusable"]],
  "(code ambush-jumping flitter)": [
    [14, "v1", "art-joint-anim"],
    [191, "v1", "art-joint-anim"]
  ],
  "(method 180 flitter)": [[17, "s5", "process-focusable"]],
  "(post active flitter)": [[9, "t9", "(function none)"]],
  "(code stare flitter)": [[126, "v1", "art-joint-anim"]],
  "(post stare flitter)": [[9, "t9", "(function none)"]],
  "(trans circling flitter)": [[14, "gp", "process-focusable"]],
  "(code circling flitter)": [[27, "v1", "art-joint-anim"]],
  "(trans attack flitter)": [[16, "s5", "process-focusable"]],
  "(code attack flitter)": [
    [20, "v1", "art-joint-anim"],
    [147, "v1", "art-joint-anim"]
  ],
  "(method 132 flitter)": [[16, "t9", "(function nav-enemy none)"]],
  "(code target-tube)": [[33, "v1", "art-joint-anim"]],
  "(code target-tube-start)": [[109, "v1", "float"]],
  "(event slide-control-ride slide-control)": [
    [21, "gp", "process-drawable"],
    [28, "v1", "vector"],
    [32, "v1", "vector"],
    [36, "v1", "vector"]
  ],
  "bones-set-sqwc": [[2, "v1", "dma-bank-control"]],
  "bones-reset-sqwc": [[2, "v1", "dma-bank-control"]],
  "bones-init": [
    [1, "v1", "bone-memory"],
    [6, "a1", "bone-memory"],
    [10, "a1", "bone-memory"],
    [14, "a1", "bone-memory"],
    [18, "a1", "bone-memory"],
    [22, "a1", "bone-memory"],
    [26, "a1", "bone-memory"],
    [44, "a0", "dma-packet"],
    [45, "a0", "(pointer uint64)"]
  ],
  "bones-mtx-calc-execute": [
    [[126, 154], "a0", "pris-mtx"],
    [[126, 154], "a1", "pris-mtx"],
    [65, "v1", "bone-memory"],
    [70, "a1", "bone-memory"],
    [74, "a1", "bone-memory"],
    [78, "a1", "bone-memory"],
    [82, "a1", "bone-memory"],
    [86, "a1", "bone-memory"],
    [90, "a1", "bone-memory"],
    [94, "a0", "dma-bank-control"],
    [157, "a0", "dma-bank-control"]
  ],
  "foreground-init": [
    [[1, 100], "gp", "foreground-work"],
    [21, "a0", "dma-packet"],
    [22, "a0", "(pointer uint64)"]
  ],
  "texscroll-make-request": [[[5, 40], "a1", "mei-texture-scroll"]],
  "texscroll-execute": [
    [19, "t1", "pointer"],
    [15, "a2", "merc-fragment-control"],
    [[20, 24], "t1", "merc-fragment"],
    [40, "a2", "merc-fragment-control"],
    [45, "a2", "merc-fragment-control"],
    [48, "a2", "merc-fragment-control"],
    [51, "a2", "int"],
    [[10, 31], "a1", "mei-texture-scroll"],
    [39, "t1", "(pointer int8)"]
  ],
  "foreground-wrapup": [
    [[1, 90], "gp", "foreground-work"],
    [[25, 31], "a0", "dma-packet"],
    [[55, 60], "a0", "dma-packet"]
  ],
  "foreground-draw": [
    [[1, 64], "at", "foreground-work"],
    [13, "t0", "foreground-work"],
    [27, "t1", "foreground-work"],
    [32, "a2", "foreground-work"],
    [37, "a1", "foreground-work"],
    [70, "a0", "foreground-work"],
    [114, "v1", "foreground-work"],
    [116, "v1", "foreground-work"],
    [118, "v1", "foreground-work"],
    [142, "v1", "foreground-work"],
    [187, "a0", "foreground-work"],
    [220, "a0", "foreground-work"],
    [233, "a0", "foreground-work"],
    [256, "a0", "foreground-work"],
    [369, "v1", "foreground-work"],
    [377, "a0", "foreground-work"],
    [417, "a0", "foreground-work"],
    [432, "a0", "foreground-work"],
    [445, "v1", "foreground-work"],
    [468, "v1", "foreground-work"],
    [475, "v1", "foreground-work"],
    [500, "v1", "foreground-work"],
    [518, "v1", "foreground-work"],
    [524, "v1", "foreground-work"],
    [553, "a0", "foreground-work"],
    [583, "v1", "foreground-work"],
    [594, "v1", "foreground-work"],
    [602, "v1", "foreground-work"],
    [611, "v1", "foreground-work"],
    [654, "a0", "foreground-work"],
    [648, "s5", "int"],
    [315, "a2", "(pointer uint8)"],
    [321, "v1", "pointer"],
    [338, "a3", "(pointer uint8)"],
    [344, "v1", "pointer"],
    [[4, 61], "a0", "bone-calculation"],
    [[185, 189], "v1", "mei-texture-scroll"],
    [[252, 281], "v1", "mei-envmap-tint"]
  ],
  "foreground-add-mtx-calc": [[1, "v1", "foreground-work"]],
  "foreground-shadow": [
    [2, "v1", "foreground-work"],
    [[13, 19], "t1", "vector"]
  ],
  "dma-add-process-drawable": [
    [433, "a0", "foreground-work"],
    [545, "t0", "(pointer uint128)"],
    [39, "a0", "foreground-work"],
    [42, "a0", "foreground-work"],
    [[128, 146], "v1", "mood-context"]
  ],
  "foreground-ripple": [
    [2, "v1", "foreground-work"],
    [25, "v1", "foreground-work"],
    [[27, 32], "a0", "foreground-work"]
  ],
  "dark-lightning-handler": [
    [64, "s5", "process-drawable"],
    [211, "gp", "process-drawable"],
    [147, "s5", "process-drawable"],
    [251, "gp", "process-drawable"],
    [312, "a0", "lightning-tracker"]
  ],
  "(post idle air-train)": [[4, "t9", "(function none)"]],
  "(anon-function 3 ctywide-scenes)": [
    [13, "t9", "(function mood-context symbol)"],
    [33, "t9", "(function mood-context symbol)"]
  ],
  "(anon-function 2 ctywide-scenes)": [
    [13, "t9", "(function mood-context symbol)"],
    [33, "t9", "(function mood-context symbol)"]
  ],
  "(anon-function 1 ctywide-scenes)": [
    [13, "t9", "(function mood-context symbol)"],
    [33, "t9", "(function mood-context symbol)"]
  ],
  "(anon-function 0 ctywide-scenes)": [
    [13, "t9", "(function mood-context symbol)"],
    [33, "t9", "(function mood-context symbol)"]
  ],
  "(method 11 fort-trap-door)": [[53, "a0", "collide-shape-moving"]],
  "(method 0 joint-exploder-tuning)": [
    [[5, 79], "v0", "joint-exploder-tuning"]
  ],
  "joint-exploder-init-by-other": [
    [48, "a0", "process-drawable"],
    [57, "v1", "process-drawable"],
    [64, "a0", "process-drawable"]
  ],
  "(method 23 joint-exploder)": [[26, "v1", "process-drawable"]],
  "(method 28 joint-exploder)": [[[0, 250], "s5", "joint-exploder-list"]],
  "joint-exploder-joint-callback": [[3, "s4", "joint-exploder"]],
  "(event idle fort-trap-door)": [[4, "v1", "attack-info"]],
  "(code idle hide-light)": [[10, "v1", "art-joint-anim"]],
  "(event impact turret-shot)": [[11, "s4", "process-drawable"]],
  "(code impact turret-shot)": [[4, "v1", "collide-shape-prim-group"]],
  "(method 29 sinking-plat)": [
    [9, "t9", "(function rigid-body-platform float none)"]
  ],
  "(code collapse beam)": [[25, "v1", "art-joint-anim"]],
  "(code fall ruins-bridge)": [
    [16, "v1", "collide-shape-prim-group"],
    [23, "v1", "collide-shape-prim-group"],
    [31, "v1", "collide-shape-prim-group"],
    [39, "v1", "collide-shape-prim-group"]
  ],
  "(event fall ruins-drop-plat)": [[10, "v1", "collide-shape-prim-group"]],
  "(post fall ruins-drop-plat)": [[20, "t9", "(function none)"]],
  "(code target-death)": [
    [467, "v1", "art-joint-anim"],
    [594, "v1", "art-joint-anim"],
    [852, "v1", "art-joint-anim"]
  ],
  "throne-activate": [[3, "f0", "meters"]],
  "throne-deactivate": [[3, "f0", "meters"]],
  "palroof-activate": [[6, "f0", "meters"]],
  "palroof-deactivate": [[6, "f0", "meters"]],
  "check-onintent-bugs": [[[31, 49], "s3", "sprite-vec-data-2d"]],
  "(anon-function 3 onintent-scenes)": [
    [13, "t9", "(function mood-context none)"]
  ],
  "(anon-function 2 onintent-scenes)": [
    [13, "t9", "(function mood-context none)"]
  ],
  "(anon-function 1 onintent-scenes)": [
    [13, "t9", "(function mood-context none)"]
  ],
  "(anon-function 0 onintent-scenes)": [
    [13, "t9", "(function mood-context none)"]
  ],
  "(anon-function 2 stadium-scenes)": [
    [60, "v1", "process-drawable"],
    [76, "v1", "process-drawable"],
    [79, "v1", "process-drawable"]
  ],
  "(anon-function 5 stadium-scenes)": [
    [13, "t9", "(function mood-context none)"]
  ],
  "(anon-function 6 stadium-scenes)": [
    [13, "t9", "(function mood-context none)"]
  ],
  "(anon-function 7 stadium-scenes)": [
    [13, "t9", "(function mood-context none)"]
  ],
  "(anon-function 8 stadium-scenes)": [
    [13, "t9", "(function mood-context none)"]
  ],
  "(anon-function 9 stadium-scenes)": [
    [13, "t9", "(function mood-context none)"]
  ],
  "(anon-function 10 stadium-scenes)": [
    [13, "t9", "(function mood-context none)"]
  ],
  "(anon-function 11 stadium-scenes)": [
    [13, "t9", "(function mood-context none)"]
  ],
  "(anon-function 12 stadium-scenes)": [
    [13, "t9", "(function mood-context none)"]
  ],
  "(anon-function 13 stadium-scenes)": [
    [13, "t9", "(function mood-context none)"]
  ],
  "(anon-function 14 stadium-scenes)": [
    [13, "t9", "(function mood-context none)"]
  ],
  "(anon-function 15 stadium-scenes)": [
    [13, "t9", "(function mood-context none)"]
  ],
  "(anon-function 16 stadium-scenes)": [
    [13, "t9", "(function mood-context none)"]
  ],
  "(anon-function 17 stadium-scenes)": [
    [13, "t9", "(function mood-context none)"]
  ],
  "(anon-function 18 stadium-scenes)": [
    [13, "t9", "(function mood-context none)"]
  ],
  "(anon-function 19 stadium-scenes)": [
    [13, "t9", "(function mood-context none)"]
  ],
  "(anon-function 20 stadium-scenes)": [
    [13, "t9", "(function mood-context none)"]
  ],
  "(anon-function 3 canyon-scenes)": [
    [67, "v0", "process-drawable"],
    [72, "v0", "process-drawable"]
  ],
  "(anon-function 8 mountain-scenes)": [[2, "v0", "sound-rpc-set-param"]],
  "(anon-function 27 intro-scenes)": [[[97, 100], "v1", "dma-packet"]],
  "(anon-function 24 intro-scenes)": [[[213, 216], "v1", "dma-packet"]],
  "(anon-function 18 intro-scenes)": [
    [23, "t9", "(function mood-context none)"],
    [43, "t9", "(function mood-context none)"],
    [63, "t9", "(function mood-context none)"]
  ],
  "(anon-function 16 intro-scenes)": [[4, "v0", "target"]],
  "(anon-function 8 intro-scenes)": [
    [49, "t9", "(function mood-context none)"]
  ],
  "(anon-function 3 intro-scenes)": [
    [13, "t9", "(function mood-context none)"]
  ],
  "birth-func-atoll-bird-wing": [[[2, 25], "v1", "sprite-vec-data-2d"]],
  "(anon-function 17 nestb-scenes)": [[15, "v0", "float"]],
  "movie-nest-metalkor-shot-draw-impact": [
    [224, "v1", "process-drawable"],
    [345, "v1", "process-drawable"]
  ],
  "(anon-function 11 nestb-scenes)": [
    [13, "v0", "target"],
    [8, "v0", "target"]
  ],
  "(anon-function 10 nestb-scenes)": [
    [8, "v0", "target"],
    [13, "v0", "target"]
  ],
  "attach-squid-movie-part": [[20, "v1", "float"]],
  "attach-squid-break-movie-part": [[44, "v1", "float"]],
  "movie-consite-metalkor-shot-draw-impact": [
    [224, "v1", "process-drawable"],
    [345, "v1", "process-drawable"]
  ],
  "(anon-function 3 consite-scenes)": [
    [8, "v0", "target"],
    [13, "v0", "target"]
  ],
  "(anon-function 2 consite-scenes)": [
    [8, "v0", "target"],
    [13, "v0", "target"]
  ],
  "(anon-function 2 under-scenes)": [[21, "v0", "target"]],
  "hiphog-mirror-sheen-func": [
    [[50, 64], "a2", "ripple-wave"],
    [48, "a2", "ripple-wave"],
    [49, "a2", "(inline-array ripple-wave)"]
  ],
  "(anon-function 7 outro-scenes)": [
    [13, "t9", "(function mood-context none)"]
  ],
  "(anon-function 4 outro-scenes)": [
    [13, "t9", "(function mood-context none)"],
    [33, "t9", "(function mood-context none)"],
    [53, "t9", "(function mood-context none)"],
    [73, "t9", "(function mood-context none)"]
  ],
  "(code target-gun-stance)": [
    [598, "v1", "art-joint-anim"],
    [152, "v1", "art-joint-anim"],
    [248, "v1", "art-joint-anim"],
    [345, "v1", "art-joint-anim"],
    [442, "v1", "art-joint-anim"]
  ],
  "find-instance-by-name-level": [
    [11, "v1", "drawable-tree-instance-shrub"],
    [38, "v1", "drawable-tree-instance-tie"]
  ],
  "dma-add-process-drawable-hud": [[11, "a0", "foreground-work"]],
  "find-instance-by-index": [
    [26, "t1", "drawable-tree-instance-shrub"],
    [40, "t1", "drawable-tree-instance-tie"]
  ],
  "print-prototype-list": [
    [25, "v1", "drawable-tree-instance-shrub"],
    [104, "v1", "drawable-tree-instance-tie"]
  ],
  "draw-instance-info": [
    [[188, 203], "s5", "prototype-bucket-shrub"],
    [[192, 303], "s1", "prototype-shrubbery"],
    [[359, 400], "v1", "prototype-tie"],
    [[44, 64], "s1", "drawable-inline-array-instance-tie"],
    [[331, 450], "s5", "prototype-bucket-tie"]
  ],
  "set-shadow-by-name": [[7, "v1", "process-drawable"]],
  "get-shadow-by-name": [[7, "v1", "process-drawable"]],
  "(anon-function 2 memory-usage)": [[211, "v1", "collide-shape-moving"]],
  "(method 9 screen-filter)": [
    [[25, 31], "a0", "dma-packet"],
    [[34, 40], "a0", "gs-gif-tag"],
    [45, "a0", "(pointer gs-test)"],
    [47, "a0", "(pointer gs-reg64)"],
    [[72, 102], "t1", "rgba"]
  ],
  "(method 16 nav-engine)": [[92, "gp", "nav-engine-spr-buffer"]],
  "(method 12 nav-engine)": [
    [[22, 28], "v1", "connection"],
    [[29, 31], "a0", "process-focusable"],
    [[34, 86], "s2", "collide-shape"],
    [90, "v1", "collide-shape-prim-group"],
    [110, "s2", "collide-shape-prim-sphere"]
  ],
  "(method 11 nav-state)": [[37, "v1", "float"]],
  "(method 18 nav-control)": [
    [252, "a2", "float"],
    [250, "a3", "uint"],
    [250, "t0", "uint"]
  ],
  "(method 23 nav-mesh)": [["_stack_", 16, "res-tag"]],
  "nav-control-validate": [
    [29, "s5", "int"],
    [29, "v1", "int"]
  ],
  "(method 43 nav-mesh)": [["_stack_", 28, "float"]],
  "(code open gungame-door)": [[35, "v1", "art-joint-anim"]],
  "(event idle gun-dummy)": [
    [[35, 64], "s5", "attack-info"],
    [70, "gp", "process-drawable"]
  ],
  "(method 29 gun-dummy)": [[26, "v0", "path-control"]],
  "(method 30 gun-dummy)": [
    [3, "v1", "tpath-control-frame"],
    [5, "v1", "(inline-array tpath-control-frame)"],
    [10, "v1", "tpath-control-frame"],
    [17, "v1", "tpath-control-frame"],
    [24, "v1", "tpath-control-frame"],
    [31, "v1", "tpath-control-frame"],
    [38, "v1", "tpath-control-frame"],
    [12, "v1", "(inline-array tpath-control-frame)"],
    [19, "v1", "(inline-array tpath-control-frame)"],
    [26, "v1", "(inline-array tpath-control-frame)"],
    [33, "v1", "(inline-array tpath-control-frame)"],
    [40, "v1", "(inline-array tpath-control-frame)"]
  ],
  "(method 31 gun-dummy)": [[40, "v1", "(inline-array tpath-control-frame)"]],
  "(method 10 training-manager)": [[51, "t9", "(function process none)"]],
  "(trans course training-manager)": [[[22, 493], "gp", "hud"]],
  "(code end-course training-manager)": [[28, "gp", "process-drawable"]],
  "(method 21 training-manager)": [
    [23, "a1", "process-focusable"],
    [34, "a1", "process-focusable"]
  ],
  "(method 26 training-manager)": [[30, "s2", "process-focusable"]],
  "(method 22 training-manager)": [[123, "v1", "process-focusable"]],
  "(anon-function 1 gungame-obs)": [[50, "gp", "process-drawable"]],
  "(anon-function 3 gungame-obs)": [[50, "gp", "process-drawable"]],
  "(event end-course training-manager)": [[13, "a0", "process-drawable"]],
  "(event course training-manager)": [
    [4, "a0", "process-taskable"],
    [40, "a0", "process-drawable"]
  ],
  "(event yellow-training-intro training-manager)": [
    [13, "a0", "process-drawable"]
  ],
  "(method 23 training-manager)": [[104, "s0", "process-focusable"]],
  "(method 11 training-manager)": [["_stack_", 16, "res-tag"]],
  "attach-pod-part": [[32, "v1", "float"]],
  "(method 30 collectable)": [[109, "v1", "collide-shape"]],
  "(method 32 collectable)": [
    [19, "v1", "int"],
    [19, "a0", "int"],
    [23, "a0", "int"],
    [155, "v1", "process-drawable"]
  ],
  "(anon-function 69 collectables)": [
    //[[1, 6], "v1", "handle"],
    [2, "v1", "handle"],
    [5, "v1", "handle"],
    [8, "v1", "handle"],
    [13, "v1", "collectable"],
    [[34, 39], "a0", "process-focusable"]
  ],
  "check-blue-suck": [[19, "v1", "collide-shape"]],
  "add-blue-motion": [[27, "s2", "process-focusable"]],
  "collectable-standard-event-handler": [
    [84, "a0", "vector"],
    [102, "a0", "vector"],
    [[167, 171], "a0", "process"],
    [[292, 296], "a0", "process"]
  ],
  "(event pickup collectable)": [
    [17, "a0", "vector"],
    [18, "v1", "vector"]
  ],
  "(code die eco)": [[55, "v1", "float"]],
  "(code pickup eco)": [
    [39, "v0", "state"],
    [41, "t9", "(function none)"]
  ],
  "(method 10 gem)": [[12, "t9", "(function gem none)"]],
  "(method 9 fact-info)": [
    [245, "a0", "process-drawable"],
    [293, "a0", "process-drawable"]
  ],
  "(method 179 fodder)": [[[16, 20], "a0", "process-focusable"]],
  "(code notice fodder)": [
    [78, "v1", "art-joint-anim"],
    [54, "v1", "float"],
    [150, "v1", "float"]
  ],
  "(code active fodder)": [
    [26, "v1", "art-joint-anim"],
    [112, "v1", "art-joint-anim"],
    [283, "v1", "art-joint-anim"],
    [179, "v1", "art-joint-anim"]
  ],
  "(method 182 fodder)": [[34, "v1", "float"]],
  "(trans hostile fodder)": [
    [[25, 29], "a0", "process-focusable"],
    [105, "v1", "float"]
  ],
  "(code circling fodder)": [
    [243, "v1", "art-joint-anim"],
    [129, "gp", "art-joint-anim"]
  ],
  "(method 77 fodder)": [
    [57, "s5", "art-joint-anim"],
    [85, "s4", "art-joint-anim"]
  ],
  "(method 78 fodder)": [[16, "v1", "art-joint-anim"]],
  "(method 181 fodder)": [[2, "v1", "collide-shape-prim-group"]],
  "(method 7 fodder)": [[19, "t9", "(function nav-enemy int nav-enemy)"]],
  "(post idle fodder)": [[4, "t9", "(function none)"]],
  "(method 180 fodder)": [[24, "s1", "fodder"]],
  "(method 55 fodder)": [[29, "s5", "process-drawable"]],
  "(method 13 hud-box)": [
    [[63, 70], "t4", "dma-packet"],
    [[72, 79], "t4", "gs-gif-tag"],
    [83, "t4", "(pointer gs-test)"],
    [85, "t4", "(pointer gs-reg64)"],
    [87, "t4", "(pointer gs-alpha)"],
    [89, "t4", "(pointer gs-reg64)"],
    [[96, 101], "t3", "(pointer uint128)"],
    [[110, 144], "t4", "(inline-array vector4w)"],
    [[156, 163], "t2", "dma-packet"],
    [[165, 172], "t2", "gs-gif-tag"],
    [176, "t2", "(pointer gs-alpha)"],
    [178, "t2", "(pointer gs-reg64)"],
    [180, "t2", "(pointer gs-rgbaq)"],
    [182, "t2", "(pointer gs-reg64)"],
    [[187, 212], "t2", "(inline-array vector4w)"]
  ],
  "(method 9 hud-sprite)": [
    [[27, 34], "v1", "(pointer uint128)"],
    [[39, 280], "v1", "(inline-array vector)"],
    [[280, 316], "v1", "(inline-array vector4w)"]
  ],
  "(method 9 hud-box)": [[[1, 53], "v1", "(inline-array vector4w)"]],
  "(method 10 hud-box)": [
    [[1, 8], "a2", "dma-packet"],
    [[10, 17], "a2", "gs-gif-tag"],
    [21, "a2", "(pointer gs-test)"],
    [23, "a2", "(pointer gs-reg64)"],
    [25, "a2", "(pointer gs-alpha)"],
    [27, "a2", "(pointer gs-reg64)"],
    [[31, 77], "v1", "(inline-array vector4w)"]
  ],
  "(method 11 hud-box)": [
    [[1, 8], "a2", "dma-packet"],
    [[10, 17], "a2", "gs-gif-tag"],
    [21, "a2", "(pointer gs-test)"],
    [23, "a2", "(pointer gs-reg64)"],
    [25, "a2", "(pointer gs-alpha)"],
    [27, "a2", "(pointer gs-reg64)"],
    [[31, 77], "v1", "(inline-array vector4w)"]
  ],
  "(method 12 hud-box)": [
    [[1, 8], "a2", "dma-packet"],
    [[10, 17], "a2", "gs-gif-tag"],
    [21, "a2", "(pointer gs-test)"],
    [23, "a2", "(pointer gs-reg64)"],
    [25, "a2", "(pointer gs-alpha)"],
    [27, "a2", "(pointer gs-reg64)"],
    [[31, 77], "v1", "(inline-array vector4w)"]
  ],
  "(method 14 hud-box)": [
    [[1, 8], "a2", "dma-packet"],
    [[10, 17], "a2", "gs-gif-tag"],
    [43, "a1", "(pointer gs-scissor)"],
    [45, "a1", "(pointer gs-reg64)"]
  ],
  "(method 15 hud-box)": [
    [[1, 8], "a0", "dma-packet"],
    [[10, 17], "a0", "gs-gif-tag"],
    [21, "a0", "(pointer gs-scissor)"],
    [23, "a0", "(pointer gs-reg64)"]
  ],
  "hud-create-icon": [[35, "a0", "process-drawable"]],
  "hide-hud": [
    [11, "v1", "connection"],
    [23, "v1", "connection"]
  ],
  "enable-hud": [[17, "v1", "connection"]],
  "hide-hud-quick": [
    [11, "v1", "connection"],
    [23, "v1", "connection"]
  ],
  "show-hud": [
    [22, "v1", "connection"],
    [34, "v1", "connection"]
  ],
  "hud-hidden?": [
    [9, "v1", "connection"],
    [[9, 13], "a0", "hud"]
  ],
  "(method 15 hud-dark-eco-symbol)": [[[9, 14], "v1", "hud-health"]],
  "(method 15 hud-gun)": [[[251, 256], "v1", "dma-packet"]],
  "target-mech-collision": [[108, "v0", "carry-info"]],
  "target-mech-exit": [[[235, 242], "v1", "handle"]],
  "mech-update-ik": [
    [3, "v1", "process-drawable"],
    [36, "s5", "collide-shape-moving"],
    [41, "s5", "collide-shape-moving"],
    [55, "s3", "joint-mod-ik"],
    [72, "s3", "joint-mod-ik"],
    [85, "s5", "collide-shape-moving"],
    [93, "s3", "joint-mod-ik"],
    [104, "s3", "joint-mod-ik"],
    [52, "v1", "(array joint-mod-ik)"]
  ],
  "target-mech-punch-pick": [
    [29, "v0", "process-focusable"],
    [222, "s5", "art-joint-anim"],
    [241, "s5", "art-joint-anim"]
  ],
  "(code target-mech-walk)": [[91, "f0", "float"]],
  "(code target-mech-punch)": [
    [107, "v1", "art-joint-anim"],
    [135, "v1", "art-joint-anim"],
    [163, "v1", "art-joint-anim"],
    [191, "v1", "art-joint-anim"],
    [231, "v1", "art-joint-anim"],
    [259, "v1", "art-joint-anim"],
    [287, "v1", "art-joint-anim"],
    [315, "v1", "art-joint-anim"]
  ],
  "(code target-mech-jump)": [[26, "t9", "(function none)"]],
  "(code target-mech-death)": [
    [379, "gp", "art-joint-anim"],
    [643, "v1", "art-joint-anim"]
  ],
  "(code target-mech-get-off)": [[67, "v1", "art-joint-anim"]],
  "(code target-mech-get-on)": [
    [74, "v1", "process-drawable"],
    [80, "v1", "process-drawable"],
    [115, "v1", "art-joint-anim"]
  ],
  "(code target-mech-carry-throw)": [
    [51, "v0", "carry-info"],
    [112, "v0", "carry-info"],
    [135, "v1", "sphere"]
  ],
  "(code target-mech-carry-drop)": [
    [42, "v0", "carry-info"],
    [110, "v1", "art-joint-anim"],
    [176, "v0", "carry-info"],
    [262, "v0", "sound-rpc-set-param"],
    [295, "v0", "sound-rpc-set-param"],
    [220, "v1", "sphere"]
  ],
  "(code target-mech-carry-pickup)": [
    [137, "v0", "carry-info"],
    [377, "v1", "art-joint-anim"],
    [541, "v0", "carry-info"],
    [574, "f0", "float"]
  ],
  "(code target-mech-carry-walk)": [[80, "f0", "float"]],
  "(event target-mech-punch)": [
    [45, "gp", "collide-query"],
    [51, "s5", "collide-shape-prim"],
    [68, "s5", "process-focusable"],
    [95, "gp", "collide-query"],
    [128, "s5", "process-focusable"],
    [180, "gp", "collide-query"]
  ],
  "(exit idle mech)": [[[9, 17], "v1", "handle"]],
  "(anon-function 8 target-mech)": [
    [4, "gp", "target"],
    [10, "gp", "target"],
    [14, "gp", "target"]
  ],
  "(anon-function 9 target-mech)": [[2, "a0", "(pointer target)"]],
  "target-mech-handler": [
    [91, "a0", "process"],
    [213, "a3", "vector"],
    [225, "s2", "vector"],
    [305, "a3", "vector"],
    [317, "s2", "vector"],
    [164, "v0", "attack-info"]
  ],
  "(enter target-mech-carry-hit-ground)": [[3, "v0", "sound-rpc-set-param"]],
  "(event target-mech-grab)": [[24, "a0", "process"]],
  "(anon-function 7 target-mech)": [
    [32, "a0", "joint-mod-ik"],
    [26, "a0", "(array joint-mod-ik)"]
  ],
  "(enter target-mech-hit-ground)": [[3, "v0", "sound-rpc-set-param"]],
  "(exit target-mech-carry-drag)": [
    [11, "v0", "sound-rpc-set-param"],
    [28, "v0", "sound-rpc-set-param"]
  ],
  "(trans target-mech-carry-drag)": [[73, "v1", "sphere"]],
  "target-mech-carry-update": [[50, "v1", "sphere"]],
  "(code idle hoverboard-training-manager)": [
    [[162, 169], "v1", "handle"],
    [337, "s5", "process-drawable"],
    [[68, 248], "gp", "handle"],
    [[266, 384], "gp", "handle"]
  ],
  "(code idle-training hoverboard-training-manager)": [
    [56, "gp", "handle"],
    [175, "s5", "process-drawable"],
    [[104, 219], "gp", "handle"]
  ],
  "(method 10 hoverboard-training-manager)": [
    [19, "t9", "(function process none)"]
  ],
  "(code fire skatea-jump-pad)": [[59, "t9", "(function none)"]],
  "(method 29 hoverboard-training-manager)": [[[18, 491], "gp", "hud-goal"]],
  "hoverboard-training-manager-event-handler": [
    [[32, 72], "gp", "(pointer board-tricks)"],
    [12, "v1", "float"],
    [25, "v1", "float"]
  ],
  "(method 11 hoverboard-training-manager)": [["_stack_", 16, "res-tag"]],
  "(trans idle krew-collection-item)": [[28, "a1", "vehicle"]],
  "(method 56 pegasus)": [[[5, 10], "v1", "attack-info"]],
  "(post idle pegasus)": [[11, "t9", "(function none)"]],
  "(code notice pegasus)": [
    [53, "v1", "art-joint-anim"],
    [121, "v1", "art-joint-anim"]
  ],
  "(code active pegasus)": [[28, "v1", "art-joint-anim"]],
  "pegasus-fly-code": [
    [386, "v1", "float"],
    [413, "v1", "float"]
  ],
  "(code die pegasus)": [[45, "v1", "art-joint-anim"]],
  "pegasus-choose-path": [[114, "v1", "float"]],
  "(method 115 pegasus)": [["_stack_", 16, "res-tag"]],
  "(code attack-forward amphibian)": [[14, "v1", "art-joint-anim"]],
  "(enter attack-forward amphibian)": [
    [50, "gp", "process-focusable"],
    [54, "a0", "process-focusable"],
    [53, "gp", "process-focusable"]
  ],
  "(code tongue-attack amphibian)": [[14, "v1", "art-joint-anim"]],
  "(method 76 amphibian)": [[1, "a1", "process-focusable"]],
  "(method 90 amphibian)": [[165, "v1", "art-joint-anim"]],
  "(method 88 amphibian)": [[29, "s4", "art-joint-anim"]],
  "(method 87 amphibian)": [[20, "s4", "art-joint-anim"]],
  "(method 89 amphibian)": [[37, "s4", "art-joint-anim"]],
  "(method 78 amphibian)": [
    [21, "v1", "art-joint-anim"],
    [67, "s4", "art-joint-anim"]
  ],
  "(method 77 amphibian)": [
    [37, "s5", "art-joint-anim"],
    [97, "s4", "art-joint-anim"]
  ],
  "(method 51 amphibian)": [
    [34, "a0", "process-focusable"],
    [37, "a0", "process-focusable"]
  ],
  "(method 186 amphibian)": [[41, "s3", "collide-shape-prim-sphere"]],
  "(code notice amphibian)": [[37, "a1", "art-joint-anim"]],
  "(enter stare amphibian)": [
    [35, "a0", "process-focusable"],
    [38, "a0", "process-focusable"]
  ],
  "(code attack-spin amphibian)": [
    [53, "v1", "art-joint-anim"],
    [203, "a0", "process-focusable"],
    [102, "v1", "art-joint-anim"],
    [136, "v1", "art-joint-anim"],
    [206, "a0", "process-focusable"]
  ],
  "(enter attack-spin amphibian)": [
    [56, "gp", "process-focusable"],
    [59, "gp", "process-focusable"]
  ],
  "(post attack-forward-lunge amphibian)": [
    [14, "a0", "process-focusable"],
    [17, "a0", "process-focusable"]
  ],
  "(code stare-idle amphibian)": [[23, "v1", "art-joint-anim"]],
  "(code stare amphibian)": [
    [53, "v1", "art-joint-anim"],
    [102, "v1", "art-joint-anim"],
    [136, "v1", "art-joint-anim"]
  ],
  "(enter notice amphibian)": [
    [20, "a0", "process-focusable"],
    [23, "a0", "process-focusable"]
  ],
  "(code active amphibian)": [
    [69, "v1", "art-joint-anim"],
    [135, "v1", "art-joint-anim"]
  ],
  "(method 185 amphibian)": [
    [33, "a0", "process-focusable"],
    [36, "a0", "process-focusable"]
  ],
  "amphibian-joint-mod-callback": [
    [12, "s2", "amphibian-joint-mod"],
    [18, "s2", "amphibian-joint-mod"],
    [48, "s2", "amphibian-joint-mod"],
    [49, "v1", "amphibian"]
  ],
  "(method 7 hopper)": [
    [14, "t9", "(function process-focusable int process-focusable)"]
  ],
  "(method 132 hopper)": [[16, "t9", "(function enemy none)"]],
  "(code active hopper)": [[22, "v1", "art-joint-anim"]],
  "(trans hostile hopper)": [
    [24, "gp", "process-focusable"],
    [153, "gp", "process-focusable"],
    [156, "gp", "process-focusable"]
  ],
  "(method 88 hopper)": [[16, "a1", "art-joint-anim"]],
  "(method 87 hopper)": [[16, "a1", "art-joint-anim"]],
  "(method 89 hopper)": [[16, "a1", "art-joint-anim"]],
  "(method 78 hopper)": [
    [18, "s4", "art-joint-anim"],
    [56, "v1", "art-joint-anim"]
  ],
  "(method 77 hopper)": [
    [33, "a1", "art-joint-anim"],
    [86, "a1", "art-joint-anim"]
  ],
  "(method 7 metalmonk)": [
    [14, "t9", "(function process-focusable int process-focusable)"]
  ],
  "(method 87 metalmonk)": [[27, "s5", "art-joint-anim"]],
  "(method 104 metalmonk)": [
    [14, "a0", "process-focusable"],
    [17, "a0", "process-focusable"]
  ],
  "(code attack metalmonk)": [[37, "s5", "art-joint-anim"]],
  "(code active metalmonk)": [
    [205, "a1", "art-joint-anim"],
    [118, "gp", "art-joint-anim"]
  ],
  "(trans hostile metalmonk)": [
    [29, "gp", "process-focusable"],
    [71, "gp", "process-focusable"],
    [74, "gp", "process-focusable"]
  ],
  "(method 180 metalmonk)": [[4, "v1", "collide-shape-prim-group"]],
  "(method 78 metalmonk)": [
    [18, "s4", "art-joint-anim"],
    [83, "s4", "art-joint-anim"]
  ],
  "(method 77 metalmonk)": [
    [37, "a1", "art-joint-anim"],
    [106, "s5", "art-joint-anim"],
    [163, "s4", "art-joint-anim"]
  ],
  "(trans victory metalmonk)": [
    [28, "a0", "process-focusable"],
    [31, "a0", "process-focusable"]
  ],
  "(method 46 ginsu)": [[8, "v1", "collide-shape-prim-group"]],
  "(method 183 ginsu)": [[2, "v1", "collide-shape-prim-group"]],
  "(method 70 ginsu)": [
    [33, "v1", "float"],
    [30, "a0", "int"]
  ],
  "(method 181 ginsu)": [
    [18, "a0", "process-focusable"],
    [21, "a0", "process-focusable"]
  ],
  "(trans attack ginsu)": [[32, "a0", "process-focusable"]],
  "(trans anticipate-attack ginsu)": [[27, "a0", "process-focusable"]],
  "(method 142 ginsu)": [
    [16, "a0", "process-focusable"],
    [19, "a0", "process-focusable"]
  ],
  "(method 10 ginsu)": [[6, "t9", "(function sparticle-launch-control none)"]],
  "(code victory centurion)": [[30, "v1", "art-joint-anim"]],
  "(code fire centurion)": [
    [22, "a0", "process-focusable"],
    [25, "a0", "process-focusable"],
    [43, "v1", "art-joint-anim"],
    [76, "gp", "process-focusable"],
    [95, "gp", "process-focusable"],
    [311, "v1", "art-joint-anim"],
    [374, "v1", "art-joint-anim"],
    [98, "gp", "process-focusable"],
    [163, "a0", "process-focusable"],
    [166, "a0", "process-focusable"]
  ],
  "(code active centurion)": [[22, "v1", "art-joint-anim"]],
  "(code attack centurion)": [[14, "v1", "art-joint-anim"]],
  "(enter attack centurion)": [
    [3, "a0", "collide-shape-prim-group"],
    [9, "v1", "collide-shape-prim-group"]
  ],
  "(exit attack centurion)": [
    [3, "a0", "collide-shape-prim-group"],
    [9, "v1", "collide-shape-prim-group"]
  ],
  "(method 55 centurion)": [
    [246, "a0", "process-focusable"],
    [249, "a0", "process-focusable"],
    [341, "a2", "float"]
  ],
  "(code hostile centurion)": [
    [87, "a0", "process-focusable"],
    [90, "a0", "process-focusable"]
  ],
  "(method 7 centurion)": [
    [14, "t9", "(function process-focusable int process-focusable)"]
  ],
  "(method 78 centurion)": [
    [18, "v1", "art-joint-anim"],
    [53, "s4", "art-joint-anim"],
    [82, "v1", "art-joint-anim"]
  ],
  "(method 77 centurion)": [
    [18, "v1", "art-joint-anim"],
    [72, "a1", "art-joint-anim"],
    [117, "a1", "art-joint-anim"],
    [151, "s4", "art-joint-anim"]
  ],
  "(trans hostile centurion)": [
    [25, "a0", "process-focusable"],
    [31, "s5", "process-focusable"],
    [21, "s5", "process-focusable"]
  ],
  "(method 180 centurion)": [
    [28, "s0", "process-focusable"],
    [49, "s0", "process-focusable"]
  ],
  "(method 132 centurion)": [[13, "t9", "(function enemy none)"]],
  "(method 31 centurion-shot)": [[7, "t9", "(function projectile none)"]],
  "(method 28 centurion-shot)": [
    [49, "t9", "(function projectile projectile-options sound-id)"]
  ],
  "(method 74 centurion)": [
    [76, "v1", "attack-info"],
    [78, "v1", "attack-info"],
    [85, "v1", "attack-info"]
  ],
  "(method 30 rhino-wall)": [[5, "v1", "collide-shape-prim-group"]],
  "(code circling rhino)": [
    [129, "gp", "art-joint-anim"],
    [243, "v1", "art-joint-anim"]
  ],
  "(code charge rhino)": [
    [29, "v1", "art-joint-anim"],
    [85, "v1", "art-joint-anim"],
    [137, "v1", "art-joint-anim"]
  ],
  "(code stop-run rhino)": [
    [14, "v1", "art-joint-anim"],
    [85, "a0", "process-focusable"],
    [88, "a0", "process-focusable"],
    [145, "a1", "art-joint-anim"]
  ],
  "(code attack rhino)": [[15, "v1", "art-joint-anim"]],
  "(trans hostile rhino)": [
    [20, "a0", "process-focusable"],
    [20, "a0", "process-focusable"],
    [23, "a0", "process-focusable"],
    [81, "a0", "process-focusable"],
    [84, "a0", "process-focusable"],
    [113, "s3", "process-focusable"],
    [19, "s3", "process-focusable"],
    [80, "s3", "process-focusable"],
    [117, "a0", "process-focusable"],
    [116, "s3", "process-focusable"]
  ],
  "(code die rhino)": [[33, "v1", "art-joint-anim"]],
  "(code hit rhino)": [
    [30, "v1", "art-joint-anim"],
    [83, "v1", "art-joint-anim"]
  ],
  "(method 104 rhino)": [
    [30, "a0", "process-focusable"],
    [30, "a0", "process-focusable"],
    [33, "a0", "process-focusable"]
  ],
  "(enter victory rhino)": [
    [8, "v1", "collide-shape-prim-group"],
    [12, "v1", "collide-shape-prim-group"],
    [17, "a0", "collide-shape-prim-group"]
  ],
  "(code victory rhino)": [
    [14, "v1", "art-joint-anim"],
    [59, "a0", "collide-shape-prim-group"],
    [64, "a0", "collide-shape-prim-group"],
    [69, "a0", "collide-shape-prim-group"],
    [81, "v1", "art-joint-anim"],
    [140, "a0", "process-focusable"],
    [143, "a0", "process-focusable"],
    [157, "gp", "process-focusable"],
    [180, "a0", "collide-shape-prim-group"],
    [201, "v1", "art-joint-anim"],
    [290, "a0", "process-focusable"],
    [139, "gp", "process-focusable"],
    [293, "a0", "process-focusable"]
  ],
  "(method 7 rhino)": [
    [14, "t9", "(function process-focusable int process-focusable)"]
  ],
  "(method 74 rhino)": [[68, "s2", "process-focusable"]],
  "(method 182 rhino)": [[36, "s2", "process-drawable"]],
  "(exit victory rhino)": [
    [10, "v1", "collide-shape-prim-group"],
    [14, "v1", "collide-shape-prim-group"]
  ],
  "(code run-away rhino)": [[14, "v1", "art-joint-anim"]],
  "(code hit rhino-wall)": [
    [42, "a2", "art-joint-anim"],
    [32, "v0", "art-joint-anim"]
  ],
  "(trans hostile grenadier)": [
    [19, "a0", "process-focusable"],
    [156, "a0", "process-focusable"],
    [22, "a0", "process-focusable"]
  ],
  "(method 181 grenadier)": [
    [21, "a0", "process-focusable"],
    [24, "a0", "process-focusable"],
    [79, "a0", "process-focusable"],
    [82, "a0", "process-focusable"],
    [20, "s5", "process-focusable"],
    [78, "s5", "process-focusable"]
  ],
  "(code hit grenadier)": [
    [87, "gp", "art-joint-anim"],
    [210, "a0", "process-focusable"]
  ],
  "(code victory grenadier)": [
    [27, "v1", "art-joint-anim"],
    [76, "v1", "art-joint-anim"]
  ],
  "(post attack grenadier)": [
    [24, "a0", "process-focusable"],
    [27, "a0", "process-focusable"]
  ],
  "(code attack grenadier)": [
    [74, "v1", "art-joint-anim"],
    [163, "v1", "art-joint-anim"],
    [295, "a0", "process-focusable"],
    [298, "a0", "process-focusable"],
    [317, "v1", "art-joint-anim"],
    [366, "v1", "art-joint-anim"]
  ],
  "(event attack grenadier)": [
    [23, "s4", "process-focusable"],
    [27, "a0", "process-focusable"],
    [26, "s4", "process-focusable"]
  ],
  "(method 78 grenadier)": [
    [18, "s4", "art-joint-anim"],
    [63, "a1", "art-joint-anim"],
    [93, "v1", "art-joint-anim"]
  ],
  "(exit spin-kick grenadier)": [[2, "v1", "collide-shape-prim-group"]],
  "(post spin-kick grenadier)": [
    [24, "a0", "process-focusable"],
    [27, "a0", "process-focusable"]
  ],
  "(code spin-kick grenadier)": [[14, "v1", "art-joint-anim"]],
  "(enter spin-kick grenadier)": [[29, "v1", "collide-shape-prim-group"]],
  "(code backup grenadier)": [[10, "v1", "art-joint-anim"]],
  "(method 7 grenadier)": [
    [21, "t9", "(function process-focusable int process-focusable)"]
  ],
  "(method 70 grenadier)": [[41, "a0", "process-focusable"]],
  "(code active grenadier)": [
    [140, "v1", "art-joint-anim"],
    [202, "v1", "art-joint-anim"],
    [51, "v1", "art-joint-anim"],
    [27, "s5", "pair"],
    [311, "v1", "art-joint-anim"]
  ],
  "(code hostile grenadier)": [[45, "gp", "art-joint-anim"]],
  "rapid-gunner-common-post": [
    [14, "a0", "process-focusable"],
    [17, "a0", "process-focusable"]
  ],
  "(post notice rapid-gunner)": [
    [24, "a0", "process-focusable"],
    [27, "a0", "process-focusable"]
  ],
  "(code notice rapid-gunner)": [[30, "v1", "art-joint-anim"]],
  "(enter notice rapid-gunner)": [
    [85, "a0", "process-focusable"],
    [88, "a0", "process-focusable"]
  ],
  "(trans attack rapid-gunner)": [
    [30, "a0", "process-focusable"],
    [33, "a0", "process-focusable"],
    [37, "a0", "process-focusable"],
    [40, "a0", "process-focusable"],
    [67, "gp", "process-focusable"],
    [170, "gp", "process-focusable"],
    [173, "gp", "process-focusable"],
    [36, "gp", "process-focusable"],
    [29, "gp", "process-focusable"]
  ],
  "(post attack rapid-gunner)": [
    [32, "a0", "process-focusable"],
    [35, "a0", "process-focusable"]
  ],
  "(code attack rapid-gunner)": [[103, "v1", "art-joint-anim"]],
  "(code hop rapid-gunner)": [
    [89, "v1", "art-joint-anim"],
    [120, "v1", "art-joint-anim"]
  ],
  "(post hop-turn rapid-gunner)": [
    [32, "a0", "process-focusable"],
    [35, "a0", "process-focusable"]
  ],
  "(method 7 rapid-gunner)": [
    [14, "t9", "(function process-focusable int process-focusable)"]
  ],
  "(exit spin-attack rapid-gunner)": [[13, "v1", "collide-shape-prim-group"]],
  "(post spin-attack rapid-gunner)": [
    [24, "a0", "process-focusable"],
    [27, "a0", "process-focusable"]
  ],
  "(code spin-attack rapid-gunner)": [[14, "v1", "art-joint-anim"]],
  "(enter spin-attack rapid-gunner)": [[29, "v1", "collide-shape-prim-group"]],
  "(code hostile rapid-gunner)": [[118, "v1", "art-joint-anim"]],
  "(trans hostile rapid-gunner)": [
    [27, "a0", "process-focusable"],
    [30, "a0", "process-focusable"],
    [58, "gp", "process-focusable"],
    [26, "gp", "process-focusable"]
  ],
  "(code reload rapid-gunner)": [[14, "v1", "art-joint-anim"]],
  "(code cool-down rapid-gunner)": [[14, "v1", "art-joint-anim"]],
  "(code hop-turn rapid-gunner)": [[14, "v1", "art-joint-anim"]],
  "(method 78 rapid-gunner)": [
    [21, "v1", "art-joint-anim"],
    [67, "a1", "art-joint-anim"],
    [94, "a1", "art-joint-anim"]
  ],
  "(method 79 tomb-baby-spider)": [
    [49, "v1", "art-joint-anim"],
    [77, "v1", "art-joint-anim"],
    [127, "v1", "collide-shape-prim-group"],
    [131, "v1", "collide-shape-prim-group"],
    [135, "v1", "collide-shape-prim-group"],
    [137, "v1", "collide-shape-prim-group"],
    [139, "v1", "collide-shape-prim-group"]
  ],
  "(method 78 tomb-baby-spider)": [
    [13, "a2", "art-joint-anim"],
    [50, "a2", "art-joint-anim"]
  ],
  "(method 77 tomb-baby-spider)": [
    [2, "a2", "collide-shape-prim-group"],
    [36, "a2", "art-joint-anim"],
    [73, "a2", "art-joint-anim"],
    [10, "a2", "collide-shape-prim-group"]
  ],
  "(code attack-stop tomb-baby-spider)": [[10, "v1", "art-joint-anim"]],
  "(exit attack tomb-baby-spider)": [[2, "v1", "collide-shape-prim-group"]],
  "(enter attack tomb-baby-spider)": [[14, "v1", "collide-shape-prim-group"]],
  "(code attack tomb-baby-spider)": [[30, "v1", "art-joint-anim"]],
  "(code notice tomb-baby-spider)": [
    [27, "a0", "process-focusable"],
    [30, "a0", "process-focusable"],
    [52, "v1", "art-joint-anim"],
    [115, "v1", "art-joint-anim"]
  ],
  "(code active tomb-baby-spider)": [
    [30, "v1", "art-joint-anim"],
    [126, "v1", "art-joint-anim"],
    [188, "v1", "art-joint-anim"],
    [297, "v1", "art-joint-anim"]
  ],
  "monster-frog-hop-fast-code": [
    [15, "v1", "art-joint-anim"],
    [72, "v1", "art-joint-anim"]
  ],
  "monster-frog-hop-slow-code": [
    [231, "v1", "art-joint-anim"],
    [288, "v1", "art-joint-anim"],
    [46, "v1", "art-joint-anim"],
    [117, "v1", "art-joint-anim"]
  ],
  "(method 78 monster-frog)": [
    [19, "v1", "art-joint-anim"],
    [54, "v1", "art-joint-anim"],
    [89, "v1", "art-joint-anim"],
    [121, "v1", "art-joint-anim"]
  ],
  "(method 77 monster-frog)": [
    [19, "v1", "art-joint-anim"],
    [54, "v1", "art-joint-anim"],
    [89, "v1", "art-joint-anim"],
    [121, "v1", "art-joint-anim"]
  ],
  "(code attack-recover monster-frog)": [
    [10, "v1", "art-joint-anim"],
    [87, "v1", "art-joint-anim"],
    [158, "v1", "art-joint-anim"]
  ],
  "(code attack monster-frog)": [[19, "v1", "art-joint-anim"]],
  "(code turn monster-frog)": [
    [21, "v1", "art-joint-anim"],
    [79, "v1", "art-joint-anim"]
  ],
  "(code active monster-frog)": [
    [27, "v1", "art-joint-anim"],
    [80, "v1", "art-joint-anim"],
    [172, "v1", "art-joint-anim"],
    [234, "v1", "art-joint-anim"],
    [343, "v1", "art-joint-anim"]
  ],
  "(code notice monster-frog)": [
    [23, "v1", "art-joint-anim"],
    [71, "v1", "art-joint-anim"],
    [103, "a0", "process-focusable"],
    [106, "a0", "process-focusable"],
    [149, "v1", "art-joint-anim"]
  ],
  "(code ambush monster-frog)": [
    [21, "a0", "process-focusable"],
    [24, "a0", "process-focusable"],
    [68, "v1", "art-joint-anim"]
  ],
  "(post turn monster-frog)": [
    [24, "a0", "process-focusable"],
    [27, "a0", "process-focusable"]
  ],
  "(code hostile monster-frog)": [
    [18, "a0", "process-focusable"],
    [21, "a0", "process-focusable"],
    [117, "v1", "art-joint-anim"],
    [202, "v1", "art-joint-anim"]
  ],
  "(method 77 predator)": [
    [21, "v1", "art-joint-anim"],
    [53, "v1", "art-joint-anim"],
    [96, "v1", "art-joint-anim"],
    [126, "v1", "art-joint-anim"],
    [160, "v1", "art-joint-anim"],
    [192, "v1", "art-joint-anim"]
  ],
  "(method 78 predator)": [
    [21, "v1", "art-joint-anim"],
    [53, "v1", "art-joint-anim"],
    [89, "v1", "art-joint-anim"],
    [123, "v1", "art-joint-anim"],
    [155, "v1", "art-joint-anim"]
  ],
  "(method 7 predator)": [
    [9, "t9", "(function process-focusable int process-focusable)"]
  ],
  "(method 184 predator)": [
    [67, "s2", "process-focusable"],
    [79, "a0", "process-focusable"],
    [78, "s2", "process-focusable"],
    [108, "s2", "process-focusable"]
  ],
  "(method 182 predator)": [[4, "v1", "collide-shape-prim-group"]],
  "(code active predator)": [[22, "v1", "art-joint-anim"]],
  "(post idle predator)": [[4, "t9", "(function none)"]],
  "(code fire predator)": [
    [26, "v1", "art-joint-anim"],
    [103, "a0", "process-focusable"],
    [102, "s5", "process-focusable"],
    [121, "s5", "process-focusable"],
    [124, "s5", "process-focusable"]
  ],
  "(code close-attack predator)": [
    [14, "v1", "art-joint-anim"],
    [71, "v1", "art-joint-anim"]
  ],
  "(trans hidden predator)": [
    [40, "gp", "process-focusable"],
    [43, "gp", "process-focusable"]
  ],
  "(code hidden predator)": [
    [14, "v1", "art-joint-anim"],
    [75, "v1", "art-joint-anim"]
  ],
  "(code hostile predator)": [
    [14, "v1", "art-joint-anim"],
    [67, "v1", "art-joint-anim"]
  ],
  "(trans hostile predator)": [
    [52, "gp", "process-focusable"],
    [55, "gp", "process-focusable"]
  ],
  "(code hide predator)": [[14, "v1", "art-joint-anim"]],
  "(trans hide predator)": [
    [21, "gp", "process-focusable"],
    [24, "gp", "process-focusable"]
  ],
  "(method 186 predator)": [[17, "v1", "int"]],
  "(method 77 rapid-gunner)": [
    [29, "v1", "art-joint-anim"],
    [149, "v1", "art-joint-anim"],
    [266, "a1", "art-joint-anim"],
    [116, "s4", "art-joint-anim"],
    [233, "s5", "art-joint-anim"]
  ],
  "(method 11 predator-manager)": [
    ["_stack_", 16, "res-tag"],
    [281, "s2", "process-drawable"]
  ],
  "(trans gun-shoot crimson-guard-level)": [[21, "v1", "process-focusable"]],
  "(enter close-attack crimson-guard-level)": [
    [2, "v1", "collide-shape-prim-group"]
  ],
  "(exit close-attack crimson-guard-level)": [
    [2, "v1", "collide-shape-prim-group"]
  ],
  "(exit attack crimson-guard-level)": [
    [8, "v1", "collide-shape-prim-group"],
    [16, "v1", "collide-shape-prim-group"]
  ],
  "(exit get-up-front crimson-guard-level)": [
    [3, "v1", "collide-shape-prim-group"],
    [6, "v1", "collide-shape-prim-group"],
    [8, "v1", "collide-shape-prim-group"],
    [11, "v1", "collide-shape-prim-group"],
    [14, "v1", "collide-shape-prim-group"],
    [17, "v1", "collide-shape-prim-group"]
  ],
  "(exit get-up-back crimson-guard-level)": [
    [3, "v1", "collide-shape-prim-group"],
    [6, "v1", "collide-shape-prim-group"],
    [8, "v1", "collide-shape-prim-group"],
    [11, "v1", "collide-shape-prim-group"],
    [14, "v1", "collide-shape-prim-group"],
    [17, "v1", "collide-shape-prim-group"]
  ],
  "(enter knocked crimson-guard-level)": [
    [8, "v1", "collide-shape-prim-group"],
    [11, "v1", "collide-shape-prim-group"],
    [14, "v1", "collide-shape-prim-group"],
    [17, "v1", "collide-shape-prim-group"],
    [19, "v1", "collide-shape-prim-group"],
    [21, "v1", "collide-shape-prim-group"]
  ],
  "(method 201 crimson-guard-level)": [[18, "s3", "process-focusable"]],
  "(method 7 crimson-guard-level)": [
    [19, "t9", "(function nav-enemy int nav-enemy)"]
  ],
  "(method 115 crimson-guard-level)": [[33, "v0", "vector"]],
  "(method 198 crimson-guard-level)": [[242, "s4", "collide-shape-prim"]],
  "(enter broken dig-clasp)": [
    [26, "v1", "art-joint-anim"],
    [54, "v1", "art-joint-anim"]
  ],
  "(event idle dig-clasp)": [[[11, 18], "v1", "attack-info"]],
  "dig-tether-handler": [
    [6, "a0", "vector"],
    [10, "a0", "vector"],
    [14, "v1", "vector"]
  ],
  "(method 23 dig-digger)": [[[1, 23], "s5", "int"]],
  "(enter breaking fort-fence)": [[[5, 9], "a0", "collide-shape-prim-group"]],
  "(method 11 fort-elec-switch)": [["_stack_", 16, "res-tag"]],
  "(method 10 fort-roboscreen)": [
    [15, "t9", "(function process-drawable none)"]
  ],
  "fort-robotank-reticle-handler": [
    [6, "v1", "vector"],
    [[17, 34], "s5", "vector"],
    [56, "v1", "float"]
  ],
  "(code lock fort-robotank-reticle)": [[14, "v1", "art-joint-anim"]],
  "robotank-turret-handler": [
    [71, "v1", "collide-shape-prim-group"],
    [106, "v1", "collide-shape-prim-group"],
    [167, "s4", "cspace"],
    [162, "s4", "cspace"],
    [37, "v1", "float"]
  ],
  "(code ready fort-robotank-turret)": [[10, "v1", "art-joint-anim"]],
  "(code fire fort-robotank-turret)": [
    [79, "v1", "art-joint-anim"],
    [136, "v1", "art-joint-anim"]
  ],
  "fort-robotank-post": [
    [471, "v1", "fort-robotank-turret"],
    [498, "v1", "float"]
  ],
  "fort-robotank-handler": [
    [171, "s4", "process-focusable"],
    [[82, 84], "v0", "int32"]
  ],
  "(method 26 fort-robotank)": [
    [170, "v1", "collide-shape-prim-group"],
    [236, "v1", "collide-shape-prim-group"],
    [89, "t9", "(function fort-robotank none)"]
  ],
  "(method 7 fort-robotank)": [
    [89, "t9", "(function process-drawable int process-drawable)"],
    [56, "gp", "(pointer uint32)"],
    [59, "a1", "(pointer uint32)"],
    [63, "gp", "(pointer uint32)"],
    [66, "a1", "(pointer uint32)"],
    [60, "a1", "joint-mod"],
    [67, "a1", "joint-mod"],
    [70, "gp", "(pointer uint32)"]
  ],
  "(method 11 fort-robotank)": [[463, "s5", "fort-robotank-wheel-info"]],
  "(method 31 fort-robotank-turret)": [[61, "s3", "collide-shape-prim"]],
  "(method 139 fort-turret)": [[[15, 19], "a0", "process-focusable"]],
  "(method 141 fort-turret)": [[59, "s3", "collide-shape-prim"]],
  "(code attack fort-turret)": [
    [25, "v1", "art-joint-anim"],
    [113, "v1", "art-joint-anim"]
  ],
  "(method 11 fort-plat-shuttle)": [[52, "v0", "(pointer float)"]],
  "(event idle fort-floor-spike)": [[15, "s3", "process-drawable"]],
  "joint-mod-set-y-callback": [
    [19, "a1", "vector"],
    [17, "a3", "int"]
  ],
  "(event idle fort-dump-bomb-a)": [
    [11, "s4", "process-drawable"],
    [[4, 22], "gp", "attack-info"]
  ],
  "(event idle fort-missile-target)": [
    [[9, 22], "s5", "attack-info"],
    [16, "s4", "projectile"]
  ],
  "(enter die fort-missile-target)": [
    [[2, 5], "v1", "collide-shape-prim-group"]
  ],
  "(method 10 fort-missile-target)": [
    [10, "t9", "(function process-drawable none)"]
  ],
  "(code die fort-missile)": [
    [156, "v1", "process-drawable"],
    [227, "v1", "collide-shape-prim-group"],
    [229, "v1", "collide-shape-prim-group"]
  ],
  "(method 7 fort-missile)": [
    [14, "t9", "(function process-drawable int process-drawable)"]
  ],
  "birth-func-dig-digger-collide": [
    [8, "v1", "process"],
    [12, "s3", "process-drawable"]
  ],
  "(method 23 dig-tether)": [[69, "v1", "vector"]],
  "(method 11 dig-digger)": [["_stack_", 16, "res-tag"]],
  "(method 29 dig-sinking-plat)": [
    [9, "t9", "(function rigid-body-platform float none)"]
  ],
  "(method 37 dig-sinking-plat)": [
    [28, "v1", "art-joint-anim"],
    [157, "v1", "art-joint-anim"],
    [208, "v0", "sound-rpc-set-param"]
  ],
  "(method 11 dig-log)": [
    ["_stack_", 16, "res-tag"],
    [94, "v0", "(pointer actor-group)"]
  ],
  "(event idle-up dig-button)": [[4, "v1", "attack-info"]],
  "(code active dig-bomb-crate-cylinder)": [
    [33, "v1", "art-joint-anim"],
    [81, "v1", "art-joint-anim"],
    [117, "v1", "art-joint-anim"],
    [165, "v1", "art-joint-anim"],
    [201, "v1", "art-joint-anim"],
    [249, "v1", "art-joint-anim"],
    [285, "v1", "art-joint-anim"],
    [337, "v1", "art-joint-anim"],
    [373, "v1", "art-joint-anim"],
    [425, "v1", "art-joint-anim"],
    [463, "v1", "art-joint-anim"],
    [515, "v1", "art-joint-anim"]
  ],
  "(code fire dig-jump-pad)": [[59, "t9", "(function none)"]],
  "(code die dig-spikey-sphere)": [[72, "t9", "(function none)"]],
  "(method 29 dig-tipping-rock)": [
    [9, "t9", "(function rigid-body-platform float none)"]
  ],
  "(event waiting dig-stomp-block)": [[14, "v1", "attack-info"]],
  "(method 37 dig-stomp-block)": [
    [[42, 62], "v1", "collide-cache-tri"],
    [62, "v1", "(inline-array collide-cache-tri)"]
  ],
  "(method 11 dig-spikey-step)": [[96, "v0", "(pointer float)"]],
  "(method 37 dig-tipping-rock)": [[14, "v0", "sound-rpc-set-param"]],
  "(method 49 cpad-elevator)": [[2, "v1", "collide-shape-prim-group"]],
  "(method 10 cpad-elevator)": [[10, "t9", "(function elevator none)"]],
  "(code hunt wren)": [[10, "v1", "art-joint-anim"]],
  "(code peck wren)": [
    [36, "v1", "art-joint-anim"],
    [81, "v1", "symbol"]
  ],
  "(code fly wren)": [
    [51, "v1", "art-joint-anim"],
    [82, "v1", "art-joint-anim"]
  ],
  "(code land wren)": [[17, "v1", "art-joint-anim"]],
  "(method 7 wren)": [
    [30, "t9", "(function process-drawable int process-drawable)"]
  ],
  "(code idle minnow)": [[10, "v1", "art-joint-anim"]],
  "(post idle fish-manager)": [
    [517, "v1", "process-drawable"],
    [522, "v1", "process-drawable"]
  ],
  "(method 14 minimap)": [
    [84, "v1", "process-drawable"],
    [99, "v1", "entity-actor"],
    [108, "v1", "process-drawable"],
    [112, "s2", "entity-actor"],
    [93, "s2", "basic"]
  ],
  "(method 3 engine-minimap)": [
    [7, "t9", "(function engine-minimap engine-minimap)"]
  ],
  "(method 24 minimap)": [
    [189, "s2", "connection-minimap"],
    [194, "s2", "connection-minimap"],
    [18, "v1", "(pointer uint128)"],
    [74, "v1", "(pointer uint128)"],
    [81, "v1", "(inline-array vector)"],
    [91, "v1", "(inline-array vector4w)"],
    [96, "v1", "(inline-array vector)"],
    [108, "v1", "(inline-array vector4w)"],
    [114, "v1", "(inline-array vector)"],
    [124, "v1", "(inline-array vector4w)"],
    [129, "v1", "(inline-array vector)"],
    [141, "v1", "(inline-array vector4w)"],
    [161, "s2", "(pointer uint128)"]
  ],
  "(method 15 minimap)": [[48, "s2", "(pointer uint128)"]],
  "(method 16 minimap)": [
    [[30, 35], "v1", "process-drawable"],
    [56, "v1", "entity-actor"],
    [66, "a0", "process-drawable"],
    [77, "a0", "entity-actor"],
    [88, "a0", "vector"],
    [50, "v1", "basic"],
    [516, "v1", "(pointer uint128)"],
    [517, "v1", "(inline-array vector4w)"],
    [529, "v1", "(inline-array vector4w)"],
    [534, "v1", "(inline-array vector4w)"],
    [550, "v1", "(inline-array vector4w)"],
    [555, "v1", "(inline-array vector4w)"]
  ],
  "(method 14 engine-minimap)": [
    [150, "a0", "entity-actor"],
    [[3, 180], "s3", "connection-minimap"],
    [143, "v1", "basic"]
  ],
  "(method 10 engine-minimap)": [[6, "s5", "connection-minimap"]],
  "(method 26 minimap)": [
    [34, "a0", "process-drawable"],
    [49, "v1", "process-drawable"],
    [64, "a0", "process-drawable"],
    [303, "a1", "(pointer uint128)"],
    [305, "a0", "(inline-array vector4w)"],
    [318, "v1", "(inline-array vector)"],
    [329, "v1", "(inline-array vector4w)"],
    [346, "v1", "(inline-array vector)"],
    [358, "v1", "(inline-array vector4w)"],
    [375, "v1", "(inline-array vector)"],
    [387, "v1", "(inline-array vector4w)"],
    [404, "v1", "(inline-array vector)"],
    [417, "v1", "(inline-array vector4w)"]
  ],
  "(method 21 minimap)": [
    [16, "s3", "(pointer uint128)"],
    [[32, 39], "a0", "dma-packet"],
    [[41, 48], "a0", "gs-gif-tag"],
    [51, "a0", "(pointer gs-clamp)"],
    [53, "a0", "(pointer gs-reg64)"],
    [55, "a0", "(pointer gs-test)"],
    [57, "a0", "(pointer gs-reg64)"],
    [60, "a0", "(pointer gs-texa)"],
    [62, "a0", "(pointer gs-reg64)"],
    [71, "s3", "(pointer uint128)"],
    [215, "s3", "(inline-array vector4w)"],
    [224, "s3", "(inline-array vector)"],
    [235, "s3", "(inline-array vector4w)"],
    [241, "s3", "(inline-array vector)"],
    [252, "s3", "(inline-array vector4w)"],
    [259, "s3", "(inline-array vector)"],
    [270, "s3", "(inline-array vector4w)"],
    [277, "s3", "(inline-array vector)"],
    [288, "s3", "(inline-array vector4w)"],
    [[322, 329], "a0", "dma-packet"],
    [[331, 338], "a0", "gs-gif-tag"],
    [342, "a0", "(pointer gs-xy-offset)"],
    [344, "a0", "(pointer gs-reg64)"],
    [355, "a2", "connection-minimap"],
    [379, "s2", "(pointer uint128)"],
    [400, "a2", "connection-minimap"],
    [424, "s3", "(pointer uint128)"],
    [438, "a2", "connection-minimap"],
    [[453, 460], "a0", "dma-packet"],
    [[462, 469], "a0", "gs-gif-tag"],
    [478, "a0", "(pointer gs-frame)"],
    [480, "a0", "(pointer gs-reg64)"],
    [482, "a0", "(pointer gs-alpha)"],
    [484, "a0", "(pointer gs-reg64)"],
    [485, "a0", "(pointer gs-xy-offset)"],
    [487, "a0", "(pointer gs-reg64)"],
    [[494, 508], "s3", "(pointer uint128)"],
    [508, "s3", "(inline-array vector4w)"],
    [517, "s3", "(inline-array vector4w)"],
    [522, "s3", "(inline-array vector4w)"],
    [528, "s3", "(inline-array vector4w)"],
    [535, "s3", "(inline-array vector4w)"]
  ],
  "(method 23 minimap)": [
    [28, "a0", "process-drawable"],
    [62, "v1", "process-drawable"],
    [81, "a0", "process-drawable"],
    [305, "a1", "(pointer uint128)"],
    [307, "a0", "(inline-array vector4w)"],
    [320, "v1", "(inline-array vector)"],
    [331, "v1", "(inline-array vector4w)"],
    [348, "v1", "(inline-array vector)"],
    [360, "v1", "(inline-array vector4w)"],
    [377, "v1", "(inline-array vector)"],
    [389, "v1", "(inline-array vector4w)"],
    [406, "v1", "(inline-array vector)"],
    [419, "v1", "(inline-array vector4w)"]
  ],
  "(method 17 minimap)": [
    [28, "a0", "process-drawable"],
    [68, "v1", "process-drawable"],
    [87, "a0", "process-drawable"],
    [357, "a0", "(pointer uint128)"],
    [365, "a0", "(pointer uint128)"],
    [368, "a0", "(pointer uint128)"],
    [370, "v1", "(inline-array vector4w)"],
    [383, "v1", "(inline-array vector)"],
    [394, "v1", "(inline-array vector4w)"],
    [410, "v1", "(inline-array vector)"],
    [422, "v1", "(inline-array vector4w)"],
    [438, "v1", "(inline-array vector)"],
    [450, "v1", "(inline-array vector4w)"],
    [466, "v1", "(inline-array vector)"],
    [479, "v1", "(inline-array vector4w)"]
  ],
  "(method 18 minimap)": [
    [28, "a0", "process-drawable"],
    [68, "v1", "process-drawable"],
    [87, "a0", "process-drawable"],
    [323, "t1", "(pointer uint128)"],
    [325, "t0", "(inline-array vector4w)"],
    [338, "a3", "(inline-array vector4w)"],
    [344, "a3", "(inline-array vector4w)"],
    [360, "a3", "(inline-array vector4w)"],
    [366, "a2", "(inline-array vector4w)"],
    [382, "a2", "(inline-array vector4w)"],
    [388, "a1", "(inline-array vector4w)"],
    [404, "a1", "(inline-array vector4w)"],
    [410, "v1", "(inline-array vector4w)"]
  ],
  "(method 19 minimap)": [
    [[8, 15], "a0", "dma-packet"],
    [[17, 24], "a0", "gs-gif-tag"],
    [28, "s2", "(pointer gs-test)"],
    [30, "s2", "(pointer gs-reg64)"],
    [32, "s2", "(pointer gs-alpha)"],
    [34, "s2", "(pointer gs-reg64)"],
    [53, "s2", "(pointer gs-tex0)"],
    [55, "s2", "(pointer gs-reg64)"],
    [57, "s2", "(pointer gs-tex1)"],
    [59, "s2", "(pointer gs-reg64)"],
    [61, "s2", "(pointer gs-clamp)"],
    [63, "s2", "(pointer gs-reg64)"],
    [64, "s2", "(pointer uint64)"],
    [66, "s2", "(pointer gs-reg64)"],
    [109, "v1", "(pointer uint128)"],
    [[116, 157], "v1", "(inline-array vector4w)"],
    [[165, 172], "a0", "dma-packet"],
    [[174, 181], "a0", "gs-gif-tag"],
    [185, "a0", "(pointer gs-test)"],
    [187, "a0", "(pointer gs-reg64)"],
    [[505, 514], "s3", "(pointer uint128)"],
    [[514, 596], "s3", "(inline-array vector4w)"]
  ],
  "(method 21 trail-graph)": [
    [4, "a3", "trail-conn"],
    [[11, 17], "a3", "trail-conn-hash-cell"],
    [20, "a0", "(pointer uint16)"],
    [33, "a3", "trail-conn"],
    [37, "a3", "trail-conn"]
  ],
  "(method 137 sew-gunturret)": [[[19, 23], "a0", "process-focusable"]],
  "(method 138 sew-gunturret)": [[[15, 19], "a0", "process-focusable"]],
  "(method 140 pal-gun-turret)": [
    [9, "t9", "(function sew-gunturret symbol none)"]
  ],
  "(anon-function 0 sewer-scenes)": [[79, "v1", "float"]],
  "(event idle sew-single-blade)": [[15, "s4", "process-focusable"]],
  "(event idle sew-multi-blade)": [[15, "s4", "process-focusable"]],
  "(event idle sew-twist-blade)": [[15, "s4", "process-focusable"]],
  "(code pressed sew-light-switch)": [[10, "v1", "art-joint-anim"]],
  "(post idle sew-light-control)": [[20, "v1", "sew-light-switch"]],
  "sew-tri-blade-joint-callback": [[[1, 82], "gp", "sew-tri-blade"]],
  "(method 49 sew-elevator)": [[2, "v1", "collide-shape-prim-group"]],
  "(post running sew-elevator)": [[4, "t9", "(function none)"]],
  "(method 10 sew-elevator)": [[10, "t9", "(function elevator none)"]],
  "(event idle sew-valve)": [[4, "v1", "attack-info"]],
  "(method 7 sew-valve)": [
    [14, "t9", "(function process-drawable int process-drawable)"]
  ],
  "sew-mar-statue-debris-init-by-other": [
    [[144, 157], "gp", "process-drawable"]
  ],
  "sew-mar-statue-debris-b-init-by-other": [
    [[12, 25], "gp", "process-drawable"]
  ],
  "(event idle sew-mine)": [[15, "s4", "process-focusable"]],
  "(post idle sew-mine-b)": [[4, "t9", "(function none)"]],
  "(code hit sew-wall)": [
    [[7, 10], "v1", "collide-shape-prim-group"],
    [[100, 107], "a0", "collide-shape-prim-group"],
    [[109, 116], "a0", "collide-shape-prim-group"],
    [68, "v0", "object"]
  ],
  "(code waiting sew-scare-grunt)": [[10, "v1", "art-joint-anim"]],
  "(enter scare sew-scare-grunt)": [[[71, 81], "gp", "sew-grill"]],
  "(exit scare sew-scare-grunt)": [[[6, 10], "v1", "sew-grill"]],
  "(code fall sew-catwalk)": [[39, "v0", "object"]],
  "(post scare sew-scare-grunt)": [[51, "v0", "sound-rpc-set-param"]],
  "(method 11 sew-valve)": [
    ["_stack_", 16, "res-tag"],
    ["_stack_", 32, "res-tag"]
  ],
  "(trans attack-forward gator)": [[[19, 23], "gp", "process-focusable"]],
  "(code attack-forward gator)": [[14, "v1", "art-joint-anim"]],
  "(method 11 sew-light-switch)": [["_stack_", 16, "res-tag"]],
  "(method 33 mtn-dice-button)": [[35, "v1", "art-joint-anim"]],
  "(trans restart mtn-dice)": [
    [128, "v1", "collide-shape-prim-group"],
    [134, "v1", "collide-shape-prim-group"]
  ],
  "(event idle mtn-dice)": [
    [148, "s2", "process-focusable"],
    [149, "s3", "process-focusable"],
    [158, "s2", "touching-shapes-entry"],
    [[271, 274], "v1", "attack-info"],
    [281, "s5", "process-focusable"],
    [282, "s3", "process-focusable"]
  ],
  "dice-joint-callback": [
    [626, "v1", "collide-shape"],
    [[1, 639], "gp", "mtn-dice"],
    [[223, 407], "s0", "water-anim"],
    [209, "a0", "collide-shape-prim-group"],
    [215, "a0", "collide-shape-prim-group"]
  ],
  "(post idle mtn-aval-rocks-shadow)": [[5, "a0", "process-drawable"]],
  "(code open mtn-button)": [[10, "v1", "art-joint-anim"]],
  "(enter waiting mtn-button)": [[10, "v1", "art-joint-anim"]],
  "(code pressed mtn-button)": [
    [30, "v1", "art-joint-anim"],
    [87, "v1", "art-joint-anim"]
  ],
  "(enter waiting trans-plat)": [
    [37, "v0", "state"],
    [39, "t9", "(function none)"]
  ],
  "(exit waiting trans-plat)": [[14, "v0", "state"]],
  "(trans waiting trans-plat)": [[33, "v0", "state"]],
  "(exit fall mtn-aval-rocks)": [[34, "v0", "sound-rpc-set-param"]],
  "(method 11 mtn-aval-rocks)": [[173, "a1", "float"]],
  "(event plat-path-active mtn-plat-shoot)": [
    [[14, 17], "v1", "attack-info"],
    [24, "gp", "process-drawable"],
    [32, "s5", "collide-shape"]
  ],
  "(post plat-path-active mtn-plat-shoot)": [[4, "t9", "(function none)"]],
  "(code idle mincan-lighthouse-lens)": [[10, "v1", "art-joint-anim"]],
  "(code erect mincan-lighthouse-lens)": [[14, "v1", "art-joint-anim"]],
  "(code idle mincan-lighthouse)": [[14, "v1", "art-joint-anim"]],
  "(code erect mincan-lighthouse)": [[14, "v1", "art-joint-anim"]],
  "(code closed mincan-lens)": [[14, "v1", "art-joint-anim"]],
  "(code open mincan-lens)": [[14, "v1", "art-joint-anim"]],
  "(event idle grunt-egg)": [[16, "s4", "process-focusable"]],
  "strip-handler": [[15, "s4", "process-focusable"]],
  "(post idle pitspikes)": [[4, "t9", "(function none)"]],
  "(method 7 pitspikes)": [
    [14, "t9", "(function strip-hazard int strip-hazard)"]
  ],
  "(post idle curtainsaw)": [[4, "t9", "(function none)"]],
  "(event impact grenade)": [
    [11, "s4", "process-drawable"],
    [18, "a0", "collide-shape"]
  ],
  "(method 40 grenade)": [[[3, 53], "s5", "process-drawable"]],
  "(method 31 grenade)": [[98, "s5", "process-drawable"]],
  "(post idle drill-plat)": [[4, "t9", "(function none)"]],
  "(post idle grenade-point)": [[122, "v1", "lightning-tracker"]],
  "(anon-function 12 strip-obs)": [
    [103, "a0", "(pointer entity-actor)"],
    [287, "v1", "int"]
  ],
  "(method 11 strip-hazard)": [
    [34, "v0", "(pointer float)"],
    ["_stack_", 64, "res-tag"]
  ],
  "(method 11 strip-chain-crate)": [[38, "v0", "(pointer float)"]],
  "(method 33 vehicle-rider)": [[10, "s4", "vehicle"]],
  "(method 35 vehicle-rider)": [[[10, 15], "a0", "vehicle"]],
  "vehicle-spawn": [[38, "gp", "vehicle"]],
  "traffic-manager-event-handler": [
    [319, "s5", "level"],
    [367, "v1", "float"],
    [80, "v1", "float"],
    [91, "v1", "float"],
    [169, "v1", "float"],
    [[118, 125], "s5", "traffic-object-spawn-params"]
  ],
  "(method 33 citizen-norm-rider)": [
    [7, "t9", "(function vehicle-rider none)"]
  ],
  "(method 33 crimson-guard-rider)": [
    [7, "t9", "(function vehicle-rider none)"]
  ],
  "(enter explode vehicle)": [[298, "v1", "joint-exploder"]],
  "(method 47 vehicle)": [
    [27, "s0", "process-focusable"],
    [[32, 37], "s1", "process-focusable"]
  ],
  "(method 46 vehicle)": [
    [[98, 118], "s5", "traffic-object-spawn-params"],
    [[121, 182], "s3", "attack-info"],
    [187, "v1", "float"]
  ],
  "(method 97 vehicle)": [[6, "v1", "float"]],
  "(method 18 vehicle-controller)": [[231, "s2", "vehicle"]],
  "(method 10 vehicle)": [[12, "t9", "(function rigid-body-object none)"]],
  "(method 119 vehicle)": [[[19, 45], "s4", "vehicle-rider"]],
  "(method 99 vehicle)": [[14, "s3", "collide-shape-prim-group"]],
  "(method 100 vehicle)": [[163, "a0", "vector"]],
  "(method 46 vehicle-guard)": [
    [[6, 68], "s5", "matrix"],
    [119, "a0", "process"]
  ],
  "(method 156 vehicle-guard)": [[57, "v1", "process-drawable"]],
  "(method 29 vehicle)": [
    [289, "s1", "vehicle-control-point"],
    [294, "s1", "(inline-array vehicle-control-point)"],
    [309, "s1", "(inline-array vehicle-control-point)"],
    [68, "v1", "float"],
    [165, "v1", "float"],
    [66, "a0", "uint"],
    [163, "a0", "uint"]
  ],
  "(method 152 vehicle-guard)": [[88, "s4", "process-drawable"]],
  "(method 151 vehicle-guard)": [
    [15, "s5", "process-drawable"],
    [25, "s5", "process-drawable"],
    [67, "s5", "process-focusable"]
  ],
  "(method 49 traffic-engine)": [
    [32, "s3", "process-focusable"],
    [[72, 75], "s3", "process-focusable"],
    [265, "a0", "(array crimson-guard)"],
    [166, "s2", "process-focusable"],
    [[170, 195], "s2", "crimson-guard"],
    [[32, 109], "s3", "process-focusable"],
    [354, "s5", "process-focusable"],
    [135, "v0", "(array crimson-guard)"],
    [143, "v0", "(array float)"],
    ["_stack_", 216, "float"]
  ],
  "(method 25 traffic-tracker)": [[24, "a0", "process-focusable"]],
  "(method 68 traffic-engine)": [
    [46, "a2", "process-focusable"],
    [312, "s2", "nav-segment"],
    [321, "s2", "nav-segment"],
    [327, "s2", "nav-segment"],
    [[159, 191], "s3", "process-focusable"],
    [[89, 125], "s3", "vehicle"],
    [16, "v1", "(pointer uint128)"]
  ],
  "(method 50 traffic-engine)": [
    [13, "v1", "connection"],
    [[14, 19], "v1", "collide-shape"],
    [24, "s1", "process-focusable"],
    [67, "v1", "connection"],
    [[68, 73], "v1", "collide-shape"],
    [78, "s1", "process-focusable"],
    [119, "v1", "connection"],
    [[120, 125], "v1", "collide-shape"],
    [130, "s1", "process-focusable"]
  ],
  "(method 9 turret-control)": [[344, "a0", "collide-shape-prim"]],
  "(method 19 traffic-engine)": [
    [19, "v1", "process-focusable"],
    [30, "v1", "vehicle"]
  ],
  "(method 72 traffic-engine)": [[25, "a3", "int"]],
  "(method 60 traffic-engine)": [[29, "v1", "collide-shape"]],
  "(method 26 traffic-tracker)": [[26, "a0", "process-focusable"]],
  "(method 17 traffic-tracker)": [[23, "s1", "process-focusable"]],
  "target-pilot-post": [
    [[96, 114], "s5", "vehicle"],
    [[279, 294], "s5", "vehicle"]
  ],
  "(anon-function 1 ruins-obs)": [
    [85, "v1", "process-drawable"],
    [17, "v1", "process-drawable"]
  ],
  "(anon-function 0 ruins-obs)": [
    [173, "v1", "process-drawable"],
    [36, "v1", "process-drawable"]
  ],
  "(event idle mechblock)": [
    [15, "a0", "carry-info"],
    [29, "a0", "carry-info"],
    [20, "a0", "carry-info"],
    [32, "a0", "carry-info"]
  ],
  "(event drag mechblock)": [
    [49, "a0", "carry-info"],
    [57, "a0", "vector"],
    [79, "a0", "vector"],
    [52, "a0", "carry-info"]
  ],
  "(enter fall mechblock)": [
    [43, "a0", "carry-info"],
    [46, "a0", "carry-info"]
  ],
  "(event carry mechblock)": [[15, "a0", "vector"]],
  "(method 30 ruins-breakable-wall)": [[55, "v1", "collide-shape-prim-group"]],
  "(event unbroken ruins-breakable-wall)": [
    [10, "s4", "attack-info"],
    [41, "s3", "attack-info"],
    [20, "s4", "pointer"]
  ],
  "(method 11 ruins-pillar-collapse)": [
    [77, "s1", "pair"],
    [96, "s1", "pair"],
    [97, "v1", "pair"],
    [110, "s1", "pair"],
    [111, "v1", "pair"],
    [112, "v1", "pair"],
    [118, "s2", "pair"],
    [117, "s2", "pair"]
  ],
  "(code fall ruins-pillar-collapse)": [
    [16, "v1", "collide-shape-prim-group"],
    [20, "v1", "collide-shape-prim-group"]
  ],
  "(event fall ruins-pillar-collapse)": [
    [35, "a0", "process-focusable"],
    [13, "a0", "process-focusable"],
    [34, "gp", "process-focusable"]
  ],
  "(event idle ruins-pillar-collapse)": [
    [10, "gp", "attack-info"],
    [27, "s3", "process-drawable"],
    [45, "gp", "attack-info"]
  ],
  "target-indax-handler": [[88, "a0", "process"]],
  "(code target-indax-stance)": [
    [23, "v1", "art-joint-anim"],
    [240, "v1", "art-joint-anim"],
    [94, "v1", "art-joint-anim"],
    [182, "v1", "art-joint-anim"]
  ],
  "(code target-indax-walk)": [[89, "v1", "art-joint-anim"]],
  "(code target-indax-hit-ground)": [[14, "v1", "art-joint-anim"]],
  "(code target-indax-attack-air)": [[11, "gp", "art-joint-anim"]],
  "(code target-indax-death)": [
    [134, "v1", "art-joint-anim"],
    [251, "v1", "art-joint-anim"],
    [341, "v1", "art-joint-anim"],
    [394, "v1", "art-joint-anim"],
    [478, "v1", "art-joint-anim"]
  ],
  "(code target-indax-double-jump)": [
    [50, "v1", "art-joint-anim"],
    [104, "v1", "art-joint-anim"]
  ],
  "(code target-indax-trip)": [
    [17, "v1", "art-joint-anim"],
    [90, "v1", "art-joint-anim"]
  ],
  "(code target-indax-attack)": [[18, "gp", "art-joint-anim"]],
  "(code target-indax-running-attack)": [
    [42, "gp", "art-joint-anim"],
    [141, "f26", "float"],
    [224, "f26", "float"]
  ],
  "(code idle tomb-boulder-stop)": [[4, "a0", "process"]],
  "tomb-spider-init": [[114, "gp", "process-drawable"]],
  "(code idle tomb-boulder-pillar)": [[4, "a0", "process"]],
  "(code mech-lunge grunt-mech)": [[25, "v1", "art-joint-anim"]],
  "(trans mech-post-circling grunt-mech)": [
    [14, "a0", "process-focusable"],
    [17, "a0", "process-focusable"]
  ],
  "(code mech-dismount grunt-mech)": [
    [41, "v1", "art-joint-anim"],
    [149, "v1", "art-joint-anim"]
  ],
  "(code mech-hold grunt-mech)": [
    [10, "v1", "art-joint-anim"],
    [531, "v1", "art-joint-anim"]
  ],
  "(code chase tomb-boulder)": [[141, "gp", "handle"]],
  "(code idle tomb-boulder)": [[137, "gp", "handle"]],
  "(exit chase tomb-boulder)": [[24, "v0", "sound-rpc-set-param"]],
  "(post chase tomb-boulder)": [
    [606, "v0", "sound-rpc-set-param"],
    [496, "a0", "int"],
    [278, "v1", "vector"],
    [463, "a0", "(array float)"],
    [486, "v1", "(array float)"],
    [452, "a0", "(array float)"],
    [457, "a0", "(array float)"]
  ],
  "(code idle tomb-spider)": [[[1, 9], "v1", "(pointer process)"]],
  "(method 10 tomb-sphinx)": [[10, "t9", "(function process-drawable none)"]],
  "tomb-stair-block-spikes-init-by-other": [
    [53, "s2", "pair"],
    [72, "s2", "pair"],
    [73, "v1", "pair"],
    [86, "s2", "pair"],
    [87, "v1", "pair"],
    [88, "v1", "pair"],
    [94, "s3", "pair"],
    [93, "s3", "pair"]
  ],
  "(enter sunk tomb-stair-block)": [[16, "v1", "art-joint-anim"]],
  "(code sink tomb-stair-block)": [[109, "v1", "art-joint-anim"]],
  "(event idle tomb-stair-block-spikes)": [[24, "v1", "vector"]],
  "(code moving tomb-stair-block)": [[40, "v1", "art-joint-anim"]],
  "(post running tomb-elevator)": [[8, "t9", "(function none)"]],
  "(method 10 tomb-plat-return)": [
    [10, "t9", "(function process-drawable none)"]
  ],
  "lift-pool": [
    [12, "v0", "(pointer actor-group)"],
    ["_stack_", 16, "res-tag"]
  ],
  "drop-pool": [
    [12, "v0", "(pointer actor-group)"],
    ["_stack_", 16, "res-tag"]
  ],
  "(trans wait-for-pools tomb-stair-block)": [
    [12, "v0", "(pointer actor-group)"],
    ["_stack_", 16, "res-tag"]
  ],
  "(enter idle tomb-stair-block)": [
    [40, "v0", "(pointer actor-group)"],
    ["_stack_", 16, "res-tag"]
  ],
  "(code die tomb-vibe)": [
    [14, "v1", "art-joint-anim"],
    [70, "v1", "art-joint-anim"]
  ],
  "(code open tomb-smash-door)": [[10, "v1", "art-joint-anim"]],
  "(code close tomb-smash-door)": [[10, "v1", "art-joint-anim"]],
  "(method 33 tomb-button)": [[35, "v1", "art-joint-anim"]],
  "(code open tomb-beetle-door)": [[10, "v1", "art-joint-anim"]],
  "(code open tomb-door)": [[19, "v1", "art-joint-anim"]],
  "(trans up-idle tomb-beetle-button)": [[4, "v0", "(state basebutton)"]],
  "(code wobble-die tomb-simon-block)": [[10, "v1", "art-joint-anim"]],
  "(code open tomb-simon-button)": [
    [14, "v1", "art-joint-anim"],
    [47, "v1", "art-joint-anim"]
  ],
  "(code unpress tomb-simon-button)": [[10, "v1", "art-joint-anim"]],
  "(method 23 tomb-water-trap)": [[42, "s2", "collide-shape-prim-sphere"]],
  "(code pressed tomb-simon-button)": [
    [19, "v1", "art-joint-anim"],
    [55, "v1", "art-joint-anim"]
  ],
  "(enter waiting tomb-simon-button)": [[10, "v1", "art-joint-anim"]],
  "(event idle tomb-vibe)": [[6, "a0", "attack-info"]],
  "(method 11 tomb-beetle-door)": [["_stack_", 16, "res-tag"]],
  "(method 11 tomb-vibe)": [
    ["_stack_", 16, "res-tag"],
    ["_stack_", 32, "res-tag"]
  ],
  "(method 11 tomb-plat-simon)": [["_stack_", 16, "res-tag"]],
  "(code ambush tomb-beetle)": [[14, "v1", "art-joint-anim"]],
  "(code active tomb-beetle)": [
    [74, "v1", "art-joint-anim"],
    [22, "v1", "art-joint-anim"]
  ],
  "(code land tomb-beetle)": [
    [10, "v1", "art-joint-anim"],
    [111, "v1", "art-joint-anim"]
  ],
  "(code key tomb-beetle)": [[10, "v1", "art-joint-anim"]],
  "(code go-to-door tomb-beetle)": [[85, "v1", "art-joint-anim"]],
  "(code die tomb-beetle)": [[30, "v1", "art-joint-anim"]],
  "(code fly-away tomb-beetle)": [
    [77, "v1", "art-joint-anim"],
    [212, "v1", "art-joint-anim"]
  ],
  "(code stand tomb-beetle)": [[10, "v1", "art-joint-anim"]],
  "(enter dormant tomb-beetle)": [[17, "v0", "(state enemy)"]],
  "(enter go-to-door tomb-beetle)": [
    [[22, 153], "gp", "(inline-array tomb-beetle-fly-info)"],
    [65, "v1", "vector"],
    [35, "a0", "vector"],
    [51, "v1", "vector"]
  ],
  "(trans go-to-door tomb-beetle)": [[23, "a0", "vector"]],
  "(enter fly-away tomb-beetle)": [
    [6, "a0", "vector"],
    [[1, 53], "gp", "(inline-array tomb-beetle-fly-info)"]
  ],
  "(method 76 bot)": [[45, "v1", "process-focusable"]],
  "(code failed bot)": [[23, "gp", "art-joint-anim"]],
  "(code die-falling bot)": [[32, "gp", "art-joint-anim"]],
  "(code hit bot)": [[30, "v1", "art-joint-anim"]],
  "(method 74 bot)": [
    [115, "v1", "process"],
    [230, "a0", "vector"]
  ],
  "(method 97 bot)": [
    [130, "s5", "process-focusable"],
    [138, "s5", "process-focusable"]
  ],
  "(method 129 bot)": [
    [70, "s5", "process-focusable"],
    [73, "s5", "process-focusable"]
  ],
  "(method 189 bot)": [
    [41, "a0", "connection"],
    [42, "a0", "collide-shape"],
    [90, "a0", "connection"],
    [91, "a0", "collide-shape"],
    [153, "a1", "process-focusable"]
  ],
  "(method 190 bot)": [
    [10, "v1", "sphere"],
    [40, "a0", "connection"],
    [41, "a0", "collide-shape"],
    [49, "a3", "sphere"],
    [58, "f2", "float"],
    [89, "a0", "connection"],
    [90, "a0", "collide-shape"],
    [98, "a3", "sphere"],
    [107, "f2", "float"]
  ],
  "(method 223 bot)": [
    [29, "s3", "process-focusable"],
    [38, "s3", "process-focusable"]
  ],
  "(method 10 sig)": [
    [[3, 20], "v0", "sound-rpc-set-param"],
    [19, "v0", "sound-rpc-set-param"]
  ],
  "(method 78 sig)": [
    [23, "v1", "art-joint-anim"],
    [59, "v1", "art-joint-anim"]
  ],
  "(method 88 sig)": [[32, "a1", "art-joint-anim"]],
  "(method 89 sig)": [[32, "a1", "art-joint-anim"]],
  "(method 97 sig)": [
    [67, "a0", "process-focusable"],
    [131, "a0", "process-focusable"],
    [192, "s5", "process-focusable"],
    [134, "a0", "process-focusable"],
    [70, "a0", "process-focusable"],
    [130, "s4", "process-focusable"],
    [66, "s4", "process-focusable"]
  ],
  "(code waiting-crouched sig)": [[14, "v1", "art-joint-anim"]],
  "(code waiting-far sig)": [
    [158, "v1", "art-joint-anim"],
    [101, "v1", "art-joint-anim"]
  ],
  "(code waiting-close sig)": [
    [27, "v1", "art-joint-anim"],
    [180, "gp", "art-joint-anim"]
  ],
  "(code waiting-turn sig)": [
    [50, "v1", "art-joint-anim"],
    [194, "a1", "art-joint-anim"],
    [327, "s4", "art-joint-anim"]
  ],
  "(code charge-plasma sig)": [
    [14, "v1", "art-joint-anim"],
    [73, "v1", "art-joint-anim"],
    [142, "v1", "art-joint-anim"],
    [198, "v1", "art-joint-anim"]
  ],
  "(code repair-gun sig)": [
    [14, "v1", "art-joint-anim"],
    [159, "v1", "art-joint-anim"],
    [236, "v1", "art-joint-anim"],
    [313, "v1", "art-joint-anim"],
    [390, "v1", "art-joint-anim"],
    [467, "v1", "art-joint-anim"],
    [633, "v1", "art-joint-anim"],
    [553, "v1", "art-joint-anim"],
    [79, "v1", "art-joint-anim"]
  ],
  "(code clean-gun sig)": [
    [14, "v1", "art-joint-anim"],
    [214, "v1", "art-joint-anim"],
    [85, "v1", "art-joint-anim"],
    [154, "v1", "art-joint-anim"]
  ],
  "(code traveling-blocked sig)": [[14, "v1", "art-joint-anim"]],
  "(code stare sig)": [
    [27, "v1", "art-joint-anim"],
    [180, "gp", "art-joint-anim"]
  ],
  "(code whip sig)": [[44, "a1", "art-joint-anim"]],
  "(post chase sig)": [
    [14, "a0", "process-focusable"],
    [17, "a0", "process-focusable"]
  ],
  "(post chase-attack sig)": [
    [15, "a0", "process-focusable"],
    [18, "a0", "process-focusable"]
  ],
  "(code hit sig)": [[14, "v1", "art-joint-anim"]],
  "(code failed sig)": [
    [14, "v1", "art-joint-anim"],
    [70, "v1", "art-joint-anim"],
    [129, "v1", "art-joint-anim"]
  ],
  "(code sig-path-jump sig)": [[31, "v1", "art-joint-anim"]],
  "(code sig-path-jump-land sig)": [[24, "v1", "art-joint-anim"]],
  "(code sig-path-shoot-jump sig)": [[31, "v1", "art-joint-anim"]],
  "(code sig-path-shoot-jump-land sig)": [[24, "v1", "art-joint-anim"]],
  "(code sig-path-idle sig)": [
    [14, "v1", "art-joint-anim"],
    [66, "v1", "art-joint-anim"]
  ],
  "(method 30 sig-shot)": [[116, "a0", "sig"]],
  "(method 14 sig-plasma)": [
    [40, "v0", "sound-rpc-set-param"],
    [56, "v0", "sound-rpc-set-param"]
  ],
  "sparticle-sig-plasma-lightning": [[15, "a0", "sig-atoll"]],
  "sig0-say-look-out-if-should": [[29, "v1", "process-focusable"]],
  "(method 77 sig)": [
    [57, "s5", "art-joint-anim"],
    [91, "v1", "art-joint-anim"],
    [176, "s4", "art-joint-anim"]
  ],
  "(method 86 sig)": [[28, "a0", "process-focusable"]],
  "(method 250 sig)": [
    [63, "a0", "connection"],
    [64, "a0", "collide-shape"],
    [112, "a0", "connection"],
    [113, "a0", "collide-shape"],
    [204, "s4", "process-focusable"],
    [176, "a0", "process-focusable"],
    [175, "s2", "process-focusable"],
    [207, "s4", "process-focusable"]
  ],
  "(method 11 sigt-charge-plasma)": [
    [110, "s3", "process-focusable"],
    [113, "s3", "process-focusable"],
    [1, "a1", "sig"]
  ],
  "(method 12 sigt-choose-piston)": [
    [61, "s5", "process-focusable"],
    [102, "s5", "process-focusable"],
    [111, "s5", "process-focusable"]
  ],
  "(method 14 sigt-choose-piston)": [[34, "gp", "process-focusable"]],
  "(method 186 bot)": [
    [19, "a0", "uint"],
    [19, "v1", "uint"]
  ],
  "(method 46 sig)": [
    [6, "v1", "collide-shape-prim-group"],
    [24, "v1", "collide-shape-prim-group"],
    [44, "v1", "collide-shape-prim-group"],
    [63, "v1", "collide-shape-prim-group"],
    [82, "v1", "collide-shape-prim-group"]
  ],
  "(method 79 ashelin)": [[67, "v1", "art-joint-anim"]],
  "(method 78 ashelin)": [
    [22, "s5", "art-joint-anim"],
    [74, "v1", "art-joint-anim"],
    [108, "v1", "art-joint-anim"],
    [159, "v1", "art-joint-anim"],
    [193, "v1", "art-joint-anim"]
  ],
  "(method 77 ashelin)": [[129, "s5", "art-joint-anim"]],
  "(method 51 ashelin)": [
    [22, "a0", "process-focusable"],
    [25, "a0", "process-focusable"]
  ],
  "(code waiting-idle ashelin)": [
    [204, "v1", "art-joint-anim"],
    [95, "v1", "art-joint-anim"]
  ],
  "(code standing-idle ashelin)": [
    [189, "v1", "art-joint-anim"],
    [126, "v1", "art-joint-anim"]
  ],
  "(code standing-turn ashelin)": [[47, "s4", "art-joint-anim"]],
  "(code standing-blast ashelin)": [[68, "v1", "art-joint-anim"]],
  "(post chase ashelin)": [
    [14, "a0", "process-focusable"],
    [17, "a0", "process-focusable"]
  ],
  "(code back-spring ashelin)": [
    [30, "v1", "art-joint-anim"],
    [309, "v1", "art-joint-anim"],
    [171, "v1", "art-joint-anim"]
  ],
  "(code tumble-right ashelin)": [
    [35, "v1", "art-joint-anim"],
    [168, "v1", "art-joint-anim"],
    [280, "v1", "art-joint-anim"]
  ],
  "(code cartwheel-left ashelin)": [
    [35, "v1", "art-joint-anim"],
    [168, "v1", "art-joint-anim"],
    [280, "v1", "art-joint-anim"]
  ],
  "(code die-falling ashelin)": [[108, "gp", "art-joint-anim"]],
  "(anon-function 0 ash1-course)": [[31, "v1", "asht-wait-spot"]],
  "ashelin-shot-move": [[49, "v1", "(state ashelin)"]],
  "(method 28 ashelin-shot)": [
    [47, "t9", "(function projectile projectile-options none)"]
  ],
  "(method 30 ashelin-shot)": [[119, "a0", "ashelin"]],
  "(anon-function 2 ash1-course)": [[50, "v1", "asht-wait-spot"]],
  "(anon-function 7 ash1-course)": [[90, "v1", "asht-wait-spot"]],
  "(anon-function 9 ash1-course)": [[12, "v1", "asht-wait-spot"]],
  "(anon-function 0 sig0-course)": [[64, "v1", "sigt-wait-spot"]],
  "(anon-function 2 sig0-course)": [[15, "v1", "sigt-wait-spot"]],
  "(anon-function 4 sig0-course)": [[43, "v1", "sigt-charge-plasma"]],
  "(anon-function 7 sig0-course)": [[44, "v1", "sigt-wait-spot"]],
  "(anon-function 9 sig0-course)": [[21, "v1", "sigt-wait-spot"]],
  "(anon-function 11 sig0-course)": [[44, "v1", "sigt-wait-spot"]],
  "(anon-function 14 sig0-course)": [[42, "v1", "sigt-wait-spot"]],
  "(anon-function 16 sig0-course)": [[21, "v1", "sigt-wait-spot"]],
  "(anon-function 19 sig0-course)": [[51, "v1", "sigt-wait-spot"]],
  "(anon-function 23 sig0-course)": [[27, "v1", "sigt-wait-spot"]],
  "(anon-function 25 sig0-course)": [[15, "v1", "sigt-wait-spot"]],
  "(anon-function 27 sig0-course)": [[43, "v1", "sigt-charge-plasma"]],
  "(anon-function 29 sig0-course)": [[33, "v1", "sigt-wait-spot"]],
  "(anon-function 32 sig0-course)": [[22, "v1", "sigt-wait-spot"]],
  "(anon-function 35 sig0-course)": [[15, "v1", "sigt-wait-spot"]],
  "(anon-function 47 sig0-course)": [[17, "v1", "sigt-wait-spot"]],
  "(anon-function 45 sig0-course)": [[46, "v1", "sigt-wait-spot"]],
  "(anon-function 43 sig0-course)": [[43, "v1", "sigt-charge-plasma"]],
  "(anon-function 38 sig0-course)": [[21, "v1", "sigt-wait-spot"]],
  "(anon-function 40 sig0-course)": [[15, "v1", "sigt-wait-spot"]],
  "(anon-function 50 sig0-course)": [[15, "v1", "sigt-wait-spot"]],
  "(anon-function 52 sig0-course)": [[17, "v1", "sigt-wait-spot"]],
  "(anon-function 54 sig0-course)": [[51, "v1", "sigt-charge-plasma"]],
  "(anon-function 56 sig0-course)": [[41, "v1", "sigt-wait-spot"]],
  "(anon-function 59 sig0-course)": [[15, "v1", "sigt-wait-spot"]],
  "(anon-function 63 sig0-course)": [[21, "v1", "sigt-wait-spot"]],
  "(anon-function 65 sig0-course)": [[17, "v1", "sigt-wait-spot"]],
  "(anon-function 67 sig0-course)": [[45, "v1", "sigt-charge-plasma"]],
  "(anon-function 69 sig0-course)": [[51, "v1", "sigt-wait-spot"]],
  "(anon-function 72 sig0-course)": [[42, "v1", "sigt-wait-spot"]],
  "(anon-function 75 sig0-course)": [[29, "v1", "sigt-wait-spot"]],
  "(anon-function 77 sig0-course)": [[15, "v1", "sigt-wait-spot"]],
  "(anon-function 79 sig0-course)": [[55, "v1", "sigt-charge-plasma"]],
  "(anon-function 81 sig0-course)": [[20, "v1", "sigt-wait-spot"]],
  "(anon-function 84 sig0-course)": [[26, "v1", "sigt-riding-piston"]],
  "(anon-function 87 sig0-course)": [[29, "v1", "sigt-choose-piston"]],
  "(anon-function 90 sig0-course)": [[18, "v1", "sigt-wait-spot"]],
  "(anon-function 93 sig0-course)": [[92, "v1", "sigt-wait-spot"]],
  "(anon-function 95 sig0-course)": [[21, "v1", "sigt-wait-spot"]],
  "(anon-function 13 sig0-course)": [[67, "v1", "int"]],
  "(code active hip-mole)": [
    [11, "v1", "art-joint-anim"],
    [119, "v1", "art-joint-anim"]
  ],
  "(post idle hip-mole)": [
    [52, "gp", "process-drawable"],
    [58, "gp", "process-drawable"]
  ],
  "(method 28 whack-a-metal)": [
    [68, "s5", "process-drawable"],
    [76, "s5", "process-drawable"],
    [125, "s5", "process-drawable"]
  ],
  "(code active whack-a-metal)": [
    [47, "v1", "art-joint-anim"],
    [219, "v1", "art-joint-anim"],
    [288, "v1", "art-joint-anim"],
    [143, "v1", "lightning-tracker"]
  ],
  "(method 10 whack-a-metal)": [[24, "t9", "(function process none)"]],
  "(method 7 whack-a-metal)": [
    [26, "t9", "(function process-drawable int process-drawable)"]
  ],
  "(method 27 whack-a-metal)": [
    [69, "a1", "hip-mole"],
    [78, "a1", "hip-mole"],
    [156, "a1", "hip-mole"],
    [165, "a1", "hip-mole"]
  ],
  "(method 224 bot)": [
    [28, "t9", "(function bot int)"],
    [46, "t9", "(function bot int)"]
  ],
  "(anon-function 97 sig0-course)": [[62, "v1", "sigt-wait-spot"]],
  "(anon-function 11 ash1-course)": [[51, "v1", "asht-wait-spot"]],
  "(anon-function 4 ash1-course)": [[99, "v1", "asht-wait-spot"]],
  "(method 67 collide-shape-moving)": [
    [8, "v1", "collide-shape-prim-group"],
    [[30, 56], "s1", "collide-cache-prim"]
  ],
  "(method 63 collide-shape-moving)": [
    [118, "v1", "collide-shape-prim"],
    [379, "a0", "collide-shape-prim-mesh"],
    [410, "v1", "collide-shape-prim-mesh"],
    [459, "v1", "collide-shape-prim-mesh"]
  ],
  "(post startup title-control)": [
    [[8, 32], "gp", "process-drawable"],
    [[211, 216], "v1", "external-art-buffer"]
  ],
  "(code startup title-control)": [
    [[261, 265], "v1", "handle"],
    [257, "gp", "handle"]
  ],
  "title-plug-lightning": [[99, "v1", "title-control"]],
  "(method 74 yakow)": [
    [5, "v1", "attack-info"],
    [7, "v1", "attack-info"]
  ],
  "(code idle yakow)": [
    [19, "v1", "art-joint-anim"],
    [75, "v1", "art-joint-anim"]
  ],
  "(code active yakow)": [
    [30, "v1", "art-joint-anim"],
    [123, "v1", "art-joint-anim"],
    [179, "v1", "art-joint-anim"],
    [308, "v1", "art-joint-anim"]
  ],
  "(code kicked yakow)": [[14, "v1", "art-joint-anim"]],
  "(method 35 juicer-shot)": [
    [7, "v1", "matrix"],
    [11, "v1", "matrix"],
    [16, "v1", "matrix"],
    [20, "v1", "matrix"]
  ],
  "juicer-proj-move": [[15, "s5", "process-focusable"]],
  "(method 182 juicer)": [
    [21, "s3", "process-focusable"],
    [24, "s3", "process-focusable"]
  ],
  "(code active juicer)": [
    [118, "gp", "art-joint-anim"],
    [205, "a1", "art-joint-anim"]
  ],
  "(code victory juicer)": [[31, "gp", "art-joint-anim"]],
  "(code notice juicer)": [
    [23, "a0", "process-focusable"],
    [24, "a0", "process-focusable"],
    [27, "a0", "process-focusable"],
    [83, "a1", "art-joint-anim"]
  ],
  "(method 7 juicer)": [
    [19, "t9", "(function process-focusable int process-focusable)"]
  ],
  "(method 184 juicer)": [[4, "v1", "collide-shape-prim-group"]],
  "(code circling juicer)": [
    [228, "gp", "art-joint-anim"],
    [131, "gp", "art-joint-anim"]
  ],
  "(code hit juicer)": [[30, "v1", "art-joint-anim"]],
  "(method 78 juicer)": [
    [18, "s4", "art-joint-anim"],
    [66, "s4", "art-joint-anim"]
  ],
  "(method 77 juicer)": [
    [37, "a1", "art-joint-anim"],
    [113, "s5", "art-joint-anim"],
    [153, "s4", "art-joint-anim"],
    [153, "s4", "art-joint-anim"]
  ],
  "(code taunt juicer)": [[84, "v1", "art-joint-anim"]],
  "(code stare juicer)": [[23, "gp", "art-joint-anim"]],
  "juicer-face-player-post": [
    [31, "gp", "process-focusable"],
    [68, "gp", "process-focusable"],
    [71, "gp", "process-focusable"]
  ],
  "(post hostile juicer)": [
    [13, "a0", "process-focusable"],
    [16, "a0", "process-focusable"]
  ],
  "(method 38 juicer-shot)": [
    [33, "a0", "process-focusable"],
    [36, "a0", "process-focusable"]
  ],
  "(code attack juicer)": [
    [14, "v1", "art-joint-anim"],
    [87, "v1", "art-joint-anim"],
    [123, "s3", "process-focusable"],
    [281, "a0", "process-focusable"],
    [284, "a0", "process-focusable"]
  ],
  "(method 25 juicer-shot)": [[131, "a1", "int"]],
  "(method 7 spyder)": [
    [31, "t9", "(function process-focusable int process-focusable)"]
  ],
  "(code attack spyder)": [
    [116, "a0", "process-focusable"],
    [119, "a0", "process-focusable"],
    [242, "a0", "process-focusable"],
    [245, "a0", "process-focusable"]
  ],
  "spyder-face-player-post": [
    [22, "a0", "process-focusable"],
    [25, "a0", "process-focusable"],
    [40, "gp", "process-focusable"],
    [44, "a0", "process-focusable"],
    [43, "gp", "process-focusable"],
    [21, "gp", "process-focusable"]
  ],
  "(method 87 spyder)": [[52, "s5", "art-joint-anim"]],
  "(method 78 spyder)": [[15, "a1", "art-joint-anim"]],
  "(method 181 spyder)": [
    [17, "a0", "process-focusable"],
    [20, "a0", "process-focusable"]
  ],
  "(method 31 spyder-shot)": [[7, "t9", "(function projectile none)"]],
  "(code backup spyder)": [[22, "v1", "art-joint-anim"]],
  "(trans hostile spyder)": [
    [20, "a0", "process-focusable"],
    [23, "a0", "process-focusable"]
  ],
  "(method 115 spyder)": [[117, "v1", "int"]],
  "(code active sniper)": [[30, "v1", "art-joint-anim"]],
  "(method 88 mantis)": [[20, "a1", "art-joint-anim"]],
  "(method 87 mantis)": [[16, "a1", "art-joint-anim"]],
  "(method 89 mantis)": [[16, "a1", "art-joint-anim"]],
  "(trans active mantis)": [[4, "v0", "(state enemy)"]],
  "(code active mantis)": [
    [79, "v1", "art-joint-anim"],
    [195, "v1", "art-joint-anim"],
    [139, "v1", "art-joint-anim"],
    [23, "v1", "art-joint-anim"]
  ],
  "(code ambush-crawling mantis)": [[23, "v1", "art-joint-anim"]],
  "(code ambush-jumping mantis)": [
    [14, "v1", "art-joint-anim"],
    [161, "v1", "art-joint-anim"]
  ],
  "(trans hostile mantis)": [
    [27, "gp", "process-focusable"],
    [41, "gp", "process-focusable"],
    [100, "gp", "process-focusable"]
  ],
  "(code attack0 mantis)": [
    [18, "v1", "art-joint-anim"],
    [90, "v1", "art-joint-anim"]
  ],
  "(code roll-right mantis)": [
    [52, "v1", "art-joint-anim"],
    [113, "v1", "art-joint-anim"]
  ],
  "(code attack1 mantis)": [
    [19, "v1", "art-joint-anim"],
    [53, "a0", "process-focusable"],
    [129, "v1", "art-joint-anim"],
    [201, "v1", "art-joint-anim"],
    [56, "a0", "process-focusable"]
  ],
  "(code crawl mantis)": [
    [256, "v1", "art-joint-anim"],
    [25, "v1", "art-joint-anim"]
  ],
  "(code roll-left mantis)": [
    [53, "v1", "art-joint-anim"],
    [114, "v1", "art-joint-anim"]
  ],
  "(code hop-away mantis)": [
    [24, "gp", "process-focusable"],
    [59, "gp", "process-focusable"],
    [133, "v1", "art-joint-anim"]
  ],
  "(method 77 mantis)": [
    [19, "v1", "art-joint-anim"],
    [52, "v1", "art-joint-anim"]
  ],
  "(method 78 mantis)": [
    [18, "v1", "art-joint-anim"],
    [50, "v1", "art-joint-anim"],
    [83, "v1", "art-joint-anim"]
  ],
  "(method 67 mantis)": [
    [20, "a0", "process-focusable"],
    [23, "a0", "process-focusable"]
  ],
  "(method 188 mantis)": [
    [21, "s5", "process-focusable"],
    [36, "a0", "process-focusable"],
    [38, "a0", "process-focusable"],
    [35, "s5", "process-focusable"]
  ],
  "(method 55 mantis)": [
    [23, "a0", "process-focusable"],
    [26, "a0", "process-focusable"]
  ],
  "(method 7 mammoth)": [
    [26, "t9", "(function process-focusable int process-focusable)"]
  ],
  "(code waiting mammoth)": [[41, "v1", "art-joint-anim"]],
  "(code wait-to-walk mammoth)": [[18, "v1", "art-joint-anim"]],
  "(code walking mammoth)": [[74, "a1", "art-joint-anim"]],
  "(code walking-attack mammoth)": [
    [16, "v1", "art-joint-anim"],
    [72, "v1", "art-joint-anim"]
  ],
  "(code turning mammoth)": [
    [33, "gp", "art-joint-anim"],
    [106, "v1", "art-joint-anim"],
    [194, "gp", "art-joint-anim"]
  ],
  "(code die mammoth)": [
    [12, "v1", "art-joint-anim"],
    [64, "v1", "art-joint-anim"],
    [116, "v1", "art-joint-anim"]
  ],
  "(method 184 mammoth)": [
    [24, "s3", "mammoth-ik-setup"],
    [38, "s3", "mammoth-ik-setup"],
    [107, "s3", "mammoth-ik-setup"]
  ],
  "mammoth-leg-ik-callback": [[21, "v1", "float"]],
  "mammoth-joint-mod-heel": [
    [5, "v1", "mammoth"],
    [14, "s0", "mammoth"],
    [19, "s0", "mammoth"],
    [3, "v1", "int"]
  ],
  "(method 28 flying-spider-shot)": [
    [27, "t9", "(function projectile projectile-options sound-id)"]
  ],
  "(code active flying-spider)": [[10, "v1", "art-joint-anim"]],
  "(code ambush flying-spider)": [[14, "v1", "art-joint-anim"]],
  "(code ambush-falling flying-spider)": [
    [10, "v1", "art-joint-anim"],
    [86, "v1", "art-joint-anim"]
  ],
  "(trans hostile flying-spider)": [
    [21, "a0", "process-focusable"],
    [24, "a0", "process-focusable"]
  ],
  "(trans turn-to-focus flying-spider)": [
    [34, "s3", "process-focusable"],
    [37, "s3", "process-focusable"]
  ],
  "(code attack flying-spider)": [[14, "v1", "art-joint-anim"]],
  "(code attack-fire flying-spider)": [
    [14, "v1", "art-joint-anim"],
    [66, "v1", "art-joint-anim"],
    [118, "v1", "art-joint-anim"],
    [170, "v1", "art-joint-anim"]
  ],
  "(code die flying-spider)": [[30, "v1", "art-joint-anim"]],
  "(event up nest-switch)": [
    [4, "v1", "attack-info"],
    [9, "v1", "attack-info"]
  ],
  "(method 77 spyder)": [
    [14, "v1", "art-joint-anim"],
    [131, "v1", "art-joint-anim"],
    [100, "s5", "art-joint-anim"]
  ],
  "(method 11 piston)": [
    [165, "v0", "(pointer float)"],
    ["_stack_", 64, "res-tag"]
  ],
  "(method 11 liftcat)": [
    [74, "v0", "vector"],
    [100, "v0", "vector"],
    ["_stack_", 16, "res-tag"],
    ["_stack_", 32, "res-tag"]
  ],
  "(method 11 atollrotpipe)": [
    [126, "v0", "(pointer float)"],
    ["_stack_", 16, "res-tag"]
  ],
  "(method 11 atoll-hatch)": [
    [52, "v1", "art-joint-anim"],
    [82, "v1", "art-joint-anim"]
  ],
  "(method 10 slider)": [[10, "t9", "(function process-drawable none)"]],
  "(method 7 slider)": [
    [26, "t9", "(function process-drawable int process-drawable)"]
  ],
  "(event idle slider)": [
    [31, "s3", "process-focusable"],
    [34, "s3", "process-focusable"]
  ],
  "(method 11 turbine)": [
    ["_stack_", 16, "res-tag"],
    ["_stack_", 32, "res-tag"]
  ],
  "widow-want-stone-talker": [[15, "v1", "float"]],
  "widow-general-flying-talker": [[15, "v1", "float"]],
  "widow-launch-droids-talker": [[15, "v1", "float"]],
  "widow-launch-bombs-talker": [[15, "v1", "float"]],
  "widow-shoot-gun-talker": [[15, "v1", "float"]],
  "widow-stone-charge-up-talker": [[15, "v1", "float"]],
  "widow-after-stone-shot-talker": [[15, "v1", "float"]],
  "widow-leave-perch-talker": [[15, "v1", "float"]],
  "widow-damaged-talker": [[11, "v1", "float"]],
  "widow-handler": [
    [6, "v1", "attack-info"],
    [11, "v1", "attack-info"],
    [16, "v1", "attack-info"],
    [19, "v1", "attack-info"],
    [198, "a0", "spydroid"],
    [200, "a0", "spydroid"],
    [228, "v1", "hud-widow"]
  ],
  "(method 21 baron-pod)": [[36, "v1", "float"]],
  "widow-common": [
    [474, "s5", "process-focusable"],
    [478, "s5", "process-focusable"],
    [486, "s5", "process-focusable"],
    [539, "v1", "float"]
  ],
  "(method 74 spydroid)": [
    [62, "s0", "process-drawable"],
    [87, "s0", "process-drawable"],
    [110, "s0", "process-drawable"],
    [181, "v1", "attack-info"],
    [187, "v1", "attack-info"],
    [203, "v1", "vector"],
    [105, "a0", "vector"],
    [44, "v1", "vector"],
    [31, "v0", "vector"]
  ],
  "(exit hidden widow)": [[63, "v1", "hud-widow"]],
  "(exit big-reaction-stage-1 widow)": [
    [13, "v1", "hud-widow"],
    [15, "v1", "hud-widow"]
  ],
  "(trans hover-rise-stage-2 widow)": [[38, "v1", "float"]],
  "(enter hover-low-stage-2 widow)": [[12, "v1", "float"]],
  "(exit big-reaction-stage-2 widow)": [
    [72, "v1", "hud-widow"],
    [74, "v1", "hud-widow"]
  ],
  "(trans hover-big-blast-stage-3 widow)": [["_stack_", 256, "baron-pod"]],
  "widow-last-bomb-anim": [[82, "v1", "float"]],
  "widow-cleanup-launch-anim": [
    [69, "v1", "float"],
    [257, "v1", "float"]
  ],
  "(method 10 spydroid)": [[14, "t9", "(function process-focusable none)"]],
  "(trans hostile spydroid)": [
    [29, "a0", "process-focusable"],
    [32, "a0", "process-focusable"]
  ],
  "widow-bomb-launch": [
    [266, "v1", "float"],
    [421, "v1", "float"],
    [450, "v1", "float"],
    [485, "v1", "float"]
  ],
  "widow-give-ammo": [
    [122, "v1", "collectable"],
    [124, "v1", "collectable"]
  ],
  "(enter idle tomb-boss-firepot)": [[2, "v1", "collide-shape-prim-group"]],
  "(enter broken tomb-boss-firepot)": [[17, "v1", "art-joint-anim"]],
  "tomb-boss-firepot-shrink-collision": [
    [2, "v1", "collide-shape-prim-group"],
    [7, "v1", "collide-shape-prim-group"]
  ],
  "(trans freefall widow-bomb)": [
    [53, "a0", "collide-shape-moving"],
    [58, "a0", "collide-shape-moving"]
  ],
  "spydroid-launch": [
    [297, "v1", "float"],
    [379, "v1", "float"],
    [408, "v1", "float"],
    [436, "v1", "float"]
  ],
  "widow-bomb-handler": [
    [23, "s5", "widow"],
    [19, "s4", "widow"],
    [151, "v1", "float"]
  ],
  "(method 34 widow-bomb)": [
    ["_stack_", 48, "float"],
    ["_stack_", 64, "float"]
  ],
  "widow-bomb-back-handler": [
    [13, "s4", "widow"],
    [107, "v1", "float"]
  ],
  "(event idle widow-bomb)": [[77, "v1", "float"]],
  "(exit idle widow-bomb)": [[15, "v1", "float"]],
  "(trans idle widow-bomb)": [[262, "v1", "float"]],
  "(method 10 widow-bomb)": [[42, "t9", "(function process-drawable none)"]],
  "(method 7 widow-bomb)": [
    [39, "t9", "(function process-drawable int process-drawable)"]
  ],
  "tomb-boss-pillar-shrink-collision": [
    [2, "v1", "collide-shape-prim-group"],
    [7, "v1", "collide-shape-prim-group"]
  ],
  "(enter broken tomb-boss-pillar)": [[17, "v1", "art-joint-anim"]],
  "(enter idle tomb-boss-pillar)": [[2, "v1", "collide-shape-prim-group"]],
  "(method 10 tomb-boss-pillar)": [
    [14, "t9", "(function process-drawable none)"]
  ],
  "(method 7 tomb-boss-pillar)": [
    [14, "t9", "(function process-drawable int process-drawable)"]
  ],
  "(event idle tomb-boss-firepot)": [
    [10, "gp", "widow-shot"],
    [15, "v1", "attack-info"],
    [19, "v1", "attack-info"],
    [24, "a3", "touching-shapes-entry"]
  ],
  "(trans idle tomb-boss-debris)": [["_stack_", 16, "float"]],
  "(method 46 widow)": [],
  "(event idle baron-pod)": [[46, "v1", "float"]],
  "(event idle heart-mar)": [
    [52, "v1", "float"],
    [66, "v1", "float"]
  ],
  "(method 11 widow)": [[163, "v1", "int"]],
  "(code hit kid)": [[14, "v1", "art-joint-anim"]],
  "(code arrested kid)": [
    [18, "v1", "art-joint-anim"],
    [84, "v1", "crimson-guard"],
    [118, "v1", "art-joint-anim"],
    [86, "v1", "crimson-guard"]
  ],
  "(code scared-idle kid)": [[56, "v1", "art-joint-anim"]],
  "(code waiting-turn kid)": [
    [37, "s5", "art-joint-anim"],
    [171, "s4", "art-joint-anim"]
  ],
  "(code waiting-idle kid)": [[56, "v1", "art-joint-anim"]],
  "(method 74 kid)": [
    [62, "a1", "process"],
    [77, "v1", "process-drawable"]
  ],
  "(method 97 kid)": [[78, "s4", "process-focusable"]],
  "(method 78 kid)": [[17, "a1", "art-joint-anim"]],
  "(code arrested kor)": [
    [25, "v1", "art-joint-anim"],
    [142, "v1", "crimson-guard"],
    [144, "v1", "crimson-guard"],
    [159, "v1", "art-joint-anim"],
    [219, "v1", "art-joint-anim"]
  ],
  "(code scared-idle kor)": [[56, "v1", "art-joint-anim"]],
  "(code waiting-turn kor)": [
    [37, "s5", "art-joint-anim"],
    [187, "s4", "art-joint-anim"]
  ],
  "(code waiting-idle kor)": [[56, "v1", "art-joint-anim"]],
  "(code hit kor)": [[14, "v1", "art-joint-anim"]],
  "(method 78 kor)": [[17, "a1", "art-joint-anim"]],
  "(method 97 kor)": [[78, "s4", "process-focusable"]],
  "(method 74 kor)": [
    [62, "a1", "process"],
    [77, "v1", "process-drawable"]
  ],
  "(anon-function 0 kid3-course)": [[32, "v1", "kidt-wait-spot"]],
  "(anon-function 8 kid3-course)": [[26, "v1", "kidt-wait-spot"]],
  "(anon-function 5 kid3-course)": [[15, "v1", "kidt-wait-spot"]],
  "(anon-function 2 kid3-course)": [[19, "v1", "kidt-wait-spot"]],
  "(anon-function 10 kid3-course)": [[26, "v1", "kidt-wait-spot"]],
  "(anon-function 12 kid3-course)": [[50, "v1", "kidt-wait-spot"]],
  "(anon-function 0 kor3-course)": [[32, "v1", "kort-wait-spot"]],
  "(anon-function 2 kor3-course)": [[19, "v1", "kort-wait-spot"]],
  "(anon-function 5 kor3-course)": [[15, "v1", "kort-wait-spot"]],
  "(anon-function 8 kor3-course)": [[26, "v1", "kort-wait-spot"]],
  "(anon-function 10 kor3-course)": [[26, "v1", "kort-wait-spot"]],
  "(anon-function 12 kor3-course)": [[50, "v1", "kort-wait-spot"]],
  "(method 196 hal)": [
    [25, "a0", "bot"],
    [27, "a0", "bot"]
  ],
  "(method 74 hal)": [
    [22, "v1", "bot"],
    [72, "s5", "bot"],
    [117, "s5", "bot"],
    [124, "a0", "vector"],
    [18, "a1", "process"]
  ],
  "hal-simple-check-too-far": [[25, "v1", "process-drawable"]],
  "(method 228 hal-help-kid)": [[22, "a0", "traffic-manager"]],
  "(anon-function 4 hal3-course)": [
    [25, "v1", "hal3-course"],
    [138, "v1", "halt-wait-spot"]
  ],
  "(anon-function 6 hal3-course)": [
    [45, "s5", "process-drawable"],
    [61, "s5", "process-drawable"]
  ],
  "(anon-function 7 hal3-course)": [
    [22, "v1", "process-focusable"],
    [26, "v1", "process-focusable"],
    [24, "v1", "process-focusable"],
    [28, "v1", "process-focusable"],
    [68, "v1", "halt-wait-spot"]
  ],
  "(code leave transport)": [[44, "v1", "art-joint-anim"]],
  "(code idle transport)": [[29, "v1", "art-joint-anim"]],
  "(code come-down transport)": [[14, "v1", "art-joint-anim"]],
  "(trans idle vehicle-turret)": [
    [45, "gp", "process-focusable"],
    [57, "gp", "process-focusable"]
  ],
  "(method 34 transport)": [[22, "v1", "vehicle-turret"]],
  "(method 10 transport)": [[10, "t9", "(function process-drawable none)"]],
  "(method 7 vehicle-turret)": [
    [14, "t9", "(function process-drawable int process-drawable)"]
  ],
  "(method 29 vehicle-turret)": [
    [14, "s5", "process-drawable"],
    [26, "s5", "process-drawable"]
  ],
  "(anon-function 9 hal3-course)": [[128, "v1", "hal3-course"]],
  "(anon-function 0 hal3-course)": [[23, "v1", "halt-wait-spot"]],
  "(anon-function 2 hal3-course)": [[59, "v1", "halt-wait-spot"]],
  "(anon-function 10 hal3-course)": [[234, "v1", "halt-wait-spot"]],
  "(anon-function 12 hal3-course)": [[13, "v1", "halt-wait-spot"]],
  "(anon-function 16 hal3-course)": [[32, "v1", "halt-wait-spot"]],
  "(anon-function 14 hal3-course)": [[32, "v1", "halt-wait-spot"]],
  "(anon-function 17 hal3-course)": [[55, "v1", "task-manager"]],
  "(trans idle race-ring)": [
    [96, "a1", "process-focusable"],
    [19, "a0", "part-tracker"]
  ],
  "(method 9 city-level-info)": [[387, "v1", "nav-segment"]],
  "(method 67 traffic-engine)": [
    [[137, 183], "s0", "crimson-guard"],
    [[44, 86], "a3", "vehicle"]
  ],
  "set-eye-draw-flag": [[20, "s5", "eye-control"]],
  "render-eyes-64": [
    [67, "s0", "adgif-shader"],
    [69, "s0", "adgif-shader"],
    [71, "s0", "adgif-shader"],
    [[78, 82], "a0", "dma-packet"],
    [88, "a0", "gs-gif-tag"],
    [90, "a0", "gs-gif-tag"],
    [56, "v1", "dma-gif-packet"],
    [59, "v1", "dma-gif-packet"],
    [103, "a0", "(pointer gs-scissor)"],
    [105, "a0", "(pointer gs-reg64)"],
    [[111, 143], "v1", "(inline-array vector4w)"],
    [[174, 178], "a2", "dma-packet"],
    [184, "a2", "gs-gif-tag"],
    [186, "a2", "gs-gif-tag"],
    [199, "a2", "(pointer gs-scissor)"],
    [201, "a2", "(pointer gs-reg64)"],
    [[223, 253], "a1", "(inline-array vector4w)"],
    [[264, 268], "a2", "dma-packet"],
    [274, "a2", "gs-gif-tag"],
    [276, "a2", "gs-gif-tag"],
    [289, "a2", "(pointer gs-scissor)"],
    [291, "a2", "(pointer gs-reg64)"],
    [[317, 347], "a1", "(inline-array vector4w)"],
    [[358, 362], "a0", "dma-packet"],
    [368, "a0", "gs-gif-tag"],
    [370, "a0", "gs-gif-tag"],
    [376, "a0", "(pointer gs-test)"],
    [378, "a0", "(pointer gs-reg64)"],
    [386, "v1", "(inline-array vector4w)"],
    [389, "v1", "(inline-array vector4w)"],
    [397, "s0", "adgif-shader"],
    [399, "s0", "adgif-shader"],
    [401, "s0", "adgif-shader"],
    [[424, 428], "a2", "dma-packet"],
    [434, "a2", "gs-gif-tag"],
    [436, "a2", "gs-gif-tag"],
    [449, "a2", "(pointer gs-scissor)"],
    [451, "a2", "(pointer gs-reg64)"],
    [[473, 503], "a1", "(inline-array vector4w)"],
    [[514, 518], "a2", "dma-packet"],
    [524, "a2", "gs-gif-tag"],
    [526, "a2", "gs-gif-tag"],
    [539, "a2", "(pointer gs-scissor)"],
    [541, "a2", "(pointer gs-reg64)"],
    [[567, 597], "a1", "(inline-array vector4w)"],
    [[608, 612], "a0", "dma-packet"],
    [618, "a0", "gs-gif-tag"],
    [620, "a0", "gs-gif-tag"],
    [626, "a0", "(pointer gs-test)"],
    [628, "a0", "(pointer gs-reg64)"],
    [636, "v1", "dma-gif-packet"],
    [639, "v1", "dma-gif-packet"],
    [647, "s0", "adgif-shader"],
    [649, "s0", "adgif-shader"],
    [651, "s0", "adgif-shader"],
    [[689, 693], "a2", "dma-packet"],
    [699, "a2", "gs-gif-tag"],
    [701, "a2", "gs-gif-tag"],
    [714, "a2", "(pointer gs-scissor)"],
    [716, "a2", "(pointer gs-reg64)"],
    [[748, 777], "a1", "(inline-array vector4w)"],
    [[803, 807], "a2", "dma-packet"],
    [813, "a2", "gs-gif-tag"],
    [815, "a2", "gs-gif-tag"],
    [828, "a2", "(pointer gs-scissor)"],
    [830, "a2", "(pointer gs-reg64)"],
    [[863, 892], "a1", "(inline-array vector4w)"]
  ],
  "merc-eye-anim": [
    [[69, 92], "v1", "eye-control"],
    [[111, 270], "s4", "eye-control"]
  ],
  "update-eyes": [
    [[14, 376], "s4", "eye-control"],
    [28, "v1", "process-drawable"],
    [34, "v1", "process-drawable"],
    [97, "v1", "eye-control-arrays"],
    [109, "v1", "eye-control-arrays"],
    [121, "v1", "eye-control-arrays"],
    [133, "v1", "eye-control-arrays"],
    [265, "v1", "eye-control-arrays"],
    [159, "a0", "dma-packet"],
    [160, "a0", "dma-packet"],
    [162, "a0", "dma-packet"],
    [169, "a0", "gs-gif-tag"],
    [171, "a0", "gs-gif-tag"],
    [177, "a0", "(pointer gs-test)"],
    [179, "a0", "(pointer gs-reg64)"],
    [204, "a0", "dma-packet"],
    [205, "a0", "dma-packet"],
    [207, "a0", "dma-packet"],
    [214, "a0", "gs-gif-tag"],
    [216, "a0", "gs-gif-tag"],
    [291, "a0", "dma-packet"],
    [292, "a0", "dma-packet"],
    [294, "a0", "dma-packet"],
    [301, "a0", "gs-gif-tag"],
    [303, "a0", "gs-gif-tag"],
    [309, "a0", "(pointer gs-test)"],
    [311, "a0", "(pointer gs-reg64)"],
    [336, "a0", "dma-packet"],
    [337, "a0", "dma-packet"],
    [339, "a0", "dma-packet"],
    [346, "a0", "gs-gif-tag"],
    [348, "a0", "gs-gif-tag"],
    [363, "v1", "dma-packet"],
    [364, "v1", "dma-packet"],
    [231, "v1", "dma-packet"],
    [232, "v1", "dma-packet"],
    [230, "v1", "dma-packet"],
    [362, "v1", "dma-packet"],
    [222, "a0", "(pointer gs-reg64)"],
    [224, "a0", "(pointer gs-reg64)"],
    [354, "a0", "(pointer gs-reg64)"],
    [356, "a0", "(pointer gs-reg64)"]
  ],
  "render-eyes-64-different": [
    [56, "v1", "dma-gif-packet"],
    [59, "v1", "dma-gif-packet"],
    [[60, 72], "s0", "adgif-shader"],
    [[78, 82], "a0", "dma-packet"],
    [88, "a0", "gs-gif-tag"],
    [90, "a0", "gs-gif-tag"],
    [103, "a0", "(pointer gs-scissor)"],
    [105, "a0", "(pointer gs-reg64)"],
    [[111, 143], "v1", "(inline-array vector4w)"],
    [[174, 178], "a2", "dma-packet"],
    [184, "a2", "gs-gif-tag"],
    [186, "a2", "gs-gif-tag"],
    [199, "a2", "(pointer gs-scissor)"],
    [201, "a2", "(pointer gs-reg64)"],
    [[223, 253], "a1", "(inline-array vector4w)"],
    [266, "v1", "dma-gif-packet"],
    [269, "v1", "dma-gif-packet"],
    [[270, 282], "s0", "adgif-shader"],
    [[304, 308], "a2", "dma-packet"],
    [314, "a2", "gs-gif-tag"],
    [316, "a2", "gs-gif-tag"],
    [329, "a2", "(pointer gs-scissor)"],
    [331, "a2", "(pointer gs-reg64)"],
    [[357, 387], "a1", "(inline-array vector4w)"],
    [[398, 402], "a0", "dma-packet"],
    [408, "a0", "gs-gif-tag"],
    [410, "a0", "gs-gif-tag"],
    [416, "a0", "(pointer gs-test)"],
    [418, "a0", "(pointer gs-reg64)"],
    [426, "v1", "dma-gif-packet"],
    [429, "v1", "dma-gif-packet"],
    [[430, 442], "s0", "adgif-shader"],
    [[464, 468], "a2", "dma-packet"],
    [474, "a2", "gs-gif-tag"],
    [476, "a2", "gs-gif-tag"],
    [489, "a2", "(pointer gs-scissor)"],
    [491, "a2", "(pointer gs-reg64)"],
    [[513, 543], "a1", "(inline-array vector4w)"],
    [556, "v1", "dma-gif-packet"],
    [559, "v1", "dma-gif-packet"],
    [[560, 572], "s0", "adgif-shader"],
    [[594, 598], "a2", "dma-packet"],
    [604, "a2", "gs-gif-tag"],
    [606, "a2", "gs-gif-tag"],
    [619, "a2", "(pointer gs-scissor)"],
    [621, "a2", "(pointer gs-reg64)"],
    [[647, 677], "a1", "(inline-array vector4w)"],
    [[688, 692], "a0", "dma-packet"],
    [698, "a0", "gs-gif-tag"],
    [700, "a0", "gs-gif-tag"],
    [706, "a0", "(pointer gs-test)"],
    [708, "a0", "(pointer gs-reg64)"],
    [716, "v1", "dma-gif-packet"],
    [719, "v1", "dma-gif-packet"],
    [[720, 732], "s0", "adgif-shader"],
    [[769, 773], "a2", "dma-packet"],
    [779, "a2", "gs-gif-tag"],
    [781, "a2", "gs-gif-tag"],
    [794, "a2", "(pointer gs-scissor)"],
    [796, "a2", "(pointer gs-reg64)"],
    [[828, 857], "a1", "(inline-array vector4w)"],
    [870, "v1", "dma-gif-packet"],
    [873, "v1", "dma-gif-packet"],
    [[874, 886], "s0", "adgif-shader"],
    [[923, 927], "a2", "dma-packet"],
    [933, "a2", "gs-gif-tag"],
    [935, "a2", "gs-gif-tag"],
    [948, "a2", "(pointer gs-scissor)"],
    [950, "a2", "(pointer gs-reg64)"],
    [[983, 1012], "a1", "(inline-array vector4w)"]
  ],
  "render-eyes-32": [
    [56, "v1", "dma-gif-packet"],
    [59, "v1", "dma-gif-packet"],
    [[60, 72], "s0", "adgif-shader"],
    [[78, 82], "a0", "dma-packet"],
    [88, "a0", "gs-gif-tag"],
    [90, "a0", "gs-gif-tag"],
    [103, "a0", "(pointer gs-scissor)"],
    [105, "a0", "(pointer gs-reg64)"],
    [[111, 143], "v1", "(inline-array vector4w)"],
    [[174, 178], "a2", "dma-packet"],
    [184, "a2", "gs-gif-tag"],
    [186, "a2", "gs-gif-tag"],
    [199, "a2", "(pointer gs-scissor)"],
    [201, "a2", "(pointer gs-reg64)"],
    [[223, 253], "a1", "(inline-array vector4w)"],
    [[264, 268], "a2", "dma-packet"],
    [274, "a2", "gs-gif-tag"],
    [276, "a2", "gs-gif-tag"],
    [289, "a2", "(pointer gs-scissor)"],
    [291, "a2", "(pointer gs-reg64)"],
    [[317, 347], "a1", "(inline-array vector4w)"],
    [[358, 362], "a0", "dma-packet"],
    [368, "a0", "gs-gif-tag"],
    [370, "a0", "gs-gif-tag"],
    [376, "a0", "(pointer gs-test)"],
    [378, "a0", "(pointer gs-reg64)"],
    [386, "v1", "dma-gif-packet"],
    [389, "v1", "dma-gif-packet"],
    [[390, 402], "s0", "adgif-shader"],
    [[424, 428], "a2", "dma-packet"],
    [434, "a2", "gs-gif-tag"],
    [436, "a2", "gs-gif-tag"],
    [449, "a2", "(pointer gs-scissor)"],
    [451, "a2", "(pointer gs-reg64)"],
    [[473, 503], "a1", "(inline-array vector4w)"],
    [[514, 518], "a2", "dma-packet"],
    [524, "a2", "gs-gif-tag"],
    [526, "a2", "gs-gif-tag"],
    [539, "a2", "(pointer gs-scissor)"],
    [541, "a2", "(pointer gs-reg64)"],
    [[567, 597], "a1", "(inline-array vector4w)"],
    [[608, 612], "a0", "dma-packet"],
    [618, "a0", "gs-gif-tag"],
    [620, "a0", "gs-gif-tag"],
    [626, "a0", "(pointer gs-test)"],
    [628, "a0", "(pointer gs-reg64)"],
    [636, "v1", "dma-gif-packet"],
    [639, "v1", "dma-gif-packet"],
    [[642, 652], "s0", "adgif-shader"],
    [[689, 693], "a2", "dma-packet"],
    [699, "a2", "gs-gif-tag"],
    [701, "a2", "gs-gif-tag"],
    [714, "a2", "(pointer gs-scissor)"],
    [716, "a2", "(pointer gs-reg64)"],
    [[748, 777], "a1", "(inline-array vector4w)"],
    [[803, 807], "a2", "dma-packet"],
    [813, "a2", "gs-gif-tag"],
    [815, "a2", "gs-gif-tag"],
    [828, "a2", "(pointer gs-scissor)"],
    [830, "a2", "(pointer gs-reg64)"],
    [[863, 892], "a1", "(inline-array vector4w)"]
  ],
  "render-eyes-32-different": [
    [56, "v1", "dma-gif-packet"],
    [59, "v1", "dma-gif-packet"],
    [[60, 72], "s0", "adgif-shader"],
    [[78, 82], "a0", "dma-packet"],
    [88, "a0", "gs-gif-tag"],
    [90, "a0", "gs-gif-tag"],
    [[111, 143], "v1", "(inline-array vector4w)"],
    [[174, 178], "a2", "dma-packet"],
    [184, "a2", "gs-gif-tag"],
    [186, "a2", "gs-gif-tag"],
    [199, "a2", "(pointer gs-scissor)"],
    [201, "a2", "(pointer gs-reg64)"],
    [[223, 253], "a1", "(inline-array vector4w)"],
    [266, "v1", "dma-gif-packet"],
    [103, "a0", "(pointer gs-scissor)"],
    [105, "a0", "(pointer gs-reg64)"],
    [269, "v1", "dma-gif-packet"],
    [[270, 282], "s0", "adgif-shader"],
    [[304, 308], "a2", "dma-packet"],
    [314, "a2", "gs-gif-tag"],
    [316, "a2", "gs-gif-tag"],
    [329, "a2", "(pointer gs-scissor)"],
    [331, "a2", "(pointer gs-reg64)"],
    [[357, 387], "a1", "(inline-array vector4w)"],
    [[398, 402], "a0", "dma-packet"],
    [408, "a0", "gs-gif-tag"],
    [410, "a0", "gs-gif-tag"],
    [416, "a0", "(pointer gs-test)"],
    [418, "a0", "(pointer gs-reg64)"],
    [426, "v1", "dma-gif-packet"],
    [429, "v1", "dma-gif-packet"],
    [[430, 442], "s0", "adgif-shader"],
    [[464, 468], "a2", "dma-packet"],
    [474, "a2", "gs-gif-tag"],
    [476, "a2", "gs-gif-tag"],
    [489, "a2", "(pointer gs-scissor)"],
    [491, "a2", "(pointer gs-reg64)"],
    [[513, 543], "a1", "(inline-array vector4w)"],
    [556, "v1", "dma-gif-packet"],
    [559, "v1", "dma-gif-packet"],
    [[560, 572], "s0", "adgif-shader"],
    [[594, 598], "a2", "dma-packet"],
    [604, "a2", "gs-gif-tag"],
    [606, "a2", "gs-gif-tag"],
    [619, "a2", "(pointer gs-scissor)"],
    [621, "a2", "(pointer gs-reg64)"],
    [[647, 677], "a1", "(inline-array vector4w)"],
    [[688, 692], "a0", "dma-packet"],
    [698, "a0", "gs-gif-tag"],
    [700, "a0", "gs-gif-tag"],
    [706, "a0", "(pointer gs-test)"],
    [708, "a0", "(pointer gs-reg64)"],
    [716, "v1", "dma-gif-packet"],
    [719, "v1", "dma-gif-packet"],
    [[720, 732], "s0", "adgif-shader"],
    [[769, 773], "a2", "dma-packet"],
    [779, "a2", "gs-gif-tag"],
    [781, "a2", "gs-gif-tag"],
    [794, "a2", "(pointer gs-scissor)"],
    [796, "a2", "(pointer gs-reg64)"],
    [[828, 857], "a1", "(inline-array vector4w)"],
    [870, "v1", "dma-gif-packet"],
    [873, "v1", "dma-gif-packet"],
    [[874, 886], "s0", "adgif-shader"],
    [[923, 927], "a2", "dma-packet"],
    [933, "a2", "gs-gif-tag"],
    [935, "a2", "gs-gif-tag"],
    [948, "a2", "(pointer gs-scissor)"],
    [950, "a2", "(pointer gs-reg64)"],
    [[983, 1012], "a1", "(inline-array vector4w)"]
  ],
  "debug-eyes": [
    [[4, 8], "a0", "dma-packet"],
    [14, "a0", "gs-gif-tag"],
    [16, "a0", "gs-gif-tag"]
  ],
  "(code hit drill-control-panel-a)": [
    [16, "v1", "art-joint-anim"],
    [73, "v1", "art-joint-anim"]
  ],
  "(event idle drill-control-panel)": [[4, "v1", "attack-info"]],
  "(code waiting drill-elevator)": [[14, "v1", "art-joint-anim"]],
  "(method 10 drill-elevator)": [
    [10, "t9", "(function process-drawable none)"]
  ],
  "(method 7 fire-floor)": [
    [14, "t9", "(function process-drawable int process-drawable)"]
  ],
  "(method 10 fire-floor)": [[17, "t9", "(function process-drawable none)"]],
  "(event idle fire-floor)": [
    [18, "gp", "process-focusable"],
    [51, "gp", "process-focusable"],
    [106, "gp", "process-focusable"],
    [146, "gp", "process-focusable"]
  ],
  "drill-elevator-shaft-init-by-other": [
    [47, "s1", "pair"],
    [66, "s1", "pair"],
    [67, "v1", "pair"],
    [80, "s1", "pair"],
    [81, "v1", "pair"],
    [82, "v1", "pair"],
    [88, "s2", "pair"],
    [87, "s2", "pair"]
  ],
  "(code running drill-elevator)": [
    [14, "v1", "art-joint-anim"],
    [118, "v1", "art-joint-anim"]
  ],
  "(post running drill-elevator)": [[4, "t9", "(function none)"]],
  "(method 11 drill-laser)": [
    ["_stack_", 16, "res-tag"],
    [42, "v0", "(pointer float)"]
  ],
  "(method 49 drill-lift)": [[2, "v1", "collide-shape-prim-group"]],
  "(post running drill-lift)": [
    [16, "v0", "state"],
    [18, "t9", "(function none)"]
  ],
  "(exit running drill-lift)": [[22, "v0", "state"]],
  "(code idle drill-moving-staircase)": [[10, "v1", "art-joint-anim"]],
  "(post idle drill-moving-staircase)": [[4, "t9", "(function none)"]],
  "(code swing-up drill-flip-step)": [[10, "v1", "art-joint-anim"]],
  "(code swing-down drill-flip-step)": [[18, "v1", "art-joint-anim"]],
  "drill-falling-door-handler": [[6, "s4", "attack-info"]],
  "(code hit drill-falling-door)": [[27, "v1", "art-joint-anim"]],
  "(code fall drill-falling-door)": [
    [20, "v1", "art-joint-anim"],
    [38, "v1", "art-joint-anim"]
  ],
  "(code idle drill-accelerator-floor)": [[10, "v1", "art-joint-anim"]],
  "(post idle drill-accelerator-floor)": [[4, "t9", "(function none)"]],
  "(post up drill-drop-plat)": [[4, "t9", "(function none)"]],
  "(event idle drill-bridge-shot)": [[16, "s5", "attack-info"]],
  "(event idle drill-metalhead-eggs)": [
    [16, "gp", "attack-info"],
    [21, "gp", "attack-info"]
  ],
  "(enter fall drill-falling-door)": [
    [12, "v1", "collide-shape-prim-group"],
    [18, "v1", "collide-shape-prim-group"]
  ],
  "(code die drill-bridge-shot)": [
    [4, "v1", "collide-shape-prim-group"],
    [7, "v1", "collide-shape-prim-group"],
    [10, "v1", "collide-shape-prim-group"],
    [13, "v1", "collide-shape-prim-group"],
    [15, "v1", "collide-shape-prim-group"],
    [17, "v1", "collide-shape-prim-group"],
    [89, "v1", "art-joint-anim"],
    [144, "v1", "art-joint-anim"]
  ],
  "(method 11 drill-metalhead-eggs)": [["_stack_", 16, "res-tag"]],
  "(method 11 drill-crane)": [
    ["_stack_", 16, "res-tag"],
    ["_stack_", 32, "res-tag"],
    [116, "v0", "(pointer float)"]
  ],
  "(method 46 drill-mech-elevator)": [["_stack_", 16, "float"]],
  "race-ring-set-particle-rotation-callback": [
    [1, "v1", "(pointer race-ring)"]
  ],
  "(method 11 under-shoot-block)": [["_stack_", 16, "res-tag"]],
  "(method 10 under-shoot-block)": [
    [62, "t9", "(function process-drawable none)"]
  ],
  "under-block-event-handler": [
    [23, "gp", "attack-info"],
    [28, "gp", "attack-info"],
    [53, "gp", "attack-info"],
    [57, "gp", "attack-info"]
  ],
  "(post fall under-block)": [[26, "gp", "collide-shape-moving"]],
  "(method 41 under-block)": [
    [6, "v1", "collide-shape-prim-group"],
    [8, "v1", "collide-shape-prim-group"],
    [15, "v1", "collide-shape-prim-group"],
    [17, "v1", "collide-shape-prim-group"],
    [19, "v1", "collide-shape-prim-group"],
    [21, "v1", "collide-shape-prim-group"],
    [27, "v1", "collide-shape-prim-group"],
    [30, "v1", "collide-shape-prim-group"]
  ],
  "(event idle under-break-door)": [[13, "v1", "attack-info"]],
  "(method 10 under-lift)": [[10, "t9", "(function process-drawable none)"]],
  "(event waiting under-buoy-plat)": [[4, "v1", "attack-info"]],
  "(trans idle under-buoy-chain)": [[6, "v1", "process-drawable"]],
  "(code idle under-warp)": [[38, "v1", "art-joint-anim"]],
  "(trans draining under-locking)": [[39, "gp", "water-anim"]],
  "(code draining under-locking)": [
    [51, "v1", "water-anim"],
    [80, "v1", "water-anim"]
  ],
  "(code filling under-locking)": [
    [15, "gp", "water-anim"],
    [54, "v1", "water-anim"]
  ],
  "(trans filling under-locking)": [[52, "gp", "water-anim"]],
  "(event idle under-buoy-base)": [[4, "v1", "attack-info"]],
  "(method 11 under-rise-plat)": [
    [74, "v0", "(pointer float)"],
    ["_stack_", 16, "res-tag"]
  ],
  "(method 29 under-buoy-plat)": [
    [9, "t9", "(function rigid-body-object float none)"]
  ],
  "(method 49 under-lift)": [[2, "v1", "collide-shape-prim-group"]],
  "(post running under-lift)": [[4, "t9", "(function none)"]],
  "(code ambush pipe-grunt)": [[23, "a1", "art-joint-anim"]],
  "(trans idle under-laser-shadow)": [[7, "a1", "process-drawable"]],
  "(method 11 under-laser)": [
    [106, "v0", "(pointer float)"],
    ["_stack_", 64, "res-tag"]
  ],
  "(method 22 under-laser)": [[85, "s5", "collide-shape-prim-sphere"]],
  "under-laser-slave-init-by-other": [
    [16, "s5", "under-laser"],
    [22, "s5", "under-laser"],
    [26, "s5", "under-laser"],
    [35, "s5", "under-laser"]
  ],
  "under-laser-shadow-init-by-other": [[28, "v1", "under-laser"]],
  "(trans idle under-laser-slave)": [
    [6, "v1", "under-laser"],
    [12, "v1", "under-laser"]
  ],
  "(method 11 under-locking)": [["_stack_", 16, "res-tag"]],
  "setup-blerc-chains": [
    [43, "v1", "int"],
    [80, "s0", "int"],
    [83, "a0", "int"],
    [[30, 40], "s1", "merc-fragment-control"],
    [41, "v1", "merc-fragment"],
    [46, "v1", "(pointer uint8)"],
    [59, "a0", "merc-blend-ctrl"],
    [[64, 76], "s1", "merc-fragment-control"],
    [77, "a1", "merc-blend-ctrl"],
    [106, "v1", "(pointer uint32)"],
    [108, "v1", "(pointer uint32)"]
  ],
  "under-block-init-by-other": [[9, "a0", "under-block"]],
  "(method 142 centipede)": [[48, "s3", "process-focusable"]],
  "(method 187 centipede)": [
    [111, "a0", "process-focusable"],
    [114, "a0", "process-focusable"]
  ],
  "(method 188 centipede)": [
    [164, "s5", "art-joint-anim"],
    [248, "v1", "art-joint-anim"]
  ],
  "(method 55 centipede)": [
    [18, "a0", "process-focusable"],
    [21, "a0", "process-focusable"]
  ],
  "(code attack centipede)": [
    [14, "v1", "art-joint-anim"],
    [79, "v1", "art-joint-anim"]
  ],
  "(trans attack centipede)": [[16, "v1", "process-focusable"]],
  "(enter attack centipede)": [
    [43, "gp", "process-focusable"],
    [46, "gp", "process-focusable"]
  ],
  "(method 186 centipede)": [[15, "s5", "process-focusable"]],
  "(post hostile centipede)": [
    [20, "a0", "process-focusable"],
    [23, "a0", "process-focusable"]
  ],
  "(trans hostile centipede)": [[20, "v1", "process-focusable"]],
  "(method 107 centipede)": [[15, "v0", "process-focusable"]],
  "(event plat-path-active under-plat-shoot)": [
    [14, "s5", "attack-info"],
    [16, "s5", "attack-info"],
    [26, "s4", "process-drawable"],
    [28, "s3", "collide-shape"],
    [34, "gp", "collide-shape"],
    [173, "a0", "process-focusable"],
    [165, "a0", "process-focusable"],
    [163, "gp", "process-focusable"],
    [176, "a0", "process-focusable"]
  ],
  "(post plat-path-active under-plat-shoot)": [[4, "t9", "(function none)"]],
  "(enter die-falling under-plat-shoot)": [
    [9, "v1", "collide-shape-prim-group"]
  ],
  "(event idle under-break-floor)": [[4, "v1", "attack-info"]],
  "under-pipe-growls-post": [[70, "v0", "sound-rpc-set-param"]],
  "(method 11 under-plat-long)": [
    [43, "v0", "(pointer float)"],
    ["_stack_", 16, "res-tag"]
  ],
  "(method 11 under-int-door)": [
    ["_stack_", 16, "res-tag"],
    [137, "v0", "(pointer actor-group)"],
    [226, "v1", "art-joint-anim"]
  ],
  "(code open under-int-door)": [[35, "v1", "art-joint-anim"]],
  "(method 11 under-break-bridge)": [
    [173, "v0", "(pointer float)"],
    ["_stack_", 16, "res-tag"]
  ],
  "(code broken under-break-bridge)": [
    [5, "v1", "collide-shape-prim-group"],
    [7, "v1", "collide-shape-prim-group"]
  ],
  "(method 11 under-break-wall)": [
    [112, "v0", "(pointer float)"],
    ["_stack_", 16, "res-tag"]
  ],
  "ripple-find-height": [[[31, 82], "s4", "mei-ripple"]],
  "(method 260 sig-under)": [
    [30, "a0", "connection"],
    [31, "a0", "collide-shape"],
    [78, "a0", "connection"],
    [79, "a0", "collide-shape"]
  ],
  "(code intro-shooting sig-under)": [[213, "v1", "art-joint-anim"]],
  "(trans intro-shooting sig-under)": [
    [25, "a0", "process-focusable"],
    [28, "a0", "process-focusable"]
  ],
  "(anon-function 0 sig5-course)": [[38, "v1", "sigt-wait-spot"]],
  "(anon-function 2 sig5-course)": [[45, "v1", "sigt-wait-spot"]],
  "(anon-function 4 sig5-course)": [[56, "v1", "sigt-wait-spot"]],
  "(anon-function 6 sig5-course)": [[25, "v1", "sigt-wait-spot"]],
  "(anon-function 8 sig5-course)": [[37, "v1", "sigt-wait-spot"]],
  "(anon-function 10 sig5-course)": [[36, "v1", "sigt-wait-spot"]],
  "(anon-function 13 sig5-course)": [[49, "v1", "sigt-wait-spot"]],
  "(anon-function 15 sig5-course)": [[22, "v1", "sigt-wait-spot"]],
  "(anon-function 18 sig5-course)": [[28, "v1", "sigt-wait-spot"]],
  "(anon-function 20 sig5-course)": [[85, "v1", "sigt-wait-spot"]],
  "(anon-function 22 sig5-course)": [[15, "v1", "sigt-wait-spot"]],
  "(anon-function 24 sig5-course)": [[15, "v1", "sigt-wait-spot"]],
  "(anon-function 26 sig5-course)": [[27, "v1", "sigt-wait-spot"]],
  "(anon-function 28 sig5-course)": [[15, "v1", "sigt-wait-spot"]],
  "(anon-function 30 sig5-course)": [[26, "v1", "sigt-wait-spot"]],
  "(anon-function 32 sig5-course)": [[15, "v1", "sigt-wait-spot"]],
  "(anon-function 34 sig5-course)": [[55, "v1", "sigt-wait-spot"]],
  "(anon-function 36 sig5-course)": [[25, "v1", "sigt-wait-spot"]],
  "(anon-function 38 sig5-course)": [[60, "v1", "sigt-wait-spot"]],
  "(anon-function 40 sig5-course)": [[25, "v1", "sigt-wait-spot"]],
  "(anon-function 42 sig5-course)": [[15, "v1", "sigt-wait-spot"]],
  "(anon-function 44 sig5-course)": [[15, "v1", "sigt-wait-spot"]],
  "(anon-function 46 sig5-course)": [[15, "v1", "sigt-wait-spot"]],
  "(anon-function 48 sig5-course)": [[31, "v1", "sigt-wait-spot"]],
  "(anon-function 50 sig5-course)": [[15, "v1", "sigt-wait-spot"]],
  "(anon-function 52 sig5-course)": [[41, "v1", "sigt-wait-spot"]],
  "(anon-function 54 sig5-course)": [[14, "v1", "sigt-wait-spot"]],
  "(anon-function 56 sig5-course)": [[116, "v1", "sigt-wait-spot"]],
  "squid-talker": [
    [14, "v1", "float"],
    [128, "v1", "float"],
    [225, "v1", "float"],
    [269, "v1", "float"],
    [313, "v1", "float"],
    [427, "v1", "float"],
    [626, "v1", "float"]
  ],
  "go-through-wall": [
    [11, "v0", "(pointer actor-group)"],
    ["_stack_", 16, "res-tag"]
  ],
  "(trans recharge squid)": [[201, "v1", "hud-squid"]],
  "squid-tentacle-handler": [
    [59, "a0", "vector"],
    [70, "a0", "vector"],
    [81, "a0", "vector"],
    [85, "v1", "vector"],
    [92, "v1", "vector"],
    [98, "v1", "float"]
  ],
  "squid-handler": [
    [33, "v0", "(pointer actor-group)"],
    ["_stack_", 16, "res-tag"],
    [122, "s4", "attack-info"],
    [127, "s4", "attack-info"],
    [233, "s4", "attack-info"],
    [235, "s4", "attack-info"]
  ],
  "(method 48 squid)": [[16, "v1", "squid-grenade"]],
  "(method 49 squid)": [[20, "v1", "float"]],
  "(method 50 squid)": [
    [409, "v0", "float"],
    [[1112, 1134], "v1", "hud-squid"]
  ],
  "(event idle squid-baron)": [[13, "v1", "rgbaf"]],
  "(event idle squid-driver)": [[[11, 15], "v0", "matrix"]],
  "(trans idle squid-baron)": [[4, "a0", "squid"]],
  "(method 23 squid-tentacle)": [["_stack_", 1584, "vector"]],
  "(event idle-close security-wall)": [
    [[25, 28], "v1", "attack-info"],
    [35, "s5", "process-drawable"],
    [136, "v1", "process-drawable"],
    [152, "v1", "process-drawable"],
    [159, "v1", "process-drawable"],
    [162, "a0", "process-drawable"],
    [176, "v1", "process-drawable"],
    [183, "v1", "process-drawable"],
    [186, "a0", "process-drawable"],
    [202, "a0", "process-drawable"],
    [199, "v1", "process-drawable"],
    [282, "gp", "process-focusable"],
    [210, "a2", "float"]
  ],
  "cty-guard-turret-event-handler": [
    [[18, 21], "v1", "attack-info"],
    [[30, 35], "v1", "attack-info"]
  ],
  "(post idle cty-guard-turret)": [
    [88, "gp", "process-focusable"],
    [129, "gp", "process-focusable"]
  ],
  "(method 35 cty-guard-turret)": [
    [15, "s5", "process-focusable"],
    [47, "s5", "process-focusable"],
    [168, "s5", "process-focusable"]
  ],
  "(code hostile cty-guard-turret)": [
    [88, "gp", "process-focusable"],
    [119, "gp", "process-focusable"]
  ],
  "(method 7 cty-guard-turret)": [
    [24, "t9", "(function process-focusable int process-focusable)"]
  ],
  "(method 21 parking-spot)": [[[13, 38], "s5", "vehicle"]],
  "(event idle propa)": [
    [[12, 15], "v1", "attack-info"],
    [[59, 62], "a0", "collide-shape-prim-group"]
  ],
  "(post idle propa)": [
    [190, "s3", "process-focusable"],
    [92, "v0", "sound-rpc-set-param"]
  ],
  "(method 31 propa)": [
    [26, "a0", "collide-shape"],
    [32, "s0", "process-focusable"]
  ],
  "(method 7 barons-ship-lores)": [
    [24, "t9", "(function process-drawable int process-drawable)"]
  ],
  "(event idle ctyn-lamp)": [[4, "a0", "process-drawable"]],
  "fruit-check-ground-bounce": [[[5, 40], "v1", "fruit-stand"]],
  "fruit-stand-event-handler": [[[5, 8], "v1", "attack-info"]],
  "(code idle-close security-wall)": [[[60, 999], "v0", "symbol"]],
  "(anon-function 15 ctywide-tasks)": [[65, "v1", "vehicle"]],
  "(anon-function 16 ctywide-tasks)": [[26, "v1", "vehicle"]],
  "(anon-function 19 ctywide-tasks)": [[136, "v1", "vehicle"]],
  "(method 120 boat-base)": [[282, "v1", "boat-manager"]],
  "(post active tanker-deadly)": [[15, "v1", "process-drawable"]],
  "tanker-deadly-init-by-other": [[70, "v1", "process-drawable"]],
  "(post idle vin-turbine)": [[205, "a0", "lightning-tracker"]],
  "(method 49 com-elevator)": [[2, "v1", "collide-shape-prim-group"]],
  "(enter dormant com-elevator)": [
    [4, "v0", "state"],
    [6, "t9", "(function none)"]
  ],
  "(method 10 com-elevator)": [[10, "t9", "(function elevator none)"]],
  "(method 10 tomb-trans-elevator)": [
    [10, "t9", "(function com-elevator none)"]
  ],
  "(method 33 tomb-trans-elevator)": [
    [7, "t9", "(function com-elevator none)"]
  ],
  "(anon-function 4 ctypower)": [[137, "gp", "process-drawable"]],
  "(anon-function 0 ctypower)": [
    [19, "a0", "vector"],
    [81, "v1", "basebutton"]
  ],
  "(anon-function 3 oracle-training)": [[15, "v1", "float"]],
  "(anon-function 6 oracle-training)": [[15, "v1", "float"]],
  "(anon-function 10 oracle-training)": [[15, "v1", "float"]],
  "(anon-function 14 oracle-training)": [[15, "v1", "float"]],
  "(method 33 fort-elec-button)": [[31, "v1", "art-joint-anim"]],
  "(enter shutdown elec-lock-gate)": [
    [4, "v0", "state"],
    [6, "t9", "(function none)"]
  ],
  "(code idle intro-flamer)": [[18, "v1", "art-joint-anim"]],
  "(method 7 metalhead-spawner)": [
    [26, "t9", "(function process int process)"]
  ],
  "(event idle farm-marrow)": [[[8, 11], "a1", "attack-info"]],
  "(event idle farm-beetree)": [[[8, 11], "a1", "attack-info"]],
  "(event idle farm-cabbage)": [[[8, 11], "a1", "attack-info"]],
  "(event idle farm-small-cabbage)": [[[8, 11], "a1", "attack-info"]],
  "(event idle farm-chilirots)": [[[8, 11], "a1", "attack-info"]],
  "(code idle farm-sprinkler-barrels)": [[10, "v1", "art-joint-anim"]],
  "farm-chilirots-callback": [
    [[2, 39], "s4", "farm-chilirots"],
    [[3, 38], "s3", "int"]
  ],
  "farm-small-cabbage-callback": [
    [[2, 39], "s4", "farm-small-cabbage"],
    [[3, 38], "s3", "int"]
  ],
  "farm-cabbage-callback": [
    [[2, 39], "s4", "farm-cabbage"],
    [[3, 38], "s3", "int"]
  ],
  "farm-beetree-callback": [
    [[2, 39], "s4", "farm-beetree"],
    [[3, 38], "s3", "int"]
  ],
  "farm-marrow-callback": [
    [[2, 39], "s4", "farm-marrow"],
    [[3, 38], "s3", "int"]
  ],
  "demo-plug-lightning": [[95, "v1", "demo-control"]],
  "(code idle demo-control)": [
    [[119, 123], "v1", "handle"],
    [115, "gp", "handle"],
    [[739, 743], "v1", "handle"],
    [735, "gp", "handle"],
    [[861, 865], "v1", "handle"],
    [857, "gp", "handle"]
  ],
  "(post idle demo-control)": [
    [4, "v0", "process-drawable"],
    [206, "v1", "external-art-buffer"],
    [210, "v1", "external-art-buffer"],
    [[307, 310], "v1", "dma-packet"]
  ],
  "pal-prong-small-collision": [[2, "v1", "collide-shape-prim-group"]],
  "(post idle krew-package)": [[[12, 53], "gp", "process-focusable"]],
  "(anon-function 6 delivery-task)": [[88, "v1", "vehicle"]],
  "(method 25 elec-lock-gate)": [["_stack_", 16, "res-tag"]],
  "birth-func-race-poster": [[27, "s4", "(array int32)"]],
  "(anon-function 1 delivery-task)": [
    [178, "v1", "process-drawable"],
    [16, "v1", "process-drawable"]
  ],
  "(anon-function 2 delivery-task)": [
    [14, "gp", "process-focusable"],
    [71, "gp", "process-drawable"],
    [292, "gp", "process-drawable"],
    [187, "gp", "process-drawable"],
    [199, "gp", "process-drawable"]
  ],
  "(code idle gar-curtain)": [[10, "v1", "art-joint-anim"]],
  "(method 11 gar-curtain)": [
    [112, "v1", "collide-shape-prim-group"],
    [118, "v1", "collide-shape-prim-group"]
  ],
  "(event defend-stadium-land rift-rider)": [
    [8, "v1", "vector"],
    [20, "v1", "vector"]
  ],
  "(post defend-stadium-land rift-rider)": [[107, "v1", "process-drawable"]],
  "(code idle stad-samos)": [[66, "v1", "art-joint-anim"]],
  "(code raise-rift-rider stad-samos)": [[42, "v1", "art-joint-anim"]],
  "(post move-rift-rider stad-samos)": [[43, "v0", "vector"]],
  "spawn-energy": [[77, "gp", "process-drawable"]],
  "stad-samos-handler": [
    [[38, 80], "s5", "attack-info"],
    [52, "a0", "process-drawable"]
  ],
  "(code hit stad-samos)": [
    [20, "v1", "art-joint-anim"],
    [92, "v1", "art-joint-anim"]
  ],
  "(code die stad-samos)": [
    [63, "v1", "art-joint-anim"],
    [134, "v1", "art-joint-anim"]
  ],
  "(method 10 stad-samos)": [[42, "t9", "(function process-focusable none)"]],
  "(method 29 stad-force-field)": [
    [155, "v1", "process-drawable"],
    [418, "v1", "process-drawable"],
    [423, "v1", "process-drawable"],
    [190, "v1", "process-drawable"],
    [272, "v1", "process-drawable"],
    [291, "v1", "process-drawable"],
    [310, "v1", "process-drawable"],
    [328, "v1", "process-drawable"],
    [349, "v1", "process-drawable"],
    [356, "v1", "process-drawable"],
    [365, "v1", "process-drawable"],
    [385, "v1", "process-drawable"],
    [388, "v1", "process-drawable"]
  ],
  "(event idle stad-force-field)": [[[9, 12], "v1", "attack-info"]],
  "(post idle stad-keira)": [[14, "v0", "vector"]],
  "(post idle stad-brutter)": [[14, "v0", "vector"]],
  "(method 10 rift-rider)": [[10, "t9", "(function rigid-body-object none)"]],
  "(method 45 rift-rider)": [
    [30, "t9", "(function rigid-body-object rigid-body-impact none)"]
  ],
  "(code fall pal-falling-plat)": [
    [10, "v1", "art-joint-anim"],
    [70, "v1", "art-joint-anim"]
  ],
  "(post idle fort-elec-belt-inst)": [[20, "v0", "vector"]],
  "(post running fort-elec-belt-inst)": [
    [20, "v0", "vector"],
    [263, "s2", "collide-shape-prim-sphere"]
  ],
  "(method 10 fort-elec-belt-inst)": [
    [10, "t9", "(function process-drawable none)"]
  ],
  "(method 11 fort-elec-belt)": [[20, "v0", "(pointer float)"]],
  "(method 10 rigid-body-queue)": [
    [[124, 134], "a0", "rigid-body-object"],
    [[49, 65], "s4", "rigid-body-object"],
    [20, "a0", "rigid-body-object"]
  ],
  "(method 15 hud)": [[[125, 128], "v1", "dma-packet"]],
  "(method 10 cas-conveyor)": [[10, "t9", "(function conveyor none)"]],
  "(post idle cas-conveyor)": [
    [58, "t9", "(function none)"],
    [45, "v1", "float"]
  ],
  "(event idle cas-conveyor-switch)": [[[5, 8], "v1", "attack-info"]],
  "(event up-idle cas-button)": [[[4, 13], "v1", "attack-info"]],
  "(method 33 cas-button)": [[35, "v1", "art-joint-anim"]],
  "(post waiting cas-elevator)": [[11, "t9", "(function none)"]],
  "(post running cas-elevator)": [
    [9, "t9", "(function none)"],
    [15, "v0", "sound-rpc-set-param"]
  ],
  "(post arrived cas-elevator)": [[11, "t9", "(function none)"]],
  "(method 10 cas-elevator)": [[10, "t9", "(function elevator none)"]],
  "(code idle cas-rot-bridge)": [
    [40, "v1", "art-joint-anim"],
    [98, "v1", "art-joint-anim"],
    [178, "v1", "art-joint-anim"],
    [236, "v1", "art-joint-anim"],
    [310, "v1", "art-joint-anim"],
    [368, "v1", "art-joint-anim"],
    [417, "v1", "art-joint-anim"],
    [475, "v1", "art-joint-anim"]
  ],
  "(event idle cas-switch)": [
    [[4, 32], "gp", "attack-info"],
    [15, "s5", "touching-shapes-entry"]
  ],
  "(code idle cas-switch)": [[21, "v1", "float"]],
  "(event idle cas-trapdoor)": [[10, "gp", "attack-info"]],
  "(code drop cas-chain-plat)": [[10, "v1", "art-joint-anim"]],
  "(event idle cas-rot-blade)": [[7, "s4", "touching-shapes-entry"]],
  "(method 10 cas-rot-blade)": [[10, "t9", "(function process-drawable none)"]],
  "(code spawning cas-robot-door)": [
    [27, "v1", "art-joint-anim"],
    [417, "v1", "art-joint-anim"]
  ],
  "(enter ambush roboguard-level)": [
    [4, "v0", "state"],
    [6, "t9", "(function none)"],
    [[72, 76], "a0", "process-focusable"]
  ],
  "(enter idle roboguard-level)": [
    [4, "v0", "state"],
    [6, "t9", "(function none)"]
  ],
  "(enter stare roboguard-level)": [
    [4, "v0", "state"],
    [6, "t9", "(function none)"]
  ],
  "(code roll-enter roboguard-level)": [[10, "v1", "art-joint-anim"]],
  "(trans roll-hostile roboguard-level)": [
    [120, "gp", "process-focusable"],
    [130, "gp", "process-focusable"],
    [[157, 161], "gp", "process-focusable"]
  ],
  "(code roll-to-walk roboguard-level)": [[10, "v1", "art-joint-anim"]],
  "(code idle-dizzy roboguard-level)": [[14, "v1", "art-joint-anim"]],
  "(enter die roboguard-level)": [
    [4, "v0", "state"],
    [6, "t9", "(function none)"]
  ],
  "(method 185 roboguard-level)": [
    [[5, 28], "v1", "collide-shape-prim-group"],
    [[42, 65], "v1", "collide-shape-prim-group"],
    [[81, 108], "v1", "collide-shape-prim-group"]
  ],
  "(method 77 roboguard-level)": [
    [30, "v1", "art-joint-anim"],
    [58, "v1", "art-joint-anim"]
  ],
  "(method 78 roboguard-level)": [
    [24, "a2", "art-joint-anim"],
    [53, "a2", "art-joint-anim"]
  ],
  "(method 74 roboguard-level)": [[[10, 13], "v1", "attack-info"]],
  "(method 76 roboguard-level)": [
    [42, "s1", "process-drawable"],
    [58, "s1", "process-drawable"]
  ],
  "(method 10 roboguard-level)": [[10, "t9", "(function nav-enemy none)"]],
  "(method 7 roboguard-level)": [
    [9, "t9", "(function nav-enemy int nav-enemy)"]
  ],
  "(code castle-wait-end cas-robot-door)": [[32, "v1", "art-joint-anim"]],
  "(method 11 cas-robot-door)": [
    ["_stack_", 16, "res-tag"],
    ["_stack_", 32, "res-tag"],
    [105, "v0", "(pointer int32)"]
  ],
  "(method 181 bombbot)": [
    [26, "a0", "collide-shape"],
    [68, "s1", "process-focusable"],
    [110, "gp", "process-focusable"]
  ],
  "(method 182 bombbot)": [
    [137, "v1", "collide-shape-prim"],
    [177, "v1", "lightning-tracker"],
    [192, "a0", "lightning-tracker"],
    [197, "v1", "lightning-tracker"],
    [204, "v1", "lightning-tracker"],
    [209, "a0", "lightning-tracker"],
    [216, "a0", "lightning-tracker"],
    [223, "a1", "lightning-tracker"],
    [263, "s2", "process-focusable"],
    [229, "v1", "collide-shape-prim"],
    [233, "v1", "collide-shape-prim"],
    [252, "v1", "collide-shape-prim"],
    [185, "v1", "lightning-tracker"],
    [213, "v1", "lightning-tracker"]
  ],
  "(code hostile bombbot)": [[11, "v1", "art-joint-anim"]],
  "(code die bombbot)": [[11, "v1", "art-joint-anim"]],
  "(method 7 bombbot)": [[31, "t9", "(function nav-enemy int nav-enemy)"]],
  "(anon-function 8 bombbot)": [[17, "s2", "bombbot"]],
  "(anon-function 1 bombbot)": [[15, "s4", "bombbot"]],
  "bombbot-callback": [[[2, 190], "s4", "bombbot"]],
  "bombbot-head-callback": [[[2, 49], "s4", "bombbot"]],
  "bombbot-gun-swivel-callback": [[[4, 87], "s3", "bombbot"]],
  "bombbot-gun-callback": [[[6, 76], "s4", "bombbot"]],
  "(method 179 bombbot)": [
    ["_stack_", 896, "float"],
    ["_stack_", 912, "float"]
  ],
  "(method 11 cas-switch)": [["_stack_", 16, "res-tag"]],
  "(method 11 cas-conveyor)": [["_stack_", 16, "res-tag"]],
  "(method 11 cas-conveyor-switch)": [["_stack_", 16, "res-tag"]],
  "(method 7 hover-formation)": [[19, "t9", "(function basic int basic)"]],
  "(method 11 hover-formation-control)": [[38, "s3", "process-focusable"]],
  "(method 16 hover-formation-control)": [[25, "s3", "process-focusable"]],
  "(method 13 hover-formation-control)": [
    [35, "s2", "process-focusable"],
    [16, "v0", "path-control"]
  ],
  "(method 14 hover-formation-control)": [
    [37, "s4", "process-focusable"],
    [18, "v0", "path-control"]
  ],
  "(method 10 hover-formation-control)": [[28, "s4", "process-focusable"]],
  "(method 27 onin-game)": [[15, "s1", "onin-game-bubble"]],
  "(code idle hiphog-exterior-marquee)": [
    [16, "a0", "(pointer int32)"],
    [18, "a0", "(array object)"]
  ],
  "(code idle city-neon-praxis)": [
    [16, "a0", "(pointer int32)"],
    [18, "a0", "(array object)"],
    [49, "a0", "(pointer int32)"],
    [51, "a0", "(array object)"]
  ],
  "(method 7 nav-graph-editor)": [[9, "t9", "(function process int none)"]],
  "(method 18 traffic-tracker)": [
    [[8, 12], "a1", "handle"],
    [[11, 19], "a0", "handle"]
  ],
  "(method 10 traffic-engine)": [[102, "v1", "(pointer uint128)"]],
  "(method 61 traffic-engine)": [
    [95, "t0", "uint"],
    [111, "a2", "uint"],
    [79, "a3", "uint"],
    [64, "a3", "uint"],
    [48, "t0", "uint"]
  ],
  "(method 9 xz-height-map)": [
    [36, "a2", "pointer"],
    [[37, 49], "a1", "(pointer int8)"]
  ],
  "(method 10 xz-height-map)": [[121, "s0", "pointer"]],
  "(method 42 nav-graph)": [[27, "v1", "uint"]],
  "make-nav-graph": [
    [[28, 31], "v1", "mysql-nav-graph-level-info"],
    [31, "v1", "mysql-nav-graph-level-info"]
  ],
  "(method 44 nav-graph)": [
    [[102, 125], "s0", "mysql-nav-edge"],
    [144, "s0", "mysql-nav-edge"],
    [236, "s0", "mysql-nav-edge"],
    [246, "v1", "mysql-nav-edge"],
    [254, "v1", "mysql-nav-edge"]
  ],
  "(method 11 city-level-info)": [[27, "a3", "(pointer int8)"]],
  "(method 36 bike-base)": [[7, "t9", "(function object none)"]],
  "(method 85 bike-base)": [
    [7, "t9", "(function object none)"],
    [[22, 26], "v1", "(pointer uint128)"]
  ],
  "(method 7 bikea)": [[44, "t9", "(function object int bikea)"]],
  "(method 7 bikeb)": [[49, "t9", "(function object int bikeb)"]],
  "(method 7 bikec)": [[64, "t9", "(function object int bikec)"]],
  "(method 7 guard-bike)": [[14, "t9", "(function object int guard-bike)"]],
  "target-pilot-exit": [[64, "gp", "vehicle"]],
  "target-pilot-init": [
    [[61, 68], "s4", "vehicle"],
    [[68, 138], "s4", "vehicle"]
  ],
  "target-pilot-trans": [[[53, 130], "s5", "vehicle"]],
  "(code target-pilot-impact)": [
    [83, "v1", "art-joint-anim"],
    [138, "v1", "art-joint-anim"],
    [192, "v1", "art-joint-anim"],
    [247, "v1", "art-joint-anim"],
    [300, "v1", "art-joint-anim"],
    [363, "v1", "art-joint-anim"],
    [418, "v1", "art-joint-anim"],
    [472, "v1", "art-joint-anim"],
    [532, "v1", "art-joint-anim"],
    [590, "v1", "art-joint-anim"],
    [655, "v1", "art-joint-anim"],
    [710, "v1", "art-joint-anim"],
    [764, "v1", "art-joint-anim"],
    [824, "v1", "art-joint-anim"],
    [882, "v1", "art-joint-anim"]
  ],
  "(trans target-pilot-get-on)": [[[28, 48], "gp", "vehicle"]],
  "(code target-pilot-get-on)": [
    [65, "gp", "art-joint-anim"],
    [173, "a1", "vehicle"]
  ],
  "(event target-pilot-grab)": [[24, "a0", "process"]],
  "(enter target-pilot-edge-grab)": [[[40, 46], "a0", "process-focusable"]],
  "target-pilot-handler": [
    [[28, 33], "a0", "vehicle"],
    [103, "a0", "process"]
  ],
  "(method 7 cara)": [[54, "t9", "(function object object cara)"]],
  "(method 7 carb)": [[39, "t9", "(function object object carb)"]],
  "(method 7 carc)": [[44, "t9", "(function object object carb)"]],
  "(method 7 hellcat)": [[14, "t9", "(function object object hellcat)"]],
  "(code in-ditch citizen)": [
    [23, "v1", "art-joint-anim"],
    [122, "v1", "art-joint-anim"]
  ],
  "(method 193 citizen)": [
    [24, "s4", "vehicle"],
    [29, "s4", "vehicle"],
    [35, "s4", "vehicle"],
    [61, "s4", "vehicle"]
  ],
  "(code wait citizen)": [[22, "v1", "art-joint-anim"]],
  "(method 55 citizen)": [
    [21, "a0", "process-focusable"],
    [24, "a0", "process-focusable"]
  ],
  "(method 74 citizen)": [
    [95, "s5", "traffic-object-spawn-params"],
    [101, "s5", "traffic-object-spawn-params"],
    [105, "s5", "traffic-object-spawn-params"],
    [108, "s5", "traffic-object-spawn-params"],
    [127, "s5", "traffic-object-spawn-params"]
  ],
  "(code wait citizen-fat)": [
    [101, "v1", "art-joint-anim"],
    [150, "v1", "art-joint-anim"]
  ],
  "(exit get-up-back citizen-fat)": [
    [9, "v1", "collide-shape-prim-group"],
    [12, "v1", "collide-shape-prim-group"],
    [14, "v1", "collide-shape-prim-group"],
    [17, "v1", "collide-shape-prim-group"],
    [20, "v1", "collide-shape-prim-group"],
    [23, "v1", "collide-shape-prim-group"]
  ],
  "(exit get-up-front citizen-fat)": [
    [9, "v1", "collide-shape-prim-group"],
    [12, "v1", "collide-shape-prim-group"],
    [14, "v1", "collide-shape-prim-group"],
    [17, "v1", "collide-shape-prim-group"],
    [20, "v1", "collide-shape-prim-group"],
    [23, "v1", "collide-shape-prim-group"]
  ],
  "(enter knocked citizen-fat)": [
    [8, "v1", "collide-shape-prim-group"],
    [11, "v1", "collide-shape-prim-group"],
    [14, "v1", "collide-shape-prim-group"],
    [17, "v1", "collide-shape-prim-group"],
    [19, "v1", "collide-shape-prim-group"],
    [21, "v1", "collide-shape-prim-group"]
  ],
  "(method 78 citizen-fat)": [[30, "v1", "art-joint-anim"]],
  "(method 79 citizen-fat)": [[58, "v1", "art-joint-anim"]],
  "(method 77 citizen-fat)": [
    [40, "a1", "art-joint-anim"],
    [92, "a1", "art-joint-anim"],
    [140, "s4", "art-joint-anim"],
    [28, "a0", "civilian-global-info"],
    [80, "a0", "civilian-global-info"]
  ],
  "(method 51 citizen-fat)": [
    [27, "a0", "process-focusable"],
    [30, "a0", "process-focusable"]
  ],
  "(code wait citizen-norm)": [
    [101, "v1", "art-joint-anim"],
    [150, "v1", "art-joint-anim"]
  ],
  "(exit get-up-back citizen-norm)": [
    [[9, 24], "v1", "collide-shape-prim-group"]
  ],
  "(exit get-up-front citizen-norm)": [
    [[9, 24], "v1", "collide-shape-prim-group"]
  ],
  "(enter knocked citizen-norm)": [[[8, 22], "v1", "collide-shape-prim-group"]],
  "(method 78 citizen-norm)": [[33, "v1", "art-joint-anim"]],
  "(method 77 citizen-norm)": [
    [19, "v1", "art-joint-anim"],
    [58, "v1", "art-joint-anim"],
    [118, "a1", "art-joint-anim"],
    [170, "a1", "art-joint-anim"],
    [233, "s4", "art-joint-anim"],
    [106, "a0", "civilian-global-info"],
    [158, "a0", "civilian-global-info"]
  ],
  "(method 79 citizen-norm)": [[58, "v1", "art-joint-anim"]],
  "(method 51 citizen-norm)": [
    [35, "a0", "process-focusable"],
    [38, "a0", "process-focusable"]
  ],
  "(method 199 citizen-norm)": [[38, "v1", "vehicle"]],
  "(code active citizen-enemy)": [[30, "v1", "art-joint-anim"]],
  "(code wait citizen-chick)": [[22, "v1", "art-joint-anim"]],
  "(exit get-up-back citizen-chick)": [
    [[9, 24], "v1", "collide-shape-prim-group"]
  ],
  "(exit get-up-front citizen-chick)": [
    [[9, 24], "v1", "collide-shape-prim-group"]
  ],
  "(enter knocked citizen-chick)": [
    [[8, 22], "v1", "collide-shape-prim-group"]
  ],
  "(method 78 citizen-chick)": [[30, "v1", "art-joint-anim"]],
  "(method 77 citizen-chick)": [
    [40, "a1", "art-joint-anim"],
    [92, "a1", "art-joint-anim"],
    [140, "s4", "art-joint-anim"],
    [28, "a0", "civilian-global-info"],
    [80, "a0", "civilian-global-info"]
  ],
  "(method 79 citizen-chick)": [[58, "v1", "art-joint-anim"]],
  "(method 51 citizen-chick)": [
    [27, "a0", "process-focusable"],
    [30, "a0", "process-focusable"]
  ],
  "(method 202 citizen-enemy)": [
    [46, "s1", "process-focusable"],
    [50, "s1", "process-focusable"],
    [72, "s1", "process-focusable"]
  ],
  "(method 76 citizen-enemy)": [[46, "v1", "process-focusable"]],
  "(code wait-at-dest civilian)": [[22, "v1", "art-joint-anim"]],
  "(code exit-vehicle civilian)": [
    [15, "a0", "vehicle"],
    [74, "s5", "vehicle"],
    [77, "s5", "vehicle"],
    [203, "v1", "vehicle"],
    [257, "a0", "vehicle"],
    [162, "s4", "vehicle"],
    [165, "s4", "vehicle"],
    [18, "a0", "vehicle"],
    [170, "s4", "vehicle"],
    [261, "a0", "vehicle"],
    [82, "s5", "vehicle"]
  ],
  "(trans exit-vehicle civilian)": [[14, "v1", "vehicle"]],
  "(trans ride civilian)": [[14, "v1", "vehicle"]],
  "(event ride civilian)": [[5, "a0", "vector"]],
  "(code board-vehicle civilian)": [
    [129, "s2", "vehicle"],
    [132, "s2", "vehicle"],
    [275, "s5", "vehicle"],
    [278, "s5", "vehicle"],
    [283, "s5", "vehicle"],
    [360, "a0", "vehicle"],
    [364, "a0", "vehicle"],
    [136, "s2", "vehicle"]
  ],
  "(trans board-vehicle civilian)": [[14, "v1", "vehicle"]],
  "(trans move-to-vehicle civilian)": [
    [14, "s0", "vehicle"],
    [28, "s0", "vehicle"],
    [52, "s0", "vehicle"]
  ],
  "(method 217 civilian)": [
    [19, "s3", "vehicle"],
    [28, "s3", "vehicle"],
    [43, "s3", "vehicle"]
  ],
  "(code wait-for-ride civilian)": [[22, "v1", "art-joint-anim"]],
  "(trans wait-for-ride civilian)": [[31, "v1", "vehicle"]],
  "(method 74 civilian)": [
    [30, "a0", "sphere"],
    [75, "a0", "vector"],
    [[100, 112], "v1", "traffic-danger-info"]
  ],
  "civilian-flee-post": [[78, "s5", "nav-branch"]],
  "(code dive civilian)": [[20, "v1", "art-joint-anim"]],
  "(code on-ground civilian)": [[20, "v1", "art-joint-anim"]],
  "(code get-up-front civilian)": [[20, "v1", "art-joint-anim"]],
  "(code get-up-back civilian)": [[20, "v1", "art-joint-anim"]],
  "(event wait-for-ride civilian)": [[[3, 7], "a0", "vehicle"]],
  "(method 74 crimson-guard)": [
    [142, "v1", "traffic-danger-info"],
    [151, "v1", "traffic-danger-info"],
    [[178, 190], "v1", "traffic-danger-info"],
    [327, "a1", "process-focusable"],
    [331, "a1", "process-focusable"],
    [447, "v1", "process-focusable"],
    [450, "v1", "process-focusable"]
  ],
  "(code get-up-front crimson-guard)": [[20, "v1", "art-joint-anim"]],
  "(method 7 crimson-guard)": [
    [19, "t9", "(function process-drawable int process-drawable)"]
  ],
  "(code attack crimson-guard)": [
    [351, "a0", "process-focusable"],
    [380, "v1", "art-joint-anim"],
    [433, "v1", "collide-shape-prim-group"],
    [525, "v1", "collide-shape-prim-group"],
    [562, "v1", "art-joint-anim"],
    [101, "v1", "art-joint-anim"],
    [169, "v1", "art-joint-anim"],
    [291, "a0", "process-focusable"]
  ],
  "(trans attack crimson-guard)": [
    [41, "v1", "process-focusable"],
    [46, "v1", "process-focusable"]
  ],
  "(method 223 crimson-guard)": [[18, "s3", "process-focusable"]],
  "(method 224 crimson-guard)": [["_stack_", 768, "vector"]],
  "(code waiting-ambush crimson-guard)": [
    [22, "v1", "art-joint-anim"],
    [139, "v1", "art-joint-anim"],
    [71, "v1", "art-joint-anim"]
  ],
  "(code arrest crimson-guard)": [
    [29, "v1", "art-joint-anim"],
    [171, "v1", "art-joint-anim"],
    [106, "v1", "art-joint-anim"]
  ],
  "(code roll-left crimson-guard)": [
    [95, "a0", "process-focusable"],
    [98, "a0", "process-focusable"],
    [182, "a0", "process-focusable"],
    [185, "a0", "process-focusable"]
  ],
  "(code roll-right crimson-guard)": [
    [95, "a0", "process-focusable"],
    [98, "a0", "process-focusable"],
    [182, "a0", "process-focusable"],
    [185, "a0", "process-focusable"]
  ],
  "(code gun-shoot crimson-guard)": [
    [35, "v1", "art-joint-anim"],
    [167, "v1", "process-focusable"],
    [269, "v1", "art-joint-anim"]
  ],
  "(trans gun-shoot crimson-guard)": [
    [21, "gp", "process-focusable"],
    [57, "gp", "process-focusable"]
  ],
  "(code close-attack crimson-guard)": [
    [15, "v1", "art-joint-anim"],
    [48, "v1", "collide-shape-prim-group"]
  ],
  "(exit close-attack crimson-guard)": [[2, "v1", "collide-shape-prim-group"]],
  "(code get-up-back crimson-guard)": [[20, "v1", "art-joint-anim"]],
  "(method 77 crimson-guard)": [
    [19, "v1", "art-joint-anim"],
    [58, "v1", "art-joint-anim"],
    [120, "a1", "art-joint-anim"],
    [178, "a1", "art-joint-anim"],
    [207, "a1", "art-joint-anim"],
    [238, "v1", "art-joint-anim"],
    [281, "a1", "art-joint-anim"],
    [314, "a1", "art-joint-anim"],
    [168, "v1", "guard-global-info"]
  ],
  "(enter knocked crimson-guard)": [
    [[8, 22], "v1", "collide-shape-prim-group"]
  ],
  "(method 199 crimson-guard)": [[166, "v1", "vehicle"]],
  "(method 78 crimson-guard)": [
    [22, "a1", "art-joint-anim"],
    [76, "a1", "art-joint-anim"],
    [108, "a1", "art-joint-anim"],
    [140, "v1", "art-joint-anim"],
    [182, "a1", "art-joint-anim"],
    [66, "v1", "guard-global-info"]
  ],
  "(exit get-up-back crimson-guard)": [
    [[21, 36], "v1", "collide-shape-prim-group"]
  ],
  "(exit get-up-front crimson-guard)": [
    [[21, 36], "v1", "collide-shape-prim-group"]
  ],
  "(code close-attack-active crimson-guard)": [
    [15, "v1", "art-joint-anim"],
    [48, "v1", "collide-shape-prim-group"]
  ],
  "(exit close-attack-active crimson-guard)": [
    [2, "v1", "collide-shape-prim-group"]
  ],
  "(method 220 crimson-guard)": [
    [127, "s4", "process-focusable"],
    [150, "s4", "process-focusable"],
    [159, "s4", "process-focusable"]
  ],
  "(trans hostile crimson-guard)": [[58, "s4", "process-focusable"]],
  "(code cower-ground civilian)": [
    [22, "v1", "art-joint-anim"],
    [84, "v1", "art-joint-anim"],
    [155, "v1", "art-joint-anim"]
  ],
  "(code falling-ambush metalhead-grunt)": [[18, "v1", "art-joint-anim"]],
  "(trans wait-for-focus metalhead-grunt)": [
    [13, "s5", "process-focusable"],
    [40, "s5", "process-focusable"]
  ],
  "(method 78 metalhead-grunt)": [
    [53, "s4", "art-joint-anim"],
    [91, "a1", "art-joint-anim"]
  ],
  "(method 77 metalhead-grunt)": [
    [87, "s4", "art-joint-anim"],
    [233, "a1", "art-joint-anim"],
    [323, "s4", "art-joint-anim"]
  ],
  "(code stop-chase metalhead-grunt)": [[77, "gp", "art-joint-anim"]],
  "(code spin-attack metalhead-grunt)": [
    [45, "gp", "art-joint-anim"],
    [73, "a0", "process-focusable"],
    [76, "a0", "process-focusable"]
  ],
  "(enter spin-attack metalhead-grunt)": [
    [43, "gp", "process-focusable"],
    [46, "gp", "process-focusable"]
  ],
  "(code attack metalhead-grunt)": [
    [55, "gp", "art-joint-anim"],
    [155, "a0", "grunt-anim-info"]
  ],
  "(code hostile metalhead-grunt)": [[122, "gp", "art-joint-anim"]],
  "(code active metalhead-grunt)": [
    [227, "gp", "art-joint-anim"],
    [271, "gp", "art-joint-anim"],
    [354, "v1", "art-joint-anim"],
    [414, "v1", "art-joint-anim"],
    [143, "gp", "art-joint-anim"]
  ],
  "(method 208 metalhead-flitter)": [[4, "v1", "collide-shape-prim-group"]],
  "(code circling metalhead-flitter)": [[27, "v1", "art-joint-anim"]],
  "(trans circling metalhead-flitter)": [[14, "gp", "process-focusable"]],
  "(post stare metalhead-flitter)": [[9, "t9", "(function nav-enemy none)"]],
  "(code stare metalhead-flitter)": [[126, "v1", "art-joint-anim"]],
  "(code attack metalhead-flitter)": [
    [20, "v1", "art-joint-anim"],
    [153, "v1", "art-joint-anim"]
  ],
  "(code ambush-jumping metalhead-flitter)": [
    [14, "v1", "art-joint-anim"],
    [191, "v1", "art-joint-anim"]
  ],
  "(enter ambush metalhead-flitter)": [
    [50, "a0", "process-focusable"],
    [53, "a0", "process-focusable"]
  ],
  "(method 78 metalhead-flitter)": [[15, "a1", "art-joint-anim"]],
  "(method 77 metalhead-flitter)": [
    [14, "v1", "art-joint-anim"],
    [69, "v1", "art-joint-anim"]
  ],
  "(post active metalhead-flitter)": [
    [9, "t9", "(function citizen-enemy none)"]
  ],
  "(method 205 metalhead-flitter)": [[19, "s3", "process-focusable"]],
  "(trans attack metalhead-flitter)": [
    [29, "gp", "process-focusable"],
    [35, "gp", "process-focusable"],
    [53, "gp", "process-focusable"],
    [60, "v1", "vector"],
    [66, "v0", "vector"],
    [56, "gp", "process-focusable"]
  ],
  "(method 7 metalhead-predator)": [
    [9, "t9", "(function process-drawable int process-drawable)"]
  ],
  "(method 205 metalhead-predator)": [[4, "v1", "collide-shape-prim-group"]],
  "(code close-attack metalhead-predator)": [
    [15, "v1", "art-joint-anim"],
    [93, "v1", "art-joint-anim"]
  ],
  "(trans hostile metalhead-predator)": [
    [20, "gp", "process-focusable"],
    [25, "gp", "process-focusable"],
    [54, "gp", "process-focusable"],
    [57, "gp", "process-focusable"]
  ],
  "(code fire metalhead-predator)": [
    [26, "v1", "art-joint-anim"],
    [102, "s5", "process-focusable"],
    [121, "s5", "process-focusable"],
    [124, "s5", "process-focusable"]
  ],
  "(method 206 metalhead-predator)": [
    [67, "s3", "process-drawable"],
    [78, "s3", "process-focusable"],
    [108, "s3", "process-focusable"],
    [200, "s3", "process-focusable"],
    [203, "s3", "process-focusable"]
  ],
  "(method 78 metalhead-predator)": [
    [21, "v1", "art-joint-anim"],
    [53, "v1", "art-joint-anim"],
    [89, "v1", "art-joint-anim"],
    [123, "v1", "art-joint-anim"],
    [155, "v1", "art-joint-anim"]
  ],
  "(method 77 metalhead-predator)": [
    [21, "v1", "art-joint-anim"],
    [53, "v1", "art-joint-anim"],
    [96, "v1", "art-joint-anim"],
    [126, "v1", "art-joint-anim"],
    [160, "v1", "art-joint-anim"],
    [192, "v1", "art-joint-anim"]
  ],
  "(code hostile metalhead-predator)": [
    [14, "v1", "art-joint-anim"],
    [67, "v1", "art-joint-anim"]
  ],
  "(trans fire metalhead-predator)": [
    [14, "v1", "process-focusable"],
    [19, "v1", "process-focusable"]
  ],
  "(method 18 hud-turret-health)": [
    [11, "v1", "float"],
    [22, "v1", "float"],
    [31, "v1", "float"],
    [50, "v1", "float"]
  ],
  "(method 48 base-turret)": [[7, "v0", "vector"]],
  "(code target-turret-get-off)": [[73, "v1", "art-joint-anim"]],
  "(code target-turret-get-on)": [
    [73, "s5", "process-focusable"],
    [79, "s5", "process-focusable"],
    [98, "v1", "art-joint-anim"],
    [167, "a0", "process-focusable"]
  ],
  "(code cam-turret)": [
    [19, "gp", "process-focusable"],
    [28, "gp", "target"],
    [43, "v1", "process-focusable"]
  ],
  "(event target-turret-stance)": [[65, "gp", "attack-info"]],
  "(code target-turret-stance)": [[17, "v1", "process-focusable"]],
  "(exit active base-turret)": [[7, "v1", "collide-shape-prim-group"]],
  "(method 33 base-turret)": [
    [197, "a0", "collide-shape-moving"],
    ["_stack_", 16, "res-tag"],
    [203, "a0", "collide-shape-moving"]
  ],
  "(enter active base-turret)": [[46, "v1", "collide-shape-prim-group"]],
  "(event active base-turret)": [[93, "s5", "attack-info"]],
  "(method 47 base-turret)": [
    [115, "s4", "process-focusable"],
    [51, "s2", "process-focusable"]
  ],
  "(method 155 hover-enemy)": [[79, "v1", "vector"]],
  "(method 140 hover-enemy)": [
    [6, "a0", "collide-shape-prim-group"],
    [8, "a0", "collide-shape-prim-group"],
    [10, "a0", "collide-shape-prim-group"]
  ],
  "hover-enemy-fly-code": [
    [17, "gp", "art-joint-anim"],
    [39, "gp", "art-joint-anim"],
    [61, "gp", "art-joint-anim"]
  ],
  "(method 17 hover-nav-control)": [[7, "a0", "collide-shape-prim-group"]],
  "(method 15 nav-network)": [
    [64, "a2", "nav-network-path-node"],
    [71, "a2", "nav-network-path-node"],
    [111, "a2", "nav-network-path-node"],
    [117, "a2", "nav-network-path-node"],
    [38, "v1", "nav-network-path-node"],
    [39, "v1", "nav-network-path-node"]
  ],
  "(method 27 nav-network)": [
    [81, "v1", "hover-nav-sphere"],
    [5, "v1", "hover-nav-sphere"],
    [13, "v1", "hover-nav-sphere"],
    [12, "v1", "hover-nav-sphere"]
  ],
  "(method 26 nav-network)": [
    [21, "v1", "hover-nav-sphere"],
    [23, "v1", "hover-nav-sphere"]
  ],
  "(method 24 nav-network)": [
    [93, "s3", "nav-network-path-node"],
    [72, "s3", "nav-network-path-node"],
    [85, "s3", "nav-network-path-node"],
    [87, "s3", "nav-network-path-node"],
    [90, "s3", "nav-network-path-node"]
  ],
  "(method 25 nav-network)": [
    [14, "v1", "hover-nav-sphere"],
    [16, "v1", "hover-nav-sphere"],
    [19, "a3", "hover-nav-sphere"]
  ],
  "(method 29 hover-nav-control)": [
    [7, "a0", "hover-nav-path-segment"],
    [8, "a0", "vector"],
    [34, "a0", "hover-nav-path-segment"],
    [6, "s4", "hover-nav-path-segment"],
    [33, "s4", "hover-nav-path-segment"],
    [37, "s4", "hover-nav-path-segment"],
    [38, "s4", "hover-nav-path-segment"],
    [43, "s4", "hover-nav-path-segment"],
    [12, "s4", "hover-nav-path-segment"],
    [18, "s4", "hover-nav-path-segment"],
    [19, "s4", "hover-nav-path-segment"],
    [20, "s4", "hover-nav-path-segment"]
  ],
  "hover-enemy-hostile-post": [
    [14, "v0", "hover-formation"],
    [42, "a0", "process-focusable"],
    [45, "a0", "process-focusable"]
  ],
  "(method 74 hover-enemy)": [
    [126, "s5", "vector"],
    [151, "a0", "collide-shape-prim-group"]
  ],
  "(enter ambush hover-enemy)": [[80, "a0", "collide-shape-prim-group"]],
  "(code flying-death hover-enemy)": [[20, "v1", "art-joint-anim"]],
  "(enter flying-death hover-enemy)": [[46, "a1", "process-focusable"]],
  "(code knocked-recover hover-enemy)": [[22, "v1", "art-joint-anim"]],
  "(exit knocked hover-enemy)": [[4, "v0", "state"]],
  "(enter knocked hover-enemy)": [
    [4, "v0", "state"],
    [6, "t9", "(function enemy none)"]
  ],
  "(method 129 hover-enemy)": [
    [19, "a0", "process-focusable"],
    [22, "a0", "process-focusable"]
  ],
  "(method 17 hover-enemy-manager)": [["_stack_", 16, "res-tag"]],
  "(method 18 hover-enemy-manager)": [
    [13, "s1", "entity-actor"],
    [22, "s1", "entity-actor"]
  ],
  "hover-enemy-manager-post": [
    [6, "t9", "(function hover-formation-control none)"]
  ],
  "(method 7 hover-enemy-manager)": [
    [21, "t9", "(function process int process)"]
  ],
  "(method 35 turret)": [[55, "t9", "(function base-turret none)"]],
  "(enter die turret)": [[11, "v0", "(state base-turret)"]],
  "(exit active turret)": [[4, "v0", "(state base-turret)"]],
  "(post active turret)": [
    [4, "v0", "(state base-turret)"],
    [6, "t9", "(function none)"],
    [112, "v0", "int"],
    [134, "v0", "int"],
    [157, "v0", "int"]
  ],
  "(method 115 wasp)": [
    ["_stack_", 16, "res-tag"],
    ["_stack_", 32, "res-tag"],
    ["_stack_", 48, "res-tag"],
    ["_stack_", 64, "res-tag"],
    [91, "v0", "(pointer actor-group)"],
    [117, "v0", "(pointer float)"],
    [153, "v0", "(pointer float)"],
    [182, "v0", "(pointer float)"]
  ],
  "(code knocked-recover wasp)": [[20, "v1", "art-joint-anim"]],
  "(code attack wasp)": [[38, "v1", "art-joint-anim"]],
  "(post notice wasp)": [[4, "t9", "(function none)"]],
  "(post ambush wasp)": [[4, "t9", "(function none)"]],
  "(code shoot-bridge-attack wasp)": [[38, "v1", "art-joint-anim"]],
  "(method 77 wasp)": [[32, "a1", "art-joint-anim"]],
  "(method 107 wasp)": [
    [25, "s5", "process-focusable"],
    [44, "s5", "process-focusable"]
  ],
  "(method 78 wasp)": [[11, "v1", "art-joint-anim"]],
  "(trans hostile wasp)": [[36, "v1", "art-joint-anim"]],
  "(method 52 wasp)": [
    [21, "a1", "process-focusable"],
    [99, "t9", "(function enemy vector none)"]
  ],
  "(method 115 crimson-guard-hover)": [
    ["_stack_", 16, "res-tag"],
    ["_stack_", 32, "res-tag"],
    ["_stack_", 48, "res-tag"],
    ["_stack_", 64, "res-tag"],
    [102, "v0", "(pointer actor-group)"],
    [128, "v0", "(pointer float)"],
    [162, "v0", "(pointer float)"],
    [188, "v0", "(pointer float)"]
  ],
  "(enter flying-death crimson-guard-hover)": [
    [4, "v0", "(state hover-enemy)"]
  ],
  "(code knocked-recover crimson-guard-hover)": [[20, "v1", "art-joint-anim"]],
  "(code attack crimson-guard-hover)": [[56, "v1", "art-joint-anim"]],
  "(trans hostile crimson-guard-hover)": [[22, "gp", "process-focusable"]],
  "(enter flying-death-explode crimson-guard-hover)": [
    [4, "v0", "(state hover-enemy)"]
  ],
  "(code flying-death crimson-guard-hover)": [
    [17, "v1", "art-joint-anim"],
    [70, "v1", "art-joint-anim"]
  ],
  "(enter knocked crimson-guard-hover)": [[4, "v0", "(state hover-enemy)"]],
  "(post kick-attack crimson-guard-hover)": [
    [34, "a0", "process-focusable"],
    [37, "a0", "process-focusable"]
  ],
  "(post notice crimson-guard-hover)": [[4, "t9", "(function none)"]],
  "(post ambush-attack crimson-guard-hover)": [[66, "t9", "(function none)"]],
  "(code ambush-attack crimson-guard-hover)": [[37, "v1", "art-joint-anim"]],
  "(trans ambush-fly crimson-guard-hover)": [[47, "gp", "process-focusable"]],
  "(method 74 crimson-guard-hover)": [
    [9, "v1", "attack-info"],
    [
      124,
      "t9",
      "(function enemy process int symbol event-message-block object)"
    ],
    [131, "a0", "symbol"],
    [132, "v1", "process-focusable"],
    [135, "v1", "process-focusable"],
    [
      170,
      "t9",
      "(function enemy process int symbol event-message-block object)"
    ],
    [
      182,
      "t9",
      "(function enemy process int symbol event-message-block object)"
    ]
  ],
  "(method 162 crimson-guard-hover)": [
    [31, "a0", "process-focusable"],
    [34, "a0", "process-focusable"]
  ],
  "(method 52 crimson-guard-hover)": [
    [21, "a1", "process-focusable"],
    [99, "t9", "(function hover-enemy vector none)"]
  ],
  "(method 135 crimson-guard-hover)": [
    [34, "t9", "(function enemy int sound-id)"]
  ],
  "(method 77 crimson-guard-hover)": [
    [19, "v1", "art-joint-anim"],
    [49, "v1", "art-joint-anim"]
  ],
  "(method 78 crimson-guard-hover)": [[18, "v1", "art-joint-anim"]],
  "flamer-fly-code": [
    [33, "v1", "art-joint-anim"],
    [64, "v1", "art-joint-anim"],
    [95, "v1", "art-joint-anim"]
  ],
  "(method 7 flamer)": [
    [14, "t9", "(function process-drawable int process-drawable)"]
  ],
  "(method 74 flamer)": [[78, "v1", "vector"]],
  "(trans hostile flamer)": [
    [20, "a0", "process-focusable"],
    [23, "a0", "process-focusable"]
  ],
  "(event attack flamer)": [
    [22, "s5", "process-focusable"],
    [25, "s5", "process-focusable"]
  ],
  "(post knocked flamer)": [[22, "t9", "(function none)"]],
  "(method 77 flamer)": [
    [100, "a1", "art-joint-anim"],
    [70, "s4", "art-joint-anim"]
  ],
  "(method 46 flamer)": [
    [10, "v1", "collide-shape-prim-group"],
    [30, "v1", "collide-shape-prim-group"]
  ],
  "(method 183 flamer)": [[15, "v0", "hover-formation-control"]],
  "(code attack flamer)": [
    [19, "v1", "art-joint-anim"],
    [72, "v1", "art-joint-anim"]
  ],
  "(method 182 flamer)": [[36, "v0", "hover-formation-control"]],
  "(method 25 hover-nav-control)": [
    [74, "v1", "vector"],
    [100, "a0", "vector"]
  ],
  "(method 14 nav-network)": [
    [4, "a3", "list-node"],
    [7, "a3", "list-node"]
  ],
  "(method 13 nav-network)": [
    [44, "a0", "list-node"],
    [47, "a0", "list-node"]
  ],
  "(method 13 hover-nav-control)": [["_stack_", 144, "float"]],
  "(method 10 jellyfish)": [[10, "t9", "(function process-drawable none)"]],
  "(code grab-mech jellyfish)": [
    [48, "v1", "art-joint-anim"],
    [155, "v1", "art-joint-anim"],
    [403, "v1", "art-joint-anim"],
    [262, "v1", "art-joint-anim"]
  ],
  "(code charge-attack jellyfish)": [
    [10, "v1", "art-joint-anim"],
    [62, "v1", "art-joint-anim"]
  ],
  "(trans charge-attack jellyfish)": [
    [42, "s5", "process-focusable"],
    [45, "s5", "process-focusable"]
  ],
  "(code threaten jellyfish)": [
    [16, "v1", "art-joint-anim"],
    [86, "gp", "process-focusable"],
    [89, "gp", "process-focusable"]
  ],
  "(method 55 jellyfish)": [
    [98, "a0", "process-focusable"],
    [103, "a0", "process-focusable"],
    [108, "a0", "process-focusable"],
    [111, "a0", "process-focusable"]
  ],
  "(method 162 jellyfish)": [[63, "a0", "collide-shape-prim-group"]],
  "(method 163 jellyfish)": [
    [46, "a0", "process-focusable"],
    [65, "s4", "process-focusable"]
  ],
  "(code die jellyfish)": [[28, "v1", "art-joint-anim"]],
  "(method 12 jellyfish-chain-physics)": [[9, "v1", "collide-shape-moving"]],
  "(enter stare jellyfish)": [[4, "v0", "(state enemy)"]],
  "(code die-now jellyfish)": [[25, "v1", "art-joint-anim"]],
  "jellyfish-joint-mod-tentacle": [
    [9, "s4", "jellyfish"],
    [10, "s3", "jellyfish-joint-mod-tentacle-info"],
    [22, "s3", "jellyfish-joint-mod-tentacle-info"],
    [27, "s3", "jellyfish-joint-mod-tentacle-info"],
    [43, "s4", "jellyfish"]
  ],
  "(method 164 jellyfish)": [
    [61, "a0", "process-focusable"],
    [80, "s4", "process-focusable"]
  ],
  "(enter hidden drill-barons-ship)": [[19, "v0", "turret"]],
  "(method 24 drill-barons-ship-turret)": [
    [10, "a1", "drill-barons-ship"],
    [28, "v1", "drill-barons-ship"]
  ],
  "drill-barons-ship-explode-init-by-other": [[25, "a0", "process-drawable"]],
  "(method 31 drill-ship-shot)": [[7, "t9", "(function guard-shot none)"]],
  "drill-barons-ship-turret-init-by-other": [
    [117, "a0", "drill-barons-ship"],
    [126, "v1", "drill-barons-ship"]
  ],
  "(method 7 drill-barons-ship-turret)": [
    [30, "t9", "(function process-drawable int process-drawable)"]
  ],
  "(trans going-down drill-barons-ship-turret)": [
    [9, "a1", "drill-barons-ship"],
    [14, "v1", "drill-barons-ship"],
    [19, "v1", "drill-barons-ship"]
  ],
  "(event attack drill-barons-ship-turret)": [[241, "v1", "drill-barons-ship"]],
  "(post attack drill-barons-ship-turret)": [
    [7, "v1", "drill-barons-ship"],
    [12, "v1", "drill-barons-ship"]
  ],
  "(trans dead drill-barons-ship-turret)": [
    [9, "a1", "drill-barons-ship"],
    [27, "v1", "drill-barons-ship"],
    [33, "v1", "drill-barons-ship"],
    [38, "v1", "drill-barons-ship"]
  ],
  "(enter going-down drill-barons-ship-turret)": [
    [2, "v1", "drill-barons-ship"]
  ],
  "(method 37 drill-ship-shot)": [
    [2, "v1", "drill-barons-ship"],
    [7, "v1", "drill-barons-ship"]
  ],
  "(code taunt errol-racer)": [
    [19, "v1", "art-joint-anim"],
    [72, "v1", "art-joint-anim"]
  ],
  "(event idle turbo-ring)": [[4, "s5", "vehicle"]],
  "(anon-function 2 errol-chal)": [[17, "v1", "process-drawable"]],
  "generic-add-constants": [[[3, 17], "a0", "dma-packet"]],
  "generic-init-buf": [
    [[8, 15], "a0", "dma-packet"],
    [[17, 24], "a0", "gs-gif-tag"],
    [27, "a0", "(pointer gs-zbuf)"],
    [29, "a0", "(pointer gs-reg64)"],
    [[36, 44], "a0", "dma-packet"],
    [[47, 57], "v1", "(pointer uint32)"]
  ],
  "generic-vu1-init-buf": [[[24, 32], "v1", "dma-packet"]],
  "(method 11 drill-wall)": [
    [159, "v0", "(pointer actor-group)"],
    ["_stack_", 16, "res-tag"]
  ],
  "(post running cboss-elevator)": [[4, "t9", "(function none)"]],
  "(method 10 cboss-elevator)": [
    [10, "t9", "(function process-drawable none)"]
  ],
  "(method 77 krew-boss)": [[45, "v1", "art-joint-anim"]],
  "(method 78 krew-boss)": [[28, "v1", "art-joint-anim"]],
  "(method 74 krew-boss-clone)": [[98, "v1", "art-joint-anim"]],
  "(code spawning krew-boss-clone)": [[10, "v1", "art-joint-anim"]],
  "(method 78 krew-boss-clone)": [[26, "v1", "art-joint-anim"]],
  "(method 77 krew-boss-clone)": [
    [33, "v1", "art-joint-anim"],
    [69, "v1", "art-joint-anim"]
  ],
  "(enter die krew-boss-clone)": [[86, "v1", "collectable"]],
  "(method 31 krew-boss-shot)": [[7, "t9", "(function projectile none)"]],
  "(code die krew-boss)": [[41, "v1", "art-joint-anim"]],
  "(trans hostile krew-boss)": [
    [14, "a0", "process-focusable"],
    [17, "a0", "process-focusable"]
  ],
  "(enter hostile krew-boss)": [
    [193, "gp", "process-focusable"],
    [196, "gp", "process-focusable"]
  ],
  "(post idle krew-boss)": [[4, "t9", "(function none)"]],
  "(method 16 hud-krew-boss)": [
    [2, "v1", "krew-boss"],
    [7, "v1", "krew-boss"],
    [18, "a1", "krew-boss"]
  ],
  "(trans idle krew-boss)": [[417, "v0", "(array collide-shape)"]],
  "(method 11 metalkor)": [
    [279, "v0", "(pointer actor-group)"],
    ["_stack_", 16, "res-tag"]
  ],
  "(method 20 metalkor)": [[12, "a0", "collide-shape-prim-group"]],
  "metalkor-get-ring": [
    [11, "v0", "(pointer actor-group)"],
    ["_stack_", 16, "res-tag"]
  ],
  "metalkor-update-hud": [
    [13, "v1", "hud-metalkor"],
    [19, "v1", "hud-metalkor"]
  ],
  "metalkor-common": [[151, "a0", "process-drawable"]],
  "metalkor-handler": [
    [314, "s5", "attack-info"],
    [319, "s5", "attack-info"],
    [322, "s5", "attack-info"],
    [325, "s5", "attack-info"],
    [328, "s5", "attack-info"],
    [331, "s5", "attack-info"],
    [388, "s5", "attack-info"],
    [394, "s5", "attack-info"],
    [442, "s5", "attack-info"],
    [447, "s5", "attack-info"]
  ],
  "metalkor-start-egg": [
    [73, "v1", "float"],
    [47, "v1", "float"]
  ],
  "metalkor-check-egg": [[50, "v1", "process-focusable"]],
  "metalkor-setup-hit-anim": [[31, "v1", "float"]],
  "metalkor-set-deadly": [[2, "v1", "collide-shape-prim-group"]],
  "(trans idle metalkor-rays)": [[4, "a0", "process"]],
  "metalkor-distort-update": [[38, "a1", "process-drawable"]],
  "(trans idle metalkor-wings)": [[4, "a0", "process"]],
  "(enter break-it metalkor-spinner)": [[32, "v1", "float"]],
  "(trans idle metalkor-spinner)": [
    [20, "a2", "process-drawable"],
    [21, "v1", "int"]
  ],
  "(enter shoot-out metalkor-spinner)": [[13, "v1", "float"]],
  "(trans idle metalkor-legs)": [
    [4, "a0", "process"],
    [39, "gp", "process-drawable"],
    [22, "v1", "metalkor-legs"],
    [27, "v1", "metalkor-legs"],
    [36, "a0", "metalkor-legs"],
    [56, "v1", "metalkor-legs"]
  ],
  "(trans idle metalkor-lowtorso)": [
    [17, "a0", "process"],
    [49, "a0", "metalkor-lowtorso"],
    [52, "gp", "process-drawable"],
    [35, "v1", "metalkor-lowtorso"],
    [40, "v1", "metalkor-lowtorso"],
    [69, "v1", "metalkor-lowtorso"]
  ],
  "(event idle metalkor-lowtorso)": [
    [15, "a0", "rgbaf"],
    [20, "v1", "rgbaf"],
    [166, "v1", "process-drawable"],
    [170, "v1", "process-drawable"],
    [6, "v1", "float"],
    [96, "v1", "metalkor-lowtorso"],
    [108, "a0", "metalkor-lowtorso"],
    [112, "a0", "metalkor-lowtorso"]
  ],
  "metalkor-update-ik": [["_stack_", 736, "vector"]],
  "(trans fall metalkor-egg)": [
    [44, "a0", "collide-shape-moving"],
    [64, "a0", "collide-shape-moving"],
    [69, "a0", "collide-shape-moving"],
    [67, "v1", "collide-shape-moving"],
    [49, "a0", "collide-shape-moving"]
  ],
  "(method 26 metalkor-shot)": [
    [223, "v1", "process-drawable"],
    [344, "v1", "process-drawable"]
  ],
  "(method 20 metalkor-legs)": [[10, "v1", "collide-shape-prim-group"]],
  "(trans shoot-out metalkor-spinner)": [
    [68, "a2", "metalkor"],
    [69, "v1", "int"]
  ],
  "metalkor-legs-handler": [
    [39, "a0", "rgbaf"],
    [44, "v1", "rgbaf"],
    [70, "a0", "metalkor-legs"],
    [74, "a0", "metalkor-legs"],
    [58, "v1", "metalkor-legs"]
  ],
  "(method 13 metalkor-chain-physics)": [
    [93, "a0", "metalkor"],
    [100, "a0", "metalkor"],
    [120, "a0", "metalkor"],
    [127, "a0", "metalkor"],
    [406, "a0", "metalkor"],
    [413, "a0", "metalkor"],
    [435, "a0", "metalkor"],
    [442, "a0", "metalkor"],
    [146, "a0", "metalkor"],
    [153, "a0", "metalkor"],
    [273, "a0", "metalkor"],
    [280, "a0", "metalkor"],
    [28, "a0", "metalkor"],
    [35, "a0", "metalkor"]
  ],
  "(trans get-close metalkor)": [[48, "v1", "float"]],
  "(trans standing-shot metalkor)": [
    [29, "a0", "art-joint-anim"],
    [33, "a0", "art-joint-anim"]
  ],
  "(trans chase-target metalkor)": [[37, "v1", "float"]],
  "update-walk-anim": [
    [72, "a0", "art-joint-anim"],
    [83, "a0", "art-joint-anim"],
    [121, "a0", "art-joint-anim"],
    [295, "v1", "float"],
    [426, "v1", "float"]
  ],
  "metalkor-egg-reaction": [
    [10, "s5", "metalkor-egg"],
    [116, "s5", "metalkor-egg"],
    ["_stack_", 32, "float"],
    [130, "s5", "metalkor-egg"]
  ],
  "metalkor-spinner-init-by-other": [
    [32, "a0", "process-drawable"],
    [72, "v1", "float"],
    [94, "v1", "float"]
  ],
  "metalkor-egg-init-by-other": [[94, "a0", "process-drawable"]],
  "metalkor-wings-init-by-other": [[36, "a0", "process-drawable"]],
  "metalkor-legs-init-by-other": [
    [604, "a0", "process-drawable"],
    [686, "a0", "metalkor-legs"]
  ],
  "metalkor-lowtorso-init-by-other": [
    [677, "a0", "process-drawable"],
    [754, "a0", "metalkor-lowtorso"]
  ],
  "metalkor-kid-init-by-other": [[37, "a0", "process-drawable"]],
  "metalkor-explode-init-by-other": [[37, "a0", "process-drawable"]],
  "rift-occlude-init-by-other": [[39, "a0", "process-drawable"]],
  "(event idle gem-tracker)": [[37, "a1", "process"]],
  "(trans hang-shoot-n-launch metalkor)": [
    [79, "v0", "(pointer actor-group)"],
    [369, "v1", "art-joint-anim"],
    [373, "v1", "art-joint-anim"],
    ["_stack_", 16, "res-tag"]
  ],
  "(trans explode metalkor)": [[15, "v0", "entity-actor"]],
  "(code board-vehicle city-lurker)": [
    [12, "v1", "vehicle"],
    [166, "s1", "vehicle"],
    [169, "s1", "vehicle"],
    [298, "s5", "vehicle"],
    [301, "s5", "vehicle"],
    [306, "s5", "vehicle"],
    [173, "s1", "vehicle"],
    [372, "a0", "vehicle"],
    [376, "a0", "vehicle"],
    ["_stack_", 128, "float"]
  ],
  "(code ride city-lurker)": [
    [15, "v1", "vehicle"],
    [116, "v1", "vehicle"]
  ],
  "(code exit-vehicle city-lurker)": [
    [12, "v1", "vehicle"],
    [95, "s5", "vehicle"],
    [98, "s5", "vehicle"],
    [103, "s5", "vehicle"],
    [190, "a0", "vehicle"],
    [193, "a0", "vehicle"],
    [256, "s3", "vehicle"],
    [253, "s3", "vehicle"],
    [260, "s3", "vehicle"],
    [150, "s3", "vehicle"],
    [153, "s3", "vehicle"],
    [158, "s3", "vehicle"]
  ],
  "(code wait-for-ride city-lurker)": [
    [22, "v1", "art-joint-anim"],
    [149, "v1", "art-joint-anim"]
  ],
  "(trans idle city-lurker)": [
    [14, "a0", "vehicle"],
    [19, "a0", "vehicle"],
    [22, "a0", "vehicle"]
  ],
  "(code wait-at-end city-lurker)": [[22, "v1", "art-joint-anim"]],
  "(method 74 city-lurker)": [[[24, 106], "s5", "traffic-object-spawn-params"]],
  "(anon-function 10 meet-brutter)": [
    [[341, 625], "s4", "city-lurker"],
    [[692, 706], "s4", "city-lurker"],
    [472, "s3", "vehicle"],
    [492, "s3", "vehicle"],
    [520, "s3", "vehicle"],
    [580, "s2", "vehicle"],
    [593, "s2", "vehicle"],
    [182, "s5", "city-lurker"],
    [276, "s4", "city-lurker"],
    [281, "s4", "city-lurker"],
    [76, "a1", "city-lurker"],
    [22, "a1", "city-lurker"],
    [30, "a1", "city-lurker"],
    [186, "s5", "paddywagon"],
    [192, "s5", "paddywagon"],
    [198, "s5", "paddywagon"],
    [229, "s5", "paddywagon"],
    [235, "s5", "paddywagon"],
    [258, "s5", "paddywagon"],
    [261, "s5", "paddywagon"],
    [274, "s5", "paddywagon"],
    [285, "s5", "paddywagon"],
    [297, "s5", "paddywagon"],
    [277, "s5", "paddywagon"],
    [283, "s4", "city-lurker"]
  ],
  "(anon-function 6 meet-brutter)": [
    [162, "v0", "city-lurker"],
    [121, "v0", "paddywagon"]
  ],
  "(anon-function 3 meet-brutter)": [
    [[421, 772], "s4", "city-lurker"],
    [[552, 612], "s3", "vehicle"],
    [699, "s2", "vehicle"],
    [712, "s2", "vehicle"],
    [[262, 378], "s5", "paddywagon"],
    [356, "s4", "process-focusable"],
    [361, "s4", "process-focusable"],
    [201, "a0", "city-lurker"],
    [78, "a1", "city-lurker"],
    [169, "a0", "city-lurker"],
    [23, "a2", "city-lurker"],
    [31, "a2", "city-lurker"],
    [363, "s4", "process-focusable"]
  ],
  "(anon-function 13 meet-brutter)": [
    [215, "v0", "city-lurker"],
    [174, "v0", "paddywagon"]
  ],
  "(method 238 kid-escort)": [[[19, 79], "s5", "vehicle"]],
  "(method 78 kid-escort)": [[17, "a1", "art-joint-anim"]],
  "(method 97 kid-escort)": [[78, "s4", "process-focusable"]],
  "(method 74 kid-escort)": [
    [87, "s5", "crimson-guard"],
    [104, "s5", "crimson-guard"],
    [148, "s5", "crimson-guard"]
  ],
  "(method 235 kid-escort)": [
    [23, "s3", "vehicle"],
    [32, "s3", "vehicle"],
    [49, "s3", "vehicle"]
  ],
  "(code waiting-turn kid-escort)": [[14, "v1", "art-joint-anim"]],
  "(code waiting-idle kid-escort)": [[56, "v1", "art-joint-anim"]],
  "(trans move-to-vehicle kid-escort)": [
    [16, "gp", "vehicle"],
    [105, "gp", "vehicle"],
    [123, "gp", "vehicle"],
    [44, "gp", "vehicle"]
  ],
  "(enter board-vehicle kid-escort)": [
    [45, "gp", "vehicle"],
    [49, "gp", "vehicle"]
  ],
  "(code board-vehicle kid-escort)": [
    [74, "s5", "vehicle"],
    [78, "s5", "vehicle"],
    [169, "s4", "vehicle"],
    [206, "s4", "vehicle"],
    [313, "s5", "vehicle"],
    [316, "s5", "vehicle"],
    [321, "s5", "vehicle"]
  ],
  "(exit exit-vehicle kid-escort)": [
    [12, "a0", "vehicle"],
    [15, "a0", "vehicle"]
  ],
  "(code die-falling kid-escort)": [
    [14, "v1", "art-joint-anim"],
    [66, "v1", "art-joint-anim"],
    [140, "v1", "art-joint-anim"]
  ],
  "(code arrested kid-escort)": [
    [28, "v1", "crimson-guard"],
    [116, "v1", "art-joint-anim"],
    [223, "v1", "crimson-guard"],
    [180, "v1", "art-joint-anim"],
    [285, "v1", "art-joint-anim"],
    [46, "v1", "art-joint-anim"],
    [30, "v1", "crimson-guard"],
    [225, "v1", "crimson-guard"]
  ],
  "(code knocked-off-vehicle kid-escort)": [
    [76, "v1", "art-joint-anim"],
    [128, "v1", "art-joint-anim"],
    [16, "v1", "art-joint-anim"]
  ],
  "(code die-falling crocadog-escort)": [
    [94, "v1", "art-joint-anim"],
    [164, "v1", "art-joint-anim"]
  ],
  "(code waiting-turn crocadog-escort)": [[14, "v1", "art-joint-anim"]],
  "(code waiting-idle crocadog-escort)": [
    [89, "v1", "art-joint-anim"],
    [202, "v1", "art-joint-anim"],
    [317, "v1", "art-joint-anim"],
    [434, "v1", "art-joint-anim"]
  ],
  "(trans move-to-vehicle crocadog-escort)": [
    [19, "gp", "vehicle"],
    [80, "gp", "vehicle"],
    [98, "gp", "vehicle"]
  ],
  "(enter board-vehicle crocadog-escort)": [
    [63, "gp", "vehicle"],
    [66, "gp", "vehicle"]
  ],
  "(code ride-vehicle crocadog-escort)": [[10, "v1", "art-joint-anim"]],
  "(method 78 crocadog-escort)": [[17, "a1", "art-joint-anim"]],
  "(method 237 crocadog-escort)": [[19, "v1", "vehicle"]],
  "(method 97 crocadog-escort)": [[102, "s5", "process-focusable"]],
  "(method 234 crocadog-escort)": [
    [23, "s3", "vehicle"],
    [32, "s3", "vehicle"],
    [49, "s3", "vehicle"]
  ],
  "(trans exit-vehicle crocadog-escort)": [
    [22, "gp", "vehicle"],
    [29, "gp", "vehicle"]
  ],
  "(code exit-vehicle crocadog-escort)": [
    [49, "s5", "vehicle"],
    [56, "s5", "vehicle"],
    [172, "s5", "vehicle"],
    [186, "s5", "vehicle"],
    [190, "s5", "vehicle"],
    [300, "s5", "vehicle"],
    [309, "s5", "vehicle"]
  ],
  "(trans ride-vehicle crocadog-escort)": [
    [24, "s5", "vehicle"],
    [36, "s5", "vehicle"]
  ],
  "(code board-vehicle crocadog-escort)": [
    [110, "s3", "vehicle"],
    [113, "s3", "vehicle"],
    [117, "s3", "vehicle"],
    [243, "s4", "vehicle"],
    [260, "s4", "vehicle"],
    [374, "s5", "vehicle"],
    [367, "s5", "vehicle"]
  ],
  "hal4-walking-too-far": [
    [18, "a0", "process-focusable"],
    [21, "a0", "process-focusable"]
  ],
  "(method 74 hal-escort)": [[8, "a1", "process"]],
  "(method 235 hal-escort)": [[27, "v1", "process-focusable"]],
  "(method 236 hal-escort)": [[14, "v1", "vehicle"]],
  "(method 227 hal-escort)": [
    [20, "v1", "process-focusable"],
    [37, "a0", "process-focusable"],
    [46, "a0", "process-focusable"],
    [49, "a0", "process-focusable"]
  ],
  "(method 204 hal-escort)": [
    [35, "s4", "process-focusable"],
    [41, "v1", "process-focusable"],
    [56, "s4", "process-focusable"],
    [91, "s4", "process-focusable"]
  ],
  "(method 230 hal-escort)": [
    [36, "a0", "connection"],
    [37, "a0", "collide-shape-moving"],
    [85, "a0", "connection"],
    [86, "a0", "collide-shape-moving"],
    [149, "a0", "process-focusable"],
    [140, "a0", "process-focusable"],
    [152, "a0", "process-focusable"]
  ],
  "(method 233 hal-escort)": [[29, "v1", "traffic-manager"]],
  "(method 232 hal-escort)": [
    [36, "s5", "process-focusable"],
    [40, "v1", "process-focusable"],
    [109, "s5", "process-focusable"],
    [118, "v1", "process-focusable"]
  ],
  "(method 229 hal-escort)": [
    [26, "gp", "vehicle"],
    [27, "gp", "vehicle"],
    [33, "gp", "vehicle"],
    [40, "gp", "vehicle"],
    [53, "gp", "vehicle"],
    [55, "s5", "process-focusable"],
    [59, "gp", "vehicle"]
  ],
  "(method 234 hal-escort)": [
    [130, "gp", "process-focusable"],
    [49, "gp", "process-focusable"],
    [62, "gp", "process-focusable"]
  ],
  "(method 228 hal-escort)": [
    [25, "a0", "process-focusable"],
    [28, "a0", "process-focusable"]
  ],
  "(anon-function 21 hal4-course)": [
    [42, "s5", "process-focusable"],
    [45, "s4", "process-focusable"]
  ],
  "(anon-function 24 hal4-course)": [
    [31, "v1", "vehicle"],
    [35, "v1", "vehicle"],
    [121, "a0", "vehicle"],
    [124, "a0", "vehicle"]
  ],
  "(anon-function 26 hal4-course)": [
    [143, "s2", "process-focusable"],
    [175, "s2", "process-focusable"],
    [185, "s2", "process-focusable"],
    [195, "s5", "process-focusable"],
    [217, "s5", "process-focusable"],
    [246, "s4", "process-focusable"],
    [251, "s4", "bot"],
    [273, "s4", "process-focusable"],
    [278, "s4", "bot"],
    [283, "s5", "process-focusable"],
    [289, "s5", "bot"]
  ],
  "(anon-function 38 hal4-course)": [
    [17, "a0", "process-focusable"],
    [20, "a0", "process-focusable"]
  ],
  "(anon-function 1 hal4-course)": [[55, "v1", "halt-wait-spot"]],
  "(anon-function 5 hal4-course)": [[49, "v1", "halt-wait-spot"]],
  "(anon-function 3 hal4-course)": [[54, "v1", "halt-wait-spot"]],
  "(anon-function 8 hal4-course)": [[35, "v1", "halt-wait-spot"]],
  "(anon-function 10 hal4-course)": [[14, "v1", "halt-wait-spot"]],
  "(anon-function 12 hal4-course)": [[126, "v1", "halt-wait-spot"]],
  "(anon-function 15 hal4-course)": [[14, "v1", "halt-wait-spot"]],
  "(anon-function 19 hal4-course)": [[141, "v1", "halt-wait-spot"]],
  "(anon-function 22 hal4-course)": [[14, "v1", "halt-wait-spot"]],
  "(anon-function 25 hal4-course)": [[82, "v1", "halt-wait-spot"]],
  "(anon-function 29 hal4-course)": [[27, "v1", "halt-wait-spot"]],
  "(anon-function 32 hal4-course)": [[18, "v1", "halt-wait-spot"]],
  "(anon-function 35 hal4-course)": [[29, "v1", "halt-wait-spot"]],
  "(anon-function 37 hal4-course)": [[47, "v1", "halt-wait-spot"]],
  "(anon-function 39 hal4-course)": [[115, "v1", "halt-wait-spot"]],
  "(anon-function 2 crocesc4-course)": [[15, "v1", "crocesct-wait-spot"]],
  "(anon-function 0 crocesc4-course)": [[19, "v1", "crocesct-wait-spot"]],
  "(anon-function 4 crocesc4-course)": [[15, "v1", "crocesct-wait-spot"]],
  "(anon-function 5 crocesc4-course)": [
    [32, "a0", "process-focusable"],
    [35, "a0", "process-focusable"]
  ],
  "(anon-function 6 crocesc4-course)": [[52, "v1", "crocesct-wait-spot"]],
  "(anon-function 7 crocesc4-course)": [
    [32, "a0", "process-focusable"],
    [35, "a0", "process-focusable"]
  ],
  "(anon-function 8 crocesc4-course)": [[15, "v1", "crocesct-wait-spot"]],
  "(anon-function 9 crocesc4-course)": [
    [32, "a0", "process-focusable"],
    [35, "a0", "process-focusable"]
  ],
  "(anon-function 10 crocesc4-course)": [[15, "v1", "crocesct-wait-spot"]],
  "(anon-function 11 crocesc4-course)": [
    [32, "a0", "process-focusable"],
    [35, "a0", "process-focusable"]
  ],
  "(anon-function 13 crocesc4-course)": [[52, "v1", "crocesct-wait-spot"]],
  "(anon-function 14 crocesc4-course)": [
    [32, "a0", "process-focusable"],
    [35, "a0", "process-focusable"]
  ],
  "(anon-function 15 crocesc4-course)": [[20, "v1", "crocesct-wait-spot"]],
  "(anon-function 17 crocesc4-course)": [[15, "v1", "crocesct-wait-spot"]],
  "(anon-function 22 crocesc4-course)": [[15, "v1", "crocesct-wait-spot"]],
  "(anon-function 24 crocesc4-course)": [[53, "v1", "crocesct-wait-spot"]],
  "(anon-function 26 crocesc4-course)": [[15, "v1", "crocesct-wait-spot"]],
  "(anon-function 28 crocesc4-course)": [[15, "v1", "crocesct-wait-spot"]],
  "(anon-function 30 crocesc4-course)": [[15, "v1", "crocesct-wait-spot"]],
  "(anon-function 32 crocesc4-course)": [[15, "v1", "crocesct-wait-spot"]],
  "(anon-function 36 crocesc4-course)": [[15, "v1", "crocesct-wait-spot"]],
  "(anon-function 38 crocesc4-course)": [[15, "v1", "crocesct-wait-spot"]],
  "(anon-function 40 crocesc4-course)": [[53, "v1", "crocesct-wait-spot"]],
  "(anon-function 42 crocesc4-course)": [[53, "v1", "crocesct-wait-spot"]],
  "(anon-function 44 crocesc4-course)": [[15, "v1", "crocesct-wait-spot"]],
  "(anon-function 46 crocesc4-course)": [[61, "v1", "crocesct-wait-spot"]],
  "(anon-function 48 crocesc4-course)": [[50, "v1", "crocesct-wait-spot"]],
  "(anon-function 19 crocesc4-course)": [
    [7, "a1", "bot"],
    [24, "v1", "crocesct-wait-spot"]
  ],
  "(anon-function 20 crocesc4-course)": [
    [32, "a0", "process-focusable"],
    [35, "a0", "process-focusable"]
  ],
  "(anon-function 23 crocesc4-course)": [
    [32, "a0", "process-focusable"],
    [35, "a0", "process-focusable"]
  ],
  "(anon-function 25 crocesc4-course)": [
    [32, "a0", "process-focusable"],
    [35, "a0", "process-focusable"]
  ],
  "(anon-function 27 crocesc4-course)": [
    [32, "a0", "process-focusable"],
    [35, "a0", "process-focusable"]
  ],
  "(anon-function 29 crocesc4-course)": [
    [32, "a0", "process-focusable"],
    [35, "a0", "process-focusable"]
  ],
  "(anon-function 31 crocesc4-course)": [
    [32, "a0", "process-focusable"],
    [35, "a0", "process-focusable"]
  ],
  "(anon-function 33 crocesc4-course)": [
    [32, "a0", "process-focusable"],
    [35, "a0", "process-focusable"]
  ],
  "(anon-function 34 crocesc4-course)": [[53, "v1", "crocesct-wait-spot"]],
  "(anon-function 35 crocesc4-course)": [
    [32, "a0", "process-focusable"],
    [35, "a0", "process-focusable"]
  ],
  "(anon-function 37 crocesc4-course)": [
    [32, "a0", "process-focusable"],
    [35, "a0", "process-focusable"]
  ],
  "(anon-function 39 crocesc4-course)": [
    [32, "a0", "process-focusable"],
    [35, "a0", "process-focusable"]
  ],
  "(anon-function 41 crocesc4-course)": [
    [32, "a0", "process-focusable"],
    [35, "a0", "process-focusable"]
  ],
  "(anon-function 43 crocesc4-course)": [
    [32, "a0", "process-focusable"],
    [35, "a0", "process-focusable"]
  ],
  "(anon-function 45 crocesc4-course)": [
    [32, "a0", "process-focusable"],
    [35, "a0", "process-focusable"]
  ],
  "(anon-function 47 crocesc4-course)": [
    [32, "a0", "process-focusable"],
    [35, "a0", "process-focusable"]
  ],
  "(anon-function 49 crocesc4-course)": [[24, "v1", "hal-escort"]],
  "kid4-update-spot-to-track-crocadog": [
    [19, "a0", "process-focusable"],
    [22, "a0", "process-focusable"]
  ],
  "(anon-function 0 kidesc4-course)": [[51, "v1", "kidesct-wait-spot"]],
  "(anon-function 6 kidesc4-course)": [[23, "v1", "kidesct-wait-spot"]],
  "(anon-function 3 kidesc4-course)": [[15, "v1", "kidesct-wait-spot"]],
  "(anon-function 10 kidesc4-course)": [[22, "v1", "kidesct-wait-spot"]],
  "(anon-function 12 kidesc4-course)": [[20, "v1", "kidesct-wait-spot"]],
  "(anon-function 14 kidesc4-course)": [[15, "v1", "kidesct-wait-spot"]],
  "(anon-function 18 kidesc4-course)": [[15, "v1", "kidesct-wait-spot"]],
  "(anon-function 21 kidesc4-course)": [[41, "v1", "kidesct-wait-spot"]],
  "(anon-function 24 kidesc4-course)": [[24, "v1", "hal-escort"]],
  "(anon-function 23 kidesc4-course)": [[50, "v1", "kidesct-wait-spot"]],
  "(method 251 ashelin-tanker)": [[22, "v1", "traffic-manager"]],
  "(anon-function 1 ash4-course)": [[14, "v1", "asht-wait-spot"]],
  "(anon-function 4 ash4-course)": [[31, "v1", "asht-wait-spot"]],
  "(anon-function 7 ash4-course)": [[47, "v1", "asht-wait-spot"]],
  "(anon-function 10 ash4-course)": [[76, "v1", "asht-wait-spot"]],
  "(anon-function 13 ash4-course)": [[90, "v1", "asht-wait-spot"]],
  "(anon-function 15 ash4-course)": [[14, "v1", "asht-wait-spot"]],
  "(anon-function 17 ash4-course)": [[34, "v1", "asht-wait-spot"]],
  "(anon-function 19 ash4-course)": [[33, "v1", "asht-wait-spot"]],
  "(anon-function 21 ash4-course)": [[27, "v1", "asht-wait-spot"]],
  "(code exit-vehicle kid-escort)": [
    [47, "gp", "vehicle"],
    [50, "gp", "vehicle"],
    [55, "gp", "vehicle"],
    [170, "s4", "vehicle"],
    [178, "s4", "vehicle"]
  ],
  "(method 14 race-mesh)": [
    [21, "v1", "race-mesh-slice"],
    [26, "v1", "race-mesh-slice"]
  ],
  "(method 11 race-mesh)": [
    [5, "v1", "race-mesh-slice"],
    [9, "v1", "race-mesh-slice"]
  ],
  "(method 12 race-mesh)": [[13, "v1", "race-mesh-slice"]],
  "(method 15 race-mesh)": [[10, "v1", "race-mesh-slice"]],
  "(method 17 race-mesh)": [[35, "s3", "race-mesh-hash-cell"]],
  "(method 19 race-mesh)": [[12, "v1", "race-mesh-slice"]],
  "(method 18 race-mesh)": [
    [15, "a2", "race-mesh-hash-search"],
    [31, "v1", "race-mesh-hash-cell"]
  ],
  "(code taunt stadium-racer)": [
    [19, "v1", "art-joint-anim"],
    [72, "v1", "art-joint-anim"]
  ],
  "(method 29 race-signal)": [
    [68, "v1", "race-signal-banner"],
    [75, "v1", "race-signal-banner"]
  ],
  "(method 46 vehicle-racer)": [
    [117, "v1", "race-decision-point"],
    [119, "v1", "race-decision-point"],
    [147, "v1", "race-decision-point"],
    [161, "v1", "race-decision-point"]
  ],
  "(method 9 race-control)": [
    [41, "v1", "race-mesh-slice"],
    [45, "v1", "race-path-edge-info"]
  ],
  "(method 7 vehicle-race-bike)": [
    [14, "t9", "(function process-drawable int process-drawable)"]
  ],
  "(method 10 race-manager)": [[30, "t9", "(function process none)"]],
  "(method 18 race-state)": [[111, "a3", "process-drawable"]],
  "(method 11 race-state)": [
    [131, "s5", "process-focusable"],
    [139, "s5", "process-focusable"],
    [211, "s5", "process-focusable"],
    [216, "s5", "process-focusable"]
  ],
  "(method 20 race-manager)": [[14, "a0", "entity-race-mesh"]],
  "(post active race-manager)": [[71, "v1", "vehicle-racer"]],
  "(method 9 racer-state)": [
    [16, "v1", "process-focusable"],
    [23, "v1", "process-focusable"],
    [117, "a0", "vector"]
  ],
  "(method 21 race-manager)": [[127, "s2", "race-racer-info"]],
  "(code fall pal-flip-step)": [[10, "v1", "art-joint-anim"]],
  "(method 11 pal-flip-step)": [[121, "v1", "art-joint-anim"]],
  "(method 10 pal-rot-gun)": [[13, "t9", "(function process-drawable none)"]],
  "(event idle pal-electric-fan)": [
    [29, "gp", "process-focusable"],
    [67, "gp", "process-focusable"]
  ],
  "(method 11 pal-electric-fan)": [[168, "v1", "collide-shape-prim-group"]],
  "(method 7 pal-electric-fan)": [
    [8, "a3", "pal-electric-fan"],
    [15, "a3", "pal-electric-fan"],
    [22, "t0", "pal-electric-fan"]
  ],
  "sprite-glow-init-engine": [
    [[8, 22], "a0", "dma-packet"],
    [[32, 50], "a1", "dma-packet"],
    [[52, 74], "a1", "dma-packet"],
    [[76, 84], "a0", "dma-packet"],
    [[85, 92], "v1", "dma-packet"]
  ],
  "sprite-glow-add-sprite": [[[0, 33], "v1", "sprite-glow-cnt-template"]],
  "sprite-glow-add-simple-sprite": [
    [[0, 33], "v1", "sprite-glow-ref-template"]
  ],
  "add-shader-to-dma": [[[6, 8], "v1", "(pointer uint32)"]],
  "(method 11 cty-guard-turret)": [[[100, 109], "v1", "handle"]],
  "(event idle forest-youngsamos)": [
    [29, "s3", "process-focusable"],
    [[32, 81], "s5", "attack-info"],
    [60, "gp", "process-focusable"]
  ],
  "(code idle forest-youngsamos)": [[14, "v1", "art-joint-anim"]],
  "(code hit forest-youngsamos)": [
    [53, "v1", "art-joint-anim"],
    [109, "v1", "art-joint-anim"],
    [162, "v1", "art-joint-anim"]
  ],
  "(code die forest-youngsamos)": [
    [64, "v1", "art-joint-anim"],
    [116, "v1", "art-joint-anim"]
  ],
  "(method 10 forest-youngsamos)": [
    [40, "t9", "(function process-focusable none)"]
  ],
  "forest-youngsamos-bounce-reaction": [[18, "v0", "(array sound-name)"]],
  "defend-stadium-rift-rider-handler": [
    [96, "s4", "process-drawable"],
    [97, "a1", "collide-shape"],
    [57, "v1", "vector"]
  ],
  "(method 9 hover-nav-bsp-node)": [[[22, 28], "v1", "hover-nav-bsp-point"]],
  "(method 0 hover-nav-bsp-node)": [[[6, 9], "v0", "hover-nav-bsp-node"]],
  "(method 0 hover-nav-bsp-point)": [[[6, 8], "v0", "hover-nav-bsp-point"]],
  "(method 115 hosehead)": [
    [34, "v0", "(pointer float)"],
    ["_stack_", 16, "res-tag"],
    ["_stack_", 32, "res-tag"]
  ],
  "(method 7 hosehead)": [[31, "t9", "(function process-drawable int none)"]],
  "(code debug-control hosehead)": [[20, "v1", "art-joint-anim"]],
  "(code notice hosehead)": [
    [33, "v1", "art-joint-anim"],
    [70, "a0", "process-focusable"],
    [73, "a0", "process-focusable"]
  ],
  "(code attack hosehead)": [
    [21, "v1", "art-joint-anim"],
    [144, "v1", "art-joint-anim"],
    [199, "v1", "art-joint-anim"],
    [74, "v1", "art-joint-anim"]
  ],
  "(code fire hosehead)": [
    [24, "v1", "art-joint-anim"],
    [120, "v1", "art-joint-anim"]
  ],
  "(code ambush-land hosehead)": [[14, "v1", "art-joint-anim"]],
  "(code active-wall hosehead)": [[14, "v1", "art-joint-anim"]],
  "(code notice-wall hosehead)": [[16, "v1", "art-joint-anim"]],
  "(code ambush hosehead)": [[14, "v1", "art-joint-anim"]],
  "(enter ambush hosehead)": [
    [75, "a0", "process-focusable"],
    [78, "a0", "process-focusable"]
  ],
  "(code hostile-sentry hosehead)": [
    [24, "v1", "art-joint-anim"],
    [80, "v1", "art-joint-anim"]
  ],
  "(trans hostile-sentry hosehead)": [
    [65, "a0", "process-focusable"],
    [68, "a0", "process-focusable"]
  ],
  "(trans idle-sentry hosehead)": [
    [20, "a0", "process-focusable"],
    [23, "a0", "process-focusable"]
  ],
  "(method 88 hosehead)": [[17, "a1", "art-joint-anim"]],
  "(method 197 hosehead)": [
    [102, "s3", "collide-shape-prim"],
    [110, "s3", "collide-shape-prim"],
    [133, "s3", "collide-shape-prim"]
  ],
  "(method 189 hosehead)": [
    [15, "a0", "process-focusable"],
    [18, "a0", "process-focusable"]
  ],
  "(method 78 hosehead)": [
    [18, "v1", "art-joint-anim"],
    [59, "s4", "art-joint-anim"],
    [97, "s4", "art-joint-anim"]
  ],
  "(method 77 hosehead)": [
    [18, "v1", "art-joint-anim"],
    [72, "a1", "art-joint-anim"],
    [117, "a1", "art-joint-anim"],
    [165, "a1", "art-joint-anim"]
  ],
  "(method 192 hosehead)": [
    [52, "a0", "connection"],
    [53, "a0", "collide-shape"],
    [100, "a0", "connection"],
    [101, "a0", "collide-shape"]
  ],
  "(enter fire hosehead)": [[40, "a2", "float"]],
  "(code walk hosehead-fake)": [[20, "gp", "art-joint-anim"]],
  "(code idle hosehead-fake)": [
    [33, "v1", "art-joint-anim"],
    [106, "v1", "art-joint-anim"],
    [165, "v1", "art-joint-anim"],
    [224, "v1", "art-joint-anim"],
    [283, "v1", "art-joint-anim"],
    [342, "v1", "art-joint-anim"],
    [399, "v1", "art-joint-anim"]
  ],
  "hosehead-fake-event-handler": [
    [31, "a0", "vector"],
    [79, "a1", "float"],
    [144, "v1", "float"]
  ],
  "(method 30 jinx-shot)": [[119, "a0", "jinx"]],
  "(method 77 jinx)": [
    [75, "s5", "art-joint-anim"],
    [144, "s5", "art-joint-anim"],
    [177, "v1", "art-joint-anim"],
    [217, "v1", "art-joint-anim"],
    [286, "s4", "art-joint-anim"]
  ],
  "(method 78 jinx)": [
    [23, "v1", "art-joint-anim"],
    [59, "v1", "art-joint-anim"],
    [106, "v1", "art-joint-anim"],
    [152, "v1", "art-joint-anim"],
    [185, "v1", "art-joint-anim"]
  ],
  "(code failed jinx)": [
    [14, "v1", "art-joint-anim"],
    [69, "v1", "art-joint-anim"]
  ],
  "(code bomb-recoil jinx)": [[31, "gp", "art-joint-anim"]],
  "(code plant-bomb jinx)": [[159, "v1", "art-joint-anim"]],
  "(code kick jinx)": [[23, "a1", "art-joint-anim"]],
  "(code alert-idle jinx)": [[88, "v1", "art-joint-anim"]],
  "(code scared-turn jinx)": [
    [38, "s5", "art-joint-anim"],
    [172, "s4", "art-joint-anim"]
  ],
  "(code scared-idle jinx)": [
    [274, "s5", "art-joint-anim"],
    [189, "v1", "art-joint-anim"],
    [109, "v1", "art-joint-anim"]
  ],
  "(code waiting-turn jinx)": [
    [37, "s5", "art-joint-anim"],
    [179, "s4", "art-joint-anim"]
  ],
  "(code waiting-idle jinx)": [
    [264, "v1", "art-joint-anim"],
    [186, "v1", "art-joint-anim"],
    [109, "v1", "art-joint-anim"]
  ],
  "(method 227 hal-sewer)": [
    [11, "v1", "process-drawable"],
    [29, "s2", "process-drawable"]
  ],
  "(method 231 hal-sewer)": [[16, "a3", "process-focusable"]],
  "hal2-default-check-too-far": [
    [49, "a0", "hal"],
    [25, "v1", "process-drawable"]
  ],
  "(method 10 sigt-charge-plasma)": [[0, "a1", "sig"]],
  "(anon-function 3 hal2-course)": [
    [121, "s3", "process-focusable"],
    [132, "s4", "process-focusable"],
    [143, "s5", "process-focusable"]
  ],
  "(anon-function 11 hal2-course)": [
    [123, "s5", "bot"],
    [128, "s5", "bot"],
    [133, "s4", "bot"],
    [138, "s4", "bot"],
    [143, "s3", "bot"],
    [148, "s3", "bot"]
  ],
  "(anon-function 16 hal2-course)": [
    [311, "s4", "process-focusable"],
    [345, "s5", "bot"],
    [350, "s5", "bot"]
  ],
  "(anon-function 20 hal2-course)": [
    [114, "s3", "bot"],
    [119, "s3", "bot"],
    [144, "s4", "bot"],
    [149, "s4", "bot"],
    [174, "s5", "bot"],
    [179, "s5", "bot"]
  ],
  "(anon-function 24 hal2-course)": [
    [114, "s3", "bot"],
    [119, "s3", "bot"],
    [144, "s4", "bot"],
    [149, "s4", "bot"],
    [174, "s5", "bot"],
    [179, "s5", "bot"]
  ],
  "(anon-function 25 hal2-course)": [
    [5, "a0", "entity-actor"],
    [42, "v1", "halt-wait-spot"],
    [9, "a0", "entity-actor"]
  ],
  "(anon-function 28 hal2-course)": [
    [41, "s4", "process-focusable"],
    [67, "s3", "process-focusable"],
    [75, "s4", "process-focusable"],
    [83, "s5", "process-focusable"]
  ],
  "(anon-function 30 hal2-course)": [
    [90, "v0", "int"],
    [134, "v0", "int"],
    [178, "v0", "int"],
    [42, "v0", "float"]
  ],
  "(anon-function 33 hal2-course)": [
    [163, "v0", "int"],
    [184, "v0", "int"],
    [205, "v0", "int"],
    [210, "s5", "bot"],
    [215, "s5", "bot"],
    [225, "s4", "bot"],
    [220, "s4", "bot"],
    [235, "s3", "bot"],
    [230, "s3", "bot"]
  ],
  "(anon-function 40 hal2-course)": [
    [5, "a0", "entity-actor"],
    [15, "a0", "entity-actor"],
    [97, "v1", "halt-wait-spot"],
    [9, "a0", "entity-actor"],
    [19, "a0", "entity-actor"]
  ],
  "(anon-function 49 hal2-course)": [
    [74, "a0", "entity-actor"],
    [84, "a0", "entity-actor"],
    [103, "v1", "halt-wait-spot"],
    [78, "a0", "entity-actor"],
    [88, "a0", "entity-actor"]
  ],
  "(anon-function 59 hal2-course)": [
    [56, "a0", "entity-actor"],
    [177, "v1", "halt-wait-spot"],
    [60, "a0", "entity-actor"]
  ],
  "(anon-function 0 hal2-course)": [[80, "v1", "halt-wait-spot"]],
  "(anon-function 2 hal2-course)": [[101, "v1", "halt-wait-spot"]],
  "(anon-function 4 hal2-course)": [[116, "v1", "halt-wait-spot"]],
  "(anon-function 6 hal2-course)": [[14, "v1", "halt-wait-spot"]],
  "(anon-function 8 hal2-course)": [[24, "v1", "halt-wait-spot"]],
  "(anon-function 10 hal2-course)": [[14, "v1", "halt-wait-spot"]],
  "(anon-function 12 hal2-course)": [[20, "v1", "halt-wait-spot"]],
  "(anon-function 15 hal2-course)": [[54, "v1", "halt-wait-spot"]],
  "(anon-function 17 hal2-course)": [[60, "v1", "halt-wait-spot"]],
  "(anon-function 19 hal2-course)": [[76, "v1", "halt-wait-spot"]],
  "(anon-function 21 hal2-course)": [[60, "v1", "halt-wait-spot"]],
  "(anon-function 23 hal2-course)": [[57, "v1", "halt-wait-spot"]],
  "(anon-function 27 hal2-course)": [[14, "v1", "halt-wait-spot"]],
  "(anon-function 29 hal2-course)": [[104, "v1", "halt-wait-spot"]],
  "(anon-function 32 hal2-course)": [[55, "v1", "halt-wait-spot"]],
  "(anon-function 34 hal2-course)": [[38, "v1", "halt-wait-spot"]],
  "(anon-function 36 hal2-course)": [[101, "v1", "halt-wait-spot"]],
  "(anon-function 38 hal2-course)": [[26, "v1", "halt-wait-spot"]],
  "(anon-function 42 hal2-course)": [[14, "v1", "halt-wait-spot"]],
  "(anon-function 45 hal2-course)": [[83, "v1", "halt-wait-spot"]],
  "(anon-function 47 hal2-course)": [[14, "v1", "halt-wait-spot"]],
  "(anon-function 51 hal2-course)": [[83, "v1", "halt-wait-spot"]],
  "(anon-function 53 hal2-course)": [[94, "v1", "halt-wait-spot"]],
  "(anon-function 55 hal2-course)": [[37, "v1", "halt-wait-spot"]],
  "(anon-function 57 hal2-course)": [[35, "v1", "halt-wait-spot"]],
  "(anon-function 60 hal2-course)": [
    [38, "v0", "int"],
    [129, "v0", "int"],
    [173, "v0", "int"]
  ],
  "(anon-function 61 hal2-course)": [[19, "v1", "halt-wait-spot"]],
  "(anon-function 63 hal2-course)": [[13, "v1", "halt-wait-spot"]],
  "(anon-function 65 hal2-course)": [[18, "v1", "halt-wait-spot"]],
  "(anon-function 54 hal2-course)": [
    [69, "a0", "process-focusable"],
    [72, "a0", "process-focusable"],
    [85, "s4", "process-focusable"],
    [88, "s4", "process-focusable"],
    [102, "s5", "process-focusable"],
    [105, "s5", "process-focusable"]
  ],
  "(anon-function 58 hal2-course)": [
    [66, "v0", "int"],
    [110, "v0", "int"],
    [154, "v0", "int"],
    [42, "v0", "float"]
  ],
  "(anon-function 0 mog2-course)": [[15, "v1", "ruft-wait-spot"]],
  "(anon-function 2 mog2-course)": [[19, "v1", "ruft-wait-spot"]],
  "(anon-function 4 mog2-course)": [[15, "v1", "ruft-wait-spot"]],
  "(anon-function 45 mog2-course)": [[25, "v1", "ruft-choose-jump"]],
  "(anon-function 87 mog2-course)": [[21, "v1", "ruft-choose-jump"]],
  "(anon-function 6 mog2-course)": [[15, "v1", "ruft-wait-spot"]],
  "(anon-function 8 mog2-course)": [[15, "v1", "ruft-wait-spot"]],
  "(anon-function 10 mog2-course)": [[15, "v1", "ruft-wait-spot"]],
  "(anon-function 12 mog2-course)": [[15, "v1", "ruft-wait-spot"]],
  "(anon-function 14 mog2-course)": [[25, "v1", "ruft-wait-spot"]],
  "(anon-function 17 mog2-course)": [[15, "v1", "ruft-wait-spot"]],
  "(anon-function 19 mog2-course)": [[15, "v1", "ruft-wait-spot"]],
  "(anon-function 21 mog2-course)": [[15, "v1", "ruft-wait-spot"]],
  "(anon-function 23 mog2-course)": [[15, "v1", "ruft-wait-spot"]],
  "(anon-function 25 mog2-course)": [[15, "v1", "ruft-wait-spot"]],
  "(anon-function 27 mog2-course)": [[19, "v1", "ruft-wait-spot"]],
  "(anon-function 29 mog2-course)": [[15, "v1", "ruft-wait-spot"]],
  "(anon-function 31 mog2-course)": [[15, "v1", "ruft-wait-spot"]],
  "(anon-function 33 mog2-course)": [[25, "v1", "ruft-wait-spot"]],
  "(anon-function 35 mog2-course)": [[25, "v1", "ruft-wait-spot"]],
  "(anon-function 37 mog2-course)": [[15, "v1", "ruft-wait-spot"]],
  "(anon-function 39 mog2-course)": [[15, "v1", "ruft-wait-spot"]],
  "(anon-function 41 mog2-course)": [[27, "v1", "ruft-wait-spot"]],
  "(anon-function 43 mog2-course)": [[27, "v1", "ruft-wait-spot"]],
  "(anon-function 47 mog2-course)": [[15, "v1", "ruft-wait-spot"]],
  "(anon-function 50 mog2-course)": [[21, "v1", "ruft-wait-spot"]],
  "(anon-function 52 mog2-course)": [[21, "v1", "ruft-wait-spot"]],
  "(anon-function 54 mog2-course)": [[15, "v1", "ruft-wait-spot"]],
  "(anon-function 56 mog2-course)": [[15, "v1", "ruft-wait-spot"]],
  "(anon-function 58 mog2-course)": [[37, "v1", "ruft-wait-spot"]],
  "(anon-function 60 mog2-course)": [[15, "v1", "ruft-wait-spot"]],
  "(anon-function 62 mog2-course)": [[32, "v1", "ruft-wait-spot"]],
  "(anon-function 64 mog2-course)": [[32, "v1", "ruft-wait-spot"]],
  "(anon-function 66 mog2-course)": [[26, "v1", "ruft-wait-spot"]],
  "(anon-function 69 mog2-course)": [[43, "v1", "ruft-wait-spot"]],
  "(anon-function 71 mog2-course)": [[25, "v1", "ruft-wait-spot"]],
  "(anon-function 73 mog2-course)": [[21, "v1", "ruft-wait-spot"]],
  "(anon-function 75 mog2-course)": [[21, "v1", "ruft-wait-spot"]],
  "(anon-function 77 mog2-course)": [[38, "v1", "ruft-wait-spot"]],
  "(anon-function 79 mog2-course)": [[15, "v1", "ruft-wait-spot"]],
  "(anon-function 81 mog2-course)": [[15, "v1", "ruft-wait-spot"]],
  "(anon-function 83 mog2-course)": [[40, "v1", "ruft-wait-spot"]],
  "(anon-function 85 mog2-course)": [[33, "v1", "ruft-wait-spot"]],
  "(anon-function 89 mog2-course)": [[21, "v1", "ruft-wait-spot"]],
  "(anon-function 91 mog2-course)": [[15, "v1", "ruft-wait-spot"]],
  "(anon-function 93 mog2-course)": [[15, "v1", "ruft-wait-spot"]],
  "(anon-function 95 mog2-course)": [[15, "v1", "ruft-wait-spot"]],
  "(anon-function 97 mog2-course)": [[15, "v1", "ruft-wait-spot"]],
  "(anon-function 99 mog2-course)": [[20, "v1", "ruft-wait-spot"]],
  "(anon-function 101 mog2-course)": [[40, "v1", "ruft-wait-spot"]],
  "(anon-function 104 mog2-course)": [[63, "v1", "ruft-wait-spot"]],
  "jinx2-bomb1-callback": [
    [13, "gp", "jinx"],
    [34, "gp", "jinx"]
  ],
  "(anon-function 0 jinx2-course)": [[15, "v1", "ruft-wait-spot"]],
  "(anon-function 2 jinx2-course)": [[19, "v1", "ruft-wait-spot"]],
  "(anon-function 4 jinx2-course)": [[15, "v1", "ruft-wait-spot"]],
  "(anon-function 6 jinx2-course)": [[15, "v1", "ruft-wait-spot"]],
  "(anon-function 8 jinx2-course)": [[15, "v1", "ruft-wait-spot"]],
  "(anon-function 10 jinx2-course)": [[15, "v1", "ruft-wait-spot"]],
  "(anon-function 12 jinx2-course)": [[15, "v1", "ruft-wait-spot"]],
  "(anon-function 14 jinx2-course)": [[25, "v1", "ruft-wait-spot"]],
  "(anon-function 16 jinx2-course)": [[23, "v1", "ruft-wait-spot"]],
  "(anon-function 18 jinx2-course)": [[33, "v1", "ruft-plant-bomb"]],
  "(anon-function 21 jinx2-course)": [[35, "v1", "ruft-wait-spot"]],
  "(anon-function 23 jinx2-course)": [[15, "v1", "ruft-wait-spot"]],
  "(anon-function 25 jinx2-course)": [[15, "v1", "ruft-wait-spot"]],
  "(anon-function 27 jinx2-course)": [[19, "v1", "ruft-wait-spot"]],
  "(anon-function 29 jinx2-course)": [[15, "v1", "ruft-wait-spot"]],
  "(anon-function 31 jinx2-course)": [[15, "v1", "ruft-wait-spot"]],
  "(anon-function 33 jinx2-course)": [[25, "v1", "ruft-wait-spot"]],
  "(anon-function 35 jinx2-course)": [[25, "v1", "ruft-wait-spot"]],
  "(anon-function 37 jinx2-course)": [[21, "v1", "ruft-wait-spot"]],
  "(anon-function 39 jinx2-course)": [[27, "v1", "ruft-wait-spot"]],
  "(anon-function 41 jinx2-course)": [[25, "v1", "ruft-choose-jump"]],
  "(anon-function 43 jinx2-course)": [[15, "v1", "ruft-wait-spot"]],
  "(anon-function 46 jinx2-course)": [[21, "v1", "ruft-wait-spot"]],
  "(anon-function 48 jinx2-course)": [[21, "v1", "ruft-wait-spot"]],
  "(anon-function 50 jinx2-course)": [[15, "v1", "ruft-wait-spot"]],
  "(anon-function 52 jinx2-course)": [[15, "v1", "ruft-wait-spot"]],
  "(anon-function 54 jinx2-course)": [[37, "v1", "ruft-wait-spot"]],
  "(anon-function 56 jinx2-course)": [[15, "v1", "ruft-wait-spot"]],
  "(anon-function 58 jinx2-course)": [[32, "v1", "ruft-wait-spot"]],
  "(anon-function 60 jinx2-course)": [[32, "v1", "ruft-wait-spot"]],
  "(anon-function 62 jinx2-course)": [[23, "v1", "ruft-wait-spot"]],
  "(anon-function 65 jinx2-course)": [[39, "v1", "ruft-plant-bomb"]],
  "(anon-function 67 jinx2-course)": [[25, "v1", "ruft-wait-spot"]],
  "(anon-function 69 jinx2-course)": [[15, "v1", "ruft-wait-spot"]],
  "(anon-function 71 jinx2-course)": [[21, "v1", "ruft-wait-spot"]],
  "(anon-function 73 jinx2-course)": [[40, "v1", "ruft-wait-spot"]],
  "(anon-function 75 jinx2-course)": [[15, "v1", "ruft-wait-spot"]],
  "(anon-function 77 jinx2-course)": [[32, "v1", "ruft-wait-spot"]],
  "(anon-function 79 jinx2-course)": [[32, "v1", "ruft-wait-spot"]],
  "(anon-function 81 jinx2-course)": [[15, "v1", "ruft-wait-spot"]],
  "(anon-function 83 jinx2-course)": [[19, "v1", "ruft-wait-spot"]],
  "(anon-function 85 jinx2-course)": [[15, "v1", "ruft-wait-spot"]],
  "(anon-function 87 jinx2-course)": [[25, "v1", "ruft-choose-jump"]],
  "(anon-function 89 jinx2-course)": [[21, "v1", "ruft-wait-spot"]],
  "(anon-function 91 jinx2-course)": [[15, "v1", "ruft-wait-spot"]],
  "(anon-function 93 jinx2-course)": [[15, "v1", "ruft-wait-spot"]],
  "(anon-function 95 jinx2-course)": [[15, "v1", "ruft-wait-spot"]],
  "(anon-function 97 jinx2-course)": [[20, "v1", "ruft-wait-spot"]],
  "(anon-function 99 jinx2-course)": [[40, "v1", "ruft-wait-spot"]],
  "(anon-function 102 jinx2-course)": [[63, "v1", "ruft-wait-spot"]],
  "(anon-function 0 grim2-course)": [[15, "v1", "ruft-wait-spot"]],
  "(anon-function 2 grim2-course)": [[19, "v1", "ruft-wait-spot"]],
  "(anon-function 4 grim2-course)": [[15, "v1", "ruft-wait-spot"]],
  "(anon-function 6 grim2-course)": [[15, "v1", "ruft-wait-spot"]],
  "(anon-function 8 grim2-course)": [[15, "v1", "ruft-wait-spot"]],
  "(anon-function 10 grim2-course)": [[15, "v1", "ruft-wait-spot"]],
  "(anon-function 12 grim2-course)": [[15, "v1", "ruft-wait-spot"]],
  "(anon-function 14 grim2-course)": [[25, "v1", "ruft-wait-spot"]],
  "(anon-function 17 grim2-course)": [[15, "v1", "ruft-wait-spot"]],
  "(anon-function 19 grim2-course)": [[15, "v1", "ruft-wait-spot"]],
  "(anon-function 21 grim2-course)": [[15, "v1", "ruft-wait-spot"]],
  "(anon-function 23 grim2-course)": [[15, "v1", "ruft-wait-spot"]],
  "(anon-function 25 grim2-course)": [[19, "v1", "ruft-wait-spot"]],
  "(anon-function 27 grim2-course)": [[15, "v1", "ruft-wait-spot"]],
  "(anon-function 29 grim2-course)": [[15, "v1", "ruft-wait-spot"]],
  "(anon-function 31 grim2-course)": [[25, "v1", "ruft-wait-spot"]],
  "(anon-function 33 grim2-course)": [[25, "v1", "ruft-wait-spot"]],
  "(anon-function 35 grim2-course)": [[21, "v1", "ruft-wait-spot"]],
  "(anon-function 37 grim2-course)": [[27, "v1", "ruft-wait-spot"]],
  "(anon-function 39 grim2-course)": [[21, "v1", "ruft-choose-jump"]],
  "(anon-function 41 grim2-course)": [[15, "v1", "ruft-wait-spot"]],
  "(anon-function 44 grim2-course)": [[21, "v1", "ruft-wait-spot"]],
  "(anon-function 46 grim2-course)": [[21, "v1", "ruft-wait-spot"]],
  "(anon-function 48 grim2-course)": [[15, "v1", "ruft-wait-spot"]],
  "(anon-function 50 grim2-course)": [[15, "v1", "ruft-wait-spot"]],
  "(anon-function 52 grim2-course)": [[37, "v1", "ruft-wait-spot"]],
  "(anon-function 54 grim2-course)": [[15, "v1", "ruft-wait-spot"]],
  "(anon-function 56 grim2-course)": [[32, "v1", "ruft-wait-spot"]],
  "(anon-function 58 grim2-course)": [[32, "v1", "ruft-wait-spot"]],
  "(anon-function 60 grim2-course)": [[26, "v1", "ruft-wait-spot"]],
  "(anon-function 63 grim2-course)": [[43, "v1", "ruft-wait-spot"]],
  "(anon-function 65 grim2-course)": [[25, "v1", "ruft-wait-spot"]],
  "(anon-function 67 grim2-course)": [[15, "v1", "ruft-wait-spot"]],
  "(anon-function 69 grim2-course)": [[21, "v1", "ruft-wait-spot"]],
  "(anon-function 71 grim2-course)": [[38, "v1", "ruft-wait-spot"]],
  "(anon-function 73 grim2-course)": [[15, "v1", "ruft-wait-spot"]],
  "(anon-function 75 grim2-course)": [[15, "v1", "ruft-wait-spot"]],
  "(anon-function 77 grim2-course)": [[40, "v1", "ruft-wait-spot"]],
  "(anon-function 79 grim2-course)": [[33, "v1", "ruft-wait-spot"]],
  "(anon-function 81 grim2-course)": [[25, "v1", "ruft-wait-spot"]],
  "(anon-function 83 grim2-course)": [[21, "v1", "ruft-wait-spot"]],
  "(anon-function 85 grim2-course)": [[15, "v1", "ruft-wait-spot"]],
  "(anon-function 87 grim2-course)": [[15, "v1", "ruft-wait-spot"]],
  "(anon-function 89 grim2-course)": [[15, "v1", "ruft-wait-spot"]],
  "(anon-function 91 grim2-course)": [[15, "v1", "ruft-wait-spot"]],
  "(anon-function 93 grim2-course)": [[20, "v1", "ruft-wait-spot"]],
  "(anon-function 95 grim2-course)": [[40, "v1", "ruft-wait-spot"]],
  "(anon-function 98 grim2-course)": [[80, "v1", "ruft-wait-spot"]],
  "(method 228 hal-sewer)": [
    [26, "v0", "float"],
    [100, "v0", "float"]
  ],
  "gun-buoy-chase-post": [
    [14, "gp", "process-focusable"],
    [29, "gp", "process-focusable"],
    [97, "gp", "process-focusable"],
    [100, "gp", "process-focusable"]
  ],
  "(code open-guns gun-buoy)": [
    [34, "a0", "process-focusable"],
    [60, "v1", "art-joint-anim"]
  ],
  "(code stare-down gun-buoy)": [[37, "v1", "art-joint-anim"]],
  "(post warning gun-buoy)": [[15, "v0", "sound-rpc-set-param"]],
  "(enter warning gun-buoy)": [[24, "v1", "process-focusable"]],
  "(trans attack gun-buoy)": [[32, "gp", "process-focusable"]],
  "(code victory gun-buoy)": [[33, "v1", "art-joint-anim"]],
  "(method 98 gun-buoy)": [
    [46, "v1", "collide-shape-moving"],
    [76, "v1", "collide-shape-moving"]
  ],
  "etie-init-engine": [
    [[3, 10], "a0", "dma-packet"],
    [[12, 19], "a0", "gs-gif-tag"],
    [24, "a0", "(pointer gs-reg64)"],
    [[34, 48], "a0", "dma-packet"],
    [[58, 66], "a0", "dma-packet"],
    [[68, 75], "a0", "dma-packet"],
    [[79, 86], "a0", "(pointer uint32)"],
    [[87, 94], "a0", "(pointer vif-tag)"]
<<<<<<< HEAD
=======
  ],
  "init-vortex-polys": [[[34, 40], "t0", "(pointer float)"]],
  "draw-vortex": [
    [[31, 38], "a0", "dma-packet"],
    [[40, 47], "a0", "gs-gif-tag"],
    [51, "a0", "(pointer gs-zbuf)"],
    [53, "a0", "(pointer gs-reg64)"],
    [55, "a0", "(pointer gs-test)"],
    [57, "a0", "(pointer gs-reg64)"],
    [59, "a0", "(pointer gs-rgbaq)"],
    [61, "a0", "(pointer gs-reg64)"],
    [70, "v1", "(pointer uint128)"],
    [[75, 82], "a0", "vector4w"],
    [[83, 89], "v1", "vector4w"],
    [[93, 100], "a0", "dma-packet"],
    [[102, 109], "a0", "gs-gif-tag"],
    [125, "s2", "(pointer gs-tex0)"],
    [127, "s2", "(pointer gs-reg64)"],
    [129, "s2", "(pointer gs-tex1)"],
    [131, "s2", "(pointer gs-reg64)"],
    [132, "s2", "(pointer gs-clamp)"],
    [134, "s2", "(pointer gs-reg64)"],
    [136, "s2", "(pointer gs-alpha)"],
    [138, "s2", "(pointer gs-reg64)"],
    [139, "s2", "(pointer uint64)"],
    [141, "s2", "(pointer gs-reg64)"],
    [[154, 191], "s3", "dma-packet"],
    [[192, 199], "a0", "dma-packet"],
    [[201, 208], "a0", "gs-gif-tag"],
    [212, "a0", "(pointer gs-alpha)"],
    [214, "a0", "(pointer gs-reg64)"],
    [216, "a0", "(pointer uint64)"],
    [218, "a0", "(pointer gs-reg64)"],
    [[227, 264], "s3", "dma-packet"]
  ],
  "(code idle neon-baron)": [
    [248, "a0", "(array object)"],
    [250, "a0", "(array object)"],
    [282, "a0", "(array object)"],
    [284, "a0", "(array object)"],
    [316, "a0", "(array object)"],
    [318, "a0", "(array object)"],
    [350, "a0", "(array object)"],
    [352, "a0", "(array object)"],
    [384, "a0", "(array object)"],
    [386, "a0", "(array object)"]
  ],
  "(code wait citizen-rebel)": [
    [101, "v1", "art-joint-anim"],
    [150, "v1", "art-joint-anim"]
  ],
  "(code wait-for-ride citizen-rebel)": [
    [101, "v1", "art-joint-anim"],
    [150, "v1", "art-joint-anim"]
  ],
  "(trans wait-for-ride citizen-rebel)": [[13, "v1", "vehicle"]],
  "(code exit-vehicle citizen-rebel)": [
    [11, "a0", "vehicle"],
    [14, "a0", "vehicle"],
    [143, "s3", "vehicle"],
    [146, "s3", "vehicle"],
    [229, "s4", "vehicle"],
    [232, "s4", "vehicle"],
    [249, "s4", "vehicle"],
    [253, "a0", "vehicle"],
    [271, "v1", "vehicle"],
    [325, "a0", "vehicle"],
    [329, "a0", "vehicle"],
    [39, "s4", "vehicle"],
    [42, "s4", "vehicle"],
    [47, "s4", "vehicle"],
    [70, "a0", "vehicle"],
    [74, "a0", "vehicle"],
    [151, "s3", "vehicle"],
    [251, "s4", "vehicle"]
  ],
  "(code get-up-back citizen-rebel)": [[20, "v1", "art-joint-anim"]],
  "(code get-up-front citizen-rebel)": [[20, "v1", "art-joint-anim"]],
  "shuttle-update": [
    [604, "s2", "citizen-rebel"],
    [614, "s2", "citizen-rebel"],
    [642, "s2", "citizen-rebel"],
    [648, "s2", "citizen-rebel"],
    [682, "s2", "citizen-rebel"],
    [686, "s2", "citizen-rebel"],
    [741, "s4", "vehicle"],
    [744, "s4", "vehicle"],
    [746, "s2", "citizen-rebel"],
    [753, "s4", "vehicle"],
    [773, "s4", "vehicle"],
    [775, "s2", "citizen-rebel"],
    [834, "s2", "citizen-rebel"],
    [802, "s2", "citizen-rebel"],
    [958, "v0", "citizen-rebel"],
    [966, "v0", "citizen-rebel"],
    [[980, 1001], "v0", "citizen-rebel"],
    [1046, "s4", "process-drawable"],
    [1074, "s4", "process-focusable"],
    [1081, "s2", "process-drawable"],
    [1094, "s2", "process-drawable"],
    [1126, "s4", "citizen-rebel"]
  ],
  "(anon-function 3 helldog)": [
    [[19, 36], "s4", "helldog"],
    [64, "s4", "process-drawable"],
    [70, "s4", "process-drawable"],
    [80, "s4", "helldog"]
  ],
  "(anon-function 5 helldog)": [[181, "v0", "helldog"]],
  "(method 23 bigmap)": [
    [[5, 9], "a0", "(pointer uint32)"],
    [13, "v1", "(pointer uint8)"],
    [35, "v1", "(pointer uint8)"],
    [[23, 43], "a0", "(pointer int64)"]
  ],
  "(method 24 bigmap)": [
    [[3, 231], "s4", "(pointer uint32)"],
    [[19, 26], "a0", "dma-packet"],
    [[28, 35], "a0", "gs-gif-tag"],
    [41, "a0", "(pointer gs-reg64)"],
    [39, "a0", "(pointer int64)"],
    [[57, 64], "a0", "dma-packet"],
    [[66, 73], "a0", "gs-gif-tag"],
    [86, "a0", "(pointer gs-reg64)"],
    [84, "a0", "(pointer int64)"],
    [82, "a0", "(pointer gs-reg64)"],
    [80, "a0", "(pointer gs-tex1)"],
    [79, "a0", "(pointer gs-reg64)"],
    [77, "a0", "(pointer gs-tex0)"],
    [[115, 122], "a0", "dma-packet"],
    [[124, 131], "a0", "gs-gif-tag"],
    [136, "a0", "(pointer gs-reg64)"],
    [134, "a0", "(pointer int64)"],
    [[179, 186], "a0", "dma-packet"],
    [[188, 195], "a0", "gs-gif-tag"],
    [199, "a0", "(pointer gs-tex0)"],
    [201, "a0", "(pointer gs-reg64)"],
    [203, "a0", "(pointer gs-tex1)"],
    [205, "a0", "(pointer gs-reg64)"],
    [207, "a0", "(pointer int64)"],
    [209, "a0", "(pointer gs-reg64)"],
    [258, "a0", "(pointer int64)"],
    [260, "a0", "(pointer gs-reg64)"],
    [[238, 245], "a0", "dma-packet"],
    [[247, 254], "a0", "gs-gif-tag"]
  ],
  "(method 25 bigmap)": [
    [[3, 116], "s4", "(pointer uint32)"],
    [[18, 25], "a0", "dma-packet"],
    [[27, 34], "a0", "gs-gif-tag"],
    [[123, 130], "a0", "dma-packet"],
    [[132, 139], "a0", "gs-gif-tag"],
    [[61, 68], "a0", "dma-packet"],
    [[70, 77], "a0", "gs-gif-tag"],
    [37, "a0", "(pointer int64)"],
    [39, "a0", "(pointer gs-reg64)"],
    [81, "a0", "(pointer gs-tex0)"],
    [83, "a0", "(pointer gs-reg64)"],
    [84, "a0", "(pointer gs-tex1)"],
    [86, "a0", "(pointer gs-reg64)"],
    [88, "a0", "(pointer int64)"],
    [90, "a0", "(pointer gs-reg64)"],
    [143, "a0", "(pointer int64)"],
    [145, "a0", "(pointer gs-reg64)"]
  ],
  "(method 16 bigmap)": [[[9, 40], "v1", "(pointer uint8)"]],
  "(method 11 bigmap)": [
    [179, "s3", "connection-minimap"],
    [258, "v1", "matrix"],
    [270, "v1", "matrix"],
    [281, "v1", "matrix"],
    [293, "v1", "matrix"],
    [[72, 79], "a0", "dma-packet"],
    [[81, 88], "a0", "gs-gif-tag"],
    [92, "a0", "(pointer gs-test)"],
    [96, "a0", "(pointer int64)"],
    [98, "a0", "(pointer gs-reg64)"],
    [100, "a0", "(pointer int64)"],
    [102, "a0", "(pointer gs-reg64)"],
    [94, "a0", "(pointer gs-reg64)"],
    [[159, 162], "s2", "(pointer uint128)"],
    [388, "a0", "(pointer uint128)"],
    [396, "a0", "(pointer uint128)"],
    [399, "a0", "(pointer uint128)"],
    [[402, 409], "v1", "vector4w"],
    [[411, 415], "v1", "vector4w"],
    [[422, 432], "v1", "vector4w"],
    [[446, 456], "v1", "vector4w"],
    [[435, 439], "a0", "vector4w"],
    [[495, 505], "v1", "vector4w"],
    [[483, 488], "v1", "vector4w"],
    [[470, 480], "v1", "vector4w"],
    [[458, 463], "a0", "vector4w"]
  ],
  "(method 27 bigmap)": [
    [22, "s3", "process-drawable"],
    [[46, 49], "v1", "entity-actor"],
    [55, "s3", "process-drawable"],
    [65, "a0", "entity-actor"],
    [72, "a0", "vector"],
    [42, "v1", "basic"],
    [[173, 178], "t0", "(pointer uint128)"],
    [[178, 190], "t3", "vector4w"],
    [[190, 195], "a1", "vector4w"],
    [[195, 211], "a1", "vector4w"],
    [[211, 216], "a0", "vector4w"],
    [[216, 232], "a0", "vector4w"]
  ],
  "(method 22 bigmap)": [
    [[2, 9], "a0", "dma-packet"],
    [[11, 17], "a0", "gs-gif-tag"],
    [31, "a0", "(pointer gs-bitbltbuf)"],
    [33, "a0", "(pointer gs-reg64)"],
    [34, "a0", "(pointer gs-trxpos)"],
    [36, "a0", "(pointer gs-reg64)"],
    [42, "a0", "(pointer gs-trxreg)"],
    [44, "a0", "(pointer gs-reg64)"],
    [45, "a0", "(pointer gs-trxdir)"],
    [47, "a0", "(pointer gs-reg64)"]
  ],
  "(method 26 bigmap)": [
    [[2, 7], "v1", "(pointer uint128)"],
    [[8, 12], "a0", "vector4w"],
    [[12, 20], "a0", "vector4w"],
    [[20, 27], "a0", "vector4w"],
    [[29, 35], "v1", "vector4w"]
>>>>>>> 99fe918a
  ]
}<|MERGE_RESOLUTION|>--- conflicted
+++ resolved
@@ -10981,8 +10981,6 @@
     [[68, 75], "a0", "dma-packet"],
     [[79, 86], "a0", "(pointer uint32)"],
     [[87, 94], "a0", "(pointer vif-tag)"]
-<<<<<<< HEAD
-=======
   ],
   "init-vortex-polys": [[[34, 40], "t0", "(pointer float)"]],
   "draw-vortex": [
@@ -11209,6 +11207,5 @@
     [[12, 20], "a0", "vector4w"],
     [[20, 27], "a0", "vector4w"],
     [[29, 35], "v1", "vector4w"]
->>>>>>> 99fe918a
   ]
 }