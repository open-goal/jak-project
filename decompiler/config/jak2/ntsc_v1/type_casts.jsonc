{
  // auto find-parent-method possible
  "(method 3 entity-actor)": [[7, "t9", "(function entity entity)"]],
  "(method 3 entity)": [[7, "t9", "(function entity entity)"]],
  //
  "(method 2 array)": [
    [23, "gp", "(array int32)"],
    [43, "gp", "(array uint32)"],
    [63, "gp", "(array int64)"],
    [83, "gp", "(array uint64)"],
    [102, "gp", "(array int8)"],
    [121, "gp", "(array uint8)"],
    [141, "gp", "(array int16)"],
    [161, "gp", "(array uint16)"],
    [186, "gp", "(array uint128)"],
    [204, "gp", "(array int32)"],
    [223, "gp", "(array float)"],
    [232, "gp", "(array float)"],
    [249, "gp", "(array basic)"],
    [258, "gp", "(array basic)"]
  ],
  "(method 3 array)": [
    [51, "gp", "(array int32)"],
    [69, "gp", "(array uint32)"],
    [87, "gp", "(array int64)"],
    [105, "gp", "(array uint64)"],
    [122, "gp", "(array int8)"],
    [139, "gp", "(array int8)"],
    [157, "gp", "(array int16)"],
    [175, "gp", "(array uint16)"],
    [198, "gp", "(array uint128)"],
    [214, "gp", "(array int32)"],
    [233, "gp", "(array float)"],
    [250, "gp", "(array basic)"]
  ],
  "(method 0 cpu-thread)": [[[0, 28], "v0", "cpu-thread"]],
  "(method 0 process)": [
    [11, "a0", "int"],
    [[12, 45], "v0", "process"]
  ],
  "inspect-process-heap": [
    [[4, 11], "s5", "basic"],
    [17, "s5", "pointer"]
  ],
  "(method 14 dead-pool)": [
    [[24, 25], "v1", "(pointer process)"],
    [[30, 39], "s4", "(pointer process)"]
  ],
  "(method 24 dead-pool-heap)": [
    [5, "v1", "pointer"],
    [13, "a0", "pointer"],
    [25, "v1", "pointer"]
  ],
  "method-state": [[12, "a2", "state"]],
  "(method 9 process)": [[[46, 49], "s5", "process"]],
  "(method 10 process)": [[[24, 30], "s4", "protect-frame"]],
  "(method 0 protect-frame)": [
    [0, "a0", "int"],
    [[1, 8], "v0", "protect-frame"]
  ],
  "string-cat-to-last-char": [
    [3, "s5", "(pointer uint8)"],
    [4, "s5", "string"]
  ],
  "enter-state": [
    [68, "s0", "protect-frame"],
    [101, "t9", "(function object object object object object object none)"]
  ],
  "send-event-function": [[[7, 15], "a0", "process"]],
  // MATH
  "logf": [
    [12, "f0", "float"],
    [12, "f1", "float"],
    [19, "f0", "float"],
    [19, "f1", "float"]
  ],
  "log2f": [
    [12, "f0", "float"],
    [12, "f1", "float"],
    [19, "f0", "float"],
    [19, "f1", "float"]
  ],
  "cube-root": [
    [17, "f0", "float"],
    [17, "f1", "float"],
    [18, "f0", "float"],
    [18, "f1", "float"],
    [[23, 32], "f0", "float"]
  ],
  // Quaternion
  "quaternion-look-at!": [[15, "v1", "vector"]],
  "vector-x-quaternion!": [[10, "v1", "(pointer uint128)"]],
  "vector-y-quaternion!": [[10, "v1", "(pointer uint128)"]],
  "vector-z-quaternion!": [[10, "v1", "(pointer uint128)"]],
  "dma-buffer-add-vu-function": [[[9, 33], "t2", "dma-packet"]],
  "dma-buffer-add-buckets": [
    [[1, 4], "v1", "dma-bucket"],
    [5, "v1", "pointer"],
    [[9, 11], "v1", "dma-bucket"],
    [11, "v1", "pointer"]
  ],
  "dma-buffer-patch-buckets": [
    [[6, 8], "a0", "(inline-array dma-bucket)"],
    [8, "a3", "pointer"],
    [14, "a0", "(inline-array dma-bucket)"],
    [3, "a0", "(inline-array dma-bucket)"],
    [36, "a0", "(inline-array dma-bucket)"],
    [10, "a0", "(inline-array dma-bucket)"],
    [18, "a0", "(inline-array dma-bucket)"],
    [[29, 33], "a0", "dma-packet"],
    [34, "a0", "(inline-array dma-bucket)"]
  ],
  "dma-bucket-insert-tag": [
    [[2, 6], "v1", "dma-bucket"],
    [3, "a0", "dma-bucket"]
  ],
  "disasm-vif-details": [
    [[62, 94], "s3", "(pointer uint32)"],
    [[98, 130], "s3", "(pointer uint16)"],
    [[134, 164], "s3", "(pointer uint32)"],
    [[168, 198], "s3", "(pointer uint16)"],
    [[202, 225], "s3", "(pointer uint16)"]
  ],
  "disasm-vif-tag": [
    [[81, 85], "t1", "vif-stcycl-imm"],
    [242, "a0", "vif-unpack-imm"]
  ],
  "disasm-dma-list": [
    [25, "v1", "dma-tag"],
    [153, "v1", "dma-packet"],
    [189, "v1", "dma-packet"],
    [229, "v1", "dma-packet"],
    [258, "v1", "dma-packet"],
    [302, "v1", "dma-packet"],
    [308, "v1", "dma-packet"],
    [152, "v1", "(pointer uint64)"],
    [167, "v1", "(pointer uint64)"],
    [176, "v1", "(pointer uint64)"],
    [198, "v1", "(pointer uint64)"],
    [207, "v1", "(pointer uint64)"],
    [238, "v1", "(pointer uint64)"],
    [247, "v1", "(pointer uint64)"],
    [282, "v1", "(pointer uint64)"],
    [291, "v1", "(pointer uint64)"],
    [324, "v1", "(pointer uint64)"],
    [334, "v1", "(pointer uint64)"]
  ],
  "calculate-basis-functions-vector!": [
    [[8, 20], "v1", "(pointer float)"],
    [[0, 60], "f1", "float"]
  ],
  "curve-evaluate!": [[62, "s5", "pointer"]],
  "vector4-array-add!": [
    [11, "s5", "(inline-array vector4)"],
    [12, "s4", "(inline-array vector4)"],
    [13, "gp", "(inline-array vector4)"]
  ],
  "vector4-array-sub!": [
    [11, "s5", "(inline-array vector4)"],
    [12, "s4", "(inline-array vector4)"],
    [13, "gp", "(inline-array vector4)"]
  ],
  "vector4-array-mul!": [
    [11, "s5", "(inline-array vector4)"],
    [12, "s4", "(inline-array vector4)"],
    [13, "gp", "(inline-array vector4)"]
  ],
  "vector4-array-scale!": [
    [11, "s5", "(inline-array vector4)"],
    [12, "gp", "(inline-array vector4)"]
  ],
  "vector4-array-madd!": [
    [13, "s5", "(inline-array vector4)"],
    [14, "s4", "(inline-array vector4)"],
    [15, "gp", "(inline-array vector4)"]
  ],
  "vector4-array-msub!": [
    [13, "s5", "(inline-array vector4)"],
    [14, "s4", "(inline-array vector4)"],
    [15, "gp", "(inline-array vector4)"]
  ],
  "vector4-array-lerp!": [
    [13, "s5", "(inline-array vector4)"],
    [14, "s4", "(inline-array vector4)"],
    [15, "gp", "(inline-array vector4)"]
  ],
  "vector-segment-distance-point!": [[[21, 30], "f1", "float"]],
  "(method 10 profile-array)": [
    [[6, 10], "a0", "dma-packet"],
    [[16, 19], "a0", "gs-gif-tag"],
    [24, "a0", "(pointer gs-alpha)"],
    [26, "a0", "(pointer gs-reg64)"],
    [28, "a0", "(pointer gs-zbuf)"],
    [30, "a0", "(pointer gs-reg64)"],
    [32, "a0", "(pointer gs-test)"],
    [34, "a0", "(pointer gs-reg64)"],
    [35, "a0", "(pointer uint64)"],
    [37, "a0", "(pointer gs-reg64)"],
    [39, "a0", "(pointer gs-clamp)"],
    [41, "a0", "(pointer gs-reg64)"],
    [43, "a0", "(pointer gs-tex1)"],
    [45, "a0", "(pointer gs-reg64)"],
    [48, "a0", "(pointer gs-texa)"],
    [50, "a0", "(pointer gs-reg64)"],
    [52, "a0", "(pointer gs-texclut)"],
    [54, "a0", "(pointer gs-reg64)"],
    [56, "a0", "(pointer uint64)"],
    [58, "a0", "(pointer gs-reg64)"],
    [[69, 73], "a0", "(pointer uint128)"],
    [[73, 82], "a1", "vector4w"],
    [[82, 89], "a1", "vector4w"],
    [[90, 96], "a0", "vector4w"],
    [[113, 117], "a1", "(pointer uint128)"],
    [[117, 126], "a2", "vector4w"],
    [[126, 136], "a2", "vector4w"],
    [[137, 149], "a1", "vector4w"],
    [[187, 191], "t2", "(pointer int128)"],
    [[191, 225], "t4", "vector4w"],
    [[225, 231], "a2", "vector4w"],
    [[231, 237], "a2", "vector4w"]
  ],
  "draw-sprite2d-xy": [
    [[35, 39], "t0", "dma-packet"],
    [[45, 48], "t0", "gs-gif-tag"],
    [53, "t0", "(pointer gs-prim)"],
    [55, "t0", "(pointer gs-rgbaq)"],
    [66, "t0", "(pointer gs-xyzf)"],
    [87, "t0", "(pointer gs-xyzf)"],
    [[96, 108], "v1", "(pointer uint64)"]
  ],
  "draw-sprite2d-xy-absolute": [
    [[6, 10], "t3", "dma-packet"],
    [[16, 19], "t3", "gs-gif-tag"],
    [24, "t3", "(pointer gs-prim)"],
    [25, "t3", "(pointer gs-rgbaq)"],
    [36, "t3", "(pointer gs-xyzf)"],
    [49, "t3", "(pointer gs-xyzf)"],
    [[62, 69], "v1", "(pointer uint64)"]
  ],
  "draw-quad2d": [
    [[18, 22], "t2", "dma-packet"],
    [[28, 31], "t2", "gs-gif-tag"],
    [36, "t2", "(pointer gs-prim)"],
    [38, "t2", "(pointer gs-rgbaq)"],
    [46, "t2", "(pointer gs-xyzf)"],
    [48, "t2", "(pointer gs-rgbaq)"],
    [61, "t2", "(pointer gs-xyzf)"],
    [63, "t2", "(pointer gs-rgbaq)"],
    [76, "t2", "(pointer gs-xyzf)"],
    [78, "t2", "(pointer gs-rgbaq)"],
    [96, "t2", "(pointer gs-xyzf)"],
    [97, "t2", "(pointer uint64)"],
    [[110, 117], "v1", "(pointer uint64)"]
  ],
  "set-display-gs-state": [
    [[3, 10], "t3", "dma-packet"],
    [[13, 19], "t3", "gs-gif-tag"],
    [30, "t3", "(pointer gs-scissor)"],
    [32, "t3", "(pointer gs-reg64)"],
    [33, "t3", "(pointer gs-xy-offset)"],
    [35, "t3", "(pointer gs-reg64)"],
    [46, "t3", "(pointer gs-frame)"],
    [48, "t3", "(pointer gs-reg64)"],
    [50, "t3", "(pointer gs-test)"],
    [52, "t3", "(pointer gs-reg64)"],
    [54, "t3", "(pointer gs-texa)"],
    [56, "t3", "(pointer gs-reg64)"],
    [58, "t3", "(pointer gs-zbuf)"],
    [60, "t3", "(pointer gs-reg64)"],
    [61, "t3", "(pointer uint64)"],
    [63, "t3", "(pointer gs-reg64)"]
  ],
  "set-display-gs-state-offset": [
    [[3, 10], "t5", "dma-packet"],
    [[13, 19], "t5", "gs-gif-tag"],
    [30, "t5", "(pointer gs-scissor)"],
    [32, "t5", "(pointer gs-reg64)"],
    [40, "t5", "(pointer gs-xy-offset)"],
    [42, "t5", "(pointer gs-reg64)"],
    [53, "t5", "(pointer gs-frame)"],
    [55, "t5", "(pointer gs-reg64)"],
    [57, "t5", "(pointer gs-test)"],
    [59, "t5", "(pointer gs-reg64)"],
    [61, "t5", "(pointer gs-texa)"],
    [63, "t5", "(pointer gs-reg64)"],
    [65, "t5", "(pointer gs-zbuf)"],
    [67, "t5", "(pointer gs-reg64)"],
    [68, "t5", "(pointer uint64)"],
    [70, "t5", "(pointer gs-reg64)"]
  ],
  "reset-display-gs-state": [
    [[3, 8], "a2", "dma-packet"],
    [[14, 17], "a2", "gs-gif-tag"],
    [22, "a1", "(pointer gs-scissor)"],
    [24, "a1", "(pointer gs-reg64)"],
    [26, "a1", "(pointer gs-xy-offset)"],
    [28, "a1", "(pointer gs-reg64)"],
    [30, "a1", "(pointer gs-frame)"],
    [32, "a1", "(pointer gs-reg64)"],
    [34, "a1", "(pointer gs-test)"],
    [36, "a1", "(pointer gs-reg64)"],
    [39, "a1", "(pointer gs-texa)"],
    [41, "a1", "(pointer gs-reg64)"],
    [43, "a1", "(pointer gs-zbuf)"],
    [45, "a1", "(pointer gs-reg64)"],
    [46, "a1", "(pointer uint64)"],
    [48, "a1", "(pointer gs-reg64)"]
  ],
  "(method 3 connection-pers)": [[97, "f0", "float"]],
  "(method 9 connection)": [[8, "a0", "pointer"]],
  "(method 10 connection)": [[8, "a0", "pointer"]],
  "(method 11 connection)": [[5, "a1", "pointer"]],
  "(method 0 engine)": [
    [44, "v1", "pointer"],
    [47, "v1", "pointer"],
    [53, "v1", "connectable"],
    [65, "v1", "connectable"]
  ],
  "(method 12 engine)": [
    [[5, 18], "s4", "connection"],
    [13, "t9", "(function object object object object object)"]
  ],
  "(method 13 engine)": [
    [[5, 28], "s4", "connection"],
    [13, "t9", "(function object object object object object)"]
  ],
  "(method 15 engine)": [[[0, 36], "v1", "connection"]],
  "(method 19 engine)": [[8, "a0", "connection"]],
  "(method 20 engine)": [[8, "a0", "connection"]],
  "(method 21 engine)": [[8, "a0", "connection"]],
  "(method 0 engine-pers)": [
    [32, "v1", "pointer"],
    [23, "v1", "pointer"],
    [26, "v1", "pointer"],
    [24, "v1", "(pointer pointer)"]
  ],
  "(method 3 connection-minimap)": [[97, "f0", "float"]],
  "dma-buffer-add-ref-texture": [
    [[25, 29], "a3", "dma-packet"],
    [[32, 44], "a3", "gs-gif-tag"],
    [[47, 62], "a2", "dma-packet"]
  ],
  "texture-page-default-allocate": [[51, "a3", "texture"]],
  "texture-page-font-allocate": [[33, "a3", "texture"]],
  "(method 24 texture-pool)": [
    [67, "a1", "shader-ptr"],
    [[70, 93], "a1", "adgif-shader"],
    [92, "a1", "adgif-shader"]
  ],
  "upload-vram-data": [
    [[10, 17], "a0", "dma-packet"],
    [[19, 26], "a0", "gs-gif-tag"],
    [35, "a0", "(pointer gs-bitbltbuf)"],
    [37, "a0", "(pointer gs-reg64)"],
    [38, "a0", "(pointer gs-trxpos)"],
    [40, "a0", "(pointer gs-reg64)"],
    [46, "a0", "(pointer gs-trxreg)"],
    [48, "a0", "(pointer gs-reg64)"],
    [49, "a0", "(pointer gs-trxdir)"],
    [51, "a0", "(pointer gs-reg64)"]
  ],
  "upload-vram-pages": [
    [[140, 147], "a0", "dma-packet"],
    [[149, 156], "a0", "gs-gif-tag"],
    [160, "a0", "(pointer int64)"],
    [162, "a0", "(pointer gs-reg64)"]
  ],
  "(method 3 generic-tie-interp-point)": [[19, "gp", "(pointer uint128)"]],
  "(method 19 res-lump)": [
    [46, "t2", "(pointer uint64)"],
    [100, "t3", "(pointer uint64)"],
    [184, "t5", "(pointer uint64)"],
    [64, "t6", "(pointer uint64)"]
  ],
  "(method 20 res-lump)": [[341, "t0", "(pointer uint128)"]],
  "(method 16 res-lump)": [
    [22, "t1", "(pointer uint64)"],
    [29, "t2", "(pointer uint64)"]
  ],
  "(method 15 res-lump)": [[132, "s5", "res-tag-pair"]],
  "(method 17 res-lump)": [[22, "s4", "(pointer pointer)"]],
  "(method 0 script-context)": [[[8, 17], "v0", "script-context"]],
  "joint-mod-wheel-callback": [[[2, 63], "s4", "joint-mod-wheel"]],
  "joint-mod-set-local-callback": [[[0, 23], "v1", "joint-mod-set-local"]],
  "joint-mod-add-local-callback": [[[2, 33], "s4", "joint-mod-add-local"]],
  "joint-mod-set-world-callback": [[[0, 23], "v1", "joint-mod-set-world"]],
  "joint-mod-blend-local-callback": [[[2, 63], "gp", "joint-mod-blend-local"]],
  "joint-mod-spinner-callback": [[[2, 63], "gp", "joint-mod-spinner"]],
  "joint-mod-blend-world-callback": [[[2, 148], "gp", "joint-mod-blend-world"]],
  "joint-mod-rotate-local-callback": [
    [[2, 16], "v1", "joint-mod-rotate-local"]
  ],
  "(method 0 collide-shape-prim-sphere)": [
    [[3, 8], "v0", "collide-shape-prim-sphere"]
  ],
  "(method 0 collide-shape-prim-mesh)": [
    [[3, 11], "v0", "collide-shape-prim-mesh"]
  ],
  "(method 0 collide-shape-prim-group)": [
    [[3, 12], "v0", "collide-shape-prim-group"]
  ],
  "(method 0 collide-shape-moving)": [[[2, 12], "v0", "collide-shape-moving"]],
  "(method 11 touching-prims-entry-pool)": [
    [[0, 8], "v1", "touching-prims-entry"],
    [8, "v1", "pointer"],
    [[9, 11], "v1", "touching-prims-entry"],
    [[1, 20], "a1", "touching-prims-entry"]
  ],
  "(method 0 touching-list)": [[[6, 9], "v0", "touching-list"]],
  "display-loop-main": [[223, "t9", "(function none)"]],
  "end-display": [
    [205, "f1", "float"],
    [205, "f0", "float"]
  ],
  "(method 18 res-lump)": [["_stack_", 16, "object"]],
  "(method 21 res-lump)": [
    ["_stack_", 16, "res-tag"],
    ["_stack_", 32, "res-tag"]
  ],
  "(method 8 res-lump)": [
    [258, "s0", "array"],
    // [[0, 100], "s0", "basic"],
    // [[102, 120], "s0", "basic"],
    // [[147, 150], "s0", "collide-mesh"],
    [[157, 239], "s0", "(array object)"]
    // [235, "s0", "basic"]
  ],
  "(method 0 fact-info-enemy)": [
    [[0, 196], "gp", "fact-info-enemy"],
    ["_stack_", 16, "res-tag"],
    ["_stack_", 32, "res-tag"],
    [[11, 177], "s5", "res-lump"]
  ],
  "(method 0 fact-info)": [
    [87, "v1", "(pointer int32)"],
    [11, "v1", "res-lump"]
  ],
  "(method 0 fact-info-crate)": [
    [[0, 17], "gp", "fact-info-crate"],
    [14, "a0", "res-lump"]
  ],
  "(method 0 fact-info-target)": [[[0, 17], "gp", "fact-info-target"]],
  "joint-channel-float-delete!": [
    [7, "a0", "pointer"],
    [7, "a1", "pointer"]
  ],
  "num-func-chan": [[7, "v1", "joint-control-channel"]],
  "(method 20 process-focusable)": [
    [15, "gp", "collide-shape-moving"],
    [31, "gp", "collide-shape"]
  ],
  "(method 10 focus)": [[19, "v1", "collide-shape"]],
  "shrubbery-login-post-texture": [
    [[13, 15], "a3", "qword"],
    [16, "a3", "pointer"],
    [24, "a3", "pointer"],
    [[17, 23], "a3", "qword"],
    [[13, 23], "a1", "qword"],
    [14, "a2", "qword"],
    [[27, 29], "a3", "qword"],
    [[27, 29], "a1", "qword"],
    [[35, 37], "a3", "qword"],
    [[35, 37], "a2", "qword"]
  ],
  "(top-level-login eye-h)": [[[69, 77], "a1", "eye-control"]],
  "entity-actor-lookup": [["_stack_", 16, "res-tag"]],
  "entity-actor-count": [["_stack_", 16, "res-tag"]],
  "(method 0 path-control)": [["_stack_", 16, "res-tag"]],
  "(method 9 actor-link-info)": [[[0, 36], "s3", "entity-actor"]],
  "(method 41 nav-mesh)": [["_stack_", 56, "float"]],
  "(method 39 nav-mesh)": [["_stack_", 56, "float"]],
  "str-load": [[[18, 44], "s2", "load-chunk-msg"]],
  "str-load-status": [
    [[18, 22], "v1", "load-chunk-msg"],
    [26, "v1", "load-chunk-msg"]
  ],
  "str-play-async": [[[7, 36], "s4", "play-chunk-msg"]],
  "str-play-stop": [[[7, 36], "s4", "play-chunk-msg"]],
  "str-play-queue": [[[7, 98], "s4", "play-chunk-msg"]],
  "str-ambient-play": [[[7, 20], "s5", "load-chunk-msg"]],
  "str-ambient-stop": [[[7, 20], "s5", "load-chunk-msg"]],
  "dgo-load-begin": [[[19, 41], "s2", "load-dgo-msg"]],
  "dgo-load-get-next": [[[14, 31], "v1", "load-dgo-msg"]],
  "dgo-load-continue": [[[5, 23], "gp", "load-dgo-msg"]],
  "dgo-load-link": [
    [7, "s4", "uint"],
    [17, "s4", "uint"],
    [55, "s4", "uint"],
    [27, "s4", "uint"],
    [37, "s4", "uint"]
  ],
  "lookup-level-info": [
    [3, "a1", "symbol"],
    [[4, 24], "a1", "level-load-info"]
  ],
  "(method 30 level-group)": [[87, "v0", "level"]],
  "(method 19 level-group)": [
    [223, "s3", "continue-point"],
    [[177, 209], "s1", "continue-point"],
    [[182, 224], "s3", "continue-point"],
    [434, "v1", "symbol"]
  ],
  "(method 18 level)": [[[82, 89], "a1", "level"]],
  "(method 19 level)": [[[45, 48], "a0", "texture-anim-array"]],
  "level-update-after-load": [
    [[123, 152], "s0", "drawable-inline-array-tfrag"],
    [[155, 158], "s0", "drawable-tree-instance-tie"],
    [365, "a1", "(pointer int32)"],
    [370, "a2", "(pointer int32)"]
  ],
  "(method 25 level)": [
    [97, "t9", "(function object none)"],
    [169, "t9", "(function object symbol none)"]
  ],
  "(method 9 level)": [[54, "t9", "(function object none)"]],
  "copy-mood-exterior": [
    [[15, 19], "a1", "(inline-array vector)"],
    [[16, 18], "v1", "(inline-array vector)"],
    [[30, 32], "v1", "(inline-array vector)"],
    [[29, 33], "a0", "(inline-array vector)"]
  ],
  "update-mood-ruins": [[[19, 46], "gp", "ruins-states"]],
  "desaturate-mood-colors": [[[20, 92], "a0", "(inline-array mood-color)"]],
  "ramdisk-load": [[[7, 12], "v1", "ramdisk-rpc-load"]],
  "(method 10 engine-sound-pers)": [[[2, 19], "v1", "sound-rpc-set-param"]],
  "check-irx-version": [[[3, 51], "gp", "sound-rpc-get-irx-version"]],
  "sound-bank-iop-store": [[[7, 11], "v1", "sound-rpc-bank-cmd"]],
  "sound-bank-iop-free": [[[7, 12], "v1", "sound-rpc-bank-cmd"]],
  "sound-bank-load": [[[7, 12], "v1", "sound-rpc-load-bank"]],
  "sound-bank-load-from-iop": [[[7, 12], "v1", "sound-rpc-load-bank"]],
  "sound-bank-load-from-ee": [[[8, 14], "v1", "sound-rpc-load-bank"]],
  "sound-bank-unload": [[[6, 11], "v1", "sound-rpc-unload-bank"]],
  "sound-music-load": [[[6, 11], "v1", "sound-rpc-load-music"]],
  "sound-music-unload": [[[3, 8], "v1", "sound-rpc-unload-music"]],
  "set-language": [[[7, 12], "v1", "sound-rpc-set-language"]],
  "sound-set-stereo-mode": [[[4, 9], "v1", "sound-rpc-set-stereo-mode"]],
  "list-sounds": [[[3, 7], "v1", "sound-rpc-list-sounds"]],
  "string->sound-name": [[[2, 18], "a1", "(pointer uint8)"]],
  "sound-set-volume": [[[3, 16], "v1", "sound-rpc-set-master-volume"]],
  "sound-set-reverb": [[[5, 25], "v1", "sound-rpc-set-reverb"]],
  "sound-set-ear-trans": [[[7, 26], "gp", "sound-rpc-set-ear-trans"]],
  "sound-play-by-name": [
    [[12, 45], "s5", "sound-rpc-play"],
    [[22, 39], "s3", "process-drawable"]
  ],
  "sound-play-by-spec": [
    [[4, 54], "s5", "sound-rpc-play"],
    [[31, 47], "s3", "process-drawable"]
  ],
  "sound-pause": [[[3, 8], "v1", "sound-rpc-pause-sound"]],
  "sound-stop": [[[3, 8], "v1", "sound-rpc-stop-sound"]],
  "sound-continue": [[[3, 8], "v1", "sound-rpc-continue-sound"]],
  "sound-group-pause": [[[3, 7], "v1", "sound-rpc-pause-group"]],
  "sound-group-stop": [[[3, 7], "v1", "sound-rpc-stop-group"]],
  "sound-group-continue": [[[3, 7], "v1", "sound-rpc-continue-group"]],
  "sound-set-flava": [[[3, 10], "v1", "sound-rpc-set-flava"]],
  "sound-set-midi-reg": [[[3, 10], "v1", "sound-rpc-set-midi-reg"]],
  "sound-set-fps": [[[3, 10], "v1", "sound-rpc-set-fps"]],
  "(method 0 ambient-sound)": [
    [121, "v1", "sound-spec"],
    [125, "v1", "sound-spec"],
    [128, "v1", "sound-spec"],
    [132, "v1", "sound-spec"],
    // [143, "v1", "sound-spec"],
    // [140, "v1", "sound-spec"],
    // [147, "v1", "sound-spec"],
    ["_stack_", 16, "sound-spec"],
    ["_stack_", 32, "sound-name"],
    ["_stack_", 48, "(pointer float)"],
    // ["_stack_", 52, "sound-play-parms"],
    ["_stack_", 64, "res-tag"]
  ],
  "(method 11 ambient-sound)": [
    [[18, 33], "s4", "process-drawable"],
    [[11, 47], "s5", "sound-rpc-set-param"]
  ],
  "(method 12 ambient-sound)": [[[7, 22], "v1", "sound-rpc-set-param"]],
  "(method 13 ambient-sound)": [[[7, 23], "v1", "sound-rpc-set-param"]],
  "loader-test-command": [[[5, 10], "v1", "sound-rpc-test-cmd"]],
  "(anon-function 1 gsound)": [[[0, 45], "gp", "(array symbol)"]],
  "sound-buffer-dump": [[[12, 39], "s3", "sound-rpc-play"]],
  "(method 12 fact-info-target)": [
    [3, "v1", "target"],
    [14, "a0", "target"]
  ],
  "(method 10 history)": [[[8, 10], "a1", "history-elt"]],
  "(method 10 history-iterator)": [[[20, 35], "a2", "history-elt"]],
  "command-get-time": [[119, "gp", "(pointer float)"]],
  "command-get-param": [[122, "gp", "(pointer float)"]],
  "command-get-entity": [[10, "gp", "process"]],
  // sprite
  "sprite-add-matrix-data": [
    [[5, 15], "a2", "dma-packet"],
    [[24, 28], "a1", "matrix"],
    [[47, 57], "a2", "dma-packet"],
    [[70, 97], "a2", "vector"],
    [[98, 113], "a1", "vector"],
    [[119, 133], "a1", "vector"]
  ],
  "sprite-add-frame-data": [[[8, 16], "a0", "dma-packet"]],
  "sprite-add-2d-chunk": [
    [[12, 20], "a0", "dma-packet"],
    [[45, 52], "a0", "dma-packet"],
    [[69, 76], "a0", "dma-packet"],
    [[80, 87], "v1", "dma-packet"],
    [65, "a3", "int"]
  ],
  "sprite-add-3d-chunk": [
    [[11, 19], "a0", "dma-packet"],
    [[44, 51], "a0", "dma-packet"],
    [[68, 75], "a0", "dma-packet"],
    [[79, 87], "v1", "dma-packet"],
    [65, "a3", "int"]
  ],
  "sprite-draw": [
    [[33, 38], "a0", "dma-packet"],
    [[41, 48], "a0", "gs-gif-tag"],
    [52, "a0", "(pointer gs-test)"],
    [54, "a0", "(pointer gs-reg64)"],
    [56, "a0", "(pointer gs-clamp)"],
    [58, "a0", "(pointer gs-reg64)"],
    [[73, 82], "a0", "dma-packet"],
    [[87, 92], "a0", "dma-packet"],
    [[111, 115], "a0", "dma-packet"],
    [[129, 133], "a0", "dma-packet"],
    [[150, 154], "a0", "dma-packet"]
  ],
  // sprite-distort
  "sprite-init-distorter": [
    [[3, 7], "a1", "dma-packet"],
    [[13, 16], "a1", "gs-gif-tag"],
    [21, "a1", "(pointer gs-zbuf)"],
    [23, "a1", "(pointer gs-reg64)"],
    [25, "a1", "(pointer gs-tex0)"],
    [27, "a1", "(pointer gs-reg64)"],
    [29, "a1", "(pointer gs-tex1)"],
    [31, "a1", "(pointer gs-reg64)"],
    [32, "a1", "(pointer gs-miptbp)"],
    [34, "a1", "(pointer gs-reg64)"],
    [36, "a1", "(pointer gs-clamp)"],
    [38, "a1", "(pointer gs-reg64)"],
    [40, "a1", "(pointer gs-alpha)"],
    [42, "a1", "(pointer gs-reg64)"],
    [50, "a3", "uint"],
    [[53, 58], "a1", "dma-packet"]
  ],
  "sprite-draw-distorters": [
    [[73, 93], "a0", "vector"],
    [75, "v1", "vector"],
    [87, "v1", "vector"],
    [96, "v1", "vector"],
    [100, "v1", "vector"],
    [123, "a0", "(pointer int32)"],
    [128, "v1", "vector"],
    [130, "v1", "vector"],
    [136, "v1", "vector"],
    [157, "v1", "vector"],
    [[175, 192], "a1", "dma-packet"],
    [[200, 206], "a0", "dma-packet"],
    [[210, 214], "a0", "vector4w"],
    [[219, 224], "a0", "dma-packet"],
    [[252, 269], "a1", "dma-packet"],
    [[277, 281], "a1", "dma-packet"],
    [[285, 289], "a1", "vector4w"],
    [[293, 298], "v1", "dma-packet"]
  ],
  "print-game-text": [
    [225, "v1", "float"],
    [241, "v1", "float"],
    [[324, 327], "v1", "dma-packet"]
  ],
  "fx-copy-buf": [
    [[17, 22], "t3", "dma-packet"],
    [[2, 8], "a2", "dma-packet"],
    [[122, 127], "t0", "dma-packet"],
    [[24, 66], "t3", "dma-packet"]
  ],
  "(method 12 setting-control)": [[17, "s4", "connection"]],
  "(method 14 setting-control)": [[6, "v1", "connection"]],
  "(method 18 setting-control)": [[[844, 848], "a0", "process-focusable"]],
  "(method 9 cam-setting-data)": [
    [[76, 80], "v1", "connection"],
    [22, "s3", "connection"],
    [[45, 48], "s3", "connection"],
    [[56, 59], "s3", "connection"]
  ],
  "(method 9 user-setting-data)": [
    [[76, 80], "v1", "connection"],
    [[56, 59], "s3", "connection"],
    [[45, 49], "s3", "connection"],
    [22, "s3", "connection"]
  ],
  "(method 10 cam-setting-data)": [
    [[24, 31], "v1", "handle"],
    [[23, 36], "a0", "handle"],
    [44, "a3", "vector"],
    [395, "a3", "vector"],
    [404, "a3", "vector"],
    [413, "a3", "vector"],
    [424, "a3", "vector"],
    [[433, 448], "a0", "handle"],
    [[434, 441], "v1", "handle"],
    [[454, 467], "a0", "handle"],
    [[455, 462], "v1", "handle"]
  ],
  "(method 9 art)": [[9, "v1", "pointer"]],
  "(method 12 art-group)": [[12, "a0", "art-joint-anim"]],
  "(method 9 art-mesh-geo)": [
    [20, "s4", "(pointer int16)"],
    [[14, 19], "a0", "drawable"],
    [10, "v1", "(pointer art)"],
    [14, "v1", "(pointer art)"]
  ],
  "(method 9 art-joint-anim)": [[9, "v1", "pointer"]],
  "joint-control-copy!": [
    [8, "a0", "uint"],
    [8, "v1", "uint"]
  ],
  "joint-control-remap!": [
    [127, "t9", "(function joint-control joint-control-channel int object)"],
    [181, "t9", "(function joint-control joint-control-channel int object)"],
    ["_stack_", 60, "basic"]
  ],
  "flatten-joint-control-to-spr": [
    [[201, 203], "a1", "terrain-context"],
    [[131, 133], "a0", "terrain-context"],
    [[182, 184], "a1", "terrain-context"],
    [[164, 166], "a0", "terrain-context"],
    [195, "v1", "terrain-context"],
    [65, "a3", "(pointer float)"],
    [67, "a3", "(pointer float)"],
    [[18, 24], "a2", "(inline-array vector)"],
    [24, "a3", "(pointer float)"],
    [[59, 65], "a2", "(inline-array vector)"],
    [[112, 118], "a2", "(inline-array vector)"],
    [17, "a2", "int"]
  ],
  "(method 2 art-joint-anim-manager-slot)": [
    [21, "s2", "uint"],
    [21, "v1", "uint"]
  ],
  "create-interpolated2-joint-animation-frame": [
    [[48, 125], "v1", "joint-anim-frame"]
  ],
  "(method 12 art-joint-anim-manager)": [
    [15, "a0", "pointer"],
    [15, "v1", "pointer"],
    [21, "a0", "pointer"],
    [21, "v1", "pointer"]
  ],
  "(method 11 art-joint-anim-manager)": [
    [54, "v1", "uint"],
    [54, "s2", "uint"],
    [60, "s2", "uint"],
    [65, "s2", "uint"],
    [71, "s2", "uint"],
    [87, "a1", "uint"],
    [94, "a2", "uint"]
  ],
  "joint-anim-inspect-elt": [
    [[4, 15], "gp", "joint-anim-matrix"],
    [[17, 30], "gp", "joint-anim-transformq"]
  ],
  "matrix-from-control!": [
    [22, "v1", "pointer"],
    [35, "v1", "pointer"],
    [38, "v1", "pointer"],
    [65, "v1", "pointer"],
    [72, "v1", "pointer"],
    [82, "v1", "pointer"],
    [85, "v1", "pointer"],
    // [58, "v1", "matrix"],
    [[43, 49], "v1", "matrix"]
  ],
  "init-haze-vert-array": [
    [43, "a0", "cloud-vertex"],
    [44, "v1", "cloud-vertex"]
  ],
  "sky-make-sun-data": [[[7, 58], "s3", "sky-sun-data"]],
  "(anon-function 7 relocate)": [
    [3, "a0", "int"],
    [8, "a0", "int"]
  ],
  "(method 7 process)": [
    [[47, 88], "v1", "connection"],
    [[120, 124], "a0", "basic"],
    [[127, 130], "a0", "basic"]
  ],
  "(method 7 collide-shape-prim-group)": [[4, "v1", "pointer"]],
  "all-texture-tweak-adjust": [[[35, 44], "s0", "adgif-shader"]],
  "dm-float-field-tie-rvanish-func": [[[14, 45], "gp", "prototype-bucket-tie"]],
  "dm-float-field-tie-vanish-far-func": [
    [[14, 45], "gp", "prototype-bucket-tie"]
  ],
  "build-instance-list": [
    [33, "v1", "drawable-tree-instance-shrub"],
    [85, "v1", "drawable-tree-instance-tie"]
  ],
  "debug-menu-make-continue-sub-menu": [
    [5, "v1", "symbol"],
    [10, "v1", "level-load-info"],
    [13, "v1", "level-load-info"],
    [21, "v1", "continue-point"],
    [47, "v1", "continue-point"],
    [56, "v1", "continue-point"]
  ],
  "(anon-function 191 default-menu)": [
    [[30, 37], "s5", "adgif-shader"],
    [[5, 25], "s4", "texture-id"]
  ],
  "(anon-function 188 default-menu)": [
    [[3, 13], "v1", "texture-id"],
    [[20, 28], "a1", "adgif-shader"],
    [33, "v1", "texture-id"],
    [41, "v1", "adgif-shader"]
  ],
  "(anon-function 187 default-menu)": [
    [[2, 13], "v1", "texture-id"],
    [[18, 29], "a1", "adgif-shader"],
    [34, "v1", "texture-id"],
    [[42, 44], "v1", "adgif-shader"]
  ],
  "(anon-function 186 default-menu)": [
    [[3, 13], "v1", "texture-id"],
    [[20, 28], "a1", "adgif-shader"],
    [33, "v1", "texture-id"],
    [41, "v1", "adgif-shader"]
  ],
  "(anon-function 185 default-menu)": [
    [[3, 13], "v1", "texture-id"],
    [[20, 28], "a1", "adgif-shader"],
    [33, "v1", "texture-id"],
    [41, "v1", "adgif-shader"]
  ],
  "(anon-function 184 default-menu)": [
    [[3, 13], "v1", "texture-id"],
    [[20, 28], "a1", "adgif-shader"],
    [33, "v1", "texture-id"],
    [41, "v1", "adgif-shader"]
  ],
  "(anon-function 183 default-menu)": [
    [[2, 13], "v1", "texture-id"],
    [[18, 29], "a1", "adgif-shader"],
    [34, "v1", "texture-id"],
    [[42, 44], "v1", "adgif-shader"]
  ],
  "(anon-function 182 default-menu)": [
    [[3, 13], "v1", "texture-id"],
    [[20, 28], "a1", "adgif-shader"],
    [33, "v1", "texture-id"],
    [41, "v1", "adgif-shader"]
  ],
  "(anon-function 181 default-menu)": [
    [[3, 13], "v1", "texture-id"],
    [[20, 28], "a1", "adgif-shader"],
    [33, "v1", "texture-id"],
    [41, "v1", "adgif-shader"]
  ],
  "(anon-function 180 default-menu)": [
    [[3, 13], "v1", "texture-id"],
    [[20, 28], "a1", "adgif-shader"],
    [33, "v1", "texture-id"],
    [41, "v1", "adgif-shader"]
  ],
  "(anon-function 179 default-menu)": [
    [[2, 13], "v1", "texture-id"],
    [[18, 29], "a1", "adgif-shader"],
    [34, "v1", "texture-id"],
    [[42, 44], "v1", "adgif-shader"]
  ],
  "(anon-function 178 default-menu)": [
    [[3, 13], "v1", "texture-id"],
    [[20, 28], "a1", "adgif-shader"],
    [33, "v1", "texture-id"],
    [41, "v1", "adgif-shader"]
  ],
  "(anon-function 177 default-menu)": [
    [[3, 13], "v1", "texture-id"],
    [[20, 28], "a1", "adgif-shader"],
    [33, "v1", "texture-id"],
    [41, "v1", "adgif-shader"]
  ],
  "(anon-function 176 default-menu)": [
    [[3, 13], "v1", "texture-id"],
    [[20, 28], "a1", "adgif-shader"],
    [33, "v1", "texture-id"],
    [41, "v1", "adgif-shader"]
  ],
  "(anon-function 175 default-menu)": [
    [[3, 13], "v1", "texture-id"],
    [[20, 28], "a1", "adgif-shader"],
    [33, "v1", "texture-id"],
    [41, "v1", "adgif-shader"]
  ],
  "(anon-function 174 default-menu)": [
    [[3, 13], "v1", "texture-id"],
    [[20, 28], "a1", "adgif-shader"],
    [33, "v1", "texture-id"],
    [41, "v1", "adgif-shader"]
  ],
  "(anon-function 173 default-menu)": [
    [[2, 13], "v1", "texture-id"],
    [[18, 29], "a1", "adgif-shader"],
    [34, "v1", "texture-id"],
    [[42, 44], "v1", "adgif-shader"]
  ],
  "(anon-function 172 default-menu)": [
    [[2, 13], "v1", "texture-id"],
    [[18, 29], "a1", "adgif-shader"],
    [34, "v1", "texture-id"],
    [[42, 44], "v1", "adgif-shader"]
  ],
  "joint-mod-ik-callback": [
    [6, "gp", "joint-mod-ik"],
    [9, "gp", "joint-mod-ik"],
    [[1, 35], "gp", "joint-mod-ik"],
    [[1, 433], "gp", "joint-mod-ik"]
  ],
  "(method 11 joint-mod)": [
    [20, "s0", "fact-info-enemy"],
    [12, "s2", "process-drawable"]
  ],
  "joint-mod-look-at-handler": [
    [[2, 406], "gp", "joint-mod"],
    [409, "a3", "float"]
  ],
  "real-joint-mod-gun-look-at-handler": [
    [1, "v1", "joint-mod"],
    [2, "v1", "joint-mod"]
  ],
  "joint-mod-foot-rot-handler": [
    [[0, 7], "s5", "joint-mod"],
    [[36, 59], "s5", "joint-mod"],
    [[63, 97], "s5", "joint-mod"],
    [119, "s5", "joint-mod"],
    [[119, 152], "s5", "joint-mod"]
  ],
  "joint-mod-polar-look-at-guts": [
    [1, "gp", "joint-mod"],
    [[1, 334], "gp", "joint-mod"],
    [334, "gp", "joint-mod"],
    [338, "a3", "float"]
  ],
  "joint-mod-world-look-at-handler": [
    [[0, 217], "gp", "joint-mod"],
    [220, "a3", "float"]
  ],
  "joint-mod-rotate-handler": [[[2, 114], "s5", "joint-mod"]],
  "joint-mod-scale-handler": [[[1, 14], "s5", "joint-mod"]],
  "joint-mod-joint-set-handler": [[[2, 23], "s4", "joint-mod"]],
  "joint-mod-joint-set-world-handler": [[[6, 197], "s5", "joint-mod"]],
  "joint-mod-joint-set*-handler": [[[2, 39], "s5", "joint-mod"]],
  "joint-mod-joint-set*-world-handler": [[[4, 53], "s5", "joint-mod"]],
  "joint-mod-debug-draw": [[8, "a3", "float"]],
  "glst-find-node-by-name": [
    [6, "s5", "glst-named-node"],
    [7, "v1", "glst-named-node"]
  ],
  "glst-length-of-longest-name": [
    [5, "s5", "glst-named-node"],
    [6, "v1", "glst-named-node"]
  ],
  "(event time-of-day-tick)": [
    [10, "v1", "float"],
    [148, "v1", "float"]
  ],
  "cam-slave-get-vector-with-offset": [[[52, 61], "s3", "vector"]],
  "cam-slave-get-interp-time": [[43, "f0", "float"]],
  "cam-standard-event-handler": [
    [13, "gp", "(state camera-slave)"],
    [19, "gp", "(state camera-slave)"],
    [22, "gp", "(state camera-slave)"]
  ],
  "cam-calc-follow!": [
    [101, "f0", "float"],
    [104, "f0", "float"] // needed because the decompiler sees an int going into an FP register and assumes it's an int instead!
  ],
  "(event cam-master-active)": [
    [80, "gp", "matrix"],
    [170, "s5", "vector"],
    [275, "v1", "process"],
    [330, "a0", "camera-slave"],
    [448, "v1", "camera-slave"],
    [512, "v1", "camera-slave"],
    [542, "v1", "camera-slave"],
    [611, "a0", "vector"],
    [786, "v1", "float"],
    [789, "v1", "float"],
    [589, "v1", "float"],
    [593, "v1", "float"],
    [602, "v1", "float"],
    [606, "v1", "float"]
  ],
  "master-track-target": [[[53, 526], "gp", "target"]],
  "reset-target-tracking": [[[14, 138], "gp", "process-focusable"]],
  "reset-follow": [[[12, 18], "a0", "process-focusable"]],
  "(code cam-pov)": [
    [15, "a1", "pov-camera"],
    [24, "a0", "pov-camera"]
  ],
  "(code cam-pov180)": [
    [15, "a1", "pov-camera"],
    [23, "v1", "pov-camera"],
    [45, "v1", "pov-camera"],
    [58, "v1", "pov-camera"],
    [80, "a1", "pov-camera"],
    [122, "v1", "vector"]
  ],
  "(code cam-pov-track)": [
    [19, "a1", "pov-camera"],
    [30, "a0", "pov-camera"]
  ],
  "cam-los-spline-collide": [
    [70, "s3", "(inline-array collide-cache-tri)"],
    [88, "s3", "(inline-array collide-cache-tri)"]
  ],
  "cam-los-collide": [
    [92, "s1", "(inline-array collide-cache-tri)"],
    [205, "s1", "(inline-array collide-cache-tri)"],
    [135, "s1", "(inline-array collide-cache-tri)"],
    [175, "s1", "(inline-array collide-cache-tri)"],
    [375, "v1", "(inline-array tracking-spline)"]
  ],
  "cam-dist-analog-input": [[32, "f0", "float"]],
  "(event cam-string)": [
    [11, "v1", "vector"],
    [[44, 72], "s5", "vector"],
    [[80, 108], "gp", "vector"],
    [141, "a0", "vector"],
    [145, "a0", "vector"],
    [174, "v1", "vector"],
    [184, "v1", "float"],
    [28, "v1", "float"],
    [31, "v1", "float"]
  ],
  "cam-draw-collide-cache": [
    [[8, 13], "gp", "(inline-array collide-cache-tri)"]
  ],
  "(event cam-combiner-active)": [
    [[103, 126], "gp", "camera-slave"],
    [[189, 235], "gp", "camera-slave"]
  ],
  "cam-collision-record-draw": [[[45, 240], "s5", "cam-collision-record"]],
  "camera-fov-frame": [
    [87, "a0", "vector4w"],
    [128, "a0", "vector4w"],
    [169, "a0", "vector4w"],
    [7, "a0", "cam-dbg-scratch"],
    [18, "a0", "cam-dbg-scratch"],
    [29, "a0", "cam-dbg-scratch"],
    [33, "a2", "cam-dbg-scratch"],
    [36, "a3", "cam-dbg-scratch"],
    [39, "t0", "cam-dbg-scratch"],
    [45, "a0", "cam-dbg-scratch"],
    [50, "a0", "cam-dbg-scratch"],
    [54, "a2", "cam-dbg-scratch"],
    [57, "a3", "cam-dbg-scratch"],
    [60, "t0", "cam-dbg-scratch"],
    [66, "a0", "cam-dbg-scratch"],
    [72, "a0", "cam-dbg-scratch"],
    [75, "a1", "cam-dbg-scratch"],
    [83, "a0", "cam-dbg-scratch"],
    [86, "a1", "cam-dbg-scratch"],
    [91, "a0", "cam-dbg-scratch"],
    [95, "a2", "cam-dbg-scratch"],
    [101, "t0", "cam-dbg-scratch"],
    [98, "a3", "cam-dbg-scratch"],
    [107, "a0", "cam-dbg-scratch"],
    [113, "a0", "cam-dbg-scratch"],
    [116, "a1", "cam-dbg-scratch"],
    [124, "a0", "cam-dbg-scratch"],
    [127, "a1", "cam-dbg-scratch"],
    [132, "a0", "cam-dbg-scratch"],
    [136, "a2", "cam-dbg-scratch"],
    [139, "a3", "cam-dbg-scratch"],
    [142, "t0", "cam-dbg-scratch"],
    [148, "a0", "cam-dbg-scratch"],
    [154, "a0", "cam-dbg-scratch"],
    [157, "a1", "cam-dbg-scratch"],
    [165, "a0", "cam-dbg-scratch"],
    [168, "a1", "cam-dbg-scratch"],
    [173, "a0", "cam-dbg-scratch"],
    [177, "a2", "cam-dbg-scratch"],
    [180, "a3", "cam-dbg-scratch"],
    [183, "t0", "cam-dbg-scratch"],
    [189, "a0", "cam-dbg-scratch"],
    [195, "a0", "cam-dbg-scratch"],
    [198, "a1", "cam-dbg-scratch"]
  ],
  "camera-sphere": [
    [[43, 49], "v1", "cam-dbg-scratch"],
    [64, "v1", "cam-dbg-scratch"],
    [80, "v1", "cam-dbg-scratch"],
    [94, "v1", "cam-dbg-scratch"],
    [109, "v1", "cam-dbg-scratch"],
    [124, "v1", "cam-dbg-scratch"],
    [138, "v1", "cam-dbg-scratch"],
    [152, "v1", "cam-dbg-scratch"],
    [156, "a0", "cam-dbg-scratch"],
    [159, "a1", "cam-dbg-scratch"],
    [164, "a0", "cam-dbg-scratch"],
    [167, "a1", "cam-dbg-scratch"]
  ],
  "camera-line-draw": [
    [36, "a0", "cam-dbg-scratch"],
    [44, "a0", "cam-dbg-scratch"],
    [2, "a2", "cam-dbg-scratch"],
    [7, "a0", "cam-dbg-scratch"],
    [14, "v1", "cam-dbg-scratch"],
    [18, "v1", "cam-dbg-scratch"],
    [22, "a0", "cam-dbg-scratch"],
    [24, "v1", "cam-dbg-scratch"],
    [29, "a0", "cam-dbg-scratch"],
    [32, "a1", "cam-dbg-scratch"],
    [36, "a0", "cam-dbg-scratch"],
    [44, "a0", "cam-dbg-scratch"]
  ],
  "camera-plot-float-func": [
    [56, "v1", "cam-dbg-scratch"],
    [64, "a0", "cam-dbg-scratch"],
    [68, "a0", "cam-dbg-scratch"],
    [105, "v1", "cam-dbg-scratch"],
    [242, "v1", "cam-dbg-scratch"],
    [21, "a0", "cam-dbg-scratch"],
    [24, "a0", "cam-dbg-scratch"],
    [27, "a0", "cam-dbg-scratch"],
    [30, "a0", "cam-dbg-scratch"],
    [51, "a0", "cam-dbg-scratch"],
    [54, "a0", "cam-dbg-scratch"],
    [56, "v1", "cam-dbg-scratch"],
    [58, "a0", "cam-dbg-scratch"],
    [64, "a0", "cam-dbg-scratch"],
    [87, "a0", "cam-dbg-scratch"],
    [97, "a0", "cam-dbg-scratch"],
    [103, "a0", "cam-dbg-scratch"],
    [105, "v1", "cam-dbg-scratch"],
    [107, "a0", "cam-dbg-scratch"],
    [111, "a0", "cam-dbg-scratch"],
    [114, "a1", "cam-dbg-scratch"],
    [119, "a0", "cam-dbg-scratch"],
    [122, "a0", "cam-dbg-scratch"],
    [128, "a0", "cam-dbg-scratch"],
    [131, "a0", "cam-dbg-scratch"],
    [135, "a0", "cam-dbg-scratch"],
    [138, "a1", "cam-dbg-scratch"],
    [142, "a0", "cam-dbg-scratch"],
    [148, "a0", "cam-dbg-scratch"],
    [154, "a0", "cam-dbg-scratch"],
    [160, "a0", "cam-dbg-scratch"],
    [164, "a0", "cam-dbg-scratch"],
    [167, "a1", "cam-dbg-scratch"],
    [171, "a0", "cam-dbg-scratch"],
    [174, "a0", "cam-dbg-scratch"],
    [177, "a0", "cam-dbg-scratch"],
    [183, "a0", "cam-dbg-scratch"],
    [187, "a0", "cam-dbg-scratch"],
    [190, "a1", "cam-dbg-scratch"],
    [197, "a0", "cam-dbg-scratch"],
    [200, "a0", "cam-dbg-scratch"],
    [206, "a0", "cam-dbg-scratch"],
    [212, "a0", "cam-dbg-scratch"],
    [216, "a0", "cam-dbg-scratch"],
    [219, "a1", "cam-dbg-scratch"],
    [223, "a0", "cam-dbg-scratch"],
    [226, "a0", "cam-dbg-scratch"],
    [238, "a0", "cam-dbg-scratch"],
    [242, "v1", "cam-dbg-scratch"],
    [244, "a0", "cam-dbg-scratch"],
    [247, "a0", "cam-dbg-scratch"],
    [266, "a0", "cam-dbg-scratch"],
    [270, "a0", "cam-dbg-scratch"],
    [273, "a1", "cam-dbg-scratch"]
  ],
  "cam-line-dma": [
    [32, "t0", "vector"],
    [36, "t0", "vector"],
    [45, "t0", "vector"],
    [50, "t0", "vector"],
    [[12, 16], "a3", "dma-packet"],
    [[22, 25], "a3", "gs-gif-tag"],
    [[33, 38], "a3", "(pointer uint128)"],
    [[46, 52], "a1", "(pointer uint128)"],
    [[60, 65], "a0", "dma-packet"],
    [[65, 74], "a0", "(pointer uint64)"]
  ],
  "camera-line2d": [
    [4, "a2", "cam-dbg-scratch"],
    [6, "a0", "cam-dbg-scratch"],
    [10, "a0", "cam-dbg-scratch"],
    [13, "a0", "cam-dbg-scratch"],
    [14, "a1", "cam-dbg-scratch"],
    [18, "a0", "cam-dbg-scratch"],
    [20, "a1", "cam-dbg-scratch"],
    [24, "a0", "cam-dbg-scratch"],
    [27, "a0", "cam-dbg-scratch"]
  ],
  "camera-line-setup": [[2, "a0", "cam-dbg-scratch"]],
  "camera-line-rel-len": [
    [9, "a0", "cam-dbg-scratch"],
    [5, "a0", "cam-dbg-scratch"],
    [12, "a1", "cam-dbg-scratch"],
    [18, "a0", "cam-dbg-scratch"]
  ],
  "camera-line-rel": [
    [2, "a3", "cam-dbg-scratch"],
    [8, "a1", "cam-dbg-scratch"]
  ],
  "camera-bounding-box-draw": [
    [6, "a0", "cam-dbg-scratch"],
    [15, "a0", "cam-dbg-scratch"],
    [21, "v1", "cam-dbg-scratch"],
    [24, "a0", "cam-dbg-scratch"],
    [30, "v1", "cam-dbg-scratch"],
    [33, "a0", "cam-dbg-scratch"],
    [39, "v1", "cam-dbg-scratch"],
    [42, "a0", "cam-dbg-scratch"],
    [48, "v1", "cam-dbg-scratch"],
    [51, "a0", "cam-dbg-scratch"],
    [57, "v1", "cam-dbg-scratch"],
    [62, "a1", "cam-dbg-scratch"],
    [68, "a1", "cam-dbg-scratch"],
    [74, "a1", "cam-dbg-scratch"],
    [80, "a1", "cam-dbg-scratch"],
    [86, "a1", "cam-dbg-scratch"],
    [92, "a1", "cam-dbg-scratch"],
    [97, "a0", "cam-dbg-scratch"],
    [100, "a1", "cam-dbg-scratch"],
    [105, "a0", "cam-dbg-scratch"],
    [108, "a1", "cam-dbg-scratch"],
    [113, "a0", "cam-dbg-scratch"],
    [116, "a1", "cam-dbg-scratch"],
    [121, "a0", "cam-dbg-scratch"],
    [124, "a1", "cam-dbg-scratch"],
    [129, "a0", "cam-dbg-scratch"],
    [132, "a1", "cam-dbg-scratch"],
    [137, "a0", "cam-dbg-scratch"],
    [140, "a1", "cam-dbg-scratch"],
    [12, "v1", "cam-dbg-scratch"]
  ],
  "camera-cross": [
    [8, "a0", "cam-dbg-scratch"],
    [14, "a0", "cam-dbg-scratch"],
    [18, "a2", "cam-dbg-scratch"],
    [22, "a0", "cam-dbg-scratch"],
    [26, "a2", "cam-dbg-scratch"],
    [31, "a0", "cam-dbg-scratch"],
    [34, "a1", "cam-dbg-scratch"],
    [39, "a0", "cam-dbg-scratch"],
    [42, "a1", "cam-dbg-scratch"],
    [47, "a0", "cam-dbg-scratch"],
    [52, "a0", "cam-dbg-scratch"],
    [52, "a0", "cam-dbg-scratch"],
    [56, "a2", "cam-dbg-scratch"],
    [60, "a0", "cam-dbg-scratch"],
    [64, "a2", "cam-dbg-scratch"],
    [69, "a0", "cam-dbg-scratch"],
    [72, "a1", "cam-dbg-scratch"],
    [77, "a0", "cam-dbg-scratch"],
    [80, "a1", "cam-dbg-scratch"],
    [85, "a0", "cam-dbg-scratch"],
    [90, "a0", "cam-dbg-scratch"],
    [94, "a2", "cam-dbg-scratch"],
    [98, "a0", "cam-dbg-scratch"],
    [101, "a1", "cam-dbg-scratch"],
    [106, "a0", "cam-dbg-scratch"],
    [109, "a1", "cam-dbg-scratch"]
  ],
  "cam-debug-draw-tris": [
    [20, "a0", "cam-dbg-scratch"],
    [88, "a0", "cam-dbg-scratch"]
  ],
  "camera-fov-draw": [
    [16, "t2", "cam-dbg-scratch"],
    [30, "a3", "cam-dbg-scratch"],
    [43, "a0", "cam-dbg-scratch"],
    [60, "a0", "cam-dbg-scratch"],
    [63, "a1", "cam-dbg-scratch"],
    [68, "a0", "cam-dbg-scratch"],
    [71, "a1", "cam-dbg-scratch"],
    [76, "a0", "cam-dbg-scratch"],
    [79, "a1", "cam-dbg-scratch"],
    [2, "t2", "cam-dbg-scratch"],
    [13, "v1", "(pointer vector)"],
    [27, "v1", "(pointer vector)"],
    [40, "v1", "(pointer vector)"],
    [53, "v1", "(pointer vector)"]
  ],
  "cam-collision-record-save": [[[8, 56], "v1", "cam-collision-record"]],
  "(trans cam-stick)": [[157, "a0", "vector"]],
  "(method 9 darkjak-info)": [[71, "v0", "sound-rpc-set-param"]],
  "(trans idle board)": [[4, "a0", "target"]],
  "(trans hidden board)": [[4, "a0", "target"]],
  "(trans use board)": [
    [8, "a0", "target"],
    [22, "a1", "target"]
  ],
  "board-post": [
    [[3, 79], "v1", "target"],
    [38, "a0", "target"],
    [44, "a0", "target"],
    [50, "a0", "target"],
    [56, "a0", "target"],
    [62, "a0", "target"],
    [94, "v1", "target"]
  ],
  "(code use board)": [[17, "v1", "art-joint-anim"]],
  "(code idle board)": [
    [19, "v1", "art-joint-anim"],
    [37, "v1", "art-joint-anim"]
  ],
  "gun-init": [[85, "a1", "target"]],
  "gun-post": [
    [7, "a0", "target"],
    [12, "gp", "target"],
    [16, "gp", "target"],
    [22, "gp", "target"],
    [31, "gp", "target"],
    [42, "gp", "target"],
    [46, "gp", "target"],
    [57, "gp", "target"],
    [[64, 77], "gp", "target"],
    [82, "v1", "target"],
    [88, "v1", "target"],
    [94, "v1", "target"],
    [100, "v1", "target"],
    [106, "v1", "target"],
    [110, "gp", "target"],
    [121, "gp", "target"],
    [126, "gp", "target"],
    [132, "gp", "target"],
    [148, "gp", "target"],
    [169, "a0", "target"],
    [5, "gp", "gun"]
  ],
  "(trans hidden gun)": [[4, "a0", "target"]],
  "(code idle gun)": [[16, "v1", "art-joint-anim"]],
  "(trans idle gun)": [
    [2, "v1", "target"],
    [9, "a0", "target"],
    [20, "v1", "target"]
  ],
  "(code die gun)": [
    [13, "v1", "target"],
    [74, "v1", "target"]
  ],
  "(post use gun)": [
    [6, "gp", "target"],
    [12, "gp", "target"],
    [21, "gp", "target"],
    [29, "gp", "target"],
    [34, "gp", "target"],
    [36, "gp", "target"],
    [40, "gp", "target"],
    [57, "gp", "target"],
    [63, "gp", "target"],
    [65, "gp", "target"],
    [67, "gp", "target"],
    [71, "gp", "target"],
    [75, "gp", "target"],
    [77, "gp", "target"],
    [83, "gp", "target"],
    [91, "gp", "target"],
    [93, "gp", "target"],
    [96, "a0", "vector"],
    [99, "gp", "target"],
    [101, "gp", "target"],
    [103, "gp", "target"],
    [109, "gp", "target"],
    [114, "gp", "target"],
    [116, "gp", "target"],
    [120, "gp", "target"],
    [122, "gp", "target"],
    [127, "gp", "target"],
    [129, "gp", "target"],
    [132, "a0", "vector"],
    [136, "s6", "target"],
    [135, "gp", "gun"]
  ],
  "(code use gun)": [
    [7, "a0", "target"],
    [27, "v1", "art-joint-anim"],
    [87, "v1", "art-joint-anim"],
    [152, "v1", "art-joint-anim"],
    [207, "v1", "art-joint-anim"],
    [262, "v1", "art-joint-anim"],
    [312, "v1", "art-joint-anim"],
    [377, "v1", "art-joint-anim"],
    [427, "v1", "art-joint-anim"],
    [487, "v1", "art-joint-anim"],
    [547, "v1", "art-joint-anim"],
    [612, "v1", "art-joint-anim"],
    [667, "v1", "art-joint-anim"],
    [726, "s4", "target"],
    [741, "s1", "pair"],
    [753, "s4", "target"],
    [774, "s4", "target"],
    [795, "s1", "pair"],
    [801, "s4", "target"],
    [804, "s4", "target"]
  ],
  "(trans use gun)": [
    [8, "a1", "target"],
    [19, "a0", "target"],
    [23, "v1", "target"],
    [28, "v1", "target"],
    [44, "v1", "target"]
  ],
  "(method 31 gun-eject)": [
    [24, "a0", "gun"],
    [36, "v1", "gun"],
    [44, "v1", "collide-shape"]
  ],
  "(method 9 gun-info)": [
    [115, "s0", "collide-shape-prim"],
    [133, "s0", "collide-shape-prim"],
    [78, "s2", "collide-shape-prim"]
  ],
  "(method 3 collide-query)": [
    [116, "f0", "float"],
    [137, "f0", "float"]
  ],
  "emerc-vu1-initialize-chain": [
    [[19, 59], "s5", "emerc-vu1-low-mem"],
    [80, "gp", "(inline-array dma-packet)"],
    [[12, 18], "gp", "(pointer vif-tag)"]
  ],
  "emerc-vu1-init-buffer": [
    [[25, 31], "a0", "dma-packet"],
    [[37, 40], "a0", "gs-gif-tag"],
    [44, "a0", "(pointer gs-test)"],
    [46, "a0", "(pointer gs-reg64)"],
    [[49, 61], "v1", "dma-packet"]
  ],
  "sparticle-track-root-prim": [[3, "v1", "collide-shape"]],
  "(method 10 sparticle-launcher)": [[[41, 75], "gp", "(array int32)"]],
  "birth-func-texture-group": [[[2, 10], "s5", "(array int32)"]],
  "(method 9 sparticle-launch-control)": [[22, "a2", "process-drawable"]],
  "(method 10 sparticle-launch-control)": [[42, "a3", "float"]],
  "execute-part-engine": [
    [11, "v1", "connection"],
    [12, "a0", "process-drawable"],
    [13, "v1", "connection"],
    [[19, 53], "s0", "vector"],
    [23, "v1", "connection"],
    [28, "v1", "connection"],
    [29, "v1", "int"],
    [137, "a3", "vector"],
    [35, "a0", "process-drawable"]
  ],
  "sparticle-respawn-heights": [
    [[0, 58], "gp", "(array int32)"],
    [58, "gp", "(array int32)"],
    [34, "v1", "int"]
  ],
  "sparticle-respawn-timer": [
    [[9, 15], "gp", "(array int32)"],
    [34, "gp", "(array int32)"],
    [10, "v1", "int"]
  ],
  "sparticle-texture-animate": [
    [[0, 31], "v1", "(array int32)"],
    [47, "v1", "(array int32)"]
  ],
  "sparticle-texture-day-night": [[[21, 78], "s2", "(array int32)"]],
  "sparticle-mode-animate": [
    [5, "v1", "(array symbol)"],
    [[7, 16], "a1", "(array uint32)"],
    [18, "a1", "vector4w"],
    [21, "a1", "(pointer int32)"],
    [26, "a1", "(array int32)"],
    [28, "v1", "(array int32)"],
    [32, "a0", "(pointer int64)"],
    // [33, "a0", "(pointer int64)"],
    [44, "v1", "(pointer int32)"],
    [46, "v1", "(pointer int32)"]
  ],
  "(method 2 sparticle-cpuinfo)": [[14, "f0", "float"]],
  "sp-kill-particle": [
    [7, "a1", "uint"],
    [7, "v1", "uint"]
  ],
  "sp-orbiter": [[[78, 89], "v1", "sprite-vec-data-2d"]],
  "forall-particles-with-key-runner": [
    [32, "s3", "(inline-array sparticle-cpuinfo)"],
    [42, "s3", "(inline-array sparticle-cpuinfo)"]
  ],
  "forall-particles-runner": [
    [[19, 28], "s4", "sparticle-cpuinfo"],
    [34, "s4", "pointer"],
    [35, "s3", "pointer"]
  ],
  "sp-process-particle-system": [[14, "a1", "vector"]],
  // debug
  "add-debug-point": [
    [[35, 39], "a3", "dma-packet"],
    [[45, 48], "a3", "gs-gif-tag"],
    [[65, 69], "a3", "vector4w-2"],
    [[85, 89], "a3", "vector4w-2"],
    [[102, 106], "a3", "vector4w-2"],
    [[122, 126], "a1", "vector4w-2"],
    [[129, 148], "a0", "(pointer uint64)"]
  ],
  "internal-draw-debug-line": [
    [[5, 224], "s5", "rgba"],
    [[27, 29], "v1", "rgba"],
    [[109, 115], "a3", "dma-packet"],
    [[118, 124], "a3", "gs-gif-tag"],
    [[232, 245], "a1", "(inline-array vector4w-2)"],
    [[107, 267], "a0", "(pointer uint64)"]
  ],
  "add-debug-flat-triangle": [
    [[70, 76], "a3", "dma-packet"],
    [[79, 85], "a3", "gs-gif-tag"],
    [[108, 127], "a3", "(inline-array vector)"],
    [[68, 149], "a0", "(pointer uint64)"]
  ],
  "add-debug-line2d": [
    [[60, 64], "a2", "dma-packet"],
    [[70, 73], "a2", "gs-gif-tag"],
    [[78, 81], "a2", "vector4w-2"],
    [[86, 89], "a2", "vector4w-2"],
    [[97, 111], "a0", "(pointer uint64)"]
  ],
  "add-debug-rot-matrix": [
    [[9, 12], "t0", "float"],
    [[17, 20], "t0", "float"],
    [[22, 29], "t0", "float"]
  ],
  "add-debug-cspace": [[[4, 6], "a3", "float"]],
  "add-debug-points": [[[52, 57], "a3", "rgba"]],
  "add-debug-light": [[[17, 20], "t0", "float"]],
  "drawable-frag-count": [[[14, 20], "s5", "drawable-group"]],
  "add-boundary-shader": [
    [[6, 12], "a0", "gs-gif-tag"],
    [[14, 31], "s5", "adgif-shader"]
  ],
  // debug-sphere
  "add-debug-sphere-from-table": [
    [[38, 41], "v1", "vector"],
    [[55, 59], "s0", "(inline-array vector)"]
  ],
  // shrubbery
  "shrub-upload-view-data": [[[8, 16], "a0", "dma-packet"]],
  "shrub-do-init-frame": [
    [[12, 21], "a0", "dma-packet"],
    [[26, 29], "a0", "dma-packet"],
    [33, "v1", "(pointer vif-tag)"],
    [[35, 41], "v1", "(pointer uint32)"],
    [42, "v1", "(pointer vif-tag)"],
    [[44, 51], "v1", "(pointer uint32)"],
    [52, "v1", "(pointer vif-tag)"],
    [54, "v1", "(pointer uint32)"]
  ],
  "shrub-init-frame": [
    [[8, 12], "a0", "dma-packet"],
    [[18, 21], "a0", "gs-gif-tag"],
    [24, "v1", "(pointer gs-test)"],
    [26, "v1", "(pointer gs-reg64)"]
  ],
  "shrub-upload-model": [
    [[17, 26], "a3", "dma-packet"],
    [[33, 41], "a0", "dma-packet"],
    [[47, 55], "a0", "dma-packet"]
  ],
  "draw-drawable-tree-instance-shrub": [[86, "a0", "drawable-group"]],
  "draw-prototype-inline-array-shrub": [
    [[13, 56], "v1", "prototype-bucket-shrub"],
    [[102, 114], "a0", "shrub-near-packet"],
    [[114, 117], "v1", "vector4w-3"],
    [118, "a1", "vector4w"],
    [123, "v1", "dma-packet"],
    [[124, 126], "v1", "vector4w"],
    [[334, 364], "s1", "prototype-bucket-shrub"],
    [416, "a0", "drawable-group"],
    [420, "s1", "prototype-bucket-shrub"],
    [525, "v1", "drawable-group"],
    [[518, 535], "s1", "prototype-bucket-shrub"],
    [558, "s1", "prototype-bucket-shrub"],
    [[677, 718], "gp", "prototype-bucket-shrub"],
    [[696, 706], "a1", "prototype-bucket-shrub"]
  ],
  "(method 8 drawable-tree-instance-shrub)": [[54, "v1", "drawable-group"]],
  "(method 13 drawable-tree-instance-shrub)": [
    [[12, 151], "gp", "prototype-bucket-shrub"],
    [19, "a1", "drawable-group"],
    [44, "v1", "drawable-group"],
    [66, "s3", "shrubbery"],
    [92, "v1", "drawable-group"],
    [114, "s3", "shrubbery"],
    [160, "gp", "(inline-array prototype-bucket-shrub)"]
  ],
  "(method 9 shrubbery)": [
    [23, "a2", "(pointer int32)"],
    [28, "a3", "(pointer int32)"]
  ],
  "init-dma-test": [[29, "v1", "(inline-array qword)"]],
  "drawable-load": [[[25, 28], "s5", "drawable"]],
  "art-load": [[[13, 16], "s5", "art"]],
  "art-group-load-check": [[[43, 53], "s3", "art-group"]],
  "(method 13 art-group)": [[13, "s3", "art-joint-anim"]],
  "(method 14 art-group)": [[13, "s3", "art-joint-anim"]],
  "(method 13 gui-control)": [
    [[52, 81], "s3", "gui-connection"],
    [[202, 228], "a0", "connection"]
  ],
  "(method 21 gui-control)": [[43, "s2", "process-drawable"]],
  "(method 12 gui-control)": [
    [128, "v1", "gui-connection"],
    [214, "v1", "gui-connection"],
    [167, "s2", "process-drawable"]
  ],
  "(method 16 gui-control)": [[[10, 119], "s1", "gui-connection"]],
  "(method 17 gui-control)": [
    [[1, 262], "gp", "gui-connection"],
    [13, "v1", "gui-connection"]
  ],
  "(method 14 gui-control)": [[[5, 41], "s2", "gui-connection"]],
  "(method 15 gui-control)": [[[6, 56], "s1", "gui-connection"]],
  "(method 11 external-art-control)": [[19, "s5", "process-drawable"]],
  "ja-abort-spooled-anim": [[[3, 24], "s3", "sound-id"]],
  "(method 19 gui-control)": [
    [[32, 35], "a2", "gui-channel"],
    [113, "a2", "gui-channel"]
  ],
  "(method 9 gui-control)": [
    [110, "v0", "gui-connection"],
    [10, "v1", "gui-connection"],
    [17, "v1", "gui-connection"],
    [24, "v1", "gui-connection"],
    [131, "v1", "gui-connection"],
    [35, "v1", "gui-connection"],
    [40, "v1", "gui-connection"],
    [44, "v1", "gui-connection"],
    [14, "v1", "gui-connection"]
  ],
  "(method 10 gui-control)": [[[4, 32], "s3", "gui-connection"]],
  "(method 10 bsp-header)": [
    [43, "a1", "terrain-context"],
    [31, "a0", "terrain-context"]
  ],
  "bsp-camera-asm": [
    [26, "v1", "pointer"],
    [[26, 63], "t1", "bsp-node"],
    [43, "t3", "uint"]
  ],
  "ja-post": [[[42, 46], "a0", "collide-shape"]],
  "display-frame-start": [
    [4, "v1", "vif-bank"],
    [9, "a0", "vif-bank"]
  ],
  "display-frame-finish": [
    [[178, 185], "a0", "dma-packet"],
    [[193, 194], "a0", "dma-packet"],
    [194, "a0", "(pointer int64)"]
  ],
  "default-end-buffer": [
    [9, "v1", "dma-bucket"],
    [[20, 28], "t1", "dma-packet"],
    [[30, 36], "t1", "gs-gif-tag"],
    [40, "t1", "(pointer gs-zbuf)"],
    [42, "t1", "(pointer gs-reg64)"],
    [43, "t1", "(pointer gs-test)"],
    [45, "t1", "(pointer gs-reg64)"],
    [47, "t1", "(pointer gs-alpha)"],
    [49, "t1", "(pointer gs-reg64)"],
    [50, "t1", "(pointer uint64)"],
    [52, "t1", "(pointer gs-reg64)"],
    [54, "t1", "(pointer gs-clamp)"],
    [56, "t1", "(pointer gs-reg64)"],
    [58, "t1", "(pointer gs-tex0)"],
    [60, "t1", "(pointer gs-reg64)"],
    [63, "t1", "(pointer gs-texa)"],
    [65, "t1", "(pointer gs-reg64)"],
    [67, "t1", "(pointer gs-texclut)"],
    [69, "t1", "(pointer gs-reg64)"],
    [71, "t1", "(pointer uint64)"],
    [73, "t1", "(pointer gs-reg64)"],
    [[79, 82], "a1", "dma-packet"],
    [85, "a1", "dma-bucket"]
  ],
  "default-init-buffer": [
    [[20, 28], "t1", "dma-packet"],
    [[30, 36], "t1", "gs-gif-tag"],
    [40, "t1", "(pointer gs-zbuf)"],
    [42, "t1", "(pointer gs-reg64)"],
    [43, "t1", "(pointer gs-test)"],
    [45, "t1", "(pointer gs-reg64)"],
    [47, "t1", "(pointer gs-alpha)"],
    [49, "t1", "(pointer gs-reg64)"],
    [50, "t1", "(pointer uint64)"],
    [52, "t1", "(pointer gs-reg64)"],
    [54, "t1", "(pointer gs-clamp)"],
    [56, "t1", "(pointer gs-reg64)"],
    [58, "t1", "(pointer gs-tex0)"],
    [60, "t1", "(pointer gs-reg64)"],
    [63, "t1", "(pointer gs-texa)"],
    [65, "t1", "(pointer gs-reg64)"],
    [67, "t1", "(pointer gs-texclut)"],
    [69, "t1", "(pointer gs-reg64)"],
    [71, "t1", "(pointer uint64)"],
    [73, "t1", "(pointer gs-reg64)"],
    [[82, 85], "a1", "dma-packet"]
    //[85, "a1", "dma-bucket"]
  ],
  "update-mood-vinroom": [[[16, 140], "gp", "(pointer float)"]],
  "update-mood-hiphog": [[[26, 458], "s5", "hiphog-states"]],
  "update-mood-sewer": [[[25, 149], "s4", "sewer-states"]],
  "update-mood-oracle": [[[17, 134], "s5", "oracle-states"]],
  "(exit close com-airlock)": [
    [[4, 18], "v1", "sound-rpc-set-param"],
    [[24, 38], "v1", "sound-rpc-set-param"]
  ],
  "(trans close com-airlock)": [[[52, 66], "v1", "sound-rpc-set-param"]],
  "init-mood-hiphog": [[[0, 239], "gp", "hiphog-states"]],
  "init-mood-sewer": [[[0, 20], "gp", "sewer-states"]],
  "set-sewer-lights-flag!": [[[9, 17], "v1", "sewer-states"]],
  "set-sewer-turret-flash!": [[[8, 11], "v1", "sewer-states"]],
  "set-sewesc-explosion!": [[[8, 11], "v1", "sewer-states"]],
  "init-mood-oracle": [[[0, 7], "v1", "oracle-states"]],
  "set-oracle-purple-flag!": [[9, "v1", "oracle-states"]],
  "init-mood-tombc": [[[1, 4], "v1", "tombc-states"]],
  "set-tombc-electricity-scale!": [[[9, 11], "v1", "tombc-states"]],
  "set-tombboss-gem-light!": [[[9, 11], "v1", "tombboss-states"]],
  "init-mood-fordumpa": [[[1, 3], "v1", "fordumpa-states"]],
  "update-mood-fordumpa": [[[44, 67], "s5", "fordumpa-states"]],
  "set-fordumpa-turret-flash!": [[[9, 13], "v1", "fordumpa-states"]],
  "set-fordumpa-electricity-scale!": [[[9, 11], "v1", "fordumpa-states"]],
  "init-mood-fordumpc": [[1, "v1", "fordumpc-states"]],
  "set-fordumpc-light-flag!": [[9, "v1", "fordumpc-states"]],
  "init-mood-forresca": [[[1, 7], "v1", "forresca-states"]],
  "set-forresca-electricity-scale!": [[12, "v1", "forresca-states"]],
  "init-mood-forrescb": [[[1, 7], "v1", "forrescb-states"]],
  "update-mood-forrescb": [[[17, 60], "gp", "forrescb-states"]],
  "set-forrescb-turret-flash!": [[13, "v1", "forrescb-states"]],
  "set-forrescb-electricity-scale!": [[12, "v1", "forrescb-states"]],
  "init-mood-prison": [[[1, 4], "v1", "prison-states"]],
  "update-mood-prison": [[[17, 105], "gp", "prison-states"]],
  "set-prison-torture-flag!": [[9, "v1", "prison-states"]],
  "update-under-lights": [[[1, 5], "v1", "under-states"]],
  "update-mood-under": [[[16, 112], "gp", "under-states"]],
  "set-under-laser!": [
    [10, "v1", "under-states"],
    [21, "v1", "under-states"]
  ],
  "set-under-fog-interp!": [
    [21, "v1", "under-states"],
    [10, "v1", "under-states"]
  ],
  "init-mood-dig1": [[2, "v1", "dig1-states"]],
  "update-mood-dig1": [
    [[15, 135], "gp", "dig1-states"],
    [28, "v1", "float"],
    [56, "v1", "float"]
  ],
  "set-dig1-explosion!": [[10, "v1", "dig1-states"]],
  "update-mood-vortex": [[[10, 299], "gp", "vortex-states"]],
  "set-vortex-flash!": [
    [22, "v1", "vortex-states"],
    [10, "v1", "vortex-states"]
  ],
  "set-vortex-white!": [
    [23, "v1", "vortex-states"],
    [11, "v1", "vortex-states"],
    [9, "v1", "vortex-states"],
    [21, "v1", "vortex-states"]
  ],
  "update-mood-nestb": [[[25, 99], "gp", "nestb-states"]],
  "set-nestb-purple!": [[10, "v1", "nestb-states"]],
  "get-nestb-purple": [[8, "v1", "nestb-states"]],
  "init-mood-consiteb": [[[0, 5], "v1", "consiteb-states"]],
  "update-mood-consiteb": [[[22, 117], "gp", "consiteb-states"]],
  "init-mood-castle": [[3, "v1", "castle-states"]],
  "update-mood-castle": [[[13, 109], "s5", "castle-states"]],
  "set-castle-electricity-scale!": [[10, "v1", "castle-states"]],
  "init-mood-ruins": [[[1, 22], "gp", "ruins-states"]],
  "init-mood-strip": [[[0, 22], "gp", "strip-states"]],
  "update-mood-strip": [[[22, 79], "s4", "strip-states"]],
  "init-mood-ctysluma": [[[0, 29], "gp", "ctysluma-states"]],
  "update-mood-ctysluma": [[[23, 81], "gp", "ctysluma-states"]],
  "update-mood-ctyslumb": [[[19, 58], "s5", "ctyslumb-states"]],
  "init-mood-ctyslumc": [[[0, 22], "gp", "ctyslumc-states"]],
  "update-mood-ctyslumc": [[[19, 46], "gp", "ctyslumc-states"]],
  "init-mood-ctyport": [[[1, 11], "gp", "ctyport-states"]],
  "init-mood-ctyport-no-part": [[1, "v1", "ctyport-states"]],
  "update-mood-ctyport": [[[23, 70], "s5", "ctyport-states"]],
  "update-mood-ctymarkb": [[[23, 76], "gp", "ctymarkb-states"]],
  "init-mood-palcab": [[3, "v1", "palcab-states"]],
  "update-mood-palcab": [[[23, 53], "s4", "palcab-states"]],
  "set-palcab-turret-flash!": [[10, "v1", "palcab-states"]],
  "update-mood-stadiumb": [[[22, 61], "gp", "stadiumb-states"]],
  "init-mood-mountain": [[[0, 77], "gp", "mountain-states"]],
  "update-mood-mountain": [[[19, 83], "gp", "mountain-states"]],
  "init-mood-atoll": [[2, "v1", "atoll-states"]],
  "update-mood-atoll": [[[19, 48], "s4", "atoll-states"]],
  "set-atoll-explosion!": [[10, "v1", "atoll-states"]],
  "init-mood-drill": [[1, "v1", "drill-states"]],
  "update-mood-drill": [[[22, 121], "gp", "drill-states"]],
  "set-drill-fire-floor!": [
    [9, "v1", "drill-states"],
    [19, "v1", "drill-states"]
  ],
  "set-drill-electricity-scale!": [
    [12, "v1", "drill-states"],
    [25, "v1", "drill-states"]
  ],
  "init-mood-drillb": [[1, "v1", "drillb-states"]],
  "update-mood-drillb": [[[17, 93], "gp", "drillb-states"]],
  "update-mood-casboss": [[[22, 46], "s4", "casboss-states"]],
  "set-casboss-explosion!": [[10, "v1", "casboss-states"]],
  "update-mood-caspad": [[[19, 77], "gp", "caspad-states"]],
  "init-mood-palroof": [[[0, 7], "v1", "palroof-states"]],
  "set-palroof-electricity-scale!": [[12, "v1", "palroof-states"]],
  "update-mood-palent": [[[18, 43], "s5", "palent-states"]],
  "set-palent-turret-flash!": [[13, "v1", "palent-states"]],
  "init-mood-nest": [[1, "v1", "nest-states"]],
  "update-mood-nest": [[[21, 72], "s5", "nest-states"]],
  "set-nest-green-flag!": [[9, "v1", "nest-states"]],
  "init-mood-village1": [[[0, 4], "v1", "village1-states"]],
  "update-mood-village1": [[[21, 66], "gp", "village1-states"]],
  "clear-village1-interp!": [[[9, 11], "v1", "village1-states"]],
  "set-village1-interp!": [[9, "v1", "village1-states"]],
  "update-mood-consite": [[[84, 110], "s4", "consite-states"]],
  "set-consite-flash!": [[10, "v1", "consite-states"]],
  "update-mood-mincan": [[[18, 22], "v1", "mincan-states"]],
  "set-mincan-beam!": [[13, "v1", "mincan-states"]],
  "copy-mood-exterior-ambi": [
    [[12, 16], "a2", "mood-context"],
    [[13, 16], "v1", "mood-context"]
  ],
  "update-mood-light": [[[6, 144], "gp", "light-state"]],
  "update-mood-lava": [[[6, 36], "gp", "lava-state"]],
  "update-mood-flicker": [[[1, 58], "gp", "flicker-state"]],
  "update-mood-florescent": [[[1, 48], "gp", "florescent-state"]],
  "update-mood-electricity": [[[3, 19], "gp", "electricity-state"]],
  "update-mood-pulse": [[[5, 27], "gp", "pulse-state"]],
  "update-mood-strobe": [[[2, 42], "gp", "strobe-state"]],
  "update-mood-flames": [[[5, 102], "gp", "flames-state"]],
  "(method 9 mood-control)": [[636, "v0", "sound-rpc-set-param"]],
  "(method 27 com-airlock)": [[35, "v1", "(array string)"]],
  "(code close com-airlock)": [
    [190, "v0", "sound-rpc-set-param"],
    [297, "v0", "sound-rpc-set-param"],
    [389, "v0", "sound-rpc-set-param"]
  ],
  "(code open com-airlock)": [
    [117, "v0", "sound-rpc-set-param"],
    [226, "v0", "sound-rpc-set-param"],
    [420, "v0", "sound-rpc-set-param"],
    [440, "v0", "sound-rpc-set-param"]
  ],
  "build-conversions": [
    [23, "v1", "fact-info-target"],
    [29, "v1", "fact-info-target"]
  ],
  "target-real-post": [[97, "f28", "float"]],
  "target-compute-pole": [[[12, 180], "s2", "swingpole"]],
  "tobot-start": [[26, "s5", "target"]],
  "(method 10 target)": [[28, "t9", "(function target none)"]],
  "target-compute-edge": [[48, "a0", "process-drawable"]],
  "target-compute-edge-rider": [[48, "a0", "process-drawable"]],
  "target-update-ik": [[288, "f30", "float"]],
  "cam-layout-entity-volume-info-create": [
    ["_stack_", 16, "res-tag"],
    [16, "v0", "(inline-array vector)"],
    [209, "v1", "float"],
    [233, "v1", "float"],
    [237, "v1", "float"],
    [261, "v1", "float"]
  ],
  "cam-layout-entity-info": [
    // can't just cast the return value from the res-tag retrieval
    [202, "v1", "vector"]
  ],
  "clmf-next-entity": [[38, "a0", "connection"]],
  "cam-layout-save-cam-rot": [[13, "v0", "vector"]],
  "cam-layout-save-cam-trans": [
    [29, "v0", "vector"],
    [40, "v0", "vector"],
    // super weird handling of vectors
    [93, "s5", "symbol"],
    [95, "s2", "symbol"],
    [94, "s2", "symbol"]
  ],
  "cam-layout-save-pivot": [
    [38, "v0", "vector"],
    [13, "v0", "vector"]
  ],
  "cam-layout-save-align": [
    [38, "v0", "vector"],
    [13, "v0", "vector"]
  ],
  "cam-layout-save-interesting": [
    [38, "v0", "vector"],
    [13, "v0", "vector"]
  ],
  "cam-layout-save-splineoffset": [[37, "v0", "vector"]],
  "cam-layout-save-campointsoffset": [[12, "v0", "vector"]],
  "clmf-save-all": [[18, "v1", "connection"]],
  "cam-layout-do-action": [[99, "s5", "(function object symbol symbol)"]],
  "cam-layout-function-call": [[15, "gp", "(function string int basic none)"]],
  "cam-layout-do-menu": [
    [[280, 363], "s4", "clm-list"],
    [374, "v1", "clm-item"],
    [[136, 182], "s3", "clm-list"],
    [209, "a0", "clm-item"],
    [219, "v1", "clm-item"],
    [234, "s3", "clm-item"],
    [239, "v1", "clm-item"],
    [244, "s3", "clm-item"]
  ],
  "cam-layout-init": [[10, "v1", "connection"]],
  "clmf-pos-rot": [
    [68, "a1", "res-tag"],
    [139, "v1", "res-tag"],
    [82, "v0", "vector"]
  ],
  "clmf-cam-float-adjust": [[53, "v1", "res-tag"]],
  "(method 9 plane-volume)": [
    [171, "v1", "float"],
    [195, "v1", "float"],
    [199, "v1", "float"],
    [220, "v1", "float"]
  ],
  "(method 45 nav-mesh)": [
    [15, "v1", "entity-nav-mesh"],
    [[34, 43], "v1", "nav-mesh-link"]
  ],
  "(method 13 nav-engine)": [
    [[53, 65], "s4", "nav-mesh"],
    [[38, 50], "s3", "nav-mesh"]
  ],
  "(method 9 nav-mesh)": [[[81, 134], "s4", "nav-poly"]],
  "(method 37 nav-mesh)": [[[4, 18], "a1", "(inline-array vector)"]],
  "debug-menu-item-var-update-display-str": [
    [[44, 49], "v1", "int"],
    [[61, 69], "v1", "int"]
  ],
  "debug-menu-item-var-make-float": [[31, "v0", "int"]],
  "debug-menu-item-get-max-width": [[[18, 35], "a0", "debug-menu-item-var"]],
  "debug-menu-find-from-template": [
    [10, "s4", "debug-menu-item"],
    [18, "s4", "debug-menu-item-submenu"],
    [3, "s5", "debug-menu"]
  ],
  "debug-menu-item-var-joypad-handler": [
    [206, "a1", "int"],
    [207, "v1", "int"]
  ],
  "debug-menu-rebuild": [[7, "a0", "debug-menu-item"]],
  "debug-menu-render": [[[108, 111], "v1", "dma-packet"]],
  "debug-menu-send-msg": [
    [[3, 14], "s2", "debug-menu-item"],
    [[14, 21], "s2", "debug-menu-item-submenu"]
  ],
  "(anon-function 86 default-menu)": [
    // TODO - should not be required
    [9, "a0", "state-flags"]
  ],
  "(anon-function 2 find-nearest)": [
    [28, "s3", "collide-shape"],
    [55, "s2", "process-focusable"],
    [[59, 63], "s2", "process-focusable"],
    [66, "s3", "collide-shape"]
  ],
  "find-nearest-focusable": [
    [50, "s3", "process-focusable"],
    [66, "s3", "process-focusable"],
    [[298, 303], "s3", "process-focusable"]
  ],
  "(method 11 impact-control)": [[55, "s2", "collide-shape-prim"]],
  "(method 16 collide-cache)": [
    [47, "a0", "collide-shape-prim-sphere"],
    [17, "s4", "collide-cache-prim"],
    [23, "s4", "collide-cache-prim"],
    [27, "s4", "collide-cache-prim"],
    [46, "s4", "collide-cache-prim"],
    [65, "s4", "(inline-array collide-cache-prim)"]
  ],
  "(method 28 editable)": [[[4, 8], "a0", "editable"]],
  "execute-select": [
    [[425, 429], "a0", "editable"],
    [512, "v1", "editable"],
    [[463, 467], "a0", "editable"],
    [605, "v1", "editable"],
    [[556, 560], "a0", "editable"]
  ],
  "(method 12 editable-array)": [
    [877, "a1", "editable-point"],
    [713, "s1", "editable-point"],
    [647, "v1", "sql-result"],
    [466, "v1", "sql-result"],
    [779, "f0", "float"],
    [205, "f0", "float"],
    [208, "f0", "float"]
  ],
  "insert-box": [
    [279, "a0", "editable"],
    [288, "a0", "editable"],
    [297, "a0", "editable"],
    [306, "a0", "editable"],
    [330, "a0", "editable"],
    [339, "a0", "editable"],
    [348, "a0", "editable"],
    [357, "a0", "editable"],
    [388, "a0", "editable"],
    [397, "a0", "editable"],
    [406, "a0", "editable"],
    [415, "a0", "editable"],
    [439, "a0", "editable"],
    [448, "a0", "editable"],
    [457, "a0", "editable"],
    [466, "a0", "editable"],
    [497, "a0", "editable"],
    [506, "a0", "editable"],
    [515, "a0", "editable"],
    [524, "a0", "editable"],
    [555, "a0", "editable"],
    [564, "a0", "editable"],
    [573, "a0", "editable"],
    [582, "a0", "editable"],
    [611, "a0", "editable"]
  ],
  "(event idle editable-player)": [
    [351, "s4", "editable-light"],
    [409, "s4", "editable-light"],
    [312, "v1", "float"],
    [314, "v1", "float"],
    [316, "v1", "float"],
    [382, "v1", "float"],
    [384, "v1", "float"],
    [386, "v1", "float"],
    [388, "v1", "float"],
    [437, "v1", "float"],
    [468, "a0", "editable-light"]
  ],
  "(method 29 editable)": [[[4, 8], "a0", "editable"]],
  "(method 28 editable-point)": [
    [88, "t9", "(function editable-point editable-command none)"]
  ],
  "(method 27 editable-plane)": [
    [9, "t9", "(function editable-plane editable-array editable)"],
    [10, "v0", "editable-plane"]
  ],
  "(method 25 editable-face)": [
    [25, "t9", "(function editable-face editable-array none)"]
  ],
  "(method 25 editable-plane)": [
    [25, "t9", "(function editable-plane editable-array none)"]
  ],
  "(method 29 editable-face)": [
    [318, "a0", "(array editable-point)"],
    [234, "a1", "editable-point"]
  ],
  "(method 27 editable-face)": [
    [9, "t9", "(function editable-face editable-array editable)"],
    [10, "v0", "editable-face"]
  ],
  "(method 25 editable-light)": [
    [9, "t9", "(function editable-light editable-array none)"]
  ],
  "(method 25 editable)": [[[12, 17], "a0", "editable"]],
  "merc-edge-stats": [[31, "v1", "merc-ctrl"]],
  "(method 8 merc-ctrl)": [
    [46, "s2", "pointer"], // was merc-fragment-control
    [[22, 45], "s2", "merc-fragment-control"],
    [[89, 93], "a1", "merc-blend-ctrl"],
    [103, "a1", "pointer"]
  ],
  "merc-vu1-initialize-chain": [
    [[13, 19], "gp", "(pointer vif-tag)"],
    [[19, 116], "s5", "merc-vu1-low-mem"],
    [127, "gp", "(inline-array dma-packet)"]
  ],
  "(method 9 merc-fragment)": [[[13, 265], "s3", "adgif-shader"]],
  "(method 9 merc-effect)": [
    [46, "s4", "pointer"],
    [47, "s5", "pointer"],
    [[0, 46], "s4", "merc-fragment"],
    [[0, 47], "s5", "merc-fragment-control"]
  ],
  "merc-vu1-init-buffer": [
    [[21, 37], "a0", "dma-packet"],
    [[37, 40], "a0", "gs-gif-tag"],
    [45, "a0", "(pointer gs-test)"],
    [47, "a0", "(pointer gs-reg64)"],
    [49, "a1", "(pointer gs-reg64)"],
    [52, "a0", "(pointer gs-zbuf)"],
    [54, "a0", "(pointer gs-reg64)"],
    [[63, 68], "v1", "dma-packet"]
  ],
  "texture-usage-init": [
    [23, "a1", "texture-masks"],
    [24, "a1", "texture-mask"]
  ],
  "upload-vram-pages-pris": [
    [[134, 141], "a0", "dma-packet"],
    [[143, 150], "a0", "gs-gif-tag"],
    [154, "a0", "(pointer int64)"],
    [156, "a0", "(pointer gs-reg64)"]
  ],
  "(method 14 texture-pool)": [[22, "a3", "(pointer int32)"]],
  "(method 13 texture-page)": [
    [[16, 23], "a0", "dma-packet"],
    [[25, 32], "a0", "gs-gif-tag"],
    [36, "a0", "(pointer int64)"],
    [38, "a0", "(pointer gs-reg64)"],
    [[42, 45], "a0", "dma-packet"],
    [45, "a0", "(pointer int64)"]
  ],
  "texture-relocate": [
    [[17, 21], "t4", "dma-packet"],
    [[27, 30], "t4", "gs-gif-tag"],
    [60, "t4", "(pointer gs-bitbltbuf)"],
    [62, "t4", "(pointer gs-reg64)"],
    [63, "t4", "(pointer gs-trxpos)"],
    [65, "t4", "(pointer gs-reg64)"],
    [71, "t4", "(pointer gs-trxreg)"],
    [73, "t4", "(pointer gs-reg64)"],
    [75, "t4", "(pointer gs-trxdir)"],
    [77, "t4", "(pointer gs-reg64)"],
    [[98, 102], "a2", "dma-packet"],
    [[108, 111], "a2", "gs-gif-tag"],
    [132, "a2", "(pointer gs-bitbltbuf)"],
    [134, "a2", "(pointer gs-reg64)"],
    [135, "a2", "(pointer gs-trxpos)"],
    [137, "a2", "(pointer gs-reg64)"],
    [139, "a2", "(pointer gs-trxreg)"],
    [141, "a2", "(pointer gs-reg64)"],
    [143, "a2", "(pointer gs-trxdir)"],
    [145, "a2", "(pointer gs-reg64)"],
    [[157, 161], "a2", "dma-packet"],
    [[167, 170], "a2", "gs-gif-tag"],
    [191, "a2", "(pointer gs-bitbltbuf)"],
    [193, "a2", "(pointer gs-reg64)"],
    [194, "a2", "(pointer gs-trxpos)"],
    [196, "a2", "(pointer gs-reg64)"],
    [198, "a2", "(pointer gs-trxreg)"],
    [200, "a2", "(pointer gs-reg64)"],
    [202, "a2", "(pointer gs-trxdir)"],
    [204, "a2", "(pointer gs-reg64)"]
  ],
  "(method 11 texture-pool)": [
    [[189, 196], "a0", "dma-packet"],
    [217, "a0", "dma-packet"],
    [218, "a0", "(pointer int64)"],
    [211, "a0", "(pointer gs-reg64)"],
    [209, "a0", "(pointer int64)"],
    [[198, 205], "a0", "gs-gif-tag"]
  ],
  "texture-page-login": [[[34, 45], "s2", "texture-page"]],
  "(method 9 texture-page-dir)": [
    [[27, 32], "t3", "adgif-shader"],
    [[20, 30], "t2", "(pointer shader-ptr)"]
  ],
  "texture-page-dir-inspect": [[[137, 138], "v1", "adgif-shader"]],
  "level-remap-texture": [
    [15, "t0", "(pointer uint32)"],
    [21, "t0", "(pointer uint32)"],
    [19, "t0", "(pointer uint64)"],
    [12, "v1", "int"],
    [12, "a3", "int"]
  ],
  "debug-menu-func-decode": [[18, "a0", "symbol"]],
  "(method 20 game-info)": [
    [8, "v1", "symbol"],
    [9, "v1", "level-load-info"],
    [[11, 18], "s3", "continue-point"]
  ],
  "(method 30 game-info)": [
    [[4, 26], "s3", "game-task"],
    [[4, 26], "s2", "game-task"],
    [[37, 53], "s5", "game-task"],
    [[37, 53], "s4", "game-task"]
  ],
  "(method 10 fact-info-target)": [[67, "v1", "target"]],
  "(method 11 fact-info-target)": [
    [143, "v1", "target"],
    [264, "a0", "target"],
    [322, "v1", "target"],
    [410, "a0", "target"],
    [458, "v1", "target"],
    [499, "v1", "target"],
    [540, "v1", "target"],
    [558, "v1", "target"],
    [572, "v1", "target"],
    [588, "v1", "target"],
    [599, "v1", "target"],
    [674, "v1", "target"],
    [702, "v1", "target"],
    [737, "v1", "target"],
    [271, "a0", "target"],
    [413, "a0", "target"]
  ],
  "print-continues": [
    [3, "v1", "symbol"],
    [4, "v1", "level-load-info"],
    [[6, 14], "v1", "continue-point"]
  ],
  "(method 23 game-info)": [
    [178, "a0", "pointer"],
    [329, "s3", "game-save-tag"],
    [662, "a2", "game-save-tag"],
    [63, "v1", "connection"],
    [181, "s2", "int"],
    [1162, "a0", "pointer"],
    [[182, 191], "v1", "(inline-array game-save-tag)"],
    [333, "s3", "pointer"],
    [199, "v1", "(inline-array game-save-tag)"],
    [215, "v1", "(inline-array game-save-tag)"],
    [231, "v1", "(inline-array game-save-tag)"],
    [247, "v1", "(inline-array game-save-tag)"],
    [263, "v1", "(inline-array game-save-tag)"],
    [279, "v1", "(inline-array game-save-tag)"],
    [295, "v1", "(inline-array game-save-tag)"],
    [312, "s3", "(inline-array game-save-tag)"],
    [335, "v1", "(inline-array game-save-tag)"],
    [342, "v1", "(inline-array game-save-tag)"],
    [348, "v1", "(inline-array game-save-tag)"],
    [376, "v1", "(inline-array game-save-tag)"],
    [377, "v1", "(inline-array game-save-tag)"],
    [501, "v1", "(inline-array game-save-tag)"],
    [555, "s4", "int"],
    [522, "s4", "pointer"],
    [495, "v1", "pointer"],
    [535, "s4", "pointer"],
    [349, "v1", "(inline-array game-save-tag)"],
    [356, "v1", "(inline-array game-save-tag)"],
    [363, "v1", "(inline-array game-save-tag)"],
    [370, "v1", "(inline-array game-save-tag)"],
    [378, "v1", "(inline-array game-save-tag)"],
    [385, "v1", "(inline-array game-save-tag)"],
    [392, "v1", "(inline-array game-save-tag)"],
    [399, "v1", "(inline-array game-save-tag)"],
    [406, "v1", "(inline-array game-save-tag)"],
    [413, "v1", "(inline-array game-save-tag)"],
    [420, "v1", "(inline-array game-save-tag)"],
    [427, "v1", "(inline-array game-save-tag)"],
    [434, "v1", "(inline-array game-save-tag)"],
    [441, "v1", "(inline-array game-save-tag)"],
    [448, "v1", "(inline-array game-save-tag)"],
    [455, "v1", "(inline-array game-save-tag)"],
    [462, "v1", "(inline-array game-save-tag)"],
    [483, "v1", "(inline-array game-save-tag)"],
    [504, "v1", "(inline-array game-save-tag)"],
    [529, "s4", "(inline-array game-save-tag)"],
    [559, "v1", "(inline-array game-save-tag)"],
    [589, "a0", "(inline-array game-save-tag)"],
    [617, "a0", "(inline-array game-save-tag)"],
    [632, "a2", "(pointer float)"],
    [650, "s4", "(inline-array game-save-tag)"],
    [664, "a3", "(pointer uint8)"],
    [675, "a0", "(inline-array game-save-tag)"],
    [698, "a3", "(pointer uint32)"],
    [714, "v1", "(inline-array game-save-tag)"],
    [721, "v1", "(inline-array game-save-tag)"],
    [728, "v1", "(inline-array game-save-tag)"],
    [735, "v1", "(inline-array game-save-tag)"],
    [742, "v1", "(inline-array game-save-tag)"],
    [749, "v1", "(inline-array game-save-tag)"],
    [756, "v1", "(inline-array game-save-tag)"],
    [763, "v1", "(inline-array game-save-tag)"],
    [770, "v1", "(inline-array game-save-tag)"],
    [777, "v1", "(inline-array game-save-tag)"],
    [784, "v1", "(inline-array game-save-tag)"],
    [800, "a2", "(pointer time-frame)"],
    [806, "v1", "(inline-array game-save-tag)"],
    [822, "a2", "(pointer time-frame)"],
    [828, "v1", "(inline-array game-save-tag)"],
    [850, "v1", "(inline-array game-save-tag)"],
    [844, "a2", "(pointer time-frame)"],
    [866, "a2", "(pointer time-frame)"],
    [874, "a0", "(inline-array game-save-tag)"],
    [890, "a3", "(pointer uint16)"],
    [900, "a0", "(inline-array game-save-tag)"],
    [926, "a0", "(inline-array game-save-tag)"],
    [952, "a0", "(inline-array game-save-tag)"],
    [981, "a0", "(inline-array game-save-tag)"],
    [1011, "v1", "(inline-array game-save-tag)"],
    [1019, "v1", "(inline-array game-save-tag)"],
    [1027, "v1", "(inline-array game-save-tag)"],
    [1035, "v1", "(inline-array game-save-tag)"],
    [1043, "v1", "(inline-array game-save-tag)"],
    [1051, "v1", "(inline-array game-save-tag)"],
    [1059, "v1", "(inline-array game-save-tag)"],
    [1069, "v1", "(inline-array game-save-tag)"],
    [1079, "v1", "(inline-array game-save-tag)"],
    [1091, "v1", "(inline-array game-save-tag)"],
    [1103, "v1", "(inline-array game-save-tag)"],
    [1115, "v1", "(inline-array game-save-tag)"],
    [1127, "v1", "(inline-array game-save-tag)"],
    [1144, "v1", "(inline-array game-save-tag)"],
    [604, "a3", "(pointer uint16)"],
    [703, "a3", "(pointer int32)"],
    [916, "a3", "(pointer uint16)"],
    [942, "a3", "(pointer uint16)"],
    [968, "a3", "(pointer time-frame)"],
    [1001, "a3", "(pointer int8)"]
  ],
  "(anon-function 55 task-control)": [
    [14, "v1", "symbol"],
    [20, "s2", "level-load-info"]
  ],
  "(method 12 minimap)": [[18, "v0", "connection-minimap"]],
  "update-task-masks": [[30, "s5", "connection-minimap"]],
  "(method 10 fail-mission)": [[43, "t9", "(function process process)"]],
  "restart-mission": [
    [8, "v1", "connection"],
    [5, "v1", "connection"],
    [8, "a0", "process"],
    [12, "a0", "process"],
    [15, "a0", "process"],
    [39, "a0", "process"],
    [47, "a0", "connection"],
    [46, "s4", "connection"],
    [44, "s4", "connection"],
    [6, "s4", "connection"],
    [47, "s4", "connection"],
    [50, "v1", "connection"]
  ],
  "(code resetting fail-mission)": [[19, "v0", "sound-rpc-set-param"]],
  "(anon-function 6 script)": [[17, "v1", "pair"]],
  "(anon-function 16 script)": [
    [10, "s4", "game-task-node-info"],
    [12, "v1", "symbol"]
  ],
  "(method 13 mysql-nav-graph)": [[[15, 37], "gp", "mysql-nav-node"]],
  "(method 14 mysql-nav-graph)": [[[16, 31], "v1", "mysql-nav-edge"]],
  "(method 15 mysql-nav-graph)": [[[6, 11], "a3", "mysql-nav-visnode"]],
  "(method 16 mysql-nav-graph)": [
    [[39, 54], "v1", "mysql-nav-visnode"],
    [29, "a1", "mysql-nav-visnode"],
    [24, "a1", "mysql-nav-visnode"]
  ],
  "(method 11 mysql-nav-graph)": [[7, "a2", "mysql-nav-node"]],
  "(method 12 mysql-nav-graph)": [[7, "a2", "mysql-nav-edge"]],
  "(method 19 mysql-nav-graph)": [
    [[32, 41], "s4", "mysql-nav-node"],
    [[42, 62], "a0", "mysql-nav-edge"]
  ],
  "(method 10 mysql-nav-graph)": [
    [[12, 17], "a0", "mysql-nav-node"],
    [[43, 62], "a0", "mysql-nav-edge"],
    [[83, 102], "a0", "mysql-nav-visnode"],
    [97, "v1", "mysql-nav-edge"]
  ],
  "(method 10 mysql-nav-node)": [[4, "v1", "mysql-nav-edge"]],
  "(method 9 mysql-nav-graph)": [
    [[96, 261], "s0", "mysql-nav-node"],
    [[360, 690], "s1", "mysql-nav-edge"],
    [[781, 810], "s1", "mysql-nav-visnode"]
  ],
  "(method 17 mysql-nav-graph)": [
    [7, "a1", "mysql-nav-node"],
    [22, "a1", "mysql-nav-edge"],
    [[39, 59], "a1", "mysql-nav-edge"],
    [[48, 58], "a2", "mysql-nav-node"]
  ],
  "(anon-function 24 script)": [[14, "s5", "entity-actor"]],
  "(anon-function 31 script)": [
    [25, "s3", "process-drawable"],
    [59, "v0", "joint"],
    [14, "s5", "(function process vector cspace none)"]
  ],
  "(method 9 script-context)": [[81, "s5", "symbol"]],
  "(anon-function 33 script)": [
    // TODO - cast had to be added even though `object` is in type_utils.cpp
    [14, "a0", "symbol"],
    [34, "gp", "process-drawable"],
    [95, "s3", "drawable-region-prim"],
    [150, "v0", "joint"]
  ],
  "(anon-function 36 script)": [[15, "v0", "int"]],
  "(anon-function 49 script)": [[10, "gp", "pair"]],
  "(anon-function 52 script)": [
    [14, "s5", "pair"],
    [11, "s4", "process-focusable"]
  ],
  "(anon-function 64 script)": [[21, "v1", "bfloat"]],
  "(anon-function 69 script)": [[3, "t9", "(function script-context symbol)"]],
  "(anon-function 72 script)": [[3, "s4", "pair"]],
  "(anon-function 73 script)": [[5, "s5", "pair"]],
  "(anon-function 74 script)": [[5, "s5", "pair"]],
  "(anon-function 75 script)": [[3, "s5", "pair"]],
  "(anon-function 76 script)": [[3, "s5", "pair"]],
  "(anon-function 80 script)": [[3, "s5", "pair"]],
  "(method 10 script-context)": [[22, "s3", "symbol"]],
  "command-get-trans": [
    [36, "v0", "process-drawable"],
    [58, "s3", "process-drawable"],
    [76, "v0", "joint"]
  ],
  "(anon-function 0 script)": [
    [30, "s5", "pair"],
    [16, "s5", "process-drawable"],
    [90, "v0", "joint"]
  ],
  "(anon-function 32 script)": [
    // TODO - cast had to be added even though `object` is in type_utils.cpp
    [13, "a0", "symbol"],
    [43, "s5", "process-drawable"],
    [32, "s5", "process-drawable"],
    [105, "v0", "joint"],
    [145, "v0", "joint"],
    [[42, 221], "s4", "process-drawable"]
  ],
  "command-get-process": [
    [37, "gp", "entity-actor"],
    [76, "a0", "connection"],
    [79, "a0", "connection"],
    [83, "a0", "connection"],
    [83, "a1", "connection"],
    [74, "a1", "connection"],
    [73, "a0", "connection"],
    [77, "a2", "game-task-node-info"],
    [[93, 98], "v1", "connection"],
    [162, "s3", "process-drawable"]
  ],
  "command-get-float": [[20, "gp", "bfloat"]],
  "command-get-int": [[17, "gp", "bfloat"]],
  "(anon-function 54 script)": [[66, "v1", "entity-actor"]],
  "(anon-function 53 script)": [[40, "v1", "entity-actor"]],
  "(anon-function 71 script)": [[4, "v1", "symbol"]],
  "(method 12 level)": [
    [[182, 185], "a0", "texture-anim-array"],
    [343, "a0", "symbol"],
    [93, "t9", "(function level none)"],
    [[314, 322], "a1", "type"]
  ],
  "bg": [[47, "a0", "symbol"]],
  "(method 10 load-state)": [
    [436, "v1", "level"],
    [442, "v1", "level"]
  ],
  "(method 14 level-group)": [[[53, 61], "a0", "entity-actor"]],
  "(method 27 level-group)": [
    [[112, 122], "s3", "entity-actor"],
    ["_stack_", 32, "vector"],
    ["_stack_", 36, "vector"]
  ],
  "expand-vis-box-with-point": [[[10, 40], "v1", "(inline-array vector)"]],
  "check-for-rougue-process": [
    [[103, 115], "v1", "part-tracker"],
    [[126, 140], "v1", "part-spawner"],
    [[153, 169], "v1", "process-drawable"],
    [[178, 194], "v1", "process-drawable"]
  ],
  "process-drawable-scale-from-entity!": [[15, "v1", "vector"]],
  "reset-actors": [[161, "s3", "(function level symbol none)"]],
  "process-status-bits": [[[12, 58], "s3", "process-drawable"]],
  "(method 26 level-group)": [
    [134, "v0", "(pointer actor-group)"],
    // [135, "s2", "actor-group"],
    // [140, "v1", "(pointer uint32)"],
    [37, "f0", "float"],
    [40, "f0", "float"],
    [83, "f0", "float"],
    [86, "f0", "float"],
    ["_stack_", 48, "res-tag"],
    ["_stack_", 20, "vector"],
    ["_stack_", 24, "vector"]
  ],
  "set-graphics-mode": [[[0, 100], "gp", "gs-bank"]],
  "(method 3 entity-nav-mesh)": [[7, "t9", "(function object object)"]],
  "draw-actor-marks": [
    [20, "gp", "part-spawner"],
    [[29, 273], "gp", "process-drawable"],
    ["_stack_", 20, "(pointer int32)"]
  ],
  "(method 15 level-group)": [
    [[233, 252], "s0", "process-drawable"],
    [[281, 427], "s5", "process-drawable"],
    [[627, 631], "a0", "drawable-region-prim"],
    [625, "a0", "drawable-inline-array-region-prim"],
    [639, "a0", "drawable-inline-array-region-prim"],
    [688, "a0", "drawable-inline-array-region-prim"],
    [705, "a0", "drawable-inline-array-region-prim"],
    [[690, 694], "a0", "drawable-region-prim"]
  ],
  "build-masks": [
    [[18, 22], "a1", "drawable-tree-tfrag"],
    [24, "a2", "drawable-inline-array-tfrag"],
    [[27, 31], "a2", "(inline-array tfragment)"],
    [[38, 42], "a1", "drawable-tree-tfrag-trans"],
    [44, "a2", "drawable-inline-array-tfrag"],
    [[47, 51], "a2", "(inline-array tfragment)"],
    [[58, 62], "a1", "drawable-tree-tfrag-water"],
    [64, "a2", "drawable-inline-array-tfrag"],
    [[67, 71], "a2", "(inline-array tfragment)"],
    [[78, 79], "a1", "drawable-tree-instance-tie"],
    [123, "a1", "drawable-tree-instance-shrub"],
    [[129, 133], "a2", "(inline-array prototype-bucket-shrub)"]
  ],
  "history-draw": [
    [151, "a0", "uint"],
    ["_stack_", 24, "pat-surface"]
  ],
  "(code complete task-manager)": [[119, "gp", "handle"]],
  "(method 14 drawable-group)": [[19, "s5", "drawable-group"]],
  "(method 15 drawable-tree)": [
    [[1, 4], "v1", "drawable-inline-array-node"],
    [[29, 34], "t0", "drawable-inline-array-node"],
    [[28, 32], "t2", "drawable-inline-array-node"],
    [[42, 46], "t2", "(pointer int8)"]
  ],
  "(method 14 drawable-tree-array)": [[11, "s5", "drawable-tree-array"]],
  "upload-vis-bits": [[14, "a1", "(pointer uint128)"]],
  "set-background-regs!": [
    [42, "v1", "(pointer int32)"],
    [47, "v1", "(pointer int32)"],
    [45, "a0", "(pointer int32)"]
  ],
  "finish-background": [
    [752, "t0", "(pointer float)"],
    [785, "t4", "(pointer int32)"],
    [815, "t0", "(pointer float)"],
    [848, "t4", "(pointer int32)"],
    [878, "t0", "(pointer float)"],
    [911, "t4", "(pointer int32)"],
    [941, "a3", "(pointer float)"],
    [974, "t3", "(pointer int32)"]
  ],
  "(method 16 drawable-inline-array-node)": [[[1, 7], "v1", "draw-node"]],
  "(method 9 tfragment)": [
    [27, "a3", "(pointer int32)"],
    [32, "t0", "texture"]
  ],
  "add-tfrag-mtx-0": [[[3, 17], "a0", "dma-packet"]],
  "add-tfrag-mtx-1": [[[3, 17], "a0", "dma-packet"]],
  "add-tfrag-data": [
    [[3, 17], "a0", "dma-packet"],
    [[24, 31], "v1", "dma-packet"]
  ],
  "tfrag-init-buffer": [
    [[10, 17], "a0", "dma-packet"],
    [[19, 26], "a0", "gs-gif-tag"],
    [31, "a0", "(pointer gs-reg64)"],
    [[47, 55], "v1", "dma-packet"]
  ],
  "tfrag-end-buffer": [
    [[1, 8], "a2", "dma-packet"],
    [[11, 18], "a0", "(pointer vif-tag)"],
    [[18, 22], "a0", "(pointer int32)"],
    [[23, 29], "a0", "(pointer vif-tag)"]
  ],
  "draw-drawable-tree-tfrag": [
    [17, "v1", "drawable-inline-array-node"],
    [19, "a0", "drawable-inline-array-node"],
    [[104, 110], "v1", "dma-packet"],
    [[183, 189], "v1", "dma-packet"]
  ],
  "draw-drawable-tree-tfrag-trans": [
    [18, "v1", "drawable-inline-array-node"],
    [20, "a0", "drawable-inline-array-node"],
    [[176, 182], "v1", "dma-packet"],
    [[97, 103], "v1", "dma-packet"]
  ],
  "draw-drawable-tree-tfrag-water": [
    [18, "v1", "drawable-inline-array-node"],
    [20, "a0", "drawable-inline-array-node"],
    [[176, 182], "v1", "dma-packet"],
    [[97, 103], "v1", "dma-packet"]
  ],
  "tfrag-vu1-init-buf": [
    [[27, 35], "v1", "dma-packet"],
    [[61, 66], "v1", "dma-packet"],
    [69, "v1", "(pointer int32)"]
  ],
  "(method 8 process-tree)": [
    [31, "v1", "symbol"],
    [6, "a3", "symbol"]
  ],
  "(method 11 memory-usage-block)": [[43, "a0", "int"]],
  "process-release?": [[9, "gp", "process-focusable"]],
  "(code pov-camera-start-playing pov-camera)": [[21, "v0", "joint"]],
  "(anon-function 7 pov-camera)": [
    [9, "v1", "float"],
    [16, "v1", "float"]
  ],
  "(event othercam-running)": [
    [17, "v1", "process-drawable"],
    [24, "v0", "joint"],
    [41, "a0", "process"]
  ],
  "upload-generic-shrub": [
    [[3, 13], "t0", "dma-packet"],
    [[15, 26], "v1", "matrix"],
    [[31, 44], "t0", "vector4w-2"],
    [[47, 71], "t0", "dma-packet"],
    [[74, 98], "a2", "dma-packet"],
    [[101, 125], "a2", "dma-packet"],
    [[128, 152], "a2", "dma-packet"],
    [[157, 162], "a1", "dma-packet"]
  ],
  "tfrag-scissor-vu1-init-buf": [
    [[25, 34], "v1", "dma-packet"],
    [[61, 66], "v1", "dma-packet"],
    [69, "v1", "(pointer uint32)"]
  ],
  "(method 9 tie-fragment)": [
    [21, "a2", "(pointer int32)"],
    [26, "a3", "(pointer int32)"],
    [[1, 70], "s5", "adgif-shader"]
  ],
  "tie-init-engine": [
    [[11, 25], "a0", "dma-packet"],
    [[37, 45], "a0", "dma-packet"],
    [[47, 54], "a0", "dma-packet"],
    [[57, 64], "v1", "vector"],
    [[65, 72], "v1", "(pointer vif-tag)"]
  ],
  "tie-end-buffer": [
    [[1, 8], "a1", "dma-packet"],
    [[10, 17], "a1", "gs-gif-tag"],
    [21, "a1", "(pointer gs-test)"],
    [23, "a1", "(pointer gs-reg64)"],
    [[27, 34], "a1", "dma-packet"],
    [38, "a0", "(pointer vif-tag)"],
    [40, "a0", "(pointer vif-tag)"],
    [42, "a0", "(pointer vif-tag)"],
    [44, "a0", "(pointer vif-tag)"],
    [[45, 49], "a0", "(pointer int32)"]
  ],
  "tie-ints": [
    [17, "v1", "(pointer uint32)"],
    [21, "v1", "(pointer uint32)"]
  ],
  "(method 13 drawable-tree-instance-tie)": [
    [[51, 70], "t1", "tie-fragment"],
    [[102, 120], "a3", "tie-fragment"],
    [[160, 178], "t1", "tie-fragment"],
    [[211, 229], "a3", "tie-fragment"],
    [[266, 286], "t1", "tie-fragment"],
    [[320, 340], "a1", "tie-fragment"],
    [[381, 400], "t1", "tie-fragment"],
    [[432, 450], "a3", "tie-fragment"],
    [[487, 507], "t1", "tie-fragment"],
    [[541, 561], "a1", "tie-fragment"],
    [[598, 616], "t1", "tie-fragment"],
    [[649, 667], "a3", "tie-fragment"],
    [[703, 723], "t1", "tie-fragment"],
    [[756, 776], "a1", "tie-fragment"]
  ],
  "draw-drawable-tree-instance-tie": [
    [[23, 37], "v1", "drawable-inline-array-node"],
    [25, "a0", "drawable-inline-array-node"],
    [120, "s2", "drawable-inline-array-instance-tie"],
    [132, "v1", "int"],
    [132, "a0", "int"]
  ],
  "instance-tie-patch-buckets": [
    [39, "a0", "(pointer uint64)"],
    [152, "a0", "(pointer uint64)"],
    [265, "a0", "(pointer uint64)"],
    [378, "a0", "(pointer uint64)"],
    [491, "a0", "(pointer uint64)"],
    [605, "a0", "(pointer uint64)"],
    [719, "a0", "(pointer uint64)"],
    [833, "a0", "(pointer uint64)"],
    [947, "a0", "(pointer uint64)"],
    [1061, "a0", "(pointer uint64)"],
    [1175, "a0", "(pointer uint64)"],
    [1289, "a0", "(pointer uint64)"],
    [1403, "a0", "(pointer uint64)"],
    [[51, 57], "a0", "dma-packet"],
    [[164, 170], "a0", "dma-packet"]
  ],
  "tie-floats": [[[3, 73], "gp", "(pointer uint32)"]],
  "tie-init-buf": [
    [[24, 31], "a0", "dma-packet"],
    [[33, 40], "a0", "gs-gif-tag"],
    [44, "a0", "(pointer gs-zbuf)"],
    [46, "a0", "(pointer gs-reg64)"],
    [[49, 59], "v1", "dma-packet"],
    [[84, 90], "v1", "dma-packet"],
    [92, "v1", "(pointer int32)"]
  ],
  "tie-init-envmap-buf": [
    [[23, 33], "v1", "dma-packet"],
    [[58, 64], "v1", "dma-packet"],
    [66, "v1", "(pointer int32)"]
  ],
  "(code othercam-running)": [[[2, 65], "s2", "process-drawable"]],
  "hud-ring-cell-init-by-other": [
    [36, "a0", "progress"],
    [45, "v1", "progress"],
    [56, "a0", "progress"],
    [132, "a1", "progress"],
    [159, "a1", "progress"],
    [178, "a1", "progress"]
  ],
  "(enter othercam-running)": [[[50, 60], "gp", "process-drawable"]],
  "(post idle hud-ring-cell)": [
    [8, "a1", "progress"],
    [13, "v1", "progress"],
    [36, "a1", "progress"],
    [63, "a1", "progress"],
    [82, "a1", "progress"],
    [99, "v1", "progress"],
    [102, "v1", "progress"],
    [137, "v1", "progress"],
    [159, "v1", "progress"]
  ],
  "(code target-board-jump)": [[17, "v1", "art-joint-anim"]],
  "(code target-board-get-on)": [[55, "v1", "art-joint-anim"]],
  "(code target-board-jump-kick)": [[15, "v1", "art-joint-anim"]],
  "(code target-board-get-off)": [[78, "v1", "art-joint-anim"]],
  "(code target-board-stance)": [[49, "v1", "art-joint-anim"]],
  "(code target-board-wall-kick)": [
    [10, "v1", "art-joint-anim"],
    [59, "f0", "float"]
  ],
  "(code target-board-pegasus)": [
    [32, "s4", "art-joint-anim"],
    [68, "s4", "process-focusable"],
    [85, "s4", "process-focusable"],
    [149, "s4", "target"]
  ],
  "(code target-board-trickx)": [
    [81, "v1", "art-joint-anim"],
    [149, "v1", "art-joint-anim"],
    [218, "v1", "art-joint-anim"],
    [301, "v1", "art-joint-anim"]
  ],
  "(code target-board-flip)": [
    [108, "v1", "art-joint-anim"],
    [218, "v1", "art-joint-anim"],
    [319, "v1", "art-joint-anim"],
    [385, "v1", "art-joint-anim"]
  ],
  "(code target-board-hold)": [
    [100, "v1", "art-joint-anim"],
    [227, "v1", "art-joint-anim"],
    [415, "v1", "art-joint-anim"],
    [485, "v1", "art-joint-anim"]
  ],
  "(code target-board-hit-ground)": [
    [77, "v1", "art-joint-anim"],
    [147, "v1", "art-joint-anim"]
  ],
  "target-board-ground-check": [
    [198, "v1", "board"],
    [258, "v1", "board"]
  ],
  "(enter target-board-jump)": [
    [174, "v1", "board"],
    [231, "v1", "board"]
  ],
  "(trans target-board-ride-edge)": [[107, "v0", "sound-rpc-set-param"]],
  "(enter target-board-flip)": [[78, "v0", "sound-rpc-set-param"]],
  "target-board-anim-trans": [[192, "v0", "sound-rpc-set-param"]],
  "(exit target-board-ride-edge)": [[8, "v0", "sound-rpc-set-param"]],
  "(exit target-board-flip)": [[31, "v0", "sound-rpc-set-param"]],
  "(exit target-board-hold)": [[9, "v0", "sound-rpc-set-param"]],
  "(code target-board-hit)": [
    [304, "v1", "fact-info-target"],
    [455, "v1", "fact-info-target"]
  ],
  "(code target-board-halfpipe)": [
    [173, "t9", "(function none :behavior target)"]
  ],
  "(event target-board-grab)": [[24, "a0", "process"]],
  "(event target-board-halfpipe)": [[82, "v1", "float"]],
  "talker-spawn-func": [
    [79, "a0", "talker"],
    [82, "v1", "talker"],
    [85, "v1", "talker"]
  ],
  "(method 9 board-info)": [
    [45, "a0", "fact-info-target"],
    [55, "a0", "fact-info-target"]
  ],
  "target-board-real-post": [[346, "v0", "sound-rpc-set-param"]],
  "target-board-effect": [[334, "v0", "sound-rpc-set-param"]],
  "target-board-handler": [[123, "a0", "process"]],
  "(trans target-flop-hit-ground)": [
    [52, "v1", "fact-info-target"],
    [58, "v1", "fact-info-target"]
  ],
  "(code target-flop)": [[32, "v1", "art-joint-anim"]],
  "(trans target-flop)": [
    [73, "v1", "fact-info-target"],
    [79, "v1", "fact-info-target"],
    [108, "v1", "fact-info-target"],
    [114, "v1", "fact-info-target"],
    [187, "v1", "fact-info-target"],
    [193, "v1", "fact-info-target"]
  ],
  "(enter target-flop)": [
    [2, "v1", "fact-info-target"],
    [8, "v1", "fact-info-target"]
  ],
  "(trans target-attack-uppercut-jump)": [
    [183, "v1", "fact-info-target"],
    [189, "v1", "fact-info-target"]
  ],
  "(trans target-attack-air)": [
    [83, "v1", "fact-info-target"],
    [89, "v1", "fact-info-target"]
  ],
  "(code target-running-attack)": [
    [115, "gp", "art-joint-anim"],
    [398, "v1", "art-joint-anim"],
    [426, "v1", "art-joint-anim"],
    [454, "v1", "art-joint-anim"],
    [542, "t1", "sound-name"],
    [547, "t1", "sound-name"],
    [557, "t1", "sound-name"],
    [226, "f26", "float"],
    [309, "f26", "float"]
  ],
  "(trans target-duck-high-jump-jump)": [[11, "v0", "sound-rpc-set-param"]],
  "(code target-double-jump)": [
    [81, "v1", "art-joint-anim"],
    [119, "v1", "art-joint-anim"]
  ],
  "(code target-jump-forward)": [[55, "v1", "art-joint-anim"]],
  "(code target-falling)": [[67, "v1", "art-joint-anim"]],
  "mod-var-jump": [
    [76, "f1", "float"],
    [171, "v0", "vector"]
  ],
  "(code target-slide-down)": [[28, "v1", "art-joint-anim"]],
  "(code target-duck-stance)": [
    [59, "v1", "art-joint-anim"],
    [291, "v1", "art-joint-anim"],
    [112, "v1", "art-joint-anim"],
    [239, "v1", "art-joint-anim"]
  ],
  "(enter target-double-jump)": [[15, "v1", "vector"]],
  "(enter target-jump)": [[42, "v1", "vector"]],
  "(enter target-high-jump)": [[21, "v1", "vector"]],
  "(code target-attack)": [
    [145, "gp", "art-joint-anim"],
    [177, "v1", "fact-info-target"],
    [183, "v1", "fact-info-target"]
  ],
  "(event target-running-attack)": [[48, "v1", "target"]],
  "(trans target-running-attack)": [
    [211, "v1", "fact-info-target"],
    [217, "v1", "fact-info-target"]
  ],
  "target-gun-end-mode": [[58, "v0", "sound-rpc-set-param"]],
  "target-board-physics": [[167, "v0", "sound-rpc-set-param"]],
  "clone-anim-once": [
    [[22, 69], "gp", "process-drawable"],
    [46, "s5", "collide-shape"],
    [107, "v1", "manipy"]
  ],
  "service-cpads": [[[207, 312], "s3", "pad-buttons"]],
  "dm-editable-boolean-toggle-pick-func": [[5, "v1", "(pointer symbol)"]],
  "dm-editable-light-float-func": [
    [36, "a0", "(pointer float)"],
    [88, "v1", "(pointer float)"]
  ],
  "(anon-function 46 script)": [[24, "v0", "float"]],
  "(anon-function 4 script)": [[13, "v1", "int"]],
  "(method 13 sync-linear)": [
    ["_stack_", 16, "res-tag"],
    [35, "v1", "(pointer float)"]
  ],
  "(method 13 sync-eased)": [
    ["_stack_", 16, "res-tag"],
    [[31, 54], "v1", "(pointer float)"]
  ],
  "(method 13 sync-paused)": [
    ["_stack_", 16, "res-tag"],
    [[29, 45], "v1", "(pointer float)"]
  ],
  "unpack-comp-rle": [[[10, 26], "a0", "(pointer int8)"]],
  "(method 16 level)": [
    [222, "v1", "(pointer uint128)"],
    [223, "a1", "(pointer uint128)"],
    [225, "a0", "(pointer uint128)"],
    [[71, 168], "s1", "(pointer int8)"],
    [72, "v1", "(pointer int8)"],
    [[74, 169], "s0", "(pointer int8)"],
    [[170, 193], "s1", "(pointer uint8)"],
    [[171, 193], "s2", "(pointer uint8)"],
    [227, "v1", "(pointer uint8)"]
  ],
  "set-fog-height!": [[2, "v1", "(array texture-anim)"]],
  "unpack-comp-huf": [[[21, 23], "t3", "(pointer uint16)"]],
  "(method 10 elec-gate)": [[13, "t9", "(function process-drawable none)"]],
  "(method 11 elec-gate)": [
    [180, "a0", "vector"],
    [193, "a0", "vector"]
  ],
  "(event idle simple-focus)": [[6, "v1", "vector"]],
  "(trans active simple-nav-sphere)": [[10, "v1", "process-drawable"]],
  "simple-nav-sphere-event-handler": [[21, "v1", "float"]],
  "sampler-start": [
    [1, "v1", "timer-bank"],
    [3, "v1", "timer-bank"],
    [6, "a0", "timer-bank"],
    [24, "a0", "timer-bank"]
  ],
  "(top-level-login sampler)": [[14, "v1", "timer-bank"]],
  "sampler-stop": [[1, "v1", "timer-bank"]],
  "(event up-idle basebutton)": [[[3, 38], "v1", "attack-info"]],
  "(method 33 basebutton)": [[35, "v1", "art-joint-anim"]],
  "(event idle drop-plat)": [
    [19, "s5", "process-focusable"],
    [53, "gp", "process-focusable"]
  ],
  "(event idle bouncer)": [[[120, 127], "v1", "attack-info"]],
  "(method 7 conveyor)": [
    [12, "t9", "(function process-drawable int process-drawable)"]
  ],
  "(method 27 conveyor)": [
    [23, "a0", "connection"],
    [24, "a0", "collide-shape"],
    [71, "a0", "connection"],
    [72, "a0", "collide-shape"],
    [143, "s4", "process-focusable"]
  ],
  "(method 21 conveyor)": [
    [104, "v1", "vector"],
    [102, "v1", "vector"],
    [106, "a0", "vector"],
    [112, "v1", "vector"],
    [118, "v1", "vector"]
  ],
  "(code idle lgconveyor)": [[10, "v1", "art-joint-anim"]],
  "(post idle lgconveyor)": [[4, "t9", "(function none)"]],
  "(method 7 elevator)": [[14, "t9", "(function base-plat int base-plat)"]],
  "elevator-event": [
    [23, "v1", "focus"],
    [88, "gp", "float"],
    [132, "gp", "float"]
  ],
  "(method 46 elevator)": [[11, "f0", "float"]],
  "(method 11 elevator)": [[156, "f0", "float"]],
  "(enter idle elec-gate)": [
    [[33, 53], "a1", "lightning-mode"],
    [[10, 30], "a1", "lightning-mode"],
    [[56, 76], "a1", "lightning-mode"]
  ],
  "(enter active elec-gate)": [
    [[29, 49], "a1", "lightning-mode"],
    [[75, 95], "a1", "lightning-mode"],
    [[52, 72], "a1", "lightning-mode"]
  ],
  "(trans active elec-gate)": [
    [[284, 304], "a0", "lightning-mode"],
    [[257, 416], "s4", "lightning-mode"]
  ],
  "(trans shutdown elec-gate)": [
    [[36, 56], "a0", "lightning-mode"],
    [[82, 102], "a0", "lightning-mode"],
    [[59, 79], "a0", "lightning-mode"]
  ],
  "(method 11 basebutton)": [["_stack_", 16, "res-tag"]],
  "(method 24 conveyor)": [["_stack_", 16, "res-tag"]],
  "(method 25 conveyor)": [[11, "v0", "actor-option"]],
  "(method 24 scene-player)": [[38, "gp", "scene"]],
  "process-drawable-draw-subtitles": [[26, "v0", "(array subtitle-range)"]],
  "(post play-anim scene-player)": [
    [192, "s4", "process-drawable"],
    [243, "s4", "process-drawable"],
    [306, "s5", "process-drawable"],
    [564, "v0", "sound-rpc-set-param"],
    [655, "v0", "sound-rpc-set-param"]
  ],
  "(method 9 scene-actor)": [
    [43, "s4", "skeleton-group"],
    [258, "a0", "process-drawable"],
    [262, "v1", "process-drawable"],
    [266, "a0", "process-drawable"],
    [346, "a0", "scene-player"],
    [355, "v1", "manipy"],
    [361, "v1", "manipy"],
    [376, "v1", "manipy"],
    [382, "v1", "manipy"],
    [533, "a0", "process-drawable"],
    [537, "v1", "process-drawable"],
    [541, "a0", "process-drawable"]
  ],
  "(method 25 scene-player)": [
    [99, "s2", "process-drawable"],
    [152, "s2", "process-drawable"],
    [155, "s2", "process-drawable"],
    [158, "s2", "process-drawable"],
    [161, "s2", "process-drawable"]
  ],
  "(method 16 drawable-inline-array-region-prim)": [
    [[1, 7], "v1", "drawable-region-prim"]
  ],
  "(method 18 drawable-region-face)": [
    [[33, 84], "v1", "(inline-array vector)"]
  ],
  "(method 18 drawable-tree-region-prim)": [
    [[22, 49], "s2", "drawable-region-prim"]
  ],
  "(method 9 region)": [
    [[55, 60], "a0", "drawable-region-prim"],
    [58, "v1", "region-prim-area"],
    [4, "a0", "region-prim-area"],
    [50, "v1", "drawable-region-prim"]
  ],
  "(method 17 drawable-tree-region-prim)": [
    [[23, 28], "a0", "drawable-region-prim"],
    [4, "a0", "region-prim-area"]
  ],
  "(method 19 drawable-region-volume)": [[8, "a3", "drawable-region-face"]],
  "(method 18 drawable-region-volume)": [
    [[23, 27], "a0", "drawable-region-face"]
  ],
  "(method 17 drawable-region-volume)": [
    [[12, 21], "a0", "drawable-region-face"]
  ],
  "region-prim-lookup-by-id": [[45, "t6", "drawable-region-prim"]],
  "region-tree-execute": [
    [114, "v1", "region-prim-area"],
    [107, "v1", "region-prim-area"],
    [97, "v1", "region-prim-area"],
    [159, "v1", "region-prim-area"],
    [204, "v1", "region-prim-area"],
    [210, "v1", "region-prim-area"],
    [221, "v1", "region-prim-area"],
    [165, "v1", "region-prim-area"],
    [169, "v1", "region-prim-area"],
    [175, "a0", "region-prim-area"],
    [191, "v1", "region-prim-area"],
    [120, "v1", "region-prim-area"],
    [124, "v1", "region-prim-area"],
    [146, "v1", "region-prim-area"],
    [129, "a1", "region-prim-area"],
    [103, "v1", "region-prim-area"],
    [[19, 29], "v1", "region-prim-area"]
  ],
  "add-debug-bound": [
    [[33, 41], "a0", "dma-packet"],
    [[42, 50], "a0", "gs-gif-tag"],
    [53, "a0", "(pointer gs-zbuf)"],
    [55, "a0", "(pointer gs-reg64)"],
    [57, "a0", "(pointer gs-test)"],
    [59, "a0", "(pointer gs-reg64)"],
    [61, "a0", "(pointer gs-alpha)"],
    [63, "a0", "(pointer gs-reg64)"],
    [105, "v1", "dma-packet"],
    [99, "a0", "dma-packet"],
    [97, "a1", "dma-packet"]
  ],
  "(code part-tester-idle)": [[[16, 22], "s5", "process-drawable"]],
  "(method 25 progress)": [[[19, 31], "a0", "menu-option"]],
  "(method 24 progress)": [
    [71, "a0", "menu-on-off-game-vibrations-option"],
    [77, "a0", "menu-on-off-game-subtitles-option"],
    [83, "a0", "menu-language-option"],
    [88, "a0", "menu-language-option"],
    [92, "v1", "menu-language-option"],
    [96, "v1", "menu-language-option"],
    [102, "a0", "menu-on-off-option"],
    [108, "a0", "menu-on-off-option"],
    [114, "a0", "menu-on-off-option"],
    [120, "a0", "menu-on-off-option"],
    [126, "a0", "menu-slider-option"],
    [132, "a0", "menu-slider-option"],
    [138, "a0", "menu-slider-option"],
    [142, "v1", "menu-missions-option"]
  ],
  "(method 31 progress)": [
    [61, "v1", "(array menu-option)"],
    [62, "v1", "menu-missions-option"]
  ],
  "(method 32 progress)": [
    [296, "v1", "(array menu-option)"],
    [297, "v1", "menu-select-start-option"],
    [306, "v1", "(array menu-option)"],
    [307, "v1", "menu-select-scene-option"],
    [371, "v1", "(array menu-option)"],
    [372, "v1", "menu-missions-option"],
    [380, "v1", "(array menu-option)"],
    [381, "v1", "menu-highscores-option"],
    [384, "v1", "(array menu-option)"],
    [385, "v1", "menu-highscores-option"]
  ],
  "draw-highlight": [[[44, 47], "v1", "dma-packet"]],
  "end-scissor": [[[16, 19], "v1", "dma-packet"]],
  "begin-scissor-secret": [[[49, 52], "v1", "dma-packet"]],
  "end-scissor-secret": [[[16, 19], "v1", "dma-packet"]],
  "begin-scissor-missions": [[[49, 52], "v1", "dma-packet"]],
  "end-scissor-missions": [[[16, 19], "v1", "dma-packet"]],
  "begin-scissor-scene": [[[49, 52], "v1", "dma-packet"]],
  "end-scissor-scene": [[[16, 19], "v1", "dma-packet"]],
  "begin-scissor-level": [[[49, 52], "v1", "dma-packet"]],
  "end-scissor-level": [[[16, 19], "v1", "dma-packet"]],
  "(method 10 menu-highscores-option)": [
    [17, "v1", "float"],
    [51, "f0", "float"],
    [14, "v1", "float"]
  ],
  "draw-percent-bar": [[[38, 41], "v1", "dma-packet"]],
  "draw-highscore-icon": [[[36, 39], "v1", "dma-packet"]],
  "begin-scissor": [[[70, 73], "v1", "dma-packet"]],
  "draw-savegame-box": [[[25, 28], "v1", "dma-packet"]],
  "draw-decoration": [[[176, 179], "v1", "dma-packet"]],
  "draw-missions-decoration": [[[137, 140], "v1", "dma-packet"]],
  "draw-sound-options-decoration": [[[151, 154], "v1", "dma-packet"]],
  "draw-decoration-secrets": [[[139, 142], "v1", "dma-packet"]],
  "draw-decoration-load-save": [[[173, 176], "v1", "dma-packet"]],
  "(method 10 menu-secret-option)": [
    [25, "v1", "float"],
    [22, "v1", "float"],
    [63, "f0", "float"],
    [[137, 140], "v1", "dma-packet"]
  ],
  "(method 10 menu-memcard-slot-option)": [
    [[333, 336], "v1", "dma-packet"],
    [[552, 555], "v1", "dma-packet"],
    [[874, 877], "v1", "dma-packet"],
    [[941, 944], "v1", "dma-packet"],
    [[1034, 1037], "v1", "dma-packet"],
    [[1107, 1110], "v1", "dma-packet"],
    [[1186, 1189], "v1", "dma-packet"],
    [59, "f0", "float"]
  ],
  "(method 10 menu-icon-info-option)": [[[71, 74], "v1", "dma-packet"]],
  "find-mission-text-at-index": [
    [
      201,
      "v1",
      "symbol" // this is a lie, but it's needed to work around the useless`cmove-#f-zero` it's not a symbol
    ]
  ],
  "(method 10 menu-missions-option)": [[78, "f0", "float"]],
  "draw-highscore-cup": [[[74, 77], "v1", "dma-packet"]],
  "(method 10 menu-slider-option)": [
    [[415, 418], "v1", "dma-packet"],
    [[768, 771], "v1", "dma-packet"]
  ],
  "(method 10 menu-sub-menu-option)": [
    [[237, 240], "v1", "dma-packet"],
    [[334, 337], "v1", "dma-packet"]
  ],
  "(event idle progress)": [
    [[10, 80], "v1", "mc-status-code"],
    [[147, 217], "v1", "mc-status-code"]
  ],
  "memcard-unlocked-secrets?": [[50, "s5", "int"]],
  "(method 10 progress)": [[45, "t9", "(function progress none)"]],
  "load-game-text-info": [[4, "v1", "game-text-info"]],
  "(method 16 camera-master)": [
    [[11, 15], "a2", "target"],
    [[16, 18], "v1", "int"]
  ],
  "master-choose-entity": [
    ["_stack_", 96, "res-tag"],
    [[87, 247], "s3", "(pointer camera-slave)"]
  ],
  "cam-string-joystick": [[785, "v1", "process-drawable"]],
  "transform-rigid-body-prims": [
    [[5, 8], "a0", "collide-shape-prim-group"],
    [[11, 22], "v1", "collide-shape-prim"]
  ],
  "(method 46 rigid-body-object)": [
    [[78, 95], "s3", "attack-info"],
    [113, "s4", "process-focusable"],
    [127, "s5", "attack-info"],
    [146, "v1", "focus"],
    [162, "s5", "process-focusable"],
    [213, "s4", "process-focusable"],
    [226, "v1", "float"],
    [50, "s4", "process-focusable"]
  ],
  "(method 33 cty-guard-turret-button)": [[35, "v1", "art-joint-anim"]],
  "(code pop-up cty-guard-turret-button)": [[10, "v1", "art-joint-anim"]],
  "(method 9 race-info)": [[6, "v1", "entity-race-mesh"]],
  "(method 14 rigid-body)": [[18, "v1", "vector"]],
  "get-penetrate-using-from-attack-event": [
    [[0, 6], "v1", "attack-info"],
    [23, "gp", "collide-shape"]
  ],
  "(method 13 water-control)": [
    [142, "v1", "process-drawable"],
    [135, "v1", "process-drawable"]
  ],
  "(method 10 water-control)": [
    [9, "a0", "collide-shape"],
    [13, "a0", "collide-shape"],
    [195, "v1", "collide-shape-moving"],
    [375, "v1", "process-drawable"],
    [707, "v1", "control-info"],
    [719, "a1", "collide-shape-moving"],
    [735, "a0", "collide-shape-moving"],
    [750, "a0", "collide-shape-moving"],
    [756, "a0", "collide-shape-moving"],
    [855, "v1", "collide-shape-moving"],
    [875, "s3", "collide-shape-moving"],
    [899, "s3", "collide-shape-moving"],
    [904, "s3", "collide-shape-moving"],
    [1017, "s4", "collide-shape-moving"],
    [1018, "s4", "collide-shape-moving"],
    [1024, "s4", "collide-shape-moving"],
    [1037, "v1", "collide-shape-moving"],
    [1104, "a0", "collide-shape-moving"],
    [1125, "v1", "collide-shape-moving"]
  ],
  "(method 52 collide-shape)": [
    [76, "v1", "region-prim-area"],
    [77, "v1", "region-prim-area"],
    [83, "a1", "region-prim-area"],
    [84, "a1", "region-prim-area"],
    [20, "a0", "region-prim-area"],
    [15, "v1", "region-prim-area"],
    [17, "v1", "region-prim-area"],
    [53, "a1", "region-prim-area"],
    [56, "v1", "region-prim-area"]
  ],
  "(method 40 crate)": [
    [2, "v1", "fact-info-crate"],
    [13, "a0", "fact-info-crate"],
    [55, "v0", "float"]
  ],
  "(method 0 carry-info)": [[42, "s5", "collide-shape"]],
  "crate-standard-event-handler": [
    [14, "v1", "attack-info"],
    [15, "v1", "attack-info"],
    [19, "v1", "attack-info"],
    [75, "gp", "target"],
    [209, "v1", "attack-info"],
    [458, "v1", "attack-info"],
    [643, "a0", "vector"]
  ],
  "target-darkjak-process": [
    [43, "a0", "fact-info-target"],
    [46, "a0", "fact-info-target"]
  ],
  "want-to-darkjak?": [[53, "a0", "fact-info-target"]],
  "target-powerup-process": [
    [235, "v0", "sound-rpc-set-param"],
    [253, "v1", "fact-info-target"],
    [259, "a0", "fact-info-target"],
    [262, "a0", "fact-info-target"],
    [268, "v1", "fact-info-target"],
    [283, "v1", "fact-info-target"],
    [313, "a0", "fact-info-target"],
    [366, "v1", "fact-info-target"],
    [390, "v1", "fact-info-target"],
    [407, "v1", "fact-info-target"]
  ],
  "target-eco-process": [
    [1, "v1", "fact-info-target"],
    [11, "a0", "fact-info-target"],
    [19, "v1", "fact-info-target"],
    [21, "v1", "fact-info-target"],
    [14, "a0", "fact-info-target"],
    [54, "v1", "fact-info-target"],
    [77, "v1", "fact-info-target"],
    [82, "a3", "fact-info-target"],
    [97, "v1", "fact-info-target"]
  ],
  "cloud-track": [
    [[19, 83], "s1", "handle"],
    [[29, 116], "s2", "handle"]
  ],
  "(code target-darkjak-bomb1)": [
    [408, "v1", "art-joint-anim"],
    [166, "s5", "int"],
    [336, "v1", "float"],
    ["_stack_", 56, "sphere"],
    ["_stack_", 88, "float"]
  ],
  "target-darkjak-bomb-collide": [
    [2, "gp", "(pointer float)"],
    [12, "gp", "(pointer float)"],
    [13, "gp", "(pointer float)"]
  ],
  "(anon-function 16 target-darkjak)": [[61, "gp", "art-joint-anim"]],
  "(code target-darkjak-get-on)": [
    [214, "v1", "art-joint-anim"],
    [390, "v0", "sound-rpc-set-param"],
    [111, "a0", "fact-info-target"],
    [113, "a0", "fact-info-target"],
    [114, "a0", "fact-info-target"]
  ],
  "(code target-darkjak-bomb0)": [
    [37, "v1", "art-joint-anim"],
    [133, "v1", "art-joint-anim"],
    [213, "v1", "art-joint-anim"],
    [644, "v1", "process-drawable"],
    [750, "v1", "process-drawable"],
    [888, "v1", "process-drawable"],
    [994, "v1", "process-drawable"],
    ["_stack_", 16, "float"],
    [18, "v1", "float"]
  ],
  "water-info<-region": [
    [12, "a0", "symbol"],
    [48, "s2", "pair"],
    [49, "v1", "pair"],
    [57, "s2", "pair"],
    [58, "v1", "pair"],
    [59, "v1", "pair"],
    [99, "s2", "pair"],
    [100, "v1", "pair"],
    [101, "v1", "pair"],
    [133, "s1", "process-drawable"],
    [143, "s2", "pair"],
    [144, "v1", "pair"],
    [145, "v1", "pair"],
    [146, "v1", "pair"],
    [147, "s2", "pair"],
    [148, "v1", "pair"],
    [199, "a0", "process-focusable"],
    [208, "s2", "pair"],
    [209, "s2", "pair"],
    [231, "a0", "region-prim-area"],
    [238, "v1", "region-prim-area"]
  ],
  "target-danger-set!": [[823, "v1", "fact-info-target"]],
  "(method 26 target)": [[23, "v0", "float"]],
  "(method 11 attack-info)": [
    [[118, 130], "v1", "process-drawable"],
    [[156, 161], "v1", "process-drawable"]
  ],
  "(method 10 attack-info)": [[13, "a1", "collide-shape"]],
  "target-log-attack": [[47, "a3", "attack-info"]],
  "can-hands?": [
    [39, "a0", "fact-info-target"],
    [45, "a0", "fact-info-target"]
  ],
  "target-attacked": [
    [56, "v1", "fact-info-target"],
    [66, "v1", "fact-info-target"],
    [72, "v1", "fact-info-target"],
    [176, "v1", "fact-info-target"],
    [241, "t4", "vector"],
    [290, "v1", "fact-info-target"]
  ],
  "(anon-function 10 target-handler)": [
    [70, "a0", "handle"],
    [146, "a0", "process-focusable"],
    [154, "a0", "process-focusable"],
    [161, "a0", "process-focusable"],
    [175, "a0", "process-focusable"],
    [99, "t2", "float"],
    [99, "t1", "float"]
  ],
  "(code target-edge-grab)": [
    [21, "v1", "process-drawable"],
    [22, "a0", "collide-shape-moving"],
    [25, "v1", "process-drawable"],
    [26, "v1", "collide-shape-moving"],
    [270, "f0", "float"]
  ],
  "(exit target-edge-grab)": [
    [17, "v1", "process-drawable"],
    [18, "a1", "collide-shape-moving"],
    [21, "v1", "process-drawable"],
    [22, "v1", "collide-shape-moving"]
  ],
  "(code target-pole-flip-forward-jump)": [
    [26, "t9", "(function none :behavior target)"]
  ],
  "(code target-pole-flip-up)": [[23, "v1", "art-joint-anim"]],
  "(code target-pole-cycle)": [
    [103, "v1", "art-joint-anim"],
    [163, "v1", "art-joint-anim"]
  ],
  "(code target-grab)": [
    [232, "v1", "art-joint-anim"],
    [422, "v1", "art-joint-anim"]
  ],
  "(event target-grab)": [
    [33, "a0", "process"],
    [125, "gp", "object"]
  ],
  "(code target-load-wait)": [
    [21, "v1", "art-joint-anim"],
    [134, "v1", "art-joint-anim"],
    [191, "v1", "art-joint-anim"]
  ],
  "(code target-edge-grab-jump)": [[72, "a1", "art-joint-anim"]],
  "(code target-hit-ground-hard)": [[46, "v1", "fact-info-target"]],
  "(anon-function 11 target2)": [[[19, 140], "s4", "target"]],
  "(anon-function 14 target2)": [[26, "f0", "float"]],
  "(code target-hide)": [
    [14, "v1", "art-joint-anim"],
    [143, "v1", "art-joint-anim"],
    [204, "v1", "art-joint-anim"],
    [258, "v1", "art-joint-anim"],
    [317, "v1", "art-joint-anim"],
    [385, "v1", "art-joint-anim"],
    [431, "v1", "art-joint-anim"],
    [488, "v1", "art-joint-anim"]
  ],
  "target-generic-event-handler": [
    [10, "v1", "float"],
    [314, "v1", "fact-info-target"],
    [321, "v1", "fact-info-target"],
    [527, "a0", "vector"],
    [681, "v1", "fact-info-target"],
    [699, "v1", "fact-info-target"],
    [866, "v1", "(state object object object object target)"],
    [894, "a0", "process"],
    [517, "v1", "float"]
  ],
  "target-dangerous-event-handler": [
    [9, "v1", "fact-info-target"],
    [20, "v1", "fact-info-target"]
  ],
  "(code target-swim-up)": [[18, "v1", "art-joint-anim"]],
  "(code target-swim-down)": [[69, "v1", "art-joint-anim"]],
  "(event target-swim-down)": [
    [[12, 99], "v1", "attack-info"],
    [88, "t0", "fact-info-target"]
  ],
  "(code target-swim-walk)": [
    [143, "v1", "art-joint-anim"],
    [58, "v1", "art-joint-anim"]
  ],
  "(code target-swim-stance)": [[33, "v1", "art-joint-anim"]],
  "(method 15 water-control)": [
    [47, "v0", "float"],
    [48, "v1", "float"]
  ],
  "(anon-function 10 water)": [
    [5, "s5", "process-drawable"],
    [28, "s5", "process-drawable"]
  ],
  "part-water-splash-callback": [[3, "v1", "float"]],
  "(event target-darkjak-bomb0)": [[51, "v1", "process"]],
  "(code target-darkjak-running-attack)": [
    [16, "v1", "float"],
    [259, "gp", "process-focusable"],
    [278, "v1", "handle"],
    [281, "v1", "handle"],
    [363, "v1", "handle"],
    [366, "v1", "handle"],
    [576, "v1", "art-joint-anim"],
    [604, "v1", "art-joint-anim"],
    [632, "v1", "art-joint-anim"],
    [672, "v1", "art-joint-anim"],
    [700, "v1", "art-joint-anim"],
    [835, "v1", "art-joint-anim"],
    [872, "f1", "float"],
    [22, "v1", "float"],
    ["_stack_", 56, "handle"],
    ["_stack_", 16, "float"]
  ],
  "target-bomb1-fire-shot": [
    [12, "v1", "handle"],
    [20, "gp", "process-focusable"]
  ],
  "(method 9 external-art-control)": [
    [173, "s4", "external-art-buffer"],
    [177, "s4", "external-art-buffer"],
    [183, "s4", "external-art-buffer"],
    [190, "s4", "external-art-buffer"]
  ],
  "(code target-darkjak-get-off)": [
    [159, "v1", "art-joint-anim"],
    [359, "v1", "art-joint-anim"],
    [472, "v1", "art-joint-anim"]
  ],
  "(anon-function 15 target-darkjak)": [
    [16, "v0", "process-focusable"],
    [82, "v1", "art-joint-anim"],
    [113, "v1", "art-joint-anim"]
  ],
  "(trans target-float)": [[130, "v1", "(state target)"]],
  "(code target-stance-look-around)": [[12, "v0", "float"]],
  "(code target-look-around)": [[21, "v0", "float"]],
  "(exit target-swim-stance)": [[51, "v0", "sound-rpc-set-param"]],
  "(exit target-swim-down)": [[56, "v0", "sound-rpc-set-param"]],
  "(method 7 water-anim)": [[14, "t9", "(function water-anim int water-anim)"]],
  "(method 26 water-anim)": [
    ["_stack_", 16, "res-tag"],
    [52, "v0", "(pointer float)"]
  ],
  "(method 7 flow-control)": [
    [19, "t9", "(function flow-control int flow-control)"]
  ],
  "water-anim-event-handler": [
    [23, "v1", "float"],
    [40, "s4", "process"],
    [50, "s5", "water-info"],
    [96, "gp", "process-focusable"],
    [116, "gp", "process-focusable"],
    [137, "gp", "process-focusable"],
    [182, "s5", "water-info"]
  ],
  "(code die crate)": [
    [6, "v1", "collide-shape"],
    [37, "v1", "process-focusable"]
  ],
  "(code notice-blue crate)": [
    [19, "v1", "process-drawable"],
    [21, "gp", "collide-shape-moving"],
    [28, "a0", "collide-shape-moving"],
    [30, "v1", "collide-shape-moving"]
  ],
  "(post fall crate)": [
    [[4, 10], "a0", "collide-shape-moving"],
    [15, "v1", "collide-shape-moving"],
    [26, "v1", "collide-shape-moving"],
    [[34, 53], "gp", "collide-shape-moving"]
  ],
  "(trans fall crate)": [
    [1, "v1", "collide-shape-moving"],
    [6, "v1", "float"],
    [8, "v1", "collide-shape-moving"],
    [24, "v1", "collide-shape-moving"],
    [32, "v1", "collide-shape-moving"],
    [34, "a0", "collide-shape-moving"],
    [37, "a0", "collide-shape-moving"]
  ],
  "(enter fall crate)": [[[35, 40], "a0", "carry-info"]],
  "(post carry crate)": [[[13, 16], "a0", "collide-shape-moving"]],
  "(event carry crate)": [[15, "a0", "vector"]],
  "(code idle crate)": [[[2, 5], "a0", "collide-shape-moving"]],
  "(code hide crate)": [
    [27, "v1", "collide-shape-moving"],
    [95, "v1", "collide-shape-moving"],
    [97, "a0", "collide-shape-moving"],
    [100, "a0", "collide-shape-moving"]
  ],
  "(code special-contents-die crate)": [[42, "v1", "collide-shape-moving"]],
  "target-send-attack": [
    ["_stack_", 96, "symbol"],
    [16, "s4", "process-focusable"],
    [[429, 444], "t1", "sound-name"]
  ],
  "(method 36 crate)": [
    [6, "a0", "collide-shape-moving"],
    [27, "a0", "collide-shape-moving"]
  ],
  "camera-rotate-to-vector": [[63, "v1", "float"]],
  "target-gun-find-track": [
    [182, "v0", "process-focusable"],
    [[192, 224], "gp", "process-focusable"],
    [[249, 475], "s5", "process-focusable"],
    [431, "a0", "process-focusable"],
    [434, "a0", "process-focusable"],
    [519, "v1", "int"],
    [520, "v1", "int"]
  ],
  "target-gun-check": [[599, "v0", "sound-rpc-set-param"]],
  "target-gun-build-track-list": [[46, "v1", "vector"]],
  "target-gun-joint-pre0": [[[131, 165], "gp", "process-focusable"]],
  "(method 28 water-anim)": [
    ["_stack_", 16, "res-tag"],
    [27, "v0", "vector"]
  ],
  "(method 7 drop-plat)": [[18, "v1", "external-art-buffer"]],
  "(method 22 gui-control)": [
    [[268, 315], "s4", "process-drawable"],
    [[275, 338], "s5", "sound-rpc-set-param"],
    [[351, 375], "s5", "sound-rpc-set-param"]
  ],
  "(method 13 sky-work)": [
    [[78, 170], "s4", "sky-work"],
    [[162, 168], "v1", "dma-packet"],
    [[221, 228], "a1", "dma-packet"],
    [[230, 239], "a1", "gs-gif-tag"],
    [243, "a1", "(pointer gs-zbuf)"],
    [245, "a1", "(pointer gs-reg64)"],
    [247, "a1", "(pointer gs-test)"],
    [249, "a1", "(pointer gs-reg64)"],
    [250, "a1", "(pointer gs-alpha)"],
    [252, "a1", "(pointer gs-reg64)"],
    [255, "a1", "(pointer gs-tex0)"],
    [257, "a1", "(pointer gs-reg64)"],
    [259, "a1", "(pointer gs-tex1)"],
    [261, "a1", "(pointer gs-reg64)"],
    [263, "a1", "(pointer gs-clamp)"],
    [265, "a1", "(pointer gs-reg64)"],
    [266, "a1", "(pointer uint64)"],
    [268, "a1", "(pointer gs-reg64)"],
    [[271, 309], "a2", "(inline-array qword)"],
    [[316, 354], "t0", "(inline-array qword)"],
    [[362, 369], "t1", "dma-packet"],
    [[371, 380], "t1", "gs-gif-tag"],
    [384, "t1", "(pointer gs-alpha)"],
    [386, "t1", "(pointer gs-reg64)"],
    [389, "t1", "(pointer gs-tex0)"],
    [391, "t1", "(pointer gs-reg64)"],
    [392, "t1", "(pointer uint64)"],
    [394, "t1", "(pointer gs-reg64)"],
    [[397, 429], "t0", "(inline-array qword)"],
    [[437, 444], "a1", "dma-packet"],
    [[446, 455], "a1", "gs-gif-tag"],
    [458, "a1", "(pointer gs-alpha)"],
    [460, "a1", "(pointer gs-reg64)"],
    [[515, 561], "t1", "(inline-array qword)"],
    [[574, 581], "a3", "dma-packet"],
    [[583, 592], "a3", "gs-gif-tag"],
    [596, "a3", "(pointer gs-alpha)"],
    [598, "a3", "(pointer gs-reg64)"],
    [601, "a3", "(pointer gs-tex0)"],
    [603, "a3", "(pointer gs-reg64)"],
    [604, "a3", "(pointer uint64)"],
    [606, "a3", "(pointer gs-reg64)"],
    [[609, 647], "v1", "(inline-array qword)"],
    [[673, 680], "a1", "dma-packet"],
    [[682, 691], "a1", "gs-gif-tag"],
    [695, "a1", "(pointer gs-zbuf)"],
    [697, "a1", "(pointer gs-reg64)"],
    [699, "a1", "(pointer gs-test)"],
    [701, "a1", "(pointer gs-reg64)"],
    [728, "a1", "(pointer gs-rgbaq)"],
    [730, "a1", "(pointer gs-reg64)"],
    [[733, 738], "v1", "(inline-array qword)"],
    [[741, 750], "v1", "(inline-array qword)"],
    [[760, 766], "v1", "dma-packet"]
  ],
  "(method 33 sky-work)": [
    [42, "s5", "int"],
    [46, "a2", "sky-work"],
    [59, "a2", "sky-work"],
    [36, "v1", "sky-work"]
  ],
  "(method 23 sky-work)": [
    [[3, 10], "a0", "dma-packet"],
    [[12, 21], "a0", "gs-gif-tag"],
    [25, "s3", "(pointer gs-test)"],
    [27, "s3", "(pointer gs-reg64)"],
    [42, "s3", "(pointer gs-tex0)"],
    [44, "s3", "(pointer gs-reg64)"],
    [46, "s3", "(pointer gs-tex1)"],
    [48, "s3", "(pointer gs-reg64)"],
    [49, "s3", "(pointer gs-clamp)"],
    [51, "s3", "(pointer gs-reg64)"],
    [53, "s3", "(pointer gs-alpha)"],
    [55, "s3", "(pointer gs-reg64)"],
    [56, "s3", "(pointer uint64)"],
    [58, "s3", "(pointer gs-reg64)"],
    [[255, 263], "s4", "dma-packet"]
  ],
  "(method 27 sky-work)": [
    [[5, 10], "a0", "dma-packet"],
    [[12, 20], "a0", "gs-gif-tag"],
    [25, "a0", "(pointer gs-alpha)"],
    [27, "a0", "(pointer gs-reg64)"],
    [[142, 149], "s4", "dma-packet"]
  ],
  "(method 34 sky-work)": [
    [[5, 10], "a0", "dma-packet"],
    [[12, 20], "a0", "gs-gif-tag"],
    [25, "a0", "(pointer gs-zbuf)"],
    [27, "a0", "(pointer gs-reg64)"],
    [29, "a0", "(pointer gs-test)"],
    [31, "a0", "(pointer gs-reg64)"],
    [33, "a0", "(pointer gs-alpha)"],
    [35, "a0", "(pointer gs-reg64)"],
    [[80, 88], "s5", "dma-packet"]
  ],
  "(method 35 sky-work)": [
    [[2, 9], "a1", "dma-packet"],
    [[11, 20], "a1", "gs-gif-tag"],
    [24, "a1", "(pointer gs-test)"],
    [26, "a1", "(pointer gs-reg64)"],
    [[66, 74], "s5", "dma-packet"]
  ],
  "(method 36 sky-work)": [
    [[7, 14], "a0", "dma-packet"],
    [[16, 26], "a0", "gs-gif-tag"],
    [62, "s2", "(pointer gs-tex0)"],
    [64, "s2", "(pointer gs-reg64)"],
    [66, "s2", "(pointer gs-tex1)"],
    [68, "s2", "(pointer gs-reg64)"],
    [70, "s2", "(pointer gs-test)"],
    [72, "s2", "(pointer gs-reg64)"],
    [74, "s2", "(pointer gs-clamp)"],
    [76, "s2", "(pointer gs-reg64)"],
    [78, "s2", "(pointer gs-alpha)"],
    [80, "s2", "(pointer gs-reg64)"],
    [[83, 177], "v1", "(inline-array qword)"]
  ],
  "draw-subtitle-image": [
    [[44, 48], "a0", "dma-packet"],
    [[49, 58], "a0", "gs-gif-tag"],
    [70, "a0", "(pointer gs-bitbltbuf)"],
    [72, "a0", "(pointer gs-reg64)"],
    [73, "a0", "(pointer gs-trxpos)"],
    [75, "a0", "(pointer gs-reg64)"],
    [81, "a0", "(pointer gs-trxreg)"],
    [83, "a0", "(pointer gs-reg64)"],
    [84, "a0", "(pointer gs-trxdir)"],
    [86, "a0", "(pointer gs-reg64)"],
    [[106, 112], "a1", "dma-packet"],
    [[113, 121], "a1", "gs-gif-tag"],
    [128, "a1", "(pointer gs-reg64)"],
    [130, "a1", "(pointer gs-alpha)"],
    [126, "a1", "(pointer gs-test)"],
    [132, "a1", "(pointer gs-reg64)"],
    [148, "a1", "(pointer gs-tex0)"],
    [150, "a1", "(pointer gs-reg64)"],
    [153, "a1", "(pointer gs-reg64)"],
    [157, "a1", "(pointer gs-reg64)"],
    [160, "a1", "(pointer gs-reg64)"],
    [151, "a1", "(pointer gs-tex1)"],
    [155, "a1", "(pointer gs-clamp)"],
    [158, "a1", "(pointer uint64)"],
    [[163, 194], "v1", "(pointer uint128)"],
    [[195, 199], "t0", "gs-gif-tag"],
    [[201, 206], "t0", "gs-gif-tag"],
    [[208, 213], "a2", "gs-gif-tag"],
    [[215, 220], "v1", "gs-gif-tag"],
    [[223, 254], "v1", "(pointer uint128)"],
    [[255, 259], "t0", "gs-gif-tag"],
    [[261, 266], "t0", "gs-gif-tag"],
    [[268, 273], "a1", "gs-gif-tag"],
    [[275, 280], "v1", "gs-gif-tag"],
    [[291, 296], "v1", "dma-packet"]
  ],
  "scene-player-init": [
    [[37, 44], "s5", "(array scene)"],
    [83, "v0", "(array scene)"]
  ],
  "connection-list-validate": [[5, "gp", "connection"]],
  "point-poly-distance-min": [[94, "f0", "float"]],
  "(method 26 nav-mesh)": [[[23, 78], "s4", "nav-engine"]],
  "compute-dir-parm": [
    [18, "f0", "float"],
    [8, "a2", "uint"],
    [10, "v1", "float"]
  ],
  "(trans idle fma-sphere)": [[39, "a2", "process-drawable"]],
  "(method 10 talker)": [[29, "t9", "(function process none)"]],
  "(exit active talker)": [[19, "s5", "process-drawable"]],
  "(method 11 speech-channel)": [
    [66, "v1", "process-drawable"],
    [223, "s4", "process-drawable"],
    [237, "s4", "process-drawable"],
    [240, "s4", "process-drawable"],
    [212, "v0", "sound-rpc-set-param"]
  ],
  "lightning-fractal-gen": [
    [37, "v1", "float"],
    [64, "v1", "float"],
    [91, "v1", "float"]
  ],
  "lightning-uniform-gen": [
    [38, "v1", "float"],
    [60, "v1", "float"],
    [82, "v1", "float"]
  ],
  "lightning-trail-uniform-gen": [
    [21, "v1", "float"],
    [43, "v1", "float"],
    [65, "v1", "float"]
  ],
  "lightning-trail-fractal-gen": [
    [52, "v1", "float"],
    [71, "v1", "float"],
    [90, "v1", "float"]
  ],
  "lightning-draw": [
    [[407, 444], "v1", "(inline-array vector)"],
    ["_stack_", 20, "(inline-array gcf-vertex)"],
    ["_stack_", 176, "gcf-control"],
    [440, "a1", "pointer"],
    [441, "a0", "pointer"],
    [438, "a1", "(pointer uint128)"],
    [439, "a0", "(pointer uint128)"],
    [[472, 487], "a0", "dma-packet"],
    [[559, 576], "a0", "dma-packet"],
    [[597, 602], "a0", "dma-packet"]
  ],
  "lightning-draw-all": [
    [39, "v1", "connection"],
    [40, "s1", "dma-buffer"]
  ],
  "(method 24 game-info)": [
    [808, "s4", "pointer"],
    [156, "s4", "pointer"],
    [360, "a1", "pointer"],
    [490, "a1", "pointer"],
    [521, "a2", "pointer"],
    [673, "v1", "pointer"],
    [97, "v1", "pointer"],
    [141, "s4", "game-save-tag"],
    [172, "s4", "game-save-tag"],
    [187, "s4", "(inline-array game-save-tag)"],
    [202, "s4", "(inline-array game-save-tag)"],
    [219, "s4", "(inline-array game-save-tag)"],
    [232, "s4", "(inline-array game-save-tag)"],
    [238, "s4", "(inline-array game-save-tag)"],
    [244, "s4", "(inline-array game-save-tag)"],
    [[250, 325], "s4", "(inline-array game-save-tag)"],
    [328, "s4", "(inline-array game-save-tag)"],
    [[342, 399], "s4", "(inline-array game-save-tag)"],
    [[411, 511], "s4", "(inline-array game-save-tag)"],
    [[539, 673], "s4", "(inline-array game-save-tag)"],
    [[701, 805], "s4", "(inline-array game-save-tag)"],
    [[4, 94], "v1", "(inline-array game-save-tag)"],
    [495, "a2", "(pointer uint8)"]
  ],
  "(method 11 game-save)": [
    [270, "s4", "pointer"],
    [[83, 97], "s4", "(inline-array game-save-tag)"],
    [107, "s4", "(inline-array game-save-tag)"],
    [[116, 267], "s4", "(inline-array game-save-tag)"]
  ],
  "(code active process-taskable)": [
    [40, "gp", "handle"],
    [71, "gp", "handle"]
  ],
  "(method 32 process-taskable)": [
    [63, "v0", "joint"],
    [[70, 80], "v1", "collide-shape-prim-group"]
  ],
  "(method 9 los-control)": [
    [54, "s1", "process-focusable"],
    [35, "s1", "process-focusable"]
  ],
  "(method 18 grid-hash)": [
    [42, "a0", "(pointer grid-hash-word)"],
    [44, "t4", "(pointer grid-hash-word)"],
    [46, "t6", "(pointer grid-hash-word)"]
  ],
  "(method 19 grid-hash)": [[46, "t6", "(pointer uint8)"]],
  "(method 15 sphere-hash)": [[5, "v0", "(function grid-hash none)"]],
  "(method 32 sphere-hash)": [[107, "v1", "float"]],
  "(method 13 carry-info)": [
    [14, "v1", "handle"],
    [22, "v0", "carry-info"],
    [11, "v1", "handle"]
  ],
  "(method 12 carry-info)": [
    [27, "s4", "collide-shape"],
    [46, "a0", "process-drawable"],
    [47, "v1", "collide-shape"],
    [52, "a1", "process-drawable"],
    [53, "a0", "collide-shape"],
    [59, "a1", "process-drawable"],
    [60, "a0", "collide-shape"]
  ],
  "(method 11 carry-info)": [
    [43, "s4", "collide-shape"],
    [211, "a0", "process-drawable"],
    [212, "v1", "collide-shape"],
    [218, "a2", "process-drawable"],
    [225, "a1", "process-drawable"],
    [231, "a0", "process-drawable"],
    [232, "v1", "collide-shape"],
    [10, "v1", "handle"],
    [20, "v1", "handle"],
    [219, "a1", "collide-shape"],
    [226, "a0", "collide-shape"]
  ],
  "(method 14 carry-info)": [
    [45, "s2", "collide-shape"],
    [158, "a0", "process-drawable"],
    [159, "v1", "collide-shape"],
    [165, "a2", "process-drawable"],
    [172, "a1", "process-drawable"],
    [178, "a0", "process-drawable"],
    [179, "v1", "collide-shape"],
    [12, "v1", "handle"],
    [22, "v1", "handle"],
    [166, "a1", "collide-shape"],
    [173, "a0", "collide-shape"],
    [151, "a0", "process-drawable"],
    [152, "v1", "collide-shape"],
    [158, "a2", "process-drawable"],
    [165, "a1", "process-drawable"],
    [171, "a0", "process-drawable"],
    [172, "v1", "collide-shape"],
    [159, "a1", "collide-shape"],
    [166, "a0", "collide-shape"]
  ],
  "(method 16 carry-info)": [[22, "v0", "carry-info"]],
  "(event idle task-arrow)": [[6, "a0", "vector"]],
  "projectile-init-by-other": [[113, "v1", "process-drawable"]],
  "(method 35 projectile)": [[5, "a1", "projectile"]],
  "target-gun-fire-blue": [[71, "a0", "projectile"]],
  "(method 24 gun-blue-shot)": [[15, "s5", "projectile"]],
  "target-gun-fire-yellow": [[28, "a0", "projectile"]],
  "target-gun-fire-red": [
    [150, "v1", "process-drawable"],
    [194, "v1", "process-drawable"],
    [197, "v1", "process-drawable"],
    [200, "v1", "process-drawable"]
  ],
  "(method 26 gun-red-shot)": [
    [43, "a0", "connection"],
    [44, "a0", "collide-shape"],
    [92, "a0", "connection"],
    [93, "a0", "collide-shape"]
  ],
  "gun-red-shot-init-by-other": [[89, "v1", "process-drawable"]],
  "(method 23 gun-red-shot)": [[10, "s4", "process-focusable"]],
  "target-gun-fire-dark": [
    [30, "a0", "projectile"],
    [60, "a0", "gun-dark-shot"]
  ],
  "process-drawable-shock-effect-bullseye": [[88, "a0", "lightning-tracker"]],
  "projectile-update-velocity-space-wars": [
    [59, "a0", "process-drawable"],
    [60, "a0", "collide-shape"]
  ],
  "cshape-reaction-blue-shot": [[15, "v1", "gun-blue-shot"]],
  "(method 10 idle-control)": [[64, "v1", "art-joint-anim"]],
  "(method 136 enemy)": [[34, "a1", "process-focusable"]],
  "(method 107 enemy)": [[17, "v0", "process-focusable"]],
  "(method 96 enemy)": [[[16, 20], "a0", "process-focusable"]],
  "(method 129 enemy)": [[18, "a1", "process-focusable"]],
  "(method 97 enemy)": [
    [16, "v1", "connection"],
    [[17, 22], "v1", "collide-shape"],
    [27, "s2", "process-focusable"],
    [65, "v1", "connection"],
    [[66, 71], "v1", "collide-shape"],
    [76, "s2", "process-focusable"],
    [112, "v1", "connection"],
    [[113, 118], "v1", "collide-shape"],
    [123, "s2", "process-focusable"]
  ],
  "(method 75 enemy)": [[9, "s2", "process-focusable"]],
  "(code notice enemy)": [[31, "v1", "art-joint-anim"]],
  "(code stare enemy)": [[23, "gp", "art-joint-anim"]],
  "(code victory enemy)": [[30, "v1", "art-joint-anim"]],
  "(method 88 enemy)": [[28, "a1", "art-joint-anim"]],
  "(code hit enemy)": [[30, "v1", "art-joint-anim"]],
  "(method 51 enemy)": [[[27, 31], "a0", "process-focusable"]],
  "(method 78 enemy)": [[11, "v1", "art-joint-anim"]],
  "(code die enemy)": [[30, "v1", "art-joint-anim"]],
  "(code die-falling enemy)": [[32, "gp", "art-joint-anim"]],
  "(code view-anims enemy)": [[20, "s4", "art-joint-anim"]],
  "(method 7 enemy)": [
    [14, "t9", "(function process-focusable int process-focusable)"]
  ],
  "nav-enemy-chase-post": [[[15, 19], "a0", "process-focusable"]],
  "nav-enemy-flee-post": [[[16, 20], "a0", "process-focusable"]],
  "nav-enemy-face-focus-post": [[[24, 28], "a0", "process-focusable"]],
  "nav-enemy-stare-post": [[[24, 28], "a0", "process-focusable"]],
  "(code active nav-enemy)": [
    [30, "v1", "art-joint-anim"],
    [127, "v1", "art-joint-anim"],
    [189, "v1", "art-joint-anim"],
    [298, "v1", "art-joint-anim"]
  ],
  "(enter notice nav-enemy)": [[[21, 25], "a0", "process-focusable"]],
  "(code notice nav-enemy)": [[31, "v1", "art-joint-anim"]],
  "(code stare nav-enemy)": [[23, "gp", "art-joint-anim"]],
  "(enter taunt nav-enemy)": [[[37, 42], "gp", "process-focusable"]],
  "(code taunt nav-enemy)": [[84, "v1", "art-joint-anim"]],
  "(enter pacing nav-enemy)": [[[103, 108], "gp", "process-focusable"]],
  "(trans pacing nav-enemy)": [[[14, 18], "a0", "process-focusable"]],
  "(code pacing nav-enemy)": [[34, "gp", "art-joint-anim"]],
  "(enter circling nav-enemy)": [[[69, 74], "gp", "process-focusable"]],
  "(trans circling nav-enemy)": [[[14, 18], "a0", "process-focusable"]],
  "(code circling nav-enemy)": [[34, "gp", "art-joint-anim"]],
  "(code hit nav-enemy)": [[30, "v1", "art-joint-anim"]],
  "(code debug-control nav-enemy)": [[28, "v1", "art-joint-anim"]],
  "(method 55 nav-enemy)": [[[74, 78], "a0", "process-focusable"]],
  "(method 161 nav-enemy)": [[[22, 27], "v1", "process-focusable"]],
  "(method 160 nav-enemy)": [
    [18, "s5", "process-focusable"],
    [[35, 40], "s5", "process-focusable"]
  ],
  "(method 32 youngsamos-npc)": [
    [61, "t9", "(function process-taskable none)"]
  ],
  "(method 35 pecker-npc)": [
    [58, "v1", "art-joint-anim"],
    [117, "v1", "art-joint-anim"]
  ],
  "(code idle scene-looper)": [[40, "gp", "handle"]],
  "(method 7 rigid-body-platform)": [
    [14, "t9", "(function rigid-body-object int rigid-body-object)"]
  ],
  "(method 53 rigid-body-platform)": [[24, "f0", "float"]],
  "(method 46 rigid-body-platform)": [
    [13, "v1", "rigid-body-control-point"],
    [30, "v1", "collide-rider"],
    [46, "s5", "process-focusable"],
    [139, "v1", "float"]
  ],
  "(method 24 remote)": [
    [16, "s4", "process-focusable"],
    [[26, 30], "s4", "process-focusable"]
  ],
  "remote-track": [[94, "gp", "process-drawable"]],
  "(trans enter remote)": [[[25, 29], "a0", "process-focusable"]],
  "(code enter remote)": [[11, "gp", "process-focusable"]],
  "(method 25 remote)": [[[8, 12], "a0", "collide-shape"]],
  "(method 25 judge)": [[[8, 12], "a0", "collide-shape"]],
  "(event wait judge)": [[63, "gp", "process-focusable"]],
  "(code idle judge)": [[39, "v0", "float"]],
  "(post sidekick-clone)": [[[474, 513], "gp", "(pointer process-drawable)"]],
  "(code target-carry-pickup)": [
    [79, "v0", "carry-info"],
    [290, "v0", "carry-info"]
  ],
  "(code target-carry-drop)": [
    [24, "v0", "carry-info"],
    [92, "v1", "art-joint-anim"],
    [158, "v0", "carry-info"],
    [273, "v0", "carry-info"]
  ],
  "(code target-carry-throw)": [
    [51, "v0", "carry-info"],
    [112, "v0", "carry-info"],
    [194, "v0", "carry-info"]
  ],
  "next-continue": [
    [4, "a2", "symbol"],
    [5, "a2", "level-load-info"],
    [12, "a3", "continue-point"]
  ],
  "(code target-continue)": [[643, "s5", "handle"]],
  "(code target-warp-in)": [[336, "v1", "art-joint-anim"]],
  "target-hit-effect": [[39, "t4", "vector"]],
  "target-hit-setup-anim": [
    [153, "v1", "art-joint-anim"],
    [225, "v1", "art-joint-anim"]
  ],
  "(code target-hit)": [[576, "v1", "art-joint-anim"]],
  "(anon-function 12 target-death)": [[[12, 19], "gp", "process-drawable"]],
  "target-death-reset": [[21, "v1", "connection"]],
  "(anon-function 3 target-death)": [[259, "v1", "art-joint-anim"]],
  "(anon-function 2 target-death)": [
    [58, "v1", "art-joint-anim"],
    [197, "v1", "art-joint-anim"],
    [141, "v1", "art-joint-anim"]
  ],
  "(anon-function 1 target-death)": [[73, "v1", "art-joint-anim"]],
  "(event target-continue)": [[18, "a0", "process"]],
  "(method 30 battle)": [
    [7, "s5", "nav-enemy"],
    [32, "a2", "nav-enemy"]
  ],
  "(method 7 battle)": [
    [15, "t9", "(function process-drawable int process-drawable)"]
  ],
  "(method 51 battle)": [[[38, 95], "s4", "touch-tracker"]],
  "(method 26 battle)": [
    [35, "a0", "connection"],
    [36, "a0", "collide-shape"],
    [84, "a0", "connection"],
    [85, "a0", "collide-shape"]
  ],
  "(method 28 battle)": [
    ["_stack_", 16, "res-tag"],
    [[21, 31], "s5", "(pointer entity-actor)"]
  ],
  "(method 29 battle)": [
    ["_stack_", 16, "res-tag"],
    ["_stack_", 32, "res-tag"]
  ],
  "(method 12 collide-cache)": [[76, "v1", "process-drawable"]],
  "collide-list-fill-bg-using-box": [
    [[207, 213], "v1", "collide-hash-scratch"],
    [223, "a0", "collide-hash-scratch"],
    [[241, 247], "v1", "collide-hash-scratch"],
    [255, "a0", "collide-hash-scratch"]
  ],
  "collide-list-fill-bg-using-line-sphere": [
    [261, "a0", "collide-hash-scratch"],
    [[279, 285], "v1", "collide-hash-scratch"],
    [[246, 251], "v1", "collide-hash-scratch"],
    [293, "a0", "collide-hash-scratch"],
    [102, "v1", "float"]
  ],
  "(method 8 collide-hash)": [
    [34, "a1", "collide-hash-scratch"],
    [50, "a2", "collide-hash-scratch"],
    [62, "a2", "collide-hash-scratch"],
    [73, "a1", "collide-hash-scratch"]
  ],
  "(method 9 collide-mesh)": [[[9, 63], "s5", "collide-mesh-tri"]],
  "(method 13 collide-mesh)": [
    [21, "a3", "(inline-array vector)"],
    [[22, 61], "a3", "vector"],
    [[20, 61], "t0", "(inline-array vector)"],
    [[76, 123], "v1", "collide-mesh-tri"]
  ],
  "(method 10 collide-mesh)": [[[13, 51], "s4", "collide-mesh-cache-tri"]],
  "(method 9 collide-mesh-cache)": [
    [[10, 83], "s4", "collide-mesh-cache-entry"]
  ],
  "(method 10 touching-list)": [[[1, 12], "s5", "touching-shapes-entry"]],
  "(method 13 touching-list)": [[[0, 77], "v0", "touching-shapes-entry"]],
  "(method 11 touching-list)": [[[0, 57], "s5", "touching-shapes-entry"]],
  "(method 12 touching-list)": [[[0, 105], "gp", "touching-shapes-entry"]],
  "(method 9 collide-edge-work)": [
    [[6, 52], "s3", "collide-edge-edge"],
    [[5, 52], "s4", "collide-edge-hold-item"]
  ],
  "(method 20 collide-edge-work)": [
    [100, "a0", "collide-shape-moving"],
    [179, "v1", "int"],
    [179, "a1", "int"]
  ],
  "(method 13 collide-edge-work)": [[[8, 119], "s1", "collide-edge-edge"]],
  "(method 9 collide-edge-edge)": [[20, "a0", "collide-shape-moving"]],
  "(method 13 ocean)": [
    [248, "v1", "dma-packet"],
    [249, "v1", "dma-packet"],
    [250, "v1", "dma-packet"],
    [318, "v1", "dma-packet"],
    [319, "v1", "dma-packet"],
    [320, "v1", "dma-packet"]
  ],
  "(method 19 ocean)": [
    [[2, 8], "a0", "dma-packet"],
    [[11, 17], "a0", "gs-gif-tag"],
    [22, "s4", "(pointer gs-test)"],
    [24, "s4", "(pointer gs-reg64)"],
    [26, "s4", "(pointer gs-alpha)"],
    [28, "s4", "(pointer gs-reg64)"],
    [41, "s4", "(pointer gs-tex0)"],
    [43, "s4", "(pointer gs-reg64)"],
    [45, "s4", "(pointer gs-tex1)"],
    [47, "s4", "(pointer gs-reg64)"],
    [49, "s4", "(pointer gs-texa)"],
    [51, "s4", "(pointer gs-reg64)"],
    [53, "s4", "(pointer gs-miptbp)"],
    [55, "s4", "(pointer gs-reg64)"],
    [57, "s4", "(pointer gs-miptbp)"],
    [59, "s4", "(pointer gs-reg64)"],
    [60, "s4", "(pointer gs-clamp)"],
    [62, "s4", "(pointer gs-reg64)"],
    [64, "s4", "(pointer gs-fogcol)"],
    [66, "s4", "(pointer gs-reg64)"]
  ],
  "(method 20 ocean)": [
    [[3, 7], "a0", "dma-packet"],
    [[13, 16], "a0", "gs-gif-tag"],
    [22, "a0", "(pointer gs-texa)"],
    [24, "a0", "(pointer gs-reg64)"]
  ],
  "(method 22 ocean)": [[[3, 11], "a0", "dma-packet"]],
  "(method 23 ocean)": [[[3, 11], "a0", "dma-packet"]],
  "(method 25 ocean)": [[[8, 16], "a1", "dma-packet"]],
  "(method 26 ocean)": [
    [[11, 19], "a3", "dma-packet"],
    [[30, 38], "a2", "dma-packet"]
  ],
  "(method 27 ocean)": [
    [[19, 27], "a0", "dma-packet"],
    [30, "s3", "matrix"],
    [[49, 54], "s2", "vector"]
  ],
  "(method 28 ocean)": [
    [[43, 51], "a0", "dma-packet"],
    [66, "a2", "(pointer int16)"],
    [[81, 89], "a1", "vector4w"],
    [[90, 98], "v1", "vector4w"],
    [[111, 127], "t0", "vector4w"],
    [[130, 268], "a1", "(inline-array vector4w)"]
  ],
  "(method 29 ocean)": [
    [[5, 9], "a0", "dma-packet"],
    [[15, 18], "a0", "gs-gif-tag"],
    [23, "a0", "(pointer gs-test)"],
    [25, "a0", "(pointer gs-reg64)"],
    [[36, 41], "a0", "dma-packet"],
    [91, "a1", "(pointer int16)"]
  ],
  "(method 30 ocean)": [[29, "a0", "(pointer uint8)"]],
  "(method 31 ocean)": [[32, "a0", "(pointer int32)"]],
  "(method 32 ocean)": [
    [31, "t0", "(pointer int32)"],
    [47, "a2", "(pointer uint8)"],
    [55, "v1", "(pointer int8)"]
  ],
  "(method 33 ocean)": [
    [[52, 60], "a0", "dma-packet"],
    [[63, 67], "v1", "vector4w"],
    [[93, 232], "v1", "(inline-array vector4w)"],
    [[245, 253], "a0", "dma-packet"]
  ],
  "(method 34 ocean)": [
    [[44, 52], "a0", "dma-packet"],
    [[61, 65], "v1", "vector4w"],
    [[68, 147], "v1", "(inline-array vector4w)"],
    [[166, 174], "a0", "dma-packet"]
  ],
  "(method 36 ocean)": [["_stack_", 48, "ocean-trans-mask"]],
  "(method 38 ocean)": [
    [104, "a1", "(pointer int32)"],
    [108, "a3", "(pointer uint8)"],
    [110, "a1", "(pointer int32)"]
  ],
  "(method 39 ocean)": [
    [[7, 15], "a0", "dma-packet"],
    [[17, 51], "v1", "matrix"]
  ],
  "(method 40 ocean)": [["_stack_", 40, "ocean-trans-mask"]],
  "(method 41 ocean)": [[[3, 11], "a0", "dma-packet"]],
  "(method 42 ocean)": [[[3, 11], "a0", "dma-packet"]],
  "(method 45 ocean)": [
    [[19, 27], "a1", "dma-packet"],
    [30, "s3", "matrix"],
    [[47, 52], "s2", "vector"]
  ],
  "(method 48 ocean)": [[[8, 16], "a1", "dma-packet"]],
  "(method 49 ocean)": [[24, "a0", "(pointer uint8)"]],
  "(method 51 ocean)": [
    [39, "a0", "(pointer uint8)"],
    [47, "v1", "(pointer uint8)"]
  ],
  "(method 52 ocean)": [
    [[54, 68], "a2", "dma-packet"],
    [[82, 87], "a0", "dma-packet"],
    [99, "v1", "(pointer uint64)"]
  ],
  "(method 53 ocean)": [
    [[52, 60], "a0", "dma-packet"],
    [[62, 67], "v1", "vector4w"],
    [[70, 149], "v1", "(inline-array vector4w)"],
    [[162, 170], "a0", "dma-packet"]
  ],
  "(method 57 ocean)": [
    [[7, 15], "a0", "dma-packet"],
    [[18, 28], "a0", "vector"],
    [[28, 39], "a0", "vector"],
    [[39, 50], "a0", "vector"],
    [[51, 62], "v1", "vector"]
  ],
  "(method 59 ocean)": [
    [[22, 27], "a0", "dma-packet"],
    [195, "t3", "(pointer uint8)"]
  ],
  "(method 60 ocean)": [[[3, 191], "s4", "(inline-array ocean-vertex)"]],
  "(method 61 ocean)": [[[3, 194], "s4", "(inline-array ocean-vertex)"]],
  "(method 62 ocean)": [[[3, 193], "s4", "(inline-array ocean-vertex)"]],
  "(method 63 ocean)": [[[3, 200], "s4", "(inline-array ocean-vertex)"]],
  "(method 64 ocean)": [[[3, 228], "s5", "(inline-array ocean-vertex)"]],
  "(method 65 ocean)": [[[3, 234], "s5", "(inline-array ocean-vertex)"]],
  "(method 66 ocean)": [[[3, 234], "s4", "(inline-array ocean-vertex)"]],
  "(method 67 ocean)": [[[3, 240], "s4", "(inline-array ocean-vertex)"]],
  "(method 68 ocean)": [[[4, 179], "s3", "(inline-array ocean-vertex)"]],
  "(method 69 ocean)": [[[59, 66], "gp", "dma-packet"]],
  "(method 71 ocean)": [[[8, 16], "a1", "dma-packet"]],
  "(method 72 ocean)": [[[2, 6], "v1", "(inline-array vector4w)"]],
  "(method 73 ocean)": [[[6, 11], "a0", "dma-packet"]],
  "(method 74 ocean)": [
    [[6, 11], "a0", "dma-packet"],
    [[19, 24], "a0", "dma-packet"]
  ],
  "(method 75 ocean)": [[[3, 8], "a0", "dma-packet"]],
  "(method 76 ocean)": [[[3, 8], "a0", "dma-packet"]],
  "(method 77 ocean)": [[[3, 8], "a0", "dma-packet"]],
  "(method 78 ocean)": [
    [[20, 24], "a0", "dma-packet"],
    [[27, 33], "a0", "gs-gif-tag"],
    [38, "a0", "(pointer gs-test)"],
    [40, "a0", "(pointer gs-reg64)"],
    [42, "a0", "(pointer gs-alpha)"],
    [44, "a0", "(pointer gs-reg64)"],
    [45, "a0", "(pointer gs-tex1)"],
    [47, "a0", "(pointer gs-reg64)"],
    [[58, 63], "a0", "dma-packet"]
  ],
  "(method 79 ocean)": [
    [[13, 17], "a0", "dma-packet"],
    [[23, 26], "a0", "gs-gif-tag"],
    [31, "s3", "(pointer gs-test)"],
    [33, "s3", "(pointer gs-reg64)"],
    [35, "s3", "(pointer gs-alpha)"],
    [37, "s3", "(pointer gs-reg64)"],
    [51, "s3", "(pointer gs-tex0)"],
    [53, "s3", "(pointer gs-reg64)"],
    [55, "s3", "(pointer gs-tex1)"],
    [57, "s3", "(pointer gs-reg64)"],
    [58, "s3", "(pointer gs-clamp)"],
    [60, "s3", "(pointer gs-reg64)"],
    [61, "s3", "(pointer uint64)"],
    [63, "s3", "(pointer gs-reg64)"],
    [[66, 81], "v1", "(inline-array vector4w)"],
    [[95, 99], "a0", "dma-packet"],
    [[105, 108], "a0", "gs-gif-tag"],
    [125, "s3", "(pointer gs-tex0)"],
    [127, "s3", "(pointer gs-reg64)"],
    [128, "s3", "(pointer uint64)"],
    [130, "s3", "(pointer gs-reg64)"],
    [[133, 148], "v1", "(inline-array vector4w)"],
    [[162, 166], "a0", "dma-packet"],
    [[172, 175], "a0", "gs-gif-tag"],
    [192, "s3", "(pointer gs-tex0)"],
    [194, "s3", "(pointer gs-reg64)"],
    [195, "s3", "(pointer uint64)"],
    [197, "s3", "(pointer gs-reg64)"],
    [[200, 215], "v1", "(inline-array vector4w)"],
    [[229, 233], "a0", "dma-packet"],
    [[239, 242], "a0", "gs-gif-tag"],
    [259, "s3", "(pointer gs-tex0)"],
    [261, "s3", "(pointer gs-reg64)"],
    [262, "s3", "(pointer uint64)"],
    [264, "s3", "(pointer gs-reg64)"],
    [[267, 282], "v1", "(inline-array vector4w)"],
    [[296, 300], "a0", "dma-packet"],
    [[306, 309], "a0", "gs-gif-tag"],
    [326, "s3", "(pointer gs-tex0)"],
    [328, "s3", "(pointer gs-reg64)"],
    [329, "s3", "(pointer uint64)"],
    [331, "s3", "(pointer gs-reg64)"],
    [[333, 349], "v1", "(inline-array vector4w)"],
    [[360, 373], "v1", "(inline-array vector4w)"]
  ],
  "(method 81 ocean)": [
    [[13, 17], "a0", "dma-packet"],
    [[23, 26], "a0", "gs-gif-tag"],
    [31, "s3", "(pointer gs-test)"],
    [33, "s3", "(pointer gs-reg64)"],
    [35, "s3", "(pointer gs-alpha)"],
    [37, "s3", "(pointer gs-reg64)"],
    [51, "s3", "(pointer gs-tex0)"],
    [53, "s3", "(pointer gs-reg64)"],
    [55, "s3", "(pointer gs-tex1)"],
    [57, "s3", "(pointer gs-reg64)"],
    [58, "s3", "(pointer gs-clamp)"],
    [60, "s3", "(pointer gs-reg64)"],
    [61, "s3", "(pointer uint64)"],
    [63, "s3", "(pointer gs-reg64)"],
    [[66, 81], "v1", "(inline-array vector4w)"],
    [[87, 91], "a0", "dma-packet"],
    [[97, 100], "a0", "gs-gif-tag"],
    [106, "a0", "(pointer gs-bitbltbuf)"],
    [108, "a0", "(pointer gs-reg64)"],
    [109, "a0", "(pointer gs-trxpos)"],
    [111, "a0", "(pointer gs-reg64)"],
    [113, "a0", "(pointer gs-trxreg)"],
    [115, "a0", "(pointer gs-reg64)"],
    [116, "a0", "(pointer gs-trxdir)"],
    [118, "a0", "(pointer gs-reg64)"],
    [[121, 126], "v1", "(inline-array vector4w)"],
    [[146, 150], "a0", "dma-packet"],
    [[156, 159], "a0", "gs-gif-tag"],
    [163, "s3", "(pointer gs-alpha)"],
    [165, "s3", "(pointer gs-reg64)"],
    [179, "s3", "(pointer gs-tex0)"],
    [181, "s3", "(pointer gs-reg64)"],
    [182, "s3", "(pointer gs-tex1)"],
    [184, "s3", "(pointer gs-reg64)"],
    [185, "s3", "(pointer gs-clamp)"],
    [187, "s3", "(pointer gs-reg64)"],
    [188, "s3", "(pointer uint64)"],
    [190, "s3", "(pointer gs-reg64)"],
    [[193, 215], "v1", "(inline-array vector4w)"],
    [[221, 225], "a0", "dma-packet"],
    [[231, 234], "a0", "gs-gif-tag"],
    [239, "a0", "(pointer gs-alpha)"],
    [241, "a0", "(pointer gs-reg64)"],
    [243, "a0", "(pointer gs-tex1)"],
    [245, "a0", "(pointer gs-reg64)"],
    [246, "a0", "(pointer uint64)"],
    [248, "a0", "(pointer gs-reg64)"],
    [[251, 273], "v1", "(inline-array vector4w)"],
    [[287, 291], "a0", "dma-packet"],
    [[297, 300], "a0", "gs-gif-tag"],
    [305, "s3", "(pointer gs-alpha)"],
    [307, "s3", "(pointer gs-reg64)"],
    [320, "s3", "(pointer gs-tex0)"],
    [322, "s3", "(pointer gs-reg64)"],
    [324, "s3", "(pointer gs-tex1)"],
    [326, "s3", "(pointer gs-reg64)"],
    [327, "s3", "(pointer uint64)"],
    [329, "s3", "(pointer gs-reg64)"],
    [[332, 354], "v1", "(inline-array vector4w)"],
    [[376, 381], "a3", "dma-packet"],
    [[387, 390], "a3", "gs-gif-tag"],
    [394, "a3", "(pointer gs-xy-offset)"],
    [396, "a3", "(pointer gs-reg64)"],
    [406, "a3", "(pointer gs-frame)"],
    [408, "a3", "(pointer gs-reg64)"],
    [416, "a3", "(pointer gs-scissor)"],
    [418, "a3", "(pointer gs-reg64)"],
    [420, "a3", "(pointer gs-test)"],
    [422, "a3", "(pointer gs-reg64)"],
    [424, "a3", "(pointer gs-alpha)"],
    [426, "a3", "(pointer gs-reg64)"],
    [440, "a3", "(pointer gs-tex0)"],
    [442, "a3", "(pointer gs-reg64)"],
    [443, "a3", "(pointer uint64)"],
    [445, "a3", "(pointer gs-reg64)"],
    [448, "a3", "(pointer gs-texa)"],
    [450, "a3", "(pointer gs-reg64)"],
    [452, "a3", "(pointer gs-tex1)"],
    [454, "a3", "(pointer gs-reg64)"],
    [455, "a3", "(pointer uint64)"],
    [457, "a3", "(pointer gs-reg64)"],
    [459, "a3", "(pointer gs-prim)"],
    [460, "a3", "(pointer gs-reg64)"],
    [[469, 473], "t1", "dma-packet"],
    [[479, 482], "t1", "gs-gif-tag"],
    [492, "t1", "(pointer gs-xyz)"],
    [494, "t1", "(pointer gs-reg64)"],
    [499, "t1", "(pointer gs-xyz)"],
    [501, "t1", "(pointer gs-reg64)"],
    [511, "t1", "(pointer gs-xyz)"],
    [513, "t1", "(pointer gs-reg64)"],
    [522, "t1", "(pointer gs-xyz)"],
    [524, "t1", "(pointer gs-reg64)"],
    [[536, 540], "a3", "dma-packet"],
    [[546, 549], "a3", "gs-gif-tag"],
    [563, "a3", "(pointer gs-frame)"],
    [565, "a3", "(pointer gs-reg64)"],
    [581, "a3", "(pointer gs-tex0)"],
    [583, "a3", "(pointer gs-reg64)"],
    [585, "a3", "(pointer gs-prim)"],
    [586, "a3", "(pointer gs-reg64)"],
    [[594, 598], "a1", "dma-packet"],
    [[604, 607], "a1", "gs-gif-tag"],
    [617, "a1", "(pointer gs-xyz)"],
    [619, "a1", "(pointer gs-reg64)"],
    [624, "a1", "(pointer gs-xyz)"],
    [626, "a1", "(pointer gs-reg64)"],
    [636, "a1", "(pointer gs-xyz)"],
    [638, "a1", "(pointer gs-reg64)"],
    [647, "a1", "(pointer gs-xyz)"],
    [649, "a1", "(pointer gs-reg64)"]
  ],
  "(method 82 ocean)": [
    [[10, 14], "a0", "dma-packet"],
    [[20, 23], "a0", "gs-gif-tag"],
    [28, "s3", "(pointer gs-test)"],
    [30, "s3", "(pointer gs-reg64)"],
    [32, "s3", "(pointer gs-alpha)"],
    [34, "s3", "(pointer gs-reg64)"],
    [54, "s3", "(pointer gs-tex0)"],
    [56, "s3", "(pointer gs-reg64)"],
    [58, "s3", "(pointer gs-tex1)"],
    [60, "s3", "(pointer gs-reg64)"],
    [62, "s3", "(pointer gs-clamp)"],
    [64, "s3", "(pointer gs-reg64)"],
    [65, "s3", "(pointer uint64)"],
    [67, "s3", "(pointer gs-reg64)"],
    [[70, 90], "v1", "(inline-array vector4w)"],
    [[103, 107], "a0", "dma-packet"],
    [[113, 116], "a0", "gs-gif-tag"],
    [121, "s3", "(pointer gs-test)"],
    [123, "s3", "(pointer gs-reg64)"],
    [124, "s3", "(pointer gs-alpha)"],
    [126, "s3", "(pointer gs-reg64)"],
    [144, "s3", "(pointer gs-tex0)"],
    [146, "s3", "(pointer gs-reg64)"],
    [147, "s3", "(pointer gs-tex1)"],
    [149, "s3", "(pointer gs-reg64)"],
    [151, "s3", "(pointer gs-clamp)"],
    [153, "s3", "(pointer gs-reg64)"],
    [154, "s3", "(pointer uint64)"],
    [156, "s3", "(pointer gs-reg64)"],
    [[159, 179], "v1", "(inline-array vector4w)"]
  ],
  "(method 83 ocean)": [
    [[13, 17], "a0", "dma-packet"],
    [[23, 26], "a0", "gs-gif-tag"],
    [31, "s1", "(pointer gs-alpha)"],
    [33, "s1", "(pointer gs-reg64)"],
    [53, "s1", "(pointer gs-tex0)"],
    [55, "s1", "(pointer gs-reg64)"],
    [57, "s1", "(pointer gs-clamp)"],
    [59, "s1", "(pointer gs-reg64)"],
    [60, "s1", "(pointer uint64)"],
    [62, "s1", "(pointer gs-reg64)"],
    [69, "v1", "(pointer uint128)"],
    [[97, 115], "s1", "(inline-array vector4w)"]
  ],
  "(method 84 ocean)": [[[66, 92], "t1", "(inline-array vector4w)"]],
  "(method 85 ocean)": [
    [[5, 9], "a0", "dma-packet"],
    [[15, 18], "a0", "gs-gif-tag"],
    [23, "a0", "(pointer gs-alpha)"],
    [25, "a0", "(pointer gs-reg64)"],
    [32, "v1", "(pointer uint128)"],
    [[89, 118], "s0", "(inline-array vector4w)"],
    [[128, 137], "s4", "(pointer uint128)"],
    [[128, 137], "v1", "(pointer uint128)"]
  ],
  "(method 88 ocean)": [
    [[5, 9], "a0", "dma-packet"],
    [[15, 18], "a0", "gs-gif-tag"],
    [23, "s3", "(pointer gs-test)"],
    [25, "s3", "(pointer gs-reg64)"],
    [39, "s3", "(pointer gs-tex0)"],
    [41, "s3", "(pointer gs-reg64)"],
    [43, "s3", "(pointer gs-tex1)"],
    [45, "s3", "(pointer gs-reg64)"],
    [46, "s3", "(pointer gs-clamp)"],
    [48, "s3", "(pointer gs-reg64)"],
    [50, "s3", "(pointer gs-alpha)"],
    [52, "s3", "(pointer gs-reg64)"],
    [53, "s3", "(pointer uint64)"],
    [55, "s3", "(pointer gs-reg64)"],
    [[227, 232], "a0", "(inline-array vector4w)"],
    [[244, 270], "a1", "(inline-array vector4w)"],
    [[282, 288], "a0", "(inline-array vector4w)"],
    [[299, 324], "a1", "(inline-array vector4w)"]
  ],
  "(method 89 ocean)": [
    [[39, 43], "a0", "dma-packet"],
    [[49, 52], "a0", "gs-gif-tag"],
    [57, "a0", "(pointer gs-test)"],
    [59, "a0", "(pointer gs-reg64)"],
    [61, "a0", "(pointer gs-alpha)"],
    [63, "a0", "(pointer gs-reg64)"],
    [64, "a0", "(pointer uint64)"],
    [66, "a0", "(pointer gs-reg64)"],
    [[69, 87], "v1", "(inline-array vector4w)"],
    [[88, 93], "a0", "(inline-array vector4w)"],
    [[93, 101], "v1", "(inline-array vector4w)"],
    [[107, 111], "a0", "dma-packet"],
    [[117, 120], "a0", "gs-gif-tag"],
    [125, "a0", "(pointer gs-xy-offset)"],
    [127, "a0", "(pointer gs-reg64)"],
    [130, "a0", "(pointer gs-texa)"],
    [132, "a0", "(pointer gs-reg64)"],
    [133, "a0", "(pointer uint64)"],
    [135, "a0", "(pointer gs-reg64)"],
    [[138, 144], "v1", "adgif-shader"],
    [[234, 240], "v1", "adgif-shader"],
    [[295, 299], "a0", "dma-packet"],
    [[305, 308], "a0", "gs-gif-tag"],
    [313, "s3", "(pointer gs-alpha)"],
    [315, "s3", "(pointer gs-reg64)"],
    [334, "s3", "(pointer gs-tex0)"],
    [336, "s3", "(pointer gs-reg64)"],
    [338, "s3", "(pointer gs-tex1)"],
    [340, "s3", "(pointer gs-reg64)"],
    [342, "s3", "(pointer gs-clamp)"],
    [344, "s3", "(pointer gs-reg64)"],
    [346, "s3", "(pointer gs-rgbaq)"],
    [348, "s3", "(pointer gs-reg64)"],
    [349, "s3", "(pointer uint64)"],
    [351, "s3", "(pointer gs-reg64)"],
    [[357, 361], "a0", "dma-packet"],
    [[367, 370], "a0", "gs-gif-tag"],
    [374, "a0", "(pointer gs-tex1)"],
    [376, "a0", "(pointer gs-reg64)"],
    [377, "a0", "(pointer uint64)"],
    [379, "a0", "(pointer gs-reg64)"],
    [[382, 421], "v1", "(inline-array vector4w)"]
  ],
  "(method 90 ocean)": [[0, "a2", "(pointer int32)"]],
  "(method 18 collide-shape-prim-group)": [
    [[3, 32], "s4", "collide-shape-prim"]
  ],
  "(method 19 collide-shape-prim)": [[[3, 32], "s4", "collide-shape-prim"]],
  "collide-shape-draw-debug-marks": [
    [24, "v1", "connection"],
    [[24, 41], "a0", "collide-shape"],
    [56, "v1", "connection"],
    [[56, 70], "a0", "collide-shape"],
    [88, "v1", "connection"],
    [[88, 104], "a0", "collide-shape"]
  ],
  "(method 18 collide-shape-prim-sphere)": [
    [79, "s4", "collide-shape-prim-mesh"]
  ],
  "(method 56 collide-shape-moving)": [
    [68, "a0", "process-focusable"],
    [153, "a0", "process-focusable"]
  ],
  "(method 66 collide-shape-moving)": [[[29, 58], "s0", "collide-cache-prim"]],
  "(method 36 collide-shape)": [[[1, 40], "v1", "collide-shape-prim"]],
  "(method 38 collide-shape)": [
    [[42, 80], "s5", "collide-shape-prim-mesh"],
    [34, "v0", "(array collide-mesh)"]
  ],
  "(method 45 collide-shape)": [
    [28, "a0", "connection"],
    [29, "a0", "collide-shape"],
    [79, "a0", "connection"],
    [80, "a0", "collide-shape-moving"],
    [[224, 235], "s1", "collide-shape-moving"]
  ],
  "(method 40 collide-shape)": [
    [30, "a0", "connection"],
    [31, "a0", "collide-shape"],
    [79, "a0", "connection"],
    [80, "a0", "collide-shape-moving"],
    [156, "s4", "(pointer uint64)"]
  ],
  "(method 12 collide-shape-prim-group)": [
    [[12, 43], "s4", "collide-shape-prim"]
  ],
  "(method 13 collide-shape-prim)": [[[12, 43], "s4", "collide-shape-prim"]],
  "(method 12 collide-shape-prim-sphere)": [
    [17, "gp", "collide-shape-prim-mesh"]
  ],
  "(method 50 collide-shape)": [[[30, 100], "gp", "process-focusable"]],
  "cshape-reaction-update-state": [["_stack_", 56, "collide-status"]],
  "(method 17 collide-shape-prim-mesh)": [
    [[6, 11], "s2", "collide-shape-prim-group"]
  ],
  "(method 35 collide-shape)": [
    [27, "a0", "connection"],
    [28, "a0", "collide-shape"],
    [76, "a0", "connection"],
    [77, "a0", "collide-shape"]
  ],
  "(method 44 collide-shape)": [[25, "a0", "process-drawable"]],
  // placeholder
  "placeholder-do-not-add-below": [],
  "(method 38 guard-lazer-shot)": [[[33, 37], "a0", "process-focusable"]],
  "(method 28 metalhead-shot)": [
    [29, "s5", "process-drawable"],
    [32, "s5", "process-drawable"],
    [10, "v0", "sound-rpc-set-param"]
  ],
  "(event impact metalhead-grenade-shot)": [
    [11, "s4", "process-drawable"],
    [28, "s4", "collide-shape"]
  ],
  "(trans active guard-conversation)": [[18, "a0", "nav-enemy"]],
  "(method 11 guard-conversation)": [
    ["_stack_", 16, "res-tag"],
    [75, "v0", "(pointer actor-group)"],
    [128, "v1", "nav-enemy"]
  ],
  "(code come-down transport-level)": [[14, "v1", "art-joint-anim"]],
  "(code idle transport-level)": [[29, "v1", "art-joint-anim"]],
  "(code leave transport-level)": [[44, "v1", "art-joint-anim"]],
  "(method 74 crimson-guard-level)": [[[95, 99], "v1", "process-focusable"]],
  "(method 200 crimson-guard-level)": [
    [15, "s5", "process-focusable"],
    [35, "s5", "process-focusable"]
  ],
  "(code notice crimson-guard-level)": [[31, "v1", "art-joint-anim"]],
  "(trans blast-hostile crimson-guard-level)": [
    [[62, 66], "a0", "process-focusable"]
  ],
  "(trans grenade-hostile crimson-guard-level)": [
    [[62, 66], "a0", "process-focusable"]
  ],
  "(code arrest crimson-guard-level)": [
    [29, "v1", "art-joint-anim"],
    [168, "v1", "art-joint-anim"],
    [103, "v1", "art-joint-anim"]
  ],
  "(code gun-shoot crimson-guard-level)": [
    [28, "v1", "art-joint-anim"],
    [[91, 97], "v1", "process-drawable"],
    [324, "v1", "art-joint-anim"]
  ],
  "(code close-attack crimson-guard-level)": [[14, "v1", "art-joint-anim"]],
  "(code attack crimson-guard-level)": [
    [257, "a0", "process-focusable"],
    [535, "v1", "art-joint-anim"],
    [286, "v1", "art-joint-anim"],
    [334, "v1", "collide-shape-prim-group"],
    [426, "v1", "collide-shape-prim-group"],
    [463, "v1", "art-joint-anim"],
    [78, "v1", "art-joint-anim"],
    [146, "v1", "art-joint-anim"]
  ],
  "(code get-up-front crimson-guard-level)": [[20, "v1", "art-joint-anim"]],
  "(code get-up-back crimson-guard-level)": [[20, "v1", "art-joint-anim"]],
  "(code roll-right crimson-guard-level)": [
    [[95, 99], "a0", "process-focusable"],
    [[182, 186], "a0", "process-focusable"]
  ],
  "(code roll-left crimson-guard-level)": [
    [[95, 99], "a0", "process-focusable"],
    [[182, 186], "a0", "process-focusable"]
  ],
  "(method 77 crimson-guard-level)": [
    [42, "a1", "art-joint-anim"],
    [100, "a1", "art-joint-anim"],
    [129, "a1", "art-joint-anim"],
    [160, "v1", "art-joint-anim"],
    [196, "a1", "art-joint-anim"],
    [90, "v1", "(array int32)"]
  ],
  "(method 78 crimson-guard-level)": [
    [18, "a1", "art-joint-anim"],
    [72, "a1", "art-joint-anim"],
    [104, "a1", "art-joint-anim"],
    [136, "v1", "art-joint-anim"],
    [175, "a1", "art-joint-anim"],
    [62, "v1", "(array int32)"]
  ],
  "(code die-falling crimson-guard-level)": [
    [29, "gp", "art-joint-anim"],
    [520, "v1", "art-joint-anim"],
    [168, "v1", "art-joint-anim"],
    [267, "v1", "art-joint-anim"],
    [366, "v1", "art-joint-anim"],
    [463, "v1", "art-joint-anim"]
  ],
  "(method 10 grid-hash)": [[12, "a0", "(pointer uint128)"]],
  "(method 24 grid-hash)": [
    [78, "v1", "(pointer uint128)"],
    [191, "t0", "(pointer int8)"],
    [195, "a2", "(pointer uint8)"],
    [237, "v1", "(pointer uint128)"]
  ],
  "(method 11 grid-hash)": [
    [[141, 147], "t6", "pointer"],
    [128, "t1", "pointer"],
    [149, "t4", "pointer"],
    [152, "t1", "pointer"]
  ],
  "(method 27 sphere-hash)": [[44, "s2", "(pointer int8)"]],
  "(method 9 actor-hash-buckets)": [
    [19, "v1", "connection"],
    [[16, 160], "s4", "collide-shape"],
    [76, "s4", "collide-shape"],
    [108, "v1", "connection"]
  ],
  "(method 12 flow-control)": [
    [23, "a0", "connection"],
    [24, "a0", "collide-shape"],
    [71, "a0", "connection"],
    [72, "a0", "collide-shape"]
  ],
  "(method 10 flow-control)": [["_stack_", 32, "flow-section"]],
  "(method 9 lod-set)": [["_stack_", 16, "res-tag"]],
  "execute-math-engine": [[[15, 28], "v1", "process-drawable"]],
  "(method 14 draw-control)": [
    [13, "v1", "process-drawable"],
    [[58, 64], "t9", "(function object object object none)"]
  ],
  "(method 17 process-drawable)": [[7, "v1", "collide-shape"]],
  "(method 10 process-drawable)": [[32, "a0", "collide-shape"]],
  "(code process-drawable-art-error)": [[[18, 50], "v1", "collide-shape"]],
  "(method 18 process-drawable)": [[1, "v1", "pointer"]],
  "skeleton-group->draw-control": [[[239, 249], "v1", "process-drawable"]],
  "(method 14 process-drawable)": [
    [[124, 129], "s5", "collide-shape"],
    [111, "v1", "vector"]
  ],
  "ja-channel-push!": [
    [35, "v1", "int"],
    [35, "a0", "int"]
  ],
  "joint-control-reset!": [
    [3, "a1", "int"],
    [5, "a0", "int"],
    [7, "a1", "int"],
    [[11, 35], "v1", "joint-control-channel"]
  ],
  "ja-blend-eval": [[[3, 26], "s5", "joint-control-channel"]],
  "(method 9 joint-control)": [
    [[12, 68], "s3", "joint-control-channel"],
    [[13, 70], "s5", "(pointer float)"]
  ],
  "(method 10 top-anim-joint-control)": [
    [5, "a0", "process-drawable"],
    [162, "s2", "art-joint-anim"]
  ],
  "transform-and-sleep": [[[9, 13], "a0", "collide-shape"]],
  "transform-and-sleep-code": [[[9, 13], "a0", "collide-shape"]],
  "transform-post": [[[2, 6], "a0", "collide-shape"]],
  "rider-trans": [[[0, 4], "a0", "collide-shape"]],
  "rider-post": [[[3, 17], "gp", "collide-shape"]],
  "pusher-post": [[[2, 14], "gp", "collide-shape"]],
  "birth-func-vector-orient": [[[7, 23], "s3", "sprite-vec-data-2d"]],
  "process-drawable-burn-effect": [
    [28, "a0", "process-drawable"],
    [108, "v1", "process-drawable"],
    [49, "a0", "process-drawable"],
    [64, "a0", "process-drawable"]
  ],
  "process-drawable2-shock-effect": [[59, "v0", "lightning-tracker"]],
  "process-drawable-shock-effect": [[156, "v0", "lightning-tracker"]],
  "(method 12 top-anim-joint-control)": [
    [8, "a1", "art-joint-anim"],
    [40, "a1", "art-joint-anim"]
  ],
  "(method 13 draw-control)": [[44, "a0", "process-drawable"]],
  "target-collision-reaction": [
    [349, "v1", "collide-shape-prim"],
    [400, "a0", "process-focusable"],
    [573, "a0", "process-focusable"],
    [579, "a0", "process-focusable"],
    ["_stack_", 96, "collide-status"],
    ["_stack_", 104, "cshape-reaction-flags"]
  ],
  "cspace-inspect-tree": [[[27, 89], "s2", "cspace"]],
  "poly-find-nearest-edge": [
    [8, "f0", "float"],
    [12, "f0", "float"]
  ],
  "(anon-function 15 target-anim)": [
    [103, "gp", "art-joint-anim"],
    [161, "gp", "art-joint-anim"],
    [161, "v1", "art-joint-anim"],
    [213, "v1", "art-joint-anim"]
  ],
  "(anon-function 14 target-anim)": [
    [52, "a1", "art-joint-anim"],
    [186, "v1", "art-joint-anim"]
  ],
  "(anon-function 13 target-anim)": [[127, "a1", "art-joint-anim"]],
  "target-stance-anim": [
    [98, "v1", "art-joint-anim"],
    [164, "v1", "art-joint-anim"],
    [261, "v1", "art-joint-anim"],
    [385, "a1", "art-joint-anim"],
    [475, "a1", "art-joint-anim"],
    [635, "v1", "art-joint-anim"],
    [772, "v1", "art-joint-anim"],
    [1047, "v1", "art-joint-anim"]
  ],
  "target-stance-push": [
    [73, "v1", "art-joint-anim"],
    [125, "v1", "art-joint-anim"]
  ],
  "target-falling-anim": [[61, "v1", "art-joint-anim"]],
  "(anon-function 8 target-anim)": [
    [79, "v1", "art-joint-anim"],
    [174, "v1", "art-joint-anim"]
  ],
  "target-hit-ground-flop-anim": [[39, "v1", "art-joint-anim"]],
  "(anon-function 4 target-anim)": [
    [101, "v1", "art-joint-anim"],
    [168, "v1", "art-joint-anim"],
    [235, "v1", "art-joint-anim"],
    [292, "v1", "art-joint-anim"]
  ],
  "(anon-function 3 target-anim)": [
    [102, "v1", "art-joint-anim"],
    [162, "v1", "art-joint-anim"],
    [231, "v1", "art-joint-anim"],
    [289, "v1", "art-joint-anim"]
  ],
  "target-hit-ground-anim": [
    [132, "a1", "art-joint-anim"],
    [284, "v1", "art-joint-anim"],
    [336, "v1", "art-joint-anim"],
    [472, "v1", "art-joint-anim"],
    [532, "v1", "art-joint-anim"],
    [687, "v1", "art-joint-anim"],
    [848, "v1", "art-joint-anim"],
    [947, "v1", "art-joint-anim"]
  ],
  "target-attack-air-anim": [
    [80, "v1", "art-joint-anim"],
    [248, "v1", "art-joint-anim"]
  ],
  "target-edge-grab-anim": [
    [54, "v1", "art-joint-anim"],
    [111, "v1", "art-joint-anim"]
  ],
  "entity-lookup-part-group": [
    ["_stack_", 16, "res-tag"],
    [29, "s3", "basic"]
  ],
  "(method 22 swingpole)": [[53, "v1", "process-drawable"]],
  "(code active swingpole)": [[34, "a0", "process-focusable"]],
  "swingpole-init": [[56, "a0", "swingpole"]],
  "(event idle manipy)": [
    [61, "v1", "joint"],
    [233, "v1", "process-drawable"],
    [360, "v1", "vector"],
    [368, "v1", "vector"],
    [402, "t9", "(function manipy object)"],
    [475, "a0", "process-drawable"],
    [498, "v1", "process-drawable"],
    [507, "a0", "process-drawable"],
    [535, "v1", "vector"],
    [408, "v1", "float"],
    [462, "v1", "float"],
    [686, "a0", "float"]
  ],
  "(trans idle manipy)": [
    [57, "v1", "process-drawable"],
    [[64, 73], "a0", "collide-shape"]
  ],
  "(code idle manipy)": [
    [61, "a1", "process-drawable"],
    [82, "gp", "process-drawable"],
    [88, "gp", "process-drawable"],
    [131, "a0", "process-drawable"],
    [193, "a0", "process-drawable"],
    [164, "a0", "process"],
    [[159, 190], "gp", "handle"]
  ],
  "manipy-init": [
    [[142, 146], "a0", "collide-shape"],
    [214, "v1", "joint"]
  ],
  "(code active part-tracker)": [
    [[29, 43], "v1", "process-drawable"],
    [[103, 117], "v1", "process-drawable"]
  ],
  "(method 16 lightning-tracker)": [
    [[141, 158], "a0", "process-focusable"],
    [174, "a0", "process-drawable"],
    [[53, 70], "a0", "process-focusable"],
    [82, "a0", "process-focusable"]
  ],
  "(code active lightning-tracker)": [[[71, 81], "v1", "process-drawable"]],
  "(exit active lightning-tracker)": [[4, "v0", "sound-rpc-set-param"]],
  "ja-anim-done?": [[30, "gp", "process-drawable"]],
  "camera-pov-from": [
    [[4, 41], "gp", "target"],
    [21, "v1", "joint"],
    [32, "v1", "joint"]
  ],
  "(event active part-spawner)": [[25, "v1", "vector"]],
  "(exit active launcher)": [[2, "v0", "sound-rpc-set-param"]],
  "(method 11 launcher)": [[128, "v0", "vector"]],
  "launcher-init-by-other": [[136, "v0", "vector"]],
  "(event active touch-tracker)": [
    [71, "a0", "process"],
    [98, "t9", "(function touch-tracker object)"]
  ],
  "(code active touch-tracker)": [
    [22, "a0", "process-drawable"],
    [32, "a0", "collide-shape"]
  ],
  "(event explode explosion)": [
    [13, "v1", "process-drawable"],
    [18, "a0", "collide-shape"]
  ],
  "process-drawable-random-point!": [[[29, 34], "s4", "collide-shape"]],
  "(method 11 part-spawner)": [[112, "a3", "vector"]],
  "(code startup gun-dark-shot)": [[79, "a1", "process-drawable"]],
  "(enter moving gun-dark-shot)": [[16, "a1", "process-drawable"]],
  "(trans moving gun-dark-shot)": [[24, "s3", "process-drawable"]],
  "(code impact gun-dark-shot)": [
    [260, "a0", "process-focusable"],
    [108, "v0", "(array collide-shape)"],
    [156, "s0", "process-focusable"],
    [166, "s0", "process-focusable"],
    [219, "s1", "process-drawable"]
  ],
  "(anon-function 1 gun-dark-shot)": [
    [71, "v1", "process-drawable"],
    [78, "a0", "process-focusable"],
    [86, "a0", "process"],
    [93, "a0", "process"],
    [113, "a0", "process-drawable"]
  ],
  "(exit startup gun-dark-shot)": [[20, "v0", "sound-rpc-set-param"]],
  "eco-track-root-prim-fadeout": [[3, "a0", "collide-shape"]],
  "process-drawable-shock-skel-effect": [
    [[47, 51], "a1", "cspace"],
    [87, "v0", "(array cspace)"],
    [251, "v1", "lightning-tracker"],
    [253, "v1", "lightning-tracker"],
    [59, "a1", "cspace"],
    [119, "a0", "cspace"],
    [131, "a0", "cspace"],
    [311, "a0", "(pointer uint128)"],
    [360, "a0", "(pointer uint128)"]
  ],
  "(method 13 editable-face)": [[[31, 84], "s3", "(inline-array vector)"]],
  "(method 13 editable-plane)": [[[37, 90], "s3", "(inline-array vector)"]],
  "target-standard-event-handler": [
    [45, "v1", "(pointer process)"],
    [93, "a0", "vector"],
    [203, "a0", "process"],
    [205, "v1", "(pointer process)"],
    [228, "a0", "process"],
    [230, "v1", "(pointer process)"],
    [250, "a0", "process"],
    [252, "v1", "(pointer process)"],
    [343, "s5", "process"],
    [345, "v1", "(pointer process)"],
    [369, "a0", "process"],
    [371, "v1", "(pointer process)"],
    [392, "a0", "process"],
    [394, "v1", "(pointer process)"],
    [439, "a0", "process"],
    [441, "v1", "(pointer process)"],
    [461, "a0", "process"],
    [463, "v1", "(pointer process)"],
    [640, "a0", "process"],
    [642, "v1", "(pointer process)"],
    [698, "v1", "(pointer process)"],
    [68, "a0", "vector"]
  ],
  "(method 21 collide-cache)": [
    [[62, 86], "a3", "(inline-array collide-cache-tri)"]
  ],
  "(method 13 collide-cache)": [[303, "v1", "process-drawable"]],
  "(method 19 collide-cache)": [
    [26, "a0", "connection"],
    [27, "a0", "collide-shape"],
    [105, "a0", "connection"],
    [106, "a0", "collide-shape"]
  ],
  "(method 20 collide-cache)": [
    [50, "v1", "connection"],
    [51, "s1", "collide-shape"],
    [114, "v1", "connection"],
    [115, "s1", "collide-shape"]
  ],
  "(method 9 collide-cache)": [
    //[[28, 56], "gp", "collide-shape-prim"],
    [33, "gp", "collide-cache-prim"],
    [35, "gp", "collide-shape-prim"],
    [[50, 56], "gp", "collide-cache-prim"],
    [36, "v1", "collide-shape-prim-sphere"],
    [[4, 26], "gp", "collide-cache-tri"]
  ],
  "col-rend-draw": [
    [[161, 217], "s5", "collide-cache-prim"],
    [164, "v1", "collide-shape-prim-sphere"],
    [[14, 152], "s3", "collide-cache-tri"]
  ],
  "effect-param->sound-spec": [[178, "v1", "collide-shape-moving"]],
  "(method 10 effect-control)": [
    [128, "v1", "collide-shape-moving"],
    [183, "s3", "(pointer object)"],
    [187, "s3", "basic"],
    [340, "s3", "basic"],
    [390, "s3", "basic"],
    [462, "s3", "basic"],
    [483, "s3", "basic"],
    [[497, 575], "s3", "death-info"]
  ],
  "(method 12 effect-control)": [
    [99, "gp", "(pointer int8)"],
    ["_stack_", 112, "res-tag"]
  ],
  "(method 55 enemy)": [[[66, 70], "a0", "process-focusable"]],
  "(method 74 enemy)": [
    [50, "s3", "process-drawable"],
    [94, "v1", "attack-info"],
    [[111, 205], "s2", "attack-info"],
    [554, "a0", "vector"]
  ],
  "(method 56 enemy)": [[[0, 6], "v1", "attack-info"]],
  "(method 89 enemy)": [[28, "a1", "art-joint-anim"]],
  "(method 87 enemy)": [[52, "s5", "art-joint-anim"]],
  "(code jump enemy)": [[30, "v0", "enemy-jump-info"]],
  "(method 77 enemy)": [[17, "a1", "art-joint-anim"]],
  "(method 108 enemy)": [[[2, 51], "s4", "touching-shapes-entry"]],
  "(method 130 enemy)": [[37, "t1", "int"]],
  "(method 113 enemy)": [["_stack_", 16, "res-tag"]],
  "(method 113 nav-enemy)": [["_stack_", 16, "res-tag"]],
  "(code falling-ambush grunt)": [[53, "v1", "art-joint-anim"]],
  "(code active grunt)": [
    [227, "gp", "art-joint-anim"],
    [271, "gp", "art-joint-anim"],
    [354, "v1", "art-joint-anim"],
    [414, "v1", "art-joint-anim"],
    [143, "gp", "art-joint-anim"]
  ],
  "(code hostile grunt)": [[122, "gp", "art-joint-anim"]],
  "(code attack grunt)": [
    [55, "gp", "art-joint-anim"],
    [155, "a0", "grunt-anim-info"]
  ],
  "(enter spin-attack grunt)": [[[43, 48], "gp", "process-focusable"]],
  "(code spin-attack grunt)": [
    [45, "gp", "art-joint-anim"],
    [[73, 77], "a0", "process-focusable"]
  ],
  "(code circling grunt)": [
    [260, "v1", "art-joint-anim"],
    [308, "v1", "art-joint-anim"],
    [153, "v1", "art-joint-anim"],
    [153, "gp", "art-joint-anim"]
  ],
  "(code pacing grunt)": [[145, "gp", "art-joint-anim"]],
  "(code stop-chase grunt)": [[77, "gp", "art-joint-anim"]],
  "(method 77 grunt)": [
    [87, "s4", "art-joint-anim"],
    [233, "a1", "art-joint-anim"],
    [323, "s4", "art-joint-anim"]
  ],
  "(method 78 grunt)": [
    [53, "s4", "art-joint-anim"],
    [91, "a1", "art-joint-anim"]
  ],
  "(trans wait-for-focus grunt)": [
    [40, "s5", "process-focusable"],
    [13, "s5", "process-focusable"]
  ],
  "(method 132 grunt)": [[16, "t9", "(function nav-enemy none)"]],
  "(method 77 flitter)": [
    [14, "v1", "art-joint-anim"],
    [69, "v1", "art-joint-anim"]
  ],
  "(method 78 flitter)": [[15, "a1", "art-joint-anim"]],
  "(code ambush flitter)": [[[72, 76], "a0", "process-focusable"]],
  "(code ambush-jumping flitter)": [
    [14, "v1", "art-joint-anim"],
    [191, "v1", "art-joint-anim"]
  ],
  "(method 180 flitter)": [[17, "s5", "process-focusable"]],
  "(post active flitter)": [[9, "t9", "(function none)"]],
  "(code stare flitter)": [[126, "v1", "art-joint-anim"]],
  "(post stare flitter)": [[9, "t9", "(function none)"]],
  "(trans circling flitter)": [[14, "gp", "process-focusable"]],
  "(code circling flitter)": [[27, "v1", "art-joint-anim"]],
  "(trans attack flitter)": [[16, "s5", "process-focusable"]],
  "(code attack flitter)": [
    [20, "v1", "art-joint-anim"],
    [147, "v1", "art-joint-anim"]
  ],
  "(method 132 flitter)": [[16, "t9", "(function nav-enemy none)"]],
  "(code target-tube)": [[33, "v1", "art-joint-anim"]],
  "(code target-tube-start)": [[109, "v1", "float"]],
  "(event slide-control-ride slide-control)": [
    [21, "gp", "process-drawable"],
    [28, "v1", "vector"],
    [32, "v1", "vector"],
    [36, "v1", "vector"]
  ],
  "bones-set-sqwc": [[2, "v1", "dma-bank-control"]],
  "bones-reset-sqwc": [[2, "v1", "dma-bank-control"]],
  "bones-init": [
    [1, "v1", "bone-memory"],
    [6, "a1", "bone-memory"],
    [10, "a1", "bone-memory"],
    [14, "a1", "bone-memory"],
    [18, "a1", "bone-memory"],
    [22, "a1", "bone-memory"],
    [26, "a1", "bone-memory"],
    [44, "a0", "dma-packet"],
    [45, "a0", "(pointer uint64)"]
  ],
  "bones-mtx-calc-execute": [
    [[126, 154], "a0", "pris-mtx"],
    [[126, 154], "a1", "pris-mtx"],
    [65, "v1", "bone-memory"],
    [70, "a1", "bone-memory"],
    [74, "a1", "bone-memory"],
    [78, "a1", "bone-memory"],
    [82, "a1", "bone-memory"],
    [86, "a1", "bone-memory"],
    [90, "a1", "bone-memory"],
    [94, "a0", "dma-bank-control"],
    [157, "a0", "dma-bank-control"]
  ],
  "foreground-init": [
    [[1, 100], "gp", "foreground-work"],
    [21, "a0", "dma-packet"],
    [22, "a0", "(pointer uint64)"]
  ],
  "texscroll-make-request": [[[5, 40], "a1", "mei-texture-scroll"]],
  "texscroll-execute": [
    [19, "t1", "pointer"],
    [15, "a2", "merc-fragment-control"],
    [[20, 24], "t1", "merc-fragment"],
    [40, "a2", "merc-fragment-control"],
    [45, "a2", "merc-fragment-control"],
    [48, "a2", "merc-fragment-control"],
    [51, "a2", "int"],
    [[10, 31], "a1", "mei-texture-scroll"],
    [39, "t1", "(pointer int8)"]
  ],
  "foreground-wrapup": [
    [[1, 90], "gp", "foreground-work"],
    [[25, 31], "a0", "dma-packet"],
    [[55, 60], "a0", "dma-packet"]
  ],
  "foreground-draw": [
    [[1, 64], "at", "foreground-work"],
    [13, "t0", "foreground-work"],
    [27, "t1", "foreground-work"],
    [32, "a2", "foreground-work"],
    [37, "a1", "foreground-work"],
    [70, "a0", "foreground-work"],
    [114, "v1", "foreground-work"],
    [116, "v1", "foreground-work"],
    [118, "v1", "foreground-work"],
    [142, "v1", "foreground-work"],
    [187, "a0", "foreground-work"],
    [220, "a0", "foreground-work"],
    [233, "a0", "foreground-work"],
    [256, "a0", "foreground-work"],
    [369, "v1", "foreground-work"],
    [377, "a0", "foreground-work"],
    [417, "a0", "foreground-work"],
    [432, "a0", "foreground-work"],
    [445, "v1", "foreground-work"],
    [468, "v1", "foreground-work"],
    [475, "v1", "foreground-work"],
    [500, "v1", "foreground-work"],
    [518, "v1", "foreground-work"],
    [524, "v1", "foreground-work"],
    [553, "a0", "foreground-work"],
    [583, "v1", "foreground-work"],
    [594, "v1", "foreground-work"],
    [602, "v1", "foreground-work"],
    [611, "v1", "foreground-work"],
    [654, "a0", "foreground-work"],
    [648, "s5", "int"],
    [315, "a2", "(pointer uint8)"],
    [321, "v1", "pointer"],
    [338, "a3", "(pointer uint8)"],
    [344, "v1", "pointer"],
    [[4, 61], "a0", "bone-calculation"],
    [[185, 189], "v1", "mei-texture-scroll"],
    [[252, 281], "v1", "mei-envmap-tint"]
  ],
  "foreground-add-mtx-calc": [[1, "v1", "foreground-work"]],
  "foreground-shadow": [
    [2, "v1", "foreground-work"],
    [[13, 19], "t1", "vector"]
  ],
  "dma-add-process-drawable": [
    [433, "a0", "foreground-work"],
    [545, "t0", "(pointer uint128)"],
    [39, "a0", "foreground-work"],
    [42, "a0", "foreground-work"],
    [[128, 146], "v1", "mood-context"]
  ],
  "foreground-ripple": [
    [2, "v1", "foreground-work"],
    [25, "v1", "foreground-work"],
    [[27, 32], "a0", "foreground-work"]
  ],
  "dark-lightning-handler": [
    [64, "s5", "process-drawable"],
    [211, "gp", "process-drawable"],
    [147, "s5", "process-drawable"],
    [251, "gp", "process-drawable"],
    [312, "a0", "lightning-tracker"]
  ],
  "(post idle air-train)": [[4, "t9", "(function none)"]],
  "(anon-function 3 ctywide-scenes)": [
    [13, "t9", "(function mood-context symbol)"],
    [33, "t9", "(function mood-context symbol)"]
  ],
  "(anon-function 2 ctywide-scenes)": [
    [13, "t9", "(function mood-context symbol)"],
    [33, "t9", "(function mood-context symbol)"]
  ],
  "(anon-function 1 ctywide-scenes)": [
    [13, "t9", "(function mood-context symbol)"],
    [33, "t9", "(function mood-context symbol)"]
  ],
  "(anon-function 0 ctywide-scenes)": [
    [13, "t9", "(function mood-context symbol)"],
    [33, "t9", "(function mood-context symbol)"]
  ],
  "(method 11 fort-trap-door)": [[53, "a0", "collide-shape-moving"]],
  "(method 0 joint-exploder-tuning)": [
    [[5, 79], "v0", "joint-exploder-tuning"]
  ],
  "joint-exploder-init-by-other": [
    [48, "a0", "process-drawable"],
    [57, "v1", "process-drawable"],
    [64, "a0", "process-drawable"]
  ],
  "(method 23 joint-exploder)": [[26, "v1", "process-drawable"]],
  "(method 28 joint-exploder)": [[[0, 250], "s5", "joint-exploder-list"]],
  "joint-exploder-joint-callback": [[3, "s4", "joint-exploder"]],
  "(event idle fort-trap-door)": [[4, "v1", "attack-info"]],
  "(code idle hide-light)": [[10, "v1", "art-joint-anim"]],
  "(event impact turret-shot)": [[11, "s4", "process-drawable"]],
  "(code impact turret-shot)": [[4, "v1", "collide-shape-prim-group"]],
  "(method 29 sinking-plat)": [
    [9, "t9", "(function rigid-body-platform float none)"]
  ],
  "(code collapse beam)": [[25, "v1", "art-joint-anim"]],
  "(code fall ruins-bridge)": [
    [16, "v1", "collide-shape-prim-group"],
    [23, "v1", "collide-shape-prim-group"],
    [31, "v1", "collide-shape-prim-group"],
    [39, "v1", "collide-shape-prim-group"]
  ],
  "(event fall ruins-drop-plat)": [[10, "v1", "collide-shape-prim-group"]],
  "(post fall ruins-drop-plat)": [[20, "t9", "(function none)"]],
  "(code target-death)": [
    [467, "v1", "art-joint-anim"],
    [594, "v1", "art-joint-anim"],
    [852, "v1", "art-joint-anim"]
  ],
  "throne-activate": [[3, "f0", "meters"]],
  "throne-deactivate": [[3, "f0", "meters"]],
  "palroof-activate": [[6, "f0", "meters"]],
  "palroof-deactivate": [[6, "f0", "meters"]],
  "check-onintent-bugs": [[[31, 49], "s3", "sprite-vec-data-2d"]],
  "(anon-function 3 onintent-scenes)": [
    [13, "t9", "(function mood-context none)"]
  ],
  "(anon-function 2 onintent-scenes)": [
    [13, "t9", "(function mood-context none)"]
  ],
  "(anon-function 1 onintent-scenes)": [
    [13, "t9", "(function mood-context none)"]
  ],
  "(anon-function 0 onintent-scenes)": [
    [13, "t9", "(function mood-context none)"]
  ],
  "(anon-function 2 stadium-scenes)": [
    [60, "v1", "process-drawable"],
    [76, "v1", "process-drawable"],
    [79, "v1", "process-drawable"]
  ],
  "(anon-function 5 stadium-scenes)": [
    [13, "t9", "(function mood-context none)"]
  ],
  "(anon-function 6 stadium-scenes)": [
    [13, "t9", "(function mood-context none)"]
  ],
  "(anon-function 7 stadium-scenes)": [
    [13, "t9", "(function mood-context none)"]
  ],
  "(anon-function 8 stadium-scenes)": [
    [13, "t9", "(function mood-context none)"]
  ],
  "(anon-function 9 stadium-scenes)": [
    [13, "t9", "(function mood-context none)"]
  ],
  "(anon-function 10 stadium-scenes)": [
    [13, "t9", "(function mood-context none)"]
  ],
  "(anon-function 11 stadium-scenes)": [
    [13, "t9", "(function mood-context none)"]
  ],
  "(anon-function 12 stadium-scenes)": [
    [13, "t9", "(function mood-context none)"]
  ],
  "(anon-function 13 stadium-scenes)": [
    [13, "t9", "(function mood-context none)"]
  ],
  "(anon-function 14 stadium-scenes)": [
    [13, "t9", "(function mood-context none)"]
  ],
  "(anon-function 15 stadium-scenes)": [
    [13, "t9", "(function mood-context none)"]
  ],
  "(anon-function 16 stadium-scenes)": [
    [13, "t9", "(function mood-context none)"]
  ],
  "(anon-function 17 stadium-scenes)": [
    [13, "t9", "(function mood-context none)"]
  ],
  "(anon-function 18 stadium-scenes)": [
    [13, "t9", "(function mood-context none)"]
  ],
  "(anon-function 19 stadium-scenes)": [
    [13, "t9", "(function mood-context none)"]
  ],
  "(anon-function 20 stadium-scenes)": [
    [13, "t9", "(function mood-context none)"]
  ],
  "(anon-function 3 canyon-scenes)": [
    [67, "v0", "process-drawable"],
    [72, "v0", "process-drawable"]
  ],
  "(anon-function 8 mountain-scenes)": [[2, "v0", "sound-rpc-set-param"]],
  "(anon-function 27 intro-scenes)": [[[97, 100], "v1", "dma-packet"]],
  "(anon-function 24 intro-scenes)": [[[213, 216], "v1", "dma-packet"]],
  "(anon-function 18 intro-scenes)": [
    [23, "t9", "(function mood-context none)"],
    [43, "t9", "(function mood-context none)"],
    [63, "t9", "(function mood-context none)"]
  ],
  "(anon-function 16 intro-scenes)": [[4, "v0", "target"]],
  "(anon-function 8 intro-scenes)": [
    [49, "t9", "(function mood-context none)"]
  ],
  "(anon-function 3 intro-scenes)": [
    [13, "t9", "(function mood-context none)"]
  ],
  "birth-func-atoll-bird-wing": [[[2, 25], "v1", "sprite-vec-data-2d"]],
  "(anon-function 17 nestb-scenes)": [[15, "v0", "float"]],
  "movie-nest-metalkor-shot-draw-impact": [
    [224, "v1", "process-drawable"],
    [345, "v1", "process-drawable"]
  ],
  "(anon-function 11 nestb-scenes)": [
    [13, "v0", "target"],
    [8, "v0", "target"]
  ],
  "(anon-function 10 nestb-scenes)": [
    [8, "v0", "target"],
    [13, "v0", "target"]
  ],
  "attach-squid-movie-part": [[20, "v1", "float"]],
  "attach-squid-break-movie-part": [[44, "v1", "float"]],
  "movie-consite-metalkor-shot-draw-impact": [
    [224, "v1", "process-drawable"],
    [345, "v1", "process-drawable"]
  ],
  "(anon-function 3 consite-scenes)": [
    [8, "v0", "target"],
    [13, "v0", "target"]
  ],
  "(anon-function 2 consite-scenes)": [
    [8, "v0", "target"],
    [13, "v0", "target"]
  ],
  "(anon-function 2 under-scenes)": [[21, "v0", "target"]],
  "hiphog-mirror-sheen-func": [
    [[50, 64], "a2", "ripple-wave"],
    [48, "a2", "ripple-wave"],
    [49, "a2", "(inline-array ripple-wave)"]
  ],
  "(anon-function 7 outro-scenes)": [
    [13, "t9", "(function mood-context none)"]
  ],
  "(anon-function 4 outro-scenes)": [
    [13, "t9", "(function mood-context none)"],
    [33, "t9", "(function mood-context none)"],
    [53, "t9", "(function mood-context none)"],
    [73, "t9", "(function mood-context none)"]
  ],
  "(code target-gun-stance)": [
    [598, "v1", "art-joint-anim"],
    [152, "v1", "art-joint-anim"],
    [248, "v1", "art-joint-anim"],
    [345, "v1", "art-joint-anim"],
    [442, "v1", "art-joint-anim"]
  ],
  "find-instance-by-name-level": [
    [11, "v1", "drawable-tree-instance-shrub"],
    [38, "v1", "drawable-tree-instance-tie"]
  ],
  "dma-add-process-drawable-hud": [[11, "a0", "foreground-work"]],
  "find-instance-by-index": [
    [26, "t1", "drawable-tree-instance-shrub"],
    [40, "t1", "drawable-tree-instance-tie"]
  ],
  "print-prototype-list": [
    [25, "v1", "drawable-tree-instance-shrub"],
    [104, "v1", "drawable-tree-instance-tie"]
  ],
  "draw-instance-info": [
    [[188, 203], "s5", "prototype-bucket-shrub"],
    [[192, 303], "s1", "prototype-shrubbery"],
    [[359, 400], "v1", "prototype-tie"],
    [[44, 64], "s1", "drawable-inline-array-instance-tie"],
    [[331, 450], "s5", "prototype-bucket-tie"]
  ],
  "set-shadow-by-name": [[7, "v1", "process-drawable"]],
  "get-shadow-by-name": [[7, "v1", "process-drawable"]],
  "(anon-function 2 memory-usage)": [[211, "v1", "collide-shape-moving"]],
  "(method 9 screen-filter)": [
    [[25, 31], "a0", "dma-packet"],
    [[34, 40], "a0", "gs-gif-tag"],
    [45, "a0", "(pointer gs-test)"],
    [47, "a0", "(pointer gs-reg64)"],
    [[72, 102], "t1", "rgba"]
  ],
  "(method 16 nav-engine)": [[92, "gp", "nav-engine-spr-buffer"]],
  "(method 12 nav-engine)": [
    [[22, 28], "v1", "connection"],
    [[29, 31], "a0", "process-focusable"],
    [[34, 86], "s2", "collide-shape"],
    [90, "v1", "collide-shape-prim-group"],
    [110, "s2", "collide-shape-prim-sphere"]
  ],
  "(method 11 nav-state)": [[37, "v1", "float"]],
  "(method 18 nav-control)": [
    [252, "a2", "float"],
    [250, "a3", "uint"],
    [250, "t0", "uint"]
  ],
  "(method 23 nav-mesh)": [["_stack_", 16, "res-tag"]],
  "nav-control-validate": [
    [29, "s5", "int"],
    [29, "v1", "int"]
  ],
  "(method 43 nav-mesh)": [["_stack_", 28, "float"]],
  "(code open gungame-door)": [[35, "v1", "art-joint-anim"]],
  "(event idle gun-dummy)": [
    [[35, 64], "s5", "attack-info"],
    [70, "gp", "process-drawable"]
  ],
  "(method 29 gun-dummy)": [[26, "v0", "path-control"]],
  "(method 30 gun-dummy)": [
    [3, "v1", "tpath-control-frame"],
    [5, "v1", "(inline-array tpath-control-frame)"],
    [10, "v1", "tpath-control-frame"],
    [17, "v1", "tpath-control-frame"],
    [24, "v1", "tpath-control-frame"],
    [31, "v1", "tpath-control-frame"],
    [38, "v1", "tpath-control-frame"],
    [12, "v1", "(inline-array tpath-control-frame)"],
    [19, "v1", "(inline-array tpath-control-frame)"],
    [26, "v1", "(inline-array tpath-control-frame)"],
    [33, "v1", "(inline-array tpath-control-frame)"],
    [40, "v1", "(inline-array tpath-control-frame)"]
  ],
  "(method 31 gun-dummy)": [[40, "v1", "(inline-array tpath-control-frame)"]],
  "(method 10 training-manager)": [[51, "t9", "(function process none)"]],
  "(trans course training-manager)": [[[22, 493], "gp", "hud"]],
  "(code end-course training-manager)": [[28, "gp", "process-drawable"]],
  "(method 21 training-manager)": [
    [23, "a1", "process-focusable"],
    [34, "a1", "process-focusable"]
  ],
  "(method 26 training-manager)": [[30, "s2", "process-focusable"]],
  "(method 22 training-manager)": [[123, "v1", "process-focusable"]],
  "(anon-function 1 gungame-obs)": [[50, "gp", "process-drawable"]],
  "(anon-function 3 gungame-obs)": [[50, "gp", "process-drawable"]],
  "(event end-course training-manager)": [[13, "a0", "process-drawable"]],
  "(event course training-manager)": [
    [4, "a0", "process-taskable"],
    [40, "a0", "process-drawable"]
  ],
  "(event yellow-training-intro training-manager)": [
    [13, "a0", "process-drawable"]
  ],
  "(method 23 training-manager)": [[104, "s0", "process-focusable"]],
  "(method 11 training-manager)": [["_stack_", 16, "res-tag"]],
  "attach-pod-part": [[32, "v1", "float"]],
  "(method 30 collectable)": [[109, "v1", "collide-shape"]],
  "(method 32 collectable)": [
    [19, "v1", "int"],
    [19, "a0", "int"],
    [23, "a0", "int"],
    [155, "v1", "process-drawable"]
  ],
  "(anon-function 69 collectables)": [
    //[[1, 6], "v1", "handle"],
    [2, "v1", "handle"],
    [5, "v1", "handle"],
    [8, "v1", "handle"],
    [13, "v1", "collectable"],
    [[34, 39], "a0", "process-focusable"]
  ],
  "check-blue-suck": [[19, "v1", "collide-shape"]],
  "add-blue-motion": [[27, "s2", "process-focusable"]],
  "collectable-standard-event-handler": [
    [84, "a0", "vector"],
    [102, "a0", "vector"],
    [[167, 171], "a0", "process"],
    [[292, 296], "a0", "process"]
  ],
  "(event pickup collectable)": [
    [17, "a0", "vector"],
    [18, "v1", "vector"]
  ],
  "(code die eco)": [[55, "v1", "float"]],
  "(code pickup eco)": [
    [39, "v0", "state"],
    [41, "t9", "(function none)"]
  ],
  "(method 10 gem)": [[12, "t9", "(function gem none)"]],
  "(method 9 fact-info)": [
    [245, "a0", "process-drawable"],
    [293, "a0", "process-drawable"]
  ],
  "(method 179 fodder)": [[[16, 20], "a0", "process-focusable"]],
  "(code notice fodder)": [
    [78, "v1", "art-joint-anim"],
    [54, "v1", "float"],
    [150, "v1", "float"]
  ],
  "(code active fodder)": [
    [26, "v1", "art-joint-anim"],
    [112, "v1", "art-joint-anim"],
    [283, "v1", "art-joint-anim"],
    [179, "v1", "art-joint-anim"]
  ],
  "(method 182 fodder)": [[34, "v1", "float"]],
  "(trans hostile fodder)": [
    [[25, 29], "a0", "process-focusable"],
    [105, "v1", "float"]
  ],
  "(code circling fodder)": [
    [243, "v1", "art-joint-anim"],
    [129, "gp", "art-joint-anim"]
  ],
  "(method 77 fodder)": [
    [57, "s5", "art-joint-anim"],
    [85, "s4", "art-joint-anim"]
  ],
  "(method 78 fodder)": [[16, "v1", "art-joint-anim"]],
  "(method 181 fodder)": [[2, "v1", "collide-shape-prim-group"]],
  "(method 7 fodder)": [[19, "t9", "(function nav-enemy int nav-enemy)"]],
  "(post idle fodder)": [[4, "t9", "(function none)"]],
  "(method 180 fodder)": [[24, "s1", "fodder"]],
  "(method 55 fodder)": [[29, "s5", "process-drawable"]],
  "(method 13 hud-box)": [
    [[63, 70], "t4", "dma-packet"],
    [[72, 79], "t4", "gs-gif-tag"],
    [83, "t4", "(pointer gs-test)"],
    [85, "t4", "(pointer gs-reg64)"],
    [87, "t4", "(pointer gs-alpha)"],
    [89, "t4", "(pointer gs-reg64)"],
    [[96, 101], "t3", "(pointer uint128)"],
    [[110, 144], "t4", "(inline-array vector4w)"],
    [[156, 163], "t2", "dma-packet"],
    [[165, 172], "t2", "gs-gif-tag"],
    [176, "t2", "(pointer gs-alpha)"],
    [178, "t2", "(pointer gs-reg64)"],
    [180, "t2", "(pointer gs-rgbaq)"],
    [182, "t2", "(pointer gs-reg64)"],
    [[187, 212], "t2", "(inline-array vector4w)"]
  ],
  "(method 9 hud-sprite)": [
    [[27, 34], "v1", "(pointer uint128)"],
    [[39, 280], "v1", "(inline-array vector)"],
    [[280, 316], "v1", "(inline-array vector4w)"]
  ],
  "(method 9 hud-box)": [[[1, 53], "v1", "(inline-array vector4w)"]],
  "(method 10 hud-box)": [
    [[1, 8], "a2", "dma-packet"],
    [[10, 17], "a2", "gs-gif-tag"],
    [21, "a2", "(pointer gs-test)"],
    [23, "a2", "(pointer gs-reg64)"],
    [25, "a2", "(pointer gs-alpha)"],
    [27, "a2", "(pointer gs-reg64)"],
    [[31, 77], "v1", "(inline-array vector4w)"]
  ],
  "(method 11 hud-box)": [
    [[1, 8], "a2", "dma-packet"],
    [[10, 17], "a2", "gs-gif-tag"],
    [21, "a2", "(pointer gs-test)"],
    [23, "a2", "(pointer gs-reg64)"],
    [25, "a2", "(pointer gs-alpha)"],
    [27, "a2", "(pointer gs-reg64)"],
    [[31, 77], "v1", "(inline-array vector4w)"]
  ],
  "(method 12 hud-box)": [
    [[1, 8], "a2", "dma-packet"],
    [[10, 17], "a2", "gs-gif-tag"],
    [21, "a2", "(pointer gs-test)"],
    [23, "a2", "(pointer gs-reg64)"],
    [25, "a2", "(pointer gs-alpha)"],
    [27, "a2", "(pointer gs-reg64)"],
    [[31, 77], "v1", "(inline-array vector4w)"]
  ],
  "(method 14 hud-box)": [
    [[1, 8], "a2", "dma-packet"],
    [[10, 17], "a2", "gs-gif-tag"],
    [43, "a1", "(pointer gs-scissor)"],
    [45, "a1", "(pointer gs-reg64)"]
  ],
  "(method 15 hud-box)": [
    [[1, 8], "a0", "dma-packet"],
    [[10, 17], "a0", "gs-gif-tag"],
    [21, "a0", "(pointer gs-scissor)"],
    [23, "a0", "(pointer gs-reg64)"]
  ],
  "hud-create-icon": [[35, "a0", "process-drawable"]],
  "hide-hud": [
    [11, "v1", "connection"],
    [23, "v1", "connection"]
  ],
  "enable-hud": [[17, "v1", "connection"]],
  "hide-hud-quick": [
    [11, "v1", "connection"],
    [23, "v1", "connection"]
  ],
  "show-hud": [
    [22, "v1", "connection"],
    [34, "v1", "connection"]
  ],
  "hud-hidden?": [
    [9, "v1", "connection"],
    [[9, 13], "a0", "hud"]
  ],
  "(method 15 hud-dark-eco-symbol)": [[[9, 14], "v1", "hud-health"]],
  "(method 15 hud-gun)": [[[251, 256], "v1", "dma-packet"]],
  "target-mech-collision": [[108, "v0", "carry-info"]],
  "target-mech-exit": [[[235, 242], "v1", "handle"]],
  "mech-update-ik": [
    [3, "v1", "process-drawable"],
    [36, "s5", "collide-shape-moving"],
    [41, "s5", "collide-shape-moving"],
    [55, "s3", "joint-mod-ik"],
    [72, "s3", "joint-mod-ik"],
    [85, "s5", "collide-shape-moving"],
    [93, "s3", "joint-mod-ik"],
    [104, "s3", "joint-mod-ik"],
    [52, "v1", "(array joint-mod-ik)"]
  ],
  "target-mech-punch-pick": [
    [29, "v0", "process-focusable"],
    [222, "s5", "art-joint-anim"],
    [241, "s5", "art-joint-anim"]
  ],
  "(code target-mech-walk)": [[91, "f0", "float"]],
  "(code target-mech-punch)": [
    [107, "v1", "art-joint-anim"],
    [135, "v1", "art-joint-anim"],
    [163, "v1", "art-joint-anim"],
    [191, "v1", "art-joint-anim"],
    [231, "v1", "art-joint-anim"],
    [259, "v1", "art-joint-anim"],
    [287, "v1", "art-joint-anim"],
    [315, "v1", "art-joint-anim"]
  ],
  "(code target-mech-jump)": [[26, "t9", "(function none)"]],
  "(code target-mech-death)": [
    [379, "gp", "art-joint-anim"],
    [643, "v1", "art-joint-anim"]
  ],
  "(code target-mech-get-off)": [[67, "v1", "art-joint-anim"]],
  "(code target-mech-get-on)": [
    [74, "v1", "process-drawable"],
    [80, "v1", "process-drawable"],
    [115, "v1", "art-joint-anim"]
  ],
  "(code target-mech-carry-throw)": [
    [51, "v0", "carry-info"],
    [112, "v0", "carry-info"],
    [135, "v1", "sphere"]
  ],
  "(code target-mech-carry-drop)": [
    [42, "v0", "carry-info"],
    [110, "v1", "art-joint-anim"],
    [176, "v0", "carry-info"],
    [262, "v0", "sound-rpc-set-param"],
    [295, "v0", "sound-rpc-set-param"],
    [220, "v1", "sphere"]
  ],
  "(code target-mech-carry-pickup)": [
    [137, "v0", "carry-info"],
    [377, "v1", "art-joint-anim"],
    [541, "v0", "carry-info"],
    [574, "f0", "float"]
  ],
  "(code target-mech-carry-walk)": [[80, "f0", "float"]],
  "(event target-mech-punch)": [
    [45, "gp", "collide-query"],
    [51, "s5", "collide-shape-prim"],
    [68, "s5", "process-focusable"],
    [95, "gp", "collide-query"],
    [128, "s5", "process-focusable"],
    [180, "gp", "collide-query"]
  ],
  "(exit idle mech)": [[[9, 17], "v1", "handle"]],
  "(anon-function 8 target-mech)": [
    [4, "gp", "target"],
    [10, "gp", "target"],
    [14, "gp", "target"]
  ],
  "(anon-function 9 target-mech)": [[2, "a0", "(pointer target)"]],
  "target-mech-handler": [
    [91, "a0", "process"],
    [213, "a3", "vector"],
    [225, "s2", "vector"],
    [305, "a3", "vector"],
    [317, "s2", "vector"],
    [164, "v0", "attack-info"]
  ],
  "(enter target-mech-carry-hit-ground)": [[3, "v0", "sound-rpc-set-param"]],
  "(event target-mech-grab)": [[24, "a0", "process"]],
  "(anon-function 7 target-mech)": [
    [32, "a0", "joint-mod-ik"],
    [26, "a0", "(array joint-mod-ik)"]
  ],
  "(enter target-mech-hit-ground)": [[3, "v0", "sound-rpc-set-param"]],
  "(exit target-mech-carry-drag)": [
    [11, "v0", "sound-rpc-set-param"],
    [28, "v0", "sound-rpc-set-param"]
  ],
  "(trans target-mech-carry-drag)": [[73, "v1", "sphere"]],
  "target-mech-carry-update": [[50, "v1", "sphere"]],
  "(code idle hoverboard-training-manager)": [
    [[162, 169], "v1", "handle"],
    [337, "s5", "process-drawable"],
    [[68, 248], "gp", "handle"],
    [[266, 384], "gp", "handle"]
  ],
  "(code idle-training hoverboard-training-manager)": [
    [56, "gp", "handle"],
    [175, "s5", "process-drawable"],
    [[104, 219], "gp", "handle"]
  ],
  "(method 10 hoverboard-training-manager)": [
    [19, "t9", "(function process none)"]
  ],
  "(code fire skatea-jump-pad)": [[59, "t9", "(function none)"]],
  "(method 29 hoverboard-training-manager)": [[[18, 491], "gp", "hud-goal"]],
  "hoverboard-training-manager-event-handler": [
    [[32, 72], "gp", "(pointer board-tricks)"],
    [12, "v1", "float"],
    [25, "v1", "float"]
  ],
  "(method 11 hoverboard-training-manager)": [["_stack_", 16, "res-tag"]],
  "(trans idle krew-collection-item)": [[28, "a1", "vehicle"]],
  "(method 56 pegasus)": [[[5, 10], "v1", "attack-info"]],
  "(post idle pegasus)": [[11, "t9", "(function none)"]],
  "(code notice pegasus)": [
    [53, "v1", "art-joint-anim"],
    [121, "v1", "art-joint-anim"]
  ],
  "(code active pegasus)": [[28, "v1", "art-joint-anim"]],
  "pegasus-fly-code": [
    [386, "v1", "float"],
    [413, "v1", "float"]
  ],
  "(code die pegasus)": [[45, "v1", "art-joint-anim"]],
  "pegasus-choose-path": [[114, "v1", "float"]],
  "(method 115 pegasus)": [["_stack_", 16, "res-tag"]],
  "(code attack-forward amphibian)": [[14, "v1", "art-joint-anim"]],
  "(enter attack-forward amphibian)": [
    [50, "gp", "process-focusable"],
    [54, "a0", "process-focusable"],
    [53, "gp", "process-focusable"]
  ],
  "(code tongue-attack amphibian)": [[14, "v1", "art-joint-anim"]],
  "(method 76 amphibian)": [[1, "a1", "process-focusable"]],
  "(method 90 amphibian)": [[165, "v1", "art-joint-anim"]],
  "(method 88 amphibian)": [[29, "s4", "art-joint-anim"]],
  "(method 87 amphibian)": [[20, "s4", "art-joint-anim"]],
  "(method 89 amphibian)": [[37, "s4", "art-joint-anim"]],
  "(method 78 amphibian)": [
    [21, "v1", "art-joint-anim"],
    [67, "s4", "art-joint-anim"]
  ],
  "(method 77 amphibian)": [
    [37, "s5", "art-joint-anim"],
    [97, "s4", "art-joint-anim"]
  ],
  "(method 51 amphibian)": [
    [34, "a0", "process-focusable"],
    [37, "a0", "process-focusable"]
  ],
  "(method 186 amphibian)": [[41, "s3", "collide-shape-prim-sphere"]],
  "(code notice amphibian)": [[37, "a1", "art-joint-anim"]],
  "(enter stare amphibian)": [
    [35, "a0", "process-focusable"],
    [38, "a0", "process-focusable"]
  ],
  "(code attack-spin amphibian)": [
    [53, "v1", "art-joint-anim"],
    [203, "a0", "process-focusable"],
    [102, "v1", "art-joint-anim"],
    [136, "v1", "art-joint-anim"],
    [206, "a0", "process-focusable"]
  ],
  "(enter attack-spin amphibian)": [
    [56, "gp", "process-focusable"],
    [59, "gp", "process-focusable"]
  ],
  "(post attack-forward-lunge amphibian)": [
    [14, "a0", "process-focusable"],
    [17, "a0", "process-focusable"]
  ],
  "(code stare-idle amphibian)": [[23, "v1", "art-joint-anim"]],
  "(code stare amphibian)": [
    [53, "v1", "art-joint-anim"],
    [102, "v1", "art-joint-anim"],
    [136, "v1", "art-joint-anim"]
  ],
  "(enter notice amphibian)": [
    [20, "a0", "process-focusable"],
    [23, "a0", "process-focusable"]
  ],
  "(code active amphibian)": [
    [69, "v1", "art-joint-anim"],
    [135, "v1", "art-joint-anim"]
  ],
  "(method 185 amphibian)": [
    [33, "a0", "process-focusable"],
    [36, "a0", "process-focusable"]
  ],
  "amphibian-joint-mod-callback": [
    [12, "s2", "amphibian-joint-mod"],
    [18, "s2", "amphibian-joint-mod"],
    [48, "s2", "amphibian-joint-mod"],
    [49, "v1", "amphibian"]
  ],
  "(method 7 hopper)": [
    [14, "t9", "(function process-focusable int process-focusable)"]
  ],
  "(method 132 hopper)": [[16, "t9", "(function enemy none)"]],
  "(code active hopper)": [[22, "v1", "art-joint-anim"]],
  "(trans hostile hopper)": [
    [24, "gp", "process-focusable"],
    [153, "gp", "process-focusable"],
    [156, "gp", "process-focusable"]
  ],
  "(method 88 hopper)": [[16, "a1", "art-joint-anim"]],
  "(method 87 hopper)": [[16, "a1", "art-joint-anim"]],
  "(method 89 hopper)": [[16, "a1", "art-joint-anim"]],
  "(method 78 hopper)": [
    [18, "s4", "art-joint-anim"],
    [56, "v1", "art-joint-anim"]
  ],
  "(method 77 hopper)": [
    [33, "a1", "art-joint-anim"],
    [86, "a1", "art-joint-anim"]
  ],
  "(method 7 metalmonk)": [
    [14, "t9", "(function process-focusable int process-focusable)"]
  ],
  "(method 87 metalmonk)": [[27, "s5", "art-joint-anim"]],
  "(method 104 metalmonk)": [
    [14, "a0", "process-focusable"],
    [17, "a0", "process-focusable"]
  ],
  "(code attack metalmonk)": [[37, "s5", "art-joint-anim"]],
  "(code active metalmonk)": [
    [205, "a1", "art-joint-anim"],
    [118, "gp", "art-joint-anim"]
  ],
  "(trans hostile metalmonk)": [
    [29, "gp", "process-focusable"],
    [71, "gp", "process-focusable"],
    [74, "gp", "process-focusable"]
  ],
  "(method 180 metalmonk)": [[4, "v1", "collide-shape-prim-group"]],
  "(method 78 metalmonk)": [
    [18, "s4", "art-joint-anim"],
    [83, "s4", "art-joint-anim"]
  ],
  "(method 77 metalmonk)": [
    [37, "a1", "art-joint-anim"],
    [106, "s5", "art-joint-anim"],
    [163, "s4", "art-joint-anim"]
  ],
  "(trans victory metalmonk)": [
    [28, "a0", "process-focusable"],
    [31, "a0", "process-focusable"]
  ],
  "(method 46 ginsu)": [[8, "v1", "collide-shape-prim-group"]],
  "(method 183 ginsu)": [[2, "v1", "collide-shape-prim-group"]],
  "(method 70 ginsu)": [
    [33, "v1", "float"],
    [30, "a0", "int"]
  ],
  "(method 181 ginsu)": [
    [18, "a0", "process-focusable"],
    [21, "a0", "process-focusable"]
  ],
  "(trans attack ginsu)": [[32, "a0", "process-focusable"]],
  "(trans anticipate-attack ginsu)": [[27, "a0", "process-focusable"]],
  "(method 142 ginsu)": [
    [16, "a0", "process-focusable"],
    [19, "a0", "process-focusable"]
  ],
  "(method 10 ginsu)": [[6, "t9", "(function sparticle-launch-control none)"]],
  "(code victory centurion)": [[30, "v1", "art-joint-anim"]],
  "(code fire centurion)": [
    [22, "a0", "process-focusable"],
    [25, "a0", "process-focusable"],
    [43, "v1", "art-joint-anim"],
    [76, "gp", "process-focusable"],
    [95, "gp", "process-focusable"],
    [311, "v1", "art-joint-anim"],
    [374, "v1", "art-joint-anim"],
    [98, "gp", "process-focusable"],
    [163, "a0", "process-focusable"],
    [166, "a0", "process-focusable"]
  ],
  "(code active centurion)": [[22, "v1", "art-joint-anim"]],
  "(code attack centurion)": [[14, "v1", "art-joint-anim"]],
  "(enter attack centurion)": [
    [3, "a0", "collide-shape-prim-group"],
    [9, "v1", "collide-shape-prim-group"]
  ],
  "(exit attack centurion)": [
    [3, "a0", "collide-shape-prim-group"],
    [9, "v1", "collide-shape-prim-group"]
  ],
  "(method 55 centurion)": [
    [246, "a0", "process-focusable"],
    [249, "a0", "process-focusable"],
    [341, "a2", "float"]
  ],
  "(code hostile centurion)": [
    [87, "a0", "process-focusable"],
    [90, "a0", "process-focusable"]
  ],
  "(method 7 centurion)": [
    [14, "t9", "(function process-focusable int process-focusable)"]
  ],
  "(method 78 centurion)": [
    [18, "v1", "art-joint-anim"],
    [53, "s4", "art-joint-anim"],
    [82, "v1", "art-joint-anim"]
  ],
  "(method 77 centurion)": [
    [18, "v1", "art-joint-anim"],
    [72, "a1", "art-joint-anim"],
    [117, "a1", "art-joint-anim"],
    [151, "s4", "art-joint-anim"]
  ],
  "(trans hostile centurion)": [
    [25, "a0", "process-focusable"],
    [31, "s5", "process-focusable"],
    [21, "s5", "process-focusable"]
  ],
  "(method 180 centurion)": [
    [28, "s0", "process-focusable"],
    [49, "s0", "process-focusable"]
  ],
  "(method 132 centurion)": [[13, "t9", "(function enemy none)"]],
  "(method 31 centurion-shot)": [[7, "t9", "(function projectile none)"]],
  "(method 28 centurion-shot)": [
    [49, "t9", "(function projectile projectile-options sound-id)"]
  ],
  "(method 74 centurion)": [
    [76, "v1", "attack-info"],
    [78, "v1", "attack-info"],
    [85, "v1", "attack-info"]
  ],
  "(method 30 rhino-wall)": [[5, "v1", "collide-shape-prim-group"]],
  "(code circling rhino)": [
    [129, "gp", "art-joint-anim"],
    [243, "v1", "art-joint-anim"]
  ],
  "(code charge rhino)": [
    [29, "v1", "art-joint-anim"],
    [85, "v1", "art-joint-anim"],
    [137, "v1", "art-joint-anim"]
  ],
  "(code stop-run rhino)": [
    [14, "v1", "art-joint-anim"],
    [85, "a0", "process-focusable"],
    [88, "a0", "process-focusable"],
    [145, "a1", "art-joint-anim"]
  ],
  "(code attack rhino)": [[15, "v1", "art-joint-anim"]],
  "(trans hostile rhino)": [
    [20, "a0", "process-focusable"],
    [20, "a0", "process-focusable"],
    [23, "a0", "process-focusable"],
    [81, "a0", "process-focusable"],
    [84, "a0", "process-focusable"],
    [113, "s3", "process-focusable"],
    [19, "s3", "process-focusable"],
    [80, "s3", "process-focusable"],
    [117, "a0", "process-focusable"],
    [116, "s3", "process-focusable"]
  ],
  "(code die rhino)": [[33, "v1", "art-joint-anim"]],
  "(code hit rhino)": [
    [30, "v1", "art-joint-anim"],
    [83, "v1", "art-joint-anim"]
  ],
  "(method 104 rhino)": [
    [30, "a0", "process-focusable"],
    [30, "a0", "process-focusable"],
    [33, "a0", "process-focusable"]
  ],
  "(enter victory rhino)": [
    [8, "v1", "collide-shape-prim-group"],
    [12, "v1", "collide-shape-prim-group"],
    [17, "a0", "collide-shape-prim-group"]
  ],
  "(code victory rhino)": [
    [14, "v1", "art-joint-anim"],
    [59, "a0", "collide-shape-prim-group"],
    [64, "a0", "collide-shape-prim-group"],
    [69, "a0", "collide-shape-prim-group"],
    [81, "v1", "art-joint-anim"],
    [140, "a0", "process-focusable"],
    [143, "a0", "process-focusable"],
    [157, "gp", "process-focusable"],
    [180, "a0", "collide-shape-prim-group"],
    [201, "v1", "art-joint-anim"],
    [290, "a0", "process-focusable"],
    [139, "gp", "process-focusable"],
    [293, "a0", "process-focusable"]
  ],
  "(method 7 rhino)": [
    [14, "t9", "(function process-focusable int process-focusable)"]
  ],
  "(method 74 rhino)": [[68, "s2", "process-focusable"]],
  "(method 182 rhino)": [[36, "s2", "process-drawable"]],
  "(exit victory rhino)": [
    [10, "v1", "collide-shape-prim-group"],
    [14, "v1", "collide-shape-prim-group"]
  ],
  "(code run-away rhino)": [[14, "v1", "art-joint-anim"]],
  "(code hit rhino-wall)": [
    [42, "a2", "art-joint-anim"],
    [32, "v0", "art-joint-anim"]
  ],
  "(trans hostile grenadier)": [
    [19, "a0", "process-focusable"],
    [156, "a0", "process-focusable"],
    [22, "a0", "process-focusable"]
  ],
  "(method 181 grenadier)": [
    [21, "a0", "process-focusable"],
    [24, "a0", "process-focusable"],
    [79, "a0", "process-focusable"],
    [82, "a0", "process-focusable"],
    [20, "s5", "process-focusable"],
    [78, "s5", "process-focusable"]
  ],
  "(code hit grenadier)": [
    [87, "gp", "art-joint-anim"],
    [210, "a0", "process-focusable"]
  ],
  "(code victory grenadier)": [
    [27, "v1", "art-joint-anim"],
    [76, "v1", "art-joint-anim"]
  ],
  "(post attack grenadier)": [
    [24, "a0", "process-focusable"],
    [27, "a0", "process-focusable"]
  ],
  "(code attack grenadier)": [
    [74, "v1", "art-joint-anim"],
    [163, "v1", "art-joint-anim"],
    [295, "a0", "process-focusable"],
    [298, "a0", "process-focusable"],
    [317, "v1", "art-joint-anim"],
    [366, "v1", "art-joint-anim"]
  ],
  "(event attack grenadier)": [
    [23, "s4", "process-focusable"],
    [27, "a0", "process-focusable"],
    [26, "s4", "process-focusable"]
  ],
  "(method 78 grenadier)": [
    [18, "s4", "art-joint-anim"],
    [63, "a1", "art-joint-anim"],
    [93, "v1", "art-joint-anim"]
  ],
  "(exit spin-kick grenadier)": [[2, "v1", "collide-shape-prim-group"]],
  "(post spin-kick grenadier)": [
    [24, "a0", "process-focusable"],
    [27, "a0", "process-focusable"]
  ],
  "(code spin-kick grenadier)": [[14, "v1", "art-joint-anim"]],
  "(enter spin-kick grenadier)": [[29, "v1", "collide-shape-prim-group"]],
  "(code backup grenadier)": [[10, "v1", "art-joint-anim"]],
  "(method 7 grenadier)": [
    [21, "t9", "(function process-focusable int process-focusable)"]
  ],
  "(method 70 grenadier)": [[41, "a0", "process-focusable"]],
  "(code active grenadier)": [
    [140, "v1", "art-joint-anim"],
    [202, "v1", "art-joint-anim"],
    [51, "v1", "art-joint-anim"],
    [27, "s5", "pair"],
    [311, "v1", "art-joint-anim"]
  ],
  "(code hostile grenadier)": [[45, "gp", "art-joint-anim"]],
  "rapid-gunner-common-post": [
    [14, "a0", "process-focusable"],
    [17, "a0", "process-focusable"]
  ],
  "(post notice rapid-gunner)": [
    [24, "a0", "process-focusable"],
    [27, "a0", "process-focusable"]
  ],
  "(code notice rapid-gunner)": [[30, "v1", "art-joint-anim"]],
  "(enter notice rapid-gunner)": [
    [85, "a0", "process-focusable"],
    [88, "a0", "process-focusable"]
  ],
  "(trans attack rapid-gunner)": [
    [30, "a0", "process-focusable"],
    [33, "a0", "process-focusable"],
    [37, "a0", "process-focusable"],
    [40, "a0", "process-focusable"],
    [67, "gp", "process-focusable"],
    [170, "gp", "process-focusable"],
    [173, "gp", "process-focusable"],
    [36, "gp", "process-focusable"],
    [29, "gp", "process-focusable"]
  ],
  "(post attack rapid-gunner)": [
    [32, "a0", "process-focusable"],
    [35, "a0", "process-focusable"]
  ],
  "(code attack rapid-gunner)": [[103, "v1", "art-joint-anim"]],
  "(code hop rapid-gunner)": [
    [89, "v1", "art-joint-anim"],
    [120, "v1", "art-joint-anim"]
  ],
  "(post hop-turn rapid-gunner)": [
    [32, "a0", "process-focusable"],
    [35, "a0", "process-focusable"]
  ],
  "(method 7 rapid-gunner)": [
    [14, "t9", "(function process-focusable int process-focusable)"]
  ],
  "(exit spin-attack rapid-gunner)": [[13, "v1", "collide-shape-prim-group"]],
  "(post spin-attack rapid-gunner)": [
    [24, "a0", "process-focusable"],
    [27, "a0", "process-focusable"]
  ],
  "(code spin-attack rapid-gunner)": [[14, "v1", "art-joint-anim"]],
  "(enter spin-attack rapid-gunner)": [[29, "v1", "collide-shape-prim-group"]],
  "(code hostile rapid-gunner)": [[118, "v1", "art-joint-anim"]],
  "(trans hostile rapid-gunner)": [
    [27, "a0", "process-focusable"],
    [30, "a0", "process-focusable"],
    [58, "gp", "process-focusable"],
    [26, "gp", "process-focusable"]
  ],
  "(code reload rapid-gunner)": [[14, "v1", "art-joint-anim"]],
  "(code cool-down rapid-gunner)": [[14, "v1", "art-joint-anim"]],
  "(code hop-turn rapid-gunner)": [[14, "v1", "art-joint-anim"]],
  "(method 78 rapid-gunner)": [
    [21, "v1", "art-joint-anim"],
    [67, "a1", "art-joint-anim"],
    [94, "a1", "art-joint-anim"]
  ],
  "(method 79 tomb-baby-spider)": [
    [49, "v1", "art-joint-anim"],
    [77, "v1", "art-joint-anim"],
    [127, "v1", "collide-shape-prim-group"],
    [131, "v1", "collide-shape-prim-group"],
    [135, "v1", "collide-shape-prim-group"],
    [137, "v1", "collide-shape-prim-group"],
    [139, "v1", "collide-shape-prim-group"]
  ],
  "(method 78 tomb-baby-spider)": [
    [13, "a2", "art-joint-anim"],
    [50, "a2", "art-joint-anim"]
  ],
  "(method 77 tomb-baby-spider)": [
    [2, "a2", "collide-shape-prim-group"],
    [36, "a2", "art-joint-anim"],
    [73, "a2", "art-joint-anim"],
    [10, "a2", "collide-shape-prim-group"]
  ],
  "(code attack-stop tomb-baby-spider)": [[10, "v1", "art-joint-anim"]],
  "(exit attack tomb-baby-spider)": [[2, "v1", "collide-shape-prim-group"]],
  "(enter attack tomb-baby-spider)": [[14, "v1", "collide-shape-prim-group"]],
  "(code attack tomb-baby-spider)": [[30, "v1", "art-joint-anim"]],
  "(code notice tomb-baby-spider)": [
    [27, "a0", "process-focusable"],
    [30, "a0", "process-focusable"],
    [52, "v1", "art-joint-anim"],
    [115, "v1", "art-joint-anim"]
  ],
  "(code active tomb-baby-spider)": [
    [30, "v1", "art-joint-anim"],
    [126, "v1", "art-joint-anim"],
    [188, "v1", "art-joint-anim"],
    [297, "v1", "art-joint-anim"]
  ],
  "monster-frog-hop-fast-code": [
    [15, "v1", "art-joint-anim"],
    [72, "v1", "art-joint-anim"]
  ],
  "monster-frog-hop-slow-code": [
    [231, "v1", "art-joint-anim"],
    [288, "v1", "art-joint-anim"],
    [46, "v1", "art-joint-anim"],
    [117, "v1", "art-joint-anim"]
  ],
  "(method 78 monster-frog)": [
    [19, "v1", "art-joint-anim"],
    [54, "v1", "art-joint-anim"],
    [89, "v1", "art-joint-anim"],
    [121, "v1", "art-joint-anim"]
  ],
  "(method 77 monster-frog)": [
    [19, "v1", "art-joint-anim"],
    [54, "v1", "art-joint-anim"],
    [89, "v1", "art-joint-anim"],
    [121, "v1", "art-joint-anim"]
  ],
  "(code attack-recover monster-frog)": [
    [10, "v1", "art-joint-anim"],
    [87, "v1", "art-joint-anim"],
    [158, "v1", "art-joint-anim"]
  ],
  "(code attack monster-frog)": [[19, "v1", "art-joint-anim"]],
  "(code turn monster-frog)": [
    [21, "v1", "art-joint-anim"],
    [79, "v1", "art-joint-anim"]
  ],
  "(code active monster-frog)": [
    [27, "v1", "art-joint-anim"],
    [80, "v1", "art-joint-anim"],
    [172, "v1", "art-joint-anim"],
    [234, "v1", "art-joint-anim"],
    [343, "v1", "art-joint-anim"]
  ],
  "(code notice monster-frog)": [
    [23, "v1", "art-joint-anim"],
    [71, "v1", "art-joint-anim"],
    [103, "a0", "process-focusable"],
    [106, "a0", "process-focusable"],
    [149, "v1", "art-joint-anim"]
  ],
  "(code ambush monster-frog)": [
    [21, "a0", "process-focusable"],
    [24, "a0", "process-focusable"],
    [68, "v1", "art-joint-anim"]
  ],
  "(post turn monster-frog)": [
    [24, "a0", "process-focusable"],
    [27, "a0", "process-focusable"]
  ],
  "(code hostile monster-frog)": [
    [18, "a0", "process-focusable"],
    [21, "a0", "process-focusable"],
    [117, "v1", "art-joint-anim"],
    [202, "v1", "art-joint-anim"]
  ],
  "(method 77 predator)": [
    [21, "v1", "art-joint-anim"],
    [53, "v1", "art-joint-anim"],
    [96, "v1", "art-joint-anim"],
    [126, "v1", "art-joint-anim"],
    [160, "v1", "art-joint-anim"],
    [192, "v1", "art-joint-anim"]
  ],
  "(method 78 predator)": [
    [21, "v1", "art-joint-anim"],
    [53, "v1", "art-joint-anim"],
    [89, "v1", "art-joint-anim"],
    [123, "v1", "art-joint-anim"],
    [155, "v1", "art-joint-anim"]
  ],
  "(method 7 predator)": [
    [9, "t9", "(function process-focusable int process-focusable)"]
  ],
  "(method 184 predator)": [
    [67, "s2", "process-focusable"],
    [79, "a0", "process-focusable"],
    [78, "s2", "process-focusable"],
    [108, "s2", "process-focusable"]
  ],
  "(method 182 predator)": [[4, "v1", "collide-shape-prim-group"]],
  "(code active predator)": [[22, "v1", "art-joint-anim"]],
  "(post idle predator)": [[4, "t9", "(function none)"]],
  "(code fire predator)": [
    [26, "v1", "art-joint-anim"],
    [103, "a0", "process-focusable"],
    [102, "s5", "process-focusable"],
    [121, "s5", "process-focusable"],
    [124, "s5", "process-focusable"]
  ],
  "(code close-attack predator)": [
    [14, "v1", "art-joint-anim"],
    [71, "v1", "art-joint-anim"]
  ],
  "(trans hidden predator)": [
    [40, "gp", "process-focusable"],
    [43, "gp", "process-focusable"]
  ],
  "(code hidden predator)": [
    [14, "v1", "art-joint-anim"],
    [75, "v1", "art-joint-anim"]
  ],
  "(code hostile predator)": [
    [14, "v1", "art-joint-anim"],
    [67, "v1", "art-joint-anim"]
  ],
  "(trans hostile predator)": [
    [52, "gp", "process-focusable"],
    [55, "gp", "process-focusable"]
  ],
  "(code hide predator)": [[14, "v1", "art-joint-anim"]],
  "(trans hide predator)": [
    [21, "gp", "process-focusable"],
    [24, "gp", "process-focusable"]
  ],
  "(method 186 predator)": [[17, "v1", "int"]],
  "(method 77 rapid-gunner)": [
    [29, "v1", "art-joint-anim"],
    [149, "v1", "art-joint-anim"],
    [266, "a1", "art-joint-anim"],
    [116, "s4", "art-joint-anim"],
    [233, "s5", "art-joint-anim"]
  ],
  "(method 11 predator-manager)": [
    ["_stack_", 16, "res-tag"],
    [281, "s2", "process-drawable"]
  ],
  "(trans gun-shoot crimson-guard-level)": [[21, "v1", "process-focusable"]],
  "(enter close-attack crimson-guard-level)": [
    [2, "v1", "collide-shape-prim-group"]
  ],
  "(exit close-attack crimson-guard-level)": [
    [2, "v1", "collide-shape-prim-group"]
  ],
  "(exit attack crimson-guard-level)": [
    [8, "v1", "collide-shape-prim-group"],
    [16, "v1", "collide-shape-prim-group"]
  ],
  "(exit get-up-front crimson-guard-level)": [
    [3, "v1", "collide-shape-prim-group"],
    [6, "v1", "collide-shape-prim-group"],
    [8, "v1", "collide-shape-prim-group"],
    [11, "v1", "collide-shape-prim-group"],
    [14, "v1", "collide-shape-prim-group"],
    [17, "v1", "collide-shape-prim-group"]
  ],
  "(exit get-up-back crimson-guard-level)": [
    [3, "v1", "collide-shape-prim-group"],
    [6, "v1", "collide-shape-prim-group"],
    [8, "v1", "collide-shape-prim-group"],
    [11, "v1", "collide-shape-prim-group"],
    [14, "v1", "collide-shape-prim-group"],
    [17, "v1", "collide-shape-prim-group"]
  ],
  "(enter knocked crimson-guard-level)": [
    [8, "v1", "collide-shape-prim-group"],
    [11, "v1", "collide-shape-prim-group"],
    [14, "v1", "collide-shape-prim-group"],
    [17, "v1", "collide-shape-prim-group"],
    [19, "v1", "collide-shape-prim-group"],
    [21, "v1", "collide-shape-prim-group"]
  ],
  "(method 201 crimson-guard-level)": [[18, "s3", "process-focusable"]],
  "(method 7 crimson-guard-level)": [
    [19, "t9", "(function nav-enemy int nav-enemy)"]
  ],
  "(method 115 crimson-guard-level)": [[33, "v0", "vector"]],
  "(method 198 crimson-guard-level)": [[242, "s4", "collide-shape-prim"]],
  "(enter broken dig-clasp)": [
    [26, "v1", "art-joint-anim"],
    [54, "v1", "art-joint-anim"]
  ],
  "(event idle dig-clasp)": [[[11, 18], "v1", "attack-info"]],
  "dig-tether-handler": [
    [6, "a0", "vector"],
    [10, "a0", "vector"],
    [14, "v1", "vector"]
  ],
  "(method 23 dig-digger)": [[[1, 23], "s5", "int"]],
  "(enter breaking fort-fence)": [[[5, 9], "a0", "collide-shape-prim-group"]],
  "(method 11 fort-elec-switch)": [["_stack_", 16, "res-tag"]],
  "(method 10 fort-roboscreen)": [
    [15, "t9", "(function process-drawable none)"]
  ],
  "fort-robotank-reticle-handler": [
    [6, "v1", "vector"],
    [[17, 34], "s5", "vector"],
    [56, "v1", "float"]
  ],
  "(code lock fort-robotank-reticle)": [[14, "v1", "art-joint-anim"]],
  "robotank-turret-handler": [
    [71, "v1", "collide-shape-prim-group"],
    [106, "v1", "collide-shape-prim-group"],
    [167, "s4", "cspace"],
    [162, "s4", "cspace"],
    [37, "v1", "float"]
  ],
  "(code ready fort-robotank-turret)": [[10, "v1", "art-joint-anim"]],
  "(code fire fort-robotank-turret)": [
    [79, "v1", "art-joint-anim"],
    [136, "v1", "art-joint-anim"]
  ],
  "fort-robotank-post": [
    [471, "v1", "fort-robotank-turret"],
    [498, "v1", "float"]
  ],
  "fort-robotank-handler": [
    [171, "s4", "process-focusable"],
    [[82, 84], "v0", "int32"]
  ],
  "(method 26 fort-robotank)": [
    [170, "v1", "collide-shape-prim-group"],
    [236, "v1", "collide-shape-prim-group"],
    [89, "t9", "(function fort-robotank none)"]
  ],
  "(method 7 fort-robotank)": [
    [89, "t9", "(function process-drawable int process-drawable)"],
    [56, "gp", "(pointer uint32)"],
    [59, "a1", "(pointer uint32)"],
    [63, "gp", "(pointer uint32)"],
    [66, "a1", "(pointer uint32)"],
    [60, "a1", "joint-mod"],
    [67, "a1", "joint-mod"],
    [70, "gp", "(pointer uint32)"]
  ],
  "(method 11 fort-robotank)": [[463, "s5", "fort-robotank-wheel-info"]],
  "(method 31 fort-robotank-turret)": [[61, "s3", "collide-shape-prim"]],
  "(method 139 fort-turret)": [[[15, 19], "a0", "process-focusable"]],
  "(method 141 fort-turret)": [[59, "s3", "collide-shape-prim"]],
  "(code attack fort-turret)": [
    [25, "v1", "art-joint-anim"],
    [113, "v1", "art-joint-anim"]
  ],
  "(method 11 fort-plat-shuttle)": [[52, "v0", "(pointer float)"]],
  "(event idle fort-floor-spike)": [[15, "s3", "process-drawable"]],
  "joint-mod-set-y-callback": [
    [19, "a1", "vector"],
    [17, "a3", "int"]
  ],
  "(event idle fort-dump-bomb-a)": [
    [11, "s4", "process-drawable"],
    [[4, 22], "gp", "attack-info"]
  ],
  "(event idle fort-missile-target)": [
    [[9, 22], "s5", "attack-info"],
    [16, "s4", "projectile"]
  ],
  "(enter die fort-missile-target)": [
    [[2, 5], "v1", "collide-shape-prim-group"]
  ],
  "(method 10 fort-missile-target)": [
    [10, "t9", "(function process-drawable none)"]
  ],
  "(code die fort-missile)": [
    [156, "v1", "process-drawable"],
    [227, "v1", "collide-shape-prim-group"],
    [229, "v1", "collide-shape-prim-group"]
  ],
  "(method 7 fort-missile)": [
    [14, "t9", "(function process-drawable int process-drawable)"]
  ],
  "birth-func-dig-digger-collide": [
    [8, "v1", "process"],
    [12, "s3", "process-drawable"]
  ],
  "(method 23 dig-tether)": [[69, "v1", "vector"]],
  "(method 11 dig-digger)": [["_stack_", 16, "res-tag"]],
  "(method 29 dig-sinking-plat)": [
    [9, "t9", "(function rigid-body-platform float none)"]
  ],
  "(method 37 dig-sinking-plat)": [
    [28, "v1", "art-joint-anim"],
    [157, "v1", "art-joint-anim"],
    [208, "v0", "sound-rpc-set-param"]
  ],
  "(method 11 dig-log)": [
    ["_stack_", 16, "res-tag"],
    [94, "v0", "(pointer actor-group)"]
  ],
  "(event idle-up dig-button)": [[4, "v1", "attack-info"]],
  "(code active dig-bomb-crate-cylinder)": [
    [33, "v1", "art-joint-anim"],
    [81, "v1", "art-joint-anim"],
    [117, "v1", "art-joint-anim"],
    [165, "v1", "art-joint-anim"],
    [201, "v1", "art-joint-anim"],
    [249, "v1", "art-joint-anim"],
    [285, "v1", "art-joint-anim"],
    [337, "v1", "art-joint-anim"],
    [373, "v1", "art-joint-anim"],
    [425, "v1", "art-joint-anim"],
    [463, "v1", "art-joint-anim"],
    [515, "v1", "art-joint-anim"]
  ],
  "(code fire dig-jump-pad)": [[59, "t9", "(function none)"]],
  "(code die dig-spikey-sphere)": [[72, "t9", "(function none)"]],
  "(method 29 dig-tipping-rock)": [
    [9, "t9", "(function rigid-body-platform float none)"]
  ],
  "(event waiting dig-stomp-block)": [[14, "v1", "attack-info"]],
  "(method 37 dig-stomp-block)": [
    [[42, 62], "v1", "collide-cache-tri"],
    [62, "v1", "(inline-array collide-cache-tri)"]
  ],
  "(method 11 dig-spikey-step)": [[96, "v0", "(pointer float)"]],
  "(method 37 dig-tipping-rock)": [[14, "v0", "sound-rpc-set-param"]],
  "(method 49 cpad-elevator)": [[2, "v1", "collide-shape-prim-group"]],
  "(method 10 cpad-elevator)": [[10, "t9", "(function elevator none)"]],
  "(code hunt wren)": [[10, "v1", "art-joint-anim"]],
  "(code peck wren)": [
    [36, "v1", "art-joint-anim"],
    [81, "v1", "symbol"]
  ],
  "(code fly wren)": [
    [51, "v1", "art-joint-anim"],
    [82, "v1", "art-joint-anim"]
  ],
  "(code land wren)": [[17, "v1", "art-joint-anim"]],
  "(method 7 wren)": [
    [30, "t9", "(function process-drawable int process-drawable)"]
  ],
  "(code idle minnow)": [[10, "v1", "art-joint-anim"]],
  "(post idle fish-manager)": [
    [517, "v1", "process-drawable"],
    [522, "v1", "process-drawable"]
  ],
  "(method 14 minimap)": [
    [84, "v1", "process-drawable"],
    [99, "v1", "entity-actor"],
    [108, "v1", "process-drawable"],
    [112, "s2", "entity-actor"],
    [93, "s2", "basic"]
  ],
  "(method 3 engine-minimap)": [
    [7, "t9", "(function engine-minimap engine-minimap)"]
  ],
  "(method 24 minimap)": [
    [189, "s2", "connection-minimap"],
    [194, "s2", "connection-minimap"],
    [18, "v1", "(pointer uint128)"],
    [74, "v1", "(pointer uint128)"],
    [81, "v1", "(inline-array vector)"],
    [91, "v1", "(inline-array vector4w)"],
    [96, "v1", "(inline-array vector)"],
    [108, "v1", "(inline-array vector4w)"],
    [114, "v1", "(inline-array vector)"],
    [124, "v1", "(inline-array vector4w)"],
    [129, "v1", "(inline-array vector)"],
    [141, "v1", "(inline-array vector4w)"],
    [161, "s2", "(pointer uint128)"]
  ],
  "(method 15 minimap)": [[48, "s2", "(pointer uint128)"]],
  "(method 16 minimap)": [
    [[30, 35], "v1", "process-drawable"],
    [56, "v1", "entity-actor"],
    [66, "a0", "process-drawable"],
    [77, "a0", "entity-actor"],
    [88, "a0", "vector"],
    [50, "v1", "basic"],
    [516, "v1", "(pointer uint128)"],
    [517, "v1", "(inline-array vector4w)"],
    [529, "v1", "(inline-array vector4w)"],
    [534, "v1", "(inline-array vector4w)"],
    [550, "v1", "(inline-array vector4w)"],
    [555, "v1", "(inline-array vector4w)"]
  ],
  "(method 14 engine-minimap)": [
    [150, "a0", "entity-actor"],
    [[3, 180], "s3", "connection-minimap"],
    [143, "v1", "basic"]
  ],
  "(method 10 engine-minimap)": [[6, "s5", "connection-minimap"]],
  "(method 26 minimap)": [
    [34, "a0", "process-drawable"],
    [49, "v1", "process-drawable"],
    [64, "a0", "process-drawable"],
    [303, "a1", "(pointer uint128)"],
    [305, "a0", "(inline-array vector4w)"],
    [318, "v1", "(inline-array vector)"],
    [329, "v1", "(inline-array vector4w)"],
    [346, "v1", "(inline-array vector)"],
    [358, "v1", "(inline-array vector4w)"],
    [375, "v1", "(inline-array vector)"],
    [387, "v1", "(inline-array vector4w)"],
    [404, "v1", "(inline-array vector)"],
    [417, "v1", "(inline-array vector4w)"]
  ],
  "(method 21 minimap)": [
    [16, "s3", "(pointer uint128)"],
    [[32, 39], "a0", "dma-packet"],
    [[41, 48], "a0", "gs-gif-tag"],
    [51, "a0", "(pointer gs-clamp)"],
    [53, "a0", "(pointer gs-reg64)"],
    [55, "a0", "(pointer gs-test)"],
    [57, "a0", "(pointer gs-reg64)"],
    [60, "a0", "(pointer gs-texa)"],
    [62, "a0", "(pointer gs-reg64)"],
    [71, "s3", "(pointer uint128)"],
    [215, "s3", "(inline-array vector4w)"],
    [224, "s3", "(inline-array vector)"],
    [235, "s3", "(inline-array vector4w)"],
    [241, "s3", "(inline-array vector)"],
    [252, "s3", "(inline-array vector4w)"],
    [259, "s3", "(inline-array vector)"],
    [270, "s3", "(inline-array vector4w)"],
    [277, "s3", "(inline-array vector)"],
    [288, "s3", "(inline-array vector4w)"],
    [[322, 329], "a0", "dma-packet"],
    [[331, 338], "a0", "gs-gif-tag"],
    [342, "a0", "(pointer gs-xy-offset)"],
    [344, "a0", "(pointer gs-reg64)"],
    [355, "a2", "connection-minimap"],
    [379, "s2", "(pointer uint128)"],
    [400, "a2", "connection-minimap"],
    [424, "s3", "(pointer uint128)"],
    [438, "a2", "connection-minimap"],
    [[453, 460], "a0", "dma-packet"],
    [[462, 469], "a0", "gs-gif-tag"],
    [478, "a0", "(pointer gs-frame)"],
    [480, "a0", "(pointer gs-reg64)"],
    [482, "a0", "(pointer gs-alpha)"],
    [484, "a0", "(pointer gs-reg64)"],
    [485, "a0", "(pointer gs-xy-offset)"],
    [487, "a0", "(pointer gs-reg64)"],
    [[494, 508], "s3", "(pointer uint128)"],
    [508, "s3", "(inline-array vector4w)"],
    [517, "s3", "(inline-array vector4w)"],
    [522, "s3", "(inline-array vector4w)"],
    [528, "s3", "(inline-array vector4w)"],
    [535, "s3", "(inline-array vector4w)"]
  ],
  "(method 23 minimap)": [
    [28, "a0", "process-drawable"],
    [62, "v1", "process-drawable"],
    [81, "a0", "process-drawable"],
    [305, "a1", "(pointer uint128)"],
    [307, "a0", "(inline-array vector4w)"],
    [320, "v1", "(inline-array vector)"],
    [331, "v1", "(inline-array vector4w)"],
    [348, "v1", "(inline-array vector)"],
    [360, "v1", "(inline-array vector4w)"],
    [377, "v1", "(inline-array vector)"],
    [389, "v1", "(inline-array vector4w)"],
    [406, "v1", "(inline-array vector)"],
    [419, "v1", "(inline-array vector4w)"]
  ],
  "(method 17 minimap)": [
    [28, "a0", "process-drawable"],
    [68, "v1", "process-drawable"],
    [87, "a0", "process-drawable"],
    [357, "a0", "(pointer uint128)"],
    [365, "a0", "(pointer uint128)"],
    [368, "a0", "(pointer uint128)"],
    [370, "v1", "(inline-array vector4w)"],
    [383, "v1", "(inline-array vector)"],
    [394, "v1", "(inline-array vector4w)"],
    [410, "v1", "(inline-array vector)"],
    [422, "v1", "(inline-array vector4w)"],
    [438, "v1", "(inline-array vector)"],
    [450, "v1", "(inline-array vector4w)"],
    [466, "v1", "(inline-array vector)"],
    [479, "v1", "(inline-array vector4w)"]
  ],
  "(method 18 minimap)": [
    [28, "a0", "process-drawable"],
    [68, "v1", "process-drawable"],
    [87, "a0", "process-drawable"],
    [323, "t1", "(pointer uint128)"],
    [325, "t0", "(inline-array vector4w)"],
    [338, "a3", "(inline-array vector4w)"],
    [344, "a3", "(inline-array vector4w)"],
    [360, "a3", "(inline-array vector4w)"],
    [366, "a2", "(inline-array vector4w)"],
    [382, "a2", "(inline-array vector4w)"],
    [388, "a1", "(inline-array vector4w)"],
    [404, "a1", "(inline-array vector4w)"],
    [410, "v1", "(inline-array vector4w)"]
  ],
  "(method 19 minimap)": [
    [[8, 15], "a0", "dma-packet"],
    [[17, 24], "a0", "gs-gif-tag"],
    [28, "s2", "(pointer gs-test)"],
    [30, "s2", "(pointer gs-reg64)"],
    [32, "s2", "(pointer gs-alpha)"],
    [34, "s2", "(pointer gs-reg64)"],
    [53, "s2", "(pointer gs-tex0)"],
    [55, "s2", "(pointer gs-reg64)"],
    [57, "s2", "(pointer gs-tex1)"],
    [59, "s2", "(pointer gs-reg64)"],
    [61, "s2", "(pointer gs-clamp)"],
    [63, "s2", "(pointer gs-reg64)"],
    [64, "s2", "(pointer uint64)"],
    [66, "s2", "(pointer gs-reg64)"],
    [109, "v1", "(pointer uint128)"],
    [[116, 157], "v1", "(inline-array vector4w)"],
    [[165, 172], "a0", "dma-packet"],
    [[174, 181], "a0", "gs-gif-tag"],
    [185, "a0", "(pointer gs-test)"],
    [187, "a0", "(pointer gs-reg64)"],
    [[505, 514], "s3", "(pointer uint128)"],
    [[514, 596], "s3", "(inline-array vector4w)"]
  ],
  "(method 21 trail-graph)": [
    [4, "a3", "trail-conn"],
    [[11, 17], "a3", "trail-conn-hash-cell"],
    [20, "a0", "(pointer uint16)"],
    [33, "a3", "trail-conn"],
    [37, "a3", "trail-conn"]
  ],
  "(method 137 sew-gunturret)": [[[19, 23], "a0", "process-focusable"]],
  "(method 138 sew-gunturret)": [[[15, 19], "a0", "process-focusable"]],
  "(method 140 pal-gun-turret)": [
    [9, "t9", "(function sew-gunturret symbol none)"]
  ],
  "(anon-function 0 sewer-scenes)": [[79, "v1", "float"]],
  "(event idle sew-single-blade)": [[15, "s4", "process-focusable"]],
  "(event idle sew-multi-blade)": [[15, "s4", "process-focusable"]],
  "(event idle sew-twist-blade)": [[15, "s4", "process-focusable"]],
  "(code pressed sew-light-switch)": [[10, "v1", "art-joint-anim"]],
  "(post idle sew-light-control)": [[20, "v1", "sew-light-switch"]],
  "sew-tri-blade-joint-callback": [[[1, 82], "gp", "sew-tri-blade"]],
  "(method 49 sew-elevator)": [[2, "v1", "collide-shape-prim-group"]],
  "(post running sew-elevator)": [[4, "t9", "(function none)"]],
  "(method 10 sew-elevator)": [[10, "t9", "(function elevator none)"]],
  "(event idle sew-valve)": [[4, "v1", "attack-info"]],
  "(method 7 sew-valve)": [
    [14, "t9", "(function process-drawable int process-drawable)"]
  ],
  "sew-mar-statue-debris-init-by-other": [
    [[144, 157], "gp", "process-drawable"]
  ],
  "sew-mar-statue-debris-b-init-by-other": [
    [[12, 25], "gp", "process-drawable"]
  ],
  "(event idle sew-mine)": [[15, "s4", "process-focusable"]],
  "(post idle sew-mine-b)": [[4, "t9", "(function none)"]],
  "(code hit sew-wall)": [
    [[7, 10], "v1", "collide-shape-prim-group"],
    [[100, 107], "a0", "collide-shape-prim-group"],
    [[109, 116], "a0", "collide-shape-prim-group"],
    [68, "v0", "object"]
  ],
  "(code waiting sew-scare-grunt)": [[10, "v1", "art-joint-anim"]],
  "(enter scare sew-scare-grunt)": [[[71, 81], "gp", "sew-grill"]],
  "(exit scare sew-scare-grunt)": [[[6, 10], "v1", "sew-grill"]],
  "(code fall sew-catwalk)": [[39, "v0", "object"]],
  "(post scare sew-scare-grunt)": [[51, "v0", "sound-rpc-set-param"]],
  "(method 11 sew-valve)": [
    ["_stack_", 16, "res-tag"],
    ["_stack_", 32, "res-tag"]
  ],
  "(trans attack-forward gator)": [[[19, 23], "gp", "process-focusable"]],
  "(code attack-forward gator)": [[14, "v1", "art-joint-anim"]],
  "(method 11 sew-light-switch)": [["_stack_", 16, "res-tag"]],
  "(method 33 mtn-dice-button)": [[35, "v1", "art-joint-anim"]],
  "(trans restart mtn-dice)": [
    [128, "v1", "collide-shape-prim-group"],
    [134, "v1", "collide-shape-prim-group"]
  ],
  "(event idle mtn-dice)": [
    [148, "s2", "process-focusable"],
    [149, "s3", "process-focusable"],
    [158, "s2", "touching-shapes-entry"],
    [[271, 274], "v1", "attack-info"],
    [281, "s5", "process-focusable"],
    [282, "s3", "process-focusable"]
  ],
  "dice-joint-callback": [
    [626, "v1", "collide-shape"],
    [[1, 639], "gp", "mtn-dice"],
    [[223, 407], "s0", "water-anim"],
    [209, "a0", "collide-shape-prim-group"],
    [215, "a0", "collide-shape-prim-group"]
  ],
  "(post idle mtn-aval-rocks-shadow)": [[5, "a0", "process-drawable"]],
  "(code open mtn-button)": [[10, "v1", "art-joint-anim"]],
  "(enter waiting mtn-button)": [[10, "v1", "art-joint-anim"]],
  "(code pressed mtn-button)": [
    [30, "v1", "art-joint-anim"],
    [87, "v1", "art-joint-anim"]
  ],
  "(enter waiting trans-plat)": [
    [37, "v0", "state"],
    [39, "t9", "(function none)"]
  ],
  "(exit waiting trans-plat)": [[14, "v0", "state"]],
  "(trans waiting trans-plat)": [[33, "v0", "state"]],
  "(exit fall mtn-aval-rocks)": [[34, "v0", "sound-rpc-set-param"]],
  "(method 11 mtn-aval-rocks)": [[173, "a1", "float"]],
  "(event plat-path-active mtn-plat-shoot)": [
    [[14, 17], "v1", "attack-info"],
    [24, "gp", "process-drawable"],
    [32, "s5", "collide-shape"]
  ],
  "(post plat-path-active mtn-plat-shoot)": [[4, "t9", "(function none)"]],
  "(code idle mincan-lighthouse-lens)": [[10, "v1", "art-joint-anim"]],
  "(code erect mincan-lighthouse-lens)": [[14, "v1", "art-joint-anim"]],
  "(code idle mincan-lighthouse)": [[14, "v1", "art-joint-anim"]],
  "(code erect mincan-lighthouse)": [[14, "v1", "art-joint-anim"]],
  "(code closed mincan-lens)": [[14, "v1", "art-joint-anim"]],
  "(code open mincan-lens)": [[14, "v1", "art-joint-anim"]],
  "(event idle grunt-egg)": [[16, "s4", "process-focusable"]],
  "strip-handler": [[15, "s4", "process-focusable"]],
  "(post idle pitspikes)": [[4, "t9", "(function none)"]],
  "(method 7 pitspikes)": [
    [14, "t9", "(function strip-hazard int strip-hazard)"]
  ],
  "(post idle curtainsaw)": [[4, "t9", "(function none)"]],
  "(event impact grenade)": [
    [11, "s4", "process-drawable"],
    [18, "a0", "collide-shape"]
  ],
  "(method 40 grenade)": [[[3, 53], "s5", "process-drawable"]],
  "(method 31 grenade)": [[98, "s5", "process-drawable"]],
  "(post idle drill-plat)": [[4, "t9", "(function none)"]],
  "(post idle grenade-point)": [[122, "v1", "lightning-tracker"]],
  "(anon-function 12 strip-obs)": [
    [103, "a0", "(pointer entity-actor)"],
    [287, "v1", "int"]
  ],
  "(method 11 strip-hazard)": [
    [34, "v0", "(pointer float)"],
    ["_stack_", 64, "res-tag"]
  ],
  "(method 11 strip-chain-crate)": [[38, "v0", "(pointer float)"]],
  "(method 33 vehicle-rider)": [[10, "s4", "vehicle"]],
  "(method 35 vehicle-rider)": [[[10, 15], "a0", "vehicle"]],
  "vehicle-spawn": [[38, "gp", "vehicle"]],
  "traffic-manager-event-handler": [
    [319, "s5", "level"],
    [367, "v1", "float"],
    [80, "v1", "float"],
    [91, "v1", "float"],
    [169, "v1", "float"],
    [[118, 125], "s5", "traffic-object-spawn-params"]
  ],
  "(method 33 citizen-norm-rider)": [
    [7, "t9", "(function vehicle-rider none)"]
  ],
  "(method 33 crimson-guard-rider)": [
    [7, "t9", "(function vehicle-rider none)"]
  ],
  "(enter explode vehicle)": [[298, "v1", "joint-exploder"]],
  "(method 47 vehicle)": [
    [27, "s0", "process-focusable"],
    [[32, 37], "s1", "process-focusable"]
  ],
  "(method 46 vehicle)": [
    [[98, 118], "s5", "traffic-object-spawn-params"],
    [[121, 182], "s3", "attack-info"],
    [187, "v1", "float"]
  ],
  "(method 97 vehicle)": [[6, "v1", "float"]],
  "(method 18 vehicle-controller)": [[231, "s2", "vehicle"]],
  "(method 10 vehicle)": [[12, "t9", "(function rigid-body-object none)"]],
  "(method 119 vehicle)": [[[19, 45], "s4", "vehicle-rider"]],
  "(method 99 vehicle)": [[14, "s3", "collide-shape-prim-group"]],
  "(method 100 vehicle)": [[163, "a0", "vector"]],
  "(method 46 vehicle-guard)": [
    [[6, 68], "s5", "matrix"],
    [119, "a0", "process"]
  ],
  "(method 156 vehicle-guard)": [[57, "v1", "process-drawable"]],
  "(method 29 vehicle)": [
    [289, "s1", "vehicle-control-point"],
    [294, "s1", "(inline-array vehicle-control-point)"],
    [309, "s1", "(inline-array vehicle-control-point)"],
    [68, "v1", "float"],
    [165, "v1", "float"],
    [66, "a0", "uint"],
    [163, "a0", "uint"]
  ],
  "(method 152 vehicle-guard)": [[88, "s4", "process-drawable"]],
  "(method 151 vehicle-guard)": [
    [15, "s5", "process-drawable"],
    [25, "s5", "process-drawable"],
    [67, "s5", "process-focusable"]
  ],
  "(method 49 traffic-engine)": [
    [32, "s3", "process-focusable"],
    [[72, 75], "s3", "process-focusable"],
    [265, "a0", "(array crimson-guard)"],
    [166, "s2", "process-focusable"],
    [[170, 195], "s2", "crimson-guard"],
    [[32, 109], "s3", "process-focusable"],
    [354, "s5", "process-focusable"],
    [135, "v0", "(array crimson-guard)"],
    [143, "v0", "(array float)"],
    ["_stack_", 216, "float"]
  ],
  "(method 25 traffic-tracker)": [[24, "a0", "process-focusable"]],
  "(method 68 traffic-engine)": [
    [46, "a2", "process-focusable"],
    [312, "s2", "nav-segment"],
    [321, "s2", "nav-segment"],
    [327, "s2", "nav-segment"],
    [[159, 191], "s3", "process-focusable"],
    [[89, 125], "s3", "vehicle"],
    [16, "v1", "(pointer uint128)"]
  ],
  "(method 50 traffic-engine)": [
    [13, "v1", "connection"],
    [[14, 19], "v1", "collide-shape"],
    [24, "s1", "process-focusable"],
    [67, "v1", "connection"],
    [[68, 73], "v1", "collide-shape"],
    [78, "s1", "process-focusable"],
    [119, "v1", "connection"],
    [[120, 125], "v1", "collide-shape"],
    [130, "s1", "process-focusable"]
  ],
  "(method 9 turret-control)": [[344, "a0", "collide-shape-prim"]],
  "(method 19 traffic-engine)": [
    [19, "v1", "process-focusable"],
    [30, "v1", "vehicle"]
  ],
  "(method 72 traffic-engine)": [[25, "a3", "int"]],
  "(method 60 traffic-engine)": [[29, "v1", "collide-shape"]],
  "(method 26 traffic-tracker)": [[26, "a0", "process-focusable"]],
  "(method 17 traffic-tracker)": [[23, "s1", "process-focusable"]],
  "target-pilot-post": [
    [[96, 114], "s5", "vehicle"],
    [[279, 294], "s5", "vehicle"]
  ],
  "(anon-function 1 ruins-obs)": [
    [85, "v1", "process-drawable"],
    [17, "v1", "process-drawable"]
  ],
  "(anon-function 0 ruins-obs)": [
    [173, "v1", "process-drawable"],
    [36, "v1", "process-drawable"]
  ],
  "(event idle mechblock)": [
    [15, "a0", "carry-info"],
    [29, "a0", "carry-info"],
    [20, "a0", "carry-info"],
    [32, "a0", "carry-info"]
  ],
  "(event drag mechblock)": [
    [49, "a0", "carry-info"],
    [57, "a0", "vector"],
    [79, "a0", "vector"],
    [52, "a0", "carry-info"]
  ],
  "(enter fall mechblock)": [
    [43, "a0", "carry-info"],
    [46, "a0", "carry-info"]
  ],
  "(event carry mechblock)": [[15, "a0", "vector"]],
  "(method 30 ruins-breakable-wall)": [[55, "v1", "collide-shape-prim-group"]],
  "(event unbroken ruins-breakable-wall)": [
    [10, "s4", "attack-info"],
    [41, "s3", "attack-info"],
    [20, "s4", "pointer"]
  ],
  "(method 11 ruins-pillar-collapse)": [
    [77, "s1", "pair"],
    [96, "s1", "pair"],
    [97, "v1", "pair"],
    [110, "s1", "pair"],
    [111, "v1", "pair"],
    [112, "v1", "pair"],
    [118, "s2", "pair"],
    [117, "s2", "pair"]
  ],
  "(code fall ruins-pillar-collapse)": [
    [16, "v1", "collide-shape-prim-group"],
    [20, "v1", "collide-shape-prim-group"]
  ],
  "(event fall ruins-pillar-collapse)": [
    [35, "a0", "process-focusable"],
    [13, "a0", "process-focusable"],
    [34, "gp", "process-focusable"]
  ],
  "(event idle ruins-pillar-collapse)": [
    [10, "gp", "attack-info"],
    [27, "s3", "process-drawable"],
    [45, "gp", "attack-info"]
  ],
  "target-indax-handler": [[88, "a0", "process"]],
  "(code target-indax-stance)": [
    [23, "v1", "art-joint-anim"],
    [240, "v1", "art-joint-anim"],
    [94, "v1", "art-joint-anim"],
    [182, "v1", "art-joint-anim"]
  ],
  "(code target-indax-walk)": [[89, "v1", "art-joint-anim"]],
  "(code target-indax-hit-ground)": [[14, "v1", "art-joint-anim"]],
  "(code target-indax-attack-air)": [[11, "gp", "art-joint-anim"]],
  "(code target-indax-death)": [
    [134, "v1", "art-joint-anim"],
    [251, "v1", "art-joint-anim"],
    [341, "v1", "art-joint-anim"],
    [394, "v1", "art-joint-anim"],
    [478, "v1", "art-joint-anim"]
  ],
  "(code target-indax-double-jump)": [
    [50, "v1", "art-joint-anim"],
    [104, "v1", "art-joint-anim"]
  ],
  "(code target-indax-trip)": [
    [17, "v1", "art-joint-anim"],
    [90, "v1", "art-joint-anim"]
  ],
  "(code target-indax-attack)": [[18, "gp", "art-joint-anim"]],
  "(code target-indax-running-attack)": [
    [42, "gp", "art-joint-anim"],
    [141, "f26", "float"],
    [224, "f26", "float"]
  ],
  "(code idle tomb-boulder-stop)": [[4, "a0", "process"]],
  "tomb-spider-init": [[114, "gp", "process-drawable"]],
  "(code idle tomb-boulder-pillar)": [[4, "a0", "process"]],
  "(code mech-lunge grunt-mech)": [[25, "v1", "art-joint-anim"]],
  "(trans mech-post-circling grunt-mech)": [
    [14, "a0", "process-focusable"],
    [17, "a0", "process-focusable"]
  ],
  "(code mech-dismount grunt-mech)": [
    [41, "v1", "art-joint-anim"],
    [149, "v1", "art-joint-anim"]
  ],
  "(code mech-hold grunt-mech)": [
    [10, "v1", "art-joint-anim"],
    [531, "v1", "art-joint-anim"]
  ],
  "(code chase tomb-boulder)": [[141, "gp", "handle"]],
  "(code idle tomb-boulder)": [[137, "gp", "handle"]],
  "(exit chase tomb-boulder)": [[24, "v0", "sound-rpc-set-param"]],
  "(post chase tomb-boulder)": [
    [606, "v0", "sound-rpc-set-param"],
    [496, "a0", "int"],
    [278, "v1", "vector"],
    [463, "a0", "(array float)"],
    [486, "v1", "(array float)"],
    [452, "a0", "(array float)"],
    [457, "a0", "(array float)"]
  ],
  "(code idle tomb-spider)": [[[1, 9], "v1", "(pointer process)"]],
  "(method 10 tomb-sphinx)": [[10, "t9", "(function process-drawable none)"]],
  "tomb-stair-block-spikes-init-by-other": [
    [53, "s2", "pair"],
    [72, "s2", "pair"],
    [73, "v1", "pair"],
    [86, "s2", "pair"],
    [87, "v1", "pair"],
    [88, "v1", "pair"],
    [94, "s3", "pair"],
    [93, "s3", "pair"]
  ],
  "(enter sunk tomb-stair-block)": [[16, "v1", "art-joint-anim"]],
  "(code sink tomb-stair-block)": [[109, "v1", "art-joint-anim"]],
  "(event idle tomb-stair-block-spikes)": [[24, "v1", "vector"]],
  "(code moving tomb-stair-block)": [[40, "v1", "art-joint-anim"]],
  "(post running tomb-elevator)": [[8, "t9", "(function none)"]],
  "(method 10 tomb-plat-return)": [
    [10, "t9", "(function process-drawable none)"]
  ],
  "lift-pool": [
    [12, "v0", "(pointer actor-group)"],
    ["_stack_", 16, "res-tag"]
  ],
  "drop-pool": [
    [12, "v0", "(pointer actor-group)"],
    ["_stack_", 16, "res-tag"]
  ],
  "(trans wait-for-pools tomb-stair-block)": [
    [12, "v0", "(pointer actor-group)"],
    ["_stack_", 16, "res-tag"]
  ],
  "(enter idle tomb-stair-block)": [
    [40, "v0", "(pointer actor-group)"],
    ["_stack_", 16, "res-tag"]
  ],
  "(code die tomb-vibe)": [
    [14, "v1", "art-joint-anim"],
    [70, "v1", "art-joint-anim"]
  ],
  "(code open tomb-smash-door)": [[10, "v1", "art-joint-anim"]],
  "(code close tomb-smash-door)": [[10, "v1", "art-joint-anim"]],
  "(method 33 tomb-button)": [[35, "v1", "art-joint-anim"]],
  "(code open tomb-beetle-door)": [[10, "v1", "art-joint-anim"]],
  "(code open tomb-door)": [[19, "v1", "art-joint-anim"]],
  "(trans up-idle tomb-beetle-button)": [[4, "v0", "(state basebutton)"]],
  "(code wobble-die tomb-simon-block)": [[10, "v1", "art-joint-anim"]],
  "(code open tomb-simon-button)": [
    [14, "v1", "art-joint-anim"],
    [47, "v1", "art-joint-anim"]
  ],
  "(code unpress tomb-simon-button)": [[10, "v1", "art-joint-anim"]],
  "(method 23 tomb-water-trap)": [[42, "s2", "collide-shape-prim-sphere"]],
  "(code pressed tomb-simon-button)": [
    [19, "v1", "art-joint-anim"],
    [55, "v1", "art-joint-anim"]
  ],
  "(enter waiting tomb-simon-button)": [[10, "v1", "art-joint-anim"]],
  "(event idle tomb-vibe)": [[6, "a0", "attack-info"]],
  "(method 11 tomb-beetle-door)": [["_stack_", 16, "res-tag"]],
  "(method 11 tomb-vibe)": [
    ["_stack_", 16, "res-tag"],
    ["_stack_", 32, "res-tag"]
  ],
  "(method 11 tomb-plat-simon)": [["_stack_", 16, "res-tag"]],
  "(code ambush tomb-beetle)": [[14, "v1", "art-joint-anim"]],
  "(code active tomb-beetle)": [
    [74, "v1", "art-joint-anim"],
    [22, "v1", "art-joint-anim"]
  ],
  "(code land tomb-beetle)": [
    [10, "v1", "art-joint-anim"],
    [111, "v1", "art-joint-anim"]
  ],
  "(code key tomb-beetle)": [[10, "v1", "art-joint-anim"]],
  "(code go-to-door tomb-beetle)": [[85, "v1", "art-joint-anim"]],
  "(code die tomb-beetle)": [[30, "v1", "art-joint-anim"]],
  "(code fly-away tomb-beetle)": [
    [77, "v1", "art-joint-anim"],
    [212, "v1", "art-joint-anim"]
  ],
  "(code stand tomb-beetle)": [[10, "v1", "art-joint-anim"]],
  "(enter dormant tomb-beetle)": [[17, "v0", "(state enemy)"]],
  "(enter go-to-door tomb-beetle)": [
    [[22, 153], "gp", "(inline-array tomb-beetle-fly-info)"],
    [65, "v1", "vector"],
    [35, "a0", "vector"],
    [51, "v1", "vector"]
  ],
  "(trans go-to-door tomb-beetle)": [[23, "a0", "vector"]],
  "(enter fly-away tomb-beetle)": [
    [6, "a0", "vector"],
    [[1, 53], "gp", "(inline-array tomb-beetle-fly-info)"]
  ],
  "(method 76 bot)": [[45, "v1", "process-focusable"]],
  "(code failed bot)": [[23, "gp", "art-joint-anim"]],
  "(code die-falling bot)": [[32, "gp", "art-joint-anim"]],
  "(code hit bot)": [[30, "v1", "art-joint-anim"]],
  "(method 74 bot)": [
    [115, "v1", "process"],
    [230, "a0", "vector"]
  ],
  "(method 97 bot)": [
    [130, "s5", "process-focusable"],
    [138, "s5", "process-focusable"]
  ],
  "(method 129 bot)": [
    [70, "s5", "process-focusable"],
    [73, "s5", "process-focusable"]
  ],
  "(method 189 bot)": [
    [41, "a0", "connection"],
    [42, "a0", "collide-shape"],
    [90, "a0", "connection"],
    [91, "a0", "collide-shape"],
    [153, "a1", "process-focusable"]
  ],
  "(method 190 bot)": [
    [10, "v1", "sphere"],
    [40, "a0", "connection"],
    [41, "a0", "collide-shape"],
    [49, "a3", "sphere"],
    [58, "f2", "float"],
    [89, "a0", "connection"],
    [90, "a0", "collide-shape"],
    [98, "a3", "sphere"],
    [107, "f2", "float"]
  ],
  "(method 223 bot)": [
    [29, "s3", "process-focusable"],
    [38, "s3", "process-focusable"]
  ],
  "(method 10 sig)": [
    [[3, 20], "v0", "sound-rpc-set-param"],
    [19, "v0", "sound-rpc-set-param"]
  ],
  "(method 78 sig)": [
    [23, "v1", "art-joint-anim"],
    [59, "v1", "art-joint-anim"]
  ],
  "(method 88 sig)": [[32, "a1", "art-joint-anim"]],
  "(method 89 sig)": [[32, "a1", "art-joint-anim"]],
  "(method 97 sig)": [
    [67, "a0", "process-focusable"],
    [131, "a0", "process-focusable"],
    [192, "s5", "process-focusable"],
    [134, "a0", "process-focusable"],
    [70, "a0", "process-focusable"],
    [130, "s4", "process-focusable"],
    [66, "s4", "process-focusable"]
  ],
  "(code waiting-crouched sig)": [[14, "v1", "art-joint-anim"]],
  "(code waiting-far sig)": [
    [158, "v1", "art-joint-anim"],
    [101, "v1", "art-joint-anim"]
  ],
  "(code waiting-close sig)": [
    [27, "v1", "art-joint-anim"],
    [180, "gp", "art-joint-anim"]
  ],
  "(code waiting-turn sig)": [
    [50, "v1", "art-joint-anim"],
    [194, "a1", "art-joint-anim"],
    [327, "s4", "art-joint-anim"]
  ],
  "(code charge-plasma sig)": [
    [14, "v1", "art-joint-anim"],
    [73, "v1", "art-joint-anim"],
    [142, "v1", "art-joint-anim"],
    [198, "v1", "art-joint-anim"]
  ],
  "(code repair-gun sig)": [
    [14, "v1", "art-joint-anim"],
    [159, "v1", "art-joint-anim"],
    [236, "v1", "art-joint-anim"],
    [313, "v1", "art-joint-anim"],
    [390, "v1", "art-joint-anim"],
    [467, "v1", "art-joint-anim"],
    [633, "v1", "art-joint-anim"],
    [553, "v1", "art-joint-anim"],
    [79, "v1", "art-joint-anim"]
  ],
  "(code clean-gun sig)": [
    [14, "v1", "art-joint-anim"],
    [214, "v1", "art-joint-anim"],
    [85, "v1", "art-joint-anim"],
    [154, "v1", "art-joint-anim"]
  ],
  "(code traveling-blocked sig)": [[14, "v1", "art-joint-anim"]],
  "(code stare sig)": [
    [27, "v1", "art-joint-anim"],
    [180, "gp", "art-joint-anim"]
  ],
  "(code whip sig)": [[44, "a1", "art-joint-anim"]],
  "(post chase sig)": [
    [14, "a0", "process-focusable"],
    [17, "a0", "process-focusable"]
  ],
  "(post chase-attack sig)": [
    [15, "a0", "process-focusable"],
    [18, "a0", "process-focusable"]
  ],
  "(code hit sig)": [[14, "v1", "art-joint-anim"]],
  "(code failed sig)": [
    [14, "v1", "art-joint-anim"],
    [70, "v1", "art-joint-anim"],
    [129, "v1", "art-joint-anim"]
  ],
  "(code sig-path-jump sig)": [[31, "v1", "art-joint-anim"]],
  "(code sig-path-jump-land sig)": [[24, "v1", "art-joint-anim"]],
  "(code sig-path-shoot-jump sig)": [[31, "v1", "art-joint-anim"]],
  "(code sig-path-shoot-jump-land sig)": [[24, "v1", "art-joint-anim"]],
  "(code sig-path-idle sig)": [
    [14, "v1", "art-joint-anim"],
    [66, "v1", "art-joint-anim"]
  ],
  "(method 30 sig-shot)": [[116, "a0", "sig"]],
  "(method 14 sig-plasma)": [
    [40, "v0", "sound-rpc-set-param"],
    [56, "v0", "sound-rpc-set-param"]
  ],
  "sparticle-sig-plasma-lightning": [[15, "a0", "sig-atoll"]],
  "sig0-say-look-out-if-should": [[29, "v1", "process-focusable"]],
  "(method 77 sig)": [
    [57, "s5", "art-joint-anim"],
    [91, "v1", "art-joint-anim"],
    [176, "s4", "art-joint-anim"]
  ],
  "(method 86 sig)": [[28, "a0", "process-focusable"]],
  "(method 250 sig)": [
    [63, "a0", "connection"],
    [64, "a0", "collide-shape"],
    [112, "a0", "connection"],
    [113, "a0", "collide-shape"],
    [204, "s4", "process-focusable"],
    [176, "a0", "process-focusable"],
    [175, "s2", "process-focusable"],
    [207, "s4", "process-focusable"]
  ],
  "(method 11 sigt-charge-plasma)": [
    [110, "s3", "process-focusable"],
    [113, "s3", "process-focusable"],
    [1, "a1", "sig"]
  ],
  "(method 12 sigt-choose-piston)": [
    [61, "s5", "process-focusable"],
    [102, "s5", "process-focusable"],
    [111, "s5", "process-focusable"]
  ],
  "(method 14 sigt-choose-piston)": [[34, "gp", "process-focusable"]],
  "(method 186 bot)": [
    [19, "a0", "uint"],
    [19, "v1", "uint"]
  ],
  "(method 46 sig)": [
    [6, "v1", "collide-shape-prim-group"],
    [24, "v1", "collide-shape-prim-group"],
    [44, "v1", "collide-shape-prim-group"],
    [63, "v1", "collide-shape-prim-group"],
    [82, "v1", "collide-shape-prim-group"]
  ],
  "(method 79 ashelin)": [[67, "v1", "art-joint-anim"]],
  "(method 78 ashelin)": [
    [22, "s5", "art-joint-anim"],
    [74, "v1", "art-joint-anim"],
    [108, "v1", "art-joint-anim"],
    [159, "v1", "art-joint-anim"],
    [193, "v1", "art-joint-anim"]
  ],
  "(method 77 ashelin)": [[129, "s5", "art-joint-anim"]],
  "(method 51 ashelin)": [
    [22, "a0", "process-focusable"],
    [25, "a0", "process-focusable"]
  ],
  "(code waiting-idle ashelin)": [
    [204, "v1", "art-joint-anim"],
    [95, "v1", "art-joint-anim"]
  ],
  "(code standing-idle ashelin)": [
    [189, "v1", "art-joint-anim"],
    [126, "v1", "art-joint-anim"]
  ],
  "(code standing-turn ashelin)": [[47, "s4", "art-joint-anim"]],
  "(code standing-blast ashelin)": [[68, "v1", "art-joint-anim"]],
  "(post chase ashelin)": [
    [14, "a0", "process-focusable"],
    [17, "a0", "process-focusable"]
  ],
  "(code back-spring ashelin)": [
    [30, "v1", "art-joint-anim"],
    [309, "v1", "art-joint-anim"],
    [171, "v1", "art-joint-anim"]
  ],
  "(code tumble-right ashelin)": [
    [35, "v1", "art-joint-anim"],
    [168, "v1", "art-joint-anim"],
    [280, "v1", "art-joint-anim"]
  ],
  "(code cartwheel-left ashelin)": [
    [35, "v1", "art-joint-anim"],
    [168, "v1", "art-joint-anim"],
    [280, "v1", "art-joint-anim"]
  ],
  "(code die-falling ashelin)": [[108, "gp", "art-joint-anim"]],
  "(anon-function 0 ash1-course)": [[31, "v1", "asht-wait-spot"]],
  "ashelin-shot-move": [[49, "v1", "(state ashelin)"]],
  "(method 28 ashelin-shot)": [
    [47, "t9", "(function projectile projectile-options none)"]
  ],
  "(method 30 ashelin-shot)": [[119, "a0", "ashelin"]],
  "(anon-function 2 ash1-course)": [[50, "v1", "asht-wait-spot"]],
  "(anon-function 7 ash1-course)": [[90, "v1", "asht-wait-spot"]],
  "(anon-function 9 ash1-course)": [[12, "v1", "asht-wait-spot"]],
  "(anon-function 0 sig0-course)": [[64, "v1", "sigt-wait-spot"]],
  "(anon-function 2 sig0-course)": [[15, "v1", "sigt-wait-spot"]],
  "(anon-function 4 sig0-course)": [[43, "v1", "sigt-charge-plasma"]],
  "(anon-function 7 sig0-course)": [[44, "v1", "sigt-wait-spot"]],
  "(anon-function 9 sig0-course)": [[21, "v1", "sigt-wait-spot"]],
  "(anon-function 11 sig0-course)": [[44, "v1", "sigt-wait-spot"]],
  "(anon-function 14 sig0-course)": [[42, "v1", "sigt-wait-spot"]],
  "(anon-function 16 sig0-course)": [[21, "v1", "sigt-wait-spot"]],
  "(anon-function 19 sig0-course)": [[51, "v1", "sigt-wait-spot"]],
  "(anon-function 23 sig0-course)": [[27, "v1", "sigt-wait-spot"]],
  "(anon-function 25 sig0-course)": [[15, "v1", "sigt-wait-spot"]],
  "(anon-function 27 sig0-course)": [[43, "v1", "sigt-charge-plasma"]],
  "(anon-function 29 sig0-course)": [[33, "v1", "sigt-wait-spot"]],
  "(anon-function 32 sig0-course)": [[22, "v1", "sigt-wait-spot"]],
  "(anon-function 35 sig0-course)": [[15, "v1", "sigt-wait-spot"]],
  "(anon-function 47 sig0-course)": [[17, "v1", "sigt-wait-spot"]],
  "(anon-function 45 sig0-course)": [[46, "v1", "sigt-wait-spot"]],
  "(anon-function 43 sig0-course)": [[43, "v1", "sigt-charge-plasma"]],
  "(anon-function 38 sig0-course)": [[21, "v1", "sigt-wait-spot"]],
  "(anon-function 40 sig0-course)": [[15, "v1", "sigt-wait-spot"]],
  "(anon-function 50 sig0-course)": [[15, "v1", "sigt-wait-spot"]],
  "(anon-function 52 sig0-course)": [[17, "v1", "sigt-wait-spot"]],
  "(anon-function 54 sig0-course)": [[51, "v1", "sigt-charge-plasma"]],
  "(anon-function 56 sig0-course)": [[41, "v1", "sigt-wait-spot"]],
  "(anon-function 59 sig0-course)": [[15, "v1", "sigt-wait-spot"]],
  "(anon-function 63 sig0-course)": [[21, "v1", "sigt-wait-spot"]],
  "(anon-function 65 sig0-course)": [[17, "v1", "sigt-wait-spot"]],
  "(anon-function 67 sig0-course)": [[45, "v1", "sigt-charge-plasma"]],
  "(anon-function 69 sig0-course)": [[51, "v1", "sigt-wait-spot"]],
  "(anon-function 72 sig0-course)": [[42, "v1", "sigt-wait-spot"]],
  "(anon-function 75 sig0-course)": [[29, "v1", "sigt-wait-spot"]],
  "(anon-function 77 sig0-course)": [[15, "v1", "sigt-wait-spot"]],
  "(anon-function 79 sig0-course)": [[55, "v1", "sigt-charge-plasma"]],
  "(anon-function 81 sig0-course)": [[20, "v1", "sigt-wait-spot"]],
  "(anon-function 84 sig0-course)": [[26, "v1", "sigt-riding-piston"]],
  "(anon-function 87 sig0-course)": [[29, "v1", "sigt-choose-piston"]],
  "(anon-function 90 sig0-course)": [[18, "v1", "sigt-wait-spot"]],
  "(anon-function 93 sig0-course)": [[92, "v1", "sigt-wait-spot"]],
  "(anon-function 95 sig0-course)": [[21, "v1", "sigt-wait-spot"]],
  "(anon-function 13 sig0-course)": [[67, "v1", "int"]],
  "(code active hip-mole)": [
    [11, "v1", "art-joint-anim"],
    [119, "v1", "art-joint-anim"]
  ],
  "(post idle hip-mole)": [
    [52, "gp", "process-drawable"],
    [58, "gp", "process-drawable"]
  ],
  "(method 28 whack-a-metal)": [
    [68, "s5", "process-drawable"],
    [76, "s5", "process-drawable"],
    [125, "s5", "process-drawable"]
  ],
  "(code active whack-a-metal)": [
    [47, "v1", "art-joint-anim"],
    [219, "v1", "art-joint-anim"],
    [288, "v1", "art-joint-anim"],
    [143, "v1", "lightning-tracker"]
  ],
  "(method 10 whack-a-metal)": [[24, "t9", "(function process none)"]],
  "(method 7 whack-a-metal)": [
    [26, "t9", "(function process-drawable int process-drawable)"]
  ],
  "(method 27 whack-a-metal)": [
    [69, "a1", "hip-mole"],
    [78, "a1", "hip-mole"],
    [156, "a1", "hip-mole"],
    [165, "a1", "hip-mole"]
  ],
  "(method 224 bot)": [
    [28, "t9", "(function bot int)"],
    [46, "t9", "(function bot int)"]
  ],
  "(anon-function 97 sig0-course)": [[62, "v1", "sigt-wait-spot"]],
  "(anon-function 11 ash1-course)": [[51, "v1", "asht-wait-spot"]],
  "(anon-function 4 ash1-course)": [[99, "v1", "asht-wait-spot"]],
  "(method 67 collide-shape-moving)": [
    [8, "v1", "collide-shape-prim-group"],
    [[30, 56], "s1", "collide-cache-prim"]
  ],
  "(method 63 collide-shape-moving)": [
    [118, "v1", "collide-shape-prim"],
    [379, "a0", "collide-shape-prim-mesh"],
    [410, "v1", "collide-shape-prim-mesh"],
    [459, "v1", "collide-shape-prim-mesh"]
  ],
  "(post startup title-control)": [
    [[8, 32], "gp", "process-drawable"],
    [[211, 216], "v1", "external-art-buffer"]
  ],
  "(code startup title-control)": [
    [[261, 265], "v1", "handle"],
    [257, "gp", "handle"]
  ],
  "title-plug-lightning": [[99, "v1", "title-control"]],
  "(method 74 yakow)": [
    [5, "v1", "attack-info"],
    [7, "v1", "attack-info"]
  ],
  "(code idle yakow)": [
    [19, "v1", "art-joint-anim"],
    [75, "v1", "art-joint-anim"]
  ],
  "(code active yakow)": [
    [30, "v1", "art-joint-anim"],
    [123, "v1", "art-joint-anim"],
    [179, "v1", "art-joint-anim"],
    [308, "v1", "art-joint-anim"]
  ],
  "(code kicked yakow)": [[14, "v1", "art-joint-anim"]],
  "(method 35 juicer-shot)": [
    [7, "v1", "matrix"],
    [11, "v1", "matrix"],
    [16, "v1", "matrix"],
    [20, "v1", "matrix"]
  ],
  "juicer-proj-move": [[15, "s5", "process-focusable"]],
  "(method 182 juicer)": [
    [21, "s3", "process-focusable"],
    [24, "s3", "process-focusable"]
  ],
  "(code active juicer)": [
    [118, "gp", "art-joint-anim"],
    [205, "a1", "art-joint-anim"]
  ],
  "(code victory juicer)": [[31, "gp", "art-joint-anim"]],
  "(code notice juicer)": [
    [23, "a0", "process-focusable"],
    [24, "a0", "process-focusable"],
    [27, "a0", "process-focusable"],
    [83, "a1", "art-joint-anim"]
  ],
  "(method 7 juicer)": [
    [19, "t9", "(function process-focusable int process-focusable)"]
  ],
  "(method 184 juicer)": [[4, "v1", "collide-shape-prim-group"]],
  "(code circling juicer)": [
    [228, "gp", "art-joint-anim"],
    [131, "gp", "art-joint-anim"]
  ],
  "(code hit juicer)": [[30, "v1", "art-joint-anim"]],
  "(method 78 juicer)": [
    [18, "s4", "art-joint-anim"],
    [66, "s4", "art-joint-anim"]
  ],
  "(method 77 juicer)": [
    [37, "a1", "art-joint-anim"],
    [113, "s5", "art-joint-anim"],
    [153, "s4", "art-joint-anim"],
    [153, "s4", "art-joint-anim"]
  ],
  "(code taunt juicer)": [[84, "v1", "art-joint-anim"]],
  "(code stare juicer)": [[23, "gp", "art-joint-anim"]],
  "juicer-face-player-post": [
    [31, "gp", "process-focusable"],
    [68, "gp", "process-focusable"],
    [71, "gp", "process-focusable"]
  ],
  "(post hostile juicer)": [
    [13, "a0", "process-focusable"],
    [16, "a0", "process-focusable"]
  ],
  "(method 38 juicer-shot)": [
    [33, "a0", "process-focusable"],
    [36, "a0", "process-focusable"]
  ],
  "(code attack juicer)": [
    [14, "v1", "art-joint-anim"],
    [87, "v1", "art-joint-anim"],
    [123, "s3", "process-focusable"],
    [281, "a0", "process-focusable"],
    [284, "a0", "process-focusable"]
  ],
  "(method 25 juicer-shot)": [[131, "a1", "int"]],
  "(method 7 spyder)": [
    [31, "t9", "(function process-focusable int process-focusable)"]
  ],
  "(code attack spyder)": [
    [116, "a0", "process-focusable"],
    [119, "a0", "process-focusable"],
    [242, "a0", "process-focusable"],
    [245, "a0", "process-focusable"]
  ],
  "spyder-face-player-post": [
    [22, "a0", "process-focusable"],
    [25, "a0", "process-focusable"],
    [40, "gp", "process-focusable"],
    [44, "a0", "process-focusable"],
    [43, "gp", "process-focusable"],
    [21, "gp", "process-focusable"]
  ],
  "(method 87 spyder)": [[52, "s5", "art-joint-anim"]],
  "(method 78 spyder)": [[15, "a1", "art-joint-anim"]],
  "(method 181 spyder)": [
    [17, "a0", "process-focusable"],
    [20, "a0", "process-focusable"]
  ],
  "(method 31 spyder-shot)": [[7, "t9", "(function projectile none)"]],
  "(code backup spyder)": [[22, "v1", "art-joint-anim"]],
  "(trans hostile spyder)": [
    [20, "a0", "process-focusable"],
    [23, "a0", "process-focusable"]
  ],
  "(method 115 spyder)": [[117, "v1", "int"]],
  "(code active sniper)": [[30, "v1", "art-joint-anim"]],
  "(method 88 mantis)": [[20, "a1", "art-joint-anim"]],
  "(method 87 mantis)": [[16, "a1", "art-joint-anim"]],
  "(method 89 mantis)": [[16, "a1", "art-joint-anim"]],
  "(trans active mantis)": [[4, "v0", "(state enemy)"]],
  "(code active mantis)": [
    [79, "v1", "art-joint-anim"],
    [195, "v1", "art-joint-anim"],
    [139, "v1", "art-joint-anim"],
    [23, "v1", "art-joint-anim"]
  ],
  "(code ambush-crawling mantis)": [[23, "v1", "art-joint-anim"]],
  "(code ambush-jumping mantis)": [
    [14, "v1", "art-joint-anim"],
    [161, "v1", "art-joint-anim"]
  ],
  "(trans hostile mantis)": [
    [27, "gp", "process-focusable"],
    [41, "gp", "process-focusable"],
    [100, "gp", "process-focusable"]
  ],
  "(code attack0 mantis)": [
    [18, "v1", "art-joint-anim"],
    [90, "v1", "art-joint-anim"]
  ],
  "(code roll-right mantis)": [
    [52, "v1", "art-joint-anim"],
    [113, "v1", "art-joint-anim"]
  ],
  "(code attack1 mantis)": [
    [19, "v1", "art-joint-anim"],
    [53, "a0", "process-focusable"],
    [129, "v1", "art-joint-anim"],
    [201, "v1", "art-joint-anim"],
    [56, "a0", "process-focusable"]
  ],
  "(code crawl mantis)": [
    [256, "v1", "art-joint-anim"],
    [25, "v1", "art-joint-anim"]
  ],
  "(code roll-left mantis)": [
    [53, "v1", "art-joint-anim"],
    [114, "v1", "art-joint-anim"]
  ],
  "(code hop-away mantis)": [
    [24, "gp", "process-focusable"],
    [59, "gp", "process-focusable"],
    [133, "v1", "art-joint-anim"]
  ],
  "(method 77 mantis)": [
    [19, "v1", "art-joint-anim"],
    [52, "v1", "art-joint-anim"]
  ],
  "(method 78 mantis)": [
    [18, "v1", "art-joint-anim"],
    [50, "v1", "art-joint-anim"],
    [83, "v1", "art-joint-anim"]
  ],
  "(method 67 mantis)": [
    [20, "a0", "process-focusable"],
    [23, "a0", "process-focusable"]
  ],
  "(method 188 mantis)": [
    [21, "s5", "process-focusable"],
    [36, "a0", "process-focusable"],
    [38, "a0", "process-focusable"],
    [35, "s5", "process-focusable"]
  ],
  "(method 55 mantis)": [
    [23, "a0", "process-focusable"],
    [26, "a0", "process-focusable"]
  ],
  "(method 7 mammoth)": [
    [26, "t9", "(function process-focusable int process-focusable)"]
  ],
  "(code waiting mammoth)": [[41, "v1", "art-joint-anim"]],
  "(code wait-to-walk mammoth)": [[18, "v1", "art-joint-anim"]],
  "(code walking mammoth)": [[74, "a1", "art-joint-anim"]],
  "(code walking-attack mammoth)": [
    [16, "v1", "art-joint-anim"],
    [72, "v1", "art-joint-anim"]
  ],
  "(code turning mammoth)": [
    [33, "gp", "art-joint-anim"],
    [106, "v1", "art-joint-anim"],
    [194, "gp", "art-joint-anim"]
  ],
  "(code die mammoth)": [
    [12, "v1", "art-joint-anim"],
    [64, "v1", "art-joint-anim"],
    [116, "v1", "art-joint-anim"]
  ],
  "(method 184 mammoth)": [
    [24, "s3", "mammoth-ik-setup"],
    [38, "s3", "mammoth-ik-setup"],
    [107, "s3", "mammoth-ik-setup"]
  ],
  "mammoth-leg-ik-callback": [[21, "v1", "float"]],
  "mammoth-joint-mod-heel": [
    [5, "v1", "mammoth"],
    [14, "s0", "mammoth"],
    [19, "s0", "mammoth"],
    [3, "v1", "int"]
  ],
  "(method 28 flying-spider-shot)": [
    [27, "t9", "(function projectile projectile-options sound-id)"]
  ],
  "(code active flying-spider)": [[10, "v1", "art-joint-anim"]],
  "(code ambush flying-spider)": [[14, "v1", "art-joint-anim"]],
  "(code ambush-falling flying-spider)": [
    [10, "v1", "art-joint-anim"],
    [86, "v1", "art-joint-anim"]
  ],
  "(trans hostile flying-spider)": [
    [21, "a0", "process-focusable"],
    [24, "a0", "process-focusable"]
  ],
  "(trans turn-to-focus flying-spider)": [
    [34, "s3", "process-focusable"],
    [37, "s3", "process-focusable"]
  ],
  "(code attack flying-spider)": [[14, "v1", "art-joint-anim"]],
  "(code attack-fire flying-spider)": [
    [14, "v1", "art-joint-anim"],
    [66, "v1", "art-joint-anim"],
    [118, "v1", "art-joint-anim"],
    [170, "v1", "art-joint-anim"]
  ],
  "(code die flying-spider)": [[30, "v1", "art-joint-anim"]],
  "(event up nest-switch)": [
    [4, "v1", "attack-info"],
    [9, "v1", "attack-info"]
  ],
  "(method 77 spyder)": [
    [14, "v1", "art-joint-anim"],
    [131, "v1", "art-joint-anim"],
    [100, "s5", "art-joint-anim"]
  ],
  "(method 11 piston)": [
    [165, "v0", "(pointer float)"],
    ["_stack_", 64, "res-tag"]
  ],
  "(method 11 liftcat)": [
    [74, "v0", "vector"],
    [100, "v0", "vector"],
    ["_stack_", 16, "res-tag"],
    ["_stack_", 32, "res-tag"]
  ],
  "(method 11 atollrotpipe)": [
    [126, "v0", "(pointer float)"],
    ["_stack_", 16, "res-tag"]
  ],
  "(method 11 atoll-hatch)": [
    [52, "v1", "art-joint-anim"],
    [82, "v1", "art-joint-anim"]
  ],
  "(method 10 slider)": [[10, "t9", "(function process-drawable none)"]],
  "(method 7 slider)": [
    [26, "t9", "(function process-drawable int process-drawable)"]
  ],
  "(event idle slider)": [
    [31, "s3", "process-focusable"],
    [34, "s3", "process-focusable"]
  ],
  "(method 11 turbine)": [
    ["_stack_", 16, "res-tag"],
    ["_stack_", 32, "res-tag"]
  ],
  "widow-want-stone-talker": [[15, "v1", "float"]],
  "widow-general-flying-talker": [[15, "v1", "float"]],
  "widow-launch-droids-talker": [[15, "v1", "float"]],
  "widow-launch-bombs-talker": [[15, "v1", "float"]],
  "widow-shoot-gun-talker": [[15, "v1", "float"]],
  "widow-stone-charge-up-talker": [[15, "v1", "float"]],
  "widow-after-stone-shot-talker": [[15, "v1", "float"]],
  "widow-leave-perch-talker": [[15, "v1", "float"]],
  "widow-damaged-talker": [[11, "v1", "float"]],
  "widow-handler": [
    [6, "v1", "attack-info"],
    [11, "v1", "attack-info"],
    [16, "v1", "attack-info"],
    [19, "v1", "attack-info"],
    [198, "a0", "spydroid"],
    [200, "a0", "spydroid"],
    [228, "v1", "hud-widow"]
  ],
  "(method 21 baron-pod)": [[36, "v1", "float"]],
  "widow-common": [
    [474, "s5", "process-focusable"],
    [478, "s5", "process-focusable"],
    [486, "s5", "process-focusable"],
    [539, "v1", "float"]
  ],
  "(method 74 spydroid)": [
    [62, "s0", "process-drawable"],
    [87, "s0", "process-drawable"],
    [110, "s0", "process-drawable"],
    [181, "v1", "attack-info"],
    [187, "v1", "attack-info"],
    [203, "v1", "vector"],
    [105, "a0", "vector"],
    [44, "v1", "vector"],
    [31, "v0", "vector"]
  ],
  "(exit hidden widow)": [[63, "v1", "hud-widow"]],
  "(exit big-reaction-stage-1 widow)": [
    [13, "v1", "hud-widow"],
    [15, "v1", "hud-widow"]
  ],
  "(trans hover-rise-stage-2 widow)": [[38, "v1", "float"]],
  "(enter hover-low-stage-2 widow)": [[12, "v1", "float"]],
  "(exit big-reaction-stage-2 widow)": [
    [72, "v1", "hud-widow"],
    [74, "v1", "hud-widow"]
  ],
  "(trans hover-big-blast-stage-3 widow)": [["_stack_", 256, "baron-pod"]],
  "widow-last-bomb-anim": [[82, "v1", "float"]],
  "widow-cleanup-launch-anim": [
    [69, "v1", "float"],
    [257, "v1", "float"]
  ],
  "(method 10 spydroid)": [[14, "t9", "(function process-focusable none)"]],
  "(trans hostile spydroid)": [
    [29, "a0", "process-focusable"],
    [32, "a0", "process-focusable"]
  ],
  "widow-bomb-launch": [
    [266, "v1", "float"],
    [421, "v1", "float"],
    [450, "v1", "float"],
    [485, "v1", "float"]
  ],
  "widow-give-ammo": [
    [122, "v1", "collectable"],
    [124, "v1", "collectable"]
  ],
  "(enter idle tomb-boss-firepot)": [[2, "v1", "collide-shape-prim-group"]],
  "(enter broken tomb-boss-firepot)": [[17, "v1", "art-joint-anim"]],
  "tomb-boss-firepot-shrink-collision": [
    [2, "v1", "collide-shape-prim-group"],
    [7, "v1", "collide-shape-prim-group"]
  ],
  "(trans freefall widow-bomb)": [
    [53, "a0", "collide-shape-moving"],
    [58, "a0", "collide-shape-moving"]
  ],
  "spydroid-launch": [
    [297, "v1", "float"],
    [379, "v1", "float"],
    [408, "v1", "float"],
    [436, "v1", "float"]
  ],
  "widow-bomb-handler": [
    [23, "s5", "widow"],
    [19, "s4", "widow"],
    [151, "v1", "float"]
  ],
  "(method 34 widow-bomb)": [
    ["_stack_", 48, "float"],
    ["_stack_", 64, "float"]
  ],
  "widow-bomb-back-handler": [
    [13, "s4", "widow"],
    [107, "v1", "float"]
  ],
  "(event idle widow-bomb)": [[77, "v1", "float"]],
  "(exit idle widow-bomb)": [[15, "v1", "float"]],
  "(trans idle widow-bomb)": [[262, "v1", "float"]],
  "(method 10 widow-bomb)": [[42, "t9", "(function process-drawable none)"]],
  "(method 7 widow-bomb)": [
    [39, "t9", "(function process-drawable int process-drawable)"]
  ],
  "tomb-boss-pillar-shrink-collision": [
    [2, "v1", "collide-shape-prim-group"],
    [7, "v1", "collide-shape-prim-group"]
  ],
  "(enter broken tomb-boss-pillar)": [[17, "v1", "art-joint-anim"]],
  "(enter idle tomb-boss-pillar)": [[2, "v1", "collide-shape-prim-group"]],
  "(method 10 tomb-boss-pillar)": [
    [14, "t9", "(function process-drawable none)"]
  ],
  "(method 7 tomb-boss-pillar)": [
    [14, "t9", "(function process-drawable int process-drawable)"]
  ],
  "(event idle tomb-boss-firepot)": [
    [10, "gp", "widow-shot"],
    [15, "v1", "attack-info"],
    [19, "v1", "attack-info"],
    [24, "a3", "touching-shapes-entry"]
  ],
  "(trans idle tomb-boss-debris)": [["_stack_", 16, "float"]],
  "(method 46 widow)": [],
  "(event idle baron-pod)": [[46, "v1", "float"]],
  "(event idle heart-mar)": [
    [52, "v1", "float"],
    [66, "v1", "float"]
  ],
  "(method 11 widow)": [[163, "v1", "int"]],
  "(code hit kid)": [[14, "v1", "art-joint-anim"]],
  "(code arrested kid)": [
    [18, "v1", "art-joint-anim"],
    [84, "v1", "crimson-guard"],
    [118, "v1", "art-joint-anim"],
    [86, "v1", "crimson-guard"]
  ],
  "(code scared-idle kid)": [[56, "v1", "art-joint-anim"]],
  "(code waiting-turn kid)": [
    [37, "s5", "art-joint-anim"],
    [171, "s4", "art-joint-anim"]
  ],
  "(code waiting-idle kid)": [[56, "v1", "art-joint-anim"]],
  "(method 74 kid)": [
    [62, "a1", "process"],
    [77, "v1", "process-drawable"]
  ],
  "(method 97 kid)": [[78, "s4", "process-focusable"]],
  "(method 78 kid)": [[17, "a1", "art-joint-anim"]],
  "(code arrested kor)": [
    [25, "v1", "art-joint-anim"],
    [142, "v1", "crimson-guard"],
    [144, "v1", "crimson-guard"],
    [159, "v1", "art-joint-anim"],
    [219, "v1", "art-joint-anim"]
  ],
  "(code scared-idle kor)": [[56, "v1", "art-joint-anim"]],
  "(code waiting-turn kor)": [
    [37, "s5", "art-joint-anim"],
    [187, "s4", "art-joint-anim"]
  ],
  "(code waiting-idle kor)": [[56, "v1", "art-joint-anim"]],
  "(code hit kor)": [[14, "v1", "art-joint-anim"]],
  "(method 78 kor)": [[17, "a1", "art-joint-anim"]],
  "(method 97 kor)": [[78, "s4", "process-focusable"]],
  "(method 74 kor)": [
    [62, "a1", "process"],
    [77, "v1", "process-drawable"]
  ],
  "(anon-function 0 kid3-course)": [[32, "v1", "kidt-wait-spot"]],
  "(anon-function 8 kid3-course)": [[26, "v1", "kidt-wait-spot"]],
  "(anon-function 5 kid3-course)": [[15, "v1", "kidt-wait-spot"]],
  "(anon-function 2 kid3-course)": [[19, "v1", "kidt-wait-spot"]],
  "(anon-function 10 kid3-course)": [[26, "v1", "kidt-wait-spot"]],
  "(anon-function 12 kid3-course)": [[50, "v1", "kidt-wait-spot"]],
  "(anon-function 0 kor3-course)": [[32, "v1", "kort-wait-spot"]],
  "(anon-function 2 kor3-course)": [[19, "v1", "kort-wait-spot"]],
  "(anon-function 5 kor3-course)": [[15, "v1", "kort-wait-spot"]],
  "(anon-function 8 kor3-course)": [[26, "v1", "kort-wait-spot"]],
  "(anon-function 10 kor3-course)": [[26, "v1", "kort-wait-spot"]],
  "(anon-function 12 kor3-course)": [[50, "v1", "kort-wait-spot"]],
  "(method 196 hal)": [
    [25, "a0", "bot"],
    [27, "a0", "bot"]
  ],
  "(method 74 hal)": [
    [22, "v1", "bot"],
    [72, "s5", "bot"],
    [117, "s5", "bot"],
    [124, "a0", "vector"],
    [18, "a1", "process"]
  ],
  "hal-simple-check-too-far": [[25, "v1", "process-drawable"]],
  "(method 228 hal-help-kid)": [[22, "a0", "traffic-manager"]],
  "(anon-function 4 hal3-course)": [
    [25, "v1", "hal3-course"],
    [138, "v1", "halt-wait-spot"]
  ],
  "(anon-function 6 hal3-course)": [
    [45, "s5", "process-drawable"],
    [61, "s5", "process-drawable"]
  ],
  "(anon-function 7 hal3-course)": [
    [22, "v1", "process-focusable"],
    [26, "v1", "process-focusable"],
    [24, "v1", "process-focusable"],
    [28, "v1", "process-focusable"],
    [68, "v1", "halt-wait-spot"]
  ],
  "(code leave transport)": [[44, "v1", "art-joint-anim"]],
  "(code idle transport)": [[29, "v1", "art-joint-anim"]],
  "(code come-down transport)": [[14, "v1", "art-joint-anim"]],
  "(trans idle vehicle-turret)": [
    [45, "gp", "process-focusable"],
    [57, "gp", "process-focusable"]
  ],
  "(method 34 transport)": [[22, "v1", "vehicle-turret"]],
  "(method 10 transport)": [[10, "t9", "(function process-drawable none)"]],
  "(method 7 vehicle-turret)": [
    [14, "t9", "(function process-drawable int process-drawable)"]
  ],
  "(method 29 vehicle-turret)": [
    [14, "s5", "process-drawable"],
    [26, "s5", "process-drawable"]
  ],
  "(anon-function 9 hal3-course)": [[128, "v1", "hal3-course"]],
  "(anon-function 0 hal3-course)": [[23, "v1", "halt-wait-spot"]],
  "(anon-function 2 hal3-course)": [[59, "v1", "halt-wait-spot"]],
  "(anon-function 10 hal3-course)": [[234, "v1", "halt-wait-spot"]],
  "(anon-function 12 hal3-course)": [[13, "v1", "halt-wait-spot"]],
  "(anon-function 16 hal3-course)": [[32, "v1", "halt-wait-spot"]],
  "(anon-function 14 hal3-course)": [[32, "v1", "halt-wait-spot"]],
  "(anon-function 17 hal3-course)": [[55, "v1", "task-manager"]],
  "(trans idle race-ring)": [
    [96, "a1", "process-focusable"],
    [19, "a0", "part-tracker"]
  ],
  "(method 9 city-level-info)": [[387, "v1", "nav-segment"]],
  "(method 67 traffic-engine)": [
    [[137, 183], "s0", "crimson-guard"],
    [[44, 86], "a3", "vehicle"]
  ],
  "set-eye-draw-flag": [[20, "s5", "eye-control"]],
  "render-eyes-64": [
    [67, "s0", "adgif-shader"],
    [69, "s0", "adgif-shader"],
    [71, "s0", "adgif-shader"],
    [[78, 82], "a0", "dma-packet"],
    [88, "a0", "gs-gif-tag"],
    [90, "a0", "gs-gif-tag"],
    [56, "v1", "dma-gif-packet"],
    [59, "v1", "dma-gif-packet"],
    [103, "a0", "(pointer gs-scissor)"],
    [105, "a0", "(pointer gs-reg64)"],
    [[111, 143], "v1", "(inline-array vector4w)"],
    [[174, 178], "a2", "dma-packet"],
    [184, "a2", "gs-gif-tag"],
    [186, "a2", "gs-gif-tag"],
    [199, "a2", "(pointer gs-scissor)"],
    [201, "a2", "(pointer gs-reg64)"],
    [[223, 253], "a1", "(inline-array vector4w)"],
    [[264, 268], "a2", "dma-packet"],
    [274, "a2", "gs-gif-tag"],
    [276, "a2", "gs-gif-tag"],
    [289, "a2", "(pointer gs-scissor)"],
    [291, "a2", "(pointer gs-reg64)"],
    [[317, 347], "a1", "(inline-array vector4w)"],
    [[358, 362], "a0", "dma-packet"],
    [368, "a0", "gs-gif-tag"],
    [370, "a0", "gs-gif-tag"],
    [376, "a0", "(pointer gs-test)"],
    [378, "a0", "(pointer gs-reg64)"],
    [386, "v1", "(inline-array vector4w)"],
    [389, "v1", "(inline-array vector4w)"],
    [397, "s0", "adgif-shader"],
    [399, "s0", "adgif-shader"],
    [401, "s0", "adgif-shader"],
    [[424, 428], "a2", "dma-packet"],
    [434, "a2", "gs-gif-tag"],
    [436, "a2", "gs-gif-tag"],
    [449, "a2", "(pointer gs-scissor)"],
    [451, "a2", "(pointer gs-reg64)"],
    [[473, 503], "a1", "(inline-array vector4w)"],
    [[514, 518], "a2", "dma-packet"],
    [524, "a2", "gs-gif-tag"],
    [526, "a2", "gs-gif-tag"],
    [539, "a2", "(pointer gs-scissor)"],
    [541, "a2", "(pointer gs-reg64)"],
    [[567, 597], "a1", "(inline-array vector4w)"],
    [[608, 612], "a0", "dma-packet"],
    [618, "a0", "gs-gif-tag"],
    [620, "a0", "gs-gif-tag"],
    [626, "a0", "(pointer gs-test)"],
    [628, "a0", "(pointer gs-reg64)"],
    [636, "v1", "dma-gif-packet"],
    [639, "v1", "dma-gif-packet"],
    [647, "s0", "adgif-shader"],
    [649, "s0", "adgif-shader"],
    [651, "s0", "adgif-shader"],
    [[689, 693], "a2", "dma-packet"],
    [699, "a2", "gs-gif-tag"],
    [701, "a2", "gs-gif-tag"],
    [714, "a2", "(pointer gs-scissor)"],
    [716, "a2", "(pointer gs-reg64)"],
    [[748, 777], "a1", "(inline-array vector4w)"],
    [[803, 807], "a2", "dma-packet"],
    [813, "a2", "gs-gif-tag"],
    [815, "a2", "gs-gif-tag"],
    [828, "a2", "(pointer gs-scissor)"],
    [830, "a2", "(pointer gs-reg64)"],
    [[863, 892], "a1", "(inline-array vector4w)"]
  ],
  "merc-eye-anim": [
    [[69, 92], "v1", "eye-control"],
    [[111, 270], "s4", "eye-control"]
  ],
  "update-eyes": [
    [[14, 376], "s4", "eye-control"],
    [28, "v1", "process-drawable"],
    [34, "v1", "process-drawable"],
    [97, "v1", "eye-control-arrays"],
    [109, "v1", "eye-control-arrays"],
    [121, "v1", "eye-control-arrays"],
    [133, "v1", "eye-control-arrays"],
    [265, "v1", "eye-control-arrays"],
    [159, "a0", "dma-packet"],
    [160, "a0", "dma-packet"],
    [162, "a0", "dma-packet"],
    [169, "a0", "gs-gif-tag"],
    [171, "a0", "gs-gif-tag"],
    [177, "a0", "(pointer gs-test)"],
    [179, "a0", "(pointer gs-reg64)"],
    [204, "a0", "dma-packet"],
    [205, "a0", "dma-packet"],
    [207, "a0", "dma-packet"],
    [214, "a0", "gs-gif-tag"],
    [216, "a0", "gs-gif-tag"],
    [291, "a0", "dma-packet"],
    [292, "a0", "dma-packet"],
    [294, "a0", "dma-packet"],
    [301, "a0", "gs-gif-tag"],
    [303, "a0", "gs-gif-tag"],
    [309, "a0", "(pointer gs-test)"],
    [311, "a0", "(pointer gs-reg64)"],
    [336, "a0", "dma-packet"],
    [337, "a0", "dma-packet"],
    [339, "a0", "dma-packet"],
    [346, "a0", "gs-gif-tag"],
    [348, "a0", "gs-gif-tag"],
    [363, "v1", "dma-packet"],
    [364, "v1", "dma-packet"],
    [231, "v1", "dma-packet"],
    [232, "v1", "dma-packet"],
    [230, "v1", "dma-packet"],
    [362, "v1", "dma-packet"],
    [222, "a0", "(pointer gs-reg64)"],
    [224, "a0", "(pointer gs-reg64)"],
    [354, "a0", "(pointer gs-reg64)"],
    [356, "a0", "(pointer gs-reg64)"]
  ],
  "render-eyes-64-different": [
    [56, "v1", "dma-gif-packet"],
    [59, "v1", "dma-gif-packet"],
    [[60, 72], "s0", "adgif-shader"],
    [[78, 82], "a0", "dma-packet"],
    [88, "a0", "gs-gif-tag"],
    [90, "a0", "gs-gif-tag"],
    [103, "a0", "(pointer gs-scissor)"],
    [105, "a0", "(pointer gs-reg64)"],
    [[111, 143], "v1", "(inline-array vector4w)"],
    [[174, 178], "a2", "dma-packet"],
    [184, "a2", "gs-gif-tag"],
    [186, "a2", "gs-gif-tag"],
    [199, "a2", "(pointer gs-scissor)"],
    [201, "a2", "(pointer gs-reg64)"],
    [[223, 253], "a1", "(inline-array vector4w)"],
    [266, "v1", "dma-gif-packet"],
    [269, "v1", "dma-gif-packet"],
    [[270, 282], "s0", "adgif-shader"],
    [[304, 308], "a2", "dma-packet"],
    [314, "a2", "gs-gif-tag"],
    [316, "a2", "gs-gif-tag"],
    [329, "a2", "(pointer gs-scissor)"],
    [331, "a2", "(pointer gs-reg64)"],
    [[357, 387], "a1", "(inline-array vector4w)"],
    [[398, 402], "a0", "dma-packet"],
    [408, "a0", "gs-gif-tag"],
    [410, "a0", "gs-gif-tag"],
    [416, "a0", "(pointer gs-test)"],
    [418, "a0", "(pointer gs-reg64)"],
    [426, "v1", "dma-gif-packet"],
    [429, "v1", "dma-gif-packet"],
    [[430, 442], "s0", "adgif-shader"],
    [[464, 468], "a2", "dma-packet"],
    [474, "a2", "gs-gif-tag"],
    [476, "a2", "gs-gif-tag"],
    [489, "a2", "(pointer gs-scissor)"],
    [491, "a2", "(pointer gs-reg64)"],
    [[513, 543], "a1", "(inline-array vector4w)"],
    [556, "v1", "dma-gif-packet"],
    [559, "v1", "dma-gif-packet"],
    [[560, 572], "s0", "adgif-shader"],
    [[594, 598], "a2", "dma-packet"],
    [604, "a2", "gs-gif-tag"],
    [606, "a2", "gs-gif-tag"],
    [619, "a2", "(pointer gs-scissor)"],
    [621, "a2", "(pointer gs-reg64)"],
    [[647, 677], "a1", "(inline-array vector4w)"],
    [[688, 692], "a0", "dma-packet"],
    [698, "a0", "gs-gif-tag"],
    [700, "a0", "gs-gif-tag"],
    [706, "a0", "(pointer gs-test)"],
    [708, "a0", "(pointer gs-reg64)"],
    [716, "v1", "dma-gif-packet"],
    [719, "v1", "dma-gif-packet"],
    [[720, 732], "s0", "adgif-shader"],
    [[769, 773], "a2", "dma-packet"],
    [779, "a2", "gs-gif-tag"],
    [781, "a2", "gs-gif-tag"],
    [794, "a2", "(pointer gs-scissor)"],
    [796, "a2", "(pointer gs-reg64)"],
    [[828, 857], "a1", "(inline-array vector4w)"],
    [870, "v1", "dma-gif-packet"],
    [873, "v1", "dma-gif-packet"],
    [[874, 886], "s0", "adgif-shader"],
    [[923, 927], "a2", "dma-packet"],
    [933, "a2", "gs-gif-tag"],
    [935, "a2", "gs-gif-tag"],
    [948, "a2", "(pointer gs-scissor)"],
    [950, "a2", "(pointer gs-reg64)"],
    [[983, 1012], "a1", "(inline-array vector4w)"]
  ],
  "render-eyes-32": [
    [56, "v1", "dma-gif-packet"],
    [59, "v1", "dma-gif-packet"],
    [[60, 72], "s0", "adgif-shader"],
    [[78, 82], "a0", "dma-packet"],
    [88, "a0", "gs-gif-tag"],
    [90, "a0", "gs-gif-tag"],
    [103, "a0", "(pointer gs-scissor)"],
    [105, "a0", "(pointer gs-reg64)"],
    [[111, 143], "v1", "(inline-array vector4w)"],
    [[174, 178], "a2", "dma-packet"],
    [184, "a2", "gs-gif-tag"],
    [186, "a2", "gs-gif-tag"],
    [199, "a2", "(pointer gs-scissor)"],
    [201, "a2", "(pointer gs-reg64)"],
    [[223, 253], "a1", "(inline-array vector4w)"],
    [[264, 268], "a2", "dma-packet"],
    [274, "a2", "gs-gif-tag"],
    [276, "a2", "gs-gif-tag"],
    [289, "a2", "(pointer gs-scissor)"],
    [291, "a2", "(pointer gs-reg64)"],
    [[317, 347], "a1", "(inline-array vector4w)"],
    [[358, 362], "a0", "dma-packet"],
    [368, "a0", "gs-gif-tag"],
    [370, "a0", "gs-gif-tag"],
    [376, "a0", "(pointer gs-test)"],
    [378, "a0", "(pointer gs-reg64)"],
    [386, "v1", "dma-gif-packet"],
    [389, "v1", "dma-gif-packet"],
    [[390, 402], "s0", "adgif-shader"],
    [[424, 428], "a2", "dma-packet"],
    [434, "a2", "gs-gif-tag"],
    [436, "a2", "gs-gif-tag"],
    [449, "a2", "(pointer gs-scissor)"],
    [451, "a2", "(pointer gs-reg64)"],
    [[473, 503], "a1", "(inline-array vector4w)"],
    [[514, 518], "a2", "dma-packet"],
    [524, "a2", "gs-gif-tag"],
    [526, "a2", "gs-gif-tag"],
    [539, "a2", "(pointer gs-scissor)"],
    [541, "a2", "(pointer gs-reg64)"],
    [[567, 597], "a1", "(inline-array vector4w)"],
    [[608, 612], "a0", "dma-packet"],
    [618, "a0", "gs-gif-tag"],
    [620, "a0", "gs-gif-tag"],
    [626, "a0", "(pointer gs-test)"],
    [628, "a0", "(pointer gs-reg64)"],
    [636, "v1", "dma-gif-packet"],
    [639, "v1", "dma-gif-packet"],
    [[642, 652], "s0", "adgif-shader"],
    [[689, 693], "a2", "dma-packet"],
    [699, "a2", "gs-gif-tag"],
    [701, "a2", "gs-gif-tag"],
    [714, "a2", "(pointer gs-scissor)"],
    [716, "a2", "(pointer gs-reg64)"],
    [[748, 777], "a1", "(inline-array vector4w)"],
    [[803, 807], "a2", "dma-packet"],
    [813, "a2", "gs-gif-tag"],
    [815, "a2", "gs-gif-tag"],
    [828, "a2", "(pointer gs-scissor)"],
    [830, "a2", "(pointer gs-reg64)"],
    [[863, 892], "a1", "(inline-array vector4w)"]
  ],
  "render-eyes-32-different": [
    [56, "v1", "dma-gif-packet"],
    [59, "v1", "dma-gif-packet"],
    [[60, 72], "s0", "adgif-shader"],
    [[78, 82], "a0", "dma-packet"],
    [88, "a0", "gs-gif-tag"],
    [90, "a0", "gs-gif-tag"],
    [[111, 143], "v1", "(inline-array vector4w)"],
    [[174, 178], "a2", "dma-packet"],
    [184, "a2", "gs-gif-tag"],
    [186, "a2", "gs-gif-tag"],
    [199, "a2", "(pointer gs-scissor)"],
    [201, "a2", "(pointer gs-reg64)"],
    [[223, 253], "a1", "(inline-array vector4w)"],
    [266, "v1", "dma-gif-packet"],
    [103, "a0", "(pointer gs-scissor)"],
    [105, "a0", "(pointer gs-reg64)"],
    [269, "v1", "dma-gif-packet"],
    [[270, 282], "s0", "adgif-shader"],
    [[304, 308], "a2", "dma-packet"],
    [314, "a2", "gs-gif-tag"],
    [316, "a2", "gs-gif-tag"],
    [329, "a2", "(pointer gs-scissor)"],
    [331, "a2", "(pointer gs-reg64)"],
    [[357, 387], "a1", "(inline-array vector4w)"],
    [[398, 402], "a0", "dma-packet"],
    [408, "a0", "gs-gif-tag"],
    [410, "a0", "gs-gif-tag"],
    [416, "a0", "(pointer gs-test)"],
    [418, "a0", "(pointer gs-reg64)"],
    [426, "v1", "dma-gif-packet"],
    [429, "v1", "dma-gif-packet"],
    [[430, 442], "s0", "adgif-shader"],
    [[464, 468], "a2", "dma-packet"],
    [474, "a2", "gs-gif-tag"],
    [476, "a2", "gs-gif-tag"],
    [489, "a2", "(pointer gs-scissor)"],
    [491, "a2", "(pointer gs-reg64)"],
    [[513, 543], "a1", "(inline-array vector4w)"],
    [556, "v1", "dma-gif-packet"],
    [559, "v1", "dma-gif-packet"],
    [[560, 572], "s0", "adgif-shader"],
    [[594, 598], "a2", "dma-packet"],
    [604, "a2", "gs-gif-tag"],
    [606, "a2", "gs-gif-tag"],
    [619, "a2", "(pointer gs-scissor)"],
    [621, "a2", "(pointer gs-reg64)"],
    [[647, 677], "a1", "(inline-array vector4w)"],
    [[688, 692], "a0", "dma-packet"],
    [698, "a0", "gs-gif-tag"],
    [700, "a0", "gs-gif-tag"],
    [706, "a0", "(pointer gs-test)"],
    [708, "a0", "(pointer gs-reg64)"],
    [716, "v1", "dma-gif-packet"],
    [719, "v1", "dma-gif-packet"],
    [[720, 732], "s0", "adgif-shader"],
    [[769, 773], "a2", "dma-packet"],
    [779, "a2", "gs-gif-tag"],
    [781, "a2", "gs-gif-tag"],
    [794, "a2", "(pointer gs-scissor)"],
    [796, "a2", "(pointer gs-reg64)"],
    [[828, 857], "a1", "(inline-array vector4w)"],
    [870, "v1", "dma-gif-packet"],
    [873, "v1", "dma-gif-packet"],
    [[874, 886], "s0", "adgif-shader"],
    [[923, 927], "a2", "dma-packet"],
    [933, "a2", "gs-gif-tag"],
    [935, "a2", "gs-gif-tag"],
    [948, "a2", "(pointer gs-scissor)"],
    [950, "a2", "(pointer gs-reg64)"],
    [[983, 1012], "a1", "(inline-array vector4w)"]
  ],
  "debug-eyes": [
    [[4, 8], "a0", "dma-packet"],
    [14, "a0", "gs-gif-tag"],
    [16, "a0", "gs-gif-tag"]
  ],
  "(code hit drill-control-panel-a)": [
    [16, "v1", "art-joint-anim"],
    [73, "v1", "art-joint-anim"]
  ],
  "(event idle drill-control-panel)": [[4, "v1", "attack-info"]],
  "(code waiting drill-elevator)": [[14, "v1", "art-joint-anim"]],
  "(method 10 drill-elevator)": [
    [10, "t9", "(function process-drawable none)"]
  ],
  "(method 7 fire-floor)": [
    [14, "t9", "(function process-drawable int process-drawable)"]
  ],
  "(method 10 fire-floor)": [[17, "t9", "(function process-drawable none)"]],
  "(event idle fire-floor)": [
    [18, "gp", "process-focusable"],
    [51, "gp", "process-focusable"],
    [106, "gp", "process-focusable"],
    [146, "gp", "process-focusable"]
  ],
  "drill-elevator-shaft-init-by-other": [
    [47, "s1", "pair"],
    [66, "s1", "pair"],
    [67, "v1", "pair"],
    [80, "s1", "pair"],
    [81, "v1", "pair"],
    [82, "v1", "pair"],
    [88, "s2", "pair"],
    [87, "s2", "pair"]
  ],
  "(code running drill-elevator)": [
    [14, "v1", "art-joint-anim"],
    [118, "v1", "art-joint-anim"]
  ],
  "(post running drill-elevator)": [[4, "t9", "(function none)"]],
  "(method 11 drill-laser)": [
    ["_stack_", 16, "res-tag"],
    [42, "v0", "(pointer float)"]
  ],
  "(method 49 drill-lift)": [[2, "v1", "collide-shape-prim-group"]],
  "(post running drill-lift)": [
    [16, "v0", "state"],
    [18, "t9", "(function none)"]
  ],
  "(exit running drill-lift)": [[22, "v0", "state"]],
  "(code idle drill-moving-staircase)": [[10, "v1", "art-joint-anim"]],
  "(post idle drill-moving-staircase)": [[4, "t9", "(function none)"]],
  "(code swing-up drill-flip-step)": [[10, "v1", "art-joint-anim"]],
  "(code swing-down drill-flip-step)": [[18, "v1", "art-joint-anim"]],
  "drill-falling-door-handler": [[6, "s4", "attack-info"]],
  "(code hit drill-falling-door)": [[27, "v1", "art-joint-anim"]],
  "(code fall drill-falling-door)": [
    [20, "v1", "art-joint-anim"],
    [38, "v1", "art-joint-anim"]
  ],
  "(code idle drill-accelerator-floor)": [[10, "v1", "art-joint-anim"]],
  "(post idle drill-accelerator-floor)": [[4, "t9", "(function none)"]],
  "(post up drill-drop-plat)": [[4, "t9", "(function none)"]],
  "(event idle drill-bridge-shot)": [[16, "s5", "attack-info"]],
  "(event idle drill-metalhead-eggs)": [
    [16, "gp", "attack-info"],
    [21, "gp", "attack-info"]
  ],
  "(enter fall drill-falling-door)": [
    [12, "v1", "collide-shape-prim-group"],
    [18, "v1", "collide-shape-prim-group"]
  ],
  "(code die drill-bridge-shot)": [
    [4, "v1", "collide-shape-prim-group"],
    [7, "v1", "collide-shape-prim-group"],
    [10, "v1", "collide-shape-prim-group"],
    [13, "v1", "collide-shape-prim-group"],
    [15, "v1", "collide-shape-prim-group"],
    [17, "v1", "collide-shape-prim-group"],
    [89, "v1", "art-joint-anim"],
    [144, "v1", "art-joint-anim"]
  ],
  "(method 11 drill-metalhead-eggs)": [["_stack_", 16, "res-tag"]],
  "(method 11 drill-crane)": [
    ["_stack_", 16, "res-tag"],
    ["_stack_", 32, "res-tag"],
    [116, "v0", "(pointer float)"]
  ],
  "(method 46 drill-mech-elevator)": [["_stack_", 16, "float"]],
  "race-ring-set-particle-rotation-callback": [
    [1, "v1", "(pointer race-ring)"]
  ],
  "(method 11 under-shoot-block)": [["_stack_", 16, "res-tag"]],
  "(method 10 under-shoot-block)": [
    [62, "t9", "(function process-drawable none)"]
  ],
  "under-block-event-handler": [
    [23, "gp", "attack-info"],
    [28, "gp", "attack-info"],
    [53, "gp", "attack-info"],
    [57, "gp", "attack-info"]
  ],
  "(post fall under-block)": [[26, "gp", "collide-shape-moving"]],
  "(method 41 under-block)": [
    [6, "v1", "collide-shape-prim-group"],
    [8, "v1", "collide-shape-prim-group"],
    [15, "v1", "collide-shape-prim-group"],
    [17, "v1", "collide-shape-prim-group"],
    [19, "v1", "collide-shape-prim-group"],
    [21, "v1", "collide-shape-prim-group"],
    [27, "v1", "collide-shape-prim-group"],
    [30, "v1", "collide-shape-prim-group"]
  ],
  "(event idle under-break-door)": [[13, "v1", "attack-info"]],
  "(method 10 under-lift)": [[10, "t9", "(function process-drawable none)"]],
  "(event waiting under-buoy-plat)": [[4, "v1", "attack-info"]],
  "(trans idle under-buoy-chain)": [[6, "v1", "process-drawable"]],
  "(code idle under-warp)": [[38, "v1", "art-joint-anim"]],
  "(trans draining under-locking)": [[39, "gp", "water-anim"]],
  "(code draining under-locking)": [
    [51, "v1", "water-anim"],
    [80, "v1", "water-anim"]
  ],
  "(code filling under-locking)": [
    [15, "gp", "water-anim"],
    [54, "v1", "water-anim"]
  ],
  "(trans filling under-locking)": [[52, "gp", "water-anim"]],
  "(event idle under-buoy-base)": [[4, "v1", "attack-info"]],
  "(method 11 under-rise-plat)": [
    [74, "v0", "(pointer float)"],
    ["_stack_", 16, "res-tag"]
  ],
  "(method 29 under-buoy-plat)": [
    [9, "t9", "(function rigid-body-object float none)"]
  ],
  "(method 49 under-lift)": [[2, "v1", "collide-shape-prim-group"]],
  "(post running under-lift)": [[4, "t9", "(function none)"]],
  "(code ambush pipe-grunt)": [[23, "a1", "art-joint-anim"]],
  "(trans idle under-laser-shadow)": [[7, "a1", "process-drawable"]],
  "(method 11 under-laser)": [
    [106, "v0", "(pointer float)"],
    ["_stack_", 64, "res-tag"]
  ],
  "(method 22 under-laser)": [[85, "s5", "collide-shape-prim-sphere"]],
  "under-laser-slave-init-by-other": [
    [16, "s5", "under-laser"],
    [22, "s5", "under-laser"],
    [26, "s5", "under-laser"],
    [35, "s5", "under-laser"]
  ],
  "under-laser-shadow-init-by-other": [[28, "v1", "under-laser"]],
  "(trans idle under-laser-slave)": [
    [6, "v1", "under-laser"],
    [12, "v1", "under-laser"]
  ],
  "(method 11 under-locking)": [["_stack_", 16, "res-tag"]],
  "setup-blerc-chains": [
    [43, "v1", "int"],
    [80, "s0", "int"],
    [83, "a0", "int"],
    [[30, 40], "s1", "merc-fragment-control"],
    [41, "v1", "merc-fragment"],
    [46, "v1", "(pointer uint8)"],
    [59, "a0", "merc-blend-ctrl"],
    [[64, 76], "s1", "merc-fragment-control"],
    [77, "a1", "merc-blend-ctrl"],
    [106, "v1", "(pointer uint32)"],
    [108, "v1", "(pointer uint32)"]
  ],
  "under-block-init-by-other": [[9, "a0", "under-block"]],
  "(method 142 centipede)": [[48, "s3", "process-focusable"]],
  "(method 187 centipede)": [
    [111, "a0", "process-focusable"],
    [114, "a0", "process-focusable"]
  ],
  "(method 188 centipede)": [
    [164, "s5", "art-joint-anim"],
    [248, "v1", "art-joint-anim"]
  ],
  "(method 55 centipede)": [
    [18, "a0", "process-focusable"],
    [21, "a0", "process-focusable"]
  ],
  "(code attack centipede)": [
    [14, "v1", "art-joint-anim"],
    [79, "v1", "art-joint-anim"]
  ],
  "(trans attack centipede)": [[16, "v1", "process-focusable"]],
  "(enter attack centipede)": [
    [43, "gp", "process-focusable"],
    [46, "gp", "process-focusable"]
  ],
  "(method 186 centipede)": [[15, "s5", "process-focusable"]],
  "(post hostile centipede)": [
    [20, "a0", "process-focusable"],
    [23, "a0", "process-focusable"]
  ],
  "(trans hostile centipede)": [[20, "v1", "process-focusable"]],
  "(method 107 centipede)": [[15, "v0", "process-focusable"]],
  "(event plat-path-active under-plat-shoot)": [
    [14, "s5", "attack-info"],
    [16, "s5", "attack-info"],
    [26, "s4", "process-drawable"],
    [28, "s3", "collide-shape"],
    [34, "gp", "collide-shape"],
    [173, "a0", "process-focusable"],
    [165, "a0", "process-focusable"],
    [163, "gp", "process-focusable"],
    [176, "a0", "process-focusable"]
  ],
  "(post plat-path-active under-plat-shoot)": [[4, "t9", "(function none)"]],
  "(enter die-falling under-plat-shoot)": [
    [9, "v1", "collide-shape-prim-group"]
  ],
  "(event idle under-break-floor)": [[4, "v1", "attack-info"]],
  "under-pipe-growls-post": [[70, "v0", "sound-rpc-set-param"]],
  "(method 11 under-plat-long)": [
    [43, "v0", "(pointer float)"],
    ["_stack_", 16, "res-tag"]
  ],
  "(method 11 under-int-door)": [
    ["_stack_", 16, "res-tag"],
    [137, "v0", "(pointer actor-group)"],
    [226, "v1", "art-joint-anim"]
  ],
  "(code open under-int-door)": [[35, "v1", "art-joint-anim"]],
  "(method 11 under-break-bridge)": [
    [173, "v0", "(pointer float)"],
    ["_stack_", 16, "res-tag"]
  ],
  "(code broken under-break-bridge)": [
    [5, "v1", "collide-shape-prim-group"],
    [7, "v1", "collide-shape-prim-group"]
  ],
  "(method 11 under-break-wall)": [
    [112, "v0", "(pointer float)"],
    ["_stack_", 16, "res-tag"]
  ],
  "ripple-find-height": [[[31, 82], "s4", "mei-ripple"]],
  "(method 260 sig-under)": [
    [30, "a0", "connection"],
    [31, "a0", "collide-shape"],
    [78, "a0", "connection"],
    [79, "a0", "collide-shape"]
  ],
  "(code intro-shooting sig-under)": [[213, "v1", "art-joint-anim"]],
  "(trans intro-shooting sig-under)": [
    [25, "a0", "process-focusable"],
    [28, "a0", "process-focusable"]
  ],
  "(anon-function 0 sig5-course)": [[38, "v1", "sigt-wait-spot"]],
  "(anon-function 2 sig5-course)": [[45, "v1", "sigt-wait-spot"]],
  "(anon-function 4 sig5-course)": [[56, "v1", "sigt-wait-spot"]],
  "(anon-function 6 sig5-course)": [[25, "v1", "sigt-wait-spot"]],
  "(anon-function 8 sig5-course)": [[37, "v1", "sigt-wait-spot"]],
  "(anon-function 10 sig5-course)": [[36, "v1", "sigt-wait-spot"]],
  "(anon-function 13 sig5-course)": [[49, "v1", "sigt-wait-spot"]],
  "(anon-function 15 sig5-course)": [[22, "v1", "sigt-wait-spot"]],
  "(anon-function 18 sig5-course)": [[28, "v1", "sigt-wait-spot"]],
  "(anon-function 20 sig5-course)": [[85, "v1", "sigt-wait-spot"]],
  "(anon-function 22 sig5-course)": [[15, "v1", "sigt-wait-spot"]],
  "(anon-function 24 sig5-course)": [[15, "v1", "sigt-wait-spot"]],
  "(anon-function 26 sig5-course)": [[27, "v1", "sigt-wait-spot"]],
  "(anon-function 28 sig5-course)": [[15, "v1", "sigt-wait-spot"]],
  "(anon-function 30 sig5-course)": [[26, "v1", "sigt-wait-spot"]],
  "(anon-function 32 sig5-course)": [[15, "v1", "sigt-wait-spot"]],
  "(anon-function 34 sig5-course)": [[55, "v1", "sigt-wait-spot"]],
  "(anon-function 36 sig5-course)": [[25, "v1", "sigt-wait-spot"]],
  "(anon-function 38 sig5-course)": [[60, "v1", "sigt-wait-spot"]],
  "(anon-function 40 sig5-course)": [[25, "v1", "sigt-wait-spot"]],
  "(anon-function 42 sig5-course)": [[15, "v1", "sigt-wait-spot"]],
  "(anon-function 44 sig5-course)": [[15, "v1", "sigt-wait-spot"]],
  "(anon-function 46 sig5-course)": [[15, "v1", "sigt-wait-spot"]],
  "(anon-function 48 sig5-course)": [[31, "v1", "sigt-wait-spot"]],
  "(anon-function 50 sig5-course)": [[15, "v1", "sigt-wait-spot"]],
  "(anon-function 52 sig5-course)": [[41, "v1", "sigt-wait-spot"]],
  "(anon-function 54 sig5-course)": [[14, "v1", "sigt-wait-spot"]],
  "(anon-function 56 sig5-course)": [[116, "v1", "sigt-wait-spot"]],
  "squid-talker": [
    [14, "v1", "float"],
    [128, "v1", "float"],
    [225, "v1", "float"],
    [269, "v1", "float"],
    [313, "v1", "float"],
    [427, "v1", "float"],
    [626, "v1", "float"]
  ],
  "go-through-wall": [
    [11, "v0", "(pointer actor-group)"],
    ["_stack_", 16, "res-tag"]
  ],
  "(trans recharge squid)": [[201, "v1", "hud-squid"]],
  "squid-tentacle-handler": [
    [59, "a0", "vector"],
    [70, "a0", "vector"],
    [81, "a0", "vector"],
    [85, "v1", "vector"],
    [92, "v1", "vector"],
    [98, "v1", "float"]
  ],
  "squid-handler": [
    [33, "v0", "(pointer actor-group)"],
    ["_stack_", 16, "res-tag"],
    [122, "s4", "attack-info"],
    [127, "s4", "attack-info"],
    [233, "s4", "attack-info"],
    [235, "s4", "attack-info"]
  ],
  "(method 48 squid)": [[16, "v1", "squid-grenade"]],
  "(method 49 squid)": [[20, "v1", "float"]],
  "(method 50 squid)": [
    [409, "v0", "float"],
    [[1112, 1134], "v1", "hud-squid"]
  ],
  "(event idle squid-baron)": [[13, "v1", "rgbaf"]],
  "(event idle squid-driver)": [[[11, 15], "v0", "matrix"]],
  "(trans idle squid-baron)": [[4, "a0", "squid"]],
  "(method 23 squid-tentacle)": [["_stack_", 1584, "vector"]],
  "(event idle-close security-wall)": [
    [[25, 28], "v1", "attack-info"],
    [35, "s5", "process-drawable"],
    [136, "v1", "process-drawable"],
    [152, "v1", "process-drawable"],
    [159, "v1", "process-drawable"],
    [162, "a0", "process-drawable"],
    [176, "v1", "process-drawable"],
    [183, "v1", "process-drawable"],
    [186, "a0", "process-drawable"],
    [202, "a0", "process-drawable"],
    [199, "v1", "process-drawable"],
    [282, "gp", "process-focusable"],
    [210, "a2", "float"]
  ],
  "cty-guard-turret-event-handler": [
    [[18, 21], "v1", "attack-info"],
    [[30, 35], "v1", "attack-info"]
  ],
  "(post idle cty-guard-turret)": [
    [88, "gp", "process-focusable"],
    [129, "gp", "process-focusable"]
  ],
  "(method 35 cty-guard-turret)": [
    [15, "s5", "process-focusable"],
    [47, "s5", "process-focusable"],
    [168, "s5", "process-focusable"]
  ],
  "(code hostile cty-guard-turret)": [
    [88, "gp", "process-focusable"],
    [119, "gp", "process-focusable"]
  ],
  "(method 7 cty-guard-turret)": [
    [24, "t9", "(function process-focusable int process-focusable)"]
  ],
  "(method 21 parking-spot)": [[[13, 38], "s5", "vehicle"]],
  "(event idle propa)": [
    [[12, 15], "v1", "attack-info"],
    [[59, 62], "a0", "collide-shape-prim-group"]
  ],
  "(post idle propa)": [
    [190, "s3", "process-focusable"],
    [92, "v0", "sound-rpc-set-param"]
  ],
  "(method 31 propa)": [
    [26, "a0", "collide-shape"],
    [32, "s0", "process-focusable"]
  ],
  "(method 7 barons-ship-lores)": [
    [24, "t9", "(function process-drawable int process-drawable)"]
  ],
  "(event idle ctyn-lamp)": [[4, "a0", "process-drawable"]],
  "fruit-check-ground-bounce": [[[5, 40], "v1", "fruit-stand"]],
  "fruit-stand-event-handler": [[[5, 8], "v1", "attack-info"]],
  "(code idle-close security-wall)": [[[60, 999], "v0", "symbol"]],
  "(anon-function 15 ctywide-tasks)": [[65, "v1", "vehicle"]],
  "(anon-function 16 ctywide-tasks)": [[26, "v1", "vehicle"]],
  "(anon-function 19 ctywide-tasks)": [[136, "v1", "vehicle"]],
  "(method 120 boat-base)": [[282, "v1", "boat-manager"]],
  "(post active tanker-deadly)": [[15, "v1", "process-drawable"]],
  "tanker-deadly-init-by-other": [[70, "v1", "process-drawable"]],
  "(post idle vin-turbine)": [[205, "a0", "lightning-tracker"]],
  "(method 49 com-elevator)": [[2, "v1", "collide-shape-prim-group"]],
  "(enter dormant com-elevator)": [
    [4, "v0", "state"],
    [6, "t9", "(function none)"]
  ],
  "(method 10 com-elevator)": [[10, "t9", "(function elevator none)"]],
  "(method 10 tomb-trans-elevator)": [
    [10, "t9", "(function com-elevator none)"]
  ],
  "(method 33 tomb-trans-elevator)": [
    [7, "t9", "(function com-elevator none)"]
  ],
  "(anon-function 4 ctypower)": [[137, "gp", "process-drawable"]],
  "(anon-function 0 ctypower)": [
    [19, "a0", "vector"],
    [81, "v1", "basebutton"]
  ],
  "(anon-function 3 oracle-training)": [[15, "v1", "float"]],
  "(anon-function 6 oracle-training)": [[15, "v1", "float"]],
  "(anon-function 10 oracle-training)": [[15, "v1", "float"]],
  "(anon-function 14 oracle-training)": [[15, "v1", "float"]],
  "(method 33 fort-elec-button)": [[31, "v1", "art-joint-anim"]],
  "(enter shutdown elec-lock-gate)": [
    [4, "v0", "state"],
    [6, "t9", "(function none)"]
  ],
  "(code idle intro-flamer)": [[18, "v1", "art-joint-anim"]],
  "(method 7 metalhead-spawner)": [
    [26, "t9", "(function process int process)"]
  ],
  "(event idle farm-marrow)": [[[8, 11], "a1", "attack-info"]],
  "(event idle farm-beetree)": [[[8, 11], "a1", "attack-info"]],
  "(event idle farm-cabbage)": [[[8, 11], "a1", "attack-info"]],
  "(event idle farm-small-cabbage)": [[[8, 11], "a1", "attack-info"]],
  "(event idle farm-chilirots)": [[[8, 11], "a1", "attack-info"]],
  "(code idle farm-sprinkler-barrels)": [[10, "v1", "art-joint-anim"]],
  "farm-chilirots-callback": [
    [[2, 39], "s4", "farm-chilirots"],
    [[3, 38], "s3", "int"]
  ],
  "farm-small-cabbage-callback": [
    [[2, 39], "s4", "farm-small-cabbage"],
    [[3, 38], "s3", "int"]
  ],
  "farm-cabbage-callback": [
    [[2, 39], "s4", "farm-cabbage"],
    [[3, 38], "s3", "int"]
  ],
  "farm-beetree-callback": [
    [[2, 39], "s4", "farm-beetree"],
    [[3, 38], "s3", "int"]
  ],
  "farm-marrow-callback": [
    [[2, 39], "s4", "farm-marrow"],
    [[3, 38], "s3", "int"]
  ],
  "demo-plug-lightning": [[95, "v1", "demo-control"]],
  "(code idle demo-control)": [
    [[119, 123], "v1", "handle"],
    [115, "gp", "handle"],
    [[739, 743], "v1", "handle"],
    [735, "gp", "handle"],
    [[861, 865], "v1", "handle"],
    [857, "gp", "handle"]
  ],
  "(post idle demo-control)": [
    [4, "v0", "process-drawable"],
    [206, "v1", "external-art-buffer"],
    [210, "v1", "external-art-buffer"],
    [[307, 310], "v1", "dma-packet"]
  ],
  "pal-prong-small-collision": [[2, "v1", "collide-shape-prim-group"]],
  "(post idle krew-package)": [[[12, 53], "gp", "process-focusable"]],
  "(anon-function 6 delivery-task)": [[88, "v1", "vehicle"]],
  "(method 25 elec-lock-gate)": [["_stack_", 16, "res-tag"]],
  "birth-func-race-poster": [[27, "s4", "(array int32)"]],
  "(anon-function 1 delivery-task)": [
    [178, "v1", "process-drawable"],
    [16, "v1", "process-drawable"]
  ],
  "(anon-function 2 delivery-task)": [
    [14, "gp", "process-focusable"],
    [71, "gp", "process-drawable"],
    [292, "gp", "process-drawable"],
    [187, "gp", "process-drawable"],
    [199, "gp", "process-drawable"]
  ],
  "(code idle gar-curtain)": [[10, "v1", "art-joint-anim"]],
  "(method 11 gar-curtain)": [
    [112, "v1", "collide-shape-prim-group"],
    [118, "v1", "collide-shape-prim-group"]
  ],
  "(event defend-stadium-land rift-rider)": [
    [8, "v1", "vector"],
    [20, "v1", "vector"]
  ],
  "(post defend-stadium-land rift-rider)": [[107, "v1", "process-drawable"]],
  "(code idle stad-samos)": [[66, "v1", "art-joint-anim"]],
  "(code raise-rift-rider stad-samos)": [[42, "v1", "art-joint-anim"]],
  "(post move-rift-rider stad-samos)": [[43, "v0", "vector"]],
  "spawn-energy": [[77, "gp", "process-drawable"]],
  "stad-samos-handler": [
    [[38, 80], "s5", "attack-info"],
    [52, "a0", "process-drawable"]
  ],
  "(code hit stad-samos)": [
    [20, "v1", "art-joint-anim"],
    [92, "v1", "art-joint-anim"]
  ],
  "(code die stad-samos)": [
    [63, "v1", "art-joint-anim"],
    [134, "v1", "art-joint-anim"]
  ],
  "(method 10 stad-samos)": [[42, "t9", "(function process-focusable none)"]],
  "(method 29 stad-force-field)": [
    [155, "v1", "process-drawable"],
    [418, "v1", "process-drawable"],
    [423, "v1", "process-drawable"],
    [190, "v1", "process-drawable"],
    [272, "v1", "process-drawable"],
    [291, "v1", "process-drawable"],
    [310, "v1", "process-drawable"],
    [328, "v1", "process-drawable"],
    [349, "v1", "process-drawable"],
    [356, "v1", "process-drawable"],
    [365, "v1", "process-drawable"],
    [385, "v1", "process-drawable"],
    [388, "v1", "process-drawable"]
  ],
  "(event idle stad-force-field)": [[[9, 12], "v1", "attack-info"]],
  "(post idle stad-keira)": [[14, "v0", "vector"]],
  "(post idle stad-brutter)": [[14, "v0", "vector"]],
  "(method 10 rift-rider)": [[10, "t9", "(function rigid-body-object none)"]],
  "(method 45 rift-rider)": [
    [30, "t9", "(function rigid-body-object rigid-body-impact none)"]
  ],
  "(code fall pal-falling-plat)": [
    [10, "v1", "art-joint-anim"],
    [70, "v1", "art-joint-anim"]
  ],
  "(post idle fort-elec-belt-inst)": [[20, "v0", "vector"]],
  "(post running fort-elec-belt-inst)": [
    [20, "v0", "vector"],
    [263, "s2", "collide-shape-prim-sphere"]
  ],
  "(method 10 fort-elec-belt-inst)": [
    [10, "t9", "(function process-drawable none)"]
  ],
  "(method 11 fort-elec-belt)": [[20, "v0", "(pointer float)"]],
  "(method 10 rigid-body-queue)": [
    [[124, 134], "a0", "rigid-body-object"],
    [[49, 65], "s4", "rigid-body-object"],
    [20, "a0", "rigid-body-object"]
  ],
  "(method 15 hud)": [[[125, 128], "v1", "dma-packet"]],
  "(method 10 cas-conveyor)": [[10, "t9", "(function conveyor none)"]],
  "(post idle cas-conveyor)": [
    [58, "t9", "(function none)"],
    [45, "v1", "float"]
  ],
  "(event idle cas-conveyor-switch)": [[[5, 8], "v1", "attack-info"]],
  "(event up-idle cas-button)": [[[4, 13], "v1", "attack-info"]],
  "(method 33 cas-button)": [[35, "v1", "art-joint-anim"]],
  "(post waiting cas-elevator)": [[11, "t9", "(function none)"]],
  "(post running cas-elevator)": [
    [9, "t9", "(function none)"],
    [15, "v0", "sound-rpc-set-param"]
  ],
  "(post arrived cas-elevator)": [[11, "t9", "(function none)"]],
  "(method 10 cas-elevator)": [[10, "t9", "(function elevator none)"]],
  "(code idle cas-rot-bridge)": [
    [40, "v1", "art-joint-anim"],
    [98, "v1", "art-joint-anim"],
    [178, "v1", "art-joint-anim"],
    [236, "v1", "art-joint-anim"],
    [310, "v1", "art-joint-anim"],
    [368, "v1", "art-joint-anim"],
    [417, "v1", "art-joint-anim"],
    [475, "v1", "art-joint-anim"]
  ],
  "(event idle cas-switch)": [
    [[4, 32], "gp", "attack-info"],
    [15, "s5", "touching-shapes-entry"]
  ],
  "(code idle cas-switch)": [[21, "v1", "float"]],
  "(event idle cas-trapdoor)": [[10, "gp", "attack-info"]],
  "(code drop cas-chain-plat)": [[10, "v1", "art-joint-anim"]],
  "(event idle cas-rot-blade)": [[7, "s4", "touching-shapes-entry"]],
  "(method 10 cas-rot-blade)": [[10, "t9", "(function process-drawable none)"]],
  "(code spawning cas-robot-door)": [
    [27, "v1", "art-joint-anim"],
    [417, "v1", "art-joint-anim"]
  ],
  "(enter ambush roboguard-level)": [
    [4, "v0", "state"],
    [6, "t9", "(function none)"],
    [[72, 76], "a0", "process-focusable"]
  ],
  "(enter idle roboguard-level)": [
    [4, "v0", "state"],
    [6, "t9", "(function none)"]
  ],
  "(enter stare roboguard-level)": [
    [4, "v0", "state"],
    [6, "t9", "(function none)"]
  ],
  "(code roll-enter roboguard-level)": [[10, "v1", "art-joint-anim"]],
  "(trans roll-hostile roboguard-level)": [
    [120, "gp", "process-focusable"],
    [130, "gp", "process-focusable"],
    [[157, 161], "gp", "process-focusable"]
  ],
  "(code roll-to-walk roboguard-level)": [[10, "v1", "art-joint-anim"]],
  "(code idle-dizzy roboguard-level)": [[14, "v1", "art-joint-anim"]],
  "(enter die roboguard-level)": [
    [4, "v0", "state"],
    [6, "t9", "(function none)"]
  ],
  "(method 185 roboguard-level)": [
    [[5, 28], "v1", "collide-shape-prim-group"],
    [[42, 65], "v1", "collide-shape-prim-group"],
    [[81, 108], "v1", "collide-shape-prim-group"]
  ],
  "(method 77 roboguard-level)": [
    [30, "v1", "art-joint-anim"],
    [58, "v1", "art-joint-anim"]
  ],
  "(method 78 roboguard-level)": [
    [24, "a2", "art-joint-anim"],
    [53, "a2", "art-joint-anim"]
  ],
  "(method 74 roboguard-level)": [[[10, 13], "v1", "attack-info"]],
  "(method 76 roboguard-level)": [
    [42, "s1", "process-drawable"],
    [58, "s1", "process-drawable"]
  ],
  "(method 10 roboguard-level)": [[10, "t9", "(function nav-enemy none)"]],
  "(method 7 roboguard-level)": [
    [9, "t9", "(function nav-enemy int nav-enemy)"]
  ],
  "(code castle-wait-end cas-robot-door)": [[32, "v1", "art-joint-anim"]],
  "(method 11 cas-robot-door)": [
    ["_stack_", 16, "res-tag"],
    ["_stack_", 32, "res-tag"],
    [105, "v0", "(pointer int32)"]
  ],
  "(method 181 bombbot)": [
    [26, "a0", "collide-shape"],
    [68, "s1", "process-focusable"],
    [110, "gp", "process-focusable"]
  ],
  "(method 182 bombbot)": [
    [137, "v1", "collide-shape-prim"],
    [177, "v1", "lightning-tracker"],
    [192, "a0", "lightning-tracker"],
    [197, "v1", "lightning-tracker"],
    [204, "v1", "lightning-tracker"],
    [209, "a0", "lightning-tracker"],
    [216, "a0", "lightning-tracker"],
    [223, "a1", "lightning-tracker"],
    [263, "s2", "process-focusable"],
    [229, "v1", "collide-shape-prim"],
    [233, "v1", "collide-shape-prim"],
    [252, "v1", "collide-shape-prim"],
    [185, "v1", "lightning-tracker"],
    [213, "v1", "lightning-tracker"]
  ],
  "(code hostile bombbot)": [[11, "v1", "art-joint-anim"]],
  "(code die bombbot)": [[11, "v1", "art-joint-anim"]],
  "(method 7 bombbot)": [[31, "t9", "(function nav-enemy int nav-enemy)"]],
  "(anon-function 8 bombbot)": [[17, "s2", "bombbot"]],
  "(anon-function 1 bombbot)": [[15, "s4", "bombbot"]],
  "bombbot-callback": [[[2, 190], "s4", "bombbot"]],
  "bombbot-head-callback": [[[2, 49], "s4", "bombbot"]],
  "bombbot-gun-swivel-callback": [[[4, 87], "s3", "bombbot"]],
  "bombbot-gun-callback": [[[6, 76], "s4", "bombbot"]],
  "(method 179 bombbot)": [
    ["_stack_", 896, "float"],
    ["_stack_", 912, "float"]
  ],
  "(method 11 cas-switch)": [["_stack_", 16, "res-tag"]],
  "(method 11 cas-conveyor)": [["_stack_", 16, "res-tag"]],
  "(method 11 cas-conveyor-switch)": [["_stack_", 16, "res-tag"]],
  "(method 7 hover-formation)": [[19, "t9", "(function basic int basic)"]],
  "(method 11 hover-formation-control)": [[38, "s3", "process-focusable"]],
  "(method 16 hover-formation-control)": [[25, "s3", "process-focusable"]],
  "(method 13 hover-formation-control)": [
    [35, "s2", "process-focusable"],
    [16, "v0", "path-control"]
  ],
  "(method 14 hover-formation-control)": [
    [37, "s4", "process-focusable"],
    [18, "v0", "path-control"]
  ],
  "(method 10 hover-formation-control)": [[28, "s4", "process-focusable"]],
  "(method 27 onin-game)": [[15, "s1", "onin-game-bubble"]],
  "(code idle hiphog-exterior-marquee)": [
    [16, "a0", "(pointer int32)"],
    [18, "a0", "(array object)"]
  ],
  "(code idle city-neon-praxis)": [
    [16, "a0", "(pointer int32)"],
    [18, "a0", "(array object)"],
    [49, "a0", "(pointer int32)"],
    [51, "a0", "(array object)"]
  ],
  "(method 7 nav-graph-editor)": [[9, "t9", "(function process int none)"]],
  "(method 18 traffic-tracker)": [
    [[8, 12], "a1", "handle"],
    [[11, 19], "a0", "handle"]
  ],
  "(method 10 traffic-engine)": [[102, "v1", "(pointer uint128)"]],
  "(method 61 traffic-engine)": [
    [95, "t0", "uint"],
    [111, "a2", "uint"],
    [79, "a3", "uint"],
    [64, "a3", "uint"],
    [48, "t0", "uint"]
  ],
  "(method 9 xz-height-map)": [
    [36, "a2", "pointer"],
    [[37, 49], "a1", "(pointer int8)"]
  ],
  "(method 10 xz-height-map)": [[121, "s0", "pointer"]],
  "(method 42 nav-graph)": [[27, "v1", "uint"]],
  "make-nav-graph": [
    [[28, 31], "v1", "mysql-nav-graph-level-info"],
    [31, "v1", "mysql-nav-graph-level-info"]
  ],
  "(method 44 nav-graph)": [
    [[102, 125], "s0", "mysql-nav-edge"],
    [144, "s0", "mysql-nav-edge"],
    [236, "s0", "mysql-nav-edge"],
    [246, "v1", "mysql-nav-edge"],
    [254, "v1", "mysql-nav-edge"]
  ],
  "(method 11 city-level-info)": [[27, "a3", "(pointer int8)"]],
  "(method 36 bike-base)": [[7, "t9", "(function object none)"]],
  "(method 85 bike-base)": [
    [7, "t9", "(function object none)"],
    [[22, 26], "v1", "(pointer uint128)"]
  ],
  "(method 7 bikea)": [[44, "t9", "(function object int bikea)"]],
  "(method 7 bikeb)": [[49, "t9", "(function object int bikeb)"]],
  "(method 7 bikec)": [[64, "t9", "(function object int bikec)"]],
  "(method 7 guard-bike)": [[14, "t9", "(function object int guard-bike)"]],
  "target-pilot-exit": [[64, "gp", "vehicle"]],
  "target-pilot-init": [
    [[61, 68], "s4", "vehicle"],
    [[68, 138], "s4", "vehicle"]
  ],
  "target-pilot-trans": [[[53, 130], "s5", "vehicle"]],
  "(code target-pilot-impact)": [
    [83, "v1", "art-joint-anim"],
    [138, "v1", "art-joint-anim"],
    [192, "v1", "art-joint-anim"],
    [247, "v1", "art-joint-anim"],
    [300, "v1", "art-joint-anim"],
    [363, "v1", "art-joint-anim"],
    [418, "v1", "art-joint-anim"],
    [472, "v1", "art-joint-anim"],
    [532, "v1", "art-joint-anim"],
    [590, "v1", "art-joint-anim"],
    [655, "v1", "art-joint-anim"],
    [710, "v1", "art-joint-anim"],
    [764, "v1", "art-joint-anim"],
    [824, "v1", "art-joint-anim"],
    [882, "v1", "art-joint-anim"]
  ],
  "(trans target-pilot-get-on)": [[[28, 48], "gp", "vehicle"]],
  "(code target-pilot-get-on)": [
    [65, "gp", "art-joint-anim"],
    [173, "a1", "vehicle"]
  ],
  "(event target-pilot-grab)": [[24, "a0", "process"]],
  "(enter target-pilot-edge-grab)": [[[40, 46], "a0", "process-focusable"]],
  "target-pilot-handler": [
    [[28, 33], "a0", "vehicle"],
    [103, "a0", "process"]
  ],
  "(method 7 cara)": [[54, "t9", "(function object object cara)"]],
  "(method 7 carb)": [[39, "t9", "(function object object carb)"]],
  "(method 7 carc)": [[44, "t9", "(function object object carb)"]],
  "(method 7 hellcat)": [[14, "t9", "(function object object hellcat)"]],
  "(code in-ditch citizen)": [
    [23, "v1", "art-joint-anim"],
    [122, "v1", "art-joint-anim"]
  ],
  "(method 193 citizen)": [
    [24, "s4", "vehicle"],
    [29, "s4", "vehicle"],
    [35, "s4", "vehicle"],
    [61, "s4", "vehicle"]
  ],
  "(code wait citizen)": [[22, "v1", "art-joint-anim"]],
  "(method 55 citizen)": [
    [21, "a0", "process-focusable"],
    [24, "a0", "process-focusable"]
  ],
  "(method 74 citizen)": [
    [95, "s5", "traffic-object-spawn-params"],
    [101, "s5", "traffic-object-spawn-params"],
    [105, "s5", "traffic-object-spawn-params"],
    [108, "s5", "traffic-object-spawn-params"],
    [127, "s5", "traffic-object-spawn-params"]
  ],
  "(code wait citizen-fat)": [
    [101, "v1", "art-joint-anim"],
    [150, "v1", "art-joint-anim"]
  ],
  "(exit get-up-back citizen-fat)": [
    [9, "v1", "collide-shape-prim-group"],
    [12, "v1", "collide-shape-prim-group"],
    [14, "v1", "collide-shape-prim-group"],
    [17, "v1", "collide-shape-prim-group"],
    [20, "v1", "collide-shape-prim-group"],
    [23, "v1", "collide-shape-prim-group"]
  ],
  "(exit get-up-front citizen-fat)": [
    [9, "v1", "collide-shape-prim-group"],
    [12, "v1", "collide-shape-prim-group"],
    [14, "v1", "collide-shape-prim-group"],
    [17, "v1", "collide-shape-prim-group"],
    [20, "v1", "collide-shape-prim-group"],
    [23, "v1", "collide-shape-prim-group"]
  ],
  "(enter knocked citizen-fat)": [
    [8, "v1", "collide-shape-prim-group"],
    [11, "v1", "collide-shape-prim-group"],
    [14, "v1", "collide-shape-prim-group"],
    [17, "v1", "collide-shape-prim-group"],
    [19, "v1", "collide-shape-prim-group"],
    [21, "v1", "collide-shape-prim-group"]
  ],
  "(method 78 citizen-fat)": [[30, "v1", "art-joint-anim"]],
  "(method 79 citizen-fat)": [[58, "v1", "art-joint-anim"]],
  "(method 77 citizen-fat)": [
    [40, "a1", "art-joint-anim"],
    [92, "a1", "art-joint-anim"],
    [140, "s4", "art-joint-anim"],
    [28, "a0", "civilian-global-info"],
    [80, "a0", "civilian-global-info"]
  ],
  "(method 51 citizen-fat)": [
    [27, "a0", "process-focusable"],
    [30, "a0", "process-focusable"]
  ],
  "(code wait citizen-norm)": [
    [101, "v1", "art-joint-anim"],
    [150, "v1", "art-joint-anim"]
  ],
  "(exit get-up-back citizen-norm)": [
    [[9, 24], "v1", "collide-shape-prim-group"]
  ],
  "(exit get-up-front citizen-norm)": [
    [[9, 24], "v1", "collide-shape-prim-group"]
  ],
  "(enter knocked citizen-norm)": [[[8, 22], "v1", "collide-shape-prim-group"]],
  "(method 78 citizen-norm)": [[33, "v1", "art-joint-anim"]],
  "(method 77 citizen-norm)": [
    [19, "v1", "art-joint-anim"],
    [58, "v1", "art-joint-anim"],
    [118, "a1", "art-joint-anim"],
    [170, "a1", "art-joint-anim"],
    [233, "s4", "art-joint-anim"],
    [106, "a0", "civilian-global-info"],
    [158, "a0", "civilian-global-info"]
  ],
  "(method 79 citizen-norm)": [[58, "v1", "art-joint-anim"]],
  "(method 51 citizen-norm)": [
    [35, "a0", "process-focusable"],
    [38, "a0", "process-focusable"]
  ],
  "(method 199 citizen-norm)": [[38, "v1", "vehicle"]],
  "(code active citizen-enemy)": [[30, "v1", "art-joint-anim"]],
  "(code wait citizen-chick)": [[22, "v1", "art-joint-anim"]],
  "(exit get-up-back citizen-chick)": [
    [[9, 24], "v1", "collide-shape-prim-group"]
  ],
  "(exit get-up-front citizen-chick)": [
    [[9, 24], "v1", "collide-shape-prim-group"]
  ],
  "(enter knocked citizen-chick)": [
    [[8, 22], "v1", "collide-shape-prim-group"]
  ],
  "(method 78 citizen-chick)": [[30, "v1", "art-joint-anim"]],
  "(method 77 citizen-chick)": [
    [40, "a1", "art-joint-anim"],
    [92, "a1", "art-joint-anim"],
    [140, "s4", "art-joint-anim"],
    [28, "a0", "civilian-global-info"],
    [80, "a0", "civilian-global-info"]
  ],
  "(method 79 citizen-chick)": [[58, "v1", "art-joint-anim"]],
  "(method 51 citizen-chick)": [
    [27, "a0", "process-focusable"],
    [30, "a0", "process-focusable"]
  ],
  "(method 202 citizen-enemy)": [
    [46, "s1", "process-focusable"],
    [50, "s1", "process-focusable"],
    [72, "s1", "process-focusable"]
  ],
  "(method 76 citizen-enemy)": [[46, "v1", "process-focusable"]],
  "(code wait-at-dest civilian)": [[22, "v1", "art-joint-anim"]],
  "(code exit-vehicle civilian)": [
    [15, "a0", "vehicle"],
    [74, "s5", "vehicle"],
    [77, "s5", "vehicle"],
    [203, "v1", "vehicle"],
    [257, "a0", "vehicle"],
    [162, "s4", "vehicle"],
    [165, "s4", "vehicle"],
    [18, "a0", "vehicle"],
    [170, "s4", "vehicle"],
    [261, "a0", "vehicle"],
    [82, "s5", "vehicle"]
  ],
  "(trans exit-vehicle civilian)": [[14, "v1", "vehicle"]],
  "(trans ride civilian)": [[14, "v1", "vehicle"]],
  "(event ride civilian)": [[5, "a0", "vector"]],
  "(code board-vehicle civilian)": [
    [129, "s2", "vehicle"],
    [132, "s2", "vehicle"],
    [275, "s5", "vehicle"],
    [278, "s5", "vehicle"],
    [283, "s5", "vehicle"],
    [360, "a0", "vehicle"],
    [364, "a0", "vehicle"],
    [136, "s2", "vehicle"]
  ],
  "(trans board-vehicle civilian)": [[14, "v1", "vehicle"]],
  "(trans move-to-vehicle civilian)": [
    [14, "s0", "vehicle"],
    [28, "s0", "vehicle"],
    [52, "s0", "vehicle"]
  ],
  "(method 217 civilian)": [
    [19, "s3", "vehicle"],
    [28, "s3", "vehicle"],
    [43, "s3", "vehicle"]
  ],
  "(code wait-for-ride civilian)": [[22, "v1", "art-joint-anim"]],
  "(trans wait-for-ride civilian)": [[31, "v1", "vehicle"]],
  "(method 74 civilian)": [
    [30, "a0", "sphere"],
    [75, "a0", "vector"],
    [[100, 112], "v1", "traffic-danger-info"]
  ],
  "civilian-flee-post": [[78, "s5", "nav-branch"]],
  "(code dive civilian)": [[20, "v1", "art-joint-anim"]],
  "(code on-ground civilian)": [[20, "v1", "art-joint-anim"]],
  "(code get-up-front civilian)": [[20, "v1", "art-joint-anim"]],
  "(code get-up-back civilian)": [[20, "v1", "art-joint-anim"]],
  "(event wait-for-ride civilian)": [[[3, 7], "a0", "vehicle"]],
  "(method 74 crimson-guard)": [
    [142, "v1", "traffic-danger-info"],
    [151, "v1", "traffic-danger-info"],
    [[178, 190], "v1", "traffic-danger-info"],
    [327, "a1", "process-focusable"],
    [331, "a1", "process-focusable"],
    [447, "v1", "process-focusable"],
    [450, "v1", "process-focusable"]
  ],
  "(code get-up-front crimson-guard)": [[20, "v1", "art-joint-anim"]],
  "(method 7 crimson-guard)": [
    [19, "t9", "(function process-drawable int process-drawable)"]
  ],
  "(code attack crimson-guard)": [
    [351, "a0", "process-focusable"],
    [380, "v1", "art-joint-anim"],
    [433, "v1", "collide-shape-prim-group"],
    [525, "v1", "collide-shape-prim-group"],
    [562, "v1", "art-joint-anim"],
    [101, "v1", "art-joint-anim"],
    [169, "v1", "art-joint-anim"],
    [291, "a0", "process-focusable"]
  ],
  "(trans attack crimson-guard)": [
    [41, "v1", "process-focusable"],
    [46, "v1", "process-focusable"]
  ],
  "(method 223 crimson-guard)": [[18, "s3", "process-focusable"]],
  "(method 224 crimson-guard)": [["_stack_", 768, "vector"]],
  "(code waiting-ambush crimson-guard)": [
    [22, "v1", "art-joint-anim"],
    [139, "v1", "art-joint-anim"],
    [71, "v1", "art-joint-anim"]
  ],
  "(code arrest crimson-guard)": [
    [29, "v1", "art-joint-anim"],
    [171, "v1", "art-joint-anim"],
    [106, "v1", "art-joint-anim"]
  ],
  "(code roll-left crimson-guard)": [
    [95, "a0", "process-focusable"],
    [98, "a0", "process-focusable"],
    [182, "a0", "process-focusable"],
    [185, "a0", "process-focusable"]
  ],
  "(code roll-right crimson-guard)": [
    [95, "a0", "process-focusable"],
    [98, "a0", "process-focusable"],
    [182, "a0", "process-focusable"],
    [185, "a0", "process-focusable"]
  ],
  "(code gun-shoot crimson-guard)": [
    [35, "v1", "art-joint-anim"],
    [167, "v1", "process-focusable"],
    [269, "v1", "art-joint-anim"]
  ],
  "(trans gun-shoot crimson-guard)": [
    [21, "gp", "process-focusable"],
    [57, "gp", "process-focusable"]
  ],
  "(code close-attack crimson-guard)": [
    [15, "v1", "art-joint-anim"],
    [48, "v1", "collide-shape-prim-group"]
  ],
  "(exit close-attack crimson-guard)": [[2, "v1", "collide-shape-prim-group"]],
  "(code get-up-back crimson-guard)": [[20, "v1", "art-joint-anim"]],
  "(method 77 crimson-guard)": [
    [19, "v1", "art-joint-anim"],
    [58, "v1", "art-joint-anim"],
    [120, "a1", "art-joint-anim"],
    [178, "a1", "art-joint-anim"],
    [207, "a1", "art-joint-anim"],
    [238, "v1", "art-joint-anim"],
    [281, "a1", "art-joint-anim"],
    [314, "a1", "art-joint-anim"],
    [168, "v1", "guard-global-info"]
  ],
  "(enter knocked crimson-guard)": [
    [[8, 22], "v1", "collide-shape-prim-group"]
  ],
  "(method 199 crimson-guard)": [[166, "v1", "vehicle"]],
  "(method 78 crimson-guard)": [
    [22, "a1", "art-joint-anim"],
    [76, "a1", "art-joint-anim"],
    [108, "a1", "art-joint-anim"],
    [140, "v1", "art-joint-anim"],
    [182, "a1", "art-joint-anim"],
    [66, "v1", "guard-global-info"]
  ],
  "(exit get-up-back crimson-guard)": [
    [[21, 36], "v1", "collide-shape-prim-group"]
  ],
  "(exit get-up-front crimson-guard)": [
    [[21, 36], "v1", "collide-shape-prim-group"]
  ],
  "(code close-attack-active crimson-guard)": [
    [15, "v1", "art-joint-anim"],
    [48, "v1", "collide-shape-prim-group"]
  ],
  "(exit close-attack-active crimson-guard)": [
    [2, "v1", "collide-shape-prim-group"]
  ],
  "(method 220 crimson-guard)": [
    [127, "s4", "process-focusable"],
    [150, "s4", "process-focusable"],
    [159, "s4", "process-focusable"]
  ],
  "(trans hostile crimson-guard)": [[58, "s4", "process-focusable"]],
  "(code cower-ground civilian)": [
    [22, "v1", "art-joint-anim"],
    [84, "v1", "art-joint-anim"],
    [155, "v1", "art-joint-anim"]
  ],
  "(code falling-ambush metalhead-grunt)": [[18, "v1", "art-joint-anim"]],
  "(trans wait-for-focus metalhead-grunt)": [
    [13, "s5", "process-focusable"],
    [40, "s5", "process-focusable"]
  ],
  "(method 78 metalhead-grunt)": [
    [53, "s4", "art-joint-anim"],
    [91, "a1", "art-joint-anim"]
  ],
  "(method 77 metalhead-grunt)": [
    [87, "s4", "art-joint-anim"],
    [233, "a1", "art-joint-anim"],
    [323, "s4", "art-joint-anim"]
  ],
  "(code stop-chase metalhead-grunt)": [[77, "gp", "art-joint-anim"]],
  "(code spin-attack metalhead-grunt)": [
    [45, "gp", "art-joint-anim"],
    [73, "a0", "process-focusable"],
    [76, "a0", "process-focusable"]
  ],
  "(enter spin-attack metalhead-grunt)": [
    [43, "gp", "process-focusable"],
    [46, "gp", "process-focusable"]
  ],
  "(code attack metalhead-grunt)": [
    [55, "gp", "art-joint-anim"],
    [155, "a0", "grunt-anim-info"]
  ],
  "(code hostile metalhead-grunt)": [[122, "gp", "art-joint-anim"]],
  "(code active metalhead-grunt)": [
    [227, "gp", "art-joint-anim"],
    [271, "gp", "art-joint-anim"],
    [354, "v1", "art-joint-anim"],
    [414, "v1", "art-joint-anim"],
    [143, "gp", "art-joint-anim"]
  ],
  "(method 208 metalhead-flitter)": [[4, "v1", "collide-shape-prim-group"]],
  "(code circling metalhead-flitter)": [[27, "v1", "art-joint-anim"]],
  "(trans circling metalhead-flitter)": [[14, "gp", "process-focusable"]],
  "(post stare metalhead-flitter)": [[9, "t9", "(function nav-enemy none)"]],
  "(code stare metalhead-flitter)": [[126, "v1", "art-joint-anim"]],
  "(code attack metalhead-flitter)": [
    [20, "v1", "art-joint-anim"],
    [153, "v1", "art-joint-anim"]
  ],
  "(code ambush-jumping metalhead-flitter)": [
    [14, "v1", "art-joint-anim"],
    [191, "v1", "art-joint-anim"]
  ],
  "(enter ambush metalhead-flitter)": [
    [50, "a0", "process-focusable"],
    [53, "a0", "process-focusable"]
  ],
  "(method 78 metalhead-flitter)": [[15, "a1", "art-joint-anim"]],
  "(method 77 metalhead-flitter)": [
    [14, "v1", "art-joint-anim"],
    [69, "v1", "art-joint-anim"]
  ],
  "(post active metalhead-flitter)": [
    [9, "t9", "(function citizen-enemy none)"]
  ],
  "(method 205 metalhead-flitter)": [[19, "s3", "process-focusable"]],
  "(trans attack metalhead-flitter)": [
    [29, "gp", "process-focusable"],
    [35, "gp", "process-focusable"],
    [53, "gp", "process-focusable"],
    [60, "v1", "vector"],
    [66, "v0", "vector"],
    [56, "gp", "process-focusable"]
  ],
  "(method 7 metalhead-predator)": [
    [9, "t9", "(function process-drawable int process-drawable)"]
  ],
  "(method 205 metalhead-predator)": [[4, "v1", "collide-shape-prim-group"]],
  "(code close-attack metalhead-predator)": [
    [15, "v1", "art-joint-anim"],
    [93, "v1", "art-joint-anim"]
  ],
  "(trans hostile metalhead-predator)": [
    [20, "gp", "process-focusable"],
    [25, "gp", "process-focusable"],
    [54, "gp", "process-focusable"],
    [57, "gp", "process-focusable"]
  ],
  "(code fire metalhead-predator)": [
    [26, "v1", "art-joint-anim"],
    [102, "s5", "process-focusable"],
    [121, "s5", "process-focusable"],
    [124, "s5", "process-focusable"]
  ],
  "(method 206 metalhead-predator)": [
    [67, "s3", "process-drawable"],
    [78, "s3", "process-focusable"],
    [108, "s3", "process-focusable"],
    [200, "s3", "process-focusable"],
    [203, "s3", "process-focusable"]
  ],
  "(method 78 metalhead-predator)": [
    [21, "v1", "art-joint-anim"],
    [53, "v1", "art-joint-anim"],
    [89, "v1", "art-joint-anim"],
    [123, "v1", "art-joint-anim"],
    [155, "v1", "art-joint-anim"]
  ],
  "(method 77 metalhead-predator)": [
    [21, "v1", "art-joint-anim"],
    [53, "v1", "art-joint-anim"],
    [96, "v1", "art-joint-anim"],
    [126, "v1", "art-joint-anim"],
    [160, "v1", "art-joint-anim"],
    [192, "v1", "art-joint-anim"]
  ],
  "(code hostile metalhead-predator)": [
    [14, "v1", "art-joint-anim"],
    [67, "v1", "art-joint-anim"]
  ],
  "(trans fire metalhead-predator)": [
    [14, "v1", "process-focusable"],
    [19, "v1", "process-focusable"]
  ],
  "(method 18 hud-turret-health)": [
    [11, "v1", "float"],
    [22, "v1", "float"],
    [31, "v1", "float"],
    [50, "v1", "float"]
  ],
  "(method 48 base-turret)": [[7, "v0", "vector"]],
  "(code target-turret-get-off)": [[73, "v1", "art-joint-anim"]],
  "(code target-turret-get-on)": [
    [73, "s5", "process-focusable"],
    [79, "s5", "process-focusable"],
    [98, "v1", "art-joint-anim"],
    [167, "a0", "process-focusable"]
  ],
  "(code cam-turret)": [
    [19, "gp", "process-focusable"],
    [28, "gp", "target"],
    [43, "v1", "process-focusable"]
  ],
  "(event target-turret-stance)": [[65, "gp", "attack-info"]],
  "(code target-turret-stance)": [[17, "v1", "process-focusable"]],
  "(exit active base-turret)": [[7, "v1", "collide-shape-prim-group"]],
  "(method 33 base-turret)": [
    [197, "a0", "collide-shape-moving"],
    ["_stack_", 16, "res-tag"],
    [203, "a0", "collide-shape-moving"]
  ],
  "(enter active base-turret)": [[46, "v1", "collide-shape-prim-group"]],
  "(event active base-turret)": [[93, "s5", "attack-info"]],
  "(method 47 base-turret)": [
    [115, "s4", "process-focusable"],
    [51, "s2", "process-focusable"]
  ],
  "(method 155 hover-enemy)": [[79, "v1", "vector"]],
  "(method 140 hover-enemy)": [
    [6, "a0", "collide-shape-prim-group"],
    [8, "a0", "collide-shape-prim-group"],
    [10, "a0", "collide-shape-prim-group"]
  ],
  "hover-enemy-fly-code": [
    [17, "gp", "art-joint-anim"],
    [39, "gp", "art-joint-anim"],
    [61, "gp", "art-joint-anim"]
  ],
  "(method 17 hover-nav-control)": [[7, "a0", "collide-shape-prim-group"]],
  "(method 15 nav-network)": [
    [64, "a2", "nav-network-path-node"],
    [71, "a2", "nav-network-path-node"],
    [111, "a2", "nav-network-path-node"],
    [117, "a2", "nav-network-path-node"],
    [38, "v1", "nav-network-path-node"],
    [39, "v1", "nav-network-path-node"]
  ],
  "(method 27 nav-network)": [
    [81, "v1", "hover-nav-sphere"],
    [5, "v1", "hover-nav-sphere"],
    [13, "v1", "hover-nav-sphere"],
    [12, "v1", "hover-nav-sphere"]
  ],
  "(method 26 nav-network)": [
    [21, "v1", "hover-nav-sphere"],
    [23, "v1", "hover-nav-sphere"]
  ],
  "(method 24 nav-network)": [
    [93, "s3", "nav-network-path-node"],
    [72, "s3", "nav-network-path-node"],
    [85, "s3", "nav-network-path-node"],
    [87, "s3", "nav-network-path-node"],
    [90, "s3", "nav-network-path-node"]
  ],
  "(method 25 nav-network)": [
    [14, "v1", "hover-nav-sphere"],
    [16, "v1", "hover-nav-sphere"],
    [19, "a3", "hover-nav-sphere"]
  ],
  "(method 29 hover-nav-control)": [
    [7, "a0", "hover-nav-path-segment"],
    [8, "a0", "vector"],
    [34, "a0", "hover-nav-path-segment"],
    [6, "s4", "hover-nav-path-segment"],
    [33, "s4", "hover-nav-path-segment"],
    [37, "s4", "hover-nav-path-segment"],
    [38, "s4", "hover-nav-path-segment"],
    [43, "s4", "hover-nav-path-segment"],
    [12, "s4", "hover-nav-path-segment"],
    [18, "s4", "hover-nav-path-segment"],
    [19, "s4", "hover-nav-path-segment"],
    [20, "s4", "hover-nav-path-segment"]
  ],
  "hover-enemy-hostile-post": [
    [14, "v0", "hover-formation"],
    [42, "a0", "process-focusable"],
    [45, "a0", "process-focusable"]
  ],
  "(method 74 hover-enemy)": [
    [126, "s5", "vector"],
    [151, "a0", "collide-shape-prim-group"]
  ],
  "(enter ambush hover-enemy)": [[80, "a0", "collide-shape-prim-group"]],
  "(code flying-death hover-enemy)": [[20, "v1", "art-joint-anim"]],
  "(enter flying-death hover-enemy)": [[46, "a1", "process-focusable"]],
  "(code knocked-recover hover-enemy)": [[22, "v1", "art-joint-anim"]],
  "(exit knocked hover-enemy)": [[4, "v0", "state"]],
  "(enter knocked hover-enemy)": [
    [4, "v0", "state"],
    [6, "t9", "(function enemy none)"]
  ],
  "(method 129 hover-enemy)": [
    [19, "a0", "process-focusable"],
    [22, "a0", "process-focusable"]
  ],
  "(method 17 hover-enemy-manager)": [["_stack_", 16, "res-tag"]],
  "(method 18 hover-enemy-manager)": [
    [13, "s1", "entity-actor"],
    [22, "s1", "entity-actor"]
  ],
  "hover-enemy-manager-post": [
    [6, "t9", "(function hover-formation-control none)"]
  ],
  "(method 7 hover-enemy-manager)": [
    [21, "t9", "(function process int process)"]
  ],
  "(method 35 turret)": [[55, "t9", "(function base-turret none)"]],
  "(enter die turret)": [[11, "v0", "(state base-turret)"]],
  "(exit active turret)": [[4, "v0", "(state base-turret)"]],
  "(post active turret)": [
    [4, "v0", "(state base-turret)"],
    [6, "t9", "(function none)"],
    [112, "v0", "int"],
    [134, "v0", "int"],
    [157, "v0", "int"]
  ],
  "(method 115 wasp)": [
    ["_stack_", 16, "res-tag"],
    ["_stack_", 32, "res-tag"],
    ["_stack_", 48, "res-tag"],
    ["_stack_", 64, "res-tag"],
    [91, "v0", "(pointer actor-group)"],
    [117, "v0", "(pointer float)"],
    [153, "v0", "(pointer float)"],
    [182, "v0", "(pointer float)"]
  ],
  "(code knocked-recover wasp)": [[20, "v1", "art-joint-anim"]],
  "(code attack wasp)": [[38, "v1", "art-joint-anim"]],
  "(post notice wasp)": [[4, "t9", "(function none)"]],
  "(post ambush wasp)": [[4, "t9", "(function none)"]],
  "(code shoot-bridge-attack wasp)": [[38, "v1", "art-joint-anim"]],
  "(method 77 wasp)": [[32, "a1", "art-joint-anim"]],
  "(method 107 wasp)": [
    [25, "s5", "process-focusable"],
    [44, "s5", "process-focusable"]
  ],
  "(method 78 wasp)": [[11, "v1", "art-joint-anim"]],
  "(trans hostile wasp)": [[36, "v1", "art-joint-anim"]],
  "(method 52 wasp)": [
    [21, "a1", "process-focusable"],
    [99, "t9", "(function enemy vector none)"]
  ],
  "(method 115 crimson-guard-hover)": [
    ["_stack_", 16, "res-tag"],
    ["_stack_", 32, "res-tag"],
    ["_stack_", 48, "res-tag"],
    ["_stack_", 64, "res-tag"],
    [102, "v0", "(pointer actor-group)"],
    [128, "v0", "(pointer float)"],
    [162, "v0", "(pointer float)"],
    [188, "v0", "(pointer float)"]
  ],
  "(enter flying-death crimson-guard-hover)": [
    [4, "v0", "(state hover-enemy)"]
  ],
  "(code knocked-recover crimson-guard-hover)": [[20, "v1", "art-joint-anim"]],
  "(code attack crimson-guard-hover)": [[56, "v1", "art-joint-anim"]],
  "(trans hostile crimson-guard-hover)": [[22, "gp", "process-focusable"]],
  "(enter flying-death-explode crimson-guard-hover)": [
    [4, "v0", "(state hover-enemy)"]
  ],
  "(code flying-death crimson-guard-hover)": [
    [17, "v1", "art-joint-anim"],
    [70, "v1", "art-joint-anim"]
  ],
  "(enter knocked crimson-guard-hover)": [[4, "v0", "(state hover-enemy)"]],
  "(post kick-attack crimson-guard-hover)": [
    [34, "a0", "process-focusable"],
    [37, "a0", "process-focusable"]
  ],
  "(post notice crimson-guard-hover)": [[4, "t9", "(function none)"]],
  "(post ambush-attack crimson-guard-hover)": [[66, "t9", "(function none)"]],
  "(code ambush-attack crimson-guard-hover)": [[37, "v1", "art-joint-anim"]],
  "(trans ambush-fly crimson-guard-hover)": [[47, "gp", "process-focusable"]],
  "(method 74 crimson-guard-hover)": [
    [9, "v1", "attack-info"],
    [
      124,
      "t9",
      "(function enemy process int symbol event-message-block object)"
    ],
    [131, "a0", "symbol"],
    [132, "v1", "process-focusable"],
    [135, "v1", "process-focusable"],
    [
      170,
      "t9",
      "(function enemy process int symbol event-message-block object)"
    ],
    [
      182,
      "t9",
      "(function enemy process int symbol event-message-block object)"
    ]
  ],
  "(method 162 crimson-guard-hover)": [
    [31, "a0", "process-focusable"],
    [34, "a0", "process-focusable"]
  ],
  "(method 52 crimson-guard-hover)": [
    [21, "a1", "process-focusable"],
    [99, "t9", "(function hover-enemy vector none)"]
  ],
  "(method 135 crimson-guard-hover)": [
    [34, "t9", "(function enemy int sound-id)"]
  ],
  "(method 77 crimson-guard-hover)": [
    [19, "v1", "art-joint-anim"],
    [49, "v1", "art-joint-anim"]
  ],
  "(method 78 crimson-guard-hover)": [[18, "v1", "art-joint-anim"]],
  "flamer-fly-code": [
    [33, "v1", "art-joint-anim"],
    [64, "v1", "art-joint-anim"],
    [95, "v1", "art-joint-anim"]
  ],
  "(method 7 flamer)": [
    [14, "t9", "(function process-drawable int process-drawable)"]
  ],
  "(method 74 flamer)": [[78, "v1", "vector"]],
  "(trans hostile flamer)": [
    [20, "a0", "process-focusable"],
    [23, "a0", "process-focusable"]
  ],
  "(event attack flamer)": [
    [22, "s5", "process-focusable"],
    [25, "s5", "process-focusable"]
  ],
  "(post knocked flamer)": [[22, "t9", "(function none)"]],
  "(method 77 flamer)": [
    [100, "a1", "art-joint-anim"],
    [70, "s4", "art-joint-anim"]
  ],
  "(method 46 flamer)": [
    [10, "v1", "collide-shape-prim-group"],
    [30, "v1", "collide-shape-prim-group"]
  ],
  "(method 183 flamer)": [[15, "v0", "hover-formation-control"]],
  "(code attack flamer)": [
    [19, "v1", "art-joint-anim"],
    [72, "v1", "art-joint-anim"]
  ],
  "(method 182 flamer)": [[36, "v0", "hover-formation-control"]],
  "(method 25 hover-nav-control)": [
    [74, "v1", "vector"],
    [100, "a0", "vector"]
  ],
  "(method 14 nav-network)": [
    [4, "a3", "list-node"],
    [7, "a3", "list-node"]
  ],
  "(method 13 nav-network)": [
    [44, "a0", "list-node"],
    [47, "a0", "list-node"]
  ],
  "(method 13 hover-nav-control)": [["_stack_", 144, "float"]],
  "(method 10 jellyfish)": [[10, "t9", "(function process-drawable none)"]],
  "(code grab-mech jellyfish)": [
    [48, "v1", "art-joint-anim"],
    [155, "v1", "art-joint-anim"],
    [403, "v1", "art-joint-anim"],
    [262, "v1", "art-joint-anim"]
  ],
  "(code charge-attack jellyfish)": [
    [10, "v1", "art-joint-anim"],
    [62, "v1", "art-joint-anim"]
  ],
  "(trans charge-attack jellyfish)": [
    [42, "s5", "process-focusable"],
    [45, "s5", "process-focusable"]
  ],
  "(code threaten jellyfish)": [
    [16, "v1", "art-joint-anim"],
    [86, "gp", "process-focusable"],
    [89, "gp", "process-focusable"]
  ],
  "(method 55 jellyfish)": [
    [98, "a0", "process-focusable"],
    [103, "a0", "process-focusable"],
    [108, "a0", "process-focusable"],
    [111, "a0", "process-focusable"]
  ],
  "(method 162 jellyfish)": [[63, "a0", "collide-shape-prim-group"]],
  "(method 163 jellyfish)": [
    [46, "a0", "process-focusable"],
    [65, "s4", "process-focusable"]
  ],
  "(code die jellyfish)": [[28, "v1", "art-joint-anim"]],
  "(method 12 jellyfish-chain-physics)": [[9, "v1", "collide-shape-moving"]],
  "(enter stare jellyfish)": [[4, "v0", "(state enemy)"]],
  "(code die-now jellyfish)": [[25, "v1", "art-joint-anim"]],
  "jellyfish-joint-mod-tentacle": [
    [9, "s4", "jellyfish"],
    [10, "s3", "jellyfish-joint-mod-tentacle-info"],
    [22, "s3", "jellyfish-joint-mod-tentacle-info"],
    [27, "s3", "jellyfish-joint-mod-tentacle-info"],
    [43, "s4", "jellyfish"]
  ],
  "(method 164 jellyfish)": [
    [61, "a0", "process-focusable"],
    [80, "s4", "process-focusable"]
  ],
  "(enter hidden drill-barons-ship)": [[19, "v0", "turret"]],
  "(method 24 drill-barons-ship-turret)": [
    [10, "a1", "drill-barons-ship"],
    [28, "v1", "drill-barons-ship"]
  ],
  "drill-barons-ship-explode-init-by-other": [[25, "a0", "process-drawable"]],
  "(method 31 drill-ship-shot)": [[7, "t9", "(function guard-shot none)"]],
  "drill-barons-ship-turret-init-by-other": [
    [117, "a0", "drill-barons-ship"],
    [126, "v1", "drill-barons-ship"]
  ],
  "(method 7 drill-barons-ship-turret)": [
    [30, "t9", "(function process-drawable int process-drawable)"]
  ],
  "(trans going-down drill-barons-ship-turret)": [
    [9, "a1", "drill-barons-ship"],
    [14, "v1", "drill-barons-ship"],
    [19, "v1", "drill-barons-ship"]
  ],
  "(event attack drill-barons-ship-turret)": [[241, "v1", "drill-barons-ship"]],
  "(post attack drill-barons-ship-turret)": [
    [7, "v1", "drill-barons-ship"],
    [12, "v1", "drill-barons-ship"]
  ],
  "(trans dead drill-barons-ship-turret)": [
    [9, "a1", "drill-barons-ship"],
    [27, "v1", "drill-barons-ship"],
    [33, "v1", "drill-barons-ship"],
    [38, "v1", "drill-barons-ship"]
  ],
  "(enter going-down drill-barons-ship-turret)": [
    [2, "v1", "drill-barons-ship"]
  ],
  "(method 37 drill-ship-shot)": [
    [2, "v1", "drill-barons-ship"],
    [7, "v1", "drill-barons-ship"]
  ],
  "(code taunt errol-racer)": [
    [19, "v1", "art-joint-anim"],
    [72, "v1", "art-joint-anim"]
  ],
  "(event idle turbo-ring)": [[4, "s5", "vehicle"]],
  "(anon-function 2 errol-chal)": [[17, "v1", "process-drawable"]],
  "generic-add-constants": [[[3, 17], "a0", "dma-packet"]],
  "generic-init-buf": [
    [[8, 15], "a0", "dma-packet"],
    [[17, 24], "a0", "gs-gif-tag"],
    [27, "a0", "(pointer gs-zbuf)"],
    [29, "a0", "(pointer gs-reg64)"],
    [[36, 44], "a0", "dma-packet"],
    [[47, 57], "v1", "(pointer uint32)"]
  ],
  "generic-vu1-init-buf": [[[24, 32], "v1", "dma-packet"]],
  "(method 11 drill-wall)": [
    [159, "v0", "(pointer actor-group)"],
    ["_stack_", 16, "res-tag"]
  ],
  "(post running cboss-elevator)": [[4, "t9", "(function none)"]],
  "(method 10 cboss-elevator)": [
    [10, "t9", "(function process-drawable none)"]
  ],
  "(method 77 krew-boss)": [[45, "v1", "art-joint-anim"]],
  "(method 78 krew-boss)": [[28, "v1", "art-joint-anim"]],
  "(method 74 krew-boss-clone)": [[98, "v1", "art-joint-anim"]],
  "(code spawning krew-boss-clone)": [[10, "v1", "art-joint-anim"]],
  "(method 78 krew-boss-clone)": [[26, "v1", "art-joint-anim"]],
  "(method 77 krew-boss-clone)": [
    [33, "v1", "art-joint-anim"],
    [69, "v1", "art-joint-anim"]
  ],
  "(enter die krew-boss-clone)": [[86, "v1", "collectable"]],
  "(method 31 krew-boss-shot)": [[7, "t9", "(function projectile none)"]],
  "(code die krew-boss)": [[41, "v1", "art-joint-anim"]],
  "(trans hostile krew-boss)": [
    [14, "a0", "process-focusable"],
    [17, "a0", "process-focusable"]
  ],
  "(enter hostile krew-boss)": [
    [193, "gp", "process-focusable"],
    [196, "gp", "process-focusable"]
  ],
  "(post idle krew-boss)": [[4, "t9", "(function none)"]],
  "(method 16 hud-krew-boss)": [
    [2, "v1", "krew-boss"],
    [7, "v1", "krew-boss"],
    [18, "a1", "krew-boss"]
  ],
  "(trans idle krew-boss)": [[417, "v0", "(array collide-shape)"]],
  "(method 11 metalkor)": [
    [279, "v0", "(pointer actor-group)"],
    ["_stack_", 16, "res-tag"]
  ],
  "(method 20 metalkor)": [[12, "a0", "collide-shape-prim-group"]],
  "metalkor-get-ring": [
    [11, "v0", "(pointer actor-group)"],
    ["_stack_", 16, "res-tag"]
  ],
  "metalkor-update-hud": [
    [13, "v1", "hud-metalkor"],
    [19, "v1", "hud-metalkor"]
  ],
  "metalkor-common": [[151, "a0", "process-drawable"]],
  "metalkor-handler": [
    [314, "s5", "attack-info"],
    [319, "s5", "attack-info"],
    [322, "s5", "attack-info"],
    [325, "s5", "attack-info"],
    [328, "s5", "attack-info"],
    [331, "s5", "attack-info"],
    [388, "s5", "attack-info"],
    [394, "s5", "attack-info"],
    [442, "s5", "attack-info"],
    [447, "s5", "attack-info"]
  ],
  "metalkor-start-egg": [
    [73, "v1", "float"],
    [47, "v1", "float"]
  ],
  "metalkor-check-egg": [[50, "v1", "process-focusable"]],
  "metalkor-setup-hit-anim": [[31, "v1", "float"]],
  "metalkor-set-deadly": [[2, "v1", "collide-shape-prim-group"]],
  "(trans idle metalkor-rays)": [[4, "a0", "process"]],
  "metalkor-distort-update": [[38, "a1", "process-drawable"]],
  "(trans idle metalkor-wings)": [[4, "a0", "process"]],
  "(enter break-it metalkor-spinner)": [[32, "v1", "float"]],
  "(trans idle metalkor-spinner)": [
    [20, "a2", "process-drawable"],
    [21, "v1", "int"]
  ],
  "(enter shoot-out metalkor-spinner)": [[13, "v1", "float"]],
  "(trans idle metalkor-legs)": [
    [4, "a0", "process"],
    [39, "gp", "process-drawable"],
    [22, "v1", "metalkor-legs"],
    [27, "v1", "metalkor-legs"],
    [36, "a0", "metalkor-legs"],
    [56, "v1", "metalkor-legs"]
  ],
  "(trans idle metalkor-lowtorso)": [
    [17, "a0", "process"],
    [49, "a0", "metalkor-lowtorso"],
    [52, "gp", "process-drawable"],
    [35, "v1", "metalkor-lowtorso"],
    [40, "v1", "metalkor-lowtorso"],
    [69, "v1", "metalkor-lowtorso"]
  ],
  "(event idle metalkor-lowtorso)": [
    [15, "a0", "rgbaf"],
    [20, "v1", "rgbaf"],
    [166, "v1", "process-drawable"],
    [170, "v1", "process-drawable"],
    [6, "v1", "float"],
    [96, "v1", "metalkor-lowtorso"],
    [108, "a0", "metalkor-lowtorso"],
    [112, "a0", "metalkor-lowtorso"]
  ],
  "metalkor-update-ik": [["_stack_", 736, "vector"]],
  "(trans fall metalkor-egg)": [
    [44, "a0", "collide-shape-moving"],
    [64, "a0", "collide-shape-moving"],
    [69, "a0", "collide-shape-moving"],
    [67, "v1", "collide-shape-moving"],
    [49, "a0", "collide-shape-moving"]
  ],
  "(method 26 metalkor-shot)": [
    [223, "v1", "process-drawable"],
    [344, "v1", "process-drawable"]
  ],
  "(method 20 metalkor-legs)": [[10, "v1", "collide-shape-prim-group"]],
  "(trans shoot-out metalkor-spinner)": [
    [68, "a2", "metalkor"],
    [69, "v1", "int"]
  ],
  "metalkor-legs-handler": [
    [39, "a0", "rgbaf"],
    [44, "v1", "rgbaf"],
    [70, "a0", "metalkor-legs"],
    [74, "a0", "metalkor-legs"],
    [58, "v1", "metalkor-legs"]
  ],
  "(method 13 metalkor-chain-physics)": [
    [93, "a0", "metalkor"],
    [100, "a0", "metalkor"],
    [120, "a0", "metalkor"],
    [127, "a0", "metalkor"],
    [406, "a0", "metalkor"],
    [413, "a0", "metalkor"],
    [435, "a0", "metalkor"],
    [442, "a0", "metalkor"],
    [146, "a0", "metalkor"],
    [153, "a0", "metalkor"],
    [273, "a0", "metalkor"],
    [280, "a0", "metalkor"],
    [28, "a0", "metalkor"],
    [35, "a0", "metalkor"]
  ],
  "(trans get-close metalkor)": [[48, "v1", "float"]],
  "(trans standing-shot metalkor)": [
    [29, "a0", "art-joint-anim"],
    [33, "a0", "art-joint-anim"]
  ],
  "(trans chase-target metalkor)": [[37, "v1", "float"]],
  "update-walk-anim": [
    [72, "a0", "art-joint-anim"],
    [83, "a0", "art-joint-anim"],
    [121, "a0", "art-joint-anim"],
    [295, "v1", "float"],
    [426, "v1", "float"]
  ],
  "metalkor-egg-reaction": [
    [10, "s5", "metalkor-egg"],
    [116, "s5", "metalkor-egg"],
    ["_stack_", 32, "float"],
    [130, "s5", "metalkor-egg"]
  ],
  "metalkor-spinner-init-by-other": [
    [32, "a0", "process-drawable"],
    [72, "v1", "float"],
    [94, "v1", "float"]
  ],
  "metalkor-egg-init-by-other": [[94, "a0", "process-drawable"]],
  "metalkor-wings-init-by-other": [[36, "a0", "process-drawable"]],
  "metalkor-legs-init-by-other": [
    [604, "a0", "process-drawable"],
    [686, "a0", "metalkor-legs"]
  ],
  "metalkor-lowtorso-init-by-other": [
    [677, "a0", "process-drawable"],
    [754, "a0", "metalkor-lowtorso"]
  ],
  "metalkor-kid-init-by-other": [[37, "a0", "process-drawable"]],
  "metalkor-explode-init-by-other": [[37, "a0", "process-drawable"]],
  "rift-occlude-init-by-other": [[39, "a0", "process-drawable"]],
  "(event idle gem-tracker)": [[37, "a1", "process"]],
  "(trans hang-shoot-n-launch metalkor)": [
    [79, "v0", "(pointer actor-group)"],
    [369, "v1", "art-joint-anim"],
    [373, "v1", "art-joint-anim"],
    ["_stack_", 16, "res-tag"]
  ],
  "(trans explode metalkor)": [[15, "v0", "entity-actor"]],
  "(code board-vehicle city-lurker)": [
    [12, "v1", "vehicle"],
    [166, "s1", "vehicle"],
    [169, "s1", "vehicle"],
    [298, "s5", "vehicle"],
    [301, "s5", "vehicle"],
    [306, "s5", "vehicle"],
    [173, "s1", "vehicle"],
    [372, "a0", "vehicle"],
    [376, "a0", "vehicle"],
    ["_stack_", 128, "float"]
  ],
  "(code ride city-lurker)": [
    [15, "v1", "vehicle"],
    [116, "v1", "vehicle"]
  ],
  "(code exit-vehicle city-lurker)": [
    [12, "v1", "vehicle"],
    [95, "s5", "vehicle"],
    [98, "s5", "vehicle"],
    [103, "s5", "vehicle"],
    [190, "a0", "vehicle"],
    [193, "a0", "vehicle"],
    [256, "s3", "vehicle"],
    [253, "s3", "vehicle"],
    [260, "s3", "vehicle"],
    [150, "s3", "vehicle"],
    [153, "s3", "vehicle"],
    [158, "s3", "vehicle"]
  ],
  "(code wait-for-ride city-lurker)": [
    [22, "v1", "art-joint-anim"],
    [149, "v1", "art-joint-anim"]
  ],
  "(trans idle city-lurker)": [
    [14, "a0", "vehicle"],
    [19, "a0", "vehicle"],
    [22, "a0", "vehicle"]
  ],
  "(code wait-at-end city-lurker)": [[22, "v1", "art-joint-anim"]],
  "(method 74 city-lurker)": [[[24, 106], "s5", "traffic-object-spawn-params"]],
  "(anon-function 10 meet-brutter)": [
    [[341, 625], "s4", "city-lurker"],
    [[692, 706], "s4", "city-lurker"],
    [472, "s3", "vehicle"],
    [492, "s3", "vehicle"],
    [520, "s3", "vehicle"],
    [580, "s2", "vehicle"],
    [593, "s2", "vehicle"],
    [182, "s5", "city-lurker"],
    [276, "s4", "city-lurker"],
    [281, "s4", "city-lurker"],
    [76, "a1", "city-lurker"],
    [22, "a1", "city-lurker"],
    [30, "a1", "city-lurker"],
    [186, "s5", "paddywagon"],
    [192, "s5", "paddywagon"],
    [198, "s5", "paddywagon"],
    [229, "s5", "paddywagon"],
    [235, "s5", "paddywagon"],
    [258, "s5", "paddywagon"],
    [261, "s5", "paddywagon"],
    [274, "s5", "paddywagon"],
    [285, "s5", "paddywagon"],
    [297, "s5", "paddywagon"],
    [277, "s5", "paddywagon"],
    [283, "s4", "city-lurker"]
  ],
  "(anon-function 6 meet-brutter)": [
    [162, "v0", "city-lurker"],
    [121, "v0", "paddywagon"]
  ],
  "(anon-function 3 meet-brutter)": [
    [[421, 772], "s4", "city-lurker"],
    [[552, 612], "s3", "vehicle"],
    [699, "s2", "vehicle"],
    [712, "s2", "vehicle"],
    [[262, 378], "s5", "paddywagon"],
    [356, "s4", "process-focusable"],
    [361, "s4", "process-focusable"],
    [201, "a0", "city-lurker"],
    [78, "a1", "city-lurker"],
    [169, "a0", "city-lurker"],
    [23, "a2", "city-lurker"],
    [31, "a2", "city-lurker"],
    [363, "s4", "process-focusable"]
  ],
  "(anon-function 13 meet-brutter)": [
    [215, "v0", "city-lurker"],
    [174, "v0", "paddywagon"]
  ],
  "(method 238 kid-escort)": [[[19, 79], "s5", "vehicle"]],
  "(method 78 kid-escort)": [[17, "a1", "art-joint-anim"]],
  "(method 97 kid-escort)": [[78, "s4", "process-focusable"]],
  "(method 74 kid-escort)": [
    [87, "s5", "crimson-guard"],
    [104, "s5", "crimson-guard"],
    [148, "s5", "crimson-guard"]
  ],
  "(method 235 kid-escort)": [
    [23, "s3", "vehicle"],
    [32, "s3", "vehicle"],
    [49, "s3", "vehicle"]
  ],
  "(code waiting-turn kid-escort)": [[14, "v1", "art-joint-anim"]],
  "(code waiting-idle kid-escort)": [[56, "v1", "art-joint-anim"]],
  "(trans move-to-vehicle kid-escort)": [
    [16, "gp", "vehicle"],
    [105, "gp", "vehicle"],
    [123, "gp", "vehicle"],
    [44, "gp", "vehicle"]
  ],
  "(enter board-vehicle kid-escort)": [
    [45, "gp", "vehicle"],
    [49, "gp", "vehicle"]
  ],
  "(code board-vehicle kid-escort)": [
    [74, "s5", "vehicle"],
    [78, "s5", "vehicle"],
    [169, "s4", "vehicle"],
    [206, "s4", "vehicle"],
    [313, "s5", "vehicle"],
    [316, "s5", "vehicle"],
    [321, "s5", "vehicle"]
  ],
  "(exit exit-vehicle kid-escort)": [
    [12, "a0", "vehicle"],
    [15, "a0", "vehicle"]
  ],
  "(code die-falling kid-escort)": [
    [14, "v1", "art-joint-anim"],
    [66, "v1", "art-joint-anim"],
    [140, "v1", "art-joint-anim"]
  ],
  "(code arrested kid-escort)": [
    [28, "v1", "crimson-guard"],
    [116, "v1", "art-joint-anim"],
    [223, "v1", "crimson-guard"],
    [180, "v1", "art-joint-anim"],
    [285, "v1", "art-joint-anim"],
    [46, "v1", "art-joint-anim"],
    [30, "v1", "crimson-guard"],
    [225, "v1", "crimson-guard"]
  ],
  "(code knocked-off-vehicle kid-escort)": [
    [76, "v1", "art-joint-anim"],
    [128, "v1", "art-joint-anim"],
    [16, "v1", "art-joint-anim"]
  ],
  "(code die-falling crocadog-escort)": [
    [94, "v1", "art-joint-anim"],
    [164, "v1", "art-joint-anim"]
  ],
  "(code waiting-turn crocadog-escort)": [[14, "v1", "art-joint-anim"]],
  "(code waiting-idle crocadog-escort)": [
    [89, "v1", "art-joint-anim"],
    [202, "v1", "art-joint-anim"],
    [317, "v1", "art-joint-anim"],
    [434, "v1", "art-joint-anim"]
  ],
  "(trans move-to-vehicle crocadog-escort)": [
    [19, "gp", "vehicle"],
    [80, "gp", "vehicle"],
    [98, "gp", "vehicle"]
  ],
  "(enter board-vehicle crocadog-escort)": [
    [63, "gp", "vehicle"],
    [66, "gp", "vehicle"]
  ],
  "(code ride-vehicle crocadog-escort)": [[10, "v1", "art-joint-anim"]],
  "(method 78 crocadog-escort)": [[17, "a1", "art-joint-anim"]],
  "(method 237 crocadog-escort)": [[19, "v1", "vehicle"]],
  "(method 97 crocadog-escort)": [[102, "s5", "process-focusable"]],
  "(method 234 crocadog-escort)": [
    [23, "s3", "vehicle"],
    [32, "s3", "vehicle"],
    [49, "s3", "vehicle"]
  ],
  "(trans exit-vehicle crocadog-escort)": [
    [22, "gp", "vehicle"],
    [29, "gp", "vehicle"]
  ],
  "(code exit-vehicle crocadog-escort)": [
    [49, "s5", "vehicle"],
    [56, "s5", "vehicle"],
    [172, "s5", "vehicle"],
    [186, "s5", "vehicle"],
    [190, "s5", "vehicle"],
    [300, "s5", "vehicle"],
    [309, "s5", "vehicle"]
  ],
  "(trans ride-vehicle crocadog-escort)": [
    [24, "s5", "vehicle"],
    [36, "s5", "vehicle"]
  ],
  "(code board-vehicle crocadog-escort)": [
    [110, "s3", "vehicle"],
    [113, "s3", "vehicle"],
    [117, "s3", "vehicle"],
    [243, "s4", "vehicle"],
    [260, "s4", "vehicle"],
    [374, "s5", "vehicle"],
    [367, "s5", "vehicle"]
  ],
  "hal4-walking-too-far": [
    [18, "a0", "process-focusable"],
    [21, "a0", "process-focusable"]
  ],
  "(method 74 hal-escort)": [[8, "a1", "process"]],
  "(method 235 hal-escort)": [[27, "v1", "process-focusable"]],
  "(method 236 hal-escort)": [[14, "v1", "vehicle"]],
  "(method 227 hal-escort)": [
    [20, "v1", "process-focusable"],
    [37, "a0", "process-focusable"],
    [46, "a0", "process-focusable"],
    [49, "a0", "process-focusable"]
  ],
  "(method 204 hal-escort)": [
    [35, "s4", "process-focusable"],
    [41, "v1", "process-focusable"],
    [56, "s4", "process-focusable"],
    [91, "s4", "process-focusable"]
  ],
  "(method 230 hal-escort)": [
    [36, "a0", "connection"],
    [37, "a0", "collide-shape-moving"],
    [85, "a0", "connection"],
    [86, "a0", "collide-shape-moving"],
    [149, "a0", "process-focusable"],
    [140, "a0", "process-focusable"],
    [152, "a0", "process-focusable"]
  ],
  "(method 233 hal-escort)": [[29, "v1", "traffic-manager"]],
  "(method 232 hal-escort)": [
    [36, "s5", "process-focusable"],
    [40, "v1", "process-focusable"],
    [109, "s5", "process-focusable"],
    [118, "v1", "process-focusable"]
  ],
  "(method 229 hal-escort)": [
    [26, "gp", "vehicle"],
    [27, "gp", "vehicle"],
    [33, "gp", "vehicle"],
    [40, "gp", "vehicle"],
    [53, "gp", "vehicle"],
    [55, "s5", "process-focusable"],
    [59, "gp", "vehicle"]
  ],
  "(method 234 hal-escort)": [
    [130, "gp", "process-focusable"],
    [49, "gp", "process-focusable"],
    [62, "gp", "process-focusable"]
  ],
  "(method 228 hal-escort)": [
    [25, "a0", "process-focusable"],
    [28, "a0", "process-focusable"]
  ],
  "(anon-function 21 hal4-course)": [
    [42, "s5", "process-focusable"],
    [45, "s4", "process-focusable"]
  ],
  "(anon-function 24 hal4-course)": [
    [31, "v1", "vehicle"],
    [35, "v1", "vehicle"],
    [121, "a0", "vehicle"],
    [124, "a0", "vehicle"]
  ],
  "(anon-function 26 hal4-course)": [
    [143, "s2", "process-focusable"],
    [175, "s2", "process-focusable"],
    [185, "s2", "process-focusable"],
    [195, "s5", "process-focusable"],
    [217, "s5", "process-focusable"],
    [246, "s4", "process-focusable"],
    [251, "s4", "bot"],
    [273, "s4", "process-focusable"],
    [278, "s4", "bot"],
    [283, "s5", "process-focusable"],
    [289, "s5", "bot"]
  ],
  "(anon-function 38 hal4-course)": [
    [17, "a0", "process-focusable"],
    [20, "a0", "process-focusable"]
  ],
  "(anon-function 1 hal4-course)": [[55, "v1", "halt-wait-spot"]],
  "(anon-function 5 hal4-course)": [[49, "v1", "halt-wait-spot"]],
  "(anon-function 3 hal4-course)": [[54, "v1", "halt-wait-spot"]],
  "(anon-function 8 hal4-course)": [[35, "v1", "halt-wait-spot"]],
  "(anon-function 10 hal4-course)": [[14, "v1", "halt-wait-spot"]],
  "(anon-function 12 hal4-course)": [[126, "v1", "halt-wait-spot"]],
  "(anon-function 15 hal4-course)": [[14, "v1", "halt-wait-spot"]],
  "(anon-function 19 hal4-course)": [[141, "v1", "halt-wait-spot"]],
  "(anon-function 22 hal4-course)": [[14, "v1", "halt-wait-spot"]],
  "(anon-function 25 hal4-course)": [[82, "v1", "halt-wait-spot"]],
  "(anon-function 29 hal4-course)": [[27, "v1", "halt-wait-spot"]],
  "(anon-function 32 hal4-course)": [[18, "v1", "halt-wait-spot"]],
  "(anon-function 35 hal4-course)": [[29, "v1", "halt-wait-spot"]],
  "(anon-function 37 hal4-course)": [[47, "v1", "halt-wait-spot"]],
  "(anon-function 39 hal4-course)": [[115, "v1", "halt-wait-spot"]],
  "(anon-function 2 crocesc4-course)": [[15, "v1", "crocesct-wait-spot"]],
  "(anon-function 0 crocesc4-course)": [[19, "v1", "crocesct-wait-spot"]],
  "(anon-function 4 crocesc4-course)": [[15, "v1", "crocesct-wait-spot"]],
  "(anon-function 5 crocesc4-course)": [
    [32, "a0", "process-focusable"],
    [35, "a0", "process-focusable"]
  ],
  "(anon-function 6 crocesc4-course)": [[52, "v1", "crocesct-wait-spot"]],
  "(anon-function 7 crocesc4-course)": [
    [32, "a0", "process-focusable"],
    [35, "a0", "process-focusable"]
  ],
  "(anon-function 8 crocesc4-course)": [[15, "v1", "crocesct-wait-spot"]],
  "(anon-function 9 crocesc4-course)": [
    [32, "a0", "process-focusable"],
    [35, "a0", "process-focusable"]
  ],
  "(anon-function 10 crocesc4-course)": [[15, "v1", "crocesct-wait-spot"]],
  "(anon-function 11 crocesc4-course)": [
    [32, "a0", "process-focusable"],
    [35, "a0", "process-focusable"]
  ],
  "(anon-function 13 crocesc4-course)": [[52, "v1", "crocesct-wait-spot"]],
  "(anon-function 14 crocesc4-course)": [
    [32, "a0", "process-focusable"],
    [35, "a0", "process-focusable"]
  ],
  "(anon-function 15 crocesc4-course)": [[20, "v1", "crocesct-wait-spot"]],
  "(anon-function 17 crocesc4-course)": [[15, "v1", "crocesct-wait-spot"]],
  "(anon-function 22 crocesc4-course)": [[15, "v1", "crocesct-wait-spot"]],
  "(anon-function 24 crocesc4-course)": [[53, "v1", "crocesct-wait-spot"]],
  "(anon-function 26 crocesc4-course)": [[15, "v1", "crocesct-wait-spot"]],
  "(anon-function 28 crocesc4-course)": [[15, "v1", "crocesct-wait-spot"]],
  "(anon-function 30 crocesc4-course)": [[15, "v1", "crocesct-wait-spot"]],
  "(anon-function 32 crocesc4-course)": [[15, "v1", "crocesct-wait-spot"]],
  "(anon-function 36 crocesc4-course)": [[15, "v1", "crocesct-wait-spot"]],
  "(anon-function 38 crocesc4-course)": [[15, "v1", "crocesct-wait-spot"]],
  "(anon-function 40 crocesc4-course)": [[53, "v1", "crocesct-wait-spot"]],
  "(anon-function 42 crocesc4-course)": [[53, "v1", "crocesct-wait-spot"]],
  "(anon-function 44 crocesc4-course)": [[15, "v1", "crocesct-wait-spot"]],
  "(anon-function 46 crocesc4-course)": [[61, "v1", "crocesct-wait-spot"]],
  "(anon-function 48 crocesc4-course)": [[50, "v1", "crocesct-wait-spot"]],
  "(anon-function 19 crocesc4-course)": [
    [7, "a1", "bot"],
    [24, "v1", "crocesct-wait-spot"]
  ],
  "(anon-function 20 crocesc4-course)": [
    [32, "a0", "process-focusable"],
    [35, "a0", "process-focusable"]
  ],
  "(anon-function 23 crocesc4-course)": [
    [32, "a0", "process-focusable"],
    [35, "a0", "process-focusable"]
  ],
  "(anon-function 25 crocesc4-course)": [
    [32, "a0", "process-focusable"],
    [35, "a0", "process-focusable"]
  ],
  "(anon-function 27 crocesc4-course)": [
    [32, "a0", "process-focusable"],
    [35, "a0", "process-focusable"]
  ],
  "(anon-function 29 crocesc4-course)": [
    [32, "a0", "process-focusable"],
    [35, "a0", "process-focusable"]
  ],
  "(anon-function 31 crocesc4-course)": [
    [32, "a0", "process-focusable"],
    [35, "a0", "process-focusable"]
  ],
  "(anon-function 33 crocesc4-course)": [
    [32, "a0", "process-focusable"],
    [35, "a0", "process-focusable"]
  ],
  "(anon-function 34 crocesc4-course)": [[53, "v1", "crocesct-wait-spot"]],
  "(anon-function 35 crocesc4-course)": [
    [32, "a0", "process-focusable"],
    [35, "a0", "process-focusable"]
  ],
  "(anon-function 37 crocesc4-course)": [
    [32, "a0", "process-focusable"],
    [35, "a0", "process-focusable"]
  ],
  "(anon-function 39 crocesc4-course)": [
    [32, "a0", "process-focusable"],
    [35, "a0", "process-focusable"]
  ],
  "(anon-function 41 crocesc4-course)": [
    [32, "a0", "process-focusable"],
    [35, "a0", "process-focusable"]
  ],
  "(anon-function 43 crocesc4-course)": [
    [32, "a0", "process-focusable"],
    [35, "a0", "process-focusable"]
  ],
  "(anon-function 45 crocesc4-course)": [
    [32, "a0", "process-focusable"],
    [35, "a0", "process-focusable"]
  ],
  "(anon-function 47 crocesc4-course)": [
    [32, "a0", "process-focusable"],
    [35, "a0", "process-focusable"]
  ],
  "(anon-function 49 crocesc4-course)": [[24, "v1", "hal-escort"]],
  "kid4-update-spot-to-track-crocadog": [
    [19, "a0", "process-focusable"],
    [22, "a0", "process-focusable"]
  ],
  "(anon-function 0 kidesc4-course)": [[51, "v1", "kidesct-wait-spot"]],
  "(anon-function 6 kidesc4-course)": [[23, "v1", "kidesct-wait-spot"]],
  "(anon-function 3 kidesc4-course)": [[15, "v1", "kidesct-wait-spot"]],
  "(anon-function 10 kidesc4-course)": [[22, "v1", "kidesct-wait-spot"]],
  "(anon-function 12 kidesc4-course)": [[20, "v1", "kidesct-wait-spot"]],
  "(anon-function 14 kidesc4-course)": [[15, "v1", "kidesct-wait-spot"]],
  "(anon-function 18 kidesc4-course)": [[15, "v1", "kidesct-wait-spot"]],
  "(anon-function 21 kidesc4-course)": [[41, "v1", "kidesct-wait-spot"]],
  "(anon-function 24 kidesc4-course)": [[24, "v1", "hal-escort"]],
  "(anon-function 23 kidesc4-course)": [[50, "v1", "kidesct-wait-spot"]],
  "(method 251 ashelin-tanker)": [[22, "v1", "traffic-manager"]],
  "(anon-function 1 ash4-course)": [[14, "v1", "asht-wait-spot"]],
  "(anon-function 4 ash4-course)": [[31, "v1", "asht-wait-spot"]],
  "(anon-function 7 ash4-course)": [[47, "v1", "asht-wait-spot"]],
  "(anon-function 10 ash4-course)": [[76, "v1", "asht-wait-spot"]],
  "(anon-function 13 ash4-course)": [[90, "v1", "asht-wait-spot"]],
  "(anon-function 15 ash4-course)": [[14, "v1", "asht-wait-spot"]],
  "(anon-function 17 ash4-course)": [[34, "v1", "asht-wait-spot"]],
  "(anon-function 19 ash4-course)": [[33, "v1", "asht-wait-spot"]],
  "(anon-function 21 ash4-course)": [[27, "v1", "asht-wait-spot"]],
  "(code exit-vehicle kid-escort)": [
    [47, "gp", "vehicle"],
    [50, "gp", "vehicle"],
    [55, "gp", "vehicle"],
    [170, "s4", "vehicle"],
    [178, "s4", "vehicle"]
  ],
  "(method 14 race-mesh)": [
    [21, "v1", "race-mesh-slice"],
    [26, "v1", "race-mesh-slice"]
  ],
  "(method 11 race-mesh)": [
    [5, "v1", "race-mesh-slice"],
    [9, "v1", "race-mesh-slice"]
  ],
  "(method 12 race-mesh)": [[13, "v1", "race-mesh-slice"]],
  "(method 15 race-mesh)": [[10, "v1", "race-mesh-slice"]],
  "(method 17 race-mesh)": [[35, "s3", "race-mesh-hash-cell"]],
  "(method 19 race-mesh)": [[12, "v1", "race-mesh-slice"]],
  "(method 18 race-mesh)": [
    [15, "a2", "race-mesh-hash-search"],
    [31, "v1", "race-mesh-hash-cell"]
  ],
  "(code taunt stadium-racer)": [
    [19, "v1", "art-joint-anim"],
    [72, "v1", "art-joint-anim"]
  ],
  "(method 29 race-signal)": [
    [68, "v1", "race-signal-banner"],
    [75, "v1", "race-signal-banner"]
  ],
  "(method 46 vehicle-racer)": [
    [117, "v1", "race-decision-point"],
    [119, "v1", "race-decision-point"],
    [147, "v1", "race-decision-point"],
    [161, "v1", "race-decision-point"]
  ],
  "(method 9 race-control)": [
    [41, "v1", "race-mesh-slice"],
    [45, "v1", "race-path-edge-info"]
  ],
  "(method 7 vehicle-race-bike)": [
    [14, "t9", "(function process-drawable int process-drawable)"]
  ],
  "(method 10 race-manager)": [[30, "t9", "(function process none)"]],
  "(method 18 race-state)": [[111, "a3", "process-drawable"]],
  "(method 11 race-state)": [
    [131, "s5", "process-focusable"],
    [139, "s5", "process-focusable"],
    [211, "s5", "process-focusable"],
    [216, "s5", "process-focusable"]
  ],
  "(method 20 race-manager)": [[14, "a0", "entity-race-mesh"]],
  "(post active race-manager)": [[71, "v1", "vehicle-racer"]],
  "(method 9 racer-state)": [
    [16, "v1", "process-focusable"],
    [23, "v1", "process-focusable"],
    [117, "a0", "vector"]
  ],
  "(method 21 race-manager)": [[127, "s2", "race-racer-info"]],
  "(code fall pal-flip-step)": [[10, "v1", "art-joint-anim"]],
  "(method 11 pal-flip-step)": [[121, "v1", "art-joint-anim"]],
  "(method 10 pal-rot-gun)": [[13, "t9", "(function process-drawable none)"]],
  "(event idle pal-electric-fan)": [
    [29, "gp", "process-focusable"],
    [67, "gp", "process-focusable"]
  ],
  "(method 11 pal-electric-fan)": [[168, "v1", "collide-shape-prim-group"]],
  "(method 7 pal-electric-fan)": [
    [8, "a3", "pal-electric-fan"],
    [15, "a3", "pal-electric-fan"],
    [22, "t0", "pal-electric-fan"]
  ],
  "sprite-glow-init-engine": [
    [[8, 22], "a0", "dma-packet"],
    [[32, 50], "a1", "dma-packet"],
    [[52, 74], "a1", "dma-packet"],
    [[76, 84], "a0", "dma-packet"],
    [[85, 92], "v1", "dma-packet"]
  ],
  "sprite-glow-add-sprite": [[[0, 33], "v1", "sprite-glow-cnt-template"]],
  "sprite-glow-add-simple-sprite": [
    [[0, 33], "v1", "sprite-glow-ref-template"]
  ],
  "add-shader-to-dma": [[[6, 8], "v1", "(pointer uint32)"]],
  "(method 11 cty-guard-turret)": [[[100, 109], "v1", "handle"]],
  "(event idle forest-youngsamos)": [
    [29, "s3", "process-focusable"],
    [[32, 81], "s5", "attack-info"],
    [60, "gp", "process-focusable"]
  ],
  "(code idle forest-youngsamos)": [[14, "v1", "art-joint-anim"]],
  "(code hit forest-youngsamos)": [
    [53, "v1", "art-joint-anim"],
    [109, "v1", "art-joint-anim"],
    [162, "v1", "art-joint-anim"]
  ],
  "(code die forest-youngsamos)": [
    [64, "v1", "art-joint-anim"],
    [116, "v1", "art-joint-anim"]
  ],
  "(method 10 forest-youngsamos)": [
    [40, "t9", "(function process-focusable none)"]
  ],
  "forest-youngsamos-bounce-reaction": [[18, "v0", "(array sound-name)"]],
  "defend-stadium-rift-rider-handler": [
    [96, "s4", "process-drawable"],
    [97, "a1", "collide-shape"],
    [57, "v1", "vector"]
  ],
  "(method 9 hover-nav-bsp-node)": [[[22, 28], "v1", "hover-nav-bsp-point"]],
  "(method 0 hover-nav-bsp-node)": [[[6, 9], "v0", "hover-nav-bsp-node"]],
  "(method 0 hover-nav-bsp-point)": [[[6, 8], "v0", "hover-nav-bsp-point"]],
  "(method 115 hosehead)": [
    [34, "v0", "(pointer float)"],
    ["_stack_", 16, "res-tag"],
    ["_stack_", 32, "res-tag"]
  ],
  "(method 7 hosehead)": [[31, "t9", "(function process-drawable int none)"]],
  "(code debug-control hosehead)": [[20, "v1", "art-joint-anim"]],
  "(code notice hosehead)": [
    [33, "v1", "art-joint-anim"],
    [70, "a0", "process-focusable"],
    [73, "a0", "process-focusable"]
  ],
  "(code attack hosehead)": [
    [21, "v1", "art-joint-anim"],
    [144, "v1", "art-joint-anim"],
    [199, "v1", "art-joint-anim"],
    [74, "v1", "art-joint-anim"]
  ],
  "(code fire hosehead)": [
    [24, "v1", "art-joint-anim"],
    [120, "v1", "art-joint-anim"]
  ],
  "(code ambush-land hosehead)": [[14, "v1", "art-joint-anim"]],
  "(code active-wall hosehead)": [[14, "v1", "art-joint-anim"]],
  "(code notice-wall hosehead)": [[16, "v1", "art-joint-anim"]],
  "(code ambush hosehead)": [[14, "v1", "art-joint-anim"]],
  "(enter ambush hosehead)": [
    [75, "a0", "process-focusable"],
    [78, "a0", "process-focusable"]
  ],
  "(code hostile-sentry hosehead)": [
    [24, "v1", "art-joint-anim"],
    [80, "v1", "art-joint-anim"]
  ],
  "(trans hostile-sentry hosehead)": [
    [65, "a0", "process-focusable"],
    [68, "a0", "process-focusable"]
  ],
  "(trans idle-sentry hosehead)": [
    [20, "a0", "process-focusable"],
    [23, "a0", "process-focusable"]
  ],
  "(method 88 hosehead)": [[17, "a1", "art-joint-anim"]],
  "(method 197 hosehead)": [
    [102, "s3", "collide-shape-prim"],
    [110, "s3", "collide-shape-prim"],
    [133, "s3", "collide-shape-prim"]
  ],
  "(method 189 hosehead)": [
    [15, "a0", "process-focusable"],
    [18, "a0", "process-focusable"]
  ],
  "(method 78 hosehead)": [
    [18, "v1", "art-joint-anim"],
    [59, "s4", "art-joint-anim"],
    [97, "s4", "art-joint-anim"]
  ],
  "(method 77 hosehead)": [
    [18, "v1", "art-joint-anim"],
    [72, "a1", "art-joint-anim"],
    [117, "a1", "art-joint-anim"],
    [165, "a1", "art-joint-anim"]
  ],
  "(method 192 hosehead)": [
    [52, "a0", "connection"],
    [53, "a0", "collide-shape"],
    [100, "a0", "connection"],
    [101, "a0", "collide-shape"]
  ],
  "(enter fire hosehead)": [[40, "a2", "float"]],
  "(code walk hosehead-fake)": [[20, "gp", "art-joint-anim"]],
  "(code idle hosehead-fake)": [
    [33, "v1", "art-joint-anim"],
    [106, "v1", "art-joint-anim"],
    [165, "v1", "art-joint-anim"],
    [224, "v1", "art-joint-anim"],
    [283, "v1", "art-joint-anim"],
    [342, "v1", "art-joint-anim"],
    [399, "v1", "art-joint-anim"]
  ],
  "hosehead-fake-event-handler": [
    [31, "a0", "vector"],
    [79, "a1", "float"],
    [144, "v1", "float"]
  ],
  "(method 30 jinx-shot)": [[119, "a0", "jinx"]],
  "(method 77 jinx)": [
    [75, "s5", "art-joint-anim"],
    [144, "s5", "art-joint-anim"],
    [177, "v1", "art-joint-anim"],
    [217, "v1", "art-joint-anim"],
    [286, "s4", "art-joint-anim"]
  ],
  "(method 78 jinx)": [
    [23, "v1", "art-joint-anim"],
    [59, "v1", "art-joint-anim"],
    [106, "v1", "art-joint-anim"],
    [152, "v1", "art-joint-anim"],
    [185, "v1", "art-joint-anim"]
  ],
  "(code failed jinx)": [
    [14, "v1", "art-joint-anim"],
    [69, "v1", "art-joint-anim"]
  ],
  "(code bomb-recoil jinx)": [[31, "gp", "art-joint-anim"]],
  "(code plant-bomb jinx)": [[159, "v1", "art-joint-anim"]],
  "(code kick jinx)": [[23, "a1", "art-joint-anim"]],
  "(code alert-idle jinx)": [[88, "v1", "art-joint-anim"]],
  "(code scared-turn jinx)": [
    [38, "s5", "art-joint-anim"],
    [172, "s4", "art-joint-anim"]
  ],
  "(code scared-idle jinx)": [
    [274, "s5", "art-joint-anim"],
    [189, "v1", "art-joint-anim"],
    [109, "v1", "art-joint-anim"]
  ],
  "(code waiting-turn jinx)": [
    [37, "s5", "art-joint-anim"],
    [179, "s4", "art-joint-anim"]
  ],
  "(code waiting-idle jinx)": [
    [264, "v1", "art-joint-anim"],
    [186, "v1", "art-joint-anim"],
    [109, "v1", "art-joint-anim"]
  ],
  "(method 227 hal-sewer)": [
    [11, "v1", "process-drawable"],
    [29, "s2", "process-drawable"]
  ],
  "(method 231 hal-sewer)": [[16, "a3", "process-focusable"]],
  "hal2-default-check-too-far": [
    [49, "a0", "hal"],
    [25, "v1", "process-drawable"]
  ],
  "(method 10 sigt-charge-plasma)": [[0, "a1", "sig"]],
  "(anon-function 3 hal2-course)": [
    [121, "s3", "process-focusable"],
    [132, "s4", "process-focusable"],
    [143, "s5", "process-focusable"]
  ],
  "(anon-function 11 hal2-course)": [
    [123, "s5", "bot"],
    [128, "s5", "bot"],
    [133, "s4", "bot"],
    [138, "s4", "bot"],
    [143, "s3", "bot"],
    [148, "s3", "bot"]
  ],
  "(anon-function 16 hal2-course)": [
    [311, "s4", "process-focusable"],
    [345, "s5", "bot"],
    [350, "s5", "bot"]
  ],
  "(anon-function 20 hal2-course)": [
    [114, "s3", "bot"],
    [119, "s3", "bot"],
    [144, "s4", "bot"],
    [149, "s4", "bot"],
    [174, "s5", "bot"],
    [179, "s5", "bot"]
  ],
  "(anon-function 24 hal2-course)": [
    [114, "s3", "bot"],
    [119, "s3", "bot"],
    [144, "s4", "bot"],
    [149, "s4", "bot"],
    [174, "s5", "bot"],
    [179, "s5", "bot"]
  ],
  "(anon-function 25 hal2-course)": [
    [5, "a0", "entity-actor"],
    [42, "v1", "halt-wait-spot"],
    [9, "a0", "entity-actor"]
  ],
  "(anon-function 28 hal2-course)": [
    [41, "s4", "process-focusable"],
    [67, "s3", "process-focusable"],
    [75, "s4", "process-focusable"],
    [83, "s5", "process-focusable"]
  ],
  "(anon-function 30 hal2-course)": [
    [90, "v0", "int"],
    [134, "v0", "int"],
    [178, "v0", "int"],
    [42, "v0", "float"]
  ],
  "(anon-function 33 hal2-course)": [
    [163, "v0", "int"],
    [184, "v0", "int"],
    [205, "v0", "int"],
    [210, "s5", "bot"],
    [215, "s5", "bot"],
    [225, "s4", "bot"],
    [220, "s4", "bot"],
    [235, "s3", "bot"],
    [230, "s3", "bot"]
  ],
  "(anon-function 40 hal2-course)": [
    [5, "a0", "entity-actor"],
    [15, "a0", "entity-actor"],
    [97, "v1", "halt-wait-spot"],
    [9, "a0", "entity-actor"],
    [19, "a0", "entity-actor"]
  ],
  "(anon-function 49 hal2-course)": [
    [74, "a0", "entity-actor"],
    [84, "a0", "entity-actor"],
    [103, "v1", "halt-wait-spot"],
    [78, "a0", "entity-actor"],
    [88, "a0", "entity-actor"]
  ],
  "(anon-function 59 hal2-course)": [
    [56, "a0", "entity-actor"],
    [177, "v1", "halt-wait-spot"],
    [60, "a0", "entity-actor"]
  ],
  "(anon-function 0 hal2-course)": [[80, "v1", "halt-wait-spot"]],
  "(anon-function 2 hal2-course)": [[101, "v1", "halt-wait-spot"]],
  "(anon-function 4 hal2-course)": [[116, "v1", "halt-wait-spot"]],
  "(anon-function 6 hal2-course)": [[14, "v1", "halt-wait-spot"]],
  "(anon-function 8 hal2-course)": [[24, "v1", "halt-wait-spot"]],
  "(anon-function 10 hal2-course)": [[14, "v1", "halt-wait-spot"]],
  "(anon-function 12 hal2-course)": [[20, "v1", "halt-wait-spot"]],
  "(anon-function 15 hal2-course)": [[54, "v1", "halt-wait-spot"]],
  "(anon-function 17 hal2-course)": [[60, "v1", "halt-wait-spot"]],
  "(anon-function 19 hal2-course)": [[76, "v1", "halt-wait-spot"]],
  "(anon-function 21 hal2-course)": [[60, "v1", "halt-wait-spot"]],
  "(anon-function 23 hal2-course)": [[57, "v1", "halt-wait-spot"]],
  "(anon-function 27 hal2-course)": [[14, "v1", "halt-wait-spot"]],
  "(anon-function 29 hal2-course)": [[104, "v1", "halt-wait-spot"]],
  "(anon-function 32 hal2-course)": [[55, "v1", "halt-wait-spot"]],
  "(anon-function 34 hal2-course)": [[38, "v1", "halt-wait-spot"]],
  "(anon-function 36 hal2-course)": [[101, "v1", "halt-wait-spot"]],
  "(anon-function 38 hal2-course)": [[26, "v1", "halt-wait-spot"]],
  "(anon-function 42 hal2-course)": [[14, "v1", "halt-wait-spot"]],
  "(anon-function 45 hal2-course)": [[83, "v1", "halt-wait-spot"]],
  "(anon-function 47 hal2-course)": [[14, "v1", "halt-wait-spot"]],
  "(anon-function 51 hal2-course)": [[83, "v1", "halt-wait-spot"]],
  "(anon-function 53 hal2-course)": [[94, "v1", "halt-wait-spot"]],
  "(anon-function 55 hal2-course)": [[37, "v1", "halt-wait-spot"]],
  "(anon-function 57 hal2-course)": [[35, "v1", "halt-wait-spot"]],
  "(anon-function 60 hal2-course)": [
    [38, "v0", "int"],
    [129, "v0", "int"],
    [173, "v0", "int"]
  ],
  "(anon-function 61 hal2-course)": [[19, "v1", "halt-wait-spot"]],
  "(anon-function 63 hal2-course)": [[13, "v1", "halt-wait-spot"]],
  "(anon-function 65 hal2-course)": [[18, "v1", "halt-wait-spot"]],
  "(anon-function 54 hal2-course)": [
    [69, "a0", "process-focusable"],
    [72, "a0", "process-focusable"],
    [85, "s4", "process-focusable"],
    [88, "s4", "process-focusable"],
    [102, "s5", "process-focusable"],
    [105, "s5", "process-focusable"]
  ],
  "(anon-function 58 hal2-course)": [
    [66, "v0", "int"],
    [110, "v0", "int"],
    [154, "v0", "int"],
    [42, "v0", "float"]
  ],
  "(anon-function 0 mog2-course)": [[15, "v1", "ruft-wait-spot"]],
  "(anon-function 2 mog2-course)": [[19, "v1", "ruft-wait-spot"]],
  "(anon-function 4 mog2-course)": [[15, "v1", "ruft-wait-spot"]],
  "(anon-function 45 mog2-course)": [[25, "v1", "ruft-choose-jump"]],
  "(anon-function 87 mog2-course)": [[21, "v1", "ruft-choose-jump"]],
  "(anon-function 6 mog2-course)": [[15, "v1", "ruft-wait-spot"]],
  "(anon-function 8 mog2-course)": [[15, "v1", "ruft-wait-spot"]],
  "(anon-function 10 mog2-course)": [[15, "v1", "ruft-wait-spot"]],
  "(anon-function 12 mog2-course)": [[15, "v1", "ruft-wait-spot"]],
  "(anon-function 14 mog2-course)": [[25, "v1", "ruft-wait-spot"]],
  "(anon-function 17 mog2-course)": [[15, "v1", "ruft-wait-spot"]],
  "(anon-function 19 mog2-course)": [[15, "v1", "ruft-wait-spot"]],
  "(anon-function 21 mog2-course)": [[15, "v1", "ruft-wait-spot"]],
  "(anon-function 23 mog2-course)": [[15, "v1", "ruft-wait-spot"]],
  "(anon-function 25 mog2-course)": [[15, "v1", "ruft-wait-spot"]],
  "(anon-function 27 mog2-course)": [[19, "v1", "ruft-wait-spot"]],
  "(anon-function 29 mog2-course)": [[15, "v1", "ruft-wait-spot"]],
  "(anon-function 31 mog2-course)": [[15, "v1", "ruft-wait-spot"]],
  "(anon-function 33 mog2-course)": [[25, "v1", "ruft-wait-spot"]],
  "(anon-function 35 mog2-course)": [[25, "v1", "ruft-wait-spot"]],
  "(anon-function 37 mog2-course)": [[15, "v1", "ruft-wait-spot"]],
  "(anon-function 39 mog2-course)": [[15, "v1", "ruft-wait-spot"]],
  "(anon-function 41 mog2-course)": [[27, "v1", "ruft-wait-spot"]],
  "(anon-function 43 mog2-course)": [[27, "v1", "ruft-wait-spot"]],
  "(anon-function 47 mog2-course)": [[15, "v1", "ruft-wait-spot"]],
  "(anon-function 50 mog2-course)": [[21, "v1", "ruft-wait-spot"]],
  "(anon-function 52 mog2-course)": [[21, "v1", "ruft-wait-spot"]],
  "(anon-function 54 mog2-course)": [[15, "v1", "ruft-wait-spot"]],
  "(anon-function 56 mog2-course)": [[15, "v1", "ruft-wait-spot"]],
  "(anon-function 58 mog2-course)": [[37, "v1", "ruft-wait-spot"]],
  "(anon-function 60 mog2-course)": [[15, "v1", "ruft-wait-spot"]],
  "(anon-function 62 mog2-course)": [[32, "v1", "ruft-wait-spot"]],
  "(anon-function 64 mog2-course)": [[32, "v1", "ruft-wait-spot"]],
  "(anon-function 66 mog2-course)": [[26, "v1", "ruft-wait-spot"]],
  "(anon-function 69 mog2-course)": [[43, "v1", "ruft-wait-spot"]],
  "(anon-function 71 mog2-course)": [[25, "v1", "ruft-wait-spot"]],
  "(anon-function 73 mog2-course)": [[21, "v1", "ruft-wait-spot"]],
  "(anon-function 75 mog2-course)": [[21, "v1", "ruft-wait-spot"]],
  "(anon-function 77 mog2-course)": [[38, "v1", "ruft-wait-spot"]],
  "(anon-function 79 mog2-course)": [[15, "v1", "ruft-wait-spot"]],
  "(anon-function 81 mog2-course)": [[15, "v1", "ruft-wait-spot"]],
  "(anon-function 83 mog2-course)": [[40, "v1", "ruft-wait-spot"]],
  "(anon-function 85 mog2-course)": [[33, "v1", "ruft-wait-spot"]],
  "(anon-function 89 mog2-course)": [[21, "v1", "ruft-wait-spot"]],
  "(anon-function 91 mog2-course)": [[15, "v1", "ruft-wait-spot"]],
  "(anon-function 93 mog2-course)": [[15, "v1", "ruft-wait-spot"]],
  "(anon-function 95 mog2-course)": [[15, "v1", "ruft-wait-spot"]],
  "(anon-function 97 mog2-course)": [[15, "v1", "ruft-wait-spot"]],
  "(anon-function 99 mog2-course)": [[20, "v1", "ruft-wait-spot"]],
  "(anon-function 101 mog2-course)": [[40, "v1", "ruft-wait-spot"]],
  "(anon-function 104 mog2-course)": [[63, "v1", "ruft-wait-spot"]],
  "jinx2-bomb1-callback": [
    [13, "gp", "jinx"],
    [34, "gp", "jinx"]
  ],
  "(anon-function 0 jinx2-course)": [[15, "v1", "ruft-wait-spot"]],
  "(anon-function 2 jinx2-course)": [[19, "v1", "ruft-wait-spot"]],
  "(anon-function 4 jinx2-course)": [[15, "v1", "ruft-wait-spot"]],
  "(anon-function 6 jinx2-course)": [[15, "v1", "ruft-wait-spot"]],
  "(anon-function 8 jinx2-course)": [[15, "v1", "ruft-wait-spot"]],
  "(anon-function 10 jinx2-course)": [[15, "v1", "ruft-wait-spot"]],
  "(anon-function 12 jinx2-course)": [[15, "v1", "ruft-wait-spot"]],
  "(anon-function 14 jinx2-course)": [[25, "v1", "ruft-wait-spot"]],
  "(anon-function 16 jinx2-course)": [[23, "v1", "ruft-wait-spot"]],
  "(anon-function 18 jinx2-course)": [[33, "v1", "ruft-plant-bomb"]],
  "(anon-function 21 jinx2-course)": [[35, "v1", "ruft-wait-spot"]],
  "(anon-function 23 jinx2-course)": [[15, "v1", "ruft-wait-spot"]],
  "(anon-function 25 jinx2-course)": [[15, "v1", "ruft-wait-spot"]],
  "(anon-function 27 jinx2-course)": [[19, "v1", "ruft-wait-spot"]],
  "(anon-function 29 jinx2-course)": [[15, "v1", "ruft-wait-spot"]],
  "(anon-function 31 jinx2-course)": [[15, "v1", "ruft-wait-spot"]],
  "(anon-function 33 jinx2-course)": [[25, "v1", "ruft-wait-spot"]],
  "(anon-function 35 jinx2-course)": [[25, "v1", "ruft-wait-spot"]],
  "(anon-function 37 jinx2-course)": [[21, "v1", "ruft-wait-spot"]],
  "(anon-function 39 jinx2-course)": [[27, "v1", "ruft-wait-spot"]],
  "(anon-function 41 jinx2-course)": [[25, "v1", "ruft-choose-jump"]],
  "(anon-function 43 jinx2-course)": [[15, "v1", "ruft-wait-spot"]],
  "(anon-function 46 jinx2-course)": [[21, "v1", "ruft-wait-spot"]],
  "(anon-function 48 jinx2-course)": [[21, "v1", "ruft-wait-spot"]],
  "(anon-function 50 jinx2-course)": [[15, "v1", "ruft-wait-spot"]],
  "(anon-function 52 jinx2-course)": [[15, "v1", "ruft-wait-spot"]],
  "(anon-function 54 jinx2-course)": [[37, "v1", "ruft-wait-spot"]],
  "(anon-function 56 jinx2-course)": [[15, "v1", "ruft-wait-spot"]],
  "(anon-function 58 jinx2-course)": [[32, "v1", "ruft-wait-spot"]],
  "(anon-function 60 jinx2-course)": [[32, "v1", "ruft-wait-spot"]],
  "(anon-function 62 jinx2-course)": [[23, "v1", "ruft-wait-spot"]],
  "(anon-function 65 jinx2-course)": [[39, "v1", "ruft-plant-bomb"]],
  "(anon-function 67 jinx2-course)": [[25, "v1", "ruft-wait-spot"]],
  "(anon-function 69 jinx2-course)": [[15, "v1", "ruft-wait-spot"]],
  "(anon-function 71 jinx2-course)": [[21, "v1", "ruft-wait-spot"]],
  "(anon-function 73 jinx2-course)": [[40, "v1", "ruft-wait-spot"]],
  "(anon-function 75 jinx2-course)": [[15, "v1", "ruft-wait-spot"]],
  "(anon-function 77 jinx2-course)": [[32, "v1", "ruft-wait-spot"]],
  "(anon-function 79 jinx2-course)": [[32, "v1", "ruft-wait-spot"]],
  "(anon-function 81 jinx2-course)": [[15, "v1", "ruft-wait-spot"]],
  "(anon-function 83 jinx2-course)": [[19, "v1", "ruft-wait-spot"]],
  "(anon-function 85 jinx2-course)": [[15, "v1", "ruft-wait-spot"]],
  "(anon-function 87 jinx2-course)": [[25, "v1", "ruft-choose-jump"]],
  "(anon-function 89 jinx2-course)": [[21, "v1", "ruft-wait-spot"]],
  "(anon-function 91 jinx2-course)": [[15, "v1", "ruft-wait-spot"]],
  "(anon-function 93 jinx2-course)": [[15, "v1", "ruft-wait-spot"]],
  "(anon-function 95 jinx2-course)": [[15, "v1", "ruft-wait-spot"]],
  "(anon-function 97 jinx2-course)": [[20, "v1", "ruft-wait-spot"]],
  "(anon-function 99 jinx2-course)": [[40, "v1", "ruft-wait-spot"]],
  "(anon-function 102 jinx2-course)": [[63, "v1", "ruft-wait-spot"]],
  "(anon-function 0 grim2-course)": [[15, "v1", "ruft-wait-spot"]],
  "(anon-function 2 grim2-course)": [[19, "v1", "ruft-wait-spot"]],
  "(anon-function 4 grim2-course)": [[15, "v1", "ruft-wait-spot"]],
  "(anon-function 6 grim2-course)": [[15, "v1", "ruft-wait-spot"]],
  "(anon-function 8 grim2-course)": [[15, "v1", "ruft-wait-spot"]],
  "(anon-function 10 grim2-course)": [[15, "v1", "ruft-wait-spot"]],
  "(anon-function 12 grim2-course)": [[15, "v1", "ruft-wait-spot"]],
  "(anon-function 14 grim2-course)": [[25, "v1", "ruft-wait-spot"]],
  "(anon-function 17 grim2-course)": [[15, "v1", "ruft-wait-spot"]],
  "(anon-function 19 grim2-course)": [[15, "v1", "ruft-wait-spot"]],
  "(anon-function 21 grim2-course)": [[15, "v1", "ruft-wait-spot"]],
  "(anon-function 23 grim2-course)": [[15, "v1", "ruft-wait-spot"]],
  "(anon-function 25 grim2-course)": [[19, "v1", "ruft-wait-spot"]],
  "(anon-function 27 grim2-course)": [[15, "v1", "ruft-wait-spot"]],
  "(anon-function 29 grim2-course)": [[15, "v1", "ruft-wait-spot"]],
  "(anon-function 31 grim2-course)": [[25, "v1", "ruft-wait-spot"]],
  "(anon-function 33 grim2-course)": [[25, "v1", "ruft-wait-spot"]],
  "(anon-function 35 grim2-course)": [[21, "v1", "ruft-wait-spot"]],
  "(anon-function 37 grim2-course)": [[27, "v1", "ruft-wait-spot"]],
  "(anon-function 39 grim2-course)": [[21, "v1", "ruft-choose-jump"]],
  "(anon-function 41 grim2-course)": [[15, "v1", "ruft-wait-spot"]],
  "(anon-function 44 grim2-course)": [[21, "v1", "ruft-wait-spot"]],
  "(anon-function 46 grim2-course)": [[21, "v1", "ruft-wait-spot"]],
  "(anon-function 48 grim2-course)": [[15, "v1", "ruft-wait-spot"]],
  "(anon-function 50 grim2-course)": [[15, "v1", "ruft-wait-spot"]],
  "(anon-function 52 grim2-course)": [[37, "v1", "ruft-wait-spot"]],
  "(anon-function 54 grim2-course)": [[15, "v1", "ruft-wait-spot"]],
  "(anon-function 56 grim2-course)": [[32, "v1", "ruft-wait-spot"]],
  "(anon-function 58 grim2-course)": [[32, "v1", "ruft-wait-spot"]],
  "(anon-function 60 grim2-course)": [[26, "v1", "ruft-wait-spot"]],
  "(anon-function 63 grim2-course)": [[43, "v1", "ruft-wait-spot"]],
  "(anon-function 65 grim2-course)": [[25, "v1", "ruft-wait-spot"]],
  "(anon-function 67 grim2-course)": [[15, "v1", "ruft-wait-spot"]],
  "(anon-function 69 grim2-course)": [[21, "v1", "ruft-wait-spot"]],
  "(anon-function 71 grim2-course)": [[38, "v1", "ruft-wait-spot"]],
  "(anon-function 73 grim2-course)": [[15, "v1", "ruft-wait-spot"]],
  "(anon-function 75 grim2-course)": [[15, "v1", "ruft-wait-spot"]],
  "(anon-function 77 grim2-course)": [[40, "v1", "ruft-wait-spot"]],
  "(anon-function 79 grim2-course)": [[33, "v1", "ruft-wait-spot"]],
  "(anon-function 81 grim2-course)": [[25, "v1", "ruft-wait-spot"]],
  "(anon-function 83 grim2-course)": [[21, "v1", "ruft-wait-spot"]],
  "(anon-function 85 grim2-course)": [[15, "v1", "ruft-wait-spot"]],
  "(anon-function 87 grim2-course)": [[15, "v1", "ruft-wait-spot"]],
  "(anon-function 89 grim2-course)": [[15, "v1", "ruft-wait-spot"]],
  "(anon-function 91 grim2-course)": [[15, "v1", "ruft-wait-spot"]],
  "(anon-function 93 grim2-course)": [[20, "v1", "ruft-wait-spot"]],
  "(anon-function 95 grim2-course)": [[40, "v1", "ruft-wait-spot"]],
  "(anon-function 98 grim2-course)": [[80, "v1", "ruft-wait-spot"]],
  "(method 228 hal-sewer)": [
    [26, "v0", "float"],
    [100, "v0", "float"]
  ],
  "gun-buoy-chase-post": [
    [14, "gp", "process-focusable"],
    [29, "gp", "process-focusable"],
    [97, "gp", "process-focusable"],
    [100, "gp", "process-focusable"]
  ],
  "(code open-guns gun-buoy)": [
    [34, "a0", "process-focusable"],
    [60, "v1", "art-joint-anim"]
  ],
  "(code stare-down gun-buoy)": [[37, "v1", "art-joint-anim"]],
  "(post warning gun-buoy)": [[15, "v0", "sound-rpc-set-param"]],
  "(enter warning gun-buoy)": [[24, "v1", "process-focusable"]],
  "(trans attack gun-buoy)": [[32, "gp", "process-focusable"]],
  "(code victory gun-buoy)": [[33, "v1", "art-joint-anim"]],
  "(method 98 gun-buoy)": [
    [46, "v1", "collide-shape-moving"],
    [76, "v1", "collide-shape-moving"]
  ],
  "etie-init-engine": [
    [[3, 10], "a0", "dma-packet"],
    [[12, 19], "a0", "gs-gif-tag"],
    [24, "a0", "(pointer gs-reg64)"],
    [[34, 48], "a0", "dma-packet"],
    [[58, 66], "a0", "dma-packet"],
    [[68, 75], "a0", "dma-packet"],
    [[79, 86], "a0", "(pointer uint32)"],
    [[87, 94], "a0", "(pointer vif-tag)"]
  ],
  "init-vortex-polys": [[[34, 40], "t0", "(pointer float)"]],
  "draw-vortex": [
    [[31, 38], "a0", "dma-packet"],
    [[40, 47], "a0", "gs-gif-tag"],
    [51, "a0", "(pointer gs-zbuf)"],
    [53, "a0", "(pointer gs-reg64)"],
    [55, "a0", "(pointer gs-test)"],
    [57, "a0", "(pointer gs-reg64)"],
    [59, "a0", "(pointer gs-rgbaq)"],
    [61, "a0", "(pointer gs-reg64)"],
    [70, "v1", "(pointer uint128)"],
    [[75, 82], "a0", "vector4w"],
    [[83, 89], "v1", "vector4w"],
    [[93, 100], "a0", "dma-packet"],
    [[102, 109], "a0", "gs-gif-tag"],
    [125, "s2", "(pointer gs-tex0)"],
    [127, "s2", "(pointer gs-reg64)"],
    [129, "s2", "(pointer gs-tex1)"],
    [131, "s2", "(pointer gs-reg64)"],
    [132, "s2", "(pointer gs-clamp)"],
    [134, "s2", "(pointer gs-reg64)"],
    [136, "s2", "(pointer gs-alpha)"],
    [138, "s2", "(pointer gs-reg64)"],
    [139, "s2", "(pointer uint64)"],
    [141, "s2", "(pointer gs-reg64)"],
    [[154, 191], "s3", "dma-packet"],
    [[192, 199], "a0", "dma-packet"],
    [[201, 208], "a0", "gs-gif-tag"],
    [212, "a0", "(pointer gs-alpha)"],
    [214, "a0", "(pointer gs-reg64)"],
    [216, "a0", "(pointer uint64)"],
    [218, "a0", "(pointer gs-reg64)"],
    [[227, 264], "s3", "dma-packet"]
  ],
<<<<<<< HEAD
  "(anon-function 3 helldog)": [
    [[19, 36], "s4", "helldog"],
    [64, "s4", "process-drawable"],
    [70, "s4", "process-drawable"],
    [80, "s4", "helldog"]
  ],
  "(anon-function 5 helldog)": [[181, "v0", "helldog"]]
=======
  "(code idle neon-baron)": [
    [248, "a0", "(array object)"],
    [250, "a0", "(array object)"],
    [282, "a0", "(array object)"],
    [284, "a0", "(array object)"],
    [316, "a0", "(array object)"],
    [318, "a0", "(array object)"],
    [350, "a0", "(array object)"],
    [352, "a0", "(array object)"],
    [384, "a0", "(array object)"],
    [386, "a0", "(array object)"]
  ],
  "(code wait citizen-rebel)": [
    [101, "v1", "art-joint-anim"],
    [150, "v1", "art-joint-anim"]
  ],
  "(code wait-for-ride citizen-rebel)": [
    [101, "v1", "art-joint-anim"],
    [150, "v1", "art-joint-anim"]
  ],
  "(trans wait-for-ride citizen-rebel)": [[13, "v1", "vehicle"]],
  "(code exit-vehicle citizen-rebel)": [
    [11, "a0", "vehicle"],
    [14, "a0", "vehicle"],
    [143, "s3", "vehicle"],
    [146, "s3", "vehicle"],
    [229, "s4", "vehicle"],
    [232, "s4", "vehicle"],
    [249, "s4", "vehicle"],
    [253, "a0", "vehicle"],
    [271, "v1", "vehicle"],
    [325, "a0", "vehicle"],
    [329, "a0", "vehicle"],
    [39, "s4", "vehicle"],
    [42, "s4", "vehicle"],
    [47, "s4", "vehicle"],
    [70, "a0", "vehicle"],
    [74, "a0", "vehicle"],
    [151, "s3", "vehicle"],
    [251, "s4", "vehicle"]
  ],
  "(code get-up-back citizen-rebel)": [[20, "v1", "art-joint-anim"]],
  "(code get-up-front citizen-rebel)": [[20, "v1", "art-joint-anim"]],
  "shuttle-update": [
    [604, "s2", "citizen-rebel"],
    [614, "s2", "citizen-rebel"],
    [642, "s2", "citizen-rebel"],
    [648, "s2", "citizen-rebel"],
    [682, "s2", "citizen-rebel"],
    [686, "s2", "citizen-rebel"],
    [741, "s4", "vehicle"],
    [744, "s4", "vehicle"],
    [746, "s2", "citizen-rebel"],
    [753, "s4", "vehicle"],
    [773, "s4", "vehicle"],
    [775, "s2", "citizen-rebel"],
    [834, "s2", "citizen-rebel"],
    [802, "s2", "citizen-rebel"],
    [958, "v0", "citizen-rebel"],
    [966, "v0", "citizen-rebel"],
    [[980, 1001], "v0", "citizen-rebel"],
    [1046, "s4", "process-drawable"],
    [1074, "s4", "process-focusable"],
    [1081, "s2", "process-drawable"],
    [1094, "s2", "process-drawable"],
    [1126, "s4", "citizen-rebel"]
  ]
>>>>>>> 318c7677
}<|MERGE_RESOLUTION|>--- conflicted
+++ resolved
@@ -11050,15 +11050,6 @@
     [218, "a0", "(pointer gs-reg64)"],
     [[227, 264], "s3", "dma-packet"]
   ],
-<<<<<<< HEAD
-  "(anon-function 3 helldog)": [
-    [[19, 36], "s4", "helldog"],
-    [64, "s4", "process-drawable"],
-    [70, "s4", "process-drawable"],
-    [80, "s4", "helldog"]
-  ],
-  "(anon-function 5 helldog)": [[181, "v0", "helldog"]]
-=======
   "(code idle neon-baron)": [
     [248, "a0", "(array object)"],
     [250, "a0", "(array object)"],
@@ -11125,6 +11116,12 @@
     [1081, "s2", "process-drawable"],
     [1094, "s2", "process-drawable"],
     [1126, "s4", "citizen-rebel"]
-  ]
->>>>>>> 318c7677
+  ],
+  "(anon-function 3 helldog)": [
+    [[19, 36], "s4", "helldog"],
+    [64, "s4", "process-drawable"],
+    [70, "s4", "process-drawable"],
+    [80, "s4", "helldog"]
+  ],
+  "(anon-function 5 helldog)": [[181, "v0", "helldog"]]
 }