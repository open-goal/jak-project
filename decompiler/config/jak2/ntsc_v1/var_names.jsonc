{
  "(method 15 res-lump)": {
    "vars": {
      "s5-0": ["tag-pair", "res-tag-pair"],
      "s2-0": "existing-tag",
      "s3-0": "data-size",
      "v1-25": "resource-mem"
    }
  },
  "(method 0 lightning-control)": {
    "vars": {
      "gp-0": ["obj", "lightning-control"]
    }
  },
  "(method 0 align-control)": {
    "vars": {
      "v0-0": ["obj", "align-control"]
    }
  },
  "(method 16 nav-mesh)": {
    "args": ["obj", "ray"],
    "vars": {
      "sv-16": "next-poly-idx",
      "sv-24": "work",
      "sv-28": "current-poly",
      "sv-32": "current-poly-vtx-count",
      "sv-36": "v0-table",
      "sv-40": "v1-table",
      "v1-9": "i",
      "sv-52": "adj-vtx-0",
      "sv-56": "adj-vtx-1",
      "sv-44": "delta-x",
      "sv-48": "delta-z",
      "sv-60": "adj-edge-dz",
      "sv-64": "adj-edge-minus-dx",
      "f0-10": "heading-dot"
    }
  },
  "(method 0 sprite-aux-list)": {
    "args": ["allocation", "type-to-make", "size"]
  },
  "(method 0 sprite-array-2d)": {
    "args": ["allocation", "type-to-make", "group-0-size", "group-1-size"],
    "vars": {
      "v1-0": "sprite-count",
      "s4-0": "vec-data-size",
      "a2-3": "adgif-data-size"
    }
  },
  "(method 0 sprite-array-3d)": {
    "args": ["allocation", "type-to-make", "group-0-size", "group-1-size"],
    "vars": {
      "v1-0": "sprite-count",
      "s4-0": "vec-data-size",
      "a2-3": "adgif-data-size"
    }
  },
  "sprite-setup-header": {
    "args": ["hdr", "num-sprites"]
  },
  "add-to-sprite-aux-list": {
    "args": ["system", "sprite-info", "sprite-vec", "arg3"],
    "vars": {
      "v1-3": "aux-list"
    }
  },
  "sprite-setup-frame-data": {
    "args": ["data", "tbp-offset"]
  },
  "sprite-set-3d-quaternion!": {
    "args": ["sprite", "quat"]
  },
  "sprite-get-3d-quaternion!": {
    "args": ["out", "sprite"]
  },
  "sprite-add-matrix-data": {
    "args": ["dma-buff", "matrix-mode"],
    "vars": {
      "v1-0": "count",
      "a2-1": ["pkt1", "dma-packet"],
      "a1-2": ["mtx", "matrix"],
      "a2-9": ["pkt2", "dma-packet"],
      "a1-11": ["mtx2", "matrix"],
      "a1-20": "hvdf-idx"
    }
  },
  "sprite-add-frame-data": {
    "args": ["dma-buff", "tbp-offset"],
    "vars": {
      "a0-1": ["pkt", "dma-packet"]
    }
  },
  "sprite-add-2d-chunk": {
    "args": [
      "sprites",
      "start-sprite-idx",
      "num-sprites",
      "dma-buff",
      "mscal-addr"
    ],
    "vars": {
      "a0-1": ["pkt1", "dma-packet"],
      "s1-0": "qwc-pkt1",
      "a1-7": "qwc-pkt2",
      "a0-5": ["pkt2", "dma-packet"],
      "a1-11": "qwc-pkt3",
      "a0-7": ["pkt3", "dma-packet"],
      "v1-7": ["pkt4", "dma-packet"]
    }
  },
  "sprite-add-2d-all": {
    "args": ["sprites", "dma-buff", "group-idx"],
    "vars": {
      "s4-0": "current-sprite-idx",
      "s2-0": "remaining-sprites",
      "s3-0": "mscal-addr"
    }
  },
  "sprite-add-3d-chunk": {
    "args": ["sprites", "start-sprite-idx", "num-sprites", "dma-buff"],
    "vars": {
      "a0-1": ["pkt1", "dma-packet"],
      "s2-0": "qwc-pkt1",
      "a1-7": "qwc-pkt2",
      "a0-5": ["pkt2", "dma-packet"],
      "a1-11": "qwc-pkt3",
      "a0-7": ["pkt3", "dma-packet"],
      "v1-7": ["pkt4", "dma-packet"]
    }
  },
  "sprite-add-3d-all": {
    "args": ["sprites", "dma-buff", "group-idx"],
    "vars": {
      "s4-0": "current-sprite-idx",
      "s3-0": "remaining-sprites"
    }
  },
  "sprite-draw": {
    "args": ["disp"],
    "vars": {
      "gp-0": "dma-mem-begin",
      "s4-0": "dma-buff",
      "s5-0": "dma-bucket-begin",
      "a0-14": ["pkt2", "dma-packet"],
      "a0-16": ["pkt3", "dma-packet"],
      "a0-21": ["pkt4", "dma-packet"],
      "a0-25": ["pkt5", "dma-packet"],
      "a0-30": ["pkt6", "dma-packet"],
      "v1-34": "mem-use"
    }
  },
  "sprite-release-user-hvdf": {
    "args": ["idx"]
  },
  "sprite-get-user-hvdf": {
    "args": ["idx"]
  },
  "sprite-distorter-generate-tables": {
    "vars": {
      "gp-0": "tbls",
      "f28-0": "cam-aspx",
      "f30-0": "cam-aspy",
      "f26-0": "rot",
      "s4-0": "turns",
      "s2-0": "turn",
      "s3-0": "entry-idx",
      "s5-0": "ientry-idx"
    }
  },
  "sprite-init-distorter": {
    "args": ["dma-buff"]
  },
  "sprite-draw-distorters": {
    "args": ["dma-buff"],
    "vars": {
      "s0-0": "dma-chunk-start",
      "s1-0": "i",
      "s2-0": "num-entries",
      "v1-5": "aux-elem",
      "sv-16": "sprite",
      "a0-3": "dma-position",
      "sv-32": "dma-st-flag",
      "sv-48": "dma-color",
      "s4-0": "chunk-sprite-count",
      "s5-0": "draw-sprite-count",
      "v1-26": "clip-result"
    }
  },
  "draw-subtitle-image": {
    "vars": {
      "v1-29": ["v1-29", "vector4w"],
      "v1-33": ["v1-33", "vector4w"]
    }
  },
  "(method 18 mood-control)": {
    "vars": {
      "v0-3": ["lightning-sound-id", "sound-id"]
    }
  },
  "(method 10 mood-control)": {
    "args": ["obj", "cloud-target", "fog-target", "cloud-speed", "fog-speed"]
  },
  "(method 11 mood-control)": {
    "args": ["obj", "min-cloud", "max-cloud", "min-fog", "max-fog"]
  },
  "copy-mood-exterior": {
    "vars": {
      "a1-4": ["a1-4", "(inline-array vector)"],
      "v1-5": ["v1-5", "(inline-array vector)"],
      "a0-2": ["a0-2", "(inline-array vector)"]
    }
  },
  "update-mood-strip": {
    "vars": {
      "s4-1": ["s4-1", "(pointer float)"]
    }
  },
  "update-mood-ruins": {
    "vars": {
      "gp-1": ["gp-1", "(pointer float)"]
    }
  },
  "desaturate-mood-colors": {
    "vars": {
      "a0-8": ["mood-colors", "(inline-array mood-color)"]
    }
  },
  "(method 12 fact-info-target)": {
    "vars": {
      "v1-2": "current-gun"
    }
  },
  "(method 10 cylinder)": {
    "args": ["obj", "ray1", "ray2"]
  },
  "ripple-make-request": {
    "args": ["waveform", "effect"]
  },
  "command-get-entity": {
    "args": ["search", "fallback"]
  },
  "transform-float-point": {
    "args": ["in", "out"]
  },
  "add-debug-point": {
    "args": ["enable-draw", "bucket", "pt"],
    "vars": {
      "a1-2": "pt-copy",
      "v1-11": "buf",
      "a2-1": "tag-start",
      "a3-20": "tag-end",
      "a3-0": ["a3-0", "dma-packet"],
      "a3-2": ["a3-2", "gs-gif-tag"],
      "a3-4": ["a3-4", "vector4w-2"],
      "a3-6": ["a3-6", "vector4w-2"],
      "a3-8": ["a3-8", "vector4w-2"],
      "a1-30": ["a1-30", "vector4w-2"],
      "a0-5": ["a0-5", "(pointer uint64)"]
    }
  },
  "internal-draw-debug-line": {
    "args": ["bucket", "start", "end", "start-color", "mode", "end-color"],
    "vars": {
      "a0-2": "buf",
      "s1-0": "var-start-color",
      "s2-0": "var-mode",
      "s5-0": "var-end-color",
      "sv-112": "var-end",
      "v1-37": "buf2",
      "a2-2": "tag-start",
      "a3-17": "tag-end",
      "a3-2": ["pkt1", "dma-packet"],
      "a3-4": ["giftag", "gs-gif-tag"],
      "a1-50": ["a1-50", "(inline-array vector4w-2)"]
    }
  },
  "internal-draw-debug-text-3d": {
    "args": ["bucket", "text", "position", "color", "screen-offset"],
    "vars": {
      "s5-0": "tag-start",
      "a3-4": "tag-end",
      "s2-0": "screen-pos",
      "s3-0": "buf",
      "a2-2": "font-ctx"
    }
  },
  "add-debug-outline-triangle": {
    "args": ["enable", "bucket", "p0", "p1", "p2", "color"]
  },
  "add-debug-triangle-normal": {
    "args": ["enable", "bucket", "p0", "p1", "p2", "color"]
  },
  "add-debug-flat-triangle": {
    "args": ["enable", "bucket", "p0", "p1", "p2", "color"],
    "vars": {
      "v1-16": "buf",
      "a2-1": "tag-start",
      "a3-7": "tag-end",
      "a3-1": ["pkt1", "dma-packet"],
      "a3-3": ["giftag", "gs-gif-tag"],
      "a3-5": ["a3-5", "(inline-array vector)"]
    }
  },
  "debug-draw-buffers": {
    "vars": {
      "gp-0": "i",
      "gp-1": "j",
      "v1-1": "line",
      "v1-8": "text-3d"
    }
  },
  "add-debug-line": {
    "args": [
      "enable",
      "bucket",
      "start",
      "end",
      "start-color",
      "mode",
      "end-color"
    ],
    "vars": {
      "v1-2": "line"
    }
  },
  "add-debug-line2d": {
    "args": ["enable", "bucket", "start", "end", "color"],
    "vars": {
      "a2-3": ["a2-3", "dma-packet"],
      "a2-5": ["giftag", "gs-gif-tag"],
      "a2-7": ["v0", "vector4w-2"],
      "a2-9": ["v1", "vector4w-2"],
      "a0-18": ["a0-18", "(pointer uint64)"],
      "s5-0": "tag-start",
      "a3-11": "tag-end",
      "s2-0": "p0",
      "v1-9": "p1",
      "s4-0": "buf"
    }
  },
  "add-debug-box": {
    "args": ["enable", "bucket", "c1", "c2", "color"],
    "vars": {
      "s5-0": "p0",
      "s1-0": "p1"
    }
  },
  "add-debug-box-with-transform": {
    "args": ["enable", "bucket", "box", "trans", "color"],
    "vars": {
      "s4-0": "points",
      "s2-0": "corners",
      "s1-0": "point",
      "s0-0": "i"
    }
  },
  "add-debug-x": {
    "args": ["enable", "bucket", "position", "color"],
    "vars": {
      "s3-0": "p0",
      "s2-0": "p1"
    }
  },
  "add-debug-cross": {
    "args": ["enable", "bucket", "position", "radius"],
    "vars": {
      "s4-0": "p0",
      "s3-0": "p1"
    }
  },
  "add-debug-sphere-with-transform": {
    "args": ["enable", "bucket", "position", "radius", "trans", "color"],
    "vars": {
      "a2-1": "position-transformed"
    }
  },
  "add-debug-sphere": {
    "args": ["enable", "bucket", "position", "radius", "color"]
  },
  "add-debug-text-sphere": {
    "args": ["enable", "bucket", "position", "radius", "text", "color"]
  },
  "add-debug-text-3d": {
    "args": ["enable", "bucket", "text", "position", "color", "screen-offset"]
  },
  "add-debug-spheres": {
    "args": ["enable", "bucket", "origins", "count", "color"],
    "vars": {
      "s3-0": "i",
      "s4-0": "origin"
    }
  },
  "add-debug-line-sphere": {
    "args": ["enable", "bucket", "position", "forward", "arg4", "color"],
    "vars": {
      "sv-16": "var-bucket",
      "sv-24": "var-position",
      "sv-28": "var-forward",
      "sv-32": "var-arg4",
      "sv-36": "var-color",
      "gp-0": "mat-forward",
      "s5-0": "mat-down",
      "sv-112": "mat",
      "sv-116": "forward-length",
      "s0-0": "i"
    }
  },
  "add-debug-circle": {
    "args": ["enable", "bucket", "position", "radius", "color", "orientation"],
    "vars": {
      "s1-0": "line-start",
      "s0-0": "line-end",
      "sv-48": "i",
      "f30-0": "angle"
    }
  },
  "add-debug-vector": {
    "args": ["enable", "bucket", "position", "direction", "length", "color"],
    "vars": {
      "v1-2": "line-end"
    }
  },
  "add-debug-matrix": {
    "args": ["enable", "bucket", "mat", "line-length"]
  },
  "add-debug-rot-matrix": {
    "args": ["enable", "bucket", "mat", "position"]
  },
  "add-debug-quaternion": {
    "args": ["enable", "bucket", "position", "quat"],
    "vars": {
      "a2-1": "mat"
    }
  },
  "add-debug-cspace": {
    "args": ["enable", "bucket", "csp"]
  },
  "add-debug-yrot-vector": {
    "args": ["enable", "bucket", "position", "angle", "line-length", "color"],
    "vars": {
      "sv-32": "var-angle",
      "s0-0": "var-line-length",
      "s3-0": "var-color",
      "s1-0": "line-start"
    }
  },
  "add-debug-arc": {
    "args": [
      "enable",
      "bucket",
      "position",
      "start-angle",
      "end-angle",
      "radius",
      "color",
      "orientation"
    ],
    "vars": {
      "f30-0": "angle",
      "sv-80": "i",
      "sv-48": "line-start",
      "sv-64": "line-end"
    }
  },
  "add-debug-curve": {
    "args": [
      "enable",
      "bucket",
      "cverts",
      "num-cverts",
      "knots",
      "num-knots",
      "color"
    ],
    "vars": {
      "sv-80": "i",
      "s0-0": "p0",
      "sv-48": "p1",
      "sv-64": "iterations"
    }
  },
  "add-debug-curve2": {
    "args": ["enable", "bucket", "curve", "color", "arg4"]
  },
  "add-debug-points": {
    "args": [
      "enable",
      "bucket",
      "points",
      "num-points",
      "color",
      "y-override",
      "highlight"
    ],
    "vars": {
      "s0-0": "i",
      "sv-96": "position"
    }
  },
  "debug-percent-bar": {
    "args": [
      "enable",
      "bucket",
      "x",
      "y",
      "percentage",
      "color",
      "width",
      "height"
    ],
    "vars": {
      "s0-0": "buf",
      "s5-0": "tag-start",
      "a3-3": "tag-end"
    }
  },
  "debug-pad-display": {
    "args": ["pad"],
    "vars": {
      "gp-0": "stick-history",
      "v1-0": "i",
      "s5-1": "j",
      "s3-0": "buf",
      "s4-0": "tag-start",
      "a3-1": "tag-end"
    }
  },
  "add-debug-light": {
    "args": ["enable", "bucket", "light", "position", "text"],
    "vars": {
      "s1-1": "color-rgba",
      "s2-0": "sphere-pos"
    }
  },
  "add-debug-lights": {
    "args": ["enable", "bucket", "lights", "position"]
  },
  "drawable-frag-count": {
    "args": ["drbl"],
    "vars": {
      "gp-0": "count",
      "s4-0": "i"
    }
  },
  "history-init": {
    "args": ["history", "num-points"]
  },
  "history-draw-and-update": {
    "args": ["history", "draw", "pos"],
    "vars": {
      "s5-1": "i"
    }
  },
  "dma-timeout-cam": {
    "vars": {
      "a0-0": "pos",
      "a1-0": "rot"
    }
  },
  "display-file-info": {
    "vars": {
      "gp-0": "i",
      "v1-7": "level",
      "s5-0": "bsp"
    }
  },
  "add-debug-cursor": {
    "args": ["enable", "bucket", "x", "y", "arg4"],
    "vars": {
      "s4-0": "buf",
      "s5-0": "tag-start",
      "a3-2": "tag-end"
    }
  },
  "add-boundary-shader": {
    "args": ["tex-id", "buf"],
    "vars": {
      "a1-1": "tex",
      "a0-1": ["giftag", "gs-gif-tag"],
      "s5-0": ["shader", "adgif-shader"]
    }
  },
  "make-debug-sphere-table": {
    "args": ["points", "h-lines", "v-lines"],
    "vars": {
      "s1-0": "v-line",
      "sv-112": "h-line",
      "s5-0": "num-points",
      "f30-0": "scale",
      "s2-0": "offset",
      "s0-0": "current",
      "sv-80": "next-hz",
      "sv-96": "next-vt"
    }
  },
  "add-debug-sphere-from-table": {
    "args": ["bucket", "position", "radius", "color", "table-idx"],
    "vars": {
      "sv-32": "sphere-points",
      "s0-0": ["points", "(inline-array vector)"],
      "s2-1": "point-1",
      "s1-1": "point-2",
      "sv-36": "point-3"
    }
  },
  "shrub-num-tris": {
    "args": "shrub"
  },
  "shrub-make-perspective-matrix": {
    "args": ["out", "camera-temp"]
  },
  "shrub-init-view-data": {
    "args": "view-data"
  },
  "shrub-upload-view-data": {
    "args": "dma-buff",
    "vars": {
      "v1-0": "buf",
      "a0-1": ["pkt", "dma-packet"],
      "s5-0": "qwc"
    }
  },
  "shrub-do-init-frame": {
    "args": "dma-buff",
    "vars": {
      "a0-3": ["pkt1", "dma-packet"],
      "a0-5": ["pkt2", "dma-packet"]
    }
  },
  "shrub-init-frame": {
    "args": ["dma-buff", "test"],
    "vars": {
      "a0-2": ["pkt", "dma-packet"],
      "a0-4": ["giftag", "gs-gif-tag"]
    }
  },
  "shrub-upload-model": {
    "args": ["shrub", "dma-buff", "arg2"],
    "vars": {
      "a3-0": ["a3-0", "dma-packet"],
      "a0-9": ["a0-9", "dma-packet"],
      "a0-11": ["a0-11", "dma-packet"]
    }
  },
  "draw-drawable-tree-instance-shrub": {
    "args": ["tree", "level"],
    "vars": {
      "v1-24": "dma-buff",
      "v1-16": "proto-array",
      "s5-0": "proto-array-len",
      "s4-0": "proto-array-data",
      "a2-3": "proto",
      "a1-5": "i",
      "gp-0": "dma-start"
    }
  },
  "draw-prototype-inline-array-shrub": {
    "args": ["proto-array-len", "proto-array"],
    "vars": {
      "v1-0": ["v1-0", "prototype-bucket-shrub"],
      "a2-6": "dma-ptr",
      "a0-14": ["a0-14", "shrub-near-packet"]
    }
  },
  "(method 10 cam-setting-data)": {
    "vars": {
      "v1-5": ["v1-5", "handle"],
      "a0-6": ["a0-6", "handle"],
      "v1-106": ["v1-106", "handle"],
      "a0-118": ["a0-118", "handle"],
      "a0-122": ["a0-122", "handle"],
      "v1-112": ["v1-112", "handle"]
    }
  },
  "(method 17 setting-control)": {
    "vars": {
      "v1-84": ["v1-84", "task-mask"]
    }
  },
  "(method 18 setting-control)": {
    "vars": {
      "a0-147": ["a0-147", "process-focusable"]
    }
  },
  "glst-insert-before": {
    "args": ["list", "curr", "new"]
  },
  "glst-insert-after": {
    "args": ["list", "curr", "new"]
  },
  "matrix-local->world": {
    "args": ["smooth?"]
  },
  "emerc-vu1-init-buffer": {
    "args": ["dma-bucket", "test"],
    "vars": {
      "gp-0": "bucket",
      "s4-0": "dma-buf"
    }
  },
  "display-sync": {
    "arg0": ["disp"],
    "vars": {
      "s4-0": "just-rendered-frame",
      "a1-1": "current-time",
      "s5-0": "just-rendered-frame-start-time",
      "a0-3": "prev-vblank-time-1",
      "v1-6": "prev-vblank-time-2",
      "f28-0": "ticks-per-frame-f",
      "f1-0": "frame-duration",
      "f0-2": "frame-time-ratio",
      "f26-0": "vysnc-progress",
      "f30-0": "last-dog",
      "f30-1": "next-dog",
      "s4-1": "frame-to-render",
      "v1-48": "time-after-vsync",
      "s5-1": "next-dma-buf"
    }
  },
  "merc-vu1-add-vu-function": {
    "args": ["dma", "func", "flush-mode"],
    "vars": {
      "v1-0": "func-data",
      "a3-0": "qwc",
      "a1-1": "dst",
      "t0-1": "qwc-this-time"
    }
  },
  "merc-vu1-init-buffer": {
    "args": ["dma-bucket"],
    "vars": {
      "gp-0": "bucket",
      "s4-0": "dma-buf"
    }
  },
  "(method 9 merc-effect)": {
    "vars": {
      "v1-0": "data",
      "v1-1": "tex",
      "a0-8": "seg",
      "s3-0": "frag-idx",
      "s2-0": "ctrl-size",
      "s1-0": "geo-size",
      "s4-0": ["geo", "merc-fragment"],
      "s5-0": ["ctrl", "merc-fragment-control"]
    }
  },
  "add-nav-sphere": {
    "args": ["nav", "sphere", "max-spheres"]
  },
  "texture-bpp": {
    "args": ["tex-fmt"]
  },
  "texture-qwc": {
    "args": ["width", "height", "tex-fmt"]
  },
  "physical-address": {
    "args": ["ptr"]
  },
  "dma-buffer-add-ref-texture": {
    "args": ["dma-buf", "tex-data-ptr", "width", "height", "tex-fmt"],
    "vars": {
      "s5-0": "padr",
      "v1-0": "qwc-remaining",
      "a0-4": "qwc-transfer",
      "a1-3": "eop"
    }
  },
  "gs-find-block": {
    "args": ["bx", "by", "fmt"]
  },
  "(method 18 texture-pool)": {
    "args": ["obj", "tpage-id"]
  },
  "(method 10 texture-page)": {
    "args": ["obj", "num-segments", "upload-offset"],
    "vars": {
      "v1-0": "offset",
      "a2-1": "i"
    }
  },
  "(method 16 texture-pool)": {
    "args": ["obj", "seg", "num-words"]
  },
  "(method 9 texture-page)": {
    "args": ["obj", "heap"]
  },
  "texture-page-default-allocate": {
    "args": ["pool", "tpage", "heap", "tpage-id"],
    "vars": {
      "s3-0": "seg",
      "a1-2": "vram-loc",
      "v1-12": "tex-idx",
      "a0-7": "tex",
      "a1-6": "mask-idx",
      "a2-2": "mask-word"
    }
  },
  "texture-page-common-allocate": {
    "args": ["pool", "tpage", "heap", "tpage-id"],
    "vars": {
      "s5-0": "vram-loc",
      "s4-0": "seg"
    }
  },
  "texture-page-font-allocate": {
    "args": ["pool", "tpage", "heap", "tpage-id"],
    "vars": {
      "v1-4": "tex-idx",
      "a0-5": "tex",
      "a1-5": "mask-idx",
      "a2-2": "mask-word"
    }
  },
  "(method 22 texture-pool)": {
    "vars": {
      "s5-0": "vram-loc",
      "gp-0": "level-idx",
      "v1-3": "lev",
      "s4-0": "tpage",
      "s3-0": "seg"
    }
  },
  "(method 23 texture-pool)": {
    "vars": {
      "s5-0": "vram-loc",
      "gp-0": "level-idx",
      "v1-3": "lev",
      "s4-0": "tpage",
      "s3-0": "seg"
    }
  },
  "(method 24 texture-pool)": {
    "vars": {
      "gp-0": "vram-loc",
      "s5-0": "level-idx",
      "v1-3": "lev",
      "s4-0": "tpage",
      "s3-0": "old-dest-base",
      "s2-0": "new-dest-base",
      "v1-15": "new-tbp",
      "a0-11": "texture-idx",
      "a1-12": "adgif-iter"
    }
  },
  "texture-page-common-boot-allocate": {
    "args": ["pool", "tpage", "heap", "tpage-id"],
    "vars": {
      "s2-0": "common-page-slot-id"
    }
  },
  "upload-vram-data": {
    "args": ["buf", "dest", "data", "height", "width"],
    "vars": {
      "a3-2": "height-this-time"
    }
  },
  "upload-vram-pages": {
    "args": ["pool", "dest-seg", "tpage", "mode", "bucket"],
    "vars": {
      "gp-0": "num-chunks",
      "s3-0": "dma-buf",
      "sv-16": "data-ptr",
      "sv-20": "vram-ptr",
      "sv-24": "tpage-num-chunks",
      "sv-32": "chunks-pending",
      "sv-40": "first-chunk",
      "sv-48": "tpage-id"
    }
  },
  "update-vram-pages": {
    "args": ["pool", "dest-seg", "tpage", "mode", "bucket"],
    "vars": {
      "t1-0": "vram-ptr",
      "t2-0": "tpage-num-chunks",
      "v1-2": "chunks-pending",
      "t0-1": "tpage-id",
      "a1-4": "adjusted-num-chunks",
      "a2-3": "chunk-idx",
      "a3-8": "chunk-ptr"
    }
  },
  "upload-vram-pages-pris": {
    "args": ["pool", "dest-seg", "tpage", "bucket"],
    "vars": {
      "gp-0": "total-chunks-uploaded",
      "s3-0": "dma-buf",
      "sv-16": "data-ptr",
      "sv-20": "vram-ptr",
      "sv-24": "tpage-num-chunks",
      "sv-32": "chunks-pending",
      "sv-40": "first-chunk",
      "sv-48": "tpage-id",
      "s0-0": "chunk-idx",
      "v1-17": "chunk-dest",
      "a1-1": "mask-work",
      "sv-52": "should-upload"
    }
  },
  "texture-page-level-allocate": {
    "args": ["pool", "tpage", "heap", "tpage-id"],
    "vars": {
      "s2-0": "common-page-slot-id"
    }
  },
  "texture-page-size-check": {
    "args": ["pool", "lev", "silent"]
  },
  "(method 13 texture-pool)": {
    "args": ["pool", "lev", "num-tpage-ids", "tpage-ids"],
    "vars": {
      "s2-0": "lev-tex-ids",
      "a0-3": "tpage-id",
      "s1-0": "loaded-tpage-idx",
      "v1-9": "logged-in-tpage-id"
    }
  },
  "(method 14 texture-pool)": {
    "args": ["pool", "lev", "cat", "bucket"],
    "vars": {
      "a2-1": "tpage"
    }
  },
  "upload-textures": {
    "vars": {
      "v1-6": "lev-idx",
      "a0-7": "lev",
      "s5-0": "num-tpage",
      "v1-11": "tpage-info",
      "a1-9": "src-level"
    }
  },
  "texture-relocate": {
    "args": ["dma-buff", "tex", "dest-loc", "dest-fmt", "clut-dst"]
  },
  "(method 11 texture-page)": {
    "args": ["obj", "new-dest", "segs"],
    "vars": {
      "v1-0": "new-tbp",
      "a3-4": "old-tbp",
      "t0-1": "tex-idx",
      "t1-6": "tex",
      "t2-0": "num-mips",
      "t3-4": "mip-idx"
    }
  },
  "(method 7 texture-page)": {
    "args": ["obj", "loading-heap", "name"],
    "vars": {
      "v1-2": "loading-level",
      "a3-0": "tpage-id",
      "s4-0": "dir-entry"
    }
  },
  "texture-page-login": {
    "args": ["tex-id", "alloc-func", "heap"],
    "vars": {
      "s5-0": "dir-entry",
      "s4-0": "old-alloc-func",
      "s3-0": "name",
      "s2-0": "loaded-tpage"
    }
  },
  "(method 9 texture-page-dir)": {
    "args": ["obj", "heap"],
    "vars": {
      "v1-0": "mem-start",
      "a1-1": "mem-end",
      "a2-0": "entry-idx",
      "t1-0": "entry",
      "t0-0": "tex-page",
      "a3-4": "link-arr",
      "t0-3": "tex-count",
      "t1-3": "tex-idx",
      "t2-2": "link-slot",
      "t3-2": ["shader", "adgif-shader"],
      "t4-1": "dist-past-end"
    }
  },
  "(method 9 border-plane)": {
    "vars": {
      "s5-0": "plane-color"
    }
  },
  "(method 10 border-plane)": {
    "vars": {
      "arg0": "pt"
    }
  },
  "(method 12 game-info)": {
    "vars": {
      "s5-0": "subtasks",
      "s4-0": "i"
    }
  },
  "(method 13 game-info)": {
    "vars": {
      "v1-2": "subtask"
    }
  },
  "(method 19 game-info)": {
    "vars": {
      "gp-0": "dfault"
    }
  },
  "(method 20 game-info)": {
    "vars": {
      "s3-0": "cont",
      "s4-0": "continues"
    }
  },
  "(method 30 game-info)": {
    "vars": {
      "s5-0": "story-total",
      "s4-0": "story-complete",
      "f30-0": "percent",
      "s3-0": "story-min",
      "s2-0": "story-max",
      "s5-1": "bbush-min",
      "s4-1": "bbush-max"
    }
  },
  "(method 10 game-info)": {
    "vars": {
      "s5-1": "task",
      "f30-0": "ammo-max",
      "s4-1": "ammo-kind"
    }
  },
  "(method 11 fact-info-target)": {
    "vars": {
      "s3-10": "ammo-kind"
    }
  },
  "(method 14 game-info)": {
    "vars": {
      "v1-0": "game-perms",
      "a0-1": "i"
    }
  },
  "(method 16 game-info)": {
    "vars": {
      "s5-0": "game-perms",
      "s4-0": "level-entities",
      "s2-0": "entity-perm",
      "s3-0": "i",
      "v1-10": "actor-perm"
    }
  },
  "(method 17 game-info)": {
    "vars": {
      "s5-0": "level-entities",
      "s4-0": "i",
      "s3-0": "entity-perm",
      "v1-7": "actor-perm"
    }
  },
  "bug-report-display": {
    "vars": {
      "s5-0": "conts"
    }
  },
  "print-continues": {
    "vars": {
      "s5-0": "conts",
      "gp-0": "levels",
      "v1-2": "cont"
    }
  },
  "(method 18 game-info)": {
    "vars": {
      "v1-7": "game-subtasks",
      "a0-6": "i",
      "a1-8": "subtasks",
      "s5-1": "game-perms"
    }
  },
  "(method 25 game-info)": {
    "vars": {
      "gp-0": "game-subtasks",
      "s5-0": "i",
      "s4-0": "subtask",
      "v1-11": "cur-lev",
      "v1-17": "suck-death-count",
      "f0-2": "suck-death-stage"
    }
  },
  "(method 21 game-info)": {
    "vars": {
      "s3-3": "dfault"
    }
  },
  "update-task-masks": {
    "vars": {
      "s5-1": "borrow-eval",
      "s4-1": "game-nodes",
      "s3-0": "i",
      "s2-0": "node",
      "s1-0": "node-open?",
      "s1-1": "node-ev-i",
      "v1-66": "node-open-ev",
      "s5-2": "lev-i",
      "a0-30": "lev"
    }
  },
  "(method 22 level)": {
    "vars": {
      "v1-7": "name",
      "a0-2": "game-subtasks",
      "a1-1": "i",
      "a2-3": "subtask"
    }
  },
  "task-node-by-name": {
    "vars": {
      "s5-0": "game-nodes",
      "s4-0": "i",
      "s3-0": "node"
    }
  },
  "task-resolution-close!": {
    "vars": {
      "v1-1": "game-nodes",
      "a1-0": "i",
      "a2-3": "node"
    }
  },
  "task-close!": {
    "vars": {
      "s5-0": "game-nodes",
      "s4-0": "i",
      "s3-0": "node"
    }
  },
  "task-closed?": {
    "vars": {
      "s5-0": "game-nodes",
      "s4-0": "i",
      "s3-0": "node"
    }
  },
  "open-task-nodes": {
    "vars": {
      "v1-1": "game-nodes",
      "a1-0": "i",
      "a2-3": "node"
    }
  },
  "(method 9 game-task-node-info)": {
    "vars": {
      "s4-0": "task-node-close-func",
      "s2-0": "p-node-count",
      "s0-0": "p-i",
      "s5-1": "game-nodes",
      "s4-1": "i",
      "s3-1": "node"
    }
  },
  "task-node-closed?": {
    "vars": {
      "v1-2": "node"
    }
  },
  "(method 10 game-task-node-info)": {
    "vars": {
      "s5-0": "game-nodes",
      "s4-0": "i",
      "a0-4": "node",
      "v1-20": "ii"
    }
  },
  "task-node-open?": {
    "vars": {
      "v1-1": "game-nodes"
    }
  },
  "(method 11 game-task-node-info)": {
    "vars": {
      "a1-0": "game-nodes",
      "a2-2": "pi",
      "v1-1": "node-info"
    }
  },
  "task-node-open!": {
    "vars": {
      "gp-0": "game-node",
      "s5-0": "p-i"
    }
  },
  "task-node-reset": {
    "vars": {
      "s5-0": "game-nodes",
      "s4-0": "i",
      "s3-0": "node"
    }
  },
  "(method 9 game-task-control)": {
    "vars": {
      "s2-0": "game-nodes",
      "s3-0": "i",
      "s1-0": "node"
    }
  },
  "(method 15 mysql-nav-graph)": {
    "args": ["obj", "edge-id", "node-id"]
  },
  "(method 16 mysql-nav-graph)": {
    "args": ["obj", "edge-id", "node-id"]
  },
  "(method 11 mysql-nav-graph)": {
    "args": ["obj", "node-id"]
  },
  "(method 12 mysql-nav-graph)": {
    "args": ["obj", "edge-id"]
  },
  "(method 19 mysql-nav-graph)": {
    "vars": {
      "s4-0": ["s4-0", "mysql-nav-node"],
      "a0-10": ["a0-10", "mysql-nav-edge"]
    }
  },
  "(method 10 mysql-nav-graph)": {
    "vars": {
      "a0-3": ["a0-3", "mysql-nav-node"],
      "a0-7": ["a0-7", "mysql-nav-edge"],
      "a0-13": ["a0-13", "mysql-nav-visnode"]
    }
  },
  "(method 9 mysql-nav-graph)": {
    "vars": {
      "s0-1": ["nav-node", "mysql-nav-node"],
      "s1-2": ["nav-edge", "mysql-nav-edge"],
      "s1-4": ["nav-visnode", "mysql-nav-visnode"]
    }
  },
  "(method 18 level)": {
    "vars": {
      "s5-0": "mem-mode",
      "v1-5": "slot-in-borrow-from-lev",
      "a0-4": "borrow-from-lev-idx",
      "a1-3": "maybe-borrow-from-lev",
      "a2-5": "check-slot-idx",
      "a2-7": "found-borrow",
      "a1-4": "borrow-from-lev",
      "s2-0": "memory-unused?",
      "v1-17": "bits-to-use",
      "s4-0": "heap-size",
      "s3-0": "offset-in-level-heap"
    }
  },
  "level-update-after-load": {
    "args": ["lev", "lstate"],
    "vars": {
      "s3-0": "drawable-trees",
      "s5-0": "start-time",
      "v1-5": "current-time",
      "s1-0": "login-state-pos",
      "s2-0": "current-tree",
      "s1-1": "tree-array-idx",
      "v1-40": "art-group-array-idx",
      "s2-1": "current-ag",
      "s0-0": "current-array",
      "s2-3": "proto-array",
      "s0-1": "protos",
      "sv-32": "proto",
      "sv-48": "geom-idx",
      "a0-56": "geom",
      "s1-2": "proto2-idx",
      "v1-134": "proto2",
      "s0-2": "envmap-shader",
      "v0-7": "envmap-tex",
      "v1-155": "lev-bsp",
      "f0-6": "close-dist",
      "f1-3": "far-dist",
      "v1-122": "borrower-idx",
      "a0-104": "borrower-heap",
      "v1-225": "end-time"
    }
  },
  "(method 10 load-state)": {
    "vars": {
      "v1-0": "discarded-level",
      "s5-0": "most-recent-load-order",
      "s4-0": "unload-attempt",
      "a0-2": "unload-idx",
      "a1-0": "unload-candidate-idx",
      "a2-3": "unload-candidate-lev",
      "a3-5": "still-wanted",
      "s3-0": "lev-to-unload",
      "a0-10": "all-levels-inactive",
      "s5-1": "no-levels-at-all",
      "v1-8": "desired-levels",
      "a0-17": "want-lev-idx",
      "s4-1": "want-lev-idx-to-load",
      "s3-1": "new-lev",
      "s5-2": "want-lev-i",
      "s4-2": "lev-i",
      "s3-2": "lev",
      "v1-122": "lev-for-vis",
      "a0-53": "num-vis-levs"
    }
  },
  "bsp-camera-asm": {
    "vars": {
      "a3-0": "cam-pos-i1",
      "a3-1": "cam-pos-32",
      "a3-2": "cam-pos-16",
      "a3-3": "cam-pos-8",
      "a3-4": "cam-pos-8m",
      "v1-0": "nodes",
      "a2-0": "nidx",
      "t1-1": "node",
      "t3-0": "front-min",
      "t6-0": "front-min-compare",
      "t0-2": "front-max",
      "t4-0": "front-max-compare",
      "t2-0": "back-min",
      "t7-0": "back-min-compare",
      "t0-3": "back-max",
      "t5-0": "back-max-compare",
      "t0-4": "front-idx",
      "t6-1": "not-f-min",
      "t7-1": "not-b-min",
      "t3-1": "f-flag",
      "t4-2": "f-in-box",
      "t5-2": "b-in-box",
      "t2-1": "b-flag",
      "t1-2": "back-idx"
    }
  },
  "restart-mission": {
    "vars": {
      "a0-2": ["task-mgr", "process"],
      "s4-0": ["s4-0", "connection"],
      "v1-1": ["v1-1", "connection"],
      "s5-1": "cur-lev",
      "s4-1": "game-nodes",
      "s3-0": "i",
      "s2-0": "node",
      "gp-0": "restart?",
      "s5-0": "mgr-status"
    }
  },
  "(method 0 drawable-group)": {
    "args": ["allocation", "type-to-make", "length"],
    "vars": {
      "v0-0": "new-obj"
    }
  },
  "(method 2 drawable-group)": {
    "vars": {
      "s5-0": "idx"
    }
  },
  "(method 8 drawable-group)": {
    "vars": {
      "v1-6": "obj-size",
      "s3-0": "idx"
    }
  },
  "(method 9 drawable-group)": {
    "vars": {
      "s5-0": "idx"
    }
  },
  "(method 10 drawable-group)": {
    "vars": {
      "s3-0": "idx"
    }
  },
  "(method 13 drawable-group)": {
    "vars": {
      "s5-0": "idx"
    }
  },
  "(method 14 drawable-group)": {
    "vars": {
      "s3-0": "idx"
    }
  },
  "(method 15 drawable-group)": {
    "vars": {
      "s4-0": "idx"
    }
  },
  "(method 14 drawable-tree-array)": {
    "vars": {
      "s3-0": "idx"
    }
  },
  "(method 13 drawable-tree-array)": {
    "vars": {
      "s5-0": "idx"
    }
  },
  "(method 10 drawable-tree-array)": {
    "vars": {
      "s3-0": "idx"
    }
  },
  "(method 10 path-control)": {
    "args": ["obj", "ret", "idx", "search-type"],
    "vars": {
      "a1-1": "num-vertices",
      "f0-3": "vert-idx"
    }
  },
  "(method 14 path-control)": {
    "args": ["obj", "ret", "percent", "search-type"]
  },
  "(method 26 path-control)": {
    "args": ["obj", "ret", "idx", "mag"],
    "vars": {
      "v1-0": "num-vertices",
      "f0-3": "vert-idx",
      "f0-4": "capped-idx"
    }
  },
  "(method 13 curve-control)": {
    "args": ["obj", "ret", "idx"]
  },
  "(method 16 curve-control)": {
    "args": ["obj", "ret", "percent"]
  },
  "(method 15 curve-control)": {
    "args": ["obj", "ret", "idx", "mag"]
  },
  "(method 12 path-control)": {
    "args": ["obj", "ret", "idx", "mag"]
  },
  "(method 15 path-control)": {
    "args": ["obj", "ret", "percent", "mag"]
  },
  "(method 13 path-control)": {
    "args": ["obj", "ret", "idx"]
  },
  "(method 12 curve-control)": {
    "args": ["obj", "ret", "percent", "mag"]
  },
  "(method 16 path-control)": {
    "args": ["obj", "ret", "percent", "mag"]
  },
  "(method 22 path-control)": {
    "args": ["obj", "point"],
    "vars": {
      "f30-0": "furthest-dist",
      "s3-0": "given-point",
      "s2-0": "closest-point",
      "f0-5": "dist-to-point",
      "s4-0": "next-point",
      "s5-0": "curr-point",
      "s1-0": "idx",
      "f28-0": "vert-idx"
    }
  },
  "(method 23 path-control)": {
    "args": ["obj", "point"]
  },
  "(method 11 memory-usage-block)": {
    "args": ["obj", "level", "fmt-dest"]
  },
  "(method 14 level)": {
    "args": ["obj", "force?"]
  },
  "mem-size": {
    "args": ["data", "inspect-usage?", "arg2"],
    "vars": {
      "gp-0": "block"
    }
  },
  "(method 9 memory-usage-block)": {
    "vars": {
      "v1-0": "idx"
    }
  },
  "(method 10 memory-usage-block)": {
    "vars": {
      "v0-0": "sum",
      "v1-0": "idx"
    }
  },
  "set-graphics-mode": {
    "vars": {
      "v1-0": "settings",
      "s4-0": "display",
      "s5-0": "video-settings",
      "gp-0": "gs-bank"
    }
  },
  "set-progressive-scan": {
    "args": ["val"]
  },
  "set-aspect-ratio": {
    "args": ["aspect"]
  },
  "set-video-mode": {
    "args": ["tv-format"]
  },
  "(method 41 nav-graph)": {
    "args": ["obj", "idx"]
  },
  "(method 18 nav-node)": {
    "args": ["obj", "ret"]
  },
  "(method 10 align-control)": {
    "args": ["obj", "options", "x", "y", "z"],
    "vars": {
      "a0-1": "process",
      "t9-0": "method-call",
      "v1-4": "transform",
      "t1-0": "data"
    }
  },
  "(method 26 trsqv)": {
    "args": ["obj", "unkBitfield", "limit"],
    "vars": {
      "a0-1": "transv"
    }
  },
  "(method 19 nav-node)": {
    "args": ["obj", "ret"],
    "vars": {
      "f0-1": "angle",
      "s5-0": "sin-cos-result"
    }
  },
  "service-cpads": {
    "vars": {
      "s3-0": "buzz-i",
      "gp-0": "pads",
      "s5-0": "i",
      "s4-0": "pad",
      "s3-1": ["buttons-pushed", "pad-buttons"]
    }
  },
  "(method 16 level)": {
    "args": ["obj", "vis-info", "unused", "in-bsp-vis-string"],
    "vars": {
      "a0-1": "cam-leaf-idx",
      "v1-1": "curr-vis-string-offset",
      "s3-0": "desired-vis-string-offset",
      "s3-1": "vis-buf",
      "s2-0": "lower-flag-bits",
      "s1-0": "spad-start",
      "s0-0": "spad-end",
      "s4-1": "list-len",
      "v1-30": "qwc",
      "v1-33": "comp-mode",
      "v1-35": "qwc2",
      "sv-16": "extra-vis-length",
      "sv-32": "extra-vis-dest",
      "v1-45": "extra-vis-in",
      "a0-25": "extra-vis-idx",
      "a1-9": "vis-byte",
      "s2-1": "vis-ptr",
      "s1-1": "all-vis-ptr",
      "v1-51": "vis-error",
      "v1-55": "unpacked-vis-ptr",
      "a0-42": "final-vis-ptr",
      "a1-22": "all-vis",
      "a2-11": "vis-qwc"
    }
  },
  "elec-gate-post": {
    "vars": {
      "s5-0": "bolt-idx",
      "sv-96": "curr-bolt",
      "gp-0": "num-points",
      "sv-112": "curr-point"
    }
  },
  "(enter idle elec-gate)": {
    "vars": {
      "v1-0": "bolt-idx",
      "a0-3": "bolt",
      "a0-6": "first-ring",
      "a0-9": "second-ring",
      "a1-1": "mode",
      "a1-2": "mode",
      "a1-3": "mode",
      "a2-2": "mode-diff?",
      "a2-12": "mode-diff?",
      "a2-22": "mode-diff?"
    }
  },
  "(enter active elec-gate)": {
    "vars": {
      "v1-7": "bolt-idx",
      "a0-5": "curr-bolt",
      "a1-3": "mode",
      "a2-3": "mode-diff?",
      "a0-8": "first-ring",
      "a1-4": "mode",
      "a0-11": "second-ring",
      "a1-5": "mode",
      "a2-23": "mode-diff?",
      "a2-13": "mode-diff?",
      "v1-10": "vec-idx",
      "gp-0": "vec-pair"
    }
  },
  "(trans active elec-gate)": {
    "vars": {
      "s5-0": "proc-focus",
      "gp-0": "target",
      "gp-1": "focus-trans",
      "a1-4": "evt",
      "v1-20": "attack",
      "a0-8": "game-info",
      "a2-2": "attack-id",
      "s5-2": "bolt-idx"
    }
  },
  "(trans shutdown elec-gate)": {
    "vars": {
      "s5-0": "bolt-idx",
      "gp-0": "go-idle?",
      "s4-0": "left-bolt-0",
      "v1-9": "left-bolt-1",
      "a0-1": "mode",
      "a1-2": "mode-diff?",
      "v1-12": "left-bolt-first-ring",
      "v1-15": "left-bolt-second-ring",
      "a0-2": "mode",
      "a0-3": "mode",
      "a1-12": "mode-diff?",
      "a1-22": "mode-diff?"
    }
  },
  "(method 27 elec-gate)": {
    "args": ["obj", "sparticle-lc"]
  },
  "(method 7 elec-gate)": {
    "vars": {
      "v1-0": "bolt-idx",
      "a2-2": "left-bolt"
    },
    "args": ["obj", "new-addr"]
  },
  "(method 11 elec-gate)": {
    "vars": {
      "s4-0": "bolt-idx",
      "s5-1": "params",
      "s3-0": "left-bolt"
    }
  },
  "(method 29 fort-elec-gate)": {
    "args": ["obj", "scale"]
  },
  "(event idle blocking-plane)": {
    "vars": {
      "v1-0": "evt-type",
      "v1-3": "prim",
      "gp-0": "proc-child-ptr-0",
      "s5-0": "proc-child-0",
      "gp-1": "proc-child-ptr-1",
      "s5-1": "proc-child-1"
    }
  },
  "(method 21 blocking-plane)": {
    "args": ["obj", "vec-pair", "height"]
  },
  "blocking-plane-init-by-other": {
    "args": ["vec-pair", "height"]
  },
  "blocking-plane-destroy": {
    "vars": {
      "gp-0": "child-proc-ptr",
      "s5-0": "child-proc"
    }
  },
  "simple-focus-init-by-other": {
    "vars": {
      "gp-0": "root"
    }
  },
  "simple-nav-sphere-event-handler": {
    "args": ["proc", "arg1", "event-type", "event"],
    "vars": {
      "f0-0": "radius",
      "a0-7": "collide-shape"
    }
  },
  "plat-trans": {
    "vars": {
      "gp-0": "trans"
    }
  },
  "plat-event": {
    "args": ["proc", "arg1", "event-type", "event"],
    "vars": {
      "v1-0": "evt-type"
    }
  },
  "eco-door-event-handler": {
    "args": ["proc", "arg1", "event-type", "event"],
    "vars": {
      "v1-0": "evt-type"
    }
  },
  "(code door-opening eco-door)": {
    "vars": {
      "v1-14": "prim"
    }
  },
  "(code door-open eco-door)": {
    "vars": {
      "v1-3": "prim",
      "f30-0": "dist-from-target",
      "f28-0": "dist-from-camera"
    }
  },
  "(code door-closing eco-door)": {
    "vars": {
      "gp-0": "params"
    }
  },
  "(method 25 eco-door)": {
    "vars": {
      "s5-0": "collision-shape",
      "v1-2": "collision-mesh",
      "v1-5": "prim"
    }
  },
  "(method 11 eco-door)": {
    "vars": {
      "f0-0": "door-scale",
      "v1-8": "state-actor"
    }
  },
  "(method 37 basebutton)": {
    "args": ["obj", "vec", "quat"]
  },
  "(event up-idle basebutton)": {
    "vars": {
      "v1-1": "attack"
    }
  },
  "(event going-down basebutton)": {
    "vars": {
      "v1-0": "evt-type"
    }
  },
  "(code going-down basebutton)": {
    "vars": {
      "gp-0": "activation-script"
    }
  },
  "(event down-idle basebutton)": {
    "vars": {
      "v1-0": "evt-type"
    }
  },
  "(method 38 basebutton)": {
    "args": ["obj", "pressed?"]
  },
  "(method 33 basebutton)": {
    "vars": {
      "s5-1": "channel-0",
      "s5-2": "channel-1"
    }
  },
  "(method 34 basebutton)": {
    "vars": {
      "s5-0": "collision-shape",
      "s4-0": "collision-mesh",
      "v1-12": "prim"
    }
  },
  "basebutton-init-by-other": {
    "args": [
      "process-actor",
      "vec",
      "quat",
      "notify-actor",
      "pressed?",
      "timeout"
    ]
  },
  "(method 36 basebutton)": {
    "args": ["obj", "event-type"],
    "vars": {
      "a1-1": "event",
      "a1-2": "event",
      "s4-0": "actor-group-idx",
      "s3-0": "actor-group",
      "s2-0": "actor-idx",
      "v1-10": "actor",
      "t9-1": "func",
      "t9-0": "func",
      "v1-2": "actor"
    }
  },
  "(method 31 plat)": {
    "vars": {
      "s5-0": "collision-shape",
      "s4-0": "collision-mesh",
      "v1-11": "prim"
    }
  },
  "(method 11 plat)": {
    "vars": {
      "a1-4": "params"
    },
    "args": ["obj", "entity"]
  },
  "(event idle drop-plat)": {
    "vars": {
      "a0-5": "proc-focus",
      "s5-0": "proc-temp",
      "a0-13": "proc-focus"
    }
  },
  "(event idle bouncer)": {
    "vars": {
      "v1-0": "evt-type"
    }
  },
  "(method 24 bouncer)": {
    "vars": {
      "s5-0": "collision-shape",
      "v1-2": "collision-mesh",
      "v1-5": "prim"
    }
  },
  "(method 7 conveyor)": {
    "args": ["obj", "new-addr"]
  },
  "(method 24 conveyor)": {
    "vars": {
      "v1-4": "scale-factor",
      "a0-1": "entity",
      "sv-16": "tag"
    }
  },
  "(method 25 conveyor)": {
    "vars": {
      "v0-1": "sound",
      "v1-1": "actor-options"
    }
  },
  "(method 26 conveyor)": {
    "vars": {
      "s4-0": "vec",
      "a1-2": "sections",
      "a2-0": "section-count",
      "a0-3": "section-idx",
      "v1-8": "section",
      "a1-3": "vec-temp"
    },
    "args": ["obj", "proc-focus"]
  },
  "(method 48 elevator)": {
    "vars": {
      "gp-0": "target",
      "v1-6": "collide-query"
    }
  },
  "(method 41 elevator)": {
    "vars": {
      "a0-1": "entity",
      "a0-2": "entity",
      "a0-3": "entity",
      "a0-4": "entity",
      "a0-5": "entity"
    }
  },
  "ease-value-in-out": {
    "args": ["value", "step-amount"],
    "vars": {
      "f0-0": "step"
    }
  },
  "elevator-event": {
    "args": ["proc", "arg1", "event-type", "event"],
    "vars": {
      "v1-0": "evt-type",
      "v1-8": "proc-focus",
      "v1-20": "next-state-0",
      "v1-48": "next-state-1"
    }
  },
  "(method 47 elevator)": {
    "vars": {
      "s0-0": "path-vertex-idx",
      "sv-32": "path-point",
      "s1-0": "elev-params",
      "f28-0": "smallest-dist",
      "f30-0": "point-idx-tracker",
      "f0-12": "dist"
    }
  },
  "(method 44 elevator)": {
    "vars": {
      "s5-0": "target-temp",
      "a0-2": "target"
    }
  },
  "(method 46 elevator)": {
    "vars": {
      "sv-16": "zero",
      "a0-1": "target"
    }
  },
  "(method 11 elevator)": {
    "args": ["obj", "entity"],
    "vars": {
      "s5-1": "num-path-points",
      "s3-1": "path-point-idx"
    }
  },
  "(method 39 elevator)": {
    "args": ["obj", "path-point-x", "path-point-y"],
    "vars": {
      "s3-0": "point-x",
      "a1-3": "point-y"
    }
  },
  "(method 16 drawable-region-prim)": {
    "args": ["obj", "area-of-interest", "_count", "region-list"],
    "vars": {
      "s2-0": "count"
    }
  },
  "(method 9 region-prim-area)": {
    "args": ["obj", "region-sphere"],
    "vars": {
      "v1-0": "regions-entered",
      "a2-0": "region",
      "a3-0": "idx"
    }
  },
  "(method 10 region-prim-area)": {
    "vars": {
      "v1-0": "regions-exited",
      "a2-0": "region",
      "a3-0": "idx"
    }
  },
  "(method 11 region-prim-area)": {
    "vars": {
      "v1-0": "regions-inside",
      "a2-0": "region",
      "a3-0": "idx"
    }
  },
  "(method 12 region-prim-area)": {
    "vars": {
      "v1-0": "regions-started",
      "a2-0": "region",
      "a3-0": "idx"
    }
  },
  "(method 18 drawable-region-sphere)": {
    "vars": {
      "s4-0": "area-of-interest"
    },
    "args": ["obj", "area"]
  },
  "(method 19 drawable-region-sphere)": {
    "args": ["obj", "area"]
  },
  "(method 18 drawable-region-volume)": {
    "args": ["obj", "area"]
  },
  "add-debug-bound-internal": {
    "args": ["buf", "pts", "num-pts", "color0", "color1", "flip-tex"]
  },
  "add-debug-bound": {
    "args": ["buf", "pts", "c0", "c1", "flash"]
  },
  "(method 9 prototype-inline-array-shrub)": {
    "vars": {
      "s5-0": "bsp-header",
      "s4-0": "shrub-idx",
      "s3-0": "shrub",
      "v1-9": "shrub-i",
      "s2-0": "geo-i",
      "a0-15": "geo"
    }
  },
  "(method 8 prototype-array-tie)": {
    "args": ["obj", "usage", "arg2"],
    "vars": {
      "s3-0": "tie-idx",
      "v1-8": "size-of-tie"
    }
  },
  "(method 8 prototype-bucket-tie)": {
    "args": ["obj", "usage", "arg2"],
    "vars": {
      "v1-13": "name-size",
      "v1-25": "color-size",
      "s3-0": "idx",
      "a0-1": "tie-geom"
    }
  },
  "(method 8 prototype-inline-array-shrub)": {
    "args": ["obj", "usage", "arg2"],
    "vars": {
      "v1-8": "shrub-size",
      "s3-0": "idx"
    }
  },
  "(method 8 prototype-bucket-shrub)": {
    "args": ["obj", "usage", "arg2"],
    "vars": {
      "s3-0": "idx",
      "v1-22": "name-size",
      "a0-5": "geo",
      "v1-5": "proto-shrub-size"
    }
  },
  "drawable-sphere-box-intersect?": {
    "args": ["drawable", "bbox"]
  },
  "instance-sphere-box-intersect?": {
    "args": ["drawable", "tie", "bbox"]
  },
  "instance-tfragment-add-debug-sphere": {
    "args": ["drawable", "tie"]
  },
  "(method 9 los-control)": {
    "args": ["obj", "process", "trans-vec", "radius"],
    "vars": {
      "s2-0": "process-focus",
      "s1-0": "process-source",
      "s1-1": "process-dest",
      "s1-2": "start-pos",
      "v1-20": "distance",
      "s3-1": "cquery",
      "v1-22": "query"
    }
  },
  "(method 12 los-control)": {
    "args": ["obj", "dst"]
  },
  "(method 13 los-control)": {
    "args": ["obj", "proc", "check-interval", "c-spec"]
  },
  "(method 9 enemy-info)": {
    "args": ["obj", "obj-to-copy"]
  },
  "(method 119 enemy)": {
    "args": ["obj", "high"]
  },
  "(method 118 enemy)": {
    "args": ["obj", "low", "high"]
  },
  "(method 121 enemy)": {
    "args": ["obj", "low", "high"]
  },
  "(method 122 enemy)": {
    "args": ["obj", "chance"]
  },
  "(method 12 enemy)": {
    "vars": {
      "gp-0": "draw"
    }
  },
  "(method 53 enemy)": {
    "args": ["obj", "proc-focus"]
  },
  "(method 10 nav-enemy-info)": {
    "args": ["obj", "obj-to-copy"]
  },
  "(method 44 nav-state)": {
    "args": ["obj", "velocity"]
  },
  "scene-looper-init-by-other": {
    "args": ["scene-name"]
  },
  "(code idle scene-looper)": {
    "vars": {
      "gp-1": "player"
    }
  },
  "loop-scene": {
    "args": ["scene-name"]
  },
  "(method 7 rigid-body-platform)": {
    "args": ["obj", "new-addr"]
  },
  "(method 54 rigid-body-platform)": {
    "args": ["obj", "ctrl-point"]
  },
  "(method 50 rigid-body-platform)": {
    "vars": {
      "v1-8": "rigid-body",
      "a1-2": "force-pos",
      "a2-0": "force",
      "f0-0": "force-dist"
    }
  },
  "(method 13 touching-list)": {
    "args": ["obj", "shape1", "shape2"],
    "vars": {
      "v0-0": ["entry", "touching-shapes-entry"]
    }
  },
  "(method 68 ocean)": {
    "vars": {
      "s3-0": "vertices"
    },
    "args": ["obj", "arg1", "facing"]
  },
  "(method 67 ocean)": {
    "vars": {
      "s4-0": "vertices"
    }
  },
  "(method 66 ocean)": {
    "vars": {
      "s4-0": "vertices"
    }
  },
  "(method 65 ocean)": {
    "vars": {
      "s5-0": "vertices"
    }
  },
  "(method 64 ocean)": {
    "vars": {
      "s5-0": "vertices"
    }
  },
  "(method 63 ocean)": {
    "vars": {
      "s4-0": "vertices"
    }
  },
  "(method 62 ocean)": {
    "vars": {
      "s4-0": "vertices"
    }
  },
  "(method 61 ocean)": {
    "vars": {
      "s4-0": "vertices"
    }
  },
  "(method 60 ocean)": {
    "vars": {
      "s4-0": "vertices"
    }
  },
  "(method 21 ocean)": {
    "args": ["obj", "corner-x", "corner-z"]
  },
  "(method 37 control-info)": {
    "vars": {
      "a1-6": "total-offset",
      "a1-8": "bonus-vel",
      "s2-0": "old-iter-cnt",
      "s3-0": "old-in-vel",
      "s4-0": "old-stat-flg",
      "s3-1": "regular-vel",
      "s4-1": "before-regular-vel",
      "s1-0": "b1",
      "s2-1": "a1",
      "v1-32": "b1-nrm-to-grav",
      "f0-7": "b1-nrm-to-grav-vel",
      "f0-14": "ba-dot",
      "v1-67": "align-xz-dir",
      "f0-32": "align-xz-speed"
    }
  },
  "(method 54 collide-shape)": {
    "vars": {
      "v1-3": "proc"
    }
  },
  "(method 42 collide-shape)": {
    "args": ["obj", "other", "cquery"]
  },
  "(method 18 collide-shape-prim-group)": {
    "args": ["obj", "other", "cquery"]
  },
  "(method 19 collide-shape-prim)": {
    "args": ["obj", "other", "cquery"]
  },
  "(method 18 collide-shape-prim-mesh)": {
    "args": ["obj", "other", "cquery"]
  },
  "(method 18 collide-shape-prim-sphere)": {
    "args": ["obj", "other", "cquery"]
  },
  "(method 64 collide-shape-moving)": {
    "args": ["obj", "vel", "check-dist", "amt", "bounce-dist"],
    "vars": {
      "gp-0": "initial-trans",
      "s2-0": "collide-vel",
      "s1-1": "vel-dir"
    }
  },
  "target-collision-low-coverage": {
    "vars": {
      "sv-16": "contact-normal",
      "sv-56": "overhang-nrm",
      "sv-52": "tangent"
    }
  },
  "foreground-draw": {
    "args": ["dc", "dma-buf", "dist-in"],
    "vars": {
      "at-0": "fg-work",
      "a0-1": ["bone-calc", "bone-calculation"],
      "t1-0": "num-bones",
      "a3-3": "bone-mem-size",
      "t0-1": "fg-regs",
      "v1-0": "matrix-mem",
      "t0-2": "matrix-mem2",
      "t1-2": "bflags",
      "t4-0": "f-regs",
      "a1-6": "bone-list",
      "a2-5": "calc-to-add",
      "t2-4": "jnt",
      "t3-0": "bn",
      "t4-1": "count",
      "t5-0": "calc",
      "s5-0": ["dma-ptr", "pointer"],
      "s4-0": "bucket-info",
      "a0-5": "fg-lights",
      "v1-6": "rotated-light-out",
      "a1-8": "inv-cam-rot",
      "s3-0": "geo",
      "s2-0": "effect-mask",
      "s1-0": "effect-idx",
      "v1-40": "extra",
      "v1-41": "tex-scroll-info",
      "v1-70": "ei",
      "v1-71": "tint-info",
      "f1-1": "t-fade-0",
      "f0-4": "t-fade-1",
      "f1-3": "t-interp",
      "f0-6": "t-amount",
      "a0-75": "merc-fade-int",
      "v1-156": "fade-enable",
      "f0-11": "dist-until-gone"
    }
  },
  "dma-add-process-drawable": {
    "args": ["pd", "dc", "flag", "dma-buf"],
    "vars": {
      "s4-0": "fg-bounds",
      "s3-0": "fg-lights",
      "sv-272": "tod",
      "sv-288": "shadow-mask",
      "s0-0": "shadow-mask-not",
      "sv-304": "lev-idx-for-mood",
      "s1-1": "light-idx",
      "s2-1": "lg",
      "v1-53": "packed-shadow-vals",
      "a0-28": "light-idx2",
      "a2-8": "light-pal-idx",
      "s1-2": "fg-light-lev-idx",
      "v1-62": "lev",
      "s0-1": "light-hash",
      "sv-320": "my-origin",
      "sv-336": "lev-mood",
      "v0-6": "light-lookup-result",
      "sv-352": "light-result-bucket",
      "sv-368": "index-ptr",
      "sv-384": "index-index",
      "a1-49": "light-sphere",
      "v1-73": "palette-idx",
      "f0-12": "interp",
      "s1-3": "target-shadow-dir",
      "s0-2": "current-shadow-dir",
      "f30-0": "shadow-dir-w",
      "v1-109": "fg-dist",
      "s3-1": "lod-idx",
      "f30-1": "dist-w",
      "v1-133": "src-lev",
      "f0-26": "corrected-dist",
      "a0-64": "tex-use",
      "a1-54": "use-fg-idx",
      "a2-13": "use-idx",
      "t0-0": "tex-lod"
    }
  },
  "(method 0 joint-exploder-tuning)": {
    "vars": {
      "v0-0": ["v0-0", "joint-exploder-tuning"]
    }
  },
  "(method 181 gator)": {
    "vars": {
      "s4-0": ["s4-0", "art-joint-anim"]
    }
  },
  "(code target-running-attack)": {
    "vars": {
      "t1-6": ["t1-6", "sound-name"]
    }
  },
  "(method 9 bot-speech-list)": {
    "vars": {
      "s2-0": "sp-indexes",
      "s1-0": "last-idx",
      "s0-0": "idx",
      "v1-37": "flags"
    },
    "args": ["sp-list", "bot", "sp-info", "arg3"]
  },
  "(method 182 bot)": {
    "vars": {
      "s5-0": "bot-root",
      "a0-7": "proc-vel",
      "v1-4": "targ-pos"
    },
    "args": ["obj", "turn-info", "proc", "arg3"]
  },
  "(method 223 bot)": {
    "vars": {
      "gp-0": "focus",
      "s3-0": "focus-proc",
      "v1-1": "timer",
      "s4-1": "cquery"
    }
  },
  "(method 213 bot)": {
    "vars": {
      "v1-0": "course",
      "a0-2": "waypoint-count",
      "a2-1": "i",
      "s4-0": "waypoint",
      "s5-1": "on-skip",
      "t9-4": "on-set",
      "s3-0": "mesh-idx"
    },
    "args": ["obj", "id", "skipped?"]
  },
  "(method 215 bot)": {
    "vars": {
      "s5-0": "skip-id"
    }
  },
  "(method 205 bot)": {
    "args": ["obj", "scene", "grab?"]
  },
  "(method 207 bot)": {
    "args": ["obj", "sound"]
  },
  "(method 206 bot)": {
    "args": ["obj", "idx"],
    "vars": {
      "s5-0": "speech",
      "gp-0": "course",
      "a1-4": "proc",
      "t2-0": "hold-time",
      "v1-5": "tuning"
    }
  },
  "(method 211 bot)": {
    "vars": {
      "v1-1": "speeches",
      "a0-2": "i",
      "a1-1": "speech"
    }
  },
  "(method 217 bot)": {
    "args": ["obj", "idx"],
    "vars": {
      "v1-2": "speech"
    }
  },
  "(method 189 bot)": {
    "vars": {
      "s3-0": "sphere",
      "gp-0": "focus",
      "f0-0": "enemy-dist",
      "s4-0": ["coll-spec", "collide-spec"],
      "a0-5": "next-actor",
      "a1-1": "cshape",
      "a1-2": "ccore",
      "a1-26": "enemy",
      "s2-0": "proc",
      "s3-1": "i",
      "v1-27": "actor"
    }
  },
  "(method 184 bot)": {
    "vars": {
      "s5-0": "course",
      "s4-0": "i",
      "s3-0": "spot",
      "a2-2": "spot-id"
    }
  },
  "(method 197 bot)": {
    "vars": {
      "s5-0": "mission-failed?",
      "a0-7": "master-handle",
      "a1-2": "fail-params"
    }
  },
  "(method 201 bot)": {
    "vars": {
      "f0-0": "rating",
      "v1-0": "enemy-dist"
    },
    "args": ["obj", "enemy", "arg2"]
  },
  "(method 220 bot)": {
    "args": ["obj", "channel"]
  },
  "(method 214 bot)": {
    "vars": {
      "a1-0": "fproc"
    }
  },
  "(method 208 bot)": {
    "vars": {
      "a1-0": "target-trans",
      "v1-4": "bot-root"
    }
  },
  "(method 194 bot)": {
    "args": ["obj", "spot", "bot-trans", "arg3"]
  },
  "(method 209 bot)": {
    "args": ["obj", "channel"]
  },
  "(method 218 bot)": {
    "args": ["obj", "idx"]
  },
  "(method 219 bot)": {
    "args": ["obj", "spot"]
  },
  "(method 202 bot)": {
    "vars": {
      "s2-0": "i",
      "s3-0": "bot-trans",
      "f0-0": "spot-dist",
      "s1-0": "spot",
      "gp-0": "spot-idx"
    },
    "args": ["obj", "num-spots", "spot-indices"]
  },
  "(method 203 bot)": {
    "vars": {
      "a1-2": "idx"
    }
  },
  "(method 9 bot-speech-list-shuffle)": {
    "args": ["obj", "bot", "sp-info", "sp-flags"],
    "vars": {
      "v1-1": "course-cookie",
      "s2-0": "history-mask",
      "s0-0": "speech-idx",
      "s1-0": "last-idx"
    }
  },
  "(method 204 bot)": {
    "vars": {
      "a1-2": "idx"
    }
  },
  "(method 224 bot)": {
    "vars": {
      "t9-0": "check-too-far-func",
      "gp-0": "result",
      "v1-0": "too-far-check"
    }
  },
  "(method 195 bot)": {
    "args": ["obj", "fproc"]
  },
  "(method 11 hip-door-b)": {
    "vars": {
      "s5-0": "cshape",
      "s4-0": "cshape-group",
      "v1-8": "cshape-mesh",
      "v1-10": "cshape-mesh2",
      "v1-13": "root"
    },
    "args": ["obj", "entiy"]
  },
  "(method 11 hip-mirror)": {
    "args": ["obj", "entity"]
  },
  "hiphog-activate": {
    "vars": {
      "a0-1": "mirror"
    }
  },
  "birth-func-rotate-minute": {
    "vars": {
      "gp-0": "quat",
      "a1-1": "temp-vec",
      "v1-0": "tod",
      "f0-1": "curr-minutes"
    }
  },
  "birth-func-rotate-hour": {
    "vars": {
      "gp-0": "quat",
      "a1-1": "temp-vec",
      "v1-0": "tod",
      "f0-1": "curr-hours"
    }
  },
  "birth-func-rotate-second": {
    "vars": {
      "gp-0": "quat",
      "a1-1": "temp-vec",
      "v1-0": "tod",
      "f0-1": "curr-seconds"
    }
  },
  "hiphog-mirror-sheen-func": {
    "vars": {
      "a2-2": "curr-ripple-wave",
      "v1-4": "prev-ripple-wave"
    }
  },
  "(method 22 krew-collection-item)": {
    "vars": {
      "gp-0": "query",
      "s4-0": "on-ground?",
      "v1-5": "_query",
      "f0-6": "dist"
    }
  },
  "(trans idle krew-collection-item)": {
    "vars": {
      "v1-0": "target",
      "gp-0": "vec",
      "f0-1": "dist-from-target",
      "f1-1": "pickup-dist",
      "a1-4": "vehicle"
    }
  },
  "(code idle krew-collection-item)": {
    "vars": {
      "gp-0": "beam-params",
      "v1-0": "beam-location"
    }
  },
  "krew-collection-item-spawn": {
    "vars": {
      "gp-0": "new-krew-item",
      "v1-1": "new-proc"
    },
    "args": ["proc", "position"]
  },
  "krew-collection-item-init-by-other": {
    "args": ["position"]
  },
  "(anon-function 5 collection-task)": {
    "vars": {
      "s5-0": "traffic-obj-params",
      "gp-0": "traffic-manager"
    }
  },
  "(anon-function 3 collection-task)": {
    "vars": {
      "gp-0": "task-count",
      "a0-6": "krew-item"
    }
  },
  "(anon-function 2 collection-task)": {
    "vars": {
      "f0-0": "min-start-distance",
      "v1-2": "moved-beyond-start?"
    }
  },
  "check-drop-level-ruins-rubble": {
    "vars": {
      "gp-0": "vec"
    }
  },
  "check-drop-level-ruins-tower-userdata-nosplat": {
    "vars": {
      "s3-0": "vec"
    }
  },
  "check-drop-level-ruins-tower-userdata": {
    "vars": {
      "s3-0": "vec"
    }
  },
  "ruins-slide-sparks": {
    "args": ["arg0", "position"],
    "vars": {
      "t9-0": "launch-func",
      "a0-1": "2d-sys",
      "v1-1": "sp-launcher",
      "a2-0": "matrix"
    }
  },
  "(post idle flag)": {
    "vars": {
      "f0-1": "flag-scale"
    }
  },
  "(method 11 ruins-precipice)": {
    "vars": {
      "s4-0": "cshape",
      "v1-2": "cshape-mesh"
    }
  },
  "(method 49 cpad-elevator)": {
    "vars": {
      "v1-3": "prim"
    },
    "args": ["obj", "collide-with-jak?"]
  },
  "(method 45 cpad-elevator)": {
    "vars": {
      "gp-0": "target",
      "a0-2": "target-proc",
      "v1-1": "target-pos",
      "gp-2": "dist-from-center"
    }
  },
  "(method 43 cpad-elevator)": {
    "args": ["obj", "vec", "point-a", "point-b"],
    "vars": {
      "s4-0": "path-point-a",
      "a0-3": "path-point-b",
      "v1-3": "elevator-trans"
    }
  },
  "(enter running cpad-elevator)": {
    "vars": {
      "t9-0": "func"
    }
  },
  "(code running cpad-elevator)": {
    "vars": {
      "gp-0": "frame-counter"
    }
  },
  "(exit running cpad-elevator)": {
    "vars": {
      "t9-3": "func"
    }
  },
  "(enter arrived cpad-elevator)": {
    "vars": {
      "t9-0": "func"
    }
  },
  "(method 33 cpad-elevator)": {
    "vars": {
      "s5-0": "last-path-index"
    }
  },
  "(method 31 cpad-elevator)": {
    "vars": {
      "s5-0": "cshape-moving",
      "s4-0": "prim-group",
      "v1-15": "prim-mesh-for-jak",
      "v1-17": "prim-mesh",
      "v1-20": "root-prim"
    }
  },
  "under-sig-red-shot-overhead": {
    "vars": {
      "s4-0": "part",
      "t9-1": "activate-func"
    }
  },
  "under-sig-red-shot-grunt": {
    "vars": {
      "a2-2": "beam-end",
      "s5-0": "part",
      "s4-0": "activate-func"
    },
    "args": ["arg0", "arg1", "arg2"]
  },
  "(anon-function 2 under-scenes)": {
    "vars": {
      "gp-0": "vec1",
      "s5-0": "vec2"
    }
  },
  "canyon-draw-beam": {
    "args": ["point-a", "point-b"],
    "vars": {
      "a2-1": "displacement"
    }
  },
  "canyon-draw-beam-lens": {
    "args": ["point-a", "point-b"],
    "vars": {
      "a2-1": "displacement"
    }
  },
  "canyon-draw-beam-statue": {
    "args": ["point-a", "point-b"],
    "vars": {
      "a2-1": "displacement"
    }
  },
  "(method 24 water-anim-mincan)": {
    "vars": {
      "t9-0": "func",
      "v1-2": "ripple-control"
    }
  },
  "mincan-lighthouse-lens-init-by-other": {
    "args": ["arg0", "entity"]
  },
  "(method 11 mincan-lens)": {
    "vars": {
      "s4-0": "cshape",
      "s3-0": "prim-group",
      "v1-8": "mesh-1",
      "v1-10": "mesh-2",
      "v1-12": "mesh-3",
      "v1-14": "mesh-4",
      "v1-16": "mesh-5",
      "v1-18": "mesh-6",
      "v1-20": "mesh-7",
      "v1-23": "root-prim"
    }
  },
  "(method 3 water-anim-mincan)": {
    "vars": {
      "t9-0": "func"
    }
  },
  "(method 3 mincan-lighthouse-lens)": {
    "vars": {
      "t9-0": "func"
    }
  },
  "(method 30 gun-dummy)": {
    "vars": {
      "f0-0": "total-time",
      "v1-0": ["curr-frame", "tpath-control-frame"]
    }
  },
  "(method 29 gun-dummy)": {
    "vars": {
      "s4-0": "path",
      "s5-0": "curr-path-command",
      "a1-0": "event-msg-block",
      "v0-1": "ret"
    }
  },
  "(method 20 gun-dummy)": {
    "vars": {
      "v1-0": "root",
      "v0-0": "vec"
    }
  },
  "(event idle gun-dummy)": {
    "vars": {
      "s5-0": "attack-info",
      "s5-1": "proc-draw",
      "gp-1": "cshape"
    }
  },
  "(post idle gun-dummy)": {
    "vars": {
      "gp-2": "vec-to-target"
    }
  },
  "(method 28 gun-dummy)": {
    "vars": {
      "s5-0": "cshape-moving",
      "v1-6": "prim-mesh",
      "v1-9": "root-prim"
    }
  },
  "(method 31 gun-dummy)": {
    "vars": {
      "v1-19": "path"
    }
  },
  "(method 32 gun-dummy-a)": {
    "vars": {
      "v1-1": "root-prim",
      "s5-1": "exploder-tuning"
    }
  },
  "(method 32 gun-dummy-b)": {
    "vars": {
      "s5-1": "exploder-tuning",
      "v1-1": "root-prim"
    }
  },
  "(method 32 gun-dummy-c)": {
    "vars": {
      "v1-1": "root-prim",
      "s5-1": "exploder-tuning"
    }
  },
  "(method 32 gun-dummy-big)": {
    "vars": {
      "v1-1": "root-prim",
      "s5-1": "exploder-tuning"
    }
  },
  "(method 32 gun-dummy-gold)": {
    "vars": {
      "v1-1": "root-prim",
      "s5-1": "exploder-tuning"
    }
  },
  "(method 32 gun-dummy-peace)": {
    "vars": {
      "v1-1": "root-prim",
      "s5-1": "exploder-tuning"
    }
  },
  "(method 32 gun-cit-a)": {
    "vars": {
      "v1-1": "root-prim",
      "s5-1": "exploder-tuning"
    }
  },
  "(method 32 gun-cit-b)": {
    "vars": {
      "v1-1": "root-prim",
      "s5-1": "exploder-tuning"
    }
  },
  "(method 32 gun-cit-c)": {
    "vars": {
      "v1-1": "root-prim",
      "s5-1": "exploder-tuning"
    }
  },
  "(method 32 gun-cit-d)": {
    "vars": {
      "v1-1": "root-prim",
      "s5-1": "exploder-tuning"
    }
  },
  "gun-dummy-init-by-other": {
    "args": ["manager", "path-info"]
  },
  "gun-dummy-a-init-by-other": {
    "args": ["manager", "path-info"]
  },
  "gun-dummy-b-init-by-other": {
    "args": ["manager", "path-info"]
  },
  "gun-dummy-c-init-by-other": {
    "args": ["manager", "path-info"]
  },
  "gun-dummy-big-init-by-other": {
    "args": ["manager", "path-info"]
  },
  "gun-dummy-gold-init-by-other": {
    "args": ["manager", "path-info"]
  },
  "gun-dummy-peace-init-by-other": {
    "args": ["manager", "path-info"]
  },
  "gun-cit-a-init-by-other": {
    "args": ["manager", "path-info"]
  },
  "gun-cit-b-init-by-other": {
    "args": ["manager", "path-info"]
  },
  "gun-cit-c-init-by-other": {
    "args": ["manager", "path-info"]
  },
  "gun-cit-d-init-by-other": {
    "args": ["manager", "path-info"]
  },
  "attach-pod-part": {
    "vars": {
      "gp-0": "sub-change-time"
    }
  },
  "(event idle market-object)": {
    "vars": {
      "a1-2": "attack-info",
      "a2-1": "attacking-proc"
    }
  },
  "(code die market-object)": {
    "vars": {
      "v1-3": "root-prim",
      "gp-1": "frame"
    }
  },
  "(method 11 market-basket-a)": {
    "vars": {
      "s4-0": "cshape",
      "v1-2": "prim-mesh",
      "v1-5": "root-prim"
    }
  },
  "(method 11 market-basket-b)": {
    "vars": {
      "s4-0": "cshape",
      "v1-2": "prim-mesh",
      "v1-5": "root-prim"
    }
  },
  "(method 11 market-crate)": {
    "vars": {
      "s4-0": "cshape",
      "v1-5": "root-prim",
      "v1-2": "prim-mesh"
    }
  },
  "(method 11 market-sack-a)": {
    "vars": {
      "s4-0": "cshape",
      "v1-2": "prim-mesh",
      "v1-5": "root-prim"
    }
  },
  "(method 11 market-sack-b)": {
    "vars": {
      "s4-0": "cshape",
      "v1-2": "prim-mesh",
      "v1-5": "root-prim"
    }
  },
  "market-activate": {
    "vars": {
      "v1-0": "name",
      "gp-0": "int-arr"
    }
  },
  "check-drop-level-stadium-drop-userdata": {
    "vars": {
      "s3-0": "vec"
    }
  },
  "(event idle fort-floor-spike)": {
    "vars": {
      "s4-0": "proc-draw",
      "s3-1": "spike-quat",
      "s4-1": "touched-from-dir",
      "a1-8": "evt",
      "v1-11": "attack-info",
      "v0-0": "frame-count"
    }
  },
  "(method 22 fort-floor-spike-c)": {
    "vars": {
      "s4-0": "prim-group",
      "s5-0": "cshape-moving",
      "sv-16": "prim-mesh",
      "v1-24": "root-prim"
    }
  },
  "(method 21 fort-floor-spike-c)": {
    "vars": {
      "a0-3": "channel"
    }
  },
  "movie-consite-metalkor-shot-draw-fire": {
    "vars": {
      "s5-1": "displacement"
    }
  },
  "(exit zap canyon-lightning-thingy)": {
    "vars": {
      "a0-2": "control",
      "a1-0": "mode",
      "a2-1": "control-mode"
    }
  },
  "(method 7 canyon-lightning-thingy)": {
    "vars": {
      "v1-0": "index"
    }
  },
  "(anon-function 1 palace-scenes)": {
    "vars": {
      "f30-0": "frame-num"
    }
  },
  "(method 11 throne-throne)": {
    "args": ["obj", "entity"],
    "vars": {
      "s4-0": "cshape",
      "s3-0": "prim-group",
      "v1-8": "prim-mesh",
      "v1-11": "root-prim"
    }
  },
  "(method 137 sew-gunturret)": {
    "args": ["obj", "aim-at-target?"],
    "vars": {
      "a0-2": "target-proc",
      "s5-4": "matrix"
    }
  },
  "(method 138 sew-gunturret)": {
    "vars": {
      "a0-2": "target-proc",
      "a1-5": "cquery",
      "v1-17": "_cquery"
    }
  },
  "(method 140 sew-gunturret)": {
    "args": ["obj", "fire-sound?"],
    "vars": {
      "s4-0": "proj-params",
      "s3-0": "temp-vec"
    }
  },
  "(exit hostile sew-gunturret)": {
    "vars": {
      "t9-0": "func"
    }
  },
  "(code hostile sew-gunturret)": {
    "vars": {
      "gp-1": "frame-counter",
      "gp-2": "fire-sound?",
      "s5-1": "frames",
      "gp-3": "_frame-counter"
    }
  },
  "(trans stare sew-gunturret)": {
    "vars": {
      "t9-0": "func"
    }
  },
  "(method 74 sew-gunturret)": {
    "vars": {
      "a1-10": "evt",
      "v1-17": "attack-info",
      "a0-4": "game-info",
      "a2-2": "id"
    },
    "args": ["obj", "proc", "arg2", "event-type", "event"]
  },
  "(enter die sew-gunturret)": {
    "vars": {
      "v1-3": "root-prim"
    }
  },
  "(code die sew-gunturret)": {
    "vars": {
      "gp-0": "exploder-tuning",
      "gp-2": "vec",
      "s5-2": "frame-counter",
      "gp-3": "_frame-counter"
    }
  },
  "(method 114 sew-gunturret)": {
    "vars": {
      "s5-0": "cshape",
      "s4-0": "prim-group",
      "v1-14": "prim-sphere",
      "v1-16": "_prim-sphere",
      "v1-19": "root-prim"
    }
  },
  "(method 98 sew-gunturret)": {
    "vars": {
      "f0-2": "dist"
    },
    "args": ["obj", "proc"]
  },
  "(method 141 sew-gunturret)": {
    "vars": {
      "s5-0": "turret-params"
    }
  },
  "(method 141 pal-gun-turret)": {
    "vars": {
      "s5-0": "turret-params"
    }
  },
  "(method 74 gator)": {
    "args": ["obj", "proc", "arg2", "event-type", "event"]
  },
  "(method 180 gator)": {
    "vars": {
      "a0-3": "matrix"
    }
  },
  "(method 55 gator)": {
    "vars": {
      "t9-0": "func"
    }
  },
  "(method 107 gator)": {
    "vars": {
      "gp-0": "enemy-target"
    }
  },
  "(method 98 gator)": {
    "vars": {
      "s4-0": "target-pos"
    }
  },
  "(trans hostile gator)": {
    "vars": {
      "t9-0": "func",
      "a0-1": "enemy-target",
      "a0-4": "nav-state",
      "gp-1": "dir-to-target"
    }
  },
  "(code hostile gator)": {
    "vars": {
      "f30-0": "circle-for"
    }
  },
  "(enter attack-forward gator)": {
    "vars": {
      "v1-2": "_self",
      "v1-5": "__self",
      "v1-8": "nav-state",
      "v1-12": "game-info",
      "v0-0": "id"
    }
  },
  "(trans attack-forward gator)": {
    "vars": {
      "gp-0": "focus",
      "v1-16": "nav",
      "v1-18": "_nav",
      "a1-2": "nav-state",
      "gp-1": "velocity",
      "v1-24": "_nav-state",
      "a0-19": "__nav-state",
      "v1-27": "target-pos"
    }
  },
  "(code attack-forward gator)": {
    "vars": {
      "a2-2": "nav-state",
      "a1-4": "target-pos"
    }
  },
  "(code pacing gator)": {
    "vars": {
      "f30-0": "circle-for?"
    }
  },
  "(trans stare gator)": {
    "vars": {
      "t9-0": "func"
    }
  },
  "(code stare gator)": {
    "vars": {
      "f30-0": "circle-for?"
    }
  },
  "(method 114 gator)": {
    "vars": {
      "s5-0": "cshape",
      "s4-0": "prim-group",
      "v1-13": "prim-sphere-1",
      "v1-15": "prim-sphere-2",
      "v1-17": "prim-sphere-3",
      "v1-19": "prim-sphere-4",
      "v1-21": "root-prim"
    }
  },
  "(method 115 gator)": {
    "vars": {
      "v1-5": "nav"
    }
  },
  "(method 43 sew-elevator)": {
    "args": ["obj", "arg1", "point-a", "point-b"],
    "vars": {
      "v1-3": "elevator-pos",
      "s4-0": "path-point-a",
      "a0-3": "path-point-b"
    }
  },
  "(method 45 sew-elevator)": {
    "vars": {
      "gp-0": "target",
      "a0-2": "target-proc",
      "v1-1": "target-pos",
      "gp-2": "dist-from-center"
    }
  },
  "(method 49 sew-elevator)": {
    "vars": {
      "v1-3": "prim-group"
    },
    "args": ["obj", "collide-with-jak?"]
  },
  "(enter running sew-elevator)": {
    "vars": {
      "t9-0": "func"
    }
  },
  "(post running sew-elevator)": {
    "vars": {
      "t9-0": "func"
    }
  },
  "(enter arrived sew-elevator)": {
    "vars": {
      "t9-0": "func"
    }
  },
  "(method 41 sew-elevator)": {
    "vars": {
      "t9-0": "func"
    }
  },
  "(method 31 sew-elevator)": {
    "vars": {
      "s5-0": "cshape",
      "s4-0": "prim-group",
      "v1-15": "prim-mesh-1",
      "v1-17": "prim-mesh-2",
      "v1-20": "root-prim"
    }
  },
  "(enter turn sew-valve)": {
    "vars": {
      "gp-1": "data",
      "v1-5": "group-idx",
      "a0-4": "actor-idx",
      "a1-5": "actor"
    }
  },
  "(method 11 sew-valve)": {
    "vars": {
      "s4-0": "cshape",
      "v1-6": "prim-sphere",
      "v1-9": "root-prim",
      "v1-22": "data",
      "sv-16": "tag-1",
      "sv-32": "tag-2"
    },
    "args": ["obj", "entity"]
  },
  "sew-mar-statue-debris-init-by-other": {
    "vars": {
      "gp-0": "cshape",
      "s5-0": "prim-group",
      "v1-9": "prim-mesh-1",
      "v1-11": "prim-mesh-2",
      "v1-13": "prim-mesh-3",
      "v1-16": "root-prim",
      "gp-1": "parent-proc"
    }
  },
  "sew-mar-statue-debris-b-init-by-other": {
    "vars": {
      "gp-0": "parent-proc"
    }
  },
  "(enter hidden sew-mar-statue)": {
    "vars": {
      "v1-1": "root-prim"
    }
  },
  "(method 11 sew-mar-statue)": {
    "vars": {
      "s4-0": "cshape",
      "v1-2": "prim-mesh",
      "v1-5": "root-prim"
    },
    "args": ["obj", "entity"]
  },
  "(method 11 sew-grill)": {
    "args": ["obj", "entity"]
  },
  "(method 11 sew-wall)": {
    "args": ["obj", "entity"],
    "vars": {
      "s3-0": "data",
      "s5-0": "art-group",
      "s2-0": "cshape",
      "s1-0": "prim-group",
      "v1-19": "prim-mesh-1",
      "v1-21": "prim-mesh-2",
      "v1-23": "prim-mesh-3",
      "v1-25": "prim-mesh-4",
      "v1-27": "prim-mesh-5",
      "v1-30": "root-prim",
      "s5-1": "channel",
      "s4-1": "_art-group",
      "v1-51": "game-info",
      "a0-43": "id"
    }
  },
  "(method 11 sew-mine-b)": {
    "args": ["obj", "entity"],
    "vars": {
      "s4-0": "cshape",
      "s3-0": "prim-mesh",
      "v1-11": "root-prim",
      "a0-11": "_entity"
    }
  },
  "(method 11 sew-mine-a)": {
    "args": ["obj", "entity"],
    "vars": {
      "s4-0": "cshape",
      "s3-0": "prim-mesh",
      "v1-11": "root-prim"
    }
  },
  "(method 11 sew-catwalk)": {
    "args": ["obj", "entity"],
    "vars": {
      "s4-0": "cshape",
      "s3-0": "prim-group",
      "s0-0": "_prim-mesh",
      "v1-28": "root-prim"
    }
  },
  "(code fall sew-catwalk)": {
    "vars": {
      "s5-0": "art-group",
      "s4-0": "art",
      "s5-1": "anim"
    }
  },
  "(event idle sew-mine)": {
    "vars": {
      "s4-0": "_proc",
      "gp-0": "focus-proc",
      "a1-7": "evt",
      "v1-9": "attack-info",
      "a2-3": "game-info",
      "a3-2": "id"
    }
  },
  "(code die sew-mine)": {
    "vars": {
      "gp-2": "part",
      "t9-6": "func",
      "gp-3": "frame-counter"
    }
  },
  "(post idle sew-mine-b)": {
    "vars": {
      "t9-0": "func",
      "f30-0": "ocean-base-height",
      "f0-0": "period"
    }
  },
  "(method 29 sew-wall)": {
    "vars": {
      "s4-0": "target",
      "f0-0": "dist-from-wall",
      "f2-0": "deadly-radius",
      "f1-0": "prev-deadly-radius",
      "s5-1": "cquery",
      "a1-4": "evt",
      "v1-15": "attack-info"
    }
  },
  "(code hit sew-wall)": {
    "vars": {
      "s5-1": "anim",
      "a0-14": "_root-prim",
      "a1-11": "collide-with",
      "v1-22": "collide-as",
      "v1-4": "root-prim",
      "s5-0": "art-group"
    }
  },
  "(trans waiting sew-scare-grunt)": {
    "vars": {
      "s5-0": "target",
      "gp-0": "target-proc"
    }
  },
  "(enter scare sew-scare-grunt)": {
    "vars": {
      "v1-2": "actor",
      "gp-0": "actor-proc"
    }
  },
  "(code scare sew-scare-grunt)": {
    "vars": {
      "a2-0": "anim",
      "v1-8": "root-prim"
    }
  },
  "(post scare sew-scare-grunt)": {
    "vars": {
      "f30-0": "scale",
      "gp-1": "set-sound-param",
      "a1-5": "position",
      "s5-1": "_self"
    }
  },
  "(exit scare sew-scare-grunt)": {
    "vars": {
      "a0-0": "actor",
      "v1-0": "actor-proc"
    }
  },
  "(method 114 sew-scare-grunt)": {
    "vars": {
      "s5-0": "cshape",
      "s4-0": "prim-group",
      "v1-15": "prim-sphere-1",
      "v1-17": "prim-sphere-2",
      "v1-19": "prim-sphere-3",
      "v1-21": "prim-sphere-4",
      "v1-23": "prim-sphere-5",
      "v1-25": "prim-sphere-6",
      "v1-28": "root-prim"
    }
  },
  "(method 115 sew-scare-grunt)": {
    "vars": {
      "t9-1": "func"
    }
  },
  "(method 20 sew-blade)": {
    "vars": {
      "f0-2": "ocean-base-height"
    }
  },
  "(event idle sew-single-blade)": {
    "vars": {
      "s4-0": "_proc",
      "gp-0": "hit-proc",
      "s4-2": "hit-direction",
      "a1-6": "evt",
      "a0-14": "attack-info"
    }
  },
  "(method 11 sew-single-blade)": {
    "vars": {
      "s4-0": "cshape",
      "s3-0": "prim-mesh",
      "v1-17": "root-prim",
      "v1-35": "game-info",
      "a0-19": "id"
    }
  },
  "sew-tri-blade-joint-callback": {
    "vars": {
      "gp-0": "blade",
      "s5-0": "matrix"
    }
  },
  "(event idle sew-tri-blade)": {
    "vars": {
      "s5-0": "_proc",
      "a0-2": "hit-proc",
      "a1-6": "evt",
      "v1-5": "attack-info"
    }
  },
  "(method 11 sew-tri-blade)": {
    "vars": {
      "s4-0": "cshape"
    },
    "args": ["obj", "entity"]
  },
  "(method 11 sew-light-switch)": {
    "args": ["obj", "entity"],
    "vars": {
      "sv-16": "tag",
      "v1-6": "data"
    }
  },
  "(method 11 sew-twist-blade)": {
    "args": ["obj", "entity"],
    "vars": {
      "s4-0": "cshape",
      "s3-0": "prim-mesh",
      "v1-17": "root-prim",
      "v1-34": "game-info",
      "a0-18": "id"
    }
  },
  "(method 11 sew-multi-blade)": {
    "args": ["obj", "entity"],
    "vars": {
      "s4-0": "cshape",
      "s3-0": "prim-mesh",
      "v1-17": "root-prim",
      "v1-34": "game-info",
      "a0-18": "id"
    }
  },
  "(method 11 sew-arm-blade)": {
    "args": ["obj", "entity"],
    "vars": {
      "s4-0": "cshape",
      "s3-0": "prim-mesh",
      "v1-17": "root-prim",
      "v1-34": "game-info",
      "a0-18": "id"
    }
  },
  "(event idle sew-multi-blade)": {
    "vars": {
      "s4-0": "_proc",
      "gp-0": "hit-proc",
      "s4-2": "hit-direction",
      "a0-14": "attack-info",
      "a1-6": "evt"
    }
  },
  "(event idle sew-twist-blade)": {
    "vars": {
      "s4-0": "_proc",
      "gp-0": "hit-proc",
      "s4-2": "hit-direction",
      "a1-6": "evt",
      "a0-14": "attack-info",
      "v1-13": "root-prim"
    }
  },
  "(trans idle sew-twist-blade)": {
    "vars": {
      "v1-7": "root-prim",
      "a1-0": "overlap-params"
    }
  },
  "(event idle sew-light-switch)": {
    "vars": {
      "s5-0": "_proc",
      "v1-6": "target-proc"
    }
  },
  "(method 22 sew-light-switch)": {
    "vars": {
      "s5-0": "cshape",
      "v1-6": "prim-mesh",
      "v1-9": "root-prim"
    }
  },
  "(method 23 sew-light-switch)": {
    "vars": {
      "s4-0": "group-idx",
      "s3-0": "group",
      "s2-0": "actor-idx",
      "v1-5": "actor",
      "a1-1": "evt",
      "t9-0": "func"
    },
    "args": ["obj", "event-type"]
  },
  "(event idle sew-light-control)": {
    "vars": {
      "v0-0": "actor"
    }
  },
  "(post idle sew-light-control)": {
    "vars": {
      "gp-0": "target",
      "a0-1": "target-proc",
      "a0-2": "switch",
      "v1-2": "switch-proc",
      "gp-1": "switch-pressed?",
      "v1-4": "turret",
      "a0-5": "turret-proc",
      "a2-0": "should-flash?"
    }
  },
  "(method 15 sew-light-control)": {
    "args": ["obj", "switched-on?", "should-turret-flash?"]
  },
  "sew-light-control-init-by-other": {
    "args": ["switch", "turret"]
  },
  "sewer-drop2-birth-func": {
    "vars": {
      "s4-0": "cquery",
      "v1-6": "_cquery"
    }
  },
  "(method 109 fodder)": {
    "vars": {
      "t9-0": "parent-method"
    }
  },
  "(method 110 fodder)": {
    "vars": {
      "t9-0": "parent-method"
    }
  },
  "(method 179 fodder)": {
    "args": ["obj", "position"],
    "vars": {
      "a0-2": "focus-proc"
    }
  },
  "(method 180 fodder)": {
    "vars": {
      "s5-0": "group-idx",
      "s4-0": "group",
      "s3-0": "actor-idx",
      "s1-0": "actor-proc",
      "s2-0": "fodder-proc",
      "s1-2": "dir-to-other-fodder",
      "f0-0": "dir-length",
      "v1-29": "channel"
    }
  },
  "(method 55 fodder)": {
    "vars": {
      "t9-0": "parent-method",
      "v1-1": "proc",
      "s5-0": "other-proc"
    }
  },
  "(post idle fodder)": {
    "vars": {
      "t9-0": "func"
    }
  },
  "(enter active fodder)": {
    "vars": {
      "t9-0": "func"
    }
  },
  "(code active fodder)": {
    "vars": {
      "v1-33": "_self",
      "gp-0": "num-chews",
      "v1-93": "__self"
    }
  },
  "(enter hostile fodder)": {
    "vars": {
      "t9-0": "func"
    }
  },
  "check-drop-level-mountain-drop-userdata": {
    "vars": {
      "s3-0": "vec",
      "a0-3": "sys",
      "t9-1": "func",
      "a1-2": "launcher",
      "a2-1": "matrix"
    }
  },
  "(method 11 mtn-plat-buried-rocks)": {
    "vars": {
      "s4-0": "cshape",
      "v1-2": "prim-mesh"
    },
    "args": ["obj", "entity"]
  },
  "(method 31 mtn-plat-buried)": {
    "vars": {
      "s5-0": "cshape",
      "s4-0": "prim-mesh",
      "v1-15": "root-prim"
    }
  },
  "(enter plat-idle mtn-plat-buried)": {
    "vars": {
      "t9-3": "func"
    }
  },
  "(anon-function 8 mountain-scenes)": {
    "vars": {
      "v1-0": "sound-set-param"
    }
  },
  "(method 11 mtn-lens)": {
    "args": ["obj", "entity"]
  },
  "(method 11 mtn-lens-base)": {
    "args": ["obj", "entity"]
  },
  "(method 11 mtn-lens-floor)": {
    "args": ["obj", "entity"],
    "vars": {
      "s4-0": "cshape",
      "v1-2": "prim-mesh",
      "v1-5": "root-prim"
    }
  },
  "(method 11 mtn-shard)": {
    "args": ["obj", "entity"]
  },
  "(method 11 mtn-step-plat-rocks-a)": {
    "args": ["obj", "entity"],
    "vars": {
      "s4-0": "cshape",
      "s3-0": "prim-group",
      "s0-0": "prim-mesh",
      "s0-1": "_prim-mesh",
      "v1-24": "root-prim"
    }
  },
  "(method 11 mtn-step-plat-rocks-b)": {
    "args": ["obj", "entity"],
    "vars": {
      "s4-0": "cshape",
      "s3-0": "prim-group",
      "s0-0": "prim-mesh",
      "s0-1": "_prim-mesh",
      "v1-24": "root-prim"
    }
  },
  "(method 11 mtn-step-plat-rocks-c)": {
    "args": ["obj", "entity"],
    "vars": {
      "s4-0": "cshape",
      "s3-0": "prim-group",
      "s0-0": "prim-mesh",
      "s0-1": "_prim-mesh",
      "v1-24": "root-prim"
    }
  },
  "(code close mtn-iris-door)": {
    "vars": {
      "v1-1": "root-prim"
    }
  },
  "(code open mtn-iris-door)": {
    "vars": {
      "v1-1": "root-prim"
    }
  },
  "(method 11 mtn-iris-door)": {
    "vars": {
      "s4-0": "cshape",
      "v1-2": "prim-mesh",
      "v1-5": "root-prim"
    },
    "args": ["obj", "entity"]
  },
  "(method 31 mtn-plat-shoot)": {
    "vars": {
      "s5-0": "cshape",
      "s4-0": "prim-mesh",
      "v1-11": "root-prim"
    }
  },
  "(event plat-path-active mtn-plat-shoot)": {
    "vars": {
      "v1-3": "attack-info",
      "gp-0": "attacking-proc",
      "v1-5": "attacker",
      "gp-1": "cshape",
      "s5-0": "attacker-root"
    }
  },
  "(enter plat-path-active mtn-plat-shoot)": {
    "vars": {
      "t9-0": "func"
    }
  },
  "(trans plat-path-active mtn-plat-shoot)": {
    "vars": {
      "t9-12": "func"
    }
  },
  "(post plat-path-active mtn-plat-shoot)": {
    "vars": {
      "t9-0": "func"
    }
  },
  "(anon-function 0 mountain-obs2)": {
    "vars": {
      "gp-0": "arrow-params",
      "f0-0": "dist-from-target"
    }
  },
  "(method 35 oracle-npc)": {
    "vars": {
      "v1-4": "root-prim"
    }
  },
  "(event impact turret-shot)": {
    "vars": {
      "s4-0": "toucher-proc",
      "v1-1": "toucher",
      "a1-2": "evt",
      "v1-7": "attack-info"
    }
  },
  "(code impact turret-shot)": {
    "vars": {
      "v1-1": "root-prim",
      "a1-0": "overlap-params"
    }
  },
  "(method 26 turret-shot)": {
    "vars": {
      "s5-0": "root"
    }
  },
  "(method 28 turret-shot)": {
    "args": ["obj", "proj-options"],
    "vars": {
      "v1-0": "options"
    }
  },
  "(method 30 turret-shot)": {
    "vars": {
      "s5-0": "cshape",
      "s4-0": "prim-group",
      "v1-13": "prim-sphere-1",
      "v1-15": "prim-sphere-2",
      "v1-18": "root-prim"
    }
  },
  "(enter die fort-trap-door)": {
    "vars": {
      "v1-1": "root-prim",
      "a1-1": "evt",
      "t9-2": "func",
      "v1-6": "actor"
    }
  },
  "(anon-function 3 fortress-obs)": {
    "vars": {
      "gp-1": "exploder-tuning",
      "s5-1": "target",
      "a0-4": "target-proc"
    }
  },
  "(code die fort-trap-door)": {
    "vars": {
      "gp-0": "frame-counter"
    }
  },
  "(method 11 fort-trap-door)": {
    "args": ["obj", "entity"],
    "vars": {
      "s4-0": "cshape",
      "v1-2": "prim-mesh",
      "v1-5": "root-prim",
      "a0-14": "channel"
    }
  },
  "(method 24 water-anim-fortress)": {
    "vars": {
      "t9-0": "parent-method",
      "v1-2": "ripple"
    }
  },
  "check-drop-level-dig-lava-bloops": {
    "vars": {
      "f30-0": "origin-y"
    }
  },
  "(method 12 pegasus)": {
    "vars": {
      "f0-0": "min-distance"
    }
  },
  "(method 137 pegasus)": {
    "vars": {
      "v1-0": "target",
      "a1-0": "inaccuracy-dir",
      "a0-4": "inaccuracy-vec",
      "f1-0": "threshold",
      "f0-1": "inaccuracy-mag"
    }
  },
  "(method 74 pegasus)": {
    "args": ["obj", "proc", "arg2", "event-type", "event"]
  },
  "(method 57 pegasus)": {
    "args": ["obj", "proc", "focus"]
  },
  "(method 56 pegasus)": {
    "vars": {
      "v0-0": "hitpoints",
      "v1-0": ["attack-info", "attack-info"]
    }
  },
  "pegasus-draw-section": {
    "args": ["path-percent-a", "path-percent-b", "color"],
    "vars": {
      "gp-0": "point-a",
      "s5-0": "point-b"
    }
  },
  "pegasus-show-runs": {
    "vars": {
      "gp-0": "path-idx",
      "a0-1": "path",
      "a0-4": "_path"
    }
  },
  "pegasus-rotate": {
    "vars": {
      "gp-0": "flee-direction-vec",
      "s5-0": "rotation-matrix"
    },
    "args": ["influenced-by-target?", "angle"]
  },
  "pegasus-choose-path": {
    "vars": {
      "gp-0": "control-data-idx",
      "s5-0": "curr-pegasus-path",
      "gp-1": "_curr-pegasus-path",
      "t1-1": "control-data",
      "v1-33": "rand-int",
      "v1-34": ["rand-float", "float"],
      "f0-9": "_rand"
    }
  },
  "pegasus-move": {
    "args": ["explicit-y-vel", "adjust-y-offset?", "arg2"],
    "vars": {
      "gp-0": "draw-shadow?",
      "s2-0": "cquery",
      "f30-1": "y-pos",
      "s3-0": "start-pos",
      "v1-54": "shadow-ctrl",
      "v1-57": "_shadow-ctrl",
      "v1-59": "__shadow-ctrl"
    }
  },
  "pegasus-calc-speed": {
    "vars": {
      "s5-1": "dir-to-target",
      "f1-3": "dist-from-target",
      "gp-1": "react-to-target?",
      "v1-22": "anim-group",
      "v1-31": "_anim-group",
      "f0-6": "movement-speed",
      "f0-4": "interpolant",
      "f0-5": "interpolated-speed"
    },
    "args": ["min-dist", "max-dist", "max-speed", "min-speed"]
  },
  "pegasus-calc-anim-speed": {
    "vars": {
      "f0-1": "speed-abs"
    }
  },
  "(code pegasus-debug)": {
    "vars": {
      "a1-1": "vec",
      "gp-0": "cam-dbg-vec"
    }
  },
  "(code die pegasus)": {
    "vars": {
      "a1-1": "evt",
      "gp-0": "event-result",
      "f0-5": "frame-num",
      "f1-0": "speed"
    }
  },
  "(trans stare pegasus)": {
    "vars": {
      "gp-0": "awareness"
    }
  },
  "(code stare pegasus)": {
    "vars": {
      "v1-2": "anim-group"
    }
  },
  "pegasus-fly-code": {
    "vars": {
      "f30-0": "anim-speed",
      "f28-0": "min-dist",
      "f0-4": "min-speed"
    }
  },
  "(enter pegasus-tired)": {
    "vars": {
      "t9-0": "func"
    }
  },
  "(exit pegasus-tired)": {
    "vars": {
      "t9-0": "func"
    }
  },
  "(trans pegasus-tired)": {
    "vars": {
      "t9-0": "func"
    }
  },
  "(enter flee pegasus)": {
    "vars": {
      "t9-0": "func"
    }
  },
  "(exit flee pegasus)": {
    "vars": {
      "t9-0": "func"
    }
  },
  "(trans flee pegasus)": {
    "vars": {
      "t9-0": "func"
    }
  },
  "(code active pegasus)": {
    "vars": {
      "v1-2": "anim-group"
    }
  },
  "(exit notice pegasus)": {
    "vars": {
      "t9-0": "func"
    }
  },
  "(code notice pegasus)": {
    "vars": {
      "f30-0": "anim-length"
    }
  },
  "(post idle pegasus)": {
    "vars": {
      "t9-2": "func"
    }
  },
  "(method 114 pegasus)": {
    "vars": {
      "s5-0": "cshape",
      "s4-0": "prim-group",
      "v1-14": "prim-sphere",
      "v1-17": "root-prim"
    }
  },
  "(method 115 pegasus)": {
    "vars": {
      "sv-16": "tag",
      "s5-1": "path-info-idx",
      "v1-19": "curve",
      "v1-22": "data",
      "s5-2": "matrix",
      "f0-9": "timeout"
    }
  },
  "(anon-function 2 pegasus)": {
    "vars": {
      "v1-6": "actor-group",
      "gp-0": "actor-idx",
      "t0-1": "actor"
    }
  },
  "(anon-function 1 pegasus)": {
    "vars": {
      "v1-12": "actor-group",
      "a1-4": "actor",
      "sv-16": "data",
      "v1-15": "_data"
    }
  },
  "set-kor-texture-morph!": {
    "vars": {
      "v1-0": "tex-arr",
      "a1-0": "tex-idx"
    },
    "args": ["time"]
  },
  "(method 22 underb-master)": {
    "vars": {
      "a2-0": "target-pos",
      "a0-2": "tpos-offset"
    }
  },
  "(method 185 centipede)": {
    "vars": {
      "gp-0": "targ",
      "a1-1": "targ-pos",
      "f30-0": "y-off",
      "f0-1": "dist"
    }
  },
  "(method 187 centipede)": {
    "vars": {
      "gp-0": "centipede-cam",
      "s5-0": "cam-dir",
      "a0-15": "proc"
    }
  },
  "(method 188 centipede)": {
    "vars": {
      "v1-2": "janim"
    }
  },
  "(method 186 centipede)": {
    "vars": {
      "s5-0": "proc",
      "a1-2": "msg",
      "s3-0": "cam-dir",
      "s4-1": "trans-off"
    }
  },
  "(method 183 centipede)": {
    "vars": {
      "a1-0": "overlap-parms",
      "f0-0": "travel-speed",
      "s4-0": "bob-trans"
    }
  },
  "fort-robotank-handler": {
    "vars": {
      "v0-0": ["ret", "object"]
    }
  },
  "(method 46 squid)": {
    "args": ["obj", "src", "arg2", "dest"]
  },
  "(method 49 traffic-engine)": {
    "vars": {
      "sv-192": "guards",
      "s3-0": "target-proc",
      "s5-0": "target-pos",
      "s2-3": "guard",
      "sv-196": "guard-target-dists",
      "s3-1": "guard-count",
      "sv-200": "guard-idx",
      "s3-2": "crimson-guard"
    },
    "args": ["obj", "los", "arg2", "target-status"]
  },
  "generic-add-constants": {
    "vars": {
      "a1-4": ["a1-4", "vif-tag"]
    }
  },
  "generic-vu1-init-buffers": {
    "vars": {
      "s5-0": ["s5-0", "gs-zbuf"],
      "gp-0": ["gp-0", "gs-zbuf"]
    }
  },
  "(method 232 hal-escort)": {
    "vars": {
      "s4-0": "target"
    }
  },
  "(method 12 race-mesh)": {
    "vars": {
      "s4-0": "slice-cnt",
      "s5-0": "idx"
    }
  },
  "(method 15 race-mesh)": {
    "args": ["obj", "id", "slice-query"]
  },
  "(method 17 race-mesh)": {
    "args": ["obj", "slice-query"],
    "vars": {
      "s4-0": "race-hash"
    }
  },
  "(method 18 traffic-manager)": {
    "vars": {
      "s5-0": "type-i",
      "v1-2": "traffic",
      "a0-5": "total-count"
    }
  },
  "(method 21 traffic-manager)": {
    "vars": {
      "s5-0": "traffic-want-counts",
      "s5-1": "params"
    }
  },
  "(method 70 traffic-engine)": {
    "vars": {
      "f0-0": "notify-radius",
      "f2-0": "danger-level",
      "f1-0": "danger-radius",
      "f3-0": "decay-rate"
    }
  },
  "(method 24 com-airlock)": {
    "vars": {
      "gp-1": ["level-list", "pair"],
      "s4-0": "borrow-lev-name",
      "s3-0": ["level-list-iter", "pair"],
      "s2-0": "lev-name"
    },
    "args": ["obj", "display?"]
  },
  "(method 23 com-airlock)": {
    "vars": {
      "s4-0": "tgt"
    }
  },
  "(method 23 bigmap)": {
    "vars": {
      "a0-3": ["a0-3", "(pointer int64)"]
    }
  },
  "(method 26 bigmap)": {
    "vars": {
      "v1-1": ["v1-1", "vector4w"]
    }
  },
  "(method 11 bigmap)": {
    "vars": {
      "v1-111": ["v1-111", "vector4w"],
      "v1-115": ["v1-115", "vector4w"],
      "v1-119": ["v1-119", "vector4w"],
      "v1-121": ["v1-121", "vector4w"],
      "v1-123": ["v1-123", "vector4w"],
      "a0-62": ["a0-62", "vector4w"]
    }
  },
  "(method 75 rhino)": {
    "vars": {
      "s5-0": ["touch-entry", "touching-shapes-entry"]
    }
  },
  "(method 75 enemy)": {
    "vars": {
      "s4-0": ["touch-entry", "touching-shapes-entry"]
    }
  },
  "(method 76 bot)": {
    "vars": {
      "s3-0": "touch-entry"
    }
  },
  "convert-korean-text": {
    "vars": {
      "gp-0": "charp"
    }
  },
  "(method 55 enemy)": {
    "args": ["self"]
  },
  "(method 55 nav-enemy)": {
    "args": ["self"]
  },
  "foreground-shadow": {
    "args": ["draw-ctrl", "arg1"],
    "vars": {
      "v1-3": "shadow-settings",
      "a3-0": "shadow-geo",
      "t0-0": "dist"
    }
  },
  "progress-selected": {
    "vars": {
      "gp-0": ["color", "font-color"]
    }
  },
  "set-font-color": {
    "args": ["color", "vert", "rgba-red", "rgba-green", "rgba-blue"]
  },
  "(method 28 battle)": {
    "vars": {
      "v0-1": ["enm-option", "enemy-option"]
    }
  },
  "(method 40 battle)": {
    "vars": {
      "v1-7": ["enm-options", "enemy-option"]
    }
  },
  "texture-anim-layer-draw": {
    "args": ["dma-buf", "width", "height", "layer"]
  },
  "default-texture-anim-layer-func": {
    "args": ["dma-buf", "arg1", "width", "height", "layer", "time"]
  },
  "blend-clut-texture-anim-layer-func": {
    "args": ["dma-buf", "arg1", "width", "height", "layer", "time"]
  },
  "move-rg-to-ba-texture-anim-layer-func": {
    "args": ["dma-buf", "fbp-to-draw", "width", "height", "layer", "time"],
    "vars": {
      "s2-0": "tw",
      "v1-1": "th",
      "a1-1": "tbp",
      "a0-6": "tbw",
      "a2-1": "fbmask"
    }
  },
  "fill-rgb-texture-anim-layer-func": {
    "args": ["dma-buf", "fbp-to-draw", "width", "height", "layer", "time"]
  },
  "update-texture-anim": {
    "args": ["bucket", "anim-array"],
    "vars": {
      "s3-0": "dma-buf",
      "s2-0": "anim-idx",
      "s1-0": "anim",
      "v1-11": "dest-tex",
      "s0-0": "tex-width",
      "sv-16": "tex-height",
      "sv-32": "fbp-for-tex",
      "sv-48": "layer-idx",
      "t0-6": "layer"
    }
  },
  "no-alpha-texture-anim-layer-func": {
    "args": ["dma-buf", "fbp-to-draw", "width", "height", "layer", "time"]
  },
  "dest-texture-init": {
    "args": ["tex-anim"],
    "vars": {
      "v1-1": "dest-tex",
      "a0-2": "size",
      "a1-1": "dest"
    }
  },
  "src-texture-init": {
    "args": ["layer"],
    "vars": {
      "v1-1": "tex",
      "a0-2": "size",
      "a1-1": "addr"
    }
  },
  "copy-alpha-texture-anim-layer-func": {
    "args": ["dma-buf", "fbp-to-draw", "width", "height", "layer", "time"]
  },
  "copy-clut-alpha-texture-anim-layer-func": {
    "args": ["dma-buf", "fbp-to-draw", "width", "height", "layer", "time"]
  },
  "set-alpha-texture-anim-layer-func": {
    "args": ["dma-buf", "fbp-to-draw", "width", "height", "layer", "time"]
  },
  "set-clut-alpha-texture-anim-layer-func": {
    "args": ["dma-buf", "fbp-to-draw", "width", "height", "layer", "time"]
  },
  "src-texture-init-mt8": {
    "args": ["layer"],
    "vars": {
      "v1-1": "tex",
      "a0-2": "width",
      "a1-1": "height",
      "a2-0": "dest",
      "a3-0": "clutdest"
    }
  },
  "noise-texture-anim-layer-func": {
    "args": ["dma-buf", "fbp-to-draw", "width", "height", "layer", "time"]
  },
  "cloud-texture-anim-layer-func": {
    "args": ["dma-buf", "fbp-to-draw", "width", "height", "layer", "time"]
  },
  "(anon-function 9 target-mech)": {
    "vars": {
      "a0-0": ["a0-0", "(pointer target)"]
    }
  },
  "(method 9 fact-info)": {
    "vars": {
      "s2-0": ["s2-0", "pickup-type"]
    }
  },
<<<<<<< HEAD
  "(method 18 bigmap)" : {
    "vars": {
      "s5-0": "compressed-mask-data",
      "a0-2": "decompressed-data-end",
      "v1-7": "decompressed-size",
      "a1-3": "bytes-to-shift-back",
      "a2-2": "byte-idx",
      "a0-5": "layer-idx",
      "a1-6" : "layer-data",
      "v1-10": "data",
      "a0-9": "qw-idx"
    }
  },
  "(method 19 bigmap)": {
    "vars": {
      "s5-0": "compressed-data-dest",
      "v1-4": "compressed-data-size"
=======
  "get-level-icon-id-01": {
    "vars": {
      "v0-0": ["tex", "texture-id"]
    }
  },
  "get-level-icon-id-02": {
    "vars": {
      "v0-0": ["tex", "texture-id"]
    }
  },
  "get-level-icon-id-03": {
    "vars": {
      "v0-0": ["tex", "texture-id"]
    }
  },
  "get-level-icon-id-04": {
    "vars": {
      "v0-0": ["tex", "texture-id"]
>>>>>>> a0da98a3
    }
  }
}<|MERGE_RESOLUTION|>--- conflicted
+++ resolved
@@ -4342,7 +4342,26 @@
       "s2-0": ["s2-0", "pickup-type"]
     }
   },
-<<<<<<< HEAD
+  "get-level-icon-id-01": {
+    "vars": {
+      "v0-0": ["tex", "texture-id"]
+    }
+  },
+  "get-level-icon-id-02": {
+    "vars": {
+      "v0-0": ["tex", "texture-id"]
+    }
+  },
+  "get-level-icon-id-03": {
+    "vars": {
+      "v0-0": ["tex", "texture-id"]
+    }
+  },
+  "get-level-icon-id-04": {
+    "vars": {
+      "v0-0": ["tex", "texture-id"]
+    }
+  },
   "(method 18 bigmap)" : {
     "vars": {
       "s5-0": "compressed-mask-data",
@@ -4360,26 +4379,6 @@
     "vars": {
       "s5-0": "compressed-data-dest",
       "v1-4": "compressed-data-size"
-=======
-  "get-level-icon-id-01": {
-    "vars": {
-      "v0-0": ["tex", "texture-id"]
-    }
-  },
-  "get-level-icon-id-02": {
-    "vars": {
-      "v0-0": ["tex", "texture-id"]
-    }
-  },
-  "get-level-icon-id-03": {
-    "vars": {
-      "v0-0": ["tex", "texture-id"]
-    }
-  },
-  "get-level-icon-id-04": {
-    "vars": {
-      "v0-0": ["tex", "texture-id"]
->>>>>>> a0da98a3
     }
   }
 }