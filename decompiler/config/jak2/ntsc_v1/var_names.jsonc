--- conflicted
+++ resolved
@@ -4217,7 +4217,12 @@
       "gp-0": "charp"
     }
   },
-<<<<<<< HEAD
+  "(method 55 enemy)": {
+    "args": ["self"]
+  },
+  "(method 55 nav-enemy)": {
+    "args": ["self"]
+  },
   "foreground-shadow": {
     "args": ["draw-ctrl", "arg1"],
     "vars": {
@@ -4225,12 +4230,5 @@
       "a3-0": "shadow-geo",
       "t0-0": "dist"
     }
-=======
-  "(method 55 enemy)": {
-    "args": ["self"]
-  },
-  "(method 55 nav-enemy)": {
-    "args": ["self"]
->>>>>>> 40b2e93b
   }
 }