{
  "(method 15 res-lump)": {
    "vars": {
      "s5-0": ["tag-pair", "res-tag-pair"],
      "s2-0": "existing-tag",
      "s3-0": "data-size",
      "v1-25": "resource-mem"
    }
  },
  "(method 0 lightning-control)": {
    "vars": {
      "gp-0": ["this", "lightning-control"]
    }
  },
  "(method 0 align-control)": {
    "vars": {
      "v0-0": ["this", "align-control"]
    }
  },
  "(method 16 nav-mesh)": {
    "args": ["this", "ray"],
    "vars": {
      "sv-16": "next-poly-idx",
      "sv-24": "work",
      "sv-28": "current-poly",
      "sv-32": "current-poly-vtx-count",
      "sv-36": "v0-table",
      "sv-40": "v1-table",
      "v1-9": "i",
      "sv-52": "adj-vtx-0",
      "sv-56": "adj-vtx-1",
      "sv-44": "delta-x",
      "sv-48": "delta-z",
      "sv-60": "adj-edge-dz",
      "sv-64": "adj-edge-minus-dx",
      "f0-10": "heading-dot"
    }
  },
  "(method 0 sprite-aux-list)": {
    "args": ["allocation", "type-to-make", "size"]
  },
  "(method 0 sprite-array-2d)": {
    "args": ["allocation", "type-to-make", "group-0-size", "group-1-size"],
    "vars": {
      "v1-0": "sprite-count",
      "s4-0": "vec-data-size",
      "a2-3": "adgif-data-size"
    }
  },
  "(method 0 sprite-array-3d)": {
    "args": ["allocation", "type-to-make", "group-0-size", "group-1-size"],
    "vars": {
      "v1-0": "sprite-count",
      "s4-0": "vec-data-size",
      "a2-3": "adgif-data-size"
    }
  },
  "sprite-setup-header": {
    "args": ["hdr", "num-sprites"]
  },
  "add-to-sprite-aux-list": {
    "args": ["system", "sprite-info", "sprite-vec", "arg3"],
    "vars": {
      "v1-3": "aux-list"
    }
  },
  "sprite-setup-frame-data": {
    "args": ["data", "tbp-offset"]
  },
  "sprite-set-3d-quaternion!": {
    "args": ["sprite", "quat"]
  },
  "sprite-get-3d-quaternion!": {
    "args": ["out", "sprite"]
  },
  "sprite-add-matrix-data": {
    "args": ["dma-buff", "matrix-mode"],
    "vars": {
      "v1-0": "count",
      "a2-1": ["pkt1", "dma-packet"],
      "a1-2": ["mtx", "matrix"],
      "a2-9": ["pkt2", "dma-packet"],
      "a1-11": ["mtx2", "matrix"],
      "a1-20": "hvdf-idx"
    }
  },
  "sprite-add-frame-data": {
    "args": ["dma-buff", "tbp-offset"],
    "vars": {
      "a0-1": ["pkt", "dma-packet"]
    }
  },
  "sprite-add-2d-chunk": {
    "args": [
      "sprites",
      "start-sprite-idx",
      "num-sprites",
      "dma-buff",
      "mscal-addr"
    ],
    "vars": {
      "a0-1": ["pkt1", "dma-packet"],
      "s1-0": "qwc-pkt1",
      "a1-7": "qwc-pkt2",
      "a0-5": ["pkt2", "dma-packet"],
      "a1-11": "qwc-pkt3",
      "a0-7": ["pkt3", "dma-packet"],
      "v1-7": ["pkt4", "dma-packet"]
    }
  },
  "sprite-add-2d-all": {
    "args": ["sprites", "dma-buff", "group-idx"],
    "vars": {
      "s4-0": "current-sprite-idx",
      "s2-0": "remaining-sprites",
      "s3-0": "mscal-addr"
    }
  },
  "sprite-add-3d-chunk": {
    "args": ["sprites", "start-sprite-idx", "num-sprites", "dma-buff"],
    "vars": {
      "a0-1": ["pkt1", "dma-packet"],
      "s2-0": "qwc-pkt1",
      "a1-7": "qwc-pkt2",
      "a0-5": ["pkt2", "dma-packet"],
      "a1-11": "qwc-pkt3",
      "a0-7": ["pkt3", "dma-packet"],
      "v1-7": ["pkt4", "dma-packet"]
    }
  },
  "sprite-add-3d-all": {
    "args": ["sprites", "dma-buff", "group-idx"],
    "vars": {
      "s4-0": "current-sprite-idx",
      "s3-0": "remaining-sprites"
    }
  },
  "sprite-draw": {
    "args": ["disp"],
    "vars": {
      "gp-0": "dma-mem-begin",
      "s4-0": "dma-buff",
      "s5-0": "dma-bucket-begin",
      "a0-14": ["pkt2", "dma-packet"],
      "a0-16": ["pkt3", "dma-packet"],
      "a0-21": ["pkt4", "dma-packet"],
      "a0-25": ["pkt5", "dma-packet"],
      "a0-30": ["pkt6", "dma-packet"],
      "v1-34": "mem-use"
    }
  },
  "sprite-release-user-hvdf": {
    "args": ["idx"]
  },
  "sprite-get-user-hvdf": {
    "args": ["idx"]
  },
  "sprite-distorter-generate-tables": {
    "vars": {
      "gp-0": "tbls",
      "f28-0": "cam-aspx",
      "f30-0": "cam-aspy",
      "f26-0": "rot",
      "s4-0": "turns",
      "s2-0": "turn",
      "s3-0": "entry-idx",
      "s5-0": "ientry-idx"
    }
  },
  "sprite-init-distorter": {
    "args": ["dma-buff"]
  },
  "sprite-draw-distorters": {
    "args": ["dma-buff"],
    "vars": {
      "s0-0": "dma-chunk-start",
      "s1-0": "i",
      "s2-0": "num-entries",
      "v1-5": "aux-elem",
      "sv-16": "sprite",
      "a0-3": "dma-position",
      "sv-32": "dma-st-flag",
      "sv-48": "dma-color",
      "s4-0": "chunk-sprite-count",
      "s5-0": "draw-sprite-count",
      "v1-26": "clip-result"
    }
  },
  "draw-subtitle-image": {
    "vars": {
      "v1-29": ["v1-29", "vector4w"],
      "v1-33": ["v1-33", "vector4w"]
    }
  },
  "(method 18 mood-control)": {
    "vars": {
      "v0-3": ["lightning-sound-id", "sound-id"]
    }
  },
  "(method 10 mood-control)": {
    "args": ["this", "cloud-target", "fog-target", "cloud-speed", "fog-speed"]
  },
  "(method 11 mood-control)": {
    "args": ["this", "min-cloud", "max-cloud", "min-fog", "max-fog"]
  },
  "copy-mood-exterior": {
    "vars": {
      "a1-4": ["a1-4", "(inline-array vector)"],
      "v1-5": ["v1-5", "(inline-array vector)"],
      "a0-2": ["a0-2", "(inline-array vector)"]
    }
  },
  "update-mood-strip": {
    "vars": {
      "s4-1": ["s4-1", "(pointer float)"]
    }
  },
  "update-mood-ruins": {
    "vars": {
      "gp-1": ["gp-1", "(pointer float)"]
    }
  },
  "desaturate-mood-colors": {
    "vars": {
      "a0-8": ["mood-colors", "(inline-array mood-color)"],
      "v1-1": "data-idx",
      "a1-3": "color-data",
      "f1-2": "max-light-color",
      "f0-4": "max-0th-light-color",
      "gp-1": "_color-idx",
      "v1-4": "color-idx"
    }
  },
  "(method 12 fact-info-target)": {
    "vars": {
      "v1-2": "current-gun"
    }
  },
  "(method 10 cylinder)": {
    "args": ["this", "ray1", "ray2"]
  },
  "ripple-make-request": {
    "args": ["waveform", "effect"]
  },
  "command-get-entity": {
    "args": ["search", "fallback"]
  },
  "transform-float-point": {
    "args": ["in", "out"]
  },
  "add-debug-point": {
    "args": ["enable-draw", "bucket", "pt"],
    "vars": {
      "a1-2": "pt-copy",
      "v1-11": "buf",
      "a2-1": "tag-start",
      "a3-20": "tag-end",
      "a3-0": ["a3-0", "dma-packet"],
      "a3-2": ["a3-2", "gs-gif-tag"],
      "a3-4": ["a3-4", "vector4w-2"],
      "a3-6": ["a3-6", "vector4w-2"],
      "a3-8": ["a3-8", "vector4w-2"],
      "a1-30": ["a1-30", "vector4w-2"],
      "a0-5": ["a0-5", "(pointer uint64)"]
    }
  },
  "internal-draw-debug-line": {
    "args": ["bucket", "start", "end", "start-color", "mode", "end-color"],
    "vars": {
      "a0-2": "buf",
      "s1-0": "var-start-color",
      "s2-0": "var-mode",
      "s5-0": "var-end-color",
      "sv-112": "var-end",
      "v1-37": "buf2",
      "a2-2": "tag-start",
      "a3-17": "tag-end",
      "a3-2": ["pkt1", "dma-packet"],
      "a3-4": ["giftag", "gs-gif-tag"],
      "a1-50": ["a1-50", "(inline-array vector4w-2)"]
    }
  },
  "internal-draw-debug-text-3d": {
    "args": ["bucket", "text", "position", "color", "screen-offset"],
    "vars": {
      "s5-0": "tag-start",
      "a3-4": "tag-end",
      "s2-0": "screen-pos",
      "s3-0": "buf",
      "a2-2": "font-ctx"
    }
  },
  "add-debug-outline-triangle": {
    "args": ["enable", "bucket", "p0", "p1", "p2", "color"]
  },
  "add-debug-triangle-normal": {
    "args": ["enable", "bucket", "p0", "p1", "p2", "color"]
  },
  "add-debug-flat-triangle": {
    "args": ["enable", "bucket", "p0", "p1", "p2", "color"],
    "vars": {
      "v1-16": "buf",
      "a2-1": "tag-start",
      "a3-7": "tag-end",
      "a3-1": ["pkt1", "dma-packet"],
      "a3-3": ["giftag", "gs-gif-tag"],
      "a3-5": ["a3-5", "(inline-array vector)"]
    }
  },
  "debug-draw-buffers": {
    "vars": {
      "gp-0": "i",
      "gp-1": "j",
      "v1-1": "line",
      "v1-8": "text-3d"
    }
  },
  "add-debug-line": {
    "args": [
      "enable",
      "bucket",
      "start",
      "end",
      "start-color",
      "mode",
      "end-color"
    ],
    "vars": {
      "v1-2": "line"
    }
  },
  "add-debug-line2d": {
    "args": ["enable", "bucket", "start", "end", "color"],
    "vars": {
      "a2-3": ["a2-3", "dma-packet"],
      "a2-5": ["giftag", "gs-gif-tag"],
      "a2-7": ["v0", "vector4w-2"],
      "a2-9": ["v1", "vector4w-2"],
      "a0-18": ["a0-18", "(pointer uint64)"],
      "s5-0": "tag-start",
      "a3-11": "tag-end",
      "s2-0": "p0",
      "v1-9": "p1",
      "s4-0": "buf"
    }
  },
  "add-debug-box": {
    "args": ["enable", "bucket", "c1", "c2", "color"],
    "vars": {
      "s5-0": "p0",
      "s1-0": "p1"
    }
  },
  "add-debug-box-with-transform": {
    "args": ["enable", "bucket", "box", "trans", "color"],
    "vars": {
      "s4-0": "points",
      "s2-0": "corners",
      "s1-0": "point",
      "s0-0": "i"
    }
  },
  "add-debug-x": {
    "args": ["enable", "bucket", "position", "color"],
    "vars": {
      "s3-0": "p0",
      "s2-0": "p1"
    }
  },
  "add-debug-cross": {
    "args": ["enable", "bucket", "position", "radius"],
    "vars": {
      "s4-0": "p0",
      "s3-0": "p1"
    }
  },
  "add-debug-sphere-with-transform": {
    "args": ["enable", "bucket", "position", "radius", "trans", "color"],
    "vars": {
      "a2-1": "position-transformed"
    }
  },
  "add-debug-sphere": {
    "args": ["enable", "bucket", "position", "radius", "color"]
  },
  "add-debug-text-sphere": {
    "args": ["enable", "bucket", "position", "radius", "text", "color"]
  },
  "add-debug-text-3d": {
    "args": ["enable", "bucket", "text", "position", "color", "screen-offset"]
  },
  "add-debug-spheres": {
    "args": ["enable", "bucket", "origins", "count", "color"],
    "vars": {
      "s3-0": "i",
      "s4-0": "origin"
    }
  },
  "add-debug-line-sphere": {
    "args": ["enable", "bucket", "position", "forward", "arg4", "color"],
    "vars": {
      "sv-16": "var-bucket",
      "sv-24": "var-position",
      "sv-28": "var-forward",
      "sv-32": "var-arg4",
      "sv-36": "var-color",
      "gp-0": "mat-forward",
      "s5-0": "mat-down",
      "sv-112": "mat",
      "sv-116": "forward-length",
      "s0-0": "i"
    }
  },
  "add-debug-circle": {
    "args": ["enable", "bucket", "position", "radius", "color", "orientation"],
    "vars": {
      "s1-0": "line-start",
      "s0-0": "line-end",
      "sv-48": "i",
      "f30-0": "angle"
    }
  },
  "add-debug-vector": {
    "args": ["enable", "bucket", "position", "direction", "length", "color"],
    "vars": {
      "v1-2": "line-end"
    }
  },
  "add-debug-matrix": {
    "args": ["enable", "bucket", "mat", "line-length"]
  },
  "add-debug-rot-matrix": {
    "args": ["enable", "bucket", "mat", "position"]
  },
  "add-debug-quaternion": {
    "args": ["enable", "bucket", "position", "quat"],
    "vars": {
      "a2-1": "mat"
    }
  },
  "add-debug-cspace": {
    "args": ["enable", "bucket", "csp"]
  },
  "add-debug-yrot-vector": {
    "args": ["enable", "bucket", "position", "angle", "line-length", "color"],
    "vars": {
      "sv-32": "var-angle",
      "s0-0": "var-line-length",
      "s3-0": "var-color",
      "s1-0": "line-start"
    }
  },
  "add-debug-arc": {
    "args": [
      "enable",
      "bucket",
      "position",
      "start-angle",
      "end-angle",
      "radius",
      "color",
      "orientation"
    ],
    "vars": {
      "f30-0": "angle",
      "sv-80": "i",
      "sv-48": "line-start",
      "sv-64": "line-end"
    }
  },
  "add-debug-curve": {
    "args": [
      "enable",
      "bucket",
      "cverts",
      "num-cverts",
      "knots",
      "num-knots",
      "color"
    ],
    "vars": {
      "sv-80": "i",
      "s0-0": "p0",
      "sv-48": "p1",
      "sv-64": "iterations"
    }
  },
  "add-debug-curve2": {
    "args": ["enable", "bucket", "curve", "color", "arg4"]
  },
  "add-debug-points": {
    "args": [
      "enable",
      "bucket",
      "points",
      "num-points",
      "color",
      "y-override",
      "highlight"
    ],
    "vars": {
      "s0-0": "i",
      "sv-96": "position"
    }
  },
  "debug-percent-bar": {
    "args": [
      "enable",
      "bucket",
      "x",
      "y",
      "percentage",
      "color",
      "width",
      "height"
    ],
    "vars": {
      "s0-0": "buf",
      "s5-0": "tag-start",
      "a3-3": "tag-end"
    }
  },
  "debug-pad-display": {
    "args": ["pad"],
    "vars": {
      "gp-0": "stick-history",
      "v1-0": "i",
      "s5-1": "j",
      "s3-0": "buf",
      "s4-0": "tag-start",
      "a3-1": "tag-end"
    }
  },
  "add-debug-light": {
    "args": ["enable", "bucket", "light", "position", "text"],
    "vars": {
      "s1-1": "color-rgba",
      "s2-0": "sphere-pos"
    }
  },
  "add-debug-lights": {
    "args": ["enable", "bucket", "lights", "position"]
  },
  "drawable-frag-count": {
    "args": ["drbl"],
    "vars": {
      "gp-0": "count",
      "s4-0": "i"
    }
  },
  "history-init": {
    "args": ["history", "num-points"]
  },
  "history-draw-and-update": {
    "args": ["history", "draw", "pos"],
    "vars": {
      "s5-1": "i"
    }
  },
  "dma-timeout-cam": {
    "vars": {
      "a0-0": "pos",
      "a1-0": "rot"
    }
  },
  "display-file-info": {
    "vars": {
      "gp-0": "i",
      "v1-7": "level",
      "s5-0": "bsp"
    }
  },
  "add-debug-cursor": {
    "args": ["enable", "bucket", "x", "y", "arg4"],
    "vars": {
      "s4-0": "buf",
      "s5-0": "tag-start",
      "a3-2": "tag-end"
    }
  },
  "add-boundary-shader": {
    "args": ["tex-id", "buf"],
    "vars": {
      "a1-1": "tex",
      "a0-1": ["giftag", "gs-gif-tag"],
      "s5-0": ["shader", "adgif-shader"]
    }
  },
  "make-debug-sphere-table": {
    "args": ["points", "h-lines", "v-lines"],
    "vars": {
      "s1-0": "v-line",
      "sv-112": "h-line",
      "s5-0": "num-points",
      "f30-0": "scale",
      "s2-0": "offset",
      "s0-0": "current",
      "sv-80": "next-hz",
      "sv-96": "next-vt"
    }
  },
  "add-debug-sphere-from-table": {
    "args": ["bucket", "position", "radius", "color", "table-idx"],
    "vars": {
      "sv-32": "sphere-points",
      "s0-0": ["points", "(inline-array vector)"],
      "s2-1": "point-1",
      "s1-1": "point-2",
      "sv-36": "point-3"
    }
  },
  "shrub-num-tris": {
    "args": "shrub"
  },
  "shrub-make-perspective-matrix": {
    "args": ["out", "camera-temp"]
  },
  "shrub-init-view-data": {
    "args": "view-data"
  },
  "shrub-upload-view-data": {
    "args": "dma-buff",
    "vars": {
      "v1-0": "buf",
      "a0-1": ["pkt", "dma-packet"],
      "s5-0": "qwc"
    }
  },
  "shrub-do-init-frame": {
    "args": "dma-buff",
    "vars": {
      "a0-3": ["pkt1", "dma-packet"],
      "a0-5": ["pkt2", "dma-packet"]
    }
  },
  "shrub-init-frame": {
    "args": ["dma-buff", "test"],
    "vars": {
      "a0-2": ["pkt", "dma-packet"],
      "a0-4": ["giftag", "gs-gif-tag"]
    }
  },
  "shrub-upload-model": {
    "args": ["shrub", "dma-buff", "arg2"],
    "vars": {
      "a3-0": ["a3-0", "dma-packet"],
      "a0-9": ["a0-9", "dma-packet"],
      "a0-11": ["a0-11", "dma-packet"]
    }
  },
  "draw-drawable-tree-instance-shrub": {
    "args": ["tree", "level"],
    "vars": {
      "v1-24": "dma-buff",
      "v1-16": "proto-array",
      "s5-0": "proto-array-len",
      "s4-0": "proto-array-data",
      "a2-3": "proto",
      "a1-5": "i",
      "gp-0": "dma-start"
    }
  },
  "draw-prototype-inline-array-shrub": {
    "args": ["proto-array-len", "proto-array"],
    "vars": {
      "v1-0": ["v1-0", "prototype-bucket-shrub"],
      "a2-6": "dma-ptr",
      "a0-14": ["a0-14", "shrub-near-packet"]
    }
  },
  "(method 10 cam-setting-data)": {
    "vars": {
      "v1-5": ["v1-5", "handle"],
      "a0-6": ["a0-6", "handle"],
      "v1-106": ["v1-106", "handle"],
      "a0-118": ["a0-118", "handle"],
      "a0-122": ["a0-122", "handle"],
      "v1-112": ["v1-112", "handle"]
    }
  },
  "(method 17 setting-control)": {
    "vars": {
      "v1-84": ["v1-84", "task-mask"]
    }
  },
  "(method 18 setting-control)": {
    "vars": {
      "a0-147": ["a0-147", "process-focusable"]
    }
  },
  "glst-insert-before": {
    "args": ["list", "curr", "new"]
  },
  "glst-insert-after": {
    "args": ["list", "curr", "new"]
  },
  "matrix-local->world": {
    "args": ["smooth?"]
  },
  "emerc-vu1-init-buffer": {
    "args": ["dma-bucket", "test"],
    "vars": {
      "gp-0": "bucket",
      "s4-0": "dma-buf"
    }
  },
  "display-sync": {
    "arg0": ["disp"],
    "vars": {
      "s4-0": "just-rendered-frame",
      "a1-1": "current-time",
      "s5-0": "just-rendered-frame-start-time",
      "a0-3": "prev-vblank-time-1",
      "v1-6": "prev-vblank-time-2",
      "f28-0": "ticks-per-frame-f",
      "f1-0": "frame-duration",
      "f0-2": "frame-time-ratio",
      "f26-0": "vysnc-progress",
      "f30-0": "last-dog",
      "f30-1": "next-dog",
      "s4-1": "frame-to-render",
      "v1-48": "time-after-vsync",
      "s5-1": "next-dma-buf"
    }
  },
  "merc-vu1-add-vu-function": {
    "args": ["dma", "func", "flush-mode"],
    "vars": {
      "v1-0": "func-data",
      "a3-0": "qwc",
      "a1-1": "dst",
      "t0-1": "qwc-this-time"
    }
  },
  "merc-vu1-init-buffer": {
    "args": ["dma-bucket"],
    "vars": {
      "gp-0": "bucket",
      "s4-0": "dma-buf"
    }
  },
  "(method 9 merc-effect)": {
    "vars": {
      "v1-0": "data",
      "v1-1": "tex",
      "a0-8": "seg",
      "s3-0": "frag-idx",
      "s2-0": "ctrl-size",
      "s1-0": "geo-size",
      "s4-0": ["geo", "merc-fragment"],
      "s5-0": ["ctrl", "merc-fragment-control"]
    }
  },
  "add-nav-sphere": {
    "args": ["nav", "sphere", "max-spheres"]
  },
  "texture-bpp": {
    "args": ["tex-format"]
  },
  "texture-qwc": {
    "args": ["w", "h", "tex-format"]
  },
  "physical-address": {
    "args": ["addr"]
  },
  "dma-buffer-add-ref-texture": {
    "args": ["dma-buf", "tex-data-ptr", "width", "height", "tex-fmt"],
    "vars": {
      "s5-0": "padr",
      "v1-0": "qwc-remaining",
      "a0-4": "qwc-transfer",
      "a1-3": "eop"
    }
  },
  "gs-find-block": {
    "args": ["bx", "by", "tex-format"]
  },
  "(method 18 texture-pool)": {
    "args": ["this", "tpage-id"]
  },
  "(method 10 texture-page)": {
    "args": ["this", "num-segments", "upload-offset"],
    "vars": {
      "v1-0": "offset",
      "a2-1": "i"
    }
  },
  "(method 16 texture-pool)": {
    "args": ["this", "segment", "size"]
  },
  "(method 9 texture-page)": {
    "args": ["this", "heap"]
  },
  "texture-page-default-allocate": {
    "args": ["pool", "tpage", "heap", "tpage-id"],
    "vars": {
      "s3-0": "seg",
      "a1-2": "vram-loc",
      "v1-12": "tex-idx",
      "a0-7": "tex",
      "a1-6": "mask-idx",
      "a2-2": "mask-word"
    }
  },
  "texture-page-common-allocate": {
    "args": ["pool", "page", "heap", "page-id"]
  },
  "texture-page-font-allocate": {
    "args": ["pool", "tpage", "heap", "tpage-id"],
    "vars": {
      "v1-4": "tex-idx",
      "a0-5": "tex",
      "a1-5": "mask-idx",
      "a2-2": "mask-word"
    }
  },
  "(method 22 texture-pool)": {
    "vars": {
      "s5-0": "vram-loc",
      "gp-0": "level-idx",
      "v1-3": "lev",
      "s4-0": "tpage",
      "s3-0": "seg"
    }
  },
  "(method 23 texture-pool)": {
    "vars": {
      "s5-0": "vram-loc",
      "gp-0": "level-idx",
      "v1-3": "lev",
      "s4-0": "tpage",
      "s3-0": "seg"
    }
  },
  "(method 24 texture-pool)": {
    "vars": {
      "gp-0": "vram-loc",
      "s5-0": "level-idx",
      "v1-3": "lev",
      "s4-0": "tpage",
      "s3-0": "old-dest-base",
      "s2-0": "new-dest-base",
      "v1-15": "new-tbp",
      "a0-11": "texture-idx",
      "a1-12": "adgif-iter"
    }
  },
  "texture-page-common-boot-allocate": {
    "args": ["pool", "tpage", "heap", "tpage-id"],
    "vars": {
      "s2-0": "common-page-slot-id"
    }
  },
  "upload-vram-data": {
    "args": ["buf", "dest", "data", "height", "width"],
    "vars": {
      "a3-2": "height-this-time"
    }
  },
  "upload-vram-pages": {
    "args": ["pool", "dest-seg", "tpage", "mode", "bucket"],
    "vars": {
      "gp-0": "num-chunks",
      "s3-0": "dma-buf",
      "sv-16": "data-ptr",
      "sv-20": "vram-ptr",
      "sv-24": "tpage-num-chunks",
      "sv-32": "chunks-pending",
      "sv-40": "first-chunk",
      "sv-48": "tpage-id"
    }
  },
  "update-vram-pages": {
    "args": ["pool", "pool-segment", "page", "mode"]
  },
  "upload-vram-pages-pris": {
    "args": ["pool", "dest-seg", "tpage", "bucket"],
    "vars": {
      "gp-0": "total-chunks-uploaded",
      "s3-0": "dma-buf",
      "sv-16": "data-ptr",
      "sv-20": "vram-ptr",
      "sv-24": "tpage-num-chunks",
      "sv-32": "chunks-pending",
      "sv-40": "first-chunk",
      "sv-48": "tpage-id",
      "s0-0": "chunk-idx",
      "v1-17": "chunk-dest",
      "a1-1": "mask-work",
      "sv-52": "should-upload"
    }
  },
  "texture-page-level-allocate": {
    "args": ["pool", "page", "heap", "page-id"]
  },
  "texture-page-size-check": {
    "args": ["pool", "lev", "silent"]
  },
  "(method 13 texture-pool)": {
    "args": ["pool", "lev", "num-tpage-ids", "tpage-ids"],
    "vars": {
      "s2-0": "lev-tex-ids",
      "a0-3": "tpage-id",
      "s1-0": "loaded-tpage-idx",
      "v1-9": "logged-in-tpage-id"
    }
  },
  "(method 14 texture-pool)": {
    "args": ["pool", "lev", "cat", "bucket"],
    "vars": {
      "a2-1": "tpage"
    }
  },
  "upload-textures": {
    "vars": {
      "v1-6": "lev-idx",
      "a0-7": "lev",
      "s5-0": "num-tpage",
      "v1-11": "tpage-info",
      "a1-9": "src-level"
    }
  },
  "texture-relocate": {
    "args": ["dma-buff", "tex", "dest-loc", "dest-fmt", "clut-dst"]
  },
  "(method 11 texture-page)": {
    "args": ["this", "new-dest", "seg-id"]
  },
  "(method 7 texture-page)": {
    "args": ["this", "loading-heap", "name"],
    "vars": {
      "v1-2": "loading-level",
      "a3-0": "tpage-id",
      "s4-0": "dir-entry"
    }
  },
  "texture-page-login": {
    "args": ["id", "alloc-func", "heap"]
  },
  "(method 9 texture-page-dir)": {
    "args": ["this", "heap"],
    "vars": {
      "v1-0": "mem-start",
      "a1-1": "mem-end",
      "a2-0": "entry-idx",
      "t1-0": "entry",
      "t0-0": "tex-page",
      "a3-4": "link-arr",
      "t0-3": "tex-count",
      "t1-3": "tex-idx",
      "t2-2": "link-slot",
      "t3-2": ["shader", "adgif-shader"],
      "t4-1": "dist-past-end"
    }
  },
  "(method 9 border-plane)": {
    "vars": {
      "s5-0": "plane-color"
    }
  },
  "(method 10 border-plane)": {
    "vars": {
      "arg0": "pt"
    }
  },
  "(method 12 game-info)": {
    "vars": {
      "s5-0": "subtasks",
      "s4-0": "i"
    }
  },
  "(method 13 game-info)": {
    "vars": {
      "v1-2": "subtask"
    }
  },
  "(method 19 game-info)": {
    "vars": {
      "gp-0": "dfault"
    }
  },
  "(method 20 game-info)": {
    "vars": {
      "s3-0": "cont",
      "s4-0": "continues"
    }
  },
  "(method 30 game-info)": {
    "vars": {
      "s5-0": "story-total",
      "s4-0": "story-complete",
      "f30-0": "percent",
      "s3-0": "story-min",
      "s2-0": "story-max",
      "s5-1": "bbush-min",
      "s4-1": "bbush-max"
    }
  },
  "(method 10 game-info)": {
    "vars": {
      "s5-1": "task",
      "f30-0": "ammo-max",
      "s4-1": "ammo-kind"
    }
  },
  "(method 11 fact-info-target)": {
    "vars": {
      "s3-10": "ammo-kind"
    }
  },
  "(method 14 game-info)": {
    "vars": {
      "v1-0": "game-perms",
      "a0-1": "i"
    }
  },
  "(method 16 game-info)": {
    "vars": {
      "s5-0": "game-perms",
      "s4-0": "level-entities",
      "s2-0": "entity-perm",
      "s3-0": "i",
      "v1-10": "actor-perm"
    }
  },
  "(method 17 game-info)": {
    "vars": {
      "s5-0": "level-entities",
      "s4-0": "i",
      "s3-0": "entity-perm",
      "v1-7": "actor-perm"
    }
  },
  "bug-report-display": {
    "vars": {
      "s5-0": "conts"
    }
  },
  "print-continues": {
    "vars": {
      "s5-0": "conts",
      "gp-0": "levels",
      "v1-2": "cont"
    }
  },
  "(method 18 game-info)": {
    "vars": {
      "v1-7": "game-subtasks",
      "a0-6": "i",
      "a1-8": "subtasks",
      "s5-1": "game-perms"
    }
  },
  "(method 25 game-info)": {
    "vars": {
      "gp-0": "game-subtasks",
      "s5-0": "i",
      "s4-0": "subtask",
      "v1-11": "cur-lev",
      "v1-17": "suck-death-count",
      "f0-2": "suck-death-stage"
    }
  },
  "(method 21 game-info)": {
    "vars": {
      "s3-3": "dfault"
    }
  },
  "update-task-masks": {
    "vars": {
      "s5-1": "borrow-eval",
      "s4-1": "game-nodes",
      "s3-0": "i",
      "s2-0": "node",
      "s1-0": "node-open?",
      "s1-1": "node-ev-i",
      "v1-66": "node-open-ev",
      "s5-2": "lev-i",
      "a0-30": "lev"
    }
  },
  "(method 22 level)": {
    "vars": {
      "v1-7": "name",
      "a0-2": "game-subtasks",
      "a1-1": "i",
      "a2-3": "subtask"
    }
  },
  "task-node-by-name": {
    "vars": {
      "s5-0": "game-nodes",
      "s4-0": "i",
      "s3-0": "node"
    }
  },
  "task-resolution-close!": {
    "vars": {
      "v1-1": "game-nodes",
      "a1-0": "i",
      "a2-3": "node"
    }
  },
  "task-close!": {
    "vars": {
      "s5-0": "game-nodes",
      "s4-0": "i",
      "s3-0": "node"
    }
  },
  "task-closed?": {
    "vars": {
      "s5-0": "game-nodes",
      "s4-0": "i",
      "s3-0": "node"
    }
  },
  "open-task-nodes": {
    "vars": {
      "v1-1": "game-nodes",
      "a1-0": "i",
      "a2-3": "node"
    }
  },
  "(method 9 game-task-node-info)": {
    "vars": {
      "s4-0": "task-node-close-func",
      "s2-0": "p-node-count",
      "s0-0": "p-i",
      "s5-1": "game-nodes",
      "s4-1": "i",
      "s3-1": "node"
    }
  },
  "task-node-closed?": {
    "vars": {
      "v1-2": "node"
    }
  },
  "(method 10 game-task-node-info)": {
    "vars": {
      "s5-0": "game-nodes",
      "s4-0": "i",
      "a0-4": "node",
      "v1-20": "ii"
    }
  },
  "task-node-open?": {
    "vars": {
      "v1-1": "game-nodes"
    }
  },
  "(method 11 game-task-node-info)": {
    "vars": {
      "a1-0": "game-nodes",
      "a2-2": "pi",
      "v1-1": "node-info"
    }
  },
  "task-node-open!": {
    "vars": {
      "gp-0": "game-node",
      "s5-0": "p-i"
    }
  },
  "task-node-reset": {
    "vars": {
      "s5-0": "game-nodes",
      "s4-0": "i",
      "s3-0": "node"
    }
  },
  "(method 9 game-task-control)": {
    "vars": {
      "s2-0": "game-nodes",
      "s3-0": "i",
      "s1-0": "node"
    }
  },
  "(method 15 mysql-nav-graph)": {
    "args": ["this", "edge-id", "node-id"]
  },
  "(method 16 mysql-nav-graph)": {
    "args": ["this", "edge-id", "node-id"]
  },
  "(method 11 mysql-nav-graph)": {
    "args": ["this", "node-id"]
  },
  "(method 12 mysql-nav-graph)": {
    "args": ["this", "edge-id"]
  },
  "(method 19 mysql-nav-graph)": {
    "vars": {
      "s4-0": ["s4-0", "mysql-nav-node"],
      "a0-10": ["a0-10", "mysql-nav-edge"]
    }
  },
  "(method 10 mysql-nav-graph)": {
    "vars": {
      "a0-3": ["a0-3", "mysql-nav-node"],
      "a0-7": ["a0-7", "mysql-nav-edge"],
      "a0-13": ["a0-13", "mysql-nav-visnode"]
    }
  },
  "(method 9 mysql-nav-graph)": {
    "vars": {
      "s0-1": ["nav-node", "mysql-nav-node"],
      "s1-2": ["nav-edge", "mysql-nav-edge"],
      "s1-4": ["nav-visnode", "mysql-nav-visnode"]
    }
  },
  "(method 18 level)": {
    "vars": {
      "s5-0": "mem-mode",
      "v1-5": "slot-in-borrow-from-lev",
      "a0-4": "borrow-from-lev-idx",
      "a1-3": "maybe-borrow-from-lev",
      "a2-5": "check-slot-idx",
      "a2-7": "found-borrow",
      "a1-4": "borrow-from-lev",
      "s2-0": "memory-unused?",
      "v1-17": "bits-to-use",
      "s4-0": "heap-size",
      "s3-0": "offset-in-level-heap"
    }
  },
  "level-update-after-load": {
    "args": ["lev", "lstate"],
    "vars": {
      "s3-0": "drawable-trees",
      "s5-0": "start-time",
      "v1-5": "current-time",
      "s1-0": "login-state-pos",
      "s2-0": "current-tree",
      "s1-1": "tree-array-idx",
      "v1-40": "art-group-array-idx",
      "s2-1": "current-ag",
      "s0-0": "current-array",
      "s2-3": "proto-array",
      "s0-1": "protos",
      "sv-32": "proto",
      "sv-48": "geom-idx",
      "a0-56": "geom",
      "s1-2": "proto2-idx",
      "v1-134": "proto2",
      "s0-2": "envmap-shader",
      "v0-7": "envmap-tex",
      "v1-155": "lev-bsp",
      "f0-6": "close-dist",
      "f1-3": "far-dist",
      "v1-122": "borrower-idx",
      "a0-104": "borrower-heap",
      "v1-225": "end-time"
    }
  },
  "(method 10 load-state)": {
    "vars": {
      "v1-0": "discarded-level",
      "s5-0": "most-recent-load-order",
      "s4-0": "unload-attempt",
      "a0-2": "unload-idx",
      "a1-0": "unload-candidate-idx",
      "a2-3": "unload-candidate-lev",
      "a3-5": "still-wanted",
      "s3-0": "lev-to-unload",
      "a0-10": "all-levels-inactive",
      "s5-1": "no-levels-at-all",
      "v1-8": "desired-levels",
      "a0-17": "want-lev-idx",
      "s4-1": "want-lev-idx-to-load",
      "s3-1": "new-lev",
      "s5-2": "want-lev-i",
      "s4-2": "lev-i",
      "s3-2": "lev",
      "v1-122": "lev-for-vis",
      "a0-53": "num-vis-levs"
    }
  },
  "bsp-camera-asm": {
    "vars": {
      "a3-0": "cam-pos-i1",
      "a3-1": "cam-pos-32",
      "a3-2": "cam-pos-16",
      "a3-3": "cam-pos-8",
      "a3-4": "cam-pos-8m",
      "v1-0": "nodes",
      "a2-0": "nidx",
      "t1-1": "node",
      "t3-0": "front-min",
      "t6-0": "front-min-compare",
      "t0-2": "front-max",
      "t4-0": "front-max-compare",
      "t2-0": "back-min",
      "t7-0": "back-min-compare",
      "t0-3": "back-max",
      "t5-0": "back-max-compare",
      "t0-4": "front-idx",
      "t6-1": "not-f-min",
      "t7-1": "not-b-min",
      "t3-1": "f-flag",
      "t4-2": "f-in-box",
      "t5-2": "b-in-box",
      "t2-1": "b-flag",
      "t1-2": "back-idx"
    }
  },
  "restart-mission": {
    "vars": {
      "a0-2": ["task-mgr", "process"],
      "s4-0": ["s4-0", "connection"],
      "v1-1": ["v1-1", "connection"],
      "s5-1": "cur-lev",
      "s4-1": "game-nodes",
      "s3-0": "i",
      "s2-0": "node",
      "gp-0": "restart?",
      "s5-0": "mgr-status"
    }
  },
  "(method 0 drawable-group)": {
    "args": ["allocation", "type-to-make", "length"],
    "vars": {
      "v0-0": "new-obj"
    }
  },
  "(method 2 drawable-group)": {
    "vars": {
      "s5-0": "idx"
    }
  },
  "(method 8 drawable-group)": {
    "vars": {
      "v1-6": "obj-size",
      "s3-0": "idx"
    }
  },
  "(method 9 drawable-group)": {
    "vars": {
      "s5-0": "idx"
    }
  },
  "(method 10 drawable-group)": {
    "vars": {
      "s3-0": "idx"
    }
  },
  "(method 13 drawable-group)": {
    "vars": {
      "s5-0": "idx"
    }
  },
  "(method 14 drawable-group)": {
    "vars": {
      "s3-0": "idx"
    }
  },
  "(method 15 drawable-group)": {
    "vars": {
      "s4-0": "idx"
    }
  },
  "(method 14 drawable-tree-array)": {
    "vars": {
      "s3-0": "idx"
    }
  },
  "(method 13 drawable-tree-array)": {
    "vars": {
      "s5-0": "idx"
    }
  },
  "(method 10 drawable-tree-array)": {
    "vars": {
      "s3-0": "idx"
    }
  },
  "(method 10 path-control)": {
    "args": ["this", "ret", "idx", "search-type"],
    "vars": {
      "a1-1": "num-vertices",
      "f0-3": "vert-idx"
    }
  },
  "(method 14 path-control)": {
    "args": ["this", "ret", "percent", "search-type"]
  },
  "(method 26 path-control)": {
    "args": ["this", "ret", "idx", "mag"],
    "vars": {
      "v1-0": "num-vertices",
      "f0-3": "vert-idx",
      "f0-4": "capped-idx"
    }
  },
  "(method 13 curve-control)": {
    "args": ["this", "ret", "idx"]
  },
  "(method 16 curve-control)": {
    "args": ["this", "ret", "percent"]
  },
  "(method 15 curve-control)": {
    "args": ["this", "ret", "idx", "mag"]
  },
  "(method 12 path-control)": {
    "args": ["this", "ret", "idx", "mag"]
  },
  "(method 15 path-control)": {
    "args": ["this", "ret", "percent", "mag"]
  },
  "(method 13 path-control)": {
    "args": ["this", "ret", "idx"]
  },
  "(method 12 curve-control)": {
    "args": ["this", "ret", "percent", "mag"]
  },
  "(method 16 path-control)": {
    "args": ["this", "ret", "percent", "mag"]
  },
  "(method 22 path-control)": {
    "args": ["this", "point"],
    "vars": {
      "f30-0": "furthest-dist",
      "s3-0": "given-point",
      "s2-0": "closest-point",
      "f0-5": "dist-to-point",
      "s4-0": "next-point",
      "s5-0": "curr-point",
      "s1-0": "idx",
      "f28-0": "vert-idx"
    }
  },
  "(method 23 path-control)": {
    "args": ["this", "point"]
  },
  "(method 11 memory-usage-block)": {
    "args": ["this", "level", "fmt-dest"]
  },
  "(method 14 level)": {
    "args": ["this", "force?"]
  },
  "mem-size": {
    "args": ["data", "inspect-usage?", "arg2"],
    "vars": {
      "gp-0": "block"
    }
  },
  "(method 9 memory-usage-block)": {
    "vars": {
      "v1-0": "idx"
    }
  },
  "(method 10 memory-usage-block)": {
    "vars": {
      "v0-0": "sum",
      "v1-0": "idx"
    }
  },
  "set-graphics-mode": {
    "vars": {
      "v1-0": "settings",
      "s4-0": "display",
      "s5-0": "video-settings",
      "gp-0": "gs-bank"
    }
  },
  "set-progressive-scan": {
    "args": ["val"]
  },
  "set-aspect-ratio": {
    "args": ["aspect"]
  },
  "set-video-mode": {
    "args": ["tv-format"]
  },
  "(method 41 nav-graph)": {
    "args": ["this", "idx"]
  },
  "(method 18 nav-node)": {
    "args": ["this", "ret"]
  },
  "(method 10 align-control)": {
    "args": ["this", "options", "x", "y", "z"],
    "vars": {
      "a0-1": "process",
      "t9-0": "method-call",
      "v1-4": "transform",
      "t1-0": "data"
    }
  },
  "(method 26 trsqv)": {
    "args": ["this", "unkBitfield", "limit"],
    "vars": {
      "a0-1": "transv"
    }
  },
  "(method 19 nav-node)": {
    "args": ["this", "ret"],
    "vars": {
      "f0-1": "angle",
      "s5-0": "sin-cos-result"
    }
  },
  "service-cpads": {
    "vars": {
      "s3-0": "buzz-i",
      "gp-0": "pads",
      "s5-0": "i",
      "s4-0": "pad",
      "s3-1": ["buttons-pushed", "pad-buttons"]
    }
  },
  "(method 16 level)": {
    "args": ["this", "vis-info", "unused", "in-bsp-vis-string"],
    "vars": {
      "a0-1": "cam-leaf-idx",
      "v1-1": "curr-vis-string-offset",
      "s3-0": "desired-vis-string-offset",
      "s3-1": "vis-buf",
      "s2-0": "lower-flag-bits",
      "s1-0": "spad-start",
      "s0-0": "spad-end",
      "s4-1": "list-len",
      "v1-30": "qwc",
      "v1-33": "comp-mode",
      "v1-35": "qwc2",
      "sv-16": "extra-vis-length",
      "sv-32": "extra-vis-dest",
      "v1-45": "extra-vis-in",
      "a0-25": "extra-vis-idx",
      "a1-9": "vis-byte",
      "s2-1": "vis-ptr",
      "s1-1": "all-vis-ptr",
      "v1-51": "vis-error",
      "v1-55": "unpacked-vis-ptr",
      "a0-42": "final-vis-ptr",
      "a1-22": "all-vis",
      "a2-11": "vis-qwc"
    }
  },
  "elec-gate-post": {
    "vars": {
      "s5-0": "bolt-idx",
      "sv-96": "curr-bolt",
      "gp-0": "num-points",
      "sv-112": "curr-point"
    }
  },
  "(enter idle elec-gate)": {
    "vars": {
      "v1-0": "bolt-idx",
      "a0-3": "bolt",
      "a0-6": "first-ring",
      "a0-9": "second-ring",
      "a1-1": "mode",
      "a1-2": "mode",
      "a1-3": "mode",
      "a2-2": "mode-diff?",
      "a2-12": "mode-diff?",
      "a2-22": "mode-diff?"
    }
  },
  "(enter active elec-gate)": {
    "vars": {
      "v1-7": "bolt-idx",
      "a0-5": "curr-bolt",
      "a1-3": "mode",
      "a2-3": "mode-diff?",
      "a0-8": "first-ring",
      "a1-4": "mode",
      "a0-11": "second-ring",
      "a1-5": "mode",
      "a2-23": "mode-diff?",
      "a2-13": "mode-diff?",
      "v1-10": "vec-idx",
      "gp-0": "vec-pair"
    }
  },
  "(trans active elec-gate)": {
    "vars": {
      "s5-0": "proc-focus",
      "gp-0": "target",
      "gp-1": "focus-trans",
      "a1-4": "evt",
      "v1-20": "attack",
      "a0-8": "game-info",
      "a2-2": "attack-id",
      "s5-2": "bolt-idx"
    }
  },
  "(trans shutdown elec-gate)": {
    "vars": {
      "s5-0": "bolt-idx",
      "gp-0": "go-idle?",
      "s4-0": "left-bolt-0",
      "v1-9": "left-bolt-1",
      "a0-1": "mode",
      "a1-2": "mode-diff?",
      "v1-12": "left-bolt-first-ring",
      "v1-15": "left-bolt-second-ring",
      "a0-2": "mode",
      "a0-3": "mode",
      "a1-12": "mode-diff?",
      "a1-22": "mode-diff?"
    }
  },
  "(method 27 elec-gate)": {
    "args": ["this", "sparticle-lc"]
  },
  "(method 7 elec-gate)": {
    "vars": {
      "v1-0": "bolt-idx",
      "a2-2": "left-bolt"
    },
    "args": ["this", "new-addr"]
  },
  "(method 11 elec-gate)": {
    "vars": {
      "s4-0": "bolt-idx",
      "s5-1": "params",
      "s3-0": "left-bolt"
    }
  },
  "(method 29 fort-elec-gate)": {
    "args": ["this", "scale"]
  },
  "(event idle blocking-plane)": {
    "vars": {
      "v1-0": "evt-type",
      "v1-3": "prim",
      "gp-0": "proc-child-ptr-0",
      "s5-0": "proc-child-0",
      "gp-1": "proc-child-ptr-1",
      "s5-1": "proc-child-1"
    }
  },
  "(method 21 blocking-plane)": {
    "args": ["this", "vec-pair", "height"]
  },
  "blocking-plane-init-by-other": {
    "args": ["vec-pair", "height"]
  },
  "blocking-plane-destroy": {
    "vars": {
      "gp-0": "child-proc-ptr",
      "s5-0": "child-proc"
    }
  },
  "simple-focus-init-by-other": {
    "vars": {
      "gp-0": "root"
    }
  },
  "simple-nav-sphere-event-handler": {
    "args": ["proc", "arg1", "event-type", "event"],
    "vars": {
      "f0-0": "radius",
      "a0-7": "collide-shape"
    }
  },
  "plat-trans": {
    "vars": {
      "gp-0": "trans"
    }
  },
  "plat-event": {
    "args": ["proc", "arg1", "event-type", "event"],
    "vars": {
      "v1-0": "evt-type"
    }
  },
  "eco-door-event-handler": {
    "args": ["proc", "arg1", "event-type", "event"],
    "vars": {
      "v1-0": "evt-type"
    }
  },
  "(code door-opening eco-door)": {
    "vars": {
      "v1-14": "prim"
    }
  },
  "(code door-open eco-door)": {
    "vars": {
      "v1-3": "prim",
      "f30-0": "dist-from-target",
      "f28-0": "dist-from-camera"
    }
  },
  "(code door-closing eco-door)": {
    "vars": {
      "gp-0": "params"
    }
  },
  "(method 25 eco-door)": {
    "vars": {
      "s5-0": "collision-shape",
      "v1-2": "collision-mesh",
      "v1-5": "prim"
    }
  },
  "(method 11 eco-door)": {
    "vars": {
      "f0-0": "door-scale",
      "v1-8": "state-actor"
    }
  },
  "(method 37 basebutton)": {
    "args": ["this", "vec", "quat"]
  },
  "(event up-idle basebutton)": {
    "vars": {
      "v1-1": "attack"
    }
  },
  "(event going-down basebutton)": {
    "vars": {
      "v1-0": "evt-type"
    }
  },
  "(code going-down basebutton)": {
    "vars": {
      "gp-0": "activation-script"
    }
  },
  "(event down-idle basebutton)": {
    "vars": {
      "v1-0": "evt-type"
    }
  },
  "(method 38 basebutton)": {
    "args": ["this", "pressed?"]
  },
  "(method 33 basebutton)": {
    "vars": {
      "s5-1": "channel-0",
      "s5-2": "channel-1"
    }
  },
  "(method 34 basebutton)": {
    "vars": {
      "s5-0": "collision-shape",
      "s4-0": "collision-mesh",
      "v1-12": "prim"
    }
  },
  "basebutton-init-by-other": {
    "args": [
      "process-actor",
      "vec",
      "quat",
      "notify-actor",
      "pressed?",
      "timeout"
    ]
  },
  "(method 36 basebutton)": {
    "args": ["this", "event-type"],
    "vars": {
      "a1-1": "event",
      "a1-2": "event",
      "s4-0": "actor-group-idx",
      "s3-0": "actor-group",
      "s2-0": "actor-idx",
      "v1-10": "actor",
      "t9-1": "func",
      "t9-0": "func",
      "v1-2": "actor"
    }
  },
  "(method 31 plat)": {
    "vars": {
      "s5-0": "collision-shape",
      "s4-0": "collision-mesh",
      "v1-11": "prim"
    }
  },
  "(method 11 plat)": {
    "vars": {
      "a1-4": "params"
    },
    "args": ["this", "entity"]
  },
  "(event idle drop-plat)": {
    "vars": {
      "a0-5": "proc-focus",
      "s5-0": "proc-temp",
      "a0-13": "proc-focus"
    }
  },
  "(event idle bouncer)": {
    "vars": {
      "v1-0": "evt-type"
    }
  },
  "(method 24 bouncer)": {
    "vars": {
      "s5-0": "collision-shape",
      "v1-2": "collision-mesh",
      "v1-5": "prim"
    }
  },
  "(method 7 conveyor)": {
    "args": ["this", "new-addr"]
  },
  "(method 24 conveyor)": {
    "vars": {
      "v1-4": "scale-factor",
      "a0-1": "entity",
      "sv-16": "tag"
    }
  },
  "(method 25 conveyor)": {
    "vars": {
      "v0-1": "sound",
      "v1-1": "actor-options"
    }
  },
  "(method 26 conveyor)": {
    "vars": {
      "s4-0": "vec",
      "a1-2": "sections",
      "a2-0": "section-count",
      "a0-3": "section-idx",
      "v1-8": "section",
      "a1-3": "vec-temp"
    },
    "args": ["this", "proc-focus"]
  },
  "(method 48 elevator)": {
    "vars": {
      "gp-0": "target",
      "v1-6": "collide-query"
    }
  },
  "(method 41 elevator)": {
    "vars": {
      "a0-1": "entity",
      "a0-2": "entity",
      "a0-3": "entity",
      "a0-4": "entity",
      "a0-5": "entity"
    }
  },
  "ease-value-in-out": {
    "args": ["value", "step-amount"],
    "vars": {
      "f0-0": "step"
    }
  },
  "elevator-event": {
    "args": ["proc", "arg1", "event-type", "event"],
    "vars": {
      "v1-0": "evt-type",
      "v1-8": "proc-focus",
      "v1-20": "next-state-0",
      "v1-48": "next-state-1"
    }
  },
  "(method 47 elevator)": {
    "vars": {
      "s0-0": "path-vertex-idx",
      "sv-32": "path-point",
      "s1-0": "elev-params",
      "f28-0": "smallest-dist",
      "f30-0": "point-idx-tracker",
      "f0-12": "dist"
    }
  },
  "(method 44 elevator)": {
    "vars": {
      "s5-0": "target-temp",
      "a0-2": "target"
    }
  },
  "(method 46 elevator)": {
    "vars": {
      "sv-16": "zero",
      "a0-1": "target"
    }
  },
  "(method 11 elevator)": {
    "args": ["this", "entity"],
    "vars": {
      "s5-1": "num-path-points",
      "s3-1": "path-point-idx"
    }
  },
  "(method 39 elevator)": {
    "args": ["this", "path-point-x", "path-point-y"],
    "vars": {
      "s3-0": "point-x",
      "a1-3": "point-y"
    }
  },
  "(method 16 drawable-region-prim)": {
    "args": ["this", "area-of-interest", "_count", "region-list"],
    "vars": {
      "s2-0": "count"
    }
  },
  "(method 9 region-prim-area)": {
    "args": ["this", "region-sphere"],
    "vars": {
      "v1-0": "regions-entered",
      "a2-0": "region",
      "a3-0": "idx"
    }
  },
  "(method 10 region-prim-area)": {
    "vars": {
      "v1-0": "regions-exited",
      "a2-0": "region",
      "a3-0": "idx"
    }
  },
  "(method 11 region-prim-area)": {
    "vars": {
      "v1-0": "regions-inside",
      "a2-0": "region",
      "a3-0": "idx"
    }
  },
  "(method 12 region-prim-area)": {
    "vars": {
      "v1-0": "regions-started",
      "a2-0": "region",
      "a3-0": "idx"
    }
  },
  "(method 18 drawable-region-sphere)": {
    "vars": {
      "s4-0": "area-of-interest"
    },
    "args": ["this", "area"]
  },
  "(method 19 drawable-region-sphere)": {
    "args": ["this", "area"]
  },
  "(method 18 drawable-region-volume)": {
    "args": ["this", "area"]
  },
  "add-debug-bound-internal": {
    "args": ["buf", "pts", "num-pts", "color0", "color1", "flip-tex"]
  },
  "add-debug-bound": {
    "args": ["buf", "pts", "c0", "c1", "flash"]
  },
  "(method 9 prototype-inline-array-shrub)": {
    "vars": {
      "s5-0": "bsp-header",
      "s4-0": "shrub-idx",
      "s3-0": "shrub",
      "v1-9": "shrub-i",
      "s2-0": "geo-i",
      "a0-15": "geo"
    }
  },
  "(method 8 prototype-array-tie)": {
    "args": ["this", "usage", "arg2"],
    "vars": {
      "s3-0": "tie-idx",
      "v1-8": "size-of-tie"
    }
  },
  "(method 8 prototype-bucket-tie)": {
    "args": ["this", "usage", "arg2"],
    "vars": {
      "v1-13": "name-size",
      "v1-25": "color-size",
      "s3-0": "idx",
      "a0-1": "tie-geom"
    }
  },
  "(method 8 prototype-inline-array-shrub)": {
    "args": ["this", "usage", "arg2"],
    "vars": {
      "v1-8": "shrub-size",
      "s3-0": "idx"
    }
  },
  "(method 8 prototype-bucket-shrub)": {
    "args": ["this", "usage", "arg2"],
    "vars": {
      "s3-0": "idx",
      "v1-22": "name-size",
      "a0-5": "geo",
      "v1-5": "proto-shrub-size"
    }
  },
  "drawable-sphere-box-intersect?": {
    "args": ["drawable", "bbox"]
  },
  "instance-sphere-box-intersect?": {
    "args": ["drawable", "tie", "bbox"]
  },
  "instance-tfragment-add-debug-sphere": {
    "args": ["drawable", "tie"]
  },
  "(method 9 los-control)": {
    "args": ["this", "process", "trans-vec", "radius"],
    "vars": {
      "s2-0": "process-focus",
      "s1-0": "process-source",
      "s1-1": "process-dest",
      "s1-2": "start-pos",
      "v1-20": "distance",
      "s3-1": "cquery",
      "v1-22": "query"
    }
  },
  "(method 12 los-control)": {
    "args": ["this", "dst"]
  },
  "(method 13 los-control)": {
    "args": ["this", "proc", "check-interval", "c-spec"]
  },
  "(method 9 enemy-info)": {
    "args": ["this", "obj-to-copy"]
  },
  "(method 119 enemy)": {
    "args": ["this", "high"]
  },
  "(method 118 enemy)": {
    "args": ["this", "low", "high"]
  },
  "(method 121 enemy)": {
    "args": ["this", "low", "high"]
  },
  "(method 122 enemy)": {
    "args": ["this", "chance"]
  },
  "(method 12 enemy)": {
    "vars": {
      "gp-0": "draw"
    }
  },
  "(method 53 enemy)": {
    "args": ["this", "proc-focus"]
  },
  "(method 10 nav-enemy-info)": {
    "args": ["this", "obj-to-copy"]
  },
  "(method 44 nav-state)": {
    "args": ["this", "velocity"]
  },
  "scene-looper-init-by-other": {
    "args": ["scene-name"]
  },
  "(code idle scene-looper)": {
    "vars": {
      "gp-1": "player"
    }
  },
  "loop-scene": {
    "args": ["scene-name"]
  },
  "(method 7 rigid-body-platform)": {
    "args": ["this", "new-addr"]
  },
  "(method 54 rigid-body-platform)": {
    "args": ["this", "ctrl-point"]
  },
  "(method 50 rigid-body-platform)": {
    "vars": {
      "v1-8": "rigid-body",
      "a1-2": "force-pos",
      "a2-0": "force",
      "f0-0": "force-dist"
    }
  },
  "(method 13 touching-list)": {
    "args": ["this", "shape1", "shape2"],
    "vars": {
      "v0-0": ["entry", "touching-shapes-entry"]
    }
  },
  "(method 68 ocean)": {
    "vars": {
      "s3-0": "vertices"
    },
    "args": ["this", "arg1", "facing"]
  },
  "(method 67 ocean)": {
    "vars": {
      "s4-0": "vertices"
    }
  },
  "(method 66 ocean)": {
    "vars": {
      "s4-0": "vertices"
    }
  },
  "(method 65 ocean)": {
    "vars": {
      "s5-0": "vertices"
    }
  },
  "(method 64 ocean)": {
    "vars": {
      "s5-0": "vertices"
    }
  },
  "(method 63 ocean)": {
    "vars": {
      "s4-0": "vertices"
    }
  },
  "(method 62 ocean)": {
    "vars": {
      "s4-0": "vertices"
    }
  },
  "(method 61 ocean)": {
    "vars": {
      "s4-0": "vertices"
    }
  },
  "(method 60 ocean)": {
    "vars": {
      "s4-0": "vertices"
    }
  },
  "(method 21 ocean)": {
    "args": ["this", "corner-x", "corner-z"]
  },
  "(method 37 control-info)": {
    "vars": {
      "a1-6": "total-offset",
      "a1-8": "bonus-vel",
      "s2-0": "old-iter-cnt",
      "s3-0": "old-in-vel",
      "s4-0": "old-stat-flg",
      "s3-1": "regular-vel",
      "s4-1": "before-regular-vel",
      "s1-0": "b1",
      "s2-1": "a1",
      "v1-32": "b1-nrm-to-grav",
      "f0-7": "b1-nrm-to-grav-vel",
      "f0-14": "ba-dot",
      "v1-67": "align-xz-dir",
      "f0-32": "align-xz-speed"
    }
  },
  "(method 54 collide-shape)": {
    "vars": {
      "v1-3": "proc"
    }
  },
  "(method 42 collide-shape)": {
    "args": ["this", "other", "cquery"]
  },
  "(method 18 collide-shape-prim-group)": {
    "args": ["this", "other", "cquery"]
  },
  "(method 19 collide-shape-prim)": {
    "args": ["this", "other", "cquery"]
  },
  "(method 18 collide-shape-prim-mesh)": {
    "args": ["this", "other", "cquery"]
  },
  "(method 18 collide-shape-prim-sphere)": {
    "args": ["this", "other", "cquery"]
  },
  "(method 64 collide-shape-moving)": {
    "args": ["this", "vel", "check-dist", "amt", "bounce-dist"],
    "vars": {
      "gp-0": "initial-trans",
      "s2-0": "collide-vel",
      "s1-1": "vel-dir"
    }
  },
  "target-collision-low-coverage": {
    "vars": {
      "sv-16": "contact-normal",
      "sv-56": "overhang-nrm",
      "sv-52": "tangent"
    }
  },
  "foreground-draw": {
    "args": ["dc", "dma-buf", "dist-in"],
    "vars": {
      "at-0": "fg-work",
      "a0-1": ["bone-calc", "bone-calculation"],
      "t1-0": "num-bones",
      "a3-3": "bone-mem-size",
      "t0-1": "fg-regs",
      "v1-0": "matrix-mem",
      "t0-2": "matrix-mem2",
      "t1-2": "bflags",
      "t4-0": "f-regs",
      "a1-6": "bone-list",
      "a2-5": "calc-to-add",
      "t2-4": "jnt",
      "t3-0": "bn",
      "t4-1": "count",
      "t5-0": "calc",
      "s5-0": ["dma-ptr", "pointer"],
      "s4-0": "bucket-info",
      "a0-5": "fg-lights",
      "v1-6": "rotated-light-out",
      "a1-8": "inv-cam-rot",
      "s3-0": "geo",
      "s2-0": "effect-mask",
      "s1-0": "effect-idx",
      "v1-40": "extra",
      "v1-41": "tex-scroll-info",
      "v1-70": "ei",
      "v1-71": "tint-info",
      "f1-1": "t-fade-0",
      "f0-4": "t-fade-1",
      "f1-3": "t-interp",
      "f0-6": "t-amount",
      "a0-75": "merc-fade-int",
      "v1-156": "fade-enable",
      "f0-11": "dist-until-gone"
    }
  },
  "dma-add-process-drawable": {
    "args": ["pd", "dc", "flag", "dma-buf"],
    "vars": {
      "s4-0": "fg-bounds",
      "s3-0": "fg-lights",
      "sv-272": "tod",
      "sv-288": "shadow-mask",
      "s0-0": "shadow-mask-not",
      "sv-304": "lev-idx-for-mood",
      "s1-1": "light-idx",
      "s2-1": "lg",
      "v1-53": "packed-shadow-vals",
      "a0-28": "light-idx2",
      "a2-8": "light-pal-idx",
      "s1-2": "fg-light-lev-idx",
      "v1-62": "lev",
      "s0-1": "light-hash",
      "sv-320": "my-origin",
      "sv-336": "lev-mood",
      "v0-6": "light-lookup-result",
      "sv-352": "light-result-bucket",
      "sv-368": "index-ptr",
      "sv-384": "index-index",
      "a1-49": "light-sphere",
      "v1-73": "palette-idx",
      "f0-12": "interp",
      "s1-3": "target-shadow-dir",
      "s0-2": "current-shadow-dir",
      "f30-0": "shadow-dir-w",
      "v1-109": "fg-dist",
      "s3-1": "lod-idx",
      "f30-1": "dist-w",
      "v1-133": "src-lev",
      "f0-26": "corrected-dist",
      "a0-64": "tex-use",
      "a1-54": "use-fg-idx",
      "a2-13": "use-idx",
      "t0-0": "tex-lod"
    }
  },
  "(method 0 joint-exploder-tuning)": {
    "vars": {
      "v0-0": ["v0-0", "joint-exploder-tuning"]
    }
  },
  "(method 181 gator)": {
    "vars": {
      "s4-0": ["s4-0", "art-joint-anim"]
    }
  },
  "(code target-running-attack)": {
    "vars": {
      "t1-6": ["t1-6", "sound-name"]
    }
  },
  "(method 9 bot-speech-list)": {
    "vars": {
      "s2-0": "sp-indexes",
      "s1-0": "last-idx",
      "s0-0": "idx",
      "v1-37": "flags"
    },
    "args": ["sp-list", "bot", "sp-info", "arg3"]
  },
  "(method 182 bot)": {
    "vars": {
      "s5-0": "bot-root",
      "a0-7": "proc-vel",
      "v1-4": "targ-pos"
    },
    "args": ["this", "turn-info", "proc", "arg3"]
  },
  "(method 223 bot)": {
    "vars": {
      "gp-0": "focus",
      "s3-0": "focus-proc",
      "v1-1": "timer",
      "s4-1": "cquery"
    }
  },
  "(method 213 bot)": {
    "vars": {
      "v1-0": "course",
      "a0-2": "waypoint-count",
      "a2-1": "i",
      "s4-0": "waypoint",
      "s5-1": "on-skip",
      "t9-4": "on-set",
      "s3-0": "mesh-idx"
    },
    "args": ["this", "id", "skipped?"]
  },
  "(method 215 bot)": {
    "vars": {
      "s5-0": "skip-id"
    }
  },
  "(method 205 bot)": {
    "args": ["this", "scene", "grab?"]
  },
  "(method 207 bot)": {
    "args": ["this", "sound"]
  },
  "(method 206 bot)": {
    "args": ["this", "idx"],
    "vars": {
      "s5-0": "speech",
      "gp-0": "course",
      "a1-4": "proc",
      "t2-0": "hold-time",
      "v1-5": "tuning"
    }
  },
  "(method 211 bot)": {
    "vars": {
      "v1-1": "speeches",
      "a0-2": "i",
      "a1-1": "speech"
    }
  },
  "(method 217 bot)": {
    "args": ["this", "idx"],
    "vars": {
      "v1-2": "speech"
    }
  },
  "(method 189 bot)": {
    "vars": {
      "s3-0": "sphere",
      "gp-0": "focus",
      "f0-0": "enemy-dist",
      "s4-0": ["coll-spec", "collide-spec"],
      "a0-5": "next-actor",
      "a1-1": "cshape",
      "a1-2": "ccore",
      "a1-26": "enemy",
      "s2-0": "proc",
      "s3-1": "i",
      "v1-27": "actor"
    }
  },
  "(method 184 bot)": {
    "vars": {
      "s5-0": "course",
      "s4-0": "i",
      "s3-0": "spot",
      "a2-2": "spot-id"
    }
  },
  "(method 197 bot)": {
    "vars": {
      "s5-0": "mission-failed?",
      "a0-7": "master-handle",
      "a1-2": "fail-params"
    }
  },
  "(method 201 bot)": {
    "vars": {
      "f0-0": "rating",
      "v1-0": "enemy-dist"
    },
    "args": ["this", "enemy", "arg2"]
  },
  "(method 220 bot)": {
    "args": ["this", "channel"]
  },
  "(method 214 bot)": {
    "vars": {
      "a1-0": "fproc"
    }
  },
  "(method 208 bot)": {
    "vars": {
      "a1-0": "target-trans",
      "v1-4": "bot-root"
    }
  },
  "(method 194 bot)": {
    "args": ["this", "spot", "bot-trans", "arg3"]
  },
  "(method 209 bot)": {
    "args": ["this", "channel"]
  },
  "(method 218 bot)": {
    "args": ["this", "idx"]
  },
  "(method 219 bot)": {
    "args": ["this", "spot"]
  },
  "(method 202 bot)": {
    "vars": {
      "s2-0": "i",
      "s3-0": "bot-trans",
      "f0-0": "spot-dist",
      "s1-0": "spot",
      "gp-0": "spot-idx"
    },
    "args": ["this", "num-spots", "spot-indices"]
  },
  "(method 203 bot)": {
    "vars": {
      "a1-2": "idx"
    }
  },
  "(method 9 bot-speech-list-shuffle)": {
    "args": ["this", "bot", "sp-info", "sp-flags"],
    "vars": {
      "v1-1": "course-cookie",
      "s2-0": "history-mask",
      "s0-0": "speech-idx",
      "s1-0": "last-idx"
    }
  },
  "(method 204 bot)": {
    "vars": {
      "a1-2": "idx"
    }
  },
  "(method 224 bot)": {
    "vars": {
      "t9-0": "check-too-far-func",
      "gp-0": "result",
      "v1-0": "too-far-check"
    }
  },
  "(method 195 bot)": {
    "args": ["this", "fproc"]
  },
  "(method 11 hip-door-b)": {
    "vars": {
      "s5-0": "cshape",
      "s4-0": "cshape-group",
      "v1-8": "cshape-mesh",
      "v1-10": "cshape-mesh2",
      "v1-13": "root"
    },
    "args": ["this", "entiy"]
  },
  "(method 11 hip-mirror)": {
    "args": ["this", "entity"]
  },
  "hiphog-activate": {
    "vars": {
      "a0-1": "mirror"
    }
  },
  "birth-func-rotate-minute": {
    "vars": {
      "gp-0": "quat",
      "a1-1": "temp-vec",
      "v1-0": "tod",
      "f0-1": "curr-minutes"
    }
  },
  "birth-func-rotate-hour": {
    "vars": {
      "gp-0": "quat",
      "a1-1": "temp-vec",
      "v1-0": "tod",
      "f0-1": "curr-hours"
    }
  },
  "birth-func-rotate-second": {
    "vars": {
      "gp-0": "quat",
      "a1-1": "temp-vec",
      "v1-0": "tod",
      "f0-1": "curr-seconds"
    }
  },
  "hiphog-mirror-sheen-func": {
    "vars": {
      "a2-2": "curr-ripple-wave",
      "v1-4": "prev-ripple-wave"
    }
  },
  "(method 22 krew-collection-item)": {
    "vars": {
      "gp-0": "query",
      "s4-0": "on-ground?",
      "v1-5": "_query",
      "f0-6": "dist"
    }
  },
  "(trans idle krew-collection-item)": {
    "vars": {
      "v1-0": "target",
      "gp-0": "vec",
      "f0-1": "dist-from-target",
      "f1-1": "pickup-dist",
      "a1-4": "vehicle"
    }
  },
  "(code idle krew-collection-item)": {
    "vars": {
      "gp-0": "beam-params",
      "v1-0": "beam-location"
    }
  },
  "krew-collection-item-spawn": {
    "vars": {
      "gp-0": "new-krew-item",
      "v1-1": "new-proc"
    },
    "args": ["proc", "position"]
  },
  "krew-collection-item-init-by-other": {
    "args": ["position"]
  },
  "(anon-function 5 collection-task)": {
    "vars": {
      "s5-0": "traffic-obj-params",
      "gp-0": "traffic-manager"
    }
  },
  "(anon-function 3 collection-task)": {
    "vars": {
      "gp-0": "task-count",
      "a0-6": "krew-item"
    }
  },
  "(anon-function 2 collection-task)": {
    "vars": {
      "f0-0": "min-start-distance",
      "v1-2": "moved-beyond-start?"
    }
  },
  "check-drop-level-ruins-rubble": {
    "vars": {
      "gp-0": "vec"
    }
  },
  "check-drop-level-ruins-tower-userdata-nosplat": {
    "vars": {
      "s3-0": "vec"
    }
  },
  "check-drop-level-ruins-tower-userdata": {
    "vars": {
      "s3-0": "vec"
    }
  },
  "ruins-slide-sparks": {
    "args": ["arg0", "position"],
    "vars": {
      "t9-0": "launch-func",
      "a0-1": "2d-sys",
      "v1-1": "sp-launcher",
      "a2-0": "matrix"
    }
  },
  "(post idle flag)": {
    "vars": {
      "f0-1": "flag-scale"
    }
  },
  "(method 11 ruins-precipice)": {
    "vars": {
      "s4-0": "cshape",
      "v1-2": "cshape-mesh"
    }
  },
  "(method 49 cpad-elevator)": {
    "vars": {
      "v1-3": "prim"
    },
    "args": ["this", "collide-with-jak?"]
  },
  "(method 45 cpad-elevator)": {
    "vars": {
      "gp-0": "target",
      "a0-2": "target-proc",
      "v1-1": "target-pos",
      "gp-2": "dist-from-center"
    }
  },
  "(method 43 cpad-elevator)": {
    "args": ["this", "vec", "point-a", "point-b"],
    "vars": {
      "s4-0": "path-point-a",
      "a0-3": "path-point-b",
      "v1-3": "elevator-trans"
    }
  },
  "(enter running cpad-elevator)": {
    "vars": {
      "t9-0": "func"
    }
  },
  "(code running cpad-elevator)": {
    "vars": {
      "gp-0": "frame-counter"
    }
  },
  "(exit running cpad-elevator)": {
    "vars": {
      "t9-3": "func"
    }
  },
  "(enter arrived cpad-elevator)": {
    "vars": {
      "t9-0": "func"
    }
  },
  "(method 33 cpad-elevator)": {
    "vars": {
      "s5-0": "last-path-index"
    }
  },
  "(method 31 cpad-elevator)": {
    "vars": {
      "s5-0": "cshape-moving",
      "s4-0": "prim-group",
      "v1-15": "prim-mesh-for-jak",
      "v1-17": "prim-mesh",
      "v1-20": "root-prim"
    }
  },
  "under-sig-red-shot-overhead": {
    "vars": {
      "s4-0": "part",
      "t9-1": "activate-func"
    }
  },
  "under-sig-red-shot-grunt": {
    "vars": {
      "a2-2": "beam-end",
      "s5-0": "part",
      "s4-0": "activate-func"
    },
    "args": ["arg0", "arg1", "arg2"]
  },
  "(anon-function 2 under-scenes)": {
    "vars": {
      "gp-0": "vec1",
      "s5-0": "vec2"
    }
  },
  "canyon-draw-beam": {
    "args": ["point-a", "point-b"],
    "vars": {
      "a2-1": "displacement"
    }
  },
  "canyon-draw-beam-lens": {
    "args": ["point-a", "point-b"],
    "vars": {
      "a2-1": "displacement"
    }
  },
  "canyon-draw-beam-statue": {
    "args": ["point-a", "point-b"],
    "vars": {
      "a2-1": "displacement"
    }
  },
  "(method 24 water-anim-mincan)": {
    "vars": {
      "t9-0": "func",
      "v1-2": "ripple-control"
    }
  },
  "mincan-lighthouse-lens-init-by-other": {
    "args": ["arg0", "entity"]
  },
  "(method 11 mincan-lens)": {
    "vars": {
      "s4-0": "cshape",
      "s3-0": "prim-group",
      "v1-8": "mesh-1",
      "v1-10": "mesh-2",
      "v1-12": "mesh-3",
      "v1-14": "mesh-4",
      "v1-16": "mesh-5",
      "v1-18": "mesh-6",
      "v1-20": "mesh-7",
      "v1-23": "root-prim"
    }
  },
  "(method 3 water-anim-mincan)": {
    "vars": {
      "t9-0": "func"
    }
  },
  "(method 3 mincan-lighthouse-lens)": {
    "vars": {
      "t9-0": "func"
    }
  },
  "(method 30 gun-dummy)": {
    "vars": {
      "f0-0": "total-time",
      "v1-0": ["curr-frame", "tpath-control-frame"]
    }
  },
  "(method 29 gun-dummy)": {
    "vars": {
      "s4-0": "path",
      "s5-0": "curr-path-command",
      "a1-0": "event-msg-block",
      "v0-1": "ret"
    }
  },
  "(method 20 gun-dummy)": {
    "vars": {
      "v1-0": "root",
      "v0-0": "vec"
    }
  },
  "(event idle gun-dummy)": {
    "vars": {
      "s5-0": "attack-info",
      "s5-1": "proc-draw",
      "gp-1": "cshape"
    }
  },
  "(post idle gun-dummy)": {
    "vars": {
      "gp-2": "vec-to-target"
    }
  },
  "(method 28 gun-dummy)": {
    "vars": {
      "s5-0": "cshape-moving",
      "v1-6": "prim-mesh",
      "v1-9": "root-prim"
    }
  },
  "(method 31 gun-dummy)": {
    "vars": {
      "v1-19": "path"
    }
  },
  "(method 32 gun-dummy-a)": {
    "vars": {
      "v1-1": "root-prim",
      "s5-1": "exploder-tuning"
    }
  },
  "(method 32 gun-dummy-b)": {
    "vars": {
      "s5-1": "exploder-tuning",
      "v1-1": "root-prim"
    }
  },
  "(method 32 gun-dummy-c)": {
    "vars": {
      "v1-1": "root-prim",
      "s5-1": "exploder-tuning"
    }
  },
  "(method 32 gun-dummy-big)": {
    "vars": {
      "v1-1": "root-prim",
      "s5-1": "exploder-tuning"
    }
  },
  "(method 32 gun-dummy-gold)": {
    "vars": {
      "v1-1": "root-prim",
      "s5-1": "exploder-tuning"
    }
  },
  "(method 32 gun-dummy-peace)": {
    "vars": {
      "v1-1": "root-prim",
      "s5-1": "exploder-tuning"
    }
  },
  "(method 32 gun-cit-a)": {
    "vars": {
      "v1-1": "root-prim",
      "s5-1": "exploder-tuning"
    }
  },
  "(method 32 gun-cit-b)": {
    "vars": {
      "v1-1": "root-prim",
      "s5-1": "exploder-tuning"
    }
  },
  "(method 32 gun-cit-c)": {
    "vars": {
      "v1-1": "root-prim",
      "s5-1": "exploder-tuning"
    }
  },
  "(method 32 gun-cit-d)": {
    "vars": {
      "v1-1": "root-prim",
      "s5-1": "exploder-tuning"
    }
  },
  "gun-dummy-init-by-other": {
    "args": ["manager", "path-info"]
  },
  "gun-dummy-a-init-by-other": {
    "args": ["manager", "path-info"]
  },
  "gun-dummy-b-init-by-other": {
    "args": ["manager", "path-info"]
  },
  "gun-dummy-c-init-by-other": {
    "args": ["manager", "path-info"]
  },
  "gun-dummy-big-init-by-other": {
    "args": ["manager", "path-info"]
  },
  "gun-dummy-gold-init-by-other": {
    "args": ["manager", "path-info"]
  },
  "gun-dummy-peace-init-by-other": {
    "args": ["manager", "path-info"]
  },
  "gun-cit-a-init-by-other": {
    "args": ["manager", "path-info"]
  },
  "gun-cit-b-init-by-other": {
    "args": ["manager", "path-info"]
  },
  "gun-cit-c-init-by-other": {
    "args": ["manager", "path-info"]
  },
  "gun-cit-d-init-by-other": {
    "args": ["manager", "path-info"]
  },
  "attach-pod-part": {
    "vars": {
      "gp-0": "sub-change-time"
    }
  },
  "(event idle market-object)": {
    "vars": {
      "a1-2": "attack-info",
      "a2-1": "attacking-proc"
    }
  },
  "(code die market-object)": {
    "vars": {
      "v1-3": "root-prim",
      "gp-1": "frame"
    }
  },
  "(method 11 market-basket-a)": {
    "vars": {
      "s4-0": "cshape",
      "v1-2": "prim-mesh",
      "v1-5": "root-prim"
    }
  },
  "(method 11 market-basket-b)": {
    "vars": {
      "s4-0": "cshape",
      "v1-2": "prim-mesh",
      "v1-5": "root-prim"
    }
  },
  "(method 11 market-crate)": {
    "vars": {
      "s4-0": "cshape",
      "v1-5": "root-prim",
      "v1-2": "prim-mesh"
    }
  },
  "(method 11 market-sack-a)": {
    "vars": {
      "s4-0": "cshape",
      "v1-2": "prim-mesh",
      "v1-5": "root-prim"
    }
  },
  "(method 11 market-sack-b)": {
    "vars": {
      "s4-0": "cshape",
      "v1-2": "prim-mesh",
      "v1-5": "root-prim"
    }
  },
  "market-activate": {
    "vars": {
      "v1-0": "name",
      "gp-0": "int-arr"
    }
  },
  "check-drop-level-stadium-drop-userdata": {
    "vars": {
      "s3-0": "vec"
    }
  },
  "(event idle fort-floor-spike)": {
    "vars": {
      "s4-0": "proc-draw",
      "s3-1": "spike-quat",
      "s4-1": "touched-from-dir",
      "a1-8": "evt",
      "v1-11": "attack-info",
      "v0-0": "frame-count"
    }
  },
  "(method 22 fort-floor-spike-c)": {
    "vars": {
      "s4-0": "prim-group",
      "s5-0": "cshape-moving",
      "sv-16": "prim-mesh",
      "v1-24": "root-prim"
    }
  },
  "(method 21 fort-floor-spike-c)": {
    "vars": {
      "a0-3": "channel"
    }
  },
  "movie-consite-metalkor-shot-draw-fire": {
    "vars": {
      "s5-1": "displacement"
    }
  },
  "(exit zap canyon-lightning-thingy)": {
    "vars": {
      "a0-2": "control",
      "a1-0": "mode",
      "a2-1": "control-mode"
    }
  },
  "(method 7 canyon-lightning-thingy)": {
    "vars": {
      "v1-0": "index"
    }
  },
  "(anon-function 1 palace-scenes)": {
    "vars": {
      "f30-0": "frame-num"
    }
  },
  "(method 11 throne-throne)": {
    "args": ["this", "entity"],
    "vars": {
      "s4-0": "cshape",
      "s3-0": "prim-group",
      "v1-8": "prim-mesh",
      "v1-11": "root-prim"
    }
  },
  "(method 137 sew-gunturret)": {
    "args": ["this", "aim-at-target?"],
    "vars": {
      "a0-2": "target-proc",
      "s5-4": "matrix"
    }
  },
  "(method 138 sew-gunturret)": {
    "vars": {
      "a0-2": "target-proc",
      "a1-5": "cquery",
      "v1-17": "_cquery"
    }
  },
  "(method 140 sew-gunturret)": {
    "args": ["this", "fire-sound?"],
    "vars": {
      "s4-0": "proj-params",
      "s3-0": "temp-vec"
    }
  },
  "(exit hostile sew-gunturret)": {
    "vars": {
      "t9-0": "func"
    }
  },
  "(code hostile sew-gunturret)": {
    "vars": {
      "gp-1": "frame-counter",
      "gp-2": "fire-sound?",
      "s5-1": "frames",
      "gp-3": "_frame-counter"
    }
  },
  "(trans stare sew-gunturret)": {
    "vars": {
      "t9-0": "func"
    }
  },
  "(method 74 sew-gunturret)": {
    "vars": {
      "a1-10": "evt",
      "v1-17": "attack-info",
      "a0-4": "game-info",
      "a2-2": "id"
    },
    "args": ["this", "proc", "arg2", "event-type", "event"]
  },
  "(enter die sew-gunturret)": {
    "vars": {
      "v1-3": "root-prim"
    }
  },
  "(code die sew-gunturret)": {
    "vars": {
      "gp-0": "exploder-tuning",
      "gp-2": "vec",
      "s5-2": "frame-counter",
      "gp-3": "_frame-counter"
    }
  },
  "(method 114 sew-gunturret)": {
    "vars": {
      "s5-0": "cshape",
      "s4-0": "prim-group",
      "v1-14": "prim-sphere",
      "v1-16": "_prim-sphere",
      "v1-19": "root-prim"
    }
  },
  "(method 98 sew-gunturret)": {
    "vars": {
      "f0-2": "dist"
    },
    "args": ["this", "proc"]
  },
  "(method 141 sew-gunturret)": {
    "vars": {
      "s5-0": "turret-params"
    }
  },
  "(method 141 pal-gun-turret)": {
    "vars": {
      "s5-0": "turret-params"
    }
  },
  "(method 74 gator)": {
    "args": ["this", "proc", "arg2", "event-type", "event"]
  },
  "(method 180 gator)": {
    "vars": {
      "a0-3": "matrix"
    }
  },
  "(method 55 gator)": {
    "vars": {
      "t9-0": "func"
    }
  },
  "(method 107 gator)": {
    "vars": {
      "gp-0": "enemy-target"
    }
  },
  "(method 98 gator)": {
    "vars": {
      "s4-0": "target-pos"
    }
  },
  "(trans hostile gator)": {
    "vars": {
      "t9-0": "func",
      "a0-1": "enemy-target",
      "a0-4": "nav-state",
      "gp-1": "dir-to-target"
    }
  },
  "(code hostile gator)": {
    "vars": {
      "f30-0": "circle-for"
    }
  },
  "(enter attack-forward gator)": {
    "vars": {
      "v1-2": "_self",
      "v1-5": "__self",
      "v1-8": "nav-state",
      "v1-12": "game-info",
      "v0-0": "id"
    }
  },
  "(trans attack-forward gator)": {
    "vars": {
      "gp-0": "focus",
      "v1-16": "nav",
      "v1-18": "_nav",
      "a1-2": "nav-state",
      "gp-1": "velocity",
      "v1-24": "_nav-state",
      "a0-19": "__nav-state",
      "v1-27": "target-pos"
    }
  },
  "(code attack-forward gator)": {
    "vars": {
      "a2-2": "nav-state",
      "a1-4": "target-pos"
    }
  },
  "(code pacing gator)": {
    "vars": {
      "f30-0": "circle-for?"
    }
  },
  "(trans stare gator)": {
    "vars": {
      "t9-0": "func"
    }
  },
  "(code stare gator)": {
    "vars": {
      "f30-0": "circle-for?"
    }
  },
  "(method 114 gator)": {
    "vars": {
      "s5-0": "cshape",
      "s4-0": "prim-group",
      "v1-13": "prim-sphere-1",
      "v1-15": "prim-sphere-2",
      "v1-17": "prim-sphere-3",
      "v1-19": "prim-sphere-4",
      "v1-21": "root-prim"
    }
  },
  "(method 115 gator)": {
    "vars": {
      "v1-5": "nav"
    }
  },
  "(method 43 sew-elevator)": {
    "args": ["this", "arg1", "point-a", "point-b"],
    "vars": {
      "v1-3": "elevator-pos",
      "s4-0": "path-point-a",
      "a0-3": "path-point-b"
    }
  },
  "(method 45 sew-elevator)": {
    "vars": {
      "gp-0": "target",
      "a0-2": "target-proc",
      "v1-1": "target-pos",
      "gp-2": "dist-from-center"
    }
  },
  "(method 49 sew-elevator)": {
    "vars": {
      "v1-3": "prim-group"
    },
    "args": ["this", "collide-with-jak?"]
  },
  "(enter running sew-elevator)": {
    "vars": {
      "t9-0": "func"
    }
  },
  "(post running sew-elevator)": {
    "vars": {
      "t9-0": "func"
    }
  },
  "(enter arrived sew-elevator)": {
    "vars": {
      "t9-0": "func"
    }
  },
  "(method 41 sew-elevator)": {
    "vars": {
      "t9-0": "func"
    }
  },
  "(method 31 sew-elevator)": {
    "vars": {
      "s5-0": "cshape",
      "s4-0": "prim-group",
      "v1-15": "prim-mesh-1",
      "v1-17": "prim-mesh-2",
      "v1-20": "root-prim"
    }
  },
  "(enter turn sew-valve)": {
    "vars": {
      "gp-1": "data",
      "v1-5": "group-idx",
      "a0-4": "actor-idx",
      "a1-5": "actor"
    }
  },
  "(method 11 sew-valve)": {
    "vars": {
      "s4-0": "cshape",
      "v1-6": "prim-sphere",
      "v1-9": "root-prim",
      "v1-22": "data",
      "sv-16": "tag-1",
      "sv-32": "tag-2"
    },
    "args": ["this", "entity"]
  },
  "sew-mar-statue-debris-init-by-other": {
    "vars": {
      "gp-0": "cshape",
      "s5-0": "prim-group",
      "v1-9": "prim-mesh-1",
      "v1-11": "prim-mesh-2",
      "v1-13": "prim-mesh-3",
      "v1-16": "root-prim",
      "gp-1": "parent-proc"
    }
  },
  "sew-mar-statue-debris-b-init-by-other": {
    "vars": {
      "gp-0": "parent-proc"
    }
  },
  "(enter hidden sew-mar-statue)": {
    "vars": {
      "v1-1": "root-prim"
    }
  },
  "(method 11 sew-mar-statue)": {
    "vars": {
      "s4-0": "cshape",
      "v1-2": "prim-mesh",
      "v1-5": "root-prim"
    },
    "args": ["this", "entity"]
  },
  "(method 11 sew-grill)": {
    "args": ["this", "entity"]
  },
  "(method 11 sew-wall)": {
    "args": ["this", "entity"],
    "vars": {
      "s3-0": "data",
      "s5-0": "art-group",
      "s2-0": "cshape",
      "s1-0": "prim-group",
      "v1-19": "prim-mesh-1",
      "v1-21": "prim-mesh-2",
      "v1-23": "prim-mesh-3",
      "v1-25": "prim-mesh-4",
      "v1-27": "prim-mesh-5",
      "v1-30": "root-prim",
      "s5-1": "channel",
      "s4-1": "_art-group",
      "v1-51": "game-info",
      "a0-43": "id"
    }
  },
  "(method 11 sew-mine-b)": {
    "args": ["this", "entity"],
    "vars": {
      "s4-0": "cshape",
      "s3-0": "prim-mesh",
      "v1-11": "root-prim",
      "a0-11": "_entity"
    }
  },
  "(method 11 sew-mine-a)": {
    "args": ["this", "entity"],
    "vars": {
      "s4-0": "cshape",
      "s3-0": "prim-mesh",
      "v1-11": "root-prim"
    }
  },
  "(method 11 sew-catwalk)": {
    "args": ["this", "entity"],
    "vars": {
      "s4-0": "cshape",
      "s3-0": "prim-group",
      "s0-0": "_prim-mesh",
      "v1-28": "root-prim"
    }
  },
  "(code fall sew-catwalk)": {
    "vars": {
      "s5-0": "art-group",
      "s4-0": "art",
      "s5-1": "anim"
    }
  },
  "(event idle sew-mine)": {
    "vars": {
      "s4-0": "_proc",
      "gp-0": "focus-proc",
      "a1-7": "evt",
      "v1-9": "attack-info",
      "a2-3": "game-info",
      "a3-2": "id"
    }
  },
  "(code die sew-mine)": {
    "vars": {
      "gp-2": "part",
      "t9-6": "func",
      "gp-3": "frame-counter"
    }
  },
  "(post idle sew-mine-b)": {
    "vars": {
      "t9-0": "func",
      "f30-0": "ocean-base-height",
      "f0-0": "period"
    }
  },
  "(method 29 sew-wall)": {
    "vars": {
      "s4-0": "target",
      "f0-0": "dist-from-wall",
      "f2-0": "deadly-radius",
      "f1-0": "prev-deadly-radius",
      "s5-1": "cquery",
      "a1-4": "evt",
      "v1-15": "attack-info"
    }
  },
  "(code hit sew-wall)": {
    "vars": {
      "s5-1": "anim",
      "a0-14": "_root-prim",
      "a1-11": "collide-with",
      "v1-22": "collide-as",
      "v1-4": "root-prim",
      "s5-0": "art-group"
    }
  },
  "(trans waiting sew-scare-grunt)": {
    "vars": {
      "s5-0": "target",
      "gp-0": "target-proc"
    }
  },
  "(enter scare sew-scare-grunt)": {
    "vars": {
      "v1-2": "actor",
      "gp-0": "actor-proc"
    }
  },
  "(code scare sew-scare-grunt)": {
    "vars": {
      "a2-0": "anim",
      "v1-8": "root-prim"
    }
  },
  "(post scare sew-scare-grunt)": {
    "vars": {
      "f30-0": "scale",
      "gp-1": "set-sound-param",
      "a1-5": "position",
      "s5-1": "_self"
    }
  },
  "(exit scare sew-scare-grunt)": {
    "vars": {
      "a0-0": "actor",
      "v1-0": "actor-proc"
    }
  },
  "(method 114 sew-scare-grunt)": {
    "vars": {
      "s5-0": "cshape",
      "s4-0": "prim-group",
      "v1-15": "prim-sphere-1",
      "v1-17": "prim-sphere-2",
      "v1-19": "prim-sphere-3",
      "v1-21": "prim-sphere-4",
      "v1-23": "prim-sphere-5",
      "v1-25": "prim-sphere-6",
      "v1-28": "root-prim"
    }
  },
  "(method 115 sew-scare-grunt)": {
    "vars": {
      "t9-1": "func"
    }
  },
  "(method 20 sew-blade)": {
    "vars": {
      "f0-2": "ocean-base-height"
    }
  },
  "(event idle sew-single-blade)": {
    "vars": {
      "s4-0": "_proc",
      "gp-0": "hit-proc",
      "s4-2": "hit-direction",
      "a1-6": "evt",
      "a0-14": "attack-info"
    }
  },
  "(method 11 sew-single-blade)": {
    "vars": {
      "s4-0": "cshape",
      "s3-0": "prim-mesh",
      "v1-17": "root-prim",
      "v1-35": "game-info",
      "a0-19": "id"
    }
  },
  "sew-tri-blade-joint-callback": {
    "vars": {
      "gp-0": "blade",
      "s5-0": "matrix"
    }
  },
  "(event idle sew-tri-blade)": {
    "vars": {
      "s5-0": "_proc",
      "a0-2": "hit-proc",
      "a1-6": "evt",
      "v1-5": "attack-info"
    }
  },
  "(method 11 sew-tri-blade)": {
    "vars": {
      "s4-0": "cshape"
    },
    "args": ["this", "entity"]
  },
  "(method 11 sew-light-switch)": {
    "args": ["this", "entity"],
    "vars": {
      "sv-16": "tag",
      "v1-6": "data"
    }
  },
  "(method 11 sew-twist-blade)": {
    "args": ["this", "entity"],
    "vars": {
      "s4-0": "cshape",
      "s3-0": "prim-mesh",
      "v1-17": "root-prim",
      "v1-34": "game-info",
      "a0-18": "id"
    }
  },
  "(method 11 sew-multi-blade)": {
    "args": ["this", "entity"],
    "vars": {
      "s4-0": "cshape",
      "s3-0": "prim-mesh",
      "v1-17": "root-prim",
      "v1-34": "game-info",
      "a0-18": "id"
    }
  },
  "(method 11 sew-arm-blade)": {
    "args": ["this", "entity"],
    "vars": {
      "s4-0": "cshape",
      "s3-0": "prim-mesh",
      "v1-17": "root-prim",
      "v1-34": "game-info",
      "a0-18": "id"
    }
  },
  "(event idle sew-multi-blade)": {
    "vars": {
      "s4-0": "_proc",
      "gp-0": "hit-proc",
      "s4-2": "hit-direction",
      "a0-14": "attack-info",
      "a1-6": "evt"
    }
  },
  "(event idle sew-twist-blade)": {
    "vars": {
      "s4-0": "_proc",
      "gp-0": "hit-proc",
      "s4-2": "hit-direction",
      "a1-6": "evt",
      "a0-14": "attack-info",
      "v1-13": "root-prim"
    }
  },
  "(trans idle sew-twist-blade)": {
    "vars": {
      "v1-7": "root-prim",
      "a1-0": "overlap-params"
    }
  },
  "(event idle sew-light-switch)": {
    "vars": {
      "s5-0": "_proc",
      "v1-6": "target-proc"
    }
  },
  "(method 22 sew-light-switch)": {
    "vars": {
      "s5-0": "cshape",
      "v1-6": "prim-mesh",
      "v1-9": "root-prim"
    }
  },
  "(method 23 sew-light-switch)": {
    "vars": {
      "s4-0": "group-idx",
      "s3-0": "group",
      "s2-0": "actor-idx",
      "v1-5": "actor",
      "a1-1": "evt",
      "t9-0": "func"
    },
    "args": ["this", "event-type"]
  },
  "(event idle sew-light-control)": {
    "vars": {
      "v0-0": "actor"
    }
  },
  "(post idle sew-light-control)": {
    "vars": {
      "gp-0": "target",
      "a0-1": "target-proc",
      "a0-2": "switch",
      "v1-2": "switch-proc",
      "gp-1": "switch-pressed?",
      "v1-4": "turret",
      "a0-5": "turret-proc",
      "a2-0": "should-flash?"
    }
  },
  "(method 15 sew-light-control)": {
    "args": ["this", "switched-on?", "should-turret-flash?"]
  },
  "sew-light-control-init-by-other": {
    "args": ["switch", "turret"]
  },
  "sewer-drop2-birth-func": {
    "vars": {
      "s4-0": "cquery",
      "v1-6": "_cquery"
    }
  },
  "(method 109 fodder)": {
    "vars": {
      "t9-0": "parent-method"
    }
  },
  "(method 110 fodder)": {
    "vars": {
      "t9-0": "parent-method"
    }
  },
  "(method 179 fodder)": {
    "args": ["this", "position"],
    "vars": {
      "a0-2": "focus-proc"
    }
  },
  "(method 180 fodder)": {
    "vars": {
      "s5-0": "group-idx",
      "s4-0": "group",
      "s3-0": "actor-idx",
      "s1-0": "actor-proc",
      "s2-0": "fodder-proc",
      "s1-2": "dir-to-other-fodder",
      "f0-0": "dir-length",
      "v1-29": "channel"
    }
  },
  "(method 55 fodder)": {
    "vars": {
      "t9-0": "parent-method",
      "v1-1": "proc",
      "s5-0": "other-proc"
    }
  },
  "(post idle fodder)": {
    "vars": {
      "t9-0": "func"
    }
  },
  "(enter active fodder)": {
    "vars": {
      "t9-0": "func"
    }
  },
  "(code active fodder)": {
    "vars": {
      "v1-33": "_self",
      "gp-0": "num-chews",
      "v1-93": "__self"
    }
  },
  "(enter hostile fodder)": {
    "vars": {
      "t9-0": "func"
    }
  },
  "check-drop-level-mountain-drop-userdata": {
    "vars": {
      "s3-0": "vec",
      "a0-3": "sys",
      "t9-1": "func",
      "a1-2": "launcher",
      "a2-1": "matrix"
    }
  },
  "(method 11 mtn-plat-buried-rocks)": {
    "vars": {
      "s4-0": "cshape",
      "v1-2": "prim-mesh"
    },
    "args": ["this", "entity"]
  },
  "(method 31 mtn-plat-buried)": {
    "vars": {
      "s5-0": "cshape",
      "s4-0": "prim-mesh",
      "v1-15": "root-prim"
    }
  },
  "(enter plat-idle mtn-plat-buried)": {
    "vars": {
      "t9-3": "func"
    }
  },
  "(anon-function 8 mountain-scenes)": {
    "vars": {
      "v1-0": "sound-set-param"
    }
  },
  "(method 11 mtn-lens)": {
    "args": ["this", "entity"]
  },
  "(method 11 mtn-lens-base)": {
    "args": ["this", "entity"]
  },
  "(method 11 mtn-lens-floor)": {
    "args": ["this", "entity"],
    "vars": {
      "s4-0": "cshape",
      "v1-2": "prim-mesh",
      "v1-5": "root-prim"
    }
  },
  "(method 11 mtn-shard)": {
    "args": ["this", "entity"]
  },
  "(method 11 mtn-step-plat-rocks-a)": {
    "args": ["this", "entity"],
    "vars": {
      "s4-0": "cshape",
      "s3-0": "prim-group",
      "s0-0": "prim-mesh",
      "s0-1": "_prim-mesh",
      "v1-24": "root-prim"
    }
  },
  "(method 11 mtn-step-plat-rocks-b)": {
    "args": ["this", "entity"],
    "vars": {
      "s4-0": "cshape",
      "s3-0": "prim-group",
      "s0-0": "prim-mesh",
      "s0-1": "_prim-mesh",
      "v1-24": "root-prim"
    }
  },
  "(method 11 mtn-step-plat-rocks-c)": {
    "args": ["this", "entity"],
    "vars": {
      "s4-0": "cshape",
      "s3-0": "prim-group",
      "s0-0": "prim-mesh",
      "s0-1": "_prim-mesh",
      "v1-24": "root-prim"
    }
  },
  "(code close mtn-iris-door)": {
    "vars": {
      "v1-1": "root-prim"
    }
  },
  "(code open mtn-iris-door)": {
    "vars": {
      "v1-1": "root-prim"
    }
  },
  "(method 11 mtn-iris-door)": {
    "vars": {
      "s4-0": "cshape",
      "v1-2": "prim-mesh",
      "v1-5": "root-prim"
    },
    "args": ["this", "entity"]
  },
  "(method 31 mtn-plat-shoot)": {
    "vars": {
      "s5-0": "cshape",
      "s4-0": "prim-mesh",
      "v1-11": "root-prim"
    }
  },
  "(event plat-path-active mtn-plat-shoot)": {
    "vars": {
      "v1-3": "attack-info",
      "gp-0": "attacking-proc",
      "v1-5": "attacker",
      "gp-1": "cshape",
      "s5-0": "attacker-root"
    }
  },
  "(enter plat-path-active mtn-plat-shoot)": {
    "vars": {
      "t9-0": "func"
    }
  },
  "(trans plat-path-active mtn-plat-shoot)": {
    "vars": {
      "t9-12": "func"
    }
  },
  "(post plat-path-active mtn-plat-shoot)": {
    "vars": {
      "t9-0": "func"
    }
  },
  "(anon-function 0 mountain-obs2)": {
    "vars": {
      "gp-0": "arrow-params",
      "f0-0": "dist-from-target"
    }
  },
  "(method 35 oracle-npc)": {
    "vars": {
      "v1-4": "root-prim"
    }
  },
  "(event impact turret-shot)": {
    "vars": {
      "s4-0": "toucher-proc",
      "v1-1": "toucher",
      "a1-2": "evt",
      "v1-7": "attack-info"
    }
  },
  "(code impact turret-shot)": {
    "vars": {
      "v1-1": "root-prim",
      "a1-0": "overlap-params"
    }
  },
  "(method 26 turret-shot)": {
    "vars": {
      "s5-0": "root"
    }
  },
  "(method 28 turret-shot)": {
    "args": ["this", "proj-options"],
    "vars": {
      "v1-0": "options"
    }
  },
  "(method 30 turret-shot)": {
    "vars": {
      "s5-0": "cshape",
      "s4-0": "prim-group",
      "v1-13": "prim-sphere-1",
      "v1-15": "prim-sphere-2",
      "v1-18": "root-prim"
    }
  },
  "(enter die fort-trap-door)": {
    "vars": {
      "v1-1": "root-prim",
      "a1-1": "evt",
      "t9-2": "func",
      "v1-6": "actor"
    }
  },
  "(anon-function 3 fortress-obs)": {
    "vars": {
      "gp-1": "exploder-tuning",
      "s5-1": "target",
      "a0-4": "target-proc"
    }
  },
  "(code die fort-trap-door)": {
    "vars": {
      "gp-0": "frame-counter"
    }
  },
  "(method 11 fort-trap-door)": {
    "args": ["this", "entity"],
    "vars": {
      "s4-0": "cshape",
      "v1-2": "prim-mesh",
      "v1-5": "root-prim",
      "a0-14": "channel"
    }
  },
  "(method 24 water-anim-fortress)": {
    "vars": {
      "t9-0": "parent-method",
      "v1-2": "ripple"
    }
  },
  "check-drop-level-dig-lava-bloops": {
    "vars": {
      "f30-0": "origin-y"
    }
  },
  "(method 12 pegasus)": {
    "vars": {
      "f0-0": "min-distance"
    }
  },
  "(method 137 pegasus)": {
    "vars": {
      "v1-0": "target",
      "a1-0": "inaccuracy-dir",
      "a0-4": "inaccuracy-vec",
      "f1-0": "threshold",
      "f0-1": "inaccuracy-mag"
    }
  },
  "(method 74 pegasus)": {
    "args": ["this", "proc", "arg2", "event-type", "event"]
  },
  "(method 57 pegasus)": {
    "args": ["this", "proc", "focus"]
  },
  "(method 56 pegasus)": {
    "vars": {
      "v0-0": "hitpoints",
      "v1-0": ["attack-info", "attack-info"]
    }
  },
  "pegasus-draw-section": {
    "args": ["path-percent-a", "path-percent-b", "color"],
    "vars": {
      "gp-0": "point-a",
      "s5-0": "point-b"
    }
  },
  "pegasus-show-runs": {
    "vars": {
      "gp-0": "path-idx",
      "a0-1": "path",
      "a0-4": "_path"
    }
  },
  "pegasus-rotate": {
    "vars": {
      "gp-0": "flee-direction-vec",
      "s5-0": "rotation-matrix"
    },
    "args": ["influenced-by-target?", "angle"]
  },
  "pegasus-choose-path": {
    "vars": {
      "gp-0": "control-data-idx",
      "s5-0": "curr-pegasus-path",
      "gp-1": "_curr-pegasus-path",
      "t1-1": "control-data",
      "v1-33": "rand-int",
      "v1-34": ["rand-float", "float"],
      "f0-9": "_rand"
    }
  },
  "pegasus-move": {
    "args": ["explicit-y-vel", "adjust-y-offset?", "arg2"],
    "vars": {
      "gp-0": "draw-shadow?",
      "s2-0": "cquery",
      "f30-1": "y-pos",
      "s3-0": "start-pos",
      "v1-54": "shadow-ctrl",
      "v1-57": "_shadow-ctrl",
      "v1-59": "__shadow-ctrl"
    }
  },
  "pegasus-calc-speed": {
    "vars": {
      "s5-1": "dir-to-target",
      "f1-3": "dist-from-target",
      "gp-1": "react-to-target?",
      "v1-22": "anim-group",
      "v1-31": "_anim-group",
      "f0-6": "movement-speed",
      "f0-4": "interpolant",
      "f0-5": "interpolated-speed"
    },
    "args": ["min-dist", "max-dist", "max-speed", "min-speed"]
  },
  "pegasus-calc-anim-speed": {
    "vars": {
      "f0-1": "speed-abs"
    }
  },
  "(code pegasus-debug)": {
    "vars": {
      "a1-1": "vec",
      "gp-0": "cam-dbg-vec"
    }
  },
  "(code die pegasus)": {
    "vars": {
      "a1-1": "evt",
      "gp-0": "event-result",
      "f0-5": "frame-num",
      "f1-0": "speed"
    }
  },
  "(trans stare pegasus)": {
    "vars": {
      "gp-0": "awareness"
    }
  },
  "(code stare pegasus)": {
    "vars": {
      "v1-2": "anim-group"
    }
  },
  "pegasus-fly-code": {
    "vars": {
      "f30-0": "anim-speed",
      "f28-0": "min-dist",
      "f0-4": "min-speed"
    }
  },
  "(enter pegasus-tired)": {
    "vars": {
      "t9-0": "func"
    }
  },
  "(exit pegasus-tired)": {
    "vars": {
      "t9-0": "func"
    }
  },
  "(trans pegasus-tired)": {
    "vars": {
      "t9-0": "func"
    }
  },
  "(enter flee pegasus)": {
    "vars": {
      "t9-0": "func"
    }
  },
  "(exit flee pegasus)": {
    "vars": {
      "t9-0": "func"
    }
  },
  "(trans flee pegasus)": {
    "vars": {
      "t9-0": "func"
    }
  },
  "(code active pegasus)": {
    "vars": {
      "v1-2": "anim-group"
    }
  },
  "(exit notice pegasus)": {
    "vars": {
      "t9-0": "func"
    }
  },
  "(code notice pegasus)": {
    "vars": {
      "f30-0": "anim-length"
    }
  },
  "(post idle pegasus)": {
    "vars": {
      "t9-2": "func"
    }
  },
  "(method 114 pegasus)": {
    "vars": {
      "s5-0": "cshape",
      "s4-0": "prim-group",
      "v1-14": "prim-sphere",
      "v1-17": "root-prim"
    }
  },
  "(method 115 pegasus)": {
    "vars": {
      "sv-16": "tag",
      "s5-1": "path-info-idx",
      "v1-19": "curve",
      "v1-22": "data",
      "s5-2": "matrix",
      "f0-9": "timeout"
    }
  },
  "(anon-function 2 pegasus)": {
    "vars": {
      "v1-6": "actor-group",
      "gp-0": "actor-idx",
      "t0-1": "actor"
    }
  },
  "(anon-function 1 pegasus)": {
    "vars": {
      "v1-12": "actor-group",
      "a1-4": "actor",
      "sv-16": "data",
      "v1-15": "_data"
    }
  },
  "set-kor-texture-morph!": {
    "vars": {
      "v1-0": "tex-arr",
      "a1-0": "tex-idx"
    },
    "args": ["time"]
  },
  "(method 22 underb-master)": {
    "vars": {
      "a2-0": "target-pos",
      "a0-2": "tpos-offset"
    }
  },
  "(method 185 centipede)": {
    "vars": {
      "gp-0": "targ",
      "a1-1": "targ-pos",
      "f30-0": "y-off",
      "f0-1": "dist"
    }
  },
  "(method 187 centipede)": {
    "vars": {
      "gp-0": "centipede-cam",
      "s5-0": "cam-dir",
      "a0-15": "proc"
    }
  },
  "(method 188 centipede)": {
    "vars": {
      "v1-2": "janim"
    }
  },
  "(method 186 centipede)": {
    "vars": {
      "s5-0": "proc",
      "a1-2": "msg",
      "s3-0": "cam-dir",
      "s4-1": "trans-off"
    }
  },
  "(method 183 centipede)": {
    "vars": {
      "a1-0": "overlap-parms",
      "f0-0": "travel-speed",
      "s4-0": "bob-trans"
    }
  },
  "fort-robotank-handler": {
    "vars": {
      "v0-0": ["ret", "object"]
    }
  },
  "(method 46 squid)": {
    "args": ["this", "src", "arg2", "dest"]
  },
  "(method 49 traffic-engine)": {
    "vars": {
      "sv-192": "guards",
      "s3-0": "target-proc",
      "s5-0": "target-pos",
      "s2-3": "guard",
      "sv-196": "guard-target-dists",
      "s3-1": "guard-count",
      "sv-200": "guard-idx",
      "s3-2": "crimson-guard"
    },
    "args": ["this", "los", "arg2", "target-status"]
  },
  "generic-add-constants": {
    "vars": {
      "a1-4": ["a1-4", "vif-tag"]
    }
  },
  "generic-vu1-init-buffers": {
    "vars": {
      "s5-0": ["s5-0", "gs-zbuf"],
      "gp-0": ["gp-0", "gs-zbuf"]
    }
  },
  "(method 232 hal-escort)": {
    "vars": {
      "s4-0": "target"
    }
  },
  "(method 12 race-mesh)": {
    "vars": {
      "s4-0": "slice-cnt",
      "s5-0": "idx"
    }
  },
  "(method 15 race-mesh)": {
    "args": ["this", "id", "slice-query"]
  },
  "(method 17 race-mesh)": {
    "args": ["this", "slice-query"],
    "vars": {
      "s4-0": "race-hash"
    }
  },
  "(method 18 traffic-manager)": {
    "vars": {
      "s5-0": "type-i",
      "v1-2": "traffic",
      "a0-5": "total-count"
    }
  },
  "(method 21 traffic-manager)": {
    "vars": {
      "s5-0": "traffic-want-counts",
      "s5-1": "params"
    }
  },
  "(method 70 traffic-engine)": {
    "vars": {
      "f0-0": "notify-radius",
      "f2-0": "danger-level",
      "f1-0": "danger-radius",
      "f3-0": "decay-rate"
    }
  },
  "(method 24 com-airlock)": {
    "vars": {
      "gp-1": ["level-list", "pair"],
      "s4-0": "borrow-lev-name",
      "s3-0": ["level-list-iter", "pair"],
      "s2-0": "lev-name"
    },
    "args": ["this", "display?"]
  },
  "(method 23 com-airlock)": {
    "vars": {
      "s4-0": "tgt"
    }
  },
  "(method 23 bigmap)": {
    "vars": {
      "a0-3": ["a0-3", "(pointer int64)"]
    }
  },
  "(method 26 bigmap)": {
    "vars": {
      "v1-1": ["v1-1", "vector4w"]
    }
  },
  "(method 11 bigmap)": {
    "vars": {
      "v1-111": ["v1-111", "vector4w"],
      "v1-115": ["v1-115", "vector4w"],
      "v1-119": ["v1-119", "vector4w"],
      "v1-121": ["v1-121", "vector4w"],
      "v1-123": ["v1-123", "vector4w"],
      "a0-62": ["a0-62", "vector4w"]
    }
  },
  "(method 75 rhino)": {
    "vars": {
      "s5-0": ["touch-entry", "touching-shapes-entry"]
    }
  },
  "(method 75 enemy)": {
    "vars": {
      "s4-0": ["touch-entry", "touching-shapes-entry"]
    }
  },
  "(method 76 bot)": {
    "vars": {
      "s3-0": "touch-entry"
    }
  },
  "convert-korean-text": {
    "vars": {
      "gp-0": "charp"
    }
  },
  "(method 55 enemy)": {
    "args": ["self"]
  },
  "(method 55 nav-enemy)": {
    "args": ["self"]
  },
  "foreground-shadow": {
    "args": ["draw-ctrl", "arg1"],
    "vars": {
      "v1-3": "shadow-settings",
      "a3-0": "shadow-geo",
      "t0-0": "dist",
      "a3-2": ["shadow-pack1", "shadow-dma-packet"],
      "t2-11": ["shadow-pack2", "shadow-dma-packet"]
    }
  },
  "progress-selected": {
    "vars": {
      "gp-0": ["color", "font-color"]
    }
  },
  "set-font-color": {
    "args": ["color", "vert", "rgba-red", "rgba-green", "rgba-blue"]
  },
  "(method 28 battle)": {
    "vars": {
      "v0-1": ["enm-option", "enemy-option"]
    }
  },
  "(method 40 battle)": {
    "vars": {
      "v1-7": ["enm-options", "enemy-option"]
    }
  },
  "texture-anim-layer-draw": {
    "args": ["dma-buf", "width", "height", "layer"]
  },
  "default-texture-anim-layer-func": {
    "args": ["dma-buf", "arg1", "width", "height", "layer", "time"]
  },
  "blend-clut-texture-anim-layer-func": {
    "args": ["dma-buf", "arg1", "width", "height", "layer", "time"]
  },
  "move-rg-to-ba-texture-anim-layer-func": {
    "args": ["dma-buf", "fbp-to-draw", "width", "height", "layer", "time"],
    "vars": {
      "s2-0": "tw",
      "v1-1": "th",
      "a1-1": "tbp",
      "a0-6": "tbw",
      "a2-1": "fbmask"
    }
  },
  "fill-rgb-texture-anim-layer-func": {
    "args": ["dma-buf", "fbp-to-draw", "width", "height", "layer", "time"]
  },
  "update-texture-anim": {
    "args": ["bucket", "anim-array"],
    "vars": {
      "s3-0": "dma-buf",
      "s2-0": "anim-idx",
      "s1-0": "anim",
      "v1-11": "dest-tex",
      "s0-0": "tex-width",
      "sv-16": "tex-height",
      "sv-32": "fbp-for-tex",
      "sv-48": "layer-idx",
      "t0-6": "layer"
    }
  },
  "no-alpha-texture-anim-layer-func": {
    "args": ["dma-buf", "fbp-to-draw", "width", "height", "layer", "time"]
  },
  "dest-texture-init": {
    "args": ["tex-anim"],
    "vars": {
      "v1-1": "dest-tex",
      "a0-2": "size",
      "a1-1": "dest"
    }
  },
  "src-texture-init": {
    "args": ["layer"],
    "vars": {
      "v1-1": "tex",
      "a0-2": "size",
      "a1-1": "addr"
    }
  },
  "copy-alpha-texture-anim-layer-func": {
    "args": ["dma-buf", "fbp-to-draw", "width", "height", "layer", "time"]
  },
  "copy-clut-alpha-texture-anim-layer-func": {
    "args": ["dma-buf", "fbp-to-draw", "width", "height", "layer", "time"]
  },
  "set-alpha-texture-anim-layer-func": {
    "args": ["dma-buf", "fbp-to-draw", "width", "height", "layer", "time"]
  },
  "set-clut-alpha-texture-anim-layer-func": {
    "args": ["dma-buf", "fbp-to-draw", "width", "height", "layer", "time"]
  },
  "src-texture-init-mt8": {
    "args": ["layer"],
    "vars": {
      "v1-1": "tex",
      "a0-2": "width",
      "a1-1": "height",
      "a2-0": "dest",
      "a3-0": "clutdest"
    }
  },
  "noise-texture-anim-layer-func": {
    "args": ["dma-buf", "fbp-to-draw", "width", "height", "layer", "time"]
  },
  "cloud-texture-anim-layer-func": {
    "args": ["dma-buf", "fbp-to-draw", "width", "height", "layer", "time"]
  },
  "(anon-function 9 target-mech)": {
    "vars": {
      "a0-0": ["a0-0", "(pointer target)"]
    }
  },
  "(method 9 fact-info)": {
    "vars": {
      "s2-0": ["s2-0", "pickup-type"]
    }
  },
  "get-level-icon-id-01": {
    "vars": {
      "v0-0": ["tex", "texture-id"]
    }
  },
  "get-level-icon-id-02": {
    "vars": {
      "v0-0": ["tex", "texture-id"]
    }
  },
  "get-level-icon-id-03": {
    "vars": {
      "v0-0": ["tex", "texture-id"]
    }
  },
  "get-level-icon-id-04": {
    "vars": {
      "v0-0": ["tex", "texture-id"]
    }
  },
  "(method 18 bigmap)": {
    "vars": {
      "s5-0": "compressed-mask-data",
      "a0-2": "decompressed-data-end",
      "v1-7": "decompressed-size",
      "a1-3": "bytes-to-shift-back",
      "a2-2": "byte-idx",
      "a0-5": "layer-idx",
      "a1-6": "layer-data",
      "v1-10": "data",
      "a0-9": "qw-idx"
    }
  },
  "(method 19 bigmap)": {
    "vars": {
      "s5-0": "compressed-data-dest",
      "v1-4": "compressed-data-size"
    }
  },
  "(method 13 editable-face)": {
    "vars": {
      "s3-1": ["points", "(inline-array vector)"]
    }
  },
  "(method 13 editable-plane)": {
    "vars": {
      "s3-1": ["points", "(inline-array vector)"]
    }
  },
  "(method 10 menu-missions-option)": {
    "args": ["this", "progress", "font-ctx", "arg3", "arg4"],
    "vars": {
      "sv-16": "font-alpha",
      "v1-26": "task-info",
      "a0-15": "game-task-info-array",
      "sv-284": "font-scale",
      "sv-280": "font-y-pos",
      "sv-24": "game-task-idx",
      "sv-272": "found-closed-task?",
      "sv-268": "completed-task-info",
      "sv-264": "inprogress-task-info",
      "sv-20": "task-info-idx",
      "sv-48": "num-task-info",
      "v1-36": "font-ctx-1",
      "a0-21": "font-ctx-2",
      "v1-40": "page-idx",
      "sv-276": "hud-bounds",
      "a0-27": "font-ctx-3",
      "v1-52": "font-ctx-4",
      "sv-56": "default-y-origin-4x3",
      "v1-57": "y-offset",
      "sv-260": "line-height",
      "s4-1": "game-task-idx-2",
      "s3-1": "game-task-info-2",
      "a1-19": "task-text-id",
      "f30-0": "line-padding",
      "s3-2": "line-text",
      "s2-0": "print-game-text-fn",
      "s4-2": "game-task-info-3",
      "a1-23": "task-text-id-2",
      "s4-3": "line-text-2",
      "f30-1": "line-padding-2",
      "s3-3": "print-game-text-fn-2"
    }
  },
  "sort-task-node-result": {
    "vars": {
      "v1-1": "game-task-info-array",
      "a1-1": "i",
      "a0-3": "j",
      "a2-19": "task-info"
    }
  },
  "draw-missions-up-down": {
    "args": ["font-ctx"],
    "vars": {
      "f30-0": "old-x-pos",
      "f28-0": "old-y-pos",
      "s3-0": "new-x-pos",
      "s5-0": "new-y-pos-up",
      "s4-0": "new-y-pos-down",
      "s2-0": "print-text-fn",
      "s5-1": "print-text-fn-1"
    }
  },
  "begin-scissor-missions": {
    "args": ["hud-bounds"],
    "vars": {
      "s4-0": "buffer"
    }
  },
  "end-scissor-missions": {
    "args": ["hud-bounds", "arg1"],
    "vars": {
      "s5-0": "buffer"
    }
  },
  "(method 25 progress)": {
    "vars": {
      "s5-0": "option-array"
    }
  },
  "(method 10 menu-language-game-option)": {
    "args": ["this", "progress", "font-ctx", "option-index", "selected"],
    "vars": {
      "f30-0": "alpha",
      "v1-2": "font-ctx-1",
      "a0-5": "font-ctx-2",
      "s4-0": "curr-language-ptr",
      "a0-7": "font-ctx-3",
      "s3-0": "print-game-text-fn-1",
      "s4-1": "curr-language",
      "a0-14": "font-ctx-4",
      "v1-33": "font-ctx-5",
      "a0-16": "font-ctx-6",
      "s5-1": "print-game-text-fn-2",
      "s5-2": "print-game-text-fn-3",
      "s5-3": "font-ctx-7",
      "v1-43": "language-name-idx",
      "s3-1": "font-ctx-8",
      "a0-33": "font-ctx-9",
      "v1-52": "font-ctx-10",
      "s3-2": "print-game-text-fn-4",
      "v1-54": "font-ctx-11",
      "a0-40": "font-ctx-12",
      "a0-44": "font-ctx-13",
      "v1-66": "language-name-idx-2"
    }
  },
  "draw-highlight": {
    "vars": {
      "s2-0": "buffer",
      "a3-0": "width",
      "s3-0": "x-pos"
    },
    "args": ["y-pos", "height", "alpha"]
  },
  "(method 56 collide-shape-moving)": {
    "vars": {
      "s5-0": ["set-flags", "cshape-reaction-flags"]
    }
  },
  "draw-string": {
    "vars": {
      "v0-2": ["result", "draw-string-result"]
    }
  },
  "get-num-highscores": {
    "vars": {
      "gp-0": "count",
      "s5-0": "max-highscores"
    }
  },
  "highscore-available?": {
    "args": ["highscore-index"],
    "vars": {
      "v0-0": "available?",
      "v1-0": "index"
    }
  },
  "get-next-highscore": {
    "args": ["current-highscore-index"],
    "vars": {
      "s3-0": "index-change",
      "s4-0": "max-highscores",
      "gp-0": "selected-index",
      "s2-0": "curr-index"
    }
  },
  "get-prev-highscore": {
    "vars": {
      "s4-0": "max-highscores",
      "s3-0": "index-change",
      "gp-0": "selected-index",
      "s2-0": "curr-index",
      "t9-0": "highscore-available-fn",
      "a0-1": "normalized-index"
    }
  },
  "(method 10 menu-highscores-option)": {
    "args": ["this", "progress", "font-ctx", "option-index", "selected?"]
  },
  "get-highscore-type": {
    "args": ["highscore-index-arg"],
    "vars": {
      "v1-0": "highscore-index",
      "v0-0": "highscore-type"
    }
  },
  "get-highscore-icon": {
    "args": ["highscore-index-arg"],
    "vars": {
      "v0-0": "texture",
      "v1-1": "highscore-index"
    }
  },
  "get-highscore-text": {
    "args": ["highscore-index"],
    "vars": {
      "v1-0": "index",
      "v0-0": "text-id"
    }
  },
  "get-highscore-text-sub": {
    "args": ["highscore-index"],
    "vars": {
      "v0-0": "id",
      "v1-0": "index"
    }
  },
  "get-highscore-icon-scale": {
    "args": ["highscore-index"],
    "vars": {
      "f0-0": "scale",
      "f2-0": "guncourse-scale",
      "f1-0": "race-scale"
    }
  },
  "get-highscore-icon-xoffset": {
    "args": ["highscore-index"]
  },
  "get-highscore-icon-yoffset": {
    "args": ["highscore-index"],
    "vars": {
      "v0-1": "offset",
      "a0-1": "guncourse-offset",
      "v1-0": "race-offset"
    }
  },
  "str-print-time": {
    "args": ["time"],
    "vars": {
      "gp-0": "minutes",
      "v1-5": "remainder-minutes",
      "s5-0": "seconds",
      "v1-6": "remainder-seconds",
      "s3-0": "milliseconds"
    }
  },
  "draw-highscore-cup": {
    "args": ["highscore-option", "arg1", "arg2", "arg3", "arg4", "arg5"]
  },
  "eval-highscore": {
    "args": ["print-highscore-info"]
  },
  "get-highscore-score": {
    "args": ["highscore-index"],
    "vars": {
      "v1-0": "index",
      "v0-0": "score-array-index"
    }
  },
  "(method 9 highscore-info)": {
    "args": ["this", "score"],
    "vars": {
      "v0-0": "place"
    }
  },
  "(method 9 menu-highscores-option)": {
    "args": ["this", "progress", "selected?"],
    "vars": {
      "s5-0": "play-sound?"
    }
  },
  "(method 135 enemy)": {
    "args": ["this", "sound"],
    "vars": {
      "gp-0": ["name", "sound-name"],
      "v1-0": "sound-type"
    }
  },
  "(code target-darkjak-running-attack)": {
    "vars": {
      "t1-3": ["imp-sound", "sound-name"]
    }
  },
  "(method 9 menu-secret-option)": {
    "vars": {
      "s5-1": "hero?",
      "s3-0": "min-item",
      "s2-0": "max-item",
      "s5-2": "scroll-sound?",
      "v1-74": "item",
      "a0-54": "flag",
      "a1-9": "on-off?"
    }
  },
  "(method 10 menu-unlocked-menu-option)": {
    "vars": {
      "s5-0": "secrets",
      "f30-0": "alpha"
    }
  },
  "joint-exploder-joint-callback": {
    "vars": {
      "s4-0": ["exploder", "joint-exploder"]
    }
  },
<<<<<<< HEAD
  "vector-xz-normalize!": {
    "args": ["vec", "arg1"]
  },
  "mem-print": {
    "args": ["ptr", "word-count"]
  },
  "(method 3 inline-array-class)": {
    "args": ["idx-to-remove"]
  },
  "valid?": {
    "args": [
      "obj",
      "expected-type",
      "err-msg-str",
      "allow-false",
      "err-msg-dest"
    ]
  },
  "print-tree-bitmask": {
    "args": ["mask", "count"]
  },
  "inspect": {
    "args": ["obj"]
  },
  "printl": {
    "args": ["obj"]
  },
  "print": {
    "args": ["obj"]
  },
  "fact": {
    "args": ["x"]
  },
  "mem-or!": {
    "args": ["dst", "src", "bytes"]
  },
  "mem-set32!": {
    "args": ["dst", "word-count", "value"]
  },
  "qmem-copy->!": {
    "args": ["dst", "src", "qwc"]
  },
  "qmem-copy<-!": {
    "args": ["dst", "src", "qwc"]
  },
  "mem-copy!": {
    "args": ["dst", "src", "bytes"]
  },
  "(method 0 inline-array-class)": {
    "args": ["allocation", "type-to-make", "count"]
  },
  "sort": {
    "args": ["list", "compare-func"]
  },
  "insert-cons!": {
    "args": ["new-obj", "list"]
  },
  "delete-car!": {
    "args": ["car-to-match", "list"]
  },
  "delete!": {
    "args": ["obj", "list"]
  },
  "append!": {
    "args": ["list", "new-obj"]
  },
  "nassoce": {
    "args": ["key", "assoc-list"]
  },
  "nassoc": {
    "args": ["key", "assoc-list"]
  },
  "assoce": {
    "args": ["key", "assoc-list"]
  },
  "assoc": {
    "args": ["key", "assoc-list"]
  },
  "nmember": {
    "args": ["obj-to-find", "list"]
  },
  "member": {
    "args": ["obj-to-find", "list"]
  },
  "last": {
    "args": ["list"]
  },
  "ref": {
    "args": ["list", "idx"]
  },
  "find-parent-method": {
    "args": ["typ", "method-id"]
  },
  "type?": {
    "args": ["obj", "desired-type"]
  },
  "type-type?": {
    "args": ["check-type", "parent-type"]
  },
  "basic-type?": {
    "args": ["obj", "typ"]
  },
  "lognot": {
    "args": ["x"]
  },
  "logxor": {
    "args": ["a", "b"]
  },
  "lognor": {
    "args": ["a", "b"]
  },
  "logand": {
    "args": ["a", "b"]
  },
  "logior": {
    "args": ["a", "b"]
  },
  "max": {
    "args": ["a", "b"]
  },
  "min": {
    "args": ["a", "b"]
  },
  "abs": {
    "args": ["x"]
  },
  "rem": {
    "args": ["a", "b"]
  },
  "mod": {
    "args": ["a", "b"]
  },
  "ash": {
    "args": ["x", "shift-amount"]
  },
  "/": {
    "args": ["a", "b"]
  },
  "*": {
    "args": ["a", "b"]
  },
  "-": {
    "args": ["a", "b"]
  },
  "+": {
    "args": ["a", "b"]
  },
  "1/": {
    "args": ["x"]
  },
  "identity": {
    "args": ["obj"]
  },
  "(method 10 process-tree)": {
    "args": ["this", "ent"]
  },
  "change-to-last-brother": {
    "args": ["proc"]
  },
  "change-parent": {
    "args": ["proc-to-change", "new-parent"]
  },
  "previous-brother": {
    "args": ["tree"]
  },
  "(method 0 protect-frame)": {
    "args": ["stack-addr", "type-to-make", "exit-func"]
  },
  "inspect-process-tree": {
    "args": ["tree", "depth", "mask", "detail"]
  },
  "search-process-tree": {
    "args": ["tree", "callback"]
  },
  "execute-process-tree": {
    "args": ["tree", "callback", "context"]
  },
  "iterate-process-tree": {
    "args": ["tree", "callback", "context"]
  },
  "kill-not-type": {
    "args": ["typ", "tree"]
  },
  "kill-not-name": {
    "args": ["name", "tree"]
  },
  "kill-by-type": {
    "args": ["typ", "tree"]
  },
  "kill-by-name": {
    "args": ["name", "tree"]
  },
  "process-count": {
    "args": ["tree"]
  },
  "process-not-name": {
    "args": ["name", "tree"]
  },
  "process-by-name": {
    "args": ["process-name", "tree"]
  },
  "(method 19 dead-pool-heap)": {
    "args": ["this", "count"]
  },
  "(method 18 dead-pool-heap)": {
    "args": ["this", "proc"]
  },
  "(method 15 dead-pool-heap)": {
    "args": ["this", "proc"]
  },
  "(method 27 dead-pool-heap)": {
    "args": ["this", "size"]
  },
  "(method 26 dead-pool-heap)": {
    "args": ["this", "first-rec"]
  },
  "(method 24 dead-pool-heap)": {
    "args": ["this", "first-rec"]
  },
  "(method 25 dead-pool-heap)": {
    "args": ["this", "rec"]
  },
  "(method 16 dead-pool-heap)": {
    "args": ["this", "allocation", "heap-size"]
  },
  "(method 0 dead-pool-heap)": {
    "args": ["allocation", "type-to-make", "name", "max-num-proc", "heap-size"]
  },
  "(method 15 dead-pool)": {
    "args": ["this", "proc"]
  },
  "(method 0 dead-pool)": {
    "args": ["allocation", "type-to-make", "num-proc", "process-size", "name"]
  },
  "inspect-process-heap": {
    "args": ["proc"]
  },
  "(method 9 thread)": {
    "args": ["this", "size-bytes"]
  },
  "unload-package": {
    "args": ["package-name"]
  },
  "load-package": {
    "args": ["package-name", "heap"]
  },
  "string>=?": {
    "args": ["a", "b"]
  },
  "string<=?": {
    "args": ["a", "b"]
  },
  "string>?": {
    "args": ["a", "b"]
  },
  "string<?": {
    "args": ["a", "b"]
  },
  "clear": {
    "args": ["str"]
  },
  "charp-basename": {
    "args": ["str"]
  },
  "append-character-to-string": {
    "args": ["str", "char"]
  },
  "cat-string<-string_to_charp": {
    "args": ["dst", "src", "stop-ptr"]
  },
  "catn-string<-charp": {
    "args": ["dst", "src", "num-chars"]
  },
  "cat-string<-string": {
    "args": ["dst", "src"]
  },
  "copy-charp<-charp": {
    "args": ["dst", "src"]
  },
  "copyn-charp<-string": {
    "args": ["dst", "src", "len"]
  },
  "charp<-string": {
    "args": ["dst", "src"]
  },
  "string<-charp": {
    "args": ["dst", "src"]
  },
  "copyn-string<-charp": {
    "args": ["dst", "src", "num-chars"]
  },
  "name=": {
    "args": ["a", "b"]
  },
  "string-charp=": {
    "args": ["a", "b"]
  },
  "string-position": {
    "args": ["substr", "base-str"]
  },
  "string-suffix=": {
    "args": ["suffix", "str"]
  },
  "charp-prefix=": {
    "args": ["prefix", "str"]
  },
  "string-prefix=": {
    "args": ["prefix", "str"]
  },
  "string=": {
    "args": ["a", "b"]
  },
  "make-vfile-name": {
    "args": ["kind", "name"]
  },
  "file-stream-read-string": {
    "args": ["fs", "str"]
  },
  "(method 0 file-stream)": {
    "args": ["obj", "arg1", "file-name", "mode"]
  },
  "set-dirty-mask!": {
    "args": ["lev", "mask-idx", "m0", "m1"]
  },
  "adgif-shader<-texture-simple!": {
    "args": ["shader", "tex"]
  },
  "adgif-shader-login-no-remap-fast": {
    "args": ["shader"]
  },
  "adgif-shader-login-fast": {
    "args": ["shader"]
  },
  "adgif-shader-login-no-remap": {
    "args": ["shader"]
  },
  "adgif-shader-login": {
    "args": ["shader"]
  },
  "hack-texture": {
    "args": ["tex"]
  },
  "adgif-shader-update!": {
    "args": ["shader", "tex"]
  },
  "link-texture-by-id": {
    "args": ["id", "shader"]
  },
  "(method 17 texture-pool)": {
    "args": ["this", "page"]
  },
  "lookup-texture-id-by-name": {
    "args": ["tex-name", "page-name"]
  },
  "lookup-texture-by-name": {
    "args": ["tex-name", "page-name", "page-out"]
  },
  "lookup-texture-by-id-fast": {
    "args": ["id"]
  },
  "lookup-texture-by-id": {
    "args": ["id"]
  },
  "(method 12 texture-page)": {
    "args": ["page", "buf", "mode"]
  },
  "(method 15 texture-pool)": {
    "args": ["this", "size"]
  },
  "gs-blocks-used": {
    "args": ["w", "h", "tex-format"]
  },
  "gs-largest-block": {
    "args": ["w", "h", "tex-format"]
  },
  "gs-block-height": {
    "args": ["tex-format"]
  },
  "gs-block-width": {
    "args": ["tex-format"]
  },
  "gs-page-height": {
    "args": ["tex-format"]
  },
  "gs-page-width": {
    "args": ["tex-format"]
  },
  "show-mc-info": {
    "args": ["buf"],
    "vars": {
      "s5-0": "slot",
      "s4-0": "slot-idx"
    }
  },
  "(method 0 joint-mod-spinner)": {
    "args": ["allocation", "type-to-make", "proc", "bone-idx", "axis", "rate"]
  },
  "joint-mod-spinner-callback": {
    "args": ["bone-cspace", "joint-transform"]
  },
  "num-func-identity": {
    "args": ["chan", "arg1", "arg2", "arg3"]
  },
  "num-func-seek!": {
    "args": ["chan", "arg1", "arg2", "arg3"]
  },
  "num-func-loop!": {
    "args": ["chan", "arg1", "arg2", "arg3"]
  },
  "num-func--!": {
    "args": ["chan", "arg1", "arg2", "arg3"]
  },
  "num-func-+!": {
    "args": ["chan", "arg1", "arg2", "arg3"]
  },
  "num-func-none": {
    "args": ["chan", "arg1", "arg2", "arg3"]
  },
  "cspace-index-by-name-no-fail": {
    "args": ["proc", "name"],
    "vars": {
      "v0-0": "idx"
    }
  },
  "cspace-by-name-no-fail": {
    "args": ["proc", "name"]
  },
  "point-poly-intersection?": {
    "args": ["mesh", "pt", "num-verts", "verts"]
  },
  "destroy-mem": {
    "args": ["start", "end"]
  },
  "find-temp-buffer": {
    "args": ["size"]
  },
  "dgo-load-continue": {
    "args": ["buffer1", "buffer2", "buffer-top"]
  },
  "str-play-stop": {
    "args": ["name", "id"]
  },
  "str-load-status": {
    "args": ["maxlen-out"]
  },
  "str-load": {
    "args": ["name", "chunk-idx", "dest-addr", "max-len"]
  },
  "sound-command->string": {
    "args": ["cmd"]
  },
  "doppler-pitch-shift": {
    "args": ["sound-pos", "sound-vel"]
  },
  "loader-test-command": {
    "args": ["cmd", "param"]
  },
  "show-iop-memory": {
    "args": ["dma"]
  },
  "(method 10 ambient-sound)": {
    "args": ["this", "new-sound"]
  },
  "sound-set-fps": {
    "args": ["fps"]
  },
  "sound-set-midi-reg": {
    "args": ["reg", "val"]
  },
  "sound-set-flava": {
    "args": ["flava", "excitement"]
  },
  "sound-continue": {
    "args": ["id"]
  },
  "sound-stop": {
    "args": ["id"]
  },
  "sound-pause": {
    "args": ["id"]
  },
  "sound-set-reverb": {
    "args": ["reverb", "left", "right", "core"]
  },
  "sound-angle-convert": {
    "args": ["float-angle"]
  },
  "sound-music-load": {
    "args": ["name"]
  },
  "sound-bank-unload": {
    "args": ["name"]
  },
  "sound-bank-load-from-ee": {
    "args": ["name", "addr"]
  },
  "sound-bank-load-from-iop": {
    "args": ["name"]
  },
  "sound-bank-iop-free": {
    "args": ["name"]
  },
  "sound-bank-iop-store": {
    "args": ["name"]
  },
  "is-ramdisk-loaded?": {
    "args": ["name"]
  },
  "current-str-pos": {
    "args": ["id"]
  },
  "sound-name=": {
    "args": ["a", "b"]
  },
  "copy-string<-string": {
    "args": ["dst", "src"]
  },
  "(method 10 collide-mesh-cache)": {
    "args": ["this", "id"]
  },
  "(method 11 touching-prims-entry-pool)": {
    "vars": {
      "v1-0": "prev",
      "a1-0": "current",
      "a2-0": "next"
    }
  },
  "dma-bucket-insert-tag": {
    "args": ["buckets", "bucket", "start-tag", "end-tag-to-patch"]
  },
  "dma-buffer-add-buckets": {
    "args": ["dma-buf", "bucket-count"]
  },
  "dma-buffer-send-chain": {
    "args": ["chan", "buf"]
  },
  "dma-buffer-send": {
    "args": ["chan", "buf"]
  },
  "dma-buffer-free": {
    "args": ["dma-buf"]
  },
  "dma-buffer-length": {
    "args": ["dma-buf"]
  },
  "dma-buffer-inplace-new": {
    "args": ["dma-buff", "size-bytes"]
  },
  "disasm-dma-tag": {
    "args": ["tag", "format-dest"]
  },
  "(method 17 res-lump)": {
    "args": ["this", "tag", "arg2"]
  },
  "(method 20 res-lump)": {
    "args": ["this", "arg1", "tag-pair", "arg3"]
  },
  "(method 13 effect-control)": {
    "args": ["this", "offset"]
  },
  "(method 0 effect-control)": {
    "args": ["allocation", "type-to-make", "proc"]
  },
  "(method 0 path-control)": {
    "args": [
      "allocation",
      "type-to-make",
      "proc",
      "lump-name",
      "lump-time",
      "lump-actor",
      "must-exist"
    ]
  },
  "merc-fragment-fp-data": {
    "args": ["frag"]
  },
  "vector-rad<-vector-deg/2!": {
    "args": ["out", "in"]
  },
  "vector-rad<-vector-deg!": {
    "args": ["out", "in"]
  },
  "(method 12 focus)": {
    "args": ["this", "proc"]
  },
  "(method 10 focus)": {
    "args": ["this", "proc"],
    "vars": {
      "s5-0": "root",
      "v1-2": "cshape"
    }
  },
  "(method 11 focus)": {
    "args": ["this", "cspec"]
  },
  "service-mouse": {
    "vars": {
      "gp-0": "mouse"
    }
  },
  "(method 12 smush-control)": {
    "args": [
      "this",
      "amplitude",
      "period",
      "duration",
      "damp-amplitude",
      "damp-period",
      "clock"
    ]
  },
  "(method 11 smush-control)": {
    "vars": {
      "f30-0": "elapsed-time",
      "f0-2": "period"
    }
  },
  "(method 10 smush-control)": {
    "vars": {
      "f30-0": "elapsed-time",
      "f0-2": "period"
=======
  "clear-mood-times": {
    "args": ["mood-ctx"],
    "vars": {
      "v1-0": "idx"
    }
  },
  "light-slerp": {
    "args": ["light-out", "light-a", "light-b", "alpha"],
    "vars": {
      "s3-0": "clamped-alpha",
      "f0-2": "extra-x-a",
      "f1-2": "extra-x-b"
    }
  },
  "light-group-slerp": {
    "args": ["light-group-out", "light-group-a", "light-group-b", "alpha"],
    "vars": {
      "s2-0": "group-idx"
    }
  },
  "light-group-process!": {
    "args": ["vu-lights", "light-group", "vec1", "vec2"]
  },
  "vu-lights-default!": {
    "args": ["lights"]
  },
  "lookup-light-sphere-by-name": {
    "args": ["name", "hash"],
    "vars": {
      "s4-0": "num-lights",
      "s3-0": "light"
    }
  },
  "update-light-hash": {
    "args": ["hash"],
    "vars": {
      "v1-0": "boundary"
    }
  },
  "init-mood-control": {
    "args": ["ctrl"]
  },
  "init-overide-table": {
    "args": ["table"]
  },
  "print-mood-tables": {
    "vars": {
      "v1-2": "data-idx",
      "gp-0": "_color-idx",
      "v1-5": "color-idx",
      "gp-1": "_fog-idx",
      "v1-33": "fog-idx"
    }
  },
  "desaturate-mood-fog": {
    "vars": {
      "arg0": "table-ptr",
      "v1-2": "data-idx",
      "a0-5": "fog-data",
      "f0-2": "max-fog-val",
      "gp-1": "_fog-idx",
      "v1-5": "fog-idx"
>>>>>>> 314f4883
    }
  }
}<|MERGE_RESOLUTION|>--- conflicted
+++ resolved
@@ -4638,7 +4638,70 @@
       "s4-0": ["exploder", "joint-exploder"]
     }
   },
-<<<<<<< HEAD
+  "clear-mood-times": {
+    "args": ["mood-ctx"],
+    "vars": {
+      "v1-0": "idx"
+    }
+  },
+  "light-slerp": {
+    "args": ["light-out", "light-a", "light-b", "alpha"],
+    "vars": {
+      "s3-0": "clamped-alpha",
+      "f0-2": "extra-x-a",
+      "f1-2": "extra-x-b"
+    }
+  },
+  "light-group-slerp": {
+    "args": ["light-group-out", "light-group-a", "light-group-b", "alpha"],
+    "vars": {
+      "s2-0": "group-idx"
+    }
+  },
+  "light-group-process!": {
+    "args": ["vu-lights", "light-group", "vec1", "vec2"]
+  },
+  "vu-lights-default!": {
+    "args": ["lights"]
+  },
+  "lookup-light-sphere-by-name": {
+    "args": ["name", "hash"],
+    "vars": {
+      "s4-0": "num-lights",
+      "s3-0": "light"
+    }
+  },
+  "update-light-hash": {
+    "args": ["hash"],
+    "vars": {
+      "v1-0": "boundary"
+    }
+  },
+  "init-mood-control": {
+    "args": ["ctrl"]
+  },
+  "init-overide-table": {
+    "args": ["table"]
+  },
+  "print-mood-tables": {
+    "vars": {
+      "v1-2": "data-idx",
+      "gp-0": "_color-idx",
+      "v1-5": "color-idx",
+      "gp-1": "_fog-idx",
+      "v1-33": "fog-idx"
+    }
+  },
+  "desaturate-mood-fog": {
+    "vars": {
+      "arg0": "table-ptr",
+      "v1-2": "data-idx",
+      "a0-5": "fog-data",
+      "f0-2": "max-fog-val",
+      "gp-1": "_fog-idx",
+      "v1-5": "fog-idx"
+    }
+  },
   "vector-xz-normalize!": {
     "args": ["vec", "arg1"]
   },
@@ -5261,70 +5324,6 @@
     "vars": {
       "f30-0": "elapsed-time",
       "f0-2": "period"
-=======
-  "clear-mood-times": {
-    "args": ["mood-ctx"],
-    "vars": {
-      "v1-0": "idx"
-    }
-  },
-  "light-slerp": {
-    "args": ["light-out", "light-a", "light-b", "alpha"],
-    "vars": {
-      "s3-0": "clamped-alpha",
-      "f0-2": "extra-x-a",
-      "f1-2": "extra-x-b"
-    }
-  },
-  "light-group-slerp": {
-    "args": ["light-group-out", "light-group-a", "light-group-b", "alpha"],
-    "vars": {
-      "s2-0": "group-idx"
-    }
-  },
-  "light-group-process!": {
-    "args": ["vu-lights", "light-group", "vec1", "vec2"]
-  },
-  "vu-lights-default!": {
-    "args": ["lights"]
-  },
-  "lookup-light-sphere-by-name": {
-    "args": ["name", "hash"],
-    "vars": {
-      "s4-0": "num-lights",
-      "s3-0": "light"
-    }
-  },
-  "update-light-hash": {
-    "args": ["hash"],
-    "vars": {
-      "v1-0": "boundary"
-    }
-  },
-  "init-mood-control": {
-    "args": ["ctrl"]
-  },
-  "init-overide-table": {
-    "args": ["table"]
-  },
-  "print-mood-tables": {
-    "vars": {
-      "v1-2": "data-idx",
-      "gp-0": "_color-idx",
-      "v1-5": "color-idx",
-      "gp-1": "_fog-idx",
-      "v1-33": "fog-idx"
-    }
-  },
-  "desaturate-mood-fog": {
-    "vars": {
-      "arg0": "table-ptr",
-      "v1-2": "data-idx",
-      "a0-5": "fog-data",
-      "f0-2": "max-fog-val",
-      "gp-1": "_fog-idx",
-      "v1-5": "fog-idx"
->>>>>>> 314f4883
     }
   }
 }