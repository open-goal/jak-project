--- conflicted
+++ resolved
@@ -276,7 +276,8 @@
     ["L595", "uint64", true]
   ],
   "tie-methods": [["L328", "(inline-array tie-init-data)", 6]],
-<<<<<<< HEAD
+  "blocking-plane": [["L43", "vector"]],
+  "elec-gate": [["L141", "attack-info"]],
   "crates": [
     ["L213", "attack-info"],
     ["L214", "attack-info"]
@@ -313,8 +314,4 @@
     ["L206", "attack-info"],
     ["L205", "attack-info"]
   ]
-=======
-  "blocking-plane": [["L43", "vector"]],
-  "elec-gate": [["L141", "attack-info"]]
->>>>>>> 1d1ea907
 }