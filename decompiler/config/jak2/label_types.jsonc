{
  "profile": [["L14", "profile-work"]],
  "math": [
    ["L103", "(pointer float)", 32],
    ["L102", "(pointer float)", 32]
  ],
  "trigonometry": [
    ["L93", "vector"],
    ["L92", "vector"],
    ["L91", "vector"]
  ],
  "video-h": [["L1", "video-params"]],
  "geometry": [["L132", "vector"]],
  "texture-h": [
    ["L10", "texture-base"],
    ["L9", "texture-base"],
    ["L8", "texture-base"],
    ["L7", "texture-base"],
    ["L6", "texture-base"],
    ["L5", "texture-base"]
  ],
  "texture-anim-h": [["L1", "(pointer uint32)", 64]],
  "main-h": [["L3", "frame-stats"]],
  "font-h": [
    ["L20", "matrix"],
    ["L19", "font-work"]
  ],
  "capture": [["L4", "gs-store-image-packet"]],
  "task-control-h": [
    ["L877", "uint64", true],
    ["L878", "uint64", true],
    ["L879", "uint64", true],
    ["L880", "uint64", true],
    ["L881", "uint64", true],
    ["L882", "uint64", true],
    ["L883", "uint64", true]
  ],
  "ocean-trans-tables": [
    ["L1", "(inline-array vector)", 4],
    ["L2", "(pointer float)", 160],
    ["L3", "(pointer float)", 100],
    ["L4", "(pointer float)", 72],
    ["L5", "(pointer float)", 72],
    ["L6", "(pointer float)", 72],
    ["L7", "(pointer float)", 72],
    ["L8", "(pointer float)", 44],
    ["L9", "(pointer float)", 44],
    ["L10", "(pointer float)", 44],
    ["L11", "(pointer float)", 44],
    ["L12", "(pointer float)", 40],
    ["L13", "(pointer float)", 40],
    ["L14", "(pointer float)", 40],
    ["L15", "(pointer float)", 40],
    ["L16", "(pointer float)", 28],
    ["L17", "(pointer float)", 28],
    ["L18", "(pointer float)", 28],
    ["L19", "(pointer float)", 28]
  ],
  "ocean-frames": [["L1", "(pointer uint32)", 16384]],
  "ambient-h": [["L1", "(inline-array talker-speech-class)", 188]],
  "pat-h": [["L1", "(inline-array pat-mode-info)", 4]],
  "joint-mod-h": [["L43", "(inline-array vector)", 6]],
  "rigid-body": [["L163", "rigid-body-object-constants"]],
  "rigid-body-plat": [["L47", "rigid-body-platform-constants"]],
  "sprite": [["L51", "vu-function"]],
  "sprite-distort": [["L27", "vu-function"]],
  "sprite-glow": [["L29", "vu-function"]],
  "debug": [
    ["L250", "(inline-array vector)", 32],
    ["L254", "(inline-array vector)", 3],
    ["L253", "(inline-array vector)", 3],
    ["L255", "vector2h"],
    ["L256", "vector"],
    ["L257", "vector"],
    ["L258", "vector"],
    ["L259", "vector"]
  ],
  "mood-funcs": [
    ["L231", "vector"],
    ["L358", "(pointer uint64)", 1],
    ["L361", "(pointer uint64)", 1],
    ["L359", "(pointer uint64)", 1],
    ["L365", "(pointer uint64)", 1],
    ["L360", "(pointer uint64)", 1],
    ["L366", "(pointer uint64)", 1],
    ["L363", "(pointer uint64)", 1],
    ["L368", "(pointer uint64)", 1],
    ["L364", "(pointer uint64)", 1],
    ["L367", "(pointer uint64)", 1],
    ["L362", "(pointer uint64)", 1]
  ],
  "font-data": [
    ["L1", "(inline-array vector)", 250],
    ["L2", "(inline-array vector)", 250]
  ],
  "script": [["L2358", "vector4"]],
  "text": [
    ["L96", "vector4"],
    ["L95", "matrix"],
    ["L96", "vector4w"]
  ],
  "joint-mod": [["L189", "(inline-array quaternion)", 3]],
  "sky-data": [
    ["L26", "(inline-array sky-vertex)", 12],
    ["L25", "(inline-array sky-vertex)", 12],
    ["L23", "(inline-array cloud-vertex)", 277],
    ["L21", "(inline-array haze-vertex)", 144]
  ],
  "default-menu": [
    ["L6314", "(pointer uint64)", 1],
    ["L6313", "(pointer uint64)", 1],
    ["L6312", "(pointer uint64)", 1],
    ["L6311", "(pointer uint64)", 1],
    ["L6310", "(pointer uint64)", 1],
    ["L6309", "(pointer uint64)", 1]
  ],
  "cam-states": [
    ["L772", "(pointer uint64)", 1],
    ["L773", "(pointer uint64)", 1],
    ["L774", "(pointer uint64)", 1],
    ["L775", "(pointer uint64)", 1]
  ],
  "collide-cache": [["L171", "vector"]],
  "emerc-vu1": [["L1", "vu-function"]],
  "mood-funcs2": [
    ["L496", "(pointer uint64)", 1],
    ["L497", "(pointer uint64)", 1],
    ["L498", "(pointer uint64)", 1],
    ["L499", "(pointer uint64)", 1],
    ["L500", "(pointer uint64)", 1],
    ["L501", "(pointer uint64)", 1],
    ["L502", "(pointer uint64)", 1],
    ["L503", "(pointer uint64)", 1],
    ["L504", "(pointer uint64)", 1],
    ["L505", "(pointer uint64)", 1],
    ["L506", "(pointer uint64)", 1],
    ["L507", "(pointer uint64)", 1],
    ["L508", "(pointer uint64)", 1],
    ["L509", "(pointer uint64)", 1],
    ["L510", "(pointer uint64)", 1],
    ["L312", "(pointer uint64)", 1],
    ["L307", "vector"]
  ],
<<<<<<< HEAD
  "merc-vu1": [["L1", "vu-function"]]
=======
  "logic-target": [
    ["L407", "(pointer float)", 1],
    ["L408", "(pointer float)", 1],
    ["L409", "attack-info"],
    ["L414", "(pointer time-frame)", 1],
    ["L415", "(pointer uint64)", 1],
    ["L416", "(pointer uint64)", 1],
    ["L417", "(pointer uint64)", 1],
    ["L418", "(pointer uint64)", 1],
    ["L419", "(pointer uint64)", 1],
    ["L420", "(pointer uint64)", 1],
    ["L421", "(pointer uint64)", 1]
  ]
>>>>>>> 7baf253a
}<|MERGE_RESOLUTION|>--- conflicted
+++ resolved
@@ -141,9 +141,6 @@
     ["L312", "(pointer uint64)", 1],
     ["L307", "vector"]
   ],
-<<<<<<< HEAD
-  "merc-vu1": [["L1", "vu-function"]]
-=======
   "logic-target": [
     ["L407", "(pointer float)", 1],
     ["L408", "(pointer float)", 1],
@@ -156,6 +153,6 @@
     ["L419", "(pointer uint64)", 1],
     ["L420", "(pointer uint64)", 1],
     ["L421", "(pointer uint64)", 1]
-  ]
->>>>>>> 7baf253a
+  ],
+  "merc-vu1": [["L1", "vu-function"]]
 }