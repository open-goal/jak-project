{
  "profile": [["L14", "profile-work"]],
  "math": [
    ["L103", "(pointer float)", 32],
    ["L102", "(pointer float)", 32]
  ],
  "trigonometry": [
    ["L93", "vector"],
    ["L92", "vector"],
    ["L91", "vector"]
  ],
  "video-h": [["L1", "video-params"]],
  "geometry": [["L132", "vector"]],
  "texture-h": [
    ["L10", "texture-base"],
    ["L9", "texture-base"],
    ["L8", "texture-base"],
    ["L7", "texture-base"],
    ["L6", "texture-base"],
    ["L5", "texture-base"]
  ],
  "texture-anim-h": [["L1", "(pointer uint32)", 64]],
  "main-h": [["L3", "frame-stats"]],
  "font-h": [
    ["L20", "matrix"],
    ["L19", "font-work"]
  ],
  "capture": [["L4", "gs-store-image-packet"]],
  "task-control-h": [
    ["L877", "uint64", true],
    ["L878", "uint64", true],
    ["L879", "uint64", true],
    ["L880", "uint64", true],
    ["L881", "uint64", true],
    ["L882", "uint64", true],
    ["L883", "uint64", true]
  ],
  "ocean-trans-tables": [
    ["L1", "(inline-array vector)", 4],
    ["L2", "(pointer float)", 160],
    ["L3", "(pointer float)", 100],
    ["L4", "(pointer float)", 72],
    ["L5", "(pointer float)", 72],
    ["L6", "(pointer float)", 72],
    ["L7", "(pointer float)", 72],
    ["L8", "(pointer float)", 44],
    ["L9", "(pointer float)", 44],
    ["L10", "(pointer float)", 44],
    ["L11", "(pointer float)", 44],
    ["L12", "(pointer float)", 40],
    ["L13", "(pointer float)", 40],
    ["L14", "(pointer float)", 40],
    ["L15", "(pointer float)", 40],
    ["L16", "(pointer float)", 28],
    ["L17", "(pointer float)", 28],
    ["L18", "(pointer float)", 28],
    ["L19", "(pointer float)", 28]
  ],
  "ocean-frames": [["L1", "(pointer uint32)", 16384]],
  "ambient-h": [["L1", "(inline-array talker-speech-class)", 465]],
  "pat-h": [["L1", "(inline-array pat-mode-info)", 4]],
  "joint-mod-h": [["L43", "(inline-array vector)", 6]],
  "rigid-body": [["L163", "rigid-body-object-constants"]],
  "rigid-body-plat": [["L47", "rigid-body-platform-constants"]],
  "sprite": [["L51", "vu-function"]],
  "sprite-distort": [["L27", "vu-function"]],
  "sprite-glow": [
    ["L29", "vu-function"],
    ["L27", "vector"]
  ],
  "debug": [
    ["L250", "(inline-array vector)", 32],
    ["L254", "(inline-array vector)", 3],
    ["L253", "(inline-array vector)", 3],
    ["L255", "vector2h"],
    ["L256", "vector"],
    ["L257", "vector"],
    ["L258", "vector"],
    ["L259", "vector"],
    ["L231", "matrix"],
    ["L232", "matrix"]
  ],
  "mood-funcs": [
    ["L231", "vector"],
    ["L358", "uint64", true],
    ["L361", "uint64", true],
    ["L359", "uint64", true],
    ["L365", "uint64", true],
    ["L360", "uint64", true],
    ["L366", "uint64", true],
    ["L363", "uint64", true],
    ["L368", "uint64", true],
    ["L364", "uint64", true],
    ["L367", "uint64", true],
    ["L362", "uint64", true]
  ],
  "font-data": [
    ["L1", "(inline-array vector)", 250],
    ["L2", "(inline-array vector)", 250]
  ],
  "script": [
    ["L2358", "vector4"],
    ["L787", "attack-info"],
    ["L1777", "attack-info"],
    ["L1776", "attack-info"]
  ],
  "text": [
    ["L96", "vector4"],
    ["L95", "vector4w-4"],
    ["L96", "vector4w"]
  ],
  "joint-mod": [["L189", "(inline-array quaternion)", 3]],
  "sky-data": [
    ["L26", "(inline-array sky-vertex)", 12],
    ["L25", "(inline-array sky-vertex)", 12],
    ["L23", "(inline-array sky-vertex)", 648],
    ["L21", "(inline-array sky-vertex)", 144]
  ],
  "default-menu": [
    ["L6314", "uint64", true],
    ["L6313", "uint64", true],
    ["L6312", "uint64", true],
    ["L6311", "uint64", true],
    ["L6310", "uint64", true],
    ["L6309", "uint64", true]
  ],
  "cam-states": [
    ["L772", "uint64", true],
    ["L773", "uint64", true],
    ["L774", "uint64", true],
    ["L775", "uint64", true]
  ],
  "collide-cache": [["L171", "vector"]],
  "emerc-vu1": [["L1", "vu-function"]],
  "mood-funcs2": [
    ["L496", "uint64", true],
    ["L497", "uint64", true],
    ["L498", "uint64", true],
    ["L499", "uint64", true],
    ["L500", "uint64", true],
    ["L501", "uint64", true],
    ["L502", "uint64", true],
    ["L503", "uint64", true],
    ["L504", "uint64", true],
    ["L505", "uint64", true],
    ["L506", "uint64", true],
    ["L507", "uint64", true],
    ["L508", "uint64", true],
    ["L509", "uint64", true],
    ["L510", "uint64", true],
    ["L312", "uint64", true],
    ["L307", "vector"]
  ],
  "logic-target": [
    ["L409", "attack-info"],
    ["L414", "(pointer time-frame)", 1],
    ["L415", "uint64", true],
    ["L416", "uint64", true],
    ["L417", "uint64", true],
    ["L418", "uint64", true],
    ["L419", "uint64", true],
    ["L420", "uint64", true],
    ["L421", "uint64", true]
  ],
  "editable": [
    ["L545", "uint64", true],
    ["L544", "uint64", true],
    ["L550", "uint64", true],
    ["L546", "uint64", true],
    ["L547", "uint64", true],
    ["L549", "uint64", true],
    ["L548", "uint64", true],
    ["L480", "vector"],
    ["L479", "vector"],
    ["L474", "vector"]
  ],
  "merc-vu1": [["L1", "vu-function"]],
  "cam-layout": [
    ["L784", "vector4w"], // needed or it guesses pointer and hits an assert
    ["L791", "vector4w"],
    ["L793", "vector4w"],
    ["L795", "vector4w"],
    ["L797", "vector4w"],
    ["L799", "vector4w"],
    ["L801", "vector4w"],
    ["L888", "uint64", true],
    ["L891", "uint64", true],
    ["L892", "uint64", true],
    ["L893", "uint64", true],
    ["L894", "uint64", true],
    ["L895", "uint64", true],
    ["L896", "uint64", true],
    ["L897", "uint64", true]
  ],
  "nav-mesh": [["L347", "(inline-array vector)", 2]],
  // far label crap
  "game-info": [
    ["L406", "uint64", true],
    ["L407", "uint64", true],
    ["L408", "uint64", true],
    ["L409", "uint64", true],
    ["L410", "uint64", true],
    ["L411", "uint64", true],
    ["L412", "uint64", true],
    ["L413", "uint64", true],
    ["L414", "uint64", true],
    ["L415", "uint64", true],
    ["L416", "uint64", true],
    ["L417", "uint64", true],
    ["L545", "uint64", true],
    ["L546", "uint64", true],
    ["L547", "uint64", true]
  ],
  "task-control": [["L518", "attack-info"]],
  "tfrag-methods": [["L119", "(inline-array tfrag-init-data)", 6]],
  "progress": [
    ["L879", "uint64", true],
    ["L880", "uint64", true],
    ["L881", "uint64", true],
    ["L882", "uint64", true],
    ["L883", "uint64", true],
    ["L884", "uint64", true],
    ["L885", "uint64", true],
    ["L886", "uint64", true],
    ["L887", "uint64", true],
    ["L888", "uint64", true],
    ["L889", "uint64", true],
    ["L890", "uint64", true],
    ["L891", "uint64", true],
    ["L892", "uint64", true],
    ["L893", "uint64", true],
    ["L953", "uint64", true],
    ["L954", "uint64", true]
  ],
  "board-states": [
    ["L653", "uint64", true],
    ["L654", "uint64", true],
    ["L655", "uint64", true],
    ["L656", "uint64", true],
    ["L657", "uint64", true],
    ["L658", "uint64", true],
    ["L659", "uint64", true],
    ["L660", "uint64", true],
    ["L661", "uint64", true],
    ["L662", "uint64", true],
    ["L663", "uint64", true],
    ["L664", "uint64", true],
    ["L665", "uint64", true],
    ["L666", "uint64", true],
    ["L667", "uint64", true],
    ["L668", "uint64", true],
    ["L669", "uint64", true]
  ],
  "target-board": [
    ["L505", "sound-spec"],
    ["L509", "attack-info"],
    ["L520", "(pointer uint64)", 1],
    ["L521", "uint64", true],
    ["L522", "(pointer uint64)", 1],
    ["L523", "uint64", true],
    ["L524", "uint64", true],
    ["L525", "uint64", true],
    ["L526", "uint64", true],
    ["L527", "uint64", true]
  ],
  "target": [
    ["L785", "uint64", true],
    ["L786", "uint64", true],
    ["L787", "uint64", true],
    ["L788", "uint64", true],
    ["L789", "uint64", true],
    ["L790", "uint64", true],
    ["L791", "uint64", true]
  ],
  "target-gun": [
    ["L588", "uint64", true],
    ["L589", "uint64", true],
    ["L590", "uint64", true],
    ["L591", "uint64", true],
    ["L592", "uint64", true],
    ["L593", "uint64", true],
    ["L594", "uint64", true],
    ["L595", "uint64", true],
    ["L596", "uint64", true],
    ["L597", "uint64", true]
  ],
  "tie-methods": [["L328", "(inline-array tie-init-data)", 6]],
  "blocking-plane": [["L43", "vector"]],
  "elec-gate": [["L141", "attack-info"]],
  "part-tester": [
    ["L35", "uint64", true],
    ["L30", "uint64", true]
  ],
  "progress-draw": [
    ["L933", "uint64", true],
    ["L934", "uint64", true],
    ["L935", "uint64", true],
    ["L936", "uint64", true],
    ["L937", "uint64", true],
    ["L938", "uint64", true],
    ["L939", "uint64", true],
    ["L940", "uint64", true],
    ["L941", "uint64", true],
    ["L942", "uint64", true],
    ["L943", "uint64", true],
    ["L944", "uint64", true],
    ["L945", "uint64", true],
    ["L946", "uint64", true],
    ["L947", "uint64", true],
    ["L948", "uint64", true],
    ["L949", "uint64", true],
    ["L950", "uint64", true],
    ["L951", "uint64", true],
    ["L952", "uint64", true],
    ["L953", "uint64", true],
    ["L954", "uint64", true],
    ["L955", "uint64", true],
    ["L956", "uint64", true],
    ["L957", "uint64", true],
    ["L958", "uint64", true],
    ["L959", "uint64", true],
    ["L960", "uint64", true],
    ["L961", "uint64", true],
    ["L962", "uint64", true],
    ["L963", "uint64", true],
    ["L964", "uint64", true],
    ["L965", "uint64", true],
    ["L966", "uint64", true],
    ["L967", "uint64", true],
    ["L968", "uint64", true],
    ["L969", "uint64", true],
    ["L970", "uint64", true],
    ["L971", "uint64", true],
    ["L972", "uint64", true],
    ["L973", "uint64", true],
    ["L974", "uint64", true],
    ["L975", "uint64", true],
    ["L976", "uint64", true],
    ["L977", "uint64", true],
    ["L978", "uint64", true],
    ["L979", "uint64", true],
    ["L980", "uint64", true],
    ["L981", "uint64", true],
    ["L982", "uint64", true],
    ["L983", "uint64", true],
    ["L984", "uint64", true],
    ["L985", "uint64", true],
    ["L986", "uint64", true],
    ["L987", "uint64", true],
    ["L988", "uint64", true],
    ["L989", "uint64", true],
    ["L990", "uint64", true],
    ["L991", "uint64", true],
    ["L992", "uint64", true],
    ["L993", "uint64", true],
    ["L994", "uint64", true],
    ["L995", "uint64", true],
    ["L996", "uint64", true],
    ["L997", "uint64", true],
    ["L998", "uint64", true],
    ["L999", "uint64", true],
    ["L1000", "uint64", true],
    ["L1001", "uint64", true],
    ["L1002", "uint64", true],
    ["L1003", "uint64", true],
    ["L1004", "uint64", true],
    ["L1005", "uint64", true],
    ["L1006", "uint64", true],
    ["L1007", "uint64", true],
    ["L1008", "uint64", true],
    ["L1009", "uint64", true],
    ["L1010", "uint64", true],
    ["L1011", "uint64", true],
    ["L1012", "uint64", true],
    ["L1013", "uint64", true],
    ["L1014", "uint64", true],
    ["L1015", "uint64", true],
    ["L1016", "uint64", true],
    ["L1017", "uint64", true],
    ["L1018", "uint64", true],
    ["L1019", "uint64", true],
    ["L1020", "uint64", true],
    ["L1021", "uint64", true],
    ["L1022", "uint64", true],
    ["L1023", "uint64", true],
    ["L1024", "uint64", true],
    ["L1025", "uint64", true],
    ["L1041", "uint64", true]
  ],
  "crates": [
    ["L213", "attack-info"],
    ["L214", "attack-info"],
    ["L206", "attack-info"]
  ],
  "target-darkjak": [
    ["L369", "(pointer handle)", 128],
    ["L370", "attack-info"]
  ],
  "target-util": [
    ["L309", "vector"],
    ["L312", "vector"]
  ],
  "target-handler": [
    ["L371", "attack-info"],
    ["L372", "attack-info"],
    ["L373", "uint64", true],
    ["L374", "uint64", true],
    ["L375", "uint64", true],
    ["L376", "uint64", true],
    ["L377", "uint64", true],
    ["L378", "uint64", true],
    ["L379", "uint64", true],
    ["L380", "uint64", true],
    ["L382", "uint64", true],
    ["L381", "uint64", true],
    ["L383", "uint64", true]
  ],
  "target2": [
    ["L385", "uint64", true],
    ["L386", "uint64", true]
  ],
  "target-swim": [["L225", "attack-info"]],
  "water": [
    ["L206", "attack-info"],
    ["L205", "attack-info"]
  ],
  "water-anim": [
    ["L63", "attack-info"],
    ["L62", "attack-info"]
  ],
  "sky-tng": [
    ["L131", "uint64", true],
    ["L130", "uint64", true],
    ["L129", "uint64", true],
    ["L128", "uint64", true],
    ["L127", "uint64", true],
    ["L126", "uint64", true],
    ["L125", "uint64", true],
    ["L124", "uint64", true],
    ["L123", "uint64", true]
  ],
  "fma-sphere": [["L43", "attack-info"]],
  "process-taskable": [["L105", "attack-info"]],
  "gun-red-shot": [["L78", "attack-info"]],
  "ctysluma-part": [["L176", "uint64", true]],
  "enemy": [
    ["L759", "attack-info"],
    ["L765", "uint64", true],
    ["L766", "uint64", true],
    ["L763", "uint64", true],
    ["L764", "uint64", true]
  ],
  "nav-enemy": [
    ["L498", "uint64", true],
    ["L499", "uint64", true],
    ["L500", "uint64", true],
    ["L501", "uint64", true],
    ["L502", "uint64", true],
    ["L503", "uint64", true],
    ["L504", "uint64", true]
  ],
  "voicebox": [
    ["L133", "vector"],
    ["L132", "vector"],
    ["L131", "vector"],
    ["L130", "vector"]
  ],
  "sidekick": [["L71", "vector"]],
  "target-death": [
    ["L440", "uint64", true],
    ["L441", "uint64", true],
    ["L442", "uint64", true],
    ["L443", "uint64", true],
    ["L444", "uint64", true],
    ["L445", "uint64", true],
    ["L446", "uint64", true],
    ["L447", "uint64", true],
    ["L448", "uint64", true],
    ["L449", "uint64", true],
    ["L450", "uint64", true],
    ["L459", "uint64", true],
    ["L436", "vector"]
  ],
  "warp-gate": [
    ["L815", "vector"],
    ["L1249", "uint64", true],
    ["L1250", "uint64", true],
    ["L1158", "vector"],
    ["L1222", "uint64", true],
    ["L1223", "uint64", true],
    ["L1221", "uint64", true],
    ["L815", "vector"],
    ["L801", "vector"],
    ["L787", "vector"],
    ["L773", "vector"],
    ["L766", "vector"],
    ["L752", "vector"],
    ["L738", "vector"],
    ["L724", "vector"],
    ["L710", "vector"],
    ["L696", "vector"],
    ["L682", "vector"]
  ],
  "ocean-texture": [
    ["L55", "vector4w"],
    ["L56", "vector"]
  ],
  "guard-projectile": [["L67", "attack-info"]],
  "metalhead-projectile": [["L57", "attack-info"]],
  "crimson-guard-level": [
    ["L644", "uint64", true],
    ["L645", "uint64", true],
    ["L646", "uint64", true],
    ["L647", "uint64", true],
    ["L648", "uint64", true],
    ["L565", "uint64", true],
    ["L567", "uint64", true],
    ["L566", "uint64", true],
    ["L564", "uint64", true],
    ["L539", "attack-info"]
  ],
  "collide-shape": [
    ["L383", "attack-info"],
    ["L382", "attack-info"],
    ["L381", "attack-info"],
    ["L380", "vector"],
    ["L379", "attack-info"],
    ["L378", "attack-info"],
    ["L377", "attack-info"],
    ["L376", "attack-info"],
    ["L375", "attack-info"],
    ["L372", "vector"],
    ["L365", "attack-info"]
  ],
  "process-drawable": [
    ["L366", "vector"],
    ["L365", "vector"]
  ],
  "gun-part": [["L192", "(pointer rgba)", 36]],
  "target-part": [["L452", "uint64", true]],
  "target-anim": [["L423", "uint64", true]],
  "generic-obs": [
    ["L536", "attack-info"],
    ["L534", "attack-info"]
  ],
  "gun-dark-shot": [["L125", "attack-info"]],
  "grunt": [
    ["L225", "vector"],
    ["L224", "vector"]
  ],
  "flitter": [
    ["L159", "vector"],
    ["L158", "vector"]
  ],
  "foreground": [
    ["L213", "vector"],
    ["L214", "(pointer bucket-id-16)", 200]
  ],
  "prison-part": [["L238", "uint64", true]],
  "prison-obs": [
    ["L293", "vector4w"],
    ["L292", "vector4w"]
  ],
  "ctywide-scenes": [
    ["L1164", "vector"],
    ["L1150", "vector"],
    ["L1136", "vector"],
    ["L1129", "vector"],
    ["L1122", "vector"],
    ["L1115", "vector"],
    ["L1108", "vector"],
    ["L1085", "traffic-danger-info"],
    ["L960", "vector"],
    ["L953", "vector"],
    ["L946", "vector"],
    ["L932", "vector"],
    ["L918", "vector"],
    ["L851", "traffic-danger-info"],
    ["L351", "vector"],
    ["L250", "vector"],
    ["L142", "vector"]
  ],
  "forexita-part": [["L191", "uint64", true]],
  "forexitb-part": [["L197", "uint64", true]],
  "hideout-part": [["L109", "uint64", true]],
  "ctyslumb-part": [["L176", "uint64", true]],
  "kiosk-part": [["L81", "uint64", true]],
  "target-turret-shot": [["L18", "attack-info"]],
  "ruins-part": [["L201", "uint64", true]],
  "forest-part": [["L192", "uint64", true]],
  "dig-part": [["L179", "uint64", true]],
  "drill-part": [["L604", "uint64", true]],
  "oracle-part": [["L57", "uint64", true]],
  "ctyslumc-part": [["L73", "uint64", true]],
  "forresca-part": [["L188", "uint64", true]],
  "forrescb-part": [["L405", "uint64", true]],
  "mountain-part": [["L281", "uint64", true]],
  "atoll-scenes": [["L902", "vector"]],
  "ctyfarma-part": [
    ["L43", "uint64", true],
    ["L37", "uint64", true]
  ],
  "ctyfarmb-part": [
    ["L43", "uint64", true],
    ["L37", "uint64", true]
  ],
  "casboss-part": [["L82", "uint64", true]],
  "strip-part": [["L433", "uint64", true]],
  "atoll-part": [["L136", "uint64", true]],
  "sewer-part": [
    ["L87", "uint64", true],
    ["L80", "uint64", true],
    ["L81", "uint64", true]
  ],
  "ctyindb-part": [["L146", "uint64", true]],
  "fordumpc-part": [["L345", "uint64", true]],
  "throne-part": [["L74", "uint64", true]],
  "nest-part": [["L14", "uint64", true]],
  "nestb-part": [["L6", "uint64", true]],
  "consiteb-part": [["L24", "uint64", true]],
  "palroof-part": [["L65", "uint64", true]],
  "fordumpa-part": [["L173", "uint64", true]],
  "castle-part": [["L178", "uint64", true]],
  "consite-part": [["L65", "uint64", true]],
  "palent-part": [["L58", "uint64", true]],
  "palcab-part": [["L166", "uint64", true]],
  "onintent-part": [["L188", "uint64", true]],
  "stadium-part": [["L139", "uint64", true]],
  "stadiumb-part": [["L423", "uint64", true]],
  "stadium-scenes": [
    ["L323", "vector"],
    ["L356", "vector"]
  ],
  "ctygenc-part": [["L106", "uint64", true]],
  "ctymarka-part": [["L79", "uint64", true]],
  "ctymarkb-part": [["L121", "uint64", true]],
  "fordumpb-part": [["L133", "uint64", true]],
  "skatea-part": [["L51", "uint64", true]],
  "ctyinda-part": [["L146", "uint64", true]],
  "tomb-part": [["L268", "uint64", true]],
  "palshaft-part": [["L89", "uint64", true]],
  "ctygenb-part": [["L133", "uint64", true]],
  "gungame-part": [["L41", "uint64", true]],
  "canyon-scenes": [
    ["L179", "vector"],
    ["L212", "vector"],
    ["L227", "vector"],
    ["L242", "vector"],
    ["L257", "vector"],
    ["L389", "vector"],
    ["L404", "vector"],
    ["L419", "vector"],
    ["L434", "vector"],
    ["L567", "vector"],
    ["L582", "vector"],
    ["L597", "vector"],
    ["L612", "vector"],
    ["L758", "vector"],
    ["L773", "vector"],
    ["L788", "vector"],
    ["L804", "vector"],
    ["L946", "vector"],
    ["L953", "vector"],
    ["L2945", "vector"],
    ["L2946", "vector"]
  ],
  "vinroom-part": [["L335", "uint64", true]],
  "ctygena-part": [["L108", "uint64", true]],
  "neon-baron-part": [
    ["L604", "uint64", true],
    ["L605", "uint64", true],
    ["L588", "uint64", true]
  ],
  "ctypal-part": [["L127", "uint64", true]],
  "under-part": [["L163", "uint64", true]],
  "caspad-part": [["L36", "uint64", true]],
  "ctywide-part": [["L188", "uint64", true]],
  "mountain-scenes": [
    ["L2622", "uint64", true],
    ["L2623", "uint64", true],
    ["L2624", "uint64", true]
  ],
  "intro-scenes": [
    ["L965", "vector"],
    ["L972", "vector"],
    ["L979", "vector"],
    ["L986", "vector"],
    ["L993", "vector"],
    ["L1000", "vector"],
    ["L1007", "vector"],
    ["L1014", "vector"],
    ["L1021", "vector"],
    ["L1030", "traffic-danger-info"],
    ["L3073", "uint64", true],
    ["L3074", "uint64", true],
    ["L3075", "uint64", true],
    ["L3076", "uint64", true],
    ["L3077", "uint64", true],
    ["L3078", "uint64", true],
    ["L3079", "uint64", true],
    ["L3080", "uint64", true]
  ],
  "palboss-scenes": [
    ["L1730", "vector"],
    ["L1729", "vector"],
    ["L1728", "vector"],
    ["L1727", "vector"],
    ["L1726", "vector"],
    ["L1725", "vector"],
    ["L1724", "vector"],
    ["L1723", "vector"],
    ["L1722", "vector"],
    ["L1721", "vector"],
    ["L1720", "vector"],
    ["L1719", "vector"],
    ["L1718", "vector"],
    ["L1717", "vector"],
    ["L1716", "vector"],
    ["L1715", "vector"],
    ["L1482", "vector"],
    ["L1481", "vector"],
    ["L1480", "vector"],
    ["L1479", "vector"],
    ["L1478", "vector"],
    ["L1477", "vector"],
    ["L1476", "vector"],
    ["L1475", "vector"],
    ["L1474", "vector"],
    ["L1473", "vector"],
    ["L1472", "vector"],
    ["L1471", "vector"],
    ["L1470", "vector"],
    ["L1469", "vector"]
  ],
  "ctyport-part": [
    ["L591", "uint64", true],
    ["L592", "uint64", true],
    ["L590", "uint64", true]
  ],
  "ruins-scenes": [["L30", "matrix3"]],
  "hiphog-part": [
    ["L22", "(inline-array ripple-wave)", 6],
    ["L205", "uint64", true],
    ["L206", "uint64", true]
  ],
  "outro-scenes": [
    ["L257", "vector"],
    ["L163", "vector"]
  ],
  "gun-dummy": [
    ["L616", "uint64", true],
    ["L617", "uint64", true],
    ["L618", "uint64", true],
    ["L197", "vector"],
    ["L528", "uint64", true],
    ["L529", "uint64", true],
    ["L530", "uint64", true],
    ["L531", "uint64", true],
    ["L532", "uint64", true],
    ["L533", "uint64", true],
    ["L534", "uint64", true]
  ],
  "gungame-data": [["L1700", "uint64", true]],
  "gungame-obs": [
    ["L814", "uint64", true],
    ["L815", "uint64", true],
    ["L816", "uint64", true],
    ["L818", "uint64", true],
    ["L872", "uint64", true],
    ["L873", "uint64", true],
    ["L874", "uint64", true],
    ["L817", "uint64", true]
  ],
  "tomb-scenes": [
    ["L3084", "vector"],
    ["L3083", "vector"],
    ["L3082", "vector"],
    ["L3081", "vector"],
    ["L3080", "vector"],
    ["L3079", "vector"],
    ["L3078", "vector"],
    ["L3077", "vector"],
    ["L3076", "vector"],
    ["L3075", "vector"],
    ["L3074", "vector"],
    ["L3073", "vector"],
    ["L3072", "vector"],
    ["L3071", "vector"],
    ["L3070", "vector"],
    ["L3069", "vector"],
    ["L3068", "vector"],
    ["L3067", "vector"]
  ],
  "collectables": [
    ["L562", "uint64", true],
    ["L563", "uint64", true],
    ["L564", "uint64", true],
    ["L565", "uint64", true],
    ["L566", "uint64", true],
    ["L567", "uint64", true],
    ["L568", "uint64", true],
    ["L569", "uint64", true],
    ["L570", "uint64", true],
    ["L571", "uint64", true],
    ["L572", "uint64", true],
    ["L800", "uint64", true],
    ["L801", "uint64", true],
    ["L802", "uint64", true],
    ["L803", "uint64", true]
  ],
  "hud": [["L217", "vector"]],
  "mech-states": [
    ["L601", "uint64", true],
    ["L602", "uint64", true],
    ["L603", "uint64", true],
    ["L604", "uint64", true],
    ["L605", "uint64", true],
    ["L606", "uint64", true],
    ["L607", "uint64", true],
    ["L608", "uint64", true],
    ["L609", "uint64", true],
    ["L610", "uint64", true],
    ["L611", "uint64", true],
    ["L612", "uint64", true],
    ["L613", "uint64", true],
    ["L614", "uint64", true],
    ["L615", "uint64", true],
    ["L616", "uint64", true],
    ["L617", "uint64", true],
    ["L618", "uint64", true],
    ["L619", "uint64", true],
    ["L620", "uint64", true],
    ["L621", "uint64", true],
    ["L622", "uint64", true],
    ["L578", "attack-info"]
  ],
  "mech": [["L106", "attack-info"]],
  "target-mech": [["L210", "attack-info"]],
  "skatea-obs": [
    ["L556", "vector"],
    ["L542", "vector"],
    ["L538", "vector"],
    ["L525", "vector"],
    ["L518", "vector"],
    ["L516", "vector"]
  ],
  "collection-task": [
    ["L70", "vector"],
    ["L69", "vector"],
    ["L68", "vector"],
    ["L67", "vector"],
    ["L66", "vector"],
    ["L65", "vector"],
    ["L64", "vector"],
    ["L63", "vector"],
    ["L62", "vector"],
    ["L61", "vector"],
    ["L60", "vector"],
    ["L59", "vector"],
    ["L58", "vector"],
    ["L57", "vector"],
    ["L56", "vector"]
  ],
<<<<<<< HEAD
  "onin-game": [["L423", "(inline-array onin-game-event)", 21]]
=======
  "amphibian": [["L275", "attack-info"]],
  "hopper": [
    ["L99", "vector"],
    ["L98", "vector"]
  ],
  "metalmonk": [
    ["L197", "attack-info"],
    ["L186", "vector"],
    ["L185", "vector"],
    ["L184", "vector"]
  ],
  "ginsu": [["L156", "attack-info"]],
  "centurion": [
    ["L187", "vector"],
    ["L186", "vector"],
    ["L194", "attack-info"]
  ],
  "rhino": [
    ["L253", "attack-info"],
    ["L239", "vector"],
    ["L238", "vector"]
  ],
  "grenadier": [
    ["L204", "vector"],
    ["L203", "vector"],
    ["L220", "(pointer int64)", 2],
    ["L227", "(pointer int64)", 2]
  ],
  "rapid-gunner": [
    ["L211", "vector"],
    ["L210", "vector"],
    ["L209", "vector"],
    ["L223", "(pointer int32)", 4],
    ["L224", "(pointer int64)", 3],
    ["L232", "(pointer int64)", 3],
    ["L231", "(pointer int32)", 4]
  ],
  "tomb-baby-spider": [["L73", "attack-info"]],
  "predator": [
    ["L252", "vector"],
    ["L251", "vector"]
  ],
  "dig-digger": [["L192", "attack-info"]],
  "fort-robotank-turret": [
    ["L315", "uint64", true],
    ["L313", "uint64", true],
    ["L316", "uint64", true],
    ["L314", "uint64", true],
    ["L258", "uint64", true],
    ["L263", "uint64", true],
    ["L259", "uint64", true],
    ["L262", "uint64", true],
    ["L256", "uint64", true],
    ["L261", "uint64", true],
    ["L257", "uint64", true],
    ["L264", "uint64", true],
    ["L260", "uint64", true]
  ],
  "fort-robotank": [
    ["L315", "uint64", true],
    ["L314", "uint64", true],
    ["L312", "uint64", true],
    ["L317", "uint64", true],
    ["L313", "uint64", true],
    ["L316", "uint64", true],
    ["L221", "(inline-array fort-robotank-segment)", 4],
    ["L220", "(inline-array fort-robotank-segment)", 1],
    ["L215", "attack-info"]
  ],
  "fort-floor-spike": [
    ["L203", "attack-info"],
    ["L159", "(inline-array vector)", 8],
    ["L117", "(inline-array vector)", 10],
    ["L55", "(inline-array vector)", 15]
  ],
  "fordumpc-obs": [
    ["L138", "attack-info"],
    ["L135", "attack-info"]
  ],
  "dig-obs": [["L111", "(inline-array vector)", 2]],
  "dig1-obs": [["L91", "(inline-array vector)", 8]],
  "minimap": [["L250", "(inline-array minimap-class-node)", 71]],
  "sew-gunturret": [
    ["L106", "attack-info"],
    ["L104", "gun-turret-params"],
    ["L94", "gun-turret-params"]
  ],
  "sewer-obs": [
    ["L184", "attack-info"],
    ["L177", "attack-info"],
    ["L171", "attack-info"],
    ["L165", "attack-info"],
    ["L159", "attack-info"]
  ],
  "sewer-obs2": [
    ["L211", "attack-info"],
    ["L196", "attack-info"]
  ],
  "mountain-obs": [
    ["L789", "uint64", true],
    ["L787", "uint64", true],
    ["L790", "uint64", true],
    ["L794", "uint64", true],
    ["L798", "uint64", true],
    ["L786", "uint64", true],
    ["L791", "uint64", true],
    ["L799", "uint64", true],
    ["L788", "uint64", true],
    ["L793", "uint64", true],
    ["L796", "uint64", true],
    ["L795", "uint64", true],
    ["L792", "uint64", true],
    ["L797", "uint64", true],
    ["L698", "uint64", true],
    ["L697", "uint64", true],
    ["L551", "attack-info"],
    ["L700", "uint64", true],
    ["L695", "uint64", true],
    ["L699", "uint64", true],
    ["L368", "vector"],
    ["L367", "vector"],
    ["L366", "vector"],
    ["L365", "vector"],
    ["L364", "vector"],
    ["L363", "vector"],
    ["L362", "vector"],
    ["L361", "vector"],
    ["L360", "vector"],
    ["L359", "vector"],
    ["L599", "attack-info"],
    ["L696", "uint64", true]
  ],
  "strip-drop": [
    ["L105", "vector"],
    ["L87", "attack-info"],
    ["L81", "vector"],
    ["L80", "vector"],
    ["L78", "vector"],
    ["L76", "vector"]
  ],
  "strip-obs": [
    ["L409", "attack-info"],
    ["L221", "attack-info"],
    ["L203", "attack-info"]
  ],
  "metalhead-predator": [
    ["L175", "uint64", true],
    ["L174", "uint64", true]
  ],
  "guard": [["L654", "uint64", true]],
  "vehicle-states": [["L90", "attack-info"]],
  "vehicle": [
    ["L290", "attack-info"],
    ["L289", "attack-info"]
  ],
  "traffic-engine": [
    ["L803", "uint64", true],
    ["L733", "uint64", true]
  ],
  "mechtest-obs": [["L79", "attack-info"]],
  "pillar-collapse": [["L193", "attack-info"]],
  "tomb-boulder": [
    ["L364", "attack-info"],
    ["L343", "attack-info"],
    ["L323", "attack-info"],
    ["L322", "attack-info"]
  ],
  "grunt-mech": [["L122", "attack-info"]],
  "tomb-obs": [
    ["L225", "vector"],
    ["L290", "vector"],
    ["L286", "vector"],
    ["L224", "vector"],
    ["L301", "attack-info"]
  ],
  "tomb-water": [
    ["L552", "(inline-array vector)", 3],
    ["L495", "attack-info"],
    ["L524", "attack-info"],
    ["L502", "(pointer handle)", 2],
    ["L503", "(pointer int32)", 4],
    ["L534", "(pointer sound-name)", 4],
    ["L533", "(inline-array vector)", 4]
  ],
  "tomb-beetle": [
    ["L118", "attack-info"],
    ["L126", "(pointer int64)", 2]
  ],
  "bot": [
    ["L382", "attack-info"],
    ["L383", "attack-info"]
  ],
  "sig0-course": [
    ["L536", "vector"],
    ["L549", "vector"],
    ["L619", "uint64", true],
    ["L620", "uint64", true]
  ],
  "sig": [["L190", "sphere"]],
  "ash1-course": [["L126", "uint64", true]],
  "whack": [
    ["L1103", "uint64", true],
    ["L1104", "uint64", true],
    ["L1105", "uint64", true],
    ["L1106", "uint64", true],
    ["L1107", "uint64", true],
    ["L1108", "uint64", true],
    ["L1109", "uint64", true],
    ["L1110", "uint64", true],
    ["L1111", "uint64", true],
    ["L1112", "uint64", true],
    ["L1113", "uint64", true],
    ["L1152", "uint64", true],
    ["L1153", "uint64", true],
    ["L1154", "uint64", true]
  ],
  "juicer": [
    ["L275", "vector"],
    ["L274", "vector"],
    ["L276", "vector"]
  ],
  "spyder": [
    ["L179", "vector"],
    ["L180", "vector"],
    ["L190", "(inline-array ik-setup)", 4],
    ["L191", "(pointer int32)", 4],
    ["L192", "(pointer uint64)", 3]
  ],
  "mammoth": [
    ["L170", "(pointer uint32)", 4],
    ["L169", "attack-info"],
    ["L177", "(inline-array mammoth-ik-setup)", 4]
  ],
  "flying-spider": [
    ["L125", "vector"],
    ["L124", "vector"]
  ],
  "nest-obs": [
    ["L52", "uint64", true],
    ["L53", "uint64", true]
  ],
  "atoll-tank": [["L27", "vector"]],
  "atoll-obs": [["L153", "attack-info"]],
  "widow-baron": [
    ["L214", "vector"],
    ["L213", "vector"],
    ["L212", "vector"],
    ["L211", "vector"],
    ["L210", "vector"],
    ["L209", "vector"],
    ["L208", "vector"],
    ["L208", "vector"],
    ["L207", "vector"],
    ["L206", "vector"],
    ["L205", "vector"],
    ["L204", "vector"],
    ["L203", "vector"],
    ["L202", "vector"],
    ["L201", "vector"],
    ["L200", "vector"],
    ["L199", "vector"],
    ["L198", "vector"],
    ["L197", "vector"]
  ],
  "widow": [
    ["L543", "uint64", true],
    ["L538", "uint64", true],
    ["L542", "uint64", true],
    ["L541", "uint64", true],
    ["L540", "uint64", true],
    ["L537", "uint64", true],
    ["L539", "uint64", true]
  ],
  "spydroid": [
    ["L191", "attack-info"],
    ["L190", "attack-info"],
    ["L179", "vector"],
    ["L178", "vector"],
    ["L177", "vector"],
    ["L176", "vector"],
    ["L175", "vector"]
  ],
  "widow-extras": [
    ["L238", "vector"],
    ["L249", "attack-info"],
    ["L246", "attack-info"]
  ],
  "widow2": [
    ["L85", "vector"],
    ["L84", "vector"],
    ["L83", "vector"]
  ],
  "fortress-scenes": [
    ["L60", "vector"],
    ["L69", "sprite-vec-data-2d"]
  ],
  "ctywide-bbush": [
    ["L186", "(pointer int32)", 512],
    ["L330", "(pointer int32)", 512]
  ],
  "drill-mech-master": [["L104", "attack-info"]],
  "drill-obs": [["L291", "attack-info"]],
  "drill-obs2": [
    ["L288", "uint64", true],
    ["L289", "uint64", true],
    ["L290", "uint64", true],
    ["L291", "uint64", true],
    ["L292", "uint64", true],
    ["L293", "uint64", true],
    ["L294", "uint64", true],
    ["L295", "uint64", true],
    ["L240", "uint64", true],
    ["L241", "uint64", true],
    ["L239", "uint64", true]
  ],
  "drill-spool": [
    ["L231", "uint64", true],
    ["L219", "uint64", true],
    ["L218", "uint64", true]
  ],
  "underb-master": [["L249", "attack-info"]],
  "under-laser": [["L46", "attack-info"]],
  "merc-blend-shape": [["L72", "(pointer int16)", 40]],
  "centipede": [["L193", "attack-info"]],
  "sig5-course": [["L358", "attack-info"]],
  "squid-setup": [
    ["L645", "uint64", true],
    ["L637", "uint64", true],
    ["L643", "uint64", true],
    ["L641", "uint64", true],
    ["L638", "uint64", true],
    ["L639", "uint64", true],
    ["L640", "uint64", true],
    ["L642", "uint64", true],
    ["L644", "uint64", true],
    ["L497", "uint64", true],
    ["L503", "uint64", true],
    ["L494", "uint64", true],
    ["L498", "uint64", true],
    ["L502", "uint64", true],
    ["L370", "attack-info"],
    ["L501", "uint64", true],
    ["L364", "vector"],
    ["L363", "vector"],
    ["L362", "vector"],
    ["L361", "vector"],
    ["L360", "vector"],
    ["L359", "vector"],
    ["L358", "vector"],
    ["L357", "vector"],
    ["L356", "vector"],
    ["L355", "vector"],
    ["L354", "vector"],
    ["L353", "vector"],
    ["L352", "vector"],
    ["L351", "vector"],
    ["L350", "vector"],
    ["L349", "vector"],
    ["L348", "vector"],
    ["L495", "uint64", true],
    ["L500", "uint64", true],
    ["L499", "uint64", true],
    ["L504", "uint64", true],
    ["L496", "uint64", true],
    ["L374", "vector"]
  ],
  "squid-states": [
    ["L451", "vector"],
    ["L450", "vector"]
  ],
  "ctywide-obs": [
    ["L867", "uint64", true],
    ["L861", "uint64", true],
    ["L868", "uint64", true],
    ["L862", "uint64", true],
    ["L866", "uint64", true],
    ["L860", "uint64", true],
    ["L864", "uint64", true],
    ["L865", "uint64", true],
    ["L863", "uint64", true],
    ["L869", "uint64", true],
    ["L774", "uint64", true],
    ["L771", "uint64", true],
    ["L777", "uint64", true],
    ["L773", "uint64", true],
    ["L776", "uint64", true],
    ["L775", "uint64", true],
    ["L772", "uint64", true],
    ["L751", "vector"],
    ["L750", "vector"],
    ["L756", "attack-info"],
    ["L749", "vector"]
  ],
  "ctywide-tasks": [
    ["L197", "vector"],
    ["L196", "vector"],
    ["L198", "vector"]
  ],
  "ctyport-obs": [["L96", "vector"]],
  "ctyasha-obs": [
    ["L146", "vector"],
    ["L153", "vector"],
    ["L160", "vector"],
    ["L167", "vector"],
    ["L661", "vector"],
    ["L714", "vector"],
    ["L728", "vector"],
    ["L742", "vector"],
    ["L756", "vector"],
    ["L763", "vector"],
    ["L777", "vector"],
    ["L879", "vector"],
    ["L878", "vector"],
    ["L877", "vector"],
    ["L876", "vector"],
    ["L875", "vector"],
    ["L874", "vector"],
    ["L873", "vector"],
    ["L872", "vector"],
    ["L871", "vector"],
    ["L870", "vector"],
    ["L869", "vector"],
    ["L868", "vector"],
    ["L867", "vector"],
    ["L866", "vector"],
    ["L865", "vector"],
    ["L855", "attack-info"],
    ["L852", "vector"],
    ["L851", "vector"],
    ["L850", "vector"],
    ["L849", "vector"]
  ],
  "portrun": [
    ["L274", "attack-info"],
    ["L220", "vector"]
  ],
  "ctypower": [["L71", "vector"]],
  "delivery-task": [
    ["L141", "vector"],
    ["L140", "vector"]
  ],
  "stadium-obs": [
    ["L683", "uint64", true],
    ["L677", "uint64", true],
    ["L678", "uint64", true],
    ["L681", "uint64", true],
    ["L682", "uint64", true],
    ["L684", "uint64", true],
    ["L679", "uint64", true],
    ["L680", "uint64", true],
    ["L575", "uint64", true],
    ["L574", "uint64", true],
    ["L573", "uint64", true],
    ["L572", "uint64", true],
    ["L576", "uint64", true],
    ["L571", "uint64", true],
    ["L459", "attack-info"],
    ["L457", "attack-info"]
  ],
  "forrescb-obs": [["L146", "attack-info"]],
  "castle-obs": [
    ["L589", "uint64", true],
    ["L582", "uint64", true],
    ["L587", "uint64", true],
    ["L588", "uint64", true],
    ["L586", "uint64", true],
    ["L590", "uint64", true],
    ["L592", "uint64", true],
    ["L593", "uint64", true],
    ["L591", "uint64", true],
    ["L584", "uint64", true],
    ["L581", "uint64", true],
    ["L585", "uint64", true],
    ["L583", "uint64", true],
    ["L478", "uint64", true],
    ["L476", "uint64", true],
    ["L481", "uint64", true],
    ["L466", "uint64", true],
    ["L430", "attack-info"],
    ["L487", "uint64", true],
    ["L477", "uint64", true],
    ["L483", "uint64", true],
    ["L470", "uint64", true],
    ["L475", "uint64", true],
    ["L479", "uint64", true],
    ["L473", "uint64", true],
    ["L485", "uint64", true],
    ["L469", "uint64", true],
    ["L472", "uint64", true],
    ["L467", "uint64", true],
    ["L484", "uint64", true],
    ["L474", "uint64", true],
    ["L366", "attack-info"],
    ["L488", "uint64", true],
    ["L486", "uint64", true],
    ["L489", "uint64", true],
    ["L468", "uint64", true],
    ["L480", "uint64", true],
    ["L482", "uint64", true],
    ["L471", "uint64", true]
  ],
  "roboguard-level": [
    ["L196", "uint64", true],
    ["L177", "uint64", true],
    ["L179", "uint64", true],
    ["L176", "uint64", true],
    ["L175", "uint64", true],
    ["L178", "uint64", true],
    ["L180", "uint64", true],
    ["L181", "uint64", true]
  ],
  "bombbot": [
    ["L289", "attack-info"],
    ["L266", "quaternion"],
    ["L260", "quaternion"]
  ],
  "vortex-data": [
    ["L25", "(inline-array vortex-vertex)", 1216],
    ["L24", "(pointer float)", 20]
  ]
>>>>>>> 65eef8ff
}<|MERGE_RESOLUTION|>--- conflicted
+++ resolved
@@ -861,9 +861,6 @@
     ["L57", "vector"],
     ["L56", "vector"]
   ],
-<<<<<<< HEAD
-  "onin-game": [["L423", "(inline-array onin-game-event)", 21]]
-=======
   "amphibian": [["L275", "attack-info"]],
   "hopper": [
     ["L99", "vector"],
@@ -1383,6 +1380,6 @@
   "vortex-data": [
     ["L25", "(inline-array vortex-vertex)", 1216],
     ["L24", "(pointer float)", 20]
-  ]
->>>>>>> 65eef8ff
+  ],
+  "onin-game": [["L423", "(inline-array onin-game-event)", 21]]
 }