--- conflicted
+++ resolved
@@ -1077,11 +1077,6 @@
     ["L1153", "uint64", true],
     ["L1154", "uint64", true]
   ],
-<<<<<<< HEAD
-  "fortress-scenes": [
-    ["L60", "vector"],
-    ["L69", "sprite-vec-data-2d"]
-=======
   "juicer": [
     ["L275", "vector"],
     ["L274", "vector"],
@@ -1157,6 +1152,9 @@
     ["L85", "vector"],
     ["L84", "vector"],
     ["L83", "vector"]
->>>>>>> 7ac22e84
+  ],
+  "fortress-scenes": [
+    ["L60", "vector"],
+    ["L69", "sprite-vec-data-2d"]
   ]
 }