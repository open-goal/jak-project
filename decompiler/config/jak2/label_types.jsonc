{
  "profile": [["L14", "profile-work"]],
  "math": [
    ["L103", "(pointer float)", 32],
    ["L102", "(pointer float)", 32]
  ],
  "trigonometry": [
    ["L93", "vector"],
    ["L92", "vector"],
    ["L91", "vector"]
  ],
  "video-h": [["L1", "video-params"]],
  "geometry": [["L132", "vector"]],
  "texture-h": [
    ["L10", "texture-base"],
    ["L9", "texture-base"],
    ["L8", "texture-base"],
    ["L7", "texture-base"],
    ["L6", "texture-base"],
    ["L5", "texture-base"]
  ],
  "texture-anim-h": [["L1", "(pointer uint32)", 64]],
  "main-h": [["L3", "frame-stats"]],
  "font-h": [
    ["L20", "matrix"],
    ["L19", "font-work"]
  ],
  "capture": [["L4", "gs-store-image-packet"]],
  "task-control-h": [
    ["L877", "uint64", true],
    ["L878", "uint64", true],
    ["L879", "uint64", true],
    ["L880", "uint64", true],
    ["L881", "uint64", true],
    ["L882", "uint64", true],
    ["L883", "uint64", true]
  ],
  "ocean-trans-tables": [
    ["L1", "(inline-array vector)", 4],
    ["L2", "(pointer float)", 160],
    ["L3", "(pointer float)", 100],
    ["L4", "(pointer float)", 72],
    ["L5", "(pointer float)", 72],
    ["L6", "(pointer float)", 72],
    ["L7", "(pointer float)", 72],
    ["L8", "(pointer float)", 44],
    ["L9", "(pointer float)", 44],
    ["L10", "(pointer float)", 44],
    ["L11", "(pointer float)", 44],
    ["L12", "(pointer float)", 40],
    ["L13", "(pointer float)", 40],
    ["L14", "(pointer float)", 40],
    ["L15", "(pointer float)", 40],
    ["L16", "(pointer float)", 28],
    ["L17", "(pointer float)", 28],
    ["L18", "(pointer float)", 28],
    ["L19", "(pointer float)", 28]
  ],
  "ocean-frames": [["L1", "(pointer uint32)", 16384]],
  "ambient-h": [["L1", "(inline-array talker-speech-class)", 188]],
  "pat-h": [["L1", "(inline-array pat-mode-info)", 4]],
  "joint-mod-h": [["L43", "(inline-array vector)", 6]],
  "rigid-body": [["L163", "rigid-body-object-constants"]],
  "rigid-body-plat": [["L47", "rigid-body-platform-constants"]],
  "sprite": [["L51", "vu-function"]],
  "sprite-distort": [["L27", "vu-function"]],
  "sprite-glow": [["L29", "vu-function"]],
  "mood-funcs": [
    ["L231", "vector"],
    ["L358", "(pointer uint64)", 1],
    ["L361", "(pointer uint64)", 1],
    ["L359", "(pointer uint64)", 1],
    ["L365", "(pointer uint64)", 1],
    ["L360", "(pointer uint64)", 1],
    ["L366", "(pointer uint64)", 1],
    ["L363", "(pointer uint64)", 1],
    ["L368", "(pointer uint64)", 1],
    ["L364", "(pointer uint64)", 1],
    ["L367", "(pointer uint64)", 1],
    ["L362", "(pointer uint64)", 1]
  ],
  "font-data": [
    ["L1", "(inline-array vector)", 250],
    ["L2", "(inline-array vector)", 250]
  ],
  "script": [["L2358", "vector4"]],
  "text": [
    ["L96", "vector4"],
    ["L95", "matrix"],
    ["L96", "vector4w"]
  ],
  "joint-mod": [["L189", "(inline-array quaternion)", 3]],
  "sky-data": [
    ["L26", "(inline-array sky-vertex)", 12],
    ["L25", "(inline-array sky-vertex)", 12],
    ["L23", "(inline-array cloud-vertex)", 277],
    ["L21", "(inline-array haze-vertex)", 144]
  ],
  "default-menu": [
    ["L6314", "(pointer uint64)", 1],
    ["L6313", "(pointer uint64)", 1],
    ["L6312", "(pointer uint64)", 1],
    ["L6311", "(pointer uint64)", 1],
    ["L6310", "(pointer uint64)", 1],
    ["L6309", "(pointer uint64)", 1]
  ],
  "cam-states": [
    ["L772", "(pointer uint64)", 1],
    ["L773", "(pointer uint64)", 1],
    ["L774", "(pointer uint64)", 1],
    ["L775", "(pointer uint64)", 1]
  ],
  "collide-cache": [["L171", "vector"]],
  "emerc-vu1": [["L1", "vu-function"]],
<<<<<<< HEAD
  "editable": [
    ["L545", "(pointer uint64)", 1],
    ["L544", "(pointer uint64)", 1],
    ["L550", "(pointer uint64)", 1],
    ["L546", "(pointer uint64)", 1],
    ["L547", "(pointer uint64)", 1],
    ["L549", "(pointer uint64)", 1],
    ["L548", "(pointer uint64)", 1],
    ["L480", "vector"],
    ["L479", "vector"],
    ["L474", "vector"]
=======
  "mood-funcs2": [
    ["L496", "(pointer uint64)", 1],
    ["L497", "(pointer uint64)", 1],
    ["L498", "(pointer uint64)", 1],
    ["L499", "(pointer uint64)", 1],
    ["L500", "(pointer uint64)", 1],
    ["L501", "(pointer uint64)", 1],
    ["L502", "(pointer uint64)", 1],
    ["L503", "(pointer uint64)", 1],
    ["L504", "(pointer uint64)", 1],
    ["L505", "(pointer uint64)", 1],
    ["L506", "(pointer uint64)", 1],
    ["L507", "(pointer uint64)", 1],
    ["L508", "(pointer uint64)", 1],
    ["L509", "(pointer uint64)", 1],
    ["L510", "(pointer uint64)", 1],
    ["L312", "(pointer uint64)", 1],
    ["L307", "vector"]
>>>>>>> 44d59e6b
  ]
}<|MERGE_RESOLUTION|>--- conflicted
+++ resolved
@@ -112,19 +112,6 @@
   ],
   "collide-cache": [["L171", "vector"]],
   "emerc-vu1": [["L1", "vu-function"]],
-<<<<<<< HEAD
-  "editable": [
-    ["L545", "(pointer uint64)", 1],
-    ["L544", "(pointer uint64)", 1],
-    ["L550", "(pointer uint64)", 1],
-    ["L546", "(pointer uint64)", 1],
-    ["L547", "(pointer uint64)", 1],
-    ["L549", "(pointer uint64)", 1],
-    ["L548", "(pointer uint64)", 1],
-    ["L480", "vector"],
-    ["L479", "vector"],
-    ["L474", "vector"]
-=======
   "mood-funcs2": [
     ["L496", "(pointer uint64)", 1],
     ["L497", "(pointer uint64)", 1],
@@ -143,6 +130,17 @@
     ["L510", "(pointer uint64)", 1],
     ["L312", "(pointer uint64)", 1],
     ["L307", "vector"]
->>>>>>> 44d59e6b
+  ],
+  "editable": [
+    ["L545", "(pointer uint64)", 1],
+    ["L544", "(pointer uint64)", 1],
+    ["L550", "(pointer uint64)", 1],
+    ["L546", "(pointer uint64)", 1],
+    ["L547", "(pointer uint64)", 1],
+    ["L549", "(pointer uint64)", 1],
+    ["L548", "(pointer uint64)", 1],
+    ["L480", "vector"],
+    ["L479", "vector"],
+    ["L474", "vector"]
   ]
 }