--- conflicted
+++ resolved
@@ -154,9 +154,6 @@
     ["L420", "(pointer uint64)", 1],
     ["L421", "(pointer uint64)", 1]
   ],
-<<<<<<< HEAD
-  "merc-vu1": [["L1", "vu-function"]]
-=======
   "editable": [
     ["L545", "(pointer uint64)", 1],
     ["L544", "(pointer uint64)", 1],
@@ -168,6 +165,6 @@
     ["L480", "vector"],
     ["L479", "vector"],
     ["L474", "vector"]
-  ]
->>>>>>> 81b6d5fe
+  ],
+  "merc-vu1": [["L1", "vu-function"]]
 }