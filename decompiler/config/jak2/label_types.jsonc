{
  "profile": [["L14", "profile-work"]],
  "math": [
    ["L103", "(pointer float)", 32],
    ["L102", "(pointer float)", 32]
  ],
  "trigonometry": [
    ["L93", "vector"],
    ["L92", "vector"],
    ["L91", "vector"]
  ],
  "video-h": [["L1", "video-params"]],
  "geometry": [["L132", "vector"]],
  "texture-h": [
    ["L10", "texture-base"],
    ["L9", "texture-base"],
    ["L8", "texture-base"],
    ["L7", "texture-base"],
    ["L6", "texture-base"],
    ["L5", "texture-base"]
  ],
  "texture-anim-h": [["L1", "(pointer uint32)", 64]],
  "main-h": [["L3", "frame-stats"]],
  "font-h": [
    ["L20", "matrix"],
    ["L19", "font-work"]
  ],
  "capture": [["L4", "gs-store-image-packet"]],
  "task-control-h": [
    ["L877", "uint64", true],
    ["L878", "uint64", true],
    ["L879", "uint64", true],
    ["L880", "uint64", true],
    ["L881", "uint64", true],
    ["L882", "uint64", true],
    ["L883", "uint64", true]
  ],
  "ocean-trans-tables": [
    ["L1", "(inline-array vector)", 4],
    ["L2", "(pointer float)", 160],
    ["L3", "(pointer float)", 100],
    ["L4", "(pointer float)", 72],
    ["L5", "(pointer float)", 72],
    ["L6", "(pointer float)", 72],
    ["L7", "(pointer float)", 72],
    ["L8", "(pointer float)", 44],
    ["L9", "(pointer float)", 44],
    ["L10", "(pointer float)", 44],
    ["L11", "(pointer float)", 44],
    ["L12", "(pointer float)", 40],
    ["L13", "(pointer float)", 40],
    ["L14", "(pointer float)", 40],
    ["L15", "(pointer float)", 40],
    ["L16", "(pointer float)", 28],
    ["L17", "(pointer float)", 28],
    ["L18", "(pointer float)", 28],
    ["L19", "(pointer float)", 28]
  ],
  "ocean-frames": [["L1", "(pointer uint32)", 16384]],
  "ambient-h": [["L1", "(inline-array talker-speech-class)", 188]],
  "pat-h": [["L1", "(inline-array pat-mode-info)", 4]],
  "joint-mod-h": [["L43", "(inline-array vector)", 6]],
  "rigid-body": [["L163", "rigid-body-object-constants"]],
  "rigid-body-plat": [["L47", "rigid-body-platform-constants"]],
  "sprite": [["L51", "vu-function"]],
  "sprite-distort": [["L27", "vu-function"]],
  "sprite-glow": [["L29", "vu-function"]],
  "debug": [
    ["L250", "(inline-array vector)", 32],
    ["L254", "(inline-array vector)", 3],
    ["L253", "(inline-array vector)", 3],
    ["L255", "vector2h"],
    ["L256", "vector"],
    ["L257", "vector"],
    ["L258", "vector"],
    ["L259", "vector"]
  ],
  "mood-funcs": [
    ["L231", "vector"],
    ["L358", "(pointer uint64)", 1],
    ["L361", "(pointer uint64)", 1],
    ["L359", "(pointer uint64)", 1],
    ["L365", "(pointer uint64)", 1],
    ["L360", "(pointer uint64)", 1],
    ["L366", "(pointer uint64)", 1],
    ["L363", "(pointer uint64)", 1],
    ["L368", "(pointer uint64)", 1],
    ["L364", "(pointer uint64)", 1],
    ["L367", "(pointer uint64)", 1],
    ["L362", "(pointer uint64)", 1]
  ],
  "font-data": [
    ["L1", "(inline-array vector)", 250],
    ["L2", "(inline-array vector)", 250]
  ],
  "script": [["L2358", "vector4"]],
  "text": [
    ["L96", "vector4"],
    ["L95", "matrix"],
    ["L96", "vector4w"]
  ],
  "joint-mod": [["L189", "(inline-array quaternion)", 3]],
  "sky-data": [
    ["L26", "(inline-array sky-vertex)", 12],
    ["L25", "(inline-array sky-vertex)", 12],
    ["L23", "(inline-array cloud-vertex)", 277],
    ["L21", "(inline-array haze-vertex)", 144]
  ],
  "default-menu": [
    ["L6314", "(pointer uint64)", 1],
    ["L6313", "(pointer uint64)", 1],
    ["L6312", "(pointer uint64)", 1],
    ["L6311", "(pointer uint64)", 1],
    ["L6310", "(pointer uint64)", 1],
    ["L6309", "(pointer uint64)", 1]
  ],
  "cam-states": [
    ["L772", "(pointer uint64)", 1],
    ["L773", "(pointer uint64)", 1],
    ["L774", "(pointer uint64)", 1],
    ["L775", "(pointer uint64)", 1]
  ],
  "collide-cache": [["L171", "vector"]],
  "emerc-vu1": [["L1", "vu-function"]],
  "mood-funcs2": [
    ["L496", "(pointer uint64)", 1],
    ["L497", "(pointer uint64)", 1],
    ["L498", "(pointer uint64)", 1],
    ["L499", "(pointer uint64)", 1],
    ["L500", "(pointer uint64)", 1],
    ["L501", "(pointer uint64)", 1],
    ["L502", "(pointer uint64)", 1],
    ["L503", "(pointer uint64)", 1],
    ["L504", "(pointer uint64)", 1],
    ["L505", "(pointer uint64)", 1],
    ["L506", "(pointer uint64)", 1],
    ["L507", "(pointer uint64)", 1],
    ["L508", "(pointer uint64)", 1],
    ["L509", "(pointer uint64)", 1],
    ["L510", "(pointer uint64)", 1],
    ["L312", "(pointer uint64)", 1],
    ["L307", "vector"]
  ],
  "logic-target": [
    ["L407", "(pointer float)", 1],
    ["L408", "(pointer float)", 1],
    ["L409", "attack-info"],
    ["L414", "(pointer time-frame)", 1],
    ["L415", "(pointer uint64)", 1],
    ["L416", "(pointer uint64)", 1],
    ["L417", "(pointer uint64)", 1],
    ["L418", "(pointer uint64)", 1],
    ["L419", "(pointer uint64)", 1],
    ["L420", "(pointer uint64)", 1],
    ["L421", "(pointer uint64)", 1]
  ],
<<<<<<< HEAD
  "cam-layout": [
    ["L784", "vector4w"], // needed or it guesses pointer and hits an assert
    ["L791", "vector4w"],
    ["L793", "vector4w"],
    ["L795", "vector4w"],
    ["L797", "vector4w"],
    ["L799", "vector4w"],
    ["L801", "vector4w"],
    ["L888", "(pointer uint64)", 1],
    ["L891", "(pointer uint64)", 1],
    ["L892", "(pointer uint64)", 1],
    ["L893", "(pointer uint64)", 1],
    ["L894", "(pointer uint64)", 1],
    ["L895", "(pointer uint64)", 1],
    ["L896", "(pointer uint64)", 1],
    ["L897", "(pointer uint64)", 1]
  ],
  "nav-mesh": [["L347", "(inline-array vector)", 2]]
=======
  "editable": [
    ["L545", "(pointer uint64)", 1],
    ["L544", "(pointer uint64)", 1],
    ["L550", "(pointer uint64)", 1],
    ["L546", "(pointer uint64)", 1],
    ["L547", "(pointer uint64)", 1],
    ["L549", "(pointer uint64)", 1],
    ["L548", "(pointer uint64)", 1],
    ["L480", "vector"],
    ["L479", "vector"],
    ["L474", "vector"]
  ],
  "merc-vu1": [["L1", "vu-function"]]
>>>>>>> 7339b2b9
}<|MERGE_RESOLUTION|>--- conflicted
+++ resolved
@@ -154,7 +154,19 @@
     ["L420", "(pointer uint64)", 1],
     ["L421", "(pointer uint64)", 1]
   ],
-<<<<<<< HEAD
+  "editable": [
+    ["L545", "(pointer uint64)", 1],
+    ["L544", "(pointer uint64)", 1],
+    ["L550", "(pointer uint64)", 1],
+    ["L546", "(pointer uint64)", 1],
+    ["L547", "(pointer uint64)", 1],
+    ["L549", "(pointer uint64)", 1],
+    ["L548", "(pointer uint64)", 1],
+    ["L480", "vector"],
+    ["L479", "vector"],
+    ["L474", "vector"]
+  ],
+  "merc-vu1": [["L1", "vu-function"]],
   "cam-layout": [
     ["L784", "vector4w"], // needed or it guesses pointer and hits an assert
     ["L791", "vector4w"],
@@ -173,19 +185,4 @@
     ["L897", "(pointer uint64)", 1]
   ],
   "nav-mesh": [["L347", "(inline-array vector)", 2]]
-=======
-  "editable": [
-    ["L545", "(pointer uint64)", 1],
-    ["L544", "(pointer uint64)", 1],
-    ["L550", "(pointer uint64)", 1],
-    ["L546", "(pointer uint64)", 1],
-    ["L547", "(pointer uint64)", 1],
-    ["L549", "(pointer uint64)", 1],
-    ["L548", "(pointer uint64)", 1],
-    ["L480", "vector"],
-    ["L479", "vector"],
-    ["L474", "vector"]
-  ],
-  "merc-vu1": [["L1", "vu-function"]]
->>>>>>> 7339b2b9
 }