{
  "profile": [["L14", "profile-work"]],
  "math": [
    ["L103", "(pointer float)", 32],
    ["L102", "(pointer float)", 32]
  ],
  "trigonometry": [
    ["L93", "vector"],
    ["L92", "vector"],
    ["L91", "vector"]
  ],
  "video-h": [["L1", "video-params"]],
  "geometry": [["L132", "vector"]],
  "texture-h": [
    ["L10", "texture-base"],
    ["L9", "texture-base"],
    ["L8", "texture-base"],
    ["L7", "texture-base"],
    ["L6", "texture-base"],
    ["L5", "texture-base"]
  ],
  "texture-anim-h": [["L1", "(pointer uint32)", 64]],
  "main-h": [["L3", "frame-stats"]],
  "font-h": [
    ["L20", "matrix"],
    ["L19", "font-work"]
  ],
  "capture": [["L4", "gs-store-image-packet"]],
  "task-control-h": [
    ["L877", "uint64", true],
    ["L878", "uint64", true],
    ["L879", "uint64", true],
    ["L880", "uint64", true],
    ["L881", "uint64", true],
    ["L882", "uint64", true],
    ["L883", "uint64", true]
  ],
  "ocean-trans-tables": [
    ["L1", "(inline-array vector)", 4],
    ["L2", "(pointer float)", 160],
    ["L3", "(pointer float)", 100],
    ["L4", "(pointer float)", 72],
    ["L5", "(pointer float)", 72],
    ["L6", "(pointer float)", 72],
    ["L7", "(pointer float)", 72],
    ["L8", "(pointer float)", 44],
    ["L9", "(pointer float)", 44],
    ["L10", "(pointer float)", 44],
    ["L11", "(pointer float)", 44],
    ["L12", "(pointer float)", 40],
    ["L13", "(pointer float)", 40],
    ["L14", "(pointer float)", 40],
    ["L15", "(pointer float)", 40],
    ["L16", "(pointer float)", 28],
    ["L17", "(pointer float)", 28],
    ["L18", "(pointer float)", 28],
    ["L19", "(pointer float)", 28]
  ],
  "ocean-frames": [["L1", "(pointer uint32)", 16384]],
  "ambient-h": [["L1", "(inline-array talker-speech-class)", 188]],
  "pat-h": [["L1", "(inline-array pat-mode-info)", 4]],
  "joint-mod-h": [["L43", "(inline-array vector)", 6]],
  "rigid-body": [["L163", "rigid-body-object-constants"]],
  "rigid-body-plat": [["L47", "rigid-body-platform-constants"]],
  "sprite": [["L51", "vu-function"]],
  "sprite-distort": [["L27", "vu-function"]],
  "sprite-glow": [["L29", "vu-function"]],
  "debug": [
    ["L250", "(inline-array vector)", 32],
    ["L254", "(inline-array vector)", 3],
    ["L253", "(inline-array vector)", 3],
    ["L255", "vector2h"],
    ["L256", "vector"],
    ["L257", "vector"],
    ["L258", "vector"],
    ["L259", "vector"]
  ],
  "mood-funcs": [
    ["L231", "vector"],
    ["L358", "(pointer uint64)", 1],
    ["L361", "(pointer uint64)", 1],
    ["L359", "(pointer uint64)", 1],
    ["L365", "(pointer uint64)", 1],
    ["L360", "(pointer uint64)", 1],
    ["L366", "(pointer uint64)", 1],
    ["L363", "(pointer uint64)", 1],
    ["L368", "(pointer uint64)", 1],
    ["L364", "(pointer uint64)", 1],
    ["L367", "(pointer uint64)", 1],
    ["L362", "(pointer uint64)", 1]
  ],
  "font-data": [
    ["L1", "(inline-array vector)", 250],
    ["L2", "(inline-array vector)", 250]
  ],
  "script": [["L2358", "vector4"]],
  "text": [
    ["L96", "vector4"],
    ["L95", "matrix"],
    ["L96", "vector4w"]
  ],
  "joint-mod": [["L189", "(inline-array quaternion)", 3]],
  "sky-data": [
    ["L26", "(inline-array sky-vertex)", 12],
    ["L25", "(inline-array sky-vertex)", 12],
    ["L23", "(inline-array cloud-vertex)", 277],
    ["L21", "(inline-array haze-vertex)", 144]
  ],
  "default-menu": [
    ["L6314", "(pointer uint64)", 1],
    ["L6313", "(pointer uint64)", 1],
    ["L6312", "(pointer uint64)", 1],
    ["L6311", "(pointer uint64)", 1],
    ["L6310", "(pointer uint64)", 1],
    ["L6309", "(pointer uint64)", 1]
  ],
  "cam-states": [
    ["L772", "(pointer uint64)", 1],
    ["L773", "(pointer uint64)", 1],
    ["L774", "(pointer uint64)", 1],
    ["L775", "(pointer uint64)", 1]
  ],
  "collide-cache": [["L171", "vector"]],
  "emerc-vu1": [["L1", "vu-function"]],
  "mood-funcs2": [
    ["L496", "(pointer uint64)", 1],
    ["L497", "(pointer uint64)", 1],
    ["L498", "(pointer uint64)", 1],
    ["L499", "(pointer uint64)", 1],
    ["L500", "(pointer uint64)", 1],
    ["L501", "(pointer uint64)", 1],
    ["L502", "(pointer uint64)", 1],
    ["L503", "(pointer uint64)", 1],
    ["L504", "(pointer uint64)", 1],
    ["L505", "(pointer uint64)", 1],
    ["L506", "(pointer uint64)", 1],
    ["L507", "(pointer uint64)", 1],
    ["L508", "(pointer uint64)", 1],
    ["L509", "(pointer uint64)", 1],
    ["L510", "(pointer uint64)", 1],
    ["L312", "(pointer uint64)", 1],
    ["L307", "vector"]
  ],
  "logic-target": [
    ["L407", "(pointer float)", 1],
    ["L408", "(pointer float)", 1],
    ["L409", "attack-info"],
    ["L414", "(pointer time-frame)", 1],
    ["L415", "(pointer uint64)", 1],
    ["L416", "(pointer uint64)", 1],
    ["L417", "(pointer uint64)", 1],
    ["L418", "(pointer uint64)", 1],
    ["L419", "(pointer uint64)", 1],
    ["L420", "(pointer uint64)", 1],
    ["L421", "(pointer uint64)", 1]
  ],
<<<<<<< HEAD
  "nav-mesh": [["L347", "(inline-array vector)", 2]],
  "gun-red-shot": [["L78", "attack-info"]]
=======
  "editable": [
    ["L545", "(pointer uint64)", 1],
    ["L544", "(pointer uint64)", 1],
    ["L550", "(pointer uint64)", 1],
    ["L546", "(pointer uint64)", 1],
    ["L547", "(pointer uint64)", 1],
    ["L549", "(pointer uint64)", 1],
    ["L548", "(pointer uint64)", 1],
    ["L480", "vector"],
    ["L479", "vector"],
    ["L474", "vector"]
  ],
  "merc-vu1": [["L1", "vu-function"]],
  "cam-layout": [
    ["L784", "vector4w"], // needed or it guesses pointer and hits an assert
    ["L791", "vector4w"],
    ["L793", "vector4w"],
    ["L795", "vector4w"],
    ["L797", "vector4w"],
    ["L799", "vector4w"],
    ["L801", "vector4w"],
    ["L888", "(pointer uint64)", 1],
    ["L891", "(pointer uint64)", 1],
    ["L892", "(pointer uint64)", 1],
    ["L893", "(pointer uint64)", 1],
    ["L894", "(pointer uint64)", 1],
    ["L895", "(pointer uint64)", 1],
    ["L896", "(pointer uint64)", 1],
    ["L897", "(pointer uint64)", 1]
  ],
  "nav-mesh": [["L347", "(inline-array vector)", 2]]
>>>>>>> ef22563d
}<|MERGE_RESOLUTION|>--- conflicted
+++ resolved
@@ -154,10 +154,6 @@
     ["L420", "(pointer uint64)", 1],
     ["L421", "(pointer uint64)", 1]
   ],
-<<<<<<< HEAD
-  "nav-mesh": [["L347", "(inline-array vector)", 2]],
-  "gun-red-shot": [["L78", "attack-info"]]
-=======
   "editable": [
     ["L545", "(pointer uint64)", 1],
     ["L544", "(pointer uint64)", 1],
@@ -188,6 +184,6 @@
     ["L896", "(pointer uint64)", 1],
     ["L897", "(pointer uint64)", 1]
   ],
-  "nav-mesh": [["L347", "(inline-array vector)", 2]]
->>>>>>> ef22563d
+  "nav-mesh": [["L347", "(inline-array vector)", 2]],
+  "gun-red-shot": [["L78", "attack-info"]]
 }