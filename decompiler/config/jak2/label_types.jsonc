{
  "profile": [["L14", "profile-work"]],
  "math": [
    ["L103", "(pointer float)", 32],
    ["L102", "(pointer float)", 32]
  ],
  "trigonometry": [
    ["L93", "vector"],
    ["L92", "vector"],
    ["L91", "vector"]
  ],
  "video-h": [["L1", "video-params"]],
  "geometry": [["L132", "vector"]],
  "texture-h": [
    ["L10", "texture-base"],
    ["L9", "texture-base"],
    ["L8", "texture-base"],
    ["L7", "texture-base"],
    ["L6", "texture-base"],
    ["L5", "texture-base"]
  ],
  "texture-anim-h": [["L1", "(pointer uint32)", 64]],
  "main-h": [["L3", "frame-stats"]],
  "font-h": [
    ["L20", "matrix"],
    ["L19", "font-work"]
  ],
  "capture": [["L4", "gs-store-image-packet"]],
  "task-control-h": [
    ["L877", "uint64", true],
    ["L878", "uint64", true],
    ["L879", "uint64", true],
    ["L880", "uint64", true],
    ["L881", "uint64", true],
    ["L882", "uint64", true],
    ["L883", "uint64", true]
  ],
  "ocean-trans-tables": [
    ["L1", "(inline-array vector)", 4],
    ["L2", "(pointer float)", 160],
    ["L3", "(pointer float)", 100],
    ["L4", "(pointer float)", 72],
    ["L5", "(pointer float)", 72],
    ["L6", "(pointer float)", 72],
    ["L7", "(pointer float)", 72],
    ["L8", "(pointer float)", 44],
    ["L9", "(pointer float)", 44],
    ["L10", "(pointer float)", 44],
    ["L11", "(pointer float)", 44],
    ["L12", "(pointer float)", 40],
    ["L13", "(pointer float)", 40],
    ["L14", "(pointer float)", 40],
    ["L15", "(pointer float)", 40],
    ["L16", "(pointer float)", 28],
    ["L17", "(pointer float)", 28],
    ["L18", "(pointer float)", 28],
    ["L19", "(pointer float)", 28]
  ],
  "ocean-frames": [["L1", "(pointer uint32)", 16384]],
  "ambient-h": [["L1", "(inline-array talker-speech-class)", 188]],
  "pat-h": [["L1", "(inline-array pat-mode-info)", 4]],
  "joint-mod-h": [["L43", "(inline-array vector)", 6]],
  "rigid-body": [["L163", "rigid-body-object-constants"]],
  "rigid-body-plat": [["L47", "rigid-body-platform-constants"]],
  "sprite": [["L51", "vu-function"]],
  "sprite-distort": [["L27", "vu-function"]],
  "sprite-glow": [["L29", "vu-function"]],
  "debug": [
    ["L250", "(inline-array vector)", 32],
    ["L254", "(inline-array vector)", 3],
    ["L253", "(inline-array vector)", 3],
    ["L255", "vector2h"],
    ["L256", "vector"],
    ["L257", "vector"],
    ["L258", "vector"],
    ["L259", "vector"]
  ],
  "mood-funcs": [
    ["L231", "vector"],
    ["L358", "(pointer uint64)", 1],
    ["L361", "(pointer uint64)", 1],
    ["L359", "(pointer uint64)", 1],
    ["L365", "(pointer uint64)", 1],
    ["L360", "(pointer uint64)", 1],
    ["L366", "(pointer uint64)", 1],
    ["L363", "(pointer uint64)", 1],
    ["L368", "(pointer uint64)", 1],
    ["L364", "(pointer uint64)", 1],
    ["L367", "(pointer uint64)", 1],
    ["L362", "(pointer uint64)", 1]
  ],
  "font-data": [
    ["L1", "(inline-array vector)", 250],
    ["L2", "(inline-array vector)", 250]
  ],
  "script": [["L2358", "vector4"]],
  "text": [
    ["L96", "vector4"],
    ["L95", "matrix"],
    ["L96", "vector4w"]
  ],
  "joint-mod": [["L189", "(inline-array quaternion)", 3]],
  "sky-data": [
    ["L26", "(inline-array sky-vertex)", 12],
    ["L25", "(inline-array sky-vertex)", 12],
    ["L23", "(inline-array cloud-vertex)", 277],
    ["L21", "(inline-array haze-vertex)", 144]
  ],
  "default-menu": [
    ["L6314", "(pointer uint64)", 1],
    ["L6313", "(pointer uint64)", 1],
    ["L6312", "(pointer uint64)", 1],
    ["L6311", "(pointer uint64)", 1],
    ["L6310", "(pointer uint64)", 1],
    ["L6309", "(pointer uint64)", 1]
  ],
  "cam-states": [
    ["L772", "(pointer uint64)", 1],
    ["L773", "(pointer uint64)", 1],
    ["L774", "(pointer uint64)", 1],
    ["L775", "(pointer uint64)", 1]
  ],
  "collide-cache": [["L171", "vector"]],
  "emerc-vu1": [["L1", "vu-function"]],
  "mood-funcs2": [
    ["L496", "(pointer uint64)", 1],
    ["L497", "(pointer uint64)", 1],
    ["L498", "(pointer uint64)", 1],
    ["L499", "(pointer uint64)", 1],
    ["L500", "(pointer uint64)", 1],
    ["L501", "(pointer uint64)", 1],
    ["L502", "(pointer uint64)", 1],
    ["L503", "(pointer uint64)", 1],
    ["L504", "(pointer uint64)", 1],
    ["L505", "(pointer uint64)", 1],
    ["L506", "(pointer uint64)", 1],
    ["L507", "(pointer uint64)", 1],
    ["L508", "(pointer uint64)", 1],
    ["L509", "(pointer uint64)", 1],
    ["L510", "(pointer uint64)", 1],
    ["L312", "(pointer uint64)", 1],
    ["L307", "vector"]
  ],
<<<<<<< HEAD
  "editable": [
    ["L545", "(pointer uint64)", 1],
    ["L544", "(pointer uint64)", 1],
    ["L550", "(pointer uint64)", 1],
    ["L546", "(pointer uint64)", 1],
    ["L547", "(pointer uint64)", 1],
    ["L549", "(pointer uint64)", 1],
    ["L548", "(pointer uint64)", 1],
    ["L480", "vector"],
    ["L479", "vector"],
    ["L474", "vector"]
=======
  "logic-target": [
    ["L407", "(pointer float)", 1],
    ["L408", "(pointer float)", 1],
    ["L409", "attack-info"],
    ["L414", "(pointer time-frame)", 1],
    ["L415", "(pointer uint64)", 1],
    ["L416", "(pointer uint64)", 1],
    ["L417", "(pointer uint64)", 1],
    ["L418", "(pointer uint64)", 1],
    ["L419", "(pointer uint64)", 1],
    ["L420", "(pointer uint64)", 1],
    ["L421", "(pointer uint64)", 1]
>>>>>>> 7baf253a
  ]
}<|MERGE_RESOLUTION|>--- conflicted
+++ resolved
@@ -141,19 +141,6 @@
     ["L312", "(pointer uint64)", 1],
     ["L307", "vector"]
   ],
-<<<<<<< HEAD
-  "editable": [
-    ["L545", "(pointer uint64)", 1],
-    ["L544", "(pointer uint64)", 1],
-    ["L550", "(pointer uint64)", 1],
-    ["L546", "(pointer uint64)", 1],
-    ["L547", "(pointer uint64)", 1],
-    ["L549", "(pointer uint64)", 1],
-    ["L548", "(pointer uint64)", 1],
-    ["L480", "vector"],
-    ["L479", "vector"],
-    ["L474", "vector"]
-=======
   "logic-target": [
     ["L407", "(pointer float)", 1],
     ["L408", "(pointer float)", 1],
@@ -166,6 +153,17 @@
     ["L419", "(pointer uint64)", 1],
     ["L420", "(pointer uint64)", 1],
     ["L421", "(pointer uint64)", 1]
->>>>>>> 7baf253a
+  ],
+  "editable": [
+    ["L545", "(pointer uint64)", 1],
+    ["L544", "(pointer uint64)", 1],
+    ["L550", "(pointer uint64)", 1],
+    ["L546", "(pointer uint64)", 1],
+    ["L547", "(pointer uint64)", 1],
+    ["L549", "(pointer uint64)", 1],
+    ["L548", "(pointer uint64)", 1],
+    ["L480", "vector"],
+    ["L479", "vector"],
+    ["L474", "vector"]
   ]
 }