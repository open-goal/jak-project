--- conflicted
+++ resolved
@@ -278,7 +278,7 @@
   "tie-methods": [["L328", "(inline-array tie-init-data)", 6]],
   "blocking-plane": [["L43", "vector"]],
   "elec-gate": [["L141", "attack-info"]],
-<<<<<<< HEAD
+  "part-tester": [["L35", "uint64", true], ["L30", "uint64", true]],
   "crates": [
     ["L213", "attack-info"],
     ["L214", "attack-info"],
@@ -320,7 +320,4 @@
     ["L63", "attack-info"],
     ["L62", "attack-info"]
   ]
-=======
-  "part-tester": [["L35", "uint64", true], ["L30", "uint64", true]]
->>>>>>> 9a04c7e3
 }