{
  "profile": [["L14", "profile-work"]],
  "math": [
    ["L103", "(pointer float)", 32],
    ["L102", "(pointer float)", 32]
  ],
  "trigonometry": [
    ["L93", "vector"],
    ["L92", "vector"],
    ["L91", "vector"]
  ],
  "video-h": [["L1", "video-params"]],
  "geometry": [["L132", "vector"]],
  "texture-h": [
    ["L10", "texture-base"],
    ["L9", "texture-base"],
    ["L8", "texture-base"],
    ["L7", "texture-base"],
    ["L6", "texture-base"],
    ["L5", "texture-base"]
  ],
  "texture-anim-h": [["L1", "(pointer uint32)", 64]],
  "main-h": [["L3", "frame-stats"]],
  "font-h": [
    ["L20", "matrix"],
    ["L19", "font-work"]
  ],
  "capture": [["L4", "gs-store-image-packet"]],
  "task-control-h": [
    ["L877", "uint64", true],
    ["L878", "uint64", true],
    ["L879", "uint64", true],
    ["L880", "uint64", true],
    ["L881", "uint64", true],
    ["L882", "uint64", true],
    ["L883", "uint64", true]
  ],
  "ocean-trans-tables": [
    ["L1", "(inline-array vector)", 4],
    ["L2", "(pointer float)", 160],
    ["L3", "(pointer float)", 100],
    ["L4", "(pointer float)", 72],
    ["L5", "(pointer float)", 72],
    ["L6", "(pointer float)", 72],
    ["L7", "(pointer float)", 72],
    ["L8", "(pointer float)", 44],
    ["L9", "(pointer float)", 44],
    ["L10", "(pointer float)", 44],
    ["L11", "(pointer float)", 44],
    ["L12", "(pointer float)", 40],
    ["L13", "(pointer float)", 40],
    ["L14", "(pointer float)", 40],
    ["L15", "(pointer float)", 40],
    ["L16", "(pointer float)", 28],
    ["L17", "(pointer float)", 28],
    ["L18", "(pointer float)", 28],
    ["L19", "(pointer float)", 28]
  ],
  "ocean-frames": [["L1", "(pointer uint32)", 16384]],
  "ambient-h": [["L1", "(inline-array talker-speech-class)", 188]],
  "pat-h": [["L1", "(inline-array pat-mode-info)", 4]],
  "joint-mod-h": [["L43", "(inline-array vector)", 6]],
<<<<<<< HEAD
  "sprite": [["L51", "vu-function"]],
  "sprite-distort": [["L27", "vu-function"]],
  "sprite-glow": [["L29", "vu-function"]],
=======
  "rigid-body": [["L163", "rigid-body-object-constants"]],
  "rigid-body-plat": [["L47", "rigid-body-platform-constants"]],
>>>>>>> 2bead6db
  "mood-funcs": [
    ["L231", "vector"],
    ["L358", "(pointer uint64)", 1],
    ["L361", "(pointer uint64)", 1],
    ["L359", "(pointer uint64)", 1],
    ["L365", "(pointer uint64)", 1],
    ["L360", "(pointer uint64)", 1],
    ["L366", "(pointer uint64)", 1],
    ["L363", "(pointer uint64)", 1],
    ["L368", "(pointer uint64)", 1],
    ["L364", "(pointer uint64)", 1],
    ["L367", "(pointer uint64)", 1],
    ["L362", "(pointer uint64)", 1]
  ],
  "font-data": [
    ["L1", "(inline-array vector)", 250],
    ["L2", "(inline-array vector)", 250]
  ],
  "script": [["L2358", "vector4"]],
  "text": [
    ["L96", "vector4"],
    ["L95", "matrix"],
    ["L96", "vector4w"]
  ]
}<|MERGE_RESOLUTION|>--- conflicted
+++ resolved
@@ -60,14 +60,11 @@
   "ambient-h": [["L1", "(inline-array talker-speech-class)", 188]],
   "pat-h": [["L1", "(inline-array pat-mode-info)", 4]],
   "joint-mod-h": [["L43", "(inline-array vector)", 6]],
-<<<<<<< HEAD
+  "rigid-body": [["L163", "rigid-body-object-constants"]],
+  "rigid-body-plat": [["L47", "rigid-body-platform-constants"]],
   "sprite": [["L51", "vu-function"]],
   "sprite-distort": [["L27", "vu-function"]],
   "sprite-glow": [["L29", "vu-function"]],
-=======
-  "rigid-body": [["L163", "rigid-body-object-constants"]],
-  "rigid-body-plat": [["L47", "rigid-body-platform-constants"]],
->>>>>>> 2bead6db
   "mood-funcs": [
     ["L231", "vector"],
     ["L358", "(pointer uint64)", 1],
