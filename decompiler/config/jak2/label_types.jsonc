{
  "profile": [["L14", "profile-work"]],
  "math": [
    ["L103", "(pointer float)", 32],
    ["L102", "(pointer float)", 32]
  ],
  "trigonometry": [
    ["L93", "vector"],
    ["L92", "vector"],
    ["L91", "vector"]
  ],
  "video-h": [["L1", "video-params"]],
  "geometry": [["L132", "vector"]],
  "texture-h": [
    ["L10", "texture-base"],
    ["L9", "texture-base"],
    ["L8", "texture-base"],
    ["L7", "texture-base"],
    ["L6", "texture-base"],
    ["L5", "texture-base"]
  ],
  "texture-anim-h": [["L1", "(pointer uint32)", 64]],
  "main-h": [["L3", "frame-stats"]],
  "font-h": [
    ["L20", "matrix"],
    ["L19", "font-work"]
  ],
  "capture": [["L4", "gs-store-image-packet"]],
  "task-control-h": [
    ["L877", "uint64", true],
    ["L878", "uint64", true],
    ["L879", "uint64", true],
    ["L880", "uint64", true],
    ["L881", "uint64", true],
    ["L882", "uint64", true],
    ["L883", "uint64", true]
  ],
  "ocean-trans-tables": [
    ["L1", "(inline-array vector)", 4],
    ["L2", "(pointer float)", 160],
    ["L3", "(pointer float)", 100],
    ["L4", "(pointer float)", 72],
    ["L5", "(pointer float)", 72],
    ["L6", "(pointer float)", 72],
    ["L7", "(pointer float)", 72],
    ["L8", "(pointer float)", 44],
    ["L9", "(pointer float)", 44],
    ["L10", "(pointer float)", 44],
    ["L11", "(pointer float)", 44],
    ["L12", "(pointer float)", 40],
    ["L13", "(pointer float)", 40],
    ["L14", "(pointer float)", 40],
    ["L15", "(pointer float)", 40],
    ["L16", "(pointer float)", 28],
    ["L17", "(pointer float)", 28],
    ["L18", "(pointer float)", 28],
    ["L19", "(pointer float)", 28]
  ],
  "ocean-frames": [["L1", "(pointer uint32)", 16384]],
  "ambient-h": [["L1", "(inline-array talker-speech-class)", 188]],
  "pat-h": [["L1", "(inline-array pat-mode-info)", 4]],
  "joint-mod-h": [["L43", "(inline-array vector)", 6]],
  "rigid-body": [["L163", "rigid-body-object-constants"]],
  "rigid-body-plat": [["L47", "rigid-body-platform-constants"]],
  "sprite": [["L51", "vu-function"]],
  "sprite-distort": [["L27", "vu-function"]],
  "sprite-glow": [["L29", "vu-function"]],
  "mood-funcs": [
    ["L231", "vector"],
    ["L358", "(pointer uint64)", 1],
    ["L361", "(pointer uint64)", 1],
    ["L359", "(pointer uint64)", 1],
    ["L365", "(pointer uint64)", 1],
    ["L360", "(pointer uint64)", 1],
    ["L366", "(pointer uint64)", 1],
    ["L363", "(pointer uint64)", 1],
    ["L368", "(pointer uint64)", 1],
    ["L364", "(pointer uint64)", 1],
    ["L367", "(pointer uint64)", 1],
    ["L362", "(pointer uint64)", 1]
  ],
  "font-data": [
    ["L1", "(inline-array vector)", 250],
    ["L2", "(inline-array vector)", 250]
  ],
  "script": [["L2358", "vector4"]],
  "text": [
    ["L96", "vector4"],
    ["L95", "matrix"],
    ["L96", "vector4w"]
  ],
  "sky-data": [
    ["L26", "(inline-array sky-vertex)", 12],
    ["L25", "(inline-array sky-vertex)", 12],
    ["L23", "(inline-array cloud-vertex)", 277],
    ["L21", "(inline-array haze-vertex)", 144]
  ],
  "default-menu": [
    ["L6314", "(pointer uint64)", 1],
    ["L6313", "(pointer uint64)", 1],
    ["L6312", "(pointer uint64)", 1],
    ["L6311", "(pointer uint64)", 1],
    ["L6310", "(pointer uint64)", 1],
    ["L6309", "(pointer uint64)", 1]
  ],
  "cam-states": [
    ["L772", "(pointer uint64)", 1],
    ["L773", "(pointer uint64)", 1],
    ["L774", "(pointer uint64)", 1],
    ["L775", "(pointer uint64)", 1]
  ],
<<<<<<< HEAD
  "emerc-vu1": [
    ["L1", "vu-function"]
=======
  "collide-cache": [
    ["L171", "vector"]
>>>>>>> 5a21c823
  ]
}<|MERGE_RESOLUTION|>--- conflicted
+++ resolved
@@ -109,12 +109,10 @@
     ["L774", "(pointer uint64)", 1],
     ["L775", "(pointer uint64)", 1]
   ],
-<<<<<<< HEAD
+  "collide-cache": [
+    ["L171", "vector"]
+  ],
   "emerc-vu1": [
     ["L1", "vu-function"]
-=======
-  "collide-cache": [
-    ["L171", "vector"]
->>>>>>> 5a21c823
   ]
 }