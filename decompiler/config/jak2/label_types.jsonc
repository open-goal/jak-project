--- conflicted
+++ resolved
@@ -114,9 +114,6 @@
     ["L6310", "(pointer uint64)", 1],
     ["L6309", "(pointer uint64)", 1]
   ],
-<<<<<<< HEAD
-  "nav-mesh": [["L347", "(inline-array vector)", 2]]
-=======
   "cam-states": [
     ["L772", "(pointer uint64)", 1],
     ["L773", "(pointer uint64)", 1],
@@ -143,6 +140,6 @@
     ["L510", "(pointer uint64)", 1],
     ["L312", "(pointer uint64)", 1],
     ["L307", "vector"]
-  ]
->>>>>>> f3c63f26
+  ],
+  "nav-mesh": [["L347", "(inline-array vector)", 2]]
 }