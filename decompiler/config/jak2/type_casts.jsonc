--- conflicted
+++ resolved
@@ -3988,29 +3988,6 @@
   "(method 25 judge)": [[[8, 12], "a0", "collide-shape"]],
   "(event wait judge)": [[63, "gp", "process-focusable"]],
   "(code idle judge)": [[39, "v0", "float"]],
-<<<<<<< HEAD
-  "(method 12 collide-cache)": [
-    [76, "v1", "process-drawable"]
-  ],
-  "collide-list-fill-bg-using-box": [
-    [[207, 213], "v1", "collide-hash-scratch"],
-    [223, "a0", "collide-hash-scratch"],
-    [[241, 247], "v1", "collide-hash-scratch"],
-    [255, "a0", "collide-hash-scratch"]
-  ],
-  "collide-list-fill-bg-using-line-sphere": [
-    [261, "a0", "collide-hash-scratch"],
-    [[279, 285], "v1", "collide-hash-scratch"],
-    [[246, 251], "v1", "collide-hash-scratch"],
-    [293, "a0", "collide-hash-scratch"],
-    [102, "v1", "float"]
-  ],
-  "(method 8 collide-hash)": [
-    [34, "a1", "collide-hash-scratch"],
-    [50, "a2", "collide-hash-scratch"],
-    [62, "a2", "collide-hash-scratch"],
-    [73, "a1", "collide-hash-scratch"]
-=======
   "(post sidekick-clone)": [[[474, 513], "gp", "(pointer process-drawable)"]],
   "(code target-carry-pickup)": [
     [79, "v0", "carry-info"],
@@ -4071,6 +4048,27 @@
   "(method 29 battle)": [
     ["_stack_", 16, "res-tag"],
     ["_stack_", 32, "res-tag"]
->>>>>>> 50076537
+  ],
+  "(method 12 collide-cache)": [
+    [76, "v1", "process-drawable"]
+  ],
+  "collide-list-fill-bg-using-box": [
+    [[207, 213], "v1", "collide-hash-scratch"],
+    [223, "a0", "collide-hash-scratch"],
+    [[241, 247], "v1", "collide-hash-scratch"],
+    [255, "a0", "collide-hash-scratch"]
+  ],
+  "collide-list-fill-bg-using-line-sphere": [
+    [261, "a0", "collide-hash-scratch"],
+    [[279, 285], "v1", "collide-hash-scratch"],
+    [[246, 251], "v1", "collide-hash-scratch"],
+    [293, "a0", "collide-hash-scratch"],
+    [102, "v1", "float"]
+  ],
+  "(method 8 collide-hash)": [
+    [34, "a1", "collide-hash-scratch"],
+    [50, "a2", "collide-hash-scratch"],
+    [62, "a2", "collide-hash-scratch"],
+    [73, "a1", "collide-hash-scratch"]
   ]
 }