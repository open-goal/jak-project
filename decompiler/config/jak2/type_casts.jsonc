{
  // auto find-parent-method possible
  "(method 3 entity-actor)": [[7, "t9", "(function entity entity)"]],
  "(method 3 entity)": [[7, "t9", "(function entity entity)"]],
  //
  "(method 2 array)": [
    [23, "gp", "(array int32)"],
    [43, "gp", "(array uint32)"],
    [63, "gp", "(array int64)"],
    [83, "gp", "(array uint64)"],
    [102, "gp", "(array int8)"],
    [121, "gp", "(array uint8)"],
    [141, "gp", "(array int16)"],
    [161, "gp", "(array uint16)"],
    [186, "gp", "(array uint128)"],
    [204, "gp", "(array int32)"],
    [223, "gp", "(array float)"],
    [232, "gp", "(array float)"],
    [249, "gp", "(array basic)"],
    [258, "gp", "(array basic)"]
  ],
  "(method 3 array)": [
    [51, "gp", "(array int32)"],
    [69, "gp", "(array uint32)"],
    [87, "gp", "(array int64)"],
    [105, "gp", "(array uint64)"],
    [122, "gp", "(array int8)"],
    [139, "gp", "(array int8)"],
    [157, "gp", "(array int16)"],
    [175, "gp", "(array uint16)"],
    [198, "gp", "(array uint128)"],
    [214, "gp", "(array int32)"],
    [233, "gp", "(array float)"],
    [250, "gp", "(array basic)"]
  ],
  "(method 0 cpu-thread)": [[[0, 28], "v0", "cpu-thread"]],
  "(method 0 process)": [
    [11, "a0", "int"],
    [[12, 45], "v0", "process"]
  ],
  "inspect-process-heap": [
    [[4, 11], "s5", "basic"],
    [17, "s5", "pointer"]
  ],
  "(method 14 dead-pool)": [
    [[24, 25], "v1", "(pointer process)"],
    [[30, 39], "s4", "(pointer process)"]
  ],
  "(method 24 dead-pool-heap)": [
    [5, "v1", "pointer"],
    [13, "a0", "pointer"],
    [25, "v1", "pointer"]
  ],
  "method-state": [[12, "a2", "state"]],
  "(method 9 process)": [[[46, 49], "s5", "process"]],
  "(method 10 process)": [[[24, 30], "s4", "protect-frame"]],
  "(method 0 protect-frame)": [
    [0, "a0", "int"],
    [[1, 8], "v0", "protect-frame"]
  ],
  "string-cat-to-last-char": [
    [3, "s5", "(pointer uint8)"],
    [4, "s5", "string"]
  ],
  "enter-state": [
    [68, "s0", "protect-frame"],
    [101, "t9", "(function object object object object object object none)"]
  ],
  "send-event-function": [[[7, 15], "a0", "process"]],
  // MATH
  "logf": [
    [12, "f0", "float"],
    [12, "f1", "float"],
    [19, "f0", "float"],
    [19, "f1", "float"]
  ],
  "log2f": [
    [12, "f0", "float"],
    [12, "f1", "float"],
    [19, "f0", "float"],
    [19, "f1", "float"]
  ],
  "cube-root": [
    [17, "f0", "float"],
    [17, "f1", "float"],
    [18, "f0", "float"],
    [18, "f1", "float"],
    [[23, 32], "f0", "float"]
  ],
  // Quaternion
  "quaternion-look-at!": [[15, "v1", "vector"]],
  "vector-x-quaternion!": [[10, "v1", "(pointer uint128)"]],
  "vector-y-quaternion!": [[10, "v1", "(pointer uint128)"]],
  "vector-z-quaternion!": [[10, "v1", "(pointer uint128)"]],
  "dma-buffer-add-vu-function": [[[9, 33], "t2", "dma-packet"]],
  "dma-buffer-add-buckets": [
    [[1, 4], "v1", "dma-bucket"],
    [5, "v1", "pointer"],
    [[9, 11], "v1", "dma-bucket"],
    [11, "v1", "pointer"]
  ],
  "dma-buffer-patch-buckets": [
    [[6, 8], "a0", "(inline-array dma-bucket)"],
    [8, "a3", "pointer"],
    [14, "a0", "(inline-array dma-bucket)"],
    [3, "a0", "(inline-array dma-bucket)"],
    [36, "a0", "(inline-array dma-bucket)"],
    [10, "a0", "(inline-array dma-bucket)"],
    [18, "a0", "(inline-array dma-bucket)"],
    [[29, 33], "a0", "dma-packet"],
    [34, "a0", "(inline-array dma-bucket)"]
  ],
  "dma-bucket-insert-tag": [
    [[2, 6], "v1", "dma-bucket"],
    [3, "a0", "dma-bucket"]
  ],
  "disasm-vif-details": [
    [[62, 94], "s3", "(pointer uint32)"],
    [[98, 130], "s3", "(pointer uint16)"],
    [[134, 164], "s3", "(pointer uint32)"],
    [[168, 198], "s3", "(pointer uint16)"],
    [[202, 225], "s3", "(pointer uint16)"]
  ],
  "disasm-vif-tag": [
    [[81, 85], "t1", "vif-stcycl-imm"],
    [242, "a0", "vif-unpack-imm"]
  ],
  "disasm-dma-list": [
    [25, "v1", "dma-tag"],
    [153, "v1", "dma-packet"],
    [189, "v1", "dma-packet"],
    [229, "v1", "dma-packet"],
    [258, "v1", "dma-packet"],
    [302, "v1", "dma-packet"],
    [308, "v1", "dma-packet"],
    [152, "v1", "(pointer uint64)"],
    [167, "v1", "(pointer uint64)"],
    [176, "v1", "(pointer uint64)"],
    [198, "v1", "(pointer uint64)"],
    [207, "v1", "(pointer uint64)"],
    [238, "v1", "(pointer uint64)"],
    [247, "v1", "(pointer uint64)"],
    [282, "v1", "(pointer uint64)"],
    [291, "v1", "(pointer uint64)"],
    [324, "v1", "(pointer uint64)"],
    [334, "v1", "(pointer uint64)"]
  ],
  "calculate-basis-functions-vector!": [
    [[8, 20], "v1", "(pointer float)"],
    [[0, 60], "f1", "float"]
  ],
  "curve-evaluate!": [[62, "s5", "pointer"]],
  "vector4-array-add!": [
    [11, "s5", "(inline-array vector4)"],
    [12, "s4", "(inline-array vector4)"],
    [13, "gp", "(inline-array vector4)"]
  ],
  "vector4-array-sub!": [
    [11, "s5", "(inline-array vector4)"],
    [12, "s4", "(inline-array vector4)"],
    [13, "gp", "(inline-array vector4)"]
  ],
  "vector4-array-mul!": [
    [11, "s5", "(inline-array vector4)"],
    [12, "s4", "(inline-array vector4)"],
    [13, "gp", "(inline-array vector4)"]
  ],
  "vector4-array-scale!": [
    [11, "s5", "(inline-array vector4)"],
    [12, "gp", "(inline-array vector4)"]
  ],
  "vector4-array-madd!": [
    [13, "s5", "(inline-array vector4)"],
    [14, "s4", "(inline-array vector4)"],
    [15, "gp", "(inline-array vector4)"]
  ],
  "vector4-array-msub!": [
    [13, "s5", "(inline-array vector4)"],
    [14, "s4", "(inline-array vector4)"],
    [15, "gp", "(inline-array vector4)"]
  ],
  "vector4-array-lerp!": [
    [13, "s5", "(inline-array vector4)"],
    [14, "s4", "(inline-array vector4)"],
    [15, "gp", "(inline-array vector4)"]
  ],
  "vector-segment-distance-point!": [[[21, 30], "f1", "float"]],
  "(method 10 profile-array)": [
    [[6, 10], "a0", "dma-packet"],
    [[16, 19], "a0", "gs-gif-tag"],
    [24, "a0", "(pointer gs-alpha)"],
    [26, "a0", "(pointer gs-reg64)"],
    [28, "a0", "(pointer gs-zbuf)"],
    [30, "a0", "(pointer gs-reg64)"],
    [32, "a0", "(pointer gs-test)"],
    [34, "a0", "(pointer gs-reg64)"],
    [35, "a0", "(pointer uint64)"],
    [37, "a0", "(pointer gs-reg64)"],
    [39, "a0", "(pointer gs-clamp)"],
    [41, "a0", "(pointer gs-reg64)"],
    [43, "a0", "(pointer gs-tex1)"],
    [45, "a0", "(pointer gs-reg64)"],
    [48, "a0", "(pointer gs-texa)"],
    [50, "a0", "(pointer gs-reg64)"],
    [52, "a0", "(pointer gs-texclut)"],
    [54, "a0", "(pointer gs-reg64)"],
    [56, "a0", "(pointer uint64)"],
    [58, "a0", "(pointer gs-reg64)"],
    [[69, 73], "a0", "(pointer uint128)"],
    [[73, 82], "a1", "vector4w"],
    [[82, 89], "a1", "vector4w"],
    [[90, 96], "a0", "vector4w"],
    [[113, 117], "a1", "(pointer uint128)"],
    [[117, 126], "a2", "vector4w"],
    [[126, 136], "a2", "vector4w"],
    [[137, 149], "a1", "vector4w"],
    [[187, 191], "t2", "(pointer int128)"],
    [[191, 225], "t4", "vector4w"],
    [[225, 231], "a2", "vector4w"],
    [[231, 237], "a2", "vector4w"]
  ],
  "draw-sprite2d-xy": [
    [[35, 39], "t0", "dma-packet"],
    [[45, 48], "t0", "gs-gif-tag"],
    [53, "t0", "(pointer gs-prim)"],
    [55, "t0", "(pointer gs-rgbaq)"],
    [66, "t0", "(pointer gs-xyzf)"],
    [87, "t0", "(pointer gs-xyzf)"],
    [[96, 108], "v1", "(pointer uint64)"]
  ],
  "draw-sprite2d-xy-absolute": [
    [[6, 10], "t3", "dma-packet"],
    [[16, 19], "t3", "gs-gif-tag"],
    [24, "t3", "(pointer gs-prim)"],
    [25, "t3", "(pointer gs-rgbaq)"],
    [36, "t3", "(pointer gs-xyzf)"],
    [49, "t3", "(pointer gs-xyzf)"],
    [[62, 69], "v1", "(pointer uint64)"]
  ],
  "draw-quad2d": [
    [[18, 22], "t2", "dma-packet"],
    [[28, 31], "t2", "gs-gif-tag"],
    [36, "t2", "(pointer gs-prim)"],
    [38, "t2", "(pointer gs-rgbaq)"],
    [46, "t2", "(pointer gs-xyzf)"],
    [48, "t2", "(pointer gs-rgbaq)"],
    [61, "t2", "(pointer gs-xyzf)"],
    [63, "t2", "(pointer gs-rgbaq)"],
    [76, "t2", "(pointer gs-xyzf)"],
    [78, "t2", "(pointer gs-rgbaq)"],
    [96, "t2", "(pointer gs-xyzf)"],
    [97, "t2", "(pointer uint64)"],
    [[110, 117], "v1", "(pointer uint64)"]
  ],
  "set-display-gs-state": [
    [[3, 10], "t3", "dma-packet"],
    [[13, 19], "t3", "gs-gif-tag"],
    [30, "t3", "(pointer gs-scissor)"],
    [32, "t3", "(pointer gs-reg64)"],
    [33, "t3", "(pointer gs-xy-offset)"],
    [35, "t3", "(pointer gs-reg64)"],
    [46, "t3", "(pointer gs-frame)"],
    [48, "t3", "(pointer gs-reg64)"],
    [50, "t3", "(pointer gs-test)"],
    [52, "t3", "(pointer gs-reg64)"],
    [54, "t3", "(pointer gs-texa)"],
    [56, "t3", "(pointer gs-reg64)"],
    [58, "t3", "(pointer gs-zbuf)"],
    [60, "t3", "(pointer gs-reg64)"],
    [61, "t3", "(pointer uint64)"],
    [63, "t3", "(pointer gs-reg64)"]
  ],
  "set-display-gs-state-offset": [
    [[3, 10], "t5", "dma-packet"],
    [[13, 19], "t5", "gs-gif-tag"],
    [30, "t5", "(pointer gs-scissor)"],
    [32, "t5", "(pointer gs-reg64)"],
    [40, "t5", "(pointer gs-xy-offset)"],
    [42, "t5", "(pointer gs-reg64)"],
    [53, "t5", "(pointer gs-frame)"],
    [55, "t5", "(pointer gs-reg64)"],
    [57, "t5", "(pointer gs-test)"],
    [59, "t5", "(pointer gs-reg64)"],
    [61, "t5", "(pointer gs-texa)"],
    [63, "t5", "(pointer gs-reg64)"],
    [65, "t5", "(pointer gs-zbuf)"],
    [67, "t5", "(pointer gs-reg64)"],
    [68, "t5", "(pointer uint64)"],
    [70, "t5", "(pointer gs-reg64)"]
  ],
  "reset-display-gs-state": [
    [[3, 8], "a2", "dma-packet"],
    [[14, 17], "a2", "gs-gif-tag"],
    [22, "a1", "(pointer gs-scissor)"],
    [24, "a1", "(pointer gs-reg64)"],
    [26, "a1", "(pointer gs-xy-offset)"],
    [28, "a1", "(pointer gs-reg64)"],
    [30, "a1", "(pointer gs-frame)"],
    [32, "a1", "(pointer gs-reg64)"],
    [34, "a1", "(pointer gs-test)"],
    [36, "a1", "(pointer gs-reg64)"],
    [39, "a1", "(pointer gs-texa)"],
    [41, "a1", "(pointer gs-reg64)"],
    [43, "a1", "(pointer gs-zbuf)"],
    [45, "a1", "(pointer gs-reg64)"],
    [46, "a1", "(pointer uint64)"],
    [48, "a1", "(pointer gs-reg64)"]
  ],
  "(method 3 connection-pers)": [[97, "f0", "float"]],
  "(method 9 connection)": [[8, "a0", "pointer"]],
  "(method 10 connection)": [[8, "a0", "pointer"]],
  "(method 11 connection)": [[5, "a1", "pointer"]],
  "(method 0 engine)": [
    [44, "v1", "pointer"],
    [47, "v1", "pointer"],
    [53, "v1", "connectable"],
    [65, "v1", "connectable"]
  ],
  "(method 12 engine)": [
    [[5, 18], "s4", "connection"],
    [13, "t9", "(function object object object object object)"]
  ],
  "(method 13 engine)": [
    [[5, 28], "s4", "connection"],
    [13, "t9", "(function object object object object object)"]
  ],
  "(method 15 engine)": [[[0, 36], "v1", "connection"]],
  "(method 19 engine)": [[8, "a0", "connection"]],
  "(method 20 engine)": [[8, "a0", "connection"]],
  "(method 21 engine)": [[8, "a0", "connection"]],
  "(method 0 engine-pers)": [
    [32, "v1", "pointer"],
    [23, "v1", "pointer"],
    [26, "v1", "pointer"],
    [24, "v1", "(pointer pointer)"]
  ],
  "(method 3 connection-minimap)": [[97, "f0", "float"]],
  "dma-buffer-add-ref-texture": [
    [[25, 29], "a3", "dma-packet"],
    [[32, 44], "a3", "gs-gif-tag"],
    [[47, 62], "a2", "dma-packet"]
  ],
  "texture-page-default-allocate": [[51, "a3", "texture"]],
  "texture-page-font-allocate": [[33, "a3", "texture"]],
  "(method 24 texture-pool)": [
    [67, "a1", "shader-ptr"],
    [[70, 93], "a1", "adgif-shader"],
    [92, "a1", "adgif-shader"]
  ],
  "upload-vram-data": [
    [[10, 17], "a0", "dma-packet"],
    [[19, 26], "a0", "gs-gif-tag"],
    [35, "a0", "(pointer gs-bitbltbuf)"],
    [37, "a0", "(pointer gs-reg64)"],
    [38, "a0", "(pointer gs-trxpos)"],
    [40, "a0", "(pointer gs-reg64)"],
    [46, "a0", "(pointer gs-trxreg)"],
    [48, "a0", "(pointer gs-reg64)"],
    [49, "a0", "(pointer gs-trxdir)"],
    [51, "a0", "(pointer gs-reg64)"]
  ],
  "upload-vram-pages": [
    [[140, 147], "a0", "dma-packet"],
    [[149, 156], "a0", "gs-gif-tag"],
    [160, "a0", "(pointer int64)"],
    [162, "a0", "(pointer gs-reg64)"],
    [[166, 172], "v1", "dma-packet"]
  ],
  "(method 3 generic-tie-interp-point)": [[19, "gp", "(pointer uint128)"]],
  "(method 19 res-lump)": [
    [46, "t2", "(pointer uint64)"],
    [100, "t3", "(pointer uint64)"],
    [184, "t5", "(pointer uint64)"],
    [64, "t6", "(pointer uint64)"]
  ],
  "(method 20 res-lump)": [[341, "t0", "(pointer uint128)"]],
  "(method 16 res-lump)": [
    [22, "t1", "(pointer uint64)"],
    [29, "t2", "(pointer uint64)"]
  ],
  "(method 15 res-lump)": [[132, "s5", "res-tag-pair"]],
  "(method 17 res-lump)": [[22, "s4", "(pointer pointer)"]],
  "(method 0 script-context)": [[[8, 17], "v0", "script-context"]],
  "joint-mod-wheel-callback": [[[2, 63], "s4", "joint-mod-wheel"]],
  "joint-mod-set-local-callback": [[[0, 23], "v1", "joint-mod-set-local"]],
  "joint-mod-add-local-callback": [[[2, 33], "s4", "joint-mod-add-local"]],
  "joint-mod-set-world-callback": [[[0, 23], "v1", "joint-mod-set-world"]],
  "joint-mod-blend-local-callback": [[[2, 63], "gp", "joint-mod-blend-local"]],
  "joint-mod-spinner-callback": [[[2, 63], "gp", "joint-mod-spinner"]],
  "joint-mod-blend-world-callback": [[[2, 148], "gp", "joint-mod-blend-world"]],
  "joint-mod-rotate-local-callback": [
    [[2, 16], "v1", "joint-mod-rotate-local"]
  ],
  "(method 0 collide-shape-prim-sphere)": [
    [[3, 8], "v0", "collide-shape-prim-sphere"]
  ],
  "(method 0 collide-shape-prim-mesh)": [
    [[3, 11], "v0", "collide-shape-prim-mesh"]
  ],
  "(method 0 collide-shape-prim-group)": [
    [[3, 12], "v0", "collide-shape-prim-group"]
  ],
  "(method 0 collide-shape-moving)": [[[2, 12], "v0", "collide-shape-moving"]],
  "(method 11 touching-prims-entry-pool)": [
    [[0, 8], "v1", "touching-prims-entry"],
    [8, "v1", "pointer"],
    [[9, 11], "v1", "touching-prims-entry"],
    [[1, 20], "a1", "touching-prims-entry"]
  ],
  "(method 0 touching-list)": [[[6, 9], "v0", "touching-list"]],
  "display-loop-main": [[223, "t9", "(function none)"]],
  "end-display": [
    [205, "f1", "float"],
    [205, "f0", "float"],
    [[85, 90], "v1", "dma-packet"],
    [[235, 240], "v1", "dma-packet"]
  ],
  "(method 18 res-lump)": [["_stack_", 16, "object"]],
  "(method 21 res-lump)": [
    ["_stack_", 16, "res-tag"],
    ["_stack_", 32, "res-tag"]
  ],
  "(method 8 res-lump)": [
    [258, "s0", "array"],
    // [[0, 100], "s0", "basic"],
    // [[102, 120], "s0", "basic"],
    // [[147, 150], "s0", "collide-mesh"],
    [[157, 239], "s0", "(array object)"]
    // [235, "s0", "basic"]
  ],
  "(method 0 fact-info-enemy)": [
    [[0, 196], "gp", "fact-info-enemy"],
    ["_stack_", 16, "res-tag"],
    ["_stack_", 32, "res-tag"],
    [[11, 177], "s5", "res-lump"]
  ],
  "(method 0 fact-info)": [
    [87, "v1", "(pointer int32)"],
    [11, "v1", "res-lump"]
  ],
  "(method 0 fact-info-crate)": [
    [[0, 17], "gp", "fact-info-crate"],
    [14, "a0", "res-lump"]
  ],
  "(method 0 fact-info-target)": [[[0, 17], "gp", "fact-info-target"]],
  "joint-channel-float-delete!": [
    [7, "a0", "pointer"],
    [7, "a1", "pointer"]
  ],
  "num-func-chan": [[7, "v1", "joint-control-channel"]],
  "(method 20 process-focusable)": [
    [15, "gp", "collide-shape-moving"],
    [31, "gp", "collide-shape"]
  ],
  "(method 10 focus)": [[19, "v1", "collide-shape"]],
  "shrubbery-login-post-texture": [
    [[13, 15], "a3", "qword"],
    [16, "a3", "pointer"],
    [24, "a3", "pointer"],
    [[17, 23], "a3", "qword"],
    [[13, 23], "a1", "qword"],
    [14, "a2", "qword"],
    [[27, 29], "a3", "qword"],
    [[27, 29], "a1", "qword"],
    [[35, 37], "a3", "qword"],
    [[35, 37], "a2", "qword"]
  ],
  "(top-level-login eye-h)": [[[69, 77], "a1", "eye-control"]],
  "entity-actor-lookup": [["_stack_", 16, "res-tag"]],
  "entity-actor-count": [["_stack_", 16, "res-tag"]],
  "(method 0 path-control)": [["_stack_", 16, "res-tag"]],
  "(method 9 actor-link-info)": [[[0, 36], "s3", "entity-actor"]],
  "(method 41 nav-mesh)": [["_stack_", 56, "float"]],
  "(method 39 nav-mesh)": [["_stack_", 56, "float"]],
  "str-load": [[[18, 44], "s2", "load-chunk-msg"]],
  "str-load-status": [
    [[18, 22], "v1", "load-chunk-msg"],
    [26, "v1", "load-chunk-msg"]
  ],
  "str-play-async": [[[7, 36], "s4", "play-chunk-msg"]],
  "str-play-stop": [[[7, 36], "s4", "play-chunk-msg"]],
  "str-play-queue": [[[7, 98], "s4", "play-chunk-msg"]],
  "str-ambient-play": [[[7, 20], "s5", "load-chunk-msg"]],
  "str-ambient-stop": [[[7, 20], "s5", "load-chunk-msg"]],
  "dgo-load-begin": [[[19, 41], "s2", "load-dgo-msg"]],
  "dgo-load-get-next": [[[14, 31], "v1", "load-dgo-msg"]],
  "dgo-load-continue": [[[5, 23], "gp", "load-dgo-msg"]],
  "dgo-load-link": [
    [7, "s4", "uint"],
    [17, "s4", "uint"],
    [55, "s4", "uint"],
    [27, "s4", "uint"],
    [37, "s4", "uint"]
  ],
  "lookup-level-info": [
    [3, "a1", "symbol"],
    [[4, 24], "a1", "level-load-info"]
  ],
  "(method 30 level-group)": [[87, "v0", "level"]],
  "(method 19 level-group)": [
    [223, "s3", "continue-point"],
    [[177, 209], "s1", "continue-point"],
    [[182, 224], "s3", "continue-point"],
    [434, "v1", "symbol"]
  ],
  "(method 18 level)": [[[82, 89], "a1", "level"]],
  "(method 19 level)": [[[45, 48], "a0", "texture-anim-array"]],
  "level-update-after-load": [
    [[123, 152], "s0", "drawable-inline-array-tfrag"],
    [[155, 158], "s0", "drawable-tree-instance-tie"],
    [365, "a1", "(pointer int32)"],
    [370, "a2", "(pointer int32)"]
  ],
  "(method 25 level)": [
    [97, "t9", "(function object none)"],
    [169, "t9", "(function object symbol none)"]
  ],
  "(method 9 level)": [[54, "t9", "(function object none)"]],
  "copy-mood-exterior": [
    [[15, 19], "a1", "(inline-array vector)"],
    [[16, 18], "v1", "(inline-array vector)"],
    [[30, 32], "v1", "(inline-array vector)"],
    [[29, 33], "a0", "(inline-array vector)"]
  ],
  "update-mood-ruins": [[[19, 46], "gp", "ruins-states"]],
  "desaturate-mood-colors": [[[20, 92], "a0", "(inline-array mood-color)"]],
  "ramdisk-load": [[[7, 12], "v1", "ramdisk-rpc-load"]],
  "(method 10 engine-sound-pers)": [[[2, 19], "v1", "sound-rpc-set-param"]],
  "check-irx-version": [[[3, 51], "gp", "sound-rpc-get-irx-version"]],
  "sound-bank-iop-store": [[[7, 11], "v1", "sound-rpc-bank-cmd"]],
  "sound-bank-iop-free": [[[7, 12], "v1", "sound-rpc-bank-cmd"]],
  "sound-bank-load": [[[7, 12], "v1", "sound-rpc-load-bank"]],
  "sound-bank-load-from-iop": [[[7, 12], "v1", "sound-rpc-load-bank"]],
  "sound-bank-load-from-ee": [[[8, 14], "v1", "sound-rpc-load-bank"]],
  "sound-bank-unload": [[[6, 11], "v1", "sound-rpc-unload-bank"]],
  "sound-music-load": [[[6, 11], "v1", "sound-rpc-load-music"]],
  "sound-music-unload": [[[3, 8], "v1", "sound-rpc-unload-music"]],
  "set-language": [[[7, 12], "v1", "sound-rpc-set-language"]],
  "sound-set-stereo-mode": [[[4, 9], "v1", "sound-rpc-set-stereo-mode"]],
  "list-sounds": [[[3, 7], "v1", "sound-rpc-list-sounds"]],
  "string->sound-name": [[[2, 18], "a1", "(pointer uint8)"]],
  "sound-set-volume": [[[3, 16], "v1", "sound-rpc-set-master-volume"]],
  "sound-set-reverb": [[[5, 25], "v1", "sound-rpc-set-reverb"]],
  "sound-set-ear-trans": [[[7, 26], "gp", "sound-rpc-set-ear-trans"]],
  "sound-play-by-name": [
    [[12, 45], "s5", "sound-rpc-play"],
    [[22, 39], "s3", "process-drawable"]
  ],
  "sound-play-by-spec": [
    [[4, 54], "s5", "sound-rpc-play"],
    [[31, 47], "s3", "process-drawable"]
  ],
  "sound-pause": [[[3, 8], "v1", "sound-rpc-pause-sound"]],
  "sound-stop": [[[3, 8], "v1", "sound-rpc-stop-sound"]],
  "sound-continue": [[[3, 8], "v1", "sound-rpc-continue-sound"]],
  "sound-group-pause": [[[3, 7], "v1", "sound-rpc-pause-group"]],
  "sound-group-stop": [[[3, 7], "v1", "sound-rpc-stop-group"]],
  "sound-group-continue": [[[3, 7], "v1", "sound-rpc-continue-group"]],
  "sound-set-flava": [[[3, 10], "v1", "sound-rpc-set-flava"]],
  "sound-set-midi-reg": [[[3, 10], "v1", "sound-rpc-set-midi-reg"]],
  "sound-set-fps": [[[3, 10], "v1", "sound-rpc-set-fps"]],
  "(method 0 ambient-sound)": [
    [121, "v1", "sound-spec"],
    [125, "v1", "sound-spec"],
    [128, "v1", "sound-spec"],
    [132, "v1", "sound-spec"],
    // [143, "v1", "sound-spec"],
    // [140, "v1", "sound-spec"],
    // [147, "v1", "sound-spec"],
    ["_stack_", 16, "sound-spec"],
    ["_stack_", 32, "sound-name"],
    ["_stack_", 48, "(pointer float)"],
    // ["_stack_", 52, "sound-play-parms"],
    ["_stack_", 64, "res-tag"]
  ],
  "(method 11 ambient-sound)": [
    [[18, 33], "s4", "process-drawable"],
    [[11, 47], "s5", "sound-rpc-set-param"]
  ],
  "(method 12 ambient-sound)": [[[7, 22], "v1", "sound-rpc-set-param"]],
  "(method 13 ambient-sound)": [[[7, 23], "v1", "sound-rpc-set-param"]],
  "loader-test-command": [[[5, 10], "v1", "sound-rpc-test-cmd"]],
  "(anon-function 1 gsound)": [[[0, 45], "gp", "(array symbol)"]],
  "sound-buffer-dump": [[[12, 39], "s3", "sound-rpc-play"]],
  "(method 12 fact-info-target)": [
    [3, "v1", "target"],
    [14, "a0", "target"]
  ],
  "(method 10 history)": [[[8, 10], "a1", "history-elt"]],
  "(method 10 history-iterator)": [[[20, 35], "a2", "history-elt"]],
  "command-get-time": [[119, "gp", "(pointer float)"]],
  "command-get-param": [[122, "gp", "(pointer float)"]],
  "command-get-entity": [[10, "gp", "process"]],
  // sprite
  "sprite-add-matrix-data": [
    [[5, 15], "a2", "dma-packet"],
    [[24, 28], "a1", "matrix"],
    [[47, 57], "a2", "dma-packet"],
    [[70, 97], "a2", "vector"],
    [[98, 113], "a1", "vector"],
    [[119, 133], "a1", "vector"]
  ],
  "sprite-add-frame-data": [[[8, 16], "a0", "dma-packet"]],
  "sprite-add-2d-chunk": [
    [[12, 20], "a0", "dma-packet"],
    [[45, 52], "a0", "dma-packet"],
    [[69, 76], "a0", "dma-packet"],
    [[80, 87], "v1", "dma-packet"],
    [65, "a3", "int"]
  ],
  "sprite-add-3d-chunk": [
    [[11, 19], "a0", "dma-packet"],
    [[44, 51], "a0", "dma-packet"],
    [[68, 75], "a0", "dma-packet"],
    [[79, 87], "v1", "dma-packet"],
    [65, "a3", "int"]
  ],
  "sprite-draw": [
    [[33, 38], "a0", "dma-packet"],
    [[41, 48], "a0", "gs-gif-tag"],
    [52, "a0", "(pointer gs-test)"],
    [54, "a0", "(pointer gs-reg64)"],
    [56, "a0", "(pointer gs-clamp)"],
    [58, "a0", "(pointer gs-reg64)"],
    [[73, 82], "a0", "dma-packet"],
    [[87, 92], "a0", "dma-packet"],
    [[111, 115], "a0", "dma-packet"],
    [[129, 133], "a0", "dma-packet"],
    [[150, 154], "a0", "dma-packet"],
    [[159, 162], "v1", "dma-packet"]
  ],
  // sprite-distort
  "sprite-init-distorter": [
    [[3, 7], "a1", "dma-packet"],
    [[13, 16], "a1", "gs-gif-tag"],
    [21, "a1", "(pointer gs-zbuf)"],
    [23, "a1", "(pointer gs-reg64)"],
    [25, "a1", "(pointer gs-tex0)"],
    [27, "a1", "(pointer gs-reg64)"],
    [29, "a1", "(pointer gs-tex1)"],
    [31, "a1", "(pointer gs-reg64)"],
    [32, "a1", "(pointer gs-miptbp)"],
    [34, "a1", "(pointer gs-reg64)"],
    [36, "a1", "(pointer gs-clamp)"],
    [38, "a1", "(pointer gs-reg64)"],
    [40, "a1", "(pointer gs-alpha)"],
    [42, "a1", "(pointer gs-reg64)"],
    [50, "a3", "uint"],
    [[53, 58], "a1", "dma-packet"]
  ],
  "sprite-draw-distorters": [
    [[73, 93], "a0", "vector"],
    [75, "v1", "vector"],
    [87, "v1", "vector"],
    [96, "v1", "vector"],
    [100, "v1", "vector"],
    [123, "a0", "(pointer int32)"],
    [128, "v1", "vector"],
    [130, "v1", "vector"],
    [136, "v1", "vector"],
    [157, "v1", "vector"],
    [[175, 192], "a1", "dma-packet"],
    [[200, 206], "a0", "dma-packet"],
    [[210, 214], "a0", "vector4w"],
    [[219, 224], "a0", "dma-packet"],
    [[252, 269], "a1", "dma-packet"],
    [[277, 281], "a1", "dma-packet"],
    [[285, 289], "a1", "vector4w"],
    [[293, 298], "v1", "dma-packet"]
  ],
  "print-game-text": [
    [225, "v1", "float"],
    [241, "v1", "float"],
    [[324, 327], "v1", "dma-packet"]
  ],
  "warp-test": [[[18, 23], "v1", "dma-packet"]],
  "fx-copy-buf": [
    [[17, 22], "t3", "dma-packet"],
    [[2, 8], "a2", "dma-packet"],
    [[122, 127], "t0", "dma-packet"],
    [[24, 66], "t3", "dma-packet"]
  ],
  "(method 12 setting-control)": [[17, "s4", "connection"]],
  "(method 14 setting-control)": [[6, "v1", "connection"]],
  "(method 18 setting-control)": [[[844, 848], "a0", "process-focusable"]],
  "(method 9 cam-setting-data)": [
    [[76, 80], "v1", "connection"],
    [22, "s3", "connection"],
    [[45, 48], "s3", "connection"],
    [[56, 59], "s3", "connection"]
  ],
  "(method 9 user-setting-data)": [
    [[76, 80], "v1", "connection"],
    [[56, 59], "s3", "connection"],
    [[45, 49], "s3", "connection"],
    [22, "s3", "connection"]
  ],
  "(method 10 cam-setting-data)": [
    [[24, 31], "v1", "handle"],
    [[23, 36], "a0", "handle"],
    [44, "a3", "vector"],
    [395, "a3", "vector"],
    [404, "a3", "vector"],
    [413, "a3", "vector"],
    [424, "a3", "vector"],
    [[433, 448], "a0", "handle"],
    [[434, 441], "v1", "handle"],
    [[454, 467], "a0", "handle"],
    [[455, 462], "v1", "handle"]
  ],
  "(method 9 art)": [[9, "v1", "pointer"]],
  "(method 12 art-group)": [[12, "a0", "art-joint-anim"]],
  "(method 9 art-mesh-geo)": [
    [20, "s4", "(pointer int16)"],
    [[14, 19], "a0", "drawable"],
    [10, "v1", "(pointer art)"],
    [14, "v1", "(pointer art)"]
  ],
  "(method 9 art-joint-anim)": [[9, "v1", "pointer"]],
  "joint-control-copy!": [
    [8, "a0", "uint"],
    [8, "v1", "uint"]
  ],
  "joint-control-remap!": [
    [127, "t9", "(function joint-control joint-control-channel int object)"],
    [181, "t9", "(function joint-control joint-control-channel int object)"],
    ["_stack_", 60, "basic"]
  ],
  "flatten-joint-control-to-spr": [
    [[201, 203], "a1", "terrain-context"],
    [[131, 133], "a0", "terrain-context"],
    [[182, 184], "a1", "terrain-context"],
    [[164, 166], "a0", "terrain-context"],
    [195, "v1", "terrain-context"],
    [65, "a3", "(pointer float)"],
    [67, "a3", "(pointer float)"],
    [[18, 24], "a2", "(inline-array vector)"],
    [24, "a3", "(pointer float)"],
    [[59, 65], "a2", "(inline-array vector)"],
    [[112, 118], "a2", "(inline-array vector)"],
    [17, "a2", "int"]
  ],
  "(method 2 art-joint-anim-manager-slot)": [
    [21, "s2", "uint"],
    [21, "v1", "uint"]
  ],
  "create-interpolated2-joint-animation-frame": [
    [[48, 125], "v1", "joint-anim-frame"]
  ],
  "(method 12 art-joint-anim-manager)": [
    [15, "a0", "pointer"],
    [15, "v1", "pointer"],
    [21, "a0", "pointer"],
    [21, "v1", "pointer"]
  ],
  "(method 11 art-joint-anim-manager)": [
    [54, "v1", "uint"],
    [54, "s2", "uint"],
    [60, "s2", "uint"],
    [65, "s2", "uint"],
    [71, "s2", "uint"],
    [87, "a1", "uint"],
    [94, "a2", "uint"]
  ],
  "joint-anim-inspect-elt": [
    [[4, 15], "gp", "joint-anim-matrix"],
    [[17, 30], "gp", "joint-anim-transformq"]
  ],
  "matrix-from-control!": [
    [22, "v1", "pointer"],
    [35, "v1", "pointer"],
    [38, "v1", "pointer"],
    [65, "v1", "pointer"],
    [72, "v1", "pointer"],
    [82, "v1", "pointer"],
    [85, "v1", "pointer"],
    // [58, "v1", "matrix"],
    [[43, 49], "v1", "matrix"]
  ],
  "init-haze-vert-array": [
    [43, "a0", "cloud-vertex"],
    [44, "v1", "cloud-vertex"]
  ],
  "sky-make-sun-data": [[[7, 58], "s3", "sky-sun-data"]],
  "(anon-function 7 relocate)": [
    [3, "a0", "int"],
    [8, "a0", "int"]
  ],
  "(method 7 process)": [
    [[47, 88], "v1", "connection"],
    [[120, 124], "a0", "basic"],
    [[127, 130], "a0", "basic"]
  ],
  "(method 7 collide-shape-prim-group)": [[4, "v1", "pointer"]],
  "all-texture-tweak-adjust": [[[35, 44], "s0", "adgif-shader"]],
  "dm-float-field-tie-rvanish-func": [[[14, 45], "gp", "prototype-bucket-tie"]],
  "dm-float-field-tie-vanish-far-func": [
    [[14, 45], "gp", "prototype-bucket-tie"]
  ],
  "build-instance-list": [
    [33, "v1", "drawable-tree-instance-shrub"],
    [85, "v1", "drawable-tree-instance-tie"]
  ],
  "debug-menu-make-continue-sub-menu": [
    [5, "v1", "symbol"],
    [10, "v1", "level-load-info"],
    [13, "v1", "level-load-info"],
    [21, "v1", "continue-point"],
    [47, "v1", "continue-point"],
    [56, "v1", "continue-point"]
  ],
  "(anon-function 191 default-menu)": [
    [[30, 37], "s5", "adgif-shader"],
    [[5, 25], "s4", "texture-id"]
  ],
  "(anon-function 188 default-menu)": [
    [[3, 13], "v1", "texture-id"],
    [[20, 28], "a1", "adgif-shader"],
    [33, "v1", "texture-id"],
    [41, "v1", "adgif-shader"]
  ],
  "(anon-function 187 default-menu)": [
    [[2, 13], "v1", "texture-id"],
    [[18, 29], "a1", "adgif-shader"],
    [34, "v1", "texture-id"],
    [[42, 44], "v1", "adgif-shader"]
  ],
  "(anon-function 186 default-menu)": [
    [[3, 13], "v1", "texture-id"],
    [[20, 28], "a1", "adgif-shader"],
    [33, "v1", "texture-id"],
    [41, "v1", "adgif-shader"]
  ],
  "(anon-function 185 default-menu)": [
    [[3, 13], "v1", "texture-id"],
    [[20, 28], "a1", "adgif-shader"],
    [33, "v1", "texture-id"],
    [41, "v1", "adgif-shader"]
  ],
  "(anon-function 184 default-menu)": [
    [[3, 13], "v1", "texture-id"],
    [[20, 28], "a1", "adgif-shader"],
    [33, "v1", "texture-id"],
    [41, "v1", "adgif-shader"]
  ],
  "(anon-function 183 default-menu)": [
    [[2, 13], "v1", "texture-id"],
    [[18, 29], "a1", "adgif-shader"],
    [34, "v1", "texture-id"],
    [[42, 44], "v1", "adgif-shader"]
  ],
  "(anon-function 182 default-menu)": [
    [[3, 13], "v1", "texture-id"],
    [[20, 28], "a1", "adgif-shader"],
    [33, "v1", "texture-id"],
    [41, "v1", "adgif-shader"]
  ],
  "(anon-function 181 default-menu)": [
    [[3, 13], "v1", "texture-id"],
    [[20, 28], "a1", "adgif-shader"],
    [33, "v1", "texture-id"],
    [41, "v1", "adgif-shader"]
  ],
  "(anon-function 180 default-menu)": [
    [[3, 13], "v1", "texture-id"],
    [[20, 28], "a1", "adgif-shader"],
    [33, "v1", "texture-id"],
    [41, "v1", "adgif-shader"]
  ],
  "(anon-function 179 default-menu)": [
    [[2, 13], "v1", "texture-id"],
    [[18, 29], "a1", "adgif-shader"],
    [34, "v1", "texture-id"],
    [[42, 44], "v1", "adgif-shader"]
  ],
  "(anon-function 178 default-menu)": [
    [[3, 13], "v1", "texture-id"],
    [[20, 28], "a1", "adgif-shader"],
    [33, "v1", "texture-id"],
    [41, "v1", "adgif-shader"]
  ],
  "(anon-function 177 default-menu)": [
    [[3, 13], "v1", "texture-id"],
    [[20, 28], "a1", "adgif-shader"],
    [33, "v1", "texture-id"],
    [41, "v1", "adgif-shader"]
  ],
  "(anon-function 176 default-menu)": [
    [[3, 13], "v1", "texture-id"],
    [[20, 28], "a1", "adgif-shader"],
    [33, "v1", "texture-id"],
    [41, "v1", "adgif-shader"]
  ],
  "(anon-function 175 default-menu)": [
    [[3, 13], "v1", "texture-id"],
    [[20, 28], "a1", "adgif-shader"],
    [33, "v1", "texture-id"],
    [41, "v1", "adgif-shader"]
  ],
  "(anon-function 174 default-menu)": [
    [[3, 13], "v1", "texture-id"],
    [[20, 28], "a1", "adgif-shader"],
    [33, "v1", "texture-id"],
    [41, "v1", "adgif-shader"]
  ],
  "(anon-function 173 default-menu)": [
    [[2, 13], "v1", "texture-id"],
    [[18, 29], "a1", "adgif-shader"],
    [34, "v1", "texture-id"],
    [[42, 44], "v1", "adgif-shader"]
  ],
  "(anon-function 172 default-menu)": [
    [[2, 13], "v1", "texture-id"],
    [[18, 29], "a1", "adgif-shader"],
    [34, "v1", "texture-id"],
    [[42, 44], "v1", "adgif-shader"]
  ],
  "joint-mod-ik-callback": [
    [6, "gp", "joint-mod-ik"],
    [9, "gp", "joint-mod-ik"],
    [[1, 35], "gp", "joint-mod-ik"],
    [[1, 433], "gp", "joint-mod-ik"]
  ],
  "(method 11 joint-mod)": [
    [20, "s0", "fact-info-enemy"],
    [12, "s2", "process-drawable"]
  ],
  "joint-mod-look-at-handler": [
    [[2, 406], "gp", "joint-mod"],
    [409, "a3", "float"]
  ],
  "real-joint-mod-gun-look-at-handler": [
    [1, "v1", "joint-mod"],
    [2, "v1", "joint-mod"]
  ],
  "joint-mod-foot-rot-handler": [
    [[0, 7], "s5", "joint-mod"],
    [[36, 59], "s5", "joint-mod"],
    [[63, 97], "s5", "joint-mod"],
    [119, "s5", "joint-mod"],
    [[119, 152], "s5", "joint-mod"]
  ],
  "joint-mod-polar-look-at-guts": [
    [1, "gp", "joint-mod"],
    [[1, 334], "gp", "joint-mod"],
    [334, "gp", "joint-mod"],
    [338, "a3", "float"]
  ],
  "joint-mod-world-look-at-handler": [
    [[0, 217], "gp", "joint-mod"],
    [220, "a3", "float"]
  ],
  "joint-mod-rotate-handler": [[[2, 114], "s5", "joint-mod"]],
  "joint-mod-scale-handler": [[[1, 14], "s5", "joint-mod"]],
  "joint-mod-joint-set-handler": [[[2, 23], "s4", "joint-mod"]],
  "joint-mod-joint-set-world-handler": [[[6, 197], "s5", "joint-mod"]],
  "joint-mod-joint-set*-handler": [[[2, 39], "s5", "joint-mod"]],
  "joint-mod-joint-set*-world-handler": [[[4, 53], "s5", "joint-mod"]],
  "joint-mod-debug-draw": [[8, "a3", "float"]],
  "glst-find-node-by-name": [
    [6, "s5", "glst-named-node"],
    [7, "v1", "glst-named-node"]
  ],
  "glst-length-of-longest-name": [
    [5, "s5", "glst-named-node"],
    [6, "v1", "glst-named-node"]
  ],
  "(event time-of-day-tick)": [
    [10, "v1", "float"],
    [148, "v1", "float"]
  ],
  "cam-slave-get-vector-with-offset": [[[52, 61], "s3", "vector"]],
  "cam-slave-get-interp-time": [[43, "f0", "float"]],
  "cam-standard-event-handler": [
    [13, "gp", "(state camera-slave)"],
    [19, "gp", "(state camera-slave)"],
    [22, "gp", "(state camera-slave)"]
  ],
  "cam-calc-follow!": [
    [101, "f0", "float"],
    [104, "f0", "float"] // needed because the decompiler sees an int going into an FP register and assumes it's an int instead!
  ],
  "(event cam-master-active)": [
    [80, "gp", "matrix"],
    [170, "s5", "vector"],
    [275, "v1", "process"],
    [330, "a0", "camera-slave"],
    [448, "v1", "camera-slave"],
    [512, "v1", "camera-slave"],
    [542, "v1", "camera-slave"],
    [611, "a0", "vector"],
    [786, "v1", "float"],
    [789, "v1", "float"],
    [589, "v1", "float"],
    [593, "v1", "float"],
    [602, "v1", "float"],
    [606, "v1", "float"]
  ],
  "master-track-target": [[[53, 526], "gp", "target"]],
  "reset-target-tracking": [[[14, 138], "gp", "process-focusable"]],
  "reset-follow": [[[12, 18], "a0", "process-focusable"]],
  "(code cam-pov)": [
    [15, "a1", "pov-camera"],
    [24, "a0", "pov-camera"]
  ],
  "(code cam-pov180)": [
    [15, "a1", "pov-camera"],
    [23, "v1", "pov-camera"],
    [45, "v1", "pov-camera"],
    [58, "v1", "pov-camera"],
    [80, "a1", "pov-camera"],
    [122, "v1", "vector"]
  ],
  "(code cam-pov-track)": [
    [19, "a1", "pov-camera"],
    [30, "a0", "pov-camera"]
  ],
  "cam-los-spline-collide": [
    [70, "s3", "(inline-array collide-cache-tri)"],
    [88, "s3", "(inline-array collide-cache-tri)"]
  ],
  "cam-los-collide": [
    [92, "s1", "(inline-array collide-cache-tri)"],
    [205, "s1", "(inline-array collide-cache-tri)"],
    [135, "s1", "(inline-array collide-cache-tri)"],
    [175, "s1", "(inline-array collide-cache-tri)"],
    [375, "v1", "(inline-array tracking-spline)"]
  ],
  "cam-dist-analog-input": [[32, "f0", "float"]],
  "(event cam-string)": [
    [11, "v1", "vector"],
    [[44, 72], "s5", "vector"],
    [[80, 108], "gp", "vector"],
    [141, "a0", "vector"],
    [145, "a0", "vector"],
    [174, "v1", "vector"],
    [184, "v1", "float"],
    [28, "v1", "float"],
    [31, "v1", "float"]
  ],
  "cam-draw-collide-cache": [
    [[8, 13], "gp", "(inline-array collide-cache-tri)"]
  ],
  "(event cam-combiner-active)": [
    [[103, 126], "gp", "camera-slave"],
    [[189, 235], "gp", "camera-slave"]
  ],
  "cam-collision-record-draw": [[[45, 240], "s5", "cam-collision-record"]],
  "camera-fov-frame": [
    [87, "a0", "vector4w"],
    [128, "a0", "vector4w"],
    [169, "a0", "vector4w"],
    [7, "a0", "cam-dbg-scratch"],
    [18, "a0", "cam-dbg-scratch"],
    [29, "a0", "cam-dbg-scratch"],
    [33, "a2", "cam-dbg-scratch"],
    [36, "a3", "cam-dbg-scratch"],
    [39, "t0", "cam-dbg-scratch"],
    [45, "a0", "cam-dbg-scratch"],
    [50, "a0", "cam-dbg-scratch"],
    [54, "a2", "cam-dbg-scratch"],
    [57, "a3", "cam-dbg-scratch"],
    [60, "t0", "cam-dbg-scratch"],
    [66, "a0", "cam-dbg-scratch"],
    [72, "a0", "cam-dbg-scratch"],
    [75, "a1", "cam-dbg-scratch"],
    [83, "a0", "cam-dbg-scratch"],
    [86, "a1", "cam-dbg-scratch"],
    [91, "a0", "cam-dbg-scratch"],
    [95, "a2", "cam-dbg-scratch"],
    [101, "t0", "cam-dbg-scratch"],
    [98, "a3", "cam-dbg-scratch"],
    [107, "a0", "cam-dbg-scratch"],
    [113, "a0", "cam-dbg-scratch"],
    [116, "a1", "cam-dbg-scratch"],
    [124, "a0", "cam-dbg-scratch"],
    [127, "a1", "cam-dbg-scratch"],
    [132, "a0", "cam-dbg-scratch"],
    [136, "a2", "cam-dbg-scratch"],
    [139, "a3", "cam-dbg-scratch"],
    [142, "t0", "cam-dbg-scratch"],
    [148, "a0", "cam-dbg-scratch"],
    [154, "a0", "cam-dbg-scratch"],
    [157, "a1", "cam-dbg-scratch"],
    [165, "a0", "cam-dbg-scratch"],
    [168, "a1", "cam-dbg-scratch"],
    [173, "a0", "cam-dbg-scratch"],
    [177, "a2", "cam-dbg-scratch"],
    [180, "a3", "cam-dbg-scratch"],
    [183, "t0", "cam-dbg-scratch"],
    [189, "a0", "cam-dbg-scratch"],
    [195, "a0", "cam-dbg-scratch"],
    [198, "a1", "cam-dbg-scratch"]
  ],
  "camera-sphere": [
    [[43, 49], "v1", "cam-dbg-scratch"],
    [64, "v1", "cam-dbg-scratch"],
    [80, "v1", "cam-dbg-scratch"],
    [94, "v1", "cam-dbg-scratch"],
    [109, "v1", "cam-dbg-scratch"],
    [124, "v1", "cam-dbg-scratch"],
    [138, "v1", "cam-dbg-scratch"],
    [152, "v1", "cam-dbg-scratch"],
    [156, "a0", "cam-dbg-scratch"],
    [159, "a1", "cam-dbg-scratch"],
    [164, "a0", "cam-dbg-scratch"],
    [167, "a1", "cam-dbg-scratch"]
  ],
  "camera-line-draw": [
    [36, "a0", "cam-dbg-scratch"],
    [44, "a0", "cam-dbg-scratch"],
    [2, "a2", "cam-dbg-scratch"],
    [7, "a0", "cam-dbg-scratch"],
    [14, "v1", "cam-dbg-scratch"],
    [18, "v1", "cam-dbg-scratch"],
    [22, "a0", "cam-dbg-scratch"],
    [24, "v1", "cam-dbg-scratch"],
    [29, "a0", "cam-dbg-scratch"],
    [32, "a1", "cam-dbg-scratch"],
    [36, "a0", "cam-dbg-scratch"],
    [44, "a0", "cam-dbg-scratch"]
  ],
  "camera-plot-float-func": [
    [56, "v1", "cam-dbg-scratch"],
    [64, "a0", "cam-dbg-scratch"],
    [68, "a0", "cam-dbg-scratch"],
    [105, "v1", "cam-dbg-scratch"],
    [242, "v1", "cam-dbg-scratch"],
    [21, "a0", "cam-dbg-scratch"],
    [24, "a0", "cam-dbg-scratch"],
    [27, "a0", "cam-dbg-scratch"],
    [30, "a0", "cam-dbg-scratch"],
    [51, "a0", "cam-dbg-scratch"],
    [54, "a0", "cam-dbg-scratch"],
    [56, "v1", "cam-dbg-scratch"],
    [58, "a0", "cam-dbg-scratch"],
    [64, "a0", "cam-dbg-scratch"],
    [87, "a0", "cam-dbg-scratch"],
    [97, "a0", "cam-dbg-scratch"],
    [103, "a0", "cam-dbg-scratch"],
    [105, "v1", "cam-dbg-scratch"],
    [107, "a0", "cam-dbg-scratch"],
    [111, "a0", "cam-dbg-scratch"],
    [114, "a1", "cam-dbg-scratch"],
    [119, "a0", "cam-dbg-scratch"],
    [122, "a0", "cam-dbg-scratch"],
    [128, "a0", "cam-dbg-scratch"],
    [131, "a0", "cam-dbg-scratch"],
    [135, "a0", "cam-dbg-scratch"],
    [138, "a1", "cam-dbg-scratch"],
    [142, "a0", "cam-dbg-scratch"],
    [148, "a0", "cam-dbg-scratch"],
    [154, "a0", "cam-dbg-scratch"],
    [160, "a0", "cam-dbg-scratch"],
    [164, "a0", "cam-dbg-scratch"],
    [167, "a1", "cam-dbg-scratch"],
    [171, "a0", "cam-dbg-scratch"],
    [174, "a0", "cam-dbg-scratch"],
    [177, "a0", "cam-dbg-scratch"],
    [183, "a0", "cam-dbg-scratch"],
    [187, "a0", "cam-dbg-scratch"],
    [190, "a1", "cam-dbg-scratch"],
    [197, "a0", "cam-dbg-scratch"],
    [200, "a0", "cam-dbg-scratch"],
    [206, "a0", "cam-dbg-scratch"],
    [212, "a0", "cam-dbg-scratch"],
    [216, "a0", "cam-dbg-scratch"],
    [219, "a1", "cam-dbg-scratch"],
    [223, "a0", "cam-dbg-scratch"],
    [226, "a0", "cam-dbg-scratch"],
    [238, "a0", "cam-dbg-scratch"],
    [242, "v1", "cam-dbg-scratch"],
    [244, "a0", "cam-dbg-scratch"],
    [247, "a0", "cam-dbg-scratch"],
    [266, "a0", "cam-dbg-scratch"],
    [270, "a0", "cam-dbg-scratch"],
    [273, "a1", "cam-dbg-scratch"]
  ],
  "cam-line-dma": [
    [32, "t0", "vector"],
    [36, "t0", "vector"],
    [45, "t0", "vector"],
    [50, "t0", "vector"],
    [[12, 16], "a3", "dma-packet"],
    [[22, 25], "a3", "gs-gif-tag"],
    [[33, 38], "a3", "(pointer uint128)"],
    [[46, 52], "a1", "(pointer uint128)"],
    [[60, 65], "a0", "dma-packet"],
    [[65, 74], "a0", "(pointer uint64)"],
    [[77, 80], "a0", "dma-packet"]
  ],
  "camera-line2d": [
    [4, "a2", "cam-dbg-scratch"],
    [6, "a0", "cam-dbg-scratch"],
    [10, "a0", "cam-dbg-scratch"],
    [13, "a0", "cam-dbg-scratch"],
    [14, "a1", "cam-dbg-scratch"],
    [18, "a0", "cam-dbg-scratch"],
    [20, "a1", "cam-dbg-scratch"],
    [24, "a0", "cam-dbg-scratch"],
    [27, "a0", "cam-dbg-scratch"]
  ],
  "camera-line-setup": [[2, "a0", "cam-dbg-scratch"]],
  "camera-line-rel-len": [
    [9, "a0", "cam-dbg-scratch"],
    [5, "a0", "cam-dbg-scratch"],
    [12, "a1", "cam-dbg-scratch"],
    [18, "a0", "cam-dbg-scratch"]
  ],
  "camera-line-rel": [
    [2, "a3", "cam-dbg-scratch"],
    [8, "a1", "cam-dbg-scratch"]
  ],
  "camera-bounding-box-draw": [
    [6, "a0", "cam-dbg-scratch"],
    [15, "a0", "cam-dbg-scratch"],
    [21, "v1", "cam-dbg-scratch"],
    [24, "a0", "cam-dbg-scratch"],
    [30, "v1", "cam-dbg-scratch"],
    [33, "a0", "cam-dbg-scratch"],
    [39, "v1", "cam-dbg-scratch"],
    [42, "a0", "cam-dbg-scratch"],
    [48, "v1", "cam-dbg-scratch"],
    [51, "a0", "cam-dbg-scratch"],
    [57, "v1", "cam-dbg-scratch"],
    [62, "a1", "cam-dbg-scratch"],
    [68, "a1", "cam-dbg-scratch"],
    [74, "a1", "cam-dbg-scratch"],
    [80, "a1", "cam-dbg-scratch"],
    [86, "a1", "cam-dbg-scratch"],
    [92, "a1", "cam-dbg-scratch"],
    [97, "a0", "cam-dbg-scratch"],
    [100, "a1", "cam-dbg-scratch"],
    [105, "a0", "cam-dbg-scratch"],
    [108, "a1", "cam-dbg-scratch"],
    [113, "a0", "cam-dbg-scratch"],
    [116, "a1", "cam-dbg-scratch"],
    [121, "a0", "cam-dbg-scratch"],
    [124, "a1", "cam-dbg-scratch"],
    [129, "a0", "cam-dbg-scratch"],
    [132, "a1", "cam-dbg-scratch"],
    [137, "a0", "cam-dbg-scratch"],
    [140, "a1", "cam-dbg-scratch"],
    [12, "v1", "cam-dbg-scratch"]
  ],
  "camera-cross": [
    [8, "a0", "cam-dbg-scratch"],
    [14, "a0", "cam-dbg-scratch"],
    [18, "a2", "cam-dbg-scratch"],
    [22, "a0", "cam-dbg-scratch"],
    [26, "a2", "cam-dbg-scratch"],
    [31, "a0", "cam-dbg-scratch"],
    [34, "a1", "cam-dbg-scratch"],
    [39, "a0", "cam-dbg-scratch"],
    [42, "a1", "cam-dbg-scratch"],
    [47, "a0", "cam-dbg-scratch"],
    [52, "a0", "cam-dbg-scratch"],
    [52, "a0", "cam-dbg-scratch"],
    [56, "a2", "cam-dbg-scratch"],
    [60, "a0", "cam-dbg-scratch"],
    [64, "a2", "cam-dbg-scratch"],
    [69, "a0", "cam-dbg-scratch"],
    [72, "a1", "cam-dbg-scratch"],
    [77, "a0", "cam-dbg-scratch"],
    [80, "a1", "cam-dbg-scratch"],
    [85, "a0", "cam-dbg-scratch"],
    [90, "a0", "cam-dbg-scratch"],
    [94, "a2", "cam-dbg-scratch"],
    [98, "a0", "cam-dbg-scratch"],
    [101, "a1", "cam-dbg-scratch"],
    [106, "a0", "cam-dbg-scratch"],
    [109, "a1", "cam-dbg-scratch"]
  ],
  "cam-debug-draw-tris": [
    [20, "a0", "cam-dbg-scratch"],
    [88, "a0", "cam-dbg-scratch"]
  ],
  "camera-fov-draw": [
    [16, "t2", "cam-dbg-scratch"],
    [30, "a3", "cam-dbg-scratch"],
    [43, "a0", "cam-dbg-scratch"],
    [60, "a0", "cam-dbg-scratch"],
    [63, "a1", "cam-dbg-scratch"],
    [68, "a0", "cam-dbg-scratch"],
    [71, "a1", "cam-dbg-scratch"],
    [76, "a0", "cam-dbg-scratch"],
    [79, "a1", "cam-dbg-scratch"],
    [2, "t2", "cam-dbg-scratch"],
    [13, "v1", "(pointer vector)"],
    [27, "v1", "(pointer vector)"],
    [40, "v1", "(pointer vector)"],
    [53, "v1", "(pointer vector)"]
  ],
  "cam-collision-record-save": [[[8, 56], "v1", "cam-collision-record"]],
  "(trans cam-stick)": [[157, "a0", "vector"]],
  "(method 9 darkjak-info)": [[71, "v0", "sound-rpc-set-param"]],
  "(trans idle board)": [[4, "a0", "target"]],
  "(trans hidden board)": [[4, "a0", "target"]],
  "(trans use board)": [
    [8, "a0", "target"],
    [22, "a1", "target"]
  ],
  "board-post": [
    [[3, 79], "v1", "target"],
    [38, "a0", "target"],
    [44, "a0", "target"],
    [50, "a0", "target"],
    [56, "a0", "target"],
    [62, "a0", "target"],
    [94, "v1", "target"]
  ],
  "(code use board)": [[17, "v1", "art-joint-anim"]],
  "(code idle board)": [
    [19, "v1", "art-joint-anim"],
    [37, "v1", "art-joint-anim"]
  ],
  "gun-init": [[85, "a1", "target"]],
  "gun-post": [
    [7, "a0", "target"],
    [12, "gp", "target"],
    [16, "gp", "target"],
    [22, "gp", "target"],
    [31, "gp", "target"],
    [42, "gp", "target"],
    [46, "gp", "target"],
    [57, "gp", "target"],
    [[64, 77], "gp", "target"],
    [82, "v1", "target"],
    [88, "v1", "target"],
    [94, "v1", "target"],
    [100, "v1", "target"],
    [106, "v1", "target"],
    [110, "gp", "target"],
    [121, "gp", "target"],
    [126, "gp", "target"],
    [132, "gp", "target"],
    [148, "gp", "target"],
    [169, "a0", "target"]
  ],
  "(trans hidden gun)": [[4, "a0", "target"]],
  "(code idle gun)": [[16, "v1", "art-joint-anim"]],
  "(trans idle gun)": [
    [2, "v1", "target"],
    [9, "a0", "target"],
    [20, "v1", "target"]
  ],
  "(code die gun)": [
    [13, "v1", "target"],
    [74, "v1", "target"]
  ],
  "(post use gun)": [
    [6, "gp", "target"],
    [12, "gp", "target"],
    [21, "gp", "target"],
    [29, "gp", "target"],
    [34, "gp", "target"],
    [36, "gp", "target"],
    [40, "gp", "target"],
    [57, "gp", "target"],
    [63, "gp", "target"],
    [65, "gp", "target"],
    [67, "gp", "target"],
    [71, "gp", "target"],
    [75, "gp", "target"],
    [77, "gp", "target"],
    [83, "gp", "target"],
    [91, "gp", "target"],
    [93, "gp", "target"],
    [96, "a0", "vector"],
    [99, "gp", "target"],
    [101, "gp", "target"],
    [103, "gp", "target"],
    [109, "gp", "target"],
    [114, "gp", "target"],
    [116, "gp", "target"],
    [120, "gp", "target"],
    [122, "gp", "target"],
    [127, "gp", "target"],
    [129, "gp", "target"],
    [132, "a0", "vector"],
    [136, "s6", "target"]
  ],
  "(code use gun)": [
    [7, "a0", "target"],
    [27, "v1", "art-joint-anim"],
    [87, "v1", "art-joint-anim"],
    [152, "v1", "art-joint-anim"],
    [207, "v1", "art-joint-anim"],
    [262, "v1", "art-joint-anim"],
    [312, "v1", "art-joint-anim"],
    [377, "v1", "art-joint-anim"],
    [427, "v1", "art-joint-anim"],
    [487, "v1", "art-joint-anim"],
    [547, "v1", "art-joint-anim"],
    [612, "v1", "art-joint-anim"],
    [667, "v1", "art-joint-anim"],
    [726, "s4", "target"],
    [741, "s1", "pair"],
    [753, "s4", "target"],
    [774, "s4", "target"],
    [795, "s1", "pair"],
    [801, "s4", "target"],
    [804, "s4", "target"]
  ],
  "(trans use gun)": [
    [8, "a1", "target"],
    [19, "a0", "target"],
    [23, "v1", "target"],
    [28, "v1", "target"],
    [44, "v1", "target"]
  ],
  "(method 31 gun-eject)": [
    [24, "a0", "gun"],
    [36, "v1", "gun"],
    [44, "v1", "collide-shape"]
  ],
  "(method 9 gun-info)": [
    [115, "s0", "collide-shape-prim"],
    [133, "s0", "collide-shape-prim"]
  ],
  "(method 3 collide-query)": [
    [116, "f0", "float"],
    [137, "f0", "float"]
  ],
  "emerc-vu1-initialize-chain": [
    [[19, 59], "s5", "emerc-vu1-low-mem"],
    [80, "gp", "(inline-array dma-packet)"],
    [[12, 18], "gp", "(pointer vif-tag)"]
  ],
  "emerc-vu1-init-buffer": [
    [[25, 31], "a0", "dma-packet"],
    [[37, 40], "a0", "gs-gif-tag"],
    [44, "a0", "(pointer gs-test)"],
    [46, "a0", "(pointer gs-reg64)"],
    [[49, 61], "v1", "dma-packet"]
  ],
  "sparticle-track-root-prim": [[3, "v1", "collide-shape"]],
  "(method 10 sparticle-launcher)": [[[41, 75], "gp", "(array int32)"]],
  "birth-func-texture-group": [[[2, 10], "s5", "(array int32)"]],
  "(method 9 sparticle-launch-control)": [[22, "a2", "process-drawable"]],
  "(method 10 sparticle-launch-control)": [[42, "a3", "float"]],
  "execute-part-engine": [
    [11, "v1", "connection"],
    [12, "a0", "process-drawable"],
    [13, "v1", "connection"],
    [[19, 53], "s0", "vector"],
    [23, "v1", "connection"],
    [28, "v1", "connection"],
    [29, "v1", "int"],
    [137, "a3", "vector"],
    [35, "a0", "process-drawable"]
  ],
  "sparticle-respawn-heights": [
    [[0, 58], "gp", "(array int32)"],
    [58, "gp", "(array int32)"],
    [34, "v1", "int"]
  ],
  "sparticle-respawn-timer": [
    [[9, 15], "gp", "(array int32)"],
    [34, "gp", "(array int32)"],
    [10, "v1", "int"]
  ],
  "sparticle-texture-animate": [
    [[0, 31], "v1", "(array int32)"],
    [47, "v1", "(array int32)"]
  ],
  "sparticle-texture-day-night": [[[21, 78], "s2", "(array int32)"]],
  "sparticle-mode-animate": [
    [5, "v1", "(array symbol)"],
    [[7, 16], "a1", "(array uint32)"],
    [18, "a1", "vector4w"],
    [21, "a1", "(pointer int32)"],
    [26, "a1", "(array int32)"],
    [28, "v1", "(array int32)"],
    [32, "a0", "(pointer int64)"],
    // [33, "a0", "(pointer int64)"],
    [44, "v1", "(pointer int32)"],
    [46, "v1", "(pointer int32)"]
  ],
  "(method 2 sparticle-cpuinfo)": [[14, "f0", "float"]],
  "sp-kill-particle": [
    [7, "a1", "uint"],
    [7, "v1", "uint"]
  ],
  "sp-orbiter": [[[78, 89], "v1", "sprite-vec-data-2d"]],
  "forall-particles-with-key-runner": [
    [32, "s3", "(inline-array sparticle-cpuinfo)"],
    [42, "s3", "(inline-array sparticle-cpuinfo)"]
  ],
  "forall-particles-runner": [
    [[19, 28], "s4", "sparticle-cpuinfo"],
    [34, "s4", "pointer"],
    [35, "s3", "pointer"]
  ],
  "sp-process-particle-system": [[14, "a1", "vector"]],
  // debug
  "add-debug-point": [
    [[35, 39], "a3", "dma-packet"],
    [[45, 48], "a3", "gs-gif-tag"],
    [[65, 69], "a3", "vector4w-2"],
    [[85, 89], "a3", "vector4w-2"],
    [[102, 106], "a3", "vector4w-2"],
    [[122, 126], "a1", "vector4w-2"],
    [[129, 148], "a0", "(pointer uint64)"],
    [[151, 154], "a0", "dma-packet"]
  ],
  "internal-draw-debug-line": [
    [[5, 224], "s5", "rgba"],
    [[27, 29], "v1", "rgba"],
    [[109, 115], "a3", "dma-packet"],
    [[118, 124], "a3", "gs-gif-tag"],
    [[232, 245], "a1", "(inline-array vector4w-2)"],
    [[107, 267], "a0", "(pointer uint64)"],
    [[268, 273], "a0", "dma-packet"]
  ],
  "internal-draw-debug-text-3d": [[[53, 56], "v1", "dma-packet"]],
  "add-debug-flat-triangle": [
    [[70, 76], "a3", "dma-packet"],
    [[79, 85], "a3", "gs-gif-tag"],
    [[108, 127], "a3", "(inline-array vector)"],
    [[68, 149], "a0", "(pointer uint64)"],
    [[150, 155], "a0", "dma-packet"]
  ],
  "add-debug-line2d": [
    [[60, 64], "a2", "dma-packet"],
    [[70, 73], "a2", "gs-gif-tag"],
    [[78, 81], "a2", "vector4w-2"],
    [[86, 89], "a2", "vector4w-2"],
    [[97, 111], "a0", "(pointer uint64)"],
    [[114, 117], "v1", "dma-packet"]
  ],
  "add-debug-rot-matrix": [
    [[9, 12], "t0", "float"],
    [[17, 20], "t0", "float"],
    [[22, 29], "t0", "float"]
  ],
  "add-debug-cspace": [[[4, 6], "a3", "float"]],
  "add-debug-points": [[[52, 57], "a3", "rgba"]],
  "debug-percent-bar": [[[44, 49], "v1", "dma-packet"]],
  "debug-pad-display": [[[72, 77], "v1", "dma-packet"]],
  "add-debug-light": [[[17, 20], "t0", "float"]],
  "drawable-frag-count": [[[14, 20], "s5", "drawable-group"]],
  "add-debug-cursor": [[[35, 40], "v1", "dma-packet"]],
  "add-boundary-shader": [
    [[6, 12], "a0", "gs-gif-tag"],
    [[14, 31], "s5", "adgif-shader"]
  ],
  // debug-sphere
  "add-debug-sphere-from-table": [
    [[38, 41], "v1", "vector"],
    [[55, 59], "s0", "(inline-array vector)"]
  ],
  // shrubbery
  "shrub-upload-view-data": [[[8, 16], "a0", "dma-packet"]],
  "shrub-do-init-frame": [
    [[12, 21], "a0", "dma-packet"],
    [[26, 29], "a0", "dma-packet"],
    [33, "v1", "(pointer vif-tag)"],
    [[35, 41], "v1", "(pointer uint32)"],
    [42, "v1", "(pointer vif-tag)"],
    [[44, 51], "v1", "(pointer uint32)"],
    [52, "v1", "(pointer vif-tag)"],
    [54, "v1", "(pointer uint32)"]
  ],
  "shrub-init-frame": [
    [[8, 12], "a0", "dma-packet"],
    [[18, 21], "a0", "gs-gif-tag"],
    [24, "v1", "(pointer gs-test)"],
    [26, "v1", "(pointer gs-reg64)"]
  ],
  "shrub-upload-model": [
    [[17, 26], "a3", "dma-packet"],
    [[33, 41], "a0", "dma-packet"],
    [[47, 55], "a0", "dma-packet"]
  ],
  "draw-drawable-tree-instance-shrub": [[86, "a0", "drawable-group"]],
  "draw-prototype-inline-array-shrub": [
    [[13, 56], "v1", "prototype-bucket-shrub"],
    [[102, 114], "a0", "shrub-near-packet"],
    [[114, 117], "v1", "vector4w-3"],
    [118, "a1", "vector4w"],
    [123, "v1", "dma-packet"],
    [[124, 126], "v1", "vector4w"],
    [[334, 364], "s1", "prototype-bucket-shrub"],
    [416, "a0", "drawable-group"],
    [420, "s1", "prototype-bucket-shrub"],
    [525, "v1", "drawable-group"],
    [[518, 535], "s1", "prototype-bucket-shrub"],
    [558, "s1", "prototype-bucket-shrub"],
    [[677, 718], "gp", "prototype-bucket-shrub"],
    [[696, 706], "a1", "prototype-bucket-shrub"]
  ],
  "(method 8 drawable-tree-instance-shrub)": [[54, "v1", "drawable-group"]],
  "(method 13 drawable-tree-instance-shrub)": [
    [[12, 151], "gp", "prototype-bucket-shrub"],
    [19, "a1", "drawable-group"],
    [44, "v1", "drawable-group"],
    [66, "s3", "shrubbery"],
    [92, "v1", "drawable-group"],
    [114, "s3", "shrubbery"],
    [160, "gp", "(inline-array prototype-bucket-shrub)"]
  ],
  "(method 9 shrubbery)": [
    [23, "a2", "(pointer int32)"],
    [28, "a3", "(pointer int32)"]
  ],
  "init-dma-test": [[29, "v1", "(inline-array qword)"]],
  "drawable-load": [[[25, 28], "s5", "drawable"]],
  "art-load": [[[13, 16], "s5", "art"]],
  "art-group-load-check": [[[43, 53], "s3", "art-group"]],
  "(method 13 art-group)": [[13, "s3", "art-joint-anim"]],
  "(method 14 art-group)": [[13, "s3", "art-joint-anim"]],
  "(method 13 gui-control)": [
    [[52, 81], "s3", "gui-connection"],
    [[202, 228], "a0", "connection"]
  ],
  "(method 21 gui-control)": [[43, "s2", "process-drawable"]],
  "(method 12 gui-control)": [
    [128, "v1", "gui-connection"],
    [214, "v1", "gui-connection"],
    [167, "s2", "process-drawable"]
  ],
  "(method 16 gui-control)": [[[10, 119], "s1", "gui-connection"]],
  "(method 17 gui-control)": [
    [[1, 262], "gp", "gui-connection"],
    [13, "v1", "gui-connection"]
  ],
  "(method 14 gui-control)": [[[5, 41], "s2", "gui-connection"]],
  "(method 15 gui-control)": [[[6, 56], "s1", "gui-connection"]],
  "(method 11 external-art-control)": [[19, "s5", "process-drawable"]],
  "ja-abort-spooled-anim": [[[3, 24], "s3", "sound-id"]],
  "(method 19 gui-control)": [
    [[32, 35], "a2", "gui-channel"],
    [113, "a2", "gui-channel"]
  ],
  "(method 9 gui-control)": [
    [110, "v0", "gui-connection"],
    [10, "v1", "gui-connection"],
    [17, "v1", "gui-connection"],
    [24, "v1", "gui-connection"],
    [131, "v1", "gui-connection"],
    [35, "v1", "gui-connection"],
    [40, "v1", "gui-connection"],
    [44, "v1", "gui-connection"],
    [14, "v1", "gui-connection"]
  ],
  "(method 10 gui-control)": [[[4, 32], "s3", "gui-connection"]],
  "(method 10 bsp-header)": [
    [43, "a1", "terrain-context"],
    [31, "a0", "terrain-context"]
  ],
  "bsp-camera-asm": [
    [26, "v1", "pointer"],
    [[26, 63], "t1", "bsp-node"],
    [43, "t3", "uint"]
  ],
  "ja-post": [[[42, 46], "a0", "collide-shape"]],
  "display-frame-start": [
    [4, "v1", "vif-bank"],
    [9, "a0", "vif-bank"]
  ],
  "display-frame-finish": [
    [[178, 185], "a0", "dma-packet"],
    [[193, 194], "a0", "dma-packet"],
    [194, "a0", "(pointer int64)"]
  ],
  "default-end-buffer": [
    [9, "v1", "dma-bucket"],
    [[20, 28], "t1", "dma-packet"],
    [[30, 36], "t1", "gs-gif-tag"],
    [40, "t1", "(pointer gs-zbuf)"],
    [42, "t1", "(pointer gs-reg64)"],
    [43, "t1", "(pointer gs-test)"],
    [45, "t1", "(pointer gs-reg64)"],
    [47, "t1", "(pointer gs-alpha)"],
    [49, "t1", "(pointer gs-reg64)"],
    [50, "t1", "(pointer uint64)"],
    [52, "t1", "(pointer gs-reg64)"],
    [54, "t1", "(pointer gs-clamp)"],
    [56, "t1", "(pointer gs-reg64)"],
    [58, "t1", "(pointer gs-tex0)"],
    [60, "t1", "(pointer gs-reg64)"],
    [63, "t1", "(pointer gs-texa)"],
    [65, "t1", "(pointer gs-reg64)"],
    [67, "t1", "(pointer gs-texclut)"],
    [69, "t1", "(pointer gs-reg64)"],
    [71, "t1", "(pointer uint64)"],
    [73, "t1", "(pointer gs-reg64)"],
    [[79, 82], "a1", "dma-packet"],
    [85, "a1", "dma-bucket"]
  ],
  "default-init-buffer": [
    [[20, 28], "t1", "dma-packet"],
    [[30, 36], "t1", "gs-gif-tag"],
    [40, "t1", "(pointer gs-zbuf)"],
    [42, "t1", "(pointer gs-reg64)"],
    [43, "t1", "(pointer gs-test)"],
    [45, "t1", "(pointer gs-reg64)"],
    [47, "t1", "(pointer gs-alpha)"],
    [49, "t1", "(pointer gs-reg64)"],
    [50, "t1", "(pointer uint64)"],
    [52, "t1", "(pointer gs-reg64)"],
    [54, "t1", "(pointer gs-clamp)"],
    [56, "t1", "(pointer gs-reg64)"],
    [58, "t1", "(pointer gs-tex0)"],
    [60, "t1", "(pointer gs-reg64)"],
    [63, "t1", "(pointer gs-texa)"],
    [65, "t1", "(pointer gs-reg64)"],
    [67, "t1", "(pointer gs-texclut)"],
    [69, "t1", "(pointer gs-reg64)"],
    [71, "t1", "(pointer uint64)"],
    [73, "t1", "(pointer gs-reg64)"],
    [[82, 85], "a1", "dma-packet"]
    //[85, "a1", "dma-bucket"]
  ],
  "update-mood-vinroom": [[[16, 140], "gp", "(pointer float)"]],
  "update-mood-hiphog": [[[26, 458], "s5", "hiphog-states"]],
  "update-mood-sewer": [[[25, 149], "s4", "sewer-states"]],
  "update-mood-oracle": [[[17, 134], "s5", "oracle-states"]],
  "(exit close com-airlock)": [
    [[4, 18], "v1", "sound-rpc-set-param"],
    [[24, 38], "v1", "sound-rpc-set-param"]
  ],
  "(trans close com-airlock)": [[[52, 66], "v1", "sound-rpc-set-param"]],
  "init-mood-hiphog": [[[0, 239], "gp", "hiphog-states"]],
  "init-mood-sewer": [[[0, 20], "gp", "sewer-states"]],
  "set-sewer-lights-flag!": [[[9, 17], "v1", "sewer-states"]],
  "set-sewer-turret-flash!": [[[8, 11], "v1", "sewer-states"]],
  "set-sewesc-explosion!": [[[8, 11], "v1", "sewer-states"]],
  "init-mood-oracle": [[[0, 7], "v1", "oracle-states"]],
  "set-oracle-purple-flag!": [[9, "v1", "oracle-states"]],
  "init-mood-tombc": [[[1, 4], "v1", "tombc-states"]],
  "set-tombc-electricity-scale!": [[[9, 11], "v1", "tombc-states"]],
  "set-tombboss-gem-light!": [[[9, 11], "v1", "tombboss-states"]],
  "init-mood-fordumpa": [[[1, 3], "v1", "fordumpa-states"]],
  "update-mood-fordumpa": [[[44, 67], "s5", "fordumpa-states"]],
  "set-fordumpa-turret-flash!": [[[9, 13], "v1", "fordumpa-states"]],
  "set-fordumpa-electricity-scale!": [[[9, 11], "v1", "fordumpa-states"]],
  "init-mood-fordumpc": [[1, "v1", "fordumpc-states"]],
  "set-fordumpc-light-flag!": [[9, "v1", "fordumpc-states"]],
  "init-mood-forresca": [[[1, 7], "v1", "forresca-states"]],
  "set-forresca-electricity-scale!": [[12, "v1", "forresca-states"]],
  "init-mood-forrescb": [[[1, 7], "v1", "forrescb-states"]],
  "update-mood-forrescb": [[[17, 60], "gp", "forrescb-states"]],
  "set-forrescb-turret-flash!": [[13, "v1", "forrescb-states"]],
  "set-forrescb-electricity-scale!": [[12, "v1", "forrescb-states"]],
  "init-mood-prison": [[[1, 4], "v1", "prison-states"]],
  "update-mood-prison": [[[17, 105], "gp", "prison-states"]],
  "set-prison-torture-flag!": [[9, "v1", "prison-states"]],
  "update-under-lights": [[[1, 5], "v1", "under-states"]],
  "update-mood-under": [[[16, 112], "gp", "under-states"]],
  "set-under-laser!": [
    [10, "v1", "under-states"],
    [21, "v1", "under-states"]
  ],
  "set-under-fog-interp!": [
    [21, "v1", "under-states"],
    [10, "v1", "under-states"]
  ],
  "init-mood-dig1": [[2, "v1", "dig1-states"]],
  "update-mood-dig1": [
    [[15, 135], "gp", "dig1-states"],
    [28, "v1", "float"],
    [56, "v1", "float"]
  ],
  "set-dig1-explosion!": [[10, "v1", "dig1-states"]],
  "update-mood-vortex": [[[10, 299], "gp", "vortex-states"]],
  "set-vortex-flash!": [
    [22, "v1", "vortex-states"],
    [10, "v1", "vortex-states"]
  ],
  "set-vortex-white!": [
    [23, "v1", "vortex-states"],
    [11, "v1", "vortex-states"],
    [9, "v1", "vortex-states"],
    [21, "v1", "vortex-states"]
  ],
  "update-mood-nestb": [[[25, 99], "gp", "nestb-states"]],
  "set-nestb-purple!": [[10, "v1", "nestb-states"]],
  "get-nestb-purple": [[8, "v1", "nestb-states"]],
  "init-mood-consiteb": [[[0, 5], "v1", "consiteb-states"]],
  "update-mood-consiteb": [[[22, 117], "gp", "consiteb-states"]],
  "init-mood-castle": [[3, "v1", "castle-states"]],
  "update-mood-castle": [[[13, 109], "s5", "castle-states"]],
  "set-castle-electricity-scale!": [[10, "v1", "castle-states"]],
  "init-mood-ruins": [[[1, 22], "gp", "ruins-states"]],
  "init-mood-strip": [[[0, 22], "gp", "strip-states"]],
  "update-mood-strip": [[[22, 79], "s4", "strip-states"]],
  "init-mood-ctysluma": [[[0, 29], "gp", "ctysluma-states"]],
  "update-mood-ctysluma": [[[23, 81], "gp", "ctysluma-states"]],
  "update-mood-ctyslumb": [[[19, 58], "s5", "ctyslumb-states"]],
  "init-mood-ctyslumc": [[[0, 22], "gp", "ctyslumc-states"]],
  "update-mood-ctyslumc": [[[19, 46], "gp", "ctyslumc-states"]],
  "init-mood-ctyport": [[[1, 11], "gp", "ctyport-states"]],
  "init-mood-ctyport-no-part": [[1, "v1", "ctyport-states"]],
  "update-mood-ctyport": [[[23, 70], "s5", "ctyport-states"]],
  "update-mood-ctymarkb": [[[23, 76], "gp", "ctymarkb-states"]],
  "init-mood-palcab": [[3, "v1", "palcab-states"]],
  "update-mood-palcab": [[[23, 53], "s4", "palcab-states"]],
  "set-palcab-turret-flash!": [[10, "v1", "palcab-states"]],
  "update-mood-stadiumb": [[[22, 61], "gp", "stadiumb-states"]],
  "init-mood-mountain": [[[0, 77], "gp", "mountain-states"]],
  "update-mood-mountain": [[[19, 83], "gp", "mountain-states"]],
  "init-mood-atoll": [[2, "v1", "atoll-states"]],
  "update-mood-atoll": [[[19, 48], "s4", "atoll-states"]],
  "set-atoll-explosion!": [[10, "v1", "atoll-states"]],
  "init-mood-drill": [[1, "v1", "drill-states"]],
  "update-mood-drill": [[[22, 121], "gp", "drill-states"]],
  "set-drill-fire-floor!": [
    [9, "v1", "drill-states"],
    [19, "v1", "drill-states"]
  ],
  "set-drill-electricity-scale!": [
    [12, "v1", "drill-states"],
    [25, "v1", "drill-states"]
  ],
  "init-mood-drillb": [[1, "v1", "drillb-states"]],
  "update-mood-drillb": [[[17, 93], "gp", "drillb-states"]],
  "update-mood-casboss": [[[22, 46], "s4", "casboss-states"]],
  "set-casboss-explosion!": [[10, "v1", "casboss-states"]],
  "update-mood-caspad": [[[19, 77], "gp", "caspad-states"]],
  "init-mood-palroof": [[[0, 7], "v1", "palroof-states"]],
  "set-palroof-electricity-scale!": [[12, "v1", "palroof-states"]],
  "update-mood-palent": [[[18, 43], "s5", "palent-states"]],
  "set-palent-turret-flash!": [[13, "v1", "palent-states"]],
  "init-mood-nest": [[1, "v1", "nest-states"]],
  "update-mood-nest": [[[21, 72], "s5", "nest-states"]],
  "set-nest-green-flag!": [[9, "v1", "nest-states"]],
  "init-mood-village1": [[[0, 4], "v1", "village1-states"]],
  "update-mood-village1": [[[21, 66], "gp", "village1-states"]],
  "clear-village1-interp!": [[[9, 11], "v1", "village1-states"]],
  "set-village1-interp!": [[9, "v1", "village1-states"]],
  "update-mood-consite": [[[84, 110], "s4", "consite-states"]],
  "set-consite-flash!": [[10, "v1", "consite-states"]],
  "update-mood-mincan": [[[18, 22], "v1", "mincan-states"]],
  "set-mincan-beam!": [[13, "v1", "mincan-states"]],
  "copy-mood-exterior-ambi": [
    [[12, 16], "a2", "mood-context"],
    [[13, 16], "v1", "mood-context"]
  ],
  "update-mood-light": [[[6, 144], "gp", "light-state"]],
  "update-mood-lava": [[[6, 36], "gp", "lava-state"]],
  "update-mood-flicker": [[[1, 58], "gp", "flicker-state"]],
  "update-mood-florescent": [[[1, 48], "gp", "florescent-state"]],
  "update-mood-electricity": [[[3, 19], "gp", "electricity-state"]],
  "update-mood-pulse": [[[5, 27], "gp", "pulse-state"]],
  "update-mood-strobe": [[[2, 42], "gp", "strobe-state"]],
  "update-mood-flames": [[[5, 102], "gp", "flames-state"]],
  "(method 9 mood-control)": [[636, "v0", "sound-rpc-set-param"]],
  "(method 27 com-airlock)": [[35, "v1", "(array string)"]],
  "(code close com-airlock)": [
    [190, "v0", "sound-rpc-set-param"],
    [297, "v0", "sound-rpc-set-param"],
    [389, "v0", "sound-rpc-set-param"]
  ],
  "(code open com-airlock)": [
    [117, "v0", "sound-rpc-set-param"],
    [226, "v0", "sound-rpc-set-param"],
    [420, "v0", "sound-rpc-set-param"],
    [440, "v0", "sound-rpc-set-param"]
  ],
  "build-conversions": [
    [23, "v1", "fact-info-target"],
    [29, "v1", "fact-info-target"]
  ],
  "target-real-post": [[97, "f28", "float"]],
  "target-compute-pole": [[[12, 180], "s2", "swingpole"]],
  "tobot-start": [[26, "s5", "target"]],
  "(method 10 target)": [[28, "t9", "(function target none)"]],
  "target-compute-edge": [[48, "a0", "process-drawable"]],
  "target-compute-edge-rider": [[48, "a0", "process-drawable"]],
  "target-update-ik": [[288, "f30", "float"]],
  "cam-layout-entity-volume-info-create": [
    ["_stack_", 16, "res-tag"],
    [16, "v0", "(inline-array vector)"],
    [209, "v1", "float"],
    [233, "v1", "float"],
    [237, "v1", "float"],
    [261, "v1", "float"]
  ],
  "cam-layout-entity-info": [
    // can't just cast the return value from the res-tag retrieval
    [202, "v1", "vector"]
  ],
  "clmf-next-entity": [[38, "a0", "connection"]],
  "cam-layout-save-cam-rot": [[13, "v0", "vector"]],
  "cam-layout-save-cam-trans": [
    [29, "v0", "vector"],
    [40, "v0", "vector"],
    // super weird handling of vectors
    [93, "s5", "symbol"],
    [95, "s2", "symbol"],
    [94, "s2", "symbol"]
  ],
  "cam-layout-save-pivot": [
    [38, "v0", "vector"],
    [13, "v0", "vector"]
  ],
  "cam-layout-save-align": [
    [38, "v0", "vector"],
    [13, "v0", "vector"]
  ],
  "cam-layout-save-interesting": [
    [38, "v0", "vector"],
    [13, "v0", "vector"]
  ],
  "cam-layout-save-splineoffset": [[37, "v0", "vector"]],
  "cam-layout-save-campointsoffset": [[12, "v0", "vector"]],
  "clmf-save-all": [[18, "v1", "connection"]],
  "cam-layout-do-action": [[99, "s5", "(function object symbol symbol)"]],
  "cam-layout-function-call": [[15, "gp", "(function string int basic none)"]],
  "cam-layout-do-menu": [
    [[280, 363], "s4", "clm-list"],
    [374, "v1", "clm-item"],
    [[136, 182], "s3", "clm-list"],
    [209, "a0", "clm-item"],
    [219, "v1", "clm-item"],
    [234, "s3", "clm-item"],
    [239, "v1", "clm-item"],
    [244, "s3", "clm-item"]
  ],
  "cam-layout-init": [[10, "v1", "connection"]],
  "cam-layout-print": [[[21, 24], "v1", "dma-packet"]],
  "clmf-pos-rot": [
    [68, "a1", "res-tag"],
    [139, "v1", "res-tag"],
    [82, "v0", "vector"]
  ],
  "clmf-cam-float-adjust": [[53, "v1", "res-tag"]],
  "(method 9 plane-volume)": [
    [171, "v1", "float"],
    [195, "v1", "float"],
    [199, "v1", "float"],
    [220, "v1", "float"]
  ],
  "(method 45 nav-mesh)": [[15, "v1", "entity-nav-mesh"]],
  "(method 13 nav-engine)": [
    [[53, 65], "s4", "nav-mesh"],
    [[38, 50], "s3", "nav-mesh"]
  ],
  "(method 9 nav-mesh)": [[[81, 134], "s4", "nav-poly"]],
  "(method 37 nav-mesh)": [[[4, 18], "a1", "(inline-array vector)"]],
  "debug-menu-item-var-update-display-str": [
    [[44, 49], "v1", "int"],
    [[61, 69], "v1", "int"]
  ],
  "debug-menu-item-var-make-float": [[31, "v0", "int"]],
  "debug-menu-item-get-max-width": [[[18, 35], "a0", "debug-menu-item-var"]],
  "debug-menu-find-from-template": [
    [10, "s4", "debug-menu-item"],
    [18, "s4", "debug-menu-item-submenu"],
    [3, "s5", "debug-menu"]
  ],
  "debug-menu-item-var-joypad-handler": [
    [206, "a1", "int"],
    [207, "v1", "int"]
  ],
  "debug-menu-rebuild": [[7, "a0", "debug-menu-item"]],
  "debug-menu-render": [
    [[45, 49], "v1", "dma-packet"],
    [[108, 111], "v1", "dma-packet"]
  ],
  "debug-menu-item-submenu-render": [[[39, 44], "v1", "dma-packet"]],
  "debug-menu-item-flag-render": [[[44, 49], "v1", "dma-packet"]],
  "debug-menu-item-function-render": [[[46, 51], "v1", "dma-packet"]],
  "debug-menu-item-var-render": [[[94, 98], "v1", "dma-packet"]],
  "debug-menu-send-msg": [
    [[3, 14], "s2", "debug-menu-item"],
    [[14, 21], "s2", "debug-menu-item-submenu"]
  ],
  "(anon-function 86 default-menu)": [
    // TODO - should not be required
    [9, "a0", "state-flags"]
  ],
  "(anon-function 2 find-nearest)": [
    [28, "s3", "collide-shape"],
    [55, "s2", "process-focusable"],
    [[59, 63], "s2", "process-focusable"],
    [66, "s3", "collide-shape"]
  ],
  "find-nearest-focusable": [
    [50, "s3", "process-focusable"],
    [66, "s3", "process-focusable"],
    [[298, 303], "s3", "process-focusable"]
  ],
  "(method 11 impact-control)": [[55, "s2", "collide-shape-prim"]],
  "(method 16 collide-cache)": [
    [47, "a0", "collide-shape-prim-sphere"],
    [17, "s4", "collide-cache-prim"],
    [23, "s4", "collide-cache-prim"],
    [27, "s4", "collide-cache-prim"],
    [46, "s4", "collide-cache-prim"],
    [65, "s4", "(inline-array collide-cache-prim)"]
  ],
  "(method 28 editable)": [[[4, 8], "a0", "editable"]],
  "execute-select": [
    [[425, 429], "a0", "editable"],
    [512, "v1", "editable"],
    [[463, 467], "a0", "editable"],
    [605, "v1", "editable"],
    [[556, 560], "a0", "editable"]
  ],
  "(method 12 editable-array)": [
    [877, "a1", "editable-point"],
    [713, "s1", "editable-point"]
  ],
  "insert-box": [
    [279, "a0", "editable"],
    [288, "a0", "editable"],
    [297, "a0", "editable"],
    [306, "a0", "editable"],
    [330, "a0", "editable"],
    [339, "a0", "editable"],
    [348, "a0", "editable"],
    [357, "a0", "editable"],
    [388, "a0", "editable"],
    [397, "a0", "editable"],
    [406, "a0", "editable"],
    [415, "a0", "editable"],
    [439, "a0", "editable"],
    [448, "a0", "editable"],
    [457, "a0", "editable"],
    [466, "a0", "editable"],
    [497, "a0", "editable"],
    [506, "a0", "editable"],
    [515, "a0", "editable"],
    [524, "a0", "editable"],
    [555, "a0", "editable"],
    [564, "a0", "editable"],
    [573, "a0", "editable"],
    [582, "a0", "editable"],
    [611, "a0", "editable"]
  ],
  "(event idle editable-player)": [
    [351, "s4", "editable-light"],
    [409, "s4", "editable-light"],
    [312, "v1", "float"],
    [314, "v1", "float"],
    [316, "v1", "float"],
    [382, "v1", "float"],
    [384, "v1", "float"],
    [386, "v1", "float"],
    [388, "v1", "float"],
    [437, "v1", "float"],
    [468, "a0", "editable-light"]
  ],
  "(method 29 editable)": [[[4, 8], "a0", "editable"]],
  "(method 28 editable-point)": [
    [88, "t9", "(function editable-point editable-command none)"]
  ],
  "(method 27 editable-plane)": [
    [9, "t9", "(function editable-plane editable-array editable)"],
    [39, "gp", "editable-plane"],
    [15, "v1", "editable-plane"],
    [31, "v1", "editable-plane"]
  ],
  "(method 25 editable-face)": [
    [25, "t9", "(function editable-face editable-array none)"]
  ],
  "(method 25 editable-plane)": [
    [25, "t9", "(function editable-plane editable-array none)"]
  ],
  "(method 29 editable-face)": [
    [318, "a0", "(array editable-point)"],
    [234, "a1", "editable-point"]
  ],
  "(method 27 editable-face)": [
    [9, "t9", "(function editable-face editable-array editable)"],
    [39, "gp", "editable-face"],
    [[16, 20], "a0", "editable-face"],
    [31, "v1", "editable-face"]
  ],
  "(method 25 editable-light)": [
    [9, "t9", "(function editable-light editable-array none)"]
  ],
  "(method 25 editable)": [[[12, 17], "a0", "editable"]],
  "merc-edge-stats": [[31, "v1", "merc-ctrl"]],
  "(method 8 merc-ctrl)": [
    [46, "s2", "pointer"], // was merc-fragment-control
    [[22, 45], "s2", "merc-fragment-control"],
    [[89, 93], "a1", "merc-blend-ctrl"],
    [103, "a1", "pointer"]
  ],
  "merc-vu1-initialize-chain": [
    [[13, 19], "gp", "(pointer vif-tag)"],
    [[19, 116], "s5", "merc-vu1-low-mem"],
    [127, "gp", "(inline-array dma-packet)"]
  ],
  "(method 9 merc-fragment)": [[[13, 265], "s3", "adgif-shader"]],
  "(method 9 merc-effect)": [
    [46, "s4", "pointer"],
    [47, "s5", "pointer"],
    [[0, 46], "s4", "merc-fragment"],
    [[0, 47], "s5", "merc-fragment-control"]
  ],
  "merc-vu1-init-buffer": [
    [[21, 37], "a0", "dma-packet"],
    [[37, 40], "a0", "gs-gif-tag"],
    [45, "a0", "(pointer gs-test)"],
    [47, "a0", "(pointer gs-reg64)"],
    [49, "a1", "(pointer gs-reg64)"],
    [52, "a0", "(pointer gs-test)"],
    [54, "a0", "(pointer gs-test)"],
    [[63, 68], "v1", "dma-packet"]
  ],
  "texture-usage-init": [
    [23, "a1", "texture-masks"],
    [24, "a1", "texture-mask"]
  ],
  "upload-vram-pages-pris": [
    [[134, 141], "a0", "dma-packet"],
    [[143, 150], "a0", "gs-gif-tag"],
    [154, "a0", "(pointer int64)"],
    [156, "a0", "(pointer gs-reg64)"],
    [[160, 166], "v1", "dma-packet"]
  ],
  "(method 14 texture-pool)": [[22, "a3", "(pointer int32)"]],
  "(method 13 texture-page)": [
    [[16, 23], "a0", "dma-packet"],
    [[25, 32], "a0", "gs-gif-tag"],
    [36, "a0", "(pointer int64)"],
    [38, "a0", "(pointer gs-reg64)"],
    [[42, 45], "a0", "dma-packet"],
    [45, "a0", "(pointer int64)"]
  ],
  "texture-relocate": [
    [[17, 21], "t4", "dma-packet"],
    [[27, 30], "t4", "gs-gif-tag"],
    [60, "t4", "(pointer gs-bitbltbuf)"],
    [62, "t4", "(pointer gs-reg64)"],
    [63, "t4", "(pointer gs-trxpos)"],
    [65, "t4", "(pointer gs-reg64)"],
    [71, "t4", "(pointer gs-trxreg)"],
    [73, "t4", "(pointer gs-reg64)"],
    [75, "t4", "(pointer gs-trxdir)"],
    [77, "t4", "(pointer gs-reg64)"],
    [[98, 102], "a2", "dma-packet"],
    [[108, 111], "a2", "gs-gif-tag"],
    [132, "a2", "(pointer gs-bitbltbuf)"],
    [134, "a2", "(pointer gs-reg64)"],
    [135, "a2", "(pointer gs-trxpos)"],
    [137, "a2", "(pointer gs-reg64)"],
    [139, "a2", "(pointer gs-trxreg)"],
    [141, "a2", "(pointer gs-reg64)"],
    [143, "a2", "(pointer gs-trxdir)"],
    [145, "a2", "(pointer gs-reg64)"],
    [[157, 161], "a2", "dma-packet"],
    [[167, 170], "a2", "gs-gif-tag"],
    [191, "a2", "(pointer gs-bitbltbuf)"],
    [193, "a2", "(pointer gs-reg64)"],
    [194, "a2", "(pointer gs-trxpos)"],
    [196, "a2", "(pointer gs-reg64)"],
    [198, "a2", "(pointer gs-trxreg)"],
    [200, "a2", "(pointer gs-reg64)"],
    [202, "a2", "(pointer gs-trxdir)"],
    [204, "a2", "(pointer gs-reg64)"]
  ],
  "(method 11 texture-pool)": [
    [[189, 196], "a0", "dma-packet"],
    [217, "a0", "dma-packet"],
    [218, "a0", "(pointer int64)"],
    [211, "a0", "(pointer gs-reg64)"],
    [209, "a0", "(pointer int64)"],
    [[198, 205], "a0", "gs-gif-tag"]
  ],
  "texture-page-login": [[[34, 45], "s2", "texture-page"]],
  "(method 9 texture-page-dir)": [
    [[27, 32], "t3", "adgif-shader"],
    [[20, 30], "t2", "(pointer shader-ptr)"]
  ],
  "texture-page-dir-inspect": [[[137, 138], "v1", "adgif-shader"]],
  "level-remap-texture": [
    [15, "t0", "(pointer uint32)"],
    [21, "t0", "(pointer uint32)"],
    [19, "t0", "(pointer uint64)"],
    [12, "v1", "int"],
    [12, "a3", "int"]
  ],
  "debug-menu-func-decode": [[18, "a0", "symbol"]],
  "(method 20 game-info)": [
    [8, "v1", "symbol"],
    [9, "v1", "level-load-info"],
    [[11, 18], "s3", "continue-point"]
  ],
  "(method 30 game-info)": [
    [[4, 26], "s3", "game-task"],
    [[4, 26], "s2", "game-task"],
    [[37, 53], "s5", "game-task"],
    [[37, 53], "s4", "game-task"]
  ],
  "(method 10 fact-info-target)": [[67, "v1", "target"]],
  "(method 11 fact-info-target)": [
    [143, "v1", "target"],
    [264, "a0", "target"],
    [322, "v1", "target"],
    [410, "a0", "target"],
    [458, "v1", "target"],
    [499, "v1", "target"],
    [540, "v1", "target"],
    [558, "v1", "target"],
    [572, "v1", "target"],
    [588, "v1", "target"],
    [599, "v1", "target"],
    [674, "v1", "target"],
    [702, "v1", "target"],
    [737, "v1", "target"],
    [271, "a0", "target"],
    [413, "a0", "target"]
  ],
  "print-continues": [
    [3, "v1", "symbol"],
    [4, "v1", "level-load-info"],
    [[6, 14], "v1", "continue-point"]
  ],
  "(method 23 game-info)": [
    [178, "a0", "(pointer game-save-tag)"],
    [329, "s3", "game-save-tag"],
    [662, "a2", "game-save-tag"]
  ],
  "(anon-function 55 task-control)": [
    [14, "v1", "symbol"],
    [20, "s2", "level-load-info"]
  ],
  "(method 12 minimap)": [[18, "v0", "connection-minimap"]],
  "update-task-masks": [[30, "s5", "connection-minimap"]],
  "(method 10 fail-mission)": [[43, "t9", "(function process process)"]],
  "restart-mission": [
    [8, "v1", "connection"],
    [5, "v1", "connection"],
    [8, "a0", "process"],
    [12, "a0", "process"],
    [15, "a0", "process"],
    [39, "a0", "process"],
    [47, "a0", "connection"],
    [46, "s4", "connection"],
    [44, "s4", "connection"],
    [6, "s4", "connection"],
    [47, "s4", "connection"],
    [50, "v1", "connection"]
  ],
  "(code resetting fail-mission)": [[19, "v0", "sound-rpc-set-param"]],
  "(anon-function 6 script)": [[17, "v1", "pair"]],
  "(anon-function 16 script)": [
    [10, "s4", "game-task-node-info"],
    [12, "v1", "symbol"]
  ],
  "(method 13 mysql-nav-graph)": [[[15, 37], "gp", "mysql-nav-node"]],
  "(method 14 mysql-nav-graph)": [[[16, 31], "v1", "mysql-nav-edge"]],
  "(method 15 mysql-nav-graph)": [[[6, 11], "a3", "mysql-nav-visnode"]],
  "(method 16 mysql-nav-graph)": [
    [[39, 54], "v1", "mysql-nav-visnode"],
    [29, "a1", "mysql-nav-visnode"],
    [24, "a1", "mysql-nav-visnode"]
  ],
  "(method 11 mysql-nav-graph)": [[7, "a2", "mysql-nav-node"]],
  "(method 12 mysql-nav-graph)": [[7, "a2", "mysql-nav-edge"]],
  "(method 19 mysql-nav-graph)": [
    [[32, 41], "s4", "mysql-nav-node"],
    [[42, 62], "a0", "mysql-nav-edge"]
  ],
  "(method 10 mysql-nav-graph)": [
    [[12, 17], "a0", "mysql-nav-node"],
    [[43, 62], "a0", "mysql-nav-edge"],
    [[83, 102], "a0", "mysql-nav-visnode"]
  ],
  "(method 10 mysql-nav-node)": [[4, "v1", "mysql-nav-edge"]],
  "(method 9 mysql-nav-graph)": [
    [[96, 261], "s0", "mysql-nav-node"],
    [[360, 690], "s1", "mysql-nav-edge"],
    [[781, 810], "s1", "mysql-nav-visnode"]
  ],
  "(method 17 mysql-nav-graph)": [
    [7, "a1", "mysql-nav-node"],
    [22, "a1", "mysql-nav-edge"],
    [[39, 59], "a1", "mysql-nav-edge"],
    [[48, 58], "a2", "mysql-nav-node"]
  ],
  "(anon-function 24 script)": [[14, "s5", "entity-actor"]],
  "(anon-function 31 script)": [
    [25, "s3", "process-drawable"],
    [59, "v0", "joint"],
    [14, "s5", "(function process vector cspace)"]
  ],
  "(method 9 script-context)": [[81, "s5", "symbol"]],
  "(anon-function 33 script)": [
    // TODO - cast had to be added even though `object` is in type_utils.cpp
    [14, "a0", "symbol"],
    [34, "gp", "process-drawable"],
    [95, "s3", "drawable-region-prim"],
    [150, "v0", "joint"]
  ],
  "(anon-function 36 script)": [[15, "v0", "int"]],
  "(anon-function 49 script)": [[10, "gp", "pair"]],
  "(anon-function 52 script)": [
    [14, "s5", "pair"],
    [11, "s4", "process-focusable"]
  ],
  "(anon-function 64 script)": [[21, "v1", "bfloat"]],
  "(anon-function 69 script)": [[3, "t9", "(function script-context symbol)"]],
  "(anon-function 72 script)": [[3, "s4", "pair"]],
  "(anon-function 73 script)": [[5, "s5", "pair"]],
  "(anon-function 74 script)": [[5, "s5", "pair"]],
  "(anon-function 75 script)": [[3, "s5", "pair"]],
  "(anon-function 76 script)": [[3, "s5", "pair"]],
  "(anon-function 80 script)": [[3, "s5", "pair"]],
  "(method 10 script-context)": [[22, "s3", "symbol"]],
  "command-get-trans": [
    [36, "v0", "process-drawable"],
    [58, "s3", "process-drawable"],
    [76, "v0", "joint"]
  ],
  "(anon-function 0 script)": [
    [30, "s5", "pair"],
    [16, "s5", "process-drawable"],
    [90, "v0", "joint"]
  ],
  "(anon-function 32 script)": [
    // TODO - cast had to be added even though `object` is in type_utils.cpp
    [13, "a0", "symbol"],
    [43, "s5", "process-drawable"],
    [32, "s5", "process-drawable"],
    [105, "v0", "joint"],
    [145, "v0", "joint"],
    [[42, 221], "s4", "process-drawable"]
  ],
  "command-get-process": [
    [37, "gp", "entity-actor"],
    [76, "a0", "connection"],
    [79, "a0", "connection"],
    [83, "a0", "connection"],
    [83, "a1", "connection"],
    [74, "a1", "connection"],
    [73, "a0", "connection"],
    [77, "a2", "game-task-node-info"],
    [97, "v1", "connection"],
    [94, "v1", "connection"],
    [162, "s3", "process-drawable"]
  ],
  "command-get-float": [[20, "gp", "bfloat"]],
  "command-get-int": [[17, "gp", "bfloat"]],
  "(anon-function 54 script)": [[66, "v1", "entity-actor"]],
  "(anon-function 53 script)": [[40, "v1", "entity-actor"]],
  "(anon-function 71 script)": [[4, "v1", "symbol"]],
  "letterbox": [[[27, 33], "v1", "dma-packet"]],
  "blackout": [[[18, 23], "v1", "dma-packet"]],
  "(method 12 level)": [
    [[182, 185], "a0", "texture-anim-array"],
    [343, "a0", "symbol"],
    [93, "t9", "(function level none)"],
    [[314, 322], "a1", "type"]
  ],
  "bg": [[47, "a0", "symbol"]],
  "(method 10 load-state)": [
    [436, "v1", "level"],
    [442, "v1", "level"]
  ],
  "(method 14 level-group)": [[[53, 61], "a0", "entity-actor"]],
  "(method 27 level-group)": [
    [[112, 122], "s3", "entity-actor"],
    ["_stack_", 32, "vector"],
    ["_stack_", 36, "vector"]
  ],
  "expand-vis-box-with-point": [[[10, 40], "v1", "(inline-array vector)"]],
  "check-for-rougue-process": [
    [[103, 115], "v1", "part-tracker"],
    [[126, 140], "v1", "part-spawner"],
    [[153, 169], "v1", "process-drawable"],
    [[178, 194], "v1", "process-drawable"]
  ],
  "process-drawable-scale-from-entity!": [[15, "v1", "vector"]],
  "reset-actors": [[161, "s3", "(function level symbol none)"]],
  "process-status-bits": [[[12, 58], "s3", "process-drawable"]],
  "(method 26 level-group)": [
    [134, "v0", "(pointer actor-group)"],
    // [135, "s2", "actor-group"],
    // [140, "v1", "(pointer uint32)"],
    [37, "f0", "float"],
    [40, "f0", "float"],
    [83, "f0", "float"],
    [86, "f0", "float"],
    ["_stack_", 48, "res-tag"],
    ["_stack_", 20, "vector"],
    ["_stack_", 24, "vector"]
  ],
  "set-graphics-mode": [[[0, 100], "gp", "gs-bank"]],
  "(method 3 entity-nav-mesh)": [[7, "t9", "(function object object)"]],
  "draw-actor-marks": [
    [20, "gp", "part-spawner"],
    [[29, 273], "gp", "process-drawable"],
    ["_stack_", 20, "(pointer int32)"]
  ],
  "(method 15 level-group)": [
    [[233, 252], "s0", "process-drawable"],
    [[281, 427], "s5", "process-drawable"],
    [[627, 631], "a0", "drawable-region-prim"],
    [625, "a0", "drawable-inline-array-region-prim"],
    [639, "a0", "drawable-inline-array-region-prim"],
    [688, "a0", "drawable-inline-array-region-prim"],
    [705, "a0", "drawable-inline-array-region-prim"],
    [[690, 694], "a0", "drawable-region-prim"]
  ],
  "build-masks": [
    [[18, 22], "a1", "drawable-tree-tfrag"],
    [24, "a2", "drawable-inline-array-tfrag"],
    [[27, 31], "a2", "(inline-array tfragment)"],
    [[38, 42], "a1", "drawable-tree-tfrag-trans"],
    [44, "a2", "drawable-inline-array-tfrag"],
    [[47, 51], "a2", "(inline-array tfragment)"],
    [[58, 62], "a1", "drawable-tree-tfrag-water"],
    [64, "a2", "drawable-inline-array-tfrag"],
    [[67, 71], "a2", "(inline-array tfragment)"],
    [[78, 79], "a1", "drawable-tree-instance-tie"],
    [123, "a1", "drawable-tree-instance-shrub"],
    [[129, 133], "a2", "(inline-array prototype-bucket-shrub)"]
  ],
  "history-draw": [
    [151, "a0", "uint"],
    ["_stack_", 24, "pat-surface"]
  ],
  "(code complete task-manager)": [[119, "gp", "handle"]],
  "(method 14 drawable-group)": [[19, "s5", "drawable-group"]],
  "(method 15 drawable-tree)": [
    [[1, 4], "v1", "drawable-inline-array-node"],
    [[29, 34], "t0", "drawable-inline-array-node"],
    [[28, 32], "t2", "drawable-inline-array-node"],
    [[42, 46], "t2", "(pointer int8)"]
  ],
  "(method 14 drawable-tree-array)": [[11, "s5", "drawable-tree-array"]],
  "upload-vis-bits": [[14, "a1", "(pointer uint128)"]],
  "set-background-regs!": [
    [42, "v1", "(pointer int32)"],
    [47, "v1", "(pointer int32)"],
    [45, "a0", "(pointer int32)"]
  ],
  "finish-background": [
    [752, "t0", "(pointer float)"],
    [785, "t4", "(pointer int32)"],
    [815, "t0", "(pointer float)"],
    [848, "t4", "(pointer int32)"],
    [878, "t0", "(pointer float)"],
    [911, "t4", "(pointer int32)"],
    [941, "a3", "(pointer float)"],
    [974, "t3", "(pointer int32)"]
  ],
  "(method 16 drawable-inline-array-node)": [[[1, 7], "v1", "draw-node"]],
  "(method 9 tfragment)": [
    [27, "a3", "(pointer int32)"],
    [32, "t0", "texture"]
  ],
  "add-tfrag-mtx-0": [[[3, 17], "a0", "dma-packet"]],
  "add-tfrag-mtx-1": [[[3, 17], "a0", "dma-packet"]],
  "add-tfrag-data": [
    [[3, 17], "a0", "dma-packet"],
    [[24, 31], "v1", "dma-packet"]
  ],
  "tfrag-init-buffer": [
    [[10, 17], "a0", "dma-packet"],
    [[19, 26], "a0", "gs-gif-tag"],
    [31, "a0", "(pointer gs-reg64)"],
    [[47, 55], "v1", "dma-packet"]
  ],
  "tfrag-end-buffer": [
    [[1, 8], "a2", "dma-packet"],
    [[11, 18], "a0", "(pointer vif-tag)"],
    [[18, 22], "a0", "(pointer int32)"],
    [[23, 29], "a0", "(pointer vif-tag)"]
  ],
  "draw-drawable-tree-tfrag": [
    [17, "v1", "drawable-inline-array-node"],
    [19, "a0", "drawable-inline-array-node"],
    [[104, 110], "v1", "dma-packet"],
    [[183, 189], "v1", "dma-packet"]
  ],
  "draw-drawable-tree-tfrag-trans": [
    [18, "v1", "drawable-inline-array-node"],
    [20, "a0", "drawable-inline-array-node"],
    [[176, 182], "v1", "dma-packet"],
    [[97, 103], "v1", "dma-packet"]
  ],
  "draw-drawable-tree-tfrag-water": [
    [18, "v1", "drawable-inline-array-node"],
    [20, "a0", "drawable-inline-array-node"],
    [[176, 182], "v1", "dma-packet"],
    [[97, 103], "v1", "dma-packet"]
  ],
  "tfrag-vu1-init-buf": [
    [[27, 35], "v1", "dma-packet"],
    [[61, 66], "v1", "dma-packet"],
    [69, "v1", "(pointer int32)"]
  ],
  "(method 8 process-tree)": [
    [31, "v1", "symbol"],
    [6, "a3", "symbol"]
  ],
  "(method 11 memory-usage-block)": [[43, "a0", "int"]],
  "process-release?": [[9, "gp", "process-focusable"]],
  "(code pov-camera-start-playing pov-camera)": [[21, "v0", "joint"]],
  "(anon-function 7 pov-camera)": [
    [9, "v1", "float"],
    [16, "v1", "float"]
  ],
  "(event othercam-running)": [
    [17, "v1", "process-drawable"],
    [24, "v0", "joint"],
    [41, "a0", "process"]
  ],
  "upload-generic-shrub": [
    [[3, 13], "t0", "dma-packet"],
    [[15, 26], "v1", "matrix"],
    [[31, 44], "t0", "vector4w-2"],
    [[47, 71], "t0", "dma-packet"],
    [[74, 98], "a2", "dma-packet"],
    [[101, 125], "a2", "dma-packet"],
    [[128, 152], "a2", "dma-packet"],
    [[157, 162], "a1", "dma-packet"]
  ],
  "tfrag-scissor-vu1-init-buf": [
    [[25, 34], "v1", "dma-packet"],
    [[61, 66], "v1", "dma-packet"],
    [69, "v1", "(pointer uint32)"]
  ],
  "(method 9 tie-fragment)": [
    [21, "a2", "(pointer int32)"],
    [26, "a3", "(pointer int32)"],
    [[1, 70], "s5", "adgif-shader"]
  ],
  "tie-init-engine": [
    [[11, 25], "a0", "dma-packet"],
    [[37, 45], "a0", "dma-packet"],
    [[47, 54], "a0", "dma-packet"],
    [[57, 64], "v1", "vector"],
    [[65, 72], "v1", "(pointer vif-tag)"]
  ],
  "tie-end-buffer": [
    [[1, 8], "a1", "dma-packet"],
    [[10, 17], "a1", "gs-gif-tag"],
    [21, "a1", "(pointer gs-test)"],
    [23, "a1", "(pointer gs-reg64)"],
    [[27, 34], "a1", "dma-packet"],
    [38, "a0", "(pointer vif-tag)"],
    [40, "a0", "(pointer vif-tag)"],
    [42, "a0", "(pointer vif-tag)"],
    [44, "a0", "(pointer vif-tag)"],
    [[45, 49], "a0", "(pointer int32)"]
  ],
  "tie-ints": [
    [17, "v1", "(pointer uint32)"],
    [21, "v1", "(pointer uint32)"]
  ],
  "(method 13 drawable-tree-instance-tie)": [
    [[51, 70], "t1", "tie-fragment"],
    [[102, 120], "a3", "tie-fragment"],
    [[160, 178], "t1", "tie-fragment"],
    [[211, 229], "a3", "tie-fragment"],
    [[266, 286], "t1", "tie-fragment"],
    [[320, 340], "a1", "tie-fragment"],
    [[381, 400], "t1", "tie-fragment"],
    [[432, 450], "a3", "tie-fragment"],
    [[487, 507], "t1", "tie-fragment"],
    [[541, 561], "a1", "tie-fragment"],
    [[598, 616], "t1", "tie-fragment"],
    [[649, 667], "a3", "tie-fragment"],
    [[703, 723], "t1", "tie-fragment"],
    [[756, 776], "a1", "tie-fragment"]
  ],
  "draw-drawable-tree-instance-tie": [
    [[23, 37], "v1", "drawable-inline-array-node"],
    [25, "a0", "drawable-inline-array-node"],
    [120, "s2", "drawable-inline-array-instance-tie"],
    [132, "v1", "int"],
    [132, "a0", "int"]
  ],
  "instance-tie-patch-buckets": [
    [39, "a0", "(pointer uint64)"],
    [152, "a0", "(pointer uint64)"],
    [265, "a0", "(pointer uint64)"],
    [378, "a0", "(pointer uint64)"],
    [491, "a0", "(pointer uint64)"],
    [605, "a0", "(pointer uint64)"],
    [719, "a0", "(pointer uint64)"],
    [833, "a0", "(pointer uint64)"],
    [947, "a0", "(pointer uint64)"],
    [1061, "a0", "(pointer uint64)"],
    [1175, "a0", "(pointer uint64)"],
    [1289, "a0", "(pointer uint64)"],
    [1403, "a0", "(pointer uint64)"],
    [[51, 57], "a0", "dma-packet"],
    [[164, 170], "a0", "dma-packet"]
  ],
  "tie-floats": [[[3, 73], "gp", "(pointer uint32)"]],
  "tie-init-buf": [
    [[24, 31], "a0", "dma-packet"],
    [[33, 40], "a0", "gs-gif-tag"],
    [44, "a0", "(pointer gs-zbuf)"],
    [46, "a0", "(pointer gs-reg64)"],
    [[49, 59], "v1", "dma-packet"],
    [[84, 90], "v1", "dma-packet"],
    [92, "v1", "(pointer int32)"]
  ],
  "tie-init-envmap-buf": [
    [[23, 33], "v1", "dma-packet"],
    [[58, 64], "v1", "dma-packet"],
    [66, "v1", "(pointer int32)"]
  ],
  "(code othercam-running)": [[[2, 65], "s2", "process-drawable"]],
  "hud-ring-cell-init-by-other": [
    [36, "a0", "progress"],
    [45, "v1", "progress"],
    [56, "a0", "progress"],
    [132, "a1", "progress"],
    [159, "a1", "progress"],
    [178, "a1", "progress"]
  ],
  "(enter othercam-running)": [[[50, 60], "gp", "process-drawable"]],
  "(post idle hud-ring-cell)": [
    [8, "a1", "progress"],
    [13, "v1", "progress"],
    [36, "a1", "progress"],
    [63, "a1", "progress"],
    [82, "a1", "progress"],
    [99, "v1", "progress"],
    [102, "v1", "progress"],
    [137, "v1", "progress"],
    [159, "v1", "progress"]
  ],
  "end-scan": [[[18, 22], "v1", "dma-packet"]],
  "(code target-board-jump)": [[17, "v1", "art-joint-anim"]],
  "(code target-board-get-on)": [[55, "v1", "art-joint-anim"]],
  "(code target-board-jump-kick)": [[15, "v1", "art-joint-anim"]],
  "(code target-board-get-off)": [[78, "v1", "art-joint-anim"]],
  "(code target-board-stance)": [[49, "v1", "art-joint-anim"]],
  "(code target-board-wall-kick)": [
    [10, "v1", "art-joint-anim"],
    [59, "f0", "float"]
  ],
  "(code target-board-pegasus)": [
    [32, "s4", "art-joint-anim"],
    [68, "s4", "process-focusable"],
    [85, "s4", "process-focusable"],
    [149, "s4", "target"]
  ],
  "(code target-board-trickx)": [
    [81, "v1", "art-joint-anim"],
    [149, "v1", "art-joint-anim"],
    [218, "v1", "art-joint-anim"],
    [301, "v1", "art-joint-anim"]
  ],
  "(code target-board-flip)": [
    [108, "v1", "art-joint-anim"],
    [218, "v1", "art-joint-anim"],
    [319, "v1", "art-joint-anim"],
    [385, "v1", "art-joint-anim"]
  ],
  "(code target-board-hold)": [
    [100, "v1", "art-joint-anim"],
    [227, "v1", "art-joint-anim"],
    [415, "v1", "art-joint-anim"],
    [485, "v1", "art-joint-anim"]
  ],
  "(code target-board-hit-ground)": [
    [77, "v1", "art-joint-anim"],
    [147, "v1", "art-joint-anim"]
  ],
  "target-board-ground-check": [
    [198, "v1", "board"],
    [258, "v1", "board"]
  ],
  "(enter target-board-jump)": [
    [174, "v1", "board"],
    [231, "v1", "board"]
  ],
  "(trans target-board-ride-edge)": [[107, "v0", "sound-rpc-set-param"]],
  "(enter target-board-flip)": [[78, "v0", "sound-rpc-set-param"]],
  "target-board-anim-trans": [[192, "v0", "sound-rpc-set-param"]],
  "(exit target-board-ride-edge)": [[8, "v0", "sound-rpc-set-param"]],
  "(exit target-board-flip)": [[31, "v0", "sound-rpc-set-param"]],
  "(exit target-board-hold)": [[9, "v0", "sound-rpc-set-param"]],
  "(code target-board-hit)": [
    [304, "v1", "fact-info-target"],
    [455, "v1", "fact-info-target"]
  ],
  "(code target-board-halfpipe)": [
    [173, "t9", "(function none :behavior target)"]
  ],
  "(event target-board-grab)": [[24, "a0", "process"]],
  "(event target-board-halfpipe)": [[82, "v1", "float"]],
  "talker-spawn-func": [
    [79, "a0", "talker"],
    [82, "v1", "talker"],
    [85, "v1", "talker"]
  ],
  "(method 9 board-info)": [
    [45, "a0", "fact-info-target"],
    [55, "a0", "fact-info-target"]
  ],
  "target-board-real-post": [[346, "v0", "sound-rpc-set-param"]],
  "target-board-effect": [[334, "v0", "sound-rpc-set-param"]],
  "target-board-handler": [[123, "a0", "process"]],
  "(trans target-flop-hit-ground)": [
    [52, "v1", "fact-info-target"],
    [58, "v1", "fact-info-target"]
  ],
  "(code target-flop)": [[32, "v1", "art-joint-anim"]],
  "(trans target-flop)": [
    [73, "v1", "fact-info-target"],
    [79, "v1", "fact-info-target"],
    [108, "v1", "fact-info-target"],
    [114, "v1", "fact-info-target"],
    [187, "v1", "fact-info-target"],
    [193, "v1", "fact-info-target"]
  ],
  "(enter target-flop)": [
    [2, "v1", "fact-info-target"],
    [8, "v1", "fact-info-target"]
  ],
  "(trans target-attack-uppercut-jump)": [
    [183, "v1", "fact-info-target"],
    [189, "v1", "fact-info-target"]
  ],
  "(trans target-attack-air)": [
    [83, "v1", "fact-info-target"],
    [89, "v1", "fact-info-target"]
  ],
  "(code target-running-attack)": [
    [115, "gp", "art-joint-anim"],
    [398, "v1", "art-joint-anim"],
    [426, "v1", "art-joint-anim"],
    [454, "v1", "art-joint-anim"],
    [542, "t1", "sound-name"],
    [547, "t1", "sound-name"],
    [557, "t1", "sound-name"],
    [226, "f26", "float"],
    [309, "f26", "float"]
  ],
  "(trans target-duck-high-jump-jump)": [[11, "v0", "sound-rpc-set-param"]],
  "(code target-double-jump)": [
    [81, "v1", "art-joint-anim"],
    [119, "v1", "art-joint-anim"]
  ],
  "(code target-jump-forward)": [[55, "v1", "art-joint-anim"]],
  "(code target-falling)": [[67, "v1", "art-joint-anim"]],
  "mod-var-jump": [
    [76, "f1", "float"],
    [171, "v0", "vector"]
  ],
  "(code target-slide-down)": [[28, "v1", "art-joint-anim"]],
  "(code target-duck-stance)": [
    [59, "v1", "art-joint-anim"],
    [291, "v1", "art-joint-anim"],
    [112, "v1", "art-joint-anim"],
    [239, "v1", "art-joint-anim"]
  ],
  "(enter target-double-jump)": [[15, "v1", "vector"]],
  "(enter target-jump)": [[42, "v1", "vector"]],
  "(enter target-high-jump)": [[21, "v1", "vector"]],
  "(code target-attack)": [
    [145, "gp", "art-joint-anim"],
    [177, "v1", "fact-info-target"],
    [183, "v1", "fact-info-target"]
  ],
  "(event target-running-attack)": [[48, "v1", "target"]],
  "(trans target-running-attack)": [
    [211, "v1", "fact-info-target"],
    [217, "v1", "fact-info-target"]
  ],
  "target-gun-end-mode": [[58, "v0", "sound-rpc-set-param"]],
  "target-board-physics": [[167, "v0", "sound-rpc-set-param"]],
  "clone-anim-once": [
    [[22, 69], "gp", "process-drawable"],
    [46, "s5", "collide-shape"],
    [107, "v1", "manipy"]
  ],
  "service-cpads": [[[207, 312], "s3", "pad-buttons"]],
  "dm-editable-boolean-toggle-pick-func": [[5, "v1", "(pointer symbol)"]],
  "dm-editable-light-float-func": [
    [36, "a0", "(pointer float)"],
    [88, "v1", "(pointer float)"]
  ],
  "(anon-function 46 script)": [[24, "v0", "float"]],
  "(anon-function 4 script)": [[13, "v1", "int"]],
  "(method 13 sync-linear)": [
    ["_stack_", 16, "res-tag"],
    [35, "v1", "(pointer float)"]
  ],
  "(method 13 sync-eased)": [
    ["_stack_", 16, "res-tag"],
    [[31, 54], "v1", "(pointer float)"]
  ],
  "(method 13 sync-paused)": [
    ["_stack_", 16, "res-tag"],
    [[29, 45], "v1", "(pointer float)"]
  ],
  "unpack-comp-rle": [[[10, 26], "a0", "(pointer int8)"]],
  "(method 16 level)": [
    [222, "v1", "(pointer uint128)"],
    [223, "a1", "(pointer uint128)"],
    [225, "a0", "(pointer uint128)"],
    [[71, 168], "s1", "(pointer int8)"],
    [72, "v1", "(pointer int8)"],
    [[74, 169], "s0", "(pointer int8)"],
    [[170, 193], "s1", "(pointer uint8)"],
    [[171, 193], "s2", "(pointer uint8)"],
    [227, "v1", "(pointer uint8)"]
  ],
  "set-fog-height!": [[2, "v1", "(array texture-anim)"]],
  "unpack-comp-huf": [[[21, 23], "t3", "(pointer uint16)"]],
  "(method 10 elec-gate)": [[13, "t9", "(function process-drawable none)"]],
  "(method 11 elec-gate)": [
    [180, "a0", "vector"],
    [193, "a0", "vector"]
  ],
  "(event idle simple-focus)": [[6, "v1", "vector"]],
  "(trans active simple-nav-sphere)": [[10, "v1", "process-drawable"]],
  "simple-nav-sphere-event-handler": [[21, "v1", "float"]],
  "sampler-start": [
    [1, "v1", "timer-bank"],
    [3, "v1", "timer-bank"],
    [6, "a0", "timer-bank"],
    [24, "a0", "timer-bank"]
  ],
  "(top-level-login sampler)": [[14, "v1", "timer-bank"]],
  "sampler-stop": [[1, "v1", "timer-bank"]],
  "(event up-idle basebutton)": [[[3, 38], "v1", "attack-info"]],
  "(method 33 basebutton)": [[35, "v1", "art-joint-anim"]],
  "(event idle drop-plat)": [
    [19, "s5", "process-focusable"],
    [53, "gp", "process-focusable"]
  ],
  "(event idle bouncer)": [[[120, 127], "v1", "attack-info"]],
  "(method 7 conveyor)": [
    [12, "t9", "(function process-drawable int process-drawable)"]
  ],
  "(method 27 conveyor)": [
    [23, "a0", "connection"],
    [24, "a0", "collide-shape"],
    [71, "a0", "connection"],
    [72, "a0", "collide-shape"],
    [143, "s4", "process-focusable"]
  ],
  "(method 21 conveyor)": [
    [104, "v1", "vector"],
    [102, "v1", "vector"],
    [106, "a0", "vector"],
    [112, "v1", "vector"],
    [118, "v1", "vector"]
  ],
  "(code idle lgconveyor)": [[10, "v1", "art-joint-anim"]],
  "(post idle lgconveyor)": [[4, "t9", "(function none)"]],
  "(method 7 elevator)": [[14, "t9", "(function base-plat int base-plat)"]],
  "elevator-event": [
    [23, "v1", "focus"],
    [88, "gp", "float"],
    [132, "gp", "float"]
  ],
  "(method 46 elevator)": [[11, "f0", "float"]],
  "(method 11 elevator)": [[156, "f0", "float"]],
  "(enter idle elec-gate)": [
    [[33, 53], "a1", "lightning-mode"],
    [[10, 30], "a1", "lightning-mode"],
    [[56, 76], "a1", "lightning-mode"]
  ],
  "(enter active elec-gate)": [
    [[29, 49], "a1", "lightning-mode"],
    [[75, 95], "a1", "lightning-mode"],
    [[52, 72], "a1", "lightning-mode"]
  ],
  "(trans active elec-gate)": [
    [[284, 304], "a0", "lightning-mode"],
    [[257, 416], "s4", "lightning-mode"]
  ],
  "(trans shutdown elec-gate)": [
    [[36, 56], "a0", "lightning-mode"],
    [[82, 102], "a0", "lightning-mode"],
    [[59, 79], "a0", "lightning-mode"]
  ],
  "(method 11 basebutton)": [["_stack_", 16, "res-tag"]],
  "(method 24 conveyor)": [["_stack_", 16, "res-tag"]],
  "(method 25 conveyor)": [[11, "v0", "actor-option"]],
  "(method 24 scene-player)": [[38, "gp", "scene"]],
  "process-drawable-draw-subtitles": [[26, "v0", "(pointer vector)"]],
  "(post play-anim scene-player)": [
    [192, "s4", "process-drawable"],
    [243, "s4", "process-drawable"],
    [306, "s5", "process-drawable"]
  ],
  "(method 9 scene-actor)": [
    [43, "s4", "skeleton-group"],
    [258, "a0", "process-drawable"],
    [262, "v1", "process-drawable"],
    [266, "a0", "process-drawable"],
    [346, "a0", "scene-player"],
    [355, "v1", "manipy"],
    [361, "v1", "manipy"],
    [376, "v1", "manipy"],
    [382, "v1", "manipy"],
    [533, "a0", "process-drawable"],
    [537, "v1", "process-drawable"],
    [541, "a0", "process-drawable"]
  ],
  "(method 25 scene-player)": [
    [99, "s2", "process-drawable"],
    [152, "s2", "process-drawable"],
    [155, "s2", "process-drawable"],
    [158, "s2", "process-drawable"],
    [161, "s2", "process-drawable"]
  ],
  "(method 16 drawable-inline-array-region-prim)": [
    [[1, 7], "v1", "drawable-region-prim"]
  ],
  "(method 18 drawable-region-face)": [
    [[33, 84], "v1", "(inline-array vector)"]
  ],
  "(method 18 drawable-tree-region-prim)": [
    [[22, 49], "s2", "drawable-region-prim"]
  ],
  "(method 9 region)": [
    [[55, 60], "a0", "drawable-region-prim"],
    [58, "v1", "region-prim-area"],
    [4, "a0", "region-prim-area"],
    [50, "v1", "drawable-region-prim"]
  ],
  "(method 17 drawable-tree-region-prim)": [
    [[23, 28], "a0", "drawable-region-prim"],
    [4, "a0", "region-prim-area"]
  ],
  "(method 19 drawable-region-volume)": [[8, "a3", "drawable-region-face"]],
  "(method 18 drawable-region-volume)": [
    [[23, 27], "a0", "drawable-region-face"]
  ],
  "(method 17 drawable-region-volume)": [
    [[12, 21], "a0", "drawable-region-face"]
  ],
  "region-prim-lookup-by-id": [[45, "t6", "drawable-region-prim"]],
  "region-tree-execute": [
    [114, "v1", "region-prim-area"],
    [107, "v1", "region-prim-area"],
    [97, "v1", "region-prim-area"],
    [159, "v1", "region-prim-area"],
    [204, "v1", "region-prim-area"],
    [210, "v1", "region-prim-area"],
    [221, "v1", "region-prim-area"],
    [165, "v1", "region-prim-area"],
    [169, "v1", "region-prim-area"],
    [175, "a0", "region-prim-area"],
    [191, "v1", "region-prim-area"],
    [120, "v1", "region-prim-area"],
    [124, "v1", "region-prim-area"],
    [146, "v1", "region-prim-area"],
    [129, "a1", "region-prim-area"],
    [103, "v1", "region-prim-area"],
    [[19, 29], "v1", "region-prim-area"]
  ],
  "add-debug-bound": [
    [[33, 41], "a0", "dma-packet"],
    [[42, 50], "a0", "gs-gif-tag"],
    [53, "a0", "(pointer gs-zbuf)"],
    [55, "a0", "(pointer gs-reg64)"],
    [57, "a0", "(pointer gs-test)"],
    [59, "a0", "(pointer gs-reg64)"],
    [61, "a0", "(pointer gs-alpha)"],
    [63, "a0", "(pointer gs-reg64)"],
    [[107, 114], "v1", "dma-packet"],
    [105, "v1", "dma-packet"],
    [99, "a0", "dma-packet"],
    [97, "a1", "dma-packet"]
  ],
<<<<<<< HEAD
  "(method 18 grid-hash)": [
    [42, "a0", "(pointer grid-hash-word)"],
    [44, "t4", "(pointer grid-hash-word)"],
    [46, "t6", "(pointer grid-hash-word)"]
  ],
  "(method 19 grid-hash)": [[46, "t6", "(pointer uint8)"]],
  "(method 15 sphere-hash)": [[5, "v0", "(function grid-hash none)"]],
  "(method 32 sphere-hash)": [[107, "v1", "float"]],
  "(method 0 carry-info)": [[42, "s5", "collide-shape"]],
  "(method 13 carry-info)": [
    [14, "v1", "handle"],
    [22, "v0", "carry-info"],
    [11, "v1", "handle"]
  ],
  "(method 12 carry-info)": [
    [27, "s4", "collide-shape"],
    [46, "a0", "process-drawable"],
    [47, "v1", "collide-shape"],
    [52, "a1", "process-drawable"],
    [53, "a0", "collide-shape"],
    [59, "a1", "process-drawable"],
    [60, "a0", "collide-shape"]
  ],
  "(method 11 carry-info)": [
    [43, "s4", "collide-shape"],
    [211, "a0", "process-drawable"],
    [212, "v1", "collide-shape"],
    [218, "a2", "process-drawable"],
    [225, "a1", "process-drawable"],
    [231, "a0", "process-drawable"],
    [232, "v1", "collide-shape"],
    [10, "v1", "handle"],
    [20, "v1", "handle"],
    [219, "a1", "collide-shape"],
    [226, "a0", "collide-shape"]
  ],
  "(method 14 carry-info)": [
    [45, "s2", "collide-shape"],
    [158, "a0", "process-drawable"],
    [159, "v1", "collide-shape"],
    [165, "a2", "process-drawable"],
    [172, "a1", "process-drawable"],
    [178, "a0", "process-drawable"],
    [179, "v1", "collide-shape"],
    [12, "v1", "handle"],
    [22, "v1", "handle"],
    [166, "a1", "collide-shape"],
    [173, "a0", "collide-shape"],
    [151, "a0", "process-drawable"],
    [152, "v1", "collide-shape"],
    [158, "a2", "process-drawable"],
    [165, "a1", "process-drawable"],
    [171, "a0", "process-drawable"],
    [172, "v1", "collide-shape"],
    [159, "a1", "collide-shape"],
    [166, "a0", "collide-shape"]
  ],
  "(method 16 carry-info)": [[22, "v0", "carry-info"]],
  "(event idle task-arrow)": [[6, "a0", "vector"]],
  "projectile-init-by-other": [[113, "v1", "process-drawable"]],
  "(method 35 projectile)": [[5, "a1", "projectile"]],
  "target-gun-fire-blue": [[71, "a0", "projectile"]],
  "(method 24 gun-blue-shot)": [[15, "s5", "projectile"]],
  "target-gun-fire-yellow": [[28, "a0", "projectile"]],
  "target-gun-fire-red": [
    [150, "v1", "process-drawable"],
    [194, "v1", "process-drawable"],
    [197, "v1", "process-drawable"],
    [200, "v1", "process-drawable"]
  ],
  "(method 26 gun-red-shot)": [
    [43, "a0", "connection"],
    [44, "a0", "collide-shape"],
    [92, "a0", "connection"],
    [93, "a0", "collide-shape"]
  ],
  "gun-red-shot-init-by-other": [[89, "v1", "process-drawable"]],
  "(method 23 gun-red-shot)": [[10, "s4", "process-focusable"]],
  "target-gun-fire-dark": [[30, "a0", "projectile"]],
  "process-drawable-shock-effect-bullseye": [[88, "a0", "lightning-tracker"]],
  "projectile-update-velocity-space-wars": [
    [59, "a0", "process-drawable"],
    [60, "a0", "collide-shape"]
  ],
  "cshape-reaction-blue-shot": [[15, "v1", "gun-blue-shot"]]
=======
  "(code part-tester-idle)": [[[16, 22], "s5", "process-drawable"]],
  "(method 25 progress)": [[[19, 31], "a0", "menu-option"]],
  "(method 24 progress)": [
    [71, "a0", "menu-on-off-game-vibrations-option"],
    [77, "a0", "menu-on-off-game-subtitles-option"],
    [83, "a0", "menu-language-option"],
    [88, "a0", "menu-language-option"],
    [92, "v1", "menu-language-option"],
    [96, "v1", "menu-language-option"],
    [102, "a0", "menu-on-off-option"],
    [108, "a0", "menu-on-off-option"],
    [114, "a0", "menu-on-off-option"],
    [120, "a0", "menu-on-off-option"],
    [126, "a0", "menu-slider-option"],
    [132, "a0", "menu-slider-option"],
    [138, "a0", "menu-slider-option"],
    [142, "v1", "menu-missions-option"]
  ],
  "(method 31 progress)": [
    [61, "v1", "(array menu-option)"],
    [62, "v1", "menu-missions-option"]
  ],
  "(method 32 progress)": [
    [296, "v1", "(array menu-option)"],
    [297, "v1", "menu-select-start-option"],
    [306, "v1", "(array menu-option)"],
    [307, "v1", "menu-select-scene-option"],
    [371, "v1", "(array menu-option)"],
    [372, "v1", "menu-missions-option"],
    [380, "v1", "(array menu-option)"],
    [381, "v1", "menu-highscores-option"],
    [384, "v1", "(array menu-option)"],
    [385, "v1", "menu-highscores-option"]
  ],
  "draw-highlight": [[[44, 47], "v1", "dma-packet"]],
  "end-scissor": [[[16, 19], "v1", "dma-packet"]],
  "begin-scissor-secret": [[[49, 52], "v1", "dma-packet"]],
  "end-scissor-secret": [[[16, 19], "v1", "dma-packet"]],
  "begin-scissor-missions": [[[49, 52], "v1", "dma-packet"]],
  "end-scissor-missions": [[[16, 19], "v1", "dma-packet"]],
  "begin-scissor-scene": [[[49, 52], "v1", "dma-packet"]],
  "end-scissor-scene": [[[16, 19], "v1", "dma-packet"]],
  "begin-scissor-level": [[[49, 52], "v1", "dma-packet"]],
  "end-scissor-level": [[[16, 19], "v1", "dma-packet"]],
  "(method 10 menu-highscores-option)": [
    [17, "v1", "float"],
    [51, "f0", "float"],
    [14, "v1", "float"]
  ],
  "draw-percent-bar": [[[38, 41], "v1", "dma-packet"]],
  "draw-highscore-icon": [[[36, 39], "v1", "dma-packet"]],
  "begin-scissor": [[[70, 73], "v1", "dma-packet"]],
  "draw-savegame-box": [[[25, 28], "v1", "dma-packet"]],
  "draw-decoration": [[[176, 179], "v1", "dma-packet"]],
  "draw-missions-decoration": [[[137, 140], "v1", "dma-packet"]],
  "draw-sound-options-decoration": [[[151, 154], "v1", "dma-packet"]],
  "draw-decoration-secrets": [[[139, 142], "v1", "dma-packet"]],
  "draw-decoration-load-save": [[[173, 176], "v1", "dma-packet"]],
  "(method 10 menu-secret-option)": [
    [25, "v1", "float"],
    [22, "v1", "float"],
    [63, "f0", "float"],
    [[137, 140], "v1", "dma-packet"]
  ],
  "(method 10 menu-memcard-slot-option)": [
    [[333, 336], "v1", "dma-packet"],
    [[552, 555], "v1", "dma-packet"],
    [[874, 877], "v1", "dma-packet"],
    [[941, 944], "v1", "dma-packet"],
    [[1034, 1037], "v1", "dma-packet"],
    [[1107, 1110], "v1", "dma-packet"],
    [[1186, 1189], "v1", "dma-packet"],
    [59, "f0", "float"]
  ],
  "(method 10 menu-icon-info-option)": [[[71, 74], "v1", "dma-packet"]],
  "find-mission-text-at-index": [
    [
      201,
      "v1",
      "symbol" // this is a lie, but it's needed to work around the useless`cmove-#f-zero` it's not a symbol
    ]
  ],
  "(method 10 menu-missions-option)": [[78, "f0", "float"]],
  "draw-highscore-cup": [[[74, 77], "v1", "dma-packet"]],
  "(method 10 menu-slider-option)": [
    [[415, 418], "v1", "dma-packet"],
    [[768, 771], "v1", "dma-packet"]
  ],
  "(method 10 menu-sub-menu-option)": [
    [[237, 240], "v1", "dma-packet"],
    [[334, 337], "v1", "dma-packet"]
  ],
  "(event idle progress)": [
    [[10, 80], "v1", "mc-status-code"],
    [[147, 217], "v1", "mc-status-code"]
  ],
  "memcard-unlocked-secrets?": [[50, "s5", "int"]],
  "(method 10 progress)": [[45, "t9", "(function progress none)"]],
  "load-game-text-info": [[4, "v1", "game-text-info"]],
  "(method 16 camera-master)": [[[11, 15], "a2", "target"]],
  "master-choose-entity": [
    ["_stack_", 96, "res-tag"],
    [[87, 247], "s3", "(pointer camera-slave)"]
  ],
  "cam-string-joystick": [[785, "v1", "process-drawable"]],
  "transform-rigid-body-prims": [
    [[5, 8], "a0", "collide-shape-prim-group"],
    [[11, 22], "v1", "collide-shape-prim"]
  ],
  "(method 46 rigid-body-object)": [
    [[78, 95], "s3", "attack-info"],
    [113, "s4", "process-focusable"],
    [127, "s5", "attack-info"],
    [146, "v1", "focus"],
    [162, "s5", "process-focusable"],
    [213, "s4", "process-focusable"],
    [226, "v1", "float"]
  ],
  "(method 33 cty-guard-turret-button)": [[35, "v1", "art-joint-anim"]],
  "(code pop-up cty-guard-turret-button)": [[10, "v1", "art-joint-anim"]],
  "(method 9 race-info)": [[6, "v1", "entity-race-mesh"]],
  "(method 14 rigid-body)": [[18, "v1", "vector"]],
  "get-penetrate-using-from-attack-event": [
    [[0, 6], "v1", "attack-info"],
    [23, "gp", "collide-shape"]
  ],
  "(method 13 water-control)": [
    [142, "v1", "process-drawable"],
    [135, "v1", "process-drawable"]
  ],
  "(method 10 water-control)": [
    [9, "a0", "collide-shape"],
    [13, "a0", "collide-shape"],
    [195, "v1", "collide-shape-moving"],
    [375, "v1", "process-drawable"],
    [707, "v1", "control-info"],
    [719, "a1", "collide-shape-moving"],
    [735, "a0", "collide-shape-moving"],
    [750, "a0", "collide-shape-moving"],
    [756, "a0", "collide-shape-moving"],
    [855, "v1", "collide-shape-moving"],
    [875, "s3", "collide-shape-moving"],
    [899, "s3", "collide-shape-moving"],
    [904, "s3", "collide-shape-moving"],
    [1017, "s4", "collide-shape-moving"],
    [1018, "s4", "collide-shape-moving"],
    [1024, "s4", "collide-shape-moving"],
    [1037, "v1", "collide-shape-moving"],
    [1104, "a0", "collide-shape-moving"],
    [1125, "v1", "collide-shape-moving"]
  ],
  "(method 52 collide-shape)": [
    [76, "v1", "region-prim-area"],
    [77, "v1", "region-prim-area"],
    [83, "a1", "region-prim-area"],
    [84, "a1", "region-prim-area"],
    [20, "a0", "region-prim-area"],
    [15, "v1", "region-prim-area"],
    [17, "v1", "region-prim-area"],
    [53, "a1", "region-prim-area"],
    [56, "v1", "region-prim-area"]
  ],
  "(method 40 crate)": [
    [2, "v1", "fact-info-crate"],
    [13, "a0", "fact-info-crate"],
    [55, "v0", "float"]
  ],
  "(method 0 carry-info)": [
    [44, "v1", "collide-shape-moving"],
    [47, "v1", "collide-shape-moving"]
  ],
  "crate-standard-event-handler": [
    [14, "v1", "attack-info"],
    [15, "v1", "attack-info"],
    [19, "v1", "attack-info"],
    [75, "gp", "target"],
    [209, "v1", "attack-info"],
    [458, "v1", "attack-info"],
    [643, "a0", "vector"]
  ],
  "target-darkjak-process": [
    [43, "a0", "fact-info-target"],
    [46, "a0", "fact-info-target"]
  ],
  "want-to-darkjak?": [[53, "a0", "fact-info-target"]],
  "target-powerup-process": [
    [235, "v0", "sound-rpc-set-param"],
    [253, "v1", "fact-info-target"],
    [259, "a0", "fact-info-target"],
    [262, "a0", "fact-info-target"],
    [268, "v1", "fact-info-target"],
    [283, "v1", "fact-info-target"],
    [313, "a0", "fact-info-target"],
    [366, "v1", "fact-info-target"],
    [390, "v1", "fact-info-target"],
    [407, "v1", "fact-info-target"]
  ],
  "target-eco-process": [
    [1, "v1", "fact-info-target"],
    [11, "a0", "fact-info-target"],
    [19, "v1", "fact-info-target"],
    [21, "v1", "fact-info-target"],
    [14, "a0", "fact-info-target"],
    [54, "v1", "fact-info-target"],
    [77, "v1", "fact-info-target"],
    [82, "a3", "fact-info-target"],
    [97, "v1", "fact-info-target"]
  ],
  "cloud-track": [
    [32, "s1", "handle"],
    [45, "s2", "handle"],
    [81, "s1", "handle"],
    [83, "s2", "handle"],
    [107, "s2", "handle"]
  ],
  "(code target-darkjak-bomb1)": [
    [408, "v1", "art-joint-anim"],
    [166, "s5", "int"],
    [336, "v1", "float"],
    ["_stack_", 56, "sphere"],
    ["_stack_", 88, "float"]
  ],
  "target-darkjak-bomb-collide": [
    [2, "gp", "(pointer float)"],
    [12, "gp", "(pointer float)"],
    [13, "gp", "(pointer float)"]
  ],
  "(anon-function 16 target-darkjak)": [[61, "gp", "art-joint-anim"]],
  "(code target-darkjak-get-on)": [
    [214, "v1", "art-joint-anim"],
    [390, "v0", "sound-rpc-set-param"],
    [111, "a0", "fact-info-target"],
    [113, "a0", "fact-info-target"],
    [114, "a0", "fact-info-target"]
  ],
  "(code target-darkjak-bomb0)": [
    [37, "v1", "art-joint-anim"],
    [133, "v1", "art-joint-anim"],
    [213, "v1", "art-joint-anim"],
    [644, "v1", "process-drawable"],
    [750, "v1", "process-drawable"],
    [888, "v1", "process-drawable"],
    [994, "v1", "process-drawable"],
    ["_stack_", 16, "float"],
    [18, "v1", "float"]
  ],
  "water-info<-region": [
    [12, "a0", "symbol"],
    [48, "s2", "pair"],
    [49, "v1", "pair"],
    [57, "s2", "pair"],
    [58, "v1", "pair"],
    [59, "v1", "pair"],
    [99, "s2", "pair"],
    [100, "v1", "pair"],
    [101, "v1", "pair"],
    [133, "s1", "process-drawable"],
    [143, "s2", "pair"],
    [144, "v1", "pair"],
    [145, "v1", "pair"],
    [146, "v1", "pair"],
    [147, "s2", "pair"],
    [148, "v1", "pair"],
    [199, "a0", "process-focusable"],
    [208, "s2", "pair"],
    [209, "s2", "pair"],
    [231, "a0", "region-prim-area"],
    [238, "v1", "region-prim-area"]
  ],
  "target-danger-set!": [[823, "v1", "fact-info-target"]],
  "(method 26 target)": [[23, "v0", "float"]],
  "(method 11 attack-info)": [
    [[118, 130], "v1", "process-drawable"],
    [[156, 161], "v1", "process-drawable"]
  ],
  "(method 10 attack-info)": [[13, "a1", "collide-shape"]],
  "target-log-attack": [[47, "a3", "attack-info"]],
  "can-hands?": [
    [39, "a0", "fact-info-target"],
    [45, "a0", "fact-info-target"]
  ],
  "target-attacked": [
    [56, "v1", "fact-info-target"],
    [66, "v1", "fact-info-target"],
    [72, "v1", "fact-info-target"],
    [176, "v1", "fact-info-target"],
    [241, "t4", "vector"],
    [290, "v1", "fact-info-target"]
  ],
  "(anon-function 10 target-handler)": [
    [70, "a0", "handle"],
    [146, "a0", "process-focusable"],
    [154, "a0", "process-focusable"],
    [161, "a0", "process-focusable"],
    [175, "a0", "process-focusable"],
    [99, "t2", "float"],
    [99, "t1", "float"]
  ],
  "(code target-edge-grab)": [
    [21, "v1", "process-drawable"],
    [22, "a0", "collide-shape-moving"],
    [25, "v1", "process-drawable"],
    [26, "v1", "collide-shape-moving"]
  ],
  "(exit target-edge-grab)": [
    [17, "v1", "process-drawable"],
    [18, "a1", "collide-shape-moving"],
    [21, "v1", "process-drawable"],
    [22, "v1", "collide-shape-moving"]
  ],
  "(code target-pole-flip-forward-jump)": [
    [26, "t9", "(function none :behavior target)"]
  ],
  "(code target-pole-flip-up)": [[23, "v1", "art-joint-anim"]],
  "(code target-pole-cycle)": [
    [103, "v1", "art-joint-anim"],
    [163, "v1", "art-joint-anim"]
  ],
  "(code target-grab)": [
    [232, "v1", "art-joint-anim"],
    [422, "v1", "art-joint-anim"]
  ],
  "(event target-grab)": [
    [33, "a0", "process"],
    [125, "gp", "object"]
  ],
  "(code target-load-wait)": [
    [21, "v1", "art-joint-anim"],
    [134, "v1", "art-joint-anim"],
    [191, "v1", "art-joint-anim"]
  ],
  "(code target-edge-grab-jump)": [[72, "a1", "art-joint-anim"]],
  "(code target-hit-ground-hard)": [[46, "v1", "fact-info-target"]],
  "(anon-function 11 target2)": [[[19, 140], "s4", "target"]],
  "(anon-function 14 target2)": [[26, "f0", "float"]],
  "(code target-hide)": [
    [14, "v1", "art-joint-anim"],
    [143, "v1", "art-joint-anim"],
    [204, "v1", "art-joint-anim"],
    [258, "v1", "art-joint-anim"],
    [317, "v1", "art-joint-anim"],
    [385, "v1", "art-joint-anim"],
    [431, "v1", "art-joint-anim"],
    [488, "v1", "art-joint-anim"]
  ],
  "target-generic-event-handler": [
    [10, "v1", "float"],
    [314, "v1", "fact-info-target"],
    [321, "v1", "fact-info-target"],
    [527, "a0", "vector"],
    [681, "v1", "fact-info-target"],
    [699, "v1", "fact-info-target"],
    [866, "v1", "(state target)"],
    [894, "a0", "process"]
  ],
  "target-dangerous-event-handler": [
    [9, "v1", "fact-info-target"],
    [20, "v1", "fact-info-target"]
  ],
  "(code target-swim-up)": [[18, "v1", "art-joint-anim"]],
  "(code target-swim-down)": [[69, "v1", "art-joint-anim"]],
  "(event target-swim-down)": [
    [[12, 99], "v1", "attack-info"],
    [88, "t0", "fact-info-target"]
  ],
  "(code target-swim-walk)": [
    [143, "v1", "art-joint-anim"],
    [58, "v1", "art-joint-anim"]
  ],
  "(code target-swim-stance)": [[33, "v1", "art-joint-anim"]],
  "(method 15 water-control)": [
    [47, "v0", "float"],
    [48, "v1", "float"]
  ],
  "(anon-function 10 water)": [
    [5, "s5", "process-drawable"],
    [28, "s5", "process-drawable"]
  ],
  "part-water-splash-callback": [[3, "v1", "float"]],
  "(event target-darkjak-bomb0)": [[51, "v1", "process"]],
  "(code target-darkjak-running-attack)": [
    [16, "v1", "float"],
    [259, "gp", "process-focusable"],
    [278, "v1", "handle"],
    [281, "v1", "handle"],
    [363, "v1", "handle"],
    [366, "v1", "handle"],
    [576, "v1", "art-joint-anim"],
    [604, "v1", "art-joint-anim"],
    [632, "v1", "art-joint-anim"],
    [672, "v1", "art-joint-anim"],
    [700, "v1", "art-joint-anim"],
    [835, "v1", "art-joint-anim"],
    [872, "f1", "float"],
    [22, "v1", "float"],
    ["_stack_", 56, "handle"],
    ["_stack_", 16, "float"]
  ],
  "target-bomb1-fire-shot": [
    [12, "v1", "handle"],
    [20, "gp", "process-focusable"]
  ],
  "(method 9 external-art-control)": [
    [173, "s4", "external-art-buffer"],
    [177, "s4", "external-art-buffer"],
    [183, "s4", "external-art-buffer"],
    [190, "s4", "external-art-buffer"]
  ],
  "(code target-darkjak-get-off)": [
    [159, "v1", "art-joint-anim"],
    [359, "v1", "art-joint-anim"],
    [472, "v1", "art-joint-anim"]
  ],
  "(anon-function 15 target-darkjak)": [
    [16, "v0", "process-focusable"],
    [82, "v1", "art-joint-anim"],
    [113, "v1", "art-joint-anim"]
  ],
  "(trans target-float)": [[130, "v1", "(state target)"]],
  "(code target-stance-look-around)": [[12, "v0", "float"]],
  "(code target-look-around)": [[21, "v0", "float"]],
  "(exit target-swim-stance)": [[51, "v0", "sound-rpc-set-param"]],
  "(exit target-swim-down)": [[56, "v0", "sound-rpc-set-param"]],
  "(method 7 water-anim)": [[14, "t9", "(function water-anim int water-anim)"]],
  "(method 26 water-anim)": [
    ["_stack_", 16, "res-tag"],
    [52, "v0", "(pointer float)"]
  ],
  "(method 7 flow-control)": [
    [19, "t9", "(function flow-control int flow-control)"]
  ],
  "water-anim-event-handler": [
    [23, "v1", "float"],
    [40, "s4", "process"],
    [50, "s5", "water-info"],
    [96, "gp", "process-focusable"],
    [116, "gp", "process-focusable"],
    [137, "gp", "process-focusable"],
    [182, "s5", "water-info"]
  ],
  "(code die crate)": [
    [6, "v1", "collide-shape"],
    [37, "v1", "process-focusable"]
  ],
  "(code notice-blue crate)": [
    [19, "v1", "process-drawable"],
    [21, "gp", "collide-shape-moving"],
    [28, "a0", "collide-shape-moving"],
    [30, "v1", "collide-shape-moving"]
  ],
  "(post fall crate)": [
    [4, "a0", "collide-shape-moving"],
    [15, "v1", "collide-shape-moving"],
    [26, "v1", "collide-shape-moving"],
    [[34, 53], "gp", "collide-shape-moving"]
  ],
  "(trans fall crate)": [
    [1, "v1", "collide-shape-moving"],
    [6, "v1", "float"],
    [8, "v1", "collide-shape-moving"],
    [24, "v1", "collide-shape-moving"],
    [32, "v1", "collide-shape-moving"],
    [34, "a0", "collide-shape-moving"],
    [37, "a0", "collide-shape-moving"]
  ],
  "(enter fall crate)": [
    [35, "v0", "carry-info"],
    [42, "v1", "collide-shape-moving"],
    [46, "v1", "collide-shape-moving"],
    [50, "a0", "collide-shape-moving"],
    [54, "v1", "collide-shape-moving"]
  ],
  "(post carry crate)": [[[13, 16], "a0", "collide-shape-moving"]],
  "(event carry crate)": [[15, "a0", "vector"]],
  "(code idle crate)": [
    [[2, 5], "a0", "collide-shape-moving"]
  ],
  "(code hide crate)": [
    [27, "v1", "collide-shape-moving"],
    [95, "v1", "collide-shape-moving"],
    [97, "a0", "collide-shape-moving"],
    [100, "a0", "collide-shape-moving"]
  ],
  "(code special-contents-die crate)": [[42, "v1", "collide-shape-moving"]],
  "target-send-attack": [
    ["_stack_", 96, "symbol"],
    [16, "s4", "process-focusable"]
  ],
  "(method 36 crate)": [
    [6, "a0", "collide-shape-moving"],
    [27, "a0", "collide-shape-moving"]
  ],
  "camera-rotate-to-vector": [
    [63, "v1", "float"]
  ],
  "target-gun-find-track": [
    [182, "v0", "process-focusable"],
    [[192, 224], "gp", "process-focusable"],
    [[249, 475], "s5", "process-focusable"],
    [431, "a0", "process-focusable"],
    [434, "a0", "process-focusable"],
    [519, "v1", "int"],
    [520, "v1", "int"]
  ],
  "target-gun-check": [[599, "v0", "sound-rpc-set-param"]],
  "target-gun-build-track-list": [
    [46, "v1", "vector"]
  ],
  "target-gun-joint-pre0": [
    [[131, 165], "gp", "process-focusable"]
  ],
  "(method 28 water-anim)": [
    ["_stack_", 16, "res-tag"],
    [27, "v0", "vector"]
  ],
  "(method 7 drop-plat)": [
    [18, "v1", "external-art-buffer"]
  ],
  "(method 22 gui-control)": [
    [[268, 315], "s4", "process-drawable"],
    [[275,338], "s5", "sound-rpc-set-param"],
    [[351,375], "s5", "sound-rpc-set-param"]

  ],
  // placeholder
  "placeholder-do-not-add-below": []
>>>>>>> a10d60c4
}<|MERGE_RESOLUTION|>--- conflicted
+++ resolved
@@ -2964,93 +2964,6 @@
     [99, "a0", "dma-packet"],
     [97, "a1", "dma-packet"]
   ],
-<<<<<<< HEAD
-  "(method 18 grid-hash)": [
-    [42, "a0", "(pointer grid-hash-word)"],
-    [44, "t4", "(pointer grid-hash-word)"],
-    [46, "t6", "(pointer grid-hash-word)"]
-  ],
-  "(method 19 grid-hash)": [[46, "t6", "(pointer uint8)"]],
-  "(method 15 sphere-hash)": [[5, "v0", "(function grid-hash none)"]],
-  "(method 32 sphere-hash)": [[107, "v1", "float"]],
-  "(method 0 carry-info)": [[42, "s5", "collide-shape"]],
-  "(method 13 carry-info)": [
-    [14, "v1", "handle"],
-    [22, "v0", "carry-info"],
-    [11, "v1", "handle"]
-  ],
-  "(method 12 carry-info)": [
-    [27, "s4", "collide-shape"],
-    [46, "a0", "process-drawable"],
-    [47, "v1", "collide-shape"],
-    [52, "a1", "process-drawable"],
-    [53, "a0", "collide-shape"],
-    [59, "a1", "process-drawable"],
-    [60, "a0", "collide-shape"]
-  ],
-  "(method 11 carry-info)": [
-    [43, "s4", "collide-shape"],
-    [211, "a0", "process-drawable"],
-    [212, "v1", "collide-shape"],
-    [218, "a2", "process-drawable"],
-    [225, "a1", "process-drawable"],
-    [231, "a0", "process-drawable"],
-    [232, "v1", "collide-shape"],
-    [10, "v1", "handle"],
-    [20, "v1", "handle"],
-    [219, "a1", "collide-shape"],
-    [226, "a0", "collide-shape"]
-  ],
-  "(method 14 carry-info)": [
-    [45, "s2", "collide-shape"],
-    [158, "a0", "process-drawable"],
-    [159, "v1", "collide-shape"],
-    [165, "a2", "process-drawable"],
-    [172, "a1", "process-drawable"],
-    [178, "a0", "process-drawable"],
-    [179, "v1", "collide-shape"],
-    [12, "v1", "handle"],
-    [22, "v1", "handle"],
-    [166, "a1", "collide-shape"],
-    [173, "a0", "collide-shape"],
-    [151, "a0", "process-drawable"],
-    [152, "v1", "collide-shape"],
-    [158, "a2", "process-drawable"],
-    [165, "a1", "process-drawable"],
-    [171, "a0", "process-drawable"],
-    [172, "v1", "collide-shape"],
-    [159, "a1", "collide-shape"],
-    [166, "a0", "collide-shape"]
-  ],
-  "(method 16 carry-info)": [[22, "v0", "carry-info"]],
-  "(event idle task-arrow)": [[6, "a0", "vector"]],
-  "projectile-init-by-other": [[113, "v1", "process-drawable"]],
-  "(method 35 projectile)": [[5, "a1", "projectile"]],
-  "target-gun-fire-blue": [[71, "a0", "projectile"]],
-  "(method 24 gun-blue-shot)": [[15, "s5", "projectile"]],
-  "target-gun-fire-yellow": [[28, "a0", "projectile"]],
-  "target-gun-fire-red": [
-    [150, "v1", "process-drawable"],
-    [194, "v1", "process-drawable"],
-    [197, "v1", "process-drawable"],
-    [200, "v1", "process-drawable"]
-  ],
-  "(method 26 gun-red-shot)": [
-    [43, "a0", "connection"],
-    [44, "a0", "collide-shape"],
-    [92, "a0", "connection"],
-    [93, "a0", "collide-shape"]
-  ],
-  "gun-red-shot-init-by-other": [[89, "v1", "process-drawable"]],
-  "(method 23 gun-red-shot)": [[10, "s4", "process-focusable"]],
-  "target-gun-fire-dark": [[30, "a0", "projectile"]],
-  "process-drawable-shock-effect-bullseye": [[88, "a0", "lightning-tracker"]],
-  "projectile-update-velocity-space-wars": [
-    [59, "a0", "process-drawable"],
-    [60, "a0", "collide-shape"]
-  ],
-  "cshape-reaction-blue-shot": [[15, "v1", "gun-blue-shot"]]
-=======
   "(code part-tester-idle)": [[[16, 22], "s5", "process-drawable"]],
   "(method 25 progress)": [[[19, 31], "a0", "menu-option"]],
   "(method 24 progress)": [
@@ -3217,10 +3130,6 @@
     [2, "v1", "fact-info-crate"],
     [13, "a0", "fact-info-crate"],
     [55, "v0", "float"]
-  ],
-  "(method 0 carry-info)": [
-    [44, "v1", "collide-shape-moving"],
-    [47, "v1", "collide-shape-moving"]
   ],
   "crate-standard-event-handler": [
     [14, "v1", "attack-info"],
@@ -3497,55 +3406,15 @@
   ],
   "(code notice-blue crate)": [
     [19, "v1", "process-drawable"],
-    [21, "gp", "collide-shape-moving"],
-    [28, "a0", "collide-shape-moving"],
     [30, "v1", "collide-shape-moving"]
   ],
-  "(post fall crate)": [
-    [4, "a0", "collide-shape-moving"],
-    [15, "v1", "collide-shape-moving"],
-    [26, "v1", "collide-shape-moving"],
-    [[34, 53], "gp", "collide-shape-moving"]
-  ],
-  "(trans fall crate)": [
-    [1, "v1", "collide-shape-moving"],
-    [6, "v1", "float"],
-    [8, "v1", "collide-shape-moving"],
-    [24, "v1", "collide-shape-moving"],
-    [32, "v1", "collide-shape-moving"],
-    [34, "a0", "collide-shape-moving"],
-    [37, "a0", "collide-shape-moving"]
-  ],
-  "(enter fall crate)": [
-    [35, "v0", "carry-info"],
-    [42, "v1", "collide-shape-moving"],
-    [46, "v1", "collide-shape-moving"],
-    [50, "a0", "collide-shape-moving"],
-    [54, "v1", "collide-shape-moving"]
-  ],
-  "(post carry crate)": [[[13, 16], "a0", "collide-shape-moving"]],
+  "(trans fall crate)": [[6, "v1", "float"]],
   "(event carry crate)": [[15, "a0", "vector"]],
-  "(code idle crate)": [
-    [[2, 5], "a0", "collide-shape-moving"]
-  ],
-  "(code hide crate)": [
-    [27, "v1", "collide-shape-moving"],
-    [95, "v1", "collide-shape-moving"],
-    [97, "a0", "collide-shape-moving"],
-    [100, "a0", "collide-shape-moving"]
-  ],
-  "(code special-contents-die crate)": [[42, "v1", "collide-shape-moving"]],
   "target-send-attack": [
     ["_stack_", 96, "symbol"],
     [16, "s4", "process-focusable"]
   ],
-  "(method 36 crate)": [
-    [6, "a0", "collide-shape-moving"],
-    [27, "a0", "collide-shape-moving"]
-  ],
-  "camera-rotate-to-vector": [
-    [63, "v1", "float"]
-  ],
+  "camera-rotate-to-vector": [[63, "v1", "float"]],
   "target-gun-find-track": [
     [182, "v0", "process-focusable"],
     [[192, 224], "gp", "process-focusable"],
@@ -3556,26 +3425,102 @@
     [520, "v1", "int"]
   ],
   "target-gun-check": [[599, "v0", "sound-rpc-set-param"]],
-  "target-gun-build-track-list": [
-    [46, "v1", "vector"]
-  ],
-  "target-gun-joint-pre0": [
-    [[131, 165], "gp", "process-focusable"]
-  ],
+  "target-gun-build-track-list": [[46, "v1", "vector"]],
+  "target-gun-joint-pre0": [[[131, 165], "gp", "process-focusable"]],
   "(method 28 water-anim)": [
     ["_stack_", 16, "res-tag"],
     [27, "v0", "vector"]
   ],
-  "(method 7 drop-plat)": [
-    [18, "v1", "external-art-buffer"]
-  ],
+  "(method 7 drop-plat)": [[18, "v1", "external-art-buffer"]],
   "(method 22 gui-control)": [
     [[268, 315], "s4", "process-drawable"],
-    [[275,338], "s5", "sound-rpc-set-param"],
-    [[351,375], "s5", "sound-rpc-set-param"]
-
-  ],
-  // placeholder
-  "placeholder-do-not-add-below": []
->>>>>>> a10d60c4
+    [[275, 338], "s5", "sound-rpc-set-param"],
+    [[351, 375], "s5", "sound-rpc-set-param"]
+  ],
+  "(method 18 grid-hash)": [
+    [42, "a0", "(pointer grid-hash-word)"],
+    [44, "t4", "(pointer grid-hash-word)"],
+    [46, "t6", "(pointer grid-hash-word)"]
+  ],
+  "(method 19 grid-hash)": [[46, "t6", "(pointer uint8)"]],
+  "(method 15 sphere-hash)": [[5, "v0", "(function grid-hash none)"]],
+  "(method 32 sphere-hash)": [[107, "v1", "float"]],
+  "(method 0 carry-info)": [[42, "s5", "collide-shape"]],
+  "(method 13 carry-info)": [
+    [14, "v1", "handle"],
+    [22, "v0", "carry-info"],
+    [11, "v1", "handle"]
+  ],
+  "(method 12 carry-info)": [
+    [27, "s4", "collide-shape"],
+    [46, "a0", "process-drawable"],
+    [47, "v1", "collide-shape"],
+    [52, "a1", "process-drawable"],
+    [53, "a0", "collide-shape"],
+    [59, "a1", "process-drawable"],
+    [60, "a0", "collide-shape"]
+  ],
+  "(method 11 carry-info)": [
+    [43, "s4", "collide-shape"],
+    [211, "a0", "process-drawable"],
+    [212, "v1", "collide-shape"],
+    [218, "a2", "process-drawable"],
+    [225, "a1", "process-drawable"],
+    [231, "a0", "process-drawable"],
+    [232, "v1", "collide-shape"],
+    [10, "v1", "handle"],
+    [20, "v1", "handle"],
+    [219, "a1", "collide-shape"],
+    [226, "a0", "collide-shape"]
+  ],
+  "(method 14 carry-info)": [
+    [45, "s2", "collide-shape"],
+    [158, "a0", "process-drawable"],
+    [159, "v1", "collide-shape"],
+    [165, "a2", "process-drawable"],
+    [172, "a1", "process-drawable"],
+    [178, "a0", "process-drawable"],
+    [179, "v1", "collide-shape"],
+    [12, "v1", "handle"],
+    [22, "v1", "handle"],
+    [166, "a1", "collide-shape"],
+    [173, "a0", "collide-shape"],
+    [151, "a0", "process-drawable"],
+    [152, "v1", "collide-shape"],
+    [158, "a2", "process-drawable"],
+    [165, "a1", "process-drawable"],
+    [171, "a0", "process-drawable"],
+    [172, "v1", "collide-shape"],
+    [159, "a1", "collide-shape"],
+    [166, "a0", "collide-shape"]
+  ],
+  "(method 16 carry-info)": [[22, "v0", "carry-info"]],
+  "(event idle task-arrow)": [[6, "a0", "vector"]],
+  "projectile-init-by-other": [[113, "v1", "process-drawable"]],
+  "(method 35 projectile)": [[5, "a1", "projectile"]],
+  "target-gun-fire-blue": [[71, "a0", "projectile"]],
+  "(method 24 gun-blue-shot)": [[15, "s5", "projectile"]],
+  "target-gun-fire-yellow": [[28, "a0", "projectile"]],
+  "target-gun-fire-red": [
+    [150, "v1", "process-drawable"],
+    [194, "v1", "process-drawable"],
+    [197, "v1", "process-drawable"],
+    [200, "v1", "process-drawable"]
+  ],
+  "(method 26 gun-red-shot)": [
+    [43, "a0", "connection"],
+    [44, "a0", "collide-shape"],
+    [92, "a0", "connection"],
+    [93, "a0", "collide-shape"]
+  ],
+  "gun-red-shot-init-by-other": [[89, "v1", "process-drawable"]],
+  "(method 23 gun-red-shot)": [[10, "s4", "process-focusable"]],
+  "target-gun-fire-dark": [[30, "a0", "projectile"]],
+  "process-drawable-shock-effect-bullseye": [[88, "a0", "lightning-tracker"]],
+  "projectile-update-velocity-space-wars": [
+    [59, "a0", "process-drawable"],
+    [60, "a0", "collide-shape"]
+  ],
+  "cshape-reaction-blue-shot": [[15, "v1", "gun-blue-shot"]],
+  "(enter fall crate)": [[[35, 40], "a0", "carry-info"]]
 }