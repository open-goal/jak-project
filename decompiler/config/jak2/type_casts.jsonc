--- conflicted
+++ resolved
@@ -5212,30 +5212,6 @@
     [57, "v1", "process-drawable"],
     [64, "a0", "process-drawable"]
   ],
-<<<<<<< HEAD
-
-  "(method 23 joint-exploder)": [
-    [26, "v1", "process-drawable"]
-  ],
-
-  "(method 28 joint-exploder)": [
-    [[0, 250], "s5", "joint-exploder-list"]
-  ],
-
-  "joint-exploder-joint-callback": [
-    [3, "s4", "joint-exploder"]
-  ],
-
-  "(event idle fort-trap-door)": [
-    [4, "v1", "attack-info"]
-  ],
-  "(code target-death)": [
-    [467, "v1", "art-joint-anim"],
-    [594, "v1", "art-joint-anim"],
-    [852, "v1", "art-joint-anim"]
-
-  ]
-=======
   "(method 23 joint-exploder)": [[26, "v1", "process-drawable"]],
   "(method 28 joint-exploder)": [[[0, 250], "s5", "joint-exploder-list"]],
   "joint-exploder-joint-callback": [[3, "s4", "joint-exploder"]],
@@ -5254,6 +5230,10 @@
     [39, "v1", "collide-shape-prim-group"]
   ],
   "(event fall ruins-drop-plat)": [[10, "v1", "collide-shape-prim-group"]],
-  "(post fall ruins-drop-plat)": [[20, "t9", "(function none)"]]
->>>>>>> 728b2689
+  "(post fall ruins-drop-plat)": [[20, "t9", "(function none)"]],
+  "(code target-death)": [
+    [467, "v1", "art-joint-anim"],
+    [594, "v1", "art-joint-anim"],
+    [852, "v1", "art-joint-anim"]
+  ]
 }