--- conflicted
+++ resolved
@@ -7433,9 +7433,6 @@
     [[261, 265], "v1", "handle"],
     [257, "gp", "handle"]
   ],
-<<<<<<< HEAD
-  "title-plug-lightning": [[99, "v1", "title-control"]]
-=======
   "title-plug-lightning": [
     [99,  "v1", "title-control"]
   ],
@@ -7948,6 +7945,6 @@
   "(anon-function 12 hal3-course)": [[13, "v1", "halt-wait-spot"]],
   "(anon-function 16 hal3-course)": [[32, "v1", "halt-wait-spot"]],
   "(anon-function 14 hal3-course)": [[32, "v1", "halt-wait-spot"]],
-  "(anon-function 17 hal3-course)": [[55, "v1", "task-manager"]]
->>>>>>> 7ac22e84
+  "(anon-function 17 hal3-course)": [[55, "v1", "task-manager"]],
+  "title-plug-lightning": [[99, "v1", "title-control"]]
 }