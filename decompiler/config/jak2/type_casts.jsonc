--- conflicted
+++ resolved
@@ -10117,21 +10117,6 @@
     [215, "v0", "city-lurker"],
     [174, "v0", "paddywagon"]
   ],
-<<<<<<< HEAD
-  "(code fall pal-flip-step)": [[10, "v1", "art-joint-anim"]],
-  "(method 11 pal-flip-step)": [[121, "v1", "art-joint-anim"]],
-  "(method 10 pal-rot-gun)": [[13, "t9", "(function process-drawable none)"]],
-  "(event idle pal-electric-fan)": [
-    [29, "gp", "process-focusable"],
-    [67, "gp", "process-focusable"]
-  ],
-  "(method 11 pal-electric-fan)": [[168, "v1", "collide-shape-prim-group"]],
-  "(method 7 pal-electric-fan)": [
-    [8, "a3", "pal-electric-fan"],
-    [15, "a3", "pal-electric-fan"],
-    [22, "t0", "pal-electric-fan"]
-  ]
-=======
  "(method 238 kid-escort)": [[[19, 79], "s5", "vehicle"]],
   "(method 78 kid-escort)": [[17, "a1", "art-joint-anim"]],
   "(method 97 kid-escort)": [[78, "s4", "process-focusable"]],
@@ -10527,6 +10512,18 @@
     [23, "v1", "process-focusable"],
     [117, "a0", "vector"]
   ],
-  "(method 21 race-manager)": [[127, "s2", "race-racer-info"]]
->>>>>>> b7cfd80b
+  "(method 21 race-manager)": [[127, "s2", "race-racer-info"]],
+  "(code fall pal-flip-step)": [[10, "v1", "art-joint-anim"]],
+  "(method 11 pal-flip-step)": [[121, "v1", "art-joint-anim"]],
+  "(method 10 pal-rot-gun)": [[13, "t9", "(function process-drawable none)"]],
+  "(event idle pal-electric-fan)": [
+    [29, "gp", "process-focusable"],
+    [67, "gp", "process-focusable"]
+  ],
+  "(method 11 pal-electric-fan)": [[168, "v1", "collide-shape-prim-group"]],
+  "(method 7 pal-electric-fan)": [
+    [8, "a3", "pal-electric-fan"],
+    [15, "a3", "pal-electric-fan"],
+    [22, "t0", "pal-electric-fan"]
+  ]
 }