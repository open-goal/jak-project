--- conflicted
+++ resolved
@@ -7963,77 +7963,11 @@
     [96, "a1", "process-focusable"],
     [19, "a0", "part-tracker"]
   ],
-<<<<<<< HEAD
-  "race-ring-set-particle-rotation-callback": [
-    [1, "v1", "(pointer race-ring)"]
-  ],
-=======
->>>>>>> 3d097e69
   "(method 9 city-level-info)": [[387, "v1", "nav-segment"]],
   "(method 67 traffic-engine)": [
     [[137, 183], "s0", "crimson-guard"],
     [[44, 86], "a3", "vehicle"]
   ],
-<<<<<<< HEAD
-  "(anon-function 3 oracle-training)": [[15, "v1", "float"]],
-  "(anon-function 6 oracle-training)": [[15, "v1", "float"]],
-  "(anon-function 10 oracle-training)": [[15, "v1", "float"]],
-  "(anon-function 14 oracle-training)": [[15, "v1", "float"]],
-  "(method 33 fort-elec-button)": [[31, "v1", "art-joint-anim"]],
-  "(enter shutdown elec-lock-gate)": [
-    [4, "v0", "state"],
-    [6, "t9", "(function none)"]
-  ],
-  "(code idle intro-flamer)": [[18, "v1", "art-joint-anim"]],
-  "(method 7 metalhead-spawner)": [
-    [26, "t9", "(function process int process)"]
-  ],
-  "(event idle farm-marrow)": [[[8, 11], "a1", "attack-info"]],
-  "(event idle farm-beetree)": [[[8, 11], "a1", "attack-info"]],
-  "(event idle farm-cabbage)": [[[8, 11], "a1", "attack-info"]],
-  "(event idle farm-small-cabbage)": [[[8, 11], "a1", "attack-info"]],
-  "(event idle farm-chilirots)": [[[8, 11], "a1", "attack-info"]],
-  "(code idle farm-sprinkler-barrels)": [[10, "v1", "art-joint-anim"]],
-  "farm-chilirots-callback": [
-    [[2, 39], "s4", "farm-chilirots"],
-    [[3, 38], "s3", "int"]
-  ],
-  "farm-small-cabbage-callback": [
-    [[2, 39], "s4", "farm-small-cabbage"],
-    [[3, 38], "s3", "int"]
-  ],
-  "farm-cabbage-callback": [
-    [[2, 39], "s4", "farm-cabbage"],
-    [[3, 38], "s3", "int"]
-  ],
-  "farm-beetree-callback": [
-    [[2, 39], "s4", "farm-beetree"],
-    [[3, 38], "s3", "int"]
-  ],
-  "farm-marrow-callback": [
-    [[2, 39], "s4", "farm-marrow"],
-    [[3, 38], "s3", "int"]
-  ],
-  "demo-plug-lightning": [[95, "v1", "demo-control"]],
-  "(code idle demo-control)": [
-    [[119, 123], "v1", "handle"],
-    [115, "gp", "handle"],
-    [[739, 743], "v1", "handle"],
-    [735, "gp", "handle"],
-    [[861, 865], "v1", "handle"],
-    [857, "gp", "handle"]
-  ],
-  "(post idle demo-control)": [
-    [4, "v0", "process-drawable"],
-    [206, "v1", "external-art-buffer"],
-    [210, "v1", "external-art-buffer"],
-    [[307, 310], "v1", "dma-packet"]
-  ],
-  "pal-prong-small-collision": [[2, "v1", "collide-shape-prim-group"]],
-  "(post idle krew-package)": [[[12, 53], "gp", "process-focusable"]],
-  "(anon-function 6 delivery-task)": [[88, "v1", "vehicle"]],
-  "(method 25 elec-lock-gate)": [["_stack_", 16, "res-tag"]]
-=======
   "set-eye-draw-flag": [[20, "s5", "eye-control"]],
   "render-eyes-64": [
     [67, "s0", "adgif-shader"],
@@ -8756,6 +8690,63 @@
   "(anon-function 0 ctypower)": [
     [19, "a0", "vector"],
     [81, "v1", "basebutton"]
-  ]
->>>>>>> 3d097e69
+  ],
+  "(anon-function 3 oracle-training)": [[15, "v1", "float"]],
+  "(anon-function 6 oracle-training)": [[15, "v1", "float"]],
+  "(anon-function 10 oracle-training)": [[15, "v1", "float"]],
+  "(anon-function 14 oracle-training)": [[15, "v1", "float"]],
+  "(method 33 fort-elec-button)": [[31, "v1", "art-joint-anim"]],
+  "(enter shutdown elec-lock-gate)": [
+    [4, "v0", "state"],
+    [6, "t9", "(function none)"]
+  ],
+  "(code idle intro-flamer)": [[18, "v1", "art-joint-anim"]],
+  "(method 7 metalhead-spawner)": [
+    [26, "t9", "(function process int process)"]
+  ],
+  "(event idle farm-marrow)": [[[8, 11], "a1", "attack-info"]],
+  "(event idle farm-beetree)": [[[8, 11], "a1", "attack-info"]],
+  "(event idle farm-cabbage)": [[[8, 11], "a1", "attack-info"]],
+  "(event idle farm-small-cabbage)": [[[8, 11], "a1", "attack-info"]],
+  "(event idle farm-chilirots)": [[[8, 11], "a1", "attack-info"]],
+  "(code idle farm-sprinkler-barrels)": [[10, "v1", "art-joint-anim"]],
+  "farm-chilirots-callback": [
+    [[2, 39], "s4", "farm-chilirots"],
+    [[3, 38], "s3", "int"]
+  ],
+  "farm-small-cabbage-callback": [
+    [[2, 39], "s4", "farm-small-cabbage"],
+    [[3, 38], "s3", "int"]
+  ],
+  "farm-cabbage-callback": [
+    [[2, 39], "s4", "farm-cabbage"],
+    [[3, 38], "s3", "int"]
+  ],
+  "farm-beetree-callback": [
+    [[2, 39], "s4", "farm-beetree"],
+    [[3, 38], "s3", "int"]
+  ],
+  "farm-marrow-callback": [
+    [[2, 39], "s4", "farm-marrow"],
+    [[3, 38], "s3", "int"]
+  ],
+  "demo-plug-lightning": [[95, "v1", "demo-control"]],
+  "(code idle demo-control)": [
+    [[119, 123], "v1", "handle"],
+    [115, "gp", "handle"],
+    [[739, 743], "v1", "handle"],
+    [735, "gp", "handle"],
+    [[861, 865], "v1", "handle"],
+    [857, "gp", "handle"]
+  ],
+  "(post idle demo-control)": [
+    [4, "v0", "process-drawable"],
+    [206, "v1", "external-art-buffer"],
+    [210, "v1", "external-art-buffer"],
+    [[307, 310], "v1", "dma-packet"]
+  ],
+  "pal-prong-small-collision": [[2, "v1", "collide-shape-prim-group"]],
+  "(post idle krew-package)": [[[12, 53], "gp", "process-focusable"]],
+  "(anon-function 6 delivery-task)": [[88, "v1", "vehicle"]],
+  "(method 25 elec-lock-gate)": [["_stack_", 16, "res-tag"]]
 }