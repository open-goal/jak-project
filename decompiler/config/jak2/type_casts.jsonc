--- conflicted
+++ resolved
@@ -2752,7 +2752,33 @@
     ["_stack_", 16, "res-tag"],
     [35, "v1", "(pointer float)"]
   ],
-<<<<<<< HEAD
+  "(method 13 sync-eased)": [
+    ["_stack_", 16, "res-tag"],
+    [[31, 54], "v1", "(pointer float)"]
+  ],
+  "(method 13 sync-paused)": [
+    ["_stack_", 16, "res-tag"],
+    [[29, 45], "v1", "(pointer float)"]
+  ],
+
+  "unpack-comp-rle": [
+    [[10, 26], "a0", "(pointer int8)"]
+  ],
+
+  "(method 16 level)": [
+    [222, "v1", "(pointer uint128)"],
+    [223, "a1", "(pointer uint128)"],
+    [225, "a0", "(pointer uint128)"],
+    [[71,168], "s1", "(pointer int8)"],
+    [72, "v1", "(pointer int8)"],
+    [[74,169], "s0", "(pointer int8)"],
+    [[170, 193], "s1", "(pointer uint8)"],
+    [[171, 193], "s2", "(pointer uint8)"],
+    [227, "v1", "(pointer uint8)"]
+  ],
+  "unpack-comp-huf": [
+    [[21,23], "t3", "(pointer uint16)"]
+  ],
   "(method 18 grid-hash)": [
     [42, "a0", "(pointer grid-hash-word)"],
     [44, "t4", "(pointer grid-hash-word)"],
@@ -2829,36 +2855,5 @@
     [59, "a0", "process-drawable"],
     [60, "a0", "collide-shape"]
   ],
-  "cshape-reaction-blue-shot": [[15, "v1", "gun-blue-shot"]],
-  // placeholder
-  "placeholder-do-not-add-below": []
-=======
-  "(method 13 sync-eased)": [
-    ["_stack_", 16, "res-tag"],
-    [[31, 54], "v1", "(pointer float)"]
-  ],
-  "(method 13 sync-paused)": [
-    ["_stack_", 16, "res-tag"],
-    [[29, 45], "v1", "(pointer float)"]
-  ],
-
-  "unpack-comp-rle": [
-    [[10, 26], "a0", "(pointer int8)"]
-  ],
-
-  "(method 16 level)": [
-    [222, "v1", "(pointer uint128)"],
-    [223, "a1", "(pointer uint128)"],
-    [225, "a0", "(pointer uint128)"],
-    [[71,168], "s1", "(pointer int8)"],
-    [72, "v1", "(pointer int8)"],
-    [[74,169], "s0", "(pointer int8)"],
-    [[170, 193], "s1", "(pointer uint8)"],
-    [[171, 193], "s2", "(pointer uint8)"],
-    [227, "v1", "(pointer uint8)"]
-  ],
-  "unpack-comp-huf": [
-    [[21,23], "t3", "(pointer uint16)"]
-  ]
->>>>>>> f1682867
+  "cshape-reaction-blue-shot": [[15, "v1", "gun-blue-shot"]]
 }