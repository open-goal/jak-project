{
  // auto find-parent-method possible
  "(method 3 entity-actor)": [[7, "t9", "(function entity entity)"]],
  "(method 3 entity)": [[7, "t9", "(function entity entity)"]],
  //
  "(method 2 array)": [
    [23, "gp", "(array int32)"],
    [43, "gp", "(array uint32)"],
    [63, "gp", "(array int64)"],
    [83, "gp", "(array uint64)"],
    [102, "gp", "(array int8)"],
    [121, "gp", "(array uint8)"],
    [141, "gp", "(array int16)"],
    [161, "gp", "(array uint16)"],
    [186, "gp", "(array uint128)"],
    [204, "gp", "(array int32)"],
    [223, "gp", "(array float)"],
    [232, "gp", "(array float)"],
    [249, "gp", "(array basic)"],
    [258, "gp", "(array basic)"]
  ],
  "(method 3 array)": [
    [51, "gp", "(array int32)"],
    [69, "gp", "(array uint32)"],
    [87, "gp", "(array int64)"],
    [105, "gp", "(array uint64)"],
    [122, "gp", "(array int8)"],
    [139, "gp", "(array int8)"],
    [157, "gp", "(array int16)"],
    [175, "gp", "(array uint16)"],
    [198, "gp", "(array uint128)"],
    [214, "gp", "(array int32)"],
    [233, "gp", "(array float)"],
    [250, "gp", "(array basic)"]
  ],
  "(method 0 cpu-thread)": [[[0, 28], "v0", "cpu-thread"]],
  "(method 0 process)": [
    [11, "a0", "int"],
    [[12, 45], "v0", "process"]
  ],
  "inspect-process-heap": [
    [[4, 11], "s5", "basic"],
    [17, "s5", "pointer"]
  ],
  "(method 14 dead-pool)": [
    [[24, 25], "v1", "(pointer process)"],
    [[30, 39], "s4", "(pointer process)"]
  ],
  "(method 24 dead-pool-heap)": [
    [5, "v1", "pointer"],
    [13, "a0", "pointer"],
    [25, "v1", "pointer"]
  ],
  "method-state": [[12, "a2", "state"]],
  "(method 9 process)": [[[46, 49], "s5", "process"]],
  "(method 10 process)": [[[24, 30], "s4", "protect-frame"]],
  "(method 0 protect-frame)": [
    [0, "a0", "int"],
    [[1, 8], "v0", "protect-frame"]
  ],
  "string-cat-to-last-char": [
    [3, "s5", "(pointer uint8)"],
    [4, "s5", "string"]
  ],
  "enter-state": [
    [68, "s0", "protect-frame"],
    [101, "t9", "(function object object object object object object none)"]
  ],
  "send-event-function": [[[7, 15], "a0", "process"]],
  // MATH
  "logf": [
    [12, "f0", "float"],
    [12, "f1", "float"],
    [19, "f0", "float"],
    [19, "f1", "float"]
  ],
  "log2f": [
    [12, "f0", "float"],
    [12, "f1", "float"],
    [19, "f0", "float"],
    [19, "f1", "float"]
  ],
  "cube-root": [
    [17, "f0", "float"],
    [17, "f1", "float"],
    [18, "f0", "float"],
    [18, "f1", "float"],
    [[23, 32], "f0", "float"]
  ],
  // Quaternion
  "quaternion-look-at!": [[15, "v1", "vector"]],
  "vector-x-quaternion!": [[10, "v1", "(pointer uint128)"]],
  "vector-y-quaternion!": [[10, "v1", "(pointer uint128)"]],
  "vector-z-quaternion!": [[10, "v1", "(pointer uint128)"]],
  "dma-buffer-add-vu-function": [[[9, 33], "t2", "dma-packet"]],
  "dma-buffer-add-buckets": [
    [[1, 4], "v1", "dma-bucket"],
    [5, "v1", "pointer"],
    [[9, 11], "v1", "dma-bucket"],
    [11, "v1", "pointer"]
  ],
  "dma-buffer-patch-buckets": [
    [[6, 8], "a0", "(inline-array dma-bucket)"],
    [8, "a3", "pointer"],
    [14, "a0", "(inline-array dma-bucket)"],
    [3, "a0", "(inline-array dma-bucket)"],
    [36, "a0", "(inline-array dma-bucket)"],
    [10, "a0", "(inline-array dma-bucket)"],
    [18, "a0", "(inline-array dma-bucket)"],
    [[29, 33], "a0", "dma-packet"],
    [34, "a0", "(inline-array dma-bucket)"]
  ],
  "dma-bucket-insert-tag": [
    [[2, 6], "v1", "dma-bucket"],
    [3, "a0", "dma-bucket"]
  ],
  "disasm-vif-details": [
    [[62, 94], "s3", "(pointer uint32)"],
    [[98, 130], "s3", "(pointer uint16)"],
    [[134, 164], "s3", "(pointer uint32)"],
    [[168, 198], "s3", "(pointer uint16)"],
    [[202, 225], "s3", "(pointer uint16)"]
  ],
  "disasm-vif-tag": [
    [[81, 85], "t1", "vif-stcycl-imm"],
    [242, "a0", "vif-unpack-imm"]
  ],
  "disasm-dma-list": [
    [25, "v1", "dma-tag"],
    [153, "v1", "dma-packet"],
    [189, "v1", "dma-packet"],
    [229, "v1", "dma-packet"],
    [258, "v1", "dma-packet"],
    [302, "v1", "dma-packet"],
    [308, "v1", "dma-packet"],
    [152, "v1", "(pointer uint64)"],
    [167, "v1", "(pointer uint64)"],
    [176, "v1", "(pointer uint64)"],
    [198, "v1", "(pointer uint64)"],
    [207, "v1", "(pointer uint64)"],
    [238, "v1", "(pointer uint64)"],
    [247, "v1", "(pointer uint64)"],
    [282, "v1", "(pointer uint64)"],
    [291, "v1", "(pointer uint64)"],
    [324, "v1", "(pointer uint64)"],
    [334, "v1", "(pointer uint64)"]
  ],
  "calculate-basis-functions-vector!": [
    [[8, 20], "v1", "(pointer float)"],
    [[0, 60], "f1", "float"]
  ],
  "curve-evaluate!": [[62, "s5", "pointer"]],
  "vector4-array-add!": [
    [11, "s5", "(inline-array vector4)"],
    [12, "s4", "(inline-array vector4)"],
    [13, "gp", "(inline-array vector4)"]
  ],
  "vector4-array-sub!": [
    [11, "s5", "(inline-array vector4)"],
    [12, "s4", "(inline-array vector4)"],
    [13, "gp", "(inline-array vector4)"]
  ],
  "vector4-array-mul!": [
    [11, "s5", "(inline-array vector4)"],
    [12, "s4", "(inline-array vector4)"],
    [13, "gp", "(inline-array vector4)"]
  ],
  "vector4-array-scale!": [
    [11, "s5", "(inline-array vector4)"],
    [12, "gp", "(inline-array vector4)"]
  ],
  "vector4-array-madd!": [
    [13, "s5", "(inline-array vector4)"],
    [14, "s4", "(inline-array vector4)"],
    [15, "gp", "(inline-array vector4)"]
  ],
  "vector4-array-msub!": [
    [13, "s5", "(inline-array vector4)"],
    [14, "s4", "(inline-array vector4)"],
    [15, "gp", "(inline-array vector4)"]
  ],
  "vector4-array-lerp!": [
    [13, "s5", "(inline-array vector4)"],
    [14, "s4", "(inline-array vector4)"],
    [15, "gp", "(inline-array vector4)"]
  ],
  "vector-segment-distance-point!": [[[21, 30], "f1", "float"]],
  "(method 10 profile-array)": [
    [[6, 10], "a0", "dma-packet"],
    [[16, 19], "a0", "gs-gif-tag"],
    [24, "a0", "(pointer gs-alpha)"],
    [26, "a0", "(pointer gs-reg64)"],
    [28, "a0", "(pointer gs-zbuf)"],
    [30, "a0", "(pointer gs-reg64)"],
    [32, "a0", "(pointer gs-test)"],
    [34, "a0", "(pointer gs-reg64)"],
    [35, "a0", "(pointer uint64)"],
    [37, "a0", "(pointer gs-reg64)"],
    [39, "a0", "(pointer gs-clamp)"],
    [41, "a0", "(pointer gs-reg64)"],
    [43, "a0", "(pointer gs-tex1)"],
    [45, "a0", "(pointer gs-reg64)"],
    [48, "a0", "(pointer gs-texa)"],
    [50, "a0", "(pointer gs-reg64)"],
    [52, "a0", "(pointer gs-texclut)"],
    [54, "a0", "(pointer gs-reg64)"],
    [56, "a0", "(pointer uint64)"],
    [58, "a0", "(pointer gs-reg64)"],
    [[69, 73], "a0", "(pointer uint128)"],
    [[73, 82], "a1", "vector4w"],
    [[82, 89], "a1", "vector4w"],
    [[90, 96], "a0", "vector4w"],
    [[113, 117], "a1", "(pointer uint128)"],
    [[117, 126], "a2", "vector4w"],
    [[126, 136], "a2", "vector4w"],
    [[137, 149], "a1", "vector4w"],
    [[187, 191], "t2", "(pointer int128)"],
    [[191, 225], "t4", "vector4w"],
    [[225, 231], "a2", "vector4w"],
    [[231, 237], "a2", "vector4w"]
  ],
  "draw-sprite2d-xy": [
    [[35, 39], "t0", "dma-packet"],
    [[45, 48], "t0", "gs-gif-tag"],
    [53, "t0", "(pointer gs-prim)"],
    [55, "t0", "(pointer gs-rgbaq)"],
    [66, "t0", "(pointer gs-xyzf)"],
    [87, "t0", "(pointer gs-xyzf)"],
    [[96, 108], "v1", "(pointer uint64)"]
  ],
  "draw-sprite2d-xy-absolute": [
    [[6, 10], "t3", "dma-packet"],
    [[16, 19], "t3", "gs-gif-tag"],
    [24, "t3", "(pointer gs-prim)"],
    [25, "t3", "(pointer gs-rgbaq)"],
    [36, "t3", "(pointer gs-xyzf)"],
    [49, "t3", "(pointer gs-xyzf)"],
    [[62, 69], "v1", "(pointer uint64)"]
  ],
  "draw-quad2d": [
    [[18, 22], "t2", "dma-packet"],
    [[28, 31], "t2", "gs-gif-tag"],
    [36, "t2", "(pointer gs-prim)"],
    [38, "t2", "(pointer gs-rgbaq)"],
    [46, "t2", "(pointer gs-xyzf)"],
    [48, "t2", "(pointer gs-rgbaq)"],
    [61, "t2", "(pointer gs-xyzf)"],
    [63, "t2", "(pointer gs-rgbaq)"],
    [76, "t2", "(pointer gs-xyzf)"],
    [78, "t2", "(pointer gs-rgbaq)"],
    [96, "t2", "(pointer gs-xyzf)"],
    [97, "t2", "(pointer uint64)"],
    [[110, 117], "v1", "(pointer uint64)"]
  ],
  "set-display-gs-state": [
    [[3, 10], "t3", "dma-packet"],
    [[13, 19], "t3", "gs-gif-tag"],
    [30, "t3", "(pointer gs-scissor)"],
    [32, "t3", "(pointer gs-reg64)"],
    [33, "t3", "(pointer gs-xy-offset)"],
    [35, "t3", "(pointer gs-reg64)"],
    [46, "t3", "(pointer gs-frame)"],
    [48, "t3", "(pointer gs-reg64)"],
    [50, "t3", "(pointer gs-test)"],
    [52, "t3", "(pointer gs-reg64)"],
    [54, "t3", "(pointer gs-texa)"],
    [56, "t3", "(pointer gs-reg64)"],
    [58, "t3", "(pointer gs-zbuf)"],
    [60, "t3", "(pointer gs-reg64)"],
    [61, "t3", "(pointer uint64)"],
    [63, "t3", "(pointer gs-reg64)"]
  ],
  "set-display-gs-state-offset": [
    [[3, 10], "t5", "dma-packet"],
    [[13, 19], "t5", "gs-gif-tag"],
    [30, "t5", "(pointer gs-scissor)"],
    [32, "t5", "(pointer gs-reg64)"],
    [40, "t5", "(pointer gs-xy-offset)"],
    [42, "t5", "(pointer gs-reg64)"],
    [53, "t5", "(pointer gs-frame)"],
    [55, "t5", "(pointer gs-reg64)"],
    [57, "t5", "(pointer gs-test)"],
    [59, "t5", "(pointer gs-reg64)"],
    [61, "t5", "(pointer gs-texa)"],
    [63, "t5", "(pointer gs-reg64)"],
    [65, "t5", "(pointer gs-zbuf)"],
    [67, "t5", "(pointer gs-reg64)"],
    [68, "t5", "(pointer uint64)"],
    [70, "t5", "(pointer gs-reg64)"]
  ],
  "reset-display-gs-state": [
    [[3, 8], "a2", "dma-packet"],
    [[14, 17], "a2", "gs-gif-tag"],
    [22, "a1", "(pointer gs-scissor)"],
    [24, "a1", "(pointer gs-reg64)"],
    [26, "a1", "(pointer gs-xy-offset)"],
    [28, "a1", "(pointer gs-reg64)"],
    [30, "a1", "(pointer gs-frame)"],
    [32, "a1", "(pointer gs-reg64)"],
    [34, "a1", "(pointer gs-test)"],
    [36, "a1", "(pointer gs-reg64)"],
    [39, "a1", "(pointer gs-texa)"],
    [41, "a1", "(pointer gs-reg64)"],
    [43, "a1", "(pointer gs-zbuf)"],
    [45, "a1", "(pointer gs-reg64)"],
    [46, "a1", "(pointer uint64)"],
    [48, "a1", "(pointer gs-reg64)"]
  ],
  "(method 3 connection-pers)": [[97, "f0", "float"]],
  "(method 9 connection)": [[8, "a0", "pointer"]],
  "(method 10 connection)": [[8, "a0", "pointer"]],
  "(method 11 connection)": [[5, "a1", "pointer"]],
  "(method 0 engine)": [
    [44, "v1", "pointer"],
    [47, "v1", "pointer"],
    [53, "v1", "connectable"],
    [65, "v1", "connectable"]
  ],
  "(method 12 engine)": [
    [[5, 18], "s4", "connection"],
    [13, "t9", "(function object object object object object)"]
  ],
  "(method 13 engine)": [
    [[5, 28], "s4", "connection"],
    [13, "t9", "(function object object object object object)"]
  ],
  "(method 15 engine)": [[[0, 36], "v1", "connection"]],
  "(method 19 engine)": [[8, "a0", "connection"]],
  "(method 20 engine)": [[8, "a0", "connection"]],
  "(method 21 engine)": [[8, "a0", "connection"]],
  "(method 0 engine-pers)": [
    [32, "v1", "pointer"],
    [23, "v1", "pointer"],
    [26, "v1", "pointer"],
    [24, "v1", "(pointer pointer)"]
  ],
  "(method 3 connection-minimap)": [[97, "f0", "float"]],
  "dma-buffer-add-ref-texture": [
    [[25, 29], "a3", "dma-packet"],
    [[32, 44], "a3", "gs-gif-tag"],
    [[47, 62], "a2", "dma-packet"]
  ],
  "texture-page-default-allocate": [[51, "a3", "texture"]],
  "texture-page-font-allocate": [[33, "a3", "texture"]],
  "(method 24 texture-pool)": [
    [67, "a1", "shader-ptr"],
    [[70, 93], "a1", "adgif-shader"],
    [92, "a1", "adgif-shader"]
  ],
  "upload-vram-data": [
    [[10, 17], "a0", "dma-packet"],
    [[19, 26], "a0", "gs-gif-tag"],
    [35, "a0", "(pointer gs-bitbltbuf)"],
    [37, "a0", "(pointer gs-reg64)"],
    [38, "a0", "(pointer gs-trxpos)"],
    [40, "a0", "(pointer gs-reg64)"],
    [46, "a0", "(pointer gs-trxreg)"],
    [48, "a0", "(pointer gs-reg64)"],
    [49, "a0", "(pointer gs-trxdir)"],
    [51, "a0", "(pointer gs-reg64)"]
  ],
  "upload-vram-pages": [
    [[140, 147], "a0", "dma-packet"],
    [[149, 156], "a0", "gs-gif-tag"],
    [160, "a0", "(pointer int64)"],
    [162, "a0", "(pointer gs-reg64)"],
    [[166, 172], "v1", "dma-packet"]
  ],
  "(method 3 generic-tie-interp-point)": [[19, "gp", "(pointer uint128)"]],
  "(method 19 res-lump)": [
    [46, "t2", "(pointer uint64)"],
    [100, "t3", "(pointer uint64)"],
    [184, "t5", "(pointer uint64)"],
    [64, "t6", "(pointer uint64)"]
  ],
  "(method 20 res-lump)": [[341, "t0", "(pointer uint128)"]],
  "(method 16 res-lump)": [
    [22, "t1", "(pointer uint64)"],
    [29, "t2", "(pointer uint64)"]
  ],
  "(method 15 res-lump)": [[132, "s5", "res-tag-pair"]],
  "(method 17 res-lump)": [[22, "s4", "(pointer pointer)"]],
  "(method 0 script-context)": [[[8, 17], "v0", "script-context"]],
  "joint-mod-wheel-callback": [[[2, 63], "s4", "joint-mod-wheel"]],
  "joint-mod-set-local-callback": [[[0, 23], "v1", "joint-mod-set-local"]],
  "joint-mod-add-local-callback": [[[2, 33], "s4", "joint-mod-add-local"]],
  "joint-mod-set-world-callback": [[[0, 23], "v1", "joint-mod-set-world"]],
  "joint-mod-blend-local-callback": [[[2, 63], "gp", "joint-mod-blend-local"]],
  "joint-mod-spinner-callback": [[[2, 63], "gp", "joint-mod-spinner"]],
  "joint-mod-blend-world-callback": [[[2, 148], "gp", "joint-mod-blend-world"]],
  "joint-mod-rotate-local-callback": [
    [[2, 16], "v1", "joint-mod-rotate-local"]
  ],
  "(method 0 collide-shape-prim-sphere)": [
    [[3, 8], "v0", "collide-shape-prim-sphere"]
  ],
  "(method 0 collide-shape-prim-mesh)": [
    [[3, 11], "v0", "collide-shape-prim-mesh"]
  ],
  "(method 0 collide-shape-prim-group)": [
    [[3, 12], "v0", "collide-shape-prim-group"]
  ],
  "(method 0 collide-shape-moving)": [[[2, 12], "v0", "collide-shape-moving"]],
  "(method 11 touching-prims-entry-pool)": [
    [[0, 8], "v1", "touching-prims-entry"],
    [8, "v1", "pointer"],
    [[9, 11], "v1", "touching-prims-entry"],
    [[1, 20], "a1", "touching-prims-entry"]
  ],
  "(method 0 touching-list)": [[[6, 9], "v0", "touching-list"]],
  "display-loop-main": [[223, "t9", "(function none)"]],
  "end-display": [
    [205, "f1", "float"],
    [205, "f0", "float"],
    [[85, 90], "v1", "dma-packet"],
    [[235, 240], "v1", "dma-packet"]
  ],
  "(method 18 res-lump)": [["_stack_", 16, "object"]],
  "(method 21 res-lump)": [
    ["_stack_", 16, "res-tag"],
    ["_stack_", 32, "res-tag"]
  ],
  "(method 8 res-lump)": [
    [258, "s0", "array"],
    // [[0, 100], "s0", "basic"],
    // [[102, 120], "s0", "basic"],
    // [[147, 150], "s0", "collide-mesh"],
    [[157, 239], "s0", "(array object)"]
    // [235, "s0", "basic"]
  ],
  "(method 0 fact-info-enemy)": [
    [[0, 196], "gp", "fact-info-enemy"],
    ["_stack_", 16, "res-tag"],
    ["_stack_", 32, "res-tag"],
    [[11, 177], "s5", "res-lump"]
  ],
  "(method 0 fact-info)": [
    [87, "v1", "(pointer int32)"],
    [11, "v1", "res-lump"]
  ],
  "(method 0 fact-info-crate)": [
    [[0, 17], "gp", "fact-info-crate"],
    [14, "a0", "res-lump"]
  ],
  "(method 0 fact-info-target)": [[[0, 17], "gp", "fact-info-target"]],
  "joint-channel-float-delete!": [
    [7, "a0", "pointer"],
    [7, "a1", "pointer"]
  ],
  "num-func-chan": [[7, "v1", "joint-control-channel"]],
  "(method 20 process-focusable)": [
    [15, "gp", "collide-shape-moving"],
    [31, "gp", "collide-shape"]
  ],
  "(method 10 focus)": [[19, "v1", "collide-shape"]],
  "shrubbery-login-post-texture": [
    [[13, 15], "a3", "qword"],
    [16, "a3", "pointer"],
    [24, "a3", "pointer"],
    [[17, 23], "a3", "qword"],
    [[13, 23], "a1", "qword"],
    [14, "a2", "qword"],
    [[27, 29], "a3", "qword"],
    [[27, 29], "a1", "qword"],
    [[35, 37], "a3", "qword"],
    [[35, 37], "a2", "qword"]
  ],
  "(top-level-login eye-h)": [[[69, 77], "a1", "eye-control"]],
  "entity-actor-lookup": [["_stack_", 16, "res-tag"]],
  "entity-actor-count": [["_stack_", 16, "res-tag"]],
  "(method 0 path-control)": [["_stack_", 16, "res-tag"]],
  "(method 9 actor-link-info)": [[[0, 36], "s3", "entity-actor"]],
  "(method 41 nav-mesh)": [["_stack_", 56, "float"]],
  "(method 39 nav-mesh)": [["_stack_", 56, "float"]],
  "str-load": [[[18, 44], "s2", "load-chunk-msg"]],
  "str-load-status": [
    [[18, 22], "v1", "load-chunk-msg"],
    [26, "v1", "load-chunk-msg"]
  ],
  "str-play-async": [[[7, 36], "s4", "play-chunk-msg"]],
  "str-play-stop": [[[7, 36], "s4", "play-chunk-msg"]],
  "str-play-queue": [[[7, 98], "s4", "play-chunk-msg"]],
  "str-ambient-play": [[[7, 20], "s5", "load-chunk-msg"]],
  "str-ambient-stop": [[[7, 20], "s5", "load-chunk-msg"]],
  "dgo-load-begin": [[[19, 41], "s2", "load-dgo-msg"]],
  "dgo-load-get-next": [[[14, 31], "v1", "load-dgo-msg"]],
  "dgo-load-continue": [[[5, 23], "gp", "load-dgo-msg"]],
  "dgo-load-link": [
    [7, "s4", "uint"],
    [17, "s4", "uint"],
    [55, "s4", "uint"],
    [27, "s4", "uint"],
    [37, "s4", "uint"]
  ],
  "lookup-level-info": [
    [3, "a1", "symbol"],
    [[4, 24], "a1", "level-load-info"]
  ],
  "(method 30 level-group)": [[87, "v0", "level"]],
  "(method 19 level-group)": [
    [223, "s3", "continue-point"],
    [[177, 209], "s1", "continue-point"],
    [[182, 224], "s3", "continue-point"],
    [434, "v1", "symbol"]
  ],
  "(method 18 level)": [[[82, 89], "a1", "level"]],
  "(method 19 level)": [[[45, 48], "a0", "texture-anim-array"]],
  "level-update-after-load": [
    [[123, 152], "s0", "drawable-inline-array-tfrag"],
    [[155, 158], "s0", "drawable-tree-instance-tie"],
    [365, "a1", "(pointer int32)"],
    [370, "a2", "(pointer int32)"]
  ],
  "(method 25 level)": [
    [97, "t9", "(function object none)"],
    [169, "t9", "(function object symbol none)"]
  ],
  "(method 9 level)": [[54, "t9", "(function object none)"]],
  "copy-mood-exterior": [
    [[15, 19], "a1", "(inline-array vector)"],
    [[16, 18], "v1", "(inline-array vector)"],
    [[30, 32], "v1", "(inline-array vector)"],
    [[29, 33], "a0", "(inline-array vector)"]
  ],
  "update-mood-ruins": [[[19, 46], "gp", "ruins-states"]],
  "desaturate-mood-colors": [[[20, 92], "a0", "(inline-array mood-color)"]],
  "ramdisk-load": [[[7, 12], "v1", "ramdisk-rpc-load"]],
  "(method 10 engine-sound-pers)": [[[2, 19], "v1", "sound-rpc-set-param"]],
  "check-irx-version": [[[3, 51], "gp", "sound-rpc-get-irx-version"]],
  "sound-bank-iop-store": [[[7, 11], "v1", "sound-rpc-bank-cmd"]],
  "sound-bank-iop-free": [[[7, 12], "v1", "sound-rpc-bank-cmd"]],
  "sound-bank-load": [[[7, 12], "v1", "sound-rpc-load-bank"]],
  "sound-bank-load-from-iop": [[[7, 12], "v1", "sound-rpc-load-bank"]],
  "sound-bank-load-from-ee": [[[8, 14], "v1", "sound-rpc-load-bank"]],
  "sound-bank-unload": [[[6, 11], "v1", "sound-rpc-unload-bank"]],
  "sound-music-load": [[[6, 11], "v1", "sound-rpc-load-music"]],
  "sound-music-unload": [[[3, 8], "v1", "sound-rpc-unload-music"]],
  "set-language": [[[7, 12], "v1", "sound-rpc-set-language"]],
  "sound-set-stereo-mode": [[[4, 9], "v1", "sound-rpc-set-stereo-mode"]],
  "list-sounds": [[[3, 7], "v1", "sound-rpc-list-sounds"]],
  "string->sound-name": [[[2, 18], "a1", "(pointer uint8)"]],
  "sound-set-volume": [[[3, 16], "v1", "sound-rpc-set-master-volume"]],
  "sound-set-reverb": [[[5, 25], "v1", "sound-rpc-set-reverb"]],
  "sound-set-ear-trans": [[[7, 26], "gp", "sound-rpc-set-ear-trans"]],
  "sound-play-by-name": [
    [[12, 45], "s5", "sound-rpc-play"],
    [[22, 39], "s3", "process-drawable"]
  ],
  "sound-play-by-spec": [
    [[4, 54], "s5", "sound-rpc-play"],
    [[31, 47], "s3", "process-drawable"]
  ],
  "sound-pause": [[[3, 8], "v1", "sound-rpc-pause-sound"]],
  "sound-stop": [[[3, 8], "v1", "sound-rpc-stop-sound"]],
  "sound-continue": [[[3, 8], "v1", "sound-rpc-continue-sound"]],
  "sound-group-pause": [[[3, 7], "v1", "sound-rpc-pause-group"]],
  "sound-group-stop": [[[3, 7], "v1", "sound-rpc-stop-group"]],
  "sound-group-continue": [[[3, 7], "v1", "sound-rpc-continue-group"]],
  "sound-set-flava": [[[3, 10], "v1", "sound-rpc-set-flava"]],
  "sound-set-midi-reg": [[[3, 10], "v1", "sound-rpc-set-midi-reg"]],
  "sound-set-fps": [[[3, 10], "v1", "sound-rpc-set-fps"]],
  "(method 0 ambient-sound)": [
    [121, "v1", "sound-spec"],
    [125, "v1", "sound-spec"],
    [128, "v1", "sound-spec"],
    [132, "v1", "sound-spec"],
    // [143, "v1", "sound-spec"],
    // [140, "v1", "sound-spec"],
    // [147, "v1", "sound-spec"],
    ["_stack_", 16, "sound-spec"],
    ["_stack_", 32, "sound-name"],
    ["_stack_", 48, "(pointer float)"],
    // ["_stack_", 52, "sound-play-parms"],
    ["_stack_", 64, "res-tag"]
  ],
  "(method 11 ambient-sound)": [
    [[18, 33], "s4", "process-drawable"],
    [[11, 47], "s5", "sound-rpc-set-param"]
  ],
  "(method 12 ambient-sound)": [[[7, 22], "v1", "sound-rpc-set-param"]],
  "(method 13 ambient-sound)": [[[7, 23], "v1", "sound-rpc-set-param"]],
  "loader-test-command": [[[5, 10], "v1", "sound-rpc-test-cmd"]],
  "(anon-function 1 gsound)": [[[0, 45], "gp", "(array symbol)"]],
  "sound-buffer-dump": [[[12, 39], "s3", "sound-rpc-play"]],
  "(method 12 fact-info-target)": [
    [3, "v1", "target"],
    [14, "a0", "target"]
  ],
  "(method 10 history)": [[[8, 10], "a1", "history-elt"]],
  "(method 10 history-iterator)": [[[20, 35], "a2", "history-elt"]],
  "command-get-time": [[119, "gp", "(pointer float)"]],
  "command-get-param": [[122, "gp", "(pointer float)"]],
  "command-get-entity": [[10, "gp", "process"]],
  // sprite
  "sprite-add-matrix-data": [
    [[5, 15], "a2", "dma-packet"],
    [[24, 28], "a1", "matrix"],
    [[47, 57], "a2", "dma-packet"],
    [[70, 97], "a2", "vector"],
    [[98, 113], "a1", "vector"],
    [[119, 133], "a1", "vector"]
  ],
  "sprite-add-frame-data": [[[8, 16], "a0", "dma-packet"]],
  "sprite-add-2d-chunk": [
    [[12, 20], "a0", "dma-packet"],
    [[45, 52], "a0", "dma-packet"],
    [[69, 76], "a0", "dma-packet"],
    [[80, 87], "v1", "dma-packet"],
    [65, "a3", "int"]
  ],
  "sprite-add-3d-chunk": [
    [[11, 19], "a0", "dma-packet"],
    [[44, 51], "a0", "dma-packet"],
    [[68, 75], "a0", "dma-packet"],
    [[79, 87], "v1", "dma-packet"],
    [65, "a3", "int"]
  ],
  "sprite-draw": [
    [[33, 38], "a0", "dma-packet"],
    [[41, 48], "a0", "gs-gif-tag"],
    [52, "a0", "(pointer gs-test)"],
    [54, "a0", "(pointer gs-reg64)"],
    [56, "a0", "(pointer gs-clamp)"],
    [58, "a0", "(pointer gs-reg64)"],
    [[73, 82], "a0", "dma-packet"],
    [[87, 92], "a0", "dma-packet"],
    [[111, 115], "a0", "dma-packet"],
    [[129, 133], "a0", "dma-packet"],
    [[150, 154], "a0", "dma-packet"],
    [[159, 162], "v1", "dma-packet"]
  ],
  // sprite-distort
  "sprite-init-distorter": [
    [[3, 7], "a1", "dma-packet"],
    [[13, 16], "a1", "gs-gif-tag"],
    [21, "a1", "(pointer gs-zbuf)"],
    [23, "a1", "(pointer gs-reg64)"],
    [25, "a1", "(pointer gs-tex0)"],
    [27, "a1", "(pointer gs-reg64)"],
    [29, "a1", "(pointer gs-tex1)"],
    [31, "a1", "(pointer gs-reg64)"],
    [32, "a1", "(pointer gs-miptbp)"],
    [34, "a1", "(pointer gs-reg64)"],
    [36, "a1", "(pointer gs-clamp)"],
    [38, "a1", "(pointer gs-reg64)"],
    [40, "a1", "(pointer gs-alpha)"],
    [42, "a1", "(pointer gs-reg64)"],
    [50, "a3", "uint"],
    [[53, 58], "a1", "dma-packet"]
  ],
  "sprite-draw-distorters": [
    [[73, 93], "a0", "vector"],
    [75, "v1", "vector"],
    [87, "v1", "vector"],
    [96, "v1", "vector"],
    [100, "v1", "vector"],
    [123, "a0", "(pointer int32)"],
    [128, "v1", "vector"],
    [130, "v1", "vector"],
    [136, "v1", "vector"],
    [157, "v1", "vector"],
    [[175, 192], "a1", "dma-packet"],
    [[200, 206], "a0", "dma-packet"],
    [[210, 214], "a0", "vector4w"],
    [[219, 224], "a0", "dma-packet"],
    [[252, 269], "a1", "dma-packet"],
    [[277, 281], "a1", "dma-packet"],
    [[285, 289], "a1", "vector4w"],
    [[293, 298], "v1", "dma-packet"]
  ],
  "print-game-text": [
    [225, "v1", "float"],
    [241, "v1", "float"]
  ],
  "warp-test": [[[18, 23], "v1", "dma-packet"]],
  "fx-copy-buf": [
    [[17, 22], "t3", "dma-packet"],
    [[2, 8], "a2", "dma-packet"],
    [[122, 127], "t0", "dma-packet"],
    [[24, 66], "t3", "dma-packet"]
  ],
  "(method 12 setting-control)": [[17, "s4", "connection"]],
  "(method 14 setting-control)": [[6, "v1", "connection"]],
  "(method 18 setting-control)": [[[844, 848], "a0", "process-focusable"]],
  "(method 9 cam-setting-data)": [
    [[76, 80], "v1", "connection"],
    [22, "s3", "connection"],
    [[45, 48], "s3", "connection"],
    [[56, 59], "s3", "connection"]
  ],
  "(method 9 user-setting-data)": [
    [[76, 80], "v1", "connection"],
    [[56, 59], "s3", "connection"],
    [[45, 49], "s3", "connection"],
    [22, "s3", "connection"]
  ],
  "(method 10 cam-setting-data)": [
    [[24, 31], "v1", "handle"],
    [[23, 36], "a0", "handle"],
    [44, "a3", "vector"],
    [395, "a3", "vector"],
    [404, "a3", "vector"],
    [413, "a3", "vector"],
    [424, "a3", "vector"],
    [[433, 448], "a0", "handle"],
    [[434, 441], "v1", "handle"],
    [[454, 467], "a0", "handle"],
    [[455, 462], "v1", "handle"]
  ],
  "(method 9 art)": [[9, "v1", "pointer"]],
  "(method 12 art-group)": [[12, "a0", "art-joint-anim"]],
  "(method 9 art-mesh-geo)": [
    [20, "s4", "(pointer int16)"],
    [[14, 19], "a0", "drawable"],
    [10, "v1", "(pointer art)"],
    [14, "v1", "(pointer art)"]
  ],
  "(method 9 art-joint-anim)": [[9, "v1", "pointer"]],
  "joint-control-copy!": [
    [8, "a0", "uint"],
    [8, "v1", "uint"]
  ],
  "joint-control-remap!": [
    [127, "t9", "(function joint-control joint-control-channel int object)"],
    [181, "t9", "(function joint-control joint-control-channel int object)"],
    ["_stack_", 60, "basic"]
  ],
  "flatten-joint-control-to-spr": [
    [[201, 203], "a1", "terrain-context"],
    [[131, 133], "a0", "terrain-context"],
    [[182, 184], "a1", "terrain-context"],
    [[164, 166], "a0", "terrain-context"],
    [195, "v1", "terrain-context"],
    [65, "a3", "(pointer float)"],
    [67, "a3", "(pointer float)"],
    [[18, 24], "a2", "(inline-array vector)"],
    [24, "a3", "(pointer float)"],
    [[59, 65], "a2", "(inline-array vector)"],
    [[112, 118], "a2", "(inline-array vector)"],
    [17, "a2", "int"]
  ],
  "(method 2 art-joint-anim-manager-slot)": [
    [21, "s2", "uint"],
    [21, "v1", "uint"]
  ],
  "create-interpolated2-joint-animation-frame": [
    [[48, 125], "v1", "joint-anim-frame"]
  ],
  "(method 12 art-joint-anim-manager)": [
    [15, "a0", "pointer"],
    [15, "v1", "pointer"],
    [21, "a0", "pointer"],
    [21, "v1", "pointer"]
  ],
  "(method 11 art-joint-anim-manager)": [
    [54, "v1", "uint"],
    [54, "s2", "uint"],
    [60, "s2", "uint"],
    [65, "s2", "uint"],
    [71, "s2", "uint"],
    [87, "a1", "uint"],
    [94, "a2", "uint"]
  ],
  "joint-anim-inspect-elt": [
    [[4, 15], "gp", "joint-anim-matrix"],
    [[17, 30], "gp", "joint-anim-transformq"]
  ],
  "matrix-from-control!": [
    [22, "v1", "pointer"],
    [35, "v1", "pointer"],
    [38, "v1", "pointer"],
    [65, "v1", "pointer"],
    [72, "v1", "pointer"],
    [82, "v1", "pointer"],
    [85, "v1", "pointer"],
    // [58, "v1", "matrix"],
    [[43, 49], "v1", "matrix"]
  ],
  "init-haze-vert-array": [
    [43, "a0", "cloud-vertex"],
    [44, "v1", "cloud-vertex"]
  ],
  "sky-make-sun-data": [[[7, 58], "s3", "sky-sun-data"]],
  "(anon-function 7 relocate)": [
    [3, "a0", "int"],
    [8, "a0", "int"]
  ],
  "(method 7 process)": [
    [[47, 88], "v1", "connection"],
    [[120, 124], "a0", "basic"],
    [[127, 130], "a0", "basic"]
  ],
  "(method 7 collide-shape-prim-group)": [[4, "v1", "pointer"]],
  "all-texture-tweak-adjust": [[[35, 44], "s0", "adgif-shader"]],
  "dm-float-field-tie-rvanish-func": [[[14, 45], "gp", "prototype-bucket-tie"]],
  "dm-float-field-tie-vanish-far-func": [
    [[14, 45], "gp", "prototype-bucket-tie"]
  ],
  "build-instance-list": [
    [33, "v1", "drawable-tree-instance-shrub"],
    [85, "v1", "drawable-tree-instance-tie"]
  ],
  "debug-menu-make-continue-sub-menu": [
    [5, "v1", "symbol"],
    [10, "v1", "level-load-info"],
    [13, "v1", "level-load-info"],
    [21, "v1", "continue-point"],
    [47, "v1", "continue-point"],
    [56, "v1", "continue-point"]
  ],
  "(anon-function 191 default-menu)": [
    [[30, 37], "s5", "adgif-shader"],
    [[5, 25], "s4", "texture-id"]
  ],
  "(anon-function 188 default-menu)": [
    [[3, 13], "v1", "texture-id"],
    [[20, 28], "a1", "adgif-shader"],
    [33, "v1", "texture-id"],
    [41, "v1", "adgif-shader"]
  ],
  "(anon-function 187 default-menu)": [
    [[2, 13], "v1", "texture-id"],
    [[18, 29], "a1", "adgif-shader"],
    [34, "v1", "texture-id"],
    [[42, 44], "v1", "adgif-shader"]
  ],
  "(anon-function 186 default-menu)": [
    [[3, 13], "v1", "texture-id"],
    [[20, 28], "a1", "adgif-shader"],
    [33, "v1", "texture-id"],
    [41, "v1", "adgif-shader"]
  ],
  "(anon-function 185 default-menu)": [
    [[3, 13], "v1", "texture-id"],
    [[20, 28], "a1", "adgif-shader"],
    [33, "v1", "texture-id"],
    [41, "v1", "adgif-shader"]
  ],
  "(anon-function 184 default-menu)": [
    [[3, 13], "v1", "texture-id"],
    [[20, 28], "a1", "adgif-shader"],
    [33, "v1", "texture-id"],
    [41, "v1", "adgif-shader"]
  ],
  "(anon-function 183 default-menu)": [
    [[2, 13], "v1", "texture-id"],
    [[18, 29], "a1", "adgif-shader"],
    [34, "v1", "texture-id"],
    [[42, 44], "v1", "adgif-shader"]
  ],
  "(anon-function 182 default-menu)": [
    [[3, 13], "v1", "texture-id"],
    [[20, 28], "a1", "adgif-shader"],
    [33, "v1", "texture-id"],
    [41, "v1", "adgif-shader"]
  ],
  "(anon-function 181 default-menu)": [
    [[3, 13], "v1", "texture-id"],
    [[20, 28], "a1", "adgif-shader"],
    [33, "v1", "texture-id"],
    [41, "v1", "adgif-shader"]
  ],
  "(anon-function 180 default-menu)": [
    [[3, 13], "v1", "texture-id"],
    [[20, 28], "a1", "adgif-shader"],
    [33, "v1", "texture-id"],
    [41, "v1", "adgif-shader"]
  ],
  "(anon-function 179 default-menu)": [
    [[2, 13], "v1", "texture-id"],
    [[18, 29], "a1", "adgif-shader"],
    [34, "v1", "texture-id"],
    [[42, 44], "v1", "adgif-shader"]
  ],
  "(anon-function 178 default-menu)": [
    [[3, 13], "v1", "texture-id"],
    [[20, 28], "a1", "adgif-shader"],
    [33, "v1", "texture-id"],
    [41, "v1", "adgif-shader"]
  ],
  "(anon-function 177 default-menu)": [
    [[3, 13], "v1", "texture-id"],
    [[20, 28], "a1", "adgif-shader"],
    [33, "v1", "texture-id"],
    [41, "v1", "adgif-shader"]
  ],
  "(anon-function 176 default-menu)": [
    [[3, 13], "v1", "texture-id"],
    [[20, 28], "a1", "adgif-shader"],
    [33, "v1", "texture-id"],
    [41, "v1", "adgif-shader"]
  ],
  "(anon-function 175 default-menu)": [
    [[3, 13], "v1", "texture-id"],
    [[20, 28], "a1", "adgif-shader"],
    [33, "v1", "texture-id"],
    [41, "v1", "adgif-shader"]
  ],
  "(anon-function 174 default-menu)": [
    [[3, 13], "v1", "texture-id"],
    [[20, 28], "a1", "adgif-shader"],
    [33, "v1", "texture-id"],
    [41, "v1", "adgif-shader"]
  ],
  "(anon-function 173 default-menu)": [
    [[2, 13], "v1", "texture-id"],
    [[18, 29], "a1", "adgif-shader"],
    [34, "v1", "texture-id"],
    [[42, 44], "v1", "adgif-shader"]
  ],
  "(anon-function 172 default-menu)": [
    [[2, 13], "v1", "texture-id"],
    [[18, 29], "a1", "adgif-shader"],
    [34, "v1", "texture-id"],
    [[42, 44], "v1", "adgif-shader"]
  ],
  "joint-mod-ik-callback": [
    [6, "gp", "joint-mod-ik"],
    [9, "gp", "joint-mod-ik"],
    [[1, 35], "gp", "joint-mod-ik"],
    [[1, 433], "gp", "joint-mod-ik"]
  ],
  "(method 11 joint-mod)": [
    [20, "s0", "fact-info-enemy"],
    [12, "s2", "process-drawable"]
  ],
  "joint-mod-look-at-handler": [
    [[2, 406], "gp", "joint-mod"],
    [409, "a3", "float"]
  ],
  "real-joint-mod-gun-look-at-handler": [
    [1, "v1", "joint-mod"],
    [2, "v1", "joint-mod"]
  ],
  "joint-mod-foot-rot-handler": [
    [[0, 7], "s5", "joint-mod"],
    [[36, 59], "s5", "joint-mod"],
    [[63, 97], "s5", "joint-mod"],
    [119, "s5", "joint-mod"],
    [[119, 152], "s5", "joint-mod"]
  ],
  "joint-mod-polar-look-at-guts": [
    [1, "gp", "joint-mod"],
    [[1, 334], "gp", "joint-mod"],
    [334, "gp", "joint-mod"],
    [338, "a3", "float"]
  ],
  "joint-mod-world-look-at-handler": [
    [[0, 217], "gp", "joint-mod"],
    [220, "a3", "float"]
  ],
  "joint-mod-rotate-handler": [[[2, 114], "s5", "joint-mod"]],
  "joint-mod-scale-handler": [[[1, 14], "s5", "joint-mod"]],
  "joint-mod-joint-set-handler": [[[2, 23], "s4", "joint-mod"]],
  "joint-mod-joint-set-world-handler": [[[6, 197], "s5", "joint-mod"]],
  "joint-mod-joint-set*-handler": [[[2, 39], "s5", "joint-mod"]],
  "joint-mod-joint-set*-world-handler": [[[4, 53], "s5", "joint-mod"]],
  "joint-mod-debug-draw": [[8, "a3", "float"]],
  "glst-find-node-by-name": [
    [6, "s5", "glst-named-node"],
    [7, "v1", "glst-named-node"]
  ],
  "glst-length-of-longest-name": [
    [5, "s5", "glst-named-node"],
    [6, "v1", "glst-named-node"]
  ],
  "(event time-of-day-tick)": [
    [10, "v1", "float"],
    [148, "v1", "float"]
  ],
  "cam-slave-get-vector-with-offset": [[[52, 61], "s3", "vector"]],
  "cam-slave-get-interp-time": [[43, "f0", "float"]],
  "cam-standard-event-handler": [
    [13, "gp", "(state camera-slave)"],
    [19, "gp", "(state camera-slave)"],
    [22, "gp", "(state camera-slave)"]
  ],
  "cam-calc-follow!": [
    [101, "f0", "float"],
    [104, "f0", "float"] // needed because the decompiler sees an int going into an FP register and assumes it's an int instead!
  ],
  "(event cam-master-active)": [
    [80, "gp", "matrix"],
    [170, "s5", "vector"],
    [275, "v1", "process"],
    [330, "a0", "camera-slave"],
    [448, "v1", "camera-slave"],
    [512, "v1", "camera-slave"],
    [542, "v1", "camera-slave"],
    [611, "a0", "vector"],
    [786, "v1", "float"],
    [789, "v1", "float"]
  ],
  "master-track-target": [
    [53, "gp", "process-focusable"],
    [100, "gp", "process-focusable"],
    [121, "gp", "process-focusable"],
    [132, "gp", "process-focusable"]
  ],
  "reset-target-tracking": [
    [14, "gp", "process-focusable"],
    [40, "gp", "process-focusable"],
    [51, "gp", "process-focusable"],
    [65, "gp", "process-focusable"],
    [86, "gp", "process-focusable"]
  ],
  "reset-follow": [[[12, 18], "a0", "process-focusable"]],
  "(code cam-pov)": [
    [15, "a1", "pov-camera"],
    [24, "a0", "pov-camera"]
  ],
  "(code cam-pov180)": [
    [15, "a1", "pov-camera"],
    [23, "v1", "pov-camera"],
    [45, "v1", "pov-camera"],
    [58, "v1", "pov-camera"],
    [80, "a1", "pov-camera"],
    [122, "v1", "vector"]
  ],
  "(code cam-pov-track)": [
    [19, "a1", "pov-camera"],
    [30, "a0", "pov-camera"]
  ],
  "cam-los-spline-collide": [
    [70, "s3", "(inline-array collide-cache-tri)"],
    [88, "s3", "(inline-array collide-cache-tri)"]
  ],
  "cam-los-collide": [
    [92, "s1", "(inline-array collide-cache-tri)"],
    [205, "s1", "(inline-array collide-cache-tri)"],
    [135, "s1", "(inline-array collide-cache-tri)"],
    [175, "s1", "(inline-array collide-cache-tri)"]
  ],
  "cam-dist-analog-input": [[32, "f0", "float"]],
  "(event cam-string)": [
    [11, "v1", "vector"],
    [[44, 72], "s5", "vector"],
    [[80, 108], "gp", "vector"],
    [141, "a0", "vector"],
    [145, "a0", "vector"],
    [174, "v1", "vector"],
    [184, "v1", "float"],
    [28, "v1", "float"],
    [31, "v1", "float"]
  ],
  "cam-draw-collide-cache": [
    [[8, 13], "gp", "(inline-array collide-cache-tri)"]
  ],
  "(event cam-combiner-active)": [
    [[103, 126], "gp", "camera-slave"],
    [[189, 235], "gp", "camera-slave"]
  ],
  "cam-collision-record-draw": [[[45, 240], "s5", "cam-collision-record"]],
  "camera-fov-frame": [
    [87, "a0", "vector4w"],
    [128, "a0", "vector4w"],
    [169, "a0", "vector4w"],
    [7, "a0", "cam-dbg-scratch"],
    [18, "a0", "cam-dbg-scratch"],
    [29, "a0", "cam-dbg-scratch"],
    [33, "a2", "cam-dbg-scratch"],
    [36, "a3", "cam-dbg-scratch"],
    [39, "t0", "cam-dbg-scratch"],
    [45, "a0", "cam-dbg-scratch"],
    [50, "a0", "cam-dbg-scratch"],
    [54, "a2", "cam-dbg-scratch"],
    [57, "a3", "cam-dbg-scratch"],
    [60, "t0", "cam-dbg-scratch"],
    [66, "a0", "cam-dbg-scratch"],
    [72, "a0", "cam-dbg-scratch"],
    [75, "a1", "cam-dbg-scratch"],
    [83, "a0", "cam-dbg-scratch"],
    [86, "a1", "cam-dbg-scratch"],
    [91, "a0", "cam-dbg-scratch"],
    [95, "a2", "cam-dbg-scratch"],
    [101, "t0", "cam-dbg-scratch"],
    [98, "a3", "cam-dbg-scratch"],
    [107, "a0", "cam-dbg-scratch"],
    [113, "a0", "cam-dbg-scratch"],
    [116, "a1", "cam-dbg-scratch"],
    [124, "a0", "cam-dbg-scratch"],
    [127, "a1", "cam-dbg-scratch"],
    [132, "a0", "cam-dbg-scratch"],
    [136, "a2", "cam-dbg-scratch"],
    [139, "a3", "cam-dbg-scratch"],
    [142, "t0", "cam-dbg-scratch"],
    [148, "a0", "cam-dbg-scratch"],
    [154, "a0", "cam-dbg-scratch"],
    [157, "a1", "cam-dbg-scratch"],
    [165, "a0", "cam-dbg-scratch"],
    [168, "a1", "cam-dbg-scratch"],
    [173, "a0", "cam-dbg-scratch"],
    [177, "a2", "cam-dbg-scratch"],
    [180, "a3", "cam-dbg-scratch"],
    [183, "t0", "cam-dbg-scratch"],
    [189, "a0", "cam-dbg-scratch"],
    [195, "a0", "cam-dbg-scratch"],
    [198, "a1", "cam-dbg-scratch"]
  ],
  "camera-sphere": [
    [[43, 49], "v1", "cam-dbg-scratch"],
    [64, "v1", "cam-dbg-scratch"],
    [80, "v1", "cam-dbg-scratch"],
    [94, "v1", "cam-dbg-scratch"],
    [109, "v1", "cam-dbg-scratch"],
    [124, "v1", "cam-dbg-scratch"],
    [138, "v1", "cam-dbg-scratch"],
    [152, "v1", "cam-dbg-scratch"],
    [156, "a0", "cam-dbg-scratch"],
    [159, "a1", "cam-dbg-scratch"],
    [164, "a0", "cam-dbg-scratch"],
    [167, "a1", "cam-dbg-scratch"]
  ],
  "camera-line-draw": [
    [36, "a0", "cam-dbg-scratch"],
    [44, "a0", "cam-dbg-scratch"],
    [2, "a2", "cam-dbg-scratch"],
    [7, "a0", "cam-dbg-scratch"],
    [14, "v1", "cam-dbg-scratch"],
    [18, "v1", "cam-dbg-scratch"],
    [22, "a0", "cam-dbg-scratch"],
    [24, "v1", "cam-dbg-scratch"],
    [29, "a0", "cam-dbg-scratch"],
    [32, "a1", "cam-dbg-scratch"],
    [36, "a0", "cam-dbg-scratch"],
    [44, "a0", "cam-dbg-scratch"]
  ],
  "camera-plot-float-func": [
    [56, "v1", "cam-dbg-scratch"],
    [64, "a0", "cam-dbg-scratch"],
    [68, "a0", "cam-dbg-scratch"],
    [105, "v1", "cam-dbg-scratch"],
    [242, "v1", "cam-dbg-scratch"],
    [21, "a0", "cam-dbg-scratch"],
    [24, "a0", "cam-dbg-scratch"],
    [27, "a0", "cam-dbg-scratch"],
    [30, "a0", "cam-dbg-scratch"],
    [51, "a0", "cam-dbg-scratch"],
    [54, "a0", "cam-dbg-scratch"],
    [56, "v1", "cam-dbg-scratch"],
    [58, "a0", "cam-dbg-scratch"],
    [64, "a0", "cam-dbg-scratch"],
    [87, "a0", "cam-dbg-scratch"],
    [97, "a0", "cam-dbg-scratch"],
    [103, "a0", "cam-dbg-scratch"],
    [105, "v1", "cam-dbg-scratch"],
    [107, "a0", "cam-dbg-scratch"],
    [111, "a0", "cam-dbg-scratch"],
    [114, "a1", "cam-dbg-scratch"],
    [119, "a0", "cam-dbg-scratch"],
    [122, "a0", "cam-dbg-scratch"],
    [128, "a0", "cam-dbg-scratch"],
    [131, "a0", "cam-dbg-scratch"],
    [135, "a0", "cam-dbg-scratch"],
    [138, "a1", "cam-dbg-scratch"],
    [142, "a0", "cam-dbg-scratch"],
    [148, "a0", "cam-dbg-scratch"],
    [154, "a0", "cam-dbg-scratch"],
    [160, "a0", "cam-dbg-scratch"],
    [164, "a0", "cam-dbg-scratch"],
    [167, "a1", "cam-dbg-scratch"],
    [171, "a0", "cam-dbg-scratch"],
    [174, "a0", "cam-dbg-scratch"],
    [177, "a0", "cam-dbg-scratch"],
    [183, "a0", "cam-dbg-scratch"],
    [187, "a0", "cam-dbg-scratch"],
    [190, "a1", "cam-dbg-scratch"],
    [197, "a0", "cam-dbg-scratch"],
    [200, "a0", "cam-dbg-scratch"],
    [206, "a0", "cam-dbg-scratch"],
    [212, "a0", "cam-dbg-scratch"],
    [216, "a0", "cam-dbg-scratch"],
    [219, "a1", "cam-dbg-scratch"],
    [223, "a0", "cam-dbg-scratch"],
    [226, "a0", "cam-dbg-scratch"],
    [238, "a0", "cam-dbg-scratch"],
    [242, "v1", "cam-dbg-scratch"],
    [244, "a0", "cam-dbg-scratch"],
    [247, "a0", "cam-dbg-scratch"],
    [266, "a0", "cam-dbg-scratch"],
    [270, "a0", "cam-dbg-scratch"],
    [273, "a1", "cam-dbg-scratch"]
  ],
  "cam-line-dma": [
    [32, "t0", "vector"],
    [36, "t0", "vector"],
    [45, "t0", "vector"],
    [50, "t0", "vector"],
    [[12, 16], "a3", "dma-packet"],
    [[22, 25], "a3", "gs-gif-tag"],
    [[33, 38], "a3", "(pointer uint128)"],
    [[46, 52], "a1", "(pointer uint128)"],
    [[60, 65], "a0", "dma-packet"],
    [[65, 74], "a0", "(pointer uint64)"],
    [[77, 80], "a0", "dma-packet"]
  ],
  "camera-line2d": [
    [4, "a2", "cam-dbg-scratch"],
    [6, "a0", "cam-dbg-scratch"],
    [10, "a0", "cam-dbg-scratch"],
    [13, "a0", "cam-dbg-scratch"],
    [14, "a1", "cam-dbg-scratch"],
    [18, "a0", "cam-dbg-scratch"],
    [20, "a1", "cam-dbg-scratch"],
    [24, "a0", "cam-dbg-scratch"],
    [27, "a0", "cam-dbg-scratch"]
  ],
  "camera-line-setup": [[2, "a0", "cam-dbg-scratch"]],
  "camera-line-rel-len": [
    [9, "a0", "cam-dbg-scratch"],
    [5, "a0", "cam-dbg-scratch"],
    [12, "a1", "cam-dbg-scratch"],
    [18, "a0", "cam-dbg-scratch"]
  ],
  "camera-line-rel": [
    [2, "a3", "cam-dbg-scratch"],
    [8, "a1", "cam-dbg-scratch"]
  ],
  "camera-bounding-box-draw": [
    [6, "a0", "cam-dbg-scratch"],
    [15, "a0", "cam-dbg-scratch"],
    [21, "v1", "cam-dbg-scratch"],
    [24, "a0", "cam-dbg-scratch"],
    [30, "v1", "cam-dbg-scratch"],
    [33, "a0", "cam-dbg-scratch"],
    [39, "v1", "cam-dbg-scratch"],
    [42, "a0", "cam-dbg-scratch"],
    [48, "v1", "cam-dbg-scratch"],
    [51, "a0", "cam-dbg-scratch"],
    [57, "v1", "cam-dbg-scratch"],
    [62, "a1", "cam-dbg-scratch"],
    [68, "a1", "cam-dbg-scratch"],
    [74, "a1", "cam-dbg-scratch"],
    [80, "a1", "cam-dbg-scratch"],
    [86, "a1", "cam-dbg-scratch"],
    [92, "a1", "cam-dbg-scratch"],
    [97, "a0", "cam-dbg-scratch"],
    [100, "a1", "cam-dbg-scratch"],
    [105, "a0", "cam-dbg-scratch"],
    [108, "a1", "cam-dbg-scratch"],
    [113, "a0", "cam-dbg-scratch"],
    [116, "a1", "cam-dbg-scratch"],
    [121, "a0", "cam-dbg-scratch"],
    [124, "a1", "cam-dbg-scratch"],
    [129, "a0", "cam-dbg-scratch"],
    [132, "a1", "cam-dbg-scratch"],
    [137, "a0", "cam-dbg-scratch"],
    [140, "a1", "cam-dbg-scratch"],
    [12, "v1", "cam-dbg-scratch"]
  ],
  "camera-cross": [
    [8, "a0", "cam-dbg-scratch"],
    [14, "a0", "cam-dbg-scratch"],
    [18, "a2", "cam-dbg-scratch"],
    [22, "a0", "cam-dbg-scratch"],
    [26, "a2", "cam-dbg-scratch"],
    [31, "a0", "cam-dbg-scratch"],
    [34, "a1", "cam-dbg-scratch"],
    [39, "a0", "cam-dbg-scratch"],
    [42, "a1", "cam-dbg-scratch"],
    [47, "a0", "cam-dbg-scratch"],
    [52, "a0", "cam-dbg-scratch"],
    [52, "a0", "cam-dbg-scratch"],
    [56, "a2", "cam-dbg-scratch"],
    [60, "a0", "cam-dbg-scratch"],
    [64, "a2", "cam-dbg-scratch"],
    [69, "a0", "cam-dbg-scratch"],
    [72, "a1", "cam-dbg-scratch"],
    [77, "a0", "cam-dbg-scratch"],
    [80, "a1", "cam-dbg-scratch"],
    [85, "a0", "cam-dbg-scratch"],
    [90, "a0", "cam-dbg-scratch"],
    [94, "a2", "cam-dbg-scratch"],
    [98, "a0", "cam-dbg-scratch"],
    [101, "a1", "cam-dbg-scratch"],
    [106, "a0", "cam-dbg-scratch"],
    [109, "a1", "cam-dbg-scratch"]
  ],
  "cam-debug-draw-tris": [
    [20, "a0", "cam-dbg-scratch"],
    [88, "a0", "cam-dbg-scratch"]
  ],
  "camera-fov-draw": [
    [16, "t2", "cam-dbg-scratch"],
    [30, "a3", "cam-dbg-scratch"],
    [43, "a0", "cam-dbg-scratch"],
    [60, "a0", "cam-dbg-scratch"],
    [63, "a1", "cam-dbg-scratch"],
    [68, "a0", "cam-dbg-scratch"],
    [71, "a1", "cam-dbg-scratch"],
    [76, "a0", "cam-dbg-scratch"],
    [79, "a1", "cam-dbg-scratch"],
    [2, "t2", "cam-dbg-scratch"],
    [13, "v1", "(pointer vector)"],
    [27, "v1", "(pointer vector)"],
    [40, "v1", "(pointer vector)"],
    [53, "v1", "(pointer vector)"]
  ],
  "cam-collision-record-save": [[[8, 56], "v1", "cam-collision-record"]],
  "(trans cam-stick)": [[157, "a0", "vector"]],
  "(method 9 darkjak-info)": [[71, "v0", "sound-rpc-set-param"]],
  "(trans idle board)": [[4, "a0", "target"]],
  "(trans hidden board)": [[4, "a0", "target"]],
  "(trans use board)": [
    [8, "a0", "target"],
    [22, "a1", "target"]
  ],
  "board-post": [
    [[3, 79], "v1", "target"],
    [38, "a0", "target"],
    [44, "a0", "target"],
    [50, "a0", "target"],
    [56, "a0", "target"],
    [62, "a0", "target"],
    [94, "v1", "target"]
  ],
  "(code use board)": [[17, "v1", "art-joint-anim"]],
  "(code idle board)": [
    [19, "v1", "art-joint-anim"],
    [37, "v1", "art-joint-anim"]
  ],
  "gun-init": [[85, "a1", "target"]],
  "gun-post": [
    [7, "a0", "target"],
    [12, "gp", "target"],
    [16, "gp", "target"],
    [22, "gp", "target"],
    [31, "gp", "target"],
    [42, "gp", "target"],
    [46, "gp", "target"],
    [57, "gp", "target"],
    [[64, 77], "gp", "target"],
    [82, "v1", "target"],
    [88, "v1", "target"],
    [94, "v1", "target"],
    [100, "v1", "target"],
    [106, "v1", "target"],
    [110, "gp", "target"],
    [121, "gp", "target"],
    [126, "gp", "target"],
    [132, "gp", "target"],
    [148, "gp", "target"],
    [169, "a0", "target"]
  ],
  "(trans hidden gun)": [[4, "a0", "target"]],
  "(code idle gun)": [[16, "v1", "art-joint-anim"]],
  "(trans idle gun)": [
    [2, "v1", "target"],
    [9, "a0", "target"],
    [20, "v1", "target"]
  ],
  "(code die gun)": [
    [13, "v1", "target"],
    [74, "v1", "target"]
  ],
  "(post use gun)": [
    [6, "gp", "target"],
    [12, "gp", "target"],
    [21, "gp", "target"],
    [29, "gp", "target"],
    [34, "gp", "target"],
    [36, "gp", "target"],
    [40, "gp", "target"],
    [57, "gp", "target"],
    [63, "gp", "target"],
    [65, "gp", "target"],
    [67, "gp", "target"],
    [71, "gp", "target"],
    [75, "gp", "target"],
    [77, "gp", "target"],
    [83, "gp", "target"],
    [91, "gp", "target"],
    [93, "gp", "target"],
    [96, "a0", "vector"],
    [99, "gp", "target"],
    [101, "gp", "target"],
    [103, "gp", "target"],
    [109, "gp", "target"],
    [114, "gp", "target"],
    [116, "gp", "target"],
    [120, "gp", "target"],
    [122, "gp", "target"],
    [127, "gp", "target"],
    [129, "gp", "target"],
    [132, "a0", "vector"],
    [136, "s6", "target"]
  ],
  "(code use gun)": [
    [7, "a0", "target"],
    [27, "v1", "art-joint-anim"],
    [87, "v1", "art-joint-anim"],
    [152, "v1", "art-joint-anim"],
    [207, "v1", "art-joint-anim"],
    [262, "v1", "art-joint-anim"],
    [312, "v1", "art-joint-anim"],
    [377, "v1", "art-joint-anim"],
    [427, "v1", "art-joint-anim"],
    [487, "v1", "art-joint-anim"],
    [547, "v1", "art-joint-anim"],
    [612, "v1", "art-joint-anim"],
    [667, "v1", "art-joint-anim"],
    [726, "s4", "target"],
    [741, "s1", "pair"],
    [753, "s4", "target"],
    [774, "s4", "target"],
    [795, "s1", "pair"],
    [801, "s4", "target"],
    [804, "s4", "target"]
  ],
  "(trans use gun)": [
    [8, "a1", "target"],
    [19, "a0", "target"],
    [23, "v1", "target"],
    [28, "v1", "target"],
    [44, "v1", "target"]
  ],
  "(method 31 gun-eject)": [
    [24, "a0", "gun"],
    [36, "v1", "gun"],
    [44, "v1", "collide-shape"]
  ],
  "(method 9 gun-info)": [
    [115, "s0", "collide-shape-prim"],
    [133, "s0", "collide-shape-prim"]
  ],
  "(method 3 collide-query)": [
    [116, "f0", "float"],
    [137, "f0", "float"]
  ],
  "emerc-vu1-initialize-chain": [
    [[19, 59], "s5", "emerc-vu1-low-mem"],
    [80, "gp", "(inline-array dma-packet)"],
    [[12, 18], "gp", "(pointer vif-tag)"]
  ],
  "emerc-vu1-init-buffer": [
    [[25, 31], "a0", "dma-packet"],
    [[37, 40], "a0", "gs-gif-tag"],
    [44, "a0", "(pointer gs-test)"],
    [46, "a0", "(pointer gs-reg64)"],
    [[49, 61], "v1", "dma-packet"]
  ],
  "sparticle-track-root-prim": [[3, "v1", "collide-shape"]],
  "(method 10 sparticle-launcher)": [[[41, 75], "gp", "(array int32)"]],
  "birth-func-texture-group": [[[2, 10], "s5", "(array int32)"]],
  "(method 9 sparticle-launch-control)": [[22, "a2", "process-drawable"]],
  "(method 10 sparticle-launch-control)": [[42, "a3", "float"]],
  "execute-part-engine": [
    [11, "v1", "connection"],
    [12, "a0", "process-drawable"],
    [13, "v1", "connection"],
    [[19, 53], "s0", "vector"],
    [23, "v1", "connection"],
    [28, "v1", "connection"],
    [29, "v1", "int"],
    [137, "a3", "vector"],
    [35, "a0", "process-drawable"]
  ],
  "sparticle-respawn-heights": [
    [[0, 58], "gp", "(array int32)"],
    [58, "gp", "(array int32)"],
    [34, "v1", "int"]
  ],
  "sparticle-respawn-timer": [
    [[9, 15], "gp", "(array int32)"],
    [34, "gp", "(array int32)"],
    [10, "v1", "int"]
  ],
  "sparticle-texture-animate": [
    [[0, 31], "v1", "(array int32)"],
    [47, "v1", "(array int32)"]
  ],
  "sparticle-texture-day-night": [
    [[21, 78], "s2", "(array int32)"]
  ],
  "sparticle-mode-animate": [
    [5, "v1", "(array symbol)"],
    [[7, 16], "a1", "(array uint32)"],
    [18, "a1", "vector4w"],
    [21, "a1", "(pointer int32)"],
    [26, "a1", "(array int32)"],
    [28, "v1", "(array int32)"],
    [32, "a0", "(pointer int64)"],
    // [33, "a0", "(pointer int64)"],
    [44, "v1", "(pointer int32)"],
    [46, "v1", "(pointer int32)"]

  ],
  "(method 2 sparticle-cpuinfo)": [[14, "f0", "float"]],
  "sp-kill-particle": [
    [7, "a1", "uint"],
    [7, "v1", "uint"]
  ],
  "sp-orbiter": [[[78, 89], "v1", "sprite-vec-data-2d"]],
  "forall-particles-with-key-runner": [
    [32, "s3", "(inline-array sparticle-cpuinfo)"],
    [42, "s3", "(inline-array sparticle-cpuinfo)"]
  ],
  "forall-particles-runner": [
    [[19, 28], "s4", "sparticle-cpuinfo"],
    [34, "s4", "pointer"],
    [35, "s3", "pointer"]
  ],
  "sp-process-particle-system": [[14, "a1", "vector"]],
  // debug
  "add-debug-point": [
    [[35, 39], "a3", "dma-packet"],
    [[45, 48], "a3", "gs-gif-tag"],
    [[65, 69], "a3", "vector4w-2"],
    [[85, 89], "a3", "vector4w-2"],
    [[102, 106], "a3", "vector4w-2"],
    [[122, 126], "a1", "vector4w-2"],
    [[129, 148], "a0", "(pointer uint64)"],
    [[151, 154], "a0", "dma-packet"]
  ],
  "internal-draw-debug-line": [
    [[5, 224], "s5", "rgba"],
    [[27, 29], "v1", "rgba"],
    [[109, 115], "a3", "dma-packet"],
    [[118, 124], "a3", "gs-gif-tag"],
    [[232, 245], "a1", "(inline-array vector4w-2)"],
    [[107, 267], "a0", "(pointer uint64)"],
    [[268, 273], "a0", "dma-packet"]
  ],
  "internal-draw-debug-text-3d": [[[53, 56], "v1", "dma-packet"]],
  "add-debug-flat-triangle": [
    [[70, 76], "a3", "dma-packet"],
    [[79, 85], "a3", "gs-gif-tag"],
    [[108, 127], "a3", "(inline-array vector)"],
    [[68, 149], "a0", "(pointer uint64)"],
    [[150, 155], "a0", "dma-packet"]
  ],
  "add-debug-line2d": [
    [[60, 64], "a2", "dma-packet"],
    [[70, 73], "a2", "gs-gif-tag"],
    [[78, 81], "a2", "vector4w-2"],
    [[86, 89], "a2", "vector4w-2"],
    [[97, 111], "a0", "(pointer uint64)"],
    [[114, 117], "v1", "dma-packet"]
  ],
  "add-debug-rot-matrix": [
    [[9, 12], "t0", "float"],
    [[17, 20], "t0", "float"],
    [[22, 29], "t0", "float"]
  ],
  "add-debug-cspace": [[[4, 6], "a3", "float"]],
  "add-debug-points": [[[52, 57], "a3", "rgba"]],
  "debug-percent-bar": [[[44, 49], "v1", "dma-packet"]],
  "debug-pad-display": [[[72, 77], "v1", "dma-packet"]],
  "add-debug-light": [[[17, 20], "t0", "float"]],
  "drawable-frag-count": [[[14, 20], "s5", "drawable-group"]],
  "add-debug-cursor": [[[35, 40], "v1", "dma-packet"]],
  "add-boundary-shader": [
    [[6, 12], "a0", "gs-gif-tag"],
    [[14, 31], "s5", "adgif-shader"]
  ],
  // debug-sphere
  "add-debug-sphere-from-table": [
    [[38, 41], "v1", "vector"],
    [[55, 59], "s0", "(inline-array vector)"]
  ],
  // shrubbery
  "shrub-upload-view-data": [[[8, 16], "a0", "dma-packet"]],
  "shrub-do-init-frame": [
    [[12, 21], "a0", "dma-packet"],
    [[26, 29], "a0", "dma-packet"],
    [33, "v1", "(pointer vif-tag)"],
    [[35, 41], "v1", "(pointer uint32)"],
    [42, "v1", "(pointer vif-tag)"],
    [[44, 51], "v1", "(pointer uint32)"],
    [52, "v1", "(pointer vif-tag)"],
    [54, "v1", "(pointer uint32)"]
  ],
  "shrub-init-frame": [
    [[8, 12], "a0", "dma-packet"],
    [[18, 21], "a0", "gs-gif-tag"],
    [24, "v1", "(pointer gs-test)"],
    [26, "v1", "(pointer gs-reg64)"]
  ],
  "shrub-upload-model": [
    [[17, 26], "a3", "dma-packet"],
    [[33, 41], "a0", "dma-packet"],
    [[47, 55], "a0", "dma-packet"]
  ],
  "draw-drawable-tree-instance-shrub": [[86, "a0", "drawable-group"]],
  "draw-prototype-inline-array-shrub": [
    [[13, 56], "v1", "prototype-bucket-shrub"],
    [[102, 114], "a0", "shrub-near-packet"],
    [[114, 117], "v1", "vector4w-3"],
    [118, "a1", "vector4w"],
    [123, "v1", "dma-packet"],
    [[124, 126], "v1", "vector4w"],
    [[334, 364], "s1", "prototype-bucket-shrub"],
    [416, "a0", "drawable-group"],
    [420, "s1", "prototype-bucket-shrub"],
    [525, "v1", "drawable-group"],
    [[518, 535], "s1", "prototype-bucket-shrub"],
    [558, "s1", "prototype-bucket-shrub"],
    [[677, 718], "gp", "prototype-bucket-shrub"],
    [[696, 706], "a1", "prototype-bucket-shrub"]
  ],
  "(method 8 drawable-tree-instance-shrub)": [[54, "v1", "drawable-group"]],
  "(method 13 drawable-tree-instance-shrub)": [
    [[12, 151], "gp", "prototype-bucket-shrub"],
    [19, "a1", "drawable-group"],
    [44, "v1", "drawable-group"],
    [66, "s3", "shrubbery"],
    [92, "v1", "drawable-group"],
    [114, "s3", "shrubbery"],
    [160, "gp", "(inline-array prototype-bucket-shrub)"]
  ],
  "(method 9 shrubbery)": [
    [23, "a2", "(pointer int32)"],
    [28, "a3", "(pointer int32)"]
  ],
  "init-dma-test": [[29, "v1", "(inline-array qword)"]],
  "drawable-load": [[[25, 28], "s5", "drawable"]],
  "art-load": [[[13, 16], "s5", "art"]],
  "art-group-load-check": [[[43, 53], "s3", "art-group"]],
  "(method 13 art-group)": [[13, "s3", "art-joint-anim"]],
  "(method 14 art-group)": [[13, "s3", "art-joint-anim"]],
  "(method 13 gui-control)": [
    [[52, 81], "s3", "gui-connection"],
    [[202, 228], "a0", "connection"]
  ],
  "(method 21 gui-control)": [[43, "s2", "process-drawable"]],
  "(method 12 gui-control)": [
    [128, "v1", "gui-connection"],
    [214, "v1", "gui-connection"],
    [167, "s2", "process-drawable"]
  ],
  "(method 16 gui-control)": [[[10, 119], "s1", "gui-connection"]],
  "(method 17 gui-control)": [
    [[1, 262], "gp", "gui-connection"],
    [13, "v1", "gui-connection"]
  ],
  "(method 14 gui-control)": [[[5, 41], "s2", "gui-connection"]],
  "(method 15 gui-control)": [[[6, 56], "s1", "gui-connection"]],
  "(method 11 external-art-control)": [[19, "s5", "process-drawable"]],
  "ja-abort-spooled-anim": [[[3, 24], "s3", "sound-id"]],
  "(method 19 gui-control)": [
    [[32, 35], "a2", "gui-channel"],
    [113, "a2", "gui-channel"]
  ],
  "(method 9 gui-control)": [
    [110, "v0", "gui-connection"],
    [10, "v1", "gui-connection"],
    [17, "v1", "gui-connection"],
    [24, "v1", "gui-connection"],
    [131, "v1", "gui-connection"],
    [35, "v1", "gui-connection"],
    [40, "v1", "gui-connection"],
    [44, "v1", "gui-connection"],
    [14, "v1", "gui-connection"]
  ],
  "(method 10 gui-control)": [[[4, 32], "s3", "gui-connection"]],
  "(method 10 bsp-header)": [
    [43, "a1", "terrain-context"],
    [31, "a0", "terrain-context"]
  ],
  "bsp-camera-asm": [
    [26, "v1", "pointer"],
    [[26, 63], "t1", "bsp-node"],
    [43, "t3", "uint"]
  ],
  "ja-post": [[[42, 46], "a0", "collide-shape"]],
  "display-frame-start": [
    [4, "v1", "vif-bank"],
    [9, "a0", "vif-bank"]
  ],
  "display-frame-finish": [
    [[178, 185], "a0", "dma-packet"],
    [[193, 194], "a0", "dma-packet"],
    [194, "a0", "(pointer int64)"]
  ],
  "default-end-buffer": [
    [9, "v1", "dma-bucket"],
    [[20, 28], "t1", "dma-packet"],
    [[30, 36], "t1", "gs-gif-tag"],
    [40, "t1", "(pointer gs-zbuf)"],
    [42, "t1", "(pointer gs-reg64)"],
    [43, "t1", "(pointer gs-test)"],
    [45, "t1", "(pointer gs-reg64)"],
    [47, "t1", "(pointer gs-alpha)"],
    [49, "t1", "(pointer gs-reg64)"],
    [50, "t1", "(pointer uint64)"],
    [52, "t1", "(pointer gs-reg64)"],
    [54, "t1", "(pointer gs-clamp)"],
    [56, "t1", "(pointer gs-reg64)"],
    [58, "t1", "(pointer gs-tex0)"],
    [60, "t1", "(pointer gs-reg64)"],
    [63, "t1", "(pointer gs-texa)"],
    [65, "t1", "(pointer gs-reg64)"],
    [67, "t1", "(pointer gs-texclut)"],
    [69, "t1", "(pointer gs-reg64)"],
    [71, "t1", "(pointer uint64)"],
    [73, "t1", "(pointer gs-reg64)"],
    [[79, 82], "a1", "dma-packet"],
    [85, "a1", "dma-bucket"]
  ],
  "default-init-buffer": [
    [[20, 28], "t1", "dma-packet"],
    [[30, 36], "t1", "gs-gif-tag"],
    [40, "t1", "(pointer gs-zbuf)"],
    [42, "t1", "(pointer gs-reg64)"],
    [43, "t1", "(pointer gs-test)"],
    [45, "t1", "(pointer gs-reg64)"],
    [47, "t1", "(pointer gs-alpha)"],
    [49, "t1", "(pointer gs-reg64)"],
    [50, "t1", "(pointer uint64)"],
    [52, "t1", "(pointer gs-reg64)"],
    [54, "t1", "(pointer gs-clamp)"],
    [56, "t1", "(pointer gs-reg64)"],
    [58, "t1", "(pointer gs-tex0)"],
    [60, "t1", "(pointer gs-reg64)"],
    [63, "t1", "(pointer gs-texa)"],
    [65, "t1", "(pointer gs-reg64)"],
    [67, "t1", "(pointer gs-texclut)"],
    [69, "t1", "(pointer gs-reg64)"],
    [71, "t1", "(pointer uint64)"],
    [73, "t1", "(pointer gs-reg64)"],
    [[82, 85], "a1", "dma-packet"]
    //[85, "a1", "dma-bucket"]
  ],
  "update-mood-vinroom": [[[16, 140], "gp", "(pointer float)"]],
  "update-mood-hiphog": [[[26, 458], "s5", "hiphog-states"]],
  "update-mood-sewer": [[[25, 149], "s4", "sewer-states"]],
  "update-mood-oracle": [[[17, 134], "s5", "oracle-states"]],
  "(exit close com-airlock)": [
    [[4, 18], "v1", "sound-rpc-set-param"],
    [[24, 38], "v1", "sound-rpc-set-param"]
  ],
  "(trans close com-airlock)": [[[52, 66], "v1", "sound-rpc-set-param"]],
  "init-mood-hiphog": [[[0, 239], "gp", "hiphog-states"]],
  "init-mood-sewer": [[[0, 20], "gp", "sewer-states"]],
  "set-sewer-lights-flag!": [[[9, 17], "v1", "sewer-states"]],
  "set-sewer-turret-flash!": [[[8, 11], "v1", "sewer-states"]],
  "set-sewesc-explosion!": [[[8, 11], "v1", "sewer-states"]],
  "init-mood-oracle": [[[0, 7], "v1", "oracle-states"]],
  "set-oracle-purple-flag!": [[9, "v1", "oracle-states"]],
  "init-mood-tombc": [[[1, 4], "v1", "tombc-states"]],
  "set-tombc-electricity-scale!": [[[9, 11], "v1", "tombc-states"]],
  "set-tombboss-gem-light!": [[[9, 11], "v1", "tombboss-states"]],
  "init-mood-fordumpa": [[[1, 3], "v1", "fordumpa-states"]],
  "update-mood-fordumpa": [[[44, 67], "s5", "fordumpa-states"]],
  "set-fordumpa-turret-flash!": [[[9, 13], "v1", "fordumpa-states"]],
  "set-fordumpa-electricity-scale!": [[[9, 11], "v1", "fordumpa-states"]],
  "init-mood-fordumpc": [[1, "v1", "fordumpc-states"]],
  "set-fordumpc-light-flag!": [[9, "v1", "fordumpc-states"]],
  "init-mood-forresca": [[[1, 7], "v1", "forresca-states"]],
  "set-forresca-electricity-scale!": [[12, "v1", "forresca-states"]],
  "init-mood-forrescb": [[[1, 7], "v1", "forrescb-states"]],
  "update-mood-forrescb": [[[17, 60], "gp", "forrescb-states"]],
  "set-forrescb-turret-flash!": [[13, "v1", "forrescb-states"]],
  "set-forrescb-electricity-scale!": [[12, "v1", "forrescb-states"]],
  "init-mood-prison": [[[1, 4], "v1", "prison-states"]],
  "update-mood-prison": [[[17, 105], "gp", "prison-states"]],
  "set-prison-torture-flag!": [[9, "v1", "prison-states"]],
  "update-under-lights": [[[1, 5], "v1", "under-states"]],
  "update-mood-under": [[[16, 112], "gp", "under-states"]],
  "set-under-laser!": [
    [10, "v1", "under-states"],
    [21, "v1", "under-states"]
  ],
  "set-under-fog-interp!": [
    [21, "v1", "under-states"],
    [10, "v1", "under-states"]
  ],
  "init-mood-dig1": [[2, "v1", "dig1-states"]],
  "update-mood-dig1": [
    [[15, 135], "gp", "dig1-states"],
    [28, "v1", "float"],
    [56, "v1", "float"]
  ],
  "set-dig1-explosion!": [[10, "v1", "dig1-states"]],
  "update-mood-vortex": [[[10, 299], "gp", "vortex-states"]],
  "set-vortex-flash!": [
    [22, "v1", "vortex-states"],
    [10, "v1", "vortex-states"]
  ],
  "set-vortex-white!": [
    [23, "v1", "vortex-states"],
    [11, "v1", "vortex-states"],
    [9, "v1", "vortex-states"],
    [21, "v1", "vortex-states"]
  ],
  "update-mood-nestb": [[[25, 99], "gp", "nestb-states"]],
  "set-nestb-purple!": [[10, "v1", "nestb-states"]],
  "get-nestb-purple": [[8, "v1", "nestb-states"]],
  "init-mood-consiteb": [[[0, 5], "v1", "consiteb-states"]],
  "update-mood-consiteb": [[[22, 117], "gp", "consiteb-states"]],
  "init-mood-castle": [[3, "v1", "castle-states"]],
  "update-mood-castle": [[[13, 109], "s5", "castle-states"]],
  "set-castle-electricity-scale!": [[10, "v1", "castle-states"]],
  "init-mood-ruins": [[[1, 22], "gp", "ruins-states"]],
  "init-mood-strip": [[[0, 22], "gp", "strip-states"]],
  "update-mood-strip": [[[22, 79], "s4", "strip-states"]],
  "init-mood-ctysluma": [[[0, 29], "gp", "ctysluma-states"]],
  "update-mood-ctysluma": [[[23, 81], "gp", "ctysluma-states"]],
  "update-mood-ctyslumb": [[[19, 58], "s5", "ctyslumb-states"]],
  "init-mood-ctyslumc": [[[0, 22], "gp", "ctyslumc-states"]],
  "update-mood-ctyslumc": [[[19, 46], "gp", "ctyslumc-states"]],
  "init-mood-ctyport": [[[1, 11], "gp", "ctyport-states"]],
  "init-mood-ctyport-no-part": [[1, "v1", "ctyport-states"]],
  "update-mood-ctyport": [[[23, 70], "s5", "ctyport-states"]],
  "update-mood-ctymarkb": [[[23, 76], "gp", "ctymarkb-states"]],
  "init-mood-palcab": [[3, "v1", "palcab-states"]],
  "update-mood-palcab": [[[23, 53], "s4", "palcab-states"]],
  "set-palcab-turret-flash!": [[10, "v1", "palcab-states"]],
  "update-mood-stadiumb": [[[22, 61], "gp", "stadiumb-states"]],
  "init-mood-mountain": [[[0, 77], "gp", "mountain-states"]],
  "update-mood-mountain": [[[19, 83], "gp", "mountain-states"]],
  "init-mood-atoll": [[2, "v1", "atoll-states"]],
  "update-mood-atoll": [[[19, 48], "s4", "atoll-states"]],
  "set-atoll-explosion!": [[10, "v1", "atoll-states"]],
  "init-mood-drill": [[1, "v1", "drill-states"]],
  "update-mood-drill": [[[22, 121], "gp", "drill-states"]],
  "set-drill-fire-floor!": [
    [9, "v1", "drill-states"],
    [19, "v1", "drill-states"]
  ],
  "set-drill-electricity-scale!": [
    [12, "v1", "drill-states"],
    [25, "v1", "drill-states"]
  ],
  "init-mood-drillb": [[1, "v1", "drillb-states"]],
  "update-mood-drillb": [[[17, 93], "gp", "drillb-states"]],
  "update-mood-casboss": [[[22, 46], "s4", "casboss-states"]],
  "set-casboss-explosion!": [[10, "v1", "casboss-states"]],
  "update-mood-caspad": [[[19, 77], "gp", "caspad-states"]],
  "init-mood-palroof": [[[0, 7], "v1", "palroof-states"]],
  "set-palroof-electricity-scale!": [[12, "v1", "palroof-states"]],
  "update-mood-palent": [[[18, 43], "s5", "palent-states"]],
  "set-palent-turret-flash!": [[13, "v1", "palent-states"]],
  "init-mood-nest": [[1, "v1", "nest-states"]],
  "update-mood-nest": [[[21, 72], "s5", "nest-states"]],
  "set-nest-green-flag!": [[9, "v1", "nest-states"]],
  "init-mood-village1": [[[0, 4], "v1", "village1-states"]],
  "update-mood-village1": [[[21, 66], "gp", "village1-states"]],
  "clear-village1-interp!": [[[9, 11], "v1", "village1-states"]],
  "set-village1-interp!": [[9, "v1", "village1-states"]],
  "update-mood-consite": [[[84, 110], "s4", "consite-states"]],
  "set-consite-flash!": [[10, "v1", "consite-states"]],
  "update-mood-mincan": [[[18, 22], "v1", "mincan-states"]],
  "set-mincan-beam!": [[13, "v1", "mincan-states"]],
  "copy-mood-exterior-ambi": [
    [[12, 16], "a2", "mood-context"],
    [[13, 16], "v1", "mood-context"]
  ],
  "update-mood-light": [[[6, 144], "gp", "light-state"]],
  "update-mood-lava": [[[6, 36], "gp", "lava-state"]],
  "update-mood-flicker": [[[1, 58], "gp", "flicker-state"]],
  "update-mood-florescent": [[[1, 48], "gp", "florescent-state"]],
  "update-mood-electricity": [[[3, 19], "gp", "electricity-state"]],
  "update-mood-pulse": [[[5, 27], "gp", "pulse-state"]],
  "update-mood-strobe": [[[2, 42], "gp", "strobe-state"]],
  "update-mood-flames": [[[5, 102], "gp", "flames-state"]],
  "(method 9 mood-control)": [[636, "v0", "sound-rpc-set-param"]],
  "(method 27 com-airlock)": [[35, "v1", "(array string)"]],
  "(code close com-airlock)": [
    [190, "v0", "sound-rpc-set-param"],
    [297, "v0", "sound-rpc-set-param"],
    [389, "v0", "sound-rpc-set-param"]
  ],
  "(code open com-airlock)": [
    [117, "v0", "sound-rpc-set-param"],
    [226, "v0", "sound-rpc-set-param"],
    [420, "v0", "sound-rpc-set-param"],
    [440, "v0", "sound-rpc-set-param"]
  ],
  "build-conversions": [
    [23, "v1", "fact-info-target"],
    [29, "v1", "fact-info-target"]
  ],
  "target-real-post": [[97, "f28", "float"]],
  "target-compute-pole": [[[12, 180], "s2", "swingpole"]],
  "tobot-start": [[26, "s5", "target"]],
  "(method 10 target)": [[28, "t9", "(function target none)"]],
  "target-compute-edge": [[48, "a0", "process-drawable"]],
  "target-compute-edge-rider": [[48, "a0", "process-drawable"]],
  "target-update-ik": [[288, "f30", "float"]],
  "cam-layout-entity-volume-info-create": [
    ["_stack_", 16, "res-tag"],
    [16, "v0", "(inline-array vector)"],
    [209, "v1", "float"],
    [233, "v1", "float"],
    [237, "v1", "float"],
    [261, "v1", "float"]
  ],
  "cam-layout-entity-info": [
    // can't just cast the return value from the res-tag retrieval
    [202, "v1", "vector"]
  ],
  "clmf-next-entity": [[38, "a0", "connection"]],
  "cam-layout-save-cam-rot": [[13, "v0", "vector"]],
  "cam-layout-save-cam-trans": [
    [29, "v0", "vector"],
    [40, "v0", "vector"],
    // super weird handling of vectors
    [93, "s5", "symbol"],
    [95, "s2", "symbol"],
    [94, "s2", "symbol"]
  ],
  "cam-layout-save-pivot": [
    [38, "v0", "vector"],
    [13, "v0", "vector"]
  ],
  "cam-layout-save-align": [
    [38, "v0", "vector"],
    [13, "v0", "vector"]
  ],
  "cam-layout-save-interesting": [
    [38, "v0", "vector"],
    [13, "v0", "vector"]
  ],
  "cam-layout-save-splineoffset": [[37, "v0", "vector"]],
  "cam-layout-save-campointsoffset": [[12, "v0", "vector"]],
  "clmf-save-all": [[18, "v1", "connection"]],
  "cam-layout-do-action": [[99, "s5", "(function object symbol symbol)"]],
  "cam-layout-function-call": [[15, "gp", "(function string int basic none)"]],
  "cam-layout-do-menu": [
    [[280, 363], "s4", "clm-list"],
    [374, "v1", "clm-item"],
    [[136, 182], "s3", "clm-list"],
    [209, "a0", "clm-item"],
    [219, "v1", "clm-item"],
    [234, "s3", "clm-item"],
    [239, "v1", "clm-item"],
    [244, "s3", "clm-item"]
  ],
  "cam-layout-init": [[10, "v1", "connection"]],
  "cam-layout-print": [[[21, 24], "v1", "dma-packet"]],
  "clmf-pos-rot": [
    [68, "a1", "res-tag"],
    [139, "v1", "res-tag"],
    [82, "v0", "vector"]
  ],
  "clmf-cam-float-adjust": [[53, "v1", "res-tag"]],
  "(method 9 plane-volume)": [
    [171, "v1", "float"],
    [195, "v1", "float"],
    [199, "v1", "float"],
    // [281, "f0", "float"],
    [220, "v1", "float"]
  ],
  "(method 45 nav-mesh)": [[15, "v1", "entity-nav-mesh"]],
  "(method 13 nav-engine)": [
    [[53, 65], "s4", "nav-mesh"],
    [[38, 50], "s3", "nav-mesh"]
  ],
  "(method 9 nav-mesh)": [[[81, 134], "s4", "nav-poly"]],
  "(method 37 nav-mesh)": [[[4, 18], "a1", "(inline-array vector)"]],
  "debug-menu-item-var-update-display-str": [
    [[44, 49], "v1", "int"],
    [[61, 69], "v1", "int"]
  ],
  "debug-menu-item-var-make-float": [[31, "v0", "int"]],
  "debug-menu-item-get-max-width": [[[18, 35], "a0", "debug-menu-item-var"]],
  "debug-menu-find-from-template": [
    [10, "s4", "debug-menu-item"],
    [18, "s4", "debug-menu-item-submenu"],
    [3, "s5", "debug-menu"]
  ],
  "debug-menu-item-var-joypad-handler": [
    [206, "a1", "int"],
    [207, "v1", "int"]
  ],
  "debug-menu-rebuild": [[7, "a0", "debug-menu-item"]],
  "debug-menu-render": [
    [[45, 49], "v1", "dma-packet"],
    [[108, 111], "v1", "dma-packet"]
  ],
  "debug-menu-item-submenu-render": [[[39, 44], "v1", "dma-packet"]],
  "debug-menu-item-flag-render": [[[44, 49], "v1", "dma-packet"]],
  "debug-menu-item-function-render": [[[46, 51], "v1", "dma-packet"]],
  "debug-menu-item-var-render": [[[94, 98], "v1", "dma-packet"]],
  "debug-menu-send-msg": [
    [[3, 14], "s2", "debug-menu-item"],
    [[14, 21], "s2", "debug-menu-item-submenu"]
  ],
  "(anon-function 86 default-menu)": [
    // TODO - should not be required
    [9, "a0", "state-flags"]
  ],
  "(anon-function 2 find-nearest)": [
    [28, "s3", "collide-shape"],
    [55, "s2", "process-focusable"],
    [[59, 63], "s2", "process-focusable"],
    [66, "s3", "collide-shape"]
  ],
  "find-nearest-focusable": [
    [50, "s3", "process-focusable"],
    [66, "s3", "process-focusable"],
    [[298, 303], "s3", "process-focusable"]
  ],
  "(method 11 impact-control)": [[55, "s2", "collide-shape-prim"]],
  "(method 16 collide-cache)": [
    [47, "a0", "collide-shape-prim-sphere"],
    [17, "s4", "collide-cache-prim"],
    [23, "s4", "collide-cache-prim"],
    [27, "s4", "collide-cache-prim"],
    [46, "s4", "collide-cache-prim"],
    [65, "s4", "(inline-array collide-cache-prim)"]
  ],
  "(method 28 editable)": [[[4, 8], "a0", "editable"]],
  "execute-select": [
    [[425, 429], "a0", "editable"],
    [512, "v1", "editable"],
    [[463, 467], "a0", "editable"],
    [605, "v1", "editable"],
    [[556, 560], "a0", "editable"]
  ],
  "(method 12 editable-array)": [
    [877, "a1", "editable-point"],
    [713, "s1", "editable-point"]
  ],
  "insert-box": [
    [279, "a0", "editable"],
    [288, "a0", "editable"],
    [297, "a0", "editable"],
    [306, "a0", "editable"],
    [330, "a0", "editable"],
    [339, "a0", "editable"],
    [348, "a0", "editable"],
    [357, "a0", "editable"],
    [388, "a0", "editable"],
    [397, "a0", "editable"],
    [406, "a0", "editable"],
    [415, "a0", "editable"],
    [439, "a0", "editable"],
    [448, "a0", "editable"],
    [457, "a0", "editable"],
    [466, "a0", "editable"],
    [497, "a0", "editable"],
    [506, "a0", "editable"],
    [515, "a0", "editable"],
    [524, "a0", "editable"],
    [555, "a0", "editable"],
    [564, "a0", "editable"],
    [573, "a0", "editable"],
    [582, "a0", "editable"],
    [611, "a0", "editable"]
  ],
  "(event idle editable-player)": [
    [351, "s4", "editable-light"],
    [409, "s4", "editable-light"],
    [312, "v1", "float"],
    [314, "v1", "float"],
    [316, "v1", "float"],
    [382, "v1", "float"],
    [384, "v1", "float"],
    [386, "v1", "float"],
    [388, "v1", "float"],
    [437, "v1", "float"],
    [468, "a0", "editable-light"]
  ],
  "(method 29 editable)": [[[4, 8], "a0", "editable"]],
  "(method 28 editable-point)": [
    [88, "t9", "(function editable-point editable-command none)"]
  ],
  "(method 27 editable-plane)": [
    [9, "t9", "(function editable-plane editable-array editable)"],
    [39, "gp", "editable-plane"],
    [15, "v1", "editable-plane"],
    [31, "v1", "editable-plane"]
  ],
  "(method 25 editable-face)": [
    [25, "t9", "(function editable-face editable-array none)"]
  ],
  "(method 25 editable-plane)": [
    [25, "t9", "(function editable-plane editable-array none)"]
  ],
  "(method 29 editable-face)": [
    [318, "a0", "(array editable-point)"],
    [234, "a1", "editable-point"]
  ],
  "(method 27 editable-face)": [
    [9, "t9", "(function editable-face editable-array editable)"],
    [39, "gp", "editable-face"],
    [[16, 20], "a0", "editable-face"],
    [31, "v1", "editable-face"]
  ],
  "(method 25 editable-light)": [
    [9, "t9", "(function editable-light editable-array none)"]
  ],
  "(method 25 editable)": [[[12, 17], "a0", "editable"]],
  "merc-edge-stats": [[31, "v1", "merc-ctrl"]],
  "(method 8 merc-ctrl)": [
    [46, "s2", "pointer"], // was merc-fragment-control
    [[22, 45], "s2", "merc-fragment-control"],
    [[89, 93], "a1", "merc-blend-ctrl"],
    [103, "a1", "pointer"]
  ],
  "merc-vu1-initialize-chain": [
    [[13, 19], "gp", "(pointer vif-tag)"],
    [[19, 116], "s5", "merc-vu1-low-mem"],
    [127, "gp", "(inline-array dma-packet)"]
  ],
  "(method 9 merc-fragment)": [[[13, 265], "s3", "adgif-shader"]],
  "(method 9 merc-effect)": [
    [46, "s4", "pointer"],
    [47, "s5", "pointer"],
    [[0, 46], "s4", "merc-fragment"],
    [[0, 47], "s5", "merc-fragment-control"]
  ],
  "merc-vu1-init-buffer": [
    [[21, 37], "a0", "dma-packet"],
    [[37, 40], "a0", "gs-gif-tag"],
    [45, "a0", "(pointer gs-test)"],
    [47, "a0", "(pointer gs-reg64)"],
    [49, "a1", "(pointer gs-reg64)"],
    [52, "a0", "(pointer gs-test)"],
    [54, "a0", "(pointer gs-test)"],
    [[63, 68], "v1", "dma-packet"]
  ],
  "texture-usage-init": [
    [23, "a1", "texture-masks"],
    [24, "a1", "texture-mask"]
  ],
  "upload-vram-pages-pris": [
    [[134, 141], "a0", "dma-packet"],
    [[143, 150], "a0", "gs-gif-tag"],
    [154, "a0", "(pointer int64)"],
    [156, "a0", "(pointer gs-reg64)"],
    [[160, 166], "v1", "dma-packet"]
  ],
  "(method 14 texture-pool)": [[22, "a3", "(pointer int32)"]],
  "(method 13 texture-page)": [
    [[16, 23], "a0", "dma-packet"],
    [[25, 32], "a0", "gs-gif-tag"],
    [36, "a0", "(pointer int64)"],
    [38, "a0", "(pointer gs-reg64)"],
    [[42, 45], "a0", "dma-packet"],
    [45, "a0", "(pointer int64)"]
  ],
  "texture-relocate": [
    [[17, 21], "t4", "dma-packet"],
    [[27, 30], "t4", "gs-gif-tag"],
    [60, "t4", "(pointer gs-bitbltbuf)"],
    [62, "t4", "(pointer gs-reg64)"],
    [63, "t4", "(pointer gs-trxpos)"],
    [65, "t4", "(pointer gs-reg64)"],
    [71, "t4", "(pointer gs-trxreg)"],
    [73, "t4", "(pointer gs-reg64)"],
    [75, "t4", "(pointer gs-trxdir)"],
    [77, "t4", "(pointer gs-reg64)"],
    [[98, 102], "a2", "dma-packet"],
    [[108, 111], "a2", "gs-gif-tag"],
    [132, "a2", "(pointer gs-bitbltbuf)"],
    [134, "a2", "(pointer gs-reg64)"],
    [135, "a2", "(pointer gs-trxpos)"],
    [137, "a2", "(pointer gs-reg64)"],
    [139, "a2", "(pointer gs-trxreg)"],
    [141, "a2", "(pointer gs-reg64)"],
    [143, "a2", "(pointer gs-trxdir)"],
    [145, "a2", "(pointer gs-reg64)"],
    [[157, 161], "a2", "dma-packet"],
    [[167, 170], "a2", "gs-gif-tag"],
    [191, "a2", "(pointer gs-bitbltbuf)"],
    [193, "a2", "(pointer gs-reg64)"],
    [194, "a2", "(pointer gs-trxpos)"],
    [196, "a2", "(pointer gs-reg64)"],
    [198, "a2", "(pointer gs-trxreg)"],
    [200, "a2", "(pointer gs-reg64)"],
    [202, "a2", "(pointer gs-trxdir)"],
    [204, "a2", "(pointer gs-reg64)"]
  ],
  "(method 11 texture-pool)": [
    [[189, 196], "a0", "dma-packet"],
    [217, "a0", "dma-packet"],
    [218, "a0", "(pointer int64)"],
    [211, "a0", "(pointer gs-reg64)"],
    [209, "a0", "(pointer int64)"],
    [[198, 205], "a0", "gs-gif-tag"]
  ],
  "texture-page-login": [[[34, 45], "s2", "texture-page"]],
  "(method 9 texture-page-dir)": [
    [[27, 32], "t3", "adgif-shader"],
    [[20, 30], "t2", "(pointer shader-ptr)"]
  ],
  "texture-page-dir-inspect": [[[137, 138], "v1", "adgif-shader"]],
  "level-remap-texture": [
    [15, "t0", "(pointer uint32)"],
    [21, "t0", "(pointer uint32)"],
    [19, "t0", "(pointer uint64)"],
    [12, "v1", "int"],
    [12, "a3", "int"]
  ],
  "debug-menu-func-decode": [[18, "a0", "symbol"]],
  "(method 20 game-info)": [
    [8, "v1", "symbol"],
    [9, "v1", "level-load-info"],
    [[11, 18], "s3", "continue-point"]
  ],
  "(method 30 game-info)": [
    [[4, 26], "s3", "game-task"],
    [[4, 26], "s2", "game-task"],
    [[37, 53], "s5", "game-task"],
    [[37, 53], "s4", "game-task"]
  ],
  "(method 10 fact-info-target)": [[67, "v1", "target"]],
  "(method 11 fact-info-target)": [
    [143, "v1", "target"],
    [264, "a0", "target"],
    [322, "v1", "target"],
    [410, "a0", "target"],
    [458, "v1", "target"],
    [499, "v1", "target"],
    [540, "v1", "target"],
    [558, "v1", "target"],
    [572, "v1", "target"],
    [588, "v1", "target"],
    [599, "v1", "target"],
    [674, "v1", "target"],
    [702, "v1", "target"],
    [737, "v1", "target"],
    [271, "a0", "target"],
    [413, "a0", "target"]
  ],
  "print-continues": [
    [3, "v1", "symbol"],
    [4, "v1", "level-load-info"],
    [[6, 14], "v1", "continue-point"]
  ],
  "(method 23 game-info)": [
    [178, "a0", "(pointer game-save-tag)"],
    [329, "s3", "game-save-tag"],
    [662, "a2", "game-save-tag"]
  ],
  "(anon-function 55 task-control)": [
    [14, "v1", "symbol"],
    [20, "s2", "level-load-info"]
  ],
  "(method 12 minimap)": [[18, "v0", "connection-minimap"]],
  "update-task-masks": [[30, "s5", "connection-minimap"]],
  "(method 10 fail-mission)": [[43, "t9", "(function process process)"]],
  "restart-mission": [
    [8, "v1", "connection"],
    [5, "v1", "connection"],
    [8, "a0", "process"],
    [12, "a0", "process"],
    [15, "a0", "process"],
    [39, "a0", "process"],
    [47, "a0", "connection"],
    [46, "s4", "connection"],
    [44, "s4", "connection"],
    [6, "s4", "connection"],
    [47, "s4", "connection"],
    [50, "v1", "connection"]
  ],
  "(code resetting fail-mission)": [[19, "v0", "sound-rpc-set-param"]],
  "(anon-function 6 script)": [[17, "v1", "pair"]],
  "(anon-function 16 script)": [
    [10, "s4", "game-task-node-info"],
    [12, "v1", "symbol"]
  ],
  "(method 13 mysql-nav-graph)": [[[15, 37], "gp", "mysql-nav-node"]],
  "(method 14 mysql-nav-graph)": [[[16, 31], "v1", "mysql-nav-edge"]],
  "(method 15 mysql-nav-graph)": [[[6, 11], "a3", "mysql-nav-visnode"]],
  "(method 16 mysql-nav-graph)": [
    [[39, 54], "v1", "mysql-nav-visnode"],
    [29, "a1", "mysql-nav-visnode"],
    [24, "a1", "mysql-nav-visnode"]
  ],
  "(method 11 mysql-nav-graph)": [[7, "a2", "mysql-nav-node"]],
  "(method 12 mysql-nav-graph)": [[7, "a2", "mysql-nav-edge"]],
  "(method 19 mysql-nav-graph)": [
    [[32, 41], "s4", "mysql-nav-node"],
    [[42, 62], "a0", "mysql-nav-edge"]
  ],
  "(method 10 mysql-nav-graph)": [
    [[12, 17], "a0", "mysql-nav-node"],
    [[43, 62], "a0", "mysql-nav-edge"],
    [[83, 102], "a0", "mysql-nav-visnode"]
  ],
  "(method 10 mysql-nav-node)": [[4, "v1", "mysql-nav-edge"]],
  "(method 9 mysql-nav-graph)": [
    [[96, 261], "s0", "mysql-nav-node"],
    [[360, 690], "s1", "mysql-nav-edge"],
    [[781, 810], "s1", "mysql-nav-visnode"]
  ],
  "(method 17 mysql-nav-graph)": [
    [7, "a1", "mysql-nav-node"],
    [22, "a1", "mysql-nav-edge"],
    [[39, 59], "a1", "mysql-nav-edge"],
    [[48, 58], "a2", "mysql-nav-node"]
  ],
  "(anon-function 24 script)": [[14, "s5", "entity-actor"]],
  "(anon-function 31 script)": [
    [25, "s3", "process-drawable"],
    [59, "v0", "joint"],
    [14, "s5", "(function process vector cspace)"]
  ],
  "(method 9 script-context)": [[81, "s5", "symbol"]],
  "(anon-function 33 script)": [
    // TODO - cast had to be added even though `object` is in type_utils.cpp
    [14, "a0", "symbol"],
    [34, "gp", "process-drawable"],
    [95, "s3", "drawable-region-prim"],
    [150, "v0", "joint"]
  ],
  "(anon-function 36 script)": [[15, "v0", "int"]],
  "(anon-function 49 script)": [[10, "gp", "pair"]],
  "(anon-function 52 script)": [
    [14, "s5", "pair"],
    [11, "s4", "process-focusable"]
  ],
  "(anon-function 64 script)": [[21, "v1", "bfloat"]],
  "(anon-function 69 script)": [[3, "t9", "(function script-context symbol)"]],
  "(anon-function 72 script)": [[3, "s4", "pair"]],
  "(anon-function 73 script)": [[5, "s5", "pair"]],
  "(anon-function 74 script)": [[5, "s5", "pair"]],
  "(anon-function 75 script)": [[3, "s5", "pair"]],
  "(anon-function 76 script)": [[3, "s5", "pair"]],
  "(anon-function 80 script)": [[3, "s5", "pair"]],
  "(method 10 script-context)": [[22, "s3", "symbol"]],
  "command-get-trans": [
    [36, "v0", "process-drawable"],
    [58, "s3", "process-drawable"],
    [76, "v0", "joint"]
  ],
  "(anon-function 0 script)": [
    [30, "s5", "pair"],
    [16, "s5", "process-drawable"],
    [90, "v0", "joint"]
  ],
  "(anon-function 32 script)": [
    // TODO - cast had to be added even though `object` is in type_utils.cpp
    [13, "a0", "symbol"],
    [43, "s5", "process-drawable"],
    [32, "s5", "process-drawable"],
    [105, "v0", "joint"],
    [145, "v0", "joint"],
    [[42, 221], "s4", "process-drawable"]
  ],
  "command-get-process": [
    [37, "gp", "entity-actor"],
    [76, "a0", "connection"],
    [79, "a0", "connection"],
    [83, "a0", "connection"],
    [83, "a1", "connection"],
    [74, "a1", "connection"],
    [73, "a0", "connection"],
    [77, "a2", "game-task-node-info"],
    [97, "v1", "connection"],
    [94, "v1", "connection"],
    [162, "s3", "process-drawable"]
  ],
  "command-get-float": [[20, "gp", "bfloat"]],
  "command-get-int": [[17, "gp", "bfloat"]],
  "(anon-function 54 script)": [[66, "v1", "entity-actor"]],
  "(anon-function 53 script)": [[40, "v1", "entity-actor"]],
  "(anon-function 71 script)": [[4, "v1", "symbol"]],
  "letterbox": [[[27, 33], "v1", "dma-packet"]],
  "blackout": [[[18, 23], "v1", "dma-packet"]],
  "(method 12 level)": [
    [[182, 185], "a0", "texture-anim-array"],
    [343, "a0", "symbol"],
    [93, "t9", "(function level none)"],
    [[314, 322], "a1", "type"]
  ],
  "bg": [[47, "a0", "symbol"]],
  "(method 10 load-state)": [
    [436, "v1", "level"],
    [442, "v1", "level"]
  ],
  "(method 14 level-group)": [[[53, 61], "a0", "entity-actor"]],
  "(method 27 level-group)": [
    [[112, 122], "s3", "entity-actor"],
    ["_stack_", 32, "vector"],
    ["_stack_", 36, "vector"]
  ],
  "expand-vis-box-with-point": [[[10, 40], "v1", "(inline-array vector)"]],
  "check-for-rougue-process": [
    [[103, 115], "v1", "part-tracker"],
    [[126, 140], "v1", "part-spawner"],
    [[153, 169], "v1", "process-drawable"],
    [[178, 194], "v1", "process-drawable"]
  ],
  "process-drawable-scale-from-entity!": [[15, "v1", "vector"]],
  "reset-actors": [[161, "s3", "(function level symbol none)"]],
  "process-status-bits": [[[12, 58], "s3", "process-drawable"]],
  "(method 26 level-group)": [
    [134, "v0", "(pointer actor-group)"],
    // [135, "s2", "actor-group"],
    // [140, "v1", "(pointer uint32)"],
    [37, "f0", "float"],
    [40, "f0", "float"],
    [83, "f0", "float"],
    [86, "f0", "float"],
    ["_stack_", 48, "res-tag"],
    ["_stack_", 20, "vector"],
    ["_stack_", 24, "vector"]
  ],
  "set-graphics-mode": [[[0, 100], "gp", "gs-bank"]],
  "(method 3 entity-nav-mesh)": [[7, "t9", "(function object object)"]],
  "draw-actor-marks": [
    [20, "gp", "part-spawner"],
    [[29, 273], "gp", "process-drawable"],
    ["_stack_", 20, "(pointer int32)"]
  ],
  "(method 15 level-group)": [
    [[233, 252], "s0", "process-drawable"],
    [[281, 427], "s5", "process-drawable"],
    [[627, 631], "a0", "drawable-region-prim"],
    [625, "a0", "drawable-inline-array-region-prim"],
    [639, "a0", "drawable-inline-array-region-prim"],
    [688, "a0", "drawable-inline-array-region-prim"],
    [705, "a0", "drawable-inline-array-region-prim"],
    [[690, 694], "a0", "drawable-region-prim"]
  ],
  "build-masks": [
    [[18, 22], "a1", "drawable-tree-tfrag"],
    [24, "a2", "drawable-inline-array-tfrag"],
    [[27, 31], "a2", "(inline-array tfragment)"],
    [[38, 42], "a1", "drawable-tree-tfrag-trans"],
    [44, "a2", "drawable-inline-array-tfrag"],
    [[47, 51], "a2", "(inline-array tfragment)"],
    [[58, 62], "a1", "drawable-tree-tfrag-water"],
    [64, "a2", "drawable-inline-array-tfrag"],
    [[67, 71], "a2", "(inline-array tfragment)"],
    [[78, 79], "a1", "drawable-tree-instance-tie"],
    [123, "a1", "drawable-tree-instance-shrub"],
    [[129, 133], "a2", "(inline-array prototype-bucket-shrub)"]
  ],
  "history-draw": [
    [151, "a0", "uint"],
    ["_stack_", 24, "pat-surface"]
  ],
  "(code complete task-manager)": [[119, "gp", "handle"]],
  "(method 14 drawable-group)": [[19, "s5", "drawable-group"]],
  "(method 15 drawable-tree)": [
    [[1, 4], "v1", "drawable-inline-array-node"],
    [[29, 34], "t0", "drawable-inline-array-node"],
    [[28, 32], "t2", "drawable-inline-array-node"],
    [[42, 46], "t2", "(pointer int8)"]
  ],
  "(method 14 drawable-tree-array)": [[11, "s5", "drawable-tree-array"]],
  "upload-vis-bits": [[14, "a1", "(pointer uint128)"]],
  "set-background-regs!": [
    [42, "v1", "(pointer int32)"],
    [47, "v1", "(pointer int32)"],
    [45, "a0", "(pointer int32)"]
  ],
  "finish-background": [
    [752, "t0", "(pointer float)"],
    [785, "t4", "(pointer int32)"],
    [815, "t0", "(pointer float)"],
    [848, "t4", "(pointer int32)"],
    [878, "t0", "(pointer float)"],
    [911, "t4", "(pointer int32)"],
    [941, "a3", "(pointer float)"],
    [974, "t3", "(pointer int32)"]
  ],
  "(method 16 drawable-inline-array-node)": [[[1, 7], "v1", "draw-node"]],
  "(method 9 tfragment)": [
    [27, "a3", "(pointer int32)"],
    [32, "t0", "texture"]
  ],
  "add-tfrag-mtx-0": [[[3, 17], "a0", "dma-packet"]],
  "add-tfrag-mtx-1": [[[3, 17], "a0", "dma-packet"]],
  "add-tfrag-data": [
    [[3, 17], "a0", "dma-packet"],
    [[24, 31], "v1", "dma-packet"]
  ],
  "tfrag-init-buffer": [
    [[10, 17], "a0", "dma-packet"],
    [[19, 26], "a0", "gs-gif-tag"],
    [31, "a0", "(pointer gs-reg64)"],
    [[47, 55], "v1", "dma-packet"]
  ],
  "tfrag-end-buffer": [
    [[1, 8], "a2", "dma-packet"],
    [[11, 18], "a0", "(pointer vif-tag)"],
    [[18, 22], "a0", "(pointer int32)"],
    [[23, 29], "a0", "(pointer vif-tag)"]
  ],
  "draw-drawable-tree-tfrag": [
    [17, "v1", "drawable-inline-array-node"],
    [19, "a0", "drawable-inline-array-node"],
    [[104, 110], "v1", "dma-packet"],
    [[183, 189], "v1", "dma-packet"]
  ],
  "draw-drawable-tree-tfrag-trans": [
    [18, "v1", "drawable-inline-array-node"],
    [20, "a0", "drawable-inline-array-node"],
    [[176, 182], "v1", "dma-packet"],
    [[97, 103], "v1", "dma-packet"]
  ],
  "draw-drawable-tree-tfrag-water": [
    [18, "v1", "drawable-inline-array-node"],
    [20, "a0", "drawable-inline-array-node"],
    [[176, 182], "v1", "dma-packet"],
    [[97, 103], "v1", "dma-packet"]
  ],
  "tfrag-vu1-init-buf": [
    [[27, 35], "v1", "dma-packet"],
    [[61, 66], "v1", "dma-packet"],
    [69, "v1", "(pointer int32)"]
  ],
  "(method 8 process-tree)": [
    [31, "v1", "symbol"],
    [6, "a3", "symbol"]
  ],
  "(method 11 memory-usage-block)": [[43, "a0", "int"]],
  "process-release?": [[9, "gp", "process-focusable"]],
  "(code pov-camera-start-playing pov-camera)": [[21, "v0", "joint"]],
  "(anon-function 7 pov-camera)": [
    [9, "v1", "float"],
    [16, "v1", "float"]
  ],
  "(event othercam-running)": [
    [17, "v1", "process-drawable"],
    [24, "v0", "joint"],
    [41, "a0", "process"]
  ],
  "upload-generic-shrub": [
    [[3, 13], "t0", "dma-packet"],
    [[15, 26], "v1", "matrix"],
    [[31, 44], "t0", "vector4w-2"],
    [[47, 71], "t0", "dma-packet"],
    [[74, 98], "a2", "dma-packet"],
    [[101, 125], "a2", "dma-packet"],
    [[128, 152], "a2", "dma-packet"],
    [[157, 162], "a1", "dma-packet"]
  ],
  "tfrag-scissor-vu1-init-buf": [
    [[25, 34], "v1", "dma-packet"],
    [[61, 66], "v1", "dma-packet"],
    [69, "v1", "(pointer uint32)"]
  ],
  "(method 9 tie-fragment)": [
    [21, "a2", "(pointer int32)"],
    [26, "a3", "(pointer int32)"],
    [[1, 70], "s5", "adgif-shader"]
  ],
  "tie-init-engine": [
    [[11, 25], "a0", "dma-packet"],
    [[37, 45], "a0", "dma-packet"],
    [[47, 54], "a0", "dma-packet"],
    [[57, 64], "v1", "vector"],
    [[65, 72], "v1", "(pointer vif-tag)"]
  ],
  "tie-end-buffer": [
    [[1, 8], "a1", "dma-packet"],
    [[10, 17], "a1", "gs-gif-tag"],
    [21, "a1", "(pointer gs-test)"],
    [23, "a1", "(pointer gs-reg64)"],
    [[27, 34], "a1", "dma-packet"],
    [38, "a0", "(pointer vif-tag)"],
    [40, "a0", "(pointer vif-tag)"],
    [42, "a0", "(pointer vif-tag)"],
    [44, "a0", "(pointer vif-tag)"],
    [[45, 49], "a0", "(pointer int32)"]
  ],
  "tie-ints": [
    [17, "v1", "(pointer uint32)"],
    [21, "v1", "(pointer uint32)"]
  ],
  "(method 13 drawable-tree-instance-tie)": [
    [[51, 70], "t1", "tie-fragment"],
    [[102, 120], "a3", "tie-fragment"],
    [[160, 178], "t1", "tie-fragment"],
    [[211, 229], "a3", "tie-fragment"],
    [[266, 286], "t1", "tie-fragment"],
    [[320, 340], "a1", "tie-fragment"],
    [[381, 400], "t1", "tie-fragment"],
    [[432, 450], "a3", "tie-fragment"],
    [[487, 507], "t1", "tie-fragment"],
    [[541, 561], "a1", "tie-fragment"],
    [[598, 616], "t1", "tie-fragment"],
    [[649, 667], "a3", "tie-fragment"],
    [[703, 723], "t1", "tie-fragment"],
    [[756, 776], "a1", "tie-fragment"]
  ],
  "draw-drawable-tree-instance-tie": [
    [[23, 37], "v1", "drawable-inline-array-node"],
    [25, "a0", "drawable-inline-array-node"],
    [120, "s2", "drawable-inline-array-instance-tie"],
    [132, "v1", "int"],
    [132, "a0", "int"]
  ],
  "instance-tie-patch-buckets": [
    [39, "a0", "(pointer uint64)"],
    [152, "a0", "(pointer uint64)"],
    [265, "a0", "(pointer uint64)"],
    [378, "a0", "(pointer uint64)"],
    [491, "a0", "(pointer uint64)"],
    [605, "a0", "(pointer uint64)"],
    [719, "a0", "(pointer uint64)"],
    [833, "a0", "(pointer uint64)"],
    [947, "a0", "(pointer uint64)"],
    [1061, "a0", "(pointer uint64)"],
    [1175, "a0", "(pointer uint64)"],
    [1289, "a0", "(pointer uint64)"],
    [1403, "a0", "(pointer uint64)"],
    [[51, 57], "a0", "dma-packet"],
    [[164, 170], "a0", "dma-packet"]
  ],
  "tie-floats": [[[3, 73], "gp", "(pointer uint32)"]],
  "tie-init-buf": [
    [[24, 31], "a0", "dma-packet"],
    [[33, 40], "a0", "gs-gif-tag"],
    [44, "a0", "(pointer gs-zbuf)"],
    [46, "a0", "(pointer gs-reg64)"],
    [[49, 59], "v1", "dma-packet"],
    [[84, 90], "v1", "dma-packet"],
    [92, "v1", "(pointer int32)"]
  ],
  "tie-init-envmap-buf": [
    [[23, 33], "v1", "dma-packet"],
    [[58, 64], "v1", "dma-packet"],
    [66, "v1", "(pointer int32)"]
  ],
  "(enter othercam-running)": [[[50, 60], "gp", "process-drawable"]],
  "(code othercam-running)": [[[2, 65], "s2", "process-drawable"]],
  "(method 10 progress)": [[45, "t9", "(function progress none)"]],
  "hud-ring-cell-init-by-other": [
    [36, "a0", "progress"],
    [45, "v1", "progress"],
    [56, "a0", "progress"],
    [132, "a1", "progress"],
    [159, "a1", "progress"],
    [178, "a1", "progress"]
  ],
  "(post idle hud-ring-cell)": [
    [8, "a1", "progress"],
    [13, "v1", "progress"],
    [36, "a1", "progress"],
    [63, "a1", "progress"],
    [82, "a1", "progress"],
    [99, "v1", "progress"],
    [102, "v1", "progress"],
    [137, "v1", "progress"],
    [159, "v1", "progress"]
  ],
  "end-scan": [[[18, 22], "v1", "dma-packet"]],
  "(code target-board-jump)": [[17, "v1", "art-joint-anim"]],
  "(code target-board-get-on)": [[55, "v1", "art-joint-anim"]],
  "(code target-board-jump-kick)": [[15, "v1", "art-joint-anim"]],
  "(code target-board-get-off)": [[78, "v1", "art-joint-anim"]],
  "(code target-board-stance)": [[49, "v1", "art-joint-anim"]],
  "(code target-board-wall-kick)": [
    [10, "v1", "art-joint-anim"],
    [59, "f0", "float"]
  ],
  "(code target-board-pegasus)": [
    [32, "s4", "art-joint-anim"],
    [68, "s4", "process-focusable"],
    [85, "s4", "process-focusable"],
    [149, "s4", "target"]
  ],
  "(code target-board-trickx)": [
    [81, "v1", "art-joint-anim"],
    [149, "v1", "art-joint-anim"],
    [218, "v1", "art-joint-anim"],
    [301, "v1", "art-joint-anim"]
  ],
  "(code target-board-flip)": [
    [108, "v1", "art-joint-anim"],
    [218, "v1", "art-joint-anim"],
    [319, "v1", "art-joint-anim"],
    [385, "v1", "art-joint-anim"]
  ],
  "(code target-board-hold)": [
    [100, "v1", "art-joint-anim"],
    [227, "v1", "art-joint-anim"],
    [415, "v1", "art-joint-anim"],
    [485, "v1", "art-joint-anim"]
  ],
  "(code target-board-hit-ground)": [
    [77, "v1", "art-joint-anim"],
    [147, "v1", "art-joint-anim"]
  ],
  "target-board-ground-check": [
    [198, "v1", "board"],
    [258, "v1", "board"]
  ],
  "(enter target-board-jump)": [
    [174, "v1", "board"],
    [231, "v1", "board"]
  ],
  "(trans target-board-ride-edge)": [[107, "v0", "sound-rpc-set-param"]],
  "(enter target-board-flip)": [[78, "v0", "sound-rpc-set-param"]],
  "target-board-anim-trans": [[192, "v0", "sound-rpc-set-param"]],
  "(exit target-board-ride-edge)": [[8, "v0", "sound-rpc-set-param"]],
  "(exit target-board-flip)": [[31, "v0", "sound-rpc-set-param"]],
  "(exit target-board-hold)": [[9, "v0", "sound-rpc-set-param"]],
  "(code target-board-hit)": [
    [304, "v1", "fact-info-target"],
    [455, "v1", "fact-info-target"]
  ],
  "(code target-board-halfpipe)": [
    [173, "t9", "(function none :behavior target)"]
  ],
  "(event target-board-grab)": [[24, "a0", "process"]],
  "(event target-board-halfpipe)": [[82, "v1", "float"]],
  "talker-spawn-func": [
    [79, "a0", "talker"],
    [82, "v1", "talker"],
    [85, "v1", "talker"]
  ],
  "(method 9 board-info)": [
    [45, "a0", "fact-info-target"],
    [55, "a0", "fact-info-target"]
  ],
  "target-board-real-post": [[346, "v0", "sound-rpc-set-param"]],
  "target-board-effect": [[334, "v0", "sound-rpc-set-param"]],
  "target-board-handler": [[123, "a0", "process"]],
  "(trans target-flop-hit-ground)": [
    [52, "v1", "fact-info-target"],
    [58, "v1", "fact-info-target"]
  ],
  "(code target-flop)": [[32, "v1", "art-joint-anim"]],
  "(trans target-flop)": [
    [73, "v1", "fact-info-target"],
    [79, "v1", "fact-info-target"],
    [108, "v1", "fact-info-target"],
    [114, "v1", "fact-info-target"],
    [187, "v1", "fact-info-target"],
    [193, "v1", "fact-info-target"]
  ],
  "(enter target-flop)": [
    [2, "v1", "fact-info-target"],
    [8, "v1", "fact-info-target"]
  ],
  "(trans target-attack-uppercut-jump)": [
    [183, "v1", "fact-info-target"],
    [189, "v1", "fact-info-target"]
  ],
  "(trans target-attack-air)": [
    [83, "v1", "fact-info-target"],
    [89, "v1", "fact-info-target"]
  ],
  "(code target-running-attack)": [
    [115, "gp", "art-joint-anim"],
    [398, "v1", "art-joint-anim"],
    [426, "v1", "art-joint-anim"],
    [454, "v1", "art-joint-anim"],
    [542, "t1", "sound-name"],
    [547, "t1", "sound-name"],
    [557, "t1", "sound-name"],
    [226, "f26", "float"],
    [309, "f26", "float"]
  ],
  "(trans target-duck-high-jump-jump)": [[11, "v0", "sound-rpc-set-param"]],
  "(code target-double-jump)": [
    [81, "v1", "art-joint-anim"],
    [119, "v1", "art-joint-anim"]
  ],
  "(code target-jump-forward)": [[55, "v1", "art-joint-anim"]],
  "(code target-falling)": [[67, "v1", "art-joint-anim"]],
  "mod-var-jump": [
    [76, "f1", "float"],
    [171, "v0", "vector"]
  ],
  "(code target-slide-down)": [[28, "v1", "art-joint-anim"]],
  "(code target-duck-stance)": [
    [59, "v1", "art-joint-anim"],
    [291, "v1", "art-joint-anim"],
    [112, "v1", "art-joint-anim"],
    [239, "v1", "art-joint-anim"]
  ],
  "(enter target-double-jump)": [[15, "v1", "vector"]],
  "(enter target-jump)": [[42, "v1", "vector"]],
  "(enter target-high-jump)": [[21, "v1", "vector"]],
  "(code target-attack)": [
    [145, "gp", "art-joint-anim"],
    [177, "v1", "fact-info-target"],
    [183, "v1", "fact-info-target"]
  ],
  "(event target-running-attack)": [[48, "v1", "target"]],
  "(trans target-running-attack)": [
    [211, "v1", "fact-info-target"],
    [217, "v1", "fact-info-target"]
  ],
  "target-gun-end-mode": [[58, "v0", "sound-rpc-set-param"]],
  "target-board-physics": [[167, "v0", "sound-rpc-set-param"]],
  "clone-anim-once": [
    [[22, 69], "gp", "process-drawable"],
    [46, "s5", "collide-shape"],
    [107, "v1", "manipy"]
  ],
  "service-cpads": [[[207, 312], "s3", "pad-buttons"]],
  "dm-editable-boolean-toggle-pick-func": [[5, "v1", "(pointer symbol)"]],
  "dm-editable-light-float-func": [
    [36, "a0", "(pointer float)"],
    [88, "v1", "(pointer float)"]
  ],
  "(anon-function 46 script)": [[24, "v0", "float"]],
  "(anon-function 4 script)": [[13, "v1", "int"]],
  "(method 13 sync-linear)": [
    ["_stack_", 16, "res-tag"],
    [35, "v1", "(pointer float)"]
  ],
  "(method 13 sync-eased)": [
    ["_stack_", 16, "res-tag"],
    [[31, 54], "v1", "(pointer float)"]
  ],
  "(method 13 sync-paused)": [
    ["_stack_", 16, "res-tag"],
    [[29, 45], "v1", "(pointer float)"]
  ],
  "unpack-comp-rle": [[[10, 26], "a0", "(pointer int8)"]],
  "(method 16 level)": [
    [222, "v1", "(pointer uint128)"],
    [223, "a1", "(pointer uint128)"],
    [225, "a0", "(pointer uint128)"],
    [[71, 168], "s1", "(pointer int8)"],
    [72, "v1", "(pointer int8)"],
    [[74, 169], "s0", "(pointer int8)"],
    [[170, 193], "s1", "(pointer uint8)"],
    [[171, 193], "s2", "(pointer uint8)"],
    [227, "v1", "(pointer uint8)"]
  ],
  "set-fog-height!": [[2, "v1", "(array texture-anim)"]],
  "unpack-comp-huf": [[[21, 23], "t3", "(pointer uint16)"]],
  "(method 10 elec-gate)": [[13, "t9", "(function process-drawable none)"]],
  "(method 11 elec-gate)": [
    [180, "a0", "vector"],
    [193, "a0", "vector"]
  ],
  "(event idle simple-focus)": [[6, "v1", "vector"]],
  "(trans active simple-nav-sphere)": [[10, "v1", "process-drawable"]],
  "simple-nav-sphere-event-handler": [[21, "v1", "float"]],
  "sampler-start": [
    [1, "v1", "timer-bank"],
    [3, "v1", "timer-bank"],
    [6, "a0", "timer-bank"],
    [24, "a0", "timer-bank"]
  ],
  "(top-level-login sampler)": [[14, "v1", "timer-bank"]],
  "sampler-stop": [[1, "v1", "timer-bank"]],
  "(event up-idle basebutton)": [[[3, 38], "v1", "attack-info"]],
  "(method 33 basebutton)": [[35, "v1", "art-joint-anim"]],
  "(event idle drop-plat)": [
    [19, "s5", "process-focusable"],
    [53, "gp", "process-focusable"]
  ],
  "(event idle bouncer)": [[[120, 127], "v1", "attack-info"]],
  "(method 7 conveyor)": [
    [12, "t9", "(function process-drawable int process-drawable)"]
  ],
  "(method 27 conveyor)": [
    [23, "a0", "connection"],
    [24, "a0", "collide-shape"],
    [71, "a0", "connection"],
    [72, "a0", "collide-shape"],
    [143, "s4", "process-focusable"]
  ],
  "(method 21 conveyor)": [
    [104, "v1", "vector"],
    [102, "v1", "vector"],
    [106, "a0", "vector"],
    [112, "v1", "vector"],
    [118, "v1", "vector"]
  ],
  "(code idle lgconveyor)": [[10, "v1", "art-joint-anim"]],
  "(post idle lgconveyor)": [[4, "t9", "(function none)"]],
  "(method 7 elevator)": [[14, "t9", "(function base-plat int base-plat)"]],
  "elevator-event": [
    [23, "v1", "focus"],
    [88, "gp", "float"],
    [132, "gp", "float"]
  ],
  "(method 46 elevator)": [[11, "f0", "float"]],
  "(method 11 elevator)": [[156, "f0", "float"]],
  "(enter idle elec-gate)": [
    [[33, 53], "a1", "lightning-mode"],
    [[10, 30], "a1", "lightning-mode"],
    [[56, 76], "a1", "lightning-mode"]
  ],
  "(enter active elec-gate)": [
    [[29, 49], "a1", "lightning-mode"],
    [[75, 95], "a1", "lightning-mode"],
    [[52, 72], "a1", "lightning-mode"]
  ],
  "(trans active elec-gate)": [
    [[284, 304], "a0", "lightning-mode"],
    [[257, 416], "s4", "lightning-mode"]
  ],
  "(trans shutdown elec-gate)": [
    [[36, 56], "a0", "lightning-mode"],
    [[82, 102], "a0", "lightning-mode"],
    [[59, 79], "a0", "lightning-mode"]
  ],
  "(method 11 basebutton)": [["_stack_", 16, "res-tag"]],
  "(method 24 conveyor)": [["_stack_", 16, "res-tag"]],
  "(method 25 conveyor)": [[11, "v0", "actor-option"]],
  "(method 24 scene-player)": [[38, "gp", "scene"]],
  "process-drawable-draw-subtitles": [[26, "v0", "(pointer vector)"]],
  "(post play-anim scene-player)": [
    [192, "s4", "process-drawable"],
    [243, "s4", "process-drawable"],
    [306, "s5", "process-drawable"]
  ],
  "(method 9 scene-actor)": [
    [43, "s4", "skeleton-group"],
    [258, "a0", "process-drawable"],
    [262, "v1", "process-drawable"],
    [266, "a0", "process-drawable"],
    [346, "a0", "scene-player"],
    [355, "v1", "manipy"],
    [361, "v1", "manipy"],
    [376, "v1", "manipy"],
    [382, "v1", "manipy"],
    [533, "a0", "process-drawable"],
    [537, "v1", "process-drawable"],
    [541, "a0", "process-drawable"]
  ],
  "(method 25 scene-player)": [
    [99, "s2", "process-drawable"],
    [152, "s2", "process-drawable"],
    [155, "s2", "process-drawable"],
    [158, "s2", "process-drawable"],
    [161, "s2", "process-drawable"]
  ],
  "(method 16 drawable-inline-array-region-prim)": [
    [[1, 7], "v1", "drawable-region-prim"]
  ],
  "(method 18 drawable-region-face)": [
    [[33, 84], "v1", "(inline-array vector)"]
  ],
  "(method 18 drawable-tree-region-prim)": [
    [[22, 49], "s2", "drawable-region-prim"]
  ],
  "(method 9 region)": [
    [[55, 60], "a0", "drawable-region-prim"],
    [58, "v1", "region-prim-area"],
    [4, "a0", "region-prim-area"],
    [50, "v1", "drawable-region-prim"]
  ],
  "(method 17 drawable-tree-region-prim)": [
    [[23, 28], "a0", "drawable-region-prim"],
    [4, "a0", "region-prim-area"]
  ],
  "(method 19 drawable-region-volume)": [[8, "a3", "drawable-region-face"]],
  "(method 18 drawable-region-volume)": [
    [[23, 27], "a0", "drawable-region-face"]
  ],
  "(method 17 drawable-region-volume)": [
    [[12, 21], "a0", "drawable-region-face"]
  ],
  "region-prim-lookup-by-id": [[45, "t6", "drawable-region-prim"]],
  "region-tree-execute": [
    [114, "v1", "region-prim-area"],
    [107, "v1", "region-prim-area"],
    [97, "v1", "region-prim-area"],
    [159, "v1", "region-prim-area"],
    [204, "v1", "region-prim-area"],
    [210, "v1", "region-prim-area"],
    [221, "v1", "region-prim-area"],
    [165, "v1", "region-prim-area"],
    [169, "v1", "region-prim-area"],
    [175, "a0", "region-prim-area"],
    [191, "v1", "region-prim-area"],
    [120, "v1", "region-prim-area"],
    [124, "v1", "region-prim-area"],
    [146, "v1", "region-prim-area"],
    [129, "a1", "region-prim-area"],
    [103, "v1", "region-prim-area"],
    [[19, 29], "v1", "region-prim-area"]
  ],
  "add-debug-bound": [
    [[33, 41], "a0", "dma-packet"],
    [[42, 50], "a0", "gs-gif-tag"],
    [53, "a0", "(pointer gs-zbuf)"],
    [55, "a0", "(pointer gs-reg64)"],
    [57, "a0", "(pointer gs-test)"],
    [59, "a0", "(pointer gs-reg64)"],
    [61, "a0", "(pointer gs-alpha)"],
    [63, "a0", "(pointer gs-reg64)"],
    [[107, 114], "v1", "dma-packet"],
    [105, "v1", "dma-packet"],
    [99, "a0", "dma-packet"],
    [97, "a1", "dma-packet"]
  ],
<<<<<<< HEAD
  "transform-rigid-body-prims": [
    [[5, 8], "a0", "collide-shape-prim-group"],
    [[11, 22], "v1", "collide-shape-prim"]
  ],
  "(method 46 rigid-body-object)": [
    [[78, 95], "s3", "attack-info"],
    [113, "s4", "process-focusable"],
    [127, "s5", "attack-info"],
    [146, "v1", "focus"],
    [162, "s5", "process-focusable"],
    [213, "s4", "process-focusable"],
    [226, "v1", "float"]
  ],
  "(method 33 cty-guard-turret-button)": [[35, "v1", "art-joint-anim"]],
  "(code pop-up cty-guard-turret-button)": [[10, "v1", "art-joint-anim"]],
  "(method 9 race-info)": [[6, "v1", "entity-race-mesh"]],
  "(method 14 rigid-body)": [[18, "v1", "vector"]],
  "get-penetrate-using-from-attack-event": [
    [[0, 6], "v1", "attack-info"],
    [23, "gp", "collide-shape"]
=======
  "(code part-tester-idle)": [
    [[16, 22], "s5", "process-drawable"]
>>>>>>> 9a04c7e3
  ]
}<|MERGE_RESOLUTION|>--- conflicted
+++ resolved
@@ -2974,7 +2974,9 @@
     [99, "a0", "dma-packet"],
     [97, "a1", "dma-packet"]
   ],
-<<<<<<< HEAD
+  "(code part-tester-idle)": [
+    [[16, 22], "s5", "process-drawable"]
+  ],
   "transform-rigid-body-prims": [
     [[5, 8], "a0", "collide-shape-prim-group"],
     [[11, 22], "v1", "collide-shape-prim"]
@@ -2995,9 +2997,5 @@
   "get-penetrate-using-from-attack-event": [
     [[0, 6], "v1", "attack-info"],
     [23, "gp", "collide-shape"]
-=======
-  "(code part-tester-idle)": [
-    [[16, 22], "s5", "process-drawable"]
->>>>>>> 9a04c7e3
   ]
 }