{
  // auto find-parent-method possible
  "(method 3 entity-actor)": [[7, "t9", "(function entity entity)"]],
  "(method 3 entity)": [[7, "t9", "(function entity entity)"]],
  //
  "(method 2 array)": [
    [23, "gp", "(array int32)"],
    [43, "gp", "(array uint32)"],
    [63, "gp", "(array int64)"],
    [83, "gp", "(array uint64)"],
    [102, "gp", "(array int8)"],
    [121, "gp", "(array uint8)"],
    [141, "gp", "(array int16)"],
    [161, "gp", "(array uint16)"],
    [186, "gp", "(array uint128)"],
    [204, "gp", "(array int32)"],
    [223, "gp", "(array float)"],
    [232, "gp", "(array float)"],
    [249, "gp", "(array basic)"],
    [258, "gp", "(array basic)"]
  ],
  "(method 3 array)": [
    [51, "gp", "(array int32)"],
    [69, "gp", "(array uint32)"],
    [87, "gp", "(array int64)"],
    [105, "gp", "(array uint64)"],
    [122, "gp", "(array int8)"],
    [139, "gp", "(array int8)"],
    [157, "gp", "(array int16)"],
    [175, "gp", "(array uint16)"],
    [198, "gp", "(array uint128)"],
    [214, "gp", "(array int32)"],
    [233, "gp", "(array float)"],
    [250, "gp", "(array basic)"]
  ],
  "(method 0 cpu-thread)": [[[0, 28], "v0", "cpu-thread"]],
  "(method 0 process)": [
    [11, "a0", "int"],
    [[12, 45], "v0", "process"]
  ],
  "inspect-process-heap": [
    [[4, 11], "s5", "basic"],
    [17, "s5", "pointer"]
  ],
  "(method 14 dead-pool)": [
    [[24, 25], "v1", "(pointer process)"],
    [[30, 39], "s4", "(pointer process)"]
  ],
  "(method 24 dead-pool-heap)": [
    [5, "v1", "pointer"],
    [13, "a0", "pointer"],
    [25, "v1", "pointer"]
  ],
  "method-state": [[12, "a2", "state"]],
  "(method 9 process)": [[[46, 49], "s5", "process"]],
  "(method 10 process)": [[[24, 30], "s4", "protect-frame"]],
  "(method 0 protect-frame)": [
    [0, "a0", "int"],
    [[1, 8], "v0", "protect-frame"]
  ],
  "string-cat-to-last-char": [
    [3, "s5", "(pointer uint8)"],
    [4, "s5", "string"]
  ],
  "enter-state": [
    [68, "s0", "protect-frame"],
    [101, "t9", "(function object object object object object object none)"]
  ],
  "send-event-function": [[[7, 15], "a0", "process"]],
  // MATH
  "logf": [
    [12, "f0", "float"],
    [12, "f1", "float"],
    [19, "f0", "float"],
    [19, "f1", "float"]
  ],
  "log2f": [
    [12, "f0", "float"],
    [12, "f1", "float"],
    [19, "f0", "float"],
    [19, "f1", "float"]
  ],
  "cube-root": [
    [17, "f0", "float"],
    [17, "f1", "float"],
    [18, "f0", "float"],
    [18, "f1", "float"],
    [[23, 32], "f0", "float"]
  ],
  // Quaternion
  "quaternion-look-at!": [[15, "v1", "vector"]],
  "vector-x-quaternion!": [[10, "v1", "(pointer uint128)"]],
  "vector-y-quaternion!": [[10, "v1", "(pointer uint128)"]],
  "vector-z-quaternion!": [[10, "v1", "(pointer uint128)"]],
  "dma-buffer-add-vu-function": [[[9, 33], "t2", "dma-packet"]],
  "dma-buffer-add-buckets": [
    [[1, 4], "v1", "dma-bucket"],
    [5, "v1", "pointer"],
    [[9, 11], "v1", "dma-bucket"],
    [11, "v1", "pointer"]
  ],
  "dma-buffer-patch-buckets": [
    [[6, 8], "a0", "(inline-array dma-bucket)"],
    [8, "a3", "pointer"],
    [14, "a0", "(inline-array dma-bucket)"],
    [3, "a0", "(inline-array dma-bucket)"],
    [36, "a0", "(inline-array dma-bucket)"],
    [10, "a0", "(inline-array dma-bucket)"],
    [18, "a0", "(inline-array dma-bucket)"],
    [[29, 33], "a0", "dma-packet"],
    [34, "a0", "(inline-array dma-bucket)"]
  ],
  "dma-bucket-insert-tag": [
    [[2, 6], "v1", "dma-bucket"],
    [3, "a0", "dma-bucket"]
  ],
  "disasm-vif-details": [
    [[62, 94], "s3", "(pointer uint32)"],
    [[98, 130], "s3", "(pointer uint16)"],
    [[134, 164], "s3", "(pointer uint32)"],
    [[168, 198], "s3", "(pointer uint16)"],
    [[202, 225], "s3", "(pointer uint16)"]
  ],
  "disasm-vif-tag": [
    [[81, 85], "t1", "vif-stcycl-imm"],
    [242, "a0", "vif-unpack-imm"]
  ],
  "disasm-dma-list": [
    [25, "v1", "dma-tag"],
    [153, "v1", "dma-packet"],
    [189, "v1", "dma-packet"],
    [229, "v1", "dma-packet"],
    [258, "v1", "dma-packet"],
    [302, "v1", "dma-packet"],
    [308, "v1", "dma-packet"],
    [152, "v1", "(pointer uint64)"],
    [167, "v1", "(pointer uint64)"],
    [176, "v1", "(pointer uint64)"],
    [198, "v1", "(pointer uint64)"],
    [207, "v1", "(pointer uint64)"],
    [238, "v1", "(pointer uint64)"],
    [247, "v1", "(pointer uint64)"],
    [282, "v1", "(pointer uint64)"],
    [291, "v1", "(pointer uint64)"],
    [324, "v1", "(pointer uint64)"],
    [334, "v1", "(pointer uint64)"]
  ],
  "calculate-basis-functions-vector!": [
    [[8, 20], "v1", "(pointer float)"],
    [[0, 60], "f1", "float"]
  ],
  "curve-evaluate!": [[62, "s5", "pointer"]],
  "vector4-array-add!": [
    [11, "s5", "(inline-array vector4)"],
    [12, "s4", "(inline-array vector4)"],
    [13, "gp", "(inline-array vector4)"]
  ],
  "vector4-array-sub!": [
    [11, "s5", "(inline-array vector4)"],
    [12, "s4", "(inline-array vector4)"],
    [13, "gp", "(inline-array vector4)"]
  ],
  "vector4-array-mul!": [
    [11, "s5", "(inline-array vector4)"],
    [12, "s4", "(inline-array vector4)"],
    [13, "gp", "(inline-array vector4)"]
  ],
  "vector4-array-scale!": [
    [11, "s5", "(inline-array vector4)"],
    [12, "gp", "(inline-array vector4)"]
  ],
  "vector4-array-madd!": [
    [13, "s5", "(inline-array vector4)"],
    [14, "s4", "(inline-array vector4)"],
    [15, "gp", "(inline-array vector4)"]
  ],
  "vector4-array-msub!": [
    [13, "s5", "(inline-array vector4)"],
    [14, "s4", "(inline-array vector4)"],
    [15, "gp", "(inline-array vector4)"]
  ],
  "vector4-array-lerp!": [
    [13, "s5", "(inline-array vector4)"],
    [14, "s4", "(inline-array vector4)"],
    [15, "gp", "(inline-array vector4)"]
  ],
  "vector-segment-distance-point!": [[[21, 30], "f1", "float"]],
  "(method 10 profile-array)": [
    [[6, 10], "a0", "dma-packet"],
    [[16, 19], "a0", "gs-gif-tag"],
    [24, "a0", "(pointer gs-alpha)"],
    [26, "a0", "(pointer gs-reg64)"],
    [28, "a0", "(pointer gs-zbuf)"],
    [30, "a0", "(pointer gs-reg64)"],
    [32, "a0", "(pointer gs-test)"],
    [34, "a0", "(pointer gs-reg64)"],
    [35, "a0", "(pointer uint64)"],
    [37, "a0", "(pointer gs-reg64)"],
    [39, "a0", "(pointer gs-clamp)"],
    [41, "a0", "(pointer gs-reg64)"],
    [43, "a0", "(pointer gs-tex1)"],
    [45, "a0", "(pointer gs-reg64)"],
    [48, "a0", "(pointer gs-texa)"],
    [50, "a0", "(pointer gs-reg64)"],
    [52, "a0", "(pointer gs-texclut)"],
    [54, "a0", "(pointer gs-reg64)"],
    [56, "a0", "(pointer uint64)"],
    [58, "a0", "(pointer gs-reg64)"],
    [[69, 73], "a0", "(pointer uint128)"],
    [[73, 82], "a1", "vector4w"],
    [[82, 89], "a1", "vector4w"],
    [[90, 96], "a0", "vector4w"],
    [[113, 117], "a1", "(pointer uint128)"],
    [[117, 126], "a2", "vector4w"],
    [[126, 136], "a2", "vector4w"],
    [[137, 149], "a1", "vector4w"],
    [[187, 191], "t2", "(pointer int128)"],
    [[191, 225], "t4", "vector4w"],
    [[225, 231], "a2", "vector4w"],
    [[231, 237], "a2", "vector4w"]
  ],
  "draw-sprite2d-xy": [
    [[35, 39], "t0", "dma-packet"],
    [[45, 48], "t0", "gs-gif-tag"],
    [53, "t0", "(pointer gs-prim)"],
    [55, "t0", "(pointer gs-rgbaq)"],
    [66, "t0", "(pointer gs-xyzf)"],
    [87, "t0", "(pointer gs-xyzf)"],
    [[96, 108], "v1", "(pointer uint64)"]
  ],
  "draw-sprite2d-xy-absolute": [
    [[6, 10], "t3", "dma-packet"],
    [[16, 19], "t3", "gs-gif-tag"],
    [24, "t3", "(pointer gs-prim)"],
    [25, "t3", "(pointer gs-rgbaq)"],
    [36, "t3", "(pointer gs-xyzf)"],
    [49, "t3", "(pointer gs-xyzf)"],
    [[62, 69], "v1", "(pointer uint64)"]
  ],
  "draw-quad2d": [
    [[18, 22], "t2", "dma-packet"],
    [[28, 31], "t2", "gs-gif-tag"],
    [36, "t2", "(pointer gs-prim)"],
    [38, "t2", "(pointer gs-rgbaq)"],
    [46, "t2", "(pointer gs-xyzf)"],
    [48, "t2", "(pointer gs-rgbaq)"],
    [61, "t2", "(pointer gs-xyzf)"],
    [63, "t2", "(pointer gs-rgbaq)"],
    [76, "t2", "(pointer gs-xyzf)"],
    [78, "t2", "(pointer gs-rgbaq)"],
    [96, "t2", "(pointer gs-xyzf)"],
    [97, "t2", "(pointer uint64)"],
    [[110, 117], "v1", "(pointer uint64)"]
  ],
  "set-display-gs-state": [
    [[3, 10], "t3", "dma-packet"],
    [[13, 19], "t3", "gs-gif-tag"],
    [30, "t3", "(pointer gs-scissor)"],
    [32, "t3", "(pointer gs-reg64)"],
    [33, "t3", "(pointer gs-xy-offset)"],
    [35, "t3", "(pointer gs-reg64)"],
    [46, "t3", "(pointer gs-frame)"],
    [48, "t3", "(pointer gs-reg64)"],
    [50, "t3", "(pointer gs-test)"],
    [52, "t3", "(pointer gs-reg64)"],
    [54, "t3", "(pointer gs-texa)"],
    [56, "t3", "(pointer gs-reg64)"],
    [58, "t3", "(pointer gs-zbuf)"],
    [60, "t3", "(pointer gs-reg64)"],
    [61, "t3", "(pointer uint64)"],
    [63, "t3", "(pointer gs-reg64)"]
  ],
  "set-display-gs-state-offset": [
    [[3, 10], "t5", "dma-packet"],
    [[13, 19], "t5", "gs-gif-tag"],
    [30, "t5", "(pointer gs-scissor)"],
    [32, "t5", "(pointer gs-reg64)"],
    [40, "t5", "(pointer gs-xy-offset)"],
    [42, "t5", "(pointer gs-reg64)"],
    [53, "t5", "(pointer gs-frame)"],
    [55, "t5", "(pointer gs-reg64)"],
    [57, "t5", "(pointer gs-test)"],
    [59, "t5", "(pointer gs-reg64)"],
    [61, "t5", "(pointer gs-texa)"],
    [63, "t5", "(pointer gs-reg64)"],
    [65, "t5", "(pointer gs-zbuf)"],
    [67, "t5", "(pointer gs-reg64)"],
    [68, "t5", "(pointer uint64)"],
    [70, "t5", "(pointer gs-reg64)"]
  ],
  "reset-display-gs-state": [
    [[3, 8], "a2", "dma-packet"],
    [[14, 17], "a2", "gs-gif-tag"],
    [22, "a1", "(pointer gs-scissor)"],
    [24, "a1", "(pointer gs-reg64)"],
    [26, "a1", "(pointer gs-xy-offset)"],
    [28, "a1", "(pointer gs-reg64)"],
    [30, "a1", "(pointer gs-frame)"],
    [32, "a1", "(pointer gs-reg64)"],
    [34, "a1", "(pointer gs-test)"],
    [36, "a1", "(pointer gs-reg64)"],
    [39, "a1", "(pointer gs-texa)"],
    [41, "a1", "(pointer gs-reg64)"],
    [43, "a1", "(pointer gs-zbuf)"],
    [45, "a1", "(pointer gs-reg64)"],
    [46, "a1", "(pointer uint64)"],
    [48, "a1", "(pointer gs-reg64)"]
  ],
  "(method 3 connection-pers)": [[97, "f0", "float"]],
  "(method 9 connection)": [[8, "a0", "pointer"]],
  "(method 10 connection)": [[8, "a0", "pointer"]],
  "(method 11 connection)": [[5, "a1", "pointer"]],
  "(method 0 engine)": [
    [44, "v1", "pointer"],
    [47, "v1", "pointer"],
    [53, "v1", "connectable"],
    [65, "v1", "connectable"]
  ],
  "(method 12 engine)": [
    [[5, 18], "s4", "connection"],
    [13, "t9", "(function object object object object object)"]
  ],
  "(method 13 engine)": [
    [[5, 28], "s4", "connection"],
    [13, "t9", "(function object object object object object)"]
  ],
  "(method 15 engine)": [[[0, 36], "v1", "connection"]],
  "(method 19 engine)": [[8, "a0", "connection"]],
  "(method 20 engine)": [[8, "a0", "connection"]],
  "(method 21 engine)": [[8, "a0", "connection"]],
  "(method 0 engine-pers)": [
    [32, "v1", "pointer"],
    [23, "v1", "pointer"],
    [26, "v1", "pointer"],
    [24, "v1", "(pointer pointer)"]
  ],
  "(method 3 connection-minimap)": [[97, "f0", "float"]],
  "dma-buffer-add-ref-texture": [
    [[25, 29], "a3", "dma-packet"],
    [[32, 44], "a3", "gs-gif-tag"],
    [[47, 62], "a2", "dma-packet"]
  ],
  "texture-page-default-allocate": [[51, "a3", "texture"]],
  "texture-page-font-allocate": [[33, "a3", "texture"]],
  "(method 24 texture-pool)": [
    [67, "a1", "shader-ptr"],
    [[70, 93], "a1", "adgif-shader"],
    [92, "a1", "adgif-shader"]
  ],
  "upload-vram-data": [
    [[10, 17], "a0", "dma-packet"],
    [[19, 26], "a0", "gs-gif-tag"],
    [35, "a0", "(pointer gs-bitbltbuf)"],
    [37, "a0", "(pointer gs-reg64)"],
    [38, "a0", "(pointer gs-trxpos)"],
    [40, "a0", "(pointer gs-reg64)"],
    [46, "a0", "(pointer gs-trxreg)"],
    [48, "a0", "(pointer gs-reg64)"],
    [49, "a0", "(pointer gs-trxdir)"],
    [51, "a0", "(pointer gs-reg64)"]
  ],
  "upload-vram-pages": [
    [[140, 147], "a0", "dma-packet"],
    [[149, 156], "a0", "gs-gif-tag"],
    [160, "a0", "(pointer int64)"],
    [162, "a0", "(pointer gs-reg64)"]
  ],
  "(method 3 generic-tie-interp-point)": [[19, "gp", "(pointer uint128)"]],
  "(method 19 res-lump)": [
    [46, "t2", "(pointer uint64)"],
    [100, "t3", "(pointer uint64)"],
    [184, "t5", "(pointer uint64)"],
    [64, "t6", "(pointer uint64)"]
  ],
  "(method 20 res-lump)": [[341, "t0", "(pointer uint128)"]],
  "(method 16 res-lump)": [
    [22, "t1", "(pointer uint64)"],
    [29, "t2", "(pointer uint64)"]
  ],
  "(method 15 res-lump)": [[132, "s5", "res-tag-pair"]],
  "(method 17 res-lump)": [[22, "s4", "(pointer pointer)"]],
  "(method 0 script-context)": [[[8, 17], "v0", "script-context"]],
  "joint-mod-wheel-callback": [[[2, 63], "s4", "joint-mod-wheel"]],
  "joint-mod-set-local-callback": [[[0, 23], "v1", "joint-mod-set-local"]],
  "joint-mod-add-local-callback": [[[2, 33], "s4", "joint-mod-add-local"]],
  "joint-mod-set-world-callback": [[[0, 23], "v1", "joint-mod-set-world"]],
  "joint-mod-blend-local-callback": [[[2, 63], "gp", "joint-mod-blend-local"]],
  "joint-mod-spinner-callback": [[[2, 63], "gp", "joint-mod-spinner"]],
  "joint-mod-blend-world-callback": [[[2, 148], "gp", "joint-mod-blend-world"]],
  "joint-mod-rotate-local-callback": [
    [[2, 16], "v1", "joint-mod-rotate-local"]
  ],
  "(method 0 collide-shape-prim-sphere)": [
    [[3, 8], "v0", "collide-shape-prim-sphere"]
  ],
  "(method 0 collide-shape-prim-mesh)": [
    [[3, 11], "v0", "collide-shape-prim-mesh"]
  ],
  "(method 0 collide-shape-prim-group)": [
    [[3, 12], "v0", "collide-shape-prim-group"]
  ],
  "(method 0 collide-shape-moving)": [[[2, 12], "v0", "collide-shape-moving"]],
  "(method 11 touching-prims-entry-pool)": [
    [[0, 8], "v1", "touching-prims-entry"],
    [8, "v1", "pointer"],
    [[9, 11], "v1", "touching-prims-entry"],
    [[1, 20], "a1", "touching-prims-entry"]
  ],
  "(method 0 touching-list)": [[[6, 9], "v0", "touching-list"]],
  "display-loop-main": [[223, "t9", "(function none)"]],
  "end-display": [
    [205, "f1", "float"],
    [205, "f0", "float"]
  ],
  "(method 18 res-lump)": [["_stack_", 16, "object"]],
  "(method 21 res-lump)": [
    ["_stack_", 16, "res-tag"],
    ["_stack_", 32, "res-tag"]
  ],
  "(method 8 res-lump)": [
    [258, "s0", "array"],
    // [[0, 100], "s0", "basic"],
    // [[102, 120], "s0", "basic"],
    // [[147, 150], "s0", "collide-mesh"],
    [[157, 239], "s0", "(array object)"]
    // [235, "s0", "basic"]
  ],
  "(method 0 fact-info-enemy)": [
    [[0, 196], "gp", "fact-info-enemy"],
    ["_stack_", 16, "res-tag"],
    ["_stack_", 32, "res-tag"],
    [[11, 177], "s5", "res-lump"]
  ],
  "(method 0 fact-info)": [
    [87, "v1", "(pointer int32)"],
    [11, "v1", "res-lump"]
  ],
  "(method 0 fact-info-crate)": [
    [[0, 17], "gp", "fact-info-crate"],
    [14, "a0", "res-lump"]
  ],
  "(method 0 fact-info-target)": [[[0, 17], "gp", "fact-info-target"]],
  "joint-channel-float-delete!": [
    [7, "a0", "pointer"],
    [7, "a1", "pointer"]
  ],
  "num-func-chan": [[7, "v1", "joint-control-channel"]],
  "(method 20 process-focusable)": [
    [15, "gp", "collide-shape-moving"],
    [31, "gp", "collide-shape"]
  ],
  "(method 10 focus)": [[19, "v1", "collide-shape"]],
  "shrubbery-login-post-texture": [
    [[13, 15], "a3", "qword"],
    [16, "a3", "pointer"],
    [24, "a3", "pointer"],
    [[17, 23], "a3", "qword"],
    [[13, 23], "a1", "qword"],
    [14, "a2", "qword"],
    [[27, 29], "a3", "qword"],
    [[27, 29], "a1", "qword"],
    [[35, 37], "a3", "qword"],
    [[35, 37], "a2", "qword"]
  ],
  "(top-level-login eye-h)": [[[69, 77], "a1", "eye-control"]],
  "entity-actor-lookup": [["_stack_", 16, "res-tag"]],
  "entity-actor-count": [["_stack_", 16, "res-tag"]],
  "(method 0 path-control)": [["_stack_", 16, "res-tag"]],
  "(method 9 actor-link-info)": [[[0, 36], "s3", "entity-actor"]],
  "(method 41 nav-mesh)": [["_stack_", 56, "float"]],
  "(method 39 nav-mesh)": [["_stack_", 56, "float"]],
  "str-load": [[[18, 44], "s2", "load-chunk-msg"]],
  "str-load-status": [
    [[18, 22], "v1", "load-chunk-msg"],
    [26, "v1", "load-chunk-msg"]
  ],
  "str-play-async": [[[7, 36], "s4", "play-chunk-msg"]],
  "str-play-stop": [[[7, 36], "s4", "play-chunk-msg"]],
  "str-play-queue": [[[7, 98], "s4", "play-chunk-msg"]],
  "str-ambient-play": [[[7, 20], "s5", "load-chunk-msg"]],
  "str-ambient-stop": [[[7, 20], "s5", "load-chunk-msg"]],
  "dgo-load-begin": [[[19, 41], "s2", "load-dgo-msg"]],
  "dgo-load-get-next": [[[14, 31], "v1", "load-dgo-msg"]],
  "dgo-load-continue": [[[5, 23], "gp", "load-dgo-msg"]],
  "dgo-load-link": [
    [7, "s4", "uint"],
    [17, "s4", "uint"],
    [55, "s4", "uint"],
    [27, "s4", "uint"],
    [37, "s4", "uint"]
  ],
  "lookup-level-info": [
    [3, "a1", "symbol"],
    [[4, 24], "a1", "level-load-info"]
  ],
  "(method 30 level-group)": [[87, "v0", "level"]],
  "(method 19 level-group)": [
    [223, "s3", "continue-point"],
    [[177, 209], "s1", "continue-point"],
    [[182, 224], "s3", "continue-point"],
    [434, "v1", "symbol"]
  ],
  "(method 18 level)": [[[82, 89], "a1", "level"]],
  "(method 19 level)": [[[45, 48], "a0", "texture-anim-array"]],
  "level-update-after-load": [
    [[123, 152], "s0", "drawable-inline-array-tfrag"],
    [[155, 158], "s0", "drawable-tree-instance-tie"],
    [365, "a1", "(pointer int32)"],
    [370, "a2", "(pointer int32)"]
  ],
  "(method 25 level)": [
    [97, "t9", "(function object none)"],
    [169, "t9", "(function object symbol none)"]
  ],
  "(method 9 level)": [[54, "t9", "(function object none)"]],
  "copy-mood-exterior": [
    [[15, 19], "a1", "(inline-array vector)"],
    [[16, 18], "v1", "(inline-array vector)"],
    [[30, 32], "v1", "(inline-array vector)"],
    [[29, 33], "a0", "(inline-array vector)"]
  ],
  "update-mood-ruins": [[[19, 46], "gp", "ruins-states"]],
  "desaturate-mood-colors": [[[20, 92], "a0", "(inline-array mood-color)"]],
  "ramdisk-load": [[[7, 12], "v1", "ramdisk-rpc-load"]],
  "(method 10 engine-sound-pers)": [[[2, 19], "v1", "sound-rpc-set-param"]],
  "check-irx-version": [[[3, 51], "gp", "sound-rpc-get-irx-version"]],
  "sound-bank-iop-store": [[[7, 11], "v1", "sound-rpc-bank-cmd"]],
  "sound-bank-iop-free": [[[7, 12], "v1", "sound-rpc-bank-cmd"]],
  "sound-bank-load": [[[7, 12], "v1", "sound-rpc-load-bank"]],
  "sound-bank-load-from-iop": [[[7, 12], "v1", "sound-rpc-load-bank"]],
  "sound-bank-load-from-ee": [[[8, 14], "v1", "sound-rpc-load-bank"]],
  "sound-bank-unload": [[[6, 11], "v1", "sound-rpc-unload-bank"]],
  "sound-music-load": [[[6, 11], "v1", "sound-rpc-load-music"]],
  "sound-music-unload": [[[3, 8], "v1", "sound-rpc-unload-music"]],
  "set-language": [[[7, 12], "v1", "sound-rpc-set-language"]],
  "sound-set-stereo-mode": [[[4, 9], "v1", "sound-rpc-set-stereo-mode"]],
  "list-sounds": [[[3, 7], "v1", "sound-rpc-list-sounds"]],
  "string->sound-name": [[[2, 18], "a1", "(pointer uint8)"]],
  "sound-set-volume": [[[3, 16], "v1", "sound-rpc-set-master-volume"]],
  "sound-set-reverb": [[[5, 25], "v1", "sound-rpc-set-reverb"]],
  "sound-set-ear-trans": [[[7, 26], "gp", "sound-rpc-set-ear-trans"]],
  "sound-play-by-name": [
    [[12, 45], "s5", "sound-rpc-play"],
    [[22, 39], "s3", "process-drawable"]
  ],
  "sound-play-by-spec": [
    [[4, 54], "s5", "sound-rpc-play"],
    [[31, 47], "s3", "process-drawable"]
  ],
  "sound-pause": [[[3, 8], "v1", "sound-rpc-pause-sound"]],
  "sound-stop": [[[3, 8], "v1", "sound-rpc-stop-sound"]],
  "sound-continue": [[[3, 8], "v1", "sound-rpc-continue-sound"]],
  "sound-group-pause": [[[3, 7], "v1", "sound-rpc-pause-group"]],
  "sound-group-stop": [[[3, 7], "v1", "sound-rpc-stop-group"]],
  "sound-group-continue": [[[3, 7], "v1", "sound-rpc-continue-group"]],
  "sound-set-flava": [[[3, 10], "v1", "sound-rpc-set-flava"]],
  "sound-set-midi-reg": [[[3, 10], "v1", "sound-rpc-set-midi-reg"]],
  "sound-set-fps": [[[3, 10], "v1", "sound-rpc-set-fps"]],
  "(method 0 ambient-sound)": [
    [121, "v1", "sound-spec"],
    [125, "v1", "sound-spec"],
    [128, "v1", "sound-spec"],
    [132, "v1", "sound-spec"],
    // [143, "v1", "sound-spec"],
    // [140, "v1", "sound-spec"],
    // [147, "v1", "sound-spec"],
    ["_stack_", 16, "sound-spec"],
    ["_stack_", 32, "sound-name"],
    ["_stack_", 48, "(pointer float)"],
    // ["_stack_", 52, "sound-play-parms"],
    ["_stack_", 64, "res-tag"]
  ],
  "(method 11 ambient-sound)": [
    [[18, 33], "s4", "process-drawable"],
    [[11, 47], "s5", "sound-rpc-set-param"]
  ],
  "(method 12 ambient-sound)": [[[7, 22], "v1", "sound-rpc-set-param"]],
  "(method 13 ambient-sound)": [[[7, 23], "v1", "sound-rpc-set-param"]],
  "loader-test-command": [[[5, 10], "v1", "sound-rpc-test-cmd"]],
  "(anon-function 1 gsound)": [[[0, 45], "gp", "(array symbol)"]],
  "sound-buffer-dump": [[[12, 39], "s3", "sound-rpc-play"]],
  "(method 12 fact-info-target)": [
    [3, "v1", "target"],
    [14, "a0", "target"]
  ],
  "(method 10 history)": [[[8, 10], "a1", "history-elt"]],
  "(method 10 history-iterator)": [[[20, 35], "a2", "history-elt"]],
  "command-get-time": [[119, "gp", "(pointer float)"]],
  "command-get-param": [[122, "gp", "(pointer float)"]],
  "command-get-entity": [[10, "gp", "process"]],
  // sprite
  "sprite-add-matrix-data": [
    [[5, 15], "a2", "dma-packet"],
    [[24, 28], "a1", "matrix"],
    [[47, 57], "a2", "dma-packet"],
    [[70, 97], "a2", "vector"],
    [[98, 113], "a1", "vector"],
    [[119, 133], "a1", "vector"]
  ],
  "sprite-add-frame-data": [[[8, 16], "a0", "dma-packet"]],
  "sprite-add-2d-chunk": [
    [[12, 20], "a0", "dma-packet"],
    [[45, 52], "a0", "dma-packet"],
    [[69, 76], "a0", "dma-packet"],
    [[80, 87], "v1", "dma-packet"],
    [65, "a3", "int"]
  ],
  "sprite-add-3d-chunk": [
    [[11, 19], "a0", "dma-packet"],
    [[44, 51], "a0", "dma-packet"],
    [[68, 75], "a0", "dma-packet"],
    [[79, 87], "v1", "dma-packet"],
    [65, "a3", "int"]
  ],
  "sprite-draw": [
    [[33, 38], "a0", "dma-packet"],
    [[41, 48], "a0", "gs-gif-tag"],
    [52, "a0", "(pointer gs-test)"],
    [54, "a0", "(pointer gs-reg64)"],
    [56, "a0", "(pointer gs-clamp)"],
    [58, "a0", "(pointer gs-reg64)"],
    [[73, 82], "a0", "dma-packet"],
    [[87, 92], "a0", "dma-packet"],
    [[111, 115], "a0", "dma-packet"],
    [[129, 133], "a0", "dma-packet"],
    [[150, 154], "a0", "dma-packet"]
  ],
  // sprite-distort
  "sprite-init-distorter": [
    [[3, 7], "a1", "dma-packet"],
    [[13, 16], "a1", "gs-gif-tag"],
    [21, "a1", "(pointer gs-zbuf)"],
    [23, "a1", "(pointer gs-reg64)"],
    [25, "a1", "(pointer gs-tex0)"],
    [27, "a1", "(pointer gs-reg64)"],
    [29, "a1", "(pointer gs-tex1)"],
    [31, "a1", "(pointer gs-reg64)"],
    [32, "a1", "(pointer gs-miptbp)"],
    [34, "a1", "(pointer gs-reg64)"],
    [36, "a1", "(pointer gs-clamp)"],
    [38, "a1", "(pointer gs-reg64)"],
    [40, "a1", "(pointer gs-alpha)"],
    [42, "a1", "(pointer gs-reg64)"],
    [50, "a3", "uint"],
    [[53, 58], "a1", "dma-packet"]
  ],
  "sprite-draw-distorters": [
    [[73, 93], "a0", "vector"],
    [75, "v1", "vector"],
    [87, "v1", "vector"],
    [96, "v1", "vector"],
    [100, "v1", "vector"],
    [123, "a0", "(pointer int32)"],
    [128, "v1", "vector"],
    [130, "v1", "vector"],
    [136, "v1", "vector"],
    [157, "v1", "vector"],
    [[175, 192], "a1", "dma-packet"],
    [[200, 206], "a0", "dma-packet"],
    [[210, 214], "a0", "vector4w"],
    [[219, 224], "a0", "dma-packet"],
    [[252, 269], "a1", "dma-packet"],
    [[277, 281], "a1", "dma-packet"],
    [[285, 289], "a1", "vector4w"],
    [[293, 298], "v1", "dma-packet"]
  ],
  "print-game-text": [
    [225, "v1", "float"],
    [241, "v1", "float"],
    [[324, 327], "v1", "dma-packet"]
  ],
  "fx-copy-buf": [
    [[17, 22], "t3", "dma-packet"],
    [[2, 8], "a2", "dma-packet"],
    [[122, 127], "t0", "dma-packet"],
    [[24, 66], "t3", "dma-packet"]
  ],
  "(method 12 setting-control)": [[17, "s4", "connection"]],
  "(method 14 setting-control)": [[6, "v1", "connection"]],
  "(method 18 setting-control)": [[[844, 848], "a0", "process-focusable"]],
  "(method 9 cam-setting-data)": [
    [[76, 80], "v1", "connection"],
    [22, "s3", "connection"],
    [[45, 48], "s3", "connection"],
    [[56, 59], "s3", "connection"]
  ],
  "(method 9 user-setting-data)": [
    [[76, 80], "v1", "connection"],
    [[56, 59], "s3", "connection"],
    [[45, 49], "s3", "connection"],
    [22, "s3", "connection"]
  ],
  "(method 10 cam-setting-data)": [
    [[24, 31], "v1", "handle"],
    [[23, 36], "a0", "handle"],
    [44, "a3", "vector"],
    [395, "a3", "vector"],
    [404, "a3", "vector"],
    [413, "a3", "vector"],
    [424, "a3", "vector"],
    [[433, 448], "a0", "handle"],
    [[434, 441], "v1", "handle"],
    [[454, 467], "a0", "handle"],
    [[455, 462], "v1", "handle"]
  ],
  "(method 9 art)": [[9, "v1", "pointer"]],
  "(method 12 art-group)": [[12, "a0", "art-joint-anim"]],
  "(method 9 art-mesh-geo)": [
    [20, "s4", "(pointer int16)"],
    [[14, 19], "a0", "drawable"],
    [10, "v1", "(pointer art)"],
    [14, "v1", "(pointer art)"]
  ],
  "(method 9 art-joint-anim)": [[9, "v1", "pointer"]],
  "joint-control-copy!": [
    [8, "a0", "uint"],
    [8, "v1", "uint"]
  ],
  "joint-control-remap!": [
    [127, "t9", "(function joint-control joint-control-channel int object)"],
    [181, "t9", "(function joint-control joint-control-channel int object)"],
    ["_stack_", 60, "basic"]
  ],
  "flatten-joint-control-to-spr": [
    [[201, 203], "a1", "terrain-context"],
    [[131, 133], "a0", "terrain-context"],
    [[182, 184], "a1", "terrain-context"],
    [[164, 166], "a0", "terrain-context"],
    [195, "v1", "terrain-context"],
    [65, "a3", "(pointer float)"],
    [67, "a3", "(pointer float)"],
    [[18, 24], "a2", "(inline-array vector)"],
    [24, "a3", "(pointer float)"],
    [[59, 65], "a2", "(inline-array vector)"],
    [[112, 118], "a2", "(inline-array vector)"],
    [17, "a2", "int"]
  ],
  "(method 2 art-joint-anim-manager-slot)": [
    [21, "s2", "uint"],
    [21, "v1", "uint"]
  ],
  "create-interpolated2-joint-animation-frame": [
    [[48, 125], "v1", "joint-anim-frame"]
  ],
  "(method 12 art-joint-anim-manager)": [
    [15, "a0", "pointer"],
    [15, "v1", "pointer"],
    [21, "a0", "pointer"],
    [21, "v1", "pointer"]
  ],
  "(method 11 art-joint-anim-manager)": [
    [54, "v1", "uint"],
    [54, "s2", "uint"],
    [60, "s2", "uint"],
    [65, "s2", "uint"],
    [71, "s2", "uint"],
    [87, "a1", "uint"],
    [94, "a2", "uint"]
  ],
  "joint-anim-inspect-elt": [
    [[4, 15], "gp", "joint-anim-matrix"],
    [[17, 30], "gp", "joint-anim-transformq"]
  ],
  "matrix-from-control!": [
    [22, "v1", "pointer"],
    [35, "v1", "pointer"],
    [38, "v1", "pointer"],
    [65, "v1", "pointer"],
    [72, "v1", "pointer"],
    [82, "v1", "pointer"],
    [85, "v1", "pointer"],
    // [58, "v1", "matrix"],
    [[43, 49], "v1", "matrix"]
  ],
  "init-haze-vert-array": [
    [43, "a0", "cloud-vertex"],
    [44, "v1", "cloud-vertex"]
  ],
  "sky-make-sun-data": [[[7, 58], "s3", "sky-sun-data"]],
  "(anon-function 7 relocate)": [
    [3, "a0", "int"],
    [8, "a0", "int"]
  ],
  "(method 7 process)": [
    [[47, 88], "v1", "connection"],
    [[120, 124], "a0", "basic"],
    [[127, 130], "a0", "basic"]
  ],
  "(method 7 collide-shape-prim-group)": [[4, "v1", "pointer"]],
  "all-texture-tweak-adjust": [[[35, 44], "s0", "adgif-shader"]],
  "dm-float-field-tie-rvanish-func": [[[14, 45], "gp", "prototype-bucket-tie"]],
  "dm-float-field-tie-vanish-far-func": [
    [[14, 45], "gp", "prototype-bucket-tie"]
  ],
  "build-instance-list": [
    [33, "v1", "drawable-tree-instance-shrub"],
    [85, "v1", "drawable-tree-instance-tie"]
  ],
  "debug-menu-make-continue-sub-menu": [
    [5, "v1", "symbol"],
    [10, "v1", "level-load-info"],
    [13, "v1", "level-load-info"],
    [21, "v1", "continue-point"],
    [47, "v1", "continue-point"],
    [56, "v1", "continue-point"]
  ],
  "(anon-function 191 default-menu)": [
    [[30, 37], "s5", "adgif-shader"],
    [[5, 25], "s4", "texture-id"]
  ],
  "(anon-function 188 default-menu)": [
    [[3, 13], "v1", "texture-id"],
    [[20, 28], "a1", "adgif-shader"],
    [33, "v1", "texture-id"],
    [41, "v1", "adgif-shader"]
  ],
  "(anon-function 187 default-menu)": [
    [[2, 13], "v1", "texture-id"],
    [[18, 29], "a1", "adgif-shader"],
    [34, "v1", "texture-id"],
    [[42, 44], "v1", "adgif-shader"]
  ],
  "(anon-function 186 default-menu)": [
    [[3, 13], "v1", "texture-id"],
    [[20, 28], "a1", "adgif-shader"],
    [33, "v1", "texture-id"],
    [41, "v1", "adgif-shader"]
  ],
  "(anon-function 185 default-menu)": [
    [[3, 13], "v1", "texture-id"],
    [[20, 28], "a1", "adgif-shader"],
    [33, "v1", "texture-id"],
    [41, "v1", "adgif-shader"]
  ],
  "(anon-function 184 default-menu)": [
    [[3, 13], "v1", "texture-id"],
    [[20, 28], "a1", "adgif-shader"],
    [33, "v1", "texture-id"],
    [41, "v1", "adgif-shader"]
  ],
  "(anon-function 183 default-menu)": [
    [[2, 13], "v1", "texture-id"],
    [[18, 29], "a1", "adgif-shader"],
    [34, "v1", "texture-id"],
    [[42, 44], "v1", "adgif-shader"]
  ],
  "(anon-function 182 default-menu)": [
    [[3, 13], "v1", "texture-id"],
    [[20, 28], "a1", "adgif-shader"],
    [33, "v1", "texture-id"],
    [41, "v1", "adgif-shader"]
  ],
  "(anon-function 181 default-menu)": [
    [[3, 13], "v1", "texture-id"],
    [[20, 28], "a1", "adgif-shader"],
    [33, "v1", "texture-id"],
    [41, "v1", "adgif-shader"]
  ],
  "(anon-function 180 default-menu)": [
    [[3, 13], "v1", "texture-id"],
    [[20, 28], "a1", "adgif-shader"],
    [33, "v1", "texture-id"],
    [41, "v1", "adgif-shader"]
  ],
  "(anon-function 179 default-menu)": [
    [[2, 13], "v1", "texture-id"],
    [[18, 29], "a1", "adgif-shader"],
    [34, "v1", "texture-id"],
    [[42, 44], "v1", "adgif-shader"]
  ],
  "(anon-function 178 default-menu)": [
    [[3, 13], "v1", "texture-id"],
    [[20, 28], "a1", "adgif-shader"],
    [33, "v1", "texture-id"],
    [41, "v1", "adgif-shader"]
  ],
  "(anon-function 177 default-menu)": [
    [[3, 13], "v1", "texture-id"],
    [[20, 28], "a1", "adgif-shader"],
    [33, "v1", "texture-id"],
    [41, "v1", "adgif-shader"]
  ],
  "(anon-function 176 default-menu)": [
    [[3, 13], "v1", "texture-id"],
    [[20, 28], "a1", "adgif-shader"],
    [33, "v1", "texture-id"],
    [41, "v1", "adgif-shader"]
  ],
  "(anon-function 175 default-menu)": [
    [[3, 13], "v1", "texture-id"],
    [[20, 28], "a1", "adgif-shader"],
    [33, "v1", "texture-id"],
    [41, "v1", "adgif-shader"]
  ],
  "(anon-function 174 default-menu)": [
    [[3, 13], "v1", "texture-id"],
    [[20, 28], "a1", "adgif-shader"],
    [33, "v1", "texture-id"],
    [41, "v1", "adgif-shader"]
  ],
  "(anon-function 173 default-menu)": [
    [[2, 13], "v1", "texture-id"],
    [[18, 29], "a1", "adgif-shader"],
    [34, "v1", "texture-id"],
    [[42, 44], "v1", "adgif-shader"]
  ],
  "(anon-function 172 default-menu)": [
    [[2, 13], "v1", "texture-id"],
    [[18, 29], "a1", "adgif-shader"],
    [34, "v1", "texture-id"],
    [[42, 44], "v1", "adgif-shader"]
  ],
  "joint-mod-ik-callback": [
    [6, "gp", "joint-mod-ik"],
    [9, "gp", "joint-mod-ik"],
    [[1, 35], "gp", "joint-mod-ik"],
    [[1, 433], "gp", "joint-mod-ik"]
  ],
  "(method 11 joint-mod)": [
    [20, "s0", "fact-info-enemy"],
    [12, "s2", "process-drawable"]
  ],
  "joint-mod-look-at-handler": [
    [[2, 406], "gp", "joint-mod"],
    [409, "a3", "float"]
  ],
  "real-joint-mod-gun-look-at-handler": [
    [1, "v1", "joint-mod"],
    [2, "v1", "joint-mod"]
  ],
  "joint-mod-foot-rot-handler": [
    [[0, 7], "s5", "joint-mod"],
    [[36, 59], "s5", "joint-mod"],
    [[63, 97], "s5", "joint-mod"],
    [119, "s5", "joint-mod"],
    [[119, 152], "s5", "joint-mod"]
  ],
  "joint-mod-polar-look-at-guts": [
    [1, "gp", "joint-mod"],
    [[1, 334], "gp", "joint-mod"],
    [334, "gp", "joint-mod"],
    [338, "a3", "float"]
  ],
  "joint-mod-world-look-at-handler": [
    [[0, 217], "gp", "joint-mod"],
    [220, "a3", "float"]
  ],
  "joint-mod-rotate-handler": [[[2, 114], "s5", "joint-mod"]],
  "joint-mod-scale-handler": [[[1, 14], "s5", "joint-mod"]],
  "joint-mod-joint-set-handler": [[[2, 23], "s4", "joint-mod"]],
  "joint-mod-joint-set-world-handler": [[[6, 197], "s5", "joint-mod"]],
  "joint-mod-joint-set*-handler": [[[2, 39], "s5", "joint-mod"]],
  "joint-mod-joint-set*-world-handler": [[[4, 53], "s5", "joint-mod"]],
  "joint-mod-debug-draw": [[8, "a3", "float"]],
  "glst-find-node-by-name": [
    [6, "s5", "glst-named-node"],
    [7, "v1", "glst-named-node"]
  ],
  "glst-length-of-longest-name": [
    [5, "s5", "glst-named-node"],
    [6, "v1", "glst-named-node"]
  ],
  "(event time-of-day-tick)": [
    [10, "v1", "float"],
    [148, "v1", "float"]
  ],
  "cam-slave-get-vector-with-offset": [[[52, 61], "s3", "vector"]],
  "cam-slave-get-interp-time": [[43, "f0", "float"]],
  "cam-standard-event-handler": [
    [13, "gp", "(state camera-slave)"],
    [19, "gp", "(state camera-slave)"],
    [22, "gp", "(state camera-slave)"]
  ],
  "cam-calc-follow!": [
    [101, "f0", "float"],
    [104, "f0", "float"] // needed because the decompiler sees an int going into an FP register and assumes it's an int instead!
  ],
  "(event cam-master-active)": [
    [80, "gp", "matrix"],
    [170, "s5", "vector"],
    [275, "v1", "process"],
    [330, "a0", "camera-slave"],
    [448, "v1", "camera-slave"],
    [512, "v1", "camera-slave"],
    [542, "v1", "camera-slave"],
    [611, "a0", "vector"],
    [786, "v1", "float"],
    [789, "v1", "float"],
    [589, "v1", "float"],
    [593, "v1", "float"],
    [602, "v1", "float"],
    [606, "v1", "float"]
  ],
  "master-track-target": [[[53, 526], "gp", "target"]],
  "reset-target-tracking": [[[14, 138], "gp", "process-focusable"]],
  "reset-follow": [[[12, 18], "a0", "process-focusable"]],
  "(code cam-pov)": [
    [15, "a1", "pov-camera"],
    [24, "a0", "pov-camera"]
  ],
  "(code cam-pov180)": [
    [15, "a1", "pov-camera"],
    [23, "v1", "pov-camera"],
    [45, "v1", "pov-camera"],
    [58, "v1", "pov-camera"],
    [80, "a1", "pov-camera"],
    [122, "v1", "vector"]
  ],
  "(code cam-pov-track)": [
    [19, "a1", "pov-camera"],
    [30, "a0", "pov-camera"]
  ],
  "cam-los-spline-collide": [
    [70, "s3", "(inline-array collide-cache-tri)"],
    [88, "s3", "(inline-array collide-cache-tri)"]
  ],
  "cam-los-collide": [
    [92, "s1", "(inline-array collide-cache-tri)"],
    [205, "s1", "(inline-array collide-cache-tri)"],
    [135, "s1", "(inline-array collide-cache-tri)"],
    [175, "s1", "(inline-array collide-cache-tri)"],
    [375, "v1", "(inline-array tracking-spline)"]
  ],
  "cam-dist-analog-input": [[32, "f0", "float"]],
  "(event cam-string)": [
    [11, "v1", "vector"],
    [[44, 72], "s5", "vector"],
    [[80, 108], "gp", "vector"],
    [141, "a0", "vector"],
    [145, "a0", "vector"],
    [174, "v1", "vector"],
    [184, "v1", "float"],
    [28, "v1", "float"],
    [31, "v1", "float"]
  ],
  "cam-draw-collide-cache": [
    [[8, 13], "gp", "(inline-array collide-cache-tri)"]
  ],
  "(event cam-combiner-active)": [
    [[103, 126], "gp", "camera-slave"],
    [[189, 235], "gp", "camera-slave"]
  ],
  "cam-collision-record-draw": [[[45, 240], "s5", "cam-collision-record"]],
  "camera-fov-frame": [
    [87, "a0", "vector4w"],
    [128, "a0", "vector4w"],
    [169, "a0", "vector4w"],
    [7, "a0", "cam-dbg-scratch"],
    [18, "a0", "cam-dbg-scratch"],
    [29, "a0", "cam-dbg-scratch"],
    [33, "a2", "cam-dbg-scratch"],
    [36, "a3", "cam-dbg-scratch"],
    [39, "t0", "cam-dbg-scratch"],
    [45, "a0", "cam-dbg-scratch"],
    [50, "a0", "cam-dbg-scratch"],
    [54, "a2", "cam-dbg-scratch"],
    [57, "a3", "cam-dbg-scratch"],
    [60, "t0", "cam-dbg-scratch"],
    [66, "a0", "cam-dbg-scratch"],
    [72, "a0", "cam-dbg-scratch"],
    [75, "a1", "cam-dbg-scratch"],
    [83, "a0", "cam-dbg-scratch"],
    [86, "a1", "cam-dbg-scratch"],
    [91, "a0", "cam-dbg-scratch"],
    [95, "a2", "cam-dbg-scratch"],
    [101, "t0", "cam-dbg-scratch"],
    [98, "a3", "cam-dbg-scratch"],
    [107, "a0", "cam-dbg-scratch"],
    [113, "a0", "cam-dbg-scratch"],
    [116, "a1", "cam-dbg-scratch"],
    [124, "a0", "cam-dbg-scratch"],
    [127, "a1", "cam-dbg-scratch"],
    [132, "a0", "cam-dbg-scratch"],
    [136, "a2", "cam-dbg-scratch"],
    [139, "a3", "cam-dbg-scratch"],
    [142, "t0", "cam-dbg-scratch"],
    [148, "a0", "cam-dbg-scratch"],
    [154, "a0", "cam-dbg-scratch"],
    [157, "a1", "cam-dbg-scratch"],
    [165, "a0", "cam-dbg-scratch"],
    [168, "a1", "cam-dbg-scratch"],
    [173, "a0", "cam-dbg-scratch"],
    [177, "a2", "cam-dbg-scratch"],
    [180, "a3", "cam-dbg-scratch"],
    [183, "t0", "cam-dbg-scratch"],
    [189, "a0", "cam-dbg-scratch"],
    [195, "a0", "cam-dbg-scratch"],
    [198, "a1", "cam-dbg-scratch"]
  ],
  "camera-sphere": [
    [[43, 49], "v1", "cam-dbg-scratch"],
    [64, "v1", "cam-dbg-scratch"],
    [80, "v1", "cam-dbg-scratch"],
    [94, "v1", "cam-dbg-scratch"],
    [109, "v1", "cam-dbg-scratch"],
    [124, "v1", "cam-dbg-scratch"],
    [138, "v1", "cam-dbg-scratch"],
    [152, "v1", "cam-dbg-scratch"],
    [156, "a0", "cam-dbg-scratch"],
    [159, "a1", "cam-dbg-scratch"],
    [164, "a0", "cam-dbg-scratch"],
    [167, "a1", "cam-dbg-scratch"]
  ],
  "camera-line-draw": [
    [36, "a0", "cam-dbg-scratch"],
    [44, "a0", "cam-dbg-scratch"],
    [2, "a2", "cam-dbg-scratch"],
    [7, "a0", "cam-dbg-scratch"],
    [14, "v1", "cam-dbg-scratch"],
    [18, "v1", "cam-dbg-scratch"],
    [22, "a0", "cam-dbg-scratch"],
    [24, "v1", "cam-dbg-scratch"],
    [29, "a0", "cam-dbg-scratch"],
    [32, "a1", "cam-dbg-scratch"],
    [36, "a0", "cam-dbg-scratch"],
    [44, "a0", "cam-dbg-scratch"]
  ],
  "camera-plot-float-func": [
    [56, "v1", "cam-dbg-scratch"],
    [64, "a0", "cam-dbg-scratch"],
    [68, "a0", "cam-dbg-scratch"],
    [105, "v1", "cam-dbg-scratch"],
    [242, "v1", "cam-dbg-scratch"],
    [21, "a0", "cam-dbg-scratch"],
    [24, "a0", "cam-dbg-scratch"],
    [27, "a0", "cam-dbg-scratch"],
    [30, "a0", "cam-dbg-scratch"],
    [51, "a0", "cam-dbg-scratch"],
    [54, "a0", "cam-dbg-scratch"],
    [56, "v1", "cam-dbg-scratch"],
    [58, "a0", "cam-dbg-scratch"],
    [64, "a0", "cam-dbg-scratch"],
    [87, "a0", "cam-dbg-scratch"],
    [97, "a0", "cam-dbg-scratch"],
    [103, "a0", "cam-dbg-scratch"],
    [105, "v1", "cam-dbg-scratch"],
    [107, "a0", "cam-dbg-scratch"],
    [111, "a0", "cam-dbg-scratch"],
    [114, "a1", "cam-dbg-scratch"],
    [119, "a0", "cam-dbg-scratch"],
    [122, "a0", "cam-dbg-scratch"],
    [128, "a0", "cam-dbg-scratch"],
    [131, "a0", "cam-dbg-scratch"],
    [135, "a0", "cam-dbg-scratch"],
    [138, "a1", "cam-dbg-scratch"],
    [142, "a0", "cam-dbg-scratch"],
    [148, "a0", "cam-dbg-scratch"],
    [154, "a0", "cam-dbg-scratch"],
    [160, "a0", "cam-dbg-scratch"],
    [164, "a0", "cam-dbg-scratch"],
    [167, "a1", "cam-dbg-scratch"],
    [171, "a0", "cam-dbg-scratch"],
    [174, "a0", "cam-dbg-scratch"],
    [177, "a0", "cam-dbg-scratch"],
    [183, "a0", "cam-dbg-scratch"],
    [187, "a0", "cam-dbg-scratch"],
    [190, "a1", "cam-dbg-scratch"],
    [197, "a0", "cam-dbg-scratch"],
    [200, "a0", "cam-dbg-scratch"],
    [206, "a0", "cam-dbg-scratch"],
    [212, "a0", "cam-dbg-scratch"],
    [216, "a0", "cam-dbg-scratch"],
    [219, "a1", "cam-dbg-scratch"],
    [223, "a0", "cam-dbg-scratch"],
    [226, "a0", "cam-dbg-scratch"],
    [238, "a0", "cam-dbg-scratch"],
    [242, "v1", "cam-dbg-scratch"],
    [244, "a0", "cam-dbg-scratch"],
    [247, "a0", "cam-dbg-scratch"],
    [266, "a0", "cam-dbg-scratch"],
    [270, "a0", "cam-dbg-scratch"],
    [273, "a1", "cam-dbg-scratch"]
  ],
  "cam-line-dma": [
    [32, "t0", "vector"],
    [36, "t0", "vector"],
    [45, "t0", "vector"],
    [50, "t0", "vector"],
    [[12, 16], "a3", "dma-packet"],
    [[22, 25], "a3", "gs-gif-tag"],
    [[33, 38], "a3", "(pointer uint128)"],
    [[46, 52], "a1", "(pointer uint128)"],
    [[60, 65], "a0", "dma-packet"],
    [[65, 74], "a0", "(pointer uint64)"]
  ],
  "camera-line2d": [
    [4, "a2", "cam-dbg-scratch"],
    [6, "a0", "cam-dbg-scratch"],
    [10, "a0", "cam-dbg-scratch"],
    [13, "a0", "cam-dbg-scratch"],
    [14, "a1", "cam-dbg-scratch"],
    [18, "a0", "cam-dbg-scratch"],
    [20, "a1", "cam-dbg-scratch"],
    [24, "a0", "cam-dbg-scratch"],
    [27, "a0", "cam-dbg-scratch"]
  ],
  "camera-line-setup": [[2, "a0", "cam-dbg-scratch"]],
  "camera-line-rel-len": [
    [9, "a0", "cam-dbg-scratch"],
    [5, "a0", "cam-dbg-scratch"],
    [12, "a1", "cam-dbg-scratch"],
    [18, "a0", "cam-dbg-scratch"]
  ],
  "camera-line-rel": [
    [2, "a3", "cam-dbg-scratch"],
    [8, "a1", "cam-dbg-scratch"]
  ],
  "camera-bounding-box-draw": [
    [6, "a0", "cam-dbg-scratch"],
    [15, "a0", "cam-dbg-scratch"],
    [21, "v1", "cam-dbg-scratch"],
    [24, "a0", "cam-dbg-scratch"],
    [30, "v1", "cam-dbg-scratch"],
    [33, "a0", "cam-dbg-scratch"],
    [39, "v1", "cam-dbg-scratch"],
    [42, "a0", "cam-dbg-scratch"],
    [48, "v1", "cam-dbg-scratch"],
    [51, "a0", "cam-dbg-scratch"],
    [57, "v1", "cam-dbg-scratch"],
    [62, "a1", "cam-dbg-scratch"],
    [68, "a1", "cam-dbg-scratch"],
    [74, "a1", "cam-dbg-scratch"],
    [80, "a1", "cam-dbg-scratch"],
    [86, "a1", "cam-dbg-scratch"],
    [92, "a1", "cam-dbg-scratch"],
    [97, "a0", "cam-dbg-scratch"],
    [100, "a1", "cam-dbg-scratch"],
    [105, "a0", "cam-dbg-scratch"],
    [108, "a1", "cam-dbg-scratch"],
    [113, "a0", "cam-dbg-scratch"],
    [116, "a1", "cam-dbg-scratch"],
    [121, "a0", "cam-dbg-scratch"],
    [124, "a1", "cam-dbg-scratch"],
    [129, "a0", "cam-dbg-scratch"],
    [132, "a1", "cam-dbg-scratch"],
    [137, "a0", "cam-dbg-scratch"],
    [140, "a1", "cam-dbg-scratch"],
    [12, "v1", "cam-dbg-scratch"]
  ],
  "camera-cross": [
    [8, "a0", "cam-dbg-scratch"],
    [14, "a0", "cam-dbg-scratch"],
    [18, "a2", "cam-dbg-scratch"],
    [22, "a0", "cam-dbg-scratch"],
    [26, "a2", "cam-dbg-scratch"],
    [31, "a0", "cam-dbg-scratch"],
    [34, "a1", "cam-dbg-scratch"],
    [39, "a0", "cam-dbg-scratch"],
    [42, "a1", "cam-dbg-scratch"],
    [47, "a0", "cam-dbg-scratch"],
    [52, "a0", "cam-dbg-scratch"],
    [52, "a0", "cam-dbg-scratch"],
    [56, "a2", "cam-dbg-scratch"],
    [60, "a0", "cam-dbg-scratch"],
    [64, "a2", "cam-dbg-scratch"],
    [69, "a0", "cam-dbg-scratch"],
    [72, "a1", "cam-dbg-scratch"],
    [77, "a0", "cam-dbg-scratch"],
    [80, "a1", "cam-dbg-scratch"],
    [85, "a0", "cam-dbg-scratch"],
    [90, "a0", "cam-dbg-scratch"],
    [94, "a2", "cam-dbg-scratch"],
    [98, "a0", "cam-dbg-scratch"],
    [101, "a1", "cam-dbg-scratch"],
    [106, "a0", "cam-dbg-scratch"],
    [109, "a1", "cam-dbg-scratch"]
  ],
  "cam-debug-draw-tris": [
    [20, "a0", "cam-dbg-scratch"],
    [88, "a0", "cam-dbg-scratch"]
  ],
  "camera-fov-draw": [
    [16, "t2", "cam-dbg-scratch"],
    [30, "a3", "cam-dbg-scratch"],
    [43, "a0", "cam-dbg-scratch"],
    [60, "a0", "cam-dbg-scratch"],
    [63, "a1", "cam-dbg-scratch"],
    [68, "a0", "cam-dbg-scratch"],
    [71, "a1", "cam-dbg-scratch"],
    [76, "a0", "cam-dbg-scratch"],
    [79, "a1", "cam-dbg-scratch"],
    [2, "t2", "cam-dbg-scratch"],
    [13, "v1", "(pointer vector)"],
    [27, "v1", "(pointer vector)"],
    [40, "v1", "(pointer vector)"],
    [53, "v1", "(pointer vector)"]
  ],
  "cam-collision-record-save": [[[8, 56], "v1", "cam-collision-record"]],
  "(trans cam-stick)": [[157, "a0", "vector"]],
  "(method 9 darkjak-info)": [[71, "v0", "sound-rpc-set-param"]],
  "(trans idle board)": [[4, "a0", "target"]],
  "(trans hidden board)": [[4, "a0", "target"]],
  "(trans use board)": [
    [8, "a0", "target"],
    [22, "a1", "target"]
  ],
  "board-post": [
    [[3, 79], "v1", "target"],
    [38, "a0", "target"],
    [44, "a0", "target"],
    [50, "a0", "target"],
    [56, "a0", "target"],
    [62, "a0", "target"],
    [94, "v1", "target"]
  ],
  "(code use board)": [[17, "v1", "art-joint-anim"]],
  "(code idle board)": [
    [19, "v1", "art-joint-anim"],
    [37, "v1", "art-joint-anim"]
  ],
  "gun-init": [[85, "a1", "target"]],
  "gun-post": [
    [7, "a0", "target"],
    [12, "gp", "target"],
    [16, "gp", "target"],
    [22, "gp", "target"],
    [31, "gp", "target"],
    [42, "gp", "target"],
    [46, "gp", "target"],
    [57, "gp", "target"],
    [[64, 77], "gp", "target"],
    [82, "v1", "target"],
    [88, "v1", "target"],
    [94, "v1", "target"],
    [100, "v1", "target"],
    [106, "v1", "target"],
    [110, "gp", "target"],
    [121, "gp", "target"],
    [126, "gp", "target"],
    [132, "gp", "target"],
    [148, "gp", "target"],
    [169, "a0", "target"],
    [5, "gp", "gun"]
  ],
  "(trans hidden gun)": [[4, "a0", "target"]],
  "(code idle gun)": [[16, "v1", "art-joint-anim"]],
  "(trans idle gun)": [
    [2, "v1", "target"],
    [9, "a0", "target"],
    [20, "v1", "target"]
  ],
  "(code die gun)": [
    [13, "v1", "target"],
    [74, "v1", "target"]
  ],
  "(post use gun)": [
    [6, "gp", "target"],
    [12, "gp", "target"],
    [21, "gp", "target"],
    [29, "gp", "target"],
    [34, "gp", "target"],
    [36, "gp", "target"],
    [40, "gp", "target"],
    [57, "gp", "target"],
    [63, "gp", "target"],
    [65, "gp", "target"],
    [67, "gp", "target"],
    [71, "gp", "target"],
    [75, "gp", "target"],
    [77, "gp", "target"],
    [83, "gp", "target"],
    [91, "gp", "target"],
    [93, "gp", "target"],
    [96, "a0", "vector"],
    [99, "gp", "target"],
    [101, "gp", "target"],
    [103, "gp", "target"],
    [109, "gp", "target"],
    [114, "gp", "target"],
    [116, "gp", "target"],
    [120, "gp", "target"],
    [122, "gp", "target"],
    [127, "gp", "target"],
    [129, "gp", "target"],
    [132, "a0", "vector"],
    [136, "s6", "target"],
    [135, "gp", "gun"]
  ],
  "(code use gun)": [
    [7, "a0", "target"],
    [27, "v1", "art-joint-anim"],
    [87, "v1", "art-joint-anim"],
    [152, "v1", "art-joint-anim"],
    [207, "v1", "art-joint-anim"],
    [262, "v1", "art-joint-anim"],
    [312, "v1", "art-joint-anim"],
    [377, "v1", "art-joint-anim"],
    [427, "v1", "art-joint-anim"],
    [487, "v1", "art-joint-anim"],
    [547, "v1", "art-joint-anim"],
    [612, "v1", "art-joint-anim"],
    [667, "v1", "art-joint-anim"],
    [726, "s4", "target"],
    [741, "s1", "pair"],
    [753, "s4", "target"],
    [774, "s4", "target"],
    [795, "s1", "pair"],
    [801, "s4", "target"],
    [804, "s4", "target"]
  ],
  "(trans use gun)": [
    [8, "a1", "target"],
    [19, "a0", "target"],
    [23, "v1", "target"],
    [28, "v1", "target"],
    [44, "v1", "target"]
  ],
  "(method 31 gun-eject)": [
    [24, "a0", "gun"],
    [36, "v1", "gun"],
    [44, "v1", "collide-shape"]
  ],
  "(method 9 gun-info)": [
    [115, "s0", "collide-shape-prim"],
    [133, "s0", "collide-shape-prim"],
    [78, "s2", "collide-shape-prim"]
  ],
  "(method 3 collide-query)": [
    [116, "f0", "float"],
    [137, "f0", "float"]
  ],
  "emerc-vu1-initialize-chain": [
    [[19, 59], "s5", "emerc-vu1-low-mem"],
    [80, "gp", "(inline-array dma-packet)"],
    [[12, 18], "gp", "(pointer vif-tag)"]
  ],
  "emerc-vu1-init-buffer": [
    [[25, 31], "a0", "dma-packet"],
    [[37, 40], "a0", "gs-gif-tag"],
    [44, "a0", "(pointer gs-test)"],
    [46, "a0", "(pointer gs-reg64)"],
    [[49, 61], "v1", "dma-packet"]
  ],
  "sparticle-track-root-prim": [[3, "v1", "collide-shape"]],
  "(method 10 sparticle-launcher)": [[[41, 75], "gp", "(array int32)"]],
  "birth-func-texture-group": [[[2, 10], "s5", "(array int32)"]],
  "(method 9 sparticle-launch-control)": [[22, "a2", "process-drawable"]],
  "(method 10 sparticle-launch-control)": [[42, "a3", "float"]],
  "execute-part-engine": [
    [11, "v1", "connection"],
    [12, "a0", "process-drawable"],
    [13, "v1", "connection"],
    [[19, 53], "s0", "vector"],
    [23, "v1", "connection"],
    [28, "v1", "connection"],
    [29, "v1", "int"],
    [137, "a3", "vector"],
    [35, "a0", "process-drawable"]
  ],
  "sparticle-respawn-heights": [
    [[0, 58], "gp", "(array int32)"],
    [58, "gp", "(array int32)"],
    [34, "v1", "int"]
  ],
  "sparticle-respawn-timer": [
    [[9, 15], "gp", "(array int32)"],
    [34, "gp", "(array int32)"],
    [10, "v1", "int"]
  ],
  "sparticle-texture-animate": [
    [[0, 31], "v1", "(array int32)"],
    [47, "v1", "(array int32)"]
  ],
  "sparticle-texture-day-night": [[[21, 78], "s2", "(array int32)"]],
  "sparticle-mode-animate": [
    [5, "v1", "(array symbol)"],
    [[7, 16], "a1", "(array uint32)"],
    [18, "a1", "vector4w"],
    [21, "a1", "(pointer int32)"],
    [26, "a1", "(array int32)"],
    [28, "v1", "(array int32)"],
    [32, "a0", "(pointer int64)"],
    // [33, "a0", "(pointer int64)"],
    [44, "v1", "(pointer int32)"],
    [46, "v1", "(pointer int32)"]
  ],
  "(method 2 sparticle-cpuinfo)": [[14, "f0", "float"]],
  "sp-kill-particle": [
    [7, "a1", "uint"],
    [7, "v1", "uint"]
  ],
  "sp-orbiter": [[[78, 89], "v1", "sprite-vec-data-2d"]],
  "forall-particles-with-key-runner": [
    [32, "s3", "(inline-array sparticle-cpuinfo)"],
    [42, "s3", "(inline-array sparticle-cpuinfo)"]
  ],
  "forall-particles-runner": [
    [[19, 28], "s4", "sparticle-cpuinfo"],
    [34, "s4", "pointer"],
    [35, "s3", "pointer"]
  ],
  "sp-process-particle-system": [[14, "a1", "vector"]],
  // debug
  "add-debug-point": [
    [[35, 39], "a3", "dma-packet"],
    [[45, 48], "a3", "gs-gif-tag"],
    [[65, 69], "a3", "vector4w-2"],
    [[85, 89], "a3", "vector4w-2"],
    [[102, 106], "a3", "vector4w-2"],
    [[122, 126], "a1", "vector4w-2"],
    [[129, 148], "a0", "(pointer uint64)"]
  ],
  "internal-draw-debug-line": [
    [[5, 224], "s5", "rgba"],
    [[27, 29], "v1", "rgba"],
    [[109, 115], "a3", "dma-packet"],
    [[118, 124], "a3", "gs-gif-tag"],
    [[232, 245], "a1", "(inline-array vector4w-2)"],
    [[107, 267], "a0", "(pointer uint64)"]
  ],
  "add-debug-flat-triangle": [
    [[70, 76], "a3", "dma-packet"],
    [[79, 85], "a3", "gs-gif-tag"],
    [[108, 127], "a3", "(inline-array vector)"],
    [[68, 149], "a0", "(pointer uint64)"]
  ],
  "add-debug-line2d": [
    [[60, 64], "a2", "dma-packet"],
    [[70, 73], "a2", "gs-gif-tag"],
    [[78, 81], "a2", "vector4w-2"],
    [[86, 89], "a2", "vector4w-2"],
    [[97, 111], "a0", "(pointer uint64)"]
  ],
  "add-debug-rot-matrix": [
    [[9, 12], "t0", "float"],
    [[17, 20], "t0", "float"],
    [[22, 29], "t0", "float"]
  ],
  "add-debug-cspace": [[[4, 6], "a3", "float"]],
  "add-debug-points": [[[52, 57], "a3", "rgba"]],
  "add-debug-light": [[[17, 20], "t0", "float"]],
  "drawable-frag-count": [[[14, 20], "s5", "drawable-group"]],
  "add-boundary-shader": [
    [[6, 12], "a0", "gs-gif-tag"],
    [[14, 31], "s5", "adgif-shader"]
  ],
  // debug-sphere
  "add-debug-sphere-from-table": [
    [[38, 41], "v1", "vector"],
    [[55, 59], "s0", "(inline-array vector)"]
  ],
  // shrubbery
  "shrub-upload-view-data": [[[8, 16], "a0", "dma-packet"]],
  "shrub-do-init-frame": [
    [[12, 21], "a0", "dma-packet"],
    [[26, 29], "a0", "dma-packet"],
    [33, "v1", "(pointer vif-tag)"],
    [[35, 41], "v1", "(pointer uint32)"],
    [42, "v1", "(pointer vif-tag)"],
    [[44, 51], "v1", "(pointer uint32)"],
    [52, "v1", "(pointer vif-tag)"],
    [54, "v1", "(pointer uint32)"]
  ],
  "shrub-init-frame": [
    [[8, 12], "a0", "dma-packet"],
    [[18, 21], "a0", "gs-gif-tag"],
    [24, "v1", "(pointer gs-test)"],
    [26, "v1", "(pointer gs-reg64)"]
  ],
  "shrub-upload-model": [
    [[17, 26], "a3", "dma-packet"],
    [[33, 41], "a0", "dma-packet"],
    [[47, 55], "a0", "dma-packet"]
  ],
  "draw-drawable-tree-instance-shrub": [[86, "a0", "drawable-group"]],
  "draw-prototype-inline-array-shrub": [
    [[13, 56], "v1", "prototype-bucket-shrub"],
    [[102, 114], "a0", "shrub-near-packet"],
    [[114, 117], "v1", "vector4w-3"],
    [118, "a1", "vector4w"],
    [123, "v1", "dma-packet"],
    [[124, 126], "v1", "vector4w"],
    [[334, 364], "s1", "prototype-bucket-shrub"],
    [416, "a0", "drawable-group"],
    [420, "s1", "prototype-bucket-shrub"],
    [525, "v1", "drawable-group"],
    [[518, 535], "s1", "prototype-bucket-shrub"],
    [558, "s1", "prototype-bucket-shrub"],
    [[677, 718], "gp", "prototype-bucket-shrub"],
    [[696, 706], "a1", "prototype-bucket-shrub"]
  ],
  "(method 8 drawable-tree-instance-shrub)": [[54, "v1", "drawable-group"]],
  "(method 13 drawable-tree-instance-shrub)": [
    [[12, 151], "gp", "prototype-bucket-shrub"],
    [19, "a1", "drawable-group"],
    [44, "v1", "drawable-group"],
    [66, "s3", "shrubbery"],
    [92, "v1", "drawable-group"],
    [114, "s3", "shrubbery"],
    [160, "gp", "(inline-array prototype-bucket-shrub)"]
  ],
  "(method 9 shrubbery)": [
    [23, "a2", "(pointer int32)"],
    [28, "a3", "(pointer int32)"]
  ],
  "init-dma-test": [[29, "v1", "(inline-array qword)"]],
  "drawable-load": [[[25, 28], "s5", "drawable"]],
  "art-load": [[[13, 16], "s5", "art"]],
  "art-group-load-check": [[[43, 53], "s3", "art-group"]],
  "(method 13 art-group)": [[13, "s3", "art-joint-anim"]],
  "(method 14 art-group)": [[13, "s3", "art-joint-anim"]],
  "(method 13 gui-control)": [
    [[52, 81], "s3", "gui-connection"],
    [[202, 228], "a0", "connection"]
  ],
  "(method 21 gui-control)": [[43, "s2", "process-drawable"]],
  "(method 12 gui-control)": [
    [128, "v1", "gui-connection"],
    [214, "v1", "gui-connection"],
    [167, "s2", "process-drawable"]
  ],
  "(method 16 gui-control)": [[[10, 119], "s1", "gui-connection"]],
  "(method 17 gui-control)": [
    [[1, 262], "gp", "gui-connection"],
    [13, "v1", "gui-connection"]
  ],
  "(method 14 gui-control)": [[[5, 41], "s2", "gui-connection"]],
  "(method 15 gui-control)": [[[6, 56], "s1", "gui-connection"]],
  "(method 11 external-art-control)": [[19, "s5", "process-drawable"]],
  "ja-abort-spooled-anim": [[[3, 24], "s3", "sound-id"]],
  "(method 19 gui-control)": [
    [[32, 35], "a2", "gui-channel"],
    [113, "a2", "gui-channel"]
  ],
  "(method 9 gui-control)": [
    [110, "v0", "gui-connection"],
    [10, "v1", "gui-connection"],
    [17, "v1", "gui-connection"],
    [24, "v1", "gui-connection"],
    [131, "v1", "gui-connection"],
    [35, "v1", "gui-connection"],
    [40, "v1", "gui-connection"],
    [44, "v1", "gui-connection"],
    [14, "v1", "gui-connection"]
  ],
  "(method 10 gui-control)": [[[4, 32], "s3", "gui-connection"]],
  "(method 10 bsp-header)": [
    [43, "a1", "terrain-context"],
    [31, "a0", "terrain-context"]
  ],
  "bsp-camera-asm": [
    [26, "v1", "pointer"],
    [[26, 63], "t1", "bsp-node"],
    [43, "t3", "uint"]
  ],
  "ja-post": [[[42, 46], "a0", "collide-shape"]],
  "display-frame-start": [
    [4, "v1", "vif-bank"],
    [9, "a0", "vif-bank"]
  ],
  "display-frame-finish": [
    [[178, 185], "a0", "dma-packet"],
    [[193, 194], "a0", "dma-packet"],
    [194, "a0", "(pointer int64)"]
  ],
  "default-end-buffer": [
    [9, "v1", "dma-bucket"],
    [[20, 28], "t1", "dma-packet"],
    [[30, 36], "t1", "gs-gif-tag"],
    [40, "t1", "(pointer gs-zbuf)"],
    [42, "t1", "(pointer gs-reg64)"],
    [43, "t1", "(pointer gs-test)"],
    [45, "t1", "(pointer gs-reg64)"],
    [47, "t1", "(pointer gs-alpha)"],
    [49, "t1", "(pointer gs-reg64)"],
    [50, "t1", "(pointer uint64)"],
    [52, "t1", "(pointer gs-reg64)"],
    [54, "t1", "(pointer gs-clamp)"],
    [56, "t1", "(pointer gs-reg64)"],
    [58, "t1", "(pointer gs-tex0)"],
    [60, "t1", "(pointer gs-reg64)"],
    [63, "t1", "(pointer gs-texa)"],
    [65, "t1", "(pointer gs-reg64)"],
    [67, "t1", "(pointer gs-texclut)"],
    [69, "t1", "(pointer gs-reg64)"],
    [71, "t1", "(pointer uint64)"],
    [73, "t1", "(pointer gs-reg64)"],
    [[79, 82], "a1", "dma-packet"],
    [85, "a1", "dma-bucket"]
  ],
  "default-init-buffer": [
    [[20, 28], "t1", "dma-packet"],
    [[30, 36], "t1", "gs-gif-tag"],
    [40, "t1", "(pointer gs-zbuf)"],
    [42, "t1", "(pointer gs-reg64)"],
    [43, "t1", "(pointer gs-test)"],
    [45, "t1", "(pointer gs-reg64)"],
    [47, "t1", "(pointer gs-alpha)"],
    [49, "t1", "(pointer gs-reg64)"],
    [50, "t1", "(pointer uint64)"],
    [52, "t1", "(pointer gs-reg64)"],
    [54, "t1", "(pointer gs-clamp)"],
    [56, "t1", "(pointer gs-reg64)"],
    [58, "t1", "(pointer gs-tex0)"],
    [60, "t1", "(pointer gs-reg64)"],
    [63, "t1", "(pointer gs-texa)"],
    [65, "t1", "(pointer gs-reg64)"],
    [67, "t1", "(pointer gs-texclut)"],
    [69, "t1", "(pointer gs-reg64)"],
    [71, "t1", "(pointer uint64)"],
    [73, "t1", "(pointer gs-reg64)"],
    [[82, 85], "a1", "dma-packet"]
    //[85, "a1", "dma-bucket"]
  ],
  "update-mood-vinroom": [[[16, 140], "gp", "(pointer float)"]],
  "update-mood-hiphog": [[[26, 458], "s5", "hiphog-states"]],
  "update-mood-sewer": [[[25, 149], "s4", "sewer-states"]],
  "update-mood-oracle": [[[17, 134], "s5", "oracle-states"]],
  "(exit close com-airlock)": [
    [[4, 18], "v1", "sound-rpc-set-param"],
    [[24, 38], "v1", "sound-rpc-set-param"]
  ],
  "(trans close com-airlock)": [[[52, 66], "v1", "sound-rpc-set-param"]],
  "init-mood-hiphog": [[[0, 239], "gp", "hiphog-states"]],
  "init-mood-sewer": [[[0, 20], "gp", "sewer-states"]],
  "set-sewer-lights-flag!": [[[9, 17], "v1", "sewer-states"]],
  "set-sewer-turret-flash!": [[[8, 11], "v1", "sewer-states"]],
  "set-sewesc-explosion!": [[[8, 11], "v1", "sewer-states"]],
  "init-mood-oracle": [[[0, 7], "v1", "oracle-states"]],
  "set-oracle-purple-flag!": [[9, "v1", "oracle-states"]],
  "init-mood-tombc": [[[1, 4], "v1", "tombc-states"]],
  "set-tombc-electricity-scale!": [[[9, 11], "v1", "tombc-states"]],
  "set-tombboss-gem-light!": [[[9, 11], "v1", "tombboss-states"]],
  "init-mood-fordumpa": [[[1, 3], "v1", "fordumpa-states"]],
  "update-mood-fordumpa": [[[44, 67], "s5", "fordumpa-states"]],
  "set-fordumpa-turret-flash!": [[[9, 13], "v1", "fordumpa-states"]],
  "set-fordumpa-electricity-scale!": [[[9, 11], "v1", "fordumpa-states"]],
  "init-mood-fordumpc": [[1, "v1", "fordumpc-states"]],
  "set-fordumpc-light-flag!": [[9, "v1", "fordumpc-states"]],
  "init-mood-forresca": [[[1, 7], "v1", "forresca-states"]],
  "set-forresca-electricity-scale!": [[12, "v1", "forresca-states"]],
  "init-mood-forrescb": [[[1, 7], "v1", "forrescb-states"]],
  "update-mood-forrescb": [[[17, 60], "gp", "forrescb-states"]],
  "set-forrescb-turret-flash!": [[13, "v1", "forrescb-states"]],
  "set-forrescb-electricity-scale!": [[12, "v1", "forrescb-states"]],
  "init-mood-prison": [[[1, 4], "v1", "prison-states"]],
  "update-mood-prison": [[[17, 105], "gp", "prison-states"]],
  "set-prison-torture-flag!": [[9, "v1", "prison-states"]],
  "update-under-lights": [[[1, 5], "v1", "under-states"]],
  "update-mood-under": [[[16, 112], "gp", "under-states"]],
  "set-under-laser!": [
    [10, "v1", "under-states"],
    [21, "v1", "under-states"]
  ],
  "set-under-fog-interp!": [
    [21, "v1", "under-states"],
    [10, "v1", "under-states"]
  ],
  "init-mood-dig1": [[2, "v1", "dig1-states"]],
  "update-mood-dig1": [
    [[15, 135], "gp", "dig1-states"],
    [28, "v1", "float"],
    [56, "v1", "float"]
  ],
  "set-dig1-explosion!": [[10, "v1", "dig1-states"]],
  "update-mood-vortex": [[[10, 299], "gp", "vortex-states"]],
  "set-vortex-flash!": [
    [22, "v1", "vortex-states"],
    [10, "v1", "vortex-states"]
  ],
  "set-vortex-white!": [
    [23, "v1", "vortex-states"],
    [11, "v1", "vortex-states"],
    [9, "v1", "vortex-states"],
    [21, "v1", "vortex-states"]
  ],
  "update-mood-nestb": [[[25, 99], "gp", "nestb-states"]],
  "set-nestb-purple!": [[10, "v1", "nestb-states"]],
  "get-nestb-purple": [[8, "v1", "nestb-states"]],
  "init-mood-consiteb": [[[0, 5], "v1", "consiteb-states"]],
  "update-mood-consiteb": [[[22, 117], "gp", "consiteb-states"]],
  "init-mood-castle": [[3, "v1", "castle-states"]],
  "update-mood-castle": [[[13, 109], "s5", "castle-states"]],
  "set-castle-electricity-scale!": [[10, "v1", "castle-states"]],
  "init-mood-ruins": [[[1, 22], "gp", "ruins-states"]],
  "init-mood-strip": [[[0, 22], "gp", "strip-states"]],
  "update-mood-strip": [[[22, 79], "s4", "strip-states"]],
  "init-mood-ctysluma": [[[0, 29], "gp", "ctysluma-states"]],
  "update-mood-ctysluma": [[[23, 81], "gp", "ctysluma-states"]],
  "update-mood-ctyslumb": [[[19, 58], "s5", "ctyslumb-states"]],
  "init-mood-ctyslumc": [[[0, 22], "gp", "ctyslumc-states"]],
  "update-mood-ctyslumc": [[[19, 46], "gp", "ctyslumc-states"]],
  "init-mood-ctyport": [[[1, 11], "gp", "ctyport-states"]],
  "init-mood-ctyport-no-part": [[1, "v1", "ctyport-states"]],
  "update-mood-ctyport": [[[23, 70], "s5", "ctyport-states"]],
  "update-mood-ctymarkb": [[[23, 76], "gp", "ctymarkb-states"]],
  "init-mood-palcab": [[3, "v1", "palcab-states"]],
  "update-mood-palcab": [[[23, 53], "s4", "palcab-states"]],
  "set-palcab-turret-flash!": [[10, "v1", "palcab-states"]],
  "update-mood-stadiumb": [[[22, 61], "gp", "stadiumb-states"]],
  "init-mood-mountain": [[[0, 77], "gp", "mountain-states"]],
  "update-mood-mountain": [[[19, 83], "gp", "mountain-states"]],
  "init-mood-atoll": [[2, "v1", "atoll-states"]],
  "update-mood-atoll": [[[19, 48], "s4", "atoll-states"]],
  "set-atoll-explosion!": [[10, "v1", "atoll-states"]],
  "init-mood-drill": [[1, "v1", "drill-states"]],
  "update-mood-drill": [[[22, 121], "gp", "drill-states"]],
  "set-drill-fire-floor!": [
    [9, "v1", "drill-states"],
    [19, "v1", "drill-states"]
  ],
  "set-drill-electricity-scale!": [
    [12, "v1", "drill-states"],
    [25, "v1", "drill-states"]
  ],
  "init-mood-drillb": [[1, "v1", "drillb-states"]],
  "update-mood-drillb": [[[17, 93], "gp", "drillb-states"]],
  "update-mood-casboss": [[[22, 46], "s4", "casboss-states"]],
  "set-casboss-explosion!": [[10, "v1", "casboss-states"]],
  "update-mood-caspad": [[[19, 77], "gp", "caspad-states"]],
  "init-mood-palroof": [[[0, 7], "v1", "palroof-states"]],
  "set-palroof-electricity-scale!": [[12, "v1", "palroof-states"]],
  "update-mood-palent": [[[18, 43], "s5", "palent-states"]],
  "set-palent-turret-flash!": [[13, "v1", "palent-states"]],
  "init-mood-nest": [[1, "v1", "nest-states"]],
  "update-mood-nest": [[[21, 72], "s5", "nest-states"]],
  "set-nest-green-flag!": [[9, "v1", "nest-states"]],
  "init-mood-village1": [[[0, 4], "v1", "village1-states"]],
  "update-mood-village1": [[[21, 66], "gp", "village1-states"]],
  "clear-village1-interp!": [[[9, 11], "v1", "village1-states"]],
  "set-village1-interp!": [[9, "v1", "village1-states"]],
  "update-mood-consite": [[[84, 110], "s4", "consite-states"]],
  "set-consite-flash!": [[10, "v1", "consite-states"]],
  "update-mood-mincan": [[[18, 22], "v1", "mincan-states"]],
  "set-mincan-beam!": [[13, "v1", "mincan-states"]],
  "copy-mood-exterior-ambi": [
    [[12, 16], "a2", "mood-context"],
    [[13, 16], "v1", "mood-context"]
  ],
  "update-mood-light": [[[6, 144], "gp", "light-state"]],
  "update-mood-lava": [[[6, 36], "gp", "lava-state"]],
  "update-mood-flicker": [[[1, 58], "gp", "flicker-state"]],
  "update-mood-florescent": [[[1, 48], "gp", "florescent-state"]],
  "update-mood-electricity": [[[3, 19], "gp", "electricity-state"]],
  "update-mood-pulse": [[[5, 27], "gp", "pulse-state"]],
  "update-mood-strobe": [[[2, 42], "gp", "strobe-state"]],
  "update-mood-flames": [[[5, 102], "gp", "flames-state"]],
  "(method 9 mood-control)": [[636, "v0", "sound-rpc-set-param"]],
  "(method 27 com-airlock)": [[35, "v1", "(array string)"]],
  "(code close com-airlock)": [
    [190, "v0", "sound-rpc-set-param"],
    [297, "v0", "sound-rpc-set-param"],
    [389, "v0", "sound-rpc-set-param"]
  ],
  "(code open com-airlock)": [
    [117, "v0", "sound-rpc-set-param"],
    [226, "v0", "sound-rpc-set-param"],
    [420, "v0", "sound-rpc-set-param"],
    [440, "v0", "sound-rpc-set-param"]
  ],
  "build-conversions": [
    [23, "v1", "fact-info-target"],
    [29, "v1", "fact-info-target"]
  ],
  "target-real-post": [[97, "f28", "float"]],
  "target-compute-pole": [[[12, 180], "s2", "swingpole"]],
  "tobot-start": [[26, "s5", "target"]],
  "(method 10 target)": [[28, "t9", "(function target none)"]],
  "target-compute-edge": [[48, "a0", "process-drawable"]],
  "target-compute-edge-rider": [[48, "a0", "process-drawable"]],
  "target-update-ik": [[288, "f30", "float"]],
  "cam-layout-entity-volume-info-create": [
    ["_stack_", 16, "res-tag"],
    [16, "v0", "(inline-array vector)"],
    [209, "v1", "float"],
    [233, "v1", "float"],
    [237, "v1", "float"],
    [261, "v1", "float"]
  ],
  "cam-layout-entity-info": [
    // can't just cast the return value from the res-tag retrieval
    [202, "v1", "vector"]
  ],
  "clmf-next-entity": [[38, "a0", "connection"]],
  "cam-layout-save-cam-rot": [[13, "v0", "vector"]],
  "cam-layout-save-cam-trans": [
    [29, "v0", "vector"],
    [40, "v0", "vector"],
    // super weird handling of vectors
    [93, "s5", "symbol"],
    [95, "s2", "symbol"],
    [94, "s2", "symbol"]
  ],
  "cam-layout-save-pivot": [
    [38, "v0", "vector"],
    [13, "v0", "vector"]
  ],
  "cam-layout-save-align": [
    [38, "v0", "vector"],
    [13, "v0", "vector"]
  ],
  "cam-layout-save-interesting": [
    [38, "v0", "vector"],
    [13, "v0", "vector"]
  ],
  "cam-layout-save-splineoffset": [[37, "v0", "vector"]],
  "cam-layout-save-campointsoffset": [[12, "v0", "vector"]],
  "clmf-save-all": [[18, "v1", "connection"]],
  "cam-layout-do-action": [[99, "s5", "(function object symbol symbol)"]],
  "cam-layout-function-call": [[15, "gp", "(function string int basic none)"]],
  "cam-layout-do-menu": [
    [[280, 363], "s4", "clm-list"],
    [374, "v1", "clm-item"],
    [[136, 182], "s3", "clm-list"],
    [209, "a0", "clm-item"],
    [219, "v1", "clm-item"],
    [234, "s3", "clm-item"],
    [239, "v1", "clm-item"],
    [244, "s3", "clm-item"]
  ],
  "cam-layout-init": [[10, "v1", "connection"]],
  "clmf-pos-rot": [
    [68, "a1", "res-tag"],
    [139, "v1", "res-tag"],
    [82, "v0", "vector"]
  ],
  "clmf-cam-float-adjust": [[53, "v1", "res-tag"]],
  "(method 9 plane-volume)": [
    [171, "v1", "float"],
    [195, "v1", "float"],
    [199, "v1", "float"],
    [220, "v1", "float"]
  ],
  "(method 45 nav-mesh)": [
    [15, "v1", "entity-nav-mesh"],
    [[34, 43], "v1", "nav-mesh"]
  ],
  "(method 13 nav-engine)": [
    [[53, 65], "s4", "nav-mesh"],
    [[38, 50], "s3", "nav-mesh"]
  ],
  "(method 9 nav-mesh)": [[[81, 134], "s4", "nav-poly"]],
  "(method 37 nav-mesh)": [[[4, 18], "a1", "(inline-array vector)"]],
  "debug-menu-item-var-update-display-str": [
    [[44, 49], "v1", "int"],
    [[61, 69], "v1", "int"]
  ],
  "debug-menu-item-var-make-float": [[31, "v0", "int"]],
  "debug-menu-item-get-max-width": [[[18, 35], "a0", "debug-menu-item-var"]],
  "debug-menu-find-from-template": [
    [10, "s4", "debug-menu-item"],
    [18, "s4", "debug-menu-item-submenu"],
    [3, "s5", "debug-menu"]
  ],
  "debug-menu-item-var-joypad-handler": [
    [206, "a1", "int"],
    [207, "v1", "int"]
  ],
  "debug-menu-rebuild": [[7, "a0", "debug-menu-item"]],
  "debug-menu-render": [[[108, 111], "v1", "dma-packet"]],
  "debug-menu-send-msg": [
    [[3, 14], "s2", "debug-menu-item"],
    [[14, 21], "s2", "debug-menu-item-submenu"]
  ],
  "(anon-function 86 default-menu)": [
    // TODO - should not be required
    [9, "a0", "state-flags"]
  ],
  "(anon-function 2 find-nearest)": [
    [28, "s3", "collide-shape"],
    [55, "s2", "process-focusable"],
    [[59, 63], "s2", "process-focusable"],
    [66, "s3", "collide-shape"]
  ],
  "find-nearest-focusable": [
    [50, "s3", "process-focusable"],
    [66, "s3", "process-focusable"],
    [[298, 303], "s3", "process-focusable"]
  ],
  "(method 11 impact-control)": [[55, "s2", "collide-shape-prim"]],
  "(method 16 collide-cache)": [
    [47, "a0", "collide-shape-prim-sphere"],
    [17, "s4", "collide-cache-prim"],
    [23, "s4", "collide-cache-prim"],
    [27, "s4", "collide-cache-prim"],
    [46, "s4", "collide-cache-prim"],
    [65, "s4", "(inline-array collide-cache-prim)"]
  ],
  "(method 28 editable)": [[[4, 8], "a0", "editable"]],
  "execute-select": [
    [[425, 429], "a0", "editable"],
    [512, "v1", "editable"],
    [[463, 467], "a0", "editable"],
    [605, "v1", "editable"],
    [[556, 560], "a0", "editable"]
  ],
  "(method 12 editable-array)": [
    [877, "a1", "editable-point"],
    [713, "s1", "editable-point"],
    [647, "v1", "sql-result"],
    [466, "v1", "sql-result"],
    [779, "f0", "float"],
    [205, "f0", "float"],
    [208, "f0", "float"]
  ],
  "insert-box": [
    [279, "a0", "editable"],
    [288, "a0", "editable"],
    [297, "a0", "editable"],
    [306, "a0", "editable"],
    [330, "a0", "editable"],
    [339, "a0", "editable"],
    [348, "a0", "editable"],
    [357, "a0", "editable"],
    [388, "a0", "editable"],
    [397, "a0", "editable"],
    [406, "a0", "editable"],
    [415, "a0", "editable"],
    [439, "a0", "editable"],
    [448, "a0", "editable"],
    [457, "a0", "editable"],
    [466, "a0", "editable"],
    [497, "a0", "editable"],
    [506, "a0", "editable"],
    [515, "a0", "editable"],
    [524, "a0", "editable"],
    [555, "a0", "editable"],
    [564, "a0", "editable"],
    [573, "a0", "editable"],
    [582, "a0", "editable"],
    [611, "a0", "editable"]
  ],
  "(event idle editable-player)": [
    [351, "s4", "editable-light"],
    [409, "s4", "editable-light"],
    [312, "v1", "float"],
    [314, "v1", "float"],
    [316, "v1", "float"],
    [382, "v1", "float"],
    [384, "v1", "float"],
    [386, "v1", "float"],
    [388, "v1", "float"],
    [437, "v1", "float"],
    [468, "a0", "editable-light"]
  ],
  "(method 29 editable)": [[[4, 8], "a0", "editable"]],
  "(method 28 editable-point)": [
    [88, "t9", "(function editable-point editable-command none)"]
  ],
  "(method 27 editable-plane)": [
    [9, "t9", "(function editable-plane editable-array editable)"],
    [10, "v0", "editable-plane"]
  ],
  "(method 25 editable-face)": [
    [25, "t9", "(function editable-face editable-array none)"]
  ],
  "(method 25 editable-plane)": [
    [25, "t9", "(function editable-plane editable-array none)"]
  ],
  "(method 29 editable-face)": [
    [318, "a0", "(array editable-point)"],
    [234, "a1", "editable-point"]
  ],
  "(method 27 editable-face)": [
    [9, "t9", "(function editable-face editable-array editable)"],
    [10, "v0", "editable-face"]
  ],
  "(method 25 editable-light)": [
    [9, "t9", "(function editable-light editable-array none)"]
  ],
  "(method 25 editable)": [[[12, 17], "a0", "editable"]],
  "merc-edge-stats": [[31, "v1", "merc-ctrl"]],
  "(method 8 merc-ctrl)": [
    [46, "s2", "pointer"], // was merc-fragment-control
    [[22, 45], "s2", "merc-fragment-control"],
    [[89, 93], "a1", "merc-blend-ctrl"],
    [103, "a1", "pointer"]
  ],
  "merc-vu1-initialize-chain": [
    [[13, 19], "gp", "(pointer vif-tag)"],
    [[19, 116], "s5", "merc-vu1-low-mem"],
    [127, "gp", "(inline-array dma-packet)"]
  ],
  "(method 9 merc-fragment)": [[[13, 265], "s3", "adgif-shader"]],
  "(method 9 merc-effect)": [
    [46, "s4", "pointer"],
    [47, "s5", "pointer"],
    [[0, 46], "s4", "merc-fragment"],
    [[0, 47], "s5", "merc-fragment-control"]
  ],
  "merc-vu1-init-buffer": [
    [[21, 37], "a0", "dma-packet"],
    [[37, 40], "a0", "gs-gif-tag"],
    [45, "a0", "(pointer gs-test)"],
    [47, "a0", "(pointer gs-reg64)"],
    [49, "a1", "(pointer gs-reg64)"],
    [52, "a0", "(pointer gs-zbuf)"],
    [54, "a0", "(pointer gs-reg64)"],
    [[63, 68], "v1", "dma-packet"]
  ],
  "texture-usage-init": [
    [23, "a1", "texture-masks"],
    [24, "a1", "texture-mask"]
  ],
  "upload-vram-pages-pris": [
    [[134, 141], "a0", "dma-packet"],
    [[143, 150], "a0", "gs-gif-tag"],
    [154, "a0", "(pointer int64)"],
    [156, "a0", "(pointer gs-reg64)"]
  ],
  "(method 14 texture-pool)": [[22, "a3", "(pointer int32)"]],
  "(method 13 texture-page)": [
    [[16, 23], "a0", "dma-packet"],
    [[25, 32], "a0", "gs-gif-tag"],
    [36, "a0", "(pointer int64)"],
    [38, "a0", "(pointer gs-reg64)"],
    [[42, 45], "a0", "dma-packet"],
    [45, "a0", "(pointer int64)"]
  ],
  "texture-relocate": [
    [[17, 21], "t4", "dma-packet"],
    [[27, 30], "t4", "gs-gif-tag"],
    [60, "t4", "(pointer gs-bitbltbuf)"],
    [62, "t4", "(pointer gs-reg64)"],
    [63, "t4", "(pointer gs-trxpos)"],
    [65, "t4", "(pointer gs-reg64)"],
    [71, "t4", "(pointer gs-trxreg)"],
    [73, "t4", "(pointer gs-reg64)"],
    [75, "t4", "(pointer gs-trxdir)"],
    [77, "t4", "(pointer gs-reg64)"],
    [[98, 102], "a2", "dma-packet"],
    [[108, 111], "a2", "gs-gif-tag"],
    [132, "a2", "(pointer gs-bitbltbuf)"],
    [134, "a2", "(pointer gs-reg64)"],
    [135, "a2", "(pointer gs-trxpos)"],
    [137, "a2", "(pointer gs-reg64)"],
    [139, "a2", "(pointer gs-trxreg)"],
    [141, "a2", "(pointer gs-reg64)"],
    [143, "a2", "(pointer gs-trxdir)"],
    [145, "a2", "(pointer gs-reg64)"],
    [[157, 161], "a2", "dma-packet"],
    [[167, 170], "a2", "gs-gif-tag"],
    [191, "a2", "(pointer gs-bitbltbuf)"],
    [193, "a2", "(pointer gs-reg64)"],
    [194, "a2", "(pointer gs-trxpos)"],
    [196, "a2", "(pointer gs-reg64)"],
    [198, "a2", "(pointer gs-trxreg)"],
    [200, "a2", "(pointer gs-reg64)"],
    [202, "a2", "(pointer gs-trxdir)"],
    [204, "a2", "(pointer gs-reg64)"]
  ],
  "(method 11 texture-pool)": [
    [[189, 196], "a0", "dma-packet"],
    [217, "a0", "dma-packet"],
    [218, "a0", "(pointer int64)"],
    [211, "a0", "(pointer gs-reg64)"],
    [209, "a0", "(pointer int64)"],
    [[198, 205], "a0", "gs-gif-tag"]
  ],
  "texture-page-login": [[[34, 45], "s2", "texture-page"]],
  "(method 9 texture-page-dir)": [
    [[27, 32], "t3", "adgif-shader"],
    [[20, 30], "t2", "(pointer shader-ptr)"]
  ],
  "texture-page-dir-inspect": [[[137, 138], "v1", "adgif-shader"]],
  "level-remap-texture": [
    [15, "t0", "(pointer uint32)"],
    [21, "t0", "(pointer uint32)"],
    [19, "t0", "(pointer uint64)"],
    [12, "v1", "int"],
    [12, "a3", "int"]
  ],
  "debug-menu-func-decode": [[18, "a0", "symbol"]],
  "(method 20 game-info)": [
    [8, "v1", "symbol"],
    [9, "v1", "level-load-info"],
    [[11, 18], "s3", "continue-point"]
  ],
  "(method 30 game-info)": [
    [[4, 26], "s3", "game-task"],
    [[4, 26], "s2", "game-task"],
    [[37, 53], "s5", "game-task"],
    [[37, 53], "s4", "game-task"]
  ],
  "(method 10 fact-info-target)": [[67, "v1", "target"]],
  "(method 11 fact-info-target)": [
    [143, "v1", "target"],
    [264, "a0", "target"],
    [322, "v1", "target"],
    [410, "a0", "target"],
    [458, "v1", "target"],
    [499, "v1", "target"],
    [540, "v1", "target"],
    [558, "v1", "target"],
    [572, "v1", "target"],
    [588, "v1", "target"],
    [599, "v1", "target"],
    [674, "v1", "target"],
    [702, "v1", "target"],
    [737, "v1", "target"],
    [271, "a0", "target"],
    [413, "a0", "target"]
  ],
  "print-continues": [
    [3, "v1", "symbol"],
    [4, "v1", "level-load-info"],
    [[6, 14], "v1", "continue-point"]
  ],
  "(method 23 game-info)": [
    [178, "a0", "pointer"],
    [329, "s3", "game-save-tag"],
    [662, "a2", "game-save-tag"],
    [63, "v1", "connection"],
    [181, "s2", "int"],
    [1162, "a0", "pointer"],
    [[182, 191], "v1", "(inline-array game-save-tag)"],
    [333, "s3", "pointer"],
    [199, "v1", "(inline-array game-save-tag)"],
    [215, "v1", "(inline-array game-save-tag)"],
    [231, "v1", "(inline-array game-save-tag)"],
    [247, "v1", "(inline-array game-save-tag)"],
    [263, "v1", "(inline-array game-save-tag)"],
    [279, "v1", "(inline-array game-save-tag)"],
    [295, "v1", "(inline-array game-save-tag)"],
    [312, "s3", "(inline-array game-save-tag)"],
    [335, "v1", "(inline-array game-save-tag)"],
    [342, "v1", "(inline-array game-save-tag)"],
    [348, "v1", "(inline-array game-save-tag)"],
    [376, "v1", "(inline-array game-save-tag)"],
    [377, "v1", "(inline-array game-save-tag)"],
    [501, "v1", "(inline-array game-save-tag)"],
    [555, "s4", "int"],
    [522, "s4", "pointer"],
    [495, "v1", "pointer"],
    [535, "s4", "pointer"],
    [349, "v1", "(inline-array game-save-tag)"],
    [356, "v1", "(inline-array game-save-tag)"],
    [363, "v1", "(inline-array game-save-tag)"],
    [370, "v1", "(inline-array game-save-tag)"],
    [378, "v1", "(inline-array game-save-tag)"],
    [385, "v1", "(inline-array game-save-tag)"],
    [392, "v1", "(inline-array game-save-tag)"],
    [399, "v1", "(inline-array game-save-tag)"],
    [406, "v1", "(inline-array game-save-tag)"],
    [413, "v1", "(inline-array game-save-tag)"],
    [420, "v1", "(inline-array game-save-tag)"],
    [427, "v1", "(inline-array game-save-tag)"],
    [434, "v1", "(inline-array game-save-tag)"],
    [441, "v1", "(inline-array game-save-tag)"],
    [448, "v1", "(inline-array game-save-tag)"],
    [455, "v1", "(inline-array game-save-tag)"],
    [462, "v1", "(inline-array game-save-tag)"],
    [483, "v1", "(inline-array game-save-tag)"],
    [504, "v1", "(inline-array game-save-tag)"],
    [529, "s4", "(inline-array game-save-tag)"],
    [559, "v1", "(inline-array game-save-tag)"],
    [589, "a0", "(inline-array game-save-tag)"],
    [617, "a0", "(inline-array game-save-tag)"],
    [632, "a2", "(pointer float)"],
    [650, "s4", "(inline-array game-save-tag)"],
    [664, "a3", "(pointer uint8)"],
    [675, "a0", "(inline-array game-save-tag)"],
    [698, "a3", "(pointer uint32)"],
    [714, "v1", "(inline-array game-save-tag)"],
    [721, "v1", "(inline-array game-save-tag)"],
    [728, "v1", "(inline-array game-save-tag)"],
    [735, "v1", "(inline-array game-save-tag)"],
    [742, "v1", "(inline-array game-save-tag)"],
    [749, "v1", "(inline-array game-save-tag)"],
    [756, "v1", "(inline-array game-save-tag)"],
    [763, "v1", "(inline-array game-save-tag)"],
    [770, "v1", "(inline-array game-save-tag)"],
    [777, "v1", "(inline-array game-save-tag)"],
    [784, "v1", "(inline-array game-save-tag)"],
    [800, "a2", "(pointer time-frame)"],
    [806, "v1", "(inline-array game-save-tag)"],
    [822, "a2", "(pointer time-frame)"],
    [828, "v1", "(inline-array game-save-tag)"],
    [850, "v1", "(inline-array game-save-tag)"],
    [844, "a2", "(pointer time-frame)"],
    [866, "a2", "(pointer time-frame)"],
    [874, "a0", "(inline-array game-save-tag)"],
    [890, "a3", "(pointer uint16)"],
    [900, "a0", "(inline-array game-save-tag)"],
    [926, "a0", "(inline-array game-save-tag)"],
    [952, "a0", "(inline-array game-save-tag)"],
    [981, "a0", "(inline-array game-save-tag)"],
    [1011, "v1", "(inline-array game-save-tag)"],
    [1019, "v1", "(inline-array game-save-tag)"],
    [1027, "v1", "(inline-array game-save-tag)"],
    [1035, "v1", "(inline-array game-save-tag)"],
    [1043, "v1", "(inline-array game-save-tag)"],
    [1051, "v1", "(inline-array game-save-tag)"],
    [1059, "v1", "(inline-array game-save-tag)"],
    [1069, "v1", "(inline-array game-save-tag)"],
    [1079, "v1", "(inline-array game-save-tag)"],
    [1091, "v1", "(inline-array game-save-tag)"],
    [1103, "v1", "(inline-array game-save-tag)"],
    [1115, "v1", "(inline-array game-save-tag)"],
    [1127, "v1", "(inline-array game-save-tag)"],
    [1144, "v1", "(inline-array game-save-tag)"],
    [604, "a3", "(pointer uint16)"],
    [703, "a3", "(pointer int32)"],
    [916, "a3", "(pointer uint16)"],
    [942, "a3", "(pointer uint16)"],
    [968, "a3", "(pointer time-frame)"],
    [1001, "a3", "(pointer int8)"]
  ],
  "(anon-function 55 task-control)": [
    [14, "v1", "symbol"],
    [20, "s2", "level-load-info"]
  ],
  "(method 12 minimap)": [[18, "v0", "connection-minimap"]],
  "update-task-masks": [[30, "s5", "connection-minimap"]],
  "(method 10 fail-mission)": [[43, "t9", "(function process process)"]],
  "restart-mission": [
    [8, "v1", "connection"],
    [5, "v1", "connection"],
    [8, "a0", "process"],
    [12, "a0", "process"],
    [15, "a0", "process"],
    [39, "a0", "process"],
    [47, "a0", "connection"],
    [46, "s4", "connection"],
    [44, "s4", "connection"],
    [6, "s4", "connection"],
    [47, "s4", "connection"],
    [50, "v1", "connection"]
  ],
  "(code resetting fail-mission)": [[19, "v0", "sound-rpc-set-param"]],
  "(anon-function 6 script)": [[17, "v1", "pair"]],
  "(anon-function 16 script)": [
    [10, "s4", "game-task-node-info"],
    [12, "v1", "symbol"]
  ],
  "(method 13 mysql-nav-graph)": [[[15, 37], "gp", "mysql-nav-node"]],
  "(method 14 mysql-nav-graph)": [[[16, 31], "v1", "mysql-nav-edge"]],
  "(method 15 mysql-nav-graph)": [[[6, 11], "a3", "mysql-nav-visnode"]],
  "(method 16 mysql-nav-graph)": [
    [[39, 54], "v1", "mysql-nav-visnode"],
    [29, "a1", "mysql-nav-visnode"],
    [24, "a1", "mysql-nav-visnode"]
  ],
  "(method 11 mysql-nav-graph)": [[7, "a2", "mysql-nav-node"]],
  "(method 12 mysql-nav-graph)": [[7, "a2", "mysql-nav-edge"]],
  "(method 19 mysql-nav-graph)": [
    [[32, 41], "s4", "mysql-nav-node"],
    [[42, 62], "a0", "mysql-nav-edge"]
  ],
  "(method 10 mysql-nav-graph)": [
    [[12, 17], "a0", "mysql-nav-node"],
    [[43, 62], "a0", "mysql-nav-edge"],
    [[83, 102], "a0", "mysql-nav-visnode"],
    [97, "v1", "mysql-nav-edge"]
  ],
  "(method 10 mysql-nav-node)": [[4, "v1", "mysql-nav-edge"]],
  "(method 9 mysql-nav-graph)": [
    [[96, 261], "s0", "mysql-nav-node"],
    [[360, 690], "s1", "mysql-nav-edge"],
    [[781, 810], "s1", "mysql-nav-visnode"]
  ],
  "(method 17 mysql-nav-graph)": [
    [7, "a1", "mysql-nav-node"],
    [22, "a1", "mysql-nav-edge"],
    [[39, 59], "a1", "mysql-nav-edge"],
    [[48, 58], "a2", "mysql-nav-node"]
  ],
  "(anon-function 24 script)": [[14, "s5", "entity-actor"]],
  "(anon-function 31 script)": [
    [25, "s3", "process-drawable"],
    [59, "v0", "joint"],
    [14, "s5", "(function process vector cspace none)"]
  ],
  "(method 9 script-context)": [[81, "s5", "symbol"]],
  "(anon-function 33 script)": [
    // TODO - cast had to be added even though `object` is in type_utils.cpp
    [14, "a0", "symbol"],
    [34, "gp", "process-drawable"],
    [95, "s3", "drawable-region-prim"],
    [150, "v0", "joint"]
  ],
  "(anon-function 36 script)": [[15, "v0", "int"]],
  "(anon-function 49 script)": [[10, "gp", "pair"]],
  "(anon-function 52 script)": [
    [14, "s5", "pair"],
    [11, "s4", "process-focusable"]
  ],
  "(anon-function 64 script)": [[21, "v1", "bfloat"]],
  "(anon-function 69 script)": [[3, "t9", "(function script-context symbol)"]],
  "(anon-function 72 script)": [[3, "s4", "pair"]],
  "(anon-function 73 script)": [[5, "s5", "pair"]],
  "(anon-function 74 script)": [[5, "s5", "pair"]],
  "(anon-function 75 script)": [[3, "s5", "pair"]],
  "(anon-function 76 script)": [[3, "s5", "pair"]],
  "(anon-function 80 script)": [[3, "s5", "pair"]],
  "(method 10 script-context)": [[22, "s3", "symbol"]],
  "command-get-trans": [
    [36, "v0", "process-drawable"],
    [58, "s3", "process-drawable"],
    [76, "v0", "joint"]
  ],
  "(anon-function 0 script)": [
    [30, "s5", "pair"],
    [16, "s5", "process-drawable"],
    [90, "v0", "joint"]
  ],
  "(anon-function 32 script)": [
    // TODO - cast had to be added even though `object` is in type_utils.cpp
    [13, "a0", "symbol"],
    [43, "s5", "process-drawable"],
    [32, "s5", "process-drawable"],
    [105, "v0", "joint"],
    [145, "v0", "joint"],
    [[42, 221], "s4", "process-drawable"]
  ],
  "command-get-process": [
    [37, "gp", "entity-actor"],
    [76, "a0", "connection"],
    [79, "a0", "connection"],
    [83, "a0", "connection"],
    [83, "a1", "connection"],
    [74, "a1", "connection"],
    [73, "a0", "connection"],
    [77, "a2", "game-task-node-info"],
    [[93, 98], "v1", "connection"],
    [162, "s3", "process-drawable"]
  ],
  "command-get-float": [[20, "gp", "bfloat"]],
  "command-get-int": [[17, "gp", "bfloat"]],
  "(anon-function 54 script)": [[66, "v1", "entity-actor"]],
  "(anon-function 53 script)": [[40, "v1", "entity-actor"]],
  "(anon-function 71 script)": [[4, "v1", "symbol"]],
  "(method 12 level)": [
    [[182, 185], "a0", "texture-anim-array"],
    [343, "a0", "symbol"],
    [93, "t9", "(function level none)"],
    [[314, 322], "a1", "type"]
  ],
  "bg": [[47, "a0", "symbol"]],
  "(method 10 load-state)": [
    [436, "v1", "level"],
    [442, "v1", "level"]
  ],
  "(method 14 level-group)": [[[53, 61], "a0", "entity-actor"]],
  "(method 27 level-group)": [
    [[112, 122], "s3", "entity-actor"],
    ["_stack_", 32, "vector"],
    ["_stack_", 36, "vector"]
  ],
  "expand-vis-box-with-point": [[[10, 40], "v1", "(inline-array vector)"]],
  "check-for-rougue-process": [
    [[103, 115], "v1", "part-tracker"],
    [[126, 140], "v1", "part-spawner"],
    [[153, 169], "v1", "process-drawable"],
    [[178, 194], "v1", "process-drawable"]
  ],
  "process-drawable-scale-from-entity!": [[15, "v1", "vector"]],
  "reset-actors": [[161, "s3", "(function level symbol none)"]],
  "process-status-bits": [[[12, 58], "s3", "process-drawable"]],
  "(method 26 level-group)": [
    [134, "v0", "(pointer actor-group)"],
    // [135, "s2", "actor-group"],
    // [140, "v1", "(pointer uint32)"],
    [37, "f0", "float"],
    [40, "f0", "float"],
    [83, "f0", "float"],
    [86, "f0", "float"],
    ["_stack_", 48, "res-tag"],
    ["_stack_", 20, "vector"],
    ["_stack_", 24, "vector"]
  ],
  "set-graphics-mode": [[[0, 100], "gp", "gs-bank"]],
  "(method 3 entity-nav-mesh)": [[7, "t9", "(function object object)"]],
  "draw-actor-marks": [
    [20, "gp", "part-spawner"],
    [[29, 273], "gp", "process-drawable"],
    ["_stack_", 20, "(pointer int32)"]
  ],
  "(method 15 level-group)": [
    [[233, 252], "s0", "process-drawable"],
    [[281, 427], "s5", "process-drawable"],
    [[627, 631], "a0", "drawable-region-prim"],
    [625, "a0", "drawable-inline-array-region-prim"],
    [639, "a0", "drawable-inline-array-region-prim"],
    [688, "a0", "drawable-inline-array-region-prim"],
    [705, "a0", "drawable-inline-array-region-prim"],
    [[690, 694], "a0", "drawable-region-prim"]
  ],
  "build-masks": [
    [[18, 22], "a1", "drawable-tree-tfrag"],
    [24, "a2", "drawable-inline-array-tfrag"],
    [[27, 31], "a2", "(inline-array tfragment)"],
    [[38, 42], "a1", "drawable-tree-tfrag-trans"],
    [44, "a2", "drawable-inline-array-tfrag"],
    [[47, 51], "a2", "(inline-array tfragment)"],
    [[58, 62], "a1", "drawable-tree-tfrag-water"],
    [64, "a2", "drawable-inline-array-tfrag"],
    [[67, 71], "a2", "(inline-array tfragment)"],
    [[78, 79], "a1", "drawable-tree-instance-tie"],
    [123, "a1", "drawable-tree-instance-shrub"],
    [[129, 133], "a2", "(inline-array prototype-bucket-shrub)"]
  ],
  "history-draw": [
    [151, "a0", "uint"],
    ["_stack_", 24, "pat-surface"]
  ],
  "(code complete task-manager)": [[119, "gp", "handle"]],
  "(method 14 drawable-group)": [[19, "s5", "drawable-group"]],
  "(method 15 drawable-tree)": [
    [[1, 4], "v1", "drawable-inline-array-node"],
    [[29, 34], "t0", "drawable-inline-array-node"],
    [[28, 32], "t2", "drawable-inline-array-node"],
    [[42, 46], "t2", "(pointer int8)"]
  ],
  "(method 14 drawable-tree-array)": [[11, "s5", "drawable-tree-array"]],
  "upload-vis-bits": [[14, "a1", "(pointer uint128)"]],
  "set-background-regs!": [
    [42, "v1", "(pointer int32)"],
    [47, "v1", "(pointer int32)"],
    [45, "a0", "(pointer int32)"]
  ],
  "finish-background": [
    [752, "t0", "(pointer float)"],
    [785, "t4", "(pointer int32)"],
    [815, "t0", "(pointer float)"],
    [848, "t4", "(pointer int32)"],
    [878, "t0", "(pointer float)"],
    [911, "t4", "(pointer int32)"],
    [941, "a3", "(pointer float)"],
    [974, "t3", "(pointer int32)"]
  ],
  "(method 16 drawable-inline-array-node)": [[[1, 7], "v1", "draw-node"]],
  "(method 9 tfragment)": [
    [27, "a3", "(pointer int32)"],
    [32, "t0", "texture"]
  ],
  "add-tfrag-mtx-0": [[[3, 17], "a0", "dma-packet"]],
  "add-tfrag-mtx-1": [[[3, 17], "a0", "dma-packet"]],
  "add-tfrag-data": [
    [[3, 17], "a0", "dma-packet"],
    [[24, 31], "v1", "dma-packet"]
  ],
  "tfrag-init-buffer": [
    [[10, 17], "a0", "dma-packet"],
    [[19, 26], "a0", "gs-gif-tag"],
    [31, "a0", "(pointer gs-reg64)"],
    [[47, 55], "v1", "dma-packet"]
  ],
  "tfrag-end-buffer": [
    [[1, 8], "a2", "dma-packet"],
    [[11, 18], "a0", "(pointer vif-tag)"],
    [[18, 22], "a0", "(pointer int32)"],
    [[23, 29], "a0", "(pointer vif-tag)"]
  ],
  "draw-drawable-tree-tfrag": [
    [17, "v1", "drawable-inline-array-node"],
    [19, "a0", "drawable-inline-array-node"],
    [[104, 110], "v1", "dma-packet"],
    [[183, 189], "v1", "dma-packet"]
  ],
  "draw-drawable-tree-tfrag-trans": [
    [18, "v1", "drawable-inline-array-node"],
    [20, "a0", "drawable-inline-array-node"],
    [[176, 182], "v1", "dma-packet"],
    [[97, 103], "v1", "dma-packet"]
  ],
  "draw-drawable-tree-tfrag-water": [
    [18, "v1", "drawable-inline-array-node"],
    [20, "a0", "drawable-inline-array-node"],
    [[176, 182], "v1", "dma-packet"],
    [[97, 103], "v1", "dma-packet"]
  ],
  "tfrag-vu1-init-buf": [
    [[27, 35], "v1", "dma-packet"],
    [[61, 66], "v1", "dma-packet"],
    [69, "v1", "(pointer int32)"]
  ],
  "(method 8 process-tree)": [
    [31, "v1", "symbol"],
    [6, "a3", "symbol"]
  ],
  "(method 11 memory-usage-block)": [[43, "a0", "int"]],
  "process-release?": [[9, "gp", "process-focusable"]],
  "(code pov-camera-start-playing pov-camera)": [[21, "v0", "joint"]],
  "(anon-function 7 pov-camera)": [
    [9, "v1", "float"],
    [16, "v1", "float"]
  ],
  "(event othercam-running)": [
    [17, "v1", "process-drawable"],
    [24, "v0", "joint"],
    [41, "a0", "process"]
  ],
  "upload-generic-shrub": [
    [[3, 13], "t0", "dma-packet"],
    [[15, 26], "v1", "matrix"],
    [[31, 44], "t0", "vector4w-2"],
    [[47, 71], "t0", "dma-packet"],
    [[74, 98], "a2", "dma-packet"],
    [[101, 125], "a2", "dma-packet"],
    [[128, 152], "a2", "dma-packet"],
    [[157, 162], "a1", "dma-packet"]
  ],
  "tfrag-scissor-vu1-init-buf": [
    [[25, 34], "v1", "dma-packet"],
    [[61, 66], "v1", "dma-packet"],
    [69, "v1", "(pointer uint32)"]
  ],
  "(method 9 tie-fragment)": [
    [21, "a2", "(pointer int32)"],
    [26, "a3", "(pointer int32)"],
    [[1, 70], "s5", "adgif-shader"]
  ],
  "tie-init-engine": [
    [[11, 25], "a0", "dma-packet"],
    [[37, 45], "a0", "dma-packet"],
    [[47, 54], "a0", "dma-packet"],
    [[57, 64], "v1", "vector"],
    [[65, 72], "v1", "(pointer vif-tag)"]
  ],
  "tie-end-buffer": [
    [[1, 8], "a1", "dma-packet"],
    [[10, 17], "a1", "gs-gif-tag"],
    [21, "a1", "(pointer gs-test)"],
    [23, "a1", "(pointer gs-reg64)"],
    [[27, 34], "a1", "dma-packet"],
    [38, "a0", "(pointer vif-tag)"],
    [40, "a0", "(pointer vif-tag)"],
    [42, "a0", "(pointer vif-tag)"],
    [44, "a0", "(pointer vif-tag)"],
    [[45, 49], "a0", "(pointer int32)"]
  ],
  "tie-ints": [
    [17, "v1", "(pointer uint32)"],
    [21, "v1", "(pointer uint32)"]
  ],
  "(method 13 drawable-tree-instance-tie)": [
    [[51, 70], "t1", "tie-fragment"],
    [[102, 120], "a3", "tie-fragment"],
    [[160, 178], "t1", "tie-fragment"],
    [[211, 229], "a3", "tie-fragment"],
    [[266, 286], "t1", "tie-fragment"],
    [[320, 340], "a1", "tie-fragment"],
    [[381, 400], "t1", "tie-fragment"],
    [[432, 450], "a3", "tie-fragment"],
    [[487, 507], "t1", "tie-fragment"],
    [[541, 561], "a1", "tie-fragment"],
    [[598, 616], "t1", "tie-fragment"],
    [[649, 667], "a3", "tie-fragment"],
    [[703, 723], "t1", "tie-fragment"],
    [[756, 776], "a1", "tie-fragment"]
  ],
  "draw-drawable-tree-instance-tie": [
    [[23, 37], "v1", "drawable-inline-array-node"],
    [25, "a0", "drawable-inline-array-node"],
    [120, "s2", "drawable-inline-array-instance-tie"],
    [132, "v1", "int"],
    [132, "a0", "int"]
  ],
  "instance-tie-patch-buckets": [
    [39, "a0", "(pointer uint64)"],
    [152, "a0", "(pointer uint64)"],
    [265, "a0", "(pointer uint64)"],
    [378, "a0", "(pointer uint64)"],
    [491, "a0", "(pointer uint64)"],
    [605, "a0", "(pointer uint64)"],
    [719, "a0", "(pointer uint64)"],
    [833, "a0", "(pointer uint64)"],
    [947, "a0", "(pointer uint64)"],
    [1061, "a0", "(pointer uint64)"],
    [1175, "a0", "(pointer uint64)"],
    [1289, "a0", "(pointer uint64)"],
    [1403, "a0", "(pointer uint64)"],
    [[51, 57], "a0", "dma-packet"],
    [[164, 170], "a0", "dma-packet"]
  ],
  "tie-floats": [[[3, 73], "gp", "(pointer uint32)"]],
  "tie-init-buf": [
    [[24, 31], "a0", "dma-packet"],
    [[33, 40], "a0", "gs-gif-tag"],
    [44, "a0", "(pointer gs-zbuf)"],
    [46, "a0", "(pointer gs-reg64)"],
    [[49, 59], "v1", "dma-packet"],
    [[84, 90], "v1", "dma-packet"],
    [92, "v1", "(pointer int32)"]
  ],
  "tie-init-envmap-buf": [
    [[23, 33], "v1", "dma-packet"],
    [[58, 64], "v1", "dma-packet"],
    [66, "v1", "(pointer int32)"]
  ],
  "(code othercam-running)": [[[2, 65], "s2", "process-drawable"]],
  "hud-ring-cell-init-by-other": [
    [36, "a0", "progress"],
    [45, "v1", "progress"],
    [56, "a0", "progress"],
    [132, "a1", "progress"],
    [159, "a1", "progress"],
    [178, "a1", "progress"]
  ],
  "(enter othercam-running)": [[[50, 60], "gp", "process-drawable"]],
  "(post idle hud-ring-cell)": [
    [8, "a1", "progress"],
    [13, "v1", "progress"],
    [36, "a1", "progress"],
    [63, "a1", "progress"],
    [82, "a1", "progress"],
    [99, "v1", "progress"],
    [102, "v1", "progress"],
    [137, "v1", "progress"],
    [159, "v1", "progress"]
  ],
  "(code target-board-jump)": [[17, "v1", "art-joint-anim"]],
  "(code target-board-get-on)": [[55, "v1", "art-joint-anim"]],
  "(code target-board-jump-kick)": [[15, "v1", "art-joint-anim"]],
  "(code target-board-get-off)": [[78, "v1", "art-joint-anim"]],
  "(code target-board-stance)": [[49, "v1", "art-joint-anim"]],
  "(code target-board-wall-kick)": [
    [10, "v1", "art-joint-anim"],
    [59, "f0", "float"]
  ],
  "(code target-board-pegasus)": [
    [32, "s4", "art-joint-anim"],
    [68, "s4", "process-focusable"],
    [85, "s4", "process-focusable"],
    [149, "s4", "target"]
  ],
  "(code target-board-trickx)": [
    [81, "v1", "art-joint-anim"],
    [149, "v1", "art-joint-anim"],
    [218, "v1", "art-joint-anim"],
    [301, "v1", "art-joint-anim"]
  ],
  "(code target-board-flip)": [
    [108, "v1", "art-joint-anim"],
    [218, "v1", "art-joint-anim"],
    [319, "v1", "art-joint-anim"],
    [385, "v1", "art-joint-anim"]
  ],
  "(code target-board-hold)": [
    [100, "v1", "art-joint-anim"],
    [227, "v1", "art-joint-anim"],
    [415, "v1", "art-joint-anim"],
    [485, "v1", "art-joint-anim"]
  ],
  "(code target-board-hit-ground)": [
    [77, "v1", "art-joint-anim"],
    [147, "v1", "art-joint-anim"]
  ],
  "target-board-ground-check": [
    [198, "v1", "board"],
    [258, "v1", "board"]
  ],
  "(enter target-board-jump)": [
    [174, "v1", "board"],
    [231, "v1", "board"]
  ],
  "(trans target-board-ride-edge)": [[107, "v0", "sound-rpc-set-param"]],
  "(enter target-board-flip)": [[78, "v0", "sound-rpc-set-param"]],
  "target-board-anim-trans": [[192, "v0", "sound-rpc-set-param"]],
  "(exit target-board-ride-edge)": [[8, "v0", "sound-rpc-set-param"]],
  "(exit target-board-flip)": [[31, "v0", "sound-rpc-set-param"]],
  "(exit target-board-hold)": [[9, "v0", "sound-rpc-set-param"]],
  "(code target-board-hit)": [
    [304, "v1", "fact-info-target"],
    [455, "v1", "fact-info-target"]
  ],
  "(code target-board-halfpipe)": [
    [173, "t9", "(function none :behavior target)"]
  ],
  "(event target-board-grab)": [[24, "a0", "process"]],
  "(event target-board-halfpipe)": [[82, "v1", "float"]],
  "talker-spawn-func": [
    [79, "a0", "talker"],
    [82, "v1", "talker"],
    [85, "v1", "talker"]
  ],
  "(method 9 board-info)": [
    [45, "a0", "fact-info-target"],
    [55, "a0", "fact-info-target"]
  ],
  "target-board-real-post": [[346, "v0", "sound-rpc-set-param"]],
  "target-board-effect": [[334, "v0", "sound-rpc-set-param"]],
  "target-board-handler": [[123, "a0", "process"]],
  "(trans target-flop-hit-ground)": [
    [52, "v1", "fact-info-target"],
    [58, "v1", "fact-info-target"]
  ],
  "(code target-flop)": [[32, "v1", "art-joint-anim"]],
  "(trans target-flop)": [
    [73, "v1", "fact-info-target"],
    [79, "v1", "fact-info-target"],
    [108, "v1", "fact-info-target"],
    [114, "v1", "fact-info-target"],
    [187, "v1", "fact-info-target"],
    [193, "v1", "fact-info-target"]
  ],
  "(enter target-flop)": [
    [2, "v1", "fact-info-target"],
    [8, "v1", "fact-info-target"]
  ],
  "(trans target-attack-uppercut-jump)": [
    [183, "v1", "fact-info-target"],
    [189, "v1", "fact-info-target"]
  ],
  "(trans target-attack-air)": [
    [83, "v1", "fact-info-target"],
    [89, "v1", "fact-info-target"]
  ],
  "(code target-running-attack)": [
    [115, "gp", "art-joint-anim"],
    [398, "v1", "art-joint-anim"],
    [426, "v1", "art-joint-anim"],
    [454, "v1", "art-joint-anim"],
    [542, "t1", "sound-name"],
    [547, "t1", "sound-name"],
    [557, "t1", "sound-name"],
    [226, "f26", "float"],
    [309, "f26", "float"]
  ],
  "(trans target-duck-high-jump-jump)": [[11, "v0", "sound-rpc-set-param"]],
  "(code target-double-jump)": [
    [81, "v1", "art-joint-anim"],
    [119, "v1", "art-joint-anim"]
  ],
  "(code target-jump-forward)": [[55, "v1", "art-joint-anim"]],
  "(code target-falling)": [[67, "v1", "art-joint-anim"]],
  "mod-var-jump": [
    [76, "f1", "float"],
    [171, "v0", "vector"]
  ],
  "(code target-slide-down)": [[28, "v1", "art-joint-anim"]],
  "(code target-duck-stance)": [
    [59, "v1", "art-joint-anim"],
    [291, "v1", "art-joint-anim"],
    [112, "v1", "art-joint-anim"],
    [239, "v1", "art-joint-anim"]
  ],
  "(enter target-double-jump)": [[15, "v1", "vector"]],
  "(enter target-jump)": [[42, "v1", "vector"]],
  "(enter target-high-jump)": [[21, "v1", "vector"]],
  "(code target-attack)": [
    [145, "gp", "art-joint-anim"],
    [177, "v1", "fact-info-target"],
    [183, "v1", "fact-info-target"]
  ],
  "(event target-running-attack)": [[48, "v1", "target"]],
  "(trans target-running-attack)": [
    [211, "v1", "fact-info-target"],
    [217, "v1", "fact-info-target"]
  ],
  "target-gun-end-mode": [[58, "v0", "sound-rpc-set-param"]],
  "target-board-physics": [[167, "v0", "sound-rpc-set-param"]],
  "clone-anim-once": [
    [[22, 69], "gp", "process-drawable"],
    [46, "s5", "collide-shape"],
    [107, "v1", "manipy"]
  ],
  "service-cpads": [[[207, 312], "s3", "pad-buttons"]],
  "dm-editable-boolean-toggle-pick-func": [[5, "v1", "(pointer symbol)"]],
  "dm-editable-light-float-func": [
    [36, "a0", "(pointer float)"],
    [88, "v1", "(pointer float)"]
  ],
  "(anon-function 46 script)": [[24, "v0", "float"]],
  "(anon-function 4 script)": [[13, "v1", "int"]],
  "(method 13 sync-linear)": [
    ["_stack_", 16, "res-tag"],
    [35, "v1", "(pointer float)"]
  ],
  "(method 13 sync-eased)": [
    ["_stack_", 16, "res-tag"],
    [[31, 54], "v1", "(pointer float)"]
  ],
  "(method 13 sync-paused)": [
    ["_stack_", 16, "res-tag"],
    [[29, 45], "v1", "(pointer float)"]
  ],
  "unpack-comp-rle": [[[10, 26], "a0", "(pointer int8)"]],
  "(method 16 level)": [
    [222, "v1", "(pointer uint128)"],
    [223, "a1", "(pointer uint128)"],
    [225, "a0", "(pointer uint128)"],
    [[71, 168], "s1", "(pointer int8)"],
    [72, "v1", "(pointer int8)"],
    [[74, 169], "s0", "(pointer int8)"],
    [[170, 193], "s1", "(pointer uint8)"],
    [[171, 193], "s2", "(pointer uint8)"],
    [227, "v1", "(pointer uint8)"]
  ],
  "set-fog-height!": [[2, "v1", "(array texture-anim)"]],
  "unpack-comp-huf": [[[21, 23], "t3", "(pointer uint16)"]],
  "(method 10 elec-gate)": [[13, "t9", "(function process-drawable none)"]],
  "(method 11 elec-gate)": [
    [180, "a0", "vector"],
    [193, "a0", "vector"]
  ],
  "(event idle simple-focus)": [[6, "v1", "vector"]],
  "(trans active simple-nav-sphere)": [[10, "v1", "process-drawable"]],
  "simple-nav-sphere-event-handler": [[21, "v1", "float"]],
  "sampler-start": [
    [1, "v1", "timer-bank"],
    [3, "v1", "timer-bank"],
    [6, "a0", "timer-bank"],
    [24, "a0", "timer-bank"]
  ],
  "(top-level-login sampler)": [[14, "v1", "timer-bank"]],
  "sampler-stop": [[1, "v1", "timer-bank"]],
  "(event up-idle basebutton)": [[[3, 38], "v1", "attack-info"]],
  "(method 33 basebutton)": [[35, "v1", "art-joint-anim"]],
  "(event idle drop-plat)": [
    [19, "s5", "process-focusable"],
    [53, "gp", "process-focusable"]
  ],
  "(event idle bouncer)": [[[120, 127], "v1", "attack-info"]],
  "(method 7 conveyor)": [
    [12, "t9", "(function process-drawable int process-drawable)"]
  ],
  "(method 27 conveyor)": [
    [23, "a0", "connection"],
    [24, "a0", "collide-shape"],
    [71, "a0", "connection"],
    [72, "a0", "collide-shape"],
    [143, "s4", "process-focusable"]
  ],
  "(method 21 conveyor)": [
    [104, "v1", "vector"],
    [102, "v1", "vector"],
    [106, "a0", "vector"],
    [112, "v1", "vector"],
    [118, "v1", "vector"]
  ],
  "(code idle lgconveyor)": [[10, "v1", "art-joint-anim"]],
  "(post idle lgconveyor)": [[4, "t9", "(function none)"]],
  "(method 7 elevator)": [[14, "t9", "(function base-plat int base-plat)"]],
  "elevator-event": [
    [23, "v1", "focus"],
    [88, "gp", "float"],
    [132, "gp", "float"]
  ],
  "(method 46 elevator)": [[11, "f0", "float"]],
  "(method 11 elevator)": [[156, "f0", "float"]],
  "(enter idle elec-gate)": [
    [[33, 53], "a1", "lightning-mode"],
    [[10, 30], "a1", "lightning-mode"],
    [[56, 76], "a1", "lightning-mode"]
  ],
  "(enter active elec-gate)": [
    [[29, 49], "a1", "lightning-mode"],
    [[75, 95], "a1", "lightning-mode"],
    [[52, 72], "a1", "lightning-mode"]
  ],
  "(trans active elec-gate)": [
    [[284, 304], "a0", "lightning-mode"],
    [[257, 416], "s4", "lightning-mode"]
  ],
  "(trans shutdown elec-gate)": [
    [[36, 56], "a0", "lightning-mode"],
    [[82, 102], "a0", "lightning-mode"],
    [[59, 79], "a0", "lightning-mode"]
  ],
  "(method 11 basebutton)": [["_stack_", 16, "res-tag"]],
  "(method 24 conveyor)": [["_stack_", 16, "res-tag"]],
  "(method 25 conveyor)": [[11, "v0", "actor-option"]],
  "(method 24 scene-player)": [[38, "gp", "scene"]],
  "process-drawable-draw-subtitles": [[26, "v0", "(array subtitle-range)"]],
  "(post play-anim scene-player)": [
    [192, "s4", "process-drawable"],
    [243, "s4", "process-drawable"],
    [306, "s5", "process-drawable"],
    [564, "v0", "sound-rpc-set-param"],
    [655, "v0", "sound-rpc-set-param"]
  ],
  "(method 9 scene-actor)": [
    [43, "s4", "skeleton-group"],
    [258, "a0", "process-drawable"],
    [262, "v1", "process-drawable"],
    [266, "a0", "process-drawable"],
    [346, "a0", "scene-player"],
    [355, "v1", "manipy"],
    [361, "v1", "manipy"],
    [376, "v1", "manipy"],
    [382, "v1", "manipy"],
    [533, "a0", "process-drawable"],
    [537, "v1", "process-drawable"],
    [541, "a0", "process-drawable"]
  ],
  "(method 25 scene-player)": [
    [99, "s2", "process-drawable"],
    [152, "s2", "process-drawable"],
    [155, "s2", "process-drawable"],
    [158, "s2", "process-drawable"],
    [161, "s2", "process-drawable"]
  ],
  "(method 16 drawable-inline-array-region-prim)": [
    [[1, 7], "v1", "drawable-region-prim"]
  ],
  "(method 18 drawable-region-face)": [
    [[33, 84], "v1", "(inline-array vector)"]
  ],
  "(method 18 drawable-tree-region-prim)": [
    [[22, 49], "s2", "drawable-region-prim"]
  ],
  "(method 9 region)": [
    [[55, 60], "a0", "drawable-region-prim"],
    [58, "v1", "region-prim-area"],
    [4, "a0", "region-prim-area"],
    [50, "v1", "drawable-region-prim"]
  ],
  "(method 17 drawable-tree-region-prim)": [
    [[23, 28], "a0", "drawable-region-prim"],
    [4, "a0", "region-prim-area"]
  ],
  "(method 19 drawable-region-volume)": [[8, "a3", "drawable-region-face"]],
  "(method 18 drawable-region-volume)": [
    [[23, 27], "a0", "drawable-region-face"]
  ],
  "(method 17 drawable-region-volume)": [
    [[12, 21], "a0", "drawable-region-face"]
  ],
  "region-prim-lookup-by-id": [[45, "t6", "drawable-region-prim"]],
  "region-tree-execute": [
    [114, "v1", "region-prim-area"],
    [107, "v1", "region-prim-area"],
    [97, "v1", "region-prim-area"],
    [159, "v1", "region-prim-area"],
    [204, "v1", "region-prim-area"],
    [210, "v1", "region-prim-area"],
    [221, "v1", "region-prim-area"],
    [165, "v1", "region-prim-area"],
    [169, "v1", "region-prim-area"],
    [175, "a0", "region-prim-area"],
    [191, "v1", "region-prim-area"],
    [120, "v1", "region-prim-area"],
    [124, "v1", "region-prim-area"],
    [146, "v1", "region-prim-area"],
    [129, "a1", "region-prim-area"],
    [103, "v1", "region-prim-area"],
    [[19, 29], "v1", "region-prim-area"]
  ],
  "add-debug-bound": [
    [[33, 41], "a0", "dma-packet"],
    [[42, 50], "a0", "gs-gif-tag"],
    [53, "a0", "(pointer gs-zbuf)"],
    [55, "a0", "(pointer gs-reg64)"],
    [57, "a0", "(pointer gs-test)"],
    [59, "a0", "(pointer gs-reg64)"],
    [61, "a0", "(pointer gs-alpha)"],
    [63, "a0", "(pointer gs-reg64)"],
    [105, "v1", "dma-packet"],
    [99, "a0", "dma-packet"],
    [97, "a1", "dma-packet"]
  ],
  "(code part-tester-idle)": [[[16, 22], "s5", "process-drawable"]],
  "(method 25 progress)": [[[19, 31], "a0", "menu-option"]],
  "(method 24 progress)": [
    [71, "a0", "menu-on-off-game-vibrations-option"],
    [77, "a0", "menu-on-off-game-subtitles-option"],
    [83, "a0", "menu-language-option"],
    [88, "a0", "menu-language-option"],
    [92, "v1", "menu-language-option"],
    [96, "v1", "menu-language-option"],
    [102, "a0", "menu-on-off-option"],
    [108, "a0", "menu-on-off-option"],
    [114, "a0", "menu-on-off-option"],
    [120, "a0", "menu-on-off-option"],
    [126, "a0", "menu-slider-option"],
    [132, "a0", "menu-slider-option"],
    [138, "a0", "menu-slider-option"],
    [142, "v1", "menu-missions-option"]
  ],
  "(method 31 progress)": [
    [61, "v1", "(array menu-option)"],
    [62, "v1", "menu-missions-option"]
  ],
  "(method 32 progress)": [
    [296, "v1", "(array menu-option)"],
    [297, "v1", "menu-select-start-option"],
    [306, "v1", "(array menu-option)"],
    [307, "v1", "menu-select-scene-option"],
    [371, "v1", "(array menu-option)"],
    [372, "v1", "menu-missions-option"],
    [380, "v1", "(array menu-option)"],
    [381, "v1", "menu-highscores-option"],
    [384, "v1", "(array menu-option)"],
    [385, "v1", "menu-highscores-option"]
  ],
  "draw-highlight": [[[44, 47], "v1", "dma-packet"]],
  "end-scissor": [[[16, 19], "v1", "dma-packet"]],
  "begin-scissor-secret": [[[49, 52], "v1", "dma-packet"]],
  "end-scissor-secret": [[[16, 19], "v1", "dma-packet"]],
  "begin-scissor-missions": [[[49, 52], "v1", "dma-packet"]],
  "end-scissor-missions": [[[16, 19], "v1", "dma-packet"]],
  "begin-scissor-scene": [[[49, 52], "v1", "dma-packet"]],
  "end-scissor-scene": [[[16, 19], "v1", "dma-packet"]],
  "begin-scissor-level": [[[49, 52], "v1", "dma-packet"]],
  "end-scissor-level": [[[16, 19], "v1", "dma-packet"]],
  "(method 10 menu-highscores-option)": [
    [17, "v1", "float"],
    [51, "f0", "float"],
    [14, "v1", "float"]
  ],
  "draw-percent-bar": [[[38, 41], "v1", "dma-packet"]],
  "draw-highscore-icon": [[[36, 39], "v1", "dma-packet"]],
  "begin-scissor": [[[70, 73], "v1", "dma-packet"]],
  "draw-savegame-box": [[[25, 28], "v1", "dma-packet"]],
  "draw-decoration": [[[176, 179], "v1", "dma-packet"]],
  "draw-missions-decoration": [[[137, 140], "v1", "dma-packet"]],
  "draw-sound-options-decoration": [[[151, 154], "v1", "dma-packet"]],
  "draw-decoration-secrets": [[[139, 142], "v1", "dma-packet"]],
  "draw-decoration-load-save": [[[173, 176], "v1", "dma-packet"]],
  "(method 10 menu-secret-option)": [
    [25, "v1", "float"],
    [22, "v1", "float"],
    [63, "f0", "float"],
    [[137, 140], "v1", "dma-packet"]
  ],
  "(method 10 menu-memcard-slot-option)": [
    [[333, 336], "v1", "dma-packet"],
    [[552, 555], "v1", "dma-packet"],
    [[874, 877], "v1", "dma-packet"],
    [[941, 944], "v1", "dma-packet"],
    [[1034, 1037], "v1", "dma-packet"],
    [[1107, 1110], "v1", "dma-packet"],
    [[1186, 1189], "v1", "dma-packet"],
    [59, "f0", "float"]
  ],
  "(method 10 menu-icon-info-option)": [[[71, 74], "v1", "dma-packet"]],
  "find-mission-text-at-index": [
    [
      201,
      "v1",
      "symbol" // this is a lie, but it's needed to work around the useless`cmove-#f-zero` it's not a symbol
    ]
  ],
  "(method 10 menu-missions-option)": [[78, "f0", "float"]],
  "draw-highscore-cup": [[[74, 77], "v1", "dma-packet"]],
  "(method 10 menu-slider-option)": [
    [[415, 418], "v1", "dma-packet"],
    [[768, 771], "v1", "dma-packet"]
  ],
  "(method 10 menu-sub-menu-option)": [
    [[237, 240], "v1", "dma-packet"],
    [[334, 337], "v1", "dma-packet"]
  ],
  "(event idle progress)": [
    [[10, 80], "v1", "mc-status-code"],
    [[147, 217], "v1", "mc-status-code"]
  ],
  "memcard-unlocked-secrets?": [[50, "s5", "int"]],
  "(method 10 progress)": [[45, "t9", "(function progress none)"]],
  "load-game-text-info": [[4, "v1", "game-text-info"]],
  "(method 16 camera-master)": [
    [[11, 15], "a2", "target"],
    [[16, 18], "v1", "int"]
  ],
  "master-choose-entity": [
    ["_stack_", 96, "res-tag"],
    [[87, 247], "s3", "(pointer camera-slave)"]
  ],
  "cam-string-joystick": [[785, "v1", "process-drawable"]],
  "transform-rigid-body-prims": [
    [[5, 8], "a0", "collide-shape-prim-group"],
    [[11, 22], "v1", "collide-shape-prim"]
  ],
  "(method 46 rigid-body-object)": [
    [[78, 95], "s3", "attack-info"],
    [113, "s4", "process-focusable"],
    [127, "s5", "attack-info"],
    [146, "v1", "focus"],
    [162, "s5", "process-focusable"],
    [213, "s4", "process-focusable"],
    [226, "v1", "float"],
    [50, "s4", "process-focusable"]
  ],
  "(method 33 cty-guard-turret-button)": [[35, "v1", "art-joint-anim"]],
  "(code pop-up cty-guard-turret-button)": [[10, "v1", "art-joint-anim"]],
  "(method 9 race-info)": [[6, "v1", "entity-race-mesh"]],
  "(method 14 rigid-body)": [[18, "v1", "vector"]],
  "get-penetrate-using-from-attack-event": [
    [[0, 6], "v1", "attack-info"],
    [23, "gp", "collide-shape"]
  ],
  "(method 13 water-control)": [
    [142, "v1", "process-drawable"],
    [135, "v1", "process-drawable"]
  ],
  "(method 10 water-control)": [
    [9, "a0", "collide-shape"],
    [13, "a0", "collide-shape"],
    [195, "v1", "collide-shape-moving"],
    [375, "v1", "process-drawable"],
    [707, "v1", "control-info"],
    [719, "a1", "collide-shape-moving"],
    [735, "a0", "collide-shape-moving"],
    [750, "a0", "collide-shape-moving"],
    [756, "a0", "collide-shape-moving"],
    [855, "v1", "collide-shape-moving"],
    [875, "s3", "collide-shape-moving"],
    [899, "s3", "collide-shape-moving"],
    [904, "s3", "collide-shape-moving"],
    [1017, "s4", "collide-shape-moving"],
    [1018, "s4", "collide-shape-moving"],
    [1024, "s4", "collide-shape-moving"],
    [1037, "v1", "collide-shape-moving"],
    [1104, "a0", "collide-shape-moving"],
    [1125, "v1", "collide-shape-moving"]
  ],
  "(method 52 collide-shape)": [
    [76, "v1", "region-prim-area"],
    [77, "v1", "region-prim-area"],
    [83, "a1", "region-prim-area"],
    [84, "a1", "region-prim-area"],
    [20, "a0", "region-prim-area"],
    [15, "v1", "region-prim-area"],
    [17, "v1", "region-prim-area"],
    [53, "a1", "region-prim-area"],
    [56, "v1", "region-prim-area"]
  ],
  "(method 40 crate)": [
    [2, "v1", "fact-info-crate"],
    [13, "a0", "fact-info-crate"],
    [55, "v0", "float"]
  ],
  "(method 0 carry-info)": [[42, "s5", "collide-shape"]],
  "crate-standard-event-handler": [
    [14, "v1", "attack-info"],
    [15, "v1", "attack-info"],
    [19, "v1", "attack-info"],
    [75, "gp", "target"],
    [209, "v1", "attack-info"],
    [458, "v1", "attack-info"],
    [643, "a0", "vector"]
  ],
  "target-darkjak-process": [
    [43, "a0", "fact-info-target"],
    [46, "a0", "fact-info-target"]
  ],
  "want-to-darkjak?": [[53, "a0", "fact-info-target"]],
  "target-powerup-process": [
    [235, "v0", "sound-rpc-set-param"],
    [253, "v1", "fact-info-target"],
    [259, "a0", "fact-info-target"],
    [262, "a0", "fact-info-target"],
    [268, "v1", "fact-info-target"],
    [283, "v1", "fact-info-target"],
    [313, "a0", "fact-info-target"],
    [366, "v1", "fact-info-target"],
    [390, "v1", "fact-info-target"],
    [407, "v1", "fact-info-target"]
  ],
  "target-eco-process": [
    [1, "v1", "fact-info-target"],
    [11, "a0", "fact-info-target"],
    [19, "v1", "fact-info-target"],
    [21, "v1", "fact-info-target"],
    [14, "a0", "fact-info-target"],
    [54, "v1", "fact-info-target"],
    [77, "v1", "fact-info-target"],
    [82, "a3", "fact-info-target"],
    [97, "v1", "fact-info-target"]
  ],
  "cloud-track": [
    [[19, 83], "s1", "handle"],
    [[29, 116], "s2", "handle"]
  ],
  "(code target-darkjak-bomb1)": [
    [408, "v1", "art-joint-anim"],
    [166, "s5", "int"],
    [336, "v1", "float"],
    ["_stack_", 56, "sphere"],
    ["_stack_", 88, "float"]
  ],
  "target-darkjak-bomb-collide": [
    [2, "gp", "(pointer float)"],
    [12, "gp", "(pointer float)"],
    [13, "gp", "(pointer float)"]
  ],
  "(anon-function 16 target-darkjak)": [[61, "gp", "art-joint-anim"]],
  "(code target-darkjak-get-on)": [
    [214, "v1", "art-joint-anim"],
    [390, "v0", "sound-rpc-set-param"],
    [111, "a0", "fact-info-target"],
    [113, "a0", "fact-info-target"],
    [114, "a0", "fact-info-target"]
  ],
  "(code target-darkjak-bomb0)": [
    [37, "v1", "art-joint-anim"],
    [133, "v1", "art-joint-anim"],
    [213, "v1", "art-joint-anim"],
    [644, "v1", "process-drawable"],
    [750, "v1", "process-drawable"],
    [888, "v1", "process-drawable"],
    [994, "v1", "process-drawable"],
    ["_stack_", 16, "float"],
    [18, "v1", "float"]
  ],
  "water-info<-region": [
    [12, "a0", "symbol"],
    [48, "s2", "pair"],
    [49, "v1", "pair"],
    [57, "s2", "pair"],
    [58, "v1", "pair"],
    [59, "v1", "pair"],
    [99, "s2", "pair"],
    [100, "v1", "pair"],
    [101, "v1", "pair"],
    [133, "s1", "process-drawable"],
    [143, "s2", "pair"],
    [144, "v1", "pair"],
    [145, "v1", "pair"],
    [146, "v1", "pair"],
    [147, "s2", "pair"],
    [148, "v1", "pair"],
    [199, "a0", "process-focusable"],
    [208, "s2", "pair"],
    [209, "s2", "pair"],
    [231, "a0", "region-prim-area"],
    [238, "v1", "region-prim-area"]
  ],
  "target-danger-set!": [[823, "v1", "fact-info-target"]],
  "(method 26 target)": [[23, "v0", "float"]],
  "(method 11 attack-info)": [
    [[118, 130], "v1", "process-drawable"],
    [[156, 161], "v1", "process-drawable"]
  ],
  "(method 10 attack-info)": [[13, "a1", "collide-shape"]],
  "target-log-attack": [[47, "a3", "attack-info"]],
  "can-hands?": [
    [39, "a0", "fact-info-target"],
    [45, "a0", "fact-info-target"]
  ],
  "target-attacked": [
    [56, "v1", "fact-info-target"],
    [66, "v1", "fact-info-target"],
    [72, "v1", "fact-info-target"],
    [176, "v1", "fact-info-target"],
    [241, "t4", "vector"],
    [290, "v1", "fact-info-target"]
  ],
  "(anon-function 10 target-handler)": [
    [70, "a0", "handle"],
    [146, "a0", "process-focusable"],
    [154, "a0", "process-focusable"],
    [161, "a0", "process-focusable"],
    [175, "a0", "process-focusable"],
    [99, "t2", "float"],
    [99, "t1", "float"]
  ],
  "(code target-edge-grab)": [
    [21, "v1", "process-drawable"],
    [22, "a0", "collide-shape-moving"],
    [25, "v1", "process-drawable"],
    [26, "v1", "collide-shape-moving"],
    [270, "f0", "float"]
  ],
  "(exit target-edge-grab)": [
    [17, "v1", "process-drawable"],
    [18, "a1", "collide-shape-moving"],
    [21, "v1", "process-drawable"],
    [22, "v1", "collide-shape-moving"]
  ],
  "(code target-pole-flip-forward-jump)": [
    [26, "t9", "(function none :behavior target)"]
  ],
  "(code target-pole-flip-up)": [[23, "v1", "art-joint-anim"]],
  "(code target-pole-cycle)": [
    [103, "v1", "art-joint-anim"],
    [163, "v1", "art-joint-anim"]
  ],
  "(code target-grab)": [
    [232, "v1", "art-joint-anim"],
    [422, "v1", "art-joint-anim"]
  ],
  "(event target-grab)": [
    [33, "a0", "process"],
    [125, "gp", "object"]
  ],
  "(code target-load-wait)": [
    [21, "v1", "art-joint-anim"],
    [134, "v1", "art-joint-anim"],
    [191, "v1", "art-joint-anim"]
  ],
  "(code target-edge-grab-jump)": [[72, "a1", "art-joint-anim"]],
  "(code target-hit-ground-hard)": [[46, "v1", "fact-info-target"]],
  "(anon-function 11 target2)": [[[19, 140], "s4", "target"]],
  "(anon-function 14 target2)": [[26, "f0", "float"]],
  "(code target-hide)": [
    [14, "v1", "art-joint-anim"],
    [143, "v1", "art-joint-anim"],
    [204, "v1", "art-joint-anim"],
    [258, "v1", "art-joint-anim"],
    [317, "v1", "art-joint-anim"],
    [385, "v1", "art-joint-anim"],
    [431, "v1", "art-joint-anim"],
    [488, "v1", "art-joint-anim"]
  ],
  "target-generic-event-handler": [
    [10, "v1", "float"],
    [314, "v1", "fact-info-target"],
    [321, "v1", "fact-info-target"],
    [527, "a0", "vector"],
    [681, "v1", "fact-info-target"],
    [699, "v1", "fact-info-target"],
    [866, "v1", "(state target)"],
    [894, "a0", "process"],
    [517, "v1", "float"]
  ],
  "target-dangerous-event-handler": [
    [9, "v1", "fact-info-target"],
    [20, "v1", "fact-info-target"]
  ],
  "(code target-swim-up)": [[18, "v1", "art-joint-anim"]],
  "(code target-swim-down)": [[69, "v1", "art-joint-anim"]],
  "(event target-swim-down)": [
    [[12, 99], "v1", "attack-info"],
    [88, "t0", "fact-info-target"]
  ],
  "(code target-swim-walk)": [
    [143, "v1", "art-joint-anim"],
    [58, "v1", "art-joint-anim"]
  ],
  "(code target-swim-stance)": [[33, "v1", "art-joint-anim"]],
  "(method 15 water-control)": [
    [47, "v0", "float"],
    [48, "v1", "float"]
  ],
  "(anon-function 10 water)": [
    [5, "s5", "process-drawable"],
    [28, "s5", "process-drawable"]
  ],
  "part-water-splash-callback": [[3, "v1", "float"]],
  "(event target-darkjak-bomb0)": [[51, "v1", "process"]],
  "(code target-darkjak-running-attack)": [
    [16, "v1", "float"],
    [259, "gp", "process-focusable"],
    [278, "v1", "handle"],
    [281, "v1", "handle"],
    [363, "v1", "handle"],
    [366, "v1", "handle"],
    [576, "v1", "art-joint-anim"],
    [604, "v1", "art-joint-anim"],
    [632, "v1", "art-joint-anim"],
    [672, "v1", "art-joint-anim"],
    [700, "v1", "art-joint-anim"],
    [835, "v1", "art-joint-anim"],
    [872, "f1", "float"],
    [22, "v1", "float"],
    ["_stack_", 56, "handle"],
    ["_stack_", 16, "float"]
  ],
  "target-bomb1-fire-shot": [
    [12, "v1", "handle"],
    [20, "gp", "process-focusable"]
  ],
  "(method 9 external-art-control)": [
    [173, "s4", "external-art-buffer"],
    [177, "s4", "external-art-buffer"],
    [183, "s4", "external-art-buffer"],
    [190, "s4", "external-art-buffer"]
  ],
  "(code target-darkjak-get-off)": [
    [159, "v1", "art-joint-anim"],
    [359, "v1", "art-joint-anim"],
    [472, "v1", "art-joint-anim"]
  ],
  "(anon-function 15 target-darkjak)": [
    [16, "v0", "process-focusable"],
    [82, "v1", "art-joint-anim"],
    [113, "v1", "art-joint-anim"]
  ],
  "(trans target-float)": [[130, "v1", "(state target)"]],
  "(code target-stance-look-around)": [[12, "v0", "float"]],
  "(code target-look-around)": [[21, "v0", "float"]],
  "(exit target-swim-stance)": [[51, "v0", "sound-rpc-set-param"]],
  "(exit target-swim-down)": [[56, "v0", "sound-rpc-set-param"]],
  "(method 7 water-anim)": [[14, "t9", "(function water-anim int water-anim)"]],
  "(method 26 water-anim)": [
    ["_stack_", 16, "res-tag"],
    [52, "v0", "(pointer float)"]
  ],
  "(method 7 flow-control)": [
    [19, "t9", "(function flow-control int flow-control)"]
  ],
  "water-anim-event-handler": [
    [23, "v1", "float"],
    [40, "s4", "process"],
    [50, "s5", "water-info"],
    [96, "gp", "process-focusable"],
    [116, "gp", "process-focusable"],
    [137, "gp", "process-focusable"],
    [182, "s5", "water-info"]
  ],
  "(code die crate)": [
    [6, "v1", "collide-shape"],
    [37, "v1", "process-focusable"]
  ],
  "(code notice-blue crate)": [
    [19, "v1", "process-drawable"],
    [21, "gp", "collide-shape-moving"],
    [28, "a0", "collide-shape-moving"],
    [30, "v1", "collide-shape-moving"]
  ],
  "(post fall crate)": [
    [[4, 10], "a0", "collide-shape-moving"],
    [15, "v1", "collide-shape-moving"],
    [26, "v1", "collide-shape-moving"],
    [[34, 53], "gp", "collide-shape-moving"]
  ],
  "(trans fall crate)": [
    [1, "v1", "collide-shape-moving"],
    [6, "v1", "float"],
    [8, "v1", "collide-shape-moving"],
    [24, "v1", "collide-shape-moving"],
    [32, "v1", "collide-shape-moving"],
    [34, "a0", "collide-shape-moving"],
    [37, "a0", "collide-shape-moving"]
  ],
  "(enter fall crate)": [[[35, 40], "a0", "carry-info"]],
  "(post carry crate)": [[[13, 16], "a0", "collide-shape-moving"]],
  "(event carry crate)": [[15, "a0", "vector"]],
  "(code idle crate)": [[[2, 5], "a0", "collide-shape-moving"]],
  "(code hide crate)": [
    [27, "v1", "collide-shape-moving"],
    [95, "v1", "collide-shape-moving"],
    [97, "a0", "collide-shape-moving"],
    [100, "a0", "collide-shape-moving"]
  ],
  "(code special-contents-die crate)": [[42, "v1", "collide-shape-moving"]],
  "target-send-attack": [
    ["_stack_", 96, "symbol"],
    [16, "s4", "process-focusable"],
    [[429, 444], "t1", "sound-name"]
  ],
  "(method 36 crate)": [
    [6, "a0", "collide-shape-moving"],
    [27, "a0", "collide-shape-moving"]
  ],
  "camera-rotate-to-vector": [[63, "v1", "float"]],
  "target-gun-find-track": [
    [182, "v0", "process-focusable"],
    [[192, 224], "gp", "process-focusable"],
    [[249, 475], "s5", "process-focusable"],
    [431, "a0", "process-focusable"],
    [434, "a0", "process-focusable"],
    [519, "v1", "int"],
    [520, "v1", "int"]
  ],
  "target-gun-check": [[599, "v0", "sound-rpc-set-param"]],
  "target-gun-build-track-list": [[46, "v1", "vector"]],
  "target-gun-joint-pre0": [[[131, 165], "gp", "process-focusable"]],
  "(method 28 water-anim)": [
    ["_stack_", 16, "res-tag"],
    [27, "v0", "vector"]
  ],
  "(method 7 drop-plat)": [[18, "v1", "external-art-buffer"]],
  "(method 22 gui-control)": [
    [[268, 315], "s4", "process-drawable"],
    [[275, 338], "s5", "sound-rpc-set-param"],
    [[351, 375], "s5", "sound-rpc-set-param"]
  ],
  "(method 13 sky-work)": [
    [[78, 170], "s4", "sky-work"],
    [[162, 168], "v1", "dma-packet"],
    [[221, 228], "a1", "dma-packet"],
    [[230, 239], "a1", "gs-gif-tag"],
    [243, "a1", "(pointer gs-zbuf)"],
    [245, "a1", "(pointer gs-reg64)"],
    [247, "a1", "(pointer gs-test)"],
    [249, "a1", "(pointer gs-reg64)"],
    [250, "a1", "(pointer gs-alpha)"],
    [252, "a1", "(pointer gs-reg64)"],
    [255, "a1", "(pointer gs-tex0)"],
    [257, "a1", "(pointer gs-reg64)"],
    [259, "a1", "(pointer gs-tex1)"],
    [261, "a1", "(pointer gs-reg64)"],
    [263, "a1", "(pointer gs-clamp)"],
    [265, "a1", "(pointer gs-reg64)"],
    [266, "a1", "(pointer uint64)"],
    [268, "a1", "(pointer gs-reg64)"],
    [[271, 309], "a2", "(inline-array qword)"],
    [[316, 354], "t0", "(inline-array qword)"],
    [[362, 369], "t1", "dma-packet"],
    [[371, 380], "t1", "gs-gif-tag"],
    [384, "t1", "(pointer gs-alpha)"],
    [386, "t1", "(pointer gs-reg64)"],
    [389, "t1", "(pointer gs-tex0)"],
    [391, "t1", "(pointer gs-reg64)"],
    [392, "t1", "(pointer uint64)"],
    [394, "t1", "(pointer gs-reg64)"],
    [[397, 429], "t0", "(inline-array qword)"],
    [[437, 444], "a1", "dma-packet"],
    [[446, 455], "a1", "gs-gif-tag"],
    [458, "a1", "(pointer gs-alpha)"],
    [460, "a1", "(pointer gs-reg64)"],
    [[515, 561], "t1", "(inline-array qword)"],
    [[574, 581], "a3", "dma-packet"],
    [[583, 592], "a3", "gs-gif-tag"],
    [596, "a3", "(pointer gs-alpha)"],
    [598, "a3", "(pointer gs-reg64)"],
    [601, "a3", "(pointer gs-tex0)"],
    [603, "a3", "(pointer gs-reg64)"],
    [604, "a3", "(pointer uint64)"],
    [606, "a3", "(pointer gs-reg64)"],
    [[609, 647], "v1", "(inline-array qword)"],
    [[673, 680], "a1", "dma-packet"],
    [[682, 691], "a1", "gs-gif-tag"],
    [695, "a1", "(pointer gs-zbuf)"],
    [697, "a1", "(pointer gs-reg64)"],
    [699, "a1", "(pointer gs-test)"],
    [701, "a1", "(pointer gs-reg64)"],
    [728, "a1", "(pointer gs-rgbaq)"],
    [730, "a1", "(pointer gs-reg64)"],
    [[733, 738], "v1", "(inline-array qword)"],
    [[741, 750], "v1", "(inline-array qword)"],
    [[760, 766], "v1", "dma-packet"]
  ],
  "(method 33 sky-work)": [
    [42, "s5", "int"],
    [46, "a2", "sky-work"],
    [59, "a2", "sky-work"],
    [36, "v1", "sky-work"]
  ],
  "(method 23 sky-work)": [
    [[3, 10], "a0", "dma-packet"],
    [[12, 21], "a0", "gs-gif-tag"],
    [25, "s3", "(pointer gs-test)"],
    [27, "s3", "(pointer gs-reg64)"],
    [42, "s3", "(pointer gs-tex0)"],
    [44, "s3", "(pointer gs-reg64)"],
    [46, "s3", "(pointer gs-tex1)"],
    [48, "s3", "(pointer gs-reg64)"],
    [49, "s3", "(pointer gs-clamp)"],
    [51, "s3", "(pointer gs-reg64)"],
    [53, "s3", "(pointer gs-alpha)"],
    [55, "s3", "(pointer gs-reg64)"],
    [56, "s3", "(pointer uint64)"],
    [58, "s3", "(pointer gs-reg64)"],
    [[255, 263], "s4", "dma-packet"]
  ],
  "(method 27 sky-work)": [
    [[5, 10], "a0", "dma-packet"],
    [[12, 20], "a0", "gs-gif-tag"],
    [25, "a0", "(pointer gs-alpha)"],
    [27, "a0", "(pointer gs-reg64)"],
    [[142, 149], "s4", "dma-packet"]
  ],
  "(method 34 sky-work)": [
    [[5, 10], "a0", "dma-packet"],
    [[12, 20], "a0", "gs-gif-tag"],
    [25, "a0", "(pointer gs-zbuf)"],
    [27, "a0", "(pointer gs-reg64)"],
    [29, "a0", "(pointer gs-test)"],
    [31, "a0", "(pointer gs-reg64)"],
    [33, "a0", "(pointer gs-alpha)"],
    [35, "a0", "(pointer gs-reg64)"],
    [[80, 88], "s5", "dma-packet"]
  ],
  "(method 35 sky-work)": [
    [[2, 9], "a1", "dma-packet"],
    [[11, 20], "a1", "gs-gif-tag"],
    [24, "a1", "(pointer gs-test)"],
    [26, "a1", "(pointer gs-reg64)"],
    [[66, 74], "s5", "dma-packet"]
  ],
  "(method 36 sky-work)": [
    [[7, 14], "a0", "dma-packet"],
    [[16, 26], "a0", "gs-gif-tag"],
    [62, "s2", "(pointer gs-tex0)"],
    [64, "s2", "(pointer gs-reg64)"],
    [66, "s2", "(pointer gs-tex1)"],
    [68, "s2", "(pointer gs-reg64)"],
    [70, "s2", "(pointer gs-test)"],
    [72, "s2", "(pointer gs-reg64)"],
    [74, "s2", "(pointer gs-clamp)"],
    [76, "s2", "(pointer gs-reg64)"],
    [78, "s2", "(pointer gs-alpha)"],
    [80, "s2", "(pointer gs-reg64)"],
    [[83, 177], "v1", "(inline-array qword)"]
  ],
  "draw-subtitle-image": [
    [[44, 48], "a0", "dma-packet"],
    [[49, 58], "a0", "gs-gif-tag"],
    [70, "a0", "(pointer gs-bitbltbuf)"],
    [72, "a0", "(pointer gs-reg64)"],
    [73, "a0", "(pointer gs-trxpos)"],
    [75, "a0", "(pointer gs-reg64)"],
    [81, "a0", "(pointer gs-trxreg)"],
    [83, "a0", "(pointer gs-reg64)"],
    [84, "a0", "(pointer gs-trxdir)"],
    [86, "a0", "(pointer gs-reg64)"],
    [[106, 112], "a1", "dma-packet"],
    [[113, 121], "a1", "gs-gif-tag"],
    [128, "a1", "(pointer gs-reg64)"],
    [130, "a1", "(pointer gs-alpha)"],
    [126, "a1", "(pointer gs-test)"],
    [132, "a1", "(pointer gs-reg64)"],
    [148, "a1", "(pointer gs-tex0)"],
    [150, "a1", "(pointer gs-reg64)"],
    [153, "a1", "(pointer gs-reg64)"],
    [157, "a1", "(pointer gs-reg64)"],
    [160, "a1", "(pointer gs-reg64)"],
    [151, "a1", "(pointer gs-tex1)"],
    [155, "a1", "(pointer gs-clamp)"],
    [158, "a1", "(pointer uint64)"],
    [[163, 194], "v1", "(pointer uint128)"],
    [[195, 199], "t0", "gs-gif-tag"],
    [[201, 206], "t0", "gs-gif-tag"],
    [[208, 213], "a2", "gs-gif-tag"],
    [[215, 220], "v1", "gs-gif-tag"],
    [[223, 254], "v1", "(pointer uint128)"],
    [[255, 259], "t0", "gs-gif-tag"],
    [[261, 266], "t0", "gs-gif-tag"],
    [[268, 273], "a1", "gs-gif-tag"],
    [[275, 280], "v1", "gs-gif-tag"],
    [[291, 296], "v1", "dma-packet"]
  ],
  "scene-player-init": [
    [[37, 44], "s5", "(array scene)"],
    [83, "v0", "(array scene)"]
  ],
  "connection-list-validate": [[5, "gp", "connection"]],
  "point-poly-distance-min": [[94, "f0", "float"]],
  "(method 26 nav-mesh)": [[[23, 78], "s4", "nav-engine"]],
  "compute-dir-parm": [
    [18, "f0", "float"],
    [8, "a2", "uint"],
    [10, "v1", "float"]
  ],
  "(trans idle fma-sphere)": [[39, "a2", "process-drawable"]],
  "(method 10 talker)": [[29, "t9", "(function process none)"]],
  "(exit active talker)": [[19, "s5", "process-drawable"]],
  "(method 11 speech-channel)": [
    [66, "v1", "process-drawable"],
    [223, "s4", "process-drawable"],
    [237, "s4", "process-drawable"],
    [240, "s4", "process-drawable"],
    [212, "v0", "sound-rpc-set-param"]
  ],
  "lightning-fractal-gen": [
    [37, "v1", "float"],
    [64, "v1", "float"],
    [91, "v1", "float"]
  ],
  "lightning-uniform-gen": [
    [38, "v1", "float"],
    [60, "v1", "float"],
    [82, "v1", "float"]
  ],
  "lightning-trail-uniform-gen": [
    [21, "v1", "float"],
    [43, "v1", "float"],
    [65, "v1", "float"]
  ],
  "lightning-trail-fractal-gen": [
    [52, "v1", "float"],
    [71, "v1", "float"],
    [90, "v1", "float"]
  ],
  "lightning-draw": [
    [[407, 444], "v1", "(inline-array vector)"],
    ["_stack_", 20, "(inline-array gcf-vertex)"],
    ["_stack_", 176, "gcf-control"],
    [440, "a1", "pointer"],
    [441, "a0", "pointer"],
    [438, "a1", "(pointer uint128)"],
    [439, "a0", "(pointer uint128)"],
    [[472, 487], "a0", "dma-packet"],
    [[559, 576], "a0", "dma-packet"],
    [[597, 602], "a0", "dma-packet"]
  ],
  "lightning-draw-all": [
    [39, "v1", "connection"],
    [40, "s1", "dma-buffer"]
  ],
  "(method 24 game-info)": [
    [808, "s4", "pointer"],
    [156, "s4", "pointer"],
    [360, "a1", "pointer"],
    [490, "a1", "pointer"],
    [521, "a2", "pointer"],
    [673, "v1", "pointer"],
    [97, "v1", "pointer"],
    [141, "s4", "game-save-tag"],
    [172, "s4", "game-save-tag"],
    [187, "s4", "(inline-array game-save-tag)"],
    [202, "s4", "(inline-array game-save-tag)"],
    [219, "s4", "(inline-array game-save-tag)"],
    [232, "s4", "(inline-array game-save-tag)"],
    [238, "s4", "(inline-array game-save-tag)"],
    [244, "s4", "(inline-array game-save-tag)"],
    [[250, 325], "s4", "(inline-array game-save-tag)"],
    [328, "s4", "(inline-array game-save-tag)"],
    [[342, 399], "s4", "(inline-array game-save-tag)"],
    [[411, 511], "s4", "(inline-array game-save-tag)"],
    [[539, 673], "s4", "(inline-array game-save-tag)"],
    [[701, 805], "s4", "(inline-array game-save-tag)"],
    [[4, 94], "v1", "(inline-array game-save-tag)"],
    [495, "a2", "(pointer uint8)"]
  ],
  "(method 11 game-save)": [
    [270, "s4", "pointer"],
    [[83, 97], "s4", "(inline-array game-save-tag)"],
    [107, "s4", "(inline-array game-save-tag)"],
    [[116, 267], "s4", "(inline-array game-save-tag)"]
  ],
  "(code active process-taskable)": [
    [40, "gp", "handle"],
    [71, "gp", "handle"]
  ],
  "(method 32 process-taskable)": [
    [63, "v0", "joint"],
    [[70, 80], "v1", "collide-shape-prim-group"]
  ],
  "(method 9 los-control)": [
    [54, "s1", "process-focusable"],
    [35, "s1", "process-focusable"]
  ],
  "(method 18 grid-hash)": [
    [42, "a0", "(pointer grid-hash-word)"],
    [44, "t4", "(pointer grid-hash-word)"],
    [46, "t6", "(pointer grid-hash-word)"]
  ],
  "(method 19 grid-hash)": [[46, "t6", "(pointer uint8)"]],
  "(method 15 sphere-hash)": [[5, "v0", "(function grid-hash none)"]],
  "(method 32 sphere-hash)": [[107, "v1", "float"]],
  "(method 13 carry-info)": [
    [14, "v1", "handle"],
    [22, "v0", "carry-info"],
    [11, "v1", "handle"]
  ],
  "(method 12 carry-info)": [
    [27, "s4", "collide-shape"],
    [46, "a0", "process-drawable"],
    [47, "v1", "collide-shape"],
    [52, "a1", "process-drawable"],
    [53, "a0", "collide-shape"],
    [59, "a1", "process-drawable"],
    [60, "a0", "collide-shape"]
  ],
  "(method 11 carry-info)": [
    [43, "s4", "collide-shape"],
    [211, "a0", "process-drawable"],
    [212, "v1", "collide-shape"],
    [218, "a2", "process-drawable"],
    [225, "a1", "process-drawable"],
    [231, "a0", "process-drawable"],
    [232, "v1", "collide-shape"],
    [10, "v1", "handle"],
    [20, "v1", "handle"],
    [219, "a1", "collide-shape"],
    [226, "a0", "collide-shape"]
  ],
  "(method 14 carry-info)": [
    [45, "s2", "collide-shape"],
    [158, "a0", "process-drawable"],
    [159, "v1", "collide-shape"],
    [165, "a2", "process-drawable"],
    [172, "a1", "process-drawable"],
    [178, "a0", "process-drawable"],
    [179, "v1", "collide-shape"],
    [12, "v1", "handle"],
    [22, "v1", "handle"],
    [166, "a1", "collide-shape"],
    [173, "a0", "collide-shape"],
    [151, "a0", "process-drawable"],
    [152, "v1", "collide-shape"],
    [158, "a2", "process-drawable"],
    [165, "a1", "process-drawable"],
    [171, "a0", "process-drawable"],
    [172, "v1", "collide-shape"],
    [159, "a1", "collide-shape"],
    [166, "a0", "collide-shape"]
  ],
  "(method 16 carry-info)": [[22, "v0", "carry-info"]],
  "(event idle task-arrow)": [[6, "a0", "vector"]],
  "projectile-init-by-other": [[113, "v1", "process-drawable"]],
  "(method 35 projectile)": [[5, "a1", "projectile"]],
  "target-gun-fire-blue": [[71, "a0", "projectile"]],
  "(method 24 gun-blue-shot)": [[15, "s5", "projectile"]],
  "target-gun-fire-yellow": [[28, "a0", "projectile"]],
  "target-gun-fire-red": [
    [150, "v1", "process-drawable"],
    [194, "v1", "process-drawable"],
    [197, "v1", "process-drawable"],
    [200, "v1", "process-drawable"]
  ],
  "(method 26 gun-red-shot)": [
    [43, "a0", "connection"],
    [44, "a0", "collide-shape"],
    [92, "a0", "connection"],
    [93, "a0", "collide-shape"]
  ],
  "gun-red-shot-init-by-other": [[89, "v1", "process-drawable"]],
  "(method 23 gun-red-shot)": [[10, "s4", "process-focusable"]],
  "target-gun-fire-dark": [
    [30, "a0", "projectile"],
    [60, "a0", "gun-dark-shot"]
  ],
  "process-drawable-shock-effect-bullseye": [[88, "a0", "lightning-tracker"]],
  "projectile-update-velocity-space-wars": [
    [59, "a0", "process-drawable"],
    [60, "a0", "collide-shape"]
  ],
  "cshape-reaction-blue-shot": [[15, "v1", "gun-blue-shot"]],
  "(method 10 idle-control)": [[64, "v1", "art-joint-anim"]],
  "(method 136 enemy)": [[34, "a1", "process-focusable"]],
  "(method 107 enemy)": [[17, "v0", "process-focusable"]],
  "(method 96 enemy)": [[[16, 20], "a0", "process-focusable"]],
  "(method 129 enemy)": [[18, "a1", "process-focusable"]],
  "(method 97 enemy)": [
    [16, "v1", "connection"],
    [[17, 22], "v1", "collide-shape"],
    [27, "s2", "process-focusable"],
    [65, "v1", "connection"],
    [[66, 71], "v1", "collide-shape"],
    [76, "s2", "process-focusable"],
    [112, "v1", "connection"],
    [[113, 118], "v1", "collide-shape"],
    [123, "s2", "process-focusable"]
  ],
  "(method 75 enemy)": [[9, "s2", "process-focusable"]],
  "(code notice enemy)": [[31, "v1", "art-joint-anim"]],
  "(code stare enemy)": [[23, "gp", "art-joint-anim"]],
  "(code victory enemy)": [[30, "v1", "art-joint-anim"]],
  "(method 88 enemy)": [[28, "a1", "art-joint-anim"]],
  "(code hit enemy)": [[30, "v1", "art-joint-anim"]],
  "(method 51 enemy)": [[[27, 31], "a0", "process-focusable"]],
  "(method 78 enemy)": [[11, "v1", "art-joint-anim"]],
  "(code die enemy)": [[30, "v1", "art-joint-anim"]],
  "(code die-falling enemy)": [[32, "gp", "art-joint-anim"]],
  "(code view-anims enemy)": [[20, "s4", "art-joint-anim"]],
  "(method 7 enemy)": [
    [14, "t9", "(function process-focusable int process-focusable)"]
  ],
  "nav-enemy-chase-post": [[[15, 19], "a0", "process-focusable"]],
  "nav-enemy-flee-post": [[[16, 20], "a0", "process-focusable"]],
  "nav-enemy-face-focus-post": [[[24, 28], "a0", "process-focusable"]],
  "nav-enemy-stare-post": [[[24, 28], "a0", "process-focusable"]],
  "(code active nav-enemy)": [
    [30, "v1", "art-joint-anim"],
    [127, "v1", "art-joint-anim"],
    [189, "v1", "art-joint-anim"],
    [298, "v1", "art-joint-anim"]
  ],
  "(enter notice nav-enemy)": [[[21, 25], "a0", "process-focusable"]],
  "(code notice nav-enemy)": [[31, "v1", "art-joint-anim"]],
  "(code stare nav-enemy)": [[23, "gp", "art-joint-anim"]],
  "(enter taunt nav-enemy)": [[[37, 42], "gp", "process-focusable"]],
  "(code taunt nav-enemy)": [[84, "v1", "art-joint-anim"]],
  "(enter pacing nav-enemy)": [[[103, 108], "gp", "process-focusable"]],
  "(trans pacing nav-enemy)": [[[14, 18], "a0", "process-focusable"]],
  "(code pacing nav-enemy)": [[34, "gp", "art-joint-anim"]],
  "(enter circling nav-enemy)": [[[69, 74], "gp", "process-focusable"]],
  "(trans circling nav-enemy)": [[[14, 18], "a0", "process-focusable"]],
  "(code circling nav-enemy)": [[34, "gp", "art-joint-anim"]],
  "(code hit nav-enemy)": [[30, "v1", "art-joint-anim"]],
  "(code debug-control nav-enemy)": [[28, "v1", "art-joint-anim"]],
  "(method 55 nav-enemy)": [[[74, 78], "a0", "process-focusable"]],
  "(method 161 nav-enemy)": [[[22, 27], "v1", "process-focusable"]],
  "(method 160 nav-enemy)": [
    [18, "s5", "process-focusable"],
    [[35, 40], "s5", "process-focusable"]
  ],
  "(method 32 youngsamos-npc)": [
    [61, "t9", "(function process-taskable none)"]
  ],
  "(method 35 pecker-npc)": [
    [58, "v1", "art-joint-anim"],
    [117, "v1", "art-joint-anim"]
  ],
  "(code idle scene-looper)": [[40, "gp", "handle"]],
  "(method 7 rigid-body-platform)": [
    [14, "t9", "(function rigid-body-object int rigid-body-object)"]
  ],
  "(method 53 rigid-body-platform)": [[24, "f0", "float"]],
  "(method 46 rigid-body-platform)": [
    [13, "v1", "rigid-body-control-point"],
    [30, "v1", "collide-rider"],
    [46, "s5", "process-focusable"],
    [139, "v1", "float"]
  ],
  "(method 24 remote)": [
    [16, "s4", "process-focusable"],
    [[26, 30], "s4", "process-focusable"]
  ],
  "remote-track": [[94, "gp", "process-drawable"]],
  "(trans enter remote)": [[[25, 29], "a0", "process-focusable"]],
  "(code enter remote)": [[11, "gp", "process-focusable"]],
  "(method 25 remote)": [[[8, 12], "a0", "collide-shape"]],
  "(method 25 judge)": [[[8, 12], "a0", "collide-shape"]],
  "(event wait judge)": [[63, "gp", "process-focusable"]],
  "(code idle judge)": [[39, "v0", "float"]],
  "(post sidekick-clone)": [[[474, 513], "gp", "(pointer process-drawable)"]],
  "(code target-carry-pickup)": [
    [79, "v0", "carry-info"],
    [290, "v0", "carry-info"]
  ],
  "(code target-carry-drop)": [
    [24, "v0", "carry-info"],
    [92, "v1", "art-joint-anim"],
    [158, "v0", "carry-info"],
    [273, "v0", "carry-info"]
  ],
  "(code target-carry-throw)": [
    [51, "v0", "carry-info"],
    [112, "v0", "carry-info"],
    [194, "v0", "carry-info"]
  ],
  "next-continue": [
    [4, "a2", "symbol"],
    [5, "a2", "level-load-info"],
    [12, "a3", "continue-point"]
  ],
  "(code target-continue)": [[643, "s5", "handle"]],
  "(code target-warp-in)": [[336, "v1", "art-joint-anim"]],
  "target-hit-effect": [[39, "t4", "vector"]],
  "target-hit-setup-anim": [
    [153, "v1", "art-joint-anim"],
    [225, "v1", "art-joint-anim"]
  ],
  "(code target-hit)": [[576, "v1", "art-joint-anim"]],
  "(anon-function 12 target-death)": [[[12, 19], "gp", "process-drawable"]],
  "target-death-reset": [[21, "v1", "connection"]],
  "(anon-function 3 target-death)": [[259, "v1", "art-joint-anim"]],
  "(anon-function 2 target-death)": [
    [58, "v1", "art-joint-anim"],
    [197, "v1", "art-joint-anim"],
    [141, "v1", "art-joint-anim"]
  ],
  "(anon-function 1 target-death)": [[73, "v1", "art-joint-anim"]],
  "(event target-continue)": [[18, "a0", "process"]],
  "(method 30 battle)": [
    [7, "s5", "nav-enemy"],
    [32, "a2", "nav-enemy"]
  ],
  "(method 7 battle)": [
    [15, "t9", "(function process-drawable int process-drawable)"]
  ],
  "(method 51 battle)": [[[38, 95], "s4", "touch-tracker"]],
  "(method 26 battle)": [
    [35, "a0", "connection"],
    [36, "a0", "collide-shape"],
    [84, "a0", "connection"],
    [85, "a0", "collide-shape"]
  ],
  "(method 28 battle)": [
    ["_stack_", 16, "res-tag"],
    [[21, 31], "s5", "(pointer entity-actor)"]
  ],
  "(method 29 battle)": [
    ["_stack_", 16, "res-tag"],
    ["_stack_", 32, "res-tag"]
  ],
  "(method 12 collide-cache)": [[76, "v1", "process-drawable"]],
  "collide-list-fill-bg-using-box": [
    [[207, 213], "v1", "collide-hash-scratch"],
    [223, "a0", "collide-hash-scratch"],
    [[241, 247], "v1", "collide-hash-scratch"],
    [255, "a0", "collide-hash-scratch"]
  ],
  "collide-list-fill-bg-using-line-sphere": [
    [261, "a0", "collide-hash-scratch"],
    [[279, 285], "v1", "collide-hash-scratch"],
    [[246, 251], "v1", "collide-hash-scratch"],
    [293, "a0", "collide-hash-scratch"],
    [102, "v1", "float"]
  ],
  "(method 8 collide-hash)": [
    [34, "a1", "collide-hash-scratch"],
    [50, "a2", "collide-hash-scratch"],
    [62, "a2", "collide-hash-scratch"],
    [73, "a1", "collide-hash-scratch"]
  ],
  "(method 9 collide-mesh)": [[[9, 63], "s5", "collide-mesh-tri"]],
  "(method 13 collide-mesh)": [
    [21, "a3", "(inline-array vector)"],
    [[22, 61], "a3", "vector"],
    [[20, 61], "t0", "(inline-array vector)"],
    [[76, 123], "v1", "collide-mesh-tri"]
  ],
  "(method 10 collide-mesh)": [[[13, 51], "s4", "collide-mesh-cache-tri"]],
  "(method 9 collide-mesh-cache)": [
    [[10, 83], "s4", "collide-mesh-cache-entry"]
  ],
  "(method 10 touching-list)": [[[1, 12], "s5", "touching-shapes-entry"]],
  "(method 13 touching-list)": [[[0, 77], "v0", "touching-shapes-entry"]],
  "(method 11 touching-list)": [[[0, 57], "s5", "touching-shapes-entry"]],
  "(method 12 touching-list)": [[[0, 105], "gp", "touching-shapes-entry"]],
  "(method 9 collide-edge-work)": [
    [[6, 52], "s3", "collide-edge-edge"],
    [[5, 52], "s4", "collide-edge-hold-item"]
  ],
  "(method 20 collide-edge-work)": [
    [100, "a0", "collide-shape-moving"],
    [179, "v1", "int"],
    [179, "a1", "int"]
  ],
  "(method 13 collide-edge-work)": [[[8, 119], "s1", "collide-edge-edge"]],
  "(method 9 collide-edge-edge)": [[20, "a0", "collide-shape-moving"]],
  "(method 13 ocean)": [
    [248, "v1", "dma-packet"],
    [249, "v1", "dma-packet"],
    [250, "v1", "dma-packet"],
    [318, "v1", "dma-packet"],
    [319, "v1", "dma-packet"],
    [320, "v1", "dma-packet"]
  ],
  "(method 19 ocean)": [
    [[2, 8], "a0", "dma-packet"],
    [[11, 17], "a0", "gs-gif-tag"],
    [22, "s4", "(pointer gs-test)"],
    [24, "s4", "(pointer gs-reg64)"],
    [26, "s4", "(pointer gs-alpha)"],
    [28, "s4", "(pointer gs-reg64)"],
    [41, "s4", "(pointer gs-tex0)"],
    [43, "s4", "(pointer gs-reg64)"],
    [45, "s4", "(pointer gs-tex1)"],
    [47, "s4", "(pointer gs-reg64)"],
    [49, "s4", "(pointer gs-texa)"],
    [51, "s4", "(pointer gs-reg64)"],
    [53, "s4", "(pointer gs-miptbp)"],
    [55, "s4", "(pointer gs-reg64)"],
    [57, "s4", "(pointer gs-miptbp)"],
    [59, "s4", "(pointer gs-reg64)"],
    [60, "s4", "(pointer gs-clamp)"],
    [62, "s4", "(pointer gs-reg64)"],
    [64, "s4", "(pointer gs-fogcol)"],
    [66, "s4", "(pointer gs-reg64)"]
  ],
  "(method 20 ocean)": [
    [[3, 7], "a0", "dma-packet"],
    [[13, 16], "a0", "gs-gif-tag"],
    [22, "a0", "(pointer gs-texa)"],
    [24, "a0", "(pointer gs-reg64)"]
  ],
  "(method 22 ocean)": [[[3, 11], "a0", "dma-packet"]],
  "(method 23 ocean)": [[[3, 11], "a0", "dma-packet"]],
  "(method 25 ocean)": [[[8, 16], "a1", "dma-packet"]],
  "(method 26 ocean)": [
    [[11, 19], "a3", "dma-packet"],
    [[30, 38], "a2", "dma-packet"]
  ],
  "(method 27 ocean)": [
    [[19, 27], "a0", "dma-packet"],
    [30, "s3", "matrix"],
    [[49, 54], "s2", "vector"]
  ],
  "(method 28 ocean)": [
    [[43, 51], "a0", "dma-packet"],
    [66, "a2", "(pointer int16)"],
    [[81, 89], "a1", "vector4w"],
    [[90, 98], "v1", "vector4w"],
    [[111, 127], "t0", "vector4w"],
    [[130, 268], "a1", "(inline-array vector4w)"]
  ],
  "(method 29 ocean)": [
    [[5, 9], "a0", "dma-packet"],
    [[15, 18], "a0", "gs-gif-tag"],
    [23, "a0", "(pointer gs-test)"],
    [25, "a0", "(pointer gs-reg64)"],
    [[36, 41], "a0", "dma-packet"],
    [91, "a1", "(pointer int16)"]
  ],
  "(method 30 ocean)": [[29, "a0", "(pointer uint8)"]],
  "(method 31 ocean)": [[32, "a0", "(pointer int32)"]],
  "(method 32 ocean)": [
    [31, "t0", "(pointer int32)"],
    [47, "a2", "(pointer uint8)"],
    [55, "v1", "(pointer int8)"]
  ],
  "(method 33 ocean)": [
    [[52, 60], "a0", "dma-packet"],
    [[63, 67], "v1", "vector4w"],
    [[93, 232], "v1", "(inline-array vector4w)"],
    [[245, 253], "a0", "dma-packet"]
  ],
  "(method 34 ocean)": [
    [[44, 52], "a0", "dma-packet"],
    [[61, 65], "v1", "vector4w"],
    [[68, 147], "v1", "(inline-array vector4w)"],
    [[166, 174], "a0", "dma-packet"]
  ],
  "(method 36 ocean)": [["_stack_", 48, "ocean-trans-mask"]],
  "(method 38 ocean)": [
    [104, "a1", "(pointer int32)"],
    [108, "a3", "(pointer uint8)"],
    [110, "a1", "(pointer int32)"]
  ],
  "(method 39 ocean)": [
    [[7, 15], "a0", "dma-packet"],
    [[17, 51], "v1", "matrix"]
  ],
  "(method 40 ocean)": [["_stack_", 40, "ocean-trans-mask"]],
  "(method 41 ocean)": [[[3, 11], "a0", "dma-packet"]],
  "(method 42 ocean)": [[[3, 11], "a0", "dma-packet"]],
  "(method 45 ocean)": [
    [[19, 27], "a1", "dma-packet"],
    [30, "s3", "matrix"],
    [[47, 52], "s2", "vector"]
  ],
  "(method 48 ocean)": [[[8, 16], "a1", "dma-packet"]],
  "(method 49 ocean)": [[24, "a0", "(pointer uint8)"]],
  "(method 51 ocean)": [
    [39, "a0", "(pointer uint8)"],
    [47, "v1", "(pointer uint8)"]
  ],
  "(method 52 ocean)": [
    [[54, 68], "a2", "dma-packet"],
    [[82, 87], "a0", "dma-packet"],
    [99, "v1", "(pointer uint64)"]
  ],
  "(method 53 ocean)": [
    [[52, 60], "a0", "dma-packet"],
    [[62, 67], "v1", "vector4w"],
    [[70, 149], "v1", "(inline-array vector4w)"],
    [[162, 170], "a0", "dma-packet"]
  ],
  "(method 57 ocean)": [
    [[7, 15], "a0", "dma-packet"],
    [[18, 28], "a0", "vector"],
    [[28, 39], "a0", "vector"],
    [[39, 50], "a0", "vector"],
    [[51, 62], "v1", "vector"]
  ],
  "(method 59 ocean)": [
    [[22, 27], "a0", "dma-packet"],
    [195, "t3", "(pointer uint8)"]
  ],
  "(method 60 ocean)": [[[3, 191], "s4", "(inline-array ocean-vertex)"]],
  "(method 61 ocean)": [[[3, 194], "s4", "(inline-array ocean-vertex)"]],
  "(method 62 ocean)": [[[3, 193], "s4", "(inline-array ocean-vertex)"]],
  "(method 63 ocean)": [[[3, 200], "s4", "(inline-array ocean-vertex)"]],
  "(method 64 ocean)": [[[3, 228], "s5", "(inline-array ocean-vertex)"]],
  "(method 65 ocean)": [[[3, 234], "s5", "(inline-array ocean-vertex)"]],
  "(method 66 ocean)": [[[3, 234], "s4", "(inline-array ocean-vertex)"]],
  "(method 67 ocean)": [[[3, 240], "s4", "(inline-array ocean-vertex)"]],
  "(method 68 ocean)": [[[4, 179], "s3", "(inline-array ocean-vertex)"]],
  "(method 69 ocean)": [[[59, 66], "gp", "dma-packet"]],
  "(method 71 ocean)": [[[8, 16], "a1", "dma-packet"]],
  "(method 72 ocean)": [[[2, 6], "v1", "(inline-array vector4w)"]],
  "(method 73 ocean)": [[[6, 11], "a0", "dma-packet"]],
  "(method 74 ocean)": [
    [[6, 11], "a0", "dma-packet"],
    [[19, 24], "a0", "dma-packet"]
  ],
  "(method 75 ocean)": [[[3, 8], "a0", "dma-packet"]],
  "(method 76 ocean)": [[[3, 8], "a0", "dma-packet"]],
  "(method 77 ocean)": [[[3, 8], "a0", "dma-packet"]],
  "(method 78 ocean)": [
    [[20, 24], "a0", "dma-packet"],
    [[27, 33], "a0", "gs-gif-tag"],
    [38, "a0", "(pointer gs-test)"],
    [40, "a0", "(pointer gs-reg64)"],
    [42, "a0", "(pointer gs-alpha)"],
    [44, "a0", "(pointer gs-reg64)"],
    [45, "a0", "(pointer gs-tex1)"],
    [47, "a0", "(pointer gs-reg64)"],
    [[58, 63], "a0", "dma-packet"]
  ],
  "(method 79 ocean)": [
    [[13, 17], "a0", "dma-packet"],
    [[23, 26], "a0", "gs-gif-tag"],
    [31, "s3", "(pointer gs-test)"],
    [33, "s3", "(pointer gs-reg64)"],
    [35, "s3", "(pointer gs-alpha)"],
    [37, "s3", "(pointer gs-reg64)"],
    [51, "s3", "(pointer gs-tex0)"],
    [53, "s3", "(pointer gs-reg64)"],
    [55, "s3", "(pointer gs-tex1)"],
    [57, "s3", "(pointer gs-reg64)"],
    [58, "s3", "(pointer gs-clamp)"],
    [60, "s3", "(pointer gs-reg64)"],
    [61, "s3", "(pointer uint64)"],
    [63, "s3", "(pointer gs-reg64)"],
    [[66, 81], "v1", "(inline-array vector4w)"],
    [[95, 99], "a0", "dma-packet"],
    [[105, 108], "a0", "gs-gif-tag"],
    [125, "s3", "(pointer gs-tex0)"],
    [127, "s3", "(pointer gs-reg64)"],
    [128, "s3", "(pointer uint64)"],
    [130, "s3", "(pointer gs-reg64)"],
    [[133, 148], "v1", "(inline-array vector4w)"],
    [[162, 166], "a0", "dma-packet"],
    [[172, 175], "a0", "gs-gif-tag"],
    [192, "s3", "(pointer gs-tex0)"],
    [194, "s3", "(pointer gs-reg64)"],
    [195, "s3", "(pointer uint64)"],
    [197, "s3", "(pointer gs-reg64)"],
    [[200, 215], "v1", "(inline-array vector4w)"],
    [[229, 233], "a0", "dma-packet"],
    [[239, 242], "a0", "gs-gif-tag"],
    [259, "s3", "(pointer gs-tex0)"],
    [261, "s3", "(pointer gs-reg64)"],
    [262, "s3", "(pointer uint64)"],
    [264, "s3", "(pointer gs-reg64)"],
    [[267, 282], "v1", "(inline-array vector4w)"],
    [[296, 300], "a0", "dma-packet"],
    [[306, 309], "a0", "gs-gif-tag"],
    [326, "s3", "(pointer gs-tex0)"],
    [328, "s3", "(pointer gs-reg64)"],
    [329, "s3", "(pointer uint64)"],
    [331, "s3", "(pointer gs-reg64)"],
    [[333, 349], "v1", "(inline-array vector4w)"],
    [[360, 373], "v1", "(inline-array vector4w)"]
  ],
  "(method 81 ocean)": [
    [[13, 17], "a0", "dma-packet"],
    [[23, 26], "a0", "gs-gif-tag"],
    [31, "s3", "(pointer gs-test)"],
    [33, "s3", "(pointer gs-reg64)"],
    [35, "s3", "(pointer gs-alpha)"],
    [37, "s3", "(pointer gs-reg64)"],
    [51, "s3", "(pointer gs-tex0)"],
    [53, "s3", "(pointer gs-reg64)"],
    [55, "s3", "(pointer gs-tex1)"],
    [57, "s3", "(pointer gs-reg64)"],
    [58, "s3", "(pointer gs-clamp)"],
    [60, "s3", "(pointer gs-reg64)"],
    [61, "s3", "(pointer uint64)"],
    [63, "s3", "(pointer gs-reg64)"],
    [[66, 81], "v1", "(inline-array vector4w)"],
    [[87, 91], "a0", "dma-packet"],
    [[97, 100], "a0", "gs-gif-tag"],
    [106, "a0", "(pointer gs-bitbltbuf)"],
    [108, "a0", "(pointer gs-reg64)"],
    [109, "a0", "(pointer gs-trxpos)"],
    [111, "a0", "(pointer gs-reg64)"],
    [113, "a0", "(pointer gs-trxreg)"],
    [115, "a0", "(pointer gs-reg64)"],
    [116, "a0", "(pointer gs-trxdir)"],
    [118, "a0", "(pointer gs-reg64)"],
    [[121, 126], "v1", "(inline-array vector4w)"],
    [[146, 150], "a0", "dma-packet"],
    [[156, 159], "a0", "gs-gif-tag"],
    [163, "s3", "(pointer gs-alpha)"],
    [165, "s3", "(pointer gs-reg64)"],
    [179, "s3", "(pointer gs-tex0)"],
    [181, "s3", "(pointer gs-reg64)"],
    [182, "s3", "(pointer gs-tex1)"],
    [184, "s3", "(pointer gs-reg64)"],
    [185, "s3", "(pointer gs-clamp)"],
    [187, "s3", "(pointer gs-reg64)"],
    [188, "s3", "(pointer uint64)"],
    [190, "s3", "(pointer gs-reg64)"],
    [[193, 215], "v1", "(inline-array vector4w)"],
    [[221, 225], "a0", "dma-packet"],
    [[231, 234], "a0", "gs-gif-tag"],
    [239, "a0", "(pointer gs-alpha)"],
    [241, "a0", "(pointer gs-reg64)"],
    [243, "a0", "(pointer gs-tex1)"],
    [245, "a0", "(pointer gs-reg64)"],
    [246, "a0", "(pointer uint64)"],
    [248, "a0", "(pointer gs-reg64)"],
    [[251, 273], "v1", "(inline-array vector4w)"],
    [[287, 291], "a0", "dma-packet"],
    [[297, 300], "a0", "gs-gif-tag"],
    [305, "s3", "(pointer gs-alpha)"],
    [307, "s3", "(pointer gs-reg64)"],
    [320, "s3", "(pointer gs-tex0)"],
    [322, "s3", "(pointer gs-reg64)"],
    [324, "s3", "(pointer gs-tex1)"],
    [326, "s3", "(pointer gs-reg64)"],
    [327, "s3", "(pointer uint64)"],
    [329, "s3", "(pointer gs-reg64)"],
    [[332, 354], "v1", "(inline-array vector4w)"],
    [[376, 381], "a3", "dma-packet"],
    [[387, 390], "a3", "gs-gif-tag"],
    [394, "a3", "(pointer gs-xy-offset)"],
    [396, "a3", "(pointer gs-reg64)"],
    [406, "a3", "(pointer gs-frame)"],
    [408, "a3", "(pointer gs-reg64)"],
    [416, "a3", "(pointer gs-scissor)"],
    [418, "a3", "(pointer gs-reg64)"],
    [420, "a3", "(pointer gs-test)"],
    [422, "a3", "(pointer gs-reg64)"],
    [424, "a3", "(pointer gs-alpha)"],
    [426, "a3", "(pointer gs-reg64)"],
    [440, "a3", "(pointer gs-tex0)"],
    [442, "a3", "(pointer gs-reg64)"],
    [443, "a3", "(pointer uint64)"],
    [445, "a3", "(pointer gs-reg64)"],
    [448, "a3", "(pointer gs-texa)"],
    [450, "a3", "(pointer gs-reg64)"],
    [452, "a3", "(pointer gs-tex1)"],
    [454, "a3", "(pointer gs-reg64)"],
    [455, "a3", "(pointer uint64)"],
    [457, "a3", "(pointer gs-reg64)"],
    [459, "a3", "(pointer gs-prim)"],
    [460, "a3", "(pointer gs-reg64)"],
    [[469, 473], "t1", "dma-packet"],
    [[479, 482], "t1", "gs-gif-tag"],
    [492, "t1", "(pointer gs-xyz)"],
    [494, "t1", "(pointer gs-reg64)"],
    [499, "t1", "(pointer gs-xyz)"],
    [501, "t1", "(pointer gs-reg64)"],
    [511, "t1", "(pointer gs-xyz)"],
    [513, "t1", "(pointer gs-reg64)"],
    [522, "t1", "(pointer gs-xyz)"],
    [524, "t1", "(pointer gs-reg64)"],
    [[536, 540], "a3", "dma-packet"],
    [[546, 549], "a3", "gs-gif-tag"],
    [563, "a3", "(pointer gs-frame)"],
    [565, "a3", "(pointer gs-reg64)"],
    [581, "a3", "(pointer gs-tex0)"],
    [583, "a3", "(pointer gs-reg64)"],
    [585, "a3", "(pointer gs-prim)"],
    [586, "a3", "(pointer gs-reg64)"],
    [[594, 598], "a1", "dma-packet"],
    [[604, 607], "a1", "gs-gif-tag"],
    [617, "a1", "(pointer gs-xyz)"],
    [619, "a1", "(pointer gs-reg64)"],
    [624, "a1", "(pointer gs-xyz)"],
    [626, "a1", "(pointer gs-reg64)"],
    [636, "a1", "(pointer gs-xyz)"],
    [638, "a1", "(pointer gs-reg64)"],
    [647, "a1", "(pointer gs-xyz)"],
    [649, "a1", "(pointer gs-reg64)"]
  ],
  "(method 82 ocean)": [
    [[10, 14], "a0", "dma-packet"],
    [[20, 23], "a0", "gs-gif-tag"],
    [28, "s3", "(pointer gs-test)"],
    [30, "s3", "(pointer gs-reg64)"],
    [32, "s3", "(pointer gs-alpha)"],
    [34, "s3", "(pointer gs-reg64)"],
    [54, "s3", "(pointer gs-tex0)"],
    [56, "s3", "(pointer gs-reg64)"],
    [58, "s3", "(pointer gs-tex1)"],
    [60, "s3", "(pointer gs-reg64)"],
    [62, "s3", "(pointer gs-clamp)"],
    [64, "s3", "(pointer gs-reg64)"],
    [65, "s3", "(pointer uint64)"],
    [67, "s3", "(pointer gs-reg64)"],
    [[70, 90], "v1", "(inline-array vector4w)"],
    [[103, 107], "a0", "dma-packet"],
    [[113, 116], "a0", "gs-gif-tag"],
    [121, "s3", "(pointer gs-test)"],
    [123, "s3", "(pointer gs-reg64)"],
    [124, "s3", "(pointer gs-alpha)"],
    [126, "s3", "(pointer gs-reg64)"],
    [144, "s3", "(pointer gs-tex0)"],
    [146, "s3", "(pointer gs-reg64)"],
    [147, "s3", "(pointer gs-tex1)"],
    [149, "s3", "(pointer gs-reg64)"],
    [151, "s3", "(pointer gs-clamp)"],
    [153, "s3", "(pointer gs-reg64)"],
    [154, "s3", "(pointer uint64)"],
    [156, "s3", "(pointer gs-reg64)"],
    [[159, 179], "v1", "(inline-array vector4w)"]
  ],
  "(method 83 ocean)": [
    [[13, 17], "a0", "dma-packet"],
    [[23, 26], "a0", "gs-gif-tag"],
    [31, "s1", "(pointer gs-alpha)"],
    [33, "s1", "(pointer gs-reg64)"],
    [53, "s1", "(pointer gs-tex0)"],
    [55, "s1", "(pointer gs-reg64)"],
    [57, "s1", "(pointer gs-clamp)"],
    [59, "s1", "(pointer gs-reg64)"],
    [60, "s1", "(pointer uint64)"],
    [62, "s1", "(pointer gs-reg64)"],
    [69, "v1", "(pointer uint128)"],
    [[97, 115], "s1", "(inline-array vector4w)"]
  ],
  "(method 84 ocean)": [[[66, 92], "t1", "(inline-array vector4w)"]],
  "(method 85 ocean)": [
    [[5, 9], "a0", "dma-packet"],
    [[15, 18], "a0", "gs-gif-tag"],
    [23, "a0", "(pointer gs-alpha)"],
    [25, "a0", "(pointer gs-reg64)"],
    [32, "v1", "(pointer uint128)"],
    [[89, 118], "s0", "(inline-array vector4w)"],
    [[128, 137], "s4", "(pointer uint128)"],
    [[128, 137], "v1", "(pointer uint128)"]
  ],
  "(method 88 ocean)": [
    [[5, 9], "a0", "dma-packet"],
    [[15, 18], "a0", "gs-gif-tag"],
    [23, "s3", "(pointer gs-test)"],
    [25, "s3", "(pointer gs-reg64)"],
    [39, "s3", "(pointer gs-tex0)"],
    [41, "s3", "(pointer gs-reg64)"],
    [43, "s3", "(pointer gs-tex1)"],
    [45, "s3", "(pointer gs-reg64)"],
    [46, "s3", "(pointer gs-clamp)"],
    [48, "s3", "(pointer gs-reg64)"],
    [50, "s3", "(pointer gs-alpha)"],
    [52, "s3", "(pointer gs-reg64)"],
    [53, "s3", "(pointer uint64)"],
    [55, "s3", "(pointer gs-reg64)"],
    [[227, 232], "a0", "(inline-array vector4w)"],
    [[244, 270], "a1", "(inline-array vector4w)"],
    [[282, 288], "a0", "(inline-array vector4w)"],
    [[299, 324], "a1", "(inline-array vector4w)"]
  ],
  "(method 89 ocean)": [
    [[39, 43], "a0", "dma-packet"],
    [[49, 52], "a0", "gs-gif-tag"],
    [57, "a0", "(pointer gs-test)"],
    [59, "a0", "(pointer gs-reg64)"],
    [61, "a0", "(pointer gs-alpha)"],
    [63, "a0", "(pointer gs-reg64)"],
    [64, "a0", "(pointer uint64)"],
    [66, "a0", "(pointer gs-reg64)"],
    [[69, 87], "v1", "(inline-array vector4w)"],
    [[88, 93], "a0", "(inline-array vector4w)"],
    [[93, 101], "v1", "(inline-array vector4w)"],
    [[107, 111], "a0", "dma-packet"],
    [[117, 120], "a0", "gs-gif-tag"],
    [125, "a0", "(pointer gs-xy-offset)"],
    [127, "a0", "(pointer gs-reg64)"],
    [130, "a0", "(pointer gs-texa)"],
    [132, "a0", "(pointer gs-reg64)"],
    [133, "a0", "(pointer uint64)"],
    [135, "a0", "(pointer gs-reg64)"],
    [[138, 144], "v1", "adgif-shader"],
    [[234, 240], "v1", "adgif-shader"],
    [[295, 299], "a0", "dma-packet"],
    [[305, 308], "a0", "gs-gif-tag"],
    [313, "s3", "(pointer gs-alpha)"],
    [315, "s3", "(pointer gs-reg64)"],
    [334, "s3", "(pointer gs-tex0)"],
    [336, "s3", "(pointer gs-reg64)"],
    [338, "s3", "(pointer gs-tex1)"],
    [340, "s3", "(pointer gs-reg64)"],
    [342, "s3", "(pointer gs-clamp)"],
    [344, "s3", "(pointer gs-reg64)"],
    [346, "s3", "(pointer gs-rgbaq)"],
    [348, "s3", "(pointer gs-reg64)"],
    [349, "s3", "(pointer uint64)"],
    [351, "s3", "(pointer gs-reg64)"],
    [[357, 361], "a0", "dma-packet"],
    [[367, 370], "a0", "gs-gif-tag"],
    [374, "a0", "(pointer gs-tex1)"],
    [376, "a0", "(pointer gs-reg64)"],
    [377, "a0", "(pointer uint64)"],
    [379, "a0", "(pointer gs-reg64)"],
    [[382, 421], "v1", "(inline-array vector4w)"]
  ],
  "(method 90 ocean)": [[0, "a2", "(pointer int32)"]],
  "(method 18 collide-shape-prim-group)": [
    [[3, 32], "s4", "collide-shape-prim"]
  ],
  "(method 19 collide-shape-prim)": [[[3, 32], "s4", "collide-shape-prim"]],
  "collide-shape-draw-debug-marks": [
    [24, "v1", "connection"],
    [[24, 41], "a0", "collide-shape"],
    [56, "v1", "connection"],
    [[56, 70], "a0", "collide-shape"],
    [88, "v1", "connection"],
    [[88, 104], "a0", "collide-shape"]
  ],
  "(method 18 collide-shape-prim-sphere)": [
    [79, "s4", "collide-shape-prim-mesh"]
  ],
  "(method 56 collide-shape-moving)": [
    [68, "a0", "process-focusable"],
    [153, "a0", "process-focusable"]
  ],
  "(method 66 collide-shape-moving)": [[[29, 58], "s0", "collide-cache-prim"]],
  "(method 36 collide-shape)": [[[1, 40], "v1", "collide-shape-prim"]],
  "(method 38 collide-shape)": [
    [[42, 80], "s5", "collide-shape-prim-mesh"],
    [34, "v0", "(array collide-mesh)"]
  ],
  "(method 45 collide-shape)": [
    [28, "a0", "connection"],
    [29, "a0", "collide-shape"],
    [79, "a0", "connection"],
    [80, "a0", "collide-shape-moving"],
    [[224, 235], "s1", "collide-shape-moving"]
  ],
  "(method 40 collide-shape)": [
    [30, "a0", "connection"],
    [31, "a0", "collide-shape"],
    [79, "a0", "connection"],
    [80, "a0", "collide-shape-moving"],
    [156, "s4", "(pointer uint64)"]
  ],
  "(method 12 collide-shape-prim-group)": [
    [[12, 43], "s4", "collide-shape-prim"]
  ],
  "(method 13 collide-shape-prim)": [[[12, 43], "s4", "collide-shape-prim"]],
  "(method 12 collide-shape-prim-sphere)": [
    [17, "gp", "collide-shape-prim-mesh"]
  ],
  "(method 50 collide-shape)": [[[30, 100], "gp", "process-focusable"]],
  "cshape-reaction-update-state": [["_stack_", 56, "collide-status"]],
  "(method 17 collide-shape-prim-mesh)": [
    [[6, 11], "s2", "collide-shape-prim-group"]
  ],
  "(method 35 collide-shape)": [
    [27, "a0", "connection"],
    [28, "a0", "collide-shape"],
    [76, "a0", "connection"],
    [77, "a0", "collide-shape"]
  ],
  "(method 44 collide-shape)": [[25, "a0", "process-drawable"]],
  // placeholder
  "placeholder-do-not-add-below": [],
  "(method 38 guard-lazer-shot)": [[[33, 37], "a0", "process-focusable"]],
  "(method 28 metalhead-shot)": [
    [29, "s5", "process-drawable"],
    [32, "s5", "process-drawable"],
    [10, "v0", "sound-rpc-set-param"]
  ],
  "(event impact metalhead-grenade-shot)": [
    [11, "s4", "process-drawable"],
    [28, "s4", "collide-shape"]
  ],
  "(trans active guard-conversation)": [[18, "a0", "nav-enemy"]],
  "(method 11 guard-conversation)": [
    ["_stack_", 16, "res-tag"],
    [75, "v0", "(pointer actor-group)"],
    [128, "v1", "nav-enemy"]
  ],
  "(code come-down transport-level)": [[14, "v1", "art-joint-anim"]],
  "(code idle transport-level)": [[29, "v1", "art-joint-anim"]],
  "(code leave transport-level)": [[44, "v1", "art-joint-anim"]],
  "(method 74 crimson-guard-level)": [[[95, 99], "v1", "process-focusable"]],
  "(method 200 crimson-guard-level)": [
    [15, "s5", "process-focusable"],
    [35, "s5", "process-focusable"]
  ],
  "(code notice crimson-guard-level)": [[31, "v1", "art-joint-anim"]],
  "(trans blast-hostile crimson-guard-level)": [
    [[62, 66], "a0", "process-focusable"]
  ],
  "(trans grenade-hostile crimson-guard-level)": [
    [[62, 66], "a0", "process-focusable"]
  ],
  "(code arrest crimson-guard-level)": [
    [29, "v1", "art-joint-anim"],
    [168, "v1", "art-joint-anim"],
    [103, "v1", "art-joint-anim"]
  ],
  "(code gun-shoot crimson-guard-level)": [
    [28, "v1", "art-joint-anim"],
    [[91, 97], "v1", "process-drawable"],
    [324, "v1", "art-joint-anim"]
  ],
  "(code close-attack crimson-guard-level)": [[14, "v1", "art-joint-anim"]],
  "(code attack crimson-guard-level)": [
    [257, "a0", "process-focusable"],
    [535, "v1", "art-joint-anim"],
    [286, "v1", "art-joint-anim"],
    [334, "v1", "collide-shape-prim-group"],
    [426, "v1", "collide-shape-prim-group"],
    [463, "v1", "art-joint-anim"],
    [78, "v1", "art-joint-anim"],
    [146, "v1", "art-joint-anim"]
  ],
  "(code get-up-front crimson-guard-level)": [[20, "v1", "art-joint-anim"]],
  "(code get-up-back crimson-guard-level)": [[20, "v1", "art-joint-anim"]],
  "(code roll-right crimson-guard-level)": [
    [[95, 99], "a0", "process-focusable"],
    [[182, 186], "a0", "process-focusable"]
  ],
  "(code roll-left crimson-guard-level)": [
    [[95, 99], "a0", "process-focusable"],
    [[182, 186], "a0", "process-focusable"]
  ],
  "(method 77 crimson-guard-level)": [
    [42, "a1", "art-joint-anim"],
    [100, "a1", "art-joint-anim"],
    [129, "a1", "art-joint-anim"],
    [160, "v1", "art-joint-anim"],
    [196, "a1", "art-joint-anim"],
    [90, "v1", "(array int32)"]
  ],
  "(method 78 crimson-guard-level)": [
    [18, "a1", "art-joint-anim"],
    [72, "a1", "art-joint-anim"],
    [104, "a1", "art-joint-anim"],
    [136, "v1", "art-joint-anim"],
    [175, "a1", "art-joint-anim"],
    [62, "v1", "(array int32)"]
  ],
  "(code die-falling crimson-guard-level)": [
    [29, "gp", "art-joint-anim"],
    [520, "v1", "art-joint-anim"],
    [168, "v1", "art-joint-anim"],
    [267, "v1", "art-joint-anim"],
    [366, "v1", "art-joint-anim"],
    [463, "v1", "art-joint-anim"]
  ],
  "(method 10 grid-hash)": [[12, "a0", "(pointer uint128)"]],
  "(method 24 grid-hash)": [
    [78, "v1", "(pointer uint128)"],
    [191, "t0", "(pointer int8)"],
    [195, "a2", "(pointer uint8)"],
    [237, "v1", "(pointer uint128)"]
  ],
  "(method 11 grid-hash)": [
    [[141, 147], "t6", "pointer"],
    [128, "t1", "pointer"],
    [149, "t4", "pointer"],
    [152, "t1", "pointer"]
  ],
  "(method 27 sphere-hash)": [[44, "s2", "(pointer int8)"]],
  "(method 9 actor-hash-buckets)": [
    [19, "v1", "connection"],
    [[16, 160], "s4", "collide-shape"],
    [76, "s4", "collide-shape"],
    [108, "v1", "connection"]
  ],
  "(method 12 flow-control)": [
    [23, "a0", "connection"],
    [24, "a0", "collide-shape"],
    [71, "a0", "connection"],
    [72, "a0", "collide-shape"]
  ],
  "(method 10 flow-control)": [["_stack_", 32, "flow-section"]],
  "(method 9 lod-set)": [["_stack_", 16, "res-tag"]],
  "execute-math-engine": [[[15, 28], "v1", "process-drawable"]],
  "(method 14 draw-control)": [
    [13, "v1", "process-drawable"],
    [[58, 64], "t9", "(function object object object none)"]
  ],
  "(method 17 process-drawable)": [[7, "v1", "collide-shape"]],
  "(method 10 process-drawable)": [[32, "a0", "collide-shape"]],
  "(code process-drawable-art-error)": [[[18, 50], "v1", "collide-shape"]],
  "(method 18 process-drawable)": [[1, "v1", "pointer"]],
  "skeleton-group->draw-control": [[[239, 249], "v1", "process-drawable"]],
  "(method 14 process-drawable)": [
    [[124, 129], "s5", "collide-shape"],
    [111, "v1", "vector"]
  ],
  "ja-channel-push!": [
    [35, "v1", "int"],
    [35, "a0", "int"]
  ],
  "joint-control-reset!": [
    [3, "a1", "int"],
    [5, "a0", "int"],
    [7, "a1", "int"],
    [[11, 35], "v1", "joint-control-channel"]
  ],
  "ja-blend-eval": [[[3, 26], "s5", "joint-control-channel"]],
  "(method 9 joint-control)": [
    [[12, 68], "s3", "joint-control-channel"],
    [[13, 70], "s5", "(pointer float)"]
  ],
  "(method 10 top-anim-joint-control)": [
    [5, "a0", "process-drawable"],
    [162, "s2", "art-joint-anim"]
  ],
  "transform-and-sleep": [[[9, 13], "a0", "collide-shape"]],
  "transform-and-sleep-code": [[[9, 13], "a0", "collide-shape"]],
  "transform-post": [[[2, 6], "a0", "collide-shape"]],
  "rider-trans": [[[0, 4], "a0", "collide-shape"]],
  "rider-post": [[[3, 17], "gp", "collide-shape"]],
  "pusher-post": [[[2, 14], "gp", "collide-shape"]],
  "birth-func-vector-orient": [[[7, 23], "s3", "sprite-vec-data-2d"]],
  "process-drawable-burn-effect": [
    [28, "a0", "process-drawable"],
    [108, "v1", "process-drawable"],
    [49, "a0", "process-drawable"],
    [64, "a0", "process-drawable"]
  ],
  "process-drawable2-shock-effect": [[59, "v0", "lightning-tracker"]],
  "process-drawable-shock-effect": [[156, "v0", "lightning-tracker"]],
  "(method 12 top-anim-joint-control)": [
    [8, "a1", "art-joint-anim"],
    [40, "a1", "art-joint-anim"]
  ],
  "(method 13 draw-control)": [[44, "a0", "process-drawable"]],
  "target-collision-reaction": [
    [349, "v1", "collide-shape-prim"],
    [400, "a0", "process-focusable"],
    [573, "a0", "process-focusable"],
    [579, "a0", "process-focusable"],
    ["_stack_", 96, "collide-status"],
    ["_stack_", 104, "cshape-reaction-flags"]
  ],
  "cspace-inspect-tree": [[[27, 89], "s2", "cspace"]],
  "poly-find-nearest-edge": [
    [8, "f0", "float"],
    [12, "f0", "float"]
  ],
  "(anon-function 15 target-anim)": [
    [103, "gp", "art-joint-anim"],
    [161, "gp", "art-joint-anim"],
    [161, "v1", "art-joint-anim"],
    [213, "v1", "art-joint-anim"]
  ],
  "(anon-function 14 target-anim)": [
    [52, "a1", "art-joint-anim"],
    [186, "v1", "art-joint-anim"]
  ],
  "(anon-function 13 target-anim)": [[127, "a1", "art-joint-anim"]],
  "target-stance-anim": [
    [98, "v1", "art-joint-anim"],
    [164, "v1", "art-joint-anim"],
    [261, "v1", "art-joint-anim"],
    [385, "a1", "art-joint-anim"],
    [475, "a1", "art-joint-anim"],
    [635, "v1", "art-joint-anim"],
    [772, "v1", "art-joint-anim"],
    [1047, "v1", "art-joint-anim"]
  ],
  "target-stance-push": [
    [73, "v1", "art-joint-anim"],
    [125, "v1", "art-joint-anim"]
  ],
  "target-falling-anim": [[61, "v1", "art-joint-anim"]],
  "(anon-function 8 target-anim)": [
    [79, "v1", "art-joint-anim"],
    [174, "v1", "art-joint-anim"]
  ],
  "target-hit-ground-flop-anim": [[39, "v1", "art-joint-anim"]],
  "(anon-function 4 target-anim)": [
    [101, "v1", "art-joint-anim"],
    [168, "v1", "art-joint-anim"],
    [235, "v1", "art-joint-anim"],
    [292, "v1", "art-joint-anim"]
  ],
  "(anon-function 3 target-anim)": [
    [102, "v1", "art-joint-anim"],
    [162, "v1", "art-joint-anim"],
    [231, "v1", "art-joint-anim"],
    [289, "v1", "art-joint-anim"]
  ],
  "target-hit-ground-anim": [
    [132, "a1", "art-joint-anim"],
    [284, "v1", "art-joint-anim"],
    [336, "v1", "art-joint-anim"],
    [472, "v1", "art-joint-anim"],
    [532, "v1", "art-joint-anim"],
    [687, "v1", "art-joint-anim"],
    [848, "v1", "art-joint-anim"],
    [947, "v1", "art-joint-anim"]
  ],
  "target-attack-air-anim": [
    [80, "v1", "art-joint-anim"],
    [248, "v1", "art-joint-anim"]
  ],
  "target-edge-grab-anim": [
    [54, "v1", "art-joint-anim"],
    [111, "v1", "art-joint-anim"]
  ],
  "entity-lookup-part-group": [
    ["_stack_", 16, "res-tag"],
    [29, "s3", "basic"]
  ],
  "(method 22 swingpole)": [[53, "v1", "process-drawable"]],
  "(code active swingpole)": [[34, "a0", "process-focusable"]],
  "swingpole-init": [[56, "a0", "swingpole"]],
  "(event idle manipy)": [
    [61, "v1", "joint"],
    [233, "v1", "process-drawable"],
    [360, "v1", "vector"],
    [368, "v1", "vector"],
    [402, "t9", "(function manipy object)"],
    [475, "a0", "process-drawable"],
    [498, "v1", "process-drawable"],
    [507, "a0", "process-drawable"],
    [535, "v1", "vector"],
    [408, "v1", "float"],
    [462, "v1", "float"],
    [686, "a0", "float"]
  ],
  "(trans idle manipy)": [
    [57, "v1", "process-drawable"],
    [[64, 73], "a0", "collide-shape"]
  ],
  "(code idle manipy)": [
    [61, "a1", "process-drawable"],
    [82, "gp", "process-drawable"],
    [88, "gp", "process-drawable"],
    [131, "a0", "process-drawable"],
    [193, "a0", "process-drawable"],
    [164, "a0", "process"],
    [[159, 190], "gp", "handle"]
  ],
  "manipy-init": [
    [[142, 146], "a0", "collide-shape"],
    [214, "v1", "joint"]
  ],
  "(code active part-tracker)": [
    [[29, 43], "v1", "process-drawable"],
    [[103, 117], "v1", "process-drawable"]
  ],
  "(method 16 lightning-tracker)": [
    [[141, 158], "a0", "process-focusable"],
    [174, "a0", "process-drawable"],
    [[53, 70], "a0", "process-focusable"],
    [82, "a0", "process-focusable"]
  ],
  "(code active lightning-tracker)": [[[71, 81], "v1", "process-drawable"]],
  "(exit active lightning-tracker)": [[4, "v0", "sound-rpc-set-param"]],
  "ja-anim-done?": [[30, "gp", "process-drawable"]],
  "camera-pov-from": [
    [[4, 41], "gp", "target"],
    [21, "v1", "joint"],
    [32, "v1", "joint"]
  ],
  "(event active part-spawner)": [[25, "v1", "vector"]],
  "(exit active launcher)": [[2, "v0", "sound-rpc-set-param"]],
  "(method 11 launcher)": [[128, "v0", "vector"]],
  "launcher-init-by-other": [[136, "v0", "vector"]],
  "(event active touch-tracker)": [
    [71, "a0", "process"],
    [98, "t9", "(function touch-tracker object)"]
  ],
  "(code active touch-tracker)": [
    [22, "a0", "process-drawable"],
    [32, "a0", "collide-shape"]
  ],
  "(event explode explosion)": [
    [13, "v1", "process-drawable"],
    [18, "a0", "collide-shape"]
  ],
  "process-drawable-random-point!": [[[29, 34], "s4", "collide-shape"]],
  "(method 11 part-spawner)": [[112, "a3", "vector"]],
  "(code startup gun-dark-shot)": [[79, "a1", "process-drawable"]],
  "(enter moving gun-dark-shot)": [[16, "a1", "process-drawable"]],
  "(trans moving gun-dark-shot)": [[24, "s3", "process-drawable"]],
  "(code impact gun-dark-shot)": [
    [260, "a0", "process-focusable"],
    [108, "v0", "(array collide-shape)"],
    [156, "s0", "process-focusable"],
    [166, "s0", "process-focusable"],
    [219, "s1", "process-drawable"]
  ],
  "(anon-function 1 gun-dark-shot)": [
    [71, "v1", "process-drawable"],
    [78, "a0", "process-focusable"],
    [86, "a0", "process"],
    [93, "a0", "process"],
    [113, "a0", "process-drawable"]
  ],
  "(exit startup gun-dark-shot)": [[20, "v0", "sound-rpc-set-param"]],
  "eco-track-root-prim-fadeout": [[3, "a0", "collide-shape"]],
  "process-drawable-shock-skel-effect": [
    [[47, 51], "a1", "cspace"],
    [87, "v0", "(array cspace)"],
    [251, "v1", "lightning-tracker"],
    [253, "v1", "lightning-tracker"],
    [59, "a1", "cspace"],
    [119, "a0", "cspace"],
    [131, "a0", "cspace"],
    [311, "a0", "(pointer uint128)"],
    [360, "a0", "(pointer uint128)"]
  ],
  "(method 13 editable-face)": [[[31, 84], "s3", "(inline-array vector)"]],
  "(method 13 editable-plane)": [[[37, 90], "s3", "(inline-array vector)"]],
  "target-standard-event-handler": [
    [45, "v1", "(pointer process)"],
    [93, "a0", "vector"],
    [203, "a0", "process"],
    [205, "v1", "(pointer process)"],
    [228, "a0", "process"],
    [230, "v1", "(pointer process)"],
    [250, "a0", "process"],
    [252, "v1", "(pointer process)"],
    [343, "s5", "process"],
    [345, "v1", "(pointer process)"],
    [369, "a0", "process"],
    [371, "v1", "(pointer process)"],
    [392, "a0", "process"],
    [394, "v1", "(pointer process)"],
    [439, "a0", "process"],
    [441, "v1", "(pointer process)"],
    [461, "a0", "process"],
    [463, "v1", "(pointer process)"],
    [640, "a0", "process"],
    [642, "v1", "(pointer process)"],
    [698, "v1", "(pointer process)"],
    [68, "a0", "vector"]
  ],
  "(method 21 collide-cache)": [
    [[62, 86], "a3", "(inline-array collide-cache-tri)"]
  ],
  "(method 13 collide-cache)": [[303, "v1", "process-drawable"]],
  "(method 19 collide-cache)": [
    [26, "a0", "connection"],
    [27, "a0", "collide-shape"],
    [105, "a0", "connection"],
    [106, "a0", "collide-shape"]
  ],
  "(method 20 collide-cache)": [
    [50, "v1", "connection"],
    [51, "s1", "collide-shape"],
    [114, "v1", "connection"],
    [115, "s1", "collide-shape"]
  ],
  "(method 9 collide-cache)": [
    //[[28, 56], "gp", "collide-shape-prim"],
    [33, "gp", "collide-cache-prim"],
    [35, "gp", "collide-shape-prim"],
    [[50, 56], "gp", "collide-cache-prim"],
    [36, "v1", "collide-shape-prim-sphere"],
    [[4, 26], "gp", "collide-cache-tri"]
  ],
  "col-rend-draw": [
    [[161, 217], "s5", "collide-cache-prim"],
    [164, "v1", "collide-shape-prim-sphere"],
    [[14, 152], "s3", "collide-cache-tri"]
  ],
  "effect-param->sound-spec": [[178, "v1", "collide-shape-moving"]],
  "(method 10 effect-control)": [
    [128, "v1", "collide-shape-moving"],
    [183, "s3", "(pointer object)"],
    [187, "s3", "basic"],
    [340, "s3", "basic"],
    [390, "s3", "basic"],
    [462, "s3", "basic"],
    [483, "s3", "basic"],
    [[497, 575], "s3", "death-info"]
  ],
  "(method 12 effect-control)": [
    [99, "gp", "(pointer int8)"],
    ["_stack_", 112, "res-tag"]
  ],
  "(method 55 enemy)": [[[66, 70], "a0", "process-focusable"]],
  "(method 74 enemy)": [
    [50, "s3", "process-drawable"],
    [94, "v1", "attack-info"],
    [[111, 205], "s2", "attack-info"],
    [554, "a0", "vector"]
  ],
  "(method 56 enemy)": [[[0, 6], "v1", "attack-info"]],
  "(method 89 enemy)": [[28, "a1", "art-joint-anim"]],
  "(method 87 enemy)": [[52, "s5", "art-joint-anim"]],
  "(code jump enemy)": [[30, "v0", "enemy-jump-info"]],
  "(method 77 enemy)": [[17, "a1", "art-joint-anim"]],
  "(method 108 enemy)": [[[2, 51], "s4", "touching-shapes-entry"]],
  "(method 130 enemy)": [[37, "t1", "int"]],
  "(method 113 enemy)": [["_stack_", 16, "res-tag"]],
  "(method 113 nav-enemy)": [["_stack_", 16, "res-tag"]],
  "(code falling-ambush grunt)": [[53, "v1", "art-joint-anim"]],
  "(code active grunt)": [
    [227, "gp", "art-joint-anim"],
    [271, "gp", "art-joint-anim"],
    [354, "v1", "art-joint-anim"],
    [414, "v1", "art-joint-anim"],
    [143, "gp", "art-joint-anim"]
  ],
  "(code hostile grunt)": [[122, "gp", "art-joint-anim"]],
  "(code attack grunt)": [
    [55, "gp", "art-joint-anim"],
    [155, "a0", "grunt-anim-info"]
  ],
  "(enter spin-attack grunt)": [[[43, 48], "gp", "process-focusable"]],
  "(code spin-attack grunt)": [
    [45, "gp", "art-joint-anim"],
    [[73, 77], "a0", "process-focusable"]
  ],
  "(code circling grunt)": [
    [260, "v1", "art-joint-anim"],
    [308, "v1", "art-joint-anim"],
    [153, "v1", "art-joint-anim"],
    [153, "gp", "art-joint-anim"]
  ],
  "(code pacing grunt)": [[145, "gp", "art-joint-anim"]],
  "(code stop-chase grunt)": [[77, "gp", "art-joint-anim"]],
  "(method 77 grunt)": [
    [87, "s4", "art-joint-anim"],
    [233, "a1", "art-joint-anim"],
    [323, "s4", "art-joint-anim"]
  ],
  "(method 78 grunt)": [
    [53, "s4", "art-joint-anim"],
    [91, "a1", "art-joint-anim"]
  ],
  "(trans wait-for-focus grunt)": [
    [40, "s5", "process-focusable"],
    [13, "s5", "process-focusable"]
  ],
  "(method 132 grunt)": [[16, "t9", "(function nav-enemy none)"]],
  "(method 77 flitter)": [
    [14, "v1", "art-joint-anim"],
    [69, "v1", "art-joint-anim"]
  ],
  "(method 78 flitter)": [[15, "a1", "art-joint-anim"]],
  "(code ambush flitter)": [[[72, 76], "a0", "process-focusable"]],
  "(code ambush-jumping flitter)": [
    [14, "v1", "art-joint-anim"],
    [191, "v1", "art-joint-anim"]
  ],
  "(method 180 flitter)": [[17, "s5", "process-focusable"]],
  "(post active flitter)": [[9, "t9", "(function none)"]],
  "(code stare flitter)": [[126, "v1", "art-joint-anim"]],
  "(post stare flitter)": [[9, "t9", "(function none)"]],
  "(trans circling flitter)": [[14, "gp", "process-focusable"]],
  "(code circling flitter)": [[27, "v1", "art-joint-anim"]],
  "(trans attack flitter)": [[16, "s5", "process-focusable"]],
  "(code attack flitter)": [
    [20, "v1", "art-joint-anim"],
    [147, "v1", "art-joint-anim"]
  ],
  "(method 132 flitter)": [[16, "t9", "(function nav-enemy none)"]],
  "(code target-tube)": [[33, "v1", "art-joint-anim"]],
  "(code target-tube-start)": [[109, "v1", "float"]],
  "(event slide-control-ride slide-control)": [
    [21, "gp", "process-drawable"],
    [28, "v1", "vector"],
    [32, "v1", "vector"],
    [36, "v1", "vector"]
  ],
  "bones-set-sqwc": [[2, "v1", "dma-bank-control"]],
  "bones-reset-sqwc": [[2, "v1", "dma-bank-control"]],
  "bones-init": [
    [1, "v1", "bone-memory"],
    [6, "a1", "bone-memory"],
    [10, "a1", "bone-memory"],
    [14, "a1", "bone-memory"],
    [18, "a1", "bone-memory"],
    [22, "a1", "bone-memory"],
    [26, "a1", "bone-memory"],
    [44, "a0", "dma-packet"],
    [45, "a0", "(pointer uint64)"]
  ],
  "bones-mtx-calc-execute": [
    [[126, 154], "a0", "pris-mtx"],
    [[126, 154], "a1", "pris-mtx"],
    [65, "v1", "bone-memory"],
    [70, "a1", "bone-memory"],
    [74, "a1", "bone-memory"],
    [78, "a1", "bone-memory"],
    [82, "a1", "bone-memory"],
    [86, "a1", "bone-memory"],
    [90, "a1", "bone-memory"],
    [94, "a0", "dma-bank-control"],
    [157, "a0", "dma-bank-control"]
  ],
  "foreground-init": [
    [[1, 100], "gp", "foreground-work"],
    [21, "a0", "dma-packet"],
    [22, "a0", "(pointer uint64)"]
  ],
  "texscroll-make-request": [[[5, 40], "a1", "mei-texture-scroll"]],
  "texscroll-execute": [
    [19, "t1", "pointer"],
    [15, "a2", "merc-fragment-control"],
    [[20, 24], "t1", "merc-fragment"],
    [40, "a2", "merc-fragment-control"],
    [45, "a2", "merc-fragment-control"],
    [48, "a2", "merc-fragment-control"],
    [51, "a2", "int"],
    [[10, 31], "a1", "mei-texture-scroll"],
    [39, "t1", "(pointer int8)"]
  ],
  "foreground-wrapup": [
    [[1, 90], "gp", "foreground-work"],
    [[25, 31], "a0", "dma-packet"],
    [[55, 60], "a0", "dma-packet"]
  ],
  "foreground-draw": [
    [[1, 64], "at", "foreground-work"],
    [13, "t0", "foreground-work"],
    [27, "t1", "foreground-work"],
    [32, "a2", "foreground-work"],
    [37, "a1", "foreground-work"],
    [70, "a0", "foreground-work"],
    [114, "v1", "foreground-work"],
    [116, "v1", "foreground-work"],
    [118, "v1", "foreground-work"],
    [142, "v1", "foreground-work"],
    [187, "a0", "foreground-work"],
    [220, "a0", "foreground-work"],
    [233, "a0", "foreground-work"],
    [256, "a0", "foreground-work"],
    [369, "v1", "foreground-work"],
    [377, "a0", "foreground-work"],
    [417, "a0", "foreground-work"],
    [432, "a0", "foreground-work"],
    [445, "v1", "foreground-work"],
    [468, "v1", "foreground-work"],
    [475, "v1", "foreground-work"],
    [500, "v1", "foreground-work"],
    [518, "v1", "foreground-work"],
    [524, "v1", "foreground-work"],
    [553, "a0", "foreground-work"],
    [583, "v1", "foreground-work"],
    [594, "v1", "foreground-work"],
    [602, "v1", "foreground-work"],
    [611, "v1", "foreground-work"],
    [654, "a0", "foreground-work"],
    [648, "s5", "int"],
    [315, "a2", "(pointer uint8)"],
    [321, "v1", "pointer"],
    [338, "a3", "(pointer uint8)"],
    [344, "v1", "pointer"],
    [[4, 61], "a0", "bone-calculation"],
    [[185, 189], "v1", "mei-texture-scroll"],
    [[252, 281], "v1", "mei-envmap-tint"]
  ],
  "foreground-add-mtx-calc": [[1, "v1", "foreground-work"]],
  "foreground-shadow": [
    [2, "v1", "foreground-work"],
    [[13, 19], "t1", "vector"]
  ],
  "dma-add-process-drawable": [
    [433, "a0", "foreground-work"],
    [545, "t0", "(pointer uint128)"],
    [39, "a0", "foreground-work"],
    [42, "a0", "foreground-work"],
    [[128, 146], "v1", "mood-context"]
  ],
  "foreground-ripple": [
    [2, "v1", "foreground-work"],
    [25, "v1", "foreground-work"],
    [[27, 32], "a0", "foreground-work"]
  ],
  "dark-lightning-handler": [
    [64, "s5", "process-drawable"],
    [211, "gp", "process-drawable"],
    [147, "s5", "process-drawable"],
    [251, "gp", "process-drawable"],
    [312, "a0", "lightning-tracker"]
  ],
  "(post idle air-train)": [[4, "t9", "(function none)"]],
  "(anon-function 3 ctywide-scenes)": [
    [13, "t9", "(function mood-context symbol)"],
    [33, "t9", "(function mood-context symbol)"]
  ],
  "(anon-function 2 ctywide-scenes)": [
    [13, "t9", "(function mood-context symbol)"],
    [33, "t9", "(function mood-context symbol)"]
  ],
  "(anon-function 1 ctywide-scenes)": [
    [13, "t9", "(function mood-context symbol)"],
    [33, "t9", "(function mood-context symbol)"]
  ],
  "(anon-function 0 ctywide-scenes)": [
    [13, "t9", "(function mood-context symbol)"],
    [33, "t9", "(function mood-context symbol)"]
  ],
  "(method 11 fort-trap-door)": [[53, "a0", "collide-shape-moving"]],
  "(method 0 joint-exploder-tuning)": [
    [[5, 79], "v0", "joint-exploder-tuning"]
  ],
  "joint-exploder-init-by-other": [
    [48, "a0", "process-drawable"],
    [57, "v1", "process-drawable"],
    [64, "a0", "process-drawable"]
  ],
  "(method 23 joint-exploder)": [[26, "v1", "process-drawable"]],
  "(method 28 joint-exploder)": [[[0, 250], "s5", "joint-exploder-list"]],
  "joint-exploder-joint-callback": [[3, "s4", "joint-exploder"]],
  "(event idle fort-trap-door)": [[4, "v1", "attack-info"]],
  "(code idle hide-light)": [[10, "v1", "art-joint-anim"]],
  "(event impact turret-shot)": [[11, "s4", "process-drawable"]],
  "(code impact turret-shot)": [[4, "v1", "collide-shape-prim-group"]],
  "(method 29 sinking-plat)": [
    [9, "t9", "(function rigid-body-platform float none)"]
  ],
  "(code collapse beam)": [[25, "v1", "art-joint-anim"]],
  "(code fall ruins-bridge)": [
    [16, "v1", "collide-shape-prim-group"],
    [23, "v1", "collide-shape-prim-group"],
    [31, "v1", "collide-shape-prim-group"],
    [39, "v1", "collide-shape-prim-group"]
  ],
  "(event fall ruins-drop-plat)": [[10, "v1", "collide-shape-prim-group"]],
  "(post fall ruins-drop-plat)": [[20, "t9", "(function none)"]],
  "(code target-death)": [
    [467, "v1", "art-joint-anim"],
    [594, "v1", "art-joint-anim"],
    [852, "v1", "art-joint-anim"]
  ],
  "throne-activate": [[3, "f0", "meters"]],
  "throne-deactivate": [[3, "f0", "meters"]],
  "palroof-activate": [[6, "f0", "meters"]],
  "palroof-deactivate": [[6, "f0", "meters"]],
  "check-onintent-bugs": [[[31, 49], "s3", "sprite-vec-data-2d"]],
  "(anon-function 3 onintent-scenes)": [
    [13, "t9", "(function mood-context none)"]
  ],
  "(anon-function 2 onintent-scenes)": [
    [13, "t9", "(function mood-context none)"]
  ],
  "(anon-function 1 onintent-scenes)": [
    [13, "t9", "(function mood-context none)"]
  ],
  "(anon-function 0 onintent-scenes)": [
    [13, "t9", "(function mood-context none)"]
  ],
  "(anon-function 2 stadium-scenes)": [
    [60, "v1", "process-drawable"],
    [76, "v1", "process-drawable"],
    [79, "v1", "process-drawable"]
  ],
  "(anon-function 5 stadium-scenes)": [
    [13, "t9", "(function mood-context none)"]
  ],
  "(anon-function 6 stadium-scenes)": [
    [13, "t9", "(function mood-context none)"]
  ],
  "(anon-function 7 stadium-scenes)": [
    [13, "t9", "(function mood-context none)"]
  ],
  "(anon-function 8 stadium-scenes)": [
    [13, "t9", "(function mood-context none)"]
  ],
  "(anon-function 9 stadium-scenes)": [
    [13, "t9", "(function mood-context none)"]
  ],
  "(anon-function 10 stadium-scenes)": [
    [13, "t9", "(function mood-context none)"]
  ],
  "(anon-function 11 stadium-scenes)": [
    [13, "t9", "(function mood-context none)"]
  ],
  "(anon-function 12 stadium-scenes)": [
    [13, "t9", "(function mood-context none)"]
  ],
  "(anon-function 13 stadium-scenes)": [
    [13, "t9", "(function mood-context none)"]
  ],
  "(anon-function 14 stadium-scenes)": [
    [13, "t9", "(function mood-context none)"]
  ],
  "(anon-function 15 stadium-scenes)": [
    [13, "t9", "(function mood-context none)"]
  ],
  "(anon-function 16 stadium-scenes)": [
    [13, "t9", "(function mood-context none)"]
  ],
  "(anon-function 17 stadium-scenes)": [
    [13, "t9", "(function mood-context none)"]
  ],
  "(anon-function 18 stadium-scenes)": [
    [13, "t9", "(function mood-context none)"]
  ],
  "(anon-function 19 stadium-scenes)": [
    [13, "t9", "(function mood-context none)"]
  ],
  "(anon-function 20 stadium-scenes)": [
    [13, "t9", "(function mood-context none)"]
  ],
  "(anon-function 3 canyon-scenes)": [
    [67, "v0", "process-drawable"],
    [72, "v0", "process-drawable"]
  ],
  "(anon-function 8 mountain-scenes)": [[2, "v0", "sound-rpc-set-param"]],
  "(anon-function 27 intro-scenes)": [[[97, 100], "v1", "dma-packet"]],
  "(anon-function 24 intro-scenes)": [[[213, 216], "v1", "dma-packet"]],
  "(anon-function 18 intro-scenes)": [
    [23, "t9", "(function mood-context none)"],
    [43, "t9", "(function mood-context none)"],
    [63, "t9", "(function mood-context none)"]
  ],
  "(anon-function 16 intro-scenes)": [[4, "v0", "target"]],
  "(anon-function 8 intro-scenes)": [
    [49, "t9", "(function mood-context none)"]
  ],
  "(anon-function 3 intro-scenes)": [
    [13, "t9", "(function mood-context none)"]
  ],
  "birth-func-atoll-bird-wing": [[[2, 25], "v1", "sprite-vec-data-2d"]],
  "(anon-function 17 nestb-scenes)": [[15, "v0", "float"]],
  "movie-nest-metalkor-shot-draw-impact": [
    [224, "v1", "process-drawable"],
    [345, "v1", "process-drawable"]
  ],
  "(anon-function 11 nestb-scenes)": [
    [13, "v0", "target"],
    [8, "v0", "target"]
  ],
  "(anon-function 10 nestb-scenes)": [
    [8, "v0", "target"],
    [13, "v0", "target"]
  ],
  "attach-squid-movie-part": [[20, "v1", "float"]],
  "attach-squid-break-movie-part": [[44, "v1", "float"]],
  "movie-consite-metalkor-shot-draw-impact": [
    [224, "v1", "process-drawable"],
    [345, "v1", "process-drawable"]
  ],
  "(anon-function 3 consite-scenes)": [
    [8, "v0", "target"],
    [13, "v0", "target"]
  ],
  "(anon-function 2 consite-scenes)": [
    [8, "v0", "target"],
    [13, "v0", "target"]
  ],
  "(anon-function 2 under-scenes)": [[21, "v0", "target"]],
  "hiphog-mirror-sheen-func": [
    [[50, 64], "a2", "ripple-wave"],
    [48, "a2", "ripple-wave"],
    [49, "a2", "(inline-array ripple-wave)"]
  ],
  "(anon-function 7 outro-scenes)": [
    [13, "t9", "(function mood-context none)"]
  ],
  "(anon-function 4 outro-scenes)": [
    [13, "t9", "(function mood-context none)"],
    [33, "t9", "(function mood-context none)"],
    [53, "t9", "(function mood-context none)"],
    [73, "t9", "(function mood-context none)"]
  ],
  "(code target-gun-stance)": [
    [598, "v1", "art-joint-anim"],
    [152, "v1", "art-joint-anim"],
    [248, "v1", "art-joint-anim"],
    [345, "v1", "art-joint-anim"],
    [442, "v1", "art-joint-anim"]
  ],
  "find-instance-by-name-level": [
    [11, "v1", "drawable-tree-instance-shrub"],
    [38, "v1", "drawable-tree-instance-tie"]
  ],
  "dma-add-process-drawable-hud": [[11, "a0", "foreground-work"]],
  "find-instance-by-index": [
    [26, "t1", "drawable-tree-instance-shrub"],
    [40, "t1", "drawable-tree-instance-tie"]
  ],
  "print-prototype-list": [
    [25, "v1", "drawable-tree-instance-shrub"],
    [104, "v1", "drawable-tree-instance-tie"]
  ],
  "draw-instance-info": [
    [[188, 203], "s5", "prototype-bucket-shrub"],
    [[192, 303], "s1", "prototype-shrubbery"],
    [[359, 400], "v1", "prototype-tie"],
    [[44, 64], "s1", "drawable-inline-array-instance-tie"],
    [[331, 450], "s5", "prototype-bucket-tie"]
  ],
  "set-shadow-by-name": [[7, "v1", "process-drawable"]],
  "get-shadow-by-name": [[7, "v1", "process-drawable"]],
  "(anon-function 2 memory-usage)": [[211, "v1", "collide-shape-moving"]],
  "(method 9 screen-filter)": [
    [[25, 31], "a0", "dma-packet"],
    [[34, 40], "a0", "gs-gif-tag"],
    [45, "a0", "(pointer gs-test)"],
    [47, "a0", "(pointer gs-reg64)"],
    [[72, 102], "t1", "rgba"]
  ],
  "(method 16 nav-engine)": [[92, "gp", "nav-engine-spr-buffer"]],
  "(method 12 nav-engine)": [
    [[22, 28], "v1", "connection"],
    [[29, 31], "a0", "process-focusable"],
    [[34, 86], "s2", "collide-shape"],
    [90, "v1", "collide-shape-prim-group"],
    [110, "s2", "collide-shape-prim-sphere"]
  ],
  "(method 11 nav-state)": [[37, "v1", "float"]],
  "(method 18 nav-control)": [
    [252, "a2", "float"],
    [250, "a3", "uint"],
    [250, "t0", "uint"]
  ],
  "(method 23 nav-mesh)": [["_stack_", 16, "res-tag"]],
  "nav-control-validate": [
    [29, "s5", "int"],
    [29, "v1", "int"]
  ],
  "(method 43 nav-mesh)": [["_stack_", 28, "float"]],
  "(code open gungame-door)": [[35, "v1", "art-joint-anim"]],
  "(event idle gun-dummy)": [
    [[35, 64], "s5", "attack-info"],
    [70, "gp", "process-drawable"]
  ],
  "(method 29 gun-dummy)": [[26, "v0", "path-control"]],
  "(method 30 gun-dummy)": [
    [3, "v1", "tpath-control-frame"],
    [5, "v1", "(inline-array tpath-control-frame)"],
    [10, "v1", "tpath-control-frame"],
    [17, "v1", "tpath-control-frame"],
    [24, "v1", "tpath-control-frame"],
    [31, "v1", "tpath-control-frame"],
    [38, "v1", "tpath-control-frame"],
    [12, "v1", "(inline-array tpath-control-frame)"],
    [19, "v1", "(inline-array tpath-control-frame)"],
    [26, "v1", "(inline-array tpath-control-frame)"],
    [33, "v1", "(inline-array tpath-control-frame)"],
    [40, "v1", "(inline-array tpath-control-frame)"]
  ],
  "(method 31 gun-dummy)": [[40, "v1", "(inline-array tpath-control-frame)"]],
  "(method 10 training-manager)": [[51, "t9", "(function process none)"]],
  "(trans course training-manager)": [[[22, 493], "gp", "hud"]],
  "(code end-course training-manager)": [[28, "gp", "process-drawable"]],
  "(method 21 training-manager)": [
    [23, "a1", "process-focusable"],
    [34, "a1", "process-focusable"]
  ],
  "(method 26 training-manager)": [[30, "s2", "process-focusable"]],
  "(method 22 training-manager)": [[123, "v1", "process-focusable"]],
  "(anon-function 1 gungame-obs)": [[50, "gp", "process-drawable"]],
  "(anon-function 3 gungame-obs)": [[50, "gp", "process-drawable"]],
  "(event end-course training-manager)": [[13, "a0", "process-drawable"]],
  "(event course training-manager)": [
    [4, "a0", "process-taskable"],
    [40, "a0", "process-drawable"]
  ],
  "(event yellow-training-intro training-manager)": [
    [13, "a0", "process-drawable"]
  ],
  "(method 23 training-manager)": [[104, "s0", "process-focusable"]],
  "(method 11 training-manager)": [["_stack_", 16, "res-tag"]],
  "attach-pod-part": [[32, "v1", "float"]],
  "(method 30 collectable)": [[109, "v1", "collide-shape"]],
  "(method 32 collectable)": [
    [19, "v1", "int"],
    [19, "a0", "int"],
    [23, "a0", "int"],
    [155, "v1", "process-drawable"]
  ],
  "(anon-function 69 collectables)": [
    //[[1, 6], "v1", "handle"],
    [2, "v1", "handle"],
    [5, "v1", "handle"],
    [8, "v1", "handle"],
    [13, "v1", "collectable"],
    [[34, 39], "a0", "process-focusable"]
  ],
  "check-blue-suck": [[19, "v1", "collide-shape"]],
  "add-blue-motion": [[27, "s2", "process-focusable"]],
  "collectable-standard-event-handler": [
    [84, "a0", "vector"],
    [102, "a0", "vector"],
    [[167, 171], "a0", "process"],
    [[292, 296], "a0", "process"]
  ],
  "(event pickup collectable)": [
    [17, "a0", "vector"],
    [18, "v1", "vector"]
  ],
  "(code die eco)": [[55, "v1", "float"]],
  "(code pickup eco)": [
    [39, "v0", "state"],
    [41, "t9", "(function none)"]
  ],
  "(method 10 gem)": [[12, "t9", "(function gem none)"]],
  "(method 9 fact-info)": [
    [245, "a0", "process-drawable"],
    [293, "a0", "process-drawable"]
  ],
  "(method 179 fodder)": [[[16, 20], "a0", "process-focusable"]],
  "(code notice fodder)": [
    [78, "v1", "art-joint-anim"],
    [54, "v1", "float"],
    [150, "v1", "float"]
  ],
  "(code active fodder)": [
    [26, "v1", "art-joint-anim"],
    [112, "v1", "art-joint-anim"],
    [283, "v1", "art-joint-anim"],
    [179, "v1", "art-joint-anim"]
  ],
  "(method 182 fodder)": [[34, "v1", "float"]],
  "(trans hostile fodder)": [
    [[25, 29], "a0", "process-focusable"],
    [105, "v1", "float"]
  ],
  "(code circling fodder)": [
    [243, "v1", "art-joint-anim"],
    [129, "gp", "art-joint-anim"]
  ],
  "(method 77 fodder)": [
    [57, "s5", "art-joint-anim"],
    [85, "s4", "art-joint-anim"]
  ],
  "(method 78 fodder)": [[16, "v1", "art-joint-anim"]],
  "(method 181 fodder)": [[2, "v1", "collide-shape-prim-group"]],
  "(method 7 fodder)": [[19, "t9", "(function nav-enemy int nav-enemy)"]],
  "(post idle fodder)": [[4, "t9", "(function none)"]],
  "(method 180 fodder)": [[24, "s1", "fodder"]],
  "(method 55 fodder)": [[29, "s5", "process-drawable"]],
  "(method 13 hud-box)": [
    [[63, 70], "t4", "dma-packet"],
    [[72, 79], "t4", "gs-gif-tag"],
    [83, "t4", "(pointer gs-test)"],
    [85, "t4", "(pointer gs-reg64)"],
    [87, "t4", "(pointer gs-alpha)"],
    [89, "t4", "(pointer gs-reg64)"],
    [[96, 101], "t3", "(pointer uint128)"],
    [[110, 144], "t4", "(inline-array vector4w)"],
    [[156, 163], "t2", "dma-packet"],
    [[165, 172], "t2", "gs-gif-tag"],
    [176, "t2", "(pointer gs-alpha)"],
    [178, "t2", "(pointer gs-reg64)"],
    [180, "t2", "(pointer gs-rgbaq)"],
    [182, "t2", "(pointer gs-reg64)"],
    [[187, 212], "t2", "(inline-array vector4w)"]
  ],
  "(method 9 hud-sprite)": [
    [[27, 34], "v1", "(pointer uint128)"],
    [[39, 280], "v1", "(inline-array vector)"],
    [[280, 316], "v1", "(inline-array vector4w)"]
  ],
  "(method 9 hud-box)": [[[1, 53], "v1", "(inline-array vector4w)"]],
  "(method 10 hud-box)": [
    [[1, 8], "a2", "dma-packet"],
    [[10, 17], "a2", "gs-gif-tag"],
    [21, "a2", "(pointer gs-test)"],
    [23, "a2", "(pointer gs-reg64)"],
    [25, "a2", "(pointer gs-alpha)"],
    [27, "a2", "(pointer gs-reg64)"],
    [[31, 77], "v1", "(inline-array vector4w)"]
  ],
  "(method 11 hud-box)": [
    [[1, 8], "a2", "dma-packet"],
    [[10, 17], "a2", "gs-gif-tag"],
    [21, "a2", "(pointer gs-test)"],
    [23, "a2", "(pointer gs-reg64)"],
    [25, "a2", "(pointer gs-alpha)"],
    [27, "a2", "(pointer gs-reg64)"],
    [[31, 77], "v1", "(inline-array vector4w)"]
  ],
  "(method 12 hud-box)": [
    [[1, 8], "a2", "dma-packet"],
    [[10, 17], "a2", "gs-gif-tag"],
    [21, "a2", "(pointer gs-test)"],
    [23, "a2", "(pointer gs-reg64)"],
    [25, "a2", "(pointer gs-alpha)"],
    [27, "a2", "(pointer gs-reg64)"],
    [[31, 77], "v1", "(inline-array vector4w)"]
  ],
  "(method 14 hud-box)": [
    [[1, 8], "a2", "dma-packet"],
    [[10, 17], "a2", "gs-gif-tag"],
    [43, "a1", "(pointer gs-scissor)"],
    [45, "a1", "(pointer gs-reg64)"]
  ],
  "(method 15 hud-box)": [
    [[1, 8], "a0", "dma-packet"],
    [[10, 17], "a0", "gs-gif-tag"],
    [21, "a0", "(pointer gs-scissor)"],
    [23, "a0", "(pointer gs-reg64)"]
  ],
  "hud-create-icon": [[35, "a0", "process-drawable"]],
  "hide-hud": [
    [11, "v1", "connection"],
    [23, "v1", "connection"]
  ],
  "enable-hud": [[17, "v1", "connection"]],
  "hide-hud-quick": [
    [11, "v1", "connection"],
    [23, "v1", "connection"]
  ],
  "show-hud": [
    [22, "v1", "connection"],
    [34, "v1", "connection"]
  ],
  "hud-hidden?": [
    [9, "v1", "connection"],
    [[9, 13], "a0", "hud"]
  ],
  "(method 15 hud-dark-eco-symbol)": [[[9, 14], "v1", "hud-health"]],
  "(method 15 hud-gun)": [[[251, 256], "v1", "dma-packet"]],
  "target-mech-collision": [[108, "v0", "carry-info"]],
  "target-mech-exit": [[[235, 242], "v1", "handle"]],
  "mech-update-ik": [
    [3, "v1", "process-drawable"],
    [36, "s5", "collide-shape-moving"],
    [41, "s5", "collide-shape-moving"],
    [55, "s3", "joint-mod-ik"],
    [72, "s3", "joint-mod-ik"],
    [85, "s5", "collide-shape-moving"],
    [93, "s3", "joint-mod-ik"],
    [104, "s3", "joint-mod-ik"],
    [52, "v1", "(array joint-mod-ik)"]
  ],
  "target-mech-punch-pick": [
    [29, "v0", "process-focusable"],
    [222, "s5", "art-joint-anim"],
    [241, "s5", "art-joint-anim"]
  ],
  "(code target-mech-walk)": [[91, "f0", "float"]],
  "(code target-mech-punch)": [
    [107, "v1", "art-joint-anim"],
    [135, "v1", "art-joint-anim"],
    [163, "v1", "art-joint-anim"],
    [191, "v1", "art-joint-anim"],
    [231, "v1", "art-joint-anim"],
    [259, "v1", "art-joint-anim"],
    [287, "v1", "art-joint-anim"],
    [315, "v1", "art-joint-anim"]
  ],
  "(code target-mech-jump)": [[26, "t9", "(function none)"]],
  "(code target-mech-death)": [
    [379, "gp", "art-joint-anim"],
    [643, "v1", "art-joint-anim"]
  ],
  "(code target-mech-get-off)": [[67, "v1", "art-joint-anim"]],
  "(code target-mech-get-on)": [
    [74, "v1", "process-drawable"],
    [80, "v1", "process-drawable"],
    [115, "v1", "art-joint-anim"]
  ],
  "(code target-mech-carry-throw)": [
    [51, "v0", "carry-info"],
    [112, "v0", "carry-info"],
    [135, "v1", "sphere"]
  ],
  "(code target-mech-carry-drop)": [
    [42, "v0", "carry-info"],
    [110, "v1", "art-joint-anim"],
    [176, "v0", "carry-info"],
    [262, "v0", "sound-rpc-set-param"],
    [295, "v0", "sound-rpc-set-param"],
    [220, "v1", "sphere"]
  ],
  "(code target-mech-carry-pickup)": [
    [137, "v0", "carry-info"],
    [377, "v1", "art-joint-anim"],
    [541, "v0", "carry-info"],
    [574, "f0", "float"]
  ],
  "(code target-mech-carry-walk)": [[80, "f0", "float"]],
  "(event target-mech-punch)": [
    [45, "gp", "collide-query"],
    [51, "s5", "collide-shape-prim"],
    [68, "s5", "process-focusable"],
    [95, "gp", "collide-query"],
    [128, "s5", "process-focusable"],
    [180, "gp", "collide-query"]
  ],
  "(exit idle mech)": [[[9, 17], "v1", "handle"]],
  "(anon-function 8 target-mech)": [
    [4, "gp", "target"],
    [10, "gp", "target"],
    [14, "gp", "target"]
  ],
  "(anon-function 9 target-mech)": [[2, "a0", "(pointer target)"]],
  "target-mech-handler": [
    [91, "a0", "process"],
    [213, "a3", "vector"],
    [225, "s2", "vector"],
    [305, "a3", "vector"],
    [317, "s2", "vector"],
    [164, "v0", "attack-info"]
  ],
  "(enter target-mech-carry-hit-ground)": [[3, "v0", "sound-rpc-set-param"]],
  "(event target-mech-grab)": [[24, "a0", "process"]],
  "(anon-function 7 target-mech)": [
    [32, "a0", "joint-mod-ik"],
    [26, "a0", "(array joint-mod-ik)"]
  ],
  "(enter target-mech-hit-ground)": [[3, "v0", "sound-rpc-set-param"]],
  "(exit target-mech-carry-drag)": [
    [11, "v0", "sound-rpc-set-param"],
    [28, "v0", "sound-rpc-set-param"]
  ],
  "(trans target-mech-carry-drag)": [[73, "v1", "sphere"]],
  "target-mech-carry-update": [[50, "v1", "sphere"]],
  "(code idle hoverboard-training-manager)": [
    [[162, 169], "v1", "handle"],
    [337, "s5", "process-drawable"],
    [[68, 248], "gp", "handle"],
    [[266, 384], "gp", "handle"]
  ],
  "(code idle-training hoverboard-training-manager)": [
    [56, "gp", "handle"],
    [175, "s5", "process-drawable"],
    [[104, 219], "gp", "handle"]
  ],
  "(method 10 hoverboard-training-manager)": [
    [19, "t9", "(function process none)"]
  ],
  "(code fire skatea-jump-pad)": [[59, "t9", "(function none)"]],
  "(method 29 hoverboard-training-manager)": [[[18, 491], "gp", "hud-goal"]],
  "hoverboard-training-manager-event-handler": [
    [[32, 72], "gp", "(pointer board-tricks)"],
    [12, "v1", "float"],
    [25, "v1", "float"]
  ],
  "(method 11 hoverboard-training-manager)": [["_stack_", 16, "res-tag"]],
  "(trans idle krew-collection-item)": [[28, "a1", "vehicle"]],
  "(method 56 pegasus)": [[[5, 10], "v1", "attack-info"]],
  "(post idle pegasus)": [[11, "t9", "(function none)"]],
  "(code notice pegasus)": [
    [53, "v1", "art-joint-anim"],
    [121, "v1", "art-joint-anim"]
  ],
  "(code active pegasus)": [[28, "v1", "art-joint-anim"]],
  "pegasus-fly-code": [
    [386, "v1", "float"],
    [413, "v1", "float"]
  ],
  "(code die pegasus)": [[45, "v1", "art-joint-anim"]],
  "pegasus-choose-path": [[114, "v1", "float"]],
  "(method 115 pegasus)": [["_stack_", 16, "res-tag"]],
  "(code attack-forward amphibian)": [[14, "v1", "art-joint-anim"]],
  "(enter attack-forward amphibian)": [
    [50, "gp", "process-focusable"],
    [54, "a0", "process-focusable"],
    [53, "gp", "process-focusable"]
  ],
  "(code tongue-attack amphibian)": [[14, "v1", "art-joint-anim"]],
  "(method 76 amphibian)": [[1, "a1", "process-focusable"]],
  "(method 90 amphibian)": [[165, "v1", "art-joint-anim"]],
  "(method 88 amphibian)": [[29, "s4", "art-joint-anim"]],
  "(method 87 amphibian)": [[20, "s4", "art-joint-anim"]],
  "(method 89 amphibian)": [[37, "s4", "art-joint-anim"]],
  "(method 78 amphibian)": [
    [21, "v1", "art-joint-anim"],
    [67, "s4", "art-joint-anim"]
  ],
  "(method 77 amphibian)": [
    [37, "s5", "art-joint-anim"],
    [97, "s4", "art-joint-anim"]
  ],
  "(method 51 amphibian)": [
    [34, "a0", "process-focusable"],
    [37, "a0", "process-focusable"]
  ],
  "(method 186 amphibian)": [[41, "s3", "collide-shape-prim-sphere"]],
  "(code notice amphibian)": [[37, "a1", "art-joint-anim"]],
  "(enter stare amphibian)": [
    [35, "a0", "process-focusable"],
    [38, "a0", "process-focusable"]
  ],
  "(code attack-spin amphibian)": [
    [53, "v1", "art-joint-anim"],
    [203, "a0", "process-focusable"],
    [102, "v1", "art-joint-anim"],
    [136, "v1", "art-joint-anim"],
    [206, "a0", "process-focusable"]
  ],
  "(enter attack-spin amphibian)": [
    [56, "gp", "process-focusable"],
    [59, "gp", "process-focusable"]
  ],
  "(post attack-forward-lunge amphibian)": [
    [14, "a0", "process-focusable"],
    [17, "a0", "process-focusable"]
  ],
  "(code stare-idle amphibian)": [[23, "v1", "art-joint-anim"]],
  "(code stare amphibian)": [
    [53, "v1", "art-joint-anim"],
    [102, "v1", "art-joint-anim"],
    [136, "v1", "art-joint-anim"]
  ],
  "(enter notice amphibian)": [
    [20, "a0", "process-focusable"],
    [23, "a0", "process-focusable"]
  ],
  "(code active amphibian)": [
    [69, "v1", "art-joint-anim"],
    [135, "v1", "art-joint-anim"]
  ],
  "(method 185 amphibian)": [
    [33, "a0", "process-focusable"],
    [36, "a0", "process-focusable"]
  ],
  "amphibian-joint-mod-callback": [
    [12, "s2", "amphibian-joint-mod"],
    [18, "s2", "amphibian-joint-mod"],
    [48, "s2", "amphibian-joint-mod"],
    [49, "v1", "amphibian"]
  ],
  "(method 7 hopper)": [
    [14, "t9", "(function process-focusable int process-focusable)"]
  ],
  "(method 132 hopper)": [[16, "t9", "(function enemy none)"]],
  "(code active hopper)": [[22, "v1", "art-joint-anim"]],
  "(trans hostile hopper)": [
    [24, "gp", "process-focusable"],
    [153, "gp", "process-focusable"],
    [156, "gp", "process-focusable"]
  ],
  "(method 88 hopper)": [[16, "a1", "art-joint-anim"]],
  "(method 87 hopper)": [[16, "a1", "art-joint-anim"]],
  "(method 89 hopper)": [[16, "a1", "art-joint-anim"]],
  "(method 78 hopper)": [
    [18, "s4", "art-joint-anim"],
    [56, "v1", "art-joint-anim"]
  ],
  "(method 77 hopper)": [
    [33, "a1", "art-joint-anim"],
    [86, "a1", "art-joint-anim"]
  ],
  "(method 7 metalmonk)": [
    [14, "t9", "(function process-focusable int process-focusable)"]
  ],
  "(method 87 metalmonk)": [[27, "s5", "art-joint-anim"]],
  "(method 104 metalmonk)": [
    [14, "a0", "process-focusable"],
    [17, "a0", "process-focusable"]
  ],
  "(code attack metalmonk)": [[37, "s5", "art-joint-anim"]],
  "(code active metalmonk)": [
    [205, "a1", "art-joint-anim"],
    [118, "gp", "art-joint-anim"]
  ],
  "(trans hostile metalmonk)": [
    [29, "gp", "process-focusable"],
    [71, "gp", "process-focusable"],
    [74, "gp", "process-focusable"]
  ],
  "(method 180 metalmonk)": [[4, "v1", "collide-shape-prim-group"]],
  "(method 78 metalmonk)": [
    [18, "s4", "art-joint-anim"],
    [83, "s4", "art-joint-anim"]
  ],
  "(method 77 metalmonk)": [
    [37, "a1", "art-joint-anim"],
    [106, "s5", "art-joint-anim"],
    [163, "s4", "art-joint-anim"]
  ],
  "(trans victory metalmonk)": [
    [28, "a0", "process-focusable"],
    [31, "a0", "process-focusable"]
  ],
  "(method 46 ginsu)": [[8, "v1", "collide-shape-prim-group"]],
  "(method 183 ginsu)": [[2, "v1", "collide-shape-prim-group"]],
  "(method 70 ginsu)": [
    [33, "v1", "float"],
    [30, "a0", "int"]
  ],
  "(method 181 ginsu)": [
    [18, "a0", "process-focusable"],
    [21, "a0", "process-focusable"]
  ],
  "(trans attack ginsu)": [[32, "a0", "process-focusable"]],
  "(trans anticipate-attack ginsu)": [[27, "a0", "process-focusable"]],
  "(method 142 ginsu)": [
    [16, "a0", "process-focusable"],
    [19, "a0", "process-focusable"]
  ],
  "(method 10 ginsu)": [[6, "t9", "(function sparticle-launch-control none)"]],
  "(code victory centurion)": [[30, "v1", "art-joint-anim"]],
  "(code fire centurion)": [
    [22, "a0", "process-focusable"],
    [25, "a0", "process-focusable"],
    [43, "v1", "art-joint-anim"],
    [76, "gp", "process-focusable"],
    [95, "gp", "process-focusable"],
    [311, "v1", "art-joint-anim"],
    [374, "v1", "art-joint-anim"],
    [98, "gp", "process-focusable"],
    [163, "a0", "process-focusable"],
    [166, "a0", "process-focusable"]
  ],
  "(code active centurion)": [[22, "v1", "art-joint-anim"]],
  "(code attack centurion)": [[14, "v1", "art-joint-anim"]],
  "(enter attack centurion)": [
    [3, "a0", "collide-shape-prim-group"],
    [9, "v1", "collide-shape-prim-group"]
  ],
  "(exit attack centurion)": [
    [3, "a0", "collide-shape-prim-group"],
    [9, "v1", "collide-shape-prim-group"]
  ],
  "(method 55 centurion)": [
    [246, "a0", "process-focusable"],
    [249, "a0", "process-focusable"],
    [341, "a2", "float"]
  ],
  "(code hostile centurion)": [
    [87, "a0", "process-focusable"],
    [90, "a0", "process-focusable"]
  ],
  "(method 7 centurion)": [
    [14, "t9", "(function process-focusable int process-focusable)"]
  ],
  "(method 78 centurion)": [
    [18, "v1", "art-joint-anim"],
    [53, "s4", "art-joint-anim"],
    [82, "v1", "art-joint-anim"]
  ],
  "(method 77 centurion)": [
    [18, "v1", "art-joint-anim"],
    [72, "a1", "art-joint-anim"],
    [117, "a1", "art-joint-anim"],
    [151, "s4", "art-joint-anim"]
  ],
  "(trans hostile centurion)": [
    [25, "a0", "process-focusable"],
    [31, "s5", "process-focusable"],
    [21, "s5", "process-focusable"]
  ],
  "(method 180 centurion)": [
    [28, "s0", "process-focusable"],
    [49, "s0", "process-focusable"]
  ],
  "(method 132 centurion)": [[13, "t9", "(function enemy none)"]],
  "(method 31 centurion-shot)": [[7, "t9", "(function projectile none)"]],
  "(method 28 centurion-shot)": [
    [49, "t9", "(function projectile projectile-options sound-id)"]
  ],
  "(method 74 centurion)": [
    [76, "v1", "attack-info"],
    [78, "v1", "attack-info"],
    [85, "v1", "attack-info"]
  ],
  "(method 30 rhino-wall)": [[5, "v1", "collide-shape-prim-group"]],
  "(code circling rhino)": [
    [129, "gp", "art-joint-anim"],
    [243, "v1", "art-joint-anim"]
  ],
  "(code charge rhino)": [
    [29, "v1", "art-joint-anim"],
    [85, "v1", "art-joint-anim"],
    [137, "v1", "art-joint-anim"]
  ],
  "(code stop-run rhino)": [
    [14, "v1", "art-joint-anim"],
    [85, "a0", "process-focusable"],
    [88, "a0", "process-focusable"],
    [145, "a1", "art-joint-anim"]
  ],
  "(code attack rhino)": [[15, "v1", "art-joint-anim"]],
  "(trans hostile rhino)": [
    [20, "a0", "process-focusable"],
    [20, "a0", "process-focusable"],
    [23, "a0", "process-focusable"],
    [81, "a0", "process-focusable"],
    [84, "a0", "process-focusable"],
    [113, "s3", "process-focusable"],
    [19, "s3", "process-focusable"],
    [80, "s3", "process-focusable"],
    [117, "a0", "process-focusable"],
    [116, "s3", "process-focusable"]
  ],
  "(code die rhino)": [[33, "v1", "art-joint-anim"]],
  "(code hit rhino)": [
    [30, "v1", "art-joint-anim"],
    [83, "v1", "art-joint-anim"]
  ],
  "(method 104 rhino)": [
    [30, "a0", "process-focusable"],
    [30, "a0", "process-focusable"],
    [33, "a0", "process-focusable"]
  ],
  "(enter victory rhino)": [
    [8, "v1", "collide-shape-prim-group"],
    [12, "v1", "collide-shape-prim-group"],
    [17, "a0", "collide-shape-prim-group"]
  ],
  "(code victory rhino)": [
    [14, "v1", "art-joint-anim"],
    [59, "a0", "collide-shape-prim-group"],
    [64, "a0", "collide-shape-prim-group"],
    [69, "a0", "collide-shape-prim-group"],
    [81, "v1", "art-joint-anim"],
    [140, "a0", "process-focusable"],
    [143, "a0", "process-focusable"],
    [157, "gp", "process-focusable"],
    [180, "a0", "collide-shape-prim-group"],
    [201, "v1", "art-joint-anim"],
    [290, "a0", "process-focusable"],
    [139, "gp", "process-focusable"],
    [293, "a0", "process-focusable"]
  ],
  "(method 7 rhino)": [
    [14, "t9", "(function process-focusable int process-focusable)"]
  ],
  "(method 74 rhino)": [[68, "s2", "process-focusable"]],
  "(method 182 rhino)": [[36, "s2", "process-drawable"]],
  "(exit victory rhino)": [
    [10, "v1", "collide-shape-prim-group"],
    [14, "v1", "collide-shape-prim-group"]
  ],
  "(code run-away rhino)": [[14, "v1", "art-joint-anim"]],
  "(code hit rhino-wall)": [
    [42, "a2", "art-joint-anim"],
    [32, "v0", "art-joint-anim"]
  ],
  "(trans hostile grenadier)": [
    [19, "a0", "process-focusable"],
    [156, "a0", "process-focusable"],
    [22, "a0", "process-focusable"]
  ],
  "(method 181 grenadier)": [
    [21, "a0", "process-focusable"],
    [24, "a0", "process-focusable"],
    [79, "a0", "process-focusable"],
    [82, "a0", "process-focusable"],
    [20, "s5", "process-focusable"],
    [78, "s5", "process-focusable"]
  ],
  "(code hit grenadier)": [
    [87, "gp", "art-joint-anim"],
    [210, "a0", "process-focusable"]
  ],
  "(code victory grenadier)": [
    [27, "v1", "art-joint-anim"],
    [76, "v1", "art-joint-anim"]
  ],
  "(post attack grenadier)": [
    [24, "a0", "process-focusable"],
    [27, "a0", "process-focusable"]
  ],
  "(code attack grenadier)": [
    [74, "v1", "art-joint-anim"],
    [163, "v1", "art-joint-anim"],
    [295, "a0", "process-focusable"],
    [298, "a0", "process-focusable"],
    [317, "v1", "art-joint-anim"],
    [366, "v1", "art-joint-anim"]
  ],
  "(event attack grenadier)": [
    [23, "s4", "process-focusable"],
    [27, "a0", "process-focusable"],
    [26, "s4", "process-focusable"]
  ],
  "(method 78 grenadier)": [
    [18, "s4", "art-joint-anim"],
    [63, "a1", "art-joint-anim"],
    [93, "v1", "art-joint-anim"]
  ],
  "(exit spin-kick grenadier)": [[2, "v1", "collide-shape-prim-group"]],
  "(post spin-kick grenadier)": [
    [24, "a0", "process-focusable"],
    [27, "a0", "process-focusable"]
  ],
  "(code spin-kick grenadier)": [[14, "v1", "art-joint-anim"]],
  "(enter spin-kick grenadier)": [[29, "v1", "collide-shape-prim-group"]],
  "(code backup grenadier)": [[10, "v1", "art-joint-anim"]],
  "(method 7 grenadier)": [
    [21, "t9", "(function process-focusable int process-focusable)"]
  ],
  "(method 70 grenadier)": [[41, "a0", "process-focusable"]],
  "(code active grenadier)": [
    [140, "v1", "art-joint-anim"],
    [202, "v1", "art-joint-anim"],
    [51, "v1", "art-joint-anim"],
    [27, "s5", "pair"],
    [311, "v1", "art-joint-anim"]
  ],
  "(code hostile grenadier)": [[45, "gp", "art-joint-anim"]],
  "rapid-gunner-common-post": [
    [14, "a0", "process-focusable"],
    [17, "a0", "process-focusable"]
  ],
  "(post notice rapid-gunner)": [
    [24, "a0", "process-focusable"],
    [27, "a0", "process-focusable"]
  ],
  "(code notice rapid-gunner)": [[30, "v1", "art-joint-anim"]],
  "(enter notice rapid-gunner)": [
    [85, "a0", "process-focusable"],
    [88, "a0", "process-focusable"]
  ],
  "(trans attack rapid-gunner)": [
    [30, "a0", "process-focusable"],
    [33, "a0", "process-focusable"],
    [37, "a0", "process-focusable"],
    [40, "a0", "process-focusable"],
    [67, "gp", "process-focusable"],
    [170, "gp", "process-focusable"],
    [173, "gp", "process-focusable"],
    [36, "gp", "process-focusable"],
    [29, "gp", "process-focusable"]
  ],
  "(post attack rapid-gunner)": [
    [32, "a0", "process-focusable"],
    [35, "a0", "process-focusable"]
  ],
  "(code attack rapid-gunner)": [[103, "v1", "art-joint-anim"]],
  "(code hop rapid-gunner)": [
    [89, "v1", "art-joint-anim"],
    [120, "v1", "art-joint-anim"]
  ],
  "(post hop-turn rapid-gunner)": [
    [32, "a0", "process-focusable"],
    [35, "a0", "process-focusable"]
  ],
  "(method 7 rapid-gunner)": [
    [14, "t9", "(function process-focusable int process-focusable)"]
  ],
  "(exit spin-attack rapid-gunner)": [[13, "v1", "collide-shape-prim-group"]],
  "(post spin-attack rapid-gunner)": [
    [24, "a0", "process-focusable"],
    [27, "a0", "process-focusable"]
  ],
  "(code spin-attack rapid-gunner)": [[14, "v1", "art-joint-anim"]],
  "(enter spin-attack rapid-gunner)": [[29, "v1", "collide-shape-prim-group"]],
  "(code hostile rapid-gunner)": [[118, "v1", "art-joint-anim"]],
  "(trans hostile rapid-gunner)": [
    [27, "a0", "process-focusable"],
    [30, "a0", "process-focusable"],
    [58, "gp", "process-focusable"],
    [26, "gp", "process-focusable"]
  ],
  "(code reload rapid-gunner)": [[14, "v1", "art-joint-anim"]],
  "(code cool-down rapid-gunner)": [[14, "v1", "art-joint-anim"]],
  "(code hop-turn rapid-gunner)": [[14, "v1", "art-joint-anim"]],
  "(method 78 rapid-gunner)": [
    [21, "v1", "art-joint-anim"],
    [67, "a1", "art-joint-anim"],
    [94, "a1", "art-joint-anim"]
  ],
  "(method 79 tomb-baby-spider)": [
    [49, "v1", "art-joint-anim"],
    [77, "v1", "art-joint-anim"],
    [127, "v1", "collide-shape-prim-group"],
    [131, "v1", "collide-shape-prim-group"],
    [135, "v1", "collide-shape-prim-group"],
    [137, "v1", "collide-shape-prim-group"],
    [139, "v1", "collide-shape-prim-group"]
  ],
  "(method 78 tomb-baby-spider)": [
    [13, "a2", "art-joint-anim"],
    [50, "a2", "art-joint-anim"]
  ],
  "(method 77 tomb-baby-spider)": [
    [2, "a2", "collide-shape-prim-group"],
    [36, "a2", "art-joint-anim"],
    [73, "a2", "art-joint-anim"],
    [10, "a2", "collide-shape-prim-group"]
  ],
  "(code attack-stop tomb-baby-spider)": [[10, "v1", "art-joint-anim"]],
  "(exit attack tomb-baby-spider)": [[2, "v1", "collide-shape-prim-group"]],
  "(enter attack tomb-baby-spider)": [[14, "v1", "collide-shape-prim-group"]],
  "(code attack tomb-baby-spider)": [[30, "v1", "art-joint-anim"]],
  "(code notice tomb-baby-spider)": [
    [27, "a0", "process-focusable"],
    [30, "a0", "process-focusable"],
    [52, "v1", "art-joint-anim"],
    [115, "v1", "art-joint-anim"]
  ],
  "(code active tomb-baby-spider)": [
    [30, "v1", "art-joint-anim"],
    [126, "v1", "art-joint-anim"],
    [188, "v1", "art-joint-anim"],
    [297, "v1", "art-joint-anim"]
  ],
  "monster-frog-hop-fast-code": [
    [15, "v1", "art-joint-anim"],
    [72, "v1", "art-joint-anim"]
  ],
  "monster-frog-hop-slow-code": [
    [231, "v1", "art-joint-anim"],
    [288, "v1", "art-joint-anim"],
    [46, "v1", "art-joint-anim"],
    [117, "v1", "art-joint-anim"]
  ],
  "(method 78 monster-frog)": [
    [19, "v1", "art-joint-anim"],
    [54, "v1", "art-joint-anim"],
    [89, "v1", "art-joint-anim"],
    [121, "v1", "art-joint-anim"]
  ],
  "(method 77 monster-frog)": [
    [19, "v1", "art-joint-anim"],
    [54, "v1", "art-joint-anim"],
    [89, "v1", "art-joint-anim"],
    [121, "v1", "art-joint-anim"]
  ],
  "(code attack-recover monster-frog)": [
    [10, "v1", "art-joint-anim"],
    [87, "v1", "art-joint-anim"],
    [158, "v1", "art-joint-anim"]
  ],
  "(code attack monster-frog)": [[19, "v1", "art-joint-anim"]],
  "(code turn monster-frog)": [
    [21, "v1", "art-joint-anim"],
    [79, "v1", "art-joint-anim"]
  ],
  "(code active monster-frog)": [
    [27, "v1", "art-joint-anim"],
    [80, "v1", "art-joint-anim"],
    [172, "v1", "art-joint-anim"],
    [234, "v1", "art-joint-anim"],
    [343, "v1", "art-joint-anim"]
  ],
  "(code notice monster-frog)": [
    [23, "v1", "art-joint-anim"],
    [71, "v1", "art-joint-anim"],
    [103, "a0", "process-focusable"],
    [106, "a0", "process-focusable"],
    [149, "v1", "art-joint-anim"]
  ],
  "(code ambush monster-frog)": [
    [21, "a0", "process-focusable"],
    [24, "a0", "process-focusable"],
    [68, "v1", "art-joint-anim"]
  ],
  "(post turn monster-frog)": [
    [24, "a0", "process-focusable"],
    [27, "a0", "process-focusable"]
  ],
  "(code hostile monster-frog)": [
    [18, "a0", "process-focusable"],
    [21, "a0", "process-focusable"],
    [117, "v1", "art-joint-anim"],
    [202, "v1", "art-joint-anim"]
  ],
  "(method 77 predator)": [
    [21, "v1", "art-joint-anim"],
    [53, "v1", "art-joint-anim"],
    [96, "v1", "art-joint-anim"],
    [126, "v1", "art-joint-anim"],
    [160, "v1", "art-joint-anim"],
    [192, "v1", "art-joint-anim"]
  ],
  "(method 78 predator)": [
    [21, "v1", "art-joint-anim"],
    [53, "v1", "art-joint-anim"],
    [89, "v1", "art-joint-anim"],
    [123, "v1", "art-joint-anim"],
    [155, "v1", "art-joint-anim"]
  ],
  "(method 7 predator)": [
    [9, "t9", "(function process-focusable int process-focusable)"]
  ],
  "(method 184 predator)": [
    [67, "s2", "process-focusable"],
    [79, "a0", "process-focusable"],
    [78, "s2", "process-focusable"],
    [108, "s2", "process-focusable"]
  ],
  "(method 182 predator)": [[4, "v1", "collide-shape-prim-group"]],
  "(code active predator)": [[22, "v1", "art-joint-anim"]],
  "(post idle predator)": [[4, "t9", "(function none)"]],
  "(code fire predator)": [
    [26, "v1", "art-joint-anim"],
    [103, "a0", "process-focusable"],
    [102, "s5", "process-focusable"],
    [121, "s5", "process-focusable"],
    [124, "s5", "process-focusable"]
  ],
  "(code close-attack predator)": [
    [14, "v1", "art-joint-anim"],
    [71, "v1", "art-joint-anim"]
  ],
  "(trans hidden predator)": [
    [40, "gp", "process-focusable"],
    [43, "gp", "process-focusable"]
  ],
  "(code hidden predator)": [
    [14, "v1", "art-joint-anim"],
    [75, "v1", "art-joint-anim"]
  ],
  "(code hostile predator)": [
    [14, "v1", "art-joint-anim"],
    [67, "v1", "art-joint-anim"]
  ],
  "(trans hostile predator)": [
    [52, "gp", "process-focusable"],
    [55, "gp", "process-focusable"]
  ],
  "(code hide predator)": [[14, "v1", "art-joint-anim"]],
  "(trans hide predator)": [
    [21, "gp", "process-focusable"],
    [24, "gp", "process-focusable"]
  ],
  "(method 186 predator)": [[17, "v1", "int"]],
  "(method 77 rapid-gunner)": [
    [29, "v1", "art-joint-anim"],
    [149, "v1", "art-joint-anim"],
    [266, "a1", "art-joint-anim"],
    [116, "s4", "art-joint-anim"],
    [233, "s5", "art-joint-anim"]
  ],
  "(method 11 predator-manager)": [
    ["_stack_", 16, "res-tag"],
    [281, "s2", "process-drawable"]
  ],
  "(trans gun-shoot crimson-guard-level)": [[21, "v1", "process-focusable"]],
  "(enter close-attack crimson-guard-level)": [
    [2, "v1", "collide-shape-prim-group"]
  ],
  "(exit close-attack crimson-guard-level)": [
    [2, "v1", "collide-shape-prim-group"]
  ],
  "(exit attack crimson-guard-level)": [
    [8, "v1", "collide-shape-prim-group"],
    [16, "v1", "collide-shape-prim-group"]
  ],
  "(exit get-up-front crimson-guard-level)": [
    [3, "v1", "collide-shape-prim-group"],
    [6, "v1", "collide-shape-prim-group"],
    [8, "v1", "collide-shape-prim-group"],
    [11, "v1", "collide-shape-prim-group"],
    [14, "v1", "collide-shape-prim-group"],
    [17, "v1", "collide-shape-prim-group"]
  ],
  "(exit get-up-back crimson-guard-level)": [
    [3, "v1", "collide-shape-prim-group"],
    [6, "v1", "collide-shape-prim-group"],
    [8, "v1", "collide-shape-prim-group"],
    [11, "v1", "collide-shape-prim-group"],
    [14, "v1", "collide-shape-prim-group"],
    [17, "v1", "collide-shape-prim-group"]
  ],
  "(enter knocked crimson-guard-level)": [
    [8, "v1", "collide-shape-prim-group"],
    [11, "v1", "collide-shape-prim-group"],
    [14, "v1", "collide-shape-prim-group"],
    [17, "v1", "collide-shape-prim-group"],
    [19, "v1", "collide-shape-prim-group"],
    [21, "v1", "collide-shape-prim-group"]
  ],
  "(method 201 crimson-guard-level)": [[18, "s3", "process-focusable"]],
  "(method 7 crimson-guard-level)": [
    [19, "t9", "(function nav-enemy int nav-enemy)"]
  ],
  "(method 115 crimson-guard-level)": [[33, "v0", "vector"]],
  "(method 198 crimson-guard-level)": [[242, "s4", "collide-shape-prim"]],
  "(enter broken dig-clasp)": [
    [26, "v1", "art-joint-anim"],
    [54, "v1", "art-joint-anim"]
  ],
  "(event idle dig-clasp)": [[[11, 18], "v1", "attack-info"]],
  "dig-tether-handler": [
    [6, "a0", "vector"],
    [10, "a0", "vector"],
    [14, "v1", "vector"]
  ],
  "(method 23 dig-digger)": [[[1, 23], "s5", "int"]],
  "(enter breaking fort-fence)": [[[5, 9], "a0", "collide-shape-prim-group"]],
  "(method 11 fort-elec-switch)": [["_stack_", 16, "res-tag"]],
  "(method 10 fort-roboscreen)": [
    [15, "t9", "(function process-drawable none)"]
  ],
  "fort-robotank-reticle-handler": [
    [6, "v1", "vector"],
    [[17, 34], "s5", "vector"],
    [56, "v1", "float"]
  ],
  "(code lock fort-robotank-reticle)": [[14, "v1", "art-joint-anim"]],
  "robotank-turret-handler": [
    [71, "v1", "collide-shape-prim-group"],
    [106, "v1", "collide-shape-prim-group"],
    [167, "s4", "cspace"],
    [162, "s4", "cspace"],
    [37, "v1", "float"]
  ],
  "(code ready fort-robotank-turret)": [[10, "v1", "art-joint-anim"]],
  "(code fire fort-robotank-turret)": [
    [79, "v1", "art-joint-anim"],
    [136, "v1", "art-joint-anim"]
  ],
  "fort-robotank-post": [
    [471, "v1", "fort-robotank-turret"],
    [498, "v1", "float"]
  ],
  "fort-robotank-handler": [[171, "s4", "process-focusable"]],
  "(method 26 fort-robotank)": [
    [170, "v1", "collide-shape-prim-group"],
    [236, "v1", "collide-shape-prim-group"],
    [89, "t9", "(function fort-robotank none)"]
  ],
  "(method 7 fort-robotank)": [
    [89, "t9", "(function process-drawable int process-drawable)"],
    [56, "gp", "(pointer uint32)"],
    [59, "a1", "(pointer uint32)"],
    [63, "gp", "(pointer uint32)"],
    [66, "a1", "(pointer uint32)"],
    [60, "a1", "joint-mod"],
    [67, "a1", "joint-mod"],
    [70, "gp", "(pointer uint32)"]
  ],
  "(method 11 fort-robotank)": [[463, "s5", "fort-robotank-wheel-info"]],
  "(method 31 fort-robotank-turret)": [[61, "s3", "collide-shape-prim"]],
  "(method 139 fort-turret)": [[[15, 19], "a0", "process-focusable"]],
  "(method 141 fort-turret)": [[59, "s3", "collide-shape-prim"]],
  "(code attack fort-turret)": [
    [25, "v1", "art-joint-anim"],
    [113, "v1", "art-joint-anim"]
  ],
  "(method 11 fort-plat-shuttle)": [[52, "v0", "(pointer float)"]],
  "(event idle fort-floor-spike)": [[15, "s3", "process-drawable"]],
  "joint-mod-set-y-callback": [
    [19, "a1", "vector"],
    [17, "a3", "int"]
  ],
  "(event idle fort-dump-bomb-a)": [
    [11, "s4", "process-drawable"],
    [[4, 22], "gp", "attack-info"]
  ],
  "(event idle fort-missile-target)": [
    [[9, 22], "s5", "attack-info"],
    [16, "s4", "projectile"]
  ],
  "(enter die fort-missile-target)": [
    [[2, 5], "v1", "collide-shape-prim-group"]
  ],
  "(method 10 fort-missile-target)": [
    [10, "t9", "(function process-drawable none)"]
  ],
  "(code die fort-missile)": [
    [156, "v1", "process-drawable"],
    [227, "v1", "collide-shape-prim-group"],
    [229, "v1", "collide-shape-prim-group"]
  ],
  "(method 7 fort-missile)": [
    [14, "t9", "(function process-drawable int process-drawable)"]
  ],
  "birth-func-dig-digger-collide": [
    [8, "v1", "process"],
    [12, "s3", "process-drawable"]
  ],
  "(method 23 dig-tether)": [[69, "v1", "vector"]],
  "(method 11 dig-digger)": [["_stack_", 16, "res-tag"]],
  "(method 29 dig-sinking-plat)": [
    [9, "t9", "(function rigid-body-platform float none)"]
  ],
  "(method 37 dig-sinking-plat)": [
    [28, "v1", "art-joint-anim"],
    [157, "v1", "art-joint-anim"],
    [208, "v0", "sound-rpc-set-param"]
  ],
  "(method 11 dig-log)": [
    ["_stack_", 16, "res-tag"],
    [94, "v0", "(pointer actor-group)"]
  ],
  "(event idle-up dig-button)": [[4, "v1", "attack-info"]],
  "(code active dig-bomb-crate-cylinder)": [
    [33, "v1", "art-joint-anim"],
    [81, "v1", "art-joint-anim"],
    [117, "v1", "art-joint-anim"],
    [165, "v1", "art-joint-anim"],
    [201, "v1", "art-joint-anim"],
    [249, "v1", "art-joint-anim"],
    [285, "v1", "art-joint-anim"],
    [337, "v1", "art-joint-anim"],
    [373, "v1", "art-joint-anim"],
    [425, "v1", "art-joint-anim"],
    [463, "v1", "art-joint-anim"],
    [515, "v1", "art-joint-anim"]
  ],
  "(code fire dig-jump-pad)": [[59, "t9", "(function none)"]],
  "(code die dig-spikey-sphere)": [[72, "t9", "(function none)"]],
  "(method 29 dig-tipping-rock)": [
    [9, "t9", "(function rigid-body-platform float none)"]
  ],
  "(event waiting dig-stomp-block)": [[14, "v1", "attack-info"]],
  "(method 37 dig-stomp-block)": [
    [[42, 62], "v1", "collide-cache-tri"],
    [62, "v1", "(inline-array collide-cache-tri)"]
  ],
  "(method 11 dig-spikey-step)": [[96, "v0", "(pointer float)"]],
  "(method 37 dig-tipping-rock)": [[14, "v0", "sound-rpc-set-param"]],
  "(method 49 cpad-elevator)": [[2, "v1", "collide-shape-prim-group"]],
  "(method 10 cpad-elevator)": [[10, "t9", "(function elevator none)"]],
  "(code hunt wren)": [[10, "v1", "art-joint-anim"]],
  "(code peck wren)": [
    [36, "v1", "art-joint-anim"],
    [81, "v1", "symbol"]
  ],
  "(code fly wren)": [
    [51, "v1", "art-joint-anim"],
    [82, "v1", "art-joint-anim"]
  ],
  "(code land wren)": [[17, "v1", "art-joint-anim"]],
  "(method 7 wren)": [
    [30, "t9", "(function process-drawable int process-drawable)"]
  ],
  "(code idle minnow)": [[10, "v1", "art-joint-anim"]],
  "(post idle fish-manager)": [
    [517, "v1", "process-drawable"],
    [522, "v1", "process-drawable"]
  ],
  "(method 14 minimap)": [
    [84, "v1", "process-drawable"],
    [99, "v1", "entity-actor"],
    [108, "v1", "process-drawable"],
    [112, "s2", "entity-actor"],
    [93, "s2", "basic"]
  ],
  "(method 3 engine-minimap)": [
    [7, "t9", "(function engine-minimap engine-minimap)"]
  ],
  "(method 24 minimap)": [
    [189, "s2", "connection-minimap"],
    [194, "s2", "connection-minimap"],
    [18, "v1", "(pointer uint128)"],
    [74, "v1", "(pointer uint128)"],
    [81, "v1", "(inline-array vector)"],
    [91, "v1", "(inline-array vector4w)"],
    [96, "v1", "(inline-array vector)"],
    [108, "v1", "(inline-array vector4w)"],
    [114, "v1", "(inline-array vector)"],
    [124, "v1", "(inline-array vector4w)"],
    [129, "v1", "(inline-array vector)"],
    [141, "v1", "(inline-array vector4w)"],
    [161, "s2", "(pointer uint128)"]
  ],
  "(method 15 minimap)": [[48, "s2", "(pointer uint128)"]],
  "(method 16 minimap)": [
    [[30, 35], "v1", "process-drawable"],
    [56, "v1", "entity-actor"],
    [66, "a0", "process-drawable"],
    [77, "a0", "entity-actor"],
    [88, "a0", "vector"],
    [50, "v1", "basic"],
    [516, "v1", "(pointer uint128)"],
    [517, "v1", "(inline-array vector4w)"],
    [529, "v1", "(inline-array vector4w)"],
    [534, "v1", "(inline-array vector4w)"],
    [550, "v1", "(inline-array vector4w)"],
    [555, "v1", "(inline-array vector4w)"]
  ],
  "(method 14 engine-minimap)": [
    [150, "a0", "entity-actor"],
    [[3, 180], "s3", "connection-minimap"],
    [143, "v1", "basic"]
  ],
  "(method 10 engine-minimap)": [[6, "s5", "connection-minimap"]],
  "(method 26 minimap)": [
    [34, "a0", "process-drawable"],
    [49, "v1", "process-drawable"],
    [64, "a0", "process-drawable"],
    [303, "a1", "(pointer uint128)"],
    [305, "a0", "(inline-array vector4w)"],
    [318, "v1", "(inline-array vector)"],
    [329, "v1", "(inline-array vector4w)"],
    [346, "v1", "(inline-array vector)"],
    [358, "v1", "(inline-array vector4w)"],
    [375, "v1", "(inline-array vector)"],
    [387, "v1", "(inline-array vector4w)"],
    [404, "v1", "(inline-array vector)"],
    [417, "v1", "(inline-array vector4w)"]
  ],
  "(method 21 minimap)": [
    [16, "s3", "(pointer uint128)"],
    [[32, 39], "a0", "dma-packet"],
    [[41, 48], "a0", "gs-gif-tag"],
    [51, "a0", "(pointer gs-clamp)"],
    [53, "a0", "(pointer gs-reg64)"],
    [55, "a0", "(pointer gs-test)"],
    [57, "a0", "(pointer gs-reg64)"],
    [60, "a0", "(pointer gs-texa)"],
    [62, "a0", "(pointer gs-reg64)"],
    [71, "s3", "(pointer uint128)"],
    [215, "s3", "(inline-array vector4w)"],
    [224, "s3", "(inline-array vector)"],
    [235, "s3", "(inline-array vector4w)"],
    [241, "s3", "(inline-array vector)"],
    [252, "s3", "(inline-array vector4w)"],
    [259, "s3", "(inline-array vector)"],
    [270, "s3", "(inline-array vector4w)"],
    [277, "s3", "(inline-array vector)"],
    [288, "s3", "(inline-array vector4w)"],
    [[322, 329], "a0", "dma-packet"],
    [[331, 338], "a0", "gs-gif-tag"],
    [342, "a0", "(pointer gs-xy-offset)"],
    [344, "a0", "(pointer gs-reg64)"],
    [355, "a2", "connection-minimap"],
    [379, "s2", "(pointer uint128)"],
    [400, "a2", "connection-minimap"],
    [424, "s3", "(pointer uint128)"],
    [438, "a2", "connection-minimap"],
    [[453, 460], "a0", "dma-packet"],
    [[462, 469], "a0", "gs-gif-tag"],
    [478, "a0", "(pointer gs-frame)"],
    [480, "a0", "(pointer gs-reg64)"],
    [482, "a0", "(pointer gs-alpha)"],
    [484, "a0", "(pointer gs-reg64)"],
    [485, "a0", "(pointer gs-xy-offset)"],
    [487, "a0", "(pointer gs-reg64)"],
    [[494, 508], "s3", "(pointer uint128)"],
    [508, "s3", "(inline-array vector4w)"],
    [517, "s3", "(inline-array vector4w)"],
    [522, "s3", "(inline-array vector4w)"],
    [528, "s3", "(inline-array vector4w)"],
    [535, "s3", "(inline-array vector4w)"]
  ],
  "(method 23 minimap)": [
    [28, "a0", "process-drawable"],
    [62, "v1", "process-drawable"],
    [81, "a0", "process-drawable"],
    [305, "a1", "(pointer uint128)"],
    [307, "a0", "(inline-array vector4w)"],
    [320, "v1", "(inline-array vector)"],
    [331, "v1", "(inline-array vector4w)"],
    [348, "v1", "(inline-array vector)"],
    [360, "v1", "(inline-array vector4w)"],
    [377, "v1", "(inline-array vector)"],
    [389, "v1", "(inline-array vector4w)"],
    [406, "v1", "(inline-array vector)"],
    [419, "v1", "(inline-array vector4w)"]
  ],
  "(method 17 minimap)": [
    [28, "a0", "process-drawable"],
    [68, "v1", "process-drawable"],
    [87, "a0", "process-drawable"],
    [357, "a0", "(pointer uint128)"],
    [365, "a0", "(pointer uint128)"],
    [368, "a0", "(pointer uint128)"],
    [370, "v1", "(inline-array vector4w)"],
    [383, "v1", "(inline-array vector)"],
    [394, "v1", "(inline-array vector4w)"],
    [410, "v1", "(inline-array vector)"],
    [422, "v1", "(inline-array vector4w)"],
    [438, "v1", "(inline-array vector)"],
    [450, "v1", "(inline-array vector4w)"],
    [466, "v1", "(inline-array vector)"],
    [479, "v1", "(inline-array vector4w)"]
  ],
  "(method 18 minimap)": [
    [28, "a0", "process-drawable"],
    [68, "v1", "process-drawable"],
    [87, "a0", "process-drawable"],
    [323, "t1", "(pointer uint128)"],
    [325, "t0", "(inline-array vector4w)"],
    [338, "a3", "(inline-array vector4w)"],
    [344, "a3", "(inline-array vector4w)"],
    [360, "a3", "(inline-array vector4w)"],
    [366, "a2", "(inline-array vector4w)"],
    [382, "a2", "(inline-array vector4w)"],
    [388, "a1", "(inline-array vector4w)"],
    [404, "a1", "(inline-array vector4w)"],
    [410, "v1", "(inline-array vector4w)"]
  ],
  "(method 19 minimap)": [
    [[8, 15], "a0", "dma-packet"],
    [[17, 24], "a0", "gs-gif-tag"],
    [28, "s2", "(pointer gs-test)"],
    [30, "s2", "(pointer gs-reg64)"],
    [32, "s2", "(pointer gs-alpha)"],
    [34, "s2", "(pointer gs-reg64)"],
    [53, "s2", "(pointer gs-tex0)"],
    [55, "s2", "(pointer gs-reg64)"],
    [57, "s2", "(pointer gs-tex1)"],
    [59, "s2", "(pointer gs-reg64)"],
    [61, "s2", "(pointer gs-clamp)"],
    [63, "s2", "(pointer gs-reg64)"],
    [64, "s2", "(pointer uint64)"],
    [66, "s2", "(pointer gs-reg64)"],
    [109, "v1", "(pointer uint128)"],
    [[116, 157], "v1", "(inline-array vector4w)"],
    [[165, 172], "a0", "dma-packet"],
    [[174, 181], "a0", "gs-gif-tag"],
    [185, "a0", "(pointer gs-test)"],
    [187, "a0", "(pointer gs-reg64)"],
    [[505, 514], "s3", "(pointer uint128)"],
    [[514, 596], "s3", "(inline-array vector4w)"]
  ],
  "(method 21 trail-graph)": [
    [4, "a3", "trail-conn"],
    [[11, 17], "a3", "trail-conn-hash-cell"],
    [20, "a0", "(pointer uint16)"],
    [33, "a3", "trail-conn"],
    [37, "a3", "trail-conn"]
  ],
  "(method 137 sew-gunturret)": [[[19, 23], "a0", "process-focusable"]],
  "(method 138 sew-gunturret)": [[[15, 19], "a0", "process-focusable"]],
  "(method 140 pal-gun-turret)": [
    [9, "t9", "(function sew-gunturret symbol none)"]
  ],
  "(anon-function 0 sewer-scenes)": [[79, "v1", "float"]],
  "(event idle sew-single-blade)": [[15, "s4", "process-focusable"]],
  "(event idle sew-multi-blade)": [[15, "s4", "process-focusable"]],
  "(event idle sew-twist-blade)": [[15, "s4", "process-focusable"]],
  "(code pressed sew-light-switch)": [[10, "v1", "art-joint-anim"]],
  "(post idle sew-light-control)": [[20, "v1", "sew-light-switch"]],
  "sew-tri-blade-joint-callback": [[[1, 82], "gp", "sew-tri-blade"]],
  "(method 49 sew-elevator)": [[2, "v1", "collide-shape-prim-group"]],
  "(post running sew-elevator)": [[4, "t9", "(function none)"]],
  "(method 10 sew-elevator)": [[10, "t9", "(function elevator none)"]],
  "(event idle sew-valve)": [[4, "v1", "attack-info"]],
  "(method 7 sew-valve)": [
    [14, "t9", "(function process-drawable int process-drawable)"]
  ],
  "sew-mar-statue-debris-init-by-other": [
    [[144, 157], "gp", "process-drawable"]
  ],
  "sew-mar-statue-debris-b-init-by-other": [
    [[12, 25], "gp", "process-drawable"]
  ],
  "(event idle sew-mine)": [[15, "s4", "process-focusable"]],
  "(post idle sew-mine-b)": [[4, "t9", "(function none)"]],
  "(code hit sew-wall)": [
    [[7, 10], "v1", "collide-shape-prim-group"],
    [[100, 107], "a0", "collide-shape-prim-group"],
    [[109, 116], "a0", "collide-shape-prim-group"],
    [68, "v0", "object"]
  ],
  "(code waiting sew-scare-grunt)": [[10, "v1", "art-joint-anim"]],
  "(enter scare sew-scare-grunt)": [[[71, 81], "gp", "sew-grill"]],
  "(exit scare sew-scare-grunt)": [[[6, 10], "v1", "sew-grill"]],
  "(code fall sew-catwalk)": [[39, "v0", "object"]],
  "(post scare sew-scare-grunt)": [[51, "v0", "sound-rpc-set-param"]],
  "(method 11 sew-valve)": [
    ["_stack_", 16, "res-tag"],
    ["_stack_", 32, "res-tag"]
  ],
  "(trans attack-forward gator)": [[[19, 23], "gp", "process-focusable"]],
  "(code attack-forward gator)": [[14, "v1", "art-joint-anim"]],
  "(method 11 sew-light-switch)": [["_stack_", 16, "res-tag"]],
  "(method 33 mtn-dice-button)": [[35, "v1", "art-joint-anim"]],
  "(trans restart mtn-dice)": [
    [128, "v1", "collide-shape-prim-group"],
    [134, "v1", "collide-shape-prim-group"]
  ],
  "(event idle mtn-dice)": [
    [148, "s2", "process-focusable"],
    [149, "s3", "process-focusable"],
    [158, "s2", "touching-shapes-entry"],
    [[271, 274], "v1", "attack-info"],
    [281, "s5", "process-focusable"],
    [282, "s3", "process-focusable"]
  ],
  "dice-joint-callback": [
    [626, "v1", "collide-shape"],
    [[1, 639], "gp", "mtn-dice"],
    [[223, 407], "s0", "water-anim"],
    [209, "a0", "collide-shape-prim-group"],
    [215, "a0", "collide-shape-prim-group"]
  ],
  "(post idle mtn-aval-rocks-shadow)": [[5, "a0", "process-drawable"]],
  "(code open mtn-button)": [[10, "v1", "art-joint-anim"]],
  "(enter waiting mtn-button)": [[10, "v1", "art-joint-anim"]],
  "(code pressed mtn-button)": [
    [30, "v1", "art-joint-anim"],
    [87, "v1", "art-joint-anim"]
  ],
  "(enter waiting trans-plat)": [
    [37, "v0", "state"],
    [39, "t9", "(function none)"]
  ],
  "(exit waiting trans-plat)": [[14, "v0", "state"]],
  "(trans waiting trans-plat)": [[33, "v0", "state"]],
  "(exit fall mtn-aval-rocks)": [[34, "v0", "sound-rpc-set-param"]],
  "(method 11 mtn-aval-rocks)": [[173, "a1", "float"]],
  "(event plat-path-active mtn-plat-shoot)": [
    [[14, 17], "v1", "attack-info"],
    [24, "gp", "process-drawable"],
    [32, "s5", "collide-shape"]
  ],
  "(post plat-path-active mtn-plat-shoot)": [[4, "t9", "(function none)"]],
  "(code idle mincan-lighthouse-lens)": [[10, "v1", "art-joint-anim"]],
  "(code erect mincan-lighthouse-lens)": [[14, "v1", "art-joint-anim"]],
  "(code idle mincan-lighthouse)": [[14, "v1", "art-joint-anim"]],
  "(code erect mincan-lighthouse)": [[14, "v1", "art-joint-anim"]],
  "(code closed mincan-lens)": [[14, "v1", "art-joint-anim"]],
  "(code open mincan-lens)": [[14, "v1", "art-joint-anim"]],
  "(event idle grunt-egg)": [[16, "s4", "process-focusable"]],
  "strip-handler": [[15, "s4", "process-focusable"]],
  "(post idle pitspikes)": [[4, "t9", "(function none)"]],
  "(method 7 pitspikes)": [
    [14, "t9", "(function strip-hazard int strip-hazard)"]
  ],
  "(post idle curtainsaw)": [[4, "t9", "(function none)"]],
  "(event impact grenade)": [
    [11, "s4", "process-drawable"],
    [18, "a0", "collide-shape"]
  ],
  "(method 40 grenade)": [[[3, 53], "s5", "process-drawable"]],
  "(method 31 grenade)": [[98, "s5", "process-drawable"]],
  "(post idle drill-plat)": [[4, "t9", "(function none)"]],
  "(post idle grenade-point)": [[122, "v1", "lightning-tracker"]],
  "(anon-function 12 strip-obs)": [
    [103, "a0", "(pointer entity-actor)"],
    [287, "v1", "int"]
  ],
  "(method 11 strip-hazard)": [
    [34, "v0", "(pointer float)"],
    ["_stack_", 64, "res-tag"]
  ],
  "(method 11 strip-chain-crate)": [[38, "v0", "(pointer float)"]],
  "(method 33 vehicle-rider)": [[10, "s4", "vehicle"]],
  "(method 35 vehicle-rider)": [[[10, 15], "a0", "vehicle"]],
  "vehicle-spawn": [[38, "gp", "vehicle"]],
  "traffic-manager-event-handler": [
    [319, "s5", "level"],
    [367, "v1", "float"],
    [80, "v1", "float"],
    [91, "v1", "float"],
    [169, "v1", "float"],
    [[118, 125], "s5", "traffic-object-spawn-params"]
  ],
  "(method 33 citizen-norm-rider)": [
    [7, "t9", "(function vehicle-rider none)"]
  ],
  "(method 33 crimson-guard-rider)": [
    [7, "t9", "(function vehicle-rider none)"]
  ],
  "(enter explode vehicle)": [[298, "v1", "joint-exploder"]],
  "(method 47 vehicle)": [
    [27, "s0", "process-focusable"],
    [[32, 37], "s1", "process-focusable"]
  ],
  "(method 46 vehicle)": [
    [[98, 118], "s5", "traffic-object-spawn-params"],
    [[121, 182], "s3", "attack-info"],
    [187, "v1", "float"]
  ],
  "(method 97 vehicle)": [[6, "v1", "float"]],
  "(method 18 vehicle-controller)": [[231, "s2", "vehicle"]],
  "(method 10 vehicle)": [[12, "t9", "(function rigid-body-object none)"]],
  "(method 119 vehicle)": [[[19, 45], "s4", "vehicle-rider"]],
  "(method 99 vehicle)": [[14, "s3", "collide-shape-prim-group"]],
  "(method 100 vehicle)": [[163, "a0", "vector"]],
  "(method 46 vehicle-guard)": [
    [[6, 68], "s5", "matrix"],
    [119, "a0", "process"]
  ],
  "(method 156 vehicle-guard)": [[57, "v1", "process-drawable"]],
  "(method 29 vehicle)": [
    [289, "s1", "vehicle-control-point"],
    [294, "s1", "(inline-array vehicle-control-point)"],
    [309, "s1", "(inline-array vehicle-control-point)"],
    [68, "v1", "float"],
    [165, "v1", "float"],
    [66, "a0", "uint"],
    [163, "a0", "uint"]
  ],
  "(method 152 vehicle-guard)": [[88, "s4", "process-drawable"]],
  "(method 151 vehicle-guard)": [
    [15, "s5", "process-drawable"],
    [25, "s5", "process-drawable"],
    [67, "s5", "process-focusable"]
  ],
  "(method 49 traffic-engine)": [
    [32, "s3", "process-focusable"],
    [[72, 75], "s3", "process-focusable"],
    [265, "a0", "(array crimson-guard)"],
    [166, "s2", "process-focusable"],
    [[170, 195], "s2", "crimson-guard"],
    [[32, 109], "s3", "process-focusable"],
    [354, "s5", "process-focusable"],
    [135, "v0", "(array crimson-guard)"],
    [143, "v0", "(array float)"]
  ],
  "(method 25 traffic-tracker)": [[24, "a0", "process-focusable"]],
  "(method 68 traffic-engine)": [
    [46, "a2", "process-focusable"],
    [312, "s2", "nav-segment"],
    [321, "s2", "nav-segment"],
    [327, "s2", "nav-segment"],
    [[159, 191], "s3", "process-focusable"],
    [[89, 125], "s3", "vehicle"]
  ],
  "(method 50 traffic-engine)": [
    [13, "v1", "connection"],
    [[14, 19], "v1", "collide-shape"],
    [24, "s1", "process-focusable"],
    [67, "v1", "connection"],
    [[68, 73], "v1", "collide-shape"],
    [78, "s1", "process-focusable"],
    [119, "v1", "connection"],
    [[120, 125], "v1", "collide-shape"],
    [130, "s1", "process-focusable"]
  ],
  "(method 9 turret-control)": [[344, "a0", "collide-shape-prim"]],
  "(method 19 traffic-engine)": [
    [19, "v1", "process-focusable"],
    [30, "v1", "vehicle"]
  ],
  "(method 72 traffic-engine)": [[25, "a3", "int"]],
  "(method 60 traffic-engine)": [[29, "v1", "collide-shape"]],
  "(method 26 traffic-tracker)": [[26, "a0", "process-focusable"]],
  "(method 17 traffic-tracker)": [[23, "s1", "process-focusable"]],
  "target-pilot-post": [[96, "s5", "process-focusable"]],
  "(anon-function 1 ruins-obs)": [
    [85, "v1", "process-drawable"],
    [17, "v1", "process-drawable"]
  ],
  "(anon-function 0 ruins-obs)": [
    [173, "v1", "process-drawable"],
    [36, "v1", "process-drawable"]
  ],
  "(event idle mechblock)": [
    [15, "a0", "carry-info"],
    [29, "a0", "carry-info"],
    [20, "a0", "carry-info"],
    [32, "a0", "carry-info"]
  ],
  "(event drag mechblock)": [
    [49, "a0", "carry-info"],
    [57, "a0", "vector"],
    [79, "a0", "vector"],
    [52, "a0", "carry-info"]
  ],
  "(enter fall mechblock)": [
    [43, "a0", "carry-info"],
    [46, "a0", "carry-info"]
  ],
  "(event carry mechblock)": [[15, "a0", "vector"]],
  "(method 30 ruins-breakable-wall)": [[55, "v1", "collide-shape-prim-group"]],
  "(event unbroken ruins-breakable-wall)": [
    [10, "s4", "attack-info"],
    [41, "s3", "attack-info"],
    [20, "s4", "pointer"]
  ],
  "(method 11 ruins-pillar-collapse)": [
    [77, "s1", "pair"],
    [96, "s1", "pair"],
    [97, "v1", "pair"],
    [110, "s1", "pair"],
    [111, "v1", "pair"],
    [112, "v1", "pair"],
    [118, "s2", "pair"],
    [117, "s2", "pair"]
  ],
  "(code fall ruins-pillar-collapse)": [
    [16, "v1", "collide-shape-prim-group"],
    [20, "v1", "collide-shape-prim-group"]
  ],
  "(event fall ruins-pillar-collapse)": [
    [35, "a0", "process-focusable"],
    [13, "a0", "process-focusable"],
    [34, "gp", "process-focusable"]
  ],
  "(event idle ruins-pillar-collapse)": [
    [10, "gp", "attack-info"],
    [27, "s3", "process-drawable"],
    [45, "gp", "attack-info"]
  ],
  "target-indax-handler": [[88, "a0", "process"]],
  "(code target-indax-stance)": [
    [23, "v1", "art-joint-anim"],
    [240, "v1", "art-joint-anim"],
    [94, "v1", "art-joint-anim"],
    [182, "v1", "art-joint-anim"]
  ],
  "(code target-indax-walk)": [[89, "v1", "art-joint-anim"]],
  "(code target-indax-hit-ground)": [[14, "v1", "art-joint-anim"]],
  "(code target-indax-attack-air)": [[11, "gp", "art-joint-anim"]],
  "(code target-indax-death)": [
    [134, "v1", "art-joint-anim"],
    [251, "v1", "art-joint-anim"],
    [341, "v1", "art-joint-anim"],
    [394, "v1", "art-joint-anim"],
    [478, "v1", "art-joint-anim"]
  ],
  "(code target-indax-double-jump)": [
    [50, "v1", "art-joint-anim"],
    [104, "v1", "art-joint-anim"]
  ],
  "(code target-indax-trip)": [
    [17, "v1", "art-joint-anim"],
    [90, "v1", "art-joint-anim"]
  ],
  "(code target-indax-attack)": [[18, "gp", "art-joint-anim"]],
  "(code target-indax-running-attack)": [
    [42, "gp", "art-joint-anim"],
    [141, "f26", "float"],
    [224, "f26", "float"]
  ],
  "(code idle tomb-boulder-stop)": [[4, "a0", "process"]],
  "tomb-spider-init": [[114, "gp", "process-drawable"]],
  "(code idle tomb-boulder-pillar)": [[4, "a0", "process"]],
  "(code mech-lunge grunt-mech)": [[25, "v1", "art-joint-anim"]],
  "(trans mech-post-circling grunt-mech)": [
    [14, "a0", "process-focusable"],
    [17, "a0", "process-focusable"]
  ],
  "(code mech-dismount grunt-mech)": [
    [41, "v1", "art-joint-anim"],
    [149, "v1", "art-joint-anim"]
  ],
  "(code mech-hold grunt-mech)": [
    [10, "v1", "art-joint-anim"],
    [531, "v1", "art-joint-anim"]
  ],
  "(code chase tomb-boulder)": [[141, "gp", "handle"]],
  "(code idle tomb-boulder)": [[137, "gp", "handle"]],
  "(exit chase tomb-boulder)": [[24, "v0", "sound-rpc-set-param"]],
  "(post chase tomb-boulder)": [
    [606, "v0", "sound-rpc-set-param"],
    [496, "a0", "int"],
    [278, "v1", "vector"],
    [463, "a0", "(array float)"],
    [486, "v1", "(array float)"],
    [452, "a0", "(array float)"],
    [457, "a0", "(array float)"]
  ],
  "(code idle tomb-spider)": [[[1, 9], "v1", "(pointer process)"]],
  "(method 10 tomb-sphinx)": [[10, "t9", "(function process-drawable none)"]],
  "tomb-stair-block-spikes-init-by-other": [
    [53, "s2", "pair"],
    [72, "s2", "pair"],
    [73, "v1", "pair"],
    [86, "s2", "pair"],
    [87, "v1", "pair"],
    [88, "v1", "pair"],
    [94, "s3", "pair"],
    [93, "s3", "pair"]
  ],
  "(enter sunk tomb-stair-block)": [[16, "v1", "art-joint-anim"]],
  "(code sink tomb-stair-block)": [[109, "v1", "art-joint-anim"]],
  "(event idle tomb-stair-block-spikes)": [[24, "v1", "vector"]],
  "(code moving tomb-stair-block)": [[40, "v1", "art-joint-anim"]],
  "(post running tomb-elevator)": [[8, "t9", "(function none)"]],
  "(method 10 tomb-plat-return)": [
    [10, "t9", "(function process-drawable none)"]
  ],
  "lift-pool": [
    [12, "v0", "(pointer actor-group)"],
    ["_stack_", 16, "res-tag"]
  ],
  "drop-pool": [
    [12, "v0", "(pointer actor-group)"],
    ["_stack_", 16, "res-tag"]
  ],
  "(trans wait-for-pools tomb-stair-block)": [
    [12, "v0", "(pointer actor-group)"],
    ["_stack_", 16, "res-tag"]
  ],
  "(enter idle tomb-stair-block)": [
    [40, "v0", "(pointer actor-group)"],
    ["_stack_", 16, "res-tag"]
  ],
  "(code die tomb-vibe)": [
    [14, "v1", "art-joint-anim"],
    [70, "v1", "art-joint-anim"]
  ],
  "(code open tomb-smash-door)": [[10, "v1", "art-joint-anim"]],
  "(code close tomb-smash-door)": [[10, "v1", "art-joint-anim"]],
  "(method 33 tomb-button)": [[35, "v1", "art-joint-anim"]],
  "(code open tomb-beetle-door)": [[10, "v1", "art-joint-anim"]],
  "(code open tomb-door)": [[19, "v1", "art-joint-anim"]],
  "(trans up-idle tomb-beetle-button)": [[4, "v0", "(state basebutton)"]],
  "(code wobble-die tomb-simon-block)": [[10, "v1", "art-joint-anim"]],
  "(code open tomb-simon-button)": [
    [14, "v1", "art-joint-anim"],
    [47, "v1", "art-joint-anim"]
  ],
  "(code unpress tomb-simon-button)": [[10, "v1", "art-joint-anim"]],
  "(method 23 tomb-water-trap)": [[42, "s2", "collide-shape-prim-sphere"]],
  "(code pressed tomb-simon-button)": [
    [19, "v1", "art-joint-anim"],
    [55, "v1", "art-joint-anim"]
  ],
  "(enter waiting tomb-simon-button)": [[10, "v1", "art-joint-anim"]],
  "(event idle tomb-vibe)": [[6, "a0", "attack-info"]],
  "(method 11 tomb-beetle-door)": [["_stack_", 16, "res-tag"]],
  "(method 11 tomb-vibe)": [
    ["_stack_", 16, "res-tag"],
    ["_stack_", 32, "res-tag"]
  ],
  "(method 11 tomb-plat-simon)": [["_stack_", 16, "res-tag"]],
  "(code ambush tomb-beetle)": [[14, "v1", "art-joint-anim"]],
  "(code active tomb-beetle)": [
    [74, "v1", "art-joint-anim"],
    [22, "v1", "art-joint-anim"]
  ],
  "(code land tomb-beetle)": [
    [10, "v1", "art-joint-anim"],
    [111, "v1", "art-joint-anim"]
  ],
  "(code key tomb-beetle)": [[10, "v1", "art-joint-anim"]],
  "(code go-to-door tomb-beetle)": [[85, "v1", "art-joint-anim"]],
  "(code die tomb-beetle)": [[30, "v1", "art-joint-anim"]],
  "(code fly-away tomb-beetle)": [
    [77, "v1", "art-joint-anim"],
    [212, "v1", "art-joint-anim"]
  ],
  "(code stand tomb-beetle)": [[10, "v1", "art-joint-anim"]],
  "(enter dormant tomb-beetle)": [[17, "v0", "(state enemy)"]],
  "(enter go-to-door tomb-beetle)": [
    [[22, 153], "gp", "(inline-array tomb-beetle-fly-info)"],
    [65, "v1", "vector"],
    [35, "a0", "vector"],
    [51, "v1", "vector"]
  ],
  "(trans go-to-door tomb-beetle)": [[23, "a0", "vector"]],
  "(enter fly-away tomb-beetle)": [
    [6, "a0", "vector"],
    [[1, 53], "gp", "(inline-array tomb-beetle-fly-info)"]
  ],
  "(method 76 bot)": [[45, "v1", "process-focusable"]],
  "(code failed bot)": [[23, "gp", "art-joint-anim"]],
  "(code die-falling bot)": [[32, "gp", "art-joint-anim"]],
  "(code hit bot)": [[30, "v1", "art-joint-anim"]],
  "(method 74 bot)": [
    [115, "v1", "process"],
    [230, "a0", "vector"]
  ],
  "(method 97 bot)": [
    [130, "s5", "process-focusable"],
    [138, "s5", "process-focusable"]
  ],
  "(method 129 bot)": [
    [70, "s5", "process-focusable"],
    [73, "s5", "process-focusable"]
  ],
  "(method 189 bot)": [
    [41, "a0", "connection"],
    [42, "a0", "collide-shape"],
    [90, "a0", "connection"],
    [91, "a0", "collide-shape"],
    [153, "a1", "process-focusable"]
  ],
  "(method 190 bot)": [
    [10, "v1", "sphere"],
    [40, "a0", "connection"],
    [41, "a0", "collide-shape"],
    [49, "a3", "sphere"],
    [58, "f2", "float"],
    [89, "a0", "connection"],
    [90, "a0", "collide-shape"],
    [98, "a3", "sphere"],
    [107, "f2", "float"]
  ],
  "(method 223 bot)": [
    [29, "s3", "process-focusable"],
    [38, "s3", "process-focusable"]
  ],
  "(method 10 sig)": [
    [[3, 20], "v0", "sound-rpc-set-param"],
    [19, "v0", "sound-rpc-set-param"]
  ],
  "(method 78 sig)": [
    [23, "v1", "art-joint-anim"],
    [59, "v1", "art-joint-anim"]
  ],
  "(method 88 sig)": [[32, "a1", "art-joint-anim"]],
  "(method 89 sig)": [[32, "a1", "art-joint-anim"]],
  "(method 97 sig)": [
    [67, "a0", "process-focusable"],
    [131, "a0", "process-focusable"],
    [192, "s5", "process-focusable"],
    [134, "a0", "process-focusable"],
    [70, "a0", "process-focusable"],
    [130, "s4", "process-focusable"],
    [66, "s4", "process-focusable"]
  ],
  "(code waiting-crouched sig)": [[14, "v1", "art-joint-anim"]],
  "(code waiting-far sig)": [
    [158, "v1", "art-joint-anim"],
    [101, "v1", "art-joint-anim"]
  ],
  "(code waiting-close sig)": [
    [27, "v1", "art-joint-anim"],
    [180, "gp", "art-joint-anim"]
  ],
  "(code waiting-turn sig)": [
    [50, "v1", "art-joint-anim"],
    [194, "a1", "art-joint-anim"],
    [327, "s4", "art-joint-anim"]
  ],
  "(code charge-plasma sig)": [
    [14, "v1", "art-joint-anim"],
    [73, "v1", "art-joint-anim"],
    [142, "v1", "art-joint-anim"],
    [198, "v1", "art-joint-anim"]
  ],
  "(code repair-gun sig)": [
    [14, "v1", "art-joint-anim"],
    [159, "v1", "art-joint-anim"],
    [236, "v1", "art-joint-anim"],
    [313, "v1", "art-joint-anim"],
    [390, "v1", "art-joint-anim"],
    [467, "v1", "art-joint-anim"],
    [633, "v1", "art-joint-anim"],
    [553, "v1", "art-joint-anim"],
    [79, "v1", "art-joint-anim"]
  ],
  "(code clean-gun sig)": [
    [14, "v1", "art-joint-anim"],
    [214, "v1", "art-joint-anim"],
    [85, "v1", "art-joint-anim"],
    [154, "v1", "art-joint-anim"]
  ],
  "(code traveling-blocked sig)": [[14, "v1", "art-joint-anim"]],
  "(code stare sig)": [
    [27, "v1", "art-joint-anim"],
    [180, "gp", "art-joint-anim"]
  ],
  "(code whip sig)": [[44, "a1", "art-joint-anim"]],
  "(post chase sig)": [
    [14, "a0", "process-focusable"],
    [17, "a0", "process-focusable"]
  ],
  "(post chase-attack sig)": [
    [15, "a0", "process-focusable"],
    [18, "a0", "process-focusable"]
  ],
  "(code hit sig)": [[14, "v1", "art-joint-anim"]],
  "(code failed sig)": [
    [14, "v1", "art-joint-anim"],
    [70, "v1", "art-joint-anim"],
    [129, "v1", "art-joint-anim"]
  ],
  "(code sig-path-jump sig)": [[31, "v1", "art-joint-anim"]],
  "(code sig-path-jump-land sig)": [[24, "v1", "art-joint-anim"]],
  "(code sig-path-shoot-jump sig)": [[31, "v1", "art-joint-anim"]],
  "(code sig-path-shoot-jump-land sig)": [[24, "v1", "art-joint-anim"]],
  "(code sig-path-idle sig)": [
    [14, "v1", "art-joint-anim"],
    [66, "v1", "art-joint-anim"]
  ],
  "(method 30 sig-shot)": [[116, "a0", "sig"]],
  "(method 14 sig-plasma)": [
    [40, "v0", "sound-rpc-set-param"],
    [56, "v0", "sound-rpc-set-param"]
  ],
  "sparticle-sig-plasma-lightning": [[15, "a0", "sig-atoll"]],
  "sig0-say-look-out-if-should": [[29, "v1", "process-focusable"]],
  "(method 77 sig)": [
    [57, "s5", "art-joint-anim"],
    [91, "v1", "art-joint-anim"],
    [176, "s4", "art-joint-anim"]
  ],
  "(method 86 sig)": [[28, "a0", "process-focusable"]],
  "(method 250 sig)": [
    [63, "a0", "connection"],
    [64, "a0", "collide-shape"],
    [112, "a0", "connection"],
    [113, "a0", "collide-shape"],
    [204, "s4", "process-focusable"],
    [176, "a0", "process-focusable"],
    [175, "s2", "process-focusable"],
    [207, "s4", "process-focusable"]
  ],
  "(method 11 sigt-charge-plasma)": [
    [110, "s3", "process-focusable"],
    [113, "s3", "process-focusable"]
  ],
  "(method 12 sigt-choose-piston)": [
    [61, "s5", "process-focusable"],
    [102, "s5", "process-focusable"],
    [111, "s5", "process-focusable"]
  ],
  "(method 14 sigt-choose-piston)": [[34, "gp", "process-focusable"]],
  "(method 186 bot)": [
    [19, "a0", "uint"],
    [19, "v1", "uint"]
  ],
  "(method 46 sig)": [
    [6, "v1", "collide-shape-prim-group"],
    [24, "v1", "collide-shape-prim-group"],
    [44, "v1", "collide-shape-prim-group"],
    [63, "v1", "collide-shape-prim-group"],
    [82, "v1", "collide-shape-prim-group"]
  ],
  "(method 79 ashelin)": [[67, "v1", "art-joint-anim"]],
  "(method 78 ashelin)": [
    [22, "s5", "art-joint-anim"],
    [74, "v1", "art-joint-anim"],
    [108, "v1", "art-joint-anim"],
    [159, "v1", "art-joint-anim"],
    [193, "v1", "art-joint-anim"]
  ],
  "(method 77 ashelin)": [[129, "s5", "art-joint-anim"]],
  "(method 51 ashelin)": [
    [22, "a0", "process-focusable"],
    [25, "a0", "process-focusable"]
  ],
  "(code waiting-idle ashelin)": [
    [204, "v1", "art-joint-anim"],
    [95, "v1", "art-joint-anim"]
  ],
  "(code standing-idle ashelin)": [
    [189, "v1", "art-joint-anim"],
    [126, "v1", "art-joint-anim"]
  ],
  "(code standing-turn ashelin)": [[47, "s4", "art-joint-anim"]],
  "(code standing-blast ashelin)": [[68, "v1", "art-joint-anim"]],
  "(post chase ashelin)": [
    [14, "a0", "process-focusable"],
    [17, "a0", "process-focusable"]
  ],
  "(code back-spring ashelin)": [
    [30, "v1", "art-joint-anim"],
    [309, "v1", "art-joint-anim"],
    [171, "v1", "art-joint-anim"]
  ],
  "(code tumble-right ashelin)": [
    [35, "v1", "art-joint-anim"],
    [168, "v1", "art-joint-anim"],
    [280, "v1", "art-joint-anim"]
  ],
  "(code cartwheel-left ashelin)": [
    [35, "v1", "art-joint-anim"],
    [168, "v1", "art-joint-anim"],
    [280, "v1", "art-joint-anim"]
  ],
  "(code die-falling ashelin)": [[108, "gp", "art-joint-anim"]],
  "(anon-function 0 ash1-course)": [[31, "v1", "asht-wait-spot"]],
  "ashelin-shot-move": [[49, "v1", "(state ashelin)"]],
  "(method 28 ashelin-shot)": [
    [47, "t9", "(function projectile projectile-options none)"]
  ],
  "(method 30 ashelin-shot)": [[119, "a0", "ashelin"]],
  "(anon-function 2 ash1-course)": [[50, "v1", "asht-wait-spot"]],
  "(anon-function 7 ash1-course)": [[90, "v1", "asht-wait-spot"]],
  "(anon-function 9 ash1-course)": [[12, "v1", "asht-wait-spot"]],
  "(anon-function 0 sig0-course)": [[64, "v1", "sigt-wait-spot"]],
  "(anon-function 2 sig0-course)": [[15, "v1", "sigt-wait-spot"]],
  "(anon-function 4 sig0-course)": [[43, "v1", "sigt-charge-plasma"]],
  "(anon-function 7 sig0-course)": [[44, "v1", "sigt-wait-spot"]],
  "(anon-function 9 sig0-course)": [[21, "v1", "sigt-wait-spot"]],
  "(anon-function 11 sig0-course)": [[44, "v1", "sigt-wait-spot"]],
  "(anon-function 14 sig0-course)": [[42, "v1", "sigt-wait-spot"]],
  "(anon-function 16 sig0-course)": [[21, "v1", "sigt-wait-spot"]],
  "(anon-function 19 sig0-course)": [[51, "v1", "sigt-wait-spot"]],
  "(anon-function 23 sig0-course)": [[27, "v1", "sigt-wait-spot"]],
  "(anon-function 25 sig0-course)": [[15, "v1", "sigt-wait-spot"]],
  "(anon-function 27 sig0-course)": [[43, "v1", "sigt-charge-plasma"]],
  "(anon-function 29 sig0-course)": [[33, "v1", "sigt-wait-spot"]],
  "(anon-function 32 sig0-course)": [[22, "v1", "sigt-wait-spot"]],
  "(anon-function 35 sig0-course)": [[15, "v1", "sigt-wait-spot"]],
  "(anon-function 47 sig0-course)": [[17, "v1", "sigt-wait-spot"]],
  "(anon-function 45 sig0-course)": [[46, "v1", "sigt-wait-spot"]],
  "(anon-function 43 sig0-course)": [[43, "v1", "sigt-charge-plasma"]],
  "(anon-function 38 sig0-course)": [[21, "v1", "sigt-wait-spot"]],
  "(anon-function 40 sig0-course)": [[15, "v1", "sigt-wait-spot"]],
  "(anon-function 50 sig0-course)": [[15, "v1", "sigt-wait-spot"]],
  "(anon-function 52 sig0-course)": [[17, "v1", "sigt-wait-spot"]],
  "(anon-function 54 sig0-course)": [[51, "v1", "sigt-charge-plasma"]],
  "(anon-function 56 sig0-course)": [[41, "v1", "sigt-wait-spot"]],
  "(anon-function 59 sig0-course)": [[15, "v1", "sigt-wait-spot"]],
  "(anon-function 63 sig0-course)": [[21, "v1", "sigt-wait-spot"]],
  "(anon-function 65 sig0-course)": [[17, "v1", "sigt-wait-spot"]],
  "(anon-function 67 sig0-course)": [[45, "v1", "sigt-charge-plasma"]],
  "(anon-function 69 sig0-course)": [[51, "v1", "sigt-wait-spot"]],
  "(anon-function 72 sig0-course)": [[42, "v1", "sigt-wait-spot"]],
  "(anon-function 75 sig0-course)": [[29, "v1", "sigt-wait-spot"]],
  "(anon-function 77 sig0-course)": [[15, "v1", "sigt-wait-spot"]],
  "(anon-function 79 sig0-course)": [[55, "v1", "sigt-charge-plasma"]],
  "(anon-function 81 sig0-course)": [[20, "v1", "sigt-wait-spot"]],
  "(anon-function 84 sig0-course)": [[26, "v1", "sigt-riding-piston"]],
  "(anon-function 87 sig0-course)": [[29, "v1", "sigt-choose-piston"]],
  "(anon-function 90 sig0-course)": [[18, "v1", "sigt-wait-spot"]],
  "(anon-function 93 sig0-course)": [[92, "v1", "sigt-wait-spot"]],
  "(anon-function 95 sig0-course)": [[21, "v1", "sigt-wait-spot"]],
  "(anon-function 13 sig0-course)": [[67, "v1", "int"]],
  "(code active hip-mole)": [
    [11, "v1", "art-joint-anim"],
    [119, "v1", "art-joint-anim"]
  ],
  "(post idle hip-mole)": [
    [52, "gp", "process-drawable"],
    [58, "gp", "process-drawable"]
  ],
  "(method 28 whack-a-metal)": [
    [68, "s5", "process-drawable"],
    [76, "s5", "process-drawable"],
    [125, "s5", "process-drawable"]
  ],
  "(code active whack-a-metal)": [
    [47, "v1", "art-joint-anim"],
    [219, "v1", "art-joint-anim"],
    [288, "v1", "art-joint-anim"],
    [143, "v1", "lightning-tracker"]
  ],
  "(method 10 whack-a-metal)": [[24, "t9", "(function process none)"]],
  "(method 7 whack-a-metal)": [
    [26, "t9", "(function process-drawable int process-drawable)"]
  ],
  "(method 27 whack-a-metal)": [
    [69, "a1", "hip-mole"],
    [78, "a1", "hip-mole"],
    [156, "a1", "hip-mole"],
    [165, "a1", "hip-mole"]
  ],
  "(method 224 bot)": [
    [28, "t9", "(function bot int)"],
    [46, "t9", "(function bot int)"]
  ],
  "(anon-function 97 sig0-course)": [[62, "v1", "sigt-wait-spot"]],
  "(anon-function 11 ash1-course)": [[51, "v1", "asht-wait-spot"]],
  "(anon-function 4 ash1-course)": [[99, "v1", "asht-wait-spot"]],
  "(method 67 collide-shape-moving)": [
    [8, "v1", "collide-shape-prim-group"],
    [[30, 56], "s1", "collide-cache-prim"]
  ],
  "(method 63 collide-shape-moving)": [
    [118, "v1", "collide-shape-prim"],
    [379, "a0", "collide-shape-prim-mesh"],
    [410, "v1", "collide-shape-prim-mesh"],
    [459, "v1", "collide-shape-prim-mesh"]
  ],
  "(post startup title-control)": [
    [[8, 32], "gp", "process-drawable"],
    [[211, 216], "v1", "external-art-buffer"]
  ],
  "(code startup title-control)": [
    [[261, 265], "v1", "handle"],
    [257, "gp", "handle"]
  ],
  "title-plug-lightning": [[99, "v1", "title-control"]],
  "(method 74 yakow)": [
    [5, "v1", "attack-info"],
    [7, "v1", "attack-info"]
  ],
  "(code idle yakow)": [
    [19, "v1", "art-joint-anim"],
    [75, "v1", "art-joint-anim"]
  ],
  "(code active yakow)": [
    [30, "v1", "art-joint-anim"],
    [123, "v1", "art-joint-anim"],
    [179, "v1", "art-joint-anim"],
    [308, "v1", "art-joint-anim"]
  ],
  "(code kicked yakow)": [[14, "v1", "art-joint-anim"]],
  "(method 35 juicer-shot)": [
    [7, "v1", "matrix"],
    [11, "v1", "matrix"],
    [16, "v1", "matrix"],
    [20, "v1", "matrix"]
  ],
  "juicer-proj-move": [[15, "s5", "process-focusable"]],
  "(method 182 juicer)": [
    [21, "s3", "process-focusable"],
    [24, "s3", "process-focusable"]
  ],
  "(code active juicer)": [
    [118, "gp", "art-joint-anim"],
    [205, "a1", "art-joint-anim"]
  ],
  "(code victory juicer)": [[31, "gp", "art-joint-anim"]],
  "(code notice juicer)": [
    [23, "a0", "process-focusable"],
    [24, "a0", "process-focusable"],
    [27, "a0", "process-focusable"],
    [83, "a1", "art-joint-anim"]
  ],
  "(method 7 juicer)": [
    [19, "t9", "(function process-focusable int process-focusable)"]
  ],
  "(method 184 juicer)": [[4, "v1", "collide-shape-prim-group"]],
  "(code circling juicer)": [
    [228, "gp", "art-joint-anim"],
    [131, "gp", "art-joint-anim"]
  ],
  "(code hit juicer)": [[30, "v1", "art-joint-anim"]],
  "(method 78 juicer)": [
    [18, "s4", "art-joint-anim"],
    [66, "s4", "art-joint-anim"]
  ],
  "(method 77 juicer)": [
    [37, "a1", "art-joint-anim"],
    [113, "s5", "art-joint-anim"],
    [153, "s4", "art-joint-anim"],
    [153, "s4", "art-joint-anim"]
  ],
  "(code taunt juicer)": [[84, "v1", "art-joint-anim"]],
  "(code stare juicer)": [[23, "gp", "art-joint-anim"]],
  "juicer-face-player-post": [
    [31, "gp", "process-focusable"],
    [68, "gp", "process-focusable"],
    [71, "gp", "process-focusable"]
  ],
  "(post hostile juicer)": [
    [13, "a0", "process-focusable"],
    [16, "a0", "process-focusable"]
  ],
  "(method 38 juicer-shot)": [
    [33, "a0", "process-focusable"],
    [36, "a0", "process-focusable"]
  ],
  "(code attack juicer)": [
    [14, "v1", "art-joint-anim"],
    [87, "v1", "art-joint-anim"],
    [123, "s3", "process-focusable"],
    [281, "a0", "process-focusable"],
    [284, "a0", "process-focusable"]
  ],
  "(method 25 juicer-shot)": [[131, "a1", "int"]],
  "(method 7 spyder)": [
    [31, "t9", "(function process-focusable int process-focusable)"]
  ],
  "(code attack spyder)": [
    [116, "a0", "process-focusable"],
    [119, "a0", "process-focusable"],
    [242, "a0", "process-focusable"],
    [245, "a0", "process-focusable"]
  ],
  "spyder-face-player-post": [
    [22, "a0", "process-focusable"],
    [25, "a0", "process-focusable"],
    [40, "gp", "process-focusable"],
    [44, "a0", "process-focusable"],
    [43, "gp", "process-focusable"],
    [21, "gp", "process-focusable"]
  ],
  "(method 87 spyder)": [[52, "s5", "art-joint-anim"]],
  "(method 78 spyder)": [[15, "a1", "art-joint-anim"]],
  "(method 181 spyder)": [
    [17, "a0", "process-focusable"],
    [20, "a0", "process-focusable"]
  ],
  "(method 31 spyder-shot)": [[7, "t9", "(function projectile none)"]],
  "(code backup spyder)": [[22, "v1", "art-joint-anim"]],
  "(trans hostile spyder)": [
    [20, "a0", "process-focusable"],
    [23, "a0", "process-focusable"]
  ],
  "(method 115 spyder)": [[117, "v1", "int"]],
  "(code active sniper)": [[30, "v1", "art-joint-anim"]],
  "(method 88 mantis)": [[20, "a1", "art-joint-anim"]],
  "(method 87 mantis)": [[16, "a1", "art-joint-anim"]],
  "(method 89 mantis)": [[16, "a1", "art-joint-anim"]],
  "(trans active mantis)": [[4, "v0", "(state enemy)"]],
  "(code active mantis)": [
    [79, "v1", "art-joint-anim"],
    [195, "v1", "art-joint-anim"],
    [139, "v1", "art-joint-anim"],
    [23, "v1", "art-joint-anim"]
  ],
  "(code ambush-crawling mantis)": [[23, "v1", "art-joint-anim"]],
  "(code ambush-jumping mantis)": [
    [14, "v1", "art-joint-anim"],
    [161, "v1", "art-joint-anim"]
  ],
  "(trans hostile mantis)": [
    [27, "gp", "process-focusable"],
    [41, "gp", "process-focusable"],
    [100, "gp", "process-focusable"]
  ],
  "(code attack0 mantis)": [
    [18, "v1", "art-joint-anim"],
    [90, "v1", "art-joint-anim"]
  ],
  "(code roll-right mantis)": [
    [52, "v1", "art-joint-anim"],
    [113, "v1", "art-joint-anim"]
  ],
  "(code attack1 mantis)": [
    [19, "v1", "art-joint-anim"],
    [53, "a0", "process-focusable"],
    [129, "v1", "art-joint-anim"],
    [201, "v1", "art-joint-anim"],
    [56, "a0", "process-focusable"]
  ],
  "(code crawl mantis)": [
    [256, "v1", "art-joint-anim"],
    [25, "v1", "art-joint-anim"]
  ],
  "(code roll-left mantis)": [
    [53, "v1", "art-joint-anim"],
    [114, "v1", "art-joint-anim"]
  ],
  "(code hop-away mantis)": [
    [24, "gp", "process-focusable"],
    [59, "gp", "process-focusable"],
    [133, "v1", "art-joint-anim"]
  ],
  "(method 77 mantis)": [
    [19, "v1", "art-joint-anim"],
    [52, "v1", "art-joint-anim"]
  ],
  "(method 78 mantis)": [
    [18, "v1", "art-joint-anim"],
    [50, "v1", "art-joint-anim"],
    [83, "v1", "art-joint-anim"]
  ],
  "(method 67 mantis)": [
    [20, "a0", "process-focusable"],
    [23, "a0", "process-focusable"]
  ],
  "(method 188 mantis)": [
    [21, "s5", "process-focusable"],
    [36, "a0", "process-focusable"],
    [38, "a0", "process-focusable"],
    [35, "s5", "process-focusable"]
  ],
  "(method 55 mantis)": [
    [23, "a0", "process-focusable"],
    [26, "a0", "process-focusable"]
  ],
  "(method 7 mammoth)": [
    [26, "t9", "(function process-focusable int process-focusable)"]
  ],
  "(code waiting mammoth)": [[41, "v1", "art-joint-anim"]],
  "(code wait-to-walk mammoth)": [[18, "v1", "art-joint-anim"]],
  "(code walking mammoth)": [[74, "a1", "art-joint-anim"]],
  "(code walking-attack mammoth)": [
    [16, "v1", "art-joint-anim"],
    [72, "v1", "art-joint-anim"]
  ],
  "(code turning mammoth)": [
    [33, "gp", "art-joint-anim"],
    [106, "v1", "art-joint-anim"],
    [194, "gp", "art-joint-anim"]
  ],
  "(code die mammoth)": [
    [12, "v1", "art-joint-anim"],
    [64, "v1", "art-joint-anim"],
    [116, "v1", "art-joint-anim"]
  ],
  "(method 184 mammoth)": [
    [24, "s3", "mammoth-ik-setup"],
    [38, "s3", "mammoth-ik-setup"],
    [107, "s3", "mammoth-ik-setup"]
  ],
  "mammoth-leg-ik-callback": [[21, "v1", "float"]],
  "mammoth-joint-mod-heel": [
    [5, "v1", "mammoth"],
    [14, "s0", "mammoth"],
    [19, "s0", "mammoth"],
    [3, "v1", "int"]
  ],
  "(method 28 flying-spider-shot)": [
    [27, "t9", "(function projectile projectile-options sound-id)"]
  ],
  "(code active flying-spider)": [[10, "v1", "art-joint-anim"]],
  "(code ambush flying-spider)": [[14, "v1", "art-joint-anim"]],
  "(code ambush-falling flying-spider)": [
    [10, "v1", "art-joint-anim"],
    [86, "v1", "art-joint-anim"]
  ],
  "(trans hostile flying-spider)": [
    [21, "a0", "process-focusable"],
    [24, "a0", "process-focusable"]
  ],
  "(trans turn-to-focus flying-spider)": [
    [34, "s3", "process-focusable"],
    [37, "s3", "process-focusable"]
  ],
  "(code attack flying-spider)": [[14, "v1", "art-joint-anim"]],
  "(code attack-fire flying-spider)": [
    [14, "v1", "art-joint-anim"],
    [66, "v1", "art-joint-anim"],
    [118, "v1", "art-joint-anim"],
    [170, "v1", "art-joint-anim"]
  ],
  "(code die flying-spider)": [[30, "v1", "art-joint-anim"]],
  "(event up nest-switch)": [
    [4, "v1", "attack-info"],
    [9, "v1", "attack-info"]
  ],
  "(method 77 spyder)": [
    [14, "v1", "art-joint-anim"],
    [131, "v1", "art-joint-anim"],
    [100, "s5", "art-joint-anim"]
  ],
  "(method 11 piston)": [
    [165, "v0", "(pointer float)"],
    ["_stack_", 64, "res-tag"]
  ],
  "(method 11 liftcat)": [
    [74, "v0", "vector"],
    [100, "v0", "vector"],
    ["_stack_", 16, "res-tag"],
    ["_stack_", 32, "res-tag"]
  ],
  "(method 11 atollrotpipe)": [
    [126, "v0", "(pointer float)"],
    ["_stack_", 16, "res-tag"]
  ],
  "(method 11 atoll-hatch)": [
    [52, "v1", "art-joint-anim"],
    [82, "v1", "art-joint-anim"]
  ],
  "(method 10 slider)": [[10, "t9", "(function process-drawable none)"]],
  "(method 7 slider)": [
    [26, "t9", "(function process-drawable int process-drawable)"]
  ],
  "(event idle slider)": [
    [31, "s3", "process-focusable"],
    [34, "s3", "process-focusable"]
  ],
  "(method 11 turbine)": [
    ["_stack_", 16, "res-tag"],
    ["_stack_", 32, "res-tag"]
  ],
  "widow-want-stone-talker": [[15, "v1", "float"]],
  "widow-general-flying-talker": [[15, "v1", "float"]],
  "widow-launch-droids-talker": [[15, "v1", "float"]],
  "widow-launch-bombs-talker": [[15, "v1", "float"]],
  "widow-shoot-gun-talker": [[15, "v1", "float"]],
  "widow-stone-charge-up-talker": [[15, "v1", "float"]],
  "widow-after-stone-shot-talker": [[15, "v1", "float"]],
  "widow-leave-perch-talker": [[15, "v1", "float"]],
  "widow-damaged-talker": [[11, "v1", "float"]],
  "widow-handler": [
    [6, "v1", "attack-info"],
    [11, "v1", "attack-info"],
    [16, "v1", "attack-info"],
    [19, "v1", "attack-info"],
    [198, "a0", "spydroid"],
    [200, "a0", "spydroid"],
    [228, "v1", "hud-widow"]
  ],
  "(method 21 baron-pod)": [[36, "v1", "float"]],
  "widow-common": [
    [474, "s5", "process-focusable"],
    [478, "s5", "process-focusable"],
    [486, "s5", "process-focusable"],
    [539, "v1", "float"]
  ],
  "(method 74 spydroid)": [
    [62, "s0", "process-drawable"],
    [87, "s0", "process-drawable"],
    [110, "s0", "process-drawable"],
    [181, "v1", "attack-info"],
    [187, "v1", "attack-info"],
    [203, "v1", "vector"],
    [105, "a0", "vector"],
    [44, "v1", "vector"],
    [31, "v0", "vector"]
  ],
  "(exit hidden widow)": [[63, "v1", "hud-widow"]],
  "(exit big-reaction-stage-1 widow)": [
    [13, "v1", "hud-widow"],
    [15, "v1", "hud-widow"]
  ],
  "(trans hover-rise-stage-2 widow)": [[38, "v1", "float"]],
  "(enter hover-low-stage-2 widow)": [[12, "v1", "float"]],
  "(exit big-reaction-stage-2 widow)": [
    [72, "v1", "hud-widow"],
    [74, "v1", "hud-widow"]
  ],
  "(trans hover-big-blast-stage-3 widow)": [["_stack_", 256, "baron-pod"]],
  "widow-last-bomb-anim": [[82, "v1", "float"]],
  "widow-cleanup-launch-anim": [
    [69, "v1", "float"],
    [257, "v1", "float"]
  ],
  "(method 10 spydroid)": [[14, "t9", "(function process-focusable none)"]],
  "(trans hostile spydroid)": [
    [29, "a0", "process-focusable"],
    [32, "a0", "process-focusable"]
  ],
  "widow-bomb-launch": [
    [266, "v1", "float"],
    [421, "v1", "float"],
    [450, "v1", "float"],
    [485, "v1", "float"]
  ],
  "widow-give-ammo": [
    [122, "v1", "collectable"],
    [124, "v1", "collectable"]
  ],
  "(enter idle tomb-boss-firepot)": [[2, "v1", "collide-shape-prim-group"]],
  "(enter broken tomb-boss-firepot)": [[17, "v1", "art-joint-anim"]],
  "tomb-boss-firepot-shrink-collision": [
    [2, "v1", "collide-shape-prim-group"],
    [7, "v1", "collide-shape-prim-group"]
  ],
  "(trans freefall widow-bomb)": [
    [53, "a0", "collide-shape-moving"],
    [58, "a0", "collide-shape-moving"]
  ],
  "spydroid-launch": [
    [297, "v1", "float"],
    [379, "v1", "float"],
    [408, "v1", "float"],
    [436, "v1", "float"]
  ],
  "widow-bomb-handler": [
    [23, "s5", "widow"],
    [19, "s4", "widow"],
    [151, "v1", "float"]
  ],
  "(method 34 widow-bomb)": [
    ["_stack_", 48, "float"],
    ["_stack_", 64, "float"]
  ],
  "widow-bomb-back-handler": [
    [13, "s4", "widow"],
    [107, "v1", "float"]
  ],
  "(event idle widow-bomb)": [[77, "v1", "float"]],
  "(exit idle widow-bomb)": [[15, "v1", "float"]],
  "(trans idle widow-bomb)": [[262, "v1", "float"]],
  "(method 10 widow-bomb)": [[42, "t9", "(function process-drawable none)"]],
  "(method 7 widow-bomb)": [
    [39, "t9", "(function process-drawable int process-drawable)"]
  ],
  "tomb-boss-pillar-shrink-collision": [
    [2, "v1", "collide-shape-prim-group"],
    [7, "v1", "collide-shape-prim-group"]
  ],
  "(enter broken tomb-boss-pillar)": [[17, "v1", "art-joint-anim"]],
  "(enter idle tomb-boss-pillar)": [[2, "v1", "collide-shape-prim-group"]],
  "(method 10 tomb-boss-pillar)": [
    [14, "t9", "(function process-drawable none)"]
  ],
  "(method 7 tomb-boss-pillar)": [
    [14, "t9", "(function process-drawable int process-drawable)"]
  ],
  "(event idle tomb-boss-firepot)": [
    [10, "gp", "widow-shot"],
    [15, "v1", "attack-info"],
    [19, "v1", "attack-info"],
    [24, "a3", "touching-shapes-entry"]
  ],
  "(trans idle tomb-boss-debris)": [["_stack_", 16, "float"]],
  "(method 46 widow)": [],
  "(event idle baron-pod)": [[46, "v1", "float"]],
  "(event idle heart-mar)": [
    [52, "v1", "float"],
    [66, "v1", "float"]
  ],
  "(method 11 widow)": [[163, "v1", "int"]],
  "(code hit kid)": [[14, "v1", "art-joint-anim"]],
  "(code arrested kid)": [
    [18, "v1", "art-joint-anim"],
    [84, "v1", "crimson-guard"],
    [118, "v1", "art-joint-anim"],
    [86, "v1", "crimson-guard"]
  ],
  "(code scared-idle kid)": [[56, "v1", "art-joint-anim"]],
  "(code waiting-turn kid)": [
    [37, "s5", "art-joint-anim"],
    [171, "s4", "art-joint-anim"]
  ],
  "(code waiting-idle kid)": [[56, "v1", "art-joint-anim"]],
  "(method 74 kid)": [
    [62, "a1", "process"],
    [77, "v1", "process-drawable"]
  ],
  "(method 97 kid)": [[78, "s4", "process-focusable"]],
  "(method 78 kid)": [[17, "a1", "art-joint-anim"]],
  "(code arrested kor)": [
    [25, "v1", "art-joint-anim"],
    [142, "v1", "crimson-guard"],
    [144, "v1", "crimson-guard"],
    [159, "v1", "art-joint-anim"],
    [219, "v1", "art-joint-anim"]
  ],
  "(code scared-idle kor)": [[56, "v1", "art-joint-anim"]],
  "(code waiting-turn kor)": [
    [37, "s5", "art-joint-anim"],
    [187, "s4", "art-joint-anim"]
  ],
  "(code waiting-idle kor)": [[56, "v1", "art-joint-anim"]],
  "(code hit kor)": [[14, "v1", "art-joint-anim"]],
  "(method 78 kor)": [[17, "a1", "art-joint-anim"]],
  "(method 97 kor)": [[78, "s4", "process-focusable"]],
  "(method 74 kor)": [
    [62, "a1", "process"],
    [77, "v1", "process-drawable"]
  ],
  "(anon-function 0 kid3-course)": [[32, "v1", "kidt-wait-spot"]],
  "(anon-function 8 kid3-course)": [[26, "v1", "kidt-wait-spot"]],
  "(anon-function 5 kid3-course)": [[15, "v1", "kidt-wait-spot"]],
  "(anon-function 2 kid3-course)": [[19, "v1", "kidt-wait-spot"]],
  "(anon-function 10 kid3-course)": [[26, "v1", "kidt-wait-spot"]],
  "(anon-function 12 kid3-course)": [[50, "v1", "kidt-wait-spot"]],
  "(anon-function 0 kor3-course)": [[32, "v1", "kort-wait-spot"]],
  "(anon-function 2 kor3-course)": [[19, "v1", "kort-wait-spot"]],
  "(anon-function 5 kor3-course)": [[15, "v1", "kort-wait-spot"]],
  "(anon-function 8 kor3-course)": [[26, "v1", "kort-wait-spot"]],
  "(anon-function 10 kor3-course)": [[26, "v1", "kort-wait-spot"]],
  "(anon-function 12 kor3-course)": [[50, "v1", "kort-wait-spot"]],
  "(method 196 hal)": [
    [25, "a0", "bot"],
    [27, "a0", "bot"]
  ],
  "(method 74 hal)": [
    [22, "v1", "bot"],
    [72, "s5", "bot"],
    [117, "s5", "bot"],
    [124, "a0", "vector"],
    [18, "a1", "process"]
  ],
  "hal-simple-check-too-far": [[25, "v1", "process-drawable"]],
  "(method 228 hal-help-kid)": [[22, "a0", "traffic-manager"]],
  "(anon-function 4 hal3-course)": [
    [25, "v1", "hal3-course"],
    [138, "v1", "halt-wait-spot"]
  ],
  "(anon-function 6 hal3-course)": [
    [45, "s5", "process-drawable"],
    [61, "s5", "process-drawable"]
  ],
  "(anon-function 7 hal3-course)": [
    [22, "v1", "process-focusable"],
    [26, "v1", "process-focusable"],
    [24, "v1", "process-focusable"],
    [28, "v1", "process-focusable"],
    [68, "v1", "halt-wait-spot"]
  ],
  "(code leave transport)": [[44, "v1", "art-joint-anim"]],
  "(code idle transport)": [[29, "v1", "art-joint-anim"]],
  "(code come-down transport)": [[14, "v1", "art-joint-anim"]],
  "(trans idle vehicle-turret)": [
    [45, "gp", "process-focusable"],
    [57, "gp", "process-focusable"]
  ],
  "(method 34 transport)": [[22, "v1", "vehicle-turret"]],
  "(method 10 transport)": [[10, "t9", "(function process-drawable none)"]],
  "(method 7 vehicle-turret)": [
    [14, "t9", "(function process-drawable int process-drawable)"]
  ],
  "(method 29 vehicle-turret)": [
    [14, "s5", "process-drawable"],
    [26, "s5", "process-drawable"]
  ],
  "(anon-function 9 hal3-course)": [[128, "v1", "hal3-course"]],
  "(anon-function 0 hal3-course)": [[23, "v1", "halt-wait-spot"]],
  "(anon-function 2 hal3-course)": [[59, "v1", "halt-wait-spot"]],
  "(anon-function 10 hal3-course)": [[234, "v1", "halt-wait-spot"]],
  "(anon-function 12 hal3-course)": [[13, "v1", "halt-wait-spot"]],
  "(anon-function 16 hal3-course)": [[32, "v1", "halt-wait-spot"]],
  "(anon-function 14 hal3-course)": [[32, "v1", "halt-wait-spot"]],
  "(anon-function 17 hal3-course)": [[55, "v1", "task-manager"]],
  "(trans idle race-ring)": [
    [96, "a1", "process-focusable"],
    [19, "a0", "part-tracker"]
  ],
<<<<<<< HEAD
  "race-ring-set-particle-rotation-callback": [
    [1, "v1", "(pointer race-ring)"]
  ],
  "(method 11 under-shoot-block)": [["_stack_", 16, "res-tag"]],
  "(method 10 under-shoot-block)": [
    [62, "t9", "(function process-drawable none)"]
  ],
  "under-block-event-handler": [
    [23, "gp", "attack-info"],
    [28, "gp", "attack-info"],
    [53, "gp", "attack-info"],
    [57, "gp", "attack-info"]
  ],
  "(post fall under-block)": [[26, "gp", "collide-shape-moving"]]
=======
  "race-ring-set-particle-rotation-callback": [[1, "v1", "(pointer race-ring)"]],
  "(method 9 city-level-info)": [[387, "v1", "nav-segment"]],
  "(method 67 traffic-engine)": [
    [[137, 183], "s0", "crimson-guard"],
    [[44, 86], "a3", "vehicle"]
  ]
>>>>>>> f3526652
}<|MERGE_RESOLUTION|>--- conflicted
+++ resolved
@@ -7960,7 +7960,11 @@
     [96, "a1", "process-focusable"],
     [19, "a0", "part-tracker"]
   ],
-<<<<<<< HEAD
+  "(method 9 city-level-info)": [[387, "v1", "nav-segment"]],
+  "(method 67 traffic-engine)": [
+    [[137, 183], "s0", "crimson-guard"],
+    [[44, 86], "a3", "vehicle"]
+  ],
   "race-ring-set-particle-rotation-callback": [
     [1, "v1", "(pointer race-ring)"]
   ],
@@ -7975,12 +7979,4 @@
     [57, "gp", "attack-info"]
   ],
   "(post fall under-block)": [[26, "gp", "collide-shape-moving"]]
-=======
-  "race-ring-set-particle-rotation-callback": [[1, "v1", "(pointer race-ring)"]],
-  "(method 9 city-level-info)": [[387, "v1", "nav-segment"]],
-  "(method 67 traffic-engine)": [
-    [[137, 183], "s0", "crimson-guard"],
-    [[44, 86], "a3", "vehicle"]
-  ]
->>>>>>> f3526652
 }