--- conflicted
+++ resolved
@@ -1454,10 +1454,6 @@
     [35, "s3", "pointer"]
   ],
   "sp-process-particle-system": [[14, "a1", "vector"]],
-<<<<<<< HEAD
-
-=======
->>>>>>> 01707052
   // debug
   "add-debug-point": [
     [[35, 39], "a3", "dma-packet"],
