--- conflicted
+++ resolved
@@ -6517,7 +6517,24 @@
   "(method 37 dig-tipping-rock)": [[14, "v0", "sound-rpc-set-param"]],
   "(method 49 cpad-elevator)": [[2, "v1", "collide-shape-prim-group"]],
   "(method 10 cpad-elevator)": [[10, "t9", "(function elevator none)"]],
-<<<<<<< HEAD
+  "(code hunt wren)": [[10, "v1", "art-joint-anim"]],
+  "(code peck wren)": [
+    [36, "v1", "art-joint-anim"],
+    [81, "v1", "symbol"]
+  ],
+  "(code fly wren)": [
+    [51, "v1", "art-joint-anim"],
+    [82, "v1", "art-joint-anim"]
+  ],
+  "(code land wren)": [[17, "v1", "art-joint-anim"]],
+  "(method 7 wren)": [
+    [30, "t9", "(function process-drawable int process-drawable)"]
+  ],
+  "(code idle minnow)": [[10, "v1", "art-joint-anim"]],
+  "(post idle fish-manager)": [
+    [517, "v1", "process-drawable"],
+    [522, "v1", "process-drawable"]
+  ],
   "(method 33 vehicle-rider)": [[10, "s4", "vehicle"]],
   "(method 35 vehicle-rider)": [[[10, 15], "a0", "vehicle"]],
   "vehicle-spawn": [[38, "gp", "vehicle"]],
@@ -6599,24 +6616,4 @@
   "(method 60 traffic-engine)": [[29, "v1", "collide-shape"]],
   "(method 26 traffic-tracker)": [[26, "a0", "process-focusable"]],
   "(method 17 traffic-tracker)": [[23, "s1", "process-focusable"]]
-=======
-  "(code hunt wren)": [[10, "v1", "art-joint-anim"]],
-  "(code peck wren)": [
-    [36, "v1", "art-joint-anim"],
-    [81, "v1", "symbol"]
-  ],
-  "(code fly wren)": [
-    [51, "v1", "art-joint-anim"],
-    [82, "v1", "art-joint-anim"]
-  ],
-  "(code land wren)": [[17, "v1", "art-joint-anim"]],
-  "(method 7 wren)": [
-    [30, "t9", "(function process-drawable int process-drawable)"]
-  ],
-  "(code idle minnow)": [[10, "v1", "art-joint-anim"]],
-  "(post idle fish-manager)": [
-    [517, "v1", "process-drawable"],
-    [522, "v1", "process-drawable"]
-  ]
->>>>>>> f162d5ac
 }