{
  // auto find-parent-method possible
  "(method 3 entity-actor)": [[7, "t9", "(function entity entity)"]],
  "(method 3 entity)": [[7, "t9", "(function entity entity)"]],
  //
  "(method 2 array)": [
    [23, "gp", "(array int32)"],
    [43, "gp", "(array uint32)"],
    [63, "gp", "(array int64)"],
    [83, "gp", "(array uint64)"],
    [102, "gp", "(array int8)"],
    [121, "gp", "(array uint8)"],
    [141, "gp", "(array int16)"],
    [161, "gp", "(array uint16)"],
    [186, "gp", "(array uint128)"],
    [204, "gp", "(array int32)"],
    [223, "gp", "(array float)"],
    [232, "gp", "(array float)"],
    [249, "gp", "(array basic)"],
    [258, "gp", "(array basic)"]
  ],
  "(method 3 array)": [
    [51, "gp", "(array int32)"],
    [69, "gp", "(array uint32)"],
    [87, "gp", "(array int64)"],
    [105, "gp", "(array uint64)"],
    [122, "gp", "(array int8)"],
    [139, "gp", "(array int8)"],
    [157, "gp", "(array int16)"],
    [175, "gp", "(array uint16)"],
    [198, "gp", "(array uint128)"],
    [214, "gp", "(array int32)"],
    [233, "gp", "(array float)"],
    [250, "gp", "(array basic)"]
  ],
  "(method 0 cpu-thread)": [[[0, 28], "v0", "cpu-thread"]],
  "(method 0 process)": [
    [11, "a0", "int"],
    [[12, 45], "v0", "process"]
  ],
  "inspect-process-heap": [
    [[4, 11], "s5", "basic"],
    [17, "s5", "pointer"]
  ],
  "(method 14 dead-pool)": [
    [[24, 25], "v1", "(pointer process)"],
    [[30, 39], "s4", "(pointer process)"]
  ],
  "(method 24 dead-pool-heap)": [
    [5, "v1", "pointer"],
    [13, "a0", "pointer"],
    [25, "v1", "pointer"]
  ],
  "method-state": [[12, "a2", "state"]],
  "(method 9 process)": [[[46, 49], "s5", "process"]],
  "(method 10 process)": [[[24, 30], "s4", "protect-frame"]],
  "(method 0 protect-frame)": [
    [0, "a0", "int"],
    [[1, 8], "v0", "protect-frame"]
  ],
  "string-cat-to-last-char": [
    [3, "s5", "(pointer uint8)"],
    [4, "s5", "string"]
  ],
  "enter-state": [
    [68, "s0", "protect-frame"],
    [101, "t9", "(function object object object object object object none)"]
  ],
  "send-event-function": [[[7, 15], "a0", "process"]],
  // MATH
  "logf": [
    [12, "f0", "float"],
    [12, "f1", "float"],
    [19, "f0", "float"],
    [19, "f1", "float"]
  ],
  "log2f": [
    [12, "f0", "float"],
    [12, "f1", "float"],
    [19, "f0", "float"],
    [19, "f1", "float"]
  ],
  "cube-root": [
    [17, "f0", "float"],
    [17, "f1", "float"],
    [18, "f0", "float"],
    [18, "f1", "float"],
    [[23, 32], "f0", "float"]
  ],
  // Quaternion
  "quaternion-look-at!": [[15, "v1", "vector"]],
  "vector-x-quaternion!": [[10, "v1", "(pointer uint128)"]],
  "vector-y-quaternion!": [[10, "v1", "(pointer uint128)"]],
  "vector-z-quaternion!": [[10, "v1", "(pointer uint128)"]],
  "dma-buffer-add-vu-function": [[[9, 33], "t2", "dma-packet"]],
  "dma-buffer-add-buckets": [
    [[1, 4], "v1", "dma-bucket"],
    [5, "v1", "pointer"],
    [[9, 11], "v1", "dma-bucket"],
    [11, "v1", "pointer"]
  ],
  "dma-buffer-patch-buckets": [
    [[6, 8], "a0", "(inline-array dma-bucket)"],
    [8, "a3", "pointer"],
    [14, "a0", "(inline-array dma-bucket)"],
    [3, "a0", "(inline-array dma-bucket)"],
    [36, "a0", "(inline-array dma-bucket)"],
    [10, "a0", "(inline-array dma-bucket)"],
    [18, "a0", "(inline-array dma-bucket)"],
    [[29, 33], "a0", "dma-packet"],
    [34, "a0", "(inline-array dma-bucket)"]
  ],
  "dma-bucket-insert-tag": [
    [[2, 6], "v1", "dma-bucket"],
    [3, "a0", "dma-bucket"]
  ],
  "disasm-vif-details": [
    [[62, 94], "s3", "(pointer uint32)"],
    [[98, 130], "s3", "(pointer uint16)"],
    [[134, 164], "s3", "(pointer uint32)"],
    [[168, 198], "s3", "(pointer uint16)"],
    [[202, 225], "s3", "(pointer uint16)"]
  ],
  "disasm-vif-tag": [
    [[81, 85], "t1", "vif-stcycl-imm"],
    [242, "a0", "vif-unpack-imm"]
  ],
  "disasm-dma-list": [
    [25, "v1", "dma-tag"],
    [153, "v1", "dma-packet"],
    [189, "v1", "dma-packet"],
    [229, "v1", "dma-packet"],
    [258, "v1", "dma-packet"],
    [302, "v1", "dma-packet"],
    [308, "v1", "dma-packet"],
    [152, "v1", "(pointer uint64)"],
    [167, "v1", "(pointer uint64)"],
    [176, "v1", "(pointer uint64)"],
    [198, "v1", "(pointer uint64)"],
    [207, "v1", "(pointer uint64)"],
    [238, "v1", "(pointer uint64)"],
    [247, "v1", "(pointer uint64)"],
    [282, "v1", "(pointer uint64)"],
    [291, "v1", "(pointer uint64)"],
    [324, "v1", "(pointer uint64)"],
    [334, "v1", "(pointer uint64)"]
  ],
  "calculate-basis-functions-vector!": [
    [[8, 20], "v1", "(pointer float)"],
    [[0, 60], "f1", "float"]
  ],
  "curve-evaluate!": [[62, "s5", "pointer"]],
  "vector4-array-add!": [
    [11, "s5", "(inline-array vector4)"],
    [12, "s4", "(inline-array vector4)"],
    [13, "gp", "(inline-array vector4)"]
  ],
  "vector4-array-sub!": [
    [11, "s5", "(inline-array vector4)"],
    [12, "s4", "(inline-array vector4)"],
    [13, "gp", "(inline-array vector4)"]
  ],
  "vector4-array-mul!": [
    [11, "s5", "(inline-array vector4)"],
    [12, "s4", "(inline-array vector4)"],
    [13, "gp", "(inline-array vector4)"]
  ],
  "vector4-array-scale!": [
    [11, "s5", "(inline-array vector4)"],
    [12, "gp", "(inline-array vector4)"]
  ],
  "vector4-array-madd!": [
    [13, "s5", "(inline-array vector4)"],
    [14, "s4", "(inline-array vector4)"],
    [15, "gp", "(inline-array vector4)"]
  ],
  "vector4-array-msub!": [
    [13, "s5", "(inline-array vector4)"],
    [14, "s4", "(inline-array vector4)"],
    [15, "gp", "(inline-array vector4)"]
  ],
  "vector4-array-lerp!": [
    [13, "s5", "(inline-array vector4)"],
    [14, "s4", "(inline-array vector4)"],
    [15, "gp", "(inline-array vector4)"]
  ],
  "vector-segment-distance-point!": [[[21, 30], "f1", "float"]],
  "(method 10 profile-array)": [
    [[6, 10], "a0", "dma-packet"],
    [[16, 19], "a0", "gs-gif-tag"],
    [24, "a0", "(pointer gs-alpha)"],
    [26, "a0", "(pointer gs-reg64)"],
    [28, "a0", "(pointer gs-zbuf)"],
    [30, "a0", "(pointer gs-reg64)"],
    [32, "a0", "(pointer gs-test)"],
    [34, "a0", "(pointer gs-reg64)"],
    [35, "a0", "(pointer uint64)"],
    [37, "a0", "(pointer gs-reg64)"],
    [39, "a0", "(pointer gs-clamp)"],
    [41, "a0", "(pointer gs-reg64)"],
    [43, "a0", "(pointer gs-tex1)"],
    [45, "a0", "(pointer gs-reg64)"],
    [48, "a0", "(pointer gs-texa)"],
    [50, "a0", "(pointer gs-reg64)"],
    [52, "a0", "(pointer gs-texclut)"],
    [54, "a0", "(pointer gs-reg64)"],
    [56, "a0", "(pointer uint64)"],
    [58, "a0", "(pointer gs-reg64)"],
    [[69, 73], "a0", "(pointer uint128)"],
    [[73, 82], "a1", "vector4w"],
    [[82, 89], "a1", "vector4w"],
    [[90, 96], "a0", "vector4w"],
    [[113, 117], "a1", "(pointer uint128)"],
    [[117, 126], "a2", "vector4w"],
    [[126, 136], "a2", "vector4w"],
    [[137, 149], "a1", "vector4w"],
    [[187, 191], "t2", "(pointer int128)"],
    [[191, 225], "t4", "vector4w"],
    [[225, 231], "a2", "vector4w"],
    [[231, 237], "a2", "vector4w"]
  ],
  "draw-sprite2d-xy": [
    [[35, 39], "t0", "dma-packet"],
    [[45, 48], "t0", "gs-gif-tag"],
    [53, "t0", "(pointer gs-prim)"],
    [55, "t0", "(pointer gs-rgbaq)"],
    [66, "t0", "(pointer gs-xyzf)"],
    [87, "t0", "(pointer gs-xyzf)"],
    [[96, 108], "v1", "(pointer uint64)"]
  ],
  "draw-sprite2d-xy-absolute": [
    [[6, 10], "t3", "dma-packet"],
    [[16, 19], "t3", "gs-gif-tag"],
    [24, "t3", "(pointer gs-prim)"],
    [25, "t3", "(pointer gs-rgbaq)"],
    [36, "t3", "(pointer gs-xyzf)"],
    [49, "t3", "(pointer gs-xyzf)"],
    [[62, 69], "v1", "(pointer uint64)"]
  ],
  "draw-quad2d": [
    [[18, 22], "t2", "dma-packet"],
    [[28, 31], "t2", "gs-gif-tag"],
    [36, "t2", "(pointer gs-prim)"],
    [38, "t2", "(pointer gs-rgbaq)"],
    [46, "t2", "(pointer gs-xyzf)"],
    [48, "t2", "(pointer gs-rgbaq)"],
    [61, "t2", "(pointer gs-xyzf)"],
    [63, "t2", "(pointer gs-rgbaq)"],
    [76, "t2", "(pointer gs-xyzf)"],
    [78, "t2", "(pointer gs-rgbaq)"],
    [96, "t2", "(pointer gs-xyzf)"],
    [97, "t2", "(pointer uint64)"],
    [[110, 117], "v1", "(pointer uint64)"]
  ],
  "set-display-gs-state": [
    [[3, 10], "t3", "dma-packet"],
    [[13, 19], "t3", "gs-gif-tag"],
    [30, "t3", "(pointer gs-scissor)"],
    [32, "t3", "(pointer gs-reg64)"],
    [33, "t3", "(pointer gs-xy-offset)"],
    [35, "t3", "(pointer gs-reg64)"],
    [46, "t3", "(pointer gs-frame)"],
    [48, "t3", "(pointer gs-reg64)"],
    [50, "t3", "(pointer gs-test)"],
    [52, "t3", "(pointer gs-reg64)"],
    [54, "t3", "(pointer gs-texa)"],
    [56, "t3", "(pointer gs-reg64)"],
    [58, "t3", "(pointer gs-zbuf)"],
    [60, "t3", "(pointer gs-reg64)"],
    [61, "t3", "(pointer uint64)"],
    [63, "t3", "(pointer gs-reg64)"]
  ],
  "set-display-gs-state-offset": [
    [[3, 10], "t5", "dma-packet"],
    [[13, 19], "t5", "gs-gif-tag"],
    [30, "t5", "(pointer gs-scissor)"],
    [32, "t5", "(pointer gs-reg64)"],
    [40, "t5", "(pointer gs-xy-offset)"],
    [42, "t5", "(pointer gs-reg64)"],
    [53, "t5", "(pointer gs-frame)"],
    [55, "t5", "(pointer gs-reg64)"],
    [57, "t5", "(pointer gs-test)"],
    [59, "t5", "(pointer gs-reg64)"],
    [61, "t5", "(pointer gs-texa)"],
    [63, "t5", "(pointer gs-reg64)"],
    [65, "t5", "(pointer gs-zbuf)"],
    [67, "t5", "(pointer gs-reg64)"],
    [68, "t5", "(pointer uint64)"],
    [70, "t5", "(pointer gs-reg64)"]
  ],
  "reset-display-gs-state": [
    [[3, 8], "a2", "dma-packet"],
    [[14, 17], "a2", "gs-gif-tag"],
    [22, "a1", "(pointer gs-scissor)"],
    [24, "a1", "(pointer gs-reg64)"],
    [26, "a1", "(pointer gs-xy-offset)"],
    [28, "a1", "(pointer gs-reg64)"],
    [30, "a1", "(pointer gs-frame)"],
    [32, "a1", "(pointer gs-reg64)"],
    [34, "a1", "(pointer gs-test)"],
    [36, "a1", "(pointer gs-reg64)"],
    [39, "a1", "(pointer gs-texa)"],
    [41, "a1", "(pointer gs-reg64)"],
    [43, "a1", "(pointer gs-zbuf)"],
    [45, "a1", "(pointer gs-reg64)"],
    [46, "a1", "(pointer uint64)"],
    [48, "a1", "(pointer gs-reg64)"]
  ],
  "(method 3 connection-pers)": [[97, "f0", "float"]],
  "(method 9 connection)": [[8, "a0", "pointer"]],
  "(method 10 connection)": [[8, "a0", "pointer"]],
  "(method 11 connection)": [[5, "a1", "pointer"]],
  "(method 0 engine)": [
    [44, "v1", "pointer"],
    [47, "v1", "pointer"],
    [53, "v1", "connectable"],
    [65, "v1", "connectable"]
  ],
  "(method 12 engine)": [
    [[5, 18], "s4", "connection"],
    [13, "t9", "(function object object object object object)"]
  ],
  "(method 13 engine)": [
    [[5, 28], "s4", "connection"],
    [13, "t9", "(function object object object object object)"]
  ],
  "(method 15 engine)": [[[0, 36], "v1", "connection"]],
  "(method 19 engine)": [[8, "a0", "connection"]],
  "(method 20 engine)": [[8, "a0", "connection"]],
  "(method 21 engine)": [[8, "a0", "connection"]],
  "(method 0 engine-pers)": [
    [32, "v1", "pointer"],
    [23, "v1", "pointer"],
    [26, "v1", "pointer"],
    [24, "v1", "(pointer pointer)"]
  ],
  "(method 3 connection-minimap)": [[97, "f0", "float"]],
  "dma-buffer-add-ref-texture": [
    [[25, 29], "a3", "dma-packet"],
    [[32, 44], "a3", "gs-gif-tag"],
    [[47, 62], "a2", "dma-packet"]
  ],
  "texture-page-default-allocate": [[51, "a3", "texture-page"]],
  "texture-page-font-allocate": [[33, "a3", "texture-page"]],
  "(method 24 texture-pool)": [
    [67, "a1", "shader-ptr"],
    [[70, 91], "a1", "adgif-shader"],
    [92, "a1", "adgif-shader"]
  ],
  "(method 3 generic-tie-interp-point)": [[19, "gp", "(pointer uint128)"]],
  "(method 19 res-lump)": [
    [46, "t2", "(pointer uint64)"],
    [100, "t3", "(pointer uint64)"],
    [184, "t5", "(pointer uint64)"],
    [64, "t6", "(pointer uint64)"]
  ],
  "(method 20 res-lump)": [[341, "t0", "(pointer uint128)"]],
  "(method 16 res-lump)": [
    [22, "t1", "(pointer uint64)"],
    [29, "t2", "(pointer uint64)"]
  ],
  "(method 15 res-lump)": [[132, "s5", "res-tag-pair"]],
  "(method 17 res-lump)": [[22, "s4", "(pointer pointer)"]],
  "(method 0 script-context)": [[[8, 17], "v0", "script-context"]],
  "joint-mod-wheel-callback": [[[2, 63], "s4", "joint-mod-wheel"]],
  "joint-mod-set-local-callback": [[[0, 23], "v1", "joint-mod-set-local"]],
  "joint-mod-add-local-callback": [[[2, 33], "s4", "joint-mod-add-local"]],
  "joint-mod-set-world-callback": [[[0, 23], "v1", "joint-mod-set-world"]],
  "joint-mod-blend-local-callback": [[[2, 63], "gp", "joint-mod-blend-local"]],
  "joint-mod-spinner-callback": [[[2, 63], "gp", "joint-mod-spinner"]],
  "joint-mod-blend-world-callback": [[[2, 148], "gp", "joint-mod-blend-world"]],
  "joint-mod-rotate-local-callback": [
    [[2, 16], "v1", "joint-mod-rotate-local"]
  ],
  "(method 0 collide-shape-prim-sphere)": [
    [[3, 8], "v0", "collide-shape-prim-sphere"]
  ],
  "(method 0 collide-shape-prim-mesh)": [
    [[3, 11], "v0", "collide-shape-prim-mesh"]
  ],
  "(method 0 collide-shape-prim-group)": [
    [[3, 12], "v0", "collide-shape-prim-group"]
  ],
  "(method 0 collide-shape-moving)": [[[2, 12], "v0", "collide-shape-moving"]],
  "(method 11 touching-prims-entry-pool)": [
    [[0, 8], "v1", "touching-prims-entry"],
    [8, "v1", "pointer"],
    [[9, 11], "v1", "touching-prims-entry"],
    [[1, 20], "a1", "touching-prims-entry"]
  ],
  "(method 0 touching-list)": [[[6, 9], "v0", "touching-list"]],
  "display-loop-main": [[223, "t9", "(function none)"]],
  "end-display": [
    [205, "f1", "float"],
    [205, "f0", "float"]
  ],
  "(method 18 res-lump)": [["_stack_", 16, "object"]],
  "(method 21 res-lump)": [
    ["_stack_", 16, "res-tag"],
    ["_stack_", 32, "res-tag"]
  ],
  "(method 8 res-lump)": [
    [258, "s0", "array"],
    // [[0, 100], "s0", "basic"],
    // [[102, 120], "s0", "basic"],
    // [[147, 150], "s0", "collide-mesh"],
    [[157, 239], "s0", "(array object)"]
    // [235, "s0", "basic"]
  ],
  "(method 0 fact-info-enemy)": [
    [[0, 196], "gp", "fact-info-enemy"],
    ["_stack_", 16, "res-tag"],
    ["_stack_", 32, "res-tag"]
  ],
  "(method 0 fact-info)": [[87, "v1", "(pointer int32)"]],
  "(method 0 fact-info-crate)": [[[0, 17], "gp", "fact-info-crate"]],
  "(method 0 fact-info-target)": [[[0, 17], "gp", "fact-info-target"]],
  "joint-channel-float-delete!": [
    [7, "a0", "pointer"],
    [7, "a1", "pointer"]
  ],
  "num-func-chan": [[7, "v1", "joint-control-channel"]],
  "(method 20 process-focusable)": [
    [15, "gp", "collide-shape-moving"],
    [31, "gp", "collide-shape"]
  ],
  "(method 10 focus)": [[19, "v1", "collide-shape"]],
  "shrubbery-login-post-texture": [
    [[13, 15], "a3", "qword"],
    [16, "a3", "pointer"],
    [24, "a3", "pointer"],
    [[17, 23], "a3", "qword"],
    [[13, 23], "a1", "qword"],
    [14, "a2", "qword"],
    [[27, 29], "a3", "qword"],
    [[27, 29], "a1", "qword"],
    [[35, 37], "a3", "qword"],
    [[35, 37], "a2", "qword"]
  ],
  "(top-level-login eye-h)": [[[69, 77], "a1", "eye-control"]],
  "entity-actor-lookup": [["_stack_", 16, "res-tag"]],
  "entity-actor-count": [["_stack_", 16, "res-tag"]],
  "(method 0 path-control)": [["_stack_", 16, "res-tag"]],
  "(method 9 actor-link-info)": [[[0, 36], "s3", "entity-actor"]],
  "(method 41 nav-mesh)": [["_stack_", 56, "float"]],
  "(method 39 nav-mesh)": [["_stack_", 56, "float"]],
  "str-load": [[[18, 44], "s2", "load-chunk-msg"]],
  "str-load-status": [
    [[18, 22], "v1", "load-chunk-msg"],
    [26, "v1", "load-chunk-msg"]
  ],
  "str-play-async": [[[7, 36], "s4", "play-chunk-msg"]],
  "str-play-stop": [[[7, 36], "s4", "play-chunk-msg"]],
  "str-play-queue": [[[7, 98], "s4", "play-chunk-msg"]],
  "str-ambient-play": [[[7, 20], "s5", "load-chunk-msg"]],
  "str-ambient-stop": [[[7, 20], "s5", "load-chunk-msg"]],
  "dgo-load-begin": [[[19, 41], "s2", "load-dgo-msg"]],
  "dgo-load-get-next": [[[14, 31], "v1", "load-dgo-msg"]],
  "dgo-load-continue": [[[5, 23], "gp", "load-dgo-msg"]],
  "dgo-load-link": [
    [7, "s4", "uint"],
    [17, "s4", "uint"],
    [55, "s4", "uint"],
    [27, "s4", "uint"],
    [37, "s4", "uint"]
  ],
  "lookup-level-info": [
    [3, "a1", "symbol"],
    [[4, 24], "a1", "level-load-info"]
  ],
  "(method 30 level-group)": [[87, "v0", "level"]],
  "(method 19 level-group)": [
    [223, "s3", "continue-point"],
    [[177, 209], "s1", "continue-point"],
    [[182, 224], "s3", "continue-point"],
    [434, "v1", "symbol"]
  ],
  "(method 18 level)": [[[82, 89], "a1", "level"]],
  "(method 19 level)": [[[45, 48], "a0", "texture-anim-array"]],
  "level-update-after-load": [
    [[123, 152], "s0", "drawable-inline-array-tfrag"],
    [[155, 158], "s0", "drawable-tree-instance-tie"],
    [365, "a1", "(pointer int32)"],
    [370, "a2", "(pointer int32)"]
  ],
  "(method 25 level)": [
    [97, "t9", "(function object none)"],
    [169, "t9", "(function object symbol none)"]
  ],
  "(method 9 level)": [[54, "t9", "(function object none)"]],
  "copy-mood-exterior": [
    [[15, 19], "a1", "(inline-array vector)"],
    [[16, 18], "v1", "(inline-array vector)"],
    [[30, 32], "v1", "(inline-array vector)"],
    [[29, 33], "a0", "(inline-array vector)"]
  ],
  "update-mood-ruins": [[[30, 46], "gp", "(pointer float)"]],
  "update-mood-strip": [[[63, 80], "s4", "(pointer float)"]],
  "update-mood-ctysluma": [[[23, 81], "gp", "(pointer float)"]],
  "update-mood-ctyslumb": [[[19, 59], "s5", "(pointer float)"]],
  "update-mood-ctyslumc": [[[19, 47], "s5", "(pointer float)"]],
  "update-mood-palcab": [[[23, 53], "s4", "(pointer float)"]],
  "update-mood-stadiumb": [[[22, 61], "gp", "(pointer float)"]],
  "update-mood-atoll": [[[19, 48], "s4", "(pointer float)"]],
  "update-mood-drill": [[[22, 121], "gp", "(pointer float)"]],
  "update-mood-casboss": [[[22, 46], "s4", "(pointer float)"]],
  "update-mood-caspad": [[[19, 77], "gp", "(pointer float)"]],
  "update-mood-palent": [[[18, 43], "s5", "(pointer float)"]],
  "update-mood-nest": [[[21, 74], "s5", "(pointer float)"]],
  "update-mood-village1": [[[21, 66], "gp", "(pointer float)"]],
  "update-mood-consite": [[[84, 110], "s4", "(pointer float)"]],
  "desaturate-mood-colors": [[[20, 92], "a0", "(inline-array mood-color)"]],
  "ramdisk-load": [[[7, 12], "v1", "ramdisk-rpc-load"]],
  "(method 10 engine-sound-pers)": [[[2, 19], "v1", "sound-rpc-set-param"]],
  "check-irx-version": [[[3, 51], "gp", "sound-rpc-get-irx-version"]],
  "sound-bank-iop-store": [[[7, 11], "v1", "sound-rpc-bank-cmd"]],
  "sound-bank-iop-free": [[[7, 12], "v1", "sound-rpc-bank-cmd"]],
  "sound-bank-load": [[[7, 12], "v1", "sound-rpc-load-bank"]],
  "sound-bank-load-from-iop": [[[7, 12], "v1", "sound-rpc-load-bank"]],
  "sound-bank-load-from-ee": [[[8, 14], "v1", "sound-rpc-load-bank"]],
  "sound-bank-unload": [[[6, 11], "v1", "sound-rpc-unload-bank"]],
  "sound-music-load": [[[6, 11], "v1", "sound-rpc-load-music"]],
  "sound-music-unload": [[[3, 8], "v1", "sound-rpc-unload-music"]],
  "set-language": [[[7, 12], "v1", "sound-rpc-set-language"]],
  "sound-set-stereo-mode": [[[4, 9], "v1", "sound-rpc-set-stereo-mode"]],
  "list-sounds": [[[3, 7], "v1", "sound-rpc-list-sounds"]],
  "string->sound-name": [[[2, 18], "a1", "(pointer uint8)"]],
  "sound-set-volume": [[[3, 16], "v1", "sound-rpc-set-master-volume"]],
  "sound-set-reverb": [[[5, 25], "v1", "sound-rpc-set-reverb"]],
  "sound-set-ear-trans": [[[7, 26], "gp", "sound-rpc-set-ear-trans"]],
  "sound-play-by-name": [
    [[12, 45], "s5", "sound-rpc-play"],
    [[22, 39], "s3", "process-drawable"]
  ],
  "sound-play-by-spec": [
    [[4, 54], "s5", "sound-rpc-play"],
    [[31, 47], "s3", "process-drawable"]
  ],
  "sound-pause": [[[3, 8], "v1", "sound-rpc-pause-sound"]],
  "sound-stop": [[[3, 8], "v1", "sound-rpc-stop-sound"]],
  "sound-continue": [[[3, 8], "v1", "sound-rpc-continue-sound"]],
  "sound-group-pause": [[[3, 7], "v1", "sound-rpc-pause-group"]],
  "sound-group-stop": [[[3, 7], "v1", "sound-rpc-stop-group"]],
  "sound-group-continue": [[[3, 7], "v1", "sound-rpc-continue-group"]],
  "sound-set-flava": [[[3, 10], "v1", "sound-rpc-set-flava"]],
  "sound-set-midi-reg": [[[3, 10], "v1", "sound-rpc-set-midi-reg"]],
  "sound-set-fps": [[[3, 10], "v1", "sound-rpc-set-fps"]],
  "(method 0 ambient-sound)": [
    [121, "v1", "sound-spec"],
    [125, "v1", "sound-spec"],
    [128, "v1", "sound-spec"],
    [132, "v1", "sound-spec"],
    // [143, "v1", "sound-spec"],
    // [140, "v1", "sound-spec"],
    // [147, "v1", "sound-spec"],
    ["_stack_", 16, "sound-spec"],
    ["_stack_", 32, "sound-name"],
    ["_stack_", 48, "(pointer float)"],
    // ["_stack_", 52, "sound-play-parms"],
    ["_stack_", 64, "res-tag"]
  ],
  "(method 11 ambient-sound)": [
    [[18, 33], "s4", "process-drawable"],
    [[11, 47], "s5", "sound-rpc-set-param"]
  ],
  "(method 12 ambient-sound)": [[[7, 22], "v1", "sound-rpc-set-param"]],
  "(method 13 ambient-sound)": [[[7, 23], "v1", "sound-rpc-set-param"]],
  "loader-test-command": [[[5, 10], "v1", "sound-rpc-test-cmd"]],
  "(anon-function 1 gsound)": [[[0, 45], "gp", "(array symbol)"]],
  "sound-buffer-dump": [[[12, 39], "s3", "sound-rpc-play"]],
  "(method 12 fact-info-target)": [
    [3, "v1", "target"],
    [14, "a0", "target"]
  ],
<<<<<<< HEAD
  "init-haze-vert-array": [
    [43, "a0", "cloud-vertex"],
    [44, "v1", "cloud-vertex"]
  ],
  "sky-make-sun-data": [[[7, 58], "s3", "sky-sun-data"]],
  "(anon-function 7 relocate)": [
    [3, "a0", "int"],
    [8, "a0", "int"]
  ],
  "placeholder-do-not-add-below": [],
  "(method 7 process)": [
    [[47, 88], "v1", "connection"],
    [[120, 124], "a0", "basic"],
    [[127, 130], "a0", "basic"]
  ],
  "(method 7 collide-shape-prim-group)": [[4, "v1", "pointer"]],
  "all-texture-tweak-adjust": [[[35, 44], "s0", "adgif-shader"]],
  "dm-float-field-tie-rvanish-func": [[[14, 45], "gp", "prototype-bucket-tie"]],
  "dm-float-field-tie-vanish-far-func": [
    [[14, 45], "gp", "prototype-bucket-tie"]
  ],
  "build-instance-list": [
    [33, "v1", "drawable-tree-instance-shrub"],
    [85, "v1", "drawable-tree-instance-tie"]
  ],
  "debug-menu-make-continue-sub-menu": [
    [5, "v1", "symbol"],
    [10, "v1", "level-load-info"],
    [13, "v1", "level-load-info"],
    [21, "v1", "continue-point"],
    [47, "v1", "continue-point"],
    [56, "v1", "continue-point"]
  ],
  "(anon-function 191 default-menu)": [
    [[30, 37], "s5", "adgif-shader"],
    [[5, 25], "s4", "texture-id"]
  ],
  "(anon-function 188 default-menu)": [
    [[3, 13], "v1", "texture-id"],
    [[20, 28], "a1", "adgif-shader"],
    [33, "v1", "texture-id"],
    [41, "v1", "adgif-shader"]
  ],
  "(anon-function 187 default-menu)": [
    [[2, 13], "v1", "texture-id"],
    [[18, 29], "a1", "adgif-shader"],
    [34, "v1", "texture-id"],
    [[42, 44], "v1", "adgif-shader"]
  ],
  "(anon-function 186 default-menu)": [
    [[3, 13], "v1", "texture-id"],
    [[20, 28], "a1", "adgif-shader"],
    [33, "v1", "texture-id"],
    [41, "v1", "adgif-shader"]
  ],
  "(anon-function 185 default-menu)": [
    [[3, 13], "v1", "texture-id"],
    [[20, 28], "a1", "adgif-shader"],
    [33, "v1", "texture-id"],
    [41, "v1", "adgif-shader"]
  ],
  "(anon-function 184 default-menu)": [
    [[3, 13], "v1", "texture-id"],
    [[20, 28], "a1", "adgif-shader"],
    [33, "v1", "texture-id"],
    [41, "v1", "adgif-shader"]
  ],
  "(anon-function 183 default-menu)": [
    [[2, 13], "v1", "texture-id"],
    [[18, 29], "a1", "adgif-shader"],
    [34, "v1", "texture-id"],
    [[42, 44], "v1", "adgif-shader"]
  ],
  "(anon-function 182 default-menu)": [
    [[3, 13], "v1", "texture-id"],
    [[20, 28], "a1", "adgif-shader"],
    [33, "v1", "texture-id"],
    [41, "v1", "adgif-shader"]
  ],
  "(anon-function 181 default-menu)": [
    [[3, 13], "v1", "texture-id"],
    [[20, 28], "a1", "adgif-shader"],
    [33, "v1", "texture-id"],
    [41, "v1", "adgif-shader"]
  ],
  "(anon-function 180 default-menu)": [
    [[3, 13], "v1", "texture-id"],
    [[20, 28], "a1", "adgif-shader"],
    [33, "v1", "texture-id"],
    [41, "v1", "adgif-shader"]
  ],
  "(anon-function 179 default-menu)": [
    [[2, 13], "v1", "texture-id"],
    [[18, 29], "a1", "adgif-shader"],
    [34, "v1", "texture-id"],
    [[42, 44], "v1", "adgif-shader"]
  ],
  "(anon-function 178 default-menu)": [
    [[3, 13], "v1", "texture-id"],
    [[20, 28], "a1", "adgif-shader"],
    [33, "v1", "texture-id"],
    [41, "v1", "adgif-shader"]
  ],
  "(anon-function 177 default-menu)": [
    [[3, 13], "v1", "texture-id"],
    [[20, 28], "a1", "adgif-shader"],
    [33, "v1", "texture-id"],
    [41, "v1", "adgif-shader"]
  ],
  "(anon-function 176 default-menu)": [
    [[3, 13], "v1", "texture-id"],
    [[20, 28], "a1", "adgif-shader"],
    [33, "v1", "texture-id"],
    [41, "v1", "adgif-shader"]
  ],
  "(anon-function 175 default-menu)": [
    [[3, 13], "v1", "texture-id"],
    [[20, 28], "a1", "adgif-shader"],
    [33, "v1", "texture-id"],
    [41, "v1", "adgif-shader"]
  ],
  "(anon-function 174 default-menu)": [
    [[3, 13], "v1", "texture-id"],
    [[20, 28], "a1", "adgif-shader"],
    [33, "v1", "texture-id"],
    [41, "v1", "adgif-shader"]
  ],
  "(anon-function 173 default-menu)": [
    [[2, 13], "v1", "texture-id"],
    [[18, 29], "a1", "adgif-shader"],
    [34, "v1", "texture-id"],
    [[42, 44], "v1", "adgif-shader"]
  ],
  "(anon-function 172 default-menu)": [
    [[2, 13], "v1", "texture-id"],
    [[18, 29], "a1", "adgif-shader"],
    [34, "v1", "texture-id"],
    [[42, 44], "v1", "adgif-shader"]
  ]
=======
  "(method 10 history)": [[[8, 10], "a1", "history-elt"]],
  "(method 10 history-iterator)": [[[20, 35], "a2", "history-elt"]],
  "command-get-time": [[119, "gp", "(pointer float)"]],
  "command-get-param": [[122, "gp", "(pointer float)"]],
  "command-get-entity": [[10, "gp", "process"]],
  "print-game-text": [
    [225, "v1", "float"],
    [241, "v1", "float"]
  ],
  "warp-test": [[[18, 23], "v1", "dma-packet"]],
  "fx-copy-buf": [
    [[17, 22], "t3", "dma-packet"],
    [[2, 8], "a2", "dma-packet"],
    [[122, 127], "t0", "dma-packet"],
    [[24, 66], "t3", "dma-packet"]
  ],
  "(method 12 setting-control)": [[17, "s4", "connection"]],
  "(method 14 setting-control)": [[6, "v1", "connection"]],
  "(method 18 setting-control)": [[[844, 848], "a0", "process-focusable"]],
  "(method 9 cam-setting-data)": [
    [[76, 80], "v1", "connection"],
    [22, "s3", "connection"],
    [[45, 48], "s3", "connection"],
    [[56, 59], "s3", "connection"]
  ],
  "(method 9 user-setting-data)": [
    [[76, 80], "v1", "connection"],
    [[56, 59], "s3", "connection"],
    [[45, 49], "s3", "connection"],
    [22, "s3", "connection"]
  ],
  "(method 10 cam-setting-data)": [
    [[24, 31], "v1", "handle"],
    [[23, 36], "a0", "handle"],
    [44, "a3", "vector"],
    [395, "a3", "vector"],
    [404, "a3", "vector"],
    [413, "a3", "vector"],
    [424, "a3", "vector"],
    [[433, 448], "a0", "handle"],
    [[434, 441], "v1", "handle"],
    [[454, 467], "a0", "handle"],
    [[455, 462], "v1", "handle"]
  ],
"(method 9 art)": [
    [9, "v1", "pointer"]
  ],
  "(method 12 art-group)":[
    [12, "a0", "art-joint-anim"]
  ],
  "(method 9 art-mesh-geo)": [
    [20, "s4", "(pointer int16)"],
    [[14, 19], "a0", "drawable"],
    [10, "v1", "(pointer art)"],
    [14, "v1", "(pointer art)"]
  ],
  "(method 9 art-joint-anim)": [
    [9, "v1", "pointer"]
  ],
  "joint-control-copy!": [
    [8, "a0", "uint"]
  ],
  "joint-control-remap!": [
    [127, "t9", "(function joint-control joint-control-channel int object)"],
    [181, "t9", "(function joint-control joint-control-channel int object)"],
    ["_stack_", 60, "basic"]
  ],
  "flatten-joint-control-to-spr": [
    [[201, 203], "a1", "terrain-context"],
    [[131, 133], "a0", "terrain-context"],
    [[182, 184], "a1", "terrain-context"],
    [[164, 166], "a0", "terrain-context"],
    [195, "v1", "terrain-context"],
    [65, "a3", "(pointer float)"],
    [67, "a3", "(pointer float)"],

    [[18, 24], "a2", "(inline-array vector)"],
    [24, "a3", "(pointer float)"],
    [[59, 65], "a2", "(inline-array vector)"],
    [[112, 118], "a2", "(inline-array vector)"],
    [17, "a2", "int"]
  ],

  "(method 2 art-joint-anim-manager-slot)": [
    [21, "s2", "uint"],
    [21, "v1", "uint"]
  ],

  "create-interpolated2-joint-animation-frame": [
    [[48, 125], "v1", "joint-anim-frame"]
  ],

  "(method 12 art-joint-anim-manager)": [
    [15, "a0", "pointer"],
    [15, "v1", "pointer"],
    [21, "a0", "pointer"],
    [21, "v1", "pointer"]
  ],

  "(method 11 art-joint-anim-manager)": [
    [54, "v1", "uint"],
    [54, "s2", "uint"],
    [60, "s2", "uint"],
    [65, "s2", "uint"],
    [71, "s2", "uint"],
    [87, "a1", "uint"],
    [94, "a2", "uint"]
  ],

  "joint-anim-inspect-elt": [
    [[4, 15], "gp", "joint-anim-matrix"],
    [[17, 30], "gp", "joint-anim-transformq"]
  ],

  "matrix-from-control!": [
    [22, "v1", "pointer"],
    [35, "v1", "pointer"],
    [38, "v1", "pointer"],
    [65, "v1", "pointer"],
    [72, "v1", "pointer"],
    [82, "v1", "pointer"],
    [85, "v1", "pointer"],

    // [58, "v1", "matrix"],
    [[43, 49], "v1", "matrix"]
  ],
  // placeholder
  "placeholder-do-not-add-below": []
>>>>>>> 2bead6db
}<|MERGE_RESOLUTION|>--- conflicted
+++ resolved
@@ -572,147 +572,6 @@
     [3, "v1", "target"],
     [14, "a0", "target"]
   ],
-<<<<<<< HEAD
-  "init-haze-vert-array": [
-    [43, "a0", "cloud-vertex"],
-    [44, "v1", "cloud-vertex"]
-  ],
-  "sky-make-sun-data": [[[7, 58], "s3", "sky-sun-data"]],
-  "(anon-function 7 relocate)": [
-    [3, "a0", "int"],
-    [8, "a0", "int"]
-  ],
-  "placeholder-do-not-add-below": [],
-  "(method 7 process)": [
-    [[47, 88], "v1", "connection"],
-    [[120, 124], "a0", "basic"],
-    [[127, 130], "a0", "basic"]
-  ],
-  "(method 7 collide-shape-prim-group)": [[4, "v1", "pointer"]],
-  "all-texture-tweak-adjust": [[[35, 44], "s0", "adgif-shader"]],
-  "dm-float-field-tie-rvanish-func": [[[14, 45], "gp", "prototype-bucket-tie"]],
-  "dm-float-field-tie-vanish-far-func": [
-    [[14, 45], "gp", "prototype-bucket-tie"]
-  ],
-  "build-instance-list": [
-    [33, "v1", "drawable-tree-instance-shrub"],
-    [85, "v1", "drawable-tree-instance-tie"]
-  ],
-  "debug-menu-make-continue-sub-menu": [
-    [5, "v1", "symbol"],
-    [10, "v1", "level-load-info"],
-    [13, "v1", "level-load-info"],
-    [21, "v1", "continue-point"],
-    [47, "v1", "continue-point"],
-    [56, "v1", "continue-point"]
-  ],
-  "(anon-function 191 default-menu)": [
-    [[30, 37], "s5", "adgif-shader"],
-    [[5, 25], "s4", "texture-id"]
-  ],
-  "(anon-function 188 default-menu)": [
-    [[3, 13], "v1", "texture-id"],
-    [[20, 28], "a1", "adgif-shader"],
-    [33, "v1", "texture-id"],
-    [41, "v1", "adgif-shader"]
-  ],
-  "(anon-function 187 default-menu)": [
-    [[2, 13], "v1", "texture-id"],
-    [[18, 29], "a1", "adgif-shader"],
-    [34, "v1", "texture-id"],
-    [[42, 44], "v1", "adgif-shader"]
-  ],
-  "(anon-function 186 default-menu)": [
-    [[3, 13], "v1", "texture-id"],
-    [[20, 28], "a1", "adgif-shader"],
-    [33, "v1", "texture-id"],
-    [41, "v1", "adgif-shader"]
-  ],
-  "(anon-function 185 default-menu)": [
-    [[3, 13], "v1", "texture-id"],
-    [[20, 28], "a1", "adgif-shader"],
-    [33, "v1", "texture-id"],
-    [41, "v1", "adgif-shader"]
-  ],
-  "(anon-function 184 default-menu)": [
-    [[3, 13], "v1", "texture-id"],
-    [[20, 28], "a1", "adgif-shader"],
-    [33, "v1", "texture-id"],
-    [41, "v1", "adgif-shader"]
-  ],
-  "(anon-function 183 default-menu)": [
-    [[2, 13], "v1", "texture-id"],
-    [[18, 29], "a1", "adgif-shader"],
-    [34, "v1", "texture-id"],
-    [[42, 44], "v1", "adgif-shader"]
-  ],
-  "(anon-function 182 default-menu)": [
-    [[3, 13], "v1", "texture-id"],
-    [[20, 28], "a1", "adgif-shader"],
-    [33, "v1", "texture-id"],
-    [41, "v1", "adgif-shader"]
-  ],
-  "(anon-function 181 default-menu)": [
-    [[3, 13], "v1", "texture-id"],
-    [[20, 28], "a1", "adgif-shader"],
-    [33, "v1", "texture-id"],
-    [41, "v1", "adgif-shader"]
-  ],
-  "(anon-function 180 default-menu)": [
-    [[3, 13], "v1", "texture-id"],
-    [[20, 28], "a1", "adgif-shader"],
-    [33, "v1", "texture-id"],
-    [41, "v1", "adgif-shader"]
-  ],
-  "(anon-function 179 default-menu)": [
-    [[2, 13], "v1", "texture-id"],
-    [[18, 29], "a1", "adgif-shader"],
-    [34, "v1", "texture-id"],
-    [[42, 44], "v1", "adgif-shader"]
-  ],
-  "(anon-function 178 default-menu)": [
-    [[3, 13], "v1", "texture-id"],
-    [[20, 28], "a1", "adgif-shader"],
-    [33, "v1", "texture-id"],
-    [41, "v1", "adgif-shader"]
-  ],
-  "(anon-function 177 default-menu)": [
-    [[3, 13], "v1", "texture-id"],
-    [[20, 28], "a1", "adgif-shader"],
-    [33, "v1", "texture-id"],
-    [41, "v1", "adgif-shader"]
-  ],
-  "(anon-function 176 default-menu)": [
-    [[3, 13], "v1", "texture-id"],
-    [[20, 28], "a1", "adgif-shader"],
-    [33, "v1", "texture-id"],
-    [41, "v1", "adgif-shader"]
-  ],
-  "(anon-function 175 default-menu)": [
-    [[3, 13], "v1", "texture-id"],
-    [[20, 28], "a1", "adgif-shader"],
-    [33, "v1", "texture-id"],
-    [41, "v1", "adgif-shader"]
-  ],
-  "(anon-function 174 default-menu)": [
-    [[3, 13], "v1", "texture-id"],
-    [[20, 28], "a1", "adgif-shader"],
-    [33, "v1", "texture-id"],
-    [41, "v1", "adgif-shader"]
-  ],
-  "(anon-function 173 default-menu)": [
-    [[2, 13], "v1", "texture-id"],
-    [[18, 29], "a1", "adgif-shader"],
-    [34, "v1", "texture-id"],
-    [[42, 44], "v1", "adgif-shader"]
-  ],
-  "(anon-function 172 default-menu)": [
-    [[2, 13], "v1", "texture-id"],
-    [[18, 29], "a1", "adgif-shader"],
-    [34, "v1", "texture-id"],
-    [[42, 44], "v1", "adgif-shader"]
-  ]
-=======
   "(method 10 history)": [[[8, 10], "a1", "history-elt"]],
   "(method 10 history-iterator)": [[[20, 35], "a2", "history-elt"]],
   "command-get-time": [[119, "gp", "(pointer float)"]],
@@ -757,7 +616,7 @@
     [[454, 467], "a0", "handle"],
     [[455, 462], "v1", "handle"]
   ],
-"(method 9 art)": [
+  "(method 9 art)": [
     [9, "v1", "pointer"]
   ],
   "(method 12 art-group)":[
@@ -839,7 +698,144 @@
     // [58, "v1", "matrix"],
     [[43, 49], "v1", "matrix"]
   ],
+  "init-haze-vert-array": [
+    [43, "a0", "cloud-vertex"],
+    [44, "v1", "cloud-vertex"]
+  ],
+  "sky-make-sun-data": [[[7, 58], "s3", "sky-sun-data"]],
+  "(anon-function 7 relocate)": [
+    [3, "a0", "int"],
+    [8, "a0", "int"]
+  ],
+  "(method 7 process)": [
+    [[47, 88], "v1", "connection"],
+    [[120, 124], "a0", "basic"],
+    [[127, 130], "a0", "basic"]
+  ],
+  "(method 7 collide-shape-prim-group)": [[4, "v1", "pointer"]],
+  "all-texture-tweak-adjust": [[[35, 44], "s0", "adgif-shader"]],
+  "dm-float-field-tie-rvanish-func": [[[14, 45], "gp", "prototype-bucket-tie"]],
+  "dm-float-field-tie-vanish-far-func": [
+    [[14, 45], "gp", "prototype-bucket-tie"]
+  ],
+  "build-instance-list": [
+    [33, "v1", "drawable-tree-instance-shrub"],
+    [85, "v1", "drawable-tree-instance-tie"]
+  ],
+  "debug-menu-make-continue-sub-menu": [
+    [5, "v1", "symbol"],
+    [10, "v1", "level-load-info"],
+    [13, "v1", "level-load-info"],
+    [21, "v1", "continue-point"],
+    [47, "v1", "continue-point"],
+    [56, "v1", "continue-point"]
+  ],
+  "(anon-function 191 default-menu)": [
+    [[30, 37], "s5", "adgif-shader"],
+    [[5, 25], "s4", "texture-id"]
+  ],
+  "(anon-function 188 default-menu)": [
+    [[3, 13], "v1", "texture-id"],
+    [[20, 28], "a1", "adgif-shader"],
+    [33, "v1", "texture-id"],
+    [41, "v1", "adgif-shader"]
+  ],
+  "(anon-function 187 default-menu)": [
+    [[2, 13], "v1", "texture-id"],
+    [[18, 29], "a1", "adgif-shader"],
+    [34, "v1", "texture-id"],
+    [[42, 44], "v1", "adgif-shader"]
+  ],
+  "(anon-function 186 default-menu)": [
+    [[3, 13], "v1", "texture-id"],
+    [[20, 28], "a1", "adgif-shader"],
+    [33, "v1", "texture-id"],
+    [41, "v1", "adgif-shader"]
+  ],
+  "(anon-function 185 default-menu)": [
+    [[3, 13], "v1", "texture-id"],
+    [[20, 28], "a1", "adgif-shader"],
+    [33, "v1", "texture-id"],
+    [41, "v1", "adgif-shader"]
+  ],
+  "(anon-function 184 default-menu)": [
+    [[3, 13], "v1", "texture-id"],
+    [[20, 28], "a1", "adgif-shader"],
+    [33, "v1", "texture-id"],
+    [41, "v1", "adgif-shader"]
+  ],
+  "(anon-function 183 default-menu)": [
+    [[2, 13], "v1", "texture-id"],
+    [[18, 29], "a1", "adgif-shader"],
+    [34, "v1", "texture-id"],
+    [[42, 44], "v1", "adgif-shader"]
+  ],
+  "(anon-function 182 default-menu)": [
+    [[3, 13], "v1", "texture-id"],
+    [[20, 28], "a1", "adgif-shader"],
+    [33, "v1", "texture-id"],
+    [41, "v1", "adgif-shader"]
+  ],
+  "(anon-function 181 default-menu)": [
+    [[3, 13], "v1", "texture-id"],
+    [[20, 28], "a1", "adgif-shader"],
+    [33, "v1", "texture-id"],
+    [41, "v1", "adgif-shader"]
+  ],
+  "(anon-function 180 default-menu)": [
+    [[3, 13], "v1", "texture-id"],
+    [[20, 28], "a1", "adgif-shader"],
+    [33, "v1", "texture-id"],
+    [41, "v1", "adgif-shader"]
+  ],
+  "(anon-function 179 default-menu)": [
+    [[2, 13], "v1", "texture-id"],
+    [[18, 29], "a1", "adgif-shader"],
+    [34, "v1", "texture-id"],
+    [[42, 44], "v1", "adgif-shader"]
+  ],
+  "(anon-function 178 default-menu)": [
+    [[3, 13], "v1", "texture-id"],
+    [[20, 28], "a1", "adgif-shader"],
+    [33, "v1", "texture-id"],
+    [41, "v1", "adgif-shader"]
+  ],
+  "(anon-function 177 default-menu)": [
+    [[3, 13], "v1", "texture-id"],
+    [[20, 28], "a1", "adgif-shader"],
+    [33, "v1", "texture-id"],
+    [41, "v1", "adgif-shader"]
+  ],
+  "(anon-function 176 default-menu)": [
+    [[3, 13], "v1", "texture-id"],
+    [[20, 28], "a1", "adgif-shader"],
+    [33, "v1", "texture-id"],
+    [41, "v1", "adgif-shader"]
+  ],
+  "(anon-function 175 default-menu)": [
+    [[3, 13], "v1", "texture-id"],
+    [[20, 28], "a1", "adgif-shader"],
+    [33, "v1", "texture-id"],
+    [41, "v1", "adgif-shader"]
+  ],
+  "(anon-function 174 default-menu)": [
+    [[3, 13], "v1", "texture-id"],
+    [[20, 28], "a1", "adgif-shader"],
+    [33, "v1", "texture-id"],
+    [41, "v1", "adgif-shader"]
+  ],
+  "(anon-function 173 default-menu)": [
+    [[2, 13], "v1", "texture-id"],
+    [[18, 29], "a1", "adgif-shader"],
+    [34, "v1", "texture-id"],
+    [[42, 44], "v1", "adgif-shader"]
+  ],
+  "(anon-function 172 default-menu)": [
+    [[2, 13], "v1", "texture-id"],
+    [[18, 29], "a1", "adgif-shader"],
+    [34, "v1", "texture-id"],
+    [[42, 44], "v1", "adgif-shader"]
+  ],
   // placeholder
   "placeholder-do-not-add-below": []
->>>>>>> 2bead6db
 }