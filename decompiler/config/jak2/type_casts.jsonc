--- conflicted
+++ resolved
@@ -2742,7 +2742,6 @@
     [46, "s5", "collide-shape"],
     [107, "v1", "manipy"]
   ],
-<<<<<<< HEAD
   "service-cpads": [[[207, 312], "s3", "pad-buttons"]],
   "dm-editable-boolean-toggle-pick-func": [[5, "v1", "(pointer symbol)"]],
   "dm-editable-light-float-func": [
@@ -2750,8 +2749,7 @@
     [88, "v1", "(pointer float)"]
   ],
   "(anon-function 46 script)": [[24, "v0", "float"]],
-  "(anon-function 4 script)": [[13, "v1", "int"]]
-=======
+  "(anon-function 4 script)": [[13, "v1", "int"]],
   "(method 13 sync-linear)": [
     ["_stack_", 16, "res-tag"],
     [35, "v1", "(pointer float)"]
@@ -2763,8 +2761,5 @@
   "(method 13 sync-paused)": [
     ["_stack_", 16, "res-tag"],
     [[29, 45], "v1", "(pointer float)"]
-  ],
-  // placeholder
-  "placeholder-do-not-add-below": []
->>>>>>> e3a4627e
+  ]
 }