--- conflicted
+++ resolved
@@ -570,7 +570,10 @@
   "loader-test-command": [[[5, 10], "v1", "sound-rpc-test-cmd"]],
   "(anon-function 1 gsound)": [[[0, 45], "gp", "(array symbol)"]],
   "sound-buffer-dump": [[[12, 39], "s3", "sound-rpc-play"]],
-<<<<<<< HEAD
+  "(method 12 fact-info-target)": [
+    [3, "v1", "target"],
+    [14, "a0", "target"]
+  ],
   "(method 10 history)": [[[8, 10], "a1", "history-elt"]],
   "(method 10 history-iterator)": [[[20, 35], "a2", "history-elt"]],
   "command-get-time": [[119, "gp", "(pointer float)"]],
@@ -581,12 +584,5 @@
     [241, "v1", "float"]
   ],
 
-  // GO AWAY
-=======
-  "(method 12 fact-info-target)": [
-    [3, "v1", "target"],
-    [14, "a0", "target"]
-  ],
->>>>>>> f8007cc8
   "placeholder-do-not-add-below": []
 }