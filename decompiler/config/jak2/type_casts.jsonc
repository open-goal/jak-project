--- conflicted
+++ resolved
@@ -510,61 +510,22 @@
   "update-mood-village1": [[[21, 66], "gp", "(pointer float)"]],
   "update-mood-consite": [[[84, 110], "s4", "(pointer float)"]],
   "desaturate-mood-colors": [[[20, 92], "a0", "(inline-array mood-color)"]],
-<<<<<<< HEAD
-  "(method 10 history)": [[[8, 10], "a1", "history-elt"]],
-  "(method 10 history-iterator)": [[[20, 35], "a2", "history-elt"]],
-  "command-get-time": [[119, "gp", "(pointer float)"]],
-  "command-get-param": [[122, "gp", "(pointer float)"]],
-  "command-get-entity": [[10, "gp", "process"]],
-  "print-game-text": [
-    [225, "v1", "float"],
-    [241, "v1", "float"]
-  ]
-=======
-  "ramdisk-load": [
-    [[7, 12], "v1", "ramdisk-rpc-load"]
-  ],
-  "(method 10 engine-sound-pers)": [
-    [[2, 19], "v1", "sound-rpc-set-param"]
-  ],
+  "ramdisk-load": [[[7, 12], "v1", "ramdisk-rpc-load"]],
+  "(method 10 engine-sound-pers)": [[[2, 19], "v1", "sound-rpc-set-param"]],
 
-  "check-irx-version": [
-    [[3, 51], "gp", "sound-rpc-get-irx-version"]
-  ],
+  "check-irx-version": [[[3, 51], "gp", "sound-rpc-get-irx-version"]],
 
-  "sound-bank-iop-store": [
-    [[7, 11], "v1", "sound-rpc-bank-cmd"]
-  ],
-  "sound-bank-iop-free": [
-    [[7, 12], "v1", "sound-rpc-bank-cmd"]
-  ],
-  "sound-bank-load": [
-    [[7, 12], "v1", "sound-rpc-load-bank"]
-  ],
-  "sound-bank-load-from-iop": [
-    [[7, 12], "v1", "sound-rpc-load-bank"]
-  ],
-  "sound-bank-load-from-ee": [
-    [[8, 14], "v1", "sound-rpc-load-bank"]
-  ],
-  "sound-bank-unload": [
-    [[6, 11], "v1", "sound-rpc-unload-bank"]
-  ],
-  "sound-music-load": [
-    [[6, 11], "v1", "sound-rpc-load-music"]
-  ],
-  "sound-music-unload": [
-    [[3, 8], "v1", "sound-rpc-unload-music"]
-  ],
-  "set-language": [
-    [[7, 12], "v1", "sound-rpc-set-language"]
-  ],
-  "sound-set-stereo-mode": [
-    [[4, 9], "v1", "sound-rpc-set-stereo-mode"]
-  ],
-  "list-sounds": [
-    [[3, 7], "v1", "sound-rpc-list-sounds"]
-  ],
+  "sound-bank-iop-store": [[[7, 11], "v1", "sound-rpc-bank-cmd"]],
+  "sound-bank-iop-free": [[[7, 12], "v1", "sound-rpc-bank-cmd"]],
+  "sound-bank-load": [[[7, 12], "v1", "sound-rpc-load-bank"]],
+  "sound-bank-load-from-iop": [[[7, 12], "v1", "sound-rpc-load-bank"]],
+  "sound-bank-load-from-ee": [[[8, 14], "v1", "sound-rpc-load-bank"]],
+  "sound-bank-unload": [[[6, 11], "v1", "sound-rpc-unload-bank"]],
+  "sound-music-load": [[[6, 11], "v1", "sound-rpc-load-music"]],
+  "sound-music-unload": [[[3, 8], "v1", "sound-rpc-unload-music"]],
+  "set-language": [[[7, 12], "v1", "sound-rpc-set-language"]],
+  "sound-set-stereo-mode": [[[4, 9], "v1", "sound-rpc-set-stereo-mode"]],
+  "list-sounds": [[[3, 7], "v1", "sound-rpc-list-sounds"]],
   "string->sound-name": [[[2, 18], "a1", "(pointer uint8)"]],
   "sound-set-volume": [[[3, 16], "v1", "sound-rpc-set-master-volume"]],
   "sound-set-reverb": [[[5, 25], "v1", "sound-rpc-set-reverb"]],
@@ -609,6 +570,16 @@
   "loader-test-command": [[[5, 10], "v1", "sound-rpc-test-cmd"]],
   "(anon-function 1 gsound)": [[[0, 45], "gp", "(array symbol)"]],
   "sound-buffer-dump": [[[12, 39], "s3", "sound-rpc-play"]],
+  "(method 10 history)": [[[8, 10], "a1", "history-elt"]],
+  "(method 10 history-iterator)": [[[20, 35], "a2", "history-elt"]],
+  "command-get-time": [[119, "gp", "(pointer float)"]],
+  "command-get-param": [[122, "gp", "(pointer float)"]],
+  "command-get-entity": [[10, "gp", "process"]],
+  "print-game-text": [
+    [225, "v1", "float"],
+    [241, "v1", "float"]
+  ],
+
+  // GO AWAY
   "placeholder-do-not-add-below": []
->>>>>>> 7443520e
 }