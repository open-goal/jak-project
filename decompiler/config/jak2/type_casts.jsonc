--- conflicted
+++ resolved
@@ -2965,18 +2965,6 @@
     [97, "a1", "dma-packet"]
   ],
   "(code part-tester-idle)": [[[16, 22], "s5", "process-drawable"]],
-<<<<<<< HEAD
-  "(trans idle fma-sphere)": [[39, "a2", "process-drawable"]],
-  "(method 10 talker)": [[29, "t9", "(function process none)"]],
-  "(exit active talker)": [[19, "s5", "process-drawable"]],
-  "(method 11 speech-channel)": [
-    [66, "v1", "process-drawable"],
-    [223, "s4", "process-drawable"],
-    [237, "s4", "process-drawable"],
-    [240, "s4", "process-drawable"],
-    [212, "v0", "sound-rpc-set-param"]
-  ]
-=======
   "(method 25 progress)": [[[19, 31], "a0", "menu-option"]],
   "(method 24 progress)": [
     [71, "a0", "menu-on-off-game-vibrations-option"],
@@ -3080,6 +3068,15 @@
     ["_stack_", 96, "res-tag"],
     [[87, 247], "s3", "(pointer camera-slave)"]
   ],
-  "cam-string-joystick": [[785, "v1", "process-drawable"]]
->>>>>>> f7e1e738
+  "cam-string-joystick": [[785, "v1", "process-drawable"]],
+  "(trans idle fma-sphere)": [[39, "a2", "process-drawable"]],
+  "(method 10 talker)": [[29, "t9", "(function process none)"]],
+  "(exit active talker)": [[19, "s5", "process-drawable"]],
+  "(method 11 speech-channel)": [
+    [66, "v1", "process-drawable"],
+    [223, "s4", "process-drawable"],
+    [237, "s4", "process-drawable"],
+    [240, "s4", "process-drawable"],
+    [212, "v0", "sound-rpc-set-param"]
+  ]
 }