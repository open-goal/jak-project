{
  // auto find-parent-method possible
  "(method 3 entity-actor)": [[7, "t9", "(function entity entity)"]],
  "(method 3 entity)": [[7, "t9", "(function entity entity)"]],
  //
  "(method 2 array)": [
    [23, "gp", "(array int32)"],
    [43, "gp", "(array uint32)"],
    [63, "gp", "(array int64)"],
    [83, "gp", "(array uint64)"],
    [102, "gp", "(array int8)"],
    [121, "gp", "(array uint8)"],
    [141, "gp", "(array int16)"],
    [161, "gp", "(array uint16)"],
    [186, "gp", "(array uint128)"],
    [204, "gp", "(array int32)"],
    [223, "gp", "(array float)"],
    [232, "gp", "(array float)"],
    [249, "gp", "(array basic)"],
    [258, "gp", "(array basic)"]
  ],
  "(method 3 array)": [
    [51, "gp", "(array int32)"],
    [69, "gp", "(array uint32)"],
    [87, "gp", "(array int64)"],
    [105, "gp", "(array uint64)"],
    [122, "gp", "(array int8)"],
    [139, "gp", "(array int8)"],
    [157, "gp", "(array int16)"],
    [175, "gp", "(array uint16)"],
    [198, "gp", "(array uint128)"],
    [214, "gp", "(array int32)"],
    [233, "gp", "(array float)"],
    [250, "gp", "(array basic)"]
  ],
  "(method 0 cpu-thread)": [[[0, 28], "v0", "cpu-thread"]],
  "(method 0 process)": [
    [11, "a0", "int"],
    [[12, 45], "v0", "process"]
  ],
  "inspect-process-heap": [
    [[4, 11], "s5", "basic"],
    [17, "s5", "pointer"]
  ],
  "(method 14 dead-pool)": [
    [[24, 25], "v1", "(pointer process)"],
    [[30, 39], "s4", "(pointer process)"]
  ],
  "(method 24 dead-pool-heap)": [
    [5, "v1", "pointer"],
    [13, "a0", "pointer"],
    [25, "v1", "pointer"]
  ],
  "method-state": [[12, "a2", "state"]],
  "(method 9 process)": [[[46, 49], "s5", "process"]],
  "(method 10 process)": [[[24, 30], "s4", "protect-frame"]],
  "(method 0 protect-frame)": [
    [0, "a0", "int"],
    [[1, 8], "v0", "protect-frame"]
  ],
  "string-cat-to-last-char": [
    [3, "s5", "(pointer uint8)"],
    [4, "s5", "string"]
  ],
  "enter-state": [
    [68, "s0", "protect-frame"],
    [101, "t9", "(function object object object object object object none)"]
  ],
  "send-event-function": [[[7, 15], "a0", "process"]],
  // MATH
  "logf": [
    [12, "f0", "float"],
    [12, "f1", "float"],
    [19, "f0", "float"],
    [19, "f1", "float"]
  ],
  "log2f": [
    [12, "f0", "float"],
    [12, "f1", "float"],
    [19, "f0", "float"],
    [19, "f1", "float"]
  ],
  "cube-root": [
    [17, "f0", "float"],
    [17, "f1", "float"],
    [18, "f0", "float"],
    [18, "f1", "float"],
    [[23, 32], "f0", "float"]
  ],
  // Quaternion
  "quaternion-look-at!": [[15, "v1", "vector"]],
  "vector-x-quaternion!": [[10, "v1", "(pointer uint128)"]],
  "vector-y-quaternion!": [[10, "v1", "(pointer uint128)"]],
  "vector-z-quaternion!": [[10, "v1", "(pointer uint128)"]],
  "dma-buffer-add-vu-function": [[[9, 33], "t2", "dma-packet"]],
  "dma-buffer-add-buckets": [
    [[1, 4], "v1", "dma-bucket"],
    [5, "v1", "pointer"],
    [[9, 11], "v1", "dma-bucket"],
    [11, "v1", "pointer"]
  ],
  "dma-buffer-patch-buckets": [
    [[6, 8], "a0", "(inline-array dma-bucket)"],
    [8, "a3", "pointer"],
    [14, "a0", "(inline-array dma-bucket)"],
    [3, "a0", "(inline-array dma-bucket)"],
    [36, "a0", "(inline-array dma-bucket)"],
    [10, "a0", "(inline-array dma-bucket)"],
    [18, "a0", "(inline-array dma-bucket)"],
    [[29, 33], "a0", "dma-packet"],
    [34, "a0", "(inline-array dma-bucket)"]
  ],
  "dma-bucket-insert-tag": [
    [[2, 6], "v1", "dma-bucket"],
    [3, "a0", "dma-bucket"]
  ],
  "disasm-vif-details": [
    [[62, 94], "s3", "(pointer uint32)"],
    [[98, 130], "s3", "(pointer uint16)"],
    [[134, 164], "s3", "(pointer uint32)"],
    [[168, 198], "s3", "(pointer uint16)"],
    [[202, 225], "s3", "(pointer uint16)"]
  ],
  "disasm-vif-tag": [
    [[81, 85], "t1", "vif-stcycl-imm"],
    [242, "a0", "vif-unpack-imm"]
  ],
  "disasm-dma-list": [
    [25, "v1", "dma-tag"],
    [153, "v1", "dma-packet"],
    [189, "v1", "dma-packet"],
    [229, "v1", "dma-packet"],
    [258, "v1", "dma-packet"],
    [302, "v1", "dma-packet"],
    [308, "v1", "dma-packet"],
    [152, "v1", "(pointer uint64)"],
    [167, "v1", "(pointer uint64)"],
    [176, "v1", "(pointer uint64)"],
    [198, "v1", "(pointer uint64)"],
    [207, "v1", "(pointer uint64)"],
    [238, "v1", "(pointer uint64)"],
    [247, "v1", "(pointer uint64)"],
    [282, "v1", "(pointer uint64)"],
    [291, "v1", "(pointer uint64)"],
    [324, "v1", "(pointer uint64)"],
    [334, "v1", "(pointer uint64)"]
  ],
  "calculate-basis-functions-vector!": [
    [[8, 20], "v1", "(pointer float)"],
    [[0, 60], "f1", "float"]
  ],
  "curve-evaluate!": [[62, "s5", "pointer"]],
  "vector4-array-add!": [
    [11, "s5", "(inline-array vector4)"],
    [12, "s4", "(inline-array vector4)"],
    [13, "gp", "(inline-array vector4)"]
  ],
  "vector4-array-sub!": [
    [11, "s5", "(inline-array vector4)"],
    [12, "s4", "(inline-array vector4)"],
    [13, "gp", "(inline-array vector4)"]
  ],
  "vector4-array-mul!": [
    [11, "s5", "(inline-array vector4)"],
    [12, "s4", "(inline-array vector4)"],
    [13, "gp", "(inline-array vector4)"]
  ],
  "vector4-array-scale!": [
    [11, "s5", "(inline-array vector4)"],
    [12, "gp", "(inline-array vector4)"]
  ],
  "vector4-array-madd!": [
    [13, "s5", "(inline-array vector4)"],
    [14, "s4", "(inline-array vector4)"],
    [15, "gp", "(inline-array vector4)"]
  ],
  "vector4-array-msub!": [
    [13, "s5", "(inline-array vector4)"],
    [14, "s4", "(inline-array vector4)"],
    [15, "gp", "(inline-array vector4)"]
  ],
  "vector4-array-lerp!": [
    [13, "s5", "(inline-array vector4)"],
    [14, "s4", "(inline-array vector4)"],
    [15, "gp", "(inline-array vector4)"]
  ],
  "vector-segment-distance-point!": [[[21, 30], "f1", "float"]],
  "(method 10 profile-array)": [
    [[6, 10], "a0", "dma-packet"],
    [[16, 19], "a0", "gs-gif-tag"],
    [24, "a0", "(pointer gs-alpha)"],
    [26, "a0", "(pointer gs-reg64)"],
    [28, "a0", "(pointer gs-zbuf)"],
    [30, "a0", "(pointer gs-reg64)"],
    [32, "a0", "(pointer gs-test)"],
    [34, "a0", "(pointer gs-reg64)"],
    [35, "a0", "(pointer uint64)"],
    [37, "a0", "(pointer gs-reg64)"],
    [39, "a0", "(pointer gs-clamp)"],
    [41, "a0", "(pointer gs-reg64)"],
    [43, "a0", "(pointer gs-tex1)"],
    [45, "a0", "(pointer gs-reg64)"],
    [48, "a0", "(pointer gs-texa)"],
    [50, "a0", "(pointer gs-reg64)"],
    [52, "a0", "(pointer gs-texclut)"],
    [54, "a0", "(pointer gs-reg64)"],
    [56, "a0", "(pointer uint64)"],
    [58, "a0", "(pointer gs-reg64)"],
    [[69, 73], "a0", "(pointer uint128)"],
    [[73, 82], "a1", "vector4w"],
    [[82, 89], "a1", "vector4w"],
    [[90, 96], "a0", "vector4w"],
    [[113, 117], "a1", "(pointer uint128)"],
    [[117, 126], "a2", "vector4w"],
    [[126, 136], "a2", "vector4w"],
    [[137, 149], "a1", "vector4w"],
    [[187, 191], "t2", "(pointer int128)"],
    [[191, 225], "t4", "vector4w"],
    [[225, 231], "a2", "vector4w"],
    [[231, 237], "a2", "vector4w"]
  ],
  "draw-sprite2d-xy": [
    [[35, 39], "t0", "dma-packet"],
    [[45, 48], "t0", "gs-gif-tag"],
    [53, "t0", "(pointer gs-prim)"],
    [55, "t0", "(pointer gs-rgbaq)"],
    [66, "t0", "(pointer gs-xyzf)"],
    [87, "t0", "(pointer gs-xyzf)"],
    [[96, 108], "v1", "(pointer uint64)"]
  ],
  "draw-sprite2d-xy-absolute": [
    [[6, 10], "t3", "dma-packet"],
    [[16, 19], "t3", "gs-gif-tag"],
    [24, "t3", "(pointer gs-prim)"],
    [25, "t3", "(pointer gs-rgbaq)"],
    [36, "t3", "(pointer gs-xyzf)"],
    [49, "t3", "(pointer gs-xyzf)"],
    [[62, 69], "v1", "(pointer uint64)"]
  ],
  "draw-quad2d": [
    [[18, 22], "t2", "dma-packet"],
    [[28, 31], "t2", "gs-gif-tag"],
    [36, "t2", "(pointer gs-prim)"],
    [38, "t2", "(pointer gs-rgbaq)"],
    [46, "t2", "(pointer gs-xyzf)"],
    [48, "t2", "(pointer gs-rgbaq)"],
    [61, "t2", "(pointer gs-xyzf)"],
    [63, "t2", "(pointer gs-rgbaq)"],
    [76, "t2", "(pointer gs-xyzf)"],
    [78, "t2", "(pointer gs-rgbaq)"],
    [96, "t2", "(pointer gs-xyzf)"],
    [97, "t2", "(pointer uint64)"],
    [[110, 117], "v1", "(pointer uint64)"]
  ],
  "set-display-gs-state": [
    [[3, 10], "t3", "dma-packet"],
    [[13, 19], "t3", "gs-gif-tag"],
    [30, "t3", "(pointer gs-scissor)"],
    [32, "t3", "(pointer gs-reg64)"],
    [33, "t3", "(pointer gs-xy-offset)"],
    [35, "t3", "(pointer gs-reg64)"],
    [46, "t3", "(pointer gs-frame)"],
    [48, "t3", "(pointer gs-reg64)"],
    [50, "t3", "(pointer gs-test)"],
    [52, "t3", "(pointer gs-reg64)"],
    [54, "t3", "(pointer gs-texa)"],
    [56, "t3", "(pointer gs-reg64)"],
    [58, "t3", "(pointer gs-zbuf)"],
    [60, "t3", "(pointer gs-reg64)"],
    [61, "t3", "(pointer uint64)"],
    [63, "t3", "(pointer gs-reg64)"]
  ],
  "set-display-gs-state-offset": [
    [[3, 10], "t5", "dma-packet"],
    [[13, 19], "t5", "gs-gif-tag"],
    [30, "t5", "(pointer gs-scissor)"],
    [32, "t5", "(pointer gs-reg64)"],
    [40, "t5", "(pointer gs-xy-offset)"],
    [42, "t5", "(pointer gs-reg64)"],
    [53, "t5", "(pointer gs-frame)"],
    [55, "t5", "(pointer gs-reg64)"],
    [57, "t5", "(pointer gs-test)"],
    [59, "t5", "(pointer gs-reg64)"],
    [61, "t5", "(pointer gs-texa)"],
    [63, "t5", "(pointer gs-reg64)"],
    [65, "t5", "(pointer gs-zbuf)"],
    [67, "t5", "(pointer gs-reg64)"],
    [68, "t5", "(pointer uint64)"],
    [70, "t5", "(pointer gs-reg64)"]
  ],
  "reset-display-gs-state": [
    [[3, 8], "a2", "dma-packet"],
    [[14, 17], "a2", "gs-gif-tag"],
    [22, "a1", "(pointer gs-scissor)"],
    [24, "a1", "(pointer gs-reg64)"],
    [26, "a1", "(pointer gs-xy-offset)"],
    [28, "a1", "(pointer gs-reg64)"],
    [30, "a1", "(pointer gs-frame)"],
    [32, "a1", "(pointer gs-reg64)"],
    [34, "a1", "(pointer gs-test)"],
    [36, "a1", "(pointer gs-reg64)"],
    [39, "a1", "(pointer gs-texa)"],
    [41, "a1", "(pointer gs-reg64)"],
    [43, "a1", "(pointer gs-zbuf)"],
    [45, "a1", "(pointer gs-reg64)"],
    [46, "a1", "(pointer uint64)"],
    [48, "a1", "(pointer gs-reg64)"]
  ],
  "(method 3 connection-pers)": [[97, "f0", "float"]],
  "(method 9 connection)": [[8, "a0", "pointer"]],
  "(method 10 connection)": [[8, "a0", "pointer"]],
  "(method 11 connection)": [[5, "a1", "pointer"]],
  "(method 0 engine)": [
    [44, "v1", "pointer"],
    [47, "v1", "pointer"],
    [53, "v1", "connectable"],
    [65, "v1", "connectable"]
  ],
  "(method 12 engine)": [
    [[5, 18], "s4", "connection"],
    [13, "t9", "(function object object object object object)"]
  ],
  "(method 13 engine)": [
    [[5, 28], "s4", "connection"],
    [13, "t9", "(function object object object object object)"]
  ],
  "(method 15 engine)": [[[0, 36], "v1", "connection"]],
  "(method 19 engine)": [[8, "a0", "connection"]],
  "(method 20 engine)": [[8, "a0", "connection"]],
  "(method 21 engine)": [[8, "a0", "connection"]],
  "(method 0 engine-pers)": [
    [32, "v1", "pointer"],
    [23, "v1", "pointer"],
    [26, "v1", "pointer"],
    [24, "v1", "(pointer pointer)"]
  ],
  "(method 3 connection-minimap)": [[97, "f0", "float"]],
  "dma-buffer-add-ref-texture": [
    [[25, 29], "a3", "dma-packet"],
    [[32, 44], "a3", "gs-gif-tag"],
    [[47, 62], "a2", "dma-packet"]
  ],
  "texture-page-default-allocate": [[51, "a3", "texture"]],
  "texture-page-font-allocate": [[33, "a3", "texture"]],
  "(method 24 texture-pool)": [
    [67, "a1", "shader-ptr"],
    [[70, 93], "a1", "adgif-shader"],
    [92, "a1", "adgif-shader"]
  ],
  "upload-vram-data": [
    [[10, 17], "a0", "dma-packet"],
    [[19, 26], "a0", "gs-gif-tag"],
    [35, "a0", "(pointer gs-bitbltbuf)"],
    [37, "a0", "(pointer gs-reg64)"],
    [38, "a0", "(pointer gs-trxpos)"],
    [40, "a0", "(pointer gs-reg64)"],
    [46, "a0", "(pointer gs-trxreg)"],
    [48, "a0", "(pointer gs-reg64)"],
    [49, "a0", "(pointer gs-trxdir)"],
    [51, "a0", "(pointer gs-reg64)"]
  ],
  "upload-vram-pages": [
    [[140, 147], "a0", "dma-packet"],
    [[149, 156], "a0", "gs-gif-tag"],
    [160, "a0", "(pointer int64)"],
    [162, "a0", "(pointer gs-reg64)"]
  ],
  "(method 3 generic-tie-interp-point)": [[19, "gp", "(pointer uint128)"]],
  "(method 19 res-lump)": [
    [46, "t2", "(pointer uint64)"],
    [100, "t3", "(pointer uint64)"],
    [184, "t5", "(pointer uint64)"],
    [64, "t6", "(pointer uint64)"]
  ],
  "(method 20 res-lump)": [[341, "t0", "(pointer uint128)"]],
  "(method 16 res-lump)": [
    [22, "t1", "(pointer uint64)"],
    [29, "t2", "(pointer uint64)"]
  ],
  "(method 15 res-lump)": [[132, "s5", "res-tag-pair"]],
  "(method 17 res-lump)": [[22, "s4", "(pointer pointer)"]],
  "(method 0 script-context)": [[[8, 17], "v0", "script-context"]],
  "joint-mod-wheel-callback": [[[2, 63], "s4", "joint-mod-wheel"]],
  "joint-mod-set-local-callback": [[[0, 23], "v1", "joint-mod-set-local"]],
  "joint-mod-add-local-callback": [[[2, 33], "s4", "joint-mod-add-local"]],
  "joint-mod-set-world-callback": [[[0, 23], "v1", "joint-mod-set-world"]],
  "joint-mod-blend-local-callback": [[[2, 63], "gp", "joint-mod-blend-local"]],
  "joint-mod-spinner-callback": [[[2, 63], "gp", "joint-mod-spinner"]],
  "joint-mod-blend-world-callback": [[[2, 148], "gp", "joint-mod-blend-world"]],
  "joint-mod-rotate-local-callback": [
    [[2, 16], "v1", "joint-mod-rotate-local"]
  ],
  "(method 0 collide-shape-prim-sphere)": [
    [[3, 8], "v0", "collide-shape-prim-sphere"]
  ],
  "(method 0 collide-shape-prim-mesh)": [
    [[3, 11], "v0", "collide-shape-prim-mesh"]
  ],
  "(method 0 collide-shape-prim-group)": [
    [[3, 12], "v0", "collide-shape-prim-group"]
  ],
  "(method 0 collide-shape-moving)": [[[2, 12], "v0", "collide-shape-moving"]],
  "(method 11 touching-prims-entry-pool)": [
    [[0, 8], "v1", "touching-prims-entry"],
    [8, "v1", "pointer"],
    [[9, 11], "v1", "touching-prims-entry"],
    [[1, 20], "a1", "touching-prims-entry"]
  ],
  "(method 0 touching-list)": [[[6, 9], "v0", "touching-list"]],
  "display-loop-main": [[223, "t9", "(function none)"]],
  "end-display": [
    [205, "f1", "float"],
    [205, "f0", "float"]
  ],
  "(method 18 res-lump)": [["_stack_", 16, "object"]],
  "(method 21 res-lump)": [
    ["_stack_", 16, "res-tag"],
    ["_stack_", 32, "res-tag"]
  ],
  "(method 8 res-lump)": [
    [258, "s0", "array"],
    // [[0, 100], "s0", "basic"],
    // [[102, 120], "s0", "basic"],
    // [[147, 150], "s0", "collide-mesh"],
    [[157, 239], "s0", "(array object)"]
    // [235, "s0", "basic"]
  ],
  "(method 0 fact-info-enemy)": [
    [[0, 196], "gp", "fact-info-enemy"],
    ["_stack_", 16, "res-tag"],
    ["_stack_", 32, "res-tag"],
    [[11, 177], "s5", "res-lump"]
  ],
  "(method 0 fact-info)": [
    [87, "v1", "(pointer int32)"],
    [11, "v1", "res-lump"]
  ],
  "(method 0 fact-info-crate)": [
    [[0, 17], "gp", "fact-info-crate"],
    [14, "a0", "res-lump"]
  ],
  "(method 0 fact-info-target)": [[[0, 17], "gp", "fact-info-target"]],
  "joint-channel-float-delete!": [
    [7, "a0", "pointer"],
    [7, "a1", "pointer"]
  ],
  "num-func-chan": [[7, "v1", "joint-control-channel"]],
  "(method 20 process-focusable)": [
    [15, "gp", "collide-shape-moving"],
    [31, "gp", "collide-shape"]
  ],
  "(method 10 focus)": [[19, "v1", "collide-shape"]],
  "shrubbery-login-post-texture": [
    [[13, 15], "a3", "qword"],
    [16, "a3", "pointer"],
    [24, "a3", "pointer"],
    [[17, 23], "a3", "qword"],
    [[13, 23], "a1", "qword"],
    [14, "a2", "qword"],
    [[27, 29], "a3", "qword"],
    [[27, 29], "a1", "qword"],
    [[35, 37], "a3", "qword"],
    [[35, 37], "a2", "qword"]
  ],
  "(top-level-login eye-h)": [[[69, 77], "a1", "eye-control"]],
  "entity-actor-lookup": [["_stack_", 16, "res-tag"]],
  "entity-actor-count": [["_stack_", 16, "res-tag"]],
  "(method 0 path-control)": [["_stack_", 16, "res-tag"]],
  "(method 9 actor-link-info)": [[[0, 36], "s3", "entity-actor"]],
  "(method 41 nav-mesh)": [["_stack_", 56, "float"]],
  "(method 39 nav-mesh)": [["_stack_", 56, "float"]],
  "str-load": [[[18, 44], "s2", "load-chunk-msg"]],
  "str-load-status": [
    [[18, 22], "v1", "load-chunk-msg"],
    [26, "v1", "load-chunk-msg"]
  ],
  "str-play-async": [[[7, 36], "s4", "play-chunk-msg"]],
  "str-play-stop": [[[7, 36], "s4", "play-chunk-msg"]],
  "str-play-queue": [[[7, 98], "s4", "play-chunk-msg"]],
  "str-ambient-play": [[[7, 20], "s5", "load-chunk-msg"]],
  "str-ambient-stop": [[[7, 20], "s5", "load-chunk-msg"]],
  "dgo-load-begin": [[[19, 41], "s2", "load-dgo-msg"]],
  "dgo-load-get-next": [[[14, 31], "v1", "load-dgo-msg"]],
  "dgo-load-continue": [[[5, 23], "gp", "load-dgo-msg"]],
  "dgo-load-link": [
    [7, "s4", "uint"],
    [17, "s4", "uint"],
    [55, "s4", "uint"],
    [27, "s4", "uint"],
    [37, "s4", "uint"]
  ],
  "lookup-level-info": [
    [3, "a1", "symbol"],
    [[4, 24], "a1", "level-load-info"]
  ],
  "(method 30 level-group)": [[87, "v0", "level"]],
  "(method 19 level-group)": [
    [223, "s3", "continue-point"],
    [[177, 209], "s1", "continue-point"],
    [[182, 224], "s3", "continue-point"],
    [434, "v1", "symbol"]
  ],
  "(method 18 level)": [[[82, 89], "a1", "level"]],
  "(method 19 level)": [[[45, 48], "a0", "texture-anim-array"]],
  "level-update-after-load": [
    [[123, 152], "s0", "drawable-inline-array-tfrag"],
    [[155, 158], "s0", "drawable-tree-instance-tie"],
    [365, "a1", "(pointer int32)"],
    [370, "a2", "(pointer int32)"]
  ],
  "(method 25 level)": [
    [97, "t9", "(function object none)"],
    [169, "t9", "(function object symbol none)"]
  ],
  "(method 9 level)": [[54, "t9", "(function object none)"]],
  "copy-mood-exterior": [
    [[15, 19], "a1", "(inline-array vector)"],
    [[16, 18], "v1", "(inline-array vector)"],
    [[30, 32], "v1", "(inline-array vector)"],
    [[29, 33], "a0", "(inline-array vector)"]
  ],
  "update-mood-ruins": [[[19, 46], "gp", "ruins-states"]],
  "desaturate-mood-colors": [[[20, 92], "a0", "(inline-array mood-color)"]],
  "ramdisk-load": [[[7, 12], "v1", "ramdisk-rpc-load"]],
  "(method 10 engine-sound-pers)": [[[2, 19], "v1", "sound-rpc-set-param"]],
  "check-irx-version": [[[3, 51], "gp", "sound-rpc-get-irx-version"]],
  "sound-bank-iop-store": [[[7, 11], "v1", "sound-rpc-bank-cmd"]],
  "sound-bank-iop-free": [[[7, 12], "v1", "sound-rpc-bank-cmd"]],
  "sound-bank-load": [[[7, 12], "v1", "sound-rpc-load-bank"]],
  "sound-bank-load-from-iop": [[[7, 12], "v1", "sound-rpc-load-bank"]],
  "sound-bank-load-from-ee": [[[8, 14], "v1", "sound-rpc-load-bank"]],
  "sound-bank-unload": [[[6, 11], "v1", "sound-rpc-unload-bank"]],
  "sound-music-load": [[[6, 11], "v1", "sound-rpc-load-music"]],
  "sound-music-unload": [[[3, 8], "v1", "sound-rpc-unload-music"]],
  "set-language": [[[7, 12], "v1", "sound-rpc-set-language"]],
  "sound-set-stereo-mode": [[[4, 9], "v1", "sound-rpc-set-stereo-mode"]],
  "list-sounds": [[[3, 7], "v1", "sound-rpc-list-sounds"]],
  "string->sound-name": [[[2, 18], "a1", "(pointer uint8)"]],
  "sound-set-volume": [[[3, 16], "v1", "sound-rpc-set-master-volume"]],
  "sound-set-reverb": [[[5, 25], "v1", "sound-rpc-set-reverb"]],
  "sound-set-ear-trans": [[[7, 26], "gp", "sound-rpc-set-ear-trans"]],
  "sound-play-by-name": [
    [[12, 45], "s5", "sound-rpc-play"],
    [[22, 39], "s3", "process-drawable"]
  ],
  "sound-play-by-spec": [
    [[4, 54], "s5", "sound-rpc-play"],
    [[31, 47], "s3", "process-drawable"]
  ],
  "sound-pause": [[[3, 8], "v1", "sound-rpc-pause-sound"]],
  "sound-stop": [[[3, 8], "v1", "sound-rpc-stop-sound"]],
  "sound-continue": [[[3, 8], "v1", "sound-rpc-continue-sound"]],
  "sound-group-pause": [[[3, 7], "v1", "sound-rpc-pause-group"]],
  "sound-group-stop": [[[3, 7], "v1", "sound-rpc-stop-group"]],
  "sound-group-continue": [[[3, 7], "v1", "sound-rpc-continue-group"]],
  "sound-set-flava": [[[3, 10], "v1", "sound-rpc-set-flava"]],
  "sound-set-midi-reg": [[[3, 10], "v1", "sound-rpc-set-midi-reg"]],
  "sound-set-fps": [[[3, 10], "v1", "sound-rpc-set-fps"]],
  "(method 0 ambient-sound)": [
    [121, "v1", "sound-spec"],
    [125, "v1", "sound-spec"],
    [128, "v1", "sound-spec"],
    [132, "v1", "sound-spec"],
    // [143, "v1", "sound-spec"],
    // [140, "v1", "sound-spec"],
    // [147, "v1", "sound-spec"],
    ["_stack_", 16, "sound-spec"],
    ["_stack_", 32, "sound-name"],
    ["_stack_", 48, "(pointer float)"],
    // ["_stack_", 52, "sound-play-parms"],
    ["_stack_", 64, "res-tag"]
  ],
  "(method 11 ambient-sound)": [
    [[18, 33], "s4", "process-drawable"],
    [[11, 47], "s5", "sound-rpc-set-param"]
  ],
  "(method 12 ambient-sound)": [[[7, 22], "v1", "sound-rpc-set-param"]],
  "(method 13 ambient-sound)": [[[7, 23], "v1", "sound-rpc-set-param"]],
  "loader-test-command": [[[5, 10], "v1", "sound-rpc-test-cmd"]],
  "(anon-function 1 gsound)": [[[0, 45], "gp", "(array symbol)"]],
  "sound-buffer-dump": [[[12, 39], "s3", "sound-rpc-play"]],
  "(method 12 fact-info-target)": [
    [3, "v1", "target"],
    [14, "a0", "target"]
  ],
  "(method 10 history)": [[[8, 10], "a1", "history-elt"]],
  "(method 10 history-iterator)": [[[20, 35], "a2", "history-elt"]],
  "command-get-time": [[119, "gp", "(pointer float)"]],
  "command-get-param": [[122, "gp", "(pointer float)"]],
  "command-get-entity": [[10, "gp", "process"]],
  // sprite
  "sprite-add-matrix-data": [
    [[5, 15], "a2", "dma-packet"],
    [[24, 28], "a1", "matrix"],
    [[47, 57], "a2", "dma-packet"],
    [[70, 97], "a2", "vector"],
    [[98, 113], "a1", "vector"],
    [[119, 133], "a1", "vector"]
  ],
  "sprite-add-frame-data": [[[8, 16], "a0", "dma-packet"]],
  "sprite-add-2d-chunk": [
    [[12, 20], "a0", "dma-packet"],
    [[45, 52], "a0", "dma-packet"],
    [[69, 76], "a0", "dma-packet"],
    [[80, 87], "v1", "dma-packet"],
    [65, "a3", "int"]
  ],
  "sprite-add-3d-chunk": [
    [[11, 19], "a0", "dma-packet"],
    [[44, 51], "a0", "dma-packet"],
    [[68, 75], "a0", "dma-packet"],
    [[79, 87], "v1", "dma-packet"],
    [65, "a3", "int"]
  ],
  "sprite-draw": [
    [[33, 38], "a0", "dma-packet"],
    [[41, 48], "a0", "gs-gif-tag"],
    [52, "a0", "(pointer gs-test)"],
    [54, "a0", "(pointer gs-reg64)"],
    [56, "a0", "(pointer gs-clamp)"],
    [58, "a0", "(pointer gs-reg64)"],
    [[73, 82], "a0", "dma-packet"],
    [[87, 92], "a0", "dma-packet"],
    [[111, 115], "a0", "dma-packet"],
    [[129, 133], "a0", "dma-packet"],
    [[150, 154], "a0", "dma-packet"]
  ],
  // sprite-distort
  "sprite-init-distorter": [
    [[3, 7], "a1", "dma-packet"],
    [[13, 16], "a1", "gs-gif-tag"],
    [21, "a1", "(pointer gs-zbuf)"],
    [23, "a1", "(pointer gs-reg64)"],
    [25, "a1", "(pointer gs-tex0)"],
    [27, "a1", "(pointer gs-reg64)"],
    [29, "a1", "(pointer gs-tex1)"],
    [31, "a1", "(pointer gs-reg64)"],
    [32, "a1", "(pointer gs-miptbp)"],
    [34, "a1", "(pointer gs-reg64)"],
    [36, "a1", "(pointer gs-clamp)"],
    [38, "a1", "(pointer gs-reg64)"],
    [40, "a1", "(pointer gs-alpha)"],
    [42, "a1", "(pointer gs-reg64)"],
    [50, "a3", "uint"],
    [[53, 58], "a1", "dma-packet"]
  ],
  "sprite-draw-distorters": [
    [[73, 93], "a0", "vector"],
    [75, "v1", "vector"],
    [87, "v1", "vector"],
    [96, "v1", "vector"],
    [100, "v1", "vector"],
    [123, "a0", "(pointer int32)"],
    [128, "v1", "vector"],
    [130, "v1", "vector"],
    [136, "v1", "vector"],
    [157, "v1", "vector"],
    [[175, 192], "a1", "dma-packet"],
    [[200, 206], "a0", "dma-packet"],
    [[210, 214], "a0", "vector4w"],
    [[219, 224], "a0", "dma-packet"],
    [[252, 269], "a1", "dma-packet"],
    [[277, 281], "a1", "dma-packet"],
    [[285, 289], "a1", "vector4w"],
    [[293, 298], "v1", "dma-packet"]
  ],
  "print-game-text": [
    [225, "v1", "float"],
    [241, "v1", "float"],
    [[324, 327], "v1", "dma-packet"]
  ],
  "fx-copy-buf": [
    [[17, 22], "t3", "dma-packet"],
    [[2, 8], "a2", "dma-packet"],
    [[122, 127], "t0", "dma-packet"],
    [[24, 66], "t3", "dma-packet"]
  ],
  "(method 12 setting-control)": [[17, "s4", "connection"]],
  "(method 14 setting-control)": [[6, "v1", "connection"]],
  "(method 18 setting-control)": [[[844, 848], "a0", "process-focusable"]],
  "(method 9 cam-setting-data)": [
    [[76, 80], "v1", "connection"],
    [22, "s3", "connection"],
    [[45, 48], "s3", "connection"],
    [[56, 59], "s3", "connection"]
  ],
  "(method 9 user-setting-data)": [
    [[76, 80], "v1", "connection"],
    [[56, 59], "s3", "connection"],
    [[45, 49], "s3", "connection"],
    [22, "s3", "connection"]
  ],
  "(method 10 cam-setting-data)": [
    [[24, 31], "v1", "handle"],
    [[23, 36], "a0", "handle"],
    [44, "a3", "vector"],
    [395, "a3", "vector"],
    [404, "a3", "vector"],
    [413, "a3", "vector"],
    [424, "a3", "vector"],
    [[433, 448], "a0", "handle"],
    [[434, 441], "v1", "handle"],
    [[454, 467], "a0", "handle"],
    [[455, 462], "v1", "handle"]
  ],
  "(method 9 art)": [[9, "v1", "pointer"]],
  "(method 12 art-group)": [[12, "a0", "art-joint-anim"]],
  "(method 9 art-mesh-geo)": [
    [20, "s4", "(pointer int16)"],
    [[14, 19], "a0", "drawable"],
    [10, "v1", "(pointer art)"],
    [14, "v1", "(pointer art)"]
  ],
  "(method 9 art-joint-anim)": [[9, "v1", "pointer"]],
  "joint-control-copy!": [
    [8, "a0", "uint"],
    [8, "v1", "uint"]
  ],
  "joint-control-remap!": [
    [127, "t9", "(function joint-control joint-control-channel int object)"],
    [181, "t9", "(function joint-control joint-control-channel int object)"],
    ["_stack_", 60, "basic"]
  ],
  "flatten-joint-control-to-spr": [
    [[201, 203], "a1", "terrain-context"],
    [[131, 133], "a0", "terrain-context"],
    [[182, 184], "a1", "terrain-context"],
    [[164, 166], "a0", "terrain-context"],
    [195, "v1", "terrain-context"],
    [65, "a3", "(pointer float)"],
    [67, "a3", "(pointer float)"],
    [[18, 24], "a2", "(inline-array vector)"],
    [24, "a3", "(pointer float)"],
    [[59, 65], "a2", "(inline-array vector)"],
    [[112, 118], "a2", "(inline-array vector)"],
    [17, "a2", "int"]
  ],
  "(method 2 art-joint-anim-manager-slot)": [
    [21, "s2", "uint"],
    [21, "v1", "uint"]
  ],
  "create-interpolated2-joint-animation-frame": [
    [[48, 125], "v1", "joint-anim-frame"]
  ],
  "(method 12 art-joint-anim-manager)": [
    [15, "a0", "pointer"],
    [15, "v1", "pointer"],
    [21, "a0", "pointer"],
    [21, "v1", "pointer"]
  ],
  "(method 11 art-joint-anim-manager)": [
    [54, "v1", "uint"],
    [54, "s2", "uint"],
    [60, "s2", "uint"],
    [65, "s2", "uint"],
    [71, "s2", "uint"],
    [87, "a1", "uint"],
    [94, "a2", "uint"]
  ],
  "joint-anim-inspect-elt": [
    [[4, 15], "gp", "joint-anim-matrix"],
    [[17, 30], "gp", "joint-anim-transformq"]
  ],
  "matrix-from-control!": [
    [22, "v1", "pointer"],
    [35, "v1", "pointer"],
    [38, "v1", "pointer"],
    [65, "v1", "pointer"],
    [72, "v1", "pointer"],
    [82, "v1", "pointer"],
    [85, "v1", "pointer"],
    // [58, "v1", "matrix"],
    [[43, 49], "v1", "matrix"]
  ],
  "init-haze-vert-array": [
    [43, "a0", "cloud-vertex"],
    [44, "v1", "cloud-vertex"]
  ],
  "sky-make-sun-data": [[[7, 58], "s3", "sky-sun-data"]],
  "(anon-function 7 relocate)": [
    [3, "a0", "int"],
    [8, "a0", "int"]
  ],
  "(method 7 process)": [
    [[47, 88], "v1", "connection"],
    [[120, 124], "a0", "basic"],
    [[127, 130], "a0", "basic"]
  ],
  "(method 7 collide-shape-prim-group)": [[4, "v1", "pointer"]],
  "all-texture-tweak-adjust": [[[35, 44], "s0", "adgif-shader"]],
  "dm-float-field-tie-rvanish-func": [[[14, 45], "gp", "prototype-bucket-tie"]],
  "dm-float-field-tie-vanish-far-func": [
    [[14, 45], "gp", "prototype-bucket-tie"]
  ],
  "build-instance-list": [
    [33, "v1", "drawable-tree-instance-shrub"],
    [85, "v1", "drawable-tree-instance-tie"]
  ],
  "debug-menu-make-continue-sub-menu": [
    [5, "v1", "symbol"],
    [10, "v1", "level-load-info"],
    [13, "v1", "level-load-info"],
    [21, "v1", "continue-point"],
    [47, "v1", "continue-point"],
    [56, "v1", "continue-point"]
  ],
  "(anon-function 191 default-menu)": [
    [[30, 37], "s5", "adgif-shader"],
    [[5, 25], "s4", "texture-id"]
  ],
  "(anon-function 188 default-menu)": [
    [[3, 13], "v1", "texture-id"],
    [[20, 28], "a1", "adgif-shader"],
    [33, "v1", "texture-id"],
    [41, "v1", "adgif-shader"]
  ],
  "(anon-function 187 default-menu)": [
    [[2, 13], "v1", "texture-id"],
    [[18, 29], "a1", "adgif-shader"],
    [34, "v1", "texture-id"],
    [[42, 44], "v1", "adgif-shader"]
  ],
  "(anon-function 186 default-menu)": [
    [[3, 13], "v1", "texture-id"],
    [[20, 28], "a1", "adgif-shader"],
    [33, "v1", "texture-id"],
    [41, "v1", "adgif-shader"]
  ],
  "(anon-function 185 default-menu)": [
    [[3, 13], "v1", "texture-id"],
    [[20, 28], "a1", "adgif-shader"],
    [33, "v1", "texture-id"],
    [41, "v1", "adgif-shader"]
  ],
  "(anon-function 184 default-menu)": [
    [[3, 13], "v1", "texture-id"],
    [[20, 28], "a1", "adgif-shader"],
    [33, "v1", "texture-id"],
    [41, "v1", "adgif-shader"]
  ],
  "(anon-function 183 default-menu)": [
    [[2, 13], "v1", "texture-id"],
    [[18, 29], "a1", "adgif-shader"],
    [34, "v1", "texture-id"],
    [[42, 44], "v1", "adgif-shader"]
  ],
  "(anon-function 182 default-menu)": [
    [[3, 13], "v1", "texture-id"],
    [[20, 28], "a1", "adgif-shader"],
    [33, "v1", "texture-id"],
    [41, "v1", "adgif-shader"]
  ],
  "(anon-function 181 default-menu)": [
    [[3, 13], "v1", "texture-id"],
    [[20, 28], "a1", "adgif-shader"],
    [33, "v1", "texture-id"],
    [41, "v1", "adgif-shader"]
  ],
  "(anon-function 180 default-menu)": [
    [[3, 13], "v1", "texture-id"],
    [[20, 28], "a1", "adgif-shader"],
    [33, "v1", "texture-id"],
    [41, "v1", "adgif-shader"]
  ],
  "(anon-function 179 default-menu)": [
    [[2, 13], "v1", "texture-id"],
    [[18, 29], "a1", "adgif-shader"],
    [34, "v1", "texture-id"],
    [[42, 44], "v1", "adgif-shader"]
  ],
  "(anon-function 178 default-menu)": [
    [[3, 13], "v1", "texture-id"],
    [[20, 28], "a1", "adgif-shader"],
    [33, "v1", "texture-id"],
    [41, "v1", "adgif-shader"]
  ],
  "(anon-function 177 default-menu)": [
    [[3, 13], "v1", "texture-id"],
    [[20, 28], "a1", "adgif-shader"],
    [33, "v1", "texture-id"],
    [41, "v1", "adgif-shader"]
  ],
  "(anon-function 176 default-menu)": [
    [[3, 13], "v1", "texture-id"],
    [[20, 28], "a1", "adgif-shader"],
    [33, "v1", "texture-id"],
    [41, "v1", "adgif-shader"]
  ],
  "(anon-function 175 default-menu)": [
    [[3, 13], "v1", "texture-id"],
    [[20, 28], "a1", "adgif-shader"],
    [33, "v1", "texture-id"],
    [41, "v1", "adgif-shader"]
  ],
  "(anon-function 174 default-menu)": [
    [[3, 13], "v1", "texture-id"],
    [[20, 28], "a1", "adgif-shader"],
    [33, "v1", "texture-id"],
    [41, "v1", "adgif-shader"]
  ],
  "(anon-function 173 default-menu)": [
    [[2, 13], "v1", "texture-id"],
    [[18, 29], "a1", "adgif-shader"],
    [34, "v1", "texture-id"],
    [[42, 44], "v1", "adgif-shader"]
  ],
  "(anon-function 172 default-menu)": [
    [[2, 13], "v1", "texture-id"],
    [[18, 29], "a1", "adgif-shader"],
    [34, "v1", "texture-id"],
    [[42, 44], "v1", "adgif-shader"]
  ],
  "joint-mod-ik-callback": [
    [6, "gp", "joint-mod-ik"],
    [9, "gp", "joint-mod-ik"],
    [[1, 35], "gp", "joint-mod-ik"],
    [[1, 433], "gp", "joint-mod-ik"]
  ],
  "(method 11 joint-mod)": [
    [20, "s0", "fact-info-enemy"],
    [12, "s2", "process-drawable"]
  ],
  "joint-mod-look-at-handler": [
    [[2, 406], "gp", "joint-mod"],
    [409, "a3", "float"]
  ],
  "real-joint-mod-gun-look-at-handler": [
    [1, "v1", "joint-mod"],
    [2, "v1", "joint-mod"]
  ],
  "joint-mod-foot-rot-handler": [
    [[0, 7], "s5", "joint-mod"],
    [[36, 59], "s5", "joint-mod"],
    [[63, 97], "s5", "joint-mod"],
    [119, "s5", "joint-mod"],
    [[119, 152], "s5", "joint-mod"]
  ],
  "joint-mod-polar-look-at-guts": [
    [1, "gp", "joint-mod"],
    [[1, 334], "gp", "joint-mod"],
    [334, "gp", "joint-mod"],
    [338, "a3", "float"]
  ],
  "joint-mod-world-look-at-handler": [
    [[0, 217], "gp", "joint-mod"],
    [220, "a3", "float"]
  ],
  "joint-mod-rotate-handler": [[[2, 114], "s5", "joint-mod"]],
  "joint-mod-scale-handler": [[[1, 14], "s5", "joint-mod"]],
  "joint-mod-joint-set-handler": [[[2, 23], "s4", "joint-mod"]],
  "joint-mod-joint-set-world-handler": [[[6, 197], "s5", "joint-mod"]],
  "joint-mod-joint-set*-handler": [[[2, 39], "s5", "joint-mod"]],
  "joint-mod-joint-set*-world-handler": [[[4, 53], "s5", "joint-mod"]],
  "joint-mod-debug-draw": [[8, "a3", "float"]],
  "glst-find-node-by-name": [
    [6, "s5", "glst-named-node"],
    [7, "v1", "glst-named-node"]
  ],
  "glst-length-of-longest-name": [
    [5, "s5", "glst-named-node"],
    [6, "v1", "glst-named-node"]
  ],
  "(event time-of-day-tick)": [
    [10, "v1", "float"],
    [148, "v1", "float"]
  ],
  "cam-slave-get-vector-with-offset": [[[52, 61], "s3", "vector"]],
  "cam-slave-get-interp-time": [[43, "f0", "float"]],
  "cam-standard-event-handler": [
    [13, "gp", "(state camera-slave)"],
    [19, "gp", "(state camera-slave)"],
    [22, "gp", "(state camera-slave)"]
  ],
  "cam-calc-follow!": [
    [101, "f0", "float"],
    [104, "f0", "float"] // needed because the decompiler sees an int going into an FP register and assumes it's an int instead!
  ],
  "(event cam-master-active)": [
    [80, "gp", "matrix"],
    [170, "s5", "vector"],
    [275, "v1", "process"],
    [330, "a0", "camera-slave"],
    [448, "v1", "camera-slave"],
    [512, "v1", "camera-slave"],
    [542, "v1", "camera-slave"],
    [611, "a0", "vector"],
    [786, "v1", "float"],
    [789, "v1", "float"],
    [589, "v1", "float"],
    [593, "v1", "float"],
    [602, "v1", "float"],
    [606, "v1", "float"]
  ],
  "master-track-target": [[[53, 526], "gp", "target"]],
  "reset-target-tracking": [[[14, 138], "gp", "process-focusable"]],
  "reset-follow": [[[12, 18], "a0", "process-focusable"]],
  "(code cam-pov)": [
    [15, "a1", "pov-camera"],
    [24, "a0", "pov-camera"]
  ],
  "(code cam-pov180)": [
    [15, "a1", "pov-camera"],
    [23, "v1", "pov-camera"],
    [45, "v1", "pov-camera"],
    [58, "v1", "pov-camera"],
    [80, "a1", "pov-camera"],
    [122, "v1", "vector"]
  ],
  "(code cam-pov-track)": [
    [19, "a1", "pov-camera"],
    [30, "a0", "pov-camera"]
  ],
  "cam-los-spline-collide": [
    [70, "s3", "(inline-array collide-cache-tri)"],
    [88, "s3", "(inline-array collide-cache-tri)"]
  ],
  "cam-los-collide": [
    [92, "s1", "(inline-array collide-cache-tri)"],
    [205, "s1", "(inline-array collide-cache-tri)"],
    [135, "s1", "(inline-array collide-cache-tri)"],
    [175, "s1", "(inline-array collide-cache-tri)"],
    [375, "v1", "(inline-array tracking-spline)"]
  ],
  "cam-dist-analog-input": [[32, "f0", "float"]],
  "(event cam-string)": [
    [11, "v1", "vector"],
    [[44, 72], "s5", "vector"],
    [[80, 108], "gp", "vector"],
    [141, "a0", "vector"],
    [145, "a0", "vector"],
    [174, "v1", "vector"],
    [184, "v1", "float"],
    [28, "v1", "float"],
    [31, "v1", "float"]
  ],
  "cam-draw-collide-cache": [
    [[8, 13], "gp", "(inline-array collide-cache-tri)"]
  ],
  "(event cam-combiner-active)": [
    [[103, 126], "gp", "camera-slave"],
    [[189, 235], "gp", "camera-slave"]
  ],
  "cam-collision-record-draw": [[[45, 240], "s5", "cam-collision-record"]],
  "camera-fov-frame": [
    [87, "a0", "vector4w"],
    [128, "a0", "vector4w"],
    [169, "a0", "vector4w"],
    [7, "a0", "cam-dbg-scratch"],
    [18, "a0", "cam-dbg-scratch"],
    [29, "a0", "cam-dbg-scratch"],
    [33, "a2", "cam-dbg-scratch"],
    [36, "a3", "cam-dbg-scratch"],
    [39, "t0", "cam-dbg-scratch"],
    [45, "a0", "cam-dbg-scratch"],
    [50, "a0", "cam-dbg-scratch"],
    [54, "a2", "cam-dbg-scratch"],
    [57, "a3", "cam-dbg-scratch"],
    [60, "t0", "cam-dbg-scratch"],
    [66, "a0", "cam-dbg-scratch"],
    [72, "a0", "cam-dbg-scratch"],
    [75, "a1", "cam-dbg-scratch"],
    [83, "a0", "cam-dbg-scratch"],
    [86, "a1", "cam-dbg-scratch"],
    [91, "a0", "cam-dbg-scratch"],
    [95, "a2", "cam-dbg-scratch"],
    [101, "t0", "cam-dbg-scratch"],
    [98, "a3", "cam-dbg-scratch"],
    [107, "a0", "cam-dbg-scratch"],
    [113, "a0", "cam-dbg-scratch"],
    [116, "a1", "cam-dbg-scratch"],
    [124, "a0", "cam-dbg-scratch"],
    [127, "a1", "cam-dbg-scratch"],
    [132, "a0", "cam-dbg-scratch"],
    [136, "a2", "cam-dbg-scratch"],
    [139, "a3", "cam-dbg-scratch"],
    [142, "t0", "cam-dbg-scratch"],
    [148, "a0", "cam-dbg-scratch"],
    [154, "a0", "cam-dbg-scratch"],
    [157, "a1", "cam-dbg-scratch"],
    [165, "a0", "cam-dbg-scratch"],
    [168, "a1", "cam-dbg-scratch"],
    [173, "a0", "cam-dbg-scratch"],
    [177, "a2", "cam-dbg-scratch"],
    [180, "a3", "cam-dbg-scratch"],
    [183, "t0", "cam-dbg-scratch"],
    [189, "a0", "cam-dbg-scratch"],
    [195, "a0", "cam-dbg-scratch"],
    [198, "a1", "cam-dbg-scratch"]
  ],
  "camera-sphere": [
    [[43, 49], "v1", "cam-dbg-scratch"],
    [64, "v1", "cam-dbg-scratch"],
    [80, "v1", "cam-dbg-scratch"],
    [94, "v1", "cam-dbg-scratch"],
    [109, "v1", "cam-dbg-scratch"],
    [124, "v1", "cam-dbg-scratch"],
    [138, "v1", "cam-dbg-scratch"],
    [152, "v1", "cam-dbg-scratch"],
    [156, "a0", "cam-dbg-scratch"],
    [159, "a1", "cam-dbg-scratch"],
    [164, "a0", "cam-dbg-scratch"],
    [167, "a1", "cam-dbg-scratch"]
  ],
  "camera-line-draw": [
    [36, "a0", "cam-dbg-scratch"],
    [44, "a0", "cam-dbg-scratch"],
    [2, "a2", "cam-dbg-scratch"],
    [7, "a0", "cam-dbg-scratch"],
    [14, "v1", "cam-dbg-scratch"],
    [18, "v1", "cam-dbg-scratch"],
    [22, "a0", "cam-dbg-scratch"],
    [24, "v1", "cam-dbg-scratch"],
    [29, "a0", "cam-dbg-scratch"],
    [32, "a1", "cam-dbg-scratch"],
    [36, "a0", "cam-dbg-scratch"],
    [44, "a0", "cam-dbg-scratch"]
  ],
  "camera-plot-float-func": [
    [56, "v1", "cam-dbg-scratch"],
    [64, "a0", "cam-dbg-scratch"],
    [68, "a0", "cam-dbg-scratch"],
    [105, "v1", "cam-dbg-scratch"],
    [242, "v1", "cam-dbg-scratch"],
    [21, "a0", "cam-dbg-scratch"],
    [24, "a0", "cam-dbg-scratch"],
    [27, "a0", "cam-dbg-scratch"],
    [30, "a0", "cam-dbg-scratch"],
    [51, "a0", "cam-dbg-scratch"],
    [54, "a0", "cam-dbg-scratch"],
    [56, "v1", "cam-dbg-scratch"],
    [58, "a0", "cam-dbg-scratch"],
    [64, "a0", "cam-dbg-scratch"],
    [87, "a0", "cam-dbg-scratch"],
    [97, "a0", "cam-dbg-scratch"],
    [103, "a0", "cam-dbg-scratch"],
    [105, "v1", "cam-dbg-scratch"],
    [107, "a0", "cam-dbg-scratch"],
    [111, "a0", "cam-dbg-scratch"],
    [114, "a1", "cam-dbg-scratch"],
    [119, "a0", "cam-dbg-scratch"],
    [122, "a0", "cam-dbg-scratch"],
    [128, "a0", "cam-dbg-scratch"],
    [131, "a0", "cam-dbg-scratch"],
    [135, "a0", "cam-dbg-scratch"],
    [138, "a1", "cam-dbg-scratch"],
    [142, "a0", "cam-dbg-scratch"],
    [148, "a0", "cam-dbg-scratch"],
    [154, "a0", "cam-dbg-scratch"],
    [160, "a0", "cam-dbg-scratch"],
    [164, "a0", "cam-dbg-scratch"],
    [167, "a1", "cam-dbg-scratch"],
    [171, "a0", "cam-dbg-scratch"],
    [174, "a0", "cam-dbg-scratch"],
    [177, "a0", "cam-dbg-scratch"],
    [183, "a0", "cam-dbg-scratch"],
    [187, "a0", "cam-dbg-scratch"],
    [190, "a1", "cam-dbg-scratch"],
    [197, "a0", "cam-dbg-scratch"],
    [200, "a0", "cam-dbg-scratch"],
    [206, "a0", "cam-dbg-scratch"],
    [212, "a0", "cam-dbg-scratch"],
    [216, "a0", "cam-dbg-scratch"],
    [219, "a1", "cam-dbg-scratch"],
    [223, "a0", "cam-dbg-scratch"],
    [226, "a0", "cam-dbg-scratch"],
    [238, "a0", "cam-dbg-scratch"],
    [242, "v1", "cam-dbg-scratch"],
    [244, "a0", "cam-dbg-scratch"],
    [247, "a0", "cam-dbg-scratch"],
    [266, "a0", "cam-dbg-scratch"],
    [270, "a0", "cam-dbg-scratch"],
    [273, "a1", "cam-dbg-scratch"]
  ],
  "cam-line-dma": [
    [32, "t0", "vector"],
    [36, "t0", "vector"],
    [45, "t0", "vector"],
    [50, "t0", "vector"],
    [[12, 16], "a3", "dma-packet"],
    [[22, 25], "a3", "gs-gif-tag"],
    [[33, 38], "a3", "(pointer uint128)"],
    [[46, 52], "a1", "(pointer uint128)"],
    [[60, 65], "a0", "dma-packet"],
    [[65, 74], "a0", "(pointer uint64)"]
  ],
  "camera-line2d": [
    [4, "a2", "cam-dbg-scratch"],
    [6, "a0", "cam-dbg-scratch"],
    [10, "a0", "cam-dbg-scratch"],
    [13, "a0", "cam-dbg-scratch"],
    [14, "a1", "cam-dbg-scratch"],
    [18, "a0", "cam-dbg-scratch"],
    [20, "a1", "cam-dbg-scratch"],
    [24, "a0", "cam-dbg-scratch"],
    [27, "a0", "cam-dbg-scratch"]
  ],
  "camera-line-setup": [[2, "a0", "cam-dbg-scratch"]],
  "camera-line-rel-len": [
    [9, "a0", "cam-dbg-scratch"],
    [5, "a0", "cam-dbg-scratch"],
    [12, "a1", "cam-dbg-scratch"],
    [18, "a0", "cam-dbg-scratch"]
  ],
  "camera-line-rel": [
    [2, "a3", "cam-dbg-scratch"],
    [8, "a1", "cam-dbg-scratch"]
  ],
  "camera-bounding-box-draw": [
    [6, "a0", "cam-dbg-scratch"],
    [15, "a0", "cam-dbg-scratch"],
    [21, "v1", "cam-dbg-scratch"],
    [24, "a0", "cam-dbg-scratch"],
    [30, "v1", "cam-dbg-scratch"],
    [33, "a0", "cam-dbg-scratch"],
    [39, "v1", "cam-dbg-scratch"],
    [42, "a0", "cam-dbg-scratch"],
    [48, "v1", "cam-dbg-scratch"],
    [51, "a0", "cam-dbg-scratch"],
    [57, "v1", "cam-dbg-scratch"],
    [62, "a1", "cam-dbg-scratch"],
    [68, "a1", "cam-dbg-scratch"],
    [74, "a1", "cam-dbg-scratch"],
    [80, "a1", "cam-dbg-scratch"],
    [86, "a1", "cam-dbg-scratch"],
    [92, "a1", "cam-dbg-scratch"],
    [97, "a0", "cam-dbg-scratch"],
    [100, "a1", "cam-dbg-scratch"],
    [105, "a0", "cam-dbg-scratch"],
    [108, "a1", "cam-dbg-scratch"],
    [113, "a0", "cam-dbg-scratch"],
    [116, "a1", "cam-dbg-scratch"],
    [121, "a0", "cam-dbg-scratch"],
    [124, "a1", "cam-dbg-scratch"],
    [129, "a0", "cam-dbg-scratch"],
    [132, "a1", "cam-dbg-scratch"],
    [137, "a0", "cam-dbg-scratch"],
    [140, "a1", "cam-dbg-scratch"],
    [12, "v1", "cam-dbg-scratch"]
  ],
  "camera-cross": [
    [8, "a0", "cam-dbg-scratch"],
    [14, "a0", "cam-dbg-scratch"],
    [18, "a2", "cam-dbg-scratch"],
    [22, "a0", "cam-dbg-scratch"],
    [26, "a2", "cam-dbg-scratch"],
    [31, "a0", "cam-dbg-scratch"],
    [34, "a1", "cam-dbg-scratch"],
    [39, "a0", "cam-dbg-scratch"],
    [42, "a1", "cam-dbg-scratch"],
    [47, "a0", "cam-dbg-scratch"],
    [52, "a0", "cam-dbg-scratch"],
    [52, "a0", "cam-dbg-scratch"],
    [56, "a2", "cam-dbg-scratch"],
    [60, "a0", "cam-dbg-scratch"],
    [64, "a2", "cam-dbg-scratch"],
    [69, "a0", "cam-dbg-scratch"],
    [72, "a1", "cam-dbg-scratch"],
    [77, "a0", "cam-dbg-scratch"],
    [80, "a1", "cam-dbg-scratch"],
    [85, "a0", "cam-dbg-scratch"],
    [90, "a0", "cam-dbg-scratch"],
    [94, "a2", "cam-dbg-scratch"],
    [98, "a0", "cam-dbg-scratch"],
    [101, "a1", "cam-dbg-scratch"],
    [106, "a0", "cam-dbg-scratch"],
    [109, "a1", "cam-dbg-scratch"]
  ],
  "cam-debug-draw-tris": [
    [20, "a0", "cam-dbg-scratch"],
    [88, "a0", "cam-dbg-scratch"]
  ],
  "camera-fov-draw": [
    [16, "t2", "cam-dbg-scratch"],
    [30, "a3", "cam-dbg-scratch"],
    [43, "a0", "cam-dbg-scratch"],
    [60, "a0", "cam-dbg-scratch"],
    [63, "a1", "cam-dbg-scratch"],
    [68, "a0", "cam-dbg-scratch"],
    [71, "a1", "cam-dbg-scratch"],
    [76, "a0", "cam-dbg-scratch"],
    [79, "a1", "cam-dbg-scratch"],
    [2, "t2", "cam-dbg-scratch"],
    [13, "v1", "(pointer vector)"],
    [27, "v1", "(pointer vector)"],
    [40, "v1", "(pointer vector)"],
    [53, "v1", "(pointer vector)"]
  ],
  "cam-collision-record-save": [[[8, 56], "v1", "cam-collision-record"]],
  "(trans cam-stick)": [[157, "a0", "vector"]],
  "(method 9 darkjak-info)": [[71, "v0", "sound-rpc-set-param"]],
  "(trans idle board)": [[4, "a0", "target"]],
  "(trans hidden board)": [[4, "a0", "target"]],
  "(trans use board)": [
    [8, "a0", "target"],
    [22, "a1", "target"]
  ],
  "board-post": [
    [[3, 79], "v1", "target"],
    [38, "a0", "target"],
    [44, "a0", "target"],
    [50, "a0", "target"],
    [56, "a0", "target"],
    [62, "a0", "target"],
    [94, "v1", "target"]
  ],
  "(code use board)": [[17, "v1", "art-joint-anim"]],
  "(code idle board)": [
    [19, "v1", "art-joint-anim"],
    [37, "v1", "art-joint-anim"]
  ],
  "gun-init": [[85, "a1", "target"]],
  "gun-post": [
    [7, "a0", "target"],
    [12, "gp", "target"],
    [16, "gp", "target"],
    [22, "gp", "target"],
    [31, "gp", "target"],
    [42, "gp", "target"],
    [46, "gp", "target"],
    [57, "gp", "target"],
    [[64, 77], "gp", "target"],
    [82, "v1", "target"],
    [88, "v1", "target"],
    [94, "v1", "target"],
    [100, "v1", "target"],
    [106, "v1", "target"],
    [110, "gp", "target"],
    [121, "gp", "target"],
    [126, "gp", "target"],
    [132, "gp", "target"],
    [148, "gp", "target"],
    [169, "a0", "target"],
    [5, "gp", "gun"]
  ],
  "(trans hidden gun)": [[4, "a0", "target"]],
  "(code idle gun)": [[16, "v1", "art-joint-anim"]],
  "(trans idle gun)": [
    [2, "v1", "target"],
    [9, "a0", "target"],
    [20, "v1", "target"]
  ],
  "(code die gun)": [
    [13, "v1", "target"],
    [74, "v1", "target"]
  ],
  "(post use gun)": [
    [6, "gp", "target"],
    [12, "gp", "target"],
    [21, "gp", "target"],
    [29, "gp", "target"],
    [34, "gp", "target"],
    [36, "gp", "target"],
    [40, "gp", "target"],
    [57, "gp", "target"],
    [63, "gp", "target"],
    [65, "gp", "target"],
    [67, "gp", "target"],
    [71, "gp", "target"],
    [75, "gp", "target"],
    [77, "gp", "target"],
    [83, "gp", "target"],
    [91, "gp", "target"],
    [93, "gp", "target"],
    [96, "a0", "vector"],
    [99, "gp", "target"],
    [101, "gp", "target"],
    [103, "gp", "target"],
    [109, "gp", "target"],
    [114, "gp", "target"],
    [116, "gp", "target"],
    [120, "gp", "target"],
    [122, "gp", "target"],
    [127, "gp", "target"],
    [129, "gp", "target"],
    [132, "a0", "vector"],
    [136, "s6", "target"],
    [135, "gp", "gun"]
  ],
  "(code use gun)": [
    [7, "a0", "target"],
    [27, "v1", "art-joint-anim"],
    [87, "v1", "art-joint-anim"],
    [152, "v1", "art-joint-anim"],
    [207, "v1", "art-joint-anim"],
    [262, "v1", "art-joint-anim"],
    [312, "v1", "art-joint-anim"],
    [377, "v1", "art-joint-anim"],
    [427, "v1", "art-joint-anim"],
    [487, "v1", "art-joint-anim"],
    [547, "v1", "art-joint-anim"],
    [612, "v1", "art-joint-anim"],
    [667, "v1", "art-joint-anim"],
    [726, "s4", "target"],
    [741, "s1", "pair"],
    [753, "s4", "target"],
    [774, "s4", "target"],
    [795, "s1", "pair"],
    [801, "s4", "target"],
    [804, "s4", "target"]
  ],
  "(trans use gun)": [
    [8, "a1", "target"],
    [19, "a0", "target"],
    [23, "v1", "target"],
    [28, "v1", "target"],
    [44, "v1", "target"]
  ],
  "(method 31 gun-eject)": [
    [24, "a0", "gun"],
    [36, "v1", "gun"],
    [44, "v1", "collide-shape"]
  ],
  "(method 9 gun-info)": [
    [115, "s0", "collide-shape-prim"],
    [133, "s0", "collide-shape-prim"],
    [78, "s2", "collide-shape-prim"]
  ],
  "(method 3 collide-query)": [
    [116, "f0", "float"],
    [137, "f0", "float"]
  ],
  "emerc-vu1-initialize-chain": [
    [[19, 59], "s5", "emerc-vu1-low-mem"],
    [80, "gp", "(inline-array dma-packet)"],
    [[12, 18], "gp", "(pointer vif-tag)"]
  ],
  "emerc-vu1-init-buffer": [
    [[25, 31], "a0", "dma-packet"],
    [[37, 40], "a0", "gs-gif-tag"],
    [44, "a0", "(pointer gs-test)"],
    [46, "a0", "(pointer gs-reg64)"],
    [[49, 61], "v1", "dma-packet"]
  ],
  "sparticle-track-root-prim": [[3, "v1", "collide-shape"]],
  "(method 10 sparticle-launcher)": [[[41, 75], "gp", "(array int32)"]],
  "birth-func-texture-group": [[[2, 10], "s5", "(array int32)"]],
  "(method 9 sparticle-launch-control)": [[22, "a2", "process-drawable"]],
  "(method 10 sparticle-launch-control)": [[42, "a3", "float"]],
  "execute-part-engine": [
    [11, "v1", "connection"],
    [12, "a0", "process-drawable"],
    [13, "v1", "connection"],
    [[19, 53], "s0", "vector"],
    [23, "v1", "connection"],
    [28, "v1", "connection"],
    [29, "v1", "int"],
    [137, "a3", "vector"],
    [35, "a0", "process-drawable"]
  ],
  "sparticle-respawn-heights": [
    [[0, 58], "gp", "(array int32)"],
    [58, "gp", "(array int32)"],
    [34, "v1", "int"]
  ],
  "sparticle-respawn-timer": [
    [[9, 15], "gp", "(array int32)"],
    [34, "gp", "(array int32)"],
    [10, "v1", "int"]
  ],
  "sparticle-texture-animate": [
    [[0, 31], "v1", "(array int32)"],
    [47, "v1", "(array int32)"]
  ],
  "sparticle-texture-day-night": [[[21, 78], "s2", "(array int32)"]],
  "sparticle-mode-animate": [
    [5, "v1", "(array symbol)"],
    [[7, 16], "a1", "(array uint32)"],
    [18, "a1", "vector4w"],
    [21, "a1", "(pointer int32)"],
    [26, "a1", "(array int32)"],
    [28, "v1", "(array int32)"],
    [32, "a0", "(pointer int64)"],
    // [33, "a0", "(pointer int64)"],
    [44, "v1", "(pointer int32)"],
    [46, "v1", "(pointer int32)"]
  ],
  "(method 2 sparticle-cpuinfo)": [[14, "f0", "float"]],
  "sp-kill-particle": [
    [7, "a1", "uint"],
    [7, "v1", "uint"]
  ],
  "sp-orbiter": [[[78, 89], "v1", "sprite-vec-data-2d"]],
  "forall-particles-with-key-runner": [
    [32, "s3", "(inline-array sparticle-cpuinfo)"],
    [42, "s3", "(inline-array sparticle-cpuinfo)"]
  ],
  "forall-particles-runner": [
    [[19, 28], "s4", "sparticle-cpuinfo"],
    [34, "s4", "pointer"],
    [35, "s3", "pointer"]
  ],
  "sp-process-particle-system": [[14, "a1", "vector"]],
  // debug
  "add-debug-point": [
    [[35, 39], "a3", "dma-packet"],
    [[45, 48], "a3", "gs-gif-tag"],
    [[65, 69], "a3", "vector4w-2"],
    [[85, 89], "a3", "vector4w-2"],
    [[102, 106], "a3", "vector4w-2"],
    [[122, 126], "a1", "vector4w-2"],
    [[129, 148], "a0", "(pointer uint64)"]
  ],
  "internal-draw-debug-line": [
    [[5, 224], "s5", "rgba"],
    [[27, 29], "v1", "rgba"],
    [[109, 115], "a3", "dma-packet"],
    [[118, 124], "a3", "gs-gif-tag"],
    [[232, 245], "a1", "(inline-array vector4w-2)"],
    [[107, 267], "a0", "(pointer uint64)"]
  ],
  "add-debug-flat-triangle": [
    [[70, 76], "a3", "dma-packet"],
    [[79, 85], "a3", "gs-gif-tag"],
    [[108, 127], "a3", "(inline-array vector)"],
    [[68, 149], "a0", "(pointer uint64)"]
  ],
  "add-debug-line2d": [
    [[60, 64], "a2", "dma-packet"],
    [[70, 73], "a2", "gs-gif-tag"],
    [[78, 81], "a2", "vector4w-2"],
    [[86, 89], "a2", "vector4w-2"],
    [[97, 111], "a0", "(pointer uint64)"]
  ],
  "add-debug-rot-matrix": [
    [[9, 12], "t0", "float"],
    [[17, 20], "t0", "float"],
    [[22, 29], "t0", "float"]
  ],
  "add-debug-cspace": [[[4, 6], "a3", "float"]],
  "add-debug-points": [[[52, 57], "a3", "rgba"]],
  "add-debug-light": [[[17, 20], "t0", "float"]],
  "drawable-frag-count": [[[14, 20], "s5", "drawable-group"]],
  "add-boundary-shader": [
    [[6, 12], "a0", "gs-gif-tag"],
    [[14, 31], "s5", "adgif-shader"]
  ],
  // debug-sphere
  "add-debug-sphere-from-table": [
    [[38, 41], "v1", "vector"],
    [[55, 59], "s0", "(inline-array vector)"]
  ],
  // shrubbery
  "shrub-upload-view-data": [[[8, 16], "a0", "dma-packet"]],
  "shrub-do-init-frame": [
    [[12, 21], "a0", "dma-packet"],
    [[26, 29], "a0", "dma-packet"],
    [33, "v1", "(pointer vif-tag)"],
    [[35, 41], "v1", "(pointer uint32)"],
    [42, "v1", "(pointer vif-tag)"],
    [[44, 51], "v1", "(pointer uint32)"],
    [52, "v1", "(pointer vif-tag)"],
    [54, "v1", "(pointer uint32)"]
  ],
  "shrub-init-frame": [
    [[8, 12], "a0", "dma-packet"],
    [[18, 21], "a0", "gs-gif-tag"],
    [24, "v1", "(pointer gs-test)"],
    [26, "v1", "(pointer gs-reg64)"]
  ],
  "shrub-upload-model": [
    [[17, 26], "a3", "dma-packet"],
    [[33, 41], "a0", "dma-packet"],
    [[47, 55], "a0", "dma-packet"]
  ],
  "draw-drawable-tree-instance-shrub": [[86, "a0", "drawable-group"]],
  "draw-prototype-inline-array-shrub": [
    [[13, 56], "v1", "prototype-bucket-shrub"],
    [[102, 114], "a0", "shrub-near-packet"],
    [[114, 117], "v1", "vector4w-3"],
    [118, "a1", "vector4w"],
    [123, "v1", "dma-packet"],
    [[124, 126], "v1", "vector4w"],
    [[334, 364], "s1", "prototype-bucket-shrub"],
    [416, "a0", "drawable-group"],
    [420, "s1", "prototype-bucket-shrub"],
    [525, "v1", "drawable-group"],
    [[518, 535], "s1", "prototype-bucket-shrub"],
    [558, "s1", "prototype-bucket-shrub"],
    [[677, 718], "gp", "prototype-bucket-shrub"],
    [[696, 706], "a1", "prototype-bucket-shrub"]
  ],
  "(method 8 drawable-tree-instance-shrub)": [[54, "v1", "drawable-group"]],
  "(method 13 drawable-tree-instance-shrub)": [
    [[12, 151], "gp", "prototype-bucket-shrub"],
    [19, "a1", "drawable-group"],
    [44, "v1", "drawable-group"],
    [66, "s3", "shrubbery"],
    [92, "v1", "drawable-group"],
    [114, "s3", "shrubbery"],
    [160, "gp", "(inline-array prototype-bucket-shrub)"]
  ],
  "(method 9 shrubbery)": [
    [23, "a2", "(pointer int32)"],
    [28, "a3", "(pointer int32)"]
  ],
  "init-dma-test": [[29, "v1", "(inline-array qword)"]],
  "drawable-load": [[[25, 28], "s5", "drawable"]],
  "art-load": [[[13, 16], "s5", "art"]],
  "art-group-load-check": [[[43, 53], "s3", "art-group"]],
  "(method 13 art-group)": [[13, "s3", "art-joint-anim"]],
  "(method 14 art-group)": [[13, "s3", "art-joint-anim"]],
  "(method 13 gui-control)": [
    [[52, 81], "s3", "gui-connection"],
    [[202, 228], "a0", "connection"]
  ],
  "(method 21 gui-control)": [[43, "s2", "process-drawable"]],
  "(method 12 gui-control)": [
    [128, "v1", "gui-connection"],
    [214, "v1", "gui-connection"],
    [167, "s2", "process-drawable"]
  ],
  "(method 16 gui-control)": [[[10, 119], "s1", "gui-connection"]],
  "(method 17 gui-control)": [
    [[1, 262], "gp", "gui-connection"],
    [13, "v1", "gui-connection"]
  ],
  "(method 14 gui-control)": [[[5, 41], "s2", "gui-connection"]],
  "(method 15 gui-control)": [[[6, 56], "s1", "gui-connection"]],
  "(method 11 external-art-control)": [[19, "s5", "process-drawable"]],
  "ja-abort-spooled-anim": [[[3, 24], "s3", "sound-id"]],
  "(method 19 gui-control)": [
    [[32, 35], "a2", "gui-channel"],
    [113, "a2", "gui-channel"]
  ],
  "(method 9 gui-control)": [
    [110, "v0", "gui-connection"],
    [10, "v1", "gui-connection"],
    [17, "v1", "gui-connection"],
    [24, "v1", "gui-connection"],
    [131, "v1", "gui-connection"],
    [35, "v1", "gui-connection"],
    [40, "v1", "gui-connection"],
    [44, "v1", "gui-connection"],
    [14, "v1", "gui-connection"]
  ],
  "(method 10 gui-control)": [[[4, 32], "s3", "gui-connection"]],
  "(method 10 bsp-header)": [
    [43, "a1", "terrain-context"],
    [31, "a0", "terrain-context"]
  ],
  "bsp-camera-asm": [
    [26, "v1", "pointer"],
    [[26, 63], "t1", "bsp-node"],
    [43, "t3", "uint"]
  ],
  "ja-post": [[[42, 46], "a0", "collide-shape"]],
  "display-frame-start": [
    [4, "v1", "vif-bank"],
    [9, "a0", "vif-bank"]
  ],
  "display-frame-finish": [
    [[178, 185], "a0", "dma-packet"],
    [[193, 194], "a0", "dma-packet"],
    [194, "a0", "(pointer int64)"]
  ],
  "default-end-buffer": [
    [9, "v1", "dma-bucket"],
    [[20, 28], "t1", "dma-packet"],
    [[30, 36], "t1", "gs-gif-tag"],
    [40, "t1", "(pointer gs-zbuf)"],
    [42, "t1", "(pointer gs-reg64)"],
    [43, "t1", "(pointer gs-test)"],
    [45, "t1", "(pointer gs-reg64)"],
    [47, "t1", "(pointer gs-alpha)"],
    [49, "t1", "(pointer gs-reg64)"],
    [50, "t1", "(pointer uint64)"],
    [52, "t1", "(pointer gs-reg64)"],
    [54, "t1", "(pointer gs-clamp)"],
    [56, "t1", "(pointer gs-reg64)"],
    [58, "t1", "(pointer gs-tex0)"],
    [60, "t1", "(pointer gs-reg64)"],
    [63, "t1", "(pointer gs-texa)"],
    [65, "t1", "(pointer gs-reg64)"],
    [67, "t1", "(pointer gs-texclut)"],
    [69, "t1", "(pointer gs-reg64)"],
    [71, "t1", "(pointer uint64)"],
    [73, "t1", "(pointer gs-reg64)"],
    [[79, 82], "a1", "dma-packet"],
    [85, "a1", "dma-bucket"]
  ],
  "default-init-buffer": [
    [[20, 28], "t1", "dma-packet"],
    [[30, 36], "t1", "gs-gif-tag"],
    [40, "t1", "(pointer gs-zbuf)"],
    [42, "t1", "(pointer gs-reg64)"],
    [43, "t1", "(pointer gs-test)"],
    [45, "t1", "(pointer gs-reg64)"],
    [47, "t1", "(pointer gs-alpha)"],
    [49, "t1", "(pointer gs-reg64)"],
    [50, "t1", "(pointer uint64)"],
    [52, "t1", "(pointer gs-reg64)"],
    [54, "t1", "(pointer gs-clamp)"],
    [56, "t1", "(pointer gs-reg64)"],
    [58, "t1", "(pointer gs-tex0)"],
    [60, "t1", "(pointer gs-reg64)"],
    [63, "t1", "(pointer gs-texa)"],
    [65, "t1", "(pointer gs-reg64)"],
    [67, "t1", "(pointer gs-texclut)"],
    [69, "t1", "(pointer gs-reg64)"],
    [71, "t1", "(pointer uint64)"],
    [73, "t1", "(pointer gs-reg64)"],
    [[82, 85], "a1", "dma-packet"]
    //[85, "a1", "dma-bucket"]
  ],
  "update-mood-vinroom": [[[16, 140], "gp", "(pointer float)"]],
  "update-mood-hiphog": [[[26, 458], "s5", "hiphog-states"]],
  "update-mood-sewer": [[[25, 149], "s4", "sewer-states"]],
  "update-mood-oracle": [[[17, 134], "s5", "oracle-states"]],
  "(exit close com-airlock)": [
    [[4, 18], "v1", "sound-rpc-set-param"],
    [[24, 38], "v1", "sound-rpc-set-param"]
  ],
  "(trans close com-airlock)": [[[52, 66], "v1", "sound-rpc-set-param"]],
  "init-mood-hiphog": [[[0, 239], "gp", "hiphog-states"]],
  "init-mood-sewer": [[[0, 20], "gp", "sewer-states"]],
  "set-sewer-lights-flag!": [[[9, 17], "v1", "sewer-states"]],
  "set-sewer-turret-flash!": [[[8, 11], "v1", "sewer-states"]],
  "set-sewesc-explosion!": [[[8, 11], "v1", "sewer-states"]],
  "init-mood-oracle": [[[0, 7], "v1", "oracle-states"]],
  "set-oracle-purple-flag!": [[9, "v1", "oracle-states"]],
  "init-mood-tombc": [[[1, 4], "v1", "tombc-states"]],
  "set-tombc-electricity-scale!": [[[9, 11], "v1", "tombc-states"]],
  "set-tombboss-gem-light!": [[[9, 11], "v1", "tombboss-states"]],
  "init-mood-fordumpa": [[[1, 3], "v1", "fordumpa-states"]],
  "update-mood-fordumpa": [[[44, 67], "s5", "fordumpa-states"]],
  "set-fordumpa-turret-flash!": [[[9, 13], "v1", "fordumpa-states"]],
  "set-fordumpa-electricity-scale!": [[[9, 11], "v1", "fordumpa-states"]],
  "init-mood-fordumpc": [[1, "v1", "fordumpc-states"]],
  "set-fordumpc-light-flag!": [[9, "v1", "fordumpc-states"]],
  "init-mood-forresca": [[[1, 7], "v1", "forresca-states"]],
  "set-forresca-electricity-scale!": [[12, "v1", "forresca-states"]],
  "init-mood-forrescb": [[[1, 7], "v1", "forrescb-states"]],
  "update-mood-forrescb": [[[17, 60], "gp", "forrescb-states"]],
  "set-forrescb-turret-flash!": [[13, "v1", "forrescb-states"]],
  "set-forrescb-electricity-scale!": [[12, "v1", "forrescb-states"]],
  "init-mood-prison": [[[1, 4], "v1", "prison-states"]],
  "update-mood-prison": [[[17, 105], "gp", "prison-states"]],
  "set-prison-torture-flag!": [[9, "v1", "prison-states"]],
  "update-under-lights": [[[1, 5], "v1", "under-states"]],
  "update-mood-under": [[[16, 112], "gp", "under-states"]],
  "set-under-laser!": [
    [10, "v1", "under-states"],
    [21, "v1", "under-states"]
  ],
  "set-under-fog-interp!": [
    [21, "v1", "under-states"],
    [10, "v1", "under-states"]
  ],
  "init-mood-dig1": [[2, "v1", "dig1-states"]],
  "update-mood-dig1": [
    [[15, 135], "gp", "dig1-states"],
    [28, "v1", "float"],
    [56, "v1", "float"]
  ],
  "set-dig1-explosion!": [[10, "v1", "dig1-states"]],
  "update-mood-vortex": [[[10, 299], "gp", "vortex-states"]],
  "set-vortex-flash!": [
    [22, "v1", "vortex-states"],
    [10, "v1", "vortex-states"]
  ],
  "set-vortex-white!": [
    [23, "v1", "vortex-states"],
    [11, "v1", "vortex-states"],
    [9, "v1", "vortex-states"],
    [21, "v1", "vortex-states"]
  ],
  "update-mood-nestb": [[[25, 99], "gp", "nestb-states"]],
  "set-nestb-purple!": [[10, "v1", "nestb-states"]],
  "get-nestb-purple": [[8, "v1", "nestb-states"]],
  "init-mood-consiteb": [[[0, 5], "v1", "consiteb-states"]],
  "update-mood-consiteb": [[[22, 117], "gp", "consiteb-states"]],
  "init-mood-castle": [[3, "v1", "castle-states"]],
  "update-mood-castle": [[[13, 109], "s5", "castle-states"]],
  "set-castle-electricity-scale!": [[10, "v1", "castle-states"]],
  "init-mood-ruins": [[[1, 22], "gp", "ruins-states"]],
  "init-mood-strip": [[[0, 22], "gp", "strip-states"]],
  "update-mood-strip": [[[22, 79], "s4", "strip-states"]],
  "init-mood-ctysluma": [[[0, 29], "gp", "ctysluma-states"]],
  "update-mood-ctysluma": [[[23, 81], "gp", "ctysluma-states"]],
  "update-mood-ctyslumb": [[[19, 58], "s5", "ctyslumb-states"]],
  "init-mood-ctyslumc": [[[0, 22], "gp", "ctyslumc-states"]],
  "update-mood-ctyslumc": [[[19, 46], "gp", "ctyslumc-states"]],
  "init-mood-ctyport": [[[1, 11], "gp", "ctyport-states"]],
  "init-mood-ctyport-no-part": [[1, "v1", "ctyport-states"]],
  "update-mood-ctyport": [[[23, 70], "s5", "ctyport-states"]],
  "update-mood-ctymarkb": [[[23, 76], "gp", "ctymarkb-states"]],
  "init-mood-palcab": [[3, "v1", "palcab-states"]],
  "update-mood-palcab": [[[23, 53], "s4", "palcab-states"]],
  "set-palcab-turret-flash!": [[10, "v1", "palcab-states"]],
  "update-mood-stadiumb": [[[22, 61], "gp", "stadiumb-states"]],
  "init-mood-mountain": [[[0, 77], "gp", "mountain-states"]],
  "update-mood-mountain": [[[19, 83], "gp", "mountain-states"]],
  "init-mood-atoll": [[2, "v1", "atoll-states"]],
  "update-mood-atoll": [[[19, 48], "s4", "atoll-states"]],
  "set-atoll-explosion!": [[10, "v1", "atoll-states"]],
  "init-mood-drill": [[1, "v1", "drill-states"]],
  "update-mood-drill": [[[22, 121], "gp", "drill-states"]],
  "set-drill-fire-floor!": [
    [9, "v1", "drill-states"],
    [19, "v1", "drill-states"]
  ],
  "set-drill-electricity-scale!": [
    [12, "v1", "drill-states"],
    [25, "v1", "drill-states"]
  ],
  "init-mood-drillb": [[1, "v1", "drillb-states"]],
  "update-mood-drillb": [[[17, 93], "gp", "drillb-states"]],
  "update-mood-casboss": [[[22, 46], "s4", "casboss-states"]],
  "set-casboss-explosion!": [[10, "v1", "casboss-states"]],
  "update-mood-caspad": [[[19, 77], "gp", "caspad-states"]],
  "init-mood-palroof": [[[0, 7], "v1", "palroof-states"]],
  "set-palroof-electricity-scale!": [[12, "v1", "palroof-states"]],
  "update-mood-palent": [[[18, 43], "s5", "palent-states"]],
  "set-palent-turret-flash!": [[13, "v1", "palent-states"]],
  "init-mood-nest": [[1, "v1", "nest-states"]],
  "update-mood-nest": [[[21, 72], "s5", "nest-states"]],
  "set-nest-green-flag!": [[9, "v1", "nest-states"]],
  "init-mood-village1": [[[0, 4], "v1", "village1-states"]],
  "update-mood-village1": [[[21, 66], "gp", "village1-states"]],
  "clear-village1-interp!": [[[9, 11], "v1", "village1-states"]],
  "set-village1-interp!": [[9, "v1", "village1-states"]],
  "update-mood-consite": [[[84, 110], "s4", "consite-states"]],
  "set-consite-flash!": [[10, "v1", "consite-states"]],
  "update-mood-mincan": [[[18, 22], "v1", "mincan-states"]],
  "set-mincan-beam!": [[13, "v1", "mincan-states"]],
  "copy-mood-exterior-ambi": [
    [[12, 16], "a2", "mood-context"],
    [[13, 16], "v1", "mood-context"]
  ],
  "update-mood-light": [[[6, 144], "gp", "light-state"]],
  "update-mood-lava": [[[6, 36], "gp", "lava-state"]],
  "update-mood-flicker": [[[1, 58], "gp", "flicker-state"]],
  "update-mood-florescent": [[[1, 48], "gp", "florescent-state"]],
  "update-mood-electricity": [[[3, 19], "gp", "electricity-state"]],
  "update-mood-pulse": [[[5, 27], "gp", "pulse-state"]],
  "update-mood-strobe": [[[2, 42], "gp", "strobe-state"]],
  "update-mood-flames": [[[5, 102], "gp", "flames-state"]],
  "(method 9 mood-control)": [[636, "v0", "sound-rpc-set-param"]],
  "(method 27 com-airlock)": [[35, "v1", "(array string)"]],
  "(code close com-airlock)": [
    [190, "v0", "sound-rpc-set-param"],
    [297, "v0", "sound-rpc-set-param"],
    [389, "v0", "sound-rpc-set-param"]
  ],
  "(code open com-airlock)": [
    [117, "v0", "sound-rpc-set-param"],
    [226, "v0", "sound-rpc-set-param"],
    [420, "v0", "sound-rpc-set-param"],
    [440, "v0", "sound-rpc-set-param"]
  ],
  "build-conversions": [
    [23, "v1", "fact-info-target"],
    [29, "v1", "fact-info-target"]
  ],
  "target-real-post": [[97, "f28", "float"]],
  "target-compute-pole": [[[12, 180], "s2", "swingpole"]],
  "tobot-start": [[26, "s5", "target"]],
  "(method 10 target)": [[28, "t9", "(function target none)"]],
  "target-compute-edge": [[48, "a0", "process-drawable"]],
  "target-compute-edge-rider": [[48, "a0", "process-drawable"]],
  "target-update-ik": [[288, "f30", "float"]],
  "cam-layout-entity-volume-info-create": [
    ["_stack_", 16, "res-tag"],
    [16, "v0", "(inline-array vector)"],
    [209, "v1", "float"],
    [233, "v1", "float"],
    [237, "v1", "float"],
    [261, "v1", "float"]
  ],
  "cam-layout-entity-info": [
    // can't just cast the return value from the res-tag retrieval
    [202, "v1", "vector"]
  ],
  "clmf-next-entity": [[38, "a0", "connection"]],
  "cam-layout-save-cam-rot": [[13, "v0", "vector"]],
  "cam-layout-save-cam-trans": [
    [29, "v0", "vector"],
    [40, "v0", "vector"],
    // super weird handling of vectors
    [93, "s5", "symbol"],
    [95, "s2", "symbol"],
    [94, "s2", "symbol"]
  ],
  "cam-layout-save-pivot": [
    [38, "v0", "vector"],
    [13, "v0", "vector"]
  ],
  "cam-layout-save-align": [
    [38, "v0", "vector"],
    [13, "v0", "vector"]
  ],
  "cam-layout-save-interesting": [
    [38, "v0", "vector"],
    [13, "v0", "vector"]
  ],
  "cam-layout-save-splineoffset": [[37, "v0", "vector"]],
  "cam-layout-save-campointsoffset": [[12, "v0", "vector"]],
  "clmf-save-all": [[18, "v1", "connection"]],
  "cam-layout-do-action": [[99, "s5", "(function object symbol symbol)"]],
  "cam-layout-function-call": [[15, "gp", "(function string int basic none)"]],
  "cam-layout-do-menu": [
    [[280, 363], "s4", "clm-list"],
    [374, "v1", "clm-item"],
    [[136, 182], "s3", "clm-list"],
    [209, "a0", "clm-item"],
    [219, "v1", "clm-item"],
    [234, "s3", "clm-item"],
    [239, "v1", "clm-item"],
    [244, "s3", "clm-item"]
  ],
  "cam-layout-init": [[10, "v1", "connection"]],
  "clmf-pos-rot": [
    [68, "a1", "res-tag"],
    [139, "v1", "res-tag"],
    [82, "v0", "vector"]
  ],
  "clmf-cam-float-adjust": [[53, "v1", "res-tag"]],
  "(method 9 plane-volume)": [
    [171, "v1", "float"],
    [195, "v1", "float"],
    [199, "v1", "float"],
    [220, "v1", "float"]
  ],
  "(method 45 nav-mesh)": [
    [15, "v1", "entity-nav-mesh"],
    [[34, 43], "v1", "nav-mesh"]
  ],
  "(method 13 nav-engine)": [
    [[53, 65], "s4", "nav-mesh"],
    [[38, 50], "s3", "nav-mesh"]
  ],
  "(method 9 nav-mesh)": [[[81, 134], "s4", "nav-poly"]],
  "(method 37 nav-mesh)": [[[4, 18], "a1", "(inline-array vector)"]],
  "debug-menu-item-var-update-display-str": [
    [[44, 49], "v1", "int"],
    [[61, 69], "v1", "int"]
  ],
  "debug-menu-item-var-make-float": [[31, "v0", "int"]],
  "debug-menu-item-get-max-width": [[[18, 35], "a0", "debug-menu-item-var"]],
  "debug-menu-find-from-template": [
    [10, "s4", "debug-menu-item"],
    [18, "s4", "debug-menu-item-submenu"],
    [3, "s5", "debug-menu"]
  ],
  "debug-menu-item-var-joypad-handler": [
    [206, "a1", "int"],
    [207, "v1", "int"]
  ],
  "debug-menu-rebuild": [[7, "a0", "debug-menu-item"]],
  "debug-menu-render": [[[108, 111], "v1", "dma-packet"]],
  "debug-menu-send-msg": [
    [[3, 14], "s2", "debug-menu-item"],
    [[14, 21], "s2", "debug-menu-item-submenu"]
  ],
  "(anon-function 86 default-menu)": [
    // TODO - should not be required
    [9, "a0", "state-flags"]
  ],
  "(anon-function 2 find-nearest)": [
    [28, "s3", "collide-shape"],
    [55, "s2", "process-focusable"],
    [[59, 63], "s2", "process-focusable"],
    [66, "s3", "collide-shape"]
  ],
  "find-nearest-focusable": [
    [50, "s3", "process-focusable"],
    [66, "s3", "process-focusable"],
    [[298, 303], "s3", "process-focusable"]
  ],
  "(method 11 impact-control)": [[55, "s2", "collide-shape-prim"]],
  "(method 16 collide-cache)": [
    [47, "a0", "collide-shape-prim-sphere"],
    [17, "s4", "collide-cache-prim"],
    [23, "s4", "collide-cache-prim"],
    [27, "s4", "collide-cache-prim"],
    [46, "s4", "collide-cache-prim"],
    [65, "s4", "(inline-array collide-cache-prim)"]
  ],
  "(method 28 editable)": [[[4, 8], "a0", "editable"]],
  "execute-select": [
    [[425, 429], "a0", "editable"],
    [512, "v1", "editable"],
    [[463, 467], "a0", "editable"],
    [605, "v1", "editable"],
    [[556, 560], "a0", "editable"]
  ],
  "(method 12 editable-array)": [
    [877, "a1", "editable-point"],
    [713, "s1", "editable-point"],
    [647, "v1", "sql-result"],
    [466, "v1", "sql-result"],
    [779, "f0", "float"],
    [205, "f0", "float"],
    [208, "f0", "float"]
  ],
  "insert-box": [
    [279, "a0", "editable"],
    [288, "a0", "editable"],
    [297, "a0", "editable"],
    [306, "a0", "editable"],
    [330, "a0", "editable"],
    [339, "a0", "editable"],
    [348, "a0", "editable"],
    [357, "a0", "editable"],
    [388, "a0", "editable"],
    [397, "a0", "editable"],
    [406, "a0", "editable"],
    [415, "a0", "editable"],
    [439, "a0", "editable"],
    [448, "a0", "editable"],
    [457, "a0", "editable"],
    [466, "a0", "editable"],
    [497, "a0", "editable"],
    [506, "a0", "editable"],
    [515, "a0", "editable"],
    [524, "a0", "editable"],
    [555, "a0", "editable"],
    [564, "a0", "editable"],
    [573, "a0", "editable"],
    [582, "a0", "editable"],
    [611, "a0", "editable"]
  ],
  "(event idle editable-player)": [
    [351, "s4", "editable-light"],
    [409, "s4", "editable-light"],
    [312, "v1", "float"],
    [314, "v1", "float"],
    [316, "v1", "float"],
    [382, "v1", "float"],
    [384, "v1", "float"],
    [386, "v1", "float"],
    [388, "v1", "float"],
    [437, "v1", "float"],
    [468, "a0", "editable-light"]
  ],
  "(method 29 editable)": [[[4, 8], "a0", "editable"]],
  "(method 28 editable-point)": [
    [88, "t9", "(function editable-point editable-command none)"]
  ],
  "(method 27 editable-plane)": [
    [9, "t9", "(function editable-plane editable-array editable)"],
    [10, "v0", "editable-plane"]
  ],
  "(method 25 editable-face)": [
    [25, "t9", "(function editable-face editable-array none)"]
  ],
  "(method 25 editable-plane)": [
    [25, "t9", "(function editable-plane editable-array none)"]
  ],
  "(method 29 editable-face)": [
    [318, "a0", "(array editable-point)"],
    [234, "a1", "editable-point"]
  ],
  "(method 27 editable-face)": [
    [9, "t9", "(function editable-face editable-array editable)"],
    [10, "v0", "editable-face"]
  ],
  "(method 25 editable-light)": [
    [9, "t9", "(function editable-light editable-array none)"]
  ],
  "(method 25 editable)": [[[12, 17], "a0", "editable"]],
  "merc-edge-stats": [[31, "v1", "merc-ctrl"]],
  "(method 8 merc-ctrl)": [
    [46, "s2", "pointer"], // was merc-fragment-control
    [[22, 45], "s2", "merc-fragment-control"],
    [[89, 93], "a1", "merc-blend-ctrl"],
    [103, "a1", "pointer"]
  ],
  "merc-vu1-initialize-chain": [
    [[13, 19], "gp", "(pointer vif-tag)"],
    [[19, 116], "s5", "merc-vu1-low-mem"],
    [127, "gp", "(inline-array dma-packet)"]
  ],
  "(method 9 merc-fragment)": [[[13, 265], "s3", "adgif-shader"]],
  "(method 9 merc-effect)": [
    [46, "s4", "pointer"],
    [47, "s5", "pointer"],
    [[0, 46], "s4", "merc-fragment"],
    [[0, 47], "s5", "merc-fragment-control"]
  ],
  "merc-vu1-init-buffer": [
    [[21, 37], "a0", "dma-packet"],
    [[37, 40], "a0", "gs-gif-tag"],
    [45, "a0", "(pointer gs-test)"],
    [47, "a0", "(pointer gs-reg64)"],
    [49, "a1", "(pointer gs-reg64)"],
    [52, "a0", "(pointer gs-zbuf)"],
    [54, "a0", "(pointer gs-reg64)"],
    [[63, 68], "v1", "dma-packet"]
  ],
  "texture-usage-init": [
    [23, "a1", "texture-masks"],
    [24, "a1", "texture-mask"]
  ],
  "upload-vram-pages-pris": [
    [[134, 141], "a0", "dma-packet"],
    [[143, 150], "a0", "gs-gif-tag"],
    [154, "a0", "(pointer int64)"],
    [156, "a0", "(pointer gs-reg64)"]
  ],
  "(method 14 texture-pool)": [[22, "a3", "(pointer int32)"]],
  "(method 13 texture-page)": [
    [[16, 23], "a0", "dma-packet"],
    [[25, 32], "a0", "gs-gif-tag"],
    [36, "a0", "(pointer int64)"],
    [38, "a0", "(pointer gs-reg64)"],
    [[42, 45], "a0", "dma-packet"],
    [45, "a0", "(pointer int64)"]
  ],
  "texture-relocate": [
    [[17, 21], "t4", "dma-packet"],
    [[27, 30], "t4", "gs-gif-tag"],
    [60, "t4", "(pointer gs-bitbltbuf)"],
    [62, "t4", "(pointer gs-reg64)"],
    [63, "t4", "(pointer gs-trxpos)"],
    [65, "t4", "(pointer gs-reg64)"],
    [71, "t4", "(pointer gs-trxreg)"],
    [73, "t4", "(pointer gs-reg64)"],
    [75, "t4", "(pointer gs-trxdir)"],
    [77, "t4", "(pointer gs-reg64)"],
    [[98, 102], "a2", "dma-packet"],
    [[108, 111], "a2", "gs-gif-tag"],
    [132, "a2", "(pointer gs-bitbltbuf)"],
    [134, "a2", "(pointer gs-reg64)"],
    [135, "a2", "(pointer gs-trxpos)"],
    [137, "a2", "(pointer gs-reg64)"],
    [139, "a2", "(pointer gs-trxreg)"],
    [141, "a2", "(pointer gs-reg64)"],
    [143, "a2", "(pointer gs-trxdir)"],
    [145, "a2", "(pointer gs-reg64)"],
    [[157, 161], "a2", "dma-packet"],
    [[167, 170], "a2", "gs-gif-tag"],
    [191, "a2", "(pointer gs-bitbltbuf)"],
    [193, "a2", "(pointer gs-reg64)"],
    [194, "a2", "(pointer gs-trxpos)"],
    [196, "a2", "(pointer gs-reg64)"],
    [198, "a2", "(pointer gs-trxreg)"],
    [200, "a2", "(pointer gs-reg64)"],
    [202, "a2", "(pointer gs-trxdir)"],
    [204, "a2", "(pointer gs-reg64)"]
  ],
  "(method 11 texture-pool)": [
    [[189, 196], "a0", "dma-packet"],
    [217, "a0", "dma-packet"],
    [218, "a0", "(pointer int64)"],
    [211, "a0", "(pointer gs-reg64)"],
    [209, "a0", "(pointer int64)"],
    [[198, 205], "a0", "gs-gif-tag"]
  ],
  "texture-page-login": [[[34, 45], "s2", "texture-page"]],
  "(method 9 texture-page-dir)": [
    [[27, 32], "t3", "adgif-shader"],
    [[20, 30], "t2", "(pointer shader-ptr)"]
  ],
  "texture-page-dir-inspect": [[[137, 138], "v1", "adgif-shader"]],
  "level-remap-texture": [
    [15, "t0", "(pointer uint32)"],
    [21, "t0", "(pointer uint32)"],
    [19, "t0", "(pointer uint64)"],
    [12, "v1", "int"],
    [12, "a3", "int"]
  ],
  "debug-menu-func-decode": [[18, "a0", "symbol"]],
  "(method 20 game-info)": [
    [8, "v1", "symbol"],
    [9, "v1", "level-load-info"],
    [[11, 18], "s3", "continue-point"]
  ],
  "(method 30 game-info)": [
    [[4, 26], "s3", "game-task"],
    [[4, 26], "s2", "game-task"],
    [[37, 53], "s5", "game-task"],
    [[37, 53], "s4", "game-task"]
  ],
  "(method 10 fact-info-target)": [[67, "v1", "target"]],
  "(method 11 fact-info-target)": [
    [143, "v1", "target"],
    [264, "a0", "target"],
    [322, "v1", "target"],
    [410, "a0", "target"],
    [458, "v1", "target"],
    [499, "v1", "target"],
    [540, "v1", "target"],
    [558, "v1", "target"],
    [572, "v1", "target"],
    [588, "v1", "target"],
    [599, "v1", "target"],
    [674, "v1", "target"],
    [702, "v1", "target"],
    [737, "v1", "target"],
    [271, "a0", "target"],
    [413, "a0", "target"]
  ],
  "print-continues": [
    [3, "v1", "symbol"],
    [4, "v1", "level-load-info"],
    [[6, 14], "v1", "continue-point"]
  ],
  "(method 23 game-info)": [
    [178, "a0", "pointer"],
    [329, "s3", "game-save-tag"],
    [662, "a2", "game-save-tag"],
    [63, "v1", "connection"],
    [181, "s2", "int"],
    [1162, "a0", "pointer"],
    [[182, 191], "v1", "(inline-array game-save-tag)"],
    [333, "s3", "pointer"],
    [199, "v1", "(inline-array game-save-tag)"],
    [215, "v1", "(inline-array game-save-tag)"],
    [231, "v1", "(inline-array game-save-tag)"],
    [247, "v1", "(inline-array game-save-tag)"],
    [263, "v1", "(inline-array game-save-tag)"],
    [279, "v1", "(inline-array game-save-tag)"],
    [295, "v1", "(inline-array game-save-tag)"],
    [312, "s3", "(inline-array game-save-tag)"],
    [335, "v1", "(inline-array game-save-tag)"],
    [342, "v1", "(inline-array game-save-tag)"],
    [348, "v1", "(inline-array game-save-tag)"],
    [376, "v1", "(inline-array game-save-tag)"],
    [377, "v1", "(inline-array game-save-tag)"],
    [501, "v1", "(inline-array game-save-tag)"],
    [555, "s4", "int"],
    [522, "s4", "pointer"],
    [495, "v1", "pointer"],
    [535, "s4", "pointer"],
    [349, "v1", "(inline-array game-save-tag)"],
    [356, "v1", "(inline-array game-save-tag)"],
    [363, "v1", "(inline-array game-save-tag)"],
    [370, "v1", "(inline-array game-save-tag)"],
    [378, "v1", "(inline-array game-save-tag)"],
    [385, "v1", "(inline-array game-save-tag)"],
    [392, "v1", "(inline-array game-save-tag)"],
    [399, "v1", "(inline-array game-save-tag)"],
    [406, "v1", "(inline-array game-save-tag)"],
    [413, "v1", "(inline-array game-save-tag)"],
    [420, "v1", "(inline-array game-save-tag)"],
    [427, "v1", "(inline-array game-save-tag)"],
    [434, "v1", "(inline-array game-save-tag)"],
    [441, "v1", "(inline-array game-save-tag)"],
    [448, "v1", "(inline-array game-save-tag)"],
    [455, "v1", "(inline-array game-save-tag)"],
    [462, "v1", "(inline-array game-save-tag)"],
    [483, "v1", "(inline-array game-save-tag)"],
    [504, "v1", "(inline-array game-save-tag)"],
    [529, "s4", "(inline-array game-save-tag)"],
    [559, "v1", "(inline-array game-save-tag)"],
    [589, "a0", "(inline-array game-save-tag)"],
    [617, "a0", "(inline-array game-save-tag)"],
    [632, "a2", "(pointer float)"],
    [650, "s4", "(inline-array game-save-tag)"],
    [664, "a3", "(pointer uint8)"],
    [675, "a0", "(inline-array game-save-tag)"],
    [698, "a3", "(pointer uint32)"],
    [714, "v1", "(inline-array game-save-tag)"],
    [721, "v1", "(inline-array game-save-tag)"],
    [728, "v1", "(inline-array game-save-tag)"],
    [735, "v1", "(inline-array game-save-tag)"],
    [742, "v1", "(inline-array game-save-tag)"],
    [749, "v1", "(inline-array game-save-tag)"],
    [756, "v1", "(inline-array game-save-tag)"],
    [763, "v1", "(inline-array game-save-tag)"],
    [770, "v1", "(inline-array game-save-tag)"],
    [777, "v1", "(inline-array game-save-tag)"],
    [784, "v1", "(inline-array game-save-tag)"],
    [800, "a2", "(pointer time-frame)"],
    [806, "v1", "(inline-array game-save-tag)"],
    [822, "a2", "(pointer time-frame)"],
    [828, "v1", "(inline-array game-save-tag)"],
    [850, "v1", "(inline-array game-save-tag)"],
    [844, "a2", "(pointer time-frame)"],
    [866, "a2", "(pointer time-frame)"],
    [874, "a0", "(inline-array game-save-tag)"],
    [890, "a3", "(pointer uint16)"],
    [900, "a0", "(inline-array game-save-tag)"],
    [926, "a0", "(inline-array game-save-tag)"],
    [952, "a0", "(inline-array game-save-tag)"],
    [981, "a0", "(inline-array game-save-tag)"],
    [1011, "v1", "(inline-array game-save-tag)"],
    [1019, "v1", "(inline-array game-save-tag)"],
    [1027, "v1", "(inline-array game-save-tag)"],
    [1035, "v1", "(inline-array game-save-tag)"],
    [1043, "v1", "(inline-array game-save-tag)"],
    [1051, "v1", "(inline-array game-save-tag)"],
    [1059, "v1", "(inline-array game-save-tag)"],
    [1069, "v1", "(inline-array game-save-tag)"],
    [1079, "v1", "(inline-array game-save-tag)"],
    [1091, "v1", "(inline-array game-save-tag)"],
    [1103, "v1", "(inline-array game-save-tag)"],
    [1115, "v1", "(inline-array game-save-tag)"],
    [1127, "v1", "(inline-array game-save-tag)"],
    [1144, "v1", "(inline-array game-save-tag)"],
    [604, "a3", "(pointer uint16)"],
    [703, "a3", "(pointer int32)"],
    [916, "a3", "(pointer uint16)"],
    [942, "a3", "(pointer uint16)"],
    [968, "a3", "(pointer time-frame)"],
    [1001, "a3", "(pointer int8)"]
  ],
  "(anon-function 55 task-control)": [
    [14, "v1", "symbol"],
    [20, "s2", "level-load-info"]
  ],
  "(method 12 minimap)": [[18, "v0", "connection-minimap"]],
  "update-task-masks": [[30, "s5", "connection-minimap"]],
  "(method 10 fail-mission)": [[43, "t9", "(function process process)"]],
  "restart-mission": [
    [8, "v1", "connection"],
    [5, "v1", "connection"],
    [8, "a0", "process"],
    [12, "a0", "process"],
    [15, "a0", "process"],
    [39, "a0", "process"],
    [47, "a0", "connection"],
    [46, "s4", "connection"],
    [44, "s4", "connection"],
    [6, "s4", "connection"],
    [47, "s4", "connection"],
    [50, "v1", "connection"]
  ],
  "(code resetting fail-mission)": [[19, "v0", "sound-rpc-set-param"]],
  "(anon-function 6 script)": [[17, "v1", "pair"]],
  "(anon-function 16 script)": [
    [10, "s4", "game-task-node-info"],
    [12, "v1", "symbol"]
  ],
  "(method 13 mysql-nav-graph)": [[[15, 37], "gp", "mysql-nav-node"]],
  "(method 14 mysql-nav-graph)": [[[16, 31], "v1", "mysql-nav-edge"]],
  "(method 15 mysql-nav-graph)": [[[6, 11], "a3", "mysql-nav-visnode"]],
  "(method 16 mysql-nav-graph)": [
    [[39, 54], "v1", "mysql-nav-visnode"],
    [29, "a1", "mysql-nav-visnode"],
    [24, "a1", "mysql-nav-visnode"]
  ],
  "(method 11 mysql-nav-graph)": [[7, "a2", "mysql-nav-node"]],
  "(method 12 mysql-nav-graph)": [[7, "a2", "mysql-nav-edge"]],
  "(method 19 mysql-nav-graph)": [
    [[32, 41], "s4", "mysql-nav-node"],
    [[42, 62], "a0", "mysql-nav-edge"]
  ],
  "(method 10 mysql-nav-graph)": [
    [[12, 17], "a0", "mysql-nav-node"],
    [[43, 62], "a0", "mysql-nav-edge"],
    [[83, 102], "a0", "mysql-nav-visnode"],
    [97, "v1", "mysql-nav-edge"]
  ],
  "(method 10 mysql-nav-node)": [[4, "v1", "mysql-nav-edge"]],
  "(method 9 mysql-nav-graph)": [
    [[96, 261], "s0", "mysql-nav-node"],
    [[360, 690], "s1", "mysql-nav-edge"],
    [[781, 810], "s1", "mysql-nav-visnode"]
  ],
  "(method 17 mysql-nav-graph)": [
    [7, "a1", "mysql-nav-node"],
    [22, "a1", "mysql-nav-edge"],
    [[39, 59], "a1", "mysql-nav-edge"],
    [[48, 58], "a2", "mysql-nav-node"]
  ],
  "(anon-function 24 script)": [[14, "s5", "entity-actor"]],
  "(anon-function 31 script)": [
    [25, "s3", "process-drawable"],
    [59, "v0", "joint"],
    [14, "s5", "(function process vector cspace)"]
  ],
  "(method 9 script-context)": [[81, "s5", "symbol"]],
  "(anon-function 33 script)": [
    // TODO - cast had to be added even though `object` is in type_utils.cpp
    [14, "a0", "symbol"],
    [34, "gp", "process-drawable"],
    [95, "s3", "drawable-region-prim"],
    [150, "v0", "joint"]
  ],
  "(anon-function 36 script)": [[15, "v0", "int"]],
  "(anon-function 49 script)": [[10, "gp", "pair"]],
  "(anon-function 52 script)": [
    [14, "s5", "pair"],
    [11, "s4", "process-focusable"]
  ],
  "(anon-function 64 script)": [[21, "v1", "bfloat"]],
  "(anon-function 69 script)": [[3, "t9", "(function script-context symbol)"]],
  "(anon-function 72 script)": [[3, "s4", "pair"]],
  "(anon-function 73 script)": [[5, "s5", "pair"]],
  "(anon-function 74 script)": [[5, "s5", "pair"]],
  "(anon-function 75 script)": [[3, "s5", "pair"]],
  "(anon-function 76 script)": [[3, "s5", "pair"]],
  "(anon-function 80 script)": [[3, "s5", "pair"]],
  "(method 10 script-context)": [[22, "s3", "symbol"]],
  "command-get-trans": [
    [36, "v0", "process-drawable"],
    [58, "s3", "process-drawable"],
    [76, "v0", "joint"]
  ],
  "(anon-function 0 script)": [
    [30, "s5", "pair"],
    [16, "s5", "process-drawable"],
    [90, "v0", "joint"]
  ],
  "(anon-function 32 script)": [
    // TODO - cast had to be added even though `object` is in type_utils.cpp
    [13, "a0", "symbol"],
    [43, "s5", "process-drawable"],
    [32, "s5", "process-drawable"],
    [105, "v0", "joint"],
    [145, "v0", "joint"],
    [[42, 221], "s4", "process-drawable"]
  ],
  "command-get-process": [
    [37, "gp", "entity-actor"],
    [76, "a0", "connection"],
    [79, "a0", "connection"],
    [83, "a0", "connection"],
    [83, "a1", "connection"],
    [74, "a1", "connection"],
    [73, "a0", "connection"],
    [77, "a2", "game-task-node-info"],
    [[93, 98], "v1", "connection"],
    [162, "s3", "process-drawable"]
  ],
  "command-get-float": [[20, "gp", "bfloat"]],
  "command-get-int": [[17, "gp", "bfloat"]],
  "(anon-function 54 script)": [[66, "v1", "entity-actor"]],
  "(anon-function 53 script)": [[40, "v1", "entity-actor"]],
  "(anon-function 71 script)": [[4, "v1", "symbol"]],
  "(method 12 level)": [
    [[182, 185], "a0", "texture-anim-array"],
    [343, "a0", "symbol"],
    [93, "t9", "(function level none)"],
    [[314, 322], "a1", "type"]
  ],
  "bg": [[47, "a0", "symbol"]],
  "(method 10 load-state)": [
    [436, "v1", "level"],
    [442, "v1", "level"]
  ],
  "(method 14 level-group)": [[[53, 61], "a0", "entity-actor"]],
  "(method 27 level-group)": [
    [[112, 122], "s3", "entity-actor"],
    ["_stack_", 32, "vector"],
    ["_stack_", 36, "vector"]
  ],
  "expand-vis-box-with-point": [[[10, 40], "v1", "(inline-array vector)"]],
  "check-for-rougue-process": [
    [[103, 115], "v1", "part-tracker"],
    [[126, 140], "v1", "part-spawner"],
    [[153, 169], "v1", "process-drawable"],
    [[178, 194], "v1", "process-drawable"]
  ],
  "process-drawable-scale-from-entity!": [[15, "v1", "vector"]],
  "reset-actors": [[161, "s3", "(function level symbol none)"]],
  "process-status-bits": [[[12, 58], "s3", "process-drawable"]],
  "(method 26 level-group)": [
    [134, "v0", "(pointer actor-group)"],
    // [135, "s2", "actor-group"],
    // [140, "v1", "(pointer uint32)"],
    [37, "f0", "float"],
    [40, "f0", "float"],
    [83, "f0", "float"],
    [86, "f0", "float"],
    ["_stack_", 48, "res-tag"],
    ["_stack_", 20, "vector"],
    ["_stack_", 24, "vector"]
  ],
  "set-graphics-mode": [[[0, 100], "gp", "gs-bank"]],
  "(method 3 entity-nav-mesh)": [[7, "t9", "(function object object)"]],
  "draw-actor-marks": [
    [20, "gp", "part-spawner"],
    [[29, 273], "gp", "process-drawable"],
    ["_stack_", 20, "(pointer int32)"]
  ],
  "(method 15 level-group)": [
    [[233, 252], "s0", "process-drawable"],
    [[281, 427], "s5", "process-drawable"],
    [[627, 631], "a0", "drawable-region-prim"],
    [625, "a0", "drawable-inline-array-region-prim"],
    [639, "a0", "drawable-inline-array-region-prim"],
    [688, "a0", "drawable-inline-array-region-prim"],
    [705, "a0", "drawable-inline-array-region-prim"],
    [[690, 694], "a0", "drawable-region-prim"]
  ],
  "build-masks": [
    [[18, 22], "a1", "drawable-tree-tfrag"],
    [24, "a2", "drawable-inline-array-tfrag"],
    [[27, 31], "a2", "(inline-array tfragment)"],
    [[38, 42], "a1", "drawable-tree-tfrag-trans"],
    [44, "a2", "drawable-inline-array-tfrag"],
    [[47, 51], "a2", "(inline-array tfragment)"],
    [[58, 62], "a1", "drawable-tree-tfrag-water"],
    [64, "a2", "drawable-inline-array-tfrag"],
    [[67, 71], "a2", "(inline-array tfragment)"],
    [[78, 79], "a1", "drawable-tree-instance-tie"],
    [123, "a1", "drawable-tree-instance-shrub"],
    [[129, 133], "a2", "(inline-array prototype-bucket-shrub)"]
  ],
  "history-draw": [
    [151, "a0", "uint"],
    ["_stack_", 24, "pat-surface"]
  ],
  "(code complete task-manager)": [[119, "gp", "handle"]],
  "(method 14 drawable-group)": [[19, "s5", "drawable-group"]],
  "(method 15 drawable-tree)": [
    [[1, 4], "v1", "drawable-inline-array-node"],
    [[29, 34], "t0", "drawable-inline-array-node"],
    [[28, 32], "t2", "drawable-inline-array-node"],
    [[42, 46], "t2", "(pointer int8)"]
  ],
  "(method 14 drawable-tree-array)": [[11, "s5", "drawable-tree-array"]],
  "upload-vis-bits": [[14, "a1", "(pointer uint128)"]],
  "set-background-regs!": [
    [42, "v1", "(pointer int32)"],
    [47, "v1", "(pointer int32)"],
    [45, "a0", "(pointer int32)"]
  ],
  "finish-background": [
    [752, "t0", "(pointer float)"],
    [785, "t4", "(pointer int32)"],
    [815, "t0", "(pointer float)"],
    [848, "t4", "(pointer int32)"],
    [878, "t0", "(pointer float)"],
    [911, "t4", "(pointer int32)"],
    [941, "a3", "(pointer float)"],
    [974, "t3", "(pointer int32)"]
  ],
  "(method 16 drawable-inline-array-node)": [[[1, 7], "v1", "draw-node"]],
  "(method 9 tfragment)": [
    [27, "a3", "(pointer int32)"],
    [32, "t0", "texture"]
  ],
  "add-tfrag-mtx-0": [[[3, 17], "a0", "dma-packet"]],
  "add-tfrag-mtx-1": [[[3, 17], "a0", "dma-packet"]],
  "add-tfrag-data": [
    [[3, 17], "a0", "dma-packet"],
    [[24, 31], "v1", "dma-packet"]
  ],
  "tfrag-init-buffer": [
    [[10, 17], "a0", "dma-packet"],
    [[19, 26], "a0", "gs-gif-tag"],
    [31, "a0", "(pointer gs-reg64)"],
    [[47, 55], "v1", "dma-packet"]
  ],
  "tfrag-end-buffer": [
    [[1, 8], "a2", "dma-packet"],
    [[11, 18], "a0", "(pointer vif-tag)"],
    [[18, 22], "a0", "(pointer int32)"],
    [[23, 29], "a0", "(pointer vif-tag)"]
  ],
  "draw-drawable-tree-tfrag": [
    [17, "v1", "drawable-inline-array-node"],
    [19, "a0", "drawable-inline-array-node"],
    [[104, 110], "v1", "dma-packet"],
    [[183, 189], "v1", "dma-packet"]
  ],
  "draw-drawable-tree-tfrag-trans": [
    [18, "v1", "drawable-inline-array-node"],
    [20, "a0", "drawable-inline-array-node"],
    [[176, 182], "v1", "dma-packet"],
    [[97, 103], "v1", "dma-packet"]
  ],
  "draw-drawable-tree-tfrag-water": [
    [18, "v1", "drawable-inline-array-node"],
    [20, "a0", "drawable-inline-array-node"],
    [[176, 182], "v1", "dma-packet"],
    [[97, 103], "v1", "dma-packet"]
  ],
  "tfrag-vu1-init-buf": [
    [[27, 35], "v1", "dma-packet"],
    [[61, 66], "v1", "dma-packet"],
    [69, "v1", "(pointer int32)"]
  ],
  "(method 8 process-tree)": [
    [31, "v1", "symbol"],
    [6, "a3", "symbol"]
  ],
  "(method 11 memory-usage-block)": [[43, "a0", "int"]],
  "process-release?": [[9, "gp", "process-focusable"]],
  "(code pov-camera-start-playing pov-camera)": [[21, "v0", "joint"]],
  "(anon-function 7 pov-camera)": [
    [9, "v1", "float"],
    [16, "v1", "float"]
  ],
  "(event othercam-running)": [
    [17, "v1", "process-drawable"],
    [24, "v0", "joint"],
    [41, "a0", "process"]
  ],
  "upload-generic-shrub": [
    [[3, 13], "t0", "dma-packet"],
    [[15, 26], "v1", "matrix"],
    [[31, 44], "t0", "vector4w-2"],
    [[47, 71], "t0", "dma-packet"],
    [[74, 98], "a2", "dma-packet"],
    [[101, 125], "a2", "dma-packet"],
    [[128, 152], "a2", "dma-packet"],
    [[157, 162], "a1", "dma-packet"]
  ],
  "tfrag-scissor-vu1-init-buf": [
    [[25, 34], "v1", "dma-packet"],
    [[61, 66], "v1", "dma-packet"],
    [69, "v1", "(pointer uint32)"]
  ],
  "(method 9 tie-fragment)": [
    [21, "a2", "(pointer int32)"],
    [26, "a3", "(pointer int32)"],
    [[1, 70], "s5", "adgif-shader"]
  ],
  "tie-init-engine": [
    [[11, 25], "a0", "dma-packet"],
    [[37, 45], "a0", "dma-packet"],
    [[47, 54], "a0", "dma-packet"],
    [[57, 64], "v1", "vector"],
    [[65, 72], "v1", "(pointer vif-tag)"]
  ],
  "tie-end-buffer": [
    [[1, 8], "a1", "dma-packet"],
    [[10, 17], "a1", "gs-gif-tag"],
    [21, "a1", "(pointer gs-test)"],
    [23, "a1", "(pointer gs-reg64)"],
    [[27, 34], "a1", "dma-packet"],
    [38, "a0", "(pointer vif-tag)"],
    [40, "a0", "(pointer vif-tag)"],
    [42, "a0", "(pointer vif-tag)"],
    [44, "a0", "(pointer vif-tag)"],
    [[45, 49], "a0", "(pointer int32)"]
  ],
  "tie-ints": [
    [17, "v1", "(pointer uint32)"],
    [21, "v1", "(pointer uint32)"]
  ],
  "(method 13 drawable-tree-instance-tie)": [
    [[51, 70], "t1", "tie-fragment"],
    [[102, 120], "a3", "tie-fragment"],
    [[160, 178], "t1", "tie-fragment"],
    [[211, 229], "a3", "tie-fragment"],
    [[266, 286], "t1", "tie-fragment"],
    [[320, 340], "a1", "tie-fragment"],
    [[381, 400], "t1", "tie-fragment"],
    [[432, 450], "a3", "tie-fragment"],
    [[487, 507], "t1", "tie-fragment"],
    [[541, 561], "a1", "tie-fragment"],
    [[598, 616], "t1", "tie-fragment"],
    [[649, 667], "a3", "tie-fragment"],
    [[703, 723], "t1", "tie-fragment"],
    [[756, 776], "a1", "tie-fragment"]
  ],
  "draw-drawable-tree-instance-tie": [
    [[23, 37], "v1", "drawable-inline-array-node"],
    [25, "a0", "drawable-inline-array-node"],
    [120, "s2", "drawable-inline-array-instance-tie"],
    [132, "v1", "int"],
    [132, "a0", "int"]
  ],
  "instance-tie-patch-buckets": [
    [39, "a0", "(pointer uint64)"],
    [152, "a0", "(pointer uint64)"],
    [265, "a0", "(pointer uint64)"],
    [378, "a0", "(pointer uint64)"],
    [491, "a0", "(pointer uint64)"],
    [605, "a0", "(pointer uint64)"],
    [719, "a0", "(pointer uint64)"],
    [833, "a0", "(pointer uint64)"],
    [947, "a0", "(pointer uint64)"],
    [1061, "a0", "(pointer uint64)"],
    [1175, "a0", "(pointer uint64)"],
    [1289, "a0", "(pointer uint64)"],
    [1403, "a0", "(pointer uint64)"],
    [[51, 57], "a0", "dma-packet"],
    [[164, 170], "a0", "dma-packet"]
  ],
  "tie-floats": [[[3, 73], "gp", "(pointer uint32)"]],
  "tie-init-buf": [
    [[24, 31], "a0", "dma-packet"],
    [[33, 40], "a0", "gs-gif-tag"],
    [44, "a0", "(pointer gs-zbuf)"],
    [46, "a0", "(pointer gs-reg64)"],
    [[49, 59], "v1", "dma-packet"],
    [[84, 90], "v1", "dma-packet"],
    [92, "v1", "(pointer int32)"]
  ],
  "tie-init-envmap-buf": [
    [[23, 33], "v1", "dma-packet"],
    [[58, 64], "v1", "dma-packet"],
    [66, "v1", "(pointer int32)"]
  ],
  "(code othercam-running)": [[[2, 65], "s2", "process-drawable"]],
  "hud-ring-cell-init-by-other": [
    [36, "a0", "progress"],
    [45, "v1", "progress"],
    [56, "a0", "progress"],
    [132, "a1", "progress"],
    [159, "a1", "progress"],
    [178, "a1", "progress"]
  ],
  "(enter othercam-running)": [[[50, 60], "gp", "process-drawable"]],
  "(post idle hud-ring-cell)": [
    [8, "a1", "progress"],
    [13, "v1", "progress"],
    [36, "a1", "progress"],
    [63, "a1", "progress"],
    [82, "a1", "progress"],
    [99, "v1", "progress"],
    [102, "v1", "progress"],
    [137, "v1", "progress"],
    [159, "v1", "progress"]
  ],
  "(code target-board-jump)": [[17, "v1", "art-joint-anim"]],
  "(code target-board-get-on)": [[55, "v1", "art-joint-anim"]],
  "(code target-board-jump-kick)": [[15, "v1", "art-joint-anim"]],
  "(code target-board-get-off)": [[78, "v1", "art-joint-anim"]],
  "(code target-board-stance)": [[49, "v1", "art-joint-anim"]],
  "(code target-board-wall-kick)": [
    [10, "v1", "art-joint-anim"],
    [59, "f0", "float"]
  ],
  "(code target-board-pegasus)": [
    [32, "s4", "art-joint-anim"],
    [68, "s4", "process-focusable"],
    [85, "s4", "process-focusable"],
    [149, "s4", "target"]
  ],
  "(code target-board-trickx)": [
    [81, "v1", "art-joint-anim"],
    [149, "v1", "art-joint-anim"],
    [218, "v1", "art-joint-anim"],
    [301, "v1", "art-joint-anim"]
  ],
  "(code target-board-flip)": [
    [108, "v1", "art-joint-anim"],
    [218, "v1", "art-joint-anim"],
    [319, "v1", "art-joint-anim"],
    [385, "v1", "art-joint-anim"]
  ],
  "(code target-board-hold)": [
    [100, "v1", "art-joint-anim"],
    [227, "v1", "art-joint-anim"],
    [415, "v1", "art-joint-anim"],
    [485, "v1", "art-joint-anim"]
  ],
  "(code target-board-hit-ground)": [
    [77, "v1", "art-joint-anim"],
    [147, "v1", "art-joint-anim"]
  ],
  "target-board-ground-check": [
    [198, "v1", "board"],
    [258, "v1", "board"]
  ],
  "(enter target-board-jump)": [
    [174, "v1", "board"],
    [231, "v1", "board"]
  ],
  "(trans target-board-ride-edge)": [[107, "v0", "sound-rpc-set-param"]],
  "(enter target-board-flip)": [[78, "v0", "sound-rpc-set-param"]],
  "target-board-anim-trans": [[192, "v0", "sound-rpc-set-param"]],
  "(exit target-board-ride-edge)": [[8, "v0", "sound-rpc-set-param"]],
  "(exit target-board-flip)": [[31, "v0", "sound-rpc-set-param"]],
  "(exit target-board-hold)": [[9, "v0", "sound-rpc-set-param"]],
  "(code target-board-hit)": [
    [304, "v1", "fact-info-target"],
    [455, "v1", "fact-info-target"]
  ],
  "(code target-board-halfpipe)": [
    [173, "t9", "(function none :behavior target)"]
  ],
  "(event target-board-grab)": [[24, "a0", "process"]],
  "(event target-board-halfpipe)": [[82, "v1", "float"]],
  "talker-spawn-func": [
    [79, "a0", "talker"],
    [82, "v1", "talker"],
    [85, "v1", "talker"]
  ],
  "(method 9 board-info)": [
    [45, "a0", "fact-info-target"],
    [55, "a0", "fact-info-target"]
  ],
  "target-board-real-post": [[346, "v0", "sound-rpc-set-param"]],
  "target-board-effect": [[334, "v0", "sound-rpc-set-param"]],
  "target-board-handler": [[123, "a0", "process"]],
  "(trans target-flop-hit-ground)": [
    [52, "v1", "fact-info-target"],
    [58, "v1", "fact-info-target"]
  ],
  "(code target-flop)": [[32, "v1", "art-joint-anim"]],
  "(trans target-flop)": [
    [73, "v1", "fact-info-target"],
    [79, "v1", "fact-info-target"],
    [108, "v1", "fact-info-target"],
    [114, "v1", "fact-info-target"],
    [187, "v1", "fact-info-target"],
    [193, "v1", "fact-info-target"]
  ],
  "(enter target-flop)": [
    [2, "v1", "fact-info-target"],
    [8, "v1", "fact-info-target"]
  ],
  "(trans target-attack-uppercut-jump)": [
    [183, "v1", "fact-info-target"],
    [189, "v1", "fact-info-target"]
  ],
  "(trans target-attack-air)": [
    [83, "v1", "fact-info-target"],
    [89, "v1", "fact-info-target"]
  ],
  "(code target-running-attack)": [
    [115, "gp", "art-joint-anim"],
    [398, "v1", "art-joint-anim"],
    [426, "v1", "art-joint-anim"],
    [454, "v1", "art-joint-anim"],
    [542, "t1", "sound-name"],
    [547, "t1", "sound-name"],
    [557, "t1", "sound-name"],
    [226, "f26", "float"],
    [309, "f26", "float"]
  ],
  "(trans target-duck-high-jump-jump)": [[11, "v0", "sound-rpc-set-param"]],
  "(code target-double-jump)": [
    [81, "v1", "art-joint-anim"],
    [119, "v1", "art-joint-anim"]
  ],
  "(code target-jump-forward)": [[55, "v1", "art-joint-anim"]],
  "(code target-falling)": [[67, "v1", "art-joint-anim"]],
  "mod-var-jump": [
    [76, "f1", "float"],
    [171, "v0", "vector"]
  ],
  "(code target-slide-down)": [[28, "v1", "art-joint-anim"]],
  "(code target-duck-stance)": [
    [59, "v1", "art-joint-anim"],
    [291, "v1", "art-joint-anim"],
    [112, "v1", "art-joint-anim"],
    [239, "v1", "art-joint-anim"]
  ],
  "(enter target-double-jump)": [[15, "v1", "vector"]],
  "(enter target-jump)": [[42, "v1", "vector"]],
  "(enter target-high-jump)": [[21, "v1", "vector"]],
  "(code target-attack)": [
    [145, "gp", "art-joint-anim"],
    [177, "v1", "fact-info-target"],
    [183, "v1", "fact-info-target"]
  ],
  "(event target-running-attack)": [[48, "v1", "target"]],
  "(trans target-running-attack)": [
    [211, "v1", "fact-info-target"],
    [217, "v1", "fact-info-target"]
  ],
  "target-gun-end-mode": [[58, "v0", "sound-rpc-set-param"]],
  "target-board-physics": [[167, "v0", "sound-rpc-set-param"]],
  "clone-anim-once": [
    [[22, 69], "gp", "process-drawable"],
    [46, "s5", "collide-shape"],
    [107, "v1", "manipy"]
  ],
  "service-cpads": [[[207, 312], "s3", "pad-buttons"]],
  "dm-editable-boolean-toggle-pick-func": [[5, "v1", "(pointer symbol)"]],
  "dm-editable-light-float-func": [
    [36, "a0", "(pointer float)"],
    [88, "v1", "(pointer float)"]
  ],
  "(anon-function 46 script)": [[24, "v0", "float"]],
  "(anon-function 4 script)": [[13, "v1", "int"]],
  "(method 13 sync-linear)": [
    ["_stack_", 16, "res-tag"],
    [35, "v1", "(pointer float)"]
  ],
  "(method 13 sync-eased)": [
    ["_stack_", 16, "res-tag"],
    [[31, 54], "v1", "(pointer float)"]
  ],
  "(method 13 sync-paused)": [
    ["_stack_", 16, "res-tag"],
    [[29, 45], "v1", "(pointer float)"]
  ],
  "unpack-comp-rle": [[[10, 26], "a0", "(pointer int8)"]],
  "(method 16 level)": [
    [222, "v1", "(pointer uint128)"],
    [223, "a1", "(pointer uint128)"],
    [225, "a0", "(pointer uint128)"],
    [[71, 168], "s1", "(pointer int8)"],
    [72, "v1", "(pointer int8)"],
    [[74, 169], "s0", "(pointer int8)"],
    [[170, 193], "s1", "(pointer uint8)"],
    [[171, 193], "s2", "(pointer uint8)"],
    [227, "v1", "(pointer uint8)"]
  ],
  "set-fog-height!": [[2, "v1", "(array texture-anim)"]],
  "unpack-comp-huf": [[[21, 23], "t3", "(pointer uint16)"]],
  "(method 10 elec-gate)": [[13, "t9", "(function process-drawable none)"]],
  "(method 11 elec-gate)": [
    [180, "a0", "vector"],
    [193, "a0", "vector"]
  ],
  "(event idle simple-focus)": [[6, "v1", "vector"]],
  "(trans active simple-nav-sphere)": [[10, "v1", "process-drawable"]],
  "simple-nav-sphere-event-handler": [[21, "v1", "float"]],
  "sampler-start": [
    [1, "v1", "timer-bank"],
    [3, "v1", "timer-bank"],
    [6, "a0", "timer-bank"],
    [24, "a0", "timer-bank"]
  ],
  "(top-level-login sampler)": [[14, "v1", "timer-bank"]],
  "sampler-stop": [[1, "v1", "timer-bank"]],
  "(event up-idle basebutton)": [[[3, 38], "v1", "attack-info"]],
  "(method 33 basebutton)": [[35, "v1", "art-joint-anim"]],
  "(event idle drop-plat)": [
    [19, "s5", "process-focusable"],
    [53, "gp", "process-focusable"]
  ],
  "(event idle bouncer)": [[[120, 127], "v1", "attack-info"]],
  "(method 7 conveyor)": [
    [12, "t9", "(function process-drawable int process-drawable)"]
  ],
  "(method 27 conveyor)": [
    [23, "a0", "connection"],
    [24, "a0", "collide-shape"],
    [71, "a0", "connection"],
    [72, "a0", "collide-shape"],
    [143, "s4", "process-focusable"]
  ],
  "(method 21 conveyor)": [
    [104, "v1", "vector"],
    [102, "v1", "vector"],
    [106, "a0", "vector"],
    [112, "v1", "vector"],
    [118, "v1", "vector"]
  ],
  "(code idle lgconveyor)": [[10, "v1", "art-joint-anim"]],
  "(post idle lgconveyor)": [[4, "t9", "(function none)"]],
  "(method 7 elevator)": [[14, "t9", "(function base-plat int base-plat)"]],
  "elevator-event": [
    [23, "v1", "focus"],
    [88, "gp", "float"],
    [132, "gp", "float"]
  ],
  "(method 46 elevator)": [[11, "f0", "float"]],
  "(method 11 elevator)": [[156, "f0", "float"]],
  "(enter idle elec-gate)": [
    [[33, 53], "a1", "lightning-mode"],
    [[10, 30], "a1", "lightning-mode"],
    [[56, 76], "a1", "lightning-mode"]
  ],
  "(enter active elec-gate)": [
    [[29, 49], "a1", "lightning-mode"],
    [[75, 95], "a1", "lightning-mode"],
    [[52, 72], "a1", "lightning-mode"]
  ],
  "(trans active elec-gate)": [
    [[284, 304], "a0", "lightning-mode"],
    [[257, 416], "s4", "lightning-mode"]
  ],
  "(trans shutdown elec-gate)": [
    [[36, 56], "a0", "lightning-mode"],
    [[82, 102], "a0", "lightning-mode"],
    [[59, 79], "a0", "lightning-mode"]
  ],
  "(method 11 basebutton)": [["_stack_", 16, "res-tag"]],
  "(method 24 conveyor)": [["_stack_", 16, "res-tag"]],
  "(method 25 conveyor)": [[11, "v0", "actor-option"]],
  "(method 24 scene-player)": [[38, "gp", "scene"]],
  "process-drawable-draw-subtitles": [[26, "v0", "(array subtitle-range)"]],
  "(post play-anim scene-player)": [
    [192, "s4", "process-drawable"],
    [243, "s4", "process-drawable"],
    [306, "s5", "process-drawable"],
    [564, "v0", "sound-rpc-set-param"],
    [655, "v0", "sound-rpc-set-param"]
  ],
  "(method 9 scene-actor)": [
    [43, "s4", "skeleton-group"],
    [258, "a0", "process-drawable"],
    [262, "v1", "process-drawable"],
    [266, "a0", "process-drawable"],
    [346, "a0", "scene-player"],
    [355, "v1", "manipy"],
    [361, "v1", "manipy"],
    [376, "v1", "manipy"],
    [382, "v1", "manipy"],
    [533, "a0", "process-drawable"],
    [537, "v1", "process-drawable"],
    [541, "a0", "process-drawable"]
  ],
  "(method 25 scene-player)": [
    [99, "s2", "process-drawable"],
    [152, "s2", "process-drawable"],
    [155, "s2", "process-drawable"],
    [158, "s2", "process-drawable"],
    [161, "s2", "process-drawable"]
  ],
  "(method 16 drawable-inline-array-region-prim)": [
    [[1, 7], "v1", "drawable-region-prim"]
  ],
  "(method 18 drawable-region-face)": [
    [[33, 84], "v1", "(inline-array vector)"]
  ],
  "(method 18 drawable-tree-region-prim)": [
    [[22, 49], "s2", "drawable-region-prim"]
  ],
  "(method 9 region)": [
    [[55, 60], "a0", "drawable-region-prim"],
    [58, "v1", "region-prim-area"],
    [4, "a0", "region-prim-area"],
    [50, "v1", "drawable-region-prim"]
  ],
  "(method 17 drawable-tree-region-prim)": [
    [[23, 28], "a0", "drawable-region-prim"],
    [4, "a0", "region-prim-area"]
  ],
  "(method 19 drawable-region-volume)": [[8, "a3", "drawable-region-face"]],
  "(method 18 drawable-region-volume)": [
    [[23, 27], "a0", "drawable-region-face"]
  ],
  "(method 17 drawable-region-volume)": [
    [[12, 21], "a0", "drawable-region-face"]
  ],
  "region-prim-lookup-by-id": [[45, "t6", "drawable-region-prim"]],
  "region-tree-execute": [
    [114, "v1", "region-prim-area"],
    [107, "v1", "region-prim-area"],
    [97, "v1", "region-prim-area"],
    [159, "v1", "region-prim-area"],
    [204, "v1", "region-prim-area"],
    [210, "v1", "region-prim-area"],
    [221, "v1", "region-prim-area"],
    [165, "v1", "region-prim-area"],
    [169, "v1", "region-prim-area"],
    [175, "a0", "region-prim-area"],
    [191, "v1", "region-prim-area"],
    [120, "v1", "region-prim-area"],
    [124, "v1", "region-prim-area"],
    [146, "v1", "region-prim-area"],
    [129, "a1", "region-prim-area"],
    [103, "v1", "region-prim-area"],
    [[19, 29], "v1", "region-prim-area"]
  ],
  "add-debug-bound": [
    [[33, 41], "a0", "dma-packet"],
    [[42, 50], "a0", "gs-gif-tag"],
    [53, "a0", "(pointer gs-zbuf)"],
    [55, "a0", "(pointer gs-reg64)"],
    [57, "a0", "(pointer gs-test)"],
    [59, "a0", "(pointer gs-reg64)"],
    [61, "a0", "(pointer gs-alpha)"],
    [63, "a0", "(pointer gs-reg64)"],
    [105, "v1", "dma-packet"],
    [99, "a0", "dma-packet"],
    [97, "a1", "dma-packet"]
  ],
  "(code part-tester-idle)": [[[16, 22], "s5", "process-drawable"]],
  "(method 25 progress)": [[[19, 31], "a0", "menu-option"]],
  "(method 24 progress)": [
    [71, "a0", "menu-on-off-game-vibrations-option"],
    [77, "a0", "menu-on-off-game-subtitles-option"],
    [83, "a0", "menu-language-option"],
    [88, "a0", "menu-language-option"],
    [92, "v1", "menu-language-option"],
    [96, "v1", "menu-language-option"],
    [102, "a0", "menu-on-off-option"],
    [108, "a0", "menu-on-off-option"],
    [114, "a0", "menu-on-off-option"],
    [120, "a0", "menu-on-off-option"],
    [126, "a0", "menu-slider-option"],
    [132, "a0", "menu-slider-option"],
    [138, "a0", "menu-slider-option"],
    [142, "v1", "menu-missions-option"]
  ],
  "(method 31 progress)": [
    [61, "v1", "(array menu-option)"],
    [62, "v1", "menu-missions-option"]
  ],
  "(method 32 progress)": [
    [296, "v1", "(array menu-option)"],
    [297, "v1", "menu-select-start-option"],
    [306, "v1", "(array menu-option)"],
    [307, "v1", "menu-select-scene-option"],
    [371, "v1", "(array menu-option)"],
    [372, "v1", "menu-missions-option"],
    [380, "v1", "(array menu-option)"],
    [381, "v1", "menu-highscores-option"],
    [384, "v1", "(array menu-option)"],
    [385, "v1", "menu-highscores-option"]
  ],
  "draw-highlight": [[[44, 47], "v1", "dma-packet"]],
  "end-scissor": [[[16, 19], "v1", "dma-packet"]],
  "begin-scissor-secret": [[[49, 52], "v1", "dma-packet"]],
  "end-scissor-secret": [[[16, 19], "v1", "dma-packet"]],
  "begin-scissor-missions": [[[49, 52], "v1", "dma-packet"]],
  "end-scissor-missions": [[[16, 19], "v1", "dma-packet"]],
  "begin-scissor-scene": [[[49, 52], "v1", "dma-packet"]],
  "end-scissor-scene": [[[16, 19], "v1", "dma-packet"]],
  "begin-scissor-level": [[[49, 52], "v1", "dma-packet"]],
  "end-scissor-level": [[[16, 19], "v1", "dma-packet"]],
  "(method 10 menu-highscores-option)": [
    [17, "v1", "float"],
    [51, "f0", "float"],
    [14, "v1", "float"]
  ],
  "draw-percent-bar": [[[38, 41], "v1", "dma-packet"]],
  "draw-highscore-icon": [[[36, 39], "v1", "dma-packet"]],
  "begin-scissor": [[[70, 73], "v1", "dma-packet"]],
  "draw-savegame-box": [[[25, 28], "v1", "dma-packet"]],
  "draw-decoration": [[[176, 179], "v1", "dma-packet"]],
  "draw-missions-decoration": [[[137, 140], "v1", "dma-packet"]],
  "draw-sound-options-decoration": [[[151, 154], "v1", "dma-packet"]],
  "draw-decoration-secrets": [[[139, 142], "v1", "dma-packet"]],
  "draw-decoration-load-save": [[[173, 176], "v1", "dma-packet"]],
  "(method 10 menu-secret-option)": [
    [25, "v1", "float"],
    [22, "v1", "float"],
    [63, "f0", "float"],
    [[137, 140], "v1", "dma-packet"]
  ],
  "(method 10 menu-memcard-slot-option)": [
    [[333, 336], "v1", "dma-packet"],
    [[552, 555], "v1", "dma-packet"],
    [[874, 877], "v1", "dma-packet"],
    [[941, 944], "v1", "dma-packet"],
    [[1034, 1037], "v1", "dma-packet"],
    [[1107, 1110], "v1", "dma-packet"],
    [[1186, 1189], "v1", "dma-packet"],
    [59, "f0", "float"]
  ],
  "(method 10 menu-icon-info-option)": [[[71, 74], "v1", "dma-packet"]],
  "find-mission-text-at-index": [
    [
      201,
      "v1",
      "symbol" // this is a lie, but it's needed to work around the useless`cmove-#f-zero` it's not a symbol
    ]
  ],
  "(method 10 menu-missions-option)": [[78, "f0", "float"]],
  "draw-highscore-cup": [[[74, 77], "v1", "dma-packet"]],
  "(method 10 menu-slider-option)": [
    [[415, 418], "v1", "dma-packet"],
    [[768, 771], "v1", "dma-packet"]
  ],
  "(method 10 menu-sub-menu-option)": [
    [[237, 240], "v1", "dma-packet"],
    [[334, 337], "v1", "dma-packet"]
  ],
  "(event idle progress)": [
    [[10, 80], "v1", "mc-status-code"],
    [[147, 217], "v1", "mc-status-code"]
  ],
  "memcard-unlocked-secrets?": [[50, "s5", "int"]],
  "(method 10 progress)": [[45, "t9", "(function progress none)"]],
  "load-game-text-info": [[4, "v1", "game-text-info"]],
  "(method 16 camera-master)": [
    [[11, 15], "a2", "target"],
    [[16, 18], "v1", "int"]
  ],
  "master-choose-entity": [
    ["_stack_", 96, "res-tag"],
    [[87, 247], "s3", "(pointer camera-slave)"]
  ],
  "cam-string-joystick": [[785, "v1", "process-drawable"]],
  "transform-rigid-body-prims": [
    [[5, 8], "a0", "collide-shape-prim-group"],
    [[11, 22], "v1", "collide-shape-prim"]
  ],
  "(method 46 rigid-body-object)": [
    [[78, 95], "s3", "attack-info"],
    [113, "s4", "process-focusable"],
    [127, "s5", "attack-info"],
    [146, "v1", "focus"],
    [162, "s5", "process-focusable"],
    [213, "s4", "process-focusable"],
    [226, "v1", "float"]
  ],
  "(method 33 cty-guard-turret-button)": [[35, "v1", "art-joint-anim"]],
  "(code pop-up cty-guard-turret-button)": [[10, "v1", "art-joint-anim"]],
  "(method 9 race-info)": [[6, "v1", "entity-race-mesh"]],
  "(method 14 rigid-body)": [[18, "v1", "vector"]],
  "get-penetrate-using-from-attack-event": [
    [[0, 6], "v1", "attack-info"],
    [23, "gp", "collide-shape"]
  ],
  "(method 13 water-control)": [
    [142, "v1", "process-drawable"],
    [135, "v1", "process-drawable"]
  ],
  "(method 10 water-control)": [
    [9, "a0", "collide-shape"],
    [13, "a0", "collide-shape"],
    [195, "v1", "collide-shape-moving"],
    [375, "v1", "process-drawable"],
    [707, "v1", "control-info"],
    [719, "a1", "collide-shape-moving"],
    [735, "a0", "collide-shape-moving"],
    [750, "a0", "collide-shape-moving"],
    [756, "a0", "collide-shape-moving"],
    [855, "v1", "collide-shape-moving"],
    [875, "s3", "collide-shape-moving"],
    [899, "s3", "collide-shape-moving"],
    [904, "s3", "collide-shape-moving"],
    [1017, "s4", "collide-shape-moving"],
    [1018, "s4", "collide-shape-moving"],
    [1024, "s4", "collide-shape-moving"],
    [1037, "v1", "collide-shape-moving"],
    [1104, "a0", "collide-shape-moving"],
    [1125, "v1", "collide-shape-moving"]
  ],
  "(method 52 collide-shape)": [
    [76, "v1", "region-prim-area"],
    [77, "v1", "region-prim-area"],
    [83, "a1", "region-prim-area"],
    [84, "a1", "region-prim-area"],
    [20, "a0", "region-prim-area"],
    [15, "v1", "region-prim-area"],
    [17, "v1", "region-prim-area"],
    [53, "a1", "region-prim-area"],
    [56, "v1", "region-prim-area"]
  ],
  "(method 40 crate)": [
    [2, "v1", "fact-info-crate"],
    [13, "a0", "fact-info-crate"],
    [55, "v0", "float"]
  ],
  "(method 0 carry-info)": [[42, "s5", "collide-shape"]],
  "crate-standard-event-handler": [
    [14, "v1", "attack-info"],
    [15, "v1", "attack-info"],
    [19, "v1", "attack-info"],
    [75, "gp", "target"],
    [209, "v1", "attack-info"],
    [458, "v1", "attack-info"],
    [643, "a0", "vector"]
  ],
  "target-darkjak-process": [
    [43, "a0", "fact-info-target"],
    [46, "a0", "fact-info-target"]
  ],
  "want-to-darkjak?": [[53, "a0", "fact-info-target"]],
  "target-powerup-process": [
    [235, "v0", "sound-rpc-set-param"],
    [253, "v1", "fact-info-target"],
    [259, "a0", "fact-info-target"],
    [262, "a0", "fact-info-target"],
    [268, "v1", "fact-info-target"],
    [283, "v1", "fact-info-target"],
    [313, "a0", "fact-info-target"],
    [366, "v1", "fact-info-target"],
    [390, "v1", "fact-info-target"],
    [407, "v1", "fact-info-target"]
  ],
  "target-eco-process": [
    [1, "v1", "fact-info-target"],
    [11, "a0", "fact-info-target"],
    [19, "v1", "fact-info-target"],
    [21, "v1", "fact-info-target"],
    [14, "a0", "fact-info-target"],
    [54, "v1", "fact-info-target"],
    [77, "v1", "fact-info-target"],
    [82, "a3", "fact-info-target"],
    [97, "v1", "fact-info-target"]
  ],
  "cloud-track": [
    [[19, 83], "s1", "handle"],
    [[29, 116], "s2", "handle"]
  ],
  "(code target-darkjak-bomb1)": [
    [408, "v1", "art-joint-anim"],
    [166, "s5", "int"],
    [336, "v1", "float"],
    ["_stack_", 56, "sphere"],
    ["_stack_", 88, "float"]
  ],
  "target-darkjak-bomb-collide": [
    [2, "gp", "(pointer float)"],
    [12, "gp", "(pointer float)"],
    [13, "gp", "(pointer float)"]
  ],
  "(anon-function 16 target-darkjak)": [[61, "gp", "art-joint-anim"]],
  "(code target-darkjak-get-on)": [
    [214, "v1", "art-joint-anim"],
    [390, "v0", "sound-rpc-set-param"],
    [111, "a0", "fact-info-target"],
    [113, "a0", "fact-info-target"],
    [114, "a0", "fact-info-target"]
  ],
  "(code target-darkjak-bomb0)": [
    [37, "v1", "art-joint-anim"],
    [133, "v1", "art-joint-anim"],
    [213, "v1", "art-joint-anim"],
    [644, "v1", "process-drawable"],
    [750, "v1", "process-drawable"],
    [888, "v1", "process-drawable"],
    [994, "v1", "process-drawable"],
    ["_stack_", 16, "float"],
    [18, "v1", "float"]
  ],
  "water-info<-region": [
    [12, "a0", "symbol"],
    [48, "s2", "pair"],
    [49, "v1", "pair"],
    [57, "s2", "pair"],
    [58, "v1", "pair"],
    [59, "v1", "pair"],
    [99, "s2", "pair"],
    [100, "v1", "pair"],
    [101, "v1", "pair"],
    [133, "s1", "process-drawable"],
    [143, "s2", "pair"],
    [144, "v1", "pair"],
    [145, "v1", "pair"],
    [146, "v1", "pair"],
    [147, "s2", "pair"],
    [148, "v1", "pair"],
    [199, "a0", "process-focusable"],
    [208, "s2", "pair"],
    [209, "s2", "pair"],
    [231, "a0", "region-prim-area"],
    [238, "v1", "region-prim-area"]
  ],
  "target-danger-set!": [[823, "v1", "fact-info-target"]],
  "(method 26 target)": [[23, "v0", "float"]],
  "(method 11 attack-info)": [
    [[118, 130], "v1", "process-drawable"],
    [[156, 161], "v1", "process-drawable"]
  ],
  "(method 10 attack-info)": [[13, "a1", "collide-shape"]],
  "target-log-attack": [[47, "a3", "attack-info"]],
  "can-hands?": [
    [39, "a0", "fact-info-target"],
    [45, "a0", "fact-info-target"]
  ],
  "target-attacked": [
    [56, "v1", "fact-info-target"],
    [66, "v1", "fact-info-target"],
    [72, "v1", "fact-info-target"],
    [176, "v1", "fact-info-target"],
    [241, "t4", "vector"],
    [290, "v1", "fact-info-target"]
  ],
  "(anon-function 10 target-handler)": [
    [70, "a0", "handle"],
    [146, "a0", "process-focusable"],
    [154, "a0", "process-focusable"],
    [161, "a0", "process-focusable"],
    [175, "a0", "process-focusable"],
    [99, "t2", "float"],
    [99, "t1", "float"]
  ],
  "(code target-edge-grab)": [
    [21, "v1", "process-drawable"],
    [22, "a0", "collide-shape-moving"],
    [25, "v1", "process-drawable"],
    [26, "v1", "collide-shape-moving"],
    [270, "f0", "float"]
  ],
  "(exit target-edge-grab)": [
    [17, "v1", "process-drawable"],
    [18, "a1", "collide-shape-moving"],
    [21, "v1", "process-drawable"],
    [22, "v1", "collide-shape-moving"]
  ],
  "(code target-pole-flip-forward-jump)": [
    [26, "t9", "(function none :behavior target)"]
  ],
  "(code target-pole-flip-up)": [[23, "v1", "art-joint-anim"]],
  "(code target-pole-cycle)": [
    [103, "v1", "art-joint-anim"],
    [163, "v1", "art-joint-anim"]
  ],
  "(code target-grab)": [
    [232, "v1", "art-joint-anim"],
    [422, "v1", "art-joint-anim"]
  ],
  "(event target-grab)": [
    [33, "a0", "process"],
    [125, "gp", "object"]
  ],
  "(code target-load-wait)": [
    [21, "v1", "art-joint-anim"],
    [134, "v1", "art-joint-anim"],
    [191, "v1", "art-joint-anim"]
  ],
  "(code target-edge-grab-jump)": [[72, "a1", "art-joint-anim"]],
  "(code target-hit-ground-hard)": [[46, "v1", "fact-info-target"]],
  "(anon-function 11 target2)": [[[19, 140], "s4", "target"]],
  "(anon-function 14 target2)": [[26, "f0", "float"]],
  "(code target-hide)": [
    [14, "v1", "art-joint-anim"],
    [143, "v1", "art-joint-anim"],
    [204, "v1", "art-joint-anim"],
    [258, "v1", "art-joint-anim"],
    [317, "v1", "art-joint-anim"],
    [385, "v1", "art-joint-anim"],
    [431, "v1", "art-joint-anim"],
    [488, "v1", "art-joint-anim"]
  ],
  "target-generic-event-handler": [
    [10, "v1", "float"],
    [314, "v1", "fact-info-target"],
    [321, "v1", "fact-info-target"],
    [527, "a0", "vector"],
    [681, "v1", "fact-info-target"],
    [699, "v1", "fact-info-target"],
    [866, "v1", "(state target)"],
    [894, "a0", "process"],
    [517, "v1", "float"]
  ],
  "target-dangerous-event-handler": [
    [9, "v1", "fact-info-target"],
    [20, "v1", "fact-info-target"]
  ],
  "(code target-swim-up)": [[18, "v1", "art-joint-anim"]],
  "(code target-swim-down)": [[69, "v1", "art-joint-anim"]],
  "(event target-swim-down)": [
    [[12, 99], "v1", "attack-info"],
    [88, "t0", "fact-info-target"]
  ],
  "(code target-swim-walk)": [
    [143, "v1", "art-joint-anim"],
    [58, "v1", "art-joint-anim"]
  ],
  "(code target-swim-stance)": [[33, "v1", "art-joint-anim"]],
  "(method 15 water-control)": [
    [47, "v0", "float"],
    [48, "v1", "float"]
  ],
  "(anon-function 10 water)": [
    [5, "s5", "process-drawable"],
    [28, "s5", "process-drawable"]
  ],
  "part-water-splash-callback": [[3, "v1", "float"]],
  "(event target-darkjak-bomb0)": [[51, "v1", "process"]],
  "(code target-darkjak-running-attack)": [
    [16, "v1", "float"],
    [259, "gp", "process-focusable"],
    [278, "v1", "handle"],
    [281, "v1", "handle"],
    [363, "v1", "handle"],
    [366, "v1", "handle"],
    [576, "v1", "art-joint-anim"],
    [604, "v1", "art-joint-anim"],
    [632, "v1", "art-joint-anim"],
    [672, "v1", "art-joint-anim"],
    [700, "v1", "art-joint-anim"],
    [835, "v1", "art-joint-anim"],
    [872, "f1", "float"],
    [22, "v1", "float"],
    ["_stack_", 56, "handle"],
    ["_stack_", 16, "float"]
  ],
  "target-bomb1-fire-shot": [
    [12, "v1", "handle"],
    [20, "gp", "process-focusable"]
  ],
  "(method 9 external-art-control)": [
    [173, "s4", "external-art-buffer"],
    [177, "s4", "external-art-buffer"],
    [183, "s4", "external-art-buffer"],
    [190, "s4", "external-art-buffer"]
  ],
  "(code target-darkjak-get-off)": [
    [159, "v1", "art-joint-anim"],
    [359, "v1", "art-joint-anim"],
    [472, "v1", "art-joint-anim"]
  ],
  "(anon-function 15 target-darkjak)": [
    [16, "v0", "process-focusable"],
    [82, "v1", "art-joint-anim"],
    [113, "v1", "art-joint-anim"]
  ],
  "(trans target-float)": [[130, "v1", "(state target)"]],
  "(code target-stance-look-around)": [[12, "v0", "float"]],
  "(code target-look-around)": [[21, "v0", "float"]],
  "(exit target-swim-stance)": [[51, "v0", "sound-rpc-set-param"]],
  "(exit target-swim-down)": [[56, "v0", "sound-rpc-set-param"]],
  "(method 7 water-anim)": [[14, "t9", "(function water-anim int water-anim)"]],
  "(method 26 water-anim)": [
    ["_stack_", 16, "res-tag"],
    [52, "v0", "(pointer float)"]
  ],
  "(method 7 flow-control)": [
    [19, "t9", "(function flow-control int flow-control)"]
  ],
  "water-anim-event-handler": [
    [23, "v1", "float"],
    [40, "s4", "process"],
    [50, "s5", "water-info"],
    [96, "gp", "process-focusable"],
    [116, "gp", "process-focusable"],
    [137, "gp", "process-focusable"],
    [182, "s5", "water-info"]
  ],
  "(code die crate)": [
    [6, "v1", "collide-shape"],
    [37, "v1", "process-focusable"]
  ],
  "(code notice-blue crate)": [
    [19, "v1", "process-drawable"],
    [21, "gp", "collide-shape-moving"],
    [28, "a0", "collide-shape-moving"],
    [30, "v1", "collide-shape-moving"]
  ],
  "(post fall crate)": [
    [[4, 10], "a0", "collide-shape-moving"],
    [15, "v1", "collide-shape-moving"],
    [26, "v1", "collide-shape-moving"],
    [[34, 53], "gp", "collide-shape-moving"]
  ],
  "(trans fall crate)": [
    [1, "v1", "collide-shape-moving"],
    [6, "v1", "float"],
    [8, "v1", "collide-shape-moving"],
    [24, "v1", "collide-shape-moving"],
    [32, "v1", "collide-shape-moving"],
    [34, "a0", "collide-shape-moving"],
    [37, "a0", "collide-shape-moving"]
  ],
  "(enter fall crate)": [[[35, 40], "a0", "carry-info"]],
  "(post carry crate)": [[[13, 16], "a0", "collide-shape-moving"]],
  "(event carry crate)": [[15, "a0", "vector"]],
  "(code idle crate)": [[[2, 5], "a0", "collide-shape-moving"]],
  "(code hide crate)": [
    [27, "v1", "collide-shape-moving"],
    [95, "v1", "collide-shape-moving"],
    [97, "a0", "collide-shape-moving"],
    [100, "a0", "collide-shape-moving"]
  ],
  "(code special-contents-die crate)": [[42, "v1", "collide-shape-moving"]],
  "target-send-attack": [
    ["_stack_", 96, "symbol"],
    [16, "s4", "process-focusable"],
    [[429, 444], "t1", "sound-name"]
  ],
  "(method 36 crate)": [
    [6, "a0", "collide-shape-moving"],
    [27, "a0", "collide-shape-moving"]
  ],
  "camera-rotate-to-vector": [[63, "v1", "float"]],
  "target-gun-find-track": [
    [182, "v0", "process-focusable"],
    [[192, 224], "gp", "process-focusable"],
    [[249, 475], "s5", "process-focusable"],
    [431, "a0", "process-focusable"],
    [434, "a0", "process-focusable"],
    [519, "v1", "int"],
    [520, "v1", "int"]
  ],
  "target-gun-check": [[599, "v0", "sound-rpc-set-param"]],
  "target-gun-build-track-list": [[46, "v1", "vector"]],
  "target-gun-joint-pre0": [[[131, 165], "gp", "process-focusable"]],
  "(method 28 water-anim)": [
    ["_stack_", 16, "res-tag"],
    [27, "v0", "vector"]
  ],
  "(method 7 drop-plat)": [[18, "v1", "external-art-buffer"]],
  "(method 22 gui-control)": [
    [[268, 315], "s4", "process-drawable"],
    [[275, 338], "s5", "sound-rpc-set-param"],
    [[351, 375], "s5", "sound-rpc-set-param"]
  ],
  "(method 13 sky-work)": [
    [[78, 170], "s4", "sky-work"],
    [[162, 168], "v1", "dma-packet"],
    [[221, 228], "a1", "dma-packet"],
    [[230, 239], "a1", "gs-gif-tag"],
    [243, "a1", "(pointer gs-zbuf)"],
    [245, "a1", "(pointer gs-reg64)"],
    [247, "a1", "(pointer gs-test)"],
    [249, "a1", "(pointer gs-reg64)"],
    [250, "a1", "(pointer gs-alpha)"],
    [252, "a1", "(pointer gs-reg64)"],
    [255, "a1", "(pointer gs-tex0)"],
    [257, "a1", "(pointer gs-reg64)"],
    [259, "a1", "(pointer gs-tex1)"],
    [261, "a1", "(pointer gs-reg64)"],
    [263, "a1", "(pointer gs-clamp)"],
    [265, "a1", "(pointer gs-reg64)"],
    [266, "a1", "(pointer uint64)"],
    [268, "a1", "(pointer gs-reg64)"],
    [[271, 309], "a2", "(inline-array qword)"],
    [[316, 354], "t0", "(inline-array qword)"],
    [[362, 369], "t1", "dma-packet"],
    [[371, 380], "t1", "gs-gif-tag"],
    [384, "t1", "(pointer gs-alpha)"],
    [386, "t1", "(pointer gs-reg64)"],
    [389, "t1", "(pointer gs-tex0)"],
    [391, "t1", "(pointer gs-reg64)"],
    [392, "t1", "(pointer uint64)"],
    [394, "t1", "(pointer gs-reg64)"],
    [[397, 429], "t0", "(inline-array qword)"],
    [[437, 444], "a1", "dma-packet"],
    [[446, 455], "a1", "gs-gif-tag"],
    [458, "a1", "(pointer gs-alpha)"],
    [460, "a1", "(pointer gs-reg64)"],
    [[515, 561], "t1", "(inline-array qword)"],
    [[574, 581], "a3", "dma-packet"],
    [[583, 592], "a3", "gs-gif-tag"],
    [596, "a3", "(pointer gs-alpha)"],
    [598, "a3", "(pointer gs-reg64)"],
    [601, "a3", "(pointer gs-tex0)"],
    [603, "a3", "(pointer gs-reg64)"],
    [604, "a3", "(pointer uint64)"],
    [606, "a3", "(pointer gs-reg64)"],
    [[609, 647], "v1", "(inline-array qword)"],
    [[673, 680], "a1", "dma-packet"],
    [[682, 691], "a1", "gs-gif-tag"],
    [695, "a1", "(pointer gs-zbuf)"],
    [697, "a1", "(pointer gs-reg64)"],
    [699, "a1", "(pointer gs-test)"],
    [701, "a1", "(pointer gs-reg64)"],
    [728, "a1", "(pointer gs-rgbaq)"],
    [730, "a1", "(pointer gs-reg64)"],
    [[733, 738], "v1", "(inline-array qword)"],
    [[741, 750], "v1", "(inline-array qword)"],
    [[760, 766], "v1", "dma-packet"]
  ],
  "(method 33 sky-work)": [
    [42, "s5", "int"],
    [46, "a2", "sky-work"],
    [59, "a2", "sky-work"],
    [36, "v1", "sky-work"]
  ],
  "(method 23 sky-work)": [
    [[3, 10], "a0", "dma-packet"],
    [[12, 21], "a0", "gs-gif-tag"],
    [25, "s3", "(pointer gs-test)"],
    [27, "s3", "(pointer gs-reg64)"],
    [42, "s3", "(pointer gs-tex0)"],
    [44, "s3", "(pointer gs-reg64)"],
    [46, "s3", "(pointer gs-tex1)"],
    [48, "s3", "(pointer gs-reg64)"],
    [49, "s3", "(pointer gs-clamp)"],
    [51, "s3", "(pointer gs-reg64)"],
    [53, "s3", "(pointer gs-alpha)"],
    [55, "s3", "(pointer gs-reg64)"],
    [56, "s3", "(pointer uint64)"],
    [58, "s3", "(pointer gs-reg64)"],
    [[255, 263], "s4", "dma-packet"]
  ],
  "(method 27 sky-work)": [
    [[5, 10], "a0", "dma-packet"],
    [[12, 20], "a0", "gs-gif-tag"],
    [25, "a0", "(pointer gs-alpha)"],
    [27, "a0", "(pointer gs-reg64)"],
    [[142, 149], "s4", "dma-packet"]
  ],
  "(method 34 sky-work)": [
    [[5, 10], "a0", "dma-packet"],
    [[12, 20], "a0", "gs-gif-tag"],
    [25, "a0", "(pointer gs-zbuf)"],
    [27, "a0", "(pointer gs-reg64)"],
    [29, "a0", "(pointer gs-test)"],
    [31, "a0", "(pointer gs-reg64)"],
    [33, "a0", "(pointer gs-alpha)"],
    [35, "a0", "(pointer gs-reg64)"],
    [[80, 88], "s5", "dma-packet"]
  ],
  "(method 35 sky-work)": [
    [[2, 9], "a1", "dma-packet"],
    [[11, 20], "a1", "gs-gif-tag"],
    [24, "a1", "(pointer gs-test)"],
    [26, "a1", "(pointer gs-reg64)"],
    [[66, 74], "s5", "dma-packet"]
  ],
  "(method 36 sky-work)": [
    [[7, 14], "a0", "dma-packet"],
    [[16, 26], "a0", "gs-gif-tag"],
    [62, "s2", "(pointer gs-tex0)"],
    [64, "s2", "(pointer gs-reg64)"],
    [66, "s2", "(pointer gs-tex1)"],
    [68, "s2", "(pointer gs-reg64)"],
    [70, "s2", "(pointer gs-test)"],
    [72, "s2", "(pointer gs-reg64)"],
    [74, "s2", "(pointer gs-clamp)"],
    [76, "s2", "(pointer gs-reg64)"],
    [78, "s2", "(pointer gs-alpha)"],
    [80, "s2", "(pointer gs-reg64)"],
    [[83, 177], "v1", "(inline-array qword)"]
  ],
  "draw-subtitle-image": [
    [[44, 48], "a0", "dma-packet"],
    [[49, 58], "a0", "gs-gif-tag"],
    [70, "a0", "(pointer gs-bitbltbuf)"],
    [72, "a0", "(pointer gs-reg64)"],
    [73, "a0", "(pointer gs-trxpos)"],
    [75, "a0", "(pointer gs-reg64)"],
    [81, "a0", "(pointer gs-trxreg)"],
    [83, "a0", "(pointer gs-reg64)"],
    [84, "a0", "(pointer gs-trxdir)"],
    [86, "a0", "(pointer gs-reg64)"],
    [[106, 112], "a1", "dma-packet"],
    [[113, 121], "a1", "gs-gif-tag"],
    [128, "a1", "(pointer gs-reg64)"],
    [130, "a1", "(pointer gs-alpha)"],
    [126, "a1", "(pointer gs-test)"],
    [132, "a1", "(pointer gs-reg64)"],
    [148, "a1", "(pointer gs-tex0)"],
    [150, "a1", "(pointer gs-reg64)"],
    [153, "a1", "(pointer gs-reg64)"],
    [157, "a1", "(pointer gs-reg64)"],
    [160, "a1", "(pointer gs-reg64)"],
    [151, "a1", "(pointer gs-tex1)"],
    [155, "a1", "(pointer gs-clamp)"],
    [158, "a1", "(pointer uint64)"],
    [[163, 194], "v1", "(pointer uint128)"],
    [[195, 199], "t0", "gs-gif-tag"],
    [[201, 206], "t0", "gs-gif-tag"],
    [[208, 213], "a2", "gs-gif-tag"],
    [[215, 220], "v1", "gs-gif-tag"],
    [[223, 254], "v1", "(pointer uint128)"],
    [[255, 259], "t0", "gs-gif-tag"],
    [[261, 266], "t0", "gs-gif-tag"],
    [[268, 273], "a1", "gs-gif-tag"],
    [[275, 280], "v1", "gs-gif-tag"],
    [[291, 296], "v1", "dma-packet"]
  ],
  "scene-player-init": [
    [[37, 44], "s5", "(array scene)"],
    [83, "v0", "(array scene)"]
  ],
  "connection-list-validate": [[5, "gp", "connection"]],
  "point-poly-distance-min": [[94, "f0", "float"]],
  "(method 26 nav-mesh)": [[[23, 78], "s4", "nav-engine"]],
  "compute-dir-parm": [
    [18, "f0", "float"],
    [8, "a2", "uint"],
    [10, "v1", "float"]
  ],
  "(trans idle fma-sphere)": [[39, "a2", "process-drawable"]],
  "(method 10 talker)": [[29, "t9", "(function process none)"]],
  "(exit active talker)": [[19, "s5", "process-drawable"]],
  "(method 11 speech-channel)": [
    [66, "v1", "process-drawable"],
    [223, "s4", "process-drawable"],
    [237, "s4", "process-drawable"],
    [240, "s4", "process-drawable"],
    [212, "v0", "sound-rpc-set-param"]
  ],
  "lightning-fractal-gen": [
    [37, "v1", "float"],
    [64, "v1", "float"],
    [91, "v1", "float"]
  ],
  "lightning-uniform-gen": [
    [38, "v1", "float"],
    [60, "v1", "float"],
    [82, "v1", "float"]
  ],
  "lightning-trail-uniform-gen": [
    [21, "v1", "float"],
    [43, "v1", "float"],
    [65, "v1", "float"]
  ],
  "lightning-trail-fractal-gen": [
    [52, "v1", "float"],
    [71, "v1", "float"],
    [90, "v1", "float"]
  ],
  "lightning-draw": [
    [[407, 444], "v1", "(inline-array vector)"],
    ["_stack_", 20, "(inline-array gcf-vertex)"],
    ["_stack_", 176, "gcf-control"],
    [440, "a1", "pointer"],
    [441, "a0", "pointer"],
    [438, "a1", "(pointer uint128)"],
    [439, "a0", "(pointer uint128)"],
    [[472, 487], "a0", "dma-packet"],
    [[559, 576], "a0", "dma-packet"],
    [[597, 602], "a0", "dma-packet"]
  ],
  "lightning-draw-all": [
    [39, "v1", "connection"],
    [40, "s1", "dma-buffer"]
  ],
  "(method 24 game-info)": [
    [808, "s4", "pointer"],
    [156, "s4", "pointer"],
    [360, "a1", "pointer"],
    [490, "a1", "pointer"],
    [521, "a2", "pointer"],
    [673, "v1", "pointer"],
    [97, "v1", "pointer"],
    [141, "s4", "game-save-tag"],
    [172, "s4", "game-save-tag"],
    [187, "s4", "(inline-array game-save-tag)"],
    [202, "s4", "(inline-array game-save-tag)"],
    [219, "s4", "(inline-array game-save-tag)"],
    [232, "s4", "(inline-array game-save-tag)"],
    [238, "s4", "(inline-array game-save-tag)"],
    [244, "s4", "(inline-array game-save-tag)"],
    [[250, 325], "s4", "(inline-array game-save-tag)"],
    [328, "s4", "(inline-array game-save-tag)"],
    [[342, 399], "s4", "(inline-array game-save-tag)"],
    [[411, 511], "s4", "(inline-array game-save-tag)"],
    [[539, 673], "s4", "(inline-array game-save-tag)"],
    [[701, 805], "s4", "(inline-array game-save-tag)"],
    [[4, 94], "v1", "(inline-array game-save-tag)"],
    [495, "a2", "(pointer uint8)"]
  ],
  "(method 11 game-save)": [
    [270, "s4", "pointer"],
    [[83, 97], "s4", "(inline-array game-save-tag)"],
    [107, "s4", "(inline-array game-save-tag)"],
    [[116, 267], "s4", "(inline-array game-save-tag)"]
  ],
  "(code active process-taskable)": [
    [40, "gp", "handle"],
    [71, "gp", "handle"]
  ],
  "(method 32 process-taskable)": [
    [63, "v0", "joint"],
    [[70, 80], "v1", "collide-shape-prim-group"]
  ],
  "(method 9 los-control)": [
    [54, "s1", "process-focusable"],
    [35, "s1", "process-focusable"]
  ],
  "(method 18 grid-hash)": [
    [42, "a0", "(pointer grid-hash-word)"],
    [44, "t4", "(pointer grid-hash-word)"],
    [46, "t6", "(pointer grid-hash-word)"]
  ],
  "(method 19 grid-hash)": [[46, "t6", "(pointer uint8)"]],
  "(method 15 sphere-hash)": [[5, "v0", "(function grid-hash none)"]],
  "(method 32 sphere-hash)": [[107, "v1", "float"]],
  "(method 13 carry-info)": [
    [14, "v1", "handle"],
    [22, "v0", "carry-info"],
    [11, "v1", "handle"]
  ],
  "(method 12 carry-info)": [
    [27, "s4", "collide-shape"],
    [46, "a0", "process-drawable"],
    [47, "v1", "collide-shape"],
    [52, "a1", "process-drawable"],
    [53, "a0", "collide-shape"],
    [59, "a1", "process-drawable"],
    [60, "a0", "collide-shape"]
  ],
  "(method 11 carry-info)": [
    [43, "s4", "collide-shape"],
    [211, "a0", "process-drawable"],
    [212, "v1", "collide-shape"],
    [218, "a2", "process-drawable"],
    [225, "a1", "process-drawable"],
    [231, "a0", "process-drawable"],
    [232, "v1", "collide-shape"],
    [10, "v1", "handle"],
    [20, "v1", "handle"],
    [219, "a1", "collide-shape"],
    [226, "a0", "collide-shape"]
  ],
  "(method 14 carry-info)": [
    [45, "s2", "collide-shape"],
    [158, "a0", "process-drawable"],
    [159, "v1", "collide-shape"],
    [165, "a2", "process-drawable"],
    [172, "a1", "process-drawable"],
    [178, "a0", "process-drawable"],
    [179, "v1", "collide-shape"],
    [12, "v1", "handle"],
    [22, "v1", "handle"],
    [166, "a1", "collide-shape"],
    [173, "a0", "collide-shape"],
    [151, "a0", "process-drawable"],
    [152, "v1", "collide-shape"],
    [158, "a2", "process-drawable"],
    [165, "a1", "process-drawable"],
    [171, "a0", "process-drawable"],
    [172, "v1", "collide-shape"],
    [159, "a1", "collide-shape"],
    [166, "a0", "collide-shape"]
  ],
  "(method 16 carry-info)": [[22, "v0", "carry-info"]],
  "(event idle task-arrow)": [[6, "a0", "vector"]],
  "projectile-init-by-other": [[113, "v1", "process-drawable"]],
  "(method 35 projectile)": [[5, "a1", "projectile"]],
  "target-gun-fire-blue": [[71, "a0", "projectile"]],
  "(method 24 gun-blue-shot)": [[15, "s5", "projectile"]],
  "target-gun-fire-yellow": [[28, "a0", "projectile"]],
  "target-gun-fire-red": [
    [150, "v1", "process-drawable"],
    [194, "v1", "process-drawable"],
    [197, "v1", "process-drawable"],
    [200, "v1", "process-drawable"]
  ],
  "(method 26 gun-red-shot)": [
    [43, "a0", "connection"],
    [44, "a0", "collide-shape"],
    [92, "a0", "connection"],
    [93, "a0", "collide-shape"]
  ],
  "gun-red-shot-init-by-other": [[89, "v1", "process-drawable"]],
  "(method 23 gun-red-shot)": [[10, "s4", "process-focusable"]],
  "target-gun-fire-dark": [
    [30, "a0", "projectile"],
    [60, "a0", "gun-dark-shot"]
  ],
  "process-drawable-shock-effect-bullseye": [[88, "a0", "lightning-tracker"]],
  "projectile-update-velocity-space-wars": [
    [59, "a0", "process-drawable"],
    [60, "a0", "collide-shape"]
  ],
  "cshape-reaction-blue-shot": [[15, "v1", "gun-blue-shot"]],
  "(method 10 idle-control)": [[64, "v1", "art-joint-anim"]],
  "(method 136 enemy)": [[34, "a1", "process-focusable"]],
  "(method 107 enemy)": [[17, "v0", "process-focusable"]],
  "(method 96 enemy)": [[[16, 20], "a0", "process-focusable"]],
  "(method 129 enemy)": [[18, "a1", "process-focusable"]],
  "(method 97 enemy)": [
    [16, "v1", "connection"],
    [[17, 22], "v1", "collide-shape"],
    [27, "s2", "process-focusable"],
    [65, "v1", "connection"],
    [[66, 71], "v1", "collide-shape"],
    [76, "s2", "process-focusable"],
    [112, "v1", "connection"],
    [[113, 118], "v1", "collide-shape"],
    [123, "s2", "process-focusable"]
  ],
  "(method 75 enemy)": [[9, "s2", "process-focusable"]],
  "(code notice enemy)": [[31, "v1", "art-joint-anim"]],
  "(code stare enemy)": [[23, "gp", "art-joint-anim"]],
  "(code victory enemy)": [[30, "v1", "art-joint-anim"]],
  "(method 88 enemy)": [[28, "a1", "art-joint-anim"]],
  "(code hit enemy)": [[30, "v1", "art-joint-anim"]],
  "(method 51 enemy)": [[[27, 31], "a0", "process-focusable"]],
  "(method 78 enemy)": [[11, "v1", "art-joint-anim"]],
  "(code die enemy)": [[30, "v1", "art-joint-anim"]],
  "(code die-falling enemy)": [[32, "gp", "art-joint-anim"]],
  "(code view-anims enemy)": [[20, "s4", "art-joint-anim"]],
  "(method 7 enemy)": [
    [14, "t9", "(function process-focusable int process-focusable)"]
  ],
  "nav-enemy-chase-post": [[[15, 19], "a0", "process-focusable"]],
  "nav-enemy-flee-post": [[[16, 20], "a0", "process-focusable"]],
  "nav-enemy-face-focus-post": [[[24, 28], "a0", "process-focusable"]],
  "nav-enemy-stare-post": [[[24, 28], "a0", "process-focusable"]],
  "(code active nav-enemy)": [
    [30, "v1", "art-joint-anim"],
    [127, "v1", "art-joint-anim"],
    [189, "v1", "art-joint-anim"],
    [298, "v1", "art-joint-anim"]
  ],
  "(enter notice nav-enemy)": [[[21, 25], "a0", "process-focusable"]],
  "(code notice nav-enemy)": [[31, "v1", "art-joint-anim"]],
  "(code stare nav-enemy)": [[23, "gp", "art-joint-anim"]],
  "(enter taunt nav-enemy)": [[[37, 42], "gp", "process-focusable"]],
  "(code taunt nav-enemy)": [[84, "v1", "art-joint-anim"]],
  "(enter pacing nav-enemy)": [[[103, 108], "gp", "process-focusable"]],
  "(trans pacing nav-enemy)": [[[14, 18], "a0", "process-focusable"]],
  "(code pacing nav-enemy)": [[34, "gp", "art-joint-anim"]],
  "(enter circling nav-enemy)": [[[69, 74], "gp", "process-focusable"]],
  "(trans circling nav-enemy)": [[[14, 18], "a0", "process-focusable"]],
  "(code circling nav-enemy)": [[34, "gp", "art-joint-anim"]],
  "(code hit nav-enemy)": [[30, "v1", "art-joint-anim"]],
  "(code debug-control nav-enemy)": [[28, "v1", "art-joint-anim"]],
  "(method 55 nav-enemy)": [[[74, 78], "a0", "process-focusable"]],
  "(method 161 nav-enemy)": [[[22, 27], "v1", "process-focusable"]],
  "(method 160 nav-enemy)": [
    [18, "s5", "process-focusable"],
    [[35, 40], "s5", "process-focusable"]
  ],
  "(method 32 youngsamos-npc)": [
    [61, "t9", "(function process-taskable none)"]
  ],
  "(method 35 pecker-npc)": [
    [58, "v1", "art-joint-anim"],
    [117, "v1", "art-joint-anim"]
  ],
  "(code idle scene-looper)": [[40, "gp", "handle"]],
  "(method 7 rigid-body-platform)": [
    [14, "t9", "(function rigid-body-object int rigid-body-object)"]
  ],
  "(method 53 rigid-body-platform)": [[24, "f0", "float"]],
  "(method 46 rigid-body-platform)": [
    [13, "v1", "rigid-body-control-point"],
    [30, "v1", "collide-rider"],
    [46, "s5", "process-focusable"],
    [139, "v1", "float"]
  ],
  "(method 24 remote)": [
    [16, "s4", "process-focusable"],
    [[26, 30], "s4", "process-focusable"]
  ],
  "remote-track": [[94, "gp", "process-drawable"]],
  "(trans enter remote)": [[[25, 29], "a0", "process-focusable"]],
  "(code enter remote)": [[11, "gp", "process-focusable"]],
  "(method 25 remote)": [[[8, 12], "a0", "collide-shape"]],
  "(method 25 judge)": [[[8, 12], "a0", "collide-shape"]],
  "(event wait judge)": [[63, "gp", "process-focusable"]],
  "(code idle judge)": [[39, "v0", "float"]],
  "(post sidekick-clone)": [[[474, 513], "gp", "(pointer process-drawable)"]],
  "(code target-carry-pickup)": [
    [79, "v0", "carry-info"],
    [290, "v0", "carry-info"]
  ],
  "(code target-carry-drop)": [
    [24, "v0", "carry-info"],
    [92, "v1", "art-joint-anim"],
    [158, "v0", "carry-info"],
    [273, "v0", "carry-info"]
  ],
  "(code target-carry-throw)": [
    [51, "v0", "carry-info"],
    [112, "v0", "carry-info"],
    [194, "v0", "carry-info"]
  ],
  "next-continue": [
    [4, "a2", "symbol"],
    [5, "a2", "level-load-info"],
    [12, "a3", "continue-point"]
  ],
  "(code target-continue)": [[643, "s5", "handle"]],
  "(code target-warp-in)": [[336, "v1", "art-joint-anim"]],
  "target-hit-effect": [[39, "t4", "vector"]],
  "target-hit-setup-anim": [
    [153, "v1", "art-joint-anim"],
    [225, "v1", "art-joint-anim"]
  ],
  "(code target-hit)": [[576, "v1", "art-joint-anim"]],
  "(anon-function 12 target-death)": [[[12, 19], "gp", "process-drawable"]],
  "target-death-reset": [[21, "v1", "connection"]],
  "(anon-function 3 target-death)": [[259, "v1", "art-joint-anim"]],
  "(anon-function 2 target-death)": [
    [58, "v1", "art-joint-anim"],
    [197, "v1", "art-joint-anim"],
    [141, "v1", "art-joint-anim"]
  ],
  "(anon-function 1 target-death)": [[73, "v1", "art-joint-anim"]],
  "(event target-continue)": [[18, "a0", "process"]],
  "(method 30 battle)": [
    [7, "s5", "nav-enemy"],
    [32, "a2", "nav-enemy"]
  ],
  "(method 7 battle)": [
    [15, "t9", "(function process-drawable int process-drawable)"]
  ],
  "(method 51 battle)": [[[38, 95], "s4", "touch-tracker"]],
  "(method 26 battle)": [
    [35, "a0", "connection"],
    [36, "a0", "collide-shape"],
    [84, "a0", "connection"],
    [85, "a0", "collide-shape"]
  ],
  "(method 28 battle)": [
    ["_stack_", 16, "res-tag"],
    [[21, 31], "s5", "(pointer entity-actor)"]
  ],
  "(method 29 battle)": [
    ["_stack_", 16, "res-tag"],
    ["_stack_", 32, "res-tag"]
  ],
  "(method 12 collide-cache)": [[76, "v1", "process-drawable"]],
  "collide-list-fill-bg-using-box": [
    [[207, 213], "v1", "collide-hash-scratch"],
    [223, "a0", "collide-hash-scratch"],
    [[241, 247], "v1", "collide-hash-scratch"],
    [255, "a0", "collide-hash-scratch"]
  ],
  "collide-list-fill-bg-using-line-sphere": [
    [261, "a0", "collide-hash-scratch"],
    [[279, 285], "v1", "collide-hash-scratch"],
    [[246, 251], "v1", "collide-hash-scratch"],
    [293, "a0", "collide-hash-scratch"],
    [102, "v1", "float"]
  ],
  "(method 8 collide-hash)": [
    [34, "a1", "collide-hash-scratch"],
    [50, "a2", "collide-hash-scratch"],
    [62, "a2", "collide-hash-scratch"],
    [73, "a1", "collide-hash-scratch"]
  ],
  "(method 9 collide-mesh)": [[[9, 63], "s5", "collide-mesh-tri"]],
  "(method 13 collide-mesh)": [
    [21, "a3", "(inline-array vector)"],
    [[22, 61], "a3", "vector"],
    [[20, 61], "t0", "(inline-array vector)"],
    [[76, 123], "v1", "collide-mesh-tri"]
  ],
  "(method 10 collide-mesh)": [[[13, 51], "s4", "collide-mesh-cache-tri"]],
  "(method 9 collide-mesh-cache)": [
    [[10, 83], "s4", "collide-mesh-cache-entry"]
  ],
  "(method 10 touching-list)": [[[1, 12], "s5", "touching-shapes-entry"]],
  "(method 13 touching-list)": [[[0, 77], "v0", "touching-shapes-entry"]],
  "(method 11 touching-list)": [[[0, 57], "s5", "touching-shapes-entry"]],
  "(method 12 touching-list)": [[[0, 105], "gp", "touching-shapes-entry"]],
  "(method 9 collide-edge-work)": [
    [[6, 52], "s3", "collide-edge-edge"],
    [[5, 52], "s4", "collide-edge-hold-item"]
  ],
  "(method 20 collide-edge-work)": [
    [100, "a0", "collide-shape-moving"],
    [179, "v1", "int"],
    [179, "a1", "int"]
  ],
  "(method 13 collide-edge-work)": [[[8, 119], "s1", "collide-edge-edge"]],
  "(method 9 collide-edge-edge)": [[20, "a0", "collide-shape-moving"]],
  "(method 13 ocean)": [
    [248, "v1", "dma-packet"],
    [249, "v1", "dma-packet"],
    [250, "v1", "dma-packet"],
    [318, "v1", "dma-packet"],
    [319, "v1", "dma-packet"],
    [320, "v1", "dma-packet"]
  ],
  "(method 19 ocean)": [
    [[2, 8], "a0", "dma-packet"],
    [[11, 17], "a0", "gs-gif-tag"],
    [22, "s4", "(pointer gs-test)"],
    [24, "s4", "(pointer gs-reg64)"],
    [26, "s4", "(pointer gs-alpha)"],
    [28, "s4", "(pointer gs-reg64)"],
    [41, "s4", "(pointer gs-tex0)"],
    [43, "s4", "(pointer gs-reg64)"],
    [45, "s4", "(pointer gs-tex1)"],
    [47, "s4", "(pointer gs-reg64)"],
    [49, "s4", "(pointer gs-texa)"],
    [51, "s4", "(pointer gs-reg64)"],
    [53, "s4", "(pointer gs-miptbp)"],
    [55, "s4", "(pointer gs-reg64)"],
    [57, "s4", "(pointer gs-miptbp)"],
    [59, "s4", "(pointer gs-reg64)"],
    [60, "s4", "(pointer gs-clamp)"],
    [62, "s4", "(pointer gs-reg64)"],
    [64, "s4", "(pointer gs-fogcol)"],
    [66, "s4", "(pointer gs-reg64)"]
  ],
  "(method 20 ocean)": [
    [[3, 7], "a0", "dma-packet"],
    [[13, 16], "a0", "gs-gif-tag"],
    [22, "a0", "(pointer gs-texa)"],
    [24, "a0", "(pointer gs-reg64)"]
  ],
  "(method 22 ocean)": [[[3, 11], "a0", "dma-packet"]],
  "(method 23 ocean)": [[[3, 11], "a0", "dma-packet"]],
  "(method 25 ocean)": [[[8, 16], "a1", "dma-packet"]],
  "(method 26 ocean)": [
    [[11, 19], "a3", "dma-packet"],
    [[30, 38], "a2", "dma-packet"]
  ],
  "(method 27 ocean)": [
    [[19, 27], "a0", "dma-packet"],
    [30, "s3", "matrix"],
    [[49, 54], "s2", "vector"]
  ],
  "(method 28 ocean)": [
    [[43, 51], "a0", "dma-packet"],
    [66, "a2", "(pointer int16)"],
    [[81, 89], "a1", "vector4w"],
    [[90, 98], "v1", "vector4w"],
    [[111, 127], "t0", "vector4w"],
    [[130, 268], "a1", "(inline-array vector4w)"]
  ],
  "(method 29 ocean)": [
    [[5, 9], "a0", "dma-packet"],
    [[15, 18], "a0", "gs-gif-tag"],
    [23, "a0", "(pointer gs-test)"],
    [25, "a0", "(pointer gs-reg64)"],
    [[36, 41], "a0", "dma-packet"],
    [91, "a1", "(pointer int16)"]
  ],
  "(method 30 ocean)": [[29, "a0", "(pointer uint8)"]],
  "(method 31 ocean)": [[32, "a0", "(pointer int32)"]],
  "(method 32 ocean)": [
    [31, "t0", "(pointer int32)"],
    [47, "a2", "(pointer uint8)"],
    [55, "v1", "(pointer int8)"]
  ],
  "(method 33 ocean)": [
    [[52, 60], "a0", "dma-packet"],
    [[63, 67], "v1", "vector4w"],
    [[93, 232], "v1", "(inline-array vector4w)"],
    [[245, 253], "a0", "dma-packet"]
  ],
  "(method 34 ocean)": [
    [[44, 52], "a0", "dma-packet"],
    [[61, 65], "v1", "vector4w"],
    [[68, 147], "v1", "(inline-array vector4w)"],
    [[166, 174], "a0", "dma-packet"]
  ],
  "(method 36 ocean)": [["_stack_", 48, "ocean-trans-mask"]],
  "(method 38 ocean)": [
    [104, "a1", "(pointer int32)"],
    [108, "a3", "(pointer uint8)"],
    [110, "a1", "(pointer int32)"]
  ],
  "(method 39 ocean)": [
    [[7, 15], "a0", "dma-packet"],
    [[17, 51], "v1", "matrix"]
  ],
  "(method 40 ocean)": [["_stack_", 40, "ocean-trans-mask"]],
  "(method 41 ocean)": [[[3, 11], "a0", "dma-packet"]],
  "(method 42 ocean)": [[[3, 11], "a0", "dma-packet"]],
  "(method 45 ocean)": [
    [[19, 27], "a1", "dma-packet"],
    [30, "s3", "matrix"],
    [[47, 52], "s2", "vector"]
  ],
  "(method 48 ocean)": [[[8, 16], "a1", "dma-packet"]],
  "(method 49 ocean)": [[24, "a0", "(pointer uint8)"]],
  "(method 51 ocean)": [
    [39, "a0", "(pointer uint8)"],
    [47, "v1", "(pointer uint8)"]
  ],
  "(method 52 ocean)": [
    [[54, 68], "a2", "dma-packet"],
    [[82, 87], "a0", "dma-packet"],
    [99, "v1", "(pointer uint64)"]
  ],
  "(method 53 ocean)": [
    [[52, 60], "a0", "dma-packet"],
    [[62, 67], "v1", "vector4w"],
    [[70, 149], "v1", "(inline-array vector4w)"],
    [[162, 170], "a0", "dma-packet"]
  ],
  "(method 57 ocean)": [
    [[7, 15], "a0", "dma-packet"],
    [[18, 28], "a0", "vector"],
    [[28, 39], "a0", "vector"],
    [[39, 50], "a0", "vector"],
    [[51, 62], "v1", "vector"]
  ],
  "(method 59 ocean)": [
    [[22, 27], "a0", "dma-packet"],
    [195, "t3", "(pointer uint8)"]
  ],
  "(method 60 ocean)": [[[3, 191], "s4", "(inline-array ocean-vertex)"]],
  "(method 61 ocean)": [[[3, 194], "s4", "(inline-array ocean-vertex)"]],
  "(method 62 ocean)": [[[3, 193], "s4", "(inline-array ocean-vertex)"]],
  "(method 63 ocean)": [[[3, 200], "s4", "(inline-array ocean-vertex)"]],
  "(method 64 ocean)": [[[3, 228], "s5", "(inline-array ocean-vertex)"]],
  "(method 65 ocean)": [[[3, 234], "s5", "(inline-array ocean-vertex)"]],
  "(method 66 ocean)": [[[3, 234], "s4", "(inline-array ocean-vertex)"]],
  "(method 67 ocean)": [[[3, 240], "s4", "(inline-array ocean-vertex)"]],
  "(method 68 ocean)": [[[4, 179], "s3", "(inline-array ocean-vertex)"]],
  "(method 69 ocean)": [[[59, 66], "gp", "dma-packet"]],
  "(method 71 ocean)": [[[8, 16], "a1", "dma-packet"]],
  "(method 72 ocean)": [[[2, 6], "v1", "(inline-array vector4w)"]],
  "(method 73 ocean)": [[[6, 11], "a0", "dma-packet"]],
  "(method 74 ocean)": [
    [[6, 11], "a0", "dma-packet"],
    [[19, 24], "a0", "dma-packet"]
  ],
  "(method 75 ocean)": [[[3, 8], "a0", "dma-packet"]],
  "(method 76 ocean)": [[[3, 8], "a0", "dma-packet"]],
  "(method 77 ocean)": [[[3, 8], "a0", "dma-packet"]],
  "(method 78 ocean)": [
    [[20, 24], "a0", "dma-packet"],
    [[27, 33], "a0", "gs-gif-tag"],
    [38, "a0", "(pointer gs-test)"],
    [40, "a0", "(pointer gs-reg64)"],
    [42, "a0", "(pointer gs-alpha)"],
    [44, "a0", "(pointer gs-reg64)"],
    [45, "a0", "(pointer gs-tex1)"],
    [47, "a0", "(pointer gs-reg64)"],
    [[58, 63], "a0", "dma-packet"]
  ],
  "(method 79 ocean)": [
    [[13, 17], "a0", "dma-packet"],
    [[23, 26], "a0", "gs-gif-tag"],
    [31, "s3", "(pointer gs-test)"],
    [33, "s3", "(pointer gs-reg64)"],
    [35, "s3", "(pointer gs-alpha)"],
    [37, "s3", "(pointer gs-reg64)"],
    [51, "s3", "(pointer gs-tex0)"],
    [53, "s3", "(pointer gs-reg64)"],
    [55, "s3", "(pointer gs-tex1)"],
    [57, "s3", "(pointer gs-reg64)"],
    [58, "s3", "(pointer gs-clamp)"],
    [60, "s3", "(pointer gs-reg64)"],
    [61, "s3", "(pointer uint64)"],
    [63, "s3", "(pointer gs-reg64)"],
    [[66, 81], "v1", "(inline-array vector4w)"],
    [[95, 99], "a0", "dma-packet"],
    [[105, 108], "a0", "gs-gif-tag"],
    [125, "s3", "(pointer gs-tex0)"],
    [127, "s3", "(pointer gs-reg64)"],
    [128, "s3", "(pointer uint64)"],
    [130, "s3", "(pointer gs-reg64)"],
    [[133, 148], "v1", "(inline-array vector4w)"],
    [[162, 166], "a0", "dma-packet"],
    [[172, 175], "a0", "gs-gif-tag"],
    [192, "s3", "(pointer gs-tex0)"],
    [194, "s3", "(pointer gs-reg64)"],
    [195, "s3", "(pointer uint64)"],
    [197, "s3", "(pointer gs-reg64)"],
    [[200, 215], "v1", "(inline-array vector4w)"],
    [[229, 233], "a0", "dma-packet"],
    [[239, 242], "a0", "gs-gif-tag"],
    [259, "s3", "(pointer gs-tex0)"],
    [261, "s3", "(pointer gs-reg64)"],
    [262, "s3", "(pointer uint64)"],
    [264, "s3", "(pointer gs-reg64)"],
    [[267, 282], "v1", "(inline-array vector4w)"],
    [[296, 300], "a0", "dma-packet"],
    [[306, 309], "a0", "gs-gif-tag"],
    [326, "s3", "(pointer gs-tex0)"],
    [328, "s3", "(pointer gs-reg64)"],
    [329, "s3", "(pointer uint64)"],
    [331, "s3", "(pointer gs-reg64)"],
    [[333, 349], "v1", "(inline-array vector4w)"],
    [[360, 373], "v1", "(inline-array vector4w)"]
  ],
  "(method 81 ocean)": [
    [[13, 17], "a0", "dma-packet"],
    [[23, 26], "a0", "gs-gif-tag"],
    [31, "s3", "(pointer gs-test)"],
    [33, "s3", "(pointer gs-reg64)"],
    [35, "s3", "(pointer gs-alpha)"],
    [37, "s3", "(pointer gs-reg64)"],
    [51, "s3", "(pointer gs-tex0)"],
    [53, "s3", "(pointer gs-reg64)"],
    [55, "s3", "(pointer gs-tex1)"],
    [57, "s3", "(pointer gs-reg64)"],
    [58, "s3", "(pointer gs-clamp)"],
    [60, "s3", "(pointer gs-reg64)"],
    [61, "s3", "(pointer uint64)"],
    [63, "s3", "(pointer gs-reg64)"],
    [[66, 81], "v1", "(inline-array vector4w)"],
    [[87, 91], "a0", "dma-packet"],
    [[97, 100], "a0", "gs-gif-tag"],
    [106, "a0", "(pointer gs-bitbltbuf)"],
    [108, "a0", "(pointer gs-reg64)"],
    [109, "a0", "(pointer gs-trxpos)"],
    [111, "a0", "(pointer gs-reg64)"],
    [113, "a0", "(pointer gs-trxreg)"],
    [115, "a0", "(pointer gs-reg64)"],
    [116, "a0", "(pointer gs-trxdir)"],
    [118, "a0", "(pointer gs-reg64)"],
    [[121, 126], "v1", "(inline-array vector4w)"],
    [[146, 150], "a0", "dma-packet"],
    [[156, 159], "a0", "gs-gif-tag"],
    [163, "s3", "(pointer gs-alpha)"],
    [165, "s3", "(pointer gs-reg64)"],
    [179, "s3", "(pointer gs-tex0)"],
    [181, "s3", "(pointer gs-reg64)"],
    [182, "s3", "(pointer gs-tex1)"],
    [184, "s3", "(pointer gs-reg64)"],
    [185, "s3", "(pointer gs-clamp)"],
    [187, "s3", "(pointer gs-reg64)"],
    [188, "s3", "(pointer uint64)"],
    [190, "s3", "(pointer gs-reg64)"],
    [[193, 215], "v1", "(inline-array vector4w)"],
    [[221, 225], "a0", "dma-packet"],
    [[231, 234], "a0", "gs-gif-tag"],
    [239, "a0", "(pointer gs-alpha)"],
    [241, "a0", "(pointer gs-reg64)"],
    [243, "a0", "(pointer gs-tex1)"],
    [245, "a0", "(pointer gs-reg64)"],
    [246, "a0", "(pointer uint64)"],
    [248, "a0", "(pointer gs-reg64)"],
    [[251, 273], "v1", "(inline-array vector4w)"],
    [[287, 291], "a0", "dma-packet"],
    [[297, 300], "a0", "gs-gif-tag"],
    [305, "s3", "(pointer gs-alpha)"],
    [307, "s3", "(pointer gs-reg64)"],
    [320, "s3", "(pointer gs-tex0)"],
    [322, "s3", "(pointer gs-reg64)"],
    [324, "s3", "(pointer gs-tex1)"],
    [326, "s3", "(pointer gs-reg64)"],
    [327, "s3", "(pointer uint64)"],
    [329, "s3", "(pointer gs-reg64)"],
    [[332, 354], "v1", "(inline-array vector4w)"],
    [[376, 381], "a3", "dma-packet"],
    [[387, 390], "a3", "gs-gif-tag"],
    [394, "a3", "(pointer gs-xy-offset)"],
    [396, "a3", "(pointer gs-reg64)"],
    [406, "a3", "(pointer gs-frame)"],
    [408, "a3", "(pointer gs-reg64)"],
    [416, "a3", "(pointer gs-scissor)"],
    [418, "a3", "(pointer gs-reg64)"],
    [420, "a3", "(pointer gs-test)"],
    [422, "a3", "(pointer gs-reg64)"],
    [424, "a3", "(pointer gs-alpha)"],
    [426, "a3", "(pointer gs-reg64)"],
    [440, "a3", "(pointer gs-tex0)"],
    [442, "a3", "(pointer gs-reg64)"],
    [443, "a3", "(pointer uint64)"],
    [445, "a3", "(pointer gs-reg64)"],
    [448, "a3", "(pointer gs-texa)"],
    [450, "a3", "(pointer gs-reg64)"],
    [452, "a3", "(pointer gs-tex1)"],
    [454, "a3", "(pointer gs-reg64)"],
    [455, "a3", "(pointer uint64)"],
    [457, "a3", "(pointer gs-reg64)"],
    [459, "a3", "(pointer gs-prim)"],
    [460, "a3", "(pointer gs-reg64)"],
    [[469, 473], "t1", "dma-packet"],
    [[479, 482], "t1", "gs-gif-tag"],
    [492, "t1", "(pointer gs-xyz)"],
    [494, "t1", "(pointer gs-reg64)"],
    [499, "t1", "(pointer gs-xyz)"],
    [501, "t1", "(pointer gs-reg64)"],
    [511, "t1", "(pointer gs-xyz)"],
    [513, "t1", "(pointer gs-reg64)"],
    [522, "t1", "(pointer gs-xyz)"],
    [524, "t1", "(pointer gs-reg64)"],
    [[536, 540], "a3", "dma-packet"],
    [[546, 549], "a3", "gs-gif-tag"],
    [563, "a3", "(pointer gs-frame)"],
    [565, "a3", "(pointer gs-reg64)"],
    [581, "a3", "(pointer gs-tex0)"],
    [583, "a3", "(pointer gs-reg64)"],
    [585, "a3", "(pointer gs-prim)"],
    [586, "a3", "(pointer gs-reg64)"],
    [[594, 598], "a1", "dma-packet"],
    [[604, 607], "a1", "gs-gif-tag"],
    [617, "a1", "(pointer gs-xyz)"],
    [619, "a1", "(pointer gs-reg64)"],
    [624, "a1", "(pointer gs-xyz)"],
    [626, "a1", "(pointer gs-reg64)"],
    [636, "a1", "(pointer gs-xyz)"],
    [638, "a1", "(pointer gs-reg64)"],
    [647, "a1", "(pointer gs-xyz)"],
    [649, "a1", "(pointer gs-reg64)"]
  ],
  "(method 82 ocean)": [
    [[10, 14], "a0", "dma-packet"],
    [[20, 23], "a0", "gs-gif-tag"],
    [28, "s3", "(pointer gs-test)"],
    [30, "s3", "(pointer gs-reg64)"],
    [32, "s3", "(pointer gs-alpha)"],
    [34, "s3", "(pointer gs-reg64)"],
    [54, "s3", "(pointer gs-tex0)"],
    [56, "s3", "(pointer gs-reg64)"],
    [58, "s3", "(pointer gs-tex1)"],
    [60, "s3", "(pointer gs-reg64)"],
    [62, "s3", "(pointer gs-clamp)"],
    [64, "s3", "(pointer gs-reg64)"],
    [65, "s3", "(pointer uint64)"],
    [67, "s3", "(pointer gs-reg64)"],
    [[70, 90], "v1", "(inline-array vector4w)"],
    [[103, 107], "a0", "dma-packet"],
    [[113, 116], "a0", "gs-gif-tag"],
    [121, "s3", "(pointer gs-test)"],
    [123, "s3", "(pointer gs-reg64)"],
    [124, "s3", "(pointer gs-alpha)"],
    [126, "s3", "(pointer gs-reg64)"],
    [144, "s3", "(pointer gs-tex0)"],
    [146, "s3", "(pointer gs-reg64)"],
    [147, "s3", "(pointer gs-tex1)"],
    [149, "s3", "(pointer gs-reg64)"],
    [151, "s3", "(pointer gs-clamp)"],
    [153, "s3", "(pointer gs-reg64)"],
    [154, "s3", "(pointer uint64)"],
    [156, "s3", "(pointer gs-reg64)"],
    [[159, 179], "v1", "(inline-array vector4w)"]
  ],
  "(method 83 ocean)": [
    [[13, 17], "a0", "dma-packet"],
    [[23, 26], "a0", "gs-gif-tag"],
    [31, "s1", "(pointer gs-alpha)"],
    [33, "s1", "(pointer gs-reg64)"],
    [53, "s1", "(pointer gs-tex0)"],
    [55, "s1", "(pointer gs-reg64)"],
    [57, "s1", "(pointer gs-clamp)"],
    [59, "s1", "(pointer gs-reg64)"],
    [60, "s1", "(pointer uint64)"],
    [62, "s1", "(pointer gs-reg64)"],
    [69, "v1", "(pointer uint128)"],
    [[97, 115], "s1", "(inline-array vector4w)"]
  ],
  "(method 84 ocean)": [[[66, 92], "t1", "(inline-array vector4w)"]],
  "(method 85 ocean)": [
    [[5, 9], "a0", "dma-packet"],
    [[15, 18], "a0", "gs-gif-tag"],
    [23, "a0", "(pointer gs-alpha)"],
    [25, "a0", "(pointer gs-reg64)"],
    [32, "v1", "(pointer uint128)"],
    [[89, 118], "s0", "(inline-array vector4w)"],
    [[128, 137], "s4", "(pointer uint128)"],
    [[128, 137], "v1", "(pointer uint128)"]
  ],
  "(method 88 ocean)": [
    [[5, 9], "a0", "dma-packet"],
    [[15, 18], "a0", "gs-gif-tag"],
    [23, "s3", "(pointer gs-test)"],
    [25, "s3", "(pointer gs-reg64)"],
    [39, "s3", "(pointer gs-tex0)"],
    [41, "s3", "(pointer gs-reg64)"],
    [43, "s3", "(pointer gs-tex1)"],
    [45, "s3", "(pointer gs-reg64)"],
    [46, "s3", "(pointer gs-clamp)"],
    [48, "s3", "(pointer gs-reg64)"],
    [50, "s3", "(pointer gs-alpha)"],
    [52, "s3", "(pointer gs-reg64)"],
    [53, "s3", "(pointer uint64)"],
    [55, "s3", "(pointer gs-reg64)"],
    [[227, 232], "a0", "(inline-array vector4w)"],
    [[244, 270], "a1", "(inline-array vector4w)"],
    [[282, 288], "a0", "(inline-array vector4w)"],
    [[299, 324], "a1", "(inline-array vector4w)"]
  ],
  "(method 89 ocean)": [
    [[39, 43], "a0", "dma-packet"],
    [[49, 52], "a0", "gs-gif-tag"],
    [57, "a0", "(pointer gs-test)"],
    [59, "a0", "(pointer gs-reg64)"],
    [61, "a0", "(pointer gs-alpha)"],
    [63, "a0", "(pointer gs-reg64)"],
    [64, "a0", "(pointer uint64)"],
    [66, "a0", "(pointer gs-reg64)"],
    [[69, 87], "v1", "(inline-array vector4w)"],
    [[88, 93], "a0", "(inline-array vector4w)"],
    [[93, 101], "v1", "(inline-array vector4w)"],
    [[107, 111], "a0", "dma-packet"],
    [[117, 120], "a0", "gs-gif-tag"],
    [125, "a0", "(pointer gs-xy-offset)"],
    [127, "a0", "(pointer gs-reg64)"],
    [130, "a0", "(pointer gs-texa)"],
    [132, "a0", "(pointer gs-reg64)"],
    [133, "a0", "(pointer uint64)"],
    [135, "a0", "(pointer gs-reg64)"],
    [[138, 144], "v1", "adgif-shader"],
    [[234, 240], "v1", "adgif-shader"],
    [[295, 299], "a0", "dma-packet"],
    [[305, 308], "a0", "gs-gif-tag"],
    [313, "s3", "(pointer gs-alpha)"],
    [315, "s3", "(pointer gs-reg64)"],
    [334, "s3", "(pointer gs-tex0)"],
    [336, "s3", "(pointer gs-reg64)"],
    [338, "s3", "(pointer gs-tex1)"],
    [340, "s3", "(pointer gs-reg64)"],
    [342, "s3", "(pointer gs-clamp)"],
    [344, "s3", "(pointer gs-reg64)"],
    [346, "s3", "(pointer gs-rgbaq)"],
    [348, "s3", "(pointer gs-reg64)"],
    [349, "s3", "(pointer uint64)"],
    [351, "s3", "(pointer gs-reg64)"],
    [[357, 361], "a0", "dma-packet"],
    [[367, 370], "a0", "gs-gif-tag"],
    [374, "a0", "(pointer gs-tex1)"],
    [376, "a0", "(pointer gs-reg64)"],
    [377, "a0", "(pointer uint64)"],
    [379, "a0", "(pointer gs-reg64)"],
    [[382, 421], "v1", "(inline-array vector4w)"]
  ],
  "(method 90 ocean)": [[0, "a2", "(pointer int32)"]],
  "(method 18 collide-shape-prim-group)": [
    [[3, 32], "s4", "collide-shape-prim"]
  ],
  "(method 19 collide-shape-prim)": [[[3, 32], "s4", "collide-shape-prim"]],
  "collide-shape-draw-debug-marks": [
    [24, "v1", "connection"],
    [[24, 41], "a0", "collide-shape"],
    [56, "v1", "connection"],
    [[56, 70], "a0", "collide-shape"],
    [88, "v1", "connection"],
    [[88, 104], "a0", "collide-shape"]
  ],
  "(method 18 collide-shape-prim-sphere)": [
    [79, "s4", "collide-shape-prim-mesh"]
  ],
  "(method 56 collide-shape-moving)": [
    [68, "a0", "process-focusable"],
    [153, "a0", "process-focusable"]
  ],
  "(method 66 collide-shape-moving)": [[[29, 58], "s0", "collide-cache-prim"]],
  "(method 36 collide-shape)": [[[1, 40], "v1", "collide-shape-prim"]],
  "(method 38 collide-shape)": [
    [[42, 80], "s5", "collide-shape-prim-mesh"],
    [34, "v0", "(array collide-mesh)"]
  ],
  "(method 45 collide-shape)": [
    [28, "a0", "connection"],
    [29, "a0", "collide-shape"],
    [79, "a0", "connection"],
    [80, "a0", "collide-shape-moving"],
    [[224, 235], "s1", "collide-shape-moving"]
  ],
  "(method 40 collide-shape)": [
    [30, "a0", "connection"],
    [31, "a0", "collide-shape"],
    [79, "a0", "connection"],
    [80, "a0", "collide-shape-moving"],
    [156, "s4", "(pointer uint64)"]
  ],
  "(method 12 collide-shape-prim-group)": [
    [[12, 43], "s4", "collide-shape-prim"]
  ],
  "(method 13 collide-shape-prim)": [[[12, 43], "s4", "collide-shape-prim"]],
  "(method 12 collide-shape-prim-sphere)": [
    [17, "gp", "collide-shape-prim-mesh"]
  ],
  "(method 50 collide-shape)": [[[30, 100], "gp", "process-focusable"]],
  "cshape-reaction-update-state": [["_stack_", 56, "collide-status"]],
  "(method 17 collide-shape-prim-mesh)": [
    [[6, 11], "s2", "collide-shape-prim-group"]
  ],
  "(method 35 collide-shape)": [
    [27, "a0", "connection"],
    [28, "a0", "collide-shape"],
    [76, "a0", "connection"],
    [77, "a0", "collide-shape"]
  ],
  "(method 44 collide-shape)": [[25, "a0", "process-drawable"]],
  // placeholder
  "placeholder-do-not-add-below": [],
  "(method 38 guard-lazer-shot)": [[[33, 37], "a0", "process-focusable"]],
  "(method 28 metalhead-shot)": [
    [29, "s5", "process-drawable"],
    [32, "s5", "process-drawable"],
    [10, "v0", "sound-rpc-set-param"]
  ],
  "(event impact metalhead-grenade-shot)": [
    [11, "s4", "process-drawable"],
    [28, "s4", "collide-shape"]
  ],
  "(trans active guard-conversation)": [[18, "a0", "nav-enemy"]],
  "(method 11 guard-conversation)": [
    ["_stack_", 16, "res-tag"],
    [75, "v0", "(pointer actor-group)"],
    [128, "v1", "nav-enemy"]
  ],
  "(code come-down transport-level)": [[14, "v1", "art-joint-anim"]],
  "(code idle transport-level)": [[29, "v1", "art-joint-anim"]],
  "(code leave transport-level)": [[44, "v1", "art-joint-anim"]],
  "(method 74 crimson-guard-level)": [[[95, 99], "v1", "process-focusable"]],
  "(method 200 crimson-guard-level)": [
    [15, "s5", "process-focusable"],
    [35, "s5", "process-focusable"]
  ],
  "(code notice crimson-guard-level)": [[31, "v1", "art-joint-anim"]],
  "(trans blast-hostile crimson-guard-level)": [
    [[62, 66], "a0", "process-focusable"]
  ],
  "(trans grenade-hostile crimson-guard-level)": [
    [[62, 66], "a0", "process-focusable"]
  ],
  "(code arrest crimson-guard-level)": [
    [29, "v1", "art-joint-anim"],
    [168, "v1", "art-joint-anim"],
    [103, "v1", "art-joint-anim"]
  ],
  "(code gun-shoot crimson-guard-level)": [
    [28, "v1", "art-joint-anim"],
    [[91, 97], "v1", "process-drawable"],
    [312, "v1", "int"],
    [319, "v1", "int"]
  ],
  "(code close-attack crimson-guard-level)": [[14, "v1", "art-joint-anim"]],
  "(code attack crimson-guard-level)": [
    [257, "a0", "process-focusable"],
    [535, "v1", "art-joint-anim"],
    [286, "v1", "art-joint-anim"],
    [334, "v1", "collide-shape-prim-group"],
    [426, "v1", "collide-shape-prim-group"],
    [463, "v1", "art-joint-anim"],
    [78, "v1", "art-joint-anim"],
    [146, "v1", "art-joint-anim"]
  ],
  "(code get-up-front crimson-guard-level)": [[20, "v1", "art-joint-anim"]],
  "(code get-up-back crimson-guard-level)": [[20, "v1", "art-joint-anim"]],
  "(code roll-right crimson-guard-level)": [
    [[95, 99], "a0", "process-focusable"],
    [[182, 186], "a0", "process-focusable"]
  ],
  "(code roll-left crimson-guard-level)": [
    [[95, 99], "a0", "process-focusable"],
    [[182, 186], "a0", "process-focusable"]
  ],
  "(method 77 crimson-guard-level)": [
    [42, "a1", "art-joint-anim"],
    [100, "a1", "art-joint-anim"],
    [129, "a1", "art-joint-anim"],
    [160, "v1", "art-joint-anim"],
    [196, "a1", "art-joint-anim"]
  ],
  "(method 78 crimson-guard-level)": [
    [18, "a1", "art-joint-anim"],
    [72, "a1", "art-joint-anim"],
    [104, "a1", "art-joint-anim"],
    [136, "v1", "art-joint-anim"],
    [175, "a1", "art-joint-anim"]
  ],
  "(code die-falling crimson-guard-level)": [
    [29, "gp", "art-joint-anim"],
    [520, "v1", "art-joint-anim"],
    [168, "v1", "art-joint-anim"],
    [267, "v1", "art-joint-anim"],
    [366, "v1", "art-joint-anim"],
    [463, "v1", "art-joint-anim"]
  ],
  "(method 10 grid-hash)": [[12, "a0", "(pointer uint128)"]],
  "(method 24 grid-hash)": [
    [78, "v1", "(pointer uint128)"],
    [191, "t0", "(pointer int8)"],
    [195, "a2", "(pointer uint8)"],
    [237, "v1", "(pointer uint128)"]
  ],
  "(method 11 grid-hash)": [
    [[141, 147], "t6", "pointer"],
    [128, "t1", "pointer"],
    [149, "t4", "pointer"],
    [152, "t1", "pointer"]
  ],
  "(method 27 sphere-hash)": [[44, "s2", "(pointer int8)"]],
  "(method 9 actor-hash-buckets)": [
    [19, "v1", "connection"],
    [[16, 160], "s4", "collide-shape"],
    [76, "s4", "collide-shape"],
    [108, "v1", "connection"]
  ],
  "(method 12 flow-control)": [
    [23, "a0", "connection"],
    [24, "a0", "collide-shape"],
    [71, "a0", "connection"],
    [72, "a0", "collide-shape"]
  ],
  "(method 10 flow-control)": [["_stack_", 32, "flow-section"]],
  "(method 9 lod-set)": [["_stack_", 16, "res-tag"]],
  "execute-math-engine": [[[15, 28], "v1", "process-drawable"]],
  "(method 14 draw-control)": [
    [13, "v1", "process-drawable"],
    [[58, 64], "t9", "(function object object object none)"]
  ],
  "(method 17 process-drawable)": [[7, "v1", "collide-shape"]],
  "(method 10 process-drawable)": [[32, "a0", "collide-shape"]],
  "(code process-drawable-art-error)": [[[18, 50], "v1", "collide-shape"]],
  "(method 18 process-drawable)": [[1, "v1", "pointer"]],
  "skeleton-group->draw-control": [[[239, 249], "v1", "process-drawable"]],
  "(method 14 process-drawable)": [
    [[124, 129], "s5", "collide-shape"],
    [111, "v1", "vector"]
  ],
  "ja-channel-push!": [
    [35, "v1", "int"],
    [35, "a0", "int"]
  ],
  "joint-control-reset!": [
    [3, "a1", "int"],
    [5, "a0", "int"],
    [7, "a1", "int"],
    [[11, 35], "v1", "joint-control-channel"]
  ],
  "ja-blend-eval": [[[3, 26], "s5", "joint-control-channel"]],
  "(method 9 joint-control)": [
    [[12, 68], "s3", "joint-control-channel"],
    [[13, 70], "s5", "(pointer float)"]
  ],
  "(method 10 top-anim-joint-control)": [
    [5, "a0", "process-drawable"],
    [162, "s2", "art-joint-anim"]
  ],
  "transform-and-sleep": [[[9, 13], "a0", "collide-shape"]],
  "transform-and-sleep-code": [[[9, 13], "a0", "collide-shape"]],
  "transform-post": [[[2, 6], "a0", "collide-shape"]],
  "rider-trans": [[[0, 4], "a0", "collide-shape"]],
  "rider-post": [[[3, 17], "gp", "collide-shape"]],
  "pusher-post": [[[2, 14], "gp", "collide-shape"]],
  "birth-func-vector-orient": [[[7, 23], "s3", "sprite-vec-data-2d"]],
  "process-drawable-burn-effect": [
    [28, "a0", "process-drawable"],
    [108, "v1", "process-drawable"],
    [49, "a0", "process-drawable"],
    [64, "a0", "process-drawable"]
  ],
  "process-drawable2-shock-effect": [[59, "v0", "lightning-tracker"]],
  "process-drawable-shock-effect": [[156, "v0", "lightning-tracker"]],
  "(method 12 top-anim-joint-control)": [
    [8, "a1", "art-joint-anim"],
    [40, "a1", "art-joint-anim"]
  ],
  "(method 13 draw-control)": [[44, "a0", "process-drawable"]],
  "target-collision-reaction": [
    [349, "v1", "collide-shape-prim"],
    [400, "a0", "process-focusable"],
    [573, "a0", "process-focusable"],
    [579, "a0", "process-focusable"],
    ["_stack_", 96, "collide-status"],
    ["_stack_", 104, "cshape-reaction-flags"]
  ],
  "cspace-inspect-tree": [[[27, 89], "s2", "cspace"]],
  "poly-find-nearest-edge": [
    [8, "f0", "float"],
    [12, "f0", "float"]
  ],
  "(anon-function 15 target-anim)": [
    [103, "gp", "art-joint-anim"],
    [161, "gp", "art-joint-anim"],
    [161, "v1", "art-joint-anim"],
    [213, "v1", "art-joint-anim"]
  ],
  "(anon-function 14 target-anim)": [
    [52, "a1", "art-joint-anim"],
    [186, "v1", "art-joint-anim"]
  ],
  "(anon-function 13 target-anim)": [[127, "a1", "art-joint-anim"]],
  "target-stance-anim": [
    [98, "v1", "art-joint-anim"],
    [164, "v1", "art-joint-anim"],
    [261, "v1", "art-joint-anim"],
    [385, "a1", "art-joint-anim"],
    [475, "a1", "art-joint-anim"],
    [635, "v1", "art-joint-anim"],
    [772, "v1", "art-joint-anim"],
    [1047, "v1", "art-joint-anim"]
  ],
  "target-stance-push": [
    [73, "v1", "art-joint-anim"],
    [125, "v1", "art-joint-anim"]
  ],
  "target-falling-anim": [[61, "v1", "art-joint-anim"]],
  "(anon-function 8 target-anim)": [
    [79, "v1", "art-joint-anim"],
    [174, "v1", "art-joint-anim"]
  ],
  "target-hit-ground-flop-anim": [[39, "v1", "art-joint-anim"]],
  "(anon-function 4 target-anim)": [
    [101, "v1", "art-joint-anim"],
    [168, "v1", "art-joint-anim"],
    [235, "v1", "art-joint-anim"],
    [292, "v1", "art-joint-anim"]
  ],
  "(anon-function 3 target-anim)": [
    [102, "v1", "art-joint-anim"],
    [162, "v1", "art-joint-anim"],
    [231, "v1", "art-joint-anim"],
    [289, "v1", "art-joint-anim"]
  ],
  "target-hit-ground-anim": [
    [132, "a1", "art-joint-anim"],
    [284, "v1", "art-joint-anim"],
    [336, "v1", "art-joint-anim"],
    [472, "v1", "art-joint-anim"],
    [532, "v1", "art-joint-anim"],
    [687, "v1", "art-joint-anim"],
    [848, "v1", "art-joint-anim"],
    [947, "v1", "art-joint-anim"]
  ],
  "target-attack-air-anim": [
    [80, "v1", "art-joint-anim"],
    [248, "v1", "art-joint-anim"]
  ],
  "target-edge-grab-anim": [
    [54, "v1", "art-joint-anim"],
    [111, "v1", "art-joint-anim"]
  ],
  "entity-lookup-part-group": [
    ["_stack_", 16, "res-tag"],
    [29, "s3", "basic"]
  ],
  "(method 22 swingpole)": [[53, "v1", "process-drawable"]],
  "(code active swingpole)": [[34, "a0", "process-focusable"]],
  "swingpole-init": [[56, "a0", "swingpole"]],
  "(event idle manipy)": [
    [61, "v1", "joint"],
    [233, "v1", "process-drawable"],
    [360, "v1", "vector"],
    [368, "v1", "vector"],
    [402, "t9", "(function manipy object)"],
    [475, "a0", "process-drawable"],
    [498, "v1", "process-drawable"],
    [507, "a0", "process-drawable"],
    [535, "v1", "vector"],
    [408, "v1", "float"],
    [462, "v1", "float"],
    [686, "a0", "float"]
  ],
  "(trans idle manipy)": [
    [57, "v1", "process-drawable"],
    [[64, 73], "a0", "collide-shape"]
  ],
  "(code idle manipy)": [
    [61, "a1", "process-drawable"],
    [82, "gp", "process-drawable"],
    [88, "gp", "process-drawable"],
    [131, "a0", "process-drawable"],
    [193, "a0", "process-drawable"],
    [164, "a0", "process"],
    [[159, 190], "gp", "handle"]
  ],
  "manipy-init": [
    [[142, 146], "a0", "collide-shape"],
    [214, "v1", "joint"]
  ],
  "(code active part-tracker)": [
    [[29, 43], "v1", "process-drawable"],
    [[103, 117], "v1", "process-drawable"]
  ],
  "(method 16 lightning-tracker)": [
    [[141, 158], "a0", "process-focusable"],
    [174, "a0", "process-drawable"],
    [[53, 70], "a0", "process-focusable"],
    [82, "a0", "process-focusable"]
  ],
  "(code active lightning-tracker)": [[[71, 81], "v1", "process-drawable"]],
  "(exit active lightning-tracker)": [[4, "v0", "sound-rpc-set-param"]],
  "ja-anim-done?": [[30, "gp", "process-drawable"]],
  "camera-pov-from": [
    [[4, 41], "gp", "target"],
    [21, "v1", "joint"],
    [32, "v1", "joint"]
  ],
  "(event active part-spawner)": [[25, "v1", "vector"]],
  "(exit active launcher)": [[2, "v0", "sound-rpc-set-param"]],
  "(method 11 launcher)": [[128, "v0", "vector"]],
  "launcher-init-by-other": [[136, "v0", "vector"]],
  "(event active touch-tracker)": [
    [71, "a0", "process"],
    [98, "t9", "(function touch-tracker object)"]
  ],
  "(code active touch-tracker)": [
    [22, "a0", "process-drawable"],
    [32, "a0", "collide-shape"]
  ],
  "(event explode explosion)": [
    [13, "v1", "process-drawable"],
    [18, "a0", "collide-shape"]
  ],
  "process-drawable-random-point!": [[[29, 34], "s4", "collide-shape"]],
  "(method 11 part-spawner)": [[112, "a3", "vector"]],
  "(code startup gun-dark-shot)": [[79, "a1", "process-drawable"]],
  "(enter moving gun-dark-shot)": [[16, "a1", "process-drawable"]],
  "(trans moving gun-dark-shot)": [[24, "s3", "process-drawable"]],
  "(code impact gun-dark-shot)": [
    [260, "a0", "process-focusable"],
    [108, "v0", "(array collide-shape)"],
    [156, "s0", "process-focusable"],
    [166, "s0", "process-focusable"],
    [219, "s1", "process-drawable"]
  ],
  "(anon-function 1 gun-dark-shot)": [
    [71, "v1", "process-drawable"],
    [78, "a0", "process-focusable"],
    [86, "a0", "process"],
    [93, "a0", "process"],
    [113, "a0", "process-drawable"]
  ],
  "(exit startup gun-dark-shot)": [[20, "v0", "sound-rpc-set-param"]],
  "eco-track-root-prim-fadeout": [[3, "a0", "collide-shape"]],
  "process-drawable-shock-skel-effect": [
    [[47, 51], "a1", "cspace"],
    [87, "v0", "(array cspace)"],
    [251, "v1", "lightning-tracker"],
    [253, "v1", "lightning-tracker"],
    [59, "a1", "cspace"],
    [119, "a0", "cspace"],
    [131, "a0", "cspace"],
    [311, "a0", "(pointer uint128)"],
    [360, "a0", "(pointer uint128)"]
  ],
  "(method 13 editable-face)": [[[31, 84], "s3", "(inline-array vector)"]],
  "(method 13 editable-plane)": [[[37, 90], "s3", "(inline-array vector)"]],
  "target-standard-event-handler": [
    [45, "v1", "(pointer process)"],
    [93, "a0", "vector"],
    [203, "a0", "process"],
    [205, "v1", "(pointer process)"],
    [228, "a0", "process"],
    [230, "v1", "(pointer process)"],
    [250, "a0", "process"],
    [252, "v1", "(pointer process)"],
    [343, "s5", "process"],
    [345, "v1", "(pointer process)"],
    [369, "a0", "process"],
    [371, "v1", "(pointer process)"],
    [392, "a0", "process"],
    [394, "v1", "(pointer process)"],
    [439, "a0", "process"],
    [441, "v1", "(pointer process)"],
    [461, "a0", "process"],
    [463, "v1", "(pointer process)"],
    [640, "a0", "process"],
    [642, "v1", "(pointer process)"],
    [698, "v1", "(pointer process)"],
    [68, "a0", "vector"]
  ],
  "(method 21 collide-cache)": [
    [[62, 86], "a3", "(inline-array collide-cache-tri)"]
  ],
  "(method 13 collide-cache)": [[303, "v1", "process-drawable"]],
  "(method 19 collide-cache)": [
    [26, "a0", "connection"],
    [27, "a0", "collide-shape"],
    [105, "a0", "connection"],
    [106, "a0", "collide-shape"]
  ],
  "(method 20 collide-cache)": [
    [50, "v1", "connection"],
    [51, "s1", "collide-shape"],
    [114, "v1", "connection"],
    [115, "s1", "collide-shape"]
  ],
  "(method 9 collide-cache)": [
    //[[28, 56], "gp", "collide-shape-prim"],
    [33, "gp", "collide-cache-prim"],
    [35, "gp", "collide-shape-prim"],
    [[50, 56], "gp", "collide-cache-prim"],
    [36, "v1", "collide-shape-prim-sphere"],
    [[4, 26], "gp", "collide-cache-tri"]
  ],
  "col-rend-draw": [
    [[161, 217], "s5", "collide-cache-prim"],
    [164, "v1", "collide-shape-prim-sphere"],
    [[14, 152], "s3", "collide-cache-tri"]
  ],
  "effect-param->sound-spec": [[178, "v1", "collide-shape-moving"]],
  "(method 10 effect-control)": [
    [128, "v1", "collide-shape-moving"],
    [183, "s3", "(pointer object)"],
    [187, "s3", "basic"],
    [340, "s3", "basic"],
    [390, "s3", "basic"],
    [462, "s3", "basic"],
    [483, "s3", "basic"],
    [[497, 575], "s3", "death-info"]
  ],
  "(method 12 effect-control)": [
    [99, "gp", "(pointer int8)"],
    ["_stack_", 112, "res-tag"]
  ],
  "(method 55 enemy)": [[[66, 70], "a0", "process-focusable"]],
  "(method 74 enemy)": [
    [50, "s3", "process-drawable"],
    [94, "v1", "attack-info"],
    [[111, 205], "s2", "attack-info"],
    [554, "a0", "vector"]
  ],
  "(method 56 enemy)": [[[0, 6], "v1", "attack-info"]],
  "(method 89 enemy)": [[28, "a1", "art-joint-anim"]],
  "(method 87 enemy)": [[52, "s5", "art-joint-anim"]],
  "(code jump enemy)": [[30, "v0", "enemy-jump-info"]],
  "(method 77 enemy)": [[17, "a1", "art-joint-anim"]],
  "(method 108 enemy)": [[[2, 51], "s4", "touching-shapes-entry"]],
  "(method 130 enemy)": [[37, "t1", "int"]],
  "(method 113 enemy)": [["_stack_", 16, "res-tag"]],
  "(method 113 nav-enemy)": [["_stack_", 16, "res-tag"]],
  "(code falling-ambush grunt)": [[53, "v1", "art-joint-anim"]],
  "(code active grunt)": [
    [227, "gp", "art-joint-anim"],
    [271, "gp", "art-joint-anim"],
    [354, "v1", "art-joint-anim"],
    [414, "v1", "art-joint-anim"],
    [143, "gp", "art-joint-anim"]
  ],
  "(code hostile grunt)": [[122, "gp", "art-joint-anim"]],
  "(code attack grunt)": [
    [55, "gp", "art-joint-anim"],
    [155, "a0", "grunt-anim-info"]
  ],
  "(enter spin-attack grunt)": [[[43, 48], "gp", "process-focusable"]],
  "(code spin-attack grunt)": [
    [45, "gp", "art-joint-anim"],
    [[73, 77], "a0", "process-focusable"]
  ],
  "(code circling grunt)": [
    [260, "v1", "art-joint-anim"],
    [308, "v1", "art-joint-anim"],
    [153, "v1", "art-joint-anim"],
    [153, "gp", "art-joint-anim"]
  ],
  "(code pacing grunt)": [[145, "gp", "art-joint-anim"]],
  "(code stop-chase grunt)": [[77, "gp", "art-joint-anim"]],
  "(method 77 grunt)": [
    [87, "s4", "art-joint-anim"],
    [233, "a1", "art-joint-anim"],
    [323, "s4", "art-joint-anim"]
  ],
  "(method 78 grunt)": [
    [53, "s4", "art-joint-anim"],
    [91, "a1", "art-joint-anim"]
  ],
  "(trans wait-for-focus grunt)": [
    [40, "s5", "process-focusable"],
    [13, "s5", "process-focusable"]
  ],
  "(method 132 grunt)": [[16, "t9", "(function nav-enemy none)"]],
  "(method 77 flitter)": [
    [14, "v1", "art-joint-anim"],
    [69, "v1", "art-joint-anim"]
  ],
  "(method 78 flitter)": [[15, "a1", "art-joint-anim"]],
  "(code ambush flitter)": [[[72, 76], "a0", "process-focusable"]],
  "(code ambush-jumping flitter)": [
    [14, "v1", "art-joint-anim"],
    [191, "v1", "art-joint-anim"]
  ],
  "(method 180 flitter)": [[17, "s5", "process-focusable"]],
  "(post active flitter)": [[9, "t9", "(function none)"]],
  "(code stare flitter)": [[126, "v1", "art-joint-anim"]],
  "(post stare flitter)": [[9, "t9", "(function none)"]],
  "(trans circling flitter)": [[14, "gp", "process-focusable"]],
  "(code circling flitter)": [[27, "v1", "art-joint-anim"]],
  "(trans attack flitter)": [[16, "s5", "process-focusable"]],
  "(code attack flitter)": [
    [20, "v1", "art-joint-anim"],
    [147, "v1", "art-joint-anim"]
  ],
  "(method 132 flitter)": [[16, "t9", "(function nav-enemy none)"]],
  "(code target-tube)": [[33, "v1", "art-joint-anim"]],
  "(code target-tube-start)": [[109, "v1", "float"]],
  "(event slide-control-ride slide-control)": [
    [21, "gp", "process-drawable"],
    [28, "v1", "vector"],
    [32, "v1", "vector"],
    [36, "v1", "vector"]
  ],
  "bones-set-sqwc": [[2, "v1", "dma-bank-control"]],
  "bones-reset-sqwc": [[2, "v1", "dma-bank-control"]],
  "bones-init": [
    [1, "v1", "bone-memory"],
    [6, "a1", "bone-memory"],
    [10, "a1", "bone-memory"],
    [14, "a1", "bone-memory"],
    [18, "a1", "bone-memory"],
    [22, "a1", "bone-memory"],
    [26, "a1", "bone-memory"],
    [44, "a0", "dma-packet"],
    [45, "a0", "(pointer uint64)"]
  ],
  "bones-mtx-calc-execute": [
    [[126, 154], "a0", "pris-mtx"],
    [[126, 154], "a1", "pris-mtx"],
    [65, "v1", "bone-memory"],
    [70, "a1", "bone-memory"],
    [74, "a1", "bone-memory"],
    [78, "a1", "bone-memory"],
    [82, "a1", "bone-memory"],
    [86, "a1", "bone-memory"],
    [90, "a1", "bone-memory"],
    [94, "a0", "dma-bank-control"],
    [157, "a0", "dma-bank-control"]
  ],
  "foreground-init": [
    [[1, 100], "gp", "foreground-work"],
    [21, "a0", "dma-packet"],
    [22, "a0", "(pointer uint64)"]
  ],
  "texscroll-make-request": [[[5, 40], "a1", "mei-texture-scroll"]],
  "texscroll-execute": [
    [19, "t1", "pointer"],
    [15, "a2", "merc-fragment-control"],
    [[20, 24], "t1", "merc-fragment"],
    [40, "a2", "merc-fragment-control"],
    [45, "a2", "merc-fragment-control"],
    [48, "a2", "merc-fragment-control"],
    [51, "a2", "int"],
    [[10, 31], "a1", "mei-texture-scroll"],
    [39, "t1", "(pointer int8)"]
  ],
  "foreground-wrapup": [
    [[1, 90], "gp", "foreground-work"],
    [[25, 31], "a0", "dma-packet"],
    [[55, 60], "a0", "dma-packet"]
  ],
  "foreground-draw": [
    [[1, 64], "at", "foreground-work"],
    [13, "t0", "foreground-work"],
    [27, "t1", "foreground-work"],
    [32, "a2", "foreground-work"],
    [37, "a1", "foreground-work"],
    [70, "a0", "foreground-work"],
    [114, "v1", "foreground-work"],
    [116, "v1", "foreground-work"],
    [118, "v1", "foreground-work"],
    [142, "v1", "foreground-work"],
    [187, "a0", "foreground-work"],
    [220, "a0", "foreground-work"],
    [233, "a0", "foreground-work"],
    [256, "a0", "foreground-work"],
    [369, "v1", "foreground-work"],
    [377, "a0", "foreground-work"],
    [417, "a0", "foreground-work"],
    [432, "a0", "foreground-work"],
    [445, "v1", "foreground-work"],
    [468, "v1", "foreground-work"],
    [475, "v1", "foreground-work"],
    [500, "v1", "foreground-work"],
    [518, "v1", "foreground-work"],
    [524, "v1", "foreground-work"],
    [553, "a0", "foreground-work"],
    [583, "v1", "foreground-work"],
    [594, "v1", "foreground-work"],
    [602, "v1", "foreground-work"],
    [611, "v1", "foreground-work"],
    [654, "a0", "foreground-work"],
    [648, "s5", "int"],
    [315, "a2", "(pointer uint8)"],
    [321, "v1", "pointer"],
    [338, "a3", "(pointer uint8)"],
    [344, "v1", "pointer"],
    [[4, 61], "a0", "bone-calculation"],
    [[185, 189], "v1", "mei-texture-scroll"],
    [[252, 281], "v1", "mei-envmap-tint"]
  ],
  "foreground-add-mtx-calc": [[1, "v1", "foreground-work"]],
  "foreground-shadow": [
    [2, "v1", "foreground-work"],
    [[13, 19], "t1", "vector"]
  ],
  "dma-add-process-drawable": [
    [433, "a0", "foreground-work"],
    [545, "t0", "(pointer uint128)"],
    [39, "a0", "foreground-work"],
    [42, "a0", "foreground-work"],
    [[128, 146], "v1", "mood-context"]
  ],
  "foreground-ripple": [
    [2, "v1", "foreground-work"],
    [25, "v1", "foreground-work"],
    [[27, 32], "a0", "foreground-work"]
  ],
  "dark-lightning-handler": [
    [64, "s5", "process-drawable"],
    [211, "gp", "process-drawable"],
    [147, "s5", "process-drawable"],
    [251, "gp", "process-drawable"],
    [312, "a0", "lightning-tracker"]
  ],
  "(post idle air-train)": [[4, "t9", "(function none)"]],
  "(anon-function 3 ctywide-scenes)": [
    [13, "t9", "(function mood-context symbol)"],
    [33, "t9", "(function mood-context symbol)"]
  ],
  "(anon-function 2 ctywide-scenes)": [
    [13, "t9", "(function mood-context symbol)"],
    [33, "t9", "(function mood-context symbol)"]
  ],
  "(anon-function 1 ctywide-scenes)": [
    [13, "t9", "(function mood-context symbol)"],
    [33, "t9", "(function mood-context symbol)"]
  ],
  "(anon-function 0 ctywide-scenes)": [
    [13, "t9", "(function mood-context symbol)"],
    [33, "t9", "(function mood-context symbol)"]
  ],
  "(method 11 fort-trap-door)": [[53, "a0", "collide-shape-moving"]],
  "(method 0 joint-exploder-tuning)": [
    [[5, 79], "v0", "joint-exploder-tuning"]
  ],
  "joint-exploder-init-by-other": [
    [48, "a0", "process-drawable"],
    [57, "v1", "process-drawable"],
    [64, "a0", "process-drawable"]
  ],
  "(method 23 joint-exploder)": [[26, "v1", "process-drawable"]],
  "(method 28 joint-exploder)": [[[0, 250], "s5", "joint-exploder-list"]],
  "joint-exploder-joint-callback": [[3, "s4", "joint-exploder"]],
  "(event idle fort-trap-door)": [[4, "v1", "attack-info"]],
  "(code idle hide-light)": [[10, "v1", "art-joint-anim"]],
  "(event impact turret-shot)": [[11, "s4", "process-drawable"]],
  "(code impact turret-shot)": [[4, "v1", "collide-shape-prim-group"]],
  "(method 29 sinking-plat)": [
    [6, "v0", "(function rigid-body-platform float none)"]
  ],
  "(code collapse beam)": [[25, "v1", "art-joint-anim"]],
  "(code fall ruins-bridge)": [
    [16, "v1", "collide-shape-prim-group"],
    [23, "v1", "collide-shape-prim-group"],
    [31, "v1", "collide-shape-prim-group"],
    [39, "v1", "collide-shape-prim-group"]
  ],
  "(event fall ruins-drop-plat)": [[10, "v1", "collide-shape-prim-group"]],
  "(post fall ruins-drop-plat)": [[20, "t9", "(function none)"]],
  "(code target-death)": [
    [467, "v1", "art-joint-anim"],
    [594, "v1", "art-joint-anim"],
    [852, "v1", "art-joint-anim"]
  ],
  "throne-activate": [[3, "f0", "meters"]],
  "throne-deactivate": [[3, "f0", "meters"]],
  "palroof-activate": [[6, "f0", "meters"]],
  "palroof-deactivate": [[6, "f0", "meters"]],
  "check-onintent-bugs": [[[31, 49], "s3", "sprite-vec-data-2d"]],
  "(anon-function 3 onintent-scenes)": [
    [13, "t9", "(function mood-context none)"]
  ],
  "(anon-function 2 onintent-scenes)": [
    [13, "t9", "(function mood-context none)"]
  ],
  "(anon-function 1 onintent-scenes)": [
    [13, "t9", "(function mood-context none)"]
  ],
  "(anon-function 0 onintent-scenes)": [
    [13, "t9", "(function mood-context none)"]
  ],
  "(anon-function 2 stadium-scenes)": [
    [60, "v1", "process-drawable"],
    [76, "v1", "process-drawable"],
    [79, "v1", "process-drawable"]
  ],
  "(anon-function 5 stadium-scenes)": [
    [13, "t9", "(function mood-context none)"]
  ],
  "(anon-function 6 stadium-scenes)": [
    [13, "t9", "(function mood-context none)"]
  ],
  "(anon-function 7 stadium-scenes)": [
    [13, "t9", "(function mood-context none)"]
  ],
  "(anon-function 8 stadium-scenes)": [
    [13, "t9", "(function mood-context none)"]
  ],
  "(anon-function 9 stadium-scenes)": [
    [13, "t9", "(function mood-context none)"]
  ],
  "(anon-function 10 stadium-scenes)": [
    [13, "t9", "(function mood-context none)"]
  ],
  "(anon-function 11 stadium-scenes)": [
    [13, "t9", "(function mood-context none)"]
  ],
  "(anon-function 12 stadium-scenes)": [
    [13, "t9", "(function mood-context none)"]
  ],
  "(anon-function 13 stadium-scenes)": [
    [13, "t9", "(function mood-context none)"]
  ],
  "(anon-function 14 stadium-scenes)": [
    [13, "t9", "(function mood-context none)"]
  ],
  "(anon-function 15 stadium-scenes)": [
    [13, "t9", "(function mood-context none)"]
  ],
  "(anon-function 16 stadium-scenes)": [
    [13, "t9", "(function mood-context none)"]
  ],
  "(anon-function 17 stadium-scenes)": [
    [13, "t9", "(function mood-context none)"]
  ],
  "(anon-function 18 stadium-scenes)": [
    [13, "t9", "(function mood-context none)"]
  ],
  "(anon-function 19 stadium-scenes)": [
    [13, "t9", "(function mood-context none)"]
  ],
  "(anon-function 20 stadium-scenes)": [
    [13, "t9", "(function mood-context none)"]
  ],
  "(anon-function 3 canyon-scenes)": [
    [67, "v0", "process-drawable"],
    [72, "v0", "process-drawable"]
  ],
  "(anon-function 8 mountain-scenes)": [[2, "v0", "sound-rpc-set-param"]],
  "(anon-function 27 intro-scenes)": [[[97, 100], "v1", "dma-packet"]],
  "(anon-function 24 intro-scenes)": [[[213, 216], "v1", "dma-packet"]],
  "(anon-function 18 intro-scenes)": [
    [23, "t9", "(function mood-context none)"],
    [43, "t9", "(function mood-context none)"],
    [63, "t9", "(function mood-context none)"]
  ],
  "(anon-function 16 intro-scenes)": [[4, "v0", "target"]],
  "(anon-function 8 intro-scenes)": [
    [49, "t9", "(function mood-context none)"]
  ],
  "(anon-function 3 intro-scenes)": [
    [13, "t9", "(function mood-context none)"]
  ],
  "birth-func-atoll-bird-wing": [[[2, 25], "v1", "sprite-vec-data-2d"]],
  "(anon-function 17 nestb-scenes)": [[15, "v0", "float"]],
  "movie-nest-metalkor-shot-draw-impact": [
    [224, "v1", "process-drawable"],
    [345, "v1", "process-drawable"]
  ],
  "(anon-function 11 nestb-scenes)": [
    [13, "v0", "target"],
    [8, "v0", "target"]
  ],
  "(anon-function 10 nestb-scenes)": [
    [8, "v0", "target"],
    [13, "v0", "target"]
  ],
  "attach-squid-movie-part": [[20, "v1", "float"]],
  "attach-squid-break-movie-part": [[44, "v1", "float"]],
  "movie-consite-metalkor-shot-draw-impact": [
    [224, "v1", "process-drawable"],
    [345, "v1", "process-drawable"]
  ],
  "(anon-function 3 consite-scenes)": [
    [8, "v0", "target"],
    [13, "v0", "target"]
  ],
  "(anon-function 2 consite-scenes)": [
    [8, "v0", "target"],
    [13, "v0", "target"]
  ],
  "(anon-function 2 under-scenes)": [[21, "v0", "target"]],
  "hiphog-mirror-sheen-func": [
    [[50, 64], "a2", "ripple-wave"],
    [49, "a2", "(inline-array ripple-wave)"],
    [48, "a2", "ripple-wave"]
  ],
  "(anon-function 7 outro-scenes)": [
    [13, "t9", "(function mood-context none)"]
  ],
  "(anon-function 4 outro-scenes)": [
    [13, "t9", "(function mood-context none)"],
    [33, "t9", "(function mood-context none)"],
    [53, "t9", "(function mood-context none)"],
    [73, "t9", "(function mood-context none)"]
  ],
  "(code target-gun-stance)": [
    [598, "v1", "art-joint-anim"],
    [152, "v1", "art-joint-anim"],
    [248, "v1", "art-joint-anim"],
    [345, "v1", "art-joint-anim"],
    [442, "v1", "art-joint-anim"]
  ],
  "find-instance-by-name-level": [
    [11, "v1", "drawable-tree-instance-shrub"],
    [38, "v1", "drawable-tree-instance-tie"]
  ],
  "dma-add-process-drawable-hud": [[11, "a0", "foreground-work"]],
  "find-instance-by-index": [
    [26, "t1", "drawable-tree-instance-shrub"],
    [40, "t1", "drawable-tree-instance-tie"]
  ],
  "print-prototype-list": [
    [25, "v1", "drawable-tree-instance-shrub"],
    [104, "v1", "drawable-tree-instance-tie"]
  ],
  "draw-instance-info": [
    [[188, 203], "s5", "prototype-bucket-shrub"],
    [[192, 303], "s1", "prototype-shrubbery"],
    [[359, 400], "v1", "prototype-tie"],
    [[44, 64], "s1", "drawable-inline-array-instance-tie"],
    [[331, 450], "s5", "prototype-bucket-tie"]
  ],
  "set-shadow-by-name": [[7, "v1", "process-drawable"]],
  "get-shadow-by-name": [[7, "v1", "process-drawable"]],
  "(anon-function 2 memory-usage)": [[211, "v1", "collide-shape-moving"]],
  "(method 9 screen-filter)": [
    [[25, 31], "a0", "dma-packet"],
    [[34, 40], "a0", "gs-gif-tag"],
    [45, "a0", "(pointer gs-test)"],
    [47, "a0", "(pointer gs-reg64)"],
    [[72, 102], "t1", "rgba"]
  ],
  "(method 16 nav-engine)": [[92, "gp", "nav-engine-spr-buffer"]],
  "(method 12 nav-engine)": [
    [[22, 28], "v1", "connection"],
    [[29, 31], "a0", "process-focusable"],
    [[34, 86], "s2", "collide-shape"],
    [90, "v1", "collide-shape-prim-group"],
    [110, "s2", "collide-shape-prim-sphere"]
  ],
  "(method 11 nav-state)": [[37, "v1", "float"]],
  "(method 18 nav-control)": [[252, "a2", "float"]],
  "(method 23 nav-mesh)": [["_stack_", 16, "res-tag"]],
  "nav-control-validate": [
    [29, "s5", "int"],
    [29, "v1", "int"]
  ],
  "(method 43 nav-mesh)": [["_stack_", 28, "float"]],
  "(code open gungame-door)": [[35, "v1", "art-joint-anim"]],
  "(event idle gun-dummy)": [
    [[35, 64], "s5", "attack-info"],
    [70, "gp", "process-drawable"]
  ],
  "(method 29 gun-dummy)": [[26, "v0", "path-control"]],
  "(method 30 gun-dummy)": [
    [3, "v1", "tpath-control-frame"],
    [5, "v1", "(inline-array tpath-control-frame)"],
    [10, "v1", "tpath-control-frame"],
    [17, "v1", "tpath-control-frame"],
    [24, "v1", "tpath-control-frame"],
    [31, "v1", "tpath-control-frame"],
    [38, "v1", "tpath-control-frame"],
    [12, "v1", "(inline-array tpath-control-frame)"],
    [19, "v1", "(inline-array tpath-control-frame)"],
    [26, "v1", "(inline-array tpath-control-frame)"],
    [33, "v1", "(inline-array tpath-control-frame)"],
    [40, "v1", "(inline-array tpath-control-frame)"]
  ],
  "(method 31 gun-dummy)": [[40, "v1", "(inline-array tpath-control-frame)"]],
  "(method 10 training-manager)": [[51, "t9", "(function process none)"]],
  "(trans course training-manager)": [[[22, 493], "gp", "hud"]],
  "(code end-course training-manager)": [[28, "gp", "process-drawable"]],
  "(method 21 training-manager)": [
    [23, "a1", "process-focusable"],
    [34, "a1", "process-focusable"]
  ],
  "(method 26 training-manager)": [[30, "s2", "process-focusable"]],
  "(method 22 training-manager)": [[123, "v1", "process-focusable"]],
  "(anon-function 1 gungame-obs)": [[50, "gp", "process-drawable"]],
  "(anon-function 3 gungame-obs)": [[50, "gp", "process-drawable"]],
  "(event end-course training-manager)": [[13, "a0", "process-drawable"]],
  "(event course training-manager)": [
    [4, "a0", "process-taskable"],
    [40, "a0", "process-drawable"]
  ],
  "(event yellow-training-intro training-manager)": [
    [13, "a0", "process-drawable"]
  ],
  "(method 23 training-manager)": [[104, "s0", "process-focusable"]],
  "(method 11 training-manager)": [["_stack_", 16, "res-tag"]],
  "attach-pod-part": [[32, "v1", "float"]],
  "(method 30 collectable)": [[109, "v1", "collide-shape"]],
  "(method 32 collectable)": [
    [19, "v1", "int"],
    [19, "a0", "int"],
    [23, "a0", "int"],
    [155, "v1", "process-drawable"]
  ],
  "(anon-function 69 collectables)": [
    //[[1, 6], "v1", "handle"],
    [2, "v1", "handle"],
    [5, "v1", "handle"],
    [8, "v1", "handle"],
    [13, "v1", "collectable"],
    [[34, 39], "a0", "process-focusable"]
  ],
  "check-blue-suck": [[19, "v1", "collide-shape"]],
  "add-blue-motion": [[27, "s2", "process-focusable"]],
  "collectable-standard-event-handler": [
    [84, "a0", "vector"],
    [102, "a0", "vector"],
    [[167, 171], "a0", "process"],
    [[292, 296], "a0", "process"]
  ],
  "(event pickup collectable)": [
    [17, "a0", "vector"],
    [18, "v1", "vector"]
  ],
  "(code die eco)": [[55, "v1", "float"]],
  "(code pickup eco)": [
    [39, "v0", "state"],
    [41, "t9", "(function none)"]
  ],
  "(method 10 gem)": [[12, "t9", "(function gem none)"]],
  "(method 9 fact-info)": [
    [245, "a0", "process-drawable"],
    [293, "a0", "process-drawable"]
  ],
  "(method 179 fodder)": [[[16, 20], "a0", "process-focusable"]],
  "(code notice fodder)": [
    [78, "v1", "art-joint-anim"],
    [54, "v1", "float"],
    [150, "v1", "float"]
  ],
  "(code active fodder)": [
    [26, "v1", "art-joint-anim"],
    [112, "v1", "art-joint-anim"],
    [283, "v1", "art-joint-anim"],
    [179, "v1", "art-joint-anim"]
  ],
  "(method 182 fodder)": [[34, "v1", "float"]],
  "(trans hostile fodder)": [
    [[25, 29], "a0", "process-focusable"],
    [105, "v1", "float"]
  ],
  "(code circling fodder)": [
    [243, "v1", "art-joint-anim"],
    [129, "gp", "art-joint-anim"]
  ],
  "(method 77 fodder)": [
    [57, "s5", "art-joint-anim"],
    [85, "s4", "art-joint-anim"]
  ],
  "(method 78 fodder)": [[16, "v1", "art-joint-anim"]],
  "(method 181 fodder)": [[2, "v1", "collide-shape-prim-group"]],
  "(method 7 fodder)": [[19, "t9", "(function nav-enemy int nav-enemy)"]],
  "(post idle fodder)": [[4, "t9", "(function none)"]],
  "(method 180 fodder)": [[24, "s1", "fodder"]],
  "(method 55 fodder)": [[29, "s5", "process-drawable"]],
<<<<<<< HEAD
  "(trans gun-shoot crimson-guard-level)": [[21, "v1", "process-focusable"]],
  "(enter close-attack crimson-guard-level)": [
    [2, "v1", "collide-shape-prim-group"]
  ],
  "(exit close-attack crimson-guard-level)": [
    [2, "v1", "collide-shape-prim-group"]
  ],
  "(exit attack crimson-guard-level)": [
    [8, "v1", "collide-shape-prim-group"],
    [16, "v1", "collide-shape-prim-group"]
  ],
  "(exit get-up-front crimson-guard-level)": [
    [3, "v1", "collide-shape-prim-group"],
    [6, "v1", "collide-shape-prim-group"],
    [8, "v1", "collide-shape-prim-group"],
    [11, "v1", "collide-shape-prim-group"],
    [14, "v1", "collide-shape-prim-group"],
    [17, "v1", "collide-shape-prim-group"]
  ],
  "(exit get-up-back crimson-guard-level)": [
    [3, "v1", "collide-shape-prim-group"],
    [6, "v1", "collide-shape-prim-group"],
    [8, "v1", "collide-shape-prim-group"],
    [11, "v1", "collide-shape-prim-group"],
    [14, "v1", "collide-shape-prim-group"],
    [17, "v1", "collide-shape-prim-group"]
  ],
  "(enter knocked crimson-guard-level)": [
    [8, "v1", "collide-shape-prim-group"],
    [11, "v1", "collide-shape-prim-group"],
    [14, "v1", "collide-shape-prim-group"],
    [17, "v1", "collide-shape-prim-group"],
    [19, "v1", "collide-shape-prim-group"],
    [21, "v1", "collide-shape-prim-group"]
  ],
  "(method 201 crimson-guard-level)": [[18, "s3", "process-focusable"]],
  "(method 7 crimson-guard-level)": [
    [19, "t9", "(function nav-enemy int nav-enemy)"]
  ],
  "(method 115 crimson-guard-level)": [[33, "v0", "vector"]],
  "(method 198 crimson-guard-level)": [[242, "s4", "collide-shape-prim"]]
=======
  "(method 13 hud-box)": [
    [[63, 70], "t4", "dma-packet"],
    [[72, 79], "t4", "gs-gif-tag"],
    [83, "t4", "(pointer gs-test)"],
    [85, "t4", "(pointer gs-reg64)"],
    [87, "t4", "(pointer gs-alpha)"],
    [89, "t4", "(pointer gs-reg64)"],
    [[96, 101], "t3", "(pointer uint128)"],
    [[110, 144], "t4", "(inline-array vector4w)"],
    [[156, 163], "t2", "dma-packet"],
    [[165, 172], "t2", "gs-gif-tag"],
    [176, "t2", "(pointer gs-alpha)"],
    [178, "t2", "(pointer gs-reg64)"],
    [180, "t2", "(pointer gs-rgbaq)"],
    [182, "t2", "(pointer gs-reg64)"],
    [[187, 212], "t2", "(inline-array vector4w)"]
  ],
  "(method 9 hud-sprite)": [
    [[27, 34], "v1", "(pointer uint128)"],
    [[39, 280], "v1", "(inline-array vector)"],
    [[280, 316], "v1", "(inline-array vector4w)"]
  ],
  "(method 9 hud-box)": [
    [[1, 53], "v1", "(inline-array vector4w)"]
  ],
  "(method 10 hud-box)": [
    [[1, 8], "a2", "dma-packet"],
    [[10, 17], "a2", "gs-gif-tag"],
    [21, "a2", "(pointer gs-test)"],
    [23, "a2", "(pointer gs-reg64)"],
    [25, "a2", "(pointer gs-alpha)"],
    [27, "a2", "(pointer gs-reg64)"],
    [[31, 77], "v1", "(inline-array vector4w)"]
  ],
  "(method 11 hud-box)": [
    [[1, 8], "a2", "dma-packet"],
    [[10, 17], "a2", "gs-gif-tag"],
    [21, "a2", "(pointer gs-test)"],
    [23, "a2", "(pointer gs-reg64)"],
    [25, "a2", "(pointer gs-alpha)"],
    [27, "a2", "(pointer gs-reg64)"],
    [[31, 77], "v1", "(inline-array vector4w)"]
  ],
  "(method 12 hud-box)": [
    [[1, 8], "a2", "dma-packet"],
    [[10, 17], "a2", "gs-gif-tag"],
    [21, "a2", "(pointer gs-test)"],
    [23, "a2", "(pointer gs-reg64)"],
    [25, "a2", "(pointer gs-alpha)"],
    [27, "a2", "(pointer gs-reg64)"],
    [[31, 77], "v1", "(inline-array vector4w)"]
  ],
  "(method 14 hud-box)": [
    [[1, 8], "a2", "dma-packet"],
    [[10, 17], "a2", "gs-gif-tag"],
    [43, "a1", "(pointer gs-scissor)"],
    [45, "a1", "(pointer gs-reg64)"]
  ],
  "(method 15 hud-box)": [
    [[1, 8], "a0", "dma-packet"],
    [[10, 17], "a0", "gs-gif-tag"],
    [21, "a0", "(pointer gs-scissor)"],
    [23, "a0", "(pointer gs-reg64)"]
  ],
  "hud-create-icon": [
    [35, "a0", "process-drawable"]
  ],
  "hide-hud": [
    [11, "v1", "connection"],
    [23, "v1", "connection"]
  ],
  "enable-hud": [
    [17, "v1", "connection"]
  ],
  "hide-hud-quick": [
    [11, "v1", "connection"],
    [23, "v1", "connection"]
  ],
  "show-hud": [
    [22, "v1", "connection"],
    [34, "v1", "connection"]
  ],
  "hud-hidden?": [
    [9, "v1", "connection"],
    [[9, 13], "a0", "hud"]
  ],
  "(method 15 hud-dark-eco-symbol)": [
    [[9, 14], "v1", "hud-health"]
  ],
  "(method 15 hud-gun)": [
    [[251, 256], "v1", "dma-packet"]
  ]
>>>>>>> 15a8a9c8
}<|MERGE_RESOLUTION|>--- conflicted
+++ resolved
@@ -5546,49 +5546,6 @@
   "(post idle fodder)": [[4, "t9", "(function none)"]],
   "(method 180 fodder)": [[24, "s1", "fodder"]],
   "(method 55 fodder)": [[29, "s5", "process-drawable"]],
-<<<<<<< HEAD
-  "(trans gun-shoot crimson-guard-level)": [[21, "v1", "process-focusable"]],
-  "(enter close-attack crimson-guard-level)": [
-    [2, "v1", "collide-shape-prim-group"]
-  ],
-  "(exit close-attack crimson-guard-level)": [
-    [2, "v1", "collide-shape-prim-group"]
-  ],
-  "(exit attack crimson-guard-level)": [
-    [8, "v1", "collide-shape-prim-group"],
-    [16, "v1", "collide-shape-prim-group"]
-  ],
-  "(exit get-up-front crimson-guard-level)": [
-    [3, "v1", "collide-shape-prim-group"],
-    [6, "v1", "collide-shape-prim-group"],
-    [8, "v1", "collide-shape-prim-group"],
-    [11, "v1", "collide-shape-prim-group"],
-    [14, "v1", "collide-shape-prim-group"],
-    [17, "v1", "collide-shape-prim-group"]
-  ],
-  "(exit get-up-back crimson-guard-level)": [
-    [3, "v1", "collide-shape-prim-group"],
-    [6, "v1", "collide-shape-prim-group"],
-    [8, "v1", "collide-shape-prim-group"],
-    [11, "v1", "collide-shape-prim-group"],
-    [14, "v1", "collide-shape-prim-group"],
-    [17, "v1", "collide-shape-prim-group"]
-  ],
-  "(enter knocked crimson-guard-level)": [
-    [8, "v1", "collide-shape-prim-group"],
-    [11, "v1", "collide-shape-prim-group"],
-    [14, "v1", "collide-shape-prim-group"],
-    [17, "v1", "collide-shape-prim-group"],
-    [19, "v1", "collide-shape-prim-group"],
-    [21, "v1", "collide-shape-prim-group"]
-  ],
-  "(method 201 crimson-guard-level)": [[18, "s3", "process-focusable"]],
-  "(method 7 crimson-guard-level)": [
-    [19, "t9", "(function nav-enemy int nav-enemy)"]
-  ],
-  "(method 115 crimson-guard-level)": [[33, "v0", "vector"]],
-  "(method 198 crimson-guard-level)": [[242, "s4", "collide-shape-prim"]]
-=======
   "(method 13 hud-box)": [
     [[63, 70], "t4", "dma-packet"],
     [[72, 79], "t4", "gs-gif-tag"],
@@ -5680,6 +5637,46 @@
   ],
   "(method 15 hud-gun)": [
     [[251, 256], "v1", "dma-packet"]
-  ]
->>>>>>> 15a8a9c8
+  ],
+  "(trans gun-shoot crimson-guard-level)": [[21, "v1", "process-focusable"]],
+  "(enter close-attack crimson-guard-level)": [
+    [2, "v1", "collide-shape-prim-group"]
+  ],
+  "(exit close-attack crimson-guard-level)": [
+    [2, "v1", "collide-shape-prim-group"]
+  ],
+  "(exit attack crimson-guard-level)": [
+    [8, "v1", "collide-shape-prim-group"],
+    [16, "v1", "collide-shape-prim-group"]
+  ],
+  "(exit get-up-front crimson-guard-level)": [
+    [3, "v1", "collide-shape-prim-group"],
+    [6, "v1", "collide-shape-prim-group"],
+    [8, "v1", "collide-shape-prim-group"],
+    [11, "v1", "collide-shape-prim-group"],
+    [14, "v1", "collide-shape-prim-group"],
+    [17, "v1", "collide-shape-prim-group"]
+  ],
+  "(exit get-up-back crimson-guard-level)": [
+    [3, "v1", "collide-shape-prim-group"],
+    [6, "v1", "collide-shape-prim-group"],
+    [8, "v1", "collide-shape-prim-group"],
+    [11, "v1", "collide-shape-prim-group"],
+    [14, "v1", "collide-shape-prim-group"],
+    [17, "v1", "collide-shape-prim-group"]
+  ],
+  "(enter knocked crimson-guard-level)": [
+    [8, "v1", "collide-shape-prim-group"],
+    [11, "v1", "collide-shape-prim-group"],
+    [14, "v1", "collide-shape-prim-group"],
+    [17, "v1", "collide-shape-prim-group"],
+    [19, "v1", "collide-shape-prim-group"],
+    [21, "v1", "collide-shape-prim-group"]
+  ],
+  "(method 201 crimson-guard-level)": [[18, "s3", "process-focusable"]],
+  "(method 7 crimson-guard-level)": [
+    [19, "t9", "(function nav-enemy int nav-enemy)"]
+  ],
+  "(method 115 crimson-guard-level)": [[33, "v0", "vector"]],
+  "(method 198 crimson-guard-level)": [[242, "s4", "collide-shape-prim"]]
 }