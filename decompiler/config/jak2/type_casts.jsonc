{
  // auto find-parent-method possible
  "(method 3 entity-actor)": [[7, "t9", "(function entity entity)"]],
  "(method 3 entity)": [[7, "t9", "(function entity entity)"]],
  //
  "(method 2 array)": [
    [23, "gp", "(array int32)"],
    [43, "gp", "(array uint32)"],
    [63, "gp", "(array int64)"],
    [83, "gp", "(array uint64)"],
    [102, "gp", "(array int8)"],
    [121, "gp", "(array uint8)"],
    [141, "gp", "(array int16)"],
    [161, "gp", "(array uint16)"],
    [186, "gp", "(array uint128)"],
    [204, "gp", "(array int32)"],
    [223, "gp", "(array float)"],
    [232, "gp", "(array float)"],
    [249, "gp", "(array basic)"],
    [258, "gp", "(array basic)"]
  ],
  "(method 3 array)": [
    [51, "gp", "(array int32)"],
    [69, "gp", "(array uint32)"],
    [87, "gp", "(array int64)"],
    [105, "gp", "(array uint64)"],
    [122, "gp", "(array int8)"],
    [139, "gp", "(array int8)"],
    [157, "gp", "(array int16)"],
    [175, "gp", "(array uint16)"],
    [198, "gp", "(array uint128)"],
    [214, "gp", "(array int32)"],
    [233, "gp", "(array float)"],
    [250, "gp", "(array basic)"]
  ],
  "(method 0 cpu-thread)": [[[0, 28], "v0", "cpu-thread"]],
  "(method 0 process)": [
    [11, "a0", "int"],
    [[12, 45], "v0", "process"]
  ],
  "inspect-process-heap": [
    [[4, 11], "s5", "basic"],
    [17, "s5", "pointer"]
  ],
  "(method 14 dead-pool)": [
    [[24, 25], "v1", "(pointer process)"],
    [[30, 39], "s4", "(pointer process)"]
  ],
  "(method 24 dead-pool-heap)": [
    [5, "v1", "pointer"],
    [13, "a0", "pointer"],
    [25, "v1", "pointer"]
  ],
  "method-state": [[12, "a2", "state"]],
  "(method 9 process)": [[[46, 49], "s5", "process"]],
  "(method 10 process)": [[[24, 30], "s4", "protect-frame"]],
  "(method 0 protect-frame)": [
    [0, "a0", "int"],
    [[1, 8], "v0", "protect-frame"]
  ],
  "string-cat-to-last-char": [
    [3, "s5", "(pointer uint8)"],
    [4, "s5", "string"]
  ],
  "enter-state": [
    [68, "s0", "protect-frame"],
    [101, "t9", "(function object object object object object object none)"]
  ],
  "send-event-function": [[[7, 15], "a0", "process"]],
  // MATH
  "logf": [
    [12, "f0", "float"],
    [12, "f1", "float"],
    [19, "f0", "float"],
    [19, "f1", "float"]
  ],
  "log2f": [
    [12, "f0", "float"],
    [12, "f1", "float"],
    [19, "f0", "float"],
    [19, "f1", "float"]
  ],
  "cube-root": [
    [17, "f0", "float"],
    [17, "f1", "float"],
    [18, "f0", "float"],
    [18, "f1", "float"],
    [[23, 32], "f0", "float"]
  ],
  // Quaternion
  "quaternion-look-at!": [[15, "v1", "vector"]],
  "vector-x-quaternion!": [[10, "v1", "(pointer uint128)"]],
  "vector-y-quaternion!": [[10, "v1", "(pointer uint128)"]],
  "vector-z-quaternion!": [[10, "v1", "(pointer uint128)"]],
  "dma-buffer-add-vu-function": [[[9, 33], "t2", "dma-packet"]],
  "dma-buffer-add-buckets": [
    [[1, 4], "v1", "dma-bucket"],
    [5, "v1", "pointer"],
    [[9, 11], "v1", "dma-bucket"],
    [11, "v1", "pointer"]
  ],
  "dma-buffer-patch-buckets": [
    [[6, 8], "a0", "(inline-array dma-bucket)"],
    [8, "a3", "pointer"],
    [14, "a0", "(inline-array dma-bucket)"],
    [3, "a0", "(inline-array dma-bucket)"],
    [36, "a0", "(inline-array dma-bucket)"],
    [10, "a0", "(inline-array dma-bucket)"],
    [18, "a0", "(inline-array dma-bucket)"],
    [[29, 33], "a0", "dma-packet"],
    [34, "a0", "(inline-array dma-bucket)"]
  ],
  "dma-bucket-insert-tag": [
    [[2, 6], "v1", "dma-bucket"],
    [3, "a0", "dma-bucket"]
  ],
  "disasm-vif-details": [
    [[62, 94], "s3", "(pointer uint32)"],
    [[98, 130], "s3", "(pointer uint16)"],
    [[134, 164], "s3", "(pointer uint32)"],
    [[168, 198], "s3", "(pointer uint16)"],
    [[202, 225], "s3", "(pointer uint16)"]
  ],
  "disasm-vif-tag": [
    [[81, 85], "t1", "vif-stcycl-imm"],
    [242, "a0", "vif-unpack-imm"]
  ],
  "disasm-dma-list": [
    [25, "v1", "dma-tag"],
    [153, "v1", "dma-packet"],
    [189, "v1", "dma-packet"],
    [229, "v1", "dma-packet"],
    [258, "v1", "dma-packet"],
    [302, "v1", "dma-packet"],
    [308, "v1", "dma-packet"],
    [152, "v1", "(pointer uint64)"],
    [167, "v1", "(pointer uint64)"],
    [176, "v1", "(pointer uint64)"],
    [198, "v1", "(pointer uint64)"],
    [207, "v1", "(pointer uint64)"],
    [238, "v1", "(pointer uint64)"],
    [247, "v1", "(pointer uint64)"],
    [282, "v1", "(pointer uint64)"],
    [291, "v1", "(pointer uint64)"],
    [324, "v1", "(pointer uint64)"],
    [334, "v1", "(pointer uint64)"]
  ],
  "calculate-basis-functions-vector!": [
    [[8, 20], "v1", "(pointer float)"],
    [[0, 60], "f1", "float"]
  ],
  "curve-evaluate!": [[62, "s5", "pointer"]],
  "vector4-array-add!": [
    [11, "s5", "(inline-array vector4)"],
    [12, "s4", "(inline-array vector4)"],
    [13, "gp", "(inline-array vector4)"]
  ],
  "vector4-array-sub!": [
    [11, "s5", "(inline-array vector4)"],
    [12, "s4", "(inline-array vector4)"],
    [13, "gp", "(inline-array vector4)"]
  ],
  "vector4-array-mul!": [
    [11, "s5", "(inline-array vector4)"],
    [12, "s4", "(inline-array vector4)"],
    [13, "gp", "(inline-array vector4)"]
  ],
  "vector4-array-scale!": [
    [11, "s5", "(inline-array vector4)"],
    [12, "gp", "(inline-array vector4)"]
  ],
  "vector4-array-madd!": [
    [13, "s5", "(inline-array vector4)"],
    [14, "s4", "(inline-array vector4)"],
    [15, "gp", "(inline-array vector4)"]
  ],
  "vector4-array-msub!": [
    [13, "s5", "(inline-array vector4)"],
    [14, "s4", "(inline-array vector4)"],
    [15, "gp", "(inline-array vector4)"]
  ],
  "vector4-array-lerp!": [
    [13, "s5", "(inline-array vector4)"],
    [14, "s4", "(inline-array vector4)"],
    [15, "gp", "(inline-array vector4)"]
  ],
  "vector-segment-distance-point!": [[[21, 30], "f1", "float"]],
  "(method 10 profile-array)": [
    [[6, 10], "a0", "dma-packet"],
    [[16, 19], "a0", "gs-gif-tag"],
    [24, "a0", "(pointer gs-alpha)"],
    [26, "a0", "(pointer gs-reg64)"],
    [28, "a0", "(pointer gs-zbuf)"],
    [30, "a0", "(pointer gs-reg64)"],
    [32, "a0", "(pointer gs-test)"],
    [34, "a0", "(pointer gs-reg64)"],
    [35, "a0", "(pointer uint64)"],
    [37, "a0", "(pointer gs-reg64)"],
    [39, "a0", "(pointer gs-clamp)"],
    [41, "a0", "(pointer gs-reg64)"],
    [43, "a0", "(pointer gs-tex1)"],
    [45, "a0", "(pointer gs-reg64)"],
    [48, "a0", "(pointer gs-texa)"],
    [50, "a0", "(pointer gs-reg64)"],
    [52, "a0", "(pointer gs-texclut)"],
    [54, "a0", "(pointer gs-reg64)"],
    [56, "a0", "(pointer uint64)"],
    [58, "a0", "(pointer gs-reg64)"],
    [[69, 73], "a0", "(pointer uint128)"],
    [[73, 82], "a1", "vector4w"],
    [[82, 89], "a1", "vector4w"],
    [[90, 96], "a0", "vector4w"],
    [[113, 117], "a1", "(pointer uint128)"],
    [[117, 126], "a2", "vector4w"],
    [[126, 136], "a2", "vector4w"],
    [[137, 149], "a1", "vector4w"],
    [[187, 191], "t2", "(pointer int128)"],
    [[191, 225], "t4", "vector4w"],
    [[225, 231], "a2", "vector4w"],
    [[231, 237], "a2", "vector4w"]
  ],
  "draw-sprite2d-xy": [
    [[35, 39], "t0", "dma-packet"],
    [[45, 48], "t0", "gs-gif-tag"],
    [53, "t0", "(pointer gs-prim)"],
    [55, "t0", "(pointer gs-rgbaq)"],
    [66, "t0", "(pointer gs-xyzf)"],
    [87, "t0", "(pointer gs-xyzf)"],
    [[96, 108], "v1", "(pointer uint64)"]
  ],
  "draw-sprite2d-xy-absolute": [
    [[6, 10], "t3", "dma-packet"],
    [[16, 19], "t3", "gs-gif-tag"],
    [24, "t3", "(pointer gs-prim)"],
    [25, "t3", "(pointer gs-rgbaq)"],
    [36, "t3", "(pointer gs-xyzf)"],
    [49, "t3", "(pointer gs-xyzf)"],
    [[62, 69], "v1", "(pointer uint64)"]
  ],
  "draw-quad2d": [
    [[18, 22], "t2", "dma-packet"],
    [[28, 31], "t2", "gs-gif-tag"],
    [36, "t2", "(pointer gs-prim)"],
    [38, "t2", "(pointer gs-rgbaq)"],
    [46, "t2", "(pointer gs-xyzf)"],
    [48, "t2", "(pointer gs-rgbaq)"],
    [61, "t2", "(pointer gs-xyzf)"],
    [63, "t2", "(pointer gs-rgbaq)"],
    [76, "t2", "(pointer gs-xyzf)"],
    [78, "t2", "(pointer gs-rgbaq)"],
    [96, "t2", "(pointer gs-xyzf)"],
    [97, "t2", "(pointer uint64)"],
    [[110, 117], "v1", "(pointer uint64)"]
  ],
  "set-display-gs-state": [
    [[3, 10], "t3", "dma-packet"],
    [[13, 19], "t3", "gs-gif-tag"],
    [30, "t3", "(pointer gs-scissor)"],
    [32, "t3", "(pointer gs-reg64)"],
    [33, "t3", "(pointer gs-xy-offset)"],
    [35, "t3", "(pointer gs-reg64)"],
    [46, "t3", "(pointer gs-frame)"],
    [48, "t3", "(pointer gs-reg64)"],
    [50, "t3", "(pointer gs-test)"],
    [52, "t3", "(pointer gs-reg64)"],
    [54, "t3", "(pointer gs-texa)"],
    [56, "t3", "(pointer gs-reg64)"],
    [58, "t3", "(pointer gs-zbuf)"],
    [60, "t3", "(pointer gs-reg64)"],
    [61, "t3", "(pointer uint64)"],
    [63, "t3", "(pointer gs-reg64)"]
  ],
  "set-display-gs-state-offset": [
    [[3, 10], "t5", "dma-packet"],
    [[13, 19], "t5", "gs-gif-tag"],
    [30, "t5", "(pointer gs-scissor)"],
    [32, "t5", "(pointer gs-reg64)"],
    [40, "t5", "(pointer gs-xy-offset)"],
    [42, "t5", "(pointer gs-reg64)"],
    [53, "t5", "(pointer gs-frame)"],
    [55, "t5", "(pointer gs-reg64)"],
    [57, "t5", "(pointer gs-test)"],
    [59, "t5", "(pointer gs-reg64)"],
    [61, "t5", "(pointer gs-texa)"],
    [63, "t5", "(pointer gs-reg64)"],
    [65, "t5", "(pointer gs-zbuf)"],
    [67, "t5", "(pointer gs-reg64)"],
    [68, "t5", "(pointer uint64)"],
    [70, "t5", "(pointer gs-reg64)"]
  ],
  "reset-display-gs-state": [
    [[3, 8], "a2", "dma-packet"],
    [[14, 17], "a2", "gs-gif-tag"],
    [22, "a1", "(pointer gs-scissor)"],
    [24, "a1", "(pointer gs-reg64)"],
    [26, "a1", "(pointer gs-xy-offset)"],
    [28, "a1", "(pointer gs-reg64)"],
    [30, "a1", "(pointer gs-frame)"],
    [32, "a1", "(pointer gs-reg64)"],
    [34, "a1", "(pointer gs-test)"],
    [36, "a1", "(pointer gs-reg64)"],
    [39, "a1", "(pointer gs-texa)"],
    [41, "a1", "(pointer gs-reg64)"],
    [43, "a1", "(pointer gs-zbuf)"],
    [45, "a1", "(pointer gs-reg64)"],
    [46, "a1", "(pointer uint64)"],
    [48, "a1", "(pointer gs-reg64)"]
  ],
  "(method 3 connection-pers)": [[97, "f0", "float"]],
  "(method 9 connection)": [[8, "a0", "pointer"]],
  "(method 10 connection)": [[8, "a0", "pointer"]],
  "(method 11 connection)": [[5, "a1", "pointer"]],
  "(method 0 engine)": [
    [44, "v1", "pointer"],
    [47, "v1", "pointer"],
    [53, "v1", "connectable"],
    [65, "v1", "connectable"]
  ],
  "(method 12 engine)": [
    [[5, 18], "s4", "connection"],
    [13, "t9", "(function object object object object object)"]
  ],
  "(method 13 engine)": [
    [[5, 28], "s4", "connection"],
    [13, "t9", "(function object object object object object)"]
  ],
  "(method 15 engine)": [[[0, 36], "v1", "connection"]],
  "(method 19 engine)": [[8, "a0", "connection"]],
  "(method 20 engine)": [[8, "a0", "connection"]],
  "(method 21 engine)": [[8, "a0", "connection"]],
  "(method 0 engine-pers)": [
    [32, "v1", "pointer"],
    [23, "v1", "pointer"],
    [26, "v1", "pointer"],
    [24, "v1", "(pointer pointer)"]
  ],
  "(method 3 connection-minimap)": [[97, "f0", "float"]],
  "dma-buffer-add-ref-texture": [
    [[25, 29], "a3", "dma-packet"],
    [[32, 44], "a3", "gs-gif-tag"],
    [[47, 62], "a2", "dma-packet"]
  ],
  "texture-page-default-allocate": [[51, "a3", "texture"]],
  "texture-page-font-allocate": [[33, "a3", "texture"]],
  "(method 24 texture-pool)": [
    [67, "a1", "shader-ptr"],
    [[70, 93], "a1", "adgif-shader"],
    [92, "a1", "adgif-shader"]
  ],
  "upload-vram-data": [
    [[10, 17], "a0", "dma-packet"],
    [[19, 26], "a0", "gs-gif-tag"],
    [35, "a0", "(pointer gs-bitbltbuf)"],
    [37, "a0", "(pointer gs-reg64)"],
    [38, "a0", "(pointer gs-trxpos)"],
    [40, "a0", "(pointer gs-reg64)"],
    [46, "a0", "(pointer gs-trxreg)"],
    [48, "a0", "(pointer gs-reg64)"],
    [49, "a0", "(pointer gs-trxdir)"],
    [51, "a0", "(pointer gs-reg64)"]
  ],
  "upload-vram-pages": [
    [[140, 147], "a0", "dma-packet"],
    [[149, 156], "a0", "gs-gif-tag"],
    [160, "a0", "(pointer int64)"],
    [162, "a0", "(pointer gs-reg64)"],
    [[166, 172], "v1", "dma-packet"]
  ],
  "(method 3 generic-tie-interp-point)": [[19, "gp", "(pointer uint128)"]],
  "(method 19 res-lump)": [
    [46, "t2", "(pointer uint64)"],
    [100, "t3", "(pointer uint64)"],
    [184, "t5", "(pointer uint64)"],
    [64, "t6", "(pointer uint64)"]
  ],
  "(method 20 res-lump)": [[341, "t0", "(pointer uint128)"]],
  "(method 16 res-lump)": [
    [22, "t1", "(pointer uint64)"],
    [29, "t2", "(pointer uint64)"]
  ],
  "(method 15 res-lump)": [[132, "s5", "res-tag-pair"]],
  "(method 17 res-lump)": [[22, "s4", "(pointer pointer)"]],
  "(method 0 script-context)": [[[8, 17], "v0", "script-context"]],
  "joint-mod-wheel-callback": [[[2, 63], "s4", "joint-mod-wheel"]],
  "joint-mod-set-local-callback": [[[0, 23], "v1", "joint-mod-set-local"]],
  "joint-mod-add-local-callback": [[[2, 33], "s4", "joint-mod-add-local"]],
  "joint-mod-set-world-callback": [[[0, 23], "v1", "joint-mod-set-world"]],
  "joint-mod-blend-local-callback": [[[2, 63], "gp", "joint-mod-blend-local"]],
  "joint-mod-spinner-callback": [[[2, 63], "gp", "joint-mod-spinner"]],
  "joint-mod-blend-world-callback": [[[2, 148], "gp", "joint-mod-blend-world"]],
  "joint-mod-rotate-local-callback": [
    [[2, 16], "v1", "joint-mod-rotate-local"]
  ],
  "(method 0 collide-shape-prim-sphere)": [
    [[3, 8], "v0", "collide-shape-prim-sphere"]
  ],
  "(method 0 collide-shape-prim-mesh)": [
    [[3, 11], "v0", "collide-shape-prim-mesh"]
  ],
  "(method 0 collide-shape-prim-group)": [
    [[3, 12], "v0", "collide-shape-prim-group"]
  ],
  "(method 0 collide-shape-moving)": [[[2, 12], "v0", "collide-shape-moving"]],
  "(method 11 touching-prims-entry-pool)": [
    [[0, 8], "v1", "touching-prims-entry"],
    [8, "v1", "pointer"],
    [[9, 11], "v1", "touching-prims-entry"],
    [[1, 20], "a1", "touching-prims-entry"]
  ],
  "(method 0 touching-list)": [[[6, 9], "v0", "touching-list"]],
  "display-loop-main": [[223, "t9", "(function none)"]],
  "end-display": [
    [205, "f1", "float"],
    [205, "f0", "float"],
    [[85, 90], "v1", "dma-packet"],
    [[235, 240], "v1", "dma-packet"]
  ],
  "(method 18 res-lump)": [["_stack_", 16, "object"]],
  "(method 21 res-lump)": [
    ["_stack_", 16, "res-tag"],
    ["_stack_", 32, "res-tag"]
  ],
  "(method 8 res-lump)": [
    [258, "s0", "array"],
    // [[0, 100], "s0", "basic"],
    // [[102, 120], "s0", "basic"],
    // [[147, 150], "s0", "collide-mesh"],
    [[157, 239], "s0", "(array object)"]
    // [235, "s0", "basic"]
  ],
  "(method 0 fact-info-enemy)": [
    [[0, 196], "gp", "fact-info-enemy"],
    ["_stack_", 16, "res-tag"],
    ["_stack_", 32, "res-tag"],
    [[11, 177], "s5", "res-lump"]
  ],
  "(method 0 fact-info)": [
    [87, "v1", "(pointer int32)"],
    [11, "v1", "res-lump"]
  ],
  "(method 0 fact-info-crate)": [
    [[0, 17], "gp", "fact-info-crate"],
    [14, "a0", "res-lump"]
  ],
  "(method 0 fact-info-target)": [[[0, 17], "gp", "fact-info-target"]],
  "joint-channel-float-delete!": [
    [7, "a0", "pointer"],
    [7, "a1", "pointer"]
  ],
  "num-func-chan": [[7, "v1", "joint-control-channel"]],
  "(method 20 process-focusable)": [
    [15, "gp", "collide-shape-moving"],
    [31, "gp", "collide-shape"]
  ],
  "(method 10 focus)": [[19, "v1", "collide-shape"]],
  "shrubbery-login-post-texture": [
    [[13, 15], "a3", "qword"],
    [16, "a3", "pointer"],
    [24, "a3", "pointer"],
    [[17, 23], "a3", "qword"],
    [[13, 23], "a1", "qword"],
    [14, "a2", "qword"],
    [[27, 29], "a3", "qword"],
    [[27, 29], "a1", "qword"],
    [[35, 37], "a3", "qword"],
    [[35, 37], "a2", "qword"]
  ],
  "(top-level-login eye-h)": [[[69, 77], "a1", "eye-control"]],
  "entity-actor-lookup": [["_stack_", 16, "res-tag"]],
  "entity-actor-count": [["_stack_", 16, "res-tag"]],
  "(method 0 path-control)": [["_stack_", 16, "res-tag"]],
  "(method 9 actor-link-info)": [[[0, 36], "s3", "entity-actor"]],
  "(method 41 nav-mesh)": [["_stack_", 56, "float"]],
  "(method 39 nav-mesh)": [["_stack_", 56, "float"]],
  "str-load": [[[18, 44], "s2", "load-chunk-msg"]],
  "str-load-status": [
    [[18, 22], "v1", "load-chunk-msg"],
    [26, "v1", "load-chunk-msg"]
  ],
  "str-play-async": [[[7, 36], "s4", "play-chunk-msg"]],
  "str-play-stop": [[[7, 36], "s4", "play-chunk-msg"]],
  "str-play-queue": [[[7, 98], "s4", "play-chunk-msg"]],
  "str-ambient-play": [[[7, 20], "s5", "load-chunk-msg"]],
  "str-ambient-stop": [[[7, 20], "s5", "load-chunk-msg"]],
  "dgo-load-begin": [[[19, 41], "s2", "load-dgo-msg"]],
  "dgo-load-get-next": [[[14, 31], "v1", "load-dgo-msg"]],
  "dgo-load-continue": [[[5, 23], "gp", "load-dgo-msg"]],
  "dgo-load-link": [
    [7, "s4", "uint"],
    [17, "s4", "uint"],
    [55, "s4", "uint"],
    [27, "s4", "uint"],
    [37, "s4", "uint"]
  ],
  "lookup-level-info": [
    [3, "a1", "symbol"],
    [[4, 24], "a1", "level-load-info"]
  ],
  "(method 30 level-group)": [[87, "v0", "level"]],
  "(method 19 level-group)": [
    [223, "s3", "continue-point"],
    [[177, 209], "s1", "continue-point"],
    [[182, 224], "s3", "continue-point"],
    [434, "v1", "symbol"]
  ],
  "(method 18 level)": [[[82, 89], "a1", "level"]],
  "(method 19 level)": [[[45, 48], "a0", "texture-anim-array"]],
  "level-update-after-load": [
    [[123, 152], "s0", "drawable-inline-array-tfrag"],
    [[155, 158], "s0", "drawable-tree-instance-tie"],
    [365, "a1", "(pointer int32)"],
    [370, "a2", "(pointer int32)"]
  ],
  "(method 25 level)": [
    [97, "t9", "(function object none)"],
    [169, "t9", "(function object symbol none)"]
  ],
  "(method 9 level)": [[54, "t9", "(function object none)"]],
  "copy-mood-exterior": [
    [[15, 19], "a1", "(inline-array vector)"],
    [[16, 18], "v1", "(inline-array vector)"],
    [[30, 32], "v1", "(inline-array vector)"],
    [[29, 33], "a0", "(inline-array vector)"]
  ],
  "update-mood-ruins": [[[19, 46], "gp", "ruins-states"]],
  "desaturate-mood-colors": [[[20, 92], "a0", "(inline-array mood-color)"]],
  "ramdisk-load": [[[7, 12], "v1", "ramdisk-rpc-load"]],
  "(method 10 engine-sound-pers)": [[[2, 19], "v1", "sound-rpc-set-param"]],
  "check-irx-version": [[[3, 51], "gp", "sound-rpc-get-irx-version"]],
  "sound-bank-iop-store": [[[7, 11], "v1", "sound-rpc-bank-cmd"]],
  "sound-bank-iop-free": [[[7, 12], "v1", "sound-rpc-bank-cmd"]],
  "sound-bank-load": [[[7, 12], "v1", "sound-rpc-load-bank"]],
  "sound-bank-load-from-iop": [[[7, 12], "v1", "sound-rpc-load-bank"]],
  "sound-bank-load-from-ee": [[[8, 14], "v1", "sound-rpc-load-bank"]],
  "sound-bank-unload": [[[6, 11], "v1", "sound-rpc-unload-bank"]],
  "sound-music-load": [[[6, 11], "v1", "sound-rpc-load-music"]],
  "sound-music-unload": [[[3, 8], "v1", "sound-rpc-unload-music"]],
  "set-language": [[[7, 12], "v1", "sound-rpc-set-language"]],
  "sound-set-stereo-mode": [[[4, 9], "v1", "sound-rpc-set-stereo-mode"]],
  "list-sounds": [[[3, 7], "v1", "sound-rpc-list-sounds"]],
  "string->sound-name": [[[2, 18], "a1", "(pointer uint8)"]],
  "sound-set-volume": [[[3, 16], "v1", "sound-rpc-set-master-volume"]],
  "sound-set-reverb": [[[5, 25], "v1", "sound-rpc-set-reverb"]],
  "sound-set-ear-trans": [[[7, 26], "gp", "sound-rpc-set-ear-trans"]],
  "sound-play-by-name": [
    [[12, 45], "s5", "sound-rpc-play"],
    [[22, 39], "s3", "process-drawable"]
  ],
  "sound-play-by-spec": [
    [[4, 54], "s5", "sound-rpc-play"],
    [[31, 47], "s3", "process-drawable"]
  ],
  "sound-pause": [[[3, 8], "v1", "sound-rpc-pause-sound"]],
  "sound-stop": [[[3, 8], "v1", "sound-rpc-stop-sound"]],
  "sound-continue": [[[3, 8], "v1", "sound-rpc-continue-sound"]],
  "sound-group-pause": [[[3, 7], "v1", "sound-rpc-pause-group"]],
  "sound-group-stop": [[[3, 7], "v1", "sound-rpc-stop-group"]],
  "sound-group-continue": [[[3, 7], "v1", "sound-rpc-continue-group"]],
  "sound-set-flava": [[[3, 10], "v1", "sound-rpc-set-flava"]],
  "sound-set-midi-reg": [[[3, 10], "v1", "sound-rpc-set-midi-reg"]],
  "sound-set-fps": [[[3, 10], "v1", "sound-rpc-set-fps"]],
  "(method 0 ambient-sound)": [
    [121, "v1", "sound-spec"],
    [125, "v1", "sound-spec"],
    [128, "v1", "sound-spec"],
    [132, "v1", "sound-spec"],
    // [143, "v1", "sound-spec"],
    // [140, "v1", "sound-spec"],
    // [147, "v1", "sound-spec"],
    ["_stack_", 16, "sound-spec"],
    ["_stack_", 32, "sound-name"],
    ["_stack_", 48, "(pointer float)"],
    // ["_stack_", 52, "sound-play-parms"],
    ["_stack_", 64, "res-tag"]
  ],
  "(method 11 ambient-sound)": [
    [[18, 33], "s4", "process-drawable"],
    [[11, 47], "s5", "sound-rpc-set-param"]
  ],
  "(method 12 ambient-sound)": [[[7, 22], "v1", "sound-rpc-set-param"]],
  "(method 13 ambient-sound)": [[[7, 23], "v1", "sound-rpc-set-param"]],
  "loader-test-command": [[[5, 10], "v1", "sound-rpc-test-cmd"]],
  "(anon-function 1 gsound)": [[[0, 45], "gp", "(array symbol)"]],
  "sound-buffer-dump": [[[12, 39], "s3", "sound-rpc-play"]],
  "(method 12 fact-info-target)": [
    [3, "v1", "target"],
    [14, "a0", "target"]
  ],
  "(method 10 history)": [[[8, 10], "a1", "history-elt"]],
  "(method 10 history-iterator)": [[[20, 35], "a2", "history-elt"]],
  "command-get-time": [[119, "gp", "(pointer float)"]],
  "command-get-param": [[122, "gp", "(pointer float)"]],
  "command-get-entity": [[10, "gp", "process"]],
  // sprite
  "sprite-add-matrix-data": [
    [[5, 15], "a2", "dma-packet"],
    [[24, 28], "a1", "matrix"],
    [[47, 57], "a2", "dma-packet"],
    [[70, 97], "a2", "vector"],
    [[98, 113], "a1", "vector"],
    [[119, 133], "a1", "vector"]
  ],
  "sprite-add-frame-data": [[[8, 16], "a0", "dma-packet"]],
  "sprite-add-2d-chunk": [
    [[12, 20], "a0", "dma-packet"],
    [[45, 52], "a0", "dma-packet"],
    [[69, 76], "a0", "dma-packet"],
    [[80, 87], "v1", "dma-packet"],
    [65, "a3", "int"]
  ],
  "sprite-add-3d-chunk": [
    [[11, 19], "a0", "dma-packet"],
    [[44, 51], "a0", "dma-packet"],
    [[68, 75], "a0", "dma-packet"],
    [[79, 87], "v1", "dma-packet"],
    [65, "a3", "int"]
  ],
  "sprite-draw": [
    [[33, 38], "a0", "dma-packet"],
    [[41, 48], "a0", "gs-gif-tag"],
    [52, "a0", "(pointer gs-test)"],
    [54, "a0", "(pointer gs-reg64)"],
    [56, "a0", "(pointer gs-clamp)"],
    [58, "a0", "(pointer gs-reg64)"],
    [[73, 82], "a0", "dma-packet"],
    [[87, 92], "a0", "dma-packet"],
    [[111, 115], "a0", "dma-packet"],
    [[129, 133], "a0", "dma-packet"],
    [[150, 154], "a0", "dma-packet"],
    [[159, 162], "v1", "dma-packet"]
  ],
  // sprite-distort
  "sprite-init-distorter": [
    [[3, 7], "a1", "dma-packet"],
    [[13, 16], "a1", "gs-gif-tag"],
    [21, "a1", "(pointer gs-zbuf)"],
    [23, "a1", "(pointer gs-reg64)"],
    [25, "a1", "(pointer gs-tex0)"],
    [27, "a1", "(pointer gs-reg64)"],
    [29, "a1", "(pointer gs-tex1)"],
    [31, "a1", "(pointer gs-reg64)"],
    [32, "a1", "(pointer gs-miptbp)"],
    [34, "a1", "(pointer gs-reg64)"],
    [36, "a1", "(pointer gs-clamp)"],
    [38, "a1", "(pointer gs-reg64)"],
    [40, "a1", "(pointer gs-alpha)"],
    [42, "a1", "(pointer gs-reg64)"],
    [50, "a3", "uint"],
    [[53, 58], "a1", "dma-packet"]
  ],
  "sprite-draw-distorters": [
    [[73, 93], "a0", "vector"],
    [75, "v1", "vector"],
    [87, "v1", "vector"],
    [96, "v1", "vector"],
    [100, "v1", "vector"],
    [123, "a0", "(pointer int32)"],
    [128, "v1", "vector"],
    [130, "v1", "vector"],
    [136, "v1", "vector"],
    [157, "v1", "vector"],
    [[175, 192], "a1", "dma-packet"],
    [[200, 206], "a0", "dma-packet"],
    [[210, 214], "a0", "vector4w"],
    [[219, 224], "a0", "dma-packet"],
    [[252, 269], "a1", "dma-packet"],
    [[277, 281], "a1", "dma-packet"],
    [[285, 289], "a1", "vector4w"],
    [[293, 298], "v1", "dma-packet"]
  ],
  "print-game-text": [
    [225, "v1", "float"],
    [241, "v1", "float"],
    [[324, 327], "v1", "dma-packet"]
  ],
  "warp-test": [[[18, 23], "v1", "dma-packet"]],
  "fx-copy-buf": [
    [[17, 22], "t3", "dma-packet"],
    [[2, 8], "a2", "dma-packet"],
    [[122, 127], "t0", "dma-packet"],
    [[24, 66], "t3", "dma-packet"]
  ],
  "(method 12 setting-control)": [[17, "s4", "connection"]],
  "(method 14 setting-control)": [[6, "v1", "connection"]],
  "(method 18 setting-control)": [[[844, 848], "a0", "process-focusable"]],
  "(method 9 cam-setting-data)": [
    [[76, 80], "v1", "connection"],
    [22, "s3", "connection"],
    [[45, 48], "s3", "connection"],
    [[56, 59], "s3", "connection"]
  ],
  "(method 9 user-setting-data)": [
    [[76, 80], "v1", "connection"],
    [[56, 59], "s3", "connection"],
    [[45, 49], "s3", "connection"],
    [22, "s3", "connection"]
  ],
  "(method 10 cam-setting-data)": [
    [[24, 31], "v1", "handle"],
    [[23, 36], "a0", "handle"],
    [44, "a3", "vector"],
    [395, "a3", "vector"],
    [404, "a3", "vector"],
    [413, "a3", "vector"],
    [424, "a3", "vector"],
    [[433, 448], "a0", "handle"],
    [[434, 441], "v1", "handle"],
    [[454, 467], "a0", "handle"],
    [[455, 462], "v1", "handle"]
  ],
  "(method 9 art)": [[9, "v1", "pointer"]],
  "(method 12 art-group)": [[12, "a0", "art-joint-anim"]],
  "(method 9 art-mesh-geo)": [
    [20, "s4", "(pointer int16)"],
    [[14, 19], "a0", "drawable"],
    [10, "v1", "(pointer art)"],
    [14, "v1", "(pointer art)"]
  ],
  "(method 9 art-joint-anim)": [[9, "v1", "pointer"]],
  "joint-control-copy!": [
    [8, "a0", "uint"],
    [8, "v1", "uint"]
  ],
  "joint-control-remap!": [
    [127, "t9", "(function joint-control joint-control-channel int object)"],
    [181, "t9", "(function joint-control joint-control-channel int object)"],
    ["_stack_", 60, "basic"]
  ],
  "flatten-joint-control-to-spr": [
    [[201, 203], "a1", "terrain-context"],
    [[131, 133], "a0", "terrain-context"],
    [[182, 184], "a1", "terrain-context"],
    [[164, 166], "a0", "terrain-context"],
    [195, "v1", "terrain-context"],
    [65, "a3", "(pointer float)"],
    [67, "a3", "(pointer float)"],
    [[18, 24], "a2", "(inline-array vector)"],
    [24, "a3", "(pointer float)"],
    [[59, 65], "a2", "(inline-array vector)"],
    [[112, 118], "a2", "(inline-array vector)"],
    [17, "a2", "int"]
  ],
  "(method 2 art-joint-anim-manager-slot)": [
    [21, "s2", "uint"],
    [21, "v1", "uint"]
  ],
  "create-interpolated2-joint-animation-frame": [
    [[48, 125], "v1", "joint-anim-frame"]
  ],
  "(method 12 art-joint-anim-manager)": [
    [15, "a0", "pointer"],
    [15, "v1", "pointer"],
    [21, "a0", "pointer"],
    [21, "v1", "pointer"]
  ],
  "(method 11 art-joint-anim-manager)": [
    [54, "v1", "uint"],
    [54, "s2", "uint"],
    [60, "s2", "uint"],
    [65, "s2", "uint"],
    [71, "s2", "uint"],
    [87, "a1", "uint"],
    [94, "a2", "uint"]
  ],
  "joint-anim-inspect-elt": [
    [[4, 15], "gp", "joint-anim-matrix"],
    [[17, 30], "gp", "joint-anim-transformq"]
  ],
  "matrix-from-control!": [
    [22, "v1", "pointer"],
    [35, "v1", "pointer"],
    [38, "v1", "pointer"],
    [65, "v1", "pointer"],
    [72, "v1", "pointer"],
    [82, "v1", "pointer"],
    [85, "v1", "pointer"],
    // [58, "v1", "matrix"],
    [[43, 49], "v1", "matrix"]
  ],
  "init-haze-vert-array": [
    [43, "a0", "cloud-vertex"],
    [44, "v1", "cloud-vertex"]
  ],
  "sky-make-sun-data": [[[7, 58], "s3", "sky-sun-data"]],
  "(anon-function 7 relocate)": [
    [3, "a0", "int"],
    [8, "a0", "int"]
  ],
  "(method 7 process)": [
    [[47, 88], "v1", "connection"],
    [[120, 124], "a0", "basic"],
    [[127, 130], "a0", "basic"]
  ],
  "(method 7 collide-shape-prim-group)": [[4, "v1", "pointer"]],
  "all-texture-tweak-adjust": [[[35, 44], "s0", "adgif-shader"]],
  "dm-float-field-tie-rvanish-func": [[[14, 45], "gp", "prototype-bucket-tie"]],
  "dm-float-field-tie-vanish-far-func": [
    [[14, 45], "gp", "prototype-bucket-tie"]
  ],
  "build-instance-list": [
    [33, "v1", "drawable-tree-instance-shrub"],
    [85, "v1", "drawable-tree-instance-tie"]
  ],
  "debug-menu-make-continue-sub-menu": [
    [5, "v1", "symbol"],
    [10, "v1", "level-load-info"],
    [13, "v1", "level-load-info"],
    [21, "v1", "continue-point"],
    [47, "v1", "continue-point"],
    [56, "v1", "continue-point"]
  ],
  "(anon-function 191 default-menu)": [
    [[30, 37], "s5", "adgif-shader"],
    [[5, 25], "s4", "texture-id"]
  ],
  "(anon-function 188 default-menu)": [
    [[3, 13], "v1", "texture-id"],
    [[20, 28], "a1", "adgif-shader"],
    [33, "v1", "texture-id"],
    [41, "v1", "adgif-shader"]
  ],
  "(anon-function 187 default-menu)": [
    [[2, 13], "v1", "texture-id"],
    [[18, 29], "a1", "adgif-shader"],
    [34, "v1", "texture-id"],
    [[42, 44], "v1", "adgif-shader"]
  ],
  "(anon-function 186 default-menu)": [
    [[3, 13], "v1", "texture-id"],
    [[20, 28], "a1", "adgif-shader"],
    [33, "v1", "texture-id"],
    [41, "v1", "adgif-shader"]
  ],
  "(anon-function 185 default-menu)": [
    [[3, 13], "v1", "texture-id"],
    [[20, 28], "a1", "adgif-shader"],
    [33, "v1", "texture-id"],
    [41, "v1", "adgif-shader"]
  ],
  "(anon-function 184 default-menu)": [
    [[3, 13], "v1", "texture-id"],
    [[20, 28], "a1", "adgif-shader"],
    [33, "v1", "texture-id"],
    [41, "v1", "adgif-shader"]
  ],
  "(anon-function 183 default-menu)": [
    [[2, 13], "v1", "texture-id"],
    [[18, 29], "a1", "adgif-shader"],
    [34, "v1", "texture-id"],
    [[42, 44], "v1", "adgif-shader"]
  ],
  "(anon-function 182 default-menu)": [
    [[3, 13], "v1", "texture-id"],
    [[20, 28], "a1", "adgif-shader"],
    [33, "v1", "texture-id"],
    [41, "v1", "adgif-shader"]
  ],
  "(anon-function 181 default-menu)": [
    [[3, 13], "v1", "texture-id"],
    [[20, 28], "a1", "adgif-shader"],
    [33, "v1", "texture-id"],
    [41, "v1", "adgif-shader"]
  ],
  "(anon-function 180 default-menu)": [
    [[3, 13], "v1", "texture-id"],
    [[20, 28], "a1", "adgif-shader"],
    [33, "v1", "texture-id"],
    [41, "v1", "adgif-shader"]
  ],
  "(anon-function 179 default-menu)": [
    [[2, 13], "v1", "texture-id"],
    [[18, 29], "a1", "adgif-shader"],
    [34, "v1", "texture-id"],
    [[42, 44], "v1", "adgif-shader"]
  ],
  "(anon-function 178 default-menu)": [
    [[3, 13], "v1", "texture-id"],
    [[20, 28], "a1", "adgif-shader"],
    [33, "v1", "texture-id"],
    [41, "v1", "adgif-shader"]
  ],
  "(anon-function 177 default-menu)": [
    [[3, 13], "v1", "texture-id"],
    [[20, 28], "a1", "adgif-shader"],
    [33, "v1", "texture-id"],
    [41, "v1", "adgif-shader"]
  ],
  "(anon-function 176 default-menu)": [
    [[3, 13], "v1", "texture-id"],
    [[20, 28], "a1", "adgif-shader"],
    [33, "v1", "texture-id"],
    [41, "v1", "adgif-shader"]
  ],
  "(anon-function 175 default-menu)": [
    [[3, 13], "v1", "texture-id"],
    [[20, 28], "a1", "adgif-shader"],
    [33, "v1", "texture-id"],
    [41, "v1", "adgif-shader"]
  ],
  "(anon-function 174 default-menu)": [
    [[3, 13], "v1", "texture-id"],
    [[20, 28], "a1", "adgif-shader"],
    [33, "v1", "texture-id"],
    [41, "v1", "adgif-shader"]
  ],
  "(anon-function 173 default-menu)": [
    [[2, 13], "v1", "texture-id"],
    [[18, 29], "a1", "adgif-shader"],
    [34, "v1", "texture-id"],
    [[42, 44], "v1", "adgif-shader"]
  ],
  "(anon-function 172 default-menu)": [
    [[2, 13], "v1", "texture-id"],
    [[18, 29], "a1", "adgif-shader"],
    [34, "v1", "texture-id"],
    [[42, 44], "v1", "adgif-shader"]
  ],
  "joint-mod-ik-callback": [
    [6, "gp", "joint-mod-ik"],
    [9, "gp", "joint-mod-ik"],
    [[1, 35], "gp", "joint-mod-ik"],
    [[1, 433], "gp", "joint-mod-ik"]
  ],
  "(method 11 joint-mod)": [
    [20, "s0", "fact-info-enemy"],
    [12, "s2", "process-drawable"]
  ],
  "joint-mod-look-at-handler": [
    [[2, 406], "gp", "joint-mod"],
    [409, "a3", "float"]
  ],
  "real-joint-mod-gun-look-at-handler": [
    [1, "v1", "joint-mod"],
    [2, "v1", "joint-mod"]
  ],
  "joint-mod-foot-rot-handler": [
    [[0, 7], "s5", "joint-mod"],
    [[36, 59], "s5", "joint-mod"],
    [[63, 97], "s5", "joint-mod"],
    [119, "s5", "joint-mod"],
    [[119, 152], "s5", "joint-mod"]
  ],
  "joint-mod-polar-look-at-guts": [
    [1, "gp", "joint-mod"],
    [[1, 334], "gp", "joint-mod"],
    [334, "gp", "joint-mod"],
    [338, "a3", "float"]
  ],
  "joint-mod-world-look-at-handler": [
    [[0, 217], "gp", "joint-mod"],
    [220, "a3", "float"]
  ],
  "joint-mod-rotate-handler": [[[2, 114], "s5", "joint-mod"]],
  "joint-mod-scale-handler": [[[1, 14], "s5", "joint-mod"]],
  "joint-mod-joint-set-handler": [[[2, 23], "s4", "joint-mod"]],
  "joint-mod-joint-set-world-handler": [[[6, 197], "s5", "joint-mod"]],
  "joint-mod-joint-set*-handler": [[[2, 39], "s5", "joint-mod"]],
  "joint-mod-joint-set*-world-handler": [[[4, 53], "s5", "joint-mod"]],
  "joint-mod-debug-draw": [[8, "a3", "float"]],
  "glst-find-node-by-name": [
    [6, "s5", "glst-named-node"],
    [7, "v1", "glst-named-node"]
  ],
  "glst-length-of-longest-name": [
    [5, "s5", "glst-named-node"],
    [6, "v1", "glst-named-node"]
  ],
  "(event time-of-day-tick)": [
    [10, "v1", "float"],
    [148, "v1", "float"]
  ],
  "cam-slave-get-vector-with-offset": [[[52, 61], "s3", "vector"]],
  "cam-slave-get-interp-time": [[43, "f0", "float"]],
  "cam-standard-event-handler": [
    [13, "gp", "(state camera-slave)"],
    [19, "gp", "(state camera-slave)"],
    [22, "gp", "(state camera-slave)"]
  ],
  "cam-calc-follow!": [
    [101, "f0", "float"],
    [104, "f0", "float"] // needed because the decompiler sees an int going into an FP register and assumes it's an int instead!
  ],
  "(event cam-master-active)": [
    [80, "gp", "matrix"],
    [170, "s5", "vector"],
    [275, "v1", "process"],
    [330, "a0", "camera-slave"],
    [448, "v1", "camera-slave"],
    [512, "v1", "camera-slave"],
    [542, "v1", "camera-slave"],
    [611, "a0", "vector"],
    [786, "v1", "float"],
    [789, "v1", "float"],
    [589, "v1", "float"],
    [593, "v1", "float"],
    [602, "v1", "float"],
    [606, "v1", "float"]
  ],
  "master-track-target": [[[53, 526], "gp", "target"]],
  "reset-target-tracking": [[[14, 138], "gp", "process-focusable"]],
  "reset-follow": [[[12, 18], "a0", "process-focusable"]],
  "(code cam-pov)": [
    [15, "a1", "pov-camera"],
    [24, "a0", "pov-camera"]
  ],
  "(code cam-pov180)": [
    [15, "a1", "pov-camera"],
    [23, "v1", "pov-camera"],
    [45, "v1", "pov-camera"],
    [58, "v1", "pov-camera"],
    [80, "a1", "pov-camera"],
    [122, "v1", "vector"]
  ],
  "(code cam-pov-track)": [
    [19, "a1", "pov-camera"],
    [30, "a0", "pov-camera"]
  ],
  "cam-los-spline-collide": [
    [70, "s3", "(inline-array collide-cache-tri)"],
    [88, "s3", "(inline-array collide-cache-tri)"]
  ],
  "cam-los-collide": [
    [92, "s1", "(inline-array collide-cache-tri)"],
    [205, "s1", "(inline-array collide-cache-tri)"],
    [135, "s1", "(inline-array collide-cache-tri)"],
    [175, "s1", "(inline-array collide-cache-tri)"],
    [375, "v1", "(inline-array tracking-spline)"]
  ],
  "cam-dist-analog-input": [[32, "f0", "float"]],
  "(event cam-string)": [
    [11, "v1", "vector"],
    [[44, 72], "s5", "vector"],
    [[80, 108], "gp", "vector"],
    [141, "a0", "vector"],
    [145, "a0", "vector"],
    [174, "v1", "vector"],
    [184, "v1", "float"],
    [28, "v1", "float"],
    [31, "v1", "float"]
  ],
  "cam-draw-collide-cache": [
    [[8, 13], "gp", "(inline-array collide-cache-tri)"]
  ],
  "(event cam-combiner-active)": [
    [[103, 126], "gp", "camera-slave"],
    [[189, 235], "gp", "camera-slave"]
  ],
  "cam-collision-record-draw": [[[45, 240], "s5", "cam-collision-record"]],
  "camera-fov-frame": [
    [87, "a0", "vector4w"],
    [128, "a0", "vector4w"],
    [169, "a0", "vector4w"],
    [7, "a0", "cam-dbg-scratch"],
    [18, "a0", "cam-dbg-scratch"],
    [29, "a0", "cam-dbg-scratch"],
    [33, "a2", "cam-dbg-scratch"],
    [36, "a3", "cam-dbg-scratch"],
    [39, "t0", "cam-dbg-scratch"],
    [45, "a0", "cam-dbg-scratch"],
    [50, "a0", "cam-dbg-scratch"],
    [54, "a2", "cam-dbg-scratch"],
    [57, "a3", "cam-dbg-scratch"],
    [60, "t0", "cam-dbg-scratch"],
    [66, "a0", "cam-dbg-scratch"],
    [72, "a0", "cam-dbg-scratch"],
    [75, "a1", "cam-dbg-scratch"],
    [83, "a0", "cam-dbg-scratch"],
    [86, "a1", "cam-dbg-scratch"],
    [91, "a0", "cam-dbg-scratch"],
    [95, "a2", "cam-dbg-scratch"],
    [101, "t0", "cam-dbg-scratch"],
    [98, "a3", "cam-dbg-scratch"],
    [107, "a0", "cam-dbg-scratch"],
    [113, "a0", "cam-dbg-scratch"],
    [116, "a1", "cam-dbg-scratch"],
    [124, "a0", "cam-dbg-scratch"],
    [127, "a1", "cam-dbg-scratch"],
    [132, "a0", "cam-dbg-scratch"],
    [136, "a2", "cam-dbg-scratch"],
    [139, "a3", "cam-dbg-scratch"],
    [142, "t0", "cam-dbg-scratch"],
    [148, "a0", "cam-dbg-scratch"],
    [154, "a0", "cam-dbg-scratch"],
    [157, "a1", "cam-dbg-scratch"],
    [165, "a0", "cam-dbg-scratch"],
    [168, "a1", "cam-dbg-scratch"],
    [173, "a0", "cam-dbg-scratch"],
    [177, "a2", "cam-dbg-scratch"],
    [180, "a3", "cam-dbg-scratch"],
    [183, "t0", "cam-dbg-scratch"],
    [189, "a0", "cam-dbg-scratch"],
    [195, "a0", "cam-dbg-scratch"],
    [198, "a1", "cam-dbg-scratch"]
  ],
  "camera-sphere": [
    [[43, 49], "v1", "cam-dbg-scratch"],
    [64, "v1", "cam-dbg-scratch"],
    [80, "v1", "cam-dbg-scratch"],
    [94, "v1", "cam-dbg-scratch"],
    [109, "v1", "cam-dbg-scratch"],
    [124, "v1", "cam-dbg-scratch"],
    [138, "v1", "cam-dbg-scratch"],
    [152, "v1", "cam-dbg-scratch"],
    [156, "a0", "cam-dbg-scratch"],
    [159, "a1", "cam-dbg-scratch"],
    [164, "a0", "cam-dbg-scratch"],
    [167, "a1", "cam-dbg-scratch"]
  ],
  "camera-line-draw": [
    [36, "a0", "cam-dbg-scratch"],
    [44, "a0", "cam-dbg-scratch"],
    [2, "a2", "cam-dbg-scratch"],
    [7, "a0", "cam-dbg-scratch"],
    [14, "v1", "cam-dbg-scratch"],
    [18, "v1", "cam-dbg-scratch"],
    [22, "a0", "cam-dbg-scratch"],
    [24, "v1", "cam-dbg-scratch"],
    [29, "a0", "cam-dbg-scratch"],
    [32, "a1", "cam-dbg-scratch"],
    [36, "a0", "cam-dbg-scratch"],
    [44, "a0", "cam-dbg-scratch"]
  ],
  "camera-plot-float-func": [
    [56, "v1", "cam-dbg-scratch"],
    [64, "a0", "cam-dbg-scratch"],
    [68, "a0", "cam-dbg-scratch"],
    [105, "v1", "cam-dbg-scratch"],
    [242, "v1", "cam-dbg-scratch"],
    [21, "a0", "cam-dbg-scratch"],
    [24, "a0", "cam-dbg-scratch"],
    [27, "a0", "cam-dbg-scratch"],
    [30, "a0", "cam-dbg-scratch"],
    [51, "a0", "cam-dbg-scratch"],
    [54, "a0", "cam-dbg-scratch"],
    [56, "v1", "cam-dbg-scratch"],
    [58, "a0", "cam-dbg-scratch"],
    [64, "a0", "cam-dbg-scratch"],
    [87, "a0", "cam-dbg-scratch"],
    [97, "a0", "cam-dbg-scratch"],
    [103, "a0", "cam-dbg-scratch"],
    [105, "v1", "cam-dbg-scratch"],
    [107, "a0", "cam-dbg-scratch"],
    [111, "a0", "cam-dbg-scratch"],
    [114, "a1", "cam-dbg-scratch"],
    [119, "a0", "cam-dbg-scratch"],
    [122, "a0", "cam-dbg-scratch"],
    [128, "a0", "cam-dbg-scratch"],
    [131, "a0", "cam-dbg-scratch"],
    [135, "a0", "cam-dbg-scratch"],
    [138, "a1", "cam-dbg-scratch"],
    [142, "a0", "cam-dbg-scratch"],
    [148, "a0", "cam-dbg-scratch"],
    [154, "a0", "cam-dbg-scratch"],
    [160, "a0", "cam-dbg-scratch"],
    [164, "a0", "cam-dbg-scratch"],
    [167, "a1", "cam-dbg-scratch"],
    [171, "a0", "cam-dbg-scratch"],
    [174, "a0", "cam-dbg-scratch"],
    [177, "a0", "cam-dbg-scratch"],
    [183, "a0", "cam-dbg-scratch"],
    [187, "a0", "cam-dbg-scratch"],
    [190, "a1", "cam-dbg-scratch"],
    [197, "a0", "cam-dbg-scratch"],
    [200, "a0", "cam-dbg-scratch"],
    [206, "a0", "cam-dbg-scratch"],
    [212, "a0", "cam-dbg-scratch"],
    [216, "a0", "cam-dbg-scratch"],
    [219, "a1", "cam-dbg-scratch"],
    [223, "a0", "cam-dbg-scratch"],
    [226, "a0", "cam-dbg-scratch"],
    [238, "a0", "cam-dbg-scratch"],
    [242, "v1", "cam-dbg-scratch"],
    [244, "a0", "cam-dbg-scratch"],
    [247, "a0", "cam-dbg-scratch"],
    [266, "a0", "cam-dbg-scratch"],
    [270, "a0", "cam-dbg-scratch"],
    [273, "a1", "cam-dbg-scratch"]
  ],
  "cam-line-dma": [
    [32, "t0", "vector"],
    [36, "t0", "vector"],
    [45, "t0", "vector"],
    [50, "t0", "vector"],
    [[12, 16], "a3", "dma-packet"],
    [[22, 25], "a3", "gs-gif-tag"],
    [[33, 38], "a3", "(pointer uint128)"],
    [[46, 52], "a1", "(pointer uint128)"],
    [[60, 65], "a0", "dma-packet"],
    [[65, 74], "a0", "(pointer uint64)"],
    [[77, 80], "a0", "dma-packet"]
  ],
  "camera-line2d": [
    [4, "a2", "cam-dbg-scratch"],
    [6, "a0", "cam-dbg-scratch"],
    [10, "a0", "cam-dbg-scratch"],
    [13, "a0", "cam-dbg-scratch"],
    [14, "a1", "cam-dbg-scratch"],
    [18, "a0", "cam-dbg-scratch"],
    [20, "a1", "cam-dbg-scratch"],
    [24, "a0", "cam-dbg-scratch"],
    [27, "a0", "cam-dbg-scratch"]
  ],
  "camera-line-setup": [[2, "a0", "cam-dbg-scratch"]],
  "camera-line-rel-len": [
    [9, "a0", "cam-dbg-scratch"],
    [5, "a0", "cam-dbg-scratch"],
    [12, "a1", "cam-dbg-scratch"],
    [18, "a0", "cam-dbg-scratch"]
  ],
  "camera-line-rel": [
    [2, "a3", "cam-dbg-scratch"],
    [8, "a1", "cam-dbg-scratch"]
  ],
  "camera-bounding-box-draw": [
    [6, "a0", "cam-dbg-scratch"],
    [15, "a0", "cam-dbg-scratch"],
    [21, "v1", "cam-dbg-scratch"],
    [24, "a0", "cam-dbg-scratch"],
    [30, "v1", "cam-dbg-scratch"],
    [33, "a0", "cam-dbg-scratch"],
    [39, "v1", "cam-dbg-scratch"],
    [42, "a0", "cam-dbg-scratch"],
    [48, "v1", "cam-dbg-scratch"],
    [51, "a0", "cam-dbg-scratch"],
    [57, "v1", "cam-dbg-scratch"],
    [62, "a1", "cam-dbg-scratch"],
    [68, "a1", "cam-dbg-scratch"],
    [74, "a1", "cam-dbg-scratch"],
    [80, "a1", "cam-dbg-scratch"],
    [86, "a1", "cam-dbg-scratch"],
    [92, "a1", "cam-dbg-scratch"],
    [97, "a0", "cam-dbg-scratch"],
    [100, "a1", "cam-dbg-scratch"],
    [105, "a0", "cam-dbg-scratch"],
    [108, "a1", "cam-dbg-scratch"],
    [113, "a0", "cam-dbg-scratch"],
    [116, "a1", "cam-dbg-scratch"],
    [121, "a0", "cam-dbg-scratch"],
    [124, "a1", "cam-dbg-scratch"],
    [129, "a0", "cam-dbg-scratch"],
    [132, "a1", "cam-dbg-scratch"],
    [137, "a0", "cam-dbg-scratch"],
    [140, "a1", "cam-dbg-scratch"],
    [12, "v1", "cam-dbg-scratch"]
  ],
  "camera-cross": [
    [8, "a0", "cam-dbg-scratch"],
    [14, "a0", "cam-dbg-scratch"],
    [18, "a2", "cam-dbg-scratch"],
    [22, "a0", "cam-dbg-scratch"],
    [26, "a2", "cam-dbg-scratch"],
    [31, "a0", "cam-dbg-scratch"],
    [34, "a1", "cam-dbg-scratch"],
    [39, "a0", "cam-dbg-scratch"],
    [42, "a1", "cam-dbg-scratch"],
    [47, "a0", "cam-dbg-scratch"],
    [52, "a0", "cam-dbg-scratch"],
    [52, "a0", "cam-dbg-scratch"],
    [56, "a2", "cam-dbg-scratch"],
    [60, "a0", "cam-dbg-scratch"],
    [64, "a2", "cam-dbg-scratch"],
    [69, "a0", "cam-dbg-scratch"],
    [72, "a1", "cam-dbg-scratch"],
    [77, "a0", "cam-dbg-scratch"],
    [80, "a1", "cam-dbg-scratch"],
    [85, "a0", "cam-dbg-scratch"],
    [90, "a0", "cam-dbg-scratch"],
    [94, "a2", "cam-dbg-scratch"],
    [98, "a0", "cam-dbg-scratch"],
    [101, "a1", "cam-dbg-scratch"],
    [106, "a0", "cam-dbg-scratch"],
    [109, "a1", "cam-dbg-scratch"]
  ],
  "cam-debug-draw-tris": [
    [20, "a0", "cam-dbg-scratch"],
    [88, "a0", "cam-dbg-scratch"]
  ],
  "camera-fov-draw": [
    [16, "t2", "cam-dbg-scratch"],
    [30, "a3", "cam-dbg-scratch"],
    [43, "a0", "cam-dbg-scratch"],
    [60, "a0", "cam-dbg-scratch"],
    [63, "a1", "cam-dbg-scratch"],
    [68, "a0", "cam-dbg-scratch"],
    [71, "a1", "cam-dbg-scratch"],
    [76, "a0", "cam-dbg-scratch"],
    [79, "a1", "cam-dbg-scratch"],
    [2, "t2", "cam-dbg-scratch"],
    [13, "v1", "(pointer vector)"],
    [27, "v1", "(pointer vector)"],
    [40, "v1", "(pointer vector)"],
    [53, "v1", "(pointer vector)"]
  ],
  "cam-collision-record-save": [[[8, 56], "v1", "cam-collision-record"]],
  "(trans cam-stick)": [[157, "a0", "vector"]],
  "(method 9 darkjak-info)": [[71, "v0", "sound-rpc-set-param"]],
  "(trans idle board)": [[4, "a0", "target"]],
  "(trans hidden board)": [[4, "a0", "target"]],
  "(trans use board)": [
    [8, "a0", "target"],
    [22, "a1", "target"]
  ],
  "board-post": [
    [[3, 79], "v1", "target"],
    [38, "a0", "target"],
    [44, "a0", "target"],
    [50, "a0", "target"],
    [56, "a0", "target"],
    [62, "a0", "target"],
    [94, "v1", "target"]
  ],
  "(code use board)": [[17, "v1", "art-joint-anim"]],
  "(code idle board)": [
    [19, "v1", "art-joint-anim"],
    [37, "v1", "art-joint-anim"]
  ],
  "gun-init": [[85, "a1", "target"]],
  "gun-post": [
    [7, "a0", "target"],
    [12, "gp", "target"],
    [16, "gp", "target"],
    [22, "gp", "target"],
    [31, "gp", "target"],
    [42, "gp", "target"],
    [46, "gp", "target"],
    [57, "gp", "target"],
    [[64, 77], "gp", "target"],
    [82, "v1", "target"],
    [88, "v1", "target"],
    [94, "v1", "target"],
    [100, "v1", "target"],
    [106, "v1", "target"],
    [110, "gp", "target"],
    [121, "gp", "target"],
    [126, "gp", "target"],
    [132, "gp", "target"],
    [148, "gp", "target"],
    [169, "a0", "target"]
  ],
  "(trans hidden gun)": [[4, "a0", "target"]],
  "(code idle gun)": [[16, "v1", "art-joint-anim"]],
  "(trans idle gun)": [
    [2, "v1", "target"],
    [9, "a0", "target"],
    [20, "v1", "target"]
  ],
  "(code die gun)": [
    [13, "v1", "target"],
    [74, "v1", "target"]
  ],
  "(post use gun)": [
    [6, "gp", "target"],
    [12, "gp", "target"],
    [21, "gp", "target"],
    [29, "gp", "target"],
    [34, "gp", "target"],
    [36, "gp", "target"],
    [40, "gp", "target"],
    [57, "gp", "target"],
    [63, "gp", "target"],
    [65, "gp", "target"],
    [67, "gp", "target"],
    [71, "gp", "target"],
    [75, "gp", "target"],
    [77, "gp", "target"],
    [83, "gp", "target"],
    [91, "gp", "target"],
    [93, "gp", "target"],
    [96, "a0", "vector"],
    [99, "gp", "target"],
    [101, "gp", "target"],
    [103, "gp", "target"],
    [109, "gp", "target"],
    [114, "gp", "target"],
    [116, "gp", "target"],
    [120, "gp", "target"],
    [122, "gp", "target"],
    [127, "gp", "target"],
    [129, "gp", "target"],
    [132, "a0", "vector"],
    [136, "s6", "target"]
  ],
  "(code use gun)": [
    [7, "a0", "target"],
    [27, "v1", "art-joint-anim"],
    [87, "v1", "art-joint-anim"],
    [152, "v1", "art-joint-anim"],
    [207, "v1", "art-joint-anim"],
    [262, "v1", "art-joint-anim"],
    [312, "v1", "art-joint-anim"],
    [377, "v1", "art-joint-anim"],
    [427, "v1", "art-joint-anim"],
    [487, "v1", "art-joint-anim"],
    [547, "v1", "art-joint-anim"],
    [612, "v1", "art-joint-anim"],
    [667, "v1", "art-joint-anim"],
    [726, "s4", "target"],
    [741, "s1", "pair"],
    [753, "s4", "target"],
    [774, "s4", "target"],
    [795, "s1", "pair"],
    [801, "s4", "target"],
    [804, "s4", "target"]
  ],
  "(trans use gun)": [
    [8, "a1", "target"],
    [19, "a0", "target"],
    [23, "v1", "target"],
    [28, "v1", "target"],
    [44, "v1", "target"]
  ],
  "(method 31 gun-eject)": [
    [24, "a0", "gun"],
    [36, "v1", "gun"],
    [44, "v1", "collide-shape"]
  ],
  "(method 9 gun-info)": [
    [115, "s0", "collide-shape-prim"],
    [133, "s0", "collide-shape-prim"]
  ],
  "(method 3 collide-query)": [
    [116, "f0", "float"],
    [137, "f0", "float"]
  ],
  "emerc-vu1-initialize-chain": [
    [[19, 59], "s5", "emerc-vu1-low-mem"],
    [80, "gp", "(inline-array dma-packet)"],
    [[12, 18], "gp", "(pointer vif-tag)"]
  ],
  "emerc-vu1-init-buffer": [
    [[25, 31], "a0", "dma-packet"],
    [[37, 40], "a0", "gs-gif-tag"],
    [44, "a0", "(pointer gs-test)"],
    [46, "a0", "(pointer gs-reg64)"],
    [[49, 61], "v1", "dma-packet"]
  ],
  "sparticle-track-root-prim": [[3, "v1", "collide-shape"]],
  "(method 10 sparticle-launcher)": [[[41, 75], "gp", "(array int32)"]],
  "birth-func-texture-group": [[[2, 10], "s5", "(array int32)"]],
  "(method 9 sparticle-launch-control)": [[22, "a2", "process-drawable"]],
  "(method 10 sparticle-launch-control)": [[42, "a3", "float"]],
  "execute-part-engine": [
    [11, "v1", "connection"],
    [12, "a0", "process-drawable"],
    [13, "v1", "connection"],
    [[19, 53], "s0", "vector"],
    [23, "v1", "connection"],
    [28, "v1", "connection"],
    [29, "v1", "int"],
    [137, "a3", "vector"],
    [35, "a0", "process-drawable"]
  ],
  "sparticle-respawn-heights": [
    [[0, 58], "gp", "(array int32)"],
    [58, "gp", "(array int32)"],
    [34, "v1", "int"]
  ],
  "sparticle-respawn-timer": [
    [[9, 15], "gp", "(array int32)"],
    [34, "gp", "(array int32)"],
    [10, "v1", "int"]
  ],
  "sparticle-texture-animate": [
    [[0, 31], "v1", "(array int32)"],
    [47, "v1", "(array int32)"]
  ],
  "sparticle-texture-day-night": [[[21, 78], "s2", "(array int32)"]],
  "sparticle-mode-animate": [
    [5, "v1", "(array symbol)"],
    [[7, 16], "a1", "(array uint32)"],
    [18, "a1", "vector4w"],
    [21, "a1", "(pointer int32)"],
    [26, "a1", "(array int32)"],
    [28, "v1", "(array int32)"],
    [32, "a0", "(pointer int64)"],
    // [33, "a0", "(pointer int64)"],
    [44, "v1", "(pointer int32)"],
    [46, "v1", "(pointer int32)"]
  ],
  "(method 2 sparticle-cpuinfo)": [[14, "f0", "float"]],
  "sp-kill-particle": [
    [7, "a1", "uint"],
    [7, "v1", "uint"]
  ],
  "sp-orbiter": [[[78, 89], "v1", "sprite-vec-data-2d"]],
  "forall-particles-with-key-runner": [
    [32, "s3", "(inline-array sparticle-cpuinfo)"],
    [42, "s3", "(inline-array sparticle-cpuinfo)"]
  ],
  "forall-particles-runner": [
    [[19, 28], "s4", "sparticle-cpuinfo"],
    [34, "s4", "pointer"],
    [35, "s3", "pointer"]
  ],
  "sp-process-particle-system": [[14, "a1", "vector"]],
  // debug
  "add-debug-point": [
    [[35, 39], "a3", "dma-packet"],
    [[45, 48], "a3", "gs-gif-tag"],
    [[65, 69], "a3", "vector4w-2"],
    [[85, 89], "a3", "vector4w-2"],
    [[102, 106], "a3", "vector4w-2"],
    [[122, 126], "a1", "vector4w-2"],
    [[129, 148], "a0", "(pointer uint64)"],
    [[151, 154], "a0", "dma-packet"]
  ],
  "internal-draw-debug-line": [
    [[5, 224], "s5", "rgba"],
    [[27, 29], "v1", "rgba"],
    [[109, 115], "a3", "dma-packet"],
    [[118, 124], "a3", "gs-gif-tag"],
    [[232, 245], "a1", "(inline-array vector4w-2)"],
    [[107, 267], "a0", "(pointer uint64)"],
    [[268, 273], "a0", "dma-packet"]
  ],
  "internal-draw-debug-text-3d": [[[53, 56], "v1", "dma-packet"]],
  "add-debug-flat-triangle": [
    [[70, 76], "a3", "dma-packet"],
    [[79, 85], "a3", "gs-gif-tag"],
    [[108, 127], "a3", "(inline-array vector)"],
    [[68, 149], "a0", "(pointer uint64)"],
    [[150, 155], "a0", "dma-packet"]
  ],
  "add-debug-line2d": [
    [[60, 64], "a2", "dma-packet"],
    [[70, 73], "a2", "gs-gif-tag"],
    [[78, 81], "a2", "vector4w-2"],
    [[86, 89], "a2", "vector4w-2"],
    [[97, 111], "a0", "(pointer uint64)"],
    [[114, 117], "v1", "dma-packet"]
  ],
  "add-debug-rot-matrix": [
    [[9, 12], "t0", "float"],
    [[17, 20], "t0", "float"],
    [[22, 29], "t0", "float"]
  ],
  "add-debug-cspace": [[[4, 6], "a3", "float"]],
  "add-debug-points": [[[52, 57], "a3", "rgba"]],
  "debug-percent-bar": [[[44, 49], "v1", "dma-packet"]],
  "debug-pad-display": [[[72, 77], "v1", "dma-packet"]],
  "add-debug-light": [[[17, 20], "t0", "float"]],
  "drawable-frag-count": [[[14, 20], "s5", "drawable-group"]],
  "add-debug-cursor": [[[35, 40], "v1", "dma-packet"]],
  "add-boundary-shader": [
    [[6, 12], "a0", "gs-gif-tag"],
    [[14, 31], "s5", "adgif-shader"]
  ],
  // debug-sphere
  "add-debug-sphere-from-table": [
    [[38, 41], "v1", "vector"],
    [[55, 59], "s0", "(inline-array vector)"]
  ],
  // shrubbery
  "shrub-upload-view-data": [[[8, 16], "a0", "dma-packet"]],
  "shrub-do-init-frame": [
    [[12, 21], "a0", "dma-packet"],
    [[26, 29], "a0", "dma-packet"],
    [33, "v1", "(pointer vif-tag)"],
    [[35, 41], "v1", "(pointer uint32)"],
    [42, "v1", "(pointer vif-tag)"],
    [[44, 51], "v1", "(pointer uint32)"],
    [52, "v1", "(pointer vif-tag)"],
    [54, "v1", "(pointer uint32)"]
  ],
  "shrub-init-frame": [
    [[8, 12], "a0", "dma-packet"],
    [[18, 21], "a0", "gs-gif-tag"],
    [24, "v1", "(pointer gs-test)"],
    [26, "v1", "(pointer gs-reg64)"]
  ],
  "shrub-upload-model": [
    [[17, 26], "a3", "dma-packet"],
    [[33, 41], "a0", "dma-packet"],
    [[47, 55], "a0", "dma-packet"]
  ],
  "draw-drawable-tree-instance-shrub": [[86, "a0", "drawable-group"]],
  "draw-prototype-inline-array-shrub": [
    [[13, 56], "v1", "prototype-bucket-shrub"],
    [[102, 114], "a0", "shrub-near-packet"],
    [[114, 117], "v1", "vector4w-3"],
    [118, "a1", "vector4w"],
    [123, "v1", "dma-packet"],
    [[124, 126], "v1", "vector4w"],
    [[334, 364], "s1", "prototype-bucket-shrub"],
    [416, "a0", "drawable-group"],
    [420, "s1", "prototype-bucket-shrub"],
    [525, "v1", "drawable-group"],
    [[518, 535], "s1", "prototype-bucket-shrub"],
    [558, "s1", "prototype-bucket-shrub"],
    [[677, 718], "gp", "prototype-bucket-shrub"],
    [[696, 706], "a1", "prototype-bucket-shrub"]
  ],
  "(method 8 drawable-tree-instance-shrub)": [[54, "v1", "drawable-group"]],
  "(method 13 drawable-tree-instance-shrub)": [
    [[12, 151], "gp", "prototype-bucket-shrub"],
    [19, "a1", "drawable-group"],
    [44, "v1", "drawable-group"],
    [66, "s3", "shrubbery"],
    [92, "v1", "drawable-group"],
    [114, "s3", "shrubbery"],
    [160, "gp", "(inline-array prototype-bucket-shrub)"]
  ],
  "(method 9 shrubbery)": [
    [23, "a2", "(pointer int32)"],
    [28, "a3", "(pointer int32)"]
  ],
  "init-dma-test": [[29, "v1", "(inline-array qword)"]],
  "drawable-load": [[[25, 28], "s5", "drawable"]],
  "art-load": [[[13, 16], "s5", "art"]],
  "art-group-load-check": [[[43, 53], "s3", "art-group"]],
  "(method 13 art-group)": [[13, "s3", "art-joint-anim"]],
  "(method 14 art-group)": [[13, "s3", "art-joint-anim"]],
  "(method 13 gui-control)": [
    [[52, 81], "s3", "gui-connection"],
    [[202, 228], "a0", "connection"]
  ],
  "(method 21 gui-control)": [[43, "s2", "process-drawable"]],
  "(method 12 gui-control)": [
    [128, "v1", "gui-connection"],
    [214, "v1", "gui-connection"],
    [167, "s2", "process-drawable"]
  ],
  "(method 16 gui-control)": [[[10, 119], "s1", "gui-connection"]],
  "(method 17 gui-control)": [
    [[1, 262], "gp", "gui-connection"],
    [13, "v1", "gui-connection"]
  ],
  "(method 14 gui-control)": [[[5, 41], "s2", "gui-connection"]],
  "(method 15 gui-control)": [[[6, 56], "s1", "gui-connection"]],
  "(method 11 external-art-control)": [[19, "s5", "process-drawable"]],
  "ja-abort-spooled-anim": [[[3, 24], "s3", "sound-id"]],
  "(method 19 gui-control)": [
    [[32, 35], "a2", "gui-channel"],
    [113, "a2", "gui-channel"]
  ],
  "(method 9 gui-control)": [
    [110, "v0", "gui-connection"],
    [10, "v1", "gui-connection"],
    [17, "v1", "gui-connection"],
    [24, "v1", "gui-connection"],
    [131, "v1", "gui-connection"],
    [35, "v1", "gui-connection"],
    [40, "v1", "gui-connection"],
    [44, "v1", "gui-connection"],
    [14, "v1", "gui-connection"]
  ],
  "(method 10 gui-control)": [[[4, 32], "s3", "gui-connection"]],
  "(method 10 bsp-header)": [
    [43, "a1", "terrain-context"],
    [31, "a0", "terrain-context"]
  ],
  "bsp-camera-asm": [
    [26, "v1", "pointer"],
    [[26, 63], "t1", "bsp-node"],
    [43, "t3", "uint"]
  ],
  "ja-post": [[[42, 46], "a0", "collide-shape"]],
  "display-frame-start": [
    [4, "v1", "vif-bank"],
    [9, "a0", "vif-bank"]
  ],
  "display-frame-finish": [
    [[178, 185], "a0", "dma-packet"],
    [[193, 194], "a0", "dma-packet"],
    [194, "a0", "(pointer int64)"]
  ],
  "default-end-buffer": [
    [9, "v1", "dma-bucket"],
    [[20, 28], "t1", "dma-packet"],
    [[30, 36], "t1", "gs-gif-tag"],
    [40, "t1", "(pointer gs-zbuf)"],
    [42, "t1", "(pointer gs-reg64)"],
    [43, "t1", "(pointer gs-test)"],
    [45, "t1", "(pointer gs-reg64)"],
    [47, "t1", "(pointer gs-alpha)"],
    [49, "t1", "(pointer gs-reg64)"],
    [50, "t1", "(pointer uint64)"],
    [52, "t1", "(pointer gs-reg64)"],
    [54, "t1", "(pointer gs-clamp)"],
    [56, "t1", "(pointer gs-reg64)"],
    [58, "t1", "(pointer gs-tex0)"],
    [60, "t1", "(pointer gs-reg64)"],
    [63, "t1", "(pointer gs-texa)"],
    [65, "t1", "(pointer gs-reg64)"],
    [67, "t1", "(pointer gs-texclut)"],
    [69, "t1", "(pointer gs-reg64)"],
    [71, "t1", "(pointer uint64)"],
    [73, "t1", "(pointer gs-reg64)"],
    [[79, 82], "a1", "dma-packet"],
    [85, "a1", "dma-bucket"]
  ],
  "default-init-buffer": [
    [[20, 28], "t1", "dma-packet"],
    [[30, 36], "t1", "gs-gif-tag"],
    [40, "t1", "(pointer gs-zbuf)"],
    [42, "t1", "(pointer gs-reg64)"],
    [43, "t1", "(pointer gs-test)"],
    [45, "t1", "(pointer gs-reg64)"],
    [47, "t1", "(pointer gs-alpha)"],
    [49, "t1", "(pointer gs-reg64)"],
    [50, "t1", "(pointer uint64)"],
    [52, "t1", "(pointer gs-reg64)"],
    [54, "t1", "(pointer gs-clamp)"],
    [56, "t1", "(pointer gs-reg64)"],
    [58, "t1", "(pointer gs-tex0)"],
    [60, "t1", "(pointer gs-reg64)"],
    [63, "t1", "(pointer gs-texa)"],
    [65, "t1", "(pointer gs-reg64)"],
    [67, "t1", "(pointer gs-texclut)"],
    [69, "t1", "(pointer gs-reg64)"],
    [71, "t1", "(pointer uint64)"],
    [73, "t1", "(pointer gs-reg64)"],
    [[82, 85], "a1", "dma-packet"]
    //[85, "a1", "dma-bucket"]
  ],
  "update-mood-vinroom": [[[16, 140], "gp", "(pointer float)"]],
  "update-mood-hiphog": [[[26, 458], "s5", "hiphog-states"]],
  "update-mood-sewer": [[[25, 149], "s4", "sewer-states"]],
  "update-mood-oracle": [[[17, 134], "s5", "oracle-states"]],
  "(exit close com-airlock)": [
    [[4, 18], "v1", "sound-rpc-set-param"],
    [[24, 38], "v1", "sound-rpc-set-param"]
  ],
  "(trans close com-airlock)": [[[52, 66], "v1", "sound-rpc-set-param"]],
  "init-mood-hiphog": [[[0, 239], "gp", "hiphog-states"]],
  "init-mood-sewer": [[[0, 20], "gp", "sewer-states"]],
  "set-sewer-lights-flag!": [[[9, 17], "v1", "sewer-states"]],
  "set-sewer-turret-flash!": [[[8, 11], "v1", "sewer-states"]],
  "set-sewesc-explosion!": [[[8, 11], "v1", "sewer-states"]],
  "init-mood-oracle": [[[0, 7], "v1", "oracle-states"]],
  "set-oracle-purple-flag!": [[9, "v1", "oracle-states"]],
  "init-mood-tombc": [[[1, 4], "v1", "tombc-states"]],
  "set-tombc-electricity-scale!": [[[9, 11], "v1", "tombc-states"]],
  "set-tombboss-gem-light!": [[[9, 11], "v1", "tombboss-states"]],
  "init-mood-fordumpa": [[[1, 3], "v1", "fordumpa-states"]],
  "update-mood-fordumpa": [[[44, 67], "s5", "fordumpa-states"]],
  "set-fordumpa-turret-flash!": [[[9, 13], "v1", "fordumpa-states"]],
  "set-fordumpa-electricity-scale!": [[[9, 11], "v1", "fordumpa-states"]],
  "init-mood-fordumpc": [[1, "v1", "fordumpc-states"]],
  "set-fordumpc-light-flag!": [[9, "v1", "fordumpc-states"]],
  "init-mood-forresca": [[[1, 7], "v1", "forresca-states"]],
  "set-forresca-electricity-scale!": [[12, "v1", "forresca-states"]],
  "init-mood-forrescb": [[[1, 7], "v1", "forrescb-states"]],
  "update-mood-forrescb": [[[17, 60], "gp", "forrescb-states"]],
  "set-forrescb-turret-flash!": [[13, "v1", "forrescb-states"]],
  "set-forrescb-electricity-scale!": [[12, "v1", "forrescb-states"]],
  "init-mood-prison": [[[1, 4], "v1", "prison-states"]],
  "update-mood-prison": [[[17, 105], "gp", "prison-states"]],
  "set-prison-torture-flag!": [[9, "v1", "prison-states"]],
  "update-under-lights": [[[1, 5], "v1", "under-states"]],
  "update-mood-under": [[[16, 112], "gp", "under-states"]],
  "set-under-laser!": [
    [10, "v1", "under-states"],
    [21, "v1", "under-states"]
  ],
  "set-under-fog-interp!": [
    [21, "v1", "under-states"],
    [10, "v1", "under-states"]
  ],
  "init-mood-dig1": [[2, "v1", "dig1-states"]],
  "update-mood-dig1": [
    [[15, 135], "gp", "dig1-states"],
    [28, "v1", "float"],
    [56, "v1", "float"]
  ],
  "set-dig1-explosion!": [[10, "v1", "dig1-states"]],
  "update-mood-vortex": [[[10, 299], "gp", "vortex-states"]],
  "set-vortex-flash!": [
    [22, "v1", "vortex-states"],
    [10, "v1", "vortex-states"]
  ],
  "set-vortex-white!": [
    [23, "v1", "vortex-states"],
    [11, "v1", "vortex-states"],
    [9, "v1", "vortex-states"],
    [21, "v1", "vortex-states"]
  ],
  "update-mood-nestb": [[[25, 99], "gp", "nestb-states"]],
  "set-nestb-purple!": [[10, "v1", "nestb-states"]],
  "get-nestb-purple": [[8, "v1", "nestb-states"]],
  "init-mood-consiteb": [[[0, 5], "v1", "consiteb-states"]],
  "update-mood-consiteb": [[[22, 117], "gp", "consiteb-states"]],
  "init-mood-castle": [[3, "v1", "castle-states"]],
  "update-mood-castle": [[[13, 109], "s5", "castle-states"]],
  "set-castle-electricity-scale!": [[10, "v1", "castle-states"]],
  "init-mood-ruins": [[[1, 22], "gp", "ruins-states"]],
  "init-mood-strip": [[[0, 22], "gp", "strip-states"]],
  "update-mood-strip": [[[22, 79], "s4", "strip-states"]],
  "init-mood-ctysluma": [[[0, 29], "gp", "ctysluma-states"]],
  "update-mood-ctysluma": [[[23, 81], "gp", "ctysluma-states"]],
  "update-mood-ctyslumb": [[[19, 58], "s5", "ctyslumb-states"]],
  "init-mood-ctyslumc": [[[0, 22], "gp", "ctyslumc-states"]],
  "update-mood-ctyslumc": [[[19, 46], "gp", "ctyslumc-states"]],
  "init-mood-ctyport": [[[1, 11], "gp", "ctyport-states"]],
  "init-mood-ctyport-no-part": [[1, "v1", "ctyport-states"]],
  "update-mood-ctyport": [[[23, 70], "s5", "ctyport-states"]],
  "update-mood-ctymarkb": [[[23, 76], "gp", "ctymarkb-states"]],
  "init-mood-palcab": [[3, "v1", "palcab-states"]],
  "update-mood-palcab": [[[23, 53], "s4", "palcab-states"]],
  "set-palcab-turret-flash!": [[10, "v1", "palcab-states"]],
  "update-mood-stadiumb": [[[22, 61], "gp", "stadiumb-states"]],
  "init-mood-mountain": [[[0, 77], "gp", "mountain-states"]],
  "update-mood-mountain": [[[19, 83], "gp", "mountain-states"]],
  "init-mood-atoll": [[2, "v1", "atoll-states"]],
  "update-mood-atoll": [[[19, 48], "s4", "atoll-states"]],
  "set-atoll-explosion!": [[10, "v1", "atoll-states"]],
  "init-mood-drill": [[1, "v1", "drill-states"]],
  "update-mood-drill": [[[22, 121], "gp", "drill-states"]],
  "set-drill-fire-floor!": [
    [9, "v1", "drill-states"],
    [19, "v1", "drill-states"]
  ],
  "set-drill-electricity-scale!": [
    [12, "v1", "drill-states"],
    [25, "v1", "drill-states"]
  ],
  "init-mood-drillb": [[1, "v1", "drillb-states"]],
  "update-mood-drillb": [[[17, 93], "gp", "drillb-states"]],
  "update-mood-casboss": [[[22, 46], "s4", "casboss-states"]],
  "set-casboss-explosion!": [[10, "v1", "casboss-states"]],
  "update-mood-caspad": [[[19, 77], "gp", "caspad-states"]],
  "init-mood-palroof": [[[0, 7], "v1", "palroof-states"]],
  "set-palroof-electricity-scale!": [[12, "v1", "palroof-states"]],
  "update-mood-palent": [[[18, 43], "s5", "palent-states"]],
  "set-palent-turret-flash!": [[13, "v1", "palent-states"]],
  "init-mood-nest": [[1, "v1", "nest-states"]],
  "update-mood-nest": [[[21, 72], "s5", "nest-states"]],
  "set-nest-green-flag!": [[9, "v1", "nest-states"]],
  "init-mood-village1": [[[0, 4], "v1", "village1-states"]],
  "update-mood-village1": [[[21, 66], "gp", "village1-states"]],
  "clear-village1-interp!": [[[9, 11], "v1", "village1-states"]],
  "set-village1-interp!": [[9, "v1", "village1-states"]],
  "update-mood-consite": [[[84, 110], "s4", "consite-states"]],
  "set-consite-flash!": [[10, "v1", "consite-states"]],
  "update-mood-mincan": [[[18, 22], "v1", "mincan-states"]],
  "set-mincan-beam!": [[13, "v1", "mincan-states"]],
  "copy-mood-exterior-ambi": [
    [[12, 16], "a2", "mood-context"],
    [[13, 16], "v1", "mood-context"]
  ],
  "update-mood-light": [[[6, 144], "gp", "light-state"]],
  "update-mood-lava": [[[6, 36], "gp", "lava-state"]],
  "update-mood-flicker": [[[1, 58], "gp", "flicker-state"]],
  "update-mood-florescent": [[[1, 48], "gp", "florescent-state"]],
  "update-mood-electricity": [[[3, 19], "gp", "electricity-state"]],
  "update-mood-pulse": [[[5, 27], "gp", "pulse-state"]],
  "update-mood-strobe": [[[2, 42], "gp", "strobe-state"]],
  "update-mood-flames": [[[5, 102], "gp", "flames-state"]],
  "(method 9 mood-control)": [[636, "v0", "sound-rpc-set-param"]],
  "(method 27 com-airlock)": [[35, "v1", "(array string)"]],
  "(code close com-airlock)": [
    [190, "v0", "sound-rpc-set-param"],
    [297, "v0", "sound-rpc-set-param"],
    [389, "v0", "sound-rpc-set-param"]
  ],
  "(code open com-airlock)": [
    [117, "v0", "sound-rpc-set-param"],
    [226, "v0", "sound-rpc-set-param"],
    [420, "v0", "sound-rpc-set-param"],
    [440, "v0", "sound-rpc-set-param"]
  ],
  "build-conversions": [
    [23, "v1", "fact-info-target"],
    [29, "v1", "fact-info-target"]
  ],
  "target-real-post": [[97, "f28", "float"]],
  "target-compute-pole": [[[12, 180], "s2", "swingpole"]],
  "tobot-start": [[26, "s5", "target"]],
  "(method 10 target)": [[28, "t9", "(function target none)"]],
  "target-compute-edge": [[48, "a0", "process-drawable"]],
  "target-compute-edge-rider": [[48, "a0", "process-drawable"]],
  "target-update-ik": [[288, "f30", "float"]],
  "cam-layout-entity-volume-info-create": [
    ["_stack_", 16, "res-tag"],
    [16, "v0", "(inline-array vector)"],
    [209, "v1", "float"],
    [233, "v1", "float"],
    [237, "v1", "float"],
    [261, "v1", "float"]
  ],
  "cam-layout-entity-info": [
    // can't just cast the return value from the res-tag retrieval
    [202, "v1", "vector"]
  ],
  "clmf-next-entity": [[38, "a0", "connection"]],
  "cam-layout-save-cam-rot": [[13, "v0", "vector"]],
  "cam-layout-save-cam-trans": [
    [29, "v0", "vector"],
    [40, "v0", "vector"],
    // super weird handling of vectors
    [93, "s5", "symbol"],
    [95, "s2", "symbol"],
    [94, "s2", "symbol"]
  ],
  "cam-layout-save-pivot": [
    [38, "v0", "vector"],
    [13, "v0", "vector"]
  ],
  "cam-layout-save-align": [
    [38, "v0", "vector"],
    [13, "v0", "vector"]
  ],
  "cam-layout-save-interesting": [
    [38, "v0", "vector"],
    [13, "v0", "vector"]
  ],
  "cam-layout-save-splineoffset": [[37, "v0", "vector"]],
  "cam-layout-save-campointsoffset": [[12, "v0", "vector"]],
  "clmf-save-all": [[18, "v1", "connection"]],
  "cam-layout-do-action": [[99, "s5", "(function object symbol symbol)"]],
  "cam-layout-function-call": [[15, "gp", "(function string int basic none)"]],
  "cam-layout-do-menu": [
    [[280, 363], "s4", "clm-list"],
    [374, "v1", "clm-item"],
    [[136, 182], "s3", "clm-list"],
    [209, "a0", "clm-item"],
    [219, "v1", "clm-item"],
    [234, "s3", "clm-item"],
    [239, "v1", "clm-item"],
    [244, "s3", "clm-item"]
  ],
  "cam-layout-init": [[10, "v1", "connection"]],
  "cam-layout-print": [[[21, 24], "v1", "dma-packet"]],
  "clmf-pos-rot": [
    [68, "a1", "res-tag"],
    [139, "v1", "res-tag"],
    [82, "v0", "vector"]
  ],
  "clmf-cam-float-adjust": [[53, "v1", "res-tag"]],
  "(method 9 plane-volume)": [
    [171, "v1", "float"],
    [195, "v1", "float"],
    [199, "v1", "float"],
    [220, "v1", "float"]
  ],
  "(method 45 nav-mesh)": [[15, "v1", "entity-nav-mesh"]],
  "(method 13 nav-engine)": [
    [[53, 65], "s4", "nav-mesh"],
    [[38, 50], "s3", "nav-mesh"]
  ],
  "(method 9 nav-mesh)": [[[81, 134], "s4", "nav-poly"]],
  "(method 37 nav-mesh)": [[[4, 18], "a1", "(inline-array vector)"]],
  "debug-menu-item-var-update-display-str": [
    [[44, 49], "v1", "int"],
    [[61, 69], "v1", "int"]
  ],
  "debug-menu-item-var-make-float": [[31, "v0", "int"]],
  "debug-menu-item-get-max-width": [[[18, 35], "a0", "debug-menu-item-var"]],
  "debug-menu-find-from-template": [
    [10, "s4", "debug-menu-item"],
    [18, "s4", "debug-menu-item-submenu"],
    [3, "s5", "debug-menu"]
  ],
  "debug-menu-item-var-joypad-handler": [
    [206, "a1", "int"],
    [207, "v1", "int"]
  ],
  "debug-menu-rebuild": [[7, "a0", "debug-menu-item"]],
  "debug-menu-render": [
    [[45, 49], "v1", "dma-packet"],
    [[108, 111], "v1", "dma-packet"]
  ],
  "debug-menu-item-submenu-render": [[[39, 44], "v1", "dma-packet"]],
  "debug-menu-item-flag-render": [[[44, 49], "v1", "dma-packet"]],
  "debug-menu-item-function-render": [[[46, 51], "v1", "dma-packet"]],
  "debug-menu-item-var-render": [[[94, 98], "v1", "dma-packet"]],
  "debug-menu-send-msg": [
    [[3, 14], "s2", "debug-menu-item"],
    [[14, 21], "s2", "debug-menu-item-submenu"]
  ],
  "(anon-function 86 default-menu)": [
    // TODO - should not be required
    [9, "a0", "state-flags"]
  ],
  "(anon-function 2 find-nearest)": [
    [28, "s3", "collide-shape"],
    [55, "s2", "process-focusable"],
    [[59, 63], "s2", "process-focusable"],
    [66, "s3", "collide-shape"]
  ],
  "find-nearest-focusable": [
    [50, "s3", "process-focusable"],
    [66, "s3", "process-focusable"],
    [[298, 303], "s3", "process-focusable"]
  ],
  "(method 11 impact-control)": [[55, "s2", "collide-shape-prim"]],
  "(method 16 collide-cache)": [
    [47, "a0", "collide-shape-prim-sphere"],
    [17, "s4", "collide-cache-prim"],
    [23, "s4", "collide-cache-prim"],
    [27, "s4", "collide-cache-prim"],
    [46, "s4", "collide-cache-prim"],
    [65, "s4", "(inline-array collide-cache-prim)"]
  ],
  "(method 28 editable)": [[[4, 8], "a0", "editable"]],
  "execute-select": [
    [[425, 429], "a0", "editable"],
    [512, "v1", "editable"],
    [[463, 467], "a0", "editable"],
    [605, "v1", "editable"],
    [[556, 560], "a0", "editable"]
  ],
  "(method 12 editable-array)": [
    [877, "a1", "editable-point"],
    [713, "s1", "editable-point"]
  ],
  "insert-box": [
    [279, "a0", "editable"],
    [288, "a0", "editable"],
    [297, "a0", "editable"],
    [306, "a0", "editable"],
    [330, "a0", "editable"],
    [339, "a0", "editable"],
    [348, "a0", "editable"],
    [357, "a0", "editable"],
    [388, "a0", "editable"],
    [397, "a0", "editable"],
    [406, "a0", "editable"],
    [415, "a0", "editable"],
    [439, "a0", "editable"],
    [448, "a0", "editable"],
    [457, "a0", "editable"],
    [466, "a0", "editable"],
    [497, "a0", "editable"],
    [506, "a0", "editable"],
    [515, "a0", "editable"],
    [524, "a0", "editable"],
    [555, "a0", "editable"],
    [564, "a0", "editable"],
    [573, "a0", "editable"],
    [582, "a0", "editable"],
    [611, "a0", "editable"]
  ],
  "(event idle editable-player)": [
    [351, "s4", "editable-light"],
    [409, "s4", "editable-light"],
    [312, "v1", "float"],
    [314, "v1", "float"],
    [316, "v1", "float"],
    [382, "v1", "float"],
    [384, "v1", "float"],
    [386, "v1", "float"],
    [388, "v1", "float"],
    [437, "v1", "float"],
    [468, "a0", "editable-light"]
  ],
  "(method 29 editable)": [[[4, 8], "a0", "editable"]],
  "(method 28 editable-point)": [
    [88, "t9", "(function editable-point editable-command none)"]
  ],
  "(method 27 editable-plane)": [
    [9, "t9", "(function editable-plane editable-array editable)"],
    [39, "gp", "editable-plane"],
    [15, "v1", "editable-plane"],
    [31, "v1", "editable-plane"]
  ],
  "(method 25 editable-face)": [
    [25, "t9", "(function editable-face editable-array none)"]
  ],
  "(method 25 editable-plane)": [
    [25, "t9", "(function editable-plane editable-array none)"]
  ],
  "(method 29 editable-face)": [
    [318, "a0", "(array editable-point)"],
    [234, "a1", "editable-point"]
  ],
  "(method 27 editable-face)": [
    [9, "t9", "(function editable-face editable-array editable)"],
    [39, "gp", "editable-face"],
    [[16, 20], "a0", "editable-face"],
    [31, "v1", "editable-face"]
  ],
  "(method 25 editable-light)": [
    [9, "t9", "(function editable-light editable-array none)"]
  ],
  "(method 25 editable)": [[[12, 17], "a0", "editable"]],
  "merc-edge-stats": [[31, "v1", "merc-ctrl"]],
  "(method 8 merc-ctrl)": [
    [46, "s2", "pointer"], // was merc-fragment-control
    [[22, 45], "s2", "merc-fragment-control"],
    [[89, 93], "a1", "merc-blend-ctrl"],
    [103, "a1", "pointer"]
  ],
  "merc-vu1-initialize-chain": [
    [[13, 19], "gp", "(pointer vif-tag)"],
    [[19, 116], "s5", "merc-vu1-low-mem"],
    [127, "gp", "(inline-array dma-packet)"]
  ],
  "(method 9 merc-fragment)": [[[13, 265], "s3", "adgif-shader"]],
  "(method 9 merc-effect)": [
    [46, "s4", "pointer"],
    [47, "s5", "pointer"],
    [[0, 46], "s4", "merc-fragment"],
    [[0, 47], "s5", "merc-fragment-control"]
  ],
  "merc-vu1-init-buffer": [
    [[21, 37], "a0", "dma-packet"],
    [[37, 40], "a0", "gs-gif-tag"],
    [45, "a0", "(pointer gs-test)"],
    [47, "a0", "(pointer gs-reg64)"],
    [49, "a1", "(pointer gs-reg64)"],
    [52, "a0", "(pointer gs-test)"],
    [54, "a0", "(pointer gs-test)"],
    [[63, 68], "v1", "dma-packet"]
  ],
  "texture-usage-init": [
    [23, "a1", "texture-masks"],
    [24, "a1", "texture-mask"]
  ],
  "upload-vram-pages-pris": [
    [[134, 141], "a0", "dma-packet"],
    [[143, 150], "a0", "gs-gif-tag"],
    [154, "a0", "(pointer int64)"],
    [156, "a0", "(pointer gs-reg64)"],
    [[160, 166], "v1", "dma-packet"]
  ],
  "(method 14 texture-pool)": [[22, "a3", "(pointer int32)"]],
  "(method 13 texture-page)": [
    [[16, 23], "a0", "dma-packet"],
    [[25, 32], "a0", "gs-gif-tag"],
    [36, "a0", "(pointer int64)"],
    [38, "a0", "(pointer gs-reg64)"],
    [[42, 45], "a0", "dma-packet"],
    [45, "a0", "(pointer int64)"]
  ],
  "texture-relocate": [
    [[17, 21], "t4", "dma-packet"],
    [[27, 30], "t4", "gs-gif-tag"],
    [60, "t4", "(pointer gs-bitbltbuf)"],
    [62, "t4", "(pointer gs-reg64)"],
    [63, "t4", "(pointer gs-trxpos)"],
    [65, "t4", "(pointer gs-reg64)"],
    [71, "t4", "(pointer gs-trxreg)"],
    [73, "t4", "(pointer gs-reg64)"],
    [75, "t4", "(pointer gs-trxdir)"],
    [77, "t4", "(pointer gs-reg64)"],
    [[98, 102], "a2", "dma-packet"],
    [[108, 111], "a2", "gs-gif-tag"],
    [132, "a2", "(pointer gs-bitbltbuf)"],
    [134, "a2", "(pointer gs-reg64)"],
    [135, "a2", "(pointer gs-trxpos)"],
    [137, "a2", "(pointer gs-reg64)"],
    [139, "a2", "(pointer gs-trxreg)"],
    [141, "a2", "(pointer gs-reg64)"],
    [143, "a2", "(pointer gs-trxdir)"],
    [145, "a2", "(pointer gs-reg64)"],
    [[157, 161], "a2", "dma-packet"],
    [[167, 170], "a2", "gs-gif-tag"],
    [191, "a2", "(pointer gs-bitbltbuf)"],
    [193, "a2", "(pointer gs-reg64)"],
    [194, "a2", "(pointer gs-trxpos)"],
    [196, "a2", "(pointer gs-reg64)"],
    [198, "a2", "(pointer gs-trxreg)"],
    [200, "a2", "(pointer gs-reg64)"],
    [202, "a2", "(pointer gs-trxdir)"],
    [204, "a2", "(pointer gs-reg64)"]
  ],
  "(method 11 texture-pool)": [
    [[189, 196], "a0", "dma-packet"],
    [217, "a0", "dma-packet"],
    [218, "a0", "(pointer int64)"],
    [211, "a0", "(pointer gs-reg64)"],
    [209, "a0", "(pointer int64)"],
    [[198, 205], "a0", "gs-gif-tag"]
  ],
  "texture-page-login": [[[34, 45], "s2", "texture-page"]],
  "(method 9 texture-page-dir)": [
    [[27, 32], "t3", "adgif-shader"],
    [[20, 30], "t2", "(pointer shader-ptr)"]
  ],
  "texture-page-dir-inspect": [[[137, 138], "v1", "adgif-shader"]],
  "level-remap-texture": [
    [15, "t0", "(pointer uint32)"],
    [21, "t0", "(pointer uint32)"],
    [19, "t0", "(pointer uint64)"],
    [12, "v1", "int"],
    [12, "a3", "int"]
  ],
  "debug-menu-func-decode": [[18, "a0", "symbol"]],
  "(method 20 game-info)": [
    [8, "v1", "symbol"],
    [9, "v1", "level-load-info"],
    [[11, 18], "s3", "continue-point"]
  ],
  "(method 30 game-info)": [
    [[4, 26], "s3", "game-task"],
    [[4, 26], "s2", "game-task"],
    [[37, 53], "s5", "game-task"],
    [[37, 53], "s4", "game-task"]
  ],
  "(method 10 fact-info-target)": [[67, "v1", "target"]],
  "(method 11 fact-info-target)": [
    [143, "v1", "target"],
    [264, "a0", "target"],
    [322, "v1", "target"],
    [410, "a0", "target"],
    [458, "v1", "target"],
    [499, "v1", "target"],
    [540, "v1", "target"],
    [558, "v1", "target"],
    [572, "v1", "target"],
    [588, "v1", "target"],
    [599, "v1", "target"],
    [674, "v1", "target"],
    [702, "v1", "target"],
    [737, "v1", "target"],
    [271, "a0", "target"],
    [413, "a0", "target"]
  ],
  "print-continues": [
    [3, "v1", "symbol"],
    [4, "v1", "level-load-info"],
    [[6, 14], "v1", "continue-point"]
  ],
  "(method 23 game-info)": [
    [178, "a0", "(pointer game-save-tag)"],
    [329, "s3", "game-save-tag"],
    [662, "a2", "game-save-tag"]
  ],
  "(anon-function 55 task-control)": [
    [14, "v1", "symbol"],
    [20, "s2", "level-load-info"]
  ],
  "(method 12 minimap)": [[18, "v0", "connection-minimap"]],
  "update-task-masks": [[30, "s5", "connection-minimap"]],
  "(method 10 fail-mission)": [[43, "t9", "(function process process)"]],
  "restart-mission": [
    [8, "v1", "connection"],
    [5, "v1", "connection"],
    [8, "a0", "process"],
    [12, "a0", "process"],
    [15, "a0", "process"],
    [39, "a0", "process"],
    [47, "a0", "connection"],
    [46, "s4", "connection"],
    [44, "s4", "connection"],
    [6, "s4", "connection"],
    [47, "s4", "connection"],
    [50, "v1", "connection"]
  ],
  "(code resetting fail-mission)": [[19, "v0", "sound-rpc-set-param"]],
  "(anon-function 6 script)": [[17, "v1", "pair"]],
  "(anon-function 16 script)": [
    [10, "s4", "game-task-node-info"],
    [12, "v1", "symbol"]
  ],
  "(method 13 mysql-nav-graph)": [[[15, 37], "gp", "mysql-nav-node"]],
  "(method 14 mysql-nav-graph)": [[[16, 31], "v1", "mysql-nav-edge"]],
  "(method 15 mysql-nav-graph)": [[[6, 11], "a3", "mysql-nav-visnode"]],
  "(method 16 mysql-nav-graph)": [
    [[39, 54], "v1", "mysql-nav-visnode"],
    [29, "a1", "mysql-nav-visnode"],
    [24, "a1", "mysql-nav-visnode"]
  ],
  "(method 11 mysql-nav-graph)": [[7, "a2", "mysql-nav-node"]],
  "(method 12 mysql-nav-graph)": [[7, "a2", "mysql-nav-edge"]],
  "(method 19 mysql-nav-graph)": [
    [[32, 41], "s4", "mysql-nav-node"],
    [[42, 62], "a0", "mysql-nav-edge"]
  ],
  "(method 10 mysql-nav-graph)": [
    [[12, 17], "a0", "mysql-nav-node"],
    [[43, 62], "a0", "mysql-nav-edge"],
    [[83, 102], "a0", "mysql-nav-visnode"]
  ],
  "(method 10 mysql-nav-node)": [[4, "v1", "mysql-nav-edge"]],
  "(method 9 mysql-nav-graph)": [
    [[96, 261], "s0", "mysql-nav-node"],
    [[360, 690], "s1", "mysql-nav-edge"],
    [[781, 810], "s1", "mysql-nav-visnode"]
  ],
  "(method 17 mysql-nav-graph)": [
    [7, "a1", "mysql-nav-node"],
    [22, "a1", "mysql-nav-edge"],
    [[39, 59], "a1", "mysql-nav-edge"],
    [[48, 58], "a2", "mysql-nav-node"]
  ],
  "(anon-function 24 script)": [[14, "s5", "entity-actor"]],
  "(anon-function 31 script)": [
    [25, "s3", "process-drawable"],
    [59, "v0", "joint"],
    [14, "s5", "(function process vector cspace)"]
  ],
  "(method 9 script-context)": [[81, "s5", "symbol"]],
  "(anon-function 33 script)": [
    // TODO - cast had to be added even though `object` is in type_utils.cpp
    [14, "a0", "symbol"],
    [34, "gp", "process-drawable"],
    [95, "s3", "drawable-region-prim"],
    [150, "v0", "joint"]
  ],
  "(anon-function 36 script)": [[15, "v0", "int"]],
  "(anon-function 49 script)": [[10, "gp", "pair"]],
  "(anon-function 52 script)": [
    [14, "s5", "pair"],
    [11, "s4", "process-focusable"]
  ],
  "(anon-function 64 script)": [[21, "v1", "bfloat"]],
  "(anon-function 69 script)": [[3, "t9", "(function script-context symbol)"]],
  "(anon-function 72 script)": [[3, "s4", "pair"]],
  "(anon-function 73 script)": [[5, "s5", "pair"]],
  "(anon-function 74 script)": [[5, "s5", "pair"]],
  "(anon-function 75 script)": [[3, "s5", "pair"]],
  "(anon-function 76 script)": [[3, "s5", "pair"]],
  "(anon-function 80 script)": [[3, "s5", "pair"]],
  "(method 10 script-context)": [[22, "s3", "symbol"]],
  "command-get-trans": [
    [36, "v0", "process-drawable"],
    [58, "s3", "process-drawable"],
    [76, "v0", "joint"]
  ],
  "(anon-function 0 script)": [
    [30, "s5", "pair"],
    [16, "s5", "process-drawable"],
    [90, "v0", "joint"]
  ],
  "(anon-function 32 script)": [
    // TODO - cast had to be added even though `object` is in type_utils.cpp
    [13, "a0", "symbol"],
    [43, "s5", "process-drawable"],
    [32, "s5", "process-drawable"],
    [105, "v0", "joint"],
    [145, "v0", "joint"],
    [[42, 221], "s4", "process-drawable"]
  ],
  "command-get-process": [
    [37, "gp", "entity-actor"],
    [76, "a0", "connection"],
    [79, "a0", "connection"],
    [83, "a0", "connection"],
    [83, "a1", "connection"],
    [74, "a1", "connection"],
    [73, "a0", "connection"],
    [77, "a2", "game-task-node-info"],
    [97, "v1", "connection"],
    [94, "v1", "connection"],
    [162, "s3", "process-drawable"]
  ],
  "command-get-float": [[20, "gp", "bfloat"]],
  "command-get-int": [[17, "gp", "bfloat"]],
  "(anon-function 54 script)": [[66, "v1", "entity-actor"]],
  "(anon-function 53 script)": [[40, "v1", "entity-actor"]],
  "(anon-function 71 script)": [[4, "v1", "symbol"]],
  "letterbox": [[[27, 33], "v1", "dma-packet"]],
  "blackout": [[[18, 23], "v1", "dma-packet"]],
  "(method 12 level)": [
    [[182, 185], "a0", "texture-anim-array"],
    [343, "a0", "symbol"],
    [93, "t9", "(function level none)"],
    [[314, 322], "a1", "type"]
  ],
  "bg": [[47, "a0", "symbol"]],
  "(method 10 load-state)": [
    [436, "v1", "level"],
    [442, "v1", "level"]
  ],
  "(method 14 level-group)": [[[53, 61], "a0", "entity-actor"]],
  "(method 27 level-group)": [
    [[112, 122], "s3", "entity-actor"],
    ["_stack_", 32, "vector"],
    ["_stack_", 36, "vector"]
  ],
  "expand-vis-box-with-point": [[[10, 40], "v1", "(inline-array vector)"]],
  "check-for-rougue-process": [
    [[103, 115], "v1", "part-tracker"],
    [[126, 140], "v1", "part-spawner"],
    [[153, 169], "v1", "process-drawable"],
    [[178, 194], "v1", "process-drawable"]
  ],
  "process-drawable-scale-from-entity!": [[15, "v1", "vector"]],
  "reset-actors": [[161, "s3", "(function level symbol none)"]],
  "process-status-bits": [[[12, 58], "s3", "process-drawable"]],
  "(method 26 level-group)": [
    [134, "v0", "(pointer actor-group)"],
    // [135, "s2", "actor-group"],
    // [140, "v1", "(pointer uint32)"],
    [37, "f0", "float"],
    [40, "f0", "float"],
    [83, "f0", "float"],
    [86, "f0", "float"],
    ["_stack_", 48, "res-tag"],
    ["_stack_", 20, "vector"],
    ["_stack_", 24, "vector"]
  ],
  "set-graphics-mode": [[[0, 100], "gp", "gs-bank"]],
  "(method 3 entity-nav-mesh)": [[7, "t9", "(function object object)"]],
  "draw-actor-marks": [
    [20, "gp", "part-spawner"],
    [[29, 273], "gp", "process-drawable"],
    ["_stack_", 20, "(pointer int32)"]
  ],
  "(method 15 level-group)": [
    [[233, 252], "s0", "process-drawable"],
    [[281, 427], "s5", "process-drawable"],
    [[627, 631], "a0", "drawable-region-prim"],
    [625, "a0", "drawable-inline-array-region-prim"],
    [639, "a0", "drawable-inline-array-region-prim"],
    [688, "a0", "drawable-inline-array-region-prim"],
    [705, "a0", "drawable-inline-array-region-prim"],
    [[690, 694], "a0", "drawable-region-prim"]
  ],
  "build-masks": [
    [[18, 22], "a1", "drawable-tree-tfrag"],
    [24, "a2", "drawable-inline-array-tfrag"],
    [[27, 31], "a2", "(inline-array tfragment)"],
    [[38, 42], "a1", "drawable-tree-tfrag-trans"],
    [44, "a2", "drawable-inline-array-tfrag"],
    [[47, 51], "a2", "(inline-array tfragment)"],
    [[58, 62], "a1", "drawable-tree-tfrag-water"],
    [64, "a2", "drawable-inline-array-tfrag"],
    [[67, 71], "a2", "(inline-array tfragment)"],
    [[78, 79], "a1", "drawable-tree-instance-tie"],
    [123, "a1", "drawable-tree-instance-shrub"],
    [[129, 133], "a2", "(inline-array prototype-bucket-shrub)"]
  ],
  "history-draw": [
    [151, "a0", "uint"],
    ["_stack_", 24, "pat-surface"]
  ],
  "(code complete task-manager)": [[119, "gp", "handle"]],
  "(method 14 drawable-group)": [[19, "s5", "drawable-group"]],
  "(method 15 drawable-tree)": [
    [[1, 4], "v1", "drawable-inline-array-node"],
    [[29, 34], "t0", "drawable-inline-array-node"],
    [[28, 32], "t2", "drawable-inline-array-node"],
    [[42, 46], "t2", "(pointer int8)"]
  ],
  "(method 14 drawable-tree-array)": [[11, "s5", "drawable-tree-array"]],
  "upload-vis-bits": [[14, "a1", "(pointer uint128)"]],
  "set-background-regs!": [
    [42, "v1", "(pointer int32)"],
    [47, "v1", "(pointer int32)"],
    [45, "a0", "(pointer int32)"]
  ],
  "finish-background": [
    [752, "t0", "(pointer float)"],
    [785, "t4", "(pointer int32)"],
    [815, "t0", "(pointer float)"],
    [848, "t4", "(pointer int32)"],
    [878, "t0", "(pointer float)"],
    [911, "t4", "(pointer int32)"],
    [941, "a3", "(pointer float)"],
    [974, "t3", "(pointer int32)"]
  ],
  "(method 16 drawable-inline-array-node)": [[[1, 7], "v1", "draw-node"]],
  "(method 9 tfragment)": [
    [27, "a3", "(pointer int32)"],
    [32, "t0", "texture"]
  ],
  "add-tfrag-mtx-0": [[[3, 17], "a0", "dma-packet"]],
  "add-tfrag-mtx-1": [[[3, 17], "a0", "dma-packet"]],
  "add-tfrag-data": [
    [[3, 17], "a0", "dma-packet"],
    [[24, 31], "v1", "dma-packet"]
  ],
  "tfrag-init-buffer": [
    [[10, 17], "a0", "dma-packet"],
    [[19, 26], "a0", "gs-gif-tag"],
    [31, "a0", "(pointer gs-reg64)"],
    [[47, 55], "v1", "dma-packet"]
  ],
  "tfrag-end-buffer": [
    [[1, 8], "a2", "dma-packet"],
    [[11, 18], "a0", "(pointer vif-tag)"],
    [[18, 22], "a0", "(pointer int32)"],
    [[23, 29], "a0", "(pointer vif-tag)"]
  ],
  "draw-drawable-tree-tfrag": [
    [17, "v1", "drawable-inline-array-node"],
    [19, "a0", "drawable-inline-array-node"],
    [[104, 110], "v1", "dma-packet"],
    [[183, 189], "v1", "dma-packet"]
  ],
  "draw-drawable-tree-tfrag-trans": [
    [18, "v1", "drawable-inline-array-node"],
    [20, "a0", "drawable-inline-array-node"],
    [[176, 182], "v1", "dma-packet"],
    [[97, 103], "v1", "dma-packet"]
  ],
  "draw-drawable-tree-tfrag-water": [
    [18, "v1", "drawable-inline-array-node"],
    [20, "a0", "drawable-inline-array-node"],
    [[176, 182], "v1", "dma-packet"],
    [[97, 103], "v1", "dma-packet"]
  ],
  "tfrag-vu1-init-buf": [
    [[27, 35], "v1", "dma-packet"],
    [[61, 66], "v1", "dma-packet"],
    [69, "v1", "(pointer int32)"]
  ],
  "(method 8 process-tree)": [
    [31, "v1", "symbol"],
    [6, "a3", "symbol"]
  ],
  "(method 11 memory-usage-block)": [[43, "a0", "int"]],
  "process-release?": [[9, "gp", "process-focusable"]],
  "(code pov-camera-start-playing pov-camera)": [[21, "v0", "joint"]],
  "(anon-function 7 pov-camera)": [
    [9, "v1", "float"],
    [16, "v1", "float"]
  ],
  "(event othercam-running)": [
    [17, "v1", "process-drawable"],
    [24, "v0", "joint"],
    [41, "a0", "process"]
  ],
  "upload-generic-shrub": [
    [[3, 13], "t0", "dma-packet"],
    [[15, 26], "v1", "matrix"],
    [[31, 44], "t0", "vector4w-2"],
    [[47, 71], "t0", "dma-packet"],
    [[74, 98], "a2", "dma-packet"],
    [[101, 125], "a2", "dma-packet"],
    [[128, 152], "a2", "dma-packet"],
    [[157, 162], "a1", "dma-packet"]
  ],
  "tfrag-scissor-vu1-init-buf": [
    [[25, 34], "v1", "dma-packet"],
    [[61, 66], "v1", "dma-packet"],
    [69, "v1", "(pointer uint32)"]
  ],
  "(method 9 tie-fragment)": [
    [21, "a2", "(pointer int32)"],
    [26, "a3", "(pointer int32)"],
    [[1, 70], "s5", "adgif-shader"]
  ],
  "tie-init-engine": [
    [[11, 25], "a0", "dma-packet"],
    [[37, 45], "a0", "dma-packet"],
    [[47, 54], "a0", "dma-packet"],
    [[57, 64], "v1", "vector"],
    [[65, 72], "v1", "(pointer vif-tag)"]
  ],
  "tie-end-buffer": [
    [[1, 8], "a1", "dma-packet"],
    [[10, 17], "a1", "gs-gif-tag"],
    [21, "a1", "(pointer gs-test)"],
    [23, "a1", "(pointer gs-reg64)"],
    [[27, 34], "a1", "dma-packet"],
    [38, "a0", "(pointer vif-tag)"],
    [40, "a0", "(pointer vif-tag)"],
    [42, "a0", "(pointer vif-tag)"],
    [44, "a0", "(pointer vif-tag)"],
    [[45, 49], "a0", "(pointer int32)"]
  ],
  "tie-ints": [
    [17, "v1", "(pointer uint32)"],
    [21, "v1", "(pointer uint32)"]
  ],
  "(method 13 drawable-tree-instance-tie)": [
    [[51, 70], "t1", "tie-fragment"],
    [[102, 120], "a3", "tie-fragment"],
    [[160, 178], "t1", "tie-fragment"],
    [[211, 229], "a3", "tie-fragment"],
    [[266, 286], "t1", "tie-fragment"],
    [[320, 340], "a1", "tie-fragment"],
    [[381, 400], "t1", "tie-fragment"],
    [[432, 450], "a3", "tie-fragment"],
    [[487, 507], "t1", "tie-fragment"],
    [[541, 561], "a1", "tie-fragment"],
    [[598, 616], "t1", "tie-fragment"],
    [[649, 667], "a3", "tie-fragment"],
    [[703, 723], "t1", "tie-fragment"],
    [[756, 776], "a1", "tie-fragment"]
  ],
  "draw-drawable-tree-instance-tie": [
    [[23, 37], "v1", "drawable-inline-array-node"],
    [25, "a0", "drawable-inline-array-node"],
    [120, "s2", "drawable-inline-array-instance-tie"],
    [132, "v1", "int"],
    [132, "a0", "int"]
  ],
  "instance-tie-patch-buckets": [
    [39, "a0", "(pointer uint64)"],
    [152, "a0", "(pointer uint64)"],
    [265, "a0", "(pointer uint64)"],
    [378, "a0", "(pointer uint64)"],
    [491, "a0", "(pointer uint64)"],
    [605, "a0", "(pointer uint64)"],
    [719, "a0", "(pointer uint64)"],
    [833, "a0", "(pointer uint64)"],
    [947, "a0", "(pointer uint64)"],
    [1061, "a0", "(pointer uint64)"],
    [1175, "a0", "(pointer uint64)"],
    [1289, "a0", "(pointer uint64)"],
    [1403, "a0", "(pointer uint64)"],
    [[51, 57], "a0", "dma-packet"],
    [[164, 170], "a0", "dma-packet"]
  ],
  "tie-floats": [[[3, 73], "gp", "(pointer uint32)"]],
  "tie-init-buf": [
    [[24, 31], "a0", "dma-packet"],
    [[33, 40], "a0", "gs-gif-tag"],
    [44, "a0", "(pointer gs-zbuf)"],
    [46, "a0", "(pointer gs-reg64)"],
    [[49, 59], "v1", "dma-packet"],
    [[84, 90], "v1", "dma-packet"],
    [92, "v1", "(pointer int32)"]
  ],
  "tie-init-envmap-buf": [
    [[23, 33], "v1", "dma-packet"],
    [[58, 64], "v1", "dma-packet"],
    [66, "v1", "(pointer int32)"]
  ],
  "(code othercam-running)": [[[2, 65], "s2", "process-drawable"]],
  "hud-ring-cell-init-by-other": [
    [36, "a0", "progress"],
    [45, "v1", "progress"],
    [56, "a0", "progress"],
    [132, "a1", "progress"],
    [159, "a1", "progress"],
    [178, "a1", "progress"]
  ],
  "(enter othercam-running)": [[[50, 60], "gp", "process-drawable"]],
  "(post idle hud-ring-cell)": [
    [8, "a1", "progress"],
    [13, "v1", "progress"],
    [36, "a1", "progress"],
    [63, "a1", "progress"],
    [82, "a1", "progress"],
    [99, "v1", "progress"],
    [102, "v1", "progress"],
    [137, "v1", "progress"],
    [159, "v1", "progress"]
  ],
  "end-scan": [[[18, 22], "v1", "dma-packet"]],
  "(code target-board-jump)": [[17, "v1", "art-joint-anim"]],
  "(code target-board-get-on)": [[55, "v1", "art-joint-anim"]],
  "(code target-board-jump-kick)": [[15, "v1", "art-joint-anim"]],
  "(code target-board-get-off)": [[78, "v1", "art-joint-anim"]],
  "(code target-board-stance)": [[49, "v1", "art-joint-anim"]],
  "(code target-board-wall-kick)": [
    [10, "v1", "art-joint-anim"],
    [59, "f0", "float"]
  ],
  "(code target-board-pegasus)": [
    [32, "s4", "art-joint-anim"],
    [68, "s4", "process-focusable"],
    [85, "s4", "process-focusable"],
    [149, "s4", "target"]
  ],
  "(code target-board-trickx)": [
    [81, "v1", "art-joint-anim"],
    [149, "v1", "art-joint-anim"],
    [218, "v1", "art-joint-anim"],
    [301, "v1", "art-joint-anim"]
  ],
  "(code target-board-flip)": [
    [108, "v1", "art-joint-anim"],
    [218, "v1", "art-joint-anim"],
    [319, "v1", "art-joint-anim"],
    [385, "v1", "art-joint-anim"]
  ],
  "(code target-board-hold)": [
    [100, "v1", "art-joint-anim"],
    [227, "v1", "art-joint-anim"],
    [415, "v1", "art-joint-anim"],
    [485, "v1", "art-joint-anim"]
  ],
  "(code target-board-hit-ground)": [
    [77, "v1", "art-joint-anim"],
    [147, "v1", "art-joint-anim"]
  ],
  "target-board-ground-check": [
    [198, "v1", "board"],
    [258, "v1", "board"]
  ],
  "(enter target-board-jump)": [
    [174, "v1", "board"],
    [231, "v1", "board"]
  ],
  "(trans target-board-ride-edge)": [[107, "v0", "sound-rpc-set-param"]],
  "(enter target-board-flip)": [[78, "v0", "sound-rpc-set-param"]],
  "target-board-anim-trans": [[192, "v0", "sound-rpc-set-param"]],
  "(exit target-board-ride-edge)": [[8, "v0", "sound-rpc-set-param"]],
  "(exit target-board-flip)": [[31, "v0", "sound-rpc-set-param"]],
  "(exit target-board-hold)": [[9, "v0", "sound-rpc-set-param"]],
  "(code target-board-hit)": [
    [304, "v1", "fact-info-target"],
    [455, "v1", "fact-info-target"]
  ],
  "(code target-board-halfpipe)": [
    [173, "t9", "(function none :behavior target)"]
  ],
  "(event target-board-grab)": [[24, "a0", "process"]],
  "(event target-board-halfpipe)": [[82, "v1", "float"]],
  "talker-spawn-func": [
    [79, "a0", "talker"],
    [82, "v1", "talker"],
    [85, "v1", "talker"]
  ],
  "(method 9 board-info)": [
    [45, "a0", "fact-info-target"],
    [55, "a0", "fact-info-target"]
  ],
  "target-board-real-post": [[346, "v0", "sound-rpc-set-param"]],
  "target-board-effect": [[334, "v0", "sound-rpc-set-param"]],
  "target-board-handler": [[123, "a0", "process"]],
  "(trans target-flop-hit-ground)": [
    [52, "v1", "fact-info-target"],
    [58, "v1", "fact-info-target"]
  ],
  "(code target-flop)": [[32, "v1", "art-joint-anim"]],
  "(trans target-flop)": [
    [73, "v1", "fact-info-target"],
    [79, "v1", "fact-info-target"],
    [108, "v1", "fact-info-target"],
    [114, "v1", "fact-info-target"],
    [187, "v1", "fact-info-target"],
    [193, "v1", "fact-info-target"]
  ],
  "(enter target-flop)": [
    [2, "v1", "fact-info-target"],
    [8, "v1", "fact-info-target"]
  ],
  "(trans target-attack-uppercut-jump)": [
    [183, "v1", "fact-info-target"],
    [189, "v1", "fact-info-target"]
  ],
  "(trans target-attack-air)": [
    [83, "v1", "fact-info-target"],
    [89, "v1", "fact-info-target"]
  ],
  "(code target-running-attack)": [
    [115, "gp", "art-joint-anim"],
    [398, "v1", "art-joint-anim"],
    [426, "v1", "art-joint-anim"],
    [454, "v1", "art-joint-anim"],
    [542, "t1", "sound-name"],
    [547, "t1", "sound-name"],
    [557, "t1", "sound-name"],
    [226, "f26", "float"],
    [309, "f26", "float"]
  ],
  "(trans target-duck-high-jump-jump)": [[11, "v0", "sound-rpc-set-param"]],
  "(code target-double-jump)": [
    [81, "v1", "art-joint-anim"],
    [119, "v1", "art-joint-anim"]
  ],
  "(code target-jump-forward)": [[55, "v1", "art-joint-anim"]],
  "(code target-falling)": [[67, "v1", "art-joint-anim"]],
  "mod-var-jump": [
    [76, "f1", "float"],
    [171, "v0", "vector"]
  ],
  "(code target-slide-down)": [[28, "v1", "art-joint-anim"]],
  "(code target-duck-stance)": [
    [59, "v1", "art-joint-anim"],
    [291, "v1", "art-joint-anim"],
    [112, "v1", "art-joint-anim"],
    [239, "v1", "art-joint-anim"]
  ],
  "(enter target-double-jump)": [[15, "v1", "vector"]],
  "(enter target-jump)": [[42, "v1", "vector"]],
  "(enter target-high-jump)": [[21, "v1", "vector"]],
  "(code target-attack)": [
    [145, "gp", "art-joint-anim"],
    [177, "v1", "fact-info-target"],
    [183, "v1", "fact-info-target"]
  ],
  "(event target-running-attack)": [[48, "v1", "target"]],
  "(trans target-running-attack)": [
    [211, "v1", "fact-info-target"],
    [217, "v1", "fact-info-target"]
  ],
  "target-gun-end-mode": [[58, "v0", "sound-rpc-set-param"]],
  "target-board-physics": [[167, "v0", "sound-rpc-set-param"]],
  "clone-anim-once": [
    [[22, 69], "gp", "process-drawable"],
    [46, "s5", "collide-shape"],
    [107, "v1", "manipy"]
  ],
  "service-cpads": [[[207, 312], "s3", "pad-buttons"]],
  "dm-editable-boolean-toggle-pick-func": [[5, "v1", "(pointer symbol)"]],
  "dm-editable-light-float-func": [
    [36, "a0", "(pointer float)"],
    [88, "v1", "(pointer float)"]
  ],
  "(anon-function 46 script)": [[24, "v0", "float"]],
  "(anon-function 4 script)": [[13, "v1", "int"]],
  "(method 13 sync-linear)": [
    ["_stack_", 16, "res-tag"],
    [35, "v1", "(pointer float)"]
  ],
  "(method 13 sync-eased)": [
    ["_stack_", 16, "res-tag"],
    [[31, 54], "v1", "(pointer float)"]
  ],
  "(method 13 sync-paused)": [
    ["_stack_", 16, "res-tag"],
    [[29, 45], "v1", "(pointer float)"]
  ],
  "unpack-comp-rle": [[[10, 26], "a0", "(pointer int8)"]],
<<<<<<< HEAD
  "unpack-comp-huf": [[[21, 23], "t3", "(pointer uint16)"]],
=======
>>>>>>> f6bdc079
  "(method 16 level)": [
    [222, "v1", "(pointer uint128)"],
    [223, "a1", "(pointer uint128)"],
    [225, "a0", "(pointer uint128)"],
    [[71, 168], "s1", "(pointer int8)"],
    [72, "v1", "(pointer int8)"],
    [[74, 169], "s0", "(pointer int8)"],
    [[170, 193], "s1", "(pointer uint8)"],
    [[171, 193], "s2", "(pointer uint8)"],
    [227, "v1", "(pointer uint8)"]
  ],
  "set-fog-height!": [[2, "v1", "(array texture-anim)"]],
<<<<<<< HEAD
=======
  "unpack-comp-huf": [[[21, 23], "t3", "(pointer uint16)"]],
>>>>>>> f6bdc079
  "(method 10 elec-gate)": [[13, "t9", "(function process-drawable none)"]],
  "(method 11 elec-gate)": [
    [180, "a0", "vector"],
    [193, "a0", "vector"]
  ],
  "(event idle simple-focus)": [[6, "v1", "vector"]],
  "(trans active simple-nav-sphere)": [[10, "v1", "process-drawable"]],
  "simple-nav-sphere-event-handler": [[21, "v1", "float"]],
  "sampler-start": [
    [1, "v1", "timer-bank"],
    [3, "v1", "timer-bank"],
    [6, "a0", "timer-bank"],
    [24, "a0", "timer-bank"]
  ],
  "(top-level-login sampler)": [[14, "v1", "timer-bank"]],
  "sampler-stop": [[1, "v1", "timer-bank"]],
  "(event up-idle basebutton)": [[[3, 38], "v1", "attack-info"]],
  "(method 33 basebutton)": [[35, "v1", "art-joint-anim"]],
  "(event idle drop-plat)": [
    [19, "s5", "process-focusable"],
    [53, "gp", "process-focusable"]
  ],
  "(event idle bouncer)": [[[120, 127], "v1", "attack-info"]],
  "(method 7 conveyor)": [
    [12, "t9", "(function process-drawable int process-drawable)"]
  ],
  "(method 27 conveyor)": [
    [23, "a0", "connection"],
    [24, "a0", "collide-shape"],
    [71, "a0", "connection"],
    [72, "a0", "collide-shape"],
    [143, "s4", "process-focusable"]
  ],
  "(method 21 conveyor)": [
    [104, "v1", "vector"],
    [102, "v1", "vector"],
    [106, "a0", "vector"],
    [112, "v1", "vector"],
    [118, "v1", "vector"]
  ],
  "(code idle lgconveyor)": [[10, "v1", "art-joint-anim"]],
  "(post idle lgconveyor)": [[4, "t9", "(function none)"]],
  "(method 7 elevator)": [[14, "t9", "(function base-plat int base-plat)"]],
  "elevator-event": [
    [23, "v1", "focus"],
    [88, "gp", "float"],
    [132, "gp", "float"]
  ],
  "(method 46 elevator)": [[11, "f0", "float"]],
  "(method 11 elevator)": [[156, "f0", "float"]],
  "(enter idle elec-gate)": [
    [[33, 53], "a1", "lightning-mode"],
    [[10, 30], "a1", "lightning-mode"],
    [[56, 76], "a1", "lightning-mode"]
  ],
  "(enter active elec-gate)": [
    [[29, 49], "a1", "lightning-mode"],
    [[75, 95], "a1", "lightning-mode"],
    [[52, 72], "a1", "lightning-mode"]
  ],
  "(trans active elec-gate)": [
    [[284, 304], "a0", "lightning-mode"],
    [[257, 416], "s4", "lightning-mode"]
  ],
  "(trans shutdown elec-gate)": [
    [[36, 56], "a0", "lightning-mode"],
    [[82, 102], "a0", "lightning-mode"],
    [[59, 79], "a0", "lightning-mode"]
  ],
  "(method 11 basebutton)": [["_stack_", 16, "res-tag"]],
  "(method 24 conveyor)": [["_stack_", 16, "res-tag"]],
  "(method 25 conveyor)": [[11, "v0", "actor-option"]],
  "(method 24 scene-player)": [[38, "gp", "scene"]],
  "process-drawable-draw-subtitles": [[26, "v0", "(pointer vector)"]],
  "(post play-anim scene-player)": [
    [192, "s4", "process-drawable"],
    [243, "s4", "process-drawable"],
    [306, "s5", "process-drawable"]
  ],
  "(method 9 scene-actor)": [
    [43, "s4", "skeleton-group"],
    [258, "a0", "process-drawable"],
    [262, "v1", "process-drawable"],
    [266, "a0", "process-drawable"],
    [346, "a0", "scene-player"],
    [355, "v1", "manipy"],
    [361, "v1", "manipy"],
    [376, "v1", "manipy"],
    [382, "v1", "manipy"],
    [533, "a0", "process-drawable"],
    [537, "v1", "process-drawable"],
    [541, "a0", "process-drawable"]
  ],
  "(method 25 scene-player)": [
    [99, "s2", "process-drawable"],
    [152, "s2", "process-drawable"],
    [155, "s2", "process-drawable"],
    [158, "s2", "process-drawable"],
    [161, "s2", "process-drawable"]
  ],
  "(method 16 drawable-inline-array-region-prim)": [
    [[1, 7], "v1", "drawable-region-prim"]
  ],
  "(method 18 drawable-region-face)": [
    [[33, 84], "v1", "(inline-array vector)"]
  ],
  "(method 18 drawable-tree-region-prim)": [
    [[22, 49], "s2", "drawable-region-prim"]
  ],
  "(method 9 region)": [
    [[55, 60], "a0", "drawable-region-prim"],
    [58, "v1", "region-prim-area"],
    [4, "a0", "region-prim-area"],
    [50, "v1", "drawable-region-prim"]
  ],
  "(method 17 drawable-tree-region-prim)": [
    [[23, 28], "a0", "drawable-region-prim"],
    [4, "a0", "region-prim-area"]
  ],
  "(method 19 drawable-region-volume)": [[8, "a3", "drawable-region-face"]],
  "(method 18 drawable-region-volume)": [
    [[23, 27], "a0", "drawable-region-face"]
  ],
  "(method 17 drawable-region-volume)": [
    [[12, 21], "a0", "drawable-region-face"]
  ],
  "region-prim-lookup-by-id": [[45, "t6", "drawable-region-prim"]],
  "region-tree-execute": [
    [114, "v1", "region-prim-area"],
    [107, "v1", "region-prim-area"],
    [97, "v1", "region-prim-area"],
    [159, "v1", "region-prim-area"],
    [204, "v1", "region-prim-area"],
    [210, "v1", "region-prim-area"],
    [221, "v1", "region-prim-area"],
    [165, "v1", "region-prim-area"],
    [169, "v1", "region-prim-area"],
    [175, "a0", "region-prim-area"],
    [191, "v1", "region-prim-area"],
    [120, "v1", "region-prim-area"],
    [124, "v1", "region-prim-area"],
    [146, "v1", "region-prim-area"],
    [129, "a1", "region-prim-area"],
    [103, "v1", "region-prim-area"],
    [[19, 29], "v1", "region-prim-area"]
  ],
  "add-debug-bound": [
    [[33, 41], "a0", "dma-packet"],
    [[42, 50], "a0", "gs-gif-tag"],
    [53, "a0", "(pointer gs-zbuf)"],
    [55, "a0", "(pointer gs-reg64)"],
    [57, "a0", "(pointer gs-test)"],
    [59, "a0", "(pointer gs-reg64)"],
    [61, "a0", "(pointer gs-alpha)"],
    [63, "a0", "(pointer gs-reg64)"],
    [[107, 114], "v1", "dma-packet"],
    [105, "v1", "dma-packet"],
    [99, "a0", "dma-packet"],
    [97, "a1", "dma-packet"]
  ],
  "(code part-tester-idle)": [[[16, 22], "s5", "process-drawable"]],
<<<<<<< HEAD
  "(method 13 water-control)": [
    [142, "v1", "process-drawable"],
    [135, "v1", "process-drawable"]
  ],
  "(method 10 water-control)": [
    [9, "a0", "collide-shape"],
    [13, "a0", "collide-shape"],
    [195, "v1", "collide-shape-moving"],
    [375, "v1", "process-drawable"],
    [707, "v1", "control-info"],
    [719, "a1", "collide-shape-moving"],
    [735, "a0", "collide-shape-moving"],
    [750, "a0", "collide-shape-moving"],
    [756, "a0", "collide-shape-moving"],
    [855, "v1", "collide-shape-moving"],
    [875, "s3", "collide-shape-moving"],
    [899, "s3", "collide-shape-moving"],
    [904, "s3", "collide-shape-moving"],
    [1017, "s4", "collide-shape-moving"],
    [1018, "s4", "collide-shape-moving"],
    [1024, "s4", "collide-shape-moving"],
    [1037, "v1", "collide-shape-moving"],
    [1104, "a0", "collide-shape-moving"],
    [1125, "v1", "collide-shape-moving"]
  ],
  "(method 52 collide-shape)": [
    [76, "v1", "region-prim-area"],
    [77, "v1", "region-prim-area"],
    [83, "a1", "region-prim-area"],
    [84, "a1", "region-prim-area"],
    [20, "a0", "region-prim-area"],
    [15, "v1", "region-prim-area"],
    [17, "v1", "region-prim-area"],
    [53, "a1", "region-prim-area"],
    [56, "v1", "region-prim-area"]
  ],
  "(method 40 crate)": [
    [2, "v1", "fact-info-crate"],
    [13, "a0", "fact-info-crate"],
    [55, "v0", "float"]
  ],
  "(method 0 carry-info)": [
    [44, "v1", "collide-shape-moving"],
    [47, "v1", "collide-shape-moving"]
  ],
  "crate-standard-event-handler": [
    [14, "v1", "attack-info"],
    [15, "v1", "attack-info"],
    [19, "v1", "attack-info"],
    [75, "gp", "target"],
    [209, "v1", "attack-info"],
    [458, "v1", "attack-info"],
    [643, "a0", "vector"]
  ],
  "target-darkjak-process": [
    [43, "a0", "fact-info-target"],
    [46, "a0", "fact-info-target"]
  ],
  "want-to-darkjak?": [[53, "a0", "fact-info-target"]],
  "target-powerup-process": [
    [235, "v0", "sound-rpc-set-param"],
    [253, "v1", "fact-info-target"],
    [259, "a0", "fact-info-target"],
    [262, "a0", "fact-info-target"],
    [268, "v1", "fact-info-target"],
    [283, "v1", "fact-info-target"],
    [313, "a0", "fact-info-target"],
    [366, "v1", "fact-info-target"],
    [390, "v1", "fact-info-target"],
    [407, "v1", "fact-info-target"]
  ],
  "target-eco-process": [
    [1, "v1", "fact-info-target"],
    [11, "a0", "fact-info-target"],
    [19, "v1", "fact-info-target"],
    [21, "v1", "fact-info-target"],
    [14, "a0", "fact-info-target"],
    [54, "v1", "fact-info-target"],
    [77, "v1", "fact-info-target"],
    [82, "a3", "fact-info-target"],
    [97, "v1", "fact-info-target"]
  ],
  "cloud-track": [
    [32, "s1", "handle"],
    [45, "s2", "handle"],
    [81, "s1", "handle"],
    [83, "s2", "handle"],
    [107, "s2", "handle"]
  ],
  "(code target-darkjak-bomb1)": [
    [408, "v1", "art-joint-anim"],
    [166, "s5", "int"],
    [336, "v1", "float"],
    ["_stack_", 56, "sphere"],
    ["_stack_", 88, "float"]
  ],
  "target-darkjak-bomb-collide": [
    [2, "gp", "(pointer float)"],
    [12, "gp", "(pointer float)"],
    [13, "gp", "(pointer float)"]
  ],
  "(anon-function 16 target-darkjak)": [[61, "gp", "art-joint-anim"]],
  "(code target-darkjak-get-on)": [
    [214, "v1", "art-joint-anim"],
    [390, "v0", "sound-rpc-set-param"],
    [111, "a0", "fact-info-target"],
    [113, "a0", "fact-info-target"],
    [114, "a0", "fact-info-target"]
  ],
  "(code target-darkjak-bomb0)": [
    [37, "v1", "art-joint-anim"],
    [133, "v1", "art-joint-anim"],
    [213, "v1", "art-joint-anim"],
    [644, "v1", "process-drawable"],
    [750, "v1", "process-drawable"],
    [888, "v1", "process-drawable"],
    [994, "v1", "process-drawable"],
    ["_stack_", 16, "float"],
    [18, "v1", "float"]
  ],
  "water-info<-region": [
    [12, "a0", "symbol"],
    [48, "s2", "pair"],
    [49, "v1", "pair"],
    [57, "s2", "pair"],
    [58, "v1", "pair"],
    [59, "v1", "pair"],
    [99, "s2", "pair"],
    [100, "v1", "pair"],
    [101, "v1", "pair"],
    [133, "s1", "process-drawable"],
    [143, "s2", "pair"],
    [144, "v1", "pair"],
    [145, "v1", "pair"],
    [146, "v1", "pair"],
    [147, "s2", "pair"],
    [148, "v1", "pair"],
    [199, "a0", "process-focusable"],
    [208, "s2", "pair"],
    [209, "s2", "pair"],
    [231, "a0", "region-prim-area"],
    [238, "v1", "region-prim-area"]
  ],
  "target-danger-set!": [[823, "v1", "fact-info-target"]],
  "(method 26 target)": [[23, "v0", "float"]],
  "(method 11 attack-info)": [
    [[118, 130], "v1", "process-drawable"],
    [[156, 161], "v1", "process-drawable"]
  ],
  "(method 10 attack-info)": [[13, "a1", "collide-shape"]],
  "target-log-attack": [[47, "a3", "attack-info"]],
  "can-hands?": [
    [39, "a0", "fact-info-target"],
    [45, "a0", "fact-info-target"]
  ],
  "target-attacked": [
    [56, "v1", "fact-info-target"],
    [66, "v1", "fact-info-target"],
    [72, "v1", "fact-info-target"],
    [176, "v1", "fact-info-target"],
    [241, "t4", "vector"],
    [290, "v1", "fact-info-target"]
  ],
  "(anon-function 10 target-handler)": [
    [70, "a0", "handle"],
    [146, "a0", "process-focusable"],
    [154, "a0", "process-focusable"],
    [161, "a0", "process-focusable"],
    [175, "a0", "process-focusable"],
    [99, "t2", "float"],
    [99, "t1", "float"]
  ],
  "(code target-edge-grab)": [
    [21, "v1", "process-drawable"],
    [22, "a0", "collide-shape-moving"],
    [25, "v1", "process-drawable"],
    [26, "v1", "collide-shape-moving"]
  ],
  "(exit target-edge-grab)": [
    [17, "v1", "process-drawable"],
    [18, "a1", "collide-shape-moving"],
    [21, "v1", "process-drawable"],
    [22, "v1", "collide-shape-moving"]
  ],
  "(code target-pole-flip-forward-jump)": [
    [26, "t9", "(function none :behavior target)"]
  ],
  "(code target-pole-flip-up)": [[23, "v1", "art-joint-anim"]],
  "(code target-pole-cycle)": [
    [103, "v1", "art-joint-anim"],
    [163, "v1", "art-joint-anim"]
  ],
  "(code target-grab)": [
    [232, "v1", "art-joint-anim"],
    [422, "v1", "art-joint-anim"]
  ],
  "(event target-grab)": [
    [33, "a0", "process"],
    [125, "gp", "object"]
  ],
  "(code target-load-wait)": [
    [21, "v1", "art-joint-anim"],
    [134, "v1", "art-joint-anim"],
    [191, "v1", "art-joint-anim"]
  ],
  "(code target-edge-grab-jump)": [[72, "a1", "art-joint-anim"]],
  "(code target-hit-ground-hard)": [[46, "v1", "fact-info-target"]],
  "(anon-function 11 target2)": [[[19, 140], "s4", "target"]],
  "(anon-function 14 target2)": [[26, "f0", "float"]],
  "(code target-hide)": [
    [14, "v1", "art-joint-anim"],
    [143, "v1", "art-joint-anim"],
    [204, "v1", "art-joint-anim"],
    [258, "v1", "art-joint-anim"],
    [317, "v1", "art-joint-anim"],
    [385, "v1", "art-joint-anim"],
    [431, "v1", "art-joint-anim"],
    [488, "v1", "art-joint-anim"]
  ],
  "target-generic-event-handler": [
    [10, "v1", "float"],
    [314, "v1", "fact-info-target"],
    [321, "v1", "fact-info-target"],
    [527, "a0", "vector"],
    [681, "v1", "fact-info-target"],
    [699, "v1", "fact-info-target"],
    [866, "v1", "(state target)"],
    [894, "a0", "process"]
  ],
  "target-dangerous-event-handler": [
    [9, "v1", "fact-info-target"],
    [20, "v1", "fact-info-target"]
  ],
  "(code target-swim-up)": [[18, "v1", "art-joint-anim"]],
  "(code target-swim-down)": [[69, "v1", "art-joint-anim"]],
  "(event target-swim-down)": [
    [[12, 99], "v1", "attack-info"],
    [88, "t0", "fact-info-target"]
  ],
  "(code target-swim-walk)": [
    [143, "v1", "art-joint-anim"],
    [58, "v1", "art-joint-anim"]
  ],
  "(code target-swim-stance)": [[33, "v1", "art-joint-anim"]],
  "(method 15 water-control)": [
    [47, "v0", "float"],
    [48, "v1", "float"]
  ],
  "(anon-function 10 water)": [
    [5, "s5", "process-drawable"],
    [28, "s5", "process-drawable"]
  ],
  "part-water-splash-callback": [[3, "v1", "float"]],
  "(event target-darkjak-bomb0)": [[51, "v1", "process"]],
  "(code target-darkjak-running-attack)": [
    [16, "v1", "float"],
    [259, "gp", "process-focusable"],
    [278, "v1", "handle"],
    [281, "v1", "handle"],
    [363, "v1", "handle"],
    [366, "v1", "handle"],
    [576, "v1", "art-joint-anim"],
    [604, "v1", "art-joint-anim"],
    [632, "v1", "art-joint-anim"],
    [672, "v1", "art-joint-anim"],
    [700, "v1", "art-joint-anim"],
    [835, "v1", "art-joint-anim"],
    [872, "f1", "float"],
    [22, "v1", "float"],
    ["_stack_", 56, "handle"],
    ["_stack_", 16, "float"]
  ],
  "target-bomb1-fire-shot": [
    [12, "v1", "handle"],
    [20, "gp", "process-focusable"]
  ],
  "(method 9 external-art-control)": [
    [173, "s4", "external-art-buffer"],
    [177, "s4", "external-art-buffer"],
    [183, "s4", "external-art-buffer"],
    [190, "s4", "external-art-buffer"]
  ],
  "(code target-darkjak-get-off)": [
    [159, "v1", "art-joint-anim"],
    [359, "v1", "art-joint-anim"],
    [472, "v1", "art-joint-anim"]
  ],
  "(anon-function 15 target-darkjak)": [
    [16, "v0", "process-focusable"],
    [82, "v1", "art-joint-anim"],
    [113, "v1", "art-joint-anim"]
  ],
  "(trans target-float)": [[130, "v1", "(state target)"]],
  "(code target-stance-look-around)": [[12, "v0", "float"]],
  "(code target-look-around)": [[21, "v0", "float"]],
  "(exit target-swim-stance)": [[51, "v0", "sound-rpc-set-param"]],
  "(exit target-swim-down)": [[56, "v0", "sound-rpc-set-param"]],
  "(method 7 water-anim)": [[14, "t9", "(function water-anim int water-anim)"]],
  "(method 26 water-anim)": [
    ["_stack_", 16, "res-tag"],
    [52, "v0", "(pointer float)"]
  ],
  "(method 7 flow-control)": [
    [19, "t9", "(function flow-control int flow-control)"]
  ],
  "water-anim-event-handler": [
    [23, "v1", "float"],
    [40, "s4", "process"],
    [50, "s5", "water-info"],
    [96, "gp", "process-focusable"],
    [116, "gp", "process-focusable"],
    [137, "gp", "process-focusable"],
    [182, "s5", "water-info"]
  ],
  "(code die crate)": [
    [6, "v1", "collide-shape"],
    [37, "v1", "process-focusable"]
  ],
  "(code notice-blue crate)": [
    [19, "v1", "process-drawable"],
    [21, "gp", "collide-shape-moving"],
    [28, "a0", "collide-shape-moving"],
    [30, "v1", "collide-shape-moving"]
  ],
  "(post fall crate)": [
    [4, "a0", "collide-shape-moving"],
    [15, "v1", "collide-shape-moving"],
    [26, "v1", "collide-shape-moving"],
    [[34, 53], "gp", "collide-shape-moving"]
  ],
  "(trans fall crate)": [
    [1, "v1", "collide-shape-moving"],
    [6, "v1", "float"],
    [8, "v1", "collide-shape-moving"],
    [24, "v1", "collide-shape-moving"],
    [32, "v1", "collide-shape-moving"],
    [34, "a0", "collide-shape-moving"],
    [37, "a0", "collide-shape-moving"]
  ],
  "(enter fall crate)": [
    [35, "v0", "carry-info"],
    [42, "v1", "collide-shape-moving"],
    [46, "v1", "collide-shape-moving"],
    [50, "a0", "collide-shape-moving"],
    [54, "v1", "collide-shape-moving"]
  ],
  "(post carry crate)": [[[13, 16], "a0", "collide-shape-moving"]],
  "(event carry crate)": [[15, "a0", "vector"]],
  "(code idle crate)": [
    [[2, 5], "a0", "collide-shape-moving"]
  ],
  "(code hide crate)": [
    [27, "v1", "collide-shape-moving"],
    [95, "v1", "collide-shape-moving"],
    [97, "a0", "collide-shape-moving"],
    [100, "a0", "collide-shape-moving"]
  ],
  "(code special-contents-die crate)": [[42, "v1", "collide-shape-moving"]],
  "target-send-attack": [
    ["_stack_", 96, "symbol"],
    [16, "s4", "process-focusable"]
  ],
  "(method 36 crate)": [
    [6, "a0", "collide-shape-moving"],
    [27, "a0", "collide-shape-moving"]
  ],
  "camera-rotate-to-vector": [
    [63, "v1", "float"]
  ],
  "target-gun-find-track": [
    [182, "v0", "process-focusable"],
    [[192, 224], "gp", "process-focusable"],
    [[249, 475], "s5", "process-focusable"],
    [431, "a0", "process-focusable"],
    [434, "a0", "process-focusable"],
    [519, "v1", "int"],
    [520, "v1", "int"]
  ],
  "target-gun-check": [[599, "v0", "sound-rpc-set-param"]],
  "target-gun-build-track-list": [
    [46, "v1", "vector"]
  ],
  "target-gun-joint-pre0": [
    [[131, 165], "gp", "process-focusable"]
  ],
  "(method 28 water-anim)": [
    ["_stack_", 16, "res-tag"],
    [27, "v0", "vector"]
  ],
  "(method 7 drop-plat)": [
    [18, "v1", "external-art-buffer"]
  ],
  // placeholder
  "placeholder-do-not-add-below": []
=======
  "(method 25 progress)": [[[19, 31], "a0", "menu-option"]],
  "(method 24 progress)": [
    [70, "a0", "(array menu-option)"],
    [71, "a0", "menu-on-off-game-vibrations-option"],
    [76, "a0", "(array menu-option)"],
    [77, "a0", "menu-on-off-game-subtitles-option"],
    [82, "a0", "(array menu-option)"],
    [83, "a0", "menu-language-option"],
    [87, "a0", "(array menu-option)"],
    [88, "a0", "menu-language-option"],
    [91, "v1", "(array menu-option)"],
    [92, "v1", "menu-language-option"],
    [95, "v1", "(array menu-option)"],
    [96, "v1", "menu-language-option"],
    [101, "a0", "(array menu-option)"],
    [102, "a0", "menu-on-off-option"],
    [107, "a0", "(array menu-option)"],
    [108, "a0", "menu-on-off-option"],
    [113, "a0", "(array menu-option)"],
    [114, "a0", "menu-on-off-option"],
    [119, "a0", "(array menu-option)"],
    [120, "a0", "menu-on-off-option"],
    [125, "a0", "(array menu-option)"],
    [126, "a0", "menu-slider-option"],
    [131, "a0", "(array menu-option)"],
    [132, "a0", "menu-slider-option"],
    [137, "a0", "(array menu-option)"],
    [138, "a0", "menu-slider-option"],
    [141, "v1", "(array menu-option)"],
    [142, "v1", "menu-missions-option"]
  ],
  "(method 31 progress)": [
    [61, "v1", "(array menu-option)"],
    [62, "v1", "menu-missions-option"]
  ],
  "(method 32 progress)": [
    [296, "v1", "(array menu-option)"],
    [297, "v1", "menu-select-start-option"],
    [306, "v1", "(array menu-option)"],
    [307, "v1", "menu-select-scene-option"],
    [371, "v1", "(array menu-option)"],
    [372, "v1", "menu-missions-option"],
    [380, "v1", "(array menu-option)"],
    [381, "v1", "menu-highscores-option"],
    [384, "v1", "(array menu-option)"],
    [385, "v1", "menu-highscores-option"]
  ],
  "draw-highlight": [[[44, 47], "v1", "dma-packet"]],
  "end-scissor": [[[16, 19], "v1", "dma-packet"]],
  "begin-scissor-secret": [[[49, 52], "v1", "dma-packet"]],
  "end-scissor-secret": [[[16, 19], "v1", "dma-packet"]],
  "begin-scissor-missions": [[[49, 52], "v1", "dma-packet"]],
  "end-scissor-missions": [[[16, 19], "v1", "dma-packet"]],
  "begin-scissor-scene": [[[49, 52], "v1", "dma-packet"]],
  "end-scissor-scene": [[[16, 19], "v1", "dma-packet"]],
  "begin-scissor-level": [[[49, 52], "v1", "dma-packet"]],
  "end-scissor-level": [[[16, 19], "v1", "dma-packet"]],
  "(method 10 menu-highscores-option)": [
    [17, "v1", "float"],
    [51, "f0", "float"],
    [14, "v1", "float"]
  ],
  "draw-percent-bar": [[[38, 41], "v1", "dma-packet"]],
  "draw-highscore-icon": [[[36, 39], "v1", "dma-packet"]],
  "begin-scissor": [[[70, 73], "v1", "dma-packet"]],
  "draw-savegame-box": [[[25, 28], "v1", "dma-packet"]],
  "draw-decoration": [[[176, 179], "v1", "dma-packet"]],
  "draw-missions-decoration": [[[137, 140], "v1", "dma-packet"]],
  "draw-sound-options-decoration": [[[151, 154], "v1", "dma-packet"]],
  "draw-decoration-secrets": [[[139, 142], "v1", "dma-packet"]],
  "draw-decoration-load-save": [[[173, 176], "v1", "dma-packet"]],
  "(method 10 menu-secret-option)": [
    [25, "v1", "float"],
    [22, "v1", "float"],
    [63, "f0", "float"],
    [[137, 140], "v1", "dma-packet"]
  ],
  "(method 10 menu-memcard-slot-option)": [
    [[333, 336], "v1", "dma-packet"],
    [[552, 555], "v1", "dma-packet"],
    [[874, 877], "v1", "dma-packet"],
    [[941, 944], "v1", "dma-packet"],
    [[1034, 1037], "v1", "dma-packet"],
    [[1107, 1110], "v1", "dma-packet"],
    [[1186, 1189], "v1", "dma-packet"],
    [59, "f0", "float"]
  ],
  "(method 10 menu-icon-info-option)": [[[71, 74], "v1", "dma-packet"]],
  "find-mission-text-at-index": [
    [
      201,
      "v1",
      "symbol" // this is a lie, but it's needed to work around the useless`cmove-#f-zero` it's not a symbol
    ]
  ],
  "(method 10 menu-missions-option)": [[78, "f0", "float"]],
  "draw-highscore-cup": [[[74, 77], "v1", "dma-packet"]],
  "(method 10 menu-slider-option)": [
    [[415, 418], "v1", "dma-packet"],
    [[768, 771], "v1", "dma-packet"]
  ],
  "(method 10 menu-sub-menu-option)": [
    [[237, 240], "v1", "dma-packet"],
    [[334, 337], "v1", "dma-packet"]
  ],
  "(event idle progress)": [
    [[10, 80], "v1", "mc-status-code"],
    [[147, 217], "v1", "mc-status-code"]
  ],
  "memcard-unlocked-secrets?": [[50, "s5", "int"]],
  "(method 10 progress)": [[45, "t9", "(function progress none)"]],
  "load-game-text-info": [[4, "v1", "game-text-info"]],
  "(method 16 camera-master)": [[[11, 15], "a2", "target"]],
  "master-choose-entity": [
    ["_stack_", 96, "res-tag"],
    [[87, 247], "s3", "(pointer camera-slave)"]
  ],
  "cam-string-joystick": [[785, "v1", "process-drawable"]]
>>>>>>> f6bdc079
}<|MERGE_RESOLUTION|>--- conflicted
+++ resolved
@@ -2791,10 +2791,6 @@
     [[29, 45], "v1", "(pointer float)"]
   ],
   "unpack-comp-rle": [[[10, 26], "a0", "(pointer int8)"]],
-<<<<<<< HEAD
-  "unpack-comp-huf": [[[21, 23], "t3", "(pointer uint16)"]],
-=======
->>>>>>> f6bdc079
   "(method 16 level)": [
     [222, "v1", "(pointer uint128)"],
     [223, "a1", "(pointer uint128)"],
@@ -2807,10 +2803,7 @@
     [227, "v1", "(pointer uint8)"]
   ],
   "set-fog-height!": [[2, "v1", "(array texture-anim)"]],
-<<<<<<< HEAD
-=======
   "unpack-comp-huf": [[[21, 23], "t3", "(pointer uint16)"]],
->>>>>>> f6bdc079
   "(method 10 elec-gate)": [[13, "t9", "(function process-drawable none)"]],
   "(method 11 elec-gate)": [
     [180, "a0", "vector"],
@@ -2972,402 +2965,6 @@
     [97, "a1", "dma-packet"]
   ],
   "(code part-tester-idle)": [[[16, 22], "s5", "process-drawable"]],
-<<<<<<< HEAD
-  "(method 13 water-control)": [
-    [142, "v1", "process-drawable"],
-    [135, "v1", "process-drawable"]
-  ],
-  "(method 10 water-control)": [
-    [9, "a0", "collide-shape"],
-    [13, "a0", "collide-shape"],
-    [195, "v1", "collide-shape-moving"],
-    [375, "v1", "process-drawable"],
-    [707, "v1", "control-info"],
-    [719, "a1", "collide-shape-moving"],
-    [735, "a0", "collide-shape-moving"],
-    [750, "a0", "collide-shape-moving"],
-    [756, "a0", "collide-shape-moving"],
-    [855, "v1", "collide-shape-moving"],
-    [875, "s3", "collide-shape-moving"],
-    [899, "s3", "collide-shape-moving"],
-    [904, "s3", "collide-shape-moving"],
-    [1017, "s4", "collide-shape-moving"],
-    [1018, "s4", "collide-shape-moving"],
-    [1024, "s4", "collide-shape-moving"],
-    [1037, "v1", "collide-shape-moving"],
-    [1104, "a0", "collide-shape-moving"],
-    [1125, "v1", "collide-shape-moving"]
-  ],
-  "(method 52 collide-shape)": [
-    [76, "v1", "region-prim-area"],
-    [77, "v1", "region-prim-area"],
-    [83, "a1", "region-prim-area"],
-    [84, "a1", "region-prim-area"],
-    [20, "a0", "region-prim-area"],
-    [15, "v1", "region-prim-area"],
-    [17, "v1", "region-prim-area"],
-    [53, "a1", "region-prim-area"],
-    [56, "v1", "region-prim-area"]
-  ],
-  "(method 40 crate)": [
-    [2, "v1", "fact-info-crate"],
-    [13, "a0", "fact-info-crate"],
-    [55, "v0", "float"]
-  ],
-  "(method 0 carry-info)": [
-    [44, "v1", "collide-shape-moving"],
-    [47, "v1", "collide-shape-moving"]
-  ],
-  "crate-standard-event-handler": [
-    [14, "v1", "attack-info"],
-    [15, "v1", "attack-info"],
-    [19, "v1", "attack-info"],
-    [75, "gp", "target"],
-    [209, "v1", "attack-info"],
-    [458, "v1", "attack-info"],
-    [643, "a0", "vector"]
-  ],
-  "target-darkjak-process": [
-    [43, "a0", "fact-info-target"],
-    [46, "a0", "fact-info-target"]
-  ],
-  "want-to-darkjak?": [[53, "a0", "fact-info-target"]],
-  "target-powerup-process": [
-    [235, "v0", "sound-rpc-set-param"],
-    [253, "v1", "fact-info-target"],
-    [259, "a0", "fact-info-target"],
-    [262, "a0", "fact-info-target"],
-    [268, "v1", "fact-info-target"],
-    [283, "v1", "fact-info-target"],
-    [313, "a0", "fact-info-target"],
-    [366, "v1", "fact-info-target"],
-    [390, "v1", "fact-info-target"],
-    [407, "v1", "fact-info-target"]
-  ],
-  "target-eco-process": [
-    [1, "v1", "fact-info-target"],
-    [11, "a0", "fact-info-target"],
-    [19, "v1", "fact-info-target"],
-    [21, "v1", "fact-info-target"],
-    [14, "a0", "fact-info-target"],
-    [54, "v1", "fact-info-target"],
-    [77, "v1", "fact-info-target"],
-    [82, "a3", "fact-info-target"],
-    [97, "v1", "fact-info-target"]
-  ],
-  "cloud-track": [
-    [32, "s1", "handle"],
-    [45, "s2", "handle"],
-    [81, "s1", "handle"],
-    [83, "s2", "handle"],
-    [107, "s2", "handle"]
-  ],
-  "(code target-darkjak-bomb1)": [
-    [408, "v1", "art-joint-anim"],
-    [166, "s5", "int"],
-    [336, "v1", "float"],
-    ["_stack_", 56, "sphere"],
-    ["_stack_", 88, "float"]
-  ],
-  "target-darkjak-bomb-collide": [
-    [2, "gp", "(pointer float)"],
-    [12, "gp", "(pointer float)"],
-    [13, "gp", "(pointer float)"]
-  ],
-  "(anon-function 16 target-darkjak)": [[61, "gp", "art-joint-anim"]],
-  "(code target-darkjak-get-on)": [
-    [214, "v1", "art-joint-anim"],
-    [390, "v0", "sound-rpc-set-param"],
-    [111, "a0", "fact-info-target"],
-    [113, "a0", "fact-info-target"],
-    [114, "a0", "fact-info-target"]
-  ],
-  "(code target-darkjak-bomb0)": [
-    [37, "v1", "art-joint-anim"],
-    [133, "v1", "art-joint-anim"],
-    [213, "v1", "art-joint-anim"],
-    [644, "v1", "process-drawable"],
-    [750, "v1", "process-drawable"],
-    [888, "v1", "process-drawable"],
-    [994, "v1", "process-drawable"],
-    ["_stack_", 16, "float"],
-    [18, "v1", "float"]
-  ],
-  "water-info<-region": [
-    [12, "a0", "symbol"],
-    [48, "s2", "pair"],
-    [49, "v1", "pair"],
-    [57, "s2", "pair"],
-    [58, "v1", "pair"],
-    [59, "v1", "pair"],
-    [99, "s2", "pair"],
-    [100, "v1", "pair"],
-    [101, "v1", "pair"],
-    [133, "s1", "process-drawable"],
-    [143, "s2", "pair"],
-    [144, "v1", "pair"],
-    [145, "v1", "pair"],
-    [146, "v1", "pair"],
-    [147, "s2", "pair"],
-    [148, "v1", "pair"],
-    [199, "a0", "process-focusable"],
-    [208, "s2", "pair"],
-    [209, "s2", "pair"],
-    [231, "a0", "region-prim-area"],
-    [238, "v1", "region-prim-area"]
-  ],
-  "target-danger-set!": [[823, "v1", "fact-info-target"]],
-  "(method 26 target)": [[23, "v0", "float"]],
-  "(method 11 attack-info)": [
-    [[118, 130], "v1", "process-drawable"],
-    [[156, 161], "v1", "process-drawable"]
-  ],
-  "(method 10 attack-info)": [[13, "a1", "collide-shape"]],
-  "target-log-attack": [[47, "a3", "attack-info"]],
-  "can-hands?": [
-    [39, "a0", "fact-info-target"],
-    [45, "a0", "fact-info-target"]
-  ],
-  "target-attacked": [
-    [56, "v1", "fact-info-target"],
-    [66, "v1", "fact-info-target"],
-    [72, "v1", "fact-info-target"],
-    [176, "v1", "fact-info-target"],
-    [241, "t4", "vector"],
-    [290, "v1", "fact-info-target"]
-  ],
-  "(anon-function 10 target-handler)": [
-    [70, "a0", "handle"],
-    [146, "a0", "process-focusable"],
-    [154, "a0", "process-focusable"],
-    [161, "a0", "process-focusable"],
-    [175, "a0", "process-focusable"],
-    [99, "t2", "float"],
-    [99, "t1", "float"]
-  ],
-  "(code target-edge-grab)": [
-    [21, "v1", "process-drawable"],
-    [22, "a0", "collide-shape-moving"],
-    [25, "v1", "process-drawable"],
-    [26, "v1", "collide-shape-moving"]
-  ],
-  "(exit target-edge-grab)": [
-    [17, "v1", "process-drawable"],
-    [18, "a1", "collide-shape-moving"],
-    [21, "v1", "process-drawable"],
-    [22, "v1", "collide-shape-moving"]
-  ],
-  "(code target-pole-flip-forward-jump)": [
-    [26, "t9", "(function none :behavior target)"]
-  ],
-  "(code target-pole-flip-up)": [[23, "v1", "art-joint-anim"]],
-  "(code target-pole-cycle)": [
-    [103, "v1", "art-joint-anim"],
-    [163, "v1", "art-joint-anim"]
-  ],
-  "(code target-grab)": [
-    [232, "v1", "art-joint-anim"],
-    [422, "v1", "art-joint-anim"]
-  ],
-  "(event target-grab)": [
-    [33, "a0", "process"],
-    [125, "gp", "object"]
-  ],
-  "(code target-load-wait)": [
-    [21, "v1", "art-joint-anim"],
-    [134, "v1", "art-joint-anim"],
-    [191, "v1", "art-joint-anim"]
-  ],
-  "(code target-edge-grab-jump)": [[72, "a1", "art-joint-anim"]],
-  "(code target-hit-ground-hard)": [[46, "v1", "fact-info-target"]],
-  "(anon-function 11 target2)": [[[19, 140], "s4", "target"]],
-  "(anon-function 14 target2)": [[26, "f0", "float"]],
-  "(code target-hide)": [
-    [14, "v1", "art-joint-anim"],
-    [143, "v1", "art-joint-anim"],
-    [204, "v1", "art-joint-anim"],
-    [258, "v1", "art-joint-anim"],
-    [317, "v1", "art-joint-anim"],
-    [385, "v1", "art-joint-anim"],
-    [431, "v1", "art-joint-anim"],
-    [488, "v1", "art-joint-anim"]
-  ],
-  "target-generic-event-handler": [
-    [10, "v1", "float"],
-    [314, "v1", "fact-info-target"],
-    [321, "v1", "fact-info-target"],
-    [527, "a0", "vector"],
-    [681, "v1", "fact-info-target"],
-    [699, "v1", "fact-info-target"],
-    [866, "v1", "(state target)"],
-    [894, "a0", "process"]
-  ],
-  "target-dangerous-event-handler": [
-    [9, "v1", "fact-info-target"],
-    [20, "v1", "fact-info-target"]
-  ],
-  "(code target-swim-up)": [[18, "v1", "art-joint-anim"]],
-  "(code target-swim-down)": [[69, "v1", "art-joint-anim"]],
-  "(event target-swim-down)": [
-    [[12, 99], "v1", "attack-info"],
-    [88, "t0", "fact-info-target"]
-  ],
-  "(code target-swim-walk)": [
-    [143, "v1", "art-joint-anim"],
-    [58, "v1", "art-joint-anim"]
-  ],
-  "(code target-swim-stance)": [[33, "v1", "art-joint-anim"]],
-  "(method 15 water-control)": [
-    [47, "v0", "float"],
-    [48, "v1", "float"]
-  ],
-  "(anon-function 10 water)": [
-    [5, "s5", "process-drawable"],
-    [28, "s5", "process-drawable"]
-  ],
-  "part-water-splash-callback": [[3, "v1", "float"]],
-  "(event target-darkjak-bomb0)": [[51, "v1", "process"]],
-  "(code target-darkjak-running-attack)": [
-    [16, "v1", "float"],
-    [259, "gp", "process-focusable"],
-    [278, "v1", "handle"],
-    [281, "v1", "handle"],
-    [363, "v1", "handle"],
-    [366, "v1", "handle"],
-    [576, "v1", "art-joint-anim"],
-    [604, "v1", "art-joint-anim"],
-    [632, "v1", "art-joint-anim"],
-    [672, "v1", "art-joint-anim"],
-    [700, "v1", "art-joint-anim"],
-    [835, "v1", "art-joint-anim"],
-    [872, "f1", "float"],
-    [22, "v1", "float"],
-    ["_stack_", 56, "handle"],
-    ["_stack_", 16, "float"]
-  ],
-  "target-bomb1-fire-shot": [
-    [12, "v1", "handle"],
-    [20, "gp", "process-focusable"]
-  ],
-  "(method 9 external-art-control)": [
-    [173, "s4", "external-art-buffer"],
-    [177, "s4", "external-art-buffer"],
-    [183, "s4", "external-art-buffer"],
-    [190, "s4", "external-art-buffer"]
-  ],
-  "(code target-darkjak-get-off)": [
-    [159, "v1", "art-joint-anim"],
-    [359, "v1", "art-joint-anim"],
-    [472, "v1", "art-joint-anim"]
-  ],
-  "(anon-function 15 target-darkjak)": [
-    [16, "v0", "process-focusable"],
-    [82, "v1", "art-joint-anim"],
-    [113, "v1", "art-joint-anim"]
-  ],
-  "(trans target-float)": [[130, "v1", "(state target)"]],
-  "(code target-stance-look-around)": [[12, "v0", "float"]],
-  "(code target-look-around)": [[21, "v0", "float"]],
-  "(exit target-swim-stance)": [[51, "v0", "sound-rpc-set-param"]],
-  "(exit target-swim-down)": [[56, "v0", "sound-rpc-set-param"]],
-  "(method 7 water-anim)": [[14, "t9", "(function water-anim int water-anim)"]],
-  "(method 26 water-anim)": [
-    ["_stack_", 16, "res-tag"],
-    [52, "v0", "(pointer float)"]
-  ],
-  "(method 7 flow-control)": [
-    [19, "t9", "(function flow-control int flow-control)"]
-  ],
-  "water-anim-event-handler": [
-    [23, "v1", "float"],
-    [40, "s4", "process"],
-    [50, "s5", "water-info"],
-    [96, "gp", "process-focusable"],
-    [116, "gp", "process-focusable"],
-    [137, "gp", "process-focusable"],
-    [182, "s5", "water-info"]
-  ],
-  "(code die crate)": [
-    [6, "v1", "collide-shape"],
-    [37, "v1", "process-focusable"]
-  ],
-  "(code notice-blue crate)": [
-    [19, "v1", "process-drawable"],
-    [21, "gp", "collide-shape-moving"],
-    [28, "a0", "collide-shape-moving"],
-    [30, "v1", "collide-shape-moving"]
-  ],
-  "(post fall crate)": [
-    [4, "a0", "collide-shape-moving"],
-    [15, "v1", "collide-shape-moving"],
-    [26, "v1", "collide-shape-moving"],
-    [[34, 53], "gp", "collide-shape-moving"]
-  ],
-  "(trans fall crate)": [
-    [1, "v1", "collide-shape-moving"],
-    [6, "v1", "float"],
-    [8, "v1", "collide-shape-moving"],
-    [24, "v1", "collide-shape-moving"],
-    [32, "v1", "collide-shape-moving"],
-    [34, "a0", "collide-shape-moving"],
-    [37, "a0", "collide-shape-moving"]
-  ],
-  "(enter fall crate)": [
-    [35, "v0", "carry-info"],
-    [42, "v1", "collide-shape-moving"],
-    [46, "v1", "collide-shape-moving"],
-    [50, "a0", "collide-shape-moving"],
-    [54, "v1", "collide-shape-moving"]
-  ],
-  "(post carry crate)": [[[13, 16], "a0", "collide-shape-moving"]],
-  "(event carry crate)": [[15, "a0", "vector"]],
-  "(code idle crate)": [
-    [[2, 5], "a0", "collide-shape-moving"]
-  ],
-  "(code hide crate)": [
-    [27, "v1", "collide-shape-moving"],
-    [95, "v1", "collide-shape-moving"],
-    [97, "a0", "collide-shape-moving"],
-    [100, "a0", "collide-shape-moving"]
-  ],
-  "(code special-contents-die crate)": [[42, "v1", "collide-shape-moving"]],
-  "target-send-attack": [
-    ["_stack_", 96, "symbol"],
-    [16, "s4", "process-focusable"]
-  ],
-  "(method 36 crate)": [
-    [6, "a0", "collide-shape-moving"],
-    [27, "a0", "collide-shape-moving"]
-  ],
-  "camera-rotate-to-vector": [
-    [63, "v1", "float"]
-  ],
-  "target-gun-find-track": [
-    [182, "v0", "process-focusable"],
-    [[192, 224], "gp", "process-focusable"],
-    [[249, 475], "s5", "process-focusable"],
-    [431, "a0", "process-focusable"],
-    [434, "a0", "process-focusable"],
-    [519, "v1", "int"],
-    [520, "v1", "int"]
-  ],
-  "target-gun-check": [[599, "v0", "sound-rpc-set-param"]],
-  "target-gun-build-track-list": [
-    [46, "v1", "vector"]
-  ],
-  "target-gun-joint-pre0": [
-    [[131, 165], "gp", "process-focusable"]
-  ],
-  "(method 28 water-anim)": [
-    ["_stack_", 16, "res-tag"],
-    [27, "v0", "vector"]
-  ],
-  "(method 7 drop-plat)": [
-    [18, "v1", "external-art-buffer"]
-  ],
-  // placeholder
-  "placeholder-do-not-add-below": []
-=======
   "(method 25 progress)": [[[19, 31], "a0", "menu-option"]],
   "(method 24 progress)": [
     [70, "a0", "(array menu-option)"],
@@ -3485,6 +3082,399 @@
     ["_stack_", 96, "res-tag"],
     [[87, 247], "s3", "(pointer camera-slave)"]
   ],
-  "cam-string-joystick": [[785, "v1", "process-drawable"]]
->>>>>>> f6bdc079
+  "cam-string-joystick": [[785, "v1", "process-drawable"]],
+  "(method 13 water-control)": [
+    [142, "v1", "process-drawable"],
+    [135, "v1", "process-drawable"]
+  ],
+  "(method 10 water-control)": [
+    [9, "a0", "collide-shape"],
+    [13, "a0", "collide-shape"],
+    [195, "v1", "collide-shape-moving"],
+    [375, "v1", "process-drawable"],
+    [707, "v1", "control-info"],
+    [719, "a1", "collide-shape-moving"],
+    [735, "a0", "collide-shape-moving"],
+    [750, "a0", "collide-shape-moving"],
+    [756, "a0", "collide-shape-moving"],
+    [855, "v1", "collide-shape-moving"],
+    [875, "s3", "collide-shape-moving"],
+    [899, "s3", "collide-shape-moving"],
+    [904, "s3", "collide-shape-moving"],
+    [1017, "s4", "collide-shape-moving"],
+    [1018, "s4", "collide-shape-moving"],
+    [1024, "s4", "collide-shape-moving"],
+    [1037, "v1", "collide-shape-moving"],
+    [1104, "a0", "collide-shape-moving"],
+    [1125, "v1", "collide-shape-moving"]
+  ],
+  "(method 52 collide-shape)": [
+    [76, "v1", "region-prim-area"],
+    [77, "v1", "region-prim-area"],
+    [83, "a1", "region-prim-area"],
+    [84, "a1", "region-prim-area"],
+    [20, "a0", "region-prim-area"],
+    [15, "v1", "region-prim-area"],
+    [17, "v1", "region-prim-area"],
+    [53, "a1", "region-prim-area"],
+    [56, "v1", "region-prim-area"]
+  ],
+  "(method 40 crate)": [
+    [2, "v1", "fact-info-crate"],
+    [13, "a0", "fact-info-crate"],
+    [55, "v0", "float"]
+  ],
+  "(method 0 carry-info)": [
+    [44, "v1", "collide-shape-moving"],
+    [47, "v1", "collide-shape-moving"]
+  ],
+  "crate-standard-event-handler": [
+    [14, "v1", "attack-info"],
+    [15, "v1", "attack-info"],
+    [19, "v1", "attack-info"],
+    [75, "gp", "target"],
+    [209, "v1", "attack-info"],
+    [458, "v1", "attack-info"],
+    [643, "a0", "vector"]
+  ],
+  "target-darkjak-process": [
+    [43, "a0", "fact-info-target"],
+    [46, "a0", "fact-info-target"]
+  ],
+  "want-to-darkjak?": [[53, "a0", "fact-info-target"]],
+  "target-powerup-process": [
+    [235, "v0", "sound-rpc-set-param"],
+    [253, "v1", "fact-info-target"],
+    [259, "a0", "fact-info-target"],
+    [262, "a0", "fact-info-target"],
+    [268, "v1", "fact-info-target"],
+    [283, "v1", "fact-info-target"],
+    [313, "a0", "fact-info-target"],
+    [366, "v1", "fact-info-target"],
+    [390, "v1", "fact-info-target"],
+    [407, "v1", "fact-info-target"]
+  ],
+  "target-eco-process": [
+    [1, "v1", "fact-info-target"],
+    [11, "a0", "fact-info-target"],
+    [19, "v1", "fact-info-target"],
+    [21, "v1", "fact-info-target"],
+    [14, "a0", "fact-info-target"],
+    [54, "v1", "fact-info-target"],
+    [77, "v1", "fact-info-target"],
+    [82, "a3", "fact-info-target"],
+    [97, "v1", "fact-info-target"]
+  ],
+  "cloud-track": [
+    [32, "s1", "handle"],
+    [45, "s2", "handle"],
+    [81, "s1", "handle"],
+    [83, "s2", "handle"],
+    [107, "s2", "handle"]
+  ],
+  "(code target-darkjak-bomb1)": [
+    [408, "v1", "art-joint-anim"],
+    [166, "s5", "int"],
+    [336, "v1", "float"],
+    ["_stack_", 56, "sphere"],
+    ["_stack_", 88, "float"]
+  ],
+  "target-darkjak-bomb-collide": [
+    [2, "gp", "(pointer float)"],
+    [12, "gp", "(pointer float)"],
+    [13, "gp", "(pointer float)"]
+  ],
+  "(anon-function 16 target-darkjak)": [[61, "gp", "art-joint-anim"]],
+  "(code target-darkjak-get-on)": [
+    [214, "v1", "art-joint-anim"],
+    [390, "v0", "sound-rpc-set-param"],
+    [111, "a0", "fact-info-target"],
+    [113, "a0", "fact-info-target"],
+    [114, "a0", "fact-info-target"]
+  ],
+  "(code target-darkjak-bomb0)": [
+    [37, "v1", "art-joint-anim"],
+    [133, "v1", "art-joint-anim"],
+    [213, "v1", "art-joint-anim"],
+    [644, "v1", "process-drawable"],
+    [750, "v1", "process-drawable"],
+    [888, "v1", "process-drawable"],
+    [994, "v1", "process-drawable"],
+    ["_stack_", 16, "float"],
+    [18, "v1", "float"]
+  ],
+  "water-info<-region": [
+    [12, "a0", "symbol"],
+    [48, "s2", "pair"],
+    [49, "v1", "pair"],
+    [57, "s2", "pair"],
+    [58, "v1", "pair"],
+    [59, "v1", "pair"],
+    [99, "s2", "pair"],
+    [100, "v1", "pair"],
+    [101, "v1", "pair"],
+    [133, "s1", "process-drawable"],
+    [143, "s2", "pair"],
+    [144, "v1", "pair"],
+    [145, "v1", "pair"],
+    [146, "v1", "pair"],
+    [147, "s2", "pair"],
+    [148, "v1", "pair"],
+    [199, "a0", "process-focusable"],
+    [208, "s2", "pair"],
+    [209, "s2", "pair"],
+    [231, "a0", "region-prim-area"],
+    [238, "v1", "region-prim-area"]
+  ],
+  "target-danger-set!": [[823, "v1", "fact-info-target"]],
+  "(method 26 target)": [[23, "v0", "float"]],
+  "(method 11 attack-info)": [
+    [[118, 130], "v1", "process-drawable"],
+    [[156, 161], "v1", "process-drawable"]
+  ],
+  "(method 10 attack-info)": [[13, "a1", "collide-shape"]],
+  "target-log-attack": [[47, "a3", "attack-info"]],
+  "can-hands?": [
+    [39, "a0", "fact-info-target"],
+    [45, "a0", "fact-info-target"]
+  ],
+  "target-attacked": [
+    [56, "v1", "fact-info-target"],
+    [66, "v1", "fact-info-target"],
+    [72, "v1", "fact-info-target"],
+    [176, "v1", "fact-info-target"],
+    [241, "t4", "vector"],
+    [290, "v1", "fact-info-target"]
+  ],
+  "(anon-function 10 target-handler)": [
+    [70, "a0", "handle"],
+    [146, "a0", "process-focusable"],
+    [154, "a0", "process-focusable"],
+    [161, "a0", "process-focusable"],
+    [175, "a0", "process-focusable"],
+    [99, "t2", "float"],
+    [99, "t1", "float"]
+  ],
+  "(code target-edge-grab)": [
+    [21, "v1", "process-drawable"],
+    [22, "a0", "collide-shape-moving"],
+    [25, "v1", "process-drawable"],
+    [26, "v1", "collide-shape-moving"]
+  ],
+  "(exit target-edge-grab)": [
+    [17, "v1", "process-drawable"],
+    [18, "a1", "collide-shape-moving"],
+    [21, "v1", "process-drawable"],
+    [22, "v1", "collide-shape-moving"]
+  ],
+  "(code target-pole-flip-forward-jump)": [
+    [26, "t9", "(function none :behavior target)"]
+  ],
+  "(code target-pole-flip-up)": [[23, "v1", "art-joint-anim"]],
+  "(code target-pole-cycle)": [
+    [103, "v1", "art-joint-anim"],
+    [163, "v1", "art-joint-anim"]
+  ],
+  "(code target-grab)": [
+    [232, "v1", "art-joint-anim"],
+    [422, "v1", "art-joint-anim"]
+  ],
+  "(event target-grab)": [
+    [33, "a0", "process"],
+    [125, "gp", "object"]
+  ],
+  "(code target-load-wait)": [
+    [21, "v1", "art-joint-anim"],
+    [134, "v1", "art-joint-anim"],
+    [191, "v1", "art-joint-anim"]
+  ],
+  "(code target-edge-grab-jump)": [[72, "a1", "art-joint-anim"]],
+  "(code target-hit-ground-hard)": [[46, "v1", "fact-info-target"]],
+  "(anon-function 11 target2)": [[[19, 140], "s4", "target"]],
+  "(anon-function 14 target2)": [[26, "f0", "float"]],
+  "(code target-hide)": [
+    [14, "v1", "art-joint-anim"],
+    [143, "v1", "art-joint-anim"],
+    [204, "v1", "art-joint-anim"],
+    [258, "v1", "art-joint-anim"],
+    [317, "v1", "art-joint-anim"],
+    [385, "v1", "art-joint-anim"],
+    [431, "v1", "art-joint-anim"],
+    [488, "v1", "art-joint-anim"]
+  ],
+  "target-generic-event-handler": [
+    [10, "v1", "float"],
+    [314, "v1", "fact-info-target"],
+    [321, "v1", "fact-info-target"],
+    [527, "a0", "vector"],
+    [681, "v1", "fact-info-target"],
+    [699, "v1", "fact-info-target"],
+    [866, "v1", "(state target)"],
+    [894, "a0", "process"]
+  ],
+  "target-dangerous-event-handler": [
+    [9, "v1", "fact-info-target"],
+    [20, "v1", "fact-info-target"]
+  ],
+  "(code target-swim-up)": [[18, "v1", "art-joint-anim"]],
+  "(code target-swim-down)": [[69, "v1", "art-joint-anim"]],
+  "(event target-swim-down)": [
+    [[12, 99], "v1", "attack-info"],
+    [88, "t0", "fact-info-target"]
+  ],
+  "(code target-swim-walk)": [
+    [143, "v1", "art-joint-anim"],
+    [58, "v1", "art-joint-anim"]
+  ],
+  "(code target-swim-stance)": [[33, "v1", "art-joint-anim"]],
+  "(method 15 water-control)": [
+    [47, "v0", "float"],
+    [48, "v1", "float"]
+  ],
+  "(anon-function 10 water)": [
+    [5, "s5", "process-drawable"],
+    [28, "s5", "process-drawable"]
+  ],
+  "part-water-splash-callback": [[3, "v1", "float"]],
+  "(event target-darkjak-bomb0)": [[51, "v1", "process"]],
+  "(code target-darkjak-running-attack)": [
+    [16, "v1", "float"],
+    [259, "gp", "process-focusable"],
+    [278, "v1", "handle"],
+    [281, "v1", "handle"],
+    [363, "v1", "handle"],
+    [366, "v1", "handle"],
+    [576, "v1", "art-joint-anim"],
+    [604, "v1", "art-joint-anim"],
+    [632, "v1", "art-joint-anim"],
+    [672, "v1", "art-joint-anim"],
+    [700, "v1", "art-joint-anim"],
+    [835, "v1", "art-joint-anim"],
+    [872, "f1", "float"],
+    [22, "v1", "float"],
+    ["_stack_", 56, "handle"],
+    ["_stack_", 16, "float"]
+  ],
+  "target-bomb1-fire-shot": [
+    [12, "v1", "handle"],
+    [20, "gp", "process-focusable"]
+  ],
+  "(method 9 external-art-control)": [
+    [173, "s4", "external-art-buffer"],
+    [177, "s4", "external-art-buffer"],
+    [183, "s4", "external-art-buffer"],
+    [190, "s4", "external-art-buffer"]
+  ],
+  "(code target-darkjak-get-off)": [
+    [159, "v1", "art-joint-anim"],
+    [359, "v1", "art-joint-anim"],
+    [472, "v1", "art-joint-anim"]
+  ],
+  "(anon-function 15 target-darkjak)": [
+    [16, "v0", "process-focusable"],
+    [82, "v1", "art-joint-anim"],
+    [113, "v1", "art-joint-anim"]
+  ],
+  "(trans target-float)": [[130, "v1", "(state target)"]],
+  "(code target-stance-look-around)": [[12, "v0", "float"]],
+  "(code target-look-around)": [[21, "v0", "float"]],
+  "(exit target-swim-stance)": [[51, "v0", "sound-rpc-set-param"]],
+  "(exit target-swim-down)": [[56, "v0", "sound-rpc-set-param"]],
+  "(method 7 water-anim)": [[14, "t9", "(function water-anim int water-anim)"]],
+  "(method 26 water-anim)": [
+    ["_stack_", 16, "res-tag"],
+    [52, "v0", "(pointer float)"]
+  ],
+  "(method 7 flow-control)": [
+    [19, "t9", "(function flow-control int flow-control)"]
+  ],
+  "water-anim-event-handler": [
+    [23, "v1", "float"],
+    [40, "s4", "process"],
+    [50, "s5", "water-info"],
+    [96, "gp", "process-focusable"],
+    [116, "gp", "process-focusable"],
+    [137, "gp", "process-focusable"],
+    [182, "s5", "water-info"]
+  ],
+  "(code die crate)": [
+    [6, "v1", "collide-shape"],
+    [37, "v1", "process-focusable"]
+  ],
+  "(code notice-blue crate)": [
+    [19, "v1", "process-drawable"],
+    [21, "gp", "collide-shape-moving"],
+    [28, "a0", "collide-shape-moving"],
+    [30, "v1", "collide-shape-moving"]
+  ],
+  "(post fall crate)": [
+    [4, "a0", "collide-shape-moving"],
+    [15, "v1", "collide-shape-moving"],
+    [26, "v1", "collide-shape-moving"],
+    [[34, 53], "gp", "collide-shape-moving"]
+  ],
+  "(trans fall crate)": [
+    [1, "v1", "collide-shape-moving"],
+    [6, "v1", "float"],
+    [8, "v1", "collide-shape-moving"],
+    [24, "v1", "collide-shape-moving"],
+    [32, "v1", "collide-shape-moving"],
+    [34, "a0", "collide-shape-moving"],
+    [37, "a0", "collide-shape-moving"]
+  ],
+  "(enter fall crate)": [
+    [35, "v0", "carry-info"],
+    [42, "v1", "collide-shape-moving"],
+    [46, "v1", "collide-shape-moving"],
+    [50, "a0", "collide-shape-moving"],
+    [54, "v1", "collide-shape-moving"]
+  ],
+  "(post carry crate)": [[[13, 16], "a0", "collide-shape-moving"]],
+  "(event carry crate)": [[15, "a0", "vector"]],
+  "(code idle crate)": [
+    [[2, 5], "a0", "collide-shape-moving"]
+  ],
+  "(code hide crate)": [
+    [27, "v1", "collide-shape-moving"],
+    [95, "v1", "collide-shape-moving"],
+    [97, "a0", "collide-shape-moving"],
+    [100, "a0", "collide-shape-moving"]
+  ],
+  "(code special-contents-die crate)": [[42, "v1", "collide-shape-moving"]],
+  "target-send-attack": [
+    ["_stack_", 96, "symbol"],
+    [16, "s4", "process-focusable"]
+  ],
+  "(method 36 crate)": [
+    [6, "a0", "collide-shape-moving"],
+    [27, "a0", "collide-shape-moving"]
+  ],
+  "camera-rotate-to-vector": [
+    [63, "v1", "float"]
+  ],
+  "target-gun-find-track": [
+    [182, "v0", "process-focusable"],
+    [[192, 224], "gp", "process-focusable"],
+    [[249, 475], "s5", "process-focusable"],
+    [431, "a0", "process-focusable"],
+    [434, "a0", "process-focusable"],
+    [519, "v1", "int"],
+    [520, "v1", "int"]
+  ],
+  "target-gun-check": [[599, "v0", "sound-rpc-set-param"]],
+  "target-gun-build-track-list": [
+    [46, "v1", "vector"]
+  ],
+  "target-gun-joint-pre0": [
+    [[131, 165], "gp", "process-focusable"]
+  ],
+  "(method 28 water-anim)": [
+    ["_stack_", 16, "res-tag"],
+    [27, "v0", "vector"]
+  ],
+  "(method 7 drop-plat)": [
+    [18, "v1", "external-art-buffer"]
+  ],
+  // placeholder
+  "placeholder-do-not-add-below": []
 }