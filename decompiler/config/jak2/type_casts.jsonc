--- conflicted
+++ resolved
@@ -6715,11 +6715,6 @@
     [33, "a3", "trail-conn"],
     [37, "a3", "trail-conn"]
   ],
-<<<<<<< HEAD
-  "(method 7 hover-formation)": [
-    [16, "v0", "(function type int none)"]
-  // //   [106, "v0", "hover-formation"]
-=======
   "(method 137 sew-gunturret)": [[[19, 23], "a0", "process-focusable"]],
   "(method 138 sew-gunturret)": [[[15, 19], "a0", "process-focusable"]],
   "(method 140 pal-gun-turret)": [
@@ -7963,7 +7958,6 @@
   "(anon-function 16 hal3-course)": [[32, "v1", "halt-wait-spot"]],
   "(anon-function 14 hal3-course)": [[32, "v1", "halt-wait-spot"]],
   "(anon-function 17 hal3-course)": [[55, "v1", "task-manager"]],
-  "title-plug-lightning": [[99, "v1", "title-control"]],
   "(trans idle race-ring)": [
     [96, "a1", "process-focusable"],
     [19, "a0", "part-tracker"]
@@ -7973,6 +7967,9 @@
   "(method 67 traffic-engine)": [
     [[137, 183], "s0", "crimson-guard"],
     [[44, 86], "a3", "vehicle"]
->>>>>>> fdcd67b0
+  ],
+  "(method 7 hover-formation)": [
+    [16, "v0", "(function type int none)"]
+  // //   [106, "v0", "hover-formation"]
   ]
 }