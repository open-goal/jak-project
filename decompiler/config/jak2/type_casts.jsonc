--- conflicted
+++ resolved
@@ -2774,14 +2774,12 @@
     [[171, 193], "s2", "(pointer uint8)"],
     [227, "v1", "(pointer uint8)"]
   ],
-<<<<<<< HEAD
   "set-fog-height!": [
     [2, "v1", "(array texture-anim)"]
   ],
   "unpack-comp-huf": [
     [[21,23], "t3", "(pointer uint16)"]
-=======
-  "unpack-comp-huf": [[[21, 23], "t3", "(pointer uint16)"]],
+  ],
   "(method 10 elec-gate)": [[13, "t9", "(function process-drawable none)"]],
   "(method 11 elec-gate)": [
     [180, "a0", "vector"],
@@ -2927,6 +2925,5 @@
     [129, "a1", "region-prim-area"],
     [103, "v1", "region-prim-area"],
     [[19, 29], "v1", "region-prim-area"]
->>>>>>> be1e40a0
   ]
 }