{
  // auto find-parent-method possible
  "(method 3 entity-actor)": [[7, "t9", "(function entity entity)"]],
  "(method 3 entity)": [[7, "t9", "(function entity entity)"]],
  //
  "(method 2 array)": [
    [23, "gp", "(array int32)"],
    [43, "gp", "(array uint32)"],
    [63, "gp", "(array int64)"],
    [83, "gp", "(array uint64)"],
    [102, "gp", "(array int8)"],
    [121, "gp", "(array uint8)"],
    [141, "gp", "(array int16)"],
    [161, "gp", "(array uint16)"],
    [186, "gp", "(array uint128)"],
    [204, "gp", "(array int32)"],
    [223, "gp", "(array float)"],
    [232, "gp", "(array float)"],
    [249, "gp", "(array basic)"],
    [258, "gp", "(array basic)"]
  ],
  "(method 3 array)": [
    [51, "gp", "(array int32)"],
    [69, "gp", "(array uint32)"],
    [87, "gp", "(array int64)"],
    [105, "gp", "(array uint64)"],
    [122, "gp", "(array int8)"],
    [139, "gp", "(array int8)"],
    [157, "gp", "(array int16)"],
    [175, "gp", "(array uint16)"],
    [198, "gp", "(array uint128)"],
    [214, "gp", "(array int32)"],
    [233, "gp", "(array float)"],
    [250, "gp", "(array basic)"]
  ],
  "(method 0 cpu-thread)": [[[0, 28], "v0", "cpu-thread"]],
  "(method 0 process)": [
    [11, "a0", "int"],
    [[12, 45], "v0", "process"]
  ],
  "inspect-process-heap": [
    [[4, 11], "s5", "basic"],
    [17, "s5", "pointer"]
  ],
  "(method 14 dead-pool)": [
    [[24, 25], "v1", "(pointer process)"],
    [[30, 39], "s4", "(pointer process)"]
  ],
  "(method 24 dead-pool-heap)": [
    [5, "v1", "pointer"],
    [13, "a0", "pointer"],
    [25, "v1", "pointer"]
  ],
  "method-state": [[12, "a2", "state"]],
  "(method 9 process)": [[[46, 49], "s5", "process"]],
  "(method 10 process)": [[[24, 30], "s4", "protect-frame"]],
  "(method 0 protect-frame)": [
    [0, "a0", "int"],
    [[1, 8], "v0", "protect-frame"]
  ],
  "string-cat-to-last-char": [
    [3, "s5", "(pointer uint8)"],
    [4, "s5", "string"]
  ],
  "enter-state": [
    [68, "s0", "protect-frame"],
    [101, "t9", "(function object object object object object object none)"]
  ],
  "send-event-function": [[[7, 15], "a0", "process"]],
  // MATH
  "logf": [
    [12, "f0", "float"],
    [12, "f1", "float"],
    [19, "f0", "float"],
    [19, "f1", "float"]
  ],
  "log2f": [
    [12, "f0", "float"],
    [12, "f1", "float"],
    [19, "f0", "float"],
    [19, "f1", "float"]
  ],
  "cube-root": [
    [17, "f0", "float"],
    [17, "f1", "float"],
    [18, "f0", "float"],
    [18, "f1", "float"],
    [[23, 32], "f0", "float"]
  ],
  // Quaternion
  "quaternion-look-at!": [[15, "v1", "vector"]],
  "vector-x-quaternion!": [[10, "v1", "(pointer uint128)"]],
  "vector-y-quaternion!": [[10, "v1", "(pointer uint128)"]],
  "vector-z-quaternion!": [[10, "v1", "(pointer uint128)"]],
  "dma-buffer-add-vu-function": [[[9, 33], "t2", "dma-packet"]],
  "dma-buffer-add-buckets": [
    [[1, 4], "v1", "dma-bucket"],
    [5, "v1", "pointer"],
    [[9, 11], "v1", "dma-bucket"],
    [11, "v1", "pointer"]
  ],
  "dma-buffer-patch-buckets": [
    [[6, 8], "a0", "(inline-array dma-bucket)"],
    [8, "a3", "pointer"],
    [14, "a0", "(inline-array dma-bucket)"],
    [3, "a0", "(inline-array dma-bucket)"],
    [36, "a0", "(inline-array dma-bucket)"],
    [10, "a0", "(inline-array dma-bucket)"],
    [18, "a0", "(inline-array dma-bucket)"],
    [[29, 33], "a0", "dma-packet"],
    [34, "a0", "(inline-array dma-bucket)"]
  ],
  "dma-bucket-insert-tag": [
    [[2, 6], "v1", "dma-bucket"],
    [3, "a0", "dma-bucket"]
  ],
  "disasm-vif-details": [
    [[62, 94], "s3", "(pointer uint32)"],
    [[98, 130], "s3", "(pointer uint16)"],
    [[134, 164], "s3", "(pointer uint32)"],
    [[168, 198], "s3", "(pointer uint16)"],
    [[202, 225], "s3", "(pointer uint16)"]
  ],
  "disasm-vif-tag": [
    [[81, 85], "t1", "vif-stcycl-imm"],
    [242, "a0", "vif-unpack-imm"]
  ],
  "disasm-dma-list": [
    [25, "v1", "dma-tag"],
    [153, "v1", "dma-packet"],
    [189, "v1", "dma-packet"],
    [229, "v1", "dma-packet"],
    [258, "v1", "dma-packet"],
    [302, "v1", "dma-packet"],
    [308, "v1", "dma-packet"],
    [152, "v1", "(pointer uint64)"],
    [167, "v1", "(pointer uint64)"],
    [176, "v1", "(pointer uint64)"],
    [198, "v1", "(pointer uint64)"],
    [207, "v1", "(pointer uint64)"],
    [238, "v1", "(pointer uint64)"],
    [247, "v1", "(pointer uint64)"],
    [282, "v1", "(pointer uint64)"],
    [291, "v1", "(pointer uint64)"],
    [324, "v1", "(pointer uint64)"],
    [334, "v1", "(pointer uint64)"]
  ],
  "calculate-basis-functions-vector!": [
    [[8, 20], "v1", "(pointer float)"],
    [[0, 60], "f1", "float"]
  ],
  "curve-evaluate!": [[62, "s5", "pointer"]],
  "vector4-array-add!": [
    [11, "s5", "(inline-array vector4)"],
    [12, "s4", "(inline-array vector4)"],
    [13, "gp", "(inline-array vector4)"]
  ],
  "vector4-array-sub!": [
    [11, "s5", "(inline-array vector4)"],
    [12, "s4", "(inline-array vector4)"],
    [13, "gp", "(inline-array vector4)"]
  ],
  "vector4-array-mul!": [
    [11, "s5", "(inline-array vector4)"],
    [12, "s4", "(inline-array vector4)"],
    [13, "gp", "(inline-array vector4)"]
  ],
  "vector4-array-scale!": [
    [11, "s5", "(inline-array vector4)"],
    [12, "gp", "(inline-array vector4)"]
  ],
  "vector4-array-madd!": [
    [13, "s5", "(inline-array vector4)"],
    [14, "s4", "(inline-array vector4)"],
    [15, "gp", "(inline-array vector4)"]
  ],
  "vector4-array-msub!": [
    [13, "s5", "(inline-array vector4)"],
    [14, "s4", "(inline-array vector4)"],
    [15, "gp", "(inline-array vector4)"]
  ],
  "vector4-array-lerp!": [
    [13, "s5", "(inline-array vector4)"],
    [14, "s4", "(inline-array vector4)"],
    [15, "gp", "(inline-array vector4)"]
  ],
  "vector-segment-distance-point!": [[[21, 30], "f1", "float"]],
  "(method 10 profile-array)": [
    [[6, 10], "a0", "dma-packet"],
    [[16, 19], "a0", "gs-gif-tag"],
    [24, "a0", "(pointer gs-alpha)"],
    [26, "a0", "(pointer gs-reg64)"],
    [28, "a0", "(pointer gs-zbuf)"],
    [30, "a0", "(pointer gs-reg64)"],
    [32, "a0", "(pointer gs-test)"],
    [34, "a0", "(pointer gs-reg64)"],
    [35, "a0", "(pointer uint64)"],
    [37, "a0", "(pointer gs-reg64)"],
    [39, "a0", "(pointer gs-clamp)"],
    [41, "a0", "(pointer gs-reg64)"],
    [43, "a0", "(pointer gs-tex1)"],
    [45, "a0", "(pointer gs-reg64)"],
    [48, "a0", "(pointer gs-texa)"],
    [50, "a0", "(pointer gs-reg64)"],
    [52, "a0", "(pointer gs-texclut)"],
    [54, "a0", "(pointer gs-reg64)"],
    [56, "a0", "(pointer uint64)"],
    [58, "a0", "(pointer gs-reg64)"],
    [[69, 73], "a0", "(pointer uint128)"],
    [[73, 82], "a1", "vector4w"],
    [[82, 89], "a1", "vector4w"],
    [[90, 96], "a0", "vector4w"],
    [[113, 117], "a1", "(pointer uint128)"],
    [[117, 126], "a2", "vector4w"],
    [[126, 136], "a2", "vector4w"],
    [[137, 149], "a1", "vector4w"],
    [[187, 191], "t2", "(pointer int128)"],
    [[191, 225], "t4", "vector4w"],
    [[225, 231], "a2", "vector4w"],
    [[231, 237], "a2", "vector4w"]
  ],
  "draw-sprite2d-xy": [
    [[35, 39], "t0", "dma-packet"],
    [[45, 48], "t0", "gs-gif-tag"],
    [53, "t0", "(pointer gs-prim)"],
    [55, "t0", "(pointer gs-rgbaq)"],
    [66, "t0", "(pointer gs-xyzf)"],
    [87, "t0", "(pointer gs-xyzf)"],
    [[96, 108], "v1", "(pointer uint64)"]
  ],
  "draw-sprite2d-xy-absolute": [
    [[6, 10], "t3", "dma-packet"],
    [[16, 19], "t3", "gs-gif-tag"],
    [24, "t3", "(pointer gs-prim)"],
    [25, "t3", "(pointer gs-rgbaq)"],
    [36, "t3", "(pointer gs-xyzf)"],
    [49, "t3", "(pointer gs-xyzf)"],
    [[62, 69], "v1", "(pointer uint64)"]
  ],
  "draw-quad2d": [
    [[18, 22], "t2", "dma-packet"],
    [[28, 31], "t2", "gs-gif-tag"],
    [36, "t2", "(pointer gs-prim)"],
    [38, "t2", "(pointer gs-rgbaq)"],
    [46, "t2", "(pointer gs-xyzf)"],
    [48, "t2", "(pointer gs-rgbaq)"],
    [61, "t2", "(pointer gs-xyzf)"],
    [63, "t2", "(pointer gs-rgbaq)"],
    [76, "t2", "(pointer gs-xyzf)"],
    [78, "t2", "(pointer gs-rgbaq)"],
    [96, "t2", "(pointer gs-xyzf)"],
    [97, "t2", "(pointer uint64)"],
    [[110, 117], "v1", "(pointer uint64)"]
  ],
  "set-display-gs-state": [
    [[3, 10], "t3", "dma-packet"],
    [[13, 19], "t3", "gs-gif-tag"],
    [30, "t3", "(pointer gs-scissor)"],
    [32, "t3", "(pointer gs-reg64)"],
    [33, "t3", "(pointer gs-xy-offset)"],
    [35, "t3", "(pointer gs-reg64)"],
    [46, "t3", "(pointer gs-frame)"],
    [48, "t3", "(pointer gs-reg64)"],
    [50, "t3", "(pointer gs-test)"],
    [52, "t3", "(pointer gs-reg64)"],
    [54, "t3", "(pointer gs-texa)"],
    [56, "t3", "(pointer gs-reg64)"],
    [58, "t3", "(pointer gs-zbuf)"],
    [60, "t3", "(pointer gs-reg64)"],
    [61, "t3", "(pointer uint64)"],
    [63, "t3", "(pointer gs-reg64)"]
  ],
  "set-display-gs-state-offset": [
    [[3, 10], "t5", "dma-packet"],
    [[13, 19], "t5", "gs-gif-tag"],
    [30, "t5", "(pointer gs-scissor)"],
    [32, "t5", "(pointer gs-reg64)"],
    [40, "t5", "(pointer gs-xy-offset)"],
    [42, "t5", "(pointer gs-reg64)"],
    [53, "t5", "(pointer gs-frame)"],
    [55, "t5", "(pointer gs-reg64)"],
    [57, "t5", "(pointer gs-test)"],
    [59, "t5", "(pointer gs-reg64)"],
    [61, "t5", "(pointer gs-texa)"],
    [63, "t5", "(pointer gs-reg64)"],
    [65, "t5", "(pointer gs-zbuf)"],
    [67, "t5", "(pointer gs-reg64)"],
    [68, "t5", "(pointer uint64)"],
    [70, "t5", "(pointer gs-reg64)"]
  ],
  "reset-display-gs-state": [
    [[3, 8], "a2", "dma-packet"],
    [[14, 17], "a2", "gs-gif-tag"],
    [22, "a1", "(pointer gs-scissor)"],
    [24, "a1", "(pointer gs-reg64)"],
    [26, "a1", "(pointer gs-xy-offset)"],
    [28, "a1", "(pointer gs-reg64)"],
    [30, "a1", "(pointer gs-frame)"],
    [32, "a1", "(pointer gs-reg64)"],
    [34, "a1", "(pointer gs-test)"],
    [36, "a1", "(pointer gs-reg64)"],
    [39, "a1", "(pointer gs-texa)"],
    [41, "a1", "(pointer gs-reg64)"],
    [43, "a1", "(pointer gs-zbuf)"],
    [45, "a1", "(pointer gs-reg64)"],
    [46, "a1", "(pointer uint64)"],
    [48, "a1", "(pointer gs-reg64)"]
  ],
  "(method 3 connection-pers)": [[97, "f0", "float"]],
  "(method 9 connection)": [[8, "a0", "pointer"]],
  "(method 10 connection)": [[8, "a0", "pointer"]],
  "(method 11 connection)": [[5, "a1", "pointer"]],
  "(method 0 engine)": [
    [44, "v1", "pointer"],
    [47, "v1", "pointer"],
    [53, "v1", "connectable"],
    [65, "v1", "connectable"]
  ],
  "(method 12 engine)": [
    [[5, 18], "s4", "connection"],
    [13, "t9", "(function object object object object object)"]
  ],
  "(method 13 engine)": [
    [[5, 28], "s4", "connection"],
    [13, "t9", "(function object object object object object)"]
  ],
  "(method 15 engine)": [[[0, 36], "v1", "connection"]],
  "(method 19 engine)": [[8, "a0", "connection"]],
  "(method 20 engine)": [[8, "a0", "connection"]],
  "(method 21 engine)": [[8, "a0", "connection"]],
  "(method 0 engine-pers)": [
    [32, "v1", "pointer"],
    [23, "v1", "pointer"],
    [26, "v1", "pointer"],
    [24, "v1", "(pointer pointer)"]
  ],
  "(method 3 connection-minimap)": [[97, "f0", "float"]],
  "dma-buffer-add-ref-texture": [
    [[25, 29], "a3", "dma-packet"],
    [[32, 44], "a3", "gs-gif-tag"],
    [[47, 62], "a2", "dma-packet"]
  ],
  "texture-page-default-allocate": [[51, "a3", "texture"]],
  "texture-page-font-allocate": [[33, "a3", "texture"]],
  "(method 24 texture-pool)": [
    [67, "a1", "shader-ptr"],
    [[70, 93], "a1", "adgif-shader"],
    [92, "a1", "adgif-shader"]
  ],
  "upload-vram-data": [
    [[10, 17], "a0", "dma-packet"],
    [[19, 26], "a0", "gs-gif-tag"],
    [35, "a0", "(pointer gs-bitbltbuf)"],
    [37, "a0", "(pointer gs-reg64)"],
    [38, "a0", "(pointer gs-trxpos)"],
    [40, "a0", "(pointer gs-reg64)"],
    [46, "a0", "(pointer gs-trxreg)"],
    [48, "a0", "(pointer gs-reg64)"],
    [49, "a0", "(pointer gs-trxdir)"],
    [51, "a0", "(pointer gs-reg64)"]
  ],
  "upload-vram-pages": [
    [[140, 147], "a0", "dma-packet"],
    [[149, 156], "a0", "gs-gif-tag"],
    [160, "a0", "(pointer int64)"],
    [162, "a0", "(pointer gs-reg64)"]
  ],
  "(method 3 generic-tie-interp-point)": [[19, "gp", "(pointer uint128)"]],
  "(method 19 res-lump)": [
    [46, "t2", "(pointer uint64)"],
    [100, "t3", "(pointer uint64)"],
    [184, "t5", "(pointer uint64)"],
    [64, "t6", "(pointer uint64)"]
  ],
  "(method 20 res-lump)": [[341, "t0", "(pointer uint128)"]],
  "(method 16 res-lump)": [
    [22, "t1", "(pointer uint64)"],
    [29, "t2", "(pointer uint64)"]
  ],
  "(method 15 res-lump)": [[132, "s5", "res-tag-pair"]],
  "(method 17 res-lump)": [[22, "s4", "(pointer pointer)"]],
  "(method 0 script-context)": [[[8, 17], "v0", "script-context"]],
  "joint-mod-wheel-callback": [[[2, 63], "s4", "joint-mod-wheel"]],
  "joint-mod-set-local-callback": [[[0, 23], "v1", "joint-mod-set-local"]],
  "joint-mod-add-local-callback": [[[2, 33], "s4", "joint-mod-add-local"]],
  "joint-mod-set-world-callback": [[[0, 23], "v1", "joint-mod-set-world"]],
  "joint-mod-blend-local-callback": [[[2, 63], "gp", "joint-mod-blend-local"]],
  "joint-mod-spinner-callback": [[[2, 63], "gp", "joint-mod-spinner"]],
  "joint-mod-blend-world-callback": [[[2, 148], "gp", "joint-mod-blend-world"]],
  "joint-mod-rotate-local-callback": [
    [[2, 16], "v1", "joint-mod-rotate-local"]
  ],
  "(method 0 collide-shape-prim-sphere)": [
    [[3, 8], "v0", "collide-shape-prim-sphere"]
  ],
  "(method 0 collide-shape-prim-mesh)": [
    [[3, 11], "v0", "collide-shape-prim-mesh"]
  ],
  "(method 0 collide-shape-prim-group)": [
    [[3, 12], "v0", "collide-shape-prim-group"]
  ],
  "(method 0 collide-shape-moving)": [[[2, 12], "v0", "collide-shape-moving"]],
  "(method 11 touching-prims-entry-pool)": [
    [[0, 8], "v1", "touching-prims-entry"],
    [8, "v1", "pointer"],
    [[9, 11], "v1", "touching-prims-entry"],
    [[1, 20], "a1", "touching-prims-entry"]
  ],
  "(method 0 touching-list)": [[[6, 9], "v0", "touching-list"]],
  "display-loop-main": [[223, "t9", "(function none)"]],
  "end-display": [
    [205, "f1", "float"],
    [205, "f0", "float"]
  ],
  "(method 18 res-lump)": [["_stack_", 16, "object"]],
  "(method 21 res-lump)": [
    ["_stack_", 16, "res-tag"],
    ["_stack_", 32, "res-tag"]
  ],
  "(method 8 res-lump)": [
    [258, "s0", "array"],
    // [[0, 100], "s0", "basic"],
    // [[102, 120], "s0", "basic"],
    // [[147, 150], "s0", "collide-mesh"],
    [[157, 239], "s0", "(array object)"]
    // [235, "s0", "basic"]
  ],
  "(method 0 fact-info-enemy)": [
    [[0, 196], "gp", "fact-info-enemy"],
    ["_stack_", 16, "res-tag"],
    ["_stack_", 32, "res-tag"],
    [[11, 177], "s5", "res-lump"]
  ],
  "(method 0 fact-info)": [
    [87, "v1", "(pointer int32)"],
    [11, "v1", "res-lump"]
  ],
  "(method 0 fact-info-crate)": [
    [[0, 17], "gp", "fact-info-crate"],
    [14, "a0", "res-lump"]
  ],
  "(method 0 fact-info-target)": [[[0, 17], "gp", "fact-info-target"]],
  "joint-channel-float-delete!": [
    [7, "a0", "pointer"],
    [7, "a1", "pointer"]
  ],
  "num-func-chan": [[7, "v1", "joint-control-channel"]],
  "(method 20 process-focusable)": [
    [15, "gp", "collide-shape-moving"],
    [31, "gp", "collide-shape"]
  ],
  "(method 10 focus)": [[19, "v1", "collide-shape"]],
  "shrubbery-login-post-texture": [
    [[13, 15], "a3", "qword"],
    [16, "a3", "pointer"],
    [24, "a3", "pointer"],
    [[17, 23], "a3", "qword"],
    [[13, 23], "a1", "qword"],
    [14, "a2", "qword"],
    [[27, 29], "a3", "qword"],
    [[27, 29], "a1", "qword"],
    [[35, 37], "a3", "qword"],
    [[35, 37], "a2", "qword"]
  ],
  "(top-level-login eye-h)": [[[69, 77], "a1", "eye-control"]],
  "entity-actor-lookup": [["_stack_", 16, "res-tag"]],
  "entity-actor-count": [["_stack_", 16, "res-tag"]],
  "(method 0 path-control)": [["_stack_", 16, "res-tag"]],
  "(method 9 actor-link-info)": [[[0, 36], "s3", "entity-actor"]],
  "(method 41 nav-mesh)": [["_stack_", 56, "float"]],
  "(method 39 nav-mesh)": [["_stack_", 56, "float"]],
  "str-load": [[[18, 44], "s2", "load-chunk-msg"]],
  "str-load-status": [
    [[18, 22], "v1", "load-chunk-msg"],
    [26, "v1", "load-chunk-msg"]
  ],
  "str-play-async": [[[7, 36], "s4", "play-chunk-msg"]],
  "str-play-stop": [[[7, 36], "s4", "play-chunk-msg"]],
  "str-play-queue": [[[7, 98], "s4", "play-chunk-msg"]],
  "str-ambient-play": [[[7, 20], "s5", "load-chunk-msg"]],
  "str-ambient-stop": [[[7, 20], "s5", "load-chunk-msg"]],
  "dgo-load-begin": [[[19, 41], "s2", "load-dgo-msg"]],
  "dgo-load-get-next": [[[14, 31], "v1", "load-dgo-msg"]],
  "dgo-load-continue": [[[5, 23], "gp", "load-dgo-msg"]],
  "dgo-load-link": [
    [7, "s4", "uint"],
    [17, "s4", "uint"],
    [55, "s4", "uint"],
    [27, "s4", "uint"],
    [37, "s4", "uint"]
  ],
  "lookup-level-info": [
    [3, "a1", "symbol"],
    [[4, 24], "a1", "level-load-info"]
  ],
  "(method 30 level-group)": [[87, "v0", "level"]],
  "(method 19 level-group)": [
    [223, "s3", "continue-point"],
    [[177, 209], "s1", "continue-point"],
    [[182, 224], "s3", "continue-point"],
    [434, "v1", "symbol"]
  ],
  "(method 18 level)": [[[82, 89], "a1", "level"]],
  "(method 19 level)": [[[45, 48], "a0", "texture-anim-array"]],
  "level-update-after-load": [
    [[123, 152], "s0", "drawable-inline-array-tfrag"],
    [[155, 158], "s0", "drawable-tree-instance-tie"],
    [365, "a1", "(pointer int32)"],
    [370, "a2", "(pointer int32)"]
  ],
  "(method 25 level)": [
    [97, "t9", "(function object none)"],
    [169, "t9", "(function object symbol none)"]
  ],
  "(method 9 level)": [[54, "t9", "(function object none)"]],
  "copy-mood-exterior": [
    [[15, 19], "a1", "(inline-array vector)"],
    [[16, 18], "v1", "(inline-array vector)"],
    [[30, 32], "v1", "(inline-array vector)"],
    [[29, 33], "a0", "(inline-array vector)"]
  ],
  "update-mood-ruins": [[[19, 46], "gp", "ruins-states"]],
  "desaturate-mood-colors": [[[20, 92], "a0", "(inline-array mood-color)"]],
  "ramdisk-load": [[[7, 12], "v1", "ramdisk-rpc-load"]],
  "(method 10 engine-sound-pers)": [[[2, 19], "v1", "sound-rpc-set-param"]],
  "check-irx-version": [[[3, 51], "gp", "sound-rpc-get-irx-version"]],
  "sound-bank-iop-store": [[[7, 11], "v1", "sound-rpc-bank-cmd"]],
  "sound-bank-iop-free": [[[7, 12], "v1", "sound-rpc-bank-cmd"]],
  "sound-bank-load": [[[7, 12], "v1", "sound-rpc-load-bank"]],
  "sound-bank-load-from-iop": [[[7, 12], "v1", "sound-rpc-load-bank"]],
  "sound-bank-load-from-ee": [[[8, 14], "v1", "sound-rpc-load-bank"]],
  "sound-bank-unload": [[[6, 11], "v1", "sound-rpc-unload-bank"]],
  "sound-music-load": [[[6, 11], "v1", "sound-rpc-load-music"]],
  "sound-music-unload": [[[3, 8], "v1", "sound-rpc-unload-music"]],
  "set-language": [[[7, 12], "v1", "sound-rpc-set-language"]],
  "sound-set-stereo-mode": [[[4, 9], "v1", "sound-rpc-set-stereo-mode"]],
  "list-sounds": [[[3, 7], "v1", "sound-rpc-list-sounds"]],
  "string->sound-name": [[[2, 18], "a1", "(pointer uint8)"]],
  "sound-set-volume": [[[3, 16], "v1", "sound-rpc-set-master-volume"]],
  "sound-set-reverb": [[[5, 25], "v1", "sound-rpc-set-reverb"]],
  "sound-set-ear-trans": [[[7, 26], "gp", "sound-rpc-set-ear-trans"]],
  "sound-play-by-name": [
    [[12, 45], "s5", "sound-rpc-play"],
    [[22, 39], "s3", "process-drawable"]
  ],
  "sound-play-by-spec": [
    [[4, 54], "s5", "sound-rpc-play"],
    [[31, 47], "s3", "process-drawable"]
  ],
  "sound-pause": [[[3, 8], "v1", "sound-rpc-pause-sound"]],
  "sound-stop": [[[3, 8], "v1", "sound-rpc-stop-sound"]],
  "sound-continue": [[[3, 8], "v1", "sound-rpc-continue-sound"]],
  "sound-group-pause": [[[3, 7], "v1", "sound-rpc-pause-group"]],
  "sound-group-stop": [[[3, 7], "v1", "sound-rpc-stop-group"]],
  "sound-group-continue": [[[3, 7], "v1", "sound-rpc-continue-group"]],
  "sound-set-flava": [[[3, 10], "v1", "sound-rpc-set-flava"]],
  "sound-set-midi-reg": [[[3, 10], "v1", "sound-rpc-set-midi-reg"]],
  "sound-set-fps": [[[3, 10], "v1", "sound-rpc-set-fps"]],
  "(method 0 ambient-sound)": [
    [121, "v1", "sound-spec"],
    [125, "v1", "sound-spec"],
    [128, "v1", "sound-spec"],
    [132, "v1", "sound-spec"],
    // [143, "v1", "sound-spec"],
    // [140, "v1", "sound-spec"],
    // [147, "v1", "sound-spec"],
    ["_stack_", 16, "sound-spec"],
    ["_stack_", 32, "sound-name"],
    ["_stack_", 48, "(pointer float)"],
    // ["_stack_", 52, "sound-play-parms"],
    ["_stack_", 64, "res-tag"]
  ],
  "(method 11 ambient-sound)": [
    [[18, 33], "s4", "process-drawable"],
    [[11, 47], "s5", "sound-rpc-set-param"]
  ],
  "(method 12 ambient-sound)": [[[7, 22], "v1", "sound-rpc-set-param"]],
  "(method 13 ambient-sound)": [[[7, 23], "v1", "sound-rpc-set-param"]],
  "loader-test-command": [[[5, 10], "v1", "sound-rpc-test-cmd"]],
  "(anon-function 1 gsound)": [[[0, 45], "gp", "(array symbol)"]],
  "sound-buffer-dump": [[[12, 39], "s3", "sound-rpc-play"]],
  "(method 12 fact-info-target)": [
    [3, "v1", "target"],
    [14, "a0", "target"]
  ],
  "(method 10 history)": [[[8, 10], "a1", "history-elt"]],
  "(method 10 history-iterator)": [[[20, 35], "a2", "history-elt"]],
  "command-get-time": [[119, "gp", "(pointer float)"]],
  "command-get-param": [[122, "gp", "(pointer float)"]],
  "command-get-entity": [[10, "gp", "process"]],
  // sprite
  "sprite-add-matrix-data": [
    [[5, 15], "a2", "dma-packet"],
    [[24, 28], "a1", "matrix"],
    [[47, 57], "a2", "dma-packet"],
    [[70, 97], "a2", "vector"],
    [[98, 113], "a1", "vector"],
    [[119, 133], "a1", "vector"]
  ],
  "sprite-add-frame-data": [[[8, 16], "a0", "dma-packet"]],
  "sprite-add-2d-chunk": [
    [[12, 20], "a0", "dma-packet"],
    [[45, 52], "a0", "dma-packet"],
    [[69, 76], "a0", "dma-packet"],
    [[80, 87], "v1", "dma-packet"],
    [65, "a3", "int"]
  ],
  "sprite-add-3d-chunk": [
    [[11, 19], "a0", "dma-packet"],
    [[44, 51], "a0", "dma-packet"],
    [[68, 75], "a0", "dma-packet"],
    [[79, 87], "v1", "dma-packet"],
    [65, "a3", "int"]
  ],
  "sprite-draw": [
    [[33, 38], "a0", "dma-packet"],
    [[41, 48], "a0", "gs-gif-tag"],
    [52, "a0", "(pointer gs-test)"],
    [54, "a0", "(pointer gs-reg64)"],
    [56, "a0", "(pointer gs-clamp)"],
    [58, "a0", "(pointer gs-reg64)"],
    [[73, 82], "a0", "dma-packet"],
    [[87, 92], "a0", "dma-packet"],
    [[111, 115], "a0", "dma-packet"],
    [[129, 133], "a0", "dma-packet"],
    [[150, 154], "a0", "dma-packet"]
  ],
  // sprite-distort
  "sprite-init-distorter": [
    [[3, 7], "a1", "dma-packet"],
    [[13, 16], "a1", "gs-gif-tag"],
    [21, "a1", "(pointer gs-zbuf)"],
    [23, "a1", "(pointer gs-reg64)"],
    [25, "a1", "(pointer gs-tex0)"],
    [27, "a1", "(pointer gs-reg64)"],
    [29, "a1", "(pointer gs-tex1)"],
    [31, "a1", "(pointer gs-reg64)"],
    [32, "a1", "(pointer gs-miptbp)"],
    [34, "a1", "(pointer gs-reg64)"],
    [36, "a1", "(pointer gs-clamp)"],
    [38, "a1", "(pointer gs-reg64)"],
    [40, "a1", "(pointer gs-alpha)"],
    [42, "a1", "(pointer gs-reg64)"],
    [50, "a3", "uint"],
    [[53, 58], "a1", "dma-packet"]
  ],
  "sprite-draw-distorters": [
    [[73, 93], "a0", "vector"],
    [75, "v1", "vector"],
    [87, "v1", "vector"],
    [96, "v1", "vector"],
    [100, "v1", "vector"],
    [123, "a0", "(pointer int32)"],
    [128, "v1", "vector"],
    [130, "v1", "vector"],
    [136, "v1", "vector"],
    [157, "v1", "vector"],
    [[175, 192], "a1", "dma-packet"],
    [[200, 206], "a0", "dma-packet"],
    [[210, 214], "a0", "vector4w"],
    [[219, 224], "a0", "dma-packet"],
    [[252, 269], "a1", "dma-packet"],
    [[277, 281], "a1", "dma-packet"],
    [[285, 289], "a1", "vector4w"],
    [[293, 298], "v1", "dma-packet"]
  ],
  "print-game-text": [
    [225, "v1", "float"],
    [241, "v1", "float"],
    [[324, 327], "v1", "dma-packet"]
  ],
  "fx-copy-buf": [
    [[17, 22], "t3", "dma-packet"],
    [[2, 8], "a2", "dma-packet"],
    [[122, 127], "t0", "dma-packet"],
    [[24, 66], "t3", "dma-packet"]
  ],
  "(method 12 setting-control)": [[17, "s4", "connection"]],
  "(method 14 setting-control)": [[6, "v1", "connection"]],
  "(method 18 setting-control)": [[[844, 848], "a0", "process-focusable"]],
  "(method 9 cam-setting-data)": [
    [[76, 80], "v1", "connection"],
    [22, "s3", "connection"],
    [[45, 48], "s3", "connection"],
    [[56, 59], "s3", "connection"]
  ],
  "(method 9 user-setting-data)": [
    [[76, 80], "v1", "connection"],
    [[56, 59], "s3", "connection"],
    [[45, 49], "s3", "connection"],
    [22, "s3", "connection"]
  ],
  "(method 10 cam-setting-data)": [
    [[24, 31], "v1", "handle"],
    [[23, 36], "a0", "handle"],
    [44, "a3", "vector"],
    [395, "a3", "vector"],
    [404, "a3", "vector"],
    [413, "a3", "vector"],
    [424, "a3", "vector"],
    [[433, 448], "a0", "handle"],
    [[434, 441], "v1", "handle"],
    [[454, 467], "a0", "handle"],
    [[455, 462], "v1", "handle"]
  ],
  "(method 9 art)": [[9, "v1", "pointer"]],
  "(method 12 art-group)": [[12, "a0", "art-joint-anim"]],
  "(method 9 art-mesh-geo)": [
    [20, "s4", "(pointer int16)"],
    [[14, 19], "a0", "drawable"],
    [10, "v1", "(pointer art)"],
    [14, "v1", "(pointer art)"]
  ],
  "(method 9 art-joint-anim)": [[9, "v1", "pointer"]],
  "joint-control-copy!": [
    [8, "a0", "uint"],
    [8, "v1", "uint"]
  ],
  "joint-control-remap!": [
    [127, "t9", "(function joint-control joint-control-channel int object)"],
    [181, "t9", "(function joint-control joint-control-channel int object)"],
    ["_stack_", 60, "basic"]
  ],
  "flatten-joint-control-to-spr": [
    [[201, 203], "a1", "terrain-context"],
    [[131, 133], "a0", "terrain-context"],
    [[182, 184], "a1", "terrain-context"],
    [[164, 166], "a0", "terrain-context"],
    [195, "v1", "terrain-context"],
    [65, "a3", "(pointer float)"],
    [67, "a3", "(pointer float)"],
    [[18, 24], "a2", "(inline-array vector)"],
    [24, "a3", "(pointer float)"],
    [[59, 65], "a2", "(inline-array vector)"],
    [[112, 118], "a2", "(inline-array vector)"],
    [17, "a2", "int"]
  ],
  "(method 2 art-joint-anim-manager-slot)": [
    [21, "s2", "uint"],
    [21, "v1", "uint"]
  ],
  "create-interpolated2-joint-animation-frame": [
    [[48, 125], "v1", "joint-anim-frame"]
  ],
  "(method 12 art-joint-anim-manager)": [
    [15, "a0", "pointer"],
    [15, "v1", "pointer"],
    [21, "a0", "pointer"],
    [21, "v1", "pointer"]
  ],
  "(method 11 art-joint-anim-manager)": [
    [54, "v1", "uint"],
    [54, "s2", "uint"],
    [60, "s2", "uint"],
    [65, "s2", "uint"],
    [71, "s2", "uint"],
    [87, "a1", "uint"],
    [94, "a2", "uint"]
  ],
  "joint-anim-inspect-elt": [
    [[4, 15], "gp", "joint-anim-matrix"],
    [[17, 30], "gp", "joint-anim-transformq"]
  ],
  "matrix-from-control!": [
    [22, "v1", "pointer"],
    [35, "v1", "pointer"],
    [38, "v1", "pointer"],
    [65, "v1", "pointer"],
    [72, "v1", "pointer"],
    [82, "v1", "pointer"],
    [85, "v1", "pointer"],
    // [58, "v1", "matrix"],
    [[43, 49], "v1", "matrix"]
  ],
  "init-haze-vert-array": [
    [43, "a0", "cloud-vertex"],
    [44, "v1", "cloud-vertex"]
  ],
  "sky-make-sun-data": [[[7, 58], "s3", "sky-sun-data"]],
  "(anon-function 7 relocate)": [
    [3, "a0", "int"],
    [8, "a0", "int"]
  ],
  "(method 7 process)": [
    [[47, 88], "v1", "connection"],
    [[120, 124], "a0", "basic"],
    [[127, 130], "a0", "basic"]
  ],
  "(method 7 collide-shape-prim-group)": [[4, "v1", "pointer"]],
  "all-texture-tweak-adjust": [[[35, 44], "s0", "adgif-shader"]],
  "dm-float-field-tie-rvanish-func": [[[14, 45], "gp", "prototype-bucket-tie"]],
  "dm-float-field-tie-vanish-far-func": [
    [[14, 45], "gp", "prototype-bucket-tie"]
  ],
  "build-instance-list": [
    [33, "v1", "drawable-tree-instance-shrub"],
    [85, "v1", "drawable-tree-instance-tie"]
  ],
  "debug-menu-make-continue-sub-menu": [
    [5, "v1", "symbol"],
    [10, "v1", "level-load-info"],
    [13, "v1", "level-load-info"],
    [21, "v1", "continue-point"],
    [47, "v1", "continue-point"],
    [56, "v1", "continue-point"]
  ],
  "(anon-function 191 default-menu)": [
    [[30, 37], "s5", "adgif-shader"],
    [[5, 25], "s4", "texture-id"]
  ],
  "(anon-function 188 default-menu)": [
    [[3, 13], "v1", "texture-id"],
    [[20, 28], "a1", "adgif-shader"],
    [33, "v1", "texture-id"],
    [41, "v1", "adgif-shader"]
  ],
  "(anon-function 187 default-menu)": [
    [[2, 13], "v1", "texture-id"],
    [[18, 29], "a1", "adgif-shader"],
    [34, "v1", "texture-id"],
    [[42, 44], "v1", "adgif-shader"]
  ],
  "(anon-function 186 default-menu)": [
    [[3, 13], "v1", "texture-id"],
    [[20, 28], "a1", "adgif-shader"],
    [33, "v1", "texture-id"],
    [41, "v1", "adgif-shader"]
  ],
  "(anon-function 185 default-menu)": [
    [[3, 13], "v1", "texture-id"],
    [[20, 28], "a1", "adgif-shader"],
    [33, "v1", "texture-id"],
    [41, "v1", "adgif-shader"]
  ],
  "(anon-function 184 default-menu)": [
    [[3, 13], "v1", "texture-id"],
    [[20, 28], "a1", "adgif-shader"],
    [33, "v1", "texture-id"],
    [41, "v1", "adgif-shader"]
  ],
  "(anon-function 183 default-menu)": [
    [[2, 13], "v1", "texture-id"],
    [[18, 29], "a1", "adgif-shader"],
    [34, "v1", "texture-id"],
    [[42, 44], "v1", "adgif-shader"]
  ],
  "(anon-function 182 default-menu)": [
    [[3, 13], "v1", "texture-id"],
    [[20, 28], "a1", "adgif-shader"],
    [33, "v1", "texture-id"],
    [41, "v1", "adgif-shader"]
  ],
  "(anon-function 181 default-menu)": [
    [[3, 13], "v1", "texture-id"],
    [[20, 28], "a1", "adgif-shader"],
    [33, "v1", "texture-id"],
    [41, "v1", "adgif-shader"]
  ],
  "(anon-function 180 default-menu)": [
    [[3, 13], "v1", "texture-id"],
    [[20, 28], "a1", "adgif-shader"],
    [33, "v1", "texture-id"],
    [41, "v1", "adgif-shader"]
  ],
  "(anon-function 179 default-menu)": [
    [[2, 13], "v1", "texture-id"],
    [[18, 29], "a1", "adgif-shader"],
    [34, "v1", "texture-id"],
    [[42, 44], "v1", "adgif-shader"]
  ],
  "(anon-function 178 default-menu)": [
    [[3, 13], "v1", "texture-id"],
    [[20, 28], "a1", "adgif-shader"],
    [33, "v1", "texture-id"],
    [41, "v1", "adgif-shader"]
  ],
  "(anon-function 177 default-menu)": [
    [[3, 13], "v1", "texture-id"],
    [[20, 28], "a1", "adgif-shader"],
    [33, "v1", "texture-id"],
    [41, "v1", "adgif-shader"]
  ],
  "(anon-function 176 default-menu)": [
    [[3, 13], "v1", "texture-id"],
    [[20, 28], "a1", "adgif-shader"],
    [33, "v1", "texture-id"],
    [41, "v1", "adgif-shader"]
  ],
  "(anon-function 175 default-menu)": [
    [[3, 13], "v1", "texture-id"],
    [[20, 28], "a1", "adgif-shader"],
    [33, "v1", "texture-id"],
    [41, "v1", "adgif-shader"]
  ],
  "(anon-function 174 default-menu)": [
    [[3, 13], "v1", "texture-id"],
    [[20, 28], "a1", "adgif-shader"],
    [33, "v1", "texture-id"],
    [41, "v1", "adgif-shader"]
  ],
  "(anon-function 173 default-menu)": [
    [[2, 13], "v1", "texture-id"],
    [[18, 29], "a1", "adgif-shader"],
    [34, "v1", "texture-id"],
    [[42, 44], "v1", "adgif-shader"]
  ],
  "(anon-function 172 default-menu)": [
    [[2, 13], "v1", "texture-id"],
    [[18, 29], "a1", "adgif-shader"],
    [34, "v1", "texture-id"],
    [[42, 44], "v1", "adgif-shader"]
  ],
  "joint-mod-ik-callback": [
    [6, "gp", "joint-mod-ik"],
    [9, "gp", "joint-mod-ik"],
    [[1, 35], "gp", "joint-mod-ik"],
    [[1, 433], "gp", "joint-mod-ik"]
  ],
  "(method 11 joint-mod)": [
    [20, "s0", "fact-info-enemy"],
    [12, "s2", "process-drawable"]
  ],
  "joint-mod-look-at-handler": [
    [[2, 406], "gp", "joint-mod"],
    [409, "a3", "float"]
  ],
  "real-joint-mod-gun-look-at-handler": [
    [1, "v1", "joint-mod"],
    [2, "v1", "joint-mod"]
  ],
  "joint-mod-foot-rot-handler": [
    [[0, 7], "s5", "joint-mod"],
    [[36, 59], "s5", "joint-mod"],
    [[63, 97], "s5", "joint-mod"],
    [119, "s5", "joint-mod"],
    [[119, 152], "s5", "joint-mod"]
  ],
  "joint-mod-polar-look-at-guts": [
    [1, "gp", "joint-mod"],
    [[1, 334], "gp", "joint-mod"],
    [334, "gp", "joint-mod"],
    [338, "a3", "float"]
  ],
  "joint-mod-world-look-at-handler": [
    [[0, 217], "gp", "joint-mod"],
    [220, "a3", "float"]
  ],
  "joint-mod-rotate-handler": [[[2, 114], "s5", "joint-mod"]],
  "joint-mod-scale-handler": [[[1, 14], "s5", "joint-mod"]],
  "joint-mod-joint-set-handler": [[[2, 23], "s4", "joint-mod"]],
  "joint-mod-joint-set-world-handler": [[[6, 197], "s5", "joint-mod"]],
  "joint-mod-joint-set*-handler": [[[2, 39], "s5", "joint-mod"]],
  "joint-mod-joint-set*-world-handler": [[[4, 53], "s5", "joint-mod"]],
  "joint-mod-debug-draw": [[8, "a3", "float"]],
  "glst-find-node-by-name": [
    [6, "s5", "glst-named-node"],
    [7, "v1", "glst-named-node"]
  ],
  "glst-length-of-longest-name": [
    [5, "s5", "glst-named-node"],
    [6, "v1", "glst-named-node"]
  ],
  "(event time-of-day-tick)": [
    [10, "v1", "float"],
    [148, "v1", "float"]
  ],
  "cam-slave-get-vector-with-offset": [[[52, 61], "s3", "vector"]],
  "cam-slave-get-interp-time": [[43, "f0", "float"]],
  "cam-standard-event-handler": [
    [13, "gp", "(state camera-slave)"],
    [19, "gp", "(state camera-slave)"],
    [22, "gp", "(state camera-slave)"]
  ],
  "cam-calc-follow!": [
    [101, "f0", "float"],
    [104, "f0", "float"] // needed because the decompiler sees an int going into an FP register and assumes it's an int instead!
  ],
  "(event cam-master-active)": [
    [80, "gp", "matrix"],
    [170, "s5", "vector"],
    [275, "v1", "process"],
    [330, "a0", "camera-slave"],
    [448, "v1", "camera-slave"],
    [512, "v1", "camera-slave"],
    [542, "v1", "camera-slave"],
    [611, "a0", "vector"],
    [786, "v1", "float"],
    [789, "v1", "float"],
    [589, "v1", "float"],
    [593, "v1", "float"],
    [602, "v1", "float"],
    [606, "v1", "float"]
  ],
  "master-track-target": [[[53, 526], "gp", "target"]],
  "reset-target-tracking": [[[14, 138], "gp", "process-focusable"]],
  "reset-follow": [[[12, 18], "a0", "process-focusable"]],
  "(code cam-pov)": [
    [15, "a1", "pov-camera"],
    [24, "a0", "pov-camera"]
  ],
  "(code cam-pov180)": [
    [15, "a1", "pov-camera"],
    [23, "v1", "pov-camera"],
    [45, "v1", "pov-camera"],
    [58, "v1", "pov-camera"],
    [80, "a1", "pov-camera"],
    [122, "v1", "vector"]
  ],
  "(code cam-pov-track)": [
    [19, "a1", "pov-camera"],
    [30, "a0", "pov-camera"]
  ],
  "cam-los-spline-collide": [
    [70, "s3", "(inline-array collide-cache-tri)"],
    [88, "s3", "(inline-array collide-cache-tri)"]
  ],
  "cam-los-collide": [
    [92, "s1", "(inline-array collide-cache-tri)"],
    [205, "s1", "(inline-array collide-cache-tri)"],
    [135, "s1", "(inline-array collide-cache-tri)"],
    [175, "s1", "(inline-array collide-cache-tri)"],
    [375, "v1", "(inline-array tracking-spline)"]
  ],
  "cam-dist-analog-input": [[32, "f0", "float"]],
  "(event cam-string)": [
    [11, "v1", "vector"],
    [[44, 72], "s5", "vector"],
    [[80, 108], "gp", "vector"],
    [141, "a0", "vector"],
    [145, "a0", "vector"],
    [174, "v1", "vector"],
    [184, "v1", "float"],
    [28, "v1", "float"],
    [31, "v1", "float"]
  ],
  "cam-draw-collide-cache": [
    [[8, 13], "gp", "(inline-array collide-cache-tri)"]
  ],
  "(event cam-combiner-active)": [
    [[103, 126], "gp", "camera-slave"],
    [[189, 235], "gp", "camera-slave"]
  ],
  "cam-collision-record-draw": [[[45, 240], "s5", "cam-collision-record"]],
  "camera-fov-frame": [
    [87, "a0", "vector4w"],
    [128, "a0", "vector4w"],
    [169, "a0", "vector4w"],
    [7, "a0", "cam-dbg-scratch"],
    [18, "a0", "cam-dbg-scratch"],
    [29, "a0", "cam-dbg-scratch"],
    [33, "a2", "cam-dbg-scratch"],
    [36, "a3", "cam-dbg-scratch"],
    [39, "t0", "cam-dbg-scratch"],
    [45, "a0", "cam-dbg-scratch"],
    [50, "a0", "cam-dbg-scratch"],
    [54, "a2", "cam-dbg-scratch"],
    [57, "a3", "cam-dbg-scratch"],
    [60, "t0", "cam-dbg-scratch"],
    [66, "a0", "cam-dbg-scratch"],
    [72, "a0", "cam-dbg-scratch"],
    [75, "a1", "cam-dbg-scratch"],
    [83, "a0", "cam-dbg-scratch"],
    [86, "a1", "cam-dbg-scratch"],
    [91, "a0", "cam-dbg-scratch"],
    [95, "a2", "cam-dbg-scratch"],
    [101, "t0", "cam-dbg-scratch"],
    [98, "a3", "cam-dbg-scratch"],
    [107, "a0", "cam-dbg-scratch"],
    [113, "a0", "cam-dbg-scratch"],
    [116, "a1", "cam-dbg-scratch"],
    [124, "a0", "cam-dbg-scratch"],
    [127, "a1", "cam-dbg-scratch"],
    [132, "a0", "cam-dbg-scratch"],
    [136, "a2", "cam-dbg-scratch"],
    [139, "a3", "cam-dbg-scratch"],
    [142, "t0", "cam-dbg-scratch"],
    [148, "a0", "cam-dbg-scratch"],
    [154, "a0", "cam-dbg-scratch"],
    [157, "a1", "cam-dbg-scratch"],
    [165, "a0", "cam-dbg-scratch"],
    [168, "a1", "cam-dbg-scratch"],
    [173, "a0", "cam-dbg-scratch"],
    [177, "a2", "cam-dbg-scratch"],
    [180, "a3", "cam-dbg-scratch"],
    [183, "t0", "cam-dbg-scratch"],
    [189, "a0", "cam-dbg-scratch"],
    [195, "a0", "cam-dbg-scratch"],
    [198, "a1", "cam-dbg-scratch"]
  ],
  "camera-sphere": [
    [[43, 49], "v1", "cam-dbg-scratch"],
    [64, "v1", "cam-dbg-scratch"],
    [80, "v1", "cam-dbg-scratch"],
    [94, "v1", "cam-dbg-scratch"],
    [109, "v1", "cam-dbg-scratch"],
    [124, "v1", "cam-dbg-scratch"],
    [138, "v1", "cam-dbg-scratch"],
    [152, "v1", "cam-dbg-scratch"],
    [156, "a0", "cam-dbg-scratch"],
    [159, "a1", "cam-dbg-scratch"],
    [164, "a0", "cam-dbg-scratch"],
    [167, "a1", "cam-dbg-scratch"]
  ],
  "camera-line-draw": [
    [36, "a0", "cam-dbg-scratch"],
    [44, "a0", "cam-dbg-scratch"],
    [2, "a2", "cam-dbg-scratch"],
    [7, "a0", "cam-dbg-scratch"],
    [14, "v1", "cam-dbg-scratch"],
    [18, "v1", "cam-dbg-scratch"],
    [22, "a0", "cam-dbg-scratch"],
    [24, "v1", "cam-dbg-scratch"],
    [29, "a0", "cam-dbg-scratch"],
    [32, "a1", "cam-dbg-scratch"],
    [36, "a0", "cam-dbg-scratch"],
    [44, "a0", "cam-dbg-scratch"]
  ],
  "camera-plot-float-func": [
    [56, "v1", "cam-dbg-scratch"],
    [64, "a0", "cam-dbg-scratch"],
    [68, "a0", "cam-dbg-scratch"],
    [105, "v1", "cam-dbg-scratch"],
    [242, "v1", "cam-dbg-scratch"],
    [21, "a0", "cam-dbg-scratch"],
    [24, "a0", "cam-dbg-scratch"],
    [27, "a0", "cam-dbg-scratch"],
    [30, "a0", "cam-dbg-scratch"],
    [51, "a0", "cam-dbg-scratch"],
    [54, "a0", "cam-dbg-scratch"],
    [56, "v1", "cam-dbg-scratch"],
    [58, "a0", "cam-dbg-scratch"],
    [64, "a0", "cam-dbg-scratch"],
    [87, "a0", "cam-dbg-scratch"],
    [97, "a0", "cam-dbg-scratch"],
    [103, "a0", "cam-dbg-scratch"],
    [105, "v1", "cam-dbg-scratch"],
    [107, "a0", "cam-dbg-scratch"],
    [111, "a0", "cam-dbg-scratch"],
    [114, "a1", "cam-dbg-scratch"],
    [119, "a0", "cam-dbg-scratch"],
    [122, "a0", "cam-dbg-scratch"],
    [128, "a0", "cam-dbg-scratch"],
    [131, "a0", "cam-dbg-scratch"],
    [135, "a0", "cam-dbg-scratch"],
    [138, "a1", "cam-dbg-scratch"],
    [142, "a0", "cam-dbg-scratch"],
    [148, "a0", "cam-dbg-scratch"],
    [154, "a0", "cam-dbg-scratch"],
    [160, "a0", "cam-dbg-scratch"],
    [164, "a0", "cam-dbg-scratch"],
    [167, "a1", "cam-dbg-scratch"],
    [171, "a0", "cam-dbg-scratch"],
    [174, "a0", "cam-dbg-scratch"],
    [177, "a0", "cam-dbg-scratch"],
    [183, "a0", "cam-dbg-scratch"],
    [187, "a0", "cam-dbg-scratch"],
    [190, "a1", "cam-dbg-scratch"],
    [197, "a0", "cam-dbg-scratch"],
    [200, "a0", "cam-dbg-scratch"],
    [206, "a0", "cam-dbg-scratch"],
    [212, "a0", "cam-dbg-scratch"],
    [216, "a0", "cam-dbg-scratch"],
    [219, "a1", "cam-dbg-scratch"],
    [223, "a0", "cam-dbg-scratch"],
    [226, "a0", "cam-dbg-scratch"],
    [238, "a0", "cam-dbg-scratch"],
    [242, "v1", "cam-dbg-scratch"],
    [244, "a0", "cam-dbg-scratch"],
    [247, "a0", "cam-dbg-scratch"],
    [266, "a0", "cam-dbg-scratch"],
    [270, "a0", "cam-dbg-scratch"],
    [273, "a1", "cam-dbg-scratch"]
  ],
  "cam-line-dma": [
    [32, "t0", "vector"],
    [36, "t0", "vector"],
    [45, "t0", "vector"],
    [50, "t0", "vector"],
    [[12, 16], "a3", "dma-packet"],
    [[22, 25], "a3", "gs-gif-tag"],
    [[33, 38], "a3", "(pointer uint128)"],
    [[46, 52], "a1", "(pointer uint128)"],
    [[60, 65], "a0", "dma-packet"],
    [[65, 74], "a0", "(pointer uint64)"]
  ],
  "camera-line2d": [
    [4, "a2", "cam-dbg-scratch"],
    [6, "a0", "cam-dbg-scratch"],
    [10, "a0", "cam-dbg-scratch"],
    [13, "a0", "cam-dbg-scratch"],
    [14, "a1", "cam-dbg-scratch"],
    [18, "a0", "cam-dbg-scratch"],
    [20, "a1", "cam-dbg-scratch"],
    [24, "a0", "cam-dbg-scratch"],
    [27, "a0", "cam-dbg-scratch"]
  ],
  "camera-line-setup": [[2, "a0", "cam-dbg-scratch"]],
  "camera-line-rel-len": [
    [9, "a0", "cam-dbg-scratch"],
    [5, "a0", "cam-dbg-scratch"],
    [12, "a1", "cam-dbg-scratch"],
    [18, "a0", "cam-dbg-scratch"]
  ],
  "camera-line-rel": [
    [2, "a3", "cam-dbg-scratch"],
    [8, "a1", "cam-dbg-scratch"]
  ],
  "camera-bounding-box-draw": [
    [6, "a0", "cam-dbg-scratch"],
    [15, "a0", "cam-dbg-scratch"],
    [21, "v1", "cam-dbg-scratch"],
    [24, "a0", "cam-dbg-scratch"],
    [30, "v1", "cam-dbg-scratch"],
    [33, "a0", "cam-dbg-scratch"],
    [39, "v1", "cam-dbg-scratch"],
    [42, "a0", "cam-dbg-scratch"],
    [48, "v1", "cam-dbg-scratch"],
    [51, "a0", "cam-dbg-scratch"],
    [57, "v1", "cam-dbg-scratch"],
    [62, "a1", "cam-dbg-scratch"],
    [68, "a1", "cam-dbg-scratch"],
    [74, "a1", "cam-dbg-scratch"],
    [80, "a1", "cam-dbg-scratch"],
    [86, "a1", "cam-dbg-scratch"],
    [92, "a1", "cam-dbg-scratch"],
    [97, "a0", "cam-dbg-scratch"],
    [100, "a1", "cam-dbg-scratch"],
    [105, "a0", "cam-dbg-scratch"],
    [108, "a1", "cam-dbg-scratch"],
    [113, "a0", "cam-dbg-scratch"],
    [116, "a1", "cam-dbg-scratch"],
    [121, "a0", "cam-dbg-scratch"],
    [124, "a1", "cam-dbg-scratch"],
    [129, "a0", "cam-dbg-scratch"],
    [132, "a1", "cam-dbg-scratch"],
    [137, "a0", "cam-dbg-scratch"],
    [140, "a1", "cam-dbg-scratch"],
    [12, "v1", "cam-dbg-scratch"]
  ],
  "camera-cross": [
    [8, "a0", "cam-dbg-scratch"],
    [14, "a0", "cam-dbg-scratch"],
    [18, "a2", "cam-dbg-scratch"],
    [22, "a0", "cam-dbg-scratch"],
    [26, "a2", "cam-dbg-scratch"],
    [31, "a0", "cam-dbg-scratch"],
    [34, "a1", "cam-dbg-scratch"],
    [39, "a0", "cam-dbg-scratch"],
    [42, "a1", "cam-dbg-scratch"],
    [47, "a0", "cam-dbg-scratch"],
    [52, "a0", "cam-dbg-scratch"],
    [52, "a0", "cam-dbg-scratch"],
    [56, "a2", "cam-dbg-scratch"],
    [60, "a0", "cam-dbg-scratch"],
    [64, "a2", "cam-dbg-scratch"],
    [69, "a0", "cam-dbg-scratch"],
    [72, "a1", "cam-dbg-scratch"],
    [77, "a0", "cam-dbg-scratch"],
    [80, "a1", "cam-dbg-scratch"],
    [85, "a0", "cam-dbg-scratch"],
    [90, "a0", "cam-dbg-scratch"],
    [94, "a2", "cam-dbg-scratch"],
    [98, "a0", "cam-dbg-scratch"],
    [101, "a1", "cam-dbg-scratch"],
    [106, "a0", "cam-dbg-scratch"],
    [109, "a1", "cam-dbg-scratch"]
  ],
  "cam-debug-draw-tris": [
    [20, "a0", "cam-dbg-scratch"],
    [88, "a0", "cam-dbg-scratch"]
  ],
  "camera-fov-draw": [
    [16, "t2", "cam-dbg-scratch"],
    [30, "a3", "cam-dbg-scratch"],
    [43, "a0", "cam-dbg-scratch"],
    [60, "a0", "cam-dbg-scratch"],
    [63, "a1", "cam-dbg-scratch"],
    [68, "a0", "cam-dbg-scratch"],
    [71, "a1", "cam-dbg-scratch"],
    [76, "a0", "cam-dbg-scratch"],
    [79, "a1", "cam-dbg-scratch"],
    [2, "t2", "cam-dbg-scratch"],
    [13, "v1", "(pointer vector)"],
    [27, "v1", "(pointer vector)"],
    [40, "v1", "(pointer vector)"],
    [53, "v1", "(pointer vector)"]
  ],
  "cam-collision-record-save": [[[8, 56], "v1", "cam-collision-record"]],
  "(trans cam-stick)": [[157, "a0", "vector"]],
  "(method 9 darkjak-info)": [[71, "v0", "sound-rpc-set-param"]],
  "(trans idle board)": [[4, "a0", "target"]],
  "(trans hidden board)": [[4, "a0", "target"]],
  "(trans use board)": [
    [8, "a0", "target"],
    [22, "a1", "target"]
  ],
  "board-post": [
    [[3, 79], "v1", "target"],
    [38, "a0", "target"],
    [44, "a0", "target"],
    [50, "a0", "target"],
    [56, "a0", "target"],
    [62, "a0", "target"],
    [94, "v1", "target"]
  ],
  "(code use board)": [[17, "v1", "art-joint-anim"]],
  "(code idle board)": [
    [19, "v1", "art-joint-anim"],
    [37, "v1", "art-joint-anim"]
  ],
  "gun-init": [[85, "a1", "target"]],
  "gun-post": [
    [7, "a0", "target"],
    [12, "gp", "target"],
    [16, "gp", "target"],
    [22, "gp", "target"],
    [31, "gp", "target"],
    [42, "gp", "target"],
    [46, "gp", "target"],
    [57, "gp", "target"],
    [[64, 77], "gp", "target"],
    [82, "v1", "target"],
    [88, "v1", "target"],
    [94, "v1", "target"],
    [100, "v1", "target"],
    [106, "v1", "target"],
    [110, "gp", "target"],
    [121, "gp", "target"],
    [126, "gp", "target"],
    [132, "gp", "target"],
    [148, "gp", "target"],
    [169, "a0", "target"],
    [5, "gp", "gun"]
  ],
  "(trans hidden gun)": [[4, "a0", "target"]],
  "(code idle gun)": [[16, "v1", "art-joint-anim"]],
  "(trans idle gun)": [
    [2, "v1", "target"],
    [9, "a0", "target"],
    [20, "v1", "target"]
  ],
  "(code die gun)": [
    [13, "v1", "target"],
    [74, "v1", "target"]
  ],
  "(post use gun)": [
    [6, "gp", "target"],
    [12, "gp", "target"],
    [21, "gp", "target"],
    [29, "gp", "target"],
    [34, "gp", "target"],
    [36, "gp", "target"],
    [40, "gp", "target"],
    [57, "gp", "target"],
    [63, "gp", "target"],
    [65, "gp", "target"],
    [67, "gp", "target"],
    [71, "gp", "target"],
    [75, "gp", "target"],
    [77, "gp", "target"],
    [83, "gp", "target"],
    [91, "gp", "target"],
    [93, "gp", "target"],
    [96, "a0", "vector"],
    [99, "gp", "target"],
    [101, "gp", "target"],
    [103, "gp", "target"],
    [109, "gp", "target"],
    [114, "gp", "target"],
    [116, "gp", "target"],
    [120, "gp", "target"],
    [122, "gp", "target"],
    [127, "gp", "target"],
    [129, "gp", "target"],
    [132, "a0", "vector"],
    [136, "s6", "target"],
    [135, "gp", "gun"]
  ],
  "(code use gun)": [
    [7, "a0", "target"],
    [27, "v1", "art-joint-anim"],
    [87, "v1", "art-joint-anim"],
    [152, "v1", "art-joint-anim"],
    [207, "v1", "art-joint-anim"],
    [262, "v1", "art-joint-anim"],
    [312, "v1", "art-joint-anim"],
    [377, "v1", "art-joint-anim"],
    [427, "v1", "art-joint-anim"],
    [487, "v1", "art-joint-anim"],
    [547, "v1", "art-joint-anim"],
    [612, "v1", "art-joint-anim"],
    [667, "v1", "art-joint-anim"],
    [726, "s4", "target"],
    [741, "s1", "pair"],
    [753, "s4", "target"],
    [774, "s4", "target"],
    [795, "s1", "pair"],
    [801, "s4", "target"],
    [804, "s4", "target"]
  ],
  "(trans use gun)": [
    [8, "a1", "target"],
    [19, "a0", "target"],
    [23, "v1", "target"],
    [28, "v1", "target"],
    [44, "v1", "target"]
  ],
  "(method 31 gun-eject)": [
    [24, "a0", "gun"],
    [36, "v1", "gun"],
    [44, "v1", "collide-shape"]
  ],
  "(method 9 gun-info)": [
    [115, "s0", "collide-shape-prim"],
    [133, "s0", "collide-shape-prim"],
    [78, "s2", "collide-shape-prim"]
  ],
  "(method 3 collide-query)": [
    [116, "f0", "float"],
    [137, "f0", "float"]
  ],
  "emerc-vu1-initialize-chain": [
    [[19, 59], "s5", "emerc-vu1-low-mem"],
    [80, "gp", "(inline-array dma-packet)"],
    [[12, 18], "gp", "(pointer vif-tag)"]
  ],
  "emerc-vu1-init-buffer": [
    [[25, 31], "a0", "dma-packet"],
    [[37, 40], "a0", "gs-gif-tag"],
    [44, "a0", "(pointer gs-test)"],
    [46, "a0", "(pointer gs-reg64)"],
    [[49, 61], "v1", "dma-packet"]
  ],
  "sparticle-track-root-prim": [[3, "v1", "collide-shape"]],
  "(method 10 sparticle-launcher)": [[[41, 75], "gp", "(array int32)"]],
  "birth-func-texture-group": [[[2, 10], "s5", "(array int32)"]],
  "(method 9 sparticle-launch-control)": [[22, "a2", "process-drawable"]],
  "(method 10 sparticle-launch-control)": [[42, "a3", "float"]],
  "execute-part-engine": [
    [11, "v1", "connection"],
    [12, "a0", "process-drawable"],
    [13, "v1", "connection"],
    [[19, 53], "s0", "vector"],
    [23, "v1", "connection"],
    [28, "v1", "connection"],
    [29, "v1", "int"],
    [137, "a3", "vector"],
    [35, "a0", "process-drawable"]
  ],
  "sparticle-respawn-heights": [
    [[0, 58], "gp", "(array int32)"],
    [58, "gp", "(array int32)"],
    [34, "v1", "int"]
  ],
  "sparticle-respawn-timer": [
    [[9, 15], "gp", "(array int32)"],
    [34, "gp", "(array int32)"],
    [10, "v1", "int"]
  ],
  "sparticle-texture-animate": [
    [[0, 31], "v1", "(array int32)"],
    [47, "v1", "(array int32)"]
  ],
  "sparticle-texture-day-night": [[[21, 78], "s2", "(array int32)"]],
  "sparticle-mode-animate": [
    [5, "v1", "(array symbol)"],
    [[7, 16], "a1", "(array uint32)"],
    [18, "a1", "vector4w"],
    [21, "a1", "(pointer int32)"],
    [26, "a1", "(array int32)"],
    [28, "v1", "(array int32)"],
    [32, "a0", "(pointer int64)"],
    // [33, "a0", "(pointer int64)"],
    [44, "v1", "(pointer int32)"],
    [46, "v1", "(pointer int32)"]
  ],
  "(method 2 sparticle-cpuinfo)": [[14, "f0", "float"]],
  "sp-kill-particle": [
    [7, "a1", "uint"],
    [7, "v1", "uint"]
  ],
  "sp-orbiter": [[[78, 89], "v1", "sprite-vec-data-2d"]],
  "forall-particles-with-key-runner": [
    [32, "s3", "(inline-array sparticle-cpuinfo)"],
    [42, "s3", "(inline-array sparticle-cpuinfo)"]
  ],
  "forall-particles-runner": [
    [[19, 28], "s4", "sparticle-cpuinfo"],
    [34, "s4", "pointer"],
    [35, "s3", "pointer"]
  ],
  "sp-process-particle-system": [[14, "a1", "vector"]],
  // debug
  "add-debug-point": [
    [[35, 39], "a3", "dma-packet"],
    [[45, 48], "a3", "gs-gif-tag"],
    [[65, 69], "a3", "vector4w-2"],
    [[85, 89], "a3", "vector4w-2"],
    [[102, 106], "a3", "vector4w-2"],
    [[122, 126], "a1", "vector4w-2"],
    [[129, 148], "a0", "(pointer uint64)"]
  ],
  "internal-draw-debug-line": [
    [[5, 224], "s5", "rgba"],
    [[27, 29], "v1", "rgba"],
    [[109, 115], "a3", "dma-packet"],
    [[118, 124], "a3", "gs-gif-tag"],
    [[232, 245], "a1", "(inline-array vector4w-2)"],
    [[107, 267], "a0", "(pointer uint64)"]
  ],
  "add-debug-flat-triangle": [
    [[70, 76], "a3", "dma-packet"],
    [[79, 85], "a3", "gs-gif-tag"],
    [[108, 127], "a3", "(inline-array vector)"],
    [[68, 149], "a0", "(pointer uint64)"]
  ],
  "add-debug-line2d": [
    [[60, 64], "a2", "dma-packet"],
    [[70, 73], "a2", "gs-gif-tag"],
    [[78, 81], "a2", "vector4w-2"],
    [[86, 89], "a2", "vector4w-2"],
    [[97, 111], "a0", "(pointer uint64)"]
  ],
  "add-debug-rot-matrix": [
    [[9, 12], "t0", "float"],
    [[17, 20], "t0", "float"],
    [[22, 29], "t0", "float"]
  ],
  "add-debug-cspace": [[[4, 6], "a3", "float"]],
  "add-debug-points": [[[52, 57], "a3", "rgba"]],
  "add-debug-light": [[[17, 20], "t0", "float"]],
  "drawable-frag-count": [[[14, 20], "s5", "drawable-group"]],
  "add-boundary-shader": [
    [[6, 12], "a0", "gs-gif-tag"],
    [[14, 31], "s5", "adgif-shader"]
  ],
  // debug-sphere
  "add-debug-sphere-from-table": [
    [[38, 41], "v1", "vector"],
    [[55, 59], "s0", "(inline-array vector)"]
  ],
  // shrubbery
  "shrub-upload-view-data": [[[8, 16], "a0", "dma-packet"]],
  "shrub-do-init-frame": [
    [[12, 21], "a0", "dma-packet"],
    [[26, 29], "a0", "dma-packet"],
    [33, "v1", "(pointer vif-tag)"],
    [[35, 41], "v1", "(pointer uint32)"],
    [42, "v1", "(pointer vif-tag)"],
    [[44, 51], "v1", "(pointer uint32)"],
    [52, "v1", "(pointer vif-tag)"],
    [54, "v1", "(pointer uint32)"]
  ],
  "shrub-init-frame": [
    [[8, 12], "a0", "dma-packet"],
    [[18, 21], "a0", "gs-gif-tag"],
    [24, "v1", "(pointer gs-test)"],
    [26, "v1", "(pointer gs-reg64)"]
  ],
  "shrub-upload-model": [
    [[17, 26], "a3", "dma-packet"],
    [[33, 41], "a0", "dma-packet"],
    [[47, 55], "a0", "dma-packet"]
  ],
  "draw-drawable-tree-instance-shrub": [[86, "a0", "drawable-group"]],
  "draw-prototype-inline-array-shrub": [
    [[13, 56], "v1", "prototype-bucket-shrub"],
    [[102, 114], "a0", "shrub-near-packet"],
    [[114, 117], "v1", "vector4w-3"],
    [118, "a1", "vector4w"],
    [123, "v1", "dma-packet"],
    [[124, 126], "v1", "vector4w"],
    [[334, 364], "s1", "prototype-bucket-shrub"],
    [416, "a0", "drawable-group"],
    [420, "s1", "prototype-bucket-shrub"],
    [525, "v1", "drawable-group"],
    [[518, 535], "s1", "prototype-bucket-shrub"],
    [558, "s1", "prototype-bucket-shrub"],
    [[677, 718], "gp", "prototype-bucket-shrub"],
    [[696, 706], "a1", "prototype-bucket-shrub"]
  ],
  "(method 8 drawable-tree-instance-shrub)": [[54, "v1", "drawable-group"]],
  "(method 13 drawable-tree-instance-shrub)": [
    [[12, 151], "gp", "prototype-bucket-shrub"],
    [19, "a1", "drawable-group"],
    [44, "v1", "drawable-group"],
    [66, "s3", "shrubbery"],
    [92, "v1", "drawable-group"],
    [114, "s3", "shrubbery"],
    [160, "gp", "(inline-array prototype-bucket-shrub)"]
  ],
  "(method 9 shrubbery)": [
    [23, "a2", "(pointer int32)"],
    [28, "a3", "(pointer int32)"]
  ],
  "init-dma-test": [[29, "v1", "(inline-array qword)"]],
  "drawable-load": [[[25, 28], "s5", "drawable"]],
  "art-load": [[[13, 16], "s5", "art"]],
  "art-group-load-check": [[[43, 53], "s3", "art-group"]],
  "(method 13 art-group)": [[13, "s3", "art-joint-anim"]],
  "(method 14 art-group)": [[13, "s3", "art-joint-anim"]],
  "(method 13 gui-control)": [
    [[52, 81], "s3", "gui-connection"],
    [[202, 228], "a0", "connection"]
  ],
  "(method 21 gui-control)": [[43, "s2", "process-drawable"]],
  "(method 12 gui-control)": [
    [128, "v1", "gui-connection"],
    [214, "v1", "gui-connection"],
    [167, "s2", "process-drawable"]
  ],
  "(method 16 gui-control)": [[[10, 119], "s1", "gui-connection"]],
  "(method 17 gui-control)": [
    [[1, 262], "gp", "gui-connection"],
    [13, "v1", "gui-connection"]
  ],
  "(method 14 gui-control)": [[[5, 41], "s2", "gui-connection"]],
  "(method 15 gui-control)": [[[6, 56], "s1", "gui-connection"]],
  "(method 11 external-art-control)": [[19, "s5", "process-drawable"]],
  "ja-abort-spooled-anim": [[[3, 24], "s3", "sound-id"]],
  "(method 19 gui-control)": [
    [[32, 35], "a2", "gui-channel"],
    [113, "a2", "gui-channel"]
  ],
  "(method 9 gui-control)": [
    [110, "v0", "gui-connection"],
    [10, "v1", "gui-connection"],
    [17, "v1", "gui-connection"],
    [24, "v1", "gui-connection"],
    [131, "v1", "gui-connection"],
    [35, "v1", "gui-connection"],
    [40, "v1", "gui-connection"],
    [44, "v1", "gui-connection"],
    [14, "v1", "gui-connection"]
  ],
  "(method 10 gui-control)": [[[4, 32], "s3", "gui-connection"]],
  "(method 10 bsp-header)": [
    [43, "a1", "terrain-context"],
    [31, "a0", "terrain-context"]
  ],
  "bsp-camera-asm": [
    [26, "v1", "pointer"],
    [[26, 63], "t1", "bsp-node"],
    [43, "t3", "uint"]
  ],
  "ja-post": [[[42, 46], "a0", "collide-shape"]],
  "display-frame-start": [
    [4, "v1", "vif-bank"],
    [9, "a0", "vif-bank"]
  ],
  "display-frame-finish": [
    [[178, 185], "a0", "dma-packet"],
    [[193, 194], "a0", "dma-packet"],
    [194, "a0", "(pointer int64)"]
  ],
  "default-end-buffer": [
    [9, "v1", "dma-bucket"],
    [[20, 28], "t1", "dma-packet"],
    [[30, 36], "t1", "gs-gif-tag"],
    [40, "t1", "(pointer gs-zbuf)"],
    [42, "t1", "(pointer gs-reg64)"],
    [43, "t1", "(pointer gs-test)"],
    [45, "t1", "(pointer gs-reg64)"],
    [47, "t1", "(pointer gs-alpha)"],
    [49, "t1", "(pointer gs-reg64)"],
    [50, "t1", "(pointer uint64)"],
    [52, "t1", "(pointer gs-reg64)"],
    [54, "t1", "(pointer gs-clamp)"],
    [56, "t1", "(pointer gs-reg64)"],
    [58, "t1", "(pointer gs-tex0)"],
    [60, "t1", "(pointer gs-reg64)"],
    [63, "t1", "(pointer gs-texa)"],
    [65, "t1", "(pointer gs-reg64)"],
    [67, "t1", "(pointer gs-texclut)"],
    [69, "t1", "(pointer gs-reg64)"],
    [71, "t1", "(pointer uint64)"],
    [73, "t1", "(pointer gs-reg64)"],
    [[79, 82], "a1", "dma-packet"],
    [85, "a1", "dma-bucket"]
  ],
  "default-init-buffer": [
    [[20, 28], "t1", "dma-packet"],
    [[30, 36], "t1", "gs-gif-tag"],
    [40, "t1", "(pointer gs-zbuf)"],
    [42, "t1", "(pointer gs-reg64)"],
    [43, "t1", "(pointer gs-test)"],
    [45, "t1", "(pointer gs-reg64)"],
    [47, "t1", "(pointer gs-alpha)"],
    [49, "t1", "(pointer gs-reg64)"],
    [50, "t1", "(pointer uint64)"],
    [52, "t1", "(pointer gs-reg64)"],
    [54, "t1", "(pointer gs-clamp)"],
    [56, "t1", "(pointer gs-reg64)"],
    [58, "t1", "(pointer gs-tex0)"],
    [60, "t1", "(pointer gs-reg64)"],
    [63, "t1", "(pointer gs-texa)"],
    [65, "t1", "(pointer gs-reg64)"],
    [67, "t1", "(pointer gs-texclut)"],
    [69, "t1", "(pointer gs-reg64)"],
    [71, "t1", "(pointer uint64)"],
    [73, "t1", "(pointer gs-reg64)"],
    [[82, 85], "a1", "dma-packet"]
    //[85, "a1", "dma-bucket"]
  ],
  "update-mood-vinroom": [[[16, 140], "gp", "(pointer float)"]],
  "update-mood-hiphog": [[[26, 458], "s5", "hiphog-states"]],
  "update-mood-sewer": [[[25, 149], "s4", "sewer-states"]],
  "update-mood-oracle": [[[17, 134], "s5", "oracle-states"]],
  "(exit close com-airlock)": [
    [[4, 18], "v1", "sound-rpc-set-param"],
    [[24, 38], "v1", "sound-rpc-set-param"]
  ],
  "(trans close com-airlock)": [[[52, 66], "v1", "sound-rpc-set-param"]],
  "init-mood-hiphog": [[[0, 239], "gp", "hiphog-states"]],
  "init-mood-sewer": [[[0, 20], "gp", "sewer-states"]],
  "set-sewer-lights-flag!": [[[9, 17], "v1", "sewer-states"]],
  "set-sewer-turret-flash!": [[[8, 11], "v1", "sewer-states"]],
  "set-sewesc-explosion!": [[[8, 11], "v1", "sewer-states"]],
  "init-mood-oracle": [[[0, 7], "v1", "oracle-states"]],
  "set-oracle-purple-flag!": [[9, "v1", "oracle-states"]],
  "init-mood-tombc": [[[1, 4], "v1", "tombc-states"]],
  "set-tombc-electricity-scale!": [[[9, 11], "v1", "tombc-states"]],
  "set-tombboss-gem-light!": [[[9, 11], "v1", "tombboss-states"]],
  "init-mood-fordumpa": [[[1, 3], "v1", "fordumpa-states"]],
  "update-mood-fordumpa": [[[44, 67], "s5", "fordumpa-states"]],
  "set-fordumpa-turret-flash!": [[[9, 13], "v1", "fordumpa-states"]],
  "set-fordumpa-electricity-scale!": [[[9, 11], "v1", "fordumpa-states"]],
  "init-mood-fordumpc": [[1, "v1", "fordumpc-states"]],
  "set-fordumpc-light-flag!": [[9, "v1", "fordumpc-states"]],
  "init-mood-forresca": [[[1, 7], "v1", "forresca-states"]],
  "set-forresca-electricity-scale!": [[12, "v1", "forresca-states"]],
  "init-mood-forrescb": [[[1, 7], "v1", "forrescb-states"]],
  "update-mood-forrescb": [[[17, 60], "gp", "forrescb-states"]],
  "set-forrescb-turret-flash!": [[13, "v1", "forrescb-states"]],
  "set-forrescb-electricity-scale!": [[12, "v1", "forrescb-states"]],
  "init-mood-prison": [[[1, 4], "v1", "prison-states"]],
  "update-mood-prison": [[[17, 105], "gp", "prison-states"]],
  "set-prison-torture-flag!": [[9, "v1", "prison-states"]],
  "update-under-lights": [[[1, 5], "v1", "under-states"]],
  "update-mood-under": [[[16, 112], "gp", "under-states"]],
  "set-under-laser!": [
    [10, "v1", "under-states"],
    [21, "v1", "under-states"]
  ],
  "set-under-fog-interp!": [
    [21, "v1", "under-states"],
    [10, "v1", "under-states"]
  ],
  "init-mood-dig1": [[2, "v1", "dig1-states"]],
  "update-mood-dig1": [
    [[15, 135], "gp", "dig1-states"],
    [28, "v1", "float"],
    [56, "v1", "float"]
  ],
  "set-dig1-explosion!": [[10, "v1", "dig1-states"]],
  "update-mood-vortex": [[[10, 299], "gp", "vortex-states"]],
  "set-vortex-flash!": [
    [22, "v1", "vortex-states"],
    [10, "v1", "vortex-states"]
  ],
  "set-vortex-white!": [
    [23, "v1", "vortex-states"],
    [11, "v1", "vortex-states"],
    [9, "v1", "vortex-states"],
    [21, "v1", "vortex-states"]
  ],
  "update-mood-nestb": [[[25, 99], "gp", "nestb-states"]],
  "set-nestb-purple!": [[10, "v1", "nestb-states"]],
  "get-nestb-purple": [[8, "v1", "nestb-states"]],
  "init-mood-consiteb": [[[0, 5], "v1", "consiteb-states"]],
  "update-mood-consiteb": [[[22, 117], "gp", "consiteb-states"]],
  "init-mood-castle": [[3, "v1", "castle-states"]],
  "update-mood-castle": [[[13, 109], "s5", "castle-states"]],
  "set-castle-electricity-scale!": [[10, "v1", "castle-states"]],
  "init-mood-ruins": [[[1, 22], "gp", "ruins-states"]],
  "init-mood-strip": [[[0, 22], "gp", "strip-states"]],
  "update-mood-strip": [[[22, 79], "s4", "strip-states"]],
  "init-mood-ctysluma": [[[0, 29], "gp", "ctysluma-states"]],
  "update-mood-ctysluma": [[[23, 81], "gp", "ctysluma-states"]],
  "update-mood-ctyslumb": [[[19, 58], "s5", "ctyslumb-states"]],
  "init-mood-ctyslumc": [[[0, 22], "gp", "ctyslumc-states"]],
  "update-mood-ctyslumc": [[[19, 46], "gp", "ctyslumc-states"]],
  "init-mood-ctyport": [[[1, 11], "gp", "ctyport-states"]],
  "init-mood-ctyport-no-part": [[1, "v1", "ctyport-states"]],
  "update-mood-ctyport": [[[23, 70], "s5", "ctyport-states"]],
  "update-mood-ctymarkb": [[[23, 76], "gp", "ctymarkb-states"]],
  "init-mood-palcab": [[3, "v1", "palcab-states"]],
  "update-mood-palcab": [[[23, 53], "s4", "palcab-states"]],
  "set-palcab-turret-flash!": [[10, "v1", "palcab-states"]],
  "update-mood-stadiumb": [[[22, 61], "gp", "stadiumb-states"]],
  "init-mood-mountain": [[[0, 77], "gp", "mountain-states"]],
  "update-mood-mountain": [[[19, 83], "gp", "mountain-states"]],
  "init-mood-atoll": [[2, "v1", "atoll-states"]],
  "update-mood-atoll": [[[19, 48], "s4", "atoll-states"]],
  "set-atoll-explosion!": [[10, "v1", "atoll-states"]],
  "init-mood-drill": [[1, "v1", "drill-states"]],
  "update-mood-drill": [[[22, 121], "gp", "drill-states"]],
  "set-drill-fire-floor!": [
    [9, "v1", "drill-states"],
    [19, "v1", "drill-states"]
  ],
  "set-drill-electricity-scale!": [
    [12, "v1", "drill-states"],
    [25, "v1", "drill-states"]
  ],
  "init-mood-drillb": [[1, "v1", "drillb-states"]],
  "update-mood-drillb": [[[17, 93], "gp", "drillb-states"]],
  "update-mood-casboss": [[[22, 46], "s4", "casboss-states"]],
  "set-casboss-explosion!": [[10, "v1", "casboss-states"]],
  "update-mood-caspad": [[[19, 77], "gp", "caspad-states"]],
  "init-mood-palroof": [[[0, 7], "v1", "palroof-states"]],
  "set-palroof-electricity-scale!": [[12, "v1", "palroof-states"]],
  "update-mood-palent": [[[18, 43], "s5", "palent-states"]],
  "set-palent-turret-flash!": [[13, "v1", "palent-states"]],
  "init-mood-nest": [[1, "v1", "nest-states"]],
  "update-mood-nest": [[[21, 72], "s5", "nest-states"]],
  "set-nest-green-flag!": [[9, "v1", "nest-states"]],
  "init-mood-village1": [[[0, 4], "v1", "village1-states"]],
  "update-mood-village1": [[[21, 66], "gp", "village1-states"]],
  "clear-village1-interp!": [[[9, 11], "v1", "village1-states"]],
  "set-village1-interp!": [[9, "v1", "village1-states"]],
  "update-mood-consite": [[[84, 110], "s4", "consite-states"]],
  "set-consite-flash!": [[10, "v1", "consite-states"]],
  "update-mood-mincan": [[[18, 22], "v1", "mincan-states"]],
  "set-mincan-beam!": [[13, "v1", "mincan-states"]],
  "copy-mood-exterior-ambi": [
    [[12, 16], "a2", "mood-context"],
    [[13, 16], "v1", "mood-context"]
  ],
  "update-mood-light": [[[6, 144], "gp", "light-state"]],
  "update-mood-lava": [[[6, 36], "gp", "lava-state"]],
  "update-mood-flicker": [[[1, 58], "gp", "flicker-state"]],
  "update-mood-florescent": [[[1, 48], "gp", "florescent-state"]],
  "update-mood-electricity": [[[3, 19], "gp", "electricity-state"]],
  "update-mood-pulse": [[[5, 27], "gp", "pulse-state"]],
  "update-mood-strobe": [[[2, 42], "gp", "strobe-state"]],
  "update-mood-flames": [[[5, 102], "gp", "flames-state"]],
  "(method 9 mood-control)": [[636, "v0", "sound-rpc-set-param"]],
  "(method 27 com-airlock)": [[35, "v1", "(array string)"]],
  "(code close com-airlock)": [
    [190, "v0", "sound-rpc-set-param"],
    [297, "v0", "sound-rpc-set-param"],
    [389, "v0", "sound-rpc-set-param"]
  ],
  "(code open com-airlock)": [
    [117, "v0", "sound-rpc-set-param"],
    [226, "v0", "sound-rpc-set-param"],
    [420, "v0", "sound-rpc-set-param"],
    [440, "v0", "sound-rpc-set-param"]
  ],
  "build-conversions": [
    [23, "v1", "fact-info-target"],
    [29, "v1", "fact-info-target"]
  ],
  "target-real-post": [[97, "f28", "float"]],
  "target-compute-pole": [[[12, 180], "s2", "swingpole"]],
  "tobot-start": [[26, "s5", "target"]],
  "(method 10 target)": [[28, "t9", "(function target none)"]],
  "target-compute-edge": [[48, "a0", "process-drawable"]],
  "target-compute-edge-rider": [[48, "a0", "process-drawable"]],
  "target-update-ik": [[288, "f30", "float"]],
  "cam-layout-entity-volume-info-create": [
    ["_stack_", 16, "res-tag"],
    [16, "v0", "(inline-array vector)"],
    [209, "v1", "float"],
    [233, "v1", "float"],
    [237, "v1", "float"],
    [261, "v1", "float"]
  ],
  "cam-layout-entity-info": [
    // can't just cast the return value from the res-tag retrieval
    [202, "v1", "vector"]
  ],
  "clmf-next-entity": [[38, "a0", "connection"]],
  "cam-layout-save-cam-rot": [[13, "v0", "vector"]],
  "cam-layout-save-cam-trans": [
    [29, "v0", "vector"],
    [40, "v0", "vector"],
    // super weird handling of vectors
    [93, "s5", "symbol"],
    [95, "s2", "symbol"],
    [94, "s2", "symbol"]
  ],
  "cam-layout-save-pivot": [
    [38, "v0", "vector"],
    [13, "v0", "vector"]
  ],
  "cam-layout-save-align": [
    [38, "v0", "vector"],
    [13, "v0", "vector"]
  ],
  "cam-layout-save-interesting": [
    [38, "v0", "vector"],
    [13, "v0", "vector"]
  ],
  "cam-layout-save-splineoffset": [[37, "v0", "vector"]],
  "cam-layout-save-campointsoffset": [[12, "v0", "vector"]],
  "clmf-save-all": [[18, "v1", "connection"]],
  "cam-layout-do-action": [[99, "s5", "(function object symbol symbol)"]],
  "cam-layout-function-call": [[15, "gp", "(function string int basic none)"]],
  "cam-layout-do-menu": [
    [[280, 363], "s4", "clm-list"],
    [374, "v1", "clm-item"],
    [[136, 182], "s3", "clm-list"],
    [209, "a0", "clm-item"],
    [219, "v1", "clm-item"],
    [234, "s3", "clm-item"],
    [239, "v1", "clm-item"],
    [244, "s3", "clm-item"]
  ],
  "cam-layout-init": [[10, "v1", "connection"]],
  "clmf-pos-rot": [
    [68, "a1", "res-tag"],
    [139, "v1", "res-tag"],
    [82, "v0", "vector"]
  ],
  "clmf-cam-float-adjust": [[53, "v1", "res-tag"]],
  "(method 9 plane-volume)": [
    [171, "v1", "float"],
    [195, "v1", "float"],
    [199, "v1", "float"],
    [220, "v1", "float"]
  ],
  "(method 45 nav-mesh)": [
    [15, "v1", "entity-nav-mesh"],
    [[34, 43], "v1", "nav-mesh"]
  ],
  "(method 13 nav-engine)": [
    [[53, 65], "s4", "nav-mesh"],
    [[38, 50], "s3", "nav-mesh"]
  ],
  "(method 9 nav-mesh)": [[[81, 134], "s4", "nav-poly"]],
  "(method 37 nav-mesh)": [[[4, 18], "a1", "(inline-array vector)"]],
  "debug-menu-item-var-update-display-str": [
    [[44, 49], "v1", "int"],
    [[61, 69], "v1", "int"]
  ],
  "debug-menu-item-var-make-float": [[31, "v0", "int"]],
  "debug-menu-item-get-max-width": [[[18, 35], "a0", "debug-menu-item-var"]],
  "debug-menu-find-from-template": [
    [10, "s4", "debug-menu-item"],
    [18, "s4", "debug-menu-item-submenu"],
    [3, "s5", "debug-menu"]
  ],
  "debug-menu-item-var-joypad-handler": [
    [206, "a1", "int"],
    [207, "v1", "int"]
  ],
  "debug-menu-rebuild": [[7, "a0", "debug-menu-item"]],
  "debug-menu-render": [[[108, 111], "v1", "dma-packet"]],
  "debug-menu-send-msg": [
    [[3, 14], "s2", "debug-menu-item"],
    [[14, 21], "s2", "debug-menu-item-submenu"]
  ],
  "(anon-function 86 default-menu)": [
    // TODO - should not be required
    [9, "a0", "state-flags"]
  ],
  "(anon-function 2 find-nearest)": [
    [28, "s3", "collide-shape"],
    [55, "s2", "process-focusable"],
    [[59, 63], "s2", "process-focusable"],
    [66, "s3", "collide-shape"]
  ],
  "find-nearest-focusable": [
    [50, "s3", "process-focusable"],
    [66, "s3", "process-focusable"],
    [[298, 303], "s3", "process-focusable"]
  ],
  "(method 11 impact-control)": [[55, "s2", "collide-shape-prim"]],
  "(method 16 collide-cache)": [
    [47, "a0", "collide-shape-prim-sphere"],
    [17, "s4", "collide-cache-prim"],
    [23, "s4", "collide-cache-prim"],
    [27, "s4", "collide-cache-prim"],
    [46, "s4", "collide-cache-prim"],
    [65, "s4", "(inline-array collide-cache-prim)"]
  ],
  "(method 28 editable)": [[[4, 8], "a0", "editable"]],
  "execute-select": [
    [[425, 429], "a0", "editable"],
    [512, "v1", "editable"],
    [[463, 467], "a0", "editable"],
    [605, "v1", "editable"],
    [[556, 560], "a0", "editable"]
  ],
  "(method 12 editable-array)": [
    [877, "a1", "editable-point"],
    [713, "s1", "editable-point"],
    [647, "v1", "sql-result"],
    [466, "v1", "sql-result"],
    [779, "f0", "float"],
    [205, "f0", "float"],
    [208, "f0", "float"]
  ],
  "insert-box": [
    [279, "a0", "editable"],
    [288, "a0", "editable"],
    [297, "a0", "editable"],
    [306, "a0", "editable"],
    [330, "a0", "editable"],
    [339, "a0", "editable"],
    [348, "a0", "editable"],
    [357, "a0", "editable"],
    [388, "a0", "editable"],
    [397, "a0", "editable"],
    [406, "a0", "editable"],
    [415, "a0", "editable"],
    [439, "a0", "editable"],
    [448, "a0", "editable"],
    [457, "a0", "editable"],
    [466, "a0", "editable"],
    [497, "a0", "editable"],
    [506, "a0", "editable"],
    [515, "a0", "editable"],
    [524, "a0", "editable"],
    [555, "a0", "editable"],
    [564, "a0", "editable"],
    [573, "a0", "editable"],
    [582, "a0", "editable"],
    [611, "a0", "editable"]
  ],
  "(event idle editable-player)": [
    [351, "s4", "editable-light"],
    [409, "s4", "editable-light"],
    [312, "v1", "float"],
    [314, "v1", "float"],
    [316, "v1", "float"],
    [382, "v1", "float"],
    [384, "v1", "float"],
    [386, "v1", "float"],
    [388, "v1", "float"],
    [437, "v1", "float"],
    [468, "a0", "editable-light"]
  ],
  "(method 29 editable)": [[[4, 8], "a0", "editable"]],
  "(method 28 editable-point)": [
    [88, "t9", "(function editable-point editable-command none)"]
  ],
  "(method 27 editable-plane)": [
    [9, "t9", "(function editable-plane editable-array editable)"],
    [10, "v0", "editable-plane"]
  ],
  "(method 25 editable-face)": [
    [25, "t9", "(function editable-face editable-array none)"]
  ],
  "(method 25 editable-plane)": [
    [25, "t9", "(function editable-plane editable-array none)"]
  ],
  "(method 29 editable-face)": [
    [318, "a0", "(array editable-point)"],
    [234, "a1", "editable-point"]
  ],
  "(method 27 editable-face)": [
    [9, "t9", "(function editable-face editable-array editable)"],
    [10, "v0", "editable-face"]
  ],
  "(method 25 editable-light)": [
    [9, "t9", "(function editable-light editable-array none)"]
  ],
  "(method 25 editable)": [[[12, 17], "a0", "editable"]],
  "merc-edge-stats": [[31, "v1", "merc-ctrl"]],
  "(method 8 merc-ctrl)": [
    [46, "s2", "pointer"], // was merc-fragment-control
    [[22, 45], "s2", "merc-fragment-control"],
    [[89, 93], "a1", "merc-blend-ctrl"],
    [103, "a1", "pointer"]
  ],
  "merc-vu1-initialize-chain": [
    [[13, 19], "gp", "(pointer vif-tag)"],
    [[19, 116], "s5", "merc-vu1-low-mem"],
    [127, "gp", "(inline-array dma-packet)"]
  ],
  "(method 9 merc-fragment)": [[[13, 265], "s3", "adgif-shader"]],
  "(method 9 merc-effect)": [
    [46, "s4", "pointer"],
    [47, "s5", "pointer"],
    [[0, 46], "s4", "merc-fragment"],
    [[0, 47], "s5", "merc-fragment-control"]
  ],
  "merc-vu1-init-buffer": [
    [[21, 37], "a0", "dma-packet"],
    [[37, 40], "a0", "gs-gif-tag"],
    [45, "a0", "(pointer gs-test)"],
    [47, "a0", "(pointer gs-reg64)"],
    [49, "a1", "(pointer gs-reg64)"],
    [52, "a0", "(pointer gs-zbuf)"],
    [54, "a0", "(pointer gs-reg64)"],
    [[63, 68], "v1", "dma-packet"]
  ],
  "texture-usage-init": [
    [23, "a1", "texture-masks"],
    [24, "a1", "texture-mask"]
  ],
  "upload-vram-pages-pris": [
    [[134, 141], "a0", "dma-packet"],
    [[143, 150], "a0", "gs-gif-tag"],
    [154, "a0", "(pointer int64)"],
    [156, "a0", "(pointer gs-reg64)"]
  ],
  "(method 14 texture-pool)": [[22, "a3", "(pointer int32)"]],
  "(method 13 texture-page)": [
    [[16, 23], "a0", "dma-packet"],
    [[25, 32], "a0", "gs-gif-tag"],
    [36, "a0", "(pointer int64)"],
    [38, "a0", "(pointer gs-reg64)"],
    [[42, 45], "a0", "dma-packet"],
    [45, "a0", "(pointer int64)"]
  ],
  "texture-relocate": [
    [[17, 21], "t4", "dma-packet"],
    [[27, 30], "t4", "gs-gif-tag"],
    [60, "t4", "(pointer gs-bitbltbuf)"],
    [62, "t4", "(pointer gs-reg64)"],
    [63, "t4", "(pointer gs-trxpos)"],
    [65, "t4", "(pointer gs-reg64)"],
    [71, "t4", "(pointer gs-trxreg)"],
    [73, "t4", "(pointer gs-reg64)"],
    [75, "t4", "(pointer gs-trxdir)"],
    [77, "t4", "(pointer gs-reg64)"],
    [[98, 102], "a2", "dma-packet"],
    [[108, 111], "a2", "gs-gif-tag"],
    [132, "a2", "(pointer gs-bitbltbuf)"],
    [134, "a2", "(pointer gs-reg64)"],
    [135, "a2", "(pointer gs-trxpos)"],
    [137, "a2", "(pointer gs-reg64)"],
    [139, "a2", "(pointer gs-trxreg)"],
    [141, "a2", "(pointer gs-reg64)"],
    [143, "a2", "(pointer gs-trxdir)"],
    [145, "a2", "(pointer gs-reg64)"],
    [[157, 161], "a2", "dma-packet"],
    [[167, 170], "a2", "gs-gif-tag"],
    [191, "a2", "(pointer gs-bitbltbuf)"],
    [193, "a2", "(pointer gs-reg64)"],
    [194, "a2", "(pointer gs-trxpos)"],
    [196, "a2", "(pointer gs-reg64)"],
    [198, "a2", "(pointer gs-trxreg)"],
    [200, "a2", "(pointer gs-reg64)"],
    [202, "a2", "(pointer gs-trxdir)"],
    [204, "a2", "(pointer gs-reg64)"]
  ],
  "(method 11 texture-pool)": [
    [[189, 196], "a0", "dma-packet"],
    [217, "a0", "dma-packet"],
    [218, "a0", "(pointer int64)"],
    [211, "a0", "(pointer gs-reg64)"],
    [209, "a0", "(pointer int64)"],
    [[198, 205], "a0", "gs-gif-tag"]
  ],
  "texture-page-login": [[[34, 45], "s2", "texture-page"]],
  "(method 9 texture-page-dir)": [
    [[27, 32], "t3", "adgif-shader"],
    [[20, 30], "t2", "(pointer shader-ptr)"]
  ],
  "texture-page-dir-inspect": [[[137, 138], "v1", "adgif-shader"]],
  "level-remap-texture": [
    [15, "t0", "(pointer uint32)"],
    [21, "t0", "(pointer uint32)"],
    [19, "t0", "(pointer uint64)"],
    [12, "v1", "int"],
    [12, "a3", "int"]
  ],
  "debug-menu-func-decode": [[18, "a0", "symbol"]],
  "(method 20 game-info)": [
    [8, "v1", "symbol"],
    [9, "v1", "level-load-info"],
    [[11, 18], "s3", "continue-point"]
  ],
  "(method 30 game-info)": [
    [[4, 26], "s3", "game-task"],
    [[4, 26], "s2", "game-task"],
    [[37, 53], "s5", "game-task"],
    [[37, 53], "s4", "game-task"]
  ],
  "(method 10 fact-info-target)": [[67, "v1", "target"]],
  "(method 11 fact-info-target)": [
    [143, "v1", "target"],
    [264, "a0", "target"],
    [322, "v1", "target"],
    [410, "a0", "target"],
    [458, "v1", "target"],
    [499, "v1", "target"],
    [540, "v1", "target"],
    [558, "v1", "target"],
    [572, "v1", "target"],
    [588, "v1", "target"],
    [599, "v1", "target"],
    [674, "v1", "target"],
    [702, "v1", "target"],
    [737, "v1", "target"],
    [271, "a0", "target"],
    [413, "a0", "target"]
  ],
  "print-continues": [
    [3, "v1", "symbol"],
    [4, "v1", "level-load-info"],
    [[6, 14], "v1", "continue-point"]
  ],
  "(method 23 game-info)": [
    [178, "a0", "pointer"],
    [329, "s3", "game-save-tag"],
    [662, "a2", "game-save-tag"],
    [63, "v1", "connection"],
    [181, "s2", "int"],
    [1162, "a0", "pointer"],
    [[182, 191], "v1", "(inline-array game-save-tag)"],
    [333, "s3", "pointer"],
    [199, "v1", "(inline-array game-save-tag)"],
    [215, "v1", "(inline-array game-save-tag)"],
    [231, "v1", "(inline-array game-save-tag)"],
    [247, "v1", "(inline-array game-save-tag)"],
    [263, "v1", "(inline-array game-save-tag)"],
    [279, "v1", "(inline-array game-save-tag)"],
    [295, "v1", "(inline-array game-save-tag)"],
    [312, "s3", "(inline-array game-save-tag)"],
    [335, "v1", "(inline-array game-save-tag)"],
    [342, "v1", "(inline-array game-save-tag)"],
    [348, "v1", "(inline-array game-save-tag)"],
    [376, "v1", "(inline-array game-save-tag)"],
    [377, "v1", "(inline-array game-save-tag)"],
    [501, "v1", "(inline-array game-save-tag)"],
    [555, "s4", "int"],
    [522, "s4", "pointer"],
    [495, "v1", "pointer"],
    [535, "s4", "pointer"],
    [349, "v1", "(inline-array game-save-tag)"],
    [356, "v1", "(inline-array game-save-tag)"],
    [363, "v1", "(inline-array game-save-tag)"],
    [370, "v1", "(inline-array game-save-tag)"],
    [378, "v1", "(inline-array game-save-tag)"],
    [385, "v1", "(inline-array game-save-tag)"],
    [392, "v1", "(inline-array game-save-tag)"],
    [399, "v1", "(inline-array game-save-tag)"],
    [406, "v1", "(inline-array game-save-tag)"],
    [413, "v1", "(inline-array game-save-tag)"],
    [420, "v1", "(inline-array game-save-tag)"],
    [427, "v1", "(inline-array game-save-tag)"],
    [434, "v1", "(inline-array game-save-tag)"],
    [441, "v1", "(inline-array game-save-tag)"],
    [448, "v1", "(inline-array game-save-tag)"],
    [455, "v1", "(inline-array game-save-tag)"],
    [462, "v1", "(inline-array game-save-tag)"],
    [483, "v1", "(inline-array game-save-tag)"],
    [504, "v1", "(inline-array game-save-tag)"],
    [529, "s4", "(inline-array game-save-tag)"],
    [559, "v1", "(inline-array game-save-tag)"],
    [589, "a0", "(inline-array game-save-tag)"],
    [617, "a0", "(inline-array game-save-tag)"],
    [632, "a2", "(pointer float)"],
    [650, "s4", "(inline-array game-save-tag)"],
    [664, "a3", "(pointer uint8)"],
    [675, "a0", "(inline-array game-save-tag)"],
    [698, "a3", "(pointer uint32)"],
    [714, "v1", "(inline-array game-save-tag)"],
    [721, "v1", "(inline-array game-save-tag)"],
    [728, "v1", "(inline-array game-save-tag)"],
    [735, "v1", "(inline-array game-save-tag)"],
    [742, "v1", "(inline-array game-save-tag)"],
    [749, "v1", "(inline-array game-save-tag)"],
    [756, "v1", "(inline-array game-save-tag)"],
    [763, "v1", "(inline-array game-save-tag)"],
    [770, "v1", "(inline-array game-save-tag)"],
    [777, "v1", "(inline-array game-save-tag)"],
    [784, "v1", "(inline-array game-save-tag)"],
    [800, "a2", "(pointer time-frame)"],
    [806, "v1", "(inline-array game-save-tag)"],
    [822, "a2", "(pointer time-frame)"],
    [828, "v1", "(inline-array game-save-tag)"],
    [850, "v1", "(inline-array game-save-tag)"],
    [844, "a2", "(pointer time-frame)"],
    [866, "a2", "(pointer time-frame)"],
    [874, "a0", "(inline-array game-save-tag)"],
    [890, "a3", "(pointer uint16)"],
    [900, "a0", "(inline-array game-save-tag)"],
    [926, "a0", "(inline-array game-save-tag)"],
    [952, "a0", "(inline-array game-save-tag)"],
    [981, "a0", "(inline-array game-save-tag)"],
    [1011, "v1", "(inline-array game-save-tag)"],
    [1019, "v1", "(inline-array game-save-tag)"],
    [1027, "v1", "(inline-array game-save-tag)"],
    [1035, "v1", "(inline-array game-save-tag)"],
    [1043, "v1", "(inline-array game-save-tag)"],
    [1051, "v1", "(inline-array game-save-tag)"],
    [1059, "v1", "(inline-array game-save-tag)"],
    [1069, "v1", "(inline-array game-save-tag)"],
    [1079, "v1", "(inline-array game-save-tag)"],
    [1091, "v1", "(inline-array game-save-tag)"],
    [1103, "v1", "(inline-array game-save-tag)"],
    [1115, "v1", "(inline-array game-save-tag)"],
    [1127, "v1", "(inline-array game-save-tag)"],
    [1144, "v1", "(inline-array game-save-tag)"],
    [604, "a3", "(pointer uint16)"],
    [703, "a3", "(pointer int32)"],
    [916, "a3", "(pointer uint16)"],
    [942, "a3", "(pointer uint16)"],
    [968, "a3", "(pointer time-frame)"],
    [1001, "a3", "(pointer int8)"]
  ],
  "(anon-function 55 task-control)": [
    [14, "v1", "symbol"],
    [20, "s2", "level-load-info"]
  ],
  "(method 12 minimap)": [[18, "v0", "connection-minimap"]],
  "update-task-masks": [[30, "s5", "connection-minimap"]],
  "(method 10 fail-mission)": [[43, "t9", "(function process process)"]],
  "restart-mission": [
    [8, "v1", "connection"],
    [5, "v1", "connection"],
    [8, "a0", "process"],
    [12, "a0", "process"],
    [15, "a0", "process"],
    [39, "a0", "process"],
    [47, "a0", "connection"],
    [46, "s4", "connection"],
    [44, "s4", "connection"],
    [6, "s4", "connection"],
    [47, "s4", "connection"],
    [50, "v1", "connection"]
  ],
  "(code resetting fail-mission)": [[19, "v0", "sound-rpc-set-param"]],
  "(anon-function 6 script)": [[17, "v1", "pair"]],
  "(anon-function 16 script)": [
    [10, "s4", "game-task-node-info"],
    [12, "v1", "symbol"]
  ],
  "(method 13 mysql-nav-graph)": [[[15, 37], "gp", "mysql-nav-node"]],
  "(method 14 mysql-nav-graph)": [[[16, 31], "v1", "mysql-nav-edge"]],
  "(method 15 mysql-nav-graph)": [[[6, 11], "a3", "mysql-nav-visnode"]],
  "(method 16 mysql-nav-graph)": [
    [[39, 54], "v1", "mysql-nav-visnode"],
    [29, "a1", "mysql-nav-visnode"],
    [24, "a1", "mysql-nav-visnode"]
  ],
  "(method 11 mysql-nav-graph)": [[7, "a2", "mysql-nav-node"]],
  "(method 12 mysql-nav-graph)": [[7, "a2", "mysql-nav-edge"]],
  "(method 19 mysql-nav-graph)": [
    [[32, 41], "s4", "mysql-nav-node"],
    [[42, 62], "a0", "mysql-nav-edge"]
  ],
  "(method 10 mysql-nav-graph)": [
    [[12, 17], "a0", "mysql-nav-node"],
    [[43, 62], "a0", "mysql-nav-edge"],
    [[83, 102], "a0", "mysql-nav-visnode"],
    [97, "v1", "mysql-nav-edge"]
  ],
  "(method 10 mysql-nav-node)": [[4, "v1", "mysql-nav-edge"]],
  "(method 9 mysql-nav-graph)": [
    [[96, 261], "s0", "mysql-nav-node"],
    [[360, 690], "s1", "mysql-nav-edge"],
    [[781, 810], "s1", "mysql-nav-visnode"]
  ],
  "(method 17 mysql-nav-graph)": [
    [7, "a1", "mysql-nav-node"],
    [22, "a1", "mysql-nav-edge"],
    [[39, 59], "a1", "mysql-nav-edge"],
    [[48, 58], "a2", "mysql-nav-node"]
  ],
  "(anon-function 24 script)": [[14, "s5", "entity-actor"]],
  "(anon-function 31 script)": [
    [25, "s3", "process-drawable"],
    [59, "v0", "joint"],
    [14, "s5", "(function process vector cspace none)"]
  ],
  "(method 9 script-context)": [[81, "s5", "symbol"]],
  "(anon-function 33 script)": [
    // TODO - cast had to be added even though `object` is in type_utils.cpp
    [14, "a0", "symbol"],
    [34, "gp", "process-drawable"],
    [95, "s3", "drawable-region-prim"],
    [150, "v0", "joint"]
  ],
  "(anon-function 36 script)": [[15, "v0", "int"]],
  "(anon-function 49 script)": [[10, "gp", "pair"]],
  "(anon-function 52 script)": [
    [14, "s5", "pair"],
    [11, "s4", "process-focusable"]
  ],
  "(anon-function 64 script)": [[21, "v1", "bfloat"]],
  "(anon-function 69 script)": [[3, "t9", "(function script-context symbol)"]],
  "(anon-function 72 script)": [[3, "s4", "pair"]],
  "(anon-function 73 script)": [[5, "s5", "pair"]],
  "(anon-function 74 script)": [[5, "s5", "pair"]],
  "(anon-function 75 script)": [[3, "s5", "pair"]],
  "(anon-function 76 script)": [[3, "s5", "pair"]],
  "(anon-function 80 script)": [[3, "s5", "pair"]],
  "(method 10 script-context)": [[22, "s3", "symbol"]],
  "command-get-trans": [
    [36, "v0", "process-drawable"],
    [58, "s3", "process-drawable"],
    [76, "v0", "joint"]
  ],
  "(anon-function 0 script)": [
    [30, "s5", "pair"],
    [16, "s5", "process-drawable"],
    [90, "v0", "joint"]
  ],
  "(anon-function 32 script)": [
    // TODO - cast had to be added even though `object` is in type_utils.cpp
    [13, "a0", "symbol"],
    [43, "s5", "process-drawable"],
    [32, "s5", "process-drawable"],
    [105, "v0", "joint"],
    [145, "v0", "joint"],
    [[42, 221], "s4", "process-drawable"]
  ],
  "command-get-process": [
    [37, "gp", "entity-actor"],
    [76, "a0", "connection"],
    [79, "a0", "connection"],
    [83, "a0", "connection"],
    [83, "a1", "connection"],
    [74, "a1", "connection"],
    [73, "a0", "connection"],
    [77, "a2", "game-task-node-info"],
    [[93, 98], "v1", "connection"],
    [162, "s3", "process-drawable"]
  ],
  "command-get-float": [[20, "gp", "bfloat"]],
  "command-get-int": [[17, "gp", "bfloat"]],
  "(anon-function 54 script)": [[66, "v1", "entity-actor"]],
  "(anon-function 53 script)": [[40, "v1", "entity-actor"]],
  "(anon-function 71 script)": [[4, "v1", "symbol"]],
  "(method 12 level)": [
    [[182, 185], "a0", "texture-anim-array"],
    [343, "a0", "symbol"],
    [93, "t9", "(function level none)"],
    [[314, 322], "a1", "type"]
  ],
  "bg": [[47, "a0", "symbol"]],
  "(method 10 load-state)": [
    [436, "v1", "level"],
    [442, "v1", "level"]
  ],
  "(method 14 level-group)": [[[53, 61], "a0", "entity-actor"]],
  "(method 27 level-group)": [
    [[112, 122], "s3", "entity-actor"],
    ["_stack_", 32, "vector"],
    ["_stack_", 36, "vector"]
  ],
  "expand-vis-box-with-point": [[[10, 40], "v1", "(inline-array vector)"]],
  "check-for-rougue-process": [
    [[103, 115], "v1", "part-tracker"],
    [[126, 140], "v1", "part-spawner"],
    [[153, 169], "v1", "process-drawable"],
    [[178, 194], "v1", "process-drawable"]
  ],
  "process-drawable-scale-from-entity!": [[15, "v1", "vector"]],
  "reset-actors": [[161, "s3", "(function level symbol none)"]],
  "process-status-bits": [[[12, 58], "s3", "process-drawable"]],
  "(method 26 level-group)": [
    [134, "v0", "(pointer actor-group)"],
    // [135, "s2", "actor-group"],
    // [140, "v1", "(pointer uint32)"],
    [37, "f0", "float"],
    [40, "f0", "float"],
    [83, "f0", "float"],
    [86, "f0", "float"],
    ["_stack_", 48, "res-tag"],
    ["_stack_", 20, "vector"],
    ["_stack_", 24, "vector"]
  ],
  "set-graphics-mode": [[[0, 100], "gp", "gs-bank"]],
  "(method 3 entity-nav-mesh)": [[7, "t9", "(function object object)"]],
  "draw-actor-marks": [
    [20, "gp", "part-spawner"],
    [[29, 273], "gp", "process-drawable"],
    ["_stack_", 20, "(pointer int32)"]
  ],
  "(method 15 level-group)": [
    [[233, 252], "s0", "process-drawable"],
    [[281, 427], "s5", "process-drawable"],
    [[627, 631], "a0", "drawable-region-prim"],
    [625, "a0", "drawable-inline-array-region-prim"],
    [639, "a0", "drawable-inline-array-region-prim"],
    [688, "a0", "drawable-inline-array-region-prim"],
    [705, "a0", "drawable-inline-array-region-prim"],
    [[690, 694], "a0", "drawable-region-prim"]
  ],
  "build-masks": [
    [[18, 22], "a1", "drawable-tree-tfrag"],
    [24, "a2", "drawable-inline-array-tfrag"],
    [[27, 31], "a2", "(inline-array tfragment)"],
    [[38, 42], "a1", "drawable-tree-tfrag-trans"],
    [44, "a2", "drawable-inline-array-tfrag"],
    [[47, 51], "a2", "(inline-array tfragment)"],
    [[58, 62], "a1", "drawable-tree-tfrag-water"],
    [64, "a2", "drawable-inline-array-tfrag"],
    [[67, 71], "a2", "(inline-array tfragment)"],
    [[78, 79], "a1", "drawable-tree-instance-tie"],
    [123, "a1", "drawable-tree-instance-shrub"],
    [[129, 133], "a2", "(inline-array prototype-bucket-shrub)"]
  ],
  "history-draw": [
    [151, "a0", "uint"],
    ["_stack_", 24, "pat-surface"]
  ],
  "(code complete task-manager)": [[119, "gp", "handle"]],
  "(method 14 drawable-group)": [[19, "s5", "drawable-group"]],
  "(method 15 drawable-tree)": [
    [[1, 4], "v1", "drawable-inline-array-node"],
    [[29, 34], "t0", "drawable-inline-array-node"],
    [[28, 32], "t2", "drawable-inline-array-node"],
    [[42, 46], "t2", "(pointer int8)"]
  ],
  "(method 14 drawable-tree-array)": [[11, "s5", "drawable-tree-array"]],
  "upload-vis-bits": [[14, "a1", "(pointer uint128)"]],
  "set-background-regs!": [
    [42, "v1", "(pointer int32)"],
    [47, "v1", "(pointer int32)"],
    [45, "a0", "(pointer int32)"]
  ],
  "finish-background": [
    [752, "t0", "(pointer float)"],
    [785, "t4", "(pointer int32)"],
    [815, "t0", "(pointer float)"],
    [848, "t4", "(pointer int32)"],
    [878, "t0", "(pointer float)"],
    [911, "t4", "(pointer int32)"],
    [941, "a3", "(pointer float)"],
    [974, "t3", "(pointer int32)"]
  ],
  "(method 16 drawable-inline-array-node)": [[[1, 7], "v1", "draw-node"]],
  "(method 9 tfragment)": [
    [27, "a3", "(pointer int32)"],
    [32, "t0", "texture"]
  ],
  "add-tfrag-mtx-0": [[[3, 17], "a0", "dma-packet"]],
  "add-tfrag-mtx-1": [[[3, 17], "a0", "dma-packet"]],
  "add-tfrag-data": [
    [[3, 17], "a0", "dma-packet"],
    [[24, 31], "v1", "dma-packet"]
  ],
  "tfrag-init-buffer": [
    [[10, 17], "a0", "dma-packet"],
    [[19, 26], "a0", "gs-gif-tag"],
    [31, "a0", "(pointer gs-reg64)"],
    [[47, 55], "v1", "dma-packet"]
  ],
  "tfrag-end-buffer": [
    [[1, 8], "a2", "dma-packet"],
    [[11, 18], "a0", "(pointer vif-tag)"],
    [[18, 22], "a0", "(pointer int32)"],
    [[23, 29], "a0", "(pointer vif-tag)"]
  ],
  "draw-drawable-tree-tfrag": [
    [17, "v1", "drawable-inline-array-node"],
    [19, "a0", "drawable-inline-array-node"],
    [[104, 110], "v1", "dma-packet"],
    [[183, 189], "v1", "dma-packet"]
  ],
  "draw-drawable-tree-tfrag-trans": [
    [18, "v1", "drawable-inline-array-node"],
    [20, "a0", "drawable-inline-array-node"],
    [[176, 182], "v1", "dma-packet"],
    [[97, 103], "v1", "dma-packet"]
  ],
  "draw-drawable-tree-tfrag-water": [
    [18, "v1", "drawable-inline-array-node"],
    [20, "a0", "drawable-inline-array-node"],
    [[176, 182], "v1", "dma-packet"],
    [[97, 103], "v1", "dma-packet"]
  ],
  "tfrag-vu1-init-buf": [
    [[27, 35], "v1", "dma-packet"],
    [[61, 66], "v1", "dma-packet"],
    [69, "v1", "(pointer int32)"]
  ],
  "(method 8 process-tree)": [
    [31, "v1", "symbol"],
    [6, "a3", "symbol"]
  ],
  "(method 11 memory-usage-block)": [[43, "a0", "int"]],
  "process-release?": [[9, "gp", "process-focusable"]],
  "(code pov-camera-start-playing pov-camera)": [[21, "v0", "joint"]],
  "(anon-function 7 pov-camera)": [
    [9, "v1", "float"],
    [16, "v1", "float"]
  ],
  "(event othercam-running)": [
    [17, "v1", "process-drawable"],
    [24, "v0", "joint"],
    [41, "a0", "process"]
  ],
  "upload-generic-shrub": [
    [[3, 13], "t0", "dma-packet"],
    [[15, 26], "v1", "matrix"],
    [[31, 44], "t0", "vector4w-2"],
    [[47, 71], "t0", "dma-packet"],
    [[74, 98], "a2", "dma-packet"],
    [[101, 125], "a2", "dma-packet"],
    [[128, 152], "a2", "dma-packet"],
    [[157, 162], "a1", "dma-packet"]
  ],
  "tfrag-scissor-vu1-init-buf": [
    [[25, 34], "v1", "dma-packet"],
    [[61, 66], "v1", "dma-packet"],
    [69, "v1", "(pointer uint32)"]
  ],
  "(method 9 tie-fragment)": [
    [21, "a2", "(pointer int32)"],
    [26, "a3", "(pointer int32)"],
    [[1, 70], "s5", "adgif-shader"]
  ],
  "tie-init-engine": [
    [[11, 25], "a0", "dma-packet"],
    [[37, 45], "a0", "dma-packet"],
    [[47, 54], "a0", "dma-packet"],
    [[57, 64], "v1", "vector"],
    [[65, 72], "v1", "(pointer vif-tag)"]
  ],
  "tie-end-buffer": [
    [[1, 8], "a1", "dma-packet"],
    [[10, 17], "a1", "gs-gif-tag"],
    [21, "a1", "(pointer gs-test)"],
    [23, "a1", "(pointer gs-reg64)"],
    [[27, 34], "a1", "dma-packet"],
    [38, "a0", "(pointer vif-tag)"],
    [40, "a0", "(pointer vif-tag)"],
    [42, "a0", "(pointer vif-tag)"],
    [44, "a0", "(pointer vif-tag)"],
    [[45, 49], "a0", "(pointer int32)"]
  ],
  "tie-ints": [
    [17, "v1", "(pointer uint32)"],
    [21, "v1", "(pointer uint32)"]
  ],
  "(method 13 drawable-tree-instance-tie)": [
    [[51, 70], "t1", "tie-fragment"],
    [[102, 120], "a3", "tie-fragment"],
    [[160, 178], "t1", "tie-fragment"],
    [[211, 229], "a3", "tie-fragment"],
    [[266, 286], "t1", "tie-fragment"],
    [[320, 340], "a1", "tie-fragment"],
    [[381, 400], "t1", "tie-fragment"],
    [[432, 450], "a3", "tie-fragment"],
    [[487, 507], "t1", "tie-fragment"],
    [[541, 561], "a1", "tie-fragment"],
    [[598, 616], "t1", "tie-fragment"],
    [[649, 667], "a3", "tie-fragment"],
    [[703, 723], "t1", "tie-fragment"],
    [[756, 776], "a1", "tie-fragment"]
  ],
  "draw-drawable-tree-instance-tie": [
    [[23, 37], "v1", "drawable-inline-array-node"],
    [25, "a0", "drawable-inline-array-node"],
    [120, "s2", "drawable-inline-array-instance-tie"],
    [132, "v1", "int"],
    [132, "a0", "int"]
  ],
  "instance-tie-patch-buckets": [
    [39, "a0", "(pointer uint64)"],
    [152, "a0", "(pointer uint64)"],
    [265, "a0", "(pointer uint64)"],
    [378, "a0", "(pointer uint64)"],
    [491, "a0", "(pointer uint64)"],
    [605, "a0", "(pointer uint64)"],
    [719, "a0", "(pointer uint64)"],
    [833, "a0", "(pointer uint64)"],
    [947, "a0", "(pointer uint64)"],
    [1061, "a0", "(pointer uint64)"],
    [1175, "a0", "(pointer uint64)"],
    [1289, "a0", "(pointer uint64)"],
    [1403, "a0", "(pointer uint64)"],
    [[51, 57], "a0", "dma-packet"],
    [[164, 170], "a0", "dma-packet"]
  ],
  "tie-floats": [[[3, 73], "gp", "(pointer uint32)"]],
  "tie-init-buf": [
    [[24, 31], "a0", "dma-packet"],
    [[33, 40], "a0", "gs-gif-tag"],
    [44, "a0", "(pointer gs-zbuf)"],
    [46, "a0", "(pointer gs-reg64)"],
    [[49, 59], "v1", "dma-packet"],
    [[84, 90], "v1", "dma-packet"],
    [92, "v1", "(pointer int32)"]
  ],
  "tie-init-envmap-buf": [
    [[23, 33], "v1", "dma-packet"],
    [[58, 64], "v1", "dma-packet"],
    [66, "v1", "(pointer int32)"]
  ],
  "(code othercam-running)": [[[2, 65], "s2", "process-drawable"]],
  "hud-ring-cell-init-by-other": [
    [36, "a0", "progress"],
    [45, "v1", "progress"],
    [56, "a0", "progress"],
    [132, "a1", "progress"],
    [159, "a1", "progress"],
    [178, "a1", "progress"]
  ],
  "(enter othercam-running)": [[[50, 60], "gp", "process-drawable"]],
  "(post idle hud-ring-cell)": [
    [8, "a1", "progress"],
    [13, "v1", "progress"],
    [36, "a1", "progress"],
    [63, "a1", "progress"],
    [82, "a1", "progress"],
    [99, "v1", "progress"],
    [102, "v1", "progress"],
    [137, "v1", "progress"],
    [159, "v1", "progress"]
  ],
  "(code target-board-jump)": [[17, "v1", "art-joint-anim"]],
  "(code target-board-get-on)": [[55, "v1", "art-joint-anim"]],
  "(code target-board-jump-kick)": [[15, "v1", "art-joint-anim"]],
  "(code target-board-get-off)": [[78, "v1", "art-joint-anim"]],
  "(code target-board-stance)": [[49, "v1", "art-joint-anim"]],
  "(code target-board-wall-kick)": [
    [10, "v1", "art-joint-anim"],
    [59, "f0", "float"]
  ],
  "(code target-board-pegasus)": [
    [32, "s4", "art-joint-anim"],
    [68, "s4", "process-focusable"],
    [85, "s4", "process-focusable"],
    [149, "s4", "target"]
  ],
  "(code target-board-trickx)": [
    [81, "v1", "art-joint-anim"],
    [149, "v1", "art-joint-anim"],
    [218, "v1", "art-joint-anim"],
    [301, "v1", "art-joint-anim"]
  ],
  "(code target-board-flip)": [
    [108, "v1", "art-joint-anim"],
    [218, "v1", "art-joint-anim"],
    [319, "v1", "art-joint-anim"],
    [385, "v1", "art-joint-anim"]
  ],
  "(code target-board-hold)": [
    [100, "v1", "art-joint-anim"],
    [227, "v1", "art-joint-anim"],
    [415, "v1", "art-joint-anim"],
    [485, "v1", "art-joint-anim"]
  ],
  "(code target-board-hit-ground)": [
    [77, "v1", "art-joint-anim"],
    [147, "v1", "art-joint-anim"]
  ],
  "target-board-ground-check": [
    [198, "v1", "board"],
    [258, "v1", "board"]
  ],
  "(enter target-board-jump)": [
    [174, "v1", "board"],
    [231, "v1", "board"]
  ],
  "(trans target-board-ride-edge)": [[107, "v0", "sound-rpc-set-param"]],
  "(enter target-board-flip)": [[78, "v0", "sound-rpc-set-param"]],
  "target-board-anim-trans": [[192, "v0", "sound-rpc-set-param"]],
  "(exit target-board-ride-edge)": [[8, "v0", "sound-rpc-set-param"]],
  "(exit target-board-flip)": [[31, "v0", "sound-rpc-set-param"]],
  "(exit target-board-hold)": [[9, "v0", "sound-rpc-set-param"]],
  "(code target-board-hit)": [
    [304, "v1", "fact-info-target"],
    [455, "v1", "fact-info-target"]
  ],
  "(code target-board-halfpipe)": [
    [173, "t9", "(function none :behavior target)"]
  ],
  "(event target-board-grab)": [[24, "a0", "process"]],
  "(event target-board-halfpipe)": [[82, "v1", "float"]],
  "talker-spawn-func": [
    [79, "a0", "talker"],
    [82, "v1", "talker"],
    [85, "v1", "talker"]
  ],
  "(method 9 board-info)": [
    [45, "a0", "fact-info-target"],
    [55, "a0", "fact-info-target"]
  ],
  "target-board-real-post": [[346, "v0", "sound-rpc-set-param"]],
  "target-board-effect": [[334, "v0", "sound-rpc-set-param"]],
  "target-board-handler": [[123, "a0", "process"]],
  "(trans target-flop-hit-ground)": [
    [52, "v1", "fact-info-target"],
    [58, "v1", "fact-info-target"]
  ],
  "(code target-flop)": [[32, "v1", "art-joint-anim"]],
  "(trans target-flop)": [
    [73, "v1", "fact-info-target"],
    [79, "v1", "fact-info-target"],
    [108, "v1", "fact-info-target"],
    [114, "v1", "fact-info-target"],
    [187, "v1", "fact-info-target"],
    [193, "v1", "fact-info-target"]
  ],
  "(enter target-flop)": [
    [2, "v1", "fact-info-target"],
    [8, "v1", "fact-info-target"]
  ],
  "(trans target-attack-uppercut-jump)": [
    [183, "v1", "fact-info-target"],
    [189, "v1", "fact-info-target"]
  ],
  "(trans target-attack-air)": [
    [83, "v1", "fact-info-target"],
    [89, "v1", "fact-info-target"]
  ],
  "(code target-running-attack)": [
    [115, "gp", "art-joint-anim"],
    [398, "v1", "art-joint-anim"],
    [426, "v1", "art-joint-anim"],
    [454, "v1", "art-joint-anim"],
    [542, "t1", "sound-name"],
    [547, "t1", "sound-name"],
    [557, "t1", "sound-name"],
    [226, "f26", "float"],
    [309, "f26", "float"]
  ],
  "(trans target-duck-high-jump-jump)": [[11, "v0", "sound-rpc-set-param"]],
  "(code target-double-jump)": [
    [81, "v1", "art-joint-anim"],
    [119, "v1", "art-joint-anim"]
  ],
  "(code target-jump-forward)": [[55, "v1", "art-joint-anim"]],
  "(code target-falling)": [[67, "v1", "art-joint-anim"]],
  "mod-var-jump": [
    [76, "f1", "float"],
    [171, "v0", "vector"]
  ],
  "(code target-slide-down)": [[28, "v1", "art-joint-anim"]],
  "(code target-duck-stance)": [
    [59, "v1", "art-joint-anim"],
    [291, "v1", "art-joint-anim"],
    [112, "v1", "art-joint-anim"],
    [239, "v1", "art-joint-anim"]
  ],
  "(enter target-double-jump)": [[15, "v1", "vector"]],
  "(enter target-jump)": [[42, "v1", "vector"]],
  "(enter target-high-jump)": [[21, "v1", "vector"]],
  "(code target-attack)": [
    [145, "gp", "art-joint-anim"],
    [177, "v1", "fact-info-target"],
    [183, "v1", "fact-info-target"]
  ],
  "(event target-running-attack)": [[48, "v1", "target"]],
  "(trans target-running-attack)": [
    [211, "v1", "fact-info-target"],
    [217, "v1", "fact-info-target"]
  ],
  "target-gun-end-mode": [[58, "v0", "sound-rpc-set-param"]],
  "target-board-physics": [[167, "v0", "sound-rpc-set-param"]],
  "clone-anim-once": [
    [[22, 69], "gp", "process-drawable"],
    [46, "s5", "collide-shape"],
    [107, "v1", "manipy"]
  ],
  "service-cpads": [[[207, 312], "s3", "pad-buttons"]],
  "dm-editable-boolean-toggle-pick-func": [[5, "v1", "(pointer symbol)"]],
  "dm-editable-light-float-func": [
    [36, "a0", "(pointer float)"],
    [88, "v1", "(pointer float)"]
  ],
  "(anon-function 46 script)": [[24, "v0", "float"]],
  "(anon-function 4 script)": [[13, "v1", "int"]],
  "(method 13 sync-linear)": [
    ["_stack_", 16, "res-tag"],
    [35, "v1", "(pointer float)"]
  ],
  "(method 13 sync-eased)": [
    ["_stack_", 16, "res-tag"],
    [[31, 54], "v1", "(pointer float)"]
  ],
  "(method 13 sync-paused)": [
    ["_stack_", 16, "res-tag"],
    [[29, 45], "v1", "(pointer float)"]
  ],
  "unpack-comp-rle": [[[10, 26], "a0", "(pointer int8)"]],
  "(method 16 level)": [
    [222, "v1", "(pointer uint128)"],
    [223, "a1", "(pointer uint128)"],
    [225, "a0", "(pointer uint128)"],
    [[71, 168], "s1", "(pointer int8)"],
    [72, "v1", "(pointer int8)"],
    [[74, 169], "s0", "(pointer int8)"],
    [[170, 193], "s1", "(pointer uint8)"],
    [[171, 193], "s2", "(pointer uint8)"],
    [227, "v1", "(pointer uint8)"]
  ],
  "set-fog-height!": [[2, "v1", "(array texture-anim)"]],
  "unpack-comp-huf": [[[21, 23], "t3", "(pointer uint16)"]],
  "(method 10 elec-gate)": [[13, "t9", "(function process-drawable none)"]],
  "(method 11 elec-gate)": [
    [180, "a0", "vector"],
    [193, "a0", "vector"]
  ],
  "(event idle simple-focus)": [[6, "v1", "vector"]],
  "(trans active simple-nav-sphere)": [[10, "v1", "process-drawable"]],
  "simple-nav-sphere-event-handler": [[21, "v1", "float"]],
  "sampler-start": [
    [1, "v1", "timer-bank"],
    [3, "v1", "timer-bank"],
    [6, "a0", "timer-bank"],
    [24, "a0", "timer-bank"]
  ],
  "(top-level-login sampler)": [[14, "v1", "timer-bank"]],
  "sampler-stop": [[1, "v1", "timer-bank"]],
  "(event up-idle basebutton)": [[[3, 38], "v1", "attack-info"]],
  "(method 33 basebutton)": [[35, "v1", "art-joint-anim"]],
  "(event idle drop-plat)": [
    [19, "s5", "process-focusable"],
    [53, "gp", "process-focusable"]
  ],
  "(event idle bouncer)": [[[120, 127], "v1", "attack-info"]],
  "(method 7 conveyor)": [
    [12, "t9", "(function process-drawable int process-drawable)"]
  ],
  "(method 27 conveyor)": [
    [23, "a0", "connection"],
    [24, "a0", "collide-shape"],
    [71, "a0", "connection"],
    [72, "a0", "collide-shape"],
    [143, "s4", "process-focusable"]
  ],
  "(method 21 conveyor)": [
    [104, "v1", "vector"],
    [102, "v1", "vector"],
    [106, "a0", "vector"],
    [112, "v1", "vector"],
    [118, "v1", "vector"]
  ],
  "(code idle lgconveyor)": [[10, "v1", "art-joint-anim"]],
  "(post idle lgconveyor)": [[4, "t9", "(function none)"]],
  "(method 7 elevator)": [[14, "t9", "(function base-plat int base-plat)"]],
  "elevator-event": [
    [23, "v1", "focus"],
    [88, "gp", "float"],
    [132, "gp", "float"]
  ],
  "(method 46 elevator)": [[11, "f0", "float"]],
  "(method 11 elevator)": [[156, "f0", "float"]],
  "(enter idle elec-gate)": [
    [[33, 53], "a1", "lightning-mode"],
    [[10, 30], "a1", "lightning-mode"],
    [[56, 76], "a1", "lightning-mode"]
  ],
  "(enter active elec-gate)": [
    [[29, 49], "a1", "lightning-mode"],
    [[75, 95], "a1", "lightning-mode"],
    [[52, 72], "a1", "lightning-mode"]
  ],
  "(trans active elec-gate)": [
    [[284, 304], "a0", "lightning-mode"],
    [[257, 416], "s4", "lightning-mode"]
  ],
  "(trans shutdown elec-gate)": [
    [[36, 56], "a0", "lightning-mode"],
    [[82, 102], "a0", "lightning-mode"],
    [[59, 79], "a0", "lightning-mode"]
  ],
  "(method 11 basebutton)": [["_stack_", 16, "res-tag"]],
  "(method 24 conveyor)": [["_stack_", 16, "res-tag"]],
  "(method 25 conveyor)": [[11, "v0", "actor-option"]],
  "(method 24 scene-player)": [[38, "gp", "scene"]],
  "process-drawable-draw-subtitles": [[26, "v0", "(array subtitle-range)"]],
  "(post play-anim scene-player)": [
    [192, "s4", "process-drawable"],
    [243, "s4", "process-drawable"],
    [306, "s5", "process-drawable"],
    [564, "v0", "sound-rpc-set-param"],
    [655, "v0", "sound-rpc-set-param"]
  ],
  "(method 9 scene-actor)": [
    [43, "s4", "skeleton-group"],
    [258, "a0", "process-drawable"],
    [262, "v1", "process-drawable"],
    [266, "a0", "process-drawable"],
    [346, "a0", "scene-player"],
    [355, "v1", "manipy"],
    [361, "v1", "manipy"],
    [376, "v1", "manipy"],
    [382, "v1", "manipy"],
    [533, "a0", "process-drawable"],
    [537, "v1", "process-drawable"],
    [541, "a0", "process-drawable"]
  ],
  "(method 25 scene-player)": [
    [99, "s2", "process-drawable"],
    [152, "s2", "process-drawable"],
    [155, "s2", "process-drawable"],
    [158, "s2", "process-drawable"],
    [161, "s2", "process-drawable"]
  ],
  "(method 16 drawable-inline-array-region-prim)": [
    [[1, 7], "v1", "drawable-region-prim"]
  ],
  "(method 18 drawable-region-face)": [
    [[33, 84], "v1", "(inline-array vector)"]
  ],
  "(method 18 drawable-tree-region-prim)": [
    [[22, 49], "s2", "drawable-region-prim"]
  ],
  "(method 9 region)": [
    [[55, 60], "a0", "drawable-region-prim"],
    [58, "v1", "region-prim-area"],
    [4, "a0", "region-prim-area"],
    [50, "v1", "drawable-region-prim"]
  ],
  "(method 17 drawable-tree-region-prim)": [
    [[23, 28], "a0", "drawable-region-prim"],
    [4, "a0", "region-prim-area"]
  ],
  "(method 19 drawable-region-volume)": [[8, "a3", "drawable-region-face"]],
  "(method 18 drawable-region-volume)": [
    [[23, 27], "a0", "drawable-region-face"]
  ],
  "(method 17 drawable-region-volume)": [
    [[12, 21], "a0", "drawable-region-face"]
  ],
  "region-prim-lookup-by-id": [[45, "t6", "drawable-region-prim"]],
  "region-tree-execute": [
    [114, "v1", "region-prim-area"],
    [107, "v1", "region-prim-area"],
    [97, "v1", "region-prim-area"],
    [159, "v1", "region-prim-area"],
    [204, "v1", "region-prim-area"],
    [210, "v1", "region-prim-area"],
    [221, "v1", "region-prim-area"],
    [165, "v1", "region-prim-area"],
    [169, "v1", "region-prim-area"],
    [175, "a0", "region-prim-area"],
    [191, "v1", "region-prim-area"],
    [120, "v1", "region-prim-area"],
    [124, "v1", "region-prim-area"],
    [146, "v1", "region-prim-area"],
    [129, "a1", "region-prim-area"],
    [103, "v1", "region-prim-area"],
    [[19, 29], "v1", "region-prim-area"]
  ],
  "add-debug-bound": [
    [[33, 41], "a0", "dma-packet"],
    [[42, 50], "a0", "gs-gif-tag"],
    [53, "a0", "(pointer gs-zbuf)"],
    [55, "a0", "(pointer gs-reg64)"],
    [57, "a0", "(pointer gs-test)"],
    [59, "a0", "(pointer gs-reg64)"],
    [61, "a0", "(pointer gs-alpha)"],
    [63, "a0", "(pointer gs-reg64)"],
    [105, "v1", "dma-packet"],
    [99, "a0", "dma-packet"],
    [97, "a1", "dma-packet"]
  ],
  "(code part-tester-idle)": [[[16, 22], "s5", "process-drawable"]],
  "(method 25 progress)": [[[19, 31], "a0", "menu-option"]],
  "(method 24 progress)": [
    [71, "a0", "menu-on-off-game-vibrations-option"],
    [77, "a0", "menu-on-off-game-subtitles-option"],
    [83, "a0", "menu-language-option"],
    [88, "a0", "menu-language-option"],
    [92, "v1", "menu-language-option"],
    [96, "v1", "menu-language-option"],
    [102, "a0", "menu-on-off-option"],
    [108, "a0", "menu-on-off-option"],
    [114, "a0", "menu-on-off-option"],
    [120, "a0", "menu-on-off-option"],
    [126, "a0", "menu-slider-option"],
    [132, "a0", "menu-slider-option"],
    [138, "a0", "menu-slider-option"],
    [142, "v1", "menu-missions-option"]
  ],
  "(method 31 progress)": [
    [61, "v1", "(array menu-option)"],
    [62, "v1", "menu-missions-option"]
  ],
  "(method 32 progress)": [
    [296, "v1", "(array menu-option)"],
    [297, "v1", "menu-select-start-option"],
    [306, "v1", "(array menu-option)"],
    [307, "v1", "menu-select-scene-option"],
    [371, "v1", "(array menu-option)"],
    [372, "v1", "menu-missions-option"],
    [380, "v1", "(array menu-option)"],
    [381, "v1", "menu-highscores-option"],
    [384, "v1", "(array menu-option)"],
    [385, "v1", "menu-highscores-option"]
  ],
  "draw-highlight": [[[44, 47], "v1", "dma-packet"]],
  "end-scissor": [[[16, 19], "v1", "dma-packet"]],
  "begin-scissor-secret": [[[49, 52], "v1", "dma-packet"]],
  "end-scissor-secret": [[[16, 19], "v1", "dma-packet"]],
  "begin-scissor-missions": [[[49, 52], "v1", "dma-packet"]],
  "end-scissor-missions": [[[16, 19], "v1", "dma-packet"]],
  "begin-scissor-scene": [[[49, 52], "v1", "dma-packet"]],
  "end-scissor-scene": [[[16, 19], "v1", "dma-packet"]],
  "begin-scissor-level": [[[49, 52], "v1", "dma-packet"]],
  "end-scissor-level": [[[16, 19], "v1", "dma-packet"]],
  "(method 10 menu-highscores-option)": [
    [17, "v1", "float"],
    [51, "f0", "float"],
    [14, "v1", "float"]
  ],
  "draw-percent-bar": [[[38, 41], "v1", "dma-packet"]],
  "draw-highscore-icon": [[[36, 39], "v1", "dma-packet"]],
  "begin-scissor": [[[70, 73], "v1", "dma-packet"]],
  "draw-savegame-box": [[[25, 28], "v1", "dma-packet"]],
  "draw-decoration": [[[176, 179], "v1", "dma-packet"]],
  "draw-missions-decoration": [[[137, 140], "v1", "dma-packet"]],
  "draw-sound-options-decoration": [[[151, 154], "v1", "dma-packet"]],
  "draw-decoration-secrets": [[[139, 142], "v1", "dma-packet"]],
  "draw-decoration-load-save": [[[173, 176], "v1", "dma-packet"]],
  "(method 10 menu-secret-option)": [
    [25, "v1", "float"],
    [22, "v1", "float"],
    [63, "f0", "float"],
    [[137, 140], "v1", "dma-packet"]
  ],
  "(method 10 menu-memcard-slot-option)": [
    [[333, 336], "v1", "dma-packet"],
    [[552, 555], "v1", "dma-packet"],
    [[874, 877], "v1", "dma-packet"],
    [[941, 944], "v1", "dma-packet"],
    [[1034, 1037], "v1", "dma-packet"],
    [[1107, 1110], "v1", "dma-packet"],
    [[1186, 1189], "v1", "dma-packet"],
    [59, "f0", "float"]
  ],
  "(method 10 menu-icon-info-option)": [[[71, 74], "v1", "dma-packet"]],
  "find-mission-text-at-index": [
    [
      201,
      "v1",
      "symbol" // this is a lie, but it's needed to work around the useless`cmove-#f-zero` it's not a symbol
    ]
  ],
  "(method 10 menu-missions-option)": [[78, "f0", "float"]],
  "draw-highscore-cup": [[[74, 77], "v1", "dma-packet"]],
  "(method 10 menu-slider-option)": [
    [[415, 418], "v1", "dma-packet"],
    [[768, 771], "v1", "dma-packet"]
  ],
  "(method 10 menu-sub-menu-option)": [
    [[237, 240], "v1", "dma-packet"],
    [[334, 337], "v1", "dma-packet"]
  ],
  "(event idle progress)": [
    [[10, 80], "v1", "mc-status-code"],
    [[147, 217], "v1", "mc-status-code"]
  ],
  "memcard-unlocked-secrets?": [[50, "s5", "int"]],
  "(method 10 progress)": [[45, "t9", "(function progress none)"]],
  "load-game-text-info": [[4, "v1", "game-text-info"]],
  "(method 16 camera-master)": [
    [[11, 15], "a2", "target"],
    [[16, 18], "v1", "int"]
  ],
  "master-choose-entity": [
    ["_stack_", 96, "res-tag"],
    [[87, 247], "s3", "(pointer camera-slave)"]
  ],
  "cam-string-joystick": [[785, "v1", "process-drawable"]],
  "transform-rigid-body-prims": [
    [[5, 8], "a0", "collide-shape-prim-group"],
    [[11, 22], "v1", "collide-shape-prim"]
  ],
  "(method 46 rigid-body-object)": [
    [[78, 95], "s3", "attack-info"],
    [113, "s4", "process-focusable"],
    [127, "s5", "attack-info"],
    [146, "v1", "focus"],
    [162, "s5", "process-focusable"],
    [213, "s4", "process-focusable"],
    [226, "v1", "float"],
    [50, "s4", "process-focusable"]
  ],
  "(method 33 cty-guard-turret-button)": [[35, "v1", "art-joint-anim"]],
  "(code pop-up cty-guard-turret-button)": [[10, "v1", "art-joint-anim"]],
  "(method 9 race-info)": [[6, "v1", "entity-race-mesh"]],
  "(method 14 rigid-body)": [[18, "v1", "vector"]],
  "get-penetrate-using-from-attack-event": [
    [[0, 6], "v1", "attack-info"],
    [23, "gp", "collide-shape"]
  ],
  "(method 13 water-control)": [
    [142, "v1", "process-drawable"],
    [135, "v1", "process-drawable"]
  ],
  "(method 10 water-control)": [
    [9, "a0", "collide-shape"],
    [13, "a0", "collide-shape"],
    [195, "v1", "collide-shape-moving"],
    [375, "v1", "process-drawable"],
    [707, "v1", "control-info"],
    [719, "a1", "collide-shape-moving"],
    [735, "a0", "collide-shape-moving"],
    [750, "a0", "collide-shape-moving"],
    [756, "a0", "collide-shape-moving"],
    [855, "v1", "collide-shape-moving"],
    [875, "s3", "collide-shape-moving"],
    [899, "s3", "collide-shape-moving"],
    [904, "s3", "collide-shape-moving"],
    [1017, "s4", "collide-shape-moving"],
    [1018, "s4", "collide-shape-moving"],
    [1024, "s4", "collide-shape-moving"],
    [1037, "v1", "collide-shape-moving"],
    [1104, "a0", "collide-shape-moving"],
    [1125, "v1", "collide-shape-moving"]
  ],
  "(method 52 collide-shape)": [
    [76, "v1", "region-prim-area"],
    [77, "v1", "region-prim-area"],
    [83, "a1", "region-prim-area"],
    [84, "a1", "region-prim-area"],
    [20, "a0", "region-prim-area"],
    [15, "v1", "region-prim-area"],
    [17, "v1", "region-prim-area"],
    [53, "a1", "region-prim-area"],
    [56, "v1", "region-prim-area"]
  ],
  "(method 40 crate)": [
    [2, "v1", "fact-info-crate"],
    [13, "a0", "fact-info-crate"],
    [55, "v0", "float"]
  ],
  "(method 0 carry-info)": [[42, "s5", "collide-shape"]],
  "crate-standard-event-handler": [
    [14, "v1", "attack-info"],
    [15, "v1", "attack-info"],
    [19, "v1", "attack-info"],
    [75, "gp", "target"],
    [209, "v1", "attack-info"],
    [458, "v1", "attack-info"],
    [643, "a0", "vector"]
  ],
  "target-darkjak-process": [
    [43, "a0", "fact-info-target"],
    [46, "a0", "fact-info-target"]
  ],
  "want-to-darkjak?": [[53, "a0", "fact-info-target"]],
  "target-powerup-process": [
    [235, "v0", "sound-rpc-set-param"],
    [253, "v1", "fact-info-target"],
    [259, "a0", "fact-info-target"],
    [262, "a0", "fact-info-target"],
    [268, "v1", "fact-info-target"],
    [283, "v1", "fact-info-target"],
    [313, "a0", "fact-info-target"],
    [366, "v1", "fact-info-target"],
    [390, "v1", "fact-info-target"],
    [407, "v1", "fact-info-target"]
  ],
  "target-eco-process": [
    [1, "v1", "fact-info-target"],
    [11, "a0", "fact-info-target"],
    [19, "v1", "fact-info-target"],
    [21, "v1", "fact-info-target"],
    [14, "a0", "fact-info-target"],
    [54, "v1", "fact-info-target"],
    [77, "v1", "fact-info-target"],
    [82, "a3", "fact-info-target"],
    [97, "v1", "fact-info-target"]
  ],
  "cloud-track": [
    [[19, 83], "s1", "handle"],
    [[29, 116], "s2", "handle"]
  ],
  "(code target-darkjak-bomb1)": [
    [408, "v1", "art-joint-anim"],
    [166, "s5", "int"],
    [336, "v1", "float"],
    ["_stack_", 56, "sphere"],
    ["_stack_", 88, "float"]
  ],
  "target-darkjak-bomb-collide": [
    [2, "gp", "(pointer float)"],
    [12, "gp", "(pointer float)"],
    [13, "gp", "(pointer float)"]
  ],
  "(anon-function 16 target-darkjak)": [[61, "gp", "art-joint-anim"]],
  "(code target-darkjak-get-on)": [
    [214, "v1", "art-joint-anim"],
    [390, "v0", "sound-rpc-set-param"],
    [111, "a0", "fact-info-target"],
    [113, "a0", "fact-info-target"],
    [114, "a0", "fact-info-target"]
  ],
  "(code target-darkjak-bomb0)": [
    [37, "v1", "art-joint-anim"],
    [133, "v1", "art-joint-anim"],
    [213, "v1", "art-joint-anim"],
    [644, "v1", "process-drawable"],
    [750, "v1", "process-drawable"],
    [888, "v1", "process-drawable"],
    [994, "v1", "process-drawable"],
    ["_stack_", 16, "float"],
    [18, "v1", "float"]
  ],
  "water-info<-region": [
    [12, "a0", "symbol"],
    [48, "s2", "pair"],
    [49, "v1", "pair"],
    [57, "s2", "pair"],
    [58, "v1", "pair"],
    [59, "v1", "pair"],
    [99, "s2", "pair"],
    [100, "v1", "pair"],
    [101, "v1", "pair"],
    [133, "s1", "process-drawable"],
    [143, "s2", "pair"],
    [144, "v1", "pair"],
    [145, "v1", "pair"],
    [146, "v1", "pair"],
    [147, "s2", "pair"],
    [148, "v1", "pair"],
    [199, "a0", "process-focusable"],
    [208, "s2", "pair"],
    [209, "s2", "pair"],
    [231, "a0", "region-prim-area"],
    [238, "v1", "region-prim-area"]
  ],
  "target-danger-set!": [[823, "v1", "fact-info-target"]],
  "(method 26 target)": [[23, "v0", "float"]],
  "(method 11 attack-info)": [
    [[118, 130], "v1", "process-drawable"],
    [[156, 161], "v1", "process-drawable"]
  ],
  "(method 10 attack-info)": [[13, "a1", "collide-shape"]],
  "target-log-attack": [[47, "a3", "attack-info"]],
  "can-hands?": [
    [39, "a0", "fact-info-target"],
    [45, "a0", "fact-info-target"]
  ],
  "target-attacked": [
    [56, "v1", "fact-info-target"],
    [66, "v1", "fact-info-target"],
    [72, "v1", "fact-info-target"],
    [176, "v1", "fact-info-target"],
    [241, "t4", "vector"],
    [290, "v1", "fact-info-target"]
  ],
  "(anon-function 10 target-handler)": [
    [70, "a0", "handle"],
    [146, "a0", "process-focusable"],
    [154, "a0", "process-focusable"],
    [161, "a0", "process-focusable"],
    [175, "a0", "process-focusable"],
    [99, "t2", "float"],
    [99, "t1", "float"]
  ],
  "(code target-edge-grab)": [
    [21, "v1", "process-drawable"],
    [22, "a0", "collide-shape-moving"],
    [25, "v1", "process-drawable"],
    [26, "v1", "collide-shape-moving"],
    [270, "f0", "float"]
  ],
  "(exit target-edge-grab)": [
    [17, "v1", "process-drawable"],
    [18, "a1", "collide-shape-moving"],
    [21, "v1", "process-drawable"],
    [22, "v1", "collide-shape-moving"]
  ],
  "(code target-pole-flip-forward-jump)": [
    [26, "t9", "(function none :behavior target)"]
  ],
  "(code target-pole-flip-up)": [[23, "v1", "art-joint-anim"]],
  "(code target-pole-cycle)": [
    [103, "v1", "art-joint-anim"],
    [163, "v1", "art-joint-anim"]
  ],
  "(code target-grab)": [
    [232, "v1", "art-joint-anim"],
    [422, "v1", "art-joint-anim"]
  ],
  "(event target-grab)": [
    [33, "a0", "process"],
    [125, "gp", "object"]
  ],
  "(code target-load-wait)": [
    [21, "v1", "art-joint-anim"],
    [134, "v1", "art-joint-anim"],
    [191, "v1", "art-joint-anim"]
  ],
  "(code target-edge-grab-jump)": [[72, "a1", "art-joint-anim"]],
  "(code target-hit-ground-hard)": [[46, "v1", "fact-info-target"]],
  "(anon-function 11 target2)": [[[19, 140], "s4", "target"]],
  "(anon-function 14 target2)": [[26, "f0", "float"]],
  "(code target-hide)": [
    [14, "v1", "art-joint-anim"],
    [143, "v1", "art-joint-anim"],
    [204, "v1", "art-joint-anim"],
    [258, "v1", "art-joint-anim"],
    [317, "v1", "art-joint-anim"],
    [385, "v1", "art-joint-anim"],
    [431, "v1", "art-joint-anim"],
    [488, "v1", "art-joint-anim"]
  ],
  "target-generic-event-handler": [
    [10, "v1", "float"],
    [314, "v1", "fact-info-target"],
    [321, "v1", "fact-info-target"],
    [527, "a0", "vector"],
    [681, "v1", "fact-info-target"],
    [699, "v1", "fact-info-target"],
    [866, "v1", "(state target)"],
    [894, "a0", "process"],
    [517, "v1", "float"]
  ],
  "target-dangerous-event-handler": [
    [9, "v1", "fact-info-target"],
    [20, "v1", "fact-info-target"]
  ],
  "(code target-swim-up)": [[18, "v1", "art-joint-anim"]],
  "(code target-swim-down)": [[69, "v1", "art-joint-anim"]],
  "(event target-swim-down)": [
    [[12, 99], "v1", "attack-info"],
    [88, "t0", "fact-info-target"]
  ],
  "(code target-swim-walk)": [
    [143, "v1", "art-joint-anim"],
    [58, "v1", "art-joint-anim"]
  ],
  "(code target-swim-stance)": [[33, "v1", "art-joint-anim"]],
  "(method 15 water-control)": [
    [47, "v0", "float"],
    [48, "v1", "float"]
  ],
  "(anon-function 10 water)": [
    [5, "s5", "process-drawable"],
    [28, "s5", "process-drawable"]
  ],
  "part-water-splash-callback": [[3, "v1", "float"]],
  "(event target-darkjak-bomb0)": [[51, "v1", "process"]],
  "(code target-darkjak-running-attack)": [
    [16, "v1", "float"],
    [259, "gp", "process-focusable"],
    [278, "v1", "handle"],
    [281, "v1", "handle"],
    [363, "v1", "handle"],
    [366, "v1", "handle"],
    [576, "v1", "art-joint-anim"],
    [604, "v1", "art-joint-anim"],
    [632, "v1", "art-joint-anim"],
    [672, "v1", "art-joint-anim"],
    [700, "v1", "art-joint-anim"],
    [835, "v1", "art-joint-anim"],
    [872, "f1", "float"],
    [22, "v1", "float"],
    ["_stack_", 56, "handle"],
    ["_stack_", 16, "float"]
  ],
  "target-bomb1-fire-shot": [
    [12, "v1", "handle"],
    [20, "gp", "process-focusable"]
  ],
  "(method 9 external-art-control)": [
    [173, "s4", "external-art-buffer"],
    [177, "s4", "external-art-buffer"],
    [183, "s4", "external-art-buffer"],
    [190, "s4", "external-art-buffer"]
  ],
  "(code target-darkjak-get-off)": [
    [159, "v1", "art-joint-anim"],
    [359, "v1", "art-joint-anim"],
    [472, "v1", "art-joint-anim"]
  ],
  "(anon-function 15 target-darkjak)": [
    [16, "v0", "process-focusable"],
    [82, "v1", "art-joint-anim"],
    [113, "v1", "art-joint-anim"]
  ],
  "(trans target-float)": [[130, "v1", "(state target)"]],
  "(code target-stance-look-around)": [[12, "v0", "float"]],
  "(code target-look-around)": [[21, "v0", "float"]],
  "(exit target-swim-stance)": [[51, "v0", "sound-rpc-set-param"]],
  "(exit target-swim-down)": [[56, "v0", "sound-rpc-set-param"]],
  "(method 7 water-anim)": [[14, "t9", "(function water-anim int water-anim)"]],
  "(method 26 water-anim)": [
    ["_stack_", 16, "res-tag"],
    [52, "v0", "(pointer float)"]
  ],
  "(method 7 flow-control)": [
    [19, "t9", "(function flow-control int flow-control)"]
  ],
  "water-anim-event-handler": [
    [23, "v1", "float"],
    [40, "s4", "process"],
    [50, "s5", "water-info"],
    [96, "gp", "process-focusable"],
    [116, "gp", "process-focusable"],
    [137, "gp", "process-focusable"],
    [182, "s5", "water-info"]
  ],
  "(code die crate)": [
    [6, "v1", "collide-shape"],
    [37, "v1", "process-focusable"]
  ],
  "(code notice-blue crate)": [
    [19, "v1", "process-drawable"],
    [21, "gp", "collide-shape-moving"],
    [28, "a0", "collide-shape-moving"],
    [30, "v1", "collide-shape-moving"]
  ],
  "(post fall crate)": [
    [[4, 10], "a0", "collide-shape-moving"],
    [15, "v1", "collide-shape-moving"],
    [26, "v1", "collide-shape-moving"],
    [[34, 53], "gp", "collide-shape-moving"]
  ],
  "(trans fall crate)": [
    [1, "v1", "collide-shape-moving"],
    [6, "v1", "float"],
    [8, "v1", "collide-shape-moving"],
    [24, "v1", "collide-shape-moving"],
    [32, "v1", "collide-shape-moving"],
    [34, "a0", "collide-shape-moving"],
    [37, "a0", "collide-shape-moving"]
  ],
  "(enter fall crate)": [[[35, 40], "a0", "carry-info"]],
  "(post carry crate)": [[[13, 16], "a0", "collide-shape-moving"]],
  "(event carry crate)": [[15, "a0", "vector"]],
  "(code idle crate)": [[[2, 5], "a0", "collide-shape-moving"]],
  "(code hide crate)": [
    [27, "v1", "collide-shape-moving"],
    [95, "v1", "collide-shape-moving"],
    [97, "a0", "collide-shape-moving"],
    [100, "a0", "collide-shape-moving"]
  ],
  "(code special-contents-die crate)": [[42, "v1", "collide-shape-moving"]],
  "target-send-attack": [
    ["_stack_", 96, "symbol"],
    [16, "s4", "process-focusable"],
    [[429, 444], "t1", "sound-name"]
  ],
  "(method 36 crate)": [
    [6, "a0", "collide-shape-moving"],
    [27, "a0", "collide-shape-moving"]
  ],
  "camera-rotate-to-vector": [[63, "v1", "float"]],
  "target-gun-find-track": [
    [182, "v0", "process-focusable"],
    [[192, 224], "gp", "process-focusable"],
    [[249, 475], "s5", "process-focusable"],
    [431, "a0", "process-focusable"],
    [434, "a0", "process-focusable"],
    [519, "v1", "int"],
    [520, "v1", "int"]
  ],
  "target-gun-check": [[599, "v0", "sound-rpc-set-param"]],
  "target-gun-build-track-list": [[46, "v1", "vector"]],
  "target-gun-joint-pre0": [[[131, 165], "gp", "process-focusable"]],
  "(method 28 water-anim)": [
    ["_stack_", 16, "res-tag"],
    [27, "v0", "vector"]
  ],
  "(method 7 drop-plat)": [[18, "v1", "external-art-buffer"]],
  "(method 22 gui-control)": [
    [[268, 315], "s4", "process-drawable"],
    [[275, 338], "s5", "sound-rpc-set-param"],
    [[351, 375], "s5", "sound-rpc-set-param"]
  ],
  "(method 13 sky-work)": [
    [[78, 170], "s4", "sky-work"],
    [[162, 168], "v1", "dma-packet"],
    [[221, 228], "a1", "dma-packet"],
    [[230, 239], "a1", "gs-gif-tag"],
    [243, "a1", "(pointer gs-zbuf)"],
    [245, "a1", "(pointer gs-reg64)"],
    [247, "a1", "(pointer gs-test)"],
    [249, "a1", "(pointer gs-reg64)"],
    [250, "a1", "(pointer gs-alpha)"],
    [252, "a1", "(pointer gs-reg64)"],
    [255, "a1", "(pointer gs-tex0)"],
    [257, "a1", "(pointer gs-reg64)"],
    [259, "a1", "(pointer gs-tex1)"],
    [261, "a1", "(pointer gs-reg64)"],
    [263, "a1", "(pointer gs-clamp)"],
    [265, "a1", "(pointer gs-reg64)"],
    [266, "a1", "(pointer uint64)"],
    [268, "a1", "(pointer gs-reg64)"],
    [[271, 309], "a2", "(inline-array qword)"],
    [[316, 354], "t0", "(inline-array qword)"],
    [[362, 369], "t1", "dma-packet"],
    [[371, 380], "t1", "gs-gif-tag"],
    [384, "t1", "(pointer gs-alpha)"],
    [386, "t1", "(pointer gs-reg64)"],
    [389, "t1", "(pointer gs-tex0)"],
    [391, "t1", "(pointer gs-reg64)"],
    [392, "t1", "(pointer uint64)"],
    [394, "t1", "(pointer gs-reg64)"],
    [[397, 429], "t0", "(inline-array qword)"],
    [[437, 444], "a1", "dma-packet"],
    [[446, 455], "a1", "gs-gif-tag"],
    [458, "a1", "(pointer gs-alpha)"],
    [460, "a1", "(pointer gs-reg64)"],
    [[515, 561], "t1", "(inline-array qword)"],
    [[574, 581], "a3", "dma-packet"],
    [[583, 592], "a3", "gs-gif-tag"],
    [596, "a3", "(pointer gs-alpha)"],
    [598, "a3", "(pointer gs-reg64)"],
    [601, "a3", "(pointer gs-tex0)"],
    [603, "a3", "(pointer gs-reg64)"],
    [604, "a3", "(pointer uint64)"],
    [606, "a3", "(pointer gs-reg64)"],
    [[609, 647], "v1", "(inline-array qword)"],
    [[673, 680], "a1", "dma-packet"],
    [[682, 691], "a1", "gs-gif-tag"],
    [695, "a1", "(pointer gs-zbuf)"],
    [697, "a1", "(pointer gs-reg64)"],
    [699, "a1", "(pointer gs-test)"],
    [701, "a1", "(pointer gs-reg64)"],
    [728, "a1", "(pointer gs-rgbaq)"],
    [730, "a1", "(pointer gs-reg64)"],
    [[733, 738], "v1", "(inline-array qword)"],
    [[741, 750], "v1", "(inline-array qword)"],
    [[760, 766], "v1", "dma-packet"]
  ],
  "(method 33 sky-work)": [
    [42, "s5", "int"],
    [46, "a2", "sky-work"],
    [59, "a2", "sky-work"],
    [36, "v1", "sky-work"]
  ],
  "(method 23 sky-work)": [
    [[3, 10], "a0", "dma-packet"],
    [[12, 21], "a0", "gs-gif-tag"],
    [25, "s3", "(pointer gs-test)"],
    [27, "s3", "(pointer gs-reg64)"],
    [42, "s3", "(pointer gs-tex0)"],
    [44, "s3", "(pointer gs-reg64)"],
    [46, "s3", "(pointer gs-tex1)"],
    [48, "s3", "(pointer gs-reg64)"],
    [49, "s3", "(pointer gs-clamp)"],
    [51, "s3", "(pointer gs-reg64)"],
    [53, "s3", "(pointer gs-alpha)"],
    [55, "s3", "(pointer gs-reg64)"],
    [56, "s3", "(pointer uint64)"],
    [58, "s3", "(pointer gs-reg64)"],
    [[255, 263], "s4", "dma-packet"]
  ],
  "(method 27 sky-work)": [
    [[5, 10], "a0", "dma-packet"],
    [[12, 20], "a0", "gs-gif-tag"],
    [25, "a0", "(pointer gs-alpha)"],
    [27, "a0", "(pointer gs-reg64)"],
    [[142, 149], "s4", "dma-packet"]
  ],
  "(method 34 sky-work)": [
    [[5, 10], "a0", "dma-packet"],
    [[12, 20], "a0", "gs-gif-tag"],
    [25, "a0", "(pointer gs-zbuf)"],
    [27, "a0", "(pointer gs-reg64)"],
    [29, "a0", "(pointer gs-test)"],
    [31, "a0", "(pointer gs-reg64)"],
    [33, "a0", "(pointer gs-alpha)"],
    [35, "a0", "(pointer gs-reg64)"],
    [[80, 88], "s5", "dma-packet"]
  ],
  "(method 35 sky-work)": [
    [[2, 9], "a1", "dma-packet"],
    [[11, 20], "a1", "gs-gif-tag"],
    [24, "a1", "(pointer gs-test)"],
    [26, "a1", "(pointer gs-reg64)"],
    [[66, 74], "s5", "dma-packet"]
  ],
  "(method 36 sky-work)": [
    [[7, 14], "a0", "dma-packet"],
    [[16, 26], "a0", "gs-gif-tag"],
    [62, "s2", "(pointer gs-tex0)"],
    [64, "s2", "(pointer gs-reg64)"],
    [66, "s2", "(pointer gs-tex1)"],
    [68, "s2", "(pointer gs-reg64)"],
    [70, "s2", "(pointer gs-test)"],
    [72, "s2", "(pointer gs-reg64)"],
    [74, "s2", "(pointer gs-clamp)"],
    [76, "s2", "(pointer gs-reg64)"],
    [78, "s2", "(pointer gs-alpha)"],
    [80, "s2", "(pointer gs-reg64)"],
    [[83, 177], "v1", "(inline-array qword)"]
  ],
  "draw-subtitle-image": [
    [[44, 48], "a0", "dma-packet"],
    [[49, 58], "a0", "gs-gif-tag"],
    [70, "a0", "(pointer gs-bitbltbuf)"],
    [72, "a0", "(pointer gs-reg64)"],
    [73, "a0", "(pointer gs-trxpos)"],
    [75, "a0", "(pointer gs-reg64)"],
    [81, "a0", "(pointer gs-trxreg)"],
    [83, "a0", "(pointer gs-reg64)"],
    [84, "a0", "(pointer gs-trxdir)"],
    [86, "a0", "(pointer gs-reg64)"],
    [[106, 112], "a1", "dma-packet"],
    [[113, 121], "a1", "gs-gif-tag"],
    [128, "a1", "(pointer gs-reg64)"],
    [130, "a1", "(pointer gs-alpha)"],
    [126, "a1", "(pointer gs-test)"],
    [132, "a1", "(pointer gs-reg64)"],
    [148, "a1", "(pointer gs-tex0)"],
    [150, "a1", "(pointer gs-reg64)"],
    [153, "a1", "(pointer gs-reg64)"],
    [157, "a1", "(pointer gs-reg64)"],
    [160, "a1", "(pointer gs-reg64)"],
    [151, "a1", "(pointer gs-tex1)"],
    [155, "a1", "(pointer gs-clamp)"],
    [158, "a1", "(pointer uint64)"],
    [[163, 194], "v1", "(pointer uint128)"],
    [[195, 199], "t0", "gs-gif-tag"],
    [[201, 206], "t0", "gs-gif-tag"],
    [[208, 213], "a2", "gs-gif-tag"],
    [[215, 220], "v1", "gs-gif-tag"],
    [[223, 254], "v1", "(pointer uint128)"],
    [[255, 259], "t0", "gs-gif-tag"],
    [[261, 266], "t0", "gs-gif-tag"],
    [[268, 273], "a1", "gs-gif-tag"],
    [[275, 280], "v1", "gs-gif-tag"],
    [[291, 296], "v1", "dma-packet"]
  ],
  "scene-player-init": [
    [[37, 44], "s5", "(array scene)"],
    [83, "v0", "(array scene)"]
  ],
  "connection-list-validate": [[5, "gp", "connection"]],
  "point-poly-distance-min": [[94, "f0", "float"]],
  "(method 26 nav-mesh)": [[[23, 78], "s4", "nav-engine"]],
  "compute-dir-parm": [
    [18, "f0", "float"],
    [8, "a2", "uint"],
    [10, "v1", "float"]
  ],
  "(trans idle fma-sphere)": [[39, "a2", "process-drawable"]],
  "(method 10 talker)": [[29, "t9", "(function process none)"]],
  "(exit active talker)": [[19, "s5", "process-drawable"]],
  "(method 11 speech-channel)": [
    [66, "v1", "process-drawable"],
    [223, "s4", "process-drawable"],
    [237, "s4", "process-drawable"],
    [240, "s4", "process-drawable"],
    [212, "v0", "sound-rpc-set-param"]
  ],
  "lightning-fractal-gen": [
    [37, "v1", "float"],
    [64, "v1", "float"],
    [91, "v1", "float"]
  ],
  "lightning-uniform-gen": [
    [38, "v1", "float"],
    [60, "v1", "float"],
    [82, "v1", "float"]
  ],
  "lightning-trail-uniform-gen": [
    [21, "v1", "float"],
    [43, "v1", "float"],
    [65, "v1", "float"]
  ],
  "lightning-trail-fractal-gen": [
    [52, "v1", "float"],
    [71, "v1", "float"],
    [90, "v1", "float"]
  ],
  "lightning-draw": [
    [[407, 444], "v1", "(inline-array vector)"],
    ["_stack_", 20, "(inline-array gcf-vertex)"],
    ["_stack_", 176, "gcf-control"],
    [440, "a1", "pointer"],
    [441, "a0", "pointer"],
    [438, "a1", "(pointer uint128)"],
    [439, "a0", "(pointer uint128)"],
    [[472, 487], "a0", "dma-packet"],
    [[559, 576], "a0", "dma-packet"],
    [[597, 602], "a0", "dma-packet"]
  ],
  "lightning-draw-all": [
    [39, "v1", "connection"],
    [40, "s1", "dma-buffer"]
  ],
  "(method 24 game-info)": [
    [808, "s4", "pointer"],
    [156, "s4", "pointer"],
    [360, "a1", "pointer"],
    [490, "a1", "pointer"],
    [521, "a2", "pointer"],
    [673, "v1", "pointer"],
    [97, "v1", "pointer"],
    [141, "s4", "game-save-tag"],
    [172, "s4", "game-save-tag"],
    [187, "s4", "(inline-array game-save-tag)"],
    [202, "s4", "(inline-array game-save-tag)"],
    [219, "s4", "(inline-array game-save-tag)"],
    [232, "s4", "(inline-array game-save-tag)"],
    [238, "s4", "(inline-array game-save-tag)"],
    [244, "s4", "(inline-array game-save-tag)"],
    [[250, 325], "s4", "(inline-array game-save-tag)"],
    [328, "s4", "(inline-array game-save-tag)"],
    [[342, 399], "s4", "(inline-array game-save-tag)"],
    [[411, 511], "s4", "(inline-array game-save-tag)"],
    [[539, 673], "s4", "(inline-array game-save-tag)"],
    [[701, 805], "s4", "(inline-array game-save-tag)"],
    [[4, 94], "v1", "(inline-array game-save-tag)"],
    [495, "a2", "(pointer uint8)"]
  ],
  "(method 11 game-save)": [
    [270, "s4", "pointer"],
    [[83, 97], "s4", "(inline-array game-save-tag)"],
    [107, "s4", "(inline-array game-save-tag)"],
    [[116, 267], "s4", "(inline-array game-save-tag)"]
  ],
  "(code active process-taskable)": [
    [40, "gp", "handle"],
    [71, "gp", "handle"]
  ],
  "(method 32 process-taskable)": [
    [63, "v0", "joint"],
    [[70, 80], "v1", "collide-shape-prim-group"]
  ],
  "(method 9 los-control)": [
    [54, "s1", "process-focusable"],
    [35, "s1", "process-focusable"]
  ],
  "(method 18 grid-hash)": [
    [42, "a0", "(pointer grid-hash-word)"],
    [44, "t4", "(pointer grid-hash-word)"],
    [46, "t6", "(pointer grid-hash-word)"]
  ],
  "(method 19 grid-hash)": [[46, "t6", "(pointer uint8)"]],
  "(method 15 sphere-hash)": [[5, "v0", "(function grid-hash none)"]],
  "(method 32 sphere-hash)": [[107, "v1", "float"]],
  "(method 13 carry-info)": [
    [14, "v1", "handle"],
    [22, "v0", "carry-info"],
    [11, "v1", "handle"]
  ],
  "(method 12 carry-info)": [
    [27, "s4", "collide-shape"],
    [46, "a0", "process-drawable"],
    [47, "v1", "collide-shape"],
    [52, "a1", "process-drawable"],
    [53, "a0", "collide-shape"],
    [59, "a1", "process-drawable"],
    [60, "a0", "collide-shape"]
  ],
  "(method 11 carry-info)": [
    [43, "s4", "collide-shape"],
    [211, "a0", "process-drawable"],
    [212, "v1", "collide-shape"],
    [218, "a2", "process-drawable"],
    [225, "a1", "process-drawable"],
    [231, "a0", "process-drawable"],
    [232, "v1", "collide-shape"],
    [10, "v1", "handle"],
    [20, "v1", "handle"],
    [219, "a1", "collide-shape"],
    [226, "a0", "collide-shape"]
  ],
  "(method 14 carry-info)": [
    [45, "s2", "collide-shape"],
    [158, "a0", "process-drawable"],
    [159, "v1", "collide-shape"],
    [165, "a2", "process-drawable"],
    [172, "a1", "process-drawable"],
    [178, "a0", "process-drawable"],
    [179, "v1", "collide-shape"],
    [12, "v1", "handle"],
    [22, "v1", "handle"],
    [166, "a1", "collide-shape"],
    [173, "a0", "collide-shape"],
    [151, "a0", "process-drawable"],
    [152, "v1", "collide-shape"],
    [158, "a2", "process-drawable"],
    [165, "a1", "process-drawable"],
    [171, "a0", "process-drawable"],
    [172, "v1", "collide-shape"],
    [159, "a1", "collide-shape"],
    [166, "a0", "collide-shape"]
  ],
  "(method 16 carry-info)": [[22, "v0", "carry-info"]],
  "(event idle task-arrow)": [[6, "a0", "vector"]],
  "projectile-init-by-other": [[113, "v1", "process-drawable"]],
  "(method 35 projectile)": [[5, "a1", "projectile"]],
  "target-gun-fire-blue": [[71, "a0", "projectile"]],
  "(method 24 gun-blue-shot)": [[15, "s5", "projectile"]],
  "target-gun-fire-yellow": [[28, "a0", "projectile"]],
  "target-gun-fire-red": [
    [150, "v1", "process-drawable"],
    [194, "v1", "process-drawable"],
    [197, "v1", "process-drawable"],
    [200, "v1", "process-drawable"]
  ],
  "(method 26 gun-red-shot)": [
    [43, "a0", "connection"],
    [44, "a0", "collide-shape"],
    [92, "a0", "connection"],
    [93, "a0", "collide-shape"]
  ],
  "gun-red-shot-init-by-other": [[89, "v1", "process-drawable"]],
  "(method 23 gun-red-shot)": [[10, "s4", "process-focusable"]],
  "target-gun-fire-dark": [
    [30, "a0", "projectile"],
    [60, "a0", "gun-dark-shot"]
  ],
  "process-drawable-shock-effect-bullseye": [[88, "a0", "lightning-tracker"]],
  "projectile-update-velocity-space-wars": [
    [59, "a0", "process-drawable"],
    [60, "a0", "collide-shape"]
  ],
  "cshape-reaction-blue-shot": [[15, "v1", "gun-blue-shot"]],
  "(method 10 idle-control)": [[64, "v1", "art-joint-anim"]],
  "(method 136 enemy)": [[34, "a1", "process-focusable"]],
  "(method 107 enemy)": [[17, "v0", "process-focusable"]],
  "(method 96 enemy)": [[[16, 20], "a0", "process-focusable"]],
  "(method 129 enemy)": [[18, "a1", "process-focusable"]],
  "(method 97 enemy)": [
    [16, "v1", "connection"],
    [[17, 22], "v1", "collide-shape"],
    [27, "s2", "process-focusable"],
    [65, "v1", "connection"],
    [[66, 71], "v1", "collide-shape"],
    [76, "s2", "process-focusable"],
    [112, "v1", "connection"],
    [[113, 118], "v1", "collide-shape"],
    [123, "s2", "process-focusable"]
  ],
  "(method 75 enemy)": [[9, "s2", "process-focusable"]],
  "(code notice enemy)": [[31, "v1", "art-joint-anim"]],
  "(code stare enemy)": [[23, "gp", "art-joint-anim"]],
  "(code victory enemy)": [[30, "v1", "art-joint-anim"]],
  "(method 88 enemy)": [[28, "a1", "art-joint-anim"]],
  "(code hit enemy)": [[30, "v1", "art-joint-anim"]],
  "(method 51 enemy)": [[[27, 31], "a0", "process-focusable"]],
  "(method 78 enemy)": [[11, "v1", "art-joint-anim"]],
  "(code die enemy)": [[30, "v1", "art-joint-anim"]],
  "(code die-falling enemy)": [[32, "gp", "art-joint-anim"]],
  "(code view-anims enemy)": [[20, "s4", "art-joint-anim"]],
  "(method 7 enemy)": [
    [14, "t9", "(function process-focusable int process-focusable)"]
  ],
  "nav-enemy-chase-post": [[[15, 19], "a0", "process-focusable"]],
  "nav-enemy-flee-post": [[[16, 20], "a0", "process-focusable"]],
  "nav-enemy-face-focus-post": [[[24, 28], "a0", "process-focusable"]],
  "nav-enemy-stare-post": [[[24, 28], "a0", "process-focusable"]],
  "(code active nav-enemy)": [
    [30, "v1", "art-joint-anim"],
    [127, "v1", "art-joint-anim"],
    [189, "v1", "art-joint-anim"],
    [298, "v1", "art-joint-anim"]
  ],
  "(enter notice nav-enemy)": [[[21, 25], "a0", "process-focusable"]],
  "(code notice nav-enemy)": [[31, "v1", "art-joint-anim"]],
  "(code stare nav-enemy)": [[23, "gp", "art-joint-anim"]],
  "(enter taunt nav-enemy)": [[[37, 42], "gp", "process-focusable"]],
  "(code taunt nav-enemy)": [[84, "v1", "art-joint-anim"]],
  "(enter pacing nav-enemy)": [[[103, 108], "gp", "process-focusable"]],
  "(trans pacing nav-enemy)": [[[14, 18], "a0", "process-focusable"]],
  "(code pacing nav-enemy)": [[34, "gp", "art-joint-anim"]],
  "(enter circling nav-enemy)": [[[69, 74], "gp", "process-focusable"]],
  "(trans circling nav-enemy)": [[[14, 18], "a0", "process-focusable"]],
  "(code circling nav-enemy)": [[34, "gp", "art-joint-anim"]],
  "(code hit nav-enemy)": [[30, "v1", "art-joint-anim"]],
  "(code debug-control nav-enemy)": [[28, "v1", "art-joint-anim"]],
  "(method 55 nav-enemy)": [[[74, 78], "a0", "process-focusable"]],
  "(method 161 nav-enemy)": [[[22, 27], "v1", "process-focusable"]],
  "(method 160 nav-enemy)": [
    [18, "s5", "process-focusable"],
    [[35, 40], "s5", "process-focusable"]
  ],
  "(method 32 youngsamos-npc)": [
    [61, "t9", "(function process-taskable none)"]
  ],
  "(method 35 pecker-npc)": [
    [58, "v1", "art-joint-anim"],
    [117, "v1", "art-joint-anim"]
  ],
  "(code idle scene-looper)": [[40, "gp", "handle"]],
  "(method 7 rigid-body-platform)": [
    [14, "t9", "(function rigid-body-object int rigid-body-object)"]
  ],
  "(method 53 rigid-body-platform)": [[24, "f0", "float"]],
  "(method 46 rigid-body-platform)": [
    [13, "v1", "rigid-body-control-point"],
    [30, "v1", "collide-rider"],
    [46, "s5", "process-focusable"],
    [139, "v1", "float"]
  ],
  "(method 24 remote)": [
    [16, "s4", "process-focusable"],
    [[26, 30], "s4", "process-focusable"]
  ],
  "remote-track": [[94, "gp", "process-drawable"]],
  "(trans enter remote)": [[[25, 29], "a0", "process-focusable"]],
  "(code enter remote)": [[11, "gp", "process-focusable"]],
  "(method 25 remote)": [[[8, 12], "a0", "collide-shape"]],
  "(method 25 judge)": [[[8, 12], "a0", "collide-shape"]],
  "(event wait judge)": [[63, "gp", "process-focusable"]],
  "(code idle judge)": [[39, "v0", "float"]],
  "(post sidekick-clone)": [[[474, 513], "gp", "(pointer process-drawable)"]],
  "(code target-carry-pickup)": [
    [79, "v0", "carry-info"],
    [290, "v0", "carry-info"]
  ],
  "(code target-carry-drop)": [
    [24, "v0", "carry-info"],
    [92, "v1", "art-joint-anim"],
    [158, "v0", "carry-info"],
    [273, "v0", "carry-info"]
  ],
  "(code target-carry-throw)": [
    [51, "v0", "carry-info"],
    [112, "v0", "carry-info"],
    [194, "v0", "carry-info"]
  ],
  "next-continue": [
    [4, "a2", "symbol"],
    [5, "a2", "level-load-info"],
    [12, "a3", "continue-point"]
  ],
  "(code target-continue)": [[643, "s5", "handle"]],
  "(code target-warp-in)": [[336, "v1", "art-joint-anim"]],
  "target-hit-effect": [[39, "t4", "vector"]],
  "target-hit-setup-anim": [
    [153, "v1", "art-joint-anim"],
    [225, "v1", "art-joint-anim"]
  ],
  "(code target-hit)": [[576, "v1", "art-joint-anim"]],
  "(anon-function 12 target-death)": [[[12, 19], "gp", "process-drawable"]],
  "target-death-reset": [[21, "v1", "connection"]],
  "(anon-function 3 target-death)": [[259, "v1", "art-joint-anim"]],
  "(anon-function 2 target-death)": [
    [58, "v1", "art-joint-anim"],
    [197, "v1", "art-joint-anim"],
    [141, "v1", "art-joint-anim"]
  ],
  "(anon-function 1 target-death)": [[73, "v1", "art-joint-anim"]],
  "(event target-continue)": [[18, "a0", "process"]],
  "(method 30 battle)": [
    [7, "s5", "nav-enemy"],
    [32, "a2", "nav-enemy"]
  ],
  "(method 7 battle)": [
    [15, "t9", "(function process-drawable int process-drawable)"]
  ],
  "(method 51 battle)": [[[38, 95], "s4", "touch-tracker"]],
  "(method 26 battle)": [
    [35, "a0", "connection"],
    [36, "a0", "collide-shape"],
    [84, "a0", "connection"],
    [85, "a0", "collide-shape"]
  ],
  "(method 28 battle)": [
    ["_stack_", 16, "res-tag"],
    [[21, 31], "s5", "(pointer entity-actor)"]
  ],
  "(method 29 battle)": [
    ["_stack_", 16, "res-tag"],
    ["_stack_", 32, "res-tag"]
  ],
  "(method 12 collide-cache)": [[76, "v1", "process-drawable"]],
  "collide-list-fill-bg-using-box": [
    [[207, 213], "v1", "collide-hash-scratch"],
    [223, "a0", "collide-hash-scratch"],
    [[241, 247], "v1", "collide-hash-scratch"],
    [255, "a0", "collide-hash-scratch"]
  ],
  "collide-list-fill-bg-using-line-sphere": [
    [261, "a0", "collide-hash-scratch"],
    [[279, 285], "v1", "collide-hash-scratch"],
    [[246, 251], "v1", "collide-hash-scratch"],
    [293, "a0", "collide-hash-scratch"],
    [102, "v1", "float"]
  ],
  "(method 8 collide-hash)": [
    [34, "a1", "collide-hash-scratch"],
    [50, "a2", "collide-hash-scratch"],
    [62, "a2", "collide-hash-scratch"],
    [73, "a1", "collide-hash-scratch"]
  ],
  "(method 9 collide-mesh)": [[[9, 63], "s5", "collide-mesh-tri"]],
  "(method 13 collide-mesh)": [
    [21, "a3", "(inline-array vector)"],
    [[22, 61], "a3", "vector"],
    [[20, 61], "t0", "(inline-array vector)"],
    [[76, 123], "v1", "collide-mesh-tri"]
  ],
  "(method 10 collide-mesh)": [[[13, 51], "s4", "collide-mesh-cache-tri"]],
  "(method 9 collide-mesh-cache)": [
    [[10, 83], "s4", "collide-mesh-cache-entry"]
  ],
  "(method 10 touching-list)": [[[1, 12], "s5", "touching-shapes-entry"]],
  "(method 13 touching-list)": [[[0, 77], "v0", "touching-shapes-entry"]],
  "(method 11 touching-list)": [[[0, 57], "s5", "touching-shapes-entry"]],
  "(method 12 touching-list)": [[[0, 105], "gp", "touching-shapes-entry"]],
  "(method 9 collide-edge-work)": [
    [[6, 52], "s3", "collide-edge-edge"],
    [[5, 52], "s4", "collide-edge-hold-item"]
  ],
  "(method 20 collide-edge-work)": [
    [100, "a0", "collide-shape-moving"],
    [179, "v1", "int"],
    [179, "a1", "int"]
  ],
  "(method 13 collide-edge-work)": [[[8, 119], "s1", "collide-edge-edge"]],
  "(method 9 collide-edge-edge)": [[20, "a0", "collide-shape-moving"]],
  "(method 13 ocean)": [
    [248, "v1", "dma-packet"],
    [249, "v1", "dma-packet"],
    [250, "v1", "dma-packet"],
    [318, "v1", "dma-packet"],
    [319, "v1", "dma-packet"],
    [320, "v1", "dma-packet"]
  ],
  "(method 19 ocean)": [
    [[2, 8], "a0", "dma-packet"],
    [[11, 17], "a0", "gs-gif-tag"],
    [22, "s4", "(pointer gs-test)"],
    [24, "s4", "(pointer gs-reg64)"],
    [26, "s4", "(pointer gs-alpha)"],
    [28, "s4", "(pointer gs-reg64)"],
    [41, "s4", "(pointer gs-tex0)"],
    [43, "s4", "(pointer gs-reg64)"],
    [45, "s4", "(pointer gs-tex1)"],
    [47, "s4", "(pointer gs-reg64)"],
    [49, "s4", "(pointer gs-texa)"],
    [51, "s4", "(pointer gs-reg64)"],
    [53, "s4", "(pointer gs-miptbp)"],
    [55, "s4", "(pointer gs-reg64)"],
    [57, "s4", "(pointer gs-miptbp)"],
    [59, "s4", "(pointer gs-reg64)"],
    [60, "s4", "(pointer gs-clamp)"],
    [62, "s4", "(pointer gs-reg64)"],
    [64, "s4", "(pointer gs-fogcol)"],
    [66, "s4", "(pointer gs-reg64)"]
  ],
  "(method 20 ocean)": [
    [[3, 7], "a0", "dma-packet"],
    [[13, 16], "a0", "gs-gif-tag"],
    [22, "a0", "(pointer gs-texa)"],
    [24, "a0", "(pointer gs-reg64)"]
  ],
  "(method 22 ocean)": [[[3, 11], "a0", "dma-packet"]],
  "(method 23 ocean)": [[[3, 11], "a0", "dma-packet"]],
  "(method 25 ocean)": [[[8, 16], "a1", "dma-packet"]],
  "(method 26 ocean)": [
    [[11, 19], "a3", "dma-packet"],
    [[30, 38], "a2", "dma-packet"]
  ],
  "(method 27 ocean)": [
    [[19, 27], "a0", "dma-packet"],
    [30, "s3", "matrix"],
    [[49, 54], "s2", "vector"]
  ],
  "(method 28 ocean)": [
    [[43, 51], "a0", "dma-packet"],
    [66, "a2", "(pointer int16)"],
    [[81, 89], "a1", "vector4w"],
    [[90, 98], "v1", "vector4w"],
    [[111, 127], "t0", "vector4w"],
    [[130, 268], "a1", "(inline-array vector4w)"]
  ],
  "(method 29 ocean)": [
    [[5, 9], "a0", "dma-packet"],
    [[15, 18], "a0", "gs-gif-tag"],
    [23, "a0", "(pointer gs-test)"],
    [25, "a0", "(pointer gs-reg64)"],
    [[36, 41], "a0", "dma-packet"],
    [91, "a1", "(pointer int16)"]
  ],
  "(method 30 ocean)": [[29, "a0", "(pointer uint8)"]],
  "(method 31 ocean)": [[32, "a0", "(pointer int32)"]],
  "(method 32 ocean)": [
    [31, "t0", "(pointer int32)"],
    [47, "a2", "(pointer uint8)"],
    [55, "v1", "(pointer int8)"]
  ],
  "(method 33 ocean)": [
    [[52, 60], "a0", "dma-packet"],
    [[63, 67], "v1", "vector4w"],
    [[93, 232], "v1", "(inline-array vector4w)"],
    [[245, 253], "a0", "dma-packet"]
  ],
  "(method 34 ocean)": [
    [[44, 52], "a0", "dma-packet"],
    [[61, 65], "v1", "vector4w"],
    [[68, 147], "v1", "(inline-array vector4w)"],
    [[166, 174], "a0", "dma-packet"]
  ],
  "(method 36 ocean)": [["_stack_", 48, "ocean-trans-mask"]],
  "(method 38 ocean)": [
    [104, "a1", "(pointer int32)"],
    [108, "a3", "(pointer uint8)"],
    [110, "a1", "(pointer int32)"]
  ],
  "(method 39 ocean)": [
    [[7, 15], "a0", "dma-packet"],
    [[17, 51], "v1", "matrix"]
  ],
  "(method 40 ocean)": [["_stack_", 40, "ocean-trans-mask"]],
  "(method 41 ocean)": [[[3, 11], "a0", "dma-packet"]],
  "(method 42 ocean)": [[[3, 11], "a0", "dma-packet"]],
  "(method 45 ocean)": [
    [[19, 27], "a1", "dma-packet"],
    [30, "s3", "matrix"],
    [[47, 52], "s2", "vector"]
  ],
  "(method 48 ocean)": [[[8, 16], "a1", "dma-packet"]],
  "(method 49 ocean)": [[24, "a0", "(pointer uint8)"]],
  "(method 51 ocean)": [
    [39, "a0", "(pointer uint8)"],
    [47, "v1", "(pointer uint8)"]
  ],
  "(method 52 ocean)": [
    [[54, 68], "a2", "dma-packet"],
    [[82, 87], "a0", "dma-packet"],
    [99, "v1", "(pointer uint64)"]
  ],
  "(method 53 ocean)": [
    [[52, 60], "a0", "dma-packet"],
    [[62, 67], "v1", "vector4w"],
    [[70, 149], "v1", "(inline-array vector4w)"],
    [[162, 170], "a0", "dma-packet"]
  ],
  "(method 57 ocean)": [
    [[7, 15], "a0", "dma-packet"],
    [[18, 28], "a0", "vector"],
    [[28, 39], "a0", "vector"],
    [[39, 50], "a0", "vector"],
    [[51, 62], "v1", "vector"]
  ],
  "(method 59 ocean)": [
    [[22, 27], "a0", "dma-packet"],
    [195, "t3", "(pointer uint8)"]
  ],
  "(method 60 ocean)": [[[3, 191], "s4", "(inline-array ocean-vertex)"]],
  "(method 61 ocean)": [[[3, 194], "s4", "(inline-array ocean-vertex)"]],
  "(method 62 ocean)": [[[3, 193], "s4", "(inline-array ocean-vertex)"]],
  "(method 63 ocean)": [[[3, 200], "s4", "(inline-array ocean-vertex)"]],
  "(method 64 ocean)": [[[3, 228], "s5", "(inline-array ocean-vertex)"]],
  "(method 65 ocean)": [[[3, 234], "s5", "(inline-array ocean-vertex)"]],
  "(method 66 ocean)": [[[3, 234], "s4", "(inline-array ocean-vertex)"]],
  "(method 67 ocean)": [[[3, 240], "s4", "(inline-array ocean-vertex)"]],
  "(method 68 ocean)": [[[4, 179], "s3", "(inline-array ocean-vertex)"]],
  "(method 69 ocean)": [[[59, 66], "gp", "dma-packet"]],
  "(method 71 ocean)": [[[8, 16], "a1", "dma-packet"]],
  "(method 72 ocean)": [[[2, 6], "v1", "(inline-array vector4w)"]],
  "(method 73 ocean)": [[[6, 11], "a0", "dma-packet"]],
  "(method 74 ocean)": [
    [[6, 11], "a0", "dma-packet"],
    [[19, 24], "a0", "dma-packet"]
  ],
  "(method 75 ocean)": [[[3, 8], "a0", "dma-packet"]],
  "(method 76 ocean)": [[[3, 8], "a0", "dma-packet"]],
  "(method 77 ocean)": [[[3, 8], "a0", "dma-packet"]],
  "(method 78 ocean)": [
    [[20, 24], "a0", "dma-packet"],
    [[27, 33], "a0", "gs-gif-tag"],
    [38, "a0", "(pointer gs-test)"],
    [40, "a0", "(pointer gs-reg64)"],
    [42, "a0", "(pointer gs-alpha)"],
    [44, "a0", "(pointer gs-reg64)"],
    [45, "a0", "(pointer gs-tex1)"],
    [47, "a0", "(pointer gs-reg64)"],
    [[58, 63], "a0", "dma-packet"]
  ],
  "(method 79 ocean)": [
    [[13, 17], "a0", "dma-packet"],
    [[23, 26], "a0", "gs-gif-tag"],
    [31, "s3", "(pointer gs-test)"],
    [33, "s3", "(pointer gs-reg64)"],
    [35, "s3", "(pointer gs-alpha)"],
    [37, "s3", "(pointer gs-reg64)"],
    [51, "s3", "(pointer gs-tex0)"],
    [53, "s3", "(pointer gs-reg64)"],
    [55, "s3", "(pointer gs-tex1)"],
    [57, "s3", "(pointer gs-reg64)"],
    [58, "s3", "(pointer gs-clamp)"],
    [60, "s3", "(pointer gs-reg64)"],
    [61, "s3", "(pointer uint64)"],
    [63, "s3", "(pointer gs-reg64)"],
    [[66, 81], "v1", "(inline-array vector4w)"],
    [[95, 99], "a0", "dma-packet"],
    [[105, 108], "a0", "gs-gif-tag"],
    [125, "s3", "(pointer gs-tex0)"],
    [127, "s3", "(pointer gs-reg64)"],
    [128, "s3", "(pointer uint64)"],
    [130, "s3", "(pointer gs-reg64)"],
    [[133, 148], "v1", "(inline-array vector4w)"],
    [[162, 166], "a0", "dma-packet"],
    [[172, 175], "a0", "gs-gif-tag"],
    [192, "s3", "(pointer gs-tex0)"],
    [194, "s3", "(pointer gs-reg64)"],
    [195, "s3", "(pointer uint64)"],
    [197, "s3", "(pointer gs-reg64)"],
    [[200, 215], "v1", "(inline-array vector4w)"],
    [[229, 233], "a0", "dma-packet"],
    [[239, 242], "a0", "gs-gif-tag"],
    [259, "s3", "(pointer gs-tex0)"],
    [261, "s3", "(pointer gs-reg64)"],
    [262, "s3", "(pointer uint64)"],
    [264, "s3", "(pointer gs-reg64)"],
    [[267, 282], "v1", "(inline-array vector4w)"],
    [[296, 300], "a0", "dma-packet"],
    [[306, 309], "a0", "gs-gif-tag"],
    [326, "s3", "(pointer gs-tex0)"],
    [328, "s3", "(pointer gs-reg64)"],
    [329, "s3", "(pointer uint64)"],
    [331, "s3", "(pointer gs-reg64)"],
    [[333, 349], "v1", "(inline-array vector4w)"],
    [[360, 373], "v1", "(inline-array vector4w)"]
  ],
  "(method 81 ocean)": [
    [[13, 17], "a0", "dma-packet"],
    [[23, 26], "a0", "gs-gif-tag"],
    [31, "s3", "(pointer gs-test)"],
    [33, "s3", "(pointer gs-reg64)"],
    [35, "s3", "(pointer gs-alpha)"],
    [37, "s3", "(pointer gs-reg64)"],
    [51, "s3", "(pointer gs-tex0)"],
    [53, "s3", "(pointer gs-reg64)"],
    [55, "s3", "(pointer gs-tex1)"],
    [57, "s3", "(pointer gs-reg64)"],
    [58, "s3", "(pointer gs-clamp)"],
    [60, "s3", "(pointer gs-reg64)"],
    [61, "s3", "(pointer uint64)"],
    [63, "s3", "(pointer gs-reg64)"],
    [[66, 81], "v1", "(inline-array vector4w)"],
    [[87, 91], "a0", "dma-packet"],
    [[97, 100], "a0", "gs-gif-tag"],
    [106, "a0", "(pointer gs-bitbltbuf)"],
    [108, "a0", "(pointer gs-reg64)"],
    [109, "a0", "(pointer gs-trxpos)"],
    [111, "a0", "(pointer gs-reg64)"],
    [113, "a0", "(pointer gs-trxreg)"],
    [115, "a0", "(pointer gs-reg64)"],
    [116, "a0", "(pointer gs-trxdir)"],
    [118, "a0", "(pointer gs-reg64)"],
    [[121, 126], "v1", "(inline-array vector4w)"],
    [[146, 150], "a0", "dma-packet"],
    [[156, 159], "a0", "gs-gif-tag"],
    [163, "s3", "(pointer gs-alpha)"],
    [165, "s3", "(pointer gs-reg64)"],
    [179, "s3", "(pointer gs-tex0)"],
    [181, "s3", "(pointer gs-reg64)"],
    [182, "s3", "(pointer gs-tex1)"],
    [184, "s3", "(pointer gs-reg64)"],
    [185, "s3", "(pointer gs-clamp)"],
    [187, "s3", "(pointer gs-reg64)"],
    [188, "s3", "(pointer uint64)"],
    [190, "s3", "(pointer gs-reg64)"],
    [[193, 215], "v1", "(inline-array vector4w)"],
    [[221, 225], "a0", "dma-packet"],
    [[231, 234], "a0", "gs-gif-tag"],
    [239, "a0", "(pointer gs-alpha)"],
    [241, "a0", "(pointer gs-reg64)"],
    [243, "a0", "(pointer gs-tex1)"],
    [245, "a0", "(pointer gs-reg64)"],
    [246, "a0", "(pointer uint64)"],
    [248, "a0", "(pointer gs-reg64)"],
    [[251, 273], "v1", "(inline-array vector4w)"],
    [[287, 291], "a0", "dma-packet"],
    [[297, 300], "a0", "gs-gif-tag"],
    [305, "s3", "(pointer gs-alpha)"],
    [307, "s3", "(pointer gs-reg64)"],
    [320, "s3", "(pointer gs-tex0)"],
    [322, "s3", "(pointer gs-reg64)"],
    [324, "s3", "(pointer gs-tex1)"],
    [326, "s3", "(pointer gs-reg64)"],
    [327, "s3", "(pointer uint64)"],
    [329, "s3", "(pointer gs-reg64)"],
    [[332, 354], "v1", "(inline-array vector4w)"],
    [[376, 381], "a3", "dma-packet"],
    [[387, 390], "a3", "gs-gif-tag"],
    [394, "a3", "(pointer gs-xy-offset)"],
    [396, "a3", "(pointer gs-reg64)"],
    [406, "a3", "(pointer gs-frame)"],
    [408, "a3", "(pointer gs-reg64)"],
    [416, "a3", "(pointer gs-scissor)"],
    [418, "a3", "(pointer gs-reg64)"],
    [420, "a3", "(pointer gs-test)"],
    [422, "a3", "(pointer gs-reg64)"],
    [424, "a3", "(pointer gs-alpha)"],
    [426, "a3", "(pointer gs-reg64)"],
    [440, "a3", "(pointer gs-tex0)"],
    [442, "a3", "(pointer gs-reg64)"],
    [443, "a3", "(pointer uint64)"],
    [445, "a3", "(pointer gs-reg64)"],
    [448, "a3", "(pointer gs-texa)"],
    [450, "a3", "(pointer gs-reg64)"],
    [452, "a3", "(pointer gs-tex1)"],
    [454, "a3", "(pointer gs-reg64)"],
    [455, "a3", "(pointer uint64)"],
    [457, "a3", "(pointer gs-reg64)"],
    [459, "a3", "(pointer gs-prim)"],
    [460, "a3", "(pointer gs-reg64)"],
    [[469, 473], "t1", "dma-packet"],
    [[479, 482], "t1", "gs-gif-tag"],
    [492, "t1", "(pointer gs-xyz)"],
    [494, "t1", "(pointer gs-reg64)"],
    [499, "t1", "(pointer gs-xyz)"],
    [501, "t1", "(pointer gs-reg64)"],
    [511, "t1", "(pointer gs-xyz)"],
    [513, "t1", "(pointer gs-reg64)"],
    [522, "t1", "(pointer gs-xyz)"],
    [524, "t1", "(pointer gs-reg64)"],
    [[536, 540], "a3", "dma-packet"],
    [[546, 549], "a3", "gs-gif-tag"],
    [563, "a3", "(pointer gs-frame)"],
    [565, "a3", "(pointer gs-reg64)"],
    [581, "a3", "(pointer gs-tex0)"],
    [583, "a3", "(pointer gs-reg64)"],
    [585, "a3", "(pointer gs-prim)"],
    [586, "a3", "(pointer gs-reg64)"],
    [[594, 598], "a1", "dma-packet"],
    [[604, 607], "a1", "gs-gif-tag"],
    [617, "a1", "(pointer gs-xyz)"],
    [619, "a1", "(pointer gs-reg64)"],
    [624, "a1", "(pointer gs-xyz)"],
    [626, "a1", "(pointer gs-reg64)"],
    [636, "a1", "(pointer gs-xyz)"],
    [638, "a1", "(pointer gs-reg64)"],
    [647, "a1", "(pointer gs-xyz)"],
    [649, "a1", "(pointer gs-reg64)"]
  ],
  "(method 82 ocean)": [
    [[10, 14], "a0", "dma-packet"],
    [[20, 23], "a0", "gs-gif-tag"],
    [28, "s3", "(pointer gs-test)"],
    [30, "s3", "(pointer gs-reg64)"],
    [32, "s3", "(pointer gs-alpha)"],
    [34, "s3", "(pointer gs-reg64)"],
    [54, "s3", "(pointer gs-tex0)"],
    [56, "s3", "(pointer gs-reg64)"],
    [58, "s3", "(pointer gs-tex1)"],
    [60, "s3", "(pointer gs-reg64)"],
    [62, "s3", "(pointer gs-clamp)"],
    [64, "s3", "(pointer gs-reg64)"],
    [65, "s3", "(pointer uint64)"],
    [67, "s3", "(pointer gs-reg64)"],
    [[70, 90], "v1", "(inline-array vector4w)"],
    [[103, 107], "a0", "dma-packet"],
    [[113, 116], "a0", "gs-gif-tag"],
    [121, "s3", "(pointer gs-test)"],
    [123, "s3", "(pointer gs-reg64)"],
    [124, "s3", "(pointer gs-alpha)"],
    [126, "s3", "(pointer gs-reg64)"],
    [144, "s3", "(pointer gs-tex0)"],
    [146, "s3", "(pointer gs-reg64)"],
    [147, "s3", "(pointer gs-tex1)"],
    [149, "s3", "(pointer gs-reg64)"],
    [151, "s3", "(pointer gs-clamp)"],
    [153, "s3", "(pointer gs-reg64)"],
    [154, "s3", "(pointer uint64)"],
    [156, "s3", "(pointer gs-reg64)"],
    [[159, 179], "v1", "(inline-array vector4w)"]
  ],
  "(method 83 ocean)": [
    [[13, 17], "a0", "dma-packet"],
    [[23, 26], "a0", "gs-gif-tag"],
    [31, "s1", "(pointer gs-alpha)"],
    [33, "s1", "(pointer gs-reg64)"],
    [53, "s1", "(pointer gs-tex0)"],
    [55, "s1", "(pointer gs-reg64)"],
    [57, "s1", "(pointer gs-clamp)"],
    [59, "s1", "(pointer gs-reg64)"],
    [60, "s1", "(pointer uint64)"],
    [62, "s1", "(pointer gs-reg64)"],
    [69, "v1", "(pointer uint128)"],
    [[97, 115], "s1", "(inline-array vector4w)"]
  ],
  "(method 84 ocean)": [[[66, 92], "t1", "(inline-array vector4w)"]],
  "(method 85 ocean)": [
    [[5, 9], "a0", "dma-packet"],
    [[15, 18], "a0", "gs-gif-tag"],
    [23, "a0", "(pointer gs-alpha)"],
    [25, "a0", "(pointer gs-reg64)"],
    [32, "v1", "(pointer uint128)"],
    [[89, 118], "s0", "(inline-array vector4w)"],
    [[128, 137], "s4", "(pointer uint128)"],
    [[128, 137], "v1", "(pointer uint128)"]
  ],
  "(method 88 ocean)": [
    [[5, 9], "a0", "dma-packet"],
    [[15, 18], "a0", "gs-gif-tag"],
    [23, "s3", "(pointer gs-test)"],
    [25, "s3", "(pointer gs-reg64)"],
    [39, "s3", "(pointer gs-tex0)"],
    [41, "s3", "(pointer gs-reg64)"],
    [43, "s3", "(pointer gs-tex1)"],
    [45, "s3", "(pointer gs-reg64)"],
    [46, "s3", "(pointer gs-clamp)"],
    [48, "s3", "(pointer gs-reg64)"],
    [50, "s3", "(pointer gs-alpha)"],
    [52, "s3", "(pointer gs-reg64)"],
    [53, "s3", "(pointer uint64)"],
    [55, "s3", "(pointer gs-reg64)"],
    [[227, 232], "a0", "(inline-array vector4w)"],
    [[244, 270], "a1", "(inline-array vector4w)"],
    [[282, 288], "a0", "(inline-array vector4w)"],
    [[299, 324], "a1", "(inline-array vector4w)"]
  ],
  "(method 89 ocean)": [
    [[39, 43], "a0", "dma-packet"],
    [[49, 52], "a0", "gs-gif-tag"],
    [57, "a0", "(pointer gs-test)"],
    [59, "a0", "(pointer gs-reg64)"],
    [61, "a0", "(pointer gs-alpha)"],
    [63, "a0", "(pointer gs-reg64)"],
    [64, "a0", "(pointer uint64)"],
    [66, "a0", "(pointer gs-reg64)"],
    [[69, 87], "v1", "(inline-array vector4w)"],
    [[88, 93], "a0", "(inline-array vector4w)"],
    [[93, 101], "v1", "(inline-array vector4w)"],
    [[107, 111], "a0", "dma-packet"],
    [[117, 120], "a0", "gs-gif-tag"],
    [125, "a0", "(pointer gs-xy-offset)"],
    [127, "a0", "(pointer gs-reg64)"],
    [130, "a0", "(pointer gs-texa)"],
    [132, "a0", "(pointer gs-reg64)"],
    [133, "a0", "(pointer uint64)"],
    [135, "a0", "(pointer gs-reg64)"],
    [[138, 144], "v1", "adgif-shader"],
    [[234, 240], "v1", "adgif-shader"],
    [[295, 299], "a0", "dma-packet"],
    [[305, 308], "a0", "gs-gif-tag"],
    [313, "s3", "(pointer gs-alpha)"],
    [315, "s3", "(pointer gs-reg64)"],
    [334, "s3", "(pointer gs-tex0)"],
    [336, "s3", "(pointer gs-reg64)"],
    [338, "s3", "(pointer gs-tex1)"],
    [340, "s3", "(pointer gs-reg64)"],
    [342, "s3", "(pointer gs-clamp)"],
    [344, "s3", "(pointer gs-reg64)"],
    [346, "s3", "(pointer gs-rgbaq)"],
    [348, "s3", "(pointer gs-reg64)"],
    [349, "s3", "(pointer uint64)"],
    [351, "s3", "(pointer gs-reg64)"],
    [[357, 361], "a0", "dma-packet"],
    [[367, 370], "a0", "gs-gif-tag"],
    [374, "a0", "(pointer gs-tex1)"],
    [376, "a0", "(pointer gs-reg64)"],
    [377, "a0", "(pointer uint64)"],
    [379, "a0", "(pointer gs-reg64)"],
    [[382, 421], "v1", "(inline-array vector4w)"]
  ],
  "(method 90 ocean)": [[0, "a2", "(pointer int32)"]],
  "(method 18 collide-shape-prim-group)": [
    [[3, 32], "s4", "collide-shape-prim"]
  ],
  "(method 19 collide-shape-prim)": [[[3, 32], "s4", "collide-shape-prim"]],
  "collide-shape-draw-debug-marks": [
    [24, "v1", "connection"],
    [[24, 41], "a0", "collide-shape"],
    [56, "v1", "connection"],
    [[56, 70], "a0", "collide-shape"],
    [88, "v1", "connection"],
    [[88, 104], "a0", "collide-shape"]
  ],
  "(method 18 collide-shape-prim-sphere)": [
    [79, "s4", "collide-shape-prim-mesh"]
  ],
  "(method 56 collide-shape-moving)": [
    [68, "a0", "process-focusable"],
    [153, "a0", "process-focusable"]
  ],
  "(method 66 collide-shape-moving)": [[[29, 58], "s0", "collide-cache-prim"]],
  "(method 36 collide-shape)": [[[1, 40], "v1", "collide-shape-prim"]],
  "(method 38 collide-shape)": [
    [[42, 80], "s5", "collide-shape-prim-mesh"],
    [34, "v0", "(array collide-mesh)"]
  ],
  "(method 45 collide-shape)": [
    [28, "a0", "connection"],
    [29, "a0", "collide-shape"],
    [79, "a0", "connection"],
    [80, "a0", "collide-shape-moving"],
    [[224, 235], "s1", "collide-shape-moving"]
  ],
  "(method 40 collide-shape)": [
    [30, "a0", "connection"],
    [31, "a0", "collide-shape"],
    [79, "a0", "connection"],
    [80, "a0", "collide-shape-moving"],
    [156, "s4", "(pointer uint64)"]
  ],
  "(method 12 collide-shape-prim-group)": [
    [[12, 43], "s4", "collide-shape-prim"]
  ],
  "(method 13 collide-shape-prim)": [[[12, 43], "s4", "collide-shape-prim"]],
  "(method 12 collide-shape-prim-sphere)": [
    [17, "gp", "collide-shape-prim-mesh"]
  ],
  "(method 50 collide-shape)": [[[30, 100], "gp", "process-focusable"]],
  "cshape-reaction-update-state": [["_stack_", 56, "collide-status"]],
  "(method 17 collide-shape-prim-mesh)": [
    [[6, 11], "s2", "collide-shape-prim-group"]
  ],
  "(method 35 collide-shape)": [
    [27, "a0", "connection"],
    [28, "a0", "collide-shape"],
    [76, "a0", "connection"],
    [77, "a0", "collide-shape"]
  ],
  "(method 44 collide-shape)": [[25, "a0", "process-drawable"]],
  // placeholder
  "placeholder-do-not-add-below": [],
  "(method 38 guard-lazer-shot)": [[[33, 37], "a0", "process-focusable"]],
  "(method 28 metalhead-shot)": [
    [29, "s5", "process-drawable"],
    [32, "s5", "process-drawable"],
    [10, "v0", "sound-rpc-set-param"]
  ],
  "(event impact metalhead-grenade-shot)": [
    [11, "s4", "process-drawable"],
    [28, "s4", "collide-shape"]
  ],
  "(trans active guard-conversation)": [[18, "a0", "nav-enemy"]],
  "(method 11 guard-conversation)": [
    ["_stack_", 16, "res-tag"],
    [75, "v0", "(pointer actor-group)"],
    [128, "v1", "nav-enemy"]
  ],
  "(code come-down transport-level)": [[14, "v1", "art-joint-anim"]],
  "(code idle transport-level)": [[29, "v1", "art-joint-anim"]],
  "(code leave transport-level)": [[44, "v1", "art-joint-anim"]],
  "(method 74 crimson-guard-level)": [[[95, 99], "v1", "process-focusable"]],
  "(method 200 crimson-guard-level)": [
    [15, "s5", "process-focusable"],
    [35, "s5", "process-focusable"]
  ],
  "(code notice crimson-guard-level)": [[31, "v1", "art-joint-anim"]],
  "(trans blast-hostile crimson-guard-level)": [
    [[62, 66], "a0", "process-focusable"]
  ],
  "(trans grenade-hostile crimson-guard-level)": [
    [[62, 66], "a0", "process-focusable"]
  ],
  "(code arrest crimson-guard-level)": [
    [29, "v1", "art-joint-anim"],
    [168, "v1", "art-joint-anim"],
    [103, "v1", "art-joint-anim"]
  ],
  "(code gun-shoot crimson-guard-level)": [
    [28, "v1", "art-joint-anim"],
    [[91, 97], "v1", "process-drawable"],
    [324, "v1", "art-joint-anim"]
  ],
  "(code close-attack crimson-guard-level)": [[14, "v1", "art-joint-anim"]],
  "(code attack crimson-guard-level)": [
    [257, "a0", "process-focusable"],
    [535, "v1", "art-joint-anim"],
    [286, "v1", "art-joint-anim"],
    [334, "v1", "collide-shape-prim-group"],
    [426, "v1", "collide-shape-prim-group"],
    [463, "v1", "art-joint-anim"],
    [78, "v1", "art-joint-anim"],
    [146, "v1", "art-joint-anim"]
  ],
  "(code get-up-front crimson-guard-level)": [[20, "v1", "art-joint-anim"]],
  "(code get-up-back crimson-guard-level)": [[20, "v1", "art-joint-anim"]],
  "(code roll-right crimson-guard-level)": [
    [[95, 99], "a0", "process-focusable"],
    [[182, 186], "a0", "process-focusable"]
  ],
  "(code roll-left crimson-guard-level)": [
    [[95, 99], "a0", "process-focusable"],
    [[182, 186], "a0", "process-focusable"]
  ],
  "(method 77 crimson-guard-level)": [
    [42, "a1", "art-joint-anim"],
    [100, "a1", "art-joint-anim"],
    [129, "a1", "art-joint-anim"],
    [160, "v1", "art-joint-anim"],
    [196, "a1", "art-joint-anim"],
    [90, "v1", "(array int32)"]
  ],
  "(method 78 crimson-guard-level)": [
    [18, "a1", "art-joint-anim"],
    [72, "a1", "art-joint-anim"],
    [104, "a1", "art-joint-anim"],
    [136, "v1", "art-joint-anim"],
    [175, "a1", "art-joint-anim"],
    [62, "v1", "(array int32)"]
  ],
  "(code die-falling crimson-guard-level)": [
    [29, "gp", "art-joint-anim"],
    [520, "v1", "art-joint-anim"],
    [168, "v1", "art-joint-anim"],
    [267, "v1", "art-joint-anim"],
    [366, "v1", "art-joint-anim"],
    [463, "v1", "art-joint-anim"]
  ],
  "(method 10 grid-hash)": [[12, "a0", "(pointer uint128)"]],
  "(method 24 grid-hash)": [
    [78, "v1", "(pointer uint128)"],
    [191, "t0", "(pointer int8)"],
    [195, "a2", "(pointer uint8)"],
    [237, "v1", "(pointer uint128)"]
  ],
  "(method 11 grid-hash)": [
    [[141, 147], "t6", "pointer"],
    [128, "t1", "pointer"],
    [149, "t4", "pointer"],
    [152, "t1", "pointer"]
  ],
  "(method 27 sphere-hash)": [[44, "s2", "(pointer int8)"]],
  "(method 9 actor-hash-buckets)": [
    [19, "v1", "connection"],
    [[16, 160], "s4", "collide-shape"],
    [76, "s4", "collide-shape"],
    [108, "v1", "connection"]
  ],
  "(method 12 flow-control)": [
    [23, "a0", "connection"],
    [24, "a0", "collide-shape"],
    [71, "a0", "connection"],
    [72, "a0", "collide-shape"]
  ],
  "(method 10 flow-control)": [["_stack_", 32, "flow-section"]],
  "(method 9 lod-set)": [["_stack_", 16, "res-tag"]],
  "execute-math-engine": [[[15, 28], "v1", "process-drawable"]],
  "(method 14 draw-control)": [
    [13, "v1", "process-drawable"],
    [[58, 64], "t9", "(function object object object none)"]
  ],
  "(method 17 process-drawable)": [[7, "v1", "collide-shape"]],
  "(method 10 process-drawable)": [[32, "a0", "collide-shape"]],
  "(code process-drawable-art-error)": [[[18, 50], "v1", "collide-shape"]],
  "(method 18 process-drawable)": [[1, "v1", "pointer"]],
  "skeleton-group->draw-control": [[[239, 249], "v1", "process-drawable"]],
  "(method 14 process-drawable)": [
    [[124, 129], "s5", "collide-shape"],
    [111, "v1", "vector"]
  ],
  "ja-channel-push!": [
    [35, "v1", "int"],
    [35, "a0", "int"]
  ],
  "joint-control-reset!": [
    [3, "a1", "int"],
    [5, "a0", "int"],
    [7, "a1", "int"],
    [[11, 35], "v1", "joint-control-channel"]
  ],
  "ja-blend-eval": [[[3, 26], "s5", "joint-control-channel"]],
  "(method 9 joint-control)": [
    [[12, 68], "s3", "joint-control-channel"],
    [[13, 70], "s5", "(pointer float)"]
  ],
  "(method 10 top-anim-joint-control)": [
    [5, "a0", "process-drawable"],
    [162, "s2", "art-joint-anim"]
  ],
  "transform-and-sleep": [[[9, 13], "a0", "collide-shape"]],
  "transform-and-sleep-code": [[[9, 13], "a0", "collide-shape"]],
  "transform-post": [[[2, 6], "a0", "collide-shape"]],
  "rider-trans": [[[0, 4], "a0", "collide-shape"]],
  "rider-post": [[[3, 17], "gp", "collide-shape"]],
  "pusher-post": [[[2, 14], "gp", "collide-shape"]],
  "birth-func-vector-orient": [[[7, 23], "s3", "sprite-vec-data-2d"]],
  "process-drawable-burn-effect": [
    [28, "a0", "process-drawable"],
    [108, "v1", "process-drawable"],
    [49, "a0", "process-drawable"],
    [64, "a0", "process-drawable"]
  ],
  "process-drawable2-shock-effect": [[59, "v0", "lightning-tracker"]],
  "process-drawable-shock-effect": [[156, "v0", "lightning-tracker"]],
  "(method 12 top-anim-joint-control)": [
    [8, "a1", "art-joint-anim"],
    [40, "a1", "art-joint-anim"]
  ],
  "(method 13 draw-control)": [[44, "a0", "process-drawable"]],
  "target-collision-reaction": [
    [349, "v1", "collide-shape-prim"],
    [400, "a0", "process-focusable"],
    [573, "a0", "process-focusable"],
    [579, "a0", "process-focusable"],
    ["_stack_", 96, "collide-status"],
    ["_stack_", 104, "cshape-reaction-flags"]
  ],
  "cspace-inspect-tree": [[[27, 89], "s2", "cspace"]],
  "poly-find-nearest-edge": [
    [8, "f0", "float"],
    [12, "f0", "float"]
  ],
  "(anon-function 15 target-anim)": [
    [103, "gp", "art-joint-anim"],
    [161, "gp", "art-joint-anim"],
    [161, "v1", "art-joint-anim"],
    [213, "v1", "art-joint-anim"]
  ],
  "(anon-function 14 target-anim)": [
    [52, "a1", "art-joint-anim"],
    [186, "v1", "art-joint-anim"]
  ],
  "(anon-function 13 target-anim)": [[127, "a1", "art-joint-anim"]],
  "target-stance-anim": [
    [98, "v1", "art-joint-anim"],
    [164, "v1", "art-joint-anim"],
    [261, "v1", "art-joint-anim"],
    [385, "a1", "art-joint-anim"],
    [475, "a1", "art-joint-anim"],
    [635, "v1", "art-joint-anim"],
    [772, "v1", "art-joint-anim"],
    [1047, "v1", "art-joint-anim"]
  ],
  "target-stance-push": [
    [73, "v1", "art-joint-anim"],
    [125, "v1", "art-joint-anim"]
  ],
  "target-falling-anim": [[61, "v1", "art-joint-anim"]],
  "(anon-function 8 target-anim)": [
    [79, "v1", "art-joint-anim"],
    [174, "v1", "art-joint-anim"]
  ],
  "target-hit-ground-flop-anim": [[39, "v1", "art-joint-anim"]],
  "(anon-function 4 target-anim)": [
    [101, "v1", "art-joint-anim"],
    [168, "v1", "art-joint-anim"],
    [235, "v1", "art-joint-anim"],
    [292, "v1", "art-joint-anim"]
  ],
  "(anon-function 3 target-anim)": [
    [102, "v1", "art-joint-anim"],
    [162, "v1", "art-joint-anim"],
    [231, "v1", "art-joint-anim"],
    [289, "v1", "art-joint-anim"]
  ],
  "target-hit-ground-anim": [
    [132, "a1", "art-joint-anim"],
    [284, "v1", "art-joint-anim"],
    [336, "v1", "art-joint-anim"],
    [472, "v1", "art-joint-anim"],
    [532, "v1", "art-joint-anim"],
    [687, "v1", "art-joint-anim"],
    [848, "v1", "art-joint-anim"],
    [947, "v1", "art-joint-anim"]
  ],
  "target-attack-air-anim": [
    [80, "v1", "art-joint-anim"],
    [248, "v1", "art-joint-anim"]
  ],
  "target-edge-grab-anim": [
    [54, "v1", "art-joint-anim"],
    [111, "v1", "art-joint-anim"]
  ],
  "entity-lookup-part-group": [
    ["_stack_", 16, "res-tag"],
    [29, "s3", "basic"]
  ],
  "(method 22 swingpole)": [[53, "v1", "process-drawable"]],
  "(code active swingpole)": [[34, "a0", "process-focusable"]],
  "swingpole-init": [[56, "a0", "swingpole"]],
  "(event idle manipy)": [
    [61, "v1", "joint"],
    [233, "v1", "process-drawable"],
    [360, "v1", "vector"],
    [368, "v1", "vector"],
    [402, "t9", "(function manipy object)"],
    [475, "a0", "process-drawable"],
    [498, "v1", "process-drawable"],
    [507, "a0", "process-drawable"],
    [535, "v1", "vector"],
    [408, "v1", "float"],
    [462, "v1", "float"],
    [686, "a0", "float"]
  ],
  "(trans idle manipy)": [
    [57, "v1", "process-drawable"],
    [[64, 73], "a0", "collide-shape"]
  ],
  "(code idle manipy)": [
    [61, "a1", "process-drawable"],
    [82, "gp", "process-drawable"],
    [88, "gp", "process-drawable"],
    [131, "a0", "process-drawable"],
    [193, "a0", "process-drawable"],
    [164, "a0", "process"],
    [[159, 190], "gp", "handle"]
  ],
  "manipy-init": [
    [[142, 146], "a0", "collide-shape"],
    [214, "v1", "joint"]
  ],
  "(code active part-tracker)": [
    [[29, 43], "v1", "process-drawable"],
    [[103, 117], "v1", "process-drawable"]
  ],
  "(method 16 lightning-tracker)": [
    [[141, 158], "a0", "process-focusable"],
    [174, "a0", "process-drawable"],
    [[53, 70], "a0", "process-focusable"],
    [82, "a0", "process-focusable"]
  ],
  "(code active lightning-tracker)": [[[71, 81], "v1", "process-drawable"]],
  "(exit active lightning-tracker)": [[4, "v0", "sound-rpc-set-param"]],
  "ja-anim-done?": [[30, "gp", "process-drawable"]],
  "camera-pov-from": [
    [[4, 41], "gp", "target"],
    [21, "v1", "joint"],
    [32, "v1", "joint"]
  ],
  "(event active part-spawner)": [[25, "v1", "vector"]],
  "(exit active launcher)": [[2, "v0", "sound-rpc-set-param"]],
  "(method 11 launcher)": [[128, "v0", "vector"]],
  "launcher-init-by-other": [[136, "v0", "vector"]],
  "(event active touch-tracker)": [
    [71, "a0", "process"],
    [98, "t9", "(function touch-tracker object)"]
  ],
  "(code active touch-tracker)": [
    [22, "a0", "process-drawable"],
    [32, "a0", "collide-shape"]
  ],
  "(event explode explosion)": [
    [13, "v1", "process-drawable"],
    [18, "a0", "collide-shape"]
  ],
  "process-drawable-random-point!": [[[29, 34], "s4", "collide-shape"]],
  "(method 11 part-spawner)": [[112, "a3", "vector"]],
  "(code startup gun-dark-shot)": [[79, "a1", "process-drawable"]],
  "(enter moving gun-dark-shot)": [[16, "a1", "process-drawable"]],
  "(trans moving gun-dark-shot)": [[24, "s3", "process-drawable"]],
  "(code impact gun-dark-shot)": [
    [260, "a0", "process-focusable"],
    [108, "v0", "(array collide-shape)"],
    [156, "s0", "process-focusable"],
    [166, "s0", "process-focusable"],
    [219, "s1", "process-drawable"]
  ],
  "(anon-function 1 gun-dark-shot)": [
    [71, "v1", "process-drawable"],
    [78, "a0", "process-focusable"],
    [86, "a0", "process"],
    [93, "a0", "process"],
    [113, "a0", "process-drawable"]
  ],
  "(exit startup gun-dark-shot)": [[20, "v0", "sound-rpc-set-param"]],
  "eco-track-root-prim-fadeout": [[3, "a0", "collide-shape"]],
  "process-drawable-shock-skel-effect": [
    [[47, 51], "a1", "cspace"],
    [87, "v0", "(array cspace)"],
    [251, "v1", "lightning-tracker"],
    [253, "v1", "lightning-tracker"],
    [59, "a1", "cspace"],
    [119, "a0", "cspace"],
    [131, "a0", "cspace"],
    [311, "a0", "(pointer uint128)"],
    [360, "a0", "(pointer uint128)"]
  ],
  "(method 13 editable-face)": [[[31, 84], "s3", "(inline-array vector)"]],
  "(method 13 editable-plane)": [[[37, 90], "s3", "(inline-array vector)"]],
  "target-standard-event-handler": [
    [45, "v1", "(pointer process)"],
    [93, "a0", "vector"],
    [203, "a0", "process"],
    [205, "v1", "(pointer process)"],
    [228, "a0", "process"],
    [230, "v1", "(pointer process)"],
    [250, "a0", "process"],
    [252, "v1", "(pointer process)"],
    [343, "s5", "process"],
    [345, "v1", "(pointer process)"],
    [369, "a0", "process"],
    [371, "v1", "(pointer process)"],
    [392, "a0", "process"],
    [394, "v1", "(pointer process)"],
    [439, "a0", "process"],
    [441, "v1", "(pointer process)"],
    [461, "a0", "process"],
    [463, "v1", "(pointer process)"],
    [640, "a0", "process"],
    [642, "v1", "(pointer process)"],
    [698, "v1", "(pointer process)"],
    [68, "a0", "vector"]
  ],
  "(method 21 collide-cache)": [
    [[62, 86], "a3", "(inline-array collide-cache-tri)"]
  ],
  "(method 13 collide-cache)": [[303, "v1", "process-drawable"]],
  "(method 19 collide-cache)": [
    [26, "a0", "connection"],
    [27, "a0", "collide-shape"],
    [105, "a0", "connection"],
    [106, "a0", "collide-shape"]
  ],
  "(method 20 collide-cache)": [
    [50, "v1", "connection"],
    [51, "s1", "collide-shape"],
    [114, "v1", "connection"],
    [115, "s1", "collide-shape"]
  ],
  "(method 9 collide-cache)": [
    //[[28, 56], "gp", "collide-shape-prim"],
    [33, "gp", "collide-cache-prim"],
    [35, "gp", "collide-shape-prim"],
    [[50, 56], "gp", "collide-cache-prim"],
    [36, "v1", "collide-shape-prim-sphere"],
    [[4, 26], "gp", "collide-cache-tri"]
  ],
  "col-rend-draw": [
    [[161, 217], "s5", "collide-cache-prim"],
    [164, "v1", "collide-shape-prim-sphere"],
    [[14, 152], "s3", "collide-cache-tri"]
  ],
  "effect-param->sound-spec": [[178, "v1", "collide-shape-moving"]],
  "(method 10 effect-control)": [
    [128, "v1", "collide-shape-moving"],
    [183, "s3", "(pointer object)"],
    [187, "s3", "basic"],
    [340, "s3", "basic"],
    [390, "s3", "basic"],
    [462, "s3", "basic"],
    [483, "s3", "basic"],
    [[497, 575], "s3", "death-info"]
  ],
  "(method 12 effect-control)": [
    [99, "gp", "(pointer int8)"],
    ["_stack_", 112, "res-tag"]
  ],
  "(method 55 enemy)": [[[66, 70], "a0", "process-focusable"]],
  "(method 74 enemy)": [
    [50, "s3", "process-drawable"],
    [94, "v1", "attack-info"],
    [[111, 205], "s2", "attack-info"],
    [554, "a0", "vector"]
  ],
  "(method 56 enemy)": [[[0, 6], "v1", "attack-info"]],
  "(method 89 enemy)": [[28, "a1", "art-joint-anim"]],
  "(method 87 enemy)": [[52, "s5", "art-joint-anim"]],
  "(code jump enemy)": [[30, "v0", "enemy-jump-info"]],
  "(method 77 enemy)": [[17, "a1", "art-joint-anim"]],
  "(method 108 enemy)": [[[2, 51], "s4", "touching-shapes-entry"]],
  "(method 130 enemy)": [[37, "t1", "int"]],
  "(method 113 enemy)": [["_stack_", 16, "res-tag"]],
  "(method 113 nav-enemy)": [["_stack_", 16, "res-tag"]],
  "(code falling-ambush grunt)": [[53, "v1", "art-joint-anim"]],
  "(code active grunt)": [
    [227, "gp", "art-joint-anim"],
    [271, "gp", "art-joint-anim"],
    [354, "v1", "art-joint-anim"],
    [414, "v1", "art-joint-anim"],
    [143, "gp", "art-joint-anim"]
  ],
  "(code hostile grunt)": [[122, "gp", "art-joint-anim"]],
  "(code attack grunt)": [
    [55, "gp", "art-joint-anim"],
    [155, "a0", "grunt-anim-info"]
  ],
  "(enter spin-attack grunt)": [[[43, 48], "gp", "process-focusable"]],
  "(code spin-attack grunt)": [
    [45, "gp", "art-joint-anim"],
    [[73, 77], "a0", "process-focusable"]
  ],
  "(code circling grunt)": [
    [260, "v1", "art-joint-anim"],
    [308, "v1", "art-joint-anim"],
    [153, "v1", "art-joint-anim"],
    [153, "gp", "art-joint-anim"]
  ],
  "(code pacing grunt)": [[145, "gp", "art-joint-anim"]],
  "(code stop-chase grunt)": [[77, "gp", "art-joint-anim"]],
  "(method 77 grunt)": [
    [87, "s4", "art-joint-anim"],
    [233, "a1", "art-joint-anim"],
    [323, "s4", "art-joint-anim"]
  ],
  "(method 78 grunt)": [
    [53, "s4", "art-joint-anim"],
    [91, "a1", "art-joint-anim"]
  ],
  "(trans wait-for-focus grunt)": [
    [40, "s5", "process-focusable"],
    [13, "s5", "process-focusable"]
  ],
  "(method 132 grunt)": [[16, "t9", "(function nav-enemy none)"]],
  "(method 77 flitter)": [
    [14, "v1", "art-joint-anim"],
    [69, "v1", "art-joint-anim"]
  ],
  "(method 78 flitter)": [[15, "a1", "art-joint-anim"]],
  "(code ambush flitter)": [[[72, 76], "a0", "process-focusable"]],
  "(code ambush-jumping flitter)": [
    [14, "v1", "art-joint-anim"],
    [191, "v1", "art-joint-anim"]
  ],
  "(method 180 flitter)": [[17, "s5", "process-focusable"]],
  "(post active flitter)": [[9, "t9", "(function none)"]],
  "(code stare flitter)": [[126, "v1", "art-joint-anim"]],
  "(post stare flitter)": [[9, "t9", "(function none)"]],
  "(trans circling flitter)": [[14, "gp", "process-focusable"]],
  "(code circling flitter)": [[27, "v1", "art-joint-anim"]],
  "(trans attack flitter)": [[16, "s5", "process-focusable"]],
  "(code attack flitter)": [
    [20, "v1", "art-joint-anim"],
    [147, "v1", "art-joint-anim"]
  ],
  "(method 132 flitter)": [[16, "t9", "(function nav-enemy none)"]],
  "(code target-tube)": [[33, "v1", "art-joint-anim"]],
  "(code target-tube-start)": [[109, "v1", "float"]],
  "(event slide-control-ride slide-control)": [
    [21, "gp", "process-drawable"],
    [28, "v1", "vector"],
    [32, "v1", "vector"],
    [36, "v1", "vector"]
  ],
  "bones-set-sqwc": [[2, "v1", "dma-bank-control"]],
  "bones-reset-sqwc": [[2, "v1", "dma-bank-control"]],
  "bones-init": [
    [1, "v1", "bone-memory"],
    [6, "a1", "bone-memory"],
    [10, "a1", "bone-memory"],
    [14, "a1", "bone-memory"],
    [18, "a1", "bone-memory"],
    [22, "a1", "bone-memory"],
    [26, "a1", "bone-memory"],
    [44, "a0", "dma-packet"],
    [45, "a0", "(pointer uint64)"]
  ],
  "bones-mtx-calc-execute": [
    [[126, 154], "a0", "pris-mtx"],
    [[126, 154], "a1", "pris-mtx"],
    [65, "v1", "bone-memory"],
    [70, "a1", "bone-memory"],
    [74, "a1", "bone-memory"],
    [78, "a1", "bone-memory"],
    [82, "a1", "bone-memory"],
    [86, "a1", "bone-memory"],
    [90, "a1", "bone-memory"],
    [94, "a0", "dma-bank-control"],
    [157, "a0", "dma-bank-control"]
  ],
  "foreground-init": [
    [[1, 100], "gp", "foreground-work"],
    [21, "a0", "dma-packet"],
    [22, "a0", "(pointer uint64)"]
  ],
  "texscroll-make-request": [[[5, 40], "a1", "mei-texture-scroll"]],
  "texscroll-execute": [
    [19, "t1", "pointer"],
    [15, "a2", "merc-fragment-control"],
    [[20, 24], "t1", "merc-fragment"],
    [40, "a2", "merc-fragment-control"],
    [45, "a2", "merc-fragment-control"],
    [48, "a2", "merc-fragment-control"],
    [51, "a2", "int"],
    [[10, 31], "a1", "mei-texture-scroll"],
    [39, "t1", "(pointer int8)"]
  ],
  "foreground-wrapup": [
    [[1, 90], "gp", "foreground-work"],
    [[25, 31], "a0", "dma-packet"],
    [[55, 60], "a0", "dma-packet"]
  ],
  "foreground-draw": [
    [[1, 64], "at", "foreground-work"],
    [13, "t0", "foreground-work"],
    [27, "t1", "foreground-work"],
    [32, "a2", "foreground-work"],
    [37, "a1", "foreground-work"],
    [70, "a0", "foreground-work"],
    [114, "v1", "foreground-work"],
    [116, "v1", "foreground-work"],
    [118, "v1", "foreground-work"],
    [142, "v1", "foreground-work"],
    [187, "a0", "foreground-work"],
    [220, "a0", "foreground-work"],
    [233, "a0", "foreground-work"],
    [256, "a0", "foreground-work"],
    [369, "v1", "foreground-work"],
    [377, "a0", "foreground-work"],
    [417, "a0", "foreground-work"],
    [432, "a0", "foreground-work"],
    [445, "v1", "foreground-work"],
    [468, "v1", "foreground-work"],
    [475, "v1", "foreground-work"],
    [500, "v1", "foreground-work"],
    [518, "v1", "foreground-work"],
    [524, "v1", "foreground-work"],
    [553, "a0", "foreground-work"],
    [583, "v1", "foreground-work"],
    [594, "v1", "foreground-work"],
    [602, "v1", "foreground-work"],
    [611, "v1", "foreground-work"],
    [654, "a0", "foreground-work"],
    [648, "s5", "int"],
    [315, "a2", "(pointer uint8)"],
    [321, "v1", "pointer"],
    [338, "a3", "(pointer uint8)"],
    [344, "v1", "pointer"],
    [[4, 61], "a0", "bone-calculation"],
    [[185, 189], "v1", "mei-texture-scroll"],
    [[252, 281], "v1", "mei-envmap-tint"]
  ],
  "foreground-add-mtx-calc": [[1, "v1", "foreground-work"]],
  "foreground-shadow": [
    [2, "v1", "foreground-work"],
    [[13, 19], "t1", "vector"]
  ],
  "dma-add-process-drawable": [
    [433, "a0", "foreground-work"],
    [545, "t0", "(pointer uint128)"],
    [39, "a0", "foreground-work"],
    [42, "a0", "foreground-work"],
    [[128, 146], "v1", "mood-context"]
  ],
  "foreground-ripple": [
    [2, "v1", "foreground-work"],
    [25, "v1", "foreground-work"],
    [[27, 32], "a0", "foreground-work"]
  ],
  "dark-lightning-handler": [
    [64, "s5", "process-drawable"],
    [211, "gp", "process-drawable"],
    [147, "s5", "process-drawable"],
    [251, "gp", "process-drawable"],
    [312, "a0", "lightning-tracker"]
  ],
  "(post idle air-train)": [[4, "t9", "(function none)"]],
  "(anon-function 3 ctywide-scenes)": [
    [13, "t9", "(function mood-context symbol)"],
    [33, "t9", "(function mood-context symbol)"]
  ],
  "(anon-function 2 ctywide-scenes)": [
    [13, "t9", "(function mood-context symbol)"],
    [33, "t9", "(function mood-context symbol)"]
  ],
  "(anon-function 1 ctywide-scenes)": [
    [13, "t9", "(function mood-context symbol)"],
    [33, "t9", "(function mood-context symbol)"]
  ],
  "(anon-function 0 ctywide-scenes)": [
    [13, "t9", "(function mood-context symbol)"],
    [33, "t9", "(function mood-context symbol)"]
  ],
  "(method 11 fort-trap-door)": [[53, "a0", "collide-shape-moving"]],
  "(method 0 joint-exploder-tuning)": [
    [[5, 79], "v0", "joint-exploder-tuning"]
  ],
  "joint-exploder-init-by-other": [
    [48, "a0", "process-drawable"],
    [57, "v1", "process-drawable"],
    [64, "a0", "process-drawable"]
  ],
  "(method 23 joint-exploder)": [[26, "v1", "process-drawable"]],
  "(method 28 joint-exploder)": [[[0, 250], "s5", "joint-exploder-list"]],
  "joint-exploder-joint-callback": [[3, "s4", "joint-exploder"]],
  "(event idle fort-trap-door)": [[4, "v1", "attack-info"]],
  "(code idle hide-light)": [[10, "v1", "art-joint-anim"]],
  "(event impact turret-shot)": [[11, "s4", "process-drawable"]],
  "(code impact turret-shot)": [[4, "v1", "collide-shape-prim-group"]],
  "(method 29 sinking-plat)": [
    [9, "t9", "(function rigid-body-platform float none)"]
  ],
  "(code collapse beam)": [[25, "v1", "art-joint-anim"]],
  "(code fall ruins-bridge)": [
    [16, "v1", "collide-shape-prim-group"],
    [23, "v1", "collide-shape-prim-group"],
    [31, "v1", "collide-shape-prim-group"],
    [39, "v1", "collide-shape-prim-group"]
  ],
  "(event fall ruins-drop-plat)": [[10, "v1", "collide-shape-prim-group"]],
  "(post fall ruins-drop-plat)": [[20, "t9", "(function none)"]],
  "(code target-death)": [
    [467, "v1", "art-joint-anim"],
    [594, "v1", "art-joint-anim"],
    [852, "v1", "art-joint-anim"]
  ],
  "throne-activate": [[3, "f0", "meters"]],
  "throne-deactivate": [[3, "f0", "meters"]],
  "palroof-activate": [[6, "f0", "meters"]],
  "palroof-deactivate": [[6, "f0", "meters"]],
  "check-onintent-bugs": [[[31, 49], "s3", "sprite-vec-data-2d"]],
  "(anon-function 3 onintent-scenes)": [
    [13, "t9", "(function mood-context none)"]
  ],
  "(anon-function 2 onintent-scenes)": [
    [13, "t9", "(function mood-context none)"]
  ],
  "(anon-function 1 onintent-scenes)": [
    [13, "t9", "(function mood-context none)"]
  ],
  "(anon-function 0 onintent-scenes)": [
    [13, "t9", "(function mood-context none)"]
  ],
  "(anon-function 2 stadium-scenes)": [
    [60, "v1", "process-drawable"],
    [76, "v1", "process-drawable"],
    [79, "v1", "process-drawable"]
  ],
  "(anon-function 5 stadium-scenes)": [
    [13, "t9", "(function mood-context none)"]
  ],
  "(anon-function 6 stadium-scenes)": [
    [13, "t9", "(function mood-context none)"]
  ],
  "(anon-function 7 stadium-scenes)": [
    [13, "t9", "(function mood-context none)"]
  ],
  "(anon-function 8 stadium-scenes)": [
    [13, "t9", "(function mood-context none)"]
  ],
  "(anon-function 9 stadium-scenes)": [
    [13, "t9", "(function mood-context none)"]
  ],
  "(anon-function 10 stadium-scenes)": [
    [13, "t9", "(function mood-context none)"]
  ],
  "(anon-function 11 stadium-scenes)": [
    [13, "t9", "(function mood-context none)"]
  ],
  "(anon-function 12 stadium-scenes)": [
    [13, "t9", "(function mood-context none)"]
  ],
  "(anon-function 13 stadium-scenes)": [
    [13, "t9", "(function mood-context none)"]
  ],
  "(anon-function 14 stadium-scenes)": [
    [13, "t9", "(function mood-context none)"]
  ],
  "(anon-function 15 stadium-scenes)": [
    [13, "t9", "(function mood-context none)"]
  ],
  "(anon-function 16 stadium-scenes)": [
    [13, "t9", "(function mood-context none)"]
  ],
  "(anon-function 17 stadium-scenes)": [
    [13, "t9", "(function mood-context none)"]
  ],
  "(anon-function 18 stadium-scenes)": [
    [13, "t9", "(function mood-context none)"]
  ],
  "(anon-function 19 stadium-scenes)": [
    [13, "t9", "(function mood-context none)"]
  ],
  "(anon-function 20 stadium-scenes)": [
    [13, "t9", "(function mood-context none)"]
  ],
  "(anon-function 3 canyon-scenes)": [
    [67, "v0", "process-drawable"],
    [72, "v0", "process-drawable"]
  ],
  "(anon-function 8 mountain-scenes)": [[2, "v0", "sound-rpc-set-param"]],
  "(anon-function 27 intro-scenes)": [[[97, 100], "v1", "dma-packet"]],
  "(anon-function 24 intro-scenes)": [[[213, 216], "v1", "dma-packet"]],
  "(anon-function 18 intro-scenes)": [
    [23, "t9", "(function mood-context none)"],
    [43, "t9", "(function mood-context none)"],
    [63, "t9", "(function mood-context none)"]
  ],
  "(anon-function 16 intro-scenes)": [[4, "v0", "target"]],
  "(anon-function 8 intro-scenes)": [
    [49, "t9", "(function mood-context none)"]
  ],
  "(anon-function 3 intro-scenes)": [
    [13, "t9", "(function mood-context none)"]
  ],
  "birth-func-atoll-bird-wing": [[[2, 25], "v1", "sprite-vec-data-2d"]],
  "(anon-function 17 nestb-scenes)": [[15, "v0", "float"]],
  "movie-nest-metalkor-shot-draw-impact": [
    [224, "v1", "process-drawable"],
    [345, "v1", "process-drawable"]
  ],
  "(anon-function 11 nestb-scenes)": [
    [13, "v0", "target"],
    [8, "v0", "target"]
  ],
  "(anon-function 10 nestb-scenes)": [
    [8, "v0", "target"],
    [13, "v0", "target"]
  ],
  "attach-squid-movie-part": [[20, "v1", "float"]],
  "attach-squid-break-movie-part": [[44, "v1", "float"]],
  "movie-consite-metalkor-shot-draw-impact": [
    [224, "v1", "process-drawable"],
    [345, "v1", "process-drawable"]
  ],
  "(anon-function 3 consite-scenes)": [
    [8, "v0", "target"],
    [13, "v0", "target"]
  ],
  "(anon-function 2 consite-scenes)": [
    [8, "v0", "target"],
    [13, "v0", "target"]
  ],
  "(anon-function 2 under-scenes)": [[21, "v0", "target"]],
  "hiphog-mirror-sheen-func": [
    [[50, 64], "a2", "ripple-wave"],
    [48, "a2", "ripple-wave"],
    [49, "a2", "(inline-array ripple-wave)"]
  ],
  "(anon-function 7 outro-scenes)": [
    [13, "t9", "(function mood-context none)"]
  ],
  "(anon-function 4 outro-scenes)": [
    [13, "t9", "(function mood-context none)"],
    [33, "t9", "(function mood-context none)"],
    [53, "t9", "(function mood-context none)"],
    [73, "t9", "(function mood-context none)"]
  ],
  "(code target-gun-stance)": [
    [598, "v1", "art-joint-anim"],
    [152, "v1", "art-joint-anim"],
    [248, "v1", "art-joint-anim"],
    [345, "v1", "art-joint-anim"],
    [442, "v1", "art-joint-anim"]
  ],
  "find-instance-by-name-level": [
    [11, "v1", "drawable-tree-instance-shrub"],
    [38, "v1", "drawable-tree-instance-tie"]
  ],
  "dma-add-process-drawable-hud": [[11, "a0", "foreground-work"]],
  "find-instance-by-index": [
    [26, "t1", "drawable-tree-instance-shrub"],
    [40, "t1", "drawable-tree-instance-tie"]
  ],
  "print-prototype-list": [
    [25, "v1", "drawable-tree-instance-shrub"],
    [104, "v1", "drawable-tree-instance-tie"]
  ],
  "draw-instance-info": [
    [[188, 203], "s5", "prototype-bucket-shrub"],
    [[192, 303], "s1", "prototype-shrubbery"],
    [[359, 400], "v1", "prototype-tie"],
    [[44, 64], "s1", "drawable-inline-array-instance-tie"],
    [[331, 450], "s5", "prototype-bucket-tie"]
  ],
  "set-shadow-by-name": [[7, "v1", "process-drawable"]],
  "get-shadow-by-name": [[7, "v1", "process-drawable"]],
  "(anon-function 2 memory-usage)": [[211, "v1", "collide-shape-moving"]],
  "(method 9 screen-filter)": [
    [[25, 31], "a0", "dma-packet"],
    [[34, 40], "a0", "gs-gif-tag"],
    [45, "a0", "(pointer gs-test)"],
    [47, "a0", "(pointer gs-reg64)"],
    [[72, 102], "t1", "rgba"]
  ],
  "(method 16 nav-engine)": [[92, "gp", "nav-engine-spr-buffer"]],
  "(method 12 nav-engine)": [
    [[22, 28], "v1", "connection"],
    [[29, 31], "a0", "process-focusable"],
    [[34, 86], "s2", "collide-shape"],
    [90, "v1", "collide-shape-prim-group"],
    [110, "s2", "collide-shape-prim-sphere"]
  ],
  "(method 11 nav-state)": [[37, "v1", "float"]],
  "(method 18 nav-control)": [
    [252, "a2", "float"],
    [250, "a3", "uint"],
    [250, "t0", "uint"]
  ],
  "(method 23 nav-mesh)": [["_stack_", 16, "res-tag"]],
  "nav-control-validate": [
    [29, "s5", "int"],
    [29, "v1", "int"]
  ],
  "(method 43 nav-mesh)": [["_stack_", 28, "float"]],
  "(code open gungame-door)": [[35, "v1", "art-joint-anim"]],
  "(event idle gun-dummy)": [
    [[35, 64], "s5", "attack-info"],
    [70, "gp", "process-drawable"]
  ],
  "(method 29 gun-dummy)": [[26, "v0", "path-control"]],
  "(method 30 gun-dummy)": [
    [3, "v1", "tpath-control-frame"],
    [5, "v1", "(inline-array tpath-control-frame)"],
    [10, "v1", "tpath-control-frame"],
    [17, "v1", "tpath-control-frame"],
    [24, "v1", "tpath-control-frame"],
    [31, "v1", "tpath-control-frame"],
    [38, "v1", "tpath-control-frame"],
    [12, "v1", "(inline-array tpath-control-frame)"],
    [19, "v1", "(inline-array tpath-control-frame)"],
    [26, "v1", "(inline-array tpath-control-frame)"],
    [33, "v1", "(inline-array tpath-control-frame)"],
    [40, "v1", "(inline-array tpath-control-frame)"]
  ],
  "(method 31 gun-dummy)": [[40, "v1", "(inline-array tpath-control-frame)"]],
  "(method 10 training-manager)": [[51, "t9", "(function process none)"]],
  "(trans course training-manager)": [[[22, 493], "gp", "hud"]],
  "(code end-course training-manager)": [[28, "gp", "process-drawable"]],
  "(method 21 training-manager)": [
    [23, "a1", "process-focusable"],
    [34, "a1", "process-focusable"]
  ],
  "(method 26 training-manager)": [[30, "s2", "process-focusable"]],
  "(method 22 training-manager)": [[123, "v1", "process-focusable"]],
  "(anon-function 1 gungame-obs)": [[50, "gp", "process-drawable"]],
  "(anon-function 3 gungame-obs)": [[50, "gp", "process-drawable"]],
  "(event end-course training-manager)": [[13, "a0", "process-drawable"]],
  "(event course training-manager)": [
    [4, "a0", "process-taskable"],
    [40, "a0", "process-drawable"]
  ],
  "(event yellow-training-intro training-manager)": [
    [13, "a0", "process-drawable"]
  ],
  "(method 23 training-manager)": [[104, "s0", "process-focusable"]],
  "(method 11 training-manager)": [["_stack_", 16, "res-tag"]],
  "attach-pod-part": [[32, "v1", "float"]],
  "(method 30 collectable)": [[109, "v1", "collide-shape"]],
  "(method 32 collectable)": [
    [19, "v1", "int"],
    [19, "a0", "int"],
    [23, "a0", "int"],
    [155, "v1", "process-drawable"]
  ],
  "(anon-function 69 collectables)": [
    //[[1, 6], "v1", "handle"],
    [2, "v1", "handle"],
    [5, "v1", "handle"],
    [8, "v1", "handle"],
    [13, "v1", "collectable"],
    [[34, 39], "a0", "process-focusable"]
  ],
  "check-blue-suck": [[19, "v1", "collide-shape"]],
  "add-blue-motion": [[27, "s2", "process-focusable"]],
  "collectable-standard-event-handler": [
    [84, "a0", "vector"],
    [102, "a0", "vector"],
    [[167, 171], "a0", "process"],
    [[292, 296], "a0", "process"]
  ],
  "(event pickup collectable)": [
    [17, "a0", "vector"],
    [18, "v1", "vector"]
  ],
  "(code die eco)": [[55, "v1", "float"]],
  "(code pickup eco)": [
    [39, "v0", "state"],
    [41, "t9", "(function none)"]
  ],
  "(method 10 gem)": [[12, "t9", "(function gem none)"]],
  "(method 9 fact-info)": [
    [245, "a0", "process-drawable"],
    [293, "a0", "process-drawable"]
  ],
  "(method 179 fodder)": [[[16, 20], "a0", "process-focusable"]],
  "(code notice fodder)": [
    [78, "v1", "art-joint-anim"],
    [54, "v1", "float"],
    [150, "v1", "float"]
  ],
  "(code active fodder)": [
    [26, "v1", "art-joint-anim"],
    [112, "v1", "art-joint-anim"],
    [283, "v1", "art-joint-anim"],
    [179, "v1", "art-joint-anim"]
  ],
  "(method 182 fodder)": [[34, "v1", "float"]],
  "(trans hostile fodder)": [
    [[25, 29], "a0", "process-focusable"],
    [105, "v1", "float"]
  ],
  "(code circling fodder)": [
    [243, "v1", "art-joint-anim"],
    [129, "gp", "art-joint-anim"]
  ],
  "(method 77 fodder)": [
    [57, "s5", "art-joint-anim"],
    [85, "s4", "art-joint-anim"]
  ],
  "(method 78 fodder)": [[16, "v1", "art-joint-anim"]],
  "(method 181 fodder)": [[2, "v1", "collide-shape-prim-group"]],
  "(method 7 fodder)": [[19, "t9", "(function nav-enemy int nav-enemy)"]],
  "(post idle fodder)": [[4, "t9", "(function none)"]],
  "(method 180 fodder)": [[24, "s1", "fodder"]],
  "(method 55 fodder)": [[29, "s5", "process-drawable"]],
  "(method 13 hud-box)": [
    [[63, 70], "t4", "dma-packet"],
    [[72, 79], "t4", "gs-gif-tag"],
    [83, "t4", "(pointer gs-test)"],
    [85, "t4", "(pointer gs-reg64)"],
    [87, "t4", "(pointer gs-alpha)"],
    [89, "t4", "(pointer gs-reg64)"],
    [[96, 101], "t3", "(pointer uint128)"],
    [[110, 144], "t4", "(inline-array vector4w)"],
    [[156, 163], "t2", "dma-packet"],
    [[165, 172], "t2", "gs-gif-tag"],
    [176, "t2", "(pointer gs-alpha)"],
    [178, "t2", "(pointer gs-reg64)"],
    [180, "t2", "(pointer gs-rgbaq)"],
    [182, "t2", "(pointer gs-reg64)"],
    [[187, 212], "t2", "(inline-array vector4w)"]
  ],
  "(method 9 hud-sprite)": [
    [[27, 34], "v1", "(pointer uint128)"],
    [[39, 280], "v1", "(inline-array vector)"],
    [[280, 316], "v1", "(inline-array vector4w)"]
  ],
  "(method 9 hud-box)": [[[1, 53], "v1", "(inline-array vector4w)"]],
  "(method 10 hud-box)": [
    [[1, 8], "a2", "dma-packet"],
    [[10, 17], "a2", "gs-gif-tag"],
    [21, "a2", "(pointer gs-test)"],
    [23, "a2", "(pointer gs-reg64)"],
    [25, "a2", "(pointer gs-alpha)"],
    [27, "a2", "(pointer gs-reg64)"],
    [[31, 77], "v1", "(inline-array vector4w)"]
  ],
  "(method 11 hud-box)": [
    [[1, 8], "a2", "dma-packet"],
    [[10, 17], "a2", "gs-gif-tag"],
    [21, "a2", "(pointer gs-test)"],
    [23, "a2", "(pointer gs-reg64)"],
    [25, "a2", "(pointer gs-alpha)"],
    [27, "a2", "(pointer gs-reg64)"],
    [[31, 77], "v1", "(inline-array vector4w)"]
  ],
  "(method 12 hud-box)": [
    [[1, 8], "a2", "dma-packet"],
    [[10, 17], "a2", "gs-gif-tag"],
    [21, "a2", "(pointer gs-test)"],
    [23, "a2", "(pointer gs-reg64)"],
    [25, "a2", "(pointer gs-alpha)"],
    [27, "a2", "(pointer gs-reg64)"],
    [[31, 77], "v1", "(inline-array vector4w)"]
  ],
  "(method 14 hud-box)": [
    [[1, 8], "a2", "dma-packet"],
    [[10, 17], "a2", "gs-gif-tag"],
    [43, "a1", "(pointer gs-scissor)"],
    [45, "a1", "(pointer gs-reg64)"]
  ],
  "(method 15 hud-box)": [
    [[1, 8], "a0", "dma-packet"],
    [[10, 17], "a0", "gs-gif-tag"],
    [21, "a0", "(pointer gs-scissor)"],
    [23, "a0", "(pointer gs-reg64)"]
  ],
  "hud-create-icon": [[35, "a0", "process-drawable"]],
  "hide-hud": [
    [11, "v1", "connection"],
    [23, "v1", "connection"]
  ],
  "enable-hud": [[17, "v1", "connection"]],
  "hide-hud-quick": [
    [11, "v1", "connection"],
    [23, "v1", "connection"]
  ],
  "show-hud": [
    [22, "v1", "connection"],
    [34, "v1", "connection"]
  ],
  "hud-hidden?": [
    [9, "v1", "connection"],
    [[9, 13], "a0", "hud"]
  ],
  "(method 15 hud-dark-eco-symbol)": [[[9, 14], "v1", "hud-health"]],
  "(method 15 hud-gun)": [[[251, 256], "v1", "dma-packet"]],
  "target-mech-collision": [[108, "v0", "carry-info"]],
  "target-mech-exit": [[[235, 242], "v1", "handle"]],
  "mech-update-ik": [
    [3, "v1", "process-drawable"],
    [36, "s5", "collide-shape-moving"],
    [41, "s5", "collide-shape-moving"],
    [55, "s3", "joint-mod-ik"],
    [72, "s3", "joint-mod-ik"],
    [85, "s5", "collide-shape-moving"],
    [93, "s3", "joint-mod-ik"],
    [104, "s3", "joint-mod-ik"],
    [52, "v1", "(array joint-mod-ik)"]
  ],
  "target-mech-punch-pick": [
    [29, "v0", "process-focusable"],
    [222, "s5", "art-joint-anim"],
    [241, "s5", "art-joint-anim"]
  ],
  "(code target-mech-walk)": [[91, "f0", "float"]],
  "(code target-mech-punch)": [
    [107, "v1", "art-joint-anim"],
    [135, "v1", "art-joint-anim"],
    [163, "v1", "art-joint-anim"],
    [191, "v1", "art-joint-anim"],
    [231, "v1", "art-joint-anim"],
    [259, "v1", "art-joint-anim"],
    [287, "v1", "art-joint-anim"],
    [315, "v1", "art-joint-anim"]
  ],
  "(code target-mech-jump)": [[26, "t9", "(function none)"]],
  "(code target-mech-death)": [
    [379, "gp", "art-joint-anim"],
    [643, "v1", "art-joint-anim"]
  ],
  "(code target-mech-get-off)": [[67, "v1", "art-joint-anim"]],
  "(code target-mech-get-on)": [
    [74, "v1", "process-drawable"],
    [80, "v1", "process-drawable"],
    [115, "v1", "art-joint-anim"]
  ],
  "(code target-mech-carry-throw)": [
    [51, "v0", "carry-info"],
    [112, "v0", "carry-info"],
    [135, "v1", "sphere"]
  ],
  "(code target-mech-carry-drop)": [
    [42, "v0", "carry-info"],
    [110, "v1", "art-joint-anim"],
    [176, "v0", "carry-info"],
    [262, "v0", "sound-rpc-set-param"],
    [295, "v0", "sound-rpc-set-param"],
    [220, "v1", "sphere"]
  ],
  "(code target-mech-carry-pickup)": [
    [137, "v0", "carry-info"],
    [377, "v1", "art-joint-anim"],
    [541, "v0", "carry-info"],
    [574, "f0", "float"]
  ],
  "(code target-mech-carry-walk)": [[80, "f0", "float"]],
  "(event target-mech-punch)": [
    [45, "gp", "collide-query"],
    [51, "s5", "collide-shape-prim"],
    [68, "s5", "process-focusable"],
    [95, "gp", "collide-query"],
    [128, "s5", "process-focusable"],
    [180, "gp", "collide-query"]
  ],
  "(exit idle mech)": [[[9, 17], "v1", "handle"]],
  "(anon-function 8 target-mech)": [
    [4, "gp", "target"],
    [10, "gp", "target"],
    [14, "gp", "target"]
  ],
  "(anon-function 9 target-mech)": [[2, "a0", "(pointer target)"]],
  "target-mech-handler": [
    [91, "a0", "process"],
    [213, "a3", "vector"],
    [225, "s2", "vector"],
    [305, "a3", "vector"],
    [317, "s2", "vector"],
    [164, "v0", "attack-info"]
  ],
  "(enter target-mech-carry-hit-ground)": [[3, "v0", "sound-rpc-set-param"]],
  "(event target-mech-grab)": [[24, "a0", "process"]],
  "(anon-function 7 target-mech)": [
    [32, "a0", "joint-mod-ik"],
    [26, "a0", "(array joint-mod-ik)"]
  ],
  "(enter target-mech-hit-ground)": [[3, "v0", "sound-rpc-set-param"]],
  "(exit target-mech-carry-drag)": [
    [11, "v0", "sound-rpc-set-param"],
    [28, "v0", "sound-rpc-set-param"]
  ],
  "(trans target-mech-carry-drag)": [[73, "v1", "sphere"]],
  "target-mech-carry-update": [[50, "v1", "sphere"]],
  "(code idle hoverboard-training-manager)": [
    [[162, 169], "v1", "handle"],
    [337, "s5", "process-drawable"],
    [[68, 248], "gp", "handle"],
    [[266, 384], "gp", "handle"]
  ],
  "(code idle-training hoverboard-training-manager)": [
    [56, "gp", "handle"],
    [175, "s5", "process-drawable"],
    [[104, 219], "gp", "handle"]
  ],
  "(method 10 hoverboard-training-manager)": [
    [19, "t9", "(function process none)"]
  ],
  "(code fire skatea-jump-pad)": [[59, "t9", "(function none)"]],
  "(method 29 hoverboard-training-manager)": [[[18, 491], "gp", "hud-goal"]],
  "hoverboard-training-manager-event-handler": [
    [[32, 72], "gp", "(pointer board-tricks)"],
    [12, "v1", "float"],
    [25, "v1", "float"]
  ],
  "(method 11 hoverboard-training-manager)": [["_stack_", 16, "res-tag"]],
  "(trans idle krew-collection-item)": [[28, "a1", "vehicle"]],
  "(method 56 pegasus)": [[[5, 10], "v1", "attack-info"]],
  "(post idle pegasus)": [[11, "t9", "(function none)"]],
  "(code notice pegasus)": [
    [53, "v1", "art-joint-anim"],
    [121, "v1", "art-joint-anim"]
  ],
  "(code active pegasus)": [[28, "v1", "art-joint-anim"]],
  "pegasus-fly-code": [
    [386, "v1", "float"],
    [413, "v1", "float"]
  ],
  "(code die pegasus)": [[45, "v1", "art-joint-anim"]],
  "pegasus-choose-path": [[114, "v1", "float"]],
  "(method 115 pegasus)": [["_stack_", 16, "res-tag"]],
<<<<<<< HEAD
  "(method 27 onin-game)": [[15, "s1", "onin-game-bubble"]]
=======
  "(code attack-forward amphibian)": [[14, "v1", "art-joint-anim"]],
  "(enter attack-forward amphibian)": [
    [50, "gp", "process-focusable"],
    [54, "a0", "process-focusable"],
    [53, "gp", "process-focusable"]
  ],
  "(code tongue-attack amphibian)": [[14, "v1", "art-joint-anim"]],
  "(method 76 amphibian)": [[1, "a1", "process-focusable"]],
  "(method 90 amphibian)": [[165, "v1", "art-joint-anim"]],
  "(method 88 amphibian)": [[29, "s4", "art-joint-anim"]],
  "(method 87 amphibian)": [[20, "s4", "art-joint-anim"]],
  "(method 89 amphibian)": [[37, "s4", "art-joint-anim"]],
  "(method 78 amphibian)": [
    [21, "v1", "art-joint-anim"],
    [67, "s4", "art-joint-anim"]
  ],
  "(method 77 amphibian)": [
    [37, "s5", "art-joint-anim"],
    [97, "s4", "art-joint-anim"]
  ],
  "(method 51 amphibian)": [
    [34, "a0", "process-focusable"],
    [37, "a0", "process-focusable"]
  ],
  "(method 186 amphibian)": [[41, "s3", "collide-shape-prim-sphere"]],
  "(code notice amphibian)": [[37, "a1", "art-joint-anim"]],
  "(enter stare amphibian)": [
    [35, "a0", "process-focusable"],
    [38, "a0", "process-focusable"]
  ],
  "(code attack-spin amphibian)": [
    [53, "v1", "art-joint-anim"],
    [203, "a0", "process-focusable"],
    [102, "v1", "art-joint-anim"],
    [136, "v1", "art-joint-anim"],
    [206, "a0", "process-focusable"]
  ],
  "(enter attack-spin amphibian)": [
    [56, "gp", "process-focusable"],
    [59, "gp", "process-focusable"]
  ],
  "(post attack-forward-lunge amphibian)": [
    [14, "a0", "process-focusable"],
    [17, "a0", "process-focusable"]
  ],
  "(code stare-idle amphibian)": [[23, "v1", "art-joint-anim"]],
  "(code stare amphibian)": [
    [53, "v1", "art-joint-anim"],
    [102, "v1", "art-joint-anim"],
    [136, "v1", "art-joint-anim"]
  ],
  "(enter notice amphibian)": [
    [20, "a0", "process-focusable"],
    [23, "a0", "process-focusable"]
  ],
  "(code active amphibian)": [
    [69, "v1", "art-joint-anim"],
    [135, "v1", "art-joint-anim"]
  ],
  "(method 185 amphibian)": [
    [33, "a0", "process-focusable"],
    [36, "a0", "process-focusable"]
  ],
  "amphibian-joint-mod-callback": [
    [12, "s2", "amphibian-joint-mod"],
    [18, "s2", "amphibian-joint-mod"],
    [48, "s2", "amphibian-joint-mod"],
    [49, "v1", "amphibian"]
  ],
  "(method 7 hopper)": [
    [14, "t9", "(function process-focusable int process-focusable)"]
  ],
  "(method 132 hopper)": [[16, "t9", "(function enemy none)"]],
  "(code active hopper)": [[22, "v1", "art-joint-anim"]],
  "(trans hostile hopper)": [
    [24, "gp", "process-focusable"],
    [153, "gp", "process-focusable"],
    [156, "gp", "process-focusable"]
  ],
  "(method 88 hopper)": [[16, "a1", "art-joint-anim"]],
  "(method 87 hopper)": [[16, "a1", "art-joint-anim"]],
  "(method 89 hopper)": [[16, "a1", "art-joint-anim"]],
  "(method 78 hopper)": [
    [18, "s4", "art-joint-anim"],
    [56, "v1", "art-joint-anim"]
  ],
  "(method 77 hopper)": [
    [33, "a1", "art-joint-anim"],
    [86, "a1", "art-joint-anim"]
  ],
  "(method 7 metalmonk)": [
    [14, "t9", "(function process-focusable int process-focusable)"]
  ],
  "(method 87 metalmonk)": [[27, "s5", "art-joint-anim"]],
  "(method 104 metalmonk)": [
    [14, "a0", "process-focusable"],
    [17, "a0", "process-focusable"]
  ],
  "(code attack metalmonk)": [[37, "s5", "art-joint-anim"]],
  "(code active metalmonk)": [
    [205, "a1", "art-joint-anim"],
    [118, "gp", "art-joint-anim"]
  ],
  "(trans hostile metalmonk)": [
    [29, "gp", "process-focusable"],
    [71, "gp", "process-focusable"],
    [74, "gp", "process-focusable"]
  ],
  "(method 180 metalmonk)": [[4, "v1", "collide-shape-prim-group"]],
  "(method 78 metalmonk)": [
    [18, "s4", "art-joint-anim"],
    [83, "s4", "art-joint-anim"]
  ],
  "(method 77 metalmonk)": [
    [37, "a1", "art-joint-anim"],
    [106, "s5", "art-joint-anim"],
    [163, "s4", "art-joint-anim"]
  ],
  "(trans victory metalmonk)": [
    [28, "a0", "process-focusable"],
    [31, "a0", "process-focusable"]
  ],
  "(method 46 ginsu)": [[8, "v1", "collide-shape-prim-group"]],
  "(method 183 ginsu)": [[2, "v1", "collide-shape-prim-group"]],
  "(method 70 ginsu)": [
    [33, "v1", "float"],
    [30, "a0", "int"]
  ],
  "(method 181 ginsu)": [
    [18, "a0", "process-focusable"],
    [21, "a0", "process-focusable"]
  ],
  "(trans attack ginsu)": [[32, "a0", "process-focusable"]],
  "(trans anticipate-attack ginsu)": [[27, "a0", "process-focusable"]],
  "(method 142 ginsu)": [
    [16, "a0", "process-focusable"],
    [19, "a0", "process-focusable"]
  ],
  "(method 10 ginsu)": [[6, "t9", "(function sparticle-launch-control none)"]],
  "(code victory centurion)": [[30, "v1", "art-joint-anim"]],
  "(code fire centurion)": [
    [22, "a0", "process-focusable"],
    [25, "a0", "process-focusable"],
    [43, "v1", "art-joint-anim"],
    [76, "gp", "process-focusable"],
    [95, "gp", "process-focusable"],
    [311, "v1", "art-joint-anim"],
    [374, "v1", "art-joint-anim"],
    [98, "gp", "process-focusable"],
    [163, "a0", "process-focusable"],
    [166, "a0", "process-focusable"]
  ],
  "(code active centurion)": [[22, "v1", "art-joint-anim"]],
  "(code attack centurion)": [[14, "v1", "art-joint-anim"]],
  "(enter attack centurion)": [
    [3, "a0", "collide-shape-prim-group"],
    [9, "v1", "collide-shape-prim-group"]
  ],
  "(exit attack centurion)": [
    [3, "a0", "collide-shape-prim-group"],
    [9, "v1", "collide-shape-prim-group"]
  ],
  "(method 55 centurion)": [
    [246, "a0", "process-focusable"],
    [249, "a0", "process-focusable"],
    [341, "a2", "float"]
  ],
  "(code hostile centurion)": [
    [87, "a0", "process-focusable"],
    [90, "a0", "process-focusable"]
  ],
  "(method 7 centurion)": [
    [14, "t9", "(function process-focusable int process-focusable)"]
  ],
  "(method 78 centurion)": [
    [18, "v1", "art-joint-anim"],
    [53, "s4", "art-joint-anim"],
    [82, "v1", "art-joint-anim"]
  ],
  "(method 77 centurion)": [
    [18, "v1", "art-joint-anim"],
    [72, "a1", "art-joint-anim"],
    [117, "a1", "art-joint-anim"],
    [151, "s4", "art-joint-anim"]
  ],
  "(trans hostile centurion)": [
    [25, "a0", "process-focusable"],
    [31, "s5", "process-focusable"],
    [21, "s5", "process-focusable"]
  ],
  "(method 180 centurion)": [
    [28, "s0", "process-focusable"],
    [49, "s0", "process-focusable"]
  ],
  "(method 132 centurion)": [[13, "t9", "(function enemy none)"]],
  "(method 31 centurion-shot)": [[7, "t9", "(function projectile none)"]],
  "(method 28 centurion-shot)": [
    [49, "t9", "(function projectile projectile-options sound-id)"]
  ],
  "(method 74 centurion)": [
    [76, "v1", "attack-info"],
    [78, "v1", "attack-info"],
    [85, "v1", "attack-info"]
  ],
  "(method 30 rhino-wall)": [[5, "v1", "collide-shape-prim-group"]],
  "(code circling rhino)": [
    [129, "gp", "art-joint-anim"],
    [243, "v1", "art-joint-anim"]
  ],
  "(code charge rhino)": [
    [29, "v1", "art-joint-anim"],
    [85, "v1", "art-joint-anim"],
    [137, "v1", "art-joint-anim"]
  ],
  "(code stop-run rhino)": [
    [14, "v1", "art-joint-anim"],
    [85, "a0", "process-focusable"],
    [88, "a0", "process-focusable"],
    [145, "a1", "art-joint-anim"]
  ],
  "(code attack rhino)": [[15, "v1", "art-joint-anim"]],
  "(trans hostile rhino)": [
    [20, "a0", "process-focusable"],
    [20, "a0", "process-focusable"],
    [23, "a0", "process-focusable"],
    [81, "a0", "process-focusable"],
    [84, "a0", "process-focusable"],
    [113, "s3", "process-focusable"],
    [19, "s3", "process-focusable"],
    [80, "s3", "process-focusable"],
    [117, "a0", "process-focusable"],
    [116, "s3", "process-focusable"]
  ],
  "(code die rhino)": [[33, "v1", "art-joint-anim"]],
  "(code hit rhino)": [
    [30, "v1", "art-joint-anim"],
    [83, "v1", "art-joint-anim"]
  ],
  "(method 104 rhino)": [
    [30, "a0", "process-focusable"],
    [30, "a0", "process-focusable"],
    [33, "a0", "process-focusable"]
  ],
  "(enter victory rhino)": [
    [8, "v1", "collide-shape-prim-group"],
    [12, "v1", "collide-shape-prim-group"],
    [17, "a0", "collide-shape-prim-group"]
  ],
  "(code victory rhino)": [
    [14, "v1", "art-joint-anim"],
    [59, "a0", "collide-shape-prim-group"],
    [64, "a0", "collide-shape-prim-group"],
    [69, "a0", "collide-shape-prim-group"],
    [81, "v1", "art-joint-anim"],
    [140, "a0", "process-focusable"],
    [143, "a0", "process-focusable"],
    [157, "gp", "process-focusable"],
    [180, "a0", "collide-shape-prim-group"],
    [201, "v1", "art-joint-anim"],
    [290, "a0", "process-focusable"],
    [139, "gp", "process-focusable"],
    [293, "a0", "process-focusable"]
  ],
  "(method 7 rhino)": [
    [14, "t9", "(function process-focusable int process-focusable)"]
  ],
  "(method 74 rhino)": [[68, "s2", "process-focusable"]],
  "(method 182 rhino)": [[36, "s2", "process-drawable"]],
  "(exit victory rhino)": [
    [10, "v1", "collide-shape-prim-group"],
    [14, "v1", "collide-shape-prim-group"]
  ],
  "(code run-away rhino)": [[14, "v1", "art-joint-anim"]],
  "(code hit rhino-wall)": [
    [42, "a2", "art-joint-anim"],
    [32, "v0", "art-joint-anim"]
  ],
  "(trans hostile grenadier)": [
    [19, "a0", "process-focusable"],
    [156, "a0", "process-focusable"],
    [22, "a0", "process-focusable"]
  ],
  "(method 181 grenadier)": [
    [21, "a0", "process-focusable"],
    [24, "a0", "process-focusable"],
    [79, "a0", "process-focusable"],
    [82, "a0", "process-focusable"],
    [20, "s5", "process-focusable"],
    [78, "s5", "process-focusable"]
  ],
  "(code hit grenadier)": [
    [87, "gp", "art-joint-anim"],
    [210, "a0", "process-focusable"]
  ],
  "(code victory grenadier)": [
    [27, "v1", "art-joint-anim"],
    [76, "v1", "art-joint-anim"]
  ],
  "(post attack grenadier)": [
    [24, "a0", "process-focusable"],
    [27, "a0", "process-focusable"]
  ],
  "(code attack grenadier)": [
    [74, "v1", "art-joint-anim"],
    [163, "v1", "art-joint-anim"],
    [295, "a0", "process-focusable"],
    [298, "a0", "process-focusable"],
    [317, "v1", "art-joint-anim"],
    [366, "v1", "art-joint-anim"]
  ],
  "(event attack grenadier)": [
    [23, "s4", "process-focusable"],
    [27, "a0", "process-focusable"],
    [26, "s4", "process-focusable"]
  ],
  "(method 78 grenadier)": [
    [18, "s4", "art-joint-anim"],
    [63, "a1", "art-joint-anim"],
    [93, "v1", "art-joint-anim"]
  ],
  "(exit spin-kick grenadier)": [[2, "v1", "collide-shape-prim-group"]],
  "(post spin-kick grenadier)": [
    [24, "a0", "process-focusable"],
    [27, "a0", "process-focusable"]
  ],
  "(code spin-kick grenadier)": [[14, "v1", "art-joint-anim"]],
  "(enter spin-kick grenadier)": [[29, "v1", "collide-shape-prim-group"]],
  "(code backup grenadier)": [[10, "v1", "art-joint-anim"]],
  "(method 7 grenadier)": [
    [21, "t9", "(function process-focusable int process-focusable)"]
  ],
  "(method 70 grenadier)": [[41, "a0", "process-focusable"]],
  "(code active grenadier)": [
    [140, "v1", "art-joint-anim"],
    [202, "v1", "art-joint-anim"],
    [51, "v1", "art-joint-anim"],
    [27, "s5", "pair"],
    [311, "v1", "art-joint-anim"]
  ],
  "(code hostile grenadier)": [[45, "gp", "art-joint-anim"]],
  "rapid-gunner-common-post": [
    [14, "a0", "process-focusable"],
    [17, "a0", "process-focusable"]
  ],
  "(post notice rapid-gunner)": [
    [24, "a0", "process-focusable"],
    [27, "a0", "process-focusable"]
  ],
  "(code notice rapid-gunner)": [[30, "v1", "art-joint-anim"]],
  "(enter notice rapid-gunner)": [
    [85, "a0", "process-focusable"],
    [88, "a0", "process-focusable"]
  ],
  "(trans attack rapid-gunner)": [
    [30, "a0", "process-focusable"],
    [33, "a0", "process-focusable"],
    [37, "a0", "process-focusable"],
    [40, "a0", "process-focusable"],
    [67, "gp", "process-focusable"],
    [170, "gp", "process-focusable"],
    [173, "gp", "process-focusable"],
    [36, "gp", "process-focusable"],
    [29, "gp", "process-focusable"]
  ],
  "(post attack rapid-gunner)": [
    [32, "a0", "process-focusable"],
    [35, "a0", "process-focusable"]
  ],
  "(code attack rapid-gunner)": [[103, "v1", "art-joint-anim"]],
  "(code hop rapid-gunner)": [
    [89, "v1", "art-joint-anim"],
    [120, "v1", "art-joint-anim"]
  ],
  "(post hop-turn rapid-gunner)": [
    [32, "a0", "process-focusable"],
    [35, "a0", "process-focusable"]
  ],
  "(method 7 rapid-gunner)": [
    [14, "t9", "(function process-focusable int process-focusable)"]
  ],
  "(exit spin-attack rapid-gunner)": [[13, "v1", "collide-shape-prim-group"]],
  "(post spin-attack rapid-gunner)": [
    [24, "a0", "process-focusable"],
    [27, "a0", "process-focusable"]
  ],
  "(code spin-attack rapid-gunner)": [[14, "v1", "art-joint-anim"]],
  "(enter spin-attack rapid-gunner)": [[29, "v1", "collide-shape-prim-group"]],
  "(code hostile rapid-gunner)": [[118, "v1", "art-joint-anim"]],
  "(trans hostile rapid-gunner)": [
    [27, "a0", "process-focusable"],
    [30, "a0", "process-focusable"],
    [58, "gp", "process-focusable"],
    [26, "gp", "process-focusable"]
  ],
  "(code reload rapid-gunner)": [[14, "v1", "art-joint-anim"]],
  "(code cool-down rapid-gunner)": [[14, "v1", "art-joint-anim"]],
  "(code hop-turn rapid-gunner)": [[14, "v1", "art-joint-anim"]],
  "(method 78 rapid-gunner)": [
    [21, "v1", "art-joint-anim"],
    [67, "a1", "art-joint-anim"],
    [94, "a1", "art-joint-anim"]
  ],
  "(method 79 tomb-baby-spider)": [
    [49, "v1", "art-joint-anim"],
    [77, "v1", "art-joint-anim"],
    [127, "v1", "collide-shape-prim-group"],
    [131, "v1", "collide-shape-prim-group"],
    [135, "v1", "collide-shape-prim-group"],
    [137, "v1", "collide-shape-prim-group"],
    [139, "v1", "collide-shape-prim-group"]
  ],
  "(method 78 tomb-baby-spider)": [
    [13, "a2", "art-joint-anim"],
    [50, "a2", "art-joint-anim"]
  ],
  "(method 77 tomb-baby-spider)": [
    [2, "a2", "collide-shape-prim-group"],
    [36, "a2", "art-joint-anim"],
    [73, "a2", "art-joint-anim"],
    [10, "a2", "collide-shape-prim-group"]
  ],
  "(code attack-stop tomb-baby-spider)": [[10, "v1", "art-joint-anim"]],
  "(exit attack tomb-baby-spider)": [[2, "v1", "collide-shape-prim-group"]],
  "(enter attack tomb-baby-spider)": [[14, "v1", "collide-shape-prim-group"]],
  "(code attack tomb-baby-spider)": [[30, "v1", "art-joint-anim"]],
  "(code notice tomb-baby-spider)": [
    [27, "a0", "process-focusable"],
    [30, "a0", "process-focusable"],
    [52, "v1", "art-joint-anim"],
    [115, "v1", "art-joint-anim"]
  ],
  "(code active tomb-baby-spider)": [
    [30, "v1", "art-joint-anim"],
    [126, "v1", "art-joint-anim"],
    [188, "v1", "art-joint-anim"],
    [297, "v1", "art-joint-anim"]
  ],
  "monster-frog-hop-fast-code": [
    [15, "v1", "art-joint-anim"],
    [72, "v1", "art-joint-anim"]
  ],
  "monster-frog-hop-slow-code": [
    [231, "v1", "art-joint-anim"],
    [288, "v1", "art-joint-anim"],
    [46, "v1", "art-joint-anim"],
    [117, "v1", "art-joint-anim"]
  ],
  "(method 78 monster-frog)": [
    [19, "v1", "art-joint-anim"],
    [54, "v1", "art-joint-anim"],
    [89, "v1", "art-joint-anim"],
    [121, "v1", "art-joint-anim"]
  ],
  "(method 77 monster-frog)": [
    [19, "v1", "art-joint-anim"],
    [54, "v1", "art-joint-anim"],
    [89, "v1", "art-joint-anim"],
    [121, "v1", "art-joint-anim"]
  ],
  "(code attack-recover monster-frog)": [
    [10, "v1", "art-joint-anim"],
    [87, "v1", "art-joint-anim"],
    [158, "v1", "art-joint-anim"]
  ],
  "(code attack monster-frog)": [[19, "v1", "art-joint-anim"]],
  "(code turn monster-frog)": [
    [21, "v1", "art-joint-anim"],
    [79, "v1", "art-joint-anim"]
  ],
  "(code active monster-frog)": [
    [27, "v1", "art-joint-anim"],
    [80, "v1", "art-joint-anim"],
    [172, "v1", "art-joint-anim"],
    [234, "v1", "art-joint-anim"],
    [343, "v1", "art-joint-anim"]
  ],
  "(code notice monster-frog)": [
    [23, "v1", "art-joint-anim"],
    [71, "v1", "art-joint-anim"],
    [103, "a0", "process-focusable"],
    [106, "a0", "process-focusable"],
    [149, "v1", "art-joint-anim"]
  ],
  "(code ambush monster-frog)": [
    [21, "a0", "process-focusable"],
    [24, "a0", "process-focusable"],
    [68, "v1", "art-joint-anim"]
  ],
  "(post turn monster-frog)": [
    [24, "a0", "process-focusable"],
    [27, "a0", "process-focusable"]
  ],
  "(code hostile monster-frog)": [
    [18, "a0", "process-focusable"],
    [21, "a0", "process-focusable"],
    [117, "v1", "art-joint-anim"],
    [202, "v1", "art-joint-anim"]
  ],
  "(method 77 predator)": [
    [21, "v1", "art-joint-anim"],
    [53, "v1", "art-joint-anim"],
    [96, "v1", "art-joint-anim"],
    [126, "v1", "art-joint-anim"],
    [160, "v1", "art-joint-anim"],
    [192, "v1", "art-joint-anim"]
  ],
  "(method 78 predator)": [
    [21, "v1", "art-joint-anim"],
    [53, "v1", "art-joint-anim"],
    [89, "v1", "art-joint-anim"],
    [123, "v1", "art-joint-anim"],
    [155, "v1", "art-joint-anim"]
  ],
  "(method 7 predator)": [
    [9, "t9", "(function process-focusable int process-focusable)"]
  ],
  "(method 184 predator)": [
    [67, "s2", "process-focusable"],
    [79, "a0", "process-focusable"],
    [78, "s2", "process-focusable"],
    [108, "s2", "process-focusable"]
  ],
  "(method 182 predator)": [[4, "v1", "collide-shape-prim-group"]],
  "(code active predator)": [[22, "v1", "art-joint-anim"]],
  "(post idle predator)": [[4, "t9", "(function none)"]],
  "(code fire predator)": [
    [26, "v1", "art-joint-anim"],
    [103, "a0", "process-focusable"],
    [102, "s5", "process-focusable"],
    [121, "s5", "process-focusable"],
    [124, "s5", "process-focusable"]
  ],
  "(code close-attack predator)": [
    [14, "v1", "art-joint-anim"],
    [71, "v1", "art-joint-anim"]
  ],
  "(trans hidden predator)": [
    [40, "gp", "process-focusable"],
    [43, "gp", "process-focusable"]
  ],
  "(code hidden predator)": [
    [14, "v1", "art-joint-anim"],
    [75, "v1", "art-joint-anim"]
  ],
  "(code hostile predator)": [
    [14, "v1", "art-joint-anim"],
    [67, "v1", "art-joint-anim"]
  ],
  "(trans hostile predator)": [
    [52, "gp", "process-focusable"],
    [55, "gp", "process-focusable"]
  ],
  "(code hide predator)": [[14, "v1", "art-joint-anim"]],
  "(trans hide predator)": [
    [21, "gp", "process-focusable"],
    [24, "gp", "process-focusable"]
  ],
  "(method 186 predator)": [[17, "v1", "int"]],
  "(method 77 rapid-gunner)": [
    [29, "v1", "art-joint-anim"],
    [149, "v1", "art-joint-anim"],
    [266, "a1", "art-joint-anim"],
    [116, "s4", "art-joint-anim"],
    [233, "s5", "art-joint-anim"]
  ],
  "(method 11 predator-manager)": [
    ["_stack_", 16, "res-tag"],
    [281, "s2", "process-drawable"]
  ],
  "(trans gun-shoot crimson-guard-level)": [[21, "v1", "process-focusable"]],
  "(enter close-attack crimson-guard-level)": [
    [2, "v1", "collide-shape-prim-group"]
  ],
  "(exit close-attack crimson-guard-level)": [
    [2, "v1", "collide-shape-prim-group"]
  ],
  "(exit attack crimson-guard-level)": [
    [8, "v1", "collide-shape-prim-group"],
    [16, "v1", "collide-shape-prim-group"]
  ],
  "(exit get-up-front crimson-guard-level)": [
    [3, "v1", "collide-shape-prim-group"],
    [6, "v1", "collide-shape-prim-group"],
    [8, "v1", "collide-shape-prim-group"],
    [11, "v1", "collide-shape-prim-group"],
    [14, "v1", "collide-shape-prim-group"],
    [17, "v1", "collide-shape-prim-group"]
  ],
  "(exit get-up-back crimson-guard-level)": [
    [3, "v1", "collide-shape-prim-group"],
    [6, "v1", "collide-shape-prim-group"],
    [8, "v1", "collide-shape-prim-group"],
    [11, "v1", "collide-shape-prim-group"],
    [14, "v1", "collide-shape-prim-group"],
    [17, "v1", "collide-shape-prim-group"]
  ],
  "(enter knocked crimson-guard-level)": [
    [8, "v1", "collide-shape-prim-group"],
    [11, "v1", "collide-shape-prim-group"],
    [14, "v1", "collide-shape-prim-group"],
    [17, "v1", "collide-shape-prim-group"],
    [19, "v1", "collide-shape-prim-group"],
    [21, "v1", "collide-shape-prim-group"]
  ],
  "(method 201 crimson-guard-level)": [[18, "s3", "process-focusable"]],
  "(method 7 crimson-guard-level)": [
    [19, "t9", "(function nav-enemy int nav-enemy)"]
  ],
  "(method 115 crimson-guard-level)": [[33, "v0", "vector"]],
  "(method 198 crimson-guard-level)": [[242, "s4", "collide-shape-prim"]],
  "(enter broken dig-clasp)": [
    [26, "v1", "art-joint-anim"],
    [54, "v1", "art-joint-anim"]
  ],
  "(event idle dig-clasp)": [[[11, 18], "v1", "attack-info"]],
  "dig-tether-handler": [
    [6, "a0", "vector"],
    [10, "a0", "vector"],
    [14, "v1", "vector"]
  ],
  "(method 23 dig-digger)": [[[1, 23], "s5", "int"]],
  "(enter breaking fort-fence)": [[[5, 9], "a0", "collide-shape-prim-group"]],
  "(method 11 fort-elec-switch)": [["_stack_", 16, "res-tag"]],
  "(method 10 fort-roboscreen)": [
    [15, "t9", "(function process-drawable none)"]
  ],
  "fort-robotank-reticle-handler": [
    [6, "v1", "vector"],
    [[17, 34], "s5", "vector"],
    [56, "v1", "float"]
  ],
  "(code lock fort-robotank-reticle)": [[14, "v1", "art-joint-anim"]],
  "robotank-turret-handler": [
    [71, "v1", "collide-shape-prim-group"],
    [106, "v1", "collide-shape-prim-group"],
    [167, "s4", "cspace"],
    [162, "s4", "cspace"],
    [37, "v1", "float"]
  ],
  "(code ready fort-robotank-turret)": [[10, "v1", "art-joint-anim"]],
  "(code fire fort-robotank-turret)": [
    [79, "v1", "art-joint-anim"],
    [136, "v1", "art-joint-anim"]
  ],
  "fort-robotank-post": [
    [471, "v1", "fort-robotank-turret"],
    [498, "v1", "float"]
  ],
  "fort-robotank-handler": [
    [171, "s4", "process-focusable"],
    [[82, 84], "v0", "int32"]
  ],
  "(method 26 fort-robotank)": [
    [170, "v1", "collide-shape-prim-group"],
    [236, "v1", "collide-shape-prim-group"],
    [89, "t9", "(function fort-robotank none)"]
  ],
  "(method 7 fort-robotank)": [
    [89, "t9", "(function process-drawable int process-drawable)"],
    [56, "gp", "(pointer uint32)"],
    [59, "a1", "(pointer uint32)"],
    [63, "gp", "(pointer uint32)"],
    [66, "a1", "(pointer uint32)"],
    [60, "a1", "joint-mod"],
    [67, "a1", "joint-mod"],
    [70, "gp", "(pointer uint32)"]
  ],
  "(method 11 fort-robotank)": [[463, "s5", "fort-robotank-wheel-info"]],
  "(method 31 fort-robotank-turret)": [[61, "s3", "collide-shape-prim"]],
  "(method 139 fort-turret)": [[[15, 19], "a0", "process-focusable"]],
  "(method 141 fort-turret)": [[59, "s3", "collide-shape-prim"]],
  "(code attack fort-turret)": [
    [25, "v1", "art-joint-anim"],
    [113, "v1", "art-joint-anim"]
  ],
  "(method 11 fort-plat-shuttle)": [[52, "v0", "(pointer float)"]],
  "(event idle fort-floor-spike)": [[15, "s3", "process-drawable"]],
  "joint-mod-set-y-callback": [
    [19, "a1", "vector"],
    [17, "a3", "int"]
  ],
  "(event idle fort-dump-bomb-a)": [
    [11, "s4", "process-drawable"],
    [[4, 22], "gp", "attack-info"]
  ],
  "(event idle fort-missile-target)": [
    [[9, 22], "s5", "attack-info"],
    [16, "s4", "projectile"]
  ],
  "(enter die fort-missile-target)": [
    [[2, 5], "v1", "collide-shape-prim-group"]
  ],
  "(method 10 fort-missile-target)": [
    [10, "t9", "(function process-drawable none)"]
  ],
  "(code die fort-missile)": [
    [156, "v1", "process-drawable"],
    [227, "v1", "collide-shape-prim-group"],
    [229, "v1", "collide-shape-prim-group"]
  ],
  "(method 7 fort-missile)": [
    [14, "t9", "(function process-drawable int process-drawable)"]
  ],
  "birth-func-dig-digger-collide": [
    [8, "v1", "process"],
    [12, "s3", "process-drawable"]
  ],
  "(method 23 dig-tether)": [[69, "v1", "vector"]],
  "(method 11 dig-digger)": [["_stack_", 16, "res-tag"]],
  "(method 29 dig-sinking-plat)": [
    [9, "t9", "(function rigid-body-platform float none)"]
  ],
  "(method 37 dig-sinking-plat)": [
    [28, "v1", "art-joint-anim"],
    [157, "v1", "art-joint-anim"],
    [208, "v0", "sound-rpc-set-param"]
  ],
  "(method 11 dig-log)": [
    ["_stack_", 16, "res-tag"],
    [94, "v0", "(pointer actor-group)"]
  ],
  "(event idle-up dig-button)": [[4, "v1", "attack-info"]],
  "(code active dig-bomb-crate-cylinder)": [
    [33, "v1", "art-joint-anim"],
    [81, "v1", "art-joint-anim"],
    [117, "v1", "art-joint-anim"],
    [165, "v1", "art-joint-anim"],
    [201, "v1", "art-joint-anim"],
    [249, "v1", "art-joint-anim"],
    [285, "v1", "art-joint-anim"],
    [337, "v1", "art-joint-anim"],
    [373, "v1", "art-joint-anim"],
    [425, "v1", "art-joint-anim"],
    [463, "v1", "art-joint-anim"],
    [515, "v1", "art-joint-anim"]
  ],
  "(code fire dig-jump-pad)": [[59, "t9", "(function none)"]],
  "(code die dig-spikey-sphere)": [[72, "t9", "(function none)"]],
  "(method 29 dig-tipping-rock)": [
    [9, "t9", "(function rigid-body-platform float none)"]
  ],
  "(event waiting dig-stomp-block)": [[14, "v1", "attack-info"]],
  "(method 37 dig-stomp-block)": [
    [[42, 62], "v1", "collide-cache-tri"],
    [62, "v1", "(inline-array collide-cache-tri)"]
  ],
  "(method 11 dig-spikey-step)": [[96, "v0", "(pointer float)"]],
  "(method 37 dig-tipping-rock)": [[14, "v0", "sound-rpc-set-param"]],
  "(method 49 cpad-elevator)": [[2, "v1", "collide-shape-prim-group"]],
  "(method 10 cpad-elevator)": [[10, "t9", "(function elevator none)"]],
  "(code hunt wren)": [[10, "v1", "art-joint-anim"]],
  "(code peck wren)": [
    [36, "v1", "art-joint-anim"],
    [81, "v1", "symbol"]
  ],
  "(code fly wren)": [
    [51, "v1", "art-joint-anim"],
    [82, "v1", "art-joint-anim"]
  ],
  "(code land wren)": [[17, "v1", "art-joint-anim"]],
  "(method 7 wren)": [
    [30, "t9", "(function process-drawable int process-drawable)"]
  ],
  "(code idle minnow)": [[10, "v1", "art-joint-anim"]],
  "(post idle fish-manager)": [
    [517, "v1", "process-drawable"],
    [522, "v1", "process-drawable"]
  ],
  "(method 14 minimap)": [
    [84, "v1", "process-drawable"],
    [99, "v1", "entity-actor"],
    [108, "v1", "process-drawable"],
    [112, "s2", "entity-actor"],
    [93, "s2", "basic"]
  ],
  "(method 3 engine-minimap)": [
    [7, "t9", "(function engine-minimap engine-minimap)"]
  ],
  "(method 24 minimap)": [
    [189, "s2", "connection-minimap"],
    [194, "s2", "connection-minimap"],
    [18, "v1", "(pointer uint128)"],
    [74, "v1", "(pointer uint128)"],
    [81, "v1", "(inline-array vector)"],
    [91, "v1", "(inline-array vector4w)"],
    [96, "v1", "(inline-array vector)"],
    [108, "v1", "(inline-array vector4w)"],
    [114, "v1", "(inline-array vector)"],
    [124, "v1", "(inline-array vector4w)"],
    [129, "v1", "(inline-array vector)"],
    [141, "v1", "(inline-array vector4w)"],
    [161, "s2", "(pointer uint128)"]
  ],
  "(method 15 minimap)": [[48, "s2", "(pointer uint128)"]],
  "(method 16 minimap)": [
    [[30, 35], "v1", "process-drawable"],
    [56, "v1", "entity-actor"],
    [66, "a0", "process-drawable"],
    [77, "a0", "entity-actor"],
    [88, "a0", "vector"],
    [50, "v1", "basic"],
    [516, "v1", "(pointer uint128)"],
    [517, "v1", "(inline-array vector4w)"],
    [529, "v1", "(inline-array vector4w)"],
    [534, "v1", "(inline-array vector4w)"],
    [550, "v1", "(inline-array vector4w)"],
    [555, "v1", "(inline-array vector4w)"]
  ],
  "(method 14 engine-minimap)": [
    [150, "a0", "entity-actor"],
    [[3, 180], "s3", "connection-minimap"],
    [143, "v1", "basic"]
  ],
  "(method 10 engine-minimap)": [[6, "s5", "connection-minimap"]],
  "(method 26 minimap)": [
    [34, "a0", "process-drawable"],
    [49, "v1", "process-drawable"],
    [64, "a0", "process-drawable"],
    [303, "a1", "(pointer uint128)"],
    [305, "a0", "(inline-array vector4w)"],
    [318, "v1", "(inline-array vector)"],
    [329, "v1", "(inline-array vector4w)"],
    [346, "v1", "(inline-array vector)"],
    [358, "v1", "(inline-array vector4w)"],
    [375, "v1", "(inline-array vector)"],
    [387, "v1", "(inline-array vector4w)"],
    [404, "v1", "(inline-array vector)"],
    [417, "v1", "(inline-array vector4w)"]
  ],
  "(method 21 minimap)": [
    [16, "s3", "(pointer uint128)"],
    [[32, 39], "a0", "dma-packet"],
    [[41, 48], "a0", "gs-gif-tag"],
    [51, "a0", "(pointer gs-clamp)"],
    [53, "a0", "(pointer gs-reg64)"],
    [55, "a0", "(pointer gs-test)"],
    [57, "a0", "(pointer gs-reg64)"],
    [60, "a0", "(pointer gs-texa)"],
    [62, "a0", "(pointer gs-reg64)"],
    [71, "s3", "(pointer uint128)"],
    [215, "s3", "(inline-array vector4w)"],
    [224, "s3", "(inline-array vector)"],
    [235, "s3", "(inline-array vector4w)"],
    [241, "s3", "(inline-array vector)"],
    [252, "s3", "(inline-array vector4w)"],
    [259, "s3", "(inline-array vector)"],
    [270, "s3", "(inline-array vector4w)"],
    [277, "s3", "(inline-array vector)"],
    [288, "s3", "(inline-array vector4w)"],
    [[322, 329], "a0", "dma-packet"],
    [[331, 338], "a0", "gs-gif-tag"],
    [342, "a0", "(pointer gs-xy-offset)"],
    [344, "a0", "(pointer gs-reg64)"],
    [355, "a2", "connection-minimap"],
    [379, "s2", "(pointer uint128)"],
    [400, "a2", "connection-minimap"],
    [424, "s3", "(pointer uint128)"],
    [438, "a2", "connection-minimap"],
    [[453, 460], "a0", "dma-packet"],
    [[462, 469], "a0", "gs-gif-tag"],
    [478, "a0", "(pointer gs-frame)"],
    [480, "a0", "(pointer gs-reg64)"],
    [482, "a0", "(pointer gs-alpha)"],
    [484, "a0", "(pointer gs-reg64)"],
    [485, "a0", "(pointer gs-xy-offset)"],
    [487, "a0", "(pointer gs-reg64)"],
    [[494, 508], "s3", "(pointer uint128)"],
    [508, "s3", "(inline-array vector4w)"],
    [517, "s3", "(inline-array vector4w)"],
    [522, "s3", "(inline-array vector4w)"],
    [528, "s3", "(inline-array vector4w)"],
    [535, "s3", "(inline-array vector4w)"]
  ],
  "(method 23 minimap)": [
    [28, "a0", "process-drawable"],
    [62, "v1", "process-drawable"],
    [81, "a0", "process-drawable"],
    [305, "a1", "(pointer uint128)"],
    [307, "a0", "(inline-array vector4w)"],
    [320, "v1", "(inline-array vector)"],
    [331, "v1", "(inline-array vector4w)"],
    [348, "v1", "(inline-array vector)"],
    [360, "v1", "(inline-array vector4w)"],
    [377, "v1", "(inline-array vector)"],
    [389, "v1", "(inline-array vector4w)"],
    [406, "v1", "(inline-array vector)"],
    [419, "v1", "(inline-array vector4w)"]
  ],
  "(method 17 minimap)": [
    [28, "a0", "process-drawable"],
    [68, "v1", "process-drawable"],
    [87, "a0", "process-drawable"],
    [357, "a0", "(pointer uint128)"],
    [365, "a0", "(pointer uint128)"],
    [368, "a0", "(pointer uint128)"],
    [370, "v1", "(inline-array vector4w)"],
    [383, "v1", "(inline-array vector)"],
    [394, "v1", "(inline-array vector4w)"],
    [410, "v1", "(inline-array vector)"],
    [422, "v1", "(inline-array vector4w)"],
    [438, "v1", "(inline-array vector)"],
    [450, "v1", "(inline-array vector4w)"],
    [466, "v1", "(inline-array vector)"],
    [479, "v1", "(inline-array vector4w)"]
  ],
  "(method 18 minimap)": [
    [28, "a0", "process-drawable"],
    [68, "v1", "process-drawable"],
    [87, "a0", "process-drawable"],
    [323, "t1", "(pointer uint128)"],
    [325, "t0", "(inline-array vector4w)"],
    [338, "a3", "(inline-array vector4w)"],
    [344, "a3", "(inline-array vector4w)"],
    [360, "a3", "(inline-array vector4w)"],
    [366, "a2", "(inline-array vector4w)"],
    [382, "a2", "(inline-array vector4w)"],
    [388, "a1", "(inline-array vector4w)"],
    [404, "a1", "(inline-array vector4w)"],
    [410, "v1", "(inline-array vector4w)"]
  ],
  "(method 19 minimap)": [
    [[8, 15], "a0", "dma-packet"],
    [[17, 24], "a0", "gs-gif-tag"],
    [28, "s2", "(pointer gs-test)"],
    [30, "s2", "(pointer gs-reg64)"],
    [32, "s2", "(pointer gs-alpha)"],
    [34, "s2", "(pointer gs-reg64)"],
    [53, "s2", "(pointer gs-tex0)"],
    [55, "s2", "(pointer gs-reg64)"],
    [57, "s2", "(pointer gs-tex1)"],
    [59, "s2", "(pointer gs-reg64)"],
    [61, "s2", "(pointer gs-clamp)"],
    [63, "s2", "(pointer gs-reg64)"],
    [64, "s2", "(pointer uint64)"],
    [66, "s2", "(pointer gs-reg64)"],
    [109, "v1", "(pointer uint128)"],
    [[116, 157], "v1", "(inline-array vector4w)"],
    [[165, 172], "a0", "dma-packet"],
    [[174, 181], "a0", "gs-gif-tag"],
    [185, "a0", "(pointer gs-test)"],
    [187, "a0", "(pointer gs-reg64)"],
    [[505, 514], "s3", "(pointer uint128)"],
    [[514, 596], "s3", "(inline-array vector4w)"]
  ],
  "(method 21 trail-graph)": [
    [4, "a3", "trail-conn"],
    [[11, 17], "a3", "trail-conn-hash-cell"],
    [20, "a0", "(pointer uint16)"],
    [33, "a3", "trail-conn"],
    [37, "a3", "trail-conn"]
  ],
  "(method 137 sew-gunturret)": [[[19, 23], "a0", "process-focusable"]],
  "(method 138 sew-gunturret)": [[[15, 19], "a0", "process-focusable"]],
  "(method 140 pal-gun-turret)": [
    [9, "t9", "(function sew-gunturret symbol none)"]
  ],
  "(anon-function 0 sewer-scenes)": [[79, "v1", "float"]],
  "(event idle sew-single-blade)": [[15, "s4", "process-focusable"]],
  "(event idle sew-multi-blade)": [[15, "s4", "process-focusable"]],
  "(event idle sew-twist-blade)": [[15, "s4", "process-focusable"]],
  "(code pressed sew-light-switch)": [[10, "v1", "art-joint-anim"]],
  "(post idle sew-light-control)": [[20, "v1", "sew-light-switch"]],
  "sew-tri-blade-joint-callback": [[[1, 82], "gp", "sew-tri-blade"]],
  "(method 49 sew-elevator)": [[2, "v1", "collide-shape-prim-group"]],
  "(post running sew-elevator)": [[4, "t9", "(function none)"]],
  "(method 10 sew-elevator)": [[10, "t9", "(function elevator none)"]],
  "(event idle sew-valve)": [[4, "v1", "attack-info"]],
  "(method 7 sew-valve)": [
    [14, "t9", "(function process-drawable int process-drawable)"]
  ],
  "sew-mar-statue-debris-init-by-other": [
    [[144, 157], "gp", "process-drawable"]
  ],
  "sew-mar-statue-debris-b-init-by-other": [
    [[12, 25], "gp", "process-drawable"]
  ],
  "(event idle sew-mine)": [[15, "s4", "process-focusable"]],
  "(post idle sew-mine-b)": [[4, "t9", "(function none)"]],
  "(code hit sew-wall)": [
    [[7, 10], "v1", "collide-shape-prim-group"],
    [[100, 107], "a0", "collide-shape-prim-group"],
    [[109, 116], "a0", "collide-shape-prim-group"],
    [68, "v0", "object"]
  ],
  "(code waiting sew-scare-grunt)": [[10, "v1", "art-joint-anim"]],
  "(enter scare sew-scare-grunt)": [[[71, 81], "gp", "sew-grill"]],
  "(exit scare sew-scare-grunt)": [[[6, 10], "v1", "sew-grill"]],
  "(code fall sew-catwalk)": [[39, "v0", "object"]],
  "(post scare sew-scare-grunt)": [[51, "v0", "sound-rpc-set-param"]],
  "(method 11 sew-valve)": [
    ["_stack_", 16, "res-tag"],
    ["_stack_", 32, "res-tag"]
  ],
  "(trans attack-forward gator)": [[[19, 23], "gp", "process-focusable"]],
  "(code attack-forward gator)": [[14, "v1", "art-joint-anim"]],
  "(method 11 sew-light-switch)": [["_stack_", 16, "res-tag"]],
  "(method 33 mtn-dice-button)": [[35, "v1", "art-joint-anim"]],
  "(trans restart mtn-dice)": [
    [128, "v1", "collide-shape-prim-group"],
    [134, "v1", "collide-shape-prim-group"]
  ],
  "(event idle mtn-dice)": [
    [148, "s2", "process-focusable"],
    [149, "s3", "process-focusable"],
    [158, "s2", "touching-shapes-entry"],
    [[271, 274], "v1", "attack-info"],
    [281, "s5", "process-focusable"],
    [282, "s3", "process-focusable"]
  ],
  "dice-joint-callback": [
    [626, "v1", "collide-shape"],
    [[1, 639], "gp", "mtn-dice"],
    [[223, 407], "s0", "water-anim"],
    [209, "a0", "collide-shape-prim-group"],
    [215, "a0", "collide-shape-prim-group"]
  ],
  "(post idle mtn-aval-rocks-shadow)": [[5, "a0", "process-drawable"]],
  "(code open mtn-button)": [[10, "v1", "art-joint-anim"]],
  "(enter waiting mtn-button)": [[10, "v1", "art-joint-anim"]],
  "(code pressed mtn-button)": [
    [30, "v1", "art-joint-anim"],
    [87, "v1", "art-joint-anim"]
  ],
  "(enter waiting trans-plat)": [
    [37, "v0", "state"],
    [39, "t9", "(function none)"]
  ],
  "(exit waiting trans-plat)": [[14, "v0", "state"]],
  "(trans waiting trans-plat)": [[33, "v0", "state"]],
  "(exit fall mtn-aval-rocks)": [[34, "v0", "sound-rpc-set-param"]],
  "(method 11 mtn-aval-rocks)": [[173, "a1", "float"]],
  "(event plat-path-active mtn-plat-shoot)": [
    [[14, 17], "v1", "attack-info"],
    [24, "gp", "process-drawable"],
    [32, "s5", "collide-shape"]
  ],
  "(post plat-path-active mtn-plat-shoot)": [[4, "t9", "(function none)"]],
  "(code idle mincan-lighthouse-lens)": [[10, "v1", "art-joint-anim"]],
  "(code erect mincan-lighthouse-lens)": [[14, "v1", "art-joint-anim"]],
  "(code idle mincan-lighthouse)": [[14, "v1", "art-joint-anim"]],
  "(code erect mincan-lighthouse)": [[14, "v1", "art-joint-anim"]],
  "(code closed mincan-lens)": [[14, "v1", "art-joint-anim"]],
  "(code open mincan-lens)": [[14, "v1", "art-joint-anim"]],
  "(event idle grunt-egg)": [[16, "s4", "process-focusable"]],
  "strip-handler": [[15, "s4", "process-focusable"]],
  "(post idle pitspikes)": [[4, "t9", "(function none)"]],
  "(method 7 pitspikes)": [
    [14, "t9", "(function strip-hazard int strip-hazard)"]
  ],
  "(post idle curtainsaw)": [[4, "t9", "(function none)"]],
  "(event impact grenade)": [
    [11, "s4", "process-drawable"],
    [18, "a0", "collide-shape"]
  ],
  "(method 40 grenade)": [[[3, 53], "s5", "process-drawable"]],
  "(method 31 grenade)": [[98, "s5", "process-drawable"]],
  "(post idle drill-plat)": [[4, "t9", "(function none)"]],
  "(post idle grenade-point)": [[122, "v1", "lightning-tracker"]],
  "(anon-function 12 strip-obs)": [
    [103, "a0", "(pointer entity-actor)"],
    [287, "v1", "int"]
  ],
  "(method 11 strip-hazard)": [
    [34, "v0", "(pointer float)"],
    ["_stack_", 64, "res-tag"]
  ],
  "(method 11 strip-chain-crate)": [[38, "v0", "(pointer float)"]],
  "(method 33 vehicle-rider)": [[10, "s4", "vehicle"]],
  "(method 35 vehicle-rider)": [[[10, 15], "a0", "vehicle"]],
  "vehicle-spawn": [[38, "gp", "vehicle"]],
  "traffic-manager-event-handler": [
    [319, "s5", "level"],
    [367, "v1", "float"],
    [80, "v1", "float"],
    [91, "v1", "float"],
    [169, "v1", "float"],
    [[118, 125], "s5", "traffic-object-spawn-params"]
  ],
  "(method 33 citizen-norm-rider)": [
    [7, "t9", "(function vehicle-rider none)"]
  ],
  "(method 33 crimson-guard-rider)": [
    [7, "t9", "(function vehicle-rider none)"]
  ],
  "(enter explode vehicle)": [[298, "v1", "joint-exploder"]],
  "(method 47 vehicle)": [
    [27, "s0", "process-focusable"],
    [[32, 37], "s1", "process-focusable"]
  ],
  "(method 46 vehicle)": [
    [[98, 118], "s5", "traffic-object-spawn-params"],
    [[121, 182], "s3", "attack-info"],
    [187, "v1", "float"]
  ],
  "(method 97 vehicle)": [[6, "v1", "float"]],
  "(method 18 vehicle-controller)": [[231, "s2", "vehicle"]],
  "(method 10 vehicle)": [[12, "t9", "(function rigid-body-object none)"]],
  "(method 119 vehicle)": [[[19, 45], "s4", "vehicle-rider"]],
  "(method 99 vehicle)": [[14, "s3", "collide-shape-prim-group"]],
  "(method 100 vehicle)": [[163, "a0", "vector"]],
  "(method 46 vehicle-guard)": [
    [[6, 68], "s5", "matrix"],
    [119, "a0", "process"]
  ],
  "(method 156 vehicle-guard)": [[57, "v1", "process-drawable"]],
  "(method 29 vehicle)": [
    [289, "s1", "vehicle-control-point"],
    [294, "s1", "(inline-array vehicle-control-point)"],
    [309, "s1", "(inline-array vehicle-control-point)"],
    [68, "v1", "float"],
    [165, "v1", "float"],
    [66, "a0", "uint"],
    [163, "a0", "uint"]
  ],
  "(method 152 vehicle-guard)": [[88, "s4", "process-drawable"]],
  "(method 151 vehicle-guard)": [
    [15, "s5", "process-drawable"],
    [25, "s5", "process-drawable"],
    [67, "s5", "process-focusable"]
  ],
  "(method 49 traffic-engine)": [
    [32, "s3", "process-focusable"],
    [[72, 75], "s3", "process-focusable"],
    [265, "a0", "(array crimson-guard)"],
    [166, "s2", "process-focusable"],
    [[170, 195], "s2", "crimson-guard"],
    [[32, 109], "s3", "process-focusable"],
    [354, "s5", "process-focusable"],
    [135, "v0", "(array crimson-guard)"],
    [143, "v0", "(array float)"]
  ],
  "(method 25 traffic-tracker)": [[24, "a0", "process-focusable"]],
  "(method 68 traffic-engine)": [
    [46, "a2", "process-focusable"],
    [312, "s2", "nav-segment"],
    [321, "s2", "nav-segment"],
    [327, "s2", "nav-segment"],
    [[159, 191], "s3", "process-focusable"],
    [[89, 125], "s3", "vehicle"]
  ],
  "(method 50 traffic-engine)": [
    [13, "v1", "connection"],
    [[14, 19], "v1", "collide-shape"],
    [24, "s1", "process-focusable"],
    [67, "v1", "connection"],
    [[68, 73], "v1", "collide-shape"],
    [78, "s1", "process-focusable"],
    [119, "v1", "connection"],
    [[120, 125], "v1", "collide-shape"],
    [130, "s1", "process-focusable"]
  ],
  "(method 9 turret-control)": [[344, "a0", "collide-shape-prim"]],
  "(method 19 traffic-engine)": [
    [19, "v1", "process-focusable"],
    [30, "v1", "vehicle"]
  ],
  "(method 72 traffic-engine)": [[25, "a3", "int"]],
  "(method 60 traffic-engine)": [[29, "v1", "collide-shape"]],
  "(method 26 traffic-tracker)": [[26, "a0", "process-focusable"]],
  "(method 17 traffic-tracker)": [[23, "s1", "process-focusable"]],
  "target-pilot-post": [[96, "s5", "process-focusable"]],
  "(anon-function 1 ruins-obs)": [
    [85, "v1", "process-drawable"],
    [17, "v1", "process-drawable"]
  ],
  "(anon-function 0 ruins-obs)": [
    [173, "v1", "process-drawable"],
    [36, "v1", "process-drawable"]
  ],
  "(event idle mechblock)": [
    [15, "a0", "carry-info"],
    [29, "a0", "carry-info"],
    [20, "a0", "carry-info"],
    [32, "a0", "carry-info"]
  ],
  "(event drag mechblock)": [
    [49, "a0", "carry-info"],
    [57, "a0", "vector"],
    [79, "a0", "vector"],
    [52, "a0", "carry-info"]
  ],
  "(enter fall mechblock)": [
    [43, "a0", "carry-info"],
    [46, "a0", "carry-info"]
  ],
  "(event carry mechblock)": [[15, "a0", "vector"]],
  "(method 30 ruins-breakable-wall)": [[55, "v1", "collide-shape-prim-group"]],
  "(event unbroken ruins-breakable-wall)": [
    [10, "s4", "attack-info"],
    [41, "s3", "attack-info"],
    [20, "s4", "pointer"]
  ],
  "(method 11 ruins-pillar-collapse)": [
    [77, "s1", "pair"],
    [96, "s1", "pair"],
    [97, "v1", "pair"],
    [110, "s1", "pair"],
    [111, "v1", "pair"],
    [112, "v1", "pair"],
    [118, "s2", "pair"],
    [117, "s2", "pair"]
  ],
  "(code fall ruins-pillar-collapse)": [
    [16, "v1", "collide-shape-prim-group"],
    [20, "v1", "collide-shape-prim-group"]
  ],
  "(event fall ruins-pillar-collapse)": [
    [35, "a0", "process-focusable"],
    [13, "a0", "process-focusable"],
    [34, "gp", "process-focusable"]
  ],
  "(event idle ruins-pillar-collapse)": [
    [10, "gp", "attack-info"],
    [27, "s3", "process-drawable"],
    [45, "gp", "attack-info"]
  ],
  "target-indax-handler": [[88, "a0", "process"]],
  "(code target-indax-stance)": [
    [23, "v1", "art-joint-anim"],
    [240, "v1", "art-joint-anim"],
    [94, "v1", "art-joint-anim"],
    [182, "v1", "art-joint-anim"]
  ],
  "(code target-indax-walk)": [[89, "v1", "art-joint-anim"]],
  "(code target-indax-hit-ground)": [[14, "v1", "art-joint-anim"]],
  "(code target-indax-attack-air)": [[11, "gp", "art-joint-anim"]],
  "(code target-indax-death)": [
    [134, "v1", "art-joint-anim"],
    [251, "v1", "art-joint-anim"],
    [341, "v1", "art-joint-anim"],
    [394, "v1", "art-joint-anim"],
    [478, "v1", "art-joint-anim"]
  ],
  "(code target-indax-double-jump)": [
    [50, "v1", "art-joint-anim"],
    [104, "v1", "art-joint-anim"]
  ],
  "(code target-indax-trip)": [
    [17, "v1", "art-joint-anim"],
    [90, "v1", "art-joint-anim"]
  ],
  "(code target-indax-attack)": [[18, "gp", "art-joint-anim"]],
  "(code target-indax-running-attack)": [
    [42, "gp", "art-joint-anim"],
    [141, "f26", "float"],
    [224, "f26", "float"]
  ],
  "(code idle tomb-boulder-stop)": [[4, "a0", "process"]],
  "tomb-spider-init": [[114, "gp", "process-drawable"]],
  "(code idle tomb-boulder-pillar)": [[4, "a0", "process"]],
  "(code mech-lunge grunt-mech)": [[25, "v1", "art-joint-anim"]],
  "(trans mech-post-circling grunt-mech)": [
    [14, "a0", "process-focusable"],
    [17, "a0", "process-focusable"]
  ],
  "(code mech-dismount grunt-mech)": [
    [41, "v1", "art-joint-anim"],
    [149, "v1", "art-joint-anim"]
  ],
  "(code mech-hold grunt-mech)": [
    [10, "v1", "art-joint-anim"],
    [531, "v1", "art-joint-anim"]
  ],
  "(code chase tomb-boulder)": [[141, "gp", "handle"]],
  "(code idle tomb-boulder)": [[137, "gp", "handle"]],
  "(exit chase tomb-boulder)": [[24, "v0", "sound-rpc-set-param"]],
  "(post chase tomb-boulder)": [
    [606, "v0", "sound-rpc-set-param"],
    [496, "a0", "int"],
    [278, "v1", "vector"],
    [463, "a0", "(array float)"],
    [486, "v1", "(array float)"],
    [452, "a0", "(array float)"],
    [457, "a0", "(array float)"]
  ],
  "(code idle tomb-spider)": [[[1, 9], "v1", "(pointer process)"]],
  "(method 10 tomb-sphinx)": [[10, "t9", "(function process-drawable none)"]],
  "tomb-stair-block-spikes-init-by-other": [
    [53, "s2", "pair"],
    [72, "s2", "pair"],
    [73, "v1", "pair"],
    [86, "s2", "pair"],
    [87, "v1", "pair"],
    [88, "v1", "pair"],
    [94, "s3", "pair"],
    [93, "s3", "pair"]
  ],
  "(enter sunk tomb-stair-block)": [[16, "v1", "art-joint-anim"]],
  "(code sink tomb-stair-block)": [[109, "v1", "art-joint-anim"]],
  "(event idle tomb-stair-block-spikes)": [[24, "v1", "vector"]],
  "(code moving tomb-stair-block)": [[40, "v1", "art-joint-anim"]],
  "(post running tomb-elevator)": [[8, "t9", "(function none)"]],
  "(method 10 tomb-plat-return)": [
    [10, "t9", "(function process-drawable none)"]
  ],
  "lift-pool": [
    [12, "v0", "(pointer actor-group)"],
    ["_stack_", 16, "res-tag"]
  ],
  "drop-pool": [
    [12, "v0", "(pointer actor-group)"],
    ["_stack_", 16, "res-tag"]
  ],
  "(trans wait-for-pools tomb-stair-block)": [
    [12, "v0", "(pointer actor-group)"],
    ["_stack_", 16, "res-tag"]
  ],
  "(enter idle tomb-stair-block)": [
    [40, "v0", "(pointer actor-group)"],
    ["_stack_", 16, "res-tag"]
  ],
  "(code die tomb-vibe)": [
    [14, "v1", "art-joint-anim"],
    [70, "v1", "art-joint-anim"]
  ],
  "(code open tomb-smash-door)": [[10, "v1", "art-joint-anim"]],
  "(code close tomb-smash-door)": [[10, "v1", "art-joint-anim"]],
  "(method 33 tomb-button)": [[35, "v1", "art-joint-anim"]],
  "(code open tomb-beetle-door)": [[10, "v1", "art-joint-anim"]],
  "(code open tomb-door)": [[19, "v1", "art-joint-anim"]],
  "(trans up-idle tomb-beetle-button)": [[4, "v0", "(state basebutton)"]],
  "(code wobble-die tomb-simon-block)": [[10, "v1", "art-joint-anim"]],
  "(code open tomb-simon-button)": [
    [14, "v1", "art-joint-anim"],
    [47, "v1", "art-joint-anim"]
  ],
  "(code unpress tomb-simon-button)": [[10, "v1", "art-joint-anim"]],
  "(method 23 tomb-water-trap)": [[42, "s2", "collide-shape-prim-sphere"]],
  "(code pressed tomb-simon-button)": [
    [19, "v1", "art-joint-anim"],
    [55, "v1", "art-joint-anim"]
  ],
  "(enter waiting tomb-simon-button)": [[10, "v1", "art-joint-anim"]],
  "(event idle tomb-vibe)": [[6, "a0", "attack-info"]],
  "(method 11 tomb-beetle-door)": [["_stack_", 16, "res-tag"]],
  "(method 11 tomb-vibe)": [
    ["_stack_", 16, "res-tag"],
    ["_stack_", 32, "res-tag"]
  ],
  "(method 11 tomb-plat-simon)": [["_stack_", 16, "res-tag"]],
  "(code ambush tomb-beetle)": [[14, "v1", "art-joint-anim"]],
  "(code active tomb-beetle)": [
    [74, "v1", "art-joint-anim"],
    [22, "v1", "art-joint-anim"]
  ],
  "(code land tomb-beetle)": [
    [10, "v1", "art-joint-anim"],
    [111, "v1", "art-joint-anim"]
  ],
  "(code key tomb-beetle)": [[10, "v1", "art-joint-anim"]],
  "(code go-to-door tomb-beetle)": [[85, "v1", "art-joint-anim"]],
  "(code die tomb-beetle)": [[30, "v1", "art-joint-anim"]],
  "(code fly-away tomb-beetle)": [
    [77, "v1", "art-joint-anim"],
    [212, "v1", "art-joint-anim"]
  ],
  "(code stand tomb-beetle)": [[10, "v1", "art-joint-anim"]],
  "(enter dormant tomb-beetle)": [[17, "v0", "(state enemy)"]],
  "(enter go-to-door tomb-beetle)": [
    [[22, 153], "gp", "(inline-array tomb-beetle-fly-info)"],
    [65, "v1", "vector"],
    [35, "a0", "vector"],
    [51, "v1", "vector"]
  ],
  "(trans go-to-door tomb-beetle)": [[23, "a0", "vector"]],
  "(enter fly-away tomb-beetle)": [
    [6, "a0", "vector"],
    [[1, 53], "gp", "(inline-array tomb-beetle-fly-info)"]
  ],
  "(method 76 bot)": [[45, "v1", "process-focusable"]],
  "(code failed bot)": [[23, "gp", "art-joint-anim"]],
  "(code die-falling bot)": [[32, "gp", "art-joint-anim"]],
  "(code hit bot)": [[30, "v1", "art-joint-anim"]],
  "(method 74 bot)": [
    [115, "v1", "process"],
    [230, "a0", "vector"]
  ],
  "(method 97 bot)": [
    [130, "s5", "process-focusable"],
    [138, "s5", "process-focusable"]
  ],
  "(method 129 bot)": [
    [70, "s5", "process-focusable"],
    [73, "s5", "process-focusable"]
  ],
  "(method 189 bot)": [
    [41, "a0", "connection"],
    [42, "a0", "collide-shape"],
    [90, "a0", "connection"],
    [91, "a0", "collide-shape"],
    [153, "a1", "process-focusable"]
  ],
  "(method 190 bot)": [
    [10, "v1", "sphere"],
    [40, "a0", "connection"],
    [41, "a0", "collide-shape"],
    [49, "a3", "sphere"],
    [58, "f2", "float"],
    [89, "a0", "connection"],
    [90, "a0", "collide-shape"],
    [98, "a3", "sphere"],
    [107, "f2", "float"]
  ],
  "(method 223 bot)": [
    [29, "s3", "process-focusable"],
    [38, "s3", "process-focusable"]
  ],
  "(method 10 sig)": [
    [[3, 20], "v0", "sound-rpc-set-param"],
    [19, "v0", "sound-rpc-set-param"]
  ],
  "(method 78 sig)": [
    [23, "v1", "art-joint-anim"],
    [59, "v1", "art-joint-anim"]
  ],
  "(method 88 sig)": [[32, "a1", "art-joint-anim"]],
  "(method 89 sig)": [[32, "a1", "art-joint-anim"]],
  "(method 97 sig)": [
    [67, "a0", "process-focusable"],
    [131, "a0", "process-focusable"],
    [192, "s5", "process-focusable"],
    [134, "a0", "process-focusable"],
    [70, "a0", "process-focusable"],
    [130, "s4", "process-focusable"],
    [66, "s4", "process-focusable"]
  ],
  "(code waiting-crouched sig)": [[14, "v1", "art-joint-anim"]],
  "(code waiting-far sig)": [
    [158, "v1", "art-joint-anim"],
    [101, "v1", "art-joint-anim"]
  ],
  "(code waiting-close sig)": [
    [27, "v1", "art-joint-anim"],
    [180, "gp", "art-joint-anim"]
  ],
  "(code waiting-turn sig)": [
    [50, "v1", "art-joint-anim"],
    [194, "a1", "art-joint-anim"],
    [327, "s4", "art-joint-anim"]
  ],
  "(code charge-plasma sig)": [
    [14, "v1", "art-joint-anim"],
    [73, "v1", "art-joint-anim"],
    [142, "v1", "art-joint-anim"],
    [198, "v1", "art-joint-anim"]
  ],
  "(code repair-gun sig)": [
    [14, "v1", "art-joint-anim"],
    [159, "v1", "art-joint-anim"],
    [236, "v1", "art-joint-anim"],
    [313, "v1", "art-joint-anim"],
    [390, "v1", "art-joint-anim"],
    [467, "v1", "art-joint-anim"],
    [633, "v1", "art-joint-anim"],
    [553, "v1", "art-joint-anim"],
    [79, "v1", "art-joint-anim"]
  ],
  "(code clean-gun sig)": [
    [14, "v1", "art-joint-anim"],
    [214, "v1", "art-joint-anim"],
    [85, "v1", "art-joint-anim"],
    [154, "v1", "art-joint-anim"]
  ],
  "(code traveling-blocked sig)": [[14, "v1", "art-joint-anim"]],
  "(code stare sig)": [
    [27, "v1", "art-joint-anim"],
    [180, "gp", "art-joint-anim"]
  ],
  "(code whip sig)": [[44, "a1", "art-joint-anim"]],
  "(post chase sig)": [
    [14, "a0", "process-focusable"],
    [17, "a0", "process-focusable"]
  ],
  "(post chase-attack sig)": [
    [15, "a0", "process-focusable"],
    [18, "a0", "process-focusable"]
  ],
  "(code hit sig)": [[14, "v1", "art-joint-anim"]],
  "(code failed sig)": [
    [14, "v1", "art-joint-anim"],
    [70, "v1", "art-joint-anim"],
    [129, "v1", "art-joint-anim"]
  ],
  "(code sig-path-jump sig)": [[31, "v1", "art-joint-anim"]],
  "(code sig-path-jump-land sig)": [[24, "v1", "art-joint-anim"]],
  "(code sig-path-shoot-jump sig)": [[31, "v1", "art-joint-anim"]],
  "(code sig-path-shoot-jump-land sig)": [[24, "v1", "art-joint-anim"]],
  "(code sig-path-idle sig)": [
    [14, "v1", "art-joint-anim"],
    [66, "v1", "art-joint-anim"]
  ],
  "(method 30 sig-shot)": [[116, "a0", "sig"]],
  "(method 14 sig-plasma)": [
    [40, "v0", "sound-rpc-set-param"],
    [56, "v0", "sound-rpc-set-param"]
  ],
  "sparticle-sig-plasma-lightning": [[15, "a0", "sig-atoll"]],
  "sig0-say-look-out-if-should": [[29, "v1", "process-focusable"]],
  "(method 77 sig)": [
    [57, "s5", "art-joint-anim"],
    [91, "v1", "art-joint-anim"],
    [176, "s4", "art-joint-anim"]
  ],
  "(method 86 sig)": [[28, "a0", "process-focusable"]],
  "(method 250 sig)": [
    [63, "a0", "connection"],
    [64, "a0", "collide-shape"],
    [112, "a0", "connection"],
    [113, "a0", "collide-shape"],
    [204, "s4", "process-focusable"],
    [176, "a0", "process-focusable"],
    [175, "s2", "process-focusable"],
    [207, "s4", "process-focusable"]
  ],
  "(method 11 sigt-charge-plasma)": [
    [110, "s3", "process-focusable"],
    [113, "s3", "process-focusable"]
  ],
  "(method 12 sigt-choose-piston)": [
    [61, "s5", "process-focusable"],
    [102, "s5", "process-focusable"],
    [111, "s5", "process-focusable"]
  ],
  "(method 14 sigt-choose-piston)": [[34, "gp", "process-focusable"]],
  "(method 186 bot)": [
    [19, "a0", "uint"],
    [19, "v1", "uint"]
  ],
  "(method 46 sig)": [
    [6, "v1", "collide-shape-prim-group"],
    [24, "v1", "collide-shape-prim-group"],
    [44, "v1", "collide-shape-prim-group"],
    [63, "v1", "collide-shape-prim-group"],
    [82, "v1", "collide-shape-prim-group"]
  ],
  "(method 79 ashelin)": [[67, "v1", "art-joint-anim"]],
  "(method 78 ashelin)": [
    [22, "s5", "art-joint-anim"],
    [74, "v1", "art-joint-anim"],
    [108, "v1", "art-joint-anim"],
    [159, "v1", "art-joint-anim"],
    [193, "v1", "art-joint-anim"]
  ],
  "(method 77 ashelin)": [[129, "s5", "art-joint-anim"]],
  "(method 51 ashelin)": [
    [22, "a0", "process-focusable"],
    [25, "a0", "process-focusable"]
  ],
  "(code waiting-idle ashelin)": [
    [204, "v1", "art-joint-anim"],
    [95, "v1", "art-joint-anim"]
  ],
  "(code standing-idle ashelin)": [
    [189, "v1", "art-joint-anim"],
    [126, "v1", "art-joint-anim"]
  ],
  "(code standing-turn ashelin)": [[47, "s4", "art-joint-anim"]],
  "(code standing-blast ashelin)": [[68, "v1", "art-joint-anim"]],
  "(post chase ashelin)": [
    [14, "a0", "process-focusable"],
    [17, "a0", "process-focusable"]
  ],
  "(code back-spring ashelin)": [
    [30, "v1", "art-joint-anim"],
    [309, "v1", "art-joint-anim"],
    [171, "v1", "art-joint-anim"]
  ],
  "(code tumble-right ashelin)": [
    [35, "v1", "art-joint-anim"],
    [168, "v1", "art-joint-anim"],
    [280, "v1", "art-joint-anim"]
  ],
  "(code cartwheel-left ashelin)": [
    [35, "v1", "art-joint-anim"],
    [168, "v1", "art-joint-anim"],
    [280, "v1", "art-joint-anim"]
  ],
  "(code die-falling ashelin)": [[108, "gp", "art-joint-anim"]],
  "(anon-function 0 ash1-course)": [[31, "v1", "asht-wait-spot"]],
  "ashelin-shot-move": [[49, "v1", "(state ashelin)"]],
  "(method 28 ashelin-shot)": [
    [47, "t9", "(function projectile projectile-options none)"]
  ],
  "(method 30 ashelin-shot)": [[119, "a0", "ashelin"]],
  "(anon-function 2 ash1-course)": [[50, "v1", "asht-wait-spot"]],
  "(anon-function 7 ash1-course)": [[90, "v1", "asht-wait-spot"]],
  "(anon-function 9 ash1-course)": [[12, "v1", "asht-wait-spot"]],
  "(anon-function 0 sig0-course)": [[64, "v1", "sigt-wait-spot"]],
  "(anon-function 2 sig0-course)": [[15, "v1", "sigt-wait-spot"]],
  "(anon-function 4 sig0-course)": [[43, "v1", "sigt-charge-plasma"]],
  "(anon-function 7 sig0-course)": [[44, "v1", "sigt-wait-spot"]],
  "(anon-function 9 sig0-course)": [[21, "v1", "sigt-wait-spot"]],
  "(anon-function 11 sig0-course)": [[44, "v1", "sigt-wait-spot"]],
  "(anon-function 14 sig0-course)": [[42, "v1", "sigt-wait-spot"]],
  "(anon-function 16 sig0-course)": [[21, "v1", "sigt-wait-spot"]],
  "(anon-function 19 sig0-course)": [[51, "v1", "sigt-wait-spot"]],
  "(anon-function 23 sig0-course)": [[27, "v1", "sigt-wait-spot"]],
  "(anon-function 25 sig0-course)": [[15, "v1", "sigt-wait-spot"]],
  "(anon-function 27 sig0-course)": [[43, "v1", "sigt-charge-plasma"]],
  "(anon-function 29 sig0-course)": [[33, "v1", "sigt-wait-spot"]],
  "(anon-function 32 sig0-course)": [[22, "v1", "sigt-wait-spot"]],
  "(anon-function 35 sig0-course)": [[15, "v1", "sigt-wait-spot"]],
  "(anon-function 47 sig0-course)": [[17, "v1", "sigt-wait-spot"]],
  "(anon-function 45 sig0-course)": [[46, "v1", "sigt-wait-spot"]],
  "(anon-function 43 sig0-course)": [[43, "v1", "sigt-charge-plasma"]],
  "(anon-function 38 sig0-course)": [[21, "v1", "sigt-wait-spot"]],
  "(anon-function 40 sig0-course)": [[15, "v1", "sigt-wait-spot"]],
  "(anon-function 50 sig0-course)": [[15, "v1", "sigt-wait-spot"]],
  "(anon-function 52 sig0-course)": [[17, "v1", "sigt-wait-spot"]],
  "(anon-function 54 sig0-course)": [[51, "v1", "sigt-charge-plasma"]],
  "(anon-function 56 sig0-course)": [[41, "v1", "sigt-wait-spot"]],
  "(anon-function 59 sig0-course)": [[15, "v1", "sigt-wait-spot"]],
  "(anon-function 63 sig0-course)": [[21, "v1", "sigt-wait-spot"]],
  "(anon-function 65 sig0-course)": [[17, "v1", "sigt-wait-spot"]],
  "(anon-function 67 sig0-course)": [[45, "v1", "sigt-charge-plasma"]],
  "(anon-function 69 sig0-course)": [[51, "v1", "sigt-wait-spot"]],
  "(anon-function 72 sig0-course)": [[42, "v1", "sigt-wait-spot"]],
  "(anon-function 75 sig0-course)": [[29, "v1", "sigt-wait-spot"]],
  "(anon-function 77 sig0-course)": [[15, "v1", "sigt-wait-spot"]],
  "(anon-function 79 sig0-course)": [[55, "v1", "sigt-charge-plasma"]],
  "(anon-function 81 sig0-course)": [[20, "v1", "sigt-wait-spot"]],
  "(anon-function 84 sig0-course)": [[26, "v1", "sigt-riding-piston"]],
  "(anon-function 87 sig0-course)": [[29, "v1", "sigt-choose-piston"]],
  "(anon-function 90 sig0-course)": [[18, "v1", "sigt-wait-spot"]],
  "(anon-function 93 sig0-course)": [[92, "v1", "sigt-wait-spot"]],
  "(anon-function 95 sig0-course)": [[21, "v1", "sigt-wait-spot"]],
  "(anon-function 13 sig0-course)": [[67, "v1", "int"]],
  "(code active hip-mole)": [
    [11, "v1", "art-joint-anim"],
    [119, "v1", "art-joint-anim"]
  ],
  "(post idle hip-mole)": [
    [52, "gp", "process-drawable"],
    [58, "gp", "process-drawable"]
  ],
  "(method 28 whack-a-metal)": [
    [68, "s5", "process-drawable"],
    [76, "s5", "process-drawable"],
    [125, "s5", "process-drawable"]
  ],
  "(code active whack-a-metal)": [
    [47, "v1", "art-joint-anim"],
    [219, "v1", "art-joint-anim"],
    [288, "v1", "art-joint-anim"],
    [143, "v1", "lightning-tracker"]
  ],
  "(method 10 whack-a-metal)": [[24, "t9", "(function process none)"]],
  "(method 7 whack-a-metal)": [
    [26, "t9", "(function process-drawable int process-drawable)"]
  ],
  "(method 27 whack-a-metal)": [
    [69, "a1", "hip-mole"],
    [78, "a1", "hip-mole"],
    [156, "a1", "hip-mole"],
    [165, "a1", "hip-mole"]
  ],
  "(method 224 bot)": [
    [28, "t9", "(function bot int)"],
    [46, "t9", "(function bot int)"]
  ],
  "(anon-function 97 sig0-course)": [[62, "v1", "sigt-wait-spot"]],
  "(anon-function 11 ash1-course)": [[51, "v1", "asht-wait-spot"]],
  "(anon-function 4 ash1-course)": [[99, "v1", "asht-wait-spot"]],
  "(method 67 collide-shape-moving)": [
    [8, "v1", "collide-shape-prim-group"],
    [[30, 56], "s1", "collide-cache-prim"]
  ],
  "(method 63 collide-shape-moving)": [
    [118, "v1", "collide-shape-prim"],
    [379, "a0", "collide-shape-prim-mesh"],
    [410, "v1", "collide-shape-prim-mesh"],
    [459, "v1", "collide-shape-prim-mesh"]
  ],
  "(post startup title-control)": [
    [[8, 32], "gp", "process-drawable"],
    [[211, 216], "v1", "external-art-buffer"]
  ],
  "(code startup title-control)": [
    [[261, 265], "v1", "handle"],
    [257, "gp", "handle"]
  ],
  "title-plug-lightning": [[99, "v1", "title-control"]],
  "(method 74 yakow)": [
    [5, "v1", "attack-info"],
    [7, "v1", "attack-info"]
  ],
  "(code idle yakow)": [
    [19, "v1", "art-joint-anim"],
    [75, "v1", "art-joint-anim"]
  ],
  "(code active yakow)": [
    [30, "v1", "art-joint-anim"],
    [123, "v1", "art-joint-anim"],
    [179, "v1", "art-joint-anim"],
    [308, "v1", "art-joint-anim"]
  ],
  "(code kicked yakow)": [[14, "v1", "art-joint-anim"]],
  "(method 35 juicer-shot)": [
    [7, "v1", "matrix"],
    [11, "v1", "matrix"],
    [16, "v1", "matrix"],
    [20, "v1", "matrix"]
  ],
  "juicer-proj-move": [[15, "s5", "process-focusable"]],
  "(method 182 juicer)": [
    [21, "s3", "process-focusable"],
    [24, "s3", "process-focusable"]
  ],
  "(code active juicer)": [
    [118, "gp", "art-joint-anim"],
    [205, "a1", "art-joint-anim"]
  ],
  "(code victory juicer)": [[31, "gp", "art-joint-anim"]],
  "(code notice juicer)": [
    [23, "a0", "process-focusable"],
    [24, "a0", "process-focusable"],
    [27, "a0", "process-focusable"],
    [83, "a1", "art-joint-anim"]
  ],
  "(method 7 juicer)": [
    [19, "t9", "(function process-focusable int process-focusable)"]
  ],
  "(method 184 juicer)": [[4, "v1", "collide-shape-prim-group"]],
  "(code circling juicer)": [
    [228, "gp", "art-joint-anim"],
    [131, "gp", "art-joint-anim"]
  ],
  "(code hit juicer)": [[30, "v1", "art-joint-anim"]],
  "(method 78 juicer)": [
    [18, "s4", "art-joint-anim"],
    [66, "s4", "art-joint-anim"]
  ],
  "(method 77 juicer)": [
    [37, "a1", "art-joint-anim"],
    [113, "s5", "art-joint-anim"],
    [153, "s4", "art-joint-anim"],
    [153, "s4", "art-joint-anim"]
  ],
  "(code taunt juicer)": [[84, "v1", "art-joint-anim"]],
  "(code stare juicer)": [[23, "gp", "art-joint-anim"]],
  "juicer-face-player-post": [
    [31, "gp", "process-focusable"],
    [68, "gp", "process-focusable"],
    [71, "gp", "process-focusable"]
  ],
  "(post hostile juicer)": [
    [13, "a0", "process-focusable"],
    [16, "a0", "process-focusable"]
  ],
  "(method 38 juicer-shot)": [
    [33, "a0", "process-focusable"],
    [36, "a0", "process-focusable"]
  ],
  "(code attack juicer)": [
    [14, "v1", "art-joint-anim"],
    [87, "v1", "art-joint-anim"],
    [123, "s3", "process-focusable"],
    [281, "a0", "process-focusable"],
    [284, "a0", "process-focusable"]
  ],
  "(method 25 juicer-shot)": [[131, "a1", "int"]],
  "(method 7 spyder)": [
    [31, "t9", "(function process-focusable int process-focusable)"]
  ],
  "(code attack spyder)": [
    [116, "a0", "process-focusable"],
    [119, "a0", "process-focusable"],
    [242, "a0", "process-focusable"],
    [245, "a0", "process-focusable"]
  ],
  "spyder-face-player-post": [
    [22, "a0", "process-focusable"],
    [25, "a0", "process-focusable"],
    [40, "gp", "process-focusable"],
    [44, "a0", "process-focusable"],
    [43, "gp", "process-focusable"],
    [21, "gp", "process-focusable"]
  ],
  "(method 87 spyder)": [[52, "s5", "art-joint-anim"]],
  "(method 78 spyder)": [[15, "a1", "art-joint-anim"]],
  "(method 181 spyder)": [
    [17, "a0", "process-focusable"],
    [20, "a0", "process-focusable"]
  ],
  "(method 31 spyder-shot)": [[7, "t9", "(function projectile none)"]],
  "(code backup spyder)": [[22, "v1", "art-joint-anim"]],
  "(trans hostile spyder)": [
    [20, "a0", "process-focusable"],
    [23, "a0", "process-focusable"]
  ],
  "(method 115 spyder)": [[117, "v1", "int"]],
  "(code active sniper)": [[30, "v1", "art-joint-anim"]],
  "(method 88 mantis)": [[20, "a1", "art-joint-anim"]],
  "(method 87 mantis)": [[16, "a1", "art-joint-anim"]],
  "(method 89 mantis)": [[16, "a1", "art-joint-anim"]],
  "(trans active mantis)": [[4, "v0", "(state enemy)"]],
  "(code active mantis)": [
    [79, "v1", "art-joint-anim"],
    [195, "v1", "art-joint-anim"],
    [139, "v1", "art-joint-anim"],
    [23, "v1", "art-joint-anim"]
  ],
  "(code ambush-crawling mantis)": [[23, "v1", "art-joint-anim"]],
  "(code ambush-jumping mantis)": [
    [14, "v1", "art-joint-anim"],
    [161, "v1", "art-joint-anim"]
  ],
  "(trans hostile mantis)": [
    [27, "gp", "process-focusable"],
    [41, "gp", "process-focusable"],
    [100, "gp", "process-focusable"]
  ],
  "(code attack0 mantis)": [
    [18, "v1", "art-joint-anim"],
    [90, "v1", "art-joint-anim"]
  ],
  "(code roll-right mantis)": [
    [52, "v1", "art-joint-anim"],
    [113, "v1", "art-joint-anim"]
  ],
  "(code attack1 mantis)": [
    [19, "v1", "art-joint-anim"],
    [53, "a0", "process-focusable"],
    [129, "v1", "art-joint-anim"],
    [201, "v1", "art-joint-anim"],
    [56, "a0", "process-focusable"]
  ],
  "(code crawl mantis)": [
    [256, "v1", "art-joint-anim"],
    [25, "v1", "art-joint-anim"]
  ],
  "(code roll-left mantis)": [
    [53, "v1", "art-joint-anim"],
    [114, "v1", "art-joint-anim"]
  ],
  "(code hop-away mantis)": [
    [24, "gp", "process-focusable"],
    [59, "gp", "process-focusable"],
    [133, "v1", "art-joint-anim"]
  ],
  "(method 77 mantis)": [
    [19, "v1", "art-joint-anim"],
    [52, "v1", "art-joint-anim"]
  ],
  "(method 78 mantis)": [
    [18, "v1", "art-joint-anim"],
    [50, "v1", "art-joint-anim"],
    [83, "v1", "art-joint-anim"]
  ],
  "(method 67 mantis)": [
    [20, "a0", "process-focusable"],
    [23, "a0", "process-focusable"]
  ],
  "(method 188 mantis)": [
    [21, "s5", "process-focusable"],
    [36, "a0", "process-focusable"],
    [38, "a0", "process-focusable"],
    [35, "s5", "process-focusable"]
  ],
  "(method 55 mantis)": [
    [23, "a0", "process-focusable"],
    [26, "a0", "process-focusable"]
  ],
  "(method 7 mammoth)": [
    [26, "t9", "(function process-focusable int process-focusable)"]
  ],
  "(code waiting mammoth)": [[41, "v1", "art-joint-anim"]],
  "(code wait-to-walk mammoth)": [[18, "v1", "art-joint-anim"]],
  "(code walking mammoth)": [[74, "a1", "art-joint-anim"]],
  "(code walking-attack mammoth)": [
    [16, "v1", "art-joint-anim"],
    [72, "v1", "art-joint-anim"]
  ],
  "(code turning mammoth)": [
    [33, "gp", "art-joint-anim"],
    [106, "v1", "art-joint-anim"],
    [194, "gp", "art-joint-anim"]
  ],
  "(code die mammoth)": [
    [12, "v1", "art-joint-anim"],
    [64, "v1", "art-joint-anim"],
    [116, "v1", "art-joint-anim"]
  ],
  "(method 184 mammoth)": [
    [24, "s3", "mammoth-ik-setup"],
    [38, "s3", "mammoth-ik-setup"],
    [107, "s3", "mammoth-ik-setup"]
  ],
  "mammoth-leg-ik-callback": [[21, "v1", "float"]],
  "mammoth-joint-mod-heel": [
    [5, "v1", "mammoth"],
    [14, "s0", "mammoth"],
    [19, "s0", "mammoth"],
    [3, "v1", "int"]
  ],
  "(method 28 flying-spider-shot)": [
    [27, "t9", "(function projectile projectile-options sound-id)"]
  ],
  "(code active flying-spider)": [[10, "v1", "art-joint-anim"]],
  "(code ambush flying-spider)": [[14, "v1", "art-joint-anim"]],
  "(code ambush-falling flying-spider)": [
    [10, "v1", "art-joint-anim"],
    [86, "v1", "art-joint-anim"]
  ],
  "(trans hostile flying-spider)": [
    [21, "a0", "process-focusable"],
    [24, "a0", "process-focusable"]
  ],
  "(trans turn-to-focus flying-spider)": [
    [34, "s3", "process-focusable"],
    [37, "s3", "process-focusable"]
  ],
  "(code attack flying-spider)": [[14, "v1", "art-joint-anim"]],
  "(code attack-fire flying-spider)": [
    [14, "v1", "art-joint-anim"],
    [66, "v1", "art-joint-anim"],
    [118, "v1", "art-joint-anim"],
    [170, "v1", "art-joint-anim"]
  ],
  "(code die flying-spider)": [[30, "v1", "art-joint-anim"]],
  "(event up nest-switch)": [
    [4, "v1", "attack-info"],
    [9, "v1", "attack-info"]
  ],
  "(method 77 spyder)": [
    [14, "v1", "art-joint-anim"],
    [131, "v1", "art-joint-anim"],
    [100, "s5", "art-joint-anim"]
  ],
  "(method 11 piston)": [
    [165, "v0", "(pointer float)"],
    ["_stack_", 64, "res-tag"]
  ],
  "(method 11 liftcat)": [
    [74, "v0", "vector"],
    [100, "v0", "vector"],
    ["_stack_", 16, "res-tag"],
    ["_stack_", 32, "res-tag"]
  ],
  "(method 11 atollrotpipe)": [
    [126, "v0", "(pointer float)"],
    ["_stack_", 16, "res-tag"]
  ],
  "(method 11 atoll-hatch)": [
    [52, "v1", "art-joint-anim"],
    [82, "v1", "art-joint-anim"]
  ],
  "(method 10 slider)": [[10, "t9", "(function process-drawable none)"]],
  "(method 7 slider)": [
    [26, "t9", "(function process-drawable int process-drawable)"]
  ],
  "(event idle slider)": [
    [31, "s3", "process-focusable"],
    [34, "s3", "process-focusable"]
  ],
  "(method 11 turbine)": [
    ["_stack_", 16, "res-tag"],
    ["_stack_", 32, "res-tag"]
  ],
  "widow-want-stone-talker": [[15, "v1", "float"]],
  "widow-general-flying-talker": [[15, "v1", "float"]],
  "widow-launch-droids-talker": [[15, "v1", "float"]],
  "widow-launch-bombs-talker": [[15, "v1", "float"]],
  "widow-shoot-gun-talker": [[15, "v1", "float"]],
  "widow-stone-charge-up-talker": [[15, "v1", "float"]],
  "widow-after-stone-shot-talker": [[15, "v1", "float"]],
  "widow-leave-perch-talker": [[15, "v1", "float"]],
  "widow-damaged-talker": [[11, "v1", "float"]],
  "widow-handler": [
    [6, "v1", "attack-info"],
    [11, "v1", "attack-info"],
    [16, "v1", "attack-info"],
    [19, "v1", "attack-info"],
    [198, "a0", "spydroid"],
    [200, "a0", "spydroid"],
    [228, "v1", "hud-widow"]
  ],
  "(method 21 baron-pod)": [[36, "v1", "float"]],
  "widow-common": [
    [474, "s5", "process-focusable"],
    [478, "s5", "process-focusable"],
    [486, "s5", "process-focusable"],
    [539, "v1", "float"]
  ],
  "(method 74 spydroid)": [
    [62, "s0", "process-drawable"],
    [87, "s0", "process-drawable"],
    [110, "s0", "process-drawable"],
    [181, "v1", "attack-info"],
    [187, "v1", "attack-info"],
    [203, "v1", "vector"],
    [105, "a0", "vector"],
    [44, "v1", "vector"],
    [31, "v0", "vector"]
  ],
  "(exit hidden widow)": [[63, "v1", "hud-widow"]],
  "(exit big-reaction-stage-1 widow)": [
    [13, "v1", "hud-widow"],
    [15, "v1", "hud-widow"]
  ],
  "(trans hover-rise-stage-2 widow)": [[38, "v1", "float"]],
  "(enter hover-low-stage-2 widow)": [[12, "v1", "float"]],
  "(exit big-reaction-stage-2 widow)": [
    [72, "v1", "hud-widow"],
    [74, "v1", "hud-widow"]
  ],
  "(trans hover-big-blast-stage-3 widow)": [["_stack_", 256, "baron-pod"]],
  "widow-last-bomb-anim": [[82, "v1", "float"]],
  "widow-cleanup-launch-anim": [
    [69, "v1", "float"],
    [257, "v1", "float"]
  ],
  "(method 10 spydroid)": [[14, "t9", "(function process-focusable none)"]],
  "(trans hostile spydroid)": [
    [29, "a0", "process-focusable"],
    [32, "a0", "process-focusable"]
  ],
  "widow-bomb-launch": [
    [266, "v1", "float"],
    [421, "v1", "float"],
    [450, "v1", "float"],
    [485, "v1", "float"]
  ],
  "widow-give-ammo": [
    [122, "v1", "collectable"],
    [124, "v1", "collectable"]
  ],
  "(enter idle tomb-boss-firepot)": [[2, "v1", "collide-shape-prim-group"]],
  "(enter broken tomb-boss-firepot)": [[17, "v1", "art-joint-anim"]],
  "tomb-boss-firepot-shrink-collision": [
    [2, "v1", "collide-shape-prim-group"],
    [7, "v1", "collide-shape-prim-group"]
  ],
  "(trans freefall widow-bomb)": [
    [53, "a0", "collide-shape-moving"],
    [58, "a0", "collide-shape-moving"]
  ],
  "spydroid-launch": [
    [297, "v1", "float"],
    [379, "v1", "float"],
    [408, "v1", "float"],
    [436, "v1", "float"]
  ],
  "widow-bomb-handler": [
    [23, "s5", "widow"],
    [19, "s4", "widow"],
    [151, "v1", "float"]
  ],
  "(method 34 widow-bomb)": [
    ["_stack_", 48, "float"],
    ["_stack_", 64, "float"]
  ],
  "widow-bomb-back-handler": [
    [13, "s4", "widow"],
    [107, "v1", "float"]
  ],
  "(event idle widow-bomb)": [[77, "v1", "float"]],
  "(exit idle widow-bomb)": [[15, "v1", "float"]],
  "(trans idle widow-bomb)": [[262, "v1", "float"]],
  "(method 10 widow-bomb)": [[42, "t9", "(function process-drawable none)"]],
  "(method 7 widow-bomb)": [
    [39, "t9", "(function process-drawable int process-drawable)"]
  ],
  "tomb-boss-pillar-shrink-collision": [
    [2, "v1", "collide-shape-prim-group"],
    [7, "v1", "collide-shape-prim-group"]
  ],
  "(enter broken tomb-boss-pillar)": [[17, "v1", "art-joint-anim"]],
  "(enter idle tomb-boss-pillar)": [[2, "v1", "collide-shape-prim-group"]],
  "(method 10 tomb-boss-pillar)": [
    [14, "t9", "(function process-drawable none)"]
  ],
  "(method 7 tomb-boss-pillar)": [
    [14, "t9", "(function process-drawable int process-drawable)"]
  ],
  "(event idle tomb-boss-firepot)": [
    [10, "gp", "widow-shot"],
    [15, "v1", "attack-info"],
    [19, "v1", "attack-info"],
    [24, "a3", "touching-shapes-entry"]
  ],
  "(trans idle tomb-boss-debris)": [["_stack_", 16, "float"]],
  "(method 46 widow)": [],
  "(event idle baron-pod)": [[46, "v1", "float"]],
  "(event idle heart-mar)": [
    [52, "v1", "float"],
    [66, "v1", "float"]
  ],
  "(method 11 widow)": [[163, "v1", "int"]],
  "(code hit kid)": [[14, "v1", "art-joint-anim"]],
  "(code arrested kid)": [
    [18, "v1", "art-joint-anim"],
    [84, "v1", "crimson-guard"],
    [118, "v1", "art-joint-anim"],
    [86, "v1", "crimson-guard"]
  ],
  "(code scared-idle kid)": [[56, "v1", "art-joint-anim"]],
  "(code waiting-turn kid)": [
    [37, "s5", "art-joint-anim"],
    [171, "s4", "art-joint-anim"]
  ],
  "(code waiting-idle kid)": [[56, "v1", "art-joint-anim"]],
  "(method 74 kid)": [
    [62, "a1", "process"],
    [77, "v1", "process-drawable"]
  ],
  "(method 97 kid)": [[78, "s4", "process-focusable"]],
  "(method 78 kid)": [[17, "a1", "art-joint-anim"]],
  "(code arrested kor)": [
    [25, "v1", "art-joint-anim"],
    [142, "v1", "crimson-guard"],
    [144, "v1", "crimson-guard"],
    [159, "v1", "art-joint-anim"],
    [219, "v1", "art-joint-anim"]
  ],
  "(code scared-idle kor)": [[56, "v1", "art-joint-anim"]],
  "(code waiting-turn kor)": [
    [37, "s5", "art-joint-anim"],
    [187, "s4", "art-joint-anim"]
  ],
  "(code waiting-idle kor)": [[56, "v1", "art-joint-anim"]],
  "(code hit kor)": [[14, "v1", "art-joint-anim"]],
  "(method 78 kor)": [[17, "a1", "art-joint-anim"]],
  "(method 97 kor)": [[78, "s4", "process-focusable"]],
  "(method 74 kor)": [
    [62, "a1", "process"],
    [77, "v1", "process-drawable"]
  ],
  "(anon-function 0 kid3-course)": [[32, "v1", "kidt-wait-spot"]],
  "(anon-function 8 kid3-course)": [[26, "v1", "kidt-wait-spot"]],
  "(anon-function 5 kid3-course)": [[15, "v1", "kidt-wait-spot"]],
  "(anon-function 2 kid3-course)": [[19, "v1", "kidt-wait-spot"]],
  "(anon-function 10 kid3-course)": [[26, "v1", "kidt-wait-spot"]],
  "(anon-function 12 kid3-course)": [[50, "v1", "kidt-wait-spot"]],
  "(anon-function 0 kor3-course)": [[32, "v1", "kort-wait-spot"]],
  "(anon-function 2 kor3-course)": [[19, "v1", "kort-wait-spot"]],
  "(anon-function 5 kor3-course)": [[15, "v1", "kort-wait-spot"]],
  "(anon-function 8 kor3-course)": [[26, "v1", "kort-wait-spot"]],
  "(anon-function 10 kor3-course)": [[26, "v1", "kort-wait-spot"]],
  "(anon-function 12 kor3-course)": [[50, "v1", "kort-wait-spot"]],
  "(method 196 hal)": [
    [25, "a0", "bot"],
    [27, "a0", "bot"]
  ],
  "(method 74 hal)": [
    [22, "v1", "bot"],
    [72, "s5", "bot"],
    [117, "s5", "bot"],
    [124, "a0", "vector"],
    [18, "a1", "process"]
  ],
  "hal-simple-check-too-far": [[25, "v1", "process-drawable"]],
  "(method 228 hal-help-kid)": [[22, "a0", "traffic-manager"]],
  "(anon-function 4 hal3-course)": [
    [25, "v1", "hal3-course"],
    [138, "v1", "halt-wait-spot"]
  ],
  "(anon-function 6 hal3-course)": [
    [45, "s5", "process-drawable"],
    [61, "s5", "process-drawable"]
  ],
  "(anon-function 7 hal3-course)": [
    [22, "v1", "process-focusable"],
    [26, "v1", "process-focusable"],
    [24, "v1", "process-focusable"],
    [28, "v1", "process-focusable"],
    [68, "v1", "halt-wait-spot"]
  ],
  "(code leave transport)": [[44, "v1", "art-joint-anim"]],
  "(code idle transport)": [[29, "v1", "art-joint-anim"]],
  "(code come-down transport)": [[14, "v1", "art-joint-anim"]],
  "(trans idle vehicle-turret)": [
    [45, "gp", "process-focusable"],
    [57, "gp", "process-focusable"]
  ],
  "(method 34 transport)": [[22, "v1", "vehicle-turret"]],
  "(method 10 transport)": [[10, "t9", "(function process-drawable none)"]],
  "(method 7 vehicle-turret)": [
    [14, "t9", "(function process-drawable int process-drawable)"]
  ],
  "(method 29 vehicle-turret)": [
    [14, "s5", "process-drawable"],
    [26, "s5", "process-drawable"]
  ],
  "(anon-function 9 hal3-course)": [[128, "v1", "hal3-course"]],
  "(anon-function 0 hal3-course)": [[23, "v1", "halt-wait-spot"]],
  "(anon-function 2 hal3-course)": [[59, "v1", "halt-wait-spot"]],
  "(anon-function 10 hal3-course)": [[234, "v1", "halt-wait-spot"]],
  "(anon-function 12 hal3-course)": [[13, "v1", "halt-wait-spot"]],
  "(anon-function 16 hal3-course)": [[32, "v1", "halt-wait-spot"]],
  "(anon-function 14 hal3-course)": [[32, "v1", "halt-wait-spot"]],
  "(anon-function 17 hal3-course)": [[55, "v1", "task-manager"]],
  "(trans idle race-ring)": [
    [96, "a1", "process-focusable"],
    [19, "a0", "part-tracker"]
  ],
  "(method 9 city-level-info)": [[387, "v1", "nav-segment"]],
  "(method 67 traffic-engine)": [
    [[137, 183], "s0", "crimson-guard"],
    [[44, 86], "a3", "vehicle"]
  ],
  "set-eye-draw-flag": [[20, "s5", "eye-control"]],
  "render-eyes-64": [
    [67, "s0", "adgif-shader"],
    [69, "s0", "adgif-shader"],
    [71, "s0", "adgif-shader"],
    [[78, 82], "a0", "dma-packet"],
    [88, "a0", "gs-gif-tag"],
    [90, "a0", "gs-gif-tag"],
    [56, "v1", "dma-gif-packet"],
    [59, "v1", "dma-gif-packet"],
    [103, "a0", "(pointer gs-scissor)"],
    [105, "a0", "(pointer gs-reg64)"],
    [[111, 143], "v1", "(inline-array vector4w)"],
    [[174, 178], "a2", "dma-packet"],
    [184, "a2", "gs-gif-tag"],
    [186, "a2", "gs-gif-tag"],
    [199, "a2", "(pointer gs-scissor)"],
    [201, "a2", "(pointer gs-reg64)"],
    [[223, 253], "a1", "(inline-array vector4w)"],
    [[264, 268], "a2", "dma-packet"],
    [274, "a2", "gs-gif-tag"],
    [276, "a2", "gs-gif-tag"],
    [289, "a2", "(pointer gs-scissor)"],
    [291, "a2", "(pointer gs-reg64)"],
    [[317, 347], "a1", "(inline-array vector4w)"],
    [[358, 362], "a0", "dma-packet"],
    [368, "a0", "gs-gif-tag"],
    [370, "a0", "gs-gif-tag"],
    [376, "a0", "(pointer gs-test)"],
    [378, "a0", "(pointer gs-reg64)"],
    [386, "v1", "(inline-array vector4w)"],
    [389, "v1", "(inline-array vector4w)"],
    [397, "s0", "adgif-shader"],
    [399, "s0", "adgif-shader"],
    [401, "s0", "adgif-shader"],
    [[424, 428], "a2", "dma-packet"],
    [434, "a2", "gs-gif-tag"],
    [436, "a2", "gs-gif-tag"],
    [449, "a2", "(pointer gs-scissor)"],
    [451, "a2", "(pointer gs-reg64)"],
    [[473, 503], "a1", "(inline-array vector4w)"],
    [[514, 518], "a2", "dma-packet"],
    [524, "a2", "gs-gif-tag"],
    [526, "a2", "gs-gif-tag"],
    [539, "a2", "(pointer gs-scissor)"],
    [541, "a2", "(pointer gs-reg64)"],
    [[567, 597], "a1", "(inline-array vector4w)"],
    [[608, 612], "a0", "dma-packet"],
    [618, "a0", "gs-gif-tag"],
    [620, "a0", "gs-gif-tag"],
    [626, "a0", "(pointer gs-test)"],
    [628, "a0", "(pointer gs-reg64)"],
    [636, "v1", "dma-gif-packet"],
    [639, "v1", "dma-gif-packet"],
    [647, "s0", "adgif-shader"],
    [649, "s0", "adgif-shader"],
    [651, "s0", "adgif-shader"],
    [[689, 693], "a2", "dma-packet"],
    [699, "a2", "gs-gif-tag"],
    [701, "a2", "gs-gif-tag"],
    [714, "a2", "(pointer gs-scissor)"],
    [716, "a2", "(pointer gs-reg64)"],
    [[748, 777], "a1", "(inline-array vector4w)"],
    [[803, 807], "a2", "dma-packet"],
    [813, "a2", "gs-gif-tag"],
    [815, "a2", "gs-gif-tag"],
    [828, "a2", "(pointer gs-scissor)"],
    [830, "a2", "(pointer gs-reg64)"],
    [[863, 892], "a1", "(inline-array vector4w)"]
  ],
  "merc-eye-anim": [
    [[69, 92], "v1", "eye-control"],
    [[111, 270], "s4", "eye-control"]
  ],
  "update-eyes": [
    [[14, 376], "s4", "eye-control"],
    [28, "v1", "process-drawable"],
    [34, "v1", "process-drawable"],
    [97, "v1", "eye-control-arrays"],
    [109, "v1", "eye-control-arrays"],
    [121, "v1", "eye-control-arrays"],
    [133, "v1", "eye-control-arrays"],
    [265, "v1", "eye-control-arrays"],
    [159, "a0", "dma-packet"],
    [160, "a0", "dma-packet"],
    [162, "a0", "dma-packet"],
    [169, "a0", "gs-gif-tag"],
    [171, "a0", "gs-gif-tag"],
    [177, "a0", "(pointer gs-test)"],
    [179, "a0", "(pointer gs-reg64)"],
    [204, "a0", "dma-packet"],
    [205, "a0", "dma-packet"],
    [207, "a0", "dma-packet"],
    [214, "a0", "gs-gif-tag"],
    [216, "a0", "gs-gif-tag"],
    [291, "a0", "dma-packet"],
    [292, "a0", "dma-packet"],
    [294, "a0", "dma-packet"],
    [301, "a0", "gs-gif-tag"],
    [303, "a0", "gs-gif-tag"],
    [309, "a0", "(pointer gs-test)"],
    [311, "a0", "(pointer gs-reg64)"],
    [336, "a0", "dma-packet"],
    [337, "a0", "dma-packet"],
    [339, "a0", "dma-packet"],
    [346, "a0", "gs-gif-tag"],
    [348, "a0", "gs-gif-tag"],
    [363, "v1", "dma-packet"],
    [364, "v1", "dma-packet"],
    [231, "v1", "dma-packet"],
    [232, "v1", "dma-packet"],
    [230, "v1", "dma-packet"],
    [362, "v1", "dma-packet"],
    [222, "a0", "(pointer gs-reg64)"],
    [224, "a0", "(pointer gs-reg64)"],
    [354, "a0", "(pointer gs-reg64)"],
    [356, "a0", "(pointer gs-reg64)"]
  ],
  "render-eyes-64-different": [
    [56, "v1", "dma-gif-packet"],
    [59, "v1", "dma-gif-packet"],
    [[60, 72], "s0", "adgif-shader"],
    [[78, 82], "a0", "dma-packet"],
    [88, "a0", "gs-gif-tag"],
    [90, "a0", "gs-gif-tag"],
    [103, "a0", "(pointer gs-scissor)"],
    [105, "a0", "(pointer gs-reg64)"],
    [[111, 143], "v1", "(inline-array vector4w)"],
    [[174, 178], "a2", "dma-packet"],
    [184, "a2", "gs-gif-tag"],
    [186, "a2", "gs-gif-tag"],
    [199, "a2", "(pointer gs-scissor)"],
    [201, "a2", "(pointer gs-reg64)"],
    [[223, 253], "a1", "(inline-array vector4w)"],
    [266, "v1", "dma-gif-packet"],
    [269, "v1", "dma-gif-packet"],
    [[270, 282], "s0", "adgif-shader"],
    [[304, 308], "a2", "dma-packet"],
    [314, "a2", "gs-gif-tag"],
    [316, "a2", "gs-gif-tag"],
    [329, "a2", "(pointer gs-scissor)"],
    [331, "a2", "(pointer gs-reg64)"],
    [[357, 387], "a1", "(inline-array vector4w)"],
    [[398, 402], "a0", "dma-packet"],
    [408, "a0", "gs-gif-tag"],
    [410, "a0", "gs-gif-tag"],
    [416, "a0", "(pointer gs-test)"],
    [418, "a0", "(pointer gs-reg64)"],
    [426, "v1", "dma-gif-packet"],
    [429, "v1", "dma-gif-packet"],
    [[430, 442], "s0", "adgif-shader"],
    [[464, 468], "a2", "dma-packet"],
    [474, "a2", "gs-gif-tag"],
    [476, "a2", "gs-gif-tag"],
    [489, "a2", "(pointer gs-scissor)"],
    [491, "a2", "(pointer gs-reg64)"],
    [[513, 543], "a1", "(inline-array vector4w)"],
    [556, "v1", "dma-gif-packet"],
    [559, "v1", "dma-gif-packet"],
    [[560, 572], "s0", "adgif-shader"],
    [[594, 598], "a2", "dma-packet"],
    [604, "a2", "gs-gif-tag"],
    [606, "a2", "gs-gif-tag"],
    [619, "a2", "(pointer gs-scissor)"],
    [621, "a2", "(pointer gs-reg64)"],
    [[647, 677], "a1", "(inline-array vector4w)"],
    [[688, 692], "a0", "dma-packet"],
    [698, "a0", "gs-gif-tag"],
    [700, "a0", "gs-gif-tag"],
    [706, "a0", "(pointer gs-test)"],
    [708, "a0", "(pointer gs-reg64)"],
    [716, "v1", "dma-gif-packet"],
    [719, "v1", "dma-gif-packet"],
    [[720, 732], "s0", "adgif-shader"],
    [[769, 773], "a2", "dma-packet"],
    [779, "a2", "gs-gif-tag"],
    [781, "a2", "gs-gif-tag"],
    [794, "a2", "(pointer gs-scissor)"],
    [796, "a2", "(pointer gs-reg64)"],
    [[828, 857], "a1", "(inline-array vector4w)"],
    [870, "v1", "dma-gif-packet"],
    [873, "v1", "dma-gif-packet"],
    [[874, 886], "s0", "adgif-shader"],
    [[923, 927], "a2", "dma-packet"],
    [933, "a2", "gs-gif-tag"],
    [935, "a2", "gs-gif-tag"],
    [948, "a2", "(pointer gs-scissor)"],
    [950, "a2", "(pointer gs-reg64)"],
    [[983, 1012], "a1", "(inline-array vector4w)"]
  ],
  "render-eyes-32": [
    [56, "v1", "dma-gif-packet"],
    [59, "v1", "dma-gif-packet"],
    [[60, 72], "s0", "adgif-shader"],
    [[78, 82], "a0", "dma-packet"],
    [88, "a0", "gs-gif-tag"],
    [90, "a0", "gs-gif-tag"],
    [103, "a0", "(pointer gs-scissor)"],
    [105, "a0", "(pointer gs-reg64)"],
    [[111, 143], "v1", "(inline-array vector4w)"],
    [[174, 178], "a2", "dma-packet"],
    [184, "a2", "gs-gif-tag"],
    [186, "a2", "gs-gif-tag"],
    [199, "a2", "(pointer gs-scissor)"],
    [201, "a2", "(pointer gs-reg64)"],
    [[223, 253], "a1", "(inline-array vector4w)"],
    [[264, 268], "a2", "dma-packet"],
    [274, "a2", "gs-gif-tag"],
    [276, "a2", "gs-gif-tag"],
    [289, "a2", "(pointer gs-scissor)"],
    [291, "a2", "(pointer gs-reg64)"],
    [[317, 347], "a1", "(inline-array vector4w)"],
    [[358, 362], "a0", "dma-packet"],
    [368, "a0", "gs-gif-tag"],
    [370, "a0", "gs-gif-tag"],
    [376, "a0", "(pointer gs-test)"],
    [378, "a0", "(pointer gs-reg64)"],
    [386, "v1", "dma-gif-packet"],
    [389, "v1", "dma-gif-packet"],
    [[390, 402], "s0", "adgif-shader"],
    [[424, 428], "a2", "dma-packet"],
    [434, "a2", "gs-gif-tag"],
    [436, "a2", "gs-gif-tag"],
    [449, "a2", "(pointer gs-scissor)"],
    [451, "a2", "(pointer gs-reg64)"],
    [[473, 503], "a1", "(inline-array vector4w)"],
    [[514, 518], "a2", "dma-packet"],
    [524, "a2", "gs-gif-tag"],
    [526, "a2", "gs-gif-tag"],
    [539, "a2", "(pointer gs-scissor)"],
    [541, "a2", "(pointer gs-reg64)"],
    [[567, 597], "a1", "(inline-array vector4w)"],
    [[608, 612], "a0", "dma-packet"],
    [618, "a0", "gs-gif-tag"],
    [620, "a0", "gs-gif-tag"],
    [626, "a0", "(pointer gs-test)"],
    [628, "a0", "(pointer gs-reg64)"],
    [636, "v1", "dma-gif-packet"],
    [639, "v1", "dma-gif-packet"],
    [[642, 652], "s0", "adgif-shader"],
    [[689, 693], "a2", "dma-packet"],
    [699, "a2", "gs-gif-tag"],
    [701, "a2", "gs-gif-tag"],
    [714, "a2", "(pointer gs-scissor)"],
    [716, "a2", "(pointer gs-reg64)"],
    [[748, 777], "a1", "(inline-array vector4w)"],
    [[803, 807], "a2", "dma-packet"],
    [813, "a2", "gs-gif-tag"],
    [815, "a2", "gs-gif-tag"],
    [828, "a2", "(pointer gs-scissor)"],
    [830, "a2", "(pointer gs-reg64)"],
    [[863, 892], "a1", "(inline-array vector4w)"]
  ],
  "render-eyes-32-different": [
    [56, "v1", "dma-gif-packet"],
    [59, "v1", "dma-gif-packet"],
    [[60, 72], "s0", "adgif-shader"],
    [[78, 82], "a0", "dma-packet"],
    [88, "a0", "gs-gif-tag"],
    [90, "a0", "gs-gif-tag"],
    [[111, 143], "v1", "(inline-array vector4w)"],
    [[174, 178], "a2", "dma-packet"],
    [184, "a2", "gs-gif-tag"],
    [186, "a2", "gs-gif-tag"],
    [199, "a2", "(pointer gs-scissor)"],
    [201, "a2", "(pointer gs-reg64)"],
    [[223, 253], "a1", "(inline-array vector4w)"],
    [266, "v1", "dma-gif-packet"],
    [103, "a0", "(pointer gs-scissor)"],
    [105, "a0", "(pointer gs-reg64)"],
    [269, "v1", "dma-gif-packet"],
    [[270, 282], "s0", "adgif-shader"],
    [[304, 308], "a2", "dma-packet"],
    [314, "a2", "gs-gif-tag"],
    [316, "a2", "gs-gif-tag"],
    [329, "a2", "(pointer gs-scissor)"],
    [331, "a2", "(pointer gs-reg64)"],
    [[357, 387], "a1", "(inline-array vector4w)"],
    [[398, 402], "a0", "dma-packet"],
    [408, "a0", "gs-gif-tag"],
    [410, "a0", "gs-gif-tag"],
    [416, "a0", "(pointer gs-test)"],
    [418, "a0", "(pointer gs-reg64)"],
    [426, "v1", "dma-gif-packet"],
    [429, "v1", "dma-gif-packet"],
    [[430, 442], "s0", "adgif-shader"],
    [[464, 468], "a2", "dma-packet"],
    [474, "a2", "gs-gif-tag"],
    [476, "a2", "gs-gif-tag"],
    [489, "a2", "(pointer gs-scissor)"],
    [491, "a2", "(pointer gs-reg64)"],
    [[513, 543], "a1", "(inline-array vector4w)"],
    [556, "v1", "dma-gif-packet"],
    [559, "v1", "dma-gif-packet"],
    [[560, 572], "s0", "adgif-shader"],
    [[594, 598], "a2", "dma-packet"],
    [604, "a2", "gs-gif-tag"],
    [606, "a2", "gs-gif-tag"],
    [619, "a2", "(pointer gs-scissor)"],
    [621, "a2", "(pointer gs-reg64)"],
    [[647, 677], "a1", "(inline-array vector4w)"],
    [[688, 692], "a0", "dma-packet"],
    [698, "a0", "gs-gif-tag"],
    [700, "a0", "gs-gif-tag"],
    [706, "a0", "(pointer gs-test)"],
    [708, "a0", "(pointer gs-reg64)"],
    [716, "v1", "dma-gif-packet"],
    [719, "v1", "dma-gif-packet"],
    [[720, 732], "s0", "adgif-shader"],
    [[769, 773], "a2", "dma-packet"],
    [779, "a2", "gs-gif-tag"],
    [781, "a2", "gs-gif-tag"],
    [794, "a2", "(pointer gs-scissor)"],
    [796, "a2", "(pointer gs-reg64)"],
    [[828, 857], "a1", "(inline-array vector4w)"],
    [870, "v1", "dma-gif-packet"],
    [873, "v1", "dma-gif-packet"],
    [[874, 886], "s0", "adgif-shader"],
    [[923, 927], "a2", "dma-packet"],
    [933, "a2", "gs-gif-tag"],
    [935, "a2", "gs-gif-tag"],
    [948, "a2", "(pointer gs-scissor)"],
    [950, "a2", "(pointer gs-reg64)"],
    [[983, 1012], "a1", "(inline-array vector4w)"]
  ],
  "debug-eyes": [
    [[4, 8], "a0", "dma-packet"],
    [14, "a0", "gs-gif-tag"],
    [16, "a0", "gs-gif-tag"]
  ],
  "(code hit drill-control-panel-a)": [
    [16, "v1", "art-joint-anim"],
    [73, "v1", "art-joint-anim"]
  ],
  "(event idle drill-control-panel)": [[4, "v1", "attack-info"]],
  "(code waiting drill-elevator)": [[14, "v1", "art-joint-anim"]],
  "(method 10 drill-elevator)": [
    [10, "t9", "(function process-drawable none)"]
  ],
  "(method 7 fire-floor)": [
    [14, "t9", "(function process-drawable int process-drawable)"]
  ],
  "(method 10 fire-floor)": [[17, "t9", "(function process-drawable none)"]],
  "(event idle fire-floor)": [
    [18, "gp", "process-focusable"],
    [51, "gp", "process-focusable"],
    [106, "gp", "process-focusable"],
    [146, "gp", "process-focusable"]
  ],
  "drill-elevator-shaft-init-by-other": [
    [47, "s1", "pair"],
    [66, "s1", "pair"],
    [67, "v1", "pair"],
    [80, "s1", "pair"],
    [81, "v1", "pair"],
    [82, "v1", "pair"],
    [88, "s2", "pair"],
    [87, "s2", "pair"]
  ],
  "(code running drill-elevator)": [
    [14, "v1", "art-joint-anim"],
    [118, "v1", "art-joint-anim"]
  ],
  "(post running drill-elevator)": [[4, "t9", "(function none)"]],
  "(method 11 drill-laser)": [
    ["_stack_", 16, "res-tag"],
    [42, "v0", "(pointer float)"]
  ],
  "(method 49 drill-lift)": [[2, "v1", "collide-shape-prim-group"]],
  "(post running drill-lift)": [
    [16, "v0", "state"],
    [18, "t9", "(function none)"]
  ],
  "(exit running drill-lift)": [[22, "v0", "state"]],
  "(code idle drill-moving-staircase)": [[10, "v1", "art-joint-anim"]],
  "(post idle drill-moving-staircase)": [[4, "t9", "(function none)"]],
  "(code swing-up drill-flip-step)": [[10, "v1", "art-joint-anim"]],
  "(code swing-down drill-flip-step)": [[18, "v1", "art-joint-anim"]],
  "drill-falling-door-handler": [[6, "s4", "attack-info"]],
  "(code hit drill-falling-door)": [[27, "v1", "art-joint-anim"]],
  "(code fall drill-falling-door)": [
    [20, "v1", "art-joint-anim"],
    [38, "v1", "art-joint-anim"]
  ],
  "(code idle drill-accelerator-floor)": [[10, "v1", "art-joint-anim"]],
  "(post idle drill-accelerator-floor)": [[4, "t9", "(function none)"]],
  "(post up drill-drop-plat)": [[4, "t9", "(function none)"]],
  "(event idle drill-bridge-shot)": [[16, "s5", "attack-info"]],
  "(event idle drill-metalhead-eggs)": [
    [16, "gp", "attack-info"],
    [21, "gp", "attack-info"]
  ],
  "(enter fall drill-falling-door)": [
    [12, "v1", "collide-shape-prim-group"],
    [18, "v1", "collide-shape-prim-group"]
  ],
  "(code die drill-bridge-shot)": [
    [4, "v1", "collide-shape-prim-group"],
    [7, "v1", "collide-shape-prim-group"],
    [10, "v1", "collide-shape-prim-group"],
    [13, "v1", "collide-shape-prim-group"],
    [15, "v1", "collide-shape-prim-group"],
    [17, "v1", "collide-shape-prim-group"],
    [89, "v1", "art-joint-anim"],
    [144, "v1", "art-joint-anim"]
  ],
  "(method 11 drill-metalhead-eggs)": [["_stack_", 16, "res-tag"]],
  "(method 11 drill-crane)": [
    ["_stack_", 16, "res-tag"],
    ["_stack_", 32, "res-tag"],
    [116, "v0", "(pointer float)"]
  ],
  "(method 46 drill-mech-elevator)": [["_stack_", 16, "float"]],
  "race-ring-set-particle-rotation-callback": [
    [1, "v1", "(pointer race-ring)"]
  ],
  "(method 11 under-shoot-block)": [["_stack_", 16, "res-tag"]],
  "(method 10 under-shoot-block)": [
    [62, "t9", "(function process-drawable none)"]
  ],
  "under-block-event-handler": [
    [23, "gp", "attack-info"],
    [28, "gp", "attack-info"],
    [53, "gp", "attack-info"],
    [57, "gp", "attack-info"]
  ],
  "(post fall under-block)": [[26, "gp", "collide-shape-moving"]],
  "(method 41 under-block)": [
    [6, "v1", "collide-shape-prim-group"],
    [8, "v1", "collide-shape-prim-group"],
    [15, "v1", "collide-shape-prim-group"],
    [17, "v1", "collide-shape-prim-group"],
    [19, "v1", "collide-shape-prim-group"],
    [21, "v1", "collide-shape-prim-group"],
    [27, "v1", "collide-shape-prim-group"],
    [30, "v1", "collide-shape-prim-group"]
  ],
  "(event idle under-break-door)": [[13, "v1", "attack-info"]],
  "(method 10 under-lift)": [[10, "t9", "(function process-drawable none)"]],
  "(event waiting under-buoy-plat)": [[4, "v1", "attack-info"]],
  "(trans idle under-buoy-chain)": [[6, "v1", "process-drawable"]],
  "(code idle under-warp)": [[38, "v1", "art-joint-anim"]],
  "(trans draining under-locking)": [[39, "gp", "water-anim"]],
  "(code draining under-locking)": [
    [51, "v1", "water-anim"],
    [80, "v1", "water-anim"]
  ],
  "(code filling under-locking)": [
    [15, "gp", "water-anim"],
    [54, "v1", "water-anim"]
  ],
  "(trans filling under-locking)": [[52, "gp", "water-anim"]],
  "(event idle under-buoy-base)": [[4, "v1", "attack-info"]],
  "(method 11 under-rise-plat)": [
    [74, "v0", "(pointer float)"],
    ["_stack_", 16, "res-tag"]
  ],
  "(method 29 under-buoy-plat)": [
    [9, "t9", "(function rigid-body-object float none)"]
  ],
  "(method 49 under-lift)": [[2, "v1", "collide-shape-prim-group"]],
  "(post running under-lift)": [[4, "t9", "(function none)"]],
  "(code ambush pipe-grunt)": [[23, "a1", "art-joint-anim"]],
  "(trans idle under-laser-shadow)": [[7, "a1", "process-drawable"]],
  "(method 11 under-laser)": [
    [106, "v0", "(pointer float)"],
    ["_stack_", 64, "res-tag"]
  ],
  "(method 22 under-laser)": [[85, "s5", "collide-shape-prim-sphere"]],
  "under-laser-slave-init-by-other": [
    [16, "s5", "under-laser"],
    [22, "s5", "under-laser"],
    [26, "s5", "under-laser"],
    [35, "s5", "under-laser"]
  ],
  "under-laser-shadow-init-by-other": [[28, "v1", "under-laser"]],
  "(trans idle under-laser-slave)": [
    [6, "v1", "under-laser"],
    [12, "v1", "under-laser"]
  ],
  "(method 11 under-locking)": [["_stack_", 16, "res-tag"]],
  "setup-blerc-chains": [
    [43, "v1", "int"],
    [80, "s0", "int"],
    [83, "a0", "int"],
    [[30, 40], "s1", "merc-fragment-control"],
    [41, "v1", "merc-fragment"],
    [46, "v1", "(pointer uint8)"],
    [59, "a0", "merc-blend-ctrl"],
    [[64, 76], "s1", "merc-fragment-control"],
    [77, "a1", "merc-blend-ctrl"],
    [106, "v1", "(pointer uint32)"],
    [108, "v1", "(pointer uint32)"]
  ],
  "under-block-init-by-other": [[9, "a0", "under-block"]],
  "(method 142 centipede)": [[48, "s3", "process-focusable"]],
  "(method 187 centipede)": [
    [111, "a0", "process-focusable"],
    [114, "a0", "process-focusable"]
  ],
  "(method 188 centipede)": [
    [164, "s5", "art-joint-anim"],
    [248, "v1", "art-joint-anim"]
  ],
  "(method 55 centipede)": [
    [18, "a0", "process-focusable"],
    [21, "a0", "process-focusable"]
  ],
  "(code attack centipede)": [
    [14, "v1", "art-joint-anim"],
    [79, "v1", "art-joint-anim"]
  ],
  "(trans attack centipede)": [[16, "v1", "process-focusable"]],
  "(enter attack centipede)": [
    [43, "gp", "process-focusable"],
    [46, "gp", "process-focusable"]
  ],
  "(method 186 centipede)": [[15, "s5", "process-focusable"]],
  "(post hostile centipede)": [
    [20, "a0", "process-focusable"],
    [23, "a0", "process-focusable"]
  ],
  "(trans hostile centipede)": [[20, "v1", "process-focusable"]],
  "(method 107 centipede)": [[15, "v0", "process-focusable"]],
  "(event plat-path-active under-plat-shoot)": [
    [14, "s5", "attack-info"],
    [16, "s5", "attack-info"],
    [26, "s4", "process-drawable"],
    [28, "s3", "collide-shape"],
    [34, "gp", "collide-shape"],
    [173, "a0", "process-focusable"],
    [165, "a0", "process-focusable"],
    [163, "gp", "process-focusable"],
    [176, "a0", "process-focusable"]
  ],
  "(post plat-path-active under-plat-shoot)": [[4, "t9", "(function none)"]],
  "(enter die-falling under-plat-shoot)": [
    [9, "v1", "collide-shape-prim-group"]
  ],
  "(event idle under-break-floor)": [[4, "v1", "attack-info"]],
  "under-pipe-growls-post": [[70, "v0", "sound-rpc-set-param"]],
  "(method 11 under-plat-long)": [
    [43, "v0", "(pointer float)"],
    ["_stack_", 16, "res-tag"]
  ],
  "(method 11 under-int-door)": [
    ["_stack_", 16, "res-tag"],
    [137, "v0", "(pointer actor-group)"],
    [226, "v1", "art-joint-anim"]
  ],
  "(code open under-int-door)": [[35, "v1", "art-joint-anim"]],
  "(method 11 under-break-bridge)": [
    [173, "v0", "(pointer float)"],
    ["_stack_", 16, "res-tag"]
  ],
  "(code broken under-break-bridge)": [
    [5, "v1", "collide-shape-prim-group"],
    [7, "v1", "collide-shape-prim-group"]
  ],
  "(method 11 under-break-wall)": [
    [112, "v0", "(pointer float)"],
    ["_stack_", 16, "res-tag"]
  ],
  "ripple-find-height": [[[31, 82], "s4", "mei-ripple"]],
  "(method 260 sig-under)": [
    [30, "a0", "connection"],
    [31, "a0", "collide-shape"],
    [78, "a0", "connection"],
    [79, "a0", "collide-shape"]
  ],
  "(code intro-shooting sig-under)": [[213, "v1", "art-joint-anim"]],
  "(trans intro-shooting sig-under)": [
    [25, "a0", "process-focusable"],
    [28, "a0", "process-focusable"]
  ],
  "(anon-function 0 sig5-course)": [[38, "v1", "sigt-wait-spot"]],
  "(anon-function 2 sig5-course)": [[45, "v1", "sigt-wait-spot"]],
  "(anon-function 4 sig5-course)": [[56, "v1", "sigt-wait-spot"]],
  "(anon-function 6 sig5-course)": [[25, "v1", "sigt-wait-spot"]],
  "(anon-function 8 sig5-course)": [[37, "v1", "sigt-wait-spot"]],
  "(anon-function 10 sig5-course)": [[36, "v1", "sigt-wait-spot"]],
  "(anon-function 13 sig5-course)": [[49, "v1", "sigt-wait-spot"]],
  "(anon-function 15 sig5-course)": [[22, "v1", "sigt-wait-spot"]],
  "(anon-function 18 sig5-course)": [[28, "v1", "sigt-wait-spot"]],
  "(anon-function 20 sig5-course)": [[85, "v1", "sigt-wait-spot"]],
  "(anon-function 22 sig5-course)": [[15, "v1", "sigt-wait-spot"]],
  "(anon-function 24 sig5-course)": [[15, "v1", "sigt-wait-spot"]],
  "(anon-function 26 sig5-course)": [[27, "v1", "sigt-wait-spot"]],
  "(anon-function 28 sig5-course)": [[15, "v1", "sigt-wait-spot"]],
  "(anon-function 30 sig5-course)": [[26, "v1", "sigt-wait-spot"]],
  "(anon-function 32 sig5-course)": [[15, "v1", "sigt-wait-spot"]],
  "(anon-function 34 sig5-course)": [[55, "v1", "sigt-wait-spot"]],
  "(anon-function 36 sig5-course)": [[25, "v1", "sigt-wait-spot"]],
  "(anon-function 38 sig5-course)": [[60, "v1", "sigt-wait-spot"]],
  "(anon-function 40 sig5-course)": [[25, "v1", "sigt-wait-spot"]],
  "(anon-function 42 sig5-course)": [[15, "v1", "sigt-wait-spot"]],
  "(anon-function 44 sig5-course)": [[15, "v1", "sigt-wait-spot"]],
  "(anon-function 46 sig5-course)": [[15, "v1", "sigt-wait-spot"]],
  "(anon-function 48 sig5-course)": [[31, "v1", "sigt-wait-spot"]],
  "(anon-function 50 sig5-course)": [[15, "v1", "sigt-wait-spot"]],
  "(anon-function 52 sig5-course)": [[41, "v1", "sigt-wait-spot"]],
  "(anon-function 54 sig5-course)": [[14, "v1", "sigt-wait-spot"]],
  "(anon-function 56 sig5-course)": [[116, "v1", "sigt-wait-spot"]],
  "squid-talker": [
    [14, "v1", "float"],
    [128, "v1", "float"],
    [225, "v1", "float"],
    [269, "v1", "float"],
    [313, "v1", "float"],
    [427, "v1", "float"],
    [626, "v1", "float"]
  ],
  "go-through-wall": [
    [11, "v0", "(pointer actor-group)"],
    ["_stack_", 16, "res-tag"]
  ],
  "(trans recharge squid)": [[201, "v1", "hud-squid"]],
  "squid-tentacle-handler": [
    [59, "a0", "vector"],
    [70, "a0", "vector"],
    [81, "a0", "vector"],
    [85, "v1", "vector"],
    [92, "v1", "vector"],
    [98, "v1", "float"]
  ],
  "squid-handler": [
    [33, "v0", "(pointer actor-group)"],
    ["_stack_", 16, "res-tag"],
    [122, "s4", "attack-info"],
    [127, "s4", "attack-info"],
    [233, "s4", "attack-info"],
    [235, "s4", "attack-info"]
  ],
  "(method 48 squid)": [[16, "v1", "squid-grenade"]],
  "(method 49 squid)": [[20, "v1", "float"]],
  "(method 50 squid)": [
    [409, "v0", "float"],
    [[1112, 1134], "v1", "hud-squid"]
  ],
  "(event idle squid-baron)": [[13, "v1", "rgbaf"]],
  "(event idle squid-driver)": [[[11, 15], "v0", "matrix"]],
  "(trans idle squid-baron)": [[4, "a0", "squid"]],
  "(method 23 squid-tentacle)": [["_stack_", 1584, "vector"]],
  "(event idle-close security-wall)": [
    [[25, 28], "v1", "attack-info"],
    [35, "s5", "process-drawable"],
    [136, "v1", "process-drawable"],
    [152, "v1", "process-drawable"],
    [159, "v1", "process-drawable"],
    [162, "a0", "process-drawable"],
    [176, "v1", "process-drawable"],
    [183, "v1", "process-drawable"],
    [186, "a0", "process-drawable"],
    [202, "a0", "process-drawable"],
    [199, "v1", "process-drawable"],
    [282, "gp", "process-focusable"],
    [210, "a2", "float"]
  ],
  "cty-guard-turret-event-handler": [
    [[18, 21], "v1", "attack-info"],
    [[30, 35], "v1", "attack-info"]
  ],
  "(post idle cty-guard-turret)": [
    [88, "gp", "process-focusable"],
    [129, "gp", "process-focusable"]
  ],
  "(method 35 cty-guard-turret)": [
    [15, "s5", "process-focusable"],
    [47, "s5", "process-focusable"],
    [168, "s5", "process-focusable"]
  ],
  "(code hostile cty-guard-turret)": [
    [88, "gp", "process-focusable"],
    [119, "gp", "process-focusable"]
  ],
  "(method 7 cty-guard-turret)": [
    [24, "t9", "(function process-focusable int process-focusable)"]
  ],
  "(method 21 parking-spot)": [[[13, 38], "s5", "vehicle"]],
  "(event idle propa)": [
    [[12, 15], "v1", "attack-info"],
    [[59, 62], "a0", "collide-shape-prim-group"]
  ],
  "(post idle propa)": [
    [190, "s3", "process-focusable"],
    [92, "v0", "sound-rpc-set-param"]
  ],
  "(method 31 propa)": [
    [26, "a0", "collide-shape"],
    [32, "s0", "process-focusable"],
    [10, "s3", "uint32"]
  ],
  "(method 7 barons-ship-lores)": [
    [24, "t9", "(function process-drawable int process-drawable)"]
  ],
  "(event idle ctyn-lamp)": [[4, "a0", "process-drawable"]],
  "fruit-check-ground-bounce": [[[5, 40], "v1", "fruit-stand"]],
  "fruit-stand-event-handler": [[[5, 8], "v1", "attack-info"]],
  "(code idle-close security-wall)": [[[60, 999], "v0", "symbol"]],
  "(anon-function 15 ctywide-tasks)": [[65, "v1", "vehicle"]],
  "(anon-function 16 ctywide-tasks)": [[26, "v1", "vehicle"]],
  "(anon-function 19 ctywide-tasks)": [[136, "v1", "vehicle"]],
  "(method 120 boat-base)": [[282, "v1", "boat-manager"]],
  "(post active tanker-deadly)": [[15, "v1", "process-drawable"]],
  "tanker-deadly-init-by-other": [[70, "v1", "process-drawable"]],
  "(post idle vin-turbine)": [[205, "a0", "lightning-tracker"]],
  "(method 49 com-elevator)": [[2, "v1", "collide-shape-prim-group"]],
  "(enter dormant com-elevator)": [
    [4, "v0", "state"],
    [6, "t9", "(function none)"]
  ],
  "(method 10 com-elevator)": [[10, "t9", "(function elevator none)"]],
  "(method 10 tomb-trans-elevator)": [
    [10, "t9", "(function com-elevator none)"]
  ],
  "(method 33 tomb-trans-elevator)": [
    [7, "t9", "(function com-elevator none)"]
  ],
  "(anon-function 4 ctypower)": [[137, "gp", "process-drawable"]],
  "(anon-function 0 ctypower)": [
    [19, "a0", "vector"],
    [81, "v1", "basebutton"]
  ],
  "(anon-function 3 oracle-training)": [[15, "v1", "float"]],
  "(anon-function 6 oracle-training)": [[15, "v1", "float"]],
  "(anon-function 10 oracle-training)": [[15, "v1", "float"]],
  "(anon-function 14 oracle-training)": [[15, "v1", "float"]],
  "(method 33 fort-elec-button)": [[31, "v1", "art-joint-anim"]],
  "(enter shutdown elec-lock-gate)": [
    [4, "v0", "state"],
    [6, "t9", "(function none)"]
  ],
  "(code idle intro-flamer)": [[18, "v1", "art-joint-anim"]],
  "(method 7 metalhead-spawner)": [
    [26, "t9", "(function process int process)"]
  ],
  "(event idle farm-marrow)": [[[8, 11], "a1", "attack-info"]],
  "(event idle farm-beetree)": [[[8, 11], "a1", "attack-info"]],
  "(event idle farm-cabbage)": [[[8, 11], "a1", "attack-info"]],
  "(event idle farm-small-cabbage)": [[[8, 11], "a1", "attack-info"]],
  "(event idle farm-chilirots)": [[[8, 11], "a1", "attack-info"]],
  "(code idle farm-sprinkler-barrels)": [[10, "v1", "art-joint-anim"]],
  "farm-chilirots-callback": [
    [[2, 39], "s4", "farm-chilirots"],
    [[3, 38], "s3", "int"]
  ],
  "farm-small-cabbage-callback": [
    [[2, 39], "s4", "farm-small-cabbage"],
    [[3, 38], "s3", "int"]
  ],
  "farm-cabbage-callback": [
    [[2, 39], "s4", "farm-cabbage"],
    [[3, 38], "s3", "int"]
  ],
  "farm-beetree-callback": [
    [[2, 39], "s4", "farm-beetree"],
    [[3, 38], "s3", "int"]
  ],
  "farm-marrow-callback": [
    [[2, 39], "s4", "farm-marrow"],
    [[3, 38], "s3", "int"]
  ],
  "demo-plug-lightning": [[95, "v1", "demo-control"]],
  "(code idle demo-control)": [
    [[119, 123], "v1", "handle"],
    [115, "gp", "handle"],
    [[739, 743], "v1", "handle"],
    [735, "gp", "handle"],
    [[861, 865], "v1", "handle"],
    [857, "gp", "handle"]
  ],
  "(post idle demo-control)": [
    [4, "v0", "process-drawable"],
    [206, "v1", "external-art-buffer"],
    [210, "v1", "external-art-buffer"],
    [[307, 310], "v1", "dma-packet"]
  ],
  "pal-prong-small-collision": [[2, "v1", "collide-shape-prim-group"]],
  "(post idle krew-package)": [[[12, 53], "gp", "process-focusable"]],
  "(anon-function 6 delivery-task)": [[88, "v1", "vehicle"]],
  "(method 25 elec-lock-gate)": [["_stack_", 16, "res-tag"]],
  "birth-func-race-poster": [[27, "s4", "(array int32)"]],
  "(anon-function 1 delivery-task)": [
    [178, "v1", "process-drawable"],
    [16, "v1", "process-drawable"]
  ],
  "(anon-function 2 delivery-task)": [
    [14, "gp", "process-focusable"],
    [71, "gp", "process-drawable"],
    [292, "gp", "process-drawable"],
    [187, "gp", "process-drawable"],
    [199, "gp", "process-drawable"]
  ],
  "(code idle gar-curtain)": [[10, "v1", "art-joint-anim"]],
  "(method 11 gar-curtain)": [
    [112, "v1", "collide-shape-prim-group"],
    [118, "v1", "collide-shape-prim-group"]
  ],
  "(event defend-stadium-land rift-rider)": [
    [8, "v1", "vector"],
    [20, "v1", "vector"]
  ],
  "(post defend-stadium-land rift-rider)": [[107, "v1", "process-drawable"]],
  "(code idle stad-samos)": [[66, "v1", "art-joint-anim"]],
  "(code raise-rift-rider stad-samos)": [[42, "v1", "art-joint-anim"]],
  "(post move-rift-rider stad-samos)": [[43, "v0", "vector"]],
  "spawn-energy": [[77, "gp", "process-drawable"]],
  "stad-samos-handler": [
    [[38, 80], "s5", "attack-info"],
    [52, "a0", "process-drawable"]
  ],
  "(code hit stad-samos)": [
    [20, "v1", "art-joint-anim"],
    [92, "v1", "art-joint-anim"]
  ],
  "(code die stad-samos)": [
    [63, "v1", "art-joint-anim"],
    [134, "v1", "art-joint-anim"]
  ],
  "(method 10 stad-samos)": [[42, "t9", "(function process-focusable none)"]],
  "(method 29 stad-force-field)": [
    [155, "v1", "process-drawable"],
    [418, "v1", "process-drawable"],
    [423, "v1", "process-drawable"],
    [190, "v1", "process-drawable"],
    [272, "v1", "process-drawable"],
    [291, "v1", "process-drawable"],
    [310, "v1", "process-drawable"],
    [328, "v1", "process-drawable"],
    [349, "v1", "process-drawable"],
    [356, "v1", "process-drawable"],
    [365, "v1", "process-drawable"],
    [385, "v1", "process-drawable"],
    [388, "v1", "process-drawable"]
  ],
  "(event idle stad-force-field)": [[[9, 12], "v1", "attack-info"]],
  "(post idle stad-keira)": [[14, "v0", "vector"]],
  "(post idle stad-brutter)": [[14, "v0", "vector"]],
  "(method 10 rift-rider)": [[10, "t9", "(function rigid-body-object none)"]],
  "(method 45 rift-rider)": [
    [30, "t9", "(function rigid-body-object rigid-body-impact none)"]
  ],
  "(code fall pal-falling-plat)": [
    [10, "v1", "art-joint-anim"],
    [70, "v1", "art-joint-anim"]
  ],
  "(post idle fort-elec-belt-inst)": [[20, "v0", "vector"]],
  "(post running fort-elec-belt-inst)": [
    [20, "v0", "vector"],
    [263, "s2", "collide-shape-prim-sphere"]
  ],
  "(method 10 fort-elec-belt-inst)": [
    [10, "t9", "(function process-drawable none)"]
  ],
  "(method 11 fort-elec-belt)": [[20, "v0", "(pointer float)"]],
  "(method 10 rigid-body-queue)": [
    [[124, 134], "a0", "rigid-body-object"],
    [[49, 65], "s4", "rigid-body-object"],
    [20, "a0", "rigid-body-object"]
  ],
  "(method 15 hud)": [[[125, 128], "v1", "dma-packet"]],
  "(method 10 cas-conveyor)": [[10, "t9", "(function conveyor none)"]],
  "(post idle cas-conveyor)": [
    [58, "t9", "(function none)"],
    [45, "v1", "float"]
  ],
  "(event idle cas-conveyor-switch)": [[[5, 8], "v1", "attack-info"]],
  "(event up-idle cas-button)": [[[4, 13], "v1", "attack-info"]],
  "(method 33 cas-button)": [[35, "v1", "art-joint-anim"]],
  "(post waiting cas-elevator)": [[11, "t9", "(function none)"]],
  "(post running cas-elevator)": [
    [9, "t9", "(function none)"],
    [15, "v0", "sound-rpc-set-param"]
  ],
  "(post arrived cas-elevator)": [[11, "t9", "(function none)"]],
  "(method 10 cas-elevator)": [[10, "t9", "(function elevator none)"]],
  "(code idle cas-rot-bridge)": [
    [40, "v1", "art-joint-anim"],
    [98, "v1", "art-joint-anim"],
    [178, "v1", "art-joint-anim"],
    [236, "v1", "art-joint-anim"],
    [310, "v1", "art-joint-anim"],
    [368, "v1", "art-joint-anim"],
    [417, "v1", "art-joint-anim"],
    [475, "v1", "art-joint-anim"]
  ],
  "(event idle cas-switch)": [
    [[4, 32], "gp", "attack-info"],
    [15, "s5", "touching-shapes-entry"]
  ],
  "(code idle cas-switch)": [[21, "v1", "float"]],
  "(event idle cas-trapdoor)": [[10, "gp", "attack-info"]],
  "(code drop cas-chain-plat)": [[10, "v1", "art-joint-anim"]],
  "(event idle cas-rot-blade)": [[7, "s4", "touching-shapes-entry"]],
  "(method 10 cas-rot-blade)": [[10, "t9", "(function process-drawable none)"]],
  "(code spawning cas-robot-door)": [
    [27, "v1", "art-joint-anim"],
    [417, "v1", "art-joint-anim"]
  ],
  "(enter ambush roboguard-level)": [
    [4, "v0", "state"],
    [6, "t9", "(function none)"],
    [[72, 76], "a0", "process-focusable"]
  ],
  "(enter idle roboguard-level)": [
    [4, "v0", "state"],
    [6, "t9", "(function none)"]
  ],
  "(enter stare roboguard-level)": [
    [4, "v0", "state"],
    [6, "t9", "(function none)"]
  ],
  "(code roll-enter roboguard-level)": [[10, "v1", "art-joint-anim"]],
  "(trans roll-hostile roboguard-level)": [
    [120, "gp", "process-focusable"],
    [130, "gp", "process-focusable"],
    [[157, 161], "gp", "process-focusable"]
  ],
  "(code roll-to-walk roboguard-level)": [[10, "v1", "art-joint-anim"]],
  "(code idle-dizzy roboguard-level)": [[14, "v1", "art-joint-anim"]],
  "(enter die roboguard-level)": [
    [4, "v0", "state"],
    [6, "t9", "(function none)"]
  ],
  "(method 185 roboguard-level)": [
    [[5, 28], "v1", "collide-shape-prim-group"],
    [[42, 65], "v1", "collide-shape-prim-group"],
    [[81, 108], "v1", "collide-shape-prim-group"]
  ],
  "(method 77 roboguard-level)": [
    [30, "v1", "art-joint-anim"],
    [58, "v1", "art-joint-anim"]
  ],
  "(method 78 roboguard-level)": [
    [24, "a2", "art-joint-anim"],
    [53, "a2", "art-joint-anim"]
  ],
  "(method 74 roboguard-level)": [[[10, 13], "v1", "attack-info"]],
  "(method 76 roboguard-level)": [
    [42, "s1", "process-drawable"],
    [58, "s1", "process-drawable"]
  ],
  "(method 10 roboguard-level)": [[10, "t9", "(function nav-enemy none)"]],
  "(method 7 roboguard-level)": [
    [9, "t9", "(function nav-enemy int nav-enemy)"]
  ],
  "(code castle-wait-end cas-robot-door)": [[32, "v1", "art-joint-anim"]],
  "(method 11 cas-robot-door)": [
    ["_stack_", 16, "res-tag"],
    ["_stack_", 32, "res-tag"],
    [105, "v0", "(pointer int32)"]
  ],
  "(method 181 bombbot)": [
    [26, "a0", "collide-shape"],
    [68, "s1", "process-focusable"],
    [110, "gp", "process-focusable"]
  ],
  "(method 182 bombbot)": [
    [137, "v1", "collide-shape-prim"],
    [177, "v1", "lightning-tracker"],
    [192, "a0", "lightning-tracker"],
    [197, "v1", "lightning-tracker"],
    [204, "v1", "lightning-tracker"],
    [209, "a0", "lightning-tracker"],
    [216, "a0", "lightning-tracker"],
    [223, "a1", "lightning-tracker"],
    [263, "s2", "process-focusable"],
    [229, "v1", "collide-shape-prim"],
    [233, "v1", "collide-shape-prim"],
    [252, "v1", "collide-shape-prim"],
    [185, "v1", "lightning-tracker"],
    [213, "v1", "lightning-tracker"]
  ],
  "(code hostile bombbot)": [[11, "v1", "art-joint-anim"]],
  "(code die bombbot)": [[11, "v1", "art-joint-anim"]],
  "(method 7 bombbot)": [[31, "t9", "(function nav-enemy int nav-enemy)"]],
  "(anon-function 8 bombbot)": [[17, "s2", "bombbot"]],
  "(anon-function 1 bombbot)": [[15, "s4", "bombbot"]],
  "bombbot-callback": [[[2, 190], "s4", "bombbot"]],
  "bombbot-head-callback": [[[2, 49], "s4", "bombbot"]],
  "bombbot-gun-swivel-callback": [[[4, 87], "s3", "bombbot"]],
  "bombbot-gun-callback": [[[6, 76], "s4", "bombbot"]],
  "(method 179 bombbot)": [
    ["_stack_", 896, "float"],
    ["_stack_", 912, "float"]
  ],
  "(method 11 cas-switch)": [["_stack_", 16, "res-tag"]],
  "(method 11 cas-conveyor)": [["_stack_", 16, "res-tag"]],
  "(method 11 cas-conveyor-switch)": [["_stack_", 16, "res-tag"]]
>>>>>>> 65eef8ff
}<|MERGE_RESOLUTION|>--- conflicted
+++ resolved
@@ -5767,9 +5767,6 @@
   "(code die pegasus)": [[45, "v1", "art-joint-anim"]],
   "pegasus-choose-path": [[114, "v1", "float"]],
   "(method 115 pegasus)": [["_stack_", 16, "res-tag"]],
-<<<<<<< HEAD
-  "(method 27 onin-game)": [[15, "s1", "onin-game-bubble"]]
-=======
   "(code attack-forward amphibian)": [[14, "v1", "art-joint-anim"]],
   "(enter attack-forward amphibian)": [
     [50, "gp", "process-focusable"],
@@ -8959,6 +8956,6 @@
   ],
   "(method 11 cas-switch)": [["_stack_", 16, "res-tag"]],
   "(method 11 cas-conveyor)": [["_stack_", 16, "res-tag"]],
-  "(method 11 cas-conveyor-switch)": [["_stack_", 16, "res-tag"]]
->>>>>>> 65eef8ff
+  "(method 11 cas-conveyor-switch)": [["_stack_", 16, "res-tag"]],
+  "(method 27 onin-game)": [[15, "s1", "onin-game-bubble"]]
 }