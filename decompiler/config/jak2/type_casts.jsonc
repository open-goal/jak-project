--- conflicted
+++ resolved
@@ -3769,7 +3769,6 @@
   ],
   "lightning-draw-all": [
     [39, "v1", "connection"],
-<<<<<<< HEAD
     [40, "s1", "dma-buffer"]
   ],
   "(method 24 game-info)": [
@@ -3802,9 +3801,6 @@
     [[83, 97], "s4", "(inline-array game-save-tag)"],
     [107, "s4", "(inline-array game-save-tag)"],
     [[116, 267], "s4", "(inline-array game-save-tag)"]
-=======
-    [40, "s1", "dma-buffer"],
-    [[88, 91], "v1", "dma-packet"]
   ],
   "(code active process-taskable)": [
     [40, "gp", "handle"],
@@ -3817,6 +3813,5 @@
   "(method 9 los-control)": [
     [54, "s1", "process-focusable"],
     [35, "s1", "process-focusable"]
->>>>>>> 43b93cc2
   ]
 }