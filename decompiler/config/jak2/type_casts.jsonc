--- conflicted
+++ resolved
@@ -6721,29 +6721,6 @@
     [33, "a3", "trail-conn"],
     [37, "a3", "trail-conn"]
   ],
-<<<<<<< HEAD
-  "(event idle grunt-egg)": [[16, "s4", "process-focusable"]],
-  "strip-handler": [[15, "s4", "process-focusable"]],
-  "(post idle pitspikes)": [[4, "t9", "(function none)"]],
-  "(method 7 pitspikes)": [
-    [14, "t9", "(function strip-hazard int strip-hazard)"]
-  ],
-  "(post idle curtainsaw)": [[4, "t9", "(function none)"]],
-  "(event impact grenade)": [
-    [11, "s4", "process-drawable"],
-    [18, "a0", "collide-shape"]
-  ],
-  "(method 40 grenade)": [[[3, 53], "s5", "process-drawable"]],
-  "(method 31 grenade)": [[98, "s5", "process-drawable"]],
-  "(post idle drill-plat)": [[4, "t9", "(function none)"]],
-  "(post idle grenade-point)": [[122, "v1", "lightning-tracker"]],
-  "(anon-function 12 strip-obs)": [
-    [103, "a0", "(pointer entity-actor)"],
-    [287, "v1", "int"]
-  ],
-  "(method 11 strip-hazard)": [[34, "v0", "(pointer float)"]],
-  "(method 11 strip-chain-crate)": [[38, "v0", "(pointer float)"]]
-=======
   "(method 137 sew-gunturret)": [[[19, 23], "a0", "process-focusable"]],
   "(method 138 sew-gunturret)": [[[15, 19], "a0", "process-focusable"]],
   "(method 140 pal-gun-turret)": [
@@ -6837,6 +6814,26 @@
   "(code idle mincan-lighthouse)": [[14, "v1", "art-joint-anim"]],
   "(code erect mincan-lighthouse)": [[14, "v1", "art-joint-anim"]],
   "(code closed mincan-lens)": [[14, "v1", "art-joint-anim"]],
-  "(code open mincan-lens)": [[14, "v1", "art-joint-anim"]]
->>>>>>> 88c39217
+  "(code open mincan-lens)": [[14, "v1", "art-joint-anim"]],
+  "(event idle grunt-egg)": [[16, "s4", "process-focusable"]],
+  "strip-handler": [[15, "s4", "process-focusable"]],
+  "(post idle pitspikes)": [[4, "t9", "(function none)"]],
+  "(method 7 pitspikes)": [
+    [14, "t9", "(function strip-hazard int strip-hazard)"]
+  ],
+  "(post idle curtainsaw)": [[4, "t9", "(function none)"]],
+  "(event impact grenade)": [
+    [11, "s4", "process-drawable"],
+    [18, "a0", "collide-shape"]
+  ],
+  "(method 40 grenade)": [[[3, 53], "s5", "process-drawable"]],
+  "(method 31 grenade)": [[98, "s5", "process-drawable"]],
+  "(post idle drill-plat)": [[4, "t9", "(function none)"]],
+  "(post idle grenade-point)": [[122, "v1", "lightning-tracker"]],
+  "(anon-function 12 strip-obs)": [
+    [103, "a0", "(pointer entity-actor)"],
+    [287, "v1", "int"]
+  ],
+  "(method 11 strip-hazard)": [[34, "v0", "(pointer float)"]],
+  "(method 11 strip-chain-crate)": [[38, "v0", "(pointer float)"]]
 }