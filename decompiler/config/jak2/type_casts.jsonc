--- conflicted
+++ resolved
@@ -5769,8 +5769,754 @@
   "(code die pegasus)": [[45, "v1", "art-joint-anim"]],
   "pegasus-choose-path": [[114, "v1", "float"]],
   "(method 115 pegasus)": [["_stack_", 16, "res-tag"]],
-<<<<<<< HEAD
-  "(method 14 minimap)": [
+  "(code attack-forward amphibian)": [[14, "v1", "art-joint-anim"]],
+  "(enter attack-forward amphibian)": [
+    [50, "gp", "process-focusable"],
+    [54, "a0", "process-focusable"],
+    [53, "gp", "process-focusable"]
+  ],
+  "(code tongue-attack amphibian)": [[14, "v1", "art-joint-anim"]],
+  "(method 76 amphibian)": [[1, "a1", "process-focusable"]],
+  "(method 90 amphibian)": [[165, "v1", "art-joint-anim"]],
+  "(method 88 amphibian)": [[29, "s4", "art-joint-anim"]],
+  "(method 87 amphibian)": [[20, "s4", "art-joint-anim"]],
+  "(method 89 amphibian)": [[37, "s4", "art-joint-anim"]],
+  "(method 78 amphibian)": [
+    [21, "v1", "art-joint-anim"],
+    [67, "s4", "art-joint-anim"]
+  ],
+  "(method 77 amphibian)": [
+    [37, "s5", "art-joint-anim"],
+    [97, "s4", "art-joint-anim"]
+  ],
+  "(method 51 amphibian)": [
+    [34, "a0", "process-focusable"],
+    [37, "a0", "process-focusable"]
+  ],
+  "(method 186 amphibian)": [[41, "s3", "collide-shape-prim-sphere"]],
+  "(code notice amphibian)": [[37, "a1", "art-joint-anim"]],
+  "(enter stare amphibian)": [
+    [35, "a0", "process-focusable"],
+    [38, "a0", "process-focusable"]
+  ],
+  "(code attack-spin amphibian)": [
+    [53, "v1", "art-joint-anim"],
+    [203, "a0", "process-focusable"],
+    [102, "v1", "art-joint-anim"],
+    [136, "v1", "art-joint-anim"],
+    [206, "a0", "process-focusable"]
+  ],
+  "(enter attack-spin amphibian)": [
+    [56, "gp", "process-focusable"],
+    [59, "gp", "process-focusable"]
+  ],
+  "(post attack-forward-lunge amphibian)": [
+    [14, "a0", "process-focusable"],
+    [17, "a0", "process-focusable"]
+  ],
+  "(code stare-idle amphibian)": [[23, "v1", "art-joint-anim"]],
+  "(code stare amphibian)": [
+    [53, "v1", "art-joint-anim"],
+    [102, "v1", "art-joint-anim"],
+    [136, "v1", "art-joint-anim"]
+  ],
+  "(enter notice amphibian)": [
+    [20, "a0", "process-focusable"],
+    [23, "a0", "process-focusable"]
+  ],
+  "(code active amphibian)": [
+    [69, "v1", "art-joint-anim"],
+    [135, "v1", "art-joint-anim"]
+  ],
+  "(method 185 amphibian)": [
+    [33, "a0", "process-focusable"],
+    [36, "a0", "process-focusable"]
+  ],
+  "amphibian-joint-mod-callback": [
+    [12, "s2", "amphibian-joint-mod"],
+    [18, "s2", "amphibian-joint-mod"],
+    [48, "s2", "amphibian-joint-mod"],
+    [49, "v1", "amphibian"]
+  ],
+  "(method 7 hopper)": [
+    [14, "t9", "(function process-focusable int process-focusable)"]
+  ],
+  "(method 132 hopper)": [[16, "t9", "(function enemy none)"]],
+  "(code active hopper)": [[22, "v1", "art-joint-anim"]],
+  "(trans hostile hopper)": [
+    [24, "gp", "process-focusable"],
+    [153, "gp", "process-focusable"],
+    [156, "gp", "process-focusable"]
+  ],
+  "(method 88 hopper)": [[16, "a1", "art-joint-anim"]],
+  "(method 87 hopper)": [[16, "a1", "art-joint-anim"]],
+  "(method 89 hopper)": [[16, "a1", "art-joint-anim"]],
+  "(method 78 hopper)": [
+    [18, "s4", "art-joint-anim"],
+    [56, "v1", "art-joint-anim"]
+  ],
+  "(method 77 hopper)": [
+    [33, "a1", "art-joint-anim"],
+    [86, "a1", "art-joint-anim"]
+  ],
+  "(method 7 metalmonk)": [
+    [14, "t9", "(function process-focusable int process-focusable)"]
+  ],
+  "(method 87 metalmonk)": [[27, "s5", "art-joint-anim"]],
+  "(method 104 metalmonk)": [
+    [14, "a0", "process-focusable"],
+    [17, "a0", "process-focusable"]
+  ],
+  "(code attack metalmonk)": [[37, "s5", "art-joint-anim"]],
+  "(code active metalmonk)": [
+    [205, "a1", "art-joint-anim"],
+    [118, "gp", "art-joint-anim"]
+  ],
+  "(trans hostile metalmonk)": [
+    [29, "gp", "process-focusable"],
+    [71, "gp", "process-focusable"],
+    [74, "gp", "process-focusable"]
+  ],
+  "(method 180 metalmonk)": [[4, "v1", "collide-shape-prim-group"]],
+  "(method 78 metalmonk)": [
+    [18, "s4", "art-joint-anim"],
+    [83, "s4", "art-joint-anim"]
+  ],
+  "(method 77 metalmonk)": [
+    [37, "a1", "art-joint-anim"],
+    [106, "s5", "art-joint-anim"],
+    [163, "s4", "art-joint-anim"]
+  ],
+  "(trans victory metalmonk)": [
+    [28, "a0", "process-focusable"],
+    [31, "a0", "process-focusable"]
+  ],
+  "(method 46 ginsu)": [[8, "v1", "collide-shape-prim-group"]],
+  "(method 183 ginsu)": [[2, "v1", "collide-shape-prim-group"]],
+  "(method 70 ginsu)": [
+    [33, "v1", "float"],
+    [30, "a0", "int"]
+  ],
+  "(method 181 ginsu)": [
+    [18, "a0", "process-focusable"],
+    [21, "a0", "process-focusable"]
+  ],
+  "(trans attack ginsu)": [[32, "a0", "process-focusable"]],
+  "(trans anticipate-attack ginsu)": [[27, "a0", "process-focusable"]],
+  "(method 142 ginsu)": [
+    [16, "a0", "process-focusable"],
+    [19, "a0", "process-focusable"]
+  ],
+  "(method 10 ginsu)": [[6, "t9", "(function none :behavior part-spawner)"]],
+  "(code victory centurion)": [[30, "v1", "art-joint-anim"]],
+  "(code fire centurion)": [
+    [22, "a0", "process-focusable"],
+    [25, "a0", "process-focusable"],
+    [43, "v1", "art-joint-anim"],
+    [76, "gp", "process-focusable"],
+    [95, "gp", "process-focusable"],
+    [311, "v1", "art-joint-anim"],
+    [374, "v1", "art-joint-anim"],
+    [98, "gp", "process-focusable"],
+    [163, "a0", "process-focusable"],
+    [166, "a0", "process-focusable"]
+  ],
+  "(code active centurion)": [[22, "v1", "art-joint-anim"]],
+  "(code attack centurion)": [[14, "v1", "art-joint-anim"]],
+  "(enter attack centurion)": [
+    [3, "a0", "collide-shape-prim-group"],
+    [9, "v1", "collide-shape-prim-group"]
+  ],
+  "(exit attack centurion)": [
+    [3, "a0", "collide-shape-prim-group"],
+    [9, "v1", "collide-shape-prim-group"]
+  ],
+  "(method 55 centurion)": [
+    [246, "a0", "process-focusable"],
+    [249, "a0", "process-focusable"],
+    [341, "a2", "float"]
+  ],
+  "(code hostile centurion)": [
+    [87, "a0", "process-focusable"],
+    [90, "a0", "process-focusable"]
+  ],
+  "(method 7 centurion)": [
+    [14, "t9", "(function process-focusable int process-focusable)"]
+  ],
+  "(method 78 centurion)": [
+    [18, "v1", "art-joint-anim"],
+    [53, "s4", "art-joint-anim"],
+    [82, "v1", "art-joint-anim"]
+  ],
+  "(method 77 centurion)": [
+    [18, "v1", "art-joint-anim"],
+    [72, "a1", "art-joint-anim"],
+    [117, "a1", "art-joint-anim"],
+    [151, "s4", "art-joint-anim"]
+  ],
+  "(trans hostile centurion)": [
+    [25, "a0", "process-focusable"],
+    [31, "s5", "process-focusable"],
+    [21, "s5", "process-focusable"]
+  ],
+  "(method 180 centurion)": [
+    [28, "s0", "process-focusable"],
+    [49, "s0", "process-focusable"]
+  ],
+  "(method 132 centurion)": [[13, "t9", "(function enemy none)"]],
+  "(method 31 centurion-shot)": [[7, "t9", "(function projectile none)"]],
+  "(method 28 centurion-shot)": [
+    [49, "t9", "(function projectile projectile-options sound-id)"]
+  ],
+  "(method 74 centurion)": [
+    [76, "v1", "attack-info"],
+    [78, "v1", "attack-info"],
+    [85, "v1", "attack-info"]
+  ],
+  "(method 30 rhino-wall)": [[5, "v1", "collide-shape-prim-group"]],
+  "(code circling rhino)": [
+    [129, "gp", "art-joint-anim"],
+    [243, "v1", "art-joint-anim"]
+  ],
+  "(code charge rhino)": [
+    [29, "v1", "art-joint-anim"],
+    [85, "v1", "art-joint-anim"],
+    [137, "v1", "art-joint-anim"]
+  ],
+  "(code stop-run rhino)": [
+    [14, "v1", "art-joint-anim"],
+    [85, "a0", "process-focusable"],
+    [88, "a0", "process-focusable"],
+    [145, "a1", "art-joint-anim"]
+  ],
+  "(code attack rhino)": [[15, "v1", "art-joint-anim"]],
+  "(trans hostile rhino)": [
+    [20, "a0", "process-focusable"],
+    [20, "a0", "process-focusable"],
+    [23, "a0", "process-focusable"],
+    [81, "a0", "process-focusable"],
+    [84, "a0", "process-focusable"],
+    [113, "s3", "process-focusable"],
+    [19, "s3", "process-focusable"],
+    [80, "s3", "process-focusable"],
+    [117, "a0", "process-focusable"],
+    [116, "s3", "process-focusable"]
+  ],
+  "(code die rhino)": [[33, "v1", "art-joint-anim"]],
+  "(code hit rhino)": [
+    [30, "v1", "art-joint-anim"],
+    [83, "v1", "art-joint-anim"]
+  ],
+  "(method 104 rhino)": [
+    [30, "a0", "process-focusable"],
+    [30, "a0", "process-focusable"],
+    [33, "a0", "process-focusable"]
+  ],
+  "(enter victory rhino)": [
+    [8, "v1", "collide-shape-prim-group"],
+    [12, "v1", "collide-shape-prim-group"],
+    [17, "a0", "collide-shape-prim-group"]
+  ],
+  "(code victory rhino)": [
+    [14, "v1", "art-joint-anim"],
+    [59, "a0", "collide-shape-prim-group"],
+    [64, "a0", "collide-shape-prim-group"],
+    [69, "a0", "collide-shape-prim-group"],
+    [81, "v1", "art-joint-anim"],
+    [140, "a0", "process-focusable"],
+    [143, "a0", "process-focusable"],
+    [157, "gp", "process-focusable"],
+    [180, "a0", "collide-shape-prim-group"],
+    [201, "v1", "art-joint-anim"],
+    [290, "a0", "process-focusable"],
+    [139, "gp", "process-focusable"],
+    [293, "a0", "process-focusable"]
+  ],
+  "(method 7 rhino)": [
+    [14, "t9", "(function process-focusable int process-focusable)"]
+  ],
+  "(method 74 rhino)": [[68, "s2", "process-focusable"]],
+  "(method 182 rhino)": [[36, "s2", "process-drawable"]],
+  "(exit victory rhino)": [
+    [10, "v1", "collide-shape-prim-group"],
+    [14, "v1", "collide-shape-prim-group"]
+  ],
+  "(code run-away rhino)": [[14, "v1", "art-joint-anim"]],
+  "(code hit rhino-wall)": [
+    [42, "a2", "art-joint-anim"],
+    [32, "v0", "art-joint-anim"]
+  ],
+  "(trans hostile grenadier)": [
+    [19, "a0", "process-focusable"],
+    [156, "a0", "process-focusable"],
+    [22, "a0", "process-focusable"]
+  ],
+  "(method 181 grenadier)": [
+    [21, "a0", "process-focusable"],
+    [24, "a0", "process-focusable"],
+    [79, "a0", "process-focusable"],
+    [82, "a0", "process-focusable"],
+    [20, "s5", "process-focusable"],
+    [78, "s5", "process-focusable"]
+  ],
+  "(code hit grenadier)": [
+    [87, "gp", "art-joint-anim"],
+    [210, "a0", "process-focusable"]
+  ],
+  "(code victory grenadier)": [
+    [27, "v1", "art-joint-anim"],
+    [76, "v1", "art-joint-anim"]
+  ],
+  "(post attack grenadier)": [
+    [24, "a0", "process-focusable"],
+    [27, "a0", "process-focusable"]
+  ],
+  "(code attack grenadier)": [
+    [74, "v1", "art-joint-anim"],
+    [163, "v1", "art-joint-anim"],
+    [295, "a0", "process-focusable"],
+    [298, "a0", "process-focusable"],
+    [317, "v1", "art-joint-anim"],
+    [366, "v1", "art-joint-anim"]
+  ],
+  "(event attack grenadier)": [
+    [23, "s4", "process-focusable"],
+    [27, "a0", "process-focusable"],
+    [26, "s4", "process-focusable"]
+  ],
+  "(method 78 grenadier)": [
+    [18, "s4", "art-joint-anim"],
+    [63, "a1", "art-joint-anim"],
+    [93, "v1", "art-joint-anim"]
+  ],
+  "(exit spin-kick grenadier)": [[2, "v1", "collide-shape-prim-group"]],
+  "(post spin-kick grenadier)": [
+    [24, "a0", "process-focusable"],
+    [27, "a0", "process-focusable"]
+  ],
+  "(code spin-kick grenadier)": [[14, "v1", "art-joint-anim"]],
+  "(enter spin-kick grenadier)": [[29, "v1", "collide-shape-prim-group"]],
+  "(code backup grenadier)": [[10, "v1", "art-joint-anim"]],
+  "(method 7 grenadier)": [
+    [21, "t9", "(function process-focusable int process-focusable)"]
+  ],
+  "(method 70 grenadier)": [[41, "a0", "process-focusable"]],
+  "(code active grenadier)": [
+    [140, "v1", "art-joint-anim"],
+    [202, "v1", "art-joint-anim"],
+    [51, "v1", "art-joint-anim"],
+    [27, "s5", "pair"],
+    [311, "v1", "art-joint-anim"]
+  ],
+  "(code hostile grenadier)": [[45, "gp", "art-joint-anim"]],
+  "rapid-gunner-common-post": [
+    [14, "a0", "process-focusable"],
+    [17, "a0", "process-focusable"]
+  ],
+  "(post notice rapid-gunner)": [
+    [24, "a0", "process-focusable"],
+    [27, "a0", "process-focusable"]
+  ],
+  "(code notice rapid-gunner)": [[30, "v1", "art-joint-anim"]],
+  "(enter notice rapid-gunner)": [
+    [85, "a0", "process-focusable"],
+    [88, "a0", "process-focusable"]
+  ],
+  "(trans attack rapid-gunner)": [
+    [30, "a0", "process-focusable"],
+    [33, "a0", "process-focusable"],
+    [37, "a0", "process-focusable"],
+    [40, "a0", "process-focusable"],
+    [67, "gp", "process-focusable"],
+    [170, "gp", "process-focusable"],
+    [173, "gp", "process-focusable"],
+    [36, "gp", "process-focusable"],
+    [29, "gp", "process-focusable"]
+  ],
+  "(post attack rapid-gunner)": [
+    [32, "a0", "process-focusable"],
+    [35, "a0", "process-focusable"]
+  ],
+  "(code attack rapid-gunner)": [[103, "v1", "art-joint-anim"]],
+  "(code hop rapid-gunner)": [
+    [89, "v1", "art-joint-anim"],
+    [120, "v1", "art-joint-anim"]
+  ],
+  "(post hop-turn rapid-gunner)": [
+    [32, "a0", "process-focusable"],
+    [35, "a0", "process-focusable"]
+  ],
+  "(method 7 rapid-gunner)": [
+    [14, "t9", "(function process-focusable int process-focusable)"]
+  ],
+  "(exit spin-attack rapid-gunner)": [[13, "v1", "collide-shape-prim-group"]],
+  "(post spin-attack rapid-gunner)": [
+    [24, "a0", "process-focusable"],
+    [27, "a0", "process-focusable"]
+  ],
+  "(code spin-attack rapid-gunner)": [[14, "v1", "art-joint-anim"]],
+  "(enter spin-attack rapid-gunner)": [[29, "v1", "collide-shape-prim-group"]],
+  "(code hostile rapid-gunner)": [[118, "v1", "art-joint-anim"]],
+  "(trans hostile rapid-gunner)": [
+    [27, "a0", "process-focusable"],
+    [30, "a0", "process-focusable"],
+    [58, "gp", "process-focusable"],
+    [26, "gp", "process-focusable"]
+  ],
+  "(code reload rapid-gunner)": [[14, "v1", "art-joint-anim"]],
+  "(code cool-down rapid-gunner)": [[14, "v1", "art-joint-anim"]],
+  "(code hop-turn rapid-gunner)": [[14, "v1", "art-joint-anim"]],
+  "(method 78 rapid-gunner)": [
+    [21, "v1", "art-joint-anim"],
+    [67, "a1", "art-joint-anim"],
+    [94, "a1", "art-joint-anim"]
+  ],
+  "(method 79 tomb-baby-spider)": [
+    [49, "v1", "art-joint-anim"],
+    [77, "v1", "art-joint-anim"],
+    [127, "v1", "collide-shape-prim-group"],
+    [131, "v1", "collide-shape-prim-group"],
+    [135, "v1", "collide-shape-prim-group"],
+    [137, "v1", "collide-shape-prim-group"],
+    [139, "v1", "collide-shape-prim-group"]
+  ],
+  "(method 78 tomb-baby-spider)": [
+    [13, "a2", "art-joint-anim"],
+    [50, "a2", "art-joint-anim"]
+  ],
+  "(method 77 tomb-baby-spider)": [
+    [2, "a2", "collide-shape-prim-group"],
+    [36, "a2", "art-joint-anim"],
+    [73, "a2", "art-joint-anim"],
+    [10, "a2", "collide-shape-prim-group"]
+  ],
+  "(code attack-stop tomb-baby-spider)": [[10, "v1", "art-joint-anim"]],
+  "(exit attack tomb-baby-spider)": [[2, "v1", "collide-shape-prim-group"]],
+  "(enter attack tomb-baby-spider)": [[14, "v1", "collide-shape-prim-group"]],
+  "(code attack tomb-baby-spider)": [[30, "v1", "art-joint-anim"]],
+  "(code notice tomb-baby-spider)": [
+    [27, "a0", "process-focusable"],
+    [30, "a0", "process-focusable"],
+    [52, "v1", "art-joint-anim"],
+    [115, "v1", "art-joint-anim"]
+  ],
+  "(code active tomb-baby-spider)": [
+    [30, "v1", "art-joint-anim"],
+    [126, "v1", "art-joint-anim"],
+    [188, "v1", "art-joint-anim"],
+    [297, "v1", "art-joint-anim"]
+  ],
+  "monster-frog-hop-fast-code": [
+    [15, "v1", "art-joint-anim"],
+    [72, "v1", "art-joint-anim"]
+  ],
+  "monster-frog-hop-slow-code": [
+    [231, "v1", "art-joint-anim"],
+    [288, "v1", "art-joint-anim"],
+    [46, "v1", "art-joint-anim"],
+    [117, "v1", "art-joint-anim"]
+  ],
+  "(method 78 monster-frog)": [
+    [19, "v1", "art-joint-anim"],
+    [54, "v1", "art-joint-anim"],
+    [89, "v1", "art-joint-anim"],
+    [121, "v1", "art-joint-anim"]
+  ],
+  "(method 77 monster-frog)": [
+    [19, "v1", "art-joint-anim"],
+    [54, "v1", "art-joint-anim"],
+    [89, "v1", "art-joint-anim"],
+    [121, "v1", "art-joint-anim"]
+  ],
+  "(code attack-recover monster-frog)": [
+    [10, "v1", "art-joint-anim"],
+    [87, "v1", "art-joint-anim"],
+    [158, "v1", "art-joint-anim"]
+  ],
+  "(code attack monster-frog)": [[19, "v1", "art-joint-anim"]],
+  "(code turn monster-frog)": [
+    [21, "v1", "art-joint-anim"],
+    [79, "v1", "art-joint-anim"]
+  ],
+  "(code active monster-frog)": [
+    [27, "v1", "art-joint-anim"],
+    [80, "v1", "art-joint-anim"],
+    [172, "v1", "art-joint-anim"],
+    [234, "v1", "art-joint-anim"],
+    [343, "v1", "art-joint-anim"]
+  ],
+  "(code notice monster-frog)": [
+    [23, "v1", "art-joint-anim"],
+    [71, "v1", "art-joint-anim"],
+    [103, "a0", "process-focusable"],
+    [106, "a0", "process-focusable"],
+    [149, "v1", "art-joint-anim"]
+  ],
+  "(code ambush monster-frog)": [
+    [21, "a0", "process-focusable"],
+    [24, "a0", "process-focusable"],
+    [68, "v1", "art-joint-anim"]
+  ],
+  "(post turn monster-frog)": [
+    [24, "a0", "process-focusable"],
+    [27, "a0", "process-focusable"]
+  ],
+  "(code hostile monster-frog)": [
+    [18, "a0", "process-focusable"],
+    [21, "a0", "process-focusable"],
+    [117, "v1", "art-joint-anim"],
+    [202, "v1", "art-joint-anim"]
+  ],
+  "(method 77 predator)": [
+    [21, "v1", "art-joint-anim"],
+    [53, "v1", "art-joint-anim"],
+    [96, "v1", "art-joint-anim"],
+    [126, "v1", "art-joint-anim"],
+    [160, "v1", "art-joint-anim"],
+    [192, "v1", "art-joint-anim"]
+  ],
+  "(method 78 predator)": [
+    [21, "v1", "art-joint-anim"],
+    [53, "v1", "art-joint-anim"],
+    [89, "v1", "art-joint-anim"],
+    [123, "v1", "art-joint-anim"],
+    [155, "v1", "art-joint-anim"]
+  ],
+  "(method 7 predator)": [
+    [9, "t9", "(function process-focusable int process-focusable)"]
+  ],
+  "(method 184 predator)": [
+    [67, "s2", "process-focusable"],
+    [79, "a0", "process-focusable"],
+    [78, "s2", "process-focusable"],
+    [108, "s2", "process-focusable"]
+  ],
+  "(method 182 predator)": [[4, "v1", "collide-shape-prim-group"]],
+  "(code active predator)": [[22, "v1", "art-joint-anim"]],
+  "(post idle predator)": [[4, "t9", "(function none)"]],
+  "(code fire predator)": [
+    [26, "v1", "art-joint-anim"],
+    [103, "a0", "process-focusable"],
+    [102, "s5", "process-focusable"],
+    [121, "s5", "process-focusable"],
+    [124, "s5", "process-focusable"]
+  ],
+  "(code close-attack predator)": [
+    [14, "v1", "art-joint-anim"],
+    [71, "v1", "art-joint-anim"]
+  ],
+  "(trans hidden predator)": [
+    [40, "gp", "process-focusable"],
+    [43, "gp", "process-focusable"]
+  ],
+  "(code hidden predator)": [
+    [14, "v1", "art-joint-anim"],
+    [75, "v1", "art-joint-anim"]
+  ],
+  "(code hostile predator)": [
+    [14, "v1", "art-joint-anim"],
+    [67, "v1", "art-joint-anim"]
+  ],
+  "(trans hostile predator)": [
+    [52, "gp", "process-focusable"],
+    [55, "gp", "process-focusable"]
+  ],
+  "(code hide predator)": [[14, "v1", "art-joint-anim"]],
+  "(trans hide predator)": [
+    [21, "gp", "process-focusable"],
+    [24, "gp", "process-focusable"]
+  ],
+  "(method 186 predator)": [[17, "v1", "int"]],
+  "(method 77 rapid-gunner)": [
+    [29, "v1", "art-joint-anim"],
+    [149, "v1", "art-joint-anim"],
+    [266, "a1", "art-joint-anim"],
+    [116, "s4", "art-joint-anim"],
+    [233, "s5", "art-joint-anim"]
+  ],
+  "(method 11 predator-manager)": [
+    ["_stack_", 16, "res-tag"],
+    [281, "s2", "process-drawable"]
+  ],
+  "(trans gun-shoot crimson-guard-level)": [[21, "v1", "process-focusable"]],
+  "(enter close-attack crimson-guard-level)": [
+    [2, "v1", "collide-shape-prim-group"]
+  ],
+  "(exit close-attack crimson-guard-level)": [
+    [2, "v1", "collide-shape-prim-group"]
+  ],
+  "(exit attack crimson-guard-level)": [
+    [8, "v1", "collide-shape-prim-group"],
+    [16, "v1", "collide-shape-prim-group"]
+  ],
+  "(exit get-up-front crimson-guard-level)": [
+    [3, "v1", "collide-shape-prim-group"],
+    [6, "v1", "collide-shape-prim-group"],
+    [8, "v1", "collide-shape-prim-group"],
+    [11, "v1", "collide-shape-prim-group"],
+    [14, "v1", "collide-shape-prim-group"],
+    [17, "v1", "collide-shape-prim-group"]
+  ],
+  "(exit get-up-back crimson-guard-level)": [
+    [3, "v1", "collide-shape-prim-group"],
+    [6, "v1", "collide-shape-prim-group"],
+    [8, "v1", "collide-shape-prim-group"],
+    [11, "v1", "collide-shape-prim-group"],
+    [14, "v1", "collide-shape-prim-group"],
+    [17, "v1", "collide-shape-prim-group"]
+  ],
+  "(enter knocked crimson-guard-level)": [
+    [8, "v1", "collide-shape-prim-group"],
+    [11, "v1", "collide-shape-prim-group"],
+    [14, "v1", "collide-shape-prim-group"],
+    [17, "v1", "collide-shape-prim-group"],
+    [19, "v1", "collide-shape-prim-group"],
+    [21, "v1", "collide-shape-prim-group"]
+  ],
+  "(method 201 crimson-guard-level)": [[18, "s3", "process-focusable"]],
+  "(method 7 crimson-guard-level)": [
+    [19, "t9", "(function nav-enemy int nav-enemy)"]
+  ],
+  "(method 115 crimson-guard-level)": [[33, "v0", "vector"]],
+  "(method 198 crimson-guard-level)": [[242, "s4", "collide-shape-prim"]],
+  "(enter broken dig-clasp)": [
+    [26, "v1", "art-joint-anim"],
+    [54, "v1", "art-joint-anim"]
+  ],
+  "(event idle dig-clasp)": [[[11, 18], "v1", "attack-info"]],
+  "dig-tether-handler": [
+    [6, "a0", "vector"],
+    [10, "a0", "vector"],
+    [14, "v1", "vector"]
+  ],
+  "(method 23 dig-digger)": [[[1, 23], "s5", "int"]],
+  "(enter breaking fort-fence)": [[[5, 9], "a0", "collide-shape-prim-group"]],
+  "(method 11 fort-elec-switch)": [["_stack_", 16, "res-tag"]],
+  "(method 10 fort-roboscreen)": [
+    [15, "t9", "(function process-drawable none)"]
+  ],
+  "fort-robotank-reticle-handler": [
+    [6, "v1", "vector"],
+    [[17, 34], "s5", "vector"],
+    [56, "v1", "float"]
+  ],
+  "(code lock fort-robotank-reticle)": [[14, "v1", "art-joint-anim"]],
+  "robotank-turret-handler": [
+    [71, "v1", "collide-shape-prim-group"],
+    [106, "v1", "collide-shape-prim-group"],
+    [167, "s4", "cspace"],
+    [162, "s4", "cspace"],
+    [37, "v1", "float"]
+  ],
+  "(code ready fort-robotank-turret)": [[10, "v1", "art-joint-anim"]],
+  "(code fire fort-robotank-turret)": [
+    [79, "v1", "art-joint-anim"],
+    [136, "v1", "art-joint-anim"]
+  ],
+  "fort-robotank-post": [
+    [471, "v1", "fort-robotank-turret"],
+    [498, "v1", "float"]
+  ],
+  "fort-robotank-handler": [[171, "s4", "process-focusable"]],
+  "(method 26 fort-robotank)": [
+    [170, "v1", "collide-shape-prim-group"],
+    [236, "v1", "collide-shape-prim-group"],
+    [89, "t9", "(function fort-robotank none)"]
+  ],
+  "(method 7 fort-robotank)": [
+    [89, "t9", "(function process-drawable int process-drawable)"],
+    [56, "gp", "(pointer uint32)"],
+    [59, "a1", "(pointer uint32)"],
+    [63, "gp", "(pointer uint32)"],
+    [66, "a1", "(pointer uint32)"],
+    [60, "a1", "joint-mod"],
+    [67, "a1", "joint-mod"],
+    [70, "gp", "(pointer uint32)"]
+  ],
+  "(method 11 fort-robotank)": [[463, "s5", "fort-robotank-wheel-info"]],
+  "(method 31 fort-robotank-turret)": [[61, "s3", "collide-shape-prim"]],
+  "(method 139 fort-turret)": [[[15, 19], "a0", "process-focusable"]],
+  "(method 141 fort-turret)": [[59, "s3", "collide-shape-prim"]],
+  "(code attack fort-turret)": [
+    [25, "v1", "art-joint-anim"],
+    [113, "v1", "art-joint-anim"]
+  ],
+  "(method 11 fort-plat-shuttle)": [[52, "v0", "(pointer float)"]],
+  "(event idle fort-floor-spike)": [[15, "s3", "process-drawable"]],
+  "joint-mod-set-y-callback": [
+    [19, "a1", "vector"],
+    [17, "a3", "int"]
+  ],
+  "(event idle fort-dump-bomb-a)": [
+    [11, "s4", "process-drawable"],
+    [[4, 22], "gp", "attack-info"]
+  ],
+  "(event idle fort-missile-target)": [
+    [[9, 22], "s5", "attack-info"],
+    [16, "s4", "projectile"]
+  ],
+  "(enter die fort-missile-target)": [
+    [[2, 5], "v1", "collide-shape-prim-group"]
+  ],
+  "(method 10 fort-missile-target)": [
+    [10, "t9", "(function process-drawable none)"]
+  ],
+  "(code die fort-missile)": [
+    [156, "v1", "process-drawable"],
+    [227, "v1", "collide-shape-prim-group"],
+    [229, "v1", "collide-shape-prim-group"]
+  ],
+  "(method 7 fort-missile)": [
+    [14, "t9", "(function process-drawable int process-drawable)"]
+  ],
+  "birth-func-dig-digger-collide": [
+    [8, "v1", "process"],
+    [12, "s3", "process-drawable"]
+  ],
+  "(method 23 dig-tether)": [[69, "v1", "vector"]],
+  "(method 11 dig-digger)": [["_stack_", 16, "res-tag"]],
+  "(method 29 dig-sinking-plat)": [
+    [9, "t9", "(function rigid-body-platform float none)"]
+  ],
+  "(method 37 dig-sinking-plat)": [
+    [28, "v1", "art-joint-anim"],
+    [157, "v1", "art-joint-anim"],
+    [208, "v0", "sound-rpc-set-param"]
+  ],
+  "(method 11 dig-log)": [
+    ["_stack_", 16, "res-tag"],
+    [94, "v0", "(pointer actor-group)"]
+  ],
+  "(event idle-up dig-button)": [[4, "v1", "attack-info"]],
+  "(code active dig-bomb-crate-cylinder)": [
+    [33, "v1", "art-joint-anim"],
+    [81, "v1", "art-joint-anim"],
+    [117, "v1", "art-joint-anim"],
+    [165, "v1", "art-joint-anim"],
+    [201, "v1", "art-joint-anim"],
+    [249, "v1", "art-joint-anim"],
+    [285, "v1", "art-joint-anim"],
+    [337, "v1", "art-joint-anim"],
+    [373, "v1", "art-joint-anim"],
+    [425, "v1", "art-joint-anim"],
+    [463, "v1", "art-joint-anim"],
+    [515, "v1", "art-joint-anim"]
+  ],
+  "(code fire dig-jump-pad)": [[59, "t9", "(function none)"]],
+  "(code die dig-spikey-sphere)": [[72, "t9", "(function none)"]],
+  "(method 29 dig-tipping-rock)": [
+    [9, "t9", "(function rigid-body-platform float none)"]
+  ],
+  "(event waiting dig-stomp-block)": [[14, "v1", "attack-info"]],
+  "(method 37 dig-stomp-block)": [
+    [[42, 62], "v1", "collide-cache-tri"],
+    [62, "v1", "(inline-array collide-cache-tri)"]
+  ],
+  "(method 11 dig-spikey-step)": [[96, "v0", "(pointer float)"]],
+  "(method 37 dig-tipping-rock)": [[14, "v0", "sound-rpc-set-param"]],
+  "(method 49 cpad-elevator)": [[2, "v1", "collide-shape-prim-group"]],
+  "(method 10 cpad-elevator)": [[10, "t9", "(function elevator none)"]],
+ "(method 14 minimap)": [
     [84, "v1", "process-drawable"],
     [99, "v1", "entity-actor"],
     [108, "v1", "process-drawable"],
@@ -5956,755 +6702,5 @@
     [20, "a0", "(pointer uint16)"],
     [33, "a3", "trail-conn"],
     [37, "a3", "trail-conn"]
-
   ]
-=======
-  "(code attack-forward amphibian)": [[14, "v1", "art-joint-anim"]],
-  "(enter attack-forward amphibian)": [
-    [50, "gp", "process-focusable"],
-    [54, "a0", "process-focusable"],
-    [53, "gp", "process-focusable"]
-  ],
-  "(code tongue-attack amphibian)": [[14, "v1", "art-joint-anim"]],
-  "(method 76 amphibian)": [[1, "a1", "process-focusable"]],
-  "(method 90 amphibian)": [[165, "v1", "art-joint-anim"]],
-  "(method 88 amphibian)": [[29, "s4", "art-joint-anim"]],
-  "(method 87 amphibian)": [[20, "s4", "art-joint-anim"]],
-  "(method 89 amphibian)": [[37, "s4", "art-joint-anim"]],
-  "(method 78 amphibian)": [
-    [21, "v1", "art-joint-anim"],
-    [67, "s4", "art-joint-anim"]
-  ],
-  "(method 77 amphibian)": [
-    [37, "s5", "art-joint-anim"],
-    [97, "s4", "art-joint-anim"]
-  ],
-  "(method 51 amphibian)": [
-    [34, "a0", "process-focusable"],
-    [37, "a0", "process-focusable"]
-  ],
-  "(method 186 amphibian)": [[41, "s3", "collide-shape-prim-sphere"]],
-  "(code notice amphibian)": [[37, "a1", "art-joint-anim"]],
-  "(enter stare amphibian)": [
-    [35, "a0", "process-focusable"],
-    [38, "a0", "process-focusable"]
-  ],
-  "(code attack-spin amphibian)": [
-    [53, "v1", "art-joint-anim"],
-    [203, "a0", "process-focusable"],
-    [102, "v1", "art-joint-anim"],
-    [136, "v1", "art-joint-anim"],
-    [206, "a0", "process-focusable"]
-  ],
-  "(enter attack-spin amphibian)": [
-    [56, "gp", "process-focusable"],
-    [59, "gp", "process-focusable"]
-  ],
-  "(post attack-forward-lunge amphibian)": [
-    [14, "a0", "process-focusable"],
-    [17, "a0", "process-focusable"]
-  ],
-  "(code stare-idle amphibian)": [[23, "v1", "art-joint-anim"]],
-  "(code stare amphibian)": [
-    [53, "v1", "art-joint-anim"],
-    [102, "v1", "art-joint-anim"],
-    [136, "v1", "art-joint-anim"]
-  ],
-  "(enter notice amphibian)": [
-    [20, "a0", "process-focusable"],
-    [23, "a0", "process-focusable"]
-  ],
-  "(code active amphibian)": [
-    [69, "v1", "art-joint-anim"],
-    [135, "v1", "art-joint-anim"]
-  ],
-  "(method 185 amphibian)": [
-    [33, "a0", "process-focusable"],
-    [36, "a0", "process-focusable"]
-  ],
-  "amphibian-joint-mod-callback": [
-    [12, "s2", "amphibian-joint-mod"],
-    [18, "s2", "amphibian-joint-mod"],
-    [48, "s2", "amphibian-joint-mod"],
-    [49, "v1", "amphibian"]
-  ],
-  "(method 7 hopper)": [
-    [14, "t9", "(function process-focusable int process-focusable)"]
-  ],
-  "(method 132 hopper)": [[16, "t9", "(function enemy none)"]],
-  "(code active hopper)": [[22, "v1", "art-joint-anim"]],
-  "(trans hostile hopper)": [
-    [24, "gp", "process-focusable"],
-    [153, "gp", "process-focusable"],
-    [156, "gp", "process-focusable"]
-  ],
-  "(method 88 hopper)": [[16, "a1", "art-joint-anim"]],
-  "(method 87 hopper)": [[16, "a1", "art-joint-anim"]],
-  "(method 89 hopper)": [[16, "a1", "art-joint-anim"]],
-  "(method 78 hopper)": [
-    [18, "s4", "art-joint-anim"],
-    [56, "v1", "art-joint-anim"]
-  ],
-  "(method 77 hopper)": [
-    [33, "a1", "art-joint-anim"],
-    [86, "a1", "art-joint-anim"]
-  ],
-  "(method 7 metalmonk)": [
-    [14, "t9", "(function process-focusable int process-focusable)"]
-  ],
-  "(method 87 metalmonk)": [[27, "s5", "art-joint-anim"]],
-  "(method 104 metalmonk)": [
-    [14, "a0", "process-focusable"],
-    [17, "a0", "process-focusable"]
-  ],
-  "(code attack metalmonk)": [[37, "s5", "art-joint-anim"]],
-  "(code active metalmonk)": [
-    [205, "a1", "art-joint-anim"],
-    [118, "gp", "art-joint-anim"]
-  ],
-  "(trans hostile metalmonk)": [
-    [29, "gp", "process-focusable"],
-    [71, "gp", "process-focusable"],
-    [74, "gp", "process-focusable"]
-  ],
-  "(method 180 metalmonk)": [[4, "v1", "collide-shape-prim-group"]],
-  "(method 78 metalmonk)": [
-    [18, "s4", "art-joint-anim"],
-    [83, "s4", "art-joint-anim"]
-  ],
-  "(method 77 metalmonk)": [
-    [37, "a1", "art-joint-anim"],
-    [106, "s5", "art-joint-anim"],
-    [163, "s4", "art-joint-anim"]
-  ],
-  "(trans victory metalmonk)": [
-    [28, "a0", "process-focusable"],
-    [31, "a0", "process-focusable"]
-  ],
-  "(method 46 ginsu)": [[8, "v1", "collide-shape-prim-group"]],
-  "(method 183 ginsu)": [[2, "v1", "collide-shape-prim-group"]],
-  "(method 70 ginsu)": [
-    [33, "v1", "float"],
-    [30, "a0", "int"]
-  ],
-  "(method 181 ginsu)": [
-    [18, "a0", "process-focusable"],
-    [21, "a0", "process-focusable"]
-  ],
-  "(trans attack ginsu)": [[32, "a0", "process-focusable"]],
-  "(trans anticipate-attack ginsu)": [[27, "a0", "process-focusable"]],
-  "(method 142 ginsu)": [
-    [16, "a0", "process-focusable"],
-    [19, "a0", "process-focusable"]
-  ],
-  "(method 10 ginsu)": [[6, "t9", "(function none :behavior part-spawner)"]],
-  "(code victory centurion)": [[30, "v1", "art-joint-anim"]],
-  "(code fire centurion)": [
-    [22, "a0", "process-focusable"],
-    [25, "a0", "process-focusable"],
-    [43, "v1", "art-joint-anim"],
-    [76, "gp", "process-focusable"],
-    [95, "gp", "process-focusable"],
-    [311, "v1", "art-joint-anim"],
-    [374, "v1", "art-joint-anim"],
-    [98, "gp", "process-focusable"],
-    [163, "a0", "process-focusable"],
-    [166, "a0", "process-focusable"]
-  ],
-  "(code active centurion)": [[22, "v1", "art-joint-anim"]],
-  "(code attack centurion)": [[14, "v1", "art-joint-anim"]],
-  "(enter attack centurion)": [
-    [3, "a0", "collide-shape-prim-group"],
-    [9, "v1", "collide-shape-prim-group"]
-  ],
-  "(exit attack centurion)": [
-    [3, "a0", "collide-shape-prim-group"],
-    [9, "v1", "collide-shape-prim-group"]
-  ],
-  "(method 55 centurion)": [
-    [246, "a0", "process-focusable"],
-    [249, "a0", "process-focusable"],
-    [341, "a2", "float"]
-  ],
-  "(code hostile centurion)": [
-    [87, "a0", "process-focusable"],
-    [90, "a0", "process-focusable"]
-  ],
-  "(method 7 centurion)": [
-    [14, "t9", "(function process-focusable int process-focusable)"]
-  ],
-  "(method 78 centurion)": [
-    [18, "v1", "art-joint-anim"],
-    [53, "s4", "art-joint-anim"],
-    [82, "v1", "art-joint-anim"]
-  ],
-  "(method 77 centurion)": [
-    [18, "v1", "art-joint-anim"],
-    [72, "a1", "art-joint-anim"],
-    [117, "a1", "art-joint-anim"],
-    [151, "s4", "art-joint-anim"]
-  ],
-  "(trans hostile centurion)": [
-    [25, "a0", "process-focusable"],
-    [31, "s5", "process-focusable"],
-    [21, "s5", "process-focusable"]
-  ],
-  "(method 180 centurion)": [
-    [28, "s0", "process-focusable"],
-    [49, "s0", "process-focusable"]
-  ],
-  "(method 132 centurion)": [[13, "t9", "(function enemy none)"]],
-  "(method 31 centurion-shot)": [[7, "t9", "(function projectile none)"]],
-  "(method 28 centurion-shot)": [
-    [49, "t9", "(function projectile projectile-options sound-id)"]
-  ],
-  "(method 74 centurion)": [
-    [76, "v1", "attack-info"],
-    [78, "v1", "attack-info"],
-    [85, "v1", "attack-info"]
-  ],
-  "(method 30 rhino-wall)": [[5, "v1", "collide-shape-prim-group"]],
-  "(code circling rhino)": [
-    [129, "gp", "art-joint-anim"],
-    [243, "v1", "art-joint-anim"]
-  ],
-  "(code charge rhino)": [
-    [29, "v1", "art-joint-anim"],
-    [85, "v1", "art-joint-anim"],
-    [137, "v1", "art-joint-anim"]
-  ],
-  "(code stop-run rhino)": [
-    [14, "v1", "art-joint-anim"],
-    [85, "a0", "process-focusable"],
-    [88, "a0", "process-focusable"],
-    [145, "a1", "art-joint-anim"]
-  ],
-  "(code attack rhino)": [[15, "v1", "art-joint-anim"]],
-  "(trans hostile rhino)": [
-    [20, "a0", "process-focusable"],
-    [20, "a0", "process-focusable"],
-    [23, "a0", "process-focusable"],
-    [81, "a0", "process-focusable"],
-    [84, "a0", "process-focusable"],
-    [113, "s3", "process-focusable"],
-    [19, "s3", "process-focusable"],
-    [80, "s3", "process-focusable"],
-    [117, "a0", "process-focusable"],
-    [116, "s3", "process-focusable"]
-  ],
-  "(code die rhino)": [[33, "v1", "art-joint-anim"]],
-  "(code hit rhino)": [
-    [30, "v1", "art-joint-anim"],
-    [83, "v1", "art-joint-anim"]
-  ],
-  "(method 104 rhino)": [
-    [30, "a0", "process-focusable"],
-    [30, "a0", "process-focusable"],
-    [33, "a0", "process-focusable"]
-  ],
-  "(enter victory rhino)": [
-    [8, "v1", "collide-shape-prim-group"],
-    [12, "v1", "collide-shape-prim-group"],
-    [17, "a0", "collide-shape-prim-group"]
-  ],
-  "(code victory rhino)": [
-    [14, "v1", "art-joint-anim"],
-    [59, "a0", "collide-shape-prim-group"],
-    [64, "a0", "collide-shape-prim-group"],
-    [69, "a0", "collide-shape-prim-group"],
-    [81, "v1", "art-joint-anim"],
-    [140, "a0", "process-focusable"],
-    [143, "a0", "process-focusable"],
-    [157, "gp", "process-focusable"],
-    [180, "a0", "collide-shape-prim-group"],
-    [201, "v1", "art-joint-anim"],
-    [290, "a0", "process-focusable"],
-    [139, "gp", "process-focusable"],
-    [293, "a0", "process-focusable"]
-  ],
-  "(method 7 rhino)": [
-    [14, "t9", "(function process-focusable int process-focusable)"]
-  ],
-  "(method 74 rhino)": [[68, "s2", "process-focusable"]],
-  "(method 182 rhino)": [[36, "s2", "process-drawable"]],
-  "(exit victory rhino)": [
-    [10, "v1", "collide-shape-prim-group"],
-    [14, "v1", "collide-shape-prim-group"]
-  ],
-  "(code run-away rhino)": [[14, "v1", "art-joint-anim"]],
-  "(code hit rhino-wall)": [
-    [42, "a2", "art-joint-anim"],
-    [32, "v0", "art-joint-anim"]
-  ],
-  "(trans hostile grenadier)": [
-    [19, "a0", "process-focusable"],
-    [156, "a0", "process-focusable"],
-    [22, "a0", "process-focusable"]
-  ],
-  "(method 181 grenadier)": [
-    [21, "a0", "process-focusable"],
-    [24, "a0", "process-focusable"],
-    [79, "a0", "process-focusable"],
-    [82, "a0", "process-focusable"],
-    [20, "s5", "process-focusable"],
-    [78, "s5", "process-focusable"]
-  ],
-  "(code hit grenadier)": [
-    [87, "gp", "art-joint-anim"],
-    [210, "a0", "process-focusable"]
-  ],
-  "(code victory grenadier)": [
-    [27, "v1", "art-joint-anim"],
-    [76, "v1", "art-joint-anim"]
-  ],
-  "(post attack grenadier)": [
-    [24, "a0", "process-focusable"],
-    [27, "a0", "process-focusable"]
-  ],
-  "(code attack grenadier)": [
-    [74, "v1", "art-joint-anim"],
-    [163, "v1", "art-joint-anim"],
-    [295, "a0", "process-focusable"],
-    [298, "a0", "process-focusable"],
-    [317, "v1", "art-joint-anim"],
-    [366, "v1", "art-joint-anim"]
-  ],
-  "(event attack grenadier)": [
-    [23, "s4", "process-focusable"],
-    [27, "a0", "process-focusable"],
-    [26, "s4", "process-focusable"]
-  ],
-  "(method 78 grenadier)": [
-    [18, "s4", "art-joint-anim"],
-    [63, "a1", "art-joint-anim"],
-    [93, "v1", "art-joint-anim"]
-  ],
-  "(exit spin-kick grenadier)": [[2, "v1", "collide-shape-prim-group"]],
-  "(post spin-kick grenadier)": [
-    [24, "a0", "process-focusable"],
-    [27, "a0", "process-focusable"]
-  ],
-  "(code spin-kick grenadier)": [[14, "v1", "art-joint-anim"]],
-  "(enter spin-kick grenadier)": [[29, "v1", "collide-shape-prim-group"]],
-  "(code backup grenadier)": [[10, "v1", "art-joint-anim"]],
-  "(method 7 grenadier)": [
-    [21, "t9", "(function process-focusable int process-focusable)"]
-  ],
-  "(method 70 grenadier)": [[41, "a0", "process-focusable"]],
-  "(code active grenadier)": [
-    [140, "v1", "art-joint-anim"],
-    [202, "v1", "art-joint-anim"],
-    [51, "v1", "art-joint-anim"],
-    [27, "s5", "pair"],
-    [311, "v1", "art-joint-anim"]
-  ],
-  "(code hostile grenadier)": [[45, "gp", "art-joint-anim"]],
-  "rapid-gunner-common-post": [
-    [14, "a0", "process-focusable"],
-    [17, "a0", "process-focusable"]
-  ],
-  "(post notice rapid-gunner)": [
-    [24, "a0", "process-focusable"],
-    [27, "a0", "process-focusable"]
-  ],
-  "(code notice rapid-gunner)": [[30, "v1", "art-joint-anim"]],
-  "(enter notice rapid-gunner)": [
-    [85, "a0", "process-focusable"],
-    [88, "a0", "process-focusable"]
-  ],
-  "(trans attack rapid-gunner)": [
-    [30, "a0", "process-focusable"],
-    [33, "a0", "process-focusable"],
-    [37, "a0", "process-focusable"],
-    [40, "a0", "process-focusable"],
-    [67, "gp", "process-focusable"],
-    [170, "gp", "process-focusable"],
-    [173, "gp", "process-focusable"],
-    [36, "gp", "process-focusable"],
-    [29, "gp", "process-focusable"]
-  ],
-  "(post attack rapid-gunner)": [
-    [32, "a0", "process-focusable"],
-    [35, "a0", "process-focusable"]
-  ],
-  "(code attack rapid-gunner)": [[103, "v1", "art-joint-anim"]],
-  "(code hop rapid-gunner)": [
-    [89, "v1", "art-joint-anim"],
-    [120, "v1", "art-joint-anim"]
-  ],
-  "(post hop-turn rapid-gunner)": [
-    [32, "a0", "process-focusable"],
-    [35, "a0", "process-focusable"]
-  ],
-  "(method 7 rapid-gunner)": [
-    [14, "t9", "(function process-focusable int process-focusable)"]
-  ],
-  "(exit spin-attack rapid-gunner)": [[13, "v1", "collide-shape-prim-group"]],
-  "(post spin-attack rapid-gunner)": [
-    [24, "a0", "process-focusable"],
-    [27, "a0", "process-focusable"]
-  ],
-  "(code spin-attack rapid-gunner)": [[14, "v1", "art-joint-anim"]],
-  "(enter spin-attack rapid-gunner)": [[29, "v1", "collide-shape-prim-group"]],
-  "(code hostile rapid-gunner)": [[118, "v1", "art-joint-anim"]],
-  "(trans hostile rapid-gunner)": [
-    [27, "a0", "process-focusable"],
-    [30, "a0", "process-focusable"],
-    [58, "gp", "process-focusable"],
-    [26, "gp", "process-focusable"]
-  ],
-  "(code reload rapid-gunner)": [[14, "v1", "art-joint-anim"]],
-  "(code cool-down rapid-gunner)": [[14, "v1", "art-joint-anim"]],
-  "(code hop-turn rapid-gunner)": [[14, "v1", "art-joint-anim"]],
-  "(method 78 rapid-gunner)": [
-    [21, "v1", "art-joint-anim"],
-    [67, "a1", "art-joint-anim"],
-    [94, "a1", "art-joint-anim"]
-  ],
-  "(method 79 tomb-baby-spider)": [
-    [49, "v1", "art-joint-anim"],
-    [77, "v1", "art-joint-anim"],
-    [127, "v1", "collide-shape-prim-group"],
-    [131, "v1", "collide-shape-prim-group"],
-    [135, "v1", "collide-shape-prim-group"],
-    [137, "v1", "collide-shape-prim-group"],
-    [139, "v1", "collide-shape-prim-group"]
-  ],
-  "(method 78 tomb-baby-spider)": [
-    [13, "a2", "art-joint-anim"],
-    [50, "a2", "art-joint-anim"]
-  ],
-  "(method 77 tomb-baby-spider)": [
-    [2, "a2", "collide-shape-prim-group"],
-    [36, "a2", "art-joint-anim"],
-    [73, "a2", "art-joint-anim"],
-    [10, "a2", "collide-shape-prim-group"]
-  ],
-  "(code attack-stop tomb-baby-spider)": [[10, "v1", "art-joint-anim"]],
-  "(exit attack tomb-baby-spider)": [[2, "v1", "collide-shape-prim-group"]],
-  "(enter attack tomb-baby-spider)": [[14, "v1", "collide-shape-prim-group"]],
-  "(code attack tomb-baby-spider)": [[30, "v1", "art-joint-anim"]],
-  "(code notice tomb-baby-spider)": [
-    [27, "a0", "process-focusable"],
-    [30, "a0", "process-focusable"],
-    [52, "v1", "art-joint-anim"],
-    [115, "v1", "art-joint-anim"]
-  ],
-  "(code active tomb-baby-spider)": [
-    [30, "v1", "art-joint-anim"],
-    [126, "v1", "art-joint-anim"],
-    [188, "v1", "art-joint-anim"],
-    [297, "v1", "art-joint-anim"]
-  ],
-  "monster-frog-hop-fast-code": [
-    [15, "v1", "art-joint-anim"],
-    [72, "v1", "art-joint-anim"]
-  ],
-  "monster-frog-hop-slow-code": [
-    [231, "v1", "art-joint-anim"],
-    [288, "v1", "art-joint-anim"],
-    [46, "v1", "art-joint-anim"],
-    [117, "v1", "art-joint-anim"]
-  ],
-  "(method 78 monster-frog)": [
-    [19, "v1", "art-joint-anim"],
-    [54, "v1", "art-joint-anim"],
-    [89, "v1", "art-joint-anim"],
-    [121, "v1", "art-joint-anim"]
-  ],
-  "(method 77 monster-frog)": [
-    [19, "v1", "art-joint-anim"],
-    [54, "v1", "art-joint-anim"],
-    [89, "v1", "art-joint-anim"],
-    [121, "v1", "art-joint-anim"]
-  ],
-  "(code attack-recover monster-frog)": [
-    [10, "v1", "art-joint-anim"],
-    [87, "v1", "art-joint-anim"],
-    [158, "v1", "art-joint-anim"]
-  ],
-  "(code attack monster-frog)": [[19, "v1", "art-joint-anim"]],
-  "(code turn monster-frog)": [
-    [21, "v1", "art-joint-anim"],
-    [79, "v1", "art-joint-anim"]
-  ],
-  "(code active monster-frog)": [
-    [27, "v1", "art-joint-anim"],
-    [80, "v1", "art-joint-anim"],
-    [172, "v1", "art-joint-anim"],
-    [234, "v1", "art-joint-anim"],
-    [343, "v1", "art-joint-anim"]
-  ],
-  "(code notice monster-frog)": [
-    [23, "v1", "art-joint-anim"],
-    [71, "v1", "art-joint-anim"],
-    [103, "a0", "process-focusable"],
-    [106, "a0", "process-focusable"],
-    [149, "v1", "art-joint-anim"]
-  ],
-  "(code ambush monster-frog)": [
-    [21, "a0", "process-focusable"],
-    [24, "a0", "process-focusable"],
-    [68, "v1", "art-joint-anim"]
-  ],
-  "(post turn monster-frog)": [
-    [24, "a0", "process-focusable"],
-    [27, "a0", "process-focusable"]
-  ],
-  "(code hostile monster-frog)": [
-    [18, "a0", "process-focusable"],
-    [21, "a0", "process-focusable"],
-    [117, "v1", "art-joint-anim"],
-    [202, "v1", "art-joint-anim"]
-  ],
-  "(method 77 predator)": [
-    [21, "v1", "art-joint-anim"],
-    [53, "v1", "art-joint-anim"],
-    [96, "v1", "art-joint-anim"],
-    [126, "v1", "art-joint-anim"],
-    [160, "v1", "art-joint-anim"],
-    [192, "v1", "art-joint-anim"]
-  ],
-  "(method 78 predator)": [
-    [21, "v1", "art-joint-anim"],
-    [53, "v1", "art-joint-anim"],
-    [89, "v1", "art-joint-anim"],
-    [123, "v1", "art-joint-anim"],
-    [155, "v1", "art-joint-anim"]
-  ],
-  "(method 7 predator)": [
-    [9, "t9", "(function process-focusable int process-focusable)"]
-  ],
-  "(method 184 predator)": [
-    [67, "s2", "process-focusable"],
-    [79, "a0", "process-focusable"],
-    [78, "s2", "process-focusable"],
-    [108, "s2", "process-focusable"]
-  ],
-  "(method 182 predator)": [[4, "v1", "collide-shape-prim-group"]],
-  "(code active predator)": [[22, "v1", "art-joint-anim"]],
-  "(post idle predator)": [[4, "t9", "(function none)"]],
-  "(code fire predator)": [
-    [26, "v1", "art-joint-anim"],
-    [103, "a0", "process-focusable"],
-    [102, "s5", "process-focusable"],
-    [121, "s5", "process-focusable"],
-    [124, "s5", "process-focusable"]
-  ],
-  "(code close-attack predator)": [
-    [14, "v1", "art-joint-anim"],
-    [71, "v1", "art-joint-anim"]
-  ],
-  "(trans hidden predator)": [
-    [40, "gp", "process-focusable"],
-    [43, "gp", "process-focusable"]
-  ],
-  "(code hidden predator)": [
-    [14, "v1", "art-joint-anim"],
-    [75, "v1", "art-joint-anim"]
-  ],
-  "(code hostile predator)": [
-    [14, "v1", "art-joint-anim"],
-    [67, "v1", "art-joint-anim"]
-  ],
-  "(trans hostile predator)": [
-    [52, "gp", "process-focusable"],
-    [55, "gp", "process-focusable"]
-  ],
-  "(code hide predator)": [[14, "v1", "art-joint-anim"]],
-  "(trans hide predator)": [
-    [21, "gp", "process-focusable"],
-    [24, "gp", "process-focusable"]
-  ],
-  "(method 186 predator)": [[17, "v1", "int"]],
-  "(method 77 rapid-gunner)": [
-    [29, "v1", "art-joint-anim"],
-    [149, "v1", "art-joint-anim"],
-    [266, "a1", "art-joint-anim"],
-    [116, "s4", "art-joint-anim"],
-    [233, "s5", "art-joint-anim"]
-  ],
-  "(method 11 predator-manager)": [
-    ["_stack_", 16, "res-tag"],
-    [281, "s2", "process-drawable"]
-  ],
-  "(trans gun-shoot crimson-guard-level)": [[21, "v1", "process-focusable"]],
-  "(enter close-attack crimson-guard-level)": [
-    [2, "v1", "collide-shape-prim-group"]
-  ],
-  "(exit close-attack crimson-guard-level)": [
-    [2, "v1", "collide-shape-prim-group"]
-  ],
-  "(exit attack crimson-guard-level)": [
-    [8, "v1", "collide-shape-prim-group"],
-    [16, "v1", "collide-shape-prim-group"]
-  ],
-  "(exit get-up-front crimson-guard-level)": [
-    [3, "v1", "collide-shape-prim-group"],
-    [6, "v1", "collide-shape-prim-group"],
-    [8, "v1", "collide-shape-prim-group"],
-    [11, "v1", "collide-shape-prim-group"],
-    [14, "v1", "collide-shape-prim-group"],
-    [17, "v1", "collide-shape-prim-group"]
-  ],
-  "(exit get-up-back crimson-guard-level)": [
-    [3, "v1", "collide-shape-prim-group"],
-    [6, "v1", "collide-shape-prim-group"],
-    [8, "v1", "collide-shape-prim-group"],
-    [11, "v1", "collide-shape-prim-group"],
-    [14, "v1", "collide-shape-prim-group"],
-    [17, "v1", "collide-shape-prim-group"]
-  ],
-  "(enter knocked crimson-guard-level)": [
-    [8, "v1", "collide-shape-prim-group"],
-    [11, "v1", "collide-shape-prim-group"],
-    [14, "v1", "collide-shape-prim-group"],
-    [17, "v1", "collide-shape-prim-group"],
-    [19, "v1", "collide-shape-prim-group"],
-    [21, "v1", "collide-shape-prim-group"]
-  ],
-  "(method 201 crimson-guard-level)": [[18, "s3", "process-focusable"]],
-  "(method 7 crimson-guard-level)": [
-    [19, "t9", "(function nav-enemy int nav-enemy)"]
-  ],
-  "(method 115 crimson-guard-level)": [[33, "v0", "vector"]],
-  "(method 198 crimson-guard-level)": [[242, "s4", "collide-shape-prim"]],
-  "(enter broken dig-clasp)": [
-    [26, "v1", "art-joint-anim"],
-    [54, "v1", "art-joint-anim"]
-  ],
-  "(event idle dig-clasp)": [[[11, 18], "v1", "attack-info"]],
-  "dig-tether-handler": [
-    [6, "a0", "vector"],
-    [10, "a0", "vector"],
-    [14, "v1", "vector"]
-  ],
-  "(method 23 dig-digger)": [[[1, 23], "s5", "int"]],
-  "(enter breaking fort-fence)": [[[5, 9], "a0", "collide-shape-prim-group"]],
-  "(method 11 fort-elec-switch)": [["_stack_", 16, "res-tag"]],
-  "(method 10 fort-roboscreen)": [
-    [15, "t9", "(function process-drawable none)"]
-  ],
-  "fort-robotank-reticle-handler": [
-    [6, "v1", "vector"],
-    [[17, 34], "s5", "vector"],
-    [56, "v1", "float"]
-  ],
-  "(code lock fort-robotank-reticle)": [[14, "v1", "art-joint-anim"]],
-  "robotank-turret-handler": [
-    [71, "v1", "collide-shape-prim-group"],
-    [106, "v1", "collide-shape-prim-group"],
-    [167, "s4", "cspace"],
-    [162, "s4", "cspace"],
-    [37, "v1", "float"]
-  ],
-  "(code ready fort-robotank-turret)": [[10, "v1", "art-joint-anim"]],
-  "(code fire fort-robotank-turret)": [
-    [79, "v1", "art-joint-anim"],
-    [136, "v1", "art-joint-anim"]
-  ],
-  "fort-robotank-post": [
-    [471, "v1", "fort-robotank-turret"],
-    [498, "v1", "float"]
-  ],
-  "fort-robotank-handler": [[171, "s4", "process-focusable"]],
-  "(method 26 fort-robotank)": [
-    [170, "v1", "collide-shape-prim-group"],
-    [236, "v1", "collide-shape-prim-group"],
-    [89, "t9", "(function fort-robotank none)"]
-  ],
-  "(method 7 fort-robotank)": [
-    [89, "t9", "(function process-drawable int process-drawable)"],
-    [56, "gp", "(pointer uint32)"],
-    [59, "a1", "(pointer uint32)"],
-    [63, "gp", "(pointer uint32)"],
-    [66, "a1", "(pointer uint32)"],
-    [60, "a1", "joint-mod"],
-    [67, "a1", "joint-mod"],
-    [70, "gp", "(pointer uint32)"]
-  ],
-  "(method 11 fort-robotank)": [[463, "s5", "fort-robotank-wheel-info"]],
-  "(method 31 fort-robotank-turret)": [[61, "s3", "collide-shape-prim"]],
-  "(method 139 fort-turret)": [[[15, 19], "a0", "process-focusable"]],
-  "(method 141 fort-turret)": [[59, "s3", "collide-shape-prim"]],
-  "(code attack fort-turret)": [
-    [25, "v1", "art-joint-anim"],
-    [113, "v1", "art-joint-anim"]
-  ],
-  "(method 11 fort-plat-shuttle)": [[52, "v0", "(pointer float)"]],
-  "(event idle fort-floor-spike)": [[15, "s3", "process-drawable"]],
-  "joint-mod-set-y-callback": [
-    [19, "a1", "vector"],
-    [17, "a3", "int"]
-  ],
-  "(event idle fort-dump-bomb-a)": [
-    [11, "s4", "process-drawable"],
-    [[4, 22], "gp", "attack-info"]
-  ],
-  "(event idle fort-missile-target)": [
-    [[9, 22], "s5", "attack-info"],
-    [16, "s4", "projectile"]
-  ],
-  "(enter die fort-missile-target)": [
-    [[2, 5], "v1", "collide-shape-prim-group"]
-  ],
-  "(method 10 fort-missile-target)": [
-    [10, "t9", "(function process-drawable none)"]
-  ],
-  "(code die fort-missile)": [
-    [156, "v1", "process-drawable"],
-    [227, "v1", "collide-shape-prim-group"],
-    [229, "v1", "collide-shape-prim-group"]
-  ],
-  "(method 7 fort-missile)": [
-    [14, "t9", "(function process-drawable int process-drawable)"]
-  ],
-  "birth-func-dig-digger-collide": [
-    [8, "v1", "process"],
-    [12, "s3", "process-drawable"]
-  ],
-  "(method 23 dig-tether)": [[69, "v1", "vector"]],
-  "(method 11 dig-digger)": [["_stack_", 16, "res-tag"]],
-  "(method 29 dig-sinking-plat)": [
-    [9, "t9", "(function rigid-body-platform float none)"]
-  ],
-  "(method 37 dig-sinking-plat)": [
-    [28, "v1", "art-joint-anim"],
-    [157, "v1", "art-joint-anim"],
-    [208, "v0", "sound-rpc-set-param"]
-  ],
-  "(method 11 dig-log)": [
-    ["_stack_", 16, "res-tag"],
-    [94, "v0", "(pointer actor-group)"]
-  ],
-  "(event idle-up dig-button)": [[4, "v1", "attack-info"]],
-  "(code active dig-bomb-crate-cylinder)": [
-    [33, "v1", "art-joint-anim"],
-    [81, "v1", "art-joint-anim"],
-    [117, "v1", "art-joint-anim"],
-    [165, "v1", "art-joint-anim"],
-    [201, "v1", "art-joint-anim"],
-    [249, "v1", "art-joint-anim"],
-    [285, "v1", "art-joint-anim"],
-    [337, "v1", "art-joint-anim"],
-    [373, "v1", "art-joint-anim"],
-    [425, "v1", "art-joint-anim"],
-    [463, "v1", "art-joint-anim"],
-    [515, "v1", "art-joint-anim"]
-  ],
-  "(code fire dig-jump-pad)": [[59, "t9", "(function none)"]],
-  "(code die dig-spikey-sphere)": [[72, "t9", "(function none)"]],
-  "(method 29 dig-tipping-rock)": [
-    [9, "t9", "(function rigid-body-platform float none)"]
-  ],
-  "(event waiting dig-stomp-block)": [[14, "v1", "attack-info"]],
-  "(method 37 dig-stomp-block)": [
-    [[42, 62], "v1", "collide-cache-tri"],
-    [62, "v1", "(inline-array collide-cache-tri)"]
-  ],
-  "(method 11 dig-spikey-step)": [[96, "v0", "(pointer float)"]],
-  "(method 37 dig-tipping-rock)": [[14, "v0", "sound-rpc-set-param"]],
-  "(method 49 cpad-elevator)": [[2, "v1", "collide-shape-prim-group"]],
-  "(method 10 cpad-elevator)": [[10, "t9", "(function elevator none)"]]
->>>>>>> 8dedfb68
 }