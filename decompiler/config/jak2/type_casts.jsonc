--- conflicted
+++ resolved
@@ -2774,7 +2774,6 @@
     [[171, 193], "s2", "(pointer uint8)"],
     [227, "v1", "(pointer uint8)"]
   ],
-<<<<<<< HEAD
   "unpack-comp-huf": [[[21, 23], "t3", "(pointer uint16)"]],
   "(method 10 elec-gate)": [[13, "t9", "(function process-drawable none)"]],
   "(method 11 elec-gate)": [
@@ -2847,11 +2846,7 @@
   ],
   "(method 11 basebutton)": [["_stack_", 16, "res-tag"]],
   "(method 24 conveyor)": [["_stack_", 16, "res-tag"]],
-  "(method 25 conveyor)": [[11, "v0", "actor-option"]]
-=======
-  "unpack-comp-huf": [
-    [[21,23], "t3", "(pointer uint16)"]
-  ],
+  "(method 25 conveyor)": [[11, "v0", "actor-option"]],
   "(method 24 scene-player)": [[38, "gp", "scene"]],
   "process-drawable-draw-subtitles": [[26, "v0", "(pointer vector)"]],
   "(post play-anim scene-player)": [
@@ -2926,5 +2921,4 @@
     [103, "v1", "region-prim-area"],
     [[19, 29], "v1", "region-prim-area"]
   ]
->>>>>>> 2d1b5fa5
 }