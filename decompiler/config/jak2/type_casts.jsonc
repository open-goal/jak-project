--- conflicted
+++ resolved
@@ -5513,7 +5513,37 @@
     [245, "a0", "process-drawable"],
     [293, "a0", "process-drawable"]
   ],
-<<<<<<< HEAD
+  "(method 179 fodder)": [[[16, 20], "a0", "process-focusable"]],
+  "(code notice fodder)": [
+    [78, "v1", "art-joint-anim"],
+    [54, "v1", "float"],
+    [150, "v1", "float"]
+  ],
+  "(code active fodder)": [
+    [26, "v1", "art-joint-anim"],
+    [112, "v1", "art-joint-anim"],
+    [283, "v1", "art-joint-anim"],
+    [179, "v1", "art-joint-anim"]
+  ],
+  "(method 182 fodder)": [[34, "v1", "float"]],
+  "(trans hostile fodder)": [
+    [[25, 29], "a0", "process-focusable"],
+    [105, "v1", "float"]
+  ],
+  "(code circling fodder)": [
+    [243, "v1", "art-joint-anim"],
+    [129, "gp", "art-joint-anim"]
+  ],
+  "(method 77 fodder)": [
+    [57, "s5", "art-joint-anim"],
+    [85, "s4", "art-joint-anim"]
+  ],
+  "(method 78 fodder)": [[16, "v1", "art-joint-anim"]],
+  "(method 181 fodder)": [[2, "v1", "collide-shape-prim-group"]],
+  "(method 7 fodder)": [[19, "t9", "(function nav-enemy int nav-enemy)"]],
+  "(post idle fodder)": [[4, "t9", "(function none)"]],
+  "(method 180 fodder)": [[24, "s1", "fodder"]],
+  "(method 55 fodder)": [[29, "s5", "process-drawable"]],
   "(method 13 hud-box)": [
     [[63, 70], "t4", "dma-packet"],
     [[72, 79], "t4", "gs-gif-tag"],
@@ -5606,37 +5636,4 @@
   "(method 15 hud-gun)": [
     [[251, 256], "v1", "dma-packet"]
   ]
-=======
-  "(method 179 fodder)": [[[16, 20], "a0", "process-focusable"]],
-  "(code notice fodder)": [
-    [78, "v1", "art-joint-anim"],
-    [54, "v1", "float"],
-    [150, "v1", "float"]
-  ],
-  "(code active fodder)": [
-    [26, "v1", "art-joint-anim"],
-    [112, "v1", "art-joint-anim"],
-    [283, "v1", "art-joint-anim"],
-    [179, "v1", "art-joint-anim"]
-  ],
-  "(method 182 fodder)": [[34, "v1", "float"]],
-  "(trans hostile fodder)": [
-    [[25, 29], "a0", "process-focusable"],
-    [105, "v1", "float"]
-  ],
-  "(code circling fodder)": [
-    [243, "v1", "art-joint-anim"],
-    [129, "gp", "art-joint-anim"]
-  ],
-  "(method 77 fodder)": [
-    [57, "s5", "art-joint-anim"],
-    [85, "s4", "art-joint-anim"]
-  ],
-  "(method 78 fodder)": [[16, "v1", "art-joint-anim"]],
-  "(method 181 fodder)": [[2, "v1", "collide-shape-prim-group"]],
-  "(method 7 fodder)": [[19, "t9", "(function nav-enemy int nav-enemy)"]],
-  "(post idle fodder)": [[4, "t9", "(function none)"]],
-  "(method 180 fodder)": [[24, "s1", "fodder"]],
-  "(method 55 fodder)": [[29, "s5", "process-drawable"]]
->>>>>>> 284fb099
 }