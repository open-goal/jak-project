--- conflicted
+++ resolved
@@ -5425,39 +5425,6 @@
     [29, "v1", "int"]
   ],
   "(method 43 nav-mesh)": [["_stack_", 28, "float"]],
-<<<<<<< HEAD
-  "(method 179 fodder)": [[[16, 20], "a0", "process-focusable"]],
-  "(code notice fodder)": [
-    [78, "v1", "art-joint-anim"],
-    [54, "v1", "float"],
-    [150, "v1", "float"]
-  ],
-  "(code active fodder)": [
-    [26, "v1", "art-joint-anim"],
-    [112, "v1", "art-joint-anim"],
-    [283, "v1", "art-joint-anim"],
-    [179, "v1", "art-joint-anim"]
-  ],
-  "(method 182 fodder)": [[34, "v1", "float"]],
-  "(trans hostile fodder)": [
-    [[25, 29], "a0", "process-focusable"],
-    [105, "v1", "float"]
-  ],
-  "(code circling fodder)": [
-    [243, "v1", "art-joint-anim"],
-    [129, "gp", "art-joint-anim"]
-  ],
-  "(method 77 fodder)": [
-    [57, "s5", "art-joint-anim"],
-    [85, "s4", "art-joint-anim"]
-  ],
-  "(method 78 fodder)": [[16, "v1", "art-joint-anim"]],
-  "(method 181 fodder)": [[2, "v1", "collide-shape-prim-group"]],
-  "(method 7 fodder)": [[19, "t9", "(function nav-enemy int nav-enemy)"]],
-  "(post idle fodder)": [[4, "t9", "(function none)"]],
-  "(method 180 fodder)": [[24, "s1", "fodder"]],
-  "(method 55 fodder)": [[29, "s5", "process-drawable"]]
-=======
   "(code open gungame-door)": [[35, "v1", "art-joint-anim"]],
   "(event idle gun-dummy)": [
     [[35, 64], "s5", "attack-info"],
@@ -5500,6 +5467,36 @@
   ],
   "(method 23 training-manager)": [[104, "s0", "process-focusable"]],
   "(method 11 training-manager)": [["_stack_", 16, "res-tag"]],
-  "attach-pod-part": [[32, "v1", "float"]]
->>>>>>> 5333aa3f
+  "attach-pod-part": [[32, "v1", "float"]],
+  "(method 179 fodder)": [[[16, 20], "a0", "process-focusable"]],
+  "(code notice fodder)": [
+    [78, "v1", "art-joint-anim"],
+    [54, "v1", "float"],
+    [150, "v1", "float"]
+  ],
+  "(code active fodder)": [
+    [26, "v1", "art-joint-anim"],
+    [112, "v1", "art-joint-anim"],
+    [283, "v1", "art-joint-anim"],
+    [179, "v1", "art-joint-anim"]
+  ],
+  "(method 182 fodder)": [[34, "v1", "float"]],
+  "(trans hostile fodder)": [
+    [[25, 29], "a0", "process-focusable"],
+    [105, "v1", "float"]
+  ],
+  "(code circling fodder)": [
+    [243, "v1", "art-joint-anim"],
+    [129, "gp", "art-joint-anim"]
+  ],
+  "(method 77 fodder)": [
+    [57, "s5", "art-joint-anim"],
+    [85, "s4", "art-joint-anim"]
+  ],
+  "(method 78 fodder)": [[16, "v1", "art-joint-anim"]],
+  "(method 181 fodder)": [[2, "v1", "collide-shape-prim-group"]],
+  "(method 7 fodder)": [[19, "t9", "(function nav-enemy int nav-enemy)"]],
+  "(post idle fodder)": [[4, "t9", "(function none)"]],
+  "(method 180 fodder)": [[24, "s1", "fodder"]],
+  "(method 55 fodder)": [[29, "s5", "process-drawable"]]
 }