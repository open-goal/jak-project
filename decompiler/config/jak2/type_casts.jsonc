--- conflicted
+++ resolved
@@ -5535,108 +5535,6 @@
   "(post idle fodder)": [[4, "t9", "(function none)"]],
   "(method 180 fodder)": [[24, "s1", "fodder"]],
   "(method 55 fodder)": [[29, "s5", "process-drawable"]],
-<<<<<<< HEAD
-  "target-mech-collision": [[108, "v0", "carry-info"]],
-  "target-mech-exit": [[[235, 242], "v1", "handle"]],
-  "mech-update-ik": [
-    [3, "v1", "process-drawable"],
-    [36, "s5", "collide-shape-moving"],
-    [41, "s5", "collide-shape-moving"],
-    [55, "s3", "joint-mod-ik"],
-    [72, "s3", "joint-mod-ik"],
-    [85, "s5", "collide-shape-moving"],
-    [93, "s3", "joint-mod-ik"],
-    [104, "s3", "joint-mod-ik"],
-    [52, "v1", "(array joint-mod-ik)"]
-  ],
-  "target-mech-punch-pick": [
-    [29, "v0", "process-focusable"],
-    [222, "s5", "art-joint-anim"],
-    [241, "s5", "art-joint-anim"]
-  ],
-  "(code target-mech-walk)": [[91, "f0", "float"]],
-  "(code target-mech-punch)": [
-    [107, "v1", "art-joint-anim"],
-    [135, "v1", "art-joint-anim"],
-    [163, "v1", "art-joint-anim"],
-    [191, "v1", "art-joint-anim"],
-    [231, "v1", "art-joint-anim"],
-    [259, "v1", "art-joint-anim"],
-    [287, "v1", "art-joint-anim"],
-    [315, "v1", "art-joint-anim"]
-  ],
-  "(code target-mech-jump)": [[26, "t9", "(function none)"]],
-  "(code target-mech-death)": [
-    [379, "gp", "art-joint-anim"],
-    [643, "v1", "art-joint-anim"]
-  ],
-  "(code target-mech-get-off)": [[67, "v1", "art-joint-anim"]],
-  "(code target-mech-get-on)": [
-    [74, "v1", "process-drawable"],
-    [80, "v1", "process-drawable"],
-    [115, "v1", "art-joint-anim"]
-  ],
-  "(code target-mech-carry-throw)": [
-    [51, "v0", "carry-info"],
-    [112, "v0", "carry-info"],
-    [135, "v1", "sphere"]
-  ],
-  "(code target-mech-carry-drop)": [
-    [42, "v0", "carry-info"],
-    [110, "v1", "art-joint-anim"],
-    [176, "v0", "carry-info"],
-    [262, "v0", "sound-rpc-set-param"],
-    [295, "v0", "sound-rpc-set-param"],
-    [220, "v1", "sphere"]
-  ],
-  "(code target-mech-carry-pickup)": [
-    [137, "v0", "carry-info"],
-    [377, "v1", "art-joint-anim"],
-    [541, "v0", "carry-info"],
-    [574, "f0", "float"]
-  ],
-  "(code target-mech-carry-walk)": [[80, "f0", "float"]],
-  "(event target-mech-punch)": [
-    [45, "gp", "collide-query"],
-    [51, "s5", "collide-shape-prim"],
-    [68, "s5", "process-focusable"],
-    [95, "gp", "collide-query"],
-    [128, "s5", "process-focusable"],
-    [180, "gp", "collide-query"]
-  ],
-  "(exit idle mech)": [[[9, 17], "v1", "handle"]],
-  "(anon-function 8 target-mech)": [
-    [4, "gp", "target"],
-    [10, "gp", "target"],
-    [14, "gp", "target"]
-  ],
-  "(anon-function 9 target-mech)": [
-    [[3, 33], "v1", "target"],
-    [43, "a0", "joint-mod-ik"],
-    [42, "v1", "(array joint-mod-ik)"]
-  ],
-  "target-mech-handler": [
-    [91, "a0", "process"],
-    [213, "a3", "vector"],
-    [225, "s2", "vector"],
-    [305, "a3", "vector"],
-    [317, "s2", "vector"],
-    [164, "v0", "attack-info"]
-  ],
-  "(enter target-mech-carry-hit-ground)": [[3, "v0", "sound-rpc-set-param"]],
-  "(event target-mech-grab)": [[24, "a0", "process"]],
-  "(anon-function 7 target-mech)": [
-    [32, "a0", "joint-mod-ik"],
-    [26, "a0", "(array joint-mod-ik)"]
-  ],
-  "(enter target-mech-hit-ground)": [[3, "v0", "sound-rpc-set-param"]],
-  "(exit target-mech-carry-drag)": [
-    [11, "v0", "sound-rpc-set-param"],
-    [28, "v0", "sound-rpc-set-param"]
-  ],
-  "(trans target-mech-carry-drag)": [[73, "v1", "sphere"]],
-  "target-mech-carry-update": [[50, "v1", "sphere"]]
-=======
   "(method 13 hud-box)": [
     [[63, 70], "t4", "dma-packet"],
     [[72, 79], "t4", "gs-gif-tag"],
@@ -5728,6 +5626,105 @@
   ],
   "(method 15 hud-gun)": [
     [[251, 256], "v1", "dma-packet"]
-  ]
->>>>>>> 0e43c96e
+  ],
+  "target-mech-collision": [[108, "v0", "carry-info"]],
+  "target-mech-exit": [[[235, 242], "v1", "handle"]],
+  "mech-update-ik": [
+    [3, "v1", "process-drawable"],
+    [36, "s5", "collide-shape-moving"],
+    [41, "s5", "collide-shape-moving"],
+    [55, "s3", "joint-mod-ik"],
+    [72, "s3", "joint-mod-ik"],
+    [85, "s5", "collide-shape-moving"],
+    [93, "s3", "joint-mod-ik"],
+    [104, "s3", "joint-mod-ik"],
+    [52, "v1", "(array joint-mod-ik)"]
+  ],
+  "target-mech-punch-pick": [
+    [29, "v0", "process-focusable"],
+    [222, "s5", "art-joint-anim"],
+    [241, "s5", "art-joint-anim"]
+  ],
+  "(code target-mech-walk)": [[91, "f0", "float"]],
+  "(code target-mech-punch)": [
+    [107, "v1", "art-joint-anim"],
+    [135, "v1", "art-joint-anim"],
+    [163, "v1", "art-joint-anim"],
+    [191, "v1", "art-joint-anim"],
+    [231, "v1", "art-joint-anim"],
+    [259, "v1", "art-joint-anim"],
+    [287, "v1", "art-joint-anim"],
+    [315, "v1", "art-joint-anim"]
+  ],
+  "(code target-mech-jump)": [[26, "t9", "(function none)"]],
+  "(code target-mech-death)": [
+    [379, "gp", "art-joint-anim"],
+    [643, "v1", "art-joint-anim"]
+  ],
+  "(code target-mech-get-off)": [[67, "v1", "art-joint-anim"]],
+  "(code target-mech-get-on)": [
+    [74, "v1", "process-drawable"],
+    [80, "v1", "process-drawable"],
+    [115, "v1", "art-joint-anim"]
+  ],
+  "(code target-mech-carry-throw)": [
+    [51, "v0", "carry-info"],
+    [112, "v0", "carry-info"],
+    [135, "v1", "sphere"]
+  ],
+  "(code target-mech-carry-drop)": [
+    [42, "v0", "carry-info"],
+    [110, "v1", "art-joint-anim"],
+    [176, "v0", "carry-info"],
+    [262, "v0", "sound-rpc-set-param"],
+    [295, "v0", "sound-rpc-set-param"],
+    [220, "v1", "sphere"]
+  ],
+  "(code target-mech-carry-pickup)": [
+    [137, "v0", "carry-info"],
+    [377, "v1", "art-joint-anim"],
+    [541, "v0", "carry-info"],
+    [574, "f0", "float"]
+  ],
+  "(code target-mech-carry-walk)": [[80, "f0", "float"]],
+  "(event target-mech-punch)": [
+    [45, "gp", "collide-query"],
+    [51, "s5", "collide-shape-prim"],
+    [68, "s5", "process-focusable"],
+    [95, "gp", "collide-query"],
+    [128, "s5", "process-focusable"],
+    [180, "gp", "collide-query"]
+  ],
+  "(exit idle mech)": [[[9, 17], "v1", "handle"]],
+  "(anon-function 8 target-mech)": [
+    [4, "gp", "target"],
+    [10, "gp", "target"],
+    [14, "gp", "target"]
+  ],
+  "(anon-function 9 target-mech)": [
+    [[3, 33], "v1", "target"],
+    [43, "a0", "joint-mod-ik"],
+    [42, "v1", "(array joint-mod-ik)"]
+  ],
+  "target-mech-handler": [
+    [91, "a0", "process"],
+    [213, "a3", "vector"],
+    [225, "s2", "vector"],
+    [305, "a3", "vector"],
+    [317, "s2", "vector"],
+    [164, "v0", "attack-info"]
+  ],
+  "(enter target-mech-carry-hit-ground)": [[3, "v0", "sound-rpc-set-param"]],
+  "(event target-mech-grab)": [[24, "a0", "process"]],
+  "(anon-function 7 target-mech)": [
+    [32, "a0", "joint-mod-ik"],
+    [26, "a0", "(array joint-mod-ik)"]
+  ],
+  "(enter target-mech-hit-ground)": [[3, "v0", "sound-rpc-set-param"]],
+  "(exit target-mech-carry-drag)": [
+    [11, "v0", "sound-rpc-set-param"],
+    [28, "v0", "sound-rpc-set-param"]
+  ],
+  "(trans target-mech-carry-drag)": [[73, "v1", "sphere"]],
+  "target-mech-carry-update": [[50, "v1", "sphere"]]
 }