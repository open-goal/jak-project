{
  // auto find-parent-method possible
  "(method 3 entity-actor)": [[7, "t9", "(function entity entity)"]],
  "(method 3 entity)": [[7, "t9", "(function entity entity)"]],
  //
  "(method 2 array)": [
    [23, "gp", "(array int32)"],
    [43, "gp", "(array uint32)"],
    [63, "gp", "(array int64)"],
    [83, "gp", "(array uint64)"],
    [102, "gp", "(array int8)"],
    [121, "gp", "(array uint8)"],
    [141, "gp", "(array int16)"],
    [161, "gp", "(array uint16)"],
    [186, "gp", "(array uint128)"],
    [204, "gp", "(array int32)"],
    [223, "gp", "(array float)"],
    [232, "gp", "(array float)"],
    [249, "gp", "(array basic)"],
    [258, "gp", "(array basic)"]
  ],
  "(method 3 array)": [
    [51, "gp", "(array int32)"],
    [69, "gp", "(array uint32)"],
    [87, "gp", "(array int64)"],
    [105, "gp", "(array uint64)"],
    [122, "gp", "(array int8)"],
    [139, "gp", "(array int8)"],
    [157, "gp", "(array int16)"],
    [175, "gp", "(array uint16)"],
    [198, "gp", "(array uint128)"],
    [214, "gp", "(array int32)"],
    [233, "gp", "(array float)"],
    [250, "gp", "(array basic)"]
  ],
  "(method 0 cpu-thread)": [[[0, 28], "v0", "cpu-thread"]],
  "(method 0 process)": [
    [11, "a0", "int"],
    [[12, 45], "v0", "process"]
  ],
  "inspect-process-heap": [
    [[4, 11], "s5", "basic"],
    [17, "s5", "pointer"]
  ],
  "(method 14 dead-pool)": [
    [[24, 25], "v1", "(pointer process)"],
    [[30, 39], "s4", "(pointer process)"]
  ],
  "(method 24 dead-pool-heap)": [
    [5, "v1", "pointer"],
    [13, "a0", "pointer"],
    [25, "v1", "pointer"]
  ],
  "method-state": [[12, "a2", "state"]],
  "(method 9 process)": [[[46, 49], "s5", "process"]],
  "(method 10 process)": [[[24, 30], "s4", "protect-frame"]],
  "(method 0 protect-frame)": [
    [0, "a0", "int"],
    [[1, 8], "v0", "protect-frame"]
  ],
  "string-cat-to-last-char": [
    [3, "s5", "(pointer uint8)"],
    [4, "s5", "string"]
  ],
  "enter-state": [
    [68, "s0", "protect-frame"],
    [101, "t9", "(function object object object object object object none)"]
  ],
  "send-event-function": [[[7, 15], "a0", "process"]],
  // MATH
  "logf": [
    [12, "f0", "float"],
    [12, "f1", "float"],
    [19, "f0", "float"],
    [19, "f1", "float"]
  ],
  "log2f": [
    [12, "f0", "float"],
    [12, "f1", "float"],
    [19, "f0", "float"],
    [19, "f1", "float"]
  ],
  "cube-root": [
    [17, "f0", "float"],
    [17, "f1", "float"],
    [18, "f0", "float"],
    [18, "f1", "float"],
    [[23, 32], "f0", "float"]
  ],
  // Quaternion
  "quaternion-look-at!": [[15, "v1", "vector"]],
  "vector-x-quaternion!": [[10, "v1", "(pointer uint128)"]],
  "vector-y-quaternion!": [[10, "v1", "(pointer uint128)"]],
  "vector-z-quaternion!": [[10, "v1", "(pointer uint128)"]],
  "dma-buffer-add-vu-function": [[[9, 33], "t2", "dma-packet"]],
  "dma-buffer-add-buckets": [
    [[1, 4], "v1", "dma-bucket"],
    [5, "v1", "pointer"],
    [[9, 11], "v1", "dma-bucket"],
    [11, "v1", "pointer"]
  ],
  "dma-buffer-patch-buckets": [
    [[6, 8], "a0", "(inline-array dma-bucket)"],
    [8, "a3", "pointer"],
    [14, "a0", "(inline-array dma-bucket)"],
    [3, "a0", "(inline-array dma-bucket)"],
    [36, "a0", "(inline-array dma-bucket)"],
    [10, "a0", "(inline-array dma-bucket)"],
    [18, "a0", "(inline-array dma-bucket)"],
    [[29, 33], "a0", "dma-packet"],
    [34, "a0", "(inline-array dma-bucket)"]
  ],
  "dma-bucket-insert-tag": [
    [[2, 6], "v1", "dma-bucket"],
    [3, "a0", "dma-bucket"]
  ],
  "disasm-vif-details": [
    [[62, 94], "s3", "(pointer uint32)"],
    [[98, 130], "s3", "(pointer uint16)"],
    [[134, 164], "s3", "(pointer uint32)"],
    [[168, 198], "s3", "(pointer uint16)"],
    [[202, 225], "s3", "(pointer uint16)"]
  ],
  "disasm-vif-tag": [
    [[81, 85], "t1", "vif-stcycl-imm"],
    [242, "a0", "vif-unpack-imm"]
  ],
  "disasm-dma-list": [
    [25, "v1", "dma-tag"],
    [153, "v1", "dma-packet"],
    [189, "v1", "dma-packet"],
    [229, "v1", "dma-packet"],
    [258, "v1", "dma-packet"],
    [302, "v1", "dma-packet"],
    [308, "v1", "dma-packet"],
    [152, "v1", "(pointer uint64)"],
    [167, "v1", "(pointer uint64)"],
    [176, "v1", "(pointer uint64)"],
    [198, "v1", "(pointer uint64)"],
    [207, "v1", "(pointer uint64)"],
    [238, "v1", "(pointer uint64)"],
    [247, "v1", "(pointer uint64)"],
    [282, "v1", "(pointer uint64)"],
    [291, "v1", "(pointer uint64)"],
    [324, "v1", "(pointer uint64)"],
    [334, "v1", "(pointer uint64)"]
  ],
  "calculate-basis-functions-vector!": [
    [[8, 20], "v1", "(pointer float)"],
    [[0, 60], "f1", "float"]
  ],
  "curve-evaluate!": [[62, "s5", "pointer"]],
  "vector4-array-add!": [
    [11, "s5", "(inline-array vector4)"],
    [12, "s4", "(inline-array vector4)"],
    [13, "gp", "(inline-array vector4)"]
  ],
  "vector4-array-sub!": [
    [11, "s5", "(inline-array vector4)"],
    [12, "s4", "(inline-array vector4)"],
    [13, "gp", "(inline-array vector4)"]
  ],
  "vector4-array-mul!": [
    [11, "s5", "(inline-array vector4)"],
    [12, "s4", "(inline-array vector4)"],
    [13, "gp", "(inline-array vector4)"]
  ],
  "vector4-array-scale!": [
    [11, "s5", "(inline-array vector4)"],
    [12, "gp", "(inline-array vector4)"]
  ],
  "vector4-array-madd!": [
    [13, "s5", "(inline-array vector4)"],
    [14, "s4", "(inline-array vector4)"],
    [15, "gp", "(inline-array vector4)"]
  ],
  "vector4-array-msub!": [
    [13, "s5", "(inline-array vector4)"],
    [14, "s4", "(inline-array vector4)"],
    [15, "gp", "(inline-array vector4)"]
  ],
  "vector4-array-lerp!": [
    [13, "s5", "(inline-array vector4)"],
    [14, "s4", "(inline-array vector4)"],
    [15, "gp", "(inline-array vector4)"]
  ],
  "vector-segment-distance-point!": [[[21, 30], "f1", "float"]],
  "(method 10 profile-array)": [
    [[6, 10], "a0", "dma-packet"],
    [[16, 19], "a0", "gs-gif-tag"],
    [24, "a0", "(pointer gs-alpha)"],
    [26, "a0", "(pointer gs-reg64)"],
    [28, "a0", "(pointer gs-zbuf)"],
    [30, "a0", "(pointer gs-reg64)"],
    [32, "a0", "(pointer gs-test)"],
    [34, "a0", "(pointer gs-reg64)"],
    [35, "a0", "(pointer uint64)"],
    [37, "a0", "(pointer gs-reg64)"],
    [39, "a0", "(pointer gs-clamp)"],
    [41, "a0", "(pointer gs-reg64)"],
    [43, "a0", "(pointer gs-tex1)"],
    [45, "a0", "(pointer gs-reg64)"],
    [48, "a0", "(pointer gs-texa)"],
    [50, "a0", "(pointer gs-reg64)"],
    [52, "a0", "(pointer gs-texclut)"],
    [54, "a0", "(pointer gs-reg64)"],
    [56, "a0", "(pointer uint64)"],
    [58, "a0", "(pointer gs-reg64)"],
    [[69, 73], "a0", "(pointer uint128)"],
    [[73, 82], "a1", "vector4w"],
    [[82, 89], "a1", "vector4w"],
    [[90, 96], "a0", "vector4w"],
    [[113, 117], "a1", "(pointer uint128)"],
    [[117, 126], "a2", "vector4w"],
    [[126, 136], "a2", "vector4w"],
    [[137, 149], "a1", "vector4w"],
    [[187, 191], "t2", "(pointer int128)"],
    [[191, 225], "t4", "vector4w"],
    [[225, 231], "a2", "vector4w"],
    [[231, 237], "a2", "vector4w"]
  ],
  "draw-sprite2d-xy": [
    [[35, 39], "t0", "dma-packet"],
    [[45, 48], "t0", "gs-gif-tag"],
    [53, "t0", "(pointer gs-prim)"],
    [55, "t0", "(pointer gs-rgbaq)"],
    [66, "t0", "(pointer gs-xyzf)"],
    [87, "t0", "(pointer gs-xyzf)"],
    [[96, 108], "v1", "(pointer uint64)"]
  ],
  "draw-sprite2d-xy-absolute": [
    [[6, 10], "t3", "dma-packet"],
    [[16, 19], "t3", "gs-gif-tag"],
    [24, "t3", "(pointer gs-prim)"],
    [25, "t3", "(pointer gs-rgbaq)"],
    [36, "t3", "(pointer gs-xyzf)"],
    [49, "t3", "(pointer gs-xyzf)"],
    [[62, 69], "v1", "(pointer uint64)"]
  ],
  "draw-quad2d": [
    [[18, 22], "t2", "dma-packet"],
    [[28, 31], "t2", "gs-gif-tag"],
    [36, "t2", "(pointer gs-prim)"],
    [38, "t2", "(pointer gs-rgbaq)"],
    [46, "t2", "(pointer gs-xyzf)"],
    [48, "t2", "(pointer gs-rgbaq)"],
    [61, "t2", "(pointer gs-xyzf)"],
    [63, "t2", "(pointer gs-rgbaq)"],
    [76, "t2", "(pointer gs-xyzf)"],
    [78, "t2", "(pointer gs-rgbaq)"],
    [96, "t2", "(pointer gs-xyzf)"],
    [97, "t2", "(pointer uint64)"],
    [[110, 117], "v1", "(pointer uint64)"]
  ],
  "set-display-gs-state": [
    [[3, 10], "t3", "dma-packet"],
    [[13, 19], "t3", "gs-gif-tag"],
    [30, "t3", "(pointer gs-scissor)"],
    [32, "t3", "(pointer gs-reg64)"],
    [33, "t3", "(pointer gs-xy-offset)"],
    [35, "t3", "(pointer gs-reg64)"],
    [46, "t3", "(pointer gs-frame)"],
    [48, "t3", "(pointer gs-reg64)"],
    [50, "t3", "(pointer gs-test)"],
    [52, "t3", "(pointer gs-reg64)"],
    [54, "t3", "(pointer gs-texa)"],
    [56, "t3", "(pointer gs-reg64)"],
    [58, "t3", "(pointer gs-zbuf)"],
    [60, "t3", "(pointer gs-reg64)"],
    [61, "t3", "(pointer uint64)"],
    [63, "t3", "(pointer gs-reg64)"]
  ],
  "set-display-gs-state-offset": [
    [[3, 10], "t5", "dma-packet"],
    [[13, 19], "t5", "gs-gif-tag"],
    [30, "t5", "(pointer gs-scissor)"],
    [32, "t5", "(pointer gs-reg64)"],
    [40, "t5", "(pointer gs-xy-offset)"],
    [42, "t5", "(pointer gs-reg64)"],
    [53, "t5", "(pointer gs-frame)"],
    [55, "t5", "(pointer gs-reg64)"],
    [57, "t5", "(pointer gs-test)"],
    [59, "t5", "(pointer gs-reg64)"],
    [61, "t5", "(pointer gs-texa)"],
    [63, "t5", "(pointer gs-reg64)"],
    [65, "t5", "(pointer gs-zbuf)"],
    [67, "t5", "(pointer gs-reg64)"],
    [68, "t5", "(pointer uint64)"],
    [70, "t5", "(pointer gs-reg64)"]
  ],
  "reset-display-gs-state": [
    [[3, 8], "a2", "dma-packet"],
    [[14, 17], "a2", "gs-gif-tag"],
    [22, "a1", "(pointer gs-scissor)"],
    [24, "a1", "(pointer gs-reg64)"],
    [26, "a1", "(pointer gs-xy-offset)"],
    [28, "a1", "(pointer gs-reg64)"],
    [30, "a1", "(pointer gs-frame)"],
    [32, "a1", "(pointer gs-reg64)"],
    [34, "a1", "(pointer gs-test)"],
    [36, "a1", "(pointer gs-reg64)"],
    [39, "a1", "(pointer gs-texa)"],
    [41, "a1", "(pointer gs-reg64)"],
    [43, "a1", "(pointer gs-zbuf)"],
    [45, "a1", "(pointer gs-reg64)"],
    [46, "a1", "(pointer uint64)"],
    [48, "a1", "(pointer gs-reg64)"]
  ],
  "(method 3 connection-pers)": [[97, "f0", "float"]],
  "(method 9 connection)": [[8, "a0", "pointer"]],
  "(method 10 connection)": [[8, "a0", "pointer"]],
  "(method 11 connection)": [[5, "a1", "pointer"]],
  "(method 0 engine)": [
    [44, "v1", "pointer"],
    [47, "v1", "pointer"],
    [53, "v1", "connectable"],
    [65, "v1", "connectable"]
  ],
  "(method 12 engine)": [
    [[5, 18], "s4", "connection"],
    [13, "t9", "(function object object object object object)"]
  ],
  "(method 13 engine)": [
    [[5, 28], "s4", "connection"],
    [13, "t9", "(function object object object object object)"]
  ],
  "(method 15 engine)": [[[0, 36], "v1", "connection"]],
  "(method 19 engine)": [[8, "a0", "connection"]],
  "(method 20 engine)": [[8, "a0", "connection"]],
  "(method 21 engine)": [[8, "a0", "connection"]],
  "(method 0 engine-pers)": [
    [32, "v1", "pointer"],
    [23, "v1", "pointer"],
    [26, "v1", "pointer"],
    [24, "v1", "(pointer pointer)"]
  ],
  "(method 3 connection-minimap)": [[97, "f0", "float"]],
  "dma-buffer-add-ref-texture": [
    [[25, 29], "a3", "dma-packet"],
    [[32, 44], "a3", "gs-gif-tag"],
    [[47, 62], "a2", "dma-packet"]
  ],
  "texture-page-default-allocate": [[51, "a3", "texture"]],
  "texture-page-font-allocate": [[33, "a3", "texture"]],
  "(method 24 texture-pool)": [
    [67, "a1", "shader-ptr"],
    [[70, 93], "a1", "adgif-shader"],
    [92, "a1", "adgif-shader"]
  ],
  "upload-vram-data": [
    [[10, 17], "a0", "dma-packet"],
    [[19, 26], "a0", "gs-gif-tag"],
    [35, "a0", "(pointer gs-bitbltbuf)"],
    [37, "a0", "(pointer gs-reg64)"],
    [38, "a0", "(pointer gs-trxpos)"],
    [40, "a0", "(pointer gs-reg64)"],
    [46, "a0", "(pointer gs-trxreg)"],
    [48, "a0", "(pointer gs-reg64)"],
    [49, "a0", "(pointer gs-trxdir)"],
    [51, "a0", "(pointer gs-reg64)"]
  ],
  "upload-vram-pages": [
    [[140, 147], "a0", "dma-packet"],
    [[149, 156], "a0", "gs-gif-tag"],
    [160, "a0", "(pointer int64)"],
    [162, "a0", "(pointer gs-reg64)"]
  ],
  "(method 3 generic-tie-interp-point)": [[19, "gp", "(pointer uint128)"]],
  "(method 19 res-lump)": [
    [46, "t2", "(pointer uint64)"],
    [100, "t3", "(pointer uint64)"],
    [184, "t5", "(pointer uint64)"],
    [64, "t6", "(pointer uint64)"]
  ],
  "(method 20 res-lump)": [[341, "t0", "(pointer uint128)"]],
  "(method 16 res-lump)": [
    [22, "t1", "(pointer uint64)"],
    [29, "t2", "(pointer uint64)"]
  ],
  "(method 15 res-lump)": [[132, "s5", "res-tag-pair"]],
  "(method 17 res-lump)": [[22, "s4", "(pointer pointer)"]],
  "(method 0 script-context)": [[[8, 17], "v0", "script-context"]],
  "joint-mod-wheel-callback": [[[2, 63], "s4", "joint-mod-wheel"]],
  "joint-mod-set-local-callback": [[[0, 23], "v1", "joint-mod-set-local"]],
  "joint-mod-add-local-callback": [[[2, 33], "s4", "joint-mod-add-local"]],
  "joint-mod-set-world-callback": [[[0, 23], "v1", "joint-mod-set-world"]],
  "joint-mod-blend-local-callback": [[[2, 63], "gp", "joint-mod-blend-local"]],
  "joint-mod-spinner-callback": [[[2, 63], "gp", "joint-mod-spinner"]],
  "joint-mod-blend-world-callback": [[[2, 148], "gp", "joint-mod-blend-world"]],
  "joint-mod-rotate-local-callback": [
    [[2, 16], "v1", "joint-mod-rotate-local"]
  ],
  "(method 0 collide-shape-prim-sphere)": [
    [[3, 8], "v0", "collide-shape-prim-sphere"]
  ],
  "(method 0 collide-shape-prim-mesh)": [
    [[3, 11], "v0", "collide-shape-prim-mesh"]
  ],
  "(method 0 collide-shape-prim-group)": [
    [[3, 12], "v0", "collide-shape-prim-group"]
  ],
  "(method 0 collide-shape-moving)": [[[2, 12], "v0", "collide-shape-moving"]],
  "(method 11 touching-prims-entry-pool)": [
    [[0, 8], "v1", "touching-prims-entry"],
    [8, "v1", "pointer"],
    [[9, 11], "v1", "touching-prims-entry"],
    [[1, 20], "a1", "touching-prims-entry"]
  ],
  "(method 0 touching-list)": [[[6, 9], "v0", "touching-list"]],
  "display-loop-main": [[223, "t9", "(function none)"]],
  "end-display": [
    [205, "f1", "float"],
    [205, "f0", "float"]
  ],
  "(method 18 res-lump)": [["_stack_", 16, "object"]],
  "(method 21 res-lump)": [
    ["_stack_", 16, "res-tag"],
    ["_stack_", 32, "res-tag"]
  ],
  "(method 8 res-lump)": [
    [258, "s0", "array"],
    // [[0, 100], "s0", "basic"],
    // [[102, 120], "s0", "basic"],
    // [[147, 150], "s0", "collide-mesh"],
    [[157, 239], "s0", "(array object)"]
    // [235, "s0", "basic"]
  ],
  "(method 0 fact-info-enemy)": [
    [[0, 196], "gp", "fact-info-enemy"],
    ["_stack_", 16, "res-tag"],
    ["_stack_", 32, "res-tag"],
    [[11, 177], "s5", "res-lump"]
  ],
  "(method 0 fact-info)": [
    [87, "v1", "(pointer int32)"],
    [11, "v1", "res-lump"]
  ],
  "(method 0 fact-info-crate)": [
    [[0, 17], "gp", "fact-info-crate"],
    [14, "a0", "res-lump"]
  ],
  "(method 0 fact-info-target)": [[[0, 17], "gp", "fact-info-target"]],
  "joint-channel-float-delete!": [
    [7, "a0", "pointer"],
    [7, "a1", "pointer"]
  ],
  "num-func-chan": [[7, "v1", "joint-control-channel"]],
  "(method 20 process-focusable)": [
    [15, "gp", "collide-shape-moving"],
    [31, "gp", "collide-shape"]
  ],
  "(method 10 focus)": [[19, "v1", "collide-shape"]],
  "shrubbery-login-post-texture": [
    [[13, 15], "a3", "qword"],
    [16, "a3", "pointer"],
    [24, "a3", "pointer"],
    [[17, 23], "a3", "qword"],
    [[13, 23], "a1", "qword"],
    [14, "a2", "qword"],
    [[27, 29], "a3", "qword"],
    [[27, 29], "a1", "qword"],
    [[35, 37], "a3", "qword"],
    [[35, 37], "a2", "qword"]
  ],
  "(top-level-login eye-h)": [[[69, 77], "a1", "eye-control"]],
  "entity-actor-lookup": [["_stack_", 16, "res-tag"]],
  "entity-actor-count": [["_stack_", 16, "res-tag"]],
  "(method 0 path-control)": [["_stack_", 16, "res-tag"]],
  "(method 9 actor-link-info)": [[[0, 36], "s3", "entity-actor"]],
  "(method 41 nav-mesh)": [["_stack_", 56, "float"]],
  "(method 39 nav-mesh)": [["_stack_", 56, "float"]],
  "str-load": [[[18, 44], "s2", "load-chunk-msg"]],
  "str-load-status": [
    [[18, 22], "v1", "load-chunk-msg"],
    [26, "v1", "load-chunk-msg"]
  ],
  "str-play-async": [[[7, 36], "s4", "play-chunk-msg"]],
  "str-play-stop": [[[7, 36], "s4", "play-chunk-msg"]],
  "str-play-queue": [[[7, 98], "s4", "play-chunk-msg"]],
  "str-ambient-play": [[[7, 20], "s5", "load-chunk-msg"]],
  "str-ambient-stop": [[[7, 20], "s5", "load-chunk-msg"]],
  "dgo-load-begin": [[[19, 41], "s2", "load-dgo-msg"]],
  "dgo-load-get-next": [[[14, 31], "v1", "load-dgo-msg"]],
  "dgo-load-continue": [[[5, 23], "gp", "load-dgo-msg"]],
  "dgo-load-link": [
    [7, "s4", "uint"],
    [17, "s4", "uint"],
    [55, "s4", "uint"],
    [27, "s4", "uint"],
    [37, "s4", "uint"]
  ],
  "lookup-level-info": [
    [3, "a1", "symbol"],
    [[4, 24], "a1", "level-load-info"]
  ],
  "(method 30 level-group)": [[87, "v0", "level"]],
  "(method 19 level-group)": [
    [223, "s3", "continue-point"],
    [[177, 209], "s1", "continue-point"],
    [[182, 224], "s3", "continue-point"],
    [434, "v1", "symbol"]
  ],
  "(method 18 level)": [[[82, 89], "a1", "level"]],
  "(method 19 level)": [[[45, 48], "a0", "texture-anim-array"]],
  "level-update-after-load": [
    [[123, 152], "s0", "drawable-inline-array-tfrag"],
    [[155, 158], "s0", "drawable-tree-instance-tie"],
    [365, "a1", "(pointer int32)"],
    [370, "a2", "(pointer int32)"]
  ],
  "(method 25 level)": [
    [97, "t9", "(function object none)"],
    [169, "t9", "(function object symbol none)"]
  ],
  "(method 9 level)": [[54, "t9", "(function object none)"]],
  "copy-mood-exterior": [
    [[15, 19], "a1", "(inline-array vector)"],
    [[16, 18], "v1", "(inline-array vector)"],
    [[30, 32], "v1", "(inline-array vector)"],
    [[29, 33], "a0", "(inline-array vector)"]
  ],
  "update-mood-ruins": [[[19, 46], "gp", "ruins-states"]],
  "desaturate-mood-colors": [[[20, 92], "a0", "(inline-array mood-color)"]],
  "ramdisk-load": [[[7, 12], "v1", "ramdisk-rpc-load"]],
  "(method 10 engine-sound-pers)": [[[2, 19], "v1", "sound-rpc-set-param"]],
  "check-irx-version": [[[3, 51], "gp", "sound-rpc-get-irx-version"]],
  "sound-bank-iop-store": [[[7, 11], "v1", "sound-rpc-bank-cmd"]],
  "sound-bank-iop-free": [[[7, 12], "v1", "sound-rpc-bank-cmd"]],
  "sound-bank-load": [[[7, 12], "v1", "sound-rpc-load-bank"]],
  "sound-bank-load-from-iop": [[[7, 12], "v1", "sound-rpc-load-bank"]],
  "sound-bank-load-from-ee": [[[8, 14], "v1", "sound-rpc-load-bank"]],
  "sound-bank-unload": [[[6, 11], "v1", "sound-rpc-unload-bank"]],
  "sound-music-load": [[[6, 11], "v1", "sound-rpc-load-music"]],
  "sound-music-unload": [[[3, 8], "v1", "sound-rpc-unload-music"]],
  "set-language": [[[7, 12], "v1", "sound-rpc-set-language"]],
  "sound-set-stereo-mode": [[[4, 9], "v1", "sound-rpc-set-stereo-mode"]],
  "list-sounds": [[[3, 7], "v1", "sound-rpc-list-sounds"]],
  "string->sound-name": [[[2, 18], "a1", "(pointer uint8)"]],
  "sound-set-volume": [[[3, 16], "v1", "sound-rpc-set-master-volume"]],
  "sound-set-reverb": [[[5, 25], "v1", "sound-rpc-set-reverb"]],
  "sound-set-ear-trans": [[[7, 26], "gp", "sound-rpc-set-ear-trans"]],
  "sound-play-by-name": [
    [[12, 45], "s5", "sound-rpc-play"],
    [[22, 39], "s3", "process-drawable"]
  ],
  "sound-play-by-spec": [
    [[4, 54], "s5", "sound-rpc-play"],
    [[31, 47], "s3", "process-drawable"]
  ],
  "sound-pause": [[[3, 8], "v1", "sound-rpc-pause-sound"]],
  "sound-stop": [[[3, 8], "v1", "sound-rpc-stop-sound"]],
  "sound-continue": [[[3, 8], "v1", "sound-rpc-continue-sound"]],
  "sound-group-pause": [[[3, 7], "v1", "sound-rpc-pause-group"]],
  "sound-group-stop": [[[3, 7], "v1", "sound-rpc-stop-group"]],
  "sound-group-continue": [[[3, 7], "v1", "sound-rpc-continue-group"]],
  "sound-set-flava": [[[3, 10], "v1", "sound-rpc-set-flava"]],
  "sound-set-midi-reg": [[[3, 10], "v1", "sound-rpc-set-midi-reg"]],
  "sound-set-fps": [[[3, 10], "v1", "sound-rpc-set-fps"]],
  "(method 0 ambient-sound)": [
    [121, "v1", "sound-spec"],
    [125, "v1", "sound-spec"],
    [128, "v1", "sound-spec"],
    [132, "v1", "sound-spec"],
    // [143, "v1", "sound-spec"],
    // [140, "v1", "sound-spec"],
    // [147, "v1", "sound-spec"],
    ["_stack_", 16, "sound-spec"],
    ["_stack_", 32, "sound-name"],
    ["_stack_", 48, "(pointer float)"],
    // ["_stack_", 52, "sound-play-parms"],
    ["_stack_", 64, "res-tag"]
  ],
  "(method 11 ambient-sound)": [
    [[18, 33], "s4", "process-drawable"],
    [[11, 47], "s5", "sound-rpc-set-param"]
  ],
  "(method 12 ambient-sound)": [[[7, 22], "v1", "sound-rpc-set-param"]],
  "(method 13 ambient-sound)": [[[7, 23], "v1", "sound-rpc-set-param"]],
  "loader-test-command": [[[5, 10], "v1", "sound-rpc-test-cmd"]],
  "(anon-function 1 gsound)": [[[0, 45], "gp", "(array symbol)"]],
  "sound-buffer-dump": [[[12, 39], "s3", "sound-rpc-play"]],
  "(method 12 fact-info-target)": [
    [3, "v1", "target"],
    [14, "a0", "target"]
  ],
  "(method 10 history)": [[[8, 10], "a1", "history-elt"]],
  "(method 10 history-iterator)": [[[20, 35], "a2", "history-elt"]],
  "command-get-time": [[119, "gp", "(pointer float)"]],
  "command-get-param": [[122, "gp", "(pointer float)"]],
  "command-get-entity": [[10, "gp", "process"]],
  // sprite
  "sprite-add-matrix-data": [
    [[5, 15], "a2", "dma-packet"],
    [[24, 28], "a1", "matrix"],
    [[47, 57], "a2", "dma-packet"],
    [[70, 97], "a2", "vector"],
    [[98, 113], "a1", "vector"],
    [[119, 133], "a1", "vector"]
  ],
  "sprite-add-frame-data": [[[8, 16], "a0", "dma-packet"]],
  "sprite-add-2d-chunk": [
    [[12, 20], "a0", "dma-packet"],
    [[45, 52], "a0", "dma-packet"],
    [[69, 76], "a0", "dma-packet"],
    [[80, 87], "v1", "dma-packet"],
    [65, "a3", "int"]
  ],
  "sprite-add-3d-chunk": [
    [[11, 19], "a0", "dma-packet"],
    [[44, 51], "a0", "dma-packet"],
    [[68, 75], "a0", "dma-packet"],
    [[79, 87], "v1", "dma-packet"],
    [65, "a3", "int"]
  ],
  "sprite-draw": [
    [[33, 38], "a0", "dma-packet"],
    [[41, 48], "a0", "gs-gif-tag"],
    [52, "a0", "(pointer gs-test)"],
    [54, "a0", "(pointer gs-reg64)"],
    [56, "a0", "(pointer gs-clamp)"],
    [58, "a0", "(pointer gs-reg64)"],
    [[73, 82], "a0", "dma-packet"],
    [[87, 92], "a0", "dma-packet"],
    [[111, 115], "a0", "dma-packet"],
    [[129, 133], "a0", "dma-packet"],
    [[150, 154], "a0", "dma-packet"]
  ],
  // sprite-distort
  "sprite-init-distorter": [
    [[3, 7], "a1", "dma-packet"],
    [[13, 16], "a1", "gs-gif-tag"],
    [21, "a1", "(pointer gs-zbuf)"],
    [23, "a1", "(pointer gs-reg64)"],
    [25, "a1", "(pointer gs-tex0)"],
    [27, "a1", "(pointer gs-reg64)"],
    [29, "a1", "(pointer gs-tex1)"],
    [31, "a1", "(pointer gs-reg64)"],
    [32, "a1", "(pointer gs-miptbp)"],
    [34, "a1", "(pointer gs-reg64)"],
    [36, "a1", "(pointer gs-clamp)"],
    [38, "a1", "(pointer gs-reg64)"],
    [40, "a1", "(pointer gs-alpha)"],
    [42, "a1", "(pointer gs-reg64)"],
    [50, "a3", "uint"],
    [[53, 58], "a1", "dma-packet"]
  ],
  "sprite-draw-distorters": [
    [[73, 93], "a0", "vector"],
    [75, "v1", "vector"],
    [87, "v1", "vector"],
    [96, "v1", "vector"],
    [100, "v1", "vector"],
    [123, "a0", "(pointer int32)"],
    [128, "v1", "vector"],
    [130, "v1", "vector"],
    [136, "v1", "vector"],
    [157, "v1", "vector"],
    [[175, 192], "a1", "dma-packet"],
    [[200, 206], "a0", "dma-packet"],
    [[210, 214], "a0", "vector4w"],
    [[219, 224], "a0", "dma-packet"],
    [[252, 269], "a1", "dma-packet"],
    [[277, 281], "a1", "dma-packet"],
    [[285, 289], "a1", "vector4w"],
    [[293, 298], "v1", "dma-packet"]
  ],
  "print-game-text": [
    [225, "v1", "float"],
    [241, "v1", "float"],
    [[324, 327], "v1", "dma-packet"]
  ],
  "fx-copy-buf": [
    [[17, 22], "t3", "dma-packet"],
    [[2, 8], "a2", "dma-packet"],
    [[122, 127], "t0", "dma-packet"],
    [[24, 66], "t3", "dma-packet"]
  ],
  "(method 12 setting-control)": [[17, "s4", "connection"]],
  "(method 14 setting-control)": [[6, "v1", "connection"]],
  "(method 18 setting-control)": [[[844, 848], "a0", "process-focusable"]],
  "(method 9 cam-setting-data)": [
    [[76, 80], "v1", "connection"],
    [22, "s3", "connection"],
    [[45, 48], "s3", "connection"],
    [[56, 59], "s3", "connection"]
  ],
  "(method 9 user-setting-data)": [
    [[76, 80], "v1", "connection"],
    [[56, 59], "s3", "connection"],
    [[45, 49], "s3", "connection"],
    [22, "s3", "connection"]
  ],
  "(method 10 cam-setting-data)": [
    [[24, 31], "v1", "handle"],
    [[23, 36], "a0", "handle"],
    [44, "a3", "vector"],
    [395, "a3", "vector"],
    [404, "a3", "vector"],
    [413, "a3", "vector"],
    [424, "a3", "vector"],
    [[433, 448], "a0", "handle"],
    [[434, 441], "v1", "handle"],
    [[454, 467], "a0", "handle"],
    [[455, 462], "v1", "handle"]
  ],
  "(method 9 art)": [[9, "v1", "pointer"]],
  "(method 12 art-group)": [[12, "a0", "art-joint-anim"]],
  "(method 9 art-mesh-geo)": [
    [20, "s4", "(pointer int16)"],
    [[14, 19], "a0", "drawable"],
    [10, "v1", "(pointer art)"],
    [14, "v1", "(pointer art)"]
  ],
  "(method 9 art-joint-anim)": [[9, "v1", "pointer"]],
  "joint-control-copy!": [
    [8, "a0", "uint"],
    [8, "v1", "uint"]
  ],
  "joint-control-remap!": [
    [127, "t9", "(function joint-control joint-control-channel int object)"],
    [181, "t9", "(function joint-control joint-control-channel int object)"],
    ["_stack_", 60, "basic"]
  ],
  "flatten-joint-control-to-spr": [
    [[201, 203], "a1", "terrain-context"],
    [[131, 133], "a0", "terrain-context"],
    [[182, 184], "a1", "terrain-context"],
    [[164, 166], "a0", "terrain-context"],
    [195, "v1", "terrain-context"],
    [65, "a3", "(pointer float)"],
    [67, "a3", "(pointer float)"],
    [[18, 24], "a2", "(inline-array vector)"],
    [24, "a3", "(pointer float)"],
    [[59, 65], "a2", "(inline-array vector)"],
    [[112, 118], "a2", "(inline-array vector)"],
    [17, "a2", "int"]
  ],
  "(method 2 art-joint-anim-manager-slot)": [
    [21, "s2", "uint"],
    [21, "v1", "uint"]
  ],
  "create-interpolated2-joint-animation-frame": [
    [[48, 125], "v1", "joint-anim-frame"]
  ],
  "(method 12 art-joint-anim-manager)": [
    [15, "a0", "pointer"],
    [15, "v1", "pointer"],
    [21, "a0", "pointer"],
    [21, "v1", "pointer"]
  ],
  "(method 11 art-joint-anim-manager)": [
    [54, "v1", "uint"],
    [54, "s2", "uint"],
    [60, "s2", "uint"],
    [65, "s2", "uint"],
    [71, "s2", "uint"],
    [87, "a1", "uint"],
    [94, "a2", "uint"]
  ],
  "joint-anim-inspect-elt": [
    [[4, 15], "gp", "joint-anim-matrix"],
    [[17, 30], "gp", "joint-anim-transformq"]
  ],
  "matrix-from-control!": [
    [22, "v1", "pointer"],
    [35, "v1", "pointer"],
    [38, "v1", "pointer"],
    [65, "v1", "pointer"],
    [72, "v1", "pointer"],
    [82, "v1", "pointer"],
    [85, "v1", "pointer"],
    // [58, "v1", "matrix"],
    [[43, 49], "v1", "matrix"]
  ],
  "init-haze-vert-array": [
    [43, "a0", "cloud-vertex"],
    [44, "v1", "cloud-vertex"]
  ],
  "sky-make-sun-data": [[[7, 58], "s3", "sky-sun-data"]],
  "(anon-function 7 relocate)": [
    [3, "a0", "int"],
    [8, "a0", "int"]
  ],
  "(method 7 process)": [
    [[47, 88], "v1", "connection"],
    [[120, 124], "a0", "basic"],
    [[127, 130], "a0", "basic"]
  ],
  "(method 7 collide-shape-prim-group)": [[4, "v1", "pointer"]],
  "all-texture-tweak-adjust": [[[35, 44], "s0", "adgif-shader"]],
  "dm-float-field-tie-rvanish-func": [[[14, 45], "gp", "prototype-bucket-tie"]],
  "dm-float-field-tie-vanish-far-func": [
    [[14, 45], "gp", "prototype-bucket-tie"]
  ],
  "build-instance-list": [
    [33, "v1", "drawable-tree-instance-shrub"],
    [85, "v1", "drawable-tree-instance-tie"]
  ],
  "debug-menu-make-continue-sub-menu": [
    [5, "v1", "symbol"],
    [10, "v1", "level-load-info"],
    [13, "v1", "level-load-info"],
    [21, "v1", "continue-point"],
    [47, "v1", "continue-point"],
    [56, "v1", "continue-point"]
  ],
  "(anon-function 191 default-menu)": [
    [[30, 37], "s5", "adgif-shader"],
    [[5, 25], "s4", "texture-id"]
  ],
  "(anon-function 188 default-menu)": [
    [[3, 13], "v1", "texture-id"],
    [[20, 28], "a1", "adgif-shader"],
    [33, "v1", "texture-id"],
    [41, "v1", "adgif-shader"]
  ],
  "(anon-function 187 default-menu)": [
    [[2, 13], "v1", "texture-id"],
    [[18, 29], "a1", "adgif-shader"],
    [34, "v1", "texture-id"],
    [[42, 44], "v1", "adgif-shader"]
  ],
  "(anon-function 186 default-menu)": [
    [[3, 13], "v1", "texture-id"],
    [[20, 28], "a1", "adgif-shader"],
    [33, "v1", "texture-id"],
    [41, "v1", "adgif-shader"]
  ],
  "(anon-function 185 default-menu)": [
    [[3, 13], "v1", "texture-id"],
    [[20, 28], "a1", "adgif-shader"],
    [33, "v1", "texture-id"],
    [41, "v1", "adgif-shader"]
  ],
  "(anon-function 184 default-menu)": [
    [[3, 13], "v1", "texture-id"],
    [[20, 28], "a1", "adgif-shader"],
    [33, "v1", "texture-id"],
    [41, "v1", "adgif-shader"]
  ],
  "(anon-function 183 default-menu)": [
    [[2, 13], "v1", "texture-id"],
    [[18, 29], "a1", "adgif-shader"],
    [34, "v1", "texture-id"],
    [[42, 44], "v1", "adgif-shader"]
  ],
  "(anon-function 182 default-menu)": [
    [[3, 13], "v1", "texture-id"],
    [[20, 28], "a1", "adgif-shader"],
    [33, "v1", "texture-id"],
    [41, "v1", "adgif-shader"]
  ],
  "(anon-function 181 default-menu)": [
    [[3, 13], "v1", "texture-id"],
    [[20, 28], "a1", "adgif-shader"],
    [33, "v1", "texture-id"],
    [41, "v1", "adgif-shader"]
  ],
  "(anon-function 180 default-menu)": [
    [[3, 13], "v1", "texture-id"],
    [[20, 28], "a1", "adgif-shader"],
    [33, "v1", "texture-id"],
    [41, "v1", "adgif-shader"]
  ],
  "(anon-function 179 default-menu)": [
    [[2, 13], "v1", "texture-id"],
    [[18, 29], "a1", "adgif-shader"],
    [34, "v1", "texture-id"],
    [[42, 44], "v1", "adgif-shader"]
  ],
  "(anon-function 178 default-menu)": [
    [[3, 13], "v1", "texture-id"],
    [[20, 28], "a1", "adgif-shader"],
    [33, "v1", "texture-id"],
    [41, "v1", "adgif-shader"]
  ],
  "(anon-function 177 default-menu)": [
    [[3, 13], "v1", "texture-id"],
    [[20, 28], "a1", "adgif-shader"],
    [33, "v1", "texture-id"],
    [41, "v1", "adgif-shader"]
  ],
  "(anon-function 176 default-menu)": [
    [[3, 13], "v1", "texture-id"],
    [[20, 28], "a1", "adgif-shader"],
    [33, "v1", "texture-id"],
    [41, "v1", "adgif-shader"]
  ],
  "(anon-function 175 default-menu)": [
    [[3, 13], "v1", "texture-id"],
    [[20, 28], "a1", "adgif-shader"],
    [33, "v1", "texture-id"],
    [41, "v1", "adgif-shader"]
  ],
  "(anon-function 174 default-menu)": [
    [[3, 13], "v1", "texture-id"],
    [[20, 28], "a1", "adgif-shader"],
    [33, "v1", "texture-id"],
    [41, "v1", "adgif-shader"]
  ],
  "(anon-function 173 default-menu)": [
    [[2, 13], "v1", "texture-id"],
    [[18, 29], "a1", "adgif-shader"],
    [34, "v1", "texture-id"],
    [[42, 44], "v1", "adgif-shader"]
  ],
  "(anon-function 172 default-menu)": [
    [[2, 13], "v1", "texture-id"],
    [[18, 29], "a1", "adgif-shader"],
    [34, "v1", "texture-id"],
    [[42, 44], "v1", "adgif-shader"]
  ],
  "joint-mod-ik-callback": [
    [6, "gp", "joint-mod-ik"],
    [9, "gp", "joint-mod-ik"],
    [[1, 35], "gp", "joint-mod-ik"],
    [[1, 433], "gp", "joint-mod-ik"]
  ],
  "(method 11 joint-mod)": [
    [20, "s0", "fact-info-enemy"],
    [12, "s2", "process-drawable"]
  ],
  "joint-mod-look-at-handler": [
    [[2, 406], "gp", "joint-mod"],
    [409, "a3", "float"]
  ],
  "real-joint-mod-gun-look-at-handler": [
    [1, "v1", "joint-mod"],
    [2, "v1", "joint-mod"]
  ],
  "joint-mod-foot-rot-handler": [
    [[0, 7], "s5", "joint-mod"],
    [[36, 59], "s5", "joint-mod"],
    [[63, 97], "s5", "joint-mod"],
    [119, "s5", "joint-mod"],
    [[119, 152], "s5", "joint-mod"]
  ],
  "joint-mod-polar-look-at-guts": [
    [1, "gp", "joint-mod"],
    [[1, 334], "gp", "joint-mod"],
    [334, "gp", "joint-mod"],
    [338, "a3", "float"]
  ],
  "joint-mod-world-look-at-handler": [
    [[0, 217], "gp", "joint-mod"],
    [220, "a3", "float"]
  ],
  "joint-mod-rotate-handler": [[[2, 114], "s5", "joint-mod"]],
  "joint-mod-scale-handler": [[[1, 14], "s5", "joint-mod"]],
  "joint-mod-joint-set-handler": [[[2, 23], "s4", "joint-mod"]],
  "joint-mod-joint-set-world-handler": [[[6, 197], "s5", "joint-mod"]],
  "joint-mod-joint-set*-handler": [[[2, 39], "s5", "joint-mod"]],
  "joint-mod-joint-set*-world-handler": [[[4, 53], "s5", "joint-mod"]],
  "joint-mod-debug-draw": [[8, "a3", "float"]],
  "glst-find-node-by-name": [
    [6, "s5", "glst-named-node"],
    [7, "v1", "glst-named-node"]
  ],
  "glst-length-of-longest-name": [
    [5, "s5", "glst-named-node"],
    [6, "v1", "glst-named-node"]
  ],
  "(event time-of-day-tick)": [
    [10, "v1", "float"],
    [148, "v1", "float"]
  ],
  "cam-slave-get-vector-with-offset": [[[52, 61], "s3", "vector"]],
  "cam-slave-get-interp-time": [[43, "f0", "float"]],
  "cam-standard-event-handler": [
    [13, "gp", "(state camera-slave)"],
    [19, "gp", "(state camera-slave)"],
    [22, "gp", "(state camera-slave)"]
  ],
  "cam-calc-follow!": [
    [101, "f0", "float"],
    [104, "f0", "float"] // needed because the decompiler sees an int going into an FP register and assumes it's an int instead!
  ],
  "(event cam-master-active)": [
    [80, "gp", "matrix"],
    [170, "s5", "vector"],
    [275, "v1", "process"],
    [330, "a0", "camera-slave"],
    [448, "v1", "camera-slave"],
    [512, "v1", "camera-slave"],
    [542, "v1", "camera-slave"],
    [611, "a0", "vector"],
    [786, "v1", "float"],
    [789, "v1", "float"],
    [589, "v1", "float"],
    [593, "v1", "float"],
    [602, "v1", "float"],
    [606, "v1", "float"]
  ],
  "master-track-target": [[[53, 526], "gp", "target"]],
  "reset-target-tracking": [[[14, 138], "gp", "process-focusable"]],
  "reset-follow": [[[12, 18], "a0", "process-focusable"]],
  "(code cam-pov)": [
    [15, "a1", "pov-camera"],
    [24, "a0", "pov-camera"]
  ],
  "(code cam-pov180)": [
    [15, "a1", "pov-camera"],
    [23, "v1", "pov-camera"],
    [45, "v1", "pov-camera"],
    [58, "v1", "pov-camera"],
    [80, "a1", "pov-camera"],
    [122, "v1", "vector"]
  ],
  "(code cam-pov-track)": [
    [19, "a1", "pov-camera"],
    [30, "a0", "pov-camera"]
  ],
  "cam-los-spline-collide": [
    [70, "s3", "(inline-array collide-cache-tri)"],
    [88, "s3", "(inline-array collide-cache-tri)"]
  ],
  "cam-los-collide": [
    [92, "s1", "(inline-array collide-cache-tri)"],
    [205, "s1", "(inline-array collide-cache-tri)"],
    [135, "s1", "(inline-array collide-cache-tri)"],
    [175, "s1", "(inline-array collide-cache-tri)"],
    [375, "v1", "(inline-array tracking-spline)"]
  ],
  "cam-dist-analog-input": [[32, "f0", "float"]],
  "(event cam-string)": [
    [11, "v1", "vector"],
    [[44, 72], "s5", "vector"],
    [[80, 108], "gp", "vector"],
    [141, "a0", "vector"],
    [145, "a0", "vector"],
    [174, "v1", "vector"],
    [184, "v1", "float"],
    [28, "v1", "float"],
    [31, "v1", "float"]
  ],
  "cam-draw-collide-cache": [
    [[8, 13], "gp", "(inline-array collide-cache-tri)"]
  ],
  "(event cam-combiner-active)": [
    [[103, 126], "gp", "camera-slave"],
    [[189, 235], "gp", "camera-slave"]
  ],
  "cam-collision-record-draw": [[[45, 240], "s5", "cam-collision-record"]],
  "camera-fov-frame": [
    [87, "a0", "vector4w"],
    [128, "a0", "vector4w"],
    [169, "a0", "vector4w"],
    [7, "a0", "cam-dbg-scratch"],
    [18, "a0", "cam-dbg-scratch"],
    [29, "a0", "cam-dbg-scratch"],
    [33, "a2", "cam-dbg-scratch"],
    [36, "a3", "cam-dbg-scratch"],
    [39, "t0", "cam-dbg-scratch"],
    [45, "a0", "cam-dbg-scratch"],
    [50, "a0", "cam-dbg-scratch"],
    [54, "a2", "cam-dbg-scratch"],
    [57, "a3", "cam-dbg-scratch"],
    [60, "t0", "cam-dbg-scratch"],
    [66, "a0", "cam-dbg-scratch"],
    [72, "a0", "cam-dbg-scratch"],
    [75, "a1", "cam-dbg-scratch"],
    [83, "a0", "cam-dbg-scratch"],
    [86, "a1", "cam-dbg-scratch"],
    [91, "a0", "cam-dbg-scratch"],
    [95, "a2", "cam-dbg-scratch"],
    [101, "t0", "cam-dbg-scratch"],
    [98, "a3", "cam-dbg-scratch"],
    [107, "a0", "cam-dbg-scratch"],
    [113, "a0", "cam-dbg-scratch"],
    [116, "a1", "cam-dbg-scratch"],
    [124, "a0", "cam-dbg-scratch"],
    [127, "a1", "cam-dbg-scratch"],
    [132, "a0", "cam-dbg-scratch"],
    [136, "a2", "cam-dbg-scratch"],
    [139, "a3", "cam-dbg-scratch"],
    [142, "t0", "cam-dbg-scratch"],
    [148, "a0", "cam-dbg-scratch"],
    [154, "a0", "cam-dbg-scratch"],
    [157, "a1", "cam-dbg-scratch"],
    [165, "a0", "cam-dbg-scratch"],
    [168, "a1", "cam-dbg-scratch"],
    [173, "a0", "cam-dbg-scratch"],
    [177, "a2", "cam-dbg-scratch"],
    [180, "a3", "cam-dbg-scratch"],
    [183, "t0", "cam-dbg-scratch"],
    [189, "a0", "cam-dbg-scratch"],
    [195, "a0", "cam-dbg-scratch"],
    [198, "a1", "cam-dbg-scratch"]
  ],
  "camera-sphere": [
    [[43, 49], "v1", "cam-dbg-scratch"],
    [64, "v1", "cam-dbg-scratch"],
    [80, "v1", "cam-dbg-scratch"],
    [94, "v1", "cam-dbg-scratch"],
    [109, "v1", "cam-dbg-scratch"],
    [124, "v1", "cam-dbg-scratch"],
    [138, "v1", "cam-dbg-scratch"],
    [152, "v1", "cam-dbg-scratch"],
    [156, "a0", "cam-dbg-scratch"],
    [159, "a1", "cam-dbg-scratch"],
    [164, "a0", "cam-dbg-scratch"],
    [167, "a1", "cam-dbg-scratch"]
  ],
  "camera-line-draw": [
    [36, "a0", "cam-dbg-scratch"],
    [44, "a0", "cam-dbg-scratch"],
    [2, "a2", "cam-dbg-scratch"],
    [7, "a0", "cam-dbg-scratch"],
    [14, "v1", "cam-dbg-scratch"],
    [18, "v1", "cam-dbg-scratch"],
    [22, "a0", "cam-dbg-scratch"],
    [24, "v1", "cam-dbg-scratch"],
    [29, "a0", "cam-dbg-scratch"],
    [32, "a1", "cam-dbg-scratch"],
    [36, "a0", "cam-dbg-scratch"],
    [44, "a0", "cam-dbg-scratch"]
  ],
  "camera-plot-float-func": [
    [56, "v1", "cam-dbg-scratch"],
    [64, "a0", "cam-dbg-scratch"],
    [68, "a0", "cam-dbg-scratch"],
    [105, "v1", "cam-dbg-scratch"],
    [242, "v1", "cam-dbg-scratch"],
    [21, "a0", "cam-dbg-scratch"],
    [24, "a0", "cam-dbg-scratch"],
    [27, "a0", "cam-dbg-scratch"],
    [30, "a0", "cam-dbg-scratch"],
    [51, "a0", "cam-dbg-scratch"],
    [54, "a0", "cam-dbg-scratch"],
    [56, "v1", "cam-dbg-scratch"],
    [58, "a0", "cam-dbg-scratch"],
    [64, "a0", "cam-dbg-scratch"],
    [87, "a0", "cam-dbg-scratch"],
    [97, "a0", "cam-dbg-scratch"],
    [103, "a0", "cam-dbg-scratch"],
    [105, "v1", "cam-dbg-scratch"],
    [107, "a0", "cam-dbg-scratch"],
    [111, "a0", "cam-dbg-scratch"],
    [114, "a1", "cam-dbg-scratch"],
    [119, "a0", "cam-dbg-scratch"],
    [122, "a0", "cam-dbg-scratch"],
    [128, "a0", "cam-dbg-scratch"],
    [131, "a0", "cam-dbg-scratch"],
    [135, "a0", "cam-dbg-scratch"],
    [138, "a1", "cam-dbg-scratch"],
    [142, "a0", "cam-dbg-scratch"],
    [148, "a0", "cam-dbg-scratch"],
    [154, "a0", "cam-dbg-scratch"],
    [160, "a0", "cam-dbg-scratch"],
    [164, "a0", "cam-dbg-scratch"],
    [167, "a1", "cam-dbg-scratch"],
    [171, "a0", "cam-dbg-scratch"],
    [174, "a0", "cam-dbg-scratch"],
    [177, "a0", "cam-dbg-scratch"],
    [183, "a0", "cam-dbg-scratch"],
    [187, "a0", "cam-dbg-scratch"],
    [190, "a1", "cam-dbg-scratch"],
    [197, "a0", "cam-dbg-scratch"],
    [200, "a0", "cam-dbg-scratch"],
    [206, "a0", "cam-dbg-scratch"],
    [212, "a0", "cam-dbg-scratch"],
    [216, "a0", "cam-dbg-scratch"],
    [219, "a1", "cam-dbg-scratch"],
    [223, "a0", "cam-dbg-scratch"],
    [226, "a0", "cam-dbg-scratch"],
    [238, "a0", "cam-dbg-scratch"],
    [242, "v1", "cam-dbg-scratch"],
    [244, "a0", "cam-dbg-scratch"],
    [247, "a0", "cam-dbg-scratch"],
    [266, "a0", "cam-dbg-scratch"],
    [270, "a0", "cam-dbg-scratch"],
    [273, "a1", "cam-dbg-scratch"]
  ],
  "cam-line-dma": [
    [32, "t0", "vector"],
    [36, "t0", "vector"],
    [45, "t0", "vector"],
    [50, "t0", "vector"],
    [[12, 16], "a3", "dma-packet"],
    [[22, 25], "a3", "gs-gif-tag"],
    [[33, 38], "a3", "(pointer uint128)"],
    [[46, 52], "a1", "(pointer uint128)"],
    [[60, 65], "a0", "dma-packet"],
    [[65, 74], "a0", "(pointer uint64)"]
  ],
  "camera-line2d": [
    [4, "a2", "cam-dbg-scratch"],
    [6, "a0", "cam-dbg-scratch"],
    [10, "a0", "cam-dbg-scratch"],
    [13, "a0", "cam-dbg-scratch"],
    [14, "a1", "cam-dbg-scratch"],
    [18, "a0", "cam-dbg-scratch"],
    [20, "a1", "cam-dbg-scratch"],
    [24, "a0", "cam-dbg-scratch"],
    [27, "a0", "cam-dbg-scratch"]
  ],
  "camera-line-setup": [[2, "a0", "cam-dbg-scratch"]],
  "camera-line-rel-len": [
    [9, "a0", "cam-dbg-scratch"],
    [5, "a0", "cam-dbg-scratch"],
    [12, "a1", "cam-dbg-scratch"],
    [18, "a0", "cam-dbg-scratch"]
  ],
  "camera-line-rel": [
    [2, "a3", "cam-dbg-scratch"],
    [8, "a1", "cam-dbg-scratch"]
  ],
  "camera-bounding-box-draw": [
    [6, "a0", "cam-dbg-scratch"],
    [15, "a0", "cam-dbg-scratch"],
    [21, "v1", "cam-dbg-scratch"],
    [24, "a0", "cam-dbg-scratch"],
    [30, "v1", "cam-dbg-scratch"],
    [33, "a0", "cam-dbg-scratch"],
    [39, "v1", "cam-dbg-scratch"],
    [42, "a0", "cam-dbg-scratch"],
    [48, "v1", "cam-dbg-scratch"],
    [51, "a0", "cam-dbg-scratch"],
    [57, "v1", "cam-dbg-scratch"],
    [62, "a1", "cam-dbg-scratch"],
    [68, "a1", "cam-dbg-scratch"],
    [74, "a1", "cam-dbg-scratch"],
    [80, "a1", "cam-dbg-scratch"],
    [86, "a1", "cam-dbg-scratch"],
    [92, "a1", "cam-dbg-scratch"],
    [97, "a0", "cam-dbg-scratch"],
    [100, "a1", "cam-dbg-scratch"],
    [105, "a0", "cam-dbg-scratch"],
    [108, "a1", "cam-dbg-scratch"],
    [113, "a0", "cam-dbg-scratch"],
    [116, "a1", "cam-dbg-scratch"],
    [121, "a0", "cam-dbg-scratch"],
    [124, "a1", "cam-dbg-scratch"],
    [129, "a0", "cam-dbg-scratch"],
    [132, "a1", "cam-dbg-scratch"],
    [137, "a0", "cam-dbg-scratch"],
    [140, "a1", "cam-dbg-scratch"],
    [12, "v1", "cam-dbg-scratch"]
  ],
  "camera-cross": [
    [8, "a0", "cam-dbg-scratch"],
    [14, "a0", "cam-dbg-scratch"],
    [18, "a2", "cam-dbg-scratch"],
    [22, "a0", "cam-dbg-scratch"],
    [26, "a2", "cam-dbg-scratch"],
    [31, "a0", "cam-dbg-scratch"],
    [34, "a1", "cam-dbg-scratch"],
    [39, "a0", "cam-dbg-scratch"],
    [42, "a1", "cam-dbg-scratch"],
    [47, "a0", "cam-dbg-scratch"],
    [52, "a0", "cam-dbg-scratch"],
    [52, "a0", "cam-dbg-scratch"],
    [56, "a2", "cam-dbg-scratch"],
    [60, "a0", "cam-dbg-scratch"],
    [64, "a2", "cam-dbg-scratch"],
    [69, "a0", "cam-dbg-scratch"],
    [72, "a1", "cam-dbg-scratch"],
    [77, "a0", "cam-dbg-scratch"],
    [80, "a1", "cam-dbg-scratch"],
    [85, "a0", "cam-dbg-scratch"],
    [90, "a0", "cam-dbg-scratch"],
    [94, "a2", "cam-dbg-scratch"],
    [98, "a0", "cam-dbg-scratch"],
    [101, "a1", "cam-dbg-scratch"],
    [106, "a0", "cam-dbg-scratch"],
    [109, "a1", "cam-dbg-scratch"]
  ],
  "cam-debug-draw-tris": [
    [20, "a0", "cam-dbg-scratch"],
    [88, "a0", "cam-dbg-scratch"]
  ],
  "camera-fov-draw": [
    [16, "t2", "cam-dbg-scratch"],
    [30, "a3", "cam-dbg-scratch"],
    [43, "a0", "cam-dbg-scratch"],
    [60, "a0", "cam-dbg-scratch"],
    [63, "a1", "cam-dbg-scratch"],
    [68, "a0", "cam-dbg-scratch"],
    [71, "a1", "cam-dbg-scratch"],
    [76, "a0", "cam-dbg-scratch"],
    [79, "a1", "cam-dbg-scratch"],
    [2, "t2", "cam-dbg-scratch"],
    [13, "v1", "(pointer vector)"],
    [27, "v1", "(pointer vector)"],
    [40, "v1", "(pointer vector)"],
    [53, "v1", "(pointer vector)"]
  ],
  "cam-collision-record-save": [[[8, 56], "v1", "cam-collision-record"]],
  "(trans cam-stick)": [[157, "a0", "vector"]],
  "(method 9 darkjak-info)": [[71, "v0", "sound-rpc-set-param"]],
  "(trans idle board)": [[4, "a0", "target"]],
  "(trans hidden board)": [[4, "a0", "target"]],
  "(trans use board)": [
    [8, "a0", "target"],
    [22, "a1", "target"]
  ],
  "board-post": [
    [[3, 79], "v1", "target"],
    [38, "a0", "target"],
    [44, "a0", "target"],
    [50, "a0", "target"],
    [56, "a0", "target"],
    [62, "a0", "target"],
    [94, "v1", "target"]
  ],
  "(code use board)": [[17, "v1", "art-joint-anim"]],
  "(code idle board)": [
    [19, "v1", "art-joint-anim"],
    [37, "v1", "art-joint-anim"]
  ],
  "gun-init": [[85, "a1", "target"]],
  "gun-post": [
    [7, "a0", "target"],
    [12, "gp", "target"],
    [16, "gp", "target"],
    [22, "gp", "target"],
    [31, "gp", "target"],
    [42, "gp", "target"],
    [46, "gp", "target"],
    [57, "gp", "target"],
    [[64, 77], "gp", "target"],
    [82, "v1", "target"],
    [88, "v1", "target"],
    [94, "v1", "target"],
    [100, "v1", "target"],
    [106, "v1", "target"],
    [110, "gp", "target"],
    [121, "gp", "target"],
    [126, "gp", "target"],
    [132, "gp", "target"],
    [148, "gp", "target"],
    [169, "a0", "target"],
    [5, "gp", "gun"]
  ],
  "(trans hidden gun)": [[4, "a0", "target"]],
  "(code idle gun)": [[16, "v1", "art-joint-anim"]],
  "(trans idle gun)": [
    [2, "v1", "target"],
    [9, "a0", "target"],
    [20, "v1", "target"]
  ],
  "(code die gun)": [
    [13, "v1", "target"],
    [74, "v1", "target"]
  ],
  "(post use gun)": [
    [6, "gp", "target"],
    [12, "gp", "target"],
    [21, "gp", "target"],
    [29, "gp", "target"],
    [34, "gp", "target"],
    [36, "gp", "target"],
    [40, "gp", "target"],
    [57, "gp", "target"],
    [63, "gp", "target"],
    [65, "gp", "target"],
    [67, "gp", "target"],
    [71, "gp", "target"],
    [75, "gp", "target"],
    [77, "gp", "target"],
    [83, "gp", "target"],
    [91, "gp", "target"],
    [93, "gp", "target"],
    [96, "a0", "vector"],
    [99, "gp", "target"],
    [101, "gp", "target"],
    [103, "gp", "target"],
    [109, "gp", "target"],
    [114, "gp", "target"],
    [116, "gp", "target"],
    [120, "gp", "target"],
    [122, "gp", "target"],
    [127, "gp", "target"],
    [129, "gp", "target"],
    [132, "a0", "vector"],
    [136, "s6", "target"],
    [135, "gp", "gun"]
  ],
  "(code use gun)": [
    [7, "a0", "target"],
    [27, "v1", "art-joint-anim"],
    [87, "v1", "art-joint-anim"],
    [152, "v1", "art-joint-anim"],
    [207, "v1", "art-joint-anim"],
    [262, "v1", "art-joint-anim"],
    [312, "v1", "art-joint-anim"],
    [377, "v1", "art-joint-anim"],
    [427, "v1", "art-joint-anim"],
    [487, "v1", "art-joint-anim"],
    [547, "v1", "art-joint-anim"],
    [612, "v1", "art-joint-anim"],
    [667, "v1", "art-joint-anim"],
    [726, "s4", "target"],
    [741, "s1", "pair"],
    [753, "s4", "target"],
    [774, "s4", "target"],
    [795, "s1", "pair"],
    [801, "s4", "target"],
    [804, "s4", "target"]
  ],
  "(trans use gun)": [
    [8, "a1", "target"],
    [19, "a0", "target"],
    [23, "v1", "target"],
    [28, "v1", "target"],
    [44, "v1", "target"]
  ],
  "(method 31 gun-eject)": [
    [24, "a0", "gun"],
    [36, "v1", "gun"],
    [44, "v1", "collide-shape"]
  ],
  "(method 9 gun-info)": [
    [115, "s0", "collide-shape-prim"],
    [133, "s0", "collide-shape-prim"],
    [78, "s2", "collide-shape-prim"]
  ],
  "(method 3 collide-query)": [
    [116, "f0", "float"],
    [137, "f0", "float"]
  ],
  "emerc-vu1-initialize-chain": [
    [[19, 59], "s5", "emerc-vu1-low-mem"],
    [80, "gp", "(inline-array dma-packet)"],
    [[12, 18], "gp", "(pointer vif-tag)"]
  ],
  "emerc-vu1-init-buffer": [
    [[25, 31], "a0", "dma-packet"],
    [[37, 40], "a0", "gs-gif-tag"],
    [44, "a0", "(pointer gs-test)"],
    [46, "a0", "(pointer gs-reg64)"],
    [[49, 61], "v1", "dma-packet"]
  ],
  "sparticle-track-root-prim": [[3, "v1", "collide-shape"]],
  "(method 10 sparticle-launcher)": [[[41, 75], "gp", "(array int32)"]],
  "birth-func-texture-group": [[[2, 10], "s5", "(array int32)"]],
  "(method 9 sparticle-launch-control)": [[22, "a2", "process-drawable"]],
  "(method 10 sparticle-launch-control)": [[42, "a3", "float"]],
  "execute-part-engine": [
    [11, "v1", "connection"],
    [12, "a0", "process-drawable"],
    [13, "v1", "connection"],
    [[19, 53], "s0", "vector"],
    [23, "v1", "connection"],
    [28, "v1", "connection"],
    [29, "v1", "int"],
    [137, "a3", "vector"],
    [35, "a0", "process-drawable"]
  ],
  "sparticle-respawn-heights": [
    [[0, 58], "gp", "(array int32)"],
    [58, "gp", "(array int32)"],
    [34, "v1", "int"]
  ],
  "sparticle-respawn-timer": [
    [[9, 15], "gp", "(array int32)"],
    [34, "gp", "(array int32)"],
    [10, "v1", "int"]
  ],
  "sparticle-texture-animate": [
    [[0, 31], "v1", "(array int32)"],
    [47, "v1", "(array int32)"]
  ],
  "sparticle-texture-day-night": [[[21, 78], "s2", "(array int32)"]],
  "sparticle-mode-animate": [
    [5, "v1", "(array symbol)"],
    [[7, 16], "a1", "(array uint32)"],
    [18, "a1", "vector4w"],
    [21, "a1", "(pointer int32)"],
    [26, "a1", "(array int32)"],
    [28, "v1", "(array int32)"],
    [32, "a0", "(pointer int64)"],
    // [33, "a0", "(pointer int64)"],
    [44, "v1", "(pointer int32)"],
    [46, "v1", "(pointer int32)"]
  ],
  "(method 2 sparticle-cpuinfo)": [[14, "f0", "float"]],
  "sp-kill-particle": [
    [7, "a1", "uint"],
    [7, "v1", "uint"]
  ],
  "sp-orbiter": [[[78, 89], "v1", "sprite-vec-data-2d"]],
  "forall-particles-with-key-runner": [
    [32, "s3", "(inline-array sparticle-cpuinfo)"],
    [42, "s3", "(inline-array sparticle-cpuinfo)"]
  ],
  "forall-particles-runner": [
    [[19, 28], "s4", "sparticle-cpuinfo"],
    [34, "s4", "pointer"],
    [35, "s3", "pointer"]
  ],
  "sp-process-particle-system": [[14, "a1", "vector"]],
  // debug
  "add-debug-point": [
    [[35, 39], "a3", "dma-packet"],
    [[45, 48], "a3", "gs-gif-tag"],
    [[65, 69], "a3", "vector4w-2"],
    [[85, 89], "a3", "vector4w-2"],
    [[102, 106], "a3", "vector4w-2"],
    [[122, 126], "a1", "vector4w-2"],
    [[129, 148], "a0", "(pointer uint64)"]
  ],
  "internal-draw-debug-line": [
    [[5, 224], "s5", "rgba"],
    [[27, 29], "v1", "rgba"],
    [[109, 115], "a3", "dma-packet"],
    [[118, 124], "a3", "gs-gif-tag"],
    [[232, 245], "a1", "(inline-array vector4w-2)"],
    [[107, 267], "a0", "(pointer uint64)"]
  ],
  "add-debug-flat-triangle": [
    [[70, 76], "a3", "dma-packet"],
    [[79, 85], "a3", "gs-gif-tag"],
    [[108, 127], "a3", "(inline-array vector)"],
    [[68, 149], "a0", "(pointer uint64)"]
  ],
  "add-debug-line2d": [
    [[60, 64], "a2", "dma-packet"],
    [[70, 73], "a2", "gs-gif-tag"],
    [[78, 81], "a2", "vector4w-2"],
    [[86, 89], "a2", "vector4w-2"],
    [[97, 111], "a0", "(pointer uint64)"]
  ],
  "add-debug-rot-matrix": [
    [[9, 12], "t0", "float"],
    [[17, 20], "t0", "float"],
    [[22, 29], "t0", "float"]
  ],
  "add-debug-cspace": [[[4, 6], "a3", "float"]],
  "add-debug-points": [[[52, 57], "a3", "rgba"]],
  "add-debug-light": [[[17, 20], "t0", "float"]],
  "drawable-frag-count": [[[14, 20], "s5", "drawable-group"]],
  "add-boundary-shader": [
    [[6, 12], "a0", "gs-gif-tag"],
    [[14, 31], "s5", "adgif-shader"]
  ],
  // debug-sphere
  "add-debug-sphere-from-table": [
    [[38, 41], "v1", "vector"],
    [[55, 59], "s0", "(inline-array vector)"]
  ],
  // shrubbery
  "shrub-upload-view-data": [[[8, 16], "a0", "dma-packet"]],
  "shrub-do-init-frame": [
    [[12, 21], "a0", "dma-packet"],
    [[26, 29], "a0", "dma-packet"],
    [33, "v1", "(pointer vif-tag)"],
    [[35, 41], "v1", "(pointer uint32)"],
    [42, "v1", "(pointer vif-tag)"],
    [[44, 51], "v1", "(pointer uint32)"],
    [52, "v1", "(pointer vif-tag)"],
    [54, "v1", "(pointer uint32)"]
  ],
  "shrub-init-frame": [
    [[8, 12], "a0", "dma-packet"],
    [[18, 21], "a0", "gs-gif-tag"],
    [24, "v1", "(pointer gs-test)"],
    [26, "v1", "(pointer gs-reg64)"]
  ],
  "shrub-upload-model": [
    [[17, 26], "a3", "dma-packet"],
    [[33, 41], "a0", "dma-packet"],
    [[47, 55], "a0", "dma-packet"]
  ],
  "draw-drawable-tree-instance-shrub": [[86, "a0", "drawable-group"]],
  "draw-prototype-inline-array-shrub": [
    [[13, 56], "v1", "prototype-bucket-shrub"],
    [[102, 114], "a0", "shrub-near-packet"],
    [[114, 117], "v1", "vector4w-3"],
    [118, "a1", "vector4w"],
    [123, "v1", "dma-packet"],
    [[124, 126], "v1", "vector4w"],
    [[334, 364], "s1", "prototype-bucket-shrub"],
    [416, "a0", "drawable-group"],
    [420, "s1", "prototype-bucket-shrub"],
    [525, "v1", "drawable-group"],
    [[518, 535], "s1", "prototype-bucket-shrub"],
    [558, "s1", "prototype-bucket-shrub"],
    [[677, 718], "gp", "prototype-bucket-shrub"],
    [[696, 706], "a1", "prototype-bucket-shrub"]
  ],
  "(method 8 drawable-tree-instance-shrub)": [[54, "v1", "drawable-group"]],
  "(method 13 drawable-tree-instance-shrub)": [
    [[12, 151], "gp", "prototype-bucket-shrub"],
    [19, "a1", "drawable-group"],
    [44, "v1", "drawable-group"],
    [66, "s3", "shrubbery"],
    [92, "v1", "drawable-group"],
    [114, "s3", "shrubbery"],
    [160, "gp", "(inline-array prototype-bucket-shrub)"]
  ],
  "(method 9 shrubbery)": [
    [23, "a2", "(pointer int32)"],
    [28, "a3", "(pointer int32)"]
  ],
  "init-dma-test": [[29, "v1", "(inline-array qword)"]],
  "drawable-load": [[[25, 28], "s5", "drawable"]],
  "art-load": [[[13, 16], "s5", "art"]],
  "art-group-load-check": [[[43, 53], "s3", "art-group"]],
  "(method 13 art-group)": [[13, "s3", "art-joint-anim"]],
  "(method 14 art-group)": [[13, "s3", "art-joint-anim"]],
  "(method 13 gui-control)": [
    [[52, 81], "s3", "gui-connection"],
    [[202, 228], "a0", "connection"]
  ],
  "(method 21 gui-control)": [[43, "s2", "process-drawable"]],
  "(method 12 gui-control)": [
    [128, "v1", "gui-connection"],
    [214, "v1", "gui-connection"],
    [167, "s2", "process-drawable"]
  ],
  "(method 16 gui-control)": [[[10, 119], "s1", "gui-connection"]],
  "(method 17 gui-control)": [
    [[1, 262], "gp", "gui-connection"],
    [13, "v1", "gui-connection"]
  ],
  "(method 14 gui-control)": [[[5, 41], "s2", "gui-connection"]],
  "(method 15 gui-control)": [[[6, 56], "s1", "gui-connection"]],
  "(method 11 external-art-control)": [[19, "s5", "process-drawable"]],
  "ja-abort-spooled-anim": [[[3, 24], "s3", "sound-id"]],
  "(method 19 gui-control)": [
    [[32, 35], "a2", "gui-channel"],
    [113, "a2", "gui-channel"]
  ],
  "(method 9 gui-control)": [
    [110, "v0", "gui-connection"],
    [10, "v1", "gui-connection"],
    [17, "v1", "gui-connection"],
    [24, "v1", "gui-connection"],
    [131, "v1", "gui-connection"],
    [35, "v1", "gui-connection"],
    [40, "v1", "gui-connection"],
    [44, "v1", "gui-connection"],
    [14, "v1", "gui-connection"]
  ],
  "(method 10 gui-control)": [[[4, 32], "s3", "gui-connection"]],
  "(method 10 bsp-header)": [
    [43, "a1", "terrain-context"],
    [31, "a0", "terrain-context"]
  ],
  "bsp-camera-asm": [
    [26, "v1", "pointer"],
    [[26, 63], "t1", "bsp-node"],
    [43, "t3", "uint"]
  ],
  "ja-post": [[[42, 46], "a0", "collide-shape"]],
  "display-frame-start": [
    [4, "v1", "vif-bank"],
    [9, "a0", "vif-bank"]
  ],
  "display-frame-finish": [
    [[178, 185], "a0", "dma-packet"],
    [[193, 194], "a0", "dma-packet"],
    [194, "a0", "(pointer int64)"]
  ],
  "default-end-buffer": [
    [9, "v1", "dma-bucket"],
    [[20, 28], "t1", "dma-packet"],
    [[30, 36], "t1", "gs-gif-tag"],
    [40, "t1", "(pointer gs-zbuf)"],
    [42, "t1", "(pointer gs-reg64)"],
    [43, "t1", "(pointer gs-test)"],
    [45, "t1", "(pointer gs-reg64)"],
    [47, "t1", "(pointer gs-alpha)"],
    [49, "t1", "(pointer gs-reg64)"],
    [50, "t1", "(pointer uint64)"],
    [52, "t1", "(pointer gs-reg64)"],
    [54, "t1", "(pointer gs-clamp)"],
    [56, "t1", "(pointer gs-reg64)"],
    [58, "t1", "(pointer gs-tex0)"],
    [60, "t1", "(pointer gs-reg64)"],
    [63, "t1", "(pointer gs-texa)"],
    [65, "t1", "(pointer gs-reg64)"],
    [67, "t1", "(pointer gs-texclut)"],
    [69, "t1", "(pointer gs-reg64)"],
    [71, "t1", "(pointer uint64)"],
    [73, "t1", "(pointer gs-reg64)"],
    [[79, 82], "a1", "dma-packet"],
    [85, "a1", "dma-bucket"]
  ],
  "default-init-buffer": [
    [[20, 28], "t1", "dma-packet"],
    [[30, 36], "t1", "gs-gif-tag"],
    [40, "t1", "(pointer gs-zbuf)"],
    [42, "t1", "(pointer gs-reg64)"],
    [43, "t1", "(pointer gs-test)"],
    [45, "t1", "(pointer gs-reg64)"],
    [47, "t1", "(pointer gs-alpha)"],
    [49, "t1", "(pointer gs-reg64)"],
    [50, "t1", "(pointer uint64)"],
    [52, "t1", "(pointer gs-reg64)"],
    [54, "t1", "(pointer gs-clamp)"],
    [56, "t1", "(pointer gs-reg64)"],
    [58, "t1", "(pointer gs-tex0)"],
    [60, "t1", "(pointer gs-reg64)"],
    [63, "t1", "(pointer gs-texa)"],
    [65, "t1", "(pointer gs-reg64)"],
    [67, "t1", "(pointer gs-texclut)"],
    [69, "t1", "(pointer gs-reg64)"],
    [71, "t1", "(pointer uint64)"],
    [73, "t1", "(pointer gs-reg64)"],
    [[82, 85], "a1", "dma-packet"]
    //[85, "a1", "dma-bucket"]
  ],
  "update-mood-vinroom": [[[16, 140], "gp", "(pointer float)"]],
  "update-mood-hiphog": [[[26, 458], "s5", "hiphog-states"]],
  "update-mood-sewer": [[[25, 149], "s4", "sewer-states"]],
  "update-mood-oracle": [[[17, 134], "s5", "oracle-states"]],
  "(exit close com-airlock)": [
    [[4, 18], "v1", "sound-rpc-set-param"],
    [[24, 38], "v1", "sound-rpc-set-param"]
  ],
  "(trans close com-airlock)": [[[52, 66], "v1", "sound-rpc-set-param"]],
  "init-mood-hiphog": [[[0, 239], "gp", "hiphog-states"]],
  "init-mood-sewer": [[[0, 20], "gp", "sewer-states"]],
  "set-sewer-lights-flag!": [[[9, 17], "v1", "sewer-states"]],
  "set-sewer-turret-flash!": [[[8, 11], "v1", "sewer-states"]],
  "set-sewesc-explosion!": [[[8, 11], "v1", "sewer-states"]],
  "init-mood-oracle": [[[0, 7], "v1", "oracle-states"]],
  "set-oracle-purple-flag!": [[9, "v1", "oracle-states"]],
  "init-mood-tombc": [[[1, 4], "v1", "tombc-states"]],
  "set-tombc-electricity-scale!": [[[9, 11], "v1", "tombc-states"]],
  "set-tombboss-gem-light!": [[[9, 11], "v1", "tombboss-states"]],
  "init-mood-fordumpa": [[[1, 3], "v1", "fordumpa-states"]],
  "update-mood-fordumpa": [[[44, 67], "s5", "fordumpa-states"]],
  "set-fordumpa-turret-flash!": [[[9, 13], "v1", "fordumpa-states"]],
  "set-fordumpa-electricity-scale!": [[[9, 11], "v1", "fordumpa-states"]],
  "init-mood-fordumpc": [[1, "v1", "fordumpc-states"]],
  "set-fordumpc-light-flag!": [[9, "v1", "fordumpc-states"]],
  "init-mood-forresca": [[[1, 7], "v1", "forresca-states"]],
  "set-forresca-electricity-scale!": [[12, "v1", "forresca-states"]],
  "init-mood-forrescb": [[[1, 7], "v1", "forrescb-states"]],
  "update-mood-forrescb": [[[17, 60], "gp", "forrescb-states"]],
  "set-forrescb-turret-flash!": [[13, "v1", "forrescb-states"]],
  "set-forrescb-electricity-scale!": [[12, "v1", "forrescb-states"]],
  "init-mood-prison": [[[1, 4], "v1", "prison-states"]],
  "update-mood-prison": [[[17, 105], "gp", "prison-states"]],
  "set-prison-torture-flag!": [[9, "v1", "prison-states"]],
  "update-under-lights": [[[1, 5], "v1", "under-states"]],
  "update-mood-under": [[[16, 112], "gp", "under-states"]],
  "set-under-laser!": [
    [10, "v1", "under-states"],
    [21, "v1", "under-states"]
  ],
  "set-under-fog-interp!": [
    [21, "v1", "under-states"],
    [10, "v1", "under-states"]
  ],
  "init-mood-dig1": [[2, "v1", "dig1-states"]],
  "update-mood-dig1": [
    [[15, 135], "gp", "dig1-states"],
    [28, "v1", "float"],
    [56, "v1", "float"]
  ],
  "set-dig1-explosion!": [[10, "v1", "dig1-states"]],
  "update-mood-vortex": [[[10, 299], "gp", "vortex-states"]],
  "set-vortex-flash!": [
    [22, "v1", "vortex-states"],
    [10, "v1", "vortex-states"]
  ],
  "set-vortex-white!": [
    [23, "v1", "vortex-states"],
    [11, "v1", "vortex-states"],
    [9, "v1", "vortex-states"],
    [21, "v1", "vortex-states"]
  ],
  "update-mood-nestb": [[[25, 99], "gp", "nestb-states"]],
  "set-nestb-purple!": [[10, "v1", "nestb-states"]],
  "get-nestb-purple": [[8, "v1", "nestb-states"]],
  "init-mood-consiteb": [[[0, 5], "v1", "consiteb-states"]],
  "update-mood-consiteb": [[[22, 117], "gp", "consiteb-states"]],
  "init-mood-castle": [[3, "v1", "castle-states"]],
  "update-mood-castle": [[[13, 109], "s5", "castle-states"]],
  "set-castle-electricity-scale!": [[10, "v1", "castle-states"]],
  "init-mood-ruins": [[[1, 22], "gp", "ruins-states"]],
  "init-mood-strip": [[[0, 22], "gp", "strip-states"]],
  "update-mood-strip": [[[22, 79], "s4", "strip-states"]],
  "init-mood-ctysluma": [[[0, 29], "gp", "ctysluma-states"]],
  "update-mood-ctysluma": [[[23, 81], "gp", "ctysluma-states"]],
  "update-mood-ctyslumb": [[[19, 58], "s5", "ctyslumb-states"]],
  "init-mood-ctyslumc": [[[0, 22], "gp", "ctyslumc-states"]],
  "update-mood-ctyslumc": [[[19, 46], "gp", "ctyslumc-states"]],
  "init-mood-ctyport": [[[1, 11], "gp", "ctyport-states"]],
  "init-mood-ctyport-no-part": [[1, "v1", "ctyport-states"]],
  "update-mood-ctyport": [[[23, 70], "s5", "ctyport-states"]],
  "update-mood-ctymarkb": [[[23, 76], "gp", "ctymarkb-states"]],
  "init-mood-palcab": [[3, "v1", "palcab-states"]],
  "update-mood-palcab": [[[23, 53], "s4", "palcab-states"]],
  "set-palcab-turret-flash!": [[10, "v1", "palcab-states"]],
  "update-mood-stadiumb": [[[22, 61], "gp", "stadiumb-states"]],
  "init-mood-mountain": [[[0, 77], "gp", "mountain-states"]],
  "update-mood-mountain": [[[19, 83], "gp", "mountain-states"]],
  "init-mood-atoll": [[2, "v1", "atoll-states"]],
  "update-mood-atoll": [[[19, 48], "s4", "atoll-states"]],
  "set-atoll-explosion!": [[10, "v1", "atoll-states"]],
  "init-mood-drill": [[1, "v1", "drill-states"]],
  "update-mood-drill": [[[22, 121], "gp", "drill-states"]],
  "set-drill-fire-floor!": [
    [9, "v1", "drill-states"],
    [19, "v1", "drill-states"]
  ],
  "set-drill-electricity-scale!": [
    [12, "v1", "drill-states"],
    [25, "v1", "drill-states"]
  ],
  "init-mood-drillb": [[1, "v1", "drillb-states"]],
  "update-mood-drillb": [[[17, 93], "gp", "drillb-states"]],
  "update-mood-casboss": [[[22, 46], "s4", "casboss-states"]],
  "set-casboss-explosion!": [[10, "v1", "casboss-states"]],
  "update-mood-caspad": [[[19, 77], "gp", "caspad-states"]],
  "init-mood-palroof": [[[0, 7], "v1", "palroof-states"]],
  "set-palroof-electricity-scale!": [[12, "v1", "palroof-states"]],
  "update-mood-palent": [[[18, 43], "s5", "palent-states"]],
  "set-palent-turret-flash!": [[13, "v1", "palent-states"]],
  "init-mood-nest": [[1, "v1", "nest-states"]],
  "update-mood-nest": [[[21, 72], "s5", "nest-states"]],
  "set-nest-green-flag!": [[9, "v1", "nest-states"]],
  "init-mood-village1": [[[0, 4], "v1", "village1-states"]],
  "update-mood-village1": [[[21, 66], "gp", "village1-states"]],
  "clear-village1-interp!": [[[9, 11], "v1", "village1-states"]],
  "set-village1-interp!": [[9, "v1", "village1-states"]],
  "update-mood-consite": [[[84, 110], "s4", "consite-states"]],
  "set-consite-flash!": [[10, "v1", "consite-states"]],
  "update-mood-mincan": [[[18, 22], "v1", "mincan-states"]],
  "set-mincan-beam!": [[13, "v1", "mincan-states"]],
  "copy-mood-exterior-ambi": [
    [[12, 16], "a2", "mood-context"],
    [[13, 16], "v1", "mood-context"]
  ],
  "update-mood-light": [[[6, 144], "gp", "light-state"]],
  "update-mood-lava": [[[6, 36], "gp", "lava-state"]],
  "update-mood-flicker": [[[1, 58], "gp", "flicker-state"]],
  "update-mood-florescent": [[[1, 48], "gp", "florescent-state"]],
  "update-mood-electricity": [[[3, 19], "gp", "electricity-state"]],
  "update-mood-pulse": [[[5, 27], "gp", "pulse-state"]],
  "update-mood-strobe": [[[2, 42], "gp", "strobe-state"]],
  "update-mood-flames": [[[5, 102], "gp", "flames-state"]],
  "(method 9 mood-control)": [[636, "v0", "sound-rpc-set-param"]],
  "(method 27 com-airlock)": [[35, "v1", "(array string)"]],
  "(code close com-airlock)": [
    [190, "v0", "sound-rpc-set-param"],
    [297, "v0", "sound-rpc-set-param"],
    [389, "v0", "sound-rpc-set-param"]
  ],
  "(code open com-airlock)": [
    [117, "v0", "sound-rpc-set-param"],
    [226, "v0", "sound-rpc-set-param"],
    [420, "v0", "sound-rpc-set-param"],
    [440, "v0", "sound-rpc-set-param"]
  ],
  "build-conversions": [
    [23, "v1", "fact-info-target"],
    [29, "v1", "fact-info-target"]
  ],
  "target-real-post": [[97, "f28", "float"]],
  "target-compute-pole": [[[12, 180], "s2", "swingpole"]],
  "tobot-start": [[26, "s5", "target"]],
  "(method 10 target)": [[28, "t9", "(function target none)"]],
  "target-compute-edge": [[48, "a0", "process-drawable"]],
  "target-compute-edge-rider": [[48, "a0", "process-drawable"]],
  "target-update-ik": [[288, "f30", "float"]],
  "cam-layout-entity-volume-info-create": [
    ["_stack_", 16, "res-tag"],
    [16, "v0", "(inline-array vector)"],
    [209, "v1", "float"],
    [233, "v1", "float"],
    [237, "v1", "float"],
    [261, "v1", "float"]
  ],
  "cam-layout-entity-info": [
    // can't just cast the return value from the res-tag retrieval
    [202, "v1", "vector"]
  ],
  "clmf-next-entity": [[38, "a0", "connection"]],
  "cam-layout-save-cam-rot": [[13, "v0", "vector"]],
  "cam-layout-save-cam-trans": [
    [29, "v0", "vector"],
    [40, "v0", "vector"],
    // super weird handling of vectors
    [93, "s5", "symbol"],
    [95, "s2", "symbol"],
    [94, "s2", "symbol"]
  ],
  "cam-layout-save-pivot": [
    [38, "v0", "vector"],
    [13, "v0", "vector"]
  ],
  "cam-layout-save-align": [
    [38, "v0", "vector"],
    [13, "v0", "vector"]
  ],
  "cam-layout-save-interesting": [
    [38, "v0", "vector"],
    [13, "v0", "vector"]
  ],
  "cam-layout-save-splineoffset": [[37, "v0", "vector"]],
  "cam-layout-save-campointsoffset": [[12, "v0", "vector"]],
  "clmf-save-all": [[18, "v1", "connection"]],
  "cam-layout-do-action": [[99, "s5", "(function object symbol symbol)"]],
  "cam-layout-function-call": [[15, "gp", "(function string int basic none)"]],
  "cam-layout-do-menu": [
    [[280, 363], "s4", "clm-list"],
    [374, "v1", "clm-item"],
    [[136, 182], "s3", "clm-list"],
    [209, "a0", "clm-item"],
    [219, "v1", "clm-item"],
    [234, "s3", "clm-item"],
    [239, "v1", "clm-item"],
    [244, "s3", "clm-item"]
  ],
  "cam-layout-init": [[10, "v1", "connection"]],
  "clmf-pos-rot": [
    [68, "a1", "res-tag"],
    [139, "v1", "res-tag"],
    [82, "v0", "vector"]
  ],
  "clmf-cam-float-adjust": [[53, "v1", "res-tag"]],
  "(method 9 plane-volume)": [
    [171, "v1", "float"],
    [195, "v1", "float"],
    [199, "v1", "float"],
    [220, "v1", "float"]
  ],
  "(method 45 nav-mesh)": [
    [15, "v1", "entity-nav-mesh"],
    [[34, 43], "v1", "nav-mesh"]
  ],
  "(method 13 nav-engine)": [
    [[53, 65], "s4", "nav-mesh"],
    [[38, 50], "s3", "nav-mesh"]
  ],
  "(method 9 nav-mesh)": [[[81, 134], "s4", "nav-poly"]],
  "(method 37 nav-mesh)": [[[4, 18], "a1", "(inline-array vector)"]],
  "debug-menu-item-var-update-display-str": [
    [[44, 49], "v1", "int"],
    [[61, 69], "v1", "int"]
  ],
  "debug-menu-item-var-make-float": [[31, "v0", "int"]],
  "debug-menu-item-get-max-width": [[[18, 35], "a0", "debug-menu-item-var"]],
  "debug-menu-find-from-template": [
    [10, "s4", "debug-menu-item"],
    [18, "s4", "debug-menu-item-submenu"],
    [3, "s5", "debug-menu"]
  ],
  "debug-menu-item-var-joypad-handler": [
    [206, "a1", "int"],
    [207, "v1", "int"]
  ],
  "debug-menu-rebuild": [[7, "a0", "debug-menu-item"]],
  "debug-menu-render": [[[108, 111], "v1", "dma-packet"]],
  "debug-menu-send-msg": [
    [[3, 14], "s2", "debug-menu-item"],
    [[14, 21], "s2", "debug-menu-item-submenu"]
  ],
  "(anon-function 86 default-menu)": [
    // TODO - should not be required
    [9, "a0", "state-flags"]
  ],
  "(anon-function 2 find-nearest)": [
    [28, "s3", "collide-shape"],
    [55, "s2", "process-focusable"],
    [[59, 63], "s2", "process-focusable"],
    [66, "s3", "collide-shape"]
  ],
  "find-nearest-focusable": [
    [50, "s3", "process-focusable"],
    [66, "s3", "process-focusable"],
    [[298, 303], "s3", "process-focusable"]
  ],
  "(method 11 impact-control)": [[55, "s2", "collide-shape-prim"]],
  "(method 16 collide-cache)": [
    [47, "a0", "collide-shape-prim-sphere"],
    [17, "s4", "collide-cache-prim"],
    [23, "s4", "collide-cache-prim"],
    [27, "s4", "collide-cache-prim"],
    [46, "s4", "collide-cache-prim"],
    [65, "s4", "(inline-array collide-cache-prim)"]
  ],
  "(method 28 editable)": [[[4, 8], "a0", "editable"]],
  "execute-select": [
    [[425, 429], "a0", "editable"],
    [512, "v1", "editable"],
    [[463, 467], "a0", "editable"],
    [605, "v1", "editable"],
    [[556, 560], "a0", "editable"]
  ],
  "(method 12 editable-array)": [
    [877, "a1", "editable-point"],
    [713, "s1", "editable-point"],
    [647, "v1", "sql-result"],
    [466, "v1", "sql-result"],
    [779, "f0", "float"],
    [205, "f0", "float"],
    [208, "f0", "float"]
  ],
  "insert-box": [
    [279, "a0", "editable"],
    [288, "a0", "editable"],
    [297, "a0", "editable"],
    [306, "a0", "editable"],
    [330, "a0", "editable"],
    [339, "a0", "editable"],
    [348, "a0", "editable"],
    [357, "a0", "editable"],
    [388, "a0", "editable"],
    [397, "a0", "editable"],
    [406, "a0", "editable"],
    [415, "a0", "editable"],
    [439, "a0", "editable"],
    [448, "a0", "editable"],
    [457, "a0", "editable"],
    [466, "a0", "editable"],
    [497, "a0", "editable"],
    [506, "a0", "editable"],
    [515, "a0", "editable"],
    [524, "a0", "editable"],
    [555, "a0", "editable"],
    [564, "a0", "editable"],
    [573, "a0", "editable"],
    [582, "a0", "editable"],
    [611, "a0", "editable"]
  ],
  "(event idle editable-player)": [
    [351, "s4", "editable-light"],
    [409, "s4", "editable-light"],
    [312, "v1", "float"],
    [314, "v1", "float"],
    [316, "v1", "float"],
    [382, "v1", "float"],
    [384, "v1", "float"],
    [386, "v1", "float"],
    [388, "v1", "float"],
    [437, "v1", "float"],
    [468, "a0", "editable-light"]
  ],
  "(method 29 editable)": [[[4, 8], "a0", "editable"]],
  "(method 28 editable-point)": [
    [88, "t9", "(function editable-point editable-command none)"]
  ],
  "(method 27 editable-plane)": [
    [9, "t9", "(function editable-plane editable-array editable)"],
    [10, "v0", "editable-plane"]
  ],
  "(method 25 editable-face)": [
    [25, "t9", "(function editable-face editable-array none)"]
  ],
  "(method 25 editable-plane)": [
    [25, "t9", "(function editable-plane editable-array none)"]
  ],
  "(method 29 editable-face)": [
    [318, "a0", "(array editable-point)"],
    [234, "a1", "editable-point"]
  ],
  "(method 27 editable-face)": [
    [9, "t9", "(function editable-face editable-array editable)"],
    [10, "v0", "editable-face"]
  ],
  "(method 25 editable-light)": [
    [9, "t9", "(function editable-light editable-array none)"]
  ],
  "(method 25 editable)": [[[12, 17], "a0", "editable"]],
  "merc-edge-stats": [[31, "v1", "merc-ctrl"]],
  "(method 8 merc-ctrl)": [
    [46, "s2", "pointer"], // was merc-fragment-control
    [[22, 45], "s2", "merc-fragment-control"],
    [[89, 93], "a1", "merc-blend-ctrl"],
    [103, "a1", "pointer"]
  ],
  "merc-vu1-initialize-chain": [
    [[13, 19], "gp", "(pointer vif-tag)"],
    [[19, 116], "s5", "merc-vu1-low-mem"],
    [127, "gp", "(inline-array dma-packet)"]
  ],
  "(method 9 merc-fragment)": [[[13, 265], "s3", "adgif-shader"]],
  "(method 9 merc-effect)": [
    [46, "s4", "pointer"],
    [47, "s5", "pointer"],
    [[0, 46], "s4", "merc-fragment"],
    [[0, 47], "s5", "merc-fragment-control"]
  ],
  "merc-vu1-init-buffer": [
    [[21, 37], "a0", "dma-packet"],
    [[37, 40], "a0", "gs-gif-tag"],
    [45, "a0", "(pointer gs-test)"],
    [47, "a0", "(pointer gs-reg64)"],
    [49, "a1", "(pointer gs-reg64)"],
    [52, "a0", "(pointer gs-zbuf)"],
    [54, "a0", "(pointer gs-reg64)"],
    [[63, 68], "v1", "dma-packet"]
  ],
  "texture-usage-init": [
    [23, "a1", "texture-masks"],
    [24, "a1", "texture-mask"]
  ],
  "upload-vram-pages-pris": [
    [[134, 141], "a0", "dma-packet"],
    [[143, 150], "a0", "gs-gif-tag"],
    [154, "a0", "(pointer int64)"],
    [156, "a0", "(pointer gs-reg64)"]
  ],
  "(method 14 texture-pool)": [[22, "a3", "(pointer int32)"]],
  "(method 13 texture-page)": [
    [[16, 23], "a0", "dma-packet"],
    [[25, 32], "a0", "gs-gif-tag"],
    [36, "a0", "(pointer int64)"],
    [38, "a0", "(pointer gs-reg64)"],
    [[42, 45], "a0", "dma-packet"],
    [45, "a0", "(pointer int64)"]
  ],
  "texture-relocate": [
    [[17, 21], "t4", "dma-packet"],
    [[27, 30], "t4", "gs-gif-tag"],
    [60, "t4", "(pointer gs-bitbltbuf)"],
    [62, "t4", "(pointer gs-reg64)"],
    [63, "t4", "(pointer gs-trxpos)"],
    [65, "t4", "(pointer gs-reg64)"],
    [71, "t4", "(pointer gs-trxreg)"],
    [73, "t4", "(pointer gs-reg64)"],
    [75, "t4", "(pointer gs-trxdir)"],
    [77, "t4", "(pointer gs-reg64)"],
    [[98, 102], "a2", "dma-packet"],
    [[108, 111], "a2", "gs-gif-tag"],
    [132, "a2", "(pointer gs-bitbltbuf)"],
    [134, "a2", "(pointer gs-reg64)"],
    [135, "a2", "(pointer gs-trxpos)"],
    [137, "a2", "(pointer gs-reg64)"],
    [139, "a2", "(pointer gs-trxreg)"],
    [141, "a2", "(pointer gs-reg64)"],
    [143, "a2", "(pointer gs-trxdir)"],
    [145, "a2", "(pointer gs-reg64)"],
    [[157, 161], "a2", "dma-packet"],
    [[167, 170], "a2", "gs-gif-tag"],
    [191, "a2", "(pointer gs-bitbltbuf)"],
    [193, "a2", "(pointer gs-reg64)"],
    [194, "a2", "(pointer gs-trxpos)"],
    [196, "a2", "(pointer gs-reg64)"],
    [198, "a2", "(pointer gs-trxreg)"],
    [200, "a2", "(pointer gs-reg64)"],
    [202, "a2", "(pointer gs-trxdir)"],
    [204, "a2", "(pointer gs-reg64)"]
  ],
  "(method 11 texture-pool)": [
    [[189, 196], "a0", "dma-packet"],
    [217, "a0", "dma-packet"],
    [218, "a0", "(pointer int64)"],
    [211, "a0", "(pointer gs-reg64)"],
    [209, "a0", "(pointer int64)"],
    [[198, 205], "a0", "gs-gif-tag"]
  ],
  "texture-page-login": [[[34, 45], "s2", "texture-page"]],
  "(method 9 texture-page-dir)": [
    [[27, 32], "t3", "adgif-shader"],
    [[20, 30], "t2", "(pointer shader-ptr)"]
  ],
  "texture-page-dir-inspect": [[[137, 138], "v1", "adgif-shader"]],
  "level-remap-texture": [
    [15, "t0", "(pointer uint32)"],
    [21, "t0", "(pointer uint32)"],
    [19, "t0", "(pointer uint64)"],
    [12, "v1", "int"],
    [12, "a3", "int"]
  ],
  "debug-menu-func-decode": [[18, "a0", "symbol"]],
  "(method 20 game-info)": [
    [8, "v1", "symbol"],
    [9, "v1", "level-load-info"],
    [[11, 18], "s3", "continue-point"]
  ],
  "(method 30 game-info)": [
    [[4, 26], "s3", "game-task"],
    [[4, 26], "s2", "game-task"],
    [[37, 53], "s5", "game-task"],
    [[37, 53], "s4", "game-task"]
  ],
  "(method 10 fact-info-target)": [[67, "v1", "target"]],
  "(method 11 fact-info-target)": [
    [143, "v1", "target"],
    [264, "a0", "target"],
    [322, "v1", "target"],
    [410, "a0", "target"],
    [458, "v1", "target"],
    [499, "v1", "target"],
    [540, "v1", "target"],
    [558, "v1", "target"],
    [572, "v1", "target"],
    [588, "v1", "target"],
    [599, "v1", "target"],
    [674, "v1", "target"],
    [702, "v1", "target"],
    [737, "v1", "target"],
    [271, "a0", "target"],
    [413, "a0", "target"]
  ],
  "print-continues": [
    [3, "v1", "symbol"],
    [4, "v1", "level-load-info"],
    [[6, 14], "v1", "continue-point"]
  ],
  "(method 23 game-info)": [
    [178, "a0", "pointer"],
    [329, "s3", "game-save-tag"],
    [662, "a2", "game-save-tag"],
    [63, "v1", "connection"],
    [181, "s2", "int"],
    [1162, "a0", "pointer"],
    [[182, 191], "v1", "(inline-array game-save-tag)"],
    [333, "s3", "pointer"],
    [199, "v1", "(inline-array game-save-tag)"],
    [215, "v1", "(inline-array game-save-tag)"],
    [231, "v1", "(inline-array game-save-tag)"],
    [247, "v1", "(inline-array game-save-tag)"],
    [263, "v1", "(inline-array game-save-tag)"],
    [279, "v1", "(inline-array game-save-tag)"],
    [295, "v1", "(inline-array game-save-tag)"],
    [312, "s3", "(inline-array game-save-tag)"],
    [335, "v1", "(inline-array game-save-tag)"],
    [342, "v1", "(inline-array game-save-tag)"],
    [348, "v1", "(inline-array game-save-tag)"],
    [376, "v1", "(inline-array game-save-tag)"],
    [377, "v1", "(inline-array game-save-tag)"],
    [501, "v1", "(inline-array game-save-tag)"],
    [555, "s4", "int"],
    [522, "s4", "pointer"],
    [495, "v1", "pointer"],
    [535, "s4", "pointer"],
    [349, "v1", "(inline-array game-save-tag)"],
    [356, "v1", "(inline-array game-save-tag)"],
    [363, "v1", "(inline-array game-save-tag)"],
    [370, "v1", "(inline-array game-save-tag)"],
    [378, "v1", "(inline-array game-save-tag)"],
    [385, "v1", "(inline-array game-save-tag)"],
    [392, "v1", "(inline-array game-save-tag)"],
    [399, "v1", "(inline-array game-save-tag)"],
    [406, "v1", "(inline-array game-save-tag)"],
    [413, "v1", "(inline-array game-save-tag)"],
    [420, "v1", "(inline-array game-save-tag)"],
    [427, "v1", "(inline-array game-save-tag)"],
    [434, "v1", "(inline-array game-save-tag)"],
    [441, "v1", "(inline-array game-save-tag)"],
    [448, "v1", "(inline-array game-save-tag)"],
    [455, "v1", "(inline-array game-save-tag)"],
    [462, "v1", "(inline-array game-save-tag)"],
    [483, "v1", "(inline-array game-save-tag)"],
    [504, "v1", "(inline-array game-save-tag)"],
    [529, "s4", "(inline-array game-save-tag)"],
    [559, "v1", "(inline-array game-save-tag)"],
    [589, "a0", "(inline-array game-save-tag)"],
    [617, "a0", "(inline-array game-save-tag)"],
    [632, "a2", "(pointer float)"],
    [650, "s4", "(inline-array game-save-tag)"],
    [664, "a3", "(pointer uint8)"],
    [675, "a0", "(inline-array game-save-tag)"],
    [698, "a3", "(pointer uint32)"],
    [714, "v1", "(inline-array game-save-tag)"],
    [721, "v1", "(inline-array game-save-tag)"],
    [728, "v1", "(inline-array game-save-tag)"],
    [735, "v1", "(inline-array game-save-tag)"],
    [742, "v1", "(inline-array game-save-tag)"],
    [749, "v1", "(inline-array game-save-tag)"],
    [756, "v1", "(inline-array game-save-tag)"],
    [763, "v1", "(inline-array game-save-tag)"],
    [770, "v1", "(inline-array game-save-tag)"],
    [777, "v1", "(inline-array game-save-tag)"],
    [784, "v1", "(inline-array game-save-tag)"],
    [800, "a2", "(pointer time-frame)"],
    [806, "v1", "(inline-array game-save-tag)"],
    [822, "a2", "(pointer time-frame)"],
    [828, "v1", "(inline-array game-save-tag)"],
    [850, "v1", "(inline-array game-save-tag)"],
    [844, "a2", "(pointer time-frame)"],
    [866, "a2", "(pointer time-frame)"],
    [874, "a0", "(inline-array game-save-tag)"],
    [890, "a3", "(pointer uint16)"],
    [900, "a0", "(inline-array game-save-tag)"],
    [926, "a0", "(inline-array game-save-tag)"],
    [952, "a0", "(inline-array game-save-tag)"],
    [981, "a0", "(inline-array game-save-tag)"],
    [1011, "v1", "(inline-array game-save-tag)"],
    [1019, "v1", "(inline-array game-save-tag)"],
    [1027, "v1", "(inline-array game-save-tag)"],
    [1035, "v1", "(inline-array game-save-tag)"],
    [1043, "v1", "(inline-array game-save-tag)"],
    [1051, "v1", "(inline-array game-save-tag)"],
    [1059, "v1", "(inline-array game-save-tag)"],
    [1069, "v1", "(inline-array game-save-tag)"],
    [1079, "v1", "(inline-array game-save-tag)"],
    [1091, "v1", "(inline-array game-save-tag)"],
    [1103, "v1", "(inline-array game-save-tag)"],
    [1115, "v1", "(inline-array game-save-tag)"],
    [1127, "v1", "(inline-array game-save-tag)"],
    [1144, "v1", "(inline-array game-save-tag)"],
    [604, "a3", "(pointer uint16)"],
    [703, "a3", "(pointer int32)"],
    [916, "a3", "(pointer uint16)"],
    [942, "a3", "(pointer uint16)"],
    [968, "a3", "(pointer time-frame)"],
    [1001, "a3", "(pointer int8)"]
  ],
  "(anon-function 55 task-control)": [
    [14, "v1", "symbol"],
    [20, "s2", "level-load-info"]
  ],
  "(method 12 minimap)": [[18, "v0", "connection-minimap"]],
  "update-task-masks": [[30, "s5", "connection-minimap"]],
  "(method 10 fail-mission)": [[43, "t9", "(function process process)"]],
  "restart-mission": [
    [8, "v1", "connection"],
    [5, "v1", "connection"],
    [8, "a0", "process"],
    [12, "a0", "process"],
    [15, "a0", "process"],
    [39, "a0", "process"],
    [47, "a0", "connection"],
    [46, "s4", "connection"],
    [44, "s4", "connection"],
    [6, "s4", "connection"],
    [47, "s4", "connection"],
    [50, "v1", "connection"]
  ],
  "(code resetting fail-mission)": [[19, "v0", "sound-rpc-set-param"]],
  "(anon-function 6 script)": [[17, "v1", "pair"]],
  "(anon-function 16 script)": [
    [10, "s4", "game-task-node-info"],
    [12, "v1", "symbol"]
  ],
  "(method 13 mysql-nav-graph)": [[[15, 37], "gp", "mysql-nav-node"]],
  "(method 14 mysql-nav-graph)": [[[16, 31], "v1", "mysql-nav-edge"]],
  "(method 15 mysql-nav-graph)": [[[6, 11], "a3", "mysql-nav-visnode"]],
  "(method 16 mysql-nav-graph)": [
    [[39, 54], "v1", "mysql-nav-visnode"],
    [29, "a1", "mysql-nav-visnode"],
    [24, "a1", "mysql-nav-visnode"]
  ],
  "(method 11 mysql-nav-graph)": [[7, "a2", "mysql-nav-node"]],
  "(method 12 mysql-nav-graph)": [[7, "a2", "mysql-nav-edge"]],
  "(method 19 mysql-nav-graph)": [
    [[32, 41], "s4", "mysql-nav-node"],
    [[42, 62], "a0", "mysql-nav-edge"]
  ],
  "(method 10 mysql-nav-graph)": [
    [[12, 17], "a0", "mysql-nav-node"],
    [[43, 62], "a0", "mysql-nav-edge"],
    [[83, 102], "a0", "mysql-nav-visnode"],
    [97, "v1", "mysql-nav-edge"]
  ],
  "(method 10 mysql-nav-node)": [[4, "v1", "mysql-nav-edge"]],
  "(method 9 mysql-nav-graph)": [
    [[96, 261], "s0", "mysql-nav-node"],
    [[360, 690], "s1", "mysql-nav-edge"],
    [[781, 810], "s1", "mysql-nav-visnode"]
  ],
  "(method 17 mysql-nav-graph)": [
    [7, "a1", "mysql-nav-node"],
    [22, "a1", "mysql-nav-edge"],
    [[39, 59], "a1", "mysql-nav-edge"],
    [[48, 58], "a2", "mysql-nav-node"]
  ],
  "(anon-function 24 script)": [[14, "s5", "entity-actor"]],
  "(anon-function 31 script)": [
    [25, "s3", "process-drawable"],
    [59, "v0", "joint"],
    [14, "s5", "(function process vector cspace none)"]
  ],
  "(method 9 script-context)": [[81, "s5", "symbol"]],
  "(anon-function 33 script)": [
    // TODO - cast had to be added even though `object` is in type_utils.cpp
    [14, "a0", "symbol"],
    [34, "gp", "process-drawable"],
    [95, "s3", "drawable-region-prim"],
    [150, "v0", "joint"]
  ],
  "(anon-function 36 script)": [[15, "v0", "int"]],
  "(anon-function 49 script)": [[10, "gp", "pair"]],
  "(anon-function 52 script)": [
    [14, "s5", "pair"],
    [11, "s4", "process-focusable"]
  ],
  "(anon-function 64 script)": [[21, "v1", "bfloat"]],
  "(anon-function 69 script)": [[3, "t9", "(function script-context symbol)"]],
  "(anon-function 72 script)": [[3, "s4", "pair"]],
  "(anon-function 73 script)": [[5, "s5", "pair"]],
  "(anon-function 74 script)": [[5, "s5", "pair"]],
  "(anon-function 75 script)": [[3, "s5", "pair"]],
  "(anon-function 76 script)": [[3, "s5", "pair"]],
  "(anon-function 80 script)": [[3, "s5", "pair"]],
  "(method 10 script-context)": [[22, "s3", "symbol"]],
  "command-get-trans": [
    [36, "v0", "process-drawable"],
    [58, "s3", "process-drawable"],
    [76, "v0", "joint"]
  ],
  "(anon-function 0 script)": [
    [30, "s5", "pair"],
    [16, "s5", "process-drawable"],
    [90, "v0", "joint"]
  ],
  "(anon-function 32 script)": [
    // TODO - cast had to be added even though `object` is in type_utils.cpp
    [13, "a0", "symbol"],
    [43, "s5", "process-drawable"],
    [32, "s5", "process-drawable"],
    [105, "v0", "joint"],
    [145, "v0", "joint"],
    [[42, 221], "s4", "process-drawable"]
  ],
  "command-get-process": [
    [37, "gp", "entity-actor"],
    [76, "a0", "connection"],
    [79, "a0", "connection"],
    [83, "a0", "connection"],
    [83, "a1", "connection"],
    [74, "a1", "connection"],
    [73, "a0", "connection"],
    [77, "a2", "game-task-node-info"],
    [[93, 98], "v1", "connection"],
    [162, "s3", "process-drawable"]
  ],
  "command-get-float": [[20, "gp", "bfloat"]],
  "command-get-int": [[17, "gp", "bfloat"]],
  "(anon-function 54 script)": [[66, "v1", "entity-actor"]],
  "(anon-function 53 script)": [[40, "v1", "entity-actor"]],
  "(anon-function 71 script)": [[4, "v1", "symbol"]],
  "(method 12 level)": [
    [[182, 185], "a0", "texture-anim-array"],
    [343, "a0", "symbol"],
    [93, "t9", "(function level none)"],
    [[314, 322], "a1", "type"]
  ],
  "bg": [[47, "a0", "symbol"]],
  "(method 10 load-state)": [
    [436, "v1", "level"],
    [442, "v1", "level"]
  ],
  "(method 14 level-group)": [[[53, 61], "a0", "entity-actor"]],
  "(method 27 level-group)": [
    [[112, 122], "s3", "entity-actor"],
    ["_stack_", 32, "vector"],
    ["_stack_", 36, "vector"]
  ],
  "expand-vis-box-with-point": [[[10, 40], "v1", "(inline-array vector)"]],
  "check-for-rougue-process": [
    [[103, 115], "v1", "part-tracker"],
    [[126, 140], "v1", "part-spawner"],
    [[153, 169], "v1", "process-drawable"],
    [[178, 194], "v1", "process-drawable"]
  ],
  "process-drawable-scale-from-entity!": [[15, "v1", "vector"]],
  "reset-actors": [[161, "s3", "(function level symbol none)"]],
  "process-status-bits": [[[12, 58], "s3", "process-drawable"]],
  "(method 26 level-group)": [
    [134, "v0", "(pointer actor-group)"],
    // [135, "s2", "actor-group"],
    // [140, "v1", "(pointer uint32)"],
    [37, "f0", "float"],
    [40, "f0", "float"],
    [83, "f0", "float"],
    [86, "f0", "float"],
    ["_stack_", 48, "res-tag"],
    ["_stack_", 20, "vector"],
    ["_stack_", 24, "vector"]
  ],
  "set-graphics-mode": [[[0, 100], "gp", "gs-bank"]],
  "(method 3 entity-nav-mesh)": [[7, "t9", "(function object object)"]],
  "draw-actor-marks": [
    [20, "gp", "part-spawner"],
    [[29, 273], "gp", "process-drawable"],
    ["_stack_", 20, "(pointer int32)"]
  ],
  "(method 15 level-group)": [
    [[233, 252], "s0", "process-drawable"],
    [[281, 427], "s5", "process-drawable"],
    [[627, 631], "a0", "drawable-region-prim"],
    [625, "a0", "drawable-inline-array-region-prim"],
    [639, "a0", "drawable-inline-array-region-prim"],
    [688, "a0", "drawable-inline-array-region-prim"],
    [705, "a0", "drawable-inline-array-region-prim"],
    [[690, 694], "a0", "drawable-region-prim"]
  ],
  "build-masks": [
    [[18, 22], "a1", "drawable-tree-tfrag"],
    [24, "a2", "drawable-inline-array-tfrag"],
    [[27, 31], "a2", "(inline-array tfragment)"],
    [[38, 42], "a1", "drawable-tree-tfrag-trans"],
    [44, "a2", "drawable-inline-array-tfrag"],
    [[47, 51], "a2", "(inline-array tfragment)"],
    [[58, 62], "a1", "drawable-tree-tfrag-water"],
    [64, "a2", "drawable-inline-array-tfrag"],
    [[67, 71], "a2", "(inline-array tfragment)"],
    [[78, 79], "a1", "drawable-tree-instance-tie"],
    [123, "a1", "drawable-tree-instance-shrub"],
    [[129, 133], "a2", "(inline-array prototype-bucket-shrub)"]
  ],
  "history-draw": [
    [151, "a0", "uint"],
    ["_stack_", 24, "pat-surface"]
  ],
  "(code complete task-manager)": [[119, "gp", "handle"]],
  "(method 14 drawable-group)": [[19, "s5", "drawable-group"]],
  "(method 15 drawable-tree)": [
    [[1, 4], "v1", "drawable-inline-array-node"],
    [[29, 34], "t0", "drawable-inline-array-node"],
    [[28, 32], "t2", "drawable-inline-array-node"],
    [[42, 46], "t2", "(pointer int8)"]
  ],
  "(method 14 drawable-tree-array)": [[11, "s5", "drawable-tree-array"]],
  "upload-vis-bits": [[14, "a1", "(pointer uint128)"]],
  "set-background-regs!": [
    [42, "v1", "(pointer int32)"],
    [47, "v1", "(pointer int32)"],
    [45, "a0", "(pointer int32)"]
  ],
  "finish-background": [
    [752, "t0", "(pointer float)"],
    [785, "t4", "(pointer int32)"],
    [815, "t0", "(pointer float)"],
    [848, "t4", "(pointer int32)"],
    [878, "t0", "(pointer float)"],
    [911, "t4", "(pointer int32)"],
    [941, "a3", "(pointer float)"],
    [974, "t3", "(pointer int32)"]
  ],
  "(method 16 drawable-inline-array-node)": [[[1, 7], "v1", "draw-node"]],
  "(method 9 tfragment)": [
    [27, "a3", "(pointer int32)"],
    [32, "t0", "texture"]
  ],
  "add-tfrag-mtx-0": [[[3, 17], "a0", "dma-packet"]],
  "add-tfrag-mtx-1": [[[3, 17], "a0", "dma-packet"]],
  "add-tfrag-data": [
    [[3, 17], "a0", "dma-packet"],
    [[24, 31], "v1", "dma-packet"]
  ],
  "tfrag-init-buffer": [
    [[10, 17], "a0", "dma-packet"],
    [[19, 26], "a0", "gs-gif-tag"],
    [31, "a0", "(pointer gs-reg64)"],
    [[47, 55], "v1", "dma-packet"]
  ],
  "tfrag-end-buffer": [
    [[1, 8], "a2", "dma-packet"],
    [[11, 18], "a0", "(pointer vif-tag)"],
    [[18, 22], "a0", "(pointer int32)"],
    [[23, 29], "a0", "(pointer vif-tag)"]
  ],
  "draw-drawable-tree-tfrag": [
    [17, "v1", "drawable-inline-array-node"],
    [19, "a0", "drawable-inline-array-node"],
    [[104, 110], "v1", "dma-packet"],
    [[183, 189], "v1", "dma-packet"]
  ],
  "draw-drawable-tree-tfrag-trans": [
    [18, "v1", "drawable-inline-array-node"],
    [20, "a0", "drawable-inline-array-node"],
    [[176, 182], "v1", "dma-packet"],
    [[97, 103], "v1", "dma-packet"]
  ],
  "draw-drawable-tree-tfrag-water": [
    [18, "v1", "drawable-inline-array-node"],
    [20, "a0", "drawable-inline-array-node"],
    [[176, 182], "v1", "dma-packet"],
    [[97, 103], "v1", "dma-packet"]
  ],
  "tfrag-vu1-init-buf": [
    [[27, 35], "v1", "dma-packet"],
    [[61, 66], "v1", "dma-packet"],
    [69, "v1", "(pointer int32)"]
  ],
  "(method 8 process-tree)": [
    [31, "v1", "symbol"],
    [6, "a3", "symbol"]
  ],
  "(method 11 memory-usage-block)": [[43, "a0", "int"]],
  "process-release?": [[9, "gp", "process-focusable"]],
  "(code pov-camera-start-playing pov-camera)": [[21, "v0", "joint"]],
  "(anon-function 7 pov-camera)": [
    [9, "v1", "float"],
    [16, "v1", "float"]
  ],
  "(event othercam-running)": [
    [17, "v1", "process-drawable"],
    [24, "v0", "joint"],
    [41, "a0", "process"]
  ],
  "upload-generic-shrub": [
    [[3, 13], "t0", "dma-packet"],
    [[15, 26], "v1", "matrix"],
    [[31, 44], "t0", "vector4w-2"],
    [[47, 71], "t0", "dma-packet"],
    [[74, 98], "a2", "dma-packet"],
    [[101, 125], "a2", "dma-packet"],
    [[128, 152], "a2", "dma-packet"],
    [[157, 162], "a1", "dma-packet"]
  ],
  "tfrag-scissor-vu1-init-buf": [
    [[25, 34], "v1", "dma-packet"],
    [[61, 66], "v1", "dma-packet"],
    [69, "v1", "(pointer uint32)"]
  ],
  "(method 9 tie-fragment)": [
    [21, "a2", "(pointer int32)"],
    [26, "a3", "(pointer int32)"],
    [[1, 70], "s5", "adgif-shader"]
  ],
  "tie-init-engine": [
    [[11, 25], "a0", "dma-packet"],
    [[37, 45], "a0", "dma-packet"],
    [[47, 54], "a0", "dma-packet"],
    [[57, 64], "v1", "vector"],
    [[65, 72], "v1", "(pointer vif-tag)"]
  ],
  "tie-end-buffer": [
    [[1, 8], "a1", "dma-packet"],
    [[10, 17], "a1", "gs-gif-tag"],
    [21, "a1", "(pointer gs-test)"],
    [23, "a1", "(pointer gs-reg64)"],
    [[27, 34], "a1", "dma-packet"],
    [38, "a0", "(pointer vif-tag)"],
    [40, "a0", "(pointer vif-tag)"],
    [42, "a0", "(pointer vif-tag)"],
    [44, "a0", "(pointer vif-tag)"],
    [[45, 49], "a0", "(pointer int32)"]
  ],
  "tie-ints": [
    [17, "v1", "(pointer uint32)"],
    [21, "v1", "(pointer uint32)"]
  ],
  "(method 13 drawable-tree-instance-tie)": [
    [[51, 70], "t1", "tie-fragment"],
    [[102, 120], "a3", "tie-fragment"],
    [[160, 178], "t1", "tie-fragment"],
    [[211, 229], "a3", "tie-fragment"],
    [[266, 286], "t1", "tie-fragment"],
    [[320, 340], "a1", "tie-fragment"],
    [[381, 400], "t1", "tie-fragment"],
    [[432, 450], "a3", "tie-fragment"],
    [[487, 507], "t1", "tie-fragment"],
    [[541, 561], "a1", "tie-fragment"],
    [[598, 616], "t1", "tie-fragment"],
    [[649, 667], "a3", "tie-fragment"],
    [[703, 723], "t1", "tie-fragment"],
    [[756, 776], "a1", "tie-fragment"]
  ],
  "draw-drawable-tree-instance-tie": [
    [[23, 37], "v1", "drawable-inline-array-node"],
    [25, "a0", "drawable-inline-array-node"],
    [120, "s2", "drawable-inline-array-instance-tie"],
    [132, "v1", "int"],
    [132, "a0", "int"]
  ],
  "instance-tie-patch-buckets": [
    [39, "a0", "(pointer uint64)"],
    [152, "a0", "(pointer uint64)"],
    [265, "a0", "(pointer uint64)"],
    [378, "a0", "(pointer uint64)"],
    [491, "a0", "(pointer uint64)"],
    [605, "a0", "(pointer uint64)"],
    [719, "a0", "(pointer uint64)"],
    [833, "a0", "(pointer uint64)"],
    [947, "a0", "(pointer uint64)"],
    [1061, "a0", "(pointer uint64)"],
    [1175, "a0", "(pointer uint64)"],
    [1289, "a0", "(pointer uint64)"],
    [1403, "a0", "(pointer uint64)"],
    [[51, 57], "a0", "dma-packet"],
    [[164, 170], "a0", "dma-packet"]
  ],
  "tie-floats": [[[3, 73], "gp", "(pointer uint32)"]],
  "tie-init-buf": [
    [[24, 31], "a0", "dma-packet"],
    [[33, 40], "a0", "gs-gif-tag"],
    [44, "a0", "(pointer gs-zbuf)"],
    [46, "a0", "(pointer gs-reg64)"],
    [[49, 59], "v1", "dma-packet"],
    [[84, 90], "v1", "dma-packet"],
    [92, "v1", "(pointer int32)"]
  ],
  "tie-init-envmap-buf": [
    [[23, 33], "v1", "dma-packet"],
    [[58, 64], "v1", "dma-packet"],
    [66, "v1", "(pointer int32)"]
  ],
  "(code othercam-running)": [[[2, 65], "s2", "process-drawable"]],
  "hud-ring-cell-init-by-other": [
    [36, "a0", "progress"],
    [45, "v1", "progress"],
    [56, "a0", "progress"],
    [132, "a1", "progress"],
    [159, "a1", "progress"],
    [178, "a1", "progress"]
  ],
  "(enter othercam-running)": [[[50, 60], "gp", "process-drawable"]],
  "(post idle hud-ring-cell)": [
    [8, "a1", "progress"],
    [13, "v1", "progress"],
    [36, "a1", "progress"],
    [63, "a1", "progress"],
    [82, "a1", "progress"],
    [99, "v1", "progress"],
    [102, "v1", "progress"],
    [137, "v1", "progress"],
    [159, "v1", "progress"]
  ],
  "(code target-board-jump)": [[17, "v1", "art-joint-anim"]],
  "(code target-board-get-on)": [[55, "v1", "art-joint-anim"]],
  "(code target-board-jump-kick)": [[15, "v1", "art-joint-anim"]],
  "(code target-board-get-off)": [[78, "v1", "art-joint-anim"]],
  "(code target-board-stance)": [[49, "v1", "art-joint-anim"]],
  "(code target-board-wall-kick)": [
    [10, "v1", "art-joint-anim"],
    [59, "f0", "float"]
  ],
  "(code target-board-pegasus)": [
    [32, "s4", "art-joint-anim"],
    [68, "s4", "process-focusable"],
    [85, "s4", "process-focusable"],
    [149, "s4", "target"]
  ],
  "(code target-board-trickx)": [
    [81, "v1", "art-joint-anim"],
    [149, "v1", "art-joint-anim"],
    [218, "v1", "art-joint-anim"],
    [301, "v1", "art-joint-anim"]
  ],
  "(code target-board-flip)": [
    [108, "v1", "art-joint-anim"],
    [218, "v1", "art-joint-anim"],
    [319, "v1", "art-joint-anim"],
    [385, "v1", "art-joint-anim"]
  ],
  "(code target-board-hold)": [
    [100, "v1", "art-joint-anim"],
    [227, "v1", "art-joint-anim"],
    [415, "v1", "art-joint-anim"],
    [485, "v1", "art-joint-anim"]
  ],
  "(code target-board-hit-ground)": [
    [77, "v1", "art-joint-anim"],
    [147, "v1", "art-joint-anim"]
  ],
  "target-board-ground-check": [
    [198, "v1", "board"],
    [258, "v1", "board"]
  ],
  "(enter target-board-jump)": [
    [174, "v1", "board"],
    [231, "v1", "board"]
  ],
  "(trans target-board-ride-edge)": [[107, "v0", "sound-rpc-set-param"]],
  "(enter target-board-flip)": [[78, "v0", "sound-rpc-set-param"]],
  "target-board-anim-trans": [[192, "v0", "sound-rpc-set-param"]],
  "(exit target-board-ride-edge)": [[8, "v0", "sound-rpc-set-param"]],
  "(exit target-board-flip)": [[31, "v0", "sound-rpc-set-param"]],
  "(exit target-board-hold)": [[9, "v0", "sound-rpc-set-param"]],
  "(code target-board-hit)": [
    [304, "v1", "fact-info-target"],
    [455, "v1", "fact-info-target"]
  ],
  "(code target-board-halfpipe)": [
    [173, "t9", "(function none :behavior target)"]
  ],
  "(event target-board-grab)": [[24, "a0", "process"]],
  "(event target-board-halfpipe)": [[82, "v1", "float"]],
  "talker-spawn-func": [
    [79, "a0", "talker"],
    [82, "v1", "talker"],
    [85, "v1", "talker"]
  ],
  "(method 9 board-info)": [
    [45, "a0", "fact-info-target"],
    [55, "a0", "fact-info-target"]
  ],
  "target-board-real-post": [[346, "v0", "sound-rpc-set-param"]],
  "target-board-effect": [[334, "v0", "sound-rpc-set-param"]],
  "target-board-handler": [[123, "a0", "process"]],
  "(trans target-flop-hit-ground)": [
    [52, "v1", "fact-info-target"],
    [58, "v1", "fact-info-target"]
  ],
  "(code target-flop)": [[32, "v1", "art-joint-anim"]],
  "(trans target-flop)": [
    [73, "v1", "fact-info-target"],
    [79, "v1", "fact-info-target"],
    [108, "v1", "fact-info-target"],
    [114, "v1", "fact-info-target"],
    [187, "v1", "fact-info-target"],
    [193, "v1", "fact-info-target"]
  ],
  "(enter target-flop)": [
    [2, "v1", "fact-info-target"],
    [8, "v1", "fact-info-target"]
  ],
  "(trans target-attack-uppercut-jump)": [
    [183, "v1", "fact-info-target"],
    [189, "v1", "fact-info-target"]
  ],
  "(trans target-attack-air)": [
    [83, "v1", "fact-info-target"],
    [89, "v1", "fact-info-target"]
  ],
  "(code target-running-attack)": [
    [115, "gp", "art-joint-anim"],
    [398, "v1", "art-joint-anim"],
    [426, "v1", "art-joint-anim"],
    [454, "v1", "art-joint-anim"],
    [542, "t1", "sound-name"],
    [547, "t1", "sound-name"],
    [557, "t1", "sound-name"],
    [226, "f26", "float"],
    [309, "f26", "float"]
  ],
  "(trans target-duck-high-jump-jump)": [[11, "v0", "sound-rpc-set-param"]],
  "(code target-double-jump)": [
    [81, "v1", "art-joint-anim"],
    [119, "v1", "art-joint-anim"]
  ],
  "(code target-jump-forward)": [[55, "v1", "art-joint-anim"]],
  "(code target-falling)": [[67, "v1", "art-joint-anim"]],
  "mod-var-jump": [
    [76, "f1", "float"],
    [171, "v0", "vector"]
  ],
  "(code target-slide-down)": [[28, "v1", "art-joint-anim"]],
  "(code target-duck-stance)": [
    [59, "v1", "art-joint-anim"],
    [291, "v1", "art-joint-anim"],
    [112, "v1", "art-joint-anim"],
    [239, "v1", "art-joint-anim"]
  ],
  "(enter target-double-jump)": [[15, "v1", "vector"]],
  "(enter target-jump)": [[42, "v1", "vector"]],
  "(enter target-high-jump)": [[21, "v1", "vector"]],
  "(code target-attack)": [
    [145, "gp", "art-joint-anim"],
    [177, "v1", "fact-info-target"],
    [183, "v1", "fact-info-target"]
  ],
  "(event target-running-attack)": [[48, "v1", "target"]],
  "(trans target-running-attack)": [
    [211, "v1", "fact-info-target"],
    [217, "v1", "fact-info-target"]
  ],
  "target-gun-end-mode": [[58, "v0", "sound-rpc-set-param"]],
  "target-board-physics": [[167, "v0", "sound-rpc-set-param"]],
  "clone-anim-once": [
    [[22, 69], "gp", "process-drawable"],
    [46, "s5", "collide-shape"],
    [107, "v1", "manipy"]
  ],
  "service-cpads": [[[207, 312], "s3", "pad-buttons"]],
  "dm-editable-boolean-toggle-pick-func": [[5, "v1", "(pointer symbol)"]],
  "dm-editable-light-float-func": [
    [36, "a0", "(pointer float)"],
    [88, "v1", "(pointer float)"]
  ],
  "(anon-function 46 script)": [[24, "v0", "float"]],
  "(anon-function 4 script)": [[13, "v1", "int"]],
  "(method 13 sync-linear)": [
    ["_stack_", 16, "res-tag"],
    [35, "v1", "(pointer float)"]
  ],
  "(method 13 sync-eased)": [
    ["_stack_", 16, "res-tag"],
    [[31, 54], "v1", "(pointer float)"]
  ],
  "(method 13 sync-paused)": [
    ["_stack_", 16, "res-tag"],
    [[29, 45], "v1", "(pointer float)"]
  ],
  "unpack-comp-rle": [[[10, 26], "a0", "(pointer int8)"]],
  "(method 16 level)": [
    [222, "v1", "(pointer uint128)"],
    [223, "a1", "(pointer uint128)"],
    [225, "a0", "(pointer uint128)"],
    [[71, 168], "s1", "(pointer int8)"],
    [72, "v1", "(pointer int8)"],
    [[74, 169], "s0", "(pointer int8)"],
    [[170, 193], "s1", "(pointer uint8)"],
    [[171, 193], "s2", "(pointer uint8)"],
    [227, "v1", "(pointer uint8)"]
  ],
  "set-fog-height!": [[2, "v1", "(array texture-anim)"]],
  "unpack-comp-huf": [[[21, 23], "t3", "(pointer uint16)"]],
  "(method 10 elec-gate)": [[13, "t9", "(function process-drawable none)"]],
  "(method 11 elec-gate)": [
    [180, "a0", "vector"],
    [193, "a0", "vector"]
  ],
  "(event idle simple-focus)": [[6, "v1", "vector"]],
  "(trans active simple-nav-sphere)": [[10, "v1", "process-drawable"]],
  "simple-nav-sphere-event-handler": [[21, "v1", "float"]],
  "sampler-start": [
    [1, "v1", "timer-bank"],
    [3, "v1", "timer-bank"],
    [6, "a0", "timer-bank"],
    [24, "a0", "timer-bank"]
  ],
  "(top-level-login sampler)": [[14, "v1", "timer-bank"]],
  "sampler-stop": [[1, "v1", "timer-bank"]],
  "(event up-idle basebutton)": [[[3, 38], "v1", "attack-info"]],
  "(method 33 basebutton)": [[35, "v1", "art-joint-anim"]],
  "(event idle drop-plat)": [
    [19, "s5", "process-focusable"],
    [53, "gp", "process-focusable"]
  ],
  "(event idle bouncer)": [[[120, 127], "v1", "attack-info"]],
  "(method 7 conveyor)": [
    [12, "t9", "(function process-drawable int process-drawable)"]
  ],
  "(method 27 conveyor)": [
    [23, "a0", "connection"],
    [24, "a0", "collide-shape"],
    [71, "a0", "connection"],
    [72, "a0", "collide-shape"],
    [143, "s4", "process-focusable"]
  ],
  "(method 21 conveyor)": [
    [104, "v1", "vector"],
    [102, "v1", "vector"],
    [106, "a0", "vector"],
    [112, "v1", "vector"],
    [118, "v1", "vector"]
  ],
  "(code idle lgconveyor)": [[10, "v1", "art-joint-anim"]],
  "(post idle lgconveyor)": [[4, "t9", "(function none)"]],
  "(method 7 elevator)": [[14, "t9", "(function base-plat int base-plat)"]],
  "elevator-event": [
    [23, "v1", "focus"],
    [88, "gp", "float"],
    [132, "gp", "float"]
  ],
  "(method 46 elevator)": [[11, "f0", "float"]],
  "(method 11 elevator)": [[156, "f0", "float"]],
  "(enter idle elec-gate)": [
    [[33, 53], "a1", "lightning-mode"],
    [[10, 30], "a1", "lightning-mode"],
    [[56, 76], "a1", "lightning-mode"]
  ],
  "(enter active elec-gate)": [
    [[29, 49], "a1", "lightning-mode"],
    [[75, 95], "a1", "lightning-mode"],
    [[52, 72], "a1", "lightning-mode"]
  ],
  "(trans active elec-gate)": [
    [[284, 304], "a0", "lightning-mode"],
    [[257, 416], "s4", "lightning-mode"]
  ],
  "(trans shutdown elec-gate)": [
    [[36, 56], "a0", "lightning-mode"],
    [[82, 102], "a0", "lightning-mode"],
    [[59, 79], "a0", "lightning-mode"]
  ],
  "(method 11 basebutton)": [["_stack_", 16, "res-tag"]],
  "(method 24 conveyor)": [["_stack_", 16, "res-tag"]],
  "(method 25 conveyor)": [[11, "v0", "actor-option"]],
  "(method 24 scene-player)": [[38, "gp", "scene"]],
  "process-drawable-draw-subtitles": [[26, "v0", "(array subtitle-range)"]],
  "(post play-anim scene-player)": [
    [192, "s4", "process-drawable"],
    [243, "s4", "process-drawable"],
    [306, "s5", "process-drawable"],
    [564, "v0", "sound-rpc-set-param"],
    [655, "v0", "sound-rpc-set-param"]
  ],
  "(method 9 scene-actor)": [
    [43, "s4", "skeleton-group"],
    [258, "a0", "process-drawable"],
    [262, "v1", "process-drawable"],
    [266, "a0", "process-drawable"],
    [346, "a0", "scene-player"],
    [355, "v1", "manipy"],
    [361, "v1", "manipy"],
    [376, "v1", "manipy"],
    [382, "v1", "manipy"],
    [533, "a0", "process-drawable"],
    [537, "v1", "process-drawable"],
    [541, "a0", "process-drawable"]
  ],
  "(method 25 scene-player)": [
    [99, "s2", "process-drawable"],
    [152, "s2", "process-drawable"],
    [155, "s2", "process-drawable"],
    [158, "s2", "process-drawable"],
    [161, "s2", "process-drawable"]
  ],
  "(method 16 drawable-inline-array-region-prim)": [
    [[1, 7], "v1", "drawable-region-prim"]
  ],
  "(method 18 drawable-region-face)": [
    [[33, 84], "v1", "(inline-array vector)"]
  ],
  "(method 18 drawable-tree-region-prim)": [
    [[22, 49], "s2", "drawable-region-prim"]
  ],
  "(method 9 region)": [
    [[55, 60], "a0", "drawable-region-prim"],
    [58, "v1", "region-prim-area"],
    [4, "a0", "region-prim-area"],
    [50, "v1", "drawable-region-prim"]
  ],
  "(method 17 drawable-tree-region-prim)": [
    [[23, 28], "a0", "drawable-region-prim"],
    [4, "a0", "region-prim-area"]
  ],
  "(method 19 drawable-region-volume)": [[8, "a3", "drawable-region-face"]],
  "(method 18 drawable-region-volume)": [
    [[23, 27], "a0", "drawable-region-face"]
  ],
  "(method 17 drawable-region-volume)": [
    [[12, 21], "a0", "drawable-region-face"]
  ],
  "region-prim-lookup-by-id": [[45, "t6", "drawable-region-prim"]],
  "region-tree-execute": [
    [114, "v1", "region-prim-area"],
    [107, "v1", "region-prim-area"],
    [97, "v1", "region-prim-area"],
    [159, "v1", "region-prim-area"],
    [204, "v1", "region-prim-area"],
    [210, "v1", "region-prim-area"],
    [221, "v1", "region-prim-area"],
    [165, "v1", "region-prim-area"],
    [169, "v1", "region-prim-area"],
    [175, "a0", "region-prim-area"],
    [191, "v1", "region-prim-area"],
    [120, "v1", "region-prim-area"],
    [124, "v1", "region-prim-area"],
    [146, "v1", "region-prim-area"],
    [129, "a1", "region-prim-area"],
    [103, "v1", "region-prim-area"],
    [[19, 29], "v1", "region-prim-area"]
  ],
  "add-debug-bound": [
    [[33, 41], "a0", "dma-packet"],
    [[42, 50], "a0", "gs-gif-tag"],
    [53, "a0", "(pointer gs-zbuf)"],
    [55, "a0", "(pointer gs-reg64)"],
    [57, "a0", "(pointer gs-test)"],
    [59, "a0", "(pointer gs-reg64)"],
    [61, "a0", "(pointer gs-alpha)"],
    [63, "a0", "(pointer gs-reg64)"],
    [105, "v1", "dma-packet"],
    [99, "a0", "dma-packet"],
    [97, "a1", "dma-packet"]
  ],
  "(code part-tester-idle)": [[[16, 22], "s5", "process-drawable"]],
  "(method 25 progress)": [[[19, 31], "a0", "menu-option"]],
  "(method 24 progress)": [
    [71, "a0", "menu-on-off-game-vibrations-option"],
    [77, "a0", "menu-on-off-game-subtitles-option"],
    [83, "a0", "menu-language-option"],
    [88, "a0", "menu-language-option"],
    [92, "v1", "menu-language-option"],
    [96, "v1", "menu-language-option"],
    [102, "a0", "menu-on-off-option"],
    [108, "a0", "menu-on-off-option"],
    [114, "a0", "menu-on-off-option"],
    [120, "a0", "menu-on-off-option"],
    [126, "a0", "menu-slider-option"],
    [132, "a0", "menu-slider-option"],
    [138, "a0", "menu-slider-option"],
    [142, "v1", "menu-missions-option"]
  ],
  "(method 31 progress)": [
    [61, "v1", "(array menu-option)"],
    [62, "v1", "menu-missions-option"]
  ],
  "(method 32 progress)": [
    [296, "v1", "(array menu-option)"],
    [297, "v1", "menu-select-start-option"],
    [306, "v1", "(array menu-option)"],
    [307, "v1", "menu-select-scene-option"],
    [371, "v1", "(array menu-option)"],
    [372, "v1", "menu-missions-option"],
    [380, "v1", "(array menu-option)"],
    [381, "v1", "menu-highscores-option"],
    [384, "v1", "(array menu-option)"],
    [385, "v1", "menu-highscores-option"]
  ],
  "draw-highlight": [[[44, 47], "v1", "dma-packet"]],
  "end-scissor": [[[16, 19], "v1", "dma-packet"]],
  "begin-scissor-secret": [[[49, 52], "v1", "dma-packet"]],
  "end-scissor-secret": [[[16, 19], "v1", "dma-packet"]],
  "begin-scissor-missions": [[[49, 52], "v1", "dma-packet"]],
  "end-scissor-missions": [[[16, 19], "v1", "dma-packet"]],
  "begin-scissor-scene": [[[49, 52], "v1", "dma-packet"]],
  "end-scissor-scene": [[[16, 19], "v1", "dma-packet"]],
  "begin-scissor-level": [[[49, 52], "v1", "dma-packet"]],
  "end-scissor-level": [[[16, 19], "v1", "dma-packet"]],
  "(method 10 menu-highscores-option)": [
    [17, "v1", "float"],
    [51, "f0", "float"],
    [14, "v1", "float"]
  ],
  "draw-percent-bar": [[[38, 41], "v1", "dma-packet"]],
  "draw-highscore-icon": [[[36, 39], "v1", "dma-packet"]],
  "begin-scissor": [[[70, 73], "v1", "dma-packet"]],
  "draw-savegame-box": [[[25, 28], "v1", "dma-packet"]],
  "draw-decoration": [[[176, 179], "v1", "dma-packet"]],
  "draw-missions-decoration": [[[137, 140], "v1", "dma-packet"]],
  "draw-sound-options-decoration": [[[151, 154], "v1", "dma-packet"]],
  "draw-decoration-secrets": [[[139, 142], "v1", "dma-packet"]],
  "draw-decoration-load-save": [[[173, 176], "v1", "dma-packet"]],
  "(method 10 menu-secret-option)": [
    [25, "v1", "float"],
    [22, "v1", "float"],
    [63, "f0", "float"],
    [[137, 140], "v1", "dma-packet"]
  ],
  "(method 10 menu-memcard-slot-option)": [
    [[333, 336], "v1", "dma-packet"],
    [[552, 555], "v1", "dma-packet"],
    [[874, 877], "v1", "dma-packet"],
    [[941, 944], "v1", "dma-packet"],
    [[1034, 1037], "v1", "dma-packet"],
    [[1107, 1110], "v1", "dma-packet"],
    [[1186, 1189], "v1", "dma-packet"],
    [59, "f0", "float"]
  ],
  "(method 10 menu-icon-info-option)": [[[71, 74], "v1", "dma-packet"]],
  "find-mission-text-at-index": [
    [
      201,
      "v1",
      "symbol" // this is a lie, but it's needed to work around the useless`cmove-#f-zero` it's not a symbol
    ]
  ],
  "(method 10 menu-missions-option)": [[78, "f0", "float"]],
  "draw-highscore-cup": [[[74, 77], "v1", "dma-packet"]],
  "(method 10 menu-slider-option)": [
    [[415, 418], "v1", "dma-packet"],
    [[768, 771], "v1", "dma-packet"]
  ],
  "(method 10 menu-sub-menu-option)": [
    [[237, 240], "v1", "dma-packet"],
    [[334, 337], "v1", "dma-packet"]
  ],
  "(event idle progress)": [
    [[10, 80], "v1", "mc-status-code"],
    [[147, 217], "v1", "mc-status-code"]
  ],
  "memcard-unlocked-secrets?": [[50, "s5", "int"]],
  "(method 10 progress)": [[45, "t9", "(function progress none)"]],
  "load-game-text-info": [[4, "v1", "game-text-info"]],
  "(method 16 camera-master)": [
    [[11, 15], "a2", "target"],
    [[16, 18], "v1", "int"]
  ],
  "master-choose-entity": [
    ["_stack_", 96, "res-tag"],
    [[87, 247], "s3", "(pointer camera-slave)"]
  ],
  "cam-string-joystick": [[785, "v1", "process-drawable"]],
  "transform-rigid-body-prims": [
    [[5, 8], "a0", "collide-shape-prim-group"],
    [[11, 22], "v1", "collide-shape-prim"]
  ],
  "(method 46 rigid-body-object)": [
    [[78, 95], "s3", "attack-info"],
    [113, "s4", "process-focusable"],
    [127, "s5", "attack-info"],
    [146, "v1", "focus"],
    [162, "s5", "process-focusable"],
    [213, "s4", "process-focusable"],
    [226, "v1", "float"],
    [50, "s4", "process-focusable"]
  ],
  "(method 33 cty-guard-turret-button)": [[35, "v1", "art-joint-anim"]],
  "(code pop-up cty-guard-turret-button)": [[10, "v1", "art-joint-anim"]],
  "(method 9 race-info)": [[6, "v1", "entity-race-mesh"]],
  "(method 14 rigid-body)": [[18, "v1", "vector"]],
  "get-penetrate-using-from-attack-event": [
    [[0, 6], "v1", "attack-info"],
    [23, "gp", "collide-shape"]
  ],
  "(method 13 water-control)": [
    [142, "v1", "process-drawable"],
    [135, "v1", "process-drawable"]
  ],
  "(method 10 water-control)": [
    [9, "a0", "collide-shape"],
    [13, "a0", "collide-shape"],
    [195, "v1", "collide-shape-moving"],
    [375, "v1", "process-drawable"],
    [707, "v1", "control-info"],
    [719, "a1", "collide-shape-moving"],
    [735, "a0", "collide-shape-moving"],
    [750, "a0", "collide-shape-moving"],
    [756, "a0", "collide-shape-moving"],
    [855, "v1", "collide-shape-moving"],
    [875, "s3", "collide-shape-moving"],
    [899, "s3", "collide-shape-moving"],
    [904, "s3", "collide-shape-moving"],
    [1017, "s4", "collide-shape-moving"],
    [1018, "s4", "collide-shape-moving"],
    [1024, "s4", "collide-shape-moving"],
    [1037, "v1", "collide-shape-moving"],
    [1104, "a0", "collide-shape-moving"],
    [1125, "v1", "collide-shape-moving"]
  ],
  "(method 52 collide-shape)": [
    [76, "v1", "region-prim-area"],
    [77, "v1", "region-prim-area"],
    [83, "a1", "region-prim-area"],
    [84, "a1", "region-prim-area"],
    [20, "a0", "region-prim-area"],
    [15, "v1", "region-prim-area"],
    [17, "v1", "region-prim-area"],
    [53, "a1", "region-prim-area"],
    [56, "v1", "region-prim-area"]
  ],
  "(method 40 crate)": [
    [2, "v1", "fact-info-crate"],
    [13, "a0", "fact-info-crate"],
    [55, "v0", "float"]
  ],
  "(method 0 carry-info)": [[42, "s5", "collide-shape"]],
  "crate-standard-event-handler": [
    [14, "v1", "attack-info"],
    [15, "v1", "attack-info"],
    [19, "v1", "attack-info"],
    [75, "gp", "target"],
    [209, "v1", "attack-info"],
    [458, "v1", "attack-info"],
    [643, "a0", "vector"]
  ],
  "target-darkjak-process": [
    [43, "a0", "fact-info-target"],
    [46, "a0", "fact-info-target"]
  ],
  "want-to-darkjak?": [[53, "a0", "fact-info-target"]],
  "target-powerup-process": [
    [235, "v0", "sound-rpc-set-param"],
    [253, "v1", "fact-info-target"],
    [259, "a0", "fact-info-target"],
    [262, "a0", "fact-info-target"],
    [268, "v1", "fact-info-target"],
    [283, "v1", "fact-info-target"],
    [313, "a0", "fact-info-target"],
    [366, "v1", "fact-info-target"],
    [390, "v1", "fact-info-target"],
    [407, "v1", "fact-info-target"]
  ],
  "target-eco-process": [
    [1, "v1", "fact-info-target"],
    [11, "a0", "fact-info-target"],
    [19, "v1", "fact-info-target"],
    [21, "v1", "fact-info-target"],
    [14, "a0", "fact-info-target"],
    [54, "v1", "fact-info-target"],
    [77, "v1", "fact-info-target"],
    [82, "a3", "fact-info-target"],
    [97, "v1", "fact-info-target"]
  ],
  "cloud-track": [
    [[19, 83], "s1", "handle"],
    [[29, 116], "s2", "handle"]
  ],
  "(code target-darkjak-bomb1)": [
    [408, "v1", "art-joint-anim"],
    [166, "s5", "int"],
    [336, "v1", "float"],
    ["_stack_", 56, "sphere"],
    ["_stack_", 88, "float"]
  ],
  "target-darkjak-bomb-collide": [
    [2, "gp", "(pointer float)"],
    [12, "gp", "(pointer float)"],
    [13, "gp", "(pointer float)"]
  ],
  "(anon-function 16 target-darkjak)": [[61, "gp", "art-joint-anim"]],
  "(code target-darkjak-get-on)": [
    [214, "v1", "art-joint-anim"],
    [390, "v0", "sound-rpc-set-param"],
    [111, "a0", "fact-info-target"],
    [113, "a0", "fact-info-target"],
    [114, "a0", "fact-info-target"]
  ],
  "(code target-darkjak-bomb0)": [
    [37, "v1", "art-joint-anim"],
    [133, "v1", "art-joint-anim"],
    [213, "v1", "art-joint-anim"],
    [644, "v1", "process-drawable"],
    [750, "v1", "process-drawable"],
    [888, "v1", "process-drawable"],
    [994, "v1", "process-drawable"],
    ["_stack_", 16, "float"],
    [18, "v1", "float"]
  ],
  "water-info<-region": [
    [12, "a0", "symbol"],
    [48, "s2", "pair"],
    [49, "v1", "pair"],
    [57, "s2", "pair"],
    [58, "v1", "pair"],
    [59, "v1", "pair"],
    [99, "s2", "pair"],
    [100, "v1", "pair"],
    [101, "v1", "pair"],
    [133, "s1", "process-drawable"],
    [143, "s2", "pair"],
    [144, "v1", "pair"],
    [145, "v1", "pair"],
    [146, "v1", "pair"],
    [147, "s2", "pair"],
    [148, "v1", "pair"],
    [199, "a0", "process-focusable"],
    [208, "s2", "pair"],
    [209, "s2", "pair"],
    [231, "a0", "region-prim-area"],
    [238, "v1", "region-prim-area"]
  ],
  "target-danger-set!": [[823, "v1", "fact-info-target"]],
  "(method 26 target)": [[23, "v0", "float"]],
  "(method 11 attack-info)": [
    [[118, 130], "v1", "process-drawable"],
    [[156, 161], "v1", "process-drawable"]
  ],
  "(method 10 attack-info)": [[13, "a1", "collide-shape"]],
  "target-log-attack": [[47, "a3", "attack-info"]],
  "can-hands?": [
    [39, "a0", "fact-info-target"],
    [45, "a0", "fact-info-target"]
  ],
  "target-attacked": [
    [56, "v1", "fact-info-target"],
    [66, "v1", "fact-info-target"],
    [72, "v1", "fact-info-target"],
    [176, "v1", "fact-info-target"],
    [241, "t4", "vector"],
    [290, "v1", "fact-info-target"]
  ],
  "(anon-function 10 target-handler)": [
    [70, "a0", "handle"],
    [146, "a0", "process-focusable"],
    [154, "a0", "process-focusable"],
    [161, "a0", "process-focusable"],
    [175, "a0", "process-focusable"],
    [99, "t2", "float"],
    [99, "t1", "float"]
  ],
  "(code target-edge-grab)": [
    [21, "v1", "process-drawable"],
    [22, "a0", "collide-shape-moving"],
    [25, "v1", "process-drawable"],
    [26, "v1", "collide-shape-moving"],
    [270, "f0", "float"]
  ],
  "(exit target-edge-grab)": [
    [17, "v1", "process-drawable"],
    [18, "a1", "collide-shape-moving"],
    [21, "v1", "process-drawable"],
    [22, "v1", "collide-shape-moving"]
  ],
  "(code target-pole-flip-forward-jump)": [
    [26, "t9", "(function none :behavior target)"]
  ],
  "(code target-pole-flip-up)": [[23, "v1", "art-joint-anim"]],
  "(code target-pole-cycle)": [
    [103, "v1", "art-joint-anim"],
    [163, "v1", "art-joint-anim"]
  ],
  "(code target-grab)": [
    [232, "v1", "art-joint-anim"],
    [422, "v1", "art-joint-anim"]
  ],
  "(event target-grab)": [
    [33, "a0", "process"],
    [125, "gp", "object"]
  ],
  "(code target-load-wait)": [
    [21, "v1", "art-joint-anim"],
    [134, "v1", "art-joint-anim"],
    [191, "v1", "art-joint-anim"]
  ],
  "(code target-edge-grab-jump)": [[72, "a1", "art-joint-anim"]],
  "(code target-hit-ground-hard)": [[46, "v1", "fact-info-target"]],
  "(anon-function 11 target2)": [[[19, 140], "s4", "target"]],
  "(anon-function 14 target2)": [[26, "f0", "float"]],
  "(code target-hide)": [
    [14, "v1", "art-joint-anim"],
    [143, "v1", "art-joint-anim"],
    [204, "v1", "art-joint-anim"],
    [258, "v1", "art-joint-anim"],
    [317, "v1", "art-joint-anim"],
    [385, "v1", "art-joint-anim"],
    [431, "v1", "art-joint-anim"],
    [488, "v1", "art-joint-anim"]
  ],
  "target-generic-event-handler": [
    [10, "v1", "float"],
    [314, "v1", "fact-info-target"],
    [321, "v1", "fact-info-target"],
    [527, "a0", "vector"],
    [681, "v1", "fact-info-target"],
    [699, "v1", "fact-info-target"],
    [866, "v1", "(state target)"],
    [894, "a0", "process"],
    [517, "v1", "float"]
  ],
  "target-dangerous-event-handler": [
    [9, "v1", "fact-info-target"],
    [20, "v1", "fact-info-target"]
  ],
  "(code target-swim-up)": [[18, "v1", "art-joint-anim"]],
  "(code target-swim-down)": [[69, "v1", "art-joint-anim"]],
  "(event target-swim-down)": [
    [[12, 99], "v1", "attack-info"],
    [88, "t0", "fact-info-target"]
  ],
  "(code target-swim-walk)": [
    [143, "v1", "art-joint-anim"],
    [58, "v1", "art-joint-anim"]
  ],
  "(code target-swim-stance)": [[33, "v1", "art-joint-anim"]],
  "(method 15 water-control)": [
    [47, "v0", "float"],
    [48, "v1", "float"]
  ],
  "(anon-function 10 water)": [
    [5, "s5", "process-drawable"],
    [28, "s5", "process-drawable"]
  ],
  "part-water-splash-callback": [[3, "v1", "float"]],
  "(event target-darkjak-bomb0)": [[51, "v1", "process"]],
  "(code target-darkjak-running-attack)": [
    [16, "v1", "float"],
    [259, "gp", "process-focusable"],
    [278, "v1", "handle"],
    [281, "v1", "handle"],
    [363, "v1", "handle"],
    [366, "v1", "handle"],
    [576, "v1", "art-joint-anim"],
    [604, "v1", "art-joint-anim"],
    [632, "v1", "art-joint-anim"],
    [672, "v1", "art-joint-anim"],
    [700, "v1", "art-joint-anim"],
    [835, "v1", "art-joint-anim"],
    [872, "f1", "float"],
    [22, "v1", "float"],
    ["_stack_", 56, "handle"],
    ["_stack_", 16, "float"]
  ],
  "target-bomb1-fire-shot": [
    [12, "v1", "handle"],
    [20, "gp", "process-focusable"]
  ],
  "(method 9 external-art-control)": [
    [173, "s4", "external-art-buffer"],
    [177, "s4", "external-art-buffer"],
    [183, "s4", "external-art-buffer"],
    [190, "s4", "external-art-buffer"]
  ],
  "(code target-darkjak-get-off)": [
    [159, "v1", "art-joint-anim"],
    [359, "v1", "art-joint-anim"],
    [472, "v1", "art-joint-anim"]
  ],
  "(anon-function 15 target-darkjak)": [
    [16, "v0", "process-focusable"],
    [82, "v1", "art-joint-anim"],
    [113, "v1", "art-joint-anim"]
  ],
  "(trans target-float)": [[130, "v1", "(state target)"]],
  "(code target-stance-look-around)": [[12, "v0", "float"]],
  "(code target-look-around)": [[21, "v0", "float"]],
  "(exit target-swim-stance)": [[51, "v0", "sound-rpc-set-param"]],
  "(exit target-swim-down)": [[56, "v0", "sound-rpc-set-param"]],
  "(method 7 water-anim)": [[14, "t9", "(function water-anim int water-anim)"]],
  "(method 26 water-anim)": [
    ["_stack_", 16, "res-tag"],
    [52, "v0", "(pointer float)"]
  ],
  "(method 7 flow-control)": [
    [19, "t9", "(function flow-control int flow-control)"]
  ],
  "water-anim-event-handler": [
    [23, "v1", "float"],
    [40, "s4", "process"],
    [50, "s5", "water-info"],
    [96, "gp", "process-focusable"],
    [116, "gp", "process-focusable"],
    [137, "gp", "process-focusable"],
    [182, "s5", "water-info"]
  ],
  "(code die crate)": [
    [6, "v1", "collide-shape"],
    [37, "v1", "process-focusable"]
  ],
  "(code notice-blue crate)": [
    [19, "v1", "process-drawable"],
    [21, "gp", "collide-shape-moving"],
    [28, "a0", "collide-shape-moving"],
    [30, "v1", "collide-shape-moving"]
  ],
  "(post fall crate)": [
    [[4, 10], "a0", "collide-shape-moving"],
    [15, "v1", "collide-shape-moving"],
    [26, "v1", "collide-shape-moving"],
    [[34, 53], "gp", "collide-shape-moving"]
  ],
  "(trans fall crate)": [
    [1, "v1", "collide-shape-moving"],
    [6, "v1", "float"],
    [8, "v1", "collide-shape-moving"],
    [24, "v1", "collide-shape-moving"],
    [32, "v1", "collide-shape-moving"],
    [34, "a0", "collide-shape-moving"],
    [37, "a0", "collide-shape-moving"]
  ],
  "(enter fall crate)": [[[35, 40], "a0", "carry-info"]],
  "(post carry crate)": [[[13, 16], "a0", "collide-shape-moving"]],
  "(event carry crate)": [[15, "a0", "vector"]],
  "(code idle crate)": [[[2, 5], "a0", "collide-shape-moving"]],
  "(code hide crate)": [
    [27, "v1", "collide-shape-moving"],
    [95, "v1", "collide-shape-moving"],
    [97, "a0", "collide-shape-moving"],
    [100, "a0", "collide-shape-moving"]
  ],
  "(code special-contents-die crate)": [[42, "v1", "collide-shape-moving"]],
  "target-send-attack": [
    ["_stack_", 96, "symbol"],
    [16, "s4", "process-focusable"],
    [[429, 444], "t1", "sound-name"]
  ],
  "(method 36 crate)": [
    [6, "a0", "collide-shape-moving"],
    [27, "a0", "collide-shape-moving"]
  ],
  "camera-rotate-to-vector": [[63, "v1", "float"]],
  "target-gun-find-track": [
    [182, "v0", "process-focusable"],
    [[192, 224], "gp", "process-focusable"],
    [[249, 475], "s5", "process-focusable"],
    [431, "a0", "process-focusable"],
    [434, "a0", "process-focusable"],
    [519, "v1", "int"],
    [520, "v1", "int"]
  ],
  "target-gun-check": [[599, "v0", "sound-rpc-set-param"]],
  "target-gun-build-track-list": [[46, "v1", "vector"]],
  "target-gun-joint-pre0": [[[131, 165], "gp", "process-focusable"]],
  "(method 28 water-anim)": [
    ["_stack_", 16, "res-tag"],
    [27, "v0", "vector"]
  ],
  "(method 7 drop-plat)": [[18, "v1", "external-art-buffer"]],
  "(method 22 gui-control)": [
    [[268, 315], "s4", "process-drawable"],
    [[275, 338], "s5", "sound-rpc-set-param"],
    [[351, 375], "s5", "sound-rpc-set-param"]
  ],
  "(method 13 sky-work)": [
    [[78, 170], "s4", "sky-work"],
    [[162, 168], "v1", "dma-packet"],
    [[221, 228], "a1", "dma-packet"],
    [[230, 239], "a1", "gs-gif-tag"],
    [243, "a1", "(pointer gs-zbuf)"],
    [245, "a1", "(pointer gs-reg64)"],
    [247, "a1", "(pointer gs-test)"],
    [249, "a1", "(pointer gs-reg64)"],
    [250, "a1", "(pointer gs-alpha)"],
    [252, "a1", "(pointer gs-reg64)"],
    [255, "a1", "(pointer gs-tex0)"],
    [257, "a1", "(pointer gs-reg64)"],
    [259, "a1", "(pointer gs-tex1)"],
    [261, "a1", "(pointer gs-reg64)"],
    [263, "a1", "(pointer gs-clamp)"],
    [265, "a1", "(pointer gs-reg64)"],
    [266, "a1", "(pointer uint64)"],
    [268, "a1", "(pointer gs-reg64)"],
    [[271, 309], "a2", "(inline-array qword)"],
    [[316, 354], "t0", "(inline-array qword)"],
    [[362, 369], "t1", "dma-packet"],
    [[371, 380], "t1", "gs-gif-tag"],
    [384, "t1", "(pointer gs-alpha)"],
    [386, "t1", "(pointer gs-reg64)"],
    [389, "t1", "(pointer gs-tex0)"],
    [391, "t1", "(pointer gs-reg64)"],
    [392, "t1", "(pointer uint64)"],
    [394, "t1", "(pointer gs-reg64)"],
    [[397, 429], "t0", "(inline-array qword)"],
    [[437, 444], "a1", "dma-packet"],
    [[446, 455], "a1", "gs-gif-tag"],
    [458, "a1", "(pointer gs-alpha)"],
    [460, "a1", "(pointer gs-reg64)"],
    [[515, 561], "t1", "(inline-array qword)"],
    [[574, 581], "a3", "dma-packet"],
    [[583, 592], "a3", "gs-gif-tag"],
    [596, "a3", "(pointer gs-alpha)"],
    [598, "a3", "(pointer gs-reg64)"],
    [601, "a3", "(pointer gs-tex0)"],
    [603, "a3", "(pointer gs-reg64)"],
    [604, "a3", "(pointer uint64)"],
    [606, "a3", "(pointer gs-reg64)"],
    [[609, 647], "v1", "(inline-array qword)"],
    [[673, 680], "a1", "dma-packet"],
    [[682, 691], "a1", "gs-gif-tag"],
    [695, "a1", "(pointer gs-zbuf)"],
    [697, "a1", "(pointer gs-reg64)"],
    [699, "a1", "(pointer gs-test)"],
    [701, "a1", "(pointer gs-reg64)"],
    [728, "a1", "(pointer gs-rgbaq)"],
    [730, "a1", "(pointer gs-reg64)"],
    [[733, 738], "v1", "(inline-array qword)"],
    [[741, 750], "v1", "(inline-array qword)"],
    [[760, 766], "v1", "dma-packet"]
  ],
  "(method 33 sky-work)": [
    [42, "s5", "int"],
    [46, "a2", "sky-work"],
    [59, "a2", "sky-work"],
    [36, "v1", "sky-work"]
  ],
  "(method 23 sky-work)": [
    [[3, 10], "a0", "dma-packet"],
    [[12, 21], "a0", "gs-gif-tag"],
    [25, "s3", "(pointer gs-test)"],
    [27, "s3", "(pointer gs-reg64)"],
    [42, "s3", "(pointer gs-tex0)"],
    [44, "s3", "(pointer gs-reg64)"],
    [46, "s3", "(pointer gs-tex1)"],
    [48, "s3", "(pointer gs-reg64)"],
    [49, "s3", "(pointer gs-clamp)"],
    [51, "s3", "(pointer gs-reg64)"],
    [53, "s3", "(pointer gs-alpha)"],
    [55, "s3", "(pointer gs-reg64)"],
    [56, "s3", "(pointer uint64)"],
    [58, "s3", "(pointer gs-reg64)"],
    [[255, 263], "s4", "dma-packet"]
  ],
  "(method 27 sky-work)": [
    [[5, 10], "a0", "dma-packet"],
    [[12, 20], "a0", "gs-gif-tag"],
    [25, "a0", "(pointer gs-alpha)"],
    [27, "a0", "(pointer gs-reg64)"],
    [[142, 149], "s4", "dma-packet"]
  ],
  "(method 34 sky-work)": [
    [[5, 10], "a0", "dma-packet"],
    [[12, 20], "a0", "gs-gif-tag"],
    [25, "a0", "(pointer gs-zbuf)"],
    [27, "a0", "(pointer gs-reg64)"],
    [29, "a0", "(pointer gs-test)"],
    [31, "a0", "(pointer gs-reg64)"],
    [33, "a0", "(pointer gs-alpha)"],
    [35, "a0", "(pointer gs-reg64)"],
    [[80, 88], "s5", "dma-packet"]
  ],
  "(method 35 sky-work)": [
    [[2, 9], "a1", "dma-packet"],
    [[11, 20], "a1", "gs-gif-tag"],
    [24, "a1", "(pointer gs-test)"],
    [26, "a1", "(pointer gs-reg64)"],
    [[66, 74], "s5", "dma-packet"]
  ],
  "(method 36 sky-work)": [
    [[7, 14], "a0", "dma-packet"],
    [[16, 26], "a0", "gs-gif-tag"],
    [62, "s2", "(pointer gs-tex0)"],
    [64, "s2", "(pointer gs-reg64)"],
    [66, "s2", "(pointer gs-tex1)"],
    [68, "s2", "(pointer gs-reg64)"],
    [70, "s2", "(pointer gs-test)"],
    [72, "s2", "(pointer gs-reg64)"],
    [74, "s2", "(pointer gs-clamp)"],
    [76, "s2", "(pointer gs-reg64)"],
    [78, "s2", "(pointer gs-alpha)"],
    [80, "s2", "(pointer gs-reg64)"],
    [[83, 177], "v1", "(inline-array qword)"]
  ],
  "draw-subtitle-image": [
    [[44, 48], "a0", "dma-packet"],
    [[49, 58], "a0", "gs-gif-tag"],
    [70, "a0", "(pointer gs-bitbltbuf)"],
    [72, "a0", "(pointer gs-reg64)"],
    [73, "a0", "(pointer gs-trxpos)"],
    [75, "a0", "(pointer gs-reg64)"],
    [81, "a0", "(pointer gs-trxreg)"],
    [83, "a0", "(pointer gs-reg64)"],
    [84, "a0", "(pointer gs-trxdir)"],
    [86, "a0", "(pointer gs-reg64)"],
    [[106, 112], "a1", "dma-packet"],
    [[113, 121], "a1", "gs-gif-tag"],
    [128, "a1", "(pointer gs-reg64)"],
    [130, "a1", "(pointer gs-alpha)"],
    [126, "a1", "(pointer gs-test)"],
    [132, "a1", "(pointer gs-reg64)"],
    [148, "a1", "(pointer gs-tex0)"],
    [150, "a1", "(pointer gs-reg64)"],
    [153, "a1", "(pointer gs-reg64)"],
    [157, "a1", "(pointer gs-reg64)"],
    [160, "a1", "(pointer gs-reg64)"],
    [151, "a1", "(pointer gs-tex1)"],
    [155, "a1", "(pointer gs-clamp)"],
    [158, "a1", "(pointer uint64)"],
    [[163, 194], "v1", "(pointer uint128)"],
    [[195, 199], "t0", "gs-gif-tag"],
    [[201, 206], "t0", "gs-gif-tag"],
    [[208, 213], "a2", "gs-gif-tag"],
    [[215, 220], "v1", "gs-gif-tag"],
    [[223, 254], "v1", "(pointer uint128)"],
    [[255, 259], "t0", "gs-gif-tag"],
    [[261, 266], "t0", "gs-gif-tag"],
    [[268, 273], "a1", "gs-gif-tag"],
    [[275, 280], "v1", "gs-gif-tag"],
    [[291, 296], "v1", "dma-packet"]
  ],
  "scene-player-init": [
    [[37, 44], "s5", "(array scene)"],
    [83, "v0", "(array scene)"]
  ],
  "connection-list-validate": [[5, "gp", "connection"]],
  "point-poly-distance-min": [[94, "f0", "float"]],
  "(method 26 nav-mesh)": [[[23, 78], "s4", "nav-engine"]],
  "compute-dir-parm": [
    [18, "f0", "float"],
    [8, "a2", "uint"],
    [10, "v1", "float"]
  ],
  "(trans idle fma-sphere)": [[39, "a2", "process-drawable"]],
  "(method 10 talker)": [[29, "t9", "(function process none)"]],
  "(exit active talker)": [[19, "s5", "process-drawable"]],
  "(method 11 speech-channel)": [
    [66, "v1", "process-drawable"],
    [223, "s4", "process-drawable"],
    [237, "s4", "process-drawable"],
    [240, "s4", "process-drawable"],
    [212, "v0", "sound-rpc-set-param"]
  ],
  "lightning-fractal-gen": [
    [37, "v1", "float"],
    [64, "v1", "float"],
    [91, "v1", "float"]
  ],
  "lightning-uniform-gen": [
    [38, "v1", "float"],
    [60, "v1", "float"],
    [82, "v1", "float"]
  ],
  "lightning-trail-uniform-gen": [
    [21, "v1", "float"],
    [43, "v1", "float"],
    [65, "v1", "float"]
  ],
  "lightning-trail-fractal-gen": [
    [52, "v1", "float"],
    [71, "v1", "float"],
    [90, "v1", "float"]
  ],
  "lightning-draw": [
    [[407, 444], "v1", "(inline-array vector)"],
    ["_stack_", 20, "(inline-array gcf-vertex)"],
    ["_stack_", 176, "gcf-control"],
    [440, "a1", "pointer"],
    [441, "a0", "pointer"],
    [438, "a1", "(pointer uint128)"],
    [439, "a0", "(pointer uint128)"],
    [[472, 487], "a0", "dma-packet"],
    [[559, 576], "a0", "dma-packet"],
    [[597, 602], "a0", "dma-packet"]
  ],
  "lightning-draw-all": [
    [39, "v1", "connection"],
    [40, "s1", "dma-buffer"]
  ],
  "(method 24 game-info)": [
    [808, "s4", "pointer"],
    [156, "s4", "pointer"],
    [360, "a1", "pointer"],
    [490, "a1", "pointer"],
    [521, "a2", "pointer"],
    [673, "v1", "pointer"],
    [97, "v1", "pointer"],
    [141, "s4", "game-save-tag"],
    [172, "s4", "game-save-tag"],
    [187, "s4", "(inline-array game-save-tag)"],
    [202, "s4", "(inline-array game-save-tag)"],
    [219, "s4", "(inline-array game-save-tag)"],
    [232, "s4", "(inline-array game-save-tag)"],
    [238, "s4", "(inline-array game-save-tag)"],
    [244, "s4", "(inline-array game-save-tag)"],
    [[250, 325], "s4", "(inline-array game-save-tag)"],
    [328, "s4", "(inline-array game-save-tag)"],
    [[342, 399], "s4", "(inline-array game-save-tag)"],
    [[411, 511], "s4", "(inline-array game-save-tag)"],
    [[539, 673], "s4", "(inline-array game-save-tag)"],
    [[701, 805], "s4", "(inline-array game-save-tag)"],
    [[4, 94], "v1", "(inline-array game-save-tag)"],
    [495, "a2", "(pointer uint8)"]
  ],
  "(method 11 game-save)": [
    [270, "s4", "pointer"],
    [[83, 97], "s4", "(inline-array game-save-tag)"],
    [107, "s4", "(inline-array game-save-tag)"],
    [[116, 267], "s4", "(inline-array game-save-tag)"]
  ],
  "(code active process-taskable)": [
    [40, "gp", "handle"],
    [71, "gp", "handle"]
  ],
  "(method 32 process-taskable)": [
    [63, "v0", "joint"],
    [[70, 80], "v1", "collide-shape-prim-group"]
  ],
  "(method 9 los-control)": [
    [54, "s1", "process-focusable"],
    [35, "s1", "process-focusable"]
  ],
  "(method 18 grid-hash)": [
    [42, "a0", "(pointer grid-hash-word)"],
    [44, "t4", "(pointer grid-hash-word)"],
    [46, "t6", "(pointer grid-hash-word)"]
  ],
  "(method 19 grid-hash)": [[46, "t6", "(pointer uint8)"]],
  "(method 15 sphere-hash)": [[5, "v0", "(function grid-hash none)"]],
  "(method 32 sphere-hash)": [[107, "v1", "float"]],
  "(method 13 carry-info)": [
    [14, "v1", "handle"],
    [22, "v0", "carry-info"],
    [11, "v1", "handle"]
  ],
  "(method 12 carry-info)": [
    [27, "s4", "collide-shape"],
    [46, "a0", "process-drawable"],
    [47, "v1", "collide-shape"],
    [52, "a1", "process-drawable"],
    [53, "a0", "collide-shape"],
    [59, "a1", "process-drawable"],
    [60, "a0", "collide-shape"]
  ],
  "(method 11 carry-info)": [
    [43, "s4", "collide-shape"],
    [211, "a0", "process-drawable"],
    [212, "v1", "collide-shape"],
    [218, "a2", "process-drawable"],
    [225, "a1", "process-drawable"],
    [231, "a0", "process-drawable"],
    [232, "v1", "collide-shape"],
    [10, "v1", "handle"],
    [20, "v1", "handle"],
    [219, "a1", "collide-shape"],
    [226, "a0", "collide-shape"]
  ],
  "(method 14 carry-info)": [
    [45, "s2", "collide-shape"],
    [158, "a0", "process-drawable"],
    [159, "v1", "collide-shape"],
    [165, "a2", "process-drawable"],
    [172, "a1", "process-drawable"],
    [178, "a0", "process-drawable"],
    [179, "v1", "collide-shape"],
    [12, "v1", "handle"],
    [22, "v1", "handle"],
    [166, "a1", "collide-shape"],
    [173, "a0", "collide-shape"],
    [151, "a0", "process-drawable"],
    [152, "v1", "collide-shape"],
    [158, "a2", "process-drawable"],
    [165, "a1", "process-drawable"],
    [171, "a0", "process-drawable"],
    [172, "v1", "collide-shape"],
    [159, "a1", "collide-shape"],
    [166, "a0", "collide-shape"]
  ],
  "(method 16 carry-info)": [[22, "v0", "carry-info"]],
  "(event idle task-arrow)": [[6, "a0", "vector"]],
  "projectile-init-by-other": [[113, "v1", "process-drawable"]],
  "(method 35 projectile)": [[5, "a1", "projectile"]],
  "target-gun-fire-blue": [[71, "a0", "projectile"]],
  "(method 24 gun-blue-shot)": [[15, "s5", "projectile"]],
  "target-gun-fire-yellow": [[28, "a0", "projectile"]],
  "target-gun-fire-red": [
    [150, "v1", "process-drawable"],
    [194, "v1", "process-drawable"],
    [197, "v1", "process-drawable"],
    [200, "v1", "process-drawable"]
  ],
  "(method 26 gun-red-shot)": [
    [43, "a0", "connection"],
    [44, "a0", "collide-shape"],
    [92, "a0", "connection"],
    [93, "a0", "collide-shape"]
  ],
  "gun-red-shot-init-by-other": [[89, "v1", "process-drawable"]],
  "(method 23 gun-red-shot)": [[10, "s4", "process-focusable"]],
  "target-gun-fire-dark": [
    [30, "a0", "projectile"],
    [60, "a0", "gun-dark-shot"]
  ],
  "process-drawable-shock-effect-bullseye": [[88, "a0", "lightning-tracker"]],
  "projectile-update-velocity-space-wars": [
    [59, "a0", "process-drawable"],
    [60, "a0", "collide-shape"]
  ],
  "cshape-reaction-blue-shot": [[15, "v1", "gun-blue-shot"]],
  "(method 10 idle-control)": [[64, "v1", "art-joint-anim"]],
  "(method 136 enemy)": [[34, "a1", "process-focusable"]],
  "(method 107 enemy)": [[17, "v0", "process-focusable"]],
  "(method 96 enemy)": [[[16, 20], "a0", "process-focusable"]],
  "(method 129 enemy)": [[18, "a1", "process-focusable"]],
  "(method 97 enemy)": [
    [16, "v1", "connection"],
    [[17, 22], "v1", "collide-shape"],
    [27, "s2", "process-focusable"],
    [65, "v1", "connection"],
    [[66, 71], "v1", "collide-shape"],
    [76, "s2", "process-focusable"],
    [112, "v1", "connection"],
    [[113, 118], "v1", "collide-shape"],
    [123, "s2", "process-focusable"]
  ],
  "(method 75 enemy)": [[9, "s2", "process-focusable"]],
  "(code notice enemy)": [[31, "v1", "art-joint-anim"]],
  "(code stare enemy)": [[23, "gp", "art-joint-anim"]],
  "(code victory enemy)": [[30, "v1", "art-joint-anim"]],
  "(method 88 enemy)": [[28, "a1", "art-joint-anim"]],
  "(code hit enemy)": [[30, "v1", "art-joint-anim"]],
  "(method 51 enemy)": [[[27, 31], "a0", "process-focusable"]],
  "(method 78 enemy)": [[11, "v1", "art-joint-anim"]],
  "(code die enemy)": [[30, "v1", "art-joint-anim"]],
  "(code die-falling enemy)": [[32, "gp", "art-joint-anim"]],
  "(code view-anims enemy)": [[20, "s4", "art-joint-anim"]],
  "(method 7 enemy)": [
    [14, "t9", "(function process-focusable int process-focusable)"]
  ],
  "nav-enemy-chase-post": [[[15, 19], "a0", "process-focusable"]],
  "nav-enemy-flee-post": [[[16, 20], "a0", "process-focusable"]],
  "nav-enemy-face-focus-post": [[[24, 28], "a0", "process-focusable"]],
  "nav-enemy-stare-post": [[[24, 28], "a0", "process-focusable"]],
  "(code active nav-enemy)": [
    [30, "v1", "art-joint-anim"],
    [127, "v1", "art-joint-anim"],
    [189, "v1", "art-joint-anim"],
    [298, "v1", "art-joint-anim"]
  ],
  "(enter notice nav-enemy)": [[[21, 25], "a0", "process-focusable"]],
  "(code notice nav-enemy)": [[31, "v1", "art-joint-anim"]],
  "(code stare nav-enemy)": [[23, "gp", "art-joint-anim"]],
  "(enter taunt nav-enemy)": [[[37, 42], "gp", "process-focusable"]],
  "(code taunt nav-enemy)": [[84, "v1", "art-joint-anim"]],
  "(enter pacing nav-enemy)": [[[103, 108], "gp", "process-focusable"]],
  "(trans pacing nav-enemy)": [[[14, 18], "a0", "process-focusable"]],
  "(code pacing nav-enemy)": [[34, "gp", "art-joint-anim"]],
  "(enter circling nav-enemy)": [[[69, 74], "gp", "process-focusable"]],
  "(trans circling nav-enemy)": [[[14, 18], "a0", "process-focusable"]],
  "(code circling nav-enemy)": [[34, "gp", "art-joint-anim"]],
  "(code hit nav-enemy)": [[30, "v1", "art-joint-anim"]],
  "(code debug-control nav-enemy)": [[28, "v1", "art-joint-anim"]],
  "(method 55 nav-enemy)": [[[74, 78], "a0", "process-focusable"]],
  "(method 161 nav-enemy)": [[[22, 27], "v1", "process-focusable"]],
  "(method 160 nav-enemy)": [
    [18, "s5", "process-focusable"],
    [[35, 40], "s5", "process-focusable"]
  ],
  "(method 32 youngsamos-npc)": [
    [61, "t9", "(function process-taskable none)"]
  ],
  "(method 35 pecker-npc)": [
    [58, "v1", "art-joint-anim"],
    [117, "v1", "art-joint-anim"]
  ],
  "(code idle scene-looper)": [[40, "gp", "handle"]],
  "(method 7 rigid-body-platform)": [
    [14, "t9", "(function rigid-body-object int rigid-body-object)"]
  ],
  "(method 53 rigid-body-platform)": [[24, "f0", "float"]],
  "(method 46 rigid-body-platform)": [
    [13, "v1", "rigid-body-control-point"],
    [30, "v1", "collide-rider"],
    [46, "s5", "process-focusable"],
    [139, "v1", "float"]
  ],
  "(method 24 remote)": [
    [16, "s4", "process-focusable"],
    [[26, 30], "s4", "process-focusable"]
  ],
  "remote-track": [[94, "gp", "process-drawable"]],
  "(trans enter remote)": [[[25, 29], "a0", "process-focusable"]],
  "(code enter remote)": [[11, "gp", "process-focusable"]],
  "(method 25 remote)": [[[8, 12], "a0", "collide-shape"]],
  "(method 25 judge)": [[[8, 12], "a0", "collide-shape"]],
  "(event wait judge)": [[63, "gp", "process-focusable"]],
  "(code idle judge)": [[39, "v0", "float"]],
  "(post sidekick-clone)": [[[474, 513], "gp", "(pointer process-drawable)"]],
  "(code target-carry-pickup)": [
    [79, "v0", "carry-info"],
    [290, "v0", "carry-info"]
  ],
  "(code target-carry-drop)": [
    [24, "v0", "carry-info"],
    [92, "v1", "art-joint-anim"],
    [158, "v0", "carry-info"],
    [273, "v0", "carry-info"]
  ],
  "(code target-carry-throw)": [
    [51, "v0", "carry-info"],
    [112, "v0", "carry-info"],
    [194, "v0", "carry-info"]
  ],
  "next-continue": [
    [4, "a2", "symbol"],
    [5, "a2", "level-load-info"],
    [12, "a3", "continue-point"]
  ],
  "(code target-continue)": [[643, "s5", "handle"]],
  "(code target-warp-in)": [[336, "v1", "art-joint-anim"]],
  "target-hit-effect": [[39, "t4", "vector"]],
  "target-hit-setup-anim": [
    [153, "v1", "art-joint-anim"],
    [225, "v1", "art-joint-anim"]
  ],
  "(code target-hit)": [[576, "v1", "art-joint-anim"]],
  "(anon-function 12 target-death)": [[[12, 19], "gp", "process-drawable"]],
  "target-death-reset": [[21, "v1", "connection"]],
  "(anon-function 3 target-death)": [[259, "v1", "art-joint-anim"]],
  "(anon-function 2 target-death)": [
    [58, "v1", "art-joint-anim"],
    [197, "v1", "art-joint-anim"],
    [141, "v1", "art-joint-anim"]
  ],
  "(anon-function 1 target-death)": [[73, "v1", "art-joint-anim"]],
  "(event target-continue)": [[18, "a0", "process"]],
  "(method 30 battle)": [
    [7, "s5", "nav-enemy"],
    [32, "a2", "nav-enemy"]
  ],
  "(method 7 battle)": [
    [15, "t9", "(function process-drawable int process-drawable)"]
  ],
  "(method 51 battle)": [[[38, 95], "s4", "touch-tracker"]],
  "(method 26 battle)": [
    [35, "a0", "connection"],
    [36, "a0", "collide-shape"],
    [84, "a0", "connection"],
    [85, "a0", "collide-shape"]
  ],
  "(method 28 battle)": [
    ["_stack_", 16, "res-tag"],
    [[21, 31], "s5", "(pointer entity-actor)"]
  ],
  "(method 29 battle)": [
    ["_stack_", 16, "res-tag"],
    ["_stack_", 32, "res-tag"]
  ],
  "(method 12 collide-cache)": [[76, "v1", "process-drawable"]],
  "collide-list-fill-bg-using-box": [
    [[207, 213], "v1", "collide-hash-scratch"],
    [223, "a0", "collide-hash-scratch"],
    [[241, 247], "v1", "collide-hash-scratch"],
    [255, "a0", "collide-hash-scratch"]
  ],
  "collide-list-fill-bg-using-line-sphere": [
    [261, "a0", "collide-hash-scratch"],
    [[279, 285], "v1", "collide-hash-scratch"],
    [[246, 251], "v1", "collide-hash-scratch"],
    [293, "a0", "collide-hash-scratch"],
    [102, "v1", "float"]
  ],
  "(method 8 collide-hash)": [
    [34, "a1", "collide-hash-scratch"],
    [50, "a2", "collide-hash-scratch"],
    [62, "a2", "collide-hash-scratch"],
    [73, "a1", "collide-hash-scratch"]
  ],
  "(method 9 collide-mesh)": [[[9, 63], "s5", "collide-mesh-tri"]],
  "(method 13 collide-mesh)": [
    [21, "a3", "(inline-array vector)"],
    [[22, 61], "a3", "vector"],
    [[20, 61], "t0", "(inline-array vector)"],
    [[76, 123], "v1", "collide-mesh-tri"]
  ],
  "(method 10 collide-mesh)": [[[13, 51], "s4", "collide-mesh-cache-tri"]],
  "(method 9 collide-mesh-cache)": [
    [[10, 83], "s4", "collide-mesh-cache-entry"]
  ],
  "(method 10 touching-list)": [[[1, 12], "s5", "touching-shapes-entry"]],
  "(method 13 touching-list)": [[[0, 77], "v0", "touching-shapes-entry"]],
  "(method 11 touching-list)": [[[0, 57], "s5", "touching-shapes-entry"]],
  "(method 12 touching-list)": [[[0, 105], "gp", "touching-shapes-entry"]],
  "(method 9 collide-edge-work)": [
    [[6, 52], "s3", "collide-edge-edge"],
    [[5, 52], "s4", "collide-edge-hold-item"]
  ],
  "(method 20 collide-edge-work)": [
    [100, "a0", "collide-shape-moving"],
    [179, "v1", "int"],
    [179, "a1", "int"]
  ],
  "(method 13 collide-edge-work)": [[[8, 119], "s1", "collide-edge-edge"]],
  "(method 9 collide-edge-edge)": [[20, "a0", "collide-shape-moving"]],
  "(method 13 ocean)": [
    [248, "v1", "dma-packet"],
    [249, "v1", "dma-packet"],
    [250, "v1", "dma-packet"],
    [318, "v1", "dma-packet"],
    [319, "v1", "dma-packet"],
    [320, "v1", "dma-packet"]
  ],
  "(method 19 ocean)": [
    [[2, 8], "a0", "dma-packet"],
    [[11, 17], "a0", "gs-gif-tag"],
    [22, "s4", "(pointer gs-test)"],
    [24, "s4", "(pointer gs-reg64)"],
    [26, "s4", "(pointer gs-alpha)"],
    [28, "s4", "(pointer gs-reg64)"],
    [41, "s4", "(pointer gs-tex0)"],
    [43, "s4", "(pointer gs-reg64)"],
    [45, "s4", "(pointer gs-tex1)"],
    [47, "s4", "(pointer gs-reg64)"],
    [49, "s4", "(pointer gs-texa)"],
    [51, "s4", "(pointer gs-reg64)"],
    [53, "s4", "(pointer gs-miptbp)"],
    [55, "s4", "(pointer gs-reg64)"],
    [57, "s4", "(pointer gs-miptbp)"],
    [59, "s4", "(pointer gs-reg64)"],
    [60, "s4", "(pointer gs-clamp)"],
    [62, "s4", "(pointer gs-reg64)"],
    [64, "s4", "(pointer gs-fogcol)"],
    [66, "s4", "(pointer gs-reg64)"]
  ],
  "(method 20 ocean)": [
    [[3, 7], "a0", "dma-packet"],
    [[13, 16], "a0", "gs-gif-tag"],
    [22, "a0", "(pointer gs-texa)"],
    [24, "a0", "(pointer gs-reg64)"]
  ],
  "(method 22 ocean)": [[[3, 11], "a0", "dma-packet"]],
  "(method 23 ocean)": [[[3, 11], "a0", "dma-packet"]],
  "(method 25 ocean)": [[[8, 16], "a1", "dma-packet"]],
  "(method 26 ocean)": [
    [[11, 19], "a3", "dma-packet"],
    [[30, 38], "a2", "dma-packet"]
  ],
  "(method 27 ocean)": [
    [[19, 27], "a0", "dma-packet"],
    [30, "s3", "matrix"],
    [[49, 54], "s2", "vector"]
  ],
  "(method 28 ocean)": [
    [[43, 51], "a0", "dma-packet"],
    [66, "a2", "(pointer int16)"],
    [[81, 89], "a1", "vector4w"],
    [[90, 98], "v1", "vector4w"],
    [[111, 127], "t0", "vector4w"],
    [[130, 268], "a1", "(inline-array vector4w)"]
  ],
  "(method 29 ocean)": [
    [[5, 9], "a0", "dma-packet"],
    [[15, 18], "a0", "gs-gif-tag"],
    [23, "a0", "(pointer gs-test)"],
    [25, "a0", "(pointer gs-reg64)"],
    [[36, 41], "a0", "dma-packet"],
    [91, "a1", "(pointer int16)"]
  ],
  "(method 30 ocean)": [[29, "a0", "(pointer uint8)"]],
  "(method 31 ocean)": [[32, "a0", "(pointer int32)"]],
  "(method 32 ocean)": [
    [31, "t0", "(pointer int32)"],
    [47, "a2", "(pointer uint8)"],
    [55, "v1", "(pointer int8)"]
  ],
  "(method 33 ocean)": [
    [[52, 60], "a0", "dma-packet"],
    [[63, 67], "v1", "vector4w"],
    [[93, 232], "v1", "(inline-array vector4w)"],
    [[245, 253], "a0", "dma-packet"]
  ],
  "(method 34 ocean)": [
    [[44, 52], "a0", "dma-packet"],
    [[61, 65], "v1", "vector4w"],
    [[68, 147], "v1", "(inline-array vector4w)"],
    [[166, 174], "a0", "dma-packet"]
  ],
  "(method 36 ocean)": [["_stack_", 48, "ocean-trans-mask"]],
  "(method 38 ocean)": [
    [104, "a1", "(pointer int32)"],
    [108, "a3", "(pointer uint8)"],
    [110, "a1", "(pointer int32)"]
  ],
  "(method 39 ocean)": [
    [[7, 15], "a0", "dma-packet"],
    [[17, 51], "v1", "matrix"]
  ],
  "(method 40 ocean)": [["_stack_", 40, "ocean-trans-mask"]],
  "(method 41 ocean)": [[[3, 11], "a0", "dma-packet"]],
  "(method 42 ocean)": [[[3, 11], "a0", "dma-packet"]],
  "(method 45 ocean)": [
    [[19, 27], "a1", "dma-packet"],
    [30, "s3", "matrix"],
    [[47, 52], "s2", "vector"]
  ],
  "(method 48 ocean)": [[[8, 16], "a1", "dma-packet"]],
  "(method 49 ocean)": [[24, "a0", "(pointer uint8)"]],
  "(method 51 ocean)": [
    [39, "a0", "(pointer uint8)"],
    [47, "v1", "(pointer uint8)"]
  ],
  "(method 52 ocean)": [
    [[54, 68], "a2", "dma-packet"],
    [[82, 87], "a0", "dma-packet"],
    [99, "v1", "(pointer uint64)"]
  ],
  "(method 53 ocean)": [
    [[52, 60], "a0", "dma-packet"],
    [[62, 67], "v1", "vector4w"],
    [[70, 149], "v1", "(inline-array vector4w)"],
    [[162, 170], "a0", "dma-packet"]
  ],
  "(method 57 ocean)": [
    [[7, 15], "a0", "dma-packet"],
    [[18, 28], "a0", "vector"],
    [[28, 39], "a0", "vector"],
    [[39, 50], "a0", "vector"],
    [[51, 62], "v1", "vector"]
  ],
  "(method 59 ocean)": [
    [[22, 27], "a0", "dma-packet"],
    [195, "t3", "(pointer uint8)"]
  ],
  "(method 60 ocean)": [[[3, 191], "s4", "(inline-array ocean-vertex)"]],
  "(method 61 ocean)": [[[3, 194], "s4", "(inline-array ocean-vertex)"]],
  "(method 62 ocean)": [[[3, 193], "s4", "(inline-array ocean-vertex)"]],
  "(method 63 ocean)": [[[3, 200], "s4", "(inline-array ocean-vertex)"]],
  "(method 64 ocean)": [[[3, 228], "s5", "(inline-array ocean-vertex)"]],
  "(method 65 ocean)": [[[3, 234], "s5", "(inline-array ocean-vertex)"]],
  "(method 66 ocean)": [[[3, 234], "s4", "(inline-array ocean-vertex)"]],
  "(method 67 ocean)": [[[3, 240], "s4", "(inline-array ocean-vertex)"]],
  "(method 68 ocean)": [[[4, 179], "s3", "(inline-array ocean-vertex)"]],
  "(method 69 ocean)": [[[59, 66], "gp", "dma-packet"]],
  "(method 71 ocean)": [[[8, 16], "a1", "dma-packet"]],
  "(method 72 ocean)": [[[2, 6], "v1", "(inline-array vector4w)"]],
  "(method 73 ocean)": [[[6, 11], "a0", "dma-packet"]],
  "(method 74 ocean)": [
    [[6, 11], "a0", "dma-packet"],
    [[19, 24], "a0", "dma-packet"]
  ],
  "(method 75 ocean)": [[[3, 8], "a0", "dma-packet"]],
  "(method 76 ocean)": [[[3, 8], "a0", "dma-packet"]],
  "(method 77 ocean)": [[[3, 8], "a0", "dma-packet"]],
  "(method 78 ocean)": [
    [[20, 24], "a0", "dma-packet"],
    [[27, 33], "a0", "gs-gif-tag"],
    [38, "a0", "(pointer gs-test)"],
    [40, "a0", "(pointer gs-reg64)"],
    [42, "a0", "(pointer gs-alpha)"],
    [44, "a0", "(pointer gs-reg64)"],
    [45, "a0", "(pointer gs-tex1)"],
    [47, "a0", "(pointer gs-reg64)"],
    [[58, 63], "a0", "dma-packet"]
  ],
  "(method 79 ocean)": [
    [[13, 17], "a0", "dma-packet"],
    [[23, 26], "a0", "gs-gif-tag"],
    [31, "s3", "(pointer gs-test)"],
    [33, "s3", "(pointer gs-reg64)"],
    [35, "s3", "(pointer gs-alpha)"],
    [37, "s3", "(pointer gs-reg64)"],
    [51, "s3", "(pointer gs-tex0)"],
    [53, "s3", "(pointer gs-reg64)"],
    [55, "s3", "(pointer gs-tex1)"],
    [57, "s3", "(pointer gs-reg64)"],
    [58, "s3", "(pointer gs-clamp)"],
    [60, "s3", "(pointer gs-reg64)"],
    [61, "s3", "(pointer uint64)"],
    [63, "s3", "(pointer gs-reg64)"],
    [[66, 81], "v1", "(inline-array vector4w)"],
    [[95, 99], "a0", "dma-packet"],
    [[105, 108], "a0", "gs-gif-tag"],
    [125, "s3", "(pointer gs-tex0)"],
    [127, "s3", "(pointer gs-reg64)"],
    [128, "s3", "(pointer uint64)"],
    [130, "s3", "(pointer gs-reg64)"],
    [[133, 148], "v1", "(inline-array vector4w)"],
    [[162, 166], "a0", "dma-packet"],
    [[172, 175], "a0", "gs-gif-tag"],
    [192, "s3", "(pointer gs-tex0)"],
    [194, "s3", "(pointer gs-reg64)"],
    [195, "s3", "(pointer uint64)"],
    [197, "s3", "(pointer gs-reg64)"],
    [[200, 215], "v1", "(inline-array vector4w)"],
    [[229, 233], "a0", "dma-packet"],
    [[239, 242], "a0", "gs-gif-tag"],
    [259, "s3", "(pointer gs-tex0)"],
    [261, "s3", "(pointer gs-reg64)"],
    [262, "s3", "(pointer uint64)"],
    [264, "s3", "(pointer gs-reg64)"],
    [[267, 282], "v1", "(inline-array vector4w)"],
    [[296, 300], "a0", "dma-packet"],
    [[306, 309], "a0", "gs-gif-tag"],
    [326, "s3", "(pointer gs-tex0)"],
    [328, "s3", "(pointer gs-reg64)"],
    [329, "s3", "(pointer uint64)"],
    [331, "s3", "(pointer gs-reg64)"],
    [[333, 349], "v1", "(inline-array vector4w)"],
    [[360, 373], "v1", "(inline-array vector4w)"]
  ],
  "(method 81 ocean)": [
    [[13, 17], "a0", "dma-packet"],
    [[23, 26], "a0", "gs-gif-tag"],
    [31, "s3", "(pointer gs-test)"],
    [33, "s3", "(pointer gs-reg64)"],
    [35, "s3", "(pointer gs-alpha)"],
    [37, "s3", "(pointer gs-reg64)"],
    [51, "s3", "(pointer gs-tex0)"],
    [53, "s3", "(pointer gs-reg64)"],
    [55, "s3", "(pointer gs-tex1)"],
    [57, "s3", "(pointer gs-reg64)"],
    [58, "s3", "(pointer gs-clamp)"],
    [60, "s3", "(pointer gs-reg64)"],
    [61, "s3", "(pointer uint64)"],
    [63, "s3", "(pointer gs-reg64)"],
    [[66, 81], "v1", "(inline-array vector4w)"],
    [[87, 91], "a0", "dma-packet"],
    [[97, 100], "a0", "gs-gif-tag"],
    [106, "a0", "(pointer gs-bitbltbuf)"],
    [108, "a0", "(pointer gs-reg64)"],
    [109, "a0", "(pointer gs-trxpos)"],
    [111, "a0", "(pointer gs-reg64)"],
    [113, "a0", "(pointer gs-trxreg)"],
    [115, "a0", "(pointer gs-reg64)"],
    [116, "a0", "(pointer gs-trxdir)"],
    [118, "a0", "(pointer gs-reg64)"],
    [[121, 126], "v1", "(inline-array vector4w)"],
    [[146, 150], "a0", "dma-packet"],
    [[156, 159], "a0", "gs-gif-tag"],
    [163, "s3", "(pointer gs-alpha)"],
    [165, "s3", "(pointer gs-reg64)"],
    [179, "s3", "(pointer gs-tex0)"],
    [181, "s3", "(pointer gs-reg64)"],
    [182, "s3", "(pointer gs-tex1)"],
    [184, "s3", "(pointer gs-reg64)"],
    [185, "s3", "(pointer gs-clamp)"],
    [187, "s3", "(pointer gs-reg64)"],
    [188, "s3", "(pointer uint64)"],
    [190, "s3", "(pointer gs-reg64)"],
    [[193, 215], "v1", "(inline-array vector4w)"],
    [[221, 225], "a0", "dma-packet"],
    [[231, 234], "a0", "gs-gif-tag"],
    [239, "a0", "(pointer gs-alpha)"],
    [241, "a0", "(pointer gs-reg64)"],
    [243, "a0", "(pointer gs-tex1)"],
    [245, "a0", "(pointer gs-reg64)"],
    [246, "a0", "(pointer uint64)"],
    [248, "a0", "(pointer gs-reg64)"],
    [[251, 273], "v1", "(inline-array vector4w)"],
    [[287, 291], "a0", "dma-packet"],
    [[297, 300], "a0", "gs-gif-tag"],
    [305, "s3", "(pointer gs-alpha)"],
    [307, "s3", "(pointer gs-reg64)"],
    [320, "s3", "(pointer gs-tex0)"],
    [322, "s3", "(pointer gs-reg64)"],
    [324, "s3", "(pointer gs-tex1)"],
    [326, "s3", "(pointer gs-reg64)"],
    [327, "s3", "(pointer uint64)"],
    [329, "s3", "(pointer gs-reg64)"],
    [[332, 354], "v1", "(inline-array vector4w)"],
    [[376, 381], "a3", "dma-packet"],
    [[387, 390], "a3", "gs-gif-tag"],
    [394, "a3", "(pointer gs-xy-offset)"],
    [396, "a3", "(pointer gs-reg64)"],
    [406, "a3", "(pointer gs-frame)"],
    [408, "a3", "(pointer gs-reg64)"],
    [416, "a3", "(pointer gs-scissor)"],
    [418, "a3", "(pointer gs-reg64)"],
    [420, "a3", "(pointer gs-test)"],
    [422, "a3", "(pointer gs-reg64)"],
    [424, "a3", "(pointer gs-alpha)"],
    [426, "a3", "(pointer gs-reg64)"],
    [440, "a3", "(pointer gs-tex0)"],
    [442, "a3", "(pointer gs-reg64)"],
    [443, "a3", "(pointer uint64)"],
    [445, "a3", "(pointer gs-reg64)"],
    [448, "a3", "(pointer gs-texa)"],
    [450, "a3", "(pointer gs-reg64)"],
    [452, "a3", "(pointer gs-tex1)"],
    [454, "a3", "(pointer gs-reg64)"],
    [455, "a3", "(pointer uint64)"],
    [457, "a3", "(pointer gs-reg64)"],
    [459, "a3", "(pointer gs-prim)"],
    [460, "a3", "(pointer gs-reg64)"],
    [[469, 473], "t1", "dma-packet"],
    [[479, 482], "t1", "gs-gif-tag"],
    [492, "t1", "(pointer gs-xyz)"],
    [494, "t1", "(pointer gs-reg64)"],
    [499, "t1", "(pointer gs-xyz)"],
    [501, "t1", "(pointer gs-reg64)"],
    [511, "t1", "(pointer gs-xyz)"],
    [513, "t1", "(pointer gs-reg64)"],
    [522, "t1", "(pointer gs-xyz)"],
    [524, "t1", "(pointer gs-reg64)"],
    [[536, 540], "a3", "dma-packet"],
    [[546, 549], "a3", "gs-gif-tag"],
    [563, "a3", "(pointer gs-frame)"],
    [565, "a3", "(pointer gs-reg64)"],
    [581, "a3", "(pointer gs-tex0)"],
    [583, "a3", "(pointer gs-reg64)"],
    [585, "a3", "(pointer gs-prim)"],
    [586, "a3", "(pointer gs-reg64)"],
    [[594, 598], "a1", "dma-packet"],
    [[604, 607], "a1", "gs-gif-tag"],
    [617, "a1", "(pointer gs-xyz)"],
    [619, "a1", "(pointer gs-reg64)"],
    [624, "a1", "(pointer gs-xyz)"],
    [626, "a1", "(pointer gs-reg64)"],
    [636, "a1", "(pointer gs-xyz)"],
    [638, "a1", "(pointer gs-reg64)"],
    [647, "a1", "(pointer gs-xyz)"],
    [649, "a1", "(pointer gs-reg64)"]
  ],
  "(method 82 ocean)": [
    [[10, 14], "a0", "dma-packet"],
    [[20, 23], "a0", "gs-gif-tag"],
    [28, "s3", "(pointer gs-test)"],
    [30, "s3", "(pointer gs-reg64)"],
    [32, "s3", "(pointer gs-alpha)"],
    [34, "s3", "(pointer gs-reg64)"],
    [54, "s3", "(pointer gs-tex0)"],
    [56, "s3", "(pointer gs-reg64)"],
    [58, "s3", "(pointer gs-tex1)"],
    [60, "s3", "(pointer gs-reg64)"],
    [62, "s3", "(pointer gs-clamp)"],
    [64, "s3", "(pointer gs-reg64)"],
    [65, "s3", "(pointer uint64)"],
    [67, "s3", "(pointer gs-reg64)"],
    [[70, 90], "v1", "(inline-array vector4w)"],
    [[103, 107], "a0", "dma-packet"],
    [[113, 116], "a0", "gs-gif-tag"],
    [121, "s3", "(pointer gs-test)"],
    [123, "s3", "(pointer gs-reg64)"],
    [124, "s3", "(pointer gs-alpha)"],
    [126, "s3", "(pointer gs-reg64)"],
    [144, "s3", "(pointer gs-tex0)"],
    [146, "s3", "(pointer gs-reg64)"],
    [147, "s3", "(pointer gs-tex1)"],
    [149, "s3", "(pointer gs-reg64)"],
    [151, "s3", "(pointer gs-clamp)"],
    [153, "s3", "(pointer gs-reg64)"],
    [154, "s3", "(pointer uint64)"],
    [156, "s3", "(pointer gs-reg64)"],
    [[159, 179], "v1", "(inline-array vector4w)"]
  ],
  "(method 83 ocean)": [
    [[13, 17], "a0", "dma-packet"],
    [[23, 26], "a0", "gs-gif-tag"],
    [31, "s1", "(pointer gs-alpha)"],
    [33, "s1", "(pointer gs-reg64)"],
    [53, "s1", "(pointer gs-tex0)"],
    [55, "s1", "(pointer gs-reg64)"],
    [57, "s1", "(pointer gs-clamp)"],
    [59, "s1", "(pointer gs-reg64)"],
    [60, "s1", "(pointer uint64)"],
    [62, "s1", "(pointer gs-reg64)"],
    [69, "v1", "(pointer uint128)"],
    [[97, 115], "s1", "(inline-array vector4w)"]
  ],
  "(method 84 ocean)": [[[66, 92], "t1", "(inline-array vector4w)"]],
  "(method 85 ocean)": [
    [[5, 9], "a0", "dma-packet"],
    [[15, 18], "a0", "gs-gif-tag"],
    [23, "a0", "(pointer gs-alpha)"],
    [25, "a0", "(pointer gs-reg64)"],
    [32, "v1", "(pointer uint128)"],
    [[89, 118], "s0", "(inline-array vector4w)"],
    [[128, 137], "s4", "(pointer uint128)"],
    [[128, 137], "v1", "(pointer uint128)"]
  ],
  "(method 88 ocean)": [
    [[5, 9], "a0", "dma-packet"],
    [[15, 18], "a0", "gs-gif-tag"],
    [23, "s3", "(pointer gs-test)"],
    [25, "s3", "(pointer gs-reg64)"],
    [39, "s3", "(pointer gs-tex0)"],
    [41, "s3", "(pointer gs-reg64)"],
    [43, "s3", "(pointer gs-tex1)"],
    [45, "s3", "(pointer gs-reg64)"],
    [46, "s3", "(pointer gs-clamp)"],
    [48, "s3", "(pointer gs-reg64)"],
    [50, "s3", "(pointer gs-alpha)"],
    [52, "s3", "(pointer gs-reg64)"],
    [53, "s3", "(pointer uint64)"],
    [55, "s3", "(pointer gs-reg64)"],
    [[227, 232], "a0", "(inline-array vector4w)"],
    [[244, 270], "a1", "(inline-array vector4w)"],
    [[282, 288], "a0", "(inline-array vector4w)"],
    [[299, 324], "a1", "(inline-array vector4w)"]
  ],
  "(method 89 ocean)": [
    [[39, 43], "a0", "dma-packet"],
    [[49, 52], "a0", "gs-gif-tag"],
    [57, "a0", "(pointer gs-test)"],
    [59, "a0", "(pointer gs-reg64)"],
    [61, "a0", "(pointer gs-alpha)"],
    [63, "a0", "(pointer gs-reg64)"],
    [64, "a0", "(pointer uint64)"],
    [66, "a0", "(pointer gs-reg64)"],
    [[69, 87], "v1", "(inline-array vector4w)"],
    [[88, 93], "a0", "(inline-array vector4w)"],
    [[93, 101], "v1", "(inline-array vector4w)"],
    [[107, 111], "a0", "dma-packet"],
    [[117, 120], "a0", "gs-gif-tag"],
    [125, "a0", "(pointer gs-xy-offset)"],
    [127, "a0", "(pointer gs-reg64)"],
    [130, "a0", "(pointer gs-texa)"],
    [132, "a0", "(pointer gs-reg64)"],
    [133, "a0", "(pointer uint64)"],
    [135, "a0", "(pointer gs-reg64)"],
    [[138, 144], "v1", "adgif-shader"],
    [[234, 240], "v1", "adgif-shader"],
    [[295, 299], "a0", "dma-packet"],
    [[305, 308], "a0", "gs-gif-tag"],
    [313, "s3", "(pointer gs-alpha)"],
    [315, "s3", "(pointer gs-reg64)"],
    [334, "s3", "(pointer gs-tex0)"],
    [336, "s3", "(pointer gs-reg64)"],
    [338, "s3", "(pointer gs-tex1)"],
    [340, "s3", "(pointer gs-reg64)"],
    [342, "s3", "(pointer gs-clamp)"],
    [344, "s3", "(pointer gs-reg64)"],
    [346, "s3", "(pointer gs-rgbaq)"],
    [348, "s3", "(pointer gs-reg64)"],
    [349, "s3", "(pointer uint64)"],
    [351, "s3", "(pointer gs-reg64)"],
    [[357, 361], "a0", "dma-packet"],
    [[367, 370], "a0", "gs-gif-tag"],
    [374, "a0", "(pointer gs-tex1)"],
    [376, "a0", "(pointer gs-reg64)"],
    [377, "a0", "(pointer uint64)"],
    [379, "a0", "(pointer gs-reg64)"],
    [[382, 421], "v1", "(inline-array vector4w)"]
  ],
  "(method 90 ocean)": [[0, "a2", "(pointer int32)"]],
  "(method 18 collide-shape-prim-group)": [
    [[3, 32], "s4", "collide-shape-prim"]
  ],
  "(method 19 collide-shape-prim)": [[[3, 32], "s4", "collide-shape-prim"]],
  "collide-shape-draw-debug-marks": [
    [24, "v1", "connection"],
    [[24, 41], "a0", "collide-shape"],
    [56, "v1", "connection"],
    [[56, 70], "a0", "collide-shape"],
    [88, "v1", "connection"],
    [[88, 104], "a0", "collide-shape"]
  ],
  "(method 18 collide-shape-prim-sphere)": [
    [79, "s4", "collide-shape-prim-mesh"]
  ],
  "(method 56 collide-shape-moving)": [
    [68, "a0", "process-focusable"],
    [153, "a0", "process-focusable"]
  ],
  "(method 66 collide-shape-moving)": [[[29, 58], "s0", "collide-cache-prim"]],
  "(method 36 collide-shape)": [[[1, 40], "v1", "collide-shape-prim"]],
  "(method 38 collide-shape)": [
    [[42, 80], "s5", "collide-shape-prim-mesh"],
    [34, "v0", "(array collide-mesh)"]
  ],
  "(method 45 collide-shape)": [
    [28, "a0", "connection"],
    [29, "a0", "collide-shape"],
    [79, "a0", "connection"],
    [80, "a0", "collide-shape-moving"],
    [[224, 235], "s1", "collide-shape-moving"]
  ],
  "(method 40 collide-shape)": [
    [30, "a0", "connection"],
    [31, "a0", "collide-shape"],
    [79, "a0", "connection"],
    [80, "a0", "collide-shape-moving"],
    [156, "s4", "(pointer uint64)"]
  ],
  "(method 12 collide-shape-prim-group)": [
    [[12, 43], "s4", "collide-shape-prim"]
  ],
  "(method 13 collide-shape-prim)": [[[12, 43], "s4", "collide-shape-prim"]],
  "(method 12 collide-shape-prim-sphere)": [
    [17, "gp", "collide-shape-prim-mesh"]
  ],
  "(method 50 collide-shape)": [[[30, 100], "gp", "process-focusable"]],
  "cshape-reaction-update-state": [["_stack_", 56, "collide-status"]],
  "(method 17 collide-shape-prim-mesh)": [
    [[6, 11], "s2", "collide-shape-prim-group"]
  ],
  "(method 35 collide-shape)": [
    [27, "a0", "connection"],
    [28, "a0", "collide-shape"],
    [76, "a0", "connection"],
    [77, "a0", "collide-shape"]
  ],
  "(method 44 collide-shape)": [[25, "a0", "process-drawable"]],
  // placeholder
  "placeholder-do-not-add-below": [],
  "(method 38 guard-lazer-shot)": [[[33, 37], "a0", "process-focusable"]],
  "(method 28 metalhead-shot)": [
    [29, "s5", "process-drawable"],
    [32, "s5", "process-drawable"],
    [10, "v0", "sound-rpc-set-param"]
  ],
  "(event impact metalhead-grenade-shot)": [
    [11, "s4", "process-drawable"],
    [28, "s4", "collide-shape"]
  ],
  "(trans active guard-conversation)": [[18, "a0", "nav-enemy"]],
  "(method 11 guard-conversation)": [
    ["_stack_", 16, "res-tag"],
    [75, "v0", "(pointer actor-group)"],
    [128, "v1", "nav-enemy"]
  ],
  "(code come-down transport-level)": [[14, "v1", "art-joint-anim"]],
  "(code idle transport-level)": [[29, "v1", "art-joint-anim"]],
  "(code leave transport-level)": [[44, "v1", "art-joint-anim"]],
  "(method 74 crimson-guard-level)": [[[95, 99], "v1", "process-focusable"]],
  "(method 200 crimson-guard-level)": [
    [15, "s5", "process-focusable"],
    [35, "s5", "process-focusable"]
  ],
  "(code notice crimson-guard-level)": [[31, "v1", "art-joint-anim"]],
  "(trans blast-hostile crimson-guard-level)": [
    [[62, 66], "a0", "process-focusable"]
  ],
  "(trans grenade-hostile crimson-guard-level)": [
    [[62, 66], "a0", "process-focusable"]
  ],
  "(code arrest crimson-guard-level)": [
    [29, "v1", "art-joint-anim"],
    [168, "v1", "art-joint-anim"],
    [103, "v1", "art-joint-anim"]
  ],
  "(code gun-shoot crimson-guard-level)": [
    [28, "v1", "art-joint-anim"],
    [[91, 97], "v1", "process-drawable"],
    [324, "v1", "art-joint-anim"]
  ],
  "(code close-attack crimson-guard-level)": [[14, "v1", "art-joint-anim"]],
  "(code attack crimson-guard-level)": [
    [257, "a0", "process-focusable"],
    [535, "v1", "art-joint-anim"],
    [286, "v1", "art-joint-anim"],
    [334, "v1", "collide-shape-prim-group"],
    [426, "v1", "collide-shape-prim-group"],
    [463, "v1", "art-joint-anim"],
    [78, "v1", "art-joint-anim"],
    [146, "v1", "art-joint-anim"]
  ],
  "(code get-up-front crimson-guard-level)": [[20, "v1", "art-joint-anim"]],
  "(code get-up-back crimson-guard-level)": [[20, "v1", "art-joint-anim"]],
  "(code roll-right crimson-guard-level)": [
    [[95, 99], "a0", "process-focusable"],
    [[182, 186], "a0", "process-focusable"]
  ],
  "(code roll-left crimson-guard-level)": [
    [[95, 99], "a0", "process-focusable"],
    [[182, 186], "a0", "process-focusable"]
  ],
  "(method 77 crimson-guard-level)": [
    [42, "a1", "art-joint-anim"],
    [100, "a1", "art-joint-anim"],
    [129, "a1", "art-joint-anim"],
    [160, "v1", "art-joint-anim"],
    [196, "a1", "art-joint-anim"],
    [90, "v1", "(array int32)"]
  ],
  "(method 78 crimson-guard-level)": [
    [18, "a1", "art-joint-anim"],
    [72, "a1", "art-joint-anim"],
    [104, "a1", "art-joint-anim"],
    [136, "v1", "art-joint-anim"],
    [175, "a1", "art-joint-anim"],
    [62, "v1", "(array int32)"]
  ],
  "(code die-falling crimson-guard-level)": [
    [29, "gp", "art-joint-anim"],
    [520, "v1", "art-joint-anim"],
    [168, "v1", "art-joint-anim"],
    [267, "v1", "art-joint-anim"],
    [366, "v1", "art-joint-anim"],
    [463, "v1", "art-joint-anim"]
  ],
  "(method 10 grid-hash)": [[12, "a0", "(pointer uint128)"]],
  "(method 24 grid-hash)": [
    [78, "v1", "(pointer uint128)"],
    [191, "t0", "(pointer int8)"],
    [195, "a2", "(pointer uint8)"],
    [237, "v1", "(pointer uint128)"]
  ],
  "(method 11 grid-hash)": [
    [[141, 147], "t6", "pointer"],
    [128, "t1", "pointer"],
    [149, "t4", "pointer"],
    [152, "t1", "pointer"]
  ],
  "(method 27 sphere-hash)": [[44, "s2", "(pointer int8)"]],
  "(method 9 actor-hash-buckets)": [
    [19, "v1", "connection"],
    [[16, 160], "s4", "collide-shape"],
    [76, "s4", "collide-shape"],
    [108, "v1", "connection"]
  ],
  "(method 12 flow-control)": [
    [23, "a0", "connection"],
    [24, "a0", "collide-shape"],
    [71, "a0", "connection"],
    [72, "a0", "collide-shape"]
  ],
  "(method 10 flow-control)": [["_stack_", 32, "flow-section"]],
  "(method 9 lod-set)": [["_stack_", 16, "res-tag"]],
  "execute-math-engine": [[[15, 28], "v1", "process-drawable"]],
  "(method 14 draw-control)": [
    [13, "v1", "process-drawable"],
    [[58, 64], "t9", "(function object object object none)"]
  ],
  "(method 17 process-drawable)": [[7, "v1", "collide-shape"]],
  "(method 10 process-drawable)": [[32, "a0", "collide-shape"]],
  "(code process-drawable-art-error)": [[[18, 50], "v1", "collide-shape"]],
  "(method 18 process-drawable)": [[1, "v1", "pointer"]],
  "skeleton-group->draw-control": [[[239, 249], "v1", "process-drawable"]],
  "(method 14 process-drawable)": [
    [[124, 129], "s5", "collide-shape"],
    [111, "v1", "vector"]
  ],
  "ja-channel-push!": [
    [35, "v1", "int"],
    [35, "a0", "int"]
  ],
  "joint-control-reset!": [
    [3, "a1", "int"],
    [5, "a0", "int"],
    [7, "a1", "int"],
    [[11, 35], "v1", "joint-control-channel"]
  ],
  "ja-blend-eval": [[[3, 26], "s5", "joint-control-channel"]],
  "(method 9 joint-control)": [
    [[12, 68], "s3", "joint-control-channel"],
    [[13, 70], "s5", "(pointer float)"]
  ],
  "(method 10 top-anim-joint-control)": [
    [5, "a0", "process-drawable"],
    [162, "s2", "art-joint-anim"]
  ],
  "transform-and-sleep": [[[9, 13], "a0", "collide-shape"]],
  "transform-and-sleep-code": [[[9, 13], "a0", "collide-shape"]],
  "transform-post": [[[2, 6], "a0", "collide-shape"]],
  "rider-trans": [[[0, 4], "a0", "collide-shape"]],
  "rider-post": [[[3, 17], "gp", "collide-shape"]],
  "pusher-post": [[[2, 14], "gp", "collide-shape"]],
  "birth-func-vector-orient": [[[7, 23], "s3", "sprite-vec-data-2d"]],
  "process-drawable-burn-effect": [
    [28, "a0", "process-drawable"],
    [108, "v1", "process-drawable"],
    [49, "a0", "process-drawable"],
    [64, "a0", "process-drawable"]
  ],
  "process-drawable2-shock-effect": [[59, "v0", "lightning-tracker"]],
  "process-drawable-shock-effect": [[156, "v0", "lightning-tracker"]],
  "(method 12 top-anim-joint-control)": [
    [8, "a1", "art-joint-anim"],
    [40, "a1", "art-joint-anim"]
  ],
  "(method 13 draw-control)": [[44, "a0", "process-drawable"]],
  "target-collision-reaction": [
    [349, "v1", "collide-shape-prim"],
    [400, "a0", "process-focusable"],
    [573, "a0", "process-focusable"],
    [579, "a0", "process-focusable"],
    ["_stack_", 96, "collide-status"],
    ["_stack_", 104, "cshape-reaction-flags"]
  ],
  "cspace-inspect-tree": [[[27, 89], "s2", "cspace"]],
  "poly-find-nearest-edge": [
    [8, "f0", "float"],
    [12, "f0", "float"]
  ],
  "(anon-function 15 target-anim)": [
    [103, "gp", "art-joint-anim"],
    [161, "gp", "art-joint-anim"],
    [161, "v1", "art-joint-anim"],
    [213, "v1", "art-joint-anim"]
  ],
  "(anon-function 14 target-anim)": [
    [52, "a1", "art-joint-anim"],
    [186, "v1", "art-joint-anim"]
  ],
  "(anon-function 13 target-anim)": [[127, "a1", "art-joint-anim"]],
  "target-stance-anim": [
    [98, "v1", "art-joint-anim"],
    [164, "v1", "art-joint-anim"],
    [261, "v1", "art-joint-anim"],
    [385, "a1", "art-joint-anim"],
    [475, "a1", "art-joint-anim"],
    [635, "v1", "art-joint-anim"],
    [772, "v1", "art-joint-anim"],
    [1047, "v1", "art-joint-anim"]
  ],
  "target-stance-push": [
    [73, "v1", "art-joint-anim"],
    [125, "v1", "art-joint-anim"]
  ],
  "target-falling-anim": [[61, "v1", "art-joint-anim"]],
  "(anon-function 8 target-anim)": [
    [79, "v1", "art-joint-anim"],
    [174, "v1", "art-joint-anim"]
  ],
  "target-hit-ground-flop-anim": [[39, "v1", "art-joint-anim"]],
  "(anon-function 4 target-anim)": [
    [101, "v1", "art-joint-anim"],
    [168, "v1", "art-joint-anim"],
    [235, "v1", "art-joint-anim"],
    [292, "v1", "art-joint-anim"]
  ],
  "(anon-function 3 target-anim)": [
    [102, "v1", "art-joint-anim"],
    [162, "v1", "art-joint-anim"],
    [231, "v1", "art-joint-anim"],
    [289, "v1", "art-joint-anim"]
  ],
  "target-hit-ground-anim": [
    [132, "a1", "art-joint-anim"],
    [284, "v1", "art-joint-anim"],
    [336, "v1", "art-joint-anim"],
    [472, "v1", "art-joint-anim"],
    [532, "v1", "art-joint-anim"],
    [687, "v1", "art-joint-anim"],
    [848, "v1", "art-joint-anim"],
    [947, "v1", "art-joint-anim"]
  ],
  "target-attack-air-anim": [
    [80, "v1", "art-joint-anim"],
    [248, "v1", "art-joint-anim"]
  ],
  "target-edge-grab-anim": [
    [54, "v1", "art-joint-anim"],
    [111, "v1", "art-joint-anim"]
  ],
  "entity-lookup-part-group": [
    ["_stack_", 16, "res-tag"],
    [29, "s3", "basic"]
  ],
  "(method 22 swingpole)": [[53, "v1", "process-drawable"]],
  "(code active swingpole)": [[34, "a0", "process-focusable"]],
  "swingpole-init": [[56, "a0", "swingpole"]],
  "(event idle manipy)": [
    [61, "v1", "joint"],
    [233, "v1", "process-drawable"],
    [360, "v1", "vector"],
    [368, "v1", "vector"],
    [402, "t9", "(function manipy object)"],
    [475, "a0", "process-drawable"],
    [498, "v1", "process-drawable"],
    [507, "a0", "process-drawable"],
    [535, "v1", "vector"],
    [408, "v1", "float"],
    [462, "v1", "float"],
    [686, "a0", "float"]
  ],
  "(trans idle manipy)": [
    [57, "v1", "process-drawable"],
    [[64, 73], "a0", "collide-shape"]
  ],
  "(code idle manipy)": [
    [61, "a1", "process-drawable"],
    [82, "gp", "process-drawable"],
    [88, "gp", "process-drawable"],
    [131, "a0", "process-drawable"],
    [193, "a0", "process-drawable"],
    [164, "a0", "process"],
    [[159, 190], "gp", "handle"]
  ],
  "manipy-init": [
    [[142, 146], "a0", "collide-shape"],
    [214, "v1", "joint"]
  ],
  "(code active part-tracker)": [
    [[29, 43], "v1", "process-drawable"],
    [[103, 117], "v1", "process-drawable"]
  ],
  "(method 16 lightning-tracker)": [
    [[141, 158], "a0", "process-focusable"],
    [174, "a0", "process-drawable"],
    [[53, 70], "a0", "process-focusable"],
    [82, "a0", "process-focusable"]
  ],
  "(code active lightning-tracker)": [[[71, 81], "v1", "process-drawable"]],
  "(exit active lightning-tracker)": [[4, "v0", "sound-rpc-set-param"]],
  "ja-anim-done?": [[30, "gp", "process-drawable"]],
  "camera-pov-from": [
    [[4, 41], "gp", "target"],
    [21, "v1", "joint"],
    [32, "v1", "joint"]
  ],
  "(event active part-spawner)": [[25, "v1", "vector"]],
  "(exit active launcher)": [[2, "v0", "sound-rpc-set-param"]],
  "(method 11 launcher)": [[128, "v0", "vector"]],
  "launcher-init-by-other": [[136, "v0", "vector"]],
  "(event active touch-tracker)": [
    [71, "a0", "process"],
    [98, "t9", "(function touch-tracker object)"]
  ],
  "(code active touch-tracker)": [
    [22, "a0", "process-drawable"],
    [32, "a0", "collide-shape"]
  ],
  "(event explode explosion)": [
    [13, "v1", "process-drawable"],
    [18, "a0", "collide-shape"]
  ],
  "process-drawable-random-point!": [[[29, 34], "s4", "collide-shape"]],
  "(method 11 part-spawner)": [[112, "a3", "vector"]],
  "(code startup gun-dark-shot)": [[79, "a1", "process-drawable"]],
  "(enter moving gun-dark-shot)": [[16, "a1", "process-drawable"]],
  "(trans moving gun-dark-shot)": [[24, "s3", "process-drawable"]],
  "(code impact gun-dark-shot)": [
    [260, "a0", "process-focusable"],
    [108, "v0", "(array collide-shape)"],
    [156, "s0", "process-focusable"],
    [166, "s0", "process-focusable"],
    [219, "s1", "process-drawable"]
  ],
  "(anon-function 1 gun-dark-shot)": [
    [71, "v1", "process-drawable"],
    [78, "a0", "process-focusable"],
    [86, "a0", "process"],
    [93, "a0", "process"],
    [113, "a0", "process-drawable"]
  ],
  "(exit startup gun-dark-shot)": [[20, "v0", "sound-rpc-set-param"]],
  "eco-track-root-prim-fadeout": [[3, "a0", "collide-shape"]],
  "process-drawable-shock-skel-effect": [
    [[47, 51], "a1", "cspace"],
    [87, "v0", "(array cspace)"],
    [251, "v1", "lightning-tracker"],
    [253, "v1", "lightning-tracker"],
    [59, "a1", "cspace"],
    [119, "a0", "cspace"],
    [131, "a0", "cspace"],
    [311, "a0", "(pointer uint128)"],
    [360, "a0", "(pointer uint128)"]
  ],
  "(method 13 editable-face)": [[[31, 84], "s3", "(inline-array vector)"]],
  "(method 13 editable-plane)": [[[37, 90], "s3", "(inline-array vector)"]],
  "target-standard-event-handler": [
    [45, "v1", "(pointer process)"],
    [93, "a0", "vector"],
    [203, "a0", "process"],
    [205, "v1", "(pointer process)"],
    [228, "a0", "process"],
    [230, "v1", "(pointer process)"],
    [250, "a0", "process"],
    [252, "v1", "(pointer process)"],
    [343, "s5", "process"],
    [345, "v1", "(pointer process)"],
    [369, "a0", "process"],
    [371, "v1", "(pointer process)"],
    [392, "a0", "process"],
    [394, "v1", "(pointer process)"],
    [439, "a0", "process"],
    [441, "v1", "(pointer process)"],
    [461, "a0", "process"],
    [463, "v1", "(pointer process)"],
    [640, "a0", "process"],
    [642, "v1", "(pointer process)"],
    [698, "v1", "(pointer process)"],
    [68, "a0", "vector"]
  ],
  "(method 21 collide-cache)": [
    [[62, 86], "a3", "(inline-array collide-cache-tri)"]
  ],
  "(method 13 collide-cache)": [[303, "v1", "process-drawable"]],
  "(method 19 collide-cache)": [
    [26, "a0", "connection"],
    [27, "a0", "collide-shape"],
    [105, "a0", "connection"],
    [106, "a0", "collide-shape"]
  ],
  "(method 20 collide-cache)": [
    [50, "v1", "connection"],
    [51, "s1", "collide-shape"],
    [114, "v1", "connection"],
    [115, "s1", "collide-shape"]
  ],
  "(method 9 collide-cache)": [
    //[[28, 56], "gp", "collide-shape-prim"],
    [33, "gp", "collide-cache-prim"],
    [35, "gp", "collide-shape-prim"],
    [[50, 56], "gp", "collide-cache-prim"],
    [36, "v1", "collide-shape-prim-sphere"],
    [[4, 26], "gp", "collide-cache-tri"]
  ],
  "col-rend-draw": [
    [[161, 217], "s5", "collide-cache-prim"],
    [164, "v1", "collide-shape-prim-sphere"],
    [[14, 152], "s3", "collide-cache-tri"]
  ],
  "effect-param->sound-spec": [[178, "v1", "collide-shape-moving"]],
  "(method 10 effect-control)": [
    [128, "v1", "collide-shape-moving"],
    [183, "s3", "(pointer object)"],
    [187, "s3", "basic"],
    [340, "s3", "basic"],
    [390, "s3", "basic"],
    [462, "s3", "basic"],
    [483, "s3", "basic"],
    [[497, 575], "s3", "death-info"]
  ],
  "(method 12 effect-control)": [
    [99, "gp", "(pointer int8)"],
    ["_stack_", 112, "res-tag"]
  ],
  "(method 55 enemy)": [[[66, 70], "a0", "process-focusable"]],
  "(method 74 enemy)": [
    [50, "s3", "process-drawable"],
    [94, "v1", "attack-info"],
    [[111, 205], "s2", "attack-info"],
    [554, "a0", "vector"]
  ],
  "(method 56 enemy)": [[[0, 6], "v1", "attack-info"]],
  "(method 89 enemy)": [[28, "a1", "art-joint-anim"]],
  "(method 87 enemy)": [[52, "s5", "art-joint-anim"]],
  "(code jump enemy)": [[30, "v0", "enemy-jump-info"]],
  "(method 77 enemy)": [[17, "a1", "art-joint-anim"]],
  "(method 108 enemy)": [[[2, 51], "s4", "touching-shapes-entry"]],
  "(method 130 enemy)": [[37, "t1", "int"]],
  "(method 113 enemy)": [["_stack_", 16, "res-tag"]],
  "(method 113 nav-enemy)": [["_stack_", 16, "res-tag"]],
  "(code falling-ambush grunt)": [[53, "v1", "art-joint-anim"]],
  "(code active grunt)": [
    [227, "gp", "art-joint-anim"],
    [271, "gp", "art-joint-anim"],
    [354, "v1", "art-joint-anim"],
    [414, "v1", "art-joint-anim"],
    [143, "gp", "art-joint-anim"]
  ],
  "(code hostile grunt)": [[122, "gp", "art-joint-anim"]],
  "(code attack grunt)": [
    [55, "gp", "art-joint-anim"],
    [155, "a0", "grunt-anim-info"]
  ],
  "(enter spin-attack grunt)": [[[43, 48], "gp", "process-focusable"]],
  "(code spin-attack grunt)": [
    [45, "gp", "art-joint-anim"],
    [[73, 77], "a0", "process-focusable"]
  ],
  "(code circling grunt)": [
    [260, "v1", "art-joint-anim"],
    [308, "v1", "art-joint-anim"],
    [153, "v1", "art-joint-anim"],
    [153, "gp", "art-joint-anim"]
  ],
  "(code pacing grunt)": [[145, "gp", "art-joint-anim"]],
  "(code stop-chase grunt)": [[77, "gp", "art-joint-anim"]],
  "(method 77 grunt)": [
    [87, "s4", "art-joint-anim"],
    [233, "a1", "art-joint-anim"],
    [323, "s4", "art-joint-anim"]
  ],
  "(method 78 grunt)": [
    [53, "s4", "art-joint-anim"],
    [91, "a1", "art-joint-anim"]
  ],
  "(trans wait-for-focus grunt)": [
    [40, "s5", "process-focusable"],
    [13, "s5", "process-focusable"]
  ],
  "(method 132 grunt)": [[16, "t9", "(function nav-enemy none)"]],
  "(method 77 flitter)": [
    [14, "v1", "art-joint-anim"],
    [69, "v1", "art-joint-anim"]
  ],
  "(method 78 flitter)": [[15, "a1", "art-joint-anim"]],
  "(code ambush flitter)": [[[72, 76], "a0", "process-focusable"]],
  "(code ambush-jumping flitter)": [
    [14, "v1", "art-joint-anim"],
    [191, "v1", "art-joint-anim"]
  ],
  "(method 180 flitter)": [[17, "s5", "process-focusable"]],
  "(post active flitter)": [[9, "t9", "(function none)"]],
  "(code stare flitter)": [[126, "v1", "art-joint-anim"]],
  "(post stare flitter)": [[9, "t9", "(function none)"]],
  "(trans circling flitter)": [[14, "gp", "process-focusable"]],
  "(code circling flitter)": [[27, "v1", "art-joint-anim"]],
  "(trans attack flitter)": [[16, "s5", "process-focusable"]],
  "(code attack flitter)": [
    [20, "v1", "art-joint-anim"],
    [147, "v1", "art-joint-anim"]
  ],
  "(method 132 flitter)": [[16, "t9", "(function nav-enemy none)"]],
  "(code target-tube)": [[33, "v1", "art-joint-anim"]],
  "(code target-tube-start)": [[109, "v1", "float"]],
  "(event slide-control-ride slide-control)": [
    [21, "gp", "process-drawable"],
    [28, "v1", "vector"],
    [32, "v1", "vector"],
    [36, "v1", "vector"]
  ],
  "bones-set-sqwc": [[2, "v1", "dma-bank-control"]],
  "bones-reset-sqwc": [[2, "v1", "dma-bank-control"]],
  "bones-init": [
    [1, "v1", "bone-memory"],
    [6, "a1", "bone-memory"],
    [10, "a1", "bone-memory"],
    [14, "a1", "bone-memory"],
    [18, "a1", "bone-memory"],
    [22, "a1", "bone-memory"],
    [26, "a1", "bone-memory"],
    [44, "a0", "dma-packet"],
    [45, "a0", "(pointer uint64)"]
  ],
  "bones-mtx-calc-execute": [
    [[126, 154], "a0", "pris-mtx"],
    [[126, 154], "a1", "pris-mtx"],
    [65, "v1", "bone-memory"],
    [70, "a1", "bone-memory"],
    [74, "a1", "bone-memory"],
    [78, "a1", "bone-memory"],
    [82, "a1", "bone-memory"],
    [86, "a1", "bone-memory"],
    [90, "a1", "bone-memory"],
    [94, "a0", "dma-bank-control"],
    [157, "a0", "dma-bank-control"]
  ],
  "foreground-init": [
    [[1, 100], "gp", "foreground-work"],
    [21, "a0", "dma-packet"],
    [22, "a0", "(pointer uint64)"]
  ],
  "texscroll-make-request": [[[5, 40], "a1", "mei-texture-scroll"]],
  "texscroll-execute": [
    [19, "t1", "pointer"],
    [15, "a2", "merc-fragment-control"],
    [[20, 24], "t1", "merc-fragment"],
    [40, "a2", "merc-fragment-control"],
    [45, "a2", "merc-fragment-control"],
    [48, "a2", "merc-fragment-control"],
    [51, "a2", "int"],
    [[10, 31], "a1", "mei-texture-scroll"],
    [39, "t1", "(pointer int8)"]
  ],
  "foreground-wrapup": [
    [[1, 90], "gp", "foreground-work"],
    [[25, 31], "a0", "dma-packet"],
    [[55, 60], "a0", "dma-packet"]
  ],
  "foreground-draw": [
    [[1, 64], "at", "foreground-work"],
    [13, "t0", "foreground-work"],
    [27, "t1", "foreground-work"],
    [32, "a2", "foreground-work"],
    [37, "a1", "foreground-work"],
    [70, "a0", "foreground-work"],
    [114, "v1", "foreground-work"],
    [116, "v1", "foreground-work"],
    [118, "v1", "foreground-work"],
    [142, "v1", "foreground-work"],
    [187, "a0", "foreground-work"],
    [220, "a0", "foreground-work"],
    [233, "a0", "foreground-work"],
    [256, "a0", "foreground-work"],
    [369, "v1", "foreground-work"],
    [377, "a0", "foreground-work"],
    [417, "a0", "foreground-work"],
    [432, "a0", "foreground-work"],
    [445, "v1", "foreground-work"],
    [468, "v1", "foreground-work"],
    [475, "v1", "foreground-work"],
    [500, "v1", "foreground-work"],
    [518, "v1", "foreground-work"],
    [524, "v1", "foreground-work"],
    [553, "a0", "foreground-work"],
    [583, "v1", "foreground-work"],
    [594, "v1", "foreground-work"],
    [602, "v1", "foreground-work"],
    [611, "v1", "foreground-work"],
    [654, "a0", "foreground-work"],
    [648, "s5", "int"],
    [315, "a2", "(pointer uint8)"],
    [321, "v1", "pointer"],
    [338, "a3", "(pointer uint8)"],
    [344, "v1", "pointer"],
    [[4, 61], "a0", "bone-calculation"],
    [[185, 189], "v1", "mei-texture-scroll"],
    [[252, 281], "v1", "mei-envmap-tint"]
  ],
  "foreground-add-mtx-calc": [[1, "v1", "foreground-work"]],
  "foreground-shadow": [
    [2, "v1", "foreground-work"],
    [[13, 19], "t1", "vector"]
  ],
  "dma-add-process-drawable": [
    [433, "a0", "foreground-work"],
    [545, "t0", "(pointer uint128)"],
    [39, "a0", "foreground-work"],
    [42, "a0", "foreground-work"],
    [[128, 146], "v1", "mood-context"]
  ],
  "foreground-ripple": [
    [2, "v1", "foreground-work"],
    [25, "v1", "foreground-work"],
    [[27, 32], "a0", "foreground-work"]
  ],
  "dark-lightning-handler": [
    [64, "s5", "process-drawable"],
    [211, "gp", "process-drawable"],
    [147, "s5", "process-drawable"],
    [251, "gp", "process-drawable"],
    [312, "a0", "lightning-tracker"]
  ],
  "(post idle air-train)": [[4, "t9", "(function none)"]],
  "(anon-function 3 ctywide-scenes)": [
    [13, "t9", "(function mood-context symbol)"],
    [33, "t9", "(function mood-context symbol)"]
  ],
  "(anon-function 2 ctywide-scenes)": [
    [13, "t9", "(function mood-context symbol)"],
    [33, "t9", "(function mood-context symbol)"]
  ],
  "(anon-function 1 ctywide-scenes)": [
    [13, "t9", "(function mood-context symbol)"],
    [33, "t9", "(function mood-context symbol)"]
  ],
  "(anon-function 0 ctywide-scenes)": [
    [13, "t9", "(function mood-context symbol)"],
    [33, "t9", "(function mood-context symbol)"]
  ],
  "(method 11 fort-trap-door)": [[53, "a0", "collide-shape-moving"]],
  "(method 0 joint-exploder-tuning)": [
    [[5, 79], "v0", "joint-exploder-tuning"]
  ],
  "joint-exploder-init-by-other": [
    [48, "a0", "process-drawable"],
    [57, "v1", "process-drawable"],
    [64, "a0", "process-drawable"]
  ],
  "(method 23 joint-exploder)": [[26, "v1", "process-drawable"]],
  "(method 28 joint-exploder)": [[[0, 250], "s5", "joint-exploder-list"]],
  "joint-exploder-joint-callback": [[3, "s4", "joint-exploder"]],
  "(event idle fort-trap-door)": [[4, "v1", "attack-info"]],
  "(code idle hide-light)": [[10, "v1", "art-joint-anim"]],
  "(event impact turret-shot)": [[11, "s4", "process-drawable"]],
  "(code impact turret-shot)": [[4, "v1", "collide-shape-prim-group"]],
  "(method 29 sinking-plat)": [
    [9, "t9", "(function rigid-body-platform float none)"]
  ],
  "(code collapse beam)": [[25, "v1", "art-joint-anim"]],
  "(code fall ruins-bridge)": [
    [16, "v1", "collide-shape-prim-group"],
    [23, "v1", "collide-shape-prim-group"],
    [31, "v1", "collide-shape-prim-group"],
    [39, "v1", "collide-shape-prim-group"]
  ],
  "(event fall ruins-drop-plat)": [[10, "v1", "collide-shape-prim-group"]],
  "(post fall ruins-drop-plat)": [[20, "t9", "(function none)"]],
  "(code target-death)": [
    [467, "v1", "art-joint-anim"],
    [594, "v1", "art-joint-anim"],
    [852, "v1", "art-joint-anim"]
  ],
  "throne-activate": [[3, "f0", "meters"]],
  "throne-deactivate": [[3, "f0", "meters"]],
  "palroof-activate": [[6, "f0", "meters"]],
  "palroof-deactivate": [[6, "f0", "meters"]],
  "check-onintent-bugs": [[[31, 49], "s3", "sprite-vec-data-2d"]],
  "(anon-function 3 onintent-scenes)": [
    [13, "t9", "(function mood-context none)"]
  ],
  "(anon-function 2 onintent-scenes)": [
    [13, "t9", "(function mood-context none)"]
  ],
  "(anon-function 1 onintent-scenes)": [
    [13, "t9", "(function mood-context none)"]
  ],
  "(anon-function 0 onintent-scenes)": [
    [13, "t9", "(function mood-context none)"]
  ],
  "(anon-function 2 stadium-scenes)": [
    [60, "v1", "process-drawable"],
    [76, "v1", "process-drawable"],
    [79, "v1", "process-drawable"]
  ],
  "(anon-function 5 stadium-scenes)": [
    [13, "t9", "(function mood-context none)"]
  ],
  "(anon-function 6 stadium-scenes)": [
    [13, "t9", "(function mood-context none)"]
  ],
  "(anon-function 7 stadium-scenes)": [
    [13, "t9", "(function mood-context none)"]
  ],
  "(anon-function 8 stadium-scenes)": [
    [13, "t9", "(function mood-context none)"]
  ],
  "(anon-function 9 stadium-scenes)": [
    [13, "t9", "(function mood-context none)"]
  ],
  "(anon-function 10 stadium-scenes)": [
    [13, "t9", "(function mood-context none)"]
  ],
  "(anon-function 11 stadium-scenes)": [
    [13, "t9", "(function mood-context none)"]
  ],
  "(anon-function 12 stadium-scenes)": [
    [13, "t9", "(function mood-context none)"]
  ],
  "(anon-function 13 stadium-scenes)": [
    [13, "t9", "(function mood-context none)"]
  ],
  "(anon-function 14 stadium-scenes)": [
    [13, "t9", "(function mood-context none)"]
  ],
  "(anon-function 15 stadium-scenes)": [
    [13, "t9", "(function mood-context none)"]
  ],
  "(anon-function 16 stadium-scenes)": [
    [13, "t9", "(function mood-context none)"]
  ],
  "(anon-function 17 stadium-scenes)": [
    [13, "t9", "(function mood-context none)"]
  ],
  "(anon-function 18 stadium-scenes)": [
    [13, "t9", "(function mood-context none)"]
  ],
  "(anon-function 19 stadium-scenes)": [
    [13, "t9", "(function mood-context none)"]
  ],
  "(anon-function 20 stadium-scenes)": [
    [13, "t9", "(function mood-context none)"]
  ],
  "(anon-function 3 canyon-scenes)": [
    [67, "v0", "process-drawable"],
    [72, "v0", "process-drawable"]
  ],
  "(anon-function 8 mountain-scenes)": [[2, "v0", "sound-rpc-set-param"]],
  "(anon-function 27 intro-scenes)": [[[97, 100], "v1", "dma-packet"]],
  "(anon-function 24 intro-scenes)": [[[213, 216], "v1", "dma-packet"]],
  "(anon-function 18 intro-scenes)": [
    [23, "t9", "(function mood-context none)"],
    [43, "t9", "(function mood-context none)"],
    [63, "t9", "(function mood-context none)"]
  ],
  "(anon-function 16 intro-scenes)": [[4, "v0", "target"]],
  "(anon-function 8 intro-scenes)": [
    [49, "t9", "(function mood-context none)"]
  ],
  "(anon-function 3 intro-scenes)": [
    [13, "t9", "(function mood-context none)"]
  ],
  "birth-func-atoll-bird-wing": [[[2, 25], "v1", "sprite-vec-data-2d"]],
  "(anon-function 17 nestb-scenes)": [[15, "v0", "float"]],
  "movie-nest-metalkor-shot-draw-impact": [
    [224, "v1", "process-drawable"],
    [345, "v1", "process-drawable"]
  ],
  "(anon-function 11 nestb-scenes)": [
    [13, "v0", "target"],
    [8, "v0", "target"]
  ],
  "(anon-function 10 nestb-scenes)": [
    [8, "v0", "target"],
    [13, "v0", "target"]
  ],
  "attach-squid-movie-part": [[20, "v1", "float"]],
  "attach-squid-break-movie-part": [[44, "v1", "float"]],
  "movie-consite-metalkor-shot-draw-impact": [
    [224, "v1", "process-drawable"],
    [345, "v1", "process-drawable"]
  ],
  "(anon-function 3 consite-scenes)": [
    [8, "v0", "target"],
    [13, "v0", "target"]
  ],
  "(anon-function 2 consite-scenes)": [
    [8, "v0", "target"],
    [13, "v0", "target"]
  ],
  "(anon-function 2 under-scenes)": [[21, "v0", "target"]],
  "hiphog-mirror-sheen-func": [
    [[50, 64], "a2", "ripple-wave"],
    [48, "a2", "ripple-wave"],
    [49, "a2", "(inline-array ripple-wave)"]
  ],
  "(anon-function 7 outro-scenes)": [
    [13, "t9", "(function mood-context none)"]
  ],
  "(anon-function 4 outro-scenes)": [
    [13, "t9", "(function mood-context none)"],
    [33, "t9", "(function mood-context none)"],
    [53, "t9", "(function mood-context none)"],
    [73, "t9", "(function mood-context none)"]
  ],
  "(code target-gun-stance)": [
    [598, "v1", "art-joint-anim"],
    [152, "v1", "art-joint-anim"],
    [248, "v1", "art-joint-anim"],
    [345, "v1", "art-joint-anim"],
    [442, "v1", "art-joint-anim"]
  ],
  "find-instance-by-name-level": [
    [11, "v1", "drawable-tree-instance-shrub"],
    [38, "v1", "drawable-tree-instance-tie"]
  ],
  "dma-add-process-drawable-hud": [[11, "a0", "foreground-work"]],
  "find-instance-by-index": [
    [26, "t1", "drawable-tree-instance-shrub"],
    [40, "t1", "drawable-tree-instance-tie"]
  ],
  "print-prototype-list": [
    [25, "v1", "drawable-tree-instance-shrub"],
    [104, "v1", "drawable-tree-instance-tie"]
  ],
  "draw-instance-info": [
    [[188, 203], "s5", "prototype-bucket-shrub"],
    [[192, 303], "s1", "prototype-shrubbery"],
    [[359, 400], "v1", "prototype-tie"],
    [[44, 64], "s1", "drawable-inline-array-instance-tie"],
    [[331, 450], "s5", "prototype-bucket-tie"]
  ],
  "set-shadow-by-name": [[7, "v1", "process-drawable"]],
  "get-shadow-by-name": [[7, "v1", "process-drawable"]],
  "(anon-function 2 memory-usage)": [[211, "v1", "collide-shape-moving"]],
  "(method 9 screen-filter)": [
    [[25, 31], "a0", "dma-packet"],
    [[34, 40], "a0", "gs-gif-tag"],
    [45, "a0", "(pointer gs-test)"],
    [47, "a0", "(pointer gs-reg64)"],
    [[72, 102], "t1", "rgba"]
  ],
  "(method 16 nav-engine)": [[92, "gp", "nav-engine-spr-buffer"]],
  "(method 12 nav-engine)": [
    [[22, 28], "v1", "connection"],
    [[29, 31], "a0", "process-focusable"],
    [[34, 86], "s2", "collide-shape"],
    [90, "v1", "collide-shape-prim-group"],
    [110, "s2", "collide-shape-prim-sphere"]
  ],
  "(method 11 nav-state)": [[37, "v1", "float"]],
  "(method 18 nav-control)": [
    [252, "a2", "float"],
    [250, "a3", "uint"],
    [250, "t0", "uint"]
  ],
  "(method 23 nav-mesh)": [["_stack_", 16, "res-tag"]],
  "nav-control-validate": [
    [29, "s5", "int"],
    [29, "v1", "int"]
  ],
  "(method 43 nav-mesh)": [["_stack_", 28, "float"]],
  "(code open gungame-door)": [[35, "v1", "art-joint-anim"]],
  "(event idle gun-dummy)": [
    [[35, 64], "s5", "attack-info"],
    [70, "gp", "process-drawable"]
  ],
  "(method 29 gun-dummy)": [[26, "v0", "path-control"]],
  "(method 30 gun-dummy)": [
    [3, "v1", "tpath-control-frame"],
    [5, "v1", "(inline-array tpath-control-frame)"],
    [10, "v1", "tpath-control-frame"],
    [17, "v1", "tpath-control-frame"],
    [24, "v1", "tpath-control-frame"],
    [31, "v1", "tpath-control-frame"],
    [38, "v1", "tpath-control-frame"],
    [12, "v1", "(inline-array tpath-control-frame)"],
    [19, "v1", "(inline-array tpath-control-frame)"],
    [26, "v1", "(inline-array tpath-control-frame)"],
    [33, "v1", "(inline-array tpath-control-frame)"],
    [40, "v1", "(inline-array tpath-control-frame)"]
  ],
  "(method 31 gun-dummy)": [[40, "v1", "(inline-array tpath-control-frame)"]],
  "(method 10 training-manager)": [[51, "t9", "(function process none)"]],
  "(trans course training-manager)": [[[22, 493], "gp", "hud"]],
  "(code end-course training-manager)": [[28, "gp", "process-drawable"]],
  "(method 21 training-manager)": [
    [23, "a1", "process-focusable"],
    [34, "a1", "process-focusable"]
  ],
  "(method 26 training-manager)": [[30, "s2", "process-focusable"]],
  "(method 22 training-manager)": [[123, "v1", "process-focusable"]],
  "(anon-function 1 gungame-obs)": [[50, "gp", "process-drawable"]],
  "(anon-function 3 gungame-obs)": [[50, "gp", "process-drawable"]],
  "(event end-course training-manager)": [[13, "a0", "process-drawable"]],
  "(event course training-manager)": [
    [4, "a0", "process-taskable"],
    [40, "a0", "process-drawable"]
  ],
  "(event yellow-training-intro training-manager)": [
    [13, "a0", "process-drawable"]
  ],
  "(method 23 training-manager)": [[104, "s0", "process-focusable"]],
  "(method 11 training-manager)": [["_stack_", 16, "res-tag"]],
  "attach-pod-part": [[32, "v1", "float"]],
  "(method 30 collectable)": [[109, "v1", "collide-shape"]],
  "(method 32 collectable)": [
    [19, "v1", "int"],
    [19, "a0", "int"],
    [23, "a0", "int"],
    [155, "v1", "process-drawable"]
  ],
  "(anon-function 69 collectables)": [
    //[[1, 6], "v1", "handle"],
    [2, "v1", "handle"],
    [5, "v1", "handle"],
    [8, "v1", "handle"],
    [13, "v1", "collectable"],
    [[34, 39], "a0", "process-focusable"]
  ],
  "check-blue-suck": [[19, "v1", "collide-shape"]],
  "add-blue-motion": [[27, "s2", "process-focusable"]],
  "collectable-standard-event-handler": [
    [84, "a0", "vector"],
    [102, "a0", "vector"],
    [[167, 171], "a0", "process"],
    [[292, 296], "a0", "process"]
  ],
  "(event pickup collectable)": [
    [17, "a0", "vector"],
    [18, "v1", "vector"]
  ],
  "(code die eco)": [[55, "v1", "float"]],
  "(code pickup eco)": [
    [39, "v0", "state"],
    [41, "t9", "(function none)"]
  ],
  "(method 10 gem)": [[12, "t9", "(function gem none)"]],
  "(method 9 fact-info)": [
    [245, "a0", "process-drawable"],
    [293, "a0", "process-drawable"]
  ],
  "(method 179 fodder)": [[[16, 20], "a0", "process-focusable"]],
  "(code notice fodder)": [
    [78, "v1", "art-joint-anim"],
    [54, "v1", "float"],
    [150, "v1", "float"]
  ],
  "(code active fodder)": [
    [26, "v1", "art-joint-anim"],
    [112, "v1", "art-joint-anim"],
    [283, "v1", "art-joint-anim"],
    [179, "v1", "art-joint-anim"]
  ],
  "(method 182 fodder)": [[34, "v1", "float"]],
  "(trans hostile fodder)": [
    [[25, 29], "a0", "process-focusable"],
    [105, "v1", "float"]
  ],
  "(code circling fodder)": [
    [243, "v1", "art-joint-anim"],
    [129, "gp", "art-joint-anim"]
  ],
  "(method 77 fodder)": [
    [57, "s5", "art-joint-anim"],
    [85, "s4", "art-joint-anim"]
  ],
  "(method 78 fodder)": [[16, "v1", "art-joint-anim"]],
  "(method 181 fodder)": [[2, "v1", "collide-shape-prim-group"]],
  "(method 7 fodder)": [[19, "t9", "(function nav-enemy int nav-enemy)"]],
  "(post idle fodder)": [[4, "t9", "(function none)"]],
  "(method 180 fodder)": [[24, "s1", "fodder"]],
  "(method 55 fodder)": [[29, "s5", "process-drawable"]],
  "(method 13 hud-box)": [
    [[63, 70], "t4", "dma-packet"],
    [[72, 79], "t4", "gs-gif-tag"],
    [83, "t4", "(pointer gs-test)"],
    [85, "t4", "(pointer gs-reg64)"],
    [87, "t4", "(pointer gs-alpha)"],
    [89, "t4", "(pointer gs-reg64)"],
    [[96, 101], "t3", "(pointer uint128)"],
    [[110, 144], "t4", "(inline-array vector4w)"],
    [[156, 163], "t2", "dma-packet"],
    [[165, 172], "t2", "gs-gif-tag"],
    [176, "t2", "(pointer gs-alpha)"],
    [178, "t2", "(pointer gs-reg64)"],
    [180, "t2", "(pointer gs-rgbaq)"],
    [182, "t2", "(pointer gs-reg64)"],
    [[187, 212], "t2", "(inline-array vector4w)"]
  ],
  "(method 9 hud-sprite)": [
    [[27, 34], "v1", "(pointer uint128)"],
    [[39, 280], "v1", "(inline-array vector)"],
    [[280, 316], "v1", "(inline-array vector4w)"]
  ],
  "(method 9 hud-box)": [[[1, 53], "v1", "(inline-array vector4w)"]],
  "(method 10 hud-box)": [
    [[1, 8], "a2", "dma-packet"],
    [[10, 17], "a2", "gs-gif-tag"],
    [21, "a2", "(pointer gs-test)"],
    [23, "a2", "(pointer gs-reg64)"],
    [25, "a2", "(pointer gs-alpha)"],
    [27, "a2", "(pointer gs-reg64)"],
    [[31, 77], "v1", "(inline-array vector4w)"]
  ],
  "(method 11 hud-box)": [
    [[1, 8], "a2", "dma-packet"],
    [[10, 17], "a2", "gs-gif-tag"],
    [21, "a2", "(pointer gs-test)"],
    [23, "a2", "(pointer gs-reg64)"],
    [25, "a2", "(pointer gs-alpha)"],
    [27, "a2", "(pointer gs-reg64)"],
    [[31, 77], "v1", "(inline-array vector4w)"]
  ],
  "(method 12 hud-box)": [
    [[1, 8], "a2", "dma-packet"],
    [[10, 17], "a2", "gs-gif-tag"],
    [21, "a2", "(pointer gs-test)"],
    [23, "a2", "(pointer gs-reg64)"],
    [25, "a2", "(pointer gs-alpha)"],
    [27, "a2", "(pointer gs-reg64)"],
    [[31, 77], "v1", "(inline-array vector4w)"]
  ],
  "(method 14 hud-box)": [
    [[1, 8], "a2", "dma-packet"],
    [[10, 17], "a2", "gs-gif-tag"],
    [43, "a1", "(pointer gs-scissor)"],
    [45, "a1", "(pointer gs-reg64)"]
  ],
  "(method 15 hud-box)": [
    [[1, 8], "a0", "dma-packet"],
    [[10, 17], "a0", "gs-gif-tag"],
    [21, "a0", "(pointer gs-scissor)"],
    [23, "a0", "(pointer gs-reg64)"]
  ],
  "hud-create-icon": [[35, "a0", "process-drawable"]],
  "hide-hud": [
    [11, "v1", "connection"],
    [23, "v1", "connection"]
  ],
  "enable-hud": [[17, "v1", "connection"]],
  "hide-hud-quick": [
    [11, "v1", "connection"],
    [23, "v1", "connection"]
  ],
  "show-hud": [
    [22, "v1", "connection"],
    [34, "v1", "connection"]
  ],
  "hud-hidden?": [
    [9, "v1", "connection"],
    [[9, 13], "a0", "hud"]
  ],
  "(method 15 hud-dark-eco-symbol)": [[[9, 14], "v1", "hud-health"]],
  "(method 15 hud-gun)": [[[251, 256], "v1", "dma-packet"]],
  "target-mech-collision": [[108, "v0", "carry-info"]],
  "target-mech-exit": [[[235, 242], "v1", "handle"]],
  "mech-update-ik": [
    [3, "v1", "process-drawable"],
    [36, "s5", "collide-shape-moving"],
    [41, "s5", "collide-shape-moving"],
    [55, "s3", "joint-mod-ik"],
    [72, "s3", "joint-mod-ik"],
    [85, "s5", "collide-shape-moving"],
    [93, "s3", "joint-mod-ik"],
    [104, "s3", "joint-mod-ik"],
    [52, "v1", "(array joint-mod-ik)"]
  ],
  "target-mech-punch-pick": [
    [29, "v0", "process-focusable"],
    [222, "s5", "art-joint-anim"],
    [241, "s5", "art-joint-anim"]
  ],
  "(code target-mech-walk)": [[91, "f0", "float"]],
  "(code target-mech-punch)": [
    [107, "v1", "art-joint-anim"],
    [135, "v1", "art-joint-anim"],
    [163, "v1", "art-joint-anim"],
    [191, "v1", "art-joint-anim"],
    [231, "v1", "art-joint-anim"],
    [259, "v1", "art-joint-anim"],
    [287, "v1", "art-joint-anim"],
    [315, "v1", "art-joint-anim"]
  ],
  "(code target-mech-jump)": [[26, "t9", "(function none)"]],
  "(code target-mech-death)": [
    [379, "gp", "art-joint-anim"],
    [643, "v1", "art-joint-anim"]
  ],
  "(code target-mech-get-off)": [[67, "v1", "art-joint-anim"]],
  "(code target-mech-get-on)": [
    [74, "v1", "process-drawable"],
    [80, "v1", "process-drawable"],
    [115, "v1", "art-joint-anim"]
  ],
  "(code target-mech-carry-throw)": [
    [51, "v0", "carry-info"],
    [112, "v0", "carry-info"],
    [135, "v1", "sphere"]
  ],
  "(code target-mech-carry-drop)": [
    [42, "v0", "carry-info"],
    [110, "v1", "art-joint-anim"],
    [176, "v0", "carry-info"],
    [262, "v0", "sound-rpc-set-param"],
    [295, "v0", "sound-rpc-set-param"],
    [220, "v1", "sphere"]
  ],
  "(code target-mech-carry-pickup)": [
    [137, "v0", "carry-info"],
    [377, "v1", "art-joint-anim"],
    [541, "v0", "carry-info"],
    [574, "f0", "float"]
  ],
  "(code target-mech-carry-walk)": [[80, "f0", "float"]],
  "(event target-mech-punch)": [
    [45, "gp", "collide-query"],
    [51, "s5", "collide-shape-prim"],
    [68, "s5", "process-focusable"],
    [95, "gp", "collide-query"],
    [128, "s5", "process-focusable"],
    [180, "gp", "collide-query"]
  ],
  "(exit idle mech)": [[[9, 17], "v1", "handle"]],
  "(anon-function 8 target-mech)": [
    [4, "gp", "target"],
    [10, "gp", "target"],
    [14, "gp", "target"]
  ],
  "(anon-function 9 target-mech)": [[2, "a0", "(pointer target)"]],
  "target-mech-handler": [
    [91, "a0", "process"],
    [213, "a3", "vector"],
    [225, "s2", "vector"],
    [305, "a3", "vector"],
    [317, "s2", "vector"],
    [164, "v0", "attack-info"]
  ],
  "(enter target-mech-carry-hit-ground)": [[3, "v0", "sound-rpc-set-param"]],
  "(event target-mech-grab)": [[24, "a0", "process"]],
  "(anon-function 7 target-mech)": [
    [32, "a0", "joint-mod-ik"],
    [26, "a0", "(array joint-mod-ik)"]
  ],
  "(enter target-mech-hit-ground)": [[3, "v0", "sound-rpc-set-param"]],
  "(exit target-mech-carry-drag)": [
    [11, "v0", "sound-rpc-set-param"],
    [28, "v0", "sound-rpc-set-param"]
  ],
  "(trans target-mech-carry-drag)": [[73, "v1", "sphere"]],
  "target-mech-carry-update": [[50, "v1", "sphere"]],
  "(code idle hoverboard-training-manager)": [
    [[162, 169], "v1", "handle"],
    [337, "s5", "process-drawable"],
    [[68, 248], "gp", "handle"],
    [[266, 384], "gp", "handle"]
  ],
  "(code idle-training hoverboard-training-manager)": [
    [56, "gp", "handle"],
    [175, "s5", "process-drawable"],
    [[104, 219], "gp", "handle"]
  ],
  "(method 10 hoverboard-training-manager)": [
    [19, "t9", "(function process none)"]
  ],
  "(code fire skatea-jump-pad)": [[59, "t9", "(function none)"]],
  "(method 29 hoverboard-training-manager)": [[[18, 491], "gp", "hud-goal"]],
  "hoverboard-training-manager-event-handler": [
    [[32, 72], "gp", "(pointer board-tricks)"],
    [12, "v1", "float"],
    [25, "v1", "float"]
  ],
  "(method 11 hoverboard-training-manager)": [["_stack_", 16, "res-tag"]],
  "(trans idle krew-collection-item)": [[28, "a1", "vehicle"]],
  "(method 56 pegasus)": [[[5, 10], "v1", "attack-info"]],
  "(post idle pegasus)": [[11, "t9", "(function none)"]],
  "(code notice pegasus)": [
    [53, "v1", "art-joint-anim"],
    [121, "v1", "art-joint-anim"]
  ],
  "(code active pegasus)": [[28, "v1", "art-joint-anim"]],
  "pegasus-fly-code": [
    [386, "v1", "float"],
    [413, "v1", "float"]
  ],
  "(code die pegasus)": [[45, "v1", "art-joint-anim"]],
  "pegasus-choose-path": [[114, "v1", "float"]],
  "(method 115 pegasus)": [["_stack_", 16, "res-tag"]],
  "(code attack-forward amphibian)": [[14, "v1", "art-joint-anim"]],
  "(enter attack-forward amphibian)": [
    [50, "gp", "process-focusable"],
    [54, "a0", "process-focusable"],
    [53, "gp", "process-focusable"]
  ],
  "(code tongue-attack amphibian)": [[14, "v1", "art-joint-anim"]],
  "(method 76 amphibian)": [[1, "a1", "process-focusable"]],
  "(method 90 amphibian)": [[165, "v1", "art-joint-anim"]],
  "(method 88 amphibian)": [[29, "s4", "art-joint-anim"]],
  "(method 87 amphibian)": [[20, "s4", "art-joint-anim"]],
  "(method 89 amphibian)": [[37, "s4", "art-joint-anim"]],
  "(method 78 amphibian)": [
    [21, "v1", "art-joint-anim"],
    [67, "s4", "art-joint-anim"]
  ],
  "(method 77 amphibian)": [
    [37, "s5", "art-joint-anim"],
    [97, "s4", "art-joint-anim"]
  ],
  "(method 51 amphibian)": [
    [34, "a0", "process-focusable"],
    [37, "a0", "process-focusable"]
  ],
  "(method 186 amphibian)": [[41, "s3", "collide-shape-prim-sphere"]],
  "(code notice amphibian)": [[37, "a1", "art-joint-anim"]],
  "(enter stare amphibian)": [
    [35, "a0", "process-focusable"],
    [38, "a0", "process-focusable"]
  ],
  "(code attack-spin amphibian)": [
    [53, "v1", "art-joint-anim"],
    [203, "a0", "process-focusable"],
    [102, "v1", "art-joint-anim"],
    [136, "v1", "art-joint-anim"],
    [206, "a0", "process-focusable"]
  ],
  "(enter attack-spin amphibian)": [
    [56, "gp", "process-focusable"],
    [59, "gp", "process-focusable"]
  ],
  "(post attack-forward-lunge amphibian)": [
    [14, "a0", "process-focusable"],
    [17, "a0", "process-focusable"]
  ],
  "(code stare-idle amphibian)": [[23, "v1", "art-joint-anim"]],
  "(code stare amphibian)": [
    [53, "v1", "art-joint-anim"],
    [102, "v1", "art-joint-anim"],
    [136, "v1", "art-joint-anim"]
  ],
  "(enter notice amphibian)": [
    [20, "a0", "process-focusable"],
    [23, "a0", "process-focusable"]
  ],
  "(code active amphibian)": [
    [69, "v1", "art-joint-anim"],
    [135, "v1", "art-joint-anim"]
  ],
  "(method 185 amphibian)": [
    [33, "a0", "process-focusable"],
    [36, "a0", "process-focusable"]
  ],
  "amphibian-joint-mod-callback": [
    [12, "s2", "amphibian-joint-mod"],
    [18, "s2", "amphibian-joint-mod"],
    [48, "s2", "amphibian-joint-mod"],
    [49, "v1", "amphibian"]
  ],
  "(method 7 hopper)": [
    [14, "t9", "(function process-focusable int process-focusable)"]
  ],
  "(method 132 hopper)": [[16, "t9", "(function enemy none)"]],
  "(code active hopper)": [[22, "v1", "art-joint-anim"]],
  "(trans hostile hopper)": [
    [24, "gp", "process-focusable"],
    [153, "gp", "process-focusable"],
    [156, "gp", "process-focusable"]
  ],
  "(method 88 hopper)": [[16, "a1", "art-joint-anim"]],
  "(method 87 hopper)": [[16, "a1", "art-joint-anim"]],
  "(method 89 hopper)": [[16, "a1", "art-joint-anim"]],
  "(method 78 hopper)": [
    [18, "s4", "art-joint-anim"],
    [56, "v1", "art-joint-anim"]
  ],
  "(method 77 hopper)": [
    [33, "a1", "art-joint-anim"],
    [86, "a1", "art-joint-anim"]
  ],
  "(method 7 metalmonk)": [
    [14, "t9", "(function process-focusable int process-focusable)"]
  ],
  "(method 87 metalmonk)": [[27, "s5", "art-joint-anim"]],
  "(method 104 metalmonk)": [
    [14, "a0", "process-focusable"],
    [17, "a0", "process-focusable"]
  ],
  "(code attack metalmonk)": [[37, "s5", "art-joint-anim"]],
  "(code active metalmonk)": [
    [205, "a1", "art-joint-anim"],
    [118, "gp", "art-joint-anim"]
  ],
  "(trans hostile metalmonk)": [
    [29, "gp", "process-focusable"],
    [71, "gp", "process-focusable"],
    [74, "gp", "process-focusable"]
  ],
  "(method 180 metalmonk)": [[4, "v1", "collide-shape-prim-group"]],
  "(method 78 metalmonk)": [
    [18, "s4", "art-joint-anim"],
    [83, "s4", "art-joint-anim"]
  ],
  "(method 77 metalmonk)": [
    [37, "a1", "art-joint-anim"],
    [106, "s5", "art-joint-anim"],
    [163, "s4", "art-joint-anim"]
  ],
  "(trans victory metalmonk)": [
    [28, "a0", "process-focusable"],
    [31, "a0", "process-focusable"]
  ],
  "(method 46 ginsu)": [[8, "v1", "collide-shape-prim-group"]],
  "(method 183 ginsu)": [[2, "v1", "collide-shape-prim-group"]],
  "(method 70 ginsu)": [
    [33, "v1", "float"],
    [30, "a0", "int"]
  ],
  "(method 181 ginsu)": [
    [18, "a0", "process-focusable"],
    [21, "a0", "process-focusable"]
  ],
  "(trans attack ginsu)": [[32, "a0", "process-focusable"]],
  "(trans anticipate-attack ginsu)": [[27, "a0", "process-focusable"]],
  "(method 142 ginsu)": [
    [16, "a0", "process-focusable"],
    [19, "a0", "process-focusable"]
  ],
  "(method 10 ginsu)": [[6, "t9", "(function sparticle-launch-control none)"]],
  "(code victory centurion)": [[30, "v1", "art-joint-anim"]],
  "(code fire centurion)": [
    [22, "a0", "process-focusable"],
    [25, "a0", "process-focusable"],
    [43, "v1", "art-joint-anim"],
    [76, "gp", "process-focusable"],
    [95, "gp", "process-focusable"],
    [311, "v1", "art-joint-anim"],
    [374, "v1", "art-joint-anim"],
    [98, "gp", "process-focusable"],
    [163, "a0", "process-focusable"],
    [166, "a0", "process-focusable"]
  ],
  "(code active centurion)": [[22, "v1", "art-joint-anim"]],
  "(code attack centurion)": [[14, "v1", "art-joint-anim"]],
  "(enter attack centurion)": [
    [3, "a0", "collide-shape-prim-group"],
    [9, "v1", "collide-shape-prim-group"]
  ],
  "(exit attack centurion)": [
    [3, "a0", "collide-shape-prim-group"],
    [9, "v1", "collide-shape-prim-group"]
  ],
  "(method 55 centurion)": [
    [246, "a0", "process-focusable"],
    [249, "a0", "process-focusable"],
    [341, "a2", "float"]
  ],
  "(code hostile centurion)": [
    [87, "a0", "process-focusable"],
    [90, "a0", "process-focusable"]
  ],
  "(method 7 centurion)": [
    [14, "t9", "(function process-focusable int process-focusable)"]
  ],
  "(method 78 centurion)": [
    [18, "v1", "art-joint-anim"],
    [53, "s4", "art-joint-anim"],
    [82, "v1", "art-joint-anim"]
  ],
  "(method 77 centurion)": [
    [18, "v1", "art-joint-anim"],
    [72, "a1", "art-joint-anim"],
    [117, "a1", "art-joint-anim"],
    [151, "s4", "art-joint-anim"]
  ],
  "(trans hostile centurion)": [
    [25, "a0", "process-focusable"],
    [31, "s5", "process-focusable"],
    [21, "s5", "process-focusable"]
  ],
  "(method 180 centurion)": [
    [28, "s0", "process-focusable"],
    [49, "s0", "process-focusable"]
  ],
  "(method 132 centurion)": [[13, "t9", "(function enemy none)"]],
  "(method 31 centurion-shot)": [[7, "t9", "(function projectile none)"]],
  "(method 28 centurion-shot)": [
    [49, "t9", "(function projectile projectile-options sound-id)"]
  ],
  "(method 74 centurion)": [
    [76, "v1", "attack-info"],
    [78, "v1", "attack-info"],
    [85, "v1", "attack-info"]
  ],
  "(method 30 rhino-wall)": [[5, "v1", "collide-shape-prim-group"]],
  "(code circling rhino)": [
    [129, "gp", "art-joint-anim"],
    [243, "v1", "art-joint-anim"]
  ],
  "(code charge rhino)": [
    [29, "v1", "art-joint-anim"],
    [85, "v1", "art-joint-anim"],
    [137, "v1", "art-joint-anim"]
  ],
  "(code stop-run rhino)": [
    [14, "v1", "art-joint-anim"],
    [85, "a0", "process-focusable"],
    [88, "a0", "process-focusable"],
    [145, "a1", "art-joint-anim"]
  ],
  "(code attack rhino)": [[15, "v1", "art-joint-anim"]],
  "(trans hostile rhino)": [
    [20, "a0", "process-focusable"],
    [20, "a0", "process-focusable"],
    [23, "a0", "process-focusable"],
    [81, "a0", "process-focusable"],
    [84, "a0", "process-focusable"],
    [113, "s3", "process-focusable"],
    [19, "s3", "process-focusable"],
    [80, "s3", "process-focusable"],
    [117, "a0", "process-focusable"],
    [116, "s3", "process-focusable"]
  ],
  "(code die rhino)": [[33, "v1", "art-joint-anim"]],
  "(code hit rhino)": [
    [30, "v1", "art-joint-anim"],
    [83, "v1", "art-joint-anim"]
  ],
  "(method 104 rhino)": [
    [30, "a0", "process-focusable"],
    [30, "a0", "process-focusable"],
    [33, "a0", "process-focusable"]
  ],
  "(enter victory rhino)": [
    [8, "v1", "collide-shape-prim-group"],
    [12, "v1", "collide-shape-prim-group"],
    [17, "a0", "collide-shape-prim-group"]
  ],
  "(code victory rhino)": [
    [14, "v1", "art-joint-anim"],
    [59, "a0", "collide-shape-prim-group"],
    [64, "a0", "collide-shape-prim-group"],
    [69, "a0", "collide-shape-prim-group"],
    [81, "v1", "art-joint-anim"],
    [140, "a0", "process-focusable"],
    [143, "a0", "process-focusable"],
    [157, "gp", "process-focusable"],
    [180, "a0", "collide-shape-prim-group"],
    [201, "v1", "art-joint-anim"],
    [290, "a0", "process-focusable"],
    [139, "gp", "process-focusable"],
    [293, "a0", "process-focusable"]
  ],
  "(method 7 rhino)": [
    [14, "t9", "(function process-focusable int process-focusable)"]
  ],
  "(method 74 rhino)": [[68, "s2", "process-focusable"]],
  "(method 182 rhino)": [[36, "s2", "process-drawable"]],
  "(exit victory rhino)": [
    [10, "v1", "collide-shape-prim-group"],
    [14, "v1", "collide-shape-prim-group"]
  ],
  "(code run-away rhino)": [[14, "v1", "art-joint-anim"]],
  "(code hit rhino-wall)": [
    [42, "a2", "art-joint-anim"],
    [32, "v0", "art-joint-anim"]
  ],
  "(trans hostile grenadier)": [
    [19, "a0", "process-focusable"],
    [156, "a0", "process-focusable"],
    [22, "a0", "process-focusable"]
  ],
  "(method 181 grenadier)": [
    [21, "a0", "process-focusable"],
    [24, "a0", "process-focusable"],
    [79, "a0", "process-focusable"],
    [82, "a0", "process-focusable"],
    [20, "s5", "process-focusable"],
    [78, "s5", "process-focusable"]
  ],
  "(code hit grenadier)": [
    [87, "gp", "art-joint-anim"],
    [210, "a0", "process-focusable"]
  ],
  "(code victory grenadier)": [
    [27, "v1", "art-joint-anim"],
    [76, "v1", "art-joint-anim"]
  ],
  "(post attack grenadier)": [
    [24, "a0", "process-focusable"],
    [27, "a0", "process-focusable"]
  ],
  "(code attack grenadier)": [
    [74, "v1", "art-joint-anim"],
    [163, "v1", "art-joint-anim"],
    [295, "a0", "process-focusable"],
    [298, "a0", "process-focusable"],
    [317, "v1", "art-joint-anim"],
    [366, "v1", "art-joint-anim"]
  ],
  "(event attack grenadier)": [
    [23, "s4", "process-focusable"],
    [27, "a0", "process-focusable"],
    [26, "s4", "process-focusable"]
  ],
  "(method 78 grenadier)": [
    [18, "s4", "art-joint-anim"],
    [63, "a1", "art-joint-anim"],
    [93, "v1", "art-joint-anim"]
  ],
  "(exit spin-kick grenadier)": [[2, "v1", "collide-shape-prim-group"]],
  "(post spin-kick grenadier)": [
    [24, "a0", "process-focusable"],
    [27, "a0", "process-focusable"]
  ],
  "(code spin-kick grenadier)": [[14, "v1", "art-joint-anim"]],
  "(enter spin-kick grenadier)": [[29, "v1", "collide-shape-prim-group"]],
  "(code backup grenadier)": [[10, "v1", "art-joint-anim"]],
  "(method 7 grenadier)": [
    [21, "t9", "(function process-focusable int process-focusable)"]
  ],
  "(method 70 grenadier)": [[41, "a0", "process-focusable"]],
  "(code active grenadier)": [
    [140, "v1", "art-joint-anim"],
    [202, "v1", "art-joint-anim"],
    [51, "v1", "art-joint-anim"],
    [27, "s5", "pair"],
    [311, "v1", "art-joint-anim"]
  ],
  "(code hostile grenadier)": [[45, "gp", "art-joint-anim"]],
  "rapid-gunner-common-post": [
    [14, "a0", "process-focusable"],
    [17, "a0", "process-focusable"]
  ],
  "(post notice rapid-gunner)": [
    [24, "a0", "process-focusable"],
    [27, "a0", "process-focusable"]
  ],
  "(code notice rapid-gunner)": [[30, "v1", "art-joint-anim"]],
  "(enter notice rapid-gunner)": [
    [85, "a0", "process-focusable"],
    [88, "a0", "process-focusable"]
  ],
  "(trans attack rapid-gunner)": [
    [30, "a0", "process-focusable"],
    [33, "a0", "process-focusable"],
    [37, "a0", "process-focusable"],
    [40, "a0", "process-focusable"],
    [67, "gp", "process-focusable"],
    [170, "gp", "process-focusable"],
    [173, "gp", "process-focusable"],
    [36, "gp", "process-focusable"],
    [29, "gp", "process-focusable"]
  ],
  "(post attack rapid-gunner)": [
    [32, "a0", "process-focusable"],
    [35, "a0", "process-focusable"]
  ],
  "(code attack rapid-gunner)": [[103, "v1", "art-joint-anim"]],
  "(code hop rapid-gunner)": [
    [89, "v1", "art-joint-anim"],
    [120, "v1", "art-joint-anim"]
  ],
  "(post hop-turn rapid-gunner)": [
    [32, "a0", "process-focusable"],
    [35, "a0", "process-focusable"]
  ],
  "(method 7 rapid-gunner)": [
    [14, "t9", "(function process-focusable int process-focusable)"]
  ],
  "(exit spin-attack rapid-gunner)": [[13, "v1", "collide-shape-prim-group"]],
  "(post spin-attack rapid-gunner)": [
    [24, "a0", "process-focusable"],
    [27, "a0", "process-focusable"]
  ],
  "(code spin-attack rapid-gunner)": [[14, "v1", "art-joint-anim"]],
  "(enter spin-attack rapid-gunner)": [[29, "v1", "collide-shape-prim-group"]],
  "(code hostile rapid-gunner)": [[118, "v1", "art-joint-anim"]],
  "(trans hostile rapid-gunner)": [
    [27, "a0", "process-focusable"],
    [30, "a0", "process-focusable"],
    [58, "gp", "process-focusable"],
    [26, "gp", "process-focusable"]
  ],
  "(code reload rapid-gunner)": [[14, "v1", "art-joint-anim"]],
  "(code cool-down rapid-gunner)": [[14, "v1", "art-joint-anim"]],
  "(code hop-turn rapid-gunner)": [[14, "v1", "art-joint-anim"]],
  "(method 78 rapid-gunner)": [
    [21, "v1", "art-joint-anim"],
    [67, "a1", "art-joint-anim"],
    [94, "a1", "art-joint-anim"]
  ],
  "(method 79 tomb-baby-spider)": [
    [49, "v1", "art-joint-anim"],
    [77, "v1", "art-joint-anim"],
    [127, "v1", "collide-shape-prim-group"],
    [131, "v1", "collide-shape-prim-group"],
    [135, "v1", "collide-shape-prim-group"],
    [137, "v1", "collide-shape-prim-group"],
    [139, "v1", "collide-shape-prim-group"]
  ],
  "(method 78 tomb-baby-spider)": [
    [13, "a2", "art-joint-anim"],
    [50, "a2", "art-joint-anim"]
  ],
  "(method 77 tomb-baby-spider)": [
    [2, "a2", "collide-shape-prim-group"],
    [36, "a2", "art-joint-anim"],
    [73, "a2", "art-joint-anim"],
    [10, "a2", "collide-shape-prim-group"]
  ],
  "(code attack-stop tomb-baby-spider)": [[10, "v1", "art-joint-anim"]],
  "(exit attack tomb-baby-spider)": [[2, "v1", "collide-shape-prim-group"]],
  "(enter attack tomb-baby-spider)": [[14, "v1", "collide-shape-prim-group"]],
  "(code attack tomb-baby-spider)": [[30, "v1", "art-joint-anim"]],
  "(code notice tomb-baby-spider)": [
    [27, "a0", "process-focusable"],
    [30, "a0", "process-focusable"],
    [52, "v1", "art-joint-anim"],
    [115, "v1", "art-joint-anim"]
  ],
  "(code active tomb-baby-spider)": [
    [30, "v1", "art-joint-anim"],
    [126, "v1", "art-joint-anim"],
    [188, "v1", "art-joint-anim"],
    [297, "v1", "art-joint-anim"]
  ],
  "monster-frog-hop-fast-code": [
    [15, "v1", "art-joint-anim"],
    [72, "v1", "art-joint-anim"]
  ],
  "monster-frog-hop-slow-code": [
    [231, "v1", "art-joint-anim"],
    [288, "v1", "art-joint-anim"],
    [46, "v1", "art-joint-anim"],
    [117, "v1", "art-joint-anim"]
  ],
  "(method 78 monster-frog)": [
    [19, "v1", "art-joint-anim"],
    [54, "v1", "art-joint-anim"],
    [89, "v1", "art-joint-anim"],
    [121, "v1", "art-joint-anim"]
  ],
  "(method 77 monster-frog)": [
    [19, "v1", "art-joint-anim"],
    [54, "v1", "art-joint-anim"],
    [89, "v1", "art-joint-anim"],
    [121, "v1", "art-joint-anim"]
  ],
  "(code attack-recover monster-frog)": [
    [10, "v1", "art-joint-anim"],
    [87, "v1", "art-joint-anim"],
    [158, "v1", "art-joint-anim"]
  ],
  "(code attack monster-frog)": [[19, "v1", "art-joint-anim"]],
  "(code turn monster-frog)": [
    [21, "v1", "art-joint-anim"],
    [79, "v1", "art-joint-anim"]
  ],
  "(code active monster-frog)": [
    [27, "v1", "art-joint-anim"],
    [80, "v1", "art-joint-anim"],
    [172, "v1", "art-joint-anim"],
    [234, "v1", "art-joint-anim"],
    [343, "v1", "art-joint-anim"]
  ],
  "(code notice monster-frog)": [
    [23, "v1", "art-joint-anim"],
    [71, "v1", "art-joint-anim"],
    [103, "a0", "process-focusable"],
    [106, "a0", "process-focusable"],
    [149, "v1", "art-joint-anim"]
  ],
  "(code ambush monster-frog)": [
    [21, "a0", "process-focusable"],
    [24, "a0", "process-focusable"],
    [68, "v1", "art-joint-anim"]
  ],
  "(post turn monster-frog)": [
    [24, "a0", "process-focusable"],
    [27, "a0", "process-focusable"]
  ],
  "(code hostile monster-frog)": [
    [18, "a0", "process-focusable"],
    [21, "a0", "process-focusable"],
    [117, "v1", "art-joint-anim"],
    [202, "v1", "art-joint-anim"]
  ],
  "(method 77 predator)": [
    [21, "v1", "art-joint-anim"],
    [53, "v1", "art-joint-anim"],
    [96, "v1", "art-joint-anim"],
    [126, "v1", "art-joint-anim"],
    [160, "v1", "art-joint-anim"],
    [192, "v1", "art-joint-anim"]
  ],
  "(method 78 predator)": [
    [21, "v1", "art-joint-anim"],
    [53, "v1", "art-joint-anim"],
    [89, "v1", "art-joint-anim"],
    [123, "v1", "art-joint-anim"],
    [155, "v1", "art-joint-anim"]
  ],
  "(method 7 predator)": [
    [9, "t9", "(function process-focusable int process-focusable)"]
  ],
  "(method 184 predator)": [
    [67, "s2", "process-focusable"],
    [79, "a0", "process-focusable"],
    [78, "s2", "process-focusable"],
    [108, "s2", "process-focusable"]
  ],
  "(method 182 predator)": [[4, "v1", "collide-shape-prim-group"]],
  "(code active predator)": [[22, "v1", "art-joint-anim"]],
  "(post idle predator)": [[4, "t9", "(function none)"]],
  "(code fire predator)": [
    [26, "v1", "art-joint-anim"],
    [103, "a0", "process-focusable"],
    [102, "s5", "process-focusable"],
    [121, "s5", "process-focusable"],
    [124, "s5", "process-focusable"]
  ],
  "(code close-attack predator)": [
    [14, "v1", "art-joint-anim"],
    [71, "v1", "art-joint-anim"]
  ],
  "(trans hidden predator)": [
    [40, "gp", "process-focusable"],
    [43, "gp", "process-focusable"]
  ],
  "(code hidden predator)": [
    [14, "v1", "art-joint-anim"],
    [75, "v1", "art-joint-anim"]
  ],
  "(code hostile predator)": [
    [14, "v1", "art-joint-anim"],
    [67, "v1", "art-joint-anim"]
  ],
  "(trans hostile predator)": [
    [52, "gp", "process-focusable"],
    [55, "gp", "process-focusable"]
  ],
  "(code hide predator)": [[14, "v1", "art-joint-anim"]],
  "(trans hide predator)": [
    [21, "gp", "process-focusable"],
    [24, "gp", "process-focusable"]
  ],
  "(method 186 predator)": [[17, "v1", "int"]],
  "(method 77 rapid-gunner)": [
    [29, "v1", "art-joint-anim"],
    [149, "v1", "art-joint-anim"],
    [266, "a1", "art-joint-anim"],
    [116, "s4", "art-joint-anim"],
    [233, "s5", "art-joint-anim"]
  ],
  "(method 11 predator-manager)": [
    ["_stack_", 16, "res-tag"],
    [281, "s2", "process-drawable"]
  ],
  "(trans gun-shoot crimson-guard-level)": [[21, "v1", "process-focusable"]],
  "(enter close-attack crimson-guard-level)": [
    [2, "v1", "collide-shape-prim-group"]
  ],
  "(exit close-attack crimson-guard-level)": [
    [2, "v1", "collide-shape-prim-group"]
  ],
  "(exit attack crimson-guard-level)": [
    [8, "v1", "collide-shape-prim-group"],
    [16, "v1", "collide-shape-prim-group"]
  ],
  "(exit get-up-front crimson-guard-level)": [
    [3, "v1", "collide-shape-prim-group"],
    [6, "v1", "collide-shape-prim-group"],
    [8, "v1", "collide-shape-prim-group"],
    [11, "v1", "collide-shape-prim-group"],
    [14, "v1", "collide-shape-prim-group"],
    [17, "v1", "collide-shape-prim-group"]
  ],
  "(exit get-up-back crimson-guard-level)": [
    [3, "v1", "collide-shape-prim-group"],
    [6, "v1", "collide-shape-prim-group"],
    [8, "v1", "collide-shape-prim-group"],
    [11, "v1", "collide-shape-prim-group"],
    [14, "v1", "collide-shape-prim-group"],
    [17, "v1", "collide-shape-prim-group"]
  ],
  "(enter knocked crimson-guard-level)": [
    [8, "v1", "collide-shape-prim-group"],
    [11, "v1", "collide-shape-prim-group"],
    [14, "v1", "collide-shape-prim-group"],
    [17, "v1", "collide-shape-prim-group"],
    [19, "v1", "collide-shape-prim-group"],
    [21, "v1", "collide-shape-prim-group"]
  ],
  "(method 201 crimson-guard-level)": [[18, "s3", "process-focusable"]],
  "(method 7 crimson-guard-level)": [
    [19, "t9", "(function nav-enemy int nav-enemy)"]
  ],
  "(method 115 crimson-guard-level)": [[33, "v0", "vector"]],
  "(method 198 crimson-guard-level)": [[242, "s4", "collide-shape-prim"]],
  "(enter broken dig-clasp)": [
    [26, "v1", "art-joint-anim"],
    [54, "v1", "art-joint-anim"]
  ],
  "(event idle dig-clasp)": [[[11, 18], "v1", "attack-info"]],
  "dig-tether-handler": [
    [6, "a0", "vector"],
    [10, "a0", "vector"],
    [14, "v1", "vector"]
  ],
  "(method 23 dig-digger)": [[[1, 23], "s5", "int"]],
  "(enter breaking fort-fence)": [[[5, 9], "a0", "collide-shape-prim-group"]],
  "(method 11 fort-elec-switch)": [["_stack_", 16, "res-tag"]],
  "(method 10 fort-roboscreen)": [
    [15, "t9", "(function process-drawable none)"]
  ],
  "fort-robotank-reticle-handler": [
    [6, "v1", "vector"],
    [[17, 34], "s5", "vector"],
    [56, "v1", "float"]
  ],
  "(code lock fort-robotank-reticle)": [[14, "v1", "art-joint-anim"]],
  "robotank-turret-handler": [
    [71, "v1", "collide-shape-prim-group"],
    [106, "v1", "collide-shape-prim-group"],
    [167, "s4", "cspace"],
    [162, "s4", "cspace"],
    [37, "v1", "float"]
  ],
  "(code ready fort-robotank-turret)": [[10, "v1", "art-joint-anim"]],
  "(code fire fort-robotank-turret)": [
    [79, "v1", "art-joint-anim"],
    [136, "v1", "art-joint-anim"]
  ],
  "fort-robotank-post": [
    [471, "v1", "fort-robotank-turret"],
    [498, "v1", "float"]
  ],
  "fort-robotank-handler": [[171, "s4", "process-focusable"]],
  "(method 26 fort-robotank)": [
    [170, "v1", "collide-shape-prim-group"],
    [236, "v1", "collide-shape-prim-group"],
    [89, "t9", "(function fort-robotank none)"]
  ],
  "(method 7 fort-robotank)": [
    [89, "t9", "(function process-drawable int process-drawable)"],
    [56, "gp", "(pointer uint32)"],
    [59, "a1", "(pointer uint32)"],
    [63, "gp", "(pointer uint32)"],
    [66, "a1", "(pointer uint32)"],
    [60, "a1", "joint-mod"],
    [67, "a1", "joint-mod"],
    [70, "gp", "(pointer uint32)"]
  ],
  "(method 11 fort-robotank)": [[463, "s5", "fort-robotank-wheel-info"]],
  "(method 31 fort-robotank-turret)": [[61, "s3", "collide-shape-prim"]],
  "(method 139 fort-turret)": [[[15, 19], "a0", "process-focusable"]],
  "(method 141 fort-turret)": [[59, "s3", "collide-shape-prim"]],
  "(code attack fort-turret)": [
    [25, "v1", "art-joint-anim"],
    [113, "v1", "art-joint-anim"]
  ],
  "(method 11 fort-plat-shuttle)": [[52, "v0", "(pointer float)"]],
  "(event idle fort-floor-spike)": [[15, "s3", "process-drawable"]],
  "joint-mod-set-y-callback": [
    [19, "a1", "vector"],
    [17, "a3", "int"]
  ],
  "(event idle fort-dump-bomb-a)": [
    [11, "s4", "process-drawable"],
    [[4, 22], "gp", "attack-info"]
  ],
  "(event idle fort-missile-target)": [
    [[9, 22], "s5", "attack-info"],
    [16, "s4", "projectile"]
  ],
  "(enter die fort-missile-target)": [
    [[2, 5], "v1", "collide-shape-prim-group"]
  ],
  "(method 10 fort-missile-target)": [
    [10, "t9", "(function process-drawable none)"]
  ],
  "(code die fort-missile)": [
    [156, "v1", "process-drawable"],
    [227, "v1", "collide-shape-prim-group"],
    [229, "v1", "collide-shape-prim-group"]
  ],
  "(method 7 fort-missile)": [
    [14, "t9", "(function process-drawable int process-drawable)"]
  ],
  "birth-func-dig-digger-collide": [
    [8, "v1", "process"],
    [12, "s3", "process-drawable"]
  ],
  "(method 23 dig-tether)": [[69, "v1", "vector"]],
  "(method 11 dig-digger)": [["_stack_", 16, "res-tag"]],
  "(method 29 dig-sinking-plat)": [
    [9, "t9", "(function rigid-body-platform float none)"]
  ],
  "(method 37 dig-sinking-plat)": [
    [28, "v1", "art-joint-anim"],
    [157, "v1", "art-joint-anim"],
    [208, "v0", "sound-rpc-set-param"]
  ],
  "(method 11 dig-log)": [
    ["_stack_", 16, "res-tag"],
    [94, "v0", "(pointer actor-group)"]
  ],
  "(event idle-up dig-button)": [[4, "v1", "attack-info"]],
  "(code active dig-bomb-crate-cylinder)": [
    [33, "v1", "art-joint-anim"],
    [81, "v1", "art-joint-anim"],
    [117, "v1", "art-joint-anim"],
    [165, "v1", "art-joint-anim"],
    [201, "v1", "art-joint-anim"],
    [249, "v1", "art-joint-anim"],
    [285, "v1", "art-joint-anim"],
    [337, "v1", "art-joint-anim"],
    [373, "v1", "art-joint-anim"],
    [425, "v1", "art-joint-anim"],
    [463, "v1", "art-joint-anim"],
    [515, "v1", "art-joint-anim"]
  ],
  "(code fire dig-jump-pad)": [[59, "t9", "(function none)"]],
  "(code die dig-spikey-sphere)": [[72, "t9", "(function none)"]],
  "(method 29 dig-tipping-rock)": [
    [9, "t9", "(function rigid-body-platform float none)"]
  ],
  "(event waiting dig-stomp-block)": [[14, "v1", "attack-info"]],
  "(method 37 dig-stomp-block)": [
    [[42, 62], "v1", "collide-cache-tri"],
    [62, "v1", "(inline-array collide-cache-tri)"]
  ],
  "(method 11 dig-spikey-step)": [[96, "v0", "(pointer float)"]],
  "(method 37 dig-tipping-rock)": [[14, "v0", "sound-rpc-set-param"]],
  "(method 49 cpad-elevator)": [[2, "v1", "collide-shape-prim-group"]],
  "(method 10 cpad-elevator)": [[10, "t9", "(function elevator none)"]],
  "(code hunt wren)": [[10, "v1", "art-joint-anim"]],
  "(code peck wren)": [
    [36, "v1", "art-joint-anim"],
    [81, "v1", "symbol"]
  ],
  "(code fly wren)": [
    [51, "v1", "art-joint-anim"],
    [82, "v1", "art-joint-anim"]
  ],
  "(code land wren)": [[17, "v1", "art-joint-anim"]],
  "(method 7 wren)": [
    [30, "t9", "(function process-drawable int process-drawable)"]
  ],
  "(code idle minnow)": [[10, "v1", "art-joint-anim"]],
  "(post idle fish-manager)": [
    [517, "v1", "process-drawable"],
    [522, "v1", "process-drawable"]
  ],
  "(method 14 minimap)": [
    [84, "v1", "process-drawable"],
    [99, "v1", "entity-actor"],
    [108, "v1", "process-drawable"],
    [112, "s2", "entity-actor"],
    [93, "s2", "basic"]
  ],
  "(method 3 engine-minimap)": [
    [7, "t9", "(function engine-minimap engine-minimap)"]
  ],
  "(method 24 minimap)": [
    [189, "s2", "connection-minimap"],
    [194, "s2", "connection-minimap"],
    [18, "v1", "(pointer uint128)"],
    [74, "v1", "(pointer uint128)"],
    [81, "v1", "(inline-array vector)"],
    [91, "v1", "(inline-array vector4w)"],
    [96, "v1", "(inline-array vector)"],
    [108, "v1", "(inline-array vector4w)"],
    [114, "v1", "(inline-array vector)"],
    [124, "v1", "(inline-array vector4w)"],
    [129, "v1", "(inline-array vector)"],
    [141, "v1", "(inline-array vector4w)"],
    [161, "s2", "(pointer uint128)"]
  ],
  "(method 15 minimap)": [[48, "s2", "(pointer uint128)"]],
  "(method 16 minimap)": [
    [[30, 35], "v1", "process-drawable"],
    [56, "v1", "entity-actor"],
    [66, "a0", "process-drawable"],
    [77, "a0", "entity-actor"],
    [88, "a0", "vector"],
    [50, "v1", "basic"],
    [516, "v1", "(pointer uint128)"],
    [517, "v1", "(inline-array vector4w)"],
    [529, "v1", "(inline-array vector4w)"],
    [534, "v1", "(inline-array vector4w)"],
    [550, "v1", "(inline-array vector4w)"],
    [555, "v1", "(inline-array vector4w)"]
  ],
  "(method 14 engine-minimap)": [
    [150, "a0", "entity-actor"],
    [[3, 180], "s3", "connection-minimap"],
    [143, "v1", "basic"]
  ],
  "(method 10 engine-minimap)": [[6, "s5", "connection-minimap"]],
  "(method 26 minimap)": [
    [34, "a0", "process-drawable"],
    [49, "v1", "process-drawable"],
    [64, "a0", "process-drawable"],
    [303, "a1", "(pointer uint128)"],
    [305, "a0", "(inline-array vector4w)"],
    [318, "v1", "(inline-array vector)"],
    [329, "v1", "(inline-array vector4w)"],
    [346, "v1", "(inline-array vector)"],
    [358, "v1", "(inline-array vector4w)"],
    [375, "v1", "(inline-array vector)"],
    [387, "v1", "(inline-array vector4w)"],
    [404, "v1", "(inline-array vector)"],
    [417, "v1", "(inline-array vector4w)"]
  ],
  "(method 21 minimap)": [
    [16, "s3", "(pointer uint128)"],
    [[32, 39], "a0", "dma-packet"],
    [[41, 48], "a0", "gs-gif-tag"],
    [51, "a0", "(pointer gs-clamp)"],
    [53, "a0", "(pointer gs-reg64)"],
    [55, "a0", "(pointer gs-test)"],
    [57, "a0", "(pointer gs-reg64)"],
    [60, "a0", "(pointer gs-texa)"],
    [62, "a0", "(pointer gs-reg64)"],
    [71, "s3", "(pointer uint128)"],
    [215, "s3", "(inline-array vector4w)"],
    [224, "s3", "(inline-array vector)"],
    [235, "s3", "(inline-array vector4w)"],
    [241, "s3", "(inline-array vector)"],
    [252, "s3", "(inline-array vector4w)"],
    [259, "s3", "(inline-array vector)"],
    [270, "s3", "(inline-array vector4w)"],
    [277, "s3", "(inline-array vector)"],
    [288, "s3", "(inline-array vector4w)"],
    [[322, 329], "a0", "dma-packet"],
    [[331, 338], "a0", "gs-gif-tag"],
    [342, "a0", "(pointer gs-xy-offset)"],
    [344, "a0", "(pointer gs-reg64)"],
    [355, "a2", "connection-minimap"],
    [379, "s2", "(pointer uint128)"],
    [400, "a2", "connection-minimap"],
    [424, "s3", "(pointer uint128)"],
    [438, "a2", "connection-minimap"],
    [[453, 460], "a0", "dma-packet"],
    [[462, 469], "a0", "gs-gif-tag"],
    [478, "a0", "(pointer gs-frame)"],
    [480, "a0", "(pointer gs-reg64)"],
    [482, "a0", "(pointer gs-alpha)"],
    [484, "a0", "(pointer gs-reg64)"],
    [485, "a0", "(pointer gs-xy-offset)"],
    [487, "a0", "(pointer gs-reg64)"],
    [[494, 508], "s3", "(pointer uint128)"],
    [508, "s3", "(inline-array vector4w)"],
    [517, "s3", "(inline-array vector4w)"],
    [522, "s3", "(inline-array vector4w)"],
    [528, "s3", "(inline-array vector4w)"],
    [535, "s3", "(inline-array vector4w)"]
  ],
  "(method 23 minimap)": [
    [28, "a0", "process-drawable"],
    [62, "v1", "process-drawable"],
    [81, "a0", "process-drawable"],
    [305, "a1", "(pointer uint128)"],
    [307, "a0", "(inline-array vector4w)"],
    [320, "v1", "(inline-array vector)"],
    [331, "v1", "(inline-array vector4w)"],
    [348, "v1", "(inline-array vector)"],
    [360, "v1", "(inline-array vector4w)"],
    [377, "v1", "(inline-array vector)"],
    [389, "v1", "(inline-array vector4w)"],
    [406, "v1", "(inline-array vector)"],
    [419, "v1", "(inline-array vector4w)"]
  ],
  "(method 17 minimap)": [
    [28, "a0", "process-drawable"],
    [68, "v1", "process-drawable"],
    [87, "a0", "process-drawable"],
    [357, "a0", "(pointer uint128)"],
    [365, "a0", "(pointer uint128)"],
    [368, "a0", "(pointer uint128)"],
    [370, "v1", "(inline-array vector4w)"],
    [383, "v1", "(inline-array vector)"],
    [394, "v1", "(inline-array vector4w)"],
    [410, "v1", "(inline-array vector)"],
    [422, "v1", "(inline-array vector4w)"],
    [438, "v1", "(inline-array vector)"],
    [450, "v1", "(inline-array vector4w)"],
    [466, "v1", "(inline-array vector)"],
    [479, "v1", "(inline-array vector4w)"]
  ],
  "(method 18 minimap)": [
    [28, "a0", "process-drawable"],
    [68, "v1", "process-drawable"],
    [87, "a0", "process-drawable"],
    [323, "t1", "(pointer uint128)"],
    [325, "t0", "(inline-array vector4w)"],
    [338, "a3", "(inline-array vector4w)"],
    [344, "a3", "(inline-array vector4w)"],
    [360, "a3", "(inline-array vector4w)"],
    [366, "a2", "(inline-array vector4w)"],
    [382, "a2", "(inline-array vector4w)"],
    [388, "a1", "(inline-array vector4w)"],
    [404, "a1", "(inline-array vector4w)"],
    [410, "v1", "(inline-array vector4w)"]
  ],
  "(method 19 minimap)": [
    [[8, 15], "a0", "dma-packet"],
    [[17, 24], "a0", "gs-gif-tag"],
    [28, "s2", "(pointer gs-test)"],
    [30, "s2", "(pointer gs-reg64)"],
    [32, "s2", "(pointer gs-alpha)"],
    [34, "s2", "(pointer gs-reg64)"],
    [53, "s2", "(pointer gs-tex0)"],
    [55, "s2", "(pointer gs-reg64)"],
    [57, "s2", "(pointer gs-tex1)"],
    [59, "s2", "(pointer gs-reg64)"],
    [61, "s2", "(pointer gs-clamp)"],
    [63, "s2", "(pointer gs-reg64)"],
    [64, "s2", "(pointer uint64)"],
    [66, "s2", "(pointer gs-reg64)"],
    [109, "v1", "(pointer uint128)"],
    [[116, 157], "v1", "(inline-array vector4w)"],
    [[165, 172], "a0", "dma-packet"],
    [[174, 181], "a0", "gs-gif-tag"],
    [185, "a0", "(pointer gs-test)"],
    [187, "a0", "(pointer gs-reg64)"],
    [[505, 514], "s3", "(pointer uint128)"],
    [[514, 596], "s3", "(inline-array vector4w)"]
  ],
  "(method 21 trail-graph)": [
    [4, "a3", "trail-conn"],
    [[11, 17], "a3", "trail-conn-hash-cell"],
    [20, "a0", "(pointer uint16)"],
    [33, "a3", "trail-conn"],
    [37, "a3", "trail-conn"]
  ],
  "(method 137 sew-gunturret)": [[[19, 23], "a0", "process-focusable"]],
  "(method 138 sew-gunturret)": [[[15, 19], "a0", "process-focusable"]],
  "(method 140 pal-gun-turret)": [
    [9, "t9", "(function sew-gunturret symbol none)"]
  ],
  "(anon-function 0 sewer-scenes)": [[79, "v1", "float"]],
  "(event idle sew-single-blade)": [[15, "s4", "process-focusable"]],
  "(event idle sew-multi-blade)": [[15, "s4", "process-focusable"]],
  "(event idle sew-twist-blade)": [[15, "s4", "process-focusable"]],
  "(code pressed sew-light-switch)": [[10, "v1", "art-joint-anim"]],
  "(post idle sew-light-control)": [[20, "v1", "sew-light-switch"]],
  "sew-tri-blade-joint-callback": [[[1, 82], "gp", "sew-tri-blade"]],
  "(method 49 sew-elevator)": [[2, "v1", "collide-shape-prim-group"]],
  "(post running sew-elevator)": [[4, "t9", "(function none)"]],
  "(method 10 sew-elevator)": [[10, "t9", "(function elevator none)"]],
  "(event idle sew-valve)": [[4, "v1", "attack-info"]],
  "(method 7 sew-valve)": [
    [14, "t9", "(function process-drawable int process-drawable)"]
  ],
  "sew-mar-statue-debris-init-by-other": [
    [[144, 157], "gp", "process-drawable"]
  ],
  "sew-mar-statue-debris-b-init-by-other": [
    [[12, 25], "gp", "process-drawable"]
  ],
  "(event idle sew-mine)": [[15, "s4", "process-focusable"]],
  "(post idle sew-mine-b)": [[4, "t9", "(function none)"]],
  "(code hit sew-wall)": [
    [[7, 10], "v1", "collide-shape-prim-group"],
    [[100, 107], "a0", "collide-shape-prim-group"],
    [[109, 116], "a0", "collide-shape-prim-group"],
    [68, "v0", "object"]
  ],
  "(code waiting sew-scare-grunt)": [[10, "v1", "art-joint-anim"]],
  "(enter scare sew-scare-grunt)": [[[71, 81], "gp", "sew-grill"]],
  "(exit scare sew-scare-grunt)": [[[6, 10], "v1", "sew-grill"]],
  "(code fall sew-catwalk)": [[39, "v0", "object"]],
  "(post scare sew-scare-grunt)": [[51, "v0", "sound-rpc-set-param"]],
  "(method 11 sew-valve)": [
    ["_stack_", 16, "res-tag"],
    ["_stack_", 32, "res-tag"]
  ],
  "(trans attack-forward gator)": [[[19, 23], "gp", "process-focusable"]],
  "(code attack-forward gator)": [[14, "v1", "art-joint-anim"]],
  "(method 11 sew-light-switch)": [["_stack_", 16, "res-tag"]],
  "(method 33 mtn-dice-button)": [[35, "v1", "art-joint-anim"]],
  "(trans restart mtn-dice)": [
    [128, "v1", "collide-shape-prim-group"],
    [134, "v1", "collide-shape-prim-group"]
  ],
  "(event idle mtn-dice)": [
    [148, "s2", "process-focusable"],
    [149, "s3", "process-focusable"],
    [158, "s2", "touching-shapes-entry"],
    [[271, 274], "v1", "attack-info"],
    [281, "s5", "process-focusable"],
    [282, "s3", "process-focusable"]
  ],
  "dice-joint-callback": [
    [626, "v1", "collide-shape"],
    [[1, 639], "gp", "mtn-dice"],
    [[223, 407], "s0", "water-anim"],
    [209, "a0", "collide-shape-prim-group"],
    [215, "a0", "collide-shape-prim-group"]
  ],
  "(post idle mtn-aval-rocks-shadow)": [[5, "a0", "process-drawable"]],
  "(code open mtn-button)": [[10, "v1", "art-joint-anim"]],
  "(enter waiting mtn-button)": [[10, "v1", "art-joint-anim"]],
  "(code pressed mtn-button)": [
    [30, "v1", "art-joint-anim"],
    [87, "v1", "art-joint-anim"]
  ],
  "(enter waiting trans-plat)": [
    [37, "v0", "state"],
    [39, "t9", "(function none)"]
  ],
  "(exit waiting trans-plat)": [[14, "v0", "state"]],
  "(trans waiting trans-plat)": [[33, "v0", "state"]],
  "(exit fall mtn-aval-rocks)": [[34, "v0", "sound-rpc-set-param"]],
  "(method 11 mtn-aval-rocks)": [[173, "a1", "float"]],
  "(event plat-path-active mtn-plat-shoot)": [
    [[14, 17], "v1", "attack-info"],
    [24, "gp", "process-drawable"],
    [32, "s5", "collide-shape"]
  ],
  "(post plat-path-active mtn-plat-shoot)": [[4, "t9", "(function none)"]],
  "(code idle mincan-lighthouse-lens)": [[10, "v1", "art-joint-anim"]],
  "(code erect mincan-lighthouse-lens)": [[14, "v1", "art-joint-anim"]],
  "(code idle mincan-lighthouse)": [[14, "v1", "art-joint-anim"]],
  "(code erect mincan-lighthouse)": [[14, "v1", "art-joint-anim"]],
  "(code closed mincan-lens)": [[14, "v1", "art-joint-anim"]],
  "(code open mincan-lens)": [[14, "v1", "art-joint-anim"]],
  "(event idle grunt-egg)": [[16, "s4", "process-focusable"]],
  "strip-handler": [[15, "s4", "process-focusable"]],
  "(post idle pitspikes)": [[4, "t9", "(function none)"]],
  "(method 7 pitspikes)": [
    [14, "t9", "(function strip-hazard int strip-hazard)"]
  ],
  "(post idle curtainsaw)": [[4, "t9", "(function none)"]],
  "(event impact grenade)": [
    [11, "s4", "process-drawable"],
    [18, "a0", "collide-shape"]
  ],
  "(method 40 grenade)": [[[3, 53], "s5", "process-drawable"]],
  "(method 31 grenade)": [[98, "s5", "process-drawable"]],
  "(post idle drill-plat)": [[4, "t9", "(function none)"]],
  "(post idle grenade-point)": [[122, "v1", "lightning-tracker"]],
  "(anon-function 12 strip-obs)": [
    [103, "a0", "(pointer entity-actor)"],
    [287, "v1", "int"]
  ],
  "(method 11 strip-hazard)": [
    [34, "v0", "(pointer float)"],
    ["_stack_", 64, "res-tag"]
  ],
  "(method 11 strip-chain-crate)": [[38, "v0", "(pointer float)"]],
  "(method 33 vehicle-rider)": [[10, "s4", "vehicle"]],
  "(method 35 vehicle-rider)": [[[10, 15], "a0", "vehicle"]],
  "vehicle-spawn": [[38, "gp", "vehicle"]],
  "traffic-manager-event-handler": [
    [319, "s5", "level"],
    [367, "v1", "float"],
    [80, "v1", "float"],
    [91, "v1", "float"],
    [169, "v1", "float"],
    [[118, 125], "s5", "traffic-object-spawn-params"]
  ],
  "(method 33 citizen-norm-rider)": [
    [7, "t9", "(function vehicle-rider none)"]
  ],
  "(method 33 crimson-guard-rider)": [
    [7, "t9", "(function vehicle-rider none)"]
  ],
  "(enter explode vehicle)": [[298, "v1", "joint-exploder"]],
  "(method 47 vehicle)": [
    [27, "s0", "process-focusable"],
    [[32, 37], "s1", "process-focusable"]
  ],
  "(method 46 vehicle)": [
    [[98, 118], "s5", "traffic-object-spawn-params"],
    [[121, 182], "s3", "attack-info"],
    [187, "v1", "float"]
  ],
  "(method 97 vehicle)": [[6, "v1", "float"]],
  "(method 18 vehicle-controller)": [[231, "s2", "vehicle"]],
  "(method 10 vehicle)": [[12, "t9", "(function rigid-body-object none)"]],
  "(method 119 vehicle)": [[[19, 45], "s4", "vehicle-rider"]],
  "(method 99 vehicle)": [[14, "s3", "collide-shape-prim-group"]],
  "(method 100 vehicle)": [[163, "a0", "vector"]],
  "(method 46 vehicle-guard)": [
    [[6, 68], "s5", "matrix"],
    [119, "a0", "process"]
  ],
  "(method 156 vehicle-guard)": [[57, "v1", "process-drawable"]],
  "(method 29 vehicle)": [
    [289, "s1", "vehicle-control-point"],
    [294, "s1", "(inline-array vehicle-control-point)"],
    [309, "s1", "(inline-array vehicle-control-point)"],
    [68, "v1", "float"],
    [165, "v1", "float"],
    [66, "a0", "uint"],
    [163, "a0", "uint"]
  ],
  "(method 152 vehicle-guard)": [[88, "s4", "process-drawable"]],
  "(method 151 vehicle-guard)": [
    [15, "s5", "process-drawable"],
    [25, "s5", "process-drawable"],
    [67, "s5", "process-focusable"]
  ],
  "(method 49 traffic-engine)": [
    [32, "s3", "process-focusable"],
    [[72, 75], "s3", "process-focusable"],
    [265, "a0", "(array crimson-guard)"],
    [166, "s2", "process-focusable"],
    [[170, 195], "s2", "crimson-guard"],
    [[32, 109], "s3", "process-focusable"],
    [354, "s5", "process-focusable"],
    [135, "v0", "(array crimson-guard)"],
    [143, "v0", "(array float)"]
  ],
  "(method 25 traffic-tracker)": [[24, "a0", "process-focusable"]],
  "(method 68 traffic-engine)": [
    [46, "a2", "process-focusable"],
    [312, "s2", "nav-segment"],
    [321, "s2", "nav-segment"],
    [327, "s2", "nav-segment"],
    [[159, 191], "s3", "process-focusable"],
    [[89, 125], "s3", "vehicle"]
  ],
  "(method 50 traffic-engine)": [
    [13, "v1", "connection"],
    [[14, 19], "v1", "collide-shape"],
    [24, "s1", "process-focusable"],
    [67, "v1", "connection"],
    [[68, 73], "v1", "collide-shape"],
    [78, "s1", "process-focusable"],
    [119, "v1", "connection"],
    [[120, 125], "v1", "collide-shape"],
    [130, "s1", "process-focusable"]
  ],
  "(method 9 turret-control)": [[344, "a0", "collide-shape-prim"]],
  "(method 19 traffic-engine)": [
    [19, "v1", "process-focusable"],
    [30, "v1", "vehicle"]
  ],
  "(method 72 traffic-engine)": [[25, "a3", "int"]],
  "(method 60 traffic-engine)": [[29, "v1", "collide-shape"]],
  "(method 26 traffic-tracker)": [[26, "a0", "process-focusable"]],
  "(method 17 traffic-tracker)": [[23, "s1", "process-focusable"]],
  "target-pilot-post": [[96, "s5", "process-focusable"]],
  "(anon-function 1 ruins-obs)": [
    [85, "v1", "process-drawable"],
    [17, "v1", "process-drawable"]
  ],
  "(anon-function 0 ruins-obs)": [
    [173, "v1", "process-drawable"],
    [36, "v1", "process-drawable"]
  ],
  "(event idle mechblock)": [
    [15, "a0", "carry-info"],
    [29, "a0", "carry-info"],
    [20, "a0", "carry-info"],
    [32, "a0", "carry-info"]
  ],
  "(event drag mechblock)": [
    [49, "a0", "carry-info"],
    [57, "a0", "vector"],
    [79, "a0", "vector"],
    [52, "a0", "carry-info"]
  ],
  "(enter fall mechblock)": [
    [43, "a0", "carry-info"],
    [46, "a0", "carry-info"]
  ],
  "(event carry mechblock)": [[15, "a0", "vector"]],
  "(method 30 ruins-breakable-wall)": [[55, "v1", "collide-shape-prim-group"]],
  "(event unbroken ruins-breakable-wall)": [
    [10, "s4", "attack-info"],
    [41, "s3", "attack-info"],
    [20, "s4", "pointer"]
  ],
  "(method 11 ruins-pillar-collapse)": [
    [77, "s1", "pair"],
    [96, "s1", "pair"],
    [97, "v1", "pair"],
    [110, "s1", "pair"],
    [111, "v1", "pair"],
    [112, "v1", "pair"],
    [118, "s2", "pair"],
    [117, "s2", "pair"]
  ],
  "(code fall ruins-pillar-collapse)": [
    [16, "v1", "collide-shape-prim-group"],
    [20, "v1", "collide-shape-prim-group"]
  ],
  "(event fall ruins-pillar-collapse)": [
    [35, "a0", "process-focusable"],
    [13, "a0", "process-focusable"],
    [34, "gp", "process-focusable"]
  ],
  "(event idle ruins-pillar-collapse)": [
    [10, "gp", "attack-info"],
    [27, "s3", "process-drawable"],
    [45, "gp", "attack-info"]
  ],
  "target-indax-handler": [[88, "a0", "process"]],
  "(code target-indax-stance)": [
    [23, "v1", "art-joint-anim"],
    [240, "v1", "art-joint-anim"],
    [94, "v1", "art-joint-anim"],
    [182, "v1", "art-joint-anim"]
  ],
  "(code target-indax-walk)": [[89, "v1", "art-joint-anim"]],
  "(code target-indax-hit-ground)": [[14, "v1", "art-joint-anim"]],
  "(code target-indax-attack-air)": [[11, "gp", "art-joint-anim"]],
  "(code target-indax-death)": [
    [134, "v1", "art-joint-anim"],
    [251, "v1", "art-joint-anim"],
    [341, "v1", "art-joint-anim"],
    [394, "v1", "art-joint-anim"],
    [478, "v1", "art-joint-anim"]
  ],
  "(code target-indax-double-jump)": [
    [50, "v1", "art-joint-anim"],
    [104, "v1", "art-joint-anim"]
  ],
  "(code target-indax-trip)": [
    [17, "v1", "art-joint-anim"],
    [90, "v1", "art-joint-anim"]
  ],
  "(code target-indax-attack)": [[18, "gp", "art-joint-anim"]],
  "(code target-indax-running-attack)": [
    [42, "gp", "art-joint-anim"],
    [141, "f26", "float"],
    [224, "f26", "float"]
  ],
  "(code idle tomb-boulder-stop)": [[4, "a0", "process"]],
  "tomb-spider-init": [[114, "gp", "process-drawable"]],
  "(code idle tomb-boulder-pillar)": [[4, "a0", "process"]],
  "(code mech-lunge grunt-mech)": [[25, "v1", "art-joint-anim"]],
  "(trans mech-post-circling grunt-mech)": [
    [14, "a0", "process-focusable"],
    [17, "a0", "process-focusable"]
  ],
  "(code mech-dismount grunt-mech)": [
    [41, "v1", "art-joint-anim"],
    [149, "v1", "art-joint-anim"]
  ],
  "(code mech-hold grunt-mech)": [
    [10, "v1", "art-joint-anim"],
    [531, "v1", "art-joint-anim"]
  ],
  "(code chase tomb-boulder)": [[141, "gp", "handle"]],
  "(code idle tomb-boulder)": [[137, "gp", "handle"]],
  "(exit chase tomb-boulder)": [[24, "v0", "sound-rpc-set-param"]],
  "(post chase tomb-boulder)": [
    [606, "v0", "sound-rpc-set-param"],
    [496, "a0", "int"],
    [278, "v1", "vector"],
    [463, "a0", "(array float)"],
    [486, "v1", "(array float)"],
    [452, "a0", "(array float)"],
    [457, "a0", "(array float)"]
  ],
  "(code idle tomb-spider)": [[[1, 9], "v1", "(pointer process)"]],
  "(method 10 tomb-sphinx)": [[10, "t9", "(function process-drawable none)"]],
  "tomb-stair-block-spikes-init-by-other": [
    [53, "s2", "pair"],
    [72, "s2", "pair"],
    [73, "v1", "pair"],
    [86, "s2", "pair"],
    [87, "v1", "pair"],
    [88, "v1", "pair"],
    [94, "s3", "pair"],
    [93, "s3", "pair"]
  ],
  "(enter sunk tomb-stair-block)": [[16, "v1", "art-joint-anim"]],
  "(code sink tomb-stair-block)": [[109, "v1", "art-joint-anim"]],
  "(event idle tomb-stair-block-spikes)": [[24, "v1", "vector"]],
  "(code moving tomb-stair-block)": [[40, "v1", "art-joint-anim"]],
  "(post running tomb-elevator)": [[8, "t9", "(function none)"]],
  "(method 10 tomb-plat-return)": [
    [10, "t9", "(function process-drawable none)"]
  ],
  "lift-pool": [
    [12, "v0", "(pointer actor-group)"],
    ["_stack_", 16, "res-tag"]
  ],
  "drop-pool": [
    [12, "v0", "(pointer actor-group)"],
    ["_stack_", 16, "res-tag"]
  ],
  "(trans wait-for-pools tomb-stair-block)": [
    [12, "v0", "(pointer actor-group)"],
    ["_stack_", 16, "res-tag"]
  ],
  "(enter idle tomb-stair-block)": [
    [40, "v0", "(pointer actor-group)"],
    ["_stack_", 16, "res-tag"]
  ],
  "(code die tomb-vibe)": [
    [14, "v1", "art-joint-anim"],
    [70, "v1", "art-joint-anim"]
  ],
  "(code open tomb-smash-door)": [[10, "v1", "art-joint-anim"]],
  "(code close tomb-smash-door)": [[10, "v1", "art-joint-anim"]],
  "(method 33 tomb-button)": [[35, "v1", "art-joint-anim"]],
  "(code open tomb-beetle-door)": [[10, "v1", "art-joint-anim"]],
  "(code open tomb-door)": [[19, "v1", "art-joint-anim"]],
  "(trans up-idle tomb-beetle-button)": [[4, "v0", "(state basebutton)"]],
  "(code wobble-die tomb-simon-block)": [[10, "v1", "art-joint-anim"]],
  "(code open tomb-simon-button)": [
    [14, "v1", "art-joint-anim"],
    [47, "v1", "art-joint-anim"]
  ],
  "(code unpress tomb-simon-button)": [[10, "v1", "art-joint-anim"]],
  "(method 23 tomb-water-trap)": [[42, "s2", "collide-shape-prim-sphere"]],
  "(code pressed tomb-simon-button)": [
    [19, "v1", "art-joint-anim"],
    [55, "v1", "art-joint-anim"]
  ],
  "(enter waiting tomb-simon-button)": [[10, "v1", "art-joint-anim"]],
  "(event idle tomb-vibe)": [[6, "a0", "attack-info"]],
  "(method 11 tomb-beetle-door)": [["_stack_", 16, "res-tag"]],
  "(method 11 tomb-vibe)": [
    ["_stack_", 16, "res-tag"],
    ["_stack_", 32, "res-tag"]
  ],
  "(method 11 tomb-plat-simon)": [["_stack_", 16, "res-tag"]],
  "(code ambush tomb-beetle)": [[14, "v1", "art-joint-anim"]],
  "(code active tomb-beetle)": [
    [74, "v1", "art-joint-anim"],
    [22, "v1", "art-joint-anim"]
  ],
  "(code land tomb-beetle)": [
    [10, "v1", "art-joint-anim"],
    [111, "v1", "art-joint-anim"]
  ],
  "(code key tomb-beetle)": [[10, "v1", "art-joint-anim"]],
  "(code go-to-door tomb-beetle)": [[85, "v1", "art-joint-anim"]],
  "(code die tomb-beetle)": [[30, "v1", "art-joint-anim"]],
  "(code fly-away tomb-beetle)": [
    [77, "v1", "art-joint-anim"],
    [212, "v1", "art-joint-anim"]
  ],
  "(code stand tomb-beetle)": [[10, "v1", "art-joint-anim"]],
  "(enter dormant tomb-beetle)": [[17, "v0", "(state enemy)"]],
  "(enter go-to-door tomb-beetle)": [
    [[22, 153], "gp", "(inline-array tomb-beetle-fly-info)"],
    [65, "v1", "vector"],
    [35, "a0", "vector"],
    [51, "v1", "vector"]
  ],
  "(trans go-to-door tomb-beetle)": [[23, "a0", "vector"]],
  "(enter fly-away tomb-beetle)": [
    [6, "a0", "vector"],
    [[1, 53], "gp", "(inline-array tomb-beetle-fly-info)"]
  ],
  "(method 76 bot)": [[45, "v1", "process-focusable"]],
  "(code failed bot)": [[23, "gp", "art-joint-anim"]],
  "(code die-falling bot)": [[32, "gp", "art-joint-anim"]],
  "(code hit bot)": [[30, "v1", "art-joint-anim"]],
  "(method 74 bot)": [
    [115, "v1", "process"],
    [230, "a0", "vector"]
  ],
  "(method 97 bot)": [
    [130, "s5", "process-focusable"],
    [138, "s5", "process-focusable"]
  ],
  "(method 129 bot)": [
    [70, "s5", "process-focusable"],
    [73, "s5", "process-focusable"]
  ],
  "(method 189 bot)": [
    [41, "a0", "connection"],
    [42, "a0", "collide-shape"],
    [90, "a0", "connection"],
    [91, "a0", "collide-shape"],
    [153, "a1", "process-focusable"]
  ],
  "(method 190 bot)": [
    [10, "v1", "sphere"],
    [40, "a0", "connection"],
    [41, "a0", "collide-shape"],
    [49, "a3", "sphere"],
    [58, "f2", "float"],
    [89, "a0", "connection"],
    [90, "a0", "collide-shape"],
    [98, "a3", "sphere"],
    [107, "f2", "float"]
  ],
  "(method 223 bot)": [
    [29, "s3", "process-focusable"],
    [38, "s3", "process-focusable"]
  ],
  "(method 10 sig)": [
    [[3, 20], "v0", "sound-rpc-set-param"],
    [19, "v0", "sound-rpc-set-param"]
  ],
  "(method 78 sig)": [
    [23, "v1", "art-joint-anim"],
    [59, "v1", "art-joint-anim"]
  ],
  "(method 88 sig)": [[32, "a1", "art-joint-anim"]],
  "(method 89 sig)": [[32, "a1", "art-joint-anim"]],
  "(method 97 sig)": [
    [67, "a0", "process-focusable"],
    [131, "a0", "process-focusable"],
    [192, "s5", "process-focusable"],
    [134, "a0", "process-focusable"],
    [70, "a0", "process-focusable"],
    [130, "s4", "process-focusable"],
    [66, "s4", "process-focusable"]
  ],
  "(code waiting-crouched sig)": [[14, "v1", "art-joint-anim"]],
  "(code waiting-far sig)": [
    [158, "v1", "art-joint-anim"],
    [101, "v1", "art-joint-anim"]
  ],
  "(code waiting-close sig)": [
    [27, "v1", "art-joint-anim"],
    [180, "gp", "art-joint-anim"]
  ],
  "(code waiting-turn sig)": [
    [50, "v1", "art-joint-anim"],
    [194, "a1", "art-joint-anim"],
    [327, "s4", "art-joint-anim"]
  ],
  "(code charge-plasma sig)": [
    [14, "v1", "art-joint-anim"],
    [73, "v1", "art-joint-anim"],
    [142, "v1", "art-joint-anim"],
    [198, "v1", "art-joint-anim"]
  ],
  "(code repair-gun sig)": [
    [14, "v1", "art-joint-anim"],
    [159, "v1", "art-joint-anim"],
    [236, "v1", "art-joint-anim"],
    [313, "v1", "art-joint-anim"],
    [390, "v1", "art-joint-anim"],
    [467, "v1", "art-joint-anim"],
    [633, "v1", "art-joint-anim"],
    [553, "v1", "art-joint-anim"],
    [79, "v1", "art-joint-anim"]
  ],
  "(code clean-gun sig)": [
    [14, "v1", "art-joint-anim"],
    [214, "v1", "art-joint-anim"],
    [85, "v1", "art-joint-anim"],
    [154, "v1", "art-joint-anim"]
  ],
  "(code traveling-blocked sig)": [[14, "v1", "art-joint-anim"]],
  "(code stare sig)": [
    [27, "v1", "art-joint-anim"],
    [180, "gp", "art-joint-anim"]
  ],
  "(code whip sig)": [[44, "a1", "art-joint-anim"]],
  "(post chase sig)": [
    [14, "a0", "process-focusable"],
    [17, "a0", "process-focusable"]
  ],
  "(post chase-attack sig)": [
    [15, "a0", "process-focusable"],
    [18, "a0", "process-focusable"]
  ],
  "(code hit sig)": [[14, "v1", "art-joint-anim"]],
  "(code failed sig)": [
    [14, "v1", "art-joint-anim"],
    [70, "v1", "art-joint-anim"],
    [129, "v1", "art-joint-anim"]
  ],
  "(code sig-path-jump sig)": [[31, "v1", "art-joint-anim"]],
  "(code sig-path-jump-land sig)": [[24, "v1", "art-joint-anim"]],
  "(code sig-path-shoot-jump sig)": [[31, "v1", "art-joint-anim"]],
  "(code sig-path-shoot-jump-land sig)": [[24, "v1", "art-joint-anim"]],
  "(code sig-path-idle sig)": [
    [14, "v1", "art-joint-anim"],
    [66, "v1", "art-joint-anim"]
  ],
  "(method 30 sig-shot)": [[116, "a0", "sig"]],
  "(method 14 sig-plasma)": [
    [40, "v0", "sound-rpc-set-param"],
    [56, "v0", "sound-rpc-set-param"]
  ],
  "sparticle-sig-plasma-lightning": [[15, "a0", "sig-atoll"]],
  "sig0-say-look-out-if-should": [[29, "v1", "process-focusable"]],
  "(method 77 sig)": [
    [57, "s5", "art-joint-anim"],
    [91, "v1", "art-joint-anim"],
    [176, "s4", "art-joint-anim"]
  ],
  "(method 86 sig)": [[28, "a0", "process-focusable"]],
  "(method 250 sig)": [
    [63, "a0", "connection"],
    [64, "a0", "collide-shape"],
    [112, "a0", "connection"],
    [113, "a0", "collide-shape"],
    [204, "s4", "process-focusable"],
    [176, "a0", "process-focusable"],
    [175, "s2", "process-focusable"],
    [207, "s4", "process-focusable"]
  ],
  "(method 11 sigt-charge-plasma)": [
    [110, "s3", "process-focusable"],
    [113, "s3", "process-focusable"]
  ],
  "(method 12 sigt-choose-piston)": [
    [61, "s5", "process-focusable"],
    [102, "s5", "process-focusable"],
    [111, "s5", "process-focusable"]
  ],
  "(method 14 sigt-choose-piston)": [[34, "gp", "process-focusable"]],
  "(method 186 bot)": [
    [19, "a0", "uint"],
    [19, "v1", "uint"]
  ],
  "(method 46 sig)": [
    [6, "v1", "collide-shape-prim-group"],
    [24, "v1", "collide-shape-prim-group"],
    [44, "v1", "collide-shape-prim-group"],
    [63, "v1", "collide-shape-prim-group"],
    [82, "v1", "collide-shape-prim-group"]
  ],
  "(method 79 ashelin)": [[67, "v1", "art-joint-anim"]],
  "(method 78 ashelin)": [
    [22, "s5", "art-joint-anim"],
    [74, "v1", "art-joint-anim"],
    [108, "v1", "art-joint-anim"],
    [159, "v1", "art-joint-anim"],
    [193, "v1", "art-joint-anim"]
  ],
  "(method 77 ashelin)": [[129, "s5", "art-joint-anim"]],
  "(method 51 ashelin)": [
    [22, "a0", "process-focusable"],
    [25, "a0", "process-focusable"]
  ],
  "(code waiting-idle ashelin)": [
    [204, "v1", "art-joint-anim"],
    [95, "v1", "art-joint-anim"]
  ],
  "(code standing-idle ashelin)": [
    [189, "v1", "art-joint-anim"],
    [126, "v1", "art-joint-anim"]
  ],
  "(code standing-turn ashelin)": [[47, "s4", "art-joint-anim"]],
  "(code standing-blast ashelin)": [[68, "v1", "art-joint-anim"]],
  "(post chase ashelin)": [
    [14, "a0", "process-focusable"],
    [17, "a0", "process-focusable"]
  ],
  "(code back-spring ashelin)": [
    [30, "v1", "art-joint-anim"],
    [309, "v1", "art-joint-anim"],
    [171, "v1", "art-joint-anim"]
  ],
  "(code tumble-right ashelin)": [
    [35, "v1", "art-joint-anim"],
    [168, "v1", "art-joint-anim"],
    [280, "v1", "art-joint-anim"]
  ],
  "(code cartwheel-left ashelin)": [
    [35, "v1", "art-joint-anim"],
    [168, "v1", "art-joint-anim"],
    [280, "v1", "art-joint-anim"]
  ],
  "(code die-falling ashelin)": [[108, "gp", "art-joint-anim"]],
  "(anon-function 0 ash1-course)": [[31, "v1", "asht-wait-spot"]],
  "ashelin-shot-move": [[49, "v1", "(state ashelin)"]],
  "(method 28 ashelin-shot)": [
    [47, "t9", "(function projectile projectile-options none)"]
  ],
  "(method 30 ashelin-shot)": [[119, "a0", "ashelin"]],
  "(anon-function 2 ash1-course)": [[50, "v1", "asht-wait-spot"]],
  "(anon-function 7 ash1-course)": [[90, "v1", "asht-wait-spot"]],
  "(anon-function 9 ash1-course)": [[12, "v1", "asht-wait-spot"]],
  "(anon-function 0 sig0-course)": [[64, "v1", "sigt-wait-spot"]],
  "(anon-function 2 sig0-course)": [[15, "v1", "sigt-wait-spot"]],
  "(anon-function 4 sig0-course)": [[43, "v1", "sigt-charge-plasma"]],
  "(anon-function 7 sig0-course)": [[44, "v1", "sigt-wait-spot"]],
  "(anon-function 9 sig0-course)": [[21, "v1", "sigt-wait-spot"]],
  "(anon-function 11 sig0-course)": [[44, "v1", "sigt-wait-spot"]],
  "(anon-function 14 sig0-course)": [[42, "v1", "sigt-wait-spot"]],
  "(anon-function 16 sig0-course)": [[21, "v1", "sigt-wait-spot"]],
  "(anon-function 19 sig0-course)": [[51, "v1", "sigt-wait-spot"]],
  "(anon-function 23 sig0-course)": [[27, "v1", "sigt-wait-spot"]],
  "(anon-function 25 sig0-course)": [[15, "v1", "sigt-wait-spot"]],
  "(anon-function 27 sig0-course)": [[43, "v1", "sigt-charge-plasma"]],
  "(anon-function 29 sig0-course)": [[33, "v1", "sigt-wait-spot"]],
  "(anon-function 32 sig0-course)": [[22, "v1", "sigt-wait-spot"]],
  "(anon-function 35 sig0-course)": [[15, "v1", "sigt-wait-spot"]],
  "(anon-function 47 sig0-course)": [[17, "v1", "sigt-wait-spot"]],
  "(anon-function 45 sig0-course)": [[46, "v1", "sigt-wait-spot"]],
  "(anon-function 43 sig0-course)": [[43, "v1", "sigt-charge-plasma"]],
  "(anon-function 38 sig0-course)": [[21, "v1", "sigt-wait-spot"]],
  "(anon-function 40 sig0-course)": [[15, "v1", "sigt-wait-spot"]],
  "(anon-function 50 sig0-course)": [[15, "v1", "sigt-wait-spot"]],
  "(anon-function 52 sig0-course)": [[17, "v1", "sigt-wait-spot"]],
  "(anon-function 54 sig0-course)": [[51, "v1", "sigt-charge-plasma"]],
  "(anon-function 56 sig0-course)": [[41, "v1", "sigt-wait-spot"]],
  "(anon-function 59 sig0-course)": [[15, "v1", "sigt-wait-spot"]],
  "(anon-function 63 sig0-course)": [[21, "v1", "sigt-wait-spot"]],
  "(anon-function 65 sig0-course)": [[17, "v1", "sigt-wait-spot"]],
  "(anon-function 67 sig0-course)": [[45, "v1", "sigt-charge-plasma"]],
  "(anon-function 69 sig0-course)": [[51, "v1", "sigt-wait-spot"]],
  "(anon-function 72 sig0-course)": [[42, "v1", "sigt-wait-spot"]],
  "(anon-function 75 sig0-course)": [[29, "v1", "sigt-wait-spot"]],
  "(anon-function 77 sig0-course)": [[15, "v1", "sigt-wait-spot"]],
  "(anon-function 79 sig0-course)": [[55, "v1", "sigt-charge-plasma"]],
  "(anon-function 81 sig0-course)": [[20, "v1", "sigt-wait-spot"]],
  "(anon-function 84 sig0-course)": [[26, "v1", "sigt-riding-piston"]],
  "(anon-function 87 sig0-course)": [[29, "v1", "sigt-choose-piston"]],
  "(anon-function 90 sig0-course)": [[18, "v1", "sigt-wait-spot"]],
  "(anon-function 93 sig0-course)": [[92, "v1", "sigt-wait-spot"]],
  "(anon-function 95 sig0-course)": [[21, "v1", "sigt-wait-spot"]],
  "(anon-function 13 sig0-course)": [[67, "v1", "int"]],
  "(code active hip-mole)": [
    [11, "v1", "art-joint-anim"],
    [119, "v1", "art-joint-anim"]
  ],
  "(post idle hip-mole)": [
    [52, "gp", "process-drawable"],
    [58, "gp", "process-drawable"]
  ],
  "(method 28 whack-a-metal)": [
    [68, "s5", "process-drawable"],
    [76, "s5", "process-drawable"],
    [125, "s5", "process-drawable"]
  ],
  "(code active whack-a-metal)": [
    [47, "v1", "art-joint-anim"],
    [219, "v1", "art-joint-anim"],
    [288, "v1", "art-joint-anim"],
    [143, "v1", "lightning-tracker"]
  ],
  "(method 10 whack-a-metal)": [[24, "t9", "(function process none)"]],
  "(method 7 whack-a-metal)": [
    [26, "t9", "(function process-drawable int process-drawable)"]
  ],
  "(method 27 whack-a-metal)": [
    [69, "a1", "hip-mole"],
    [78, "a1", "hip-mole"],
    [156, "a1", "hip-mole"],
    [165, "a1", "hip-mole"]
  ],
  "(method 224 bot)": [
    [28, "t9", "(function bot int)"],
    [46, "t9", "(function bot int)"]
  ],
  "(anon-function 97 sig0-course)": [[62, "v1", "sigt-wait-spot"]],
  "(anon-function 11 ash1-course)": [[51, "v1", "asht-wait-spot"]],
  "(anon-function 4 ash1-course)": [[99, "v1", "asht-wait-spot"]],
  "(method 67 collide-shape-moving)": [
    [8, "v1", "collide-shape-prim-group"],
    [[30, 56], "s1", "collide-cache-prim"]
  ],
  "(method 63 collide-shape-moving)": [
    [118, "v1", "collide-shape-prim"],
    [379, "a0", "collide-shape-prim-mesh"],
    [410, "v1", "collide-shape-prim-mesh"],
    [459, "v1", "collide-shape-prim-mesh"]
  ],
  "(post startup title-control)": [
    [[8, 32], "gp", "process-drawable"],
    [[211, 216], "v1", "external-art-buffer"]
  ],
  "(code startup title-control)": [
    [[261, 265], "v1", "handle"],
    [257, "gp", "handle"]
  ],
  "title-plug-lightning": [[99, "v1", "title-control"]],
  "(method 74 yakow)": [
    [5, "v1", "attack-info"],
    [7, "v1", "attack-info"]
  ],
  "(code idle yakow)": [
    [19, "v1", "art-joint-anim"],
    [75, "v1", "art-joint-anim"]
  ],
  "(code active yakow)": [
    [30, "v1", "art-joint-anim"],
    [123, "v1", "art-joint-anim"],
    [179, "v1", "art-joint-anim"],
    [308, "v1", "art-joint-anim"]
  ],
  "(code kicked yakow)": [[14, "v1", "art-joint-anim"]],
  "(method 35 juicer-shot)": [
    [7, "v1", "matrix"],
    [11, "v1", "matrix"],
    [16, "v1", "matrix"],
    [20, "v1", "matrix"]
  ],
  "juicer-proj-move": [[15, "s5", "process-focusable"]],
  "(method 182 juicer)": [
    [21, "s3", "process-focusable"],
    [24, "s3", "process-focusable"]
  ],
  "(code active juicer)": [
    [118, "gp", "art-joint-anim"],
    [205, "a1", "art-joint-anim"]
  ],
  "(code victory juicer)": [[31, "gp", "art-joint-anim"]],
  "(code notice juicer)": [
    [23, "a0", "process-focusable"],
    [24, "a0", "process-focusable"],
    [27, "a0", "process-focusable"],
    [83, "a1", "art-joint-anim"]
  ],
  "(method 7 juicer)": [
    [19, "t9", "(function process-focusable int process-focusable)"]
  ],
  "(method 184 juicer)": [[4, "v1", "collide-shape-prim-group"]],
  "(code circling juicer)": [
    [228, "gp", "art-joint-anim"],
    [131, "gp", "art-joint-anim"]
  ],
  "(code hit juicer)": [[30, "v1", "art-joint-anim"]],
  "(method 78 juicer)": [
    [18, "s4", "art-joint-anim"],
    [66, "s4", "art-joint-anim"]
  ],
  "(method 77 juicer)": [
    [37, "a1", "art-joint-anim"],
    [113, "s5", "art-joint-anim"],
    [153, "s4", "art-joint-anim"],
    [153, "s4", "art-joint-anim"]
  ],
  "(code taunt juicer)": [[84, "v1", "art-joint-anim"]],
  "(code stare juicer)": [[23, "gp", "art-joint-anim"]],
  "juicer-face-player-post": [
    [31, "gp", "process-focusable"],
    [68, "gp", "process-focusable"],
    [71, "gp", "process-focusable"]
  ],
  "(post hostile juicer)": [
    [13, "a0", "process-focusable"],
    [16, "a0", "process-focusable"]
  ],
  "(method 38 juicer-shot)": [
    [33, "a0", "process-focusable"],
    [36, "a0", "process-focusable"]
  ],
  "(code attack juicer)": [
    [14, "v1", "art-joint-anim"],
    [87, "v1", "art-joint-anim"],
    [123, "s3", "process-focusable"],
    [281, "a0", "process-focusable"],
    [284, "a0", "process-focusable"]
  ],
  "(method 25 juicer-shot)": [[131, "a1", "int"]],
  "(method 7 spyder)": [
    [31, "t9", "(function process-focusable int process-focusable)"]
  ],
  "(code attack spyder)": [
    [116, "a0", "process-focusable"],
    [119, "a0", "process-focusable"],
    [242, "a0", "process-focusable"],
    [245, "a0", "process-focusable"]
  ],
  "spyder-face-player-post": [
    [22, "a0", "process-focusable"],
    [25, "a0", "process-focusable"],
    [40, "gp", "process-focusable"],
    [44, "a0", "process-focusable"],
    [43, "gp", "process-focusable"],
    [21, "gp", "process-focusable"]
  ],
  "(method 87 spyder)": [[52, "s5", "art-joint-anim"]],
  "(method 78 spyder)": [[15, "a1", "art-joint-anim"]],
  "(method 181 spyder)": [
    [17, "a0", "process-focusable"],
    [20, "a0", "process-focusable"]
  ],
  "(method 31 spyder-shot)": [[7, "t9", "(function projectile none)"]],
  "(code backup spyder)": [[22, "v1", "art-joint-anim"]],
  "(trans hostile spyder)": [
    [20, "a0", "process-focusable"],
    [23, "a0", "process-focusable"]
  ],
  "(method 115 spyder)": [[117, "v1", "int"]],
  "(code active sniper)": [[30, "v1", "art-joint-anim"]],
  "(method 88 mantis)": [[20, "a1", "art-joint-anim"]],
  "(method 87 mantis)": [[16, "a1", "art-joint-anim"]],
  "(method 89 mantis)": [[16, "a1", "art-joint-anim"]],
  "(trans active mantis)": [[4, "v0", "(state enemy)"]],
  "(code active mantis)": [
    [79, "v1", "art-joint-anim"],
    [195, "v1", "art-joint-anim"],
    [139, "v1", "art-joint-anim"],
    [23, "v1", "art-joint-anim"]
  ],
  "(code ambush-crawling mantis)": [[23, "v1", "art-joint-anim"]],
  "(code ambush-jumping mantis)": [
    [14, "v1", "art-joint-anim"],
    [161, "v1", "art-joint-anim"]
  ],
  "(trans hostile mantis)": [
    [27, "gp", "process-focusable"],
    [41, "gp", "process-focusable"],
    [100, "gp", "process-focusable"]
  ],
  "(code attack0 mantis)": [
    [18, "v1", "art-joint-anim"],
    [90, "v1", "art-joint-anim"]
  ],
  "(code roll-right mantis)": [
    [52, "v1", "art-joint-anim"],
    [113, "v1", "art-joint-anim"]
  ],
  "(code attack1 mantis)": [
    [19, "v1", "art-joint-anim"],
    [53, "a0", "process-focusable"],
    [129, "v1", "art-joint-anim"],
    [201, "v1", "art-joint-anim"],
    [56, "a0", "process-focusable"]
  ],
  "(code crawl mantis)": [
    [256, "v1", "art-joint-anim"],
    [25, "v1", "art-joint-anim"]
  ],
  "(code roll-left mantis)": [
    [53, "v1", "art-joint-anim"],
    [114, "v1", "art-joint-anim"]
  ],
  "(code hop-away mantis)": [
    [24, "gp", "process-focusable"],
    [59, "gp", "process-focusable"],
    [133, "v1", "art-joint-anim"]
  ],
  "(method 77 mantis)": [
    [19, "v1", "art-joint-anim"],
    [52, "v1", "art-joint-anim"]
  ],
  "(method 78 mantis)": [
    [18, "v1", "art-joint-anim"],
    [50, "v1", "art-joint-anim"],
    [83, "v1", "art-joint-anim"]
  ],
  "(method 67 mantis)": [
    [20, "a0", "process-focusable"],
    [23, "a0", "process-focusable"]
  ],
  "(method 188 mantis)": [
    [21, "s5", "process-focusable"],
    [36, "a0", "process-focusable"],
    [38, "a0", "process-focusable"],
    [35, "s5", "process-focusable"]
  ],
  "(method 55 mantis)": [
    [23, "a0", "process-focusable"],
    [26, "a0", "process-focusable"]
  ],
  "(method 7 mammoth)": [
    [26, "t9", "(function process-focusable int process-focusable)"]
  ],
  "(code waiting mammoth)": [[41, "v1", "art-joint-anim"]],
  "(code wait-to-walk mammoth)": [[18, "v1", "art-joint-anim"]],
  "(code walking mammoth)": [[74, "a1", "art-joint-anim"]],
  "(code walking-attack mammoth)": [
    [16, "v1", "art-joint-anim"],
    [72, "v1", "art-joint-anim"]
  ],
  "(code turning mammoth)": [
    [33, "gp", "art-joint-anim"],
    [106, "v1", "art-joint-anim"],
    [194, "gp", "art-joint-anim"]
  ],
  "(code die mammoth)": [
    [12, "v1", "art-joint-anim"],
    [64, "v1", "art-joint-anim"],
    [116, "v1", "art-joint-anim"]
  ],
  "(method 184 mammoth)": [
    [24, "s3", "mammoth-ik-setup"],
    [38, "s3", "mammoth-ik-setup"],
    [107, "s3", "mammoth-ik-setup"]
  ],
  "mammoth-leg-ik-callback": [[21, "v1", "float"]],
  "mammoth-joint-mod-heel": [
    [5, "v1", "mammoth"],
    [14, "s0", "mammoth"],
    [19, "s0", "mammoth"],
    [3, "v1", "int"]
  ],
  "(method 28 flying-spider-shot)": [
    [27, "t9", "(function projectile projectile-options sound-id)"]
  ],
  "(code active flying-spider)": [[10, "v1", "art-joint-anim"]],
  "(code ambush flying-spider)": [[14, "v1", "art-joint-anim"]],
  "(code ambush-falling flying-spider)": [
    [10, "v1", "art-joint-anim"],
    [86, "v1", "art-joint-anim"]
  ],
  "(trans hostile flying-spider)": [
    [21, "a0", "process-focusable"],
    [24, "a0", "process-focusable"]
  ],
  "(trans turn-to-focus flying-spider)": [
    [34, "s3", "process-focusable"],
    [37, "s3", "process-focusable"]
  ],
  "(code attack flying-spider)": [[14, "v1", "art-joint-anim"]],
  "(code attack-fire flying-spider)": [
    [14, "v1", "art-joint-anim"],
    [66, "v1", "art-joint-anim"],
    [118, "v1", "art-joint-anim"],
    [170, "v1", "art-joint-anim"]
  ],
  "(code die flying-spider)": [[30, "v1", "art-joint-anim"]],
  "(event up nest-switch)": [
    [4, "v1", "attack-info"],
    [9, "v1", "attack-info"]
  ],
  "(method 77 spyder)": [
    [14, "v1", "art-joint-anim"],
    [131, "v1", "art-joint-anim"],
    [100, "s5", "art-joint-anim"]
  ],
  "(method 11 piston)": [
    [165, "v0", "(pointer float)"],
    ["_stack_", 64, "res-tag"]
  ],
  "(method 11 liftcat)": [
    [74, "v0", "vector"],
    [100, "v0", "vector"],
    ["_stack_", 16, "res-tag"],
    ["_stack_", 32, "res-tag"]
  ],
  "(method 11 atollrotpipe)": [
    [126, "v0", "(pointer float)"],
    ["_stack_", 16, "res-tag"]
  ],
  "(method 11 atoll-hatch)": [
    [52, "v1", "art-joint-anim"],
    [82, "v1", "art-joint-anim"]
  ],
  "(method 10 slider)": [[10, "t9", "(function process-drawable none)"]],
  "(method 7 slider)": [
    [26, "t9", "(function process-drawable int process-drawable)"]
  ],
  "(event idle slider)": [
    [31, "s3", "process-focusable"],
    [34, "s3", "process-focusable"]
  ],
  "(method 11 turbine)": [
    ["_stack_", 16, "res-tag"],
    ["_stack_", 32, "res-tag"]
  ],
  "widow-want-stone-talker": [[15, "v1", "float"]],
  "widow-general-flying-talker": [[15, "v1", "float"]],
  "widow-launch-droids-talker": [[15, "v1", "float"]],
  "widow-launch-bombs-talker": [[15, "v1", "float"]],
  "widow-shoot-gun-talker": [[15, "v1", "float"]],
  "widow-stone-charge-up-talker": [[15, "v1", "float"]],
  "widow-after-stone-shot-talker": [[15, "v1", "float"]],
  "widow-leave-perch-talker": [[15, "v1", "float"]],
  "widow-damaged-talker": [[11, "v1", "float"]],
  "widow-handler": [
    [6, "v1", "attack-info"],
    [11, "v1", "attack-info"],
    [16, "v1", "attack-info"],
    [19, "v1", "attack-info"],
    [198, "a0", "spydroid"],
    [200, "a0", "spydroid"],
    [228, "v1", "hud-widow"]
  ],
  "(method 21 baron-pod)": [[36, "v1", "float"]],
  "widow-common": [
    [474, "s5", "process-focusable"],
    [478, "s5", "process-focusable"],
    [486, "s5", "process-focusable"],
    [539, "v1", "float"]
  ],
  "(method 74 spydroid)": [
    [62, "s0", "process-drawable"],
    [87, "s0", "process-drawable"],
    [110, "s0", "process-drawable"],
    [181, "v1", "attack-info"],
    [187, "v1", "attack-info"],
    [203, "v1", "vector"],
    [105, "a0", "vector"],
    [44, "v1", "vector"],
    [31, "v0", "vector"]
  ],
  "(exit hidden widow)": [[63, "v1", "hud-widow"]],
  "(exit big-reaction-stage-1 widow)": [
    [13, "v1", "hud-widow"],
    [15, "v1", "hud-widow"]
  ],
  "(trans hover-rise-stage-2 widow)": [[38, "v1", "float"]],
  "(enter hover-low-stage-2 widow)": [[12, "v1", "float"]],
  "(exit big-reaction-stage-2 widow)": [
    [72, "v1", "hud-widow"],
    [74, "v1", "hud-widow"]
  ],
  "(trans hover-big-blast-stage-3 widow)": [["_stack_", 256, "baron-pod"]],
  "widow-last-bomb-anim": [[82, "v1", "float"]],
  "widow-cleanup-launch-anim": [
    [69, "v1", "float"],
    [257, "v1", "float"]
  ],
  "(method 10 spydroid)": [[14, "t9", "(function process-focusable none)"]],
  "(trans hostile spydroid)": [
    [29, "a0", "process-focusable"],
    [32, "a0", "process-focusable"]
  ],
  "widow-bomb-launch": [
    [266, "v1", "float"],
    [421, "v1", "float"],
    [450, "v1", "float"],
    [485, "v1", "float"]
  ],
  "widow-give-ammo": [
    [122, "v1", "collectable"],
    [124, "v1", "collectable"]
  ],
  "(enter idle tomb-boss-firepot)": [[2, "v1", "collide-shape-prim-group"]],
  "(enter broken tomb-boss-firepot)": [[17, "v1", "art-joint-anim"]],
  "tomb-boss-firepot-shrink-collision": [
    [2, "v1", "collide-shape-prim-group"],
    [7, "v1", "collide-shape-prim-group"]
  ],
  "(trans freefall widow-bomb)": [
    [53, "a0", "collide-shape-moving"],
    [58, "a0", "collide-shape-moving"]
  ],
  "spydroid-launch": [
    [297, "v1", "float"],
    [379, "v1", "float"],
    [408, "v1", "float"],
    [436, "v1", "float"]
  ],
  "widow-bomb-handler": [
    [23, "s5", "widow"],
    [19, "s4", "widow"],
    [151, "v1", "float"]
  ],
  "(method 34 widow-bomb)": [
    ["_stack_", 48, "float"],
    ["_stack_", 64, "float"]
  ],
  "widow-bomb-back-handler": [
    [13, "s4", "widow"],
    [107, "v1", "float"]
  ],
  "(event idle widow-bomb)": [[77, "v1", "float"]],
  "(exit idle widow-bomb)": [[15, "v1", "float"]],
  "(trans idle widow-bomb)": [[262, "v1", "float"]],
  "(method 10 widow-bomb)": [[42, "t9", "(function process-drawable none)"]],
  "(method 7 widow-bomb)": [
    [39, "t9", "(function process-drawable int process-drawable)"]
  ],
  "tomb-boss-pillar-shrink-collision": [
    [2, "v1", "collide-shape-prim-group"],
    [7, "v1", "collide-shape-prim-group"]
  ],
  "(enter broken tomb-boss-pillar)": [[17, "v1", "art-joint-anim"]],
  "(enter idle tomb-boss-pillar)": [[2, "v1", "collide-shape-prim-group"]],
  "(method 10 tomb-boss-pillar)": [
    [14, "t9", "(function process-drawable none)"]
  ],
  "(method 7 tomb-boss-pillar)": [
    [14, "t9", "(function process-drawable int process-drawable)"]
  ],
  "(event idle tomb-boss-firepot)": [
    [10, "gp", "widow-shot"],
    [15, "v1", "attack-info"],
    [19, "v1", "attack-info"],
    [24, "a3", "touching-shapes-entry"]
  ],
  "(trans idle tomb-boss-debris)": [["_stack_", 16, "float"]],
  "(method 46 widow)": [],
  "(event idle baron-pod)": [[46, "v1", "float"]],
  "(event idle heart-mar)": [
    [52, "v1", "float"],
    [66, "v1", "float"]
  ],
  "(method 11 widow)": [[163, "v1", "int"]],
  "(code hit kid)": [[14, "v1", "art-joint-anim"]],
  "(code arrested kid)": [
    [18, "v1", "art-joint-anim"],
    [84, "v1", "crimson-guard"],
    [118, "v1", "art-joint-anim"],
    [86, "v1", "crimson-guard"]
  ],
  "(code scared-idle kid)": [[56, "v1", "art-joint-anim"]],
  "(code waiting-turn kid)": [
    [37, "s5", "art-joint-anim"],
    [171, "s4", "art-joint-anim"]
  ],
  "(code waiting-idle kid)": [[56, "v1", "art-joint-anim"]],
  "(method 74 kid)": [
    [62, "a1", "process"],
    [77, "v1", "process-drawable"]
  ],
  "(method 97 kid)": [[78, "s4", "process-focusable"]],
  "(method 78 kid)": [[17, "a1", "art-joint-anim"]],
  "(code arrested kor)": [
    [25, "v1", "art-joint-anim"],
    [142, "v1", "crimson-guard"],
    [144, "v1", "crimson-guard"],
    [159, "v1", "art-joint-anim"],
    [219, "v1", "art-joint-anim"]
  ],
  "(code scared-idle kor)": [[56, "v1", "art-joint-anim"]],
  "(code waiting-turn kor)": [
    [37, "s5", "art-joint-anim"],
    [187, "s4", "art-joint-anim"]
  ],
  "(code waiting-idle kor)": [[56, "v1", "art-joint-anim"]],
  "(code hit kor)": [[14, "v1", "art-joint-anim"]],
  "(method 78 kor)": [[17, "a1", "art-joint-anim"]],
  "(method 97 kor)": [[78, "s4", "process-focusable"]],
  "(method 74 kor)": [
    [62, "a1", "process"],
    [77, "v1", "process-drawable"]
  ],
  "(anon-function 0 kid3-course)": [[32, "v1", "kidt-wait-spot"]],
  "(anon-function 8 kid3-course)": [[26, "v1", "kidt-wait-spot"]],
  "(anon-function 5 kid3-course)": [[15, "v1", "kidt-wait-spot"]],
  "(anon-function 2 kid3-course)": [[19, "v1", "kidt-wait-spot"]],
  "(anon-function 10 kid3-course)": [[26, "v1", "kidt-wait-spot"]],
  "(anon-function 12 kid3-course)": [[50, "v1", "kidt-wait-spot"]],
  "(anon-function 0 kor3-course)": [[32, "v1", "kort-wait-spot"]],
  "(anon-function 2 kor3-course)": [[19, "v1", "kort-wait-spot"]],
  "(anon-function 5 kor3-course)": [[15, "v1", "kort-wait-spot"]],
  "(anon-function 8 kor3-course)": [[26, "v1", "kort-wait-spot"]],
  "(anon-function 10 kor3-course)": [[26, "v1", "kort-wait-spot"]],
  "(anon-function 12 kor3-course)": [[50, "v1", "kort-wait-spot"]],
  "(method 196 hal)": [
    [25, "a0", "bot"],
    [27, "a0", "bot"]
  ],
  "(method 74 hal)": [
    [22, "v1", "bot"],
    [72, "s5", "bot"],
    [117, "s5", "bot"],
    [124, "a0", "vector"],
    [18, "a1", "process"]
  ],
  "hal-simple-check-too-far": [[25, "v1", "process-drawable"]],
  "(method 228 hal-help-kid)": [[22, "a0", "traffic-manager"]],
  "(anon-function 4 hal3-course)": [
    [25, "v1", "hal3-course"],
    [138, "v1", "halt-wait-spot"]
  ],
  "(anon-function 6 hal3-course)": [
    [45, "s5", "process-drawable"],
    [61, "s5", "process-drawable"]
  ],
  "(anon-function 7 hal3-course)": [
    [22, "v1", "process-focusable"],
    [26, "v1", "process-focusable"],
    [24, "v1", "process-focusable"],
    [28, "v1", "process-focusable"],
    [68, "v1", "halt-wait-spot"]
  ],
  "(code leave transport)": [[44, "v1", "art-joint-anim"]],
  "(code idle transport)": [[29, "v1", "art-joint-anim"]],
  "(code come-down transport)": [[14, "v1", "art-joint-anim"]],
  "(trans idle vehicle-turret)": [
    [45, "gp", "process-focusable"],
    [57, "gp", "process-focusable"]
  ],
  "(method 34 transport)": [[22, "v1", "vehicle-turret"]],
  "(method 10 transport)": [[10, "t9", "(function process-drawable none)"]],
  "(method 7 vehicle-turret)": [
    [14, "t9", "(function process-drawable int process-drawable)"]
  ],
  "(method 29 vehicle-turret)": [
    [14, "s5", "process-drawable"],
    [26, "s5", "process-drawable"]
  ],
  "(anon-function 9 hal3-course)": [[128, "v1", "hal3-course"]],
  "(anon-function 0 hal3-course)": [[23, "v1", "halt-wait-spot"]],
  "(anon-function 2 hal3-course)": [[59, "v1", "halt-wait-spot"]],
  "(anon-function 10 hal3-course)": [[234, "v1", "halt-wait-spot"]],
  "(anon-function 12 hal3-course)": [[13, "v1", "halt-wait-spot"]],
  "(anon-function 16 hal3-course)": [[32, "v1", "halt-wait-spot"]],
  "(anon-function 14 hal3-course)": [[32, "v1", "halt-wait-spot"]],
  "(anon-function 17 hal3-course)": [[55, "v1", "task-manager"]],
  "(trans idle race-ring)": [
    [96, "a1", "process-focusable"],
    [19, "a0", "part-tracker"]
  ],
<<<<<<< HEAD
  "race-ring-set-particle-rotation-callback": [
    [1, "v1", "(pointer race-ring)"]
  ],
  "(event idle-close security-wall)": [
    [[25, 28], "v1", "attack-info"],
    [35, "s5", "process-drawable"],
    [136, "v1", "process-drawable"],
    [152, "v1", "process-drawable"],
    [159, "v1", "process-drawable"],
    [162, "a0", "process-drawable"],
    [176, "v1", "process-drawable"],
    [183, "v1", "process-drawable"],
    [186, "a0", "process-drawable"],
    [202, "a0", "process-drawable"],
    [199, "v1", "process-drawable"],
    [282, "gp", "process-focusable"],
    [210, "a2", "float"]
  ],
  "cty-guard-turret-event-handler": [
    [[18, 21], "v1", "attack-info"],
    [[30, 35], "v1", "attack-info"]
  ],
  "(post idle cty-guard-turret)": [
    [88, "gp", "process-focusable"],
    [129, "gp", "process-focusable"]
  ],
  "(method 35 cty-guard-turret)": [
    [15, "s5", "process-focusable"],
    [47, "s5", "process-focusable"],
    [168, "s5", "process-focusable"]
  ],
  "(code hostile cty-guard-turret)": [
    [88, "gp", "process-focusable"],
    [119, "gp", "process-focusable"]
  ],
  "(method 7 cty-guard-turret)": [
    [24, "t9", "(function process-focusable int process-focusable)"]
  ],
  "(method 21 parking-spot)": [[[13, 38], "s5", "vehicle"]],
  "(event idle propa)": [
    [[12, 15], "v1", "attack-info"],
    [[59, 62], "a0", "collide-shape-prim-group"]
  ],
  "(post idle propa)": [
    [190, "s3", "process-focusable"],
    [92, "v0", "sound-rpc-set-param"]
  ],
  "(method 31 propa)": [
    [26, "a0", "collide-shape"],
    [32, "s0", "process-focusable"],
    [10, "s3", "uint32"]
  ],
  "(method 7 barons-ship-lores)": [
    [24, "t9", "(function process-drawable int process-drawable)"]
  ],
  "(event idle ctyn-lamp)": [[4, "a0", "process-drawable"]],
  "fruit-check-ground-bounce": [[[5, 40], "v1", "fruit-stand"]],
  "fruit-stand-event-handler": [[[5, 8], "v1", "attack-info"]],
  "(code idle-close security-wall)": [[[60, 999], "v0", "symbol"]],
  "(anon-function 15 ctywide-tasks)": [[65, "v1", "vehicle"]],
  "(anon-function 16 ctywide-tasks)": [[26, "v1", "vehicle"]],
  "(anon-function 19 ctywide-tasks)": [[136, "v1", "vehicle"]],
  "(method 120 boat-base)": [[282, "v1", "boat-manager"]],
  "(post active tanker-deadly)": [[15, "v1", "process-drawable"]],
  "tanker-deadly-init-by-other": [[70, "v1", "process-drawable"]],
  "(post idle vin-turbine)": [[205, "a0", "lightning-tracker"]]
=======
  "race-ring-set-particle-rotation-callback": [[1, "v1", "(pointer race-ring)"]],
  "(method 9 city-level-info)": [[387, "v1", "nav-segment"]],
  "(method 67 traffic-engine)": [
    [[137, 183], "s0", "crimson-guard"],
    [[44, 86], "a3", "vehicle"]
  ]
>>>>>>> 42780e8f
}<|MERGE_RESOLUTION|>--- conflicted
+++ resolved
@@ -7960,9 +7960,11 @@
     [96, "a1", "process-focusable"],
     [19, "a0", "part-tracker"]
   ],
-<<<<<<< HEAD
-  "race-ring-set-particle-rotation-callback": [
-    [1, "v1", "(pointer race-ring)"]
+  "race-ring-set-particle-rotation-callback": [[1, "v1", "(pointer race-ring)"]],
+  "(method 9 city-level-info)": [[387, "v1", "nav-segment"]],
+  "(method 67 traffic-engine)": [
+    [[137, 183], "s0", "crimson-guard"],
+    [[44, 86], "a3", "vehicle"]
   ],
   "(event idle-close security-wall)": [
     [[25, 28], "v1", "attack-info"],
@@ -8027,12 +8029,4 @@
   "(post active tanker-deadly)": [[15, "v1", "process-drawable"]],
   "tanker-deadly-init-by-other": [[70, "v1", "process-drawable"]],
   "(post idle vin-turbine)": [[205, "a0", "lightning-tracker"]]
-=======
-  "race-ring-set-particle-rotation-callback": [[1, "v1", "(pointer race-ring)"]],
-  "(method 9 city-level-info)": [[387, "v1", "nav-segment"]],
-  "(method 67 traffic-engine)": [
-    [[137, 183], "s0", "crimson-guard"],
-    [[44, 86], "a3", "vehicle"]
-  ]
->>>>>>> 42780e8f
 }