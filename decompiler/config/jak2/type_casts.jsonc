{
  // auto find-parent-method possible
  "(method 3 entity-actor)": [[7, "t9", "(function entity entity)"]],
  "(method 3 entity)": [[7, "t9", "(function entity entity)"]],
  //
  "(method 2 array)": [
    [23, "gp", "(array int32)"],
    [43, "gp", "(array uint32)"],
    [63, "gp", "(array int64)"],
    [83, "gp", "(array uint64)"],
    [102, "gp", "(array int8)"],
    [121, "gp", "(array uint8)"],
    [141, "gp", "(array int16)"],
    [161, "gp", "(array uint16)"],
    [186, "gp", "(array uint128)"],
    [204, "gp", "(array int32)"],
    [223, "gp", "(array float)"],
    [232, "gp", "(array float)"],
    [249, "gp", "(array basic)"],
    [258, "gp", "(array basic)"]
  ],
  "(method 3 array)": [
    [51, "gp", "(array int32)"],
    [69, "gp", "(array uint32)"],
    [87, "gp", "(array int64)"],
    [105, "gp", "(array uint64)"],
    [122, "gp", "(array int8)"],
    [139, "gp", "(array int8)"],
    [157, "gp", "(array int16)"],
    [175, "gp", "(array uint16)"],
    [198, "gp", "(array uint128)"],
    [214, "gp", "(array int32)"],
    [233, "gp", "(array float)"],
    [250, "gp", "(array basic)"]
  ],
  "(method 0 cpu-thread)": [[[0, 28], "v0", "cpu-thread"]],
  "(method 0 process)": [
    [11, "a0", "int"],
    [[12, 45], "v0", "process"]
  ],
  "inspect-process-heap": [
    [[4, 11], "s5", "basic"],
    [17, "s5", "pointer"]
  ],
  "(method 14 dead-pool)": [
    [[24, 25], "v1", "(pointer process)"],
    [[30, 39], "s4", "(pointer process)"]
  ],
  "(method 24 dead-pool-heap)": [
    [5, "v1", "pointer"],
    [13, "a0", "pointer"],
    [25, "v1", "pointer"]
  ],
  "method-state": [[12, "a2", "state"]],
  "(method 9 process)": [[[46, 49], "s5", "process"]],
  "(method 10 process)": [[[24, 30], "s4", "protect-frame"]],
  "(method 0 protect-frame)": [
    [0, "a0", "int"],
    [[1, 8], "v0", "protect-frame"]
  ],
  "string-cat-to-last-char": [
    [3, "s5", "(pointer uint8)"],
    [4, "s5", "string"]
  ],
  "enter-state": [
    [68, "s0", "protect-frame"],
    [101, "t9", "(function object object object object object object none)"]
  ],
  "send-event-function": [[[7, 15], "a0", "process"]],
  // MATH
  "logf": [
    [12, "f0", "float"],
    [12, "f1", "float"],
    [19, "f0", "float"],
    [19, "f1", "float"]
  ],
  "log2f": [
    [12, "f0", "float"],
    [12, "f1", "float"],
    [19, "f0", "float"],
    [19, "f1", "float"]
  ],
  "cube-root": [
    [17, "f0", "float"],
    [17, "f1", "float"],
    [18, "f0", "float"],
    [18, "f1", "float"],
    [[23, 32], "f0", "float"]
  ],
  // Quaternion
  "quaternion-look-at!": [[15, "v1", "vector"]],
  "vector-x-quaternion!": [[10, "v1", "(pointer uint128)"]],
  "vector-y-quaternion!": [[10, "v1", "(pointer uint128)"]],
  "vector-z-quaternion!": [[10, "v1", "(pointer uint128)"]],
  "dma-buffer-add-vu-function": [[[9, 33], "t2", "dma-packet"]],
  "dma-buffer-add-buckets": [
    [[1, 4], "v1", "dma-bucket"],
    [5, "v1", "pointer"],
    [[9, 11], "v1", "dma-bucket"],
    [11, "v1", "pointer"]
  ],
  "dma-buffer-patch-buckets": [
    [[6, 8], "a0", "(inline-array dma-bucket)"],
    [8, "a3", "pointer"],
    [14, "a0", "(inline-array dma-bucket)"],
    [3, "a0", "(inline-array dma-bucket)"],
    [36, "a0", "(inline-array dma-bucket)"],
    [10, "a0", "(inline-array dma-bucket)"],
    [18, "a0", "(inline-array dma-bucket)"],
    [[29, 33], "a0", "dma-packet"],
    [34, "a0", "(inline-array dma-bucket)"]
  ],
  "dma-bucket-insert-tag": [
    [[2, 6], "v1", "dma-bucket"],
    [3, "a0", "dma-bucket"]
  ],
  "disasm-vif-details": [
    [[62, 94], "s3", "(pointer uint32)"],
    [[98, 130], "s3", "(pointer uint16)"],
    [[134, 164], "s3", "(pointer uint32)"],
    [[168, 198], "s3", "(pointer uint16)"],
    [[202, 225], "s3", "(pointer uint16)"]
  ],
  "disasm-vif-tag": [
    [[81, 85], "t1", "vif-stcycl-imm"],
    [242, "a0", "vif-unpack-imm"]
  ],
  "disasm-dma-list": [
    [25, "v1", "dma-tag"],
    [153, "v1", "dma-packet"],
    [189, "v1", "dma-packet"],
    [229, "v1", "dma-packet"],
    [258, "v1", "dma-packet"],
    [302, "v1", "dma-packet"],
    [308, "v1", "dma-packet"],
    [152, "v1", "(pointer uint64)"],
    [167, "v1", "(pointer uint64)"],
    [176, "v1", "(pointer uint64)"],
    [198, "v1", "(pointer uint64)"],
    [207, "v1", "(pointer uint64)"],
    [238, "v1", "(pointer uint64)"],
    [247, "v1", "(pointer uint64)"],
    [282, "v1", "(pointer uint64)"],
    [291, "v1", "(pointer uint64)"],
    [324, "v1", "(pointer uint64)"],
    [334, "v1", "(pointer uint64)"]
  ],
  "calculate-basis-functions-vector!": [
    [[8, 20], "v1", "(pointer float)"],
    [[0, 60], "f1", "float"]
  ],
  "curve-evaluate!": [[62, "s5", "pointer"]],
  "vector4-array-add!": [
    [11, "s5", "(inline-array vector4)"],
    [12, "s4", "(inline-array vector4)"],
    [13, "gp", "(inline-array vector4)"]
  ],
  "vector4-array-sub!": [
    [11, "s5", "(inline-array vector4)"],
    [12, "s4", "(inline-array vector4)"],
    [13, "gp", "(inline-array vector4)"]
  ],
  "vector4-array-mul!": [
    [11, "s5", "(inline-array vector4)"],
    [12, "s4", "(inline-array vector4)"],
    [13, "gp", "(inline-array vector4)"]
  ],
  "vector4-array-scale!": [
    [11, "s5", "(inline-array vector4)"],
    [12, "gp", "(inline-array vector4)"]
  ],
  "vector4-array-madd!": [
    [13, "s5", "(inline-array vector4)"],
    [14, "s4", "(inline-array vector4)"],
    [15, "gp", "(inline-array vector4)"]
  ],
  "vector4-array-msub!": [
    [13, "s5", "(inline-array vector4)"],
    [14, "s4", "(inline-array vector4)"],
    [15, "gp", "(inline-array vector4)"]
  ],
  "vector4-array-lerp!": [
    [13, "s5", "(inline-array vector4)"],
    [14, "s4", "(inline-array vector4)"],
    [15, "gp", "(inline-array vector4)"]
  ],
  "vector-segment-distance-point!": [[[21, 30], "f1", "float"]],
  "(method 10 profile-array)": [
    [[6, 10], "a0", "dma-packet"],
    [[16, 19], "a0", "gs-gif-tag"],
    [24, "a0", "(pointer gs-alpha)"],
    [26, "a0", "(pointer gs-reg64)"],
    [28, "a0", "(pointer gs-zbuf)"],
    [30, "a0", "(pointer gs-reg64)"],
    [32, "a0", "(pointer gs-test)"],
    [34, "a0", "(pointer gs-reg64)"],
    [35, "a0", "(pointer uint64)"],
    [37, "a0", "(pointer gs-reg64)"],
    [39, "a0", "(pointer gs-clamp)"],
    [41, "a0", "(pointer gs-reg64)"],
    [43, "a0", "(pointer gs-tex1)"],
    [45, "a0", "(pointer gs-reg64)"],
    [48, "a0", "(pointer gs-texa)"],
    [50, "a0", "(pointer gs-reg64)"],
    [52, "a0", "(pointer gs-texclut)"],
    [54, "a0", "(pointer gs-reg64)"],
    [56, "a0", "(pointer uint64)"],
    [58, "a0", "(pointer gs-reg64)"],
    [[69, 73], "a0", "(pointer uint128)"],
    [[73, 82], "a1", "vector4w"],
    [[82, 89], "a1", "vector4w"],
    [[90, 96], "a0", "vector4w"],
    [[113, 117], "a1", "(pointer uint128)"],
    [[117, 126], "a2", "vector4w"],
    [[126, 136], "a2", "vector4w"],
    [[137, 149], "a1", "vector4w"],
    [[187, 191], "t2", "(pointer int128)"],
    [[191, 225], "t4", "vector4w"],
    [[225, 231], "a2", "vector4w"],
    [[231, 237], "a2", "vector4w"]
  ],
  "draw-sprite2d-xy": [
    [[35, 39], "t0", "dma-packet"],
    [[45, 48], "t0", "gs-gif-tag"],
    [53, "t0", "(pointer gs-prim)"],
    [55, "t0", "(pointer gs-rgbaq)"],
    [66, "t0", "(pointer gs-xyzf)"],
    [87, "t0", "(pointer gs-xyzf)"],
    [[96, 108], "v1", "(pointer uint64)"]
  ],
  "draw-sprite2d-xy-absolute": [
    [[6, 10], "t3", "dma-packet"],
    [[16, 19], "t3", "gs-gif-tag"],
    [24, "t3", "(pointer gs-prim)"],
    [25, "t3", "(pointer gs-rgbaq)"],
    [36, "t3", "(pointer gs-xyzf)"],
    [49, "t3", "(pointer gs-xyzf)"],
    [[62, 69], "v1", "(pointer uint64)"]
  ],
  "draw-quad2d": [
    [[18, 22], "t2", "dma-packet"],
    [[28, 31], "t2", "gs-gif-tag"],
    [36, "t2", "(pointer gs-prim)"],
    [38, "t2", "(pointer gs-rgbaq)"],
    [46, "t2", "(pointer gs-xyzf)"],
    [48, "t2", "(pointer gs-rgbaq)"],
    [61, "t2", "(pointer gs-xyzf)"],
    [63, "t2", "(pointer gs-rgbaq)"],
    [76, "t2", "(pointer gs-xyzf)"],
    [78, "t2", "(pointer gs-rgbaq)"],
    [96, "t2", "(pointer gs-xyzf)"],
    [97, "t2", "(pointer uint64)"],
    [[110, 117], "v1", "(pointer uint64)"]
  ],
  "set-display-gs-state": [
    [[3, 10], "t3", "dma-packet"],
    [[13, 19], "t3", "gs-gif-tag"],
    [30, "t3", "(pointer gs-scissor)"],
    [32, "t3", "(pointer gs-reg64)"],
    [33, "t3", "(pointer gs-xy-offset)"],
    [35, "t3", "(pointer gs-reg64)"],
    [46, "t3", "(pointer gs-frame)"],
    [48, "t3", "(pointer gs-reg64)"],
    [50, "t3", "(pointer gs-test)"],
    [52, "t3", "(pointer gs-reg64)"],
    [54, "t3", "(pointer gs-texa)"],
    [56, "t3", "(pointer gs-reg64)"],
    [58, "t3", "(pointer gs-zbuf)"],
    [60, "t3", "(pointer gs-reg64)"],
    [61, "t3", "(pointer uint64)"],
    [63, "t3", "(pointer gs-reg64)"]
  ],
  "set-display-gs-state-offset": [
    [[3, 10], "t5", "dma-packet"],
    [[13, 19], "t5", "gs-gif-tag"],
    [30, "t5", "(pointer gs-scissor)"],
    [32, "t5", "(pointer gs-reg64)"],
    [40, "t5", "(pointer gs-xy-offset)"],
    [42, "t5", "(pointer gs-reg64)"],
    [53, "t5", "(pointer gs-frame)"],
    [55, "t5", "(pointer gs-reg64)"],
    [57, "t5", "(pointer gs-test)"],
    [59, "t5", "(pointer gs-reg64)"],
    [61, "t5", "(pointer gs-texa)"],
    [63, "t5", "(pointer gs-reg64)"],
    [65, "t5", "(pointer gs-zbuf)"],
    [67, "t5", "(pointer gs-reg64)"],
    [68, "t5", "(pointer uint64)"],
    [70, "t5", "(pointer gs-reg64)"]
  ],
  "reset-display-gs-state": [
    [[3, 8], "a2", "dma-packet"],
    [[14, 17], "a2", "gs-gif-tag"],
    [22, "a1", "(pointer gs-scissor)"],
    [24, "a1", "(pointer gs-reg64)"],
    [26, "a1", "(pointer gs-xy-offset)"],
    [28, "a1", "(pointer gs-reg64)"],
    [30, "a1", "(pointer gs-frame)"],
    [32, "a1", "(pointer gs-reg64)"],
    [34, "a1", "(pointer gs-test)"],
    [36, "a1", "(pointer gs-reg64)"],
    [39, "a1", "(pointer gs-texa)"],
    [41, "a1", "(pointer gs-reg64)"],
    [43, "a1", "(pointer gs-zbuf)"],
    [45, "a1", "(pointer gs-reg64)"],
    [46, "a1", "(pointer uint64)"],
    [48, "a1", "(pointer gs-reg64)"]
  ],
  "(method 3 connection-pers)": [[97, "f0", "float"]],
  "(method 9 connection)": [[8, "a0", "pointer"]],
  "(method 10 connection)": [[8, "a0", "pointer"]],
  "(method 11 connection)": [[5, "a1", "pointer"]],
  "(method 0 engine)": [
    [44, "v1", "pointer"],
    [47, "v1", "pointer"],
    [53, "v1", "connectable"],
    [65, "v1", "connectable"]
  ],
  "(method 12 engine)": [
    [[5, 18], "s4", "connection"],
    [13, "t9", "(function object object object object object)"]
  ],
  "(method 13 engine)": [
    [[5, 28], "s4", "connection"],
    [13, "t9", "(function object object object object object)"]
  ],
  "(method 15 engine)": [[[0, 36], "v1", "connection"]],
  "(method 19 engine)": [[8, "a0", "connection"]],
  "(method 20 engine)": [[8, "a0", "connection"]],
  "(method 21 engine)": [[8, "a0", "connection"]],
  "(method 0 engine-pers)": [
    [32, "v1", "pointer"],
    [23, "v1", "pointer"],
    [26, "v1", "pointer"],
    [24, "v1", "(pointer pointer)"]
  ],
  "(method 3 connection-minimap)": [[97, "f0", "float"]],
  "dma-buffer-add-ref-texture": [
    [[25, 29], "a3", "dma-packet"],
    [[32, 44], "a3", "gs-gif-tag"],
    [[47, 62], "a2", "dma-packet"]
  ],
  "texture-page-default-allocate": [[51, "a3", "texture"]],
  "texture-page-font-allocate": [[33, "a3", "texture"]],
  "(method 24 texture-pool)": [
    [67, "a1", "shader-ptr"],
    [[70, 93], "a1", "adgif-shader"],
    [92, "a1", "adgif-shader"]
  ],
  "upload-vram-data": [
    [[10, 17], "a0", "dma-packet"],
    [[19, 26], "a0", "gs-gif-tag"],
    [35, "a0", "(pointer gs-bitbltbuf)"],
    [37, "a0", "(pointer gs-reg64)"],
    [38, "a0", "(pointer gs-trxpos)"],
    [40, "a0", "(pointer gs-reg64)"],
    [46, "a0", "(pointer gs-trxreg)"],
    [48, "a0", "(pointer gs-reg64)"],
    [49, "a0", "(pointer gs-trxdir)"],
    [51, "a0", "(pointer gs-reg64)"]
  ],
  "upload-vram-pages": [
    [[140, 147], "a0", "dma-packet"],
    [[149, 156], "a0", "gs-gif-tag"],
    [160, "a0", "(pointer int64)"],
    [162, "a0", "(pointer gs-reg64)"],
    [[166, 172], "v1", "dma-packet"]
  ],
  "(method 3 generic-tie-interp-point)": [[19, "gp", "(pointer uint128)"]],
  "(method 19 res-lump)": [
    [46, "t2", "(pointer uint64)"],
    [100, "t3", "(pointer uint64)"],
    [184, "t5", "(pointer uint64)"],
    [64, "t6", "(pointer uint64)"]
  ],
  "(method 20 res-lump)": [[341, "t0", "(pointer uint128)"]],
  "(method 16 res-lump)": [
    [22, "t1", "(pointer uint64)"],
    [29, "t2", "(pointer uint64)"]
  ],
  "(method 15 res-lump)": [[132, "s5", "res-tag-pair"]],
  "(method 17 res-lump)": [[22, "s4", "(pointer pointer)"]],
  "(method 0 script-context)": [[[8, 17], "v0", "script-context"]],
  "joint-mod-wheel-callback": [[[2, 63], "s4", "joint-mod-wheel"]],
  "joint-mod-set-local-callback": [[[0, 23], "v1", "joint-mod-set-local"]],
  "joint-mod-add-local-callback": [[[2, 33], "s4", "joint-mod-add-local"]],
  "joint-mod-set-world-callback": [[[0, 23], "v1", "joint-mod-set-world"]],
  "joint-mod-blend-local-callback": [[[2, 63], "gp", "joint-mod-blend-local"]],
  "joint-mod-spinner-callback": [[[2, 63], "gp", "joint-mod-spinner"]],
  "joint-mod-blend-world-callback": [[[2, 148], "gp", "joint-mod-blend-world"]],
  "joint-mod-rotate-local-callback": [
    [[2, 16], "v1", "joint-mod-rotate-local"]
  ],
  "(method 0 collide-shape-prim-sphere)": [
    [[3, 8], "v0", "collide-shape-prim-sphere"]
  ],
  "(method 0 collide-shape-prim-mesh)": [
    [[3, 11], "v0", "collide-shape-prim-mesh"]
  ],
  "(method 0 collide-shape-prim-group)": [
    [[3, 12], "v0", "collide-shape-prim-group"]
  ],
  "(method 0 collide-shape-moving)": [[[2, 12], "v0", "collide-shape-moving"]],
  "(method 11 touching-prims-entry-pool)": [
    [[0, 8], "v1", "touching-prims-entry"],
    [8, "v1", "pointer"],
    [[9, 11], "v1", "touching-prims-entry"],
    [[1, 20], "a1", "touching-prims-entry"]
  ],
  "(method 0 touching-list)": [[[6, 9], "v0", "touching-list"]],
  "display-loop-main": [[223, "t9", "(function none)"]],
  "end-display": [
    [205, "f1", "float"],
    [205, "f0", "float"],
    [[85, 90], "v1", "dma-packet"],
    [[235, 240], "v1", "dma-packet"]
  ],
  "(method 18 res-lump)": [["_stack_", 16, "object"]],
  "(method 21 res-lump)": [
    ["_stack_", 16, "res-tag"],
    ["_stack_", 32, "res-tag"]
  ],
  "(method 8 res-lump)": [
    [258, "s0", "array"],
    // [[0, 100], "s0", "basic"],
    // [[102, 120], "s0", "basic"],
    // [[147, 150], "s0", "collide-mesh"],
    [[157, 239], "s0", "(array object)"]
    // [235, "s0", "basic"]
  ],
  "(method 0 fact-info-enemy)": [
    [[0, 196], "gp", "fact-info-enemy"],
    ["_stack_", 16, "res-tag"],
    ["_stack_", 32, "res-tag"],
    [[11, 177], "s5", "res-lump"]
  ],
  "(method 0 fact-info)": [
    [87, "v1", "(pointer int32)"],
    [11, "v1", "res-lump"]
  ],
  "(method 0 fact-info-crate)": [
    [[0, 17], "gp", "fact-info-crate"],
    [14, "a0", "res-lump"]
  ],
  "(method 0 fact-info-target)": [[[0, 17], "gp", "fact-info-target"]],
  "joint-channel-float-delete!": [
    [7, "a0", "pointer"],
    [7, "a1", "pointer"]
  ],
  "num-func-chan": [[7, "v1", "joint-control-channel"]],
  "(method 20 process-focusable)": [
    [15, "gp", "collide-shape-moving"],
    [31, "gp", "collide-shape"]
  ],
  "(method 10 focus)": [[19, "v1", "collide-shape"]],
  "shrubbery-login-post-texture": [
    [[13, 15], "a3", "qword"],
    [16, "a3", "pointer"],
    [24, "a3", "pointer"],
    [[17, 23], "a3", "qword"],
    [[13, 23], "a1", "qword"],
    [14, "a2", "qword"],
    [[27, 29], "a3", "qword"],
    [[27, 29], "a1", "qword"],
    [[35, 37], "a3", "qword"],
    [[35, 37], "a2", "qword"]
  ],
  "(top-level-login eye-h)": [[[69, 77], "a1", "eye-control"]],
  "entity-actor-lookup": [["_stack_", 16, "res-tag"]],
  "entity-actor-count": [["_stack_", 16, "res-tag"]],
  "(method 0 path-control)": [["_stack_", 16, "res-tag"]],
  "(method 9 actor-link-info)": [[[0, 36], "s3", "entity-actor"]],
  "(method 41 nav-mesh)": [["_stack_", 56, "float"]],
  "(method 39 nav-mesh)": [["_stack_", 56, "float"]],
  "str-load": [[[18, 44], "s2", "load-chunk-msg"]],
  "str-load-status": [
    [[18, 22], "v1", "load-chunk-msg"],
    [26, "v1", "load-chunk-msg"]
  ],
  "str-play-async": [[[7, 36], "s4", "play-chunk-msg"]],
  "str-play-stop": [[[7, 36], "s4", "play-chunk-msg"]],
  "str-play-queue": [[[7, 98], "s4", "play-chunk-msg"]],
  "str-ambient-play": [[[7, 20], "s5", "load-chunk-msg"]],
  "str-ambient-stop": [[[7, 20], "s5", "load-chunk-msg"]],
  "dgo-load-begin": [[[19, 41], "s2", "load-dgo-msg"]],
  "dgo-load-get-next": [[[14, 31], "v1", "load-dgo-msg"]],
  "dgo-load-continue": [[[5, 23], "gp", "load-dgo-msg"]],
  "dgo-load-link": [
    [7, "s4", "uint"],
    [17, "s4", "uint"],
    [55, "s4", "uint"],
    [27, "s4", "uint"],
    [37, "s4", "uint"]
  ],
  "lookup-level-info": [
    [3, "a1", "symbol"],
    [[4, 24], "a1", "level-load-info"]
  ],
  "(method 30 level-group)": [[87, "v0", "level"]],
  "(method 19 level-group)": [
    [223, "s3", "continue-point"],
    [[177, 209], "s1", "continue-point"],
    [[182, 224], "s3", "continue-point"],
    [434, "v1", "symbol"]
  ],
  "(method 18 level)": [[[82, 89], "a1", "level"]],
  "(method 19 level)": [[[45, 48], "a0", "texture-anim-array"]],
  "level-update-after-load": [
    [[123, 152], "s0", "drawable-inline-array-tfrag"],
    [[155, 158], "s0", "drawable-tree-instance-tie"],
    [365, "a1", "(pointer int32)"],
    [370, "a2", "(pointer int32)"]
  ],
  "(method 25 level)": [
    [97, "t9", "(function object none)"],
    [169, "t9", "(function object symbol none)"]
  ],
  "(method 9 level)": [[54, "t9", "(function object none)"]],
  "copy-mood-exterior": [
    [[15, 19], "a1", "(inline-array vector)"],
    [[16, 18], "v1", "(inline-array vector)"],
    [[30, 32], "v1", "(inline-array vector)"],
    [[29, 33], "a0", "(inline-array vector)"]
  ],
  "update-mood-ruins": [[[19, 46], "gp", "ruins-states"]],
  "desaturate-mood-colors": [[[20, 92], "a0", "(inline-array mood-color)"]],
  "ramdisk-load": [[[7, 12], "v1", "ramdisk-rpc-load"]],
  "(method 10 engine-sound-pers)": [[[2, 19], "v1", "sound-rpc-set-param"]],
  "check-irx-version": [[[3, 51], "gp", "sound-rpc-get-irx-version"]],
  "sound-bank-iop-store": [[[7, 11], "v1", "sound-rpc-bank-cmd"]],
  "sound-bank-iop-free": [[[7, 12], "v1", "sound-rpc-bank-cmd"]],
  "sound-bank-load": [[[7, 12], "v1", "sound-rpc-load-bank"]],
  "sound-bank-load-from-iop": [[[7, 12], "v1", "sound-rpc-load-bank"]],
  "sound-bank-load-from-ee": [[[8, 14], "v1", "sound-rpc-load-bank"]],
  "sound-bank-unload": [[[6, 11], "v1", "sound-rpc-unload-bank"]],
  "sound-music-load": [[[6, 11], "v1", "sound-rpc-load-music"]],
  "sound-music-unload": [[[3, 8], "v1", "sound-rpc-unload-music"]],
  "set-language": [[[7, 12], "v1", "sound-rpc-set-language"]],
  "sound-set-stereo-mode": [[[4, 9], "v1", "sound-rpc-set-stereo-mode"]],
  "list-sounds": [[[3, 7], "v1", "sound-rpc-list-sounds"]],
  "string->sound-name": [[[2, 18], "a1", "(pointer uint8)"]],
  "sound-set-volume": [[[3, 16], "v1", "sound-rpc-set-master-volume"]],
  "sound-set-reverb": [[[5, 25], "v1", "sound-rpc-set-reverb"]],
  "sound-set-ear-trans": [[[7, 26], "gp", "sound-rpc-set-ear-trans"]],
  "sound-play-by-name": [
    [[12, 45], "s5", "sound-rpc-play"],
    [[22, 39], "s3", "process-drawable"]
  ],
  "sound-play-by-spec": [
    [[4, 54], "s5", "sound-rpc-play"],
    [[31, 47], "s3", "process-drawable"]
  ],
  "sound-pause": [[[3, 8], "v1", "sound-rpc-pause-sound"]],
  "sound-stop": [[[3, 8], "v1", "sound-rpc-stop-sound"]],
  "sound-continue": [[[3, 8], "v1", "sound-rpc-continue-sound"]],
  "sound-group-pause": [[[3, 7], "v1", "sound-rpc-pause-group"]],
  "sound-group-stop": [[[3, 7], "v1", "sound-rpc-stop-group"]],
  "sound-group-continue": [[[3, 7], "v1", "sound-rpc-continue-group"]],
  "sound-set-flava": [[[3, 10], "v1", "sound-rpc-set-flava"]],
  "sound-set-midi-reg": [[[3, 10], "v1", "sound-rpc-set-midi-reg"]],
  "sound-set-fps": [[[3, 10], "v1", "sound-rpc-set-fps"]],
  "(method 0 ambient-sound)": [
    [121, "v1", "sound-spec"],
    [125, "v1", "sound-spec"],
    [128, "v1", "sound-spec"],
    [132, "v1", "sound-spec"],
    // [143, "v1", "sound-spec"],
    // [140, "v1", "sound-spec"],
    // [147, "v1", "sound-spec"],
    ["_stack_", 16, "sound-spec"],
    ["_stack_", 32, "sound-name"],
    ["_stack_", 48, "(pointer float)"],
    // ["_stack_", 52, "sound-play-parms"],
    ["_stack_", 64, "res-tag"]
  ],
  "(method 11 ambient-sound)": [
    [[18, 33], "s4", "process-drawable"],
    [[11, 47], "s5", "sound-rpc-set-param"]
  ],
  "(method 12 ambient-sound)": [[[7, 22], "v1", "sound-rpc-set-param"]],
  "(method 13 ambient-sound)": [[[7, 23], "v1", "sound-rpc-set-param"]],
  "loader-test-command": [[[5, 10], "v1", "sound-rpc-test-cmd"]],
  "(anon-function 1 gsound)": [[[0, 45], "gp", "(array symbol)"]],
  "sound-buffer-dump": [[[12, 39], "s3", "sound-rpc-play"]],
  "(method 12 fact-info-target)": [
    [3, "v1", "target"],
    [14, "a0", "target"]
  ],
  "(method 10 history)": [[[8, 10], "a1", "history-elt"]],
  "(method 10 history-iterator)": [[[20, 35], "a2", "history-elt"]],
  "command-get-time": [[119, "gp", "(pointer float)"]],
  "command-get-param": [[122, "gp", "(pointer float)"]],
  "command-get-entity": [[10, "gp", "process"]],
  // sprite
  "sprite-add-matrix-data": [
    [[5, 15], "a2", "dma-packet"],
    [[24, 28], "a1", "matrix"],
    [[47, 57], "a2", "dma-packet"],
    [[70, 97], "a2", "vector"],
    [[98, 113], "a1", "vector"],
    [[119, 133], "a1", "vector"]
  ],
  "sprite-add-frame-data": [[[8, 16], "a0", "dma-packet"]],
  "sprite-add-2d-chunk": [
    [[12, 20], "a0", "dma-packet"],
    [[45, 52], "a0", "dma-packet"],
    [[69, 76], "a0", "dma-packet"],
    [[80, 87], "v1", "dma-packet"],
    [65, "a3", "int"]
  ],
  "sprite-add-3d-chunk": [
    [[11, 19], "a0", "dma-packet"],
    [[44, 51], "a0", "dma-packet"],
    [[68, 75], "a0", "dma-packet"],
    [[79, 87], "v1", "dma-packet"],
    [65, "a3", "int"]
  ],
  "sprite-draw": [
    [[33, 38], "a0", "dma-packet"],
    [[41, 48], "a0", "gs-gif-tag"],
    [52, "a0", "(pointer gs-test)"],
    [54, "a0", "(pointer gs-reg64)"],
    [56, "a0", "(pointer gs-clamp)"],
    [58, "a0", "(pointer gs-reg64)"],
    [[73, 82], "a0", "dma-packet"],
    [[87, 92], "a0", "dma-packet"],
    [[111, 115], "a0", "dma-packet"],
    [[129, 133], "a0", "dma-packet"],
    [[150, 154], "a0", "dma-packet"],
    [[159, 162], "v1", "dma-packet"]
  ],
  // sprite-distort
  "sprite-init-distorter": [
    [[3, 7], "a1", "dma-packet"],
    [[13, 16], "a1", "gs-gif-tag"],
    [21, "a1", "(pointer gs-zbuf)"],
    [23, "a1", "(pointer gs-reg64)"],
    [25, "a1", "(pointer gs-tex0)"],
    [27, "a1", "(pointer gs-reg64)"],
    [29, "a1", "(pointer gs-tex1)"],
    [31, "a1", "(pointer gs-reg64)"],
    [32, "a1", "(pointer gs-miptbp)"],
    [34, "a1", "(pointer gs-reg64)"],
    [36, "a1", "(pointer gs-clamp)"],
    [38, "a1", "(pointer gs-reg64)"],
    [40, "a1", "(pointer gs-alpha)"],
    [42, "a1", "(pointer gs-reg64)"],
    [50, "a3", "uint"],
    [[53, 58], "a1", "dma-packet"]
  ],
  "sprite-draw-distorters": [
    [[73, 93], "a0", "vector"],
    [75, "v1", "vector"],
    [87, "v1", "vector"],
    [96, "v1", "vector"],
    [100, "v1", "vector"],
    [123, "a0", "(pointer int32)"],
    [128, "v1", "vector"],
    [130, "v1", "vector"],
    [136, "v1", "vector"],
    [157, "v1", "vector"],
    [[175, 192], "a1", "dma-packet"],
    [[200, 206], "a0", "dma-packet"],
    [[210, 214], "a0", "vector4w"],
    [[219, 224], "a0", "dma-packet"],
    [[252, 269], "a1", "dma-packet"],
    [[277, 281], "a1", "dma-packet"],
    [[285, 289], "a1", "vector4w"],
    [[293, 298], "v1", "dma-packet"]
  ],
  "print-game-text": [
    [225, "v1", "float"],
    [241, "v1", "float"]
  ],
  "warp-test": [[[18, 23], "v1", "dma-packet"]],
  "fx-copy-buf": [
    [[17, 22], "t3", "dma-packet"],
    [[2, 8], "a2", "dma-packet"],
    [[122, 127], "t0", "dma-packet"],
    [[24, 66], "t3", "dma-packet"]
  ],
  "(method 12 setting-control)": [[17, "s4", "connection"]],
  "(method 14 setting-control)": [[6, "v1", "connection"]],
  "(method 18 setting-control)": [[[844, 848], "a0", "process-focusable"]],
  "(method 9 cam-setting-data)": [
    [[76, 80], "v1", "connection"],
    [22, "s3", "connection"],
    [[45, 48], "s3", "connection"],
    [[56, 59], "s3", "connection"]
  ],
  "(method 9 user-setting-data)": [
    [[76, 80], "v1", "connection"],
    [[56, 59], "s3", "connection"],
    [[45, 49], "s3", "connection"],
    [22, "s3", "connection"]
  ],
  "(method 10 cam-setting-data)": [
    [[24, 31], "v1", "handle"],
    [[23, 36], "a0", "handle"],
    [44, "a3", "vector"],
    [395, "a3", "vector"],
    [404, "a3", "vector"],
    [413, "a3", "vector"],
    [424, "a3", "vector"],
    [[433, 448], "a0", "handle"],
    [[434, 441], "v1", "handle"],
    [[454, 467], "a0", "handle"],
    [[455, 462], "v1", "handle"]
  ],
  "(method 9 art)": [[9, "v1", "pointer"]],
  "(method 12 art-group)": [[12, "a0", "art-joint-anim"]],
  "(method 9 art-mesh-geo)": [
    [20, "s4", "(pointer int16)"],
    [[14, 19], "a0", "drawable"],
    [10, "v1", "(pointer art)"],
    [14, "v1", "(pointer art)"]
  ],
  "(method 9 art-joint-anim)": [[9, "v1", "pointer"]],
  "joint-control-copy!": [
    [8, "a0", "uint"],
    [8, "v1", "uint"]
  ],
  "joint-control-remap!": [
    [127, "t9", "(function joint-control joint-control-channel int object)"],
    [181, "t9", "(function joint-control joint-control-channel int object)"],
    ["_stack_", 60, "basic"]
  ],
  "flatten-joint-control-to-spr": [
    [[201, 203], "a1", "terrain-context"],
    [[131, 133], "a0", "terrain-context"],
    [[182, 184], "a1", "terrain-context"],
    [[164, 166], "a0", "terrain-context"],
    [195, "v1", "terrain-context"],
    [65, "a3", "(pointer float)"],
    [67, "a3", "(pointer float)"],
    [[18, 24], "a2", "(inline-array vector)"],
    [24, "a3", "(pointer float)"],
    [[59, 65], "a2", "(inline-array vector)"],
    [[112, 118], "a2", "(inline-array vector)"],
    [17, "a2", "int"]
  ],
  "(method 2 art-joint-anim-manager-slot)": [
    [21, "s2", "uint"],
    [21, "v1", "uint"]
  ],
  "create-interpolated2-joint-animation-frame": [
    [[48, 125], "v1", "joint-anim-frame"]
  ],
  "(method 12 art-joint-anim-manager)": [
    [15, "a0", "pointer"],
    [15, "v1", "pointer"],
    [21, "a0", "pointer"],
    [21, "v1", "pointer"]
  ],
  "(method 11 art-joint-anim-manager)": [
    [54, "v1", "uint"],
    [54, "s2", "uint"],
    [60, "s2", "uint"],
    [65, "s2", "uint"],
    [71, "s2", "uint"],
    [87, "a1", "uint"],
    [94, "a2", "uint"]
  ],
  "joint-anim-inspect-elt": [
    [[4, 15], "gp", "joint-anim-matrix"],
    [[17, 30], "gp", "joint-anim-transformq"]
  ],
  "matrix-from-control!": [
    [22, "v1", "pointer"],
    [35, "v1", "pointer"],
    [38, "v1", "pointer"],
    [65, "v1", "pointer"],
    [72, "v1", "pointer"],
    [82, "v1", "pointer"],
    [85, "v1", "pointer"],
    // [58, "v1", "matrix"],
    [[43, 49], "v1", "matrix"]
  ],
  "init-haze-vert-array": [
    [43, "a0", "cloud-vertex"],
    [44, "v1", "cloud-vertex"]
  ],
  "sky-make-sun-data": [[[7, 58], "s3", "sky-sun-data"]],
  "(anon-function 7 relocate)": [
    [3, "a0", "int"],
    [8, "a0", "int"]
  ],
  "(method 7 process)": [
    [[47, 88], "v1", "connection"],
    [[120, 124], "a0", "basic"],
    [[127, 130], "a0", "basic"]
  ],
  "(method 7 collide-shape-prim-group)": [[4, "v1", "pointer"]],
  "all-texture-tweak-adjust": [[[35, 44], "s0", "adgif-shader"]],
  "dm-float-field-tie-rvanish-func": [[[14, 45], "gp", "prototype-bucket-tie"]],
  "dm-float-field-tie-vanish-far-func": [
    [[14, 45], "gp", "prototype-bucket-tie"]
  ],
  "build-instance-list": [
    [33, "v1", "drawable-tree-instance-shrub"],
    [85, "v1", "drawable-tree-instance-tie"]
  ],
  "debug-menu-make-continue-sub-menu": [
    [5, "v1", "symbol"],
    [10, "v1", "level-load-info"],
    [13, "v1", "level-load-info"],
    [21, "v1", "continue-point"],
    [47, "v1", "continue-point"],
    [56, "v1", "continue-point"]
  ],
  "(anon-function 191 default-menu)": [
    [[30, 37], "s5", "adgif-shader"],
    [[5, 25], "s4", "texture-id"]
  ],
  "(anon-function 188 default-menu)": [
    [[3, 13], "v1", "texture-id"],
    [[20, 28], "a1", "adgif-shader"],
    [33, "v1", "texture-id"],
    [41, "v1", "adgif-shader"]
  ],
  "(anon-function 187 default-menu)": [
    [[2, 13], "v1", "texture-id"],
    [[18, 29], "a1", "adgif-shader"],
    [34, "v1", "texture-id"],
    [[42, 44], "v1", "adgif-shader"]
  ],
  "(anon-function 186 default-menu)": [
    [[3, 13], "v1", "texture-id"],
    [[20, 28], "a1", "adgif-shader"],
    [33, "v1", "texture-id"],
    [41, "v1", "adgif-shader"]
  ],
  "(anon-function 185 default-menu)": [
    [[3, 13], "v1", "texture-id"],
    [[20, 28], "a1", "adgif-shader"],
    [33, "v1", "texture-id"],
    [41, "v1", "adgif-shader"]
  ],
  "(anon-function 184 default-menu)": [
    [[3, 13], "v1", "texture-id"],
    [[20, 28], "a1", "adgif-shader"],
    [33, "v1", "texture-id"],
    [41, "v1", "adgif-shader"]
  ],
  "(anon-function 183 default-menu)": [
    [[2, 13], "v1", "texture-id"],
    [[18, 29], "a1", "adgif-shader"],
    [34, "v1", "texture-id"],
    [[42, 44], "v1", "adgif-shader"]
  ],
  "(anon-function 182 default-menu)": [
    [[3, 13], "v1", "texture-id"],
    [[20, 28], "a1", "adgif-shader"],
    [33, "v1", "texture-id"],
    [41, "v1", "adgif-shader"]
  ],
  "(anon-function 181 default-menu)": [
    [[3, 13], "v1", "texture-id"],
    [[20, 28], "a1", "adgif-shader"],
    [33, "v1", "texture-id"],
    [41, "v1", "adgif-shader"]
  ],
  "(anon-function 180 default-menu)": [
    [[3, 13], "v1", "texture-id"],
    [[20, 28], "a1", "adgif-shader"],
    [33, "v1", "texture-id"],
    [41, "v1", "adgif-shader"]
  ],
  "(anon-function 179 default-menu)": [
    [[2, 13], "v1", "texture-id"],
    [[18, 29], "a1", "adgif-shader"],
    [34, "v1", "texture-id"],
    [[42, 44], "v1", "adgif-shader"]
  ],
  "(anon-function 178 default-menu)": [
    [[3, 13], "v1", "texture-id"],
    [[20, 28], "a1", "adgif-shader"],
    [33, "v1", "texture-id"],
    [41, "v1", "adgif-shader"]
  ],
  "(anon-function 177 default-menu)": [
    [[3, 13], "v1", "texture-id"],
    [[20, 28], "a1", "adgif-shader"],
    [33, "v1", "texture-id"],
    [41, "v1", "adgif-shader"]
  ],
  "(anon-function 176 default-menu)": [
    [[3, 13], "v1", "texture-id"],
    [[20, 28], "a1", "adgif-shader"],
    [33, "v1", "texture-id"],
    [41, "v1", "adgif-shader"]
  ],
  "(anon-function 175 default-menu)": [
    [[3, 13], "v1", "texture-id"],
    [[20, 28], "a1", "adgif-shader"],
    [33, "v1", "texture-id"],
    [41, "v1", "adgif-shader"]
  ],
  "(anon-function 174 default-menu)": [
    [[3, 13], "v1", "texture-id"],
    [[20, 28], "a1", "adgif-shader"],
    [33, "v1", "texture-id"],
    [41, "v1", "adgif-shader"]
  ],
  "(anon-function 173 default-menu)": [
    [[2, 13], "v1", "texture-id"],
    [[18, 29], "a1", "adgif-shader"],
    [34, "v1", "texture-id"],
    [[42, 44], "v1", "adgif-shader"]
  ],
  "(anon-function 172 default-menu)": [
    [[2, 13], "v1", "texture-id"],
    [[18, 29], "a1", "adgif-shader"],
    [34, "v1", "texture-id"],
    [[42, 44], "v1", "adgif-shader"]
  ],
  "joint-mod-ik-callback": [
    [6, "gp", "joint-mod-ik"],
    [9, "gp", "joint-mod-ik"],
    [[1, 35], "gp", "joint-mod-ik"],
    [[1, 433], "gp", "joint-mod-ik"]
  ],
  "(method 11 joint-mod)": [
    [20, "s0", "fact-info-enemy"],
    [12, "s2", "process-drawable"]
  ],
  "joint-mod-look-at-handler": [
    [[2, 406], "gp", "joint-mod"],
    [409, "a3", "float"]
  ],
  "real-joint-mod-gun-look-at-handler": [
    [1, "v1", "joint-mod"],
    [2, "v1", "joint-mod"]
  ],
  "joint-mod-foot-rot-handler": [
    [[0, 7], "s5", "joint-mod"],
    [[36, 59], "s5", "joint-mod"],
    [[63, 97], "s5", "joint-mod"],
    [119, "s5", "joint-mod"],
    [[119, 152], "s5", "joint-mod"]
  ],
  "joint-mod-polar-look-at-guts": [
    [1, "gp", "joint-mod"],
    [[1, 334], "gp", "joint-mod"],
    [334, "gp", "joint-mod"],
    [338, "a3", "float"]
  ],
  "joint-mod-world-look-at-handler": [
    [[0, 217], "gp", "joint-mod"],
    [220, "a3", "float"]
  ],
  "joint-mod-rotate-handler": [[[2, 114], "s5", "joint-mod"]],
  "joint-mod-scale-handler": [[[1, 14], "s5", "joint-mod"]],
  "joint-mod-joint-set-handler": [[[2, 23], "s4", "joint-mod"]],
  "joint-mod-joint-set-world-handler": [[[6, 197], "s5", "joint-mod"]],
  "joint-mod-joint-set*-handler": [[[2, 39], "s5", "joint-mod"]],
  "joint-mod-joint-set*-world-handler": [[[4, 53], "s5", "joint-mod"]],
  "joint-mod-debug-draw": [[8, "a3", "float"]],
  "glst-find-node-by-name": [
    [6, "s5", "glst-named-node"],
    [7, "v1", "glst-named-node"]
  ],
  "glst-length-of-longest-name": [
    [5, "s5", "glst-named-node"],
    [6, "v1", "glst-named-node"]
  ],
  "(event time-of-day-tick)": [[10, "v1", "float"]],
  "cam-slave-get-vector-with-offset": [[[52, 61], "s3", "vector"]],
  "cam-slave-get-interp-time": [[43, "f0", "float"]],
  "cam-standard-event-handler": [
    [13, "gp", "(state camera-slave)"],
    [19, "gp", "(state camera-slave)"],
    [22, "gp", "(state camera-slave)"]
  ],
  "cam-calc-follow!": [
    [101, "f0", "float"],
    [104, "f0", "float"] // needed because the decompiler sees an int going into an FP register and assumes it's an int instead!
  ],
  "(event cam-master-active)": [
    [80, "gp", "matrix"],
    [170, "s5", "vector"],
    [275, "v1", "process"],
    [330, "a0", "camera-slave"],
    [448, "v1", "camera-slave"],
    [512, "v1", "camera-slave"],
    [542, "v1", "camera-slave"],
    [611, "a0", "vector"],
    [786, "v1", "float"],
    [789, "v1", "float"]
  ],
  "master-track-target": [
    [53, "gp", "process-focusable"],
    [100, "gp", "process-focusable"],
    [121, "gp", "process-focusable"],
    [132, "gp", "process-focusable"]
  ],
  "reset-target-tracking": [
    [14, "gp", "process-focusable"],
    [40, "gp", "process-focusable"],
    [51, "gp", "process-focusable"],
    [65, "gp", "process-focusable"],
    [86, "gp", "process-focusable"]
  ],
  "reset-follow": [[[12, 18], "a0", "process-focusable"]],
  "(code cam-pov)": [
    [15, "a1", "pov-camera"],
    [24, "a0", "pov-camera"]
  ],
  "(code cam-pov180)": [
    [15, "a1", "pov-camera"],
    [23, "v1", "pov-camera"],
    [45, "v1", "pov-camera"],
    [58, "v1", "pov-camera"],
    [80, "a1", "pov-camera"],
    [122, "v1", "vector"]
  ],
  "(code cam-pov-track)": [
    [19, "a1", "pov-camera"],
    [30, "a0", "pov-camera"]
  ],
  "cam-los-spline-collide": [
    [70, "s3", "(inline-array collide-cache-tri)"],
    [88, "s3", "(inline-array collide-cache-tri)"]
  ],
  "cam-los-collide": [
    [92, "s1", "(inline-array collide-cache-tri)"],
    [205, "s1", "(inline-array collide-cache-tri)"],
    [135, "s1", "(inline-array collide-cache-tri)"],
    [175, "s1", "(inline-array collide-cache-tri)"]
  ],
  "cam-dist-analog-input": [[32, "f0", "float"]],
  "(event cam-string)": [
    [11, "v1", "vector"],
    [[44, 72], "s5", "vector"],
    [[80, 108], "gp", "vector"],
    [141, "a0", "vector"],
    [145, "a0", "vector"],
    [174, "v1", "vector"],
    [184, "v1", "float"],
    [28, "v1", "float"],
    [31, "v1", "float"]
  ],
  "cam-draw-collide-cache": [
    [[8, 13], "gp", "(inline-array collide-cache-tri)"]
  ],
  "(event cam-combiner-active)": [
    [[103, 126], "gp", "camera-slave"],
    [[189, 235], "gp", "camera-slave"]
  ],
  "cam-collision-record-draw": [[[45, 240], "s5", "cam-collision-record"]],
  "camera-fov-frame": [
    [87, "a0", "vector4w"],
    [128, "a0", "vector4w"],
    [169, "a0", "vector4w"],
    [7, "a0", "cam-dbg-scratch"],
    [18, "a0", "cam-dbg-scratch"],
    [29, "a0", "cam-dbg-scratch"],
    [33, "a2", "cam-dbg-scratch"],
    [36, "a3", "cam-dbg-scratch"],
    [39, "t0", "cam-dbg-scratch"],
    [45, "a0", "cam-dbg-scratch"],
    [50, "a0", "cam-dbg-scratch"],
    [54, "a2", "cam-dbg-scratch"],
    [57, "a3", "cam-dbg-scratch"],
    [60, "t0", "cam-dbg-scratch"],
    [66, "a0", "cam-dbg-scratch"],
    [72, "a0", "cam-dbg-scratch"],
    [75, "a1", "cam-dbg-scratch"],
    [83, "a0", "cam-dbg-scratch"],
    [86, "a1", "cam-dbg-scratch"],
    [91, "a0", "cam-dbg-scratch"],
    [95, "a2", "cam-dbg-scratch"],
    [101, "t0", "cam-dbg-scratch"],
    [98, "a3", "cam-dbg-scratch"],
    [107, "a0", "cam-dbg-scratch"],
    [113, "a0", "cam-dbg-scratch"],
    [116, "a1", "cam-dbg-scratch"],
    [124, "a0", "cam-dbg-scratch"],
    [127, "a1", "cam-dbg-scratch"],
    [132, "a0", "cam-dbg-scratch"],
    [136, "a2", "cam-dbg-scratch"],
    [139, "a3", "cam-dbg-scratch"],
    [142, "t0", "cam-dbg-scratch"],
    [148, "a0", "cam-dbg-scratch"],
    [154, "a0", "cam-dbg-scratch"],
    [157, "a1", "cam-dbg-scratch"],
    [165, "a0", "cam-dbg-scratch"],
    [168, "a1", "cam-dbg-scratch"],
    [173, "a0", "cam-dbg-scratch"],
    [177, "a2", "cam-dbg-scratch"],
    [180, "a3", "cam-dbg-scratch"],
    [183, "t0", "cam-dbg-scratch"],
    [189, "a0", "cam-dbg-scratch"],
    [195, "a0", "cam-dbg-scratch"],
    [198, "a1", "cam-dbg-scratch"]
  ],
  "camera-sphere": [
    [[43, 49], "v1", "cam-dbg-scratch"],
    [64, "v1", "cam-dbg-scratch"],
    [80, "v1", "cam-dbg-scratch"],
    [94, "v1", "cam-dbg-scratch"],
    [109, "v1", "cam-dbg-scratch"],
    [124, "v1", "cam-dbg-scratch"],
    [138, "v1", "cam-dbg-scratch"],
    [152, "v1", "cam-dbg-scratch"],
    [156, "a0", "cam-dbg-scratch"],
    [159, "a1", "cam-dbg-scratch"],
    [164, "a0", "cam-dbg-scratch"],
    [167, "a1", "cam-dbg-scratch"]
  ],
  "camera-line-draw": [
    [36, "a0", "cam-dbg-scratch"],
    [44, "a0", "cam-dbg-scratch"],
    [2, "a2", "cam-dbg-scratch"],
    [7, "a0", "cam-dbg-scratch"],
    [14, "v1", "cam-dbg-scratch"],
    [18, "v1", "cam-dbg-scratch"],
    [22, "a0", "cam-dbg-scratch"],
    [24, "v1", "cam-dbg-scratch"],
    [29, "a0", "cam-dbg-scratch"],
    [32, "a1", "cam-dbg-scratch"],
    [36, "a0", "cam-dbg-scratch"],
    [44, "a0", "cam-dbg-scratch"]
  ],
  "camera-plot-float-func": [
    [56, "v1", "cam-dbg-scratch"],
    [64, "a0", "cam-dbg-scratch"],
    [68, "a0", "cam-dbg-scratch"],
    [105, "v1", "cam-dbg-scratch"],
    [242, "v1", "cam-dbg-scratch"],
    [21, "a0", "cam-dbg-scratch"],
    [24, "a0", "cam-dbg-scratch"],
    [27, "a0", "cam-dbg-scratch"],
    [30, "a0", "cam-dbg-scratch"],
    [51, "a0", "cam-dbg-scratch"],
    [54, "a0", "cam-dbg-scratch"],
    [56, "v1", "cam-dbg-scratch"],
    [58, "a0", "cam-dbg-scratch"],
    [64, "a0", "cam-dbg-scratch"],
    [87, "a0", "cam-dbg-scratch"],
    [97, "a0", "cam-dbg-scratch"],
    [103, "a0", "cam-dbg-scratch"],
    [105, "v1", "cam-dbg-scratch"],
    [107, "a0", "cam-dbg-scratch"],
    [111, "a0", "cam-dbg-scratch"],
    [114, "a1", "cam-dbg-scratch"],
    [119, "a0", "cam-dbg-scratch"],
    [122, "a0", "cam-dbg-scratch"],
    [128, "a0", "cam-dbg-scratch"],
    [131, "a0", "cam-dbg-scratch"],
    [135, "a0", "cam-dbg-scratch"],
    [138, "a1", "cam-dbg-scratch"],
    [142, "a0", "cam-dbg-scratch"],
    [148, "a0", "cam-dbg-scratch"],
    [154, "a0", "cam-dbg-scratch"],
    [160, "a0", "cam-dbg-scratch"],
    [164, "a0", "cam-dbg-scratch"],
    [167, "a1", "cam-dbg-scratch"],
    [171, "a0", "cam-dbg-scratch"],
    [174, "a0", "cam-dbg-scratch"],
    [177, "a0", "cam-dbg-scratch"],
    [183, "a0", "cam-dbg-scratch"],
    [187, "a0", "cam-dbg-scratch"],
    [190, "a1", "cam-dbg-scratch"],
    [197, "a0", "cam-dbg-scratch"],
    [200, "a0", "cam-dbg-scratch"],
    [206, "a0", "cam-dbg-scratch"],
    [212, "a0", "cam-dbg-scratch"],
    [216, "a0", "cam-dbg-scratch"],
    [219, "a1", "cam-dbg-scratch"],
    [223, "a0", "cam-dbg-scratch"],
    [226, "a0", "cam-dbg-scratch"],
    [238, "a0", "cam-dbg-scratch"],
    [242, "v1", "cam-dbg-scratch"],
    [244, "a0", "cam-dbg-scratch"],
    [247, "a0", "cam-dbg-scratch"],
    [266, "a0", "cam-dbg-scratch"],
    [270, "a0", "cam-dbg-scratch"],
    [273, "a1", "cam-dbg-scratch"]
  ],
  "cam-line-dma": [
    [32, "t0", "vector"],
    [36, "t0", "vector"],
    [45, "t0", "vector"],
    [50, "t0", "vector"],
    [[12, 16], "a3", "dma-packet"],
    [[22, 25], "a3", "gs-gif-tag"],
    [[33, 38], "a3", "(pointer uint128)"],
    [[46, 52], "a1", "(pointer uint128)"],
    [[60, 65], "a0", "dma-packet"],
    [[65, 74], "a0", "(pointer uint64)"],
    [[77, 80], "a0", "dma-packet"]
  ],
  "camera-line2d": [
    [4, "a2", "cam-dbg-scratch"],
    [6, "a0", "cam-dbg-scratch"],
    [10, "a0", "cam-dbg-scratch"],
    [13, "a0", "cam-dbg-scratch"],
    [14, "a1", "cam-dbg-scratch"],
    [18, "a0", "cam-dbg-scratch"],
    [20, "a1", "cam-dbg-scratch"],
    [24, "a0", "cam-dbg-scratch"],
    [27, "a0", "cam-dbg-scratch"]
  ],
  "camera-line-setup": [[2, "a0", "cam-dbg-scratch"]],
  "camera-line-rel-len": [
    [9, "a0", "cam-dbg-scratch"],
    [5, "a0", "cam-dbg-scratch"],
    [12, "a1", "cam-dbg-scratch"],
    [18, "a0", "cam-dbg-scratch"]
  ],
  "camera-line-rel": [
    [2, "a3", "cam-dbg-scratch"],
    [8, "a1", "cam-dbg-scratch"]
  ],
  "camera-bounding-box-draw": [
    [6, "a0", "cam-dbg-scratch"],
    [15, "a0", "cam-dbg-scratch"],
    [21, "v1", "cam-dbg-scratch"],
    [24, "a0", "cam-dbg-scratch"],
    [30, "v1", "cam-dbg-scratch"],
    [33, "a0", "cam-dbg-scratch"],
    [39, "v1", "cam-dbg-scratch"],
    [42, "a0", "cam-dbg-scratch"],
    [48, "v1", "cam-dbg-scratch"],
    [51, "a0", "cam-dbg-scratch"],
    [57, "v1", "cam-dbg-scratch"],
    [62, "a1", "cam-dbg-scratch"],
    [68, "a1", "cam-dbg-scratch"],
    [74, "a1", "cam-dbg-scratch"],
    [80, "a1", "cam-dbg-scratch"],
    [86, "a1", "cam-dbg-scratch"],
    [92, "a1", "cam-dbg-scratch"],
    [97, "a0", "cam-dbg-scratch"],
    [100, "a1", "cam-dbg-scratch"],
    [105, "a0", "cam-dbg-scratch"],
    [108, "a1", "cam-dbg-scratch"],
    [113, "a0", "cam-dbg-scratch"],
    [116, "a1", "cam-dbg-scratch"],
    [121, "a0", "cam-dbg-scratch"],
    [124, "a1", "cam-dbg-scratch"],
    [129, "a0", "cam-dbg-scratch"],
    [132, "a1", "cam-dbg-scratch"],
    [137, "a0", "cam-dbg-scratch"],
    [140, "a1", "cam-dbg-scratch"],
    [12, "v1", "cam-dbg-scratch"]
  ],
  "camera-cross": [
    [8, "a0", "cam-dbg-scratch"],
    [14, "a0", "cam-dbg-scratch"],
    [18, "a2", "cam-dbg-scratch"],
    [22, "a0", "cam-dbg-scratch"],
    [26, "a2", "cam-dbg-scratch"],
    [31, "a0", "cam-dbg-scratch"],
    [34, "a1", "cam-dbg-scratch"],
    [39, "a0", "cam-dbg-scratch"],
    [42, "a1", "cam-dbg-scratch"],
    [47, "a0", "cam-dbg-scratch"],
    [52, "a0", "cam-dbg-scratch"],
    [52, "a0", "cam-dbg-scratch"],
    [56, "a2", "cam-dbg-scratch"],
    [60, "a0", "cam-dbg-scratch"],
    [64, "a2", "cam-dbg-scratch"],
    [69, "a0", "cam-dbg-scratch"],
    [72, "a1", "cam-dbg-scratch"],
    [77, "a0", "cam-dbg-scratch"],
    [80, "a1", "cam-dbg-scratch"],
    [85, "a0", "cam-dbg-scratch"],
    [90, "a0", "cam-dbg-scratch"],
    [94, "a2", "cam-dbg-scratch"],
    [98, "a0", "cam-dbg-scratch"],
    [101, "a1", "cam-dbg-scratch"],
    [106, "a0", "cam-dbg-scratch"],
    [109, "a1", "cam-dbg-scratch"]
  ],
  "cam-debug-draw-tris": [
    [20, "a0", "cam-dbg-scratch"],
    [88, "a0", "cam-dbg-scratch"]
  ],
  "camera-fov-draw": [
    [16, "t2", "cam-dbg-scratch"],
    [30, "a3", "cam-dbg-scratch"],
    [43, "a0", "cam-dbg-scratch"],
    [60, "a0", "cam-dbg-scratch"],
    [63, "a1", "cam-dbg-scratch"],
    [68, "a0", "cam-dbg-scratch"],
    [71, "a1", "cam-dbg-scratch"],
    [76, "a0", "cam-dbg-scratch"],
    [79, "a1", "cam-dbg-scratch"],
    [2, "t2", "cam-dbg-scratch"],
    [13, "v1", "(pointer vector)"],
    [27, "v1", "(pointer vector)"],
    [40, "v1", "(pointer vector)"],
    [53, "v1", "(pointer vector)"]
  ],
  "cam-collision-record-save": [[[8, 56], "v1", "cam-collision-record"]],
  "(trans cam-stick)": [[157, "a0", "vector"]],
  "(method 9 darkjak-info)": [[71, "v0", "sound-rpc-set-param"]],
  "(trans idle board)": [[4, "a0", "target"]],
  "(trans hidden board)": [[4, "a0", "target"]],
  "(trans use board)": [
    [8, "a0", "target"],
    [22, "a1", "target"]
  ],
  "board-post": [
    [[3, 79], "v1", "target"],
    [38, "a0", "target"],
    [44, "a0", "target"],
    [50, "a0", "target"],
    [56, "a0", "target"],
    [62, "a0", "target"],
    [94, "v1", "target"]
  ],
  "(code use board)": [[17, "v1", "art-joint-anim"]],
  "(code idle board)": [
    [19, "v1", "art-joint-anim"],
    [37, "v1", "art-joint-anim"]
  ],
  "gun-init": [[85, "a1", "target"]],
  "gun-post": [
    [7, "a0", "target"],
    [12, "gp", "target"],
    [16, "gp", "target"],
    [22, "gp", "target"],
    [31, "gp", "target"],
    [42, "gp", "target"],
    [46, "gp", "target"],
    [57, "gp", "target"],
    [[64, 77], "gp", "target"],
    [82, "v1", "target"],
    [88, "v1", "target"],
    [94, "v1", "target"],
    [100, "v1", "target"],
    [106, "v1", "target"],
    [110, "gp", "target"],
    [121, "gp", "target"],
    [126, "gp", "target"],
    [132, "gp", "target"],
    [148, "gp", "target"],
    [169, "a0", "target"]
  ],
  "(trans hidden gun)": [[4, "a0", "target"]],
  "(code idle gun)": [[16, "v1", "art-joint-anim"]],
  "(trans idle gun)": [
    [2, "v1", "target"],
    [9, "a0", "target"],
    [20, "v1", "target"]
  ],
  "(code die gun)": [
    [13, "v1", "target"],
    [74, "v1", "target"]
  ],
  "(post use gun)": [
    [6, "gp", "target"],
    [12, "gp", "target"],
    [21, "gp", "target"],
    [29, "gp", "target"],
    [34, "gp", "target"],
    [36, "gp", "target"],
    [40, "gp", "target"],
    [57, "gp", "target"],
    [63, "gp", "target"],
    [65, "gp", "target"],
    [67, "gp", "target"],
    [71, "gp", "target"],
    [75, "gp", "target"],
    [77, "gp", "target"],
    [83, "gp", "target"],
    [91, "gp", "target"],
    [93, "gp", "target"],
    [96, "a0", "vector"],
    [99, "gp", "target"],
    [101, "gp", "target"],
    [103, "gp", "target"],
    [109, "gp", "target"],
    [114, "gp", "target"],
    [116, "gp", "target"],
    [120, "gp", "target"],
    [122, "gp", "target"],
    [127, "gp", "target"],
    [129, "gp", "target"],
    [132, "a0", "vector"],
    [136, "s6", "target"]
  ],
  "(code use gun)": [
    [7, "a0", "target"],
    [27, "v1", "art-joint-anim"],
    [87, "v1", "art-joint-anim"],
    [152, "v1", "art-joint-anim"],
    [207, "v1", "art-joint-anim"],
    [262, "v1", "art-joint-anim"],
    [312, "v1", "art-joint-anim"],
    [377, "v1", "art-joint-anim"],
    [427, "v1", "art-joint-anim"],
    [487, "v1", "art-joint-anim"],
    [547, "v1", "art-joint-anim"],
    [612, "v1", "art-joint-anim"],
    [667, "v1", "art-joint-anim"],
    [726, "s4", "target"],
    [741, "s1", "pair"],
    [753, "s4", "target"],
    [774, "s4", "target"],
    [795, "s1", "pair"],
    [801, "s4", "target"],
    [804, "s4", "target"]
  ],
  "(trans use gun)": [
    [8, "a1", "target"],
    [19, "a0", "target"],
    [23, "v1", "target"],
    [28, "v1", "target"],
    [44, "v1", "target"]
  ],
  "(method 31 gun-eject)": [
    [24, "a0", "gun"],
    [36, "v1", "gun"],
    [44, "v1", "collide-shape"]
  ],
  "(method 9 gun-info)": [
    [115, "s0", "collide-shape-prim"],
    [133, "s0", "collide-shape-prim"]
  ],
  "(method 3 collide-query)": [
    [116, "f0", "float"],
    [137, "f0", "float"]
  ],
  "emerc-vu1-initialize-chain": [
    [[19, 59], "s5", "emerc-vu1-low-mem"],
    [80, "gp", "(inline-array dma-packet)"],
    [[12, 18], "gp", "(pointer vif-tag)"]
  ],
  "emerc-vu1-init-buffer": [
    [[25, 31], "a0", "dma-packet"],
    [[37, 40], "a0", "gs-gif-tag"],
    [44, "a0", "(pointer gs-test)"],
    [46, "a0", "(pointer gs-reg64)"],
    [[49, 61], "v1", "dma-packet"]
  ],
  "sparticle-track-root-prim": [[3, "v1", "collide-shape"]],
  "(method 10 sparticle-launcher)": [[41, "gp", "(array float)"]],
  "birth-func-texture-group": [[3, "s5", "(pointer int32)"]],
  "(method 9 sparticle-launch-control)": [[22, "a2", "process-drawable"]],
  "(method 10 sparticle-launch-control)": [[42, "a3", "float"]],
  "execute-part-engine": [
    [11, "v1", "connection"],
    [137, "a3", "vector"]
  ],
  "(method 2 sparticle-cpuinfo)": [[14, "f0", "float"]],
  "sp-kill-particle": [
    [7, "a1", "uint"],
    [7, "v1", "uint"]
  ],
  "sp-orbiter": [[[78, 89], "v1", "sprite-vec-data-2d"]],
  "forall-particles-with-key-runner": [
    [32, "s3", "(inline-array sparticle-cpuinfo)"],
    [42, "s3", "(inline-array sparticle-cpuinfo)"]
  ],
  "forall-particles-runner": [
    [[19, 28], "s4", "sparticle-cpuinfo"],
    [34, "s4", "pointer"],
    [35, "s3", "pointer"]
  ],
  "sp-process-particle-system": [[14, "a1", "vector"]],
  // debug
  "add-debug-point": [
    [[35, 39], "a3", "dma-packet"],
    [[45, 48], "a3", "gs-gif-tag"],
    [[65, 69], "a3", "vector4w-2"],
    [[85, 89], "a3", "vector4w-2"],
    [[102, 106], "a3", "vector4w-2"],
    [[122, 126], "a1", "vector4w-2"],
    [[129, 148], "a0", "(pointer uint64)"],
    [[151, 154], "a0", "dma-packet"]
  ],
  "internal-draw-debug-line": [
    [[5, 224], "s5", "rgba"],
    [[27, 29], "v1", "rgba"],
    [[109, 115], "a3", "dma-packet"],
    [[118, 124], "a3", "gs-gif-tag"],
    [[232, 245], "a1", "(inline-array vector4w-2)"],
    [[107, 267], "a0", "(pointer uint64)"],
    [[268, 273], "a0", "dma-packet"]
  ],
  "internal-draw-debug-text-3d": [[[53, 56], "v1", "dma-packet"]],
  "add-debug-flat-triangle": [
    [[70, 76], "a3", "dma-packet"],
    [[79, 85], "a3", "gs-gif-tag"],
    [[108, 127], "a3", "(inline-array vector)"],
    [[68, 149], "a0", "(pointer uint64)"],
    [[150, 155], "a0", "dma-packet"]
  ],
  "add-debug-line2d": [
    [[60, 64], "a2", "dma-packet"],
    [[70, 73], "a2", "gs-gif-tag"],
    [[78, 81], "a2", "vector4w-2"],
    [[86, 89], "a2", "vector4w-2"],
    [[97, 111], "a0", "(pointer uint64)"],
    [[114, 117], "v1", "dma-packet"]
  ],
  "add-debug-rot-matrix": [
    [[9, 12], "t0", "float"],
    [[17, 20], "t0", "float"],
    [[22, 29], "t0", "float"]
  ],
  "add-debug-cspace": [[[4, 6], "a3", "float"]],
  "add-debug-points": [[[52, 57], "a3", "rgba"]],
  "debug-percent-bar": [[[44, 49], "v1", "dma-packet"]],
  "debug-pad-display": [[[72, 77], "v1", "dma-packet"]],
  "add-debug-light": [[[17, 20], "t0", "float"]],
  "drawable-frag-count": [[[14, 20], "s5", "drawable-group"]],
  "add-debug-cursor": [[[35, 40], "v1", "dma-packet"]],
  "add-boundary-shader": [
    [[6, 12], "a0", "gs-gif-tag"],
    [[14, 31], "s5", "adgif-shader"]
  ],
  // debug-sphere
  "add-debug-sphere-from-table": [
    [[38, 41], "v1", "vector"],
    [[55, 59], "s0", "(inline-array vector)"]
  ],
  // shrubbery
  "shrub-upload-view-data": [[[8, 16], "a0", "dma-packet"]],
  "shrub-do-init-frame": [
    [[12, 21], "a0", "dma-packet"],
    [[26, 29], "a0", "dma-packet"],
    [33, "v1", "(pointer vif-tag)"],
    [[35, 41], "v1", "(pointer uint32)"],
    [42, "v1", "(pointer vif-tag)"],
    [[44, 51], "v1", "(pointer uint32)"],
    [52, "v1", "(pointer vif-tag)"],
    [54, "v1", "(pointer uint32)"]
  ],
  "shrub-init-frame": [
    [[8, 12], "a0", "dma-packet"],
    [[18, 21], "a0", "gs-gif-tag"],
    [24, "v1", "(pointer gs-test)"],
    [26, "v1", "(pointer gs-reg64)"]
  ],
  "shrub-upload-model": [
    [[17, 26], "a3", "dma-packet"],
    [[33, 41], "a0", "dma-packet"],
    [[47, 55], "a0", "dma-packet"]
  ],
  "draw-drawable-tree-instance-shrub": [[86, "a0", "drawable-group"]],
  "draw-prototype-inline-array-shrub": [
    [[13, 56], "v1", "prototype-bucket-shrub"],
    [[102, 114], "a0", "shrub-near-packet"],
    [[114, 117], "v1", "vector4w-3"],
    [118, "a1", "vector4w"],
    [123, "v1", "dma-packet"],
    [[124, 126], "v1", "vector4w"],
    [[334, 364], "s1", "prototype-bucket-shrub"],
    [416, "a0", "drawable-group"],
    [420, "s1", "prototype-bucket-shrub"],
    [525, "v1", "drawable-group"],
    [[518, 535], "s1", "prototype-bucket-shrub"],
    [558, "s1", "prototype-bucket-shrub"],
    [[677, 718], "gp", "prototype-bucket-shrub"],
    [[696, 706], "a1", "prototype-bucket-shrub"]
  ],
  "(method 8 drawable-tree-instance-shrub)": [[54, "v1", "drawable-group"]],
  "(method 13 drawable-tree-instance-shrub)": [
    [[12, 151], "gp", "prototype-bucket-shrub"],
    [19, "a1", "drawable-group"],
    [44, "v1", "drawable-group"],
    [66, "s3", "shrubbery"],
    [92, "v1", "drawable-group"],
    [114, "s3", "shrubbery"],
    [160, "gp", "(inline-array prototype-bucket-shrub)"]
  ],
  "(method 9 shrubbery)": [
    [23, "a2", "(pointer int32)"],
    [28, "a3", "(pointer int32)"]
  ],
  "init-dma-test": [[29, "v1", "(inline-array qword)"]],
  "drawable-load": [[[25, 28], "s5", "drawable"]],
  "art-load": [[[13, 16], "s5", "art"]],
  "art-group-load-check": [[[43, 53], "s3", "art-group"]],
  "(method 13 art-group)": [[13, "s3", "art-joint-anim"]],
  "(method 14 art-group)": [[13, "s3", "art-joint-anim"]],
  "(method 13 gui-control)": [
    [[52, 81], "s3", "gui-connection"],
    [[202, 228], "a0", "connection"]
  ],
  "(method 21 gui-control)": [[43, "s2", "process-drawable"]],
  "(method 12 gui-control)": [
    [128, "v1", "gui-connection"],
    [214, "v1", "gui-connection"],
    [167, "s2", "process-drawable"]
  ],
  "(method 16 gui-control)": [[[10, 119], "s1", "gui-connection"]],
  "(method 17 gui-control)": [
    [[1, 262], "gp", "gui-connection"],
    [13, "v1", "gui-connection"]
  ],
  "(method 14 gui-control)": [[[5, 41], "s2", "gui-connection"]],
  "(method 15 gui-control)": [[[6, 56], "s1", "gui-connection"]],
  "(method 11 external-art-control)": [[19, "s5", "process-drawable"]],
  "ja-abort-spooled-anim": [[[3, 24], "s3", "sound-id"]],
  "(method 19 gui-control)": [
    [[32, 35], "a2", "gui-channel"],
    [113, "a2", "gui-channel"]
  ],
  "(method 9 gui-control)": [
    [110, "v0", "gui-connection"],
    [10, "v1", "gui-connection"],
    [17, "v1", "gui-connection"],
    [24, "v1", "gui-connection"],
    [131, "v1", "gui-connection"],
    [35, "v1", "gui-connection"],
    [40, "v1", "gui-connection"],
    [44, "v1", "gui-connection"],
    [14, "v1", "gui-connection"]
  ],
  "(method 10 gui-control)": [[[4, 32], "s3", "gui-connection"]],
  "(method 10 bsp-header)": [
    [43, "a1", "terrain-context"],
    [31, "a0", "terrain-context"]
  ],
  "bsp-camera-asm": [
    [26, "v1", "pointer"],
    [[26, 63], "t1", "bsp-node"],
    [43, "t3", "uint"]
  ],
  "ja-post": [[[42, 46], "a0", "collide-shape"]],
  "display-frame-start": [
    [4, "v1", "vif-bank"],
    [9, "a0", "vif-bank"]
  ],
  "display-frame-finish": [
    [[178, 185], "a0", "dma-packet"],
    [[193, 194], "a0", "dma-packet"],
    [194, "a0", "(pointer int64)"]
  ],
  "default-end-buffer": [
    [9, "v1", "dma-bucket"],
    [[20, 28], "t1", "dma-packet"],
    [[30, 36], "t1", "gs-gif-tag"],
    [40, "t1", "(pointer gs-zbuf)"],
    [42, "t1", "(pointer gs-reg64)"],
    [43, "t1", "(pointer gs-test)"],
    [45, "t1", "(pointer gs-reg64)"],
    [47, "t1", "(pointer gs-alpha)"],
    [49, "t1", "(pointer gs-reg64)"],
    [50, "t1", "(pointer uint64)"],
    [52, "t1", "(pointer gs-reg64)"],
    [54, "t1", "(pointer gs-clamp)"],
    [56, "t1", "(pointer gs-reg64)"],
    [58, "t1", "(pointer gs-tex0)"],
    [60, "t1", "(pointer gs-reg64)"],
    [63, "t1", "(pointer gs-texa)"],
    [65, "t1", "(pointer gs-reg64)"],
    [67, "t1", "(pointer gs-texclut)"],
    [69, "t1", "(pointer gs-reg64)"],
    [71, "t1", "(pointer uint64)"],
    [73, "t1", "(pointer gs-reg64)"],
    [[79, 82], "a1", "dma-packet"],
    [85, "a1", "dma-bucket"]
  ],
  "default-init-buffer": [
    [[20, 28], "t1", "dma-packet"],
    [[30, 36], "t1", "gs-gif-tag"],
    [40, "t1", "(pointer gs-zbuf)"],
    [42, "t1", "(pointer gs-reg64)"],
    [43, "t1", "(pointer gs-test)"],
    [45, "t1", "(pointer gs-reg64)"],
    [47, "t1", "(pointer gs-alpha)"],
    [49, "t1", "(pointer gs-reg64)"],
    [50, "t1", "(pointer uint64)"],
    [52, "t1", "(pointer gs-reg64)"],
    [54, "t1", "(pointer gs-clamp)"],
    [56, "t1", "(pointer gs-reg64)"],
    [58, "t1", "(pointer gs-tex0)"],
    [60, "t1", "(pointer gs-reg64)"],
    [63, "t1", "(pointer gs-texa)"],
    [65, "t1", "(pointer gs-reg64)"],
    [67, "t1", "(pointer gs-texclut)"],
    [69, "t1", "(pointer gs-reg64)"],
    [71, "t1", "(pointer uint64)"],
    [73, "t1", "(pointer gs-reg64)"],
    [[82, 85], "a1", "dma-packet"]
    //[85, "a1", "dma-bucket"]
  ],
  "update-mood-vinroom": [[[16, 140], "gp", "(pointer float)"]],
  "update-mood-hiphog": [[[26, 458], "s5", "hiphog-states"]],
  "update-mood-sewer": [[[25, 149], "s4", "sewer-states"]],
  "update-mood-oracle": [[[17, 134], "s5", "oracle-states"]],
  "(exit close com-airlock)": [
    [[4, 18], "v1", "sound-rpc-set-param"],
    [[24, 38], "v1", "sound-rpc-set-param"]
  ],
  "(trans close com-airlock)": [[[52, 66], "v1", "sound-rpc-set-param"]],
  "init-mood-hiphog": [[[0, 239], "gp", "hiphog-states"]],
  "init-mood-sewer": [[[0, 20], "gp", "sewer-states"]],
  "set-sewer-lights-flag!": [[[9, 17], "v1", "sewer-states"]],
  "set-sewer-turret-flash!": [[[8, 11], "v1", "sewer-states"]],
  "set-sewesc-explosion!": [[[8, 11], "v1", "sewer-states"]],
  "init-mood-oracle": [[[0, 7], "v1", "oracle-states"]],
  "set-oracle-purple-flag!": [[9, "v1", "oracle-states"]],
  "init-mood-tombc": [[[1, 4], "v1", "tombc-states"]],
  "set-tombc-electricity-scale!": [[[9, 11], "v1", "tombc-states"]],
  "set-tombboss-gem-light!": [[[9, 11], "v1", "tombboss-states"]],
  "init-mood-fordumpa": [[[1, 3], "v1", "fordumpa-states"]],
  "update-mood-fordumpa": [[[44, 67], "s5", "fordumpa-states"]],
  "set-fordumpa-turret-flash!": [[[9, 13], "v1", "fordumpa-states"]],
  "set-fordumpa-electricity-scale!": [[[9, 11], "v1", "fordumpa-states"]],
  "init-mood-fordumpc": [[1, "v1", "fordumpc-states"]],
  "set-fordumpc-light-flag!": [[9, "v1", "fordumpc-states"]],
  "init-mood-forresca": [[[1, 7], "v1", "forresca-states"]],
  "set-forresca-electricity-scale!": [[12, "v1", "forresca-states"]],
  "init-mood-forrescb": [[[1, 7], "v1", "forrescb-states"]],
  "update-mood-forrescb": [[[17, 60], "gp", "forrescb-states"]],
  "set-forrescb-turret-flash!": [[13, "v1", "forrescb-states"]],
  "set-forrescb-electricity-scale!": [[12, "v1", "forrescb-states"]],
  "init-mood-prison": [[[1, 4], "v1", "prison-states"]],
  "update-mood-prison": [[[17, 105], "gp", "prison-states"]],
  "set-prison-torture-flag!": [[9, "v1", "prison-states"]],
  "update-under-lights": [[[1, 5], "v1", "under-states"]],
  "update-mood-under": [[[16, 112], "gp", "under-states"]],
  "set-under-laser!": [
    [10, "v1", "under-states"],
    [21, "v1", "under-states"]
  ],
  "set-under-fog-interp!": [
    [21, "v1", "under-states"],
    [10, "v1", "under-states"]
  ],
  "init-mood-dig1": [[2, "v1", "dig1-states"]],
  "update-mood-dig1": [
    [[15, 135], "gp", "dig1-states"],
    [28, "v1", "float"],
    [56, "v1", "float"]
  ],
  "set-dig1-explosion!": [[10, "v1", "dig1-states"]],
  "update-mood-vortex": [[[10, 299], "gp", "vortex-states"]],
  "set-vortex-flash!": [
    [22, "v1", "vortex-states"],
    [10, "v1", "vortex-states"]
  ],
  "set-vortex-white!": [
    [23, "v1", "vortex-states"],
    [11, "v1", "vortex-states"],
    [9, "v1", "vortex-states"],
    [21, "v1", "vortex-states"]
  ],
  "update-mood-nestb": [[[25, 99], "gp", "nestb-states"]],
  "set-nestb-purple!": [[10, "v1", "nestb-states"]],
  "get-nestb-purple": [[8, "v1", "nestb-states"]],
  "init-mood-consiteb": [[[0, 5], "v1", "consiteb-states"]],
  "update-mood-consiteb": [[[22, 117], "gp", "consiteb-states"]],
  "init-mood-castle": [[3, "v1", "castle-states"]],
  "update-mood-castle": [[[13, 109], "s5", "castle-states"]],
  "set-castle-electricity-scale!": [[10, "v1", "castle-states"]],
  "init-mood-ruins": [[[1, 22], "gp", "ruins-states"]],
  "init-mood-strip": [[[0, 22], "gp", "strip-states"]],
  "update-mood-strip": [[[22, 79], "s4", "strip-states"]],
  "init-mood-ctysluma": [[[0, 29], "gp", "ctysluma-states"]],
  "update-mood-ctysluma": [[[23, 81], "gp", "ctysluma-states"]],
  "update-mood-ctyslumb": [[[19, 58], "s5", "ctyslumb-states"]],
  "init-mood-ctyslumc": [[[0, 22], "gp", "ctyslumc-states"]],
  "update-mood-ctyslumc": [[[19, 46], "gp", "ctyslumc-states"]],
  "init-mood-ctyport": [[[1, 11], "gp", "ctyport-states"]],
  "init-mood-ctyport-no-part": [[1, "v1", "ctyport-states"]],
  "update-mood-ctyport": [[[23, 70], "s5", "ctyport-states"]],
  "update-mood-ctymarkb": [[[23, 76], "gp", "ctymarkb-states"]],
  "init-mood-palcab": [[3, "v1", "palcab-states"]],
  "update-mood-palcab": [[[23, 53], "s4", "palcab-states"]],
  "set-palcab-turret-flash!": [[10, "v1", "palcab-states"]],
  "update-mood-stadiumb": [[[22, 61], "gp", "stadiumb-states"]],
  "init-mood-mountain": [[[0, 77], "gp", "mountain-states"]],
  "update-mood-mountain": [[[19, 83], "gp", "mountain-states"]],
  "init-mood-atoll": [[2, "v1", "atoll-states"]],
  "update-mood-atoll": [[[19, 48], "s4", "atoll-states"]],
  "set-atoll-explosion!": [[10, "v1", "atoll-states"]],
  "init-mood-drill": [[1, "v1", "drill-states"]],
  "update-mood-drill": [[[22, 121], "gp", "drill-states"]],
  "set-drill-fire-floor!": [
    [9, "v1", "drill-states"],
    [19, "v1", "drill-states"]
  ],
  "set-drill-electricity-scale!": [
    [12, "v1", "drill-states"],
    [25, "v1", "drill-states"]
  ],
  "init-mood-drillb": [[1, "v1", "drillb-states"]],
  "update-mood-drillb": [[[17, 93], "gp", "drillb-states"]],
  "update-mood-casboss": [[[22, 46], "s4", "casboss-states"]],
  "set-casboss-explosion!": [[10, "v1", "casboss-states"]],
  "update-mood-caspad": [[[19, 77], "gp", "caspad-states"]],
  "init-mood-palroof": [[[0, 7], "v1", "palroof-states"]],
  "set-palroof-electricity-scale!": [[12, "v1", "palroof-states"]],
  "update-mood-palent": [[[18, 43], "s5", "palent-states"]],
  "set-palent-turret-flash!": [[13, "v1", "palent-states"]],
  "init-mood-nest": [[1, "v1", "nest-states"]],
  "update-mood-nest": [[[21, 72], "s5", "nest-states"]],
  "set-nest-green-flag!": [[9, "v1", "nest-states"]],
  "init-mood-village1": [[[0, 4], "v1", "village1-states"]],
  "update-mood-village1": [[[21, 66], "gp", "village1-states"]],
  "clear-village1-interp!": [[[9, 11], "v1", "village1-states"]],
  "set-village1-interp!": [[9, "v1", "village1-states"]],
  "update-mood-consite": [[[84, 110], "s4", "consite-states"]],
  "set-consite-flash!": [[10, "v1", "consite-states"]],
  "update-mood-mincan": [[[18, 22], "v1", "mincan-states"]],
  "set-mincan-beam!": [[13, "v1", "mincan-states"]],
  "copy-mood-exterior-ambi": [
    [[12, 16], "a2", "mood-context"],
    [[13, 16], "v1", "mood-context"]
  ],
  "update-mood-light": [[[6, 144], "gp", "light-state"]],
  "update-mood-lava": [[[6, 36], "gp", "lava-state"]],
  "update-mood-flicker": [[[1, 58], "gp", "flicker-state"]],
  "update-mood-florescent": [[[1, 48], "gp", "florescent-state"]],
  "update-mood-electricity": [[[3, 19], "gp", "electricity-state"]],
  "update-mood-pulse": [[[5, 27], "gp", "pulse-state"]],
  "update-mood-strobe": [[[2, 42], "gp", "strobe-state"]],
  "update-mood-flames": [[[5, 102], "gp", "flames-state"]],
  "(method 9 mood-control)": [[636, "v0", "sound-rpc-set-param"]],
  "(method 27 com-airlock)": [[35, "v1", "(array string)"]],
  "(code close com-airlock)": [
    [190, "v0", "sound-rpc-set-param"],
    [297, "v0", "sound-rpc-set-param"],
    [389, "v0", "sound-rpc-set-param"]
  ],
  "(code open com-airlock)": [
    [117, "v0", "sound-rpc-set-param"],
    [226, "v0", "sound-rpc-set-param"],
    [420, "v0", "sound-rpc-set-param"],
    [440, "v0", "sound-rpc-set-param"]
  ],
  "build-conversions": [
    [23, "v1", "fact-info-target"],
    [29, "v1", "fact-info-target"]
  ],
  "target-real-post": [[97, "f28", "float"]],
  "target-compute-pole": [
    [[12,180], "s2", "swingpole"]
  ],
  "tobot-start": [[26, "s5", "target"]],
  "(method 10 target)": [[28, "t9", "(function target none)"]],
  "target-compute-edge": [[48, "a0", "process-drawable"]],
  "target-compute-edge-rider": [[48, "a0", "process-drawable"]],
  "target-update-ik": [[288, "f30", "float"]],
  "cam-layout-entity-volume-info-create": [
    ["_stack_", 16, "res-tag"],
    [16, "v0", "(inline-array vector)"],
    [209, "v1", "float"],
    [233, "v1", "float"],
    [237, "v1", "float"],
    [261, "v1", "float"]
  ],
  "cam-layout-entity-info": [
    // can't just cast the return value from the res-tag retrieval
    [202, "v1", "vector"]
  ],
  "clmf-next-entity": [[38, "a0", "connection"]],
  "cam-layout-save-cam-rot": [[13, "v0", "vector"]],
  "cam-layout-save-cam-trans": [
    [29, "v0", "vector"],
    [40, "v0", "vector"],
    // super weird handling of vectors
    [93, "s5", "symbol"],
    [95, "s2", "symbol"],
    [94, "s2", "symbol"]
  ],
  "cam-layout-save-pivot": [
    [38, "v0", "vector"],
    [13, "v0", "vector"]
  ],
  "cam-layout-save-align": [
    [38, "v0", "vector"],
    [13, "v0", "vector"]
  ],
  "cam-layout-save-interesting": [
    [38, "v0", "vector"],
    [13, "v0", "vector"]
  ],
  "cam-layout-save-splineoffset": [[37, "v0", "vector"]],
  "cam-layout-save-campointsoffset": [[12, "v0", "vector"]],
  "clmf-save-all": [[18, "v1", "connection"]],
  "cam-layout-do-action": [[99, "s5", "(function object symbol symbol)"]],
  "cam-layout-function-call": [[15, "gp", "(function string int basic none)"]],
  "cam-layout-do-menu": [
    [[280, 363], "s4", "clm-list"],
    [374, "v1", "clm-item"],
    [[136, 182], "s3", "clm-list"],
    [209, "a0", "clm-item"],
    [219, "v1", "clm-item"],
    [234, "s3", "clm-item"],
    [239, "v1", "clm-item"],
    [244, "s3", "clm-item"]
  ],
  "cam-layout-init": [[10, "v1", "connection"]],
  "cam-layout-print": [[[21, 24], "v1", "dma-packet"]],
  "clmf-pos-rot": [
    [68, "a1", "res-tag"],
    [139, "v1", "res-tag"],
    [82, "v0", "vector"]
  ],
  "clmf-cam-float-adjust": [[53, "v1", "res-tag"]],
  "(method 9 plane-volume)": [
    [171, "v1", "float"],
    [195, "v1", "float"],
    [199, "v1", "float"],
    // [281, "f0", "float"],
    [220, "v1", "float"]
  ],
  "(method 45 nav-mesh)": [[15, "v1", "entity-nav-mesh"]],
  "(method 13 nav-engine)": [
    [[53, 65], "s4", "nav-mesh"],
    [[38, 50], "s3", "nav-mesh"]
  ],
  "(method 9 nav-mesh)": [[[81, 134], "s4", "nav-poly"]],
  "(method 37 nav-mesh)": [[[4, 18], "a1", "(inline-array vector)"]],
  "debug-menu-item-var-update-display-str": [
    [[44, 49], "v1", "int"],
    [[61, 69], "v1", "int"]
  ],
  "debug-menu-item-var-make-float": [[31, "v0", "int"]],
  "debug-menu-item-get-max-width": [[[18, 35], "a0", "debug-menu-item-var"]],
  "debug-menu-find-from-template": [
    [10, "s4", "debug-menu-item"],
    [18, "s4", "debug-menu-item-submenu"],
    [3, "s5", "debug-menu"]
  ],
  "debug-menu-item-var-joypad-handler": [
    [206, "a1", "int"],
    [207, "v1", "int"]
  ],
  "debug-menu-rebuild": [[7, "a0", "debug-menu-item"]],
  "debug-menu-render": [
    [[45, 49], "v1", "dma-packet"],
    [[108, 111], "v1", "dma-packet"]
  ],
  "debug-menu-item-submenu-render": [[[39, 44], "v1", "dma-packet"]],
  "debug-menu-item-flag-render": [[[44, 49], "v1", "dma-packet"]],
  "debug-menu-item-function-render": [[[46, 51], "v1", "dma-packet"]],
  "debug-menu-item-var-render": [[[94, 98], "v1", "dma-packet"]],
  "debug-menu-send-msg": [
    [[3, 14], "s2", "debug-menu-item"],
    [[14, 21], "s2", "debug-menu-item-submenu"]
  ],
  "(anon-function 86 default-menu)": [
    // TODO - should not be required
    [9, "a0", "state-flags"]
  ],
  "(anon-function 2 find-nearest)": [
    [28, "s3", "collide-shape"],
    [55, "s2", "process-focusable"],
    [[59, 63], "s2", "process-focusable"],
    [66, "s3", "collide-shape"]
  ],
  "find-nearest-focusable": [
    [50, "s3", "process-focusable"],
    [66, "s3", "process-focusable"],
    [[298, 303], "s3", "process-focusable"]
  ],
  "(method 11 impact-control)": [[55, "s2", "collide-shape-prim"]],
  "(method 16 collide-cache)": [
    [47, "a0", "collide-shape-prim-sphere"],
    [17, "s4", "collide-cache-prim"],
    [23, "s4", "collide-cache-prim"],
    [27, "s4", "collide-cache-prim"],
    [46, "s4", "collide-cache-prim"],
    [65, "s4", "(inline-array collide-cache-prim)"]
  ],
  "(method 28 editable)": [[[4, 8], "a0", "editable"]],
  "execute-select": [
    [[425, 429], "a0", "editable"],
    [512, "v1", "editable"],
    [[463, 467], "a0", "editable"],
    [605, "v1", "editable"],
    [[556, 560], "a0", "editable"]
  ],
  "(method 12 editable-array)": [
    [877, "a1", "editable-point"],
    [713, "s1", "editable-point"]
  ],
  "insert-box": [
    [279, "a0", "editable"],
    [288, "a0", "editable"],
    [297, "a0", "editable"],
    [306, "a0", "editable"],
    [330, "a0", "editable"],
    [339, "a0", "editable"],
    [348, "a0", "editable"],
    [357, "a0", "editable"],
    [388, "a0", "editable"],
    [397, "a0", "editable"],
    [406, "a0", "editable"],
    [415, "a0", "editable"],
    [439, "a0", "editable"],
    [448, "a0", "editable"],
    [457, "a0", "editable"],
    [466, "a0", "editable"],
    [497, "a0", "editable"],
    [506, "a0", "editable"],
    [515, "a0", "editable"],
    [524, "a0", "editable"],
    [555, "a0", "editable"],
    [564, "a0", "editable"],
    [573, "a0", "editable"],
    [582, "a0", "editable"],
    [611, "a0", "editable"]
  ],
  "(event idle editable-player)": [
    [351, "s4", "editable-light"],
    [409, "s4", "editable-light"],
    [312, "v1", "float"],
    [314, "v1", "float"],
    [316, "v1", "float"],
    [382, "v1", "float"],
    [384, "v1", "float"],
    [386, "v1", "float"],
    [388, "v1", "float"],
    [437, "v1", "float"],
    [468, "a0", "editable-light"]
  ],
  "(method 29 editable)": [[[4, 8], "a0", "editable"]],
  "(method 28 editable-point)": [
    [88, "t9", "(function editable-point editable-command none)"]
  ],
  "(method 27 editable-plane)": [
    [9, "t9", "(function editable-plane editable-array editable)"],
    [39, "gp", "editable-plane"],
    [15, "v1", "editable-plane"],
    [31, "v1", "editable-plane"]
  ],
  "(method 25 editable-face)": [
    [25, "t9", "(function editable-face editable-array none)"]
  ],
  "(method 25 editable-plane)": [
    [25, "t9", "(function editable-plane editable-array none)"]
  ],
  "(method 29 editable-face)": [
    [318, "a0", "(array editable-point)"],
    [234, "a1", "editable-point"]
  ],
  "(method 27 editable-face)": [
    [9, "t9", "(function editable-face editable-array editable)"],
    [39, "gp", "editable-face"],
    [[16, 20], "a0", "editable-face"],
    [31, "v1", "editable-face"]
  ],
  "(method 25 editable-light)": [
    [9, "t9", "(function editable-light editable-array none)"]
  ],
  "(method 25 editable)": [[[12, 17], "a0", "editable"]],
  "merc-edge-stats": [[31, "v1", "merc-ctrl"]],
  "(method 8 merc-ctrl)": [
    [46, "s2", "pointer"], // was merc-fragment-control
    [[22, 45], "s2", "merc-fragment-control"],
    [[89, 93], "a1", "merc-blend-ctrl"],
    [103, "a1", "pointer"]
  ],
  "merc-vu1-initialize-chain": [
    [[13, 19], "gp", "(pointer vif-tag)"],
    [[19, 116], "s5", "merc-vu1-low-mem"],
    [127, "gp", "(inline-array dma-packet)"]
  ],
  "(method 9 merc-fragment)": [[[13, 265], "s3", "adgif-shader"]],
  "(method 9 merc-effect)": [
    [46, "s4", "pointer"],
    [47, "s5", "pointer"],
    [[0, 46], "s4", "merc-fragment"],
    [[0, 47], "s5", "merc-fragment-control"]
  ],
  "merc-vu1-init-buffer": [
    [[21, 37], "a0", "dma-packet"],
    [[37, 40], "a0", "gs-gif-tag"],
    [45, "a0", "(pointer gs-test)"],
    [47, "a0", "(pointer gs-reg64)"],
    [49, "a1", "(pointer gs-reg64)"],
    [52, "a0", "(pointer gs-test)"],
    [54, "a0", "(pointer gs-test)"],
    [[63, 68], "v1", "dma-packet"]
  ],
  "texture-usage-init": [
    [23, "a1", "texture-masks"],
    [24, "a1", "texture-mask"]
  ],
  "upload-vram-pages-pris": [
    [[134, 141], "a0", "dma-packet"],
    [[143, 150], "a0", "gs-gif-tag"],
    [154, "a0", "(pointer int64)"],
    [156, "a0", "(pointer gs-reg64)"],
    [[160, 166], "v1", "dma-packet"]
  ],
  "(method 14 texture-pool)": [[22, "a3", "(pointer int32)"]],
  "(method 13 texture-page)": [
    [[16, 23], "a0", "dma-packet"],
    [[25, 32], "a0", "gs-gif-tag"],
    [36, "a0", "(pointer int64)"],
    [38, "a0", "(pointer gs-reg64)"],
    [[42, 45], "a0", "dma-packet"],
    [45, "a0", "(pointer int64)"]
  ],
  "texture-relocate": [
    [[17, 21], "t4", "dma-packet"],
    [[27, 30], "t4", "gs-gif-tag"],
    [60, "t4", "(pointer gs-bitbltbuf)"],
    [62, "t4", "(pointer gs-reg64)"],
    [63, "t4", "(pointer gs-trxpos)"],
    [65, "t4", "(pointer gs-reg64)"],
    [71, "t4", "(pointer gs-trxreg)"],
    [73, "t4", "(pointer gs-reg64)"],
    [75, "t4", "(pointer gs-trxdir)"],
    [77, "t4", "(pointer gs-reg64)"],
    [[98, 102], "a2", "dma-packet"],
    [[108, 111], "a2", "gs-gif-tag"],
    [132, "a2", "(pointer gs-bitbltbuf)"],
    [134, "a2", "(pointer gs-reg64)"],
    [135, "a2", "(pointer gs-trxpos)"],
    [137, "a2", "(pointer gs-reg64)"],
    [139, "a2", "(pointer gs-trxreg)"],
    [141, "a2", "(pointer gs-reg64)"],
    [143, "a2", "(pointer gs-trxdir)"],
    [145, "a2", "(pointer gs-reg64)"],
    [[157, 161], "a2", "dma-packet"],
    [[167, 170], "a2", "gs-gif-tag"],
    [191, "a2", "(pointer gs-bitbltbuf)"],
    [193, "a2", "(pointer gs-reg64)"],
    [194, "a2", "(pointer gs-trxpos)"],
    [196, "a2", "(pointer gs-reg64)"],
    [198, "a2", "(pointer gs-trxreg)"],
    [200, "a2", "(pointer gs-reg64)"],
    [202, "a2", "(pointer gs-trxdir)"],
    [204, "a2", "(pointer gs-reg64)"]
  ],
  "(method 11 texture-pool)": [
    [[189, 196], "a0", "dma-packet"],
    [217, "a0", "dma-packet"],
    [218, "a0", "(pointer int64)"],
    [211, "a0", "(pointer gs-reg64)"],
    [209, "a0", "(pointer int64)"],
    [[198, 205], "a0", "gs-gif-tag"]
  ],
  "texture-page-login": [[[34, 45], "s2", "texture-page"]],
  "(method 9 texture-page-dir)": [
    [[27, 32], "t3", "adgif-shader"],
    [[20, 30], "t2", "(pointer shader-ptr)"]
  ],
  "texture-page-dir-inspect": [[[137, 138], "v1", "adgif-shader"]],
  "level-remap-texture": [
    [15, "t0", "(pointer uint32)"],
    [21, "t0", "(pointer uint32)"],
    [19, "t0", "(pointer uint64)"],
    [12, "v1", "int"],
    [12, "a3", "int"]
  ],
  "debug-menu-func-decode": [[18, "a0", "symbol"]],
  "(method 20 game-info)": [
    [8, "v1", "symbol"],
    [9, "v1", "level-load-info"],
    [[11, 18], "s3", "continue-point"]
  ],
  "(method 30 game-info)": [
    [[4, 26], "s3", "game-task"],
    [[4, 26], "s2", "game-task"],
    [[37, 53], "s5", "game-task"],
    [[37, 53], "s4", "game-task"]
  ],
  "(method 10 fact-info-target)": [[67, "v1", "target"]],
  "(method 11 fact-info-target)": [
    [143, "v1", "target"],
    [264, "a0", "target"],
    [322, "v1", "target"],
    [410, "a0", "target"],
    [458, "v1", "target"],
    [499, "v1", "target"],
    [540, "v1", "target"],
    [558, "v1", "target"],
    [572, "v1", "target"],
    [588, "v1", "target"],
    [599, "v1", "target"],
    [674, "v1", "target"],
    [702, "v1", "target"],
    [737, "v1", "target"],
    [271, "a0", "target"],
    [413, "a0", "target"]
  ],
  "print-continues": [
    [3, "v1", "symbol"],
    [4, "v1", "level-load-info"],
    [[6, 14], "v1", "continue-point"]
  ],
  "(method 23 game-info)": [
    [178, "a0", "(pointer game-save-tag)"],
    [329, "s3", "game-save-tag"],
    [662, "a2", "game-save-tag"]
  ],
  "(anon-function 55 task-control)": [
    [14, "v1", "symbol"],
    [20, "s2", "level-load-info"]
  ],
  "(method 12 minimap)": [[18, "v0", "connection-minimap"]],
  "update-task-masks": [[30, "s5", "connection-minimap"]],
  "(method 10 fail-mission)": [[43, "t9", "(function process process)"]],
  "restart-mission": [
    [8, "v1", "connection"],
    [5, "v1", "connection"],
    [8, "a0", "process"],
    [12, "a0", "process"],
    [15, "a0", "process"],
    [39, "a0", "process"],
    [47, "a0", "connection"],
    [46, "s4", "connection"],
    [44, "s4", "connection"],
    [6, "s4", "connection"],
    [47, "s4", "connection"],
    [50, "v1", "connection"]
  ],
  "(code resetting fail-mission)": [[19, "v0", "sound-rpc-set-param"]],
  "(anon-function 6 script)": [[17, "v1", "pair"]],
  "(anon-function 16 script)": [
    [10, "s4", "game-task-node-info"],
    [12, "v1", "symbol"]
  ],
  "(method 13 mysql-nav-graph)": [[[15, 37], "gp", "mysql-nav-node"]],
  "(method 14 mysql-nav-graph)": [[[16, 31], "v1", "mysql-nav-edge"]],
  "(method 15 mysql-nav-graph)": [[[6, 11], "a3", "mysql-nav-visnode"]],
  "(method 16 mysql-nav-graph)": [
    [[39, 54], "v1", "mysql-nav-visnode"],
    [29, "a1", "mysql-nav-visnode"],
    [24, "a1", "mysql-nav-visnode"]
  ],
  "(method 11 mysql-nav-graph)": [[7, "a2", "mysql-nav-node"]],
  "(method 12 mysql-nav-graph)": [[7, "a2", "mysql-nav-edge"]],
  "(method 19 mysql-nav-graph)": [
    [[32, 41], "s4", "mysql-nav-node"],
    [[42, 62], "a0", "mysql-nav-edge"]
  ],
  "(method 10 mysql-nav-graph)": [
    [[12, 17], "a0", "mysql-nav-node"],
    [[43, 62], "a0", "mysql-nav-edge"],
    [[83, 102], "a0", "mysql-nav-visnode"]
  ],
  "(method 10 mysql-nav-node)": [[4, "v1", "mysql-nav-edge"]],
  "(method 9 mysql-nav-graph)": [
    [[96, 261], "s0", "mysql-nav-node"],
    [[360, 690], "s1", "mysql-nav-edge"],
    [[781, 810], "s1", "mysql-nav-visnode"]
  ],
  "(method 17 mysql-nav-graph)": [
    [7, "a1", "mysql-nav-node"],
    [22, "a1", "mysql-nav-edge"],
    [[39, 59], "a1", "mysql-nav-edge"],
    [[48, 58], "a2", "mysql-nav-node"]
  ],
  "(anon-function 24 script)": [[14, "s5", "entity-actor"]],
  "(anon-function 31 script)": [
    [25, "s3", "process-drawable"],
    [59, "v0", "joint"],
    [14, "s5", "(function process vector cspace)"]
  ],
  "(method 9 script-context)": [[81, "s5", "symbol"]],
  "(anon-function 33 script)": [
    // TODO - cast had to be added even though `object` is in type_utils.cpp
    [14, "a0", "symbol"],
    [34, "gp", "process-drawable"],
    [95, "s3", "drawable-region-prim"],
    [150, "v0", "joint"]
  ],
  "(anon-function 36 script)": [[15, "v0", "int"]],
  "(anon-function 49 script)": [[10, "gp", "pair"]],
  "(anon-function 52 script)": [
    [14, "s5", "pair"],
    [11, "s4", "process-focusable"]
  ],
  "(anon-function 64 script)": [[21, "v1", "bfloat"]],
  "(anon-function 69 script)": [[3, "t9", "(function script-context symbol)"]],
  "(anon-function 72 script)": [[3, "s4", "pair"]],
  "(anon-function 73 script)": [[5, "s5", "pair"]],
  "(anon-function 74 script)": [[5, "s5", "pair"]],
  "(anon-function 75 script)": [[3, "s5", "pair"]],
  "(anon-function 76 script)": [[3, "s5", "pair"]],
  "(anon-function 80 script)": [[3, "s5", "pair"]],
  "(method 10 script-context)": [[22, "s3", "symbol"]],
  "command-get-trans": [
    [36, "v0", "process-drawable"],
    [58, "s3", "process-drawable"],
    [76, "v0", "joint"]
  ],
  "(anon-function 0 script)": [
    [30, "s5", "pair"],
    [16, "s5", "process-drawable"],
    [90, "v0", "joint"]
  ],
  "(anon-function 32 script)": [
    // TODO - cast had to be added even though `object` is in type_utils.cpp
    [13, "a0", "symbol"],
    [43, "s5", "process-drawable"],
    [32, "s5", "process-drawable"],
    [105, "v0", "joint"],
    [145, "v0", "joint"],
    [[42, 221], "s4", "process-drawable"]
  ],
  "command-get-process": [
    [37, "gp", "entity-actor"],
    [76, "a0", "connection"],
    [79, "a0", "connection"],
    [83, "a0", "connection"],
    [83, "a1", "connection"],
    [74, "a1", "connection"],
    [73, "a0", "connection"],
    [77, "a2", "game-task-node-info"],
    [97, "v1", "connection"],
    [94, "v1", "connection"],
    [162, "s3", "process-drawable"]
  ],
  "command-get-float": [[20, "gp", "bfloat"]],
  "command-get-int": [[17, "gp", "bfloat"]],
  "(anon-function 54 script)": [[66, "v1", "entity-actor"]],
  "(anon-function 53 script)": [[40, "v1", "entity-actor"]],
  "(anon-function 71 script)": [[4, "v1", "symbol"]],
  "letterbox": [[[27, 33], "v1", "dma-packet"]],
  "blackout": [[[18, 23], "v1", "dma-packet"]],
  "(method 12 level)": [
    [[182, 185], "a0", "texture-anim-array"],
    [343, "a0", "symbol"],
    [93, "t9", "(function level none)"],
    [[314, 322], "a1", "type"]
  ],
  "bg": [[47, "a0", "symbol"]],
  "(method 10 load-state)": [
    [436, "v1", "level"],
    [442, "v1", "level"]
  ],
  "(method 14 level-group)": [[[53, 61], "a0", "entity-actor"]],
  "(method 27 level-group)": [
    [[112, 122], "s3", "entity-actor"],
    ["_stack_", 32, "vector"],
    ["_stack_", 36, "vector"]
  ],
  "expand-vis-box-with-point": [[[10, 40], "v1", "(inline-array vector)"]],
  "check-for-rougue-process": [
    [[103, 115], "v1", "part-tracker"],
    [[126, 140], "v1", "part-spawner"],
    [[153, 169], "v1", "process-drawable"],
    [[178, 194], "v1", "process-drawable"]
  ],
  "process-drawable-scale-from-entity!": [[15, "v1", "vector"]],
  "reset-actors": [[161, "s3", "(function level symbol none)"]],
  "process-status-bits": [[[12, 58], "s3", "process-drawable"]],
  "(method 26 level-group)": [
    [134, "v0", "(pointer actor-group)"],
    // [135, "s2", "actor-group"],
    // [140, "v1", "(pointer uint32)"],
    [37, "f0", "float"],
    [40, "f0", "float"],
    [83, "f0", "float"],
    [86, "f0", "float"],
    ["_stack_", 48, "res-tag"],
    ["_stack_", 20, "vector"],
    ["_stack_", 24, "vector"]
  ],
  "set-graphics-mode": [[[0, 100], "gp", "gs-bank"]],
  "(method 3 entity-nav-mesh)": [[7, "t9", "(function object object)"]],
  "draw-actor-marks": [
    [20, "gp", "part-spawner"],
    [[29, 273], "gp", "process-drawable"],
    ["_stack_", 20, "(pointer int32)"]
  ],
  "(method 15 level-group)": [
    [[233, 252], "s0", "process-drawable"],
    [[281, 427], "s5", "process-drawable"],
    [[627, 631], "a0", "drawable-region-prim"],
    [625, "a0", "drawable-inline-array-region-prim"],
    [639, "a0", "drawable-inline-array-region-prim"],
    [688, "a0", "drawable-inline-array-region-prim"],
    [705, "a0", "drawable-inline-array-region-prim"],
    [[690, 694], "a0", "drawable-region-prim"]
  ],
<<<<<<< HEAD
  "(trans idle fma-sphere)": [[25, "a1", "process-drawable"]],
  "(method 10 talker)": [[29, "t9", "(function process none)"]],
  "(exit active talker)": [[19, "s5", "process-drawable"]],
  "talker-spawn-func": [
    [56, "v0", "talker"],
=======
  "build-masks": [
    [[18, 22], "a1", "drawable-tree-tfrag"],
    [24, "a2", "drawable-inline-array-tfrag"],
    [[27, 31], "a2", "(inline-array tfragment)"],
    [[38, 42], "a1", "drawable-tree-tfrag-trans"],
    [44, "a2", "drawable-inline-array-tfrag"],
    [[47, 51], "a2", "(inline-array tfragment)"],
    [[58, 62], "a1", "drawable-tree-tfrag-water"],
    [64, "a2", "drawable-inline-array-tfrag"],
    [[67, 71], "a2", "(inline-array tfragment)"],
    [[78, 79], "a1", "drawable-tree-instance-tie"],
    [123, "a1", "drawable-tree-instance-shrub"],
    [[129, 133], "a2", "(inline-array prototype-bucket-shrub)"]
  ],
  "history-draw": [
    [151, "a0", "uint"],
    ["_stack_", 24, "pat-surface"]
  ],
  "(code complete task-manager)": [[119, "gp", "handle"]],
  "(method 14 drawable-group)": [[19, "s5", "drawable-group"]],
  "(method 15 drawable-tree)": [
    [[1, 4], "v1", "drawable-inline-array-node"],
    [[29, 34], "t0", "drawable-inline-array-node"],
    [[28, 32], "t2", "drawable-inline-array-node"],
    [[42, 46], "t2", "(pointer int8)"]
  ],
  "(method 14 drawable-tree-array)": [[11, "s5", "drawable-tree-array"]],
  "upload-vis-bits": [[14, "a1", "(pointer uint128)"]],
  "set-background-regs!": [
    [42, "v1", "(pointer int32)"],
    [47, "v1", "(pointer int32)"],
    [45, "a0", "(pointer int32)"]
  ],
  "finish-background": [
    [752, "t0", "(pointer float)"],
    [785, "t4", "(pointer int32)"],
    [815, "t0", "(pointer float)"],
    [848, "t4", "(pointer int32)"],
    [878, "t0", "(pointer float)"],
    [911, "t4", "(pointer int32)"],
    [941, "a3", "(pointer float)"],
    [974, "t3", "(pointer int32)"]
  ],
  "(method 16 drawable-inline-array-node)": [[[1, 7], "v1", "draw-node"]],
  "(method 9 tfragment)": [
    [27, "a3", "(pointer int32)"],
    [32, "t0", "texture"]
  ],
  "add-tfrag-mtx-0": [[[3, 17], "a0", "dma-packet"]],
  "add-tfrag-mtx-1": [[[3, 17], "a0", "dma-packet"]],
  "add-tfrag-data": [
    [[3, 17], "a0", "dma-packet"],
    [[24, 31], "v1", "dma-packet"]
  ],
  "tfrag-init-buffer": [
    [[10, 17], "a0", "dma-packet"],
    [[19, 26], "a0", "gs-gif-tag"],
    [31, "a0", "(pointer gs-reg64)"],
    [[47, 55], "v1", "dma-packet"]
  ],
  "tfrag-end-buffer": [
    [[1, 8], "a2", "dma-packet"],
    [[11, 18], "a0", "(pointer vif-tag)"],
    [[18, 22], "a0", "(pointer int32)"],
    [[23, 29], "a0", "(pointer vif-tag)"]
  ],
  "draw-drawable-tree-tfrag": [
    [17, "v1", "drawable-inline-array-node"],
    [19, "a0", "drawable-inline-array-node"],
    [[104, 110], "v1", "dma-packet"],
    [[183, 189], "v1", "dma-packet"]
  ],
  "draw-drawable-tree-tfrag-trans": [
    [18, "v1", "drawable-inline-array-node"],
    [20, "a0", "drawable-inline-array-node"],
    [[176, 182], "v1", "dma-packet"],
    [[97, 103], "v1", "dma-packet"]
  ],
  "draw-drawable-tree-tfrag-water": [
    [18, "v1", "drawable-inline-array-node"],
    [20, "a0", "drawable-inline-array-node"],
    [[176, 182], "v1", "dma-packet"],
    [[97, 103], "v1", "dma-packet"]
  ],
  "tfrag-vu1-init-buf": [
    [[27, 35], "v1", "dma-packet"],
    [[61, 66], "v1", "dma-packet"],
    [69, "v1", "(pointer int32)"]
  ],
  "(method 8 process-tree)": [
    [31, "v1", "symbol"],
    [6, "a3", "symbol"]
  ],
  "(method 11 memory-usage-block)": [[43, "a0", "int"]],
  "process-release?": [[9, "gp", "process-focusable"]],
  "(code pov-camera-start-playing pov-camera)": [[21, "v0", "joint"]],
  "(anon-function 7 pov-camera)": [
    [9, "v1", "float"],
    [16, "v1", "float"]
  ],
  "(event othercam-running)": [
    [17, "v1", "process-drawable"],
    [24, "v0", "joint"],
    [41, "a0", "process"]
  ],
  "upload-generic-shrub": [
    [[3, 13], "t0", "dma-packet"],
    [[15, 26], "v1", "matrix"],
    [[31, 44], "t0", "vector4w-2"],
    [[47, 71], "t0", "dma-packet"],
    [[74, 98], "a2", "dma-packet"],
    [[101, 125], "a2", "dma-packet"],
    [[128, 152], "a2", "dma-packet"],
    [[157, 162], "a1", "dma-packet"]
  ],
  "tfrag-scissor-vu1-init-buf": [
    [[25, 34], "v1", "dma-packet"],
    [[61, 66], "v1", "dma-packet"],
    [69, "v1", "(pointer uint32)"]
  ],
  "(method 9 tie-fragment)": [
    [21, "a2", "(pointer int32)"],
    [26, "a3", "(pointer int32)"],
    [[1, 70], "s5", "adgif-shader"]
  ],
  "tie-init-engine": [
    [[11, 25], "a0", "dma-packet"],
    [[37, 45], "a0", "dma-packet"],
    [[47, 54], "a0", "dma-packet"],
    [[57, 64], "v1", "vector"],
    [[65, 72], "v1", "(pointer vif-tag)"]
  ],
  "tie-end-buffer": [
    [[1, 8], "a1", "dma-packet"],
    [[10, 17], "a1", "gs-gif-tag"],
    [21, "a1", "(pointer gs-test)"],
    [23, "a1", "(pointer gs-reg64)"],
    [[27, 34], "a1", "dma-packet"],
    [38, "a0", "(pointer vif-tag)"],
    [40, "a0", "(pointer vif-tag)"],
    [42, "a0", "(pointer vif-tag)"],
    [44, "a0", "(pointer vif-tag)"],
    [[45, 49], "a0", "(pointer int32)"]
  ],
  "tie-ints": [
    [17, "v1", "(pointer uint32)"],
    [21, "v1", "(pointer uint32)"]
  ],
  "(method 13 drawable-tree-instance-tie)": [
    [[51, 70], "t1", "tie-fragment"],
    [[102, 120], "a3", "tie-fragment"],
    [[160, 178], "t1", "tie-fragment"],
    [[211, 229], "a3", "tie-fragment"],
    [[266, 286], "t1", "tie-fragment"],
    [[320, 340], "a1", "tie-fragment"],
    [[381, 400], "t1", "tie-fragment"],
    [[432, 450], "a3", "tie-fragment"],
    [[487, 507], "t1", "tie-fragment"],
    [[541, 561], "a1", "tie-fragment"],
    [[598, 616], "t1", "tie-fragment"],
    [[649, 667], "a3", "tie-fragment"],
    [[703, 723], "t1", "tie-fragment"],
    [[756, 776], "a1", "tie-fragment"]
  ],
  "draw-drawable-tree-instance-tie": [
    [[23, 37], "v1", "drawable-inline-array-node"],
    [25, "a0", "drawable-inline-array-node"],
    [120, "s2", "drawable-inline-array-instance-tie"],
    [132, "v1", "int"],
    [132, "a0", "int"]
  ],
  "instance-tie-patch-buckets": [
    [39, "a0", "(pointer uint64)"],
    [152, "a0", "(pointer uint64)"],
    [265, "a0", "(pointer uint64)"],
    [378, "a0", "(pointer uint64)"],
    [491, "a0", "(pointer uint64)"],
    [605, "a0", "(pointer uint64)"],
    [719, "a0", "(pointer uint64)"],
    [833, "a0", "(pointer uint64)"],
    [947, "a0", "(pointer uint64)"],
    [1061, "a0", "(pointer uint64)"],
    [1175, "a0", "(pointer uint64)"],
    [1289, "a0", "(pointer uint64)"],
    [1403, "a0", "(pointer uint64)"],
    [[51, 57], "a0", "dma-packet"],
    [[164, 170], "a0", "dma-packet"]
  ],
  "tie-floats": [[[3, 73], "gp", "(pointer uint32)"]],
  "tie-init-buf": [
    [[24, 31], "a0", "dma-packet"],
    [[33, 40], "a0", "gs-gif-tag"],
    [44, "a0", "(pointer gs-zbuf)"],
    [46, "a0", "(pointer gs-reg64)"],
    [[49, 59], "v1", "dma-packet"],
    [[84, 90], "v1", "dma-packet"],
    [92, "v1", "(pointer int32)"]
  ],
  "tie-init-envmap-buf": [
    [[23, 33], "v1", "dma-packet"],
    [[58, 64], "v1", "dma-packet"],
    [66, "v1", "(pointer int32)"]
  ],
  "(enter othercam-running)": [[[50, 60], "gp", "process-drawable"]],
  "(code othercam-running)": [[[2, 65], "s2", "process-drawable"]],
  "(method 10 progress)": [[45, "t9", "(function progress none)"]],
  "hud-ring-cell-init-by-other": [
    [36, "a0", "progress"],
    [45, "v1", "progress"],
    [56, "a0", "progress"],
    [132, "a1", "progress"],
    [159, "a1", "progress"],
    [178, "a1", "progress"]
  ],
  "(post idle hud-ring-cell)": [
    [8, "a1", "progress"],
    [13, "v1", "progress"],
    [36, "a1", "progress"],
    [63, "a1", "progress"],
    [82, "a1", "progress"],
    [99, "v1", "progress"],
    [102, "v1", "progress"],
    [137, "v1", "progress"],
    [159, "v1", "progress"]
  ],
  "end-scan": [[[18, 22], "v1", "dma-packet"]],
  "(code target-board-jump)": [[17, "v1", "art-joint-anim"]],
  "(code target-board-get-on)": [[55, "v1", "art-joint-anim"]],
  "(code target-board-jump-kick)": [[15, "v1", "art-joint-anim"]],
  "(code target-board-get-off)": [[78, "v1", "art-joint-anim"]],
  "(code target-board-stance)": [[49, "v1", "art-joint-anim"]],
  "(code target-board-wall-kick)": [
    [10, "v1", "art-joint-anim"],
    [59, "f0", "float"]
  ],
  "(code target-board-pegasus)": [
    [32, "s4", "art-joint-anim"],
    [68, "s4", "process-focusable"],
    [85, "s4", "process-focusable"],
    [149, "s4", "target"]
  ],
  "(code target-board-trickx)": [
    [81, "v1", "art-joint-anim"],
    [149, "v1", "art-joint-anim"],
    [218, "v1", "art-joint-anim"],
    [301, "v1", "art-joint-anim"]
  ],
  "(code target-board-flip)": [
    [108, "v1", "art-joint-anim"],
    [218, "v1", "art-joint-anim"],
    [319, "v1", "art-joint-anim"],
    [385, "v1", "art-joint-anim"]
  ],
  "(code target-board-hold)": [
    [100, "v1", "art-joint-anim"],
    [227, "v1", "art-joint-anim"],
    [415, "v1", "art-joint-anim"],
    [485, "v1", "art-joint-anim"]
  ],
  "(code target-board-hit-ground)": [
    [77, "v1", "art-joint-anim"],
    [147, "v1", "art-joint-anim"]
  ],
  "target-board-ground-check": [
    [198, "v1", "board"],
    [258, "v1", "board"]
  ],
  "(enter target-board-jump)": [
    [174, "v1", "board"],
    [231, "v1", "board"]
  ],
  "(trans target-board-ride-edge)": [[107, "v0", "sound-rpc-set-param"]],
  "(enter target-board-flip)": [[78, "v0", "sound-rpc-set-param"]],
  "target-board-anim-trans": [[192, "v0", "sound-rpc-set-param"]],
  "(exit target-board-ride-edge)": [[8, "v0", "sound-rpc-set-param"]],
  "(exit target-board-flip)": [[31, "v0", "sound-rpc-set-param"]],
  "(exit target-board-hold)": [[9, "v0", "sound-rpc-set-param"]],
  "(code target-board-hit)": [
    [304, "v1", "fact-info-target"],
    [455, "v1", "fact-info-target"]
  ],
  "(code target-board-halfpipe)": [
    [173, "t9", "(function none :behavior target)"]
  ],
  "(event target-board-grab)": [[24, "a0", "process"]],
  "(event target-board-halfpipe)": [[82, "v1", "float"]],
  "talker-spawn-func": [
>>>>>>> 11ec9d5d
    [79, "a0", "talker"],
    [82, "v1", "talker"],
    [85, "v1", "talker"]
  ],
<<<<<<< HEAD
  // placeholder
  "placeholder-do-not-add-below": [],
  "(method 11 speech-channel)": [
    [66, "v1", "process-drawable"],
    [223, "s4", "process-drawable"],
    [237, "s4", "process-drawable"],
    [240, "s4", "process-drawable"],
    [212, "v0", "sound-rpc-set-param"]
  ],
  "(method 18 drawable-region-face)": [
    // TODO - these probably should not be required - stack spill thinking an inline-array is an object
    [58, "v1", "(inline-array vector)"],
    [60, "v1", "(inline-array vector)"],
    [62, "v1", "(inline-array vector)"],
    [70, "v1", "(inline-array vector)"],
    [72, "v1", "(inline-array vector)"],
    [74, "v1", "(inline-array vector)"],
    [83, "v1", "(inline-array vector)"]
=======
  "(method 9 board-info)": [
    [45, "a0", "fact-info-target"],
    [55, "a0", "fact-info-target"]
  ],
  "target-board-real-post": [[346, "v0", "sound-rpc-set-param"]],
  "target-board-effect": [[334, "v0", "sound-rpc-set-param"]],
  "target-board-handler": [[123, "a0", "process"]],
  "(trans target-flop-hit-ground)": [
    [52, "v1", "fact-info-target"],
    [58, "v1", "fact-info-target"]
  ],
  "(code target-flop)": [[32, "v1", "art-joint-anim"]],
  "(trans target-flop)": [
    [73, "v1", "fact-info-target"],
    [79, "v1", "fact-info-target"],
    [108, "v1", "fact-info-target"],
    [114, "v1", "fact-info-target"],
    [187, "v1", "fact-info-target"],
    [193, "v1", "fact-info-target"]
  ],
  "(enter target-flop)": [
    [2, "v1", "fact-info-target"],
    [8, "v1", "fact-info-target"]
  ],
  "(trans target-attack-uppercut-jump)": [
    [183, "v1", "fact-info-target"],
    [189, "v1", "fact-info-target"]
  ],
  "(trans target-attack-air)": [
    [83, "v1", "fact-info-target"],
    [89, "v1", "fact-info-target"]
  ],
  "(code target-running-attack)": [
    [115, "gp", "art-joint-anim"],
    [398, "v1", "art-joint-anim"],
    [426, "v1", "art-joint-anim"],
    [454, "v1", "art-joint-anim"],
    [542, "t1", "sound-name"],
    [547, "t1", "sound-name"],
    [557, "t1", "sound-name"],
    [226, "f26", "float"],
    [309, "f26", "float"]
  ],
  "(trans target-duck-high-jump-jump)": [[11, "v0", "sound-rpc-set-param"]],
  "(code target-double-jump)": [
    [81, "v1", "art-joint-anim"],
    [119, "v1", "art-joint-anim"]
  ],
  "(code target-jump-forward)": [[55, "v1", "art-joint-anim"]],
  "(code target-falling)": [[67, "v1", "art-joint-anim"]],
  "mod-var-jump": [
    [76, "f1", "float"],
    [171, "v0", "vector"]
  ],
  "(code target-slide-down)": [[28, "v1", "art-joint-anim"]],
  "(code target-duck-stance)": [
    [59, "v1", "art-joint-anim"],
    [291, "v1", "art-joint-anim"],
    [112, "v1", "art-joint-anim"],
    [239, "v1", "art-joint-anim"]
  ],
  "(enter target-double-jump)": [[15, "v1", "vector"]],
  "(enter target-jump)": [[42, "v1", "vector"]],
  "(enter target-high-jump)": [[21, "v1", "vector"]],
  "(code target-attack)": [
    [145, "gp", "art-joint-anim"],
    [177, "v1", "fact-info-target"],
    [183, "v1", "fact-info-target"]
  ],
  "(event target-running-attack)": [[48, "v1", "target"]],
  "(trans target-running-attack)": [
    [211, "v1", "fact-info-target"],
    [217, "v1", "fact-info-target"]
  ],
  "target-gun-end-mode": [[58, "v0", "sound-rpc-set-param"]],
  "target-board-physics": [[167, "v0", "sound-rpc-set-param"]],
  "clone-anim-once": [
    [[22, 69], "gp", "process-drawable"],
    [46, "s5", "collide-shape"],
    [107, "v1", "manipy"]
  ],
  "service-cpads": [[[207, 312], "s3", "pad-buttons"]],
  "dm-editable-boolean-toggle-pick-func": [[5, "v1", "(pointer symbol)"]],
  "dm-editable-light-float-func": [
    [36, "a0", "(pointer float)"],
    [88, "v1", "(pointer float)"]
  ],
  "(anon-function 46 script)": [[24, "v0", "float"]],
  "(anon-function 4 script)": [[13, "v1", "int"]],
  "(method 13 sync-linear)": [
    ["_stack_", 16, "res-tag"],
    [35, "v1", "(pointer float)"]
  ],
  "(method 13 sync-eased)": [
    ["_stack_", 16, "res-tag"],
    [[31, 54], "v1", "(pointer float)"]
  ],
  "(method 13 sync-paused)": [
    ["_stack_", 16, "res-tag"],
    [[29, 45], "v1", "(pointer float)"]
>>>>>>> 11ec9d5d
  ]
}<|MERGE_RESOLUTION|>--- conflicted
+++ resolved
@@ -2370,13 +2370,6 @@
     [705, "a0", "drawable-inline-array-region-prim"],
     [[690, 694], "a0", "drawable-region-prim"]
   ],
-<<<<<<< HEAD
-  "(trans idle fma-sphere)": [[25, "a1", "process-drawable"]],
-  "(method 10 talker)": [[29, "t9", "(function process none)"]],
-  "(exit active talker)": [[19, "s5", "process-drawable"]],
-  "talker-spawn-func": [
-    [56, "v0", "talker"],
-=======
   "build-masks": [
     [[18, 22], "a1", "drawable-tree-tfrag"],
     [24, "a2", "drawable-inline-array-tfrag"],
@@ -2664,31 +2657,10 @@
   "(event target-board-grab)": [[24, "a0", "process"]],
   "(event target-board-halfpipe)": [[82, "v1", "float"]],
   "talker-spawn-func": [
->>>>>>> 11ec9d5d
     [79, "a0", "talker"],
     [82, "v1", "talker"],
     [85, "v1", "talker"]
   ],
-<<<<<<< HEAD
-  // placeholder
-  "placeholder-do-not-add-below": [],
-  "(method 11 speech-channel)": [
-    [66, "v1", "process-drawable"],
-    [223, "s4", "process-drawable"],
-    [237, "s4", "process-drawable"],
-    [240, "s4", "process-drawable"],
-    [212, "v0", "sound-rpc-set-param"]
-  ],
-  "(method 18 drawable-region-face)": [
-    // TODO - these probably should not be required - stack spill thinking an inline-array is an object
-    [58, "v1", "(inline-array vector)"],
-    [60, "v1", "(inline-array vector)"],
-    [62, "v1", "(inline-array vector)"],
-    [70, "v1", "(inline-array vector)"],
-    [72, "v1", "(inline-array vector)"],
-    [74, "v1", "(inline-array vector)"],
-    [83, "v1", "(inline-array vector)"]
-=======
   "(method 9 board-info)": [
     [45, "a0", "fact-info-target"],
     [55, "a0", "fact-info-target"]
@@ -2789,6 +2761,25 @@
   "(method 13 sync-paused)": [
     ["_stack_", 16, "res-tag"],
     [[29, 45], "v1", "(pointer float)"]
->>>>>>> 11ec9d5d
+  ],
+  "(trans idle fma-sphere)": [[25, "a1", "process-drawable"]],
+  "(method 10 talker)": [[29, "t9", "(function process none)"]],
+  "(exit active talker)": [[19, "s5", "process-drawable"]],
+  "(method 11 speech-channel)": [
+    [66, "v1", "process-drawable"],
+    [223, "s4", "process-drawable"],
+    [237, "s4", "process-drawable"],
+    [240, "s4", "process-drawable"],
+    [212, "v0", "sound-rpc-set-param"]
+  ],
+  "(method 18 drawable-region-face)": [
+    // TODO - these probably should not be required - stack spill thinking an inline-array is an object
+    [58, "v1", "(inline-array vector)"],
+    [60, "v1", "(inline-array vector)"],
+    [62, "v1", "(inline-array vector)"],
+    [70, "v1", "(inline-array vector)"],
+    [72, "v1", "(inline-array vector)"],
+    [74, "v1", "(inline-array vector)"],
+    [83, "v1", "(inline-array vector)"]
   ]
 }