--- conflicted
+++ resolved
@@ -3824,7 +3824,294 @@
     [54, "s1", "process-focusable"],
     [35, "s1", "process-focusable"]
   ],
-<<<<<<< HEAD
+  "(method 18 grid-hash)": [
+    [42, "a0", "(pointer grid-hash-word)"],
+    [44, "t4", "(pointer grid-hash-word)"],
+    [46, "t6", "(pointer grid-hash-word)"]
+  ],
+  "(method 19 grid-hash)": [[46, "t6", "(pointer uint8)"]],
+  "(method 15 sphere-hash)": [[5, "v0", "(function grid-hash none)"]],
+  "(method 32 sphere-hash)": [[107, "v1", "float"]],
+  "(method 0 carry-info)": [[42, "s5", "collide-shape"]],
+  "(method 13 carry-info)": [
+    [14, "v1", "handle"],
+    [22, "v0", "carry-info"],
+    [11, "v1", "handle"]
+  ],
+  "(method 12 carry-info)": [
+    [27, "s4", "collide-shape"],
+    [46, "a0", "process-drawable"],
+    [47, "v1", "collide-shape"],
+    [52, "a1", "process-drawable"],
+    [53, "a0", "collide-shape"],
+    [59, "a1", "process-drawable"],
+    [60, "a0", "collide-shape"]
+  ],
+  "(method 11 carry-info)": [
+    [43, "s4", "collide-shape"],
+    [211, "a0", "process-drawable"],
+    [212, "v1", "collide-shape"],
+    [218, "a2", "process-drawable"],
+    [225, "a1", "process-drawable"],
+    [231, "a0", "process-drawable"],
+    [232, "v1", "collide-shape"],
+    [10, "v1", "handle"],
+    [20, "v1", "handle"],
+    [219, "a1", "collide-shape"],
+    [226, "a0", "collide-shape"]
+  ],
+  "(method 14 carry-info)": [
+    [45, "s2", "collide-shape"],
+    [158, "a0", "process-drawable"],
+    [159, "v1", "collide-shape"],
+    [165, "a2", "process-drawable"],
+    [172, "a1", "process-drawable"],
+    [178, "a0", "process-drawable"],
+    [179, "v1", "collide-shape"],
+    [12, "v1", "handle"],
+    [22, "v1", "handle"],
+    [166, "a1", "collide-shape"],
+    [173, "a0", "collide-shape"],
+    [151, "a0", "process-drawable"],
+    [152, "v1", "collide-shape"],
+    [158, "a2", "process-drawable"],
+    [165, "a1", "process-drawable"],
+    [171, "a0", "process-drawable"],
+    [172, "v1", "collide-shape"],
+    [159, "a1", "collide-shape"],
+    [166, "a0", "collide-shape"]
+  ],
+  "(method 16 carry-info)": [[22, "v0", "carry-info"]],
+  "(event idle task-arrow)": [[6, "a0", "vector"]],
+  "projectile-init-by-other": [[113, "v1", "process-drawable"]],
+  "(method 35 projectile)": [[5, "a1", "projectile"]],
+  "target-gun-fire-blue": [[71, "a0", "projectile"]],
+  "(method 24 gun-blue-shot)": [[15, "s5", "projectile"]],
+  "target-gun-fire-yellow": [[28, "a0", "projectile"]],
+  "target-gun-fire-red": [
+    [150, "v1", "process-drawable"],
+    [194, "v1", "process-drawable"],
+    [197, "v1", "process-drawable"],
+    [200, "v1", "process-drawable"]
+  ],
+  "(method 26 gun-red-shot)": [
+    [43, "a0", "connection"],
+    [44, "a0", "collide-shape"],
+    [92, "a0", "connection"],
+    [93, "a0", "collide-shape"]
+  ],
+  "gun-red-shot-init-by-other": [[89, "v1", "process-drawable"]],
+  "(method 23 gun-red-shot)": [[10, "s4", "process-focusable"]],
+  "target-gun-fire-dark": [[30, "a0", "projectile"]],
+  "process-drawable-shock-effect-bullseye": [[88, "a0", "lightning-tracker"]],
+  "projectile-update-velocity-space-wars": [
+    [59, "a0", "process-drawable"],
+    [60, "a0", "collide-shape"]
+  ],
+  "cshape-reaction-blue-shot": [[15, "v1", "gun-blue-shot"]],
+  "(enter fall crate)": [[[35, 40], "a0", "carry-info"]],
+  "(method 10 idle-control)": [[64, "v1", "art-joint-anim"]],
+  "(method 136 enemy)": [[34, "a1", "process-focusable"]],
+  "(method 107 enemy)": [[17, "v0", "process-focusable"]],
+  "(method 96 enemy)": [[16, "a0", "process-focusable"]],
+  "(method 129 enemy)": [[18, "a1", "process-focusable"]],
+  "(method 97 enemy)": [[16, "v1", "connection"]],
+  "(method 75 enemy)": [[9, "s2", "process-focusable"]],
+  "(code notice enemy)": [[31, "v1", "art-joint-anim"]],
+  "(code stare enemy)": [[23, "gp", "art-joint-anim"]],
+  "(code victory enemy)": [[30, "v1", "art-joint-anim"]],
+  "(method 88 enemy)": [[28, "a1", "art-joint-anim"]],
+  "(code hit enemy)": [[30, "v1", "art-joint-anim"]],
+  "(method 51 enemy)": [[27, "a0", "process-focusable"]],
+  "(method 78 enemy)": [[11, "v1", "art-joint-anim"]],
+  "(code die enemy)": [[30, "v1", "art-joint-anim"]],
+  "(code die-falling enemy)": [[32, "gp", "art-joint-anim"]],
+  "(code view-anims enemy)": [[20, "s4", "art-joint-anim"]],
+  "(method 7 enemy)": [
+    [14, "t9", "(function process-focusable int process-focusable)"]
+  ],
+  "nav-enemy-chase-post": [[15, "a0", "process-focusable"]],
+  "nav-enemy-flee-post": [[16, "a0", "process-focusable"]],
+  "nav-enemy-face-focus-post": [[24, "a0", "process-focusable"]],
+  "nav-enemy-stare-post": [[24, "a0", "process-focusable"]],
+  "(code active nav-enemy)": [
+    [30, "v1", "art-joint-anim"],
+    [127, "v1", "art-joint-anim"],
+    [189, "v1", "art-joint-anim"],
+    [298, "v1", "art-joint-anim"]
+  ],
+  "(enter notice nav-enemy)": [[21, "a0", "process-focusable"]],
+  "(code notice nav-enemy)": [[31, "v1", "art-joint-anim"]],
+  "(code stare nav-enemy)": [[23, "gp", "art-joint-anim"]],
+  "(enter taunt nav-enemy)": [[37, "gp", "process-focusable"]],
+  "(code taunt nav-enemy)": [[84, "v1", "art-joint-anim"]],
+  "(enter pacing nav-enemy)": [[103, "gp", "process-focusable"]],
+  "(trans pacing nav-enemy)": [[14, "a0", "process-focusable"]],
+  "(code pacing nav-enemy)": [[34, "gp", "art-joint-anim"]],
+  "(enter circling nav-enemy)": [[69, "gp", "process-focusable"]],
+  "(trans circling nav-enemy)": [[14, "a0", "process-focusable"]],
+  "(code circling nav-enemy)": [[34, "gp", "art-joint-anim"]],
+  "(code hit nav-enemy)": [[30, "v1", "art-joint-anim"]],
+  "(code debug-control nav-enemy)": [[28, "v1", "art-joint-anim"]],
+  "(method 55 nav-enemy)": [[[74, 78], "a0", "process-focusable"]],
+  "(method 161 nav-enemy)": [[22, "v1", "process-focusable"]],
+  "(method 160 nav-enemy)": [
+    [19, "a0", "process-focusable"],
+    [35, "s5", "process-focusable"]
+  ],
+  "(method 32 youngsamos-npc)": [
+    [61, "t9", "(function process-taskable none)"]
+  ],
+  "(method 35 pecker-npc)": [
+    [58, "v1", "art-joint-anim"],
+    [117, "v1", "art-joint-anim"]
+  ],
+  "(code idle scene-looper)": [[40, "gp", "handle"]],
+  "(method 7 rigid-body-platform)": [
+    [14, "t9", "(function rigid-body-object int rigid-body-object)"]
+  ],
+  "(method 53 rigid-body-platform)": [[24, "f0", "float"]],
+  "(method 46 rigid-body-platform)": [
+    [13, "v1", "rigid-body-control-point"],
+    [30, "v1", "collide-rider"],
+    [46, "s5", "process-focusable"],
+    [139, "v1", "float"]
+  ],
+  "(method 24 remote)": [
+    [16, "s4", "process-focusable"],
+    [[26, 30], "s4", "process-focusable"]
+  ],
+  "remote-track": [[94, "gp", "process-drawable"]],
+  "(trans enter remote)": [[[25, 29], "a0", "process-focusable"]],
+  "(code enter remote)": [[11, "gp", "process-focusable"]],
+  "(method 25 remote)": [[[8, 12], "a0", "collide-shape"]],
+  "(method 25 judge)": [[[8, 12], "a0", "collide-shape"]],
+  "(event wait judge)": [[63, "gp", "process-focusable"]],
+  "(code idle judge)": [[39, "v0", "float"]],
+  "(post sidekick-clone)": [[[474, 513], "gp", "(pointer process-drawable)"]],
+  "(code target-carry-pickup)": [
+    [79, "v0", "carry-info"],
+    [290, "v0", "carry-info"]
+  ],
+  "(code target-carry-drop)": [
+    [24, "v0", "carry-info"],
+    [92, "v1", "art-joint-anim"],
+    [158, "v0", "carry-info"],
+    [273, "v0", "carry-info"]
+  ],
+  "(code target-carry-throw)": [
+    [51, "v0", "carry-info"],
+    [112, "v0", "carry-info"],
+    [194, "v0", "carry-info"]
+  ],
+  "next-continue": [
+    [4, "a2", "symbol"],
+    [5, "a2", "level-load-info"],
+    [12, "a3", "continue-point"]
+  ],
+  "(code target-continue)": [[643, "s5", "handle"]],
+  "(code target-warp-in)": [[336, "v1", "art-joint-anim"]],
+  "target-hit-effect": [[39, "t4", "vector"]],
+  "target-hit-setup-anim": [
+    [153, "v1", "art-joint-anim"],
+    [225, "v1", "art-joint-anim"]
+  ],
+  "(code target-hit)": [[576, "v1", "art-joint-anim"]],
+  "(anon-function 12 target-death)": [[[12, 19], "gp", "process-drawable"]],
+  "target-death-reset": [[21, "v1", "connection"]],
+  "(anon-function 3 target-death)": [[259, "v1", "art-joint-anim"]],
+  "(anon-function 2 target-death)": [
+    [58, "v1", "art-joint-anim"],
+    [197, "v1", "art-joint-anim"],
+    [141, "v1", "art-joint-anim"]
+  ],
+  "(anon-function 1 target-death)": [[73, "v1", "art-joint-anim"]],
+  "(event target-continue)": [[18, "a0", "process"]],
+  "(method 30 battle)": [
+    [7, "s5", "nav-enemy"],
+    [32, "a2", "nav-enemy"]
+  ],
+  "(method 7 battle)": [
+    [15, "t9", "(function process-drawable int process-drawable)"]
+  ],
+  "(method 51 battle)": [[[38, 95], "s4", "touch-tracker"]],
+  "(method 26 battle)": [
+    [35, "a0", "connection"],
+    [36, "a0", "collide-shape"],
+    [84, "a0", "connection"],
+    [85, "a0", "collide-shape"]
+  ],
+  "(method 28 battle)": [
+    ["_stack_", 16, "res-tag"],
+    [[21, 31], "s5", "(pointer entity-actor)"]
+  ],
+  "(method 29 battle)": [
+    ["_stack_", 16, "res-tag"],
+    ["_stack_", 32, "res-tag"]
+  ],
+  "(method 12 collide-cache)": [
+    [76, "v1", "process-drawable"]
+  ],
+  "collide-list-fill-bg-using-box": [
+    [[207, 213], "v1", "collide-hash-scratch"],
+    [223, "a0", "collide-hash-scratch"],
+    [[241, 247], "v1", "collide-hash-scratch"],
+    [255, "a0", "collide-hash-scratch"]
+  ],
+  "collide-list-fill-bg-using-line-sphere": [
+    [261, "a0", "collide-hash-scratch"],
+    [[279, 285], "v1", "collide-hash-scratch"],
+    [[246, 251], "v1", "collide-hash-scratch"],
+    [293, "a0", "collide-hash-scratch"],
+    [102, "v1", "float"]
+  ],
+  "(method 8 collide-hash)": [
+    [34, "a1", "collide-hash-scratch"],
+    [50, "a2", "collide-hash-scratch"],
+    [62, "a2", "collide-hash-scratch"],
+    [73, "a1", "collide-hash-scratch"]
+  ],
+  "(method 9 collide-mesh)": [
+    [[9, 63], "s5", "collide-mesh-tri"]
+  ],
+  "(method 13 collide-mesh)": [
+    [21, "a3", "(inline-array vector)"],
+    [[22, 61], "a3", "vector"],
+    [[20, 61], "t0", "(inline-array vector)"],
+    [[76, 123], "v1", "collide-mesh-tri"]
+  ],
+  "(method 10 collide-mesh)": [
+    [[13, 51], "s4", "collide-mesh-cache-tri"]
+  ],
+  "(method 9 collide-mesh-cache)": [
+    [[10, 83], "s4", "collide-mesh-cache-entry"]
+  ],
+  "(method 10 touching-list)": [
+    [[1, 12], "s5", "touching-shapes-entry"]
+  ],
+  "(method 13 touching-list)": [
+    [[0, 77], "v0", "touching-shapes-entry"]],
+  "(method 11 touching-list)": [
+    [[0, 57], "s5", "touching-shapes-entry"]
+  ],
+  "(method 12 touching-list)": [
+    [[0, 105], "gp", "touching-shapes-entry"]
+  ],
+  "(method 9 collide-edge-work)": [
+    [[6, 52], "s3", "collide-edge-edge"],
+    [[5, 52], "s4", "collide-edge-hold-item"]
+  ],
+  "(method 20 collide-edge-work)": [
+    [100, "a0", "collide-shape-moving"],
+    [179, "v1", "int"],
+    [179, "a1", "int"]
+  ],
+  "(method 13 collide-edge-work)": [
+    [[8, 119], "s1", "collide-edge-edge"]
+  ],
+  "(method 9 collide-edge-edge)": [
+    [20, "a0", "collide-shape-moving"]
+  ],
   "(method 13 ocean)": [
     [248, "v1", "dma-packet"],
     [249, "v1", "dma-packet"],
@@ -4268,294 +4555,4 @@
   "(method 90 ocean)": [[0, "a2", "(pointer int32)"]],
   // placeholder
   "placeholder-do-not-add-below": []
-=======
-  "(method 18 grid-hash)": [
-    [42, "a0", "(pointer grid-hash-word)"],
-    [44, "t4", "(pointer grid-hash-word)"],
-    [46, "t6", "(pointer grid-hash-word)"]
-  ],
-  "(method 19 grid-hash)": [[46, "t6", "(pointer uint8)"]],
-  "(method 15 sphere-hash)": [[5, "v0", "(function grid-hash none)"]],
-  "(method 32 sphere-hash)": [[107, "v1", "float"]],
-  "(method 0 carry-info)": [[42, "s5", "collide-shape"]],
-  "(method 13 carry-info)": [
-    [14, "v1", "handle"],
-    [22, "v0", "carry-info"],
-    [11, "v1", "handle"]
-  ],
-  "(method 12 carry-info)": [
-    [27, "s4", "collide-shape"],
-    [46, "a0", "process-drawable"],
-    [47, "v1", "collide-shape"],
-    [52, "a1", "process-drawable"],
-    [53, "a0", "collide-shape"],
-    [59, "a1", "process-drawable"],
-    [60, "a0", "collide-shape"]
-  ],
-  "(method 11 carry-info)": [
-    [43, "s4", "collide-shape"],
-    [211, "a0", "process-drawable"],
-    [212, "v1", "collide-shape"],
-    [218, "a2", "process-drawable"],
-    [225, "a1", "process-drawable"],
-    [231, "a0", "process-drawable"],
-    [232, "v1", "collide-shape"],
-    [10, "v1", "handle"],
-    [20, "v1", "handle"],
-    [219, "a1", "collide-shape"],
-    [226, "a0", "collide-shape"]
-  ],
-  "(method 14 carry-info)": [
-    [45, "s2", "collide-shape"],
-    [158, "a0", "process-drawable"],
-    [159, "v1", "collide-shape"],
-    [165, "a2", "process-drawable"],
-    [172, "a1", "process-drawable"],
-    [178, "a0", "process-drawable"],
-    [179, "v1", "collide-shape"],
-    [12, "v1", "handle"],
-    [22, "v1", "handle"],
-    [166, "a1", "collide-shape"],
-    [173, "a0", "collide-shape"],
-    [151, "a0", "process-drawable"],
-    [152, "v1", "collide-shape"],
-    [158, "a2", "process-drawable"],
-    [165, "a1", "process-drawable"],
-    [171, "a0", "process-drawable"],
-    [172, "v1", "collide-shape"],
-    [159, "a1", "collide-shape"],
-    [166, "a0", "collide-shape"]
-  ],
-  "(method 16 carry-info)": [[22, "v0", "carry-info"]],
-  "(event idle task-arrow)": [[6, "a0", "vector"]],
-  "projectile-init-by-other": [[113, "v1", "process-drawable"]],
-  "(method 35 projectile)": [[5, "a1", "projectile"]],
-  "target-gun-fire-blue": [[71, "a0", "projectile"]],
-  "(method 24 gun-blue-shot)": [[15, "s5", "projectile"]],
-  "target-gun-fire-yellow": [[28, "a0", "projectile"]],
-  "target-gun-fire-red": [
-    [150, "v1", "process-drawable"],
-    [194, "v1", "process-drawable"],
-    [197, "v1", "process-drawable"],
-    [200, "v1", "process-drawable"]
-  ],
-  "(method 26 gun-red-shot)": [
-    [43, "a0", "connection"],
-    [44, "a0", "collide-shape"],
-    [92, "a0", "connection"],
-    [93, "a0", "collide-shape"]
-  ],
-  "gun-red-shot-init-by-other": [[89, "v1", "process-drawable"]],
-  "(method 23 gun-red-shot)": [[10, "s4", "process-focusable"]],
-  "target-gun-fire-dark": [[30, "a0", "projectile"]],
-  "process-drawable-shock-effect-bullseye": [[88, "a0", "lightning-tracker"]],
-  "projectile-update-velocity-space-wars": [
-    [59, "a0", "process-drawable"],
-    [60, "a0", "collide-shape"]
-  ],
-  "cshape-reaction-blue-shot": [[15, "v1", "gun-blue-shot"]],
-  "(enter fall crate)": [[[35, 40], "a0", "carry-info"]],
-  "(method 10 idle-control)": [[64, "v1", "art-joint-anim"]],
-  "(method 136 enemy)": [[34, "a1", "process-focusable"]],
-  "(method 107 enemy)": [[17, "v0", "process-focusable"]],
-  "(method 96 enemy)": [[16, "a0", "process-focusable"]],
-  "(method 129 enemy)": [[18, "a1", "process-focusable"]],
-  "(method 97 enemy)": [[16, "v1", "connection"]],
-  "(method 75 enemy)": [[9, "s2", "process-focusable"]],
-  "(code notice enemy)": [[31, "v1", "art-joint-anim"]],
-  "(code stare enemy)": [[23, "gp", "art-joint-anim"]],
-  "(code victory enemy)": [[30, "v1", "art-joint-anim"]],
-  "(method 88 enemy)": [[28, "a1", "art-joint-anim"]],
-  "(code hit enemy)": [[30, "v1", "art-joint-anim"]],
-  "(method 51 enemy)": [[27, "a0", "process-focusable"]],
-  "(method 78 enemy)": [[11, "v1", "art-joint-anim"]],
-  "(code die enemy)": [[30, "v1", "art-joint-anim"]],
-  "(code die-falling enemy)": [[32, "gp", "art-joint-anim"]],
-  "(code view-anims enemy)": [[20, "s4", "art-joint-anim"]],
-  "(method 7 enemy)": [
-    [14, "t9", "(function process-focusable int process-focusable)"]
-  ],
-  "nav-enemy-chase-post": [[15, "a0", "process-focusable"]],
-  "nav-enemy-flee-post": [[16, "a0", "process-focusable"]],
-  "nav-enemy-face-focus-post": [[24, "a0", "process-focusable"]],
-  "nav-enemy-stare-post": [[24, "a0", "process-focusable"]],
-  "(code active nav-enemy)": [
-    [30, "v1", "art-joint-anim"],
-    [127, "v1", "art-joint-anim"],
-    [189, "v1", "art-joint-anim"],
-    [298, "v1", "art-joint-anim"]
-  ],
-  "(enter notice nav-enemy)": [[21, "a0", "process-focusable"]],
-  "(code notice nav-enemy)": [[31, "v1", "art-joint-anim"]],
-  "(code stare nav-enemy)": [[23, "gp", "art-joint-anim"]],
-  "(enter taunt nav-enemy)": [[37, "gp", "process-focusable"]],
-  "(code taunt nav-enemy)": [[84, "v1", "art-joint-anim"]],
-  "(enter pacing nav-enemy)": [[103, "gp", "process-focusable"]],
-  "(trans pacing nav-enemy)": [[14, "a0", "process-focusable"]],
-  "(code pacing nav-enemy)": [[34, "gp", "art-joint-anim"]],
-  "(enter circling nav-enemy)": [[69, "gp", "process-focusable"]],
-  "(trans circling nav-enemy)": [[14, "a0", "process-focusable"]],
-  "(code circling nav-enemy)": [[34, "gp", "art-joint-anim"]],
-  "(code hit nav-enemy)": [[30, "v1", "art-joint-anim"]],
-  "(code debug-control nav-enemy)": [[28, "v1", "art-joint-anim"]],
-  "(method 55 nav-enemy)": [[[74, 78], "a0", "process-focusable"]],
-  "(method 161 nav-enemy)": [[22, "v1", "process-focusable"]],
-  "(method 160 nav-enemy)": [
-    [19, "a0", "process-focusable"],
-    [35, "s5", "process-focusable"]
-  ],
-  "(method 32 youngsamos-npc)": [
-    [61, "t9", "(function process-taskable none)"]
-  ],
-  "(method 35 pecker-npc)": [
-    [58, "v1", "art-joint-anim"],
-    [117, "v1", "art-joint-anim"]
-  ],
-  "(code idle scene-looper)": [[40, "gp", "handle"]],
-  "(method 7 rigid-body-platform)": [
-    [14, "t9", "(function rigid-body-object int rigid-body-object)"]
-  ],
-  "(method 53 rigid-body-platform)": [[24, "f0", "float"]],
-  "(method 46 rigid-body-platform)": [
-    [13, "v1", "rigid-body-control-point"],
-    [30, "v1", "collide-rider"],
-    [46, "s5", "process-focusable"],
-    [139, "v1", "float"]
-  ],
-  "(method 24 remote)": [
-    [16, "s4", "process-focusable"],
-    [[26, 30], "s4", "process-focusable"]
-  ],
-  "remote-track": [[94, "gp", "process-drawable"]],
-  "(trans enter remote)": [[[25, 29], "a0", "process-focusable"]],
-  "(code enter remote)": [[11, "gp", "process-focusable"]],
-  "(method 25 remote)": [[[8, 12], "a0", "collide-shape"]],
-  "(method 25 judge)": [[[8, 12], "a0", "collide-shape"]],
-  "(event wait judge)": [[63, "gp", "process-focusable"]],
-  "(code idle judge)": [[39, "v0", "float"]],
-  "(post sidekick-clone)": [[[474, 513], "gp", "(pointer process-drawable)"]],
-  "(code target-carry-pickup)": [
-    [79, "v0", "carry-info"],
-    [290, "v0", "carry-info"]
-  ],
-  "(code target-carry-drop)": [
-    [24, "v0", "carry-info"],
-    [92, "v1", "art-joint-anim"],
-    [158, "v0", "carry-info"],
-    [273, "v0", "carry-info"]
-  ],
-  "(code target-carry-throw)": [
-    [51, "v0", "carry-info"],
-    [112, "v0", "carry-info"],
-    [194, "v0", "carry-info"]
-  ],
-  "next-continue": [
-    [4, "a2", "symbol"],
-    [5, "a2", "level-load-info"],
-    [12, "a3", "continue-point"]
-  ],
-  "(code target-continue)": [[643, "s5", "handle"]],
-  "(code target-warp-in)": [[336, "v1", "art-joint-anim"]],
-  "target-hit-effect": [[39, "t4", "vector"]],
-  "target-hit-setup-anim": [
-    [153, "v1", "art-joint-anim"],
-    [225, "v1", "art-joint-anim"]
-  ],
-  "(code target-hit)": [[576, "v1", "art-joint-anim"]],
-  "(anon-function 12 target-death)": [[[12, 19], "gp", "process-drawable"]],
-  "target-death-reset": [[21, "v1", "connection"]],
-  "(anon-function 3 target-death)": [[259, "v1", "art-joint-anim"]],
-  "(anon-function 2 target-death)": [
-    [58, "v1", "art-joint-anim"],
-    [197, "v1", "art-joint-anim"],
-    [141, "v1", "art-joint-anim"]
-  ],
-  "(anon-function 1 target-death)": [[73, "v1", "art-joint-anim"]],
-  "(event target-continue)": [[18, "a0", "process"]],
-  "(method 30 battle)": [
-    [7, "s5", "nav-enemy"],
-    [32, "a2", "nav-enemy"]
-  ],
-  "(method 7 battle)": [
-    [15, "t9", "(function process-drawable int process-drawable)"]
-  ],
-  "(method 51 battle)": [[[38, 95], "s4", "touch-tracker"]],
-  "(method 26 battle)": [
-    [35, "a0", "connection"],
-    [36, "a0", "collide-shape"],
-    [84, "a0", "connection"],
-    [85, "a0", "collide-shape"]
-  ],
-  "(method 28 battle)": [
-    ["_stack_", 16, "res-tag"],
-    [[21, 31], "s5", "(pointer entity-actor)"]
-  ],
-  "(method 29 battle)": [
-    ["_stack_", 16, "res-tag"],
-    ["_stack_", 32, "res-tag"]
-  ],
-  "(method 12 collide-cache)": [
-    [76, "v1", "process-drawable"]
-  ],
-  "collide-list-fill-bg-using-box": [
-    [[207, 213], "v1", "collide-hash-scratch"],
-    [223, "a0", "collide-hash-scratch"],
-    [[241, 247], "v1", "collide-hash-scratch"],
-    [255, "a0", "collide-hash-scratch"]
-  ],
-  "collide-list-fill-bg-using-line-sphere": [
-    [261, "a0", "collide-hash-scratch"],
-    [[279, 285], "v1", "collide-hash-scratch"],
-    [[246, 251], "v1", "collide-hash-scratch"],
-    [293, "a0", "collide-hash-scratch"],
-    [102, "v1", "float"]
-  ],
-  "(method 8 collide-hash)": [
-    [34, "a1", "collide-hash-scratch"],
-    [50, "a2", "collide-hash-scratch"],
-    [62, "a2", "collide-hash-scratch"],
-    [73, "a1", "collide-hash-scratch"]
-  ],
-  "(method 9 collide-mesh)": [
-    [[9, 63], "s5", "collide-mesh-tri"]
-  ],
-  "(method 13 collide-mesh)": [
-    [21, "a3", "(inline-array vector)"],
-    [[22, 61], "a3", "vector"],
-    [[20, 61], "t0", "(inline-array vector)"],
-    [[76, 123], "v1", "collide-mesh-tri"]
-  ],
-  "(method 10 collide-mesh)": [
-    [[13, 51], "s4", "collide-mesh-cache-tri"]
-  ],
-  "(method 9 collide-mesh-cache)": [
-    [[10, 83], "s4", "collide-mesh-cache-entry"]
-  ],
-  "(method 10 touching-list)": [
-    [[1, 12], "s5", "touching-shapes-entry"]
-  ],
-  "(method 13 touching-list)": [
-    [[0, 77], "v0", "touching-shapes-entry"]],
-  "(method 11 touching-list)": [
-    [[0, 57], "s5", "touching-shapes-entry"]
-  ],
-  "(method 12 touching-list)": [
-    [[0, 105], "gp", "touching-shapes-entry"]
-  ],
-  "(method 9 collide-edge-work)": [
-    [[6, 52], "s3", "collide-edge-edge"],
-    [[5, 52], "s4", "collide-edge-hold-item"]
-  ],
-  "(method 20 collide-edge-work)": [
-    [100, "a0", "collide-shape-moving"],
-    [179, "v1", "int"],
-    [179, "a1", "int"]
-  ],
-  "(method 13 collide-edge-work)": [
-    [[8, 119], "s1", "collide-edge-edge"]
-  ],
-  "(method 9 collide-edge-edge)": [
-    [20, "a0", "collide-shape-moving"]
-  ]
->>>>>>> 811b5de6
 }