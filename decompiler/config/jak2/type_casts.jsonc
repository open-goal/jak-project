{
  // auto find-parent-method possible
  "(method 3 entity-actor)": [[7, "t9", "(function entity entity)"]],
  "(method 3 entity)": [[7, "t9", "(function entity entity)"]],
  //
  "(method 2 array)": [
    [23, "gp", "(array int32)"],
    [43, "gp", "(array uint32)"],
    [63, "gp", "(array int64)"],
    [83, "gp", "(array uint64)"],
    [102, "gp", "(array int8)"],
    [121, "gp", "(array uint8)"],
    [141, "gp", "(array int16)"],
    [161, "gp", "(array uint16)"],
    [186, "gp", "(array uint128)"],
    [204, "gp", "(array int32)"],
    [223, "gp", "(array float)"],
    [232, "gp", "(array float)"],
    [249, "gp", "(array basic)"],
    [258, "gp", "(array basic)"]
  ],
  "(method 3 array)": [
    [51, "gp", "(array int32)"],
    [69, "gp", "(array uint32)"],
    [87, "gp", "(array int64)"],
    [105, "gp", "(array uint64)"],
    [122, "gp", "(array int8)"],
    [139, "gp", "(array int8)"],
    [157, "gp", "(array int16)"],
    [175, "gp", "(array uint16)"],
    [198, "gp", "(array uint128)"],
    [214, "gp", "(array int32)"],
    [233, "gp", "(array float)"],
    [250, "gp", "(array basic)"]
  ],
  "(method 0 cpu-thread)": [[[0, 28], "v0", "cpu-thread"]],
  "(method 0 process)": [
    [11, "a0", "int"],
    [[12, 45], "v0", "process"]
  ],
  "inspect-process-heap": [
    [[4, 11], "s5", "basic"],
    [17, "s5", "pointer"]
  ],
  "(method 14 dead-pool)": [
    [[24, 25], "v1", "(pointer process)"],
    [[30, 39], "s4", "(pointer process)"]
  ],
  "(method 24 dead-pool-heap)": [
    [5, "v1", "pointer"],
    [13, "a0", "pointer"],
    [25, "v1", "pointer"]
  ],
  "method-state": [[12, "a2", "state"]],
  "(method 9 process)": [[[46, 49], "s5", "process"]],
  "(method 10 process)": [[[24, 30], "s4", "protect-frame"]],
  "(method 0 protect-frame)": [
    [0, "a0", "int"],
    [[1, 8], "v0", "protect-frame"]
  ],
  "string-cat-to-last-char": [
    [3, "s5", "(pointer uint8)"],
    [4, "s5", "string"]
  ],
  "enter-state": [
    [68, "s0", "protect-frame"],
    [101, "t9", "(function object object object object object object none)"]
  ],
  "send-event-function": [[[7, 15], "a0", "process"]],
  // MATH
  "logf": [
    [12, "f0", "float"],
    [12, "f1", "float"],
    [19, "f0", "float"],
    [19, "f1", "float"]
  ],
  "log2f": [
    [12, "f0", "float"],
    [12, "f1", "float"],
    [19, "f0", "float"],
    [19, "f1", "float"]
  ],
  "cube-root": [
    [17, "f0", "float"],
    [17, "f1", "float"],
    [18, "f0", "float"],
    [18, "f1", "float"],
    [[23, 32], "f0", "float"]
  ],
  // Quaternion
  "quaternion-look-at!": [[15, "v1", "vector"]],
  "vector-x-quaternion!": [[10, "v1", "(pointer uint128)"]],
  "vector-y-quaternion!": [[10, "v1", "(pointer uint128)"]],
  "vector-z-quaternion!": [[10, "v1", "(pointer uint128)"]],
  "dma-buffer-add-vu-function": [[[9, 33], "t2", "dma-packet"]],
  "dma-buffer-add-buckets": [
    [[1, 4], "v1", "dma-bucket"],
    [5, "v1", "pointer"],
    [[9, 11], "v1", "dma-bucket"],
    [11, "v1", "pointer"]
  ],
  "dma-buffer-patch-buckets": [
    [[6, 8], "a0", "(inline-array dma-bucket)"],
    [8, "a3", "pointer"],
    [14, "a0", "(inline-array dma-bucket)"],
    [3, "a0", "(inline-array dma-bucket)"],
    [36, "a0", "(inline-array dma-bucket)"],
    [10, "a0", "(inline-array dma-bucket)"],
    [18, "a0", "(inline-array dma-bucket)"],
    [[29, 33], "a0", "dma-packet"],
    [34, "a0", "(inline-array dma-bucket)"]
  ],
  "dma-bucket-insert-tag": [
    [[2, 6], "v1", "dma-bucket"],
    [3, "a0", "dma-bucket"]
  ],
  "disasm-vif-details": [
    [[62, 94], "s3", "(pointer uint32)"],
    [[98, 130], "s3", "(pointer uint16)"],
    [[134, 164], "s3", "(pointer uint32)"],
    [[168, 198], "s3", "(pointer uint16)"],
    [[202, 225], "s3", "(pointer uint16)"]
  ],
  "disasm-vif-tag": [
    [[81, 85], "t1", "vif-stcycl-imm"],
    [242, "a0", "vif-unpack-imm"]
  ],
  "disasm-dma-list": [
    [25, "v1", "dma-tag"],
    [153, "v1", "dma-packet"],
    [189, "v1", "dma-packet"],
    [229, "v1", "dma-packet"],
    [258, "v1", "dma-packet"],
    [302, "v1", "dma-packet"],
    [308, "v1", "dma-packet"],
    [152, "v1", "(pointer uint64)"],
    [167, "v1", "(pointer uint64)"],
    [176, "v1", "(pointer uint64)"],
    [198, "v1", "(pointer uint64)"],
    [207, "v1", "(pointer uint64)"],
    [238, "v1", "(pointer uint64)"],
    [247, "v1", "(pointer uint64)"],
    [282, "v1", "(pointer uint64)"],
    [291, "v1", "(pointer uint64)"],
    [324, "v1", "(pointer uint64)"],
    [334, "v1", "(pointer uint64)"]
  ],
  "calculate-basis-functions-vector!": [
    [[8, 20], "v1", "(pointer float)"],
    [[0, 60], "f1", "float"]
  ],
  "curve-evaluate!": [[62, "s5", "pointer"]],
  "vector4-array-add!": [
    [11, "s5", "(inline-array vector4)"],
    [12, "s4", "(inline-array vector4)"],
    [13, "gp", "(inline-array vector4)"]
  ],
  "vector4-array-sub!": [
    [11, "s5", "(inline-array vector4)"],
    [12, "s4", "(inline-array vector4)"],
    [13, "gp", "(inline-array vector4)"]
  ],
  "vector4-array-mul!": [
    [11, "s5", "(inline-array vector4)"],
    [12, "s4", "(inline-array vector4)"],
    [13, "gp", "(inline-array vector4)"]
  ],
  "vector4-array-scale!": [
    [11, "s5", "(inline-array vector4)"],
    [12, "gp", "(inline-array vector4)"]
  ],
  "vector4-array-madd!": [
    [13, "s5", "(inline-array vector4)"],
    [14, "s4", "(inline-array vector4)"],
    [15, "gp", "(inline-array vector4)"]
  ],
  "vector4-array-msub!": [
    [13, "s5", "(inline-array vector4)"],
    [14, "s4", "(inline-array vector4)"],
    [15, "gp", "(inline-array vector4)"]
  ],
  "vector4-array-lerp!": [
    [13, "s5", "(inline-array vector4)"],
    [14, "s4", "(inline-array vector4)"],
    [15, "gp", "(inline-array vector4)"]
  ],
  "vector-segment-distance-point!": [[[21, 30], "f1", "float"]],
  "(method 10 profile-array)": [
    [[6, 10], "a0", "dma-packet"],
    [[16, 19], "a0", "gs-gif-tag"],
    [24, "a0", "(pointer gs-alpha)"],
    [26, "a0", "(pointer gs-reg64)"],
    [28, "a0", "(pointer gs-zbuf)"],
    [30, "a0", "(pointer gs-reg64)"],
    [32, "a0", "(pointer gs-test)"],
    [34, "a0", "(pointer gs-reg64)"],
    [35, "a0", "(pointer uint64)"],
    [37, "a0", "(pointer gs-reg64)"],
    [39, "a0", "(pointer gs-clamp)"],
    [41, "a0", "(pointer gs-reg64)"],
    [43, "a0", "(pointer gs-tex1)"],
    [45, "a0", "(pointer gs-reg64)"],
    [48, "a0", "(pointer gs-texa)"],
    [50, "a0", "(pointer gs-reg64)"],
    [52, "a0", "(pointer gs-texclut)"],
    [54, "a0", "(pointer gs-reg64)"],
    [56, "a0", "(pointer uint64)"],
    [58, "a0", "(pointer gs-reg64)"],
    [[69, 73], "a0", "(pointer uint128)"],
    [[73, 82], "a1", "vector4w"],
    [[82, 89], "a1", "vector4w"],
    [[90, 96], "a0", "vector4w"],
    [[113, 117], "a1", "(pointer uint128)"],
    [[117, 126], "a2", "vector4w"],
    [[126, 136], "a2", "vector4w"],
    [[137, 149], "a1", "vector4w"],
    [[187, 191], "t2", "(pointer int128)"],
    [[191, 225], "t4", "vector4w"],
    [[225, 231], "a2", "vector4w"],
    [[231, 237], "a2", "vector4w"]
  ],
  "draw-sprite2d-xy": [
    [[35, 39], "t0", "dma-packet"],
    [[45, 48], "t0", "gs-gif-tag"],
    [53, "t0", "(pointer gs-prim)"],
    [55, "t0", "(pointer gs-rgbaq)"],
    [66, "t0", "(pointer gs-xyzf)"],
    [87, "t0", "(pointer gs-xyzf)"],
    [[96, 108], "v1", "(pointer uint64)"]
  ],
  "draw-sprite2d-xy-absolute": [
    [[6, 10], "t3", "dma-packet"],
    [[16, 19], "t3", "gs-gif-tag"],
    [24, "t3", "(pointer gs-prim)"],
    [25, "t3", "(pointer gs-rgbaq)"],
    [36, "t3", "(pointer gs-xyzf)"],
    [49, "t3", "(pointer gs-xyzf)"],
    [[62, 69], "v1", "(pointer uint64)"]
  ],
  "draw-quad2d": [
    [[18, 22], "t2", "dma-packet"],
    [[28, 31], "t2", "gs-gif-tag"],
    [36, "t2", "(pointer gs-prim)"],
    [38, "t2", "(pointer gs-rgbaq)"],
    [46, "t2", "(pointer gs-xyzf)"],
    [48, "t2", "(pointer gs-rgbaq)"],
    [61, "t2", "(pointer gs-xyzf)"],
    [63, "t2", "(pointer gs-rgbaq)"],
    [76, "t2", "(pointer gs-xyzf)"],
    [78, "t2", "(pointer gs-rgbaq)"],
    [96, "t2", "(pointer gs-xyzf)"],
    [97, "t2", "(pointer uint64)"],
    [[110, 117], "v1", "(pointer uint64)"]
  ],
  "set-display-gs-state": [
    [[3, 10], "t3", "dma-packet"],
    [[13, 19], "t3", "gs-gif-tag"],
    [30, "t3", "(pointer gs-scissor)"],
    [32, "t3", "(pointer gs-reg64)"],
    [33, "t3", "(pointer gs-xy-offset)"],
    [35, "t3", "(pointer gs-reg64)"],
    [46, "t3", "(pointer gs-frame)"],
    [48, "t3", "(pointer gs-reg64)"],
    [50, "t3", "(pointer gs-test)"],
    [52, "t3", "(pointer gs-reg64)"],
    [54, "t3", "(pointer gs-texa)"],
    [56, "t3", "(pointer gs-reg64)"],
    [58, "t3", "(pointer gs-zbuf)"],
    [60, "t3", "(pointer gs-reg64)"],
    [61, "t3", "(pointer uint64)"],
    [63, "t3", "(pointer gs-reg64)"]
  ],
  "set-display-gs-state-offset": [
    [[3, 10], "t5", "dma-packet"],
    [[13, 19], "t5", "gs-gif-tag"],
    [30, "t5", "(pointer gs-scissor)"],
    [32, "t5", "(pointer gs-reg64)"],
    [40, "t5", "(pointer gs-xy-offset)"],
    [42, "t5", "(pointer gs-reg64)"],
    [53, "t5", "(pointer gs-frame)"],
    [55, "t5", "(pointer gs-reg64)"],
    [57, "t5", "(pointer gs-test)"],
    [59, "t5", "(pointer gs-reg64)"],
    [61, "t5", "(pointer gs-texa)"],
    [63, "t5", "(pointer gs-reg64)"],
    [65, "t5", "(pointer gs-zbuf)"],
    [67, "t5", "(pointer gs-reg64)"],
    [68, "t5", "(pointer uint64)"],
    [70, "t5", "(pointer gs-reg64)"]
  ],
  "reset-display-gs-state": [
    [[3, 8], "a2", "dma-packet"],
    [[14, 17], "a2", "gs-gif-tag"],
    [22, "a1", "(pointer gs-scissor)"],
    [24, "a1", "(pointer gs-reg64)"],
    [26, "a1", "(pointer gs-xy-offset)"],
    [28, "a1", "(pointer gs-reg64)"],
    [30, "a1", "(pointer gs-frame)"],
    [32, "a1", "(pointer gs-reg64)"],
    [34, "a1", "(pointer gs-test)"],
    [36, "a1", "(pointer gs-reg64)"],
    [39, "a1", "(pointer gs-texa)"],
    [41, "a1", "(pointer gs-reg64)"],
    [43, "a1", "(pointer gs-zbuf)"],
    [45, "a1", "(pointer gs-reg64)"],
    [46, "a1", "(pointer uint64)"],
    [48, "a1", "(pointer gs-reg64)"]
  ],
  "(method 3 connection-pers)": [[97, "f0", "float"]],
  "(method 9 connection)": [[8, "a0", "pointer"]],
  "(method 10 connection)": [[8, "a0", "pointer"]],
  "(method 11 connection)": [[5, "a1", "pointer"]],
  "(method 0 engine)": [
    [44, "v1", "pointer"],
    [47, "v1", "pointer"],
    [53, "v1", "connectable"],
    [65, "v1", "connectable"]
  ],
  "(method 12 engine)": [
    [[5, 18], "s4", "connection"],
    [13, "t9", "(function object object object object object)"]
  ],
  "(method 13 engine)": [
    [[5, 28], "s4", "connection"],
    [13, "t9", "(function object object object object object)"]
  ],
  "(method 15 engine)": [[[0, 36], "v1", "connection"]],
  "(method 19 engine)": [[8, "a0", "connection"]],
  "(method 20 engine)": [[8, "a0", "connection"]],
  "(method 21 engine)": [[8, "a0", "connection"]],
  "(method 0 engine-pers)": [
    [32, "v1", "pointer"],
    [23, "v1", "pointer"],
    [26, "v1", "pointer"],
    [24, "v1", "(pointer pointer)"]
  ],
  "(method 3 connection-minimap)": [[97, "f0", "float"]],
  "dma-buffer-add-ref-texture": [
    [[25, 29], "a3", "dma-packet"],
    [[32, 44], "a3", "gs-gif-tag"],
    [[47, 62], "a2", "dma-packet"]
  ],
  "texture-page-default-allocate": [[51, "a3", "texture"]],
  "texture-page-font-allocate": [[33, "a3", "texture"]],
  "(method 24 texture-pool)": [
    [67, "a1", "shader-ptr"],
    [[70, 93], "a1", "adgif-shader"],
    [92, "a1", "adgif-shader"]
  ],
  "upload-vram-data": [
    [[10, 17], "a0", "dma-packet"],
    [[19, 26], "a0", "gs-gif-tag"],
    [35, "a0", "(pointer gs-bitbltbuf)"],
    [37, "a0", "(pointer gs-reg64)"],
    [38, "a0", "(pointer gs-trxpos)"],
    [40, "a0", "(pointer gs-reg64)"],
    [46, "a0", "(pointer gs-trxreg)"],
    [48, "a0", "(pointer gs-reg64)"],
    [49, "a0", "(pointer gs-trxdir)"],
    [51, "a0", "(pointer gs-reg64)"]
  ],
  "upload-vram-pages": [
    [[140, 147], "a0", "dma-packet"],
    [[149, 156], "a0", "gs-gif-tag"],
    [160, "a0", "(pointer int64)"],
    [162, "a0", "(pointer gs-reg64)"]
  ],
  "(method 3 generic-tie-interp-point)": [[19, "gp", "(pointer uint128)"]],
  "(method 19 res-lump)": [
    [46, "t2", "(pointer uint64)"],
    [100, "t3", "(pointer uint64)"],
    [184, "t5", "(pointer uint64)"],
    [64, "t6", "(pointer uint64)"]
  ],
  "(method 20 res-lump)": [[341, "t0", "(pointer uint128)"]],
  "(method 16 res-lump)": [
    [22, "t1", "(pointer uint64)"],
    [29, "t2", "(pointer uint64)"]
  ],
  "(method 15 res-lump)": [[132, "s5", "res-tag-pair"]],
  "(method 17 res-lump)": [[22, "s4", "(pointer pointer)"]],
  "(method 0 script-context)": [[[8, 17], "v0", "script-context"]],
  "joint-mod-wheel-callback": [[[2, 63], "s4", "joint-mod-wheel"]],
  "joint-mod-set-local-callback": [[[0, 23], "v1", "joint-mod-set-local"]],
  "joint-mod-add-local-callback": [[[2, 33], "s4", "joint-mod-add-local"]],
  "joint-mod-set-world-callback": [[[0, 23], "v1", "joint-mod-set-world"]],
  "joint-mod-blend-local-callback": [[[2, 63], "gp", "joint-mod-blend-local"]],
  "joint-mod-spinner-callback": [[[2, 63], "gp", "joint-mod-spinner"]],
  "joint-mod-blend-world-callback": [[[2, 148], "gp", "joint-mod-blend-world"]],
  "joint-mod-rotate-local-callback": [
    [[2, 16], "v1", "joint-mod-rotate-local"]
  ],
  "(method 0 collide-shape-prim-sphere)": [
    [[3, 8], "v0", "collide-shape-prim-sphere"]
  ],
  "(method 0 collide-shape-prim-mesh)": [
    [[3, 11], "v0", "collide-shape-prim-mesh"]
  ],
  "(method 0 collide-shape-prim-group)": [
    [[3, 12], "v0", "collide-shape-prim-group"]
  ],
  "(method 0 collide-shape-moving)": [[[2, 12], "v0", "collide-shape-moving"]],
  "(method 11 touching-prims-entry-pool)": [
    [[0, 8], "v1", "touching-prims-entry"],
    [8, "v1", "pointer"],
    [[9, 11], "v1", "touching-prims-entry"],
    [[1, 20], "a1", "touching-prims-entry"]
  ],
  "(method 0 touching-list)": [[[6, 9], "v0", "touching-list"]],
  "display-loop-main": [[223, "t9", "(function none)"]],
  "end-display": [
    [205, "f1", "float"],
    [205, "f0", "float"]
  ],
  "(method 18 res-lump)": [["_stack_", 16, "object"]],
  "(method 21 res-lump)": [
    ["_stack_", 16, "res-tag"],
    ["_stack_", 32, "res-tag"]
  ],
  "(method 8 res-lump)": [
    [258, "s0", "array"],
    // [[0, 100], "s0", "basic"],
    // [[102, 120], "s0", "basic"],
    // [[147, 150], "s0", "collide-mesh"],
    [[157, 239], "s0", "(array object)"]
    // [235, "s0", "basic"]
  ],
  "(method 0 fact-info-enemy)": [
    [[0, 196], "gp", "fact-info-enemy"],
    ["_stack_", 16, "res-tag"],
    ["_stack_", 32, "res-tag"],
    [[11, 177], "s5", "res-lump"]
  ],
  "(method 0 fact-info)": [
    [87, "v1", "(pointer int32)"],
    [11, "v1", "res-lump"]
  ],
  "(method 0 fact-info-crate)": [
    [[0, 17], "gp", "fact-info-crate"],
    [14, "a0", "res-lump"]
  ],
  "(method 0 fact-info-target)": [[[0, 17], "gp", "fact-info-target"]],
  "joint-channel-float-delete!": [
    [7, "a0", "pointer"],
    [7, "a1", "pointer"]
  ],
  "num-func-chan": [[7, "v1", "joint-control-channel"]],
  "(method 20 process-focusable)": [
    [15, "gp", "collide-shape-moving"],
    [31, "gp", "collide-shape"]
  ],
  "(method 10 focus)": [[19, "v1", "collide-shape"]],
  "shrubbery-login-post-texture": [
    [[13, 15], "a3", "qword"],
    [16, "a3", "pointer"],
    [24, "a3", "pointer"],
    [[17, 23], "a3", "qword"],
    [[13, 23], "a1", "qword"],
    [14, "a2", "qword"],
    [[27, 29], "a3", "qword"],
    [[27, 29], "a1", "qword"],
    [[35, 37], "a3", "qword"],
    [[35, 37], "a2", "qword"]
  ],
  "(top-level-login eye-h)": [[[69, 77], "a1", "eye-control"]],
  "entity-actor-lookup": [["_stack_", 16, "res-tag"]],
  "entity-actor-count": [["_stack_", 16, "res-tag"]],
  "(method 0 path-control)": [["_stack_", 16, "res-tag"]],
  "(method 9 actor-link-info)": [[[0, 36], "s3", "entity-actor"]],
  "(method 41 nav-mesh)": [["_stack_", 56, "float"]],
  "(method 39 nav-mesh)": [["_stack_", 56, "float"]],
  "str-load": [[[18, 44], "s2", "load-chunk-msg"]],
  "str-load-status": [
    [[18, 22], "v1", "load-chunk-msg"],
    [26, "v1", "load-chunk-msg"]
  ],
  "str-play-async": [[[7, 36], "s4", "play-chunk-msg"]],
  "str-play-stop": [[[7, 36], "s4", "play-chunk-msg"]],
  "str-play-queue": [[[7, 98], "s4", "play-chunk-msg"]],
  "str-ambient-play": [[[7, 20], "s5", "load-chunk-msg"]],
  "str-ambient-stop": [[[7, 20], "s5", "load-chunk-msg"]],
  "dgo-load-begin": [[[19, 41], "s2", "load-dgo-msg"]],
  "dgo-load-get-next": [[[14, 31], "v1", "load-dgo-msg"]],
  "dgo-load-continue": [[[5, 23], "gp", "load-dgo-msg"]],
  "dgo-load-link": [
    [7, "s4", "uint"],
    [17, "s4", "uint"],
    [55, "s4", "uint"],
    [27, "s4", "uint"],
    [37, "s4", "uint"]
  ],
  "lookup-level-info": [
    [3, "a1", "symbol"],
    [[4, 24], "a1", "level-load-info"]
  ],
  "(method 30 level-group)": [[87, "v0", "level"]],
  "(method 19 level-group)": [
    [223, "s3", "continue-point"],
    [[177, 209], "s1", "continue-point"],
    [[182, 224], "s3", "continue-point"],
    [434, "v1", "symbol"]
  ],
  "(method 18 level)": [[[82, 89], "a1", "level"]],
  "(method 19 level)": [[[45, 48], "a0", "texture-anim-array"]],
  "level-update-after-load": [
    [[123, 152], "s0", "drawable-inline-array-tfrag"],
    [[155, 158], "s0", "drawable-tree-instance-tie"],
    [365, "a1", "(pointer int32)"],
    [370, "a2", "(pointer int32)"]
  ],
  "(method 25 level)": [
    [97, "t9", "(function object none)"],
    [169, "t9", "(function object symbol none)"]
  ],
  "(method 9 level)": [[54, "t9", "(function object none)"]],
  "copy-mood-exterior": [
    [[15, 19], "a1", "(inline-array vector)"],
    [[16, 18], "v1", "(inline-array vector)"],
    [[30, 32], "v1", "(inline-array vector)"],
    [[29, 33], "a0", "(inline-array vector)"]
  ],
  "update-mood-ruins": [[[19, 46], "gp", "ruins-states"]],
  "desaturate-mood-colors": [[[20, 92], "a0", "(inline-array mood-color)"]],
  "ramdisk-load": [[[7, 12], "v1", "ramdisk-rpc-load"]],
  "(method 10 engine-sound-pers)": [[[2, 19], "v1", "sound-rpc-set-param"]],
  "check-irx-version": [[[3, 51], "gp", "sound-rpc-get-irx-version"]],
  "sound-bank-iop-store": [[[7, 11], "v1", "sound-rpc-bank-cmd"]],
  "sound-bank-iop-free": [[[7, 12], "v1", "sound-rpc-bank-cmd"]],
  "sound-bank-load": [[[7, 12], "v1", "sound-rpc-load-bank"]],
  "sound-bank-load-from-iop": [[[7, 12], "v1", "sound-rpc-load-bank"]],
  "sound-bank-load-from-ee": [[[8, 14], "v1", "sound-rpc-load-bank"]],
  "sound-bank-unload": [[[6, 11], "v1", "sound-rpc-unload-bank"]],
  "sound-music-load": [[[6, 11], "v1", "sound-rpc-load-music"]],
  "sound-music-unload": [[[3, 8], "v1", "sound-rpc-unload-music"]],
  "set-language": [[[7, 12], "v1", "sound-rpc-set-language"]],
  "sound-set-stereo-mode": [[[4, 9], "v1", "sound-rpc-set-stereo-mode"]],
  "list-sounds": [[[3, 7], "v1", "sound-rpc-list-sounds"]],
  "string->sound-name": [[[2, 18], "a1", "(pointer uint8)"]],
  "sound-set-volume": [[[3, 16], "v1", "sound-rpc-set-master-volume"]],
  "sound-set-reverb": [[[5, 25], "v1", "sound-rpc-set-reverb"]],
  "sound-set-ear-trans": [[[7, 26], "gp", "sound-rpc-set-ear-trans"]],
  "sound-play-by-name": [
    [[12, 45], "s5", "sound-rpc-play"],
    [[22, 39], "s3", "process-drawable"]
  ],
  "sound-play-by-spec": [
    [[4, 54], "s5", "sound-rpc-play"],
    [[31, 47], "s3", "process-drawable"]
  ],
  "sound-pause": [[[3, 8], "v1", "sound-rpc-pause-sound"]],
  "sound-stop": [[[3, 8], "v1", "sound-rpc-stop-sound"]],
  "sound-continue": [[[3, 8], "v1", "sound-rpc-continue-sound"]],
  "sound-group-pause": [[[3, 7], "v1", "sound-rpc-pause-group"]],
  "sound-group-stop": [[[3, 7], "v1", "sound-rpc-stop-group"]],
  "sound-group-continue": [[[3, 7], "v1", "sound-rpc-continue-group"]],
  "sound-set-flava": [[[3, 10], "v1", "sound-rpc-set-flava"]],
  "sound-set-midi-reg": [[[3, 10], "v1", "sound-rpc-set-midi-reg"]],
  "sound-set-fps": [[[3, 10], "v1", "sound-rpc-set-fps"]],
  "(method 0 ambient-sound)": [
    [121, "v1", "sound-spec"],
    [125, "v1", "sound-spec"],
    [128, "v1", "sound-spec"],
    [132, "v1", "sound-spec"],
    // [143, "v1", "sound-spec"],
    // [140, "v1", "sound-spec"],
    // [147, "v1", "sound-spec"],
    ["_stack_", 16, "sound-spec"],
    ["_stack_", 32, "sound-name"],
    ["_stack_", 48, "(pointer float)"],
    // ["_stack_", 52, "sound-play-parms"],
    ["_stack_", 64, "res-tag"]
  ],
  "(method 11 ambient-sound)": [
    [[18, 33], "s4", "process-drawable"],
    [[11, 47], "s5", "sound-rpc-set-param"]
  ],
  "(method 12 ambient-sound)": [[[7, 22], "v1", "sound-rpc-set-param"]],
  "(method 13 ambient-sound)": [[[7, 23], "v1", "sound-rpc-set-param"]],
  "loader-test-command": [[[5, 10], "v1", "sound-rpc-test-cmd"]],
  "(anon-function 1 gsound)": [[[0, 45], "gp", "(array symbol)"]],
  "sound-buffer-dump": [[[12, 39], "s3", "sound-rpc-play"]],
  "(method 12 fact-info-target)": [
    [3, "v1", "target"],
    [14, "a0", "target"]
  ],
  "(method 10 history)": [[[8, 10], "a1", "history-elt"]],
  "(method 10 history-iterator)": [[[20, 35], "a2", "history-elt"]],
  "command-get-time": [[119, "gp", "(pointer float)"]],
  "command-get-param": [[122, "gp", "(pointer float)"]],
  "command-get-entity": [[10, "gp", "process"]],
  // sprite
  "sprite-add-matrix-data": [
    [[5, 15], "a2", "dma-packet"],
    [[24, 28], "a1", "matrix"],
    [[47, 57], "a2", "dma-packet"],
    [[70, 97], "a2", "vector"],
    [[98, 113], "a1", "vector"],
    [[119, 133], "a1", "vector"]
  ],
  "sprite-add-frame-data": [[[8, 16], "a0", "dma-packet"]],
  "sprite-add-2d-chunk": [
    [[12, 20], "a0", "dma-packet"],
    [[45, 52], "a0", "dma-packet"],
    [[69, 76], "a0", "dma-packet"],
    [[80, 87], "v1", "dma-packet"],
    [65, "a3", "int"]
  ],
  "sprite-add-3d-chunk": [
    [[11, 19], "a0", "dma-packet"],
    [[44, 51], "a0", "dma-packet"],
    [[68, 75], "a0", "dma-packet"],
    [[79, 87], "v1", "dma-packet"],
    [65, "a3", "int"]
  ],
  "sprite-draw": [
    [[33, 38], "a0", "dma-packet"],
    [[41, 48], "a0", "gs-gif-tag"],
    [52, "a0", "(pointer gs-test)"],
    [54, "a0", "(pointer gs-reg64)"],
    [56, "a0", "(pointer gs-clamp)"],
    [58, "a0", "(pointer gs-reg64)"],
    [[73, 82], "a0", "dma-packet"],
    [[87, 92], "a0", "dma-packet"],
    [[111, 115], "a0", "dma-packet"],
    [[129, 133], "a0", "dma-packet"],
    [[150, 154], "a0", "dma-packet"]
  ],
  // sprite-distort
  "sprite-init-distorter": [
    [[3, 7], "a1", "dma-packet"],
    [[13, 16], "a1", "gs-gif-tag"],
    [21, "a1", "(pointer gs-zbuf)"],
    [23, "a1", "(pointer gs-reg64)"],
    [25, "a1", "(pointer gs-tex0)"],
    [27, "a1", "(pointer gs-reg64)"],
    [29, "a1", "(pointer gs-tex1)"],
    [31, "a1", "(pointer gs-reg64)"],
    [32, "a1", "(pointer gs-miptbp)"],
    [34, "a1", "(pointer gs-reg64)"],
    [36, "a1", "(pointer gs-clamp)"],
    [38, "a1", "(pointer gs-reg64)"],
    [40, "a1", "(pointer gs-alpha)"],
    [42, "a1", "(pointer gs-reg64)"],
    [50, "a3", "uint"],
    [[53, 58], "a1", "dma-packet"]
  ],
  "sprite-draw-distorters": [
    [[73, 93], "a0", "vector"],
    [75, "v1", "vector"],
    [87, "v1", "vector"],
    [96, "v1", "vector"],
    [100, "v1", "vector"],
    [123, "a0", "(pointer int32)"],
    [128, "v1", "vector"],
    [130, "v1", "vector"],
    [136, "v1", "vector"],
    [157, "v1", "vector"],
    [[175, 192], "a1", "dma-packet"],
    [[200, 206], "a0", "dma-packet"],
    [[210, 214], "a0", "vector4w"],
    [[219, 224], "a0", "dma-packet"],
    [[252, 269], "a1", "dma-packet"],
    [[277, 281], "a1", "dma-packet"],
    [[285, 289], "a1", "vector4w"],
    [[293, 298], "v1", "dma-packet"]
  ],
  "print-game-text": [
    [225, "v1", "float"],
    [241, "v1", "float"],
    [[324, 327], "v1", "dma-packet"]
  ],
  "fx-copy-buf": [
    [[17, 22], "t3", "dma-packet"],
    [[2, 8], "a2", "dma-packet"],
    [[122, 127], "t0", "dma-packet"],
    [[24, 66], "t3", "dma-packet"]
  ],
  "(method 12 setting-control)": [[17, "s4", "connection"]],
  "(method 14 setting-control)": [[6, "v1", "connection"]],
  "(method 18 setting-control)": [[[844, 848], "a0", "process-focusable"]],
  "(method 9 cam-setting-data)": [
    [[76, 80], "v1", "connection"],
    [22, "s3", "connection"],
    [[45, 48], "s3", "connection"],
    [[56, 59], "s3", "connection"]
  ],
  "(method 9 user-setting-data)": [
    [[76, 80], "v1", "connection"],
    [[56, 59], "s3", "connection"],
    [[45, 49], "s3", "connection"],
    [22, "s3", "connection"]
  ],
  "(method 10 cam-setting-data)": [
    [[24, 31], "v1", "handle"],
    [[23, 36], "a0", "handle"],
    [44, "a3", "vector"],
    [395, "a3", "vector"],
    [404, "a3", "vector"],
    [413, "a3", "vector"],
    [424, "a3", "vector"],
    [[433, 448], "a0", "handle"],
    [[434, 441], "v1", "handle"],
    [[454, 467], "a0", "handle"],
    [[455, 462], "v1", "handle"]
  ],
  "(method 9 art)": [[9, "v1", "pointer"]],
  "(method 12 art-group)": [[12, "a0", "art-joint-anim"]],
  "(method 9 art-mesh-geo)": [
    [20, "s4", "(pointer int16)"],
    [[14, 19], "a0", "drawable"],
    [10, "v1", "(pointer art)"],
    [14, "v1", "(pointer art)"]
  ],
  "(method 9 art-joint-anim)": [[9, "v1", "pointer"]],
  "joint-control-copy!": [
    [8, "a0", "uint"],
    [8, "v1", "uint"]
  ],
  "joint-control-remap!": [
    [127, "t9", "(function joint-control joint-control-channel int object)"],
    [181, "t9", "(function joint-control joint-control-channel int object)"],
    ["_stack_", 60, "basic"]
  ],
  "flatten-joint-control-to-spr": [
    [[201, 203], "a1", "terrain-context"],
    [[131, 133], "a0", "terrain-context"],
    [[182, 184], "a1", "terrain-context"],
    [[164, 166], "a0", "terrain-context"],
    [195, "v1", "terrain-context"],
    [65, "a3", "(pointer float)"],
    [67, "a3", "(pointer float)"],
    [[18, 24], "a2", "(inline-array vector)"],
    [24, "a3", "(pointer float)"],
    [[59, 65], "a2", "(inline-array vector)"],
    [[112, 118], "a2", "(inline-array vector)"],
    [17, "a2", "int"]
  ],
  "(method 2 art-joint-anim-manager-slot)": [
    [21, "s2", "uint"],
    [21, "v1", "uint"]
  ],
  "create-interpolated2-joint-animation-frame": [
    [[48, 125], "v1", "joint-anim-frame"]
  ],
  "(method 12 art-joint-anim-manager)": [
    [15, "a0", "pointer"],
    [15, "v1", "pointer"],
    [21, "a0", "pointer"],
    [21, "v1", "pointer"]
  ],
  "(method 11 art-joint-anim-manager)": [
    [54, "v1", "uint"],
    [54, "s2", "uint"],
    [60, "s2", "uint"],
    [65, "s2", "uint"],
    [71, "s2", "uint"],
    [87, "a1", "uint"],
    [94, "a2", "uint"]
  ],
  "joint-anim-inspect-elt": [
    [[4, 15], "gp", "joint-anim-matrix"],
    [[17, 30], "gp", "joint-anim-transformq"]
  ],
  "matrix-from-control!": [
    [22, "v1", "pointer"],
    [35, "v1", "pointer"],
    [38, "v1", "pointer"],
    [65, "v1", "pointer"],
    [72, "v1", "pointer"],
    [82, "v1", "pointer"],
    [85, "v1", "pointer"],
    // [58, "v1", "matrix"],
    [[43, 49], "v1", "matrix"]
  ],
  "init-haze-vert-array": [
    [43, "a0", "cloud-vertex"],
    [44, "v1", "cloud-vertex"]
  ],
  "sky-make-sun-data": [[[7, 58], "s3", "sky-sun-data"]],
  "(anon-function 7 relocate)": [
    [3, "a0", "int"],
    [8, "a0", "int"]
  ],
  "(method 7 process)": [
    [[47, 88], "v1", "connection"],
    [[120, 124], "a0", "basic"],
    [[127, 130], "a0", "basic"]
  ],
  "(method 7 collide-shape-prim-group)": [[4, "v1", "pointer"]],
  "all-texture-tweak-adjust": [[[35, 44], "s0", "adgif-shader"]],
  "dm-float-field-tie-rvanish-func": [[[14, 45], "gp", "prototype-bucket-tie"]],
  "dm-float-field-tie-vanish-far-func": [
    [[14, 45], "gp", "prototype-bucket-tie"]
  ],
  "build-instance-list": [
    [33, "v1", "drawable-tree-instance-shrub"],
    [85, "v1", "drawable-tree-instance-tie"]
  ],
  "debug-menu-make-continue-sub-menu": [
    [5, "v1", "symbol"],
    [10, "v1", "level-load-info"],
    [13, "v1", "level-load-info"],
    [21, "v1", "continue-point"],
    [47, "v1", "continue-point"],
    [56, "v1", "continue-point"]
  ],
  "(anon-function 191 default-menu)": [
    [[30, 37], "s5", "adgif-shader"],
    [[5, 25], "s4", "texture-id"]
  ],
  "(anon-function 188 default-menu)": [
    [[3, 13], "v1", "texture-id"],
    [[20, 28], "a1", "adgif-shader"],
    [33, "v1", "texture-id"],
    [41, "v1", "adgif-shader"]
  ],
  "(anon-function 187 default-menu)": [
    [[2, 13], "v1", "texture-id"],
    [[18, 29], "a1", "adgif-shader"],
    [34, "v1", "texture-id"],
    [[42, 44], "v1", "adgif-shader"]
  ],
  "(anon-function 186 default-menu)": [
    [[3, 13], "v1", "texture-id"],
    [[20, 28], "a1", "adgif-shader"],
    [33, "v1", "texture-id"],
    [41, "v1", "adgif-shader"]
  ],
  "(anon-function 185 default-menu)": [
    [[3, 13], "v1", "texture-id"],
    [[20, 28], "a1", "adgif-shader"],
    [33, "v1", "texture-id"],
    [41, "v1", "adgif-shader"]
  ],
  "(anon-function 184 default-menu)": [
    [[3, 13], "v1", "texture-id"],
    [[20, 28], "a1", "adgif-shader"],
    [33, "v1", "texture-id"],
    [41, "v1", "adgif-shader"]
  ],
  "(anon-function 183 default-menu)": [
    [[2, 13], "v1", "texture-id"],
    [[18, 29], "a1", "adgif-shader"],
    [34, "v1", "texture-id"],
    [[42, 44], "v1", "adgif-shader"]
  ],
  "(anon-function 182 default-menu)": [
    [[3, 13], "v1", "texture-id"],
    [[20, 28], "a1", "adgif-shader"],
    [33, "v1", "texture-id"],
    [41, "v1", "adgif-shader"]
  ],
  "(anon-function 181 default-menu)": [
    [[3, 13], "v1", "texture-id"],
    [[20, 28], "a1", "adgif-shader"],
    [33, "v1", "texture-id"],
    [41, "v1", "adgif-shader"]
  ],
  "(anon-function 180 default-menu)": [
    [[3, 13], "v1", "texture-id"],
    [[20, 28], "a1", "adgif-shader"],
    [33, "v1", "texture-id"],
    [41, "v1", "adgif-shader"]
  ],
  "(anon-function 179 default-menu)": [
    [[2, 13], "v1", "texture-id"],
    [[18, 29], "a1", "adgif-shader"],
    [34, "v1", "texture-id"],
    [[42, 44], "v1", "adgif-shader"]
  ],
  "(anon-function 178 default-menu)": [
    [[3, 13], "v1", "texture-id"],
    [[20, 28], "a1", "adgif-shader"],
    [33, "v1", "texture-id"],
    [41, "v1", "adgif-shader"]
  ],
  "(anon-function 177 default-menu)": [
    [[3, 13], "v1", "texture-id"],
    [[20, 28], "a1", "adgif-shader"],
    [33, "v1", "texture-id"],
    [41, "v1", "adgif-shader"]
  ],
  "(anon-function 176 default-menu)": [
    [[3, 13], "v1", "texture-id"],
    [[20, 28], "a1", "adgif-shader"],
    [33, "v1", "texture-id"],
    [41, "v1", "adgif-shader"]
  ],
  "(anon-function 175 default-menu)": [
    [[3, 13], "v1", "texture-id"],
    [[20, 28], "a1", "adgif-shader"],
    [33, "v1", "texture-id"],
    [41, "v1", "adgif-shader"]
  ],
  "(anon-function 174 default-menu)": [
    [[3, 13], "v1", "texture-id"],
    [[20, 28], "a1", "adgif-shader"],
    [33, "v1", "texture-id"],
    [41, "v1", "adgif-shader"]
  ],
  "(anon-function 173 default-menu)": [
    [[2, 13], "v1", "texture-id"],
    [[18, 29], "a1", "adgif-shader"],
    [34, "v1", "texture-id"],
    [[42, 44], "v1", "adgif-shader"]
  ],
  "(anon-function 172 default-menu)": [
    [[2, 13], "v1", "texture-id"],
    [[18, 29], "a1", "adgif-shader"],
    [34, "v1", "texture-id"],
    [[42, 44], "v1", "adgif-shader"]
  ],
  "joint-mod-ik-callback": [
    [6, "gp", "joint-mod-ik"],
    [9, "gp", "joint-mod-ik"],
    [[1, 35], "gp", "joint-mod-ik"],
    [[1, 433], "gp", "joint-mod-ik"]
  ],
  "(method 11 joint-mod)": [
    [20, "s0", "fact-info-enemy"],
    [12, "s2", "process-drawable"]
  ],
  "joint-mod-look-at-handler": [
    [[2, 406], "gp", "joint-mod"],
    [409, "a3", "float"]
  ],
  "real-joint-mod-gun-look-at-handler": [
    [1, "v1", "joint-mod"],
    [2, "v1", "joint-mod"]
  ],
  "joint-mod-foot-rot-handler": [
    [[0, 7], "s5", "joint-mod"],
    [[36, 59], "s5", "joint-mod"],
    [[63, 97], "s5", "joint-mod"],
    [119, "s5", "joint-mod"],
    [[119, 152], "s5", "joint-mod"]
  ],
  "joint-mod-polar-look-at-guts": [
    [1, "gp", "joint-mod"],
    [[1, 334], "gp", "joint-mod"],
    [334, "gp", "joint-mod"],
    [338, "a3", "float"]
  ],
  "joint-mod-world-look-at-handler": [
    [[0, 217], "gp", "joint-mod"],
    [220, "a3", "float"]
  ],
  "joint-mod-rotate-handler": [[[2, 114], "s5", "joint-mod"]],
  "joint-mod-scale-handler": [[[1, 14], "s5", "joint-mod"]],
  "joint-mod-joint-set-handler": [[[2, 23], "s4", "joint-mod"]],
  "joint-mod-joint-set-world-handler": [[[6, 197], "s5", "joint-mod"]],
  "joint-mod-joint-set*-handler": [[[2, 39], "s5", "joint-mod"]],
  "joint-mod-joint-set*-world-handler": [[[4, 53], "s5", "joint-mod"]],
  "joint-mod-debug-draw": [[8, "a3", "float"]],
  "glst-find-node-by-name": [
    [6, "s5", "glst-named-node"],
    [7, "v1", "glst-named-node"]
  ],
  "glst-length-of-longest-name": [
    [5, "s5", "glst-named-node"],
    [6, "v1", "glst-named-node"]
  ],
  "(event time-of-day-tick)": [
    [10, "v1", "float"],
    [148, "v1", "float"]
  ],
  "cam-slave-get-vector-with-offset": [[[52, 61], "s3", "vector"]],
  "cam-slave-get-interp-time": [[43, "f0", "float"]],
  "cam-standard-event-handler": [
    [13, "gp", "(state camera-slave)"],
    [19, "gp", "(state camera-slave)"],
    [22, "gp", "(state camera-slave)"]
  ],
  "cam-calc-follow!": [
    [101, "f0", "float"],
    [104, "f0", "float"] // needed because the decompiler sees an int going into an FP register and assumes it's an int instead!
  ],
  "(event cam-master-active)": [
    [80, "gp", "matrix"],
    [170, "s5", "vector"],
    [275, "v1", "process"],
    [330, "a0", "camera-slave"],
    [448, "v1", "camera-slave"],
    [512, "v1", "camera-slave"],
    [542, "v1", "camera-slave"],
    [611, "a0", "vector"],
    [786, "v1", "float"],
    [789, "v1", "float"],
    [589, "v1", "float"],
    [593, "v1", "float"],
    [602, "v1", "float"],
    [606, "v1", "float"]
  ],
  "master-track-target": [[[53, 526], "gp", "target"]],
  "reset-target-tracking": [[[14, 138], "gp", "process-focusable"]],
  "reset-follow": [[[12, 18], "a0", "process-focusable"]],
  "(code cam-pov)": [
    [15, "a1", "pov-camera"],
    [24, "a0", "pov-camera"]
  ],
  "(code cam-pov180)": [
    [15, "a1", "pov-camera"],
    [23, "v1", "pov-camera"],
    [45, "v1", "pov-camera"],
    [58, "v1", "pov-camera"],
    [80, "a1", "pov-camera"],
    [122, "v1", "vector"]
  ],
  "(code cam-pov-track)": [
    [19, "a1", "pov-camera"],
    [30, "a0", "pov-camera"]
  ],
  "cam-los-spline-collide": [
    [70, "s3", "(inline-array collide-cache-tri)"],
    [88, "s3", "(inline-array collide-cache-tri)"]
  ],
  "cam-los-collide": [
    [92, "s1", "(inline-array collide-cache-tri)"],
    [205, "s1", "(inline-array collide-cache-tri)"],
    [135, "s1", "(inline-array collide-cache-tri)"],
    [175, "s1", "(inline-array collide-cache-tri)"],
    [375, "v1", "(inline-array tracking-spline)"]
  ],
  "cam-dist-analog-input": [[32, "f0", "float"]],
  "(event cam-string)": [
    [11, "v1", "vector"],
    [[44, 72], "s5", "vector"],
    [[80, 108], "gp", "vector"],
    [141, "a0", "vector"],
    [145, "a0", "vector"],
    [174, "v1", "vector"],
    [184, "v1", "float"],
    [28, "v1", "float"],
    [31, "v1", "float"]
  ],
  "cam-draw-collide-cache": [
    [[8, 13], "gp", "(inline-array collide-cache-tri)"]
  ],
  "(event cam-combiner-active)": [
    [[103, 126], "gp", "camera-slave"],
    [[189, 235], "gp", "camera-slave"]
  ],
  "cam-collision-record-draw": [[[45, 240], "s5", "cam-collision-record"]],
  "camera-fov-frame": [
    [87, "a0", "vector4w"],
    [128, "a0", "vector4w"],
    [169, "a0", "vector4w"],
    [7, "a0", "cam-dbg-scratch"],
    [18, "a0", "cam-dbg-scratch"],
    [29, "a0", "cam-dbg-scratch"],
    [33, "a2", "cam-dbg-scratch"],
    [36, "a3", "cam-dbg-scratch"],
    [39, "t0", "cam-dbg-scratch"],
    [45, "a0", "cam-dbg-scratch"],
    [50, "a0", "cam-dbg-scratch"],
    [54, "a2", "cam-dbg-scratch"],
    [57, "a3", "cam-dbg-scratch"],
    [60, "t0", "cam-dbg-scratch"],
    [66, "a0", "cam-dbg-scratch"],
    [72, "a0", "cam-dbg-scratch"],
    [75, "a1", "cam-dbg-scratch"],
    [83, "a0", "cam-dbg-scratch"],
    [86, "a1", "cam-dbg-scratch"],
    [91, "a0", "cam-dbg-scratch"],
    [95, "a2", "cam-dbg-scratch"],
    [101, "t0", "cam-dbg-scratch"],
    [98, "a3", "cam-dbg-scratch"],
    [107, "a0", "cam-dbg-scratch"],
    [113, "a0", "cam-dbg-scratch"],
    [116, "a1", "cam-dbg-scratch"],
    [124, "a0", "cam-dbg-scratch"],
    [127, "a1", "cam-dbg-scratch"],
    [132, "a0", "cam-dbg-scratch"],
    [136, "a2", "cam-dbg-scratch"],
    [139, "a3", "cam-dbg-scratch"],
    [142, "t0", "cam-dbg-scratch"],
    [148, "a0", "cam-dbg-scratch"],
    [154, "a0", "cam-dbg-scratch"],
    [157, "a1", "cam-dbg-scratch"],
    [165, "a0", "cam-dbg-scratch"],
    [168, "a1", "cam-dbg-scratch"],
    [173, "a0", "cam-dbg-scratch"],
    [177, "a2", "cam-dbg-scratch"],
    [180, "a3", "cam-dbg-scratch"],
    [183, "t0", "cam-dbg-scratch"],
    [189, "a0", "cam-dbg-scratch"],
    [195, "a0", "cam-dbg-scratch"],
    [198, "a1", "cam-dbg-scratch"]
  ],
  "camera-sphere": [
    [[43, 49], "v1", "cam-dbg-scratch"],
    [64, "v1", "cam-dbg-scratch"],
    [80, "v1", "cam-dbg-scratch"],
    [94, "v1", "cam-dbg-scratch"],
    [109, "v1", "cam-dbg-scratch"],
    [124, "v1", "cam-dbg-scratch"],
    [138, "v1", "cam-dbg-scratch"],
    [152, "v1", "cam-dbg-scratch"],
    [156, "a0", "cam-dbg-scratch"],
    [159, "a1", "cam-dbg-scratch"],
    [164, "a0", "cam-dbg-scratch"],
    [167, "a1", "cam-dbg-scratch"]
  ],
  "camera-line-draw": [
    [36, "a0", "cam-dbg-scratch"],
    [44, "a0", "cam-dbg-scratch"],
    [2, "a2", "cam-dbg-scratch"],
    [7, "a0", "cam-dbg-scratch"],
    [14, "v1", "cam-dbg-scratch"],
    [18, "v1", "cam-dbg-scratch"],
    [22, "a0", "cam-dbg-scratch"],
    [24, "v1", "cam-dbg-scratch"],
    [29, "a0", "cam-dbg-scratch"],
    [32, "a1", "cam-dbg-scratch"],
    [36, "a0", "cam-dbg-scratch"],
    [44, "a0", "cam-dbg-scratch"]
  ],
  "camera-plot-float-func": [
    [56, "v1", "cam-dbg-scratch"],
    [64, "a0", "cam-dbg-scratch"],
    [68, "a0", "cam-dbg-scratch"],
    [105, "v1", "cam-dbg-scratch"],
    [242, "v1", "cam-dbg-scratch"],
    [21, "a0", "cam-dbg-scratch"],
    [24, "a0", "cam-dbg-scratch"],
    [27, "a0", "cam-dbg-scratch"],
    [30, "a0", "cam-dbg-scratch"],
    [51, "a0", "cam-dbg-scratch"],
    [54, "a0", "cam-dbg-scratch"],
    [56, "v1", "cam-dbg-scratch"],
    [58, "a0", "cam-dbg-scratch"],
    [64, "a0", "cam-dbg-scratch"],
    [87, "a0", "cam-dbg-scratch"],
    [97, "a0", "cam-dbg-scratch"],
    [103, "a0", "cam-dbg-scratch"],
    [105, "v1", "cam-dbg-scratch"],
    [107, "a0", "cam-dbg-scratch"],
    [111, "a0", "cam-dbg-scratch"],
    [114, "a1", "cam-dbg-scratch"],
    [119, "a0", "cam-dbg-scratch"],
    [122, "a0", "cam-dbg-scratch"],
    [128, "a0", "cam-dbg-scratch"],
    [131, "a0", "cam-dbg-scratch"],
    [135, "a0", "cam-dbg-scratch"],
    [138, "a1", "cam-dbg-scratch"],
    [142, "a0", "cam-dbg-scratch"],
    [148, "a0", "cam-dbg-scratch"],
    [154, "a0", "cam-dbg-scratch"],
    [160, "a0", "cam-dbg-scratch"],
    [164, "a0", "cam-dbg-scratch"],
    [167, "a1", "cam-dbg-scratch"],
    [171, "a0", "cam-dbg-scratch"],
    [174, "a0", "cam-dbg-scratch"],
    [177, "a0", "cam-dbg-scratch"],
    [183, "a0", "cam-dbg-scratch"],
    [187, "a0", "cam-dbg-scratch"],
    [190, "a1", "cam-dbg-scratch"],
    [197, "a0", "cam-dbg-scratch"],
    [200, "a0", "cam-dbg-scratch"],
    [206, "a0", "cam-dbg-scratch"],
    [212, "a0", "cam-dbg-scratch"],
    [216, "a0", "cam-dbg-scratch"],
    [219, "a1", "cam-dbg-scratch"],
    [223, "a0", "cam-dbg-scratch"],
    [226, "a0", "cam-dbg-scratch"],
    [238, "a0", "cam-dbg-scratch"],
    [242, "v1", "cam-dbg-scratch"],
    [244, "a0", "cam-dbg-scratch"],
    [247, "a0", "cam-dbg-scratch"],
    [266, "a0", "cam-dbg-scratch"],
    [270, "a0", "cam-dbg-scratch"],
    [273, "a1", "cam-dbg-scratch"]
  ],
  "cam-line-dma": [
    [32, "t0", "vector"],
    [36, "t0", "vector"],
    [45, "t0", "vector"],
    [50, "t0", "vector"],
    [[12, 16], "a3", "dma-packet"],
    [[22, 25], "a3", "gs-gif-tag"],
    [[33, 38], "a3", "(pointer uint128)"],
    [[46, 52], "a1", "(pointer uint128)"],
    [[60, 65], "a0", "dma-packet"],
    [[65, 74], "a0", "(pointer uint64)"]
  ],
  "camera-line2d": [
    [4, "a2", "cam-dbg-scratch"],
    [6, "a0", "cam-dbg-scratch"],
    [10, "a0", "cam-dbg-scratch"],
    [13, "a0", "cam-dbg-scratch"],
    [14, "a1", "cam-dbg-scratch"],
    [18, "a0", "cam-dbg-scratch"],
    [20, "a1", "cam-dbg-scratch"],
    [24, "a0", "cam-dbg-scratch"],
    [27, "a0", "cam-dbg-scratch"]
  ],
  "camera-line-setup": [[2, "a0", "cam-dbg-scratch"]],
  "camera-line-rel-len": [
    [9, "a0", "cam-dbg-scratch"],
    [5, "a0", "cam-dbg-scratch"],
    [12, "a1", "cam-dbg-scratch"],
    [18, "a0", "cam-dbg-scratch"]
  ],
  "camera-line-rel": [
    [2, "a3", "cam-dbg-scratch"],
    [8, "a1", "cam-dbg-scratch"]
  ],
  "camera-bounding-box-draw": [
    [6, "a0", "cam-dbg-scratch"],
    [15, "a0", "cam-dbg-scratch"],
    [21, "v1", "cam-dbg-scratch"],
    [24, "a0", "cam-dbg-scratch"],
    [30, "v1", "cam-dbg-scratch"],
    [33, "a0", "cam-dbg-scratch"],
    [39, "v1", "cam-dbg-scratch"],
    [42, "a0", "cam-dbg-scratch"],
    [48, "v1", "cam-dbg-scratch"],
    [51, "a0", "cam-dbg-scratch"],
    [57, "v1", "cam-dbg-scratch"],
    [62, "a1", "cam-dbg-scratch"],
    [68, "a1", "cam-dbg-scratch"],
    [74, "a1", "cam-dbg-scratch"],
    [80, "a1", "cam-dbg-scratch"],
    [86, "a1", "cam-dbg-scratch"],
    [92, "a1", "cam-dbg-scratch"],
    [97, "a0", "cam-dbg-scratch"],
    [100, "a1", "cam-dbg-scratch"],
    [105, "a0", "cam-dbg-scratch"],
    [108, "a1", "cam-dbg-scratch"],
    [113, "a0", "cam-dbg-scratch"],
    [116, "a1", "cam-dbg-scratch"],
    [121, "a0", "cam-dbg-scratch"],
    [124, "a1", "cam-dbg-scratch"],
    [129, "a0", "cam-dbg-scratch"],
    [132, "a1", "cam-dbg-scratch"],
    [137, "a0", "cam-dbg-scratch"],
    [140, "a1", "cam-dbg-scratch"],
    [12, "v1", "cam-dbg-scratch"]
  ],
  "camera-cross": [
    [8, "a0", "cam-dbg-scratch"],
    [14, "a0", "cam-dbg-scratch"],
    [18, "a2", "cam-dbg-scratch"],
    [22, "a0", "cam-dbg-scratch"],
    [26, "a2", "cam-dbg-scratch"],
    [31, "a0", "cam-dbg-scratch"],
    [34, "a1", "cam-dbg-scratch"],
    [39, "a0", "cam-dbg-scratch"],
    [42, "a1", "cam-dbg-scratch"],
    [47, "a0", "cam-dbg-scratch"],
    [52, "a0", "cam-dbg-scratch"],
    [52, "a0", "cam-dbg-scratch"],
    [56, "a2", "cam-dbg-scratch"],
    [60, "a0", "cam-dbg-scratch"],
    [64, "a2", "cam-dbg-scratch"],
    [69, "a0", "cam-dbg-scratch"],
    [72, "a1", "cam-dbg-scratch"],
    [77, "a0", "cam-dbg-scratch"],
    [80, "a1", "cam-dbg-scratch"],
    [85, "a0", "cam-dbg-scratch"],
    [90, "a0", "cam-dbg-scratch"],
    [94, "a2", "cam-dbg-scratch"],
    [98, "a0", "cam-dbg-scratch"],
    [101, "a1", "cam-dbg-scratch"],
    [106, "a0", "cam-dbg-scratch"],
    [109, "a1", "cam-dbg-scratch"]
  ],
  "cam-debug-draw-tris": [
    [20, "a0", "cam-dbg-scratch"],
    [88, "a0", "cam-dbg-scratch"]
  ],
  "camera-fov-draw": [
    [16, "t2", "cam-dbg-scratch"],
    [30, "a3", "cam-dbg-scratch"],
    [43, "a0", "cam-dbg-scratch"],
    [60, "a0", "cam-dbg-scratch"],
    [63, "a1", "cam-dbg-scratch"],
    [68, "a0", "cam-dbg-scratch"],
    [71, "a1", "cam-dbg-scratch"],
    [76, "a0", "cam-dbg-scratch"],
    [79, "a1", "cam-dbg-scratch"],
    [2, "t2", "cam-dbg-scratch"],
    [13, "v1", "(pointer vector)"],
    [27, "v1", "(pointer vector)"],
    [40, "v1", "(pointer vector)"],
    [53, "v1", "(pointer vector)"]
  ],
  "cam-collision-record-save": [[[8, 56], "v1", "cam-collision-record"]],
  "(trans cam-stick)": [[157, "a0", "vector"]],
  "(method 9 darkjak-info)": [[71, "v0", "sound-rpc-set-param"]],
  "(trans idle board)": [[4, "a0", "target"]],
  "(trans hidden board)": [[4, "a0", "target"]],
  "(trans use board)": [
    [8, "a0", "target"],
    [22, "a1", "target"]
  ],
  "board-post": [
    [[3, 79], "v1", "target"],
    [38, "a0", "target"],
    [44, "a0", "target"],
    [50, "a0", "target"],
    [56, "a0", "target"],
    [62, "a0", "target"],
    [94, "v1", "target"]
  ],
  "(code use board)": [[17, "v1", "art-joint-anim"]],
  "(code idle board)": [
    [19, "v1", "art-joint-anim"],
    [37, "v1", "art-joint-anim"]
  ],
  "gun-init": [[85, "a1", "target"]],
  "gun-post": [
    [7, "a0", "target"],
    [12, "gp", "target"],
    [16, "gp", "target"],
    [22, "gp", "target"],
    [31, "gp", "target"],
    [42, "gp", "target"],
    [46, "gp", "target"],
    [57, "gp", "target"],
    [[64, 77], "gp", "target"],
    [82, "v1", "target"],
    [88, "v1", "target"],
    [94, "v1", "target"],
    [100, "v1", "target"],
    [106, "v1", "target"],
    [110, "gp", "target"],
    [121, "gp", "target"],
    [126, "gp", "target"],
    [132, "gp", "target"],
    [148, "gp", "target"],
    [169, "a0", "target"],
    [5, "gp", "gun"]
  ],
  "(trans hidden gun)": [[4, "a0", "target"]],
  "(code idle gun)": [[16, "v1", "art-joint-anim"]],
  "(trans idle gun)": [
    [2, "v1", "target"],
    [9, "a0", "target"],
    [20, "v1", "target"]
  ],
  "(code die gun)": [
    [13, "v1", "target"],
    [74, "v1", "target"]
  ],
  "(post use gun)": [
    [6, "gp", "target"],
    [12, "gp", "target"],
    [21, "gp", "target"],
    [29, "gp", "target"],
    [34, "gp", "target"],
    [36, "gp", "target"],
    [40, "gp", "target"],
    [57, "gp", "target"],
    [63, "gp", "target"],
    [65, "gp", "target"],
    [67, "gp", "target"],
    [71, "gp", "target"],
    [75, "gp", "target"],
    [77, "gp", "target"],
    [83, "gp", "target"],
    [91, "gp", "target"],
    [93, "gp", "target"],
    [96, "a0", "vector"],
    [99, "gp", "target"],
    [101, "gp", "target"],
    [103, "gp", "target"],
    [109, "gp", "target"],
    [114, "gp", "target"],
    [116, "gp", "target"],
    [120, "gp", "target"],
    [122, "gp", "target"],
    [127, "gp", "target"],
    [129, "gp", "target"],
    [132, "a0", "vector"],
    [136, "s6", "target"],
    [135, "gp", "gun"]
  ],
  "(code use gun)": [
    [7, "a0", "target"],
    [27, "v1", "art-joint-anim"],
    [87, "v1", "art-joint-anim"],
    [152, "v1", "art-joint-anim"],
    [207, "v1", "art-joint-anim"],
    [262, "v1", "art-joint-anim"],
    [312, "v1", "art-joint-anim"],
    [377, "v1", "art-joint-anim"],
    [427, "v1", "art-joint-anim"],
    [487, "v1", "art-joint-anim"],
    [547, "v1", "art-joint-anim"],
    [612, "v1", "art-joint-anim"],
    [667, "v1", "art-joint-anim"],
    [726, "s4", "target"],
    [741, "s1", "pair"],
    [753, "s4", "target"],
    [774, "s4", "target"],
    [795, "s1", "pair"],
    [801, "s4", "target"],
    [804, "s4", "target"]
  ],
  "(trans use gun)": [
    [8, "a1", "target"],
    [19, "a0", "target"],
    [23, "v1", "target"],
    [28, "v1", "target"],
    [44, "v1", "target"]
  ],
  "(method 31 gun-eject)": [
    [24, "a0", "gun"],
    [36, "v1", "gun"],
    [44, "v1", "collide-shape"]
  ],
  "(method 9 gun-info)": [
    [115, "s0", "collide-shape-prim"],
    [133, "s0", "collide-shape-prim"],
    [78, "s2", "collide-shape-prim"]
  ],
  "(method 3 collide-query)": [
    [116, "f0", "float"],
    [137, "f0", "float"]
  ],
  "emerc-vu1-initialize-chain": [
    [[19, 59], "s5", "emerc-vu1-low-mem"],
    [80, "gp", "(inline-array dma-packet)"],
    [[12, 18], "gp", "(pointer vif-tag)"]
  ],
  "emerc-vu1-init-buffer": [
    [[25, 31], "a0", "dma-packet"],
    [[37, 40], "a0", "gs-gif-tag"],
    [44, "a0", "(pointer gs-test)"],
    [46, "a0", "(pointer gs-reg64)"],
    [[49, 61], "v1", "dma-packet"]
  ],
  "sparticle-track-root-prim": [[3, "v1", "collide-shape"]],
  "(method 10 sparticle-launcher)": [[[41, 75], "gp", "(array int32)"]],
  "birth-func-texture-group": [[[2, 10], "s5", "(array int32)"]],
  "(method 9 sparticle-launch-control)": [[22, "a2", "process-drawable"]],
  "(method 10 sparticle-launch-control)": [[42, "a3", "float"]],
  "execute-part-engine": [
    [11, "v1", "connection"],
    [12, "a0", "process-drawable"],
    [13, "v1", "connection"],
    [[19, 53], "s0", "vector"],
    [23, "v1", "connection"],
    [28, "v1", "connection"],
    [29, "v1", "int"],
    [137, "a3", "vector"],
    [35, "a0", "process-drawable"]
  ],
  "sparticle-respawn-heights": [
    [[0, 58], "gp", "(array int32)"],
    [58, "gp", "(array int32)"],
    [34, "v1", "int"]
  ],
  "sparticle-respawn-timer": [
    [[9, 15], "gp", "(array int32)"],
    [34, "gp", "(array int32)"],
    [10, "v1", "int"]
  ],
  "sparticle-texture-animate": [
    [[0, 31], "v1", "(array int32)"],
    [47, "v1", "(array int32)"]
  ],
  "sparticle-texture-day-night": [[[21, 78], "s2", "(array int32)"]],
  "sparticle-mode-animate": [
    [5, "v1", "(array symbol)"],
    [[7, 16], "a1", "(array uint32)"],
    [18, "a1", "vector4w"],
    [21, "a1", "(pointer int32)"],
    [26, "a1", "(array int32)"],
    [28, "v1", "(array int32)"],
    [32, "a0", "(pointer int64)"],
    // [33, "a0", "(pointer int64)"],
    [44, "v1", "(pointer int32)"],
    [46, "v1", "(pointer int32)"]
  ],
  "(method 2 sparticle-cpuinfo)": [[14, "f0", "float"]],
  "sp-kill-particle": [
    [7, "a1", "uint"],
    [7, "v1", "uint"]
  ],
  "sp-orbiter": [[[78, 89], "v1", "sprite-vec-data-2d"]],
  "forall-particles-with-key-runner": [
    [32, "s3", "(inline-array sparticle-cpuinfo)"],
    [42, "s3", "(inline-array sparticle-cpuinfo)"]
  ],
  "forall-particles-runner": [
    [[19, 28], "s4", "sparticle-cpuinfo"],
    [34, "s4", "pointer"],
    [35, "s3", "pointer"]
  ],
  "sp-process-particle-system": [[14, "a1", "vector"]],
  // debug
  "add-debug-point": [
    [[35, 39], "a3", "dma-packet"],
    [[45, 48], "a3", "gs-gif-tag"],
    [[65, 69], "a3", "vector4w-2"],
    [[85, 89], "a3", "vector4w-2"],
    [[102, 106], "a3", "vector4w-2"],
    [[122, 126], "a1", "vector4w-2"],
    [[129, 148], "a0", "(pointer uint64)"]
  ],
  "internal-draw-debug-line": [
    [[5, 224], "s5", "rgba"],
    [[27, 29], "v1", "rgba"],
    [[109, 115], "a3", "dma-packet"],
    [[118, 124], "a3", "gs-gif-tag"],
    [[232, 245], "a1", "(inline-array vector4w-2)"],
    [[107, 267], "a0", "(pointer uint64)"]
  ],
  "add-debug-flat-triangle": [
    [[70, 76], "a3", "dma-packet"],
    [[79, 85], "a3", "gs-gif-tag"],
    [[108, 127], "a3", "(inline-array vector)"],
    [[68, 149], "a0", "(pointer uint64)"]
  ],
  "add-debug-line2d": [
    [[60, 64], "a2", "dma-packet"],
    [[70, 73], "a2", "gs-gif-tag"],
    [[78, 81], "a2", "vector4w-2"],
    [[86, 89], "a2", "vector4w-2"],
    [[97, 111], "a0", "(pointer uint64)"]
  ],
  "add-debug-rot-matrix": [
    [[9, 12], "t0", "float"],
    [[17, 20], "t0", "float"],
    [[22, 29], "t0", "float"]
  ],
  "add-debug-cspace": [[[4, 6], "a3", "float"]],
  "add-debug-points": [[[52, 57], "a3", "rgba"]],
  "add-debug-light": [[[17, 20], "t0", "float"]],
  "drawable-frag-count": [[[14, 20], "s5", "drawable-group"]],
  "add-boundary-shader": [
    [[6, 12], "a0", "gs-gif-tag"],
    [[14, 31], "s5", "adgif-shader"]
  ],
  // debug-sphere
  "add-debug-sphere-from-table": [
    [[38, 41], "v1", "vector"],
    [[55, 59], "s0", "(inline-array vector)"]
  ],
  // shrubbery
  "shrub-upload-view-data": [[[8, 16], "a0", "dma-packet"]],
  "shrub-do-init-frame": [
    [[12, 21], "a0", "dma-packet"],
    [[26, 29], "a0", "dma-packet"],
    [33, "v1", "(pointer vif-tag)"],
    [[35, 41], "v1", "(pointer uint32)"],
    [42, "v1", "(pointer vif-tag)"],
    [[44, 51], "v1", "(pointer uint32)"],
    [52, "v1", "(pointer vif-tag)"],
    [54, "v1", "(pointer uint32)"]
  ],
  "shrub-init-frame": [
    [[8, 12], "a0", "dma-packet"],
    [[18, 21], "a0", "gs-gif-tag"],
    [24, "v1", "(pointer gs-test)"],
    [26, "v1", "(pointer gs-reg64)"]
  ],
  "shrub-upload-model": [
    [[17, 26], "a3", "dma-packet"],
    [[33, 41], "a0", "dma-packet"],
    [[47, 55], "a0", "dma-packet"]
  ],
  "draw-drawable-tree-instance-shrub": [[86, "a0", "drawable-group"]],
  "draw-prototype-inline-array-shrub": [
    [[13, 56], "v1", "prototype-bucket-shrub"],
    [[102, 114], "a0", "shrub-near-packet"],
    [[114, 117], "v1", "vector4w-3"],
    [118, "a1", "vector4w"],
    [123, "v1", "dma-packet"],
    [[124, 126], "v1", "vector4w"],
    [[334, 364], "s1", "prototype-bucket-shrub"],
    [416, "a0", "drawable-group"],
    [420, "s1", "prototype-bucket-shrub"],
    [525, "v1", "drawable-group"],
    [[518, 535], "s1", "prototype-bucket-shrub"],
    [558, "s1", "prototype-bucket-shrub"],
    [[677, 718], "gp", "prototype-bucket-shrub"],
    [[696, 706], "a1", "prototype-bucket-shrub"]
  ],
  "(method 8 drawable-tree-instance-shrub)": [[54, "v1", "drawable-group"]],
  "(method 13 drawable-tree-instance-shrub)": [
    [[12, 151], "gp", "prototype-bucket-shrub"],
    [19, "a1", "drawable-group"],
    [44, "v1", "drawable-group"],
    [66, "s3", "shrubbery"],
    [92, "v1", "drawable-group"],
    [114, "s3", "shrubbery"],
    [160, "gp", "(inline-array prototype-bucket-shrub)"]
  ],
  "(method 9 shrubbery)": [
    [23, "a2", "(pointer int32)"],
    [28, "a3", "(pointer int32)"]
  ],
  "init-dma-test": [[29, "v1", "(inline-array qword)"]],
  "drawable-load": [[[25, 28], "s5", "drawable"]],
  "art-load": [[[13, 16], "s5", "art"]],
  "art-group-load-check": [[[43, 53], "s3", "art-group"]],
  "(method 13 art-group)": [[13, "s3", "art-joint-anim"]],
  "(method 14 art-group)": [[13, "s3", "art-joint-anim"]],
  "(method 13 gui-control)": [
    [[52, 81], "s3", "gui-connection"],
    [[202, 228], "a0", "connection"]
  ],
  "(method 21 gui-control)": [[43, "s2", "process-drawable"]],
  "(method 12 gui-control)": [
    [128, "v1", "gui-connection"],
    [214, "v1", "gui-connection"],
    [167, "s2", "process-drawable"]
  ],
  "(method 16 gui-control)": [[[10, 119], "s1", "gui-connection"]],
  "(method 17 gui-control)": [
    [[1, 262], "gp", "gui-connection"],
    [13, "v1", "gui-connection"]
  ],
  "(method 14 gui-control)": [[[5, 41], "s2", "gui-connection"]],
  "(method 15 gui-control)": [[[6, 56], "s1", "gui-connection"]],
  "(method 11 external-art-control)": [[19, "s5", "process-drawable"]],
  "ja-abort-spooled-anim": [[[3, 24], "s3", "sound-id"]],
  "(method 19 gui-control)": [
    [[32, 35], "a2", "gui-channel"],
    [113, "a2", "gui-channel"]
  ],
  "(method 9 gui-control)": [
    [110, "v0", "gui-connection"],
    [10, "v1", "gui-connection"],
    [17, "v1", "gui-connection"],
    [24, "v1", "gui-connection"],
    [131, "v1", "gui-connection"],
    [35, "v1", "gui-connection"],
    [40, "v1", "gui-connection"],
    [44, "v1", "gui-connection"],
    [14, "v1", "gui-connection"]
  ],
  "(method 10 gui-control)": [[[4, 32], "s3", "gui-connection"]],
  "(method 10 bsp-header)": [
    [43, "a1", "terrain-context"],
    [31, "a0", "terrain-context"]
  ],
  "bsp-camera-asm": [
    [26, "v1", "pointer"],
    [[26, 63], "t1", "bsp-node"],
    [43, "t3", "uint"]
  ],
  "ja-post": [[[42, 46], "a0", "collide-shape"]],
  "display-frame-start": [
    [4, "v1", "vif-bank"],
    [9, "a0", "vif-bank"]
  ],
  "display-frame-finish": [
    [[178, 185], "a0", "dma-packet"],
    [[193, 194], "a0", "dma-packet"],
    [194, "a0", "(pointer int64)"]
  ],
  "default-end-buffer": [
    [9, "v1", "dma-bucket"],
    [[20, 28], "t1", "dma-packet"],
    [[30, 36], "t1", "gs-gif-tag"],
    [40, "t1", "(pointer gs-zbuf)"],
    [42, "t1", "(pointer gs-reg64)"],
    [43, "t1", "(pointer gs-test)"],
    [45, "t1", "(pointer gs-reg64)"],
    [47, "t1", "(pointer gs-alpha)"],
    [49, "t1", "(pointer gs-reg64)"],
    [50, "t1", "(pointer uint64)"],
    [52, "t1", "(pointer gs-reg64)"],
    [54, "t1", "(pointer gs-clamp)"],
    [56, "t1", "(pointer gs-reg64)"],
    [58, "t1", "(pointer gs-tex0)"],
    [60, "t1", "(pointer gs-reg64)"],
    [63, "t1", "(pointer gs-texa)"],
    [65, "t1", "(pointer gs-reg64)"],
    [67, "t1", "(pointer gs-texclut)"],
    [69, "t1", "(pointer gs-reg64)"],
    [71, "t1", "(pointer uint64)"],
    [73, "t1", "(pointer gs-reg64)"],
    [[79, 82], "a1", "dma-packet"],
    [85, "a1", "dma-bucket"]
  ],
  "default-init-buffer": [
    [[20, 28], "t1", "dma-packet"],
    [[30, 36], "t1", "gs-gif-tag"],
    [40, "t1", "(pointer gs-zbuf)"],
    [42, "t1", "(pointer gs-reg64)"],
    [43, "t1", "(pointer gs-test)"],
    [45, "t1", "(pointer gs-reg64)"],
    [47, "t1", "(pointer gs-alpha)"],
    [49, "t1", "(pointer gs-reg64)"],
    [50, "t1", "(pointer uint64)"],
    [52, "t1", "(pointer gs-reg64)"],
    [54, "t1", "(pointer gs-clamp)"],
    [56, "t1", "(pointer gs-reg64)"],
    [58, "t1", "(pointer gs-tex0)"],
    [60, "t1", "(pointer gs-reg64)"],
    [63, "t1", "(pointer gs-texa)"],
    [65, "t1", "(pointer gs-reg64)"],
    [67, "t1", "(pointer gs-texclut)"],
    [69, "t1", "(pointer gs-reg64)"],
    [71, "t1", "(pointer uint64)"],
    [73, "t1", "(pointer gs-reg64)"],
    [[82, 85], "a1", "dma-packet"]
    //[85, "a1", "dma-bucket"]
  ],
  "update-mood-vinroom": [[[16, 140], "gp", "(pointer float)"]],
  "update-mood-hiphog": [[[26, 458], "s5", "hiphog-states"]],
  "update-mood-sewer": [[[25, 149], "s4", "sewer-states"]],
  "update-mood-oracle": [[[17, 134], "s5", "oracle-states"]],
  "(exit close com-airlock)": [
    [[4, 18], "v1", "sound-rpc-set-param"],
    [[24, 38], "v1", "sound-rpc-set-param"]
  ],
  "(trans close com-airlock)": [[[52, 66], "v1", "sound-rpc-set-param"]],
  "init-mood-hiphog": [[[0, 239], "gp", "hiphog-states"]],
  "init-mood-sewer": [[[0, 20], "gp", "sewer-states"]],
  "set-sewer-lights-flag!": [[[9, 17], "v1", "sewer-states"]],
  "set-sewer-turret-flash!": [[[8, 11], "v1", "sewer-states"]],
  "set-sewesc-explosion!": [[[8, 11], "v1", "sewer-states"]],
  "init-mood-oracle": [[[0, 7], "v1", "oracle-states"]],
  "set-oracle-purple-flag!": [[9, "v1", "oracle-states"]],
  "init-mood-tombc": [[[1, 4], "v1", "tombc-states"]],
  "set-tombc-electricity-scale!": [[[9, 11], "v1", "tombc-states"]],
  "set-tombboss-gem-light!": [[[9, 11], "v1", "tombboss-states"]],
  "init-mood-fordumpa": [[[1, 3], "v1", "fordumpa-states"]],
  "update-mood-fordumpa": [[[44, 67], "s5", "fordumpa-states"]],
  "set-fordumpa-turret-flash!": [[[9, 13], "v1", "fordumpa-states"]],
  "set-fordumpa-electricity-scale!": [[[9, 11], "v1", "fordumpa-states"]],
  "init-mood-fordumpc": [[1, "v1", "fordumpc-states"]],
  "set-fordumpc-light-flag!": [[9, "v1", "fordumpc-states"]],
  "init-mood-forresca": [[[1, 7], "v1", "forresca-states"]],
  "set-forresca-electricity-scale!": [[12, "v1", "forresca-states"]],
  "init-mood-forrescb": [[[1, 7], "v1", "forrescb-states"]],
  "update-mood-forrescb": [[[17, 60], "gp", "forrescb-states"]],
  "set-forrescb-turret-flash!": [[13, "v1", "forrescb-states"]],
  "set-forrescb-electricity-scale!": [[12, "v1", "forrescb-states"]],
  "init-mood-prison": [[[1, 4], "v1", "prison-states"]],
  "update-mood-prison": [[[17, 105], "gp", "prison-states"]],
  "set-prison-torture-flag!": [[9, "v1", "prison-states"]],
  "update-under-lights": [[[1, 5], "v1", "under-states"]],
  "update-mood-under": [[[16, 112], "gp", "under-states"]],
  "set-under-laser!": [
    [10, "v1", "under-states"],
    [21, "v1", "under-states"]
  ],
  "set-under-fog-interp!": [
    [21, "v1", "under-states"],
    [10, "v1", "under-states"]
  ],
  "init-mood-dig1": [[2, "v1", "dig1-states"]],
  "update-mood-dig1": [
    [[15, 135], "gp", "dig1-states"],
    [28, "v1", "float"],
    [56, "v1", "float"]
  ],
  "set-dig1-explosion!": [[10, "v1", "dig1-states"]],
  "update-mood-vortex": [[[10, 299], "gp", "vortex-states"]],
  "set-vortex-flash!": [
    [22, "v1", "vortex-states"],
    [10, "v1", "vortex-states"]
  ],
  "set-vortex-white!": [
    [23, "v1", "vortex-states"],
    [11, "v1", "vortex-states"],
    [9, "v1", "vortex-states"],
    [21, "v1", "vortex-states"]
  ],
  "update-mood-nestb": [[[25, 99], "gp", "nestb-states"]],
  "set-nestb-purple!": [[10, "v1", "nestb-states"]],
  "get-nestb-purple": [[8, "v1", "nestb-states"]],
  "init-mood-consiteb": [[[0, 5], "v1", "consiteb-states"]],
  "update-mood-consiteb": [[[22, 117], "gp", "consiteb-states"]],
  "init-mood-castle": [[3, "v1", "castle-states"]],
  "update-mood-castle": [[[13, 109], "s5", "castle-states"]],
  "set-castle-electricity-scale!": [[10, "v1", "castle-states"]],
  "init-mood-ruins": [[[1, 22], "gp", "ruins-states"]],
  "init-mood-strip": [[[0, 22], "gp", "strip-states"]],
  "update-mood-strip": [[[22, 79], "s4", "strip-states"]],
  "init-mood-ctysluma": [[[0, 29], "gp", "ctysluma-states"]],
  "update-mood-ctysluma": [[[23, 81], "gp", "ctysluma-states"]],
  "update-mood-ctyslumb": [[[19, 58], "s5", "ctyslumb-states"]],
  "init-mood-ctyslumc": [[[0, 22], "gp", "ctyslumc-states"]],
  "update-mood-ctyslumc": [[[19, 46], "gp", "ctyslumc-states"]],
  "init-mood-ctyport": [[[1, 11], "gp", "ctyport-states"]],
  "init-mood-ctyport-no-part": [[1, "v1", "ctyport-states"]],
  "update-mood-ctyport": [[[23, 70], "s5", "ctyport-states"]],
  "update-mood-ctymarkb": [[[23, 76], "gp", "ctymarkb-states"]],
  "init-mood-palcab": [[3, "v1", "palcab-states"]],
  "update-mood-palcab": [[[23, 53], "s4", "palcab-states"]],
  "set-palcab-turret-flash!": [[10, "v1", "palcab-states"]],
  "update-mood-stadiumb": [[[22, 61], "gp", "stadiumb-states"]],
  "init-mood-mountain": [[[0, 77], "gp", "mountain-states"]],
  "update-mood-mountain": [[[19, 83], "gp", "mountain-states"]],
  "init-mood-atoll": [[2, "v1", "atoll-states"]],
  "update-mood-atoll": [[[19, 48], "s4", "atoll-states"]],
  "set-atoll-explosion!": [[10, "v1", "atoll-states"]],
  "init-mood-drill": [[1, "v1", "drill-states"]],
  "update-mood-drill": [[[22, 121], "gp", "drill-states"]],
  "set-drill-fire-floor!": [
    [9, "v1", "drill-states"],
    [19, "v1", "drill-states"]
  ],
  "set-drill-electricity-scale!": [
    [12, "v1", "drill-states"],
    [25, "v1", "drill-states"]
  ],
  "init-mood-drillb": [[1, "v1", "drillb-states"]],
  "update-mood-drillb": [[[17, 93], "gp", "drillb-states"]],
  "update-mood-casboss": [[[22, 46], "s4", "casboss-states"]],
  "set-casboss-explosion!": [[10, "v1", "casboss-states"]],
  "update-mood-caspad": [[[19, 77], "gp", "caspad-states"]],
  "init-mood-palroof": [[[0, 7], "v1", "palroof-states"]],
  "set-palroof-electricity-scale!": [[12, "v1", "palroof-states"]],
  "update-mood-palent": [[[18, 43], "s5", "palent-states"]],
  "set-palent-turret-flash!": [[13, "v1", "palent-states"]],
  "init-mood-nest": [[1, "v1", "nest-states"]],
  "update-mood-nest": [[[21, 72], "s5", "nest-states"]],
  "set-nest-green-flag!": [[9, "v1", "nest-states"]],
  "init-mood-village1": [[[0, 4], "v1", "village1-states"]],
  "update-mood-village1": [[[21, 66], "gp", "village1-states"]],
  "clear-village1-interp!": [[[9, 11], "v1", "village1-states"]],
  "set-village1-interp!": [[9, "v1", "village1-states"]],
  "update-mood-consite": [[[84, 110], "s4", "consite-states"]],
  "set-consite-flash!": [[10, "v1", "consite-states"]],
  "update-mood-mincan": [[[18, 22], "v1", "mincan-states"]],
  "set-mincan-beam!": [[13, "v1", "mincan-states"]],
  "copy-mood-exterior-ambi": [
    [[12, 16], "a2", "mood-context"],
    [[13, 16], "v1", "mood-context"]
  ],
  "update-mood-light": [[[6, 144], "gp", "light-state"]],
  "update-mood-lava": [[[6, 36], "gp", "lava-state"]],
  "update-mood-flicker": [[[1, 58], "gp", "flicker-state"]],
  "update-mood-florescent": [[[1, 48], "gp", "florescent-state"]],
  "update-mood-electricity": [[[3, 19], "gp", "electricity-state"]],
  "update-mood-pulse": [[[5, 27], "gp", "pulse-state"]],
  "update-mood-strobe": [[[2, 42], "gp", "strobe-state"]],
  "update-mood-flames": [[[5, 102], "gp", "flames-state"]],
  "(method 9 mood-control)": [[636, "v0", "sound-rpc-set-param"]],
  "(method 27 com-airlock)": [[35, "v1", "(array string)"]],
  "(code close com-airlock)": [
    [190, "v0", "sound-rpc-set-param"],
    [297, "v0", "sound-rpc-set-param"],
    [389, "v0", "sound-rpc-set-param"]
  ],
  "(code open com-airlock)": [
    [117, "v0", "sound-rpc-set-param"],
    [226, "v0", "sound-rpc-set-param"],
    [420, "v0", "sound-rpc-set-param"],
    [440, "v0", "sound-rpc-set-param"]
  ],
  "build-conversions": [
    [23, "v1", "fact-info-target"],
    [29, "v1", "fact-info-target"]
  ],
  "target-real-post": [[97, "f28", "float"]],
  "target-compute-pole": [[[12, 180], "s2", "swingpole"]],
  "tobot-start": [[26, "s5", "target"]],
  "(method 10 target)": [[28, "t9", "(function target none)"]],
  "target-compute-edge": [[48, "a0", "process-drawable"]],
  "target-compute-edge-rider": [[48, "a0", "process-drawable"]],
  "target-update-ik": [[288, "f30", "float"]],
  "cam-layout-entity-volume-info-create": [
    ["_stack_", 16, "res-tag"],
    [16, "v0", "(inline-array vector)"],
    [209, "v1", "float"],
    [233, "v1", "float"],
    [237, "v1", "float"],
    [261, "v1", "float"]
  ],
  "cam-layout-entity-info": [
    // can't just cast the return value from the res-tag retrieval
    [202, "v1", "vector"]
  ],
  "clmf-next-entity": [[38, "a0", "connection"]],
  "cam-layout-save-cam-rot": [[13, "v0", "vector"]],
  "cam-layout-save-cam-trans": [
    [29, "v0", "vector"],
    [40, "v0", "vector"],
    // super weird handling of vectors
    [93, "s5", "symbol"],
    [95, "s2", "symbol"],
    [94, "s2", "symbol"]
  ],
  "cam-layout-save-pivot": [
    [38, "v0", "vector"],
    [13, "v0", "vector"]
  ],
  "cam-layout-save-align": [
    [38, "v0", "vector"],
    [13, "v0", "vector"]
  ],
  "cam-layout-save-interesting": [
    [38, "v0", "vector"],
    [13, "v0", "vector"]
  ],
  "cam-layout-save-splineoffset": [[37, "v0", "vector"]],
  "cam-layout-save-campointsoffset": [[12, "v0", "vector"]],
  "clmf-save-all": [[18, "v1", "connection"]],
  "cam-layout-do-action": [[99, "s5", "(function object symbol symbol)"]],
  "cam-layout-function-call": [[15, "gp", "(function string int basic none)"]],
  "cam-layout-do-menu": [
    [[280, 363], "s4", "clm-list"],
    [374, "v1", "clm-item"],
    [[136, 182], "s3", "clm-list"],
    [209, "a0", "clm-item"],
    [219, "v1", "clm-item"],
    [234, "s3", "clm-item"],
    [239, "v1", "clm-item"],
    [244, "s3", "clm-item"]
  ],
  "cam-layout-init": [[10, "v1", "connection"]],
  "clmf-pos-rot": [
    [68, "a1", "res-tag"],
    [139, "v1", "res-tag"],
    [82, "v0", "vector"]
  ],
  "clmf-cam-float-adjust": [[53, "v1", "res-tag"]],
  "(method 9 plane-volume)": [
    [171, "v1", "float"],
    [195, "v1", "float"],
    [199, "v1", "float"],
    [220, "v1", "float"]
  ],
  "(method 45 nav-mesh)": [
    [15, "v1", "entity-nav-mesh"],
    [[34, 43], "v1", "nav-mesh"]
  ],
  "(method 13 nav-engine)": [
    [[53, 65], "s4", "nav-mesh"],
    [[38, 50], "s3", "nav-mesh"]
  ],
  "(method 9 nav-mesh)": [[[81, 134], "s4", "nav-poly"]],
  "(method 37 nav-mesh)": [[[4, 18], "a1", "(inline-array vector)"]],
  "debug-menu-item-var-update-display-str": [
    [[44, 49], "v1", "int"],
    [[61, 69], "v1", "int"]
  ],
  "debug-menu-item-var-make-float": [[31, "v0", "int"]],
  "debug-menu-item-get-max-width": [[[18, 35], "a0", "debug-menu-item-var"]],
  "debug-menu-find-from-template": [
    [10, "s4", "debug-menu-item"],
    [18, "s4", "debug-menu-item-submenu"],
    [3, "s5", "debug-menu"]
  ],
  "debug-menu-item-var-joypad-handler": [
    [206, "a1", "int"],
    [207, "v1", "int"]
  ],
  "debug-menu-rebuild": [[7, "a0", "debug-menu-item"]],
  "debug-menu-render": [[[108, 111], "v1", "dma-packet"]],
  "debug-menu-send-msg": [
    [[3, 14], "s2", "debug-menu-item"],
    [[14, 21], "s2", "debug-menu-item-submenu"]
  ],
  "(anon-function 86 default-menu)": [
    // TODO - should not be required
    [9, "a0", "state-flags"]
  ],
  "(anon-function 2 find-nearest)": [
    [28, "s3", "collide-shape"],
    [55, "s2", "process-focusable"],
    [[59, 63], "s2", "process-focusable"],
    [66, "s3", "collide-shape"]
  ],
  "find-nearest-focusable": [
    [50, "s3", "process-focusable"],
    [66, "s3", "process-focusable"],
    [[298, 303], "s3", "process-focusable"]
  ],
  "(method 11 impact-control)": [[55, "s2", "collide-shape-prim"]],
  "(method 16 collide-cache)": [
    [47, "a0", "collide-shape-prim-sphere"],
    [17, "s4", "collide-cache-prim"],
    [23, "s4", "collide-cache-prim"],
    [27, "s4", "collide-cache-prim"],
    [46, "s4", "collide-cache-prim"],
    [65, "s4", "(inline-array collide-cache-prim)"]
  ],
  "(method 28 editable)": [[[4, 8], "a0", "editable"]],
  "execute-select": [
    [[425, 429], "a0", "editable"],
    [512, "v1", "editable"],
    [[463, 467], "a0", "editable"],
    [605, "v1", "editable"],
    [[556, 560], "a0", "editable"]
  ],
  "(method 12 editable-array)": [
    [877, "a1", "editable-point"],
    [713, "s1", "editable-point"],
    [647, "v1", "sql-result"],
    [466, "v1", "sql-result"],
    [779, "f0", "float"],
    [205, "f0", "float"],
    [208, "f0", "float"]
  ],
  "insert-box": [
    [279, "a0", "editable"],
    [288, "a0", "editable"],
    [297, "a0", "editable"],
    [306, "a0", "editable"],
    [330, "a0", "editable"],
    [339, "a0", "editable"],
    [348, "a0", "editable"],
    [357, "a0", "editable"],
    [388, "a0", "editable"],
    [397, "a0", "editable"],
    [406, "a0", "editable"],
    [415, "a0", "editable"],
    [439, "a0", "editable"],
    [448, "a0", "editable"],
    [457, "a0", "editable"],
    [466, "a0", "editable"],
    [497, "a0", "editable"],
    [506, "a0", "editable"],
    [515, "a0", "editable"],
    [524, "a0", "editable"],
    [555, "a0", "editable"],
    [564, "a0", "editable"],
    [573, "a0", "editable"],
    [582, "a0", "editable"],
    [611, "a0", "editable"]
  ],
  "(event idle editable-player)": [
    [351, "s4", "editable-light"],
    [409, "s4", "editable-light"],
    [312, "v1", "float"],
    [314, "v1", "float"],
    [316, "v1", "float"],
    [382, "v1", "float"],
    [384, "v1", "float"],
    [386, "v1", "float"],
    [388, "v1", "float"],
    [437, "v1", "float"],
    [468, "a0", "editable-light"]
  ],
  "(method 29 editable)": [[[4, 8], "a0", "editable"]],
  "(method 28 editable-point)": [
    [88, "t9", "(function editable-point editable-command none)"]
  ],
  "(method 27 editable-plane)": [
    [9, "t9", "(function editable-plane editable-array editable)"],
    [10, "v0", "editable-plane"]
  ],
  "(method 25 editable-face)": [
    [25, "t9", "(function editable-face editable-array none)"]
  ],
  "(method 25 editable-plane)": [
    [25, "t9", "(function editable-plane editable-array none)"]
  ],
  "(method 29 editable-face)": [
    [318, "a0", "(array editable-point)"],
    [234, "a1", "editable-point"]
  ],
  "(method 27 editable-face)": [
    [9, "t9", "(function editable-face editable-array editable)"],
    [10, "v0", "editable-face"]
  ],
  "(method 25 editable-light)": [
    [9, "t9", "(function editable-light editable-array none)"]
  ],
  "(method 25 editable)": [[[12, 17], "a0", "editable"]],
  "merc-edge-stats": [[31, "v1", "merc-ctrl"]],
  "(method 8 merc-ctrl)": [
    [46, "s2", "pointer"], // was merc-fragment-control
    [[22, 45], "s2", "merc-fragment-control"],
    [[89, 93], "a1", "merc-blend-ctrl"],
    [103, "a1", "pointer"]
  ],
  "merc-vu1-initialize-chain": [
    [[13, 19], "gp", "(pointer vif-tag)"],
    [[19, 116], "s5", "merc-vu1-low-mem"],
    [127, "gp", "(inline-array dma-packet)"]
  ],
  "(method 9 merc-fragment)": [[[13, 265], "s3", "adgif-shader"]],
  "(method 9 merc-effect)": [
    [46, "s4", "pointer"],
    [47, "s5", "pointer"],
    [[0, 46], "s4", "merc-fragment"],
    [[0, 47], "s5", "merc-fragment-control"]
  ],
  "merc-vu1-init-buffer": [
    [[21, 37], "a0", "dma-packet"],
    [[37, 40], "a0", "gs-gif-tag"],
    [45, "a0", "(pointer gs-test)"],
    [47, "a0", "(pointer gs-reg64)"],
    [49, "a1", "(pointer gs-reg64)"],
    [52, "a0", "(pointer gs-zbuf)"],
    [54, "a0", "(pointer gs-reg64)"],
    [[63, 68], "v1", "dma-packet"]
  ],
  "texture-usage-init": [
    [23, "a1", "texture-masks"],
    [24, "a1", "texture-mask"]
  ],
  "upload-vram-pages-pris": [
    [[134, 141], "a0", "dma-packet"],
    [[143, 150], "a0", "gs-gif-tag"],
    [154, "a0", "(pointer int64)"],
    [156, "a0", "(pointer gs-reg64)"]
  ],
  "(method 14 texture-pool)": [[22, "a3", "(pointer int32)"]],
  "(method 13 texture-page)": [
    [[16, 23], "a0", "dma-packet"],
    [[25, 32], "a0", "gs-gif-tag"],
    [36, "a0", "(pointer int64)"],
    [38, "a0", "(pointer gs-reg64)"],
    [[42, 45], "a0", "dma-packet"],
    [45, "a0", "(pointer int64)"]
  ],
  "texture-relocate": [
    [[17, 21], "t4", "dma-packet"],
    [[27, 30], "t4", "gs-gif-tag"],
    [60, "t4", "(pointer gs-bitbltbuf)"],
    [62, "t4", "(pointer gs-reg64)"],
    [63, "t4", "(pointer gs-trxpos)"],
    [65, "t4", "(pointer gs-reg64)"],
    [71, "t4", "(pointer gs-trxreg)"],
    [73, "t4", "(pointer gs-reg64)"],
    [75, "t4", "(pointer gs-trxdir)"],
    [77, "t4", "(pointer gs-reg64)"],
    [[98, 102], "a2", "dma-packet"],
    [[108, 111], "a2", "gs-gif-tag"],
    [132, "a2", "(pointer gs-bitbltbuf)"],
    [134, "a2", "(pointer gs-reg64)"],
    [135, "a2", "(pointer gs-trxpos)"],
    [137, "a2", "(pointer gs-reg64)"],
    [139, "a2", "(pointer gs-trxreg)"],
    [141, "a2", "(pointer gs-reg64)"],
    [143, "a2", "(pointer gs-trxdir)"],
    [145, "a2", "(pointer gs-reg64)"],
    [[157, 161], "a2", "dma-packet"],
    [[167, 170], "a2", "gs-gif-tag"],
    [191, "a2", "(pointer gs-bitbltbuf)"],
    [193, "a2", "(pointer gs-reg64)"],
    [194, "a2", "(pointer gs-trxpos)"],
    [196, "a2", "(pointer gs-reg64)"],
    [198, "a2", "(pointer gs-trxreg)"],
    [200, "a2", "(pointer gs-reg64)"],
    [202, "a2", "(pointer gs-trxdir)"],
    [204, "a2", "(pointer gs-reg64)"]
  ],
  "(method 11 texture-pool)": [
    [[189, 196], "a0", "dma-packet"],
    [217, "a0", "dma-packet"],
    [218, "a0", "(pointer int64)"],
    [211, "a0", "(pointer gs-reg64)"],
    [209, "a0", "(pointer int64)"],
    [[198, 205], "a0", "gs-gif-tag"]
  ],
  "texture-page-login": [[[34, 45], "s2", "texture-page"]],
  "(method 9 texture-page-dir)": [
    [[27, 32], "t3", "adgif-shader"],
    [[20, 30], "t2", "(pointer shader-ptr)"]
  ],
  "texture-page-dir-inspect": [[[137, 138], "v1", "adgif-shader"]],
  "level-remap-texture": [
    [15, "t0", "(pointer uint32)"],
    [21, "t0", "(pointer uint32)"],
    [19, "t0", "(pointer uint64)"],
    [12, "v1", "int"],
    [12, "a3", "int"]
  ],
  "debug-menu-func-decode": [[18, "a0", "symbol"]],
  "(method 20 game-info)": [
    [8, "v1", "symbol"],
    [9, "v1", "level-load-info"],
    [[11, 18], "s3", "continue-point"]
  ],
  "(method 30 game-info)": [
    [[4, 26], "s3", "game-task"],
    [[4, 26], "s2", "game-task"],
    [[37, 53], "s5", "game-task"],
    [[37, 53], "s4", "game-task"]
  ],
  "(method 10 fact-info-target)": [[67, "v1", "target"]],
  "(method 11 fact-info-target)": [
    [143, "v1", "target"],
    [264, "a0", "target"],
    [322, "v1", "target"],
    [410, "a0", "target"],
    [458, "v1", "target"],
    [499, "v1", "target"],
    [540, "v1", "target"],
    [558, "v1", "target"],
    [572, "v1", "target"],
    [588, "v1", "target"],
    [599, "v1", "target"],
    [674, "v1", "target"],
    [702, "v1", "target"],
    [737, "v1", "target"],
    [271, "a0", "target"],
    [413, "a0", "target"]
  ],
  "print-continues": [
    [3, "v1", "symbol"],
    [4, "v1", "level-load-info"],
    [[6, 14], "v1", "continue-point"]
  ],
  "(method 23 game-info)": [
    [178, "a0", "pointer"],
    [329, "s3", "game-save-tag"],
    [662, "a2", "game-save-tag"],
    [63, "v1", "connection"],
    [181, "s2", "int"],
    [1162, "a0", "pointer"],
    [[182, 191], "v1", "(inline-array game-save-tag)"],
    [333, "s3", "pointer"],
    [199, "v1", "(inline-array game-save-tag)"],
    [215, "v1", "(inline-array game-save-tag)"],
    [231, "v1", "(inline-array game-save-tag)"],
    [247, "v1", "(inline-array game-save-tag)"],
    [263, "v1", "(inline-array game-save-tag)"],
    [279, "v1", "(inline-array game-save-tag)"],
    [295, "v1", "(inline-array game-save-tag)"],
    [312, "s3", "(inline-array game-save-tag)"],
    [335, "v1", "(inline-array game-save-tag)"],
    [342, "v1", "(inline-array game-save-tag)"],
    [348, "v1", "(inline-array game-save-tag)"],
    [376, "v1", "(inline-array game-save-tag)"],
    [377, "v1", "(inline-array game-save-tag)"],
    [501, "v1", "(inline-array game-save-tag)"],
    [555, "s4", "int"],
    [522, "s4", "pointer"],
    [495, "v1", "pointer"],
    [535, "s4", "pointer"],
    [349, "v1", "(inline-array game-save-tag)"],
    [356, "v1", "(inline-array game-save-tag)"],
    [363, "v1", "(inline-array game-save-tag)"],
    [370, "v1", "(inline-array game-save-tag)"],
    [378, "v1", "(inline-array game-save-tag)"],
    [385, "v1", "(inline-array game-save-tag)"],
    [392, "v1", "(inline-array game-save-tag)"],
    [399, "v1", "(inline-array game-save-tag)"],
    [406, "v1", "(inline-array game-save-tag)"],
    [413, "v1", "(inline-array game-save-tag)"],
    [420, "v1", "(inline-array game-save-tag)"],
    [427, "v1", "(inline-array game-save-tag)"],
    [434, "v1", "(inline-array game-save-tag)"],
    [441, "v1", "(inline-array game-save-tag)"],
    [448, "v1", "(inline-array game-save-tag)"],
    [455, "v1", "(inline-array game-save-tag)"],
    [462, "v1", "(inline-array game-save-tag)"],
    [483, "v1", "(inline-array game-save-tag)"],
    [504, "v1", "(inline-array game-save-tag)"],
    [529, "s4", "(inline-array game-save-tag)"],
    [559, "v1", "(inline-array game-save-tag)"],
    [589, "a0", "(inline-array game-save-tag)"],
    [617, "a0", "(inline-array game-save-tag)"],
    [632, "a2", "(pointer float)"],
    [650, "s4", "(inline-array game-save-tag)"],
    [664, "a3", "(pointer uint8)"],
    [675, "a0", "(inline-array game-save-tag)"],
    [698, "a3", "(pointer uint32)"],
    [714, "v1", "(inline-array game-save-tag)"],
    [721, "v1", "(inline-array game-save-tag)"],
    [728, "v1", "(inline-array game-save-tag)"],
    [735, "v1", "(inline-array game-save-tag)"],
    [742, "v1", "(inline-array game-save-tag)"],
    [749, "v1", "(inline-array game-save-tag)"],
    [756, "v1", "(inline-array game-save-tag)"],
    [763, "v1", "(inline-array game-save-tag)"],
    [770, "v1", "(inline-array game-save-tag)"],
    [777, "v1", "(inline-array game-save-tag)"],
    [784, "v1", "(inline-array game-save-tag)"],
    [800, "a2", "(pointer time-frame)"],
    [806, "v1", "(inline-array game-save-tag)"],
    [822, "a2", "(pointer time-frame)"],
    [828, "v1", "(inline-array game-save-tag)"],
    [850, "v1", "(inline-array game-save-tag)"],
    [844, "a2", "(pointer time-frame)"],
    [866, "a2", "(pointer time-frame)"],
    [874, "a0", "(inline-array game-save-tag)"],
    [890, "a3", "(pointer uint16)"],
    [900, "a0", "(inline-array game-save-tag)"],
    [926, "a0", "(inline-array game-save-tag)"],
    [952, "a0", "(inline-array game-save-tag)"],
    [981, "a0", "(inline-array game-save-tag)"],
    [1011, "v1", "(inline-array game-save-tag)"],
    [1019, "v1", "(inline-array game-save-tag)"],
    [1027, "v1", "(inline-array game-save-tag)"],
    [1035, "v1", "(inline-array game-save-tag)"],
    [1043, "v1", "(inline-array game-save-tag)"],
    [1051, "v1", "(inline-array game-save-tag)"],
    [1059, "v1", "(inline-array game-save-tag)"],
    [1069, "v1", "(inline-array game-save-tag)"],
    [1079, "v1", "(inline-array game-save-tag)"],
    [1091, "v1", "(inline-array game-save-tag)"],
    [1103, "v1", "(inline-array game-save-tag)"],
    [1115, "v1", "(inline-array game-save-tag)"],
    [1127, "v1", "(inline-array game-save-tag)"],
    [1144, "v1", "(inline-array game-save-tag)"],
    [604, "a3", "(pointer uint16)"],
    [703, "a3", "(pointer int32)"],
    [916, "a3", "(pointer uint16)"],
    [942, "a3", "(pointer uint16)"],
    [968, "a3", "(pointer time-frame)"],
    [1001, "a3", "(pointer int8)"]
  ],
  "(anon-function 55 task-control)": [
    [14, "v1", "symbol"],
    [20, "s2", "level-load-info"]
  ],
  "(method 12 minimap)": [[18, "v0", "connection-minimap"]],
  "update-task-masks": [[30, "s5", "connection-minimap"]],
  "(method 10 fail-mission)": [[43, "t9", "(function process process)"]],
  "restart-mission": [
    [8, "v1", "connection"],
    [5, "v1", "connection"],
    [8, "a0", "process"],
    [12, "a0", "process"],
    [15, "a0", "process"],
    [39, "a0", "process"],
    [47, "a0", "connection"],
    [46, "s4", "connection"],
    [44, "s4", "connection"],
    [6, "s4", "connection"],
    [47, "s4", "connection"],
    [50, "v1", "connection"]
  ],
  "(code resetting fail-mission)": [[19, "v0", "sound-rpc-set-param"]],
  "(anon-function 6 script)": [[17, "v1", "pair"]],
  "(anon-function 16 script)": [
    [10, "s4", "game-task-node-info"],
    [12, "v1", "symbol"]
  ],
  "(method 13 mysql-nav-graph)": [[[15, 37], "gp", "mysql-nav-node"]],
  "(method 14 mysql-nav-graph)": [[[16, 31], "v1", "mysql-nav-edge"]],
  "(method 15 mysql-nav-graph)": [[[6, 11], "a3", "mysql-nav-visnode"]],
  "(method 16 mysql-nav-graph)": [
    [[39, 54], "v1", "mysql-nav-visnode"],
    [29, "a1", "mysql-nav-visnode"],
    [24, "a1", "mysql-nav-visnode"]
  ],
  "(method 11 mysql-nav-graph)": [[7, "a2", "mysql-nav-node"]],
  "(method 12 mysql-nav-graph)": [[7, "a2", "mysql-nav-edge"]],
  "(method 19 mysql-nav-graph)": [
    [[32, 41], "s4", "mysql-nav-node"],
    [[42, 62], "a0", "mysql-nav-edge"]
  ],
  "(method 10 mysql-nav-graph)": [
    [[12, 17], "a0", "mysql-nav-node"],
    [[43, 62], "a0", "mysql-nav-edge"],
    [[83, 102], "a0", "mysql-nav-visnode"],
    [97, "v1", "mysql-nav-edge"]
  ],
  "(method 10 mysql-nav-node)": [[4, "v1", "mysql-nav-edge"]],
  "(method 9 mysql-nav-graph)": [
    [[96, 261], "s0", "mysql-nav-node"],
    [[360, 690], "s1", "mysql-nav-edge"],
    [[781, 810], "s1", "mysql-nav-visnode"]
  ],
  "(method 17 mysql-nav-graph)": [
    [7, "a1", "mysql-nav-node"],
    [22, "a1", "mysql-nav-edge"],
    [[39, 59], "a1", "mysql-nav-edge"],
    [[48, 58], "a2", "mysql-nav-node"]
  ],
  "(anon-function 24 script)": [[14, "s5", "entity-actor"]],
  "(anon-function 31 script)": [
    [25, "s3", "process-drawable"],
    [59, "v0", "joint"],
    [14, "s5", "(function process vector cspace none)"]
  ],
  "(method 9 script-context)": [[81, "s5", "symbol"]],
  "(anon-function 33 script)": [
    // TODO - cast had to be added even though `object` is in type_utils.cpp
    [14, "a0", "symbol"],
    [34, "gp", "process-drawable"],
    [95, "s3", "drawable-region-prim"],
    [150, "v0", "joint"]
  ],
  "(anon-function 36 script)": [[15, "v0", "int"]],
  "(anon-function 49 script)": [[10, "gp", "pair"]],
  "(anon-function 52 script)": [
    [14, "s5", "pair"],
    [11, "s4", "process-focusable"]
  ],
  "(anon-function 64 script)": [[21, "v1", "bfloat"]],
  "(anon-function 69 script)": [[3, "t9", "(function script-context symbol)"]],
  "(anon-function 72 script)": [[3, "s4", "pair"]],
  "(anon-function 73 script)": [[5, "s5", "pair"]],
  "(anon-function 74 script)": [[5, "s5", "pair"]],
  "(anon-function 75 script)": [[3, "s5", "pair"]],
  "(anon-function 76 script)": [[3, "s5", "pair"]],
  "(anon-function 80 script)": [[3, "s5", "pair"]],
  "(method 10 script-context)": [[22, "s3", "symbol"]],
  "command-get-trans": [
    [36, "v0", "process-drawable"],
    [58, "s3", "process-drawable"],
    [76, "v0", "joint"]
  ],
  "(anon-function 0 script)": [
    [30, "s5", "pair"],
    [16, "s5", "process-drawable"],
    [90, "v0", "joint"]
  ],
  "(anon-function 32 script)": [
    // TODO - cast had to be added even though `object` is in type_utils.cpp
    [13, "a0", "symbol"],
    [43, "s5", "process-drawable"],
    [32, "s5", "process-drawable"],
    [105, "v0", "joint"],
    [145, "v0", "joint"],
    [[42, 221], "s4", "process-drawable"]
  ],
  "command-get-process": [
    [37, "gp", "entity-actor"],
    [76, "a0", "connection"],
    [79, "a0", "connection"],
    [83, "a0", "connection"],
    [83, "a1", "connection"],
    [74, "a1", "connection"],
    [73, "a0", "connection"],
    [77, "a2", "game-task-node-info"],
    [[93, 98], "v1", "connection"],
    [162, "s3", "process-drawable"]
  ],
  "command-get-float": [[20, "gp", "bfloat"]],
  "command-get-int": [[17, "gp", "bfloat"]],
  "(anon-function 54 script)": [[66, "v1", "entity-actor"]],
  "(anon-function 53 script)": [[40, "v1", "entity-actor"]],
  "(anon-function 71 script)": [[4, "v1", "symbol"]],
  "(method 12 level)": [
    [[182, 185], "a0", "texture-anim-array"],
    [343, "a0", "symbol"],
    [93, "t9", "(function level none)"],
    [[314, 322], "a1", "type"]
  ],
  "bg": [[47, "a0", "symbol"]],
  "(method 10 load-state)": [
    [436, "v1", "level"],
    [442, "v1", "level"]
  ],
  "(method 14 level-group)": [[[53, 61], "a0", "entity-actor"]],
  "(method 27 level-group)": [
    [[112, 122], "s3", "entity-actor"],
    ["_stack_", 32, "vector"],
    ["_stack_", 36, "vector"]
  ],
  "expand-vis-box-with-point": [[[10, 40], "v1", "(inline-array vector)"]],
  "check-for-rougue-process": [
    [[103, 115], "v1", "part-tracker"],
    [[126, 140], "v1", "part-spawner"],
    [[153, 169], "v1", "process-drawable"],
    [[178, 194], "v1", "process-drawable"]
  ],
  "process-drawable-scale-from-entity!": [[15, "v1", "vector"]],
  "reset-actors": [[161, "s3", "(function level symbol none)"]],
  "process-status-bits": [[[12, 58], "s3", "process-drawable"]],
  "(method 26 level-group)": [
    [134, "v0", "(pointer actor-group)"],
    // [135, "s2", "actor-group"],
    // [140, "v1", "(pointer uint32)"],
    [37, "f0", "float"],
    [40, "f0", "float"],
    [83, "f0", "float"],
    [86, "f0", "float"],
    ["_stack_", 48, "res-tag"],
    ["_stack_", 20, "vector"],
    ["_stack_", 24, "vector"]
  ],
  "set-graphics-mode": [[[0, 100], "gp", "gs-bank"]],
  "(method 3 entity-nav-mesh)": [[7, "t9", "(function object object)"]],
  "draw-actor-marks": [
    [20, "gp", "part-spawner"],
    [[29, 273], "gp", "process-drawable"],
    ["_stack_", 20, "(pointer int32)"]
  ],
  "(method 15 level-group)": [
    [[233, 252], "s0", "process-drawable"],
    [[281, 427], "s5", "process-drawable"],
    [[627, 631], "a0", "drawable-region-prim"],
    [625, "a0", "drawable-inline-array-region-prim"],
    [639, "a0", "drawable-inline-array-region-prim"],
    [688, "a0", "drawable-inline-array-region-prim"],
    [705, "a0", "drawable-inline-array-region-prim"],
    [[690, 694], "a0", "drawable-region-prim"]
  ],
  "build-masks": [
    [[18, 22], "a1", "drawable-tree-tfrag"],
    [24, "a2", "drawable-inline-array-tfrag"],
    [[27, 31], "a2", "(inline-array tfragment)"],
    [[38, 42], "a1", "drawable-tree-tfrag-trans"],
    [44, "a2", "drawable-inline-array-tfrag"],
    [[47, 51], "a2", "(inline-array tfragment)"],
    [[58, 62], "a1", "drawable-tree-tfrag-water"],
    [64, "a2", "drawable-inline-array-tfrag"],
    [[67, 71], "a2", "(inline-array tfragment)"],
    [[78, 79], "a1", "drawable-tree-instance-tie"],
    [123, "a1", "drawable-tree-instance-shrub"],
    [[129, 133], "a2", "(inline-array prototype-bucket-shrub)"]
  ],
  "history-draw": [
    [151, "a0", "uint"],
    ["_stack_", 24, "pat-surface"]
  ],
  "(code complete task-manager)": [[119, "gp", "handle"]],
  "(method 14 drawable-group)": [[19, "s5", "drawable-group"]],
  "(method 15 drawable-tree)": [
    [[1, 4], "v1", "drawable-inline-array-node"],
    [[29, 34], "t0", "drawable-inline-array-node"],
    [[28, 32], "t2", "drawable-inline-array-node"],
    [[42, 46], "t2", "(pointer int8)"]
  ],
  "(method 14 drawable-tree-array)": [[11, "s5", "drawable-tree-array"]],
  "upload-vis-bits": [[14, "a1", "(pointer uint128)"]],
  "set-background-regs!": [
    [42, "v1", "(pointer int32)"],
    [47, "v1", "(pointer int32)"],
    [45, "a0", "(pointer int32)"]
  ],
  "finish-background": [
    [752, "t0", "(pointer float)"],
    [785, "t4", "(pointer int32)"],
    [815, "t0", "(pointer float)"],
    [848, "t4", "(pointer int32)"],
    [878, "t0", "(pointer float)"],
    [911, "t4", "(pointer int32)"],
    [941, "a3", "(pointer float)"],
    [974, "t3", "(pointer int32)"]
  ],
  "(method 16 drawable-inline-array-node)": [[[1, 7], "v1", "draw-node"]],
  "(method 9 tfragment)": [
    [27, "a3", "(pointer int32)"],
    [32, "t0", "texture"]
  ],
  "add-tfrag-mtx-0": [[[3, 17], "a0", "dma-packet"]],
  "add-tfrag-mtx-1": [[[3, 17], "a0", "dma-packet"]],
  "add-tfrag-data": [
    [[3, 17], "a0", "dma-packet"],
    [[24, 31], "v1", "dma-packet"]
  ],
  "tfrag-init-buffer": [
    [[10, 17], "a0", "dma-packet"],
    [[19, 26], "a0", "gs-gif-tag"],
    [31, "a0", "(pointer gs-reg64)"],
    [[47, 55], "v1", "dma-packet"]
  ],
  "tfrag-end-buffer": [
    [[1, 8], "a2", "dma-packet"],
    [[11, 18], "a0", "(pointer vif-tag)"],
    [[18, 22], "a0", "(pointer int32)"],
    [[23, 29], "a0", "(pointer vif-tag)"]
  ],
  "draw-drawable-tree-tfrag": [
    [17, "v1", "drawable-inline-array-node"],
    [19, "a0", "drawable-inline-array-node"],
    [[104, 110], "v1", "dma-packet"],
    [[183, 189], "v1", "dma-packet"]
  ],
  "draw-drawable-tree-tfrag-trans": [
    [18, "v1", "drawable-inline-array-node"],
    [20, "a0", "drawable-inline-array-node"],
    [[176, 182], "v1", "dma-packet"],
    [[97, 103], "v1", "dma-packet"]
  ],
  "draw-drawable-tree-tfrag-water": [
    [18, "v1", "drawable-inline-array-node"],
    [20, "a0", "drawable-inline-array-node"],
    [[176, 182], "v1", "dma-packet"],
    [[97, 103], "v1", "dma-packet"]
  ],
  "tfrag-vu1-init-buf": [
    [[27, 35], "v1", "dma-packet"],
    [[61, 66], "v1", "dma-packet"],
    [69, "v1", "(pointer int32)"]
  ],
  "(method 8 process-tree)": [
    [31, "v1", "symbol"],
    [6, "a3", "symbol"]
  ],
  "(method 11 memory-usage-block)": [[43, "a0", "int"]],
  "process-release?": [[9, "gp", "process-focusable"]],
  "(code pov-camera-start-playing pov-camera)": [[21, "v0", "joint"]],
  "(anon-function 7 pov-camera)": [
    [9, "v1", "float"],
    [16, "v1", "float"]
  ],
  "(event othercam-running)": [
    [17, "v1", "process-drawable"],
    [24, "v0", "joint"],
    [41, "a0", "process"]
  ],
  "upload-generic-shrub": [
    [[3, 13], "t0", "dma-packet"],
    [[15, 26], "v1", "matrix"],
    [[31, 44], "t0", "vector4w-2"],
    [[47, 71], "t0", "dma-packet"],
    [[74, 98], "a2", "dma-packet"],
    [[101, 125], "a2", "dma-packet"],
    [[128, 152], "a2", "dma-packet"],
    [[157, 162], "a1", "dma-packet"]
  ],
  "tfrag-scissor-vu1-init-buf": [
    [[25, 34], "v1", "dma-packet"],
    [[61, 66], "v1", "dma-packet"],
    [69, "v1", "(pointer uint32)"]
  ],
  "(method 9 tie-fragment)": [
    [21, "a2", "(pointer int32)"],
    [26, "a3", "(pointer int32)"],
    [[1, 70], "s5", "adgif-shader"]
  ],
  "tie-init-engine": [
    [[11, 25], "a0", "dma-packet"],
    [[37, 45], "a0", "dma-packet"],
    [[47, 54], "a0", "dma-packet"],
    [[57, 64], "v1", "vector"],
    [[65, 72], "v1", "(pointer vif-tag)"]
  ],
  "tie-end-buffer": [
    [[1, 8], "a1", "dma-packet"],
    [[10, 17], "a1", "gs-gif-tag"],
    [21, "a1", "(pointer gs-test)"],
    [23, "a1", "(pointer gs-reg64)"],
    [[27, 34], "a1", "dma-packet"],
    [38, "a0", "(pointer vif-tag)"],
    [40, "a0", "(pointer vif-tag)"],
    [42, "a0", "(pointer vif-tag)"],
    [44, "a0", "(pointer vif-tag)"],
    [[45, 49], "a0", "(pointer int32)"]
  ],
  "tie-ints": [
    [17, "v1", "(pointer uint32)"],
    [21, "v1", "(pointer uint32)"]
  ],
  "(method 13 drawable-tree-instance-tie)": [
    [[51, 70], "t1", "tie-fragment"],
    [[102, 120], "a3", "tie-fragment"],
    [[160, 178], "t1", "tie-fragment"],
    [[211, 229], "a3", "tie-fragment"],
    [[266, 286], "t1", "tie-fragment"],
    [[320, 340], "a1", "tie-fragment"],
    [[381, 400], "t1", "tie-fragment"],
    [[432, 450], "a3", "tie-fragment"],
    [[487, 507], "t1", "tie-fragment"],
    [[541, 561], "a1", "tie-fragment"],
    [[598, 616], "t1", "tie-fragment"],
    [[649, 667], "a3", "tie-fragment"],
    [[703, 723], "t1", "tie-fragment"],
    [[756, 776], "a1", "tie-fragment"]
  ],
  "draw-drawable-tree-instance-tie": [
    [[23, 37], "v1", "drawable-inline-array-node"],
    [25, "a0", "drawable-inline-array-node"],
    [120, "s2", "drawable-inline-array-instance-tie"],
    [132, "v1", "int"],
    [132, "a0", "int"]
  ],
  "instance-tie-patch-buckets": [
    [39, "a0", "(pointer uint64)"],
    [152, "a0", "(pointer uint64)"],
    [265, "a0", "(pointer uint64)"],
    [378, "a0", "(pointer uint64)"],
    [491, "a0", "(pointer uint64)"],
    [605, "a0", "(pointer uint64)"],
    [719, "a0", "(pointer uint64)"],
    [833, "a0", "(pointer uint64)"],
    [947, "a0", "(pointer uint64)"],
    [1061, "a0", "(pointer uint64)"],
    [1175, "a0", "(pointer uint64)"],
    [1289, "a0", "(pointer uint64)"],
    [1403, "a0", "(pointer uint64)"],
    [[51, 57], "a0", "dma-packet"],
    [[164, 170], "a0", "dma-packet"]
  ],
  "tie-floats": [[[3, 73], "gp", "(pointer uint32)"]],
  "tie-init-buf": [
    [[24, 31], "a0", "dma-packet"],
    [[33, 40], "a0", "gs-gif-tag"],
    [44, "a0", "(pointer gs-zbuf)"],
    [46, "a0", "(pointer gs-reg64)"],
    [[49, 59], "v1", "dma-packet"],
    [[84, 90], "v1", "dma-packet"],
    [92, "v1", "(pointer int32)"]
  ],
  "tie-init-envmap-buf": [
    [[23, 33], "v1", "dma-packet"],
    [[58, 64], "v1", "dma-packet"],
    [66, "v1", "(pointer int32)"]
  ],
  "(code othercam-running)": [[[2, 65], "s2", "process-drawable"]],
  "hud-ring-cell-init-by-other": [
    [36, "a0", "progress"],
    [45, "v1", "progress"],
    [56, "a0", "progress"],
    [132, "a1", "progress"],
    [159, "a1", "progress"],
    [178, "a1", "progress"]
  ],
  "(enter othercam-running)": [[[50, 60], "gp", "process-drawable"]],
  "(post idle hud-ring-cell)": [
    [8, "a1", "progress"],
    [13, "v1", "progress"],
    [36, "a1", "progress"],
    [63, "a1", "progress"],
    [82, "a1", "progress"],
    [99, "v1", "progress"],
    [102, "v1", "progress"],
    [137, "v1", "progress"],
    [159, "v1", "progress"]
  ],
  "(code target-board-jump)": [[17, "v1", "art-joint-anim"]],
  "(code target-board-get-on)": [[55, "v1", "art-joint-anim"]],
  "(code target-board-jump-kick)": [[15, "v1", "art-joint-anim"]],
  "(code target-board-get-off)": [[78, "v1", "art-joint-anim"]],
  "(code target-board-stance)": [[49, "v1", "art-joint-anim"]],
  "(code target-board-wall-kick)": [
    [10, "v1", "art-joint-anim"],
    [59, "f0", "float"]
  ],
  "(code target-board-pegasus)": [
    [32, "s4", "art-joint-anim"],
    [68, "s4", "process-focusable"],
    [85, "s4", "process-focusable"],
    [149, "s4", "target"]
  ],
  "(code target-board-trickx)": [
    [81, "v1", "art-joint-anim"],
    [149, "v1", "art-joint-anim"],
    [218, "v1", "art-joint-anim"],
    [301, "v1", "art-joint-anim"]
  ],
  "(code target-board-flip)": [
    [108, "v1", "art-joint-anim"],
    [218, "v1", "art-joint-anim"],
    [319, "v1", "art-joint-anim"],
    [385, "v1", "art-joint-anim"]
  ],
  "(code target-board-hold)": [
    [100, "v1", "art-joint-anim"],
    [227, "v1", "art-joint-anim"],
    [415, "v1", "art-joint-anim"],
    [485, "v1", "art-joint-anim"]
  ],
  "(code target-board-hit-ground)": [
    [77, "v1", "art-joint-anim"],
    [147, "v1", "art-joint-anim"]
  ],
  "target-board-ground-check": [
    [198, "v1", "board"],
    [258, "v1", "board"]
  ],
  "(enter target-board-jump)": [
    [174, "v1", "board"],
    [231, "v1", "board"]
  ],
  "(trans target-board-ride-edge)": [[107, "v0", "sound-rpc-set-param"]],
  "(enter target-board-flip)": [[78, "v0", "sound-rpc-set-param"]],
  "target-board-anim-trans": [[192, "v0", "sound-rpc-set-param"]],
  "(exit target-board-ride-edge)": [[8, "v0", "sound-rpc-set-param"]],
  "(exit target-board-flip)": [[31, "v0", "sound-rpc-set-param"]],
  "(exit target-board-hold)": [[9, "v0", "sound-rpc-set-param"]],
  "(code target-board-hit)": [
    [304, "v1", "fact-info-target"],
    [455, "v1", "fact-info-target"]
  ],
  "(code target-board-halfpipe)": [
    [173, "t9", "(function none :behavior target)"]
  ],
  "(event target-board-grab)": [[24, "a0", "process"]],
  "(event target-board-halfpipe)": [[82, "v1", "float"]],
  "talker-spawn-func": [
    [79, "a0", "talker"],
    [82, "v1", "talker"],
    [85, "v1", "talker"]
  ],
  "(method 9 board-info)": [
    [45, "a0", "fact-info-target"],
    [55, "a0", "fact-info-target"]
  ],
  "target-board-real-post": [[346, "v0", "sound-rpc-set-param"]],
  "target-board-effect": [[334, "v0", "sound-rpc-set-param"]],
  "target-board-handler": [[123, "a0", "process"]],
  "(trans target-flop-hit-ground)": [
    [52, "v1", "fact-info-target"],
    [58, "v1", "fact-info-target"]
  ],
  "(code target-flop)": [[32, "v1", "art-joint-anim"]],
  "(trans target-flop)": [
    [73, "v1", "fact-info-target"],
    [79, "v1", "fact-info-target"],
    [108, "v1", "fact-info-target"],
    [114, "v1", "fact-info-target"],
    [187, "v1", "fact-info-target"],
    [193, "v1", "fact-info-target"]
  ],
  "(enter target-flop)": [
    [2, "v1", "fact-info-target"],
    [8, "v1", "fact-info-target"]
  ],
  "(trans target-attack-uppercut-jump)": [
    [183, "v1", "fact-info-target"],
    [189, "v1", "fact-info-target"]
  ],
  "(trans target-attack-air)": [
    [83, "v1", "fact-info-target"],
    [89, "v1", "fact-info-target"]
  ],
  "(code target-running-attack)": [
    [115, "gp", "art-joint-anim"],
    [398, "v1", "art-joint-anim"],
    [426, "v1", "art-joint-anim"],
    [454, "v1", "art-joint-anim"],
    [542, "t1", "sound-name"],
    [547, "t1", "sound-name"],
    [557, "t1", "sound-name"],
    [226, "f26", "float"],
    [309, "f26", "float"]
  ],
  "(trans target-duck-high-jump-jump)": [[11, "v0", "sound-rpc-set-param"]],
  "(code target-double-jump)": [
    [81, "v1", "art-joint-anim"],
    [119, "v1", "art-joint-anim"]
  ],
  "(code target-jump-forward)": [[55, "v1", "art-joint-anim"]],
  "(code target-falling)": [[67, "v1", "art-joint-anim"]],
  "mod-var-jump": [
    [76, "f1", "float"],
    [171, "v0", "vector"]
  ],
  "(code target-slide-down)": [[28, "v1", "art-joint-anim"]],
  "(code target-duck-stance)": [
    [59, "v1", "art-joint-anim"],
    [291, "v1", "art-joint-anim"],
    [112, "v1", "art-joint-anim"],
    [239, "v1", "art-joint-anim"]
  ],
  "(enter target-double-jump)": [[15, "v1", "vector"]],
  "(enter target-jump)": [[42, "v1", "vector"]],
  "(enter target-high-jump)": [[21, "v1", "vector"]],
  "(code target-attack)": [
    [145, "gp", "art-joint-anim"],
    [177, "v1", "fact-info-target"],
    [183, "v1", "fact-info-target"]
  ],
  "(event target-running-attack)": [[48, "v1", "target"]],
  "(trans target-running-attack)": [
    [211, "v1", "fact-info-target"],
    [217, "v1", "fact-info-target"]
  ],
  "target-gun-end-mode": [[58, "v0", "sound-rpc-set-param"]],
  "target-board-physics": [[167, "v0", "sound-rpc-set-param"]],
  "clone-anim-once": [
    [[22, 69], "gp", "process-drawable"],
    [46, "s5", "collide-shape"],
    [107, "v1", "manipy"]
  ],
  "service-cpads": [[[207, 312], "s3", "pad-buttons"]],
  "dm-editable-boolean-toggle-pick-func": [[5, "v1", "(pointer symbol)"]],
  "dm-editable-light-float-func": [
    [36, "a0", "(pointer float)"],
    [88, "v1", "(pointer float)"]
  ],
  "(anon-function 46 script)": [[24, "v0", "float"]],
  "(anon-function 4 script)": [[13, "v1", "int"]],
  "(method 13 sync-linear)": [
    ["_stack_", 16, "res-tag"],
    [35, "v1", "(pointer float)"]
  ],
  "(method 13 sync-eased)": [
    ["_stack_", 16, "res-tag"],
    [[31, 54], "v1", "(pointer float)"]
  ],
  "(method 13 sync-paused)": [
    ["_stack_", 16, "res-tag"],
    [[29, 45], "v1", "(pointer float)"]
  ],
  "unpack-comp-rle": [[[10, 26], "a0", "(pointer int8)"]],
  "(method 16 level)": [
    [222, "v1", "(pointer uint128)"],
    [223, "a1", "(pointer uint128)"],
    [225, "a0", "(pointer uint128)"],
    [[71, 168], "s1", "(pointer int8)"],
    [72, "v1", "(pointer int8)"],
    [[74, 169], "s0", "(pointer int8)"],
    [[170, 193], "s1", "(pointer uint8)"],
    [[171, 193], "s2", "(pointer uint8)"],
    [227, "v1", "(pointer uint8)"]
  ],
  "set-fog-height!": [[2, "v1", "(array texture-anim)"]],
  "unpack-comp-huf": [[[21, 23], "t3", "(pointer uint16)"]],
  "(method 10 elec-gate)": [[13, "t9", "(function process-drawable none)"]],
  "(method 11 elec-gate)": [
    [180, "a0", "vector"],
    [193, "a0", "vector"]
  ],
  "(event idle simple-focus)": [[6, "v1", "vector"]],
  "(trans active simple-nav-sphere)": [[10, "v1", "process-drawable"]],
  "simple-nav-sphere-event-handler": [[21, "v1", "float"]],
  "sampler-start": [
    [1, "v1", "timer-bank"],
    [3, "v1", "timer-bank"],
    [6, "a0", "timer-bank"],
    [24, "a0", "timer-bank"]
  ],
  "(top-level-login sampler)": [[14, "v1", "timer-bank"]],
  "sampler-stop": [[1, "v1", "timer-bank"]],
  "(event up-idle basebutton)": [[[3, 38], "v1", "attack-info"]],
  "(method 33 basebutton)": [[35, "v1", "art-joint-anim"]],
  "(event idle drop-plat)": [
    [19, "s5", "process-focusable"],
    [53, "gp", "process-focusable"]
  ],
  "(event idle bouncer)": [[[120, 127], "v1", "attack-info"]],
  "(method 7 conveyor)": [
    [12, "t9", "(function process-drawable int process-drawable)"]
  ],
  "(method 27 conveyor)": [
    [23, "a0", "connection"],
    [24, "a0", "collide-shape"],
    [71, "a0", "connection"],
    [72, "a0", "collide-shape"],
    [143, "s4", "process-focusable"]
  ],
  "(method 21 conveyor)": [
    [104, "v1", "vector"],
    [102, "v1", "vector"],
    [106, "a0", "vector"],
    [112, "v1", "vector"],
    [118, "v1", "vector"]
  ],
  "(code idle lgconveyor)": [[10, "v1", "art-joint-anim"]],
  "(post idle lgconveyor)": [[4, "t9", "(function none)"]],
  "(method 7 elevator)": [[14, "t9", "(function base-plat int base-plat)"]],
  "elevator-event": [
    [23, "v1", "focus"],
    [88, "gp", "float"],
    [132, "gp", "float"]
  ],
  "(method 46 elevator)": [[11, "f0", "float"]],
  "(method 11 elevator)": [[156, "f0", "float"]],
  "(enter idle elec-gate)": [
    [[33, 53], "a1", "lightning-mode"],
    [[10, 30], "a1", "lightning-mode"],
    [[56, 76], "a1", "lightning-mode"]
  ],
  "(enter active elec-gate)": [
    [[29, 49], "a1", "lightning-mode"],
    [[75, 95], "a1", "lightning-mode"],
    [[52, 72], "a1", "lightning-mode"]
  ],
  "(trans active elec-gate)": [
    [[284, 304], "a0", "lightning-mode"],
    [[257, 416], "s4", "lightning-mode"]
  ],
  "(trans shutdown elec-gate)": [
    [[36, 56], "a0", "lightning-mode"],
    [[82, 102], "a0", "lightning-mode"],
    [[59, 79], "a0", "lightning-mode"]
  ],
  "(method 11 basebutton)": [["_stack_", 16, "res-tag"]],
  "(method 24 conveyor)": [["_stack_", 16, "res-tag"]],
  "(method 25 conveyor)": [[11, "v0", "actor-option"]],
  "(method 24 scene-player)": [[38, "gp", "scene"]],
  "process-drawable-draw-subtitles": [[26, "v0", "(array subtitle-range)"]],
  "(post play-anim scene-player)": [
    [192, "s4", "process-drawable"],
    [243, "s4", "process-drawable"],
    [306, "s5", "process-drawable"],
    [564, "v0", "sound-rpc-set-param"],
    [655, "v0", "sound-rpc-set-param"]
  ],
  "(method 9 scene-actor)": [
    [43, "s4", "skeleton-group"],
    [258, "a0", "process-drawable"],
    [262, "v1", "process-drawable"],
    [266, "a0", "process-drawable"],
    [346, "a0", "scene-player"],
    [355, "v1", "manipy"],
    [361, "v1", "manipy"],
    [376, "v1", "manipy"],
    [382, "v1", "manipy"],
    [533, "a0", "process-drawable"],
    [537, "v1", "process-drawable"],
    [541, "a0", "process-drawable"]
  ],
  "(method 25 scene-player)": [
    [99, "s2", "process-drawable"],
    [152, "s2", "process-drawable"],
    [155, "s2", "process-drawable"],
    [158, "s2", "process-drawable"],
    [161, "s2", "process-drawable"]
  ],
  "(method 16 drawable-inline-array-region-prim)": [
    [[1, 7], "v1", "drawable-region-prim"]
  ],
  "(method 18 drawable-region-face)": [
    [[33, 84], "v1", "(inline-array vector)"]
  ],
  "(method 18 drawable-tree-region-prim)": [
    [[22, 49], "s2", "drawable-region-prim"]
  ],
  "(method 9 region)": [
    [[55, 60], "a0", "drawable-region-prim"],
    [58, "v1", "region-prim-area"],
    [4, "a0", "region-prim-area"],
    [50, "v1", "drawable-region-prim"]
  ],
  "(method 17 drawable-tree-region-prim)": [
    [[23, 28], "a0", "drawable-region-prim"],
    [4, "a0", "region-prim-area"]
  ],
  "(method 19 drawable-region-volume)": [[8, "a3", "drawable-region-face"]],
  "(method 18 drawable-region-volume)": [
    [[23, 27], "a0", "drawable-region-face"]
  ],
  "(method 17 drawable-region-volume)": [
    [[12, 21], "a0", "drawable-region-face"]
  ],
  "region-prim-lookup-by-id": [[45, "t6", "drawable-region-prim"]],
  "region-tree-execute": [
    [114, "v1", "region-prim-area"],
    [107, "v1", "region-prim-area"],
    [97, "v1", "region-prim-area"],
    [159, "v1", "region-prim-area"],
    [204, "v1", "region-prim-area"],
    [210, "v1", "region-prim-area"],
    [221, "v1", "region-prim-area"],
    [165, "v1", "region-prim-area"],
    [169, "v1", "region-prim-area"],
    [175, "a0", "region-prim-area"],
    [191, "v1", "region-prim-area"],
    [120, "v1", "region-prim-area"],
    [124, "v1", "region-prim-area"],
    [146, "v1", "region-prim-area"],
    [129, "a1", "region-prim-area"],
    [103, "v1", "region-prim-area"],
    [[19, 29], "v1", "region-prim-area"]
  ],
  "add-debug-bound": [
    [[33, 41], "a0", "dma-packet"],
    [[42, 50], "a0", "gs-gif-tag"],
    [53, "a0", "(pointer gs-zbuf)"],
    [55, "a0", "(pointer gs-reg64)"],
    [57, "a0", "(pointer gs-test)"],
    [59, "a0", "(pointer gs-reg64)"],
    [61, "a0", "(pointer gs-alpha)"],
    [63, "a0", "(pointer gs-reg64)"],
    [105, "v1", "dma-packet"],
    [99, "a0", "dma-packet"],
    [97, "a1", "dma-packet"]
  ],
  "(code part-tester-idle)": [[[16, 22], "s5", "process-drawable"]],
  "(method 25 progress)": [[[19, 31], "a0", "menu-option"]],
  "(method 24 progress)": [
    [71, "a0", "menu-on-off-game-vibrations-option"],
    [77, "a0", "menu-on-off-game-subtitles-option"],
    [83, "a0", "menu-language-option"],
    [88, "a0", "menu-language-option"],
    [92, "v1", "menu-language-option"],
    [96, "v1", "menu-language-option"],
    [102, "a0", "menu-on-off-option"],
    [108, "a0", "menu-on-off-option"],
    [114, "a0", "menu-on-off-option"],
    [120, "a0", "menu-on-off-option"],
    [126, "a0", "menu-slider-option"],
    [132, "a0", "menu-slider-option"],
    [138, "a0", "menu-slider-option"],
    [142, "v1", "menu-missions-option"]
  ],
  "(method 31 progress)": [
    [61, "v1", "(array menu-option)"],
    [62, "v1", "menu-missions-option"]
  ],
  "(method 32 progress)": [
    [296, "v1", "(array menu-option)"],
    [297, "v1", "menu-select-start-option"],
    [306, "v1", "(array menu-option)"],
    [307, "v1", "menu-select-scene-option"],
    [371, "v1", "(array menu-option)"],
    [372, "v1", "menu-missions-option"],
    [380, "v1", "(array menu-option)"],
    [381, "v1", "menu-highscores-option"],
    [384, "v1", "(array menu-option)"],
    [385, "v1", "menu-highscores-option"]
  ],
  "draw-highlight": [[[44, 47], "v1", "dma-packet"]],
  "end-scissor": [[[16, 19], "v1", "dma-packet"]],
  "begin-scissor-secret": [[[49, 52], "v1", "dma-packet"]],
  "end-scissor-secret": [[[16, 19], "v1", "dma-packet"]],
  "begin-scissor-missions": [[[49, 52], "v1", "dma-packet"]],
  "end-scissor-missions": [[[16, 19], "v1", "dma-packet"]],
  "begin-scissor-scene": [[[49, 52], "v1", "dma-packet"]],
  "end-scissor-scene": [[[16, 19], "v1", "dma-packet"]],
  "begin-scissor-level": [[[49, 52], "v1", "dma-packet"]],
  "end-scissor-level": [[[16, 19], "v1", "dma-packet"]],
  "(method 10 menu-highscores-option)": [
    [17, "v1", "float"],
    [51, "f0", "float"],
    [14, "v1", "float"]
  ],
  "draw-percent-bar": [[[38, 41], "v1", "dma-packet"]],
  "draw-highscore-icon": [[[36, 39], "v1", "dma-packet"]],
  "begin-scissor": [[[70, 73], "v1", "dma-packet"]],
  "draw-savegame-box": [[[25, 28], "v1", "dma-packet"]],
  "draw-decoration": [[[176, 179], "v1", "dma-packet"]],
  "draw-missions-decoration": [[[137, 140], "v1", "dma-packet"]],
  "draw-sound-options-decoration": [[[151, 154], "v1", "dma-packet"]],
  "draw-decoration-secrets": [[[139, 142], "v1", "dma-packet"]],
  "draw-decoration-load-save": [[[173, 176], "v1", "dma-packet"]],
  "(method 10 menu-secret-option)": [
    [25, "v1", "float"],
    [22, "v1", "float"],
    [63, "f0", "float"],
    [[137, 140], "v1", "dma-packet"]
  ],
  "(method 10 menu-memcard-slot-option)": [
    [[333, 336], "v1", "dma-packet"],
    [[552, 555], "v1", "dma-packet"],
    [[874, 877], "v1", "dma-packet"],
    [[941, 944], "v1", "dma-packet"],
    [[1034, 1037], "v1", "dma-packet"],
    [[1107, 1110], "v1", "dma-packet"],
    [[1186, 1189], "v1", "dma-packet"],
    [59, "f0", "float"]
  ],
  "(method 10 menu-icon-info-option)": [[[71, 74], "v1", "dma-packet"]],
  "find-mission-text-at-index": [
    [
      201,
      "v1",
      "symbol" // this is a lie, but it's needed to work around the useless`cmove-#f-zero` it's not a symbol
    ]
  ],
  "(method 10 menu-missions-option)": [[78, "f0", "float"]],
  "draw-highscore-cup": [[[74, 77], "v1", "dma-packet"]],
  "(method 10 menu-slider-option)": [
    [[415, 418], "v1", "dma-packet"],
    [[768, 771], "v1", "dma-packet"]
  ],
  "(method 10 menu-sub-menu-option)": [
    [[237, 240], "v1", "dma-packet"],
    [[334, 337], "v1", "dma-packet"]
  ],
  "(event idle progress)": [
    [[10, 80], "v1", "mc-status-code"],
    [[147, 217], "v1", "mc-status-code"]
  ],
  "memcard-unlocked-secrets?": [[50, "s5", "int"]],
  "(method 10 progress)": [[45, "t9", "(function progress none)"]],
  "load-game-text-info": [[4, "v1", "game-text-info"]],
  "(method 16 camera-master)": [
    [[11, 15], "a2", "target"],
    [[16, 18], "v1", "int"]
  ],
  "master-choose-entity": [
    ["_stack_", 96, "res-tag"],
    [[87, 247], "s3", "(pointer camera-slave)"]
  ],
  "cam-string-joystick": [[785, "v1", "process-drawable"]],
  "transform-rigid-body-prims": [
    [[5, 8], "a0", "collide-shape-prim-group"],
    [[11, 22], "v1", "collide-shape-prim"]
  ],
  "(method 46 rigid-body-object)": [
    [[78, 95], "s3", "attack-info"],
    [113, "s4", "process-focusable"],
    [127, "s5", "attack-info"],
    [146, "v1", "focus"],
    [162, "s5", "process-focusable"],
    [213, "s4", "process-focusable"],
    [226, "v1", "float"],
    [50, "s4", "process-focusable"]
  ],
  "(method 33 cty-guard-turret-button)": [[35, "v1", "art-joint-anim"]],
  "(code pop-up cty-guard-turret-button)": [[10, "v1", "art-joint-anim"]],
  "(method 9 race-info)": [[6, "v1", "entity-race-mesh"]],
  "(method 14 rigid-body)": [[18, "v1", "vector"]],
  "get-penetrate-using-from-attack-event": [
    [[0, 6], "v1", "attack-info"],
    [23, "gp", "collide-shape"]
  ],
  "(method 13 water-control)": [
    [142, "v1", "process-drawable"],
    [135, "v1", "process-drawable"]
  ],
  "(method 10 water-control)": [
    [9, "a0", "collide-shape"],
    [13, "a0", "collide-shape"],
    [195, "v1", "collide-shape-moving"],
    [375, "v1", "process-drawable"],
    [707, "v1", "control-info"],
    [719, "a1", "collide-shape-moving"],
    [735, "a0", "collide-shape-moving"],
    [750, "a0", "collide-shape-moving"],
    [756, "a0", "collide-shape-moving"],
    [855, "v1", "collide-shape-moving"],
    [875, "s3", "collide-shape-moving"],
    [899, "s3", "collide-shape-moving"],
    [904, "s3", "collide-shape-moving"],
    [1017, "s4", "collide-shape-moving"],
    [1018, "s4", "collide-shape-moving"],
    [1024, "s4", "collide-shape-moving"],
    [1037, "v1", "collide-shape-moving"],
    [1104, "a0", "collide-shape-moving"],
    [1125, "v1", "collide-shape-moving"]
  ],
  "(method 52 collide-shape)": [
    [76, "v1", "region-prim-area"],
    [77, "v1", "region-prim-area"],
    [83, "a1", "region-prim-area"],
    [84, "a1", "region-prim-area"],
    [20, "a0", "region-prim-area"],
    [15, "v1", "region-prim-area"],
    [17, "v1", "region-prim-area"],
    [53, "a1", "region-prim-area"],
    [56, "v1", "region-prim-area"]
  ],
  "(method 40 crate)": [
    [2, "v1", "fact-info-crate"],
    [13, "a0", "fact-info-crate"],
    [55, "v0", "float"]
  ],
  "(method 0 carry-info)": [[42, "s5", "collide-shape"]],
  "crate-standard-event-handler": [
    [14, "v1", "attack-info"],
    [15, "v1", "attack-info"],
    [19, "v1", "attack-info"],
    [75, "gp", "target"],
    [209, "v1", "attack-info"],
    [458, "v1", "attack-info"],
    [643, "a0", "vector"]
  ],
  "target-darkjak-process": [
    [43, "a0", "fact-info-target"],
    [46, "a0", "fact-info-target"]
  ],
  "want-to-darkjak?": [[53, "a0", "fact-info-target"]],
  "target-powerup-process": [
    [235, "v0", "sound-rpc-set-param"],
    [253, "v1", "fact-info-target"],
    [259, "a0", "fact-info-target"],
    [262, "a0", "fact-info-target"],
    [268, "v1", "fact-info-target"],
    [283, "v1", "fact-info-target"],
    [313, "a0", "fact-info-target"],
    [366, "v1", "fact-info-target"],
    [390, "v1", "fact-info-target"],
    [407, "v1", "fact-info-target"]
  ],
  "target-eco-process": [
    [1, "v1", "fact-info-target"],
    [11, "a0", "fact-info-target"],
    [19, "v1", "fact-info-target"],
    [21, "v1", "fact-info-target"],
    [14, "a0", "fact-info-target"],
    [54, "v1", "fact-info-target"],
    [77, "v1", "fact-info-target"],
    [82, "a3", "fact-info-target"],
    [97, "v1", "fact-info-target"]
  ],
  "cloud-track": [
    [[19, 83], "s1", "handle"],
    [[29, 116], "s2", "handle"]
  ],
  "(code target-darkjak-bomb1)": [
    [408, "v1", "art-joint-anim"],
    [166, "s5", "int"],
    [336, "v1", "float"],
    ["_stack_", 56, "sphere"],
    ["_stack_", 88, "float"]
  ],
  "target-darkjak-bomb-collide": [
    [2, "gp", "(pointer float)"],
    [12, "gp", "(pointer float)"],
    [13, "gp", "(pointer float)"]
  ],
  "(anon-function 16 target-darkjak)": [[61, "gp", "art-joint-anim"]],
  "(code target-darkjak-get-on)": [
    [214, "v1", "art-joint-anim"],
    [390, "v0", "sound-rpc-set-param"],
    [111, "a0", "fact-info-target"],
    [113, "a0", "fact-info-target"],
    [114, "a0", "fact-info-target"]
  ],
  "(code target-darkjak-bomb0)": [
    [37, "v1", "art-joint-anim"],
    [133, "v1", "art-joint-anim"],
    [213, "v1", "art-joint-anim"],
    [644, "v1", "process-drawable"],
    [750, "v1", "process-drawable"],
    [888, "v1", "process-drawable"],
    [994, "v1", "process-drawable"],
    ["_stack_", 16, "float"],
    [18, "v1", "float"]
  ],
  "water-info<-region": [
    [12, "a0", "symbol"],
    [48, "s2", "pair"],
    [49, "v1", "pair"],
    [57, "s2", "pair"],
    [58, "v1", "pair"],
    [59, "v1", "pair"],
    [99, "s2", "pair"],
    [100, "v1", "pair"],
    [101, "v1", "pair"],
    [133, "s1", "process-drawable"],
    [143, "s2", "pair"],
    [144, "v1", "pair"],
    [145, "v1", "pair"],
    [146, "v1", "pair"],
    [147, "s2", "pair"],
    [148, "v1", "pair"],
    [199, "a0", "process-focusable"],
    [208, "s2", "pair"],
    [209, "s2", "pair"],
    [231, "a0", "region-prim-area"],
    [238, "v1", "region-prim-area"]
  ],
  "target-danger-set!": [[823, "v1", "fact-info-target"]],
  "(method 26 target)": [[23, "v0", "float"]],
  "(method 11 attack-info)": [
    [[118, 130], "v1", "process-drawable"],
    [[156, 161], "v1", "process-drawable"]
  ],
  "(method 10 attack-info)": [[13, "a1", "collide-shape"]],
  "target-log-attack": [[47, "a3", "attack-info"]],
  "can-hands?": [
    [39, "a0", "fact-info-target"],
    [45, "a0", "fact-info-target"]
  ],
  "target-attacked": [
    [56, "v1", "fact-info-target"],
    [66, "v1", "fact-info-target"],
    [72, "v1", "fact-info-target"],
    [176, "v1", "fact-info-target"],
    [241, "t4", "vector"],
    [290, "v1", "fact-info-target"]
  ],
  "(anon-function 10 target-handler)": [
    [70, "a0", "handle"],
    [146, "a0", "process-focusable"],
    [154, "a0", "process-focusable"],
    [161, "a0", "process-focusable"],
    [175, "a0", "process-focusable"],
    [99, "t2", "float"],
    [99, "t1", "float"]
  ],
  "(code target-edge-grab)": [
    [21, "v1", "process-drawable"],
    [22, "a0", "collide-shape-moving"],
    [25, "v1", "process-drawable"],
    [26, "v1", "collide-shape-moving"],
    [270, "f0", "float"]
  ],
  "(exit target-edge-grab)": [
    [17, "v1", "process-drawable"],
    [18, "a1", "collide-shape-moving"],
    [21, "v1", "process-drawable"],
    [22, "v1", "collide-shape-moving"]
  ],
  "(code target-pole-flip-forward-jump)": [
    [26, "t9", "(function none :behavior target)"]
  ],
  "(code target-pole-flip-up)": [[23, "v1", "art-joint-anim"]],
  "(code target-pole-cycle)": [
    [103, "v1", "art-joint-anim"],
    [163, "v1", "art-joint-anim"]
  ],
  "(code target-grab)": [
    [232, "v1", "art-joint-anim"],
    [422, "v1", "art-joint-anim"]
  ],
  "(event target-grab)": [
    [33, "a0", "process"],
    [125, "gp", "object"]
  ],
  "(code target-load-wait)": [
    [21, "v1", "art-joint-anim"],
    [134, "v1", "art-joint-anim"],
    [191, "v1", "art-joint-anim"]
  ],
  "(code target-edge-grab-jump)": [[72, "a1", "art-joint-anim"]],
  "(code target-hit-ground-hard)": [[46, "v1", "fact-info-target"]],
  "(anon-function 11 target2)": [[[19, 140], "s4", "target"]],
  "(anon-function 14 target2)": [[26, "f0", "float"]],
  "(code target-hide)": [
    [14, "v1", "art-joint-anim"],
    [143, "v1", "art-joint-anim"],
    [204, "v1", "art-joint-anim"],
    [258, "v1", "art-joint-anim"],
    [317, "v1", "art-joint-anim"],
    [385, "v1", "art-joint-anim"],
    [431, "v1", "art-joint-anim"],
    [488, "v1", "art-joint-anim"]
  ],
  "target-generic-event-handler": [
    [10, "v1", "float"],
    [314, "v1", "fact-info-target"],
    [321, "v1", "fact-info-target"],
    [527, "a0", "vector"],
    [681, "v1", "fact-info-target"],
    [699, "v1", "fact-info-target"],
    [866, "v1", "(state target)"],
    [894, "a0", "process"],
    [517, "v1", "float"]
  ],
  "target-dangerous-event-handler": [
    [9, "v1", "fact-info-target"],
    [20, "v1", "fact-info-target"]
  ],
  "(code target-swim-up)": [[18, "v1", "art-joint-anim"]],
  "(code target-swim-down)": [[69, "v1", "art-joint-anim"]],
  "(event target-swim-down)": [
    [[12, 99], "v1", "attack-info"],
    [88, "t0", "fact-info-target"]
  ],
  "(code target-swim-walk)": [
    [143, "v1", "art-joint-anim"],
    [58, "v1", "art-joint-anim"]
  ],
  "(code target-swim-stance)": [[33, "v1", "art-joint-anim"]],
  "(method 15 water-control)": [
    [47, "v0", "float"],
    [48, "v1", "float"]
  ],
  "(anon-function 10 water)": [
    [5, "s5", "process-drawable"],
    [28, "s5", "process-drawable"]
  ],
  "part-water-splash-callback": [[3, "v1", "float"]],
  "(event target-darkjak-bomb0)": [[51, "v1", "process"]],
  "(code target-darkjak-running-attack)": [
    [16, "v1", "float"],
    [259, "gp", "process-focusable"],
    [278, "v1", "handle"],
    [281, "v1", "handle"],
    [363, "v1", "handle"],
    [366, "v1", "handle"],
    [576, "v1", "art-joint-anim"],
    [604, "v1", "art-joint-anim"],
    [632, "v1", "art-joint-anim"],
    [672, "v1", "art-joint-anim"],
    [700, "v1", "art-joint-anim"],
    [835, "v1", "art-joint-anim"],
    [872, "f1", "float"],
    [22, "v1", "float"],
    ["_stack_", 56, "handle"],
    ["_stack_", 16, "float"]
  ],
  "target-bomb1-fire-shot": [
    [12, "v1", "handle"],
    [20, "gp", "process-focusable"]
  ],
  "(method 9 external-art-control)": [
    [173, "s4", "external-art-buffer"],
    [177, "s4", "external-art-buffer"],
    [183, "s4", "external-art-buffer"],
    [190, "s4", "external-art-buffer"]
  ],
  "(code target-darkjak-get-off)": [
    [159, "v1", "art-joint-anim"],
    [359, "v1", "art-joint-anim"],
    [472, "v1", "art-joint-anim"]
  ],
  "(anon-function 15 target-darkjak)": [
    [16, "v0", "process-focusable"],
    [82, "v1", "art-joint-anim"],
    [113, "v1", "art-joint-anim"]
  ],
  "(trans target-float)": [[130, "v1", "(state target)"]],
  "(code target-stance-look-around)": [[12, "v0", "float"]],
  "(code target-look-around)": [[21, "v0", "float"]],
  "(exit target-swim-stance)": [[51, "v0", "sound-rpc-set-param"]],
  "(exit target-swim-down)": [[56, "v0", "sound-rpc-set-param"]],
  "(method 7 water-anim)": [[14, "t9", "(function water-anim int water-anim)"]],
  "(method 26 water-anim)": [
    ["_stack_", 16, "res-tag"],
    [52, "v0", "(pointer float)"]
  ],
  "(method 7 flow-control)": [
    [19, "t9", "(function flow-control int flow-control)"]
  ],
  "water-anim-event-handler": [
    [23, "v1", "float"],
    [40, "s4", "process"],
    [50, "s5", "water-info"],
    [96, "gp", "process-focusable"],
    [116, "gp", "process-focusable"],
    [137, "gp", "process-focusable"],
    [182, "s5", "water-info"]
  ],
  "(code die crate)": [
    [6, "v1", "collide-shape"],
    [37, "v1", "process-focusable"]
  ],
  "(code notice-blue crate)": [
    [19, "v1", "process-drawable"],
    [21, "gp", "collide-shape-moving"],
    [28, "a0", "collide-shape-moving"],
    [30, "v1", "collide-shape-moving"]
  ],
  "(post fall crate)": [
    [[4, 10], "a0", "collide-shape-moving"],
    [15, "v1", "collide-shape-moving"],
    [26, "v1", "collide-shape-moving"],
    [[34, 53], "gp", "collide-shape-moving"]
  ],
  "(trans fall crate)": [
    [1, "v1", "collide-shape-moving"],
    [6, "v1", "float"],
    [8, "v1", "collide-shape-moving"],
    [24, "v1", "collide-shape-moving"],
    [32, "v1", "collide-shape-moving"],
    [34, "a0", "collide-shape-moving"],
    [37, "a0", "collide-shape-moving"]
  ],
  "(enter fall crate)": [[[35, 40], "a0", "carry-info"]],
  "(post carry crate)": [[[13, 16], "a0", "collide-shape-moving"]],
  "(event carry crate)": [[15, "a0", "vector"]],
  "(code idle crate)": [[[2, 5], "a0", "collide-shape-moving"]],
  "(code hide crate)": [
    [27, "v1", "collide-shape-moving"],
    [95, "v1", "collide-shape-moving"],
    [97, "a0", "collide-shape-moving"],
    [100, "a0", "collide-shape-moving"]
  ],
  "(code special-contents-die crate)": [[42, "v1", "collide-shape-moving"]],
  "target-send-attack": [
    ["_stack_", 96, "symbol"],
    [16, "s4", "process-focusable"],
    [[429, 444], "t1", "sound-name"]
  ],
  "(method 36 crate)": [
    [6, "a0", "collide-shape-moving"],
    [27, "a0", "collide-shape-moving"]
  ],
  "camera-rotate-to-vector": [[63, "v1", "float"]],
  "target-gun-find-track": [
    [182, "v0", "process-focusable"],
    [[192, 224], "gp", "process-focusable"],
    [[249, 475], "s5", "process-focusable"],
    [431, "a0", "process-focusable"],
    [434, "a0", "process-focusable"],
    [519, "v1", "int"],
    [520, "v1", "int"]
  ],
  "target-gun-check": [[599, "v0", "sound-rpc-set-param"]],
  "target-gun-build-track-list": [[46, "v1", "vector"]],
  "target-gun-joint-pre0": [[[131, 165], "gp", "process-focusable"]],
  "(method 28 water-anim)": [
    ["_stack_", 16, "res-tag"],
    [27, "v0", "vector"]
  ],
  "(method 7 drop-plat)": [[18, "v1", "external-art-buffer"]],
  "(method 22 gui-control)": [
    [[268, 315], "s4", "process-drawable"],
    [[275, 338], "s5", "sound-rpc-set-param"],
    [[351, 375], "s5", "sound-rpc-set-param"]
  ],
  "(method 13 sky-work)": [
    [[78, 170], "s4", "sky-work"],
    [[162, 168], "v1", "dma-packet"],
    [[221, 228], "a1", "dma-packet"],
    [[230, 239], "a1", "gs-gif-tag"],
    [243, "a1", "(pointer gs-zbuf)"],
    [245, "a1", "(pointer gs-reg64)"],
    [247, "a1", "(pointer gs-test)"],
    [249, "a1", "(pointer gs-reg64)"],
    [250, "a1", "(pointer gs-alpha)"],
    [252, "a1", "(pointer gs-reg64)"],
    [255, "a1", "(pointer gs-tex0)"],
    [257, "a1", "(pointer gs-reg64)"],
    [259, "a1", "(pointer gs-tex1)"],
    [261, "a1", "(pointer gs-reg64)"],
    [263, "a1", "(pointer gs-clamp)"],
    [265, "a1", "(pointer gs-reg64)"],
    [266, "a1", "(pointer uint64)"],
    [268, "a1", "(pointer gs-reg64)"],
    [[271, 309], "a2", "(inline-array qword)"],
    [[316, 354], "t0", "(inline-array qword)"],
    [[362, 369], "t1", "dma-packet"],
    [[371, 380], "t1", "gs-gif-tag"],
    [384, "t1", "(pointer gs-alpha)"],
    [386, "t1", "(pointer gs-reg64)"],
    [389, "t1", "(pointer gs-tex0)"],
    [391, "t1", "(pointer gs-reg64)"],
    [392, "t1", "(pointer uint64)"],
    [394, "t1", "(pointer gs-reg64)"],
    [[397, 429], "t0", "(inline-array qword)"],
    [[437, 444], "a1", "dma-packet"],
    [[446, 455], "a1", "gs-gif-tag"],
    [458, "a1", "(pointer gs-alpha)"],
    [460, "a1", "(pointer gs-reg64)"],
    [[515, 561], "t1", "(inline-array qword)"],
    [[574, 581], "a3", "dma-packet"],
    [[583, 592], "a3", "gs-gif-tag"],
    [596, "a3", "(pointer gs-alpha)"],
    [598, "a3", "(pointer gs-reg64)"],
    [601, "a3", "(pointer gs-tex0)"],
    [603, "a3", "(pointer gs-reg64)"],
    [604, "a3", "(pointer uint64)"],
    [606, "a3", "(pointer gs-reg64)"],
    [[609, 647], "v1", "(inline-array qword)"],
    [[673, 680], "a1", "dma-packet"],
    [[682, 691], "a1", "gs-gif-tag"],
    [695, "a1", "(pointer gs-zbuf)"],
    [697, "a1", "(pointer gs-reg64)"],
    [699, "a1", "(pointer gs-test)"],
    [701, "a1", "(pointer gs-reg64)"],
    [728, "a1", "(pointer gs-rgbaq)"],
    [730, "a1", "(pointer gs-reg64)"],
    [[733, 738], "v1", "(inline-array qword)"],
    [[741, 750], "v1", "(inline-array qword)"],
    [[760, 766], "v1", "dma-packet"]
  ],
  "(method 33 sky-work)": [
    [42, "s5", "int"],
    [46, "a2", "sky-work"],
    [59, "a2", "sky-work"],
    [36, "v1", "sky-work"]
  ],
  "(method 23 sky-work)": [
    [[3, 10], "a0", "dma-packet"],
    [[12, 21], "a0", "gs-gif-tag"],
    [25, "s3", "(pointer gs-test)"],
    [27, "s3", "(pointer gs-reg64)"],
    [42, "s3", "(pointer gs-tex0)"],
    [44, "s3", "(pointer gs-reg64)"],
    [46, "s3", "(pointer gs-tex1)"],
    [48, "s3", "(pointer gs-reg64)"],
    [49, "s3", "(pointer gs-clamp)"],
    [51, "s3", "(pointer gs-reg64)"],
    [53, "s3", "(pointer gs-alpha)"],
    [55, "s3", "(pointer gs-reg64)"],
    [56, "s3", "(pointer uint64)"],
    [58, "s3", "(pointer gs-reg64)"],
    [[255, 263], "s4", "dma-packet"]
  ],
  "(method 27 sky-work)": [
    [[5, 10], "a0", "dma-packet"],
    [[12, 20], "a0", "gs-gif-tag"],
    [25, "a0", "(pointer gs-alpha)"],
    [27, "a0", "(pointer gs-reg64)"],
    [[142, 149], "s4", "dma-packet"]
  ],
  "(method 34 sky-work)": [
    [[5, 10], "a0", "dma-packet"],
    [[12, 20], "a0", "gs-gif-tag"],
    [25, "a0", "(pointer gs-zbuf)"],
    [27, "a0", "(pointer gs-reg64)"],
    [29, "a0", "(pointer gs-test)"],
    [31, "a0", "(pointer gs-reg64)"],
    [33, "a0", "(pointer gs-alpha)"],
    [35, "a0", "(pointer gs-reg64)"],
    [[80, 88], "s5", "dma-packet"]
  ],
  "(method 35 sky-work)": [
    [[2, 9], "a1", "dma-packet"],
    [[11, 20], "a1", "gs-gif-tag"],
    [24, "a1", "(pointer gs-test)"],
    [26, "a1", "(pointer gs-reg64)"],
    [[66, 74], "s5", "dma-packet"]
  ],
  "(method 36 sky-work)": [
    [[7, 14], "a0", "dma-packet"],
    [[16, 26], "a0", "gs-gif-tag"],
    [62, "s2", "(pointer gs-tex0)"],
    [64, "s2", "(pointer gs-reg64)"],
    [66, "s2", "(pointer gs-tex1)"],
    [68, "s2", "(pointer gs-reg64)"],
    [70, "s2", "(pointer gs-test)"],
    [72, "s2", "(pointer gs-reg64)"],
    [74, "s2", "(pointer gs-clamp)"],
    [76, "s2", "(pointer gs-reg64)"],
    [78, "s2", "(pointer gs-alpha)"],
    [80, "s2", "(pointer gs-reg64)"],
    [[83, 177], "v1", "(inline-array qword)"]
  ],
  "draw-subtitle-image": [
    [[44, 48], "a0", "dma-packet"],
    [[49, 58], "a0", "gs-gif-tag"],
    [70, "a0", "(pointer gs-bitbltbuf)"],
    [72, "a0", "(pointer gs-reg64)"],
    [73, "a0", "(pointer gs-trxpos)"],
    [75, "a0", "(pointer gs-reg64)"],
    [81, "a0", "(pointer gs-trxreg)"],
    [83, "a0", "(pointer gs-reg64)"],
    [84, "a0", "(pointer gs-trxdir)"],
    [86, "a0", "(pointer gs-reg64)"],
    [[106, 112], "a1", "dma-packet"],
    [[113, 121], "a1", "gs-gif-tag"],
    [128, "a1", "(pointer gs-reg64)"],
    [130, "a1", "(pointer gs-alpha)"],
    [126, "a1", "(pointer gs-test)"],
    [132, "a1", "(pointer gs-reg64)"],
    [148, "a1", "(pointer gs-tex0)"],
    [150, "a1", "(pointer gs-reg64)"],
    [153, "a1", "(pointer gs-reg64)"],
    [157, "a1", "(pointer gs-reg64)"],
    [160, "a1", "(pointer gs-reg64)"],
    [151, "a1", "(pointer gs-tex1)"],
    [155, "a1", "(pointer gs-clamp)"],
    [158, "a1", "(pointer uint64)"],
    [[163, 194], "v1", "(pointer uint128)"],
    [[195, 199], "t0", "gs-gif-tag"],
    [[201, 206], "t0", "gs-gif-tag"],
    [[208, 213], "a2", "gs-gif-tag"],
    [[215, 220], "v1", "gs-gif-tag"],
    [[223, 254], "v1", "(pointer uint128)"],
    [[255, 259], "t0", "gs-gif-tag"],
    [[261, 266], "t0", "gs-gif-tag"],
    [[268, 273], "a1", "gs-gif-tag"],
    [[275, 280], "v1", "gs-gif-tag"],
    [[291, 296], "v1", "dma-packet"]
  ],
  "scene-player-init": [
    [[37, 44], "s5", "(array scene)"],
    [83, "v0", "(array scene)"]
  ],
  "connection-list-validate": [[5, "gp", "connection"]],
  "point-poly-distance-min": [[94, "f0", "float"]],
  "(method 26 nav-mesh)": [[[23, 78], "s4", "nav-engine"]],
  "compute-dir-parm": [
    [18, "f0", "float"],
    [8, "a2", "uint"],
    [10, "v1", "float"]
  ],
  "(trans idle fma-sphere)": [[39, "a2", "process-drawable"]],
  "(method 10 talker)": [[29, "t9", "(function process none)"]],
  "(exit active talker)": [[19, "s5", "process-drawable"]],
  "(method 11 speech-channel)": [
    [66, "v1", "process-drawable"],
    [223, "s4", "process-drawable"],
    [237, "s4", "process-drawable"],
    [240, "s4", "process-drawable"],
    [212, "v0", "sound-rpc-set-param"]
  ],
  "lightning-fractal-gen": [
    [37, "v1", "float"],
    [64, "v1", "float"],
    [91, "v1", "float"]
  ],
  "lightning-uniform-gen": [
    [38, "v1", "float"],
    [60, "v1", "float"],
    [82, "v1", "float"]
  ],
  "lightning-trail-uniform-gen": [
    [21, "v1", "float"],
    [43, "v1", "float"],
    [65, "v1", "float"]
  ],
  "lightning-trail-fractal-gen": [
    [52, "v1", "float"],
    [71, "v1", "float"],
    [90, "v1", "float"]
  ],
  "lightning-draw": [
    [[407, 444], "v1", "(inline-array vector)"],
    ["_stack_", 20, "(inline-array gcf-vertex)"],
    ["_stack_", 176, "gcf-control"],
    [440, "a1", "pointer"],
    [441, "a0", "pointer"],
    [438, "a1", "(pointer uint128)"],
    [439, "a0", "(pointer uint128)"],
    [[472, 487], "a0", "dma-packet"],
    [[559, 576], "a0", "dma-packet"],
    [[597, 602], "a0", "dma-packet"]
  ],
  "lightning-draw-all": [
    [39, "v1", "connection"],
    [40, "s1", "dma-buffer"]
  ],
  "(method 24 game-info)": [
    [808, "s4", "pointer"],
    [156, "s4", "pointer"],
    [360, "a1", "pointer"],
    [490, "a1", "pointer"],
    [521, "a2", "pointer"],
    [673, "v1", "pointer"],
    [97, "v1", "pointer"],
    [141, "s4", "game-save-tag"],
    [172, "s4", "game-save-tag"],
    [187, "s4", "(inline-array game-save-tag)"],
    [202, "s4", "(inline-array game-save-tag)"],
    [219, "s4", "(inline-array game-save-tag)"],
    [232, "s4", "(inline-array game-save-tag)"],
    [238, "s4", "(inline-array game-save-tag)"],
    [244, "s4", "(inline-array game-save-tag)"],
    [[250, 325], "s4", "(inline-array game-save-tag)"],
    [328, "s4", "(inline-array game-save-tag)"],
    [[342, 399], "s4", "(inline-array game-save-tag)"],
    [[411, 511], "s4", "(inline-array game-save-tag)"],
    [[539, 673], "s4", "(inline-array game-save-tag)"],
    [[701, 805], "s4", "(inline-array game-save-tag)"],
    [[4, 94], "v1", "(inline-array game-save-tag)"],
    [495, "a2", "(pointer uint8)"]
  ],
  "(method 11 game-save)": [
    [270, "s4", "pointer"],
    [[83, 97], "s4", "(inline-array game-save-tag)"],
    [107, "s4", "(inline-array game-save-tag)"],
    [[116, 267], "s4", "(inline-array game-save-tag)"]
  ],
  "(code active process-taskable)": [
    [40, "gp", "handle"],
    [71, "gp", "handle"]
  ],
  "(method 32 process-taskable)": [
    [63, "v0", "joint"],
    [[70, 80], "v1", "collide-shape-prim-group"]
  ],
  "(method 9 los-control)": [
    [54, "s1", "process-focusable"],
    [35, "s1", "process-focusable"]
  ],
  "(method 18 grid-hash)": [
    [42, "a0", "(pointer grid-hash-word)"],
    [44, "t4", "(pointer grid-hash-word)"],
    [46, "t6", "(pointer grid-hash-word)"]
  ],
  "(method 19 grid-hash)": [[46, "t6", "(pointer uint8)"]],
  "(method 15 sphere-hash)": [[5, "v0", "(function grid-hash none)"]],
  "(method 32 sphere-hash)": [[107, "v1", "float"]],
  "(method 13 carry-info)": [
    [14, "v1", "handle"],
    [22, "v0", "carry-info"],
    [11, "v1", "handle"]
  ],
  "(method 12 carry-info)": [
    [27, "s4", "collide-shape"],
    [46, "a0", "process-drawable"],
    [47, "v1", "collide-shape"],
    [52, "a1", "process-drawable"],
    [53, "a0", "collide-shape"],
    [59, "a1", "process-drawable"],
    [60, "a0", "collide-shape"]
  ],
  "(method 11 carry-info)": [
    [43, "s4", "collide-shape"],
    [211, "a0", "process-drawable"],
    [212, "v1", "collide-shape"],
    [218, "a2", "process-drawable"],
    [225, "a1", "process-drawable"],
    [231, "a0", "process-drawable"],
    [232, "v1", "collide-shape"],
    [10, "v1", "handle"],
    [20, "v1", "handle"],
    [219, "a1", "collide-shape"],
    [226, "a0", "collide-shape"]
  ],
  "(method 14 carry-info)": [
    [45, "s2", "collide-shape"],
    [158, "a0", "process-drawable"],
    [159, "v1", "collide-shape"],
    [165, "a2", "process-drawable"],
    [172, "a1", "process-drawable"],
    [178, "a0", "process-drawable"],
    [179, "v1", "collide-shape"],
    [12, "v1", "handle"],
    [22, "v1", "handle"],
    [166, "a1", "collide-shape"],
    [173, "a0", "collide-shape"],
    [151, "a0", "process-drawable"],
    [152, "v1", "collide-shape"],
    [158, "a2", "process-drawable"],
    [165, "a1", "process-drawable"],
    [171, "a0", "process-drawable"],
    [172, "v1", "collide-shape"],
    [159, "a1", "collide-shape"],
    [166, "a0", "collide-shape"]
  ],
  "(method 16 carry-info)": [[22, "v0", "carry-info"]],
  "(event idle task-arrow)": [[6, "a0", "vector"]],
  "projectile-init-by-other": [[113, "v1", "process-drawable"]],
  "(method 35 projectile)": [[5, "a1", "projectile"]],
  "target-gun-fire-blue": [[71, "a0", "projectile"]],
  "(method 24 gun-blue-shot)": [[15, "s5", "projectile"]],
  "target-gun-fire-yellow": [[28, "a0", "projectile"]],
  "target-gun-fire-red": [
    [150, "v1", "process-drawable"],
    [194, "v1", "process-drawable"],
    [197, "v1", "process-drawable"],
    [200, "v1", "process-drawable"]
  ],
  "(method 26 gun-red-shot)": [
    [43, "a0", "connection"],
    [44, "a0", "collide-shape"],
    [92, "a0", "connection"],
    [93, "a0", "collide-shape"]
  ],
  "gun-red-shot-init-by-other": [[89, "v1", "process-drawable"]],
  "(method 23 gun-red-shot)": [[10, "s4", "process-focusable"]],
  "target-gun-fire-dark": [
    [30, "a0", "projectile"],
    [60, "a0", "gun-dark-shot"]
  ],
  "process-drawable-shock-effect-bullseye": [[88, "a0", "lightning-tracker"]],
  "projectile-update-velocity-space-wars": [
    [59, "a0", "process-drawable"],
    [60, "a0", "collide-shape"]
  ],
  "cshape-reaction-blue-shot": [[15, "v1", "gun-blue-shot"]],
  "(method 10 idle-control)": [[64, "v1", "art-joint-anim"]],
  "(method 136 enemy)": [[34, "a1", "process-focusable"]],
  "(method 107 enemy)": [[17, "v0", "process-focusable"]],
  "(method 96 enemy)": [[[16, 20], "a0", "process-focusable"]],
  "(method 129 enemy)": [[18, "a1", "process-focusable"]],
  "(method 97 enemy)": [
    [16, "v1", "connection"],
    [[17, 22], "v1", "collide-shape"],
    [27, "s2", "process-focusable"],
    [65, "v1", "connection"],
    [[66, 71], "v1", "collide-shape"],
    [76, "s2", "process-focusable"],
    [112, "v1", "connection"],
    [[113, 118], "v1", "collide-shape"],
    [123, "s2", "process-focusable"]
  ],
  "(method 75 enemy)": [[9, "s2", "process-focusable"]],
  "(code notice enemy)": [[31, "v1", "art-joint-anim"]],
  "(code stare enemy)": [[23, "gp", "art-joint-anim"]],
  "(code victory enemy)": [[30, "v1", "art-joint-anim"]],
  "(method 88 enemy)": [[28, "a1", "art-joint-anim"]],
  "(code hit enemy)": [[30, "v1", "art-joint-anim"]],
  "(method 51 enemy)": [[[27, 31], "a0", "process-focusable"]],
  "(method 78 enemy)": [[11, "v1", "art-joint-anim"]],
  "(code die enemy)": [[30, "v1", "art-joint-anim"]],
  "(code die-falling enemy)": [[32, "gp", "art-joint-anim"]],
  "(code view-anims enemy)": [[20, "s4", "art-joint-anim"]],
  "(method 7 enemy)": [
    [14, "t9", "(function process-focusable int process-focusable)"]
  ],
  "nav-enemy-chase-post": [[[15, 19], "a0", "process-focusable"]],
  "nav-enemy-flee-post": [[[16, 20], "a0", "process-focusable"]],
  "nav-enemy-face-focus-post": [[[24, 28], "a0", "process-focusable"]],
  "nav-enemy-stare-post": [[[24, 28], "a0", "process-focusable"]],
  "(code active nav-enemy)": [
    [30, "v1", "art-joint-anim"],
    [127, "v1", "art-joint-anim"],
    [189, "v1", "art-joint-anim"],
    [298, "v1", "art-joint-anim"]
  ],
  "(enter notice nav-enemy)": [[[21, 25], "a0", "process-focusable"]],
  "(code notice nav-enemy)": [[31, "v1", "art-joint-anim"]],
  "(code stare nav-enemy)": [[23, "gp", "art-joint-anim"]],
  "(enter taunt nav-enemy)": [[[37, 42], "gp", "process-focusable"]],
  "(code taunt nav-enemy)": [[84, "v1", "art-joint-anim"]],
  "(enter pacing nav-enemy)": [[[103, 108], "gp", "process-focusable"]],
  "(trans pacing nav-enemy)": [[[14, 18], "a0", "process-focusable"]],
  "(code pacing nav-enemy)": [[34, "gp", "art-joint-anim"]],
  "(enter circling nav-enemy)": [[[69, 74], "gp", "process-focusable"]],
  "(trans circling nav-enemy)": [[[14, 18], "a0", "process-focusable"]],
  "(code circling nav-enemy)": [[34, "gp", "art-joint-anim"]],
  "(code hit nav-enemy)": [[30, "v1", "art-joint-anim"]],
  "(code debug-control nav-enemy)": [[28, "v1", "art-joint-anim"]],
  "(method 55 nav-enemy)": [[[74, 78], "a0", "process-focusable"]],
  "(method 161 nav-enemy)": [[[22, 27], "v1", "process-focusable"]],
  "(method 160 nav-enemy)": [
    [18, "s5", "process-focusable"],
    [[35, 40], "s5", "process-focusable"]
  ],
  "(method 32 youngsamos-npc)": [
    [61, "t9", "(function process-taskable none)"]
  ],
  "(method 35 pecker-npc)": [
    [58, "v1", "art-joint-anim"],
    [117, "v1", "art-joint-anim"]
  ],
  "(code idle scene-looper)": [[40, "gp", "handle"]],
  "(method 7 rigid-body-platform)": [
    [14, "t9", "(function rigid-body-object int rigid-body-object)"]
  ],
  "(method 53 rigid-body-platform)": [[24, "f0", "float"]],
  "(method 46 rigid-body-platform)": [
    [13, "v1", "rigid-body-control-point"],
    [30, "v1", "collide-rider"],
    [46, "s5", "process-focusable"],
    [139, "v1", "float"]
  ],
  "(method 24 remote)": [
    [16, "s4", "process-focusable"],
    [[26, 30], "s4", "process-focusable"]
  ],
  "remote-track": [[94, "gp", "process-drawable"]],
  "(trans enter remote)": [[[25, 29], "a0", "process-focusable"]],
  "(code enter remote)": [[11, "gp", "process-focusable"]],
  "(method 25 remote)": [[[8, 12], "a0", "collide-shape"]],
  "(method 25 judge)": [[[8, 12], "a0", "collide-shape"]],
  "(event wait judge)": [[63, "gp", "process-focusable"]],
  "(code idle judge)": [[39, "v0", "float"]],
  "(post sidekick-clone)": [[[474, 513], "gp", "(pointer process-drawable)"]],
  "(code target-carry-pickup)": [
    [79, "v0", "carry-info"],
    [290, "v0", "carry-info"]
  ],
  "(code target-carry-drop)": [
    [24, "v0", "carry-info"],
    [92, "v1", "art-joint-anim"],
    [158, "v0", "carry-info"],
    [273, "v0", "carry-info"]
  ],
  "(code target-carry-throw)": [
    [51, "v0", "carry-info"],
    [112, "v0", "carry-info"],
    [194, "v0", "carry-info"]
  ],
  "next-continue": [
    [4, "a2", "symbol"],
    [5, "a2", "level-load-info"],
    [12, "a3", "continue-point"]
  ],
  "(code target-continue)": [[643, "s5", "handle"]],
  "(code target-warp-in)": [[336, "v1", "art-joint-anim"]],
  "target-hit-effect": [[39, "t4", "vector"]],
  "target-hit-setup-anim": [
    [153, "v1", "art-joint-anim"],
    [225, "v1", "art-joint-anim"]
  ],
  "(code target-hit)": [[576, "v1", "art-joint-anim"]],
  "(anon-function 12 target-death)": [[[12, 19], "gp", "process-drawable"]],
  "target-death-reset": [[21, "v1", "connection"]],
  "(anon-function 3 target-death)": [[259, "v1", "art-joint-anim"]],
  "(anon-function 2 target-death)": [
    [58, "v1", "art-joint-anim"],
    [197, "v1", "art-joint-anim"],
    [141, "v1", "art-joint-anim"]
  ],
  "(anon-function 1 target-death)": [[73, "v1", "art-joint-anim"]],
  "(event target-continue)": [[18, "a0", "process"]],
  "(method 30 battle)": [
    [7, "s5", "nav-enemy"],
    [32, "a2", "nav-enemy"]
  ],
  "(method 7 battle)": [
    [15, "t9", "(function process-drawable int process-drawable)"]
  ],
  "(method 51 battle)": [[[38, 95], "s4", "touch-tracker"]],
  "(method 26 battle)": [
    [35, "a0", "connection"],
    [36, "a0", "collide-shape"],
    [84, "a0", "connection"],
    [85, "a0", "collide-shape"]
  ],
  "(method 28 battle)": [
    ["_stack_", 16, "res-tag"],
    [[21, 31], "s5", "(pointer entity-actor)"]
  ],
  "(method 29 battle)": [
    ["_stack_", 16, "res-tag"],
    ["_stack_", 32, "res-tag"]
  ],
  "(method 12 collide-cache)": [[76, "v1", "process-drawable"]],
  "collide-list-fill-bg-using-box": [
    [[207, 213], "v1", "collide-hash-scratch"],
    [223, "a0", "collide-hash-scratch"],
    [[241, 247], "v1", "collide-hash-scratch"],
    [255, "a0", "collide-hash-scratch"]
  ],
  "collide-list-fill-bg-using-line-sphere": [
    [261, "a0", "collide-hash-scratch"],
    [[279, 285], "v1", "collide-hash-scratch"],
    [[246, 251], "v1", "collide-hash-scratch"],
    [293, "a0", "collide-hash-scratch"],
    [102, "v1", "float"]
  ],
  "(method 8 collide-hash)": [
    [34, "a1", "collide-hash-scratch"],
    [50, "a2", "collide-hash-scratch"],
    [62, "a2", "collide-hash-scratch"],
    [73, "a1", "collide-hash-scratch"]
  ],
  "(method 9 collide-mesh)": [[[9, 63], "s5", "collide-mesh-tri"]],
  "(method 13 collide-mesh)": [
    [21, "a3", "(inline-array vector)"],
    [[22, 61], "a3", "vector"],
    [[20, 61], "t0", "(inline-array vector)"],
    [[76, 123], "v1", "collide-mesh-tri"]
  ],
  "(method 10 collide-mesh)": [[[13, 51], "s4", "collide-mesh-cache-tri"]],
  "(method 9 collide-mesh-cache)": [
    [[10, 83], "s4", "collide-mesh-cache-entry"]
  ],
  "(method 10 touching-list)": [[[1, 12], "s5", "touching-shapes-entry"]],
  "(method 13 touching-list)": [[[0, 77], "v0", "touching-shapes-entry"]],
  "(method 11 touching-list)": [[[0, 57], "s5", "touching-shapes-entry"]],
  "(method 12 touching-list)": [[[0, 105], "gp", "touching-shapes-entry"]],
  "(method 9 collide-edge-work)": [
    [[6, 52], "s3", "collide-edge-edge"],
    [[5, 52], "s4", "collide-edge-hold-item"]
  ],
  "(method 20 collide-edge-work)": [
    [100, "a0", "collide-shape-moving"],
    [179, "v1", "int"],
    [179, "a1", "int"]
  ],
  "(method 13 collide-edge-work)": [[[8, 119], "s1", "collide-edge-edge"]],
  "(method 9 collide-edge-edge)": [[20, "a0", "collide-shape-moving"]],
  "(method 13 ocean)": [
    [248, "v1", "dma-packet"],
    [249, "v1", "dma-packet"],
    [250, "v1", "dma-packet"],
    [318, "v1", "dma-packet"],
    [319, "v1", "dma-packet"],
    [320, "v1", "dma-packet"]
  ],
  "(method 19 ocean)": [
    [[2, 8], "a0", "dma-packet"],
    [[11, 17], "a0", "gs-gif-tag"],
    [22, "s4", "(pointer gs-test)"],
    [24, "s4", "(pointer gs-reg64)"],
    [26, "s4", "(pointer gs-alpha)"],
    [28, "s4", "(pointer gs-reg64)"],
    [41, "s4", "(pointer gs-tex0)"],
    [43, "s4", "(pointer gs-reg64)"],
    [45, "s4", "(pointer gs-tex1)"],
    [47, "s4", "(pointer gs-reg64)"],
    [49, "s4", "(pointer gs-texa)"],
    [51, "s4", "(pointer gs-reg64)"],
    [53, "s4", "(pointer gs-miptbp)"],
    [55, "s4", "(pointer gs-reg64)"],
    [57, "s4", "(pointer gs-miptbp)"],
    [59, "s4", "(pointer gs-reg64)"],
    [60, "s4", "(pointer gs-clamp)"],
    [62, "s4", "(pointer gs-reg64)"],
    [64, "s4", "(pointer gs-fogcol)"],
    [66, "s4", "(pointer gs-reg64)"]
  ],
  "(method 20 ocean)": [
    [[3, 7], "a0", "dma-packet"],
    [[13, 16], "a0", "gs-gif-tag"],
    [22, "a0", "(pointer gs-texa)"],
    [24, "a0", "(pointer gs-reg64)"]
  ],
  "(method 22 ocean)": [[[3, 11], "a0", "dma-packet"]],
  "(method 23 ocean)": [[[3, 11], "a0", "dma-packet"]],
  "(method 25 ocean)": [[[8, 16], "a1", "dma-packet"]],
  "(method 26 ocean)": [
    [[11, 19], "a3", "dma-packet"],
    [[30, 38], "a2", "dma-packet"]
  ],
  "(method 27 ocean)": [
    [[19, 27], "a0", "dma-packet"],
    [30, "s3", "matrix"],
    [[49, 54], "s2", "vector"]
  ],
  "(method 28 ocean)": [
    [[43, 51], "a0", "dma-packet"],
    [66, "a2", "(pointer int16)"],
    [[81, 89], "a1", "vector4w"],
    [[90, 98], "v1", "vector4w"],
    [[111, 127], "t0", "vector4w"],
    [[130, 268], "a1", "(inline-array vector4w)"]
  ],
  "(method 29 ocean)": [
    [[5, 9], "a0", "dma-packet"],
    [[15, 18], "a0", "gs-gif-tag"],
    [23, "a0", "(pointer gs-test)"],
    [25, "a0", "(pointer gs-reg64)"],
    [[36, 41], "a0", "dma-packet"],
    [91, "a1", "(pointer int16)"]
  ],
  "(method 30 ocean)": [[29, "a0", "(pointer uint8)"]],
  "(method 31 ocean)": [[32, "a0", "(pointer int32)"]],
  "(method 32 ocean)": [
    [31, "t0", "(pointer int32)"],
    [47, "a2", "(pointer uint8)"],
    [55, "v1", "(pointer int8)"]
  ],
  "(method 33 ocean)": [
    [[52, 60], "a0", "dma-packet"],
    [[63, 67], "v1", "vector4w"],
    [[93, 232], "v1", "(inline-array vector4w)"],
    [[245, 253], "a0", "dma-packet"]
  ],
  "(method 34 ocean)": [
    [[44, 52], "a0", "dma-packet"],
    [[61, 65], "v1", "vector4w"],
    [[68, 147], "v1", "(inline-array vector4w)"],
    [[166, 174], "a0", "dma-packet"]
  ],
  "(method 36 ocean)": [["_stack_", 48, "ocean-trans-mask"]],
  "(method 38 ocean)": [
    [104, "a1", "(pointer int32)"],
    [108, "a3", "(pointer uint8)"],
    [110, "a1", "(pointer int32)"]
  ],
  "(method 39 ocean)": [
    [[7, 15], "a0", "dma-packet"],
    [[17, 51], "v1", "matrix"]
  ],
  "(method 40 ocean)": [["_stack_", 40, "ocean-trans-mask"]],
  "(method 41 ocean)": [[[3, 11], "a0", "dma-packet"]],
  "(method 42 ocean)": [[[3, 11], "a0", "dma-packet"]],
  "(method 45 ocean)": [
    [[19, 27], "a1", "dma-packet"],
    [30, "s3", "matrix"],
    [[47, 52], "s2", "vector"]
  ],
  "(method 48 ocean)": [[[8, 16], "a1", "dma-packet"]],
  "(method 49 ocean)": [[24, "a0", "(pointer uint8)"]],
  "(method 51 ocean)": [
    [39, "a0", "(pointer uint8)"],
    [47, "v1", "(pointer uint8)"]
  ],
  "(method 52 ocean)": [
    [[54, 68], "a2", "dma-packet"],
    [[82, 87], "a0", "dma-packet"],
    [99, "v1", "(pointer uint64)"]
  ],
  "(method 53 ocean)": [
    [[52, 60], "a0", "dma-packet"],
    [[62, 67], "v1", "vector4w"],
    [[70, 149], "v1", "(inline-array vector4w)"],
    [[162, 170], "a0", "dma-packet"]
  ],
  "(method 57 ocean)": [
    [[7, 15], "a0", "dma-packet"],
    [[18, 28], "a0", "vector"],
    [[28, 39], "a0", "vector"],
    [[39, 50], "a0", "vector"],
    [[51, 62], "v1", "vector"]
  ],
  "(method 59 ocean)": [
    [[22, 27], "a0", "dma-packet"],
    [195, "t3", "(pointer uint8)"]
  ],
  "(method 60 ocean)": [[[3, 191], "s4", "(inline-array ocean-vertex)"]],
  "(method 61 ocean)": [[[3, 194], "s4", "(inline-array ocean-vertex)"]],
  "(method 62 ocean)": [[[3, 193], "s4", "(inline-array ocean-vertex)"]],
  "(method 63 ocean)": [[[3, 200], "s4", "(inline-array ocean-vertex)"]],
  "(method 64 ocean)": [[[3, 228], "s5", "(inline-array ocean-vertex)"]],
  "(method 65 ocean)": [[[3, 234], "s5", "(inline-array ocean-vertex)"]],
  "(method 66 ocean)": [[[3, 234], "s4", "(inline-array ocean-vertex)"]],
  "(method 67 ocean)": [[[3, 240], "s4", "(inline-array ocean-vertex)"]],
  "(method 68 ocean)": [[[4, 179], "s3", "(inline-array ocean-vertex)"]],
  "(method 69 ocean)": [[[59, 66], "gp", "dma-packet"]],
  "(method 71 ocean)": [[[8, 16], "a1", "dma-packet"]],
  "(method 72 ocean)": [[[2, 6], "v1", "(inline-array vector4w)"]],
  "(method 73 ocean)": [[[6, 11], "a0", "dma-packet"]],
  "(method 74 ocean)": [
    [[6, 11], "a0", "dma-packet"],
    [[19, 24], "a0", "dma-packet"]
  ],
  "(method 75 ocean)": [[[3, 8], "a0", "dma-packet"]],
  "(method 76 ocean)": [[[3, 8], "a0", "dma-packet"]],
  "(method 77 ocean)": [[[3, 8], "a0", "dma-packet"]],
  "(method 78 ocean)": [
    [[20, 24], "a0", "dma-packet"],
    [[27, 33], "a0", "gs-gif-tag"],
    [38, "a0", "(pointer gs-test)"],
    [40, "a0", "(pointer gs-reg64)"],
    [42, "a0", "(pointer gs-alpha)"],
    [44, "a0", "(pointer gs-reg64)"],
    [45, "a0", "(pointer gs-tex1)"],
    [47, "a0", "(pointer gs-reg64)"],
    [[58, 63], "a0", "dma-packet"]
  ],
  "(method 79 ocean)": [
    [[13, 17], "a0", "dma-packet"],
    [[23, 26], "a0", "gs-gif-tag"],
    [31, "s3", "(pointer gs-test)"],
    [33, "s3", "(pointer gs-reg64)"],
    [35, "s3", "(pointer gs-alpha)"],
    [37, "s3", "(pointer gs-reg64)"],
    [51, "s3", "(pointer gs-tex0)"],
    [53, "s3", "(pointer gs-reg64)"],
    [55, "s3", "(pointer gs-tex1)"],
    [57, "s3", "(pointer gs-reg64)"],
    [58, "s3", "(pointer gs-clamp)"],
    [60, "s3", "(pointer gs-reg64)"],
    [61, "s3", "(pointer uint64)"],
    [63, "s3", "(pointer gs-reg64)"],
    [[66, 81], "v1", "(inline-array vector4w)"],
    [[95, 99], "a0", "dma-packet"],
    [[105, 108], "a0", "gs-gif-tag"],
    [125, "s3", "(pointer gs-tex0)"],
    [127, "s3", "(pointer gs-reg64)"],
    [128, "s3", "(pointer uint64)"],
    [130, "s3", "(pointer gs-reg64)"],
    [[133, 148], "v1", "(inline-array vector4w)"],
    [[162, 166], "a0", "dma-packet"],
    [[172, 175], "a0", "gs-gif-tag"],
    [192, "s3", "(pointer gs-tex0)"],
    [194, "s3", "(pointer gs-reg64)"],
    [195, "s3", "(pointer uint64)"],
    [197, "s3", "(pointer gs-reg64)"],
    [[200, 215], "v1", "(inline-array vector4w)"],
    [[229, 233], "a0", "dma-packet"],
    [[239, 242], "a0", "gs-gif-tag"],
    [259, "s3", "(pointer gs-tex0)"],
    [261, "s3", "(pointer gs-reg64)"],
    [262, "s3", "(pointer uint64)"],
    [264, "s3", "(pointer gs-reg64)"],
    [[267, 282], "v1", "(inline-array vector4w)"],
    [[296, 300], "a0", "dma-packet"],
    [[306, 309], "a0", "gs-gif-tag"],
    [326, "s3", "(pointer gs-tex0)"],
    [328, "s3", "(pointer gs-reg64)"],
    [329, "s3", "(pointer uint64)"],
    [331, "s3", "(pointer gs-reg64)"],
    [[333, 349], "v1", "(inline-array vector4w)"],
    [[360, 373], "v1", "(inline-array vector4w)"]
  ],
  "(method 81 ocean)": [
    [[13, 17], "a0", "dma-packet"],
    [[23, 26], "a0", "gs-gif-tag"],
    [31, "s3", "(pointer gs-test)"],
    [33, "s3", "(pointer gs-reg64)"],
    [35, "s3", "(pointer gs-alpha)"],
    [37, "s3", "(pointer gs-reg64)"],
    [51, "s3", "(pointer gs-tex0)"],
    [53, "s3", "(pointer gs-reg64)"],
    [55, "s3", "(pointer gs-tex1)"],
    [57, "s3", "(pointer gs-reg64)"],
    [58, "s3", "(pointer gs-clamp)"],
    [60, "s3", "(pointer gs-reg64)"],
    [61, "s3", "(pointer uint64)"],
    [63, "s3", "(pointer gs-reg64)"],
    [[66, 81], "v1", "(inline-array vector4w)"],
    [[87, 91], "a0", "dma-packet"],
    [[97, 100], "a0", "gs-gif-tag"],
    [106, "a0", "(pointer gs-bitbltbuf)"],
    [108, "a0", "(pointer gs-reg64)"],
    [109, "a0", "(pointer gs-trxpos)"],
    [111, "a0", "(pointer gs-reg64)"],
    [113, "a0", "(pointer gs-trxreg)"],
    [115, "a0", "(pointer gs-reg64)"],
    [116, "a0", "(pointer gs-trxdir)"],
    [118, "a0", "(pointer gs-reg64)"],
    [[121, 126], "v1", "(inline-array vector4w)"],
    [[146, 150], "a0", "dma-packet"],
    [[156, 159], "a0", "gs-gif-tag"],
    [163, "s3", "(pointer gs-alpha)"],
    [165, "s3", "(pointer gs-reg64)"],
    [179, "s3", "(pointer gs-tex0)"],
    [181, "s3", "(pointer gs-reg64)"],
    [182, "s3", "(pointer gs-tex1)"],
    [184, "s3", "(pointer gs-reg64)"],
    [185, "s3", "(pointer gs-clamp)"],
    [187, "s3", "(pointer gs-reg64)"],
    [188, "s3", "(pointer uint64)"],
    [190, "s3", "(pointer gs-reg64)"],
    [[193, 215], "v1", "(inline-array vector4w)"],
    [[221, 225], "a0", "dma-packet"],
    [[231, 234], "a0", "gs-gif-tag"],
    [239, "a0", "(pointer gs-alpha)"],
    [241, "a0", "(pointer gs-reg64)"],
    [243, "a0", "(pointer gs-tex1)"],
    [245, "a0", "(pointer gs-reg64)"],
    [246, "a0", "(pointer uint64)"],
    [248, "a0", "(pointer gs-reg64)"],
    [[251, 273], "v1", "(inline-array vector4w)"],
    [[287, 291], "a0", "dma-packet"],
    [[297, 300], "a0", "gs-gif-tag"],
    [305, "s3", "(pointer gs-alpha)"],
    [307, "s3", "(pointer gs-reg64)"],
    [320, "s3", "(pointer gs-tex0)"],
    [322, "s3", "(pointer gs-reg64)"],
    [324, "s3", "(pointer gs-tex1)"],
    [326, "s3", "(pointer gs-reg64)"],
    [327, "s3", "(pointer uint64)"],
    [329, "s3", "(pointer gs-reg64)"],
    [[332, 354], "v1", "(inline-array vector4w)"],
    [[376, 381], "a3", "dma-packet"],
    [[387, 390], "a3", "gs-gif-tag"],
    [394, "a3", "(pointer gs-xy-offset)"],
    [396, "a3", "(pointer gs-reg64)"],
    [406, "a3", "(pointer gs-frame)"],
    [408, "a3", "(pointer gs-reg64)"],
    [416, "a3", "(pointer gs-scissor)"],
    [418, "a3", "(pointer gs-reg64)"],
    [420, "a3", "(pointer gs-test)"],
    [422, "a3", "(pointer gs-reg64)"],
    [424, "a3", "(pointer gs-alpha)"],
    [426, "a3", "(pointer gs-reg64)"],
    [440, "a3", "(pointer gs-tex0)"],
    [442, "a3", "(pointer gs-reg64)"],
    [443, "a3", "(pointer uint64)"],
    [445, "a3", "(pointer gs-reg64)"],
    [448, "a3", "(pointer gs-texa)"],
    [450, "a3", "(pointer gs-reg64)"],
    [452, "a3", "(pointer gs-tex1)"],
    [454, "a3", "(pointer gs-reg64)"],
    [455, "a3", "(pointer uint64)"],
    [457, "a3", "(pointer gs-reg64)"],
    [459, "a3", "(pointer gs-prim)"],
    [460, "a3", "(pointer gs-reg64)"],
    [[469, 473], "t1", "dma-packet"],
    [[479, 482], "t1", "gs-gif-tag"],
    [492, "t1", "(pointer gs-xyz)"],
    [494, "t1", "(pointer gs-reg64)"],
    [499, "t1", "(pointer gs-xyz)"],
    [501, "t1", "(pointer gs-reg64)"],
    [511, "t1", "(pointer gs-xyz)"],
    [513, "t1", "(pointer gs-reg64)"],
    [522, "t1", "(pointer gs-xyz)"],
    [524, "t1", "(pointer gs-reg64)"],
    [[536, 540], "a3", "dma-packet"],
    [[546, 549], "a3", "gs-gif-tag"],
    [563, "a3", "(pointer gs-frame)"],
    [565, "a3", "(pointer gs-reg64)"],
    [581, "a3", "(pointer gs-tex0)"],
    [583, "a3", "(pointer gs-reg64)"],
    [585, "a3", "(pointer gs-prim)"],
    [586, "a3", "(pointer gs-reg64)"],
    [[594, 598], "a1", "dma-packet"],
    [[604, 607], "a1", "gs-gif-tag"],
    [617, "a1", "(pointer gs-xyz)"],
    [619, "a1", "(pointer gs-reg64)"],
    [624, "a1", "(pointer gs-xyz)"],
    [626, "a1", "(pointer gs-reg64)"],
    [636, "a1", "(pointer gs-xyz)"],
    [638, "a1", "(pointer gs-reg64)"],
    [647, "a1", "(pointer gs-xyz)"],
    [649, "a1", "(pointer gs-reg64)"]
  ],
  "(method 82 ocean)": [
    [[10, 14], "a0", "dma-packet"],
    [[20, 23], "a0", "gs-gif-tag"],
    [28, "s3", "(pointer gs-test)"],
    [30, "s3", "(pointer gs-reg64)"],
    [32, "s3", "(pointer gs-alpha)"],
    [34, "s3", "(pointer gs-reg64)"],
    [54, "s3", "(pointer gs-tex0)"],
    [56, "s3", "(pointer gs-reg64)"],
    [58, "s3", "(pointer gs-tex1)"],
    [60, "s3", "(pointer gs-reg64)"],
    [62, "s3", "(pointer gs-clamp)"],
    [64, "s3", "(pointer gs-reg64)"],
    [65, "s3", "(pointer uint64)"],
    [67, "s3", "(pointer gs-reg64)"],
    [[70, 90], "v1", "(inline-array vector4w)"],
    [[103, 107], "a0", "dma-packet"],
    [[113, 116], "a0", "gs-gif-tag"],
    [121, "s3", "(pointer gs-test)"],
    [123, "s3", "(pointer gs-reg64)"],
    [124, "s3", "(pointer gs-alpha)"],
    [126, "s3", "(pointer gs-reg64)"],
    [144, "s3", "(pointer gs-tex0)"],
    [146, "s3", "(pointer gs-reg64)"],
    [147, "s3", "(pointer gs-tex1)"],
    [149, "s3", "(pointer gs-reg64)"],
    [151, "s3", "(pointer gs-clamp)"],
    [153, "s3", "(pointer gs-reg64)"],
    [154, "s3", "(pointer uint64)"],
    [156, "s3", "(pointer gs-reg64)"],
    [[159, 179], "v1", "(inline-array vector4w)"]
  ],
  "(method 83 ocean)": [
    [[13, 17], "a0", "dma-packet"],
    [[23, 26], "a0", "gs-gif-tag"],
    [31, "s1", "(pointer gs-alpha)"],
    [33, "s1", "(pointer gs-reg64)"],
    [53, "s1", "(pointer gs-tex0)"],
    [55, "s1", "(pointer gs-reg64)"],
    [57, "s1", "(pointer gs-clamp)"],
    [59, "s1", "(pointer gs-reg64)"],
    [60, "s1", "(pointer uint64)"],
    [62, "s1", "(pointer gs-reg64)"],
    [69, "v1", "(pointer uint128)"],
    [[97, 115], "s1", "(inline-array vector4w)"]
  ],
  "(method 84 ocean)": [[[66, 92], "t1", "(inline-array vector4w)"]],
  "(method 85 ocean)": [
    [[5, 9], "a0", "dma-packet"],
    [[15, 18], "a0", "gs-gif-tag"],
    [23, "a0", "(pointer gs-alpha)"],
    [25, "a0", "(pointer gs-reg64)"],
    [32, "v1", "(pointer uint128)"],
    [[89, 118], "s0", "(inline-array vector4w)"],
    [[128, 137], "s4", "(pointer uint128)"],
    [[128, 137], "v1", "(pointer uint128)"]
  ],
  "(method 88 ocean)": [
    [[5, 9], "a0", "dma-packet"],
    [[15, 18], "a0", "gs-gif-tag"],
    [23, "s3", "(pointer gs-test)"],
    [25, "s3", "(pointer gs-reg64)"],
    [39, "s3", "(pointer gs-tex0)"],
    [41, "s3", "(pointer gs-reg64)"],
    [43, "s3", "(pointer gs-tex1)"],
    [45, "s3", "(pointer gs-reg64)"],
    [46, "s3", "(pointer gs-clamp)"],
    [48, "s3", "(pointer gs-reg64)"],
    [50, "s3", "(pointer gs-alpha)"],
    [52, "s3", "(pointer gs-reg64)"],
    [53, "s3", "(pointer uint64)"],
    [55, "s3", "(pointer gs-reg64)"],
    [[227, 232], "a0", "(inline-array vector4w)"],
    [[244, 270], "a1", "(inline-array vector4w)"],
    [[282, 288], "a0", "(inline-array vector4w)"],
    [[299, 324], "a1", "(inline-array vector4w)"]
  ],
  "(method 89 ocean)": [
    [[39, 43], "a0", "dma-packet"],
    [[49, 52], "a0", "gs-gif-tag"],
    [57, "a0", "(pointer gs-test)"],
    [59, "a0", "(pointer gs-reg64)"],
    [61, "a0", "(pointer gs-alpha)"],
    [63, "a0", "(pointer gs-reg64)"],
    [64, "a0", "(pointer uint64)"],
    [66, "a0", "(pointer gs-reg64)"],
    [[69, 87], "v1", "(inline-array vector4w)"],
    [[88, 93], "a0", "(inline-array vector4w)"],
    [[93, 101], "v1", "(inline-array vector4w)"],
    [[107, 111], "a0", "dma-packet"],
    [[117, 120], "a0", "gs-gif-tag"],
    [125, "a0", "(pointer gs-xy-offset)"],
    [127, "a0", "(pointer gs-reg64)"],
    [130, "a0", "(pointer gs-texa)"],
    [132, "a0", "(pointer gs-reg64)"],
    [133, "a0", "(pointer uint64)"],
    [135, "a0", "(pointer gs-reg64)"],
    [[138, 144], "v1", "adgif-shader"],
    [[234, 240], "v1", "adgif-shader"],
    [[295, 299], "a0", "dma-packet"],
    [[305, 308], "a0", "gs-gif-tag"],
    [313, "s3", "(pointer gs-alpha)"],
    [315, "s3", "(pointer gs-reg64)"],
    [334, "s3", "(pointer gs-tex0)"],
    [336, "s3", "(pointer gs-reg64)"],
    [338, "s3", "(pointer gs-tex1)"],
    [340, "s3", "(pointer gs-reg64)"],
    [342, "s3", "(pointer gs-clamp)"],
    [344, "s3", "(pointer gs-reg64)"],
    [346, "s3", "(pointer gs-rgbaq)"],
    [348, "s3", "(pointer gs-reg64)"],
    [349, "s3", "(pointer uint64)"],
    [351, "s3", "(pointer gs-reg64)"],
    [[357, 361], "a0", "dma-packet"],
    [[367, 370], "a0", "gs-gif-tag"],
    [374, "a0", "(pointer gs-tex1)"],
    [376, "a0", "(pointer gs-reg64)"],
    [377, "a0", "(pointer uint64)"],
    [379, "a0", "(pointer gs-reg64)"],
    [[382, 421], "v1", "(inline-array vector4w)"]
  ],
  "(method 90 ocean)": [[0, "a2", "(pointer int32)"]],
  "(method 18 collide-shape-prim-group)": [
    [[3, 32], "s4", "collide-shape-prim"]
  ],
  "(method 19 collide-shape-prim)": [[[3, 32], "s4", "collide-shape-prim"]],
  "collide-shape-draw-debug-marks": [
    [24, "v1", "connection"],
    [[24, 41], "a0", "collide-shape"],
    [56, "v1", "connection"],
    [[56, 70], "a0", "collide-shape"],
    [88, "v1", "connection"],
    [[88, 104], "a0", "collide-shape"]
  ],
  "(method 18 collide-shape-prim-sphere)": [
    [79, "s4", "collide-shape-prim-mesh"]
  ],
  "(method 56 collide-shape-moving)": [
    [68, "a0", "process-focusable"],
    [153, "a0", "process-focusable"]
  ],
  "(method 66 collide-shape-moving)": [[[29, 58], "s0", "collide-cache-prim"]],
  "(method 36 collide-shape)": [[[1, 40], "v1", "collide-shape-prim"]],
  "(method 38 collide-shape)": [
    [[42, 80], "s5", "collide-shape-prim-mesh"],
    [34, "v0", "(array collide-mesh)"]
  ],
  "(method 45 collide-shape)": [
    [28, "a0", "connection"],
    [29, "a0", "collide-shape"],
    [79, "a0", "connection"],
    [80, "a0", "collide-shape-moving"],
    [[224, 235], "s1", "collide-shape-moving"]
  ],
  "(method 40 collide-shape)": [
    [30, "a0", "connection"],
    [31, "a0", "collide-shape"],
    [79, "a0", "connection"],
    [80, "a0", "collide-shape-moving"],
    [156, "s4", "(pointer uint64)"]
  ],
  "(method 12 collide-shape-prim-group)": [
    [[12, 43], "s4", "collide-shape-prim"]
  ],
  "(method 13 collide-shape-prim)": [[[12, 43], "s4", "collide-shape-prim"]],
  "(method 12 collide-shape-prim-sphere)": [
    [17, "gp", "collide-shape-prim-mesh"]
  ],
  "(method 50 collide-shape)": [[[30, 100], "gp", "process-focusable"]],
  "cshape-reaction-update-state": [["_stack_", 56, "collide-status"]],
  "(method 17 collide-shape-prim-mesh)": [
    [[6, 11], "s2", "collide-shape-prim-group"]
  ],
  "(method 35 collide-shape)": [
    [27, "a0", "connection"],
    [28, "a0", "collide-shape"],
    [76, "a0", "connection"],
    [77, "a0", "collide-shape"]
  ],
  "(method 44 collide-shape)": [[25, "a0", "process-drawable"]],
  // placeholder
  "placeholder-do-not-add-below": [],
  "(method 38 guard-lazer-shot)": [[[33, 37], "a0", "process-focusable"]],
  "(method 28 metalhead-shot)": [
    [29, "s5", "process-drawable"],
    [32, "s5", "process-drawable"],
    [10, "v0", "sound-rpc-set-param"]
  ],
  "(event impact metalhead-grenade-shot)": [
    [11, "s4", "process-drawable"],
    [28, "s4", "collide-shape"]
  ],
  "(trans active guard-conversation)": [[18, "a0", "nav-enemy"]],
  "(method 11 guard-conversation)": [
    ["_stack_", 16, "res-tag"],
    [75, "v0", "(pointer actor-group)"],
    [128, "v1", "nav-enemy"]
  ],
  "(code come-down transport-level)": [[14, "v1", "art-joint-anim"]],
  "(code idle transport-level)": [[29, "v1", "art-joint-anim"]],
  "(code leave transport-level)": [[44, "v1", "art-joint-anim"]],
  "(method 74 crimson-guard-level)": [[[95, 99], "v1", "process-focusable"]],
  "(method 200 crimson-guard-level)": [
    [15, "s5", "process-focusable"],
    [35, "s5", "process-focusable"]
  ],
  "(code notice crimson-guard-level)": [[31, "v1", "art-joint-anim"]],
  "(trans blast-hostile crimson-guard-level)": [
    [[62, 66], "a0", "process-focusable"]
  ],
  "(trans grenade-hostile crimson-guard-level)": [
    [[62, 66], "a0", "process-focusable"]
  ],
  "(code arrest crimson-guard-level)": [
    [29, "v1", "art-joint-anim"],
    [168, "v1", "art-joint-anim"],
    [103, "v1", "art-joint-anim"]
  ],
  "(code gun-shoot crimson-guard-level)": [
    [28, "v1", "art-joint-anim"],
    [[91, 97], "v1", "process-drawable"],
    [324, "v1", "art-joint-anim"]
  ],
  "(code close-attack crimson-guard-level)": [[14, "v1", "art-joint-anim"]],
  "(code attack crimson-guard-level)": [
    [257, "a0", "process-focusable"],
    [535, "v1", "art-joint-anim"],
    [286, "v1", "art-joint-anim"],
    [334, "v1", "collide-shape-prim-group"],
    [426, "v1", "collide-shape-prim-group"],
    [463, "v1", "art-joint-anim"],
    [78, "v1", "art-joint-anim"],
    [146, "v1", "art-joint-anim"]
  ],
  "(code get-up-front crimson-guard-level)": [[20, "v1", "art-joint-anim"]],
  "(code get-up-back crimson-guard-level)": [[20, "v1", "art-joint-anim"]],
  "(code roll-right crimson-guard-level)": [
    [[95, 99], "a0", "process-focusable"],
    [[182, 186], "a0", "process-focusable"]
  ],
  "(code roll-left crimson-guard-level)": [
    [[95, 99], "a0", "process-focusable"],
    [[182, 186], "a0", "process-focusable"]
  ],
  "(method 77 crimson-guard-level)": [
    [42, "a1", "art-joint-anim"],
    [100, "a1", "art-joint-anim"],
    [129, "a1", "art-joint-anim"],
    [160, "v1", "art-joint-anim"],
    [196, "a1", "art-joint-anim"],
    [90, "v1", "(array int32)"]
  ],
  "(method 78 crimson-guard-level)": [
    [18, "a1", "art-joint-anim"],
    [72, "a1", "art-joint-anim"],
    [104, "a1", "art-joint-anim"],
    [136, "v1", "art-joint-anim"],
    [175, "a1", "art-joint-anim"],
    [62, "v1", "(array int32)"]
  ],
  "(code die-falling crimson-guard-level)": [
    [29, "gp", "art-joint-anim"],
    [520, "v1", "art-joint-anim"],
    [168, "v1", "art-joint-anim"],
    [267, "v1", "art-joint-anim"],
    [366, "v1", "art-joint-anim"],
    [463, "v1", "art-joint-anim"]
  ],
  "(method 10 grid-hash)": [[12, "a0", "(pointer uint128)"]],
  "(method 24 grid-hash)": [
    [78, "v1", "(pointer uint128)"],
    [191, "t0", "(pointer int8)"],
    [195, "a2", "(pointer uint8)"],
    [237, "v1", "(pointer uint128)"]
  ],
  "(method 11 grid-hash)": [
    [[141, 147], "t6", "pointer"],
    [128, "t1", "pointer"],
    [149, "t4", "pointer"],
    [152, "t1", "pointer"]
  ],
  "(method 27 sphere-hash)": [[44, "s2", "(pointer int8)"]],
  "(method 9 actor-hash-buckets)": [
    [19, "v1", "connection"],
    [[16, 160], "s4", "collide-shape"],
    [76, "s4", "collide-shape"],
    [108, "v1", "connection"]
  ],
  "(method 12 flow-control)": [
    [23, "a0", "connection"],
    [24, "a0", "collide-shape"],
    [71, "a0", "connection"],
    [72, "a0", "collide-shape"]
  ],
  "(method 10 flow-control)": [["_stack_", 32, "flow-section"]],
  "(method 9 lod-set)": [["_stack_", 16, "res-tag"]],
  "execute-math-engine": [[[15, 28], "v1", "process-drawable"]],
  "(method 14 draw-control)": [
    [13, "v1", "process-drawable"],
    [[58, 64], "t9", "(function object object object none)"]
  ],
  "(method 17 process-drawable)": [[7, "v1", "collide-shape"]],
  "(method 10 process-drawable)": [[32, "a0", "collide-shape"]],
  "(code process-drawable-art-error)": [[[18, 50], "v1", "collide-shape"]],
  "(method 18 process-drawable)": [[1, "v1", "pointer"]],
  "skeleton-group->draw-control": [[[239, 249], "v1", "process-drawable"]],
  "(method 14 process-drawable)": [
    [[124, 129], "s5", "collide-shape"],
    [111, "v1", "vector"]
  ],
  "ja-channel-push!": [
    [35, "v1", "int"],
    [35, "a0", "int"]
  ],
  "joint-control-reset!": [
    [3, "a1", "int"],
    [5, "a0", "int"],
    [7, "a1", "int"],
    [[11, 35], "v1", "joint-control-channel"]
  ],
  "ja-blend-eval": [[[3, 26], "s5", "joint-control-channel"]],
  "(method 9 joint-control)": [
    [[12, 68], "s3", "joint-control-channel"],
    [[13, 70], "s5", "(pointer float)"]
  ],
  "(method 10 top-anim-joint-control)": [
    [5, "a0", "process-drawable"],
    [162, "s2", "art-joint-anim"]
  ],
  "transform-and-sleep": [[[9, 13], "a0", "collide-shape"]],
  "transform-and-sleep-code": [[[9, 13], "a0", "collide-shape"]],
  "transform-post": [[[2, 6], "a0", "collide-shape"]],
  "rider-trans": [[[0, 4], "a0", "collide-shape"]],
  "rider-post": [[[3, 17], "gp", "collide-shape"]],
  "pusher-post": [[[2, 14], "gp", "collide-shape"]],
  "birth-func-vector-orient": [[[7, 23], "s3", "sprite-vec-data-2d"]],
  "process-drawable-burn-effect": [
    [28, "a0", "process-drawable"],
    [108, "v1", "process-drawable"],
    [49, "a0", "process-drawable"],
    [64, "a0", "process-drawable"]
  ],
  "process-drawable2-shock-effect": [[59, "v0", "lightning-tracker"]],
  "process-drawable-shock-effect": [[156, "v0", "lightning-tracker"]],
  "(method 12 top-anim-joint-control)": [
    [8, "a1", "art-joint-anim"],
    [40, "a1", "art-joint-anim"]
  ],
  "(method 13 draw-control)": [[44, "a0", "process-drawable"]],
  "target-collision-reaction": [
    [349, "v1", "collide-shape-prim"],
    [400, "a0", "process-focusable"],
    [573, "a0", "process-focusable"],
    [579, "a0", "process-focusable"],
    ["_stack_", 96, "collide-status"],
    ["_stack_", 104, "cshape-reaction-flags"]
  ],
  "cspace-inspect-tree": [[[27, 89], "s2", "cspace"]],
  "poly-find-nearest-edge": [
    [8, "f0", "float"],
    [12, "f0", "float"]
  ],
  "(anon-function 15 target-anim)": [
    [103, "gp", "art-joint-anim"],
    [161, "gp", "art-joint-anim"],
    [161, "v1", "art-joint-anim"],
    [213, "v1", "art-joint-anim"]
  ],
  "(anon-function 14 target-anim)": [
    [52, "a1", "art-joint-anim"],
    [186, "v1", "art-joint-anim"]
  ],
  "(anon-function 13 target-anim)": [[127, "a1", "art-joint-anim"]],
  "target-stance-anim": [
    [98, "v1", "art-joint-anim"],
    [164, "v1", "art-joint-anim"],
    [261, "v1", "art-joint-anim"],
    [385, "a1", "art-joint-anim"],
    [475, "a1", "art-joint-anim"],
    [635, "v1", "art-joint-anim"],
    [772, "v1", "art-joint-anim"],
    [1047, "v1", "art-joint-anim"]
  ],
  "target-stance-push": [
    [73, "v1", "art-joint-anim"],
    [125, "v1", "art-joint-anim"]
  ],
  "target-falling-anim": [[61, "v1", "art-joint-anim"]],
  "(anon-function 8 target-anim)": [
    [79, "v1", "art-joint-anim"],
    [174, "v1", "art-joint-anim"]
  ],
  "target-hit-ground-flop-anim": [[39, "v1", "art-joint-anim"]],
  "(anon-function 4 target-anim)": [
    [101, "v1", "art-joint-anim"],
    [168, "v1", "art-joint-anim"],
    [235, "v1", "art-joint-anim"],
    [292, "v1", "art-joint-anim"]
  ],
  "(anon-function 3 target-anim)": [
    [102, "v1", "art-joint-anim"],
    [162, "v1", "art-joint-anim"],
    [231, "v1", "art-joint-anim"],
    [289, "v1", "art-joint-anim"]
  ],
  "target-hit-ground-anim": [
    [132, "a1", "art-joint-anim"],
    [284, "v1", "art-joint-anim"],
    [336, "v1", "art-joint-anim"],
    [472, "v1", "art-joint-anim"],
    [532, "v1", "art-joint-anim"],
    [687, "v1", "art-joint-anim"],
    [848, "v1", "art-joint-anim"],
    [947, "v1", "art-joint-anim"]
  ],
  "target-attack-air-anim": [
    [80, "v1", "art-joint-anim"],
    [248, "v1", "art-joint-anim"]
  ],
  "target-edge-grab-anim": [
    [54, "v1", "art-joint-anim"],
    [111, "v1", "art-joint-anim"]
  ],
  "entity-lookup-part-group": [
    ["_stack_", 16, "res-tag"],
    [29, "s3", "basic"]
  ],
  "(method 22 swingpole)": [[53, "v1", "process-drawable"]],
  "(code active swingpole)": [[34, "a0", "process-focusable"]],
  "swingpole-init": [[56, "a0", "swingpole"]],
  "(event idle manipy)": [
    [61, "v1", "joint"],
    [233, "v1", "process-drawable"],
    [360, "v1", "vector"],
    [368, "v1", "vector"],
    [402, "t9", "(function manipy object)"],
    [475, "a0", "process-drawable"],
    [498, "v1", "process-drawable"],
    [507, "a0", "process-drawable"],
    [535, "v1", "vector"],
    [408, "v1", "float"],
    [462, "v1", "float"],
    [686, "a0", "float"]
  ],
  "(trans idle manipy)": [
    [57, "v1", "process-drawable"],
    [[64, 73], "a0", "collide-shape"]
  ],
  "(code idle manipy)": [
    [61, "a1", "process-drawable"],
    [82, "gp", "process-drawable"],
    [88, "gp", "process-drawable"],
    [131, "a0", "process-drawable"],
    [193, "a0", "process-drawable"],
    [164, "a0", "process"],
    [[159, 190], "gp", "handle"]
  ],
  "manipy-init": [
    [[142, 146], "a0", "collide-shape"],
    [214, "v1", "joint"]
  ],
  "(code active part-tracker)": [
    [[29, 43], "v1", "process-drawable"],
    [[103, 117], "v1", "process-drawable"]
  ],
  "(method 16 lightning-tracker)": [
    [[141, 158], "a0", "process-focusable"],
    [174, "a0", "process-drawable"],
    [[53, 70], "a0", "process-focusable"],
    [82, "a0", "process-focusable"]
  ],
  "(code active lightning-tracker)": [[[71, 81], "v1", "process-drawable"]],
  "(exit active lightning-tracker)": [[4, "v0", "sound-rpc-set-param"]],
  "ja-anim-done?": [[30, "gp", "process-drawable"]],
  "camera-pov-from": [
    [[4, 41], "gp", "target"],
    [21, "v1", "joint"],
    [32, "v1", "joint"]
  ],
  "(event active part-spawner)": [[25, "v1", "vector"]],
  "(exit active launcher)": [[2, "v0", "sound-rpc-set-param"]],
  "(method 11 launcher)": [[128, "v0", "vector"]],
  "launcher-init-by-other": [[136, "v0", "vector"]],
  "(event active touch-tracker)": [
    [71, "a0", "process"],
    [98, "t9", "(function touch-tracker object)"]
  ],
  "(code active touch-tracker)": [
    [22, "a0", "process-drawable"],
    [32, "a0", "collide-shape"]
  ],
  "(event explode explosion)": [
    [13, "v1", "process-drawable"],
    [18, "a0", "collide-shape"]
  ],
  "process-drawable-random-point!": [[[29, 34], "s4", "collide-shape"]],
  "(method 11 part-spawner)": [[112, "a3", "vector"]],
  "(code startup gun-dark-shot)": [[79, "a1", "process-drawable"]],
  "(enter moving gun-dark-shot)": [[16, "a1", "process-drawable"]],
  "(trans moving gun-dark-shot)": [[24, "s3", "process-drawable"]],
  "(code impact gun-dark-shot)": [
    [260, "a0", "process-focusable"],
    [108, "v0", "(array collide-shape)"],
    [156, "s0", "process-focusable"],
    [166, "s0", "process-focusable"],
    [219, "s1", "process-drawable"]
  ],
  "(anon-function 1 gun-dark-shot)": [
    [71, "v1", "process-drawable"],
    [78, "a0", "process-focusable"],
    [86, "a0", "process"],
    [93, "a0", "process"],
    [113, "a0", "process-drawable"]
  ],
  "(exit startup gun-dark-shot)": [[20, "v0", "sound-rpc-set-param"]],
  "eco-track-root-prim-fadeout": [[3, "a0", "collide-shape"]],
  "process-drawable-shock-skel-effect": [
    [[47, 51], "a1", "cspace"],
    [87, "v0", "(array cspace)"],
    [251, "v1", "lightning-tracker"],
    [253, "v1", "lightning-tracker"],
    [59, "a1", "cspace"],
    [119, "a0", "cspace"],
    [131, "a0", "cspace"],
    [311, "a0", "(pointer uint128)"],
    [360, "a0", "(pointer uint128)"]
  ],
  "(method 13 editable-face)": [[[31, 84], "s3", "(inline-array vector)"]],
  "(method 13 editable-plane)": [[[37, 90], "s3", "(inline-array vector)"]],
  "target-standard-event-handler": [
    [45, "v1", "(pointer process)"],
    [93, "a0", "vector"],
    [203, "a0", "process"],
    [205, "v1", "(pointer process)"],
    [228, "a0", "process"],
    [230, "v1", "(pointer process)"],
    [250, "a0", "process"],
    [252, "v1", "(pointer process)"],
    [343, "s5", "process"],
    [345, "v1", "(pointer process)"],
    [369, "a0", "process"],
    [371, "v1", "(pointer process)"],
    [392, "a0", "process"],
    [394, "v1", "(pointer process)"],
    [439, "a0", "process"],
    [441, "v1", "(pointer process)"],
    [461, "a0", "process"],
    [463, "v1", "(pointer process)"],
    [640, "a0", "process"],
    [642, "v1", "(pointer process)"],
    [698, "v1", "(pointer process)"],
    [68, "a0", "vector"]
  ],
  "(method 21 collide-cache)": [
    [[62, 86], "a3", "(inline-array collide-cache-tri)"]
  ],
  "(method 13 collide-cache)": [[303, "v1", "process-drawable"]],
  "(method 19 collide-cache)": [
    [26, "a0", "connection"],
    [27, "a0", "collide-shape"],
    [105, "a0", "connection"],
    [106, "a0", "collide-shape"]
  ],
  "(method 20 collide-cache)": [
    [50, "v1", "connection"],
    [51, "s1", "collide-shape"],
    [114, "v1", "connection"],
    [115, "s1", "collide-shape"]
  ],
  "(method 9 collide-cache)": [
    //[[28, 56], "gp", "collide-shape-prim"],
    [33, "gp", "collide-cache-prim"],
    [35, "gp", "collide-shape-prim"],
    [[50, 56], "gp", "collide-cache-prim"],
    [36, "v1", "collide-shape-prim-sphere"],
    [[4, 26], "gp", "collide-cache-tri"]
  ],
  "col-rend-draw": [
    [[161, 217], "s5", "collide-cache-prim"],
    [164, "v1", "collide-shape-prim-sphere"],
    [[14, 152], "s3", "collide-cache-tri"]
  ],
  "effect-param->sound-spec": [[178, "v1", "collide-shape-moving"]],
  "(method 10 effect-control)": [
    [128, "v1", "collide-shape-moving"],
    [183, "s3", "(pointer object)"],
    [187, "s3", "basic"],
    [340, "s3", "basic"],
    [390, "s3", "basic"],
    [462, "s3", "basic"],
    [483, "s3", "basic"],
    [[497, 575], "s3", "death-info"]
  ],
  "(method 12 effect-control)": [
    [99, "gp", "(pointer int8)"],
    ["_stack_", 112, "res-tag"]
  ],
  "(method 55 enemy)": [[[66, 70], "a0", "process-focusable"]],
  "(method 74 enemy)": [
    [50, "s3", "process-drawable"],
    [94, "v1", "attack-info"],
    [[111, 205], "s2", "attack-info"],
    [554, "a0", "vector"]
  ],
  "(method 56 enemy)": [[[0, 6], "v1", "attack-info"]],
  "(method 89 enemy)": [[28, "a1", "art-joint-anim"]],
  "(method 87 enemy)": [[52, "s5", "art-joint-anim"]],
  "(code jump enemy)": [[30, "v0", "enemy-jump-info"]],
  "(method 77 enemy)": [[17, "a1", "art-joint-anim"]],
  "(method 108 enemy)": [[[2, 51], "s4", "touching-shapes-entry"]],
  "(method 130 enemy)": [[37, "t1", "int"]],
  "(method 113 enemy)": [["_stack_", 16, "res-tag"]],
  "(method 113 nav-enemy)": [["_stack_", 16, "res-tag"]],
  "(code falling-ambush grunt)": [[53, "v1", "art-joint-anim"]],
  "(code active grunt)": [
    [227, "gp", "art-joint-anim"],
    [271, "gp", "art-joint-anim"],
    [354, "v1", "art-joint-anim"],
    [414, "v1", "art-joint-anim"],
    [143, "gp", "art-joint-anim"]
  ],
  "(code hostile grunt)": [[122, "gp", "art-joint-anim"]],
  "(code attack grunt)": [
    [55, "gp", "art-joint-anim"],
    [155, "a0", "grunt-anim-info"]
  ],
  "(enter spin-attack grunt)": [[[43, 48], "gp", "process-focusable"]],
  "(code spin-attack grunt)": [
    [45, "gp", "art-joint-anim"],
    [[73, 77], "a0", "process-focusable"]
  ],
  "(code circling grunt)": [
    [260, "v1", "art-joint-anim"],
    [308, "v1", "art-joint-anim"],
    [153, "v1", "art-joint-anim"],
    [153, "gp", "art-joint-anim"]
  ],
  "(code pacing grunt)": [[145, "gp", "art-joint-anim"]],
  "(code stop-chase grunt)": [[77, "gp", "art-joint-anim"]],
  "(method 77 grunt)": [
    [87, "s4", "art-joint-anim"],
    [233, "a1", "art-joint-anim"],
    [323, "s4", "art-joint-anim"]
  ],
  "(method 78 grunt)": [
    [53, "s4", "art-joint-anim"],
    [91, "a1", "art-joint-anim"]
  ],
  "(trans wait-for-focus grunt)": [
    [40, "s5", "process-focusable"],
    [13, "s5", "process-focusable"]
  ],
  "(method 132 grunt)": [[16, "t9", "(function nav-enemy none)"]],
  "(method 77 flitter)": [
    [14, "v1", "art-joint-anim"],
    [69, "v1", "art-joint-anim"]
  ],
  "(method 78 flitter)": [[15, "a1", "art-joint-anim"]],
  "(code ambush flitter)": [[[72, 76], "a0", "process-focusable"]],
  "(code ambush-jumping flitter)": [
    [14, "v1", "art-joint-anim"],
    [191, "v1", "art-joint-anim"]
  ],
  "(method 180 flitter)": [[17, "s5", "process-focusable"]],
  "(post active flitter)": [[9, "t9", "(function none)"]],
  "(code stare flitter)": [[126, "v1", "art-joint-anim"]],
  "(post stare flitter)": [[9, "t9", "(function none)"]],
  "(trans circling flitter)": [[14, "gp", "process-focusable"]],
  "(code circling flitter)": [[27, "v1", "art-joint-anim"]],
  "(trans attack flitter)": [[16, "s5", "process-focusable"]],
  "(code attack flitter)": [
    [20, "v1", "art-joint-anim"],
    [147, "v1", "art-joint-anim"]
  ],
  "(method 132 flitter)": [[16, "t9", "(function nav-enemy none)"]],
  "(code target-tube)": [[33, "v1", "art-joint-anim"]],
  "(code target-tube-start)": [[109, "v1", "float"]],
  "(event slide-control-ride slide-control)": [
    [21, "gp", "process-drawable"],
    [28, "v1", "vector"],
    [32, "v1", "vector"],
    [36, "v1", "vector"]
  ],
  "bones-set-sqwc": [[2, "v1", "dma-bank-control"]],
  "bones-reset-sqwc": [[2, "v1", "dma-bank-control"]],
  "bones-init": [
    [1, "v1", "bone-memory"],
    [6, "a1", "bone-memory"],
    [10, "a1", "bone-memory"],
    [14, "a1", "bone-memory"],
    [18, "a1", "bone-memory"],
    [22, "a1", "bone-memory"],
    [26, "a1", "bone-memory"],
    [44, "a0", "dma-packet"],
    [45, "a0", "(pointer uint64)"]
  ],
  "bones-mtx-calc-execute": [
    [[126, 154], "a0", "pris-mtx"],
    [[126, 154], "a1", "pris-mtx"],
    [65, "v1", "bone-memory"],
    [70, "a1", "bone-memory"],
    [74, "a1", "bone-memory"],
    [78, "a1", "bone-memory"],
    [82, "a1", "bone-memory"],
    [86, "a1", "bone-memory"],
    [90, "a1", "bone-memory"],
    [94, "a0", "dma-bank-control"],
    [157, "a0", "dma-bank-control"]
  ],
  "foreground-init": [
    [[1, 100], "gp", "foreground-work"],
    [21, "a0", "dma-packet"],
    [22, "a0", "(pointer uint64)"]
  ],
  "texscroll-make-request": [[[5, 40], "a1", "mei-texture-scroll"]],
  "texscroll-execute": [
    [19, "t1", "pointer"],
    [15, "a2", "merc-fragment-control"],
    [[20, 24], "t1", "merc-fragment"],
    [40, "a2", "merc-fragment-control"],
    [45, "a2", "merc-fragment-control"],
    [48, "a2", "merc-fragment-control"],
    [51, "a2", "int"],
    [[10, 31], "a1", "mei-texture-scroll"],
    [39, "t1", "(pointer int8)"]
  ],
  "foreground-wrapup": [
    [[1, 90], "gp", "foreground-work"],
    [[25, 31], "a0", "dma-packet"],
    [[55, 60], "a0", "dma-packet"]
  ],
  "foreground-draw": [
    [[1, 64], "at", "foreground-work"],
    [13, "t0", "foreground-work"],
    [27, "t1", "foreground-work"],
    [32, "a2", "foreground-work"],
    [37, "a1", "foreground-work"],
    [70, "a0", "foreground-work"],
    [114, "v1", "foreground-work"],
    [116, "v1", "foreground-work"],
    [118, "v1", "foreground-work"],
    [142, "v1", "foreground-work"],
    [187, "a0", "foreground-work"],
    [220, "a0", "foreground-work"],
    [233, "a0", "foreground-work"],
    [256, "a0", "foreground-work"],
    [369, "v1", "foreground-work"],
    [377, "a0", "foreground-work"],
    [417, "a0", "foreground-work"],
    [432, "a0", "foreground-work"],
    [445, "v1", "foreground-work"],
    [468, "v1", "foreground-work"],
    [475, "v1", "foreground-work"],
    [500, "v1", "foreground-work"],
    [518, "v1", "foreground-work"],
    [524, "v1", "foreground-work"],
    [553, "a0", "foreground-work"],
    [583, "v1", "foreground-work"],
    [594, "v1", "foreground-work"],
    [602, "v1", "foreground-work"],
    [611, "v1", "foreground-work"],
    [654, "a0", "foreground-work"],
    [648, "s5", "int"],
    [315, "a2", "(pointer uint8)"],
    [321, "v1", "pointer"],
    [338, "a3", "(pointer uint8)"],
    [344, "v1", "pointer"],
    [[4, 61], "a0", "bone-calculation"],
    [[185, 189], "v1", "mei-texture-scroll"],
    [[252, 281], "v1", "mei-envmap-tint"]
  ],
  "foreground-add-mtx-calc": [[1, "v1", "foreground-work"]],
  "foreground-shadow": [
    [2, "v1", "foreground-work"],
    [[13, 19], "t1", "vector"]
  ],
  "dma-add-process-drawable": [
    [433, "a0", "foreground-work"],
    [545, "t0", "(pointer uint128)"],
    [39, "a0", "foreground-work"],
    [42, "a0", "foreground-work"],
    [[128, 146], "v1", "mood-context"]
  ],
  "foreground-ripple": [
    [2, "v1", "foreground-work"],
    [25, "v1", "foreground-work"],
    [[27, 32], "a0", "foreground-work"]
  ],
  "dark-lightning-handler": [
    [64, "s5", "process-drawable"],
    [211, "gp", "process-drawable"],
    [147, "s5", "process-drawable"],
    [251, "gp", "process-drawable"],
    [312, "a0", "lightning-tracker"]
  ],
  "(post idle air-train)": [[4, "t9", "(function none)"]],
  "(anon-function 3 ctywide-scenes)": [
    [13, "t9", "(function mood-context symbol)"],
    [33, "t9", "(function mood-context symbol)"]
  ],
  "(anon-function 2 ctywide-scenes)": [
    [13, "t9", "(function mood-context symbol)"],
    [33, "t9", "(function mood-context symbol)"]
  ],
  "(anon-function 1 ctywide-scenes)": [
    [13, "t9", "(function mood-context symbol)"],
    [33, "t9", "(function mood-context symbol)"]
  ],
  "(anon-function 0 ctywide-scenes)": [
    [13, "t9", "(function mood-context symbol)"],
    [33, "t9", "(function mood-context symbol)"]
  ],
  "(method 11 fort-trap-door)": [[53, "a0", "collide-shape-moving"]],
  "(method 0 joint-exploder-tuning)": [
    [[5, 79], "v0", "joint-exploder-tuning"]
  ],
  "joint-exploder-init-by-other": [
    [48, "a0", "process-drawable"],
    [57, "v1", "process-drawable"],
    [64, "a0", "process-drawable"]
  ],
  "(method 23 joint-exploder)": [[26, "v1", "process-drawable"]],
  "(method 28 joint-exploder)": [[[0, 250], "s5", "joint-exploder-list"]],
  "joint-exploder-joint-callback": [[3, "s4", "joint-exploder"]],
  "(event idle fort-trap-door)": [[4, "v1", "attack-info"]],
  "(code idle hide-light)": [[10, "v1", "art-joint-anim"]],
  "(event impact turret-shot)": [[11, "s4", "process-drawable"]],
  "(code impact turret-shot)": [[4, "v1", "collide-shape-prim-group"]],
  "(method 29 sinking-plat)": [
    [9, "t9", "(function rigid-body-platform float none)"]
  ],
  "(code collapse beam)": [[25, "v1", "art-joint-anim"]],
  "(code fall ruins-bridge)": [
    [16, "v1", "collide-shape-prim-group"],
    [23, "v1", "collide-shape-prim-group"],
    [31, "v1", "collide-shape-prim-group"],
    [39, "v1", "collide-shape-prim-group"]
  ],
  "(event fall ruins-drop-plat)": [[10, "v1", "collide-shape-prim-group"]],
  "(post fall ruins-drop-plat)": [[20, "t9", "(function none)"]],
  "(code target-death)": [
    [467, "v1", "art-joint-anim"],
    [594, "v1", "art-joint-anim"],
    [852, "v1", "art-joint-anim"]
  ],
  "throne-activate": [[3, "f0", "meters"]],
  "throne-deactivate": [[3, "f0", "meters"]],
  "palroof-activate": [[6, "f0", "meters"]],
  "palroof-deactivate": [[6, "f0", "meters"]],
  "check-onintent-bugs": [[[31, 49], "s3", "sprite-vec-data-2d"]],
  "(anon-function 3 onintent-scenes)": [
    [13, "t9", "(function mood-context none)"]
  ],
  "(anon-function 2 onintent-scenes)": [
    [13, "t9", "(function mood-context none)"]
  ],
  "(anon-function 1 onintent-scenes)": [
    [13, "t9", "(function mood-context none)"]
  ],
  "(anon-function 0 onintent-scenes)": [
    [13, "t9", "(function mood-context none)"]
  ],
  "(anon-function 2 stadium-scenes)": [
    [60, "v1", "process-drawable"],
    [76, "v1", "process-drawable"],
    [79, "v1", "process-drawable"]
  ],
  "(anon-function 5 stadium-scenes)": [
    [13, "t9", "(function mood-context none)"]
  ],
  "(anon-function 6 stadium-scenes)": [
    [13, "t9", "(function mood-context none)"]
  ],
  "(anon-function 7 stadium-scenes)": [
    [13, "t9", "(function mood-context none)"]
  ],
  "(anon-function 8 stadium-scenes)": [
    [13, "t9", "(function mood-context none)"]
  ],
  "(anon-function 9 stadium-scenes)": [
    [13, "t9", "(function mood-context none)"]
  ],
  "(anon-function 10 stadium-scenes)": [
    [13, "t9", "(function mood-context none)"]
  ],
  "(anon-function 11 stadium-scenes)": [
    [13, "t9", "(function mood-context none)"]
  ],
  "(anon-function 12 stadium-scenes)": [
    [13, "t9", "(function mood-context none)"]
  ],
  "(anon-function 13 stadium-scenes)": [
    [13, "t9", "(function mood-context none)"]
  ],
  "(anon-function 14 stadium-scenes)": [
    [13, "t9", "(function mood-context none)"]
  ],
  "(anon-function 15 stadium-scenes)": [
    [13, "t9", "(function mood-context none)"]
  ],
  "(anon-function 16 stadium-scenes)": [
    [13, "t9", "(function mood-context none)"]
  ],
  "(anon-function 17 stadium-scenes)": [
    [13, "t9", "(function mood-context none)"]
  ],
  "(anon-function 18 stadium-scenes)": [
    [13, "t9", "(function mood-context none)"]
  ],
  "(anon-function 19 stadium-scenes)": [
    [13, "t9", "(function mood-context none)"]
  ],
  "(anon-function 20 stadium-scenes)": [
    [13, "t9", "(function mood-context none)"]
  ],
  "(anon-function 3 canyon-scenes)": [
    [67, "v0", "process-drawable"],
    [72, "v0", "process-drawable"]
  ],
  "(anon-function 8 mountain-scenes)": [[2, "v0", "sound-rpc-set-param"]],
  "(anon-function 27 intro-scenes)": [[[97, 100], "v1", "dma-packet"]],
  "(anon-function 24 intro-scenes)": [[[213, 216], "v1", "dma-packet"]],
  "(anon-function 18 intro-scenes)": [
    [23, "t9", "(function mood-context none)"],
    [43, "t9", "(function mood-context none)"],
    [63, "t9", "(function mood-context none)"]
  ],
  "(anon-function 16 intro-scenes)": [[4, "v0", "target"]],
  "(anon-function 8 intro-scenes)": [
    [49, "t9", "(function mood-context none)"]
  ],
  "(anon-function 3 intro-scenes)": [
    [13, "t9", "(function mood-context none)"]
  ],
  "birth-func-atoll-bird-wing": [[[2, 25], "v1", "sprite-vec-data-2d"]],
  "(anon-function 17 nestb-scenes)": [[15, "v0", "float"]],
  "movie-nest-metalkor-shot-draw-impact": [
    [224, "v1", "process-drawable"],
    [345, "v1", "process-drawable"]
  ],
  "(anon-function 11 nestb-scenes)": [
    [13, "v0", "target"],
    [8, "v0", "target"]
  ],
  "(anon-function 10 nestb-scenes)": [
    [8, "v0", "target"],
    [13, "v0", "target"]
  ],
  "attach-squid-movie-part": [[20, "v1", "float"]],
  "attach-squid-break-movie-part": [[44, "v1", "float"]],
  "movie-consite-metalkor-shot-draw-impact": [
    [224, "v1", "process-drawable"],
    [345, "v1", "process-drawable"]
  ],
  "(anon-function 3 consite-scenes)": [
    [8, "v0", "target"],
    [13, "v0", "target"]
  ],
  "(anon-function 2 consite-scenes)": [
    [8, "v0", "target"],
    [13, "v0", "target"]
  ],
  "(anon-function 2 under-scenes)": [[21, "v0", "target"]],
  "hiphog-mirror-sheen-func": [
    [[50, 64], "a2", "ripple-wave"],
    [48, "a2", "ripple-wave"],
    [49, "a2", "(inline-array ripple-wave)"]
  ],
  "(anon-function 7 outro-scenes)": [
    [13, "t9", "(function mood-context none)"]
  ],
  "(anon-function 4 outro-scenes)": [
    [13, "t9", "(function mood-context none)"],
    [33, "t9", "(function mood-context none)"],
    [53, "t9", "(function mood-context none)"],
    [73, "t9", "(function mood-context none)"]
  ],
  "(code target-gun-stance)": [
    [598, "v1", "art-joint-anim"],
    [152, "v1", "art-joint-anim"],
    [248, "v1", "art-joint-anim"],
    [345, "v1", "art-joint-anim"],
    [442, "v1", "art-joint-anim"]
  ],
  "find-instance-by-name-level": [
    [11, "v1", "drawable-tree-instance-shrub"],
    [38, "v1", "drawable-tree-instance-tie"]
  ],
  "dma-add-process-drawable-hud": [[11, "a0", "foreground-work"]],
  "find-instance-by-index": [
    [26, "t1", "drawable-tree-instance-shrub"],
    [40, "t1", "drawable-tree-instance-tie"]
  ],
  "print-prototype-list": [
    [25, "v1", "drawable-tree-instance-shrub"],
    [104, "v1", "drawable-tree-instance-tie"]
  ],
  "draw-instance-info": [
    [[188, 203], "s5", "prototype-bucket-shrub"],
    [[192, 303], "s1", "prototype-shrubbery"],
    [[359, 400], "v1", "prototype-tie"],
    [[44, 64], "s1", "drawable-inline-array-instance-tie"],
    [[331, 450], "s5", "prototype-bucket-tie"]
  ],
  "set-shadow-by-name": [[7, "v1", "process-drawable"]],
  "get-shadow-by-name": [[7, "v1", "process-drawable"]],
  "(anon-function 2 memory-usage)": [[211, "v1", "collide-shape-moving"]],
  "(method 9 screen-filter)": [
    [[25, 31], "a0", "dma-packet"],
    [[34, 40], "a0", "gs-gif-tag"],
    [45, "a0", "(pointer gs-test)"],
    [47, "a0", "(pointer gs-reg64)"],
    [[72, 102], "t1", "rgba"]
  ],
  "(method 16 nav-engine)": [[92, "gp", "nav-engine-spr-buffer"]],
  "(method 12 nav-engine)": [
    [[22, 28], "v1", "connection"],
    [[29, 31], "a0", "process-focusable"],
    [[34, 86], "s2", "collide-shape"],
    [90, "v1", "collide-shape-prim-group"],
    [110, "s2", "collide-shape-prim-sphere"]
  ],
  "(method 11 nav-state)": [[37, "v1", "float"]],
  "(method 18 nav-control)": [
    [252, "a2", "float"],
    [250, "a3", "uint"],
    [250, "t0", "uint"]
  ],
  "(method 23 nav-mesh)": [["_stack_", 16, "res-tag"]],
  "nav-control-validate": [
    [29, "s5", "int"],
    [29, "v1", "int"]
  ],
  "(method 43 nav-mesh)": [["_stack_", 28, "float"]],
  "(code open gungame-door)": [[35, "v1", "art-joint-anim"]],
  "(event idle gun-dummy)": [
    [[35, 64], "s5", "attack-info"],
    [70, "gp", "process-drawable"]
  ],
  "(method 29 gun-dummy)": [[26, "v0", "path-control"]],
  "(method 30 gun-dummy)": [
    [3, "v1", "tpath-control-frame"],
    [5, "v1", "(inline-array tpath-control-frame)"],
    [10, "v1", "tpath-control-frame"],
    [17, "v1", "tpath-control-frame"],
    [24, "v1", "tpath-control-frame"],
    [31, "v1", "tpath-control-frame"],
    [38, "v1", "tpath-control-frame"],
    [12, "v1", "(inline-array tpath-control-frame)"],
    [19, "v1", "(inline-array tpath-control-frame)"],
    [26, "v1", "(inline-array tpath-control-frame)"],
    [33, "v1", "(inline-array tpath-control-frame)"],
    [40, "v1", "(inline-array tpath-control-frame)"]
  ],
  "(method 31 gun-dummy)": [[40, "v1", "(inline-array tpath-control-frame)"]],
  "(method 10 training-manager)": [[51, "t9", "(function process none)"]],
  "(trans course training-manager)": [[[22, 493], "gp", "hud"]],
  "(code end-course training-manager)": [[28, "gp", "process-drawable"]],
  "(method 21 training-manager)": [
    [23, "a1", "process-focusable"],
    [34, "a1", "process-focusable"]
  ],
  "(method 26 training-manager)": [[30, "s2", "process-focusable"]],
  "(method 22 training-manager)": [[123, "v1", "process-focusable"]],
  "(anon-function 1 gungame-obs)": [[50, "gp", "process-drawable"]],
  "(anon-function 3 gungame-obs)": [[50, "gp", "process-drawable"]],
  "(event end-course training-manager)": [[13, "a0", "process-drawable"]],
  "(event course training-manager)": [
    [4, "a0", "process-taskable"],
    [40, "a0", "process-drawable"]
  ],
  "(event yellow-training-intro training-manager)": [
    [13, "a0", "process-drawable"]
  ],
  "(method 23 training-manager)": [[104, "s0", "process-focusable"]],
  "(method 11 training-manager)": [["_stack_", 16, "res-tag"]],
  "attach-pod-part": [[32, "v1", "float"]],
  "(method 30 collectable)": [[109, "v1", "collide-shape"]],
  "(method 32 collectable)": [
    [19, "v1", "int"],
    [19, "a0", "int"],
    [23, "a0", "int"],
    [155, "v1", "process-drawable"]
  ],
  "(anon-function 69 collectables)": [
    //[[1, 6], "v1", "handle"],
    [2, "v1", "handle"],
    [5, "v1", "handle"],
    [8, "v1", "handle"],
    [13, "v1", "collectable"],
    [[34, 39], "a0", "process-focusable"]
  ],
  "check-blue-suck": [[19, "v1", "collide-shape"]],
  "add-blue-motion": [[27, "s2", "process-focusable"]],
  "collectable-standard-event-handler": [
    [84, "a0", "vector"],
    [102, "a0", "vector"],
    [[167, 171], "a0", "process"],
    [[292, 296], "a0", "process"]
  ],
  "(event pickup collectable)": [
    [17, "a0", "vector"],
    [18, "v1", "vector"]
  ],
  "(code die eco)": [[55, "v1", "float"]],
  "(code pickup eco)": [
    [39, "v0", "state"],
    [41, "t9", "(function none)"]
  ],
  "(method 10 gem)": [[12, "t9", "(function gem none)"]],
  "(method 9 fact-info)": [
    [245, "a0", "process-drawable"],
    [293, "a0", "process-drawable"]
  ],
  "(method 179 fodder)": [[[16, 20], "a0", "process-focusable"]],
  "(code notice fodder)": [
    [78, "v1", "art-joint-anim"],
    [54, "v1", "float"],
    [150, "v1", "float"]
  ],
  "(code active fodder)": [
    [26, "v1", "art-joint-anim"],
    [112, "v1", "art-joint-anim"],
    [283, "v1", "art-joint-anim"],
    [179, "v1", "art-joint-anim"]
  ],
  "(method 182 fodder)": [[34, "v1", "float"]],
  "(trans hostile fodder)": [
    [[25, 29], "a0", "process-focusable"],
    [105, "v1", "float"]
  ],
  "(code circling fodder)": [
    [243, "v1", "art-joint-anim"],
    [129, "gp", "art-joint-anim"]
  ],
  "(method 77 fodder)": [
    [57, "s5", "art-joint-anim"],
    [85, "s4", "art-joint-anim"]
  ],
  "(method 78 fodder)": [[16, "v1", "art-joint-anim"]],
  "(method 181 fodder)": [[2, "v1", "collide-shape-prim-group"]],
  "(method 7 fodder)": [[19, "t9", "(function nav-enemy int nav-enemy)"]],
  "(post idle fodder)": [[4, "t9", "(function none)"]],
  "(method 180 fodder)": [[24, "s1", "fodder"]],
  "(method 55 fodder)": [[29, "s5", "process-drawable"]],
  "(method 13 hud-box)": [
    [[63, 70], "t4", "dma-packet"],
    [[72, 79], "t4", "gs-gif-tag"],
    [83, "t4", "(pointer gs-test)"],
    [85, "t4", "(pointer gs-reg64)"],
    [87, "t4", "(pointer gs-alpha)"],
    [89, "t4", "(pointer gs-reg64)"],
    [[96, 101], "t3", "(pointer uint128)"],
    [[110, 144], "t4", "(inline-array vector4w)"],
    [[156, 163], "t2", "dma-packet"],
    [[165, 172], "t2", "gs-gif-tag"],
    [176, "t2", "(pointer gs-alpha)"],
    [178, "t2", "(pointer gs-reg64)"],
    [180, "t2", "(pointer gs-rgbaq)"],
    [182, "t2", "(pointer gs-reg64)"],
    [[187, 212], "t2", "(inline-array vector4w)"]
  ],
  "(method 9 hud-sprite)": [
    [[27, 34], "v1", "(pointer uint128)"],
    [[39, 280], "v1", "(inline-array vector)"],
    [[280, 316], "v1", "(inline-array vector4w)"]
  ],
  "(method 9 hud-box)": [[[1, 53], "v1", "(inline-array vector4w)"]],
  "(method 10 hud-box)": [
    [[1, 8], "a2", "dma-packet"],
    [[10, 17], "a2", "gs-gif-tag"],
    [21, "a2", "(pointer gs-test)"],
    [23, "a2", "(pointer gs-reg64)"],
    [25, "a2", "(pointer gs-alpha)"],
    [27, "a2", "(pointer gs-reg64)"],
    [[31, 77], "v1", "(inline-array vector4w)"]
  ],
  "(method 11 hud-box)": [
    [[1, 8], "a2", "dma-packet"],
    [[10, 17], "a2", "gs-gif-tag"],
    [21, "a2", "(pointer gs-test)"],
    [23, "a2", "(pointer gs-reg64)"],
    [25, "a2", "(pointer gs-alpha)"],
    [27, "a2", "(pointer gs-reg64)"],
    [[31, 77], "v1", "(inline-array vector4w)"]
  ],
  "(method 12 hud-box)": [
    [[1, 8], "a2", "dma-packet"],
    [[10, 17], "a2", "gs-gif-tag"],
    [21, "a2", "(pointer gs-test)"],
    [23, "a2", "(pointer gs-reg64)"],
    [25, "a2", "(pointer gs-alpha)"],
    [27, "a2", "(pointer gs-reg64)"],
    [[31, 77], "v1", "(inline-array vector4w)"]
  ],
  "(method 14 hud-box)": [
    [[1, 8], "a2", "dma-packet"],
    [[10, 17], "a2", "gs-gif-tag"],
    [43, "a1", "(pointer gs-scissor)"],
    [45, "a1", "(pointer gs-reg64)"]
  ],
  "(method 15 hud-box)": [
    [[1, 8], "a0", "dma-packet"],
    [[10, 17], "a0", "gs-gif-tag"],
    [21, "a0", "(pointer gs-scissor)"],
    [23, "a0", "(pointer gs-reg64)"]
  ],
  "hud-create-icon": [[35, "a0", "process-drawable"]],
  "hide-hud": [
    [11, "v1", "connection"],
    [23, "v1", "connection"]
  ],
  "enable-hud": [[17, "v1", "connection"]],
  "hide-hud-quick": [
    [11, "v1", "connection"],
    [23, "v1", "connection"]
  ],
  "show-hud": [
    [22, "v1", "connection"],
    [34, "v1", "connection"]
  ],
  "hud-hidden?": [
    [9, "v1", "connection"],
    [[9, 13], "a0", "hud"]
  ],
  "(method 15 hud-dark-eco-symbol)": [[[9, 14], "v1", "hud-health"]],
  "(method 15 hud-gun)": [[[251, 256], "v1", "dma-packet"]],
  "target-mech-collision": [[108, "v0", "carry-info"]],
  "target-mech-exit": [[[235, 242], "v1", "handle"]],
  "mech-update-ik": [
    [3, "v1", "process-drawable"],
    [36, "s5", "collide-shape-moving"],
    [41, "s5", "collide-shape-moving"],
    [55, "s3", "joint-mod-ik"],
    [72, "s3", "joint-mod-ik"],
    [85, "s5", "collide-shape-moving"],
    [93, "s3", "joint-mod-ik"],
    [104, "s3", "joint-mod-ik"],
    [52, "v1", "(array joint-mod-ik)"]
  ],
  "target-mech-punch-pick": [
    [29, "v0", "process-focusable"],
    [222, "s5", "art-joint-anim"],
    [241, "s5", "art-joint-anim"]
  ],
  "(code target-mech-walk)": [[91, "f0", "float"]],
  "(code target-mech-punch)": [
    [107, "v1", "art-joint-anim"],
    [135, "v1", "art-joint-anim"],
    [163, "v1", "art-joint-anim"],
    [191, "v1", "art-joint-anim"],
    [231, "v1", "art-joint-anim"],
    [259, "v1", "art-joint-anim"],
    [287, "v1", "art-joint-anim"],
    [315, "v1", "art-joint-anim"]
  ],
  "(code target-mech-jump)": [[26, "t9", "(function none)"]],
  "(code target-mech-death)": [
    [379, "gp", "art-joint-anim"],
    [643, "v1", "art-joint-anim"]
  ],
  "(code target-mech-get-off)": [[67, "v1", "art-joint-anim"]],
  "(code target-mech-get-on)": [
    [74, "v1", "process-drawable"],
    [80, "v1", "process-drawable"],
    [115, "v1", "art-joint-anim"]
  ],
  "(code target-mech-carry-throw)": [
    [51, "v0", "carry-info"],
    [112, "v0", "carry-info"],
    [135, "v1", "sphere"]
  ],
  "(code target-mech-carry-drop)": [
    [42, "v0", "carry-info"],
    [110, "v1", "art-joint-anim"],
    [176, "v0", "carry-info"],
    [262, "v0", "sound-rpc-set-param"],
    [295, "v0", "sound-rpc-set-param"],
    [220, "v1", "sphere"]
  ],
  "(code target-mech-carry-pickup)": [
    [137, "v0", "carry-info"],
    [377, "v1", "art-joint-anim"],
    [541, "v0", "carry-info"],
    [574, "f0", "float"]
  ],
  "(code target-mech-carry-walk)": [[80, "f0", "float"]],
  "(event target-mech-punch)": [
    [45, "gp", "collide-query"],
    [51, "s5", "collide-shape-prim"],
    [68, "s5", "process-focusable"],
    [95, "gp", "collide-query"],
    [128, "s5", "process-focusable"],
    [180, "gp", "collide-query"]
  ],
  "(exit idle mech)": [[[9, 17], "v1", "handle"]],
  "(anon-function 8 target-mech)": [
    [4, "gp", "target"],
    [10, "gp", "target"],
    [14, "gp", "target"]
  ],
  "(anon-function 9 target-mech)": [[2, "a0", "(pointer target)"]],
  "target-mech-handler": [
    [91, "a0", "process"],
    [213, "a3", "vector"],
    [225, "s2", "vector"],
    [305, "a3", "vector"],
    [317, "s2", "vector"],
    [164, "v0", "attack-info"]
  ],
  "(enter target-mech-carry-hit-ground)": [[3, "v0", "sound-rpc-set-param"]],
  "(event target-mech-grab)": [[24, "a0", "process"]],
  "(anon-function 7 target-mech)": [
    [32, "a0", "joint-mod-ik"],
    [26, "a0", "(array joint-mod-ik)"]
  ],
  "(enter target-mech-hit-ground)": [[3, "v0", "sound-rpc-set-param"]],
  "(exit target-mech-carry-drag)": [
    [11, "v0", "sound-rpc-set-param"],
    [28, "v0", "sound-rpc-set-param"]
  ],
  "(trans target-mech-carry-drag)": [[73, "v1", "sphere"]],
  "target-mech-carry-update": [[50, "v1", "sphere"]],
  "(code idle hoverboard-training-manager)": [
    [[162, 169], "v1", "handle"],
    [337, "s5", "process-drawable"],
    [[68, 248], "gp", "handle"],
    [[266, 384], "gp", "handle"]
  ],
  "(code idle-training hoverboard-training-manager)": [
    [56, "gp", "handle"],
    [175, "s5", "process-drawable"],
    [[104, 219], "gp", "handle"]
  ],
  "(method 10 hoverboard-training-manager)": [
    [19, "t9", "(function process none)"]
  ],
  "(code fire skatea-jump-pad)": [[59, "t9", "(function none)"]],
  "(method 29 hoverboard-training-manager)": [[[18, 491], "gp", "hud-goal"]],
  "hoverboard-training-manager-event-handler": [
    [[32, 72], "gp", "(pointer board-tricks)"],
    [12, "v1", "float"],
    [25, "v1", "float"]
  ],
  "(method 11 hoverboard-training-manager)": [["_stack_", 16, "res-tag"]],
  "(trans idle krew-collection-item)": [[28, "a1", "vehicle"]],
  "(method 56 pegasus)": [[[5, 10], "v1", "attack-info"]],
  "(post idle pegasus)": [[11, "t9", "(function none)"]],
  "(code notice pegasus)": [
    [53, "v1", "art-joint-anim"],
    [121, "v1", "art-joint-anim"]
  ],
  "(code active pegasus)": [[28, "v1", "art-joint-anim"]],
  "pegasus-fly-code": [
    [386, "v1", "float"],
    [413, "v1", "float"]
  ],
  "(code die pegasus)": [[45, "v1", "art-joint-anim"]],
  "pegasus-choose-path": [[114, "v1", "float"]],
  "(method 115 pegasus)": [["_stack_", 16, "res-tag"]],
  "(code attack-forward amphibian)": [[14, "v1", "art-joint-anim"]],
  "(enter attack-forward amphibian)": [
    [50, "gp", "process-focusable"],
    [54, "a0", "process-focusable"],
    [53, "gp", "process-focusable"]
  ],
  "(code tongue-attack amphibian)": [[14, "v1", "art-joint-anim"]],
  "(method 76 amphibian)": [[1, "a1", "process-focusable"]],
  "(method 90 amphibian)": [[165, "v1", "art-joint-anim"]],
  "(method 88 amphibian)": [[29, "s4", "art-joint-anim"]],
  "(method 87 amphibian)": [[20, "s4", "art-joint-anim"]],
  "(method 89 amphibian)": [[37, "s4", "art-joint-anim"]],
  "(method 78 amphibian)": [
    [21, "v1", "art-joint-anim"],
    [67, "s4", "art-joint-anim"]
  ],
  "(method 77 amphibian)": [
    [37, "s5", "art-joint-anim"],
    [97, "s4", "art-joint-anim"]
  ],
  "(method 51 amphibian)": [
    [34, "a0", "process-focusable"],
    [37, "a0", "process-focusable"]
  ],
  "(method 186 amphibian)": [[41, "s3", "collide-shape-prim-sphere"]],
  "(code notice amphibian)": [[37, "a1", "art-joint-anim"]],
  "(enter stare amphibian)": [
    [35, "a0", "process-focusable"],
    [38, "a0", "process-focusable"]
  ],
  "(code attack-spin amphibian)": [
    [53, "v1", "art-joint-anim"],
    [203, "a0", "process-focusable"],
    [102, "v1", "art-joint-anim"],
    [136, "v1", "art-joint-anim"],
    [206, "a0", "process-focusable"]
  ],
  "(enter attack-spin amphibian)": [
    [56, "gp", "process-focusable"],
    [59, "gp", "process-focusable"]
  ],
  "(post attack-forward-lunge amphibian)": [
    [14, "a0", "process-focusable"],
    [17, "a0", "process-focusable"]
  ],
  "(code stare-idle amphibian)": [[23, "v1", "art-joint-anim"]],
  "(code stare amphibian)": [
    [53, "v1", "art-joint-anim"],
    [102, "v1", "art-joint-anim"],
    [136, "v1", "art-joint-anim"]
  ],
  "(enter notice amphibian)": [
    [20, "a0", "process-focusable"],
    [23, "a0", "process-focusable"]
  ],
  "(code active amphibian)": [
    [69, "v1", "art-joint-anim"],
    [135, "v1", "art-joint-anim"]
  ],
  "(method 185 amphibian)": [
    [33, "a0", "process-focusable"],
    [36, "a0", "process-focusable"]
  ],
  "amphibian-joint-mod-callback": [
    [12, "s2", "amphibian-joint-mod"],
    [18, "s2", "amphibian-joint-mod"],
    [48, "s2", "amphibian-joint-mod"],
    [49, "v1", "amphibian"]
  ],
  "(method 7 hopper)": [
    [14, "t9", "(function process-focusable int process-focusable)"]
  ],
  "(method 132 hopper)": [[16, "t9", "(function enemy none)"]],
  "(code active hopper)": [[22, "v1", "art-joint-anim"]],
  "(trans hostile hopper)": [
    [24, "gp", "process-focusable"],
    [153, "gp", "process-focusable"],
    [156, "gp", "process-focusable"]
  ],
  "(method 88 hopper)": [[16, "a1", "art-joint-anim"]],
  "(method 87 hopper)": [[16, "a1", "art-joint-anim"]],
  "(method 89 hopper)": [[16, "a1", "art-joint-anim"]],
  "(method 78 hopper)": [
    [18, "s4", "art-joint-anim"],
    [56, "v1", "art-joint-anim"]
  ],
  "(method 77 hopper)": [
    [33, "a1", "art-joint-anim"],
    [86, "a1", "art-joint-anim"]
  ],
  "(method 7 metalmonk)": [
    [14, "t9", "(function process-focusable int process-focusable)"]
  ],
  "(method 87 metalmonk)": [[27, "s5", "art-joint-anim"]],
  "(method 104 metalmonk)": [
    [14, "a0", "process-focusable"],
    [17, "a0", "process-focusable"]
  ],
  "(code attack metalmonk)": [[37, "s5", "art-joint-anim"]],
  "(code active metalmonk)": [
    [205, "a1", "art-joint-anim"],
    [118, "gp", "art-joint-anim"]
  ],
  "(trans hostile metalmonk)": [
    [29, "gp", "process-focusable"],
    [71, "gp", "process-focusable"],
    [74, "gp", "process-focusable"]
  ],
  "(method 180 metalmonk)": [[4, "v1", "collide-shape-prim-group"]],
  "(method 78 metalmonk)": [
    [18, "s4", "art-joint-anim"],
    [83, "s4", "art-joint-anim"]
  ],
  "(method 77 metalmonk)": [
    [37, "a1", "art-joint-anim"],
    [106, "s5", "art-joint-anim"],
    [163, "s4", "art-joint-anim"]
  ],
  "(trans victory metalmonk)": [
    [28, "a0", "process-focusable"],
    [31, "a0", "process-focusable"]
  ],
  "(method 46 ginsu)": [[8, "v1", "collide-shape-prim-group"]],
  "(method 183 ginsu)": [[2, "v1", "collide-shape-prim-group"]],
  "(method 70 ginsu)": [
    [33, "v1", "float"],
    [30, "a0", "int"]
  ],
  "(method 181 ginsu)": [
    [18, "a0", "process-focusable"],
    [21, "a0", "process-focusable"]
  ],
  "(trans attack ginsu)": [[32, "a0", "process-focusable"]],
  "(trans anticipate-attack ginsu)": [[27, "a0", "process-focusable"]],
  "(method 142 ginsu)": [
    [16, "a0", "process-focusable"],
    [19, "a0", "process-focusable"]
  ],
  "(method 10 ginsu)": [[6, "t9", "(function sparticle-launch-control none)"]],
  "(code victory centurion)": [[30, "v1", "art-joint-anim"]],
  "(code fire centurion)": [
    [22, "a0", "process-focusable"],
    [25, "a0", "process-focusable"],
    [43, "v1", "art-joint-anim"],
    [76, "gp", "process-focusable"],
    [95, "gp", "process-focusable"],
    [311, "v1", "art-joint-anim"],
    [374, "v1", "art-joint-anim"],
    [98, "gp", "process-focusable"],
    [163, "a0", "process-focusable"],
    [166, "a0", "process-focusable"]
  ],
  "(code active centurion)": [[22, "v1", "art-joint-anim"]],
  "(code attack centurion)": [[14, "v1", "art-joint-anim"]],
  "(enter attack centurion)": [
    [3, "a0", "collide-shape-prim-group"],
    [9, "v1", "collide-shape-prim-group"]
  ],
  "(exit attack centurion)": [
    [3, "a0", "collide-shape-prim-group"],
    [9, "v1", "collide-shape-prim-group"]
  ],
  "(method 55 centurion)": [
    [246, "a0", "process-focusable"],
    [249, "a0", "process-focusable"],
    [341, "a2", "float"]
  ],
  "(code hostile centurion)": [
    [87, "a0", "process-focusable"],
    [90, "a0", "process-focusable"]
  ],
  "(method 7 centurion)": [
    [14, "t9", "(function process-focusable int process-focusable)"]
  ],
  "(method 78 centurion)": [
    [18, "v1", "art-joint-anim"],
    [53, "s4", "art-joint-anim"],
    [82, "v1", "art-joint-anim"]
  ],
  "(method 77 centurion)": [
    [18, "v1", "art-joint-anim"],
    [72, "a1", "art-joint-anim"],
    [117, "a1", "art-joint-anim"],
    [151, "s4", "art-joint-anim"]
  ],
  "(trans hostile centurion)": [
    [25, "a0", "process-focusable"],
    [31, "s5", "process-focusable"],
    [21, "s5", "process-focusable"]
  ],
  "(method 180 centurion)": [
    [28, "s0", "process-focusable"],
    [49, "s0", "process-focusable"]
  ],
  "(method 132 centurion)": [[13, "t9", "(function enemy none)"]],
  "(method 31 centurion-shot)": [[7, "t9", "(function projectile none)"]],
  "(method 28 centurion-shot)": [
    [49, "t9", "(function projectile projectile-options sound-id)"]
  ],
  "(method 74 centurion)": [
    [76, "v1", "attack-info"],
    [78, "v1", "attack-info"],
    [85, "v1", "attack-info"]
  ],
  "(method 30 rhino-wall)": [[5, "v1", "collide-shape-prim-group"]],
  "(code circling rhino)": [
    [129, "gp", "art-joint-anim"],
    [243, "v1", "art-joint-anim"]
  ],
  "(code charge rhino)": [
    [29, "v1", "art-joint-anim"],
    [85, "v1", "art-joint-anim"],
    [137, "v1", "art-joint-anim"]
  ],
  "(code stop-run rhino)": [
    [14, "v1", "art-joint-anim"],
    [85, "a0", "process-focusable"],
    [88, "a0", "process-focusable"],
    [145, "a1", "art-joint-anim"]
  ],
  "(code attack rhino)": [[15, "v1", "art-joint-anim"]],
  "(trans hostile rhino)": [
    [20, "a0", "process-focusable"],
    [20, "a0", "process-focusable"],
    [23, "a0", "process-focusable"],
    [81, "a0", "process-focusable"],
    [84, "a0", "process-focusable"],
    [113, "s3", "process-focusable"],
    [19, "s3", "process-focusable"],
    [80, "s3", "process-focusable"],
    [117, "a0", "process-focusable"],
    [116, "s3", "process-focusable"]
  ],
  "(code die rhino)": [[33, "v1", "art-joint-anim"]],
  "(code hit rhino)": [
    [30, "v1", "art-joint-anim"],
    [83, "v1", "art-joint-anim"]
  ],
  "(method 104 rhino)": [
    [30, "a0", "process-focusable"],
    [30, "a0", "process-focusable"],
    [33, "a0", "process-focusable"]
  ],
  "(enter victory rhino)": [
    [8, "v1", "collide-shape-prim-group"],
    [12, "v1", "collide-shape-prim-group"],
    [17, "a0", "collide-shape-prim-group"]
  ],
  "(code victory rhino)": [
    [14, "v1", "art-joint-anim"],
    [59, "a0", "collide-shape-prim-group"],
    [64, "a0", "collide-shape-prim-group"],
    [69, "a0", "collide-shape-prim-group"],
    [81, "v1", "art-joint-anim"],
    [140, "a0", "process-focusable"],
    [143, "a0", "process-focusable"],
    [157, "gp", "process-focusable"],
    [180, "a0", "collide-shape-prim-group"],
    [201, "v1", "art-joint-anim"],
    [290, "a0", "process-focusable"],
    [139, "gp", "process-focusable"],
    [293, "a0", "process-focusable"]
  ],
  "(method 7 rhino)": [
    [14, "t9", "(function process-focusable int process-focusable)"]
  ],
  "(method 74 rhino)": [[68, "s2", "process-focusable"]],
  "(method 182 rhino)": [[36, "s2", "process-drawable"]],
  "(exit victory rhino)": [
    [10, "v1", "collide-shape-prim-group"],
    [14, "v1", "collide-shape-prim-group"]
  ],
  "(code run-away rhino)": [[14, "v1", "art-joint-anim"]],
  "(code hit rhino-wall)": [
    [42, "a2", "art-joint-anim"],
    [32, "v0", "art-joint-anim"]
  ],
  "(trans hostile grenadier)": [
    [19, "a0", "process-focusable"],
    [156, "a0", "process-focusable"],
    [22, "a0", "process-focusable"]
  ],
  "(method 181 grenadier)": [
    [21, "a0", "process-focusable"],
    [24, "a0", "process-focusable"],
    [79, "a0", "process-focusable"],
    [82, "a0", "process-focusable"],
    [20, "s5", "process-focusable"],
    [78, "s5", "process-focusable"]
  ],
  "(code hit grenadier)": [
    [87, "gp", "art-joint-anim"],
    [210, "a0", "process-focusable"]
  ],
  "(code victory grenadier)": [
    [27, "v1", "art-joint-anim"],
    [76, "v1", "art-joint-anim"]
  ],
  "(post attack grenadier)": [
    [24, "a0", "process-focusable"],
    [27, "a0", "process-focusable"]
  ],
  "(code attack grenadier)": [
    [74, "v1", "art-joint-anim"],
    [163, "v1", "art-joint-anim"],
    [295, "a0", "process-focusable"],
    [298, "a0", "process-focusable"],
    [317, "v1", "art-joint-anim"],
    [366, "v1", "art-joint-anim"]
  ],
  "(event attack grenadier)": [
    [23, "s4", "process-focusable"],
    [27, "a0", "process-focusable"],
    [26, "s4", "process-focusable"]
  ],
  "(method 78 grenadier)": [
    [18, "s4", "art-joint-anim"],
    [63, "a1", "art-joint-anim"],
    [93, "v1", "art-joint-anim"]
  ],
  "(exit spin-kick grenadier)": [[2, "v1", "collide-shape-prim-group"]],
  "(post spin-kick grenadier)": [
    [24, "a0", "process-focusable"],
    [27, "a0", "process-focusable"]
  ],
  "(code spin-kick grenadier)": [[14, "v1", "art-joint-anim"]],
  "(enter spin-kick grenadier)": [[29, "v1", "collide-shape-prim-group"]],
  "(code backup grenadier)": [[10, "v1", "art-joint-anim"]],
  "(method 7 grenadier)": [
    [21, "t9", "(function process-focusable int process-focusable)"]
  ],
  "(method 70 grenadier)": [[41, "a0", "process-focusable"]],
  "(code active grenadier)": [
    [140, "v1", "art-joint-anim"],
    [202, "v1", "art-joint-anim"],
    [51, "v1", "art-joint-anim"],
    [27, "s5", "pair"],
    [311, "v1", "art-joint-anim"]
  ],
  "(code hostile grenadier)": [[45, "gp", "art-joint-anim"]],
  "rapid-gunner-common-post": [
    [14, "a0", "process-focusable"],
    [17, "a0", "process-focusable"]
  ],
  "(post notice rapid-gunner)": [
    [24, "a0", "process-focusable"],
    [27, "a0", "process-focusable"]
  ],
  "(code notice rapid-gunner)": [[30, "v1", "art-joint-anim"]],
  "(enter notice rapid-gunner)": [
    [85, "a0", "process-focusable"],
    [88, "a0", "process-focusable"]
  ],
  "(trans attack rapid-gunner)": [
    [30, "a0", "process-focusable"],
    [33, "a0", "process-focusable"],
    [37, "a0", "process-focusable"],
    [40, "a0", "process-focusable"],
    [67, "gp", "process-focusable"],
    [170, "gp", "process-focusable"],
    [173, "gp", "process-focusable"],
    [36, "gp", "process-focusable"],
    [29, "gp", "process-focusable"]
  ],
  "(post attack rapid-gunner)": [
    [32, "a0", "process-focusable"],
    [35, "a0", "process-focusable"]
  ],
  "(code attack rapid-gunner)": [[103, "v1", "art-joint-anim"]],
  "(code hop rapid-gunner)": [
    [89, "v1", "art-joint-anim"],
    [120, "v1", "art-joint-anim"]
  ],
  "(post hop-turn rapid-gunner)": [
    [32, "a0", "process-focusable"],
    [35, "a0", "process-focusable"]
  ],
  "(method 7 rapid-gunner)": [
    [14, "t9", "(function process-focusable int process-focusable)"]
  ],
  "(exit spin-attack rapid-gunner)": [[13, "v1", "collide-shape-prim-group"]],
  "(post spin-attack rapid-gunner)": [
    [24, "a0", "process-focusable"],
    [27, "a0", "process-focusable"]
  ],
  "(code spin-attack rapid-gunner)": [[14, "v1", "art-joint-anim"]],
  "(enter spin-attack rapid-gunner)": [[29, "v1", "collide-shape-prim-group"]],
  "(code hostile rapid-gunner)": [[118, "v1", "art-joint-anim"]],
  "(trans hostile rapid-gunner)": [
    [27, "a0", "process-focusable"],
    [30, "a0", "process-focusable"],
    [58, "gp", "process-focusable"],
    [26, "gp", "process-focusable"]
  ],
  "(code reload rapid-gunner)": [[14, "v1", "art-joint-anim"]],
  "(code cool-down rapid-gunner)": [[14, "v1", "art-joint-anim"]],
  "(code hop-turn rapid-gunner)": [[14, "v1", "art-joint-anim"]],
  "(method 78 rapid-gunner)": [
    [21, "v1", "art-joint-anim"],
    [67, "a1", "art-joint-anim"],
    [94, "a1", "art-joint-anim"]
  ],
  "(method 79 tomb-baby-spider)": [
    [49, "v1", "art-joint-anim"],
    [77, "v1", "art-joint-anim"],
    [127, "v1", "collide-shape-prim-group"],
    [131, "v1", "collide-shape-prim-group"],
    [135, "v1", "collide-shape-prim-group"],
    [137, "v1", "collide-shape-prim-group"],
    [139, "v1", "collide-shape-prim-group"]
  ],
  "(method 78 tomb-baby-spider)": [
    [13, "a2", "art-joint-anim"],
    [50, "a2", "art-joint-anim"]
  ],
  "(method 77 tomb-baby-spider)": [
    [2, "a2", "collide-shape-prim-group"],
    [36, "a2", "art-joint-anim"],
    [73, "a2", "art-joint-anim"],
    [10, "a2", "collide-shape-prim-group"]
  ],
  "(code attack-stop tomb-baby-spider)": [[10, "v1", "art-joint-anim"]],
  "(exit attack tomb-baby-spider)": [[2, "v1", "collide-shape-prim-group"]],
  "(enter attack tomb-baby-spider)": [[14, "v1", "collide-shape-prim-group"]],
  "(code attack tomb-baby-spider)": [[30, "v1", "art-joint-anim"]],
  "(code notice tomb-baby-spider)": [
    [27, "a0", "process-focusable"],
    [30, "a0", "process-focusable"],
    [52, "v1", "art-joint-anim"],
    [115, "v1", "art-joint-anim"]
  ],
  "(code active tomb-baby-spider)": [
    [30, "v1", "art-joint-anim"],
    [126, "v1", "art-joint-anim"],
    [188, "v1", "art-joint-anim"],
    [297, "v1", "art-joint-anim"]
  ],
  "monster-frog-hop-fast-code": [
    [15, "v1", "art-joint-anim"],
    [72, "v1", "art-joint-anim"]
  ],
  "monster-frog-hop-slow-code": [
    [231, "v1", "art-joint-anim"],
    [288, "v1", "art-joint-anim"],
    [46, "v1", "art-joint-anim"],
    [117, "v1", "art-joint-anim"]
  ],
  "(method 78 monster-frog)": [
    [19, "v1", "art-joint-anim"],
    [54, "v1", "art-joint-anim"],
    [89, "v1", "art-joint-anim"],
    [121, "v1", "art-joint-anim"]
  ],
  "(method 77 monster-frog)": [
    [19, "v1", "art-joint-anim"],
    [54, "v1", "art-joint-anim"],
    [89, "v1", "art-joint-anim"],
    [121, "v1", "art-joint-anim"]
  ],
  "(code attack-recover monster-frog)": [
    [10, "v1", "art-joint-anim"],
    [87, "v1", "art-joint-anim"],
    [158, "v1", "art-joint-anim"]
  ],
  "(code attack monster-frog)": [[19, "v1", "art-joint-anim"]],
  "(code turn monster-frog)": [
    [21, "v1", "art-joint-anim"],
    [79, "v1", "art-joint-anim"]
  ],
  "(code active monster-frog)": [
    [27, "v1", "art-joint-anim"],
    [80, "v1", "art-joint-anim"],
    [172, "v1", "art-joint-anim"],
    [234, "v1", "art-joint-anim"],
    [343, "v1", "art-joint-anim"]
  ],
  "(code notice monster-frog)": [
    [23, "v1", "art-joint-anim"],
    [71, "v1", "art-joint-anim"],
    [103, "a0", "process-focusable"],
    [106, "a0", "process-focusable"],
    [149, "v1", "art-joint-anim"]
  ],
  "(code ambush monster-frog)": [
    [21, "a0", "process-focusable"],
    [24, "a0", "process-focusable"],
    [68, "v1", "art-joint-anim"]
  ],
  "(post turn monster-frog)": [
    [24, "a0", "process-focusable"],
    [27, "a0", "process-focusable"]
  ],
  "(code hostile monster-frog)": [
    [18, "a0", "process-focusable"],
    [21, "a0", "process-focusable"],
    [117, "v1", "art-joint-anim"],
    [202, "v1", "art-joint-anim"]
  ],
  "(method 77 predator)": [
    [21, "v1", "art-joint-anim"],
    [53, "v1", "art-joint-anim"],
    [96, "v1", "art-joint-anim"],
    [126, "v1", "art-joint-anim"],
    [160, "v1", "art-joint-anim"],
    [192, "v1", "art-joint-anim"]
  ],
  "(method 78 predator)": [
    [21, "v1", "art-joint-anim"],
    [53, "v1", "art-joint-anim"],
    [89, "v1", "art-joint-anim"],
    [123, "v1", "art-joint-anim"],
    [155, "v1", "art-joint-anim"]
  ],
  "(method 7 predator)": [
    [9, "t9", "(function process-focusable int process-focusable)"]
  ],
  "(method 184 predator)": [
    [67, "s2", "process-focusable"],
    [79, "a0", "process-focusable"],
    [78, "s2", "process-focusable"],
    [108, "s2", "process-focusable"]
  ],
  "(method 182 predator)": [[4, "v1", "collide-shape-prim-group"]],
  "(code active predator)": [[22, "v1", "art-joint-anim"]],
  "(post idle predator)": [[4, "t9", "(function none)"]],
  "(code fire predator)": [
    [26, "v1", "art-joint-anim"],
    [103, "a0", "process-focusable"],
    [102, "s5", "process-focusable"],
    [121, "s5", "process-focusable"],
    [124, "s5", "process-focusable"]
  ],
  "(code close-attack predator)": [
    [14, "v1", "art-joint-anim"],
    [71, "v1", "art-joint-anim"]
  ],
  "(trans hidden predator)": [
    [40, "gp", "process-focusable"],
    [43, "gp", "process-focusable"]
  ],
  "(code hidden predator)": [
    [14, "v1", "art-joint-anim"],
    [75, "v1", "art-joint-anim"]
  ],
  "(code hostile predator)": [
    [14, "v1", "art-joint-anim"],
    [67, "v1", "art-joint-anim"]
  ],
  "(trans hostile predator)": [
    [52, "gp", "process-focusable"],
    [55, "gp", "process-focusable"]
  ],
  "(code hide predator)": [[14, "v1", "art-joint-anim"]],
  "(trans hide predator)": [
    [21, "gp", "process-focusable"],
    [24, "gp", "process-focusable"]
  ],
  "(method 186 predator)": [[17, "v1", "int"]],
  "(method 77 rapid-gunner)": [
    [29, "v1", "art-joint-anim"],
    [149, "v1", "art-joint-anim"],
    [266, "a1", "art-joint-anim"],
    [116, "s4", "art-joint-anim"],
    [233, "s5", "art-joint-anim"]
  ],
  "(method 11 predator-manager)": [
    ["_stack_", 16, "res-tag"],
    [281, "s2", "process-drawable"]
  ],
  "(trans gun-shoot crimson-guard-level)": [[21, "v1", "process-focusable"]],
  "(enter close-attack crimson-guard-level)": [
    [2, "v1", "collide-shape-prim-group"]
  ],
  "(exit close-attack crimson-guard-level)": [
    [2, "v1", "collide-shape-prim-group"]
  ],
  "(exit attack crimson-guard-level)": [
    [8, "v1", "collide-shape-prim-group"],
    [16, "v1", "collide-shape-prim-group"]
  ],
  "(exit get-up-front crimson-guard-level)": [
    [3, "v1", "collide-shape-prim-group"],
    [6, "v1", "collide-shape-prim-group"],
    [8, "v1", "collide-shape-prim-group"],
    [11, "v1", "collide-shape-prim-group"],
    [14, "v1", "collide-shape-prim-group"],
    [17, "v1", "collide-shape-prim-group"]
  ],
  "(exit get-up-back crimson-guard-level)": [
    [3, "v1", "collide-shape-prim-group"],
    [6, "v1", "collide-shape-prim-group"],
    [8, "v1", "collide-shape-prim-group"],
    [11, "v1", "collide-shape-prim-group"],
    [14, "v1", "collide-shape-prim-group"],
    [17, "v1", "collide-shape-prim-group"]
  ],
  "(enter knocked crimson-guard-level)": [
    [8, "v1", "collide-shape-prim-group"],
    [11, "v1", "collide-shape-prim-group"],
    [14, "v1", "collide-shape-prim-group"],
    [17, "v1", "collide-shape-prim-group"],
    [19, "v1", "collide-shape-prim-group"],
    [21, "v1", "collide-shape-prim-group"]
  ],
  "(method 201 crimson-guard-level)": [[18, "s3", "process-focusable"]],
  "(method 7 crimson-guard-level)": [
    [19, "t9", "(function nav-enemy int nav-enemy)"]
  ],
  "(method 115 crimson-guard-level)": [[33, "v0", "vector"]],
  "(method 198 crimson-guard-level)": [[242, "s4", "collide-shape-prim"]],
  "(enter broken dig-clasp)": [
    [26, "v1", "art-joint-anim"],
    [54, "v1", "art-joint-anim"]
  ],
  "(event idle dig-clasp)": [[[11, 18], "v1", "attack-info"]],
  "dig-tether-handler": [
    [6, "a0", "vector"],
    [10, "a0", "vector"],
    [14, "v1", "vector"]
  ],
  "(method 23 dig-digger)": [[[1, 23], "s5", "int"]],
  "(enter breaking fort-fence)": [[[5, 9], "a0", "collide-shape-prim-group"]],
  "(method 11 fort-elec-switch)": [["_stack_", 16, "res-tag"]],
  "(method 10 fort-roboscreen)": [
    [15, "t9", "(function process-drawable none)"]
  ],
  "fort-robotank-reticle-handler": [
    [6, "v1", "vector"],
    [[17, 34], "s5", "vector"],
    [56, "v1", "float"]
  ],
  "(code lock fort-robotank-reticle)": [[14, "v1", "art-joint-anim"]],
  "robotank-turret-handler": [
    [71, "v1", "collide-shape-prim-group"],
    [106, "v1", "collide-shape-prim-group"],
    [167, "s4", "cspace"],
    [162, "s4", "cspace"],
    [37, "v1", "float"]
  ],
  "(code ready fort-robotank-turret)": [[10, "v1", "art-joint-anim"]],
  "(code fire fort-robotank-turret)": [
    [79, "v1", "art-joint-anim"],
    [136, "v1", "art-joint-anim"]
  ],
  "fort-robotank-post": [
    [471, "v1", "fort-robotank-turret"],
    [498, "v1", "float"]
  ],
  "fort-robotank-handler": [
    [171, "s4", "process-focusable"],
    [[82, 84], "v0", "int32"]
  ],
  "(method 26 fort-robotank)": [
    [170, "v1", "collide-shape-prim-group"],
    [236, "v1", "collide-shape-prim-group"],
    [89, "t9", "(function fort-robotank none)"]
  ],
  "(method 7 fort-robotank)": [
    [89, "t9", "(function process-drawable int process-drawable)"],
    [56, "gp", "(pointer uint32)"],
    [59, "a1", "(pointer uint32)"],
    [63, "gp", "(pointer uint32)"],
    [66, "a1", "(pointer uint32)"],
    [60, "a1", "joint-mod"],
    [67, "a1", "joint-mod"],
    [70, "gp", "(pointer uint32)"]
  ],
  "(method 11 fort-robotank)": [[463, "s5", "fort-robotank-wheel-info"]],
  "(method 31 fort-robotank-turret)": [[61, "s3", "collide-shape-prim"]],
  "(method 139 fort-turret)": [[[15, 19], "a0", "process-focusable"]],
  "(method 141 fort-turret)": [[59, "s3", "collide-shape-prim"]],
  "(code attack fort-turret)": [
    [25, "v1", "art-joint-anim"],
    [113, "v1", "art-joint-anim"]
  ],
  "(method 11 fort-plat-shuttle)": [[52, "v0", "(pointer float)"]],
  "(event idle fort-floor-spike)": [[15, "s3", "process-drawable"]],
  "joint-mod-set-y-callback": [
    [19, "a1", "vector"],
    [17, "a3", "int"]
  ],
  "(event idle fort-dump-bomb-a)": [
    [11, "s4", "process-drawable"],
    [[4, 22], "gp", "attack-info"]
  ],
  "(event idle fort-missile-target)": [
    [[9, 22], "s5", "attack-info"],
    [16, "s4", "projectile"]
  ],
  "(enter die fort-missile-target)": [
    [[2, 5], "v1", "collide-shape-prim-group"]
  ],
  "(method 10 fort-missile-target)": [
    [10, "t9", "(function process-drawable none)"]
  ],
  "(code die fort-missile)": [
    [156, "v1", "process-drawable"],
    [227, "v1", "collide-shape-prim-group"],
    [229, "v1", "collide-shape-prim-group"]
  ],
  "(method 7 fort-missile)": [
    [14, "t9", "(function process-drawable int process-drawable)"]
  ],
  "birth-func-dig-digger-collide": [
    [8, "v1", "process"],
    [12, "s3", "process-drawable"]
  ],
  "(method 23 dig-tether)": [[69, "v1", "vector"]],
  "(method 11 dig-digger)": [["_stack_", 16, "res-tag"]],
  "(method 29 dig-sinking-plat)": [
    [9, "t9", "(function rigid-body-platform float none)"]
  ],
  "(method 37 dig-sinking-plat)": [
    [28, "v1", "art-joint-anim"],
    [157, "v1", "art-joint-anim"],
    [208, "v0", "sound-rpc-set-param"]
  ],
  "(method 11 dig-log)": [
    ["_stack_", 16, "res-tag"],
    [94, "v0", "(pointer actor-group)"]
  ],
  "(event idle-up dig-button)": [[4, "v1", "attack-info"]],
  "(code active dig-bomb-crate-cylinder)": [
    [33, "v1", "art-joint-anim"],
    [81, "v1", "art-joint-anim"],
    [117, "v1", "art-joint-anim"],
    [165, "v1", "art-joint-anim"],
    [201, "v1", "art-joint-anim"],
    [249, "v1", "art-joint-anim"],
    [285, "v1", "art-joint-anim"],
    [337, "v1", "art-joint-anim"],
    [373, "v1", "art-joint-anim"],
    [425, "v1", "art-joint-anim"],
    [463, "v1", "art-joint-anim"],
    [515, "v1", "art-joint-anim"]
  ],
  "(code fire dig-jump-pad)": [[59, "t9", "(function none)"]],
  "(code die dig-spikey-sphere)": [[72, "t9", "(function none)"]],
  "(method 29 dig-tipping-rock)": [
    [9, "t9", "(function rigid-body-platform float none)"]
  ],
  "(event waiting dig-stomp-block)": [[14, "v1", "attack-info"]],
  "(method 37 dig-stomp-block)": [
    [[42, 62], "v1", "collide-cache-tri"],
    [62, "v1", "(inline-array collide-cache-tri)"]
  ],
  "(method 11 dig-spikey-step)": [[96, "v0", "(pointer float)"]],
  "(method 37 dig-tipping-rock)": [[14, "v0", "sound-rpc-set-param"]],
  "(method 49 cpad-elevator)": [[2, "v1", "collide-shape-prim-group"]],
  "(method 10 cpad-elevator)": [[10, "t9", "(function elevator none)"]],
  "(code hunt wren)": [[10, "v1", "art-joint-anim"]],
  "(code peck wren)": [
    [36, "v1", "art-joint-anim"],
    [81, "v1", "symbol"]
  ],
  "(code fly wren)": [
    [51, "v1", "art-joint-anim"],
    [82, "v1", "art-joint-anim"]
  ],
  "(code land wren)": [[17, "v1", "art-joint-anim"]],
  "(method 7 wren)": [
    [30, "t9", "(function process-drawable int process-drawable)"]
  ],
  "(code idle minnow)": [[10, "v1", "art-joint-anim"]],
  "(post idle fish-manager)": [
    [517, "v1", "process-drawable"],
    [522, "v1", "process-drawable"]
  ],
  "(method 14 minimap)": [
    [84, "v1", "process-drawable"],
    [99, "v1", "entity-actor"],
    [108, "v1", "process-drawable"],
    [112, "s2", "entity-actor"],
    [93, "s2", "basic"]
  ],
  "(method 3 engine-minimap)": [
    [7, "t9", "(function engine-minimap engine-minimap)"]
  ],
  "(method 24 minimap)": [
    [189, "s2", "connection-minimap"],
    [194, "s2", "connection-minimap"],
    [18, "v1", "(pointer uint128)"],
    [74, "v1", "(pointer uint128)"],
    [81, "v1", "(inline-array vector)"],
    [91, "v1", "(inline-array vector4w)"],
    [96, "v1", "(inline-array vector)"],
    [108, "v1", "(inline-array vector4w)"],
    [114, "v1", "(inline-array vector)"],
    [124, "v1", "(inline-array vector4w)"],
    [129, "v1", "(inline-array vector)"],
    [141, "v1", "(inline-array vector4w)"],
    [161, "s2", "(pointer uint128)"]
  ],
  "(method 15 minimap)": [[48, "s2", "(pointer uint128)"]],
  "(method 16 minimap)": [
    [[30, 35], "v1", "process-drawable"],
    [56, "v1", "entity-actor"],
    [66, "a0", "process-drawable"],
    [77, "a0", "entity-actor"],
    [88, "a0", "vector"],
    [50, "v1", "basic"],
    [516, "v1", "(pointer uint128)"],
    [517, "v1", "(inline-array vector4w)"],
    [529, "v1", "(inline-array vector4w)"],
    [534, "v1", "(inline-array vector4w)"],
    [550, "v1", "(inline-array vector4w)"],
    [555, "v1", "(inline-array vector4w)"]
  ],
  "(method 14 engine-minimap)": [
    [150, "a0", "entity-actor"],
    [[3, 180], "s3", "connection-minimap"],
    [143, "v1", "basic"]
  ],
  "(method 10 engine-minimap)": [[6, "s5", "connection-minimap"]],
  "(method 26 minimap)": [
    [34, "a0", "process-drawable"],
    [49, "v1", "process-drawable"],
    [64, "a0", "process-drawable"],
    [303, "a1", "(pointer uint128)"],
    [305, "a0", "(inline-array vector4w)"],
    [318, "v1", "(inline-array vector)"],
    [329, "v1", "(inline-array vector4w)"],
    [346, "v1", "(inline-array vector)"],
    [358, "v1", "(inline-array vector4w)"],
    [375, "v1", "(inline-array vector)"],
    [387, "v1", "(inline-array vector4w)"],
    [404, "v1", "(inline-array vector)"],
    [417, "v1", "(inline-array vector4w)"]
  ],
  "(method 21 minimap)": [
    [16, "s3", "(pointer uint128)"],
    [[32, 39], "a0", "dma-packet"],
    [[41, 48], "a0", "gs-gif-tag"],
    [51, "a0", "(pointer gs-clamp)"],
    [53, "a0", "(pointer gs-reg64)"],
    [55, "a0", "(pointer gs-test)"],
    [57, "a0", "(pointer gs-reg64)"],
    [60, "a0", "(pointer gs-texa)"],
    [62, "a0", "(pointer gs-reg64)"],
    [71, "s3", "(pointer uint128)"],
    [215, "s3", "(inline-array vector4w)"],
    [224, "s3", "(inline-array vector)"],
    [235, "s3", "(inline-array vector4w)"],
    [241, "s3", "(inline-array vector)"],
    [252, "s3", "(inline-array vector4w)"],
    [259, "s3", "(inline-array vector)"],
    [270, "s3", "(inline-array vector4w)"],
    [277, "s3", "(inline-array vector)"],
    [288, "s3", "(inline-array vector4w)"],
    [[322, 329], "a0", "dma-packet"],
    [[331, 338], "a0", "gs-gif-tag"],
    [342, "a0", "(pointer gs-xy-offset)"],
    [344, "a0", "(pointer gs-reg64)"],
    [355, "a2", "connection-minimap"],
    [379, "s2", "(pointer uint128)"],
    [400, "a2", "connection-minimap"],
    [424, "s3", "(pointer uint128)"],
    [438, "a2", "connection-minimap"],
    [[453, 460], "a0", "dma-packet"],
    [[462, 469], "a0", "gs-gif-tag"],
    [478, "a0", "(pointer gs-frame)"],
    [480, "a0", "(pointer gs-reg64)"],
    [482, "a0", "(pointer gs-alpha)"],
    [484, "a0", "(pointer gs-reg64)"],
    [485, "a0", "(pointer gs-xy-offset)"],
    [487, "a0", "(pointer gs-reg64)"],
    [[494, 508], "s3", "(pointer uint128)"],
    [508, "s3", "(inline-array vector4w)"],
    [517, "s3", "(inline-array vector4w)"],
    [522, "s3", "(inline-array vector4w)"],
    [528, "s3", "(inline-array vector4w)"],
    [535, "s3", "(inline-array vector4w)"]
  ],
  "(method 23 minimap)": [
    [28, "a0", "process-drawable"],
    [62, "v1", "process-drawable"],
    [81, "a0", "process-drawable"],
    [305, "a1", "(pointer uint128)"],
    [307, "a0", "(inline-array vector4w)"],
    [320, "v1", "(inline-array vector)"],
    [331, "v1", "(inline-array vector4w)"],
    [348, "v1", "(inline-array vector)"],
    [360, "v1", "(inline-array vector4w)"],
    [377, "v1", "(inline-array vector)"],
    [389, "v1", "(inline-array vector4w)"],
    [406, "v1", "(inline-array vector)"],
    [419, "v1", "(inline-array vector4w)"]
  ],
  "(method 17 minimap)": [
    [28, "a0", "process-drawable"],
    [68, "v1", "process-drawable"],
    [87, "a0", "process-drawable"],
    [357, "a0", "(pointer uint128)"],
    [365, "a0", "(pointer uint128)"],
    [368, "a0", "(pointer uint128)"],
    [370, "v1", "(inline-array vector4w)"],
    [383, "v1", "(inline-array vector)"],
    [394, "v1", "(inline-array vector4w)"],
    [410, "v1", "(inline-array vector)"],
    [422, "v1", "(inline-array vector4w)"],
    [438, "v1", "(inline-array vector)"],
    [450, "v1", "(inline-array vector4w)"],
    [466, "v1", "(inline-array vector)"],
    [479, "v1", "(inline-array vector4w)"]
  ],
  "(method 18 minimap)": [
    [28, "a0", "process-drawable"],
    [68, "v1", "process-drawable"],
    [87, "a0", "process-drawable"],
    [323, "t1", "(pointer uint128)"],
    [325, "t0", "(inline-array vector4w)"],
    [338, "a3", "(inline-array vector4w)"],
    [344, "a3", "(inline-array vector4w)"],
    [360, "a3", "(inline-array vector4w)"],
    [366, "a2", "(inline-array vector4w)"],
    [382, "a2", "(inline-array vector4w)"],
    [388, "a1", "(inline-array vector4w)"],
    [404, "a1", "(inline-array vector4w)"],
    [410, "v1", "(inline-array vector4w)"]
  ],
  "(method 19 minimap)": [
    [[8, 15], "a0", "dma-packet"],
    [[17, 24], "a0", "gs-gif-tag"],
    [28, "s2", "(pointer gs-test)"],
    [30, "s2", "(pointer gs-reg64)"],
    [32, "s2", "(pointer gs-alpha)"],
    [34, "s2", "(pointer gs-reg64)"],
    [53, "s2", "(pointer gs-tex0)"],
    [55, "s2", "(pointer gs-reg64)"],
    [57, "s2", "(pointer gs-tex1)"],
    [59, "s2", "(pointer gs-reg64)"],
    [61, "s2", "(pointer gs-clamp)"],
    [63, "s2", "(pointer gs-reg64)"],
    [64, "s2", "(pointer uint64)"],
    [66, "s2", "(pointer gs-reg64)"],
    [109, "v1", "(pointer uint128)"],
    [[116, 157], "v1", "(inline-array vector4w)"],
    [[165, 172], "a0", "dma-packet"],
    [[174, 181], "a0", "gs-gif-tag"],
    [185, "a0", "(pointer gs-test)"],
    [187, "a0", "(pointer gs-reg64)"],
    [[505, 514], "s3", "(pointer uint128)"],
    [[514, 596], "s3", "(inline-array vector4w)"]
  ],
  "(method 21 trail-graph)": [
    [4, "a3", "trail-conn"],
    [[11, 17], "a3", "trail-conn-hash-cell"],
    [20, "a0", "(pointer uint16)"],
    [33, "a3", "trail-conn"],
    [37, "a3", "trail-conn"]
  ],
  "(method 137 sew-gunturret)": [[[19, 23], "a0", "process-focusable"]],
  "(method 138 sew-gunturret)": [[[15, 19], "a0", "process-focusable"]],
  "(method 140 pal-gun-turret)": [
    [9, "t9", "(function sew-gunturret symbol none)"]
  ],
  "(anon-function 0 sewer-scenes)": [[79, "v1", "float"]],
  "(event idle sew-single-blade)": [[15, "s4", "process-focusable"]],
  "(event idle sew-multi-blade)": [[15, "s4", "process-focusable"]],
  "(event idle sew-twist-blade)": [[15, "s4", "process-focusable"]],
  "(code pressed sew-light-switch)": [[10, "v1", "art-joint-anim"]],
  "(post idle sew-light-control)": [[20, "v1", "sew-light-switch"]],
  "sew-tri-blade-joint-callback": [[[1, 82], "gp", "sew-tri-blade"]],
  "(method 49 sew-elevator)": [[2, "v1", "collide-shape-prim-group"]],
  "(post running sew-elevator)": [[4, "t9", "(function none)"]],
  "(method 10 sew-elevator)": [[10, "t9", "(function elevator none)"]],
  "(event idle sew-valve)": [[4, "v1", "attack-info"]],
  "(method 7 sew-valve)": [
    [14, "t9", "(function process-drawable int process-drawable)"]
  ],
  "sew-mar-statue-debris-init-by-other": [
    [[144, 157], "gp", "process-drawable"]
  ],
  "sew-mar-statue-debris-b-init-by-other": [
    [[12, 25], "gp", "process-drawable"]
  ],
  "(event idle sew-mine)": [[15, "s4", "process-focusable"]],
  "(post idle sew-mine-b)": [[4, "t9", "(function none)"]],
  "(code hit sew-wall)": [
    [[7, 10], "v1", "collide-shape-prim-group"],
    [[100, 107], "a0", "collide-shape-prim-group"],
    [[109, 116], "a0", "collide-shape-prim-group"],
    [68, "v0", "object"]
  ],
  "(code waiting sew-scare-grunt)": [[10, "v1", "art-joint-anim"]],
  "(enter scare sew-scare-grunt)": [[[71, 81], "gp", "sew-grill"]],
  "(exit scare sew-scare-grunt)": [[[6, 10], "v1", "sew-grill"]],
  "(code fall sew-catwalk)": [[39, "v0", "object"]],
  "(post scare sew-scare-grunt)": [[51, "v0", "sound-rpc-set-param"]],
  "(method 11 sew-valve)": [
    ["_stack_", 16, "res-tag"],
    ["_stack_", 32, "res-tag"]
  ],
  "(trans attack-forward gator)": [[[19, 23], "gp", "process-focusable"]],
  "(code attack-forward gator)": [[14, "v1", "art-joint-anim"]],
  "(method 11 sew-light-switch)": [["_stack_", 16, "res-tag"]],
  "(method 33 mtn-dice-button)": [[35, "v1", "art-joint-anim"]],
  "(trans restart mtn-dice)": [
    [128, "v1", "collide-shape-prim-group"],
    [134, "v1", "collide-shape-prim-group"]
  ],
  "(event idle mtn-dice)": [
    [148, "s2", "process-focusable"],
    [149, "s3", "process-focusable"],
    [158, "s2", "touching-shapes-entry"],
    [[271, 274], "v1", "attack-info"],
    [281, "s5", "process-focusable"],
    [282, "s3", "process-focusable"]
  ],
  "dice-joint-callback": [
    [626, "v1", "collide-shape"],
    [[1, 639], "gp", "mtn-dice"],
    [[223, 407], "s0", "water-anim"],
    [209, "a0", "collide-shape-prim-group"],
    [215, "a0", "collide-shape-prim-group"]
  ],
  "(post idle mtn-aval-rocks-shadow)": [[5, "a0", "process-drawable"]],
  "(code open mtn-button)": [[10, "v1", "art-joint-anim"]],
  "(enter waiting mtn-button)": [[10, "v1", "art-joint-anim"]],
  "(code pressed mtn-button)": [
    [30, "v1", "art-joint-anim"],
    [87, "v1", "art-joint-anim"]
  ],
  "(enter waiting trans-plat)": [
    [37, "v0", "state"],
    [39, "t9", "(function none)"]
  ],
  "(exit waiting trans-plat)": [[14, "v0", "state"]],
  "(trans waiting trans-plat)": [[33, "v0", "state"]],
  "(exit fall mtn-aval-rocks)": [[34, "v0", "sound-rpc-set-param"]],
  "(method 11 mtn-aval-rocks)": [[173, "a1", "float"]],
  "(event plat-path-active mtn-plat-shoot)": [
    [[14, 17], "v1", "attack-info"],
    [24, "gp", "process-drawable"],
    [32, "s5", "collide-shape"]
  ],
  "(post plat-path-active mtn-plat-shoot)": [[4, "t9", "(function none)"]],
  "(code idle mincan-lighthouse-lens)": [[10, "v1", "art-joint-anim"]],
  "(code erect mincan-lighthouse-lens)": [[14, "v1", "art-joint-anim"]],
  "(code idle mincan-lighthouse)": [[14, "v1", "art-joint-anim"]],
  "(code erect mincan-lighthouse)": [[14, "v1", "art-joint-anim"]],
  "(code closed mincan-lens)": [[14, "v1", "art-joint-anim"]],
  "(code open mincan-lens)": [[14, "v1", "art-joint-anim"]],
  "(event idle grunt-egg)": [[16, "s4", "process-focusable"]],
  "strip-handler": [[15, "s4", "process-focusable"]],
  "(post idle pitspikes)": [[4, "t9", "(function none)"]],
  "(method 7 pitspikes)": [
    [14, "t9", "(function strip-hazard int strip-hazard)"]
  ],
  "(post idle curtainsaw)": [[4, "t9", "(function none)"]],
  "(event impact grenade)": [
    [11, "s4", "process-drawable"],
    [18, "a0", "collide-shape"]
  ],
  "(method 40 grenade)": [[[3, 53], "s5", "process-drawable"]],
  "(method 31 grenade)": [[98, "s5", "process-drawable"]],
  "(post idle drill-plat)": [[4, "t9", "(function none)"]],
  "(post idle grenade-point)": [[122, "v1", "lightning-tracker"]],
  "(anon-function 12 strip-obs)": [
    [103, "a0", "(pointer entity-actor)"],
    [287, "v1", "int"]
  ],
  "(method 11 strip-hazard)": [
    [34, "v0", "(pointer float)"],
    ["_stack_", 64, "res-tag"]
  ],
  "(method 11 strip-chain-crate)": [[38, "v0", "(pointer float)"]],
  "(method 33 vehicle-rider)": [[10, "s4", "vehicle"]],
  "(method 35 vehicle-rider)": [[[10, 15], "a0", "vehicle"]],
  "vehicle-spawn": [[38, "gp", "vehicle"]],
  "traffic-manager-event-handler": [
    [319, "s5", "level"],
    [367, "v1", "float"],
    [80, "v1", "float"],
    [91, "v1", "float"],
    [169, "v1", "float"],
    [[118, 125], "s5", "traffic-object-spawn-params"]
  ],
  "(method 33 citizen-norm-rider)": [
    [7, "t9", "(function vehicle-rider none)"]
  ],
  "(method 33 crimson-guard-rider)": [
    [7, "t9", "(function vehicle-rider none)"]
  ],
  "(enter explode vehicle)": [[298, "v1", "joint-exploder"]],
  "(method 47 vehicle)": [
    [27, "s0", "process-focusable"],
    [[32, 37], "s1", "process-focusable"]
  ],
  "(method 46 vehicle)": [
    [[98, 118], "s5", "traffic-object-spawn-params"],
    [[121, 182], "s3", "attack-info"],
    [187, "v1", "float"]
  ],
  "(method 97 vehicle)": [[6, "v1", "float"]],
  "(method 18 vehicle-controller)": [[231, "s2", "vehicle"]],
  "(method 10 vehicle)": [[12, "t9", "(function rigid-body-object none)"]],
  "(method 119 vehicle)": [[[19, 45], "s4", "vehicle-rider"]],
  "(method 99 vehicle)": [[14, "s3", "collide-shape-prim-group"]],
  "(method 100 vehicle)": [[163, "a0", "vector"]],
  "(method 46 vehicle-guard)": [
    [[6, 68], "s5", "matrix"],
    [119, "a0", "process"]
  ],
  "(method 156 vehicle-guard)": [[57, "v1", "process-drawable"]],
  "(method 29 vehicle)": [
    [289, "s1", "vehicle-control-point"],
    [294, "s1", "(inline-array vehicle-control-point)"],
    [309, "s1", "(inline-array vehicle-control-point)"],
    [68, "v1", "float"],
    [165, "v1", "float"],
    [66, "a0", "uint"],
    [163, "a0", "uint"]
  ],
  "(method 152 vehicle-guard)": [[88, "s4", "process-drawable"]],
  "(method 151 vehicle-guard)": [
    [15, "s5", "process-drawable"],
    [25, "s5", "process-drawable"],
    [67, "s5", "process-focusable"]
  ],
  "(method 49 traffic-engine)": [
    [32, "s3", "process-focusable"],
    [[72, 75], "s3", "process-focusable"],
    [265, "a0", "(array crimson-guard)"],
    [166, "s2", "process-focusable"],
    [[170, 195], "s2", "crimson-guard"],
    [[32, 109], "s3", "process-focusable"],
    [354, "s5", "process-focusable"],
    [135, "v0", "(array crimson-guard)"],
    [143, "v0", "(array float)"]
  ],
  "(method 25 traffic-tracker)": [[24, "a0", "process-focusable"]],
  "(method 68 traffic-engine)": [
    [46, "a2", "process-focusable"],
    [312, "s2", "nav-segment"],
    [321, "s2", "nav-segment"],
    [327, "s2", "nav-segment"],
    [[159, 191], "s3", "process-focusable"],
    [[89, 125], "s3", "vehicle"]
  ],
  "(method 50 traffic-engine)": [
    [13, "v1", "connection"],
    [[14, 19], "v1", "collide-shape"],
    [24, "s1", "process-focusable"],
    [67, "v1", "connection"],
    [[68, 73], "v1", "collide-shape"],
    [78, "s1", "process-focusable"],
    [119, "v1", "connection"],
    [[120, 125], "v1", "collide-shape"],
    [130, "s1", "process-focusable"]
  ],
  "(method 9 turret-control)": [[344, "a0", "collide-shape-prim"]],
  "(method 19 traffic-engine)": [
    [19, "v1", "process-focusable"],
    [30, "v1", "vehicle"]
  ],
  "(method 72 traffic-engine)": [[25, "a3", "int"]],
  "(method 60 traffic-engine)": [[29, "v1", "collide-shape"]],
  "(method 26 traffic-tracker)": [[26, "a0", "process-focusable"]],
  "(method 17 traffic-tracker)": [[23, "s1", "process-focusable"]],
  "target-pilot-post": [[96, "s5", "process-focusable"]],
  "(anon-function 1 ruins-obs)": [
    [85, "v1", "process-drawable"],
    [17, "v1", "process-drawable"]
  ],
  "(anon-function 0 ruins-obs)": [
    [173, "v1", "process-drawable"],
    [36, "v1", "process-drawable"]
  ],
  "(event idle mechblock)": [
    [15, "a0", "carry-info"],
    [29, "a0", "carry-info"],
    [20, "a0", "carry-info"],
    [32, "a0", "carry-info"]
  ],
  "(event drag mechblock)": [
    [49, "a0", "carry-info"],
    [57, "a0", "vector"],
    [79, "a0", "vector"],
    [52, "a0", "carry-info"]
  ],
  "(enter fall mechblock)": [
    [43, "a0", "carry-info"],
    [46, "a0", "carry-info"]
  ],
  "(event carry mechblock)": [[15, "a0", "vector"]],
  "(method 30 ruins-breakable-wall)": [[55, "v1", "collide-shape-prim-group"]],
  "(event unbroken ruins-breakable-wall)": [
    [10, "s4", "attack-info"],
    [41, "s3", "attack-info"],
    [20, "s4", "pointer"]
  ],
  "(method 11 ruins-pillar-collapse)": [
    [77, "s1", "pair"],
    [96, "s1", "pair"],
    [97, "v1", "pair"],
    [110, "s1", "pair"],
    [111, "v1", "pair"],
    [112, "v1", "pair"],
    [118, "s2", "pair"],
    [117, "s2", "pair"]
  ],
  "(code fall ruins-pillar-collapse)": [
    [16, "v1", "collide-shape-prim-group"],
    [20, "v1", "collide-shape-prim-group"]
  ],
  "(event fall ruins-pillar-collapse)": [
    [35, "a0", "process-focusable"],
    [13, "a0", "process-focusable"],
    [34, "gp", "process-focusable"]
  ],
  "(event idle ruins-pillar-collapse)": [
    [10, "gp", "attack-info"],
    [27, "s3", "process-drawable"],
    [45, "gp", "attack-info"]
  ],
  "target-indax-handler": [[88, "a0", "process"]],
  "(code target-indax-stance)": [
    [23, "v1", "art-joint-anim"],
    [240, "v1", "art-joint-anim"],
    [94, "v1", "art-joint-anim"],
    [182, "v1", "art-joint-anim"]
  ],
  "(code target-indax-walk)": [[89, "v1", "art-joint-anim"]],
  "(code target-indax-hit-ground)": [[14, "v1", "art-joint-anim"]],
  "(code target-indax-attack-air)": [[11, "gp", "art-joint-anim"]],
  "(code target-indax-death)": [
    [134, "v1", "art-joint-anim"],
    [251, "v1", "art-joint-anim"],
    [341, "v1", "art-joint-anim"],
    [394, "v1", "art-joint-anim"],
    [478, "v1", "art-joint-anim"]
  ],
  "(code target-indax-double-jump)": [
    [50, "v1", "art-joint-anim"],
    [104, "v1", "art-joint-anim"]
  ],
  "(code target-indax-trip)": [
    [17, "v1", "art-joint-anim"],
    [90, "v1", "art-joint-anim"]
  ],
  "(code target-indax-attack)": [[18, "gp", "art-joint-anim"]],
  "(code target-indax-running-attack)": [
    [42, "gp", "art-joint-anim"],
    [141, "f26", "float"],
    [224, "f26", "float"]
  ],
  "(code idle tomb-boulder-stop)": [[4, "a0", "process"]],
  "tomb-spider-init": [[114, "gp", "process-drawable"]],
  "(code idle tomb-boulder-pillar)": [[4, "a0", "process"]],
  "(code mech-lunge grunt-mech)": [[25, "v1", "art-joint-anim"]],
  "(trans mech-post-circling grunt-mech)": [
    [14, "a0", "process-focusable"],
    [17, "a0", "process-focusable"]
  ],
  "(code mech-dismount grunt-mech)": [
    [41, "v1", "art-joint-anim"],
    [149, "v1", "art-joint-anim"]
  ],
  "(code mech-hold grunt-mech)": [
    [10, "v1", "art-joint-anim"],
    [531, "v1", "art-joint-anim"]
  ],
  "(code chase tomb-boulder)": [[141, "gp", "handle"]],
  "(code idle tomb-boulder)": [[137, "gp", "handle"]],
  "(exit chase tomb-boulder)": [[24, "v0", "sound-rpc-set-param"]],
  "(post chase tomb-boulder)": [
    [606, "v0", "sound-rpc-set-param"],
    [496, "a0", "int"],
    [278, "v1", "vector"],
    [463, "a0", "(array float)"],
    [486, "v1", "(array float)"],
    [452, "a0", "(array float)"],
    [457, "a0", "(array float)"]
  ],
  "(code idle tomb-spider)": [[[1, 9], "v1", "(pointer process)"]],
  "(method 10 tomb-sphinx)": [[10, "t9", "(function process-drawable none)"]],
  "tomb-stair-block-spikes-init-by-other": [
    [53, "s2", "pair"],
    [72, "s2", "pair"],
    [73, "v1", "pair"],
    [86, "s2", "pair"],
    [87, "v1", "pair"],
    [88, "v1", "pair"],
    [94, "s3", "pair"],
    [93, "s3", "pair"]
  ],
  "(enter sunk tomb-stair-block)": [[16, "v1", "art-joint-anim"]],
  "(code sink tomb-stair-block)": [[109, "v1", "art-joint-anim"]],
  "(event idle tomb-stair-block-spikes)": [[24, "v1", "vector"]],
  "(code moving tomb-stair-block)": [[40, "v1", "art-joint-anim"]],
  "(post running tomb-elevator)": [[8, "t9", "(function none)"]],
  "(method 10 tomb-plat-return)": [
    [10, "t9", "(function process-drawable none)"]
  ],
  "lift-pool": [
    [12, "v0", "(pointer actor-group)"],
    ["_stack_", 16, "res-tag"]
  ],
  "drop-pool": [
    [12, "v0", "(pointer actor-group)"],
    ["_stack_", 16, "res-tag"]
  ],
  "(trans wait-for-pools tomb-stair-block)": [
    [12, "v0", "(pointer actor-group)"],
    ["_stack_", 16, "res-tag"]
  ],
  "(enter idle tomb-stair-block)": [
    [40, "v0", "(pointer actor-group)"],
    ["_stack_", 16, "res-tag"]
  ],
  "(code die tomb-vibe)": [
    [14, "v1", "art-joint-anim"],
    [70, "v1", "art-joint-anim"]
  ],
  "(code open tomb-smash-door)": [[10, "v1", "art-joint-anim"]],
  "(code close tomb-smash-door)": [[10, "v1", "art-joint-anim"]],
  "(method 33 tomb-button)": [[35, "v1", "art-joint-anim"]],
  "(code open tomb-beetle-door)": [[10, "v1", "art-joint-anim"]],
  "(code open tomb-door)": [[19, "v1", "art-joint-anim"]],
  "(trans up-idle tomb-beetle-button)": [[4, "v0", "(state basebutton)"]],
  "(code wobble-die tomb-simon-block)": [[10, "v1", "art-joint-anim"]],
  "(code open tomb-simon-button)": [
    [14, "v1", "art-joint-anim"],
    [47, "v1", "art-joint-anim"]
  ],
  "(code unpress tomb-simon-button)": [[10, "v1", "art-joint-anim"]],
  "(method 23 tomb-water-trap)": [[42, "s2", "collide-shape-prim-sphere"]],
  "(code pressed tomb-simon-button)": [
    [19, "v1", "art-joint-anim"],
    [55, "v1", "art-joint-anim"]
  ],
  "(enter waiting tomb-simon-button)": [[10, "v1", "art-joint-anim"]],
  "(event idle tomb-vibe)": [[6, "a0", "attack-info"]],
  "(method 11 tomb-beetle-door)": [["_stack_", 16, "res-tag"]],
  "(method 11 tomb-vibe)": [
    ["_stack_", 16, "res-tag"],
    ["_stack_", 32, "res-tag"]
  ],
  "(method 11 tomb-plat-simon)": [["_stack_", 16, "res-tag"]],
  "(code ambush tomb-beetle)": [[14, "v1", "art-joint-anim"]],
  "(code active tomb-beetle)": [
    [74, "v1", "art-joint-anim"],
    [22, "v1", "art-joint-anim"]
  ],
  "(code land tomb-beetle)": [
    [10, "v1", "art-joint-anim"],
    [111, "v1", "art-joint-anim"]
  ],
  "(code key tomb-beetle)": [[10, "v1", "art-joint-anim"]],
  "(code go-to-door tomb-beetle)": [[85, "v1", "art-joint-anim"]],
  "(code die tomb-beetle)": [[30, "v1", "art-joint-anim"]],
  "(code fly-away tomb-beetle)": [
    [77, "v1", "art-joint-anim"],
    [212, "v1", "art-joint-anim"]
  ],
  "(code stand tomb-beetle)": [[10, "v1", "art-joint-anim"]],
  "(enter dormant tomb-beetle)": [[17, "v0", "(state enemy)"]],
  "(enter go-to-door tomb-beetle)": [
    [[22, 153], "gp", "(inline-array tomb-beetle-fly-info)"],
    [65, "v1", "vector"],
    [35, "a0", "vector"],
    [51, "v1", "vector"]
  ],
  "(trans go-to-door tomb-beetle)": [[23, "a0", "vector"]],
  "(enter fly-away tomb-beetle)": [
    [6, "a0", "vector"],
    [[1, 53], "gp", "(inline-array tomb-beetle-fly-info)"]
  ],
  "(method 76 bot)": [[45, "v1", "process-focusable"]],
  "(code failed bot)": [[23, "gp", "art-joint-anim"]],
  "(code die-falling bot)": [[32, "gp", "art-joint-anim"]],
  "(code hit bot)": [[30, "v1", "art-joint-anim"]],
  "(method 74 bot)": [
    [115, "v1", "process"],
    [230, "a0", "vector"]
  ],
  "(method 97 bot)": [
    [130, "s5", "process-focusable"],
    [138, "s5", "process-focusable"]
  ],
  "(method 129 bot)": [
    [70, "s5", "process-focusable"],
    [73, "s5", "process-focusable"]
  ],
  "(method 189 bot)": [
    [41, "a0", "connection"],
    [42, "a0", "collide-shape"],
    [90, "a0", "connection"],
    [91, "a0", "collide-shape"],
    [153, "a1", "process-focusable"]
  ],
  "(method 190 bot)": [
    [10, "v1", "sphere"],
    [40, "a0", "connection"],
    [41, "a0", "collide-shape"],
    [49, "a3", "sphere"],
    [58, "f2", "float"],
    [89, "a0", "connection"],
    [90, "a0", "collide-shape"],
    [98, "a3", "sphere"],
    [107, "f2", "float"]
  ],
  "(method 223 bot)": [
    [29, "s3", "process-focusable"],
    [38, "s3", "process-focusable"]
  ],
  "(method 10 sig)": [
    [[3, 20], "v0", "sound-rpc-set-param"],
    [19, "v0", "sound-rpc-set-param"]
  ],
  "(method 78 sig)": [
    [23, "v1", "art-joint-anim"],
    [59, "v1", "art-joint-anim"]
  ],
  "(method 88 sig)": [[32, "a1", "art-joint-anim"]],
  "(method 89 sig)": [[32, "a1", "art-joint-anim"]],
  "(method 97 sig)": [
    [67, "a0", "process-focusable"],
    [131, "a0", "process-focusable"],
    [192, "s5", "process-focusable"],
    [134, "a0", "process-focusable"],
    [70, "a0", "process-focusable"],
    [130, "s4", "process-focusable"],
    [66, "s4", "process-focusable"]
  ],
  "(code waiting-crouched sig)": [[14, "v1", "art-joint-anim"]],
  "(code waiting-far sig)": [
    [158, "v1", "art-joint-anim"],
    [101, "v1", "art-joint-anim"]
  ],
  "(code waiting-close sig)": [
    [27, "v1", "art-joint-anim"],
    [180, "gp", "art-joint-anim"]
  ],
  "(code waiting-turn sig)": [
    [50, "v1", "art-joint-anim"],
    [194, "a1", "art-joint-anim"],
    [327, "s4", "art-joint-anim"]
  ],
  "(code charge-plasma sig)": [
    [14, "v1", "art-joint-anim"],
    [73, "v1", "art-joint-anim"],
    [142, "v1", "art-joint-anim"],
    [198, "v1", "art-joint-anim"]
  ],
  "(code repair-gun sig)": [
    [14, "v1", "art-joint-anim"],
    [159, "v1", "art-joint-anim"],
    [236, "v1", "art-joint-anim"],
    [313, "v1", "art-joint-anim"],
    [390, "v1", "art-joint-anim"],
    [467, "v1", "art-joint-anim"],
    [633, "v1", "art-joint-anim"],
    [553, "v1", "art-joint-anim"],
    [79, "v1", "art-joint-anim"]
  ],
  "(code clean-gun sig)": [
    [14, "v1", "art-joint-anim"],
    [214, "v1", "art-joint-anim"],
    [85, "v1", "art-joint-anim"],
    [154, "v1", "art-joint-anim"]
  ],
  "(code traveling-blocked sig)": [[14, "v1", "art-joint-anim"]],
  "(code stare sig)": [
    [27, "v1", "art-joint-anim"],
    [180, "gp", "art-joint-anim"]
  ],
  "(code whip sig)": [[44, "a1", "art-joint-anim"]],
  "(post chase sig)": [
    [14, "a0", "process-focusable"],
    [17, "a0", "process-focusable"]
  ],
  "(post chase-attack sig)": [
    [15, "a0", "process-focusable"],
    [18, "a0", "process-focusable"]
  ],
  "(code hit sig)": [[14, "v1", "art-joint-anim"]],
  "(code failed sig)": [
    [14, "v1", "art-joint-anim"],
    [70, "v1", "art-joint-anim"],
    [129, "v1", "art-joint-anim"]
  ],
  "(code sig-path-jump sig)": [[31, "v1", "art-joint-anim"]],
  "(code sig-path-jump-land sig)": [[24, "v1", "art-joint-anim"]],
  "(code sig-path-shoot-jump sig)": [[31, "v1", "art-joint-anim"]],
  "(code sig-path-shoot-jump-land sig)": [[24, "v1", "art-joint-anim"]],
  "(code sig-path-idle sig)": [
    [14, "v1", "art-joint-anim"],
    [66, "v1", "art-joint-anim"]
  ],
  "(method 30 sig-shot)": [[116, "a0", "sig"]],
  "(method 14 sig-plasma)": [
    [40, "v0", "sound-rpc-set-param"],
    [56, "v0", "sound-rpc-set-param"]
  ],
  "sparticle-sig-plasma-lightning": [[15, "a0", "sig-atoll"]],
  "sig0-say-look-out-if-should": [[29, "v1", "process-focusable"]],
  "(method 77 sig)": [
    [57, "s5", "art-joint-anim"],
    [91, "v1", "art-joint-anim"],
    [176, "s4", "art-joint-anim"]
  ],
  "(method 86 sig)": [[28, "a0", "process-focusable"]],
  "(method 250 sig)": [
    [63, "a0", "connection"],
    [64, "a0", "collide-shape"],
    [112, "a0", "connection"],
    [113, "a0", "collide-shape"],
    [204, "s4", "process-focusable"],
    [176, "a0", "process-focusable"],
    [175, "s2", "process-focusable"],
    [207, "s4", "process-focusable"]
  ],
  "(method 11 sigt-charge-plasma)": [
    [110, "s3", "process-focusable"],
    [113, "s3", "process-focusable"]
  ],
  "(method 12 sigt-choose-piston)": [
    [61, "s5", "process-focusable"],
    [102, "s5", "process-focusable"],
    [111, "s5", "process-focusable"]
  ],
  "(method 14 sigt-choose-piston)": [[34, "gp", "process-focusable"]],
  "(method 186 bot)": [
    [19, "a0", "uint"],
    [19, "v1", "uint"]
  ],
  "(method 46 sig)": [
    [6, "v1", "collide-shape-prim-group"],
    [24, "v1", "collide-shape-prim-group"],
    [44, "v1", "collide-shape-prim-group"],
    [63, "v1", "collide-shape-prim-group"],
    [82, "v1", "collide-shape-prim-group"]
  ],
  "(method 79 ashelin)": [[67, "v1", "art-joint-anim"]],
  "(method 78 ashelin)": [
    [22, "s5", "art-joint-anim"],
    [74, "v1", "art-joint-anim"],
    [108, "v1", "art-joint-anim"],
    [159, "v1", "art-joint-anim"],
    [193, "v1", "art-joint-anim"]
  ],
  "(method 77 ashelin)": [[129, "s5", "art-joint-anim"]],
  "(method 51 ashelin)": [
    [22, "a0", "process-focusable"],
    [25, "a0", "process-focusable"]
  ],
  "(code waiting-idle ashelin)": [
    [204, "v1", "art-joint-anim"],
    [95, "v1", "art-joint-anim"]
  ],
  "(code standing-idle ashelin)": [
    [189, "v1", "art-joint-anim"],
    [126, "v1", "art-joint-anim"]
  ],
  "(code standing-turn ashelin)": [[47, "s4", "art-joint-anim"]],
  "(code standing-blast ashelin)": [[68, "v1", "art-joint-anim"]],
  "(post chase ashelin)": [
    [14, "a0", "process-focusable"],
    [17, "a0", "process-focusable"]
  ],
  "(code back-spring ashelin)": [
    [30, "v1", "art-joint-anim"],
    [309, "v1", "art-joint-anim"],
    [171, "v1", "art-joint-anim"]
  ],
  "(code tumble-right ashelin)": [
    [35, "v1", "art-joint-anim"],
    [168, "v1", "art-joint-anim"],
    [280, "v1", "art-joint-anim"]
  ],
  "(code cartwheel-left ashelin)": [
    [35, "v1", "art-joint-anim"],
    [168, "v1", "art-joint-anim"],
    [280, "v1", "art-joint-anim"]
  ],
  "(code die-falling ashelin)": [[108, "gp", "art-joint-anim"]],
  "(anon-function 0 ash1-course)": [[31, "v1", "asht-wait-spot"]],
  "ashelin-shot-move": [[49, "v1", "(state ashelin)"]],
  "(method 28 ashelin-shot)": [
    [47, "t9", "(function projectile projectile-options none)"]
  ],
  "(method 30 ashelin-shot)": [[119, "a0", "ashelin"]],
  "(anon-function 2 ash1-course)": [[50, "v1", "asht-wait-spot"]],
  "(anon-function 7 ash1-course)": [[90, "v1", "asht-wait-spot"]],
  "(anon-function 9 ash1-course)": [[12, "v1", "asht-wait-spot"]],
  "(anon-function 0 sig0-course)": [[64, "v1", "sigt-wait-spot"]],
  "(anon-function 2 sig0-course)": [[15, "v1", "sigt-wait-spot"]],
  "(anon-function 4 sig0-course)": [[43, "v1", "sigt-charge-plasma"]],
  "(anon-function 7 sig0-course)": [[44, "v1", "sigt-wait-spot"]],
  "(anon-function 9 sig0-course)": [[21, "v1", "sigt-wait-spot"]],
  "(anon-function 11 sig0-course)": [[44, "v1", "sigt-wait-spot"]],
  "(anon-function 14 sig0-course)": [[42, "v1", "sigt-wait-spot"]],
  "(anon-function 16 sig0-course)": [[21, "v1", "sigt-wait-spot"]],
  "(anon-function 19 sig0-course)": [[51, "v1", "sigt-wait-spot"]],
  "(anon-function 23 sig0-course)": [[27, "v1", "sigt-wait-spot"]],
  "(anon-function 25 sig0-course)": [[15, "v1", "sigt-wait-spot"]],
  "(anon-function 27 sig0-course)": [[43, "v1", "sigt-charge-plasma"]],
  "(anon-function 29 sig0-course)": [[33, "v1", "sigt-wait-spot"]],
  "(anon-function 32 sig0-course)": [[22, "v1", "sigt-wait-spot"]],
  "(anon-function 35 sig0-course)": [[15, "v1", "sigt-wait-spot"]],
  "(anon-function 47 sig0-course)": [[17, "v1", "sigt-wait-spot"]],
  "(anon-function 45 sig0-course)": [[46, "v1", "sigt-wait-spot"]],
  "(anon-function 43 sig0-course)": [[43, "v1", "sigt-charge-plasma"]],
  "(anon-function 38 sig0-course)": [[21, "v1", "sigt-wait-spot"]],
  "(anon-function 40 sig0-course)": [[15, "v1", "sigt-wait-spot"]],
  "(anon-function 50 sig0-course)": [[15, "v1", "sigt-wait-spot"]],
  "(anon-function 52 sig0-course)": [[17, "v1", "sigt-wait-spot"]],
  "(anon-function 54 sig0-course)": [[51, "v1", "sigt-charge-plasma"]],
  "(anon-function 56 sig0-course)": [[41, "v1", "sigt-wait-spot"]],
  "(anon-function 59 sig0-course)": [[15, "v1", "sigt-wait-spot"]],
  "(anon-function 63 sig0-course)": [[21, "v1", "sigt-wait-spot"]],
  "(anon-function 65 sig0-course)": [[17, "v1", "sigt-wait-spot"]],
  "(anon-function 67 sig0-course)": [[45, "v1", "sigt-charge-plasma"]],
  "(anon-function 69 sig0-course)": [[51, "v1", "sigt-wait-spot"]],
  "(anon-function 72 sig0-course)": [[42, "v1", "sigt-wait-spot"]],
  "(anon-function 75 sig0-course)": [[29, "v1", "sigt-wait-spot"]],
  "(anon-function 77 sig0-course)": [[15, "v1", "sigt-wait-spot"]],
  "(anon-function 79 sig0-course)": [[55, "v1", "sigt-charge-plasma"]],
  "(anon-function 81 sig0-course)": [[20, "v1", "sigt-wait-spot"]],
  "(anon-function 84 sig0-course)": [[26, "v1", "sigt-riding-piston"]],
  "(anon-function 87 sig0-course)": [[29, "v1", "sigt-choose-piston"]],
  "(anon-function 90 sig0-course)": [[18, "v1", "sigt-wait-spot"]],
  "(anon-function 93 sig0-course)": [[92, "v1", "sigt-wait-spot"]],
  "(anon-function 95 sig0-course)": [[21, "v1", "sigt-wait-spot"]],
  "(anon-function 13 sig0-course)": [[67, "v1", "int"]],
  "(code active hip-mole)": [
    [11, "v1", "art-joint-anim"],
    [119, "v1", "art-joint-anim"]
  ],
  "(post idle hip-mole)": [
    [52, "gp", "process-drawable"],
    [58, "gp", "process-drawable"]
  ],
  "(method 28 whack-a-metal)": [
    [68, "s5", "process-drawable"],
    [76, "s5", "process-drawable"],
    [125, "s5", "process-drawable"]
  ],
  "(code active whack-a-metal)": [
    [47, "v1", "art-joint-anim"],
    [219, "v1", "art-joint-anim"],
    [288, "v1", "art-joint-anim"],
    [143, "v1", "lightning-tracker"]
  ],
  "(method 10 whack-a-metal)": [[24, "t9", "(function process none)"]],
  "(method 7 whack-a-metal)": [
    [26, "t9", "(function process-drawable int process-drawable)"]
  ],
  "(method 27 whack-a-metal)": [
    [69, "a1", "hip-mole"],
    [78, "a1", "hip-mole"],
    [156, "a1", "hip-mole"],
    [165, "a1", "hip-mole"]
  ],
  "(method 224 bot)": [
    [28, "t9", "(function bot int)"],
    [46, "t9", "(function bot int)"]
  ],
  "(anon-function 97 sig0-course)": [[62, "v1", "sigt-wait-spot"]],
  "(anon-function 11 ash1-course)": [[51, "v1", "asht-wait-spot"]],
  "(anon-function 4 ash1-course)": [[99, "v1", "asht-wait-spot"]],
  "(method 67 collide-shape-moving)": [
    [8, "v1", "collide-shape-prim-group"],
    [[30, 56], "s1", "collide-cache-prim"]
  ],
  "(method 63 collide-shape-moving)": [
    [118, "v1", "collide-shape-prim"],
    [379, "a0", "collide-shape-prim-mesh"],
    [410, "v1", "collide-shape-prim-mesh"],
    [459, "v1", "collide-shape-prim-mesh"]
  ],
  "(post startup title-control)": [
    [[8, 32], "gp", "process-drawable"],
    [[211, 216], "v1", "external-art-buffer"]
  ],
  "(code startup title-control)": [
    [[261, 265], "v1", "handle"],
    [257, "gp", "handle"]
  ],
  "title-plug-lightning": [[99, "v1", "title-control"]],
  "(method 74 yakow)": [
    [5, "v1", "attack-info"],
    [7, "v1", "attack-info"]
  ],
  "(code idle yakow)": [
    [19, "v1", "art-joint-anim"],
    [75, "v1", "art-joint-anim"]
  ],
  "(code active yakow)": [
    [30, "v1", "art-joint-anim"],
    [123, "v1", "art-joint-anim"],
    [179, "v1", "art-joint-anim"],
    [308, "v1", "art-joint-anim"]
  ],
  "(code kicked yakow)": [[14, "v1", "art-joint-anim"]],
  "(method 35 juicer-shot)": [
    [7, "v1", "matrix"],
    [11, "v1", "matrix"],
    [16, "v1", "matrix"],
    [20, "v1", "matrix"]
  ],
  "juicer-proj-move": [[15, "s5", "process-focusable"]],
  "(method 182 juicer)": [
    [21, "s3", "process-focusable"],
    [24, "s3", "process-focusable"]
  ],
  "(code active juicer)": [
    [118, "gp", "art-joint-anim"],
    [205, "a1", "art-joint-anim"]
  ],
  "(code victory juicer)": [[31, "gp", "art-joint-anim"]],
  "(code notice juicer)": [
    [23, "a0", "process-focusable"],
    [24, "a0", "process-focusable"],
    [27, "a0", "process-focusable"],
    [83, "a1", "art-joint-anim"]
  ],
  "(method 7 juicer)": [
    [19, "t9", "(function process-focusable int process-focusable)"]
  ],
  "(method 184 juicer)": [[4, "v1", "collide-shape-prim-group"]],
  "(code circling juicer)": [
    [228, "gp", "art-joint-anim"],
    [131, "gp", "art-joint-anim"]
  ],
  "(code hit juicer)": [[30, "v1", "art-joint-anim"]],
  "(method 78 juicer)": [
    [18, "s4", "art-joint-anim"],
    [66, "s4", "art-joint-anim"]
  ],
  "(method 77 juicer)": [
    [37, "a1", "art-joint-anim"],
    [113, "s5", "art-joint-anim"],
    [153, "s4", "art-joint-anim"],
    [153, "s4", "art-joint-anim"]
  ],
  "(code taunt juicer)": [[84, "v1", "art-joint-anim"]],
  "(code stare juicer)": [[23, "gp", "art-joint-anim"]],
  "juicer-face-player-post": [
    [31, "gp", "process-focusable"],
    [68, "gp", "process-focusable"],
    [71, "gp", "process-focusable"]
  ],
  "(post hostile juicer)": [
    [13, "a0", "process-focusable"],
    [16, "a0", "process-focusable"]
  ],
  "(method 38 juicer-shot)": [
    [33, "a0", "process-focusable"],
    [36, "a0", "process-focusable"]
  ],
  "(code attack juicer)": [
    [14, "v1", "art-joint-anim"],
    [87, "v1", "art-joint-anim"],
    [123, "s3", "process-focusable"],
    [281, "a0", "process-focusable"],
    [284, "a0", "process-focusable"]
  ],
  "(method 25 juicer-shot)": [[131, "a1", "int"]],
  "(method 7 spyder)": [
    [31, "t9", "(function process-focusable int process-focusable)"]
  ],
  "(code attack spyder)": [
    [116, "a0", "process-focusable"],
    [119, "a0", "process-focusable"],
    [242, "a0", "process-focusable"],
    [245, "a0", "process-focusable"]
  ],
  "spyder-face-player-post": [
    [22, "a0", "process-focusable"],
    [25, "a0", "process-focusable"],
    [40, "gp", "process-focusable"],
    [44, "a0", "process-focusable"],
    [43, "gp", "process-focusable"],
    [21, "gp", "process-focusable"]
  ],
  "(method 87 spyder)": [[52, "s5", "art-joint-anim"]],
  "(method 78 spyder)": [[15, "a1", "art-joint-anim"]],
  "(method 181 spyder)": [
    [17, "a0", "process-focusable"],
    [20, "a0", "process-focusable"]
  ],
  "(method 31 spyder-shot)": [[7, "t9", "(function projectile none)"]],
  "(code backup spyder)": [[22, "v1", "art-joint-anim"]],
  "(trans hostile spyder)": [
    [20, "a0", "process-focusable"],
    [23, "a0", "process-focusable"]
  ],
  "(method 115 spyder)": [[117, "v1", "int"]],
  "(code active sniper)": [[30, "v1", "art-joint-anim"]],
  "(method 88 mantis)": [[20, "a1", "art-joint-anim"]],
  "(method 87 mantis)": [[16, "a1", "art-joint-anim"]],
  "(method 89 mantis)": [[16, "a1", "art-joint-anim"]],
  "(trans active mantis)": [[4, "v0", "(state enemy)"]],
  "(code active mantis)": [
    [79, "v1", "art-joint-anim"],
    [195, "v1", "art-joint-anim"],
    [139, "v1", "art-joint-anim"],
    [23, "v1", "art-joint-anim"]
  ],
  "(code ambush-crawling mantis)": [[23, "v1", "art-joint-anim"]],
  "(code ambush-jumping mantis)": [
    [14, "v1", "art-joint-anim"],
    [161, "v1", "art-joint-anim"]
  ],
  "(trans hostile mantis)": [
    [27, "gp", "process-focusable"],
    [41, "gp", "process-focusable"],
    [100, "gp", "process-focusable"]
  ],
  "(code attack0 mantis)": [
    [18, "v1", "art-joint-anim"],
    [90, "v1", "art-joint-anim"]
  ],
  "(code roll-right mantis)": [
    [52, "v1", "art-joint-anim"],
    [113, "v1", "art-joint-anim"]
  ],
  "(code attack1 mantis)": [
    [19, "v1", "art-joint-anim"],
    [53, "a0", "process-focusable"],
    [129, "v1", "art-joint-anim"],
    [201, "v1", "art-joint-anim"],
    [56, "a0", "process-focusable"]
  ],
  "(code crawl mantis)": [
    [256, "v1", "art-joint-anim"],
    [25, "v1", "art-joint-anim"]
  ],
  "(code roll-left mantis)": [
    [53, "v1", "art-joint-anim"],
    [114, "v1", "art-joint-anim"]
  ],
  "(code hop-away mantis)": [
    [24, "gp", "process-focusable"],
    [59, "gp", "process-focusable"],
    [133, "v1", "art-joint-anim"]
  ],
  "(method 77 mantis)": [
    [19, "v1", "art-joint-anim"],
    [52, "v1", "art-joint-anim"]
  ],
  "(method 78 mantis)": [
    [18, "v1", "art-joint-anim"],
    [50, "v1", "art-joint-anim"],
    [83, "v1", "art-joint-anim"]
  ],
  "(method 67 mantis)": [
    [20, "a0", "process-focusable"],
    [23, "a0", "process-focusable"]
  ],
  "(method 188 mantis)": [
    [21, "s5", "process-focusable"],
    [36, "a0", "process-focusable"],
    [38, "a0", "process-focusable"],
    [35, "s5", "process-focusable"]
  ],
  "(method 55 mantis)": [
    [23, "a0", "process-focusable"],
    [26, "a0", "process-focusable"]
  ],
  "(method 7 mammoth)": [
    [26, "t9", "(function process-focusable int process-focusable)"]
  ],
  "(code waiting mammoth)": [[41, "v1", "art-joint-anim"]],
  "(code wait-to-walk mammoth)": [[18, "v1", "art-joint-anim"]],
  "(code walking mammoth)": [[74, "a1", "art-joint-anim"]],
  "(code walking-attack mammoth)": [
    [16, "v1", "art-joint-anim"],
    [72, "v1", "art-joint-anim"]
  ],
  "(code turning mammoth)": [
    [33, "gp", "art-joint-anim"],
    [106, "v1", "art-joint-anim"],
    [194, "gp", "art-joint-anim"]
  ],
  "(code die mammoth)": [
    [12, "v1", "art-joint-anim"],
    [64, "v1", "art-joint-anim"],
    [116, "v1", "art-joint-anim"]
  ],
  "(method 184 mammoth)": [
    [24, "s3", "mammoth-ik-setup"],
    [38, "s3", "mammoth-ik-setup"],
    [107, "s3", "mammoth-ik-setup"]
  ],
  "mammoth-leg-ik-callback": [[21, "v1", "float"]],
  "mammoth-joint-mod-heel": [
    [5, "v1", "mammoth"],
    [14, "s0", "mammoth"],
    [19, "s0", "mammoth"],
    [3, "v1", "int"]
  ],
  "(method 28 flying-spider-shot)": [
    [27, "t9", "(function projectile projectile-options sound-id)"]
  ],
  "(code active flying-spider)": [[10, "v1", "art-joint-anim"]],
  "(code ambush flying-spider)": [[14, "v1", "art-joint-anim"]],
  "(code ambush-falling flying-spider)": [
    [10, "v1", "art-joint-anim"],
    [86, "v1", "art-joint-anim"]
  ],
  "(trans hostile flying-spider)": [
    [21, "a0", "process-focusable"],
    [24, "a0", "process-focusable"]
  ],
  "(trans turn-to-focus flying-spider)": [
    [34, "s3", "process-focusable"],
    [37, "s3", "process-focusable"]
  ],
  "(code attack flying-spider)": [[14, "v1", "art-joint-anim"]],
  "(code attack-fire flying-spider)": [
    [14, "v1", "art-joint-anim"],
    [66, "v1", "art-joint-anim"],
    [118, "v1", "art-joint-anim"],
    [170, "v1", "art-joint-anim"]
  ],
  "(code die flying-spider)": [[30, "v1", "art-joint-anim"]],
  "(event up nest-switch)": [
    [4, "v1", "attack-info"],
    [9, "v1", "attack-info"]
  ],
  "(method 77 spyder)": [
    [14, "v1", "art-joint-anim"],
    [131, "v1", "art-joint-anim"],
    [100, "s5", "art-joint-anim"]
  ],
  "(method 11 piston)": [
    [165, "v0", "(pointer float)"],
    ["_stack_", 64, "res-tag"]
  ],
  "(method 11 liftcat)": [
    [74, "v0", "vector"],
    [100, "v0", "vector"],
    ["_stack_", 16, "res-tag"],
    ["_stack_", 32, "res-tag"]
  ],
  "(method 11 atollrotpipe)": [
    [126, "v0", "(pointer float)"],
    ["_stack_", 16, "res-tag"]
  ],
  "(method 11 atoll-hatch)": [
    [52, "v1", "art-joint-anim"],
    [82, "v1", "art-joint-anim"]
  ],
  "(method 10 slider)": [[10, "t9", "(function process-drawable none)"]],
  "(method 7 slider)": [
    [26, "t9", "(function process-drawable int process-drawable)"]
  ],
  "(event idle slider)": [
    [31, "s3", "process-focusable"],
    [34, "s3", "process-focusable"]
  ],
  "(method 11 turbine)": [
    ["_stack_", 16, "res-tag"],
    ["_stack_", 32, "res-tag"]
  ],
  "widow-want-stone-talker": [[15, "v1", "float"]],
  "widow-general-flying-talker": [[15, "v1", "float"]],
  "widow-launch-droids-talker": [[15, "v1", "float"]],
  "widow-launch-bombs-talker": [[15, "v1", "float"]],
  "widow-shoot-gun-talker": [[15, "v1", "float"]],
  "widow-stone-charge-up-talker": [[15, "v1", "float"]],
  "widow-after-stone-shot-talker": [[15, "v1", "float"]],
  "widow-leave-perch-talker": [[15, "v1", "float"]],
  "widow-damaged-talker": [[11, "v1", "float"]],
  "widow-handler": [
    [6, "v1", "attack-info"],
    [11, "v1", "attack-info"],
    [16, "v1", "attack-info"],
    [19, "v1", "attack-info"],
    [198, "a0", "spydroid"],
    [200, "a0", "spydroid"],
    [228, "v1", "hud-widow"]
  ],
  "(method 21 baron-pod)": [[36, "v1", "float"]],
  "widow-common": [
    [474, "s5", "process-focusable"],
    [478, "s5", "process-focusable"],
    [486, "s5", "process-focusable"],
    [539, "v1", "float"]
  ],
  "(method 74 spydroid)": [
    [62, "s0", "process-drawable"],
    [87, "s0", "process-drawable"],
    [110, "s0", "process-drawable"],
    [181, "v1", "attack-info"],
    [187, "v1", "attack-info"],
    [203, "v1", "vector"],
    [105, "a0", "vector"],
    [44, "v1", "vector"],
    [31, "v0", "vector"]
  ],
  "(exit hidden widow)": [[63, "v1", "hud-widow"]],
  "(exit big-reaction-stage-1 widow)": [
    [13, "v1", "hud-widow"],
    [15, "v1", "hud-widow"]
  ],
  "(trans hover-rise-stage-2 widow)": [[38, "v1", "float"]],
  "(enter hover-low-stage-2 widow)": [[12, "v1", "float"]],
  "(exit big-reaction-stage-2 widow)": [
    [72, "v1", "hud-widow"],
    [74, "v1", "hud-widow"]
  ],
  "(trans hover-big-blast-stage-3 widow)": [["_stack_", 256, "baron-pod"]],
  "widow-last-bomb-anim": [[82, "v1", "float"]],
  "widow-cleanup-launch-anim": [
    [69, "v1", "float"],
    [257, "v1", "float"]
  ],
  "(method 10 spydroid)": [[14, "t9", "(function process-focusable none)"]],
  "(trans hostile spydroid)": [
    [29, "a0", "process-focusable"],
    [32, "a0", "process-focusable"]
  ],
  "widow-bomb-launch": [
    [266, "v1", "float"],
    [421, "v1", "float"],
    [450, "v1", "float"],
    [485, "v1", "float"]
  ],
  "widow-give-ammo": [
    [122, "v1", "collectable"],
    [124, "v1", "collectable"]
  ],
  "(enter idle tomb-boss-firepot)": [[2, "v1", "collide-shape-prim-group"]],
  "(enter broken tomb-boss-firepot)": [[17, "v1", "art-joint-anim"]],
  "tomb-boss-firepot-shrink-collision": [
    [2, "v1", "collide-shape-prim-group"],
    [7, "v1", "collide-shape-prim-group"]
  ],
  "(trans freefall widow-bomb)": [
    [53, "a0", "collide-shape-moving"],
    [58, "a0", "collide-shape-moving"]
  ],
  "spydroid-launch": [
    [297, "v1", "float"],
    [379, "v1", "float"],
    [408, "v1", "float"],
    [436, "v1", "float"]
  ],
  "widow-bomb-handler": [
    [23, "s5", "widow"],
    [19, "s4", "widow"],
    [151, "v1", "float"]
  ],
  "(method 34 widow-bomb)": [
    ["_stack_", 48, "float"],
    ["_stack_", 64, "float"]
  ],
  "widow-bomb-back-handler": [
    [13, "s4", "widow"],
    [107, "v1", "float"]
  ],
  "(event idle widow-bomb)": [[77, "v1", "float"]],
  "(exit idle widow-bomb)": [[15, "v1", "float"]],
  "(trans idle widow-bomb)": [[262, "v1", "float"]],
  "(method 10 widow-bomb)": [[42, "t9", "(function process-drawable none)"]],
  "(method 7 widow-bomb)": [
    [39, "t9", "(function process-drawable int process-drawable)"]
  ],
  "tomb-boss-pillar-shrink-collision": [
    [2, "v1", "collide-shape-prim-group"],
    [7, "v1", "collide-shape-prim-group"]
  ],
  "(enter broken tomb-boss-pillar)": [[17, "v1", "art-joint-anim"]],
  "(enter idle tomb-boss-pillar)": [[2, "v1", "collide-shape-prim-group"]],
  "(method 10 tomb-boss-pillar)": [
    [14, "t9", "(function process-drawable none)"]
  ],
  "(method 7 tomb-boss-pillar)": [
    [14, "t9", "(function process-drawable int process-drawable)"]
  ],
  "(event idle tomb-boss-firepot)": [
    [10, "gp", "widow-shot"],
    [15, "v1", "attack-info"],
    [19, "v1", "attack-info"],
    [24, "a3", "touching-shapes-entry"]
  ],
  "(trans idle tomb-boss-debris)": [["_stack_", 16, "float"]],
  "(method 46 widow)": [],
  "(event idle baron-pod)": [[46, "v1", "float"]],
  "(event idle heart-mar)": [
    [52, "v1", "float"],
    [66, "v1", "float"]
  ],
  "(method 11 widow)": [[163, "v1", "int"]],
  "(code hit kid)": [[14, "v1", "art-joint-anim"]],
  "(code arrested kid)": [
    [18, "v1", "art-joint-anim"],
    [84, "v1", "crimson-guard"],
    [118, "v1", "art-joint-anim"],
    [86, "v1", "crimson-guard"]
  ],
  "(code scared-idle kid)": [[56, "v1", "art-joint-anim"]],
  "(code waiting-turn kid)": [
    [37, "s5", "art-joint-anim"],
    [171, "s4", "art-joint-anim"]
  ],
  "(code waiting-idle kid)": [[56, "v1", "art-joint-anim"]],
  "(method 74 kid)": [
    [62, "a1", "process"],
    [77, "v1", "process-drawable"]
  ],
  "(method 97 kid)": [[78, "s4", "process-focusable"]],
  "(method 78 kid)": [[17, "a1", "art-joint-anim"]],
  "(code arrested kor)": [
    [25, "v1", "art-joint-anim"],
    [142, "v1", "crimson-guard"],
    [144, "v1", "crimson-guard"],
    [159, "v1", "art-joint-anim"],
    [219, "v1", "art-joint-anim"]
  ],
  "(code scared-idle kor)": [[56, "v1", "art-joint-anim"]],
  "(code waiting-turn kor)": [
    [37, "s5", "art-joint-anim"],
    [187, "s4", "art-joint-anim"]
  ],
  "(code waiting-idle kor)": [[56, "v1", "art-joint-anim"]],
  "(code hit kor)": [[14, "v1", "art-joint-anim"]],
  "(method 78 kor)": [[17, "a1", "art-joint-anim"]],
  "(method 97 kor)": [[78, "s4", "process-focusable"]],
  "(method 74 kor)": [
    [62, "a1", "process"],
    [77, "v1", "process-drawable"]
  ],
  "(anon-function 0 kid3-course)": [[32, "v1", "kidt-wait-spot"]],
  "(anon-function 8 kid3-course)": [[26, "v1", "kidt-wait-spot"]],
  "(anon-function 5 kid3-course)": [[15, "v1", "kidt-wait-spot"]],
  "(anon-function 2 kid3-course)": [[19, "v1", "kidt-wait-spot"]],
  "(anon-function 10 kid3-course)": [[26, "v1", "kidt-wait-spot"]],
  "(anon-function 12 kid3-course)": [[50, "v1", "kidt-wait-spot"]],
  "(anon-function 0 kor3-course)": [[32, "v1", "kort-wait-spot"]],
  "(anon-function 2 kor3-course)": [[19, "v1", "kort-wait-spot"]],
  "(anon-function 5 kor3-course)": [[15, "v1", "kort-wait-spot"]],
  "(anon-function 8 kor3-course)": [[26, "v1", "kort-wait-spot"]],
  "(anon-function 10 kor3-course)": [[26, "v1", "kort-wait-spot"]],
  "(anon-function 12 kor3-course)": [[50, "v1", "kort-wait-spot"]],
  "(method 196 hal)": [
    [25, "a0", "bot"],
    [27, "a0", "bot"]
  ],
  "(method 74 hal)": [
    [22, "v1", "bot"],
    [72, "s5", "bot"],
    [117, "s5", "bot"],
    [124, "a0", "vector"],
    [18, "a1", "process"]
  ],
  "hal-simple-check-too-far": [[25, "v1", "process-drawable"]],
  "(method 228 hal-help-kid)": [[22, "a0", "traffic-manager"]],
  "(anon-function 4 hal3-course)": [
    [25, "v1", "hal3-course"],
    [138, "v1", "halt-wait-spot"]
  ],
  "(anon-function 6 hal3-course)": [
    [45, "s5", "process-drawable"],
    [61, "s5", "process-drawable"]
  ],
  "(anon-function 7 hal3-course)": [
    [22, "v1", "process-focusable"],
    [26, "v1", "process-focusable"],
    [24, "v1", "process-focusable"],
    [28, "v1", "process-focusable"],
    [68, "v1", "halt-wait-spot"]
  ],
  "(code leave transport)": [[44, "v1", "art-joint-anim"]],
  "(code idle transport)": [[29, "v1", "art-joint-anim"]],
  "(code come-down transport)": [[14, "v1", "art-joint-anim"]],
  "(trans idle vehicle-turret)": [
    [45, "gp", "process-focusable"],
    [57, "gp", "process-focusable"]
  ],
  "(method 34 transport)": [[22, "v1", "vehicle-turret"]],
  "(method 10 transport)": [[10, "t9", "(function process-drawable none)"]],
  "(method 7 vehicle-turret)": [
    [14, "t9", "(function process-drawable int process-drawable)"]
  ],
  "(method 29 vehicle-turret)": [
    [14, "s5", "process-drawable"],
    [26, "s5", "process-drawable"]
  ],
  "(anon-function 9 hal3-course)": [[128, "v1", "hal3-course"]],
  "(anon-function 0 hal3-course)": [[23, "v1", "halt-wait-spot"]],
  "(anon-function 2 hal3-course)": [[59, "v1", "halt-wait-spot"]],
  "(anon-function 10 hal3-course)": [[234, "v1", "halt-wait-spot"]],
  "(anon-function 12 hal3-course)": [[13, "v1", "halt-wait-spot"]],
  "(anon-function 16 hal3-course)": [[32, "v1", "halt-wait-spot"]],
  "(anon-function 14 hal3-course)": [[32, "v1", "halt-wait-spot"]],
  "(anon-function 17 hal3-course)": [[55, "v1", "task-manager"]],
  "(trans idle race-ring)": [
    [96, "a1", "process-focusable"],
    [19, "a0", "part-tracker"]
  ],
  "(method 9 city-level-info)": [[387, "v1", "nav-segment"]],
  "(method 67 traffic-engine)": [
    [[137, 183], "s0", "crimson-guard"],
    [[44, 86], "a3", "vehicle"]
  ],
<<<<<<< HEAD
  "(method 7 hover-formation)": [
    [16, "v0", "(function type int none)"]
  // //   [106, "v0", "hover-formation"]
  ]
=======
  "set-eye-draw-flag": [[20, "s5", "eye-control"]],
  "render-eyes-64": [
    [67, "s0", "adgif-shader"],
    [69, "s0", "adgif-shader"],
    [71, "s0", "adgif-shader"],
    [[78, 82], "a0", "dma-packet"],
    [88, "a0", "gs-gif-tag"],
    [90, "a0", "gs-gif-tag"],
    [56, "v1", "dma-gif-packet"],
    [59, "v1", "dma-gif-packet"],
    [103, "a0", "(pointer gs-scissor)"],
    [105, "a0", "(pointer gs-reg64)"],
    [[111, 143], "v1", "(inline-array vector4w)"],
    [[174, 178], "a2", "dma-packet"],
    [184, "a2", "gs-gif-tag"],
    [186, "a2", "gs-gif-tag"],
    [199, "a2", "(pointer gs-scissor)"],
    [201, "a2", "(pointer gs-reg64)"],
    [[223, 253], "a1", "(inline-array vector4w)"],
    [[264, 268], "a2", "dma-packet"],
    [274, "a2", "gs-gif-tag"],
    [276, "a2", "gs-gif-tag"],
    [289, "a2", "(pointer gs-scissor)"],
    [291, "a2", "(pointer gs-reg64)"],
    [[317, 347], "a1", "(inline-array vector4w)"],
    [[358, 362], "a0", "dma-packet"],
    [368, "a0", "gs-gif-tag"],
    [370, "a0", "gs-gif-tag"],
    [376, "a0", "(pointer gs-test)"],
    [378, "a0", "(pointer gs-reg64)"],
    [386, "v1", "(inline-array vector4w)"],
    [389, "v1", "(inline-array vector4w)"],
    [397, "s0", "adgif-shader"],
    [399, "s0", "adgif-shader"],
    [401, "s0", "adgif-shader"],
    [[424, 428], "a2", "dma-packet"],
    [434, "a2", "gs-gif-tag"],
    [436, "a2", "gs-gif-tag"],
    [449, "a2", "(pointer gs-scissor)"],
    [451, "a2", "(pointer gs-reg64)"],
    [[473, 503], "a1", "(inline-array vector4w)"],
    [[514, 518], "a2", "dma-packet"],
    [524, "a2", "gs-gif-tag"],
    [526, "a2", "gs-gif-tag"],
    [539, "a2", "(pointer gs-scissor)"],
    [541, "a2", "(pointer gs-reg64)"],
    [[567, 597], "a1", "(inline-array vector4w)"],
    [[608, 612], "a0", "dma-packet"],
    [618, "a0", "gs-gif-tag"],
    [620, "a0", "gs-gif-tag"],
    [626, "a0", "(pointer gs-test)"],
    [628, "a0", "(pointer gs-reg64)"],
    [636, "v1", "dma-gif-packet"],
    [639, "v1", "dma-gif-packet"],
    [647, "s0", "adgif-shader"],
    [649, "s0", "adgif-shader"],
    [651, "s0", "adgif-shader"],
    [[689, 693], "a2", "dma-packet"],
    [699, "a2", "gs-gif-tag"],
    [701, "a2", "gs-gif-tag"],
    [714, "a2", "(pointer gs-scissor)"],
    [716, "a2", "(pointer gs-reg64)"],
    [[748, 777], "a1", "(inline-array vector4w)"],
    [[803, 807], "a2", "dma-packet"],
    [813, "a2", "gs-gif-tag"],
    [815, "a2", "gs-gif-tag"],
    [828, "a2", "(pointer gs-scissor)"],
    [830, "a2", "(pointer gs-reg64)"],
    [[863, 892], "a1", "(inline-array vector4w)"]
  ],
  "merc-eye-anim": [
    [[69, 92], "v1", "eye-control"],
    [[111, 270], "s4", "eye-control"]
  ],
  "update-eyes": [
    [[14, 376], "s4", "eye-control"],
    [28, "v1", "process-drawable"],
    [34, "v1", "process-drawable"],
    [97, "v1", "eye-control-arrays"],
    [109, "v1", "eye-control-arrays"],
    [121, "v1", "eye-control-arrays"],
    [133, "v1", "eye-control-arrays"],
    [265, "v1", "eye-control-arrays"],
    [159, "a0", "dma-packet"],
    [160, "a0", "dma-packet"],
    [162, "a0", "dma-packet"],
    [169, "a0", "gs-gif-tag"],
    [171, "a0", "gs-gif-tag"],
    [177, "a0", "(pointer gs-test)"],
    [179, "a0", "(pointer gs-reg64)"],
    [204, "a0", "dma-packet"],
    [205, "a0", "dma-packet"],
    [207, "a0", "dma-packet"],
    [214, "a0", "gs-gif-tag"],
    [216, "a0", "gs-gif-tag"],
    [291, "a0", "dma-packet"],
    [292, "a0", "dma-packet"],
    [294, "a0", "dma-packet"],
    [301, "a0", "gs-gif-tag"],
    [303, "a0", "gs-gif-tag"],
    [309, "a0", "(pointer gs-test)"],
    [311, "a0", "(pointer gs-reg64)"],
    [336, "a0", "dma-packet"],
    [337, "a0", "dma-packet"],
    [339, "a0", "dma-packet"],
    [346, "a0", "gs-gif-tag"],
    [348, "a0", "gs-gif-tag"],
    [363, "v1", "dma-packet"],
    [364, "v1", "dma-packet"],
    [231, "v1", "dma-packet"],
    [232, "v1", "dma-packet"],
    [230, "v1", "dma-packet"],
    [362, "v1", "dma-packet"],
    [222, "a0", "(pointer gs-reg64)"],
    [224, "a0", "(pointer gs-reg64)"],
    [354, "a0", "(pointer gs-reg64)"],
    [356, "a0", "(pointer gs-reg64)"]
  ],
  "render-eyes-64-different": [
    [56, "v1", "dma-gif-packet"],
    [59, "v1", "dma-gif-packet"],
    [[60, 72], "s0", "adgif-shader"],
    [[78, 82], "a0", "dma-packet"],
    [88, "a0", "gs-gif-tag"],
    [90, "a0", "gs-gif-tag"],
    [103, "a0", "(pointer gs-scissor)"],
    [105, "a0", "(pointer gs-reg64)"],
    [[111, 143], "v1", "(inline-array vector4w)"],
    [[174, 178], "a2", "dma-packet"],
    [184, "a2", "gs-gif-tag"],
    [186, "a2", "gs-gif-tag"],
    [199, "a2", "(pointer gs-scissor)"],
    [201, "a2", "(pointer gs-reg64)"],
    [[223, 253], "a1", "(inline-array vector4w)"],
    [266, "v1", "dma-gif-packet"],
    [269, "v1", "dma-gif-packet"],
    [[270, 282], "s0", "adgif-shader"],
    [[304, 308], "a2", "dma-packet"],
    [314, "a2", "gs-gif-tag"],
    [316, "a2", "gs-gif-tag"],
    [329, "a2", "(pointer gs-scissor)"],
    [331, "a2", "(pointer gs-reg64)"],
    [[357, 387], "a1", "(inline-array vector4w)"],
    [[398, 402], "a0", "dma-packet"],
    [408, "a0", "gs-gif-tag"],
    [410, "a0", "gs-gif-tag"],
    [416, "a0", "(pointer gs-test)"],
    [418, "a0", "(pointer gs-reg64)"],
    [426, "v1", "dma-gif-packet"],
    [429, "v1", "dma-gif-packet"],
    [[430, 442], "s0", "adgif-shader"],
    [[464, 468], "a2", "dma-packet"],
    [474, "a2", "gs-gif-tag"],
    [476, "a2", "gs-gif-tag"],
    [489, "a2", "(pointer gs-scissor)"],
    [491, "a2", "(pointer gs-reg64)"],
    [[513, 543], "a1", "(inline-array vector4w)"],
    [556, "v1", "dma-gif-packet"],
    [559, "v1", "dma-gif-packet"],
    [[560, 572], "s0", "adgif-shader"],
    [[594, 598], "a2", "dma-packet"],
    [604, "a2", "gs-gif-tag"],
    [606, "a2", "gs-gif-tag"],
    [619, "a2", "(pointer gs-scissor)"],
    [621, "a2", "(pointer gs-reg64)"],
    [[647, 677], "a1", "(inline-array vector4w)"],
    [[688, 692], "a0", "dma-packet"],
    [698, "a0", "gs-gif-tag"],
    [700, "a0", "gs-gif-tag"],
    [706, "a0", "(pointer gs-test)"],
    [708, "a0", "(pointer gs-reg64)"],
    [716, "v1", "dma-gif-packet"],
    [719, "v1", "dma-gif-packet"],
    [[720, 732], "s0", "adgif-shader"],
    [[769, 773], "a2", "dma-packet"],
    [779, "a2", "gs-gif-tag"],
    [781, "a2", "gs-gif-tag"],
    [794, "a2", "(pointer gs-scissor)"],
    [796, "a2", "(pointer gs-reg64)"],
    [[828, 857], "a1", "(inline-array vector4w)"],
    [870, "v1", "dma-gif-packet"],
    [873, "v1", "dma-gif-packet"],
    [[874, 886], "s0", "adgif-shader"],
    [[923, 927], "a2", "dma-packet"],
    [933, "a2", "gs-gif-tag"],
    [935, "a2", "gs-gif-tag"],
    [948, "a2", "(pointer gs-scissor)"],
    [950, "a2", "(pointer gs-reg64)"],
    [[983, 1012], "a1", "(inline-array vector4w)"]
  ],
  "render-eyes-32": [
    [56, "v1", "dma-gif-packet"],
    [59, "v1", "dma-gif-packet"],
    [[60, 72], "s0", "adgif-shader"],
    [[78, 82], "a0", "dma-packet"],
    [88, "a0", "gs-gif-tag"],
    [90, "a0", "gs-gif-tag"],
    [103, "a0", "(pointer gs-scissor)"],
    [105, "a0", "(pointer gs-reg64)"],
    [[111, 143], "v1", "(inline-array vector4w)"],
    [[174, 178], "a2", "dma-packet"],
    [184, "a2", "gs-gif-tag"],
    [186, "a2", "gs-gif-tag"],
    [199, "a2", "(pointer gs-scissor)"],
    [201, "a2", "(pointer gs-reg64)"],
    [[223, 253], "a1", "(inline-array vector4w)"],
    [[264, 268], "a2", "dma-packet"],
    [274, "a2", "gs-gif-tag"],
    [276, "a2", "gs-gif-tag"],
    [289, "a2", "(pointer gs-scissor)"],
    [291, "a2", "(pointer gs-reg64)"],
    [[317, 347], "a1", "(inline-array vector4w)"],
    [[358, 362], "a0", "dma-packet"],
    [368, "a0", "gs-gif-tag"],
    [370, "a0", "gs-gif-tag"],
    [376, "a0", "(pointer gs-test)"],
    [378, "a0", "(pointer gs-reg64)"],
    [386, "v1", "dma-gif-packet"],
    [389, "v1", "dma-gif-packet"],
    [[390, 402], "s0", "adgif-shader"],
    [[424, 428], "a2", "dma-packet"],
    [434, "a2", "gs-gif-tag"],
    [436, "a2", "gs-gif-tag"],
    [449, "a2", "(pointer gs-scissor)"],
    [451, "a2", "(pointer gs-reg64)"],
    [[473, 503], "a1", "(inline-array vector4w)"],
    [[514, 518], "a2", "dma-packet"],
    [524, "a2", "gs-gif-tag"],
    [526, "a2", "gs-gif-tag"],
    [539, "a2", "(pointer gs-scissor)"],
    [541, "a2", "(pointer gs-reg64)"],
    [[567, 597], "a1", "(inline-array vector4w)"],
    [[608, 612], "a0", "dma-packet"],
    [618, "a0", "gs-gif-tag"],
    [620, "a0", "gs-gif-tag"],
    [626, "a0", "(pointer gs-test)"],
    [628, "a0", "(pointer gs-reg64)"],
    [636, "v1", "dma-gif-packet"],
    [639, "v1", "dma-gif-packet"],
    [[642, 652], "s0", "adgif-shader"],
    [[689, 693], "a2", "dma-packet"],
    [699, "a2", "gs-gif-tag"],
    [701, "a2", "gs-gif-tag"],
    [714, "a2", "(pointer gs-scissor)"],
    [716, "a2", "(pointer gs-reg64)"],
    [[748, 777], "a1", "(inline-array vector4w)"],
    [[803, 807], "a2", "dma-packet"],
    [813, "a2", "gs-gif-tag"],
    [815, "a2", "gs-gif-tag"],
    [828, "a2", "(pointer gs-scissor)"],
    [830, "a2", "(pointer gs-reg64)"],
    [[863, 892], "a1", "(inline-array vector4w)"]
  ],
  "render-eyes-32-different": [
    [56, "v1", "dma-gif-packet"],
    [59, "v1", "dma-gif-packet"],
    [[60, 72], "s0", "adgif-shader"],
    [[78, 82], "a0", "dma-packet"],
    [88, "a0", "gs-gif-tag"],
    [90, "a0", "gs-gif-tag"],
    [[111, 143], "v1", "(inline-array vector4w)"],
    [[174, 178], "a2", "dma-packet"],
    [184, "a2", "gs-gif-tag"],
    [186, "a2", "gs-gif-tag"],
    [199, "a2", "(pointer gs-scissor)"],
    [201, "a2", "(pointer gs-reg64)"],
    [[223, 253], "a1", "(inline-array vector4w)"],
    [266, "v1", "dma-gif-packet"],
    [103, "a0", "(pointer gs-scissor)"],
    [105, "a0", "(pointer gs-reg64)"],
    [269, "v1", "dma-gif-packet"],
    [[270, 282], "s0", "adgif-shader"],
    [[304, 308], "a2", "dma-packet"],
    [314, "a2", "gs-gif-tag"],
    [316, "a2", "gs-gif-tag"],
    [329, "a2", "(pointer gs-scissor)"],
    [331, "a2", "(pointer gs-reg64)"],
    [[357, 387], "a1", "(inline-array vector4w)"],
    [[398, 402], "a0", "dma-packet"],
    [408, "a0", "gs-gif-tag"],
    [410, "a0", "gs-gif-tag"],
    [416, "a0", "(pointer gs-test)"],
    [418, "a0", "(pointer gs-reg64)"],
    [426, "v1", "dma-gif-packet"],
    [429, "v1", "dma-gif-packet"],
    [[430, 442], "s0", "adgif-shader"],
    [[464, 468], "a2", "dma-packet"],
    [474, "a2", "gs-gif-tag"],
    [476, "a2", "gs-gif-tag"],
    [489, "a2", "(pointer gs-scissor)"],
    [491, "a2", "(pointer gs-reg64)"],
    [[513, 543], "a1", "(inline-array vector4w)"],
    [556, "v1", "dma-gif-packet"],
    [559, "v1", "dma-gif-packet"],
    [[560, 572], "s0", "adgif-shader"],
    [[594, 598], "a2", "dma-packet"],
    [604, "a2", "gs-gif-tag"],
    [606, "a2", "gs-gif-tag"],
    [619, "a2", "(pointer gs-scissor)"],
    [621, "a2", "(pointer gs-reg64)"],
    [[647, 677], "a1", "(inline-array vector4w)"],
    [[688, 692], "a0", "dma-packet"],
    [698, "a0", "gs-gif-tag"],
    [700, "a0", "gs-gif-tag"],
    [706, "a0", "(pointer gs-test)"],
    [708, "a0", "(pointer gs-reg64)"],
    [716, "v1", "dma-gif-packet"],
    [719, "v1", "dma-gif-packet"],
    [[720, 732], "s0", "adgif-shader"],
    [[769, 773], "a2", "dma-packet"],
    [779, "a2", "gs-gif-tag"],
    [781, "a2", "gs-gif-tag"],
    [794, "a2", "(pointer gs-scissor)"],
    [796, "a2", "(pointer gs-reg64)"],
    [[828, 857], "a1", "(inline-array vector4w)"],
    [870, "v1", "dma-gif-packet"],
    [873, "v1", "dma-gif-packet"],
    [[874, 886], "s0", "adgif-shader"],
    [[923, 927], "a2", "dma-packet"],
    [933, "a2", "gs-gif-tag"],
    [935, "a2", "gs-gif-tag"],
    [948, "a2", "(pointer gs-scissor)"],
    [950, "a2", "(pointer gs-reg64)"],
    [[983, 1012], "a1", "(inline-array vector4w)"]
  ],
  "debug-eyes": [
    [[4, 8], "a0", "dma-packet"],
    [14, "a0", "gs-gif-tag"],
    [16, "a0", "gs-gif-tag"]
  ],
  "(code hit drill-control-panel-a)": [
    [16, "v1", "art-joint-anim"],
    [73, "v1", "art-joint-anim"]
  ],
  "(event idle drill-control-panel)": [[4, "v1", "attack-info"]],
  "(code waiting drill-elevator)": [[14, "v1", "art-joint-anim"]],
  "(method 10 drill-elevator)": [
    [10, "t9", "(function process-drawable none)"]
  ],
  "(method 7 fire-floor)": [
    [14, "t9", "(function process-drawable int process-drawable)"]
  ],
  "(method 10 fire-floor)": [[17, "t9", "(function process-drawable none)"]],
  "(event idle fire-floor)": [
    [18, "gp", "process-focusable"],
    [51, "gp", "process-focusable"],
    [106, "gp", "process-focusable"],
    [146, "gp", "process-focusable"]
  ],
  "drill-elevator-shaft-init-by-other": [
    [47, "s1", "pair"],
    [66, "s1", "pair"],
    [67, "v1", "pair"],
    [80, "s1", "pair"],
    [81, "v1", "pair"],
    [82, "v1", "pair"],
    [88, "s2", "pair"],
    [87, "s2", "pair"]
  ],
  "(code running drill-elevator)": [
    [14, "v1", "art-joint-anim"],
    [118, "v1", "art-joint-anim"]
  ],
  "(post running drill-elevator)": [[4, "t9", "(function none)"]],
  "(method 11 drill-laser)": [
    ["_stack_", 16, "res-tag"],
    [42, "v0", "(pointer float)"]
  ],
  "(method 49 drill-lift)": [[2, "v1", "collide-shape-prim-group"]],
  "(post running drill-lift)": [
    [16, "v0", "state"],
    [18, "t9", "(function none)"]
  ],
  "(exit running drill-lift)": [[22, "v0", "state"]],
  "(code idle drill-moving-staircase)": [[10, "v1", "art-joint-anim"]],
  "(post idle drill-moving-staircase)": [[4, "t9", "(function none)"]],
  "(code swing-up drill-flip-step)": [[10, "v1", "art-joint-anim"]],
  "(code swing-down drill-flip-step)": [[18, "v1", "art-joint-anim"]],
  "drill-falling-door-handler": [[6, "s4", "attack-info"]],
  "(code hit drill-falling-door)": [[27, "v1", "art-joint-anim"]],
  "(code fall drill-falling-door)": [
    [20, "v1", "art-joint-anim"],
    [38, "v1", "art-joint-anim"]
  ],
  "(code idle drill-accelerator-floor)": [[10, "v1", "art-joint-anim"]],
  "(post idle drill-accelerator-floor)": [[4, "t9", "(function none)"]],
  "(post up drill-drop-plat)": [[4, "t9", "(function none)"]],
  "(event idle drill-bridge-shot)": [[16, "s5", "attack-info"]],
  "(event idle drill-metalhead-eggs)": [
    [16, "gp", "attack-info"],
    [21, "gp", "attack-info"]
  ],
  "(enter fall drill-falling-door)": [
    [12, "v1", "collide-shape-prim-group"],
    [18, "v1", "collide-shape-prim-group"]
  ],
  "(code die drill-bridge-shot)": [
    [4, "v1", "collide-shape-prim-group"],
    [7, "v1", "collide-shape-prim-group"],
    [10, "v1", "collide-shape-prim-group"],
    [13, "v1", "collide-shape-prim-group"],
    [15, "v1", "collide-shape-prim-group"],
    [17, "v1", "collide-shape-prim-group"],
    [89, "v1", "art-joint-anim"],
    [144, "v1", "art-joint-anim"]
  ],
  "(method 11 drill-metalhead-eggs)": [["_stack_", 16, "res-tag"]],
  "(method 11 drill-crane)": [
    ["_stack_", 16, "res-tag"],
    ["_stack_", 32, "res-tag"],
    [116, "v0", "(pointer float)"]
  ],
  "(method 46 drill-mech-elevator)": [["_stack_", 16, "float"]],
  "race-ring-set-particle-rotation-callback": [
    [1, "v1", "(pointer race-ring)"]
  ],
  "(method 11 under-shoot-block)": [["_stack_", 16, "res-tag"]],
  "(method 10 under-shoot-block)": [
    [62, "t9", "(function process-drawable none)"]
  ],
  "under-block-event-handler": [
    [23, "gp", "attack-info"],
    [28, "gp", "attack-info"],
    [53, "gp", "attack-info"],
    [57, "gp", "attack-info"]
  ],
  "(post fall under-block)": [[26, "gp", "collide-shape-moving"]],
  "(method 41 under-block)": [
    [6, "v1", "collide-shape-prim-group"],
    [8, "v1", "collide-shape-prim-group"],
    [15, "v1", "collide-shape-prim-group"],
    [17, "v1", "collide-shape-prim-group"],
    [19, "v1", "collide-shape-prim-group"],
    [21, "v1", "collide-shape-prim-group"],
    [27, "v1", "collide-shape-prim-group"],
    [30, "v1", "collide-shape-prim-group"]
  ],
  "(event idle under-break-door)": [[13, "v1", "attack-info"]],
  "(method 10 under-lift)": [[10, "t9", "(function process-drawable none)"]],
  "(event waiting under-buoy-plat)": [[4, "v1", "attack-info"]],
  "(trans idle under-buoy-chain)": [[6, "v1", "process-drawable"]],
  "(code idle under-warp)": [[38, "v1", "art-joint-anim"]],
  "(trans draining under-locking)": [[39, "gp", "water-anim"]],
  "(code draining under-locking)": [
    [51, "v1", "water-anim"],
    [80, "v1", "water-anim"]
  ],
  "(code filling under-locking)": [
    [15, "gp", "water-anim"],
    [54, "v1", "water-anim"]
  ],
  "(trans filling under-locking)": [[52, "gp", "water-anim"]],
  "(event idle under-buoy-base)": [[4, "v1", "attack-info"]],
  "(method 11 under-rise-plat)": [
    [74, "v0", "(pointer float)"],
    ["_stack_", 16, "res-tag"]
  ],
  "(method 29 under-buoy-plat)": [
    [9, "t9", "(function rigid-body-object float none)"]
  ],
  "(method 49 under-lift)": [[2, "v1", "collide-shape-prim-group"]],
  "(post running under-lift)": [[4, "t9", "(function none)"]],
  "(code ambush pipe-grunt)": [[23, "a1", "art-joint-anim"]],
  "(trans idle under-laser-shadow)": [[7, "a1", "process-drawable"]],
  "(method 11 under-laser)": [
    [106, "v0", "(pointer float)"],
    ["_stack_", 64, "res-tag"]
  ],
  "(method 22 under-laser)": [[85, "s5", "collide-shape-prim-sphere"]],
  "under-laser-slave-init-by-other": [
    [16, "s5", "under-laser"],
    [22, "s5", "under-laser"],
    [26, "s5", "under-laser"],
    [35, "s5", "under-laser"]
  ],
  "under-laser-shadow-init-by-other": [[28, "v1", "under-laser"]],
  "(trans idle under-laser-slave)": [
    [6, "v1", "under-laser"],
    [12, "v1", "under-laser"]
  ],
  "(method 11 under-locking)": [["_stack_", 16, "res-tag"]],
  "setup-blerc-chains": [
    [43, "v1", "int"],
    [80, "s0", "int"],
    [83, "a0", "int"],
    [[30, 40], "s1", "merc-fragment-control"],
    [41, "v1", "merc-fragment"],
    [46, "v1", "(pointer uint8)"],
    [59, "a0", "merc-blend-ctrl"],
    [[64, 76], "s1", "merc-fragment-control"],
    [77, "a1", "merc-blend-ctrl"],
    [106, "v1", "(pointer uint32)"],
    [108, "v1", "(pointer uint32)"]
  ],
  "under-block-init-by-other": [[9, "a0", "under-block"]],
  "(method 142 centipede)": [[48, "s3", "process-focusable"]],
  "(method 187 centipede)": [
    [111, "a0", "process-focusable"],
    [114, "a0", "process-focusable"]
  ],
  "(method 188 centipede)": [
    [164, "s5", "art-joint-anim"],
    [248, "v1", "art-joint-anim"]
  ],
  "(method 55 centipede)": [
    [18, "a0", "process-focusable"],
    [21, "a0", "process-focusable"]
  ],
  "(code attack centipede)": [
    [14, "v1", "art-joint-anim"],
    [79, "v1", "art-joint-anim"]
  ],
  "(trans attack centipede)": [[16, "v1", "process-focusable"]],
  "(enter attack centipede)": [
    [43, "gp", "process-focusable"],
    [46, "gp", "process-focusable"]
  ],
  "(method 186 centipede)": [[15, "s5", "process-focusable"]],
  "(post hostile centipede)": [
    [20, "a0", "process-focusable"],
    [23, "a0", "process-focusable"]
  ],
  "(trans hostile centipede)": [[20, "v1", "process-focusable"]],
  "(method 107 centipede)": [[15, "v0", "process-focusable"]],
  "(event plat-path-active under-plat-shoot)": [
    [14, "s5", "attack-info"],
    [16, "s5", "attack-info"],
    [26, "s4", "process-drawable"],
    [28, "s3", "collide-shape"],
    [34, "gp", "collide-shape"],
    [173, "a0", "process-focusable"],
    [165, "a0", "process-focusable"],
    [163, "gp", "process-focusable"],
    [176, "a0", "process-focusable"]
  ],
  "(post plat-path-active under-plat-shoot)": [[4, "t9", "(function none)"]],
  "(enter die-falling under-plat-shoot)": [
    [9, "v1", "collide-shape-prim-group"]
  ],
  "(event idle under-break-floor)": [[4, "v1", "attack-info"]],
  "under-pipe-growls-post": [[70, "v0", "sound-rpc-set-param"]],
  "(method 11 under-plat-long)": [
    [43, "v0", "(pointer float)"],
    ["_stack_", 16, "res-tag"]
  ],
  "(method 11 under-int-door)": [
    ["_stack_", 16, "res-tag"],
    [137, "v0", "(pointer actor-group)"],
    [226, "v1", "art-joint-anim"]
  ],
  "(code open under-int-door)": [[35, "v1", "art-joint-anim"]],
  "(method 11 under-break-bridge)": [
    [173, "v0", "(pointer float)"],
    ["_stack_", 16, "res-tag"]
  ],
  "(code broken under-break-bridge)": [
    [5, "v1", "collide-shape-prim-group"],
    [7, "v1", "collide-shape-prim-group"]
  ],
  "(method 11 under-break-wall)": [
    [112, "v0", "(pointer float)"],
    ["_stack_", 16, "res-tag"]
  ],
  "ripple-find-height": [[[31, 82], "s4", "mei-ripple"]],
  "(method 260 sig-under)": [
    [30, "a0", "connection"],
    [31, "a0", "collide-shape"],
    [78, "a0", "connection"],
    [79, "a0", "collide-shape"]
  ],
  "(code intro-shooting sig-under)": [[213, "v1", "art-joint-anim"]],
  "(trans intro-shooting sig-under)": [
    [25, "a0", "process-focusable"],
    [28, "a0", "process-focusable"]
  ],
  "(anon-function 0 sig5-course)": [[38, "v1", "sigt-wait-spot"]],
  "(anon-function 2 sig5-course)": [[45, "v1", "sigt-wait-spot"]],
  "(anon-function 4 sig5-course)": [[56, "v1", "sigt-wait-spot"]],
  "(anon-function 6 sig5-course)": [[25, "v1", "sigt-wait-spot"]],
  "(anon-function 8 sig5-course)": [[37, "v1", "sigt-wait-spot"]],
  "(anon-function 10 sig5-course)": [[36, "v1", "sigt-wait-spot"]],
  "(anon-function 13 sig5-course)": [[49, "v1", "sigt-wait-spot"]],
  "(anon-function 15 sig5-course)": [[22, "v1", "sigt-wait-spot"]],
  "(anon-function 18 sig5-course)": [[28, "v1", "sigt-wait-spot"]],
  "(anon-function 20 sig5-course)": [[85, "v1", "sigt-wait-spot"]],
  "(anon-function 22 sig5-course)": [[15, "v1", "sigt-wait-spot"]],
  "(anon-function 24 sig5-course)": [[15, "v1", "sigt-wait-spot"]],
  "(anon-function 26 sig5-course)": [[27, "v1", "sigt-wait-spot"]],
  "(anon-function 28 sig5-course)": [[15, "v1", "sigt-wait-spot"]],
  "(anon-function 30 sig5-course)": [[26, "v1", "sigt-wait-spot"]],
  "(anon-function 32 sig5-course)": [[15, "v1", "sigt-wait-spot"]],
  "(anon-function 34 sig5-course)": [[55, "v1", "sigt-wait-spot"]],
  "(anon-function 36 sig5-course)": [[25, "v1", "sigt-wait-spot"]],
  "(anon-function 38 sig5-course)": [[60, "v1", "sigt-wait-spot"]],
  "(anon-function 40 sig5-course)": [[25, "v1", "sigt-wait-spot"]],
  "(anon-function 42 sig5-course)": [[15, "v1", "sigt-wait-spot"]],
  "(anon-function 44 sig5-course)": [[15, "v1", "sigt-wait-spot"]],
  "(anon-function 46 sig5-course)": [[15, "v1", "sigt-wait-spot"]],
  "(anon-function 48 sig5-course)": [[31, "v1", "sigt-wait-spot"]],
  "(anon-function 50 sig5-course)": [[15, "v1", "sigt-wait-spot"]],
  "(anon-function 52 sig5-course)": [[41, "v1", "sigt-wait-spot"]],
  "(anon-function 54 sig5-course)": [[14, "v1", "sigt-wait-spot"]],
  "(anon-function 56 sig5-course)": [[116, "v1", "sigt-wait-spot"]],
  "squid-talker": [
    [14, "v1", "float"],
    [128, "v1", "float"],
    [225, "v1", "float"],
    [269, "v1", "float"],
    [313, "v1", "float"],
    [427, "v1", "float"],
    [626, "v1", "float"]
  ],
  "go-through-wall": [
    [11, "v0", "(pointer actor-group)"],
    ["_stack_", 16, "res-tag"]
  ],
  "(trans recharge squid)": [[201, "v1", "hud-squid"]],
  "squid-tentacle-handler": [
    [59, "a0", "vector"],
    [70, "a0", "vector"],
    [81, "a0", "vector"],
    [85, "v1", "vector"],
    [92, "v1", "vector"],
    [98, "v1", "float"]
  ],
  "squid-handler": [
    [33, "v0", "(pointer actor-group)"],
    ["_stack_", 16, "res-tag"],
    [122, "s4", "attack-info"],
    [127, "s4", "attack-info"],
    [233, "s4", "attack-info"],
    [235, "s4", "attack-info"]
  ],
  "(method 48 squid)": [[16, "v1", "squid-grenade"]],
  "(method 49 squid)": [[20, "v1", "float"]],
  "(method 50 squid)": [
    [409, "v0", "float"],
    [[1112, 1134], "v1", "hud-squid"]
  ],
  "(event idle squid-baron)": [[13, "v1", "rgbaf"]],
  "(event idle squid-driver)": [[[11, 15], "v0", "matrix"]],
  "(trans idle squid-baron)": [[4, "a0", "squid"]],
  "(method 23 squid-tentacle)": [["_stack_", 1584, "vector"]]
>>>>>>> 4876b6af
}<|MERGE_RESOLUTION|>--- conflicted
+++ resolved
@@ -7968,12 +7968,6 @@
     [[137, 183], "s0", "crimson-guard"],
     [[44, 86], "a3", "vehicle"]
   ],
-<<<<<<< HEAD
-  "(method 7 hover-formation)": [
-    [16, "v0", "(function type int none)"]
-  // //   [106, "v0", "hover-formation"]
-  ]
-=======
   "set-eye-draw-flag": [[20, "s5", "eye-control"]],
   "render-eyes-64": [
     [67, "s0", "adgif-shader"],
@@ -8616,6 +8610,9 @@
   "(event idle squid-baron)": [[13, "v1", "rgbaf"]],
   "(event idle squid-driver)": [[[11, 15], "v0", "matrix"]],
   "(trans idle squid-baron)": [[4, "a0", "squid"]],
-  "(method 23 squid-tentacle)": [["_stack_", 1584, "vector"]]
->>>>>>> 4876b6af
+  "(method 23 squid-tentacle)": [["_stack_", 1584, "vector"]],
+  "(method 7 hover-formation)": [
+    [16, "v0", "(function type int none)"]
+  // //   [106, "v0", "hover-formation"]
+  ]
 }