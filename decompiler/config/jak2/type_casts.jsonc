{
  // auto find-parent-method possible
  "(method 3 entity-actor)": [[7, "t9", "(function entity entity)"]],
  "(method 3 entity)": [[7, "t9", "(function entity entity)"]],
  //
  "(method 2 array)": [
    [23, "gp", "(array int32)"],
    [43, "gp", "(array uint32)"],
    [63, "gp", "(array int64)"],
    [83, "gp", "(array uint64)"],
    [102, "gp", "(array int8)"],
    [121, "gp", "(array uint8)"],
    [141, "gp", "(array int16)"],
    [161, "gp", "(array uint16)"],
    [186, "gp", "(array uint128)"],
    [204, "gp", "(array int32)"],
    [223, "gp", "(array float)"],
    [232, "gp", "(array float)"],
    [249, "gp", "(array basic)"],
    [258, "gp", "(array basic)"]
  ],
  "(method 3 array)": [
    [51, "gp", "(array int32)"],
    [69, "gp", "(array uint32)"],
    [87, "gp", "(array int64)"],
    [105, "gp", "(array uint64)"],
    [122, "gp", "(array int8)"],
    [139, "gp", "(array int8)"],
    [157, "gp", "(array int16)"],
    [175, "gp", "(array uint16)"],
    [198, "gp", "(array uint128)"],
    [214, "gp", "(array int32)"],
    [233, "gp", "(array float)"],
    [250, "gp", "(array basic)"]
  ],
  "(method 0 cpu-thread)": [[[0, 28], "v0", "cpu-thread"]],
  "(method 0 process)": [
    [11, "a0", "int"],
    [[12, 45], "v0", "process"]
  ],
  "inspect-process-heap": [
    [[4, 11], "s5", "basic"],
    [17, "s5", "pointer"]
  ],
  "(method 14 dead-pool)": [
    [[24, 25], "v1", "(pointer process)"],
    [[30, 39], "s4", "(pointer process)"]
  ],
  "(method 24 dead-pool-heap)": [
    [5, "v1", "pointer"],
    [13, "a0", "pointer"],
    [25, "v1", "pointer"]
  ],
  "method-state": [[12, "a2", "state"]],
  "(method 9 process)": [[[46, 49], "s5", "process"]],
  "(method 10 process)": [[[24, 30], "s4", "protect-frame"]],
  "(method 0 protect-frame)": [
    [0, "a0", "int"],
    [[1, 8], "v0", "protect-frame"]
  ],
  "string-cat-to-last-char": [
    [3, "s5", "(pointer uint8)"],
    [4, "s5", "string"]
  ],
  "enter-state": [
    [68, "s0", "protect-frame"],
    [101, "t9", "(function object object object object object object none)"]
  ],
  "send-event-function": [[[7, 15], "a0", "process"]],
  // MATH
  "logf": [
    [12, "f0", "float"],
    [12, "f1", "float"],
    [19, "f0", "float"],
    [19, "f1", "float"]
  ],
  "log2f": [
    [12, "f0", "float"],
    [12, "f1", "float"],
    [19, "f0", "float"],
    [19, "f1", "float"]
  ],
  "cube-root": [
    [17, "f0", "float"],
    [17, "f1", "float"],
    [18, "f0", "float"],
    [18, "f1", "float"],
    [[23, 32], "f0", "float"]
  ],
  // Quaternion
  "quaternion-look-at!": [[15, "v1", "vector"]],
  "vector-x-quaternion!": [[10, "v1", "(pointer uint128)"]],
  "vector-y-quaternion!": [[10, "v1", "(pointer uint128)"]],
  "vector-z-quaternion!": [[10, "v1", "(pointer uint128)"]],
  "dma-buffer-add-vu-function": [[[9, 33], "t2", "dma-packet"]],
  "dma-buffer-add-buckets": [
    [[1, 4], "v1", "dma-bucket"],
    [5, "v1", "pointer"],
    [[9, 11], "v1", "dma-bucket"],
    [11, "v1", "pointer"]
  ],
  "dma-buffer-patch-buckets": [
    [[6, 8], "a0", "(inline-array dma-bucket)"],
    [8, "a3", "pointer"],
    [14, "a0", "(inline-array dma-bucket)"],
    [3, "a0", "(inline-array dma-bucket)"],
    [36, "a0", "(inline-array dma-bucket)"],
    [10, "a0", "(inline-array dma-bucket)"],
    [18, "a0", "(inline-array dma-bucket)"],
    [[29, 33], "a0", "dma-packet"],
    [34, "a0", "(inline-array dma-bucket)"]
  ],
  "dma-bucket-insert-tag": [
    [[2, 6], "v1", "dma-bucket"],
    [3, "a0", "dma-bucket"]
  ],
  "disasm-vif-details": [
    [[62, 94], "s3", "(pointer uint32)"],
    [[98, 130], "s3", "(pointer uint16)"],
    [[134, 164], "s3", "(pointer uint32)"],
    [[168, 198], "s3", "(pointer uint16)"],
    [[202, 225], "s3", "(pointer uint16)"]
  ],
  "disasm-vif-tag": [
    [[81, 85], "t1", "vif-stcycl-imm"],
    [242, "a0", "vif-unpack-imm"]
  ],
  "disasm-dma-list": [
    [25, "v1", "dma-tag"],
    [153, "v1", "dma-packet"],
    [189, "v1", "dma-packet"],
    [229, "v1", "dma-packet"],
    [258, "v1", "dma-packet"],
    [302, "v1", "dma-packet"],
    [308, "v1", "dma-packet"],
    [152, "v1", "(pointer uint64)"],
    [167, "v1", "(pointer uint64)"],
    [176, "v1", "(pointer uint64)"],
    [198, "v1", "(pointer uint64)"],
    [207, "v1", "(pointer uint64)"],
    [238, "v1", "(pointer uint64)"],
    [247, "v1", "(pointer uint64)"],
    [282, "v1", "(pointer uint64)"],
    [291, "v1", "(pointer uint64)"],
    [324, "v1", "(pointer uint64)"],
    [334, "v1", "(pointer uint64)"]
  ],
  "calculate-basis-functions-vector!": [
    [[8, 20], "v1", "(pointer float)"],
    [[0, 60], "f1", "float"]
  ],
  "curve-evaluate!": [[62, "s5", "pointer"]],
  "vector4-array-add!": [
    [11, "s5", "(inline-array vector4)"],
    [12, "s4", "(inline-array vector4)"],
    [13, "gp", "(inline-array vector4)"]
  ],
  "vector4-array-sub!": [
    [11, "s5", "(inline-array vector4)"],
    [12, "s4", "(inline-array vector4)"],
    [13, "gp", "(inline-array vector4)"]
  ],
  "vector4-array-mul!": [
    [11, "s5", "(inline-array vector4)"],
    [12, "s4", "(inline-array vector4)"],
    [13, "gp", "(inline-array vector4)"]
  ],
  "vector4-array-scale!": [
    [11, "s5", "(inline-array vector4)"],
    [12, "gp", "(inline-array vector4)"]
  ],
  "vector4-array-madd!": [
    [13, "s5", "(inline-array vector4)"],
    [14, "s4", "(inline-array vector4)"],
    [15, "gp", "(inline-array vector4)"]
  ],
  "vector4-array-msub!": [
    [13, "s5", "(inline-array vector4)"],
    [14, "s4", "(inline-array vector4)"],
    [15, "gp", "(inline-array vector4)"]
  ],
  "vector4-array-lerp!": [
    [13, "s5", "(inline-array vector4)"],
    [14, "s4", "(inline-array vector4)"],
    [15, "gp", "(inline-array vector4)"]
  ],
  "vector-segment-distance-point!": [[[21, 30], "f1", "float"]],
  "(method 10 profile-array)": [
    [[6, 10], "a0", "dma-packet"],
    [[16, 19], "a0", "gs-gif-tag"],
    [24, "a0", "(pointer gs-alpha)"],
    [26, "a0", "(pointer gs-reg64)"],
    [28, "a0", "(pointer gs-zbuf)"],
    [30, "a0", "(pointer gs-reg64)"],
    [32, "a0", "(pointer gs-test)"],
    [34, "a0", "(pointer gs-reg64)"],
    [35, "a0", "(pointer uint64)"],
    [37, "a0", "(pointer gs-reg64)"],
    [39, "a0", "(pointer gs-clamp)"],
    [41, "a0", "(pointer gs-reg64)"],
    [43, "a0", "(pointer gs-tex1)"],
    [45, "a0", "(pointer gs-reg64)"],
    [48, "a0", "(pointer gs-texa)"],
    [50, "a0", "(pointer gs-reg64)"],
    [52, "a0", "(pointer gs-texclut)"],
    [54, "a0", "(pointer gs-reg64)"],
    [56, "a0", "(pointer uint64)"],
    [58, "a0", "(pointer gs-reg64)"],
    [[69, 73], "a0", "(pointer uint128)"],
    [[73, 82], "a1", "vector4w"],
    [[82, 89], "a1", "vector4w"],
    [[90, 96], "a0", "vector4w"],
    [[113, 117], "a1", "(pointer uint128)"],
    [[117, 126], "a2", "vector4w"],
    [[126, 136], "a2", "vector4w"],
    [[137, 149], "a1", "vector4w"],
    [[187, 191], "t2", "(pointer int128)"],
    [[191, 225], "t4", "vector4w"],
    [[225, 231], "a2", "vector4w"],
    [[231, 237], "a2", "vector4w"]
  ],
  "draw-sprite2d-xy": [
    [[35, 39], "t0", "dma-packet"],
    [[45, 48], "t0", "gs-gif-tag"],
    [53, "t0", "(pointer gs-prim)"],
    [55, "t0", "(pointer gs-rgbaq)"],
    [66, "t0", "(pointer gs-xyzf)"],
    [87, "t0", "(pointer gs-xyzf)"],
    [[96, 108], "v1", "(pointer uint64)"]
  ],
  "draw-sprite2d-xy-absolute": [
    [[6, 10], "t3", "dma-packet"],
    [[16, 19], "t3", "gs-gif-tag"],
    [24, "t3", "(pointer gs-prim)"],
    [25, "t3", "(pointer gs-rgbaq)"],
    [36, "t3", "(pointer gs-xyzf)"],
    [49, "t3", "(pointer gs-xyzf)"],
    [[62, 69], "v1", "(pointer uint64)"]
  ],
  "draw-quad2d": [
    [[18, 22], "t2", "dma-packet"],
    [[28, 31], "t2", "gs-gif-tag"],
    [36, "t2", "(pointer gs-prim)"],
    [38, "t2", "(pointer gs-rgbaq)"],
    [46, "t2", "(pointer gs-xyzf)"],
    [48, "t2", "(pointer gs-rgbaq)"],
    [61, "t2", "(pointer gs-xyzf)"],
    [63, "t2", "(pointer gs-rgbaq)"],
    [76, "t2", "(pointer gs-xyzf)"],
    [78, "t2", "(pointer gs-rgbaq)"],
    [96, "t2", "(pointer gs-xyzf)"],
    [97, "t2", "(pointer uint64)"],
    [[110, 117], "v1", "(pointer uint64)"]
  ],
  "set-display-gs-state": [
    [[3, 10], "t3", "dma-packet"],
    [[13, 19], "t3", "gs-gif-tag"],
    [30, "t3", "(pointer gs-scissor)"],
    [32, "t3", "(pointer gs-reg64)"],
    [33, "t3", "(pointer gs-xy-offset)"],
    [35, "t3", "(pointer gs-reg64)"],
    [46, "t3", "(pointer gs-frame)"],
    [48, "t3", "(pointer gs-reg64)"],
    [50, "t3", "(pointer gs-test)"],
    [52, "t3", "(pointer gs-reg64)"],
    [54, "t3", "(pointer gs-texa)"],
    [56, "t3", "(pointer gs-reg64)"],
    [58, "t3", "(pointer gs-zbuf)"],
    [60, "t3", "(pointer gs-reg64)"],
    [61, "t3", "(pointer uint64)"],
    [63, "t3", "(pointer gs-reg64)"]
  ],
  "set-display-gs-state-offset": [
    [[3, 10], "t5", "dma-packet"],
    [[13, 19], "t5", "gs-gif-tag"],
    [30, "t5", "(pointer gs-scissor)"],
    [32, "t5", "(pointer gs-reg64)"],
    [40, "t5", "(pointer gs-xy-offset)"],
    [42, "t5", "(pointer gs-reg64)"],
    [53, "t5", "(pointer gs-frame)"],
    [55, "t5", "(pointer gs-reg64)"],
    [57, "t5", "(pointer gs-test)"],
    [59, "t5", "(pointer gs-reg64)"],
    [61, "t5", "(pointer gs-texa)"],
    [63, "t5", "(pointer gs-reg64)"],
    [65, "t5", "(pointer gs-zbuf)"],
    [67, "t5", "(pointer gs-reg64)"],
    [68, "t5", "(pointer uint64)"],
    [70, "t5", "(pointer gs-reg64)"]
  ],
  "reset-display-gs-state": [
    [[3, 8], "a2", "dma-packet"],
    [[14, 17], "a2", "gs-gif-tag"],
    [22, "a1", "(pointer gs-scissor)"],
    [24, "a1", "(pointer gs-reg64)"],
    [26, "a1", "(pointer gs-xy-offset)"],
    [28, "a1", "(pointer gs-reg64)"],
    [30, "a1", "(pointer gs-frame)"],
    [32, "a1", "(pointer gs-reg64)"],
    [34, "a1", "(pointer gs-test)"],
    [36, "a1", "(pointer gs-reg64)"],
    [39, "a1", "(pointer gs-texa)"],
    [41, "a1", "(pointer gs-reg64)"],
    [43, "a1", "(pointer gs-zbuf)"],
    [45, "a1", "(pointer gs-reg64)"],
    [46, "a1", "(pointer uint64)"],
    [48, "a1", "(pointer gs-reg64)"]
  ],
  "(method 3 connection-pers)": [[97, "f0", "float"]],
  "(method 9 connection)": [[8, "a0", "pointer"]],
  "(method 10 connection)": [[8, "a0", "pointer"]],
  "(method 11 connection)": [[5, "a1", "pointer"]],
  "(method 0 engine)": [
    [44, "v1", "pointer"],
    [47, "v1", "pointer"],
    [53, "v1", "connectable"],
    [65, "v1", "connectable"]
  ],
  "(method 12 engine)": [
    [[5, 18], "s4", "connection"],
    [13, "t9", "(function object object object object object)"]
  ],
  "(method 13 engine)": [
    [[5, 28], "s4", "connection"],
    [13, "t9", "(function object object object object object)"]
  ],
  "(method 15 engine)": [[[0, 36], "v1", "connection"]],
  "(method 19 engine)": [[8, "a0", "connection"]],
  "(method 20 engine)": [[8, "a0", "connection"]],
  "(method 21 engine)": [[8, "a0", "connection"]],
  "(method 0 engine-pers)": [
    [32, "v1", "pointer"],
    [23, "v1", "pointer"],
    [26, "v1", "pointer"],
    [24, "v1", "(pointer pointer)"]
  ],
  "(method 3 connection-minimap)": [[97, "f0", "float"]],
  "dma-buffer-add-ref-texture": [
    [[25, 29], "a3", "dma-packet"],
    [[32, 44], "a3", "gs-gif-tag"],
    [[47, 62], "a2", "dma-packet"]
  ],
  "texture-page-default-allocate": [[51, "a3", "texture"]],
  "texture-page-font-allocate": [[33, "a3", "texture"]],
  "(method 24 texture-pool)": [
    [67, "a1", "shader-ptr"],
    [[70, 93], "a1", "adgif-shader"],
    [92, "a1", "adgif-shader"]
  ],
  "upload-vram-data": [
    [[10, 17], "a0", "dma-packet"],
    [[19, 26], "a0", "gs-gif-tag"],
    [35, "a0", "(pointer gs-bitbltbuf)"],
    [37, "a0", "(pointer gs-reg64)"],
    [38, "a0", "(pointer gs-trxpos)"],
    [40, "a0", "(pointer gs-reg64)"],
    [46, "a0", "(pointer gs-trxreg)"],
    [48, "a0", "(pointer gs-reg64)"],
    [49, "a0", "(pointer gs-trxdir)"],
    [51, "a0", "(pointer gs-reg64)"]
  ],
  "upload-vram-pages": [
    [[140, 147], "a0", "dma-packet"],
    [[149, 156], "a0", "gs-gif-tag"],
    [160, "a0", "(pointer int64)"],
    [162, "a0", "(pointer gs-reg64)"]
  ],
  "(method 3 generic-tie-interp-point)": [[19, "gp", "(pointer uint128)"]],
  "(method 19 res-lump)": [
    [46, "t2", "(pointer uint64)"],
    [100, "t3", "(pointer uint64)"],
    [184, "t5", "(pointer uint64)"],
    [64, "t6", "(pointer uint64)"]
  ],
  "(method 20 res-lump)": [[341, "t0", "(pointer uint128)"]],
  "(method 16 res-lump)": [
    [22, "t1", "(pointer uint64)"],
    [29, "t2", "(pointer uint64)"]
  ],
  "(method 15 res-lump)": [[132, "s5", "res-tag-pair"]],
  "(method 17 res-lump)": [[22, "s4", "(pointer pointer)"]],
  "(method 0 script-context)": [[[8, 17], "v0", "script-context"]],
  "joint-mod-wheel-callback": [[[2, 63], "s4", "joint-mod-wheel"]],
  "joint-mod-set-local-callback": [[[0, 23], "v1", "joint-mod-set-local"]],
  "joint-mod-add-local-callback": [[[2, 33], "s4", "joint-mod-add-local"]],
  "joint-mod-set-world-callback": [[[0, 23], "v1", "joint-mod-set-world"]],
  "joint-mod-blend-local-callback": [[[2, 63], "gp", "joint-mod-blend-local"]],
  "joint-mod-spinner-callback": [[[2, 63], "gp", "joint-mod-spinner"]],
  "joint-mod-blend-world-callback": [[[2, 148], "gp", "joint-mod-blend-world"]],
  "joint-mod-rotate-local-callback": [
    [[2, 16], "v1", "joint-mod-rotate-local"]
  ],
  "(method 0 collide-shape-prim-sphere)": [
    [[3, 8], "v0", "collide-shape-prim-sphere"]
  ],
  "(method 0 collide-shape-prim-mesh)": [
    [[3, 11], "v0", "collide-shape-prim-mesh"]
  ],
  "(method 0 collide-shape-prim-group)": [
    [[3, 12], "v0", "collide-shape-prim-group"]
  ],
  "(method 0 collide-shape-moving)": [[[2, 12], "v0", "collide-shape-moving"]],
  "(method 11 touching-prims-entry-pool)": [
    [[0, 8], "v1", "touching-prims-entry"],
    [8, "v1", "pointer"],
    [[9, 11], "v1", "touching-prims-entry"],
    [[1, 20], "a1", "touching-prims-entry"]
  ],
  "(method 0 touching-list)": [[[6, 9], "v0", "touching-list"]],
  "display-loop-main": [[223, "t9", "(function none)"]],
  "end-display": [
    [205, "f1", "float"],
    [205, "f0", "float"]
  ],
  "(method 18 res-lump)": [["_stack_", 16, "object"]],
  "(method 21 res-lump)": [
    ["_stack_", 16, "res-tag"],
    ["_stack_", 32, "res-tag"]
  ],
  "(method 8 res-lump)": [
    [258, "s0", "array"],
    // [[0, 100], "s0", "basic"],
    // [[102, 120], "s0", "basic"],
    // [[147, 150], "s0", "collide-mesh"],
    [[157, 239], "s0", "(array object)"]
    // [235, "s0", "basic"]
  ],
  "(method 0 fact-info-enemy)": [
    [[0, 196], "gp", "fact-info-enemy"],
    ["_stack_", 16, "res-tag"],
    ["_stack_", 32, "res-tag"],
    [[11, 177], "s5", "res-lump"]
  ],
  "(method 0 fact-info)": [
    [87, "v1", "(pointer int32)"],
    [11, "v1", "res-lump"]
  ],
  "(method 0 fact-info-crate)": [
    [[0, 17], "gp", "fact-info-crate"],
    [14, "a0", "res-lump"]
  ],
  "(method 0 fact-info-target)": [[[0, 17], "gp", "fact-info-target"]],
  "joint-channel-float-delete!": [
    [7, "a0", "pointer"],
    [7, "a1", "pointer"]
  ],
  "num-func-chan": [[7, "v1", "joint-control-channel"]],
  "(method 20 process-focusable)": [
    [15, "gp", "collide-shape-moving"],
    [31, "gp", "collide-shape"]
  ],
  "(method 10 focus)": [[19, "v1", "collide-shape"]],
  "shrubbery-login-post-texture": [
    [[13, 15], "a3", "qword"],
    [16, "a3", "pointer"],
    [24, "a3", "pointer"],
    [[17, 23], "a3", "qword"],
    [[13, 23], "a1", "qword"],
    [14, "a2", "qword"],
    [[27, 29], "a3", "qword"],
    [[27, 29], "a1", "qword"],
    [[35, 37], "a3", "qword"],
    [[35, 37], "a2", "qword"]
  ],
  "(top-level-login eye-h)": [[[69, 77], "a1", "eye-control"]],
  "entity-actor-lookup": [["_stack_", 16, "res-tag"]],
  "entity-actor-count": [["_stack_", 16, "res-tag"]],
  "(method 0 path-control)": [["_stack_", 16, "res-tag"]],
  "(method 9 actor-link-info)": [[[0, 36], "s3", "entity-actor"]],
  "(method 41 nav-mesh)": [["_stack_", 56, "float"]],
  "(method 39 nav-mesh)": [["_stack_", 56, "float"]],
  "str-load": [[[18, 44], "s2", "load-chunk-msg"]],
  "str-load-status": [
    [[18, 22], "v1", "load-chunk-msg"],
    [26, "v1", "load-chunk-msg"]
  ],
  "str-play-async": [[[7, 36], "s4", "play-chunk-msg"]],
  "str-play-stop": [[[7, 36], "s4", "play-chunk-msg"]],
  "str-play-queue": [[[7, 98], "s4", "play-chunk-msg"]],
  "str-ambient-play": [[[7, 20], "s5", "load-chunk-msg"]],
  "str-ambient-stop": [[[7, 20], "s5", "load-chunk-msg"]],
  "dgo-load-begin": [[[19, 41], "s2", "load-dgo-msg"]],
  "dgo-load-get-next": [[[14, 31], "v1", "load-dgo-msg"]],
  "dgo-load-continue": [[[5, 23], "gp", "load-dgo-msg"]],
  "dgo-load-link": [
    [7, "s4", "uint"],
    [17, "s4", "uint"],
    [55, "s4", "uint"],
    [27, "s4", "uint"],
    [37, "s4", "uint"]
  ],
  "lookup-level-info": [
    [3, "a1", "symbol"],
    [[4, 24], "a1", "level-load-info"]
  ],
  "(method 30 level-group)": [[87, "v0", "level"]],
  "(method 19 level-group)": [
    [223, "s3", "continue-point"],
    [[177, 209], "s1", "continue-point"],
    [[182, 224], "s3", "continue-point"],
    [434, "v1", "symbol"]
  ],
  "(method 18 level)": [[[82, 89], "a1", "level"]],
  "(method 19 level)": [[[45, 48], "a0", "texture-anim-array"]],
  "level-update-after-load": [
    [[123, 152], "s0", "drawable-inline-array-tfrag"],
    [[155, 158], "s0", "drawable-tree-instance-tie"],
    [365, "a1", "(pointer int32)"],
    [370, "a2", "(pointer int32)"]
  ],
  "(method 25 level)": [
    [97, "t9", "(function object none)"],
    [169, "t9", "(function object symbol none)"]
  ],
  "(method 9 level)": [[54, "t9", "(function object none)"]],
  "copy-mood-exterior": [
    [[15, 19], "a1", "(inline-array vector)"],
    [[16, 18], "v1", "(inline-array vector)"],
    [[30, 32], "v1", "(inline-array vector)"],
    [[29, 33], "a0", "(inline-array vector)"]
  ],
  "update-mood-ruins": [[[19, 46], "gp", "ruins-states"]],
  "desaturate-mood-colors": [[[20, 92], "a0", "(inline-array mood-color)"]],
  "ramdisk-load": [[[7, 12], "v1", "ramdisk-rpc-load"]],
  "(method 10 engine-sound-pers)": [[[2, 19], "v1", "sound-rpc-set-param"]],
  "check-irx-version": [[[3, 51], "gp", "sound-rpc-get-irx-version"]],
  "sound-bank-iop-store": [[[7, 11], "v1", "sound-rpc-bank-cmd"]],
  "sound-bank-iop-free": [[[7, 12], "v1", "sound-rpc-bank-cmd"]],
  "sound-bank-load": [[[7, 12], "v1", "sound-rpc-load-bank"]],
  "sound-bank-load-from-iop": [[[7, 12], "v1", "sound-rpc-load-bank"]],
  "sound-bank-load-from-ee": [[[8, 14], "v1", "sound-rpc-load-bank"]],
  "sound-bank-unload": [[[6, 11], "v1", "sound-rpc-unload-bank"]],
  "sound-music-load": [[[6, 11], "v1", "sound-rpc-load-music"]],
  "sound-music-unload": [[[3, 8], "v1", "sound-rpc-unload-music"]],
  "set-language": [[[7, 12], "v1", "sound-rpc-set-language"]],
  "sound-set-stereo-mode": [[[4, 9], "v1", "sound-rpc-set-stereo-mode"]],
  "list-sounds": [[[3, 7], "v1", "sound-rpc-list-sounds"]],
  "string->sound-name": [[[2, 18], "a1", "(pointer uint8)"]],
  "sound-set-volume": [[[3, 16], "v1", "sound-rpc-set-master-volume"]],
  "sound-set-reverb": [[[5, 25], "v1", "sound-rpc-set-reverb"]],
  "sound-set-ear-trans": [[[7, 26], "gp", "sound-rpc-set-ear-trans"]],
  "sound-play-by-name": [
    [[12, 45], "s5", "sound-rpc-play"],
    [[22, 39], "s3", "process-drawable"]
  ],
  "sound-play-by-spec": [
    [[4, 54], "s5", "sound-rpc-play"],
    [[31, 47], "s3", "process-drawable"]
  ],
  "sound-pause": [[[3, 8], "v1", "sound-rpc-pause-sound"]],
  "sound-stop": [[[3, 8], "v1", "sound-rpc-stop-sound"]],
  "sound-continue": [[[3, 8], "v1", "sound-rpc-continue-sound"]],
  "sound-group-pause": [[[3, 7], "v1", "sound-rpc-pause-group"]],
  "sound-group-stop": [[[3, 7], "v1", "sound-rpc-stop-group"]],
  "sound-group-continue": [[[3, 7], "v1", "sound-rpc-continue-group"]],
  "sound-set-flava": [[[3, 10], "v1", "sound-rpc-set-flava"]],
  "sound-set-midi-reg": [[[3, 10], "v1", "sound-rpc-set-midi-reg"]],
  "sound-set-fps": [[[3, 10], "v1", "sound-rpc-set-fps"]],
  "(method 0 ambient-sound)": [
    [121, "v1", "sound-spec"],
    [125, "v1", "sound-spec"],
    [128, "v1", "sound-spec"],
    [132, "v1", "sound-spec"],
    // [143, "v1", "sound-spec"],
    // [140, "v1", "sound-spec"],
    // [147, "v1", "sound-spec"],
    ["_stack_", 16, "sound-spec"],
    ["_stack_", 32, "sound-name"],
    ["_stack_", 48, "(pointer float)"],
    // ["_stack_", 52, "sound-play-parms"],
    ["_stack_", 64, "res-tag"]
  ],
  "(method 11 ambient-sound)": [
    [[18, 33], "s4", "process-drawable"],
    [[11, 47], "s5", "sound-rpc-set-param"]
  ],
  "(method 12 ambient-sound)": [[[7, 22], "v1", "sound-rpc-set-param"]],
  "(method 13 ambient-sound)": [[[7, 23], "v1", "sound-rpc-set-param"]],
  "loader-test-command": [[[5, 10], "v1", "sound-rpc-test-cmd"]],
  "(anon-function 1 gsound)": [[[0, 45], "gp", "(array symbol)"]],
  "sound-buffer-dump": [[[12, 39], "s3", "sound-rpc-play"]],
  "(method 12 fact-info-target)": [
    [3, "v1", "target"],
    [14, "a0", "target"]
  ],
  "(method 10 history)": [[[8, 10], "a1", "history-elt"]],
  "(method 10 history-iterator)": [[[20, 35], "a2", "history-elt"]],
  "command-get-time": [[119, "gp", "(pointer float)"]],
  "command-get-param": [[122, "gp", "(pointer float)"]],
  "command-get-entity": [[10, "gp", "process"]],
  // sprite
  "sprite-add-matrix-data": [
    [[5, 15], "a2", "dma-packet"],
    [[24, 28], "a1", "matrix"],
    [[47, 57], "a2", "dma-packet"],
    [[70, 97], "a2", "vector"],
    [[98, 113], "a1", "vector"],
    [[119, 133], "a1", "vector"]
  ],
  "sprite-add-frame-data": [[[8, 16], "a0", "dma-packet"]],
  "sprite-add-2d-chunk": [
    [[12, 20], "a0", "dma-packet"],
    [[45, 52], "a0", "dma-packet"],
    [[69, 76], "a0", "dma-packet"],
    [[80, 87], "v1", "dma-packet"],
    [65, "a3", "int"]
  ],
  "sprite-add-3d-chunk": [
    [[11, 19], "a0", "dma-packet"],
    [[44, 51], "a0", "dma-packet"],
    [[68, 75], "a0", "dma-packet"],
    [[79, 87], "v1", "dma-packet"],
    [65, "a3", "int"]
  ],
  "sprite-draw": [
    [[33, 38], "a0", "dma-packet"],
    [[41, 48], "a0", "gs-gif-tag"],
    [52, "a0", "(pointer gs-test)"],
    [54, "a0", "(pointer gs-reg64)"],
    [56, "a0", "(pointer gs-clamp)"],
    [58, "a0", "(pointer gs-reg64)"],
    [[73, 82], "a0", "dma-packet"],
    [[87, 92], "a0", "dma-packet"],
    [[111, 115], "a0", "dma-packet"],
    [[129, 133], "a0", "dma-packet"],
    [[150, 154], "a0", "dma-packet"]
  ],
  // sprite-distort
  "sprite-init-distorter": [
    [[3, 7], "a1", "dma-packet"],
    [[13, 16], "a1", "gs-gif-tag"],
    [21, "a1", "(pointer gs-zbuf)"],
    [23, "a1", "(pointer gs-reg64)"],
    [25, "a1", "(pointer gs-tex0)"],
    [27, "a1", "(pointer gs-reg64)"],
    [29, "a1", "(pointer gs-tex1)"],
    [31, "a1", "(pointer gs-reg64)"],
    [32, "a1", "(pointer gs-miptbp)"],
    [34, "a1", "(pointer gs-reg64)"],
    [36, "a1", "(pointer gs-clamp)"],
    [38, "a1", "(pointer gs-reg64)"],
    [40, "a1", "(pointer gs-alpha)"],
    [42, "a1", "(pointer gs-reg64)"],
    [50, "a3", "uint"],
    [[53, 58], "a1", "dma-packet"]
  ],
  "sprite-draw-distorters": [
    [[73, 93], "a0", "vector"],
    [75, "v1", "vector"],
    [87, "v1", "vector"],
    [96, "v1", "vector"],
    [100, "v1", "vector"],
    [123, "a0", "(pointer int32)"],
    [128, "v1", "vector"],
    [130, "v1", "vector"],
    [136, "v1", "vector"],
    [157, "v1", "vector"],
    [[175, 192], "a1", "dma-packet"],
    [[200, 206], "a0", "dma-packet"],
    [[210, 214], "a0", "vector4w"],
    [[219, 224], "a0", "dma-packet"],
    [[252, 269], "a1", "dma-packet"],
    [[277, 281], "a1", "dma-packet"],
    [[285, 289], "a1", "vector4w"],
    [[293, 298], "v1", "dma-packet"]
  ],
  "print-game-text": [
    [225, "v1", "float"],
    [241, "v1", "float"],
    [[324, 327], "v1", "dma-packet"]
  ],
  "fx-copy-buf": [
    [[17, 22], "t3", "dma-packet"],
    [[2, 8], "a2", "dma-packet"],
    [[122, 127], "t0", "dma-packet"],
    [[24, 66], "t3", "dma-packet"]
  ],
  "(method 12 setting-control)": [[17, "s4", "connection"]],
  "(method 14 setting-control)": [[6, "v1", "connection"]],
  "(method 18 setting-control)": [[[844, 848], "a0", "process-focusable"]],
  "(method 9 cam-setting-data)": [
    [[76, 80], "v1", "connection"],
    [22, "s3", "connection"],
    [[45, 48], "s3", "connection"],
    [[56, 59], "s3", "connection"]
  ],
  "(method 9 user-setting-data)": [
    [[76, 80], "v1", "connection"],
    [[56, 59], "s3", "connection"],
    [[45, 49], "s3", "connection"],
    [22, "s3", "connection"]
  ],
  "(method 10 cam-setting-data)": [
    [[24, 31], "v1", "handle"],
    [[23, 36], "a0", "handle"],
    [44, "a3", "vector"],
    [395, "a3", "vector"],
    [404, "a3", "vector"],
    [413, "a3", "vector"],
    [424, "a3", "vector"],
    [[433, 448], "a0", "handle"],
    [[434, 441], "v1", "handle"],
    [[454, 467], "a0", "handle"],
    [[455, 462], "v1", "handle"]
  ],
  "(method 9 art)": [[9, "v1", "pointer"]],
  "(method 12 art-group)": [[12, "a0", "art-joint-anim"]],
  "(method 9 art-mesh-geo)": [
    [20, "s4", "(pointer int16)"],
    [[14, 19], "a0", "drawable"],
    [10, "v1", "(pointer art)"],
    [14, "v1", "(pointer art)"]
  ],
  "(method 9 art-joint-anim)": [[9, "v1", "pointer"]],
  "joint-control-copy!": [
    [8, "a0", "uint"],
    [8, "v1", "uint"]
  ],
  "joint-control-remap!": [
    [127, "t9", "(function joint-control joint-control-channel int object)"],
    [181, "t9", "(function joint-control joint-control-channel int object)"],
    ["_stack_", 60, "basic"]
  ],
  "flatten-joint-control-to-spr": [
    [[201, 203], "a1", "terrain-context"],
    [[131, 133], "a0", "terrain-context"],
    [[182, 184], "a1", "terrain-context"],
    [[164, 166], "a0", "terrain-context"],
    [195, "v1", "terrain-context"],
    [65, "a3", "(pointer float)"],
    [67, "a3", "(pointer float)"],
    [[18, 24], "a2", "(inline-array vector)"],
    [24, "a3", "(pointer float)"],
    [[59, 65], "a2", "(inline-array vector)"],
    [[112, 118], "a2", "(inline-array vector)"],
    [17, "a2", "int"]
  ],
  "(method 2 art-joint-anim-manager-slot)": [
    [21, "s2", "uint"],
    [21, "v1", "uint"]
  ],
  "create-interpolated2-joint-animation-frame": [
    [[48, 125], "v1", "joint-anim-frame"]
  ],
  "(method 12 art-joint-anim-manager)": [
    [15, "a0", "pointer"],
    [15, "v1", "pointer"],
    [21, "a0", "pointer"],
    [21, "v1", "pointer"]
  ],
  "(method 11 art-joint-anim-manager)": [
    [54, "v1", "uint"],
    [54, "s2", "uint"],
    [60, "s2", "uint"],
    [65, "s2", "uint"],
    [71, "s2", "uint"],
    [87, "a1", "uint"],
    [94, "a2", "uint"]
  ],
  "joint-anim-inspect-elt": [
    [[4, 15], "gp", "joint-anim-matrix"],
    [[17, 30], "gp", "joint-anim-transformq"]
  ],
  "matrix-from-control!": [
    [22, "v1", "pointer"],
    [35, "v1", "pointer"],
    [38, "v1", "pointer"],
    [65, "v1", "pointer"],
    [72, "v1", "pointer"],
    [82, "v1", "pointer"],
    [85, "v1", "pointer"],
    // [58, "v1", "matrix"],
    [[43, 49], "v1", "matrix"]
  ],
  "init-haze-vert-array": [
    [43, "a0", "cloud-vertex"],
    [44, "v1", "cloud-vertex"]
  ],
  "sky-make-sun-data": [[[7, 58], "s3", "sky-sun-data"]],
  "(anon-function 7 relocate)": [
    [3, "a0", "int"],
    [8, "a0", "int"]
  ],
  "(method 7 process)": [
    [[47, 88], "v1", "connection"],
    [[120, 124], "a0", "basic"],
    [[127, 130], "a0", "basic"]
  ],
  "(method 7 collide-shape-prim-group)": [[4, "v1", "pointer"]],
  "all-texture-tweak-adjust": [[[35, 44], "s0", "adgif-shader"]],
  "dm-float-field-tie-rvanish-func": [[[14, 45], "gp", "prototype-bucket-tie"]],
  "dm-float-field-tie-vanish-far-func": [
    [[14, 45], "gp", "prototype-bucket-tie"]
  ],
  "build-instance-list": [
    [33, "v1", "drawable-tree-instance-shrub"],
    [85, "v1", "drawable-tree-instance-tie"]
  ],
  "debug-menu-make-continue-sub-menu": [
    [5, "v1", "symbol"],
    [10, "v1", "level-load-info"],
    [13, "v1", "level-load-info"],
    [21, "v1", "continue-point"],
    [47, "v1", "continue-point"],
    [56, "v1", "continue-point"]
  ],
  "(anon-function 191 default-menu)": [
    [[30, 37], "s5", "adgif-shader"],
    [[5, 25], "s4", "texture-id"]
  ],
  "(anon-function 188 default-menu)": [
    [[3, 13], "v1", "texture-id"],
    [[20, 28], "a1", "adgif-shader"],
    [33, "v1", "texture-id"],
    [41, "v1", "adgif-shader"]
  ],
  "(anon-function 187 default-menu)": [
    [[2, 13], "v1", "texture-id"],
    [[18, 29], "a1", "adgif-shader"],
    [34, "v1", "texture-id"],
    [[42, 44], "v1", "adgif-shader"]
  ],
  "(anon-function 186 default-menu)": [
    [[3, 13], "v1", "texture-id"],
    [[20, 28], "a1", "adgif-shader"],
    [33, "v1", "texture-id"],
    [41, "v1", "adgif-shader"]
  ],
  "(anon-function 185 default-menu)": [
    [[3, 13], "v1", "texture-id"],
    [[20, 28], "a1", "adgif-shader"],
    [33, "v1", "texture-id"],
    [41, "v1", "adgif-shader"]
  ],
  "(anon-function 184 default-menu)": [
    [[3, 13], "v1", "texture-id"],
    [[20, 28], "a1", "adgif-shader"],
    [33, "v1", "texture-id"],
    [41, "v1", "adgif-shader"]
  ],
  "(anon-function 183 default-menu)": [
    [[2, 13], "v1", "texture-id"],
    [[18, 29], "a1", "adgif-shader"],
    [34, "v1", "texture-id"],
    [[42, 44], "v1", "adgif-shader"]
  ],
  "(anon-function 182 default-menu)": [
    [[3, 13], "v1", "texture-id"],
    [[20, 28], "a1", "adgif-shader"],
    [33, "v1", "texture-id"],
    [41, "v1", "adgif-shader"]
  ],
  "(anon-function 181 default-menu)": [
    [[3, 13], "v1", "texture-id"],
    [[20, 28], "a1", "adgif-shader"],
    [33, "v1", "texture-id"],
    [41, "v1", "adgif-shader"]
  ],
  "(anon-function 180 default-menu)": [
    [[3, 13], "v1", "texture-id"],
    [[20, 28], "a1", "adgif-shader"],
    [33, "v1", "texture-id"],
    [41, "v1", "adgif-shader"]
  ],
  "(anon-function 179 default-menu)": [
    [[2, 13], "v1", "texture-id"],
    [[18, 29], "a1", "adgif-shader"],
    [34, "v1", "texture-id"],
    [[42, 44], "v1", "adgif-shader"]
  ],
  "(anon-function 178 default-menu)": [
    [[3, 13], "v1", "texture-id"],
    [[20, 28], "a1", "adgif-shader"],
    [33, "v1", "texture-id"],
    [41, "v1", "adgif-shader"]
  ],
  "(anon-function 177 default-menu)": [
    [[3, 13], "v1", "texture-id"],
    [[20, 28], "a1", "adgif-shader"],
    [33, "v1", "texture-id"],
    [41, "v1", "adgif-shader"]
  ],
  "(anon-function 176 default-menu)": [
    [[3, 13], "v1", "texture-id"],
    [[20, 28], "a1", "adgif-shader"],
    [33, "v1", "texture-id"],
    [41, "v1", "adgif-shader"]
  ],
  "(anon-function 175 default-menu)": [
    [[3, 13], "v1", "texture-id"],
    [[20, 28], "a1", "adgif-shader"],
    [33, "v1", "texture-id"],
    [41, "v1", "adgif-shader"]
  ],
  "(anon-function 174 default-menu)": [
    [[3, 13], "v1", "texture-id"],
    [[20, 28], "a1", "adgif-shader"],
    [33, "v1", "texture-id"],
    [41, "v1", "adgif-shader"]
  ],
  "(anon-function 173 default-menu)": [
    [[2, 13], "v1", "texture-id"],
    [[18, 29], "a1", "adgif-shader"],
    [34, "v1", "texture-id"],
    [[42, 44], "v1", "adgif-shader"]
  ],
  "(anon-function 172 default-menu)": [
    [[2, 13], "v1", "texture-id"],
    [[18, 29], "a1", "adgif-shader"],
    [34, "v1", "texture-id"],
    [[42, 44], "v1", "adgif-shader"]
  ],
  "joint-mod-ik-callback": [
    [6, "gp", "joint-mod-ik"],
    [9, "gp", "joint-mod-ik"],
    [[1, 35], "gp", "joint-mod-ik"],
    [[1, 433], "gp", "joint-mod-ik"]
  ],
  "(method 11 joint-mod)": [
    [20, "s0", "fact-info-enemy"],
    [12, "s2", "process-drawable"]
  ],
  "joint-mod-look-at-handler": [
    [[2, 406], "gp", "joint-mod"],
    [409, "a3", "float"]
  ],
  "real-joint-mod-gun-look-at-handler": [
    [1, "v1", "joint-mod"],
    [2, "v1", "joint-mod"]
  ],
  "joint-mod-foot-rot-handler": [
    [[0, 7], "s5", "joint-mod"],
    [[36, 59], "s5", "joint-mod"],
    [[63, 97], "s5", "joint-mod"],
    [119, "s5", "joint-mod"],
    [[119, 152], "s5", "joint-mod"]
  ],
  "joint-mod-polar-look-at-guts": [
    [1, "gp", "joint-mod"],
    [[1, 334], "gp", "joint-mod"],
    [334, "gp", "joint-mod"],
    [338, "a3", "float"]
  ],
  "joint-mod-world-look-at-handler": [
    [[0, 217], "gp", "joint-mod"],
    [220, "a3", "float"]
  ],
  "joint-mod-rotate-handler": [[[2, 114], "s5", "joint-mod"]],
  "joint-mod-scale-handler": [[[1, 14], "s5", "joint-mod"]],
  "joint-mod-joint-set-handler": [[[2, 23], "s4", "joint-mod"]],
  "joint-mod-joint-set-world-handler": [[[6, 197], "s5", "joint-mod"]],
  "joint-mod-joint-set*-handler": [[[2, 39], "s5", "joint-mod"]],
  "joint-mod-joint-set*-world-handler": [[[4, 53], "s5", "joint-mod"]],
  "joint-mod-debug-draw": [[8, "a3", "float"]],
  "glst-find-node-by-name": [
    [6, "s5", "glst-named-node"],
    [7, "v1", "glst-named-node"]
  ],
  "glst-length-of-longest-name": [
    [5, "s5", "glst-named-node"],
    [6, "v1", "glst-named-node"]
  ],
  "(event time-of-day-tick)": [
    [10, "v1", "float"],
    [148, "v1", "float"]
  ],
  "cam-slave-get-vector-with-offset": [[[52, 61], "s3", "vector"]],
  "cam-slave-get-interp-time": [[43, "f0", "float"]],
  "cam-standard-event-handler": [
    [13, "gp", "(state camera-slave)"],
    [19, "gp", "(state camera-slave)"],
    [22, "gp", "(state camera-slave)"]
  ],
  "cam-calc-follow!": [
    [101, "f0", "float"],
    [104, "f0", "float"] // needed because the decompiler sees an int going into an FP register and assumes it's an int instead!
  ],
  "(event cam-master-active)": [
    [80, "gp", "matrix"],
    [170, "s5", "vector"],
    [275, "v1", "process"],
    [330, "a0", "camera-slave"],
    [448, "v1", "camera-slave"],
    [512, "v1", "camera-slave"],
    [542, "v1", "camera-slave"],
    [611, "a0", "vector"],
    [786, "v1", "float"],
    [789, "v1", "float"],
    [589, "v1", "float"],
    [593, "v1", "float"],
    [602, "v1", "float"],
    [606, "v1", "float"]
  ],
  "master-track-target": [[[53, 526], "gp", "target"]],
  "reset-target-tracking": [[[14, 138], "gp", "process-focusable"]],
  "reset-follow": [[[12, 18], "a0", "process-focusable"]],
  "(code cam-pov)": [
    [15, "a1", "pov-camera"],
    [24, "a0", "pov-camera"]
  ],
  "(code cam-pov180)": [
    [15, "a1", "pov-camera"],
    [23, "v1", "pov-camera"],
    [45, "v1", "pov-camera"],
    [58, "v1", "pov-camera"],
    [80, "a1", "pov-camera"],
    [122, "v1", "vector"]
  ],
  "(code cam-pov-track)": [
    [19, "a1", "pov-camera"],
    [30, "a0", "pov-camera"]
  ],
  "cam-los-spline-collide": [
    [70, "s3", "(inline-array collide-cache-tri)"],
    [88, "s3", "(inline-array collide-cache-tri)"]
  ],
  "cam-los-collide": [
    [92, "s1", "(inline-array collide-cache-tri)"],
    [205, "s1", "(inline-array collide-cache-tri)"],
    [135, "s1", "(inline-array collide-cache-tri)"],
    [175, "s1", "(inline-array collide-cache-tri)"],
    [375, "v1", "(inline-array tracking-spline)"]
  ],
  "cam-dist-analog-input": [[32, "f0", "float"]],
  "(event cam-string)": [
    [11, "v1", "vector"],
    [[44, 72], "s5", "vector"],
    [[80, 108], "gp", "vector"],
    [141, "a0", "vector"],
    [145, "a0", "vector"],
    [174, "v1", "vector"],
    [184, "v1", "float"],
    [28, "v1", "float"],
    [31, "v1", "float"]
  ],
  "cam-draw-collide-cache": [
    [[8, 13], "gp", "(inline-array collide-cache-tri)"]
  ],
  "(event cam-combiner-active)": [
    [[103, 126], "gp", "camera-slave"],
    [[189, 235], "gp", "camera-slave"]
  ],
  "cam-collision-record-draw": [[[45, 240], "s5", "cam-collision-record"]],
  "camera-fov-frame": [
    [87, "a0", "vector4w"],
    [128, "a0", "vector4w"],
    [169, "a0", "vector4w"],
    [7, "a0", "cam-dbg-scratch"],
    [18, "a0", "cam-dbg-scratch"],
    [29, "a0", "cam-dbg-scratch"],
    [33, "a2", "cam-dbg-scratch"],
    [36, "a3", "cam-dbg-scratch"],
    [39, "t0", "cam-dbg-scratch"],
    [45, "a0", "cam-dbg-scratch"],
    [50, "a0", "cam-dbg-scratch"],
    [54, "a2", "cam-dbg-scratch"],
    [57, "a3", "cam-dbg-scratch"],
    [60, "t0", "cam-dbg-scratch"],
    [66, "a0", "cam-dbg-scratch"],
    [72, "a0", "cam-dbg-scratch"],
    [75, "a1", "cam-dbg-scratch"],
    [83, "a0", "cam-dbg-scratch"],
    [86, "a1", "cam-dbg-scratch"],
    [91, "a0", "cam-dbg-scratch"],
    [95, "a2", "cam-dbg-scratch"],
    [101, "t0", "cam-dbg-scratch"],
    [98, "a3", "cam-dbg-scratch"],
    [107, "a0", "cam-dbg-scratch"],
    [113, "a0", "cam-dbg-scratch"],
    [116, "a1", "cam-dbg-scratch"],
    [124, "a0", "cam-dbg-scratch"],
    [127, "a1", "cam-dbg-scratch"],
    [132, "a0", "cam-dbg-scratch"],
    [136, "a2", "cam-dbg-scratch"],
    [139, "a3", "cam-dbg-scratch"],
    [142, "t0", "cam-dbg-scratch"],
    [148, "a0", "cam-dbg-scratch"],
    [154, "a0", "cam-dbg-scratch"],
    [157, "a1", "cam-dbg-scratch"],
    [165, "a0", "cam-dbg-scratch"],
    [168, "a1", "cam-dbg-scratch"],
    [173, "a0", "cam-dbg-scratch"],
    [177, "a2", "cam-dbg-scratch"],
    [180, "a3", "cam-dbg-scratch"],
    [183, "t0", "cam-dbg-scratch"],
    [189, "a0", "cam-dbg-scratch"],
    [195, "a0", "cam-dbg-scratch"],
    [198, "a1", "cam-dbg-scratch"]
  ],
  "camera-sphere": [
    [[43, 49], "v1", "cam-dbg-scratch"],
    [64, "v1", "cam-dbg-scratch"],
    [80, "v1", "cam-dbg-scratch"],
    [94, "v1", "cam-dbg-scratch"],
    [109, "v1", "cam-dbg-scratch"],
    [124, "v1", "cam-dbg-scratch"],
    [138, "v1", "cam-dbg-scratch"],
    [152, "v1", "cam-dbg-scratch"],
    [156, "a0", "cam-dbg-scratch"],
    [159, "a1", "cam-dbg-scratch"],
    [164, "a0", "cam-dbg-scratch"],
    [167, "a1", "cam-dbg-scratch"]
  ],
  "camera-line-draw": [
    [36, "a0", "cam-dbg-scratch"],
    [44, "a0", "cam-dbg-scratch"],
    [2, "a2", "cam-dbg-scratch"],
    [7, "a0", "cam-dbg-scratch"],
    [14, "v1", "cam-dbg-scratch"],
    [18, "v1", "cam-dbg-scratch"],
    [22, "a0", "cam-dbg-scratch"],
    [24, "v1", "cam-dbg-scratch"],
    [29, "a0", "cam-dbg-scratch"],
    [32, "a1", "cam-dbg-scratch"],
    [36, "a0", "cam-dbg-scratch"],
    [44, "a0", "cam-dbg-scratch"]
  ],
  "camera-plot-float-func": [
    [56, "v1", "cam-dbg-scratch"],
    [64, "a0", "cam-dbg-scratch"],
    [68, "a0", "cam-dbg-scratch"],
    [105, "v1", "cam-dbg-scratch"],
    [242, "v1", "cam-dbg-scratch"],
    [21, "a0", "cam-dbg-scratch"],
    [24, "a0", "cam-dbg-scratch"],
    [27, "a0", "cam-dbg-scratch"],
    [30, "a0", "cam-dbg-scratch"],
    [51, "a0", "cam-dbg-scratch"],
    [54, "a0", "cam-dbg-scratch"],
    [56, "v1", "cam-dbg-scratch"],
    [58, "a0", "cam-dbg-scratch"],
    [64, "a0", "cam-dbg-scratch"],
    [87, "a0", "cam-dbg-scratch"],
    [97, "a0", "cam-dbg-scratch"],
    [103, "a0", "cam-dbg-scratch"],
    [105, "v1", "cam-dbg-scratch"],
    [107, "a0", "cam-dbg-scratch"],
    [111, "a0", "cam-dbg-scratch"],
    [114, "a1", "cam-dbg-scratch"],
    [119, "a0", "cam-dbg-scratch"],
    [122, "a0", "cam-dbg-scratch"],
    [128, "a0", "cam-dbg-scratch"],
    [131, "a0", "cam-dbg-scratch"],
    [135, "a0", "cam-dbg-scratch"],
    [138, "a1", "cam-dbg-scratch"],
    [142, "a0", "cam-dbg-scratch"],
    [148, "a0", "cam-dbg-scratch"],
    [154, "a0", "cam-dbg-scratch"],
    [160, "a0", "cam-dbg-scratch"],
    [164, "a0", "cam-dbg-scratch"],
    [167, "a1", "cam-dbg-scratch"],
    [171, "a0", "cam-dbg-scratch"],
    [174, "a0", "cam-dbg-scratch"],
    [177, "a0", "cam-dbg-scratch"],
    [183, "a0", "cam-dbg-scratch"],
    [187, "a0", "cam-dbg-scratch"],
    [190, "a1", "cam-dbg-scratch"],
    [197, "a0", "cam-dbg-scratch"],
    [200, "a0", "cam-dbg-scratch"],
    [206, "a0", "cam-dbg-scratch"],
    [212, "a0", "cam-dbg-scratch"],
    [216, "a0", "cam-dbg-scratch"],
    [219, "a1", "cam-dbg-scratch"],
    [223, "a0", "cam-dbg-scratch"],
    [226, "a0", "cam-dbg-scratch"],
    [238, "a0", "cam-dbg-scratch"],
    [242, "v1", "cam-dbg-scratch"],
    [244, "a0", "cam-dbg-scratch"],
    [247, "a0", "cam-dbg-scratch"],
    [266, "a0", "cam-dbg-scratch"],
    [270, "a0", "cam-dbg-scratch"],
    [273, "a1", "cam-dbg-scratch"]
  ],
  "cam-line-dma": [
    [32, "t0", "vector"],
    [36, "t0", "vector"],
    [45, "t0", "vector"],
    [50, "t0", "vector"],
    [[12, 16], "a3", "dma-packet"],
    [[22, 25], "a3", "gs-gif-tag"],
    [[33, 38], "a3", "(pointer uint128)"],
    [[46, 52], "a1", "(pointer uint128)"],
    [[60, 65], "a0", "dma-packet"],
    [[65, 74], "a0", "(pointer uint64)"]
  ],
  "camera-line2d": [
    [4, "a2", "cam-dbg-scratch"],
    [6, "a0", "cam-dbg-scratch"],
    [10, "a0", "cam-dbg-scratch"],
    [13, "a0", "cam-dbg-scratch"],
    [14, "a1", "cam-dbg-scratch"],
    [18, "a0", "cam-dbg-scratch"],
    [20, "a1", "cam-dbg-scratch"],
    [24, "a0", "cam-dbg-scratch"],
    [27, "a0", "cam-dbg-scratch"]
  ],
  "camera-line-setup": [[2, "a0", "cam-dbg-scratch"]],
  "camera-line-rel-len": [
    [9, "a0", "cam-dbg-scratch"],
    [5, "a0", "cam-dbg-scratch"],
    [12, "a1", "cam-dbg-scratch"],
    [18, "a0", "cam-dbg-scratch"]
  ],
  "camera-line-rel": [
    [2, "a3", "cam-dbg-scratch"],
    [8, "a1", "cam-dbg-scratch"]
  ],
  "camera-bounding-box-draw": [
    [6, "a0", "cam-dbg-scratch"],
    [15, "a0", "cam-dbg-scratch"],
    [21, "v1", "cam-dbg-scratch"],
    [24, "a0", "cam-dbg-scratch"],
    [30, "v1", "cam-dbg-scratch"],
    [33, "a0", "cam-dbg-scratch"],
    [39, "v1", "cam-dbg-scratch"],
    [42, "a0", "cam-dbg-scratch"],
    [48, "v1", "cam-dbg-scratch"],
    [51, "a0", "cam-dbg-scratch"],
    [57, "v1", "cam-dbg-scratch"],
    [62, "a1", "cam-dbg-scratch"],
    [68, "a1", "cam-dbg-scratch"],
    [74, "a1", "cam-dbg-scratch"],
    [80, "a1", "cam-dbg-scratch"],
    [86, "a1", "cam-dbg-scratch"],
    [92, "a1", "cam-dbg-scratch"],
    [97, "a0", "cam-dbg-scratch"],
    [100, "a1", "cam-dbg-scratch"],
    [105, "a0", "cam-dbg-scratch"],
    [108, "a1", "cam-dbg-scratch"],
    [113, "a0", "cam-dbg-scratch"],
    [116, "a1", "cam-dbg-scratch"],
    [121, "a0", "cam-dbg-scratch"],
    [124, "a1", "cam-dbg-scratch"],
    [129, "a0", "cam-dbg-scratch"],
    [132, "a1", "cam-dbg-scratch"],
    [137, "a0", "cam-dbg-scratch"],
    [140, "a1", "cam-dbg-scratch"],
    [12, "v1", "cam-dbg-scratch"]
  ],
  "camera-cross": [
    [8, "a0", "cam-dbg-scratch"],
    [14, "a0", "cam-dbg-scratch"],
    [18, "a2", "cam-dbg-scratch"],
    [22, "a0", "cam-dbg-scratch"],
    [26, "a2", "cam-dbg-scratch"],
    [31, "a0", "cam-dbg-scratch"],
    [34, "a1", "cam-dbg-scratch"],
    [39, "a0", "cam-dbg-scratch"],
    [42, "a1", "cam-dbg-scratch"],
    [47, "a0", "cam-dbg-scratch"],
    [52, "a0", "cam-dbg-scratch"],
    [52, "a0", "cam-dbg-scratch"],
    [56, "a2", "cam-dbg-scratch"],
    [60, "a0", "cam-dbg-scratch"],
    [64, "a2", "cam-dbg-scratch"],
    [69, "a0", "cam-dbg-scratch"],
    [72, "a1", "cam-dbg-scratch"],
    [77, "a0", "cam-dbg-scratch"],
    [80, "a1", "cam-dbg-scratch"],
    [85, "a0", "cam-dbg-scratch"],
    [90, "a0", "cam-dbg-scratch"],
    [94, "a2", "cam-dbg-scratch"],
    [98, "a0", "cam-dbg-scratch"],
    [101, "a1", "cam-dbg-scratch"],
    [106, "a0", "cam-dbg-scratch"],
    [109, "a1", "cam-dbg-scratch"]
  ],
  "cam-debug-draw-tris": [
    [20, "a0", "cam-dbg-scratch"],
    [88, "a0", "cam-dbg-scratch"]
  ],
  "camera-fov-draw": [
    [16, "t2", "cam-dbg-scratch"],
    [30, "a3", "cam-dbg-scratch"],
    [43, "a0", "cam-dbg-scratch"],
    [60, "a0", "cam-dbg-scratch"],
    [63, "a1", "cam-dbg-scratch"],
    [68, "a0", "cam-dbg-scratch"],
    [71, "a1", "cam-dbg-scratch"],
    [76, "a0", "cam-dbg-scratch"],
    [79, "a1", "cam-dbg-scratch"],
    [2, "t2", "cam-dbg-scratch"],
    [13, "v1", "(pointer vector)"],
    [27, "v1", "(pointer vector)"],
    [40, "v1", "(pointer vector)"],
    [53, "v1", "(pointer vector)"]
  ],
  "cam-collision-record-save": [[[8, 56], "v1", "cam-collision-record"]],
  "(trans cam-stick)": [[157, "a0", "vector"]],
  "(method 9 darkjak-info)": [[71, "v0", "sound-rpc-set-param"]],
  "(trans idle board)": [[4, "a0", "target"]],
  "(trans hidden board)": [[4, "a0", "target"]],
  "(trans use board)": [
    [8, "a0", "target"],
    [22, "a1", "target"]
  ],
  "board-post": [
    [[3, 79], "v1", "target"],
    [38, "a0", "target"],
    [44, "a0", "target"],
    [50, "a0", "target"],
    [56, "a0", "target"],
    [62, "a0", "target"],
    [94, "v1", "target"]
  ],
  "(code use board)": [[17, "v1", "art-joint-anim"]],
  "(code idle board)": [
    [19, "v1", "art-joint-anim"],
    [37, "v1", "art-joint-anim"]
  ],
  "gun-init": [[85, "a1", "target"]],
  "gun-post": [
    [7, "a0", "target"],
    [12, "gp", "target"],
    [16, "gp", "target"],
    [22, "gp", "target"],
    [31, "gp", "target"],
    [42, "gp", "target"],
    [46, "gp", "target"],
    [57, "gp", "target"],
    [[64, 77], "gp", "target"],
    [82, "v1", "target"],
    [88, "v1", "target"],
    [94, "v1", "target"],
    [100, "v1", "target"],
    [106, "v1", "target"],
    [110, "gp", "target"],
    [121, "gp", "target"],
    [126, "gp", "target"],
    [132, "gp", "target"],
    [148, "gp", "target"],
    [169, "a0", "target"],
    [5, "gp", "gun"]
  ],
  "(trans hidden gun)": [[4, "a0", "target"]],
  "(code idle gun)": [[16, "v1", "art-joint-anim"]],
  "(trans idle gun)": [
    [2, "v1", "target"],
    [9, "a0", "target"],
    [20, "v1", "target"]
  ],
  "(code die gun)": [
    [13, "v1", "target"],
    [74, "v1", "target"]
  ],
  "(post use gun)": [
    [6, "gp", "target"],
    [12, "gp", "target"],
    [21, "gp", "target"],
    [29, "gp", "target"],
    [34, "gp", "target"],
    [36, "gp", "target"],
    [40, "gp", "target"],
    [57, "gp", "target"],
    [63, "gp", "target"],
    [65, "gp", "target"],
    [67, "gp", "target"],
    [71, "gp", "target"],
    [75, "gp", "target"],
    [77, "gp", "target"],
    [83, "gp", "target"],
    [91, "gp", "target"],
    [93, "gp", "target"],
    [96, "a0", "vector"],
    [99, "gp", "target"],
    [101, "gp", "target"],
    [103, "gp", "target"],
    [109, "gp", "target"],
    [114, "gp", "target"],
    [116, "gp", "target"],
    [120, "gp", "target"],
    [122, "gp", "target"],
    [127, "gp", "target"],
    [129, "gp", "target"],
    [132, "a0", "vector"],
    [136, "s6", "target"],
    [135, "gp", "gun"]
  ],
  "(code use gun)": [
    [7, "a0", "target"],
    [27, "v1", "art-joint-anim"],
    [87, "v1", "art-joint-anim"],
    [152, "v1", "art-joint-anim"],
    [207, "v1", "art-joint-anim"],
    [262, "v1", "art-joint-anim"],
    [312, "v1", "art-joint-anim"],
    [377, "v1", "art-joint-anim"],
    [427, "v1", "art-joint-anim"],
    [487, "v1", "art-joint-anim"],
    [547, "v1", "art-joint-anim"],
    [612, "v1", "art-joint-anim"],
    [667, "v1", "art-joint-anim"],
    [726, "s4", "target"],
    [741, "s1", "pair"],
    [753, "s4", "target"],
    [774, "s4", "target"],
    [795, "s1", "pair"],
    [801, "s4", "target"],
    [804, "s4", "target"]
  ],
  "(trans use gun)": [
    [8, "a1", "target"],
    [19, "a0", "target"],
    [23, "v1", "target"],
    [28, "v1", "target"],
    [44, "v1", "target"]
  ],
  "(method 31 gun-eject)": [
    [24, "a0", "gun"],
    [36, "v1", "gun"],
    [44, "v1", "collide-shape"]
  ],
  "(method 9 gun-info)": [
    [115, "s0", "collide-shape-prim"],
    [133, "s0", "collide-shape-prim"],
    [78, "s2", "collide-shape-prim"]
  ],
  "(method 3 collide-query)": [
    [116, "f0", "float"],
    [137, "f0", "float"]
  ],
  "emerc-vu1-initialize-chain": [
    [[19, 59], "s5", "emerc-vu1-low-mem"],
    [80, "gp", "(inline-array dma-packet)"],
    [[12, 18], "gp", "(pointer vif-tag)"]
  ],
  "emerc-vu1-init-buffer": [
    [[25, 31], "a0", "dma-packet"],
    [[37, 40], "a0", "gs-gif-tag"],
    [44, "a0", "(pointer gs-test)"],
    [46, "a0", "(pointer gs-reg64)"],
    [[49, 61], "v1", "dma-packet"]
  ],
  "sparticle-track-root-prim": [[3, "v1", "collide-shape"]],
  "(method 10 sparticle-launcher)": [[[41, 75], "gp", "(array int32)"]],
  "birth-func-texture-group": [[[2, 10], "s5", "(array int32)"]],
  "(method 9 sparticle-launch-control)": [[22, "a2", "process-drawable"]],
  "(method 10 sparticle-launch-control)": [[42, "a3", "float"]],
  "execute-part-engine": [
    [11, "v1", "connection"],
    [12, "a0", "process-drawable"],
    [13, "v1", "connection"],
    [[19, 53], "s0", "vector"],
    [23, "v1", "connection"],
    [28, "v1", "connection"],
    [29, "v1", "int"],
    [137, "a3", "vector"],
    [35, "a0", "process-drawable"]
  ],
  "sparticle-respawn-heights": [
    [[0, 58], "gp", "(array int32)"],
    [58, "gp", "(array int32)"],
    [34, "v1", "int"]
  ],
  "sparticle-respawn-timer": [
    [[9, 15], "gp", "(array int32)"],
    [34, "gp", "(array int32)"],
    [10, "v1", "int"]
  ],
  "sparticle-texture-animate": [
    [[0, 31], "v1", "(array int32)"],
    [47, "v1", "(array int32)"]
  ],
  "sparticle-texture-day-night": [[[21, 78], "s2", "(array int32)"]],
  "sparticle-mode-animate": [
    [5, "v1", "(array symbol)"],
    [[7, 16], "a1", "(array uint32)"],
    [18, "a1", "vector4w"],
    [21, "a1", "(pointer int32)"],
    [26, "a1", "(array int32)"],
    [28, "v1", "(array int32)"],
    [32, "a0", "(pointer int64)"],
    // [33, "a0", "(pointer int64)"],
    [44, "v1", "(pointer int32)"],
    [46, "v1", "(pointer int32)"]
  ],
  "(method 2 sparticle-cpuinfo)": [[14, "f0", "float"]],
  "sp-kill-particle": [
    [7, "a1", "uint"],
    [7, "v1", "uint"]
  ],
  "sp-orbiter": [[[78, 89], "v1", "sprite-vec-data-2d"]],
  "forall-particles-with-key-runner": [
    [32, "s3", "(inline-array sparticle-cpuinfo)"],
    [42, "s3", "(inline-array sparticle-cpuinfo)"]
  ],
  "forall-particles-runner": [
    [[19, 28], "s4", "sparticle-cpuinfo"],
    [34, "s4", "pointer"],
    [35, "s3", "pointer"]
  ],
  "sp-process-particle-system": [[14, "a1", "vector"]],
  // debug
  "add-debug-point": [
    [[35, 39], "a3", "dma-packet"],
    [[45, 48], "a3", "gs-gif-tag"],
    [[65, 69], "a3", "vector4w-2"],
    [[85, 89], "a3", "vector4w-2"],
    [[102, 106], "a3", "vector4w-2"],
    [[122, 126], "a1", "vector4w-2"],
    [[129, 148], "a0", "(pointer uint64)"]
  ],
  "internal-draw-debug-line": [
    [[5, 224], "s5", "rgba"],
    [[27, 29], "v1", "rgba"],
    [[109, 115], "a3", "dma-packet"],
    [[118, 124], "a3", "gs-gif-tag"],
    [[232, 245], "a1", "(inline-array vector4w-2)"],
    [[107, 267], "a0", "(pointer uint64)"]
  ],
  "add-debug-flat-triangle": [
    [[70, 76], "a3", "dma-packet"],
    [[79, 85], "a3", "gs-gif-tag"],
    [[108, 127], "a3", "(inline-array vector)"],
    [[68, 149], "a0", "(pointer uint64)"]
  ],
  "add-debug-line2d": [
    [[60, 64], "a2", "dma-packet"],
    [[70, 73], "a2", "gs-gif-tag"],
    [[78, 81], "a2", "vector4w-2"],
    [[86, 89], "a2", "vector4w-2"],
    [[97, 111], "a0", "(pointer uint64)"]
  ],
  "add-debug-rot-matrix": [
    [[9, 12], "t0", "float"],
    [[17, 20], "t0", "float"],
    [[22, 29], "t0", "float"]
  ],
  "add-debug-cspace": [[[4, 6], "a3", "float"]],
  "add-debug-points": [[[52, 57], "a3", "rgba"]],
  "add-debug-light": [[[17, 20], "t0", "float"]],
  "drawable-frag-count": [[[14, 20], "s5", "drawable-group"]],
  "add-boundary-shader": [
    [[6, 12], "a0", "gs-gif-tag"],
    [[14, 31], "s5", "adgif-shader"]
  ],
  // debug-sphere
  "add-debug-sphere-from-table": [
    [[38, 41], "v1", "vector"],
    [[55, 59], "s0", "(inline-array vector)"]
  ],
  // shrubbery
  "shrub-upload-view-data": [[[8, 16], "a0", "dma-packet"]],
  "shrub-do-init-frame": [
    [[12, 21], "a0", "dma-packet"],
    [[26, 29], "a0", "dma-packet"],
    [33, "v1", "(pointer vif-tag)"],
    [[35, 41], "v1", "(pointer uint32)"],
    [42, "v1", "(pointer vif-tag)"],
    [[44, 51], "v1", "(pointer uint32)"],
    [52, "v1", "(pointer vif-tag)"],
    [54, "v1", "(pointer uint32)"]
  ],
  "shrub-init-frame": [
    [[8, 12], "a0", "dma-packet"],
    [[18, 21], "a0", "gs-gif-tag"],
    [24, "v1", "(pointer gs-test)"],
    [26, "v1", "(pointer gs-reg64)"]
  ],
  "shrub-upload-model": [
    [[17, 26], "a3", "dma-packet"],
    [[33, 41], "a0", "dma-packet"],
    [[47, 55], "a0", "dma-packet"]
  ],
  "draw-drawable-tree-instance-shrub": [[86, "a0", "drawable-group"]],
  "draw-prototype-inline-array-shrub": [
    [[13, 56], "v1", "prototype-bucket-shrub"],
    [[102, 114], "a0", "shrub-near-packet"],
    [[114, 117], "v1", "vector4w-3"],
    [118, "a1", "vector4w"],
    [123, "v1", "dma-packet"],
    [[124, 126], "v1", "vector4w"],
    [[334, 364], "s1", "prototype-bucket-shrub"],
    [416, "a0", "drawable-group"],
    [420, "s1", "prototype-bucket-shrub"],
    [525, "v1", "drawable-group"],
    [[518, 535], "s1", "prototype-bucket-shrub"],
    [558, "s1", "prototype-bucket-shrub"],
    [[677, 718], "gp", "prototype-bucket-shrub"],
    [[696, 706], "a1", "prototype-bucket-shrub"]
  ],
  "(method 8 drawable-tree-instance-shrub)": [[54, "v1", "drawable-group"]],
  "(method 13 drawable-tree-instance-shrub)": [
    [[12, 151], "gp", "prototype-bucket-shrub"],
    [19, "a1", "drawable-group"],
    [44, "v1", "drawable-group"],
    [66, "s3", "shrubbery"],
    [92, "v1", "drawable-group"],
    [114, "s3", "shrubbery"],
    [160, "gp", "(inline-array prototype-bucket-shrub)"]
  ],
  "(method 9 shrubbery)": [
    [23, "a2", "(pointer int32)"],
    [28, "a3", "(pointer int32)"]
  ],
  "init-dma-test": [[29, "v1", "(inline-array qword)"]],
  "drawable-load": [[[25, 28], "s5", "drawable"]],
  "art-load": [[[13, 16], "s5", "art"]],
  "art-group-load-check": [[[43, 53], "s3", "art-group"]],
  "(method 13 art-group)": [[13, "s3", "art-joint-anim"]],
  "(method 14 art-group)": [[13, "s3", "art-joint-anim"]],
  "(method 13 gui-control)": [
    [[52, 81], "s3", "gui-connection"],
    [[202, 228], "a0", "connection"]
  ],
  "(method 21 gui-control)": [[43, "s2", "process-drawable"]],
  "(method 12 gui-control)": [
    [128, "v1", "gui-connection"],
    [214, "v1", "gui-connection"],
    [167, "s2", "process-drawable"]
  ],
  "(method 16 gui-control)": [[[10, 119], "s1", "gui-connection"]],
  "(method 17 gui-control)": [
    [[1, 262], "gp", "gui-connection"],
    [13, "v1", "gui-connection"]
  ],
  "(method 14 gui-control)": [[[5, 41], "s2", "gui-connection"]],
  "(method 15 gui-control)": [[[6, 56], "s1", "gui-connection"]],
  "(method 11 external-art-control)": [[19, "s5", "process-drawable"]],
  "ja-abort-spooled-anim": [[[3, 24], "s3", "sound-id"]],
  "(method 19 gui-control)": [
    [[32, 35], "a2", "gui-channel"],
    [113, "a2", "gui-channel"]
  ],
  "(method 9 gui-control)": [
    [110, "v0", "gui-connection"],
    [10, "v1", "gui-connection"],
    [17, "v1", "gui-connection"],
    [24, "v1", "gui-connection"],
    [131, "v1", "gui-connection"],
    [35, "v1", "gui-connection"],
    [40, "v1", "gui-connection"],
    [44, "v1", "gui-connection"],
    [14, "v1", "gui-connection"]
  ],
  "(method 10 gui-control)": [[[4, 32], "s3", "gui-connection"]],
  "(method 10 bsp-header)": [
    [43, "a1", "terrain-context"],
    [31, "a0", "terrain-context"]
  ],
  "bsp-camera-asm": [
    [26, "v1", "pointer"],
    [[26, 63], "t1", "bsp-node"],
    [43, "t3", "uint"]
  ],
  "ja-post": [[[42, 46], "a0", "collide-shape"]],
  "display-frame-start": [
    [4, "v1", "vif-bank"],
    [9, "a0", "vif-bank"]
  ],
  "display-frame-finish": [
    [[178, 185], "a0", "dma-packet"],
    [[193, 194], "a0", "dma-packet"],
    [194, "a0", "(pointer int64)"]
  ],
  "default-end-buffer": [
    [9, "v1", "dma-bucket"],
    [[20, 28], "t1", "dma-packet"],
    [[30, 36], "t1", "gs-gif-tag"],
    [40, "t1", "(pointer gs-zbuf)"],
    [42, "t1", "(pointer gs-reg64)"],
    [43, "t1", "(pointer gs-test)"],
    [45, "t1", "(pointer gs-reg64)"],
    [47, "t1", "(pointer gs-alpha)"],
    [49, "t1", "(pointer gs-reg64)"],
    [50, "t1", "(pointer uint64)"],
    [52, "t1", "(pointer gs-reg64)"],
    [54, "t1", "(pointer gs-clamp)"],
    [56, "t1", "(pointer gs-reg64)"],
    [58, "t1", "(pointer gs-tex0)"],
    [60, "t1", "(pointer gs-reg64)"],
    [63, "t1", "(pointer gs-texa)"],
    [65, "t1", "(pointer gs-reg64)"],
    [67, "t1", "(pointer gs-texclut)"],
    [69, "t1", "(pointer gs-reg64)"],
    [71, "t1", "(pointer uint64)"],
    [73, "t1", "(pointer gs-reg64)"],
    [[79, 82], "a1", "dma-packet"],
    [85, "a1", "dma-bucket"]
  ],
  "default-init-buffer": [
    [[20, 28], "t1", "dma-packet"],
    [[30, 36], "t1", "gs-gif-tag"],
    [40, "t1", "(pointer gs-zbuf)"],
    [42, "t1", "(pointer gs-reg64)"],
    [43, "t1", "(pointer gs-test)"],
    [45, "t1", "(pointer gs-reg64)"],
    [47, "t1", "(pointer gs-alpha)"],
    [49, "t1", "(pointer gs-reg64)"],
    [50, "t1", "(pointer uint64)"],
    [52, "t1", "(pointer gs-reg64)"],
    [54, "t1", "(pointer gs-clamp)"],
    [56, "t1", "(pointer gs-reg64)"],
    [58, "t1", "(pointer gs-tex0)"],
    [60, "t1", "(pointer gs-reg64)"],
    [63, "t1", "(pointer gs-texa)"],
    [65, "t1", "(pointer gs-reg64)"],
    [67, "t1", "(pointer gs-texclut)"],
    [69, "t1", "(pointer gs-reg64)"],
    [71, "t1", "(pointer uint64)"],
    [73, "t1", "(pointer gs-reg64)"],
    [[82, 85], "a1", "dma-packet"]
    //[85, "a1", "dma-bucket"]
  ],
  "update-mood-vinroom": [[[16, 140], "gp", "(pointer float)"]],
  "update-mood-hiphog": [[[26, 458], "s5", "hiphog-states"]],
  "update-mood-sewer": [[[25, 149], "s4", "sewer-states"]],
  "update-mood-oracle": [[[17, 134], "s5", "oracle-states"]],
  "(exit close com-airlock)": [
    [[4, 18], "v1", "sound-rpc-set-param"],
    [[24, 38], "v1", "sound-rpc-set-param"]
  ],
  "(trans close com-airlock)": [[[52, 66], "v1", "sound-rpc-set-param"]],
  "init-mood-hiphog": [[[0, 239], "gp", "hiphog-states"]],
  "init-mood-sewer": [[[0, 20], "gp", "sewer-states"]],
  "set-sewer-lights-flag!": [[[9, 17], "v1", "sewer-states"]],
  "set-sewer-turret-flash!": [[[8, 11], "v1", "sewer-states"]],
  "set-sewesc-explosion!": [[[8, 11], "v1", "sewer-states"]],
  "init-mood-oracle": [[[0, 7], "v1", "oracle-states"]],
  "set-oracle-purple-flag!": [[9, "v1", "oracle-states"]],
  "init-mood-tombc": [[[1, 4], "v1", "tombc-states"]],
  "set-tombc-electricity-scale!": [[[9, 11], "v1", "tombc-states"]],
  "set-tombboss-gem-light!": [[[9, 11], "v1", "tombboss-states"]],
  "init-mood-fordumpa": [[[1, 3], "v1", "fordumpa-states"]],
  "update-mood-fordumpa": [[[44, 67], "s5", "fordumpa-states"]],
  "set-fordumpa-turret-flash!": [[[9, 13], "v1", "fordumpa-states"]],
  "set-fordumpa-electricity-scale!": [[[9, 11], "v1", "fordumpa-states"]],
  "init-mood-fordumpc": [[1, "v1", "fordumpc-states"]],
  "set-fordumpc-light-flag!": [[9, "v1", "fordumpc-states"]],
  "init-mood-forresca": [[[1, 7], "v1", "forresca-states"]],
  "set-forresca-electricity-scale!": [[12, "v1", "forresca-states"]],
  "init-mood-forrescb": [[[1, 7], "v1", "forrescb-states"]],
  "update-mood-forrescb": [[[17, 60], "gp", "forrescb-states"]],
  "set-forrescb-turret-flash!": [[13, "v1", "forrescb-states"]],
  "set-forrescb-electricity-scale!": [[12, "v1", "forrescb-states"]],
  "init-mood-prison": [[[1, 4], "v1", "prison-states"]],
  "update-mood-prison": [[[17, 105], "gp", "prison-states"]],
  "set-prison-torture-flag!": [[9, "v1", "prison-states"]],
  "update-under-lights": [[[1, 5], "v1", "under-states"]],
  "update-mood-under": [[[16, 112], "gp", "under-states"]],
  "set-under-laser!": [
    [10, "v1", "under-states"],
    [21, "v1", "under-states"]
  ],
  "set-under-fog-interp!": [
    [21, "v1", "under-states"],
    [10, "v1", "under-states"]
  ],
  "init-mood-dig1": [[2, "v1", "dig1-states"]],
  "update-mood-dig1": [
    [[15, 135], "gp", "dig1-states"],
    [28, "v1", "float"],
    [56, "v1", "float"]
  ],
  "set-dig1-explosion!": [[10, "v1", "dig1-states"]],
  "update-mood-vortex": [[[10, 299], "gp", "vortex-states"]],
  "set-vortex-flash!": [
    [22, "v1", "vortex-states"],
    [10, "v1", "vortex-states"]
  ],
  "set-vortex-white!": [
    [23, "v1", "vortex-states"],
    [11, "v1", "vortex-states"],
    [9, "v1", "vortex-states"],
    [21, "v1", "vortex-states"]
  ],
  "update-mood-nestb": [[[25, 99], "gp", "nestb-states"]],
  "set-nestb-purple!": [[10, "v1", "nestb-states"]],
  "get-nestb-purple": [[8, "v1", "nestb-states"]],
  "init-mood-consiteb": [[[0, 5], "v1", "consiteb-states"]],
  "update-mood-consiteb": [[[22, 117], "gp", "consiteb-states"]],
  "init-mood-castle": [[3, "v1", "castle-states"]],
  "update-mood-castle": [[[13, 109], "s5", "castle-states"]],
  "set-castle-electricity-scale!": [[10, "v1", "castle-states"]],
  "init-mood-ruins": [[[1, 22], "gp", "ruins-states"]],
  "init-mood-strip": [[[0, 22], "gp", "strip-states"]],
  "update-mood-strip": [[[22, 79], "s4", "strip-states"]],
  "init-mood-ctysluma": [[[0, 29], "gp", "ctysluma-states"]],
  "update-mood-ctysluma": [[[23, 81], "gp", "ctysluma-states"]],
  "update-mood-ctyslumb": [[[19, 58], "s5", "ctyslumb-states"]],
  "init-mood-ctyslumc": [[[0, 22], "gp", "ctyslumc-states"]],
  "update-mood-ctyslumc": [[[19, 46], "gp", "ctyslumc-states"]],
  "init-mood-ctyport": [[[1, 11], "gp", "ctyport-states"]],
  "init-mood-ctyport-no-part": [[1, "v1", "ctyport-states"]],
  "update-mood-ctyport": [[[23, 70], "s5", "ctyport-states"]],
  "update-mood-ctymarkb": [[[23, 76], "gp", "ctymarkb-states"]],
  "init-mood-palcab": [[3, "v1", "palcab-states"]],
  "update-mood-palcab": [[[23, 53], "s4", "palcab-states"]],
  "set-palcab-turret-flash!": [[10, "v1", "palcab-states"]],
  "update-mood-stadiumb": [[[22, 61], "gp", "stadiumb-states"]],
  "init-mood-mountain": [[[0, 77], "gp", "mountain-states"]],
  "update-mood-mountain": [[[19, 83], "gp", "mountain-states"]],
  "init-mood-atoll": [[2, "v1", "atoll-states"]],
  "update-mood-atoll": [[[19, 48], "s4", "atoll-states"]],
  "set-atoll-explosion!": [[10, "v1", "atoll-states"]],
  "init-mood-drill": [[1, "v1", "drill-states"]],
  "update-mood-drill": [[[22, 121], "gp", "drill-states"]],
  "set-drill-fire-floor!": [
    [9, "v1", "drill-states"],
    [19, "v1", "drill-states"]
  ],
  "set-drill-electricity-scale!": [
    [12, "v1", "drill-states"],
    [25, "v1", "drill-states"]
  ],
  "init-mood-drillb": [[1, "v1", "drillb-states"]],
  "update-mood-drillb": [[[17, 93], "gp", "drillb-states"]],
  "update-mood-casboss": [[[22, 46], "s4", "casboss-states"]],
  "set-casboss-explosion!": [[10, "v1", "casboss-states"]],
  "update-mood-caspad": [[[19, 77], "gp", "caspad-states"]],
  "init-mood-palroof": [[[0, 7], "v1", "palroof-states"]],
  "set-palroof-electricity-scale!": [[12, "v1", "palroof-states"]],
  "update-mood-palent": [[[18, 43], "s5", "palent-states"]],
  "set-palent-turret-flash!": [[13, "v1", "palent-states"]],
  "init-mood-nest": [[1, "v1", "nest-states"]],
  "update-mood-nest": [[[21, 72], "s5", "nest-states"]],
  "set-nest-green-flag!": [[9, "v1", "nest-states"]],
  "init-mood-village1": [[[0, 4], "v1", "village1-states"]],
  "update-mood-village1": [[[21, 66], "gp", "village1-states"]],
  "clear-village1-interp!": [[[9, 11], "v1", "village1-states"]],
  "set-village1-interp!": [[9, "v1", "village1-states"]],
  "update-mood-consite": [[[84, 110], "s4", "consite-states"]],
  "set-consite-flash!": [[10, "v1", "consite-states"]],
  "update-mood-mincan": [[[18, 22], "v1", "mincan-states"]],
  "set-mincan-beam!": [[13, "v1", "mincan-states"]],
  "copy-mood-exterior-ambi": [
    [[12, 16], "a2", "mood-context"],
    [[13, 16], "v1", "mood-context"]
  ],
  "update-mood-light": [[[6, 144], "gp", "light-state"]],
  "update-mood-lava": [[[6, 36], "gp", "lava-state"]],
  "update-mood-flicker": [[[1, 58], "gp", "flicker-state"]],
  "update-mood-florescent": [[[1, 48], "gp", "florescent-state"]],
  "update-mood-electricity": [[[3, 19], "gp", "electricity-state"]],
  "update-mood-pulse": [[[5, 27], "gp", "pulse-state"]],
  "update-mood-strobe": [[[2, 42], "gp", "strobe-state"]],
  "update-mood-flames": [[[5, 102], "gp", "flames-state"]],
  "(method 9 mood-control)": [[636, "v0", "sound-rpc-set-param"]],
  "(method 27 com-airlock)": [[35, "v1", "(array string)"]],
  "(code close com-airlock)": [
    [190, "v0", "sound-rpc-set-param"],
    [297, "v0", "sound-rpc-set-param"],
    [389, "v0", "sound-rpc-set-param"]
  ],
  "(code open com-airlock)": [
    [117, "v0", "sound-rpc-set-param"],
    [226, "v0", "sound-rpc-set-param"],
    [420, "v0", "sound-rpc-set-param"],
    [440, "v0", "sound-rpc-set-param"]
  ],
  "build-conversions": [
    [23, "v1", "fact-info-target"],
    [29, "v1", "fact-info-target"]
  ],
  "target-real-post": [[97, "f28", "float"]],
  "target-compute-pole": [[[12, 180], "s2", "swingpole"]],
  "tobot-start": [[26, "s5", "target"]],
  "(method 10 target)": [[28, "t9", "(function target none)"]],
  "target-compute-edge": [[48, "a0", "process-drawable"]],
  "target-compute-edge-rider": [[48, "a0", "process-drawable"]],
  "target-update-ik": [[288, "f30", "float"]],
  "cam-layout-entity-volume-info-create": [
    ["_stack_", 16, "res-tag"],
    [16, "v0", "(inline-array vector)"],
    [209, "v1", "float"],
    [233, "v1", "float"],
    [237, "v1", "float"],
    [261, "v1", "float"]
  ],
  "cam-layout-entity-info": [
    // can't just cast the return value from the res-tag retrieval
    [202, "v1", "vector"]
  ],
  "clmf-next-entity": [[38, "a0", "connection"]],
  "cam-layout-save-cam-rot": [[13, "v0", "vector"]],
  "cam-layout-save-cam-trans": [
    [29, "v0", "vector"],
    [40, "v0", "vector"],
    // super weird handling of vectors
    [93, "s5", "symbol"],
    [95, "s2", "symbol"],
    [94, "s2", "symbol"]
  ],
  "cam-layout-save-pivot": [
    [38, "v0", "vector"],
    [13, "v0", "vector"]
  ],
  "cam-layout-save-align": [
    [38, "v0", "vector"],
    [13, "v0", "vector"]
  ],
  "cam-layout-save-interesting": [
    [38, "v0", "vector"],
    [13, "v0", "vector"]
  ],
  "cam-layout-save-splineoffset": [[37, "v0", "vector"]],
  "cam-layout-save-campointsoffset": [[12, "v0", "vector"]],
  "clmf-save-all": [[18, "v1", "connection"]],
  "cam-layout-do-action": [[99, "s5", "(function object symbol symbol)"]],
  "cam-layout-function-call": [[15, "gp", "(function string int basic none)"]],
  "cam-layout-do-menu": [
    [[280, 363], "s4", "clm-list"],
    [374, "v1", "clm-item"],
    [[136, 182], "s3", "clm-list"],
    [209, "a0", "clm-item"],
    [219, "v1", "clm-item"],
    [234, "s3", "clm-item"],
    [239, "v1", "clm-item"],
    [244, "s3", "clm-item"]
  ],
  "cam-layout-init": [[10, "v1", "connection"]],
  "clmf-pos-rot": [
    [68, "a1", "res-tag"],
    [139, "v1", "res-tag"],
    [82, "v0", "vector"]
  ],
  "clmf-cam-float-adjust": [[53, "v1", "res-tag"]],
  "(method 9 plane-volume)": [
    [171, "v1", "float"],
    [195, "v1", "float"],
    [199, "v1", "float"],
    [220, "v1", "float"]
  ],
  "(method 45 nav-mesh)": [
    [15, "v1", "entity-nav-mesh"],
    [[34, 43], "v1", "nav-mesh"]
  ],
  "(method 13 nav-engine)": [
    [[53, 65], "s4", "nav-mesh"],
    [[38, 50], "s3", "nav-mesh"]
  ],
  "(method 9 nav-mesh)": [[[81, 134], "s4", "nav-poly"]],
  "(method 37 nav-mesh)": [[[4, 18], "a1", "(inline-array vector)"]],
  "debug-menu-item-var-update-display-str": [
    [[44, 49], "v1", "int"],
    [[61, 69], "v1", "int"]
  ],
  "debug-menu-item-var-make-float": [[31, "v0", "int"]],
  "debug-menu-item-get-max-width": [[[18, 35], "a0", "debug-menu-item-var"]],
  "debug-menu-find-from-template": [
    [10, "s4", "debug-menu-item"],
    [18, "s4", "debug-menu-item-submenu"],
    [3, "s5", "debug-menu"]
  ],
  "debug-menu-item-var-joypad-handler": [
    [206, "a1", "int"],
    [207, "v1", "int"]
  ],
  "debug-menu-rebuild": [[7, "a0", "debug-menu-item"]],
  "debug-menu-render": [[[108, 111], "v1", "dma-packet"]],
  "debug-menu-send-msg": [
    [[3, 14], "s2", "debug-menu-item"],
    [[14, 21], "s2", "debug-menu-item-submenu"]
  ],
  "(anon-function 86 default-menu)": [
    // TODO - should not be required
    [9, "a0", "state-flags"]
  ],
  "(anon-function 2 find-nearest)": [
    [28, "s3", "collide-shape"],
    [55, "s2", "process-focusable"],
    [[59, 63], "s2", "process-focusable"],
    [66, "s3", "collide-shape"]
  ],
  "find-nearest-focusable": [
    [50, "s3", "process-focusable"],
    [66, "s3", "process-focusable"],
    [[298, 303], "s3", "process-focusable"]
  ],
  "(method 11 impact-control)": [[55, "s2", "collide-shape-prim"]],
  "(method 16 collide-cache)": [
    [47, "a0", "collide-shape-prim-sphere"],
    [17, "s4", "collide-cache-prim"],
    [23, "s4", "collide-cache-prim"],
    [27, "s4", "collide-cache-prim"],
    [46, "s4", "collide-cache-prim"],
    [65, "s4", "(inline-array collide-cache-prim)"]
  ],
  "(method 28 editable)": [[[4, 8], "a0", "editable"]],
  "execute-select": [
    [[425, 429], "a0", "editable"],
    [512, "v1", "editable"],
    [[463, 467], "a0", "editable"],
    [605, "v1", "editable"],
    [[556, 560], "a0", "editable"]
  ],
  "(method 12 editable-array)": [
    [877, "a1", "editable-point"],
    [713, "s1", "editable-point"],
    [647, "v1", "sql-result"],
    [466, "v1", "sql-result"],
    [779, "f0", "float"],
    [205, "f0", "float"],
    [208, "f0", "float"]
  ],
  "insert-box": [
    [279, "a0", "editable"],
    [288, "a0", "editable"],
    [297, "a0", "editable"],
    [306, "a0", "editable"],
    [330, "a0", "editable"],
    [339, "a0", "editable"],
    [348, "a0", "editable"],
    [357, "a0", "editable"],
    [388, "a0", "editable"],
    [397, "a0", "editable"],
    [406, "a0", "editable"],
    [415, "a0", "editable"],
    [439, "a0", "editable"],
    [448, "a0", "editable"],
    [457, "a0", "editable"],
    [466, "a0", "editable"],
    [497, "a0", "editable"],
    [506, "a0", "editable"],
    [515, "a0", "editable"],
    [524, "a0", "editable"],
    [555, "a0", "editable"],
    [564, "a0", "editable"],
    [573, "a0", "editable"],
    [582, "a0", "editable"],
    [611, "a0", "editable"]
  ],
  "(event idle editable-player)": [
    [351, "s4", "editable-light"],
    [409, "s4", "editable-light"],
    [312, "v1", "float"],
    [314, "v1", "float"],
    [316, "v1", "float"],
    [382, "v1", "float"],
    [384, "v1", "float"],
    [386, "v1", "float"],
    [388, "v1", "float"],
    [437, "v1", "float"],
    [468, "a0", "editable-light"]
  ],
  "(method 29 editable)": [[[4, 8], "a0", "editable"]],
  "(method 28 editable-point)": [
    [88, "t9", "(function editable-point editable-command none)"]
  ],
  "(method 27 editable-plane)": [
    [9, "t9", "(function editable-plane editable-array editable)"],
    [10, "v0", "editable-plane"]
  ],
  "(method 25 editable-face)": [
    [25, "t9", "(function editable-face editable-array none)"]
  ],
  "(method 25 editable-plane)": [
    [25, "t9", "(function editable-plane editable-array none)"]
  ],
  "(method 29 editable-face)": [
    [318, "a0", "(array editable-point)"],
    [234, "a1", "editable-point"]
  ],
  "(method 27 editable-face)": [
    [9, "t9", "(function editable-face editable-array editable)"],
    [10, "v0", "editable-face"]
  ],
  "(method 25 editable-light)": [
    [9, "t9", "(function editable-light editable-array none)"]
  ],
  "(method 25 editable)": [[[12, 17], "a0", "editable"]],
  "merc-edge-stats": [[31, "v1", "merc-ctrl"]],
  "(method 8 merc-ctrl)": [
    [46, "s2", "pointer"], // was merc-fragment-control
    [[22, 45], "s2", "merc-fragment-control"],
    [[89, 93], "a1", "merc-blend-ctrl"],
    [103, "a1", "pointer"]
  ],
  "merc-vu1-initialize-chain": [
    [[13, 19], "gp", "(pointer vif-tag)"],
    [[19, 116], "s5", "merc-vu1-low-mem"],
    [127, "gp", "(inline-array dma-packet)"]
  ],
  "(method 9 merc-fragment)": [[[13, 265], "s3", "adgif-shader"]],
  "(method 9 merc-effect)": [
    [46, "s4", "pointer"],
    [47, "s5", "pointer"],
    [[0, 46], "s4", "merc-fragment"],
    [[0, 47], "s5", "merc-fragment-control"]
  ],
  "merc-vu1-init-buffer": [
    [[21, 37], "a0", "dma-packet"],
    [[37, 40], "a0", "gs-gif-tag"],
    [45, "a0", "(pointer gs-test)"],
    [47, "a0", "(pointer gs-reg64)"],
    [49, "a1", "(pointer gs-reg64)"],
    [52, "a0", "(pointer gs-zbuf)"],
    [54, "a0", "(pointer gs-reg64)"],
    [[63, 68], "v1", "dma-packet"]
  ],
  "texture-usage-init": [
    [23, "a1", "texture-masks"],
    [24, "a1", "texture-mask"]
  ],
  "upload-vram-pages-pris": [
    [[134, 141], "a0", "dma-packet"],
    [[143, 150], "a0", "gs-gif-tag"],
    [154, "a0", "(pointer int64)"],
    [156, "a0", "(pointer gs-reg64)"]
  ],
  "(method 14 texture-pool)": [[22, "a3", "(pointer int32)"]],
  "(method 13 texture-page)": [
    [[16, 23], "a0", "dma-packet"],
    [[25, 32], "a0", "gs-gif-tag"],
    [36, "a0", "(pointer int64)"],
    [38, "a0", "(pointer gs-reg64)"],
    [[42, 45], "a0", "dma-packet"],
    [45, "a0", "(pointer int64)"]
  ],
  "texture-relocate": [
    [[17, 21], "t4", "dma-packet"],
    [[27, 30], "t4", "gs-gif-tag"],
    [60, "t4", "(pointer gs-bitbltbuf)"],
    [62, "t4", "(pointer gs-reg64)"],
    [63, "t4", "(pointer gs-trxpos)"],
    [65, "t4", "(pointer gs-reg64)"],
    [71, "t4", "(pointer gs-trxreg)"],
    [73, "t4", "(pointer gs-reg64)"],
    [75, "t4", "(pointer gs-trxdir)"],
    [77, "t4", "(pointer gs-reg64)"],
    [[98, 102], "a2", "dma-packet"],
    [[108, 111], "a2", "gs-gif-tag"],
    [132, "a2", "(pointer gs-bitbltbuf)"],
    [134, "a2", "(pointer gs-reg64)"],
    [135, "a2", "(pointer gs-trxpos)"],
    [137, "a2", "(pointer gs-reg64)"],
    [139, "a2", "(pointer gs-trxreg)"],
    [141, "a2", "(pointer gs-reg64)"],
    [143, "a2", "(pointer gs-trxdir)"],
    [145, "a2", "(pointer gs-reg64)"],
    [[157, 161], "a2", "dma-packet"],
    [[167, 170], "a2", "gs-gif-tag"],
    [191, "a2", "(pointer gs-bitbltbuf)"],
    [193, "a2", "(pointer gs-reg64)"],
    [194, "a2", "(pointer gs-trxpos)"],
    [196, "a2", "(pointer gs-reg64)"],
    [198, "a2", "(pointer gs-trxreg)"],
    [200, "a2", "(pointer gs-reg64)"],
    [202, "a2", "(pointer gs-trxdir)"],
    [204, "a2", "(pointer gs-reg64)"]
  ],
  "(method 11 texture-pool)": [
    [[189, 196], "a0", "dma-packet"],
    [217, "a0", "dma-packet"],
    [218, "a0", "(pointer int64)"],
    [211, "a0", "(pointer gs-reg64)"],
    [209, "a0", "(pointer int64)"],
    [[198, 205], "a0", "gs-gif-tag"]
  ],
  "texture-page-login": [[[34, 45], "s2", "texture-page"]],
  "(method 9 texture-page-dir)": [
    [[27, 32], "t3", "adgif-shader"],
    [[20, 30], "t2", "(pointer shader-ptr)"]
  ],
  "texture-page-dir-inspect": [[[137, 138], "v1", "adgif-shader"]],
  "level-remap-texture": [
    [15, "t0", "(pointer uint32)"],
    [21, "t0", "(pointer uint32)"],
    [19, "t0", "(pointer uint64)"],
    [12, "v1", "int"],
    [12, "a3", "int"]
  ],
  "debug-menu-func-decode": [[18, "a0", "symbol"]],
  "(method 20 game-info)": [
    [8, "v1", "symbol"],
    [9, "v1", "level-load-info"],
    [[11, 18], "s3", "continue-point"]
  ],
  "(method 30 game-info)": [
    [[4, 26], "s3", "game-task"],
    [[4, 26], "s2", "game-task"],
    [[37, 53], "s5", "game-task"],
    [[37, 53], "s4", "game-task"]
  ],
  "(method 10 fact-info-target)": [[67, "v1", "target"]],
  "(method 11 fact-info-target)": [
    [143, "v1", "target"],
    [264, "a0", "target"],
    [322, "v1", "target"],
    [410, "a0", "target"],
    [458, "v1", "target"],
    [499, "v1", "target"],
    [540, "v1", "target"],
    [558, "v1", "target"],
    [572, "v1", "target"],
    [588, "v1", "target"],
    [599, "v1", "target"],
    [674, "v1", "target"],
    [702, "v1", "target"],
    [737, "v1", "target"],
    [271, "a0", "target"],
    [413, "a0", "target"]
  ],
  "print-continues": [
    [3, "v1", "symbol"],
    [4, "v1", "level-load-info"],
    [[6, 14], "v1", "continue-point"]
  ],
  "(method 23 game-info)": [
    [178, "a0", "pointer"],
    [329, "s3", "game-save-tag"],
    [662, "a2", "game-save-tag"],
    [63, "v1", "connection"],
    [181, "s2", "int"],
    [1162, "a0", "pointer"],
    [[182, 191], "v1", "(inline-array game-save-tag)"],
    [333, "s3", "pointer"],
    [199, "v1", "(inline-array game-save-tag)"],
    [215, "v1", "(inline-array game-save-tag)"],
    [231, "v1", "(inline-array game-save-tag)"],
    [247, "v1", "(inline-array game-save-tag)"],
    [263, "v1", "(inline-array game-save-tag)"],
    [279, "v1", "(inline-array game-save-tag)"],
    [295, "v1", "(inline-array game-save-tag)"],
    [312, "s3", "(inline-array game-save-tag)"],
    [335, "v1", "(inline-array game-save-tag)"],
    [342, "v1", "(inline-array game-save-tag)"],
    [348, "v1", "(inline-array game-save-tag)"],
    [376, "v1", "(inline-array game-save-tag)"],
    [377, "v1", "(inline-array game-save-tag)"],
    [501, "v1", "(inline-array game-save-tag)"],
    [555, "s4", "int"],
    [522, "s4", "pointer"],
    [495, "v1", "pointer"],
    [535, "s4", "pointer"],
    [349, "v1", "(inline-array game-save-tag)"],
    [356, "v1", "(inline-array game-save-tag)"],
    [363, "v1", "(inline-array game-save-tag)"],
    [370, "v1", "(inline-array game-save-tag)"],
    [378, "v1", "(inline-array game-save-tag)"],
    [385, "v1", "(inline-array game-save-tag)"],
    [392, "v1", "(inline-array game-save-tag)"],
    [399, "v1", "(inline-array game-save-tag)"],
    [406, "v1", "(inline-array game-save-tag)"],
    [413, "v1", "(inline-array game-save-tag)"],
    [420, "v1", "(inline-array game-save-tag)"],
    [427, "v1", "(inline-array game-save-tag)"],
    [434, "v1", "(inline-array game-save-tag)"],
    [441, "v1", "(inline-array game-save-tag)"],
    [448, "v1", "(inline-array game-save-tag)"],
    [455, "v1", "(inline-array game-save-tag)"],
    [462, "v1", "(inline-array game-save-tag)"],
    [483, "v1", "(inline-array game-save-tag)"],
    [504, "v1", "(inline-array game-save-tag)"],
    [529, "s4", "(inline-array game-save-tag)"],
    [559, "v1", "(inline-array game-save-tag)"],
    [589, "a0", "(inline-array game-save-tag)"],
    [617, "a0", "(inline-array game-save-tag)"],
    [632, "a2", "(pointer float)"],
    [650, "s4", "(inline-array game-save-tag)"],
    [664, "a3", "(pointer uint8)"],
    [675, "a0", "(inline-array game-save-tag)"],
    [698, "a3", "(pointer uint32)"],
    [714, "v1", "(inline-array game-save-tag)"],
    [721, "v1", "(inline-array game-save-tag)"],
    [728, "v1", "(inline-array game-save-tag)"],
    [735, "v1", "(inline-array game-save-tag)"],
    [742, "v1", "(inline-array game-save-tag)"],
    [749, "v1", "(inline-array game-save-tag)"],
    [756, "v1", "(inline-array game-save-tag)"],
    [763, "v1", "(inline-array game-save-tag)"],
    [770, "v1", "(inline-array game-save-tag)"],
    [777, "v1", "(inline-array game-save-tag)"],
    [784, "v1", "(inline-array game-save-tag)"],
    [800, "a2", "(pointer time-frame)"],
    [806, "v1", "(inline-array game-save-tag)"],
    [822, "a2", "(pointer time-frame)"],
    [828, "v1", "(inline-array game-save-tag)"],
    [850, "v1", "(inline-array game-save-tag)"],
    [844, "a2", "(pointer time-frame)"],
    [866, "a2", "(pointer time-frame)"],
    [874, "a0", "(inline-array game-save-tag)"],
    [890, "a3", "(pointer uint16)"],
    [900, "a0", "(inline-array game-save-tag)"],
    [926, "a0", "(inline-array game-save-tag)"],
    [952, "a0", "(inline-array game-save-tag)"],
    [981, "a0", "(inline-array game-save-tag)"],
    [1011, "v1", "(inline-array game-save-tag)"],
    [1019, "v1", "(inline-array game-save-tag)"],
    [1027, "v1", "(inline-array game-save-tag)"],
    [1035, "v1", "(inline-array game-save-tag)"],
    [1043, "v1", "(inline-array game-save-tag)"],
    [1051, "v1", "(inline-array game-save-tag)"],
    [1059, "v1", "(inline-array game-save-tag)"],
    [1069, "v1", "(inline-array game-save-tag)"],
    [1079, "v1", "(inline-array game-save-tag)"],
    [1091, "v1", "(inline-array game-save-tag)"],
    [1103, "v1", "(inline-array game-save-tag)"],
    [1115, "v1", "(inline-array game-save-tag)"],
    [1127, "v1", "(inline-array game-save-tag)"],
    [1144, "v1", "(inline-array game-save-tag)"],
    [604, "a3", "(pointer uint16)"],
    [703, "a3", "(pointer int32)"],
    [916, "a3", "(pointer uint16)"],
    [942, "a3", "(pointer uint16)"],
    [968, "a3", "(pointer time-frame)"],
    [1001, "a3", "(pointer int8)"]
  ],
  "(anon-function 55 task-control)": [
    [14, "v1", "symbol"],
    [20, "s2", "level-load-info"]
  ],
  "(method 12 minimap)": [[18, "v0", "connection-minimap"]],
  "update-task-masks": [[30, "s5", "connection-minimap"]],
  "(method 10 fail-mission)": [[43, "t9", "(function process process)"]],
  "restart-mission": [
    [8, "v1", "connection"],
    [5, "v1", "connection"],
    [8, "a0", "process"],
    [12, "a0", "process"],
    [15, "a0", "process"],
    [39, "a0", "process"],
    [47, "a0", "connection"],
    [46, "s4", "connection"],
    [44, "s4", "connection"],
    [6, "s4", "connection"],
    [47, "s4", "connection"],
    [50, "v1", "connection"]
  ],
  "(code resetting fail-mission)": [[19, "v0", "sound-rpc-set-param"]],
  "(anon-function 6 script)": [[17, "v1", "pair"]],
  "(anon-function 16 script)": [
    [10, "s4", "game-task-node-info"],
    [12, "v1", "symbol"]
  ],
  "(method 13 mysql-nav-graph)": [[[15, 37], "gp", "mysql-nav-node"]],
  "(method 14 mysql-nav-graph)": [[[16, 31], "v1", "mysql-nav-edge"]],
  "(method 15 mysql-nav-graph)": [[[6, 11], "a3", "mysql-nav-visnode"]],
  "(method 16 mysql-nav-graph)": [
    [[39, 54], "v1", "mysql-nav-visnode"],
    [29, "a1", "mysql-nav-visnode"],
    [24, "a1", "mysql-nav-visnode"]
  ],
  "(method 11 mysql-nav-graph)": [[7, "a2", "mysql-nav-node"]],
  "(method 12 mysql-nav-graph)": [[7, "a2", "mysql-nav-edge"]],
  "(method 19 mysql-nav-graph)": [
    [[32, 41], "s4", "mysql-nav-node"],
    [[42, 62], "a0", "mysql-nav-edge"]
  ],
  "(method 10 mysql-nav-graph)": [
    [[12, 17], "a0", "mysql-nav-node"],
    [[43, 62], "a0", "mysql-nav-edge"],
    [[83, 102], "a0", "mysql-nav-visnode"],
    [97, "v1", "mysql-nav-edge"]
  ],
  "(method 10 mysql-nav-node)": [[4, "v1", "mysql-nav-edge"]],
  "(method 9 mysql-nav-graph)": [
    [[96, 261], "s0", "mysql-nav-node"],
    [[360, 690], "s1", "mysql-nav-edge"],
    [[781, 810], "s1", "mysql-nav-visnode"]
  ],
  "(method 17 mysql-nav-graph)": [
    [7, "a1", "mysql-nav-node"],
    [22, "a1", "mysql-nav-edge"],
    [[39, 59], "a1", "mysql-nav-edge"],
    [[48, 58], "a2", "mysql-nav-node"]
  ],
  "(anon-function 24 script)": [[14, "s5", "entity-actor"]],
  "(anon-function 31 script)": [
    [25, "s3", "process-drawable"],
    [59, "v0", "joint"],
    [14, "s5", "(function process vector cspace)"]
  ],
  "(method 9 script-context)": [[81, "s5", "symbol"]],
  "(anon-function 33 script)": [
    // TODO - cast had to be added even though `object` is in type_utils.cpp
    [14, "a0", "symbol"],
    [34, "gp", "process-drawable"],
    [95, "s3", "drawable-region-prim"],
    [150, "v0", "joint"]
  ],
  "(anon-function 36 script)": [[15, "v0", "int"]],
  "(anon-function 49 script)": [[10, "gp", "pair"]],
  "(anon-function 52 script)": [
    [14, "s5", "pair"],
    [11, "s4", "process-focusable"]
  ],
  "(anon-function 64 script)": [[21, "v1", "bfloat"]],
  "(anon-function 69 script)": [[3, "t9", "(function script-context symbol)"]],
  "(anon-function 72 script)": [[3, "s4", "pair"]],
  "(anon-function 73 script)": [[5, "s5", "pair"]],
  "(anon-function 74 script)": [[5, "s5", "pair"]],
  "(anon-function 75 script)": [[3, "s5", "pair"]],
  "(anon-function 76 script)": [[3, "s5", "pair"]],
  "(anon-function 80 script)": [[3, "s5", "pair"]],
  "(method 10 script-context)": [[22, "s3", "symbol"]],
  "command-get-trans": [
    [36, "v0", "process-drawable"],
    [58, "s3", "process-drawable"],
    [76, "v0", "joint"]
  ],
  "(anon-function 0 script)": [
    [30, "s5", "pair"],
    [16, "s5", "process-drawable"],
    [90, "v0", "joint"]
  ],
  "(anon-function 32 script)": [
    // TODO - cast had to be added even though `object` is in type_utils.cpp
    [13, "a0", "symbol"],
    [43, "s5", "process-drawable"],
    [32, "s5", "process-drawable"],
    [105, "v0", "joint"],
    [145, "v0", "joint"],
    [[42, 221], "s4", "process-drawable"]
  ],
  "command-get-process": [
    [37, "gp", "entity-actor"],
    [76, "a0", "connection"],
    [79, "a0", "connection"],
    [83, "a0", "connection"],
    [83, "a1", "connection"],
    [74, "a1", "connection"],
    [73, "a0", "connection"],
    [77, "a2", "game-task-node-info"],
    [[93, 98], "v1", "connection"],
    [162, "s3", "process-drawable"]
  ],
  "command-get-float": [[20, "gp", "bfloat"]],
  "command-get-int": [[17, "gp", "bfloat"]],
  "(anon-function 54 script)": [[66, "v1", "entity-actor"]],
  "(anon-function 53 script)": [[40, "v1", "entity-actor"]],
  "(anon-function 71 script)": [[4, "v1", "symbol"]],
  "(method 12 level)": [
    [[182, 185], "a0", "texture-anim-array"],
    [343, "a0", "symbol"],
    [93, "t9", "(function level none)"],
    [[314, 322], "a1", "type"]
  ],
  "bg": [[47, "a0", "symbol"]],
  "(method 10 load-state)": [
    [436, "v1", "level"],
    [442, "v1", "level"]
  ],
  "(method 14 level-group)": [[[53, 61], "a0", "entity-actor"]],
  "(method 27 level-group)": [
    [[112, 122], "s3", "entity-actor"],
    ["_stack_", 32, "vector"],
    ["_stack_", 36, "vector"]
  ],
  "expand-vis-box-with-point": [[[10, 40], "v1", "(inline-array vector)"]],
  "check-for-rougue-process": [
    [[103, 115], "v1", "part-tracker"],
    [[126, 140], "v1", "part-spawner"],
    [[153, 169], "v1", "process-drawable"],
    [[178, 194], "v1", "process-drawable"]
  ],
  "process-drawable-scale-from-entity!": [[15, "v1", "vector"]],
  "reset-actors": [[161, "s3", "(function level symbol none)"]],
  "process-status-bits": [[[12, 58], "s3", "process-drawable"]],
  "(method 26 level-group)": [
    [134, "v0", "(pointer actor-group)"],
    // [135, "s2", "actor-group"],
    // [140, "v1", "(pointer uint32)"],
    [37, "f0", "float"],
    [40, "f0", "float"],
    [83, "f0", "float"],
    [86, "f0", "float"],
    ["_stack_", 48, "res-tag"],
    ["_stack_", 20, "vector"],
    ["_stack_", 24, "vector"]
  ],
  "set-graphics-mode": [[[0, 100], "gp", "gs-bank"]],
  "(method 3 entity-nav-mesh)": [[7, "t9", "(function object object)"]],
  "draw-actor-marks": [
    [20, "gp", "part-spawner"],
    [[29, 273], "gp", "process-drawable"],
    ["_stack_", 20, "(pointer int32)"]
  ],
  "(method 15 level-group)": [
    [[233, 252], "s0", "process-drawable"],
    [[281, 427], "s5", "process-drawable"],
    [[627, 631], "a0", "drawable-region-prim"],
    [625, "a0", "drawable-inline-array-region-prim"],
    [639, "a0", "drawable-inline-array-region-prim"],
    [688, "a0", "drawable-inline-array-region-prim"],
    [705, "a0", "drawable-inline-array-region-prim"],
    [[690, 694], "a0", "drawable-region-prim"]
  ],
  "build-masks": [
    [[18, 22], "a1", "drawable-tree-tfrag"],
    [24, "a2", "drawable-inline-array-tfrag"],
    [[27, 31], "a2", "(inline-array tfragment)"],
    [[38, 42], "a1", "drawable-tree-tfrag-trans"],
    [44, "a2", "drawable-inline-array-tfrag"],
    [[47, 51], "a2", "(inline-array tfragment)"],
    [[58, 62], "a1", "drawable-tree-tfrag-water"],
    [64, "a2", "drawable-inline-array-tfrag"],
    [[67, 71], "a2", "(inline-array tfragment)"],
    [[78, 79], "a1", "drawable-tree-instance-tie"],
    [123, "a1", "drawable-tree-instance-shrub"],
    [[129, 133], "a2", "(inline-array prototype-bucket-shrub)"]
  ],
  "history-draw": [
    [151, "a0", "uint"],
    ["_stack_", 24, "pat-surface"]
  ],
  "(code complete task-manager)": [[119, "gp", "handle"]],
  "(method 14 drawable-group)": [[19, "s5", "drawable-group"]],
  "(method 15 drawable-tree)": [
    [[1, 4], "v1", "drawable-inline-array-node"],
    [[29, 34], "t0", "drawable-inline-array-node"],
    [[28, 32], "t2", "drawable-inline-array-node"],
    [[42, 46], "t2", "(pointer int8)"]
  ],
  "(method 14 drawable-tree-array)": [[11, "s5", "drawable-tree-array"]],
  "upload-vis-bits": [[14, "a1", "(pointer uint128)"]],
  "set-background-regs!": [
    [42, "v1", "(pointer int32)"],
    [47, "v1", "(pointer int32)"],
    [45, "a0", "(pointer int32)"]
  ],
  "finish-background": [
    [752, "t0", "(pointer float)"],
    [785, "t4", "(pointer int32)"],
    [815, "t0", "(pointer float)"],
    [848, "t4", "(pointer int32)"],
    [878, "t0", "(pointer float)"],
    [911, "t4", "(pointer int32)"],
    [941, "a3", "(pointer float)"],
    [974, "t3", "(pointer int32)"]
  ],
  "(method 16 drawable-inline-array-node)": [[[1, 7], "v1", "draw-node"]],
  "(method 9 tfragment)": [
    [27, "a3", "(pointer int32)"],
    [32, "t0", "texture"]
  ],
  "add-tfrag-mtx-0": [[[3, 17], "a0", "dma-packet"]],
  "add-tfrag-mtx-1": [[[3, 17], "a0", "dma-packet"]],
  "add-tfrag-data": [
    [[3, 17], "a0", "dma-packet"],
    [[24, 31], "v1", "dma-packet"]
  ],
  "tfrag-init-buffer": [
    [[10, 17], "a0", "dma-packet"],
    [[19, 26], "a0", "gs-gif-tag"],
    [31, "a0", "(pointer gs-reg64)"],
    [[47, 55], "v1", "dma-packet"]
  ],
  "tfrag-end-buffer": [
    [[1, 8], "a2", "dma-packet"],
    [[11, 18], "a0", "(pointer vif-tag)"],
    [[18, 22], "a0", "(pointer int32)"],
    [[23, 29], "a0", "(pointer vif-tag)"]
  ],
  "draw-drawable-tree-tfrag": [
    [17, "v1", "drawable-inline-array-node"],
    [19, "a0", "drawable-inline-array-node"],
    [[104, 110], "v1", "dma-packet"],
    [[183, 189], "v1", "dma-packet"]
  ],
  "draw-drawable-tree-tfrag-trans": [
    [18, "v1", "drawable-inline-array-node"],
    [20, "a0", "drawable-inline-array-node"],
    [[176, 182], "v1", "dma-packet"],
    [[97, 103], "v1", "dma-packet"]
  ],
  "draw-drawable-tree-tfrag-water": [
    [18, "v1", "drawable-inline-array-node"],
    [20, "a0", "drawable-inline-array-node"],
    [[176, 182], "v1", "dma-packet"],
    [[97, 103], "v1", "dma-packet"]
  ],
  "tfrag-vu1-init-buf": [
    [[27, 35], "v1", "dma-packet"],
    [[61, 66], "v1", "dma-packet"],
    [69, "v1", "(pointer int32)"]
  ],
  "(method 8 process-tree)": [
    [31, "v1", "symbol"],
    [6, "a3", "symbol"]
  ],
  "(method 11 memory-usage-block)": [[43, "a0", "int"]],
  "process-release?": [[9, "gp", "process-focusable"]],
  "(code pov-camera-start-playing pov-camera)": [[21, "v0", "joint"]],
  "(anon-function 7 pov-camera)": [
    [9, "v1", "float"],
    [16, "v1", "float"]
  ],
  "(event othercam-running)": [
    [17, "v1", "process-drawable"],
    [24, "v0", "joint"],
    [41, "a0", "process"]
  ],
  "upload-generic-shrub": [
    [[3, 13], "t0", "dma-packet"],
    [[15, 26], "v1", "matrix"],
    [[31, 44], "t0", "vector4w-2"],
    [[47, 71], "t0", "dma-packet"],
    [[74, 98], "a2", "dma-packet"],
    [[101, 125], "a2", "dma-packet"],
    [[128, 152], "a2", "dma-packet"],
    [[157, 162], "a1", "dma-packet"]
  ],
  "tfrag-scissor-vu1-init-buf": [
    [[25, 34], "v1", "dma-packet"],
    [[61, 66], "v1", "dma-packet"],
    [69, "v1", "(pointer uint32)"]
  ],
  "(method 9 tie-fragment)": [
    [21, "a2", "(pointer int32)"],
    [26, "a3", "(pointer int32)"],
    [[1, 70], "s5", "adgif-shader"]
  ],
  "tie-init-engine": [
    [[11, 25], "a0", "dma-packet"],
    [[37, 45], "a0", "dma-packet"],
    [[47, 54], "a0", "dma-packet"],
    [[57, 64], "v1", "vector"],
    [[65, 72], "v1", "(pointer vif-tag)"]
  ],
  "tie-end-buffer": [
    [[1, 8], "a1", "dma-packet"],
    [[10, 17], "a1", "gs-gif-tag"],
    [21, "a1", "(pointer gs-test)"],
    [23, "a1", "(pointer gs-reg64)"],
    [[27, 34], "a1", "dma-packet"],
    [38, "a0", "(pointer vif-tag)"],
    [40, "a0", "(pointer vif-tag)"],
    [42, "a0", "(pointer vif-tag)"],
    [44, "a0", "(pointer vif-tag)"],
    [[45, 49], "a0", "(pointer int32)"]
  ],
  "tie-ints": [
    [17, "v1", "(pointer uint32)"],
    [21, "v1", "(pointer uint32)"]
  ],
  "(method 13 drawable-tree-instance-tie)": [
    [[51, 70], "t1", "tie-fragment"],
    [[102, 120], "a3", "tie-fragment"],
    [[160, 178], "t1", "tie-fragment"],
    [[211, 229], "a3", "tie-fragment"],
    [[266, 286], "t1", "tie-fragment"],
    [[320, 340], "a1", "tie-fragment"],
    [[381, 400], "t1", "tie-fragment"],
    [[432, 450], "a3", "tie-fragment"],
    [[487, 507], "t1", "tie-fragment"],
    [[541, 561], "a1", "tie-fragment"],
    [[598, 616], "t1", "tie-fragment"],
    [[649, 667], "a3", "tie-fragment"],
    [[703, 723], "t1", "tie-fragment"],
    [[756, 776], "a1", "tie-fragment"]
  ],
  "draw-drawable-tree-instance-tie": [
    [[23, 37], "v1", "drawable-inline-array-node"],
    [25, "a0", "drawable-inline-array-node"],
    [120, "s2", "drawable-inline-array-instance-tie"],
    [132, "v1", "int"],
    [132, "a0", "int"]
  ],
  "instance-tie-patch-buckets": [
    [39, "a0", "(pointer uint64)"],
    [152, "a0", "(pointer uint64)"],
    [265, "a0", "(pointer uint64)"],
    [378, "a0", "(pointer uint64)"],
    [491, "a0", "(pointer uint64)"],
    [605, "a0", "(pointer uint64)"],
    [719, "a0", "(pointer uint64)"],
    [833, "a0", "(pointer uint64)"],
    [947, "a0", "(pointer uint64)"],
    [1061, "a0", "(pointer uint64)"],
    [1175, "a0", "(pointer uint64)"],
    [1289, "a0", "(pointer uint64)"],
    [1403, "a0", "(pointer uint64)"],
    [[51, 57], "a0", "dma-packet"],
    [[164, 170], "a0", "dma-packet"]
  ],
  "tie-floats": [[[3, 73], "gp", "(pointer uint32)"]],
  "tie-init-buf": [
    [[24, 31], "a0", "dma-packet"],
    [[33, 40], "a0", "gs-gif-tag"],
    [44, "a0", "(pointer gs-zbuf)"],
    [46, "a0", "(pointer gs-reg64)"],
    [[49, 59], "v1", "dma-packet"],
    [[84, 90], "v1", "dma-packet"],
    [92, "v1", "(pointer int32)"]
  ],
  "tie-init-envmap-buf": [
    [[23, 33], "v1", "dma-packet"],
    [[58, 64], "v1", "dma-packet"],
    [66, "v1", "(pointer int32)"]
  ],
  "(code othercam-running)": [[[2, 65], "s2", "process-drawable"]],
  "hud-ring-cell-init-by-other": [
    [36, "a0", "progress"],
    [45, "v1", "progress"],
    [56, "a0", "progress"],
    [132, "a1", "progress"],
    [159, "a1", "progress"],
    [178, "a1", "progress"]
  ],
  "(enter othercam-running)": [[[50, 60], "gp", "process-drawable"]],
  "(post idle hud-ring-cell)": [
    [8, "a1", "progress"],
    [13, "v1", "progress"],
    [36, "a1", "progress"],
    [63, "a1", "progress"],
    [82, "a1", "progress"],
    [99, "v1", "progress"],
    [102, "v1", "progress"],
    [137, "v1", "progress"],
    [159, "v1", "progress"]
  ],
  "(code target-board-jump)": [[17, "v1", "art-joint-anim"]],
  "(code target-board-get-on)": [[55, "v1", "art-joint-anim"]],
  "(code target-board-jump-kick)": [[15, "v1", "art-joint-anim"]],
  "(code target-board-get-off)": [[78, "v1", "art-joint-anim"]],
  "(code target-board-stance)": [[49, "v1", "art-joint-anim"]],
  "(code target-board-wall-kick)": [
    [10, "v1", "art-joint-anim"],
    [59, "f0", "float"]
  ],
  "(code target-board-pegasus)": [
    [32, "s4", "art-joint-anim"],
    [68, "s4", "process-focusable"],
    [85, "s4", "process-focusable"],
    [149, "s4", "target"]
  ],
  "(code target-board-trickx)": [
    [81, "v1", "art-joint-anim"],
    [149, "v1", "art-joint-anim"],
    [218, "v1", "art-joint-anim"],
    [301, "v1", "art-joint-anim"]
  ],
  "(code target-board-flip)": [
    [108, "v1", "art-joint-anim"],
    [218, "v1", "art-joint-anim"],
    [319, "v1", "art-joint-anim"],
    [385, "v1", "art-joint-anim"]
  ],
  "(code target-board-hold)": [
    [100, "v1", "art-joint-anim"],
    [227, "v1", "art-joint-anim"],
    [415, "v1", "art-joint-anim"],
    [485, "v1", "art-joint-anim"]
  ],
  "(code target-board-hit-ground)": [
    [77, "v1", "art-joint-anim"],
    [147, "v1", "art-joint-anim"]
  ],
  "target-board-ground-check": [
    [198, "v1", "board"],
    [258, "v1", "board"]
  ],
  "(enter target-board-jump)": [
    [174, "v1", "board"],
    [231, "v1", "board"]
  ],
  "(trans target-board-ride-edge)": [[107, "v0", "sound-rpc-set-param"]],
  "(enter target-board-flip)": [[78, "v0", "sound-rpc-set-param"]],
  "target-board-anim-trans": [[192, "v0", "sound-rpc-set-param"]],
  "(exit target-board-ride-edge)": [[8, "v0", "sound-rpc-set-param"]],
  "(exit target-board-flip)": [[31, "v0", "sound-rpc-set-param"]],
  "(exit target-board-hold)": [[9, "v0", "sound-rpc-set-param"]],
  "(code target-board-hit)": [
    [304, "v1", "fact-info-target"],
    [455, "v1", "fact-info-target"]
  ],
  "(code target-board-halfpipe)": [
    [173, "t9", "(function none :behavior target)"]
  ],
  "(event target-board-grab)": [[24, "a0", "process"]],
  "(event target-board-halfpipe)": [[82, "v1", "float"]],
  "talker-spawn-func": [
    [79, "a0", "talker"],
    [82, "v1", "talker"],
    [85, "v1", "talker"]
  ],
  "(method 9 board-info)": [
    [45, "a0", "fact-info-target"],
    [55, "a0", "fact-info-target"]
  ],
  "target-board-real-post": [[346, "v0", "sound-rpc-set-param"]],
  "target-board-effect": [[334, "v0", "sound-rpc-set-param"]],
  "target-board-handler": [[123, "a0", "process"]],
  "(trans target-flop-hit-ground)": [
    [52, "v1", "fact-info-target"],
    [58, "v1", "fact-info-target"]
  ],
  "(code target-flop)": [[32, "v1", "art-joint-anim"]],
  "(trans target-flop)": [
    [73, "v1", "fact-info-target"],
    [79, "v1", "fact-info-target"],
    [108, "v1", "fact-info-target"],
    [114, "v1", "fact-info-target"],
    [187, "v1", "fact-info-target"],
    [193, "v1", "fact-info-target"]
  ],
  "(enter target-flop)": [
    [2, "v1", "fact-info-target"],
    [8, "v1", "fact-info-target"]
  ],
  "(trans target-attack-uppercut-jump)": [
    [183, "v1", "fact-info-target"],
    [189, "v1", "fact-info-target"]
  ],
  "(trans target-attack-air)": [
    [83, "v1", "fact-info-target"],
    [89, "v1", "fact-info-target"]
  ],
  "(code target-running-attack)": [
    [115, "gp", "art-joint-anim"],
    [398, "v1", "art-joint-anim"],
    [426, "v1", "art-joint-anim"],
    [454, "v1", "art-joint-anim"],
    [542, "t1", "sound-name"],
    [547, "t1", "sound-name"],
    [557, "t1", "sound-name"],
    [226, "f26", "float"],
    [309, "f26", "float"]
  ],
  "(trans target-duck-high-jump-jump)": [[11, "v0", "sound-rpc-set-param"]],
  "(code target-double-jump)": [
    [81, "v1", "art-joint-anim"],
    [119, "v1", "art-joint-anim"]
  ],
  "(code target-jump-forward)": [[55, "v1", "art-joint-anim"]],
  "(code target-falling)": [[67, "v1", "art-joint-anim"]],
  "mod-var-jump": [
    [76, "f1", "float"],
    [171, "v0", "vector"]
  ],
  "(code target-slide-down)": [[28, "v1", "art-joint-anim"]],
  "(code target-duck-stance)": [
    [59, "v1", "art-joint-anim"],
    [291, "v1", "art-joint-anim"],
    [112, "v1", "art-joint-anim"],
    [239, "v1", "art-joint-anim"]
  ],
  "(enter target-double-jump)": [[15, "v1", "vector"]],
  "(enter target-jump)": [[42, "v1", "vector"]],
  "(enter target-high-jump)": [[21, "v1", "vector"]],
  "(code target-attack)": [
    [145, "gp", "art-joint-anim"],
    [177, "v1", "fact-info-target"],
    [183, "v1", "fact-info-target"]
  ],
  "(event target-running-attack)": [[48, "v1", "target"]],
  "(trans target-running-attack)": [
    [211, "v1", "fact-info-target"],
    [217, "v1", "fact-info-target"]
  ],
  "target-gun-end-mode": [[58, "v0", "sound-rpc-set-param"]],
  "target-board-physics": [[167, "v0", "sound-rpc-set-param"]],
  "clone-anim-once": [
    [[22, 69], "gp", "process-drawable"],
    [46, "s5", "collide-shape"],
    [107, "v1", "manipy"]
  ],
  "service-cpads": [[[207, 312], "s3", "pad-buttons"]],
  "dm-editable-boolean-toggle-pick-func": [[5, "v1", "(pointer symbol)"]],
  "dm-editable-light-float-func": [
    [36, "a0", "(pointer float)"],
    [88, "v1", "(pointer float)"]
  ],
  "(anon-function 46 script)": [[24, "v0", "float"]],
  "(anon-function 4 script)": [[13, "v1", "int"]],
  "(method 13 sync-linear)": [
    ["_stack_", 16, "res-tag"],
    [35, "v1", "(pointer float)"]
  ],
  "(method 13 sync-eased)": [
    ["_stack_", 16, "res-tag"],
    [[31, 54], "v1", "(pointer float)"]
  ],
  "(method 13 sync-paused)": [
    ["_stack_", 16, "res-tag"],
    [[29, 45], "v1", "(pointer float)"]
  ],
  "unpack-comp-rle": [[[10, 26], "a0", "(pointer int8)"]],
  "(method 16 level)": [
    [222, "v1", "(pointer uint128)"],
    [223, "a1", "(pointer uint128)"],
    [225, "a0", "(pointer uint128)"],
    [[71, 168], "s1", "(pointer int8)"],
    [72, "v1", "(pointer int8)"],
    [[74, 169], "s0", "(pointer int8)"],
    [[170, 193], "s1", "(pointer uint8)"],
    [[171, 193], "s2", "(pointer uint8)"],
    [227, "v1", "(pointer uint8)"]
  ],
  "set-fog-height!": [[2, "v1", "(array texture-anim)"]],
  "unpack-comp-huf": [[[21, 23], "t3", "(pointer uint16)"]],
  "(method 10 elec-gate)": [[13, "t9", "(function process-drawable none)"]],
  "(method 11 elec-gate)": [
    [180, "a0", "vector"],
    [193, "a0", "vector"]
  ],
  "(event idle simple-focus)": [[6, "v1", "vector"]],
  "(trans active simple-nav-sphere)": [[10, "v1", "process-drawable"]],
  "simple-nav-sphere-event-handler": [[21, "v1", "float"]],
  "sampler-start": [
    [1, "v1", "timer-bank"],
    [3, "v1", "timer-bank"],
    [6, "a0", "timer-bank"],
    [24, "a0", "timer-bank"]
  ],
  "(top-level-login sampler)": [[14, "v1", "timer-bank"]],
  "sampler-stop": [[1, "v1", "timer-bank"]],
  "(event up-idle basebutton)": [[[3, 38], "v1", "attack-info"]],
  "(method 33 basebutton)": [[35, "v1", "art-joint-anim"]],
  "(event idle drop-plat)": [
    [19, "s5", "process-focusable"],
    [53, "gp", "process-focusable"]
  ],
  "(event idle bouncer)": [[[120, 127], "v1", "attack-info"]],
  "(method 7 conveyor)": [
    [12, "t9", "(function process-drawable int process-drawable)"]
  ],
  "(method 27 conveyor)": [
    [23, "a0", "connection"],
    [24, "a0", "collide-shape"],
    [71, "a0", "connection"],
    [72, "a0", "collide-shape"],
    [143, "s4", "process-focusable"]
  ],
  "(method 21 conveyor)": [
    [104, "v1", "vector"],
    [102, "v1", "vector"],
    [106, "a0", "vector"],
    [112, "v1", "vector"],
    [118, "v1", "vector"]
  ],
  "(code idle lgconveyor)": [[10, "v1", "art-joint-anim"]],
  "(post idle lgconveyor)": [[4, "t9", "(function none)"]],
  "(method 7 elevator)": [[14, "t9", "(function base-plat int base-plat)"]],
  "elevator-event": [
    [23, "v1", "focus"],
    [88, "gp", "float"],
    [132, "gp", "float"]
  ],
  "(method 46 elevator)": [[11, "f0", "float"]],
  "(method 11 elevator)": [[156, "f0", "float"]],
  "(enter idle elec-gate)": [
    [[33, 53], "a1", "lightning-mode"],
    [[10, 30], "a1", "lightning-mode"],
    [[56, 76], "a1", "lightning-mode"]
  ],
  "(enter active elec-gate)": [
    [[29, 49], "a1", "lightning-mode"],
    [[75, 95], "a1", "lightning-mode"],
    [[52, 72], "a1", "lightning-mode"]
  ],
  "(trans active elec-gate)": [
    [[284, 304], "a0", "lightning-mode"],
    [[257, 416], "s4", "lightning-mode"]
  ],
  "(trans shutdown elec-gate)": [
    [[36, 56], "a0", "lightning-mode"],
    [[82, 102], "a0", "lightning-mode"],
    [[59, 79], "a0", "lightning-mode"]
  ],
  "(method 11 basebutton)": [["_stack_", 16, "res-tag"]],
  "(method 24 conveyor)": [["_stack_", 16, "res-tag"]],
  "(method 25 conveyor)": [[11, "v0", "actor-option"]],
  "(method 24 scene-player)": [[38, "gp", "scene"]],
  "process-drawable-draw-subtitles": [[26, "v0", "(array subtitle-range)"]],
  "(post play-anim scene-player)": [
    [192, "s4", "process-drawable"],
    [243, "s4", "process-drawable"],
    [306, "s5", "process-drawable"],
    [564, "v0", "sound-rpc-set-param"],
    [655, "v0", "sound-rpc-set-param"]
  ],
  "(method 9 scene-actor)": [
    [43, "s4", "skeleton-group"],
    [258, "a0", "process-drawable"],
    [262, "v1", "process-drawable"],
    [266, "a0", "process-drawable"],
    [346, "a0", "scene-player"],
    [355, "v1", "manipy"],
    [361, "v1", "manipy"],
    [376, "v1", "manipy"],
    [382, "v1", "manipy"],
    [533, "a0", "process-drawable"],
    [537, "v1", "process-drawable"],
    [541, "a0", "process-drawable"]
  ],
  "(method 25 scene-player)": [
    [99, "s2", "process-drawable"],
    [152, "s2", "process-drawable"],
    [155, "s2", "process-drawable"],
    [158, "s2", "process-drawable"],
    [161, "s2", "process-drawable"]
  ],
  "(method 16 drawable-inline-array-region-prim)": [
    [[1, 7], "v1", "drawable-region-prim"]
  ],
  "(method 18 drawable-region-face)": [
    [[33, 84], "v1", "(inline-array vector)"]
  ],
  "(method 18 drawable-tree-region-prim)": [
    [[22, 49], "s2", "drawable-region-prim"]
  ],
  "(method 9 region)": [
    [[55, 60], "a0", "drawable-region-prim"],
    [58, "v1", "region-prim-area"],
    [4, "a0", "region-prim-area"],
    [50, "v1", "drawable-region-prim"]
  ],
  "(method 17 drawable-tree-region-prim)": [
    [[23, 28], "a0", "drawable-region-prim"],
    [4, "a0", "region-prim-area"]
  ],
  "(method 19 drawable-region-volume)": [[8, "a3", "drawable-region-face"]],
  "(method 18 drawable-region-volume)": [
    [[23, 27], "a0", "drawable-region-face"]
  ],
  "(method 17 drawable-region-volume)": [
    [[12, 21], "a0", "drawable-region-face"]
  ],
  "region-prim-lookup-by-id": [[45, "t6", "drawable-region-prim"]],
  "region-tree-execute": [
    [114, "v1", "region-prim-area"],
    [107, "v1", "region-prim-area"],
    [97, "v1", "region-prim-area"],
    [159, "v1", "region-prim-area"],
    [204, "v1", "region-prim-area"],
    [210, "v1", "region-prim-area"],
    [221, "v1", "region-prim-area"],
    [165, "v1", "region-prim-area"],
    [169, "v1", "region-prim-area"],
    [175, "a0", "region-prim-area"],
    [191, "v1", "region-prim-area"],
    [120, "v1", "region-prim-area"],
    [124, "v1", "region-prim-area"],
    [146, "v1", "region-prim-area"],
    [129, "a1", "region-prim-area"],
    [103, "v1", "region-prim-area"],
    [[19, 29], "v1", "region-prim-area"]
  ],
  "add-debug-bound": [
    [[33, 41], "a0", "dma-packet"],
    [[42, 50], "a0", "gs-gif-tag"],
    [53, "a0", "(pointer gs-zbuf)"],
    [55, "a0", "(pointer gs-reg64)"],
    [57, "a0", "(pointer gs-test)"],
    [59, "a0", "(pointer gs-reg64)"],
    [61, "a0", "(pointer gs-alpha)"],
    [63, "a0", "(pointer gs-reg64)"],
    [105, "v1", "dma-packet"],
    [99, "a0", "dma-packet"],
    [97, "a1", "dma-packet"]
  ],
  "(code part-tester-idle)": [[[16, 22], "s5", "process-drawable"]],
  "(method 25 progress)": [[[19, 31], "a0", "menu-option"]],
  "(method 24 progress)": [
    [71, "a0", "menu-on-off-game-vibrations-option"],
    [77, "a0", "menu-on-off-game-subtitles-option"],
    [83, "a0", "menu-language-option"],
    [88, "a0", "menu-language-option"],
    [92, "v1", "menu-language-option"],
    [96, "v1", "menu-language-option"],
    [102, "a0", "menu-on-off-option"],
    [108, "a0", "menu-on-off-option"],
    [114, "a0", "menu-on-off-option"],
    [120, "a0", "menu-on-off-option"],
    [126, "a0", "menu-slider-option"],
    [132, "a0", "menu-slider-option"],
    [138, "a0", "menu-slider-option"],
    [142, "v1", "menu-missions-option"]
  ],
  "(method 31 progress)": [
    [61, "v1", "(array menu-option)"],
    [62, "v1", "menu-missions-option"]
  ],
  "(method 32 progress)": [
    [296, "v1", "(array menu-option)"],
    [297, "v1", "menu-select-start-option"],
    [306, "v1", "(array menu-option)"],
    [307, "v1", "menu-select-scene-option"],
    [371, "v1", "(array menu-option)"],
    [372, "v1", "menu-missions-option"],
    [380, "v1", "(array menu-option)"],
    [381, "v1", "menu-highscores-option"],
    [384, "v1", "(array menu-option)"],
    [385, "v1", "menu-highscores-option"]
  ],
  "draw-highlight": [[[44, 47], "v1", "dma-packet"]],
  "end-scissor": [[[16, 19], "v1", "dma-packet"]],
  "begin-scissor-secret": [[[49, 52], "v1", "dma-packet"]],
  "end-scissor-secret": [[[16, 19], "v1", "dma-packet"]],
  "begin-scissor-missions": [[[49, 52], "v1", "dma-packet"]],
  "end-scissor-missions": [[[16, 19], "v1", "dma-packet"]],
  "begin-scissor-scene": [[[49, 52], "v1", "dma-packet"]],
  "end-scissor-scene": [[[16, 19], "v1", "dma-packet"]],
  "begin-scissor-level": [[[49, 52], "v1", "dma-packet"]],
  "end-scissor-level": [[[16, 19], "v1", "dma-packet"]],
  "(method 10 menu-highscores-option)": [
    [17, "v1", "float"],
    [51, "f0", "float"],
    [14, "v1", "float"]
  ],
  "draw-percent-bar": [[[38, 41], "v1", "dma-packet"]],
  "draw-highscore-icon": [[[36, 39], "v1", "dma-packet"]],
  "begin-scissor": [[[70, 73], "v1", "dma-packet"]],
  "draw-savegame-box": [[[25, 28], "v1", "dma-packet"]],
  "draw-decoration": [[[176, 179], "v1", "dma-packet"]],
  "draw-missions-decoration": [[[137, 140], "v1", "dma-packet"]],
  "draw-sound-options-decoration": [[[151, 154], "v1", "dma-packet"]],
  "draw-decoration-secrets": [[[139, 142], "v1", "dma-packet"]],
  "draw-decoration-load-save": [[[173, 176], "v1", "dma-packet"]],
  "(method 10 menu-secret-option)": [
    [25, "v1", "float"],
    [22, "v1", "float"],
    [63, "f0", "float"],
    [[137, 140], "v1", "dma-packet"]
  ],
  "(method 10 menu-memcard-slot-option)": [
    [[333, 336], "v1", "dma-packet"],
    [[552, 555], "v1", "dma-packet"],
    [[874, 877], "v1", "dma-packet"],
    [[941, 944], "v1", "dma-packet"],
    [[1034, 1037], "v1", "dma-packet"],
    [[1107, 1110], "v1", "dma-packet"],
    [[1186, 1189], "v1", "dma-packet"],
    [59, "f0", "float"]
  ],
  "(method 10 menu-icon-info-option)": [[[71, 74], "v1", "dma-packet"]],
  "find-mission-text-at-index": [
    [
      201,
      "v1",
      "symbol" // this is a lie, but it's needed to work around the useless`cmove-#f-zero` it's not a symbol
    ]
  ],
  "(method 10 menu-missions-option)": [[78, "f0", "float"]],
  "draw-highscore-cup": [[[74, 77], "v1", "dma-packet"]],
  "(method 10 menu-slider-option)": [
    [[415, 418], "v1", "dma-packet"],
    [[768, 771], "v1", "dma-packet"]
  ],
  "(method 10 menu-sub-menu-option)": [
    [[237, 240], "v1", "dma-packet"],
    [[334, 337], "v1", "dma-packet"]
  ],
  "(event idle progress)": [
    [[10, 80], "v1", "mc-status-code"],
    [[147, 217], "v1", "mc-status-code"]
  ],
  "memcard-unlocked-secrets?": [[50, "s5", "int"]],
  "(method 10 progress)": [[45, "t9", "(function progress none)"]],
  "load-game-text-info": [[4, "v1", "game-text-info"]],
  "(method 16 camera-master)": [
    [[11, 15], "a2", "target"],
    [[16, 18], "v1", "int"]
  ],
  "master-choose-entity": [
    ["_stack_", 96, "res-tag"],
    [[87, 247], "s3", "(pointer camera-slave)"]
  ],
  "cam-string-joystick": [[785, "v1", "process-drawable"]],
  "transform-rigid-body-prims": [
    [[5, 8], "a0", "collide-shape-prim-group"],
    [[11, 22], "v1", "collide-shape-prim"]
  ],
  "(method 46 rigid-body-object)": [
    [[78, 95], "s3", "attack-info"],
    [113, "s4", "process-focusable"],
    [127, "s5", "attack-info"],
    [146, "v1", "focus"],
    [162, "s5", "process-focusable"],
    [213, "s4", "process-focusable"],
    [226, "v1", "float"]
  ],
  "(method 33 cty-guard-turret-button)": [[35, "v1", "art-joint-anim"]],
  "(code pop-up cty-guard-turret-button)": [[10, "v1", "art-joint-anim"]],
  "(method 9 race-info)": [[6, "v1", "entity-race-mesh"]],
  "(method 14 rigid-body)": [[18, "v1", "vector"]],
  "get-penetrate-using-from-attack-event": [
    [[0, 6], "v1", "attack-info"],
    [23, "gp", "collide-shape"]
  ],
  "(method 13 water-control)": [
    [142, "v1", "process-drawable"],
    [135, "v1", "process-drawable"]
  ],
  "(method 10 water-control)": [
    [9, "a0", "collide-shape"],
    [13, "a0", "collide-shape"],
    [195, "v1", "collide-shape-moving"],
    [375, "v1", "process-drawable"],
    [707, "v1", "control-info"],
    [719, "a1", "collide-shape-moving"],
    [735, "a0", "collide-shape-moving"],
    [750, "a0", "collide-shape-moving"],
    [756, "a0", "collide-shape-moving"],
    [855, "v1", "collide-shape-moving"],
    [875, "s3", "collide-shape-moving"],
    [899, "s3", "collide-shape-moving"],
    [904, "s3", "collide-shape-moving"],
    [1017, "s4", "collide-shape-moving"],
    [1018, "s4", "collide-shape-moving"],
    [1024, "s4", "collide-shape-moving"],
    [1037, "v1", "collide-shape-moving"],
    [1104, "a0", "collide-shape-moving"],
    [1125, "v1", "collide-shape-moving"]
  ],
  "(method 52 collide-shape)": [
    [76, "v1", "region-prim-area"],
    [77, "v1", "region-prim-area"],
    [83, "a1", "region-prim-area"],
    [84, "a1", "region-prim-area"],
    [20, "a0", "region-prim-area"],
    [15, "v1", "region-prim-area"],
    [17, "v1", "region-prim-area"],
    [53, "a1", "region-prim-area"],
    [56, "v1", "region-prim-area"]
  ],
  "(method 40 crate)": [
    [2, "v1", "fact-info-crate"],
    [13, "a0", "fact-info-crate"],
    [55, "v0", "float"]
  ],
  "(method 0 carry-info)": [[42, "s5", "collide-shape"]],
  "crate-standard-event-handler": [
    [14, "v1", "attack-info"],
    [15, "v1", "attack-info"],
    [19, "v1", "attack-info"],
    [75, "gp", "target"],
    [209, "v1", "attack-info"],
    [458, "v1", "attack-info"],
    [643, "a0", "vector"]
  ],
  "target-darkjak-process": [
    [43, "a0", "fact-info-target"],
    [46, "a0", "fact-info-target"]
  ],
  "want-to-darkjak?": [[53, "a0", "fact-info-target"]],
  "target-powerup-process": [
    [235, "v0", "sound-rpc-set-param"],
    [253, "v1", "fact-info-target"],
    [259, "a0", "fact-info-target"],
    [262, "a0", "fact-info-target"],
    [268, "v1", "fact-info-target"],
    [283, "v1", "fact-info-target"],
    [313, "a0", "fact-info-target"],
    [366, "v1", "fact-info-target"],
    [390, "v1", "fact-info-target"],
    [407, "v1", "fact-info-target"]
  ],
  "target-eco-process": [
    [1, "v1", "fact-info-target"],
    [11, "a0", "fact-info-target"],
    [19, "v1", "fact-info-target"],
    [21, "v1", "fact-info-target"],
    [14, "a0", "fact-info-target"],
    [54, "v1", "fact-info-target"],
    [77, "v1", "fact-info-target"],
    [82, "a3", "fact-info-target"],
    [97, "v1", "fact-info-target"]
  ],
  "cloud-track": [
    [[19, 83], "s1", "handle"],
    [[29, 116], "s2", "handle"]
  ],
  "(code target-darkjak-bomb1)": [
    [408, "v1", "art-joint-anim"],
    [166, "s5", "int"],
    [336, "v1", "float"],
    ["_stack_", 56, "sphere"],
    ["_stack_", 88, "float"]
  ],
  "target-darkjak-bomb-collide": [
    [2, "gp", "(pointer float)"],
    [12, "gp", "(pointer float)"],
    [13, "gp", "(pointer float)"]
  ],
  "(anon-function 16 target-darkjak)": [[61, "gp", "art-joint-anim"]],
  "(code target-darkjak-get-on)": [
    [214, "v1", "art-joint-anim"],
    [390, "v0", "sound-rpc-set-param"],
    [111, "a0", "fact-info-target"],
    [113, "a0", "fact-info-target"],
    [114, "a0", "fact-info-target"]
  ],
  "(code target-darkjak-bomb0)": [
    [37, "v1", "art-joint-anim"],
    [133, "v1", "art-joint-anim"],
    [213, "v1", "art-joint-anim"],
    [644, "v1", "process-drawable"],
    [750, "v1", "process-drawable"],
    [888, "v1", "process-drawable"],
    [994, "v1", "process-drawable"],
    ["_stack_", 16, "float"],
    [18, "v1", "float"]
  ],
  "water-info<-region": [
    [12, "a0", "symbol"],
    [48, "s2", "pair"],
    [49, "v1", "pair"],
    [57, "s2", "pair"],
    [58, "v1", "pair"],
    [59, "v1", "pair"],
    [99, "s2", "pair"],
    [100, "v1", "pair"],
    [101, "v1", "pair"],
    [133, "s1", "process-drawable"],
    [143, "s2", "pair"],
    [144, "v1", "pair"],
    [145, "v1", "pair"],
    [146, "v1", "pair"],
    [147, "s2", "pair"],
    [148, "v1", "pair"],
    [199, "a0", "process-focusable"],
    [208, "s2", "pair"],
    [209, "s2", "pair"],
    [231, "a0", "region-prim-area"],
    [238, "v1", "region-prim-area"]
  ],
  "target-danger-set!": [[823, "v1", "fact-info-target"]],
  "(method 26 target)": [[23, "v0", "float"]],
  "(method 11 attack-info)": [
    [[118, 130], "v1", "process-drawable"],
    [[156, 161], "v1", "process-drawable"]
  ],
  "(method 10 attack-info)": [[13, "a1", "collide-shape"]],
  "target-log-attack": [[47, "a3", "attack-info"]],
  "can-hands?": [
    [39, "a0", "fact-info-target"],
    [45, "a0", "fact-info-target"]
  ],
  "target-attacked": [
    [56, "v1", "fact-info-target"],
    [66, "v1", "fact-info-target"],
    [72, "v1", "fact-info-target"],
    [176, "v1", "fact-info-target"],
    [241, "t4", "vector"],
    [290, "v1", "fact-info-target"]
  ],
  "(anon-function 10 target-handler)": [
    [70, "a0", "handle"],
    [146, "a0", "process-focusable"],
    [154, "a0", "process-focusable"],
    [161, "a0", "process-focusable"],
    [175, "a0", "process-focusable"],
    [99, "t2", "float"],
    [99, "t1", "float"]
  ],
  "(code target-edge-grab)": [
    [21, "v1", "process-drawable"],
    [22, "a0", "collide-shape-moving"],
    [25, "v1", "process-drawable"],
    [26, "v1", "collide-shape-moving"],
    [270, "f0", "float"]
  ],
  "(exit target-edge-grab)": [
    [17, "v1", "process-drawable"],
    [18, "a1", "collide-shape-moving"],
    [21, "v1", "process-drawable"],
    [22, "v1", "collide-shape-moving"]
  ],
  "(code target-pole-flip-forward-jump)": [
    [26, "t9", "(function none :behavior target)"]
  ],
  "(code target-pole-flip-up)": [[23, "v1", "art-joint-anim"]],
  "(code target-pole-cycle)": [
    [103, "v1", "art-joint-anim"],
    [163, "v1", "art-joint-anim"]
  ],
  "(code target-grab)": [
    [232, "v1", "art-joint-anim"],
    [422, "v1", "art-joint-anim"]
  ],
  "(event target-grab)": [
    [33, "a0", "process"],
    [125, "gp", "object"]
  ],
  "(code target-load-wait)": [
    [21, "v1", "art-joint-anim"],
    [134, "v1", "art-joint-anim"],
    [191, "v1", "art-joint-anim"]
  ],
  "(code target-edge-grab-jump)": [[72, "a1", "art-joint-anim"]],
  "(code target-hit-ground-hard)": [[46, "v1", "fact-info-target"]],
  "(anon-function 11 target2)": [[[19, 140], "s4", "target"]],
  "(anon-function 14 target2)": [[26, "f0", "float"]],
  "(code target-hide)": [
    [14, "v1", "art-joint-anim"],
    [143, "v1", "art-joint-anim"],
    [204, "v1", "art-joint-anim"],
    [258, "v1", "art-joint-anim"],
    [317, "v1", "art-joint-anim"],
    [385, "v1", "art-joint-anim"],
    [431, "v1", "art-joint-anim"],
    [488, "v1", "art-joint-anim"]
  ],
  "target-generic-event-handler": [
    [10, "v1", "float"],
    [314, "v1", "fact-info-target"],
    [321, "v1", "fact-info-target"],
    [527, "a0", "vector"],
    [681, "v1", "fact-info-target"],
    [699, "v1", "fact-info-target"],
    [866, "v1", "(state target)"],
    [894, "a0", "process"],
    [517, "v1", "float"]
  ],
  "target-dangerous-event-handler": [
    [9, "v1", "fact-info-target"],
    [20, "v1", "fact-info-target"]
  ],
  "(code target-swim-up)": [[18, "v1", "art-joint-anim"]],
  "(code target-swim-down)": [[69, "v1", "art-joint-anim"]],
  "(event target-swim-down)": [
    [[12, 99], "v1", "attack-info"],
    [88, "t0", "fact-info-target"]
  ],
  "(code target-swim-walk)": [
    [143, "v1", "art-joint-anim"],
    [58, "v1", "art-joint-anim"]
  ],
  "(code target-swim-stance)": [[33, "v1", "art-joint-anim"]],
  "(method 15 water-control)": [
    [47, "v0", "float"],
    [48, "v1", "float"]
  ],
  "(anon-function 10 water)": [
    [5, "s5", "process-drawable"],
    [28, "s5", "process-drawable"]
  ],
  "part-water-splash-callback": [[3, "v1", "float"]],
  "(event target-darkjak-bomb0)": [[51, "v1", "process"]],
  "(code target-darkjak-running-attack)": [
    [16, "v1", "float"],
    [259, "gp", "process-focusable"],
    [278, "v1", "handle"],
    [281, "v1", "handle"],
    [363, "v1", "handle"],
    [366, "v1", "handle"],
    [576, "v1", "art-joint-anim"],
    [604, "v1", "art-joint-anim"],
    [632, "v1", "art-joint-anim"],
    [672, "v1", "art-joint-anim"],
    [700, "v1", "art-joint-anim"],
    [835, "v1", "art-joint-anim"],
    [872, "f1", "float"],
    [22, "v1", "float"],
    ["_stack_", 56, "handle"],
    ["_stack_", 16, "float"]
  ],
  "target-bomb1-fire-shot": [
    [12, "v1", "handle"],
    [20, "gp", "process-focusable"]
  ],
  "(method 9 external-art-control)": [
    [173, "s4", "external-art-buffer"],
    [177, "s4", "external-art-buffer"],
    [183, "s4", "external-art-buffer"],
    [190, "s4", "external-art-buffer"]
  ],
  "(code target-darkjak-get-off)": [
    [159, "v1", "art-joint-anim"],
    [359, "v1", "art-joint-anim"],
    [472, "v1", "art-joint-anim"]
  ],
  "(anon-function 15 target-darkjak)": [
    [16, "v0", "process-focusable"],
    [82, "v1", "art-joint-anim"],
    [113, "v1", "art-joint-anim"]
  ],
  "(trans target-float)": [[130, "v1", "(state target)"]],
  "(code target-stance-look-around)": [[12, "v0", "float"]],
  "(code target-look-around)": [[21, "v0", "float"]],
  "(exit target-swim-stance)": [[51, "v0", "sound-rpc-set-param"]],
  "(exit target-swim-down)": [[56, "v0", "sound-rpc-set-param"]],
  "(method 7 water-anim)": [[14, "t9", "(function water-anim int water-anim)"]],
  "(method 26 water-anim)": [
    ["_stack_", 16, "res-tag"],
    [52, "v0", "(pointer float)"]
  ],
  "(method 7 flow-control)": [
    [19, "t9", "(function flow-control int flow-control)"]
  ],
  "water-anim-event-handler": [
    [23, "v1", "float"],
    [40, "s4", "process"],
    [50, "s5", "water-info"],
    [96, "gp", "process-focusable"],
    [116, "gp", "process-focusable"],
    [137, "gp", "process-focusable"],
    [182, "s5", "water-info"]
  ],
  "(code die crate)": [
    [6, "v1", "collide-shape"],
    [37, "v1", "process-focusable"]
  ],
  "(code notice-blue crate)": [
    [19, "v1", "process-drawable"],
    [21, "gp", "collide-shape-moving"],
    [28, "a0", "collide-shape-moving"],
    [30, "v1", "collide-shape-moving"]
  ],
  "(post fall crate)": [
    [[4, 10], "a0", "collide-shape-moving"],
    [15, "v1", "collide-shape-moving"],
    [26, "v1", "collide-shape-moving"],
    [[34, 53], "gp", "collide-shape-moving"]
  ],
  "(trans fall crate)": [
    [1, "v1", "collide-shape-moving"],
    [6, "v1", "float"],
    [8, "v1", "collide-shape-moving"],
    [24, "v1", "collide-shape-moving"],
    [32, "v1", "collide-shape-moving"],
    [34, "a0", "collide-shape-moving"],
    [37, "a0", "collide-shape-moving"]
  ],
  "(enter fall crate)": [[[35, 40], "a0", "carry-info"]],
  "(post carry crate)": [[[13, 16], "a0", "collide-shape-moving"]],
  "(event carry crate)": [[15, "a0", "vector"]],
  "(code idle crate)": [[[2, 5], "a0", "collide-shape-moving"]],
  "(code hide crate)": [
    [27, "v1", "collide-shape-moving"],
    [95, "v1", "collide-shape-moving"],
    [97, "a0", "collide-shape-moving"],
    [100, "a0", "collide-shape-moving"]
  ],
  "(code special-contents-die crate)": [[42, "v1", "collide-shape-moving"]],
  "target-send-attack": [
    ["_stack_", 96, "symbol"],
    [16, "s4", "process-focusable"],
    [[429, 444], "t1", "sound-name"]
  ],
  "(method 36 crate)": [
    [6, "a0", "collide-shape-moving"],
    [27, "a0", "collide-shape-moving"]
  ],
  "camera-rotate-to-vector": [[63, "v1", "float"]],
  "target-gun-find-track": [
    [182, "v0", "process-focusable"],
    [[192, 224], "gp", "process-focusable"],
    [[249, 475], "s5", "process-focusable"],
    [431, "a0", "process-focusable"],
    [434, "a0", "process-focusable"],
    [519, "v1", "int"],
    [520, "v1", "int"]
  ],
  "target-gun-check": [[599, "v0", "sound-rpc-set-param"]],
  "target-gun-build-track-list": [[46, "v1", "vector"]],
  "target-gun-joint-pre0": [[[131, 165], "gp", "process-focusable"]],
  "(method 28 water-anim)": [
    ["_stack_", 16, "res-tag"],
    [27, "v0", "vector"]
  ],
  "(method 7 drop-plat)": [[18, "v1", "external-art-buffer"]],
  "(method 22 gui-control)": [
    [[268, 315], "s4", "process-drawable"],
    [[275, 338], "s5", "sound-rpc-set-param"],
    [[351, 375], "s5", "sound-rpc-set-param"]
  ],
  "(method 13 sky-work)": [
    [[78, 170], "s4", "sky-work"],
    [[162, 168], "v1", "dma-packet"],
    [[221, 228], "a1", "dma-packet"],
    [[230, 239], "a1", "gs-gif-tag"],
    [243, "a1", "(pointer gs-zbuf)"],
    [245, "a1", "(pointer gs-reg64)"],
    [247, "a1", "(pointer gs-test)"],
    [249, "a1", "(pointer gs-reg64)"],
    [250, "a1", "(pointer gs-alpha)"],
    [252, "a1", "(pointer gs-reg64)"],
    [255, "a1", "(pointer gs-tex0)"],
    [257, "a1", "(pointer gs-reg64)"],
    [259, "a1", "(pointer gs-tex1)"],
    [261, "a1", "(pointer gs-reg64)"],
    [263, "a1", "(pointer gs-clamp)"],
    [265, "a1", "(pointer gs-reg64)"],
    [266, "a1", "(pointer uint64)"],
    [268, "a1", "(pointer gs-reg64)"],
    [[271, 309], "a2", "(inline-array qword)"],
    [[316, 354], "t0", "(inline-array qword)"],
    [[362, 369], "t1", "dma-packet"],
    [[371, 380], "t1", "gs-gif-tag"],
    [384, "t1", "(pointer gs-alpha)"],
    [386, "t1", "(pointer gs-reg64)"],
    [389, "t1", "(pointer gs-tex0)"],
    [391, "t1", "(pointer gs-reg64)"],
    [392, "t1", "(pointer uint64)"],
    [394, "t1", "(pointer gs-reg64)"],
    [[397, 429], "t0", "(inline-array qword)"],
    [[437, 444], "a1", "dma-packet"],
    [[446, 455], "a1", "gs-gif-tag"],
    [458, "a1", "(pointer gs-alpha)"],
    [460, "a1", "(pointer gs-reg64)"],
    [[515, 561], "t1", "(inline-array qword)"],
    [[574, 581], "a3", "dma-packet"],
    [[583, 592], "a3", "gs-gif-tag"],
    [596, "a3", "(pointer gs-alpha)"],
    [598, "a3", "(pointer gs-reg64)"],
    [601, "a3", "(pointer gs-tex0)"],
    [603, "a3", "(pointer gs-reg64)"],
    [604, "a3", "(pointer uint64)"],
    [606, "a3", "(pointer gs-reg64)"],
    [[609, 647], "v1", "(inline-array qword)"],
    [[673, 680], "a1", "dma-packet"],
    [[682, 691], "a1", "gs-gif-tag"],
    [695, "a1", "(pointer gs-zbuf)"],
    [697, "a1", "(pointer gs-reg64)"],
    [699, "a1", "(pointer gs-test)"],
    [701, "a1", "(pointer gs-reg64)"],
    [728, "a1", "(pointer gs-rgbaq)"],
    [730, "a1", "(pointer gs-reg64)"],
    [[733, 738], "v1", "(inline-array qword)"],
    [[741, 750], "v1", "(inline-array qword)"],
    [[760, 766], "v1", "dma-packet"]
  ],
  "(method 33 sky-work)": [
    [42, "s5", "int"],
    [46, "a2", "sky-work"],
    [59, "a2", "sky-work"],
    [36, "v1", "sky-work"]
  ],
  "(method 23 sky-work)": [
    [[3, 10], "a0", "dma-packet"],
    [[12, 21], "a0", "gs-gif-tag"],
    [25, "s3", "(pointer gs-test)"],
    [27, "s3", "(pointer gs-reg64)"],
    [42, "s3", "(pointer gs-tex0)"],
    [44, "s3", "(pointer gs-reg64)"],
    [46, "s3", "(pointer gs-tex1)"],
    [48, "s3", "(pointer gs-reg64)"],
    [49, "s3", "(pointer gs-clamp)"],
    [51, "s3", "(pointer gs-reg64)"],
    [53, "s3", "(pointer gs-alpha)"],
    [55, "s3", "(pointer gs-reg64)"],
    [56, "s3", "(pointer uint64)"],
    [58, "s3", "(pointer gs-reg64)"],
    [[255, 263], "s4", "dma-packet"]
  ],
  "(method 27 sky-work)": [
    [[5, 10], "a0", "dma-packet"],
    [[12, 20], "a0", "gs-gif-tag"],
    [25, "a0", "(pointer gs-alpha)"],
    [27, "a0", "(pointer gs-reg64)"],
    [[142, 149], "s4", "dma-packet"]
  ],
  "(method 34 sky-work)": [
    [[5, 10], "a0", "dma-packet"],
    [[12, 20], "a0", "gs-gif-tag"],
    [25, "a0", "(pointer gs-zbuf)"],
    [27, "a0", "(pointer gs-reg64)"],
    [29, "a0", "(pointer gs-test)"],
    [31, "a0", "(pointer gs-reg64)"],
    [33, "a0", "(pointer gs-alpha)"],
    [35, "a0", "(pointer gs-reg64)"],
    [[80, 88], "s5", "dma-packet"]
  ],
  "(method 35 sky-work)": [
    [[2, 9], "a1", "dma-packet"],
    [[11, 20], "a1", "gs-gif-tag"],
    [24, "a1", "(pointer gs-test)"],
    [26, "a1", "(pointer gs-reg64)"],
    [[66, 74], "s5", "dma-packet"]
  ],
  "(method 36 sky-work)": [
    [[7, 14], "a0", "dma-packet"],
    [[16, 26], "a0", "gs-gif-tag"],
    [62, "s2", "(pointer gs-tex0)"],
    [64, "s2", "(pointer gs-reg64)"],
    [66, "s2", "(pointer gs-tex1)"],
    [68, "s2", "(pointer gs-reg64)"],
    [70, "s2", "(pointer gs-test)"],
    [72, "s2", "(pointer gs-reg64)"],
    [74, "s2", "(pointer gs-clamp)"],
    [76, "s2", "(pointer gs-reg64)"],
    [78, "s2", "(pointer gs-alpha)"],
    [80, "s2", "(pointer gs-reg64)"],
    [[83, 177], "v1", "(inline-array qword)"]
  ],
  "draw-subtitle-image": [
    [[44, 48], "a0", "dma-packet"],
    [[49, 58], "a0", "gs-gif-tag"],
    [70, "a0", "(pointer gs-bitbltbuf)"],
    [72, "a0", "(pointer gs-reg64)"],
    [73, "a0", "(pointer gs-trxpos)"],
    [75, "a0", "(pointer gs-reg64)"],
    [81, "a0", "(pointer gs-trxreg)"],
    [83, "a0", "(pointer gs-reg64)"],
    [84, "a0", "(pointer gs-trxdir)"],
    [86, "a0", "(pointer gs-reg64)"],
    [[106, 112], "a1", "dma-packet"],
    [[113, 121], "a1", "gs-gif-tag"],
    [128, "a1", "(pointer gs-reg64)"],
    [130, "a1", "(pointer gs-alpha)"],
    [126, "a1", "(pointer gs-test)"],
    [132, "a1", "(pointer gs-reg64)"],
    [148, "a1", "(pointer gs-tex0)"],
    [150, "a1", "(pointer gs-reg64)"],
    [153, "a1", "(pointer gs-reg64)"],
    [157, "a1", "(pointer gs-reg64)"],
    [160, "a1", "(pointer gs-reg64)"],
    [151, "a1", "(pointer gs-tex1)"],
    [155, "a1", "(pointer gs-clamp)"],
    [158, "a1", "(pointer uint64)"],
    [[163, 194], "v1", "(pointer uint128)"],
    [[195, 199], "t0", "gs-gif-tag"],
    [[201, 206], "t0", "gs-gif-tag"],
    [[208, 213], "a2", "gs-gif-tag"],
    [[215, 220], "v1", "gs-gif-tag"],
    [[223, 254], "v1", "(pointer uint128)"],
    [[255, 259], "t0", "gs-gif-tag"],
    [[261, 266], "t0", "gs-gif-tag"],
    [[268, 273], "a1", "gs-gif-tag"],
    [[275, 280], "v1", "gs-gif-tag"],
    [[291, 296], "v1", "dma-packet"]
  ],
  "scene-player-init": [
    [[37, 44], "s5", "(array scene)"],
    [83, "v0", "(array scene)"]
  ],
  "connection-list-validate": [[5, "gp", "connection"]],
  "point-poly-distance-min": [[94, "f0", "float"]],
  "(method 26 nav-mesh)": [[[23, 78], "s4", "nav-engine"]],
  "(trans idle fma-sphere)": [[39, "a2", "process-drawable"]],
  "(method 10 talker)": [[29, "t9", "(function process none)"]],
  "(exit active talker)": [[19, "s5", "process-drawable"]],
  "(method 11 speech-channel)": [
    [66, "v1", "process-drawable"],
    [223, "s4", "process-drawable"],
    [237, "s4", "process-drawable"],
    [240, "s4", "process-drawable"],
    [212, "v0", "sound-rpc-set-param"]
  ],
  "lightning-fractal-gen": [
    [37, "v1", "float"],
    [64, "v1", "float"],
    [91, "v1", "float"]
  ],
  "lightning-uniform-gen": [
    [38, "v1", "float"],
    [60, "v1", "float"],
    [82, "v1", "float"]
  ],
  "lightning-trail-uniform-gen": [
    [21, "v1", "float"],
    [43, "v1", "float"],
    [65, "v1", "float"]
  ],
  "lightning-trail-fractal-gen": [
    [52, "v1", "float"],
    [71, "v1", "float"],
    [90, "v1", "float"]
  ],
  "lightning-draw": [
    [[407, 444], "v1", "(inline-array vector)"],
    ["_stack_", 20, "(inline-array gcf-vertex)"],
    ["_stack_", 176, "gcf-control"],
    [440, "a1", "pointer"],
    [441, "a0", "pointer"],
    [438, "a1", "(pointer uint128)"],
    [439, "a0", "(pointer uint128)"],
    [[472, 487], "a0", "dma-packet"],
    [[559, 576], "a0", "dma-packet"],
    [[597, 602], "a0", "dma-packet"]
  ],
  "lightning-draw-all": [
    [39, "v1", "connection"],
    [40, "s1", "dma-buffer"]
  ],
  "(method 24 game-info)": [
    [808, "s4", "pointer"],
    [156, "s4", "pointer"],
    [360, "a1", "pointer"],
    [490, "a1", "pointer"],
    [521, "a2", "pointer"],
    [673, "v1", "pointer"],
    [97, "v1", "pointer"],
    [141, "s4", "game-save-tag"],
    [172, "s4", "game-save-tag"],
    [187, "s4", "(inline-array game-save-tag)"],
    [202, "s4", "(inline-array game-save-tag)"],
    [219, "s4", "(inline-array game-save-tag)"],
    [232, "s4", "(inline-array game-save-tag)"],
    [238, "s4", "(inline-array game-save-tag)"],
    [244, "s4", "(inline-array game-save-tag)"],
    [[250, 325], "s4", "(inline-array game-save-tag)"],
    [328, "s4", "(inline-array game-save-tag)"],
    [[342, 399], "s4", "(inline-array game-save-tag)"],
    [[411, 511], "s4", "(inline-array game-save-tag)"],
    [[539, 673], "s4", "(inline-array game-save-tag)"],
    [[701, 805], "s4", "(inline-array game-save-tag)"],
    [[4, 94], "v1", "(inline-array game-save-tag)"],
    [495, "a2", "(pointer uint8)"]
  ],
  "(method 11 game-save)": [
    [270, "s4", "pointer"],
    [[83, 97], "s4", "(inline-array game-save-tag)"],
    [107, "s4", "(inline-array game-save-tag)"],
    [[116, 267], "s4", "(inline-array game-save-tag)"]
  ],
  "(code active process-taskable)": [
    [40, "gp", "handle"],
    [71, "gp", "handle"]
  ],
  "(method 32 process-taskable)": [
    [63, "v0", "joint"],
    [[70, 80], "v1", "collide-shape-prim-group"]
  ],
  "(method 9 los-control)": [
    [54, "s1", "process-focusable"],
    [35, "s1", "process-focusable"]
  ],
  "(method 18 grid-hash)": [
    [42, "a0", "(pointer grid-hash-word)"],
    [44, "t4", "(pointer grid-hash-word)"],
    [46, "t6", "(pointer grid-hash-word)"]
  ],
  "(method 19 grid-hash)": [[46, "t6", "(pointer uint8)"]],
  "(method 15 sphere-hash)": [[5, "v0", "(function grid-hash none)"]],
  "(method 32 sphere-hash)": [[107, "v1", "float"]],
  "(method 13 carry-info)": [
    [14, "v1", "handle"],
    [22, "v0", "carry-info"],
    [11, "v1", "handle"]
  ],
  "(method 12 carry-info)": [
    [27, "s4", "collide-shape"],
    [46, "a0", "process-drawable"],
    [47, "v1", "collide-shape"],
    [52, "a1", "process-drawable"],
    [53, "a0", "collide-shape"],
    [59, "a1", "process-drawable"],
    [60, "a0", "collide-shape"]
  ],
  "(method 11 carry-info)": [
    [43, "s4", "collide-shape"],
    [211, "a0", "process-drawable"],
    [212, "v1", "collide-shape"],
    [218, "a2", "process-drawable"],
    [225, "a1", "process-drawable"],
    [231, "a0", "process-drawable"],
    [232, "v1", "collide-shape"],
    [10, "v1", "handle"],
    [20, "v1", "handle"],
    [219, "a1", "collide-shape"],
    [226, "a0", "collide-shape"]
  ],
  "(method 14 carry-info)": [
    [45, "s2", "collide-shape"],
    [158, "a0", "process-drawable"],
    [159, "v1", "collide-shape"],
    [165, "a2", "process-drawable"],
    [172, "a1", "process-drawable"],
    [178, "a0", "process-drawable"],
    [179, "v1", "collide-shape"],
    [12, "v1", "handle"],
    [22, "v1", "handle"],
    [166, "a1", "collide-shape"],
    [173, "a0", "collide-shape"],
    [151, "a0", "process-drawable"],
    [152, "v1", "collide-shape"],
    [158, "a2", "process-drawable"],
    [165, "a1", "process-drawable"],
    [171, "a0", "process-drawable"],
    [172, "v1", "collide-shape"],
    [159, "a1", "collide-shape"],
    [166, "a0", "collide-shape"]
  ],
  "(method 16 carry-info)": [[22, "v0", "carry-info"]],
  "(event idle task-arrow)": [[6, "a0", "vector"]],
  "projectile-init-by-other": [[113, "v1", "process-drawable"]],
  "(method 35 projectile)": [[5, "a1", "projectile"]],
  "target-gun-fire-blue": [[71, "a0", "projectile"]],
  "(method 24 gun-blue-shot)": [[15, "s5", "projectile"]],
  "target-gun-fire-yellow": [[28, "a0", "projectile"]],
  "target-gun-fire-red": [
    [150, "v1", "process-drawable"],
    [194, "v1", "process-drawable"],
    [197, "v1", "process-drawable"],
    [200, "v1", "process-drawable"]
  ],
  "(method 26 gun-red-shot)": [
    [43, "a0", "connection"],
    [44, "a0", "collide-shape"],
    [92, "a0", "connection"],
    [93, "a0", "collide-shape"]
  ],
  "gun-red-shot-init-by-other": [[89, "v1", "process-drawable"]],
  "(method 23 gun-red-shot)": [[10, "s4", "process-focusable"]],
  "target-gun-fire-dark": [
    [30, "a0", "projectile"],
    [60, "a0", "gun-dark-shot"]
  ],
  "process-drawable-shock-effect-bullseye": [[88, "a0", "lightning-tracker"]],
  "projectile-update-velocity-space-wars": [
    [59, "a0", "process-drawable"],
    [60, "a0", "collide-shape"]
  ],
  "cshape-reaction-blue-shot": [[15, "v1", "gun-blue-shot"]],
  "(method 10 idle-control)": [[64, "v1", "art-joint-anim"]],
  "(method 136 enemy)": [[34, "a1", "process-focusable"]],
  "(method 107 enemy)": [[17, "v0", "process-focusable"]],
  "(method 96 enemy)": [[[16, 20], "a0", "process-focusable"]],
  "(method 129 enemy)": [[18, "a1", "process-focusable"]],
  "(method 97 enemy)": [
    [16, "v1", "connection"],
    [[17, 22], "v1", "collide-shape"],
    [27, "s2", "process-focusable"],
    [65, "v1", "connection"],
    [[66, 71], "v1", "collide-shape"],
    [76, "s2", "process-focusable"],
    [112, "v1", "connection"],
    [[113, 118], "v1", "collide-shape"],
    [123, "s2", "process-focusable"]
  ],
  "(method 75 enemy)": [[9, "s2", "process-focusable"]],
  "(code notice enemy)": [[31, "v1", "art-joint-anim"]],
  "(code stare enemy)": [[23, "gp", "art-joint-anim"]],
  "(code victory enemy)": [[30, "v1", "art-joint-anim"]],
  "(method 88 enemy)": [[28, "a1", "art-joint-anim"]],
  "(code hit enemy)": [[30, "v1", "art-joint-anim"]],
  "(method 51 enemy)": [[[27, 31], "a0", "process-focusable"]],
  "(method 78 enemy)": [[11, "v1", "art-joint-anim"]],
  "(code die enemy)": [[30, "v1", "art-joint-anim"]],
  "(code die-falling enemy)": [[32, "gp", "art-joint-anim"]],
  "(code view-anims enemy)": [[20, "s4", "art-joint-anim"]],
  "(method 7 enemy)": [
    [14, "t9", "(function process-focusable int process-focusable)"]
  ],
  "nav-enemy-chase-post": [[15, "a0", "process-focusable"]],
  "nav-enemy-flee-post": [[16, "a0", "process-focusable"]],
  "nav-enemy-face-focus-post": [[24, "a0", "process-focusable"]],
  "nav-enemy-stare-post": [[24, "a0", "process-focusable"]],
  "(code active nav-enemy)": [
    [30, "v1", "art-joint-anim"],
    [127, "v1", "art-joint-anim"],
    [189, "v1", "art-joint-anim"],
    [298, "v1", "art-joint-anim"]
  ],
  "(enter notice nav-enemy)": [[21, "a0", "process-focusable"]],
  "(code notice nav-enemy)": [[31, "v1", "art-joint-anim"]],
  "(code stare nav-enemy)": [[23, "gp", "art-joint-anim"]],
  "(enter taunt nav-enemy)": [[37, "gp", "process-focusable"]],
  "(code taunt nav-enemy)": [[84, "v1", "art-joint-anim"]],
  "(enter pacing nav-enemy)": [[103, "gp", "process-focusable"]],
  "(trans pacing nav-enemy)": [[14, "a0", "process-focusable"]],
  "(code pacing nav-enemy)": [[34, "gp", "art-joint-anim"]],
  "(enter circling nav-enemy)": [[69, "gp", "process-focusable"]],
  "(trans circling nav-enemy)": [[14, "a0", "process-focusable"]],
  "(code circling nav-enemy)": [[34, "gp", "art-joint-anim"]],
  "(code hit nav-enemy)": [[30, "v1", "art-joint-anim"]],
  "(code debug-control nav-enemy)": [[28, "v1", "art-joint-anim"]],
  "(method 55 nav-enemy)": [[[74, 78], "a0", "process-focusable"]],
  "(method 161 nav-enemy)": [[22, "v1", "process-focusable"]],
  "(method 160 nav-enemy)": [
    [19, "a0", "process-focusable"],
    [35, "s5", "process-focusable"]
  ],
  "(method 32 youngsamos-npc)": [
    [61, "t9", "(function process-taskable none)"]
  ],
  "(method 35 pecker-npc)": [
    [58, "v1", "art-joint-anim"],
    [117, "v1", "art-joint-anim"]
  ],
  "(code idle scene-looper)": [[40, "gp", "handle"]],
  "(method 7 rigid-body-platform)": [
    [14, "t9", "(function rigid-body-object int rigid-body-object)"]
  ],
  "(method 53 rigid-body-platform)": [[24, "f0", "float"]],
  "(method 46 rigid-body-platform)": [
    [13, "v1", "rigid-body-control-point"],
    [30, "v1", "collide-rider"],
    [46, "s5", "process-focusable"],
    [139, "v1", "float"]
  ],
  "(method 24 remote)": [
    [16, "s4", "process-focusable"],
    [[26, 30], "s4", "process-focusable"]
  ],
  "remote-track": [[94, "gp", "process-drawable"]],
  "(trans enter remote)": [[[25, 29], "a0", "process-focusable"]],
  "(code enter remote)": [[11, "gp", "process-focusable"]],
  "(method 25 remote)": [[[8, 12], "a0", "collide-shape"]],
  "(method 25 judge)": [[[8, 12], "a0", "collide-shape"]],
  "(event wait judge)": [[63, "gp", "process-focusable"]],
  "(code idle judge)": [[39, "v0", "float"]],
  "(post sidekick-clone)": [[[474, 513], "gp", "(pointer process-drawable)"]],
  "(code target-carry-pickup)": [
    [79, "v0", "carry-info"],
    [290, "v0", "carry-info"]
  ],
  "(code target-carry-drop)": [
    [24, "v0", "carry-info"],
    [92, "v1", "art-joint-anim"],
    [158, "v0", "carry-info"],
    [273, "v0", "carry-info"]
  ],
  "(code target-carry-throw)": [
    [51, "v0", "carry-info"],
    [112, "v0", "carry-info"],
    [194, "v0", "carry-info"]
  ],
  "next-continue": [
    [4, "a2", "symbol"],
    [5, "a2", "level-load-info"],
    [12, "a3", "continue-point"]
  ],
  "(code target-continue)": [[643, "s5", "handle"]],
  "(code target-warp-in)": [[336, "v1", "art-joint-anim"]],
  "target-hit-effect": [[39, "t4", "vector"]],
  "target-hit-setup-anim": [
    [153, "v1", "art-joint-anim"],
    [225, "v1", "art-joint-anim"]
  ],
  "(code target-hit)": [[576, "v1", "art-joint-anim"]],
  "(anon-function 12 target-death)": [[[12, 19], "gp", "process-drawable"]],
  "target-death-reset": [[21, "v1", "connection"]],
  "(anon-function 3 target-death)": [[259, "v1", "art-joint-anim"]],
  "(anon-function 2 target-death)": [
    [58, "v1", "art-joint-anim"],
    [197, "v1", "art-joint-anim"],
    [141, "v1", "art-joint-anim"]
  ],
  "(anon-function 1 target-death)": [[73, "v1", "art-joint-anim"]],
  "(event target-continue)": [[18, "a0", "process"]],
  "(method 30 battle)": [
    [7, "s5", "nav-enemy"],
    [32, "a2", "nav-enemy"]
  ],
  "(method 7 battle)": [
    [15, "t9", "(function process-drawable int process-drawable)"]
  ],
  "(method 51 battle)": [[[38, 95], "s4", "touch-tracker"]],
  "(method 26 battle)": [
    [35, "a0", "connection"],
    [36, "a0", "collide-shape"],
    [84, "a0", "connection"],
    [85, "a0", "collide-shape"]
  ],
  "(method 28 battle)": [
    ["_stack_", 16, "res-tag"],
    [[21, 31], "s5", "(pointer entity-actor)"]
  ],
  "(method 29 battle)": [
    ["_stack_", 16, "res-tag"],
    ["_stack_", 32, "res-tag"]
  ],
  "(method 12 collide-cache)": [[76, "v1", "process-drawable"]],
  "collide-list-fill-bg-using-box": [
    [[207, 213], "v1", "collide-hash-scratch"],
    [223, "a0", "collide-hash-scratch"],
    [[241, 247], "v1", "collide-hash-scratch"],
    [255, "a0", "collide-hash-scratch"]
  ],
  "collide-list-fill-bg-using-line-sphere": [
    [261, "a0", "collide-hash-scratch"],
    [[279, 285], "v1", "collide-hash-scratch"],
    [[246, 251], "v1", "collide-hash-scratch"],
    [293, "a0", "collide-hash-scratch"],
    [102, "v1", "float"]
  ],
  "(method 8 collide-hash)": [
    [34, "a1", "collide-hash-scratch"],
    [50, "a2", "collide-hash-scratch"],
    [62, "a2", "collide-hash-scratch"],
    [73, "a1", "collide-hash-scratch"]
  ],
  "(method 9 collide-mesh)": [[[9, 63], "s5", "collide-mesh-tri"]],
  "(method 13 collide-mesh)": [
    [21, "a3", "(inline-array vector)"],
    [[22, 61], "a3", "vector"],
    [[20, 61], "t0", "(inline-array vector)"],
    [[76, 123], "v1", "collide-mesh-tri"]
  ],
  "(method 10 collide-mesh)": [[[13, 51], "s4", "collide-mesh-cache-tri"]],
  "(method 9 collide-mesh-cache)": [
    [[10, 83], "s4", "collide-mesh-cache-entry"]
  ],
  "(method 10 touching-list)": [[[1, 12], "s5", "touching-shapes-entry"]],
  "(method 13 touching-list)": [[[0, 77], "v0", "touching-shapes-entry"]],
  "(method 11 touching-list)": [[[0, 57], "s5", "touching-shapes-entry"]],
  "(method 12 touching-list)": [[[0, 105], "gp", "touching-shapes-entry"]],
  "(method 9 collide-edge-work)": [
    [[6, 52], "s3", "collide-edge-edge"],
    [[5, 52], "s4", "collide-edge-hold-item"]
  ],
  "(method 20 collide-edge-work)": [
    [100, "a0", "collide-shape-moving"],
    [179, "v1", "int"],
    [179, "a1", "int"]
  ],
  "(method 13 collide-edge-work)": [[[8, 119], "s1", "collide-edge-edge"]],
  "(method 9 collide-edge-edge)": [[20, "a0", "collide-shape-moving"]],
  "(method 13 ocean)": [
    [248, "v1", "dma-packet"],
    [249, "v1", "dma-packet"],
    [250, "v1", "dma-packet"],
    [318, "v1", "dma-packet"],
    [319, "v1", "dma-packet"],
    [320, "v1", "dma-packet"]
  ],
  "(method 19 ocean)": [
    [[2, 8], "a0", "dma-packet"],
    [[11, 17], "a0", "gs-gif-tag"],
    [22, "s4", "(pointer gs-test)"],
    [24, "s4", "(pointer gs-reg64)"],
    [26, "s4", "(pointer gs-alpha)"],
    [28, "s4", "(pointer gs-reg64)"],
    [41, "s4", "(pointer gs-tex0)"],
    [43, "s4", "(pointer gs-reg64)"],
    [45, "s4", "(pointer gs-tex1)"],
    [47, "s4", "(pointer gs-reg64)"],
    [49, "s4", "(pointer gs-texa)"],
    [51, "s4", "(pointer gs-reg64)"],
    [53, "s4", "(pointer gs-miptbp)"],
    [55, "s4", "(pointer gs-reg64)"],
    [57, "s4", "(pointer gs-miptbp)"],
    [59, "s4", "(pointer gs-reg64)"],
    [60, "s4", "(pointer gs-clamp)"],
    [62, "s4", "(pointer gs-reg64)"],
    [64, "s4", "(pointer gs-fogcol)"],
    [66, "s4", "(pointer gs-reg64)"]
  ],
  "(method 20 ocean)": [
    [[3, 7], "a0", "dma-packet"],
    [[13, 16], "a0", "gs-gif-tag"],
    [22, "a0", "(pointer gs-texa)"],
    [24, "a0", "(pointer gs-reg64)"]
  ],
  "(method 22 ocean)": [[[3, 11], "a0", "dma-packet"]],
  "(method 23 ocean)": [[[3, 11], "a0", "dma-packet"]],
  "(method 25 ocean)": [[[8, 16], "a1", "dma-packet"]],
  "(method 26 ocean)": [
    [[11, 19], "a3", "dma-packet"],
    [[30, 38], "a2", "dma-packet"]
  ],
  "(method 27 ocean)": [
    [[19, 27], "a0", "dma-packet"],
    [30, "s3", "matrix"],
    [[49, 54], "s2", "vector"]
  ],
  "(method 28 ocean)": [
    [[43, 51], "a0", "dma-packet"],
    [66, "a2", "(pointer int16)"],
    [[81, 89], "a1", "vector4w"],
    [[90, 98], "v1", "vector4w"],
    [[111, 127], "t0", "vector4w"],
    [[130, 268], "a1", "(inline-array vector4w)"]
  ],
  "(method 29 ocean)": [
    [[5, 9], "a0", "dma-packet"],
    [[15, 18], "a0", "gs-gif-tag"],
    [23, "a0", "(pointer gs-test)"],
    [25, "a0", "(pointer gs-reg64)"],
    [[36, 41], "a0", "dma-packet"],
    [91, "a1", "(pointer int16)"]
  ],
  "(method 30 ocean)": [[29, "a0", "(pointer uint8)"]],
  "(method 31 ocean)": [[32, "a0", "(pointer int32)"]],
  "(method 32 ocean)": [
    [31, "t0", "(pointer int32)"],
    [47, "a2", "(pointer uint8)"],
    [55, "v1", "(pointer int8)"]
  ],
  "(method 33 ocean)": [
    [[52, 60], "a0", "dma-packet"],
    [[63, 67], "v1", "vector4w"],
    [[93, 232], "v1", "(inline-array vector4w)"],
    [[245, 253], "a0", "dma-packet"]
  ],
  "(method 34 ocean)": [
    [[44, 52], "a0", "dma-packet"],
    [[61, 65], "v1", "vector4w"],
    [[68, 147], "v1", "(inline-array vector4w)"],
    [[166, 174], "a0", "dma-packet"]
  ],
  "(method 36 ocean)": [["_stack_", 48, "ocean-trans-mask"]],
  "(method 38 ocean)": [
    [104, "a1", "(pointer int32)"],
    [108, "a3", "(pointer uint8)"],
    [110, "a1", "(pointer int32)"]
  ],
  "(method 39 ocean)": [
    [[7, 15], "a0", "dma-packet"],
    [[17, 51], "v1", "matrix"]
  ],
  "(method 40 ocean)": [["_stack_", 40, "ocean-trans-mask"]],
  "(method 41 ocean)": [[[3, 11], "a0", "dma-packet"]],
  "(method 42 ocean)": [[[3, 11], "a0", "dma-packet"]],
  "(method 45 ocean)": [
    [[19, 27], "a1", "dma-packet"],
    [30, "s3", "matrix"],
    [[47, 52], "s2", "vector"]
  ],
  "(method 48 ocean)": [[[8, 16], "a1", "dma-packet"]],
  "(method 49 ocean)": [[24, "a0", "(pointer uint8)"]],
  "(method 51 ocean)": [
    [39, "a0", "(pointer uint8)"],
    [47, "v1", "(pointer uint8)"]
  ],
  "(method 52 ocean)": [
    [[54, 68], "a2", "dma-packet"],
    [[82, 87], "a0", "dma-packet"],
    [99, "v1", "(pointer uint64)"]
  ],
  "(method 53 ocean)": [
    [[52, 60], "a0", "dma-packet"],
    [[62, 67], "v1", "vector4w"],
    [[70, 149], "v1", "(inline-array vector4w)"],
    [[162, 170], "a0", "dma-packet"]
  ],
  "(method 57 ocean)": [
    [[7, 15], "a0", "dma-packet"],
    [[18, 28], "a0", "vector"],
    [[28, 39], "a0", "vector"],
    [[39, 50], "a0", "vector"],
    [[51, 62], "v1", "vector"]
  ],
  "(method 59 ocean)": [
    [[22, 27], "a0", "dma-packet"],
    [195, "t3", "(pointer uint8)"]
  ],
  "(method 60 ocean)": [[[3, 191], "s4", "(inline-array ocean-vertex)"]],
  "(method 61 ocean)": [[[3, 194], "s4", "(inline-array ocean-vertex)"]],
  "(method 62 ocean)": [[[3, 193], "s4", "(inline-array ocean-vertex)"]],
  "(method 63 ocean)": [[[3, 200], "s4", "(inline-array ocean-vertex)"]],
  "(method 64 ocean)": [[[3, 228], "s5", "(inline-array ocean-vertex)"]],
  "(method 65 ocean)": [[[3, 234], "s5", "(inline-array ocean-vertex)"]],
  "(method 66 ocean)": [[[3, 234], "s4", "(inline-array ocean-vertex)"]],
  "(method 67 ocean)": [[[3, 240], "s4", "(inline-array ocean-vertex)"]],
  "(method 68 ocean)": [[[4, 179], "s3", "(inline-array ocean-vertex)"]],
  "(method 69 ocean)": [[[59, 66], "gp", "dma-packet"]],
  "(method 71 ocean)": [[[8, 16], "a1", "dma-packet"]],
  "(method 72 ocean)": [[[2, 6], "v1", "(inline-array vector4w)"]],
  "(method 73 ocean)": [[[6, 11], "a0", "dma-packet"]],
  "(method 74 ocean)": [
    [[6, 11], "a0", "dma-packet"],
    [[19, 24], "a0", "dma-packet"]
  ],
  "(method 75 ocean)": [[[3, 8], "a0", "dma-packet"]],
  "(method 76 ocean)": [[[3, 8], "a0", "dma-packet"]],
  "(method 77 ocean)": [[[3, 8], "a0", "dma-packet"]],
  "(method 78 ocean)": [
    [[20, 24], "a0", "dma-packet"],
    [[27, 33], "a0", "gs-gif-tag"],
    [38, "a0", "(pointer gs-test)"],
    [40, "a0", "(pointer gs-reg64)"],
    [42, "a0", "(pointer gs-alpha)"],
    [44, "a0", "(pointer gs-reg64)"],
    [45, "a0", "(pointer gs-tex1)"],
    [47, "a0", "(pointer gs-reg64)"],
    [[58, 63], "a0", "dma-packet"]
  ],
  "(method 79 ocean)": [
    [[13, 17], "a0", "dma-packet"],
    [[23, 26], "a0", "gs-gif-tag"],
    [31, "s3", "(pointer gs-test)"],
    [33, "s3", "(pointer gs-reg64)"],
    [35, "s3", "(pointer gs-alpha)"],
    [37, "s3", "(pointer gs-reg64)"],
    [51, "s3", "(pointer gs-tex0)"],
    [53, "s3", "(pointer gs-reg64)"],
    [55, "s3", "(pointer gs-tex1)"],
    [57, "s3", "(pointer gs-reg64)"],
    [58, "s3", "(pointer gs-clamp)"],
    [60, "s3", "(pointer gs-reg64)"],
    [61, "s3", "(pointer uint64)"],
    [63, "s3", "(pointer gs-reg64)"],
    [[66, 81], "v1", "(inline-array vector4w)"],
    [[95, 99], "a0", "dma-packet"],
    [[105, 108], "a0", "gs-gif-tag"],
    [125, "s3", "(pointer gs-tex0)"],
    [127, "s3", "(pointer gs-reg64)"],
    [128, "s3", "(pointer uint64)"],
    [130, "s3", "(pointer gs-reg64)"],
    [[133, 148], "v1", "(inline-array vector4w)"],
    [[162, 166], "a0", "dma-packet"],
    [[172, 175], "a0", "gs-gif-tag"],
    [192, "s3", "(pointer gs-tex0)"],
    [194, "s3", "(pointer gs-reg64)"],
    [195, "s3", "(pointer uint64)"],
    [197, "s3", "(pointer gs-reg64)"],
    [[200, 215], "v1", "(inline-array vector4w)"],
    [[229, 233], "a0", "dma-packet"],
    [[239, 242], "a0", "gs-gif-tag"],
    [259, "s3", "(pointer gs-tex0)"],
    [261, "s3", "(pointer gs-reg64)"],
    [262, "s3", "(pointer uint64)"],
    [264, "s3", "(pointer gs-reg64)"],
    [[267, 282], "v1", "(inline-array vector4w)"],
    [[296, 300], "a0", "dma-packet"],
    [[306, 309], "a0", "gs-gif-tag"],
    [326, "s3", "(pointer gs-tex0)"],
    [328, "s3", "(pointer gs-reg64)"],
    [329, "s3", "(pointer uint64)"],
    [331, "s3", "(pointer gs-reg64)"],
    [[333, 349], "v1", "(inline-array vector4w)"],
    [[360, 373], "v1", "(inline-array vector4w)"]
  ],
  "(method 81 ocean)": [
    [[13, 17], "a0", "dma-packet"],
    [[23, 26], "a0", "gs-gif-tag"],
    [31, "s3", "(pointer gs-test)"],
    [33, "s3", "(pointer gs-reg64)"],
    [35, "s3", "(pointer gs-alpha)"],
    [37, "s3", "(pointer gs-reg64)"],
    [51, "s3", "(pointer gs-tex0)"],
    [53, "s3", "(pointer gs-reg64)"],
    [55, "s3", "(pointer gs-tex1)"],
    [57, "s3", "(pointer gs-reg64)"],
    [58, "s3", "(pointer gs-clamp)"],
    [60, "s3", "(pointer gs-reg64)"],
    [61, "s3", "(pointer uint64)"],
    [63, "s3", "(pointer gs-reg64)"],
    [[66, 81], "v1", "(inline-array vector4w)"],
    [[87, 91], "a0", "dma-packet"],
    [[97, 100], "a0", "gs-gif-tag"],
    [106, "a0", "(pointer gs-bitbltbuf)"],
    [108, "a0", "(pointer gs-reg64)"],
    [109, "a0", "(pointer gs-trxpos)"],
    [111, "a0", "(pointer gs-reg64)"],
    [113, "a0", "(pointer gs-trxreg)"],
    [115, "a0", "(pointer gs-reg64)"],
    [116, "a0", "(pointer gs-trxdir)"],
    [118, "a0", "(pointer gs-reg64)"],
    [[121, 126], "v1", "(inline-array vector4w)"],
    [[146, 150], "a0", "dma-packet"],
    [[156, 159], "a0", "gs-gif-tag"],
    [163, "s3", "(pointer gs-alpha)"],
    [165, "s3", "(pointer gs-reg64)"],
    [179, "s3", "(pointer gs-tex0)"],
    [181, "s3", "(pointer gs-reg64)"],
    [182, "s3", "(pointer gs-tex1)"],
    [184, "s3", "(pointer gs-reg64)"],
    [185, "s3", "(pointer gs-clamp)"],
    [187, "s3", "(pointer gs-reg64)"],
    [188, "s3", "(pointer uint64)"],
    [190, "s3", "(pointer gs-reg64)"],
    [[193, 215], "v1", "(inline-array vector4w)"],
    [[221, 225], "a0", "dma-packet"],
    [[231, 234], "a0", "gs-gif-tag"],
    [239, "a0", "(pointer gs-alpha)"],
    [241, "a0", "(pointer gs-reg64)"],
    [243, "a0", "(pointer gs-tex1)"],
    [245, "a0", "(pointer gs-reg64)"],
    [246, "a0", "(pointer uint64)"],
    [248, "a0", "(pointer gs-reg64)"],
    [[251, 273], "v1", "(inline-array vector4w)"],
    [[287, 291], "a0", "dma-packet"],
    [[297, 300], "a0", "gs-gif-tag"],
    [305, "s3", "(pointer gs-alpha)"],
    [307, "s3", "(pointer gs-reg64)"],
    [320, "s3", "(pointer gs-tex0)"],
    [322, "s3", "(pointer gs-reg64)"],
    [324, "s3", "(pointer gs-tex1)"],
    [326, "s3", "(pointer gs-reg64)"],
    [327, "s3", "(pointer uint64)"],
    [329, "s3", "(pointer gs-reg64)"],
    [[332, 354], "v1", "(inline-array vector4w)"],
    [[376, 381], "a3", "dma-packet"],
    [[387, 390], "a3", "gs-gif-tag"],
    [394, "a3", "(pointer gs-xy-offset)"],
    [396, "a3", "(pointer gs-reg64)"],
    [406, "a3", "(pointer gs-frame)"],
    [408, "a3", "(pointer gs-reg64)"],
    [416, "a3", "(pointer gs-scissor)"],
    [418, "a3", "(pointer gs-reg64)"],
    [420, "a3", "(pointer gs-test)"],
    [422, "a3", "(pointer gs-reg64)"],
    [424, "a3", "(pointer gs-alpha)"],
    [426, "a3", "(pointer gs-reg64)"],
    [440, "a3", "(pointer gs-tex0)"],
    [442, "a3", "(pointer gs-reg64)"],
    [443, "a3", "(pointer uint64)"],
    [445, "a3", "(pointer gs-reg64)"],
    [448, "a3", "(pointer gs-texa)"],
    [450, "a3", "(pointer gs-reg64)"],
    [452, "a3", "(pointer gs-tex1)"],
    [454, "a3", "(pointer gs-reg64)"],
    [455, "a3", "(pointer uint64)"],
    [457, "a3", "(pointer gs-reg64)"],
    [459, "a3", "(pointer gs-prim)"],
    [460, "a3", "(pointer gs-reg64)"],
    [[469, 473], "t1", "dma-packet"],
    [[479, 482], "t1", "gs-gif-tag"],
    [492, "t1", "(pointer gs-xyz)"],
    [494, "t1", "(pointer gs-reg64)"],
    [499, "t1", "(pointer gs-xyz)"],
    [501, "t1", "(pointer gs-reg64)"],
    [511, "t1", "(pointer gs-xyz)"],
    [513, "t1", "(pointer gs-reg64)"],
    [522, "t1", "(pointer gs-xyz)"],
    [524, "t1", "(pointer gs-reg64)"],
    [[536, 540], "a3", "dma-packet"],
    [[546, 549], "a3", "gs-gif-tag"],
    [563, "a3", "(pointer gs-frame)"],
    [565, "a3", "(pointer gs-reg64)"],
    [581, "a3", "(pointer gs-tex0)"],
    [583, "a3", "(pointer gs-reg64)"],
    [585, "a3", "(pointer gs-prim)"],
    [586, "a3", "(pointer gs-reg64)"],
    [[594, 598], "a1", "dma-packet"],
    [[604, 607], "a1", "gs-gif-tag"],
    [617, "a1", "(pointer gs-xyz)"],
    [619, "a1", "(pointer gs-reg64)"],
    [624, "a1", "(pointer gs-xyz)"],
    [626, "a1", "(pointer gs-reg64)"],
    [636, "a1", "(pointer gs-xyz)"],
    [638, "a1", "(pointer gs-reg64)"],
    [647, "a1", "(pointer gs-xyz)"],
    [649, "a1", "(pointer gs-reg64)"]
  ],
  "(method 82 ocean)": [
    [[10, 14], "a0", "dma-packet"],
    [[20, 23], "a0", "gs-gif-tag"],
    [28, "s3", "(pointer gs-test)"],
    [30, "s3", "(pointer gs-reg64)"],
    [32, "s3", "(pointer gs-alpha)"],
    [34, "s3", "(pointer gs-reg64)"],
    [54, "s3", "(pointer gs-tex0)"],
    [56, "s3", "(pointer gs-reg64)"],
    [58, "s3", "(pointer gs-tex1)"],
    [60, "s3", "(pointer gs-reg64)"],
    [62, "s3", "(pointer gs-clamp)"],
    [64, "s3", "(pointer gs-reg64)"],
    [65, "s3", "(pointer uint64)"],
    [67, "s3", "(pointer gs-reg64)"],
    [[70, 90], "v1", "(inline-array vector4w)"],
    [[103, 107], "a0", "dma-packet"],
    [[113, 116], "a0", "gs-gif-tag"],
    [121, "s3", "(pointer gs-test)"],
    [123, "s3", "(pointer gs-reg64)"],
    [124, "s3", "(pointer gs-alpha)"],
    [126, "s3", "(pointer gs-reg64)"],
    [144, "s3", "(pointer gs-tex0)"],
    [146, "s3", "(pointer gs-reg64)"],
    [147, "s3", "(pointer gs-tex1)"],
    [149, "s3", "(pointer gs-reg64)"],
    [151, "s3", "(pointer gs-clamp)"],
    [153, "s3", "(pointer gs-reg64)"],
    [154, "s3", "(pointer uint64)"],
    [156, "s3", "(pointer gs-reg64)"],
    [[159, 179], "v1", "(inline-array vector4w)"]
  ],
  "(method 83 ocean)": [
    [[13, 17], "a0", "dma-packet"],
    [[23, 26], "a0", "gs-gif-tag"],
    [31, "s1", "(pointer gs-alpha)"],
    [33, "s1", "(pointer gs-reg64)"],
    [53, "s1", "(pointer gs-tex0)"],
    [55, "s1", "(pointer gs-reg64)"],
    [57, "s1", "(pointer gs-clamp)"],
    [59, "s1", "(pointer gs-reg64)"],
    [60, "s1", "(pointer uint64)"],
    [62, "s1", "(pointer gs-reg64)"],
    [69, "v1", "(pointer uint128)"],
    [[97, 115], "s1", "(inline-array vector4w)"]
  ],
  "(method 84 ocean)": [[[66, 92], "t1", "(inline-array vector4w)"]],
  "(method 85 ocean)": [
    [[5, 9], "a0", "dma-packet"],
    [[15, 18], "a0", "gs-gif-tag"],
    [23, "a0", "(pointer gs-alpha)"],
    [25, "a0", "(pointer gs-reg64)"],
    [32, "v1", "(pointer uint128)"],
    [[89, 118], "s0", "(inline-array vector4w)"],
    [[128, 137], "s4", "(pointer uint128)"],
    [[128, 137], "v1", "(pointer uint128)"]
  ],
  "(method 88 ocean)": [
    [[5, 9], "a0", "dma-packet"],
    [[15, 18], "a0", "gs-gif-tag"],
    [23, "s3", "(pointer gs-test)"],
    [25, "s3", "(pointer gs-reg64)"],
    [39, "s3", "(pointer gs-tex0)"],
    [41, "s3", "(pointer gs-reg64)"],
    [43, "s3", "(pointer gs-tex1)"],
    [45, "s3", "(pointer gs-reg64)"],
    [46, "s3", "(pointer gs-clamp)"],
    [48, "s3", "(pointer gs-reg64)"],
    [50, "s3", "(pointer gs-alpha)"],
    [52, "s3", "(pointer gs-reg64)"],
    [53, "s3", "(pointer uint64)"],
    [55, "s3", "(pointer gs-reg64)"],
    [[227, 232], "a0", "(inline-array vector4w)"],
    [[244, 270], "a1", "(inline-array vector4w)"],
    [[282, 288], "a0", "(inline-array vector4w)"],
    [[299, 324], "a1", "(inline-array vector4w)"]
  ],
  "(method 89 ocean)": [
    [[39, 43], "a0", "dma-packet"],
    [[49, 52], "a0", "gs-gif-tag"],
    [57, "a0", "(pointer gs-test)"],
    [59, "a0", "(pointer gs-reg64)"],
    [61, "a0", "(pointer gs-alpha)"],
    [63, "a0", "(pointer gs-reg64)"],
    [64, "a0", "(pointer uint64)"],
    [66, "a0", "(pointer gs-reg64)"],
    [[69, 87], "v1", "(inline-array vector4w)"],
    [[88, 93], "a0", "(inline-array vector4w)"],
    [[93, 101], "v1", "(inline-array vector4w)"],
    [[107, 111], "a0", "dma-packet"],
    [[117, 120], "a0", "gs-gif-tag"],
    [125, "a0", "(pointer gs-xy-offset)"],
    [127, "a0", "(pointer gs-reg64)"],
    [130, "a0", "(pointer gs-texa)"],
    [132, "a0", "(pointer gs-reg64)"],
    [133, "a0", "(pointer uint64)"],
    [135, "a0", "(pointer gs-reg64)"],
    [[138, 144], "v1", "adgif-shader"],
    [[234, 240], "v1", "adgif-shader"],
    [[295, 299], "a0", "dma-packet"],
    [[305, 308], "a0", "gs-gif-tag"],
    [313, "s3", "(pointer gs-alpha)"],
    [315, "s3", "(pointer gs-reg64)"],
    [334, "s3", "(pointer gs-tex0)"],
    [336, "s3", "(pointer gs-reg64)"],
    [338, "s3", "(pointer gs-tex1)"],
    [340, "s3", "(pointer gs-reg64)"],
    [342, "s3", "(pointer gs-clamp)"],
    [344, "s3", "(pointer gs-reg64)"],
    [346, "s3", "(pointer gs-rgbaq)"],
    [348, "s3", "(pointer gs-reg64)"],
    [349, "s3", "(pointer uint64)"],
    [351, "s3", "(pointer gs-reg64)"],
    [[357, 361], "a0", "dma-packet"],
    [[367, 370], "a0", "gs-gif-tag"],
    [374, "a0", "(pointer gs-tex1)"],
    [376, "a0", "(pointer gs-reg64)"],
    [377, "a0", "(pointer uint64)"],
    [379, "a0", "(pointer gs-reg64)"],
    [[382, 421], "v1", "(inline-array vector4w)"]
  ],
  "(method 90 ocean)": [[0, "a2", "(pointer int32)"]],
  "(method 18 collide-shape-prim-group)": [
    [[3, 32], "s4", "collide-shape-prim"]
  ],
  "(method 19 collide-shape-prim)": [[[3, 32], "s4", "collide-shape-prim"]],
  "collide-shape-draw-debug-marks": [
    [24, "v1", "connection"],
    [[24, 41], "a0", "collide-shape"],
    [56, "v1", "connection"],
    [[56, 70], "a0", "collide-shape"],
    [88, "v1", "connection"],
    [[88, 104], "a0", "collide-shape"]
  ],
  "(method 18 collide-shape-prim-sphere)": [
    [79, "s4", "collide-shape-prim-mesh"]
  ],
  "(method 56 collide-shape-moving)": [
    [68, "a0", "process-focusable"],
    [153, "a0", "process-focusable"]
  ],
  "(method 66 collide-shape-moving)": [[[29, 58], "s0", "collide-cache-prim"]],
  "(method 36 collide-shape)": [[[1, 40], "v1", "collide-shape-prim"]],
  "(method 38 collide-shape)": [
    [[42, 80], "s5", "collide-shape-prim-mesh"],
    [34, "v0", "(array collide-mesh)"]
  ],
  "(method 45 collide-shape)": [
    [28, "a0", "connection"],
    [29, "a0", "collide-shape"],
    [79, "a0", "connection"],
    [80, "a0", "collide-shape-moving"],
    [[224, 235], "s1", "collide-shape-moving"]
  ],
  "(method 40 collide-shape)": [
    [30, "a0", "connection"],
    [31, "a0", "collide-shape"],
    [79, "a0", "connection"],
    [80, "a0", "collide-shape-moving"],
    [156, "s4", "(pointer uint64)"]
  ],
  "(method 12 collide-shape-prim-group)": [
    [[12, 43], "s4", "collide-shape-prim"]
  ],
  "(method 13 collide-shape-prim)": [[[12, 43], "s4", "collide-shape-prim"]],
  "(method 12 collide-shape-prim-sphere)": [
    [17, "gp", "collide-shape-prim-mesh"]
  ],
  "(method 50 collide-shape)": [[[30, 100], "gp", "process-focusable"]],
  "cshape-reaction-update-state": [["_stack_", 56, "collide-status"]],
  "(method 17 collide-shape-prim-mesh)": [
    [[6, 11], "s2", "collide-shape-prim-group"]
  ],
  "(method 35 collide-shape)": [
    [27, "a0", "connection"],
    [28, "a0", "collide-shape"],
    [76, "a0", "connection"],
    [77, "a0", "collide-shape"]
  ],
  "(method 44 collide-shape)": [[25, "a0", "process-drawable"]],
  // placeholder
  "placeholder-do-not-add-below": [],
  "(method 38 guard-lazer-shot)": [[[33, 37], "a0", "process-focusable"]],
  "(method 28 metalhead-shot)": [
    [29, "s5", "process-drawable"],
    [32, "s5", "process-drawable"],
    [10, "v0", "sound-rpc-set-param"]
  ],
  "(event impact metalhead-grenade-shot)": [
    [11, "s4", "process-drawable"],
    [28, "s4", "collide-shape"]
  ],
  "(trans active guard-conversation)": [[18, "a0", "nav-enemy"]],
  "(method 11 guard-conversation)": [
    ["_stack_", 16, "res-tag"],
    [75, "v0", "(pointer actor-group)"],
    [128, "v1", "nav-enemy"]
  ],
  "(code come-down transport-level)": [[14, "v1", "art-joint-anim"]],
  "(code idle transport-level)": [[29, "v1", "art-joint-anim"]],
  "(code leave transport-level)": [[44, "v1", "art-joint-anim"]],
  "(method 74 crimson-guard-level)": [[[95, 99], "v1", "process-focusable"]],
  "(method 200 crimson-guard-level)": [
    [15, "s5", "process-focusable"],
    [35, "s5", "process-focusable"]
  ],
  "(code notice crimson-guard-level)": [[31, "v1", "art-joint-anim"]],
  "(trans blast-hostile crimson-guard-level)": [
    [[62, 66], "a0", "process-focusable"]
  ],
  "(trans grenade-hostile crimson-guard-level)": [
    [[62, 66], "a0", "process-focusable"]
  ],
  "(code arrest crimson-guard-level)": [[29, "v1", "art-joint-anim"]],
  "(code gun-shoot crimson-guard-level)": [
    [28, "v1", "art-joint-anim"],
    [[91, 97], "v1", "process-drawable"]
  ],
  "(code close-attack crimson-guard-level)": [[14, "v1", "art-joint-anim"]],
  "(code attack crimson-guard-level)": [
    [257, "a0", "process-focusable"],
    [535, "v1", "art-joint-anim"],
    [286, "v1", "art-joint-anim"]
  ],
  "(code get-up-front crimson-guard-level)": [[20, "v1", "art-joint-anim"]],
  "(code get-up-back crimson-guard-level)": [[20, "v1", "art-joint-anim"]],
  "(code roll-right crimson-guard-level)": [
    [[95, 99], "a0", "process-focusable"],
    [[182, 186], "a0", "process-focusable"]
  ],
  "(code roll-left crimson-guard-level)": [
    [[95, 99], "a0", "process-focusable"],
    [[182, 186], "a0", "process-focusable"]
  ],
  "(method 77 crimson-guard-level)": [
    [42, "a1", "art-joint-anim"],
    [100, "a1", "art-joint-anim"],
    [129, "a1", "art-joint-anim"],
    [160, "v1", "art-joint-anim"],
    [196, "a1", "art-joint-anim"]
  ],
  "(method 78 crimson-guard-level)": [
    [18, "a1", "art-joint-anim"],
    [72, "a1", "art-joint-anim"],
    [104, "a1", "art-joint-anim"],
    [136, "v1", "art-joint-anim"],
    [175, "a1", "art-joint-anim"]
  ],
  "(code die-falling crimson-guard-level)": [
    [29, "gp", "art-joint-anim"],
    [520, "v1", "art-joint-anim"],
    [168, "v1", "art-joint-anim"],
    [267, "v1", "art-joint-anim"],
    [366, "v1", "art-joint-anim"],
    [463, "v1", "art-joint-anim"]
  ],
  "(method 10 grid-hash)": [[12, "a0", "(pointer uint128)"]],
  "(method 24 grid-hash)": [
    [78, "v1", "(pointer uint128)"],
    [191, "t0", "(pointer int8)"],
    [195, "a2", "(pointer uint8)"],
    [237, "v1", "(pointer uint128)"]
  ],
  "(method 11 grid-hash)": [
    [[141, 147], "t6", "pointer"],
    [128, "t1", "pointer"],
    [149, "t4", "pointer"],
    [152, "t1", "pointer"]
  ],
  "(method 27 sphere-hash)": [[44, "s2", "(pointer int8)"]],
  "(method 9 actor-hash-buckets)": [
    [19, "v1", "connection"],
    [[16, 160], "s4", "collide-shape"],
    [76, "s4", "collide-shape"],
    [108, "v1", "connection"]
  ],
  "(method 12 flow-control)": [
    [23, "a0", "connection"],
    [24, "a0", "collide-shape"],
    [71, "a0", "connection"],
    [72, "a0", "collide-shape"]
  ],
  "(method 10 flow-control)": [["_stack_", 32, "flow-section"]],
  "(method 9 lod-set)": [["_stack_", 16, "res-tag"]],
  "execute-math-engine": [[[15, 28], "v1", "process-drawable"]],
  "(method 14 draw-control)": [
    [13, "v1", "process-drawable"],
    [[58, 64], "t9", "(function object object object none)"]
  ],
  "(method 17 process-drawable)": [[7, "v1", "collide-shape"]],
  "(method 10 process-drawable)": [[32, "a0", "collide-shape"]],
  "(code process-drawable-art-error)": [[[18, 50], "v1", "collide-shape"]],
  "(method 18 process-drawable)": [[1, "v1", "pointer"]],
  "skeleton-group->draw-control": [[[239, 249], "v1", "process-drawable"]],
  "(method 14 process-drawable)": [
    [[124, 129], "s5", "collide-shape"],
    [111, "v1", "vector"]
  ],
  "ja-channel-push!": [
    [35, "v1", "int"],
    [35, "a0", "int"]
  ],
  "joint-control-reset!": [
    [3, "a1", "int"],
    [5, "a0", "int"],
    [7, "a1", "int"],
    [[11, 35], "v1", "joint-control-channel"]
  ],
  "ja-blend-eval": [[[3, 26], "s5", "joint-control-channel"]],
  "(method 9 joint-control)": [
    [[12, 68], "s3", "joint-control-channel"],
    [[13, 70], "s5", "(pointer float)"]
  ],
  "(method 10 top-anim-joint-control)": [
    [5, "a0", "process-drawable"],
    [162, "s2", "art-joint-anim"]
  ],
  "transform-and-sleep": [[[9, 13], "a0", "collide-shape"]],
  "transform-and-sleep-code": [[[9, 13], "a0", "collide-shape"]],
  "transform-post": [[[2, 6], "a0", "collide-shape"]],
  "rider-trans": [[[0, 4], "a0", "collide-shape"]],
  "rider-post": [[[3, 17], "gp", "collide-shape"]],
  "pusher-post": [[[2, 14], "gp", "collide-shape"]],
  "birth-func-vector-orient": [[[7, 23], "s3", "sprite-vec-data-2d"]],
  "process-drawable-burn-effect": [
    [28, "a0", "process-drawable"],
    [108, "v1", "process-drawable"],
    [49, "a0", "process-drawable"],
    [64, "a0", "process-drawable"]
  ],
  "process-drawable2-shock-effect": [[59, "v0", "lightning-tracker"]],
  "process-drawable-shock-effect": [[156, "v0", "lightning-tracker"]],
  "(method 12 top-anim-joint-control)": [
    [8, "a1", "art-joint-anim"],
    [40, "a1", "art-joint-anim"]
  ],
  "(method 13 draw-control)": [[44, "a0", "process-drawable"]],
  "target-collision-reaction": [
    [349, "v1", "collide-shape-prim"],
    [400, "a0", "process-focusable"],
    [573, "a0", "process-focusable"],
    [579, "a0", "process-focusable"],
    ["_stack_", 96, "collide-status"],
    ["_stack_", 104, "cshape-reaction-flags"]
  ],
  "cspace-inspect-tree": [[[27, 89], "s2", "cspace"]],
  "poly-find-nearest-edge": [
    [8, "f0", "float"],
    [12, "f0", "float"]
  ],
  "(anon-function 15 target-anim)": [
    [103, "gp", "art-joint-anim"],
    [161, "gp", "art-joint-anim"],
    [161, "v1", "art-joint-anim"],
    [213, "v1", "art-joint-anim"]
  ],
  "(anon-function 14 target-anim)": [
    [52, "a1", "art-joint-anim"],
    [186, "v1", "art-joint-anim"]
  ],
  "(anon-function 13 target-anim)": [[127, "a1", "art-joint-anim"]],
  "target-stance-anim": [
    [98, "v1", "art-joint-anim"],
    [164, "v1", "art-joint-anim"],
    [261, "v1", "art-joint-anim"],
    [385, "a1", "art-joint-anim"],
    [475, "a1", "art-joint-anim"],
    [635, "v1", "art-joint-anim"],
    [772, "v1", "art-joint-anim"],
    [1047, "v1", "art-joint-anim"]
  ],
  "target-stance-push": [
    [73, "v1", "art-joint-anim"],
    [125, "v1", "art-joint-anim"]
  ],
  "target-falling-anim": [[61, "v1", "art-joint-anim"]],
  "(anon-function 8 target-anim)": [
    [79, "v1", "art-joint-anim"],
    [174, "v1", "art-joint-anim"]
  ],
  "target-hit-ground-flop-anim": [[39, "v1", "art-joint-anim"]],
  "(anon-function 4 target-anim)": [
    [101, "v1", "art-joint-anim"],
    [168, "v1", "art-joint-anim"],
    [235, "v1", "art-joint-anim"],
    [292, "v1", "art-joint-anim"]
  ],
  "(anon-function 3 target-anim)": [
    [102, "v1", "art-joint-anim"],
    [162, "v1", "art-joint-anim"],
    [231, "v1", "art-joint-anim"],
    [289, "v1", "art-joint-anim"]
  ],
  "target-hit-ground-anim": [
    [132, "a1", "art-joint-anim"],
    [284, "v1", "art-joint-anim"],
    [336, "v1", "art-joint-anim"],
    [472, "v1", "art-joint-anim"],
    [532, "v1", "art-joint-anim"],
    [687, "v1", "art-joint-anim"],
    [848, "v1", "art-joint-anim"],
    [947, "v1", "art-joint-anim"]
  ],
  "target-attack-air-anim": [
    [80, "v1", "art-joint-anim"],
    [248, "v1", "art-joint-anim"]
  ],
  "target-edge-grab-anim": [
    [54, "v1", "art-joint-anim"],
    [111, "v1", "art-joint-anim"]
  ],
  "entity-lookup-part-group": [
    ["_stack_", 16, "res-tag"],
    [29, "s3", "basic"]
  ],
  "(method 22 swingpole)": [[53, "v1", "process-drawable"]],
  "(code active swingpole)": [[34, "a0", "process-focusable"]],
  "swingpole-init": [[56, "a0", "swingpole"]],
  "(event idle manipy)": [
    [61, "v1", "joint"],
    [233, "v1", "process-drawable"],
    [360, "v1", "vector"],
    [368, "v1", "vector"],
    [402, "t9", "(function manipy object)"],
    [475, "a0", "process-drawable"],
    [498, "v1", "process-drawable"],
    [507, "a0", "process-drawable"],
    [535, "v1", "vector"],
    [408, "v1", "float"],
    [462, "v1", "float"],
    [686, "a0", "float"]
  ],
  "(trans idle manipy)": [
    [57, "v1", "process-drawable"],
    [[64, 73], "a0", "collide-shape"]
  ],
  "(code idle manipy)": [
    [61, "a1", "process-drawable"],
    [82, "gp", "process-drawable"],
    [88, "gp", "process-drawable"],
    [131, "a0", "process-drawable"],
    [193, "a0", "process-drawable"],
    [164, "a0", "process"],
    [[159, 190], "gp", "handle"]
  ],
  "manipy-init": [
    [[142, 146], "a0", "collide-shape"],
    [214, "v1", "joint"]
  ],
  "(code active part-tracker)": [
    [[29, 43], "v1", "process-drawable"],
    [[103, 117], "v1", "process-drawable"]
  ],
  "(method 16 lightning-tracker)": [
    [[141, 158], "a0", "process-focusable"],
    [174, "a0", "process-drawable"],
    [[53, 70], "a0", "process-focusable"],
    [82, "a0", "process-focusable"]
  ],
  "(code active lightning-tracker)": [[[71, 81], "v1", "process-drawable"]],
  "(exit active lightning-tracker)": [[4, "v0", "sound-rpc-set-param"]],
  "ja-anim-done?": [[30, "gp", "process-drawable"]],
  "camera-pov-from": [
    [[4, 41], "gp", "target"],
    [21, "v1", "joint"],
    [32, "v1", "joint"]
  ],
  "(event active part-spawner)": [[25, "v1", "vector"]],
  "(exit active launcher)": [[2, "v0", "sound-rpc-set-param"]],
  "(method 11 launcher)": [[128, "v0", "vector"]],
  "launcher-init-by-other": [[136, "v0", "vector"]],
  "(event active touch-tracker)": [
    [71, "a0", "process"],
    [98, "t9", "(function touch-tracker object)"]
  ],
  "(code active touch-tracker)": [
    [22, "a0", "process-drawable"],
    [32, "a0", "collide-shape"]
  ],
  "(event explode explosion)": [
    [13, "v1", "process-drawable"],
    [18, "a0", "collide-shape"]
  ],
  "process-drawable-random-point!": [[[29, 34], "s4", "collide-shape"]],
  "(method 11 part-spawner)": [[112, "a3", "vector"]],
  "(code startup gun-dark-shot)": [[79, "a1", "process-drawable"]],
  "(enter moving gun-dark-shot)": [[16, "a1", "process-drawable"]],
  "(trans moving gun-dark-shot)": [[24, "s3", "process-drawable"]],
  "(code impact gun-dark-shot)": [
    [260, "a0", "process-focusable"],
    [108, "v0", "(array collide-shape)"],
    [156, "s0", "process-focusable"],
    [166, "s0", "process-focusable"],
    [219, "s1", "process-drawable"]
  ],
  "(anon-function 1 gun-dark-shot)": [
    [71, "v1", "process-drawable"],
    [78, "a0", "process-focusable"],
    [86, "a0", "process"],
    [93, "a0", "process"],
    [113, "a0", "process-drawable"]
  ],
  "(exit startup gun-dark-shot)": [[20, "v0", "sound-rpc-set-param"]],
  "eco-track-root-prim-fadeout": [[3, "a0", "collide-shape"]],
  "process-drawable-shock-skel-effect": [
    [[47, 51], "a1", "cspace"],
    [87, "v0", "(array cspace)"],
    [251, "v1", "lightning-tracker"],
    [253, "v1", "lightning-tracker"],
    [59, "a1", "cspace"],
    [119, "a0", "cspace"],
    [131, "a0", "cspace"],
    [311, "a0", "(pointer uint128)"],
    [360, "a0", "(pointer uint128)"]
  ],
  "(method 13 editable-face)": [[[31, 84], "s3", "(inline-array vector)"]],
  "(method 13 editable-plane)": [[[37, 90], "s3", "(inline-array vector)"]],
  "target-standard-event-handler": [
    [45, "v1", "(pointer process)"],
    [93, "a0", "vector"],
    [203, "a0", "process"],
    [205, "v1", "(pointer process)"],
    [228, "a0", "process"],
    [230, "v1", "(pointer process)"],
    [250, "a0", "process"],
    [252, "v1", "(pointer process)"],
    [343, "s5", "process"],
    [345, "v1", "(pointer process)"],
    [369, "a0", "process"],
    [371, "v1", "(pointer process)"],
    [392, "a0", "process"],
    [394, "v1", "(pointer process)"],
    [439, "a0", "process"],
    [441, "v1", "(pointer process)"],
    [461, "a0", "process"],
    [463, "v1", "(pointer process)"],
    [640, "a0", "process"],
    [642, "v1", "(pointer process)"],
    [698, "v1", "(pointer process)"],
    [68, "a0", "vector"]
  ],
  "(method 21 collide-cache)": [
    [[62, 86], "a3", "(inline-array collide-cache-tri)"]
  ],
  "(method 13 collide-cache)": [[303, "v1", "process-drawable"]],
  "(method 19 collide-cache)": [
    [26, "a0", "connection"],
    [27, "a0", "collide-shape"],
    [105, "a0", "connection"],
    [106, "a0", "collide-shape"]
  ],
  "(method 20 collide-cache)": [
    [50, "v1", "connection"],
    [51, "s1", "collide-shape"],
    [114, "v1", "connection"],
    [115, "s1", "collide-shape"]
  ],
  "(method 9 collide-cache)": [
    //[[28, 56], "gp", "collide-shape-prim"],
    [33, "gp", "collide-cache-prim"],
    [35, "gp", "collide-shape-prim"],
    [[50, 56], "gp", "collide-cache-prim"],
    [36, "v1", "collide-shape-prim-sphere"],
    [[4, 26], "gp", "collide-cache-tri"]
  ],
  "col-rend-draw": [
    [[161, 217], "s5", "collide-cache-prim"],
    [164, "v1", "collide-shape-prim-sphere"],
    [[14, 152], "s3", "collide-cache-tri"]
  ],
  "effect-param->sound-spec": [[178, "v1", "collide-shape-moving"]],
  "(method 10 effect-control)": [
    [128, "v1", "collide-shape-moving"],
    [183, "s3", "(pointer object)"],
    [187, "s3", "basic"],
    [340, "s3", "basic"],
    [390, "s3", "basic"],
    [462, "s3", "basic"],
    [483, "s3", "basic"],
    [[497, 575], "s3", "death-info"]
  ],
  "(method 12 effect-control)": [
    [99, "gp", "(pointer int8)"],
    ["_stack_", 112, "res-tag"]
  ],
  "(method 55 enemy)": [[[66, 70], "a0", "process-focusable"]],
  "(method 74 enemy)": [
    [50, "s3", "process-drawable"],
    [94, "v1", "attack-info"],
    [[111, 205], "s2", "attack-info"],
    [554, "a0", "vector"]
  ],
  "(method 56 enemy)": [[[0, 6], "v1", "attack-info"]],
  "(method 89 enemy)": [[28, "a1", "art-joint-anim"]],
  "(method 87 enemy)": [[52, "s5", "art-joint-anim"]],
  "(code jump enemy)": [[30, "v0", "enemy-jump-info"]],
  "(method 77 enemy)": [[17, "a1", "art-joint-anim"]],
  "(method 108 enemy)": [[[2, 51], "s4", "touching-shapes-entry"]],
  "(method 130 enemy)": [[37, "t1", "int"]],
  "(method 113 enemy)": [["_stack_", 16, "res-tag"]],
  "(code falling-ambush grunt)": [[53, "v1", "art-joint-anim"]],
  "(code active grunt)": [
    [227, "gp", "art-joint-anim"],
    [271, "gp", "art-joint-anim"],
    [354, "v1", "art-joint-anim"],
    [414, "v1", "art-joint-anim"],
    [143, "gp", "art-joint-anim"]
  ],
  "(code hostile grunt)": [[122, "gp", "art-joint-anim"]],
  "(code attack grunt)": [
    [55, "gp", "art-joint-anim"],
    [155, "a0", "grunt-anim-info"]
  ],
  "(enter spin-attack grunt)": [[[43, 48], "gp", "process-focusable"]],
  "(code spin-attack grunt)": [
    [45, "gp", "art-joint-anim"],
    [[73, 77], "a0", "process-focusable"]
  ],
  "(code circling grunt)": [
    [260, "v1", "art-joint-anim"],
    [308, "v1", "art-joint-anim"],
    [153, "v1", "art-joint-anim"],
    [153, "gp", "art-joint-anim"]
  ],
  "(code pacing grunt)": [[145, "gp", "art-joint-anim"]],
  "(code stop-chase grunt)": [[77, "gp", "art-joint-anim"]],
  "(method 77 grunt)": [
    [87, "s4", "art-joint-anim"],
    [233, "a1", "art-joint-anim"],
    [323, "s4", "art-joint-anim"]
  ],
  "(method 78 grunt)": [
    [53, "s4", "art-joint-anim"],
    [91, "a1", "art-joint-anim"]
  ],
  "(trans wait-for-focus grunt)": [
    [40, "s5", "process-focusable"],
    [13, "s5", "process-focusable"]
  ],
  "(method 132 grunt)": [[16, "t9", "(function nav-enemy none)"]],
  "(method 77 flitter)": [
    [14, "v1", "art-joint-anim"],
    [69, "v1", "art-joint-anim"]
  ],
  "(method 78 flitter)": [[15, "a1", "art-joint-anim"]],
  "(code ambush flitter)": [[[72, 76], "a0", "process-focusable"]],
  "(code ambush-jumping flitter)": [
    [14, "v1", "art-joint-anim"],
    [191, "v1", "art-joint-anim"]
  ],
  "(method 180 flitter)": [[17, "s5", "process-focusable"]],
  "(post active flitter)": [[9, "t9", "(function none)"]],
  "(code stare flitter)": [[126, "v1", "art-joint-anim"]],
  "(post stare flitter)": [[9, "t9", "(function none)"]],
  "(trans circling flitter)": [[14, "gp", "process-focusable"]],
  "(code circling flitter)": [[27, "v1", "art-joint-anim"]],
  "(trans attack flitter)": [[16, "s5", "process-focusable"]],
  "(code attack flitter)": [
    [20, "v1", "art-joint-anim"],
    [147, "v1", "art-joint-anim"]
  ],
  "(method 132 flitter)": [[16, "t9", "(function nav-enemy none)"]],
  "(code target-tube)": [[33, "v1", "art-joint-anim"]],
  "(code target-tube-start)": [[109, "v1", "float"]],
  "(event slide-control-ride slide-control)": [
    [21, "gp", "process-drawable"],
    [28, "v1", "vector"],
    [32, "v1", "vector"],
    [36, "v1", "vector"]
  ],
  "bones-set-sqwc": [[2, "v1", "dma-bank-control"]],
  "bones-reset-sqwc": [[2, "v1", "dma-bank-control"]],
  "bones-init": [
    [1, "v1", "bone-memory"],
    [6, "a1", "bone-memory"],
    [10, "a1", "bone-memory"],
    [14, "a1", "bone-memory"],
    [18, "a1", "bone-memory"],
    [22, "a1", "bone-memory"],
    [26, "a1", "bone-memory"],
    [44, "a0", "dma-packet"],
    [45, "a0", "(pointer uint64)"]
  ],
  "bones-mtx-calc-execute": [
    [[126, 154], "a0", "pris-mtx"],
    [[126, 154], "a1", "pris-mtx"],
    [65, "v1", "bone-memory"],
    [70, "a1", "bone-memory"],
    [74, "a1", "bone-memory"],
    [78, "a1", "bone-memory"],
    [82, "a1", "bone-memory"],
    [86, "a1", "bone-memory"],
    [90, "a1", "bone-memory"],
    [94, "a0", "dma-bank-control"],
    [157, "a0", "dma-bank-control"]
  ],
  "foreground-init": [
    [[1, 100], "gp", "foreground-work"],
    [21, "a0", "dma-packet"],
    [22, "a0", "(pointer uint64)"]
  ],
  "texscroll-make-request": [[[5, 40], "a1", "mei-texture-scroll"]],
  "texscroll-execute": [
    [19, "t1", "pointer"],
    [15, "a2", "merc-fragment-control"],
    [[20, 24], "t1", "merc-fragment"],
    [40, "a2", "merc-fragment-control"],
    [45, "a2", "merc-fragment-control"],
    [48, "a2", "merc-fragment-control"],
    [51, "a2", "int"],
    [[10, 31], "a1", "mei-texture-scroll"],
    [39, "t1", "(pointer int8)"]
  ],
  "foreground-wrapup": [
    [[1, 90], "gp", "foreground-work"],
    [[25, 31], "a0", "dma-packet"],
    [[55, 60], "a0", "dma-packet"]
  ],
  "foreground-draw": [
    [[1, 64], "at", "foreground-work"],
    [13, "t0", "foreground-work"],
    [27, "t1", "foreground-work"],
    [32, "a2", "foreground-work"],
    [37, "a1", "foreground-work"],
    [70, "a0", "foreground-work"],
    [114, "v1", "foreground-work"],
    [116, "v1", "foreground-work"],
    [118, "v1", "foreground-work"],
    [142, "v1", "foreground-work"],
    [187, "a0", "foreground-work"],
    [220, "a0", "foreground-work"],
    [233, "a0", "foreground-work"],
    [256, "a0", "foreground-work"],
    [369, "v1", "foreground-work"],
    [377, "a0", "foreground-work"],
    [417, "a0", "foreground-work"],
    [432, "a0", "foreground-work"],
    [445, "v1", "foreground-work"],
    [468, "v1", "foreground-work"],
    [475, "v1", "foreground-work"],
    [500, "v1", "foreground-work"],
    [518, "v1", "foreground-work"],
    [524, "v1", "foreground-work"],
    [553, "a0", "foreground-work"],
    [583, "v1", "foreground-work"],
    [594, "v1", "foreground-work"],
    [602, "v1", "foreground-work"],
    [611, "v1", "foreground-work"],
    [654, "a0", "foreground-work"],
    [648, "s5", "int"],
    [315, "a2", "(pointer uint8)"],
    [321, "v1", "pointer"],
    [338, "a3", "(pointer uint8)"],
    [344, "v1", "pointer"],
    [[4, 61], "a0", "bone-calculation"],
    [[185, 189], "v1", "mei-texture-scroll"],
    [[252, 281], "v1", "mei-envmap-tint"]
  ],
  "foreground-add-mtx-calc": [[1, "v1", "foreground-work"]],
  "foreground-shadow": [
    [2, "v1", "foreground-work"],
    [[13, 19], "t1", "vector"]
  ],
  "dma-add-process-drawable": [
    [433, "a0", "foreground-work"],
    [545, "t0", "(pointer uint128)"],
    [39, "a0", "foreground-work"],
    [42, "a0", "foreground-work"],
    [[128, 146], "v1", "mood-context"]
  ],
  "foreground-ripple": [
    [2, "v1", "foreground-work"],
    [25, "v1", "foreground-work"],
    [[27, 32], "a0", "foreground-work"]
  ],
  "dark-lightning-handler": [
    [64, "s5", "process-drawable"],
    [211, "gp", "process-drawable"],
    [147, "s5", "process-drawable"],
    [251, "gp", "process-drawable"],
    [312, "a0", "lightning-tracker"]
  ],
  "(post idle air-train)": [[4, "t9", "(function none)"]],
  "(anon-function 3 ctywide-scenes)": [
    [13, "t9", "(function mood-context symbol)"],
    [33, "t9", "(function mood-context symbol)"]
  ],
  "(anon-function 2 ctywide-scenes)": [
    [13, "t9", "(function mood-context symbol)"],
    [33, "t9", "(function mood-context symbol)"]
  ],
  "(anon-function 1 ctywide-scenes)": [
    [13, "t9", "(function mood-context symbol)"],
    [33, "t9", "(function mood-context symbol)"]
  ],
  "(anon-function 0 ctywide-scenes)": [
    [13, "t9", "(function mood-context symbol)"],
    [33, "t9", "(function mood-context symbol)"]
  ],
  "(method 11 fort-trap-door)": [[53, "a0", "collide-shape-moving"]],
  "(method 0 joint-exploder-tuning)": [
    [[5, 79], "v0", "joint-exploder-tuning"]
  ],
  "joint-exploder-init-by-other": [
    [48, "a0", "process-drawable"],
    [57, "v1", "process-drawable"],
    [64, "a0", "process-drawable"]
  ],
  "(method 23 joint-exploder)": [[26, "v1", "process-drawable"]],
  "(method 28 joint-exploder)": [[[0, 250], "s5", "joint-exploder-list"]],
  "joint-exploder-joint-callback": [[3, "s4", "joint-exploder"]],
  "(event idle fort-trap-door)": [[4, "v1", "attack-info"]],
  "(code idle hide-light)": [[10, "v1", "art-joint-anim"]],
  "(event impact turret-shot)": [[11, "s4", "process-drawable"]],
  "(code impact turret-shot)": [[4, "v1", "collide-shape-prim-group"]],
  "(method 29 sinking-plat)": [
    [6, "v0", "(function rigid-body-platform float none)"]
  ],
  "(code collapse beam)": [[25, "v1", "art-joint-anim"]],
  "(code fall ruins-bridge)": [
    [16, "v1", "collide-shape-prim-group"],
    [23, "v1", "collide-shape-prim-group"],
    [31, "v1", "collide-shape-prim-group"],
    [39, "v1", "collide-shape-prim-group"]
  ],
  "(event fall ruins-drop-plat)": [[10, "v1", "collide-shape-prim-group"]],
  "(post fall ruins-drop-plat)": [[20, "t9", "(function none)"]],
  "(code target-death)": [
    [467, "v1", "art-joint-anim"],
    [594, "v1", "art-joint-anim"],
    [852, "v1", "art-joint-anim"]
  ],
<<<<<<< HEAD
  "(method 16 nav-engine)": [[92, "gp", "nav-engine-spr-buffer"]],
  "(method 12 nav-engine)": [[[22, 28], "v1", "connection"]],
  "compute-dir-parm": [
    [18, "f0", "float"],
    [8, "a2", "uint"],
    [10, "v1", "float"]
  ],
  "(method 11 nav-state)": [[37, "v1", "float"]],
=======
  "throne-activate": [[3, "f0", "meters"]],
  "throne-deactivate": [[3, "f0", "meters"]],
  "palroof-activate": [[6, "f0", "meters"]],
  "palroof-deactivate": [[6, "f0", "meters"]],
  "check-onintent-bugs": [[[31, 49], "s3", "sprite-vec-data-2d"]],
  "(anon-function 3 onintent-scenes)": [
    [13, "t9", "(function mood-context none)"]
  ],
  "(anon-function 2 onintent-scenes)": [
    [13, "t9", "(function mood-context none)"]
  ],
  "(anon-function 1 onintent-scenes)": [
    [13, "t9", "(function mood-context none)"]
  ],
  "(anon-function 0 onintent-scenes)": [
    [13, "t9", "(function mood-context none)"]
  ],
  "(anon-function 2 stadium-scenes)": [
    [60, "v1", "process-drawable"],
    [76, "v1", "process-drawable"],
    [79, "v1", "process-drawable"]
  ],
  "(anon-function 5 stadium-scenes)": [
    [13, "t9", "(function mood-context none)"]
  ],
  "(anon-function 6 stadium-scenes)": [
    [13, "t9", "(function mood-context none)"]
  ],
  "(anon-function 7 stadium-scenes)": [
    [13, "t9", "(function mood-context none)"]
  ],
  "(anon-function 8 stadium-scenes)": [
    [13, "t9", "(function mood-context none)"]
  ],
  "(anon-function 9 stadium-scenes)": [
    [13, "t9", "(function mood-context none)"]
  ],
  "(anon-function 10 stadium-scenes)": [
    [13, "t9", "(function mood-context none)"]
  ],
  "(anon-function 11 stadium-scenes)": [
    [13, "t9", "(function mood-context none)"]
  ],
  "(anon-function 12 stadium-scenes)": [
    [13, "t9", "(function mood-context none)"]
  ],
  "(anon-function 13 stadium-scenes)": [
    [13, "t9", "(function mood-context none)"]
  ],
  "(anon-function 14 stadium-scenes)": [
    [13, "t9", "(function mood-context none)"]
  ],
  "(anon-function 15 stadium-scenes)": [
    [13, "t9", "(function mood-context none)"]
  ],
  "(anon-function 16 stadium-scenes)": [
    [13, "t9", "(function mood-context none)"]
  ],
  "(anon-function 17 stadium-scenes)": [
    [13, "t9", "(function mood-context none)"]
  ],
  "(anon-function 18 stadium-scenes)": [
    [13, "t9", "(function mood-context none)"]
  ],
  "(anon-function 19 stadium-scenes)": [
    [13, "t9", "(function mood-context none)"]
  ],
  "(anon-function 20 stadium-scenes)": [
    [13, "t9", "(function mood-context none)"]
  ],
  "(anon-function 3 canyon-scenes)": [
    [67, "v0", "process-drawable"],
    [72, "v0", "process-drawable"]
  ],
  "(anon-function 8 mountain-scenes)": [[2, "v0", "sound-rpc-set-param"]],
  "(anon-function 27 intro-scenes)": [[[97, 100], "v1", "dma-packet"]],
  "(anon-function 24 intro-scenes)": [[[213, 216], "v1", "dma-packet"]],
  "(anon-function 18 intro-scenes)": [
    [23, "t9", "(function mood-context none)"],
    [43, "t9", "(function mood-context none)"],
    [63, "t9", "(function mood-context none)"]
  ],
  "(anon-function 16 intro-scenes)": [[4, "v0", "target"]],
  "(anon-function 8 intro-scenes)": [
    [49, "t9", "(function mood-context none)"]
  ],
  "(anon-function 3 intro-scenes)": [
    [13, "t9", "(function mood-context none)"]
  ],
  "birth-func-atoll-bird-wing": [[[2, 25], "v1", "sprite-vec-data-2d"]],
>>>>>>> 2eca6148
  "(anon-function 17 nestb-scenes)": [[15, "v0", "float"]],
  "movie-nest-metalkor-shot-draw-impact": [
    [224, "v1", "process-drawable"],
    [345, "v1", "process-drawable"]
  ],
  "(anon-function 11 nestb-scenes)": [
    [13, "v0", "target"],
    [8, "v0", "target"]
  ],
  "(anon-function 10 nestb-scenes)": [
    [8, "v0", "target"],
    [13, "v0", "target"]
<<<<<<< HEAD
=======
  ],
  "attach-squid-movie-part": [[20, "v1", "float"]],
  "attach-squid-break-movie-part": [[44, "v1", "float"]],
  "movie-consite-metalkor-shot-draw-impact": [
    [224, "v1", "process-drawable"],
    [345, "v1", "process-drawable"]
  ],
  "(anon-function 3 consite-scenes)": [
    [8, "v0", "target"],
    [13, "v0", "target"]
  ],
  "(anon-function 2 consite-scenes)": [
    [8, "v0", "target"],
    [13, "v0", "target"]
  ],
  "(anon-function 2 under-scenes)": [[21, "v0", "target"]],
  "hiphog-mirror-sheen-func": [
    [[50, 64], "a2", "ripple-wave"],
    [49, "a2", "(inline-array ripple-wave)"],
    [48, "a2", "ripple-wave"]
  ],
  "(anon-function 7 outro-scenes)": [
    [13, "t9", "(function mood-context none)"]
  ],
  "(anon-function 4 outro-scenes)": [
    [13, "t9", "(function mood-context none)"],
    [33, "t9", "(function mood-context none)"],
    [53, "t9", "(function mood-context none)"],
    [73, "t9", "(function mood-context none)"]
>>>>>>> 2eca6148
  ]
}<|MERGE_RESOLUTION|>--- conflicted
+++ resolved
@@ -5233,16 +5233,6 @@
     [594, "v1", "art-joint-anim"],
     [852, "v1", "art-joint-anim"]
   ],
-<<<<<<< HEAD
-  "(method 16 nav-engine)": [[92, "gp", "nav-engine-spr-buffer"]],
-  "(method 12 nav-engine)": [[[22, 28], "v1", "connection"]],
-  "compute-dir-parm": [
-    [18, "f0", "float"],
-    [8, "a2", "uint"],
-    [10, "v1", "float"]
-  ],
-  "(method 11 nav-state)": [[37, "v1", "float"]],
-=======
   "throne-activate": [[3, "f0", "meters"]],
   "throne-deactivate": [[3, "f0", "meters"]],
   "palroof-activate": [[6, "f0", "meters"]],
@@ -5333,7 +5323,6 @@
     [13, "t9", "(function mood-context none)"]
   ],
   "birth-func-atoll-bird-wing": [[[2, 25], "v1", "sprite-vec-data-2d"]],
->>>>>>> 2eca6148
   "(anon-function 17 nestb-scenes)": [[15, "v0", "float"]],
   "movie-nest-metalkor-shot-draw-impact": [
     [224, "v1", "process-drawable"],
@@ -5346,8 +5335,6 @@
   "(anon-function 10 nestb-scenes)": [
     [8, "v0", "target"],
     [13, "v0", "target"]
-<<<<<<< HEAD
-=======
   ],
   "attach-squid-movie-part": [[20, "v1", "float"]],
   "attach-squid-break-movie-part": [[44, "v1", "float"]],
@@ -5377,6 +5364,13 @@
     [33, "t9", "(function mood-context none)"],
     [53, "t9", "(function mood-context none)"],
     [73, "t9", "(function mood-context none)"]
->>>>>>> 2eca6148
-  ]
+  ],
+  "(method 16 nav-engine)": [[92, "gp", "nav-engine-spr-buffer"]],
+  "(method 12 nav-engine)": [[[22, 28], "v1", "connection"]],
+  "compute-dir-parm": [
+    [18, "f0", "float"],
+    [8, "a2", "uint"],
+    [10, "v1", "float"]
+  ],
+  "(method 11 nav-state)": [[37, "v1", "float"]]
 }