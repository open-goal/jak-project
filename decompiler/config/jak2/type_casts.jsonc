--- conflicted
+++ resolved
@@ -3092,19 +3092,6 @@
     [[0, 6], "v1", "attack-info"],
     [23, "gp", "collide-shape"]
   ],
-<<<<<<< HEAD
-  "(code active process-taskable)": [
-    [40, "gp", "handle"],
-    [71, "gp", "handle"]
-  ],
-  "(method 32 process-taskable)": [
-    [63, "v0", "joint"],
-    [[70, 80], "v1", "collide-shape-prim-group"]
-  ],
-  "(method 9 los-control)": [
-    [54, "s1", "process-focusable"],
-    [35, "s1", "process-focusable"]
-=======
   "(method 13 water-control)": [
     [142, "v1", "process-drawable"],
     [135, "v1", "process-drawable"]
@@ -3453,9 +3440,7 @@
   ],
   "(post carry crate)": [[[13, 16], "a0", "collide-shape-moving"]],
   "(event carry crate)": [[15, "a0", "vector"]],
-  "(code idle crate)": [
-    [[2, 5], "a0", "collide-shape-moving"]
-  ],
+  "(code idle crate)": [[[2, 5], "a0", "collide-shape-moving"]],
   "(code hide crate)": [
     [27, "v1", "collide-shape-moving"],
     [95, "v1", "collide-shape-moving"],
@@ -3471,9 +3456,7 @@
     [6, "a0", "collide-shape-moving"],
     [27, "a0", "collide-shape-moving"]
   ],
-  "camera-rotate-to-vector": [
-    [63, "v1", "float"]
-  ],
+  "camera-rotate-to-vector": [[63, "v1", "float"]],
   "target-gun-find-track": [
     [182, "v0", "process-focusable"],
     [[192, 224], "gp", "process-focusable"],
@@ -3484,23 +3467,17 @@
     [520, "v1", "int"]
   ],
   "target-gun-check": [[599, "v0", "sound-rpc-set-param"]],
-  "target-gun-build-track-list": [
-    [46, "v1", "vector"]
-  ],
-  "target-gun-joint-pre0": [
-    [[131, 165], "gp", "process-focusable"]
-  ],
+  "target-gun-build-track-list": [[46, "v1", "vector"]],
+  "target-gun-joint-pre0": [[[131, 165], "gp", "process-focusable"]],
   "(method 28 water-anim)": [
     ["_stack_", 16, "res-tag"],
     [27, "v0", "vector"]
   ],
-  "(method 7 drop-plat)": [
-    [18, "v1", "external-art-buffer"]
-  ],
+  "(method 7 drop-plat)": [[18, "v1", "external-art-buffer"]],
   "(method 22 gui-control)": [
     [[268, 315], "s4", "process-drawable"],
-    [[275,338], "s5", "sound-rpc-set-param"],
-    [[351,375], "s5", "sound-rpc-set-param"]
+    [[275, 338], "s5", "sound-rpc-set-param"],
+    [[351, 375], "s5", "sound-rpc-set-param"]
   ],
   "(method 13 sky-work)": [
     [[78, 170], "s4", "sky-work"],
@@ -3661,6 +3638,17 @@
   "scene-player-init": [
     [[37, 44], "s5", "(array scene)"],
     [83, "v0", "(array scene)"]
->>>>>>> 46f11b1b
+  ],
+  "(code active process-taskable)": [
+    [40, "gp", "handle"],
+    [71, "gp", "handle"]
+  ],
+  "(method 32 process-taskable)": [
+    [63, "v0", "joint"],
+    [[70, 80], "v1", "collide-shape-prim-group"]
+  ],
+  "(method 9 los-control)": [
+    [54, "s1", "process-focusable"],
+    [35, "s1", "process-focusable"]
   ]
 }