--- conflicted
+++ resolved
@@ -5617,7 +5617,146 @@
   ],
   "(method 15 hud-dark-eco-symbol)": [[[9, 14], "v1", "hud-health"]],
   "(method 15 hud-gun)": [[[251, 256], "v1", "dma-packet"]],
-<<<<<<< HEAD
+  "target-mech-collision": [[108, "v0", "carry-info"]],
+  "target-mech-exit": [[[235, 242], "v1", "handle"]],
+  "mech-update-ik": [
+    [3, "v1", "process-drawable"],
+    [36, "s5", "collide-shape-moving"],
+    [41, "s5", "collide-shape-moving"],
+    [55, "s3", "joint-mod-ik"],
+    [72, "s3", "joint-mod-ik"],
+    [85, "s5", "collide-shape-moving"],
+    [93, "s3", "joint-mod-ik"],
+    [104, "s3", "joint-mod-ik"],
+    [52, "v1", "(array joint-mod-ik)"]
+  ],
+  "target-mech-punch-pick": [
+    [29, "v0", "process-focusable"],
+    [222, "s5", "art-joint-anim"],
+    [241, "s5", "art-joint-anim"]
+  ],
+  "(code target-mech-walk)": [[91, "f0", "float"]],
+  "(code target-mech-punch)": [
+    [107, "v1", "art-joint-anim"],
+    [135, "v1", "art-joint-anim"],
+    [163, "v1", "art-joint-anim"],
+    [191, "v1", "art-joint-anim"],
+    [231, "v1", "art-joint-anim"],
+    [259, "v1", "art-joint-anim"],
+    [287, "v1", "art-joint-anim"],
+    [315, "v1", "art-joint-anim"]
+  ],
+  "(code target-mech-jump)": [[26, "t9", "(function none)"]],
+  "(code target-mech-death)": [
+    [379, "gp", "art-joint-anim"],
+    [643, "v1", "art-joint-anim"]
+  ],
+  "(code target-mech-get-off)": [[67, "v1", "art-joint-anim"]],
+  "(code target-mech-get-on)": [
+    [74, "v1", "process-drawable"],
+    [80, "v1", "process-drawable"],
+    [115, "v1", "art-joint-anim"]
+  ],
+  "(code target-mech-carry-throw)": [
+    [51, "v0", "carry-info"],
+    [112, "v0", "carry-info"],
+    [135, "v1", "sphere"]
+  ],
+  "(code target-mech-carry-drop)": [
+    [42, "v0", "carry-info"],
+    [110, "v1", "art-joint-anim"],
+    [176, "v0", "carry-info"],
+    [262, "v0", "sound-rpc-set-param"],
+    [295, "v0", "sound-rpc-set-param"],
+    [220, "v1", "sphere"]
+  ],
+  "(code target-mech-carry-pickup)": [
+    [137, "v0", "carry-info"],
+    [377, "v1", "art-joint-anim"],
+    [541, "v0", "carry-info"],
+    [574, "f0", "float"]
+  ],
+  "(code target-mech-carry-walk)": [[80, "f0", "float"]],
+  "(event target-mech-punch)": [
+    [45, "gp", "collide-query"],
+    [51, "s5", "collide-shape-prim"],
+    [68, "s5", "process-focusable"],
+    [95, "gp", "collide-query"],
+    [128, "s5", "process-focusable"],
+    [180, "gp", "collide-query"]
+  ],
+  "(exit idle mech)": [[[9, 17], "v1", "handle"]],
+  "(anon-function 8 target-mech)": [
+    [4, "gp", "target"],
+    [10, "gp", "target"],
+    [14, "gp", "target"]
+  ],
+  "(anon-function 9 target-mech)": [
+    [[3, 33], "v1", "target"],
+    [43, "a0", "joint-mod-ik"],
+    [42, "v1", "(array joint-mod-ik)"]
+  ],
+  "target-mech-handler": [
+    [91, "a0", "process"],
+    [213, "a3", "vector"],
+    [225, "s2", "vector"],
+    [305, "a3", "vector"],
+    [317, "s2", "vector"],
+    [164, "v0", "attack-info"]
+  ],
+  "(enter target-mech-carry-hit-ground)": [[3, "v0", "sound-rpc-set-param"]],
+  "(event target-mech-grab)": [[24, "a0", "process"]],
+  "(anon-function 7 target-mech)": [
+    [32, "a0", "joint-mod-ik"],
+    [26, "a0", "(array joint-mod-ik)"]
+  ],
+  "(enter target-mech-hit-ground)": [[3, "v0", "sound-rpc-set-param"]],
+  "(exit target-mech-carry-drag)": [
+    [11, "v0", "sound-rpc-set-param"],
+    [28, "v0", "sound-rpc-set-param"]
+  ],
+  "(trans target-mech-carry-drag)": [[73, "v1", "sphere"]],
+  "target-mech-carry-update": [[50, "v1", "sphere"]],
+  "(code idle hoverboard-training-manager)": [
+    [[162, 169], "v1", "handle"],
+    [337, "s5", "process-drawable"],
+    [[68, 248], "gp", "handle"],
+    [[266, 384], "gp", "handle"]
+  ],
+  "(code idle-training hoverboard-training-manager)": [
+    [56, "gp", "handle"],
+    [175, "s5", "process-drawable"],
+    [[104, 219], "gp", "handle"]
+  ],
+  "(method 10 hoverboard-training-manager)": [
+    [19, "t9", "(function process none)"]
+  ],
+  "(code fire skatea-jump-pad)": [[59, "t9", "(function none)"]],
+  "(method 29 hoverboard-training-manager)": [[[18, 491], "gp", "hud-goal"]],
+  "hoverboard-training-manager-event-handler": [
+    [[32, 72], "gp", "(pointer board-tricks)"],
+    [12, "v1", "float"],
+    [25, "v1", "float"]
+  ],
+  "(method 11 hoverboard-training-manager)": [["_stack_", 16, "res-tag"]],
+  "(trans idle krew-collection-item)": [
+    [28, "a1", "process-drawable"],
+    [29, "a0", "collide-shape"]
+  ],
+  "(method 56 pegasus)": [[[5, 10], "v1", "attack-info"]],
+  "(post idle pegasus)": [[11, "t9", "(function none)"]],
+  "(code notice pegasus)": [
+    [53, "v1", "art-joint-anim"],
+    [121, "v1", "art-joint-anim"]
+  ],
+  "(code active pegasus)": [[28, "v1", "art-joint-anim"]],
+  "pegasus-fly-code": [
+    [386, "v1", "float"],
+    [413, "v1", "float"]
+  ],
+  "(code die pegasus)": [[45, "v1", "art-joint-anim"]],
+  "pegasus-choose-path": [[114, "v1", "float"]],
+  "(method 115 pegasus)": [["_stack_", 16, "res-tag"]],
   "(code attack-forward amphibian)": [[14, "v1", "art-joint-anim"]],
   "(enter attack-forward amphibian)": [
     [50, "gp", "process-focusable"],
@@ -6176,146 +6315,4 @@
     [24, "gp", "process-focusable"]
   ],
   "(method 186 predator)": [[17, "v1", "int"]]
-=======
-  "target-mech-collision": [[108, "v0", "carry-info"]],
-  "target-mech-exit": [[[235, 242], "v1", "handle"]],
-  "mech-update-ik": [
-    [3, "v1", "process-drawable"],
-    [36, "s5", "collide-shape-moving"],
-    [41, "s5", "collide-shape-moving"],
-    [55, "s3", "joint-mod-ik"],
-    [72, "s3", "joint-mod-ik"],
-    [85, "s5", "collide-shape-moving"],
-    [93, "s3", "joint-mod-ik"],
-    [104, "s3", "joint-mod-ik"],
-    [52, "v1", "(array joint-mod-ik)"]
-  ],
-  "target-mech-punch-pick": [
-    [29, "v0", "process-focusable"],
-    [222, "s5", "art-joint-anim"],
-    [241, "s5", "art-joint-anim"]
-  ],
-  "(code target-mech-walk)": [[91, "f0", "float"]],
-  "(code target-mech-punch)": [
-    [107, "v1", "art-joint-anim"],
-    [135, "v1", "art-joint-anim"],
-    [163, "v1", "art-joint-anim"],
-    [191, "v1", "art-joint-anim"],
-    [231, "v1", "art-joint-anim"],
-    [259, "v1", "art-joint-anim"],
-    [287, "v1", "art-joint-anim"],
-    [315, "v1", "art-joint-anim"]
-  ],
-  "(code target-mech-jump)": [[26, "t9", "(function none)"]],
-  "(code target-mech-death)": [
-    [379, "gp", "art-joint-anim"],
-    [643, "v1", "art-joint-anim"]
-  ],
-  "(code target-mech-get-off)": [[67, "v1", "art-joint-anim"]],
-  "(code target-mech-get-on)": [
-    [74, "v1", "process-drawable"],
-    [80, "v1", "process-drawable"],
-    [115, "v1", "art-joint-anim"]
-  ],
-  "(code target-mech-carry-throw)": [
-    [51, "v0", "carry-info"],
-    [112, "v0", "carry-info"],
-    [135, "v1", "sphere"]
-  ],
-  "(code target-mech-carry-drop)": [
-    [42, "v0", "carry-info"],
-    [110, "v1", "art-joint-anim"],
-    [176, "v0", "carry-info"],
-    [262, "v0", "sound-rpc-set-param"],
-    [295, "v0", "sound-rpc-set-param"],
-    [220, "v1", "sphere"]
-  ],
-  "(code target-mech-carry-pickup)": [
-    [137, "v0", "carry-info"],
-    [377, "v1", "art-joint-anim"],
-    [541, "v0", "carry-info"],
-    [574, "f0", "float"]
-  ],
-  "(code target-mech-carry-walk)": [[80, "f0", "float"]],
-  "(event target-mech-punch)": [
-    [45, "gp", "collide-query"],
-    [51, "s5", "collide-shape-prim"],
-    [68, "s5", "process-focusable"],
-    [95, "gp", "collide-query"],
-    [128, "s5", "process-focusable"],
-    [180, "gp", "collide-query"]
-  ],
-  "(exit idle mech)": [[[9, 17], "v1", "handle"]],
-  "(anon-function 8 target-mech)": [
-    [4, "gp", "target"],
-    [10, "gp", "target"],
-    [14, "gp", "target"]
-  ],
-  "(anon-function 9 target-mech)": [
-    [[3, 33], "v1", "target"],
-    [43, "a0", "joint-mod-ik"],
-    [42, "v1", "(array joint-mod-ik)"]
-  ],
-  "target-mech-handler": [
-    [91, "a0", "process"],
-    [213, "a3", "vector"],
-    [225, "s2", "vector"],
-    [305, "a3", "vector"],
-    [317, "s2", "vector"],
-    [164, "v0", "attack-info"]
-  ],
-  "(enter target-mech-carry-hit-ground)": [[3, "v0", "sound-rpc-set-param"]],
-  "(event target-mech-grab)": [[24, "a0", "process"]],
-  "(anon-function 7 target-mech)": [
-    [32, "a0", "joint-mod-ik"],
-    [26, "a0", "(array joint-mod-ik)"]
-  ],
-  "(enter target-mech-hit-ground)": [[3, "v0", "sound-rpc-set-param"]],
-  "(exit target-mech-carry-drag)": [
-    [11, "v0", "sound-rpc-set-param"],
-    [28, "v0", "sound-rpc-set-param"]
-  ],
-  "(trans target-mech-carry-drag)": [[73, "v1", "sphere"]],
-  "target-mech-carry-update": [[50, "v1", "sphere"]],
-  "(code idle hoverboard-training-manager)": [
-    [[162, 169], "v1", "handle"],
-    [337, "s5", "process-drawable"],
-    [[68, 248], "gp", "handle"],
-    [[266, 384], "gp", "handle"]
-  ],
-  "(code idle-training hoverboard-training-manager)": [
-    [56, "gp", "handle"],
-    [175, "s5", "process-drawable"],
-    [[104, 219], "gp", "handle"]
-  ],
-  "(method 10 hoverboard-training-manager)": [
-    [19, "t9", "(function process none)"]
-  ],
-  "(code fire skatea-jump-pad)": [[59, "t9", "(function none)"]],
-  "(method 29 hoverboard-training-manager)": [[[18, 491], "gp", "hud-goal"]],
-  "hoverboard-training-manager-event-handler": [
-    [[32, 72], "gp", "(pointer board-tricks)"],
-    [12, "v1", "float"],
-    [25, "v1", "float"]
-  ],
-  "(method 11 hoverboard-training-manager)": [["_stack_", 16, "res-tag"]],
-  "(trans idle krew-collection-item)": [
-    [28, "a1", "process-drawable"],
-    [29, "a0", "collide-shape"]
-  ],
-  "(method 56 pegasus)": [[[5, 10], "v1", "attack-info"]],
-  "(post idle pegasus)": [[11, "t9", "(function none)"]],
-  "(code notice pegasus)": [
-    [53, "v1", "art-joint-anim"],
-    [121, "v1", "art-joint-anim"]
-  ],
-  "(code active pegasus)": [[28, "v1", "art-joint-anim"]],
-  "pegasus-fly-code": [
-    [386, "v1", "float"],
-    [413, "v1", "float"]
-  ],
-  "(code die pegasus)": [[45, "v1", "art-joint-anim"]],
-  "pegasus-choose-path": [[114, "v1", "float"]],
-  "(method 115 pegasus)": [["_stack_", 16, "res-tag"]]
->>>>>>> 5095b867
 }