--- conflicted
+++ resolved
@@ -2237,11 +2237,6 @@
   "(anon-function 54 script)": [[66, "v1", "entity-actor"]],
   "(anon-function 53 script)": [[40, "v1", "entity-actor"]],
   "(anon-function 71 script)": [[4, "v1", "symbol"]],
-<<<<<<< HEAD
-  "command-get-float": [[20, "gp", "bfloat"]],
-  "command-get-int": [[17, "gp", "bfloat"]],
-=======
->>>>>>> 123e7fd8
   "letterbox": [[[27, 33], "v1", "dma-packet"]],
   "blackout": [[[18, 23], "v1", "dma-packet"]],
   "(method 12 level)": [
@@ -2307,17 +2302,9 @@
     [[38, 42], "a1", "drawable-tree-tfrag-trans"],
     [44, "a2", "drawable-inline-array-tfrag"],
     [[47, 51], "a2", "(inline-array tfragment)"],
-<<<<<<< HEAD
-
     [[58, 62], "a1", "drawable-tree-tfrag-water"],
     [64, "a2", "drawable-inline-array-tfrag"],
     [[67, 71], "a2", "(inline-array tfragment)"],
-
-=======
-    [[58, 62], "a1", "drawable-tree-tfrag-water"],
-    [64, "a2", "drawable-inline-array-tfrag"],
-    [[67, 71], "a2", "(inline-array tfragment)"],
->>>>>>> 123e7fd8
     [[78, 79], "a1", "drawable-tree-instance-tie"],
     [123, "a1", "drawable-tree-instance-shrub"],
     [[129, 133], "a2", "(inline-array prototype-bucket-shrub)"]
