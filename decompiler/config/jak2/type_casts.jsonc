--- conflicted
+++ resolved
@@ -2740,7 +2740,45 @@
     [46, "s5", "collide-shape"],
     [107, "v1", "manipy"]
   ],
-<<<<<<< HEAD
+  "service-cpads": [[[207, 312], "s3", "pad-buttons"]],
+  "dm-editable-boolean-toggle-pick-func": [[5, "v1", "(pointer symbol)"]],
+  "dm-editable-light-float-func": [
+    [36, "a0", "(pointer float)"],
+    [88, "v1", "(pointer float)"]
+  ],
+  "(anon-function 46 script)": [[24, "v0", "float"]],
+  "(anon-function 4 script)": [[13, "v1", "int"]],
+  "(method 13 sync-linear)": [
+    ["_stack_", 16, "res-tag"],
+    [35, "v1", "(pointer float)"]
+  ],
+  "(method 13 sync-eased)": [
+    ["_stack_", 16, "res-tag"],
+    [[31, 54], "v1", "(pointer float)"]
+  ],
+  "(method 13 sync-paused)": [
+    ["_stack_", 16, "res-tag"],
+    [[29, 45], "v1", "(pointer float)"]
+  ],
+
+  "unpack-comp-rle": [
+    [[10, 26], "a0", "(pointer int8)"]
+  ],
+
+  "(method 16 level)": [
+    [222, "v1", "(pointer uint128)"],
+    [223, "a1", "(pointer uint128)"],
+    [225, "a0", "(pointer uint128)"],
+    [[71,168], "s1", "(pointer int8)"],
+    [72, "v1", "(pointer int8)"],
+    [[74,169], "s0", "(pointer int8)"],
+    [[170, 193], "s1", "(pointer uint8)"],
+    [[171, 193], "s2", "(pointer uint8)"],
+    [227, "v1", "(pointer uint8)"]
+  ],
+  "unpack-comp-huf": [
+    [[21,23], "t3", "(pointer uint16)"]
+  ],
   "(method 13 water-control)": [[142, "v1", "process-drawable"]],
   "(method 10 water-control)": [
     [9, "a0", "collide-shape"],
@@ -3016,45 +3054,4 @@
   "(trans target-float)": [[130, "v1", "(state target)"]],
   // placeholder
   "placeholder-do-not-add-below": []
-=======
-  "service-cpads": [[[207, 312], "s3", "pad-buttons"]],
-  "dm-editable-boolean-toggle-pick-func": [[5, "v1", "(pointer symbol)"]],
-  "dm-editable-light-float-func": [
-    [36, "a0", "(pointer float)"],
-    [88, "v1", "(pointer float)"]
-  ],
-  "(anon-function 46 script)": [[24, "v0", "float"]],
-  "(anon-function 4 script)": [[13, "v1", "int"]],
-  "(method 13 sync-linear)": [
-    ["_stack_", 16, "res-tag"],
-    [35, "v1", "(pointer float)"]
-  ],
-  "(method 13 sync-eased)": [
-    ["_stack_", 16, "res-tag"],
-    [[31, 54], "v1", "(pointer float)"]
-  ],
-  "(method 13 sync-paused)": [
-    ["_stack_", 16, "res-tag"],
-    [[29, 45], "v1", "(pointer float)"]
-  ],
-
-  "unpack-comp-rle": [
-    [[10, 26], "a0", "(pointer int8)"]
-  ],
-
-  "(method 16 level)": [
-    [222, "v1", "(pointer uint128)"],
-    [223, "a1", "(pointer uint128)"],
-    [225, "a0", "(pointer uint128)"],
-    [[71,168], "s1", "(pointer int8)"],
-    [72, "v1", "(pointer int8)"],
-    [[74,169], "s0", "(pointer int8)"],
-    [[170, 193], "s1", "(pointer uint8)"],
-    [[171, 193], "s2", "(pointer uint8)"],
-    [227, "v1", "(pointer uint8)"]
-  ],
-  "unpack-comp-huf": [
-    [[21,23], "t3", "(pointer uint16)"]
-  ]
->>>>>>> f1682867
 }