{
  // auto find-parent-method possible
  "(method 3 entity-actor)": [[7, "t9", "(function entity entity)"]],
  "(method 3 entity)": [[7, "t9", "(function entity entity)"]],
  //
  "(method 2 array)": [
    [23, "gp", "(array int32)"],
    [43, "gp", "(array uint32)"],
    [63, "gp", "(array int64)"],
    [83, "gp", "(array uint64)"],
    [102, "gp", "(array int8)"],
    [121, "gp", "(array uint8)"],
    [141, "gp", "(array int16)"],
    [161, "gp", "(array uint16)"],
    [186, "gp", "(array uint128)"],
    [204, "gp", "(array int32)"],
    [223, "gp", "(array float)"],
    [232, "gp", "(array float)"],
    [249, "gp", "(array basic)"],
    [258, "gp", "(array basic)"]
  ],
  "(method 3 array)": [
    [51, "gp", "(array int32)"],
    [69, "gp", "(array uint32)"],
    [87, "gp", "(array int64)"],
    [105, "gp", "(array uint64)"],
    [122, "gp", "(array int8)"],
    [139, "gp", "(array int8)"],
    [157, "gp", "(array int16)"],
    [175, "gp", "(array uint16)"],
    [198, "gp", "(array uint128)"],
    [214, "gp", "(array int32)"],
    [233, "gp", "(array float)"],
    [250, "gp", "(array basic)"]
  ],
  "(method 0 cpu-thread)": [[[0, 28], "v0", "cpu-thread"]],
  "(method 0 process)": [
    [11, "a0", "int"],
    [[12, 45], "v0", "process"]
  ],
  "inspect-process-heap": [
    [[4, 11], "s5", "basic"],
    [17, "s5", "pointer"]
  ],
  "(method 14 dead-pool)": [
    [[24, 25], "v1", "(pointer process)"],
    [[30, 39], "s4", "(pointer process)"]
  ],
  "(method 24 dead-pool-heap)": [
    [5, "v1", "pointer"],
    [13, "a0", "pointer"],
    [25, "v1", "pointer"]
  ],
  "method-state": [[12, "a2", "state"]],
  "(method 9 process)": [[[46, 49], "s5", "process"]],
  "(method 10 process)": [[[24, 30], "s4", "protect-frame"]],
  "(method 0 protect-frame)": [
    [0, "a0", "int"],
    [[1, 8], "v0", "protect-frame"]
  ],
  "string-cat-to-last-char": [
    [3, "s5", "(pointer uint8)"],
    [4, "s5", "string"]
  ],
  "enter-state": [
    [68, "s0", "protect-frame"],
    [101, "t9", "(function object object object object object object none)"]
  ],
  "send-event-function": [[[7, 15], "a0", "process"]],
  // MATH
  "logf": [
    [12, "f0", "float"],
    [12, "f1", "float"],
    [19, "f0", "float"],
    [19, "f1", "float"]
  ],
  "log2f": [
    [12, "f0", "float"],
    [12, "f1", "float"],
    [19, "f0", "float"],
    [19, "f1", "float"]
  ],
  "cube-root": [
    [17, "f0", "float"],
    [17, "f1", "float"],
    [18, "f0", "float"],
    [18, "f1", "float"],
    [[23, 32], "f0", "float"]
  ],
  // Quaternion
  "quaternion-look-at!": [[15, "v1", "vector"]],
  "vector-x-quaternion!": [[10, "v1", "(pointer uint128)"]],
  "vector-y-quaternion!": [[10, "v1", "(pointer uint128)"]],
  "vector-z-quaternion!": [[10, "v1", "(pointer uint128)"]],
  "dma-buffer-add-vu-function": [[[9, 33], "t2", "dma-packet"]],
  "dma-buffer-add-buckets": [
    [[1, 4], "v1", "dma-bucket"],
    [5, "v1", "pointer"],
    [[9, 11], "v1", "dma-bucket"],
    [11, "v1", "pointer"]
  ],
  "dma-buffer-patch-buckets": [
    [[6, 8], "a0", "(inline-array dma-bucket)"],
    [8, "a3", "pointer"],
    [14, "a0", "(inline-array dma-bucket)"],
    [3, "a0", "(inline-array dma-bucket)"],
    [36, "a0", "(inline-array dma-bucket)"],
    [10, "a0", "(inline-array dma-bucket)"],
    [18, "a0", "(inline-array dma-bucket)"],
    [[29, 33], "a0", "dma-packet"],
    [34, "a0", "(inline-array dma-bucket)"]
  ],
  "dma-bucket-insert-tag": [
    [[2, 6], "v1", "dma-bucket"],
    [3, "a0", "dma-bucket"]
  ],
  "disasm-vif-details": [
    [[62, 94], "s3", "(pointer uint32)"],
    [[98, 130], "s3", "(pointer uint16)"],
    [[134, 164], "s3", "(pointer uint32)"],
    [[168, 198], "s3", "(pointer uint16)"],
    [[202, 225], "s3", "(pointer uint16)"]
  ],
  "disasm-vif-tag": [
    [[81, 85], "t1", "vif-stcycl-imm"],
    [242, "a0", "vif-unpack-imm"]
  ],
  "disasm-dma-list": [
    [25, "v1", "dma-tag"],
    [153, "v1", "dma-packet"],
    [189, "v1", "dma-packet"],
    [229, "v1", "dma-packet"],
    [258, "v1", "dma-packet"],
    [302, "v1", "dma-packet"],
    [308, "v1", "dma-packet"],
    [152, "v1", "(pointer uint64)"],
    [167, "v1", "(pointer uint64)"],
    [176, "v1", "(pointer uint64)"],
    [198, "v1", "(pointer uint64)"],
    [207, "v1", "(pointer uint64)"],
    [238, "v1", "(pointer uint64)"],
    [247, "v1", "(pointer uint64)"],
    [282, "v1", "(pointer uint64)"],
    [291, "v1", "(pointer uint64)"],
    [324, "v1", "(pointer uint64)"],
    [334, "v1", "(pointer uint64)"]
  ],
  "calculate-basis-functions-vector!": [
    [[8, 20], "v1", "(pointer float)"],
    [[0, 60], "f1", "float"]
  ],
  "curve-evaluate!": [[62, "s5", "pointer"]],
  "vector4-array-add!": [
    [11, "s5", "(inline-array vector4)"],
    [12, "s4", "(inline-array vector4)"],
    [13, "gp", "(inline-array vector4)"]
  ],
  "vector4-array-sub!": [
    [11, "s5", "(inline-array vector4)"],
    [12, "s4", "(inline-array vector4)"],
    [13, "gp", "(inline-array vector4)"]
  ],
  "vector4-array-mul!": [
    [11, "s5", "(inline-array vector4)"],
    [12, "s4", "(inline-array vector4)"],
    [13, "gp", "(inline-array vector4)"]
  ],
  "vector4-array-scale!": [
    [11, "s5", "(inline-array vector4)"],
    [12, "gp", "(inline-array vector4)"]
  ],
  "vector4-array-madd!": [
    [13, "s5", "(inline-array vector4)"],
    [14, "s4", "(inline-array vector4)"],
    [15, "gp", "(inline-array vector4)"]
  ],
  "vector4-array-msub!": [
    [13, "s5", "(inline-array vector4)"],
    [14, "s4", "(inline-array vector4)"],
    [15, "gp", "(inline-array vector4)"]
  ],
  "vector4-array-lerp!": [
    [13, "s5", "(inline-array vector4)"],
    [14, "s4", "(inline-array vector4)"],
    [15, "gp", "(inline-array vector4)"]
  ],
  "vector-segment-distance-point!": [[[21, 30], "f1", "float"]],
  "(method 10 profile-array)": [
    [[6, 10], "a0", "dma-packet"],
    [[16, 19], "a0", "gs-gif-tag"],
    [24, "a0", "(pointer gs-alpha)"],
    [26, "a0", "(pointer gs-reg64)"],
    [28, "a0", "(pointer gs-zbuf)"],
    [30, "a0", "(pointer gs-reg64)"],
    [32, "a0", "(pointer gs-test)"],
    [34, "a0", "(pointer gs-reg64)"],
    [35, "a0", "(pointer uint64)"],
    [37, "a0", "(pointer gs-reg64)"],
    [39, "a0", "(pointer gs-clamp)"],
    [41, "a0", "(pointer gs-reg64)"],
    [43, "a0", "(pointer gs-tex1)"],
    [45, "a0", "(pointer gs-reg64)"],
    [48, "a0", "(pointer gs-texa)"],
    [50, "a0", "(pointer gs-reg64)"],
    [52, "a0", "(pointer gs-texclut)"],
    [54, "a0", "(pointer gs-reg64)"],
    [56, "a0", "(pointer uint64)"],
    [58, "a0", "(pointer gs-reg64)"],
    [[69, 73], "a0", "(pointer uint128)"],
    [[73, 82], "a1", "vector4w"],
    [[82, 89], "a1", "vector4w"],
    [[90, 96], "a0", "vector4w"],
    [[113, 117], "a1", "(pointer uint128)"],
    [[117, 126], "a2", "vector4w"],
    [[126, 136], "a2", "vector4w"],
    [[137, 149], "a1", "vector4w"],
    [[187, 191], "t2", "(pointer int128)"],
    [[191, 225], "t4", "vector4w"],
    [[225, 231], "a2", "vector4w"],
    [[231, 237], "a2", "vector4w"]
  ],
  "draw-sprite2d-xy": [
    [[35, 39], "t0", "dma-packet"],
    [[45, 48], "t0", "gs-gif-tag"],
    [53, "t0", "(pointer gs-prim)"],
    [55, "t0", "(pointer gs-rgbaq)"],
    [66, "t0", "(pointer gs-xyzf)"],
    [87, "t0", "(pointer gs-xyzf)"],
    [[96, 108], "v1", "(pointer uint64)"]
  ],
  "draw-sprite2d-xy-absolute": [
    [[6, 10], "t3", "dma-packet"],
    [[16, 19], "t3", "gs-gif-tag"],
    [24, "t3", "(pointer gs-prim)"],
    [25, "t3", "(pointer gs-rgbaq)"],
    [36, "t3", "(pointer gs-xyzf)"],
    [49, "t3", "(pointer gs-xyzf)"],
    [[62, 69], "v1", "(pointer uint64)"]
  ],
  "draw-quad2d": [
    [[18, 22], "t2", "dma-packet"],
    [[28, 31], "t2", "gs-gif-tag"],
    [36, "t2", "(pointer gs-prim)"],
    [38, "t2", "(pointer gs-rgbaq)"],
    [46, "t2", "(pointer gs-xyzf)"],
    [48, "t2", "(pointer gs-rgbaq)"],
    [61, "t2", "(pointer gs-xyzf)"],
    [63, "t2", "(pointer gs-rgbaq)"],
    [76, "t2", "(pointer gs-xyzf)"],
    [78, "t2", "(pointer gs-rgbaq)"],
    [96, "t2", "(pointer gs-xyzf)"],
    [97, "t2", "(pointer uint64)"],
    [[110, 117], "v1", "(pointer uint64)"]
  ],
  "set-display-gs-state": [
    [[3, 10], "t3", "dma-packet"],
    [[13, 19], "t3", "gs-gif-tag"],
    [30, "t3", "(pointer gs-scissor)"],
    [32, "t3", "(pointer gs-reg64)"],
    [33, "t3", "(pointer gs-xy-offset)"],
    [35, "t3", "(pointer gs-reg64)"],
    [46, "t3", "(pointer gs-frame)"],
    [48, "t3", "(pointer gs-reg64)"],
    [50, "t3", "(pointer gs-test)"],
    [52, "t3", "(pointer gs-reg64)"],
    [54, "t3", "(pointer gs-texa)"],
    [56, "t3", "(pointer gs-reg64)"],
    [58, "t3", "(pointer gs-zbuf)"],
    [60, "t3", "(pointer gs-reg64)"],
    [61, "t3", "(pointer uint64)"],
    [63, "t3", "(pointer gs-reg64)"]
  ],
  "set-display-gs-state-offset": [
    [[3, 10], "t5", "dma-packet"],
    [[13, 19], "t5", "gs-gif-tag"],
    [30, "t5", "(pointer gs-scissor)"],
    [32, "t5", "(pointer gs-reg64)"],
    [40, "t5", "(pointer gs-xy-offset)"],
    [42, "t5", "(pointer gs-reg64)"],
    [53, "t5", "(pointer gs-frame)"],
    [55, "t5", "(pointer gs-reg64)"],
    [57, "t5", "(pointer gs-test)"],
    [59, "t5", "(pointer gs-reg64)"],
    [61, "t5", "(pointer gs-texa)"],
    [63, "t5", "(pointer gs-reg64)"],
    [65, "t5", "(pointer gs-zbuf)"],
    [67, "t5", "(pointer gs-reg64)"],
    [68, "t5", "(pointer uint64)"],
    [70, "t5", "(pointer gs-reg64)"]
  ],
  "reset-display-gs-state": [
    [[3, 8], "a2", "dma-packet"],
    [[14, 17], "a2", "gs-gif-tag"],
    [22, "a1", "(pointer gs-scissor)"],
    [24, "a1", "(pointer gs-reg64)"],
    [26, "a1", "(pointer gs-xy-offset)"],
    [28, "a1", "(pointer gs-reg64)"],
    [30, "a1", "(pointer gs-frame)"],
    [32, "a1", "(pointer gs-reg64)"],
    [34, "a1", "(pointer gs-test)"],
    [36, "a1", "(pointer gs-reg64)"],
    [39, "a1", "(pointer gs-texa)"],
    [41, "a1", "(pointer gs-reg64)"],
    [43, "a1", "(pointer gs-zbuf)"],
    [45, "a1", "(pointer gs-reg64)"],
    [46, "a1", "(pointer uint64)"],
    [48, "a1", "(pointer gs-reg64)"]
  ],
  "(method 3 connection-pers)": [[97, "f0", "float"]],
  "(method 9 connection)": [[8, "a0", "pointer"]],
  "(method 10 connection)": [[8, "a0", "pointer"]],
  "(method 11 connection)": [[5, "a1", "pointer"]],
  "(method 0 engine)": [
    [44, "v1", "pointer"],
    [47, "v1", "pointer"],
    [53, "v1", "connectable"],
    [65, "v1", "connectable"]
  ],
  "(method 12 engine)": [
    [[5, 18], "s4", "connection"],
    [13, "t9", "(function object object object object object)"]
  ],
  "(method 13 engine)": [
    [[5, 28], "s4", "connection"],
    [13, "t9", "(function object object object object object)"]
  ],
  "(method 15 engine)": [[[0, 36], "v1", "connection"]],
  "(method 19 engine)": [[8, "a0", "connection"]],
  "(method 20 engine)": [[8, "a0", "connection"]],
  "(method 21 engine)": [[8, "a0", "connection"]],
  "(method 0 engine-pers)": [
    [32, "v1", "pointer"],
    [23, "v1", "pointer"],
    [26, "v1", "pointer"],
    [24, "v1", "(pointer pointer)"]
  ],
  "(method 3 connection-minimap)": [[97, "f0", "float"]],
  "dma-buffer-add-ref-texture": [
    [[25, 29], "a3", "dma-packet"],
    [[32, 44], "a3", "gs-gif-tag"],
    [[47, 62], "a2", "dma-packet"]
  ],
  "texture-page-default-allocate": [[51, "a3", "texture"]],
  "texture-page-font-allocate": [[33, "a3", "texture"]],
  "(method 24 texture-pool)": [
    [67, "a1", "shader-ptr"],
    [[70, 93], "a1", "adgif-shader"],
    [92, "a1", "adgif-shader"]
  ],
  "upload-vram-data": [
    [[10, 17], "a0", "dma-packet"],
    [[19, 26], "a0", "gs-gif-tag"],
    [35, "a0", "(pointer gs-bitbltbuf)"],
    [37, "a0", "(pointer gs-reg64)"],
    [38, "a0", "(pointer gs-trxpos)"],
    [40, "a0", "(pointer gs-reg64)"],
    [46, "a0", "(pointer gs-trxreg)"],
    [48, "a0", "(pointer gs-reg64)"],
    [49, "a0", "(pointer gs-trxdir)"],
    [51, "a0", "(pointer gs-reg64)"]
  ],
  "upload-vram-pages": [
    [[140, 147], "a0", "dma-packet"],
    [[149, 156], "a0", "gs-gif-tag"],
    [160, "a0", "(pointer int64)"],
    [162, "a0", "(pointer gs-reg64)"]
  ],
  "(method 3 generic-tie-interp-point)": [[19, "gp", "(pointer uint128)"]],
  "(method 19 res-lump)": [
    [46, "t2", "(pointer uint64)"],
    [100, "t3", "(pointer uint64)"],
    [184, "t5", "(pointer uint64)"],
    [64, "t6", "(pointer uint64)"]
  ],
  "(method 20 res-lump)": [[341, "t0", "(pointer uint128)"]],
  "(method 16 res-lump)": [
    [22, "t1", "(pointer uint64)"],
    [29, "t2", "(pointer uint64)"]
  ],
  "(method 15 res-lump)": [[132, "s5", "res-tag-pair"]],
  "(method 17 res-lump)": [[22, "s4", "(pointer pointer)"]],
  "(method 0 script-context)": [[[8, 17], "v0", "script-context"]],
  "joint-mod-wheel-callback": [[[2, 63], "s4", "joint-mod-wheel"]],
  "joint-mod-set-local-callback": [[[0, 23], "v1", "joint-mod-set-local"]],
  "joint-mod-add-local-callback": [[[2, 33], "s4", "joint-mod-add-local"]],
  "joint-mod-set-world-callback": [[[0, 23], "v1", "joint-mod-set-world"]],
  "joint-mod-blend-local-callback": [[[2, 63], "gp", "joint-mod-blend-local"]],
  "joint-mod-spinner-callback": [[[2, 63], "gp", "joint-mod-spinner"]],
  "joint-mod-blend-world-callback": [[[2, 148], "gp", "joint-mod-blend-world"]],
  "joint-mod-rotate-local-callback": [
    [[2, 16], "v1", "joint-mod-rotate-local"]
  ],
  "(method 0 collide-shape-prim-sphere)": [
    [[3, 8], "v0", "collide-shape-prim-sphere"]
  ],
  "(method 0 collide-shape-prim-mesh)": [
    [[3, 11], "v0", "collide-shape-prim-mesh"]
  ],
  "(method 0 collide-shape-prim-group)": [
    [[3, 12], "v0", "collide-shape-prim-group"]
  ],
  "(method 0 collide-shape-moving)": [[[2, 12], "v0", "collide-shape-moving"]],
  "(method 11 touching-prims-entry-pool)": [
    [[0, 8], "v1", "touching-prims-entry"],
    [8, "v1", "pointer"],
    [[9, 11], "v1", "touching-prims-entry"],
    [[1, 20], "a1", "touching-prims-entry"]
  ],
  "(method 0 touching-list)": [[[6, 9], "v0", "touching-list"]],
  "display-loop-main": [[223, "t9", "(function none)"]],
  "end-display": [
    [205, "f1", "float"],
    [205, "f0", "float"]
  ],
  "(method 18 res-lump)": [["_stack_", 16, "object"]],
  "(method 21 res-lump)": [
    ["_stack_", 16, "res-tag"],
    ["_stack_", 32, "res-tag"]
  ],
  "(method 8 res-lump)": [
    [258, "s0", "array"],
    // [[0, 100], "s0", "basic"],
    // [[102, 120], "s0", "basic"],
    // [[147, 150], "s0", "collide-mesh"],
    [[157, 239], "s0", "(array object)"]
    // [235, "s0", "basic"]
  ],
  "(method 0 fact-info-enemy)": [
    [[0, 196], "gp", "fact-info-enemy"],
    ["_stack_", 16, "res-tag"],
    ["_stack_", 32, "res-tag"],
    [[11, 177], "s5", "res-lump"]
  ],
  "(method 0 fact-info)": [
    [87, "v1", "(pointer int32)"],
    [11, "v1", "res-lump"]
  ],
  "(method 0 fact-info-crate)": [
    [[0, 17], "gp", "fact-info-crate"],
    [14, "a0", "res-lump"]
  ],
  "(method 0 fact-info-target)": [[[0, 17], "gp", "fact-info-target"]],
  "joint-channel-float-delete!": [
    [7, "a0", "pointer"],
    [7, "a1", "pointer"]
  ],
  "num-func-chan": [[7, "v1", "joint-control-channel"]],
  "(method 20 process-focusable)": [
    [15, "gp", "collide-shape-moving"],
    [31, "gp", "collide-shape"]
  ],
  "(method 10 focus)": [[19, "v1", "collide-shape"]],
  "shrubbery-login-post-texture": [
    [[13, 15], "a3", "qword"],
    [16, "a3", "pointer"],
    [24, "a3", "pointer"],
    [[17, 23], "a3", "qword"],
    [[13, 23], "a1", "qword"],
    [14, "a2", "qword"],
    [[27, 29], "a3", "qword"],
    [[27, 29], "a1", "qword"],
    [[35, 37], "a3", "qword"],
    [[35, 37], "a2", "qword"]
  ],
  "(top-level-login eye-h)": [[[69, 77], "a1", "eye-control"]],
  "entity-actor-lookup": [["_stack_", 16, "res-tag"]],
  "entity-actor-count": [["_stack_", 16, "res-tag"]],
  "(method 0 path-control)": [["_stack_", 16, "res-tag"]],
  "(method 9 actor-link-info)": [[[0, 36], "s3", "entity-actor"]],
  "(method 41 nav-mesh)": [["_stack_", 56, "float"]],
  "(method 39 nav-mesh)": [["_stack_", 56, "float"]],
  "str-load": [[[18, 44], "s2", "load-chunk-msg"]],
  "str-load-status": [
    [[18, 22], "v1", "load-chunk-msg"],
    [26, "v1", "load-chunk-msg"]
  ],
  "str-play-async": [[[7, 36], "s4", "play-chunk-msg"]],
  "str-play-stop": [[[7, 36], "s4", "play-chunk-msg"]],
  "str-play-queue": [[[7, 98], "s4", "play-chunk-msg"]],
  "str-ambient-play": [[[7, 20], "s5", "load-chunk-msg"]],
  "str-ambient-stop": [[[7, 20], "s5", "load-chunk-msg"]],
  "dgo-load-begin": [[[19, 41], "s2", "load-dgo-msg"]],
  "dgo-load-get-next": [[[14, 31], "v1", "load-dgo-msg"]],
  "dgo-load-continue": [[[5, 23], "gp", "load-dgo-msg"]],
  "dgo-load-link": [
    [7, "s4", "uint"],
    [17, "s4", "uint"],
    [55, "s4", "uint"],
    [27, "s4", "uint"],
    [37, "s4", "uint"]
  ],
  "lookup-level-info": [
    [3, "a1", "symbol"],
    [[4, 24], "a1", "level-load-info"]
  ],
  "(method 30 level-group)": [[87, "v0", "level"]],
  "(method 19 level-group)": [
    [223, "s3", "continue-point"],
    [[177, 209], "s1", "continue-point"],
    [[182, 224], "s3", "continue-point"],
    [434, "v1", "symbol"]
  ],
  "(method 18 level)": [[[82, 89], "a1", "level"]],
  "(method 19 level)": [[[45, 48], "a0", "texture-anim-array"]],
  "level-update-after-load": [
    [[123, 152], "s0", "drawable-inline-array-tfrag"],
    [[155, 158], "s0", "drawable-tree-instance-tie"],
    [365, "a1", "(pointer int32)"],
    [370, "a2", "(pointer int32)"]
  ],
  "(method 25 level)": [
    [97, "t9", "(function object none)"],
    [169, "t9", "(function object symbol none)"]
  ],
  "(method 9 level)": [[54, "t9", "(function object none)"]],
  "copy-mood-exterior": [
    [[15, 19], "a1", "(inline-array vector)"],
    [[16, 18], "v1", "(inline-array vector)"],
    [[30, 32], "v1", "(inline-array vector)"],
    [[29, 33], "a0", "(inline-array vector)"]
  ],
  "update-mood-ruins": [[[19, 46], "gp", "ruins-states"]],
  "desaturate-mood-colors": [[[20, 92], "a0", "(inline-array mood-color)"]],
  "ramdisk-load": [[[7, 12], "v1", "ramdisk-rpc-load"]],
  "(method 10 engine-sound-pers)": [[[2, 19], "v1", "sound-rpc-set-param"]],
  "check-irx-version": [[[3, 51], "gp", "sound-rpc-get-irx-version"]],
  "sound-bank-iop-store": [[[7, 11], "v1", "sound-rpc-bank-cmd"]],
  "sound-bank-iop-free": [[[7, 12], "v1", "sound-rpc-bank-cmd"]],
  "sound-bank-load": [[[7, 12], "v1", "sound-rpc-load-bank"]],
  "sound-bank-load-from-iop": [[[7, 12], "v1", "sound-rpc-load-bank"]],
  "sound-bank-load-from-ee": [[[8, 14], "v1", "sound-rpc-load-bank"]],
  "sound-bank-unload": [[[6, 11], "v1", "sound-rpc-unload-bank"]],
  "sound-music-load": [[[6, 11], "v1", "sound-rpc-load-music"]],
  "sound-music-unload": [[[3, 8], "v1", "sound-rpc-unload-music"]],
  "set-language": [[[7, 12], "v1", "sound-rpc-set-language"]],
  "sound-set-stereo-mode": [[[4, 9], "v1", "sound-rpc-set-stereo-mode"]],
  "list-sounds": [[[3, 7], "v1", "sound-rpc-list-sounds"]],
  "string->sound-name": [[[2, 18], "a1", "(pointer uint8)"]],
  "sound-set-volume": [[[3, 16], "v1", "sound-rpc-set-master-volume"]],
  "sound-set-reverb": [[[5, 25], "v1", "sound-rpc-set-reverb"]],
  "sound-set-ear-trans": [[[7, 26], "gp", "sound-rpc-set-ear-trans"]],
  "sound-play-by-name": [
    [[12, 45], "s5", "sound-rpc-play"],
    [[22, 39], "s3", "process-drawable"]
  ],
  "sound-play-by-spec": [
    [[4, 54], "s5", "sound-rpc-play"],
    [[31, 47], "s3", "process-drawable"]
  ],
  "sound-pause": [[[3, 8], "v1", "sound-rpc-pause-sound"]],
  "sound-stop": [[[3, 8], "v1", "sound-rpc-stop-sound"]],
  "sound-continue": [[[3, 8], "v1", "sound-rpc-continue-sound"]],
  "sound-group-pause": [[[3, 7], "v1", "sound-rpc-pause-group"]],
  "sound-group-stop": [[[3, 7], "v1", "sound-rpc-stop-group"]],
  "sound-group-continue": [[[3, 7], "v1", "sound-rpc-continue-group"]],
  "sound-set-flava": [[[3, 10], "v1", "sound-rpc-set-flava"]],
  "sound-set-midi-reg": [[[3, 10], "v1", "sound-rpc-set-midi-reg"]],
  "sound-set-fps": [[[3, 10], "v1", "sound-rpc-set-fps"]],
  "(method 0 ambient-sound)": [
    [121, "v1", "sound-spec"],
    [125, "v1", "sound-spec"],
    [128, "v1", "sound-spec"],
    [132, "v1", "sound-spec"],
    // [143, "v1", "sound-spec"],
    // [140, "v1", "sound-spec"],
    // [147, "v1", "sound-spec"],
    ["_stack_", 16, "sound-spec"],
    ["_stack_", 32, "sound-name"],
    ["_stack_", 48, "(pointer float)"],
    // ["_stack_", 52, "sound-play-parms"],
    ["_stack_", 64, "res-tag"]
  ],
  "(method 11 ambient-sound)": [
    [[18, 33], "s4", "process-drawable"],
    [[11, 47], "s5", "sound-rpc-set-param"]
  ],
  "(method 12 ambient-sound)": [[[7, 22], "v1", "sound-rpc-set-param"]],
  "(method 13 ambient-sound)": [[[7, 23], "v1", "sound-rpc-set-param"]],
  "loader-test-command": [[[5, 10], "v1", "sound-rpc-test-cmd"]],
  "(anon-function 1 gsound)": [[[0, 45], "gp", "(array symbol)"]],
  "sound-buffer-dump": [[[12, 39], "s3", "sound-rpc-play"]],
  "(method 12 fact-info-target)": [
    [3, "v1", "target"],
    [14, "a0", "target"]
  ],
  "(method 10 history)": [[[8, 10], "a1", "history-elt"]],
  "(method 10 history-iterator)": [[[20, 35], "a2", "history-elt"]],
  "command-get-time": [[119, "gp", "(pointer float)"]],
  "command-get-param": [[122, "gp", "(pointer float)"]],
  "command-get-entity": [[10, "gp", "process"]],
  // sprite
  "sprite-add-matrix-data": [
    [[5, 15], "a2", "dma-packet"],
    [[24, 28], "a1", "matrix"],
    [[47, 57], "a2", "dma-packet"],
    [[70, 97], "a2", "vector"],
    [[98, 113], "a1", "vector"],
    [[119, 133], "a1", "vector"]
  ],
  "sprite-add-frame-data": [[[8, 16], "a0", "dma-packet"]],
  "sprite-add-2d-chunk": [
    [[12, 20], "a0", "dma-packet"],
    [[45, 52], "a0", "dma-packet"],
    [[69, 76], "a0", "dma-packet"],
    [[80, 87], "v1", "dma-packet"],
    [65, "a3", "int"]
  ],
  "sprite-add-3d-chunk": [
    [[11, 19], "a0", "dma-packet"],
    [[44, 51], "a0", "dma-packet"],
    [[68, 75], "a0", "dma-packet"],
    [[79, 87], "v1", "dma-packet"],
    [65, "a3", "int"]
  ],
  "sprite-draw": [
    [[33, 38], "a0", "dma-packet"],
    [[41, 48], "a0", "gs-gif-tag"],
    [52, "a0", "(pointer gs-test)"],
    [54, "a0", "(pointer gs-reg64)"],
    [56, "a0", "(pointer gs-clamp)"],
    [58, "a0", "(pointer gs-reg64)"],
    [[73, 82], "a0", "dma-packet"],
    [[87, 92], "a0", "dma-packet"],
    [[111, 115], "a0", "dma-packet"],
    [[129, 133], "a0", "dma-packet"],
    [[150, 154], "a0", "dma-packet"]
  ],
  // sprite-distort
  "sprite-init-distorter": [
    [[3, 7], "a1", "dma-packet"],
    [[13, 16], "a1", "gs-gif-tag"],
    [21, "a1", "(pointer gs-zbuf)"],
    [23, "a1", "(pointer gs-reg64)"],
    [25, "a1", "(pointer gs-tex0)"],
    [27, "a1", "(pointer gs-reg64)"],
    [29, "a1", "(pointer gs-tex1)"],
    [31, "a1", "(pointer gs-reg64)"],
    [32, "a1", "(pointer gs-miptbp)"],
    [34, "a1", "(pointer gs-reg64)"],
    [36, "a1", "(pointer gs-clamp)"],
    [38, "a1", "(pointer gs-reg64)"],
    [40, "a1", "(pointer gs-alpha)"],
    [42, "a1", "(pointer gs-reg64)"],
    [50, "a3", "uint"],
    [[53, 58], "a1", "dma-packet"]
  ],
  "sprite-draw-distorters": [
    [[73, 93], "a0", "vector"],
    [75, "v1", "vector"],
    [87, "v1", "vector"],
    [96, "v1", "vector"],
    [100, "v1", "vector"],
    [123, "a0", "(pointer int32)"],
    [128, "v1", "vector"],
    [130, "v1", "vector"],
    [136, "v1", "vector"],
    [157, "v1", "vector"],
    [[175, 192], "a1", "dma-packet"],
    [[200, 206], "a0", "dma-packet"],
    [[210, 214], "a0", "vector4w"],
    [[219, 224], "a0", "dma-packet"],
    [[252, 269], "a1", "dma-packet"],
    [[277, 281], "a1", "dma-packet"],
    [[285, 289], "a1", "vector4w"],
    [[293, 298], "v1", "dma-packet"]
  ],
  "print-game-text": [
    [225, "v1", "float"],
    [241, "v1", "float"],
    [[324, 327], "v1", "dma-packet"]
  ],
  "fx-copy-buf": [
    [[17, 22], "t3", "dma-packet"],
    [[2, 8], "a2", "dma-packet"],
    [[122, 127], "t0", "dma-packet"],
    [[24, 66], "t3", "dma-packet"]
  ],
  "(method 12 setting-control)": [[17, "s4", "connection"]],
  "(method 14 setting-control)": [[6, "v1", "connection"]],
  "(method 18 setting-control)": [[[844, 848], "a0", "process-focusable"]],
  "(method 9 cam-setting-data)": [
    [[76, 80], "v1", "connection"],
    [22, "s3", "connection"],
    [[45, 48], "s3", "connection"],
    [[56, 59], "s3", "connection"]
  ],
  "(method 9 user-setting-data)": [
    [[76, 80], "v1", "connection"],
    [[56, 59], "s3", "connection"],
    [[45, 49], "s3", "connection"],
    [22, "s3", "connection"]
  ],
  "(method 10 cam-setting-data)": [
    [[24, 31], "v1", "handle"],
    [[23, 36], "a0", "handle"],
    [44, "a3", "vector"],
    [395, "a3", "vector"],
    [404, "a3", "vector"],
    [413, "a3", "vector"],
    [424, "a3", "vector"],
    [[433, 448], "a0", "handle"],
    [[434, 441], "v1", "handle"],
    [[454, 467], "a0", "handle"],
    [[455, 462], "v1", "handle"]
  ],
  "(method 9 art)": [[9, "v1", "pointer"]],
  "(method 12 art-group)": [[12, "a0", "art-joint-anim"]],
  "(method 9 art-mesh-geo)": [
    [20, "s4", "(pointer int16)"],
    [[14, 19], "a0", "drawable"],
    [10, "v1", "(pointer art)"],
    [14, "v1", "(pointer art)"]
  ],
  "(method 9 art-joint-anim)": [[9, "v1", "pointer"]],
  "joint-control-copy!": [
    [8, "a0", "uint"],
    [8, "v1", "uint"]
  ],
  "joint-control-remap!": [
    [127, "t9", "(function joint-control joint-control-channel int object)"],
    [181, "t9", "(function joint-control joint-control-channel int object)"],
    ["_stack_", 60, "basic"]
  ],
  "flatten-joint-control-to-spr": [
    [[201, 203], "a1", "terrain-context"],
    [[131, 133], "a0", "terrain-context"],
    [[182, 184], "a1", "terrain-context"],
    [[164, 166], "a0", "terrain-context"],
    [195, "v1", "terrain-context"],
    [65, "a3", "(pointer float)"],
    [67, "a3", "(pointer float)"],
    [[18, 24], "a2", "(inline-array vector)"],
    [24, "a3", "(pointer float)"],
    [[59, 65], "a2", "(inline-array vector)"],
    [[112, 118], "a2", "(inline-array vector)"],
    [17, "a2", "int"]
  ],
  "(method 2 art-joint-anim-manager-slot)": [
    [21, "s2", "uint"],
    [21, "v1", "uint"]
  ],
  "create-interpolated2-joint-animation-frame": [
    [[48, 125], "v1", "joint-anim-frame"]
  ],
  "(method 12 art-joint-anim-manager)": [
    [15, "a0", "pointer"],
    [15, "v1", "pointer"],
    [21, "a0", "pointer"],
    [21, "v1", "pointer"]
  ],
  "(method 11 art-joint-anim-manager)": [
    [54, "v1", "uint"],
    [54, "s2", "uint"],
    [60, "s2", "uint"],
    [65, "s2", "uint"],
    [71, "s2", "uint"],
    [87, "a1", "uint"],
    [94, "a2", "uint"]
  ],
  "joint-anim-inspect-elt": [
    [[4, 15], "gp", "joint-anim-matrix"],
    [[17, 30], "gp", "joint-anim-transformq"]
  ],
  "matrix-from-control!": [
    [22, "v1", "pointer"],
    [35, "v1", "pointer"],
    [38, "v1", "pointer"],
    [65, "v1", "pointer"],
    [72, "v1", "pointer"],
    [82, "v1", "pointer"],
    [85, "v1", "pointer"],
    // [58, "v1", "matrix"],
    [[43, 49], "v1", "matrix"]
  ],
  "init-haze-vert-array": [
    [43, "a0", "cloud-vertex"],
    [44, "v1", "cloud-vertex"]
  ],
  "sky-make-sun-data": [[[7, 58], "s3", "sky-sun-data"]],
  "(anon-function 7 relocate)": [
    [3, "a0", "int"],
    [8, "a0", "int"]
  ],
  "(method 7 process)": [
    [[47, 88], "v1", "connection"],
    [[120, 124], "a0", "basic"],
    [[127, 130], "a0", "basic"]
  ],
  "(method 7 collide-shape-prim-group)": [[4, "v1", "pointer"]],
  "all-texture-tweak-adjust": [[[35, 44], "s0", "adgif-shader"]],
  "dm-float-field-tie-rvanish-func": [[[14, 45], "gp", "prototype-bucket-tie"]],
  "dm-float-field-tie-vanish-far-func": [
    [[14, 45], "gp", "prototype-bucket-tie"]
  ],
  "build-instance-list": [
    [33, "v1", "drawable-tree-instance-shrub"],
    [85, "v1", "drawable-tree-instance-tie"]
  ],
  "debug-menu-make-continue-sub-menu": [
    [5, "v1", "symbol"],
    [10, "v1", "level-load-info"],
    [13, "v1", "level-load-info"],
    [21, "v1", "continue-point"],
    [47, "v1", "continue-point"],
    [56, "v1", "continue-point"]
  ],
  "(anon-function 191 default-menu)": [
    [[30, 37], "s5", "adgif-shader"],
    [[5, 25], "s4", "texture-id"]
  ],
  "(anon-function 188 default-menu)": [
    [[3, 13], "v1", "texture-id"],
    [[20, 28], "a1", "adgif-shader"],
    [33, "v1", "texture-id"],
    [41, "v1", "adgif-shader"]
  ],
  "(anon-function 187 default-menu)": [
    [[2, 13], "v1", "texture-id"],
    [[18, 29], "a1", "adgif-shader"],
    [34, "v1", "texture-id"],
    [[42, 44], "v1", "adgif-shader"]
  ],
  "(anon-function 186 default-menu)": [
    [[3, 13], "v1", "texture-id"],
    [[20, 28], "a1", "adgif-shader"],
    [33, "v1", "texture-id"],
    [41, "v1", "adgif-shader"]
  ],
  "(anon-function 185 default-menu)": [
    [[3, 13], "v1", "texture-id"],
    [[20, 28], "a1", "adgif-shader"],
    [33, "v1", "texture-id"],
    [41, "v1", "adgif-shader"]
  ],
  "(anon-function 184 default-menu)": [
    [[3, 13], "v1", "texture-id"],
    [[20, 28], "a1", "adgif-shader"],
    [33, "v1", "texture-id"],
    [41, "v1", "adgif-shader"]
  ],
  "(anon-function 183 default-menu)": [
    [[2, 13], "v1", "texture-id"],
    [[18, 29], "a1", "adgif-shader"],
    [34, "v1", "texture-id"],
    [[42, 44], "v1", "adgif-shader"]
  ],
  "(anon-function 182 default-menu)": [
    [[3, 13], "v1", "texture-id"],
    [[20, 28], "a1", "adgif-shader"],
    [33, "v1", "texture-id"],
    [41, "v1", "adgif-shader"]
  ],
  "(anon-function 181 default-menu)": [
    [[3, 13], "v1", "texture-id"],
    [[20, 28], "a1", "adgif-shader"],
    [33, "v1", "texture-id"],
    [41, "v1", "adgif-shader"]
  ],
  "(anon-function 180 default-menu)": [
    [[3, 13], "v1", "texture-id"],
    [[20, 28], "a1", "adgif-shader"],
    [33, "v1", "texture-id"],
    [41, "v1", "adgif-shader"]
  ],
  "(anon-function 179 default-menu)": [
    [[2, 13], "v1", "texture-id"],
    [[18, 29], "a1", "adgif-shader"],
    [34, "v1", "texture-id"],
    [[42, 44], "v1", "adgif-shader"]
  ],
  "(anon-function 178 default-menu)": [
    [[3, 13], "v1", "texture-id"],
    [[20, 28], "a1", "adgif-shader"],
    [33, "v1", "texture-id"],
    [41, "v1", "adgif-shader"]
  ],
  "(anon-function 177 default-menu)": [
    [[3, 13], "v1", "texture-id"],
    [[20, 28], "a1", "adgif-shader"],
    [33, "v1", "texture-id"],
    [41, "v1", "adgif-shader"]
  ],
  "(anon-function 176 default-menu)": [
    [[3, 13], "v1", "texture-id"],
    [[20, 28], "a1", "adgif-shader"],
    [33, "v1", "texture-id"],
    [41, "v1", "adgif-shader"]
  ],
  "(anon-function 175 default-menu)": [
    [[3, 13], "v1", "texture-id"],
    [[20, 28], "a1", "adgif-shader"],
    [33, "v1", "texture-id"],
    [41, "v1", "adgif-shader"]
  ],
  "(anon-function 174 default-menu)": [
    [[3, 13], "v1", "texture-id"],
    [[20, 28], "a1", "adgif-shader"],
    [33, "v1", "texture-id"],
    [41, "v1", "adgif-shader"]
  ],
  "(anon-function 173 default-menu)": [
    [[2, 13], "v1", "texture-id"],
    [[18, 29], "a1", "adgif-shader"],
    [34, "v1", "texture-id"],
    [[42, 44], "v1", "adgif-shader"]
  ],
  "(anon-function 172 default-menu)": [
    [[2, 13], "v1", "texture-id"],
    [[18, 29], "a1", "adgif-shader"],
    [34, "v1", "texture-id"],
    [[42, 44], "v1", "adgif-shader"]
  ],
  "joint-mod-ik-callback": [
    [6, "gp", "joint-mod-ik"],
    [9, "gp", "joint-mod-ik"],
    [[1, 35], "gp", "joint-mod-ik"],
    [[1, 433], "gp", "joint-mod-ik"]
  ],
  "(method 11 joint-mod)": [
    [20, "s0", "fact-info-enemy"],
    [12, "s2", "process-drawable"]
  ],
  "joint-mod-look-at-handler": [
    [[2, 406], "gp", "joint-mod"],
    [409, "a3", "float"]
  ],
  "real-joint-mod-gun-look-at-handler": [
    [1, "v1", "joint-mod"],
    [2, "v1", "joint-mod"]
  ],
  "joint-mod-foot-rot-handler": [
    [[0, 7], "s5", "joint-mod"],
    [[36, 59], "s5", "joint-mod"],
    [[63, 97], "s5", "joint-mod"],
    [119, "s5", "joint-mod"],
    [[119, 152], "s5", "joint-mod"]
  ],
  "joint-mod-polar-look-at-guts": [
    [1, "gp", "joint-mod"],
    [[1, 334], "gp", "joint-mod"],
    [334, "gp", "joint-mod"],
    [338, "a3", "float"]
  ],
  "joint-mod-world-look-at-handler": [
    [[0, 217], "gp", "joint-mod"],
    [220, "a3", "float"]
  ],
  "joint-mod-rotate-handler": [[[2, 114], "s5", "joint-mod"]],
  "joint-mod-scale-handler": [[[1, 14], "s5", "joint-mod"]],
  "joint-mod-joint-set-handler": [[[2, 23], "s4", "joint-mod"]],
  "joint-mod-joint-set-world-handler": [[[6, 197], "s5", "joint-mod"]],
  "joint-mod-joint-set*-handler": [[[2, 39], "s5", "joint-mod"]],
  "joint-mod-joint-set*-world-handler": [[[4, 53], "s5", "joint-mod"]],
  "joint-mod-debug-draw": [[8, "a3", "float"]],
  "glst-find-node-by-name": [
    [6, "s5", "glst-named-node"],
    [7, "v1", "glst-named-node"]
  ],
  "glst-length-of-longest-name": [
    [5, "s5", "glst-named-node"],
    [6, "v1", "glst-named-node"]
  ],
  "(event time-of-day-tick)": [
    [10, "v1", "float"],
    [148, "v1", "float"]
  ],
  "cam-slave-get-vector-with-offset": [[[52, 61], "s3", "vector"]],
  "cam-slave-get-interp-time": [[43, "f0", "float"]],
  "cam-standard-event-handler": [
    [13, "gp", "(state camera-slave)"],
    [19, "gp", "(state camera-slave)"],
    [22, "gp", "(state camera-slave)"]
  ],
  "cam-calc-follow!": [
    [101, "f0", "float"],
    [104, "f0", "float"] // needed because the decompiler sees an int going into an FP register and assumes it's an int instead!
  ],
  "(event cam-master-active)": [
    [80, "gp", "matrix"],
    [170, "s5", "vector"],
    [275, "v1", "process"],
    [330, "a0", "camera-slave"],
    [448, "v1", "camera-slave"],
    [512, "v1", "camera-slave"],
    [542, "v1", "camera-slave"],
    [611, "a0", "vector"],
    [786, "v1", "float"],
    [789, "v1", "float"],
    [589, "v1", "float"],
    [593, "v1", "float"],
    [602, "v1", "float"],
    [606, "v1", "float"]
  ],
  "master-track-target": [[[53, 526], "gp", "target"]],
  "reset-target-tracking": [[[14, 138], "gp", "process-focusable"]],
  "reset-follow": [[[12, 18], "a0", "process-focusable"]],
  "(code cam-pov)": [
    [15, "a1", "pov-camera"],
    [24, "a0", "pov-camera"]
  ],
  "(code cam-pov180)": [
    [15, "a1", "pov-camera"],
    [23, "v1", "pov-camera"],
    [45, "v1", "pov-camera"],
    [58, "v1", "pov-camera"],
    [80, "a1", "pov-camera"],
    [122, "v1", "vector"]
  ],
  "(code cam-pov-track)": [
    [19, "a1", "pov-camera"],
    [30, "a0", "pov-camera"]
  ],
  "cam-los-spline-collide": [
    [70, "s3", "(inline-array collide-cache-tri)"],
    [88, "s3", "(inline-array collide-cache-tri)"]
  ],
  "cam-los-collide": [
    [92, "s1", "(inline-array collide-cache-tri)"],
    [205, "s1", "(inline-array collide-cache-tri)"],
    [135, "s1", "(inline-array collide-cache-tri)"],
    [175, "s1", "(inline-array collide-cache-tri)"],
    [375, "v1", "(inline-array tracking-spline)"]
  ],
  "cam-dist-analog-input": [[32, "f0", "float"]],
  "(event cam-string)": [
    [11, "v1", "vector"],
    [[44, 72], "s5", "vector"],
    [[80, 108], "gp", "vector"],
    [141, "a0", "vector"],
    [145, "a0", "vector"],
    [174, "v1", "vector"],
    [184, "v1", "float"],
    [28, "v1", "float"],
    [31, "v1", "float"]
  ],
  "cam-draw-collide-cache": [
    [[8, 13], "gp", "(inline-array collide-cache-tri)"]
  ],
  "(event cam-combiner-active)": [
    [[103, 126], "gp", "camera-slave"],
    [[189, 235], "gp", "camera-slave"]
  ],
  "cam-collision-record-draw": [[[45, 240], "s5", "cam-collision-record"]],
  "camera-fov-frame": [
    [87, "a0", "vector4w"],
    [128, "a0", "vector4w"],
    [169, "a0", "vector4w"],
    [7, "a0", "cam-dbg-scratch"],
    [18, "a0", "cam-dbg-scratch"],
    [29, "a0", "cam-dbg-scratch"],
    [33, "a2", "cam-dbg-scratch"],
    [36, "a3", "cam-dbg-scratch"],
    [39, "t0", "cam-dbg-scratch"],
    [45, "a0", "cam-dbg-scratch"],
    [50, "a0", "cam-dbg-scratch"],
    [54, "a2", "cam-dbg-scratch"],
    [57, "a3", "cam-dbg-scratch"],
    [60, "t0", "cam-dbg-scratch"],
    [66, "a0", "cam-dbg-scratch"],
    [72, "a0", "cam-dbg-scratch"],
    [75, "a1", "cam-dbg-scratch"],
    [83, "a0", "cam-dbg-scratch"],
    [86, "a1", "cam-dbg-scratch"],
    [91, "a0", "cam-dbg-scratch"],
    [95, "a2", "cam-dbg-scratch"],
    [101, "t0", "cam-dbg-scratch"],
    [98, "a3", "cam-dbg-scratch"],
    [107, "a0", "cam-dbg-scratch"],
    [113, "a0", "cam-dbg-scratch"],
    [116, "a1", "cam-dbg-scratch"],
    [124, "a0", "cam-dbg-scratch"],
    [127, "a1", "cam-dbg-scratch"],
    [132, "a0", "cam-dbg-scratch"],
    [136, "a2", "cam-dbg-scratch"],
    [139, "a3", "cam-dbg-scratch"],
    [142, "t0", "cam-dbg-scratch"],
    [148, "a0", "cam-dbg-scratch"],
    [154, "a0", "cam-dbg-scratch"],
    [157, "a1", "cam-dbg-scratch"],
    [165, "a0", "cam-dbg-scratch"],
    [168, "a1", "cam-dbg-scratch"],
    [173, "a0", "cam-dbg-scratch"],
    [177, "a2", "cam-dbg-scratch"],
    [180, "a3", "cam-dbg-scratch"],
    [183, "t0", "cam-dbg-scratch"],
    [189, "a0", "cam-dbg-scratch"],
    [195, "a0", "cam-dbg-scratch"],
    [198, "a1", "cam-dbg-scratch"]
  ],
  "camera-sphere": [
    [[43, 49], "v1", "cam-dbg-scratch"],
    [64, "v1", "cam-dbg-scratch"],
    [80, "v1", "cam-dbg-scratch"],
    [94, "v1", "cam-dbg-scratch"],
    [109, "v1", "cam-dbg-scratch"],
    [124, "v1", "cam-dbg-scratch"],
    [138, "v1", "cam-dbg-scratch"],
    [152, "v1", "cam-dbg-scratch"],
    [156, "a0", "cam-dbg-scratch"],
    [159, "a1", "cam-dbg-scratch"],
    [164, "a0", "cam-dbg-scratch"],
    [167, "a1", "cam-dbg-scratch"]
  ],
  "camera-line-draw": [
    [36, "a0", "cam-dbg-scratch"],
    [44, "a0", "cam-dbg-scratch"],
    [2, "a2", "cam-dbg-scratch"],
    [7, "a0", "cam-dbg-scratch"],
    [14, "v1", "cam-dbg-scratch"],
    [18, "v1", "cam-dbg-scratch"],
    [22, "a0", "cam-dbg-scratch"],
    [24, "v1", "cam-dbg-scratch"],
    [29, "a0", "cam-dbg-scratch"],
    [32, "a1", "cam-dbg-scratch"],
    [36, "a0", "cam-dbg-scratch"],
    [44, "a0", "cam-dbg-scratch"]
  ],
  "camera-plot-float-func": [
    [56, "v1", "cam-dbg-scratch"],
    [64, "a0", "cam-dbg-scratch"],
    [68, "a0", "cam-dbg-scratch"],
    [105, "v1", "cam-dbg-scratch"],
    [242, "v1", "cam-dbg-scratch"],
    [21, "a0", "cam-dbg-scratch"],
    [24, "a0", "cam-dbg-scratch"],
    [27, "a0", "cam-dbg-scratch"],
    [30, "a0", "cam-dbg-scratch"],
    [51, "a0", "cam-dbg-scratch"],
    [54, "a0", "cam-dbg-scratch"],
    [56, "v1", "cam-dbg-scratch"],
    [58, "a0", "cam-dbg-scratch"],
    [64, "a0", "cam-dbg-scratch"],
    [87, "a0", "cam-dbg-scratch"],
    [97, "a0", "cam-dbg-scratch"],
    [103, "a0", "cam-dbg-scratch"],
    [105, "v1", "cam-dbg-scratch"],
    [107, "a0", "cam-dbg-scratch"],
    [111, "a0", "cam-dbg-scratch"],
    [114, "a1", "cam-dbg-scratch"],
    [119, "a0", "cam-dbg-scratch"],
    [122, "a0", "cam-dbg-scratch"],
    [128, "a0", "cam-dbg-scratch"],
    [131, "a0", "cam-dbg-scratch"],
    [135, "a0", "cam-dbg-scratch"],
    [138, "a1", "cam-dbg-scratch"],
    [142, "a0", "cam-dbg-scratch"],
    [148, "a0", "cam-dbg-scratch"],
    [154, "a0", "cam-dbg-scratch"],
    [160, "a0", "cam-dbg-scratch"],
    [164, "a0", "cam-dbg-scratch"],
    [167, "a1", "cam-dbg-scratch"],
    [171, "a0", "cam-dbg-scratch"],
    [174, "a0", "cam-dbg-scratch"],
    [177, "a0", "cam-dbg-scratch"],
    [183, "a0", "cam-dbg-scratch"],
    [187, "a0", "cam-dbg-scratch"],
    [190, "a1", "cam-dbg-scratch"],
    [197, "a0", "cam-dbg-scratch"],
    [200, "a0", "cam-dbg-scratch"],
    [206, "a0", "cam-dbg-scratch"],
    [212, "a0", "cam-dbg-scratch"],
    [216, "a0", "cam-dbg-scratch"],
    [219, "a1", "cam-dbg-scratch"],
    [223, "a0", "cam-dbg-scratch"],
    [226, "a0", "cam-dbg-scratch"],
    [238, "a0", "cam-dbg-scratch"],
    [242, "v1", "cam-dbg-scratch"],
    [244, "a0", "cam-dbg-scratch"],
    [247, "a0", "cam-dbg-scratch"],
    [266, "a0", "cam-dbg-scratch"],
    [270, "a0", "cam-dbg-scratch"],
    [273, "a1", "cam-dbg-scratch"]
  ],
  "cam-line-dma": [
    [32, "t0", "vector"],
    [36, "t0", "vector"],
    [45, "t0", "vector"],
    [50, "t0", "vector"],
    [[12, 16], "a3", "dma-packet"],
    [[22, 25], "a3", "gs-gif-tag"],
    [[33, 38], "a3", "(pointer uint128)"],
    [[46, 52], "a1", "(pointer uint128)"],
    [[60, 65], "a0", "dma-packet"],
    [[65, 74], "a0", "(pointer uint64)"]
  ],
  "camera-line2d": [
    [4, "a2", "cam-dbg-scratch"],
    [6, "a0", "cam-dbg-scratch"],
    [10, "a0", "cam-dbg-scratch"],
    [13, "a0", "cam-dbg-scratch"],
    [14, "a1", "cam-dbg-scratch"],
    [18, "a0", "cam-dbg-scratch"],
    [20, "a1", "cam-dbg-scratch"],
    [24, "a0", "cam-dbg-scratch"],
    [27, "a0", "cam-dbg-scratch"]
  ],
  "camera-line-setup": [[2, "a0", "cam-dbg-scratch"]],
  "camera-line-rel-len": [
    [9, "a0", "cam-dbg-scratch"],
    [5, "a0", "cam-dbg-scratch"],
    [12, "a1", "cam-dbg-scratch"],
    [18, "a0", "cam-dbg-scratch"]
  ],
  "camera-line-rel": [
    [2, "a3", "cam-dbg-scratch"],
    [8, "a1", "cam-dbg-scratch"]
  ],
  "camera-bounding-box-draw": [
    [6, "a0", "cam-dbg-scratch"],
    [15, "a0", "cam-dbg-scratch"],
    [21, "v1", "cam-dbg-scratch"],
    [24, "a0", "cam-dbg-scratch"],
    [30, "v1", "cam-dbg-scratch"],
    [33, "a0", "cam-dbg-scratch"],
    [39, "v1", "cam-dbg-scratch"],
    [42, "a0", "cam-dbg-scratch"],
    [48, "v1", "cam-dbg-scratch"],
    [51, "a0", "cam-dbg-scratch"],
    [57, "v1", "cam-dbg-scratch"],
    [62, "a1", "cam-dbg-scratch"],
    [68, "a1", "cam-dbg-scratch"],
    [74, "a1", "cam-dbg-scratch"],
    [80, "a1", "cam-dbg-scratch"],
    [86, "a1", "cam-dbg-scratch"],
    [92, "a1", "cam-dbg-scratch"],
    [97, "a0", "cam-dbg-scratch"],
    [100, "a1", "cam-dbg-scratch"],
    [105, "a0", "cam-dbg-scratch"],
    [108, "a1", "cam-dbg-scratch"],
    [113, "a0", "cam-dbg-scratch"],
    [116, "a1", "cam-dbg-scratch"],
    [121, "a0", "cam-dbg-scratch"],
    [124, "a1", "cam-dbg-scratch"],
    [129, "a0", "cam-dbg-scratch"],
    [132, "a1", "cam-dbg-scratch"],
    [137, "a0", "cam-dbg-scratch"],
    [140, "a1", "cam-dbg-scratch"],
    [12, "v1", "cam-dbg-scratch"]
  ],
  "camera-cross": [
    [8, "a0", "cam-dbg-scratch"],
    [14, "a0", "cam-dbg-scratch"],
    [18, "a2", "cam-dbg-scratch"],
    [22, "a0", "cam-dbg-scratch"],
    [26, "a2", "cam-dbg-scratch"],
    [31, "a0", "cam-dbg-scratch"],
    [34, "a1", "cam-dbg-scratch"],
    [39, "a0", "cam-dbg-scratch"],
    [42, "a1", "cam-dbg-scratch"],
    [47, "a0", "cam-dbg-scratch"],
    [52, "a0", "cam-dbg-scratch"],
    [52, "a0", "cam-dbg-scratch"],
    [56, "a2", "cam-dbg-scratch"],
    [60, "a0", "cam-dbg-scratch"],
    [64, "a2", "cam-dbg-scratch"],
    [69, "a0", "cam-dbg-scratch"],
    [72, "a1", "cam-dbg-scratch"],
    [77, "a0", "cam-dbg-scratch"],
    [80, "a1", "cam-dbg-scratch"],
    [85, "a0", "cam-dbg-scratch"],
    [90, "a0", "cam-dbg-scratch"],
    [94, "a2", "cam-dbg-scratch"],
    [98, "a0", "cam-dbg-scratch"],
    [101, "a1", "cam-dbg-scratch"],
    [106, "a0", "cam-dbg-scratch"],
    [109, "a1", "cam-dbg-scratch"]
  ],
  "cam-debug-draw-tris": [
    [20, "a0", "cam-dbg-scratch"],
    [88, "a0", "cam-dbg-scratch"]
  ],
  "camera-fov-draw": [
    [16, "t2", "cam-dbg-scratch"],
    [30, "a3", "cam-dbg-scratch"],
    [43, "a0", "cam-dbg-scratch"],
    [60, "a0", "cam-dbg-scratch"],
    [63, "a1", "cam-dbg-scratch"],
    [68, "a0", "cam-dbg-scratch"],
    [71, "a1", "cam-dbg-scratch"],
    [76, "a0", "cam-dbg-scratch"],
    [79, "a1", "cam-dbg-scratch"],
    [2, "t2", "cam-dbg-scratch"],
    [13, "v1", "(pointer vector)"],
    [27, "v1", "(pointer vector)"],
    [40, "v1", "(pointer vector)"],
    [53, "v1", "(pointer vector)"]
  ],
  "cam-collision-record-save": [[[8, 56], "v1", "cam-collision-record"]],
  "(trans cam-stick)": [[157, "a0", "vector"]],
  "(method 9 darkjak-info)": [[71, "v0", "sound-rpc-set-param"]],
  "(trans idle board)": [[4, "a0", "target"]],
  "(trans hidden board)": [[4, "a0", "target"]],
  "(trans use board)": [
    [8, "a0", "target"],
    [22, "a1", "target"]
  ],
  "board-post": [
    [[3, 79], "v1", "target"],
    [38, "a0", "target"],
    [44, "a0", "target"],
    [50, "a0", "target"],
    [56, "a0", "target"],
    [62, "a0", "target"],
    [94, "v1", "target"]
  ],
  "(code use board)": [[17, "v1", "art-joint-anim"]],
  "(code idle board)": [
    [19, "v1", "art-joint-anim"],
    [37, "v1", "art-joint-anim"]
  ],
  "gun-init": [[85, "a1", "target"]],
  "gun-post": [
    [7, "a0", "target"],
    [12, "gp", "target"],
    [16, "gp", "target"],
    [22, "gp", "target"],
    [31, "gp", "target"],
    [42, "gp", "target"],
    [46, "gp", "target"],
    [57, "gp", "target"],
    [[64, 77], "gp", "target"],
    [82, "v1", "target"],
    [88, "v1", "target"],
    [94, "v1", "target"],
    [100, "v1", "target"],
    [106, "v1", "target"],
    [110, "gp", "target"],
    [121, "gp", "target"],
    [126, "gp", "target"],
    [132, "gp", "target"],
    [148, "gp", "target"],
    [169, "a0", "target"],
    [5, "gp", "gun"]
  ],
  "(trans hidden gun)": [[4, "a0", "target"]],
  "(code idle gun)": [[16, "v1", "art-joint-anim"]],
  "(trans idle gun)": [
    [2, "v1", "target"],
    [9, "a0", "target"],
    [20, "v1", "target"]
  ],
  "(code die gun)": [
    [13, "v1", "target"],
    [74, "v1", "target"]
  ],
  "(post use gun)": [
    [6, "gp", "target"],
    [12, "gp", "target"],
    [21, "gp", "target"],
    [29, "gp", "target"],
    [34, "gp", "target"],
    [36, "gp", "target"],
    [40, "gp", "target"],
    [57, "gp", "target"],
    [63, "gp", "target"],
    [65, "gp", "target"],
    [67, "gp", "target"],
    [71, "gp", "target"],
    [75, "gp", "target"],
    [77, "gp", "target"],
    [83, "gp", "target"],
    [91, "gp", "target"],
    [93, "gp", "target"],
    [96, "a0", "vector"],
    [99, "gp", "target"],
    [101, "gp", "target"],
    [103, "gp", "target"],
    [109, "gp", "target"],
    [114, "gp", "target"],
    [116, "gp", "target"],
    [120, "gp", "target"],
    [122, "gp", "target"],
    [127, "gp", "target"],
    [129, "gp", "target"],
    [132, "a0", "vector"],
    [136, "s6", "target"],
    [135, "gp", "gun"]
  ],
  "(code use gun)": [
    [7, "a0", "target"],
    [27, "v1", "art-joint-anim"],
    [87, "v1", "art-joint-anim"],
    [152, "v1", "art-joint-anim"],
    [207, "v1", "art-joint-anim"],
    [262, "v1", "art-joint-anim"],
    [312, "v1", "art-joint-anim"],
    [377, "v1", "art-joint-anim"],
    [427, "v1", "art-joint-anim"],
    [487, "v1", "art-joint-anim"],
    [547, "v1", "art-joint-anim"],
    [612, "v1", "art-joint-anim"],
    [667, "v1", "art-joint-anim"],
    [726, "s4", "target"],
    [741, "s1", "pair"],
    [753, "s4", "target"],
    [774, "s4", "target"],
    [795, "s1", "pair"],
    [801, "s4", "target"],
    [804, "s4", "target"]
  ],
  "(trans use gun)": [
    [8, "a1", "target"],
    [19, "a0", "target"],
    [23, "v1", "target"],
    [28, "v1", "target"],
    [44, "v1", "target"]
  ],
  "(method 31 gun-eject)": [
    [24, "a0", "gun"],
    [36, "v1", "gun"],
    [44, "v1", "collide-shape"]
  ],
  "(method 9 gun-info)": [
    [115, "s0", "collide-shape-prim"],
    [133, "s0", "collide-shape-prim"],
    [78, "s2", "collide-shape-prim"]
  ],
  "(method 3 collide-query)": [
    [116, "f0", "float"],
    [137, "f0", "float"]
  ],
  "emerc-vu1-initialize-chain": [
    [[19, 59], "s5", "emerc-vu1-low-mem"],
    [80, "gp", "(inline-array dma-packet)"],
    [[12, 18], "gp", "(pointer vif-tag)"]
  ],
  "emerc-vu1-init-buffer": [
    [[25, 31], "a0", "dma-packet"],
    [[37, 40], "a0", "gs-gif-tag"],
    [44, "a0", "(pointer gs-test)"],
    [46, "a0", "(pointer gs-reg64)"],
    [[49, 61], "v1", "dma-packet"]
  ],
  "sparticle-track-root-prim": [[3, "v1", "collide-shape"]],
  "(method 10 sparticle-launcher)": [[[41, 75], "gp", "(array int32)"]],
  "birth-func-texture-group": [[[2, 10], "s5", "(array int32)"]],
  "(method 9 sparticle-launch-control)": [[22, "a2", "process-drawable"]],
  "(method 10 sparticle-launch-control)": [[42, "a3", "float"]],
  "execute-part-engine": [
    [11, "v1", "connection"],
    [12, "a0", "process-drawable"],
    [13, "v1", "connection"],
    [[19, 53], "s0", "vector"],
    [23, "v1", "connection"],
    [28, "v1", "connection"],
    [29, "v1", "int"],
    [137, "a3", "vector"],
    [35, "a0", "process-drawable"]
  ],
  "sparticle-respawn-heights": [
    [[0, 58], "gp", "(array int32)"],
    [58, "gp", "(array int32)"],
    [34, "v1", "int"]
  ],
  "sparticle-respawn-timer": [
    [[9, 15], "gp", "(array int32)"],
    [34, "gp", "(array int32)"],
    [10, "v1", "int"]
  ],
  "sparticle-texture-animate": [
    [[0, 31], "v1", "(array int32)"],
    [47, "v1", "(array int32)"]
  ],
  "sparticle-texture-day-night": [[[21, 78], "s2", "(array int32)"]],
  "sparticle-mode-animate": [
    [5, "v1", "(array symbol)"],
    [[7, 16], "a1", "(array uint32)"],
    [18, "a1", "vector4w"],
    [21, "a1", "(pointer int32)"],
    [26, "a1", "(array int32)"],
    [28, "v1", "(array int32)"],
    [32, "a0", "(pointer int64)"],
    // [33, "a0", "(pointer int64)"],
    [44, "v1", "(pointer int32)"],
    [46, "v1", "(pointer int32)"]
  ],
  "(method 2 sparticle-cpuinfo)": [[14, "f0", "float"]],
  "sp-kill-particle": [
    [7, "a1", "uint"],
    [7, "v1", "uint"]
  ],
  "sp-orbiter": [[[78, 89], "v1", "sprite-vec-data-2d"]],
  "forall-particles-with-key-runner": [
    [32, "s3", "(inline-array sparticle-cpuinfo)"],
    [42, "s3", "(inline-array sparticle-cpuinfo)"]
  ],
  "forall-particles-runner": [
    [[19, 28], "s4", "sparticle-cpuinfo"],
    [34, "s4", "pointer"],
    [35, "s3", "pointer"]
  ],
  "sp-process-particle-system": [[14, "a1", "vector"]],
  // debug
  "add-debug-point": [
    [[35, 39], "a3", "dma-packet"],
    [[45, 48], "a3", "gs-gif-tag"],
    [[65, 69], "a3", "vector4w-2"],
    [[85, 89], "a3", "vector4w-2"],
    [[102, 106], "a3", "vector4w-2"],
    [[122, 126], "a1", "vector4w-2"],
    [[129, 148], "a0", "(pointer uint64)"]
  ],
  "internal-draw-debug-line": [
    [[5, 224], "s5", "rgba"],
    [[27, 29], "v1", "rgba"],
    [[109, 115], "a3", "dma-packet"],
    [[118, 124], "a3", "gs-gif-tag"],
    [[232, 245], "a1", "(inline-array vector4w-2)"],
    [[107, 267], "a0", "(pointer uint64)"]
  ],
  "add-debug-flat-triangle": [
    [[70, 76], "a3", "dma-packet"],
    [[79, 85], "a3", "gs-gif-tag"],
    [[108, 127], "a3", "(inline-array vector)"],
    [[68, 149], "a0", "(pointer uint64)"]
  ],
  "add-debug-line2d": [
    [[60, 64], "a2", "dma-packet"],
    [[70, 73], "a2", "gs-gif-tag"],
    [[78, 81], "a2", "vector4w-2"],
    [[86, 89], "a2", "vector4w-2"],
    [[97, 111], "a0", "(pointer uint64)"]
  ],
  "add-debug-rot-matrix": [
    [[9, 12], "t0", "float"],
    [[17, 20], "t0", "float"],
    [[22, 29], "t0", "float"]
  ],
  "add-debug-cspace": [[[4, 6], "a3", "float"]],
  "add-debug-points": [[[52, 57], "a3", "rgba"]],
  "add-debug-light": [[[17, 20], "t0", "float"]],
  "drawable-frag-count": [[[14, 20], "s5", "drawable-group"]],
  "add-boundary-shader": [
    [[6, 12], "a0", "gs-gif-tag"],
    [[14, 31], "s5", "adgif-shader"]
  ],
  // debug-sphere
  "add-debug-sphere-from-table": [
    [[38, 41], "v1", "vector"],
    [[55, 59], "s0", "(inline-array vector)"]
  ],
  // shrubbery
  "shrub-upload-view-data": [[[8, 16], "a0", "dma-packet"]],
  "shrub-do-init-frame": [
    [[12, 21], "a0", "dma-packet"],
    [[26, 29], "a0", "dma-packet"],
    [33, "v1", "(pointer vif-tag)"],
    [[35, 41], "v1", "(pointer uint32)"],
    [42, "v1", "(pointer vif-tag)"],
    [[44, 51], "v1", "(pointer uint32)"],
    [52, "v1", "(pointer vif-tag)"],
    [54, "v1", "(pointer uint32)"]
  ],
  "shrub-init-frame": [
    [[8, 12], "a0", "dma-packet"],
    [[18, 21], "a0", "gs-gif-tag"],
    [24, "v1", "(pointer gs-test)"],
    [26, "v1", "(pointer gs-reg64)"]
  ],
  "shrub-upload-model": [
    [[17, 26], "a3", "dma-packet"],
    [[33, 41], "a0", "dma-packet"],
    [[47, 55], "a0", "dma-packet"]
  ],
  "draw-drawable-tree-instance-shrub": [[86, "a0", "drawable-group"]],
  "draw-prototype-inline-array-shrub": [
    [[13, 56], "v1", "prototype-bucket-shrub"],
    [[102, 114], "a0", "shrub-near-packet"],
    [[114, 117], "v1", "vector4w-3"],
    [118, "a1", "vector4w"],
    [123, "v1", "dma-packet"],
    [[124, 126], "v1", "vector4w"],
    [[334, 364], "s1", "prototype-bucket-shrub"],
    [416, "a0", "drawable-group"],
    [420, "s1", "prototype-bucket-shrub"],
    [525, "v1", "drawable-group"],
    [[518, 535], "s1", "prototype-bucket-shrub"],
    [558, "s1", "prototype-bucket-shrub"],
    [[677, 718], "gp", "prototype-bucket-shrub"],
    [[696, 706], "a1", "prototype-bucket-shrub"]
  ],
  "(method 8 drawable-tree-instance-shrub)": [[54, "v1", "drawable-group"]],
  "(method 13 drawable-tree-instance-shrub)": [
    [[12, 151], "gp", "prototype-bucket-shrub"],
    [19, "a1", "drawable-group"],
    [44, "v1", "drawable-group"],
    [66, "s3", "shrubbery"],
    [92, "v1", "drawable-group"],
    [114, "s3", "shrubbery"],
    [160, "gp", "(inline-array prototype-bucket-shrub)"]
  ],
  "(method 9 shrubbery)": [
    [23, "a2", "(pointer int32)"],
    [28, "a3", "(pointer int32)"]
  ],
  "init-dma-test": [[29, "v1", "(inline-array qword)"]],
  "drawable-load": [[[25, 28], "s5", "drawable"]],
  "art-load": [[[13, 16], "s5", "art"]],
  "art-group-load-check": [[[43, 53], "s3", "art-group"]],
  "(method 13 art-group)": [[13, "s3", "art-joint-anim"]],
  "(method 14 art-group)": [[13, "s3", "art-joint-anim"]],
  "(method 13 gui-control)": [
    [[52, 81], "s3", "gui-connection"],
    [[202, 228], "a0", "connection"]
  ],
  "(method 21 gui-control)": [[43, "s2", "process-drawable"]],
  "(method 12 gui-control)": [
    [128, "v1", "gui-connection"],
    [214, "v1", "gui-connection"],
    [167, "s2", "process-drawable"]
  ],
  "(method 16 gui-control)": [[[10, 119], "s1", "gui-connection"]],
  "(method 17 gui-control)": [
    [[1, 262], "gp", "gui-connection"],
    [13, "v1", "gui-connection"]
  ],
  "(method 14 gui-control)": [[[5, 41], "s2", "gui-connection"]],
  "(method 15 gui-control)": [[[6, 56], "s1", "gui-connection"]],
  "(method 11 external-art-control)": [[19, "s5", "process-drawable"]],
  "ja-abort-spooled-anim": [[[3, 24], "s3", "sound-id"]],
  "(method 19 gui-control)": [
    [[32, 35], "a2", "gui-channel"],
    [113, "a2", "gui-channel"]
  ],
  "(method 9 gui-control)": [
    [110, "v0", "gui-connection"],
    [10, "v1", "gui-connection"],
    [17, "v1", "gui-connection"],
    [24, "v1", "gui-connection"],
    [131, "v1", "gui-connection"],
    [35, "v1", "gui-connection"],
    [40, "v1", "gui-connection"],
    [44, "v1", "gui-connection"],
    [14, "v1", "gui-connection"]
  ],
  "(method 10 gui-control)": [[[4, 32], "s3", "gui-connection"]],
  "(method 10 bsp-header)": [
    [43, "a1", "terrain-context"],
    [31, "a0", "terrain-context"]
  ],
  "bsp-camera-asm": [
    [26, "v1", "pointer"],
    [[26, 63], "t1", "bsp-node"],
    [43, "t3", "uint"]
  ],
  "ja-post": [[[42, 46], "a0", "collide-shape"]],
  "display-frame-start": [
    [4, "v1", "vif-bank"],
    [9, "a0", "vif-bank"]
  ],
  "display-frame-finish": [
    [[178, 185], "a0", "dma-packet"],
    [[193, 194], "a0", "dma-packet"],
    [194, "a0", "(pointer int64)"]
  ],
  "default-end-buffer": [
    [9, "v1", "dma-bucket"],
    [[20, 28], "t1", "dma-packet"],
    [[30, 36], "t1", "gs-gif-tag"],
    [40, "t1", "(pointer gs-zbuf)"],
    [42, "t1", "(pointer gs-reg64)"],
    [43, "t1", "(pointer gs-test)"],
    [45, "t1", "(pointer gs-reg64)"],
    [47, "t1", "(pointer gs-alpha)"],
    [49, "t1", "(pointer gs-reg64)"],
    [50, "t1", "(pointer uint64)"],
    [52, "t1", "(pointer gs-reg64)"],
    [54, "t1", "(pointer gs-clamp)"],
    [56, "t1", "(pointer gs-reg64)"],
    [58, "t1", "(pointer gs-tex0)"],
    [60, "t1", "(pointer gs-reg64)"],
    [63, "t1", "(pointer gs-texa)"],
    [65, "t1", "(pointer gs-reg64)"],
    [67, "t1", "(pointer gs-texclut)"],
    [69, "t1", "(pointer gs-reg64)"],
    [71, "t1", "(pointer uint64)"],
    [73, "t1", "(pointer gs-reg64)"],
    [[79, 82], "a1", "dma-packet"],
    [85, "a1", "dma-bucket"]
  ],
  "default-init-buffer": [
    [[20, 28], "t1", "dma-packet"],
    [[30, 36], "t1", "gs-gif-tag"],
    [40, "t1", "(pointer gs-zbuf)"],
    [42, "t1", "(pointer gs-reg64)"],
    [43, "t1", "(pointer gs-test)"],
    [45, "t1", "(pointer gs-reg64)"],
    [47, "t1", "(pointer gs-alpha)"],
    [49, "t1", "(pointer gs-reg64)"],
    [50, "t1", "(pointer uint64)"],
    [52, "t1", "(pointer gs-reg64)"],
    [54, "t1", "(pointer gs-clamp)"],
    [56, "t1", "(pointer gs-reg64)"],
    [58, "t1", "(pointer gs-tex0)"],
    [60, "t1", "(pointer gs-reg64)"],
    [63, "t1", "(pointer gs-texa)"],
    [65, "t1", "(pointer gs-reg64)"],
    [67, "t1", "(pointer gs-texclut)"],
    [69, "t1", "(pointer gs-reg64)"],
    [71, "t1", "(pointer uint64)"],
    [73, "t1", "(pointer gs-reg64)"],
    [[82, 85], "a1", "dma-packet"]
    //[85, "a1", "dma-bucket"]
  ],
  "update-mood-vinroom": [[[16, 140], "gp", "(pointer float)"]],
  "update-mood-hiphog": [[[26, 458], "s5", "hiphog-states"]],
  "update-mood-sewer": [[[25, 149], "s4", "sewer-states"]],
  "update-mood-oracle": [[[17, 134], "s5", "oracle-states"]],
  "(exit close com-airlock)": [
    [[4, 18], "v1", "sound-rpc-set-param"],
    [[24, 38], "v1", "sound-rpc-set-param"]
  ],
  "(trans close com-airlock)": [[[52, 66], "v1", "sound-rpc-set-param"]],
  "init-mood-hiphog": [[[0, 239], "gp", "hiphog-states"]],
  "init-mood-sewer": [[[0, 20], "gp", "sewer-states"]],
  "set-sewer-lights-flag!": [[[9, 17], "v1", "sewer-states"]],
  "set-sewer-turret-flash!": [[[8, 11], "v1", "sewer-states"]],
  "set-sewesc-explosion!": [[[8, 11], "v1", "sewer-states"]],
  "init-mood-oracle": [[[0, 7], "v1", "oracle-states"]],
  "set-oracle-purple-flag!": [[9, "v1", "oracle-states"]],
  "init-mood-tombc": [[[1, 4], "v1", "tombc-states"]],
  "set-tombc-electricity-scale!": [[[9, 11], "v1", "tombc-states"]],
  "set-tombboss-gem-light!": [[[9, 11], "v1", "tombboss-states"]],
  "init-mood-fordumpa": [[[1, 3], "v1", "fordumpa-states"]],
  "update-mood-fordumpa": [[[44, 67], "s5", "fordumpa-states"]],
  "set-fordumpa-turret-flash!": [[[9, 13], "v1", "fordumpa-states"]],
  "set-fordumpa-electricity-scale!": [[[9, 11], "v1", "fordumpa-states"]],
  "init-mood-fordumpc": [[1, "v1", "fordumpc-states"]],
  "set-fordumpc-light-flag!": [[9, "v1", "fordumpc-states"]],
  "init-mood-forresca": [[[1, 7], "v1", "forresca-states"]],
  "set-forresca-electricity-scale!": [[12, "v1", "forresca-states"]],
  "init-mood-forrescb": [[[1, 7], "v1", "forrescb-states"]],
  "update-mood-forrescb": [[[17, 60], "gp", "forrescb-states"]],
  "set-forrescb-turret-flash!": [[13, "v1", "forrescb-states"]],
  "set-forrescb-electricity-scale!": [[12, "v1", "forrescb-states"]],
  "init-mood-prison": [[[1, 4], "v1", "prison-states"]],
  "update-mood-prison": [[[17, 105], "gp", "prison-states"]],
  "set-prison-torture-flag!": [[9, "v1", "prison-states"]],
  "update-under-lights": [[[1, 5], "v1", "under-states"]],
  "update-mood-under": [[[16, 112], "gp", "under-states"]],
  "set-under-laser!": [
    [10, "v1", "under-states"],
    [21, "v1", "under-states"]
  ],
  "set-under-fog-interp!": [
    [21, "v1", "under-states"],
    [10, "v1", "under-states"]
  ],
  "init-mood-dig1": [[2, "v1", "dig1-states"]],
  "update-mood-dig1": [
    [[15, 135], "gp", "dig1-states"],
    [28, "v1", "float"],
    [56, "v1", "float"]
  ],
  "set-dig1-explosion!": [[10, "v1", "dig1-states"]],
  "update-mood-vortex": [[[10, 299], "gp", "vortex-states"]],
  "set-vortex-flash!": [
    [22, "v1", "vortex-states"],
    [10, "v1", "vortex-states"]
  ],
  "set-vortex-white!": [
    [23, "v1", "vortex-states"],
    [11, "v1", "vortex-states"],
    [9, "v1", "vortex-states"],
    [21, "v1", "vortex-states"]
  ],
  "update-mood-nestb": [[[25, 99], "gp", "nestb-states"]],
  "set-nestb-purple!": [[10, "v1", "nestb-states"]],
  "get-nestb-purple": [[8, "v1", "nestb-states"]],
  "init-mood-consiteb": [[[0, 5], "v1", "consiteb-states"]],
  "update-mood-consiteb": [[[22, 117], "gp", "consiteb-states"]],
  "init-mood-castle": [[3, "v1", "castle-states"]],
  "update-mood-castle": [[[13, 109], "s5", "castle-states"]],
  "set-castle-electricity-scale!": [[10, "v1", "castle-states"]],
  "init-mood-ruins": [[[1, 22], "gp", "ruins-states"]],
  "init-mood-strip": [[[0, 22], "gp", "strip-states"]],
  "update-mood-strip": [[[22, 79], "s4", "strip-states"]],
  "init-mood-ctysluma": [[[0, 29], "gp", "ctysluma-states"]],
  "update-mood-ctysluma": [[[23, 81], "gp", "ctysluma-states"]],
  "update-mood-ctyslumb": [[[19, 58], "s5", "ctyslumb-states"]],
  "init-mood-ctyslumc": [[[0, 22], "gp", "ctyslumc-states"]],
  "update-mood-ctyslumc": [[[19, 46], "gp", "ctyslumc-states"]],
  "init-mood-ctyport": [[[1, 11], "gp", "ctyport-states"]],
  "init-mood-ctyport-no-part": [[1, "v1", "ctyport-states"]],
  "update-mood-ctyport": [[[23, 70], "s5", "ctyport-states"]],
  "update-mood-ctymarkb": [[[23, 76], "gp", "ctymarkb-states"]],
  "init-mood-palcab": [[3, "v1", "palcab-states"]],
  "update-mood-palcab": [[[23, 53], "s4", "palcab-states"]],
  "set-palcab-turret-flash!": [[10, "v1", "palcab-states"]],
  "update-mood-stadiumb": [[[22, 61], "gp", "stadiumb-states"]],
  "init-mood-mountain": [[[0, 77], "gp", "mountain-states"]],
  "update-mood-mountain": [[[19, 83], "gp", "mountain-states"]],
  "init-mood-atoll": [[2, "v1", "atoll-states"]],
  "update-mood-atoll": [[[19, 48], "s4", "atoll-states"]],
  "set-atoll-explosion!": [[10, "v1", "atoll-states"]],
  "init-mood-drill": [[1, "v1", "drill-states"]],
  "update-mood-drill": [[[22, 121], "gp", "drill-states"]],
  "set-drill-fire-floor!": [
    [9, "v1", "drill-states"],
    [19, "v1", "drill-states"]
  ],
  "set-drill-electricity-scale!": [
    [12, "v1", "drill-states"],
    [25, "v1", "drill-states"]
  ],
  "init-mood-drillb": [[1, "v1", "drillb-states"]],
  "update-mood-drillb": [[[17, 93], "gp", "drillb-states"]],
  "update-mood-casboss": [[[22, 46], "s4", "casboss-states"]],
  "set-casboss-explosion!": [[10, "v1", "casboss-states"]],
  "update-mood-caspad": [[[19, 77], "gp", "caspad-states"]],
  "init-mood-palroof": [[[0, 7], "v1", "palroof-states"]],
  "set-palroof-electricity-scale!": [[12, "v1", "palroof-states"]],
  "update-mood-palent": [[[18, 43], "s5", "palent-states"]],
  "set-palent-turret-flash!": [[13, "v1", "palent-states"]],
  "init-mood-nest": [[1, "v1", "nest-states"]],
  "update-mood-nest": [[[21, 72], "s5", "nest-states"]],
  "set-nest-green-flag!": [[9, "v1", "nest-states"]],
  "init-mood-village1": [[[0, 4], "v1", "village1-states"]],
  "update-mood-village1": [[[21, 66], "gp", "village1-states"]],
  "clear-village1-interp!": [[[9, 11], "v1", "village1-states"]],
  "set-village1-interp!": [[9, "v1", "village1-states"]],
  "update-mood-consite": [[[84, 110], "s4", "consite-states"]],
  "set-consite-flash!": [[10, "v1", "consite-states"]],
  "update-mood-mincan": [[[18, 22], "v1", "mincan-states"]],
  "set-mincan-beam!": [[13, "v1", "mincan-states"]],
  "copy-mood-exterior-ambi": [
    [[12, 16], "a2", "mood-context"],
    [[13, 16], "v1", "mood-context"]
  ],
  "update-mood-light": [[[6, 144], "gp", "light-state"]],
  "update-mood-lava": [[[6, 36], "gp", "lava-state"]],
  "update-mood-flicker": [[[1, 58], "gp", "flicker-state"]],
  "update-mood-florescent": [[[1, 48], "gp", "florescent-state"]],
  "update-mood-electricity": [[[3, 19], "gp", "electricity-state"]],
  "update-mood-pulse": [[[5, 27], "gp", "pulse-state"]],
  "update-mood-strobe": [[[2, 42], "gp", "strobe-state"]],
  "update-mood-flames": [[[5, 102], "gp", "flames-state"]],
  "(method 9 mood-control)": [[636, "v0", "sound-rpc-set-param"]],
  "(method 27 com-airlock)": [[35, "v1", "(array string)"]],
  "(code close com-airlock)": [
    [190, "v0", "sound-rpc-set-param"],
    [297, "v0", "sound-rpc-set-param"],
    [389, "v0", "sound-rpc-set-param"]
  ],
  "(code open com-airlock)": [
    [117, "v0", "sound-rpc-set-param"],
    [226, "v0", "sound-rpc-set-param"],
    [420, "v0", "sound-rpc-set-param"],
    [440, "v0", "sound-rpc-set-param"]
  ],
  "build-conversions": [
    [23, "v1", "fact-info-target"],
    [29, "v1", "fact-info-target"]
  ],
  "target-real-post": [[97, "f28", "float"]],
  "target-compute-pole": [[[12, 180], "s2", "swingpole"]],
  "tobot-start": [[26, "s5", "target"]],
  "(method 10 target)": [[28, "t9", "(function target none)"]],
  "target-compute-edge": [[48, "a0", "process-drawable"]],
  "target-compute-edge-rider": [[48, "a0", "process-drawable"]],
  "target-update-ik": [[288, "f30", "float"]],
  "cam-layout-entity-volume-info-create": [
    ["_stack_", 16, "res-tag"],
    [16, "v0", "(inline-array vector)"],
    [209, "v1", "float"],
    [233, "v1", "float"],
    [237, "v1", "float"],
    [261, "v1", "float"]
  ],
  "cam-layout-entity-info": [
    // can't just cast the return value from the res-tag retrieval
    [202, "v1", "vector"]
  ],
  "clmf-next-entity": [[38, "a0", "connection"]],
  "cam-layout-save-cam-rot": [[13, "v0", "vector"]],
  "cam-layout-save-cam-trans": [
    [29, "v0", "vector"],
    [40, "v0", "vector"],
    // super weird handling of vectors
    [93, "s5", "symbol"],
    [95, "s2", "symbol"],
    [94, "s2", "symbol"]
  ],
  "cam-layout-save-pivot": [
    [38, "v0", "vector"],
    [13, "v0", "vector"]
  ],
  "cam-layout-save-align": [
    [38, "v0", "vector"],
    [13, "v0", "vector"]
  ],
  "cam-layout-save-interesting": [
    [38, "v0", "vector"],
    [13, "v0", "vector"]
  ],
  "cam-layout-save-splineoffset": [[37, "v0", "vector"]],
  "cam-layout-save-campointsoffset": [[12, "v0", "vector"]],
  "clmf-save-all": [[18, "v1", "connection"]],
  "cam-layout-do-action": [[99, "s5", "(function object symbol symbol)"]],
  "cam-layout-function-call": [[15, "gp", "(function string int basic none)"]],
  "cam-layout-do-menu": [
    [[280, 363], "s4", "clm-list"],
    [374, "v1", "clm-item"],
    [[136, 182], "s3", "clm-list"],
    [209, "a0", "clm-item"],
    [219, "v1", "clm-item"],
    [234, "s3", "clm-item"],
    [239, "v1", "clm-item"],
    [244, "s3", "clm-item"]
  ],
  "cam-layout-init": [[10, "v1", "connection"]],
  "clmf-pos-rot": [
    [68, "a1", "res-tag"],
    [139, "v1", "res-tag"],
    [82, "v0", "vector"]
  ],
  "clmf-cam-float-adjust": [[53, "v1", "res-tag"]],
  "(method 9 plane-volume)": [
    [171, "v1", "float"],
    [195, "v1", "float"],
    [199, "v1", "float"],
    [220, "v1", "float"]
  ],
  "(method 45 nav-mesh)": [
    [15, "v1", "entity-nav-mesh"],
    [[34, 43], "v1", "nav-mesh"]
  ],
  "(method 13 nav-engine)": [
    [[53, 65], "s4", "nav-mesh"],
    [[38, 50], "s3", "nav-mesh"]
  ],
  "(method 9 nav-mesh)": [[[81, 134], "s4", "nav-poly"]],
  "(method 37 nav-mesh)": [[[4, 18], "a1", "(inline-array vector)"]],
  "debug-menu-item-var-update-display-str": [
    [[44, 49], "v1", "int"],
    [[61, 69], "v1", "int"]
  ],
  "debug-menu-item-var-make-float": [[31, "v0", "int"]],
  "debug-menu-item-get-max-width": [[[18, 35], "a0", "debug-menu-item-var"]],
  "debug-menu-find-from-template": [
    [10, "s4", "debug-menu-item"],
    [18, "s4", "debug-menu-item-submenu"],
    [3, "s5", "debug-menu"]
  ],
  "debug-menu-item-var-joypad-handler": [
    [206, "a1", "int"],
    [207, "v1", "int"]
  ],
  "debug-menu-rebuild": [[7, "a0", "debug-menu-item"]],
  "debug-menu-render": [[[108, 111], "v1", "dma-packet"]],
  "debug-menu-send-msg": [
    [[3, 14], "s2", "debug-menu-item"],
    [[14, 21], "s2", "debug-menu-item-submenu"]
  ],
  "(anon-function 86 default-menu)": [
    // TODO - should not be required
    [9, "a0", "state-flags"]
  ],
  "(anon-function 2 find-nearest)": [
    [28, "s3", "collide-shape"],
    [55, "s2", "process-focusable"],
    [[59, 63], "s2", "process-focusable"],
    [66, "s3", "collide-shape"]
  ],
  "find-nearest-focusable": [
    [50, "s3", "process-focusable"],
    [66, "s3", "process-focusable"],
    [[298, 303], "s3", "process-focusable"]
  ],
  "(method 11 impact-control)": [[55, "s2", "collide-shape-prim"]],
  "(method 16 collide-cache)": [
    [47, "a0", "collide-shape-prim-sphere"],
    [17, "s4", "collide-cache-prim"],
    [23, "s4", "collide-cache-prim"],
    [27, "s4", "collide-cache-prim"],
    [46, "s4", "collide-cache-prim"],
    [65, "s4", "(inline-array collide-cache-prim)"]
  ],
  "(method 28 editable)": [[[4, 8], "a0", "editable"]],
  "execute-select": [
    [[425, 429], "a0", "editable"],
    [512, "v1", "editable"],
    [[463, 467], "a0", "editable"],
    [605, "v1", "editable"],
    [[556, 560], "a0", "editable"]
  ],
  "(method 12 editable-array)": [
    [877, "a1", "editable-point"],
    [713, "s1", "editable-point"],
    [647, "v1", "sql-result"],
    [466, "v1", "sql-result"],
    [779, "f0", "float"],
    [205, "f0", "float"],
    [208, "f0", "float"]
  ],
  "insert-box": [
    [279, "a0", "editable"],
    [288, "a0", "editable"],
    [297, "a0", "editable"],
    [306, "a0", "editable"],
    [330, "a0", "editable"],
    [339, "a0", "editable"],
    [348, "a0", "editable"],
    [357, "a0", "editable"],
    [388, "a0", "editable"],
    [397, "a0", "editable"],
    [406, "a0", "editable"],
    [415, "a0", "editable"],
    [439, "a0", "editable"],
    [448, "a0", "editable"],
    [457, "a0", "editable"],
    [466, "a0", "editable"],
    [497, "a0", "editable"],
    [506, "a0", "editable"],
    [515, "a0", "editable"],
    [524, "a0", "editable"],
    [555, "a0", "editable"],
    [564, "a0", "editable"],
    [573, "a0", "editable"],
    [582, "a0", "editable"],
    [611, "a0", "editable"]
  ],
  "(event idle editable-player)": [
    [351, "s4", "editable-light"],
    [409, "s4", "editable-light"],
    [312, "v1", "float"],
    [314, "v1", "float"],
    [316, "v1", "float"],
    [382, "v1", "float"],
    [384, "v1", "float"],
    [386, "v1", "float"],
    [388, "v1", "float"],
    [437, "v1", "float"],
    [468, "a0", "editable-light"]
  ],
  "(method 29 editable)": [[[4, 8], "a0", "editable"]],
  "(method 28 editable-point)": [
    [88, "t9", "(function editable-point editable-command none)"]
  ],
  "(method 27 editable-plane)": [
    [9, "t9", "(function editable-plane editable-array editable)"],
    [10, "v0", "editable-plane"]
  ],
  "(method 25 editable-face)": [
    [25, "t9", "(function editable-face editable-array none)"]
  ],
  "(method 25 editable-plane)": [
    [25, "t9", "(function editable-plane editable-array none)"]
  ],
  "(method 29 editable-face)": [
    [318, "a0", "(array editable-point)"],
    [234, "a1", "editable-point"]
  ],
  "(method 27 editable-face)": [
    [9, "t9", "(function editable-face editable-array editable)"],
    [10, "v0", "editable-face"]
  ],
  "(method 25 editable-light)": [
    [9, "t9", "(function editable-light editable-array none)"]
  ],
  "(method 25 editable)": [[[12, 17], "a0", "editable"]],
  "merc-edge-stats": [[31, "v1", "merc-ctrl"]],
  "(method 8 merc-ctrl)": [
    [46, "s2", "pointer"], // was merc-fragment-control
    [[22, 45], "s2", "merc-fragment-control"],
    [[89, 93], "a1", "merc-blend-ctrl"],
    [103, "a1", "pointer"]
  ],
  "merc-vu1-initialize-chain": [
    [[13, 19], "gp", "(pointer vif-tag)"],
    [[19, 116], "s5", "merc-vu1-low-mem"],
    [127, "gp", "(inline-array dma-packet)"]
  ],
  "(method 9 merc-fragment)": [[[13, 265], "s3", "adgif-shader"]],
  "(method 9 merc-effect)": [
    [46, "s4", "pointer"],
    [47, "s5", "pointer"],
    [[0, 46], "s4", "merc-fragment"],
    [[0, 47], "s5", "merc-fragment-control"]
  ],
  "merc-vu1-init-buffer": [
    [[21, 37], "a0", "dma-packet"],
    [[37, 40], "a0", "gs-gif-tag"],
    [45, "a0", "(pointer gs-test)"],
    [47, "a0", "(pointer gs-reg64)"],
    [49, "a1", "(pointer gs-reg64)"],
    [52, "a0", "(pointer gs-zbuf)"],
    [54, "a0", "(pointer gs-reg64)"],
    [[63, 68], "v1", "dma-packet"]
  ],
  "texture-usage-init": [
    [23, "a1", "texture-masks"],
    [24, "a1", "texture-mask"]
  ],
  "upload-vram-pages-pris": [
    [[134, 141], "a0", "dma-packet"],
    [[143, 150], "a0", "gs-gif-tag"],
    [154, "a0", "(pointer int64)"],
    [156, "a0", "(pointer gs-reg64)"]
  ],
  "(method 14 texture-pool)": [[22, "a3", "(pointer int32)"]],
  "(method 13 texture-page)": [
    [[16, 23], "a0", "dma-packet"],
    [[25, 32], "a0", "gs-gif-tag"],
    [36, "a0", "(pointer int64)"],
    [38, "a0", "(pointer gs-reg64)"],
    [[42, 45], "a0", "dma-packet"],
    [45, "a0", "(pointer int64)"]
  ],
  "texture-relocate": [
    [[17, 21], "t4", "dma-packet"],
    [[27, 30], "t4", "gs-gif-tag"],
    [60, "t4", "(pointer gs-bitbltbuf)"],
    [62, "t4", "(pointer gs-reg64)"],
    [63, "t4", "(pointer gs-trxpos)"],
    [65, "t4", "(pointer gs-reg64)"],
    [71, "t4", "(pointer gs-trxreg)"],
    [73, "t4", "(pointer gs-reg64)"],
    [75, "t4", "(pointer gs-trxdir)"],
    [77, "t4", "(pointer gs-reg64)"],
    [[98, 102], "a2", "dma-packet"],
    [[108, 111], "a2", "gs-gif-tag"],
    [132, "a2", "(pointer gs-bitbltbuf)"],
    [134, "a2", "(pointer gs-reg64)"],
    [135, "a2", "(pointer gs-trxpos)"],
    [137, "a2", "(pointer gs-reg64)"],
    [139, "a2", "(pointer gs-trxreg)"],
    [141, "a2", "(pointer gs-reg64)"],
    [143, "a2", "(pointer gs-trxdir)"],
    [145, "a2", "(pointer gs-reg64)"],
    [[157, 161], "a2", "dma-packet"],
    [[167, 170], "a2", "gs-gif-tag"],
    [191, "a2", "(pointer gs-bitbltbuf)"],
    [193, "a2", "(pointer gs-reg64)"],
    [194, "a2", "(pointer gs-trxpos)"],
    [196, "a2", "(pointer gs-reg64)"],
    [198, "a2", "(pointer gs-trxreg)"],
    [200, "a2", "(pointer gs-reg64)"],
    [202, "a2", "(pointer gs-trxdir)"],
    [204, "a2", "(pointer gs-reg64)"]
  ],
  "(method 11 texture-pool)": [
    [[189, 196], "a0", "dma-packet"],
    [217, "a0", "dma-packet"],
    [218, "a0", "(pointer int64)"],
    [211, "a0", "(pointer gs-reg64)"],
    [209, "a0", "(pointer int64)"],
    [[198, 205], "a0", "gs-gif-tag"]
  ],
  "texture-page-login": [[[34, 45], "s2", "texture-page"]],
  "(method 9 texture-page-dir)": [
    [[27, 32], "t3", "adgif-shader"],
    [[20, 30], "t2", "(pointer shader-ptr)"]
  ],
  "texture-page-dir-inspect": [[[137, 138], "v1", "adgif-shader"]],
  "level-remap-texture": [
    [15, "t0", "(pointer uint32)"],
    [21, "t0", "(pointer uint32)"],
    [19, "t0", "(pointer uint64)"],
    [12, "v1", "int"],
    [12, "a3", "int"]
  ],
  "debug-menu-func-decode": [[18, "a0", "symbol"]],
  "(method 20 game-info)": [
    [8, "v1", "symbol"],
    [9, "v1", "level-load-info"],
    [[11, 18], "s3", "continue-point"]
  ],
  "(method 30 game-info)": [
    [[4, 26], "s3", "game-task"],
    [[4, 26], "s2", "game-task"],
    [[37, 53], "s5", "game-task"],
    [[37, 53], "s4", "game-task"]
  ],
  "(method 10 fact-info-target)": [[67, "v1", "target"]],
  "(method 11 fact-info-target)": [
    [143, "v1", "target"],
    [264, "a0", "target"],
    [322, "v1", "target"],
    [410, "a0", "target"],
    [458, "v1", "target"],
    [499, "v1", "target"],
    [540, "v1", "target"],
    [558, "v1", "target"],
    [572, "v1", "target"],
    [588, "v1", "target"],
    [599, "v1", "target"],
    [674, "v1", "target"],
    [702, "v1", "target"],
    [737, "v1", "target"],
    [271, "a0", "target"],
    [413, "a0", "target"]
  ],
  "print-continues": [
    [3, "v1", "symbol"],
    [4, "v1", "level-load-info"],
    [[6, 14], "v1", "continue-point"]
  ],
  "(method 23 game-info)": [
    [178, "a0", "pointer"],
    [329, "s3", "game-save-tag"],
    [662, "a2", "game-save-tag"],
    [63, "v1", "connection"],
    [181, "s2", "int"],
    [1162, "a0", "pointer"],
    [[182, 191], "v1", "(inline-array game-save-tag)"],
    [333, "s3", "pointer"],
    [199, "v1", "(inline-array game-save-tag)"],
    [215, "v1", "(inline-array game-save-tag)"],
    [231, "v1", "(inline-array game-save-tag)"],
    [247, "v1", "(inline-array game-save-tag)"],
    [263, "v1", "(inline-array game-save-tag)"],
    [279, "v1", "(inline-array game-save-tag)"],
    [295, "v1", "(inline-array game-save-tag)"],
    [312, "s3", "(inline-array game-save-tag)"],
    [335, "v1", "(inline-array game-save-tag)"],
    [342, "v1", "(inline-array game-save-tag)"],
    [348, "v1", "(inline-array game-save-tag)"],
    [376, "v1", "(inline-array game-save-tag)"],
    [377, "v1", "(inline-array game-save-tag)"],
    [501, "v1", "(inline-array game-save-tag)"],
    [555, "s4", "int"],
    [522, "s4", "pointer"],
    [495, "v1", "pointer"],
    [535, "s4", "pointer"],
    [349, "v1", "(inline-array game-save-tag)"],
    [356, "v1", "(inline-array game-save-tag)"],
    [363, "v1", "(inline-array game-save-tag)"],
    [370, "v1", "(inline-array game-save-tag)"],
    [378, "v1", "(inline-array game-save-tag)"],
    [385, "v1", "(inline-array game-save-tag)"],
    [392, "v1", "(inline-array game-save-tag)"],
    [399, "v1", "(inline-array game-save-tag)"],
    [406, "v1", "(inline-array game-save-tag)"],
    [413, "v1", "(inline-array game-save-tag)"],
    [420, "v1", "(inline-array game-save-tag)"],
    [427, "v1", "(inline-array game-save-tag)"],
    [434, "v1", "(inline-array game-save-tag)"],
    [441, "v1", "(inline-array game-save-tag)"],
    [448, "v1", "(inline-array game-save-tag)"],
    [455, "v1", "(inline-array game-save-tag)"],
    [462, "v1", "(inline-array game-save-tag)"],
    [483, "v1", "(inline-array game-save-tag)"],
    [504, "v1", "(inline-array game-save-tag)"],
    [529, "s4", "(inline-array game-save-tag)"],
    [559, "v1", "(inline-array game-save-tag)"],
    [589, "a0", "(inline-array game-save-tag)"],
    [617, "a0", "(inline-array game-save-tag)"],
    [632, "a2", "(pointer float)"],
    [650, "s4", "(inline-array game-save-tag)"],
    [664, "a3", "(pointer uint8)"],
    [675, "a0", "(inline-array game-save-tag)"],
    [698, "a3", "(pointer uint32)"],
    [714, "v1", "(inline-array game-save-tag)"],
    [721, "v1", "(inline-array game-save-tag)"],
    [728, "v1", "(inline-array game-save-tag)"],
    [735, "v1", "(inline-array game-save-tag)"],
    [742, "v1", "(inline-array game-save-tag)"],
    [749, "v1", "(inline-array game-save-tag)"],
    [756, "v1", "(inline-array game-save-tag)"],
    [763, "v1", "(inline-array game-save-tag)"],
    [770, "v1", "(inline-array game-save-tag)"],
    [777, "v1", "(inline-array game-save-tag)"],
    [784, "v1", "(inline-array game-save-tag)"],
    [800, "a2", "(pointer time-frame)"],
    [806, "v1", "(inline-array game-save-tag)"],
    [822, "a2", "(pointer time-frame)"],
    [828, "v1", "(inline-array game-save-tag)"],
    [850, "v1", "(inline-array game-save-tag)"],
    [844, "a2", "(pointer time-frame)"],
    [866, "a2", "(pointer time-frame)"],
    [874, "a0", "(inline-array game-save-tag)"],
    [890, "a3", "(pointer uint16)"],
    [900, "a0", "(inline-array game-save-tag)"],
    [926, "a0", "(inline-array game-save-tag)"],
    [952, "a0", "(inline-array game-save-tag)"],
    [981, "a0", "(inline-array game-save-tag)"],
    [1011, "v1", "(inline-array game-save-tag)"],
    [1019, "v1", "(inline-array game-save-tag)"],
    [1027, "v1", "(inline-array game-save-tag)"],
    [1035, "v1", "(inline-array game-save-tag)"],
    [1043, "v1", "(inline-array game-save-tag)"],
    [1051, "v1", "(inline-array game-save-tag)"],
    [1059, "v1", "(inline-array game-save-tag)"],
    [1069, "v1", "(inline-array game-save-tag)"],
    [1079, "v1", "(inline-array game-save-tag)"],
    [1091, "v1", "(inline-array game-save-tag)"],
    [1103, "v1", "(inline-array game-save-tag)"],
    [1115, "v1", "(inline-array game-save-tag)"],
    [1127, "v1", "(inline-array game-save-tag)"],
    [1144, "v1", "(inline-array game-save-tag)"],
    [604, "a3", "(pointer uint16)"],
    [703, "a3", "(pointer int32)"],
    [916, "a3", "(pointer uint16)"],
    [942, "a3", "(pointer uint16)"],
    [968, "a3", "(pointer time-frame)"],
    [1001, "a3", "(pointer int8)"]
  ],
  "(anon-function 55 task-control)": [
    [14, "v1", "symbol"],
    [20, "s2", "level-load-info"]
  ],
  "(method 12 minimap)": [[18, "v0", "connection-minimap"]],
  "update-task-masks": [[30, "s5", "connection-minimap"]],
  "(method 10 fail-mission)": [[43, "t9", "(function process process)"]],
  "restart-mission": [
    [8, "v1", "connection"],
    [5, "v1", "connection"],
    [8, "a0", "process"],
    [12, "a0", "process"],
    [15, "a0", "process"],
    [39, "a0", "process"],
    [47, "a0", "connection"],
    [46, "s4", "connection"],
    [44, "s4", "connection"],
    [6, "s4", "connection"],
    [47, "s4", "connection"],
    [50, "v1", "connection"]
  ],
  "(code resetting fail-mission)": [[19, "v0", "sound-rpc-set-param"]],
  "(anon-function 6 script)": [[17, "v1", "pair"]],
  "(anon-function 16 script)": [
    [10, "s4", "game-task-node-info"],
    [12, "v1", "symbol"]
  ],
  "(method 13 mysql-nav-graph)": [[[15, 37], "gp", "mysql-nav-node"]],
  "(method 14 mysql-nav-graph)": [[[16, 31], "v1", "mysql-nav-edge"]],
  "(method 15 mysql-nav-graph)": [[[6, 11], "a3", "mysql-nav-visnode"]],
  "(method 16 mysql-nav-graph)": [
    [[39, 54], "v1", "mysql-nav-visnode"],
    [29, "a1", "mysql-nav-visnode"],
    [24, "a1", "mysql-nav-visnode"]
  ],
  "(method 11 mysql-nav-graph)": [[7, "a2", "mysql-nav-node"]],
  "(method 12 mysql-nav-graph)": [[7, "a2", "mysql-nav-edge"]],
  "(method 19 mysql-nav-graph)": [
    [[32, 41], "s4", "mysql-nav-node"],
    [[42, 62], "a0", "mysql-nav-edge"]
  ],
  "(method 10 mysql-nav-graph)": [
    [[12, 17], "a0", "mysql-nav-node"],
    [[43, 62], "a0", "mysql-nav-edge"],
    [[83, 102], "a0", "mysql-nav-visnode"],
    [97, "v1", "mysql-nav-edge"]
  ],
  "(method 10 mysql-nav-node)": [[4, "v1", "mysql-nav-edge"]],
  "(method 9 mysql-nav-graph)": [
    [[96, 261], "s0", "mysql-nav-node"],
    [[360, 690], "s1", "mysql-nav-edge"],
    [[781, 810], "s1", "mysql-nav-visnode"]
  ],
  "(method 17 mysql-nav-graph)": [
    [7, "a1", "mysql-nav-node"],
    [22, "a1", "mysql-nav-edge"],
    [[39, 59], "a1", "mysql-nav-edge"],
    [[48, 58], "a2", "mysql-nav-node"]
  ],
  "(anon-function 24 script)": [[14, "s5", "entity-actor"]],
  "(anon-function 31 script)": [
    [25, "s3", "process-drawable"],
    [59, "v0", "joint"],
    [14, "s5", "(function process vector cspace)"]
  ],
  "(method 9 script-context)": [[81, "s5", "symbol"]],
  "(anon-function 33 script)": [
    // TODO - cast had to be added even though `object` is in type_utils.cpp
    [14, "a0", "symbol"],
    [34, "gp", "process-drawable"],
    [95, "s3", "drawable-region-prim"],
    [150, "v0", "joint"]
  ],
  "(anon-function 36 script)": [[15, "v0", "int"]],
  "(anon-function 49 script)": [[10, "gp", "pair"]],
  "(anon-function 52 script)": [
    [14, "s5", "pair"],
    [11, "s4", "process-focusable"]
  ],
  "(anon-function 64 script)": [[21, "v1", "bfloat"]],
  "(anon-function 69 script)": [[3, "t9", "(function script-context symbol)"]],
  "(anon-function 72 script)": [[3, "s4", "pair"]],
  "(anon-function 73 script)": [[5, "s5", "pair"]],
  "(anon-function 74 script)": [[5, "s5", "pair"]],
  "(anon-function 75 script)": [[3, "s5", "pair"]],
  "(anon-function 76 script)": [[3, "s5", "pair"]],
  "(anon-function 80 script)": [[3, "s5", "pair"]],
  "(method 10 script-context)": [[22, "s3", "symbol"]],
  "command-get-trans": [
    [36, "v0", "process-drawable"],
    [58, "s3", "process-drawable"],
    [76, "v0", "joint"]
  ],
  "(anon-function 0 script)": [
    [30, "s5", "pair"],
    [16, "s5", "process-drawable"],
    [90, "v0", "joint"]
  ],
  "(anon-function 32 script)": [
    // TODO - cast had to be added even though `object` is in type_utils.cpp
    [13, "a0", "symbol"],
    [43, "s5", "process-drawable"],
    [32, "s5", "process-drawable"],
    [105, "v0", "joint"],
    [145, "v0", "joint"],
    [[42, 221], "s4", "process-drawable"]
  ],
  "command-get-process": [
    [37, "gp", "entity-actor"],
    [76, "a0", "connection"],
    [79, "a0", "connection"],
    [83, "a0", "connection"],
    [83, "a1", "connection"],
    [74, "a1", "connection"],
    [73, "a0", "connection"],
    [77, "a2", "game-task-node-info"],
    [[93, 98], "v1", "connection"],
    [162, "s3", "process-drawable"]
  ],
  "command-get-float": [[20, "gp", "bfloat"]],
  "command-get-int": [[17, "gp", "bfloat"]],
  "(anon-function 54 script)": [[66, "v1", "entity-actor"]],
  "(anon-function 53 script)": [[40, "v1", "entity-actor"]],
  "(anon-function 71 script)": [[4, "v1", "symbol"]],
  "(method 12 level)": [
    [[182, 185], "a0", "texture-anim-array"],
    [343, "a0", "symbol"],
    [93, "t9", "(function level none)"],
    [[314, 322], "a1", "type"]
  ],
  "bg": [[47, "a0", "symbol"]],
  "(method 10 load-state)": [
    [436, "v1", "level"],
    [442, "v1", "level"]
  ],
  "(method 14 level-group)": [[[53, 61], "a0", "entity-actor"]],
  "(method 27 level-group)": [
    [[112, 122], "s3", "entity-actor"],
    ["_stack_", 32, "vector"],
    ["_stack_", 36, "vector"]
  ],
  "expand-vis-box-with-point": [[[10, 40], "v1", "(inline-array vector)"]],
  "check-for-rougue-process": [
    [[103, 115], "v1", "part-tracker"],
    [[126, 140], "v1", "part-spawner"],
    [[153, 169], "v1", "process-drawable"],
    [[178, 194], "v1", "process-drawable"]
  ],
  "process-drawable-scale-from-entity!": [[15, "v1", "vector"]],
  "reset-actors": [[161, "s3", "(function level symbol none)"]],
  "process-status-bits": [[[12, 58], "s3", "process-drawable"]],
  "(method 26 level-group)": [
    [134, "v0", "(pointer actor-group)"],
    // [135, "s2", "actor-group"],
    // [140, "v1", "(pointer uint32)"],
    [37, "f0", "float"],
    [40, "f0", "float"],
    [83, "f0", "float"],
    [86, "f0", "float"],
    ["_stack_", 48, "res-tag"],
    ["_stack_", 20, "vector"],
    ["_stack_", 24, "vector"]
  ],
  "set-graphics-mode": [[[0, 100], "gp", "gs-bank"]],
  "(method 3 entity-nav-mesh)": [[7, "t9", "(function object object)"]],
  "draw-actor-marks": [
    [20, "gp", "part-spawner"],
    [[29, 273], "gp", "process-drawable"],
    ["_stack_", 20, "(pointer int32)"]
  ],
  "(method 15 level-group)": [
    [[233, 252], "s0", "process-drawable"],
    [[281, 427], "s5", "process-drawable"],
    [[627, 631], "a0", "drawable-region-prim"],
    [625, "a0", "drawable-inline-array-region-prim"],
    [639, "a0", "drawable-inline-array-region-prim"],
    [688, "a0", "drawable-inline-array-region-prim"],
    [705, "a0", "drawable-inline-array-region-prim"],
    [[690, 694], "a0", "drawable-region-prim"]
  ],
  "build-masks": [
    [[18, 22], "a1", "drawable-tree-tfrag"],
    [24, "a2", "drawable-inline-array-tfrag"],
    [[27, 31], "a2", "(inline-array tfragment)"],
    [[38, 42], "a1", "drawable-tree-tfrag-trans"],
    [44, "a2", "drawable-inline-array-tfrag"],
    [[47, 51], "a2", "(inline-array tfragment)"],
    [[58, 62], "a1", "drawable-tree-tfrag-water"],
    [64, "a2", "drawable-inline-array-tfrag"],
    [[67, 71], "a2", "(inline-array tfragment)"],
    [[78, 79], "a1", "drawable-tree-instance-tie"],
    [123, "a1", "drawable-tree-instance-shrub"],
    [[129, 133], "a2", "(inline-array prototype-bucket-shrub)"]
  ],
  "history-draw": [
    [151, "a0", "uint"],
    ["_stack_", 24, "pat-surface"]
  ],
  "(code complete task-manager)": [[119, "gp", "handle"]],
  "(method 14 drawable-group)": [[19, "s5", "drawable-group"]],
  "(method 15 drawable-tree)": [
    [[1, 4], "v1", "drawable-inline-array-node"],
    [[29, 34], "t0", "drawable-inline-array-node"],
    [[28, 32], "t2", "drawable-inline-array-node"],
    [[42, 46], "t2", "(pointer int8)"]
  ],
  "(method 14 drawable-tree-array)": [[11, "s5", "drawable-tree-array"]],
  "upload-vis-bits": [[14, "a1", "(pointer uint128)"]],
  "set-background-regs!": [
    [42, "v1", "(pointer int32)"],
    [47, "v1", "(pointer int32)"],
    [45, "a0", "(pointer int32)"]
  ],
  "finish-background": [
    [752, "t0", "(pointer float)"],
    [785, "t4", "(pointer int32)"],
    [815, "t0", "(pointer float)"],
    [848, "t4", "(pointer int32)"],
    [878, "t0", "(pointer float)"],
    [911, "t4", "(pointer int32)"],
    [941, "a3", "(pointer float)"],
    [974, "t3", "(pointer int32)"]
  ],
  "(method 16 drawable-inline-array-node)": [[[1, 7], "v1", "draw-node"]],
  "(method 9 tfragment)": [
    [27, "a3", "(pointer int32)"],
    [32, "t0", "texture"]
  ],
  "add-tfrag-mtx-0": [[[3, 17], "a0", "dma-packet"]],
  "add-tfrag-mtx-1": [[[3, 17], "a0", "dma-packet"]],
  "add-tfrag-data": [
    [[3, 17], "a0", "dma-packet"],
    [[24, 31], "v1", "dma-packet"]
  ],
  "tfrag-init-buffer": [
    [[10, 17], "a0", "dma-packet"],
    [[19, 26], "a0", "gs-gif-tag"],
    [31, "a0", "(pointer gs-reg64)"],
    [[47, 55], "v1", "dma-packet"]
  ],
  "tfrag-end-buffer": [
    [[1, 8], "a2", "dma-packet"],
    [[11, 18], "a0", "(pointer vif-tag)"],
    [[18, 22], "a0", "(pointer int32)"],
    [[23, 29], "a0", "(pointer vif-tag)"]
  ],
  "draw-drawable-tree-tfrag": [
    [17, "v1", "drawable-inline-array-node"],
    [19, "a0", "drawable-inline-array-node"],
    [[104, 110], "v1", "dma-packet"],
    [[183, 189], "v1", "dma-packet"]
  ],
  "draw-drawable-tree-tfrag-trans": [
    [18, "v1", "drawable-inline-array-node"],
    [20, "a0", "drawable-inline-array-node"],
    [[176, 182], "v1", "dma-packet"],
    [[97, 103], "v1", "dma-packet"]
  ],
  "draw-drawable-tree-tfrag-water": [
    [18, "v1", "drawable-inline-array-node"],
    [20, "a0", "drawable-inline-array-node"],
    [[176, 182], "v1", "dma-packet"],
    [[97, 103], "v1", "dma-packet"]
  ],
  "tfrag-vu1-init-buf": [
    [[27, 35], "v1", "dma-packet"],
    [[61, 66], "v1", "dma-packet"],
    [69, "v1", "(pointer int32)"]
  ],
  "(method 8 process-tree)": [
    [31, "v1", "symbol"],
    [6, "a3", "symbol"]
  ],
  "(method 11 memory-usage-block)": [[43, "a0", "int"]],
  "process-release?": [[9, "gp", "process-focusable"]],
  "(code pov-camera-start-playing pov-camera)": [[21, "v0", "joint"]],
  "(anon-function 7 pov-camera)": [
    [9, "v1", "float"],
    [16, "v1", "float"]
  ],
  "(event othercam-running)": [
    [17, "v1", "process-drawable"],
    [24, "v0", "joint"],
    [41, "a0", "process"]
  ],
  "upload-generic-shrub": [
    [[3, 13], "t0", "dma-packet"],
    [[15, 26], "v1", "matrix"],
    [[31, 44], "t0", "vector4w-2"],
    [[47, 71], "t0", "dma-packet"],
    [[74, 98], "a2", "dma-packet"],
    [[101, 125], "a2", "dma-packet"],
    [[128, 152], "a2", "dma-packet"],
    [[157, 162], "a1", "dma-packet"]
  ],
  "tfrag-scissor-vu1-init-buf": [
    [[25, 34], "v1", "dma-packet"],
    [[61, 66], "v1", "dma-packet"],
    [69, "v1", "(pointer uint32)"]
  ],
  "(method 9 tie-fragment)": [
    [21, "a2", "(pointer int32)"],
    [26, "a3", "(pointer int32)"],
    [[1, 70], "s5", "adgif-shader"]
  ],
  "tie-init-engine": [
    [[11, 25], "a0", "dma-packet"],
    [[37, 45], "a0", "dma-packet"],
    [[47, 54], "a0", "dma-packet"],
    [[57, 64], "v1", "vector"],
    [[65, 72], "v1", "(pointer vif-tag)"]
  ],
  "tie-end-buffer": [
    [[1, 8], "a1", "dma-packet"],
    [[10, 17], "a1", "gs-gif-tag"],
    [21, "a1", "(pointer gs-test)"],
    [23, "a1", "(pointer gs-reg64)"],
    [[27, 34], "a1", "dma-packet"],
    [38, "a0", "(pointer vif-tag)"],
    [40, "a0", "(pointer vif-tag)"],
    [42, "a0", "(pointer vif-tag)"],
    [44, "a0", "(pointer vif-tag)"],
    [[45, 49], "a0", "(pointer int32)"]
  ],
  "tie-ints": [
    [17, "v1", "(pointer uint32)"],
    [21, "v1", "(pointer uint32)"]
  ],
  "(method 13 drawable-tree-instance-tie)": [
    [[51, 70], "t1", "tie-fragment"],
    [[102, 120], "a3", "tie-fragment"],
    [[160, 178], "t1", "tie-fragment"],
    [[211, 229], "a3", "tie-fragment"],
    [[266, 286], "t1", "tie-fragment"],
    [[320, 340], "a1", "tie-fragment"],
    [[381, 400], "t1", "tie-fragment"],
    [[432, 450], "a3", "tie-fragment"],
    [[487, 507], "t1", "tie-fragment"],
    [[541, 561], "a1", "tie-fragment"],
    [[598, 616], "t1", "tie-fragment"],
    [[649, 667], "a3", "tie-fragment"],
    [[703, 723], "t1", "tie-fragment"],
    [[756, 776], "a1", "tie-fragment"]
  ],
  "draw-drawable-tree-instance-tie": [
    [[23, 37], "v1", "drawable-inline-array-node"],
    [25, "a0", "drawable-inline-array-node"],
    [120, "s2", "drawable-inline-array-instance-tie"],
    [132, "v1", "int"],
    [132, "a0", "int"]
  ],
  "instance-tie-patch-buckets": [
    [39, "a0", "(pointer uint64)"],
    [152, "a0", "(pointer uint64)"],
    [265, "a0", "(pointer uint64)"],
    [378, "a0", "(pointer uint64)"],
    [491, "a0", "(pointer uint64)"],
    [605, "a0", "(pointer uint64)"],
    [719, "a0", "(pointer uint64)"],
    [833, "a0", "(pointer uint64)"],
    [947, "a0", "(pointer uint64)"],
    [1061, "a0", "(pointer uint64)"],
    [1175, "a0", "(pointer uint64)"],
    [1289, "a0", "(pointer uint64)"],
    [1403, "a0", "(pointer uint64)"],
    [[51, 57], "a0", "dma-packet"],
    [[164, 170], "a0", "dma-packet"]
  ],
  "tie-floats": [[[3, 73], "gp", "(pointer uint32)"]],
  "tie-init-buf": [
    [[24, 31], "a0", "dma-packet"],
    [[33, 40], "a0", "gs-gif-tag"],
    [44, "a0", "(pointer gs-zbuf)"],
    [46, "a0", "(pointer gs-reg64)"],
    [[49, 59], "v1", "dma-packet"],
    [[84, 90], "v1", "dma-packet"],
    [92, "v1", "(pointer int32)"]
  ],
  "tie-init-envmap-buf": [
    [[23, 33], "v1", "dma-packet"],
    [[58, 64], "v1", "dma-packet"],
    [66, "v1", "(pointer int32)"]
  ],
  "(code othercam-running)": [[[2, 65], "s2", "process-drawable"]],
  "hud-ring-cell-init-by-other": [
    [36, "a0", "progress"],
    [45, "v1", "progress"],
    [56, "a0", "progress"],
    [132, "a1", "progress"],
    [159, "a1", "progress"],
    [178, "a1", "progress"]
  ],
  "(enter othercam-running)": [[[50, 60], "gp", "process-drawable"]],
  "(post idle hud-ring-cell)": [
    [8, "a1", "progress"],
    [13, "v1", "progress"],
    [36, "a1", "progress"],
    [63, "a1", "progress"],
    [82, "a1", "progress"],
    [99, "v1", "progress"],
    [102, "v1", "progress"],
    [137, "v1", "progress"],
    [159, "v1", "progress"]
  ],
  "(code target-board-jump)": [[17, "v1", "art-joint-anim"]],
  "(code target-board-get-on)": [[55, "v1", "art-joint-anim"]],
  "(code target-board-jump-kick)": [[15, "v1", "art-joint-anim"]],
  "(code target-board-get-off)": [[78, "v1", "art-joint-anim"]],
  "(code target-board-stance)": [[49, "v1", "art-joint-anim"]],
  "(code target-board-wall-kick)": [
    [10, "v1", "art-joint-anim"],
    [59, "f0", "float"]
  ],
  "(code target-board-pegasus)": [
    [32, "s4", "art-joint-anim"],
    [68, "s4", "process-focusable"],
    [85, "s4", "process-focusable"],
    [149, "s4", "target"]
  ],
  "(code target-board-trickx)": [
    [81, "v1", "art-joint-anim"],
    [149, "v1", "art-joint-anim"],
    [218, "v1", "art-joint-anim"],
    [301, "v1", "art-joint-anim"]
  ],
  "(code target-board-flip)": [
    [108, "v1", "art-joint-anim"],
    [218, "v1", "art-joint-anim"],
    [319, "v1", "art-joint-anim"],
    [385, "v1", "art-joint-anim"]
  ],
  "(code target-board-hold)": [
    [100, "v1", "art-joint-anim"],
    [227, "v1", "art-joint-anim"],
    [415, "v1", "art-joint-anim"],
    [485, "v1", "art-joint-anim"]
  ],
  "(code target-board-hit-ground)": [
    [77, "v1", "art-joint-anim"],
    [147, "v1", "art-joint-anim"]
  ],
  "target-board-ground-check": [
    [198, "v1", "board"],
    [258, "v1", "board"]
  ],
  "(enter target-board-jump)": [
    [174, "v1", "board"],
    [231, "v1", "board"]
  ],
  "(trans target-board-ride-edge)": [[107, "v0", "sound-rpc-set-param"]],
  "(enter target-board-flip)": [[78, "v0", "sound-rpc-set-param"]],
  "target-board-anim-trans": [[192, "v0", "sound-rpc-set-param"]],
  "(exit target-board-ride-edge)": [[8, "v0", "sound-rpc-set-param"]],
  "(exit target-board-flip)": [[31, "v0", "sound-rpc-set-param"]],
  "(exit target-board-hold)": [[9, "v0", "sound-rpc-set-param"]],
  "(code target-board-hit)": [
    [304, "v1", "fact-info-target"],
    [455, "v1", "fact-info-target"]
  ],
  "(code target-board-halfpipe)": [
    [173, "t9", "(function none :behavior target)"]
  ],
  "(event target-board-grab)": [[24, "a0", "process"]],
  "(event target-board-halfpipe)": [[82, "v1", "float"]],
  "talker-spawn-func": [
    [79, "a0", "talker"],
    [82, "v1", "talker"],
    [85, "v1", "talker"]
  ],
  "(method 9 board-info)": [
    [45, "a0", "fact-info-target"],
    [55, "a0", "fact-info-target"]
  ],
  "target-board-real-post": [[346, "v0", "sound-rpc-set-param"]],
  "target-board-effect": [[334, "v0", "sound-rpc-set-param"]],
  "target-board-handler": [[123, "a0", "process"]],
  "(trans target-flop-hit-ground)": [
    [52, "v1", "fact-info-target"],
    [58, "v1", "fact-info-target"]
  ],
  "(code target-flop)": [[32, "v1", "art-joint-anim"]],
  "(trans target-flop)": [
    [73, "v1", "fact-info-target"],
    [79, "v1", "fact-info-target"],
    [108, "v1", "fact-info-target"],
    [114, "v1", "fact-info-target"],
    [187, "v1", "fact-info-target"],
    [193, "v1", "fact-info-target"]
  ],
  "(enter target-flop)": [
    [2, "v1", "fact-info-target"],
    [8, "v1", "fact-info-target"]
  ],
  "(trans target-attack-uppercut-jump)": [
    [183, "v1", "fact-info-target"],
    [189, "v1", "fact-info-target"]
  ],
  "(trans target-attack-air)": [
    [83, "v1", "fact-info-target"],
    [89, "v1", "fact-info-target"]
  ],
  "(code target-running-attack)": [
    [115, "gp", "art-joint-anim"],
    [398, "v1", "art-joint-anim"],
    [426, "v1", "art-joint-anim"],
    [454, "v1", "art-joint-anim"],
    [542, "t1", "sound-name"],
    [547, "t1", "sound-name"],
    [557, "t1", "sound-name"],
    [226, "f26", "float"],
    [309, "f26", "float"]
  ],
  "(trans target-duck-high-jump-jump)": [[11, "v0", "sound-rpc-set-param"]],
  "(code target-double-jump)": [
    [81, "v1", "art-joint-anim"],
    [119, "v1", "art-joint-anim"]
  ],
  "(code target-jump-forward)": [[55, "v1", "art-joint-anim"]],
  "(code target-falling)": [[67, "v1", "art-joint-anim"]],
  "mod-var-jump": [
    [76, "f1", "float"],
    [171, "v0", "vector"]
  ],
  "(code target-slide-down)": [[28, "v1", "art-joint-anim"]],
  "(code target-duck-stance)": [
    [59, "v1", "art-joint-anim"],
    [291, "v1", "art-joint-anim"],
    [112, "v1", "art-joint-anim"],
    [239, "v1", "art-joint-anim"]
  ],
  "(enter target-double-jump)": [[15, "v1", "vector"]],
  "(enter target-jump)": [[42, "v1", "vector"]],
  "(enter target-high-jump)": [[21, "v1", "vector"]],
  "(code target-attack)": [
    [145, "gp", "art-joint-anim"],
    [177, "v1", "fact-info-target"],
    [183, "v1", "fact-info-target"]
  ],
  "(event target-running-attack)": [[48, "v1", "target"]],
  "(trans target-running-attack)": [
    [211, "v1", "fact-info-target"],
    [217, "v1", "fact-info-target"]
  ],
  "target-gun-end-mode": [[58, "v0", "sound-rpc-set-param"]],
  "target-board-physics": [[167, "v0", "sound-rpc-set-param"]],
  "clone-anim-once": [
    [[22, 69], "gp", "process-drawable"],
    [46, "s5", "collide-shape"],
    [107, "v1", "manipy"]
  ],
  "service-cpads": [[[207, 312], "s3", "pad-buttons"]],
  "dm-editable-boolean-toggle-pick-func": [[5, "v1", "(pointer symbol)"]],
  "dm-editable-light-float-func": [
    [36, "a0", "(pointer float)"],
    [88, "v1", "(pointer float)"]
  ],
  "(anon-function 46 script)": [[24, "v0", "float"]],
  "(anon-function 4 script)": [[13, "v1", "int"]],
  "(method 13 sync-linear)": [
    ["_stack_", 16, "res-tag"],
    [35, "v1", "(pointer float)"]
  ],
  "(method 13 sync-eased)": [
    ["_stack_", 16, "res-tag"],
    [[31, 54], "v1", "(pointer float)"]
  ],
  "(method 13 sync-paused)": [
    ["_stack_", 16, "res-tag"],
    [[29, 45], "v1", "(pointer float)"]
  ],
  "unpack-comp-rle": [[[10, 26], "a0", "(pointer int8)"]],
  "(method 16 level)": [
    [222, "v1", "(pointer uint128)"],
    [223, "a1", "(pointer uint128)"],
    [225, "a0", "(pointer uint128)"],
    [[71, 168], "s1", "(pointer int8)"],
    [72, "v1", "(pointer int8)"],
    [[74, 169], "s0", "(pointer int8)"],
    [[170, 193], "s1", "(pointer uint8)"],
    [[171, 193], "s2", "(pointer uint8)"],
    [227, "v1", "(pointer uint8)"]
  ],
  "set-fog-height!": [[2, "v1", "(array texture-anim)"]],
  "unpack-comp-huf": [[[21, 23], "t3", "(pointer uint16)"]],
  "(method 10 elec-gate)": [[13, "t9", "(function process-drawable none)"]],
  "(method 11 elec-gate)": [
    [180, "a0", "vector"],
    [193, "a0", "vector"]
  ],
  "(event idle simple-focus)": [[6, "v1", "vector"]],
  "(trans active simple-nav-sphere)": [[10, "v1", "process-drawable"]],
  "simple-nav-sphere-event-handler": [[21, "v1", "float"]],
  "sampler-start": [
    [1, "v1", "timer-bank"],
    [3, "v1", "timer-bank"],
    [6, "a0", "timer-bank"],
    [24, "a0", "timer-bank"]
  ],
  "(top-level-login sampler)": [[14, "v1", "timer-bank"]],
  "sampler-stop": [[1, "v1", "timer-bank"]],
  "(event up-idle basebutton)": [[[3, 38], "v1", "attack-info"]],
  "(method 33 basebutton)": [[35, "v1", "art-joint-anim"]],
  "(event idle drop-plat)": [
    [19, "s5", "process-focusable"],
    [53, "gp", "process-focusable"]
  ],
  "(event idle bouncer)": [[[120, 127], "v1", "attack-info"]],
  "(method 7 conveyor)": [
    [12, "t9", "(function process-drawable int process-drawable)"]
  ],
  "(method 27 conveyor)": [
    [23, "a0", "connection"],
    [24, "a0", "collide-shape"],
    [71, "a0", "connection"],
    [72, "a0", "collide-shape"],
    [143, "s4", "process-focusable"]
  ],
  "(method 21 conveyor)": [
    [104, "v1", "vector"],
    [102, "v1", "vector"],
    [106, "a0", "vector"],
    [112, "v1", "vector"],
    [118, "v1", "vector"]
  ],
  "(code idle lgconveyor)": [[10, "v1", "art-joint-anim"]],
  "(post idle lgconveyor)": [[4, "t9", "(function none)"]],
  "(method 7 elevator)": [[14, "t9", "(function base-plat int base-plat)"]],
  "elevator-event": [
    [23, "v1", "focus"],
    [88, "gp", "float"],
    [132, "gp", "float"]
  ],
  "(method 46 elevator)": [[11, "f0", "float"]],
  "(method 11 elevator)": [[156, "f0", "float"]],
  "(enter idle elec-gate)": [
    [[33, 53], "a1", "lightning-mode"],
    [[10, 30], "a1", "lightning-mode"],
    [[56, 76], "a1", "lightning-mode"]
  ],
  "(enter active elec-gate)": [
    [[29, 49], "a1", "lightning-mode"],
    [[75, 95], "a1", "lightning-mode"],
    [[52, 72], "a1", "lightning-mode"]
  ],
  "(trans active elec-gate)": [
    [[284, 304], "a0", "lightning-mode"],
    [[257, 416], "s4", "lightning-mode"]
  ],
  "(trans shutdown elec-gate)": [
    [[36, 56], "a0", "lightning-mode"],
    [[82, 102], "a0", "lightning-mode"],
    [[59, 79], "a0", "lightning-mode"]
  ],
  "(method 11 basebutton)": [["_stack_", 16, "res-tag"]],
  "(method 24 conveyor)": [["_stack_", 16, "res-tag"]],
  "(method 25 conveyor)": [[11, "v0", "actor-option"]],
  "(method 24 scene-player)": [[38, "gp", "scene"]],
  "process-drawable-draw-subtitles": [[26, "v0", "(array subtitle-range)"]],
  "(post play-anim scene-player)": [
    [192, "s4", "process-drawable"],
    [243, "s4", "process-drawable"],
    [306, "s5", "process-drawable"],
    [564, "v0", "sound-rpc-set-param"],
    [655, "v0", "sound-rpc-set-param"]
  ],
  "(method 9 scene-actor)": [
    [43, "s4", "skeleton-group"],
    [258, "a0", "process-drawable"],
    [262, "v1", "process-drawable"],
    [266, "a0", "process-drawable"],
    [346, "a0", "scene-player"],
    [355, "v1", "manipy"],
    [361, "v1", "manipy"],
    [376, "v1", "manipy"],
    [382, "v1", "manipy"],
    [533, "a0", "process-drawable"],
    [537, "v1", "process-drawable"],
    [541, "a0", "process-drawable"]
  ],
  "(method 25 scene-player)": [
    [99, "s2", "process-drawable"],
    [152, "s2", "process-drawable"],
    [155, "s2", "process-drawable"],
    [158, "s2", "process-drawable"],
    [161, "s2", "process-drawable"]
  ],
  "(method 16 drawable-inline-array-region-prim)": [
    [[1, 7], "v1", "drawable-region-prim"]
  ],
  "(method 18 drawable-region-face)": [
    [[33, 84], "v1", "(inline-array vector)"]
  ],
  "(method 18 drawable-tree-region-prim)": [
    [[22, 49], "s2", "drawable-region-prim"]
  ],
  "(method 9 region)": [
    [[55, 60], "a0", "drawable-region-prim"],
    [58, "v1", "region-prim-area"],
    [4, "a0", "region-prim-area"],
    [50, "v1", "drawable-region-prim"]
  ],
  "(method 17 drawable-tree-region-prim)": [
    [[23, 28], "a0", "drawable-region-prim"],
    [4, "a0", "region-prim-area"]
  ],
  "(method 19 drawable-region-volume)": [[8, "a3", "drawable-region-face"]],
  "(method 18 drawable-region-volume)": [
    [[23, 27], "a0", "drawable-region-face"]
  ],
  "(method 17 drawable-region-volume)": [
    [[12, 21], "a0", "drawable-region-face"]
  ],
  "region-prim-lookup-by-id": [[45, "t6", "drawable-region-prim"]],
  "region-tree-execute": [
    [114, "v1", "region-prim-area"],
    [107, "v1", "region-prim-area"],
    [97, "v1", "region-prim-area"],
    [159, "v1", "region-prim-area"],
    [204, "v1", "region-prim-area"],
    [210, "v1", "region-prim-area"],
    [221, "v1", "region-prim-area"],
    [165, "v1", "region-prim-area"],
    [169, "v1", "region-prim-area"],
    [175, "a0", "region-prim-area"],
    [191, "v1", "region-prim-area"],
    [120, "v1", "region-prim-area"],
    [124, "v1", "region-prim-area"],
    [146, "v1", "region-prim-area"],
    [129, "a1", "region-prim-area"],
    [103, "v1", "region-prim-area"],
    [[19, 29], "v1", "region-prim-area"]
  ],
  "add-debug-bound": [
    [[33, 41], "a0", "dma-packet"],
    [[42, 50], "a0", "gs-gif-tag"],
    [53, "a0", "(pointer gs-zbuf)"],
    [55, "a0", "(pointer gs-reg64)"],
    [57, "a0", "(pointer gs-test)"],
    [59, "a0", "(pointer gs-reg64)"],
    [61, "a0", "(pointer gs-alpha)"],
    [63, "a0", "(pointer gs-reg64)"],
    [105, "v1", "dma-packet"],
    [99, "a0", "dma-packet"],
    [97, "a1", "dma-packet"]
  ],
  "(code part-tester-idle)": [[[16, 22], "s5", "process-drawable"]],
  "(method 25 progress)": [[[19, 31], "a0", "menu-option"]],
  "(method 24 progress)": [
    [71, "a0", "menu-on-off-game-vibrations-option"],
    [77, "a0", "menu-on-off-game-subtitles-option"],
    [83, "a0", "menu-language-option"],
    [88, "a0", "menu-language-option"],
    [92, "v1", "menu-language-option"],
    [96, "v1", "menu-language-option"],
    [102, "a0", "menu-on-off-option"],
    [108, "a0", "menu-on-off-option"],
    [114, "a0", "menu-on-off-option"],
    [120, "a0", "menu-on-off-option"],
    [126, "a0", "menu-slider-option"],
    [132, "a0", "menu-slider-option"],
    [138, "a0", "menu-slider-option"],
    [142, "v1", "menu-missions-option"]
  ],
  "(method 31 progress)": [
    [61, "v1", "(array menu-option)"],
    [62, "v1", "menu-missions-option"]
  ],
  "(method 32 progress)": [
    [296, "v1", "(array menu-option)"],
    [297, "v1", "menu-select-start-option"],
    [306, "v1", "(array menu-option)"],
    [307, "v1", "menu-select-scene-option"],
    [371, "v1", "(array menu-option)"],
    [372, "v1", "menu-missions-option"],
    [380, "v1", "(array menu-option)"],
    [381, "v1", "menu-highscores-option"],
    [384, "v1", "(array menu-option)"],
    [385, "v1", "menu-highscores-option"]
  ],
  "draw-highlight": [[[44, 47], "v1", "dma-packet"]],
  "end-scissor": [[[16, 19], "v1", "dma-packet"]],
  "begin-scissor-secret": [[[49, 52], "v1", "dma-packet"]],
  "end-scissor-secret": [[[16, 19], "v1", "dma-packet"]],
  "begin-scissor-missions": [[[49, 52], "v1", "dma-packet"]],
  "end-scissor-missions": [[[16, 19], "v1", "dma-packet"]],
  "begin-scissor-scene": [[[49, 52], "v1", "dma-packet"]],
  "end-scissor-scene": [[[16, 19], "v1", "dma-packet"]],
  "begin-scissor-level": [[[49, 52], "v1", "dma-packet"]],
  "end-scissor-level": [[[16, 19], "v1", "dma-packet"]],
  "(method 10 menu-highscores-option)": [
    [17, "v1", "float"],
    [51, "f0", "float"],
    [14, "v1", "float"]
  ],
  "draw-percent-bar": [[[38, 41], "v1", "dma-packet"]],
  "draw-highscore-icon": [[[36, 39], "v1", "dma-packet"]],
  "begin-scissor": [[[70, 73], "v1", "dma-packet"]],
  "draw-savegame-box": [[[25, 28], "v1", "dma-packet"]],
  "draw-decoration": [[[176, 179], "v1", "dma-packet"]],
  "draw-missions-decoration": [[[137, 140], "v1", "dma-packet"]],
  "draw-sound-options-decoration": [[[151, 154], "v1", "dma-packet"]],
  "draw-decoration-secrets": [[[139, 142], "v1", "dma-packet"]],
  "draw-decoration-load-save": [[[173, 176], "v1", "dma-packet"]],
  "(method 10 menu-secret-option)": [
    [25, "v1", "float"],
    [22, "v1", "float"],
    [63, "f0", "float"],
    [[137, 140], "v1", "dma-packet"]
  ],
  "(method 10 menu-memcard-slot-option)": [
    [[333, 336], "v1", "dma-packet"],
    [[552, 555], "v1", "dma-packet"],
    [[874, 877], "v1", "dma-packet"],
    [[941, 944], "v1", "dma-packet"],
    [[1034, 1037], "v1", "dma-packet"],
    [[1107, 1110], "v1", "dma-packet"],
    [[1186, 1189], "v1", "dma-packet"],
    [59, "f0", "float"]
  ],
  "(method 10 menu-icon-info-option)": [[[71, 74], "v1", "dma-packet"]],
  "find-mission-text-at-index": [
    [
      201,
      "v1",
      "symbol" // this is a lie, but it's needed to work around the useless`cmove-#f-zero` it's not a symbol
    ]
  ],
  "(method 10 menu-missions-option)": [[78, "f0", "float"]],
  "draw-highscore-cup": [[[74, 77], "v1", "dma-packet"]],
  "(method 10 menu-slider-option)": [
    [[415, 418], "v1", "dma-packet"],
    [[768, 771], "v1", "dma-packet"]
  ],
  "(method 10 menu-sub-menu-option)": [
    [[237, 240], "v1", "dma-packet"],
    [[334, 337], "v1", "dma-packet"]
  ],
  "(event idle progress)": [
    [[10, 80], "v1", "mc-status-code"],
    [[147, 217], "v1", "mc-status-code"]
  ],
  "memcard-unlocked-secrets?": [[50, "s5", "int"]],
  "(method 10 progress)": [[45, "t9", "(function progress none)"]],
  "load-game-text-info": [[4, "v1", "game-text-info"]],
  "(method 16 camera-master)": [
    [[11, 15], "a2", "target"],
    [[16, 18], "v1", "int"]
  ],
  "master-choose-entity": [
    ["_stack_", 96, "res-tag"],
    [[87, 247], "s3", "(pointer camera-slave)"]
  ],
  "cam-string-joystick": [[785, "v1", "process-drawable"]],
  "transform-rigid-body-prims": [
    [[5, 8], "a0", "collide-shape-prim-group"],
    [[11, 22], "v1", "collide-shape-prim"]
  ],
  "(method 46 rigid-body-object)": [
    [[78, 95], "s3", "attack-info"],
    [113, "s4", "process-focusable"],
    [127, "s5", "attack-info"],
    [146, "v1", "focus"],
    [162, "s5", "process-focusable"],
    [213, "s4", "process-focusable"],
    [226, "v1", "float"]
  ],
  "(method 33 cty-guard-turret-button)": [[35, "v1", "art-joint-anim"]],
  "(code pop-up cty-guard-turret-button)": [[10, "v1", "art-joint-anim"]],
  "(method 9 race-info)": [[6, "v1", "entity-race-mesh"]],
  "(method 14 rigid-body)": [[18, "v1", "vector"]],
  "get-penetrate-using-from-attack-event": [
    [[0, 6], "v1", "attack-info"],
    [23, "gp", "collide-shape"]
  ],
  "(method 13 water-control)": [
    [142, "v1", "process-drawable"],
    [135, "v1", "process-drawable"]
  ],
  "(method 10 water-control)": [
    [9, "a0", "collide-shape"],
    [13, "a0", "collide-shape"],
    [195, "v1", "collide-shape-moving"],
    [375, "v1", "process-drawable"],
    [707, "v1", "control-info"],
    [719, "a1", "collide-shape-moving"],
    [735, "a0", "collide-shape-moving"],
    [750, "a0", "collide-shape-moving"],
    [756, "a0", "collide-shape-moving"],
    [855, "v1", "collide-shape-moving"],
    [875, "s3", "collide-shape-moving"],
    [899, "s3", "collide-shape-moving"],
    [904, "s3", "collide-shape-moving"],
    [1017, "s4", "collide-shape-moving"],
    [1018, "s4", "collide-shape-moving"],
    [1024, "s4", "collide-shape-moving"],
    [1037, "v1", "collide-shape-moving"],
    [1104, "a0", "collide-shape-moving"],
    [1125, "v1", "collide-shape-moving"]
  ],
  "(method 52 collide-shape)": [
    [76, "v1", "region-prim-area"],
    [77, "v1", "region-prim-area"],
    [83, "a1", "region-prim-area"],
    [84, "a1", "region-prim-area"],
    [20, "a0", "region-prim-area"],
    [15, "v1", "region-prim-area"],
    [17, "v1", "region-prim-area"],
    [53, "a1", "region-prim-area"],
    [56, "v1", "region-prim-area"]
  ],
  "(method 40 crate)": [
    [2, "v1", "fact-info-crate"],
    [13, "a0", "fact-info-crate"],
    [55, "v0", "float"]
  ],
  "(method 0 carry-info)": [[42, "s5", "collide-shape"]],
  "crate-standard-event-handler": [
    [14, "v1", "attack-info"],
    [15, "v1", "attack-info"],
    [19, "v1", "attack-info"],
    [75, "gp", "target"],
    [209, "v1", "attack-info"],
    [458, "v1", "attack-info"],
    [643, "a0", "vector"]
  ],
  "target-darkjak-process": [
    [43, "a0", "fact-info-target"],
    [46, "a0", "fact-info-target"]
  ],
  "want-to-darkjak?": [[53, "a0", "fact-info-target"]],
  "target-powerup-process": [
    [235, "v0", "sound-rpc-set-param"],
    [253, "v1", "fact-info-target"],
    [259, "a0", "fact-info-target"],
    [262, "a0", "fact-info-target"],
    [268, "v1", "fact-info-target"],
    [283, "v1", "fact-info-target"],
    [313, "a0", "fact-info-target"],
    [366, "v1", "fact-info-target"],
    [390, "v1", "fact-info-target"],
    [407, "v1", "fact-info-target"]
  ],
  "target-eco-process": [
    [1, "v1", "fact-info-target"],
    [11, "a0", "fact-info-target"],
    [19, "v1", "fact-info-target"],
    [21, "v1", "fact-info-target"],
    [14, "a0", "fact-info-target"],
    [54, "v1", "fact-info-target"],
    [77, "v1", "fact-info-target"],
    [82, "a3", "fact-info-target"],
    [97, "v1", "fact-info-target"]
  ],
  "cloud-track": [
    [[19, 83], "s1", "handle"],
    [[29, 116], "s2", "handle"]
  ],
  "(code target-darkjak-bomb1)": [
    [408, "v1", "art-joint-anim"],
    [166, "s5", "int"],
    [336, "v1", "float"],
    ["_stack_", 56, "sphere"],
    ["_stack_", 88, "float"]
  ],
  "target-darkjak-bomb-collide": [
    [2, "gp", "(pointer float)"],
    [12, "gp", "(pointer float)"],
    [13, "gp", "(pointer float)"]
  ],
  "(anon-function 16 target-darkjak)": [[61, "gp", "art-joint-anim"]],
  "(code target-darkjak-get-on)": [
    [214, "v1", "art-joint-anim"],
    [390, "v0", "sound-rpc-set-param"],
    [111, "a0", "fact-info-target"],
    [113, "a0", "fact-info-target"],
    [114, "a0", "fact-info-target"]
  ],
  "(code target-darkjak-bomb0)": [
    [37, "v1", "art-joint-anim"],
    [133, "v1", "art-joint-anim"],
    [213, "v1", "art-joint-anim"],
    [644, "v1", "process-drawable"],
    [750, "v1", "process-drawable"],
    [888, "v1", "process-drawable"],
    [994, "v1", "process-drawable"],
    ["_stack_", 16, "float"],
    [18, "v1", "float"]
  ],
  "water-info<-region": [
    [12, "a0", "symbol"],
    [48, "s2", "pair"],
    [49, "v1", "pair"],
    [57, "s2", "pair"],
    [58, "v1", "pair"],
    [59, "v1", "pair"],
    [99, "s2", "pair"],
    [100, "v1", "pair"],
    [101, "v1", "pair"],
    [133, "s1", "process-drawable"],
    [143, "s2", "pair"],
    [144, "v1", "pair"],
    [145, "v1", "pair"],
    [146, "v1", "pair"],
    [147, "s2", "pair"],
    [148, "v1", "pair"],
    [199, "a0", "process-focusable"],
    [208, "s2", "pair"],
    [209, "s2", "pair"],
    [231, "a0", "region-prim-area"],
    [238, "v1", "region-prim-area"]
  ],
  "target-danger-set!": [[823, "v1", "fact-info-target"]],
  "(method 26 target)": [[23, "v0", "float"]],
  "(method 11 attack-info)": [
    [[118, 130], "v1", "process-drawable"],
    [[156, 161], "v1", "process-drawable"]
  ],
  "(method 10 attack-info)": [[13, "a1", "collide-shape"]],
  "target-log-attack": [[47, "a3", "attack-info"]],
  "can-hands?": [
    [39, "a0", "fact-info-target"],
    [45, "a0", "fact-info-target"]
  ],
  "target-attacked": [
    [56, "v1", "fact-info-target"],
    [66, "v1", "fact-info-target"],
    [72, "v1", "fact-info-target"],
    [176, "v1", "fact-info-target"],
    [241, "t4", "vector"],
    [290, "v1", "fact-info-target"]
  ],
  "(anon-function 10 target-handler)": [
    [70, "a0", "handle"],
    [146, "a0", "process-focusable"],
    [154, "a0", "process-focusable"],
    [161, "a0", "process-focusable"],
    [175, "a0", "process-focusable"],
    [99, "t2", "float"],
    [99, "t1", "float"]
  ],
  "(code target-edge-grab)": [
    [21, "v1", "process-drawable"],
    [22, "a0", "collide-shape-moving"],
    [25, "v1", "process-drawable"],
    [26, "v1", "collide-shape-moving"],
    [270, "f0", "float"]
  ],
  "(exit target-edge-grab)": [
    [17, "v1", "process-drawable"],
    [18, "a1", "collide-shape-moving"],
    [21, "v1", "process-drawable"],
    [22, "v1", "collide-shape-moving"]
  ],
  "(code target-pole-flip-forward-jump)": [
    [26, "t9", "(function none :behavior target)"]
  ],
  "(code target-pole-flip-up)": [[23, "v1", "art-joint-anim"]],
  "(code target-pole-cycle)": [
    [103, "v1", "art-joint-anim"],
    [163, "v1", "art-joint-anim"]
  ],
  "(code target-grab)": [
    [232, "v1", "art-joint-anim"],
    [422, "v1", "art-joint-anim"]
  ],
  "(event target-grab)": [
    [33, "a0", "process"],
    [125, "gp", "object"]
  ],
  "(code target-load-wait)": [
    [21, "v1", "art-joint-anim"],
    [134, "v1", "art-joint-anim"],
    [191, "v1", "art-joint-anim"]
  ],
  "(code target-edge-grab-jump)": [[72, "a1", "art-joint-anim"]],
  "(code target-hit-ground-hard)": [[46, "v1", "fact-info-target"]],
  "(anon-function 11 target2)": [[[19, 140], "s4", "target"]],
  "(anon-function 14 target2)": [[26, "f0", "float"]],
  "(code target-hide)": [
    [14, "v1", "art-joint-anim"],
    [143, "v1", "art-joint-anim"],
    [204, "v1", "art-joint-anim"],
    [258, "v1", "art-joint-anim"],
    [317, "v1", "art-joint-anim"],
    [385, "v1", "art-joint-anim"],
    [431, "v1", "art-joint-anim"],
    [488, "v1", "art-joint-anim"]
  ],
  "target-generic-event-handler": [
    [10, "v1", "float"],
    [314, "v1", "fact-info-target"],
    [321, "v1", "fact-info-target"],
    [527, "a0", "vector"],
    [681, "v1", "fact-info-target"],
    [699, "v1", "fact-info-target"],
    [866, "v1", "(state target)"],
    [894, "a0", "process"],
    [517, "v1", "float"]
  ],
  "target-dangerous-event-handler": [
    [9, "v1", "fact-info-target"],
    [20, "v1", "fact-info-target"]
  ],
  "(code target-swim-up)": [[18, "v1", "art-joint-anim"]],
  "(code target-swim-down)": [[69, "v1", "art-joint-anim"]],
  "(event target-swim-down)": [
    [[12, 99], "v1", "attack-info"],
    [88, "t0", "fact-info-target"]
  ],
  "(code target-swim-walk)": [
    [143, "v1", "art-joint-anim"],
    [58, "v1", "art-joint-anim"]
  ],
  "(code target-swim-stance)": [[33, "v1", "art-joint-anim"]],
  "(method 15 water-control)": [
    [47, "v0", "float"],
    [48, "v1", "float"]
  ],
  "(anon-function 10 water)": [
    [5, "s5", "process-drawable"],
    [28, "s5", "process-drawable"]
  ],
  "part-water-splash-callback": [[3, "v1", "float"]],
  "(event target-darkjak-bomb0)": [[51, "v1", "process"]],
  "(code target-darkjak-running-attack)": [
    [16, "v1", "float"],
    [259, "gp", "process-focusable"],
    [278, "v1", "handle"],
    [281, "v1", "handle"],
    [363, "v1", "handle"],
    [366, "v1", "handle"],
    [576, "v1", "art-joint-anim"],
    [604, "v1", "art-joint-anim"],
    [632, "v1", "art-joint-anim"],
    [672, "v1", "art-joint-anim"],
    [700, "v1", "art-joint-anim"],
    [835, "v1", "art-joint-anim"],
    [872, "f1", "float"],
    [22, "v1", "float"],
    ["_stack_", 56, "handle"],
    ["_stack_", 16, "float"]
  ],
  "target-bomb1-fire-shot": [
    [12, "v1", "handle"],
    [20, "gp", "process-focusable"]
  ],
  "(method 9 external-art-control)": [
    [173, "s4", "external-art-buffer"],
    [177, "s4", "external-art-buffer"],
    [183, "s4", "external-art-buffer"],
    [190, "s4", "external-art-buffer"]
  ],
  "(code target-darkjak-get-off)": [
    [159, "v1", "art-joint-anim"],
    [359, "v1", "art-joint-anim"],
    [472, "v1", "art-joint-anim"]
  ],
  "(anon-function 15 target-darkjak)": [
    [16, "v0", "process-focusable"],
    [82, "v1", "art-joint-anim"],
    [113, "v1", "art-joint-anim"]
  ],
  "(trans target-float)": [[130, "v1", "(state target)"]],
  "(code target-stance-look-around)": [[12, "v0", "float"]],
  "(code target-look-around)": [[21, "v0", "float"]],
  "(exit target-swim-stance)": [[51, "v0", "sound-rpc-set-param"]],
  "(exit target-swim-down)": [[56, "v0", "sound-rpc-set-param"]],
  "(method 7 water-anim)": [[14, "t9", "(function water-anim int water-anim)"]],
  "(method 26 water-anim)": [
    ["_stack_", 16, "res-tag"],
    [52, "v0", "(pointer float)"]
  ],
  "(method 7 flow-control)": [
    [19, "t9", "(function flow-control int flow-control)"]
  ],
  "water-anim-event-handler": [
    [23, "v1", "float"],
    [40, "s4", "process"],
    [50, "s5", "water-info"],
    [96, "gp", "process-focusable"],
    [116, "gp", "process-focusable"],
    [137, "gp", "process-focusable"],
    [182, "s5", "water-info"]
  ],
  "(code die crate)": [
    [6, "v1", "collide-shape"],
    [37, "v1", "process-focusable"]
  ],
  "(code notice-blue crate)": [
    [19, "v1", "process-drawable"],
    [21, "gp", "collide-shape-moving"],
    [28, "a0", "collide-shape-moving"],
    [30, "v1", "collide-shape-moving"]
  ],
  "(post fall crate)": [
    [[4, 10], "a0", "collide-shape-moving"],
    [15, "v1", "collide-shape-moving"],
    [26, "v1", "collide-shape-moving"],
    [[34, 53], "gp", "collide-shape-moving"]
  ],
  "(trans fall crate)": [
    [1, "v1", "collide-shape-moving"],
    [6, "v1", "float"],
    [8, "v1", "collide-shape-moving"],
    [24, "v1", "collide-shape-moving"],
    [32, "v1", "collide-shape-moving"],
    [34, "a0", "collide-shape-moving"],
    [37, "a0", "collide-shape-moving"]
  ],
  "(enter fall crate)": [[[35, 40], "a0", "carry-info"]],
  "(post carry crate)": [[[13, 16], "a0", "collide-shape-moving"]],
  "(event carry crate)": [[15, "a0", "vector"]],
  "(code idle crate)": [[[2, 5], "a0", "collide-shape-moving"]],
  "(code hide crate)": [
    [27, "v1", "collide-shape-moving"],
    [95, "v1", "collide-shape-moving"],
    [97, "a0", "collide-shape-moving"],
    [100, "a0", "collide-shape-moving"]
  ],
  "(code special-contents-die crate)": [[42, "v1", "collide-shape-moving"]],
  "target-send-attack": [
    ["_stack_", 96, "symbol"],
    [16, "s4", "process-focusable"],
    [[429, 444], "t1", "sound-name"]
  ],
  "(method 36 crate)": [
    [6, "a0", "collide-shape-moving"],
    [27, "a0", "collide-shape-moving"]
  ],
  "camera-rotate-to-vector": [[63, "v1", "float"]],
  "target-gun-find-track": [
    [182, "v0", "process-focusable"],
    [[192, 224], "gp", "process-focusable"],
    [[249, 475], "s5", "process-focusable"],
    [431, "a0", "process-focusable"],
    [434, "a0", "process-focusable"],
    [519, "v1", "int"],
    [520, "v1", "int"]
  ],
  "target-gun-check": [[599, "v0", "sound-rpc-set-param"]],
  "target-gun-build-track-list": [[46, "v1", "vector"]],
  "target-gun-joint-pre0": [[[131, 165], "gp", "process-focusable"]],
  "(method 28 water-anim)": [
    ["_stack_", 16, "res-tag"],
    [27, "v0", "vector"]
  ],
  "(method 7 drop-plat)": [[18, "v1", "external-art-buffer"]],
  "(method 22 gui-control)": [
    [[268, 315], "s4", "process-drawable"],
    [[275, 338], "s5", "sound-rpc-set-param"],
    [[351, 375], "s5", "sound-rpc-set-param"]
  ],
  "(method 13 sky-work)": [
    [[78, 170], "s4", "sky-work"],
    [[162, 168], "v1", "dma-packet"],
    [[221, 228], "a1", "dma-packet"],
    [[230, 239], "a1", "gs-gif-tag"],
    [243, "a1", "(pointer gs-zbuf)"],
    [245, "a1", "(pointer gs-reg64)"],
    [247, "a1", "(pointer gs-test)"],
    [249, "a1", "(pointer gs-reg64)"],
    [250, "a1", "(pointer gs-alpha)"],
    [252, "a1", "(pointer gs-reg64)"],
    [255, "a1", "(pointer gs-tex0)"],
    [257, "a1", "(pointer gs-reg64)"],
    [259, "a1", "(pointer gs-tex1)"],
    [261, "a1", "(pointer gs-reg64)"],
    [263, "a1", "(pointer gs-clamp)"],
    [265, "a1", "(pointer gs-reg64)"],
    [266, "a1", "(pointer uint64)"],
    [268, "a1", "(pointer gs-reg64)"],
    [[271, 309], "a2", "(inline-array qword)"],
    [[316, 354], "t0", "(inline-array qword)"],
    [[362, 369], "t1", "dma-packet"],
    [[371, 380], "t1", "gs-gif-tag"],
    [384, "t1", "(pointer gs-alpha)"],
    [386, "t1", "(pointer gs-reg64)"],
    [389, "t1", "(pointer gs-tex0)"],
    [391, "t1", "(pointer gs-reg64)"],
    [392, "t1", "(pointer uint64)"],
    [394, "t1", "(pointer gs-reg64)"],
    [[397, 429], "t0", "(inline-array qword)"],
    [[437, 444], "a1", "dma-packet"],
    [[446, 455], "a1", "gs-gif-tag"],
    [458, "a1", "(pointer gs-alpha)"],
    [460, "a1", "(pointer gs-reg64)"],
    [[515, 561], "t1", "(inline-array qword)"],
    [[574, 581], "a3", "dma-packet"],
    [[583, 592], "a3", "gs-gif-tag"],
    [596, "a3", "(pointer gs-alpha)"],
    [598, "a3", "(pointer gs-reg64)"],
    [601, "a3", "(pointer gs-tex0)"],
    [603, "a3", "(pointer gs-reg64)"],
    [604, "a3", "(pointer uint64)"],
    [606, "a3", "(pointer gs-reg64)"],
    [[609, 647], "v1", "(inline-array qword)"],
    [[673, 680], "a1", "dma-packet"],
    [[682, 691], "a1", "gs-gif-tag"],
    [695, "a1", "(pointer gs-zbuf)"],
    [697, "a1", "(pointer gs-reg64)"],
    [699, "a1", "(pointer gs-test)"],
    [701, "a1", "(pointer gs-reg64)"],
    [728, "a1", "(pointer gs-rgbaq)"],
    [730, "a1", "(pointer gs-reg64)"],
    [[733, 738], "v1", "(inline-array qword)"],
    [[741, 750], "v1", "(inline-array qword)"],
    [[760, 766], "v1", "dma-packet"]
  ],
  "(method 33 sky-work)": [
    [42, "s5", "int"],
    [46, "a2", "sky-work"],
    [59, "a2", "sky-work"],
    [36, "v1", "sky-work"]
  ],
  "(method 23 sky-work)": [
    [[3, 10], "a0", "dma-packet"],
    [[12, 21], "a0", "gs-gif-tag"],
    [25, "s3", "(pointer gs-test)"],
    [27, "s3", "(pointer gs-reg64)"],
    [42, "s3", "(pointer gs-tex0)"],
    [44, "s3", "(pointer gs-reg64)"],
    [46, "s3", "(pointer gs-tex1)"],
    [48, "s3", "(pointer gs-reg64)"],
    [49, "s3", "(pointer gs-clamp)"],
    [51, "s3", "(pointer gs-reg64)"],
    [53, "s3", "(pointer gs-alpha)"],
    [55, "s3", "(pointer gs-reg64)"],
    [56, "s3", "(pointer uint64)"],
    [58, "s3", "(pointer gs-reg64)"],
    [[255, 263], "s4", "dma-packet"]
  ],
  "(method 27 sky-work)": [
    [[5, 10], "a0", "dma-packet"],
    [[12, 20], "a0", "gs-gif-tag"],
    [25, "a0", "(pointer gs-alpha)"],
    [27, "a0", "(pointer gs-reg64)"],
    [[142, 149], "s4", "dma-packet"]
  ],
  "(method 34 sky-work)": [
    [[5, 10], "a0", "dma-packet"],
    [[12, 20], "a0", "gs-gif-tag"],
    [25, "a0", "(pointer gs-zbuf)"],
    [27, "a0", "(pointer gs-reg64)"],
    [29, "a0", "(pointer gs-test)"],
    [31, "a0", "(pointer gs-reg64)"],
    [33, "a0", "(pointer gs-alpha)"],
    [35, "a0", "(pointer gs-reg64)"],
    [[80, 88], "s5", "dma-packet"]
  ],
  "(method 35 sky-work)": [
    [[2, 9], "a1", "dma-packet"],
    [[11, 20], "a1", "gs-gif-tag"],
    [24, "a1", "(pointer gs-test)"],
    [26, "a1", "(pointer gs-reg64)"],
    [[66, 74], "s5", "dma-packet"]
  ],
  "(method 36 sky-work)": [
    [[7, 14], "a0", "dma-packet"],
    [[16, 26], "a0", "gs-gif-tag"],
    [62, "s2", "(pointer gs-tex0)"],
    [64, "s2", "(pointer gs-reg64)"],
    [66, "s2", "(pointer gs-tex1)"],
    [68, "s2", "(pointer gs-reg64)"],
    [70, "s2", "(pointer gs-test)"],
    [72, "s2", "(pointer gs-reg64)"],
    [74, "s2", "(pointer gs-clamp)"],
    [76, "s2", "(pointer gs-reg64)"],
    [78, "s2", "(pointer gs-alpha)"],
    [80, "s2", "(pointer gs-reg64)"],
    [[83, 177], "v1", "(inline-array qword)"]
  ],
  "draw-subtitle-image": [
    [[44, 48], "a0", "dma-packet"],
    [[49, 58], "a0", "gs-gif-tag"],
    [70, "a0", "(pointer gs-bitbltbuf)"],
    [72, "a0", "(pointer gs-reg64)"],
    [73, "a0", "(pointer gs-trxpos)"],
    [75, "a0", "(pointer gs-reg64)"],
    [81, "a0", "(pointer gs-trxreg)"],
    [83, "a0", "(pointer gs-reg64)"],
    [84, "a0", "(pointer gs-trxdir)"],
    [86, "a0", "(pointer gs-reg64)"],
    [[106, 112], "a1", "dma-packet"],
    [[113, 121], "a1", "gs-gif-tag"],
    [128, "a1", "(pointer gs-reg64)"],
    [130, "a1", "(pointer gs-alpha)"],
    [126, "a1", "(pointer gs-test)"],
    [132, "a1", "(pointer gs-reg64)"],
    [148, "a1", "(pointer gs-tex0)"],
    [150, "a1", "(pointer gs-reg64)"],
    [153, "a1", "(pointer gs-reg64)"],
    [157, "a1", "(pointer gs-reg64)"],
    [160, "a1", "(pointer gs-reg64)"],
    [151, "a1", "(pointer gs-tex1)"],
    [155, "a1", "(pointer gs-clamp)"],
    [158, "a1", "(pointer uint64)"],
    [[163, 194], "v1", "(pointer uint128)"],
    [[195, 199], "t0", "gs-gif-tag"],
    [[201, 206], "t0", "gs-gif-tag"],
    [[208, 213], "a2", "gs-gif-tag"],
    [[215, 220], "v1", "gs-gif-tag"],
    [[223, 254], "v1", "(pointer uint128)"],
    [[255, 259], "t0", "gs-gif-tag"],
    [[261, 266], "t0", "gs-gif-tag"],
    [[268, 273], "a1", "gs-gif-tag"],
    [[275, 280], "v1", "gs-gif-tag"],
    [[291, 296], "v1", "dma-packet"]
  ],
  "scene-player-init": [
    [[37, 44], "s5", "(array scene)"],
    [83, "v0", "(array scene)"]
  ],
  "connection-list-validate": [[5, "gp", "connection"]],
  "point-poly-distance-min": [[94, "f0", "float"]],
  "(method 26 nav-mesh)": [[[23, 78], "s4", "nav-engine"]],
  "compute-dir-parm": [[10, "v1", "float"]],
  "(trans idle fma-sphere)": [[39, "a2", "process-drawable"]],
  "(method 10 talker)": [[29, "t9", "(function process none)"]],
  "(exit active talker)": [[19, "s5", "process-drawable"]],
  "(method 11 speech-channel)": [
    [66, "v1", "process-drawable"],
    [223, "s4", "process-drawable"],
    [237, "s4", "process-drawable"],
    [240, "s4", "process-drawable"],
    [212, "v0", "sound-rpc-set-param"]
  ],
  "lightning-fractal-gen": [
    [37, "v1", "float"],
    [64, "v1", "float"],
    [91, "v1", "float"]
  ],
  "lightning-uniform-gen": [
    [38, "v1", "float"],
    [60, "v1", "float"],
    [82, "v1", "float"]
  ],
  "lightning-trail-uniform-gen": [
    [21, "v1", "float"],
    [43, "v1", "float"],
    [65, "v1", "float"]
  ],
  "lightning-trail-fractal-gen": [
    [52, "v1", "float"],
    [71, "v1", "float"],
    [90, "v1", "float"]
  ],
  "lightning-draw": [
    [[407, 444], "v1", "(inline-array vector)"],
    ["_stack_", 20, "(inline-array gcf-vertex)"],
    ["_stack_", 176, "gcf-control"],
    [440, "a1", "pointer"],
    [441, "a0", "pointer"],
    [438, "a1", "(pointer uint128)"],
    [439, "a0", "(pointer uint128)"],
    [[472, 487], "a0", "dma-packet"],
    [[559, 576], "a0", "dma-packet"],
    [[597, 602], "a0", "dma-packet"]
  ],
  "lightning-draw-all": [
    [39, "v1", "connection"],
    [40, "s1", "dma-buffer"]
  ],
  "(method 24 game-info)": [
    [808, "s4", "pointer"],
    [156, "s4", "pointer"],
    [360, "a1", "pointer"],
    [490, "a1", "pointer"],
    [521, "a2", "pointer"],
    [673, "v1", "pointer"],
    [97, "v1", "pointer"],
    [141, "s4", "game-save-tag"],
    [172, "s4", "game-save-tag"],
    [187, "s4", "(inline-array game-save-tag)"],
    [202, "s4", "(inline-array game-save-tag)"],
    [219, "s4", "(inline-array game-save-tag)"],
    [232, "s4", "(inline-array game-save-tag)"],
    [238, "s4", "(inline-array game-save-tag)"],
    [244, "s4", "(inline-array game-save-tag)"],
    [[250, 325], "s4", "(inline-array game-save-tag)"],
    [328, "s4", "(inline-array game-save-tag)"],
    [[342, 399], "s4", "(inline-array game-save-tag)"],
    [[411, 511], "s4", "(inline-array game-save-tag)"],
    [[539, 673], "s4", "(inline-array game-save-tag)"],
    [[701, 805], "s4", "(inline-array game-save-tag)"],
    [[4, 94], "v1", "(inline-array game-save-tag)"],
    [495, "a2", "(pointer uint8)"]
  ],
  "(method 11 game-save)": [
    [270, "s4", "pointer"],
    [[83, 97], "s4", "(inline-array game-save-tag)"],
    [107, "s4", "(inline-array game-save-tag)"],
    [[116, 267], "s4", "(inline-array game-save-tag)"]
  ],
  "(code active process-taskable)": [
    [40, "gp", "handle"],
    [71, "gp", "handle"]
  ],
  "(method 32 process-taskable)": [
    [63, "v0", "joint"],
    [[70, 80], "v1", "collide-shape-prim-group"]
  ],
  "(method 9 los-control)": [
    [54, "s1", "process-focusable"],
    [35, "s1", "process-focusable"]
  ],
  "(method 18 grid-hash)": [
    [42, "a0", "(pointer grid-hash-word)"],
    [44, "t4", "(pointer grid-hash-word)"],
    [46, "t6", "(pointer grid-hash-word)"]
  ],
  "(method 19 grid-hash)": [[46, "t6", "(pointer uint8)"]],
  "(method 15 sphere-hash)": [[5, "v0", "(function grid-hash none)"]],
  "(method 32 sphere-hash)": [[107, "v1", "float"]],
  "(method 13 carry-info)": [
    [14, "v1", "handle"],
    [22, "v0", "carry-info"],
    [11, "v1", "handle"]
  ],
  "(method 12 carry-info)": [
    [27, "s4", "collide-shape"],
    [46, "a0", "process-drawable"],
    [47, "v1", "collide-shape"],
    [52, "a1", "process-drawable"],
    [53, "a0", "collide-shape"],
    [59, "a1", "process-drawable"],
    [60, "a0", "collide-shape"]
  ],
  "(method 11 carry-info)": [
    [43, "s4", "collide-shape"],
    [211, "a0", "process-drawable"],
    [212, "v1", "collide-shape"],
    [218, "a2", "process-drawable"],
    [225, "a1", "process-drawable"],
    [231, "a0", "process-drawable"],
    [232, "v1", "collide-shape"],
    [10, "v1", "handle"],
    [20, "v1", "handle"],
    [219, "a1", "collide-shape"],
    [226, "a0", "collide-shape"]
  ],
  "(method 14 carry-info)": [
    [45, "s2", "collide-shape"],
    [158, "a0", "process-drawable"],
    [159, "v1", "collide-shape"],
    [165, "a2", "process-drawable"],
    [172, "a1", "process-drawable"],
    [178, "a0", "process-drawable"],
    [179, "v1", "collide-shape"],
    [12, "v1", "handle"],
    [22, "v1", "handle"],
    [166, "a1", "collide-shape"],
    [173, "a0", "collide-shape"],
    [151, "a0", "process-drawable"],
    [152, "v1", "collide-shape"],
    [158, "a2", "process-drawable"],
    [165, "a1", "process-drawable"],
    [171, "a0", "process-drawable"],
    [172, "v1", "collide-shape"],
    [159, "a1", "collide-shape"],
    [166, "a0", "collide-shape"]
  ],
  "(method 16 carry-info)": [[22, "v0", "carry-info"]],
  "(event idle task-arrow)": [[6, "a0", "vector"]],
  "projectile-init-by-other": [[113, "v1", "process-drawable"]],
  "(method 35 projectile)": [[5, "a1", "projectile"]],
  "target-gun-fire-blue": [[71, "a0", "projectile"]],
  "(method 24 gun-blue-shot)": [[15, "s5", "projectile"]],
  "target-gun-fire-yellow": [[28, "a0", "projectile"]],
  "target-gun-fire-red": [
    [150, "v1", "process-drawable"],
    [194, "v1", "process-drawable"],
    [197, "v1", "process-drawable"],
    [200, "v1", "process-drawable"]
  ],
  "(method 26 gun-red-shot)": [
    [43, "a0", "connection"],
    [44, "a0", "collide-shape"],
    [92, "a0", "connection"],
    [93, "a0", "collide-shape"]
  ],
  "gun-red-shot-init-by-other": [[89, "v1", "process-drawable"]],
  "(method 23 gun-red-shot)": [[10, "s4", "process-focusable"]],
  "target-gun-fire-dark": [
    [30, "a0", "projectile"],
    [60, "a0", "gun-dark-shot"]
  ],
  "process-drawable-shock-effect-bullseye": [[88, "a0", "lightning-tracker"]],
  "projectile-update-velocity-space-wars": [
    [59, "a0", "process-drawable"],
    [60, "a0", "collide-shape"]
  ],
  "cshape-reaction-blue-shot": [[15, "v1", "gun-blue-shot"]],
  "(method 10 idle-control)": [[64, "v1", "art-joint-anim"]],
  "(method 136 enemy)": [[34, "a1", "process-focusable"]],
  "(method 107 enemy)": [[17, "v0", "process-focusable"]],
  "(method 96 enemy)": [[[16, 20], "a0", "process-focusable"]],
  "(method 129 enemy)": [[18, "a1", "process-focusable"]],
  "(method 97 enemy)": [
    [16, "v1", "connection"],
    [[17, 22], "v1", "collide-shape"],
    [27, "s2", "process-focusable"],
    [65, "v1", "connection"],
    [[66, 71], "v1", "collide-shape"],
    [76, "s2", "process-focusable"],
    [112, "v1", "connection"],
    [[113, 118], "v1", "collide-shape"],
    [123, "s2", "process-focusable"]
  ],
  "(method 75 enemy)": [[9, "s2", "process-focusable"]],
  "(code notice enemy)": [[31, "v1", "art-joint-anim"]],
  "(code stare enemy)": [[23, "gp", "art-joint-anim"]],
  "(code victory enemy)": [[30, "v1", "art-joint-anim"]],
  "(method 88 enemy)": [[28, "a1", "art-joint-anim"]],
  "(code hit enemy)": [[30, "v1", "art-joint-anim"]],
  "(method 51 enemy)": [[[27, 31], "a0", "process-focusable"]],
  "(method 78 enemy)": [[11, "v1", "art-joint-anim"]],
  "(code die enemy)": [[30, "v1", "art-joint-anim"]],
  "(code die-falling enemy)": [[32, "gp", "art-joint-anim"]],
  "(code view-anims enemy)": [[20, "s4", "art-joint-anim"]],
  "(method 7 enemy)": [
    [14, "t9", "(function process-focusable int process-focusable)"]
  ],
  "nav-enemy-chase-post": [[[15, 19], "a0", "process-focusable"]],
  "nav-enemy-flee-post": [[[16, 20], "a0", "process-focusable"]],
  "nav-enemy-face-focus-post": [[[24, 28], "a0", "process-focusable"]],
  "nav-enemy-stare-post": [[[24, 28], "a0", "process-focusable"]],
  "(code active nav-enemy)": [
    [30, "v1", "art-joint-anim"],
    [127, "v1", "art-joint-anim"],
    [189, "v1", "art-joint-anim"],
    [298, "v1", "art-joint-anim"]
  ],
  "(enter notice nav-enemy)": [[[21, 25], "a0", "process-focusable"]],
  "(code notice nav-enemy)": [[31, "v1", "art-joint-anim"]],
  "(code stare nav-enemy)": [[23, "gp", "art-joint-anim"]],
  "(enter taunt nav-enemy)": [[[37, 42], "gp", "process-focusable"]],
  "(code taunt nav-enemy)": [[84, "v1", "art-joint-anim"]],
  "(enter pacing nav-enemy)": [[[103, 108], "gp", "process-focusable"]],
  "(trans pacing nav-enemy)": [[[14, 18], "a0", "process-focusable"]],
  "(code pacing nav-enemy)": [[34, "gp", "art-joint-anim"]],
  "(enter circling nav-enemy)": [[[69, 74], "gp", "process-focusable"]],
  "(trans circling nav-enemy)": [[[14, 18], "a0", "process-focusable"]],
  "(code circling nav-enemy)": [[34, "gp", "art-joint-anim"]],
  "(code hit nav-enemy)": [[30, "v1", "art-joint-anim"]],
  "(code debug-control nav-enemy)": [[28, "v1", "art-joint-anim"]],
  "(method 55 nav-enemy)": [[[74, 78], "a0", "process-focusable"]],
  "(method 161 nav-enemy)": [[[22, 27], "v1", "process-focusable"]],
  "(method 160 nav-enemy)": [
    [18, "s5", "process-focusable"],
    [[35, 40], "s5", "process-focusable"]
  ],
  "(method 32 youngsamos-npc)": [
    [61, "t9", "(function process-taskable none)"]
  ],
  "(method 35 pecker-npc)": [
    [58, "v1", "art-joint-anim"],
    [117, "v1", "art-joint-anim"]
  ],
  "(code idle scene-looper)": [[40, "gp", "handle"]],
  "(method 7 rigid-body-platform)": [
    [14, "t9", "(function rigid-body-object int rigid-body-object)"]
  ],
  "(method 53 rigid-body-platform)": [[24, "f0", "float"]],
  "(method 46 rigid-body-platform)": [
    [13, "v1", "rigid-body-control-point"],
    [30, "v1", "collide-rider"],
    [46, "s5", "process-focusable"],
    [139, "v1", "float"]
  ],
  "(method 24 remote)": [
    [16, "s4", "process-focusable"],
    [[26, 30], "s4", "process-focusable"]
  ],
  "remote-track": [[94, "gp", "process-drawable"]],
  "(trans enter remote)": [[[25, 29], "a0", "process-focusable"]],
  "(code enter remote)": [[11, "gp", "process-focusable"]],
  "(method 25 remote)": [[[8, 12], "a0", "collide-shape"]],
  "(method 25 judge)": [[[8, 12], "a0", "collide-shape"]],
  "(event wait judge)": [[63, "gp", "process-focusable"]],
  "(code idle judge)": [[39, "v0", "float"]],
  "(post sidekick-clone)": [[[474, 513], "gp", "(pointer process-drawable)"]],
  "(code target-carry-pickup)": [
    [79, "v0", "carry-info"],
    [290, "v0", "carry-info"]
  ],
  "(code target-carry-drop)": [
    [24, "v0", "carry-info"],
    [92, "v1", "art-joint-anim"],
    [158, "v0", "carry-info"],
    [273, "v0", "carry-info"]
  ],
  "(code target-carry-throw)": [
    [51, "v0", "carry-info"],
    [112, "v0", "carry-info"],
    [194, "v0", "carry-info"]
  ],
  "next-continue": [
    [4, "a2", "symbol"],
    [5, "a2", "level-load-info"],
    [12, "a3", "continue-point"]
  ],
  "(code target-continue)": [[643, "s5", "handle"]],
  "(code target-warp-in)": [[336, "v1", "art-joint-anim"]],
  "target-hit-effect": [[39, "t4", "vector"]],
  "target-hit-setup-anim": [
    [153, "v1", "art-joint-anim"],
    [225, "v1", "art-joint-anim"]
  ],
  "(code target-hit)": [[576, "v1", "art-joint-anim"]],
  "(anon-function 12 target-death)": [[[12, 19], "gp", "process-drawable"]],
  "target-death-reset": [[21, "v1", "connection"]],
  "(anon-function 3 target-death)": [[259, "v1", "art-joint-anim"]],
  "(anon-function 2 target-death)": [
    [58, "v1", "art-joint-anim"],
    [197, "v1", "art-joint-anim"],
    [141, "v1", "art-joint-anim"]
  ],
  "(anon-function 1 target-death)": [[73, "v1", "art-joint-anim"]],
  "(event target-continue)": [[18, "a0", "process"]],
  "(method 30 battle)": [
    [7, "s5", "nav-enemy"],
    [32, "a2", "nav-enemy"]
  ],
  "(method 7 battle)": [
    [15, "t9", "(function process-drawable int process-drawable)"]
  ],
  "(method 51 battle)": [[[38, 95], "s4", "touch-tracker"]],
  "(method 26 battle)": [
    [35, "a0", "connection"],
    [36, "a0", "collide-shape"],
    [84, "a0", "connection"],
    [85, "a0", "collide-shape"]
  ],
  "(method 28 battle)": [
    ["_stack_", 16, "res-tag"],
    [[21, 31], "s5", "(pointer entity-actor)"]
  ],
  "(method 29 battle)": [
    ["_stack_", 16, "res-tag"],
    ["_stack_", 32, "res-tag"]
  ],
  "(method 12 collide-cache)": [[76, "v1", "process-drawable"]],
  "collide-list-fill-bg-using-box": [
    [[207, 213], "v1", "collide-hash-scratch"],
    [223, "a0", "collide-hash-scratch"],
    [[241, 247], "v1", "collide-hash-scratch"],
    [255, "a0", "collide-hash-scratch"]
  ],
  "collide-list-fill-bg-using-line-sphere": [
    [261, "a0", "collide-hash-scratch"],
    [[279, 285], "v1", "collide-hash-scratch"],
    [[246, 251], "v1", "collide-hash-scratch"],
    [293, "a0", "collide-hash-scratch"],
    [102, "v1", "float"]
  ],
  "(method 8 collide-hash)": [
    [34, "a1", "collide-hash-scratch"],
    [50, "a2", "collide-hash-scratch"],
    [62, "a2", "collide-hash-scratch"],
    [73, "a1", "collide-hash-scratch"]
  ],
  "(method 9 collide-mesh)": [[[9, 63], "s5", "collide-mesh-tri"]],
  "(method 13 collide-mesh)": [
    [21, "a3", "(inline-array vector)"],
    [[22, 61], "a3", "vector"],
    [[20, 61], "t0", "(inline-array vector)"],
    [[76, 123], "v1", "collide-mesh-tri"]
  ],
  "(method 10 collide-mesh)": [[[13, 51], "s4", "collide-mesh-cache-tri"]],
  "(method 9 collide-mesh-cache)": [
    [[10, 83], "s4", "collide-mesh-cache-entry"]
  ],
  "(method 10 touching-list)": [[[1, 12], "s5", "touching-shapes-entry"]],
  "(method 13 touching-list)": [[[0, 77], "v0", "touching-shapes-entry"]],
  "(method 11 touching-list)": [[[0, 57], "s5", "touching-shapes-entry"]],
  "(method 12 touching-list)": [[[0, 105], "gp", "touching-shapes-entry"]],
  "(method 9 collide-edge-work)": [
    [[6, 52], "s3", "collide-edge-edge"],
    [[5, 52], "s4", "collide-edge-hold-item"]
  ],
  "(method 20 collide-edge-work)": [
    [100, "a0", "collide-shape-moving"],
    [179, "v1", "int"],
    [179, "a1", "int"]
  ],
  "(method 13 collide-edge-work)": [[[8, 119], "s1", "collide-edge-edge"]],
  "(method 9 collide-edge-edge)": [[20, "a0", "collide-shape-moving"]],
  "(method 13 ocean)": [
    [248, "v1", "dma-packet"],
    [249, "v1", "dma-packet"],
    [250, "v1", "dma-packet"],
    [318, "v1", "dma-packet"],
    [319, "v1", "dma-packet"],
    [320, "v1", "dma-packet"]
  ],
  "(method 19 ocean)": [
    [[2, 8], "a0", "dma-packet"],
    [[11, 17], "a0", "gs-gif-tag"],
    [22, "s4", "(pointer gs-test)"],
    [24, "s4", "(pointer gs-reg64)"],
    [26, "s4", "(pointer gs-alpha)"],
    [28, "s4", "(pointer gs-reg64)"],
    [41, "s4", "(pointer gs-tex0)"],
    [43, "s4", "(pointer gs-reg64)"],
    [45, "s4", "(pointer gs-tex1)"],
    [47, "s4", "(pointer gs-reg64)"],
    [49, "s4", "(pointer gs-texa)"],
    [51, "s4", "(pointer gs-reg64)"],
    [53, "s4", "(pointer gs-miptbp)"],
    [55, "s4", "(pointer gs-reg64)"],
    [57, "s4", "(pointer gs-miptbp)"],
    [59, "s4", "(pointer gs-reg64)"],
    [60, "s4", "(pointer gs-clamp)"],
    [62, "s4", "(pointer gs-reg64)"],
    [64, "s4", "(pointer gs-fogcol)"],
    [66, "s4", "(pointer gs-reg64)"]
  ],
  "(method 20 ocean)": [
    [[3, 7], "a0", "dma-packet"],
    [[13, 16], "a0", "gs-gif-tag"],
    [22, "a0", "(pointer gs-texa)"],
    [24, "a0", "(pointer gs-reg64)"]
  ],
  "(method 22 ocean)": [[[3, 11], "a0", "dma-packet"]],
  "(method 23 ocean)": [[[3, 11], "a0", "dma-packet"]],
  "(method 25 ocean)": [[[8, 16], "a1", "dma-packet"]],
  "(method 26 ocean)": [
    [[11, 19], "a3", "dma-packet"],
    [[30, 38], "a2", "dma-packet"]
  ],
  "(method 27 ocean)": [
    [[19, 27], "a0", "dma-packet"],
    [30, "s3", "matrix"],
    [[49, 54], "s2", "vector"]
  ],
  "(method 28 ocean)": [
    [[43, 51], "a0", "dma-packet"],
    [66, "a2", "(pointer int16)"],
    [[81, 89], "a1", "vector4w"],
    [[90, 98], "v1", "vector4w"],
    [[111, 127], "t0", "vector4w"],
    [[130, 268], "a1", "(inline-array vector4w)"]
  ],
  "(method 29 ocean)": [
    [[5, 9], "a0", "dma-packet"],
    [[15, 18], "a0", "gs-gif-tag"],
    [23, "a0", "(pointer gs-test)"],
    [25, "a0", "(pointer gs-reg64)"],
    [[36, 41], "a0", "dma-packet"],
    [91, "a1", "(pointer int16)"]
  ],
  "(method 30 ocean)": [[29, "a0", "(pointer uint8)"]],
  "(method 31 ocean)": [[32, "a0", "(pointer int32)"]],
  "(method 32 ocean)": [
    [31, "t0", "(pointer int32)"],
    [47, "a2", "(pointer uint8)"],
    [55, "v1", "(pointer int8)"]
  ],
  "(method 33 ocean)": [
    [[52, 60], "a0", "dma-packet"],
    [[63, 67], "v1", "vector4w"],
    [[93, 232], "v1", "(inline-array vector4w)"],
    [[245, 253], "a0", "dma-packet"]
  ],
  "(method 34 ocean)": [
    [[44, 52], "a0", "dma-packet"],
    [[61, 65], "v1", "vector4w"],
    [[68, 147], "v1", "(inline-array vector4w)"],
    [[166, 174], "a0", "dma-packet"]
  ],
  "(method 36 ocean)": [["_stack_", 48, "ocean-trans-mask"]],
  "(method 38 ocean)": [
    [104, "a1", "(pointer int32)"],
    [108, "a3", "(pointer uint8)"],
    [110, "a1", "(pointer int32)"]
  ],
  "(method 39 ocean)": [
    [[7, 15], "a0", "dma-packet"],
    [[17, 51], "v1", "matrix"]
  ],
  "(method 40 ocean)": [["_stack_", 40, "ocean-trans-mask"]],
  "(method 41 ocean)": [[[3, 11], "a0", "dma-packet"]],
  "(method 42 ocean)": [[[3, 11], "a0", "dma-packet"]],
  "(method 45 ocean)": [
    [[19, 27], "a1", "dma-packet"],
    [30, "s3", "matrix"],
    [[47, 52], "s2", "vector"]
  ],
  "(method 48 ocean)": [[[8, 16], "a1", "dma-packet"]],
  "(method 49 ocean)": [[24, "a0", "(pointer uint8)"]],
  "(method 51 ocean)": [
    [39, "a0", "(pointer uint8)"],
    [47, "v1", "(pointer uint8)"]
  ],
  "(method 52 ocean)": [
    [[54, 68], "a2", "dma-packet"],
    [[82, 87], "a0", "dma-packet"],
    [99, "v1", "(pointer uint64)"]
  ],
  "(method 53 ocean)": [
    [[52, 60], "a0", "dma-packet"],
    [[62, 67], "v1", "vector4w"],
    [[70, 149], "v1", "(inline-array vector4w)"],
    [[162, 170], "a0", "dma-packet"]
  ],
  "(method 57 ocean)": [
    [[7, 15], "a0", "dma-packet"],
    [[18, 28], "a0", "vector"],
    [[28, 39], "a0", "vector"],
    [[39, 50], "a0", "vector"],
    [[51, 62], "v1", "vector"]
  ],
  "(method 59 ocean)": [
    [[22, 27], "a0", "dma-packet"],
    [195, "t3", "(pointer uint8)"]
  ],
  "(method 60 ocean)": [[[3, 191], "s4", "(inline-array ocean-vertex)"]],
  "(method 61 ocean)": [[[3, 194], "s4", "(inline-array ocean-vertex)"]],
  "(method 62 ocean)": [[[3, 193], "s4", "(inline-array ocean-vertex)"]],
  "(method 63 ocean)": [[[3, 200], "s4", "(inline-array ocean-vertex)"]],
  "(method 64 ocean)": [[[3, 228], "s5", "(inline-array ocean-vertex)"]],
  "(method 65 ocean)": [[[3, 234], "s5", "(inline-array ocean-vertex)"]],
  "(method 66 ocean)": [[[3, 234], "s4", "(inline-array ocean-vertex)"]],
  "(method 67 ocean)": [[[3, 240], "s4", "(inline-array ocean-vertex)"]],
  "(method 68 ocean)": [[[4, 179], "s3", "(inline-array ocean-vertex)"]],
  "(method 69 ocean)": [[[59, 66], "gp", "dma-packet"]],
  "(method 71 ocean)": [[[8, 16], "a1", "dma-packet"]],
  "(method 72 ocean)": [[[2, 6], "v1", "(inline-array vector4w)"]],
  "(method 73 ocean)": [[[6, 11], "a0", "dma-packet"]],
  "(method 74 ocean)": [
    [[6, 11], "a0", "dma-packet"],
    [[19, 24], "a0", "dma-packet"]
  ],
  "(method 75 ocean)": [[[3, 8], "a0", "dma-packet"]],
  "(method 76 ocean)": [[[3, 8], "a0", "dma-packet"]],
  "(method 77 ocean)": [[[3, 8], "a0", "dma-packet"]],
  "(method 78 ocean)": [
    [[20, 24], "a0", "dma-packet"],
    [[27, 33], "a0", "gs-gif-tag"],
    [38, "a0", "(pointer gs-test)"],
    [40, "a0", "(pointer gs-reg64)"],
    [42, "a0", "(pointer gs-alpha)"],
    [44, "a0", "(pointer gs-reg64)"],
    [45, "a0", "(pointer gs-tex1)"],
    [47, "a0", "(pointer gs-reg64)"],
    [[58, 63], "a0", "dma-packet"]
  ],
  "(method 79 ocean)": [
    [[13, 17], "a0", "dma-packet"],
    [[23, 26], "a0", "gs-gif-tag"],
    [31, "s3", "(pointer gs-test)"],
    [33, "s3", "(pointer gs-reg64)"],
    [35, "s3", "(pointer gs-alpha)"],
    [37, "s3", "(pointer gs-reg64)"],
    [51, "s3", "(pointer gs-tex0)"],
    [53, "s3", "(pointer gs-reg64)"],
    [55, "s3", "(pointer gs-tex1)"],
    [57, "s3", "(pointer gs-reg64)"],
    [58, "s3", "(pointer gs-clamp)"],
    [60, "s3", "(pointer gs-reg64)"],
    [61, "s3", "(pointer uint64)"],
    [63, "s3", "(pointer gs-reg64)"],
    [[66, 81], "v1", "(inline-array vector4w)"],
    [[95, 99], "a0", "dma-packet"],
    [[105, 108], "a0", "gs-gif-tag"],
    [125, "s3", "(pointer gs-tex0)"],
    [127, "s3", "(pointer gs-reg64)"],
    [128, "s3", "(pointer uint64)"],
    [130, "s3", "(pointer gs-reg64)"],
    [[133, 148], "v1", "(inline-array vector4w)"],
    [[162, 166], "a0", "dma-packet"],
    [[172, 175], "a0", "gs-gif-tag"],
    [192, "s3", "(pointer gs-tex0)"],
    [194, "s3", "(pointer gs-reg64)"],
    [195, "s3", "(pointer uint64)"],
    [197, "s3", "(pointer gs-reg64)"],
    [[200, 215], "v1", "(inline-array vector4w)"],
    [[229, 233], "a0", "dma-packet"],
    [[239, 242], "a0", "gs-gif-tag"],
    [259, "s3", "(pointer gs-tex0)"],
    [261, "s3", "(pointer gs-reg64)"],
    [262, "s3", "(pointer uint64)"],
    [264, "s3", "(pointer gs-reg64)"],
    [[267, 282], "v1", "(inline-array vector4w)"],
    [[296, 300], "a0", "dma-packet"],
    [[306, 309], "a0", "gs-gif-tag"],
    [326, "s3", "(pointer gs-tex0)"],
    [328, "s3", "(pointer gs-reg64)"],
    [329, "s3", "(pointer uint64)"],
    [331, "s3", "(pointer gs-reg64)"],
    [[333, 349], "v1", "(inline-array vector4w)"],
    [[360, 373], "v1", "(inline-array vector4w)"]
  ],
  "(method 81 ocean)": [
    [[13, 17], "a0", "dma-packet"],
    [[23, 26], "a0", "gs-gif-tag"],
    [31, "s3", "(pointer gs-test)"],
    [33, "s3", "(pointer gs-reg64)"],
    [35, "s3", "(pointer gs-alpha)"],
    [37, "s3", "(pointer gs-reg64)"],
    [51, "s3", "(pointer gs-tex0)"],
    [53, "s3", "(pointer gs-reg64)"],
    [55, "s3", "(pointer gs-tex1)"],
    [57, "s3", "(pointer gs-reg64)"],
    [58, "s3", "(pointer gs-clamp)"],
    [60, "s3", "(pointer gs-reg64)"],
    [61, "s3", "(pointer uint64)"],
    [63, "s3", "(pointer gs-reg64)"],
    [[66, 81], "v1", "(inline-array vector4w)"],
    [[87, 91], "a0", "dma-packet"],
    [[97, 100], "a0", "gs-gif-tag"],
    [106, "a0", "(pointer gs-bitbltbuf)"],
    [108, "a0", "(pointer gs-reg64)"],
    [109, "a0", "(pointer gs-trxpos)"],
    [111, "a0", "(pointer gs-reg64)"],
    [113, "a0", "(pointer gs-trxreg)"],
    [115, "a0", "(pointer gs-reg64)"],
    [116, "a0", "(pointer gs-trxdir)"],
    [118, "a0", "(pointer gs-reg64)"],
    [[121, 126], "v1", "(inline-array vector4w)"],
    [[146, 150], "a0", "dma-packet"],
    [[156, 159], "a0", "gs-gif-tag"],
    [163, "s3", "(pointer gs-alpha)"],
    [165, "s3", "(pointer gs-reg64)"],
    [179, "s3", "(pointer gs-tex0)"],
    [181, "s3", "(pointer gs-reg64)"],
    [182, "s3", "(pointer gs-tex1)"],
    [184, "s3", "(pointer gs-reg64)"],
    [185, "s3", "(pointer gs-clamp)"],
    [187, "s3", "(pointer gs-reg64)"],
    [188, "s3", "(pointer uint64)"],
    [190, "s3", "(pointer gs-reg64)"],
    [[193, 215], "v1", "(inline-array vector4w)"],
    [[221, 225], "a0", "dma-packet"],
    [[231, 234], "a0", "gs-gif-tag"],
    [239, "a0", "(pointer gs-alpha)"],
    [241, "a0", "(pointer gs-reg64)"],
    [243, "a0", "(pointer gs-tex1)"],
    [245, "a0", "(pointer gs-reg64)"],
    [246, "a0", "(pointer uint64)"],
    [248, "a0", "(pointer gs-reg64)"],
    [[251, 273], "v1", "(inline-array vector4w)"],
    [[287, 291], "a0", "dma-packet"],
    [[297, 300], "a0", "gs-gif-tag"],
    [305, "s3", "(pointer gs-alpha)"],
    [307, "s3", "(pointer gs-reg64)"],
    [320, "s3", "(pointer gs-tex0)"],
    [322, "s3", "(pointer gs-reg64)"],
    [324, "s3", "(pointer gs-tex1)"],
    [326, "s3", "(pointer gs-reg64)"],
    [327, "s3", "(pointer uint64)"],
    [329, "s3", "(pointer gs-reg64)"],
    [[332, 354], "v1", "(inline-array vector4w)"],
    [[376, 381], "a3", "dma-packet"],
    [[387, 390], "a3", "gs-gif-tag"],
    [394, "a3", "(pointer gs-xy-offset)"],
    [396, "a3", "(pointer gs-reg64)"],
    [406, "a3", "(pointer gs-frame)"],
    [408, "a3", "(pointer gs-reg64)"],
    [416, "a3", "(pointer gs-scissor)"],
    [418, "a3", "(pointer gs-reg64)"],
    [420, "a3", "(pointer gs-test)"],
    [422, "a3", "(pointer gs-reg64)"],
    [424, "a3", "(pointer gs-alpha)"],
    [426, "a3", "(pointer gs-reg64)"],
    [440, "a3", "(pointer gs-tex0)"],
    [442, "a3", "(pointer gs-reg64)"],
    [443, "a3", "(pointer uint64)"],
    [445, "a3", "(pointer gs-reg64)"],
    [448, "a3", "(pointer gs-texa)"],
    [450, "a3", "(pointer gs-reg64)"],
    [452, "a3", "(pointer gs-tex1)"],
    [454, "a3", "(pointer gs-reg64)"],
    [455, "a3", "(pointer uint64)"],
    [457, "a3", "(pointer gs-reg64)"],
    [459, "a3", "(pointer gs-prim)"],
    [460, "a3", "(pointer gs-reg64)"],
    [[469, 473], "t1", "dma-packet"],
    [[479, 482], "t1", "gs-gif-tag"],
    [492, "t1", "(pointer gs-xyz)"],
    [494, "t1", "(pointer gs-reg64)"],
    [499, "t1", "(pointer gs-xyz)"],
    [501, "t1", "(pointer gs-reg64)"],
    [511, "t1", "(pointer gs-xyz)"],
    [513, "t1", "(pointer gs-reg64)"],
    [522, "t1", "(pointer gs-xyz)"],
    [524, "t1", "(pointer gs-reg64)"],
    [[536, 540], "a3", "dma-packet"],
    [[546, 549], "a3", "gs-gif-tag"],
    [563, "a3", "(pointer gs-frame)"],
    [565, "a3", "(pointer gs-reg64)"],
    [581, "a3", "(pointer gs-tex0)"],
    [583, "a3", "(pointer gs-reg64)"],
    [585, "a3", "(pointer gs-prim)"],
    [586, "a3", "(pointer gs-reg64)"],
    [[594, 598], "a1", "dma-packet"],
    [[604, 607], "a1", "gs-gif-tag"],
    [617, "a1", "(pointer gs-xyz)"],
    [619, "a1", "(pointer gs-reg64)"],
    [624, "a1", "(pointer gs-xyz)"],
    [626, "a1", "(pointer gs-reg64)"],
    [636, "a1", "(pointer gs-xyz)"],
    [638, "a1", "(pointer gs-reg64)"],
    [647, "a1", "(pointer gs-xyz)"],
    [649, "a1", "(pointer gs-reg64)"]
  ],
  "(method 82 ocean)": [
    [[10, 14], "a0", "dma-packet"],
    [[20, 23], "a0", "gs-gif-tag"],
    [28, "s3", "(pointer gs-test)"],
    [30, "s3", "(pointer gs-reg64)"],
    [32, "s3", "(pointer gs-alpha)"],
    [34, "s3", "(pointer gs-reg64)"],
    [54, "s3", "(pointer gs-tex0)"],
    [56, "s3", "(pointer gs-reg64)"],
    [58, "s3", "(pointer gs-tex1)"],
    [60, "s3", "(pointer gs-reg64)"],
    [62, "s3", "(pointer gs-clamp)"],
    [64, "s3", "(pointer gs-reg64)"],
    [65, "s3", "(pointer uint64)"],
    [67, "s3", "(pointer gs-reg64)"],
    [[70, 90], "v1", "(inline-array vector4w)"],
    [[103, 107], "a0", "dma-packet"],
    [[113, 116], "a0", "gs-gif-tag"],
    [121, "s3", "(pointer gs-test)"],
    [123, "s3", "(pointer gs-reg64)"],
    [124, "s3", "(pointer gs-alpha)"],
    [126, "s3", "(pointer gs-reg64)"],
    [144, "s3", "(pointer gs-tex0)"],
    [146, "s3", "(pointer gs-reg64)"],
    [147, "s3", "(pointer gs-tex1)"],
    [149, "s3", "(pointer gs-reg64)"],
    [151, "s3", "(pointer gs-clamp)"],
    [153, "s3", "(pointer gs-reg64)"],
    [154, "s3", "(pointer uint64)"],
    [156, "s3", "(pointer gs-reg64)"],
    [[159, 179], "v1", "(inline-array vector4w)"]
  ],
  "(method 83 ocean)": [
    [[13, 17], "a0", "dma-packet"],
    [[23, 26], "a0", "gs-gif-tag"],
    [31, "s1", "(pointer gs-alpha)"],
    [33, "s1", "(pointer gs-reg64)"],
    [53, "s1", "(pointer gs-tex0)"],
    [55, "s1", "(pointer gs-reg64)"],
    [57, "s1", "(pointer gs-clamp)"],
    [59, "s1", "(pointer gs-reg64)"],
    [60, "s1", "(pointer uint64)"],
    [62, "s1", "(pointer gs-reg64)"],
    [69, "v1", "(pointer uint128)"],
    [[97, 115], "s1", "(inline-array vector4w)"]
  ],
  "(method 84 ocean)": [[[66, 92], "t1", "(inline-array vector4w)"]],
  "(method 85 ocean)": [
    [[5, 9], "a0", "dma-packet"],
    [[15, 18], "a0", "gs-gif-tag"],
    [23, "a0", "(pointer gs-alpha)"],
    [25, "a0", "(pointer gs-reg64)"],
    [32, "v1", "(pointer uint128)"],
    [[89, 118], "s0", "(inline-array vector4w)"],
    [[128, 137], "s4", "(pointer uint128)"],
    [[128, 137], "v1", "(pointer uint128)"]
  ],
  "(method 88 ocean)": [
    [[5, 9], "a0", "dma-packet"],
    [[15, 18], "a0", "gs-gif-tag"],
    [23, "s3", "(pointer gs-test)"],
    [25, "s3", "(pointer gs-reg64)"],
    [39, "s3", "(pointer gs-tex0)"],
    [41, "s3", "(pointer gs-reg64)"],
    [43, "s3", "(pointer gs-tex1)"],
    [45, "s3", "(pointer gs-reg64)"],
    [46, "s3", "(pointer gs-clamp)"],
    [48, "s3", "(pointer gs-reg64)"],
    [50, "s3", "(pointer gs-alpha)"],
    [52, "s3", "(pointer gs-reg64)"],
    [53, "s3", "(pointer uint64)"],
    [55, "s3", "(pointer gs-reg64)"],
    [[227, 232], "a0", "(inline-array vector4w)"],
    [[244, 270], "a1", "(inline-array vector4w)"],
    [[282, 288], "a0", "(inline-array vector4w)"],
    [[299, 324], "a1", "(inline-array vector4w)"]
  ],
  "(method 89 ocean)": [
    [[39, 43], "a0", "dma-packet"],
    [[49, 52], "a0", "gs-gif-tag"],
    [57, "a0", "(pointer gs-test)"],
    [59, "a0", "(pointer gs-reg64)"],
    [61, "a0", "(pointer gs-alpha)"],
    [63, "a0", "(pointer gs-reg64)"],
    [64, "a0", "(pointer uint64)"],
    [66, "a0", "(pointer gs-reg64)"],
    [[69, 87], "v1", "(inline-array vector4w)"],
    [[88, 93], "a0", "(inline-array vector4w)"],
    [[93, 101], "v1", "(inline-array vector4w)"],
    [[107, 111], "a0", "dma-packet"],
    [[117, 120], "a0", "gs-gif-tag"],
    [125, "a0", "(pointer gs-xy-offset)"],
    [127, "a0", "(pointer gs-reg64)"],
    [130, "a0", "(pointer gs-texa)"],
    [132, "a0", "(pointer gs-reg64)"],
    [133, "a0", "(pointer uint64)"],
    [135, "a0", "(pointer gs-reg64)"],
    [[138, 144], "v1", "adgif-shader"],
    [[234, 240], "v1", "adgif-shader"],
    [[295, 299], "a0", "dma-packet"],
    [[305, 308], "a0", "gs-gif-tag"],
    [313, "s3", "(pointer gs-alpha)"],
    [315, "s3", "(pointer gs-reg64)"],
    [334, "s3", "(pointer gs-tex0)"],
    [336, "s3", "(pointer gs-reg64)"],
    [338, "s3", "(pointer gs-tex1)"],
    [340, "s3", "(pointer gs-reg64)"],
    [342, "s3", "(pointer gs-clamp)"],
    [344, "s3", "(pointer gs-reg64)"],
    [346, "s3", "(pointer gs-rgbaq)"],
    [348, "s3", "(pointer gs-reg64)"],
    [349, "s3", "(pointer uint64)"],
    [351, "s3", "(pointer gs-reg64)"],
    [[357, 361], "a0", "dma-packet"],
    [[367, 370], "a0", "gs-gif-tag"],
    [374, "a0", "(pointer gs-tex1)"],
    [376, "a0", "(pointer gs-reg64)"],
    [377, "a0", "(pointer uint64)"],
    [379, "a0", "(pointer gs-reg64)"],
    [[382, 421], "v1", "(inline-array vector4w)"]
  ],
  "(method 90 ocean)": [[0, "a2", "(pointer int32)"]],
  "(method 18 collide-shape-prim-group)": [
    [[3, 32], "s4", "collide-shape-prim"]
  ],
  "(method 19 collide-shape-prim)": [[[3, 32], "s4", "collide-shape-prim"]],
  "collide-shape-draw-debug-marks": [
    [24, "v1", "connection"],
    [[24, 41], "a0", "collide-shape"],
    [56, "v1", "connection"],
    [[56, 70], "a0", "collide-shape"],
    [88, "v1", "connection"],
    [[88, 104], "a0", "collide-shape"]
  ],
  "(method 18 collide-shape-prim-sphere)": [
    [79, "s4", "collide-shape-prim-mesh"]
  ],
  "(method 56 collide-shape-moving)": [
    [68, "a0", "process-focusable"],
    [153, "a0", "process-focusable"]
  ],
  "(method 66 collide-shape-moving)": [[[29, 58], "s0", "collide-cache-prim"]],
  "(method 36 collide-shape)": [[[1, 40], "v1", "collide-shape-prim"]],
  "(method 38 collide-shape)": [
    [[42, 80], "s5", "collide-shape-prim-mesh"],
    [34, "v0", "(array collide-mesh)"]
  ],
  "(method 45 collide-shape)": [
    [28, "a0", "connection"],
    [29, "a0", "collide-shape"],
    [79, "a0", "connection"],
    [80, "a0", "collide-shape-moving"],
    [[224, 235], "s1", "collide-shape-moving"]
  ],
  "(method 40 collide-shape)": [
    [30, "a0", "connection"],
    [31, "a0", "collide-shape"],
    [79, "a0", "connection"],
    [80, "a0", "collide-shape-moving"],
    [156, "s4", "(pointer uint64)"]
  ],
  "(method 12 collide-shape-prim-group)": [
    [[12, 43], "s4", "collide-shape-prim"]
  ],
  "(method 13 collide-shape-prim)": [[[12, 43], "s4", "collide-shape-prim"]],
  "(method 12 collide-shape-prim-sphere)": [
    [17, "gp", "collide-shape-prim-mesh"]
  ],
  "(method 50 collide-shape)": [[[30, 100], "gp", "process-focusable"]],
  "cshape-reaction-update-state": [["_stack_", 56, "collide-status"]],
  "(method 17 collide-shape-prim-mesh)": [
    [[6, 11], "s2", "collide-shape-prim-group"]
  ],
  "(method 35 collide-shape)": [
    [27, "a0", "connection"],
    [28, "a0", "collide-shape"],
    [76, "a0", "connection"],
    [77, "a0", "collide-shape"]
  ],
  "(method 44 collide-shape)": [[25, "a0", "process-drawable"]],
  // placeholder
  "placeholder-do-not-add-below": [],
  "(method 38 guard-lazer-shot)": [[[33, 37], "a0", "process-focusable"]],
  "(method 28 metalhead-shot)": [
    [29, "s5", "process-drawable"],
    [32, "s5", "process-drawable"],
    [10, "v0", "sound-rpc-set-param"]
  ],
  "(event impact metalhead-grenade-shot)": [
    [11, "s4", "process-drawable"],
    [28, "s4", "collide-shape"]
  ],
  "(trans active guard-conversation)": [[18, "a0", "nav-enemy"]],
  "(method 11 guard-conversation)": [
    ["_stack_", 16, "res-tag"],
    [75, "v0", "(pointer actor-group)"],
    [128, "v1", "nav-enemy"]
  ],
  "(code come-down transport-level)": [[14, "v1", "art-joint-anim"]],
  "(code idle transport-level)": [[29, "v1", "art-joint-anim"]],
  "(code leave transport-level)": [[44, "v1", "art-joint-anim"]],
  "(method 74 crimson-guard-level)": [[[95, 99], "v1", "process-focusable"]],
  "(method 200 crimson-guard-level)": [
    [15, "s5", "process-focusable"],
    [35, "s5", "process-focusable"]
  ],
  "(code notice crimson-guard-level)": [[31, "v1", "art-joint-anim"]],
  "(trans blast-hostile crimson-guard-level)": [
    [[62, 66], "a0", "process-focusable"]
  ],
  "(trans grenade-hostile crimson-guard-level)": [
    [[62, 66], "a0", "process-focusable"]
  ],
  "(code arrest crimson-guard-level)": [[29, "v1", "art-joint-anim"]],
  "(code gun-shoot crimson-guard-level)": [
    [28, "v1", "art-joint-anim"],
    [[91, 97], "v1", "process-drawable"]
  ],
  "(code close-attack crimson-guard-level)": [[14, "v1", "art-joint-anim"]],
  "(code attack crimson-guard-level)": [
    [257, "a0", "process-focusable"],
    [535, "v1", "art-joint-anim"],
    [286, "v1", "art-joint-anim"]
  ],
  "(code get-up-front crimson-guard-level)": [[20, "v1", "art-joint-anim"]],
  "(code get-up-back crimson-guard-level)": [[20, "v1", "art-joint-anim"]],
  "(code roll-right crimson-guard-level)": [
    [[95, 99], "a0", "process-focusable"],
    [[182, 186], "a0", "process-focusable"]
  ],
  "(code roll-left crimson-guard-level)": [
    [[95, 99], "a0", "process-focusable"],
    [[182, 186], "a0", "process-focusable"]
  ],
  "(method 77 crimson-guard-level)": [
    [42, "a1", "art-joint-anim"],
    [100, "a1", "art-joint-anim"],
    [129, "a1", "art-joint-anim"],
    [160, "v1", "art-joint-anim"],
    [196, "a1", "art-joint-anim"]
  ],
  "(method 78 crimson-guard-level)": [
    [18, "a1", "art-joint-anim"],
    [72, "a1", "art-joint-anim"],
    [104, "a1", "art-joint-anim"],
    [136, "v1", "art-joint-anim"],
    [175, "a1", "art-joint-anim"]
  ],
  "(code die-falling crimson-guard-level)": [
    [29, "gp", "art-joint-anim"],
    [520, "v1", "art-joint-anim"],
    [168, "v1", "art-joint-anim"],
    [267, "v1", "art-joint-anim"],
    [366, "v1", "art-joint-anim"],
    [463, "v1", "art-joint-anim"]
  ],
  "(method 10 grid-hash)": [[12, "a0", "(pointer uint128)"]],
  "(method 24 grid-hash)": [
    [78, "v1", "(pointer uint128)"],
    [191, "t0", "(pointer int8)"],
    [195, "a2", "(pointer uint8)"],
    [237, "v1", "(pointer uint128)"]
  ],
  "(method 11 grid-hash)": [
    [[141, 147], "t6", "pointer"],
    [128, "t1", "pointer"],
    [149, "t4", "pointer"],
    [152, "t1", "pointer"]
  ],
  "(method 27 sphere-hash)": [[44, "s2", "(pointer int8)"]],
  "(method 9 actor-hash-buckets)": [
    [19, "v1", "connection"],
    [[16, 160], "s4", "collide-shape"],
    [76, "s4", "collide-shape"],
    [108, "v1", "connection"]
  ],
  "(method 12 flow-control)": [
    [23, "a0", "connection"],
    [24, "a0", "collide-shape"],
    [71, "a0", "connection"],
    [72, "a0", "collide-shape"]
  ],
  "(method 10 flow-control)": [["_stack_", 32, "flow-section"]],
  "(method 9 lod-set)": [["_stack_", 16, "res-tag"]],
  "execute-math-engine": [[[15, 28], "v1", "process-drawable"]],
  "(method 14 draw-control)": [
    [13, "v1", "process-drawable"],
    [[58, 64], "t9", "(function object object object none)"]
  ],
  "(method 17 process-drawable)": [[7, "v1", "collide-shape"]],
  "(method 10 process-drawable)": [[32, "a0", "collide-shape"]],
  "(code process-drawable-art-error)": [[[18, 50], "v1", "collide-shape"]],
  "(method 18 process-drawable)": [[1, "v1", "pointer"]],
  "skeleton-group->draw-control": [[[239, 249], "v1", "process-drawable"]],
  "(method 14 process-drawable)": [
    [[124, 129], "s5", "collide-shape"],
    [111, "v1", "vector"]
  ],
  "ja-channel-push!": [
    [35, "v1", "int"],
    [35, "a0", "int"]
  ],
  "joint-control-reset!": [
    [3, "a1", "int"],
    [5, "a0", "int"],
    [7, "a1", "int"],
    [[11, 35], "v1", "joint-control-channel"]
  ],
  "ja-blend-eval": [[[3, 26], "s5", "joint-control-channel"]],
  "(method 9 joint-control)": [
    [[12, 68], "s3", "joint-control-channel"],
    [[13, 70], "s5", "(pointer float)"]
  ],
  "(method 10 top-anim-joint-control)": [
    [5, "a0", "process-drawable"],
    [162, "s2", "art-joint-anim"]
  ],
  "transform-and-sleep": [[[9, 13], "a0", "collide-shape"]],
  "transform-and-sleep-code": [[[9, 13], "a0", "collide-shape"]],
  "transform-post": [[[2, 6], "a0", "collide-shape"]],
  "rider-trans": [[[0, 4], "a0", "collide-shape"]],
  "rider-post": [[[3, 17], "gp", "collide-shape"]],
  "pusher-post": [[[2, 14], "gp", "collide-shape"]],
  "birth-func-vector-orient": [[[7, 23], "s3", "sprite-vec-data-2d"]],
  "process-drawable-burn-effect": [
    [28, "a0", "process-drawable"],
    [108, "v1", "process-drawable"],
    [49, "a0", "process-drawable"],
    [64, "a0", "process-drawable"]
  ],
  "process-drawable2-shock-effect": [[59, "v0", "lightning-tracker"]],
  "process-drawable-shock-effect": [[156, "v0", "lightning-tracker"]],
  "(method 12 top-anim-joint-control)": [
    [8, "a1", "art-joint-anim"],
    [40, "a1", "art-joint-anim"]
  ],
  "(method 13 draw-control)": [[44, "a0", "process-drawable"]],
  "target-collision-reaction": [
    [349, "v1", "collide-shape-prim"],
    [400, "a0", "process-focusable"],
    [573, "a0", "process-focusable"],
    [579, "a0", "process-focusable"],
    ["_stack_", 96, "collide-status"],
    ["_stack_", 104, "cshape-reaction-flags"]
  ],
  "cspace-inspect-tree": [[[27, 89], "s2", "cspace"]],
  "poly-find-nearest-edge": [
    [8, "f0", "float"],
    [12, "f0", "float"]
  ],
  "(anon-function 15 target-anim)": [
    [103, "gp", "art-joint-anim"],
    [161, "gp", "art-joint-anim"],
    [161, "v1", "art-joint-anim"],
    [213, "v1", "art-joint-anim"]
  ],
  "(anon-function 14 target-anim)": [
    [52, "a1", "art-joint-anim"],
    [186, "v1", "art-joint-anim"]
  ],
  "(anon-function 13 target-anim)": [[127, "a1", "art-joint-anim"]],
  "target-stance-anim": [
    [98, "v1", "art-joint-anim"],
    [164, "v1", "art-joint-anim"],
    [261, "v1", "art-joint-anim"],
    [385, "a1", "art-joint-anim"],
    [475, "a1", "art-joint-anim"],
    [635, "v1", "art-joint-anim"],
    [772, "v1", "art-joint-anim"],
    [1047, "v1", "art-joint-anim"]
  ],
  "target-stance-push": [
    [73, "v1", "art-joint-anim"],
    [125, "v1", "art-joint-anim"]
  ],
  "target-falling-anim": [[61, "v1", "art-joint-anim"]],
  "(anon-function 8 target-anim)": [
    [79, "v1", "art-joint-anim"],
    [174, "v1", "art-joint-anim"]
  ],
  "target-hit-ground-flop-anim": [[39, "v1", "art-joint-anim"]],
  "(anon-function 4 target-anim)": [
    [101, "v1", "art-joint-anim"],
    [168, "v1", "art-joint-anim"],
    [235, "v1", "art-joint-anim"],
    [292, "v1", "art-joint-anim"]
  ],
  "(anon-function 3 target-anim)": [
    [102, "v1", "art-joint-anim"],
    [162, "v1", "art-joint-anim"],
    [231, "v1", "art-joint-anim"],
    [289, "v1", "art-joint-anim"]
  ],
  "target-hit-ground-anim": [
    [132, "a1", "art-joint-anim"],
    [284, "v1", "art-joint-anim"],
    [336, "v1", "art-joint-anim"],
    [472, "v1", "art-joint-anim"],
    [532, "v1", "art-joint-anim"],
    [687, "v1", "art-joint-anim"],
    [848, "v1", "art-joint-anim"],
    [947, "v1", "art-joint-anim"]
  ],
  "target-attack-air-anim": [
    [80, "v1", "art-joint-anim"],
    [248, "v1", "art-joint-anim"]
  ],
  "target-edge-grab-anim": [
    [54, "v1", "art-joint-anim"],
    [111, "v1", "art-joint-anim"]
  ],
  "entity-lookup-part-group": [
    ["_stack_", 16, "res-tag"],
    [29, "s3", "basic"]
  ],
  "(method 22 swingpole)": [[53, "v1", "process-drawable"]],
  "(code active swingpole)": [[34, "a0", "process-focusable"]],
  "swingpole-init": [[56, "a0", "swingpole"]],
  "(event idle manipy)": [
    [61, "v1", "joint"],
    [233, "v1", "process-drawable"],
    [360, "v1", "vector"],
    [368, "v1", "vector"],
    [402, "t9", "(function manipy object)"],
    [475, "a0", "process-drawable"],
    [498, "v1", "process-drawable"],
    [507, "a0", "process-drawable"],
    [535, "v1", "vector"],
    [408, "v1", "float"],
    [462, "v1", "float"],
    [686, "a0", "float"]
  ],
  "(trans idle manipy)": [
    [57, "v1", "process-drawable"],
    [[64, 73], "a0", "collide-shape"]
  ],
  "(code idle manipy)": [
    [61, "a1", "process-drawable"],
    [82, "gp", "process-drawable"],
    [88, "gp", "process-drawable"],
    [131, "a0", "process-drawable"],
    [193, "a0", "process-drawable"],
    [164, "a0", "process"],
    [[159, 190], "gp", "handle"]
  ],
  "manipy-init": [
    [[142, 146], "a0", "collide-shape"],
    [214, "v1", "joint"]
  ],
  "(code active part-tracker)": [
    [[29, 43], "v1", "process-drawable"],
    [[103, 117], "v1", "process-drawable"]
  ],
  "(method 16 lightning-tracker)": [
    [[141, 158], "a0", "process-focusable"],
    [174, "a0", "process-drawable"],
    [[53, 70], "a0", "process-focusable"],
    [82, "a0", "process-focusable"]
  ],
  "(code active lightning-tracker)": [[[71, 81], "v1", "process-drawable"]],
  "(exit active lightning-tracker)": [[4, "v0", "sound-rpc-set-param"]],
  "ja-anim-done?": [[30, "gp", "process-drawable"]],
  "camera-pov-from": [
    [[4, 41], "gp", "target"],
    [21, "v1", "joint"],
    [32, "v1", "joint"]
  ],
  "(event active part-spawner)": [[25, "v1", "vector"]],
  "(exit active launcher)": [[2, "v0", "sound-rpc-set-param"]],
  "(method 11 launcher)": [[128, "v0", "vector"]],
  "launcher-init-by-other": [[136, "v0", "vector"]],
  "(event active touch-tracker)": [
    [71, "a0", "process"],
    [98, "t9", "(function touch-tracker object)"]
  ],
  "(code active touch-tracker)": [
    [22, "a0", "process-drawable"],
    [32, "a0", "collide-shape"]
  ],
  "(event explode explosion)": [
    [13, "v1", "process-drawable"],
    [18, "a0", "collide-shape"]
  ],
  "process-drawable-random-point!": [[[29, 34], "s4", "collide-shape"]],
  "(method 11 part-spawner)": [[112, "a3", "vector"]],
  "(code startup gun-dark-shot)": [[79, "a1", "process-drawable"]],
  "(enter moving gun-dark-shot)": [[16, "a1", "process-drawable"]],
  "(trans moving gun-dark-shot)": [[24, "s3", "process-drawable"]],
  "(code impact gun-dark-shot)": [
    [260, "a0", "process-focusable"],
    [108, "v0", "(array collide-shape)"],
    [156, "s0", "process-focusable"],
    [166, "s0", "process-focusable"],
    [219, "s1", "process-drawable"]
  ],
  "(anon-function 1 gun-dark-shot)": [
    [71, "v1", "process-drawable"],
    [78, "a0", "process-focusable"],
    [86, "a0", "process"],
    [93, "a0", "process"],
    [113, "a0", "process-drawable"]
  ],
  "(exit startup gun-dark-shot)": [[20, "v0", "sound-rpc-set-param"]],
  "eco-track-root-prim-fadeout": [[3, "a0", "collide-shape"]],
  "process-drawable-shock-skel-effect": [
    [[47, 51], "a1", "cspace"],
    [87, "v0", "(array cspace)"],
    [251, "v1", "lightning-tracker"],
    [253, "v1", "lightning-tracker"],
    [59, "a1", "cspace"],
    [119, "a0", "cspace"],
    [131, "a0", "cspace"],
    [311, "a0", "(pointer uint128)"],
    [360, "a0", "(pointer uint128)"]
  ],
  "(method 13 editable-face)": [[[31, 84], "s3", "(inline-array vector)"]],
  "(method 13 editable-plane)": [[[37, 90], "s3", "(inline-array vector)"]],
  "target-standard-event-handler": [
    [45, "v1", "(pointer process)"],
    [93, "a0", "vector"],
    [203, "a0", "process"],
    [205, "v1", "(pointer process)"],
    [228, "a0", "process"],
    [230, "v1", "(pointer process)"],
    [250, "a0", "process"],
    [252, "v1", "(pointer process)"],
    [343, "s5", "process"],
    [345, "v1", "(pointer process)"],
    [369, "a0", "process"],
    [371, "v1", "(pointer process)"],
    [392, "a0", "process"],
    [394, "v1", "(pointer process)"],
    [439, "a0", "process"],
    [441, "v1", "(pointer process)"],
    [461, "a0", "process"],
    [463, "v1", "(pointer process)"],
    [640, "a0", "process"],
    [642, "v1", "(pointer process)"],
    [698, "v1", "(pointer process)"],
    [68, "a0", "vector"]
  ],
  "(method 21 collide-cache)": [
    [[62, 86], "a3", "(inline-array collide-cache-tri)"]
  ],
  "(method 13 collide-cache)": [[303, "v1", "process-drawable"]],
  "(method 19 collide-cache)": [
    [26, "a0", "connection"],
    [27, "a0", "collide-shape"],
    [105, "a0", "connection"],
    [106, "a0", "collide-shape"]
  ],
  "(method 20 collide-cache)": [
    [50, "v1", "connection"],
    [51, "s1", "collide-shape"],
    [114, "v1", "connection"],
    [115, "s1", "collide-shape"]
  ],
  "(method 9 collide-cache)": [
    //[[28, 56], "gp", "collide-shape-prim"],
    [33, "gp", "collide-cache-prim"],
    [35, "gp", "collide-shape-prim"],
    [[50, 56], "gp", "collide-cache-prim"],
    [36, "v1", "collide-shape-prim-sphere"],
    [[4, 26], "gp", "collide-cache-tri"]
  ],
  "col-rend-draw": [
    [[161, 217], "s5", "collide-cache-prim"],
    [164, "v1", "collide-shape-prim-sphere"],
    [[14, 152], "s3", "collide-cache-tri"]
  ],
  "effect-param->sound-spec": [[178, "v1", "collide-shape-moving"]],
  "(method 10 effect-control)": [
    [128, "v1", "collide-shape-moving"],
    [183, "s3", "(pointer object)"],
    [187, "s3", "basic"],
    [340, "s3", "basic"],
    [390, "s3", "basic"],
    [462, "s3", "basic"],
    [483, "s3", "basic"],
    [[497, 575], "s3", "death-info"]
  ],
  "(method 12 effect-control)": [
    [99, "gp", "(pointer int8)"],
    ["_stack_", 112, "res-tag"]
  ],
  "(method 55 enemy)": [[[66, 70], "a0", "process-focusable"]],
  "(method 74 enemy)": [
    [50, "s3", "process-drawable"],
    [94, "v1", "attack-info"],
    [[111, 205], "s2", "attack-info"],
    [554, "a0", "vector"]
  ],
  "(method 56 enemy)": [[[0, 6], "v1", "attack-info"]],
  "(method 89 enemy)": [[28, "a1", "art-joint-anim"]],
  "(method 87 enemy)": [[52, "s5", "art-joint-anim"]],
  "(code jump enemy)": [[30, "v0", "enemy-jump-info"]],
  "(method 77 enemy)": [[17, "a1", "art-joint-anim"]],
  "(method 108 enemy)": [[[2, 51], "s4", "touching-shapes-entry"]],
  "(method 130 enemy)": [[37, "t1", "int"]],
  "(method 113 enemy)": [["_stack_", 16, "res-tag"]],
  "(method 113 nav-enemy)": [["_stack_", 16, "res-tag"]],
  "(code falling-ambush grunt)": [[53, "v1", "art-joint-anim"]],
  "(code active grunt)": [
    [227, "gp", "art-joint-anim"],
    [271, "gp", "art-joint-anim"],
    [354, "v1", "art-joint-anim"],
    [414, "v1", "art-joint-anim"],
    [143, "gp", "art-joint-anim"]
  ],
  "(code hostile grunt)": [[122, "gp", "art-joint-anim"]],
  "(code attack grunt)": [
    [55, "gp", "art-joint-anim"],
    [155, "a0", "grunt-anim-info"]
  ],
  "(enter spin-attack grunt)": [[[43, 48], "gp", "process-focusable"]],
  "(code spin-attack grunt)": [
    [45, "gp", "art-joint-anim"],
    [[73, 77], "a0", "process-focusable"]
  ],
  "(code circling grunt)": [
    [260, "v1", "art-joint-anim"],
    [308, "v1", "art-joint-anim"],
    [153, "v1", "art-joint-anim"],
    [153, "gp", "art-joint-anim"]
  ],
  "(code pacing grunt)": [[145, "gp", "art-joint-anim"]],
  "(code stop-chase grunt)": [[77, "gp", "art-joint-anim"]],
  "(method 77 grunt)": [
    [87, "s4", "art-joint-anim"],
    [233, "a1", "art-joint-anim"],
    [323, "s4", "art-joint-anim"]
  ],
  "(method 78 grunt)": [
    [53, "s4", "art-joint-anim"],
    [91, "a1", "art-joint-anim"]
  ],
  "(trans wait-for-focus grunt)": [
    [40, "s5", "process-focusable"],
    [13, "s5", "process-focusable"]
  ],
  "(method 132 grunt)": [[16, "t9", "(function nav-enemy none)"]],
  "(method 77 flitter)": [
    [14, "v1", "art-joint-anim"],
    [69, "v1", "art-joint-anim"]
  ],
  "(method 78 flitter)": [[15, "a1", "art-joint-anim"]],
  "(code ambush flitter)": [[[72, 76], "a0", "process-focusable"]],
  "(code ambush-jumping flitter)": [
    [14, "v1", "art-joint-anim"],
    [191, "v1", "art-joint-anim"]
  ],
  "(method 180 flitter)": [[17, "s5", "process-focusable"]],
  "(post active flitter)": [[9, "t9", "(function none)"]],
  "(code stare flitter)": [[126, "v1", "art-joint-anim"]],
  "(post stare flitter)": [[9, "t9", "(function none)"]],
  "(trans circling flitter)": [[14, "gp", "process-focusable"]],
  "(code circling flitter)": [[27, "v1", "art-joint-anim"]],
  "(trans attack flitter)": [[16, "s5", "process-focusable"]],
  "(code attack flitter)": [
    [20, "v1", "art-joint-anim"],
    [147, "v1", "art-joint-anim"]
  ],
  "(method 132 flitter)": [[16, "t9", "(function nav-enemy none)"]],
  "(code target-tube)": [[33, "v1", "art-joint-anim"]],
  "(code target-tube-start)": [[109, "v1", "float"]],
  "(event slide-control-ride slide-control)": [
    [21, "gp", "process-drawable"],
    [28, "v1", "vector"],
    [32, "v1", "vector"],
    [36, "v1", "vector"]
  ],
  "bones-set-sqwc": [[2, "v1", "dma-bank-control"]],
  "bones-reset-sqwc": [[2, "v1", "dma-bank-control"]],
  "bones-init": [
    [1, "v1", "bone-memory"],
    [6, "a1", "bone-memory"],
    [10, "a1", "bone-memory"],
    [14, "a1", "bone-memory"],
    [18, "a1", "bone-memory"],
    [22, "a1", "bone-memory"],
    [26, "a1", "bone-memory"],
    [44, "a0", "dma-packet"],
    [45, "a0", "(pointer uint64)"]
  ],
  "bones-mtx-calc-execute": [
    [[126, 154], "a0", "pris-mtx"],
    [[126, 154], "a1", "pris-mtx"],
    [65, "v1", "bone-memory"],
    [70, "a1", "bone-memory"],
    [74, "a1", "bone-memory"],
    [78, "a1", "bone-memory"],
    [82, "a1", "bone-memory"],
    [86, "a1", "bone-memory"],
    [90, "a1", "bone-memory"],
    [94, "a0", "dma-bank-control"],
    [157, "a0", "dma-bank-control"]
  ],
  "foreground-init": [
    [[1, 100], "gp", "foreground-work"],
    [21, "a0", "dma-packet"],
    [22, "a0", "(pointer uint64)"]
  ],
  "texscroll-make-request": [[[5, 40], "a1", "mei-texture-scroll"]],
  "texscroll-execute": [
    [19, "t1", "pointer"],
    [15, "a2", "merc-fragment-control"],
    [[20, 24], "t1", "merc-fragment"],
    [40, "a2", "merc-fragment-control"],
    [45, "a2", "merc-fragment-control"],
    [48, "a2", "merc-fragment-control"],
    [51, "a2", "int"],
    [[10, 31], "a1", "mei-texture-scroll"],
    [39, "t1", "(pointer int8)"]
  ],
  "foreground-wrapup": [
    [[1, 90], "gp", "foreground-work"],
    [[25, 31], "a0", "dma-packet"],
    [[55, 60], "a0", "dma-packet"]
  ],
  "foreground-draw": [
    [[1, 64], "at", "foreground-work"],
    [13, "t0", "foreground-work"],
    [27, "t1", "foreground-work"],
    [32, "a2", "foreground-work"],
    [37, "a1", "foreground-work"],
    [70, "a0", "foreground-work"],
    [114, "v1", "foreground-work"],
    [116, "v1", "foreground-work"],
    [118, "v1", "foreground-work"],
    [142, "v1", "foreground-work"],
    [187, "a0", "foreground-work"],
    [220, "a0", "foreground-work"],
    [233, "a0", "foreground-work"],
    [256, "a0", "foreground-work"],
    [369, "v1", "foreground-work"],
    [377, "a0", "foreground-work"],
    [417, "a0", "foreground-work"],
    [432, "a0", "foreground-work"],
    [445, "v1", "foreground-work"],
    [468, "v1", "foreground-work"],
    [475, "v1", "foreground-work"],
    [500, "v1", "foreground-work"],
    [518, "v1", "foreground-work"],
    [524, "v1", "foreground-work"],
    [553, "a0", "foreground-work"],
    [583, "v1", "foreground-work"],
    [594, "v1", "foreground-work"],
    [602, "v1", "foreground-work"],
    [611, "v1", "foreground-work"],
    [654, "a0", "foreground-work"],
    [648, "s5", "int"],
    [315, "a2", "(pointer uint8)"],
    [321, "v1", "pointer"],
    [338, "a3", "(pointer uint8)"],
    [344, "v1", "pointer"],
    [[4, 61], "a0", "bone-calculation"],
    [[185, 189], "v1", "mei-texture-scroll"],
    [[252, 281], "v1", "mei-envmap-tint"]
  ],
  "foreground-add-mtx-calc": [[1, "v1", "foreground-work"]],
  "foreground-shadow": [
    [2, "v1", "foreground-work"],
    [[13, 19], "t1", "vector"]
  ],
  "dma-add-process-drawable": [
    [433, "a0", "foreground-work"],
    [545, "t0", "(pointer uint128)"],
    [39, "a0", "foreground-work"],
    [42, "a0", "foreground-work"],
    [[128, 146], "v1", "mood-context"]
  ],
  "foreground-ripple": [
    [2, "v1", "foreground-work"],
    [25, "v1", "foreground-work"],
    [[27, 32], "a0", "foreground-work"]
  ],
  "dark-lightning-handler": [
    [64, "s5", "process-drawable"],
    [211, "gp", "process-drawable"],
    [147, "s5", "process-drawable"],
    [251, "gp", "process-drawable"],
    [312, "a0", "lightning-tracker"]
  ],
  "(post idle air-train)": [[4, "t9", "(function none)"]],
  "(anon-function 3 ctywide-scenes)": [
    [13, "t9", "(function mood-context symbol)"],
    [33, "t9", "(function mood-context symbol)"]
  ],
  "(anon-function 2 ctywide-scenes)": [
    [13, "t9", "(function mood-context symbol)"],
    [33, "t9", "(function mood-context symbol)"]
  ],
  "(anon-function 1 ctywide-scenes)": [
    [13, "t9", "(function mood-context symbol)"],
    [33, "t9", "(function mood-context symbol)"]
  ],
  "(anon-function 0 ctywide-scenes)": [
    [13, "t9", "(function mood-context symbol)"],
    [33, "t9", "(function mood-context symbol)"]
  ],
  "(method 11 fort-trap-door)": [[53, "a0", "collide-shape-moving"]],
  "(method 0 joint-exploder-tuning)": [
    [[5, 79], "v0", "joint-exploder-tuning"]
  ],
  "joint-exploder-init-by-other": [
    [48, "a0", "process-drawable"],
    [57, "v1", "process-drawable"],
    [64, "a0", "process-drawable"]
  ],
  "(method 23 joint-exploder)": [[26, "v1", "process-drawable"]],
  "(method 28 joint-exploder)": [[[0, 250], "s5", "joint-exploder-list"]],
  "joint-exploder-joint-callback": [[3, "s4", "joint-exploder"]],
  "(event idle fort-trap-door)": [[4, "v1", "attack-info"]],
  "(code idle hide-light)": [[10, "v1", "art-joint-anim"]],
  "(event impact turret-shot)": [[11, "s4", "process-drawable"]],
  "(code impact turret-shot)": [[4, "v1", "collide-shape-prim-group"]],
  "(method 29 sinking-plat)": [
    [6, "v0", "(function rigid-body-platform float none)"]
  ],
  "(code collapse beam)": [[25, "v1", "art-joint-anim"]],
  "(code fall ruins-bridge)": [
    [16, "v1", "collide-shape-prim-group"],
    [23, "v1", "collide-shape-prim-group"],
    [31, "v1", "collide-shape-prim-group"],
    [39, "v1", "collide-shape-prim-group"]
  ],
  "(event fall ruins-drop-plat)": [[10, "v1", "collide-shape-prim-group"]],
  "(post fall ruins-drop-plat)": [[20, "t9", "(function none)"]],
  "(code target-death)": [
    [467, "v1", "art-joint-anim"],
    [594, "v1", "art-joint-anim"],
    [852, "v1", "art-joint-anim"]
  ],
  "throne-activate": [[3, "f0", "meters"]],
  "throne-deactivate": [[3, "f0", "meters"]],
  "palroof-activate": [[6, "f0", "meters"]],
  "palroof-deactivate": [[6, "f0", "meters"]],
  "check-onintent-bugs": [[[31, 49], "s3", "sprite-vec-data-2d"]],
  "(anon-function 3 onintent-scenes)": [
    [13, "t9", "(function mood-context none)"]
  ],
  "(anon-function 2 onintent-scenes)": [
    [13, "t9", "(function mood-context none)"]
  ],
  "(anon-function 1 onintent-scenes)": [
    [13, "t9", "(function mood-context none)"]
  ],
  "(anon-function 0 onintent-scenes)": [
    [13, "t9", "(function mood-context none)"]
  ],
  "(anon-function 2 stadium-scenes)": [
    [60, "v1", "process-drawable"],
    [76, "v1", "process-drawable"],
    [79, "v1", "process-drawable"]
  ],
  "(anon-function 5 stadium-scenes)": [
    [13, "t9", "(function mood-context none)"]
  ],
  "(anon-function 6 stadium-scenes)": [
    [13, "t9", "(function mood-context none)"]
  ],
  "(anon-function 7 stadium-scenes)": [
    [13, "t9", "(function mood-context none)"]
  ],
  "(anon-function 8 stadium-scenes)": [
    [13, "t9", "(function mood-context none)"]
  ],
  "(anon-function 9 stadium-scenes)": [
    [13, "t9", "(function mood-context none)"]
  ],
  "(anon-function 10 stadium-scenes)": [
    [13, "t9", "(function mood-context none)"]
  ],
  "(anon-function 11 stadium-scenes)": [
    [13, "t9", "(function mood-context none)"]
  ],
  "(anon-function 12 stadium-scenes)": [
    [13, "t9", "(function mood-context none)"]
  ],
  "(anon-function 13 stadium-scenes)": [
    [13, "t9", "(function mood-context none)"]
  ],
  "(anon-function 14 stadium-scenes)": [
    [13, "t9", "(function mood-context none)"]
  ],
  "(anon-function 15 stadium-scenes)": [
    [13, "t9", "(function mood-context none)"]
  ],
  "(anon-function 16 stadium-scenes)": [
    [13, "t9", "(function mood-context none)"]
  ],
  "(anon-function 17 stadium-scenes)": [
    [13, "t9", "(function mood-context none)"]
  ],
  "(anon-function 18 stadium-scenes)": [
    [13, "t9", "(function mood-context none)"]
  ],
  "(anon-function 19 stadium-scenes)": [
    [13, "t9", "(function mood-context none)"]
  ],
  "(anon-function 20 stadium-scenes)": [
    [13, "t9", "(function mood-context none)"]
  ],
  "(anon-function 3 canyon-scenes)": [
    [67, "v0", "process-drawable"],
    [72, "v0", "process-drawable"]
  ],
  "(anon-function 8 mountain-scenes)": [[2, "v0", "sound-rpc-set-param"]],
  "(anon-function 27 intro-scenes)": [[[97, 100], "v1", "dma-packet"]],
  "(anon-function 24 intro-scenes)": [[[213, 216], "v1", "dma-packet"]],
  "(anon-function 18 intro-scenes)": [
    [23, "t9", "(function mood-context none)"],
    [43, "t9", "(function mood-context none)"],
    [63, "t9", "(function mood-context none)"]
  ],
  "(anon-function 16 intro-scenes)": [[4, "v0", "target"]],
  "(anon-function 8 intro-scenes)": [
    [49, "t9", "(function mood-context none)"]
  ],
  "(anon-function 3 intro-scenes)": [
    [13, "t9", "(function mood-context none)"]
  ],
  "birth-func-atoll-bird-wing": [[[2, 25], "v1", "sprite-vec-data-2d"]],
  "(anon-function 17 nestb-scenes)": [[15, "v0", "float"]],
  "movie-nest-metalkor-shot-draw-impact": [
    [224, "v1", "process-drawable"],
    [345, "v1", "process-drawable"]
  ],
  "(anon-function 11 nestb-scenes)": [
    [13, "v0", "target"],
    [8, "v0", "target"]
  ],
  "(anon-function 10 nestb-scenes)": [
    [8, "v0", "target"],
    [13, "v0", "target"]
  ],
  "attach-squid-movie-part": [[20, "v1", "float"]],
  "attach-squid-break-movie-part": [[44, "v1", "float"]],
  "movie-consite-metalkor-shot-draw-impact": [
    [224, "v1", "process-drawable"],
    [345, "v1", "process-drawable"]
  ],
  "(anon-function 3 consite-scenes)": [
    [8, "v0", "target"],
    [13, "v0", "target"]
  ],
  "(anon-function 2 consite-scenes)": [
    [8, "v0", "target"],
    [13, "v0", "target"]
  ],
  "(anon-function 2 under-scenes)": [[21, "v0", "target"]],
  "hiphog-mirror-sheen-func": [
    [[50, 64], "a2", "ripple-wave"],
    [49, "a2", "(inline-array ripple-wave)"],
    [48, "a2", "ripple-wave"]
  ],
  "(anon-function 7 outro-scenes)": [
    [13, "t9", "(function mood-context none)"]
  ],
  "(anon-function 4 outro-scenes)": [
    [13, "t9", "(function mood-context none)"],
    [33, "t9", "(function mood-context none)"],
    [53, "t9", "(function mood-context none)"],
    [73, "t9", "(function mood-context none)"]
  ],
  "(code target-gun-stance)": [
    [598, "v1", "art-joint-anim"],
    [152, "v1", "art-joint-anim"],
    [248, "v1", "art-joint-anim"],
    [345, "v1", "art-joint-anim"],
    [442, "v1", "art-joint-anim"]
  ],
  "find-instance-by-name-level": [
    [11, "v1", "drawable-tree-instance-shrub"],
    [38, "v1", "drawable-tree-instance-tie"]
  ],
  "dma-add-process-drawable-hud": [[11, "a0", "foreground-work"]],
  "find-instance-by-index": [
    [26, "t1", "drawable-tree-instance-shrub"],
    [40, "t1", "drawable-tree-instance-tie"]
  ],
  "print-prototype-list": [
    [25, "v1", "drawable-tree-instance-shrub"],
    [104, "v1", "drawable-tree-instance-tie"]
  ],
  "draw-instance-info": [
    [[188, 203], "s5", "prototype-bucket-shrub"],
    [[192, 303], "s1", "prototype-shrubbery"],
    [[359, 400], "v1", "prototype-tie"],
    [[44, 64], "s1", "drawable-inline-array-instance-tie"],
    [[331, 450], "s5", "prototype-bucket-tie"]
  ],
  "set-shadow-by-name": [[7, "v1", "process-drawable"]],
  "get-shadow-by-name": [[7, "v1", "process-drawable"]],
  "(anon-function 2 memory-usage)": [[211, "v1", "collide-shape-moving"]],
  "(method 9 screen-filter)": [
    [[25, 31], "a0", "dma-packet"],
    [[34, 40], "a0", "gs-gif-tag"],
    [45, "a0", "(pointer gs-test)"],
    [47, "a0", "(pointer gs-reg64)"],
    [[72, 102], "t1", "rgba"]
  ],
<<<<<<< HEAD
  "(method 76 bot)": [[45, "v1", "process-focusable"]],
  "(code failed bot)": [[23, "gp", "art-joint-anim"]],
  "(code die-falling bot)": [[32, "gp", "art-joint-anim"]],
  "(code hit bot)": [[30, "v1", "art-joint-anim"]],
  "(method 74 bot)": [
    [115, "v1", "process"],
    [230, "a0", "vector"]
  ],
  "(method 97 bot)": [
    [130, "s5", "process-focusable"],
    [138, "s5", "process-focusable"]
  ],
  "(method 129 bot)": [
    [70, "s5", "process-focusable"],
    [73, "s5", "process-focusable"]
  ],
  "(method 189 bot)": [
    [41, "a0", "connection"],
    [42, "a0", "collide-shape"],
    [90, "a0", "connection"],
    [91, "a0", "collide-shape"],
    [153, "a1", "process-focusable"]
  ],
  "(method 190 bot)": [
    [10, "v1", "sphere"],
    [40, "a0", "connection"],
    [41, "a0", "collide-shape"],
    [49, "a3", "sphere"],
    [58, "f2", "float"],
    [89, "a0", "connection"],
    [90, "a0", "collide-shape"],
    [98, "a3", "sphere"],
    [107, "f2", "float"]
  ],
  "(method 223 bot)": [
    [29, "s3", "process-focusable"],
    [38, "s3", "process-focusable"]
  ],
  "(method 10 sig)": [
    [[3, 20], "v0", "sound-rpc-set-param"],
    [19, "v0", "sound-rpc-set-param"]
  ],
  "(method 78 sig)": [
    [23, "v1", "art-joint-anim"],
    [59, "v1", "art-joint-anim"]
  ],
  "(method 88 sig)": [[32, "a1", "art-joint-anim"]],
  "(method 89 sig)": [[32, "a1", "art-joint-anim"]],
  "(method 97 sig)": [
    [67, "a0", "process-focusable"],
    [131, "a0", "process-focusable"],
    [192, "s5", "process-focusable"],
    [134, "a0", "process-focusable"],
    [70, "a0", "process-focusable"],
    [130, "s4", "process-focusable"],
    [66, "s4", "process-focusable"]
  ],
  "(code waiting-crouched sig)": [[14, "v1", "art-joint-anim"]],
  "(code waiting-far sig)": [
    [158, "v1", "art-joint-anim"],
    [101, "v1", "art-joint-anim"]
  ],
  "(code waiting-close sig)": [
    [27, "v1", "art-joint-anim"],
    [180, "gp", "art-joint-anim"]
  ],
  "(code waiting-turn sig)": [
    [50, "v1", "art-joint-anim"],
    [194, "a1", "art-joint-anim"],
    [327, "s4", "art-joint-anim"]
  ],
  "(code charge-plasma sig)": [
    [14, "v1", "art-joint-anim"],
    [73, "v1", "art-joint-anim"],
    [142, "v1", "art-joint-anim"],
    [198, "v1", "art-joint-anim"]
  ],
  "(code repair-gun sig)": [
    [14, "v1", "art-joint-anim"],
    [159, "v1", "art-joint-anim"],
    [236, "v1", "art-joint-anim"],
    [313, "v1", "art-joint-anim"],
    [390, "v1", "art-joint-anim"],
    [467, "v1", "art-joint-anim"],
    [633, "v1", "art-joint-anim"],
    [553, "v1", "art-joint-anim"],
    [79, "v1", "art-joint-anim"]
  ],
  "(code clean-gun sig)": [
    [14, "v1", "art-joint-anim"],
    [214, "v1", "art-joint-anim"],
    [85, "v1", "art-joint-anim"],
    [154, "v1", "art-joint-anim"]
  ],
  "(code traveling-blocked sig)": [[14, "v1", "art-joint-anim"]],
  "(code stare sig)": [
    [27, "v1", "art-joint-anim"],
    [180, "gp", "art-joint-anim"]
  ],
  "(code whip sig)": [[44, "a1", "art-joint-anim"]],
  "(post chase sig)": [[14, "a0", "process-focusable"]],
  "(post chase-attack sig)": [[15, "a0", "process-focusable"]],
  "(code hit sig)": [[14, "v1", "art-joint-anim"]],
  "(code failed sig)": [
    [14, "v1", "art-joint-anim"],
    [70, "v1", "art-joint-anim"],
    [129, "v1", "art-joint-anim"]
  ],
  "(code sig-path-jump sig)": [[31, "v1", "art-joint-anim"]],
  "(code sig-path-jump-land sig)": [[24, "v1", "art-joint-anim"]],
  "(code sig-path-shoot-jump sig)": [[31, "v1", "art-joint-anim"]],
  "(code sig-path-shoot-jump-land sig)": [[24, "v1", "art-joint-anim"]],
  "(code sig-path-idle sig)": [
    [14, "v1", "art-joint-anim"],
    [66, "v1", "art-joint-anim"]
  ],
  "(method 30 sig-shot)": [[116, "a0", "sig"]],
  "(method 14 sig-plasma)": [
    [40, "v0", "sound-rpc-set-param"],
    [56, "v0", "sound-rpc-set-param"]
  ],
  "sparticle-sig-plasma-lightning": [[15, "a0", "sig-atoll"]],
  "sig0-say-look-out-if-should": [[29, "v1", "process-focusable"]],
  "(method 77 sig)": [
    [57, "s5", "art-joint-anim"],
    [91, "v1", "art-joint-anim"],
    [176, "s4", "art-joint-anim"]
  ],
  "(method 86 sig)": [[28, "a0", "process-focusable"]],
  "(method 250 sig)": [
    [63, "a0", "connection"],
    [64, "a0", "collide-shape"],
    [112, "a0", "connection"],
    [113, "a0", "collide-shape"],
    [204, "s4", "process-focusable"],
    [176, "a0", "process-focusable"],
    [175, "s2", "process-focusable"],
    [207, "s4", "process-focusable"]
  ],
  "(method 11 sigt-charge-plasma)": [[110, "s3", "process-focusable"]],
  "(method 12 sigt-choose-piston)": [
    [61, "s5", "process-focusable"],
    [102, "s5", "process-focusable"],
    [111, "s5", "process-focusable"]
  ],
  "(method 14 sigt-choose-piston)": [[34, "gp", "process-focusable"]],
  "(method 186 bot)": [
    [19, "a0", "uint"],
    [19, "v1", "uint"]
  ]
=======
  "(method 16 nav-engine)": [[92, "gp", "nav-engine-spr-buffer"]],
  "(method 12 nav-engine)": [
    [[22, 28], "v1", "connection"],
    [[29, 31], "a0", "process-focusable"],
    [[34, 86], "s2", "collide-shape"],
    [90, "v1", "collide-shape-prim-group"],
    [110, "s2", "collide-shape-prim-sphere"]
  ],
  "compute-dir-parm": [
    [18, "f0", "float"],
    [8, "a2", "uint"],
    [10, "v1", "float"]
  ],
  "(method 11 nav-state)": [[37, "v1", "float"]],
  "(method 18 nav-control)": [[252, "a2", "float"]],
  "(method 23 nav-mesh)": [["_stack_", 16, "res-tag"]],
  "nav-control-validate": [
    [29, "s5", "int"],
    [29, "v1", "int"]
  ],
  "(method 43 nav-mesh)": [["_stack_", 28, "float"]],
  "(code open gungame-door)": [[35, "v1", "art-joint-anim"]],
  "(event idle gun-dummy)": [
    [[35, 64], "s5", "attack-info"],
    [70, "gp", "process-drawable"]
  ],
  "(method 29 gun-dummy)": [[26, "v0", "path-control"]],
  "(method 30 gun-dummy)": [
    [3, "v1", "tpath-control-frame"],
    [5, "v1", "(inline-array tpath-control-frame)"],
    [10, "v1", "tpath-control-frame"],
    [17, "v1", "tpath-control-frame"],
    [24, "v1", "tpath-control-frame"],
    [31, "v1", "tpath-control-frame"],
    [38, "v1", "tpath-control-frame"],
    [12, "v1", "(inline-array tpath-control-frame)"],
    [19, "v1", "(inline-array tpath-control-frame)"],
    [26, "v1", "(inline-array tpath-control-frame)"],
    [33, "v1", "(inline-array tpath-control-frame)"],
    [40, "v1", "(inline-array tpath-control-frame)"]
  ],
  "(method 31 gun-dummy)": [[40, "v1", "(inline-array tpath-control-frame)"]],
  "(method 10 training-manager)": [[51, "t9", "(function process none)"]],
  "(trans course training-manager)": [[[22, 493], "gp", "hud"]],
  "(code end-course training-manager)": [[28, "gp", "process-drawable"]],
  "(method 21 training-manager)": [
    [23, "a1", "process-focusable"],
    [34, "a1", "process-focusable"]
  ],
  "(method 26 training-manager)": [[30, "s2", "process-focusable"]],
  "(method 22 training-manager)": [[123, "v1", "process-focusable"]],
  "(anon-function 1 gungame-obs)": [[50, "gp", "process-drawable"]],
  "(anon-function 3 gungame-obs)": [[50, "gp", "process-drawable"]],
  "(event end-course training-manager)": [[13, "a0", "process-drawable"]],
  "(event course training-manager)": [
    [4, "a0", "process-taskable"],
    [40, "a0", "process-drawable"]
  ],
  "(event yellow-training-intro training-manager)": [
    [13, "a0", "process-drawable"]
  ],
  "(method 23 training-manager)": [[104, "s0", "process-focusable"]],
  "(method 11 training-manager)": [["_stack_", 16, "res-tag"]],
  "attach-pod-part": [[32, "v1", "float"]],
  "(method 30 collectable)": [[109, "v1", "collide-shape"]],
  "(method 32 collectable)": [
    [19, "v1", "int"],
    [19, "a0", "int"],
    [23, "a0", "int"],
    [155, "v1", "process-drawable"]
   ],
  "(anon-function 69 collectables)": [
    //[[1, 6], "v1", "handle"],
    [2, "v1", "handle"],
    [5, "v1", "handle"],
    [8, "v1", "handle"],
    [13, "v1", "collectable"],
    [[34, 39], "a0", "process-focusable"]
  ],
  "check-blue-suck": [
    [19, "v1", "collide-shape"]
  ],
  "add-blue-motion": [
    [27, "s2", "process-focusable"]
  ],
  "collectable-standard-event-handler": [
    [84, "a0", "vector"],
    [102, "a0", "vector"],
    [[167, 171], "a0", "process"],
    [[292, 296], "a0", "process"]
  ],
  "(event pickup collectable)": [
    [17, "a0", "vector"],
    [18, "v1", "vector"]
  ],
  "(code die eco)": [
    [55, "v1", "float"]
  ],
  "(code pickup eco)": [
    [39, "v0", "state"],
    [41, "t9", "(function none)"]
  ],
  "(method 10 gem)": [
    [12, "t9", "(function gem none)"]
  ],
  "(method 9 fact-info)": [
    [245, "a0", "process-drawable"],
    [293, "a0", "process-drawable"]
  ],
  "(method 179 fodder)": [[[16, 20], "a0", "process-focusable"]],
  "(code notice fodder)": [
    [78, "v1", "art-joint-anim"],
    [54, "v1", "float"],
    [150, "v1", "float"]
  ],
  "(code active fodder)": [
    [26, "v1", "art-joint-anim"],
    [112, "v1", "art-joint-anim"],
    [283, "v1", "art-joint-anim"],
    [179, "v1", "art-joint-anim"]
  ],
  "(method 182 fodder)": [[34, "v1", "float"]],
  "(trans hostile fodder)": [
    [[25, 29], "a0", "process-focusable"],
    [105, "v1", "float"]
  ],
  "(code circling fodder)": [
    [243, "v1", "art-joint-anim"],
    [129, "gp", "art-joint-anim"]
  ],
  "(method 77 fodder)": [
    [57, "s5", "art-joint-anim"],
    [85, "s4", "art-joint-anim"]
  ],
  "(method 78 fodder)": [[16, "v1", "art-joint-anim"]],
  "(method 181 fodder)": [[2, "v1", "collide-shape-prim-group"]],
  "(method 7 fodder)": [[19, "t9", "(function nav-enemy int nav-enemy)"]],
  "(post idle fodder)": [[4, "t9", "(function none)"]],
  "(method 180 fodder)": [[24, "s1", "fodder"]],
  "(method 55 fodder)": [[29, "s5", "process-drawable"]]
>>>>>>> 284fb099
}<|MERGE_RESOLUTION|>--- conflicted
+++ resolved
@@ -5404,158 +5404,6 @@
     [47, "a0", "(pointer gs-reg64)"],
     [[72, 102], "t1", "rgba"]
   ],
-<<<<<<< HEAD
-  "(method 76 bot)": [[45, "v1", "process-focusable"]],
-  "(code failed bot)": [[23, "gp", "art-joint-anim"]],
-  "(code die-falling bot)": [[32, "gp", "art-joint-anim"]],
-  "(code hit bot)": [[30, "v1", "art-joint-anim"]],
-  "(method 74 bot)": [
-    [115, "v1", "process"],
-    [230, "a0", "vector"]
-  ],
-  "(method 97 bot)": [
-    [130, "s5", "process-focusable"],
-    [138, "s5", "process-focusable"]
-  ],
-  "(method 129 bot)": [
-    [70, "s5", "process-focusable"],
-    [73, "s5", "process-focusable"]
-  ],
-  "(method 189 bot)": [
-    [41, "a0", "connection"],
-    [42, "a0", "collide-shape"],
-    [90, "a0", "connection"],
-    [91, "a0", "collide-shape"],
-    [153, "a1", "process-focusable"]
-  ],
-  "(method 190 bot)": [
-    [10, "v1", "sphere"],
-    [40, "a0", "connection"],
-    [41, "a0", "collide-shape"],
-    [49, "a3", "sphere"],
-    [58, "f2", "float"],
-    [89, "a0", "connection"],
-    [90, "a0", "collide-shape"],
-    [98, "a3", "sphere"],
-    [107, "f2", "float"]
-  ],
-  "(method 223 bot)": [
-    [29, "s3", "process-focusable"],
-    [38, "s3", "process-focusable"]
-  ],
-  "(method 10 sig)": [
-    [[3, 20], "v0", "sound-rpc-set-param"],
-    [19, "v0", "sound-rpc-set-param"]
-  ],
-  "(method 78 sig)": [
-    [23, "v1", "art-joint-anim"],
-    [59, "v1", "art-joint-anim"]
-  ],
-  "(method 88 sig)": [[32, "a1", "art-joint-anim"]],
-  "(method 89 sig)": [[32, "a1", "art-joint-anim"]],
-  "(method 97 sig)": [
-    [67, "a0", "process-focusable"],
-    [131, "a0", "process-focusable"],
-    [192, "s5", "process-focusable"],
-    [134, "a0", "process-focusable"],
-    [70, "a0", "process-focusable"],
-    [130, "s4", "process-focusable"],
-    [66, "s4", "process-focusable"]
-  ],
-  "(code waiting-crouched sig)": [[14, "v1", "art-joint-anim"]],
-  "(code waiting-far sig)": [
-    [158, "v1", "art-joint-anim"],
-    [101, "v1", "art-joint-anim"]
-  ],
-  "(code waiting-close sig)": [
-    [27, "v1", "art-joint-anim"],
-    [180, "gp", "art-joint-anim"]
-  ],
-  "(code waiting-turn sig)": [
-    [50, "v1", "art-joint-anim"],
-    [194, "a1", "art-joint-anim"],
-    [327, "s4", "art-joint-anim"]
-  ],
-  "(code charge-plasma sig)": [
-    [14, "v1", "art-joint-anim"],
-    [73, "v1", "art-joint-anim"],
-    [142, "v1", "art-joint-anim"],
-    [198, "v1", "art-joint-anim"]
-  ],
-  "(code repair-gun sig)": [
-    [14, "v1", "art-joint-anim"],
-    [159, "v1", "art-joint-anim"],
-    [236, "v1", "art-joint-anim"],
-    [313, "v1", "art-joint-anim"],
-    [390, "v1", "art-joint-anim"],
-    [467, "v1", "art-joint-anim"],
-    [633, "v1", "art-joint-anim"],
-    [553, "v1", "art-joint-anim"],
-    [79, "v1", "art-joint-anim"]
-  ],
-  "(code clean-gun sig)": [
-    [14, "v1", "art-joint-anim"],
-    [214, "v1", "art-joint-anim"],
-    [85, "v1", "art-joint-anim"],
-    [154, "v1", "art-joint-anim"]
-  ],
-  "(code traveling-blocked sig)": [[14, "v1", "art-joint-anim"]],
-  "(code stare sig)": [
-    [27, "v1", "art-joint-anim"],
-    [180, "gp", "art-joint-anim"]
-  ],
-  "(code whip sig)": [[44, "a1", "art-joint-anim"]],
-  "(post chase sig)": [[14, "a0", "process-focusable"]],
-  "(post chase-attack sig)": [[15, "a0", "process-focusable"]],
-  "(code hit sig)": [[14, "v1", "art-joint-anim"]],
-  "(code failed sig)": [
-    [14, "v1", "art-joint-anim"],
-    [70, "v1", "art-joint-anim"],
-    [129, "v1", "art-joint-anim"]
-  ],
-  "(code sig-path-jump sig)": [[31, "v1", "art-joint-anim"]],
-  "(code sig-path-jump-land sig)": [[24, "v1", "art-joint-anim"]],
-  "(code sig-path-shoot-jump sig)": [[31, "v1", "art-joint-anim"]],
-  "(code sig-path-shoot-jump-land sig)": [[24, "v1", "art-joint-anim"]],
-  "(code sig-path-idle sig)": [
-    [14, "v1", "art-joint-anim"],
-    [66, "v1", "art-joint-anim"]
-  ],
-  "(method 30 sig-shot)": [[116, "a0", "sig"]],
-  "(method 14 sig-plasma)": [
-    [40, "v0", "sound-rpc-set-param"],
-    [56, "v0", "sound-rpc-set-param"]
-  ],
-  "sparticle-sig-plasma-lightning": [[15, "a0", "sig-atoll"]],
-  "sig0-say-look-out-if-should": [[29, "v1", "process-focusable"]],
-  "(method 77 sig)": [
-    [57, "s5", "art-joint-anim"],
-    [91, "v1", "art-joint-anim"],
-    [176, "s4", "art-joint-anim"]
-  ],
-  "(method 86 sig)": [[28, "a0", "process-focusable"]],
-  "(method 250 sig)": [
-    [63, "a0", "connection"],
-    [64, "a0", "collide-shape"],
-    [112, "a0", "connection"],
-    [113, "a0", "collide-shape"],
-    [204, "s4", "process-focusable"],
-    [176, "a0", "process-focusable"],
-    [175, "s2", "process-focusable"],
-    [207, "s4", "process-focusable"]
-  ],
-  "(method 11 sigt-charge-plasma)": [[110, "s3", "process-focusable"]],
-  "(method 12 sigt-choose-piston)": [
-    [61, "s5", "process-focusable"],
-    [102, "s5", "process-focusable"],
-    [111, "s5", "process-focusable"]
-  ],
-  "(method 14 sigt-choose-piston)": [[34, "gp", "process-focusable"]],
-  "(method 186 bot)": [
-    [19, "a0", "uint"],
-    [19, "v1", "uint"]
-  ]
-=======
   "(method 16 nav-engine)": [[92, "gp", "nav-engine-spr-buffer"]],
   "(method 12 nav-engine)": [
     [[22, 28], "v1", "connection"],
@@ -5695,6 +5543,155 @@
   "(method 7 fodder)": [[19, "t9", "(function nav-enemy int nav-enemy)"]],
   "(post idle fodder)": [[4, "t9", "(function none)"]],
   "(method 180 fodder)": [[24, "s1", "fodder"]],
-  "(method 55 fodder)": [[29, "s5", "process-drawable"]]
->>>>>>> 284fb099
+  "(method 55 fodder)": [[29, "s5", "process-drawable"]],
+  "(method 76 bot)": [[45, "v1", "process-focusable"]],
+  "(code failed bot)": [[23, "gp", "art-joint-anim"]],
+  "(code die-falling bot)": [[32, "gp", "art-joint-anim"]],
+  "(code hit bot)": [[30, "v1", "art-joint-anim"]],
+  "(method 74 bot)": [
+    [115, "v1", "process"],
+    [230, "a0", "vector"]
+  ],
+  "(method 97 bot)": [
+    [130, "s5", "process-focusable"],
+    [138, "s5", "process-focusable"]
+  ],
+  "(method 129 bot)": [
+    [70, "s5", "process-focusable"],
+    [73, "s5", "process-focusable"]
+  ],
+  "(method 189 bot)": [
+    [41, "a0", "connection"],
+    [42, "a0", "collide-shape"],
+    [90, "a0", "connection"],
+    [91, "a0", "collide-shape"],
+    [153, "a1", "process-focusable"]
+  ],
+  "(method 190 bot)": [
+    [10, "v1", "sphere"],
+    [40, "a0", "connection"],
+    [41, "a0", "collide-shape"],
+    [49, "a3", "sphere"],
+    [58, "f2", "float"],
+    [89, "a0", "connection"],
+    [90, "a0", "collide-shape"],
+    [98, "a3", "sphere"],
+    [107, "f2", "float"]
+  ],
+  "(method 223 bot)": [
+    [29, "s3", "process-focusable"],
+    [38, "s3", "process-focusable"]
+  ],
+  "(method 10 sig)": [
+    [[3, 20], "v0", "sound-rpc-set-param"],
+    [19, "v0", "sound-rpc-set-param"]
+  ],
+  "(method 78 sig)": [
+    [23, "v1", "art-joint-anim"],
+    [59, "v1", "art-joint-anim"]
+  ],
+  "(method 88 sig)": [[32, "a1", "art-joint-anim"]],
+  "(method 89 sig)": [[32, "a1", "art-joint-anim"]],
+  "(method 97 sig)": [
+    [67, "a0", "process-focusable"],
+    [131, "a0", "process-focusable"],
+    [192, "s5", "process-focusable"],
+    [134, "a0", "process-focusable"],
+    [70, "a0", "process-focusable"],
+    [130, "s4", "process-focusable"],
+    [66, "s4", "process-focusable"]
+  ],
+  "(code waiting-crouched sig)": [[14, "v1", "art-joint-anim"]],
+  "(code waiting-far sig)": [
+    [158, "v1", "art-joint-anim"],
+    [101, "v1", "art-joint-anim"]
+  ],
+  "(code waiting-close sig)": [
+    [27, "v1", "art-joint-anim"],
+    [180, "gp", "art-joint-anim"]
+  ],
+  "(code waiting-turn sig)": [
+    [50, "v1", "art-joint-anim"],
+    [194, "a1", "art-joint-anim"],
+    [327, "s4", "art-joint-anim"]
+  ],
+  "(code charge-plasma sig)": [
+    [14, "v1", "art-joint-anim"],
+    [73, "v1", "art-joint-anim"],
+    [142, "v1", "art-joint-anim"],
+    [198, "v1", "art-joint-anim"]
+  ],
+  "(code repair-gun sig)": [
+    [14, "v1", "art-joint-anim"],
+    [159, "v1", "art-joint-anim"],
+    [236, "v1", "art-joint-anim"],
+    [313, "v1", "art-joint-anim"],
+    [390, "v1", "art-joint-anim"],
+    [467, "v1", "art-joint-anim"],
+    [633, "v1", "art-joint-anim"],
+    [553, "v1", "art-joint-anim"],
+    [79, "v1", "art-joint-anim"]
+  ],
+  "(code clean-gun sig)": [
+    [14, "v1", "art-joint-anim"],
+    [214, "v1", "art-joint-anim"],
+    [85, "v1", "art-joint-anim"],
+    [154, "v1", "art-joint-anim"]
+  ],
+  "(code traveling-blocked sig)": [[14, "v1", "art-joint-anim"]],
+  "(code stare sig)": [
+    [27, "v1", "art-joint-anim"],
+    [180, "gp", "art-joint-anim"]
+  ],
+  "(code whip sig)": [[44, "a1", "art-joint-anim"]],
+  "(post chase sig)": [[14, "a0", "process-focusable"]],
+  "(post chase-attack sig)": [[15, "a0", "process-focusable"]],
+  "(code hit sig)": [[14, "v1", "art-joint-anim"]],
+  "(code failed sig)": [
+    [14, "v1", "art-joint-anim"],
+    [70, "v1", "art-joint-anim"],
+    [129, "v1", "art-joint-anim"]
+  ],
+  "(code sig-path-jump sig)": [[31, "v1", "art-joint-anim"]],
+  "(code sig-path-jump-land sig)": [[24, "v1", "art-joint-anim"]],
+  "(code sig-path-shoot-jump sig)": [[31, "v1", "art-joint-anim"]],
+  "(code sig-path-shoot-jump-land sig)": [[24, "v1", "art-joint-anim"]],
+  "(code sig-path-idle sig)": [
+    [14, "v1", "art-joint-anim"],
+    [66, "v1", "art-joint-anim"]
+  ],
+  "(method 30 sig-shot)": [[116, "a0", "sig"]],
+  "(method 14 sig-plasma)": [
+    [40, "v0", "sound-rpc-set-param"],
+    [56, "v0", "sound-rpc-set-param"]
+  ],
+  "sparticle-sig-plasma-lightning": [[15, "a0", "sig-atoll"]],
+  "sig0-say-look-out-if-should": [[29, "v1", "process-focusable"]],
+  "(method 77 sig)": [
+    [57, "s5", "art-joint-anim"],
+    [91, "v1", "art-joint-anim"],
+    [176, "s4", "art-joint-anim"]
+  ],
+  "(method 86 sig)": [[28, "a0", "process-focusable"]],
+  "(method 250 sig)": [
+    [63, "a0", "connection"],
+    [64, "a0", "collide-shape"],
+    [112, "a0", "connection"],
+    [113, "a0", "collide-shape"],
+    [204, "s4", "process-focusable"],
+    [176, "a0", "process-focusable"],
+    [175, "s2", "process-focusable"],
+    [207, "s4", "process-focusable"]
+  ],
+  "(method 11 sigt-charge-plasma)": [[110, "s3", "process-focusable"]],
+  "(method 12 sigt-choose-piston)": [
+    [61, "s5", "process-focusable"],
+    [102, "s5", "process-focusable"],
+    [111, "s5", "process-focusable"]
+  ],
+  "(method 14 sigt-choose-piston)": [[34, "gp", "process-focusable"]],
+  "(method 186 bot)": [
+    [19, "a0", "uint"],
+    [19, "v1", "uint"]
+  ]
 }