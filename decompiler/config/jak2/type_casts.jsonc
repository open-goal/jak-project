{
  // auto find-parent-method possible
  "(method 3 entity-actor)": [[7, "t9", "(function entity entity)"]],
  "(method 3 entity)": [[7, "t9", "(function entity entity)"]],
  //
  "(method 2 array)": [
    [23, "gp", "(array int32)"],
    [43, "gp", "(array uint32)"],
    [63, "gp", "(array int64)"],
    [83, "gp", "(array uint64)"],
    [102, "gp", "(array int8)"],
    [121, "gp", "(array uint8)"],
    [141, "gp", "(array int16)"],
    [161, "gp", "(array uint16)"],
    [186, "gp", "(array uint128)"],
    [204, "gp", "(array int32)"],
    [223, "gp", "(array float)"],
    [232, "gp", "(array float)"],
    [249, "gp", "(array basic)"],
    [258, "gp", "(array basic)"]
  ],
  "(method 3 array)": [
    [51, "gp", "(array int32)"],
    [69, "gp", "(array uint32)"],
    [87, "gp", "(array int64)"],
    [105, "gp", "(array uint64)"],
    [122, "gp", "(array int8)"],
    [139, "gp", "(array int8)"],
    [157, "gp", "(array int16)"],
    [175, "gp", "(array uint16)"],
    [198, "gp", "(array uint128)"],
    [214, "gp", "(array int32)"],
    [233, "gp", "(array float)"],
    [250, "gp", "(array basic)"]
  ],
  "(method 0 cpu-thread)": [[[0, 28], "v0", "cpu-thread"]],
  "(method 0 process)": [
    [11, "a0", "int"],
    [[12, 45], "v0", "process"]
  ],
  "inspect-process-heap": [
    [[4, 11], "s5", "basic"],
    [17, "s5", "pointer"]
  ],
  "(method 14 dead-pool)": [
    [[24, 25], "v1", "(pointer process)"],
    [[30, 39], "s4", "(pointer process)"]
  ],
  "(method 24 dead-pool-heap)": [
    [5, "v1", "pointer"],
    [13, "a0", "pointer"],
    [25, "v1", "pointer"]
  ],
  "method-state": [[12, "a2", "state"]],
  "(method 9 process)": [[[46, 49], "s5", "process"]],
  "(method 10 process)": [[[24, 30], "s4", "protect-frame"]],
  "(method 0 protect-frame)": [
    [0, "a0", "int"],
    [[1, 8], "v0", "protect-frame"]
  ],
  "string-cat-to-last-char": [
    [3, "s5", "(pointer uint8)"],
    [4, "s5", "string"]
  ],
  "enter-state": [
    [68, "s0", "protect-frame"],
    [101, "t9", "(function object object object object object object none)"]
  ],
  "send-event-function": [[[7, 15], "a0", "process"]],
  // MATH
  "logf": [
    [12, "f0", "float"],
    [12, "f1", "float"],
    [19, "f0", "float"],
    [19, "f1", "float"]
  ],
  "log2f": [
    [12, "f0", "float"],
    [12, "f1", "float"],
    [19, "f0", "float"],
    [19, "f1", "float"]
  ],
  "cube-root": [
    [17, "f0", "float"],
    [17, "f1", "float"],
    [18, "f0", "float"],
    [18, "f1", "float"],
    [[23, 32], "f0", "float"]
  ],
  // Quaternion
  "quaternion-look-at!": [[15, "v1", "vector"]],
  "vector-x-quaternion!": [[10, "v1", "(pointer uint128)"]],
  "vector-y-quaternion!": [[10, "v1", "(pointer uint128)"]],
  "vector-z-quaternion!": [[10, "v1", "(pointer uint128)"]],
  "dma-buffer-add-vu-function": [[[9, 33], "t2", "dma-packet"]],
  "dma-buffer-add-buckets": [
    [[1, 4], "v1", "dma-bucket"],
    [5, "v1", "pointer"],
    [[9, 11], "v1", "dma-bucket"],
    [11, "v1", "pointer"]
  ],
  "dma-buffer-patch-buckets": [
    [[6, 8], "a0", "(inline-array dma-bucket)"],
    [8, "a3", "pointer"],
    [14, "a0", "(inline-array dma-bucket)"],
    [3, "a0", "(inline-array dma-bucket)"],
    [36, "a0", "(inline-array dma-bucket)"],
    [10, "a0", "(inline-array dma-bucket)"],
    [18, "a0", "(inline-array dma-bucket)"],
    [[29, 33], "a0", "dma-packet"],
    [34, "a0", "(inline-array dma-bucket)"]
  ],
  "dma-bucket-insert-tag": [
    [[2, 6], "v1", "dma-bucket"],
    [3, "a0", "dma-bucket"]
  ],
  "disasm-vif-details": [
    [[62, 94], "s3", "(pointer uint32)"],
    [[98, 130], "s3", "(pointer uint16)"],
    [[134, 164], "s3", "(pointer uint32)"],
    [[168, 198], "s3", "(pointer uint16)"],
    [[202, 225], "s3", "(pointer uint16)"]
  ],
  "disasm-vif-tag": [
    [[81, 85], "t1", "vif-stcycl-imm"],
    [242, "a0", "vif-unpack-imm"]
  ],
  "disasm-dma-list": [
    [25, "v1", "dma-tag"],
    [153, "v1", "dma-packet"],
    [189, "v1", "dma-packet"],
    [229, "v1", "dma-packet"],
    [258, "v1", "dma-packet"],
    [302, "v1", "dma-packet"],
    [308, "v1", "dma-packet"],
    [152, "v1", "(pointer uint64)"],
    [167, "v1", "(pointer uint64)"],
    [176, "v1", "(pointer uint64)"],
    [198, "v1", "(pointer uint64)"],
    [207, "v1", "(pointer uint64)"],
    [238, "v1", "(pointer uint64)"],
    [247, "v1", "(pointer uint64)"],
    [282, "v1", "(pointer uint64)"],
    [291, "v1", "(pointer uint64)"],
    [324, "v1", "(pointer uint64)"],
    [334, "v1", "(pointer uint64)"]
  ],
  "calculate-basis-functions-vector!": [
    [[8, 20], "v1", "(pointer float)"],
    [[0, 60], "f1", "float"]
  ],
  "curve-evaluate!": [[62, "s5", "pointer"]],
  "vector4-array-add!": [
    [11, "s5", "(inline-array vector4)"],
    [12, "s4", "(inline-array vector4)"],
    [13, "gp", "(inline-array vector4)"]
  ],
  "vector4-array-sub!": [
    [11, "s5", "(inline-array vector4)"],
    [12, "s4", "(inline-array vector4)"],
    [13, "gp", "(inline-array vector4)"]
  ],
  "vector4-array-mul!": [
    [11, "s5", "(inline-array vector4)"],
    [12, "s4", "(inline-array vector4)"],
    [13, "gp", "(inline-array vector4)"]
  ],
  "vector4-array-scale!": [
    [11, "s5", "(inline-array vector4)"],
    [12, "gp", "(inline-array vector4)"]
  ],
  "vector4-array-madd!": [
    [13, "s5", "(inline-array vector4)"],
    [14, "s4", "(inline-array vector4)"],
    [15, "gp", "(inline-array vector4)"]
  ],
  "vector4-array-msub!": [
    [13, "s5", "(inline-array vector4)"],
    [14, "s4", "(inline-array vector4)"],
    [15, "gp", "(inline-array vector4)"]
  ],
  "vector4-array-lerp!": [
    [13, "s5", "(inline-array vector4)"],
    [14, "s4", "(inline-array vector4)"],
    [15, "gp", "(inline-array vector4)"]
  ],
  "vector-segment-distance-point!": [[[21, 30], "f1", "float"]],
  "(method 10 profile-array)": [
    [[6, 10], "a0", "dma-packet"],
    [[16, 19], "a0", "gs-gif-tag"],
    [24, "a0", "(pointer gs-alpha)"],
    [26, "a0", "(pointer gs-reg64)"],
    [28, "a0", "(pointer gs-zbuf)"],
    [30, "a0", "(pointer gs-reg64)"],
    [32, "a0", "(pointer gs-test)"],
    [34, "a0", "(pointer gs-reg64)"],
    [35, "a0", "(pointer uint64)"],
    [37, "a0", "(pointer gs-reg64)"],
    [39, "a0", "(pointer gs-clamp)"],
    [41, "a0", "(pointer gs-reg64)"],
    [43, "a0", "(pointer gs-tex1)"],
    [45, "a0", "(pointer gs-reg64)"],
    [48, "a0", "(pointer gs-texa)"],
    [50, "a0", "(pointer gs-reg64)"],
    [52, "a0", "(pointer gs-texclut)"],
    [54, "a0", "(pointer gs-reg64)"],
    [56, "a0", "(pointer uint64)"],
    [58, "a0", "(pointer gs-reg64)"],
    [[69, 73], "a0", "(pointer uint128)"],
    [[73, 82], "a1", "vector4w"],
    [[82, 89], "a1", "vector4w"],
    [[90, 96], "a0", "vector4w"],
    [[113, 117], "a1", "(pointer uint128)"],
    [[117, 126], "a2", "vector4w"],
    [[126, 136], "a2", "vector4w"],
    [[137, 149], "a1", "vector4w"],
    [[187, 191], "t2", "(pointer int128)"],
    [[191, 225], "t4", "vector4w"],
    [[225, 231], "a2", "vector4w"],
    [[231, 237], "a2", "vector4w"]
  ],
  "draw-sprite2d-xy": [
    [[35, 39], "t0", "dma-packet"],
    [[45, 48], "t0", "gs-gif-tag"],
    [53, "t0", "(pointer gs-prim)"],
    [55, "t0", "(pointer gs-rgbaq)"],
    [66, "t0", "(pointer gs-xyzf)"],
    [87, "t0", "(pointer gs-xyzf)"],
    [[96, 108], "v1", "(pointer uint64)"]
  ],
  "draw-sprite2d-xy-absolute": [
    [[6, 10], "t3", "dma-packet"],
    [[16, 19], "t3", "gs-gif-tag"],
    [24, "t3", "(pointer gs-prim)"],
    [25, "t3", "(pointer gs-rgbaq)"],
    [36, "t3", "(pointer gs-xyzf)"],
    [49, "t3", "(pointer gs-xyzf)"],
    [[62, 69], "v1", "(pointer uint64)"]
  ],
  "draw-quad2d": [
    [[18, 22], "t2", "dma-packet"],
    [[28, 31], "t2", "gs-gif-tag"],
    [36, "t2", "(pointer gs-prim)"],
    [38, "t2", "(pointer gs-rgbaq)"],
    [46, "t2", "(pointer gs-xyzf)"],
    [48, "t2", "(pointer gs-rgbaq)"],
    [61, "t2", "(pointer gs-xyzf)"],
    [63, "t2", "(pointer gs-rgbaq)"],
    [76, "t2", "(pointer gs-xyzf)"],
    [78, "t2", "(pointer gs-rgbaq)"],
    [96, "t2", "(pointer gs-xyzf)"],
    [97, "t2", "(pointer uint64)"],
    [[110, 117], "v1", "(pointer uint64)"]
  ],
  "set-display-gs-state": [
    [[3, 10], "t3", "dma-packet"],
    [[13, 19], "t3", "gs-gif-tag"],
    [30, "t3", "(pointer gs-scissor)"],
    [32, "t3", "(pointer gs-reg64)"],
    [33, "t3", "(pointer gs-xy-offset)"],
    [35, "t3", "(pointer gs-reg64)"],
    [46, "t3", "(pointer gs-frame)"],
    [48, "t3", "(pointer gs-reg64)"],
    [50, "t3", "(pointer gs-test)"],
    [52, "t3", "(pointer gs-reg64)"],
    [54, "t3", "(pointer gs-texa)"],
    [56, "t3", "(pointer gs-reg64)"],
    [58, "t3", "(pointer gs-zbuf)"],
    [60, "t3", "(pointer gs-reg64)"],
    [61, "t3", "(pointer uint64)"],
    [63, "t3", "(pointer gs-reg64)"]
  ],
  "set-display-gs-state-offset": [
    [[3, 10], "t5", "dma-packet"],
    [[13, 19], "t5", "gs-gif-tag"],
    [30, "t5", "(pointer gs-scissor)"],
    [32, "t5", "(pointer gs-reg64)"],
    [40, "t5", "(pointer gs-xy-offset)"],
    [42, "t5", "(pointer gs-reg64)"],
    [53, "t5", "(pointer gs-frame)"],
    [55, "t5", "(pointer gs-reg64)"],
    [57, "t5", "(pointer gs-test)"],
    [59, "t5", "(pointer gs-reg64)"],
    [61, "t5", "(pointer gs-texa)"],
    [63, "t5", "(pointer gs-reg64)"],
    [65, "t5", "(pointer gs-zbuf)"],
    [67, "t5", "(pointer gs-reg64)"],
    [68, "t5", "(pointer uint64)"],
    [70, "t5", "(pointer gs-reg64)"]
  ],
  "reset-display-gs-state": [
    [[3, 8], "a2", "dma-packet"],
    [[14, 17], "a2", "gs-gif-tag"],
    [22, "a1", "(pointer gs-scissor)"],
    [24, "a1", "(pointer gs-reg64)"],
    [26, "a1", "(pointer gs-xy-offset)"],
    [28, "a1", "(pointer gs-reg64)"],
    [30, "a1", "(pointer gs-frame)"],
    [32, "a1", "(pointer gs-reg64)"],
    [34, "a1", "(pointer gs-test)"],
    [36, "a1", "(pointer gs-reg64)"],
    [39, "a1", "(pointer gs-texa)"],
    [41, "a1", "(pointer gs-reg64)"],
    [43, "a1", "(pointer gs-zbuf)"],
    [45, "a1", "(pointer gs-reg64)"],
    [46, "a1", "(pointer uint64)"],
    [48, "a1", "(pointer gs-reg64)"]
  ],
  "(method 3 connection-pers)": [[97, "f0", "float"]],
  "(method 9 connection)": [[8, "a0", "pointer"]],
  "(method 10 connection)": [[8, "a0", "pointer"]],
  "(method 11 connection)": [[5, "a1", "pointer"]],
  "(method 0 engine)": [
    [44, "v1", "pointer"],
    [47, "v1", "pointer"],
    [53, "v1", "connectable"],
    [65, "v1", "connectable"]
  ],
  "(method 12 engine)": [
    [[5, 18], "s4", "connection"],
    [13, "t9", "(function object object object object object)"]
  ],
  "(method 13 engine)": [
    [[5, 28], "s4", "connection"],
    [13, "t9", "(function object object object object object)"]
  ],
  "(method 15 engine)": [[[0, 36], "v1", "connection"]],
  "(method 19 engine)": [[8, "a0", "connection"]],
  "(method 20 engine)": [[8, "a0", "connection"]],
  "(method 21 engine)": [[8, "a0", "connection"]],
  "(method 0 engine-pers)": [
    [32, "v1", "pointer"],
    [23, "v1", "pointer"],
    [26, "v1", "pointer"],
    [24, "v1", "(pointer pointer)"]
  ],
  "(method 3 connection-minimap)": [[97, "f0", "float"]],
  "dma-buffer-add-ref-texture": [
    [[25, 29], "a3", "dma-packet"],
    [[32, 44], "a3", "gs-gif-tag"],
    [[47, 62], "a2", "dma-packet"]
  ],
  "texture-page-default-allocate": [[51, "a3", "texture"]],
  "texture-page-font-allocate": [[33, "a3", "texture"]],
  "(method 24 texture-pool)": [
    [67, "a1", "shader-ptr"],
    [[70, 93], "a1", "adgif-shader"],
    [92, "a1", "adgif-shader"]
  ],
  "upload-vram-data": [
    [[10, 17], "a0", "dma-packet"],
    [[19, 26], "a0", "gs-gif-tag"],
    [35, "a0", "(pointer gs-bitbltbuf)"],
    [37, "a0", "(pointer gs-reg64)"],
    [38, "a0", "(pointer gs-trxpos)"],
    [40, "a0", "(pointer gs-reg64)"],
    [46, "a0", "(pointer gs-trxreg)"],
    [48, "a0", "(pointer gs-reg64)"],
    [49, "a0", "(pointer gs-trxdir)"],
    [51, "a0", "(pointer gs-reg64)"]
  ],
  "upload-vram-pages": [
    [[140, 147], "a0", "dma-packet"],
    [[149, 156], "a0", "gs-gif-tag"],
    [160, "a0", "(pointer int64)"],
    [162, "a0", "(pointer gs-reg64)"],
    [[166, 172], "v1", "dma-packet"]
  ],
  "(method 3 generic-tie-interp-point)": [[19, "gp", "(pointer uint128)"]],
  "(method 19 res-lump)": [
    [46, "t2", "(pointer uint64)"],
    [100, "t3", "(pointer uint64)"],
    [184, "t5", "(pointer uint64)"],
    [64, "t6", "(pointer uint64)"]
  ],
  "(method 20 res-lump)": [[341, "t0", "(pointer uint128)"]],
  "(method 16 res-lump)": [
    [22, "t1", "(pointer uint64)"],
    [29, "t2", "(pointer uint64)"]
  ],
  "(method 15 res-lump)": [[132, "s5", "res-tag-pair"]],
  "(method 17 res-lump)": [[22, "s4", "(pointer pointer)"]],
  "(method 0 script-context)": [[[8, 17], "v0", "script-context"]],
  "joint-mod-wheel-callback": [[[2, 63], "s4", "joint-mod-wheel"]],
  "joint-mod-set-local-callback": [[[0, 23], "v1", "joint-mod-set-local"]],
  "joint-mod-add-local-callback": [[[2, 33], "s4", "joint-mod-add-local"]],
  "joint-mod-set-world-callback": [[[0, 23], "v1", "joint-mod-set-world"]],
  "joint-mod-blend-local-callback": [[[2, 63], "gp", "joint-mod-blend-local"]],
  "joint-mod-spinner-callback": [[[2, 63], "gp", "joint-mod-spinner"]],
  "joint-mod-blend-world-callback": [[[2, 148], "gp", "joint-mod-blend-world"]],
  "joint-mod-rotate-local-callback": [
    [[2, 16], "v1", "joint-mod-rotate-local"]
  ],
  "(method 0 collide-shape-prim-sphere)": [
    [[3, 8], "v0", "collide-shape-prim-sphere"]
  ],
  "(method 0 collide-shape-prim-mesh)": [
    [[3, 11], "v0", "collide-shape-prim-mesh"]
  ],
  "(method 0 collide-shape-prim-group)": [
    [[3, 12], "v0", "collide-shape-prim-group"]
  ],
  "(method 0 collide-shape-moving)": [[[2, 12], "v0", "collide-shape-moving"]],
  "(method 11 touching-prims-entry-pool)": [
    [[0, 8], "v1", "touching-prims-entry"],
    [8, "v1", "pointer"],
    [[9, 11], "v1", "touching-prims-entry"],
    [[1, 20], "a1", "touching-prims-entry"]
  ],
  "(method 0 touching-list)": [[[6, 9], "v0", "touching-list"]],
  "display-loop-main": [[223, "t9", "(function none)"]],
  "end-display": [
    [205, "f1", "float"],
    [205, "f0", "float"],
    [[85, 90], "v1", "dma-packet"],
    [[235, 240], "v1", "dma-packet"]
  ],
  "(method 18 res-lump)": [["_stack_", 16, "object"]],
  "(method 21 res-lump)": [
    ["_stack_", 16, "res-tag"],
    ["_stack_", 32, "res-tag"]
  ],
  "(method 8 res-lump)": [
    [258, "s0", "array"],
    // [[0, 100], "s0", "basic"],
    // [[102, 120], "s0", "basic"],
    // [[147, 150], "s0", "collide-mesh"],
    [[157, 239], "s0", "(array object)"]
    // [235, "s0", "basic"]
  ],
  "(method 0 fact-info-enemy)": [
    [[0, 196], "gp", "fact-info-enemy"],
    ["_stack_", 16, "res-tag"],
    ["_stack_", 32, "res-tag"],
    [[11, 177], "s5", "res-lump"]
  ],
  "(method 0 fact-info)": [
    [87, "v1", "(pointer int32)"],
    [11, "v1", "res-lump"]
  ],
  "(method 0 fact-info-crate)": [
    [[0, 17], "gp", "fact-info-crate"],
    [14, "a0", "res-lump"]
  ],
  "(method 0 fact-info-target)": [[[0, 17], "gp", "fact-info-target"]],
  "joint-channel-float-delete!": [
    [7, "a0", "pointer"],
    [7, "a1", "pointer"]
  ],
  "num-func-chan": [[7, "v1", "joint-control-channel"]],
  "(method 20 process-focusable)": [
    [15, "gp", "collide-shape-moving"],
    [31, "gp", "collide-shape"]
  ],
  "(method 10 focus)": [[19, "v1", "collide-shape"]],
  "shrubbery-login-post-texture": [
    [[13, 15], "a3", "qword"],
    [16, "a3", "pointer"],
    [24, "a3", "pointer"],
    [[17, 23], "a3", "qword"],
    [[13, 23], "a1", "qword"],
    [14, "a2", "qword"],
    [[27, 29], "a3", "qword"],
    [[27, 29], "a1", "qword"],
    [[35, 37], "a3", "qword"],
    [[35, 37], "a2", "qword"]
  ],
  "(top-level-login eye-h)": [[[69, 77], "a1", "eye-control"]],
  "entity-actor-lookup": [["_stack_", 16, "res-tag"]],
  "entity-actor-count": [["_stack_", 16, "res-tag"]],
  "(method 0 path-control)": [["_stack_", 16, "res-tag"]],
  "(method 9 actor-link-info)": [[[0, 36], "s3", "entity-actor"]],
  "(method 41 nav-mesh)": [["_stack_", 56, "float"]],
  "(method 39 nav-mesh)": [["_stack_", 56, "float"]],
  "str-load": [[[18, 44], "s2", "load-chunk-msg"]],
  "str-load-status": [
    [[18, 22], "v1", "load-chunk-msg"],
    [26, "v1", "load-chunk-msg"]
  ],
  "str-play-async": [[[7, 36], "s4", "play-chunk-msg"]],
  "str-play-stop": [[[7, 36], "s4", "play-chunk-msg"]],
  "str-play-queue": [[[7, 98], "s4", "play-chunk-msg"]],
  "str-ambient-play": [[[7, 20], "s5", "load-chunk-msg"]],
  "str-ambient-stop": [[[7, 20], "s5", "load-chunk-msg"]],
  "dgo-load-begin": [[[19, 41], "s2", "load-dgo-msg"]],
  "dgo-load-get-next": [[[14, 31], "v1", "load-dgo-msg"]],
  "dgo-load-continue": [[[5, 23], "gp", "load-dgo-msg"]],
  "dgo-load-link": [
    [7, "s4", "uint"],
    [17, "s4", "uint"],
    [55, "s4", "uint"],
    [27, "s4", "uint"],
    [37, "s4", "uint"]
  ],
  "lookup-level-info": [
    [3, "a1", "symbol"],
    [[4, 24], "a1", "level-load-info"]
  ],
  "(method 30 level-group)": [[87, "v0", "level"]],
  "(method 19 level-group)": [
    [223, "s3", "continue-point"],
    [[177, 209], "s1", "continue-point"],
    [[182, 224], "s3", "continue-point"],
    [434, "v1", "symbol"]
  ],
  "(method 18 level)": [[[82, 89], "a1", "level"]],
  "(method 19 level)": [[[45, 48], "a0", "texture-anim-array"]],
  "level-update-after-load": [
    [[123, 152], "s0", "drawable-inline-array-tfrag"],
    [[155, 158], "s0", "drawable-tree-instance-tie"],
    [365, "a1", "(pointer int32)"],
    [370, "a2", "(pointer int32)"]
  ],
  "(method 25 level)": [
    [97, "t9", "(function object none)"],
    [169, "t9", "(function object symbol none)"]
  ],
  "(method 9 level)": [[54, "t9", "(function object none)"]],
  "copy-mood-exterior": [
    [[15, 19], "a1", "(inline-array vector)"],
    [[16, 18], "v1", "(inline-array vector)"],
    [[30, 32], "v1", "(inline-array vector)"],
    [[29, 33], "a0", "(inline-array vector)"]
  ],
  "update-mood-ruins": [[[19, 46], "gp", "ruins-states"]],
  "desaturate-mood-colors": [[[20, 92], "a0", "(inline-array mood-color)"]],
  "ramdisk-load": [[[7, 12], "v1", "ramdisk-rpc-load"]],
  "(method 10 engine-sound-pers)": [[[2, 19], "v1", "sound-rpc-set-param"]],
  "check-irx-version": [[[3, 51], "gp", "sound-rpc-get-irx-version"]],
  "sound-bank-iop-store": [[[7, 11], "v1", "sound-rpc-bank-cmd"]],
  "sound-bank-iop-free": [[[7, 12], "v1", "sound-rpc-bank-cmd"]],
  "sound-bank-load": [[[7, 12], "v1", "sound-rpc-load-bank"]],
  "sound-bank-load-from-iop": [[[7, 12], "v1", "sound-rpc-load-bank"]],
  "sound-bank-load-from-ee": [[[8, 14], "v1", "sound-rpc-load-bank"]],
  "sound-bank-unload": [[[6, 11], "v1", "sound-rpc-unload-bank"]],
  "sound-music-load": [[[6, 11], "v1", "sound-rpc-load-music"]],
  "sound-music-unload": [[[3, 8], "v1", "sound-rpc-unload-music"]],
  "set-language": [[[7, 12], "v1", "sound-rpc-set-language"]],
  "sound-set-stereo-mode": [[[4, 9], "v1", "sound-rpc-set-stereo-mode"]],
  "list-sounds": [[[3, 7], "v1", "sound-rpc-list-sounds"]],
  "string->sound-name": [[[2, 18], "a1", "(pointer uint8)"]],
  "sound-set-volume": [[[3, 16], "v1", "sound-rpc-set-master-volume"]],
  "sound-set-reverb": [[[5, 25], "v1", "sound-rpc-set-reverb"]],
  "sound-set-ear-trans": [[[7, 26], "gp", "sound-rpc-set-ear-trans"]],
  "sound-play-by-name": [
    [[12, 45], "s5", "sound-rpc-play"],
    [[22, 39], "s3", "process-drawable"]
  ],
  "sound-play-by-spec": [
    [[4, 54], "s5", "sound-rpc-play"],
    [[31, 47], "s3", "process-drawable"]
  ],
  "sound-pause": [[[3, 8], "v1", "sound-rpc-pause-sound"]],
  "sound-stop": [[[3, 8], "v1", "sound-rpc-stop-sound"]],
  "sound-continue": [[[3, 8], "v1", "sound-rpc-continue-sound"]],
  "sound-group-pause": [[[3, 7], "v1", "sound-rpc-pause-group"]],
  "sound-group-stop": [[[3, 7], "v1", "sound-rpc-stop-group"]],
  "sound-group-continue": [[[3, 7], "v1", "sound-rpc-continue-group"]],
  "sound-set-flava": [[[3, 10], "v1", "sound-rpc-set-flava"]],
  "sound-set-midi-reg": [[[3, 10], "v1", "sound-rpc-set-midi-reg"]],
  "sound-set-fps": [[[3, 10], "v1", "sound-rpc-set-fps"]],
  "(method 0 ambient-sound)": [
    [121, "v1", "sound-spec"],
    [125, "v1", "sound-spec"],
    [128, "v1", "sound-spec"],
    [132, "v1", "sound-spec"],
    // [143, "v1", "sound-spec"],
    // [140, "v1", "sound-spec"],
    // [147, "v1", "sound-spec"],
    ["_stack_", 16, "sound-spec"],
    ["_stack_", 32, "sound-name"],
    ["_stack_", 48, "(pointer float)"],
    // ["_stack_", 52, "sound-play-parms"],
    ["_stack_", 64, "res-tag"]
  ],
  "(method 11 ambient-sound)": [
    [[18, 33], "s4", "process-drawable"],
    [[11, 47], "s5", "sound-rpc-set-param"]
  ],
  "(method 12 ambient-sound)": [[[7, 22], "v1", "sound-rpc-set-param"]],
  "(method 13 ambient-sound)": [[[7, 23], "v1", "sound-rpc-set-param"]],
  "loader-test-command": [[[5, 10], "v1", "sound-rpc-test-cmd"]],
  "(anon-function 1 gsound)": [[[0, 45], "gp", "(array symbol)"]],
  "sound-buffer-dump": [[[12, 39], "s3", "sound-rpc-play"]],
  "(method 12 fact-info-target)": [
    [3, "v1", "target"],
    [14, "a0", "target"]
  ],
  "(method 10 history)": [[[8, 10], "a1", "history-elt"]],
  "(method 10 history-iterator)": [[[20, 35], "a2", "history-elt"]],
  "command-get-time": [[119, "gp", "(pointer float)"]],
  "command-get-param": [[122, "gp", "(pointer float)"]],
  "command-get-entity": [[10, "gp", "process"]],
  // sprite
  "sprite-add-matrix-data": [
    [[5, 15], "a2", "dma-packet"],
    [[24, 28], "a1", "matrix"],
    [[47, 57], "a2", "dma-packet"],
    [[70, 97], "a2", "vector"],
    [[98, 113], "a1", "vector"],
    [[119, 133], "a1", "vector"]
  ],
  "sprite-add-frame-data": [[[8, 16], "a0", "dma-packet"]],
  "sprite-add-2d-chunk": [
    [[12, 20], "a0", "dma-packet"],
    [[45, 52], "a0", "dma-packet"],
    [[69, 76], "a0", "dma-packet"],
    [[80, 87], "v1", "dma-packet"],
    [65, "a3", "int"]
  ],
  "sprite-add-3d-chunk": [
    [[11, 19], "a0", "dma-packet"],
    [[44, 51], "a0", "dma-packet"],
    [[68, 75], "a0", "dma-packet"],
    [[79, 87], "v1", "dma-packet"],
    [65, "a3", "int"]
  ],
  "sprite-draw": [
    [[33, 38], "a0", "dma-packet"],
    [[41, 48], "a0", "gs-gif-tag"],
    [52, "a0", "(pointer gs-test)"],
    [54, "a0", "(pointer gs-reg64)"],
    [56, "a0", "(pointer gs-clamp)"],
    [58, "a0", "(pointer gs-reg64)"],
    [[73, 82], "a0", "dma-packet"],
    [[87, 92], "a0", "dma-packet"],
    [[111, 115], "a0", "dma-packet"],
    [[129, 133], "a0", "dma-packet"],
    [[150, 154], "a0", "dma-packet"],
    [[159, 162], "v1", "dma-packet"]
  ],
  // sprite-distort
  "sprite-init-distorter": [
    [[3, 7], "a1", "dma-packet"],
    [[13, 16], "a1", "gs-gif-tag"],
    [21, "a1", "(pointer gs-zbuf)"],
    [23, "a1", "(pointer gs-reg64)"],
    [25, "a1", "(pointer gs-tex0)"],
    [27, "a1", "(pointer gs-reg64)"],
    [29, "a1", "(pointer gs-tex1)"],
    [31, "a1", "(pointer gs-reg64)"],
    [32, "a1", "(pointer gs-miptbp)"],
    [34, "a1", "(pointer gs-reg64)"],
    [36, "a1", "(pointer gs-clamp)"],
    [38, "a1", "(pointer gs-reg64)"],
    [40, "a1", "(pointer gs-alpha)"],
    [42, "a1", "(pointer gs-reg64)"],
    [50, "a3", "uint"],
    [[53, 58], "a1", "dma-packet"]
  ],
  "sprite-draw-distorters": [
    [[73, 93], "a0", "vector"],
    [75, "v1", "vector"],
    [87, "v1", "vector"],
    [96, "v1", "vector"],
    [100, "v1", "vector"],
    [123, "a0", "(pointer int32)"],
    [128, "v1", "vector"],
    [130, "v1", "vector"],
    [136, "v1", "vector"],
    [157, "v1", "vector"],
    [[175, 192], "a1", "dma-packet"],
    [[200, 206], "a0", "dma-packet"],
    [[210, 214], "a0", "vector4w"],
    [[219, 224], "a0", "dma-packet"],
    [[252, 269], "a1", "dma-packet"],
    [[277, 281], "a1", "dma-packet"],
    [[285, 289], "a1", "vector4w"],
    [[293, 298], "v1", "dma-packet"]
  ],
  "print-game-text": [
    [225, "v1", "float"],
    [241, "v1", "float"]
  ],
  "warp-test": [[[18, 23], "v1", "dma-packet"]],
  "fx-copy-buf": [
    [[17, 22], "t3", "dma-packet"],
    [[2, 8], "a2", "dma-packet"],
    [[122, 127], "t0", "dma-packet"],
    [[24, 66], "t3", "dma-packet"]
  ],
  "(method 12 setting-control)": [[17, "s4", "connection"]],
  "(method 14 setting-control)": [[6, "v1", "connection"]],
  "(method 18 setting-control)": [[[844, 848], "a0", "process-focusable"]],
  "(method 9 cam-setting-data)": [
    [[76, 80], "v1", "connection"],
    [22, "s3", "connection"],
    [[45, 48], "s3", "connection"],
    [[56, 59], "s3", "connection"]
  ],
  "(method 9 user-setting-data)": [
    [[76, 80], "v1", "connection"],
    [[56, 59], "s3", "connection"],
    [[45, 49], "s3", "connection"],
    [22, "s3", "connection"]
  ],
  "(method 10 cam-setting-data)": [
    [[24, 31], "v1", "handle"],
    [[23, 36], "a0", "handle"],
    [44, "a3", "vector"],
    [395, "a3", "vector"],
    [404, "a3", "vector"],
    [413, "a3", "vector"],
    [424, "a3", "vector"],
    [[433, 448], "a0", "handle"],
    [[434, 441], "v1", "handle"],
    [[454, 467], "a0", "handle"],
    [[455, 462], "v1", "handle"]
  ],
  "(method 9 art)": [[9, "v1", "pointer"]],
  "(method 12 art-group)": [[12, "a0", "art-joint-anim"]],
  "(method 9 art-mesh-geo)": [
    [20, "s4", "(pointer int16)"],
    [[14, 19], "a0", "drawable"],
    [10, "v1", "(pointer art)"],
    [14, "v1", "(pointer art)"]
  ],
  "(method 9 art-joint-anim)": [[9, "v1", "pointer"]],
  "joint-control-copy!": [
    [8, "a0", "uint"],
    [8, "v1", "uint"]
  ],
  "joint-control-remap!": [
    [127, "t9", "(function joint-control joint-control-channel int object)"],
    [181, "t9", "(function joint-control joint-control-channel int object)"],
    ["_stack_", 60, "basic"]
  ],
  "flatten-joint-control-to-spr": [
    [[201, 203], "a1", "terrain-context"],
    [[131, 133], "a0", "terrain-context"],
    [[182, 184], "a1", "terrain-context"],
    [[164, 166], "a0", "terrain-context"],
    [195, "v1", "terrain-context"],
    [65, "a3", "(pointer float)"],
    [67, "a3", "(pointer float)"],
    [[18, 24], "a2", "(inline-array vector)"],
    [24, "a3", "(pointer float)"],
    [[59, 65], "a2", "(inline-array vector)"],
    [[112, 118], "a2", "(inline-array vector)"],
    [17, "a2", "int"]
  ],
  "(method 2 art-joint-anim-manager-slot)": [
    [21, "s2", "uint"],
    [21, "v1", "uint"]
  ],
  "create-interpolated2-joint-animation-frame": [
    [[48, 125], "v1", "joint-anim-frame"]
  ],
  "(method 12 art-joint-anim-manager)": [
    [15, "a0", "pointer"],
    [15, "v1", "pointer"],
    [21, "a0", "pointer"],
    [21, "v1", "pointer"]
  ],
  "(method 11 art-joint-anim-manager)": [
    [54, "v1", "uint"],
    [54, "s2", "uint"],
    [60, "s2", "uint"],
    [65, "s2", "uint"],
    [71, "s2", "uint"],
    [87, "a1", "uint"],
    [94, "a2", "uint"]
  ],
  "joint-anim-inspect-elt": [
    [[4, 15], "gp", "joint-anim-matrix"],
    [[17, 30], "gp", "joint-anim-transformq"]
  ],
  "matrix-from-control!": [
    [22, "v1", "pointer"],
    [35, "v1", "pointer"],
    [38, "v1", "pointer"],
    [65, "v1", "pointer"],
    [72, "v1", "pointer"],
    [82, "v1", "pointer"],
    [85, "v1", "pointer"],
    // [58, "v1", "matrix"],
    [[43, 49], "v1", "matrix"]
  ],
  "init-haze-vert-array": [
    [43, "a0", "cloud-vertex"],
    [44, "v1", "cloud-vertex"]
  ],
  "sky-make-sun-data": [[[7, 58], "s3", "sky-sun-data"]],
  "(anon-function 7 relocate)": [
    [3, "a0", "int"],
    [8, "a0", "int"]
  ],
  "(method 7 process)": [
    [[47, 88], "v1", "connection"],
    [[120, 124], "a0", "basic"],
    [[127, 130], "a0", "basic"]
  ],
  "(method 7 collide-shape-prim-group)": [[4, "v1", "pointer"]],
  "all-texture-tweak-adjust": [[[35, 44], "s0", "adgif-shader"]],
  "dm-float-field-tie-rvanish-func": [[[14, 45], "gp", "prototype-bucket-tie"]],
  "dm-float-field-tie-vanish-far-func": [
    [[14, 45], "gp", "prototype-bucket-tie"]
  ],
  "build-instance-list": [
    [33, "v1", "drawable-tree-instance-shrub"],
    [85, "v1", "drawable-tree-instance-tie"]
  ],
  "debug-menu-make-continue-sub-menu": [
    [5, "v1", "symbol"],
    [10, "v1", "level-load-info"],
    [13, "v1", "level-load-info"],
    [21, "v1", "continue-point"],
    [47, "v1", "continue-point"],
    [56, "v1", "continue-point"]
  ],
  "(anon-function 191 default-menu)": [
    [[30, 37], "s5", "adgif-shader"],
    [[5, 25], "s4", "texture-id"]
  ],
  "(anon-function 188 default-menu)": [
    [[3, 13], "v1", "texture-id"],
    [[20, 28], "a1", "adgif-shader"],
    [33, "v1", "texture-id"],
    [41, "v1", "adgif-shader"]
  ],
  "(anon-function 187 default-menu)": [
    [[2, 13], "v1", "texture-id"],
    [[18, 29], "a1", "adgif-shader"],
    [34, "v1", "texture-id"],
    [[42, 44], "v1", "adgif-shader"]
  ],
  "(anon-function 186 default-menu)": [
    [[3, 13], "v1", "texture-id"],
    [[20, 28], "a1", "adgif-shader"],
    [33, "v1", "texture-id"],
    [41, "v1", "adgif-shader"]
  ],
  "(anon-function 185 default-menu)": [
    [[3, 13], "v1", "texture-id"],
    [[20, 28], "a1", "adgif-shader"],
    [33, "v1", "texture-id"],
    [41, "v1", "adgif-shader"]
  ],
  "(anon-function 184 default-menu)": [
    [[3, 13], "v1", "texture-id"],
    [[20, 28], "a1", "adgif-shader"],
    [33, "v1", "texture-id"],
    [41, "v1", "adgif-shader"]
  ],
  "(anon-function 183 default-menu)": [
    [[2, 13], "v1", "texture-id"],
    [[18, 29], "a1", "adgif-shader"],
    [34, "v1", "texture-id"],
    [[42, 44], "v1", "adgif-shader"]
  ],
  "(anon-function 182 default-menu)": [
    [[3, 13], "v1", "texture-id"],
    [[20, 28], "a1", "adgif-shader"],
    [33, "v1", "texture-id"],
    [41, "v1", "adgif-shader"]
  ],
  "(anon-function 181 default-menu)": [
    [[3, 13], "v1", "texture-id"],
    [[20, 28], "a1", "adgif-shader"],
    [33, "v1", "texture-id"],
    [41, "v1", "adgif-shader"]
  ],
  "(anon-function 180 default-menu)": [
    [[3, 13], "v1", "texture-id"],
    [[20, 28], "a1", "adgif-shader"],
    [33, "v1", "texture-id"],
    [41, "v1", "adgif-shader"]
  ],
  "(anon-function 179 default-menu)": [
    [[2, 13], "v1", "texture-id"],
    [[18, 29], "a1", "adgif-shader"],
    [34, "v1", "texture-id"],
    [[42, 44], "v1", "adgif-shader"]
  ],
  "(anon-function 178 default-menu)": [
    [[3, 13], "v1", "texture-id"],
    [[20, 28], "a1", "adgif-shader"],
    [33, "v1", "texture-id"],
    [41, "v1", "adgif-shader"]
  ],
  "(anon-function 177 default-menu)": [
    [[3, 13], "v1", "texture-id"],
    [[20, 28], "a1", "adgif-shader"],
    [33, "v1", "texture-id"],
    [41, "v1", "adgif-shader"]
  ],
  "(anon-function 176 default-menu)": [
    [[3, 13], "v1", "texture-id"],
    [[20, 28], "a1", "adgif-shader"],
    [33, "v1", "texture-id"],
    [41, "v1", "adgif-shader"]
  ],
  "(anon-function 175 default-menu)": [
    [[3, 13], "v1", "texture-id"],
    [[20, 28], "a1", "adgif-shader"],
    [33, "v1", "texture-id"],
    [41, "v1", "adgif-shader"]
  ],
  "(anon-function 174 default-menu)": [
    [[3, 13], "v1", "texture-id"],
    [[20, 28], "a1", "adgif-shader"],
    [33, "v1", "texture-id"],
    [41, "v1", "adgif-shader"]
  ],
  "(anon-function 173 default-menu)": [
    [[2, 13], "v1", "texture-id"],
    [[18, 29], "a1", "adgif-shader"],
    [34, "v1", "texture-id"],
    [[42, 44], "v1", "adgif-shader"]
  ],
  "(anon-function 172 default-menu)": [
    [[2, 13], "v1", "texture-id"],
    [[18, 29], "a1", "adgif-shader"],
    [34, "v1", "texture-id"],
    [[42, 44], "v1", "adgif-shader"]
  ],
  "joint-mod-ik-callback": [
    [6, "gp", "joint-mod-ik"],
    [9, "gp", "joint-mod-ik"],
    [[1, 35], "gp", "joint-mod-ik"],
    [[1, 433], "gp", "joint-mod-ik"]
  ],
  "(method 11 joint-mod)": [
    [20, "s0", "fact-info-enemy"],
    [12, "s2", "process-drawable"]
  ],
  "joint-mod-look-at-handler": [
    [[2, 406], "gp", "joint-mod"],
    [409, "a3", "float"]
  ],
  "real-joint-mod-gun-look-at-handler": [
    [1, "v1", "joint-mod"],
    [2, "v1", "joint-mod"]
  ],
  "joint-mod-foot-rot-handler": [
    [[0, 7], "s5", "joint-mod"],
    [[36, 59], "s5", "joint-mod"],
    [[63, 97], "s5", "joint-mod"],
    [119, "s5", "joint-mod"],
    [[119, 152], "s5", "joint-mod"]
  ],
  "joint-mod-polar-look-at-guts": [
    [1, "gp", "joint-mod"],
    [[1, 334], "gp", "joint-mod"],
    [334, "gp", "joint-mod"],
    [338, "a3", "float"]
  ],
  "joint-mod-world-look-at-handler": [
    [[0, 217], "gp", "joint-mod"],
    [220, "a3", "float"]
  ],
  "joint-mod-rotate-handler": [[[2, 114], "s5", "joint-mod"]],
  "joint-mod-scale-handler": [[[1, 14], "s5", "joint-mod"]],
  "joint-mod-joint-set-handler": [[[2, 23], "s4", "joint-mod"]],
  "joint-mod-joint-set-world-handler": [[[6, 197], "s5", "joint-mod"]],
  "joint-mod-joint-set*-handler": [[[2, 39], "s5", "joint-mod"]],
  "joint-mod-joint-set*-world-handler": [[[4, 53], "s5", "joint-mod"]],
  "joint-mod-debug-draw": [[8, "a3", "float"]],
  "glst-find-node-by-name": [
    [6, "s5", "glst-named-node"],
    [7, "v1", "glst-named-node"]
  ],
  "glst-length-of-longest-name": [
    [5, "s5", "glst-named-node"],
    [6, "v1", "glst-named-node"]
  ],
  "(event time-of-day-tick)": [[10, "v1", "float"]],
  "cam-slave-get-vector-with-offset": [[[52, 61], "s3", "vector"]],
  "cam-slave-get-interp-time": [[43, "f0", "float"]],
  "cam-standard-event-handler": [
    [13, "gp", "(state camera-slave)"],
    [19, "gp", "(state camera-slave)"],
    [22, "gp", "(state camera-slave)"]
  ],
  "cam-calc-follow!": [
    [101, "f0", "float"],
    [104, "f0", "float"] // needed because the decompiler sees an int going into an FP register and assumes it's an int instead!
  ],
  "(event cam-master-active)": [
    [80, "gp", "matrix"],
    [170, "s5", "vector"],
    [275, "v1", "process"],
    [330, "a0", "camera-slave"],
    [448, "v1", "camera-slave"],
    [512, "v1", "camera-slave"],
    [542, "v1", "camera-slave"],
    [611, "a0", "vector"],
    [786, "v1", "float"],
    [789, "v1", "float"]
  ],
  "master-track-target": [
    [53, "gp", "process-focusable"],
    [100, "gp", "process-focusable"],
    [121, "gp", "process-focusable"],
    [132, "gp", "process-focusable"]
  ],
  "reset-target-tracking": [
    [14, "gp", "process-focusable"],
    [40, "gp", "process-focusable"],
    [51, "gp", "process-focusable"],
    [65, "gp", "process-focusable"],
    [86, "gp", "process-focusable"]
  ],
  "reset-follow": [[[12, 18], "a0", "process-focusable"]],
  "(code cam-pov)": [
    [15, "a1", "pov-camera"],
    [24, "a0", "pov-camera"]
  ],
  "(code cam-pov180)": [
    [15, "a1", "pov-camera"],
    [23, "v1", "pov-camera"],
    [45, "v1", "pov-camera"],
    [58, "v1", "pov-camera"],
    [80, "a1", "pov-camera"],
    [122, "v1", "vector"]
  ],
  "(code cam-pov-track)": [
    [19, "a1", "pov-camera"],
    [30, "a0", "pov-camera"]
  ],
  "cam-los-spline-collide": [
    [70, "s3", "(inline-array collide-cache-tri)"],
    [88, "s3", "(inline-array collide-cache-tri)"]
  ],
  "cam-los-collide": [
    [92, "s1", "(inline-array collide-cache-tri)"],
    [205, "s1", "(inline-array collide-cache-tri)"],
    [135, "s1", "(inline-array collide-cache-tri)"],
    [175, "s1", "(inline-array collide-cache-tri)"]
  ],
  "cam-dist-analog-input": [[32, "f0", "float"]],
  "(event cam-string)": [
    [11, "v1", "vector"],
    [[44, 72], "s5", "vector"],
    [[80, 108], "gp", "vector"],
    [141, "a0", "vector"],
    [145, "a0", "vector"],
    [174, "v1", "vector"],
    [184, "v1", "float"],
    [28, "v1", "float"],
    [31, "v1", "float"]
  ],
  "cam-draw-collide-cache": [
    [[8, 13], "gp", "(inline-array collide-cache-tri)"]
  ],
  "(event cam-combiner-active)": [
    [[103, 126], "gp", "camera-slave"],
    [[189, 235], "gp", "camera-slave"]
  ],
  "cam-collision-record-draw": [[[45, 240], "s5", "cam-collision-record"]],
  "camera-fov-frame": [
    [87, "a0", "vector4w"],
    [128, "a0", "vector4w"],
    [169, "a0", "vector4w"],
    [7, "a0", "cam-dbg-scratch"],
    [18, "a0", "cam-dbg-scratch"],
    [29, "a0", "cam-dbg-scratch"],
    [33, "a2", "cam-dbg-scratch"],
    [36, "a3", "cam-dbg-scratch"],
    [39, "t0", "cam-dbg-scratch"],
    [45, "a0", "cam-dbg-scratch"],
    [50, "a0", "cam-dbg-scratch"],
    [54, "a2", "cam-dbg-scratch"],
    [57, "a3", "cam-dbg-scratch"],
    [60, "t0", "cam-dbg-scratch"],
    [66, "a0", "cam-dbg-scratch"],
    [72, "a0", "cam-dbg-scratch"],
    [75, "a1", "cam-dbg-scratch"],
    [83, "a0", "cam-dbg-scratch"],
    [86, "a1", "cam-dbg-scratch"],
    [91, "a0", "cam-dbg-scratch"],
    [95, "a2", "cam-dbg-scratch"],
    [101, "t0", "cam-dbg-scratch"],
    [98, "a3", "cam-dbg-scratch"],
    [107, "a0", "cam-dbg-scratch"],
    [113, "a0", "cam-dbg-scratch"],
    [116, "a1", "cam-dbg-scratch"],
    [124, "a0", "cam-dbg-scratch"],
    [127, "a1", "cam-dbg-scratch"],
    [132, "a0", "cam-dbg-scratch"],
    [136, "a2", "cam-dbg-scratch"],
    [139, "a3", "cam-dbg-scratch"],
    [142, "t0", "cam-dbg-scratch"],
    [148, "a0", "cam-dbg-scratch"],
    [154, "a0", "cam-dbg-scratch"],
    [157, "a1", "cam-dbg-scratch"],
    [165, "a0", "cam-dbg-scratch"],
    [168, "a1", "cam-dbg-scratch"],
    [173, "a0", "cam-dbg-scratch"],
    [177, "a2", "cam-dbg-scratch"],
    [180, "a3", "cam-dbg-scratch"],
    [183, "t0", "cam-dbg-scratch"],
    [189, "a0", "cam-dbg-scratch"],
    [195, "a0", "cam-dbg-scratch"],
    [198, "a1", "cam-dbg-scratch"]
  ],
  "camera-sphere": [
    [[43, 49], "v1", "cam-dbg-scratch"],
    [64, "v1", "cam-dbg-scratch"],
    [80, "v1", "cam-dbg-scratch"],
    [94, "v1", "cam-dbg-scratch"],
    [109, "v1", "cam-dbg-scratch"],
    [124, "v1", "cam-dbg-scratch"],
    [138, "v1", "cam-dbg-scratch"],
    [152, "v1", "cam-dbg-scratch"],
    [156, "a0", "cam-dbg-scratch"],
    [159, "a1", "cam-dbg-scratch"],
    [164, "a0", "cam-dbg-scratch"],
    [167, "a1", "cam-dbg-scratch"]
  ],
  "camera-line-draw": [
    [36, "a0", "cam-dbg-scratch"],
    [44, "a0", "cam-dbg-scratch"],
    [2, "a2", "cam-dbg-scratch"],
    [7, "a0", "cam-dbg-scratch"],
    [14, "v1", "cam-dbg-scratch"],
    [18, "v1", "cam-dbg-scratch"],
    [22, "a0", "cam-dbg-scratch"],
    [24, "v1", "cam-dbg-scratch"],
    [29, "a0", "cam-dbg-scratch"],
    [32, "a1", "cam-dbg-scratch"],
    [36, "a0", "cam-dbg-scratch"],
    [44, "a0", "cam-dbg-scratch"]
  ],
  "camera-plot-float-func": [
    [56, "v1", "cam-dbg-scratch"],
    [64, "a0", "cam-dbg-scratch"],
    [68, "a0", "cam-dbg-scratch"],
    [105, "v1", "cam-dbg-scratch"],
    [242, "v1", "cam-dbg-scratch"],
    [21, "a0", "cam-dbg-scratch"],
    [24, "a0", "cam-dbg-scratch"],
    [27, "a0", "cam-dbg-scratch"],
    [30, "a0", "cam-dbg-scratch"],
    [51, "a0", "cam-dbg-scratch"],
    [54, "a0", "cam-dbg-scratch"],
    [56, "v1", "cam-dbg-scratch"],
    [58, "a0", "cam-dbg-scratch"],
    [64, "a0", "cam-dbg-scratch"],
    [87, "a0", "cam-dbg-scratch"],
    [97, "a0", "cam-dbg-scratch"],
    [103, "a0", "cam-dbg-scratch"],
    [105, "v1", "cam-dbg-scratch"],
    [107, "a0", "cam-dbg-scratch"],
    [111, "a0", "cam-dbg-scratch"],
    [114, "a1", "cam-dbg-scratch"],
    [119, "a0", "cam-dbg-scratch"],
    [122, "a0", "cam-dbg-scratch"],
    [128, "a0", "cam-dbg-scratch"],
    [131, "a0", "cam-dbg-scratch"],
    [135, "a0", "cam-dbg-scratch"],
    [138, "a1", "cam-dbg-scratch"],
    [142, "a0", "cam-dbg-scratch"],
    [148, "a0", "cam-dbg-scratch"],
    [154, "a0", "cam-dbg-scratch"],
    [160, "a0", "cam-dbg-scratch"],
    [164, "a0", "cam-dbg-scratch"],
    [167, "a1", "cam-dbg-scratch"],
    [171, "a0", "cam-dbg-scratch"],
    [174, "a0", "cam-dbg-scratch"],
    [177, "a0", "cam-dbg-scratch"],
    [183, "a0", "cam-dbg-scratch"],
    [187, "a0", "cam-dbg-scratch"],
    [190, "a1", "cam-dbg-scratch"],
    [197, "a0", "cam-dbg-scratch"],
    [200, "a0", "cam-dbg-scratch"],
    [206, "a0", "cam-dbg-scratch"],
    [212, "a0", "cam-dbg-scratch"],
    [216, "a0", "cam-dbg-scratch"],
    [219, "a1", "cam-dbg-scratch"],
    [223, "a0", "cam-dbg-scratch"],
    [226, "a0", "cam-dbg-scratch"],
    [238, "a0", "cam-dbg-scratch"],
    [242, "v1", "cam-dbg-scratch"],
    [244, "a0", "cam-dbg-scratch"],
    [247, "a0", "cam-dbg-scratch"],
    [266, "a0", "cam-dbg-scratch"],
    [270, "a0", "cam-dbg-scratch"],
    [273, "a1", "cam-dbg-scratch"]
  ],
  "cam-line-dma": [
    [32, "t0", "vector"],
    [36, "t0", "vector"],
    [45, "t0", "vector"],
    [50, "t0", "vector"],
    [[12, 16], "a3", "dma-packet"],
    [[22, 25], "a3", "gs-gif-tag"],
    [[33, 38], "a3", "(pointer uint128)"],
    [[46, 52], "a1", "(pointer uint128)"],
    [[60, 65], "a0", "dma-packet"],
    [[65, 74], "a0", "(pointer uint64)"],
    [[77, 80], "a0", "dma-packet"]
  ],
  "camera-line2d": [
    [4, "a2", "cam-dbg-scratch"],
    [6, "a0", "cam-dbg-scratch"],
    [10, "a0", "cam-dbg-scratch"],
    [13, "a0", "cam-dbg-scratch"],
    [14, "a1", "cam-dbg-scratch"],
    [18, "a0", "cam-dbg-scratch"],
    [20, "a1", "cam-dbg-scratch"],
    [24, "a0", "cam-dbg-scratch"],
    [27, "a0", "cam-dbg-scratch"]
  ],
  "camera-line-setup": [[2, "a0", "cam-dbg-scratch"]],
  "camera-line-rel-len": [
    [9, "a0", "cam-dbg-scratch"],
    [5, "a0", "cam-dbg-scratch"],
    [12, "a1", "cam-dbg-scratch"],
    [18, "a0", "cam-dbg-scratch"]
  ],
  "camera-line-rel": [
    [2, "a3", "cam-dbg-scratch"],
    [8, "a1", "cam-dbg-scratch"]
  ],
  "camera-bounding-box-draw": [
    [6, "a0", "cam-dbg-scratch"],
    [15, "a0", "cam-dbg-scratch"],
    [21, "v1", "cam-dbg-scratch"],
    [24, "a0", "cam-dbg-scratch"],
    [30, "v1", "cam-dbg-scratch"],
    [33, "a0", "cam-dbg-scratch"],
    [39, "v1", "cam-dbg-scratch"],
    [42, "a0", "cam-dbg-scratch"],
    [48, "v1", "cam-dbg-scratch"],
    [51, "a0", "cam-dbg-scratch"],
    [57, "v1", "cam-dbg-scratch"],
    [62, "a1", "cam-dbg-scratch"],
    [68, "a1", "cam-dbg-scratch"],
    [74, "a1", "cam-dbg-scratch"],
    [80, "a1", "cam-dbg-scratch"],
    [86, "a1", "cam-dbg-scratch"],
    [92, "a1", "cam-dbg-scratch"],
    [97, "a0", "cam-dbg-scratch"],
    [100, "a1", "cam-dbg-scratch"],
    [105, "a0", "cam-dbg-scratch"],
    [108, "a1", "cam-dbg-scratch"],
    [113, "a0", "cam-dbg-scratch"],
    [116, "a1", "cam-dbg-scratch"],
    [121, "a0", "cam-dbg-scratch"],
    [124, "a1", "cam-dbg-scratch"],
    [129, "a0", "cam-dbg-scratch"],
    [132, "a1", "cam-dbg-scratch"],
    [137, "a0", "cam-dbg-scratch"],
    [140, "a1", "cam-dbg-scratch"],
    [12, "v1", "cam-dbg-scratch"]
  ],
  "camera-cross": [
    [8, "a0", "cam-dbg-scratch"],
    [14, "a0", "cam-dbg-scratch"],
    [18, "a2", "cam-dbg-scratch"],
    [22, "a0", "cam-dbg-scratch"],
    [26, "a2", "cam-dbg-scratch"],
    [31, "a0", "cam-dbg-scratch"],
    [34, "a1", "cam-dbg-scratch"],
    [39, "a0", "cam-dbg-scratch"],
    [42, "a1", "cam-dbg-scratch"],
    [47, "a0", "cam-dbg-scratch"],
    [52, "a0", "cam-dbg-scratch"],
    [52, "a0", "cam-dbg-scratch"],
    [56, "a2", "cam-dbg-scratch"],
    [60, "a0", "cam-dbg-scratch"],
    [64, "a2", "cam-dbg-scratch"],
    [69, "a0", "cam-dbg-scratch"],
    [72, "a1", "cam-dbg-scratch"],
    [77, "a0", "cam-dbg-scratch"],
    [80, "a1", "cam-dbg-scratch"],
    [85, "a0", "cam-dbg-scratch"],
    [90, "a0", "cam-dbg-scratch"],
    [94, "a2", "cam-dbg-scratch"],
    [98, "a0", "cam-dbg-scratch"],
    [101, "a1", "cam-dbg-scratch"],
    [106, "a0", "cam-dbg-scratch"],
    [109, "a1", "cam-dbg-scratch"]
  ],
  "cam-debug-draw-tris": [
    [20, "a0", "cam-dbg-scratch"],
    [88, "a0", "cam-dbg-scratch"]
  ],
  "camera-fov-draw": [
    [16, "t2", "cam-dbg-scratch"],
    [30, "a3", "cam-dbg-scratch"],
    [43, "a0", "cam-dbg-scratch"],
    [60, "a0", "cam-dbg-scratch"],
    [63, "a1", "cam-dbg-scratch"],
    [68, "a0", "cam-dbg-scratch"],
    [71, "a1", "cam-dbg-scratch"],
    [76, "a0", "cam-dbg-scratch"],
    [79, "a1", "cam-dbg-scratch"],
    [2, "t2", "cam-dbg-scratch"],
    [13, "v1", "(pointer vector)"],
    [27, "v1", "(pointer vector)"],
    [40, "v1", "(pointer vector)"],
    [53, "v1", "(pointer vector)"]
  ],
  "cam-collision-record-save": [[[8, 56], "v1", "cam-collision-record"]],
  "(trans cam-stick)": [[157, "a0", "vector"]],
  "(method 9 darkjak-info)": [[71, "v0", "sound-rpc-set-param"]],
  "(trans idle board)": [[4, "a0", "target"]],
  "(trans hidden board)": [[4, "a0", "target"]],
  "(trans use board)": [
    [8, "a0", "target"],
    [22, "a1", "target"]
  ],
  "board-post": [
    [[3, 79], "v1", "target"],
    [38, "a0", "target"],
    [44, "a0", "target"],
    [50, "a0", "target"],
    [56, "a0", "target"],
    [62, "a0", "target"],
    [94, "v1", "target"]
  ],
  "(code use board)": [[17, "v1", "art-joint-anim"]],
  "(code idle board)": [
    [19, "v1", "art-joint-anim"],
    [37, "v1", "art-joint-anim"]
  ],
  "gun-init": [[85, "a1", "target"]],
  "gun-post": [
    [7, "a0", "target"],
    [12, "gp", "target"],
    [16, "gp", "target"],
    [22, "gp", "target"],
    [31, "gp", "target"],
    [42, "gp", "target"],
    [46, "gp", "target"],
    [57, "gp", "target"],
    [[64, 77], "gp", "target"],
    [82, "v1", "target"],
    [88, "v1", "target"],
    [94, "v1", "target"],
    [100, "v1", "target"],
    [106, "v1", "target"],
    [110, "gp", "target"],
    [121, "gp", "target"],
    [126, "gp", "target"],
    [132, "gp", "target"],
    [148, "gp", "target"],
    [169, "a0", "target"]
  ],
  "(trans hidden gun)": [[4, "a0", "target"]],
  "(code idle gun)": [[16, "v1", "art-joint-anim"]],
  "(trans idle gun)": [
    [2, "v1", "target"],
    [9, "a0", "target"],
    [20, "v1", "target"]
  ],
  "(code die gun)": [
    [13, "v1", "target"],
    [74, "v1", "target"]
  ],
  "(post use gun)": [
    [6, "gp", "target"],
    [12, "gp", "target"],
    [21, "gp", "target"],
    [29, "gp", "target"],
    [34, "gp", "target"],
    [36, "gp", "target"],
    [40, "gp", "target"],
    [57, "gp", "target"],
    [63, "gp", "target"],
    [65, "gp", "target"],
    [67, "gp", "target"],
    [71, "gp", "target"],
    [75, "gp", "target"],
    [77, "gp", "target"],
    [83, "gp", "target"],
    [91, "gp", "target"],
    [93, "gp", "target"],
    [96, "a0", "vector"],
    [99, "gp", "target"],
    [101, "gp", "target"],
    [103, "gp", "target"],
    [109, "gp", "target"],
    [114, "gp", "target"],
    [116, "gp", "target"],
    [120, "gp", "target"],
    [122, "gp", "target"],
    [127, "gp", "target"],
    [129, "gp", "target"],
    [132, "a0", "vector"],
    [136, "s6", "target"]
  ],
  "(code use gun)": [
    [7, "a0", "target"],
    [27, "v1", "art-joint-anim"],
    [87, "v1", "art-joint-anim"],
    [152, "v1", "art-joint-anim"],
    [207, "v1", "art-joint-anim"],
    [262, "v1", "art-joint-anim"],
    [312, "v1", "art-joint-anim"],
    [377, "v1", "art-joint-anim"],
    [427, "v1", "art-joint-anim"],
    [487, "v1", "art-joint-anim"],
    [547, "v1", "art-joint-anim"],
    [612, "v1", "art-joint-anim"],
    [667, "v1", "art-joint-anim"],
    [726, "s4", "target"],
    [741, "s1", "pair"],
    [753, "s4", "target"],
    [774, "s4", "target"],
    [795, "s1", "pair"],
    [801, "s4", "target"],
    [804, "s4", "target"]
  ],
  "(trans use gun)": [
    [8, "a1", "target"],
    [19, "a0", "target"],
    [23, "v1", "target"],
    [28, "v1", "target"],
    [44, "v1", "target"]
  ],
  "(method 31 gun-eject)": [
    [24, "a0", "gun"],
    [36, "v1", "gun"],
    [44, "v1", "collide-shape"]
  ],
  "(method 9 gun-info)": [
    [115, "s0", "collide-shape-prim"],
    [133, "s0", "collide-shape-prim"]
  ],
  "(method 3 collide-query)": [
    [116, "f0", "float"],
    [137, "f0", "float"]
  ],
  "emerc-vu1-initialize-chain": [
    [[19, 59], "s5", "emerc-vu1-low-mem"],
    [80, "gp", "(inline-array dma-packet)"],
    [[12, 18], "gp", "(pointer vif-tag)"]
  ],
  "emerc-vu1-init-buffer": [
    [[25, 31], "a0", "dma-packet"],
    [[37, 40], "a0", "gs-gif-tag"],
    [44, "a0", "(pointer gs-test)"],
    [46, "a0", "(pointer gs-reg64)"],
    [[49, 61], "v1", "dma-packet"]
  ],
  "sparticle-track-root-prim": [[3, "v1", "collide-shape"]],
  "(method 10 sparticle-launcher)": [[41, "gp", "(array float)"]],
  "birth-func-texture-group": [[3, "s5", "(pointer int32)"]],
  "(method 9 sparticle-launch-control)": [[22, "a2", "process-drawable"]],
  "(method 10 sparticle-launch-control)": [[42, "a3", "float"]],
  "execute-part-engine": [
    [11, "v1", "connection"],
    [137, "a3", "vector"]
  ],
  "(method 2 sparticle-cpuinfo)": [[14, "f0", "float"]],
  "sp-kill-particle": [
    [7, "a1", "uint"],
    [7, "v1", "uint"]
  ],
  "sp-orbiter": [[[78, 89], "v1", "sprite-vec-data-2d"]],
  "forall-particles-with-key-runner": [
    [32, "s3", "(inline-array sparticle-cpuinfo)"],
    [42, "s3", "(inline-array sparticle-cpuinfo)"]
  ],
  "forall-particles-runner": [
    [[19, 28], "s4", "sparticle-cpuinfo"],
    [34, "s4", "pointer"],
    [35, "s3", "pointer"]
  ],
  "sp-process-particle-system": [[14, "a1", "vector"]],
  // debug
  "add-debug-point": [
    [[35, 39], "a3", "dma-packet"],
    [[45, 48], "a3", "gs-gif-tag"],
    [[65, 69], "a3", "vector4w-2"],
    [[85, 89], "a3", "vector4w-2"],
    [[102, 106], "a3", "vector4w-2"],
    [[122, 126], "a1", "vector4w-2"],
    [[129, 148], "a0", "(pointer uint64)"],
    [[151, 154], "a0", "dma-packet"]
  ],
  "internal-draw-debug-line": [
    [[5, 224], "s5", "rgba"],
    [[27, 29], "v1", "rgba"],
    [[109, 115], "a3", "dma-packet"],
    [[118, 124], "a3", "gs-gif-tag"],
    [[232, 245], "a1", "(inline-array vector4w-2)"],
    [[107, 267], "a0", "(pointer uint64)"],
    [[268, 273], "a0", "dma-packet"]
  ],
  "internal-draw-debug-text-3d": [[[53, 56], "v1", "dma-packet"]],
  "add-debug-flat-triangle": [
    [[70, 76], "a3", "dma-packet"],
    [[79, 85], "a3", "gs-gif-tag"],
    [[108, 127], "a3", "(inline-array vector)"],
    [[68, 149], "a0", "(pointer uint64)"],
    [[150, 155], "a0", "dma-packet"]
  ],
  "add-debug-line2d": [
    [[60, 64], "a2", "dma-packet"],
    [[70, 73], "a2", "gs-gif-tag"],
    [[78, 81], "a2", "vector4w-2"],
    [[86, 89], "a2", "vector4w-2"],
    [[97, 111], "a0", "(pointer uint64)"],
    [[114, 117], "v1", "dma-packet"]
  ],
  "add-debug-rot-matrix": [
    [[9, 12], "t0", "float"],
    [[17, 20], "t0", "float"],
    [[22, 29], "t0", "float"]
  ],
  "add-debug-cspace": [[[4, 6], "a3", "float"]],
  "add-debug-points": [[[52, 57], "a3", "rgba"]],
  "debug-percent-bar": [[[44, 49], "v1", "dma-packet"]],
  "debug-pad-display": [[[72, 77], "v1", "dma-packet"]],
  "add-debug-light": [[[17, 20], "t0", "float"]],
  "drawable-frag-count": [[[14, 20], "s5", "drawable-group"]],
  "add-debug-cursor": [[[35, 40], "v1", "dma-packet"]],
  "add-boundary-shader": [
    [[6, 12], "a0", "gs-gif-tag"],
    [[14, 31], "s5", "adgif-shader"]
  ],
  // debug-sphere
  "add-debug-sphere-from-table": [
    [[38, 41], "v1", "vector"],
    [[55, 59], "s0", "(inline-array vector)"]
  ],
  // shrubbery
  "shrub-upload-view-data": [[[8, 16], "a0", "dma-packet"]],
  "shrub-do-init-frame": [
    [[12, 21], "a0", "dma-packet"],
    [[26, 29], "a0", "dma-packet"],
    [33, "v1", "(pointer vif-tag)"],
    [[35, 41], "v1", "(pointer uint32)"],
    [42, "v1", "(pointer vif-tag)"],
    [[44, 51], "v1", "(pointer uint32)"],
    [52, "v1", "(pointer vif-tag)"],
    [54, "v1", "(pointer uint32)"]
  ],
  "shrub-init-frame": [
    [[8, 12], "a0", "dma-packet"],
    [[18, 21], "a0", "gs-gif-tag"],
    [24, "v1", "(pointer gs-test)"],
    [26, "v1", "(pointer gs-reg64)"]
  ],
  "shrub-upload-model": [
    [[17, 26], "a3", "dma-packet"],
    [[33, 41], "a0", "dma-packet"],
    [[47, 55], "a0", "dma-packet"]
  ],
  "draw-drawable-tree-instance-shrub": [[86, "a0", "drawable-group"]],
  "draw-prototype-inline-array-shrub": [
    [[13, 56], "v1", "prototype-bucket-shrub"],
    [[102, 114], "a0", "shrub-near-packet"],
    [[114, 117], "v1", "vector4w-3"],
    [118, "a1", "vector4w"],
    [123, "v1", "dma-packet"],
    [[124, 126], "v1", "vector4w"],
    [[334, 364], "s1", "prototype-bucket-shrub"],
    [416, "a0", "drawable-group"],
    [420, "s1", "prototype-bucket-shrub"],
    [525, "v1", "drawable-group"],
    [[518, 535], "s1", "prototype-bucket-shrub"],
    [558, "s1", "prototype-bucket-shrub"],
    [[677, 718], "gp", "prototype-bucket-shrub"],
    [[696, 706], "a1", "prototype-bucket-shrub"]
  ],
  "(method 8 drawable-tree-instance-shrub)": [[54, "v1", "drawable-group"]],
  "(method 13 drawable-tree-instance-shrub)": [
    [[12, 151], "gp", "prototype-bucket-shrub"],
    [19, "a1", "drawable-group"],
    [44, "v1", "drawable-group"],
    [66, "s3", "shrubbery"],
    [92, "v1", "drawable-group"],
    [114, "s3", "shrubbery"],
    [160, "gp", "(inline-array prototype-bucket-shrub)"]
  ],
  "(method 9 shrubbery)": [
    [23, "a2", "(pointer int32)"],
    [28, "a3", "(pointer int32)"]
  ],
  "init-dma-test": [[29, "v1", "(inline-array qword)"]],
  "drawable-load": [[[25, 28], "s5", "drawable"]],
  "art-load": [[[13, 16], "s5", "art"]],
  "art-group-load-check": [[[43, 53], "s3", "art-group"]],
  "(method 13 art-group)": [[13, "s3", "art-joint-anim"]],
  "(method 14 art-group)": [[13, "s3", "art-joint-anim"]],
  "(method 13 gui-control)": [
    [[52, 81], "s3", "gui-connection"],
    [[202, 228], "a0", "connection"]
  ],
  "(method 21 gui-control)": [[43, "s2", "process-drawable"]],
  "(method 12 gui-control)": [
    [128, "v1", "gui-connection"],
    [214, "v1", "gui-connection"],
    [167, "s2", "process-drawable"]
  ],
  "(method 16 gui-control)": [[[10, 119], "s1", "gui-connection"]],
  "(method 17 gui-control)": [
    [[1, 262], "gp", "gui-connection"],
    [13, "v1", "gui-connection"]
  ],
  "(method 14 gui-control)": [[[5, 41], "s2", "gui-connection"]],
  "(method 15 gui-control)": [[[6, 56], "s1", "gui-connection"]],
  "(method 11 external-art-control)": [[19, "s5", "process-drawable"]],
  "ja-abort-spooled-anim": [[[3, 24], "s3", "sound-id"]],
  "(method 19 gui-control)": [
    [[32, 35], "a2", "gui-channel"],
    [113, "a2", "gui-channel"]
  ],
  "(method 9 gui-control)": [
    [110, "v0", "gui-connection"],
    [10, "v1", "gui-connection"],
    [17, "v1", "gui-connection"],
    [24, "v1", "gui-connection"],
    [131, "v1", "gui-connection"],
    [35, "v1", "gui-connection"],
    [40, "v1", "gui-connection"],
    [44, "v1", "gui-connection"],
    [14, "v1", "gui-connection"]
  ],
  "(method 10 gui-control)": [[[4, 32], "s3", "gui-connection"]],
  "(method 10 bsp-header)": [
    [43, "a1", "terrain-context"],
    [31, "a0", "terrain-context"]
  ],
  "bsp-camera-asm": [
    [26, "v1", "pointer"],
    [[26, 63], "t1", "bsp-node"],
    [43, "t3", "uint"]
  ],
  "ja-post": [[[42, 46], "a0", "collide-shape"]],
  "display-frame-start": [
    [4, "v1", "vif-bank"],
    [9, "a0", "vif-bank"]
  ],
  "display-frame-finish": [
    [[178, 185], "a0", "dma-packet"],
    [[193, 194], "a0", "dma-packet"],
    [194, "a0", "(pointer int64)"]
  ],
  "default-end-buffer": [
    [9, "v1", "dma-bucket"],
    [[20, 28], "t1", "dma-packet"],
    [[30, 36], "t1", "gs-gif-tag"],
    [40, "t1", "(pointer gs-zbuf)"],
    [42, "t1", "(pointer gs-reg64)"],
    [43, "t1", "(pointer gs-test)"],
    [45, "t1", "(pointer gs-reg64)"],
    [47, "t1", "(pointer gs-alpha)"],
    [49, "t1", "(pointer gs-reg64)"],
    [50, "t1", "(pointer uint64)"],
    [52, "t1", "(pointer gs-reg64)"],
    [54, "t1", "(pointer gs-clamp)"],
    [56, "t1", "(pointer gs-reg64)"],
    [58, "t1", "(pointer gs-tex0)"],
    [60, "t1", "(pointer gs-reg64)"],
    [63, "t1", "(pointer gs-texa)"],
    [65, "t1", "(pointer gs-reg64)"],
    [67, "t1", "(pointer gs-texclut)"],
    [69, "t1", "(pointer gs-reg64)"],
    [71, "t1", "(pointer uint64)"],
    [73, "t1", "(pointer gs-reg64)"],
    [[79, 82], "a1", "dma-packet"],
    [85, "a1", "dma-bucket"]
  ],
  "default-init-buffer": [
    [[20, 28], "t1", "dma-packet"],
    [[30, 36], "t1", "gs-gif-tag"],
    [40, "t1", "(pointer gs-zbuf)"],
    [42, "t1", "(pointer gs-reg64)"],
    [43, "t1", "(pointer gs-test)"],
    [45, "t1", "(pointer gs-reg64)"],
    [47, "t1", "(pointer gs-alpha)"],
    [49, "t1", "(pointer gs-reg64)"],
    [50, "t1", "(pointer uint64)"],
    [52, "t1", "(pointer gs-reg64)"],
    [54, "t1", "(pointer gs-clamp)"],
    [56, "t1", "(pointer gs-reg64)"],
    [58, "t1", "(pointer gs-tex0)"],
    [60, "t1", "(pointer gs-reg64)"],
    [63, "t1", "(pointer gs-texa)"],
    [65, "t1", "(pointer gs-reg64)"],
    [67, "t1", "(pointer gs-texclut)"],
    [69, "t1", "(pointer gs-reg64)"],
    [71, "t1", "(pointer uint64)"],
    [73, "t1", "(pointer gs-reg64)"],
    [[82, 85], "a1", "dma-packet"]
    //[85, "a1", "dma-bucket"]
  ],
  "update-mood-vinroom": [[[16, 140], "gp", "(pointer float)"]],
  "update-mood-hiphog": [[[26, 458], "s5", "hiphog-states"]],
  "update-mood-sewer": [[[25, 149], "s4", "sewer-states"]],
  "update-mood-oracle": [[[17, 134], "s5", "oracle-states"]],
  "(exit close com-airlock)": [
    [[4, 18], "v1", "sound-rpc-set-param"],
    [[24, 38], "v1", "sound-rpc-set-param"]
  ],
  "(trans close com-airlock)": [[[52, 66], "v1", "sound-rpc-set-param"]],
  "init-mood-hiphog": [[[0, 239], "gp", "hiphog-states"]],
  "init-mood-sewer": [[[0, 20], "gp", "sewer-states"]],
  "set-sewer-lights-flag!": [[[9, 17], "v1", "sewer-states"]],
  "set-sewer-turret-flash!": [[[8, 11], "v1", "sewer-states"]],
  "set-sewesc-explosion!": [[[8, 11], "v1", "sewer-states"]],
  "init-mood-oracle": [[[0, 7], "v1", "oracle-states"]],
  "set-oracle-purple-flag!": [[9, "v1", "oracle-states"]],
  "init-mood-tombc": [[[1, 4], "v1", "tombc-states"]],
  "set-tombc-electricity-scale!": [[[9, 11], "v1", "tombc-states"]],
  "set-tombboss-gem-light!": [[[9, 11], "v1", "tombboss-states"]],
  "init-mood-fordumpa": [[[1, 3], "v1", "fordumpa-states"]],
  "update-mood-fordumpa": [[[44, 67], "s5", "fordumpa-states"]],
  "set-fordumpa-turret-flash!": [[[9, 13], "v1", "fordumpa-states"]],
  "set-fordumpa-electricity-scale!": [[[9, 11], "v1", "fordumpa-states"]],
  "init-mood-fordumpc": [[1, "v1", "fordumpc-states"]],
  "set-fordumpc-light-flag!": [[9, "v1", "fordumpc-states"]],
  "init-mood-forresca": [[[1, 7], "v1", "forresca-states"]],
  "set-forresca-electricity-scale!": [[12, "v1", "forresca-states"]],
  "init-mood-forrescb": [[[1, 7], "v1", "forrescb-states"]],
  "update-mood-forrescb": [[[17, 60], "gp", "forrescb-states"]],
  "set-forrescb-turret-flash!": [[13, "v1", "forrescb-states"]],
  "set-forrescb-electricity-scale!": [[12, "v1", "forrescb-states"]],
  "init-mood-prison": [[[1, 4], "v1", "prison-states"]],
  "update-mood-prison": [[[17, 105], "gp", "prison-states"]],
  "set-prison-torture-flag!": [[9, "v1", "prison-states"]],
  "update-under-lights": [[[1, 5], "v1", "under-states"]],
  "update-mood-under": [[[16, 112], "gp", "under-states"]],
  "set-under-laser!": [
    [10, "v1", "under-states"],
    [21, "v1", "under-states"]
  ],
  "set-under-fog-interp!": [
    [21, "v1", "under-states"],
    [10, "v1", "under-states"]
  ],
  "init-mood-dig1": [[2, "v1", "dig1-states"]],
  "update-mood-dig1": [
    [[15, 135], "gp", "dig1-states"],
    [28, "v1", "float"],
    [56, "v1", "float"]
  ],
  "set-dig1-explosion!": [[10, "v1", "dig1-states"]],
  "update-mood-vortex": [[[10, 299], "gp", "vortex-states"]],
  "set-vortex-flash!": [
    [22, "v1", "vortex-states"],
    [10, "v1", "vortex-states"]
  ],
  "set-vortex-white!": [
    [23, "v1", "vortex-states"],
    [11, "v1", "vortex-states"],
    [9, "v1", "vortex-states"],
    [21, "v1", "vortex-states"]
  ],
  "update-mood-nestb": [[[25, 99], "gp", "nestb-states"]],
  "set-nestb-purple!": [[10, "v1", "nestb-states"]],
  "get-nestb-purple": [[8, "v1", "nestb-states"]],
  "init-mood-consiteb": [[[0, 5], "v1", "consiteb-states"]],
  "update-mood-consiteb": [[[22, 117], "gp", "consiteb-states"]],
  "init-mood-castle": [[3, "v1", "castle-states"]],
  "update-mood-castle": [[[13, 109], "s5", "castle-states"]],
  "set-castle-electricity-scale!": [[10, "v1", "castle-states"]],
  "init-mood-ruins": [[[1, 22], "gp", "ruins-states"]],
  "init-mood-strip": [[[0, 22], "gp", "strip-states"]],
  "update-mood-strip": [[[22, 79], "s4", "strip-states"]],
  "init-mood-ctysluma": [[[0, 29], "gp", "ctysluma-states"]],
  "update-mood-ctysluma": [[[23, 81], "gp", "ctysluma-states"]],
  "update-mood-ctyslumb": [[[19, 58], "s5", "ctyslumb-states"]],
  "init-mood-ctyslumc": [[[0, 22], "gp", "ctyslumc-states"]],
  "update-mood-ctyslumc": [[[19, 46], "gp", "ctyslumc-states"]],
  "init-mood-ctyport": [[[1, 11], "gp", "ctyport-states"]],
  "init-mood-ctyport-no-part": [[1, "v1", "ctyport-states"]],
  "update-mood-ctyport": [[[23, 70], "s5", "ctyport-states"]],
  "update-mood-ctymarkb": [[[23, 76], "gp", "ctymarkb-states"]],
  "init-mood-palcab": [[3, "v1", "palcab-states"]],
  "update-mood-palcab": [[[23, 53], "s4", "palcab-states"]],
  "set-palcab-turret-flash!": [[10, "v1", "palcab-states"]],
  "update-mood-stadiumb": [[[22, 61], "gp", "stadiumb-states"]],
  "init-mood-mountain": [[[0, 77], "gp", "mountain-states"]],
  "update-mood-mountain": [[[19, 83], "gp", "mountain-states"]],
  "init-mood-atoll": [[2, "v1", "atoll-states"]],
  "update-mood-atoll": [[[19, 48], "s4", "atoll-states"]],
  "set-atoll-explosion!": [[10, "v1", "atoll-states"]],
  "init-mood-drill": [[1, "v1", "drill-states"]],
  "update-mood-drill": [[[22, 121], "gp", "drill-states"]],
  "set-drill-fire-floor!": [
    [9, "v1", "drill-states"],
    [19, "v1", "drill-states"]
  ],
  "set-drill-electricity-scale!": [
    [12, "v1", "drill-states"],
    [25, "v1", "drill-states"]
  ],
  "init-mood-drillb": [[1, "v1", "drillb-states"]],
  "update-mood-drillb": [[[17, 93], "gp", "drillb-states"]],
  "update-mood-casboss": [[[22, 46], "s4", "casboss-states"]],
  "set-casboss-explosion!": [[10, "v1", "casboss-states"]],
  "update-mood-caspad": [[[19, 77], "gp", "caspad-states"]],
  "init-mood-palroof": [[[0, 7], "v1", "palroof-states"]],
  "set-palroof-electricity-scale!": [[12, "v1", "palroof-states"]],
  "update-mood-palent": [[[18, 43], "s5", "palent-states"]],
  "set-palent-turret-flash!": [[13, "v1", "palent-states"]],
  "init-mood-nest": [[1, "v1", "nest-states"]],
  "update-mood-nest": [[[21, 72], "s5", "nest-states"]],
  "set-nest-green-flag!": [[9, "v1", "nest-states"]],
  "init-mood-village1": [[[0, 4], "v1", "village1-states"]],
  "update-mood-village1": [[[21, 66], "gp", "village1-states"]],
  "clear-village1-interp!": [[[9, 11], "v1", "village1-states"]],
  "set-village1-interp!": [[9, "v1", "village1-states"]],
  "update-mood-consite": [[[84, 110], "s4", "consite-states"]],
  "set-consite-flash!": [[10, "v1", "consite-states"]],
  "update-mood-mincan": [[[18, 22], "v1", "mincan-states"]],
  "set-mincan-beam!": [[13, "v1", "mincan-states"]],
  "copy-mood-exterior-ambi": [
    [[12, 16], "a2", "mood-context"],
    [[13, 16], "v1", "mood-context"]
  ],
  "update-mood-light": [[[6, 144], "gp", "light-state"]],
  "update-mood-lava": [[[6, 36], "gp", "lava-state"]],
  "update-mood-flicker": [[[1, 58], "gp", "flicker-state"]],
  "update-mood-florescent": [[[1, 48], "gp", "florescent-state"]],
  "update-mood-electricity": [[[3, 19], "gp", "electricity-state"]],
  "update-mood-pulse": [[[5, 27], "gp", "pulse-state"]],
  "update-mood-strobe": [[[2, 42], "gp", "strobe-state"]],
  "update-mood-flames": [[[5, 102], "gp", "flames-state"]],
  "(method 9 mood-control)": [[636, "v0", "sound-rpc-set-param"]],
  "(method 27 com-airlock)": [[35, "v1", "(array string)"]],
  "(code close com-airlock)": [
    [190, "v0", "sound-rpc-set-param"],
    [297, "v0", "sound-rpc-set-param"],
    [389, "v0", "sound-rpc-set-param"]
  ],
  "(code open com-airlock)": [
    [117, "v0", "sound-rpc-set-param"],
    [226, "v0", "sound-rpc-set-param"],
    [420, "v0", "sound-rpc-set-param"],
    [440, "v0", "sound-rpc-set-param"]
  ],
  "build-conversions": [
    [23, "v1", "fact-info-target"],
    [29, "v1", "fact-info-target"]
  ],
  "target-real-post": [[97, "f28", "float"]],
  "target-compute-pole": [[[12, 180], "s2", "swingpole"]],
  "tobot-start": [[26, "s5", "target"]],
  "(method 10 target)": [[28, "t9", "(function target none)"]],
  "target-compute-edge": [[48, "a0", "process-drawable"]],
  "target-compute-edge-rider": [[48, "a0", "process-drawable"]],
  "target-update-ik": [[288, "f30", "float"]],
  "cam-layout-entity-volume-info-create": [
    ["_stack_", 16, "res-tag"],
    [16, "v0", "(inline-array vector)"],
    [209, "v1", "float"],
    [233, "v1", "float"],
    [237, "v1", "float"],
    [261, "v1", "float"]
  ],
  "cam-layout-entity-info": [
    // can't just cast the return value from the res-tag retrieval
    [202, "v1", "vector"]
  ],
  "clmf-next-entity": [[38, "a0", "connection"]],
  "cam-layout-save-cam-rot": [[13, "v0", "vector"]],
  "cam-layout-save-cam-trans": [
    [29, "v0", "vector"],
    [40, "v0", "vector"],
    // super weird handling of vectors
    [93, "s5", "symbol"],
    [95, "s2", "symbol"],
    [94, "s2", "symbol"]
  ],
  "cam-layout-save-pivot": [
    [38, "v0", "vector"],
    [13, "v0", "vector"]
  ],
  "cam-layout-save-align": [
    [38, "v0", "vector"],
    [13, "v0", "vector"]
  ],
  "cam-layout-save-interesting": [
    [38, "v0", "vector"],
    [13, "v0", "vector"]
  ],
  "cam-layout-save-splineoffset": [[37, "v0", "vector"]],
  "cam-layout-save-campointsoffset": [[12, "v0", "vector"]],
  "clmf-save-all": [[18, "v1", "connection"]],
  "cam-layout-do-action": [[99, "s5", "(function object symbol symbol)"]],
  "cam-layout-function-call": [[15, "gp", "(function string int basic none)"]],
  "cam-layout-do-menu": [
    [[280, 363], "s4", "clm-list"],
    [374, "v1", "clm-item"],
    [[136, 182], "s3", "clm-list"],
    [209, "a0", "clm-item"],
    [219, "v1", "clm-item"],
    [234, "s3", "clm-item"],
    [239, "v1", "clm-item"],
    [244, "s3", "clm-item"]
  ],
  "cam-layout-init": [[10, "v1", "connection"]],
  "cam-layout-print": [[[21, 24], "v1", "dma-packet"]],
  "clmf-pos-rot": [
    [68, "a1", "res-tag"],
    [139, "v1", "res-tag"],
    [82, "v0", "vector"]
  ],
  "clmf-cam-float-adjust": [[53, "v1", "res-tag"]],
  "(method 9 plane-volume)": [
    [171, "v1", "float"],
    [195, "v1", "float"],
    [199, "v1", "float"],
    // [281, "f0", "float"],
    [220, "v1", "float"]
  ],
  "(method 45 nav-mesh)": [[15, "v1", "entity-nav-mesh"]],
  "(method 13 nav-engine)": [
    [[53, 65], "s4", "nav-mesh"],
    [[38, 50], "s3", "nav-mesh"]
  ],
  "(method 9 nav-mesh)": [[[81, 134], "s4", "nav-poly"]],
  "(method 37 nav-mesh)": [[[4, 18], "a1", "(inline-array vector)"]],
  "debug-menu-item-var-update-display-str": [
    [[44, 49], "v1", "int"],
    [[61, 69], "v1", "int"]
  ],
  "debug-menu-item-var-make-float": [[31, "v0", "int"]],
  "debug-menu-item-get-max-width": [[[18, 35], "a0", "debug-menu-item-var"]],
  "debug-menu-find-from-template": [
    [10, "s4", "debug-menu-item"],
    [18, "s4", "debug-menu-item-submenu"],
    [3, "s5", "debug-menu"]
  ],
  "debug-menu-item-var-joypad-handler": [
    [206, "a1", "int"],
    [207, "v1", "int"]
  ],
  "debug-menu-rebuild": [[7, "a0", "debug-menu-item"]],
  "debug-menu-render": [
    [[45, 49], "v1", "dma-packet"],
    [[108, 111], "v1", "dma-packet"]
  ],
  "debug-menu-item-submenu-render": [[[39, 44], "v1", "dma-packet"]],
  "debug-menu-item-flag-render": [[[44, 49], "v1", "dma-packet"]],
  "debug-menu-item-function-render": [[[46, 51], "v1", "dma-packet"]],
  "debug-menu-item-var-render": [[[94, 98], "v1", "dma-packet"]],
  "debug-menu-send-msg": [
    [[3, 14], "s2", "debug-menu-item"],
    [[14, 21], "s2", "debug-menu-item-submenu"]
  ],
  "(anon-function 86 default-menu)": [
    // TODO - should not be required
    [9, "a0", "state-flags"]
  ],
  "(anon-function 2 find-nearest)": [
    [28, "s3", "collide-shape"],
    [55, "s2", "process-focusable"],
    [[59, 63], "s2", "process-focusable"],
    [66, "s3", "collide-shape"]
  ],
  "find-nearest-focusable": [
    [50, "s3", "process-focusable"],
    [66, "s3", "process-focusable"],
    [[298, 303], "s3", "process-focusable"]
  ],
  "(method 11 impact-control)": [[55, "s2", "collide-shape-prim"]],
  "(method 16 collide-cache)": [
    [47, "a0", "collide-shape-prim-sphere"],
    [17, "s4", "collide-cache-prim"],
    [23, "s4", "collide-cache-prim"],
    [27, "s4", "collide-cache-prim"],
    [46, "s4", "collide-cache-prim"],
    [65, "s4", "(inline-array collide-cache-prim)"]
  ],
  "(method 28 editable)": [[[4, 8], "a0", "editable"]],
  "execute-select": [
    [[425, 429], "a0", "editable"],
    [512, "v1", "editable"],
    [[463, 467], "a0", "editable"],
    [605, "v1", "editable"],
    [[556, 560], "a0", "editable"]
  ],
  "(method 12 editable-array)": [
    [877, "a1", "editable-point"],
    [713, "s1", "editable-point"]
  ],
  "insert-box": [
    [279, "a0", "editable"],
    [288, "a0", "editable"],
    [297, "a0", "editable"],
    [306, "a0", "editable"],
    [330, "a0", "editable"],
    [339, "a0", "editable"],
    [348, "a0", "editable"],
    [357, "a0", "editable"],
    [388, "a0", "editable"],
    [397, "a0", "editable"],
    [406, "a0", "editable"],
    [415, "a0", "editable"],
    [439, "a0", "editable"],
    [448, "a0", "editable"],
    [457, "a0", "editable"],
    [466, "a0", "editable"],
    [497, "a0", "editable"],
    [506, "a0", "editable"],
    [515, "a0", "editable"],
    [524, "a0", "editable"],
    [555, "a0", "editable"],
    [564, "a0", "editable"],
    [573, "a0", "editable"],
    [582, "a0", "editable"],
    [611, "a0", "editable"]
  ],
  "(event idle editable-player)": [
    [351, "s4", "editable-light"],
    [409, "s4", "editable-light"],
    [312, "v1", "float"],
    [314, "v1", "float"],
    [316, "v1", "float"],
    [382, "v1", "float"],
    [384, "v1", "float"],
    [386, "v1", "float"],
    [388, "v1", "float"],
    [437, "v1", "float"],
    [468, "a0", "editable-light"]
  ],
  "(method 29 editable)": [[[4, 8], "a0", "editable"]],
  "(method 28 editable-point)": [
    [88, "t9", "(function editable-point editable-command none)"]
  ],
  "(method 27 editable-plane)": [
    [9, "t9", "(function editable-plane editable-array editable)"],
    [39, "gp", "editable-plane"],
    [15, "v1", "editable-plane"],
    [31, "v1", "editable-plane"]
  ],
  "(method 25 editable-face)": [
    [25, "t9", "(function editable-face editable-array none)"]
  ],
  "(method 25 editable-plane)": [
    [25, "t9", "(function editable-plane editable-array none)"]
  ],
  "(method 29 editable-face)": [
    [318, "a0", "(array editable-point)"],
    [234, "a1", "editable-point"]
  ],
  "(method 27 editable-face)": [
    [9, "t9", "(function editable-face editable-array editable)"],
    [39, "gp", "editable-face"],
    [[16, 20], "a0", "editable-face"],
    [31, "v1", "editable-face"]
  ],
  "(method 25 editable-light)": [
    [9, "t9", "(function editable-light editable-array none)"]
  ],
  "(method 25 editable)": [[[12, 17], "a0", "editable"]],
  "merc-edge-stats": [[31, "v1", "merc-ctrl"]],
  "(method 8 merc-ctrl)": [
    [46, "s2", "pointer"], // was merc-fragment-control
    [[22, 45], "s2", "merc-fragment-control"],
    [[89, 93], "a1", "merc-blend-ctrl"],
    [103, "a1", "pointer"]
  ],
  "merc-vu1-initialize-chain": [
    [[13, 19], "gp", "(pointer vif-tag)"],
    [[19, 116], "s5", "merc-vu1-low-mem"],
    [127, "gp", "(inline-array dma-packet)"]
  ],
  "(method 9 merc-fragment)": [[[13, 265], "s3", "adgif-shader"]],
  "(method 9 merc-effect)": [
    [46, "s4", "pointer"],
    [47, "s5", "pointer"],
    [[0, 46], "s4", "merc-fragment"],
    [[0, 47], "s5", "merc-fragment-control"]
  ],
  "merc-vu1-init-buffer": [
    [[21, 37], "a0", "dma-packet"],
    [[37, 40], "a0", "gs-gif-tag"],
    [45, "a0", "(pointer gs-test)"],
    [47, "a0", "(pointer gs-reg64)"],
    [49, "a1", "(pointer gs-reg64)"],
    [52, "a0", "(pointer gs-test)"],
    [54, "a0", "(pointer gs-test)"],
    [[63, 68], "v1", "dma-packet"]
  ],
  "texture-usage-init": [
    [23, "a1", "texture-masks"],
    [24, "a1", "texture-mask"]
  ],
  "upload-vram-pages-pris": [
    [[134, 141], "a0", "dma-packet"],
    [[143, 150], "a0", "gs-gif-tag"],
    [154, "a0", "(pointer int64)"],
    [156, "a0", "(pointer gs-reg64)"],
    [[160, 166], "v1", "dma-packet"]
  ],
  "(method 14 texture-pool)": [[22, "a3", "(pointer int32)"]],
  "(method 13 texture-page)": [
    [[16, 23], "a0", "dma-packet"],
    [[25, 32], "a0", "gs-gif-tag"],
    [36, "a0", "(pointer int64)"],
    [38, "a0", "(pointer gs-reg64)"],
    [[42, 45], "a0", "dma-packet"],
    [45, "a0", "(pointer int64)"]
  ],
  "texture-relocate": [
    [[17, 21], "t4", "dma-packet"],
    [[27, 30], "t4", "gs-gif-tag"],
    [60, "t4", "(pointer gs-bitbltbuf)"],
    [62, "t4", "(pointer gs-reg64)"],
    [63, "t4", "(pointer gs-trxpos)"],
    [65, "t4", "(pointer gs-reg64)"],
    [71, "t4", "(pointer gs-trxreg)"],
    [73, "t4", "(pointer gs-reg64)"],
    [75, "t4", "(pointer gs-trxdir)"],
    [77, "t4", "(pointer gs-reg64)"],
    [[98, 102], "a2", "dma-packet"],
    [[108, 111], "a2", "gs-gif-tag"],
    [132, "a2", "(pointer gs-bitbltbuf)"],
    [134, "a2", "(pointer gs-reg64)"],
    [135, "a2", "(pointer gs-trxpos)"],
    [137, "a2", "(pointer gs-reg64)"],
    [139, "a2", "(pointer gs-trxreg)"],
    [141, "a2", "(pointer gs-reg64)"],
    [143, "a2", "(pointer gs-trxdir)"],
    [145, "a2", "(pointer gs-reg64)"],
    [[157, 161], "a2", "dma-packet"],
    [[167, 170], "a2", "gs-gif-tag"],
    [191, "a2", "(pointer gs-bitbltbuf)"],
    [193, "a2", "(pointer gs-reg64)"],
    [194, "a2", "(pointer gs-trxpos)"],
    [196, "a2", "(pointer gs-reg64)"],
    [198, "a2", "(pointer gs-trxreg)"],
    [200, "a2", "(pointer gs-reg64)"],
    [202, "a2", "(pointer gs-trxdir)"],
    [204, "a2", "(pointer gs-reg64)"]
  ],
  "(method 11 texture-pool)": [
    [[189, 196], "a0", "dma-packet"],
    [217, "a0", "dma-packet"],
    [218, "a0", "(pointer int64)"],
    [211, "a0", "(pointer gs-reg64)"],
    [209, "a0", "(pointer int64)"],
    [[198, 205], "a0", "gs-gif-tag"]
  ],
  "texture-page-login": [[[34, 45], "s2", "texture-page"]],
  "(method 9 texture-page-dir)": [
    [[27, 32], "t3", "adgif-shader"],
    [[20, 30], "t2", "(pointer shader-ptr)"]
  ],
  "texture-page-dir-inspect": [[[137, 138], "v1", "adgif-shader"]],
  "level-remap-texture": [
    [15, "t0", "(pointer uint32)"],
    [21, "t0", "(pointer uint32)"],
    [19, "t0", "(pointer uint64)"],
    [12, "v1", "int"],
    [12, "a3", "int"]
  ],
  "debug-menu-func-decode": [[18, "a0", "symbol"]],
  "(method 20 game-info)": [
    [8, "v1", "symbol"],
    [9, "v1", "level-load-info"],
    [[11, 18], "s3", "continue-point"]
  ],
  "(method 30 game-info)": [
    [[4, 26], "s3", "game-task"],
    [[4, 26], "s2", "game-task"],
    [[37, 53], "s5", "game-task"],
    [[37, 53], "s4", "game-task"]
  ],
  "(method 10 fact-info-target)": [[67, "v1", "target"]],
  "(method 11 fact-info-target)": [
    [143, "v1", "target"],
    [264, "a0", "target"],
    [322, "v1", "target"],
    [410, "a0", "target"],
    [458, "v1", "target"],
    [499, "v1", "target"],
    [540, "v1", "target"],
    [558, "v1", "target"],
    [572, "v1", "target"],
    [588, "v1", "target"],
    [599, "v1", "target"],
    [674, "v1", "target"],
    [702, "v1", "target"],
    [737, "v1", "target"],
    [271, "a0", "target"],
    [413, "a0", "target"]
  ],
  "print-continues": [
    [3, "v1", "symbol"],
    [4, "v1", "level-load-info"],
    [[6, 14], "v1", "continue-point"]
  ],
  "(method 23 game-info)": [
    [178, "a0", "(pointer game-save-tag)"],
    [329, "s3", "game-save-tag"],
    [662, "a2", "game-save-tag"]
  ],
  "(anon-function 55 task-control)": [
    [14, "v1", "symbol"],
    [20, "s2", "level-load-info"]
  ],
  "(method 12 minimap)": [[18, "v0", "connection-minimap"]],
  "update-task-masks": [[30, "s5", "connection-minimap"]],
  "(method 10 fail-mission)": [[43, "t9", "(function process process)"]],
  "restart-mission": [
    [8, "v1", "connection"],
    [5, "v1", "connection"],
    [8, "a0", "process"],
    [12, "a0", "process"],
    [15, "a0", "process"],
    [39, "a0", "process"],
    [47, "a0", "connection"],
    [46, "s4", "connection"],
    [44, "s4", "connection"],
    [6, "s4", "connection"],
    [47, "s4", "connection"],
    [50, "v1", "connection"]
  ],
  "(code resetting fail-mission)": [[19, "v0", "sound-rpc-set-param"]],
  "(anon-function 6 script)": [[17, "v1", "pair"]],
  "(anon-function 16 script)": [
    [10, "s4", "game-task-node-info"],
    [12, "v1", "symbol"]
  ],
  "(method 13 mysql-nav-graph)": [[[15, 37], "gp", "mysql-nav-node"]],
  "(method 14 mysql-nav-graph)": [[[16, 31], "v1", "mysql-nav-edge"]],
  "(method 15 mysql-nav-graph)": [[[6, 11], "a3", "mysql-nav-visnode"]],
  "(method 16 mysql-nav-graph)": [
    [[39, 54], "v1", "mysql-nav-visnode"],
    [29, "a1", "mysql-nav-visnode"],
    [24, "a1", "mysql-nav-visnode"]
  ],
  "(method 11 mysql-nav-graph)": [[7, "a2", "mysql-nav-node"]],
  "(method 12 mysql-nav-graph)": [[7, "a2", "mysql-nav-edge"]],
  "(method 19 mysql-nav-graph)": [
    [[32, 41], "s4", "mysql-nav-node"],
    [[42, 62], "a0", "mysql-nav-edge"]
  ],
  "(method 10 mysql-nav-graph)": [
    [[12, 17], "a0", "mysql-nav-node"],
    [[43, 62], "a0", "mysql-nav-edge"],
    [[83, 102], "a0", "mysql-nav-visnode"]
  ],
  "(method 10 mysql-nav-node)": [[4, "v1", "mysql-nav-edge"]],
  "(method 9 mysql-nav-graph)": [
    [[96, 261], "s0", "mysql-nav-node"],
    [[360, 690], "s1", "mysql-nav-edge"],
    [[781, 810], "s1", "mysql-nav-visnode"]
  ],
  "(method 17 mysql-nav-graph)": [
    [7, "a1", "mysql-nav-node"],
    [22, "a1", "mysql-nav-edge"],
    [[39, 59], "a1", "mysql-nav-edge"],
    [[48, 58], "a2", "mysql-nav-node"]
  ],
  "(anon-function 24 script)": [[14, "s5", "entity-actor"]],
  "(anon-function 31 script)": [
    [25, "s3", "process-drawable"],
    [59, "v0", "joint"],
    [14, "s5", "(function process vector cspace)"]
  ],
  "(method 9 script-context)": [[81, "s5", "symbol"]],
  "(anon-function 33 script)": [
    // TODO - cast had to be added even though `object` is in type_utils.cpp
    [14, "a0", "symbol"],
    [34, "gp", "process-drawable"],
    [95, "s3", "drawable-region-prim"],
    [150, "v0", "joint"]
  ],
  "(anon-function 36 script)": [[15, "v0", "int"]],
  "(anon-function 49 script)": [[10, "gp", "pair"]],
  "(anon-function 52 script)": [
    [14, "s5", "pair"],
    [11, "s4", "process-focusable"]
  ],
  "(anon-function 64 script)": [[21, "v1", "bfloat"]],
  "(anon-function 69 script)": [[3, "t9", "(function script-context symbol)"]],
  "(anon-function 72 script)": [[3, "s4", "pair"]],
  "(anon-function 73 script)": [[5, "s5", "pair"]],
  "(anon-function 74 script)": [[5, "s5", "pair"]],
  "(anon-function 75 script)": [[3, "s5", "pair"]],
  "(anon-function 76 script)": [[3, "s5", "pair"]],
  "(anon-function 80 script)": [[3, "s5", "pair"]],
  "(method 10 script-context)": [[22, "s3", "symbol"]],
  "command-get-trans": [
    [36, "v0", "process-drawable"],
    [58, "s3", "process-drawable"],
    [76, "v0", "joint"]
  ],
  "(anon-function 0 script)": [
    [30, "s5", "pair"],
    [16, "s5", "process-drawable"],
    [90, "v0", "joint"]
  ],
  "(anon-function 32 script)": [
    // TODO - cast had to be added even though `object` is in type_utils.cpp
    [13, "a0", "symbol"],
    [43, "s5", "process-drawable"],
    [32, "s5", "process-drawable"],
    [105, "v0", "joint"],
    [145, "v0", "joint"],
    [[42, 221], "s4", "process-drawable"]
  ],
  "command-get-process": [
    [37, "gp", "entity-actor"],
    [76, "a0", "connection"],
    [79, "a0", "connection"],
    [83, "a0", "connection"],
    [83, "a1", "connection"],
    [74, "a1", "connection"],
    [73, "a0", "connection"],
    [77, "a2", "game-task-node-info"],
    [97, "v1", "connection"],
    [94, "v1", "connection"],
    [162, "s3", "process-drawable"]
  ],
  "command-get-float": [[20, "gp", "bfloat"]],
  "command-get-int": [[17, "gp", "bfloat"]],
  "(anon-function 54 script)": [[66, "v1", "entity-actor"]],
  "(anon-function 53 script)": [[40, "v1", "entity-actor"]],
  "(anon-function 71 script)": [[4, "v1", "symbol"]],
  "letterbox": [[[27, 33], "v1", "dma-packet"]],
  "blackout": [[[18, 23], "v1", "dma-packet"]],
  "(method 12 level)": [
    [[182, 185], "a0", "texture-anim-array"],
    [343, "a0", "symbol"],
    [93, "t9", "(function level none)"],
    [[314, 322], "a1", "type"]
  ],
  "bg": [[47, "a0", "symbol"]],
  "(method 10 load-state)": [
    [436, "v1", "level"],
    [442, "v1", "level"]
  ],
  "(method 14 level-group)": [[[53, 61], "a0", "entity-actor"]],
  "(method 27 level-group)": [
    [[112, 122], "s3", "entity-actor"],
    ["_stack_", 32, "vector"],
    ["_stack_", 36, "vector"]
  ],
  "expand-vis-box-with-point": [[[10, 40], "v1", "(inline-array vector)"]],
  "check-for-rougue-process": [
    [[103, 115], "v1", "part-tracker"],
    [[126, 140], "v1", "part-spawner"],
    [[153, 169], "v1", "process-drawable"],
    [[178, 194], "v1", "process-drawable"]
  ],
  "process-drawable-scale-from-entity!": [[15, "v1", "vector"]],
  "reset-actors": [[161, "s3", "(function level symbol none)"]],
  "process-status-bits": [[[12, 58], "s3", "process-drawable"]],
  "(method 26 level-group)": [
    [134, "v0", "(pointer actor-group)"],
    // [135, "s2", "actor-group"],
    // [140, "v1", "(pointer uint32)"],
    [37, "f0", "float"],
    [40, "f0", "float"],
    [83, "f0", "float"],
    [86, "f0", "float"],
    ["_stack_", 48, "res-tag"],
    ["_stack_", 20, "vector"],
    ["_stack_", 24, "vector"]
  ],
  "set-graphics-mode": [[[0, 100], "gp", "gs-bank"]],
  "(method 3 entity-nav-mesh)": [[7, "t9", "(function object object)"]],
  "draw-actor-marks": [
    [20, "gp", "part-spawner"],
    [[29, 273], "gp", "process-drawable"],
    ["_stack_", 20, "(pointer int32)"]
  ],
  "(method 15 level-group)": [
    [[233, 252], "s0", "process-drawable"],
    [[281, 427], "s5", "process-drawable"],
    [[627, 631], "a0", "drawable-region-prim"],
    [625, "a0", "drawable-inline-array-region-prim"],
    [639, "a0", "drawable-inline-array-region-prim"],
    [688, "a0", "drawable-inline-array-region-prim"],
    [705, "a0", "drawable-inline-array-region-prim"],
    [[690, 694], "a0", "drawable-region-prim"]
  ],
  "build-masks": [
    [[18, 22], "a1", "drawable-tree-tfrag"],
    [24, "a2", "drawable-inline-array-tfrag"],
    [[27, 31], "a2", "(inline-array tfragment)"],
    [[38, 42], "a1", "drawable-tree-tfrag-trans"],
    [44, "a2", "drawable-inline-array-tfrag"],
    [[47, 51], "a2", "(inline-array tfragment)"],
    [[58, 62], "a1", "drawable-tree-tfrag-water"],
    [64, "a2", "drawable-inline-array-tfrag"],
    [[67, 71], "a2", "(inline-array tfragment)"],
    [[78, 79], "a1", "drawable-tree-instance-tie"],
    [123, "a1", "drawable-tree-instance-shrub"],
    [[129, 133], "a2", "(inline-array prototype-bucket-shrub)"]
  ],
  "history-draw": [
    [151, "a0", "uint"],
    ["_stack_", 24, "pat-surface"]
  ],
  "(code complete task-manager)": [[119, "gp", "handle"]],
  "(method 14 drawable-group)": [[19, "s5", "drawable-group"]],
  "(method 15 drawable-tree)": [
    [[1, 4], "v1", "drawable-inline-array-node"],
    [[29, 34], "t0", "drawable-inline-array-node"],
    [[28, 32], "t2", "drawable-inline-array-node"],
    [[42, 46], "t2", "(pointer int8)"]
  ],
  "(method 14 drawable-tree-array)": [[11, "s5", "drawable-tree-array"]],
  "upload-vis-bits": [[14, "a1", "(pointer uint128)"]],
  "set-background-regs!": [
    [42, "v1", "(pointer int32)"],
    [47, "v1", "(pointer int32)"],
    [45, "a0", "(pointer int32)"]
  ],
  "finish-background": [
    [752, "t0", "(pointer float)"],
    [785, "t4", "(pointer int32)"],
    [815, "t0", "(pointer float)"],
    [848, "t4", "(pointer int32)"],
    [878, "t0", "(pointer float)"],
    [911, "t4", "(pointer int32)"],
    [941, "a3", "(pointer float)"],
    [974, "t3", "(pointer int32)"]
  ],
  "(method 16 drawable-inline-array-node)": [[[1, 7], "v1", "draw-node"]],
  "(method 9 tfragment)": [
    [27, "a3", "(pointer int32)"],
    [32, "t0", "texture"]
  ],
  "add-tfrag-mtx-0": [[[3, 17], "a0", "dma-packet"]],
  "add-tfrag-mtx-1": [[[3, 17], "a0", "dma-packet"]],
  "add-tfrag-data": [
    [[3, 17], "a0", "dma-packet"],
    [[24, 31], "v1", "dma-packet"]
  ],
  "tfrag-init-buffer": [
    [[10, 17], "a0", "dma-packet"],
    [[19, 26], "a0", "gs-gif-tag"],
    [31, "a0", "(pointer gs-reg64)"],
    [[47, 55], "v1", "dma-packet"]
  ],
  "tfrag-end-buffer": [
    [[1, 8], "a2", "dma-packet"],
    [[11, 18], "a0", "(pointer vif-tag)"],
    [[18, 22], "a0", "(pointer int32)"],
    [[23, 29], "a0", "(pointer vif-tag)"]
  ],
  "draw-drawable-tree-tfrag": [
    [17, "v1", "drawable-inline-array-node"],
    [19, "a0", "drawable-inline-array-node"],
    [[104, 110], "v1", "dma-packet"],
    [[183, 189], "v1", "dma-packet"]
  ],
  "draw-drawable-tree-tfrag-trans": [
    [18, "v1", "drawable-inline-array-node"],
    [20, "a0", "drawable-inline-array-node"],
    [[176, 182], "v1", "dma-packet"],
    [[97, 103], "v1", "dma-packet"]
  ],
  "draw-drawable-tree-tfrag-water": [
    [18, "v1", "drawable-inline-array-node"],
    [20, "a0", "drawable-inline-array-node"],
    [[176, 182], "v1", "dma-packet"],
    [[97, 103], "v1", "dma-packet"]
  ],
  "tfrag-vu1-init-buf": [
    [[27, 35], "v1", "dma-packet"],
    [[61, 66], "v1", "dma-packet"],
    [69, "v1", "(pointer int32)"]
  ],
  "(method 8 process-tree)": [
    [31, "v1", "symbol"],
    [6, "a3", "symbol"]
  ],
  "(method 11 memory-usage-block)": [[43, "a0", "int"]],
  "process-release?": [[9, "gp", "process-focusable"]],
  "(code pov-camera-start-playing pov-camera)": [[21, "v0", "joint"]],
  "(anon-function 7 pov-camera)": [
    [9, "v1", "float"],
    [16, "v1", "float"]
  ],
  "(event othercam-running)": [
    [17, "v1", "process-drawable"],
    [24, "v0", "joint"],
    [41, "a0", "process"]
  ],
  "upload-generic-shrub": [
    [[3, 13], "t0", "dma-packet"],
    [[15, 26], "v1", "matrix"],
    [[31, 44], "t0", "vector4w-2"],
    [[47, 71], "t0", "dma-packet"],
    [[74, 98], "a2", "dma-packet"],
    [[101, 125], "a2", "dma-packet"],
    [[128, 152], "a2", "dma-packet"],
    [[157, 162], "a1", "dma-packet"]
  ],
  "tfrag-scissor-vu1-init-buf": [
    [[25, 34], "v1", "dma-packet"],
    [[61, 66], "v1", "dma-packet"],
    [69, "v1", "(pointer uint32)"]
  ],
  "(method 9 tie-fragment)": [
    [21, "a2", "(pointer int32)"],
    [26, "a3", "(pointer int32)"],
    [[1, 70], "s5", "adgif-shader"]
  ],
  "tie-init-engine": [
    [[11, 25], "a0", "dma-packet"],
    [[37, 45], "a0", "dma-packet"],
    [[47, 54], "a0", "dma-packet"],
    [[57, 64], "v1", "vector"],
    [[65, 72], "v1", "(pointer vif-tag)"]
  ],
  "tie-end-buffer": [
    [[1, 8], "a1", "dma-packet"],
    [[10, 17], "a1", "gs-gif-tag"],
    [21, "a1", "(pointer gs-test)"],
    [23, "a1", "(pointer gs-reg64)"],
    [[27, 34], "a1", "dma-packet"],
    [38, "a0", "(pointer vif-tag)"],
    [40, "a0", "(pointer vif-tag)"],
    [42, "a0", "(pointer vif-tag)"],
    [44, "a0", "(pointer vif-tag)"],
    [[45, 49], "a0", "(pointer int32)"]
  ],
  "tie-ints": [
    [17, "v1", "(pointer uint32)"],
    [21, "v1", "(pointer uint32)"]
  ],
  "(method 13 drawable-tree-instance-tie)": [
    [[51, 70], "t1", "tie-fragment"],
    [[102, 120], "a3", "tie-fragment"],
    [[160, 178], "t1", "tie-fragment"],
    [[211, 229], "a3", "tie-fragment"],
    [[266, 286], "t1", "tie-fragment"],
    [[320, 340], "a1", "tie-fragment"],
    [[381, 400], "t1", "tie-fragment"],
    [[432, 450], "a3", "tie-fragment"],
    [[487, 507], "t1", "tie-fragment"],
    [[541, 561], "a1", "tie-fragment"],
    [[598, 616], "t1", "tie-fragment"],
    [[649, 667], "a3", "tie-fragment"],
    [[703, 723], "t1", "tie-fragment"],
    [[756, 776], "a1", "tie-fragment"]
  ],
  "draw-drawable-tree-instance-tie": [
    [[23, 37], "v1", "drawable-inline-array-node"],
    [25, "a0", "drawable-inline-array-node"],
    [120, "s2", "drawable-inline-array-instance-tie"],
    [132, "v1", "int"],
    [132, "a0", "int"]
  ],
  "instance-tie-patch-buckets": [
    [39, "a0", "(pointer uint64)"],
    [152, "a0", "(pointer uint64)"],
    [265, "a0", "(pointer uint64)"],
    [378, "a0", "(pointer uint64)"],
    [491, "a0", "(pointer uint64)"],
    [605, "a0", "(pointer uint64)"],
    [719, "a0", "(pointer uint64)"],
    [833, "a0", "(pointer uint64)"],
    [947, "a0", "(pointer uint64)"],
    [1061, "a0", "(pointer uint64)"],
    [1175, "a0", "(pointer uint64)"],
    [1289, "a0", "(pointer uint64)"],
    [1403, "a0", "(pointer uint64)"],
    [[51, 57], "a0", "dma-packet"],
    [[164, 170], "a0", "dma-packet"]
  ],
  "tie-floats": [[[3, 73], "gp", "(pointer uint32)"]],
  "tie-init-buf": [
    [[24, 31], "a0", "dma-packet"],
    [[33, 40], "a0", "gs-gif-tag"],
    [44, "a0", "(pointer gs-zbuf)"],
    [46, "a0", "(pointer gs-reg64)"],
    [[49, 59], "v1", "dma-packet"],
    [[84, 90], "v1", "dma-packet"],
    [92, "v1", "(pointer int32)"]
  ],
  "tie-init-envmap-buf": [
    [[23, 33], "v1", "dma-packet"],
    [[58, 64], "v1", "dma-packet"],
    [66, "v1", "(pointer int32)"]
  ],
  "(enter othercam-running)": [[[50, 60], "gp", "process-drawable"]],
  "(code othercam-running)": [[[2, 65], "s2", "process-drawable"]],
  "(method 10 progress)": [[45, "t9", "(function progress none)"]],
  "hud-ring-cell-init-by-other": [
    [36, "a0", "progress"],
    [45, "v1", "progress"],
    [56, "a0", "progress"],
    [132, "a1", "progress"],
    [159, "a1", "progress"],
    [178, "a1", "progress"]
  ],
  "(post idle hud-ring-cell)": [
    [8, "a1", "progress"],
    [13, "v1", "progress"],
    [36, "a1", "progress"],
    [63, "a1", "progress"],
    [82, "a1", "progress"],
    [99, "v1", "progress"],
    [102, "v1", "progress"],
    [137, "v1", "progress"],
    [159, "v1", "progress"]
  ],
  "end-scan": [[[18, 22], "v1", "dma-packet"]],
  "(code target-board-jump)": [[17, "v1", "art-joint-anim"]],
  "(code target-board-get-on)": [[55, "v1", "art-joint-anim"]],
  "(code target-board-jump-kick)": [[15, "v1", "art-joint-anim"]],
  "(code target-board-get-off)": [[78, "v1", "art-joint-anim"]],
  "(code target-board-stance)": [[49, "v1", "art-joint-anim"]],
  "(code target-board-wall-kick)": [
    [10, "v1", "art-joint-anim"],
    [59, "f0", "float"]
  ],
  "(code target-board-pegasus)": [
    [32, "s4", "art-joint-anim"],
    [68, "s4", "process-focusable"],
    [85, "s4", "process-focusable"],
    [149, "s4", "target"]
  ],
  "(code target-board-trickx)": [
    [81, "v1", "art-joint-anim"],
    [149, "v1", "art-joint-anim"],
    [218, "v1", "art-joint-anim"],
    [301, "v1", "art-joint-anim"]
  ],
  "(code target-board-flip)": [
    [108, "v1", "art-joint-anim"],
    [218, "v1", "art-joint-anim"],
    [319, "v1", "art-joint-anim"],
    [385, "v1", "art-joint-anim"]
  ],
  "(code target-board-hold)": [
    [100, "v1", "art-joint-anim"],
    [227, "v1", "art-joint-anim"],
    [415, "v1", "art-joint-anim"],
    [485, "v1", "art-joint-anim"]
  ],
  "(code target-board-hit-ground)": [
    [77, "v1", "art-joint-anim"],
    [147, "v1", "art-joint-anim"]
  ],
  "target-board-ground-check": [
    [198, "v1", "board"],
    [258, "v1", "board"]
  ],
  "(enter target-board-jump)": [
    [174, "v1", "board"],
    [231, "v1", "board"]
  ],
  "(trans target-board-ride-edge)": [[107, "v0", "sound-rpc-set-param"]],
  "(enter target-board-flip)": [[78, "v0", "sound-rpc-set-param"]],
  "target-board-anim-trans": [[192, "v0", "sound-rpc-set-param"]],
  "(exit target-board-ride-edge)": [[8, "v0", "sound-rpc-set-param"]],
  "(exit target-board-flip)": [[31, "v0", "sound-rpc-set-param"]],
  "(exit target-board-hold)": [[9, "v0", "sound-rpc-set-param"]],
  "(code target-board-hit)": [
    [304, "v1", "fact-info-target"],
    [455, "v1", "fact-info-target"]
  ],
  "(code target-board-halfpipe)": [
    [173, "t9", "(function none :behavior target)"]
  ],
  "(event target-board-grab)": [[24, "a0", "process"]],
  "(event target-board-halfpipe)": [[82, "v1", "float"]],
  "talker-spawn-func": [
    [79, "a0", "talker"],
    [82, "v1", "talker"],
    [85, "v1", "talker"]
  ],
  "(method 9 board-info)": [
    [45, "a0", "fact-info-target"],
    [55, "a0", "fact-info-target"]
  ],
  "target-board-real-post": [[346, "v0", "sound-rpc-set-param"]],
  "target-board-effect": [[334, "v0", "sound-rpc-set-param"]],
  "target-board-handler": [[123, "a0", "process"]],
  "(trans target-flop-hit-ground)": [
    [52, "v1", "fact-info-target"],
    [58, "v1", "fact-info-target"]
  ],
  "(code target-flop)": [[32, "v1", "art-joint-anim"]],
  "(trans target-flop)": [
    [73, "v1", "fact-info-target"],
    [79, "v1", "fact-info-target"],
    [108, "v1", "fact-info-target"],
    [114, "v1", "fact-info-target"],
    [187, "v1", "fact-info-target"],
    [193, "v1", "fact-info-target"]
  ],
  "(enter target-flop)": [
    [2, "v1", "fact-info-target"],
    [8, "v1", "fact-info-target"]
  ],
  "(trans target-attack-uppercut-jump)": [
    [183, "v1", "fact-info-target"],
    [189, "v1", "fact-info-target"]
  ],
  "(trans target-attack-air)": [
    [83, "v1", "fact-info-target"],
    [89, "v1", "fact-info-target"]
  ],
  "(code target-running-attack)": [
    [115, "gp", "art-joint-anim"],
    [398, "v1", "art-joint-anim"],
    [426, "v1", "art-joint-anim"],
    [454, "v1", "art-joint-anim"],
    [542, "t1", "sound-name"],
    [547, "t1", "sound-name"],
    [557, "t1", "sound-name"],
    [226, "f26", "float"],
    [309, "f26", "float"]
  ],
  "(trans target-duck-high-jump-jump)": [[11, "v0", "sound-rpc-set-param"]],
  "(code target-double-jump)": [
    [81, "v1", "art-joint-anim"],
    [119, "v1", "art-joint-anim"]
  ],
  "(code target-jump-forward)": [[55, "v1", "art-joint-anim"]],
  "(code target-falling)": [[67, "v1", "art-joint-anim"]],
  "mod-var-jump": [
    [76, "f1", "float"],
    [171, "v0", "vector"]
  ],
  "(code target-slide-down)": [[28, "v1", "art-joint-anim"]],
  "(code target-duck-stance)": [
    [59, "v1", "art-joint-anim"],
    [291, "v1", "art-joint-anim"],
    [112, "v1", "art-joint-anim"],
    [239, "v1", "art-joint-anim"]
  ],
  "(enter target-double-jump)": [[15, "v1", "vector"]],
  "(enter target-jump)": [[42, "v1", "vector"]],
  "(enter target-high-jump)": [[21, "v1", "vector"]],
  "(code target-attack)": [
    [145, "gp", "art-joint-anim"],
    [177, "v1", "fact-info-target"],
    [183, "v1", "fact-info-target"]
  ],
  "(event target-running-attack)": [[48, "v1", "target"]],
  "(trans target-running-attack)": [
    [211, "v1", "fact-info-target"],
    [217, "v1", "fact-info-target"]
  ],
  "target-gun-end-mode": [[58, "v0", "sound-rpc-set-param"]],
  "target-board-physics": [[167, "v0", "sound-rpc-set-param"]],
  "clone-anim-once": [
    [[22, 69], "gp", "process-drawable"],
    [46, "s5", "collide-shape"],
    [107, "v1", "manipy"]
  ],
  "service-cpads": [[[207, 312], "s3", "pad-buttons"]],
  "dm-editable-boolean-toggle-pick-func": [[5, "v1", "(pointer symbol)"]],
  "dm-editable-light-float-func": [
    [36, "a0", "(pointer float)"],
    [88, "v1", "(pointer float)"]
  ],
  "(anon-function 46 script)": [[24, "v0", "float"]],
  "(anon-function 4 script)": [[13, "v1", "int"]],
  "(method 13 sync-linear)": [
    ["_stack_", 16, "res-tag"],
    [35, "v1", "(pointer float)"]
  ],
  "(method 13 sync-eased)": [
    ["_stack_", 16, "res-tag"],
    [[31, 54], "v1", "(pointer float)"]
  ],
  "(method 13 sync-paused)": [
    ["_stack_", 16, "res-tag"],
    [[29, 45], "v1", "(pointer float)"]
  ],
<<<<<<< HEAD
  "(method 24 scene-player)": [[38, "gp", "scene"]],
  "process-drawable-draw-subtitles": [[26, "v0", "(pointer vector)"]],
  "(post play-anim scene-player)": [
    [192, "s4", "process-drawable"],
    [243, "s4", "process-drawable"],
    [306, "s5", "process-drawable"]
  ],
  "(method 9 scene-actor)": [
    [43, "s4", "skeleton-group"],
    [258, "a0", "process-drawable"],
    [262, "v1", "process-drawable"],
    [266, "a0", "process-drawable"],
    [346, "a0", "scene-player"],
    [355, "v1", "manipy"],
    [361, "v1", "manipy"],
    [376, "v1", "manipy"],
    [382, "v1", "manipy"],
    [533, "a0", "process-drawable"],
    [537, "v1", "process-drawable"],
    [541, "a0", "process-drawable"]
  ],
  "(method 25 scene-player)": [
    [99, "s2", "process-drawable"],
    [152, "s2", "process-drawable"],
    [155, "s2", "process-drawable"],
    [158, "s2", "process-drawable"],
    [161, "s2", "process-drawable"]
  ],
  "(method 16 drawable-inline-array-region-prim)": [
    [[1, 7], "v1", "drawable-region-prim"]
  ],
  "(method 18 drawable-region-face)": [
    [[33, 84], "v1", "(inline-array vector)"]
  ],
  "(method 18 drawable-tree-region-prim)": [
    [[22, 49], "s2", "drawable-region-prim"]
  ],
  "(method 9 region)": [
    [[55, 60], "a0", "drawable-region-prim"],
    [58, "v1", "region-prim-area"],
    [4, "a0", "region-prim-area"],
    [50, "v1", "drawable-region-prim"]
  ],
  "(method 17 drawable-tree-region-prim)": [
    [[23, 28], "a0", "drawable-region-prim"],
    [4, "a0", "region-prim-area"]
  ],
  "(method 19 drawable-region-volume)": [[8, "a3", "drawable-region-face"]],
  "(method 18 drawable-region-volume)": [
    [[23, 27], "a0", "drawable-region-face"]
  ],
  "(method 17 drawable-region-volume)": [
    [[12, 21], "a0", "drawable-region-face"]
  ],
  "region-prim-lookup-by-id": [[45, "t6", "drawable-region-prim"]],
  "region-tree-execute": [
    [114, "v1", "region-prim-area"],
    [107, "v1", "region-prim-area"],
    [97, "v1", "region-prim-area"],
    [159, "v1", "region-prim-area"],
    [204, "v1", "region-prim-area"],
    [210, "v1", "region-prim-area"],
    [221, "v1", "region-prim-area"],
    [165, "v1", "region-prim-area"],
    [169, "v1", "region-prim-area"],
    [175, "a0", "region-prim-area"],
    [191, "v1", "region-prim-area"],
    [120, "v1", "region-prim-area"],
    [124, "v1", "region-prim-area"],
    [146, "v1", "region-prim-area"],
    [129, "a1", "region-prim-area"],
    [103, "v1", "region-prim-area"],
    [[19, 29], "v1", "region-prim-area"]
=======

  "unpack-comp-rle": [
    [[10, 26], "a0", "(pointer int8)"]
  ],

  "(method 16 level)": [
    [222, "v1", "(pointer uint128)"],
    [223, "a1", "(pointer uint128)"],
    [225, "a0", "(pointer uint128)"],
    [[71,168], "s1", "(pointer int8)"],
    [72, "v1", "(pointer int8)"],
    [[74,169], "s0", "(pointer int8)"],
    [[170, 193], "s1", "(pointer uint8)"],
    [[171, 193], "s2", "(pointer uint8)"],
    [227, "v1", "(pointer uint8)"]
  ],
  "unpack-comp-huf": [
    [[21,23], "t3", "(pointer uint16)"]
>>>>>>> f1682867
  ]
}<|MERGE_RESOLUTION|>--- conflicted
+++ resolved
@@ -2760,7 +2760,25 @@
     ["_stack_", 16, "res-tag"],
     [[29, 45], "v1", "(pointer float)"]
   ],
-<<<<<<< HEAD
+
+  "unpack-comp-rle": [
+    [[10, 26], "a0", "(pointer int8)"]
+  ],
+
+  "(method 16 level)": [
+    [222, "v1", "(pointer uint128)"],
+    [223, "a1", "(pointer uint128)"],
+    [225, "a0", "(pointer uint128)"],
+    [[71,168], "s1", "(pointer int8)"],
+    [72, "v1", "(pointer int8)"],
+    [[74,169], "s0", "(pointer int8)"],
+    [[170, 193], "s1", "(pointer uint8)"],
+    [[171, 193], "s2", "(pointer uint8)"],
+    [227, "v1", "(pointer uint8)"]
+  ],
+  "unpack-comp-huf": [
+    [[21,23], "t3", "(pointer uint16)"]
+  ],
   "(method 24 scene-player)": [[38, "gp", "scene"]],
   "process-drawable-draw-subtitles": [[26, "v0", "(pointer vector)"]],
   "(post play-anim scene-player)": [
@@ -2834,25 +2852,5 @@
     [129, "a1", "region-prim-area"],
     [103, "v1", "region-prim-area"],
     [[19, 29], "v1", "region-prim-area"]
-=======
-
-  "unpack-comp-rle": [
-    [[10, 26], "a0", "(pointer int8)"]
-  ],
-
-  "(method 16 level)": [
-    [222, "v1", "(pointer uint128)"],
-    [223, "a1", "(pointer uint128)"],
-    [225, "a0", "(pointer uint128)"],
-    [[71,168], "s1", "(pointer int8)"],
-    [72, "v1", "(pointer int8)"],
-    [[74,169], "s0", "(pointer int8)"],
-    [[170, 193], "s1", "(pointer uint8)"],
-    [[171, 193], "s2", "(pointer uint8)"],
-    [227, "v1", "(pointer uint8)"]
-  ],
-  "unpack-comp-huf": [
-    [[21,23], "t3", "(pointer uint16)"]
->>>>>>> f1682867
   ]
 }