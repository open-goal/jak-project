--- conflicted
+++ resolved
@@ -3666,7 +3666,18 @@
     [40, "s1", "dma-buffer"],
     [[88, 91], "v1", "dma-packet"]
   ],
-<<<<<<< HEAD
+  "(code active process-taskable)": [
+    [40, "gp", "handle"],
+    [71, "gp", "handle"]
+  ],
+  "(method 32 process-taskable)": [
+    [63, "v0", "joint"],
+    [[70, 80], "v1", "collide-shape-prim-group"]
+  ],
+  "(method 9 los-control)": [
+    [54, "s1", "process-focusable"],
+    [35, "s1", "process-focusable"]
+  ],
   "(method 18 grid-hash)": [
     [42, "a0", "(pointer grid-hash-word)"],
     [44, "t4", "(pointer grid-hash-word)"],
@@ -3753,18 +3764,4 @@
   ],
   "cshape-reaction-blue-shot": [[15, "v1", "gun-blue-shot"]],
   "(enter fall crate)": [[[35, 40], "a0", "carry-info"]]
-=======
-  "(code active process-taskable)": [
-    [40, "gp", "handle"],
-    [71, "gp", "handle"]
-  ],
-  "(method 32 process-taskable)": [
-    [63, "v0", "joint"],
-    [[70, 80], "v1", "collide-shape-prim-group"]
-  ],
-  "(method 9 los-control)": [
-    [54, "s1", "process-focusable"],
-    [35, "s1", "process-focusable"]
-  ]
->>>>>>> 43b93cc2
 }