{
  // auto find-parent-method possible
  "(method 3 entity-actor)": [[7, "t9", "(function entity entity)"]],
  "(method 3 entity)": [[7, "t9", "(function entity entity)"]],
  //
  "(method 2 array)": [
    [23, "gp", "(array int32)"],
    [43, "gp", "(array uint32)"],
    [63, "gp", "(array int64)"],
    [83, "gp", "(array uint64)"],
    [102, "gp", "(array int8)"],
    [121, "gp", "(array uint8)"],
    [141, "gp", "(array int16)"],
    [161, "gp", "(array uint16)"],
    [186, "gp", "(array uint128)"],
    [204, "gp", "(array int32)"],
    [223, "gp", "(array float)"],
    [232, "gp", "(array float)"],
    [249, "gp", "(array basic)"],
    [258, "gp", "(array basic)"]
  ],
  "(method 3 array)": [
    [51, "gp", "(array int32)"],
    [69, "gp", "(array uint32)"],
    [87, "gp", "(array int64)"],
    [105, "gp", "(array uint64)"],
    [122, "gp", "(array int8)"],
    [139, "gp", "(array int8)"],
    [157, "gp", "(array int16)"],
    [175, "gp", "(array uint16)"],
    [198, "gp", "(array uint128)"],
    [214, "gp", "(array int32)"],
    [233, "gp", "(array float)"],
    [250, "gp", "(array basic)"]
  ],
  "(method 0 cpu-thread)": [[[0, 28], "v0", "cpu-thread"]],
  "(method 0 process)": [
    [11, "a0", "int"],
    [[12, 45], "v0", "process"]
  ],
  "inspect-process-heap": [
    [[4, 11], "s5", "basic"],
    [17, "s5", "pointer"]
  ],
  "(method 14 dead-pool)": [
    [[24, 25], "v1", "(pointer process)"],
    [[30, 39], "s4", "(pointer process)"]
  ],
  "(method 24 dead-pool-heap)": [
    [5, "v1", "pointer"],
    [13, "a0", "pointer"],
    [25, "v1", "pointer"]
  ],
  "method-state": [[12, "a2", "state"]],
  "(method 9 process)": [[[46, 49], "s5", "process"]],
  "(method 10 process)": [[[24, 30], "s4", "protect-frame"]],
  "(method 0 protect-frame)": [
    [0, "a0", "int"],
    [[1, 8], "v0", "protect-frame"]
  ],
  "string-cat-to-last-char": [
    [3, "s5", "(pointer uint8)"],
    [4, "s5", "string"]
  ],
  "enter-state": [
    [68, "s0", "protect-frame"],
    [101, "t9", "(function object object object object object object none)"]
  ],
  "send-event-function": [[[7, 15], "a0", "process"]],
  // MATH
  "logf": [
    [12, "f0", "float"],
    [12, "f1", "float"],
    [19, "f0", "float"],
    [19, "f1", "float"]
  ],
  "log2f": [
    [12, "f0", "float"],
    [12, "f1", "float"],
    [19, "f0", "float"],
    [19, "f1", "float"]
  ],
  "cube-root": [
    [17, "f0", "float"],
    [17, "f1", "float"],
    [18, "f0", "float"],
    [18, "f1", "float"],
    [[23, 32], "f0", "float"]
  ],
  // Quaternion
  "quaternion-look-at!": [[15, "v1", "vector"]],
  "vector-x-quaternion!": [[10, "v1", "(pointer uint128)"]],
  "vector-y-quaternion!": [[10, "v1", "(pointer uint128)"]],
  "vector-z-quaternion!": [[10, "v1", "(pointer uint128)"]],
  "dma-buffer-add-vu-function": [[[9, 33], "t2", "dma-packet"]],
  "dma-buffer-add-buckets": [
    [[1, 4], "v1", "dma-bucket"],
    [5, "v1", "pointer"],
    [[9, 11], "v1", "dma-bucket"],
    [11, "v1", "pointer"]
  ],
  "dma-buffer-patch-buckets": [
    [[6, 8], "a0", "(inline-array dma-bucket)"],
    [8, "a3", "pointer"],
    [14, "a0", "(inline-array dma-bucket)"],
    [3, "a0", "(inline-array dma-bucket)"],
    [36, "a0", "(inline-array dma-bucket)"],
    [10, "a0", "(inline-array dma-bucket)"],
    [18, "a0", "(inline-array dma-bucket)"],
    [[29, 33], "a0", "dma-packet"],
    [34, "a0", "(inline-array dma-bucket)"]
  ],
  "dma-bucket-insert-tag": [
    [[2, 6], "v1", "dma-bucket"],
    [3, "a0", "dma-bucket"]
  ],
  "disasm-vif-details": [
    [[62, 94], "s3", "(pointer uint32)"],
    [[98, 130], "s3", "(pointer uint16)"],
    [[134, 164], "s3", "(pointer uint32)"],
    [[168, 198], "s3", "(pointer uint16)"],
    [[202, 225], "s3", "(pointer uint16)"]
  ],
  "disasm-vif-tag": [
    [[81, 85], "t1", "vif-stcycl-imm"],
    [242, "a0", "vif-unpack-imm"]
  ],
  "disasm-dma-list": [
    [25, "v1", "dma-tag"],
    [153, "v1", "dma-packet"],
    [189, "v1", "dma-packet"],
    [229, "v1", "dma-packet"],
    [258, "v1", "dma-packet"],
    [302, "v1", "dma-packet"],
    [308, "v1", "dma-packet"],
    [152, "v1", "(pointer uint64)"],
    [167, "v1", "(pointer uint64)"],
    [176, "v1", "(pointer uint64)"],
    [198, "v1", "(pointer uint64)"],
    [207, "v1", "(pointer uint64)"],
    [238, "v1", "(pointer uint64)"],
    [247, "v1", "(pointer uint64)"],
    [282, "v1", "(pointer uint64)"],
    [291, "v1", "(pointer uint64)"],
    [324, "v1", "(pointer uint64)"],
    [334, "v1", "(pointer uint64)"]
  ],
  "calculate-basis-functions-vector!": [
    [[8, 20], "v1", "(pointer float)"],
    [[0, 60], "f1", "float"]
  ],
  "curve-evaluate!": [[62, "s5", "pointer"]],
  "vector4-array-add!": [
    [11, "s5", "(inline-array vector4)"],
    [12, "s4", "(inline-array vector4)"],
    [13, "gp", "(inline-array vector4)"]
  ],
  "vector4-array-sub!": [
    [11, "s5", "(inline-array vector4)"],
    [12, "s4", "(inline-array vector4)"],
    [13, "gp", "(inline-array vector4)"]
  ],
  "vector4-array-mul!": [
    [11, "s5", "(inline-array vector4)"],
    [12, "s4", "(inline-array vector4)"],
    [13, "gp", "(inline-array vector4)"]
  ],
  "vector4-array-scale!": [
    [11, "s5", "(inline-array vector4)"],
    [12, "gp", "(inline-array vector4)"]
  ],
  "vector4-array-madd!": [
    [13, "s5", "(inline-array vector4)"],
    [14, "s4", "(inline-array vector4)"],
    [15, "gp", "(inline-array vector4)"]
  ],
  "vector4-array-msub!": [
    [13, "s5", "(inline-array vector4)"],
    [14, "s4", "(inline-array vector4)"],
    [15, "gp", "(inline-array vector4)"]
  ],
  "vector4-array-lerp!": [
    [13, "s5", "(inline-array vector4)"],
    [14, "s4", "(inline-array vector4)"],
    [15, "gp", "(inline-array vector4)"]
  ],
  "vector-segment-distance-point!": [[[21, 30], "f1", "float"]],
  "(method 10 profile-array)": [
    [[6, 10], "a0", "dma-packet"],
    [[16, 19], "a0", "gs-gif-tag"],
    [24, "a0", "(pointer gs-alpha)"],
    [26, "a0", "(pointer gs-reg64)"],
    [28, "a0", "(pointer gs-zbuf)"],
    [30, "a0", "(pointer gs-reg64)"],
    [32, "a0", "(pointer gs-test)"],
    [34, "a0", "(pointer gs-reg64)"],
    [35, "a0", "(pointer uint64)"],
    [37, "a0", "(pointer gs-reg64)"],
    [39, "a0", "(pointer gs-clamp)"],
    [41, "a0", "(pointer gs-reg64)"],
    [43, "a0", "(pointer gs-tex1)"],
    [45, "a0", "(pointer gs-reg64)"],
    [48, "a0", "(pointer gs-texa)"],
    [50, "a0", "(pointer gs-reg64)"],
    [52, "a0", "(pointer gs-texclut)"],
    [54, "a0", "(pointer gs-reg64)"],
    [56, "a0", "(pointer uint64)"],
    [58, "a0", "(pointer gs-reg64)"],
    [[69, 73], "a0", "(pointer uint128)"],
    [[73, 82], "a1", "vector4w"],
    [[82, 89], "a1", "vector4w"],
    [[90, 96], "a0", "vector4w"],
    [[113, 117], "a1", "(pointer uint128)"],
    [[117, 126], "a2", "vector4w"],
    [[126, 136], "a2", "vector4w"],
    [[137, 149], "a1", "vector4w"],
    [[187, 191], "t2", "(pointer int128)"],
    [[191, 225], "t4", "vector4w"],
    [[225, 231], "a2", "vector4w"],
    [[231, 237], "a2", "vector4w"]
  ],
  "draw-sprite2d-xy": [
    [[35, 39], "t0", "dma-packet"],
    [[45, 48], "t0", "gs-gif-tag"],
    [53, "t0", "(pointer gs-prim)"],
    [55, "t0", "(pointer gs-rgbaq)"],
    [66, "t0", "(pointer gs-xyzf)"],
    [87, "t0", "(pointer gs-xyzf)"],
    [[96, 108], "v1", "(pointer uint64)"]
  ],
  "draw-sprite2d-xy-absolute": [
    [[6, 10], "t3", "dma-packet"],
    [[16, 19], "t3", "gs-gif-tag"],
    [24, "t3", "(pointer gs-prim)"],
    [25, "t3", "(pointer gs-rgbaq)"],
    [36, "t3", "(pointer gs-xyzf)"],
    [49, "t3", "(pointer gs-xyzf)"],
    [[62, 69], "v1", "(pointer uint64)"]
  ],
  "draw-quad2d": [
    [[18, 22], "t2", "dma-packet"],
    [[28, 31], "t2", "gs-gif-tag"],
    [36, "t2", "(pointer gs-prim)"],
    [38, "t2", "(pointer gs-rgbaq)"],
    [46, "t2", "(pointer gs-xyzf)"],
    [48, "t2", "(pointer gs-rgbaq)"],
    [61, "t2", "(pointer gs-xyzf)"],
    [63, "t2", "(pointer gs-rgbaq)"],
    [76, "t2", "(pointer gs-xyzf)"],
    [78, "t2", "(pointer gs-rgbaq)"],
    [96, "t2", "(pointer gs-xyzf)"],
    [97, "t2", "(pointer uint64)"],
    [[110, 117], "v1", "(pointer uint64)"]
  ],
  "set-display-gs-state": [
    [[3, 10], "t3", "dma-packet"],
    [[13, 19], "t3", "gs-gif-tag"],
    [30, "t3", "(pointer gs-scissor)"],
    [32, "t3", "(pointer gs-reg64)"],
    [33, "t3", "(pointer gs-xy-offset)"],
    [35, "t3", "(pointer gs-reg64)"],
    [46, "t3", "(pointer gs-frame)"],
    [48, "t3", "(pointer gs-reg64)"],
    [50, "t3", "(pointer gs-test)"],
    [52, "t3", "(pointer gs-reg64)"],
    [54, "t3", "(pointer gs-texa)"],
    [56, "t3", "(pointer gs-reg64)"],
    [58, "t3", "(pointer gs-zbuf)"],
    [60, "t3", "(pointer gs-reg64)"],
    [61, "t3", "(pointer uint64)"],
    [63, "t3", "(pointer gs-reg64)"]
  ],
  "set-display-gs-state-offset": [
    [[3, 10], "t5", "dma-packet"],
    [[13, 19], "t5", "gs-gif-tag"],
    [30, "t5", "(pointer gs-scissor)"],
    [32, "t5", "(pointer gs-reg64)"],
    [40, "t5", "(pointer gs-xy-offset)"],
    [42, "t5", "(pointer gs-reg64)"],
    [53, "t5", "(pointer gs-frame)"],
    [55, "t5", "(pointer gs-reg64)"],
    [57, "t5", "(pointer gs-test)"],
    [59, "t5", "(pointer gs-reg64)"],
    [61, "t5", "(pointer gs-texa)"],
    [63, "t5", "(pointer gs-reg64)"],
    [65, "t5", "(pointer gs-zbuf)"],
    [67, "t5", "(pointer gs-reg64)"],
    [68, "t5", "(pointer uint64)"],
    [70, "t5", "(pointer gs-reg64)"]
  ],
  "reset-display-gs-state": [
    [[3, 8], "a2", "dma-packet"],
    [[14, 17], "a2", "gs-gif-tag"],
    [22, "a1", "(pointer gs-scissor)"],
    [24, "a1", "(pointer gs-reg64)"],
    [26, "a1", "(pointer gs-xy-offset)"],
    [28, "a1", "(pointer gs-reg64)"],
    [30, "a1", "(pointer gs-frame)"],
    [32, "a1", "(pointer gs-reg64)"],
    [34, "a1", "(pointer gs-test)"],
    [36, "a1", "(pointer gs-reg64)"],
    [39, "a1", "(pointer gs-texa)"],
    [41, "a1", "(pointer gs-reg64)"],
    [43, "a1", "(pointer gs-zbuf)"],
    [45, "a1", "(pointer gs-reg64)"],
    [46, "a1", "(pointer uint64)"],
    [48, "a1", "(pointer gs-reg64)"]
  ],
  "(method 3 connection-pers)": [[97, "f0", "float"]],
  "(method 9 connection)": [[8, "a0", "pointer"]],
  "(method 10 connection)": [[8, "a0", "pointer"]],
  "(method 11 connection)": [[5, "a1", "pointer"]],
  "(method 0 engine)": [
    [44, "v1", "pointer"],
    [47, "v1", "pointer"],
    [53, "v1", "connectable"],
    [65, "v1", "connectable"]
  ],
  "(method 12 engine)": [
    [[5, 18], "s4", "connection"],
    [13, "t9", "(function object object object object object)"]
  ],
  "(method 13 engine)": [
    [[5, 28], "s4", "connection"],
    [13, "t9", "(function object object object object object)"]
  ],
  "(method 15 engine)": [[[0, 36], "v1", "connection"]],
  "(method 19 engine)": [[8, "a0", "connection"]],
  "(method 20 engine)": [[8, "a0", "connection"]],
  "(method 21 engine)": [[8, "a0", "connection"]],
  "(method 0 engine-pers)": [
    [32, "v1", "pointer"],
    [23, "v1", "pointer"],
    [26, "v1", "pointer"],
    [24, "v1", "(pointer pointer)"]
  ],
  "(method 3 connection-minimap)": [[97, "f0", "float"]],
  "dma-buffer-add-ref-texture": [
    [[25, 29], "a3", "dma-packet"],
    [[32, 44], "a3", "gs-gif-tag"],
    [[47, 62], "a2", "dma-packet"]
  ],
  "texture-page-default-allocate": [[51, "a3", "texture-page"]],
  "texture-page-font-allocate": [[33, "a3", "texture-page"]],
  "(method 24 texture-pool)": [
    [67, "a1", "shader-ptr"],
    [[70, 91], "a1", "adgif-shader"],
    [92, "a1", "adgif-shader"]
  ],
  "(method 3 generic-tie-interp-point)": [[19, "gp", "(pointer uint128)"]],
  "(method 19 res-lump)": [
    [46, "t2", "(pointer uint64)"],
    [100, "t3", "(pointer uint64)"],
    [184, "t5", "(pointer uint64)"],
    [64, "t6", "(pointer uint64)"]
  ],
  "(method 20 res-lump)": [[341, "t0", "(pointer uint128)"]],
  "(method 16 res-lump)": [
    [22, "t1", "(pointer uint64)"],
    [29, "t2", "(pointer uint64)"]
  ],
  "(method 15 res-lump)": [[132, "s5", "res-tag-pair"]],
  "(method 17 res-lump)": [[22, "s4", "(pointer pointer)"]],
  "(method 0 script-context)": [[[8, 17], "v0", "script-context"]],
  "joint-mod-wheel-callback": [[[2, 63], "s4", "joint-mod-wheel"]],
  "joint-mod-set-local-callback": [[[0, 23], "v1", "joint-mod-set-local"]],
  "joint-mod-add-local-callback": [[[2, 33], "s4", "joint-mod-add-local"]],
  "joint-mod-set-world-callback": [[[0, 23], "v1", "joint-mod-set-world"]],
  "joint-mod-blend-local-callback": [[[2, 63], "gp", "joint-mod-blend-local"]],
  "joint-mod-spinner-callback": [[[2, 63], "gp", "joint-mod-spinner"]],
  "joint-mod-blend-world-callback": [[[2, 148], "gp", "joint-mod-blend-world"]],
  "joint-mod-rotate-local-callback": [
    [[2, 16], "v1", "joint-mod-rotate-local"]
  ],
  "(method 0 collide-shape-prim-sphere)": [
    [[3, 8], "v0", "collide-shape-prim-sphere"]
  ],
  "(method 0 collide-shape-prim-mesh)": [
    [[3, 11], "v0", "collide-shape-prim-mesh"]
  ],
  "(method 0 collide-shape-prim-group)": [
    [[3, 12], "v0", "collide-shape-prim-group"]
  ],
  "(method 0 collide-shape-moving)": [[[2, 12], "v0", "collide-shape-moving"]],
  "(method 11 touching-prims-entry-pool)": [
    [[0, 8], "v1", "touching-prims-entry"],
    [8, "v1", "pointer"],
    [[9, 11], "v1", "touching-prims-entry"],
    [[1, 20], "a1", "touching-prims-entry"]
  ],
  "(method 0 touching-list)": [[[6, 9], "v0", "touching-list"]],
  "display-loop-main": [[223, "t9", "(function none)"]],
  "end-display": [
    [205, "f1", "float"],
    [205, "f0", "float"]
  ],
  "(method 18 res-lump)": [["_stack_", 16, "object"]],
  "(method 21 res-lump)": [
    ["_stack_", 16, "res-tag"],
    ["_stack_", 32, "res-tag"]
  ],
  "(method 8 res-lump)": [
    [258, "s0", "array"],
    // [[0, 100], "s0", "basic"],
    // [[102, 120], "s0", "basic"],
    // [[147, 150], "s0", "collide-mesh"],
    [[157, 239], "s0", "(array object)"]
    // [235, "s0", "basic"]
  ],
  "(method 0 fact-info-enemy)": [
    [[0, 196], "gp", "fact-info-enemy"],
    ["_stack_", 16, "res-tag"],
    ["_stack_", 32, "res-tag"]
  ],
  "(method 0 fact-info)": [[87, "v1", "(pointer int32)"]],
  "(method 0 fact-info-crate)": [[[0, 17], "gp", "fact-info-crate"]],
  "(method 0 fact-info-target)": [[[0, 17], "gp", "fact-info-target"]],
  "joint-channel-float-delete!": [
    [7, "a0", "pointer"],
    [7, "a1", "pointer"]
  ],
  "num-func-chan": [[7, "v1", "joint-control-channel"]],
  "(method 20 process-focusable)": [
    [15, "gp", "collide-shape-moving"],
    [31, "gp", "collide-shape"]
  ],
  "(method 10 focus)": [[19, "v1", "collide-shape"]],
  "shrubbery-login-post-texture": [
    [[13, 15], "a3", "qword"],
    [16, "a3", "pointer"],
    [24, "a3", "pointer"],
    [[17, 23], "a3", "qword"],
    [[13, 23], "a1", "qword"],
    [14, "a2", "qword"],
    [[27, 29], "a3", "qword"],
    [[27, 29], "a1", "qword"],
    [[35, 37], "a3", "qword"],
    [[35, 37], "a2", "qword"]
  ],
  "(top-level-login eye-h)": [[[69, 77], "a1", "eye-control"]],
  "entity-actor-lookup": [["_stack_", 16, "res-tag"]],
  "entity-actor-count": [["_stack_", 16, "res-tag"]],
  "(method 0 path-control)": [["_stack_", 16, "res-tag"]],
  "(method 9 actor-link-info)": [[[0, 36], "s3", "entity-actor"]],
  "(method 41 nav-mesh)": [["_stack_", 56, "float"]],
  "(method 39 nav-mesh)": [["_stack_", 56, "float"]],
  "str-load": [[[18, 44], "s2", "load-chunk-msg"]],
  "str-load-status": [
    [[18, 22], "v1", "load-chunk-msg"],
    [26, "v1", "load-chunk-msg"]
  ],
  "str-play-async": [[[7, 36], "s4", "play-chunk-msg"]],
  "str-play-stop": [[[7, 36], "s4", "play-chunk-msg"]],
  "str-play-queue": [[[7, 98], "s4", "play-chunk-msg"]],
  "str-ambient-play": [[[7, 20], "s5", "load-chunk-msg"]],
  "str-ambient-stop": [[[7, 20], "s5", "load-chunk-msg"]],
  "dgo-load-begin": [[[19, 41], "s2", "load-dgo-msg"]],
  "dgo-load-get-next": [[[14, 31], "v1", "load-dgo-msg"]],
  "dgo-load-continue": [[[5, 23], "gp", "load-dgo-msg"]],
  "dgo-load-link": [
    [7, "s4", "uint"],
    [17, "s4", "uint"],
    [55, "s4", "uint"],
    [27, "s4", "uint"],
    [37, "s4", "uint"]
  ],
  "lookup-level-info": [
    [3, "a1", "symbol"],
    [[4, 24], "a1", "level-load-info"]
  ],
  "(method 30 level-group)": [[87, "v0", "level"]],
  "(method 19 level-group)": [
    [223, "s3", "continue-point"],
    [[177, 209], "s1", "continue-point"],
    [[182, 224], "s3", "continue-point"],
    [434, "v1", "symbol"]
  ],
  "(method 18 level)": [[[82, 89], "a1", "level"]],
  "(method 19 level)": [[[45, 48], "a0", "texture-anim-array"]],
  "level-update-after-load": [
    [[123, 152], "s0", "drawable-inline-array-tfrag"],
    [[155, 158], "s0", "drawable-tree-instance-tie"],
    [365, "a1", "(pointer int32)"],
    [370, "a2", "(pointer int32)"]
  ],
  "(method 25 level)": [
    [97, "t9", "(function object none)"],
    [169, "t9", "(function object symbol none)"]
  ],
  "(method 9 level)": [[54, "t9", "(function object none)"]],
  "copy-mood-exterior": [
    [[15, 19], "a1", "(inline-array vector)"],
    [[16, 18], "v1", "(inline-array vector)"],
    [[30, 32], "v1", "(inline-array vector)"],
    [[29, 33], "a0", "(inline-array vector)"]
  ],
  "update-mood-ruins": [[[30, 46], "gp", "(pointer float)"]],
  "update-mood-strip": [[[63, 80], "s4", "(pointer float)"]],
  "update-mood-ctysluma": [[[23, 81], "gp", "(pointer float)"]],
  "update-mood-ctyslumb": [[[19, 59], "s5", "(pointer float)"]],
  "update-mood-ctyslumc": [[[19, 47], "s5", "(pointer float)"]],
  "update-mood-palcab": [[[23, 53], "s4", "(pointer float)"]],
  "update-mood-stadiumb": [[[22, 61], "gp", "(pointer float)"]],
  "update-mood-atoll": [[[19, 48], "s4", "(pointer float)"]],
  "update-mood-drill": [[[22, 121], "gp", "(pointer float)"]],
  "update-mood-casboss": [[[22, 46], "s4", "(pointer float)"]],
  "update-mood-caspad": [[[19, 77], "gp", "(pointer float)"]],
  "update-mood-palent": [[[18, 43], "s5", "(pointer float)"]],
  "update-mood-nest": [[[21, 74], "s5", "(pointer float)"]],
  "update-mood-village1": [[[21, 66], "gp", "(pointer float)"]],
  "update-mood-consite": [[[84, 110], "s4", "(pointer float)"]],
  "desaturate-mood-colors": [[[20, 92], "a0", "(inline-array mood-color)"]],
  "ramdisk-load": [[[7, 12], "v1", "ramdisk-rpc-load"]],
  "(method 10 engine-sound-pers)": [[[2, 19], "v1", "sound-rpc-set-param"]],
  "check-irx-version": [[[3, 51], "gp", "sound-rpc-get-irx-version"]],
  "sound-bank-iop-store": [[[7, 11], "v1", "sound-rpc-bank-cmd"]],
  "sound-bank-iop-free": [[[7, 12], "v1", "sound-rpc-bank-cmd"]],
  "sound-bank-load": [[[7, 12], "v1", "sound-rpc-load-bank"]],
  "sound-bank-load-from-iop": [[[7, 12], "v1", "sound-rpc-load-bank"]],
  "sound-bank-load-from-ee": [[[8, 14], "v1", "sound-rpc-load-bank"]],
  "sound-bank-unload": [[[6, 11], "v1", "sound-rpc-unload-bank"]],
  "sound-music-load": [[[6, 11], "v1", "sound-rpc-load-music"]],
  "sound-music-unload": [[[3, 8], "v1", "sound-rpc-unload-music"]],
  "set-language": [[[7, 12], "v1", "sound-rpc-set-language"]],
  "sound-set-stereo-mode": [[[4, 9], "v1", "sound-rpc-set-stereo-mode"]],
  "list-sounds": [[[3, 7], "v1", "sound-rpc-list-sounds"]],
  "string->sound-name": [[[2, 18], "a1", "(pointer uint8)"]],
  "sound-set-volume": [[[3, 16], "v1", "sound-rpc-set-master-volume"]],
  "sound-set-reverb": [[[5, 25], "v1", "sound-rpc-set-reverb"]],
  "sound-set-ear-trans": [[[7, 26], "gp", "sound-rpc-set-ear-trans"]],
  "sound-play-by-name": [
    [[12, 45], "s5", "sound-rpc-play"],
    [[22, 39], "s3", "process-drawable"]
  ],
  "sound-play-by-spec": [
    [[4, 54], "s5", "sound-rpc-play"],
    [[31, 47], "s3", "process-drawable"]
  ],
  "sound-pause": [[[3, 8], "v1", "sound-rpc-pause-sound"]],
  "sound-stop": [[[3, 8], "v1", "sound-rpc-stop-sound"]],
  "sound-continue": [[[3, 8], "v1", "sound-rpc-continue-sound"]],
  "sound-group-pause": [[[3, 7], "v1", "sound-rpc-pause-group"]],
  "sound-group-stop": [[[3, 7], "v1", "sound-rpc-stop-group"]],
  "sound-group-continue": [[[3, 7], "v1", "sound-rpc-continue-group"]],
  "sound-set-flava": [[[3, 10], "v1", "sound-rpc-set-flava"]],
  "sound-set-midi-reg": [[[3, 10], "v1", "sound-rpc-set-midi-reg"]],
  "sound-set-fps": [[[3, 10], "v1", "sound-rpc-set-fps"]],
  "(method 0 ambient-sound)": [
    [121, "v1", "sound-spec"],
    [125, "v1", "sound-spec"],
    [128, "v1", "sound-spec"],
    [132, "v1", "sound-spec"],
    // [143, "v1", "sound-spec"],
    // [140, "v1", "sound-spec"],
    // [147, "v1", "sound-spec"],
    ["_stack_", 16, "sound-spec"],
    ["_stack_", 32, "sound-name"],
    ["_stack_", 48, "(pointer float)"],
    // ["_stack_", 52, "sound-play-parms"],
    ["_stack_", 64, "res-tag"]
  ],
  "(method 11 ambient-sound)": [
    [[18, 33], "s4", "process-drawable"],
    [[11, 47], "s5", "sound-rpc-set-param"]
  ],
  "(method 12 ambient-sound)": [[[7, 22], "v1", "sound-rpc-set-param"]],
  "(method 13 ambient-sound)": [[[7, 23], "v1", "sound-rpc-set-param"]],
  "loader-test-command": [[[5, 10], "v1", "sound-rpc-test-cmd"]],
  "(anon-function 1 gsound)": [[[0, 45], "gp", "(array symbol)"]],
  "sound-buffer-dump": [[[12, 39], "s3", "sound-rpc-play"]],
  "(method 12 fact-info-target)": [
    [3, "v1", "target"],
    [14, "a0", "target"]
  ],
  "(method 10 history)": [[[8, 10], "a1", "history-elt"]],
  "(method 10 history-iterator)": [[[20, 35], "a2", "history-elt"]],
  "command-get-time": [[119, "gp", "(pointer float)"]],
  "command-get-param": [[122, "gp", "(pointer float)"]],
  "command-get-entity": [[10, "gp", "process"]],
  // sprite
  "sprite-add-matrix-data": [
    [[5, 15], "a2", "dma-packet"],
    [[24, 28], "a1", "matrix"],
    [[47, 57], "a2", "dma-packet"],
    [[70, 97], "a2", "vector"],
    [[98, 113], "a1", "vector"],
    [[119, 133], "a1", "vector"]
  ],
  "sprite-add-frame-data": [[[8, 16], "a0", "dma-packet"]],
  "sprite-add-2d-chunk": [
    [[12, 20], "a0", "dma-packet"],
    [[45, 52], "a0", "dma-packet"],
    [[69, 76], "a0", "dma-packet"],
    [[80, 87], "v1", "dma-packet"],
    [65, "a3", "int"]
  ],
  "sprite-add-3d-chunk": [
    [[11, 19], "a0", "dma-packet"],
    [[44, 51], "a0", "dma-packet"],
    [[68, 75], "a0", "dma-packet"],
    [[79, 87], "v1", "dma-packet"],
    [65, "a3", "int"]
  ],
  "sprite-draw": [
    [[33, 38], "a0", "dma-packet"],
    [[41, 48], "a0", "gs-gif-tag"],
    [52, "a0", "(pointer gs-test)"],
    [54, "a0", "(pointer gs-reg64)"],
    [56, "a0", "(pointer gs-clamp)"],
    [58, "a0", "(pointer gs-reg64)"],
    [[73, 82], "a0", "dma-packet"],
    [[87, 92], "a0", "dma-packet"],
    [[111, 115], "a0", "dma-packet"],
    [[129, 133], "a0", "dma-packet"],
    [[150, 154], "a0", "dma-packet"],
    [[159, 162], "v1", "dma-packet"]
  ],
  // sprite-distort
  "sprite-init-distorter": [
    [[3, 7], "a1", "dma-packet"],
    [[13, 16], "a1", "gs-gif-tag"],
    [21, "a1", "(pointer gs-zbuf)"],
    [23, "a1", "(pointer gs-reg64)"],
    [25, "a1", "(pointer gs-tex0)"],
    [27, "a1", "(pointer gs-reg64)"],
    [29, "a1", "(pointer gs-tex1)"],
    [31, "a1", "(pointer gs-reg64)"],
    [32, "a1", "(pointer gs-miptbp)"],
    [34, "a1", "(pointer gs-reg64)"],
    [36, "a1", "(pointer gs-clamp)"],
    [38, "a1", "(pointer gs-reg64)"],
    [40, "a1", "(pointer gs-alpha)"],
    [42, "a1", "(pointer gs-reg64)"],
    [50, "a3", "uint"],
    [[53, 58], "a1", "dma-packet"]
  ],
  "sprite-draw-distorters": [
    [[73, 93], "a0", "vector"],
    [75, "v1", "vector"],
    [87, "v1", "vector"],
    [96, "v1", "vector"],
    [100, "v1", "vector"],
    [123, "a0", "(pointer int32)"],
    [128, "v1", "vector"],
    [130, "v1", "vector"],
    [136, "v1", "vector"],
    [157, "v1", "vector"],
    [[175, 192], "a1", "dma-packet"],
    [[200, 206], "a0", "dma-packet"],
    [[210, 214], "a0", "vector4w"],
    [[219, 224], "a0", "dma-packet"],
    [[252, 269], "a1", "dma-packet"],
    [[277, 281], "a1", "dma-packet"],
    [[285, 289], "a1", "vector4w"],
    [[293, 298], "v1", "dma-packet"]
  ],
  "print-game-text": [
    [225, "v1", "float"],
    [241, "v1", "float"]
  ],
  "warp-test": [[[18, 23], "v1", "dma-packet"]],
  "fx-copy-buf": [
    [[17, 22], "t3", "dma-packet"],
    [[2, 8], "a2", "dma-packet"],
    [[122, 127], "t0", "dma-packet"],
    [[24, 66], "t3", "dma-packet"]
  ],
  "(method 12 setting-control)": [[17, "s4", "connection"]],
  "(method 14 setting-control)": [[6, "v1", "connection"]],
  "(method 18 setting-control)": [[[844, 848], "a0", "process-focusable"]],
  "(method 9 cam-setting-data)": [
    [[76, 80], "v1", "connection"],
    [22, "s3", "connection"],
    [[45, 48], "s3", "connection"],
    [[56, 59], "s3", "connection"]
  ],
  "(method 9 user-setting-data)": [
    [[76, 80], "v1", "connection"],
    [[56, 59], "s3", "connection"],
    [[45, 49], "s3", "connection"],
    [22, "s3", "connection"]
  ],
  "(method 10 cam-setting-data)": [
    [[24, 31], "v1", "handle"],
    [[23, 36], "a0", "handle"],
    [44, "a3", "vector"],
    [395, "a3", "vector"],
    [404, "a3", "vector"],
    [413, "a3", "vector"],
    [424, "a3", "vector"],
    [[433, 448], "a0", "handle"],
    [[434, 441], "v1", "handle"],
    [[454, 467], "a0", "handle"],
    [[455, 462], "v1", "handle"]
  ],
  "(method 9 art)": [[9, "v1", "pointer"]],
  "(method 12 art-group)": [[12, "a0", "art-joint-anim"]],
  "(method 9 art-mesh-geo)": [
    [20, "s4", "(pointer int16)"],
    [[14, 19], "a0", "drawable"],
    [10, "v1", "(pointer art)"],
    [14, "v1", "(pointer art)"]
  ],
  "(method 9 art-joint-anim)": [[9, "v1", "pointer"]],
  "joint-control-copy!": [
    [8, "a0", "uint"],
    [8, "v1", "uint"]
  ],
  "joint-control-remap!": [
    [127, "t9", "(function joint-control joint-control-channel int object)"],
    [181, "t9", "(function joint-control joint-control-channel int object)"],
    ["_stack_", 60, "basic"]
  ],
  "flatten-joint-control-to-spr": [
    [[201, 203], "a1", "terrain-context"],
    [[131, 133], "a0", "terrain-context"],
    [[182, 184], "a1", "terrain-context"],
    [[164, 166], "a0", "terrain-context"],
    [195, "v1", "terrain-context"],
    [65, "a3", "(pointer float)"],
    [67, "a3", "(pointer float)"],
    [[18, 24], "a2", "(inline-array vector)"],
    [24, "a3", "(pointer float)"],
    [[59, 65], "a2", "(inline-array vector)"],
    [[112, 118], "a2", "(inline-array vector)"],
    [17, "a2", "int"]
  ],
  "(method 2 art-joint-anim-manager-slot)": [
    [21, "s2", "uint"],
    [21, "v1", "uint"]
  ],
  "create-interpolated2-joint-animation-frame": [
    [[48, 125], "v1", "joint-anim-frame"]
  ],
  "(method 12 art-joint-anim-manager)": [
    [15, "a0", "pointer"],
    [15, "v1", "pointer"],
    [21, "a0", "pointer"],
    [21, "v1", "pointer"]
  ],
  "(method 11 art-joint-anim-manager)": [
    [54, "v1", "uint"],
    [54, "s2", "uint"],
    [60, "s2", "uint"],
    [65, "s2", "uint"],
    [71, "s2", "uint"],
    [87, "a1", "uint"],
    [94, "a2", "uint"]
  ],
  "joint-anim-inspect-elt": [
    [[4, 15], "gp", "joint-anim-matrix"],
    [[17, 30], "gp", "joint-anim-transformq"]
  ],
  "matrix-from-control!": [
    [22, "v1", "pointer"],
    [35, "v1", "pointer"],
    [38, "v1", "pointer"],
    [65, "v1", "pointer"],
    [72, "v1", "pointer"],
    [82, "v1", "pointer"],
    [85, "v1", "pointer"],
    // [58, "v1", "matrix"],
    [[43, 49], "v1", "matrix"]
  ],
  "init-haze-vert-array": [
    [43, "a0", "cloud-vertex"],
    [44, "v1", "cloud-vertex"]
  ],
  "sky-make-sun-data": [[[7, 58], "s3", "sky-sun-data"]],
  "(anon-function 7 relocate)": [
    [3, "a0", "int"],
    [8, "a0", "int"]
  ],
  "(method 7 process)": [
    [[47, 88], "v1", "connection"],
    [[120, 124], "a0", "basic"],
    [[127, 130], "a0", "basic"]
  ],
  "(method 7 collide-shape-prim-group)": [[4, "v1", "pointer"]],
  "all-texture-tweak-adjust": [[[35, 44], "s0", "adgif-shader"]],
  "dm-float-field-tie-rvanish-func": [[[14, 45], "gp", "prototype-bucket-tie"]],
  "dm-float-field-tie-vanish-far-func": [
    [[14, 45], "gp", "prototype-bucket-tie"]
  ],
  "build-instance-list": [
    [33, "v1", "drawable-tree-instance-shrub"],
    [85, "v1", "drawable-tree-instance-tie"]
  ],
  "debug-menu-make-continue-sub-menu": [
    [5, "v1", "symbol"],
    [10, "v1", "level-load-info"],
    [13, "v1", "level-load-info"],
    [21, "v1", "continue-point"],
    [47, "v1", "continue-point"],
    [56, "v1", "continue-point"]
  ],
  "(anon-function 191 default-menu)": [
    [[30, 37], "s5", "adgif-shader"],
    [[5, 25], "s4", "texture-id"]
  ],
  "(anon-function 188 default-menu)": [
    [[3, 13], "v1", "texture-id"],
    [[20, 28], "a1", "adgif-shader"],
    [33, "v1", "texture-id"],
    [41, "v1", "adgif-shader"]
  ],
  "(anon-function 187 default-menu)": [
    [[2, 13], "v1", "texture-id"],
    [[18, 29], "a1", "adgif-shader"],
    [34, "v1", "texture-id"],
    [[42, 44], "v1", "adgif-shader"]
  ],
  "(anon-function 186 default-menu)": [
    [[3, 13], "v1", "texture-id"],
    [[20, 28], "a1", "adgif-shader"],
    [33, "v1", "texture-id"],
    [41, "v1", "adgif-shader"]
  ],
  "(anon-function 185 default-menu)": [
    [[3, 13], "v1", "texture-id"],
    [[20, 28], "a1", "adgif-shader"],
    [33, "v1", "texture-id"],
    [41, "v1", "adgif-shader"]
  ],
  "(anon-function 184 default-menu)": [
    [[3, 13], "v1", "texture-id"],
    [[20, 28], "a1", "adgif-shader"],
    [33, "v1", "texture-id"],
    [41, "v1", "adgif-shader"]
  ],
  "(anon-function 183 default-menu)": [
    [[2, 13], "v1", "texture-id"],
    [[18, 29], "a1", "adgif-shader"],
    [34, "v1", "texture-id"],
    [[42, 44], "v1", "adgif-shader"]
  ],
  "(anon-function 182 default-menu)": [
    [[3, 13], "v1", "texture-id"],
    [[20, 28], "a1", "adgif-shader"],
    [33, "v1", "texture-id"],
    [41, "v1", "adgif-shader"]
  ],
  "(anon-function 181 default-menu)": [
    [[3, 13], "v1", "texture-id"],
    [[20, 28], "a1", "adgif-shader"],
    [33, "v1", "texture-id"],
    [41, "v1", "adgif-shader"]
  ],
  "(anon-function 180 default-menu)": [
    [[3, 13], "v1", "texture-id"],
    [[20, 28], "a1", "adgif-shader"],
    [33, "v1", "texture-id"],
    [41, "v1", "adgif-shader"]
  ],
  "(anon-function 179 default-menu)": [
    [[2, 13], "v1", "texture-id"],
    [[18, 29], "a1", "adgif-shader"],
    [34, "v1", "texture-id"],
    [[42, 44], "v1", "adgif-shader"]
  ],
  "(anon-function 178 default-menu)": [
    [[3, 13], "v1", "texture-id"],
    [[20, 28], "a1", "adgif-shader"],
    [33, "v1", "texture-id"],
    [41, "v1", "adgif-shader"]
  ],
  "(anon-function 177 default-menu)": [
    [[3, 13], "v1", "texture-id"],
    [[20, 28], "a1", "adgif-shader"],
    [33, "v1", "texture-id"],
    [41, "v1", "adgif-shader"]
  ],
  "(anon-function 176 default-menu)": [
    [[3, 13], "v1", "texture-id"],
    [[20, 28], "a1", "adgif-shader"],
    [33, "v1", "texture-id"],
    [41, "v1", "adgif-shader"]
  ],
  "(anon-function 175 default-menu)": [
    [[3, 13], "v1", "texture-id"],
    [[20, 28], "a1", "adgif-shader"],
    [33, "v1", "texture-id"],
    [41, "v1", "adgif-shader"]
  ],
  "(anon-function 174 default-menu)": [
    [[3, 13], "v1", "texture-id"],
    [[20, 28], "a1", "adgif-shader"],
    [33, "v1", "texture-id"],
    [41, "v1", "adgif-shader"]
  ],
  "(anon-function 173 default-menu)": [
    [[2, 13], "v1", "texture-id"],
    [[18, 29], "a1", "adgif-shader"],
    [34, "v1", "texture-id"],
    [[42, 44], "v1", "adgif-shader"]
  ],
  "(anon-function 172 default-menu)": [
    [[2, 13], "v1", "texture-id"],
    [[18, 29], "a1", "adgif-shader"],
    [34, "v1", "texture-id"],
    [[42, 44], "v1", "adgif-shader"]
  ],
  "glst-find-node-by-name": [
    [6, "s5", "glst-named-node"],
    [7, "v1", "glst-named-node"]
  ],
  "glst-length-of-longest-name": [
    [5, "s5", "glst-named-node"],
    [6, "v1", "glst-named-node"]
  ],
  "(event time-of-day-tick)": [[10, "v1", "float"]],
  "cam-slave-get-vector-with-offset": [[[52, 61], "s3", "vector"]],
  "cam-slave-get-interp-time": [[43, "f0", "float"]],
  "cam-standard-event-handler": [
    [13, "gp", "(state camera-slave)"],
    [19, "gp", "(state camera-slave)"],
    [22, "gp", "(state camera-slave)"]
  ],
  "cam-calc-follow!": [
    [101, "f0", "float"],
    [104, "f0", "float"] // needed because the decompiler sees an int going into an FP register and assumes it's an int instead!
  ],
  "(event cam-master-active)": [
    [80, "gp", "matrix"],
    [170, "s5", "vector"],
    [275, "v1", "process"],
    [330, "a0", "camera-slave"],
    [448, "v1", "camera-slave"],
    [512, "v1", "camera-slave"],
    [542, "v1", "camera-slave"],
    [611, "a0", "vector"],
    [786, "v1", "float"],
    [789, "v1", "float"]
  ],
  "master-track-target": [
    [53, "gp", "process-focusable"],
    [100, "gp", "process-focusable"],
    [121, "gp", "process-focusable"],
    [132, "gp", "process-focusable"]
  ],
  "reset-target-tracking": [
    [14, "gp", "process-focusable"],
    [40, "gp", "process-focusable"],
    [51, "gp", "process-focusable"],
    [65, "gp", "process-focusable"],
    [86, "gp", "process-focusable"]
  ],
  "reset-follow": [[[12, 18], "a0", "process-focusable"]],
  "(code cam-pov)": [
    [15, "a1", "pov-camera"],
    [24, "a0", "pov-camera"]
  ],
  "(code cam-pov180)": [
    [15, "a1", "pov-camera"],
    [23, "v1", "pov-camera"],
    [45, "v1", "pov-camera"],
    [58, "v1", "pov-camera"],
    [80, "a1", "pov-camera"],
    [122, "v1", "vector"]
  ],
  "(code cam-pov-track)": [
    [19, "a1", "pov-camera"],
    [30, "a0", "pov-camera"]
  ],
  "cam-los-spline-collide": [
    [70, "s3", "(inline-array collide-cache-tri)"],
    [88, "s3", "(inline-array collide-cache-tri)"]
  ],
  "cam-los-collide": [
    [92, "s1", "(inline-array collide-cache-tri)"],
    [205, "s1", "(inline-array collide-cache-tri)"],
    [135, "s1", "(inline-array collide-cache-tri)"],
    [175, "s1", "(inline-array collide-cache-tri)"]
  ],
  "cam-dist-analog-input": [[32, "f0", "float"]],
  "(event cam-string)": [
    [11, "v1", "vector"],
    [[44, 72], "s5", "vector"],
    [[80, 108], "gp", "vector"],
    [141, "a0", "vector"],
    [145, "a0", "vector"],
    [174, "v1", "vector"],
    [184, "v1", "float"],
    [28, "v1", "float"],
    [31, "v1", "float"]
  ],
  "cam-draw-collide-cache": [
    [[8, 13], "gp", "(inline-array collide-cache-tri)"]
  ],
  "(event cam-combiner-active)": [
    [[103, 126], "gp", "camera-slave"],
    [[189, 235], "gp", "camera-slave"]
  ],
  "cam-collision-record-draw": [[[45, 240], "s5", "cam-collision-record"]],
  "camera-fov-frame": [
    [87, "a0", "vector4w"],
    [128, "a0", "vector4w"],
    [169, "a0", "vector4w"],
    [7, "a0", "cam-dbg-scratch"],
    [18, "a0", "cam-dbg-scratch"],
    [29, "a0", "cam-dbg-scratch"],
    [33, "a2", "cam-dbg-scratch"],
    [36, "a3", "cam-dbg-scratch"],
    [39, "t0", "cam-dbg-scratch"],
    [45, "a0", "cam-dbg-scratch"],
    [50, "a0", "cam-dbg-scratch"],
    [54, "a2", "cam-dbg-scratch"],
    [57, "a3", "cam-dbg-scratch"],
    [60, "t0", "cam-dbg-scratch"],
    [66, "a0", "cam-dbg-scratch"],
    [72, "a0", "cam-dbg-scratch"],
    [75, "a1", "cam-dbg-scratch"],
    [83, "a0", "cam-dbg-scratch"],
    [86, "a1", "cam-dbg-scratch"],
    [91, "a0", "cam-dbg-scratch"],
    [95, "a2", "cam-dbg-scratch"],
    [101, "t0", "cam-dbg-scratch"],
    [98, "a3", "cam-dbg-scratch"],
    [107, "a0", "cam-dbg-scratch"],
    [113, "a0", "cam-dbg-scratch"],
    [116, "a1", "cam-dbg-scratch"],
    [124, "a0", "cam-dbg-scratch"],
    [127, "a1", "cam-dbg-scratch"],
    [132, "a0", "cam-dbg-scratch"],
    [136, "a2", "cam-dbg-scratch"],
    [139, "a3", "cam-dbg-scratch"],
    [142, "t0", "cam-dbg-scratch"],
    [148, "a0", "cam-dbg-scratch"],
    [154, "a0", "cam-dbg-scratch"],
    [157, "a1", "cam-dbg-scratch"],
    [165, "a0", "cam-dbg-scratch"],
    [168, "a1", "cam-dbg-scratch"],
    [173, "a0", "cam-dbg-scratch"],
    [177, "a2", "cam-dbg-scratch"],
    [180, "a3", "cam-dbg-scratch"],
    [183, "t0", "cam-dbg-scratch"],
    [189, "a0", "cam-dbg-scratch"],
    [195, "a0", "cam-dbg-scratch"],
    [198, "a1", "cam-dbg-scratch"]
  ],
  "camera-sphere": [
    [[43, 49], "v1", "cam-dbg-scratch"],
    [64, "v1", "cam-dbg-scratch"],
    [80, "v1", "cam-dbg-scratch"],
    [94, "v1", "cam-dbg-scratch"],
    [109, "v1", "cam-dbg-scratch"],
    [124, "v1", "cam-dbg-scratch"],
    [138, "v1", "cam-dbg-scratch"],
    [152, "v1", "cam-dbg-scratch"],
    [156, "a0", "cam-dbg-scratch"],
    [159, "a1", "cam-dbg-scratch"],
    [164, "a0", "cam-dbg-scratch"],
    [167, "a1", "cam-dbg-scratch"]
  ],
  "camera-line-draw": [
    [36, "a0", "cam-dbg-scratch"],
    [44, "a0", "cam-dbg-scratch"],
    [2, "a2", "cam-dbg-scratch"],
    [7, "a0", "cam-dbg-scratch"],
    [14, "v1", "cam-dbg-scratch"],
    [18, "v1", "cam-dbg-scratch"],
    [22, "a0", "cam-dbg-scratch"],
    [24, "v1", "cam-dbg-scratch"],
    [29, "a0", "cam-dbg-scratch"],
    [32, "a1", "cam-dbg-scratch"],
    [36, "a0", "cam-dbg-scratch"],
    [44, "a0", "cam-dbg-scratch"]
  ],
  "camera-plot-float-func": [
    [56, "v1", "cam-dbg-scratch"],
    [64, "a0", "cam-dbg-scratch"],
    [68, "a0", "cam-dbg-scratch"],
    [105, "v1", "cam-dbg-scratch"],
    [242, "v1", "cam-dbg-scratch"],
    [21, "a0", "cam-dbg-scratch"],
    [24, "a0", "cam-dbg-scratch"],
    [27, "a0", "cam-dbg-scratch"],
    [30, "a0", "cam-dbg-scratch"],
    [51, "a0", "cam-dbg-scratch"],
    [54, "a0", "cam-dbg-scratch"],
    [56, "v1", "cam-dbg-scratch"],
    [58, "a0", "cam-dbg-scratch"],
    [64, "a0", "cam-dbg-scratch"],
    [87, "a0", "cam-dbg-scratch"],
    [97, "a0", "cam-dbg-scratch"],
    [103, "a0", "cam-dbg-scratch"],
    [105, "v1", "cam-dbg-scratch"],
    [107, "a0", "cam-dbg-scratch"],
    [111, "a0", "cam-dbg-scratch"],
    [114, "a1", "cam-dbg-scratch"],
    [119, "a0", "cam-dbg-scratch"],
    [122, "a0", "cam-dbg-scratch"],
    [128, "a0", "cam-dbg-scratch"],
    [131, "a0", "cam-dbg-scratch"],
    [135, "a0", "cam-dbg-scratch"],
    [138, "a1", "cam-dbg-scratch"],
    [142, "a0", "cam-dbg-scratch"],
    [148, "a0", "cam-dbg-scratch"],
    [154, "a0", "cam-dbg-scratch"],
    [160, "a0", "cam-dbg-scratch"],
    [164, "a0", "cam-dbg-scratch"],
    [167, "a1", "cam-dbg-scratch"],
    [171, "a0", "cam-dbg-scratch"],
    [174, "a0", "cam-dbg-scratch"],
    [177, "a0", "cam-dbg-scratch"],
    [183, "a0", "cam-dbg-scratch"],
    [187, "a0", "cam-dbg-scratch"],
    [190, "a1", "cam-dbg-scratch"],
    [197, "a0", "cam-dbg-scratch"],
    [200, "a0", "cam-dbg-scratch"],
    [206, "a0", "cam-dbg-scratch"],
    [212, "a0", "cam-dbg-scratch"],
    [216, "a0", "cam-dbg-scratch"],
    [219, "a1", "cam-dbg-scratch"],
    [223, "a0", "cam-dbg-scratch"],
    [226, "a0", "cam-dbg-scratch"],
    [238, "a0", "cam-dbg-scratch"],
    [242, "v1", "cam-dbg-scratch"],
    [244, "a0", "cam-dbg-scratch"],
    [247, "a0", "cam-dbg-scratch"],
    [266, "a0", "cam-dbg-scratch"],
    [270, "a0", "cam-dbg-scratch"],
    [273, "a1", "cam-dbg-scratch"]
  ],
  "cam-line-dma": [
    [32, "t0", "vector"],
    [36, "t0", "vector"],
    [45, "t0", "vector"],
    [50, "t0", "vector"],
    [[12, 16], "a3", "dma-packet"],
    [[22, 25], "a3", "gs-gif-tag"],
    [[33, 38], "a3", "(pointer uint128)"],
    [[46, 52], "a1", "(pointer uint128)"],
    [[60, 65], "a0", "dma-packet"],
    [[65, 74], "a0", "(pointer uint64)"],
    [[77, 80], "a0", "dma-packet"]
  ],
  "camera-line2d": [
    [4, "a2", "cam-dbg-scratch"],
    [6, "a0", "cam-dbg-scratch"],
    [10, "a0", "cam-dbg-scratch"],
    [13, "a0", "cam-dbg-scratch"],
    [14, "a1", "cam-dbg-scratch"],
    [18, "a0", "cam-dbg-scratch"],
    [20, "a1", "cam-dbg-scratch"],
    [24, "a0", "cam-dbg-scratch"],
    [27, "a0", "cam-dbg-scratch"]
  ],
  "camera-line-setup": [[2, "a0", "cam-dbg-scratch"]],
  "camera-line-rel-len": [
    [9, "a0", "cam-dbg-scratch"],
    [5, "a0", "cam-dbg-scratch"],
    [12, "a1", "cam-dbg-scratch"],
    [18, "a0", "cam-dbg-scratch"]
  ],
  "camera-line-rel": [
    [2, "a3", "cam-dbg-scratch"],
    [8, "a1", "cam-dbg-scratch"]
  ],
  "camera-bounding-box-draw": [
    [6, "a0", "cam-dbg-scratch"],
    [15, "a0", "cam-dbg-scratch"],
    [21, "v1", "cam-dbg-scratch"],
    [24, "a0", "cam-dbg-scratch"],
    [30, "v1", "cam-dbg-scratch"],
    [33, "a0", "cam-dbg-scratch"],
    [39, "v1", "cam-dbg-scratch"],
    [42, "a0", "cam-dbg-scratch"],
    [48, "v1", "cam-dbg-scratch"],
    [51, "a0", "cam-dbg-scratch"],
    [57, "v1", "cam-dbg-scratch"],
    [62, "a1", "cam-dbg-scratch"],
    [68, "a1", "cam-dbg-scratch"],
    [74, "a1", "cam-dbg-scratch"],
    [80, "a1", "cam-dbg-scratch"],
    [86, "a1", "cam-dbg-scratch"],
    [92, "a1", "cam-dbg-scratch"],
    [97, "a0", "cam-dbg-scratch"],
    [100, "a1", "cam-dbg-scratch"],
    [105, "a0", "cam-dbg-scratch"],
    [108, "a1", "cam-dbg-scratch"],
    [113, "a0", "cam-dbg-scratch"],
    [116, "a1", "cam-dbg-scratch"],
    [121, "a0", "cam-dbg-scratch"],
    [124, "a1", "cam-dbg-scratch"],
    [129, "a0", "cam-dbg-scratch"],
    [132, "a1", "cam-dbg-scratch"],
    [137, "a0", "cam-dbg-scratch"],
    [140, "a1", "cam-dbg-scratch"],
    [12, "v1", "cam-dbg-scratch"]
  ],
  "camera-cross": [
    [8, "a0", "cam-dbg-scratch"],
    [14, "a0", "cam-dbg-scratch"],
    [18, "a2", "cam-dbg-scratch"],
    [22, "a0", "cam-dbg-scratch"],
    [26, "a2", "cam-dbg-scratch"],
    [31, "a0", "cam-dbg-scratch"],
    [34, "a1", "cam-dbg-scratch"],
    [39, "a0", "cam-dbg-scratch"],
    [42, "a1", "cam-dbg-scratch"],
    [47, "a0", "cam-dbg-scratch"],
    [52, "a0", "cam-dbg-scratch"],
    [52, "a0", "cam-dbg-scratch"],
    [56, "a2", "cam-dbg-scratch"],
    [60, "a0", "cam-dbg-scratch"],
    [64, "a2", "cam-dbg-scratch"],
    [69, "a0", "cam-dbg-scratch"],
    [72, "a1", "cam-dbg-scratch"],
    [77, "a0", "cam-dbg-scratch"],
    [80, "a1", "cam-dbg-scratch"],
    [85, "a0", "cam-dbg-scratch"],
    [90, "a0", "cam-dbg-scratch"],
    [94, "a2", "cam-dbg-scratch"],
    [98, "a0", "cam-dbg-scratch"],
    [101, "a1", "cam-dbg-scratch"],
    [106, "a0", "cam-dbg-scratch"],
    [109, "a1", "cam-dbg-scratch"]
  ],
  "cam-debug-draw-tris": [
    [20, "a0", "cam-dbg-scratch"],
    [88, "a0", "cam-dbg-scratch"]
  ],
  "camera-fov-draw": [
    [16, "t2", "cam-dbg-scratch"],
    [30, "a3", "cam-dbg-scratch"],
    [43, "a0", "cam-dbg-scratch"],
    [60, "a0", "cam-dbg-scratch"],
    [63, "a1", "cam-dbg-scratch"],
    [68, "a0", "cam-dbg-scratch"],
    [71, "a1", "cam-dbg-scratch"],
    [76, "a0", "cam-dbg-scratch"],
    [79, "a1", "cam-dbg-scratch"],
    [2, "t2", "cam-dbg-scratch"],
    [13, "v1", "(pointer vector)"],
    [27, "v1", "(pointer vector)"],
    [40, "v1", "(pointer vector)"],
    [53, "v1", "(pointer vector)"]
  ],
  "cam-collision-record-save": [[[8, 56], "v1", "cam-collision-record"]],
  "(trans cam-stick)": [[157, "a0", "vector"]],
<<<<<<< HEAD
  "emerc-vu1-initialize-chain": [
    [[19, 59], "s5", "emerc-vu1-low-mem"],
    [80, "gp", "(inline-array dma-packet)"],
    [[12, 18], "gp", "(pointer vif-tag)"]
  ],
  "emerc-vu1-init-buffer": [
    [[25, 31], "a0", "dma-packet"],
    [[37, 40], "a0", "gs-gif-tag"],
    [44, "a0", "(pointer gs-test)"],
    [46, "a0", "(pointer gs-reg64)"],
    [[49, 61], "v1", "dma-packet"]
=======
  "(method 9 darkjak-info)": [
    [71, "v0", "sound-rpc-set-param"]
  ],
  "(trans idle board)": [
    [4, "a0", "target"]
  ],
  "(trans hidden board)": [
    [4, "a0", "target"]
  ],
  "(trans use board)": [
    [8, "a0", "target"],
    [22, "a1", "target"]
  ],
  "board-post": [
    [[3, 79], "v1", "target"],
    [38, "a0", "target"],
    [44, "a0", "target"],
    [50, "a0", "target"],
    [56, "a0", "target"],
    [62, "a0", "target"],
    [94, "v1", "target"]
  ],
  "(code use board)": [
    [17, "v1", "art-joint-anim"]
  ],
  "(code idle board)": [
    [19, "v1", "art-joint-anim"],
    [37, "v1", "art-joint-anim"]
  ],
  "gun-init": [
    [85, "a1", "target"]
  ],
  "gun-post": [
    [7, "a0", "target"],
    [12, "gp", "target"],
    [16, "gp", "target"],
    [22, "gp", "target"],
    [31, "gp", "target"],
    [42, "gp", "target"],
    [46, "gp", "target"],
    [57, "gp", "target"],
    [[64, 77], "gp", "target"],
    [82, "v1", "target"],
    [88, "v1", "target"],
    [94, "v1", "target"],
    [100, "v1", "target"],
    [106, "v1", "target"],
    [110, "gp", "target"],
    [121, "gp", "target"],
    [126, "gp", "target"],
    [132, "gp", "target"],
    [148, "gp", "target"],
    [169, "a0", "target"]
  ],
  "(trans hidden gun)": [
    [4, "a0", "target"]
  ],
  "(code idle gun)": [
    [16, "v1", "art-joint-anim"]
  ],
  "(trans idle gun)": [
    [2, "v1", "target"],
    [9, "a0", "target"],
    [20, "v1", "target"]
  ],
  "(code die gun)": [
    [13, "v1", "target"],
    [74, "v1", "target"]
  ],
  "(post use gun)": [
    [6, "gp", "target"],
    [12, "gp", "target"],
    [21, "gp", "target"],
    [29, "gp", "target"],
    [34, "gp", "target"],
    [36, "gp", "target"],
    [40, "gp", "target"],
    [57, "gp", "target"],
    [63, "gp", "target"],
    [65, "gp", "target"],
    [67, "gp", "target"],
    [71, "gp", "target"],
    [75, "gp", "target"],
    [77, "gp", "target"],
    [83, "gp", "target"],
    [91, "gp", "target"],
    [93, "gp", "target"],
    [96, "a0", "vector"],
    [99, "gp", "target"],
    [101, "gp", "target"],
    [103, "gp", "target"],
    [109, "gp", "target"],
    [114, "gp", "target"],
    [116, "gp", "target"],
    [120, "gp", "target"],
    [122, "gp", "target"],
    [127, "gp", "target"],
    [129, "gp", "target"],
    [132, "a0", "vector"],
    [136, "s6", "target"]
  ],
  "(code use gun)": [
    [7, "a0", "target"],
    [27, "v1", "art-joint-anim"],
    [87, "v1", "art-joint-anim"],
    [152, "v1", "art-joint-anim"],
    [207, "v1", "art-joint-anim"],
    [262, "v1", "art-joint-anim"],
    [312, "v1", "art-joint-anim"],
    [377, "v1", "art-joint-anim"],
    [427, "v1", "art-joint-anim"],
    [487, "v1", "art-joint-anim"],
    [547, "v1", "art-joint-anim"],
    [612, "v1", "art-joint-anim"],
    [667, "v1", "art-joint-anim"],
    [726, "s4", "target"],
    [741, "s1", "pair"],
    [753, "s4", "target"],
    [774, "s4", "target"],
    [795, "s1", "pair"],
    [801, "s4", "target"],
    [804, "s4", "target"]
  ],
  "(trans use gun)": [
    [8, "a1", "target"],
    [19, "a0", "target"],
    [23, "v1", "target"],
    [28, "v1", "target"],
    [44, "v1", "target"]
  ],
  "(method 31 gun-eject)": [
    [24, "a0", "gun"],
    [36, "v1", "gun"],
    [44, "v1", "collide-shape"]
  ],
  "(method 9 gun-info)": [
    [115, "s0", "collide-shape-prim"],
    [133, "s0", "collide-shape-prim"]
  ],
  "(method 3 collide-query)": [
    [116, "f0", "float"],
    [137, "f0", "float"]
>>>>>>> 5a21c823
  ],
  // placeholder
  "placeholder-do-not-add-below": []
}<|MERGE_RESOLUTION|>--- conflicted
+++ resolved
@@ -1239,19 +1239,6 @@
   ],
   "cam-collision-record-save": [[[8, 56], "v1", "cam-collision-record"]],
   "(trans cam-stick)": [[157, "a0", "vector"]],
-<<<<<<< HEAD
-  "emerc-vu1-initialize-chain": [
-    [[19, 59], "s5", "emerc-vu1-low-mem"],
-    [80, "gp", "(inline-array dma-packet)"],
-    [[12, 18], "gp", "(pointer vif-tag)"]
-  ],
-  "emerc-vu1-init-buffer": [
-    [[25, 31], "a0", "dma-packet"],
-    [[37, 40], "a0", "gs-gif-tag"],
-    [44, "a0", "(pointer gs-test)"],
-    [46, "a0", "(pointer gs-reg64)"],
-    [[49, 61], "v1", "dma-packet"]
-=======
   "(method 9 darkjak-info)": [
     [71, "v0", "sound-rpc-set-param"]
   ],
@@ -1394,7 +1381,18 @@
   "(method 3 collide-query)": [
     [116, "f0", "float"],
     [137, "f0", "float"]
->>>>>>> 5a21c823
+  ],
+  "emerc-vu1-initialize-chain": [
+    [[19, 59], "s5", "emerc-vu1-low-mem"],
+    [80, "gp", "(inline-array dma-packet)"],
+    [[12, 18], "gp", "(pointer vif-tag)"]
+  ],
+  "emerc-vu1-init-buffer": [
+    [[25, 31], "a0", "dma-packet"],
+    [[37, 40], "a0", "gs-gif-tag"],
+    [44, "a0", "(pointer gs-test)"],
+    [46, "a0", "(pointer gs-reg64)"],
+    [[49, 61], "v1", "dma-packet"]
   ],
   // placeholder
   "placeholder-do-not-add-below": []
