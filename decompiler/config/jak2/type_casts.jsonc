{
  // auto find-parent-method possible
  "(method 3 entity-actor)": [[7, "t9", "(function entity entity)"]],
  "(method 3 entity)": [[7, "t9", "(function entity entity)"]],
  //
  "(method 2 array)": [
    [23, "gp", "(array int32)"],
    [43, "gp", "(array uint32)"],
    [63, "gp", "(array int64)"],
    [83, "gp", "(array uint64)"],
    [102, "gp", "(array int8)"],
    [121, "gp", "(array uint8)"],
    [141, "gp", "(array int16)"],
    [161, "gp", "(array uint16)"],
    [186, "gp", "(array uint128)"],
    [204, "gp", "(array int32)"],
    [223, "gp", "(array float)"],
    [232, "gp", "(array float)"],
    [249, "gp", "(array basic)"],
    [258, "gp", "(array basic)"]
  ],
  "(method 3 array)": [
    [51, "gp", "(array int32)"],
    [69, "gp", "(array uint32)"],
    [87, "gp", "(array int64)"],
    [105, "gp", "(array uint64)"],
    [122, "gp", "(array int8)"],
    [139, "gp", "(array int8)"],
    [157, "gp", "(array int16)"],
    [175, "gp", "(array uint16)"],
    [198, "gp", "(array uint128)"],
    [214, "gp", "(array int32)"],
    [233, "gp", "(array float)"],
    [250, "gp", "(array basic)"]
  ],
  "(method 0 cpu-thread)": [[[0, 28], "v0", "cpu-thread"]],
  "(method 0 process)": [
    [11, "a0", "int"],
    [[12, 45], "v0", "process"]
  ],
  "inspect-process-heap": [
    [[4, 11], "s5", "basic"],
    [17, "s5", "pointer"]
  ],
  "(method 14 dead-pool)": [
    [[24, 25], "v1", "(pointer process)"],
    [[30, 39], "s4", "(pointer process)"]
  ],
  "(method 24 dead-pool-heap)": [
    [5, "v1", "pointer"],
    [13, "a0", "pointer"],
    [25, "v1", "pointer"]
  ],
  "method-state": [[12, "a2", "state"]],
  "(method 9 process)": [[[46, 49], "s5", "process"]],
  "(method 10 process)": [[[24, 30], "s4", "protect-frame"]],
  "(method 0 protect-frame)": [
    [0, "a0", "int"],
    [[1, 8], "v0", "protect-frame"]
  ],
  "string-cat-to-last-char": [
    [3, "s5", "(pointer uint8)"],
    [4, "s5", "string"]
  ],
  "enter-state": [
    [68, "s0", "protect-frame"],
    [101, "t9", "(function object object object object object object none)"]
  ],
  "send-event-function": [[[7, 15], "a0", "process"]],
  // MATH
  "logf": [
    [12, "f0", "float"],
    [12, "f1", "float"],
    [19, "f0", "float"],
    [19, "f1", "float"]
  ],
  "log2f": [
    [12, "f0", "float"],
    [12, "f1", "float"],
    [19, "f0", "float"],
    [19, "f1", "float"]
  ],
  "cube-root": [
    [17, "f0", "float"],
    [17, "f1", "float"],
    [18, "f0", "float"],
    [18, "f1", "float"],
    [[23, 32], "f0", "float"]
  ],
  // Quaternion
  "quaternion-look-at!": [[15, "v1", "vector"]],
  "vector-x-quaternion!": [[10, "v1", "(pointer uint128)"]],
  "vector-y-quaternion!": [[10, "v1", "(pointer uint128)"]],
  "vector-z-quaternion!": [[10, "v1", "(pointer uint128)"]],
  "dma-buffer-add-vu-function": [[[9, 33], "t2", "dma-packet"]],
  "dma-buffer-add-buckets": [
    [[1, 4], "v1", "dma-bucket"],
    [5, "v1", "pointer"],
    [[9, 11], "v1", "dma-bucket"],
    [11, "v1", "pointer"]
  ],
  "dma-buffer-patch-buckets": [
    [[6, 8], "a0", "(inline-array dma-bucket)"],
    [8, "a3", "pointer"],
    [14, "a0", "(inline-array dma-bucket)"],
    [3, "a0", "(inline-array dma-bucket)"],
    [36, "a0", "(inline-array dma-bucket)"],
    [10, "a0", "(inline-array dma-bucket)"],
    [18, "a0", "(inline-array dma-bucket)"],
    [[29, 33], "a0", "dma-packet"],
    [34, "a0", "(inline-array dma-bucket)"]
  ],
  "dma-bucket-insert-tag": [
    [[2, 6], "v1", "dma-bucket"],
    [3, "a0", "dma-bucket"]
  ],
  "disasm-vif-details": [
    [[62, 94], "s3", "(pointer uint32)"],
    [[98, 130], "s3", "(pointer uint16)"],
    [[134, 164], "s3", "(pointer uint32)"],
    [[168, 198], "s3", "(pointer uint16)"],
    [[202, 225], "s3", "(pointer uint16)"]
  ],
  "disasm-vif-tag": [
    [[81, 85], "t1", "vif-stcycl-imm"],
    [242, "a0", "vif-unpack-imm"]
  ],
  "disasm-dma-list": [
    [25, "v1", "dma-tag"],
    [153, "v1", "dma-packet"],
    [189, "v1", "dma-packet"],
    [229, "v1", "dma-packet"],
    [258, "v1", "dma-packet"],
    [302, "v1", "dma-packet"],
    [308, "v1", "dma-packet"],
    [152, "v1", "(pointer uint64)"],
    [167, "v1", "(pointer uint64)"],
    [176, "v1", "(pointer uint64)"],
    [198, "v1", "(pointer uint64)"],
    [207, "v1", "(pointer uint64)"],
    [238, "v1", "(pointer uint64)"],
    [247, "v1", "(pointer uint64)"],
    [282, "v1", "(pointer uint64)"],
    [291, "v1", "(pointer uint64)"],
    [324, "v1", "(pointer uint64)"],
    [334, "v1", "(pointer uint64)"]
  ],
  "calculate-basis-functions-vector!": [
    [[8, 20], "v1", "(pointer float)"],
    [[0, 60], "f1", "float"]
  ],
  "curve-evaluate!": [[62, "s5", "pointer"]],
  "vector4-array-add!": [
    [11, "s5", "(inline-array vector4)"],
    [12, "s4", "(inline-array vector4)"],
    [13, "gp", "(inline-array vector4)"]
  ],
  "vector4-array-sub!": [
    [11, "s5", "(inline-array vector4)"],
    [12, "s4", "(inline-array vector4)"],
    [13, "gp", "(inline-array vector4)"]
  ],
  "vector4-array-mul!": [
    [11, "s5", "(inline-array vector4)"],
    [12, "s4", "(inline-array vector4)"],
    [13, "gp", "(inline-array vector4)"]
  ],
  "vector4-array-scale!": [
    [11, "s5", "(inline-array vector4)"],
    [12, "gp", "(inline-array vector4)"]
  ],
  "vector4-array-madd!": [
    [13, "s5", "(inline-array vector4)"],
    [14, "s4", "(inline-array vector4)"],
    [15, "gp", "(inline-array vector4)"]
  ],
  "vector4-array-msub!": [
    [13, "s5", "(inline-array vector4)"],
    [14, "s4", "(inline-array vector4)"],
    [15, "gp", "(inline-array vector4)"]
  ],
  "vector4-array-lerp!": [
    [13, "s5", "(inline-array vector4)"],
    [14, "s4", "(inline-array vector4)"],
    [15, "gp", "(inline-array vector4)"]
  ],
  "vector-segment-distance-point!": [[[21, 30], "f1", "float"]],
  "(method 10 profile-array)": [
    [[6, 10], "a0", "dma-packet"],
    [[16, 19], "a0", "gs-gif-tag"],
    [24, "a0", "(pointer gs-alpha)"],
    [26, "a0", "(pointer gs-reg64)"],
    [28, "a0", "(pointer gs-zbuf)"],
    [30, "a0", "(pointer gs-reg64)"],
    [32, "a0", "(pointer gs-test)"],
    [34, "a0", "(pointer gs-reg64)"],
    [35, "a0", "(pointer uint64)"],
    [37, "a0", "(pointer gs-reg64)"],
    [39, "a0", "(pointer gs-clamp)"],
    [41, "a0", "(pointer gs-reg64)"],
    [43, "a0", "(pointer gs-tex1)"],
    [45, "a0", "(pointer gs-reg64)"],
    [48, "a0", "(pointer gs-texa)"],
    [50, "a0", "(pointer gs-reg64)"],
    [52, "a0", "(pointer gs-texclut)"],
    [54, "a0", "(pointer gs-reg64)"],
    [56, "a0", "(pointer uint64)"],
    [58, "a0", "(pointer gs-reg64)"],
    [[69, 73], "a0", "(pointer uint128)"],
    [[73, 82], "a1", "vector4w"],
    [[82, 89], "a1", "vector4w"],
    [[90, 96], "a0", "vector4w"],
    [[113, 117], "a1", "(pointer uint128)"],
    [[117, 126], "a2", "vector4w"],
    [[126, 136], "a2", "vector4w"],
    [[137, 149], "a1", "vector4w"],
    [[187, 191], "t2", "(pointer int128)"],
    [[191, 225], "t4", "vector4w"],
    [[225, 231], "a2", "vector4w"],
    [[231, 237], "a2", "vector4w"]
  ],
  "draw-sprite2d-xy": [
    [[35, 39], "t0", "dma-packet"],
    [[45, 48], "t0", "gs-gif-tag"],
    [53, "t0", "(pointer gs-prim)"],
    [55, "t0", "(pointer gs-rgbaq)"],
    [66, "t0", "(pointer gs-xyzf)"],
    [87, "t0", "(pointer gs-xyzf)"],
    [[96, 108], "v1", "(pointer uint64)"]
  ],
  "draw-sprite2d-xy-absolute": [
    [[6, 10], "t3", "dma-packet"],
    [[16, 19], "t3", "gs-gif-tag"],
    [24, "t3", "(pointer gs-prim)"],
    [25, "t3", "(pointer gs-rgbaq)"],
    [36, "t3", "(pointer gs-xyzf)"],
    [49, "t3", "(pointer gs-xyzf)"],
    [[62, 69], "v1", "(pointer uint64)"]
  ],
  "draw-quad2d": [
    [[18, 22], "t2", "dma-packet"],
    [[28, 31], "t2", "gs-gif-tag"],
    [36, "t2", "(pointer gs-prim)"],
    [38, "t2", "(pointer gs-rgbaq)"],
    [46, "t2", "(pointer gs-xyzf)"],
    [48, "t2", "(pointer gs-rgbaq)"],
    [61, "t2", "(pointer gs-xyzf)"],
    [63, "t2", "(pointer gs-rgbaq)"],
    [76, "t2", "(pointer gs-xyzf)"],
    [78, "t2", "(pointer gs-rgbaq)"],
    [96, "t2", "(pointer gs-xyzf)"],
    [97, "t2", "(pointer uint64)"],
    [[110, 117], "v1", "(pointer uint64)"]
  ],
  "set-display-gs-state": [
    [[3, 10], "t3", "dma-packet"],
    [[13, 19], "t3", "gs-gif-tag"],
    [30, "t3", "(pointer gs-scissor)"],
    [32, "t3", "(pointer gs-reg64)"],
    [33, "t3", "(pointer gs-xy-offset)"],
    [35, "t3", "(pointer gs-reg64)"],
    [46, "t3", "(pointer gs-frame)"],
    [48, "t3", "(pointer gs-reg64)"],
    [50, "t3", "(pointer gs-test)"],
    [52, "t3", "(pointer gs-reg64)"],
    [54, "t3", "(pointer gs-texa)"],
    [56, "t3", "(pointer gs-reg64)"],
    [58, "t3", "(pointer gs-zbuf)"],
    [60, "t3", "(pointer gs-reg64)"],
    [61, "t3", "(pointer uint64)"],
    [63, "t3", "(pointer gs-reg64)"]
  ],
  "set-display-gs-state-offset": [
    [[3, 10], "t5", "dma-packet"],
    [[13, 19], "t5", "gs-gif-tag"],
    [30, "t5", "(pointer gs-scissor)"],
    [32, "t5", "(pointer gs-reg64)"],
    [40, "t5", "(pointer gs-xy-offset)"],
    [42, "t5", "(pointer gs-reg64)"],
    [53, "t5", "(pointer gs-frame)"],
    [55, "t5", "(pointer gs-reg64)"],
    [57, "t5", "(pointer gs-test)"],
    [59, "t5", "(pointer gs-reg64)"],
    [61, "t5", "(pointer gs-texa)"],
    [63, "t5", "(pointer gs-reg64)"],
    [65, "t5", "(pointer gs-zbuf)"],
    [67, "t5", "(pointer gs-reg64)"],
    [68, "t5", "(pointer uint64)"],
    [70, "t5", "(pointer gs-reg64)"]
  ],
  "reset-display-gs-state": [
    [[3, 8], "a2", "dma-packet"],
    [[14, 17], "a2", "gs-gif-tag"],
    [22, "a1", "(pointer gs-scissor)"],
    [24, "a1", "(pointer gs-reg64)"],
    [26, "a1", "(pointer gs-xy-offset)"],
    [28, "a1", "(pointer gs-reg64)"],
    [30, "a1", "(pointer gs-frame)"],
    [32, "a1", "(pointer gs-reg64)"],
    [34, "a1", "(pointer gs-test)"],
    [36, "a1", "(pointer gs-reg64)"],
    [39, "a1", "(pointer gs-texa)"],
    [41, "a1", "(pointer gs-reg64)"],
    [43, "a1", "(pointer gs-zbuf)"],
    [45, "a1", "(pointer gs-reg64)"],
    [46, "a1", "(pointer uint64)"],
    [48, "a1", "(pointer gs-reg64)"]
  ],
  "(method 3 connection-pers)": [[97, "f0", "float"]],
  "(method 9 connection)": [[8, "a0", "pointer"]],
  "(method 10 connection)": [[8, "a0", "pointer"]],
  "(method 11 connection)": [[5, "a1", "pointer"]],
  "(method 0 engine)": [
    [44, "v1", "pointer"],
    [47, "v1", "pointer"],
    [53, "v1", "connectable"],
    [65, "v1", "connectable"]
  ],
  "(method 12 engine)": [
    [[5, 18], "s4", "connection"],
    [13, "t9", "(function object object object object object)"]
  ],
  "(method 13 engine)": [
    [[5, 28], "s4", "connection"],
    [13, "t9", "(function object object object object object)"]
  ],
  "(method 15 engine)": [[[0, 36], "v1", "connection"]],
  "(method 19 engine)": [[8, "a0", "connection"]],
  "(method 20 engine)": [[8, "a0", "connection"]],
  "(method 21 engine)": [[8, "a0", "connection"]],
  "(method 0 engine-pers)": [
    [32, "v1", "pointer"],
    [23, "v1", "pointer"],
    [26, "v1", "pointer"],
    [24, "v1", "(pointer pointer)"]
  ],
  "(method 3 connection-minimap)": [[97, "f0", "float"]],
  "dma-buffer-add-ref-texture": [
    [[25, 29], "a3", "dma-packet"],
    [[32, 44], "a3", "gs-gif-tag"],
    [[47, 62], "a2", "dma-packet"]
  ],
  "texture-page-default-allocate": [[51, "a3", "texture-page"]],
  "texture-page-font-allocate": [[33, "a3", "texture-page"]],
  "(method 24 texture-pool)": [
    [67, "a1", "shader-ptr"],
    [[70, 91], "a1", "adgif-shader"],
    [92, "a1", "adgif-shader"]
  ],
  "(method 3 generic-tie-interp-point)": [[19, "gp", "(pointer uint128)"]],
  "(method 19 res-lump)": [
    [46, "t2", "(pointer uint64)"],
    [100, "t3", "(pointer uint64)"],
    [184, "t5", "(pointer uint64)"],
    [64, "t6", "(pointer uint64)"]
  ],
  "(method 20 res-lump)": [[341, "t0", "(pointer uint128)"]],
  "(method 16 res-lump)": [
    [22, "t1", "(pointer uint64)"],
    [29, "t2", "(pointer uint64)"]
  ],
  "(method 15 res-lump)": [[132, "s5", "res-tag-pair"]],
  "(method 17 res-lump)": [[22, "s4", "(pointer pointer)"]],
  "(method 0 script-context)": [[[8, 17], "v0", "script-context"]],
  "joint-mod-wheel-callback": [[[2, 63], "s4", "joint-mod-wheel"]],
  "joint-mod-set-local-callback": [[[0, 23], "v1", "joint-mod-set-local"]],
  "joint-mod-add-local-callback": [[[2, 33], "s4", "joint-mod-add-local"]],
  "joint-mod-set-world-callback": [[[0, 23], "v1", "joint-mod-set-world"]],
  "joint-mod-blend-local-callback": [[[2, 63], "gp", "joint-mod-blend-local"]],
  "joint-mod-spinner-callback": [[[2, 63], "gp", "joint-mod-spinner"]],
  "joint-mod-blend-world-callback": [[[2, 148], "gp", "joint-mod-blend-world"]],
  "joint-mod-rotate-local-callback": [
    [[2, 16], "v1", "joint-mod-rotate-local"]
  ],
  "(method 0 collide-shape-prim-sphere)": [
    [[3, 8], "v0", "collide-shape-prim-sphere"]
  ],
  "(method 0 collide-shape-prim-mesh)": [
    [[3, 11], "v0", "collide-shape-prim-mesh"]
  ],
  "(method 0 collide-shape-prim-group)": [
    [[3, 12], "v0", "collide-shape-prim-group"]
  ],
  "(method 0 collide-shape-moving)": [[[2, 12], "v0", "collide-shape-moving"]],
  "(method 11 touching-prims-entry-pool)": [
    [[0, 8], "v1", "touching-prims-entry"],
    [8, "v1", "pointer"],
    [[9, 11], "v1", "touching-prims-entry"],
    [[1, 20], "a1", "touching-prims-entry"]
  ],
  "(method 0 touching-list)": [[[6, 9], "v0", "touching-list"]],
  "display-loop-main": [[223, "t9", "(function none)"]],
  "end-display": [
    [205, "f1", "float"],
    [205, "f0", "float"]
  ],
  "(method 18 res-lump)": [["_stack_", 16, "object"]],
  "(method 21 res-lump)": [
    ["_stack_", 16, "res-tag"],
    ["_stack_", 32, "res-tag"]
  ],
  "(method 8 res-lump)": [
    [258, "s0", "array"],
    // [[0, 100], "s0", "basic"],
    // [[102, 120], "s0", "basic"],
    // [[147, 150], "s0", "collide-mesh"],
    [[157, 239], "s0", "(array object)"]
    // [235, "s0", "basic"]
  ],
  "(method 0 fact-info-enemy)": [
    [[0, 196], "gp", "fact-info-enemy"],
    ["_stack_", 16, "res-tag"],
    ["_stack_", 32, "res-tag"]
  ],
  "(method 0 fact-info)": [[87, "v1", "(pointer int32)"]],
  "(method 0 fact-info-crate)": [[[0, 17], "gp", "fact-info-crate"]],
  "(method 0 fact-info-target)": [[[0, 17], "gp", "fact-info-target"]],
  "joint-channel-float-delete!": [
    [7, "a0", "pointer"],
    [7, "a1", "pointer"]
  ],
  "num-func-chan": [[7, "v1", "joint-control-channel"]],
  "(method 20 process-focusable)": [
    [15, "gp", "collide-shape-moving"],
    [31, "gp", "collide-shape"]
  ],
  "(method 10 focus)": [[19, "v1", "collide-shape"]],
  "shrubbery-login-post-texture": [
    [[13, 15], "a3", "qword"],
    [16, "a3", "pointer"],
    [24, "a3", "pointer"],
    [[17, 23], "a3", "qword"],
    [[13, 23], "a1", "qword"],
    [14, "a2", "qword"],
    [[27, 29], "a3", "qword"],
    [[27, 29], "a1", "qword"],
    [[35, 37], "a3", "qword"],
    [[35, 37], "a2", "qword"]
  ],
  "(top-level-login eye-h)": [[[69, 77], "a1", "eye-control"]],
  "entity-actor-lookup": [["_stack_", 16, "res-tag"]],
  "entity-actor-count": [["_stack_", 16, "res-tag"]],
  "(method 0 path-control)": [["_stack_", 16, "res-tag"]],
  "(method 9 actor-link-info)": [[[0, 36], "s3", "entity-actor"]],
  "(method 41 nav-mesh)": [["_stack_", 56, "float"]],
  "(method 39 nav-mesh)": [["_stack_", 56, "float"]],
  "str-load": [[[18, 44], "s2", "load-chunk-msg"]],
  "str-load-status": [
    [[18, 22], "v1", "load-chunk-msg"],
    [26, "v1", "load-chunk-msg"]
  ],
  "str-play-async": [[[7, 36], "s4", "play-chunk-msg"]],
  "str-play-stop": [[[7, 36], "s4", "play-chunk-msg"]],
  "str-play-queue": [[[7, 98], "s4", "play-chunk-msg"]],
  "str-ambient-play": [[[7, 20], "s5", "load-chunk-msg"]],
  "str-ambient-stop": [[[7, 20], "s5", "load-chunk-msg"]],
  "dgo-load-begin": [[[19, 41], "s2", "load-dgo-msg"]],
  "dgo-load-get-next": [[[14, 31], "v1", "load-dgo-msg"]],
  "dgo-load-continue": [[[5, 23], "gp", "load-dgo-msg"]],
  "dgo-load-link": [
    [7, "s4", "uint"],
    [17, "s4", "uint"],
    [55, "s4", "uint"],
    [27, "s4", "uint"],
    [37, "s4", "uint"]
  ],
  "lookup-level-info": [
    [3, "a1", "symbol"],
    [[4, 24], "a1", "level-load-info"]
  ],
  "(method 30 level-group)": [[87, "v0", "level"]],
  "(method 19 level-group)": [
    [223, "s3", "continue-point"],
    [[177, 209], "s1", "continue-point"],
    [[182, 224], "s3", "continue-point"],
    [434, "v1", "symbol"]
  ],
  "(method 18 level)": [[[82, 89], "a1", "level"]],
  "(method 19 level)": [[[45, 48], "a0", "texture-anim-array"]],
  "level-update-after-load": [
    [[123, 152], "s0", "drawable-inline-array-tfrag"],
    [[155, 158], "s0", "drawable-tree-instance-tie"],
    [365, "a1", "(pointer int32)"],
    [370, "a2", "(pointer int32)"]
  ],
  "(method 25 level)": [
    [97, "t9", "(function object none)"],
    [169, "t9", "(function object symbol none)"]
  ],
  "(method 9 level)": [[54, "t9", "(function object none)"]],
  "copy-mood-exterior": [
    [[15, 19], "a1", "(inline-array vector)"],
    [[16, 18], "v1", "(inline-array vector)"],
    [[30, 32], "v1", "(inline-array vector)"],
    [[29, 33], "a0", "(inline-array vector)"]
  ],
  "update-mood-ruins": [[[30, 46], "gp", "(pointer float)"]],
  "update-mood-strip": [[[63, 80], "s4", "(pointer float)"]],
  "update-mood-ctysluma": [[[23, 81], "gp", "(pointer float)"]],
  "update-mood-ctyslumb": [[[19, 59], "s5", "(pointer float)"]],
  "update-mood-ctyslumc": [[[19, 47], "s5", "(pointer float)"]],
  "update-mood-palcab": [[[23, 53], "s4", "(pointer float)"]],
  "update-mood-stadiumb": [[[22, 61], "gp", "(pointer float)"]],
  "update-mood-atoll": [[[19, 48], "s4", "(pointer float)"]],
  "update-mood-drill": [[[22, 121], "gp", "(pointer float)"]],
  "update-mood-casboss": [[[22, 46], "s4", "(pointer float)"]],
  "update-mood-caspad": [[[19, 77], "gp", "(pointer float)"]],
  "update-mood-palent": [[[18, 43], "s5", "(pointer float)"]],
  "update-mood-nest": [[[21, 74], "s5", "(pointer float)"]],
  "update-mood-village1": [[[21, 66], "gp", "(pointer float)"]],
  "update-mood-consite": [[[84, 110], "s4", "(pointer float)"]],
  "desaturate-mood-colors": [[[20, 92], "a0", "(inline-array mood-color)"]],
  "ramdisk-load": [[[7, 12], "v1", "ramdisk-rpc-load"]],
  "(method 10 engine-sound-pers)": [[[2, 19], "v1", "sound-rpc-set-param"]],
  "check-irx-version": [[[3, 51], "gp", "sound-rpc-get-irx-version"]],
  "sound-bank-iop-store": [[[7, 11], "v1", "sound-rpc-bank-cmd"]],
  "sound-bank-iop-free": [[[7, 12], "v1", "sound-rpc-bank-cmd"]],
  "sound-bank-load": [[[7, 12], "v1", "sound-rpc-load-bank"]],
  "sound-bank-load-from-iop": [[[7, 12], "v1", "sound-rpc-load-bank"]],
  "sound-bank-load-from-ee": [[[8, 14], "v1", "sound-rpc-load-bank"]],
  "sound-bank-unload": [[[6, 11], "v1", "sound-rpc-unload-bank"]],
  "sound-music-load": [[[6, 11], "v1", "sound-rpc-load-music"]],
  "sound-music-unload": [[[3, 8], "v1", "sound-rpc-unload-music"]],
  "set-language": [[[7, 12], "v1", "sound-rpc-set-language"]],
  "sound-set-stereo-mode": [[[4, 9], "v1", "sound-rpc-set-stereo-mode"]],
  "list-sounds": [[[3, 7], "v1", "sound-rpc-list-sounds"]],
  "string->sound-name": [[[2, 18], "a1", "(pointer uint8)"]],
  "sound-set-volume": [[[3, 16], "v1", "sound-rpc-set-master-volume"]],
  "sound-set-reverb": [[[5, 25], "v1", "sound-rpc-set-reverb"]],
  "sound-set-ear-trans": [[[7, 26], "gp", "sound-rpc-set-ear-trans"]],
  "sound-play-by-name": [
    [[12, 45], "s5", "sound-rpc-play"],
    [[22, 39], "s3", "process-drawable"]
  ],
  "sound-play-by-spec": [
    [[4, 54], "s5", "sound-rpc-play"],
    [[31, 47], "s3", "process-drawable"]
  ],
  "sound-pause": [[[3, 8], "v1", "sound-rpc-pause-sound"]],
  "sound-stop": [[[3, 8], "v1", "sound-rpc-stop-sound"]],
  "sound-continue": [[[3, 8], "v1", "sound-rpc-continue-sound"]],
  "sound-group-pause": [[[3, 7], "v1", "sound-rpc-pause-group"]],
  "sound-group-stop": [[[3, 7], "v1", "sound-rpc-stop-group"]],
  "sound-group-continue": [[[3, 7], "v1", "sound-rpc-continue-group"]],
  "sound-set-flava": [[[3, 10], "v1", "sound-rpc-set-flava"]],
  "sound-set-midi-reg": [[[3, 10], "v1", "sound-rpc-set-midi-reg"]],
  "sound-set-fps": [[[3, 10], "v1", "sound-rpc-set-fps"]],
  "(method 0 ambient-sound)": [
    [121, "v1", "sound-spec"],
    [125, "v1", "sound-spec"],
    [128, "v1", "sound-spec"],
    [132, "v1", "sound-spec"],
    // [143, "v1", "sound-spec"],
    // [140, "v1", "sound-spec"],
    // [147, "v1", "sound-spec"],
    ["_stack_", 16, "sound-spec"],
    ["_stack_", 32, "sound-name"],
    ["_stack_", 48, "(pointer float)"],
    // ["_stack_", 52, "sound-play-parms"],
    ["_stack_", 64, "res-tag"]
  ],
  "(method 11 ambient-sound)": [
    [[18, 33], "s4", "process-drawable"],
    [[11, 47], "s5", "sound-rpc-set-param"]
  ],
  "(method 12 ambient-sound)": [[[7, 22], "v1", "sound-rpc-set-param"]],
  "(method 13 ambient-sound)": [[[7, 23], "v1", "sound-rpc-set-param"]],
  "loader-test-command": [[[5, 10], "v1", "sound-rpc-test-cmd"]],
  "(anon-function 1 gsound)": [[[0, 45], "gp", "(array symbol)"]],
  "sound-buffer-dump": [[[12, 39], "s3", "sound-rpc-play"]],
  "(method 12 fact-info-target)": [
    [3, "v1", "target"],
    [14, "a0", "target"]
  ],
  "(method 10 history)": [[[8, 10], "a1", "history-elt"]],
  "(method 10 history-iterator)": [[[20, 35], "a2", "history-elt"]],
  "command-get-time": [[119, "gp", "(pointer float)"]],
  "command-get-param": [[122, "gp", "(pointer float)"]],
  "command-get-entity": [[10, "gp", "process"]],
  // sprite
  "sprite-add-matrix-data": [
    [[5, 15], "a2", "dma-packet"],
    [[24, 28], "a1", "matrix"],
    [[47, 57], "a2", "dma-packet"],
    [[70, 97], "a2", "vector"],
    [[98, 113], "a1", "vector"],
    [[119, 133], "a1", "vector"]
  ],
  "sprite-add-frame-data": [[[8, 16], "a0", "dma-packet"]],
  "sprite-add-2d-chunk": [
    [[12, 20], "a0", "dma-packet"],
    [[45, 52], "a0", "dma-packet"],
    [[69, 76], "a0", "dma-packet"],
    [[80, 87], "v1", "dma-packet"],
    [65, "a3", "int"]
  ],
  "sprite-add-3d-chunk": [
    [[11, 19], "a0", "dma-packet"],
    [[44, 51], "a0", "dma-packet"],
    [[68, 75], "a0", "dma-packet"],
    [[79, 87], "v1", "dma-packet"],
    [65, "a3", "int"]
  ],
  "sprite-draw": [
    [[33, 38], "a0", "dma-packet"],
    [[41, 48], "a0", "gs-gif-tag"],
    [52, "a0", "(pointer gs-test)"],
    [54, "a0", "(pointer gs-reg64)"],
    [56, "a0", "(pointer gs-clamp)"],
    [58, "a0", "(pointer gs-reg64)"],
    [[73, 82], "a0", "dma-packet"],
    [[87, 92], "a0", "dma-packet"],
    [[111, 115], "a0", "dma-packet"],
    [[129, 133], "a0", "dma-packet"],
    [[150, 154], "a0", "dma-packet"],
    [[159, 162], "v1", "dma-packet"]
  ],
  // sprite-distort
  "sprite-init-distorter": [
    [[3, 7], "a1", "dma-packet"],
    [[13, 16], "a1", "gs-gif-tag"],
    [21, "a1", "(pointer gs-zbuf)"],
    [23, "a1", "(pointer gs-reg64)"],
    [25, "a1", "(pointer gs-tex0)"],
    [27, "a1", "(pointer gs-reg64)"],
    [29, "a1", "(pointer gs-tex1)"],
    [31, "a1", "(pointer gs-reg64)"],
    [32, "a1", "(pointer gs-miptbp)"],
    [34, "a1", "(pointer gs-reg64)"],
    [36, "a1", "(pointer gs-clamp)"],
    [38, "a1", "(pointer gs-reg64)"],
    [40, "a1", "(pointer gs-alpha)"],
    [42, "a1", "(pointer gs-reg64)"],
    [50, "a3", "uint"],
    [[53, 58], "a1", "dma-packet"]
  ],
  "sprite-draw-distorters": [
    [[73, 93], "a0", "vector"],
    [75, "v1", "vector"],
    [87, "v1", "vector"],
    [96, "v1", "vector"],
    [100, "v1", "vector"],
    [123, "a0", "(pointer int32)"],
    [128, "v1", "vector"],
    [130, "v1", "vector"],
    [136, "v1", "vector"],
    [157, "v1", "vector"],
    [[175, 192], "a1", "dma-packet"],
    [[200, 206], "a0", "dma-packet"],
    [[210, 214], "a0", "vector4w"],
    [[219, 224], "a0", "dma-packet"],
    [[252, 269], "a1", "dma-packet"],
    [[277, 281], "a1", "dma-packet"],
    [[285, 289], "a1", "vector4w"],
    [[293, 298], "v1", "dma-packet"]
  ],
  "(method 10 history)": [[[8, 10], "a1", "history-elt"]],
  "(method 10 history-iterator)": [[[20, 35], "a2", "history-elt"]],
  "command-get-time": [[119, "gp", "(pointer float)"]],
  "command-get-param": [[122, "gp", "(pointer float)"]],
  "command-get-entity": [[10, "gp", "process"]],
  "print-game-text": [
    [225, "v1", "float"],
    [241, "v1", "float"]
  ],
  "warp-test": [[[18, 23], "v1", "dma-packet"]],
  "fx-copy-buf": [
    [[17, 22], "t3", "dma-packet"],
    [[2, 8], "a2", "dma-packet"],
    [[122, 127], "t0", "dma-packet"],
    [[24, 66], "t3", "dma-packet"]
  ],
  "(method 12 setting-control)": [[17, "s4", "connection"]],
  "(method 14 setting-control)": [[6, "v1", "connection"]],
  "(method 18 setting-control)": [[[844, 848], "a0", "process-focusable"]],
  "(method 9 cam-setting-data)": [
    [[76, 80], "v1", "connection"],
    [22, "s3", "connection"],
    [[45, 48], "s3", "connection"],
    [[56, 59], "s3", "connection"]
  ],
  "(method 9 user-setting-data)": [
    [[76, 80], "v1", "connection"],
    [[56, 59], "s3", "connection"],
    [[45, 49], "s3", "connection"],
    [22, "s3", "connection"]
  ],
  "(method 10 cam-setting-data)": [
    [[24, 31], "v1", "handle"],
    [[23, 36], "a0", "handle"],
    [44, "a3", "vector"],
    [395, "a3", "vector"],
    [404, "a3", "vector"],
    [413, "a3", "vector"],
    [424, "a3", "vector"],
    [[433, 448], "a0", "handle"],
    [[434, 441], "v1", "handle"],
    [[454, 467], "a0", "handle"],
    [[455, 462], "v1", "handle"]
  ],
  "(method 9 art)": [[9, "v1", "pointer"]],
  "(method 12 art-group)": [[12, "a0", "art-joint-anim"]],
  "(method 9 art-mesh-geo)": [
    [20, "s4", "(pointer int16)"],
    [[14, 19], "a0", "drawable"],
    [10, "v1", "(pointer art)"],
    [14, "v1", "(pointer art)"]
  ],
  "(method 9 art-joint-anim)": [[9, "v1", "pointer"]],
  "joint-control-copy!": [
    [8, "a0", "uint"],
    [8, "v1", "uint"]
  ],
  "joint-control-remap!": [
    [127, "t9", "(function joint-control joint-control-channel int object)"],
    [181, "t9", "(function joint-control joint-control-channel int object)"],
    ["_stack_", 60, "basic"]
  ],
  "flatten-joint-control-to-spr": [
    [[201, 203], "a1", "terrain-context"],
    [[131, 133], "a0", "terrain-context"],
    [[182, 184], "a1", "terrain-context"],
    [[164, 166], "a0", "terrain-context"],
    [195, "v1", "terrain-context"],
    [65, "a3", "(pointer float)"],
    [67, "a3", "(pointer float)"],
    [[18, 24], "a2", "(inline-array vector)"],
    [24, "a3", "(pointer float)"],
    [[59, 65], "a2", "(inline-array vector)"],
    [[112, 118], "a2", "(inline-array vector)"],
    [17, "a2", "int"]
  ],
  "(method 2 art-joint-anim-manager-slot)": [
    [21, "s2", "uint"],
    [21, "v1", "uint"]
  ],
  "create-interpolated2-joint-animation-frame": [
    [[48, 125], "v1", "joint-anim-frame"]
  ],
  "(method 12 art-joint-anim-manager)": [
    [15, "a0", "pointer"],
    [15, "v1", "pointer"],
    [21, "a0", "pointer"],
    [21, "v1", "pointer"]
  ],
  "(method 11 art-joint-anim-manager)": [
    [54, "v1", "uint"],
    [54, "s2", "uint"],
    [60, "s2", "uint"],
    [65, "s2", "uint"],
    [71, "s2", "uint"],
    [87, "a1", "uint"],
    [94, "a2", "uint"]
  ],
  "joint-anim-inspect-elt": [
    [[4, 15], "gp", "joint-anim-matrix"],
    [[17, 30], "gp", "joint-anim-transformq"]
  ],
  "matrix-from-control!": [
    [22, "v1", "pointer"],
    [35, "v1", "pointer"],
    [38, "v1", "pointer"],
    [65, "v1", "pointer"],
    [72, "v1", "pointer"],
    [82, "v1", "pointer"],
    [85, "v1", "pointer"],
    // [58, "v1", "matrix"],
    [[43, 49], "v1", "matrix"]
  ],
  "init-haze-vert-array": [
    [43, "a0", "cloud-vertex"],
    [44, "v1", "cloud-vertex"]
  ],
  "sky-make-sun-data": [[[7, 58], "s3", "sky-sun-data"]],
  "(anon-function 7 relocate)": [
    [3, "a0", "int"],
    [8, "a0", "int"]
  ],
  "(method 7 process)": [
    [[47, 88], "v1", "connection"],
    [[120, 124], "a0", "basic"],
    [[127, 130], "a0", "basic"]
  ],
  "(method 7 collide-shape-prim-group)": [[4, "v1", "pointer"]],
  "all-texture-tweak-adjust": [[[35, 44], "s0", "adgif-shader"]],
  "dm-float-field-tie-rvanish-func": [[[14, 45], "gp", "prototype-bucket-tie"]],
  "dm-float-field-tie-vanish-far-func": [
    [[14, 45], "gp", "prototype-bucket-tie"]
  ],
  "build-instance-list": [
    [33, "v1", "drawable-tree-instance-shrub"],
    [85, "v1", "drawable-tree-instance-tie"]
  ],
  "debug-menu-make-continue-sub-menu": [
    [5, "v1", "symbol"],
    [10, "v1", "level-load-info"],
    [13, "v1", "level-load-info"],
    [21, "v1", "continue-point"],
    [47, "v1", "continue-point"],
    [56, "v1", "continue-point"]
  ],
  "(anon-function 191 default-menu)": [
    [[30, 37], "s5", "adgif-shader"],
    [[5, 25], "s4", "texture-id"]
  ],
  "(anon-function 188 default-menu)": [
    [[3, 13], "v1", "texture-id"],
    [[20, 28], "a1", "adgif-shader"],
    [33, "v1", "texture-id"],
    [41, "v1", "adgif-shader"]
  ],
  "(anon-function 187 default-menu)": [
    [[2, 13], "v1", "texture-id"],
    [[18, 29], "a1", "adgif-shader"],
    [34, "v1", "texture-id"],
    [[42, 44], "v1", "adgif-shader"]
  ],
  "(anon-function 186 default-menu)": [
    [[3, 13], "v1", "texture-id"],
    [[20, 28], "a1", "adgif-shader"],
    [33, "v1", "texture-id"],
    [41, "v1", "adgif-shader"]
  ],
  "(anon-function 185 default-menu)": [
    [[3, 13], "v1", "texture-id"],
    [[20, 28], "a1", "adgif-shader"],
    [33, "v1", "texture-id"],
    [41, "v1", "adgif-shader"]
  ],
  "(anon-function 184 default-menu)": [
    [[3, 13], "v1", "texture-id"],
    [[20, 28], "a1", "adgif-shader"],
    [33, "v1", "texture-id"],
    [41, "v1", "adgif-shader"]
  ],
  "(anon-function 183 default-menu)": [
    [[2, 13], "v1", "texture-id"],
    [[18, 29], "a1", "adgif-shader"],
    [34, "v1", "texture-id"],
    [[42, 44], "v1", "adgif-shader"]
  ],
  "(anon-function 182 default-menu)": [
    [[3, 13], "v1", "texture-id"],
    [[20, 28], "a1", "adgif-shader"],
    [33, "v1", "texture-id"],
    [41, "v1", "adgif-shader"]
  ],
  "(anon-function 181 default-menu)": [
    [[3, 13], "v1", "texture-id"],
    [[20, 28], "a1", "adgif-shader"],
    [33, "v1", "texture-id"],
    [41, "v1", "adgif-shader"]
  ],
  "(anon-function 180 default-menu)": [
    [[3, 13], "v1", "texture-id"],
    [[20, 28], "a1", "adgif-shader"],
    [33, "v1", "texture-id"],
    [41, "v1", "adgif-shader"]
  ],
  "(anon-function 179 default-menu)": [
    [[2, 13], "v1", "texture-id"],
    [[18, 29], "a1", "adgif-shader"],
    [34, "v1", "texture-id"],
    [[42, 44], "v1", "adgif-shader"]
  ],
  "(anon-function 178 default-menu)": [
    [[3, 13], "v1", "texture-id"],
    [[20, 28], "a1", "adgif-shader"],
    [33, "v1", "texture-id"],
    [41, "v1", "adgif-shader"]
  ],
  "(anon-function 177 default-menu)": [
    [[3, 13], "v1", "texture-id"],
    [[20, 28], "a1", "adgif-shader"],
    [33, "v1", "texture-id"],
    [41, "v1", "adgif-shader"]
  ],
  "(anon-function 176 default-menu)": [
    [[3, 13], "v1", "texture-id"],
    [[20, 28], "a1", "adgif-shader"],
    [33, "v1", "texture-id"],
    [41, "v1", "adgif-shader"]
  ],
  "(anon-function 175 default-menu)": [
    [[3, 13], "v1", "texture-id"],
    [[20, 28], "a1", "adgif-shader"],
    [33, "v1", "texture-id"],
    [41, "v1", "adgif-shader"]
  ],
  "(anon-function 174 default-menu)": [
    [[3, 13], "v1", "texture-id"],
    [[20, 28], "a1", "adgif-shader"],
    [33, "v1", "texture-id"],
    [41, "v1", "adgif-shader"]
  ],
  "(anon-function 173 default-menu)": [
    [[2, 13], "v1", "texture-id"],
    [[18, 29], "a1", "adgif-shader"],
    [34, "v1", "texture-id"],
    [[42, 44], "v1", "adgif-shader"]
  ],
  "(anon-function 172 default-menu)": [
    [[2, 13], "v1", "texture-id"],
    [[18, 29], "a1", "adgif-shader"],
    [34, "v1", "texture-id"],
    [[42, 44], "v1", "adgif-shader"]
  ],
  "joint-mod-ik-callback": [
    [6, "gp", "joint-mod-ik"],
    [9, "gp", "joint-mod-ik"],
    [[1, 35], "gp", "joint-mod-ik"],
    [[1, 433], "gp", "joint-mod-ik"]
  ],
  "(method 11 joint-mod)": [
    [20, "s0", "fact-info-enemy"],
    [12, "s2", "process-drawable"]
  ],
  "joint-mod-look-at-handler": [[[2, 406], "gp", "joint-mod"]],
  "real-joint-mod-gun-look-at-handler": [
    [1, "v1", "joint-mod"],
    [2, "v1", "joint-mod"]
  ],
  "joint-mod-foot-rot-handler": [
    [[0, 7], "s5", "joint-mod"],
    [[36, 59], "s5", "joint-mod"],
    [[63, 97], "s5", "joint-mod"],
    [119, "s5", "joint-mod"],
    [[119, 152], "s5", "joint-mod"]
  ],
  "joint-mod-polar-look-at-guts": [
    [1, "gp", "joint-mod"],
    [[1, 334], "gp", "joint-mod"],
    [334, "gp", "joint-mod"]
  ],
  "joint-mod-world-look-at-handler": [[[0, 217], "gp", "joint-mod"]],
  "joint-mod-rotate-handler": [[[2, 114], "s5", "joint-mod"]],
  "joint-mod-scale-handler": [[[1, 14], "s5", "joint-mod"]],
  "joint-mod-joint-set-handler": [[[2, 23], "s4", "joint-mod"]],
  "joint-mod-joint-set-world-handler": [[[6, 197], "s5", "joint-mod"]],
  "joint-mod-joint-set*-handler": [[[2, 39], "s5", "joint-mod"]],
  "joint-mod-joint-set*-world-handler": [[[4, 53], "s5", "joint-mod"]],
  "glst-find-node-by-name": [
    [6, "s5", "glst-named-node"],
    [7, "v1", "glst-named-node"]
  ],
  "glst-length-of-longest-name": [
    [5, "s5", "glst-named-node"],
    [6, "v1", "glst-named-node"]
  ],
  "(event time-of-day-tick)": [[10, "v1", "float"]],
  "cam-slave-get-vector-with-offset": [[[52, 61], "s3", "vector"]],
  "cam-slave-get-interp-time": [[43, "f0", "float"]],
  "cam-standard-event-handler": [
    [13, "gp", "(state camera-slave)"],
    [19, "gp", "(state camera-slave)"],
    [22, "gp", "(state camera-slave)"]
  ],
  "cam-calc-follow!": [
    [101, "f0", "float"],
    [104, "f0", "float"] // needed because the decompiler sees an int going into an FP register and assumes it's an int instead!
  ],
  "(event cam-master-active)": [
    [80, "gp", "matrix"],
    [170, "s5", "vector"],
    [275, "v1", "process"],
    [330, "a0", "camera-slave"],
    [448, "v1", "camera-slave"],
    [512, "v1", "camera-slave"],
    [542, "v1", "camera-slave"],
    [611, "a0", "vector"],
    [786, "v1", "float"],
    [789, "v1", "float"]
  ],
  "master-track-target": [
    [53, "gp", "process-focusable"],
    [100, "gp", "process-focusable"],
    [121, "gp", "process-focusable"],
    [132, "gp", "process-focusable"]
  ],
  "reset-target-tracking": [
    [14, "gp", "process-focusable"],
    [40, "gp", "process-focusable"],
    [51, "gp", "process-focusable"],
    [65, "gp", "process-focusable"],
    [86, "gp", "process-focusable"]
  ],
  "reset-follow": [[[12, 18], "a0", "process-focusable"]],
  "(code cam-pov)": [
    [15, "a1", "pov-camera"],
    [24, "a0", "pov-camera"]
  ],
  "(code cam-pov180)": [
    [15, "a1", "pov-camera"],
    [23, "v1", "pov-camera"],
    [45, "v1", "pov-camera"],
    [58, "v1", "pov-camera"],
    [80, "a1", "pov-camera"],
    [122, "v1", "vector"]
  ],
  "(code cam-pov-track)": [
    [19, "a1", "pov-camera"],
    [30, "a0", "pov-camera"]
  ],
  "cam-los-spline-collide": [
    [70, "s3", "(inline-array collide-cache-tri)"],
    [88, "s3", "(inline-array collide-cache-tri)"]
  ],
  "cam-los-collide": [
    [92, "s1", "(inline-array collide-cache-tri)"],
    [205, "s1", "(inline-array collide-cache-tri)"],
    [135, "s1", "(inline-array collide-cache-tri)"],
    [175, "s1", "(inline-array collide-cache-tri)"]
  ],
  "cam-dist-analog-input": [[32, "f0", "float"]],
  "(event cam-string)": [
    [11, "v1", "vector"],
    [[44, 72], "s5", "vector"],
    [[80, 108], "gp", "vector"],
    [141, "a0", "vector"],
    [145, "a0", "vector"],
    [174, "v1", "vector"],
    [184, "v1", "float"],
    [28, "v1", "float"],
    [31, "v1", "float"]
  ],
  "cam-draw-collide-cache": [
    [[8, 13], "gp", "(inline-array collide-cache-tri)"]
  ],
  "(event cam-combiner-active)": [
    [[103, 126], "gp", "camera-slave"],
    [[189, 235], "gp", "camera-slave"]
  ],
  "cam-collision-record-draw": [[[45, 240], "s5", "cam-collision-record"]],
  "camera-fov-frame": [
    [87, "a0", "vector4w"],
    [128, "a0", "vector4w"],
    [169, "a0", "vector4w"],
    [7, "a0", "cam-dbg-scratch"],
    [18, "a0", "cam-dbg-scratch"],
    [29, "a0", "cam-dbg-scratch"],
    [33, "a2", "cam-dbg-scratch"],
    [36, "a3", "cam-dbg-scratch"],
    [39, "t0", "cam-dbg-scratch"],
    [45, "a0", "cam-dbg-scratch"],
    [50, "a0", "cam-dbg-scratch"],
    [54, "a2", "cam-dbg-scratch"],
    [57, "a3", "cam-dbg-scratch"],
    [60, "t0", "cam-dbg-scratch"],
    [66, "a0", "cam-dbg-scratch"],
    [72, "a0", "cam-dbg-scratch"],
    [75, "a1", "cam-dbg-scratch"],
    [83, "a0", "cam-dbg-scratch"],
    [86, "a1", "cam-dbg-scratch"],
    [91, "a0", "cam-dbg-scratch"],
    [95, "a2", "cam-dbg-scratch"],
    [101, "t0", "cam-dbg-scratch"],
    [98, "a3", "cam-dbg-scratch"],
    [107, "a0", "cam-dbg-scratch"],
    [113, "a0", "cam-dbg-scratch"],
    [116, "a1", "cam-dbg-scratch"],
    [124, "a0", "cam-dbg-scratch"],
    [127, "a1", "cam-dbg-scratch"],
    [132, "a0", "cam-dbg-scratch"],
    [136, "a2", "cam-dbg-scratch"],
    [139, "a3", "cam-dbg-scratch"],
    [142, "t0", "cam-dbg-scratch"],
    [148, "a0", "cam-dbg-scratch"],
    [154, "a0", "cam-dbg-scratch"],
    [157, "a1", "cam-dbg-scratch"],
    [165, "a0", "cam-dbg-scratch"],
    [168, "a1", "cam-dbg-scratch"],
    [173, "a0", "cam-dbg-scratch"],
    [177, "a2", "cam-dbg-scratch"],
    [180, "a3", "cam-dbg-scratch"],
    [183, "t0", "cam-dbg-scratch"],
    [189, "a0", "cam-dbg-scratch"],
    [195, "a0", "cam-dbg-scratch"],
    [198, "a1", "cam-dbg-scratch"]
  ],
  "camera-sphere": [
    [[43, 49], "v1", "cam-dbg-scratch"],
    [64, "v1", "cam-dbg-scratch"],
    [80, "v1", "cam-dbg-scratch"],
    [94, "v1", "cam-dbg-scratch"],
    [109, "v1", "cam-dbg-scratch"],
    [124, "v1", "cam-dbg-scratch"],
    [138, "v1", "cam-dbg-scratch"],
    [152, "v1", "cam-dbg-scratch"],
    [156, "a0", "cam-dbg-scratch"],
    [159, "a1", "cam-dbg-scratch"],
    [164, "a0", "cam-dbg-scratch"],
    [167, "a1", "cam-dbg-scratch"]
  ],
  "camera-line-draw": [
    [36, "a0", "cam-dbg-scratch"],
    [44, "a0", "cam-dbg-scratch"],
    [2, "a2", "cam-dbg-scratch"],
    [7, "a0", "cam-dbg-scratch"],
    [14, "v1", "cam-dbg-scratch"],
    [18, "v1", "cam-dbg-scratch"],
    [22, "a0", "cam-dbg-scratch"],
    [24, "v1", "cam-dbg-scratch"],
    [29, "a0", "cam-dbg-scratch"],
    [32, "a1", "cam-dbg-scratch"],
    [36, "a0", "cam-dbg-scratch"],
    [44, "a0", "cam-dbg-scratch"]
  ],
  "camera-plot-float-func": [
    [56, "v1", "cam-dbg-scratch"],
    [64, "a0", "cam-dbg-scratch"],
    [68, "a0", "cam-dbg-scratch"],
    [105, "v1", "cam-dbg-scratch"],
    [242, "v1", "cam-dbg-scratch"],
    [21, "a0", "cam-dbg-scratch"],
    [24, "a0", "cam-dbg-scratch"],
    [27, "a0", "cam-dbg-scratch"],
    [30, "a0", "cam-dbg-scratch"],
    [51, "a0", "cam-dbg-scratch"],
    [54, "a0", "cam-dbg-scratch"],
    [56, "v1", "cam-dbg-scratch"],
    [58, "a0", "cam-dbg-scratch"],
    [64, "a0", "cam-dbg-scratch"],
    [87, "a0", "cam-dbg-scratch"],
    [97, "a0", "cam-dbg-scratch"],
    [103, "a0", "cam-dbg-scratch"],
    [105, "v1", "cam-dbg-scratch"],
    [107, "a0", "cam-dbg-scratch"],
    [111, "a0", "cam-dbg-scratch"],
    [114, "a1", "cam-dbg-scratch"],
    [119, "a0", "cam-dbg-scratch"],
    [122, "a0", "cam-dbg-scratch"],
    [128, "a0", "cam-dbg-scratch"],
    [131, "a0", "cam-dbg-scratch"],
    [135, "a0", "cam-dbg-scratch"],
    [138, "a1", "cam-dbg-scratch"],
    [142, "a0", "cam-dbg-scratch"],
    [148, "a0", "cam-dbg-scratch"],
    [154, "a0", "cam-dbg-scratch"],
    [160, "a0", "cam-dbg-scratch"],
    [164, "a0", "cam-dbg-scratch"],
    [167, "a1", "cam-dbg-scratch"],
    [171, "a0", "cam-dbg-scratch"],
    [174, "a0", "cam-dbg-scratch"],
    [177, "a0", "cam-dbg-scratch"],
    [183, "a0", "cam-dbg-scratch"],
    [187, "a0", "cam-dbg-scratch"],
    [190, "a1", "cam-dbg-scratch"],
    [197, "a0", "cam-dbg-scratch"],
    [200, "a0", "cam-dbg-scratch"],
    [206, "a0", "cam-dbg-scratch"],
    [212, "a0", "cam-dbg-scratch"],
    [216, "a0", "cam-dbg-scratch"],
    [219, "a1", "cam-dbg-scratch"],
    [223, "a0", "cam-dbg-scratch"],
    [226, "a0", "cam-dbg-scratch"],
    [238, "a0", "cam-dbg-scratch"],
    [242, "v1", "cam-dbg-scratch"],
    [244, "a0", "cam-dbg-scratch"],
    [247, "a0", "cam-dbg-scratch"],
    [266, "a0", "cam-dbg-scratch"],
    [270, "a0", "cam-dbg-scratch"],
    [273, "a1", "cam-dbg-scratch"]
  ],
  "cam-line-dma": [
    [32, "t0", "vector"],
    [36, "t0", "vector"],
    [45, "t0", "vector"],
    [50, "t0", "vector"],
    [[12, 16], "a3", "dma-packet"],
    [[22, 25], "a3", "gs-gif-tag"],
    [[33, 38], "a3", "(pointer uint128)"],
    [[46, 52], "a1", "(pointer uint128)"],
    [[60, 65], "a0", "dma-packet"],
    [[65, 74], "a0", "(pointer uint64)"],
    [[77, 80], "a0", "dma-packet"]
  ],
  "camera-line2d": [
    [4, "a2", "cam-dbg-scratch"],
    [6, "a0", "cam-dbg-scratch"],
    [10, "a0", "cam-dbg-scratch"],
    [13, "a0", "cam-dbg-scratch"],
    [14, "a1", "cam-dbg-scratch"],
    [18, "a0", "cam-dbg-scratch"],
    [20, "a1", "cam-dbg-scratch"],
    [24, "a0", "cam-dbg-scratch"],
    [27, "a0", "cam-dbg-scratch"]
  ],
  "camera-line-setup": [[2, "a0", "cam-dbg-scratch"]],
  "camera-line-rel-len": [
    [9, "a0", "cam-dbg-scratch"],
    [5, "a0", "cam-dbg-scratch"],
    [12, "a1", "cam-dbg-scratch"],
    [18, "a0", "cam-dbg-scratch"]
  ],
  "camera-line-rel": [
    [2, "a3", "cam-dbg-scratch"],
    [8, "a1", "cam-dbg-scratch"]
  ],
  "camera-bounding-box-draw": [
    [6, "a0", "cam-dbg-scratch"],
    [15, "a0", "cam-dbg-scratch"],
    [21, "v1", "cam-dbg-scratch"],
    [24, "a0", "cam-dbg-scratch"],
    [30, "v1", "cam-dbg-scratch"],
    [33, "a0", "cam-dbg-scratch"],
    [39, "v1", "cam-dbg-scratch"],
    [42, "a0", "cam-dbg-scratch"],
    [48, "v1", "cam-dbg-scratch"],
    [51, "a0", "cam-dbg-scratch"],
    [57, "v1", "cam-dbg-scratch"],
    [62, "a1", "cam-dbg-scratch"],
    [68, "a1", "cam-dbg-scratch"],
    [74, "a1", "cam-dbg-scratch"],
    [80, "a1", "cam-dbg-scratch"],
    [86, "a1", "cam-dbg-scratch"],
    [92, "a1", "cam-dbg-scratch"],
    [97, "a0", "cam-dbg-scratch"],
    [100, "a1", "cam-dbg-scratch"],
    [105, "a0", "cam-dbg-scratch"],
    [108, "a1", "cam-dbg-scratch"],
    [113, "a0", "cam-dbg-scratch"],
    [116, "a1", "cam-dbg-scratch"],
    [121, "a0", "cam-dbg-scratch"],
    [124, "a1", "cam-dbg-scratch"],
    [129, "a0", "cam-dbg-scratch"],
    [132, "a1", "cam-dbg-scratch"],
    [137, "a0", "cam-dbg-scratch"],
    [140, "a1", "cam-dbg-scratch"],
    [12, "v1", "cam-dbg-scratch"]
  ],
  "camera-cross": [
    [8, "a0", "cam-dbg-scratch"],
    [14, "a0", "cam-dbg-scratch"],
    [18, "a2", "cam-dbg-scratch"],
    [22, "a0", "cam-dbg-scratch"],
    [26, "a2", "cam-dbg-scratch"],
    [31, "a0", "cam-dbg-scratch"],
    [34, "a1", "cam-dbg-scratch"],
    [39, "a0", "cam-dbg-scratch"],
    [42, "a1", "cam-dbg-scratch"],
    [47, "a0", "cam-dbg-scratch"],
    [52, "a0", "cam-dbg-scratch"],
    [52, "a0", "cam-dbg-scratch"],
    [56, "a2", "cam-dbg-scratch"],
    [60, "a0", "cam-dbg-scratch"],
    [64, "a2", "cam-dbg-scratch"],
    [69, "a0", "cam-dbg-scratch"],
    [72, "a1", "cam-dbg-scratch"],
    [77, "a0", "cam-dbg-scratch"],
    [80, "a1", "cam-dbg-scratch"],
    [85, "a0", "cam-dbg-scratch"],
    [90, "a0", "cam-dbg-scratch"],
    [94, "a2", "cam-dbg-scratch"],
    [98, "a0", "cam-dbg-scratch"],
    [101, "a1", "cam-dbg-scratch"],
    [106, "a0", "cam-dbg-scratch"],
    [109, "a1", "cam-dbg-scratch"]
  ],
  "cam-debug-draw-tris": [
    [20, "a0", "cam-dbg-scratch"],
    [88, "a0", "cam-dbg-scratch"]
  ],
  "camera-fov-draw": [
    [16, "t2", "cam-dbg-scratch"],
    [30, "a3", "cam-dbg-scratch"],
    [43, "a0", "cam-dbg-scratch"],
    [60, "a0", "cam-dbg-scratch"],
    [63, "a1", "cam-dbg-scratch"],
    [68, "a0", "cam-dbg-scratch"],
    [71, "a1", "cam-dbg-scratch"],
    [76, "a0", "cam-dbg-scratch"],
    [79, "a1", "cam-dbg-scratch"],
    [2, "t2", "cam-dbg-scratch"],
    [13, "v1", "(pointer vector)"],
    [27, "v1", "(pointer vector)"],
    [40, "v1", "(pointer vector)"],
    [53, "v1", "(pointer vector)"]
  ],
  "cam-collision-record-save": [[[8, 56], "v1", "cam-collision-record"]],
  "(trans cam-stick)": [[157, "a0", "vector"]],
<<<<<<< HEAD
  "sparticle-track-root-prim": [[3, "v1", "collide-shape"]],
  "(method 10 sparticle-launcher)": [[41, "gp", "(array float)"]],
  "birth-func-texture-group": [[3, "s5", "(pointer int32)"]],
  "(method 9 sparticle-launch-control)": [[22, "a2", "process-drawable"]],
  "execute-part-engine": [
    [11, "v1", "connection"],
    [137, "a3", "vector"]
  ],
  "(method 2 sparticle-cpuinfo)": [[14, "f0", "float"]],
  "sp-kill-particle": [
    [7, "a1", "uint"],
    [7, "v1", "uint"]
  ],
  "sp-orbiter": [[[78, 89], "v1", "sprite-vec-data-2d"]],
  "forall-particles-with-key-runner": [
    [32, "s3", "(inline-array sparticle-cpuinfo)"],
    [42, "s3", "(inline-array sparticle-cpuinfo)"]
  ],
  "forall-particles-runner": [
    [[19, 28], "s4", "sparticle-cpuinfo"],
    [34, "s4", "pointer"],
    [35, "s3", "pointer"]
  ],
  "sp-process-particle-system": [[14, "a1", "vector"]],
=======
  "(method 9 darkjak-info)": [
    [71, "v0", "sound-rpc-set-param"]
  ],
  "(trans idle board)": [
    [4, "a0", "target"]
  ],
  "(trans hidden board)": [
    [4, "a0", "target"]
  ],
  "(trans use board)": [
    [8, "a0", "target"],
    [22, "a1", "target"]
  ],
  "board-post": [
    [[3, 79], "v1", "target"],
    [38, "a0", "target"],
    [44, "a0", "target"],
    [50, "a0", "target"],
    [56, "a0", "target"],
    [62, "a0", "target"],
    [94, "v1", "target"]
  ],
  "(code use board)": [
    [17, "v1", "art-joint-anim"]
  ],
  "(code idle board)": [
    [19, "v1", "art-joint-anim"],
    [37, "v1", "art-joint-anim"]
  ],
  "gun-init": [
    [85, "a1", "target"]
  ],
  "gun-post": [
    [7, "a0", "target"],
    [12, "gp", "target"],
    [16, "gp", "target"],
    [22, "gp", "target"],
    [31, "gp", "target"],
    [42, "gp", "target"],
    [46, "gp", "target"],
    [57, "gp", "target"],
    [[64, 77], "gp", "target"],
    [82, "v1", "target"],
    [88, "v1", "target"],
    [94, "v1", "target"],
    [100, "v1", "target"],
    [106, "v1", "target"],
    [110, "gp", "target"],
    [121, "gp", "target"],
    [126, "gp", "target"],
    [132, "gp", "target"],
    [148, "gp", "target"],
    [169, "a0", "target"]
  ],
  "(trans hidden gun)": [
    [4, "a0", "target"]
  ],
  "(code idle gun)": [
    [16, "v1", "art-joint-anim"]
  ],
  "(trans idle gun)": [
    [2, "v1", "target"],
    [9, "a0", "target"],
    [20, "v1", "target"]
  ],
  "(code die gun)": [
    [13, "v1", "target"],
    [74, "v1", "target"]
  ],
  "(post use gun)": [
    [6, "gp", "target"],
    [12, "gp", "target"],
    [21, "gp", "target"],
    [29, "gp", "target"],
    [34, "gp", "target"],
    [36, "gp", "target"],
    [40, "gp", "target"],
    [57, "gp", "target"],
    [63, "gp", "target"],
    [65, "gp", "target"],
    [67, "gp", "target"],
    [71, "gp", "target"],
    [75, "gp", "target"],
    [77, "gp", "target"],
    [83, "gp", "target"],
    [91, "gp", "target"],
    [93, "gp", "target"],
    [96, "a0", "vector"],
    [99, "gp", "target"],
    [101, "gp", "target"],
    [103, "gp", "target"],
    [109, "gp", "target"],
    [114, "gp", "target"],
    [116, "gp", "target"],
    [120, "gp", "target"],
    [122, "gp", "target"],
    [127, "gp", "target"],
    [129, "gp", "target"],
    [132, "a0", "vector"],
    [136, "s6", "target"]
  ],
  "(code use gun)": [
    [7, "a0", "target"],
    [27, "v1", "art-joint-anim"],
    [87, "v1", "art-joint-anim"],
    [152, "v1", "art-joint-anim"],
    [207, "v1", "art-joint-anim"],
    [262, "v1", "art-joint-anim"],
    [312, "v1", "art-joint-anim"],
    [377, "v1", "art-joint-anim"],
    [427, "v1", "art-joint-anim"],
    [487, "v1", "art-joint-anim"],
    [547, "v1", "art-joint-anim"],
    [612, "v1", "art-joint-anim"],
    [667, "v1", "art-joint-anim"],
    [726, "s4", "target"],
    [741, "s1", "pair"],
    [753, "s4", "target"],
    [774, "s4", "target"],
    [795, "s1", "pair"],
    [801, "s4", "target"],
    [804, "s4", "target"]
  ],
  "(trans use gun)": [
    [8, "a1", "target"],
    [19, "a0", "target"],
    [23, "v1", "target"],
    [28, "v1", "target"],
    [44, "v1", "target"]
  ],
  "(method 31 gun-eject)": [
    [24, "a0", "gun"],
    [36, "v1", "gun"],
    [44, "v1", "collide-shape"]
  ],
  "(method 9 gun-info)": [
    [115, "s0", "collide-shape-prim"],
    [133, "s0", "collide-shape-prim"]
  ],
  "(method 3 collide-query)": [
    [116, "f0", "float"],
    [137, "f0", "float"]
  ],
  "emerc-vu1-initialize-chain": [
    [[19, 59], "s5", "emerc-vu1-low-mem"],
    [80, "gp", "(inline-array dma-packet)"],
    [[12, 18], "gp", "(pointer vif-tag)"]
  ],
  "emerc-vu1-init-buffer": [
    [[25, 31], "a0", "dma-packet"],
    [[37, 40], "a0", "gs-gif-tag"],
    [44, "a0", "(pointer gs-test)"],
    [46, "a0", "(pointer gs-reg64)"],
    [[49, 61], "v1", "dma-packet"]
  ],
>>>>>>> 2a1dc7bd
  // placeholder
  "placeholder-do-not-add-below": [],
  "drawable-load": [[[25, 28], "s5", "drawable"]],
  "art-load": [[[13, 16], "s5", "art"]],
  "art-group-load-check": [[[43, 53], "s3", "art-group"]],
  "(method 13 art-group)": [[13, "s3", "art-joint-anim"]],
  "(method 14 art-group)": [[13, "s3", "art-joint-anim"]],
  "(method 13 gui-control)": [
    [[52, 81], "s3", "gui-connection"],
    [[202, 228], "a0", "connection"]
  ],
  "(method 21 gui-control)": [[43, "s2", "process-drawable"]],
  "(method 12 gui-control)": [
    [128, "v1", "gui-connection"],
    [214, "v1", "gui-connection"],
    [167, "s2", "process-drawable"]
  ],
  "(method 16 gui-control)": [[[10, 119], "s1", "gui-connection"]],
  "(method 17 gui-control)": [
    [[1, 262], "gp", "gui-connection"],
    [13, "v1", "gui-connection"]
  ],
  "(method 14 gui-control)": [[[5, 41], "s2", "gui-connection"]],
  "(method 15 gui-control)": [[[6, 56], "s1", "gui-connection"]],
  "(method 11 external-art-control)": [[19, "s5", "process-drawable"]],
  "ja-abort-spooled-anim": [[[3, 24], "s3", "sound-id"]],
  "(method 19 gui-control)": [
    [[32, 35], "a2", "gui-channel"],
    [113, "a2", "gui-channel"]
  ],
  "(method 9 gui-control)": [
    [110, "v0", "gui-connection"],
    [10, "v1", "gui-connection"],
    [17, "v1", "gui-connection"],
    [24, "v1", "gui-connection"],
    [131, "v1", "gui-connection"],
    [35, "v1", "gui-connection"],
    [40, "v1", "gui-connection"],
    [44, "v1", "gui-connection"],
    [14, "v1", "gui-connection"]
  ],
  "(method 10 gui-control)": [[[4, 32], "s3", "gui-connection"]]
}<|MERGE_RESOLUTION|>--- conflicted
+++ resolved
@@ -654,11 +654,6 @@
     [[285, 289], "a1", "vector4w"],
     [[293, 298], "v1", "dma-packet"]
   ],
-  "(method 10 history)": [[[8, 10], "a1", "history-elt"]],
-  "(method 10 history-iterator)": [[[20, 35], "a2", "history-elt"]],
-  "command-get-time": [[119, "gp", "(pointer float)"]],
-  "command-get-param": [[122, "gp", "(pointer float)"]],
-  "command-get-entity": [[10, "gp", "process"]],
   "print-game-text": [
     [225, "v1", "float"],
     [241, "v1", "float"]
@@ -1278,41 +1273,9 @@
   ],
   "cam-collision-record-save": [[[8, 56], "v1", "cam-collision-record"]],
   "(trans cam-stick)": [[157, "a0", "vector"]],
-<<<<<<< HEAD
-  "sparticle-track-root-prim": [[3, "v1", "collide-shape"]],
-  "(method 10 sparticle-launcher)": [[41, "gp", "(array float)"]],
-  "birth-func-texture-group": [[3, "s5", "(pointer int32)"]],
-  "(method 9 sparticle-launch-control)": [[22, "a2", "process-drawable"]],
-  "execute-part-engine": [
-    [11, "v1", "connection"],
-    [137, "a3", "vector"]
-  ],
-  "(method 2 sparticle-cpuinfo)": [[14, "f0", "float"]],
-  "sp-kill-particle": [
-    [7, "a1", "uint"],
-    [7, "v1", "uint"]
-  ],
-  "sp-orbiter": [[[78, 89], "v1", "sprite-vec-data-2d"]],
-  "forall-particles-with-key-runner": [
-    [32, "s3", "(inline-array sparticle-cpuinfo)"],
-    [42, "s3", "(inline-array sparticle-cpuinfo)"]
-  ],
-  "forall-particles-runner": [
-    [[19, 28], "s4", "sparticle-cpuinfo"],
-    [34, "s4", "pointer"],
-    [35, "s3", "pointer"]
-  ],
-  "sp-process-particle-system": [[14, "a1", "vector"]],
-=======
-  "(method 9 darkjak-info)": [
-    [71, "v0", "sound-rpc-set-param"]
-  ],
-  "(trans idle board)": [
-    [4, "a0", "target"]
-  ],
-  "(trans hidden board)": [
-    [4, "a0", "target"]
-  ],
+  "(method 9 darkjak-info)": [[71, "v0", "sound-rpc-set-param"]],
+  "(trans idle board)": [[4, "a0", "target"]],
+  "(trans hidden board)": [[4, "a0", "target"]],
   "(trans use board)": [
     [8, "a0", "target"],
     [22, "a1", "target"]
@@ -1326,16 +1289,12 @@
     [62, "a0", "target"],
     [94, "v1", "target"]
   ],
-  "(code use board)": [
-    [17, "v1", "art-joint-anim"]
-  ],
+  "(code use board)": [[17, "v1", "art-joint-anim"]],
   "(code idle board)": [
     [19, "v1", "art-joint-anim"],
     [37, "v1", "art-joint-anim"]
   ],
-  "gun-init": [
-    [85, "a1", "target"]
-  ],
+  "gun-init": [[85, "a1", "target"]],
   "gun-post": [
     [7, "a0", "target"],
     [12, "gp", "target"],
@@ -1358,12 +1317,8 @@
     [148, "gp", "target"],
     [169, "a0", "target"]
   ],
-  "(trans hidden gun)": [
-    [4, "a0", "target"]
-  ],
-  "(code idle gun)": [
-    [16, "v1", "art-joint-anim"]
-  ],
+  "(trans hidden gun)": [[4, "a0", "target"]],
+  "(code idle gun)": [[16, "v1", "art-joint-anim"]],
   "(trans idle gun)": [
     [2, "v1", "target"],
     [9, "a0", "target"],
@@ -1459,9 +1414,30 @@
     [46, "a0", "(pointer gs-reg64)"],
     [[49, 61], "v1", "dma-packet"]
   ],
->>>>>>> 2a1dc7bd
-  // placeholder
-  "placeholder-do-not-add-below": [],
+  "sparticle-track-root-prim": [[3, "v1", "collide-shape"]],
+  "(method 10 sparticle-launcher)": [[41, "gp", "(array float)"]],
+  "birth-func-texture-group": [[3, "s5", "(pointer int32)"]],
+  "(method 9 sparticle-launch-control)": [[22, "a2", "process-drawable"]],
+  "execute-part-engine": [
+    [11, "v1", "connection"],
+    [137, "a3", "vector"]
+  ],
+  "(method 2 sparticle-cpuinfo)": [[14, "f0", "float"]],
+  "sp-kill-particle": [
+    [7, "a1", "uint"],
+    [7, "v1", "uint"]
+  ],
+  "sp-orbiter": [[[78, 89], "v1", "sprite-vec-data-2d"]],
+  "forall-particles-with-key-runner": [
+    [32, "s3", "(inline-array sparticle-cpuinfo)"],
+    [42, "s3", "(inline-array sparticle-cpuinfo)"]
+  ],
+  "forall-particles-runner": [
+    [[19, 28], "s4", "sparticle-cpuinfo"],
+    [34, "s4", "pointer"],
+    [35, "s3", "pointer"]
+  ],
+  "sp-process-particle-system": [[14, "a1", "vector"]],
   "drawable-load": [[[25, 28], "s5", "drawable"]],
   "art-load": [[[13, 16], "s5", "art"]],
   "art-group-load-check": [[[43, 53], "s3", "art-group"]],
@@ -1501,5 +1477,7 @@
     [44, "v1", "gui-connection"],
     [14, "v1", "gui-connection"]
   ],
-  "(method 10 gui-control)": [[[4, 32], "s3", "gui-connection"]]
+  "(method 10 gui-control)": [[[4, 32], "s3", "gui-connection"]],
+  // placeholder
+  "placeholder-do-not-add-below": []
 }