{
  // auto find-parent-method possible
  "(method 3 entity-actor)": [[7, "t9", "(function entity entity)"]],
  "(method 3 entity)": [[7, "t9", "(function entity entity)"]],
  //
  "(method 2 array)": [
    [23, "gp", "(array int32)"],
    [43, "gp", "(array uint32)"],
    [63, "gp", "(array int64)"],
    [83, "gp", "(array uint64)"],
    [102, "gp", "(array int8)"],
    [121, "gp", "(array uint8)"],
    [141, "gp", "(array int16)"],
    [161, "gp", "(array uint16)"],
    [186, "gp", "(array uint128)"],
    [204, "gp", "(array int32)"],
    [223, "gp", "(array float)"],
    [232, "gp", "(array float)"],
    [249, "gp", "(array basic)"],
    [258, "gp", "(array basic)"]
  ],
  "(method 3 array)": [
    [51, "gp", "(array int32)"],
    [69, "gp", "(array uint32)"],
    [87, "gp", "(array int64)"],
    [105, "gp", "(array uint64)"],
    [122, "gp", "(array int8)"],
    [139, "gp", "(array int8)"],
    [157, "gp", "(array int16)"],
    [175, "gp", "(array uint16)"],
    [198, "gp", "(array uint128)"],
    [214, "gp", "(array int32)"],
    [233, "gp", "(array float)"],
    [250, "gp", "(array basic)"]
  ],
  "(method 0 cpu-thread)": [[[0, 28], "v0", "cpu-thread"]],
  "(method 0 process)": [
    [11, "a0", "int"],
    [[12, 45], "v0", "process"]
  ],
  "inspect-process-heap": [
    [[4, 11], "s5", "basic"],
    [17, "s5", "pointer"]
  ],
  "(method 14 dead-pool)": [
    [[24, 25], "v1", "(pointer process)"],
    [[30, 39], "s4", "(pointer process)"]
  ],
  "(method 24 dead-pool-heap)": [
    [5, "v1", "pointer"],
    [13, "a0", "pointer"],
    [25, "v1", "pointer"]
  ],
  "method-state": [[12, "a2", "state"]],
  "(method 9 process)": [[[46, 49], "s5", "process"]],
  "(method 10 process)": [[[24, 30], "s4", "protect-frame"]],
  "(method 0 protect-frame)": [
    [0, "a0", "int"],
    [[1, 8], "v0", "protect-frame"]
  ],
  "string-cat-to-last-char": [
    [3, "s5", "(pointer uint8)"],
    [4, "s5", "string"]
  ],
  "enter-state": [
    [68, "s0", "protect-frame"],
    [101, "t9", "(function object object object object object object none)"]
  ],
  "send-event-function": [[[7, 15], "a0", "process"]],
  // MATH
  "logf": [
    [12, "f0", "float"],
    [12, "f1", "float"],
    [19, "f0", "float"],
    [19, "f1", "float"]
  ],
  "log2f": [
    [12, "f0", "float"],
    [12, "f1", "float"],
    [19, "f0", "float"],
    [19, "f1", "float"]
  ],
  "cube-root": [
    [17, "f0", "float"],
    [17, "f1", "float"],
    [18, "f0", "float"],
    [18, "f1", "float"],
    [[23, 32], "f0", "float"]
  ],
  // Quaternion
  "quaternion-look-at!": [[15, "v1", "vector"]],
  "vector-x-quaternion!": [[10, "v1", "(pointer uint128)"]],
  "vector-y-quaternion!": [[10, "v1", "(pointer uint128)"]],
  "vector-z-quaternion!": [[10, "v1", "(pointer uint128)"]],
  "dma-buffer-add-vu-function": [[[9, 33], "t2", "dma-packet"]],
  "dma-buffer-add-buckets": [
    [[1, 4], "v1", "dma-bucket"],
    [5, "v1", "pointer"],
    [[9, 11], "v1", "dma-bucket"],
    [11, "v1", "pointer"]
  ],
  "dma-buffer-patch-buckets": [
    [[6, 8], "a0", "(inline-array dma-bucket)"],
    [8, "a3", "pointer"],
    [14, "a0", "(inline-array dma-bucket)"],
    [3, "a0", "(inline-array dma-bucket)"],
    [36, "a0", "(inline-array dma-bucket)"],
    [10, "a0", "(inline-array dma-bucket)"],
    [18, "a0", "(inline-array dma-bucket)"],
    [[29, 33], "a0", "dma-packet"],
    [34, "a0", "(inline-array dma-bucket)"]
  ],
  "dma-bucket-insert-tag": [
    [[2, 6], "v1", "dma-bucket"],
    [3, "a0", "dma-bucket"]
  ],
  "disasm-vif-details": [
    [[62, 94], "s3", "(pointer uint32)"],
    [[98, 130], "s3", "(pointer uint16)"],
    [[134, 164], "s3", "(pointer uint32)"],
    [[168, 198], "s3", "(pointer uint16)"],
    [[202, 225], "s3", "(pointer uint16)"]
  ],
  "disasm-vif-tag": [
    [[81, 85], "t1", "vif-stcycl-imm"],
    [242, "a0", "vif-unpack-imm"]
  ],
  "disasm-dma-list": [
    [25, "v1", "dma-tag"],
    [153, "v1", "dma-packet"],
    [189, "v1", "dma-packet"],
    [229, "v1", "dma-packet"],
    [258, "v1", "dma-packet"],
    [302, "v1", "dma-packet"],
    [308, "v1", "dma-packet"],
    [152, "v1", "(pointer uint64)"],
    [167, "v1", "(pointer uint64)"],
    [176, "v1", "(pointer uint64)"],
    [198, "v1", "(pointer uint64)"],
    [207, "v1", "(pointer uint64)"],
    [238, "v1", "(pointer uint64)"],
    [247, "v1", "(pointer uint64)"],
    [282, "v1", "(pointer uint64)"],
    [291, "v1", "(pointer uint64)"],
    [324, "v1", "(pointer uint64)"],
    [334, "v1", "(pointer uint64)"]
  ],
  "calculate-basis-functions-vector!": [
    [[8, 20], "v1", "(pointer float)"],
    [[0, 60], "f1", "float"]
  ],
  "curve-evaluate!": [[62, "s5", "pointer"]],
  "vector4-array-add!": [
    [11, "s5", "(inline-array vector4)"],
    [12, "s4", "(inline-array vector4)"],
    [13, "gp", "(inline-array vector4)"]
  ],
  "vector4-array-sub!": [
    [11, "s5", "(inline-array vector4)"],
    [12, "s4", "(inline-array vector4)"],
    [13, "gp", "(inline-array vector4)"]
  ],
  "vector4-array-mul!": [
    [11, "s5", "(inline-array vector4)"],
    [12, "s4", "(inline-array vector4)"],
    [13, "gp", "(inline-array vector4)"]
  ],
  "vector4-array-scale!": [
    [11, "s5", "(inline-array vector4)"],
    [12, "gp", "(inline-array vector4)"]
  ],
  "vector4-array-madd!": [
    [13, "s5", "(inline-array vector4)"],
    [14, "s4", "(inline-array vector4)"],
    [15, "gp", "(inline-array vector4)"]
  ],
  "vector4-array-msub!": [
    [13, "s5", "(inline-array vector4)"],
    [14, "s4", "(inline-array vector4)"],
    [15, "gp", "(inline-array vector4)"]
  ],
  "vector4-array-lerp!": [
    [13, "s5", "(inline-array vector4)"],
    [14, "s4", "(inline-array vector4)"],
    [15, "gp", "(inline-array vector4)"]
  ],
  "vector-segment-distance-point!": [[[21, 30], "f1", "float"]],
  "(method 10 profile-array)": [
    [[6, 10], "a0", "dma-packet"],
    [[16, 19], "a0", "gs-gif-tag"],
    [24, "a0", "(pointer gs-alpha)"],
    [26, "a0", "(pointer gs-reg64)"],
    [28, "a0", "(pointer gs-zbuf)"],
    [30, "a0", "(pointer gs-reg64)"],
    [32, "a0", "(pointer gs-test)"],
    [34, "a0", "(pointer gs-reg64)"],
    [35, "a0", "(pointer uint64)"],
    [37, "a0", "(pointer gs-reg64)"],
    [39, "a0", "(pointer gs-clamp)"],
    [41, "a0", "(pointer gs-reg64)"],
    [43, "a0", "(pointer gs-tex1)"],
    [45, "a0", "(pointer gs-reg64)"],
    [48, "a0", "(pointer gs-texa)"],
    [50, "a0", "(pointer gs-reg64)"],
    [52, "a0", "(pointer gs-texclut)"],
    [54, "a0", "(pointer gs-reg64)"],
    [56, "a0", "(pointer uint64)"],
    [58, "a0", "(pointer gs-reg64)"],
    [[69, 73], "a0", "(pointer uint128)"],
    [[73, 82], "a1", "vector4w"],
    [[82, 89], "a1", "vector4w"],
    [[90, 96], "a0", "vector4w"],
    [[113, 117], "a1", "(pointer uint128)"],
    [[117, 126], "a2", "vector4w"],
    [[126, 136], "a2", "vector4w"],
    [[137, 149], "a1", "vector4w"],
    [[187, 191], "t2", "(pointer int128)"],
    [[191, 225], "t4", "vector4w"],
    [[225, 231], "a2", "vector4w"],
    [[231, 237], "a2", "vector4w"]
  ],
  "draw-sprite2d-xy": [
    [[35, 39], "t0", "dma-packet"],
    [[45, 48], "t0", "gs-gif-tag"],
    [53, "t0", "(pointer gs-prim)"],
    [55, "t0", "(pointer gs-rgbaq)"],
    [66, "t0", "(pointer gs-xyzf)"],
    [87, "t0", "(pointer gs-xyzf)"],
    [[96, 108], "v1", "(pointer uint64)"]
  ],
  "draw-sprite2d-xy-absolute": [
    [[6, 10], "t3", "dma-packet"],
    [[16, 19], "t3", "gs-gif-tag"],
    [24, "t3", "(pointer gs-prim)"],
    [25, "t3", "(pointer gs-rgbaq)"],
    [36, "t3", "(pointer gs-xyzf)"],
    [49, "t3", "(pointer gs-xyzf)"],
    [[62, 69], "v1", "(pointer uint64)"]
  ],
  "draw-quad2d": [
    [[18, 22], "t2", "dma-packet"],
    [[28, 31], "t2", "gs-gif-tag"],
    [36, "t2", "(pointer gs-prim)"],
    [38, "t2", "(pointer gs-rgbaq)"],
    [46, "t2", "(pointer gs-xyzf)"],
    [48, "t2", "(pointer gs-rgbaq)"],
    [61, "t2", "(pointer gs-xyzf)"],
    [63, "t2", "(pointer gs-rgbaq)"],
    [76, "t2", "(pointer gs-xyzf)"],
    [78, "t2", "(pointer gs-rgbaq)"],
    [96, "t2", "(pointer gs-xyzf)"],
    [97, "t2", "(pointer uint64)"],
    [[110, 117], "v1", "(pointer uint64)"]
  ],
  "set-display-gs-state": [
    [[3, 10], "t3", "dma-packet"],
    [[13, 19], "t3", "gs-gif-tag"],
    [30, "t3", "(pointer gs-scissor)"],
    [32, "t3", "(pointer gs-reg64)"],
    [33, "t3", "(pointer gs-xy-offset)"],
    [35, "t3", "(pointer gs-reg64)"],
    [46, "t3", "(pointer gs-frame)"],
    [48, "t3", "(pointer gs-reg64)"],
    [50, "t3", "(pointer gs-test)"],
    [52, "t3", "(pointer gs-reg64)"],
    [54, "t3", "(pointer gs-texa)"],
    [56, "t3", "(pointer gs-reg64)"],
    [58, "t3", "(pointer gs-zbuf)"],
    [60, "t3", "(pointer gs-reg64)"],
    [61, "t3", "(pointer uint64)"],
    [63, "t3", "(pointer gs-reg64)"]
  ],
  "set-display-gs-state-offset": [
    [[3, 10], "t5", "dma-packet"],
    [[13, 19], "t5", "gs-gif-tag"],
    [30, "t5", "(pointer gs-scissor)"],
    [32, "t5", "(pointer gs-reg64)"],
    [40, "t5", "(pointer gs-xy-offset)"],
    [42, "t5", "(pointer gs-reg64)"],
    [53, "t5", "(pointer gs-frame)"],
    [55, "t5", "(pointer gs-reg64)"],
    [57, "t5", "(pointer gs-test)"],
    [59, "t5", "(pointer gs-reg64)"],
    [61, "t5", "(pointer gs-texa)"],
    [63, "t5", "(pointer gs-reg64)"],
    [65, "t5", "(pointer gs-zbuf)"],
    [67, "t5", "(pointer gs-reg64)"],
    [68, "t5", "(pointer uint64)"],
    [70, "t5", "(pointer gs-reg64)"]
  ],
  "reset-display-gs-state": [
    [[3, 8], "a2", "dma-packet"],
    [[14, 17], "a2", "gs-gif-tag"],
    [22, "a1", "(pointer gs-scissor)"],
    [24, "a1", "(pointer gs-reg64)"],
    [26, "a1", "(pointer gs-xy-offset)"],
    [28, "a1", "(pointer gs-reg64)"],
    [30, "a1", "(pointer gs-frame)"],
    [32, "a1", "(pointer gs-reg64)"],
    [34, "a1", "(pointer gs-test)"],
    [36, "a1", "(pointer gs-reg64)"],
    [39, "a1", "(pointer gs-texa)"],
    [41, "a1", "(pointer gs-reg64)"],
    [43, "a1", "(pointer gs-zbuf)"],
    [45, "a1", "(pointer gs-reg64)"],
    [46, "a1", "(pointer uint64)"],
    [48, "a1", "(pointer gs-reg64)"]
  ],
  "(method 3 connection-pers)": [[97, "f0", "float"]],
  "(method 9 connection)": [[8, "a0", "pointer"]],
  "(method 10 connection)": [[8, "a0", "pointer"]],
  "(method 11 connection)": [[5, "a1", "pointer"]],
  "(method 0 engine)": [
    [44, "v1", "pointer"],
    [47, "v1", "pointer"],
    [53, "v1", "connectable"],
    [65, "v1", "connectable"]
  ],
  "(method 12 engine)": [
    [[5, 18], "s4", "connection"],
    [13, "t9", "(function object object object object object)"]
  ],
  "(method 13 engine)": [
    [[5, 28], "s4", "connection"],
    [13, "t9", "(function object object object object object)"]
  ],
  "(method 15 engine)": [[[0, 36], "v1", "connection"]],
  "(method 19 engine)": [[8, "a0", "connection"]],
  "(method 20 engine)": [[8, "a0", "connection"]],
  "(method 21 engine)": [[8, "a0", "connection"]],
  "(method 0 engine-pers)": [
    [32, "v1", "pointer"],
    [23, "v1", "pointer"],
    [26, "v1", "pointer"],
    [24, "v1", "(pointer pointer)"]
  ],
  "(method 3 connection-minimap)": [[97, "f0", "float"]],
  "dma-buffer-add-ref-texture": [
    [[25, 29], "a3", "dma-packet"],
    [[32, 44], "a3", "gs-gif-tag"],
    [[47, 62], "a2", "dma-packet"]
  ],
  "texture-page-default-allocate": [[51, "a3", "texture"]],
  "texture-page-font-allocate": [[33, "a3", "texture"]],
  "(method 24 texture-pool)": [
    [67, "a1", "shader-ptr"],
    [[70, 93], "a1", "adgif-shader"],
    [92, "a1", "adgif-shader"]
  ],
  "upload-vram-data": [
    [[10, 17], "a0", "dma-packet"],
    [[19, 26], "a0", "gs-gif-tag"],
    [35, "a0", "(pointer gs-bitbltbuf)"],
    [37, "a0", "(pointer gs-reg64)"],
    [38, "a0", "(pointer gs-trxpos)"],
    [40, "a0", "(pointer gs-reg64)"],
    [46, "a0", "(pointer gs-trxreg)"],
    [48, "a0", "(pointer gs-reg64)"],
    [49, "a0", "(pointer gs-trxdir)"],
    [51, "a0", "(pointer gs-reg64)"]
  ],
  "upload-vram-pages": [
    [[140, 147], "a0", "dma-packet"],
    [[149, 156], "a0", "gs-gif-tag"],
    [160, "a0", "(pointer int64)"],
    [162, "a0", "(pointer gs-reg64)"]
  ],
  "(method 3 generic-tie-interp-point)": [[19, "gp", "(pointer uint128)"]],
  "(method 19 res-lump)": [
    [46, "t2", "(pointer uint64)"],
    [100, "t3", "(pointer uint64)"],
    [184, "t5", "(pointer uint64)"],
    [64, "t6", "(pointer uint64)"]
  ],
  "(method 20 res-lump)": [[341, "t0", "(pointer uint128)"]],
  "(method 16 res-lump)": [
    [22, "t1", "(pointer uint64)"],
    [29, "t2", "(pointer uint64)"]
  ],
  "(method 15 res-lump)": [[132, "s5", "res-tag-pair"]],
  "(method 17 res-lump)": [[22, "s4", "(pointer pointer)"]],
  "(method 0 script-context)": [[[8, 17], "v0", "script-context"]],
  "joint-mod-wheel-callback": [[[2, 63], "s4", "joint-mod-wheel"]],
  "joint-mod-set-local-callback": [[[0, 23], "v1", "joint-mod-set-local"]],
  "joint-mod-add-local-callback": [[[2, 33], "s4", "joint-mod-add-local"]],
  "joint-mod-set-world-callback": [[[0, 23], "v1", "joint-mod-set-world"]],
  "joint-mod-blend-local-callback": [[[2, 63], "gp", "joint-mod-blend-local"]],
  "joint-mod-spinner-callback": [[[2, 63], "gp", "joint-mod-spinner"]],
  "joint-mod-blend-world-callback": [[[2, 148], "gp", "joint-mod-blend-world"]],
  "joint-mod-rotate-local-callback": [
    [[2, 16], "v1", "joint-mod-rotate-local"]
  ],
  "(method 0 collide-shape-prim-sphere)": [
    [[3, 8], "v0", "collide-shape-prim-sphere"]
  ],
  "(method 0 collide-shape-prim-mesh)": [
    [[3, 11], "v0", "collide-shape-prim-mesh"]
  ],
  "(method 0 collide-shape-prim-group)": [
    [[3, 12], "v0", "collide-shape-prim-group"]
  ],
  "(method 0 collide-shape-moving)": [[[2, 12], "v0", "collide-shape-moving"]],
  "(method 11 touching-prims-entry-pool)": [
    [[0, 8], "v1", "touching-prims-entry"],
    [8, "v1", "pointer"],
    [[9, 11], "v1", "touching-prims-entry"],
    [[1, 20], "a1", "touching-prims-entry"]
  ],
  "(method 0 touching-list)": [[[6, 9], "v0", "touching-list"]],
  "display-loop-main": [[223, "t9", "(function none)"]],
  "end-display": [
    [205, "f1", "float"],
    [205, "f0", "float"]
  ],
  "(method 18 res-lump)": [["_stack_", 16, "object"]],
  "(method 21 res-lump)": [
    ["_stack_", 16, "res-tag"],
    ["_stack_", 32, "res-tag"]
  ],
  "(method 8 res-lump)": [
    [258, "s0", "array"],
    // [[0, 100], "s0", "basic"],
    // [[102, 120], "s0", "basic"],
    // [[147, 150], "s0", "collide-mesh"],
    [[157, 239], "s0", "(array object)"]
    // [235, "s0", "basic"]
  ],
  "(method 0 fact-info-enemy)": [
    [[0, 196], "gp", "fact-info-enemy"],
    ["_stack_", 16, "res-tag"],
    ["_stack_", 32, "res-tag"],
    [[11, 177], "s5", "res-lump"]
  ],
  "(method 0 fact-info)": [
    [87, "v1", "(pointer int32)"],
    [11, "v1", "res-lump"]
  ],
  "(method 0 fact-info-crate)": [
    [[0, 17], "gp", "fact-info-crate"],
    [14, "a0", "res-lump"]
  ],
  "(method 0 fact-info-target)": [[[0, 17], "gp", "fact-info-target"]],
  "joint-channel-float-delete!": [
    [7, "a0", "pointer"],
    [7, "a1", "pointer"]
  ],
  "num-func-chan": [[7, "v1", "joint-control-channel"]],
  "(method 20 process-focusable)": [
    [15, "gp", "collide-shape-moving"],
    [31, "gp", "collide-shape"]
  ],
  "(method 10 focus)": [[19, "v1", "collide-shape"]],
  "shrubbery-login-post-texture": [
    [[13, 15], "a3", "qword"],
    [16, "a3", "pointer"],
    [24, "a3", "pointer"],
    [[17, 23], "a3", "qword"],
    [[13, 23], "a1", "qword"],
    [14, "a2", "qword"],
    [[27, 29], "a3", "qword"],
    [[27, 29], "a1", "qword"],
    [[35, 37], "a3", "qword"],
    [[35, 37], "a2", "qword"]
  ],
  "(top-level-login eye-h)": [[[69, 77], "a1", "eye-control"]],
  "entity-actor-lookup": [["_stack_", 16, "res-tag"]],
  "entity-actor-count": [["_stack_", 16, "res-tag"]],
  "(method 0 path-control)": [["_stack_", 16, "res-tag"]],
  "(method 9 actor-link-info)": [[[0, 36], "s3", "entity-actor"]],
  "(method 41 nav-mesh)": [["_stack_", 56, "float"]],
  "(method 39 nav-mesh)": [["_stack_", 56, "float"]],
  "str-load": [[[18, 44], "s2", "load-chunk-msg"]],
  "str-load-status": [
    [[18, 22], "v1", "load-chunk-msg"],
    [26, "v1", "load-chunk-msg"]
  ],
  "str-play-async": [[[7, 36], "s4", "play-chunk-msg"]],
  "str-play-stop": [[[7, 36], "s4", "play-chunk-msg"]],
  "str-play-queue": [[[7, 98], "s4", "play-chunk-msg"]],
  "str-ambient-play": [[[7, 20], "s5", "load-chunk-msg"]],
  "str-ambient-stop": [[[7, 20], "s5", "load-chunk-msg"]],
  "dgo-load-begin": [[[19, 41], "s2", "load-dgo-msg"]],
  "dgo-load-get-next": [[[14, 31], "v1", "load-dgo-msg"]],
  "dgo-load-continue": [[[5, 23], "gp", "load-dgo-msg"]],
  "dgo-load-link": [
    [7, "s4", "uint"],
    [17, "s4", "uint"],
    [55, "s4", "uint"],
    [27, "s4", "uint"],
    [37, "s4", "uint"]
  ],
  "lookup-level-info": [
    [3, "a1", "symbol"],
    [[4, 24], "a1", "level-load-info"]
  ],
  "(method 30 level-group)": [[87, "v0", "level"]],
  "(method 19 level-group)": [
    [223, "s3", "continue-point"],
    [[177, 209], "s1", "continue-point"],
    [[182, 224], "s3", "continue-point"],
    [434, "v1", "symbol"]
  ],
  "(method 18 level)": [[[82, 89], "a1", "level"]],
  "(method 19 level)": [[[45, 48], "a0", "texture-anim-array"]],
  "level-update-after-load": [
    [[123, 152], "s0", "drawable-inline-array-tfrag"],
    [[155, 158], "s0", "drawable-tree-instance-tie"],
    [365, "a1", "(pointer int32)"],
    [370, "a2", "(pointer int32)"]
  ],
  "(method 25 level)": [
    [97, "t9", "(function object none)"],
    [169, "t9", "(function object symbol none)"]
  ],
  "(method 9 level)": [[54, "t9", "(function object none)"]],
  "copy-mood-exterior": [
    [[15, 19], "a1", "(inline-array vector)"],
    [[16, 18], "v1", "(inline-array vector)"],
    [[30, 32], "v1", "(inline-array vector)"],
    [[29, 33], "a0", "(inline-array vector)"]
  ],
  "update-mood-ruins": [[[19, 46], "gp", "ruins-states"]],
  "desaturate-mood-colors": [[[20, 92], "a0", "(inline-array mood-color)"]],
  "ramdisk-load": [[[7, 12], "v1", "ramdisk-rpc-load"]],
  "(method 10 engine-sound-pers)": [[[2, 19], "v1", "sound-rpc-set-param"]],
  "check-irx-version": [[[3, 51], "gp", "sound-rpc-get-irx-version"]],
  "sound-bank-iop-store": [[[7, 11], "v1", "sound-rpc-bank-cmd"]],
  "sound-bank-iop-free": [[[7, 12], "v1", "sound-rpc-bank-cmd"]],
  "sound-bank-load": [[[7, 12], "v1", "sound-rpc-load-bank"]],
  "sound-bank-load-from-iop": [[[7, 12], "v1", "sound-rpc-load-bank"]],
  "sound-bank-load-from-ee": [[[8, 14], "v1", "sound-rpc-load-bank"]],
  "sound-bank-unload": [[[6, 11], "v1", "sound-rpc-unload-bank"]],
  "sound-music-load": [[[6, 11], "v1", "sound-rpc-load-music"]],
  "sound-music-unload": [[[3, 8], "v1", "sound-rpc-unload-music"]],
  "set-language": [[[7, 12], "v1", "sound-rpc-set-language"]],
  "sound-set-stereo-mode": [[[4, 9], "v1", "sound-rpc-set-stereo-mode"]],
  "list-sounds": [[[3, 7], "v1", "sound-rpc-list-sounds"]],
  "string->sound-name": [[[2, 18], "a1", "(pointer uint8)"]],
  "sound-set-volume": [[[3, 16], "v1", "sound-rpc-set-master-volume"]],
  "sound-set-reverb": [[[5, 25], "v1", "sound-rpc-set-reverb"]],
  "sound-set-ear-trans": [[[7, 26], "gp", "sound-rpc-set-ear-trans"]],
  "sound-play-by-name": [
    [[12, 45], "s5", "sound-rpc-play"],
    [[22, 39], "s3", "process-drawable"]
  ],
  "sound-play-by-spec": [
    [[4, 54], "s5", "sound-rpc-play"],
    [[31, 47], "s3", "process-drawable"]
  ],
  "sound-pause": [[[3, 8], "v1", "sound-rpc-pause-sound"]],
  "sound-stop": [[[3, 8], "v1", "sound-rpc-stop-sound"]],
  "sound-continue": [[[3, 8], "v1", "sound-rpc-continue-sound"]],
  "sound-group-pause": [[[3, 7], "v1", "sound-rpc-pause-group"]],
  "sound-group-stop": [[[3, 7], "v1", "sound-rpc-stop-group"]],
  "sound-group-continue": [[[3, 7], "v1", "sound-rpc-continue-group"]],
  "sound-set-flava": [[[3, 10], "v1", "sound-rpc-set-flava"]],
  "sound-set-midi-reg": [[[3, 10], "v1", "sound-rpc-set-midi-reg"]],
  "sound-set-fps": [[[3, 10], "v1", "sound-rpc-set-fps"]],
  "(method 0 ambient-sound)": [
    [121, "v1", "sound-spec"],
    [125, "v1", "sound-spec"],
    [128, "v1", "sound-spec"],
    [132, "v1", "sound-spec"],
    // [143, "v1", "sound-spec"],
    // [140, "v1", "sound-spec"],
    // [147, "v1", "sound-spec"],
    ["_stack_", 16, "sound-spec"],
    ["_stack_", 32, "sound-name"],
    ["_stack_", 48, "(pointer float)"],
    // ["_stack_", 52, "sound-play-parms"],
    ["_stack_", 64, "res-tag"]
  ],
  "(method 11 ambient-sound)": [
    [[18, 33], "s4", "process-drawable"],
    [[11, 47], "s5", "sound-rpc-set-param"]
  ],
  "(method 12 ambient-sound)": [[[7, 22], "v1", "sound-rpc-set-param"]],
  "(method 13 ambient-sound)": [[[7, 23], "v1", "sound-rpc-set-param"]],
  "loader-test-command": [[[5, 10], "v1", "sound-rpc-test-cmd"]],
  "(anon-function 1 gsound)": [[[0, 45], "gp", "(array symbol)"]],
  "sound-buffer-dump": [[[12, 39], "s3", "sound-rpc-play"]],
  "(method 12 fact-info-target)": [
    [3, "v1", "target"],
    [14, "a0", "target"]
  ],
  "(method 10 history)": [[[8, 10], "a1", "history-elt"]],
  "(method 10 history-iterator)": [[[20, 35], "a2", "history-elt"]],
  "command-get-time": [[119, "gp", "(pointer float)"]],
  "command-get-param": [[122, "gp", "(pointer float)"]],
  "command-get-entity": [[10, "gp", "process"]],
  // sprite
  "sprite-add-matrix-data": [
    [[5, 15], "a2", "dma-packet"],
    [[24, 28], "a1", "matrix"],
    [[47, 57], "a2", "dma-packet"],
    [[70, 97], "a2", "vector"],
    [[98, 113], "a1", "vector"],
    [[119, 133], "a1", "vector"]
  ],
  "sprite-add-frame-data": [[[8, 16], "a0", "dma-packet"]],
  "sprite-add-2d-chunk": [
    [[12, 20], "a0", "dma-packet"],
    [[45, 52], "a0", "dma-packet"],
    [[69, 76], "a0", "dma-packet"],
    [[80, 87], "v1", "dma-packet"],
    [65, "a3", "int"]
  ],
  "sprite-add-3d-chunk": [
    [[11, 19], "a0", "dma-packet"],
    [[44, 51], "a0", "dma-packet"],
    [[68, 75], "a0", "dma-packet"],
    [[79, 87], "v1", "dma-packet"],
    [65, "a3", "int"]
  ],
  "sprite-draw": [
    [[33, 38], "a0", "dma-packet"],
    [[41, 48], "a0", "gs-gif-tag"],
    [52, "a0", "(pointer gs-test)"],
    [54, "a0", "(pointer gs-reg64)"],
    [56, "a0", "(pointer gs-clamp)"],
    [58, "a0", "(pointer gs-reg64)"],
    [[73, 82], "a0", "dma-packet"],
    [[87, 92], "a0", "dma-packet"],
    [[111, 115], "a0", "dma-packet"],
    [[129, 133], "a0", "dma-packet"],
    [[150, 154], "a0", "dma-packet"]
  ],
  // sprite-distort
  "sprite-init-distorter": [
    [[3, 7], "a1", "dma-packet"],
    [[13, 16], "a1", "gs-gif-tag"],
    [21, "a1", "(pointer gs-zbuf)"],
    [23, "a1", "(pointer gs-reg64)"],
    [25, "a1", "(pointer gs-tex0)"],
    [27, "a1", "(pointer gs-reg64)"],
    [29, "a1", "(pointer gs-tex1)"],
    [31, "a1", "(pointer gs-reg64)"],
    [32, "a1", "(pointer gs-miptbp)"],
    [34, "a1", "(pointer gs-reg64)"],
    [36, "a1", "(pointer gs-clamp)"],
    [38, "a1", "(pointer gs-reg64)"],
    [40, "a1", "(pointer gs-alpha)"],
    [42, "a1", "(pointer gs-reg64)"],
    [50, "a3", "uint"],
    [[53, 58], "a1", "dma-packet"]
  ],
  "sprite-draw-distorters": [
    [[73, 93], "a0", "vector"],
    [75, "v1", "vector"],
    [87, "v1", "vector"],
    [96, "v1", "vector"],
    [100, "v1", "vector"],
    [123, "a0", "(pointer int32)"],
    [128, "v1", "vector"],
    [130, "v1", "vector"],
    [136, "v1", "vector"],
    [157, "v1", "vector"],
    [[175, 192], "a1", "dma-packet"],
    [[200, 206], "a0", "dma-packet"],
    [[210, 214], "a0", "vector4w"],
    [[219, 224], "a0", "dma-packet"],
    [[252, 269], "a1", "dma-packet"],
    [[277, 281], "a1", "dma-packet"],
    [[285, 289], "a1", "vector4w"],
    [[293, 298], "v1", "dma-packet"]
  ],
  "print-game-text": [
    [225, "v1", "float"],
    [241, "v1", "float"],
    [[324, 327], "v1", "dma-packet"]
  ],
  "fx-copy-buf": [
    [[17, 22], "t3", "dma-packet"],
    [[2, 8], "a2", "dma-packet"],
    [[122, 127], "t0", "dma-packet"],
    [[24, 66], "t3", "dma-packet"]
  ],
  "(method 12 setting-control)": [[17, "s4", "connection"]],
  "(method 14 setting-control)": [[6, "v1", "connection"]],
  "(method 18 setting-control)": [[[844, 848], "a0", "process-focusable"]],
  "(method 9 cam-setting-data)": [
    [[76, 80], "v1", "connection"],
    [22, "s3", "connection"],
    [[45, 48], "s3", "connection"],
    [[56, 59], "s3", "connection"]
  ],
  "(method 9 user-setting-data)": [
    [[76, 80], "v1", "connection"],
    [[56, 59], "s3", "connection"],
    [[45, 49], "s3", "connection"],
    [22, "s3", "connection"]
  ],
  "(method 10 cam-setting-data)": [
    [[24, 31], "v1", "handle"],
    [[23, 36], "a0", "handle"],
    [44, "a3", "vector"],
    [395, "a3", "vector"],
    [404, "a3", "vector"],
    [413, "a3", "vector"],
    [424, "a3", "vector"],
    [[433, 448], "a0", "handle"],
    [[434, 441], "v1", "handle"],
    [[454, 467], "a0", "handle"],
    [[455, 462], "v1", "handle"]
  ],
  "(method 9 art)": [[9, "v1", "pointer"]],
  "(method 12 art-group)": [[12, "a0", "art-joint-anim"]],
  "(method 9 art-mesh-geo)": [
    [20, "s4", "(pointer int16)"],
    [[14, 19], "a0", "drawable"],
    [10, "v1", "(pointer art)"],
    [14, "v1", "(pointer art)"]
  ],
  "(method 9 art-joint-anim)": [[9, "v1", "pointer"]],
  "joint-control-copy!": [
    [8, "a0", "uint"],
    [8, "v1", "uint"]
  ],
  "joint-control-remap!": [
    [127, "t9", "(function joint-control joint-control-channel int object)"],
    [181, "t9", "(function joint-control joint-control-channel int object)"],
    ["_stack_", 60, "basic"]
  ],
  "flatten-joint-control-to-spr": [
    [[201, 203], "a1", "terrain-context"],
    [[131, 133], "a0", "terrain-context"],
    [[182, 184], "a1", "terrain-context"],
    [[164, 166], "a0", "terrain-context"],
    [195, "v1", "terrain-context"],
    [65, "a3", "(pointer float)"],
    [67, "a3", "(pointer float)"],
    [[18, 24], "a2", "(inline-array vector)"],
    [24, "a3", "(pointer float)"],
    [[59, 65], "a2", "(inline-array vector)"],
    [[112, 118], "a2", "(inline-array vector)"],
    [17, "a2", "int"]
  ],
  "(method 2 art-joint-anim-manager-slot)": [
    [21, "s2", "uint"],
    [21, "v1", "uint"]
  ],
  "create-interpolated2-joint-animation-frame": [
    [[48, 125], "v1", "joint-anim-frame"]
  ],
  "(method 12 art-joint-anim-manager)": [
    [15, "a0", "pointer"],
    [15, "v1", "pointer"],
    [21, "a0", "pointer"],
    [21, "v1", "pointer"]
  ],
  "(method 11 art-joint-anim-manager)": [
    [54, "v1", "uint"],
    [54, "s2", "uint"],
    [60, "s2", "uint"],
    [65, "s2", "uint"],
    [71, "s2", "uint"],
    [87, "a1", "uint"],
    [94, "a2", "uint"]
  ],
  "joint-anim-inspect-elt": [
    [[4, 15], "gp", "joint-anim-matrix"],
    [[17, 30], "gp", "joint-anim-transformq"]
  ],
  "matrix-from-control!": [
    [22, "v1", "pointer"],
    [35, "v1", "pointer"],
    [38, "v1", "pointer"],
    [65, "v1", "pointer"],
    [72, "v1", "pointer"],
    [82, "v1", "pointer"],
    [85, "v1", "pointer"],
    // [58, "v1", "matrix"],
    [[43, 49], "v1", "matrix"]
  ],
  "init-haze-vert-array": [
    [43, "a0", "cloud-vertex"],
    [44, "v1", "cloud-vertex"]
  ],
  "sky-make-sun-data": [[[7, 58], "s3", "sky-sun-data"]],
  "(anon-function 7 relocate)": [
    [3, "a0", "int"],
    [8, "a0", "int"]
  ],
  "(method 7 process)": [
    [[47, 88], "v1", "connection"],
    [[120, 124], "a0", "basic"],
    [[127, 130], "a0", "basic"]
  ],
  "(method 7 collide-shape-prim-group)": [[4, "v1", "pointer"]],
  "all-texture-tweak-adjust": [[[35, 44], "s0", "adgif-shader"]],
  "dm-float-field-tie-rvanish-func": [[[14, 45], "gp", "prototype-bucket-tie"]],
  "dm-float-field-tie-vanish-far-func": [
    [[14, 45], "gp", "prototype-bucket-tie"]
  ],
  "build-instance-list": [
    [33, "v1", "drawable-tree-instance-shrub"],
    [85, "v1", "drawable-tree-instance-tie"]
  ],
  "debug-menu-make-continue-sub-menu": [
    [5, "v1", "symbol"],
    [10, "v1", "level-load-info"],
    [13, "v1", "level-load-info"],
    [21, "v1", "continue-point"],
    [47, "v1", "continue-point"],
    [56, "v1", "continue-point"]
  ],
  "(anon-function 191 default-menu)": [
    [[30, 37], "s5", "adgif-shader"],
    [[5, 25], "s4", "texture-id"]
  ],
  "(anon-function 188 default-menu)": [
    [[3, 13], "v1", "texture-id"],
    [[20, 28], "a1", "adgif-shader"],
    [33, "v1", "texture-id"],
    [41, "v1", "adgif-shader"]
  ],
  "(anon-function 187 default-menu)": [
    [[2, 13], "v1", "texture-id"],
    [[18, 29], "a1", "adgif-shader"],
    [34, "v1", "texture-id"],
    [[42, 44], "v1", "adgif-shader"]
  ],
  "(anon-function 186 default-menu)": [
    [[3, 13], "v1", "texture-id"],
    [[20, 28], "a1", "adgif-shader"],
    [33, "v1", "texture-id"],
    [41, "v1", "adgif-shader"]
  ],
  "(anon-function 185 default-menu)": [
    [[3, 13], "v1", "texture-id"],
    [[20, 28], "a1", "adgif-shader"],
    [33, "v1", "texture-id"],
    [41, "v1", "adgif-shader"]
  ],
  "(anon-function 184 default-menu)": [
    [[3, 13], "v1", "texture-id"],
    [[20, 28], "a1", "adgif-shader"],
    [33, "v1", "texture-id"],
    [41, "v1", "adgif-shader"]
  ],
  "(anon-function 183 default-menu)": [
    [[2, 13], "v1", "texture-id"],
    [[18, 29], "a1", "adgif-shader"],
    [34, "v1", "texture-id"],
    [[42, 44], "v1", "adgif-shader"]
  ],
  "(anon-function 182 default-menu)": [
    [[3, 13], "v1", "texture-id"],
    [[20, 28], "a1", "adgif-shader"],
    [33, "v1", "texture-id"],
    [41, "v1", "adgif-shader"]
  ],
  "(anon-function 181 default-menu)": [
    [[3, 13], "v1", "texture-id"],
    [[20, 28], "a1", "adgif-shader"],
    [33, "v1", "texture-id"],
    [41, "v1", "adgif-shader"]
  ],
  "(anon-function 180 default-menu)": [
    [[3, 13], "v1", "texture-id"],
    [[20, 28], "a1", "adgif-shader"],
    [33, "v1", "texture-id"],
    [41, "v1", "adgif-shader"]
  ],
  "(anon-function 179 default-menu)": [
    [[2, 13], "v1", "texture-id"],
    [[18, 29], "a1", "adgif-shader"],
    [34, "v1", "texture-id"],
    [[42, 44], "v1", "adgif-shader"]
  ],
  "(anon-function 178 default-menu)": [
    [[3, 13], "v1", "texture-id"],
    [[20, 28], "a1", "adgif-shader"],
    [33, "v1", "texture-id"],
    [41, "v1", "adgif-shader"]
  ],
  "(anon-function 177 default-menu)": [
    [[3, 13], "v1", "texture-id"],
    [[20, 28], "a1", "adgif-shader"],
    [33, "v1", "texture-id"],
    [41, "v1", "adgif-shader"]
  ],
  "(anon-function 176 default-menu)": [
    [[3, 13], "v1", "texture-id"],
    [[20, 28], "a1", "adgif-shader"],
    [33, "v1", "texture-id"],
    [41, "v1", "adgif-shader"]
  ],
  "(anon-function 175 default-menu)": [
    [[3, 13], "v1", "texture-id"],
    [[20, 28], "a1", "adgif-shader"],
    [33, "v1", "texture-id"],
    [41, "v1", "adgif-shader"]
  ],
  "(anon-function 174 default-menu)": [
    [[3, 13], "v1", "texture-id"],
    [[20, 28], "a1", "adgif-shader"],
    [33, "v1", "texture-id"],
    [41, "v1", "adgif-shader"]
  ],
  "(anon-function 173 default-menu)": [
    [[2, 13], "v1", "texture-id"],
    [[18, 29], "a1", "adgif-shader"],
    [34, "v1", "texture-id"],
    [[42, 44], "v1", "adgif-shader"]
  ],
  "(anon-function 172 default-menu)": [
    [[2, 13], "v1", "texture-id"],
    [[18, 29], "a1", "adgif-shader"],
    [34, "v1", "texture-id"],
    [[42, 44], "v1", "adgif-shader"]
  ],
  "joint-mod-ik-callback": [
    [6, "gp", "joint-mod-ik"],
    [9, "gp", "joint-mod-ik"],
    [[1, 35], "gp", "joint-mod-ik"],
    [[1, 433], "gp", "joint-mod-ik"]
  ],
  "(method 11 joint-mod)": [
    [20, "s0", "fact-info-enemy"],
    [12, "s2", "process-drawable"]
  ],
  "joint-mod-look-at-handler": [
    [[2, 406], "gp", "joint-mod"],
    [409, "a3", "float"]
  ],
  "real-joint-mod-gun-look-at-handler": [
    [1, "v1", "joint-mod"],
    [2, "v1", "joint-mod"]
  ],
  "joint-mod-foot-rot-handler": [
    [[0, 7], "s5", "joint-mod"],
    [[36, 59], "s5", "joint-mod"],
    [[63, 97], "s5", "joint-mod"],
    [119, "s5", "joint-mod"],
    [[119, 152], "s5", "joint-mod"]
  ],
  "joint-mod-polar-look-at-guts": [
    [1, "gp", "joint-mod"],
    [[1, 334], "gp", "joint-mod"],
    [334, "gp", "joint-mod"],
    [338, "a3", "float"]
  ],
  "joint-mod-world-look-at-handler": [
    [[0, 217], "gp", "joint-mod"],
    [220, "a3", "float"]
  ],
  "joint-mod-rotate-handler": [[[2, 114], "s5", "joint-mod"]],
  "joint-mod-scale-handler": [[[1, 14], "s5", "joint-mod"]],
  "joint-mod-joint-set-handler": [[[2, 23], "s4", "joint-mod"]],
  "joint-mod-joint-set-world-handler": [[[6, 197], "s5", "joint-mod"]],
  "joint-mod-joint-set*-handler": [[[2, 39], "s5", "joint-mod"]],
  "joint-mod-joint-set*-world-handler": [[[4, 53], "s5", "joint-mod"]],
  "joint-mod-debug-draw": [[8, "a3", "float"]],
  "glst-find-node-by-name": [
    [6, "s5", "glst-named-node"],
    [7, "v1", "glst-named-node"]
  ],
  "glst-length-of-longest-name": [
    [5, "s5", "glst-named-node"],
    [6, "v1", "glst-named-node"]
  ],
  "(event time-of-day-tick)": [
    [10, "v1", "float"],
    [148, "v1", "float"]
  ],
  "cam-slave-get-vector-with-offset": [[[52, 61], "s3", "vector"]],
  "cam-slave-get-interp-time": [[43, "f0", "float"]],
  "cam-standard-event-handler": [
    [13, "gp", "(state camera-slave)"],
    [19, "gp", "(state camera-slave)"],
    [22, "gp", "(state camera-slave)"]
  ],
  "cam-calc-follow!": [
    [101, "f0", "float"],
    [104, "f0", "float"] // needed because the decompiler sees an int going into an FP register and assumes it's an int instead!
  ],
  "(event cam-master-active)": [
    [80, "gp", "matrix"],
    [170, "s5", "vector"],
    [275, "v1", "process"],
    [330, "a0", "camera-slave"],
    [448, "v1", "camera-slave"],
    [512, "v1", "camera-slave"],
    [542, "v1", "camera-slave"],
    [611, "a0", "vector"],
    [786, "v1", "float"],
    [789, "v1", "float"],
    [589, "v1", "float"],
    [593, "v1", "float"],
    [602, "v1", "float"],
    [606, "v1", "float"]
  ],
  "master-track-target": [[[53, 526], "gp", "target"]],
  "reset-target-tracking": [[[14, 138], "gp", "process-focusable"]],
  "reset-follow": [[[12, 18], "a0", "process-focusable"]],
  "(code cam-pov)": [
    [15, "a1", "pov-camera"],
    [24, "a0", "pov-camera"]
  ],
  "(code cam-pov180)": [
    [15, "a1", "pov-camera"],
    [23, "v1", "pov-camera"],
    [45, "v1", "pov-camera"],
    [58, "v1", "pov-camera"],
    [80, "a1", "pov-camera"],
    [122, "v1", "vector"]
  ],
  "(code cam-pov-track)": [
    [19, "a1", "pov-camera"],
    [30, "a0", "pov-camera"]
  ],
  "cam-los-spline-collide": [
    [70, "s3", "(inline-array collide-cache-tri)"],
    [88, "s3", "(inline-array collide-cache-tri)"]
  ],
  "cam-los-collide": [
    [92, "s1", "(inline-array collide-cache-tri)"],
    [205, "s1", "(inline-array collide-cache-tri)"],
    [135, "s1", "(inline-array collide-cache-tri)"],
    [175, "s1", "(inline-array collide-cache-tri)"],
    [375, "v1", "(inline-array tracking-spline)"]
  ],
  "cam-dist-analog-input": [[32, "f0", "float"]],
  "(event cam-string)": [
    [11, "v1", "vector"],
    [[44, 72], "s5", "vector"],
    [[80, 108], "gp", "vector"],
    [141, "a0", "vector"],
    [145, "a0", "vector"],
    [174, "v1", "vector"],
    [184, "v1", "float"],
    [28, "v1", "float"],
    [31, "v1", "float"]
  ],
  "cam-draw-collide-cache": [
    [[8, 13], "gp", "(inline-array collide-cache-tri)"]
  ],
  "(event cam-combiner-active)": [
    [[103, 126], "gp", "camera-slave"],
    [[189, 235], "gp", "camera-slave"]
  ],
  "cam-collision-record-draw": [[[45, 240], "s5", "cam-collision-record"]],
  "camera-fov-frame": [
    [87, "a0", "vector4w"],
    [128, "a0", "vector4w"],
    [169, "a0", "vector4w"],
    [7, "a0", "cam-dbg-scratch"],
    [18, "a0", "cam-dbg-scratch"],
    [29, "a0", "cam-dbg-scratch"],
    [33, "a2", "cam-dbg-scratch"],
    [36, "a3", "cam-dbg-scratch"],
    [39, "t0", "cam-dbg-scratch"],
    [45, "a0", "cam-dbg-scratch"],
    [50, "a0", "cam-dbg-scratch"],
    [54, "a2", "cam-dbg-scratch"],
    [57, "a3", "cam-dbg-scratch"],
    [60, "t0", "cam-dbg-scratch"],
    [66, "a0", "cam-dbg-scratch"],
    [72, "a0", "cam-dbg-scratch"],
    [75, "a1", "cam-dbg-scratch"],
    [83, "a0", "cam-dbg-scratch"],
    [86, "a1", "cam-dbg-scratch"],
    [91, "a0", "cam-dbg-scratch"],
    [95, "a2", "cam-dbg-scratch"],
    [101, "t0", "cam-dbg-scratch"],
    [98, "a3", "cam-dbg-scratch"],
    [107, "a0", "cam-dbg-scratch"],
    [113, "a0", "cam-dbg-scratch"],
    [116, "a1", "cam-dbg-scratch"],
    [124, "a0", "cam-dbg-scratch"],
    [127, "a1", "cam-dbg-scratch"],
    [132, "a0", "cam-dbg-scratch"],
    [136, "a2", "cam-dbg-scratch"],
    [139, "a3", "cam-dbg-scratch"],
    [142, "t0", "cam-dbg-scratch"],
    [148, "a0", "cam-dbg-scratch"],
    [154, "a0", "cam-dbg-scratch"],
    [157, "a1", "cam-dbg-scratch"],
    [165, "a0", "cam-dbg-scratch"],
    [168, "a1", "cam-dbg-scratch"],
    [173, "a0", "cam-dbg-scratch"],
    [177, "a2", "cam-dbg-scratch"],
    [180, "a3", "cam-dbg-scratch"],
    [183, "t0", "cam-dbg-scratch"],
    [189, "a0", "cam-dbg-scratch"],
    [195, "a0", "cam-dbg-scratch"],
    [198, "a1", "cam-dbg-scratch"]
  ],
  "camera-sphere": [
    [[43, 49], "v1", "cam-dbg-scratch"],
    [64, "v1", "cam-dbg-scratch"],
    [80, "v1", "cam-dbg-scratch"],
    [94, "v1", "cam-dbg-scratch"],
    [109, "v1", "cam-dbg-scratch"],
    [124, "v1", "cam-dbg-scratch"],
    [138, "v1", "cam-dbg-scratch"],
    [152, "v1", "cam-dbg-scratch"],
    [156, "a0", "cam-dbg-scratch"],
    [159, "a1", "cam-dbg-scratch"],
    [164, "a0", "cam-dbg-scratch"],
    [167, "a1", "cam-dbg-scratch"]
  ],
  "camera-line-draw": [
    [36, "a0", "cam-dbg-scratch"],
    [44, "a0", "cam-dbg-scratch"],
    [2, "a2", "cam-dbg-scratch"],
    [7, "a0", "cam-dbg-scratch"],
    [14, "v1", "cam-dbg-scratch"],
    [18, "v1", "cam-dbg-scratch"],
    [22, "a0", "cam-dbg-scratch"],
    [24, "v1", "cam-dbg-scratch"],
    [29, "a0", "cam-dbg-scratch"],
    [32, "a1", "cam-dbg-scratch"],
    [36, "a0", "cam-dbg-scratch"],
    [44, "a0", "cam-dbg-scratch"]
  ],
  "camera-plot-float-func": [
    [56, "v1", "cam-dbg-scratch"],
    [64, "a0", "cam-dbg-scratch"],
    [68, "a0", "cam-dbg-scratch"],
    [105, "v1", "cam-dbg-scratch"],
    [242, "v1", "cam-dbg-scratch"],
    [21, "a0", "cam-dbg-scratch"],
    [24, "a0", "cam-dbg-scratch"],
    [27, "a0", "cam-dbg-scratch"],
    [30, "a0", "cam-dbg-scratch"],
    [51, "a0", "cam-dbg-scratch"],
    [54, "a0", "cam-dbg-scratch"],
    [56, "v1", "cam-dbg-scratch"],
    [58, "a0", "cam-dbg-scratch"],
    [64, "a0", "cam-dbg-scratch"],
    [87, "a0", "cam-dbg-scratch"],
    [97, "a0", "cam-dbg-scratch"],
    [103, "a0", "cam-dbg-scratch"],
    [105, "v1", "cam-dbg-scratch"],
    [107, "a0", "cam-dbg-scratch"],
    [111, "a0", "cam-dbg-scratch"],
    [114, "a1", "cam-dbg-scratch"],
    [119, "a0", "cam-dbg-scratch"],
    [122, "a0", "cam-dbg-scratch"],
    [128, "a0", "cam-dbg-scratch"],
    [131, "a0", "cam-dbg-scratch"],
    [135, "a0", "cam-dbg-scratch"],
    [138, "a1", "cam-dbg-scratch"],
    [142, "a0", "cam-dbg-scratch"],
    [148, "a0", "cam-dbg-scratch"],
    [154, "a0", "cam-dbg-scratch"],
    [160, "a0", "cam-dbg-scratch"],
    [164, "a0", "cam-dbg-scratch"],
    [167, "a1", "cam-dbg-scratch"],
    [171, "a0", "cam-dbg-scratch"],
    [174, "a0", "cam-dbg-scratch"],
    [177, "a0", "cam-dbg-scratch"],
    [183, "a0", "cam-dbg-scratch"],
    [187, "a0", "cam-dbg-scratch"],
    [190, "a1", "cam-dbg-scratch"],
    [197, "a0", "cam-dbg-scratch"],
    [200, "a0", "cam-dbg-scratch"],
    [206, "a0", "cam-dbg-scratch"],
    [212, "a0", "cam-dbg-scratch"],
    [216, "a0", "cam-dbg-scratch"],
    [219, "a1", "cam-dbg-scratch"],
    [223, "a0", "cam-dbg-scratch"],
    [226, "a0", "cam-dbg-scratch"],
    [238, "a0", "cam-dbg-scratch"],
    [242, "v1", "cam-dbg-scratch"],
    [244, "a0", "cam-dbg-scratch"],
    [247, "a0", "cam-dbg-scratch"],
    [266, "a0", "cam-dbg-scratch"],
    [270, "a0", "cam-dbg-scratch"],
    [273, "a1", "cam-dbg-scratch"]
  ],
  "cam-line-dma": [
    [32, "t0", "vector"],
    [36, "t0", "vector"],
    [45, "t0", "vector"],
    [50, "t0", "vector"],
    [[12, 16], "a3", "dma-packet"],
    [[22, 25], "a3", "gs-gif-tag"],
    [[33, 38], "a3", "(pointer uint128)"],
    [[46, 52], "a1", "(pointer uint128)"],
    [[60, 65], "a0", "dma-packet"],
    [[65, 74], "a0", "(pointer uint64)"]
  ],
  "camera-line2d": [
    [4, "a2", "cam-dbg-scratch"],
    [6, "a0", "cam-dbg-scratch"],
    [10, "a0", "cam-dbg-scratch"],
    [13, "a0", "cam-dbg-scratch"],
    [14, "a1", "cam-dbg-scratch"],
    [18, "a0", "cam-dbg-scratch"],
    [20, "a1", "cam-dbg-scratch"],
    [24, "a0", "cam-dbg-scratch"],
    [27, "a0", "cam-dbg-scratch"]
  ],
  "camera-line-setup": [[2, "a0", "cam-dbg-scratch"]],
  "camera-line-rel-len": [
    [9, "a0", "cam-dbg-scratch"],
    [5, "a0", "cam-dbg-scratch"],
    [12, "a1", "cam-dbg-scratch"],
    [18, "a0", "cam-dbg-scratch"]
  ],
  "camera-line-rel": [
    [2, "a3", "cam-dbg-scratch"],
    [8, "a1", "cam-dbg-scratch"]
  ],
  "camera-bounding-box-draw": [
    [6, "a0", "cam-dbg-scratch"],
    [15, "a0", "cam-dbg-scratch"],
    [21, "v1", "cam-dbg-scratch"],
    [24, "a0", "cam-dbg-scratch"],
    [30, "v1", "cam-dbg-scratch"],
    [33, "a0", "cam-dbg-scratch"],
    [39, "v1", "cam-dbg-scratch"],
    [42, "a0", "cam-dbg-scratch"],
    [48, "v1", "cam-dbg-scratch"],
    [51, "a0", "cam-dbg-scratch"],
    [57, "v1", "cam-dbg-scratch"],
    [62, "a1", "cam-dbg-scratch"],
    [68, "a1", "cam-dbg-scratch"],
    [74, "a1", "cam-dbg-scratch"],
    [80, "a1", "cam-dbg-scratch"],
    [86, "a1", "cam-dbg-scratch"],
    [92, "a1", "cam-dbg-scratch"],
    [97, "a0", "cam-dbg-scratch"],
    [100, "a1", "cam-dbg-scratch"],
    [105, "a0", "cam-dbg-scratch"],
    [108, "a1", "cam-dbg-scratch"],
    [113, "a0", "cam-dbg-scratch"],
    [116, "a1", "cam-dbg-scratch"],
    [121, "a0", "cam-dbg-scratch"],
    [124, "a1", "cam-dbg-scratch"],
    [129, "a0", "cam-dbg-scratch"],
    [132, "a1", "cam-dbg-scratch"],
    [137, "a0", "cam-dbg-scratch"],
    [140, "a1", "cam-dbg-scratch"],
    [12, "v1", "cam-dbg-scratch"]
  ],
  "camera-cross": [
    [8, "a0", "cam-dbg-scratch"],
    [14, "a0", "cam-dbg-scratch"],
    [18, "a2", "cam-dbg-scratch"],
    [22, "a0", "cam-dbg-scratch"],
    [26, "a2", "cam-dbg-scratch"],
    [31, "a0", "cam-dbg-scratch"],
    [34, "a1", "cam-dbg-scratch"],
    [39, "a0", "cam-dbg-scratch"],
    [42, "a1", "cam-dbg-scratch"],
    [47, "a0", "cam-dbg-scratch"],
    [52, "a0", "cam-dbg-scratch"],
    [52, "a0", "cam-dbg-scratch"],
    [56, "a2", "cam-dbg-scratch"],
    [60, "a0", "cam-dbg-scratch"],
    [64, "a2", "cam-dbg-scratch"],
    [69, "a0", "cam-dbg-scratch"],
    [72, "a1", "cam-dbg-scratch"],
    [77, "a0", "cam-dbg-scratch"],
    [80, "a1", "cam-dbg-scratch"],
    [85, "a0", "cam-dbg-scratch"],
    [90, "a0", "cam-dbg-scratch"],
    [94, "a2", "cam-dbg-scratch"],
    [98, "a0", "cam-dbg-scratch"],
    [101, "a1", "cam-dbg-scratch"],
    [106, "a0", "cam-dbg-scratch"],
    [109, "a1", "cam-dbg-scratch"]
  ],
  "cam-debug-draw-tris": [
    [20, "a0", "cam-dbg-scratch"],
    [88, "a0", "cam-dbg-scratch"]
  ],
  "camera-fov-draw": [
    [16, "t2", "cam-dbg-scratch"],
    [30, "a3", "cam-dbg-scratch"],
    [43, "a0", "cam-dbg-scratch"],
    [60, "a0", "cam-dbg-scratch"],
    [63, "a1", "cam-dbg-scratch"],
    [68, "a0", "cam-dbg-scratch"],
    [71, "a1", "cam-dbg-scratch"],
    [76, "a0", "cam-dbg-scratch"],
    [79, "a1", "cam-dbg-scratch"],
    [2, "t2", "cam-dbg-scratch"],
    [13, "v1", "(pointer vector)"],
    [27, "v1", "(pointer vector)"],
    [40, "v1", "(pointer vector)"],
    [53, "v1", "(pointer vector)"]
  ],
  "cam-collision-record-save": [[[8, 56], "v1", "cam-collision-record"]],
  "(trans cam-stick)": [[157, "a0", "vector"]],
  "(method 9 darkjak-info)": [[71, "v0", "sound-rpc-set-param"]],
  "(trans idle board)": [[4, "a0", "target"]],
  "(trans hidden board)": [[4, "a0", "target"]],
  "(trans use board)": [
    [8, "a0", "target"],
    [22, "a1", "target"]
  ],
  "board-post": [
    [[3, 79], "v1", "target"],
    [38, "a0", "target"],
    [44, "a0", "target"],
    [50, "a0", "target"],
    [56, "a0", "target"],
    [62, "a0", "target"],
    [94, "v1", "target"]
  ],
  "(code use board)": [[17, "v1", "art-joint-anim"]],
  "(code idle board)": [
    [19, "v1", "art-joint-anim"],
    [37, "v1", "art-joint-anim"]
  ],
  "gun-init": [[85, "a1", "target"]],
  "gun-post": [
    [7, "a0", "target"],
    [12, "gp", "target"],
    [16, "gp", "target"],
    [22, "gp", "target"],
    [31, "gp", "target"],
    [42, "gp", "target"],
    [46, "gp", "target"],
    [57, "gp", "target"],
    [[64, 77], "gp", "target"],
    [82, "v1", "target"],
    [88, "v1", "target"],
    [94, "v1", "target"],
    [100, "v1", "target"],
    [106, "v1", "target"],
    [110, "gp", "target"],
    [121, "gp", "target"],
    [126, "gp", "target"],
    [132, "gp", "target"],
    [148, "gp", "target"],
    [169, "a0", "target"],
    [5, "gp", "gun"]
  ],
  "(trans hidden gun)": [[4, "a0", "target"]],
  "(code idle gun)": [[16, "v1", "art-joint-anim"]],
  "(trans idle gun)": [
    [2, "v1", "target"],
    [9, "a0", "target"],
    [20, "v1", "target"]
  ],
  "(code die gun)": [
    [13, "v1", "target"],
    [74, "v1", "target"]
  ],
  "(post use gun)": [
    [6, "gp", "target"],
    [12, "gp", "target"],
    [21, "gp", "target"],
    [29, "gp", "target"],
    [34, "gp", "target"],
    [36, "gp", "target"],
    [40, "gp", "target"],
    [57, "gp", "target"],
    [63, "gp", "target"],
    [65, "gp", "target"],
    [67, "gp", "target"],
    [71, "gp", "target"],
    [75, "gp", "target"],
    [77, "gp", "target"],
    [83, "gp", "target"],
    [91, "gp", "target"],
    [93, "gp", "target"],
    [96, "a0", "vector"],
    [99, "gp", "target"],
    [101, "gp", "target"],
    [103, "gp", "target"],
    [109, "gp", "target"],
    [114, "gp", "target"],
    [116, "gp", "target"],
    [120, "gp", "target"],
    [122, "gp", "target"],
    [127, "gp", "target"],
    [129, "gp", "target"],
    [132, "a0", "vector"],
    [136, "s6", "target"],
    [135, "gp", "gun"]
  ],
  "(code use gun)": [
    [7, "a0", "target"],
    [27, "v1", "art-joint-anim"],
    [87, "v1", "art-joint-anim"],
    [152, "v1", "art-joint-anim"],
    [207, "v1", "art-joint-anim"],
    [262, "v1", "art-joint-anim"],
    [312, "v1", "art-joint-anim"],
    [377, "v1", "art-joint-anim"],
    [427, "v1", "art-joint-anim"],
    [487, "v1", "art-joint-anim"],
    [547, "v1", "art-joint-anim"],
    [612, "v1", "art-joint-anim"],
    [667, "v1", "art-joint-anim"],
    [726, "s4", "target"],
    [741, "s1", "pair"],
    [753, "s4", "target"],
    [774, "s4", "target"],
    [795, "s1", "pair"],
    [801, "s4", "target"],
    [804, "s4", "target"]
  ],
  "(trans use gun)": [
    [8, "a1", "target"],
    [19, "a0", "target"],
    [23, "v1", "target"],
    [28, "v1", "target"],
    [44, "v1", "target"]
  ],
  "(method 31 gun-eject)": [
    [24, "a0", "gun"],
    [36, "v1", "gun"],
    [44, "v1", "collide-shape"]
  ],
  "(method 9 gun-info)": [
    [115, "s0", "collide-shape-prim"],
    [133, "s0", "collide-shape-prim"],
    [78, "s2", "collide-shape-prim"]
  ],
  "(method 3 collide-query)": [
    [116, "f0", "float"],
    [137, "f0", "float"]
  ],
  "emerc-vu1-initialize-chain": [
    [[19, 59], "s5", "emerc-vu1-low-mem"],
    [80, "gp", "(inline-array dma-packet)"],
    [[12, 18], "gp", "(pointer vif-tag)"]
  ],
  "emerc-vu1-init-buffer": [
    [[25, 31], "a0", "dma-packet"],
    [[37, 40], "a0", "gs-gif-tag"],
    [44, "a0", "(pointer gs-test)"],
    [46, "a0", "(pointer gs-reg64)"],
    [[49, 61], "v1", "dma-packet"]
  ],
  "sparticle-track-root-prim": [[3, "v1", "collide-shape"]],
  "(method 10 sparticle-launcher)": [[[41, 75], "gp", "(array int32)"]],
  "birth-func-texture-group": [[[2, 10], "s5", "(array int32)"]],
  "(method 9 sparticle-launch-control)": [[22, "a2", "process-drawable"]],
  "(method 10 sparticle-launch-control)": [[42, "a3", "float"]],
  "execute-part-engine": [
    [11, "v1", "connection"],
    [12, "a0", "process-drawable"],
    [13, "v1", "connection"],
    [[19, 53], "s0", "vector"],
    [23, "v1", "connection"],
    [28, "v1", "connection"],
    [29, "v1", "int"],
    [137, "a3", "vector"],
    [35, "a0", "process-drawable"]
  ],
  "sparticle-respawn-heights": [
    [[0, 58], "gp", "(array int32)"],
    [58, "gp", "(array int32)"],
    [34, "v1", "int"]
  ],
  "sparticle-respawn-timer": [
    [[9, 15], "gp", "(array int32)"],
    [34, "gp", "(array int32)"],
    [10, "v1", "int"]
  ],
  "sparticle-texture-animate": [
    [[0, 31], "v1", "(array int32)"],
    [47, "v1", "(array int32)"]
  ],
  "sparticle-texture-day-night": [[[21, 78], "s2", "(array int32)"]],
  "sparticle-mode-animate": [
    [5, "v1", "(array symbol)"],
    [[7, 16], "a1", "(array uint32)"],
    [18, "a1", "vector4w"],
    [21, "a1", "(pointer int32)"],
    [26, "a1", "(array int32)"],
    [28, "v1", "(array int32)"],
    [32, "a0", "(pointer int64)"],
    // [33, "a0", "(pointer int64)"],
    [44, "v1", "(pointer int32)"],
    [46, "v1", "(pointer int32)"]
  ],
  "(method 2 sparticle-cpuinfo)": [[14, "f0", "float"]],
  "sp-kill-particle": [
    [7, "a1", "uint"],
    [7, "v1", "uint"]
  ],
  "sp-orbiter": [[[78, 89], "v1", "sprite-vec-data-2d"]],
  "forall-particles-with-key-runner": [
    [32, "s3", "(inline-array sparticle-cpuinfo)"],
    [42, "s3", "(inline-array sparticle-cpuinfo)"]
  ],
  "forall-particles-runner": [
    [[19, 28], "s4", "sparticle-cpuinfo"],
    [34, "s4", "pointer"],
    [35, "s3", "pointer"]
  ],
  "sp-process-particle-system": [[14, "a1", "vector"]],
  // debug
  "add-debug-point": [
    [[35, 39], "a3", "dma-packet"],
    [[45, 48], "a3", "gs-gif-tag"],
    [[65, 69], "a3", "vector4w-2"],
    [[85, 89], "a3", "vector4w-2"],
    [[102, 106], "a3", "vector4w-2"],
    [[122, 126], "a1", "vector4w-2"],
    [[129, 148], "a0", "(pointer uint64)"]
  ],
  "internal-draw-debug-line": [
    [[5, 224], "s5", "rgba"],
    [[27, 29], "v1", "rgba"],
    [[109, 115], "a3", "dma-packet"],
    [[118, 124], "a3", "gs-gif-tag"],
    [[232, 245], "a1", "(inline-array vector4w-2)"],
    [[107, 267], "a0", "(pointer uint64)"]
  ],
  "add-debug-flat-triangle": [
    [[70, 76], "a3", "dma-packet"],
    [[79, 85], "a3", "gs-gif-tag"],
    [[108, 127], "a3", "(inline-array vector)"],
    [[68, 149], "a0", "(pointer uint64)"]
  ],
  "add-debug-line2d": [
    [[60, 64], "a2", "dma-packet"],
    [[70, 73], "a2", "gs-gif-tag"],
    [[78, 81], "a2", "vector4w-2"],
    [[86, 89], "a2", "vector4w-2"],
    [[97, 111], "a0", "(pointer uint64)"]
  ],
  "add-debug-rot-matrix": [
    [[9, 12], "t0", "float"],
    [[17, 20], "t0", "float"],
    [[22, 29], "t0", "float"]
  ],
  "add-debug-cspace": [[[4, 6], "a3", "float"]],
  "add-debug-points": [[[52, 57], "a3", "rgba"]],
  "add-debug-light": [[[17, 20], "t0", "float"]],
  "drawable-frag-count": [[[14, 20], "s5", "drawable-group"]],
  "add-boundary-shader": [
    [[6, 12], "a0", "gs-gif-tag"],
    [[14, 31], "s5", "adgif-shader"]
  ],
  // debug-sphere
  "add-debug-sphere-from-table": [
    [[38, 41], "v1", "vector"],
    [[55, 59], "s0", "(inline-array vector)"]
  ],
  // shrubbery
  "shrub-upload-view-data": [[[8, 16], "a0", "dma-packet"]],
  "shrub-do-init-frame": [
    [[12, 21], "a0", "dma-packet"],
    [[26, 29], "a0", "dma-packet"],
    [33, "v1", "(pointer vif-tag)"],
    [[35, 41], "v1", "(pointer uint32)"],
    [42, "v1", "(pointer vif-tag)"],
    [[44, 51], "v1", "(pointer uint32)"],
    [52, "v1", "(pointer vif-tag)"],
    [54, "v1", "(pointer uint32)"]
  ],
  "shrub-init-frame": [
    [[8, 12], "a0", "dma-packet"],
    [[18, 21], "a0", "gs-gif-tag"],
    [24, "v1", "(pointer gs-test)"],
    [26, "v1", "(pointer gs-reg64)"]
  ],
  "shrub-upload-model": [
    [[17, 26], "a3", "dma-packet"],
    [[33, 41], "a0", "dma-packet"],
    [[47, 55], "a0", "dma-packet"]
  ],
  "draw-drawable-tree-instance-shrub": [[86, "a0", "drawable-group"]],
  "draw-prototype-inline-array-shrub": [
    [[13, 56], "v1", "prototype-bucket-shrub"],
    [[102, 114], "a0", "shrub-near-packet"],
    [[114, 117], "v1", "vector4w-3"],
    [118, "a1", "vector4w"],
    [123, "v1", "dma-packet"],
    [[124, 126], "v1", "vector4w"],
    [[334, 364], "s1", "prototype-bucket-shrub"],
    [416, "a0", "drawable-group"],
    [420, "s1", "prototype-bucket-shrub"],
    [525, "v1", "drawable-group"],
    [[518, 535], "s1", "prototype-bucket-shrub"],
    [558, "s1", "prototype-bucket-shrub"],
    [[677, 718], "gp", "prototype-bucket-shrub"],
    [[696, 706], "a1", "prototype-bucket-shrub"]
  ],
  "(method 8 drawable-tree-instance-shrub)": [[54, "v1", "drawable-group"]],
  "(method 13 drawable-tree-instance-shrub)": [
    [[12, 151], "gp", "prototype-bucket-shrub"],
    [19, "a1", "drawable-group"],
    [44, "v1", "drawable-group"],
    [66, "s3", "shrubbery"],
    [92, "v1", "drawable-group"],
    [114, "s3", "shrubbery"],
    [160, "gp", "(inline-array prototype-bucket-shrub)"]
  ],
  "(method 9 shrubbery)": [
    [23, "a2", "(pointer int32)"],
    [28, "a3", "(pointer int32)"]
  ],
  "init-dma-test": [[29, "v1", "(inline-array qword)"]],
  "drawable-load": [[[25, 28], "s5", "drawable"]],
  "art-load": [[[13, 16], "s5", "art"]],
  "art-group-load-check": [[[43, 53], "s3", "art-group"]],
  "(method 13 art-group)": [[13, "s3", "art-joint-anim"]],
  "(method 14 art-group)": [[13, "s3", "art-joint-anim"]],
  "(method 13 gui-control)": [
    [[52, 81], "s3", "gui-connection"],
    [[202, 228], "a0", "connection"]
  ],
  "(method 21 gui-control)": [[43, "s2", "process-drawable"]],
  "(method 12 gui-control)": [
    [128, "v1", "gui-connection"],
    [214, "v1", "gui-connection"],
    [167, "s2", "process-drawable"]
  ],
  "(method 16 gui-control)": [[[10, 119], "s1", "gui-connection"]],
  "(method 17 gui-control)": [
    [[1, 262], "gp", "gui-connection"],
    [13, "v1", "gui-connection"]
  ],
  "(method 14 gui-control)": [[[5, 41], "s2", "gui-connection"]],
  "(method 15 gui-control)": [[[6, 56], "s1", "gui-connection"]],
  "(method 11 external-art-control)": [[19, "s5", "process-drawable"]],
  "ja-abort-spooled-anim": [[[3, 24], "s3", "sound-id"]],
  "(method 19 gui-control)": [
    [[32, 35], "a2", "gui-channel"],
    [113, "a2", "gui-channel"]
  ],
  "(method 9 gui-control)": [
    [110, "v0", "gui-connection"],
    [10, "v1", "gui-connection"],
    [17, "v1", "gui-connection"],
    [24, "v1", "gui-connection"],
    [131, "v1", "gui-connection"],
    [35, "v1", "gui-connection"],
    [40, "v1", "gui-connection"],
    [44, "v1", "gui-connection"],
    [14, "v1", "gui-connection"]
  ],
  "(method 10 gui-control)": [[[4, 32], "s3", "gui-connection"]],
  "(method 10 bsp-header)": [
    [43, "a1", "terrain-context"],
    [31, "a0", "terrain-context"]
  ],
  "bsp-camera-asm": [
    [26, "v1", "pointer"],
    [[26, 63], "t1", "bsp-node"],
    [43, "t3", "uint"]
  ],
  "ja-post": [[[42, 46], "a0", "collide-shape"]],
  "display-frame-start": [
    [4, "v1", "vif-bank"],
    [9, "a0", "vif-bank"]
  ],
  "display-frame-finish": [
    [[178, 185], "a0", "dma-packet"],
    [[193, 194], "a0", "dma-packet"],
    [194, "a0", "(pointer int64)"]
  ],
  "default-end-buffer": [
    [9, "v1", "dma-bucket"],
    [[20, 28], "t1", "dma-packet"],
    [[30, 36], "t1", "gs-gif-tag"],
    [40, "t1", "(pointer gs-zbuf)"],
    [42, "t1", "(pointer gs-reg64)"],
    [43, "t1", "(pointer gs-test)"],
    [45, "t1", "(pointer gs-reg64)"],
    [47, "t1", "(pointer gs-alpha)"],
    [49, "t1", "(pointer gs-reg64)"],
    [50, "t1", "(pointer uint64)"],
    [52, "t1", "(pointer gs-reg64)"],
    [54, "t1", "(pointer gs-clamp)"],
    [56, "t1", "(pointer gs-reg64)"],
    [58, "t1", "(pointer gs-tex0)"],
    [60, "t1", "(pointer gs-reg64)"],
    [63, "t1", "(pointer gs-texa)"],
    [65, "t1", "(pointer gs-reg64)"],
    [67, "t1", "(pointer gs-texclut)"],
    [69, "t1", "(pointer gs-reg64)"],
    [71, "t1", "(pointer uint64)"],
    [73, "t1", "(pointer gs-reg64)"],
    [[79, 82], "a1", "dma-packet"],
    [85, "a1", "dma-bucket"]
  ],
  "default-init-buffer": [
    [[20, 28], "t1", "dma-packet"],
    [[30, 36], "t1", "gs-gif-tag"],
    [40, "t1", "(pointer gs-zbuf)"],
    [42, "t1", "(pointer gs-reg64)"],
    [43, "t1", "(pointer gs-test)"],
    [45, "t1", "(pointer gs-reg64)"],
    [47, "t1", "(pointer gs-alpha)"],
    [49, "t1", "(pointer gs-reg64)"],
    [50, "t1", "(pointer uint64)"],
    [52, "t1", "(pointer gs-reg64)"],
    [54, "t1", "(pointer gs-clamp)"],
    [56, "t1", "(pointer gs-reg64)"],
    [58, "t1", "(pointer gs-tex0)"],
    [60, "t1", "(pointer gs-reg64)"],
    [63, "t1", "(pointer gs-texa)"],
    [65, "t1", "(pointer gs-reg64)"],
    [67, "t1", "(pointer gs-texclut)"],
    [69, "t1", "(pointer gs-reg64)"],
    [71, "t1", "(pointer uint64)"],
    [73, "t1", "(pointer gs-reg64)"],
    [[82, 85], "a1", "dma-packet"]
    //[85, "a1", "dma-bucket"]
  ],
  "update-mood-vinroom": [[[16, 140], "gp", "(pointer float)"]],
  "update-mood-hiphog": [[[26, 458], "s5", "hiphog-states"]],
  "update-mood-sewer": [[[25, 149], "s4", "sewer-states"]],
  "update-mood-oracle": [[[17, 134], "s5", "oracle-states"]],
  "(exit close com-airlock)": [
    [[4, 18], "v1", "sound-rpc-set-param"],
    [[24, 38], "v1", "sound-rpc-set-param"]
  ],
  "(trans close com-airlock)": [[[52, 66], "v1", "sound-rpc-set-param"]],
  "init-mood-hiphog": [[[0, 239], "gp", "hiphog-states"]],
  "init-mood-sewer": [[[0, 20], "gp", "sewer-states"]],
  "set-sewer-lights-flag!": [[[9, 17], "v1", "sewer-states"]],
  "set-sewer-turret-flash!": [[[8, 11], "v1", "sewer-states"]],
  "set-sewesc-explosion!": [[[8, 11], "v1", "sewer-states"]],
  "init-mood-oracle": [[[0, 7], "v1", "oracle-states"]],
  "set-oracle-purple-flag!": [[9, "v1", "oracle-states"]],
  "init-mood-tombc": [[[1, 4], "v1", "tombc-states"]],
  "set-tombc-electricity-scale!": [[[9, 11], "v1", "tombc-states"]],
  "set-tombboss-gem-light!": [[[9, 11], "v1", "tombboss-states"]],
  "init-mood-fordumpa": [[[1, 3], "v1", "fordumpa-states"]],
  "update-mood-fordumpa": [[[44, 67], "s5", "fordumpa-states"]],
  "set-fordumpa-turret-flash!": [[[9, 13], "v1", "fordumpa-states"]],
  "set-fordumpa-electricity-scale!": [[[9, 11], "v1", "fordumpa-states"]],
  "init-mood-fordumpc": [[1, "v1", "fordumpc-states"]],
  "set-fordumpc-light-flag!": [[9, "v1", "fordumpc-states"]],
  "init-mood-forresca": [[[1, 7], "v1", "forresca-states"]],
  "set-forresca-electricity-scale!": [[12, "v1", "forresca-states"]],
  "init-mood-forrescb": [[[1, 7], "v1", "forrescb-states"]],
  "update-mood-forrescb": [[[17, 60], "gp", "forrescb-states"]],
  "set-forrescb-turret-flash!": [[13, "v1", "forrescb-states"]],
  "set-forrescb-electricity-scale!": [[12, "v1", "forrescb-states"]],
  "init-mood-prison": [[[1, 4], "v1", "prison-states"]],
  "update-mood-prison": [[[17, 105], "gp", "prison-states"]],
  "set-prison-torture-flag!": [[9, "v1", "prison-states"]],
  "update-under-lights": [[[1, 5], "v1", "under-states"]],
  "update-mood-under": [[[16, 112], "gp", "under-states"]],
  "set-under-laser!": [
    [10, "v1", "under-states"],
    [21, "v1", "under-states"]
  ],
  "set-under-fog-interp!": [
    [21, "v1", "under-states"],
    [10, "v1", "under-states"]
  ],
  "init-mood-dig1": [[2, "v1", "dig1-states"]],
  "update-mood-dig1": [
    [[15, 135], "gp", "dig1-states"],
    [28, "v1", "float"],
    [56, "v1", "float"]
  ],
  "set-dig1-explosion!": [[10, "v1", "dig1-states"]],
  "update-mood-vortex": [[[10, 299], "gp", "vortex-states"]],
  "set-vortex-flash!": [
    [22, "v1", "vortex-states"],
    [10, "v1", "vortex-states"]
  ],
  "set-vortex-white!": [
    [23, "v1", "vortex-states"],
    [11, "v1", "vortex-states"],
    [9, "v1", "vortex-states"],
    [21, "v1", "vortex-states"]
  ],
  "update-mood-nestb": [[[25, 99], "gp", "nestb-states"]],
  "set-nestb-purple!": [[10, "v1", "nestb-states"]],
  "get-nestb-purple": [[8, "v1", "nestb-states"]],
  "init-mood-consiteb": [[[0, 5], "v1", "consiteb-states"]],
  "update-mood-consiteb": [[[22, 117], "gp", "consiteb-states"]],
  "init-mood-castle": [[3, "v1", "castle-states"]],
  "update-mood-castle": [[[13, 109], "s5", "castle-states"]],
  "set-castle-electricity-scale!": [[10, "v1", "castle-states"]],
  "init-mood-ruins": [[[1, 22], "gp", "ruins-states"]],
  "init-mood-strip": [[[0, 22], "gp", "strip-states"]],
  "update-mood-strip": [[[22, 79], "s4", "strip-states"]],
  "init-mood-ctysluma": [[[0, 29], "gp", "ctysluma-states"]],
  "update-mood-ctysluma": [[[23, 81], "gp", "ctysluma-states"]],
  "update-mood-ctyslumb": [[[19, 58], "s5", "ctyslumb-states"]],
  "init-mood-ctyslumc": [[[0, 22], "gp", "ctyslumc-states"]],
  "update-mood-ctyslumc": [[[19, 46], "gp", "ctyslumc-states"]],
  "init-mood-ctyport": [[[1, 11], "gp", "ctyport-states"]],
  "init-mood-ctyport-no-part": [[1, "v1", "ctyport-states"]],
  "update-mood-ctyport": [[[23, 70], "s5", "ctyport-states"]],
  "update-mood-ctymarkb": [[[23, 76], "gp", "ctymarkb-states"]],
  "init-mood-palcab": [[3, "v1", "palcab-states"]],
  "update-mood-palcab": [[[23, 53], "s4", "palcab-states"]],
  "set-palcab-turret-flash!": [[10, "v1", "palcab-states"]],
  "update-mood-stadiumb": [[[22, 61], "gp", "stadiumb-states"]],
  "init-mood-mountain": [[[0, 77], "gp", "mountain-states"]],
  "update-mood-mountain": [[[19, 83], "gp", "mountain-states"]],
  "init-mood-atoll": [[2, "v1", "atoll-states"]],
  "update-mood-atoll": [[[19, 48], "s4", "atoll-states"]],
  "set-atoll-explosion!": [[10, "v1", "atoll-states"]],
  "init-mood-drill": [[1, "v1", "drill-states"]],
  "update-mood-drill": [[[22, 121], "gp", "drill-states"]],
  "set-drill-fire-floor!": [
    [9, "v1", "drill-states"],
    [19, "v1", "drill-states"]
  ],
  "set-drill-electricity-scale!": [
    [12, "v1", "drill-states"],
    [25, "v1", "drill-states"]
  ],
  "init-mood-drillb": [[1, "v1", "drillb-states"]],
  "update-mood-drillb": [[[17, 93], "gp", "drillb-states"]],
  "update-mood-casboss": [[[22, 46], "s4", "casboss-states"]],
  "set-casboss-explosion!": [[10, "v1", "casboss-states"]],
  "update-mood-caspad": [[[19, 77], "gp", "caspad-states"]],
  "init-mood-palroof": [[[0, 7], "v1", "palroof-states"]],
  "set-palroof-electricity-scale!": [[12, "v1", "palroof-states"]],
  "update-mood-palent": [[[18, 43], "s5", "palent-states"]],
  "set-palent-turret-flash!": [[13, "v1", "palent-states"]],
  "init-mood-nest": [[1, "v1", "nest-states"]],
  "update-mood-nest": [[[21, 72], "s5", "nest-states"]],
  "set-nest-green-flag!": [[9, "v1", "nest-states"]],
  "init-mood-village1": [[[0, 4], "v1", "village1-states"]],
  "update-mood-village1": [[[21, 66], "gp", "village1-states"]],
  "clear-village1-interp!": [[[9, 11], "v1", "village1-states"]],
  "set-village1-interp!": [[9, "v1", "village1-states"]],
  "update-mood-consite": [[[84, 110], "s4", "consite-states"]],
  "set-consite-flash!": [[10, "v1", "consite-states"]],
  "update-mood-mincan": [[[18, 22], "v1", "mincan-states"]],
  "set-mincan-beam!": [[13, "v1", "mincan-states"]],
  "copy-mood-exterior-ambi": [
    [[12, 16], "a2", "mood-context"],
    [[13, 16], "v1", "mood-context"]
  ],
  "update-mood-light": [[[6, 144], "gp", "light-state"]],
  "update-mood-lava": [[[6, 36], "gp", "lava-state"]],
  "update-mood-flicker": [[[1, 58], "gp", "flicker-state"]],
  "update-mood-florescent": [[[1, 48], "gp", "florescent-state"]],
  "update-mood-electricity": [[[3, 19], "gp", "electricity-state"]],
  "update-mood-pulse": [[[5, 27], "gp", "pulse-state"]],
  "update-mood-strobe": [[[2, 42], "gp", "strobe-state"]],
  "update-mood-flames": [[[5, 102], "gp", "flames-state"]],
  "(method 9 mood-control)": [[636, "v0", "sound-rpc-set-param"]],
  "(method 27 com-airlock)": [[35, "v1", "(array string)"]],
  "(code close com-airlock)": [
    [190, "v0", "sound-rpc-set-param"],
    [297, "v0", "sound-rpc-set-param"],
    [389, "v0", "sound-rpc-set-param"]
  ],
  "(code open com-airlock)": [
    [117, "v0", "sound-rpc-set-param"],
    [226, "v0", "sound-rpc-set-param"],
    [420, "v0", "sound-rpc-set-param"],
    [440, "v0", "sound-rpc-set-param"]
  ],
  "build-conversions": [
    [23, "v1", "fact-info-target"],
    [29, "v1", "fact-info-target"]
  ],
  "target-real-post": [[97, "f28", "float"]],
  "target-compute-pole": [[[12, 180], "s2", "swingpole"]],
  "tobot-start": [[26, "s5", "target"]],
  "(method 10 target)": [[28, "t9", "(function target none)"]],
  "target-compute-edge": [[48, "a0", "process-drawable"]],
  "target-compute-edge-rider": [[48, "a0", "process-drawable"]],
  "target-update-ik": [[288, "f30", "float"]],
  "cam-layout-entity-volume-info-create": [
    ["_stack_", 16, "res-tag"],
    [16, "v0", "(inline-array vector)"],
    [209, "v1", "float"],
    [233, "v1", "float"],
    [237, "v1", "float"],
    [261, "v1", "float"]
  ],
  "cam-layout-entity-info": [
    // can't just cast the return value from the res-tag retrieval
    [202, "v1", "vector"]
  ],
  "clmf-next-entity": [[38, "a0", "connection"]],
  "cam-layout-save-cam-rot": [[13, "v0", "vector"]],
  "cam-layout-save-cam-trans": [
    [29, "v0", "vector"],
    [40, "v0", "vector"],
    // super weird handling of vectors
    [93, "s5", "symbol"],
    [95, "s2", "symbol"],
    [94, "s2", "symbol"]
  ],
  "cam-layout-save-pivot": [
    [38, "v0", "vector"],
    [13, "v0", "vector"]
  ],
  "cam-layout-save-align": [
    [38, "v0", "vector"],
    [13, "v0", "vector"]
  ],
  "cam-layout-save-interesting": [
    [38, "v0", "vector"],
    [13, "v0", "vector"]
  ],
  "cam-layout-save-splineoffset": [[37, "v0", "vector"]],
  "cam-layout-save-campointsoffset": [[12, "v0", "vector"]],
  "clmf-save-all": [[18, "v1", "connection"]],
  "cam-layout-do-action": [[99, "s5", "(function object symbol symbol)"]],
  "cam-layout-function-call": [[15, "gp", "(function string int basic none)"]],
  "cam-layout-do-menu": [
    [[280, 363], "s4", "clm-list"],
    [374, "v1", "clm-item"],
    [[136, 182], "s3", "clm-list"],
    [209, "a0", "clm-item"],
    [219, "v1", "clm-item"],
    [234, "s3", "clm-item"],
    [239, "v1", "clm-item"],
    [244, "s3", "clm-item"]
  ],
  "cam-layout-init": [[10, "v1", "connection"]],
  "clmf-pos-rot": [
    [68, "a1", "res-tag"],
    [139, "v1", "res-tag"],
    [82, "v0", "vector"]
  ],
  "clmf-cam-float-adjust": [[53, "v1", "res-tag"]],
  "(method 9 plane-volume)": [
    [171, "v1", "float"],
    [195, "v1", "float"],
    [199, "v1", "float"],
    [220, "v1", "float"]
  ],
  "(method 45 nav-mesh)": [
    [15, "v1", "entity-nav-mesh"],
    [[34, 43], "v1", "nav-mesh"]
  ],
  "(method 13 nav-engine)": [
    [[53, 65], "s4", "nav-mesh"],
    [[38, 50], "s3", "nav-mesh"]
  ],
  "(method 9 nav-mesh)": [[[81, 134], "s4", "nav-poly"]],
  "(method 37 nav-mesh)": [[[4, 18], "a1", "(inline-array vector)"]],
  "debug-menu-item-var-update-display-str": [
    [[44, 49], "v1", "int"],
    [[61, 69], "v1", "int"]
  ],
  "debug-menu-item-var-make-float": [[31, "v0", "int"]],
  "debug-menu-item-get-max-width": [[[18, 35], "a0", "debug-menu-item-var"]],
  "debug-menu-find-from-template": [
    [10, "s4", "debug-menu-item"],
    [18, "s4", "debug-menu-item-submenu"],
    [3, "s5", "debug-menu"]
  ],
  "debug-menu-item-var-joypad-handler": [
    [206, "a1", "int"],
    [207, "v1", "int"]
  ],
  "debug-menu-rebuild": [[7, "a0", "debug-menu-item"]],
  "debug-menu-render": [[[108, 111], "v1", "dma-packet"]],
  "debug-menu-send-msg": [
    [[3, 14], "s2", "debug-menu-item"],
    [[14, 21], "s2", "debug-menu-item-submenu"]
  ],
  "(anon-function 86 default-menu)": [
    // TODO - should not be required
    [9, "a0", "state-flags"]
  ],
  "(anon-function 2 find-nearest)": [
    [28, "s3", "collide-shape"],
    [55, "s2", "process-focusable"],
    [[59, 63], "s2", "process-focusable"],
    [66, "s3", "collide-shape"]
  ],
  "find-nearest-focusable": [
    [50, "s3", "process-focusable"],
    [66, "s3", "process-focusable"],
    [[298, 303], "s3", "process-focusable"]
  ],
  "(method 11 impact-control)": [[55, "s2", "collide-shape-prim"]],
  "(method 16 collide-cache)": [
    [47, "a0", "collide-shape-prim-sphere"],
    [17, "s4", "collide-cache-prim"],
    [23, "s4", "collide-cache-prim"],
    [27, "s4", "collide-cache-prim"],
    [46, "s4", "collide-cache-prim"],
    [65, "s4", "(inline-array collide-cache-prim)"]
  ],
  "(method 28 editable)": [[[4, 8], "a0", "editable"]],
  "execute-select": [
    [[425, 429], "a0", "editable"],
    [512, "v1", "editable"],
    [[463, 467], "a0", "editable"],
    [605, "v1", "editable"],
    [[556, 560], "a0", "editable"]
  ],
  "(method 12 editable-array)": [
    [877, "a1", "editable-point"],
    [713, "s1", "editable-point"],
    [647, "v1", "sql-result"],
    [466, "v1", "sql-result"],
    [779, "f0", "float"],
    [205, "f0", "float"],
    [208, "f0", "float"]
  ],
  "insert-box": [
    [279, "a0", "editable"],
    [288, "a0", "editable"],
    [297, "a0", "editable"],
    [306, "a0", "editable"],
    [330, "a0", "editable"],
    [339, "a0", "editable"],
    [348, "a0", "editable"],
    [357, "a0", "editable"],
    [388, "a0", "editable"],
    [397, "a0", "editable"],
    [406, "a0", "editable"],
    [415, "a0", "editable"],
    [439, "a0", "editable"],
    [448, "a0", "editable"],
    [457, "a0", "editable"],
    [466, "a0", "editable"],
    [497, "a0", "editable"],
    [506, "a0", "editable"],
    [515, "a0", "editable"],
    [524, "a0", "editable"],
    [555, "a0", "editable"],
    [564, "a0", "editable"],
    [573, "a0", "editable"],
    [582, "a0", "editable"],
    [611, "a0", "editable"]
  ],
  "(event idle editable-player)": [
    [351, "s4", "editable-light"],
    [409, "s4", "editable-light"],
    [312, "v1", "float"],
    [314, "v1", "float"],
    [316, "v1", "float"],
    [382, "v1", "float"],
    [384, "v1", "float"],
    [386, "v1", "float"],
    [388, "v1", "float"],
    [437, "v1", "float"],
    [468, "a0", "editable-light"]
  ],
  "(method 29 editable)": [[[4, 8], "a0", "editable"]],
  "(method 28 editable-point)": [
    [88, "t9", "(function editable-point editable-command none)"]
  ],
  "(method 27 editable-plane)": [
    [9, "t9", "(function editable-plane editable-array editable)"],
    [10, "v0", "editable-plane"]
  ],
  "(method 25 editable-face)": [
    [25, "t9", "(function editable-face editable-array none)"]
  ],
  "(method 25 editable-plane)": [
    [25, "t9", "(function editable-plane editable-array none)"]
  ],
  "(method 29 editable-face)": [
    [318, "a0", "(array editable-point)"],
    [234, "a1", "editable-point"]
  ],
  "(method 27 editable-face)": [
    [9, "t9", "(function editable-face editable-array editable)"],
    [10, "v0", "editable-face"]
  ],
  "(method 25 editable-light)": [
    [9, "t9", "(function editable-light editable-array none)"]
  ],
  "(method 25 editable)": [[[12, 17], "a0", "editable"]],
  "merc-edge-stats": [[31, "v1", "merc-ctrl"]],
  "(method 8 merc-ctrl)": [
    [46, "s2", "pointer"], // was merc-fragment-control
    [[22, 45], "s2", "merc-fragment-control"],
    [[89, 93], "a1", "merc-blend-ctrl"],
    [103, "a1", "pointer"]
  ],
  "merc-vu1-initialize-chain": [
    [[13, 19], "gp", "(pointer vif-tag)"],
    [[19, 116], "s5", "merc-vu1-low-mem"],
    [127, "gp", "(inline-array dma-packet)"]
  ],
  "(method 9 merc-fragment)": [[[13, 265], "s3", "adgif-shader"]],
  "(method 9 merc-effect)": [
    [46, "s4", "pointer"],
    [47, "s5", "pointer"],
    [[0, 46], "s4", "merc-fragment"],
    [[0, 47], "s5", "merc-fragment-control"]
  ],
  "merc-vu1-init-buffer": [
    [[21, 37], "a0", "dma-packet"],
    [[37, 40], "a0", "gs-gif-tag"],
    [45, "a0", "(pointer gs-test)"],
    [47, "a0", "(pointer gs-reg64)"],
    [49, "a1", "(pointer gs-reg64)"],
    [52, "a0", "(pointer gs-zbuf)"],
    [54, "a0", "(pointer gs-reg64)"],
    [[63, 68], "v1", "dma-packet"]
  ],
  "texture-usage-init": [
    [23, "a1", "texture-masks"],
    [24, "a1", "texture-mask"]
  ],
  "upload-vram-pages-pris": [
    [[134, 141], "a0", "dma-packet"],
    [[143, 150], "a0", "gs-gif-tag"],
    [154, "a0", "(pointer int64)"],
    [156, "a0", "(pointer gs-reg64)"]
  ],
  "(method 14 texture-pool)": [[22, "a3", "(pointer int32)"]],
  "(method 13 texture-page)": [
    [[16, 23], "a0", "dma-packet"],
    [[25, 32], "a0", "gs-gif-tag"],
    [36, "a0", "(pointer int64)"],
    [38, "a0", "(pointer gs-reg64)"],
    [[42, 45], "a0", "dma-packet"],
    [45, "a0", "(pointer int64)"]
  ],
  "texture-relocate": [
    [[17, 21], "t4", "dma-packet"],
    [[27, 30], "t4", "gs-gif-tag"],
    [60, "t4", "(pointer gs-bitbltbuf)"],
    [62, "t4", "(pointer gs-reg64)"],
    [63, "t4", "(pointer gs-trxpos)"],
    [65, "t4", "(pointer gs-reg64)"],
    [71, "t4", "(pointer gs-trxreg)"],
    [73, "t4", "(pointer gs-reg64)"],
    [75, "t4", "(pointer gs-trxdir)"],
    [77, "t4", "(pointer gs-reg64)"],
    [[98, 102], "a2", "dma-packet"],
    [[108, 111], "a2", "gs-gif-tag"],
    [132, "a2", "(pointer gs-bitbltbuf)"],
    [134, "a2", "(pointer gs-reg64)"],
    [135, "a2", "(pointer gs-trxpos)"],
    [137, "a2", "(pointer gs-reg64)"],
    [139, "a2", "(pointer gs-trxreg)"],
    [141, "a2", "(pointer gs-reg64)"],
    [143, "a2", "(pointer gs-trxdir)"],
    [145, "a2", "(pointer gs-reg64)"],
    [[157, 161], "a2", "dma-packet"],
    [[167, 170], "a2", "gs-gif-tag"],
    [191, "a2", "(pointer gs-bitbltbuf)"],
    [193, "a2", "(pointer gs-reg64)"],
    [194, "a2", "(pointer gs-trxpos)"],
    [196, "a2", "(pointer gs-reg64)"],
    [198, "a2", "(pointer gs-trxreg)"],
    [200, "a2", "(pointer gs-reg64)"],
    [202, "a2", "(pointer gs-trxdir)"],
    [204, "a2", "(pointer gs-reg64)"]
  ],
  "(method 11 texture-pool)": [
    [[189, 196], "a0", "dma-packet"],
    [217, "a0", "dma-packet"],
    [218, "a0", "(pointer int64)"],
    [211, "a0", "(pointer gs-reg64)"],
    [209, "a0", "(pointer int64)"],
    [[198, 205], "a0", "gs-gif-tag"]
  ],
  "texture-page-login": [[[34, 45], "s2", "texture-page"]],
  "(method 9 texture-page-dir)": [
    [[27, 32], "t3", "adgif-shader"],
    [[20, 30], "t2", "(pointer shader-ptr)"]
  ],
  "texture-page-dir-inspect": [[[137, 138], "v1", "adgif-shader"]],
  "level-remap-texture": [
    [15, "t0", "(pointer uint32)"],
    [21, "t0", "(pointer uint32)"],
    [19, "t0", "(pointer uint64)"],
    [12, "v1", "int"],
    [12, "a3", "int"]
  ],
  "debug-menu-func-decode": [[18, "a0", "symbol"]],
  "(method 20 game-info)": [
    [8, "v1", "symbol"],
    [9, "v1", "level-load-info"],
    [[11, 18], "s3", "continue-point"]
  ],
  "(method 30 game-info)": [
    [[4, 26], "s3", "game-task"],
    [[4, 26], "s2", "game-task"],
    [[37, 53], "s5", "game-task"],
    [[37, 53], "s4", "game-task"]
  ],
  "(method 10 fact-info-target)": [[67, "v1", "target"]],
  "(method 11 fact-info-target)": [
    [143, "v1", "target"],
    [264, "a0", "target"],
    [322, "v1", "target"],
    [410, "a0", "target"],
    [458, "v1", "target"],
    [499, "v1", "target"],
    [540, "v1", "target"],
    [558, "v1", "target"],
    [572, "v1", "target"],
    [588, "v1", "target"],
    [599, "v1", "target"],
    [674, "v1", "target"],
    [702, "v1", "target"],
    [737, "v1", "target"],
    [271, "a0", "target"],
    [413, "a0", "target"]
  ],
  "print-continues": [
    [3, "v1", "symbol"],
    [4, "v1", "level-load-info"],
    [[6, 14], "v1", "continue-point"]
  ],
  "(method 23 game-info)": [
    [178, "a0", "pointer"],
    [329, "s3", "game-save-tag"],
    [662, "a2", "game-save-tag"],
    [63, "v1", "connection"],
    [181, "s2", "int"],
    [1162, "a0", "pointer"],
    [[182, 191], "v1", "(inline-array game-save-tag)"],
    [333, "s3", "pointer"],
    [199, "v1", "(inline-array game-save-tag)"],
    [215, "v1", "(inline-array game-save-tag)"],
    [231, "v1", "(inline-array game-save-tag)"],
    [247, "v1", "(inline-array game-save-tag)"],
    [263, "v1", "(inline-array game-save-tag)"],
    [279, "v1", "(inline-array game-save-tag)"],
    [295, "v1", "(inline-array game-save-tag)"],
    [312, "s3", "(inline-array game-save-tag)"],
    [335, "v1", "(inline-array game-save-tag)"],
    [342, "v1", "(inline-array game-save-tag)"],
    [348, "v1", "(inline-array game-save-tag)"],
    [376, "v1", "(inline-array game-save-tag)"],
    [377, "v1", "(inline-array game-save-tag)"],
    [501, "v1", "(inline-array game-save-tag)"],
    [555, "s4", "int"],
    [522, "s4", "pointer"],
    [495, "v1", "pointer"],
    [535, "s4", "pointer"],
    [349, "v1", "(inline-array game-save-tag)"],
    [356, "v1", "(inline-array game-save-tag)"],
    [363, "v1", "(inline-array game-save-tag)"],
    [370, "v1", "(inline-array game-save-tag)"],
    [378, "v1", "(inline-array game-save-tag)"],
    [385, "v1", "(inline-array game-save-tag)"],
    [392, "v1", "(inline-array game-save-tag)"],
    [399, "v1", "(inline-array game-save-tag)"],
    [406, "v1", "(inline-array game-save-tag)"],
    [413, "v1", "(inline-array game-save-tag)"],
    [420, "v1", "(inline-array game-save-tag)"],
    [427, "v1", "(inline-array game-save-tag)"],
    [434, "v1", "(inline-array game-save-tag)"],
    [441, "v1", "(inline-array game-save-tag)"],
    [448, "v1", "(inline-array game-save-tag)"],
    [455, "v1", "(inline-array game-save-tag)"],
    [462, "v1", "(inline-array game-save-tag)"],
    [483, "v1", "(inline-array game-save-tag)"],
    [504, "v1", "(inline-array game-save-tag)"],
    [529, "s4", "(inline-array game-save-tag)"],
    [559, "v1", "(inline-array game-save-tag)"],
    [589, "a0", "(inline-array game-save-tag)"],
    [617, "a0", "(inline-array game-save-tag)"],
    [632, "a2", "(pointer float)"],
    [650, "s4", "(inline-array game-save-tag)"],
    [664, "a3", "(pointer uint8)"],
    [675, "a0", "(inline-array game-save-tag)"],
    [698, "a3", "(pointer uint32)"],
    [714, "v1", "(inline-array game-save-tag)"],
    [721, "v1", "(inline-array game-save-tag)"],
    [728, "v1", "(inline-array game-save-tag)"],
    [735, "v1", "(inline-array game-save-tag)"],
    [742, "v1", "(inline-array game-save-tag)"],
    [749, "v1", "(inline-array game-save-tag)"],
    [756, "v1", "(inline-array game-save-tag)"],
    [763, "v1", "(inline-array game-save-tag)"],
    [770, "v1", "(inline-array game-save-tag)"],
    [777, "v1", "(inline-array game-save-tag)"],
    [784, "v1", "(inline-array game-save-tag)"],
    [800, "a2", "(pointer time-frame)"],
    [806, "v1", "(inline-array game-save-tag)"],
    [822, "a2", "(pointer time-frame)"],
    [828, "v1", "(inline-array game-save-tag)"],
    [850, "v1", "(inline-array game-save-tag)"],
    [844, "a2", "(pointer time-frame)"],
    [866, "a2", "(pointer time-frame)"],
    [874, "a0", "(inline-array game-save-tag)"],
    [890, "a3", "(pointer uint16)"],
    [900, "a0", "(inline-array game-save-tag)"],
    [926, "a0", "(inline-array game-save-tag)"],
    [952, "a0", "(inline-array game-save-tag)"],
    [981, "a0", "(inline-array game-save-tag)"],
    [1011, "v1", "(inline-array game-save-tag)"],
    [1019, "v1", "(inline-array game-save-tag)"],
    [1027, "v1", "(inline-array game-save-tag)"],
    [1035, "v1", "(inline-array game-save-tag)"],
    [1043, "v1", "(inline-array game-save-tag)"],
    [1051, "v1", "(inline-array game-save-tag)"],
    [1059, "v1", "(inline-array game-save-tag)"],
    [1069, "v1", "(inline-array game-save-tag)"],
    [1079, "v1", "(inline-array game-save-tag)"],
    [1091, "v1", "(inline-array game-save-tag)"],
    [1103, "v1", "(inline-array game-save-tag)"],
    [1115, "v1", "(inline-array game-save-tag)"],
    [1127, "v1", "(inline-array game-save-tag)"],
    [1144, "v1", "(inline-array game-save-tag)"],
    [604, "a3", "(pointer uint16)"],
    [703, "a3", "(pointer int32)"],
    [916, "a3", "(pointer uint16)"],
    [942, "a3", "(pointer uint16)"],
    [968, "a3", "(pointer time-frame)"],
    [1001, "a3", "(pointer int8)"]
  ],
  "(anon-function 55 task-control)": [
    [14, "v1", "symbol"],
    [20, "s2", "level-load-info"]
  ],
  "(method 12 minimap)": [[18, "v0", "connection-minimap"]],
  "update-task-masks": [[30, "s5", "connection-minimap"]],
  "(method 10 fail-mission)": [[43, "t9", "(function process process)"]],
  "restart-mission": [
    [8, "v1", "connection"],
    [5, "v1", "connection"],
    [8, "a0", "process"],
    [12, "a0", "process"],
    [15, "a0", "process"],
    [39, "a0", "process"],
    [47, "a0", "connection"],
    [46, "s4", "connection"],
    [44, "s4", "connection"],
    [6, "s4", "connection"],
    [47, "s4", "connection"],
    [50, "v1", "connection"]
  ],
  "(code resetting fail-mission)": [[19, "v0", "sound-rpc-set-param"]],
  "(anon-function 6 script)": [[17, "v1", "pair"]],
  "(anon-function 16 script)": [
    [10, "s4", "game-task-node-info"],
    [12, "v1", "symbol"]
  ],
  "(method 13 mysql-nav-graph)": [[[15, 37], "gp", "mysql-nav-node"]],
  "(method 14 mysql-nav-graph)": [[[16, 31], "v1", "mysql-nav-edge"]],
  "(method 15 mysql-nav-graph)": [[[6, 11], "a3", "mysql-nav-visnode"]],
  "(method 16 mysql-nav-graph)": [
    [[39, 54], "v1", "mysql-nav-visnode"],
    [29, "a1", "mysql-nav-visnode"],
    [24, "a1", "mysql-nav-visnode"]
  ],
  "(method 11 mysql-nav-graph)": [[7, "a2", "mysql-nav-node"]],
  "(method 12 mysql-nav-graph)": [[7, "a2", "mysql-nav-edge"]],
  "(method 19 mysql-nav-graph)": [
    [[32, 41], "s4", "mysql-nav-node"],
    [[42, 62], "a0", "mysql-nav-edge"]
  ],
  "(method 10 mysql-nav-graph)": [
    [[12, 17], "a0", "mysql-nav-node"],
    [[43, 62], "a0", "mysql-nav-edge"],
    [[83, 102], "a0", "mysql-nav-visnode"],
    [97, "v1", "mysql-nav-edge"]
  ],
  "(method 10 mysql-nav-node)": [[4, "v1", "mysql-nav-edge"]],
  "(method 9 mysql-nav-graph)": [
    [[96, 261], "s0", "mysql-nav-node"],
    [[360, 690], "s1", "mysql-nav-edge"],
    [[781, 810], "s1", "mysql-nav-visnode"]
  ],
  "(method 17 mysql-nav-graph)": [
    [7, "a1", "mysql-nav-node"],
    [22, "a1", "mysql-nav-edge"],
    [[39, 59], "a1", "mysql-nav-edge"],
    [[48, 58], "a2", "mysql-nav-node"]
  ],
  "(anon-function 24 script)": [[14, "s5", "entity-actor"]],
  "(anon-function 31 script)": [
    [25, "s3", "process-drawable"],
    [59, "v0", "joint"],
    [14, "s5", "(function process vector cspace)"]
  ],
  "(method 9 script-context)": [[81, "s5", "symbol"]],
  "(anon-function 33 script)": [
    // TODO - cast had to be added even though `object` is in type_utils.cpp
    [14, "a0", "symbol"],
    [34, "gp", "process-drawable"],
    [95, "s3", "drawable-region-prim"],
    [150, "v0", "joint"]
  ],
  "(anon-function 36 script)": [[15, "v0", "int"]],
  "(anon-function 49 script)": [[10, "gp", "pair"]],
  "(anon-function 52 script)": [
    [14, "s5", "pair"],
    [11, "s4", "process-focusable"]
  ],
  "(anon-function 64 script)": [[21, "v1", "bfloat"]],
  "(anon-function 69 script)": [[3, "t9", "(function script-context symbol)"]],
  "(anon-function 72 script)": [[3, "s4", "pair"]],
  "(anon-function 73 script)": [[5, "s5", "pair"]],
  "(anon-function 74 script)": [[5, "s5", "pair"]],
  "(anon-function 75 script)": [[3, "s5", "pair"]],
  "(anon-function 76 script)": [[3, "s5", "pair"]],
  "(anon-function 80 script)": [[3, "s5", "pair"]],
  "(method 10 script-context)": [[22, "s3", "symbol"]],
  "command-get-trans": [
    [36, "v0", "process-drawable"],
    [58, "s3", "process-drawable"],
    [76, "v0", "joint"]
  ],
  "(anon-function 0 script)": [
    [30, "s5", "pair"],
    [16, "s5", "process-drawable"],
    [90, "v0", "joint"]
  ],
  "(anon-function 32 script)": [
    // TODO - cast had to be added even though `object` is in type_utils.cpp
    [13, "a0", "symbol"],
    [43, "s5", "process-drawable"],
    [32, "s5", "process-drawable"],
    [105, "v0", "joint"],
    [145, "v0", "joint"],
    [[42, 221], "s4", "process-drawable"]
  ],
  "command-get-process": [
    [37, "gp", "entity-actor"],
    [76, "a0", "connection"],
    [79, "a0", "connection"],
    [83, "a0", "connection"],
    [83, "a1", "connection"],
    [74, "a1", "connection"],
    [73, "a0", "connection"],
    [77, "a2", "game-task-node-info"],
    [[93, 98], "v1", "connection"],
    [162, "s3", "process-drawable"]
  ],
  "command-get-float": [[20, "gp", "bfloat"]],
  "command-get-int": [[17, "gp", "bfloat"]],
  "(anon-function 54 script)": [[66, "v1", "entity-actor"]],
  "(anon-function 53 script)": [[40, "v1", "entity-actor"]],
  "(anon-function 71 script)": [[4, "v1", "symbol"]],
  "(method 12 level)": [
    [[182, 185], "a0", "texture-anim-array"],
    [343, "a0", "symbol"],
    [93, "t9", "(function level none)"],
    [[314, 322], "a1", "type"]
  ],
  "bg": [[47, "a0", "symbol"]],
  "(method 10 load-state)": [
    [436, "v1", "level"],
    [442, "v1", "level"]
  ],
  "(method 14 level-group)": [[[53, 61], "a0", "entity-actor"]],
  "(method 27 level-group)": [
    [[112, 122], "s3", "entity-actor"],
    ["_stack_", 32, "vector"],
    ["_stack_", 36, "vector"]
  ],
  "expand-vis-box-with-point": [[[10, 40], "v1", "(inline-array vector)"]],
  "check-for-rougue-process": [
    [[103, 115], "v1", "part-tracker"],
    [[126, 140], "v1", "part-spawner"],
    [[153, 169], "v1", "process-drawable"],
    [[178, 194], "v1", "process-drawable"]
  ],
  "process-drawable-scale-from-entity!": [[15, "v1", "vector"]],
  "reset-actors": [[161, "s3", "(function level symbol none)"]],
  "process-status-bits": [[[12, 58], "s3", "process-drawable"]],
  "(method 26 level-group)": [
    [134, "v0", "(pointer actor-group)"],
    // [135, "s2", "actor-group"],
    // [140, "v1", "(pointer uint32)"],
    [37, "f0", "float"],
    [40, "f0", "float"],
    [83, "f0", "float"],
    [86, "f0", "float"],
    ["_stack_", 48, "res-tag"],
    ["_stack_", 20, "vector"],
    ["_stack_", 24, "vector"]
  ],
  "set-graphics-mode": [[[0, 100], "gp", "gs-bank"]],
  "(method 3 entity-nav-mesh)": [[7, "t9", "(function object object)"]],
  "draw-actor-marks": [
    [20, "gp", "part-spawner"],
    [[29, 273], "gp", "process-drawable"],
    ["_stack_", 20, "(pointer int32)"]
  ],
  "(method 15 level-group)": [
    [[233, 252], "s0", "process-drawable"],
    [[281, 427], "s5", "process-drawable"],
    [[627, 631], "a0", "drawable-region-prim"],
    [625, "a0", "drawable-inline-array-region-prim"],
    [639, "a0", "drawable-inline-array-region-prim"],
    [688, "a0", "drawable-inline-array-region-prim"],
    [705, "a0", "drawable-inline-array-region-prim"],
    [[690, 694], "a0", "drawable-region-prim"]
  ],
  "build-masks": [
    [[18, 22], "a1", "drawable-tree-tfrag"],
    [24, "a2", "drawable-inline-array-tfrag"],
    [[27, 31], "a2", "(inline-array tfragment)"],
    [[38, 42], "a1", "drawable-tree-tfrag-trans"],
    [44, "a2", "drawable-inline-array-tfrag"],
    [[47, 51], "a2", "(inline-array tfragment)"],
    [[58, 62], "a1", "drawable-tree-tfrag-water"],
    [64, "a2", "drawable-inline-array-tfrag"],
    [[67, 71], "a2", "(inline-array tfragment)"],
    [[78, 79], "a1", "drawable-tree-instance-tie"],
    [123, "a1", "drawable-tree-instance-shrub"],
    [[129, 133], "a2", "(inline-array prototype-bucket-shrub)"]
  ],
  "history-draw": [
    [151, "a0", "uint"],
    ["_stack_", 24, "pat-surface"]
  ],
  "(code complete task-manager)": [[119, "gp", "handle"]],
  "(method 14 drawable-group)": [[19, "s5", "drawable-group"]],
  "(method 15 drawable-tree)": [
    [[1, 4], "v1", "drawable-inline-array-node"],
    [[29, 34], "t0", "drawable-inline-array-node"],
    [[28, 32], "t2", "drawable-inline-array-node"],
    [[42, 46], "t2", "(pointer int8)"]
  ],
  "(method 14 drawable-tree-array)": [[11, "s5", "drawable-tree-array"]],
  "upload-vis-bits": [[14, "a1", "(pointer uint128)"]],
  "set-background-regs!": [
    [42, "v1", "(pointer int32)"],
    [47, "v1", "(pointer int32)"],
    [45, "a0", "(pointer int32)"]
  ],
  "finish-background": [
    [752, "t0", "(pointer float)"],
    [785, "t4", "(pointer int32)"],
    [815, "t0", "(pointer float)"],
    [848, "t4", "(pointer int32)"],
    [878, "t0", "(pointer float)"],
    [911, "t4", "(pointer int32)"],
    [941, "a3", "(pointer float)"],
    [974, "t3", "(pointer int32)"]
  ],
  "(method 16 drawable-inline-array-node)": [[[1, 7], "v1", "draw-node"]],
  "(method 9 tfragment)": [
    [27, "a3", "(pointer int32)"],
    [32, "t0", "texture"]
  ],
  "add-tfrag-mtx-0": [[[3, 17], "a0", "dma-packet"]],
  "add-tfrag-mtx-1": [[[3, 17], "a0", "dma-packet"]],
  "add-tfrag-data": [
    [[3, 17], "a0", "dma-packet"],
    [[24, 31], "v1", "dma-packet"]
  ],
  "tfrag-init-buffer": [
    [[10, 17], "a0", "dma-packet"],
    [[19, 26], "a0", "gs-gif-tag"],
    [31, "a0", "(pointer gs-reg64)"],
    [[47, 55], "v1", "dma-packet"]
  ],
  "tfrag-end-buffer": [
    [[1, 8], "a2", "dma-packet"],
    [[11, 18], "a0", "(pointer vif-tag)"],
    [[18, 22], "a0", "(pointer int32)"],
    [[23, 29], "a0", "(pointer vif-tag)"]
  ],
  "draw-drawable-tree-tfrag": [
    [17, "v1", "drawable-inline-array-node"],
    [19, "a0", "drawable-inline-array-node"],
    [[104, 110], "v1", "dma-packet"],
    [[183, 189], "v1", "dma-packet"]
  ],
  "draw-drawable-tree-tfrag-trans": [
    [18, "v1", "drawable-inline-array-node"],
    [20, "a0", "drawable-inline-array-node"],
    [[176, 182], "v1", "dma-packet"],
    [[97, 103], "v1", "dma-packet"]
  ],
  "draw-drawable-tree-tfrag-water": [
    [18, "v1", "drawable-inline-array-node"],
    [20, "a0", "drawable-inline-array-node"],
    [[176, 182], "v1", "dma-packet"],
    [[97, 103], "v1", "dma-packet"]
  ],
  "tfrag-vu1-init-buf": [
    [[27, 35], "v1", "dma-packet"],
    [[61, 66], "v1", "dma-packet"],
    [69, "v1", "(pointer int32)"]
  ],
  "(method 8 process-tree)": [
    [31, "v1", "symbol"],
    [6, "a3", "symbol"]
  ],
  "(method 11 memory-usage-block)": [[43, "a0", "int"]],
  "process-release?": [[9, "gp", "process-focusable"]],
  "(code pov-camera-start-playing pov-camera)": [[21, "v0", "joint"]],
  "(anon-function 7 pov-camera)": [
    [9, "v1", "float"],
    [16, "v1", "float"]
  ],
  "(event othercam-running)": [
    [17, "v1", "process-drawable"],
    [24, "v0", "joint"],
    [41, "a0", "process"]
  ],
  "upload-generic-shrub": [
    [[3, 13], "t0", "dma-packet"],
    [[15, 26], "v1", "matrix"],
    [[31, 44], "t0", "vector4w-2"],
    [[47, 71], "t0", "dma-packet"],
    [[74, 98], "a2", "dma-packet"],
    [[101, 125], "a2", "dma-packet"],
    [[128, 152], "a2", "dma-packet"],
    [[157, 162], "a1", "dma-packet"]
  ],
  "tfrag-scissor-vu1-init-buf": [
    [[25, 34], "v1", "dma-packet"],
    [[61, 66], "v1", "dma-packet"],
    [69, "v1", "(pointer uint32)"]
  ],
  "(method 9 tie-fragment)": [
    [21, "a2", "(pointer int32)"],
    [26, "a3", "(pointer int32)"],
    [[1, 70], "s5", "adgif-shader"]
  ],
  "tie-init-engine": [
    [[11, 25], "a0", "dma-packet"],
    [[37, 45], "a0", "dma-packet"],
    [[47, 54], "a0", "dma-packet"],
    [[57, 64], "v1", "vector"],
    [[65, 72], "v1", "(pointer vif-tag)"]
  ],
  "tie-end-buffer": [
    [[1, 8], "a1", "dma-packet"],
    [[10, 17], "a1", "gs-gif-tag"],
    [21, "a1", "(pointer gs-test)"],
    [23, "a1", "(pointer gs-reg64)"],
    [[27, 34], "a1", "dma-packet"],
    [38, "a0", "(pointer vif-tag)"],
    [40, "a0", "(pointer vif-tag)"],
    [42, "a0", "(pointer vif-tag)"],
    [44, "a0", "(pointer vif-tag)"],
    [[45, 49], "a0", "(pointer int32)"]
  ],
  "tie-ints": [
    [17, "v1", "(pointer uint32)"],
    [21, "v1", "(pointer uint32)"]
  ],
  "(method 13 drawable-tree-instance-tie)": [
    [[51, 70], "t1", "tie-fragment"],
    [[102, 120], "a3", "tie-fragment"],
    [[160, 178], "t1", "tie-fragment"],
    [[211, 229], "a3", "tie-fragment"],
    [[266, 286], "t1", "tie-fragment"],
    [[320, 340], "a1", "tie-fragment"],
    [[381, 400], "t1", "tie-fragment"],
    [[432, 450], "a3", "tie-fragment"],
    [[487, 507], "t1", "tie-fragment"],
    [[541, 561], "a1", "tie-fragment"],
    [[598, 616], "t1", "tie-fragment"],
    [[649, 667], "a3", "tie-fragment"],
    [[703, 723], "t1", "tie-fragment"],
    [[756, 776], "a1", "tie-fragment"]
  ],
  "draw-drawable-tree-instance-tie": [
    [[23, 37], "v1", "drawable-inline-array-node"],
    [25, "a0", "drawable-inline-array-node"],
    [120, "s2", "drawable-inline-array-instance-tie"],
    [132, "v1", "int"],
    [132, "a0", "int"]
  ],
  "instance-tie-patch-buckets": [
    [39, "a0", "(pointer uint64)"],
    [152, "a0", "(pointer uint64)"],
    [265, "a0", "(pointer uint64)"],
    [378, "a0", "(pointer uint64)"],
    [491, "a0", "(pointer uint64)"],
    [605, "a0", "(pointer uint64)"],
    [719, "a0", "(pointer uint64)"],
    [833, "a0", "(pointer uint64)"],
    [947, "a0", "(pointer uint64)"],
    [1061, "a0", "(pointer uint64)"],
    [1175, "a0", "(pointer uint64)"],
    [1289, "a0", "(pointer uint64)"],
    [1403, "a0", "(pointer uint64)"],
    [[51, 57], "a0", "dma-packet"],
    [[164, 170], "a0", "dma-packet"]
  ],
  "tie-floats": [[[3, 73], "gp", "(pointer uint32)"]],
  "tie-init-buf": [
    [[24, 31], "a0", "dma-packet"],
    [[33, 40], "a0", "gs-gif-tag"],
    [44, "a0", "(pointer gs-zbuf)"],
    [46, "a0", "(pointer gs-reg64)"],
    [[49, 59], "v1", "dma-packet"],
    [[84, 90], "v1", "dma-packet"],
    [92, "v1", "(pointer int32)"]
  ],
  "tie-init-envmap-buf": [
    [[23, 33], "v1", "dma-packet"],
    [[58, 64], "v1", "dma-packet"],
    [66, "v1", "(pointer int32)"]
  ],
  "(code othercam-running)": [[[2, 65], "s2", "process-drawable"]],
  "hud-ring-cell-init-by-other": [
    [36, "a0", "progress"],
    [45, "v1", "progress"],
    [56, "a0", "progress"],
    [132, "a1", "progress"],
    [159, "a1", "progress"],
    [178, "a1", "progress"]
  ],
  "(enter othercam-running)": [[[50, 60], "gp", "process-drawable"]],
  "(post idle hud-ring-cell)": [
    [8, "a1", "progress"],
    [13, "v1", "progress"],
    [36, "a1", "progress"],
    [63, "a1", "progress"],
    [82, "a1", "progress"],
    [99, "v1", "progress"],
    [102, "v1", "progress"],
    [137, "v1", "progress"],
    [159, "v1", "progress"]
  ],
  "(code target-board-jump)": [[17, "v1", "art-joint-anim"]],
  "(code target-board-get-on)": [[55, "v1", "art-joint-anim"]],
  "(code target-board-jump-kick)": [[15, "v1", "art-joint-anim"]],
  "(code target-board-get-off)": [[78, "v1", "art-joint-anim"]],
  "(code target-board-stance)": [[49, "v1", "art-joint-anim"]],
  "(code target-board-wall-kick)": [
    [10, "v1", "art-joint-anim"],
    [59, "f0", "float"]
  ],
  "(code target-board-pegasus)": [
    [32, "s4", "art-joint-anim"],
    [68, "s4", "process-focusable"],
    [85, "s4", "process-focusable"],
    [149, "s4", "target"]
  ],
  "(code target-board-trickx)": [
    [81, "v1", "art-joint-anim"],
    [149, "v1", "art-joint-anim"],
    [218, "v1", "art-joint-anim"],
    [301, "v1", "art-joint-anim"]
  ],
  "(code target-board-flip)": [
    [108, "v1", "art-joint-anim"],
    [218, "v1", "art-joint-anim"],
    [319, "v1", "art-joint-anim"],
    [385, "v1", "art-joint-anim"]
  ],
  "(code target-board-hold)": [
    [100, "v1", "art-joint-anim"],
    [227, "v1", "art-joint-anim"],
    [415, "v1", "art-joint-anim"],
    [485, "v1", "art-joint-anim"]
  ],
  "(code target-board-hit-ground)": [
    [77, "v1", "art-joint-anim"],
    [147, "v1", "art-joint-anim"]
  ],
  "target-board-ground-check": [
    [198, "v1", "board"],
    [258, "v1", "board"]
  ],
  "(enter target-board-jump)": [
    [174, "v1", "board"],
    [231, "v1", "board"]
  ],
  "(trans target-board-ride-edge)": [[107, "v0", "sound-rpc-set-param"]],
  "(enter target-board-flip)": [[78, "v0", "sound-rpc-set-param"]],
  "target-board-anim-trans": [[192, "v0", "sound-rpc-set-param"]],
  "(exit target-board-ride-edge)": [[8, "v0", "sound-rpc-set-param"]],
  "(exit target-board-flip)": [[31, "v0", "sound-rpc-set-param"]],
  "(exit target-board-hold)": [[9, "v0", "sound-rpc-set-param"]],
  "(code target-board-hit)": [
    [304, "v1", "fact-info-target"],
    [455, "v1", "fact-info-target"]
  ],
  "(code target-board-halfpipe)": [
    [173, "t9", "(function none :behavior target)"]
  ],
  "(event target-board-grab)": [[24, "a0", "process"]],
  "(event target-board-halfpipe)": [[82, "v1", "float"]],
  "talker-spawn-func": [
    [79, "a0", "talker"],
    [82, "v1", "talker"],
    [85, "v1", "talker"]
  ],
  "(method 9 board-info)": [
    [45, "a0", "fact-info-target"],
    [55, "a0", "fact-info-target"]
  ],
  "target-board-real-post": [[346, "v0", "sound-rpc-set-param"]],
  "target-board-effect": [[334, "v0", "sound-rpc-set-param"]],
  "target-board-handler": [[123, "a0", "process"]],
  "(trans target-flop-hit-ground)": [
    [52, "v1", "fact-info-target"],
    [58, "v1", "fact-info-target"]
  ],
  "(code target-flop)": [[32, "v1", "art-joint-anim"]],
  "(trans target-flop)": [
    [73, "v1", "fact-info-target"],
    [79, "v1", "fact-info-target"],
    [108, "v1", "fact-info-target"],
    [114, "v1", "fact-info-target"],
    [187, "v1", "fact-info-target"],
    [193, "v1", "fact-info-target"]
  ],
  "(enter target-flop)": [
    [2, "v1", "fact-info-target"],
    [8, "v1", "fact-info-target"]
  ],
  "(trans target-attack-uppercut-jump)": [
    [183, "v1", "fact-info-target"],
    [189, "v1", "fact-info-target"]
  ],
  "(trans target-attack-air)": [
    [83, "v1", "fact-info-target"],
    [89, "v1", "fact-info-target"]
  ],
  "(code target-running-attack)": [
    [115, "gp", "art-joint-anim"],
    [398, "v1", "art-joint-anim"],
    [426, "v1", "art-joint-anim"],
    [454, "v1", "art-joint-anim"],
    [542, "t1", "sound-name"],
    [547, "t1", "sound-name"],
    [557, "t1", "sound-name"],
    [226, "f26", "float"],
    [309, "f26", "float"]
  ],
  "(trans target-duck-high-jump-jump)": [[11, "v0", "sound-rpc-set-param"]],
  "(code target-double-jump)": [
    [81, "v1", "art-joint-anim"],
    [119, "v1", "art-joint-anim"]
  ],
  "(code target-jump-forward)": [[55, "v1", "art-joint-anim"]],
  "(code target-falling)": [[67, "v1", "art-joint-anim"]],
  "mod-var-jump": [
    [76, "f1", "float"],
    [171, "v0", "vector"]
  ],
  "(code target-slide-down)": [[28, "v1", "art-joint-anim"]],
  "(code target-duck-stance)": [
    [59, "v1", "art-joint-anim"],
    [291, "v1", "art-joint-anim"],
    [112, "v1", "art-joint-anim"],
    [239, "v1", "art-joint-anim"]
  ],
  "(enter target-double-jump)": [[15, "v1", "vector"]],
  "(enter target-jump)": [[42, "v1", "vector"]],
  "(enter target-high-jump)": [[21, "v1", "vector"]],
  "(code target-attack)": [
    [145, "gp", "art-joint-anim"],
    [177, "v1", "fact-info-target"],
    [183, "v1", "fact-info-target"]
  ],
  "(event target-running-attack)": [[48, "v1", "target"]],
  "(trans target-running-attack)": [
    [211, "v1", "fact-info-target"],
    [217, "v1", "fact-info-target"]
  ],
  "target-gun-end-mode": [[58, "v0", "sound-rpc-set-param"]],
  "target-board-physics": [[167, "v0", "sound-rpc-set-param"]],
  "clone-anim-once": [
    [[22, 69], "gp", "process-drawable"],
    [46, "s5", "collide-shape"],
    [107, "v1", "manipy"]
  ],
  "service-cpads": [[[207, 312], "s3", "pad-buttons"]],
  "dm-editable-boolean-toggle-pick-func": [[5, "v1", "(pointer symbol)"]],
  "dm-editable-light-float-func": [
    [36, "a0", "(pointer float)"],
    [88, "v1", "(pointer float)"]
  ],
  "(anon-function 46 script)": [[24, "v0", "float"]],
  "(anon-function 4 script)": [[13, "v1", "int"]],
  "(method 13 sync-linear)": [
    ["_stack_", 16, "res-tag"],
    [35, "v1", "(pointer float)"]
  ],
  "(method 13 sync-eased)": [
    ["_stack_", 16, "res-tag"],
    [[31, 54], "v1", "(pointer float)"]
  ],
  "(method 13 sync-paused)": [
    ["_stack_", 16, "res-tag"],
    [[29, 45], "v1", "(pointer float)"]
  ],
  "unpack-comp-rle": [[[10, 26], "a0", "(pointer int8)"]],
  "(method 16 level)": [
    [222, "v1", "(pointer uint128)"],
    [223, "a1", "(pointer uint128)"],
    [225, "a0", "(pointer uint128)"],
    [[71, 168], "s1", "(pointer int8)"],
    [72, "v1", "(pointer int8)"],
    [[74, 169], "s0", "(pointer int8)"],
    [[170, 193], "s1", "(pointer uint8)"],
    [[171, 193], "s2", "(pointer uint8)"],
    [227, "v1", "(pointer uint8)"]
  ],
  "set-fog-height!": [[2, "v1", "(array texture-anim)"]],
  "unpack-comp-huf": [[[21, 23], "t3", "(pointer uint16)"]],
  "(method 10 elec-gate)": [[13, "t9", "(function process-drawable none)"]],
  "(method 11 elec-gate)": [
    [180, "a0", "vector"],
    [193, "a0", "vector"]
  ],
  "(event idle simple-focus)": [[6, "v1", "vector"]],
  "(trans active simple-nav-sphere)": [[10, "v1", "process-drawable"]],
  "simple-nav-sphere-event-handler": [[21, "v1", "float"]],
  "sampler-start": [
    [1, "v1", "timer-bank"],
    [3, "v1", "timer-bank"],
    [6, "a0", "timer-bank"],
    [24, "a0", "timer-bank"]
  ],
  "(top-level-login sampler)": [[14, "v1", "timer-bank"]],
  "sampler-stop": [[1, "v1", "timer-bank"]],
  "(event up-idle basebutton)": [[[3, 38], "v1", "attack-info"]],
  "(method 33 basebutton)": [[35, "v1", "art-joint-anim"]],
  "(event idle drop-plat)": [
    [19, "s5", "process-focusable"],
    [53, "gp", "process-focusable"]
  ],
  "(event idle bouncer)": [[[120, 127], "v1", "attack-info"]],
  "(method 7 conveyor)": [
    [12, "t9", "(function process-drawable int process-drawable)"]
  ],
  "(method 27 conveyor)": [
    [23, "a0", "connection"],
    [24, "a0", "collide-shape"],
    [71, "a0", "connection"],
    [72, "a0", "collide-shape"],
    [143, "s4", "process-focusable"]
  ],
  "(method 21 conveyor)": [
    [104, "v1", "vector"],
    [102, "v1", "vector"],
    [106, "a0", "vector"],
    [112, "v1", "vector"],
    [118, "v1", "vector"]
  ],
  "(code idle lgconveyor)": [[10, "v1", "art-joint-anim"]],
  "(post idle lgconveyor)": [[4, "t9", "(function none)"]],
  "(method 7 elevator)": [[14, "t9", "(function base-plat int base-plat)"]],
  "elevator-event": [
    [23, "v1", "focus"],
    [88, "gp", "float"],
    [132, "gp", "float"]
  ],
  "(method 46 elevator)": [[11, "f0", "float"]],
  "(method 11 elevator)": [[156, "f0", "float"]],
  "(enter idle elec-gate)": [
    [[33, 53], "a1", "lightning-mode"],
    [[10, 30], "a1", "lightning-mode"],
    [[56, 76], "a1", "lightning-mode"]
  ],
  "(enter active elec-gate)": [
    [[29, 49], "a1", "lightning-mode"],
    [[75, 95], "a1", "lightning-mode"],
    [[52, 72], "a1", "lightning-mode"]
  ],
  "(trans active elec-gate)": [
    [[284, 304], "a0", "lightning-mode"],
    [[257, 416], "s4", "lightning-mode"]
  ],
  "(trans shutdown elec-gate)": [
    [[36, 56], "a0", "lightning-mode"],
    [[82, 102], "a0", "lightning-mode"],
    [[59, 79], "a0", "lightning-mode"]
  ],
  "(method 11 basebutton)": [["_stack_", 16, "res-tag"]],
  "(method 24 conveyor)": [["_stack_", 16, "res-tag"]],
  "(method 25 conveyor)": [[11, "v0", "actor-option"]],
  "(method 24 scene-player)": [[38, "gp", "scene"]],
  "process-drawable-draw-subtitles": [[26, "v0", "(array subtitle-range)"]],
  "(post play-anim scene-player)": [
    [192, "s4", "process-drawable"],
    [243, "s4", "process-drawable"],
    [306, "s5", "process-drawable"],
    [564, "v0", "sound-rpc-set-param"],
    [655, "v0", "sound-rpc-set-param"]
  ],
  "(method 9 scene-actor)": [
    [43, "s4", "skeleton-group"],
    [258, "a0", "process-drawable"],
    [262, "v1", "process-drawable"],
    [266, "a0", "process-drawable"],
    [346, "a0", "scene-player"],
    [355, "v1", "manipy"],
    [361, "v1", "manipy"],
    [376, "v1", "manipy"],
    [382, "v1", "manipy"],
    [533, "a0", "process-drawable"],
    [537, "v1", "process-drawable"],
    [541, "a0", "process-drawable"]
  ],
  "(method 25 scene-player)": [
    [99, "s2", "process-drawable"],
    [152, "s2", "process-drawable"],
    [155, "s2", "process-drawable"],
    [158, "s2", "process-drawable"],
    [161, "s2", "process-drawable"]
  ],
  "(method 16 drawable-inline-array-region-prim)": [
    [[1, 7], "v1", "drawable-region-prim"]
  ],
  "(method 18 drawable-region-face)": [
    [[33, 84], "v1", "(inline-array vector)"]
  ],
  "(method 18 drawable-tree-region-prim)": [
    [[22, 49], "s2", "drawable-region-prim"]
  ],
  "(method 9 region)": [
    [[55, 60], "a0", "drawable-region-prim"],
    [58, "v1", "region-prim-area"],
    [4, "a0", "region-prim-area"],
    [50, "v1", "drawable-region-prim"]
  ],
  "(method 17 drawable-tree-region-prim)": [
    [[23, 28], "a0", "drawable-region-prim"],
    [4, "a0", "region-prim-area"]
  ],
  "(method 19 drawable-region-volume)": [[8, "a3", "drawable-region-face"]],
  "(method 18 drawable-region-volume)": [
    [[23, 27], "a0", "drawable-region-face"]
  ],
  "(method 17 drawable-region-volume)": [
    [[12, 21], "a0", "drawable-region-face"]
  ],
  "region-prim-lookup-by-id": [[45, "t6", "drawable-region-prim"]],
  "region-tree-execute": [
    [114, "v1", "region-prim-area"],
    [107, "v1", "region-prim-area"],
    [97, "v1", "region-prim-area"],
    [159, "v1", "region-prim-area"],
    [204, "v1", "region-prim-area"],
    [210, "v1", "region-prim-area"],
    [221, "v1", "region-prim-area"],
    [165, "v1", "region-prim-area"],
    [169, "v1", "region-prim-area"],
    [175, "a0", "region-prim-area"],
    [191, "v1", "region-prim-area"],
    [120, "v1", "region-prim-area"],
    [124, "v1", "region-prim-area"],
    [146, "v1", "region-prim-area"],
    [129, "a1", "region-prim-area"],
    [103, "v1", "region-prim-area"],
    [[19, 29], "v1", "region-prim-area"]
  ],
  "add-debug-bound": [
    [[33, 41], "a0", "dma-packet"],
    [[42, 50], "a0", "gs-gif-tag"],
    [53, "a0", "(pointer gs-zbuf)"],
    [55, "a0", "(pointer gs-reg64)"],
    [57, "a0", "(pointer gs-test)"],
    [59, "a0", "(pointer gs-reg64)"],
    [61, "a0", "(pointer gs-alpha)"],
    [63, "a0", "(pointer gs-reg64)"],
    [105, "v1", "dma-packet"],
    [99, "a0", "dma-packet"],
    [97, "a1", "dma-packet"]
  ],
  "(code part-tester-idle)": [[[16, 22], "s5", "process-drawable"]],
  "(method 25 progress)": [[[19, 31], "a0", "menu-option"]],
  "(method 24 progress)": [
    [71, "a0", "menu-on-off-game-vibrations-option"],
    [77, "a0", "menu-on-off-game-subtitles-option"],
    [83, "a0", "menu-language-option"],
    [88, "a0", "menu-language-option"],
    [92, "v1", "menu-language-option"],
    [96, "v1", "menu-language-option"],
    [102, "a0", "menu-on-off-option"],
    [108, "a0", "menu-on-off-option"],
    [114, "a0", "menu-on-off-option"],
    [120, "a0", "menu-on-off-option"],
    [126, "a0", "menu-slider-option"],
    [132, "a0", "menu-slider-option"],
    [138, "a0", "menu-slider-option"],
    [142, "v1", "menu-missions-option"]
  ],
  "(method 31 progress)": [
    [61, "v1", "(array menu-option)"],
    [62, "v1", "menu-missions-option"]
  ],
  "(method 32 progress)": [
    [296, "v1", "(array menu-option)"],
    [297, "v1", "menu-select-start-option"],
    [306, "v1", "(array menu-option)"],
    [307, "v1", "menu-select-scene-option"],
    [371, "v1", "(array menu-option)"],
    [372, "v1", "menu-missions-option"],
    [380, "v1", "(array menu-option)"],
    [381, "v1", "menu-highscores-option"],
    [384, "v1", "(array menu-option)"],
    [385, "v1", "menu-highscores-option"]
  ],
  "draw-highlight": [[[44, 47], "v1", "dma-packet"]],
  "end-scissor": [[[16, 19], "v1", "dma-packet"]],
  "begin-scissor-secret": [[[49, 52], "v1", "dma-packet"]],
  "end-scissor-secret": [[[16, 19], "v1", "dma-packet"]],
  "begin-scissor-missions": [[[49, 52], "v1", "dma-packet"]],
  "end-scissor-missions": [[[16, 19], "v1", "dma-packet"]],
  "begin-scissor-scene": [[[49, 52], "v1", "dma-packet"]],
  "end-scissor-scene": [[[16, 19], "v1", "dma-packet"]],
  "begin-scissor-level": [[[49, 52], "v1", "dma-packet"]],
  "end-scissor-level": [[[16, 19], "v1", "dma-packet"]],
  "(method 10 menu-highscores-option)": [
    [17, "v1", "float"],
    [51, "f0", "float"],
    [14, "v1", "float"]
  ],
  "draw-percent-bar": [[[38, 41], "v1", "dma-packet"]],
  "draw-highscore-icon": [[[36, 39], "v1", "dma-packet"]],
  "begin-scissor": [[[70, 73], "v1", "dma-packet"]],
  "draw-savegame-box": [[[25, 28], "v1", "dma-packet"]],
  "draw-decoration": [[[176, 179], "v1", "dma-packet"]],
  "draw-missions-decoration": [[[137, 140], "v1", "dma-packet"]],
  "draw-sound-options-decoration": [[[151, 154], "v1", "dma-packet"]],
  "draw-decoration-secrets": [[[139, 142], "v1", "dma-packet"]],
  "draw-decoration-load-save": [[[173, 176], "v1", "dma-packet"]],
  "(method 10 menu-secret-option)": [
    [25, "v1", "float"],
    [22, "v1", "float"],
    [63, "f0", "float"],
    [[137, 140], "v1", "dma-packet"]
  ],
  "(method 10 menu-memcard-slot-option)": [
    [[333, 336], "v1", "dma-packet"],
    [[552, 555], "v1", "dma-packet"],
    [[874, 877], "v1", "dma-packet"],
    [[941, 944], "v1", "dma-packet"],
    [[1034, 1037], "v1", "dma-packet"],
    [[1107, 1110], "v1", "dma-packet"],
    [[1186, 1189], "v1", "dma-packet"],
    [59, "f0", "float"]
  ],
  "(method 10 menu-icon-info-option)": [[[71, 74], "v1", "dma-packet"]],
  "find-mission-text-at-index": [
    [
      201,
      "v1",
      "symbol" // this is a lie, but it's needed to work around the useless`cmove-#f-zero` it's not a symbol
    ]
  ],
  "(method 10 menu-missions-option)": [[78, "f0", "float"]],
  "draw-highscore-cup": [[[74, 77], "v1", "dma-packet"]],
  "(method 10 menu-slider-option)": [
    [[415, 418], "v1", "dma-packet"],
    [[768, 771], "v1", "dma-packet"]
  ],
  "(method 10 menu-sub-menu-option)": [
    [[237, 240], "v1", "dma-packet"],
    [[334, 337], "v1", "dma-packet"]
  ],
  "(event idle progress)": [
    [[10, 80], "v1", "mc-status-code"],
    [[147, 217], "v1", "mc-status-code"]
  ],
  "memcard-unlocked-secrets?": [[50, "s5", "int"]],
  "(method 10 progress)": [[45, "t9", "(function progress none)"]],
  "load-game-text-info": [[4, "v1", "game-text-info"]],
  "(method 16 camera-master)": [
    [[11, 15], "a2", "target"],
    [[16, 18], "v1", "int"]
  ],
  "master-choose-entity": [
    ["_stack_", 96, "res-tag"],
    [[87, 247], "s3", "(pointer camera-slave)"]
  ],
  "cam-string-joystick": [[785, "v1", "process-drawable"]],
  "transform-rigid-body-prims": [
    [[5, 8], "a0", "collide-shape-prim-group"],
    [[11, 22], "v1", "collide-shape-prim"]
  ],
  "(method 46 rigid-body-object)": [
    [[78, 95], "s3", "attack-info"],
    [113, "s4", "process-focusable"],
    [127, "s5", "attack-info"],
    [146, "v1", "focus"],
    [162, "s5", "process-focusable"],
    [213, "s4", "process-focusable"],
    [226, "v1", "float"]
  ],
  "(method 33 cty-guard-turret-button)": [[35, "v1", "art-joint-anim"]],
  "(code pop-up cty-guard-turret-button)": [[10, "v1", "art-joint-anim"]],
  "(method 9 race-info)": [[6, "v1", "entity-race-mesh"]],
  "(method 14 rigid-body)": [[18, "v1", "vector"]],
  "get-penetrate-using-from-attack-event": [
    [[0, 6], "v1", "attack-info"],
    [23, "gp", "collide-shape"]
  ],
  "(method 13 water-control)": [
    [142, "v1", "process-drawable"],
    [135, "v1", "process-drawable"]
  ],
  "(method 10 water-control)": [
    [9, "a0", "collide-shape"],
    [13, "a0", "collide-shape"],
    [195, "v1", "collide-shape-moving"],
    [375, "v1", "process-drawable"],
    [707, "v1", "control-info"],
    [719, "a1", "collide-shape-moving"],
    [735, "a0", "collide-shape-moving"],
    [750, "a0", "collide-shape-moving"],
    [756, "a0", "collide-shape-moving"],
    [855, "v1", "collide-shape-moving"],
    [875, "s3", "collide-shape-moving"],
    [899, "s3", "collide-shape-moving"],
    [904, "s3", "collide-shape-moving"],
    [1017, "s4", "collide-shape-moving"],
    [1018, "s4", "collide-shape-moving"],
    [1024, "s4", "collide-shape-moving"],
    [1037, "v1", "collide-shape-moving"],
    [1104, "a0", "collide-shape-moving"],
    [1125, "v1", "collide-shape-moving"]
  ],
  "(method 52 collide-shape)": [
    [76, "v1", "region-prim-area"],
    [77, "v1", "region-prim-area"],
    [83, "a1", "region-prim-area"],
    [84, "a1", "region-prim-area"],
    [20, "a0", "region-prim-area"],
    [15, "v1", "region-prim-area"],
    [17, "v1", "region-prim-area"],
    [53, "a1", "region-prim-area"],
    [56, "v1", "region-prim-area"]
  ],
  "(method 40 crate)": [
    [2, "v1", "fact-info-crate"],
    [13, "a0", "fact-info-crate"],
    [55, "v0", "float"]
  ],
  "(method 0 carry-info)": [[42, "s5", "collide-shape"]],
  "crate-standard-event-handler": [
    [14, "v1", "attack-info"],
    [15, "v1", "attack-info"],
    [19, "v1", "attack-info"],
    [75, "gp", "target"],
    [209, "v1", "attack-info"],
    [458, "v1", "attack-info"],
    [643, "a0", "vector"]
  ],
  "target-darkjak-process": [
    [43, "a0", "fact-info-target"],
    [46, "a0", "fact-info-target"]
  ],
  "want-to-darkjak?": [[53, "a0", "fact-info-target"]],
  "target-powerup-process": [
    [235, "v0", "sound-rpc-set-param"],
    [253, "v1", "fact-info-target"],
    [259, "a0", "fact-info-target"],
    [262, "a0", "fact-info-target"],
    [268, "v1", "fact-info-target"],
    [283, "v1", "fact-info-target"],
    [313, "a0", "fact-info-target"],
    [366, "v1", "fact-info-target"],
    [390, "v1", "fact-info-target"],
    [407, "v1", "fact-info-target"]
  ],
  "target-eco-process": [
    [1, "v1", "fact-info-target"],
    [11, "a0", "fact-info-target"],
    [19, "v1", "fact-info-target"],
    [21, "v1", "fact-info-target"],
    [14, "a0", "fact-info-target"],
    [54, "v1", "fact-info-target"],
    [77, "v1", "fact-info-target"],
    [82, "a3", "fact-info-target"],
    [97, "v1", "fact-info-target"]
  ],
  "cloud-track": [
    [[19, 83], "s1", "handle"],
    [[29, 116], "s2", "handle"]
  ],
  "(code target-darkjak-bomb1)": [
    [408, "v1", "art-joint-anim"],
    [166, "s5", "int"],
    [336, "v1", "float"],
    ["_stack_", 56, "sphere"],
    ["_stack_", 88, "float"]
  ],
  "target-darkjak-bomb-collide": [
    [2, "gp", "(pointer float)"],
    [12, "gp", "(pointer float)"],
    [13, "gp", "(pointer float)"]
  ],
  "(anon-function 16 target-darkjak)": [[61, "gp", "art-joint-anim"]],
  "(code target-darkjak-get-on)": [
    [214, "v1", "art-joint-anim"],
    [390, "v0", "sound-rpc-set-param"],
    [111, "a0", "fact-info-target"],
    [113, "a0", "fact-info-target"],
    [114, "a0", "fact-info-target"]
  ],
  "(code target-darkjak-bomb0)": [
    [37, "v1", "art-joint-anim"],
    [133, "v1", "art-joint-anim"],
    [213, "v1", "art-joint-anim"],
    [644, "v1", "process-drawable"],
    [750, "v1", "process-drawable"],
    [888, "v1", "process-drawable"],
    [994, "v1", "process-drawable"],
    ["_stack_", 16, "float"],
    [18, "v1", "float"]
  ],
  "water-info<-region": [
    [12, "a0", "symbol"],
    [48, "s2", "pair"],
    [49, "v1", "pair"],
    [57, "s2", "pair"],
    [58, "v1", "pair"],
    [59, "v1", "pair"],
    [99, "s2", "pair"],
    [100, "v1", "pair"],
    [101, "v1", "pair"],
    [133, "s1", "process-drawable"],
    [143, "s2", "pair"],
    [144, "v1", "pair"],
    [145, "v1", "pair"],
    [146, "v1", "pair"],
    [147, "s2", "pair"],
    [148, "v1", "pair"],
    [199, "a0", "process-focusable"],
    [208, "s2", "pair"],
    [209, "s2", "pair"],
    [231, "a0", "region-prim-area"],
    [238, "v1", "region-prim-area"]
  ],
  "target-danger-set!": [[823, "v1", "fact-info-target"]],
  "(method 26 target)": [[23, "v0", "float"]],
  "(method 11 attack-info)": [
    [[118, 130], "v1", "process-drawable"],
    [[156, 161], "v1", "process-drawable"]
  ],
  "(method 10 attack-info)": [[13, "a1", "collide-shape"]],
  "target-log-attack": [[47, "a3", "attack-info"]],
  "can-hands?": [
    [39, "a0", "fact-info-target"],
    [45, "a0", "fact-info-target"]
  ],
  "target-attacked": [
    [56, "v1", "fact-info-target"],
    [66, "v1", "fact-info-target"],
    [72, "v1", "fact-info-target"],
    [176, "v1", "fact-info-target"],
    [241, "t4", "vector"],
    [290, "v1", "fact-info-target"]
  ],
  "(anon-function 10 target-handler)": [
    [70, "a0", "handle"],
    [146, "a0", "process-focusable"],
    [154, "a0", "process-focusable"],
    [161, "a0", "process-focusable"],
    [175, "a0", "process-focusable"],
    [99, "t2", "float"],
    [99, "t1", "float"]
  ],
  "(code target-edge-grab)": [
    [21, "v1", "process-drawable"],
    [22, "a0", "collide-shape-moving"],
    [25, "v1", "process-drawable"],
    [26, "v1", "collide-shape-moving"],
    [270, "f0", "float"]
  ],
  "(exit target-edge-grab)": [
    [17, "v1", "process-drawable"],
    [18, "a1", "collide-shape-moving"],
    [21, "v1", "process-drawable"],
    [22, "v1", "collide-shape-moving"]
  ],
  "(code target-pole-flip-forward-jump)": [
    [26, "t9", "(function none :behavior target)"]
  ],
  "(code target-pole-flip-up)": [[23, "v1", "art-joint-anim"]],
  "(code target-pole-cycle)": [
    [103, "v1", "art-joint-anim"],
    [163, "v1", "art-joint-anim"]
  ],
  "(code target-grab)": [
    [232, "v1", "art-joint-anim"],
    [422, "v1", "art-joint-anim"]
  ],
  "(event target-grab)": [
    [33, "a0", "process"],
    [125, "gp", "object"]
  ],
  "(code target-load-wait)": [
    [21, "v1", "art-joint-anim"],
    [134, "v1", "art-joint-anim"],
    [191, "v1", "art-joint-anim"]
  ],
  "(code target-edge-grab-jump)": [[72, "a1", "art-joint-anim"]],
  "(code target-hit-ground-hard)": [[46, "v1", "fact-info-target"]],
  "(anon-function 11 target2)": [[[19, 140], "s4", "target"]],
  "(anon-function 14 target2)": [[26, "f0", "float"]],
  "(code target-hide)": [
    [14, "v1", "art-joint-anim"],
    [143, "v1", "art-joint-anim"],
    [204, "v1", "art-joint-anim"],
    [258, "v1", "art-joint-anim"],
    [317, "v1", "art-joint-anim"],
    [385, "v1", "art-joint-anim"],
    [431, "v1", "art-joint-anim"],
    [488, "v1", "art-joint-anim"]
  ],
  "target-generic-event-handler": [
    [10, "v1", "float"],
    [314, "v1", "fact-info-target"],
    [321, "v1", "fact-info-target"],
    [527, "a0", "vector"],
    [681, "v1", "fact-info-target"],
    [699, "v1", "fact-info-target"],
    [866, "v1", "(state target)"],
    [894, "a0", "process"],
    [517, "v1", "float"]
  ],
  "target-dangerous-event-handler": [
    [9, "v1", "fact-info-target"],
    [20, "v1", "fact-info-target"]
  ],
  "(code target-swim-up)": [[18, "v1", "art-joint-anim"]],
  "(code target-swim-down)": [[69, "v1", "art-joint-anim"]],
  "(event target-swim-down)": [
    [[12, 99], "v1", "attack-info"],
    [88, "t0", "fact-info-target"]
  ],
  "(code target-swim-walk)": [
    [143, "v1", "art-joint-anim"],
    [58, "v1", "art-joint-anim"]
  ],
  "(code target-swim-stance)": [[33, "v1", "art-joint-anim"]],
  "(method 15 water-control)": [
    [47, "v0", "float"],
    [48, "v1", "float"]
  ],
  "(anon-function 10 water)": [
    [5, "s5", "process-drawable"],
    [28, "s5", "process-drawable"]
  ],
  "part-water-splash-callback": [[3, "v1", "float"]],
  "(event target-darkjak-bomb0)": [[51, "v1", "process"]],
  "(code target-darkjak-running-attack)": [
    [16, "v1", "float"],
    [259, "gp", "process-focusable"],
    [278, "v1", "handle"],
    [281, "v1", "handle"],
    [363, "v1", "handle"],
    [366, "v1", "handle"],
    [576, "v1", "art-joint-anim"],
    [604, "v1", "art-joint-anim"],
    [632, "v1", "art-joint-anim"],
    [672, "v1", "art-joint-anim"],
    [700, "v1", "art-joint-anim"],
    [835, "v1", "art-joint-anim"],
    [872, "f1", "float"],
    [22, "v1", "float"],
    ["_stack_", 56, "handle"],
    ["_stack_", 16, "float"]
  ],
  "target-bomb1-fire-shot": [
    [12, "v1", "handle"],
    [20, "gp", "process-focusable"]
  ],
  "(method 9 external-art-control)": [
    [173, "s4", "external-art-buffer"],
    [177, "s4", "external-art-buffer"],
    [183, "s4", "external-art-buffer"],
    [190, "s4", "external-art-buffer"]
  ],
  "(code target-darkjak-get-off)": [
    [159, "v1", "art-joint-anim"],
    [359, "v1", "art-joint-anim"],
    [472, "v1", "art-joint-anim"]
  ],
  "(anon-function 15 target-darkjak)": [
    [16, "v0", "process-focusable"],
    [82, "v1", "art-joint-anim"],
    [113, "v1", "art-joint-anim"]
  ],
  "(trans target-float)": [[130, "v1", "(state target)"]],
  "(code target-stance-look-around)": [[12, "v0", "float"]],
  "(code target-look-around)": [[21, "v0", "float"]],
  "(exit target-swim-stance)": [[51, "v0", "sound-rpc-set-param"]],
  "(exit target-swim-down)": [[56, "v0", "sound-rpc-set-param"]],
  "(method 7 water-anim)": [[14, "t9", "(function water-anim int water-anim)"]],
  "(method 26 water-anim)": [
    ["_stack_", 16, "res-tag"],
    [52, "v0", "(pointer float)"]
  ],
  "(method 7 flow-control)": [
    [19, "t9", "(function flow-control int flow-control)"]
  ],
  "water-anim-event-handler": [
    [23, "v1", "float"],
    [40, "s4", "process"],
    [50, "s5", "water-info"],
    [96, "gp", "process-focusable"],
    [116, "gp", "process-focusable"],
    [137, "gp", "process-focusable"],
    [182, "s5", "water-info"]
  ],
  "(code die crate)": [
    [6, "v1", "collide-shape"],
    [37, "v1", "process-focusable"]
  ],
  "(code notice-blue crate)": [
    [19, "v1", "process-drawable"],
    [21, "gp", "collide-shape-moving"],
    [28, "a0", "collide-shape-moving"],
    [30, "v1", "collide-shape-moving"]
  ],
  "(post fall crate)": [
    [[4, 10], "a0", "collide-shape-moving"],
    [15, "v1", "collide-shape-moving"],
    [26, "v1", "collide-shape-moving"],
    [[34, 53], "gp", "collide-shape-moving"]
  ],
  "(trans fall crate)": [
    [1, "v1", "collide-shape-moving"],
    [6, "v1", "float"],
    [8, "v1", "collide-shape-moving"],
    [24, "v1", "collide-shape-moving"],
    [32, "v1", "collide-shape-moving"],
    [34, "a0", "collide-shape-moving"],
    [37, "a0", "collide-shape-moving"]
  ],
  "(enter fall crate)": [[[35, 40], "a0", "carry-info"]],
  "(post carry crate)": [[[13, 16], "a0", "collide-shape-moving"]],
  "(event carry crate)": [[15, "a0", "vector"]],
  "(code idle crate)": [[[2, 5], "a0", "collide-shape-moving"]],
  "(code hide crate)": [
    [27, "v1", "collide-shape-moving"],
    [95, "v1", "collide-shape-moving"],
    [97, "a0", "collide-shape-moving"],
    [100, "a0", "collide-shape-moving"]
  ],
  "(code special-contents-die crate)": [[42, "v1", "collide-shape-moving"]],
  "target-send-attack": [
    ["_stack_", 96, "symbol"],
    [16, "s4", "process-focusable"],
    [[429, 444], "t1", "sound-name"]
  ],
  "(method 36 crate)": [
    [6, "a0", "collide-shape-moving"],
    [27, "a0", "collide-shape-moving"]
  ],
  "camera-rotate-to-vector": [[63, "v1", "float"]],
  "target-gun-find-track": [
    [182, "v0", "process-focusable"],
    [[192, 224], "gp", "process-focusable"],
    [[249, 475], "s5", "process-focusable"],
    [431, "a0", "process-focusable"],
    [434, "a0", "process-focusable"],
    [519, "v1", "int"],
    [520, "v1", "int"]
  ],
  "target-gun-check": [[599, "v0", "sound-rpc-set-param"]],
  "target-gun-build-track-list": [[46, "v1", "vector"]],
  "target-gun-joint-pre0": [[[131, 165], "gp", "process-focusable"]],
  "(method 28 water-anim)": [
    ["_stack_", 16, "res-tag"],
    [27, "v0", "vector"]
  ],
  "(method 7 drop-plat)": [[18, "v1", "external-art-buffer"]],
  "(method 22 gui-control)": [
    [[268, 315], "s4", "process-drawable"],
    [[275, 338], "s5", "sound-rpc-set-param"],
    [[351, 375], "s5", "sound-rpc-set-param"]
  ],
  "(method 13 sky-work)": [
    [[78, 170], "s4", "sky-work"],
    [[162, 168], "v1", "dma-packet"],
    [[221, 228], "a1", "dma-packet"],
    [[230, 239], "a1", "gs-gif-tag"],
    [243, "a1", "(pointer gs-zbuf)"],
    [245, "a1", "(pointer gs-reg64)"],
    [247, "a1", "(pointer gs-test)"],
    [249, "a1", "(pointer gs-reg64)"],
    [250, "a1", "(pointer gs-alpha)"],
    [252, "a1", "(pointer gs-reg64)"],
    [255, "a1", "(pointer gs-tex0)"],
    [257, "a1", "(pointer gs-reg64)"],
    [259, "a1", "(pointer gs-tex1)"],
    [261, "a1", "(pointer gs-reg64)"],
    [263, "a1", "(pointer gs-clamp)"],
    [265, "a1", "(pointer gs-reg64)"],
    [266, "a1", "(pointer uint64)"],
    [268, "a1", "(pointer gs-reg64)"],
    [[271, 309], "a2", "(inline-array qword)"],
    [[316, 354], "t0", "(inline-array qword)"],
    [[362, 369], "t1", "dma-packet"],
    [[371, 380], "t1", "gs-gif-tag"],
    [384, "t1", "(pointer gs-alpha)"],
    [386, "t1", "(pointer gs-reg64)"],
    [389, "t1", "(pointer gs-tex0)"],
    [391, "t1", "(pointer gs-reg64)"],
    [392, "t1", "(pointer uint64)"],
    [394, "t1", "(pointer gs-reg64)"],
    [[397, 429], "t0", "(inline-array qword)"],
    [[437, 444], "a1", "dma-packet"],
    [[446, 455], "a1", "gs-gif-tag"],
    [458, "a1", "(pointer gs-alpha)"],
    [460, "a1", "(pointer gs-reg64)"],
    [[515, 561], "t1", "(inline-array qword)"],
    [[574, 581], "a3", "dma-packet"],
    [[583, 592], "a3", "gs-gif-tag"],
    [596, "a3", "(pointer gs-alpha)"],
    [598, "a3", "(pointer gs-reg64)"],
    [601, "a3", "(pointer gs-tex0)"],
    [603, "a3", "(pointer gs-reg64)"],
    [604, "a3", "(pointer uint64)"],
    [606, "a3", "(pointer gs-reg64)"],
    [[609, 647], "v1", "(inline-array qword)"],
    [[673, 680], "a1", "dma-packet"],
    [[682, 691], "a1", "gs-gif-tag"],
    [695, "a1", "(pointer gs-zbuf)"],
    [697, "a1", "(pointer gs-reg64)"],
    [699, "a1", "(pointer gs-test)"],
    [701, "a1", "(pointer gs-reg64)"],
    [728, "a1", "(pointer gs-rgbaq)"],
    [730, "a1", "(pointer gs-reg64)"],
    [[733, 738], "v1", "(inline-array qword)"],
    [[741, 750], "v1", "(inline-array qword)"],
    [[760, 766], "v1", "dma-packet"]
  ],
  "(method 33 sky-work)": [
    [42, "s5", "int"],
    [46, "a2", "sky-work"],
    [59, "a2", "sky-work"],
    [36, "v1", "sky-work"]
  ],
  "(method 23 sky-work)": [
    [[3, 10], "a0", "dma-packet"],
    [[12, 21], "a0", "gs-gif-tag"],
    [25, "s3", "(pointer gs-test)"],
    [27, "s3", "(pointer gs-reg64)"],
    [42, "s3", "(pointer gs-tex0)"],
    [44, "s3", "(pointer gs-reg64)"],
    [46, "s3", "(pointer gs-tex1)"],
    [48, "s3", "(pointer gs-reg64)"],
    [49, "s3", "(pointer gs-clamp)"],
    [51, "s3", "(pointer gs-reg64)"],
    [53, "s3", "(pointer gs-alpha)"],
    [55, "s3", "(pointer gs-reg64)"],
    [56, "s3", "(pointer uint64)"],
    [58, "s3", "(pointer gs-reg64)"],
    [[255, 263], "s4", "dma-packet"]
  ],
  "(method 27 sky-work)": [
    [[5, 10], "a0", "dma-packet"],
    [[12, 20], "a0", "gs-gif-tag"],
    [25, "a0", "(pointer gs-alpha)"],
    [27, "a0", "(pointer gs-reg64)"],
    [[142, 149], "s4", "dma-packet"]
  ],
  "(method 34 sky-work)": [
    [[5, 10], "a0", "dma-packet"],
    [[12, 20], "a0", "gs-gif-tag"],
    [25, "a0", "(pointer gs-zbuf)"],
    [27, "a0", "(pointer gs-reg64)"],
    [29, "a0", "(pointer gs-test)"],
    [31, "a0", "(pointer gs-reg64)"],
    [33, "a0", "(pointer gs-alpha)"],
    [35, "a0", "(pointer gs-reg64)"],
    [[80, 88], "s5", "dma-packet"]
  ],
  "(method 35 sky-work)": [
    [[2, 9], "a1", "dma-packet"],
    [[11, 20], "a1", "gs-gif-tag"],
    [24, "a1", "(pointer gs-test)"],
    [26, "a1", "(pointer gs-reg64)"],
    [[66, 74], "s5", "dma-packet"]
  ],
  "(method 36 sky-work)": [
    [[7, 14], "a0", "dma-packet"],
    [[16, 26], "a0", "gs-gif-tag"],
    [62, "s2", "(pointer gs-tex0)"],
    [64, "s2", "(pointer gs-reg64)"],
    [66, "s2", "(pointer gs-tex1)"],
    [68, "s2", "(pointer gs-reg64)"],
    [70, "s2", "(pointer gs-test)"],
    [72, "s2", "(pointer gs-reg64)"],
    [74, "s2", "(pointer gs-clamp)"],
    [76, "s2", "(pointer gs-reg64)"],
    [78, "s2", "(pointer gs-alpha)"],
    [80, "s2", "(pointer gs-reg64)"],
    [[83, 177], "v1", "(inline-array qword)"]
  ],
  "draw-subtitle-image": [
    [[44, 48], "a0", "dma-packet"],
    [[49, 58], "a0", "gs-gif-tag"],
    [70, "a0", "(pointer gs-bitbltbuf)"],
    [72, "a0", "(pointer gs-reg64)"],
    [73, "a0", "(pointer gs-trxpos)"],
    [75, "a0", "(pointer gs-reg64)"],
    [81, "a0", "(pointer gs-trxreg)"],
    [83, "a0", "(pointer gs-reg64)"],
    [84, "a0", "(pointer gs-trxdir)"],
    [86, "a0", "(pointer gs-reg64)"],
    [[106, 112], "a1", "dma-packet"],
    [[113, 121], "a1", "gs-gif-tag"],
    [128, "a1", "(pointer gs-reg64)"],
    [130, "a1", "(pointer gs-alpha)"],
    [126, "a1", "(pointer gs-test)"],
    [132, "a1", "(pointer gs-reg64)"],
    [148, "a1", "(pointer gs-tex0)"],
    [150, "a1", "(pointer gs-reg64)"],
    [153, "a1", "(pointer gs-reg64)"],
    [157, "a1", "(pointer gs-reg64)"],
    [160, "a1", "(pointer gs-reg64)"],
    [151, "a1", "(pointer gs-tex1)"],
    [155, "a1", "(pointer gs-clamp)"],
    [158, "a1", "(pointer uint64)"],
    [[163, 194], "v1", "(pointer uint128)"],
    [[195, 199], "t0", "gs-gif-tag"],
    [[201, 206], "t0", "gs-gif-tag"],
    [[208, 213], "a2", "gs-gif-tag"],
    [[215, 220], "v1", "gs-gif-tag"],
    [[223, 254], "v1", "(pointer uint128)"],
    [[255, 259], "t0", "gs-gif-tag"],
    [[261, 266], "t0", "gs-gif-tag"],
    [[268, 273], "a1", "gs-gif-tag"],
    [[275, 280], "v1", "gs-gif-tag"],
    [[291, 296], "v1", "dma-packet"]
  ],
  "scene-player-init": [
    [[37, 44], "s5", "(array scene)"],
    [83, "v0", "(array scene)"]
  ],
  "connection-list-validate": [[5, "gp", "connection"]],
  "point-poly-distance-min": [[94, "f0", "float"]],
  "(method 26 nav-mesh)": [[[23, 78], "s4", "nav-engine"]],
  "compute-dir-parm": [
    [18, "f0", "float"],
    [8, "a2", "uint"],
    [10, "v1", "float"]
  ],
  "(trans idle fma-sphere)": [[39, "a2", "process-drawable"]],
  "(method 10 talker)": [[29, "t9", "(function process none)"]],
  "(exit active talker)": [[19, "s5", "process-drawable"]],
  "(method 11 speech-channel)": [
    [66, "v1", "process-drawable"],
    [223, "s4", "process-drawable"],
    [237, "s4", "process-drawable"],
    [240, "s4", "process-drawable"],
    [212, "v0", "sound-rpc-set-param"]
  ],
  "lightning-fractal-gen": [
    [37, "v1", "float"],
    [64, "v1", "float"],
    [91, "v1", "float"]
  ],
  "lightning-uniform-gen": [
    [38, "v1", "float"],
    [60, "v1", "float"],
    [82, "v1", "float"]
  ],
  "lightning-trail-uniform-gen": [
    [21, "v1", "float"],
    [43, "v1", "float"],
    [65, "v1", "float"]
  ],
  "lightning-trail-fractal-gen": [
    [52, "v1", "float"],
    [71, "v1", "float"],
    [90, "v1", "float"]
  ],
  "lightning-draw": [
    [[407, 444], "v1", "(inline-array vector)"],
    ["_stack_", 20, "(inline-array gcf-vertex)"],
    ["_stack_", 176, "gcf-control"],
    [440, "a1", "pointer"],
    [441, "a0", "pointer"],
    [438, "a1", "(pointer uint128)"],
    [439, "a0", "(pointer uint128)"],
    [[472, 487], "a0", "dma-packet"],
    [[559, 576], "a0", "dma-packet"],
    [[597, 602], "a0", "dma-packet"]
  ],
  "lightning-draw-all": [
    [39, "v1", "connection"],
    [40, "s1", "dma-buffer"]
  ],
  "(method 24 game-info)": [
    [808, "s4", "pointer"],
    [156, "s4", "pointer"],
    [360, "a1", "pointer"],
    [490, "a1", "pointer"],
    [521, "a2", "pointer"],
    [673, "v1", "pointer"],
    [97, "v1", "pointer"],
    [141, "s4", "game-save-tag"],
    [172, "s4", "game-save-tag"],
    [187, "s4", "(inline-array game-save-tag)"],
    [202, "s4", "(inline-array game-save-tag)"],
    [219, "s4", "(inline-array game-save-tag)"],
    [232, "s4", "(inline-array game-save-tag)"],
    [238, "s4", "(inline-array game-save-tag)"],
    [244, "s4", "(inline-array game-save-tag)"],
    [[250, 325], "s4", "(inline-array game-save-tag)"],
    [328, "s4", "(inline-array game-save-tag)"],
    [[342, 399], "s4", "(inline-array game-save-tag)"],
    [[411, 511], "s4", "(inline-array game-save-tag)"],
    [[539, 673], "s4", "(inline-array game-save-tag)"],
    [[701, 805], "s4", "(inline-array game-save-tag)"],
    [[4, 94], "v1", "(inline-array game-save-tag)"],
    [495, "a2", "(pointer uint8)"]
  ],
  "(method 11 game-save)": [
    [270, "s4", "pointer"],
    [[83, 97], "s4", "(inline-array game-save-tag)"],
    [107, "s4", "(inline-array game-save-tag)"],
    [[116, 267], "s4", "(inline-array game-save-tag)"]
  ],
  "(code active process-taskable)": [
    [40, "gp", "handle"],
    [71, "gp", "handle"]
  ],
  "(method 32 process-taskable)": [
    [63, "v0", "joint"],
    [[70, 80], "v1", "collide-shape-prim-group"]
  ],
  "(method 9 los-control)": [
    [54, "s1", "process-focusable"],
    [35, "s1", "process-focusable"]
  ],
  "(method 18 grid-hash)": [
    [42, "a0", "(pointer grid-hash-word)"],
    [44, "t4", "(pointer grid-hash-word)"],
    [46, "t6", "(pointer grid-hash-word)"]
  ],
  "(method 19 grid-hash)": [[46, "t6", "(pointer uint8)"]],
  "(method 15 sphere-hash)": [[5, "v0", "(function grid-hash none)"]],
  "(method 32 sphere-hash)": [[107, "v1", "float"]],
  "(method 13 carry-info)": [
    [14, "v1", "handle"],
    [22, "v0", "carry-info"],
    [11, "v1", "handle"]
  ],
  "(method 12 carry-info)": [
    [27, "s4", "collide-shape"],
    [46, "a0", "process-drawable"],
    [47, "v1", "collide-shape"],
    [52, "a1", "process-drawable"],
    [53, "a0", "collide-shape"],
    [59, "a1", "process-drawable"],
    [60, "a0", "collide-shape"]
  ],
  "(method 11 carry-info)": [
    [43, "s4", "collide-shape"],
    [211, "a0", "process-drawable"],
    [212, "v1", "collide-shape"],
    [218, "a2", "process-drawable"],
    [225, "a1", "process-drawable"],
    [231, "a0", "process-drawable"],
    [232, "v1", "collide-shape"],
    [10, "v1", "handle"],
    [20, "v1", "handle"],
    [219, "a1", "collide-shape"],
    [226, "a0", "collide-shape"]
  ],
  "(method 14 carry-info)": [
    [45, "s2", "collide-shape"],
    [158, "a0", "process-drawable"],
    [159, "v1", "collide-shape"],
    [165, "a2", "process-drawable"],
    [172, "a1", "process-drawable"],
    [178, "a0", "process-drawable"],
    [179, "v1", "collide-shape"],
    [12, "v1", "handle"],
    [22, "v1", "handle"],
    [166, "a1", "collide-shape"],
    [173, "a0", "collide-shape"],
    [151, "a0", "process-drawable"],
    [152, "v1", "collide-shape"],
    [158, "a2", "process-drawable"],
    [165, "a1", "process-drawable"],
    [171, "a0", "process-drawable"],
    [172, "v1", "collide-shape"],
    [159, "a1", "collide-shape"],
    [166, "a0", "collide-shape"]
  ],
  "(method 16 carry-info)": [[22, "v0", "carry-info"]],
  "(event idle task-arrow)": [[6, "a0", "vector"]],
  "projectile-init-by-other": [[113, "v1", "process-drawable"]],
  "(method 35 projectile)": [[5, "a1", "projectile"]],
  "target-gun-fire-blue": [[71, "a0", "projectile"]],
  "(method 24 gun-blue-shot)": [[15, "s5", "projectile"]],
  "target-gun-fire-yellow": [[28, "a0", "projectile"]],
  "target-gun-fire-red": [
    [150, "v1", "process-drawable"],
    [194, "v1", "process-drawable"],
    [197, "v1", "process-drawable"],
    [200, "v1", "process-drawable"]
  ],
  "(method 26 gun-red-shot)": [
    [43, "a0", "connection"],
    [44, "a0", "collide-shape"],
    [92, "a0", "connection"],
    [93, "a0", "collide-shape"]
  ],
  "gun-red-shot-init-by-other": [[89, "v1", "process-drawable"]],
  "(method 23 gun-red-shot)": [[10, "s4", "process-focusable"]],
  "target-gun-fire-dark": [
    [30, "a0", "projectile"],
    [60, "a0", "gun-dark-shot"]
  ],
  "process-drawable-shock-effect-bullseye": [[88, "a0", "lightning-tracker"]],
  "projectile-update-velocity-space-wars": [
    [59, "a0", "process-drawable"],
    [60, "a0", "collide-shape"]
  ],
  "cshape-reaction-blue-shot": [[15, "v1", "gun-blue-shot"]],
  "(method 10 idle-control)": [[64, "v1", "art-joint-anim"]],
  "(method 136 enemy)": [[34, "a1", "process-focusable"]],
  "(method 107 enemy)": [[17, "v0", "process-focusable"]],
  "(method 96 enemy)": [[[16, 20], "a0", "process-focusable"]],
  "(method 129 enemy)": [[18, "a1", "process-focusable"]],
  "(method 97 enemy)": [
    [16, "v1", "connection"],
    [[17, 22], "v1", "collide-shape"],
    [27, "s2", "process-focusable"],
    [65, "v1", "connection"],
    [[66, 71], "v1", "collide-shape"],
    [76, "s2", "process-focusable"],
    [112, "v1", "connection"],
    [[113, 118], "v1", "collide-shape"],
    [123, "s2", "process-focusable"]
  ],
  "(method 75 enemy)": [[9, "s2", "process-focusable"]],
  "(code notice enemy)": [[31, "v1", "art-joint-anim"]],
  "(code stare enemy)": [[23, "gp", "art-joint-anim"]],
  "(code victory enemy)": [[30, "v1", "art-joint-anim"]],
  "(method 88 enemy)": [[28, "a1", "art-joint-anim"]],
  "(code hit enemy)": [[30, "v1", "art-joint-anim"]],
  "(method 51 enemy)": [[[27, 31], "a0", "process-focusable"]],
  "(method 78 enemy)": [[11, "v1", "art-joint-anim"]],
  "(code die enemy)": [[30, "v1", "art-joint-anim"]],
  "(code die-falling enemy)": [[32, "gp", "art-joint-anim"]],
  "(code view-anims enemy)": [[20, "s4", "art-joint-anim"]],
  "(method 7 enemy)": [
    [14, "t9", "(function process-focusable int process-focusable)"]
  ],
  "nav-enemy-chase-post": [[[15, 19], "a0", "process-focusable"]],
  "nav-enemy-flee-post": [[[16, 20], "a0", "process-focusable"]],
  "nav-enemy-face-focus-post": [[[24, 28], "a0", "process-focusable"]],
  "nav-enemy-stare-post": [[[24, 28], "a0", "process-focusable"]],
  "(code active nav-enemy)": [
    [30, "v1", "art-joint-anim"],
    [127, "v1", "art-joint-anim"],
    [189, "v1", "art-joint-anim"],
    [298, "v1", "art-joint-anim"]
  ],
  "(enter notice nav-enemy)": [[[21, 25], "a0", "process-focusable"]],
  "(code notice nav-enemy)": [[31, "v1", "art-joint-anim"]],
  "(code stare nav-enemy)": [[23, "gp", "art-joint-anim"]],
  "(enter taunt nav-enemy)": [[[37, 42], "gp", "process-focusable"]],
  "(code taunt nav-enemy)": [[84, "v1", "art-joint-anim"]],
  "(enter pacing nav-enemy)": [[[103, 108], "gp", "process-focusable"]],
  "(trans pacing nav-enemy)": [[[14, 18], "a0", "process-focusable"]],
  "(code pacing nav-enemy)": [[34, "gp", "art-joint-anim"]],
  "(enter circling nav-enemy)": [[[69, 74], "gp", "process-focusable"]],
  "(trans circling nav-enemy)": [[[14, 18], "a0", "process-focusable"]],
  "(code circling nav-enemy)": [[34, "gp", "art-joint-anim"]],
  "(code hit nav-enemy)": [[30, "v1", "art-joint-anim"]],
  "(code debug-control nav-enemy)": [[28, "v1", "art-joint-anim"]],
  "(method 55 nav-enemy)": [[[74, 78], "a0", "process-focusable"]],
  "(method 161 nav-enemy)": [[[22, 27], "v1", "process-focusable"]],
  "(method 160 nav-enemy)": [
    [18, "s5", "process-focusable"],
    [[35, 40], "s5", "process-focusable"]
  ],
  "(method 32 youngsamos-npc)": [
    [61, "t9", "(function process-taskable none)"]
  ],
  "(method 35 pecker-npc)": [
    [58, "v1", "art-joint-anim"],
    [117, "v1", "art-joint-anim"]
  ],
  "(code idle scene-looper)": [[40, "gp", "handle"]],
  "(method 7 rigid-body-platform)": [
    [14, "t9", "(function rigid-body-object int rigid-body-object)"]
  ],
  "(method 53 rigid-body-platform)": [[24, "f0", "float"]],
  "(method 46 rigid-body-platform)": [
    [13, "v1", "rigid-body-control-point"],
    [30, "v1", "collide-rider"],
    [46, "s5", "process-focusable"],
    [139, "v1", "float"]
  ],
  "(method 24 remote)": [
    [16, "s4", "process-focusable"],
    [[26, 30], "s4", "process-focusable"]
  ],
  "remote-track": [[94, "gp", "process-drawable"]],
  "(trans enter remote)": [[[25, 29], "a0", "process-focusable"]],
  "(code enter remote)": [[11, "gp", "process-focusable"]],
  "(method 25 remote)": [[[8, 12], "a0", "collide-shape"]],
  "(method 25 judge)": [[[8, 12], "a0", "collide-shape"]],
  "(event wait judge)": [[63, "gp", "process-focusable"]],
  "(code idle judge)": [[39, "v0", "float"]],
  "(post sidekick-clone)": [[[474, 513], "gp", "(pointer process-drawable)"]],
  "(code target-carry-pickup)": [
    [79, "v0", "carry-info"],
    [290, "v0", "carry-info"]
  ],
  "(code target-carry-drop)": [
    [24, "v0", "carry-info"],
    [92, "v1", "art-joint-anim"],
    [158, "v0", "carry-info"],
    [273, "v0", "carry-info"]
  ],
  "(code target-carry-throw)": [
    [51, "v0", "carry-info"],
    [112, "v0", "carry-info"],
    [194, "v0", "carry-info"]
  ],
  "next-continue": [
    [4, "a2", "symbol"],
    [5, "a2", "level-load-info"],
    [12, "a3", "continue-point"]
  ],
  "(code target-continue)": [[643, "s5", "handle"]],
  "(code target-warp-in)": [[336, "v1", "art-joint-anim"]],
  "target-hit-effect": [[39, "t4", "vector"]],
  "target-hit-setup-anim": [
    [153, "v1", "art-joint-anim"],
    [225, "v1", "art-joint-anim"]
  ],
  "(code target-hit)": [[576, "v1", "art-joint-anim"]],
  "(anon-function 12 target-death)": [[[12, 19], "gp", "process-drawable"]],
  "target-death-reset": [[21, "v1", "connection"]],
  "(anon-function 3 target-death)": [[259, "v1", "art-joint-anim"]],
  "(anon-function 2 target-death)": [
    [58, "v1", "art-joint-anim"],
    [197, "v1", "art-joint-anim"],
    [141, "v1", "art-joint-anim"]
  ],
  "(anon-function 1 target-death)": [[73, "v1", "art-joint-anim"]],
  "(event target-continue)": [[18, "a0", "process"]],
  "(method 30 battle)": [
    [7, "s5", "nav-enemy"],
    [32, "a2", "nav-enemy"]
  ],
  "(method 7 battle)": [
    [15, "t9", "(function process-drawable int process-drawable)"]
  ],
  "(method 51 battle)": [[[38, 95], "s4", "touch-tracker"]],
  "(method 26 battle)": [
    [35, "a0", "connection"],
    [36, "a0", "collide-shape"],
    [84, "a0", "connection"],
    [85, "a0", "collide-shape"]
  ],
  "(method 28 battle)": [
    ["_stack_", 16, "res-tag"],
    [[21, 31], "s5", "(pointer entity-actor)"]
  ],
  "(method 29 battle)": [
    ["_stack_", 16, "res-tag"],
    ["_stack_", 32, "res-tag"]
  ],
  "(method 12 collide-cache)": [[76, "v1", "process-drawable"]],
  "collide-list-fill-bg-using-box": [
    [[207, 213], "v1", "collide-hash-scratch"],
    [223, "a0", "collide-hash-scratch"],
    [[241, 247], "v1", "collide-hash-scratch"],
    [255, "a0", "collide-hash-scratch"]
  ],
  "collide-list-fill-bg-using-line-sphere": [
    [261, "a0", "collide-hash-scratch"],
    [[279, 285], "v1", "collide-hash-scratch"],
    [[246, 251], "v1", "collide-hash-scratch"],
    [293, "a0", "collide-hash-scratch"],
    [102, "v1", "float"]
  ],
  "(method 8 collide-hash)": [
    [34, "a1", "collide-hash-scratch"],
    [50, "a2", "collide-hash-scratch"],
    [62, "a2", "collide-hash-scratch"],
    [73, "a1", "collide-hash-scratch"]
  ],
  "(method 9 collide-mesh)": [[[9, 63], "s5", "collide-mesh-tri"]],
  "(method 13 collide-mesh)": [
    [21, "a3", "(inline-array vector)"],
    [[22, 61], "a3", "vector"],
    [[20, 61], "t0", "(inline-array vector)"],
    [[76, 123], "v1", "collide-mesh-tri"]
  ],
  "(method 10 collide-mesh)": [[[13, 51], "s4", "collide-mesh-cache-tri"]],
  "(method 9 collide-mesh-cache)": [
    [[10, 83], "s4", "collide-mesh-cache-entry"]
  ],
  "(method 10 touching-list)": [[[1, 12], "s5", "touching-shapes-entry"]],
  "(method 13 touching-list)": [[[0, 77], "v0", "touching-shapes-entry"]],
  "(method 11 touching-list)": [[[0, 57], "s5", "touching-shapes-entry"]],
  "(method 12 touching-list)": [[[0, 105], "gp", "touching-shapes-entry"]],
  "(method 9 collide-edge-work)": [
    [[6, 52], "s3", "collide-edge-edge"],
    [[5, 52], "s4", "collide-edge-hold-item"]
  ],
  "(method 20 collide-edge-work)": [
    [100, "a0", "collide-shape-moving"],
    [179, "v1", "int"],
    [179, "a1", "int"]
  ],
  "(method 13 collide-edge-work)": [[[8, 119], "s1", "collide-edge-edge"]],
  "(method 9 collide-edge-edge)": [[20, "a0", "collide-shape-moving"]],
  "(method 13 ocean)": [
    [248, "v1", "dma-packet"],
    [249, "v1", "dma-packet"],
    [250, "v1", "dma-packet"],
    [318, "v1", "dma-packet"],
    [319, "v1", "dma-packet"],
    [320, "v1", "dma-packet"]
  ],
  "(method 19 ocean)": [
    [[2, 8], "a0", "dma-packet"],
    [[11, 17], "a0", "gs-gif-tag"],
    [22, "s4", "(pointer gs-test)"],
    [24, "s4", "(pointer gs-reg64)"],
    [26, "s4", "(pointer gs-alpha)"],
    [28, "s4", "(pointer gs-reg64)"],
    [41, "s4", "(pointer gs-tex0)"],
    [43, "s4", "(pointer gs-reg64)"],
    [45, "s4", "(pointer gs-tex1)"],
    [47, "s4", "(pointer gs-reg64)"],
    [49, "s4", "(pointer gs-texa)"],
    [51, "s4", "(pointer gs-reg64)"],
    [53, "s4", "(pointer gs-miptbp)"],
    [55, "s4", "(pointer gs-reg64)"],
    [57, "s4", "(pointer gs-miptbp)"],
    [59, "s4", "(pointer gs-reg64)"],
    [60, "s4", "(pointer gs-clamp)"],
    [62, "s4", "(pointer gs-reg64)"],
    [64, "s4", "(pointer gs-fogcol)"],
    [66, "s4", "(pointer gs-reg64)"]
  ],
  "(method 20 ocean)": [
    [[3, 7], "a0", "dma-packet"],
    [[13, 16], "a0", "gs-gif-tag"],
    [22, "a0", "(pointer gs-texa)"],
    [24, "a0", "(pointer gs-reg64)"]
  ],
  "(method 22 ocean)": [[[3, 11], "a0", "dma-packet"]],
  "(method 23 ocean)": [[[3, 11], "a0", "dma-packet"]],
  "(method 25 ocean)": [[[8, 16], "a1", "dma-packet"]],
  "(method 26 ocean)": [
    [[11, 19], "a3", "dma-packet"],
    [[30, 38], "a2", "dma-packet"]
  ],
  "(method 27 ocean)": [
    [[19, 27], "a0", "dma-packet"],
    [30, "s3", "matrix"],
    [[49, 54], "s2", "vector"]
  ],
  "(method 28 ocean)": [
    [[43, 51], "a0", "dma-packet"],
    [66, "a2", "(pointer int16)"],
    [[81, 89], "a1", "vector4w"],
    [[90, 98], "v1", "vector4w"],
    [[111, 127], "t0", "vector4w"],
    [[130, 268], "a1", "(inline-array vector4w)"]
  ],
  "(method 29 ocean)": [
    [[5, 9], "a0", "dma-packet"],
    [[15, 18], "a0", "gs-gif-tag"],
    [23, "a0", "(pointer gs-test)"],
    [25, "a0", "(pointer gs-reg64)"],
    [[36, 41], "a0", "dma-packet"],
    [91, "a1", "(pointer int16)"]
  ],
  "(method 30 ocean)": [[29, "a0", "(pointer uint8)"]],
  "(method 31 ocean)": [[32, "a0", "(pointer int32)"]],
  "(method 32 ocean)": [
    [31, "t0", "(pointer int32)"],
    [47, "a2", "(pointer uint8)"],
    [55, "v1", "(pointer int8)"]
  ],
  "(method 33 ocean)": [
    [[52, 60], "a0", "dma-packet"],
    [[63, 67], "v1", "vector4w"],
    [[93, 232], "v1", "(inline-array vector4w)"],
    [[245, 253], "a0", "dma-packet"]
  ],
  "(method 34 ocean)": [
    [[44, 52], "a0", "dma-packet"],
    [[61, 65], "v1", "vector4w"],
    [[68, 147], "v1", "(inline-array vector4w)"],
    [[166, 174], "a0", "dma-packet"]
  ],
  "(method 36 ocean)": [["_stack_", 48, "ocean-trans-mask"]],
  "(method 38 ocean)": [
    [104, "a1", "(pointer int32)"],
    [108, "a3", "(pointer uint8)"],
    [110, "a1", "(pointer int32)"]
  ],
  "(method 39 ocean)": [
    [[7, 15], "a0", "dma-packet"],
    [[17, 51], "v1", "matrix"]
  ],
  "(method 40 ocean)": [["_stack_", 40, "ocean-trans-mask"]],
  "(method 41 ocean)": [[[3, 11], "a0", "dma-packet"]],
  "(method 42 ocean)": [[[3, 11], "a0", "dma-packet"]],
  "(method 45 ocean)": [
    [[19, 27], "a1", "dma-packet"],
    [30, "s3", "matrix"],
    [[47, 52], "s2", "vector"]
  ],
  "(method 48 ocean)": [[[8, 16], "a1", "dma-packet"]],
  "(method 49 ocean)": [[24, "a0", "(pointer uint8)"]],
  "(method 51 ocean)": [
    [39, "a0", "(pointer uint8)"],
    [47, "v1", "(pointer uint8)"]
  ],
  "(method 52 ocean)": [
    [[54, 68], "a2", "dma-packet"],
    [[82, 87], "a0", "dma-packet"],
    [99, "v1", "(pointer uint64)"]
  ],
  "(method 53 ocean)": [
    [[52, 60], "a0", "dma-packet"],
    [[62, 67], "v1", "vector4w"],
    [[70, 149], "v1", "(inline-array vector4w)"],
    [[162, 170], "a0", "dma-packet"]
  ],
  "(method 57 ocean)": [
    [[7, 15], "a0", "dma-packet"],
    [[18, 28], "a0", "vector"],
    [[28, 39], "a0", "vector"],
    [[39, 50], "a0", "vector"],
    [[51, 62], "v1", "vector"]
  ],
  "(method 59 ocean)": [
    [[22, 27], "a0", "dma-packet"],
    [195, "t3", "(pointer uint8)"]
  ],
  "(method 60 ocean)": [[[3, 191], "s4", "(inline-array ocean-vertex)"]],
  "(method 61 ocean)": [[[3, 194], "s4", "(inline-array ocean-vertex)"]],
  "(method 62 ocean)": [[[3, 193], "s4", "(inline-array ocean-vertex)"]],
  "(method 63 ocean)": [[[3, 200], "s4", "(inline-array ocean-vertex)"]],
  "(method 64 ocean)": [[[3, 228], "s5", "(inline-array ocean-vertex)"]],
  "(method 65 ocean)": [[[3, 234], "s5", "(inline-array ocean-vertex)"]],
  "(method 66 ocean)": [[[3, 234], "s4", "(inline-array ocean-vertex)"]],
  "(method 67 ocean)": [[[3, 240], "s4", "(inline-array ocean-vertex)"]],
  "(method 68 ocean)": [[[4, 179], "s3", "(inline-array ocean-vertex)"]],
  "(method 69 ocean)": [[[59, 66], "gp", "dma-packet"]],
  "(method 71 ocean)": [[[8, 16], "a1", "dma-packet"]],
  "(method 72 ocean)": [[[2, 6], "v1", "(inline-array vector4w)"]],
  "(method 73 ocean)": [[[6, 11], "a0", "dma-packet"]],
  "(method 74 ocean)": [
    [[6, 11], "a0", "dma-packet"],
    [[19, 24], "a0", "dma-packet"]
  ],
  "(method 75 ocean)": [[[3, 8], "a0", "dma-packet"]],
  "(method 76 ocean)": [[[3, 8], "a0", "dma-packet"]],
  "(method 77 ocean)": [[[3, 8], "a0", "dma-packet"]],
  "(method 78 ocean)": [
    [[20, 24], "a0", "dma-packet"],
    [[27, 33], "a0", "gs-gif-tag"],
    [38, "a0", "(pointer gs-test)"],
    [40, "a0", "(pointer gs-reg64)"],
    [42, "a0", "(pointer gs-alpha)"],
    [44, "a0", "(pointer gs-reg64)"],
    [45, "a0", "(pointer gs-tex1)"],
    [47, "a0", "(pointer gs-reg64)"],
    [[58, 63], "a0", "dma-packet"]
  ],
  "(method 79 ocean)": [
    [[13, 17], "a0", "dma-packet"],
    [[23, 26], "a0", "gs-gif-tag"],
    [31, "s3", "(pointer gs-test)"],
    [33, "s3", "(pointer gs-reg64)"],
    [35, "s3", "(pointer gs-alpha)"],
    [37, "s3", "(pointer gs-reg64)"],
    [51, "s3", "(pointer gs-tex0)"],
    [53, "s3", "(pointer gs-reg64)"],
    [55, "s3", "(pointer gs-tex1)"],
    [57, "s3", "(pointer gs-reg64)"],
    [58, "s3", "(pointer gs-clamp)"],
    [60, "s3", "(pointer gs-reg64)"],
    [61, "s3", "(pointer uint64)"],
    [63, "s3", "(pointer gs-reg64)"],
    [[66, 81], "v1", "(inline-array vector4w)"],
    [[95, 99], "a0", "dma-packet"],
    [[105, 108], "a0", "gs-gif-tag"],
    [125, "s3", "(pointer gs-tex0)"],
    [127, "s3", "(pointer gs-reg64)"],
    [128, "s3", "(pointer uint64)"],
    [130, "s3", "(pointer gs-reg64)"],
    [[133, 148], "v1", "(inline-array vector4w)"],
    [[162, 166], "a0", "dma-packet"],
    [[172, 175], "a0", "gs-gif-tag"],
    [192, "s3", "(pointer gs-tex0)"],
    [194, "s3", "(pointer gs-reg64)"],
    [195, "s3", "(pointer uint64)"],
    [197, "s3", "(pointer gs-reg64)"],
    [[200, 215], "v1", "(inline-array vector4w)"],
    [[229, 233], "a0", "dma-packet"],
    [[239, 242], "a0", "gs-gif-tag"],
    [259, "s3", "(pointer gs-tex0)"],
    [261, "s3", "(pointer gs-reg64)"],
    [262, "s3", "(pointer uint64)"],
    [264, "s3", "(pointer gs-reg64)"],
    [[267, 282], "v1", "(inline-array vector4w)"],
    [[296, 300], "a0", "dma-packet"],
    [[306, 309], "a0", "gs-gif-tag"],
    [326, "s3", "(pointer gs-tex0)"],
    [328, "s3", "(pointer gs-reg64)"],
    [329, "s3", "(pointer uint64)"],
    [331, "s3", "(pointer gs-reg64)"],
    [[333, 349], "v1", "(inline-array vector4w)"],
    [[360, 373], "v1", "(inline-array vector4w)"]
  ],
  "(method 81 ocean)": [
    [[13, 17], "a0", "dma-packet"],
    [[23, 26], "a0", "gs-gif-tag"],
    [31, "s3", "(pointer gs-test)"],
    [33, "s3", "(pointer gs-reg64)"],
    [35, "s3", "(pointer gs-alpha)"],
    [37, "s3", "(pointer gs-reg64)"],
    [51, "s3", "(pointer gs-tex0)"],
    [53, "s3", "(pointer gs-reg64)"],
    [55, "s3", "(pointer gs-tex1)"],
    [57, "s3", "(pointer gs-reg64)"],
    [58, "s3", "(pointer gs-clamp)"],
    [60, "s3", "(pointer gs-reg64)"],
    [61, "s3", "(pointer uint64)"],
    [63, "s3", "(pointer gs-reg64)"],
    [[66, 81], "v1", "(inline-array vector4w)"],
    [[87, 91], "a0", "dma-packet"],
    [[97, 100], "a0", "gs-gif-tag"],
    [106, "a0", "(pointer gs-bitbltbuf)"],
    [108, "a0", "(pointer gs-reg64)"],
    [109, "a0", "(pointer gs-trxpos)"],
    [111, "a0", "(pointer gs-reg64)"],
    [113, "a0", "(pointer gs-trxreg)"],
    [115, "a0", "(pointer gs-reg64)"],
    [116, "a0", "(pointer gs-trxdir)"],
    [118, "a0", "(pointer gs-reg64)"],
    [[121, 126], "v1", "(inline-array vector4w)"],
    [[146, 150], "a0", "dma-packet"],
    [[156, 159], "a0", "gs-gif-tag"],
    [163, "s3", "(pointer gs-alpha)"],
    [165, "s3", "(pointer gs-reg64)"],
    [179, "s3", "(pointer gs-tex0)"],
    [181, "s3", "(pointer gs-reg64)"],
    [182, "s3", "(pointer gs-tex1)"],
    [184, "s3", "(pointer gs-reg64)"],
    [185, "s3", "(pointer gs-clamp)"],
    [187, "s3", "(pointer gs-reg64)"],
    [188, "s3", "(pointer uint64)"],
    [190, "s3", "(pointer gs-reg64)"],
    [[193, 215], "v1", "(inline-array vector4w)"],
    [[221, 225], "a0", "dma-packet"],
    [[231, 234], "a0", "gs-gif-tag"],
    [239, "a0", "(pointer gs-alpha)"],
    [241, "a0", "(pointer gs-reg64)"],
    [243, "a0", "(pointer gs-tex1)"],
    [245, "a0", "(pointer gs-reg64)"],
    [246, "a0", "(pointer uint64)"],
    [248, "a0", "(pointer gs-reg64)"],
    [[251, 273], "v1", "(inline-array vector4w)"],
    [[287, 291], "a0", "dma-packet"],
    [[297, 300], "a0", "gs-gif-tag"],
    [305, "s3", "(pointer gs-alpha)"],
    [307, "s3", "(pointer gs-reg64)"],
    [320, "s3", "(pointer gs-tex0)"],
    [322, "s3", "(pointer gs-reg64)"],
    [324, "s3", "(pointer gs-tex1)"],
    [326, "s3", "(pointer gs-reg64)"],
    [327, "s3", "(pointer uint64)"],
    [329, "s3", "(pointer gs-reg64)"],
    [[332, 354], "v1", "(inline-array vector4w)"],
    [[376, 381], "a3", "dma-packet"],
    [[387, 390], "a3", "gs-gif-tag"],
    [394, "a3", "(pointer gs-xy-offset)"],
    [396, "a3", "(pointer gs-reg64)"],
    [406, "a3", "(pointer gs-frame)"],
    [408, "a3", "(pointer gs-reg64)"],
    [416, "a3", "(pointer gs-scissor)"],
    [418, "a3", "(pointer gs-reg64)"],
    [420, "a3", "(pointer gs-test)"],
    [422, "a3", "(pointer gs-reg64)"],
    [424, "a3", "(pointer gs-alpha)"],
    [426, "a3", "(pointer gs-reg64)"],
    [440, "a3", "(pointer gs-tex0)"],
    [442, "a3", "(pointer gs-reg64)"],
    [443, "a3", "(pointer uint64)"],
    [445, "a3", "(pointer gs-reg64)"],
    [448, "a3", "(pointer gs-texa)"],
    [450, "a3", "(pointer gs-reg64)"],
    [452, "a3", "(pointer gs-tex1)"],
    [454, "a3", "(pointer gs-reg64)"],
    [455, "a3", "(pointer uint64)"],
    [457, "a3", "(pointer gs-reg64)"],
    [459, "a3", "(pointer gs-prim)"],
    [460, "a3", "(pointer gs-reg64)"],
    [[469, 473], "t1", "dma-packet"],
    [[479, 482], "t1", "gs-gif-tag"],
    [492, "t1", "(pointer gs-xyz)"],
    [494, "t1", "(pointer gs-reg64)"],
    [499, "t1", "(pointer gs-xyz)"],
    [501, "t1", "(pointer gs-reg64)"],
    [511, "t1", "(pointer gs-xyz)"],
    [513, "t1", "(pointer gs-reg64)"],
    [522, "t1", "(pointer gs-xyz)"],
    [524, "t1", "(pointer gs-reg64)"],
    [[536, 540], "a3", "dma-packet"],
    [[546, 549], "a3", "gs-gif-tag"],
    [563, "a3", "(pointer gs-frame)"],
    [565, "a3", "(pointer gs-reg64)"],
    [581, "a3", "(pointer gs-tex0)"],
    [583, "a3", "(pointer gs-reg64)"],
    [585, "a3", "(pointer gs-prim)"],
    [586, "a3", "(pointer gs-reg64)"],
    [[594, 598], "a1", "dma-packet"],
    [[604, 607], "a1", "gs-gif-tag"],
    [617, "a1", "(pointer gs-xyz)"],
    [619, "a1", "(pointer gs-reg64)"],
    [624, "a1", "(pointer gs-xyz)"],
    [626, "a1", "(pointer gs-reg64)"],
    [636, "a1", "(pointer gs-xyz)"],
    [638, "a1", "(pointer gs-reg64)"],
    [647, "a1", "(pointer gs-xyz)"],
    [649, "a1", "(pointer gs-reg64)"]
  ],
  "(method 82 ocean)": [
    [[10, 14], "a0", "dma-packet"],
    [[20, 23], "a0", "gs-gif-tag"],
    [28, "s3", "(pointer gs-test)"],
    [30, "s3", "(pointer gs-reg64)"],
    [32, "s3", "(pointer gs-alpha)"],
    [34, "s3", "(pointer gs-reg64)"],
    [54, "s3", "(pointer gs-tex0)"],
    [56, "s3", "(pointer gs-reg64)"],
    [58, "s3", "(pointer gs-tex1)"],
    [60, "s3", "(pointer gs-reg64)"],
    [62, "s3", "(pointer gs-clamp)"],
    [64, "s3", "(pointer gs-reg64)"],
    [65, "s3", "(pointer uint64)"],
    [67, "s3", "(pointer gs-reg64)"],
    [[70, 90], "v1", "(inline-array vector4w)"],
    [[103, 107], "a0", "dma-packet"],
    [[113, 116], "a0", "gs-gif-tag"],
    [121, "s3", "(pointer gs-test)"],
    [123, "s3", "(pointer gs-reg64)"],
    [124, "s3", "(pointer gs-alpha)"],
    [126, "s3", "(pointer gs-reg64)"],
    [144, "s3", "(pointer gs-tex0)"],
    [146, "s3", "(pointer gs-reg64)"],
    [147, "s3", "(pointer gs-tex1)"],
    [149, "s3", "(pointer gs-reg64)"],
    [151, "s3", "(pointer gs-clamp)"],
    [153, "s3", "(pointer gs-reg64)"],
    [154, "s3", "(pointer uint64)"],
    [156, "s3", "(pointer gs-reg64)"],
    [[159, 179], "v1", "(inline-array vector4w)"]
  ],
  "(method 83 ocean)": [
    [[13, 17], "a0", "dma-packet"],
    [[23, 26], "a0", "gs-gif-tag"],
    [31, "s1", "(pointer gs-alpha)"],
    [33, "s1", "(pointer gs-reg64)"],
    [53, "s1", "(pointer gs-tex0)"],
    [55, "s1", "(pointer gs-reg64)"],
    [57, "s1", "(pointer gs-clamp)"],
    [59, "s1", "(pointer gs-reg64)"],
    [60, "s1", "(pointer uint64)"],
    [62, "s1", "(pointer gs-reg64)"],
    [69, "v1", "(pointer uint128)"],
    [[97, 115], "s1", "(inline-array vector4w)"]
  ],
  "(method 84 ocean)": [[[66, 92], "t1", "(inline-array vector4w)"]],
  "(method 85 ocean)": [
    [[5, 9], "a0", "dma-packet"],
    [[15, 18], "a0", "gs-gif-tag"],
    [23, "a0", "(pointer gs-alpha)"],
    [25, "a0", "(pointer gs-reg64)"],
    [32, "v1", "(pointer uint128)"],
    [[89, 118], "s0", "(inline-array vector4w)"],
    [[128, 137], "s4", "(pointer uint128)"],
    [[128, 137], "v1", "(pointer uint128)"]
  ],
  "(method 88 ocean)": [
    [[5, 9], "a0", "dma-packet"],
    [[15, 18], "a0", "gs-gif-tag"],
    [23, "s3", "(pointer gs-test)"],
    [25, "s3", "(pointer gs-reg64)"],
    [39, "s3", "(pointer gs-tex0)"],
    [41, "s3", "(pointer gs-reg64)"],
    [43, "s3", "(pointer gs-tex1)"],
    [45, "s3", "(pointer gs-reg64)"],
    [46, "s3", "(pointer gs-clamp)"],
    [48, "s3", "(pointer gs-reg64)"],
    [50, "s3", "(pointer gs-alpha)"],
    [52, "s3", "(pointer gs-reg64)"],
    [53, "s3", "(pointer uint64)"],
    [55, "s3", "(pointer gs-reg64)"],
    [[227, 232], "a0", "(inline-array vector4w)"],
    [[244, 270], "a1", "(inline-array vector4w)"],
    [[282, 288], "a0", "(inline-array vector4w)"],
    [[299, 324], "a1", "(inline-array vector4w)"]
  ],
  "(method 89 ocean)": [
    [[39, 43], "a0", "dma-packet"],
    [[49, 52], "a0", "gs-gif-tag"],
    [57, "a0", "(pointer gs-test)"],
    [59, "a0", "(pointer gs-reg64)"],
    [61, "a0", "(pointer gs-alpha)"],
    [63, "a0", "(pointer gs-reg64)"],
    [64, "a0", "(pointer uint64)"],
    [66, "a0", "(pointer gs-reg64)"],
    [[69, 87], "v1", "(inline-array vector4w)"],
    [[88, 93], "a0", "(inline-array vector4w)"],
    [[93, 101], "v1", "(inline-array vector4w)"],
    [[107, 111], "a0", "dma-packet"],
    [[117, 120], "a0", "gs-gif-tag"],
    [125, "a0", "(pointer gs-xy-offset)"],
    [127, "a0", "(pointer gs-reg64)"],
    [130, "a0", "(pointer gs-texa)"],
    [132, "a0", "(pointer gs-reg64)"],
    [133, "a0", "(pointer uint64)"],
    [135, "a0", "(pointer gs-reg64)"],
    [[138, 144], "v1", "adgif-shader"],
    [[234, 240], "v1", "adgif-shader"],
    [[295, 299], "a0", "dma-packet"],
    [[305, 308], "a0", "gs-gif-tag"],
    [313, "s3", "(pointer gs-alpha)"],
    [315, "s3", "(pointer gs-reg64)"],
    [334, "s3", "(pointer gs-tex0)"],
    [336, "s3", "(pointer gs-reg64)"],
    [338, "s3", "(pointer gs-tex1)"],
    [340, "s3", "(pointer gs-reg64)"],
    [342, "s3", "(pointer gs-clamp)"],
    [344, "s3", "(pointer gs-reg64)"],
    [346, "s3", "(pointer gs-rgbaq)"],
    [348, "s3", "(pointer gs-reg64)"],
    [349, "s3", "(pointer uint64)"],
    [351, "s3", "(pointer gs-reg64)"],
    [[357, 361], "a0", "dma-packet"],
    [[367, 370], "a0", "gs-gif-tag"],
    [374, "a0", "(pointer gs-tex1)"],
    [376, "a0", "(pointer gs-reg64)"],
    [377, "a0", "(pointer uint64)"],
    [379, "a0", "(pointer gs-reg64)"],
    [[382, 421], "v1", "(inline-array vector4w)"]
  ],
  "(method 90 ocean)": [[0, "a2", "(pointer int32)"]],
  "(method 18 collide-shape-prim-group)": [
    [[3, 32], "s4", "collide-shape-prim"]
  ],
  "(method 19 collide-shape-prim)": [[[3, 32], "s4", "collide-shape-prim"]],
  "collide-shape-draw-debug-marks": [
    [24, "v1", "connection"],
    [[24, 41], "a0", "collide-shape"],
    [56, "v1", "connection"],
    [[56, 70], "a0", "collide-shape"],
    [88, "v1", "connection"],
    [[88, 104], "a0", "collide-shape"]
  ],
  "(method 18 collide-shape-prim-sphere)": [
    [79, "s4", "collide-shape-prim-mesh"]
  ],
  "(method 56 collide-shape-moving)": [
    [68, "a0", "process-focusable"],
    [153, "a0", "process-focusable"]
  ],
  "(method 66 collide-shape-moving)": [[[29, 58], "s0", "collide-cache-prim"]],
  "(method 36 collide-shape)": [[[1, 40], "v1", "collide-shape-prim"]],
  "(method 38 collide-shape)": [
    [[42, 80], "s5", "collide-shape-prim-mesh"],
    [34, "v0", "(array collide-mesh)"]
  ],
  "(method 45 collide-shape)": [
    [28, "a0", "connection"],
    [29, "a0", "collide-shape"],
    [79, "a0", "connection"],
    [80, "a0", "collide-shape-moving"],
    [[224, 235], "s1", "collide-shape-moving"]
  ],
  "(method 40 collide-shape)": [
    [30, "a0", "connection"],
    [31, "a0", "collide-shape"],
    [79, "a0", "connection"],
    [80, "a0", "collide-shape-moving"],
    [156, "s4", "(pointer uint64)"]
  ],
  "(method 12 collide-shape-prim-group)": [
    [[12, 43], "s4", "collide-shape-prim"]
  ],
  "(method 13 collide-shape-prim)": [[[12, 43], "s4", "collide-shape-prim"]],
  "(method 12 collide-shape-prim-sphere)": [
    [17, "gp", "collide-shape-prim-mesh"]
  ],
  "(method 50 collide-shape)": [[[30, 100], "gp", "process-focusable"]],
  "cshape-reaction-update-state": [["_stack_", 56, "collide-status"]],
  "(method 17 collide-shape-prim-mesh)": [
    [[6, 11], "s2", "collide-shape-prim-group"]
  ],
  "(method 35 collide-shape)": [
    [27, "a0", "connection"],
    [28, "a0", "collide-shape"],
    [76, "a0", "connection"],
    [77, "a0", "collide-shape"]
  ],
  "(method 44 collide-shape)": [[25, "a0", "process-drawable"]],
  // placeholder
  "placeholder-do-not-add-below": [],
  "(method 38 guard-lazer-shot)": [[[33, 37], "a0", "process-focusable"]],
  "(method 28 metalhead-shot)": [
    [29, "s5", "process-drawable"],
    [32, "s5", "process-drawable"],
    [10, "v0", "sound-rpc-set-param"]
  ],
  "(event impact metalhead-grenade-shot)": [
    [11, "s4", "process-drawable"],
    [28, "s4", "collide-shape"]
  ],
  "(trans active guard-conversation)": [[18, "a0", "nav-enemy"]],
  "(method 11 guard-conversation)": [
    ["_stack_", 16, "res-tag"],
    [75, "v0", "(pointer actor-group)"],
    [128, "v1", "nav-enemy"]
  ],
  "(code come-down transport-level)": [[14, "v1", "art-joint-anim"]],
  "(code idle transport-level)": [[29, "v1", "art-joint-anim"]],
  "(code leave transport-level)": [[44, "v1", "art-joint-anim"]],
  "(method 74 crimson-guard-level)": [[[95, 99], "v1", "process-focusable"]],
  "(method 200 crimson-guard-level)": [
    [15, "s5", "process-focusable"],
    [35, "s5", "process-focusable"]
  ],
  "(code notice crimson-guard-level)": [[31, "v1", "art-joint-anim"]],
  "(trans blast-hostile crimson-guard-level)": [
    [[62, 66], "a0", "process-focusable"]
  ],
  "(trans grenade-hostile crimson-guard-level)": [
    [[62, 66], "a0", "process-focusable"]
  ],
  "(code arrest crimson-guard-level)": [
    [29, "v1", "art-joint-anim"],
    [168, "v1", "art-joint-anim"],
    [103, "v1", "art-joint-anim"]
  ],
  "(code gun-shoot crimson-guard-level)": [
    [28, "v1", "art-joint-anim"],
    [[91, 97], "v1", "process-drawable"],
    [312, "v1", "int"],
    [319, "v1", "int"]
  ],
  "(code close-attack crimson-guard-level)": [[14, "v1", "art-joint-anim"]],
  "(code attack crimson-guard-level)": [
    [257, "a0", "process-focusable"],
    [535, "v1", "art-joint-anim"],
    [286, "v1", "art-joint-anim"],
    [334, "v1", "collide-shape-prim-group"],
    [426, "v1", "collide-shape-prim-group"],
    [463, "v1", "art-joint-anim"],
    [78, "v1", "art-joint-anim"],
    [146, "v1", "art-joint-anim"]
  ],
  "(code get-up-front crimson-guard-level)": [[20, "v1", "art-joint-anim"]],
  "(code get-up-back crimson-guard-level)": [[20, "v1", "art-joint-anim"]],
  "(code roll-right crimson-guard-level)": [
    [[95, 99], "a0", "process-focusable"],
    [[182, 186], "a0", "process-focusable"]
  ],
  "(code roll-left crimson-guard-level)": [
    [[95, 99], "a0", "process-focusable"],
    [[182, 186], "a0", "process-focusable"]
  ],
  "(method 77 crimson-guard-level)": [
    [42, "a1", "art-joint-anim"],
    [100, "a1", "art-joint-anim"],
    [129, "a1", "art-joint-anim"],
    [160, "v1", "art-joint-anim"],
    [196, "a1", "art-joint-anim"]
  ],
  "(method 78 crimson-guard-level)": [
    [18, "a1", "art-joint-anim"],
    [72, "a1", "art-joint-anim"],
    [104, "a1", "art-joint-anim"],
    [136, "v1", "art-joint-anim"],
    [175, "a1", "art-joint-anim"]
  ],
  "(code die-falling crimson-guard-level)": [
    [29, "gp", "art-joint-anim"],
    [520, "v1", "art-joint-anim"],
    [168, "v1", "art-joint-anim"],
    [267, "v1", "art-joint-anim"],
    [366, "v1", "art-joint-anim"],
    [463, "v1", "art-joint-anim"]
  ],
  "(method 10 grid-hash)": [[12, "a0", "(pointer uint128)"]],
  "(method 24 grid-hash)": [
    [78, "v1", "(pointer uint128)"],
    [191, "t0", "(pointer int8)"],
    [195, "a2", "(pointer uint8)"],
    [237, "v1", "(pointer uint128)"]
  ],
  "(method 11 grid-hash)": [
    [[141, 147], "t6", "pointer"],
    [128, "t1", "pointer"],
    [149, "t4", "pointer"],
    [152, "t1", "pointer"]
  ],
  "(method 27 sphere-hash)": [[44, "s2", "(pointer int8)"]],
  "(method 9 actor-hash-buckets)": [
    [19, "v1", "connection"],
    [[16, 160], "s4", "collide-shape"],
    [76, "s4", "collide-shape"],
    [108, "v1", "connection"]
  ],
  "(method 12 flow-control)": [
    [23, "a0", "connection"],
    [24, "a0", "collide-shape"],
    [71, "a0", "connection"],
    [72, "a0", "collide-shape"]
  ],
  "(method 10 flow-control)": [["_stack_", 32, "flow-section"]],
  "(method 9 lod-set)": [["_stack_", 16, "res-tag"]],
  "execute-math-engine": [[[15, 28], "v1", "process-drawable"]],
  "(method 14 draw-control)": [
    [13, "v1", "process-drawable"],
    [[58, 64], "t9", "(function object object object none)"]
  ],
  "(method 17 process-drawable)": [[7, "v1", "collide-shape"]],
  "(method 10 process-drawable)": [[32, "a0", "collide-shape"]],
  "(code process-drawable-art-error)": [[[18, 50], "v1", "collide-shape"]],
  "(method 18 process-drawable)": [[1, "v1", "pointer"]],
  "skeleton-group->draw-control": [[[239, 249], "v1", "process-drawable"]],
  "(method 14 process-drawable)": [
    [[124, 129], "s5", "collide-shape"],
    [111, "v1", "vector"]
  ],
  "ja-channel-push!": [
    [35, "v1", "int"],
    [35, "a0", "int"]
  ],
  "joint-control-reset!": [
    [3, "a1", "int"],
    [5, "a0", "int"],
    [7, "a1", "int"],
    [[11, 35], "v1", "joint-control-channel"]
  ],
  "ja-blend-eval": [[[3, 26], "s5", "joint-control-channel"]],
  "(method 9 joint-control)": [
    [[12, 68], "s3", "joint-control-channel"],
    [[13, 70], "s5", "(pointer float)"]
  ],
  "(method 10 top-anim-joint-control)": [
    [5, "a0", "process-drawable"],
    [162, "s2", "art-joint-anim"]
  ],
  "transform-and-sleep": [[[9, 13], "a0", "collide-shape"]],
  "transform-and-sleep-code": [[[9, 13], "a0", "collide-shape"]],
  "transform-post": [[[2, 6], "a0", "collide-shape"]],
  "rider-trans": [[[0, 4], "a0", "collide-shape"]],
  "rider-post": [[[3, 17], "gp", "collide-shape"]],
  "pusher-post": [[[2, 14], "gp", "collide-shape"]],
  "birth-func-vector-orient": [[[7, 23], "s3", "sprite-vec-data-2d"]],
  "process-drawable-burn-effect": [
    [28, "a0", "process-drawable"],
    [108, "v1", "process-drawable"],
    [49, "a0", "process-drawable"],
    [64, "a0", "process-drawable"]
  ],
  "process-drawable2-shock-effect": [[59, "v0", "lightning-tracker"]],
  "process-drawable-shock-effect": [[156, "v0", "lightning-tracker"]],
  "(method 12 top-anim-joint-control)": [
    [8, "a1", "art-joint-anim"],
    [40, "a1", "art-joint-anim"]
  ],
  "(method 13 draw-control)": [[44, "a0", "process-drawable"]],
  "target-collision-reaction": [
    [349, "v1", "collide-shape-prim"],
    [400, "a0", "process-focusable"],
    [573, "a0", "process-focusable"],
    [579, "a0", "process-focusable"],
    ["_stack_", 96, "collide-status"],
    ["_stack_", 104, "cshape-reaction-flags"]
  ],
  "cspace-inspect-tree": [[[27, 89], "s2", "cspace"]],
  "poly-find-nearest-edge": [
    [8, "f0", "float"],
    [12, "f0", "float"]
  ],
  "(anon-function 15 target-anim)": [
    [103, "gp", "art-joint-anim"],
    [161, "gp", "art-joint-anim"],
    [161, "v1", "art-joint-anim"],
    [213, "v1", "art-joint-anim"]
  ],
  "(anon-function 14 target-anim)": [
    [52, "a1", "art-joint-anim"],
    [186, "v1", "art-joint-anim"]
  ],
  "(anon-function 13 target-anim)": [[127, "a1", "art-joint-anim"]],
  "target-stance-anim": [
    [98, "v1", "art-joint-anim"],
    [164, "v1", "art-joint-anim"],
    [261, "v1", "art-joint-anim"],
    [385, "a1", "art-joint-anim"],
    [475, "a1", "art-joint-anim"],
    [635, "v1", "art-joint-anim"],
    [772, "v1", "art-joint-anim"],
    [1047, "v1", "art-joint-anim"]
  ],
  "target-stance-push": [
    [73, "v1", "art-joint-anim"],
    [125, "v1", "art-joint-anim"]
  ],
  "target-falling-anim": [[61, "v1", "art-joint-anim"]],
  "(anon-function 8 target-anim)": [
    [79, "v1", "art-joint-anim"],
    [174, "v1", "art-joint-anim"]
  ],
  "target-hit-ground-flop-anim": [[39, "v1", "art-joint-anim"]],
  "(anon-function 4 target-anim)": [
    [101, "v1", "art-joint-anim"],
    [168, "v1", "art-joint-anim"],
    [235, "v1", "art-joint-anim"],
    [292, "v1", "art-joint-anim"]
  ],
  "(anon-function 3 target-anim)": [
    [102, "v1", "art-joint-anim"],
    [162, "v1", "art-joint-anim"],
    [231, "v1", "art-joint-anim"],
    [289, "v1", "art-joint-anim"]
  ],
  "target-hit-ground-anim": [
    [132, "a1", "art-joint-anim"],
    [284, "v1", "art-joint-anim"],
    [336, "v1", "art-joint-anim"],
    [472, "v1", "art-joint-anim"],
    [532, "v1", "art-joint-anim"],
    [687, "v1", "art-joint-anim"],
    [848, "v1", "art-joint-anim"],
    [947, "v1", "art-joint-anim"]
  ],
  "target-attack-air-anim": [
    [80, "v1", "art-joint-anim"],
    [248, "v1", "art-joint-anim"]
  ],
  "target-edge-grab-anim": [
    [54, "v1", "art-joint-anim"],
    [111, "v1", "art-joint-anim"]
  ],
  "entity-lookup-part-group": [
    ["_stack_", 16, "res-tag"],
    [29, "s3", "basic"]
  ],
  "(method 22 swingpole)": [[53, "v1", "process-drawable"]],
  "(code active swingpole)": [[34, "a0", "process-focusable"]],
  "swingpole-init": [[56, "a0", "swingpole"]],
  "(event idle manipy)": [
    [61, "v1", "joint"],
    [233, "v1", "process-drawable"],
    [360, "v1", "vector"],
    [368, "v1", "vector"],
    [402, "t9", "(function manipy object)"],
    [475, "a0", "process-drawable"],
    [498, "v1", "process-drawable"],
    [507, "a0", "process-drawable"],
    [535, "v1", "vector"],
    [408, "v1", "float"],
    [462, "v1", "float"],
    [686, "a0", "float"]
  ],
  "(trans idle manipy)": [
    [57, "v1", "process-drawable"],
    [[64, 73], "a0", "collide-shape"]
  ],
  "(code idle manipy)": [
    [61, "a1", "process-drawable"],
    [82, "gp", "process-drawable"],
    [88, "gp", "process-drawable"],
    [131, "a0", "process-drawable"],
    [193, "a0", "process-drawable"],
    [164, "a0", "process"],
    [[159, 190], "gp", "handle"]
  ],
  "manipy-init": [
    [[142, 146], "a0", "collide-shape"],
    [214, "v1", "joint"]
  ],
  "(code active part-tracker)": [
    [[29, 43], "v1", "process-drawable"],
    [[103, 117], "v1", "process-drawable"]
  ],
  "(method 16 lightning-tracker)": [
    [[141, 158], "a0", "process-focusable"],
    [174, "a0", "process-drawable"],
    [[53, 70], "a0", "process-focusable"],
    [82, "a0", "process-focusable"]
  ],
  "(code active lightning-tracker)": [[[71, 81], "v1", "process-drawable"]],
  "(exit active lightning-tracker)": [[4, "v0", "sound-rpc-set-param"]],
  "ja-anim-done?": [[30, "gp", "process-drawable"]],
  "camera-pov-from": [
    [[4, 41], "gp", "target"],
    [21, "v1", "joint"],
    [32, "v1", "joint"]
  ],
  "(event active part-spawner)": [[25, "v1", "vector"]],
  "(exit active launcher)": [[2, "v0", "sound-rpc-set-param"]],
  "(method 11 launcher)": [[128, "v0", "vector"]],
  "launcher-init-by-other": [[136, "v0", "vector"]],
  "(event active touch-tracker)": [
    [71, "a0", "process"],
    [98, "t9", "(function touch-tracker object)"]
  ],
  "(code active touch-tracker)": [
    [22, "a0", "process-drawable"],
    [32, "a0", "collide-shape"]
  ],
  "(event explode explosion)": [
    [13, "v1", "process-drawable"],
    [18, "a0", "collide-shape"]
  ],
  "process-drawable-random-point!": [[[29, 34], "s4", "collide-shape"]],
  "(method 11 part-spawner)": [[112, "a3", "vector"]],
  "(code startup gun-dark-shot)": [[79, "a1", "process-drawable"]],
  "(enter moving gun-dark-shot)": [[16, "a1", "process-drawable"]],
  "(trans moving gun-dark-shot)": [[24, "s3", "process-drawable"]],
  "(code impact gun-dark-shot)": [
    [260, "a0", "process-focusable"],
    [108, "v0", "(array collide-shape)"],
    [156, "s0", "process-focusable"],
    [166, "s0", "process-focusable"],
    [219, "s1", "process-drawable"]
  ],
  "(anon-function 1 gun-dark-shot)": [
    [71, "v1", "process-drawable"],
    [78, "a0", "process-focusable"],
    [86, "a0", "process"],
    [93, "a0", "process"],
    [113, "a0", "process-drawable"]
  ],
  "(exit startup gun-dark-shot)": [[20, "v0", "sound-rpc-set-param"]],
  "eco-track-root-prim-fadeout": [[3, "a0", "collide-shape"]],
  "process-drawable-shock-skel-effect": [
    [[47, 51], "a1", "cspace"],
    [87, "v0", "(array cspace)"],
    [251, "v1", "lightning-tracker"],
    [253, "v1", "lightning-tracker"],
    [59, "a1", "cspace"],
    [119, "a0", "cspace"],
    [131, "a0", "cspace"],
    [311, "a0", "(pointer uint128)"],
    [360, "a0", "(pointer uint128)"]
  ],
  "(method 13 editable-face)": [[[31, 84], "s3", "(inline-array vector)"]],
  "(method 13 editable-plane)": [[[37, 90], "s3", "(inline-array vector)"]],
  "target-standard-event-handler": [
    [45, "v1", "(pointer process)"],
    [93, "a0", "vector"],
    [203, "a0", "process"],
    [205, "v1", "(pointer process)"],
    [228, "a0", "process"],
    [230, "v1", "(pointer process)"],
    [250, "a0", "process"],
    [252, "v1", "(pointer process)"],
    [343, "s5", "process"],
    [345, "v1", "(pointer process)"],
    [369, "a0", "process"],
    [371, "v1", "(pointer process)"],
    [392, "a0", "process"],
    [394, "v1", "(pointer process)"],
    [439, "a0", "process"],
    [441, "v1", "(pointer process)"],
    [461, "a0", "process"],
    [463, "v1", "(pointer process)"],
    [640, "a0", "process"],
    [642, "v1", "(pointer process)"],
    [698, "v1", "(pointer process)"],
    [68, "a0", "vector"]
  ],
  "(method 21 collide-cache)": [
    [[62, 86], "a3", "(inline-array collide-cache-tri)"]
  ],
  "(method 13 collide-cache)": [[303, "v1", "process-drawable"]],
  "(method 19 collide-cache)": [
    [26, "a0", "connection"],
    [27, "a0", "collide-shape"],
    [105, "a0", "connection"],
    [106, "a0", "collide-shape"]
  ],
  "(method 20 collide-cache)": [
    [50, "v1", "connection"],
    [51, "s1", "collide-shape"],
    [114, "v1", "connection"],
    [115, "s1", "collide-shape"]
  ],
  "(method 9 collide-cache)": [
    //[[28, 56], "gp", "collide-shape-prim"],
    [33, "gp", "collide-cache-prim"],
    [35, "gp", "collide-shape-prim"],
    [[50, 56], "gp", "collide-cache-prim"],
    [36, "v1", "collide-shape-prim-sphere"],
    [[4, 26], "gp", "collide-cache-tri"]
  ],
  "col-rend-draw": [
    [[161, 217], "s5", "collide-cache-prim"],
    [164, "v1", "collide-shape-prim-sphere"],
    [[14, 152], "s3", "collide-cache-tri"]
  ],
  "effect-param->sound-spec": [[178, "v1", "collide-shape-moving"]],
  "(method 10 effect-control)": [
    [128, "v1", "collide-shape-moving"],
    [183, "s3", "(pointer object)"],
    [187, "s3", "basic"],
    [340, "s3", "basic"],
    [390, "s3", "basic"],
    [462, "s3", "basic"],
    [483, "s3", "basic"],
    [[497, 575], "s3", "death-info"]
  ],
  "(method 12 effect-control)": [
    [99, "gp", "(pointer int8)"],
    ["_stack_", 112, "res-tag"]
  ],
  "(method 55 enemy)": [[[66, 70], "a0", "process-focusable"]],
  "(method 74 enemy)": [
    [50, "s3", "process-drawable"],
    [94, "v1", "attack-info"],
    [[111, 205], "s2", "attack-info"],
    [554, "a0", "vector"]
  ],
  "(method 56 enemy)": [[[0, 6], "v1", "attack-info"]],
  "(method 89 enemy)": [[28, "a1", "art-joint-anim"]],
  "(method 87 enemy)": [[52, "s5", "art-joint-anim"]],
  "(code jump enemy)": [[30, "v0", "enemy-jump-info"]],
  "(method 77 enemy)": [[17, "a1", "art-joint-anim"]],
  "(method 108 enemy)": [[[2, 51], "s4", "touching-shapes-entry"]],
  "(method 130 enemy)": [[37, "t1", "int"]],
  "(method 113 enemy)": [["_stack_", 16, "res-tag"]],
  "(method 113 nav-enemy)": [["_stack_", 16, "res-tag"]],
  "(code falling-ambush grunt)": [[53, "v1", "art-joint-anim"]],
  "(code active grunt)": [
    [227, "gp", "art-joint-anim"],
    [271, "gp", "art-joint-anim"],
    [354, "v1", "art-joint-anim"],
    [414, "v1", "art-joint-anim"],
    [143, "gp", "art-joint-anim"]
  ],
  "(code hostile grunt)": [[122, "gp", "art-joint-anim"]],
  "(code attack grunt)": [
    [55, "gp", "art-joint-anim"],
    [155, "a0", "grunt-anim-info"]
  ],
  "(enter spin-attack grunt)": [[[43, 48], "gp", "process-focusable"]],
  "(code spin-attack grunt)": [
    [45, "gp", "art-joint-anim"],
    [[73, 77], "a0", "process-focusable"]
  ],
  "(code circling grunt)": [
    [260, "v1", "art-joint-anim"],
    [308, "v1", "art-joint-anim"],
    [153, "v1", "art-joint-anim"],
    [153, "gp", "art-joint-anim"]
  ],
  "(code pacing grunt)": [[145, "gp", "art-joint-anim"]],
  "(code stop-chase grunt)": [[77, "gp", "art-joint-anim"]],
  "(method 77 grunt)": [
    [87, "s4", "art-joint-anim"],
    [233, "a1", "art-joint-anim"],
    [323, "s4", "art-joint-anim"]
  ],
  "(method 78 grunt)": [
    [53, "s4", "art-joint-anim"],
    [91, "a1", "art-joint-anim"]
  ],
  "(trans wait-for-focus grunt)": [
    [40, "s5", "process-focusable"],
    [13, "s5", "process-focusable"]
  ],
  "(method 132 grunt)": [[16, "t9", "(function nav-enemy none)"]],
  "(method 77 flitter)": [
    [14, "v1", "art-joint-anim"],
    [69, "v1", "art-joint-anim"]
  ],
  "(method 78 flitter)": [[15, "a1", "art-joint-anim"]],
  "(code ambush flitter)": [[[72, 76], "a0", "process-focusable"]],
  "(code ambush-jumping flitter)": [
    [14, "v1", "art-joint-anim"],
    [191, "v1", "art-joint-anim"]
  ],
  "(method 180 flitter)": [[17, "s5", "process-focusable"]],
  "(post active flitter)": [[9, "t9", "(function none)"]],
  "(code stare flitter)": [[126, "v1", "art-joint-anim"]],
  "(post stare flitter)": [[9, "t9", "(function none)"]],
  "(trans circling flitter)": [[14, "gp", "process-focusable"]],
  "(code circling flitter)": [[27, "v1", "art-joint-anim"]],
  "(trans attack flitter)": [[16, "s5", "process-focusable"]],
  "(code attack flitter)": [
    [20, "v1", "art-joint-anim"],
    [147, "v1", "art-joint-anim"]
  ],
  "(method 132 flitter)": [[16, "t9", "(function nav-enemy none)"]],
  "(code target-tube)": [[33, "v1", "art-joint-anim"]],
  "(code target-tube-start)": [[109, "v1", "float"]],
  "(event slide-control-ride slide-control)": [
    [21, "gp", "process-drawable"],
    [28, "v1", "vector"],
    [32, "v1", "vector"],
    [36, "v1", "vector"]
  ],
  "bones-set-sqwc": [[2, "v1", "dma-bank-control"]],
  "bones-reset-sqwc": [[2, "v1", "dma-bank-control"]],
  "bones-init": [
    [1, "v1", "bone-memory"],
    [6, "a1", "bone-memory"],
    [10, "a1", "bone-memory"],
    [14, "a1", "bone-memory"],
    [18, "a1", "bone-memory"],
    [22, "a1", "bone-memory"],
    [26, "a1", "bone-memory"],
    [44, "a0", "dma-packet"],
    [45, "a0", "(pointer uint64)"]
  ],
  "bones-mtx-calc-execute": [
    [[126, 154], "a0", "pris-mtx"],
    [[126, 154], "a1", "pris-mtx"],
    [65, "v1", "bone-memory"],
    [70, "a1", "bone-memory"],
    [74, "a1", "bone-memory"],
    [78, "a1", "bone-memory"],
    [82, "a1", "bone-memory"],
    [86, "a1", "bone-memory"],
    [90, "a1", "bone-memory"],
    [94, "a0", "dma-bank-control"],
    [157, "a0", "dma-bank-control"]
  ],
  "foreground-init": [
    [[1, 100], "gp", "foreground-work"],
    [21, "a0", "dma-packet"],
    [22, "a0", "(pointer uint64)"]
  ],
  "texscroll-make-request": [[[5, 40], "a1", "mei-texture-scroll"]],
  "texscroll-execute": [
    [19, "t1", "pointer"],
    [15, "a2", "merc-fragment-control"],
    [[20, 24], "t1", "merc-fragment"],
    [40, "a2", "merc-fragment-control"],
    [45, "a2", "merc-fragment-control"],
    [48, "a2", "merc-fragment-control"],
    [51, "a2", "int"],
    [[10, 31], "a1", "mei-texture-scroll"],
    [39, "t1", "(pointer int8)"]
  ],
  "foreground-wrapup": [
    [[1, 90], "gp", "foreground-work"],
    [[25, 31], "a0", "dma-packet"],
    [[55, 60], "a0", "dma-packet"]
  ],
  "foreground-draw": [
    [[1, 64], "at", "foreground-work"],
    [13, "t0", "foreground-work"],
    [27, "t1", "foreground-work"],
    [32, "a2", "foreground-work"],
    [37, "a1", "foreground-work"],
    [70, "a0", "foreground-work"],
    [114, "v1", "foreground-work"],
    [116, "v1", "foreground-work"],
    [118, "v1", "foreground-work"],
    [142, "v1", "foreground-work"],
    [187, "a0", "foreground-work"],
    [220, "a0", "foreground-work"],
    [233, "a0", "foreground-work"],
    [256, "a0", "foreground-work"],
    [369, "v1", "foreground-work"],
    [377, "a0", "foreground-work"],
    [417, "a0", "foreground-work"],
    [432, "a0", "foreground-work"],
    [445, "v1", "foreground-work"],
    [468, "v1", "foreground-work"],
    [475, "v1", "foreground-work"],
    [500, "v1", "foreground-work"],
    [518, "v1", "foreground-work"],
    [524, "v1", "foreground-work"],
    [553, "a0", "foreground-work"],
    [583, "v1", "foreground-work"],
    [594, "v1", "foreground-work"],
    [602, "v1", "foreground-work"],
    [611, "v1", "foreground-work"],
    [654, "a0", "foreground-work"],
    [648, "s5", "int"],
    [315, "a2", "(pointer uint8)"],
    [321, "v1", "pointer"],
    [338, "a3", "(pointer uint8)"],
    [344, "v1", "pointer"],
    [[4, 61], "a0", "bone-calculation"],
    [[185, 189], "v1", "mei-texture-scroll"],
    [[252, 281], "v1", "mei-envmap-tint"]
  ],
  "foreground-add-mtx-calc": [[1, "v1", "foreground-work"]],
  "foreground-shadow": [
    [2, "v1", "foreground-work"],
    [[13, 19], "t1", "vector"]
  ],
  "dma-add-process-drawable": [
    [433, "a0", "foreground-work"],
    [545, "t0", "(pointer uint128)"],
    [39, "a0", "foreground-work"],
    [42, "a0", "foreground-work"],
    [[128, 146], "v1", "mood-context"]
  ],
  "foreground-ripple": [
    [2, "v1", "foreground-work"],
    [25, "v1", "foreground-work"],
    [[27, 32], "a0", "foreground-work"]
  ],
  "dark-lightning-handler": [
    [64, "s5", "process-drawable"],
    [211, "gp", "process-drawable"],
    [147, "s5", "process-drawable"],
    [251, "gp", "process-drawable"],
    [312, "a0", "lightning-tracker"]
  ],
  "(post idle air-train)": [[4, "t9", "(function none)"]],
  "(anon-function 3 ctywide-scenes)": [
    [13, "t9", "(function mood-context symbol)"],
    [33, "t9", "(function mood-context symbol)"]
  ],
  "(anon-function 2 ctywide-scenes)": [
    [13, "t9", "(function mood-context symbol)"],
    [33, "t9", "(function mood-context symbol)"]
  ],
  "(anon-function 1 ctywide-scenes)": [
    [13, "t9", "(function mood-context symbol)"],
    [33, "t9", "(function mood-context symbol)"]
  ],
  "(anon-function 0 ctywide-scenes)": [
    [13, "t9", "(function mood-context symbol)"],
    [33, "t9", "(function mood-context symbol)"]
  ],
  "(method 11 fort-trap-door)": [[53, "a0", "collide-shape-moving"]],
  "(method 0 joint-exploder-tuning)": [
    [[5, 79], "v0", "joint-exploder-tuning"]
  ],
  "joint-exploder-init-by-other": [
    [48, "a0", "process-drawable"],
    [57, "v1", "process-drawable"],
    [64, "a0", "process-drawable"]
  ],
  "(method 23 joint-exploder)": [[26, "v1", "process-drawable"]],
  "(method 28 joint-exploder)": [[[0, 250], "s5", "joint-exploder-list"]],
  "joint-exploder-joint-callback": [[3, "s4", "joint-exploder"]],
  "(event idle fort-trap-door)": [[4, "v1", "attack-info"]],
  "(code idle hide-light)": [[10, "v1", "art-joint-anim"]],
  "(event impact turret-shot)": [[11, "s4", "process-drawable"]],
  "(code impact turret-shot)": [[4, "v1", "collide-shape-prim-group"]],
  "(method 29 sinking-plat)": [
    [6, "v0", "(function rigid-body-platform float none)"]
  ],
  "(code collapse beam)": [[25, "v1", "art-joint-anim"]],
  "(code fall ruins-bridge)": [
    [16, "v1", "collide-shape-prim-group"],
    [23, "v1", "collide-shape-prim-group"],
    [31, "v1", "collide-shape-prim-group"],
    [39, "v1", "collide-shape-prim-group"]
  ],
  "(event fall ruins-drop-plat)": [[10, "v1", "collide-shape-prim-group"]],
  "(post fall ruins-drop-plat)": [[20, "t9", "(function none)"]],
  "(code target-death)": [
    [467, "v1", "art-joint-anim"],
    [594, "v1", "art-joint-anim"],
    [852, "v1", "art-joint-anim"]
  ],
  "throne-activate": [[3, "f0", "meters"]],
  "throne-deactivate": [[3, "f0", "meters"]],
  "palroof-activate": [[6, "f0", "meters"]],
  "palroof-deactivate": [[6, "f0", "meters"]],
  "check-onintent-bugs": [[[31, 49], "s3", "sprite-vec-data-2d"]],
  "(anon-function 3 onintent-scenes)": [
    [13, "t9", "(function mood-context none)"]
  ],
  "(anon-function 2 onintent-scenes)": [
    [13, "t9", "(function mood-context none)"]
  ],
  "(anon-function 1 onintent-scenes)": [
    [13, "t9", "(function mood-context none)"]
  ],
  "(anon-function 0 onintent-scenes)": [
    [13, "t9", "(function mood-context none)"]
  ],
  "(anon-function 2 stadium-scenes)": [
    [60, "v1", "process-drawable"],
    [76, "v1", "process-drawable"],
    [79, "v1", "process-drawable"]
  ],
  "(anon-function 5 stadium-scenes)": [
    [13, "t9", "(function mood-context none)"]
  ],
  "(anon-function 6 stadium-scenes)": [
    [13, "t9", "(function mood-context none)"]
  ],
  "(anon-function 7 stadium-scenes)": [
    [13, "t9", "(function mood-context none)"]
  ],
  "(anon-function 8 stadium-scenes)": [
    [13, "t9", "(function mood-context none)"]
  ],
  "(anon-function 9 stadium-scenes)": [
    [13, "t9", "(function mood-context none)"]
  ],
  "(anon-function 10 stadium-scenes)": [
    [13, "t9", "(function mood-context none)"]
  ],
  "(anon-function 11 stadium-scenes)": [
    [13, "t9", "(function mood-context none)"]
  ],
  "(anon-function 12 stadium-scenes)": [
    [13, "t9", "(function mood-context none)"]
  ],
  "(anon-function 13 stadium-scenes)": [
    [13, "t9", "(function mood-context none)"]
  ],
  "(anon-function 14 stadium-scenes)": [
    [13, "t9", "(function mood-context none)"]
  ],
  "(anon-function 15 stadium-scenes)": [
    [13, "t9", "(function mood-context none)"]
  ],
  "(anon-function 16 stadium-scenes)": [
    [13, "t9", "(function mood-context none)"]
  ],
  "(anon-function 17 stadium-scenes)": [
    [13, "t9", "(function mood-context none)"]
  ],
  "(anon-function 18 stadium-scenes)": [
    [13, "t9", "(function mood-context none)"]
  ],
  "(anon-function 19 stadium-scenes)": [
    [13, "t9", "(function mood-context none)"]
  ],
  "(anon-function 20 stadium-scenes)": [
    [13, "t9", "(function mood-context none)"]
  ],
  "(anon-function 3 canyon-scenes)": [
    [67, "v0", "process-drawable"],
    [72, "v0", "process-drawable"]
  ],
  "(anon-function 8 mountain-scenes)": [[2, "v0", "sound-rpc-set-param"]],
  "(anon-function 27 intro-scenes)": [[[97, 100], "v1", "dma-packet"]],
  "(anon-function 24 intro-scenes)": [[[213, 216], "v1", "dma-packet"]],
  "(anon-function 18 intro-scenes)": [
    [23, "t9", "(function mood-context none)"],
    [43, "t9", "(function mood-context none)"],
    [63, "t9", "(function mood-context none)"]
  ],
  "(anon-function 16 intro-scenes)": [[4, "v0", "target"]],
  "(anon-function 8 intro-scenes)": [
    [49, "t9", "(function mood-context none)"]
  ],
  "(anon-function 3 intro-scenes)": [
    [13, "t9", "(function mood-context none)"]
  ],
  "birth-func-atoll-bird-wing": [[[2, 25], "v1", "sprite-vec-data-2d"]],
  "(anon-function 17 nestb-scenes)": [[15, "v0", "float"]],
  "movie-nest-metalkor-shot-draw-impact": [
    [224, "v1", "process-drawable"],
    [345, "v1", "process-drawable"]
  ],
  "(anon-function 11 nestb-scenes)": [
    [13, "v0", "target"],
    [8, "v0", "target"]
  ],
  "(anon-function 10 nestb-scenes)": [
    [8, "v0", "target"],
    [13, "v0", "target"]
  ],
  "attach-squid-movie-part": [[20, "v1", "float"]],
  "attach-squid-break-movie-part": [[44, "v1", "float"]],
  "movie-consite-metalkor-shot-draw-impact": [
    [224, "v1", "process-drawable"],
    [345, "v1", "process-drawable"]
  ],
  "(anon-function 3 consite-scenes)": [
    [8, "v0", "target"],
    [13, "v0", "target"]
  ],
  "(anon-function 2 consite-scenes)": [
    [8, "v0", "target"],
    [13, "v0", "target"]
  ],
  "(anon-function 2 under-scenes)": [[21, "v0", "target"]],
  "hiphog-mirror-sheen-func": [
    [[50, 64], "a2", "ripple-wave"],
    [49, "a2", "(inline-array ripple-wave)"],
    [48, "a2", "ripple-wave"]
  ],
  "(anon-function 7 outro-scenes)": [
    [13, "t9", "(function mood-context none)"]
  ],
  "(anon-function 4 outro-scenes)": [
    [13, "t9", "(function mood-context none)"],
    [33, "t9", "(function mood-context none)"],
    [53, "t9", "(function mood-context none)"],
    [73, "t9", "(function mood-context none)"]
  ],
  "(code target-gun-stance)": [
    [598, "v1", "art-joint-anim"],
    [152, "v1", "art-joint-anim"],
    [248, "v1", "art-joint-anim"],
    [345, "v1", "art-joint-anim"],
    [442, "v1", "art-joint-anim"]
  ],
  "find-instance-by-name-level": [
    [11, "v1", "drawable-tree-instance-shrub"],
    [38, "v1", "drawable-tree-instance-tie"]
  ],
  "dma-add-process-drawable-hud": [[11, "a0", "foreground-work"]],
  "find-instance-by-index": [
    [26, "t1", "drawable-tree-instance-shrub"],
    [40, "t1", "drawable-tree-instance-tie"]
  ],
  "print-prototype-list": [
    [25, "v1", "drawable-tree-instance-shrub"],
    [104, "v1", "drawable-tree-instance-tie"]
  ],
  "draw-instance-info": [
    [[188, 203], "s5", "prototype-bucket-shrub"],
    [[192, 303], "s1", "prototype-shrubbery"],
    [[359, 400], "v1", "prototype-tie"],
    [[44, 64], "s1", "drawable-inline-array-instance-tie"],
    [[331, 450], "s5", "prototype-bucket-tie"]
  ],
  "set-shadow-by-name": [[7, "v1", "process-drawable"]],
  "get-shadow-by-name": [[7, "v1", "process-drawable"]],
  "(anon-function 2 memory-usage)": [[211, "v1", "collide-shape-moving"]],
  "(method 9 screen-filter)": [
    [[25, 31], "a0", "dma-packet"],
    [[34, 40], "a0", "gs-gif-tag"],
    [45, "a0", "(pointer gs-test)"],
    [47, "a0", "(pointer gs-reg64)"],
    [[72, 102], "t1", "rgba"]
  ],
  "(method 16 nav-engine)": [[92, "gp", "nav-engine-spr-buffer"]],
  "(method 12 nav-engine)": [
    [[22, 28], "v1", "connection"],
    [[29, 31], "a0", "process-focusable"],
    [[34, 86], "s2", "collide-shape"],
    [90, "v1", "collide-shape-prim-group"],
    [110, "s2", "collide-shape-prim-sphere"]
  ],
  "(method 11 nav-state)": [[37, "v1", "float"]],
  "(method 18 nav-control)": [[252, "a2", "float"]],
  "(method 23 nav-mesh)": [["_stack_", 16, "res-tag"]],
  "nav-control-validate": [
    [29, "s5", "int"],
    [29, "v1", "int"]
  ],
  "(method 43 nav-mesh)": [["_stack_", 28, "float"]],
  "(code open gungame-door)": [[35, "v1", "art-joint-anim"]],
  "(event idle gun-dummy)": [
    [[35, 64], "s5", "attack-info"],
    [70, "gp", "process-drawable"]
  ],
  "(method 29 gun-dummy)": [[26, "v0", "path-control"]],
  "(method 30 gun-dummy)": [
    [3, "v1", "tpath-control-frame"],
    [5, "v1", "(inline-array tpath-control-frame)"],
    [10, "v1", "tpath-control-frame"],
    [17, "v1", "tpath-control-frame"],
    [24, "v1", "tpath-control-frame"],
    [31, "v1", "tpath-control-frame"],
    [38, "v1", "tpath-control-frame"],
    [12, "v1", "(inline-array tpath-control-frame)"],
    [19, "v1", "(inline-array tpath-control-frame)"],
    [26, "v1", "(inline-array tpath-control-frame)"],
    [33, "v1", "(inline-array tpath-control-frame)"],
    [40, "v1", "(inline-array tpath-control-frame)"]
  ],
  "(method 31 gun-dummy)": [[40, "v1", "(inline-array tpath-control-frame)"]],
  "(method 10 training-manager)": [[51, "t9", "(function process none)"]],
  "(trans course training-manager)": [[[22, 493], "gp", "hud"]],
  "(code end-course training-manager)": [[28, "gp", "process-drawable"]],
  "(method 21 training-manager)": [
    [23, "a1", "process-focusable"],
    [34, "a1", "process-focusable"]
  ],
  "(method 26 training-manager)": [[30, "s2", "process-focusable"]],
  "(method 22 training-manager)": [[123, "v1", "process-focusable"]],
  "(anon-function 1 gungame-obs)": [[50, "gp", "process-drawable"]],
  "(anon-function 3 gungame-obs)": [[50, "gp", "process-drawable"]],
  "(event end-course training-manager)": [[13, "a0", "process-drawable"]],
  "(event course training-manager)": [
    [4, "a0", "process-taskable"],
    [40, "a0", "process-drawable"]
  ],
  "(event yellow-training-intro training-manager)": [
    [13, "a0", "process-drawable"]
  ],
  "(method 23 training-manager)": [[104, "s0", "process-focusable"]],
  "(method 11 training-manager)": [["_stack_", 16, "res-tag"]],
  "attach-pod-part": [[32, "v1", "float"]],
  "(method 30 collectable)": [[109, "v1", "collide-shape"]],
  "(method 32 collectable)": [
    [19, "v1", "int"],
    [19, "a0", "int"],
    [23, "a0", "int"],
    [155, "v1", "process-drawable"]
  ],
  "(anon-function 69 collectables)": [
    //[[1, 6], "v1", "handle"],
    [2, "v1", "handle"],
    [5, "v1", "handle"],
    [8, "v1", "handle"],
    [13, "v1", "collectable"],
    [[34, 39], "a0", "process-focusable"]
  ],
  "check-blue-suck": [[19, "v1", "collide-shape"]],
  "add-blue-motion": [[27, "s2", "process-focusable"]],
  "collectable-standard-event-handler": [
    [84, "a0", "vector"],
    [102, "a0", "vector"],
    [[167, 171], "a0", "process"],
    [[292, 296], "a0", "process"]
  ],
  "(event pickup collectable)": [
    [17, "a0", "vector"],
    [18, "v1", "vector"]
  ],
  "(code die eco)": [[55, "v1", "float"]],
  "(code pickup eco)": [
    [39, "v0", "state"],
    [41, "t9", "(function none)"]
  ],
  "(method 10 gem)": [[12, "t9", "(function gem none)"]],
  "(method 9 fact-info)": [
    [245, "a0", "process-drawable"],
    [293, "a0", "process-drawable"]
  ],
  "(method 179 fodder)": [[[16, 20], "a0", "process-focusable"]],
  "(code notice fodder)": [
    [78, "v1", "art-joint-anim"],
    [54, "v1", "float"],
    [150, "v1", "float"]
  ],
  "(code active fodder)": [
    [26, "v1", "art-joint-anim"],
    [112, "v1", "art-joint-anim"],
    [283, "v1", "art-joint-anim"],
    [179, "v1", "art-joint-anim"]
  ],
  "(method 182 fodder)": [[34, "v1", "float"]],
  "(trans hostile fodder)": [
    [[25, 29], "a0", "process-focusable"],
    [105, "v1", "float"]
  ],
  "(code circling fodder)": [
    [243, "v1", "art-joint-anim"],
    [129, "gp", "art-joint-anim"]
  ],
  "(method 77 fodder)": [
    [57, "s5", "art-joint-anim"],
    [85, "s4", "art-joint-anim"]
  ],
  "(method 78 fodder)": [[16, "v1", "art-joint-anim"]],
  "(method 181 fodder)": [[2, "v1", "collide-shape-prim-group"]],
  "(method 7 fodder)": [[19, "t9", "(function nav-enemy int nav-enemy)"]],
  "(post idle fodder)": [[4, "t9", "(function none)"]],
  "(method 180 fodder)": [[24, "s1", "fodder"]],
  "(method 55 fodder)": [[29, "s5", "process-drawable"]],
  "(method 13 hud-box)": [
    [[63, 70], "t4", "dma-packet"],
    [[72, 79], "t4", "gs-gif-tag"],
    [83, "t4", "(pointer gs-test)"],
    [85, "t4", "(pointer gs-reg64)"],
    [87, "t4", "(pointer gs-alpha)"],
    [89, "t4", "(pointer gs-reg64)"],
    [[96, 101], "t3", "(pointer uint128)"],
    [[110, 144], "t4", "(inline-array vector4w)"],
    [[156, 163], "t2", "dma-packet"],
    [[165, 172], "t2", "gs-gif-tag"],
    [176, "t2", "(pointer gs-alpha)"],
    [178, "t2", "(pointer gs-reg64)"],
    [180, "t2", "(pointer gs-rgbaq)"],
    [182, "t2", "(pointer gs-reg64)"],
    [[187, 212], "t2", "(inline-array vector4w)"]
  ],
  "(method 9 hud-sprite)": [
    [[27, 34], "v1", "(pointer uint128)"],
    [[39, 280], "v1", "(inline-array vector)"],
    [[280, 316], "v1", "(inline-array vector4w)"]
  ],
  "(method 9 hud-box)": [[[1, 53], "v1", "(inline-array vector4w)"]],
  "(method 10 hud-box)": [
    [[1, 8], "a2", "dma-packet"],
    [[10, 17], "a2", "gs-gif-tag"],
    [21, "a2", "(pointer gs-test)"],
    [23, "a2", "(pointer gs-reg64)"],
    [25, "a2", "(pointer gs-alpha)"],
    [27, "a2", "(pointer gs-reg64)"],
    [[31, 77], "v1", "(inline-array vector4w)"]
  ],
  "(method 11 hud-box)": [
    [[1, 8], "a2", "dma-packet"],
    [[10, 17], "a2", "gs-gif-tag"],
    [21, "a2", "(pointer gs-test)"],
    [23, "a2", "(pointer gs-reg64)"],
    [25, "a2", "(pointer gs-alpha)"],
    [27, "a2", "(pointer gs-reg64)"],
    [[31, 77], "v1", "(inline-array vector4w)"]
  ],
  "(method 12 hud-box)": [
    [[1, 8], "a2", "dma-packet"],
    [[10, 17], "a2", "gs-gif-tag"],
    [21, "a2", "(pointer gs-test)"],
    [23, "a2", "(pointer gs-reg64)"],
    [25, "a2", "(pointer gs-alpha)"],
    [27, "a2", "(pointer gs-reg64)"],
    [[31, 77], "v1", "(inline-array vector4w)"]
  ],
  "(method 14 hud-box)": [
    [[1, 8], "a2", "dma-packet"],
    [[10, 17], "a2", "gs-gif-tag"],
    [43, "a1", "(pointer gs-scissor)"],
    [45, "a1", "(pointer gs-reg64)"]
  ],
  "(method 15 hud-box)": [
    [[1, 8], "a0", "dma-packet"],
    [[10, 17], "a0", "gs-gif-tag"],
    [21, "a0", "(pointer gs-scissor)"],
    [23, "a0", "(pointer gs-reg64)"]
  ],
  "hud-create-icon": [[35, "a0", "process-drawable"]],
  "hide-hud": [
    [11, "v1", "connection"],
    [23, "v1", "connection"]
  ],
  "enable-hud": [[17, "v1", "connection"]],
  "hide-hud-quick": [
    [11, "v1", "connection"],
    [23, "v1", "connection"]
  ],
  "show-hud": [
    [22, "v1", "connection"],
    [34, "v1", "connection"]
  ],
  "hud-hidden?": [
    [9, "v1", "connection"],
    [[9, 13], "a0", "hud"]
  ],
  "(method 15 hud-dark-eco-symbol)": [[[9, 14], "v1", "hud-health"]],
  "(method 15 hud-gun)": [[[251, 256], "v1", "dma-packet"]],
  "target-mech-collision": [[108, "v0", "carry-info"]],
  "target-mech-exit": [[[235, 242], "v1", "handle"]],
  "mech-update-ik": [
    [3, "v1", "process-drawable"],
    [36, "s5", "collide-shape-moving"],
    [41, "s5", "collide-shape-moving"],
    [55, "s3", "joint-mod-ik"],
    [72, "s3", "joint-mod-ik"],
    [85, "s5", "collide-shape-moving"],
    [93, "s3", "joint-mod-ik"],
    [104, "s3", "joint-mod-ik"],
    [52, "v1", "(array joint-mod-ik)"]
  ],
  "target-mech-punch-pick": [
    [29, "v0", "process-focusable"],
    [222, "s5", "art-joint-anim"],
    [241, "s5", "art-joint-anim"]
  ],
  "(code target-mech-walk)": [[91, "f0", "float"]],
  "(code target-mech-punch)": [
    [107, "v1", "art-joint-anim"],
    [135, "v1", "art-joint-anim"],
    [163, "v1", "art-joint-anim"],
    [191, "v1", "art-joint-anim"],
    [231, "v1", "art-joint-anim"],
    [259, "v1", "art-joint-anim"],
    [287, "v1", "art-joint-anim"],
    [315, "v1", "art-joint-anim"]
  ],
  "(code target-mech-jump)": [[26, "t9", "(function none)"]],
  "(code target-mech-death)": [
    [379, "gp", "art-joint-anim"],
    [643, "v1", "art-joint-anim"]
  ],
  "(code target-mech-get-off)": [[67, "v1", "art-joint-anim"]],
  "(code target-mech-get-on)": [
    [74, "v1", "process-drawable"],
    [80, "v1", "process-drawable"],
    [115, "v1", "art-joint-anim"]
  ],
  "(code target-mech-carry-throw)": [
    [51, "v0", "carry-info"],
    [112, "v0", "carry-info"],
    [135, "v1", "sphere"]
  ],
  "(code target-mech-carry-drop)": [
    [42, "v0", "carry-info"],
    [110, "v1", "art-joint-anim"],
    [176, "v0", "carry-info"],
    [262, "v0", "sound-rpc-set-param"],
    [295, "v0", "sound-rpc-set-param"],
    [220, "v1", "sphere"]
  ],
  "(code target-mech-carry-pickup)": [
    [137, "v0", "carry-info"],
    [377, "v1", "art-joint-anim"],
    [541, "v0", "carry-info"],
    [574, "f0", "float"]
  ],
  "(code target-mech-carry-walk)": [[80, "f0", "float"]],
  "(event target-mech-punch)": [
    [45, "gp", "collide-query"],
    [51, "s5", "collide-shape-prim"],
    [68, "s5", "process-focusable"],
    [95, "gp", "collide-query"],
    [128, "s5", "process-focusable"],
    [180, "gp", "collide-query"]
  ],
  "(exit idle mech)": [[[9, 17], "v1", "handle"]],
  "(anon-function 8 target-mech)": [
    [4, "gp", "target"],
    [10, "gp", "target"],
    [14, "gp", "target"]
  ],
  "(anon-function 9 target-mech)": [
    [[3, 33], "v1", "target"],
    [43, "a0", "joint-mod-ik"],
    [42, "v1", "(array joint-mod-ik)"]
  ],
  "target-mech-handler": [
    [91, "a0", "process"],
    [213, "a3", "vector"],
    [225, "s2", "vector"],
    [305, "a3", "vector"],
    [317, "s2", "vector"],
    [164, "v0", "attack-info"]
  ],
  "(enter target-mech-carry-hit-ground)": [[3, "v0", "sound-rpc-set-param"]],
  "(event target-mech-grab)": [[24, "a0", "process"]],
  "(anon-function 7 target-mech)": [
    [32, "a0", "joint-mod-ik"],
    [26, "a0", "(array joint-mod-ik)"]
  ],
  "(enter target-mech-hit-ground)": [[3, "v0", "sound-rpc-set-param"]],
  "(exit target-mech-carry-drag)": [
    [11, "v0", "sound-rpc-set-param"],
    [28, "v0", "sound-rpc-set-param"]
  ],
  "(trans target-mech-carry-drag)": [[73, "v1", "sphere"]],
  "target-mech-carry-update": [[50, "v1", "sphere"]],
  "(code idle hoverboard-training-manager)": [
    [[162, 169], "v1", "handle"],
    [337, "s5", "process-drawable"],
    [[68, 248], "gp", "handle"],
    [[266, 384], "gp", "handle"]
  ],
  "(code idle-training hoverboard-training-manager)": [
    [56, "gp", "handle"],
    [175, "s5", "process-drawable"],
    [[104, 219], "gp", "handle"]
  ],
  "(method 10 hoverboard-training-manager)": [
    [19, "t9", "(function process none)"]
  ],
  "(code fire skatea-jump-pad)": [[59, "t9", "(function none)"]],
  "(method 29 hoverboard-training-manager)": [[[18, 491], "gp", "hud-goal"]],
  "hoverboard-training-manager-event-handler": [
    [[32, 72], "gp", "(pointer board-tricks)"],
    [12, "v1", "float"],
    [25, "v1", "float"]
  ],
  "(method 11 hoverboard-training-manager)": [["_stack_", 16, "res-tag"]],
  "(trans idle krew-collection-item)": [
    [28, "a1", "process-drawable"],
    [29, "a0", "collide-shape"]
  ],
  "(method 56 pegasus)": [[[5, 10], "v1", "attack-info"]],
  "(post idle pegasus)": [[11, "t9", "(function none)"]],
  "(code notice pegasus)": [
    [53, "v1", "art-joint-anim"],
    [121, "v1", "art-joint-anim"]
  ],
  "(code active pegasus)": [[28, "v1", "art-joint-anim"]],
  "pegasus-fly-code": [
    [386, "v1", "float"],
    [413, "v1", "float"]
  ],
<<<<<<< HEAD
  "(method 15 hud-gun)": [
    [[251, 256], "v1", "dma-packet"]
  ],
  "(trans gun-shoot crimson-guard-level)": [[21, "v1", "process-focusable"]],
  "(enter close-attack crimson-guard-level)": [
    [2, "v1", "collide-shape-prim-group"]
  ],
  "(exit close-attack crimson-guard-level)": [
    [2, "v1", "collide-shape-prim-group"]
  ],
  "(exit attack crimson-guard-level)": [
    [8, "v1", "collide-shape-prim-group"],
    [16, "v1", "collide-shape-prim-group"]
  ],
  "(exit get-up-front crimson-guard-level)": [
    [3, "v1", "collide-shape-prim-group"],
    [6, "v1", "collide-shape-prim-group"],
    [8, "v1", "collide-shape-prim-group"],
    [11, "v1", "collide-shape-prim-group"],
    [14, "v1", "collide-shape-prim-group"],
    [17, "v1", "collide-shape-prim-group"]
  ],
  "(exit get-up-back crimson-guard-level)": [
    [3, "v1", "collide-shape-prim-group"],
    [6, "v1", "collide-shape-prim-group"],
    [8, "v1", "collide-shape-prim-group"],
    [11, "v1", "collide-shape-prim-group"],
    [14, "v1", "collide-shape-prim-group"],
    [17, "v1", "collide-shape-prim-group"]
  ],
  "(enter knocked crimson-guard-level)": [
    [8, "v1", "collide-shape-prim-group"],
    [11, "v1", "collide-shape-prim-group"],
    [14, "v1", "collide-shape-prim-group"],
    [17, "v1", "collide-shape-prim-group"],
    [19, "v1", "collide-shape-prim-group"],
    [21, "v1", "collide-shape-prim-group"]
  ],
  "(method 201 crimson-guard-level)": [[18, "s3", "process-focusable"]],
  "(method 7 crimson-guard-level)": [
    [19, "t9", "(function nav-enemy int nav-enemy)"]
  ],
  "(method 115 crimson-guard-level)": [[33, "v0", "vector"]],
  "(method 198 crimson-guard-level)": [[242, "s4", "collide-shape-prim"]]
=======
  "(code die pegasus)": [[45, "v1", "art-joint-anim"]],
  "pegasus-choose-path": [[114, "v1", "float"]],
  "(method 115 pegasus)": [["_stack_", 16, "res-tag"]]
>>>>>>> 5095b867
}<|MERGE_RESOLUTION|>--- conflicted
+++ resolved
@@ -5765,10 +5765,9 @@
     [386, "v1", "float"],
     [413, "v1", "float"]
   ],
-<<<<<<< HEAD
-  "(method 15 hud-gun)": [
-    [[251, 256], "v1", "dma-packet"]
-  ],
+  "(code die pegasus)": [[45, "v1", "art-joint-anim"]],
+  "pegasus-choose-path": [[114, "v1", "float"]],
+  "(method 115 pegasus)": [["_stack_", 16, "res-tag"]],
   "(trans gun-shoot crimson-guard-level)": [[21, "v1", "process-focusable"]],
   "(enter close-attack crimson-guard-level)": [
     [2, "v1", "collide-shape-prim-group"]
@@ -5810,9 +5809,4 @@
   ],
   "(method 115 crimson-guard-level)": [[33, "v0", "vector"]],
   "(method 198 crimson-guard-level)": [[242, "s4", "collide-shape-prim"]]
-=======
-  "(code die pegasus)": [[45, "v1", "art-joint-anim"]],
-  "pegasus-choose-path": [[114, "v1", "float"]],
-  "(method 115 pegasus)": [["_stack_", 16, "res-tag"]]
->>>>>>> 5095b867
 }