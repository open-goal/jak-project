--- conflicted
+++ resolved
@@ -2154,7 +2154,6 @@
     [12, "a3", "int"]
   ],
   "debug-menu-func-decode": [[18, "a0", "symbol"]],
-<<<<<<< HEAD
   "(method 20 game-info)": [
     [8, "v1", "symbol"],
     [9, "v1", "level-load-info"],
@@ -2204,7 +2203,6 @@
   "(method 10 fail-mission)": [[43, "t9", "(function process process)"]],
   "restart-mission": [[8, "v1", "connection"]],
   "(code resetting fail-mission)": [[19, "v0", "sound-rpc-set-param"]],
-=======
   "(anon-function 6 script)": [[17, "v1", "pair"]],
   "(anon-function 16 script)": [
     [10, "s4", "game-task-node-info"],
@@ -2409,7 +2407,6 @@
     ["_stack_", 24, "pat-surface"]
   ],
 
->>>>>>> dc5dc9c7
   // placeholder
   "placeholder-do-not-add-below": []
 }