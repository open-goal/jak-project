{
  // auto find-parent-method possible
  "(method 3 entity-actor)": [[7, "t9", "(function entity entity)"]],
  "(method 3 entity)": [[7, "t9", "(function entity entity)"]],
  //
  "(method 2 array)": [
    [23, "gp", "(array int32)"],
    [43, "gp", "(array uint32)"],
    [63, "gp", "(array int64)"],
    [83, "gp", "(array uint64)"],
    [102, "gp", "(array int8)"],
    [121, "gp", "(array uint8)"],
    [141, "gp", "(array int16)"],
    [161, "gp", "(array uint16)"],
    [186, "gp", "(array uint128)"],
    [204, "gp", "(array int32)"],
    [223, "gp", "(array float)"],
    [232, "gp", "(array float)"],
    [249, "gp", "(array basic)"],
    [258, "gp", "(array basic)"]
  ],
  "(method 3 array)": [
    [51, "gp", "(array int32)"],
    [69, "gp", "(array uint32)"],
    [87, "gp", "(array int64)"],
    [105, "gp", "(array uint64)"],
    [122, "gp", "(array int8)"],
    [139, "gp", "(array int8)"],
    [157, "gp", "(array int16)"],
    [175, "gp", "(array uint16)"],
    [198, "gp", "(array uint128)"],
    [214, "gp", "(array int32)"],
    [233, "gp", "(array float)"],
    [250, "gp", "(array basic)"]
  ],
  "(method 0 cpu-thread)": [[[0, 28], "v0", "cpu-thread"]],
  "(method 0 process)": [
    [11, "a0", "int"],
    [[12, 45], "v0", "process"]
  ],
  "inspect-process-heap": [
    [[4, 11], "s5", "basic"],
    [17, "s5", "pointer"]
  ],
  "(method 14 dead-pool)": [
    [[24, 25], "v1", "(pointer process)"],
    [[30, 39], "s4", "(pointer process)"]
  ],
  "(method 24 dead-pool-heap)": [
    [5, "v1", "pointer"],
    [13, "a0", "pointer"],
    [25, "v1", "pointer"]
  ],
  "method-state": [[12, "a2", "state"]],
  "(method 9 process)": [[[46, 49], "s5", "process"]],
  "(method 10 process)": [[[24, 30], "s4", "protect-frame"]],
  "(method 0 protect-frame)": [
    [0, "a0", "int"],
    [[1, 8], "v0", "protect-frame"]
  ],
  "string-cat-to-last-char": [
    [3, "s5", "(pointer uint8)"],
    [4, "s5", "string"]
  ],
  "enter-state": [
    [68, "s0", "protect-frame"],
    [101, "t9", "(function object object object object object object none)"]
  ],
  "send-event-function": [[[7, 15], "a0", "process"]],
  // MATH
  "logf": [
    [12, "f0", "float"],
    [12, "f1", "float"],
    [19, "f0", "float"],
    [19, "f1", "float"]
  ],
  "log2f": [
    [12, "f0", "float"],
    [12, "f1", "float"],
    [19, "f0", "float"],
    [19, "f1", "float"]
  ],
  "cube-root": [
    [17, "f0", "float"],
    [17, "f1", "float"],
    [18, "f0", "float"],
    [18, "f1", "float"],
    [[23, 32], "f0", "float"]
  ],
  // Quaternion
  "quaternion-look-at!": [[15, "v1", "vector"]],
  "vector-x-quaternion!": [[10, "v1", "(pointer uint128)"]],
  "vector-y-quaternion!": [[10, "v1", "(pointer uint128)"]],
  "vector-z-quaternion!": [[10, "v1", "(pointer uint128)"]],
  "dma-buffer-add-vu-function": [[[9, 33], "t2", "dma-packet"]],
  "dma-buffer-add-buckets": [
    [[1, 4], "v1", "dma-bucket"],
    [5, "v1", "pointer"],
    [[9, 11], "v1", "dma-bucket"],
    [11, "v1", "pointer"]
  ],
  "dma-buffer-patch-buckets": [
    [[6, 8], "a0", "(inline-array dma-bucket)"],
    [8, "a3", "pointer"],
    [14, "a0", "(inline-array dma-bucket)"],
    [3, "a0", "(inline-array dma-bucket)"],
    [36, "a0", "(inline-array dma-bucket)"],
    [10, "a0", "(inline-array dma-bucket)"],
    [18, "a0", "(inline-array dma-bucket)"],
    [[29, 33], "a0", "dma-packet"],
    [34, "a0", "(inline-array dma-bucket)"]
  ],
  "dma-bucket-insert-tag": [
    [[2, 6], "v1", "dma-bucket"],
    [3, "a0", "dma-bucket"]
  ],
  "disasm-vif-details": [
    [[62, 94], "s3", "(pointer uint32)"],
    [[98, 130], "s3", "(pointer uint16)"],
    [[134, 164], "s3", "(pointer uint32)"],
    [[168, 198], "s3", "(pointer uint16)"],
    [[202, 225], "s3", "(pointer uint16)"]
  ],
  "disasm-vif-tag": [
    [[81, 85], "t1", "vif-stcycl-imm"],
    [242, "a0", "vif-unpack-imm"]
  ],
  "disasm-dma-list": [
    [25, "v1", "dma-tag"],
    [153, "v1", "dma-packet"],
    [189, "v1", "dma-packet"],
    [229, "v1", "dma-packet"],
    [258, "v1", "dma-packet"],
    [302, "v1", "dma-packet"],
    [308, "v1", "dma-packet"],
    [152, "v1", "(pointer uint64)"],
    [167, "v1", "(pointer uint64)"],
    [176, "v1", "(pointer uint64)"],
    [198, "v1", "(pointer uint64)"],
    [207, "v1", "(pointer uint64)"],
    [238, "v1", "(pointer uint64)"],
    [247, "v1", "(pointer uint64)"],
    [282, "v1", "(pointer uint64)"],
    [291, "v1", "(pointer uint64)"],
    [324, "v1", "(pointer uint64)"],
    [334, "v1", "(pointer uint64)"]
  ],
  "calculate-basis-functions-vector!": [
    [[8, 20], "v1", "(pointer float)"],
    [[0, 60], "f1", "float"]
  ],
  "curve-evaluate!": [[62, "s5", "pointer"]],
  "vector4-array-add!": [
    [11, "s5", "(inline-array vector4)"],
    [12, "s4", "(inline-array vector4)"],
    [13, "gp", "(inline-array vector4)"]
  ],
  "vector4-array-sub!": [
    [11, "s5", "(inline-array vector4)"],
    [12, "s4", "(inline-array vector4)"],
    [13, "gp", "(inline-array vector4)"]
  ],
  "vector4-array-mul!": [
    [11, "s5", "(inline-array vector4)"],
    [12, "s4", "(inline-array vector4)"],
    [13, "gp", "(inline-array vector4)"]
  ],
  "vector4-array-scale!": [
    [11, "s5", "(inline-array vector4)"],
    [12, "gp", "(inline-array vector4)"]
  ],
  "vector4-array-madd!": [
    [13, "s5", "(inline-array vector4)"],
    [14, "s4", "(inline-array vector4)"],
    [15, "gp", "(inline-array vector4)"]
  ],
  "vector4-array-msub!": [
    [13, "s5", "(inline-array vector4)"],
    [14, "s4", "(inline-array vector4)"],
    [15, "gp", "(inline-array vector4)"]
  ],
  "vector4-array-lerp!": [
    [13, "s5", "(inline-array vector4)"],
    [14, "s4", "(inline-array vector4)"],
    [15, "gp", "(inline-array vector4)"]
  ],
  "vector-segment-distance-point!": [[[21, 30], "f1", "float"]],
  "(method 10 profile-array)": [
    [[6, 10], "a0", "dma-packet"],
    [[16, 19], "a0", "gs-gif-tag"],
    [24, "a0", "(pointer gs-alpha)"],
    [26, "a0", "(pointer gs-reg64)"],
    [28, "a0", "(pointer gs-zbuf)"],
    [30, "a0", "(pointer gs-reg64)"],
    [32, "a0", "(pointer gs-test)"],
    [34, "a0", "(pointer gs-reg64)"],
    [35, "a0", "(pointer uint64)"],
    [37, "a0", "(pointer gs-reg64)"],
    [39, "a0", "(pointer gs-clamp)"],
    [41, "a0", "(pointer gs-reg64)"],
    [43, "a0", "(pointer gs-tex1)"],
    [45, "a0", "(pointer gs-reg64)"],
    [48, "a0", "(pointer gs-texa)"],
    [50, "a0", "(pointer gs-reg64)"],
    [52, "a0", "(pointer gs-texclut)"],
    [54, "a0", "(pointer gs-reg64)"],
    [56, "a0", "(pointer uint64)"],
    [58, "a0", "(pointer gs-reg64)"],
    [[69, 73], "a0", "(pointer uint128)"],
    [[73, 82], "a1", "vector4w"],
    [[82, 89], "a1", "vector4w"],
    [[90, 96], "a0", "vector4w"],
    [[113, 117], "a1", "(pointer uint128)"],
    [[117, 126], "a2", "vector4w"],
    [[126, 136], "a2", "vector4w"],
    [[137, 149], "a1", "vector4w"],
    [[187, 191], "t2", "(pointer int128)"],
    [[191, 225], "t4", "vector4w"],
    [[225, 231], "a2", "vector4w"],
    [[231, 237], "a2", "vector4w"]
  ],
  "draw-sprite2d-xy": [
    [[35, 39], "t0", "dma-packet"],
    [[45, 48], "t0", "gs-gif-tag"],
    [53, "t0", "(pointer gs-prim)"],
    [55, "t0", "(pointer gs-rgbaq)"],
    [66, "t0", "(pointer gs-xyzf)"],
    [87, "t0", "(pointer gs-xyzf)"],
    [[96, 108], "v1", "(pointer uint64)"]
  ],
  "draw-sprite2d-xy-absolute": [
    [[6, 10], "t3", "dma-packet"],
    [[16, 19], "t3", "gs-gif-tag"],
    [24, "t3", "(pointer gs-prim)"],
    [25, "t3", "(pointer gs-rgbaq)"],
    [36, "t3", "(pointer gs-xyzf)"],
    [49, "t3", "(pointer gs-xyzf)"],
    [[62, 69], "v1", "(pointer uint64)"]
  ],
  "draw-quad2d": [
    [[18, 22], "t2", "dma-packet"],
    [[28, 31], "t2", "gs-gif-tag"],
    [36, "t2", "(pointer gs-prim)"],
    [38, "t2", "(pointer gs-rgbaq)"],
    [46, "t2", "(pointer gs-xyzf)"],
    [48, "t2", "(pointer gs-rgbaq)"],
    [61, "t2", "(pointer gs-xyzf)"],
    [63, "t2", "(pointer gs-rgbaq)"],
    [76, "t2", "(pointer gs-xyzf)"],
    [78, "t2", "(pointer gs-rgbaq)"],
    [96, "t2", "(pointer gs-xyzf)"],
    [97, "t2", "(pointer uint64)"],
    [[110, 117], "v1", "(pointer uint64)"]
  ],
  "set-display-gs-state": [
    [[3, 10], "t3", "dma-packet"],
    [[13, 19], "t3", "gs-gif-tag"],
    [30, "t3", "(pointer gs-scissor)"],
    [32, "t3", "(pointer gs-reg64)"],
    [33, "t3", "(pointer gs-xy-offset)"],
    [35, "t3", "(pointer gs-reg64)"],
    [46, "t3", "(pointer gs-frame)"],
    [48, "t3", "(pointer gs-reg64)"],
    [50, "t3", "(pointer gs-test)"],
    [52, "t3", "(pointer gs-reg64)"],
    [54, "t3", "(pointer gs-texa)"],
    [56, "t3", "(pointer gs-reg64)"],
    [58, "t3", "(pointer gs-zbuf)"],
    [60, "t3", "(pointer gs-reg64)"],
    [61, "t3", "(pointer uint64)"],
    [63, "t3", "(pointer gs-reg64)"]
  ],
  "set-display-gs-state-offset": [
    [[3, 10], "t5", "dma-packet"],
    [[13, 19], "t5", "gs-gif-tag"],
    [30, "t5", "(pointer gs-scissor)"],
    [32, "t5", "(pointer gs-reg64)"],
    [40, "t5", "(pointer gs-xy-offset)"],
    [42, "t5", "(pointer gs-reg64)"],
    [53, "t5", "(pointer gs-frame)"],
    [55, "t5", "(pointer gs-reg64)"],
    [57, "t5", "(pointer gs-test)"],
    [59, "t5", "(pointer gs-reg64)"],
    [61, "t5", "(pointer gs-texa)"],
    [63, "t5", "(pointer gs-reg64)"],
    [65, "t5", "(pointer gs-zbuf)"],
    [67, "t5", "(pointer gs-reg64)"],
    [68, "t5", "(pointer uint64)"],
    [70, "t5", "(pointer gs-reg64)"]
  ],
  "reset-display-gs-state": [
    [[3, 8], "a2", "dma-packet"],
    [[14, 17], "a2", "gs-gif-tag"],
    [22, "a1", "(pointer gs-scissor)"],
    [24, "a1", "(pointer gs-reg64)"],
    [26, "a1", "(pointer gs-xy-offset)"],
    [28, "a1", "(pointer gs-reg64)"],
    [30, "a1", "(pointer gs-frame)"],
    [32, "a1", "(pointer gs-reg64)"],
    [34, "a1", "(pointer gs-test)"],
    [36, "a1", "(pointer gs-reg64)"],
    [39, "a1", "(pointer gs-texa)"],
    [41, "a1", "(pointer gs-reg64)"],
    [43, "a1", "(pointer gs-zbuf)"],
    [45, "a1", "(pointer gs-reg64)"],
    [46, "a1", "(pointer uint64)"],
    [48, "a1", "(pointer gs-reg64)"]
  ],
  "(method 3 connection-pers)": [[97, "f0", "float"]],
  "(method 9 connection)": [[8, "a0", "pointer"]],
  "(method 10 connection)": [[8, "a0", "pointer"]],
  "(method 11 connection)": [[5, "a1", "pointer"]],
  "(method 0 engine)": [
    [44, "v1", "pointer"],
    [47, "v1", "pointer"],
    [53, "v1", "connectable"],
    [65, "v1", "connectable"]
  ],
  "(method 12 engine)": [
    [[5, 18], "s4", "connection"],
    [13, "t9", "(function object object object object object)"]
  ],
  "(method 13 engine)": [
    [[5, 28], "s4", "connection"],
    [13, "t9", "(function object object object object object)"]
  ],
  "(method 15 engine)": [[[0, 36], "v1", "connection"]],
  "(method 19 engine)": [[8, "a0", "connection"]],
  "(method 20 engine)": [[8, "a0", "connection"]],
  "(method 21 engine)": [[8, "a0", "connection"]],
  "(method 0 engine-pers)": [
    [32, "v1", "pointer"],
    [23, "v1", "pointer"],
    [26, "v1", "pointer"],
    [24, "v1", "(pointer pointer)"]
  ],
  "(method 3 connection-minimap)": [[97, "f0", "float"]],
  "dma-buffer-add-ref-texture": [
    [[25, 29], "a3", "dma-packet"],
    [[32, 44], "a3", "gs-gif-tag"],
    [[47, 62], "a2", "dma-packet"]
  ],
  "texture-page-default-allocate": [[51, "a3", "texture"]],
  "texture-page-font-allocate": [[33, "a3", "texture"]],
  "(method 24 texture-pool)": [
    [67, "a1", "shader-ptr"],
    [[70, 93], "a1", "adgif-shader"],
    [92, "a1", "adgif-shader"]
  ],
  "upload-vram-data": [
    [[10, 17], "a0", "dma-packet"],
    [[19, 26], "a0", "gs-gif-tag"],
    [35, "a0", "(pointer gs-bitbltbuf)"],
    [37, "a0", "(pointer gs-reg64)"],
    [38, "a0", "(pointer gs-trxpos)"],
    [40, "a0", "(pointer gs-reg64)"],
    [46, "a0", "(pointer gs-trxreg)"],
    [48, "a0", "(pointer gs-reg64)"],
    [49, "a0", "(pointer gs-trxdir)"],
    [51, "a0", "(pointer gs-reg64)"]
  ],
  "upload-vram-pages": [
    [[140, 147], "a0", "dma-packet"],
    [[149, 156], "a0", "gs-gif-tag"],
    [160, "a0", "(pointer int64)"],
    [162, "a0", "(pointer gs-reg64)"]
  ],
  "(method 3 generic-tie-interp-point)": [[19, "gp", "(pointer uint128)"]],
  "(method 19 res-lump)": [
    [46, "t2", "(pointer uint64)"],
    [100, "t3", "(pointer uint64)"],
    [184, "t5", "(pointer uint64)"],
    [64, "t6", "(pointer uint64)"]
  ],
  "(method 20 res-lump)": [[341, "t0", "(pointer uint128)"]],
  "(method 16 res-lump)": [
    [22, "t1", "(pointer uint64)"],
    [29, "t2", "(pointer uint64)"]
  ],
  "(method 15 res-lump)": [[132, "s5", "res-tag-pair"]],
  "(method 17 res-lump)": [[22, "s4", "(pointer pointer)"]],
  "(method 0 script-context)": [[[8, 17], "v0", "script-context"]],
  "joint-mod-wheel-callback": [[[2, 63], "s4", "joint-mod-wheel"]],
  "joint-mod-set-local-callback": [[[0, 23], "v1", "joint-mod-set-local"]],
  "joint-mod-add-local-callback": [[[2, 33], "s4", "joint-mod-add-local"]],
  "joint-mod-set-world-callback": [[[0, 23], "v1", "joint-mod-set-world"]],
  "joint-mod-blend-local-callback": [[[2, 63], "gp", "joint-mod-blend-local"]],
  "joint-mod-spinner-callback": [[[2, 63], "gp", "joint-mod-spinner"]],
  "joint-mod-blend-world-callback": [[[2, 148], "gp", "joint-mod-blend-world"]],
  "joint-mod-rotate-local-callback": [
    [[2, 16], "v1", "joint-mod-rotate-local"]
  ],
  "(method 0 collide-shape-prim-sphere)": [
    [[3, 8], "v0", "collide-shape-prim-sphere"]
  ],
  "(method 0 collide-shape-prim-mesh)": [
    [[3, 11], "v0", "collide-shape-prim-mesh"]
  ],
  "(method 0 collide-shape-prim-group)": [
    [[3, 12], "v0", "collide-shape-prim-group"]
  ],
  "(method 0 collide-shape-moving)": [[[2, 12], "v0", "collide-shape-moving"]],
  "(method 11 touching-prims-entry-pool)": [
    [[0, 8], "v1", "touching-prims-entry"],
    [8, "v1", "pointer"],
    [[9, 11], "v1", "touching-prims-entry"],
    [[1, 20], "a1", "touching-prims-entry"]
  ],
  "(method 0 touching-list)": [[[6, 9], "v0", "touching-list"]],
  "display-loop-main": [[223, "t9", "(function none)"]],
  "end-display": [
    [205, "f1", "float"],
    [205, "f0", "float"]
  ],
  "(method 18 res-lump)": [["_stack_", 16, "object"]],
  "(method 21 res-lump)": [
    ["_stack_", 16, "res-tag"],
    ["_stack_", 32, "res-tag"]
  ],
  "(method 8 res-lump)": [
    [258, "s0", "array"],
    // [[0, 100], "s0", "basic"],
    // [[102, 120], "s0", "basic"],
    // [[147, 150], "s0", "collide-mesh"],
    [[157, 239], "s0", "(array object)"]
    // [235, "s0", "basic"]
  ],
  "(method 0 fact-info-enemy)": [
    [[0, 196], "gp", "fact-info-enemy"],
    ["_stack_", 16, "res-tag"],
    ["_stack_", 32, "res-tag"],
    [[11, 177], "s5", "res-lump"]
  ],
  "(method 0 fact-info)": [
    [87, "v1", "(pointer int32)"],
    [11, "v1", "res-lump"]
  ],
  "(method 0 fact-info-crate)": [
    [[0, 17], "gp", "fact-info-crate"],
    [14, "a0", "res-lump"]
  ],
  "(method 0 fact-info-target)": [[[0, 17], "gp", "fact-info-target"]],
  "joint-channel-float-delete!": [
    [7, "a0", "pointer"],
    [7, "a1", "pointer"]
  ],
  "num-func-chan": [[7, "v1", "joint-control-channel"]],
  "(method 20 process-focusable)": [
    [15, "gp", "collide-shape-moving"],
    [31, "gp", "collide-shape"]
  ],
  "(method 10 focus)": [[19, "v1", "collide-shape"]],
  "shrubbery-login-post-texture": [
    [[13, 15], "a3", "qword"],
    [16, "a3", "pointer"],
    [24, "a3", "pointer"],
    [[17, 23], "a3", "qword"],
    [[13, 23], "a1", "qword"],
    [14, "a2", "qword"],
    [[27, 29], "a3", "qword"],
    [[27, 29], "a1", "qword"],
    [[35, 37], "a3", "qword"],
    [[35, 37], "a2", "qword"]
  ],
  "(top-level-login eye-h)": [[[69, 77], "a1", "eye-control"]],
  "entity-actor-lookup": [["_stack_", 16, "res-tag"]],
  "entity-actor-count": [["_stack_", 16, "res-tag"]],
  "(method 0 path-control)": [["_stack_", 16, "res-tag"]],
  "(method 9 actor-link-info)": [[[0, 36], "s3", "entity-actor"]],
  "(method 41 nav-mesh)": [["_stack_", 56, "float"]],
  "(method 39 nav-mesh)": [["_stack_", 56, "float"]],
  "str-load": [[[18, 44], "s2", "load-chunk-msg"]],
  "str-load-status": [
    [[18, 22], "v1", "load-chunk-msg"],
    [26, "v1", "load-chunk-msg"]
  ],
  "str-play-async": [[[7, 36], "s4", "play-chunk-msg"]],
  "str-play-stop": [[[7, 36], "s4", "play-chunk-msg"]],
  "str-play-queue": [[[7, 98], "s4", "play-chunk-msg"]],
  "str-ambient-play": [[[7, 20], "s5", "load-chunk-msg"]],
  "str-ambient-stop": [[[7, 20], "s5", "load-chunk-msg"]],
  "dgo-load-begin": [[[19, 41], "s2", "load-dgo-msg"]],
  "dgo-load-get-next": [[[14, 31], "v1", "load-dgo-msg"]],
  "dgo-load-continue": [[[5, 23], "gp", "load-dgo-msg"]],
  "dgo-load-link": [
    [7, "s4", "uint"],
    [17, "s4", "uint"],
    [55, "s4", "uint"],
    [27, "s4", "uint"],
    [37, "s4", "uint"]
  ],
  "lookup-level-info": [
    [3, "a1", "symbol"],
    [[4, 24], "a1", "level-load-info"]
  ],
  "(method 30 level-group)": [[87, "v0", "level"]],
  "(method 19 level-group)": [
    [223, "s3", "continue-point"],
    [[177, 209], "s1", "continue-point"],
    [[182, 224], "s3", "continue-point"],
    [434, "v1", "symbol"]
  ],
  "(method 18 level)": [[[82, 89], "a1", "level"]],
  "(method 19 level)": [[[45, 48], "a0", "texture-anim-array"]],
  "level-update-after-load": [
    [[123, 152], "s0", "drawable-inline-array-tfrag"],
    [[155, 158], "s0", "drawable-tree-instance-tie"],
    [365, "a1", "(pointer int32)"],
    [370, "a2", "(pointer int32)"]
  ],
  "(method 25 level)": [
    [97, "t9", "(function object none)"],
    [169, "t9", "(function object symbol none)"]
  ],
  "(method 9 level)": [[54, "t9", "(function object none)"]],
  "copy-mood-exterior": [
    [[15, 19], "a1", "(inline-array vector)"],
    [[16, 18], "v1", "(inline-array vector)"],
    [[30, 32], "v1", "(inline-array vector)"],
    [[29, 33], "a0", "(inline-array vector)"]
  ],
  "update-mood-ruins": [[[19, 46], "gp", "ruins-states"]],
  "desaturate-mood-colors": [[[20, 92], "a0", "(inline-array mood-color)"]],
  "ramdisk-load": [[[7, 12], "v1", "ramdisk-rpc-load"]],
  "(method 10 engine-sound-pers)": [[[2, 19], "v1", "sound-rpc-set-param"]],
  "check-irx-version": [[[3, 51], "gp", "sound-rpc-get-irx-version"]],
  "sound-bank-iop-store": [[[7, 11], "v1", "sound-rpc-bank-cmd"]],
  "sound-bank-iop-free": [[[7, 12], "v1", "sound-rpc-bank-cmd"]],
  "sound-bank-load": [[[7, 12], "v1", "sound-rpc-load-bank"]],
  "sound-bank-load-from-iop": [[[7, 12], "v1", "sound-rpc-load-bank"]],
  "sound-bank-load-from-ee": [[[8, 14], "v1", "sound-rpc-load-bank"]],
  "sound-bank-unload": [[[6, 11], "v1", "sound-rpc-unload-bank"]],
  "sound-music-load": [[[6, 11], "v1", "sound-rpc-load-music"]],
  "sound-music-unload": [[[3, 8], "v1", "sound-rpc-unload-music"]],
  "set-language": [[[7, 12], "v1", "sound-rpc-set-language"]],
  "sound-set-stereo-mode": [[[4, 9], "v1", "sound-rpc-set-stereo-mode"]],
  "list-sounds": [[[3, 7], "v1", "sound-rpc-list-sounds"]],
  "string->sound-name": [[[2, 18], "a1", "(pointer uint8)"]],
  "sound-set-volume": [[[3, 16], "v1", "sound-rpc-set-master-volume"]],
  "sound-set-reverb": [[[5, 25], "v1", "sound-rpc-set-reverb"]],
  "sound-set-ear-trans": [[[7, 26], "gp", "sound-rpc-set-ear-trans"]],
  "sound-play-by-name": [
    [[12, 45], "s5", "sound-rpc-play"],
    [[22, 39], "s3", "process-drawable"]
  ],
  "sound-play-by-spec": [
    [[4, 54], "s5", "sound-rpc-play"],
    [[31, 47], "s3", "process-drawable"]
  ],
  "sound-pause": [[[3, 8], "v1", "sound-rpc-pause-sound"]],
  "sound-stop": [[[3, 8], "v1", "sound-rpc-stop-sound"]],
  "sound-continue": [[[3, 8], "v1", "sound-rpc-continue-sound"]],
  "sound-group-pause": [[[3, 7], "v1", "sound-rpc-pause-group"]],
  "sound-group-stop": [[[3, 7], "v1", "sound-rpc-stop-group"]],
  "sound-group-continue": [[[3, 7], "v1", "sound-rpc-continue-group"]],
  "sound-set-flava": [[[3, 10], "v1", "sound-rpc-set-flava"]],
  "sound-set-midi-reg": [[[3, 10], "v1", "sound-rpc-set-midi-reg"]],
  "sound-set-fps": [[[3, 10], "v1", "sound-rpc-set-fps"]],
  "(method 0 ambient-sound)": [
    [121, "v1", "sound-spec"],
    [125, "v1", "sound-spec"],
    [128, "v1", "sound-spec"],
    [132, "v1", "sound-spec"],
    // [143, "v1", "sound-spec"],
    // [140, "v1", "sound-spec"],
    // [147, "v1", "sound-spec"],
    ["_stack_", 16, "sound-spec"],
    ["_stack_", 32, "sound-name"],
    ["_stack_", 48, "(pointer float)"],
    // ["_stack_", 52, "sound-play-parms"],
    ["_stack_", 64, "res-tag"]
  ],
  "(method 11 ambient-sound)": [
    [[18, 33], "s4", "process-drawable"],
    [[11, 47], "s5", "sound-rpc-set-param"]
  ],
  "(method 12 ambient-sound)": [[[7, 22], "v1", "sound-rpc-set-param"]],
  "(method 13 ambient-sound)": [[[7, 23], "v1", "sound-rpc-set-param"]],
  "loader-test-command": [[[5, 10], "v1", "sound-rpc-test-cmd"]],
  "(anon-function 1 gsound)": [[[0, 45], "gp", "(array symbol)"]],
  "sound-buffer-dump": [[[12, 39], "s3", "sound-rpc-play"]],
  "(method 12 fact-info-target)": [
    [3, "v1", "target"],
    [14, "a0", "target"]
  ],
  "(method 10 history)": [[[8, 10], "a1", "history-elt"]],
  "(method 10 history-iterator)": [[[20, 35], "a2", "history-elt"]],
  "command-get-time": [[119, "gp", "(pointer float)"]],
  "command-get-param": [[122, "gp", "(pointer float)"]],
  "command-get-entity": [[10, "gp", "process"]],
  // sprite
  "sprite-add-matrix-data": [
    [[5, 15], "a2", "dma-packet"],
    [[24, 28], "a1", "matrix"],
    [[47, 57], "a2", "dma-packet"],
    [[70, 97], "a2", "vector"],
    [[98, 113], "a1", "vector"],
    [[119, 133], "a1", "vector"]
  ],
  "sprite-add-frame-data": [[[8, 16], "a0", "dma-packet"]],
  "sprite-add-2d-chunk": [
    [[12, 20], "a0", "dma-packet"],
    [[45, 52], "a0", "dma-packet"],
    [[69, 76], "a0", "dma-packet"],
    [[80, 87], "v1", "dma-packet"],
    [65, "a3", "int"]
  ],
  "sprite-add-3d-chunk": [
    [[11, 19], "a0", "dma-packet"],
    [[44, 51], "a0", "dma-packet"],
    [[68, 75], "a0", "dma-packet"],
    [[79, 87], "v1", "dma-packet"],
    [65, "a3", "int"]
  ],
  "sprite-draw": [
    [[33, 38], "a0", "dma-packet"],
    [[41, 48], "a0", "gs-gif-tag"],
    [52, "a0", "(pointer gs-test)"],
    [54, "a0", "(pointer gs-reg64)"],
    [56, "a0", "(pointer gs-clamp)"],
    [58, "a0", "(pointer gs-reg64)"],
    [[73, 82], "a0", "dma-packet"],
    [[87, 92], "a0", "dma-packet"],
    [[111, 115], "a0", "dma-packet"],
    [[129, 133], "a0", "dma-packet"],
    [[150, 154], "a0", "dma-packet"]
  ],
  // sprite-distort
  "sprite-init-distorter": [
    [[3, 7], "a1", "dma-packet"],
    [[13, 16], "a1", "gs-gif-tag"],
    [21, "a1", "(pointer gs-zbuf)"],
    [23, "a1", "(pointer gs-reg64)"],
    [25, "a1", "(pointer gs-tex0)"],
    [27, "a1", "(pointer gs-reg64)"],
    [29, "a1", "(pointer gs-tex1)"],
    [31, "a1", "(pointer gs-reg64)"],
    [32, "a1", "(pointer gs-miptbp)"],
    [34, "a1", "(pointer gs-reg64)"],
    [36, "a1", "(pointer gs-clamp)"],
    [38, "a1", "(pointer gs-reg64)"],
    [40, "a1", "(pointer gs-alpha)"],
    [42, "a1", "(pointer gs-reg64)"],
    [50, "a3", "uint"],
    [[53, 58], "a1", "dma-packet"]
  ],
  "sprite-draw-distorters": [
    [[73, 93], "a0", "vector"],
    [75, "v1", "vector"],
    [87, "v1", "vector"],
    [96, "v1", "vector"],
    [100, "v1", "vector"],
    [123, "a0", "(pointer int32)"],
    [128, "v1", "vector"],
    [130, "v1", "vector"],
    [136, "v1", "vector"],
    [157, "v1", "vector"],
    [[175, 192], "a1", "dma-packet"],
    [[200, 206], "a0", "dma-packet"],
    [[210, 214], "a0", "vector4w"],
    [[219, 224], "a0", "dma-packet"],
    [[252, 269], "a1", "dma-packet"],
    [[277, 281], "a1", "dma-packet"],
    [[285, 289], "a1", "vector4w"],
    [[293, 298], "v1", "dma-packet"]
  ],
  "print-game-text": [
    [225, "v1", "float"],
    [241, "v1", "float"],
    [[324, 327], "v1", "dma-packet"]
  ],
  "fx-copy-buf": [
    [[17, 22], "t3", "dma-packet"],
    [[2, 8], "a2", "dma-packet"],
    [[122, 127], "t0", "dma-packet"],
    [[24, 66], "t3", "dma-packet"]
  ],
  "(method 12 setting-control)": [[17, "s4", "connection"]],
  "(method 14 setting-control)": [[6, "v1", "connection"]],
  "(method 18 setting-control)": [[[844, 848], "a0", "process-focusable"]],
  "(method 9 cam-setting-data)": [
    [[76, 80], "v1", "connection"],
    [22, "s3", "connection"],
    [[45, 48], "s3", "connection"],
    [[56, 59], "s3", "connection"]
  ],
  "(method 9 user-setting-data)": [
    [[76, 80], "v1", "connection"],
    [[56, 59], "s3", "connection"],
    [[45, 49], "s3", "connection"],
    [22, "s3", "connection"]
  ],
  "(method 10 cam-setting-data)": [
    [[24, 31], "v1", "handle"],
    [[23, 36], "a0", "handle"],
    [44, "a3", "vector"],
    [395, "a3", "vector"],
    [404, "a3", "vector"],
    [413, "a3", "vector"],
    [424, "a3", "vector"],
    [[433, 448], "a0", "handle"],
    [[434, 441], "v1", "handle"],
    [[454, 467], "a0", "handle"],
    [[455, 462], "v1", "handle"]
  ],
  "(method 9 art)": [[9, "v1", "pointer"]],
  "(method 12 art-group)": [[12, "a0", "art-joint-anim"]],
  "(method 9 art-mesh-geo)": [
    [20, "s4", "(pointer int16)"],
    [[14, 19], "a0", "drawable"],
    [10, "v1", "(pointer art)"],
    [14, "v1", "(pointer art)"]
  ],
  "(method 9 art-joint-anim)": [[9, "v1", "pointer"]],
  "joint-control-copy!": [
    [8, "a0", "uint"],
    [8, "v1", "uint"]
  ],
  "joint-control-remap!": [
    [127, "t9", "(function joint-control joint-control-channel int object)"],
    [181, "t9", "(function joint-control joint-control-channel int object)"],
    ["_stack_", 60, "basic"]
  ],
  "flatten-joint-control-to-spr": [
    [[201, 203], "a1", "terrain-context"],
    [[131, 133], "a0", "terrain-context"],
    [[182, 184], "a1", "terrain-context"],
    [[164, 166], "a0", "terrain-context"],
    [195, "v1", "terrain-context"],
    [65, "a3", "(pointer float)"],
    [67, "a3", "(pointer float)"],
    [[18, 24], "a2", "(inline-array vector)"],
    [24, "a3", "(pointer float)"],
    [[59, 65], "a2", "(inline-array vector)"],
    [[112, 118], "a2", "(inline-array vector)"],
    [17, "a2", "int"]
  ],
  "(method 2 art-joint-anim-manager-slot)": [
    [21, "s2", "uint"],
    [21, "v1", "uint"]
  ],
  "create-interpolated2-joint-animation-frame": [
    [[48, 125], "v1", "joint-anim-frame"]
  ],
  "(method 12 art-joint-anim-manager)": [
    [15, "a0", "pointer"],
    [15, "v1", "pointer"],
    [21, "a0", "pointer"],
    [21, "v1", "pointer"]
  ],
  "(method 11 art-joint-anim-manager)": [
    [54, "v1", "uint"],
    [54, "s2", "uint"],
    [60, "s2", "uint"],
    [65, "s2", "uint"],
    [71, "s2", "uint"],
    [87, "a1", "uint"],
    [94, "a2", "uint"]
  ],
  "joint-anim-inspect-elt": [
    [[4, 15], "gp", "joint-anim-matrix"],
    [[17, 30], "gp", "joint-anim-transformq"]
  ],
  "matrix-from-control!": [
    [22, "v1", "pointer"],
    [35, "v1", "pointer"],
    [38, "v1", "pointer"],
    [65, "v1", "pointer"],
    [72, "v1", "pointer"],
    [82, "v1", "pointer"],
    [85, "v1", "pointer"],
    // [58, "v1", "matrix"],
    [[43, 49], "v1", "matrix"]
  ],
  "init-haze-vert-array": [
    [43, "a0", "cloud-vertex"],
    [44, "v1", "cloud-vertex"]
  ],
  "sky-make-sun-data": [[[7, 58], "s3", "sky-sun-data"]],
  "(anon-function 7 relocate)": [
    [3, "a0", "int"],
    [8, "a0", "int"]
  ],
  "(method 7 process)": [
    [[47, 88], "v1", "connection"],
    [[120, 124], "a0", "basic"],
    [[127, 130], "a0", "basic"]
  ],
  "(method 7 collide-shape-prim-group)": [[4, "v1", "pointer"]],
  "all-texture-tweak-adjust": [[[35, 44], "s0", "adgif-shader"]],
  "dm-float-field-tie-rvanish-func": [[[14, 45], "gp", "prototype-bucket-tie"]],
  "dm-float-field-tie-vanish-far-func": [
    [[14, 45], "gp", "prototype-bucket-tie"]
  ],
  "build-instance-list": [
    [33, "v1", "drawable-tree-instance-shrub"],
    [85, "v1", "drawable-tree-instance-tie"]
  ],
  "debug-menu-make-continue-sub-menu": [
    [5, "v1", "symbol"],
    [10, "v1", "level-load-info"],
    [13, "v1", "level-load-info"],
    [21, "v1", "continue-point"],
    [47, "v1", "continue-point"],
    [56, "v1", "continue-point"]
  ],
  "(anon-function 191 default-menu)": [
    [[30, 37], "s5", "adgif-shader"],
    [[5, 25], "s4", "texture-id"]
  ],
  "(anon-function 188 default-menu)": [
    [[3, 13], "v1", "texture-id"],
    [[20, 28], "a1", "adgif-shader"],
    [33, "v1", "texture-id"],
    [41, "v1", "adgif-shader"]
  ],
  "(anon-function 187 default-menu)": [
    [[2, 13], "v1", "texture-id"],
    [[18, 29], "a1", "adgif-shader"],
    [34, "v1", "texture-id"],
    [[42, 44], "v1", "adgif-shader"]
  ],
  "(anon-function 186 default-menu)": [
    [[3, 13], "v1", "texture-id"],
    [[20, 28], "a1", "adgif-shader"],
    [33, "v1", "texture-id"],
    [41, "v1", "adgif-shader"]
  ],
  "(anon-function 185 default-menu)": [
    [[3, 13], "v1", "texture-id"],
    [[20, 28], "a1", "adgif-shader"],
    [33, "v1", "texture-id"],
    [41, "v1", "adgif-shader"]
  ],
  "(anon-function 184 default-menu)": [
    [[3, 13], "v1", "texture-id"],
    [[20, 28], "a1", "adgif-shader"],
    [33, "v1", "texture-id"],
    [41, "v1", "adgif-shader"]
  ],
  "(anon-function 183 default-menu)": [
    [[2, 13], "v1", "texture-id"],
    [[18, 29], "a1", "adgif-shader"],
    [34, "v1", "texture-id"],
    [[42, 44], "v1", "adgif-shader"]
  ],
  "(anon-function 182 default-menu)": [
    [[3, 13], "v1", "texture-id"],
    [[20, 28], "a1", "adgif-shader"],
    [33, "v1", "texture-id"],
    [41, "v1", "adgif-shader"]
  ],
  "(anon-function 181 default-menu)": [
    [[3, 13], "v1", "texture-id"],
    [[20, 28], "a1", "adgif-shader"],
    [33, "v1", "texture-id"],
    [41, "v1", "adgif-shader"]
  ],
  "(anon-function 180 default-menu)": [
    [[3, 13], "v1", "texture-id"],
    [[20, 28], "a1", "adgif-shader"],
    [33, "v1", "texture-id"],
    [41, "v1", "adgif-shader"]
  ],
  "(anon-function 179 default-menu)": [
    [[2, 13], "v1", "texture-id"],
    [[18, 29], "a1", "adgif-shader"],
    [34, "v1", "texture-id"],
    [[42, 44], "v1", "adgif-shader"]
  ],
  "(anon-function 178 default-menu)": [
    [[3, 13], "v1", "texture-id"],
    [[20, 28], "a1", "adgif-shader"],
    [33, "v1", "texture-id"],
    [41, "v1", "adgif-shader"]
  ],
  "(anon-function 177 default-menu)": [
    [[3, 13], "v1", "texture-id"],
    [[20, 28], "a1", "adgif-shader"],
    [33, "v1", "texture-id"],
    [41, "v1", "adgif-shader"]
  ],
  "(anon-function 176 default-menu)": [
    [[3, 13], "v1", "texture-id"],
    [[20, 28], "a1", "adgif-shader"],
    [33, "v1", "texture-id"],
    [41, "v1", "adgif-shader"]
  ],
  "(anon-function 175 default-menu)": [
    [[3, 13], "v1", "texture-id"],
    [[20, 28], "a1", "adgif-shader"],
    [33, "v1", "texture-id"],
    [41, "v1", "adgif-shader"]
  ],
  "(anon-function 174 default-menu)": [
    [[3, 13], "v1", "texture-id"],
    [[20, 28], "a1", "adgif-shader"],
    [33, "v1", "texture-id"],
    [41, "v1", "adgif-shader"]
  ],
  "(anon-function 173 default-menu)": [
    [[2, 13], "v1", "texture-id"],
    [[18, 29], "a1", "adgif-shader"],
    [34, "v1", "texture-id"],
    [[42, 44], "v1", "adgif-shader"]
  ],
  "(anon-function 172 default-menu)": [
    [[2, 13], "v1", "texture-id"],
    [[18, 29], "a1", "adgif-shader"],
    [34, "v1", "texture-id"],
    [[42, 44], "v1", "adgif-shader"]
  ],
  "joint-mod-ik-callback": [
    [6, "gp", "joint-mod-ik"],
    [9, "gp", "joint-mod-ik"],
    [[1, 35], "gp", "joint-mod-ik"],
    [[1, 433], "gp", "joint-mod-ik"]
  ],
  "(method 11 joint-mod)": [
    [20, "s0", "fact-info-enemy"],
    [12, "s2", "process-drawable"]
  ],
  "joint-mod-look-at-handler": [
    [[2, 406], "gp", "joint-mod"],
    [409, "a3", "float"]
  ],
  "real-joint-mod-gun-look-at-handler": [
    [1, "v1", "joint-mod"],
    [2, "v1", "joint-mod"]
  ],
  "joint-mod-foot-rot-handler": [
    [[0, 7], "s5", "joint-mod"],
    [[36, 59], "s5", "joint-mod"],
    [[63, 97], "s5", "joint-mod"],
    [119, "s5", "joint-mod"],
    [[119, 152], "s5", "joint-mod"]
  ],
  "joint-mod-polar-look-at-guts": [
    [1, "gp", "joint-mod"],
    [[1, 334], "gp", "joint-mod"],
    [334, "gp", "joint-mod"],
    [338, "a3", "float"]
  ],
  "joint-mod-world-look-at-handler": [
    [[0, 217], "gp", "joint-mod"],
    [220, "a3", "float"]
  ],
  "joint-mod-rotate-handler": [[[2, 114], "s5", "joint-mod"]],
  "joint-mod-scale-handler": [[[1, 14], "s5", "joint-mod"]],
  "joint-mod-joint-set-handler": [[[2, 23], "s4", "joint-mod"]],
  "joint-mod-joint-set-world-handler": [[[6, 197], "s5", "joint-mod"]],
  "joint-mod-joint-set*-handler": [[[2, 39], "s5", "joint-mod"]],
  "joint-mod-joint-set*-world-handler": [[[4, 53], "s5", "joint-mod"]],
  "joint-mod-debug-draw": [[8, "a3", "float"]],
  "glst-find-node-by-name": [
    [6, "s5", "glst-named-node"],
    [7, "v1", "glst-named-node"]
  ],
  "glst-length-of-longest-name": [
    [5, "s5", "glst-named-node"],
    [6, "v1", "glst-named-node"]
  ],
  "(event time-of-day-tick)": [
    [10, "v1", "float"],
    [148, "v1", "float"]
  ],
  "cam-slave-get-vector-with-offset": [[[52, 61], "s3", "vector"]],
  "cam-slave-get-interp-time": [[43, "f0", "float"]],
  "cam-standard-event-handler": [
    [13, "gp", "(state camera-slave)"],
    [19, "gp", "(state camera-slave)"],
    [22, "gp", "(state camera-slave)"]
  ],
  "cam-calc-follow!": [
    [101, "f0", "float"],
    [104, "f0", "float"] // needed because the decompiler sees an int going into an FP register and assumes it's an int instead!
  ],
  "(event cam-master-active)": [
    [80, "gp", "matrix"],
    [170, "s5", "vector"],
    [275, "v1", "process"],
    [330, "a0", "camera-slave"],
    [448, "v1", "camera-slave"],
    [512, "v1", "camera-slave"],
    [542, "v1", "camera-slave"],
    [611, "a0", "vector"],
    [786, "v1", "float"],
    [789, "v1", "float"],
    [589, "v1", "float"],
    [593, "v1", "float"],
    [602, "v1", "float"],
    [606, "v1", "float"]
  ],
  "master-track-target": [[[53, 526], "gp", "target"]],
  "reset-target-tracking": [[[14, 138], "gp", "process-focusable"]],
  "reset-follow": [[[12, 18], "a0", "process-focusable"]],
  "(code cam-pov)": [
    [15, "a1", "pov-camera"],
    [24, "a0", "pov-camera"]
  ],
  "(code cam-pov180)": [
    [15, "a1", "pov-camera"],
    [23, "v1", "pov-camera"],
    [45, "v1", "pov-camera"],
    [58, "v1", "pov-camera"],
    [80, "a1", "pov-camera"],
    [122, "v1", "vector"]
  ],
  "(code cam-pov-track)": [
    [19, "a1", "pov-camera"],
    [30, "a0", "pov-camera"]
  ],
  "cam-los-spline-collide": [
    [70, "s3", "(inline-array collide-cache-tri)"],
    [88, "s3", "(inline-array collide-cache-tri)"]
  ],
  "cam-los-collide": [
    [92, "s1", "(inline-array collide-cache-tri)"],
    [205, "s1", "(inline-array collide-cache-tri)"],
    [135, "s1", "(inline-array collide-cache-tri)"],
    [175, "s1", "(inline-array collide-cache-tri)"],
    [375, "v1", "(inline-array tracking-spline)"]
  ],
  "cam-dist-analog-input": [[32, "f0", "float"]],
  "(event cam-string)": [
    [11, "v1", "vector"],
    [[44, 72], "s5", "vector"],
    [[80, 108], "gp", "vector"],
    [141, "a0", "vector"],
    [145, "a0", "vector"],
    [174, "v1", "vector"],
    [184, "v1", "float"],
    [28, "v1", "float"],
    [31, "v1", "float"]
  ],
  "cam-draw-collide-cache": [
    [[8, 13], "gp", "(inline-array collide-cache-tri)"]
  ],
  "(event cam-combiner-active)": [
    [[103, 126], "gp", "camera-slave"],
    [[189, 235], "gp", "camera-slave"]
  ],
  "cam-collision-record-draw": [[[45, 240], "s5", "cam-collision-record"]],
  "camera-fov-frame": [
    [87, "a0", "vector4w"],
    [128, "a0", "vector4w"],
    [169, "a0", "vector4w"],
    [7, "a0", "cam-dbg-scratch"],
    [18, "a0", "cam-dbg-scratch"],
    [29, "a0", "cam-dbg-scratch"],
    [33, "a2", "cam-dbg-scratch"],
    [36, "a3", "cam-dbg-scratch"],
    [39, "t0", "cam-dbg-scratch"],
    [45, "a0", "cam-dbg-scratch"],
    [50, "a0", "cam-dbg-scratch"],
    [54, "a2", "cam-dbg-scratch"],
    [57, "a3", "cam-dbg-scratch"],
    [60, "t0", "cam-dbg-scratch"],
    [66, "a0", "cam-dbg-scratch"],
    [72, "a0", "cam-dbg-scratch"],
    [75, "a1", "cam-dbg-scratch"],
    [83, "a0", "cam-dbg-scratch"],
    [86, "a1", "cam-dbg-scratch"],
    [91, "a0", "cam-dbg-scratch"],
    [95, "a2", "cam-dbg-scratch"],
    [101, "t0", "cam-dbg-scratch"],
    [98, "a3", "cam-dbg-scratch"],
    [107, "a0", "cam-dbg-scratch"],
    [113, "a0", "cam-dbg-scratch"],
    [116, "a1", "cam-dbg-scratch"],
    [124, "a0", "cam-dbg-scratch"],
    [127, "a1", "cam-dbg-scratch"],
    [132, "a0", "cam-dbg-scratch"],
    [136, "a2", "cam-dbg-scratch"],
    [139, "a3", "cam-dbg-scratch"],
    [142, "t0", "cam-dbg-scratch"],
    [148, "a0", "cam-dbg-scratch"],
    [154, "a0", "cam-dbg-scratch"],
    [157, "a1", "cam-dbg-scratch"],
    [165, "a0", "cam-dbg-scratch"],
    [168, "a1", "cam-dbg-scratch"],
    [173, "a0", "cam-dbg-scratch"],
    [177, "a2", "cam-dbg-scratch"],
    [180, "a3", "cam-dbg-scratch"],
    [183, "t0", "cam-dbg-scratch"],
    [189, "a0", "cam-dbg-scratch"],
    [195, "a0", "cam-dbg-scratch"],
    [198, "a1", "cam-dbg-scratch"]
  ],
  "camera-sphere": [
    [[43, 49], "v1", "cam-dbg-scratch"],
    [64, "v1", "cam-dbg-scratch"],
    [80, "v1", "cam-dbg-scratch"],
    [94, "v1", "cam-dbg-scratch"],
    [109, "v1", "cam-dbg-scratch"],
    [124, "v1", "cam-dbg-scratch"],
    [138, "v1", "cam-dbg-scratch"],
    [152, "v1", "cam-dbg-scratch"],
    [156, "a0", "cam-dbg-scratch"],
    [159, "a1", "cam-dbg-scratch"],
    [164, "a0", "cam-dbg-scratch"],
    [167, "a1", "cam-dbg-scratch"]
  ],
  "camera-line-draw": [
    [36, "a0", "cam-dbg-scratch"],
    [44, "a0", "cam-dbg-scratch"],
    [2, "a2", "cam-dbg-scratch"],
    [7, "a0", "cam-dbg-scratch"],
    [14, "v1", "cam-dbg-scratch"],
    [18, "v1", "cam-dbg-scratch"],
    [22, "a0", "cam-dbg-scratch"],
    [24, "v1", "cam-dbg-scratch"],
    [29, "a0", "cam-dbg-scratch"],
    [32, "a1", "cam-dbg-scratch"],
    [36, "a0", "cam-dbg-scratch"],
    [44, "a0", "cam-dbg-scratch"]
  ],
  "camera-plot-float-func": [
    [56, "v1", "cam-dbg-scratch"],
    [64, "a0", "cam-dbg-scratch"],
    [68, "a0", "cam-dbg-scratch"],
    [105, "v1", "cam-dbg-scratch"],
    [242, "v1", "cam-dbg-scratch"],
    [21, "a0", "cam-dbg-scratch"],
    [24, "a0", "cam-dbg-scratch"],
    [27, "a0", "cam-dbg-scratch"],
    [30, "a0", "cam-dbg-scratch"],
    [51, "a0", "cam-dbg-scratch"],
    [54, "a0", "cam-dbg-scratch"],
    [56, "v1", "cam-dbg-scratch"],
    [58, "a0", "cam-dbg-scratch"],
    [64, "a0", "cam-dbg-scratch"],
    [87, "a0", "cam-dbg-scratch"],
    [97, "a0", "cam-dbg-scratch"],
    [103, "a0", "cam-dbg-scratch"],
    [105, "v1", "cam-dbg-scratch"],
    [107, "a0", "cam-dbg-scratch"],
    [111, "a0", "cam-dbg-scratch"],
    [114, "a1", "cam-dbg-scratch"],
    [119, "a0", "cam-dbg-scratch"],
    [122, "a0", "cam-dbg-scratch"],
    [128, "a0", "cam-dbg-scratch"],
    [131, "a0", "cam-dbg-scratch"],
    [135, "a0", "cam-dbg-scratch"],
    [138, "a1", "cam-dbg-scratch"],
    [142, "a0", "cam-dbg-scratch"],
    [148, "a0", "cam-dbg-scratch"],
    [154, "a0", "cam-dbg-scratch"],
    [160, "a0", "cam-dbg-scratch"],
    [164, "a0", "cam-dbg-scratch"],
    [167, "a1", "cam-dbg-scratch"],
    [171, "a0", "cam-dbg-scratch"],
    [174, "a0", "cam-dbg-scratch"],
    [177, "a0", "cam-dbg-scratch"],
    [183, "a0", "cam-dbg-scratch"],
    [187, "a0", "cam-dbg-scratch"],
    [190, "a1", "cam-dbg-scratch"],
    [197, "a0", "cam-dbg-scratch"],
    [200, "a0", "cam-dbg-scratch"],
    [206, "a0", "cam-dbg-scratch"],
    [212, "a0", "cam-dbg-scratch"],
    [216, "a0", "cam-dbg-scratch"],
    [219, "a1", "cam-dbg-scratch"],
    [223, "a0", "cam-dbg-scratch"],
    [226, "a0", "cam-dbg-scratch"],
    [238, "a0", "cam-dbg-scratch"],
    [242, "v1", "cam-dbg-scratch"],
    [244, "a0", "cam-dbg-scratch"],
    [247, "a0", "cam-dbg-scratch"],
    [266, "a0", "cam-dbg-scratch"],
    [270, "a0", "cam-dbg-scratch"],
    [273, "a1", "cam-dbg-scratch"]
  ],
  "cam-line-dma": [
    [32, "t0", "vector"],
    [36, "t0", "vector"],
    [45, "t0", "vector"],
    [50, "t0", "vector"],
    [[12, 16], "a3", "dma-packet"],
    [[22, 25], "a3", "gs-gif-tag"],
    [[33, 38], "a3", "(pointer uint128)"],
    [[46, 52], "a1", "(pointer uint128)"],
    [[60, 65], "a0", "dma-packet"],
    [[65, 74], "a0", "(pointer uint64)"]
  ],
  "camera-line2d": [
    [4, "a2", "cam-dbg-scratch"],
    [6, "a0", "cam-dbg-scratch"],
    [10, "a0", "cam-dbg-scratch"],
    [13, "a0", "cam-dbg-scratch"],
    [14, "a1", "cam-dbg-scratch"],
    [18, "a0", "cam-dbg-scratch"],
    [20, "a1", "cam-dbg-scratch"],
    [24, "a0", "cam-dbg-scratch"],
    [27, "a0", "cam-dbg-scratch"]
  ],
  "camera-line-setup": [[2, "a0", "cam-dbg-scratch"]],
  "camera-line-rel-len": [
    [9, "a0", "cam-dbg-scratch"],
    [5, "a0", "cam-dbg-scratch"],
    [12, "a1", "cam-dbg-scratch"],
    [18, "a0", "cam-dbg-scratch"]
  ],
  "camera-line-rel": [
    [2, "a3", "cam-dbg-scratch"],
    [8, "a1", "cam-dbg-scratch"]
  ],
  "camera-bounding-box-draw": [
    [6, "a0", "cam-dbg-scratch"],
    [15, "a0", "cam-dbg-scratch"],
    [21, "v1", "cam-dbg-scratch"],
    [24, "a0", "cam-dbg-scratch"],
    [30, "v1", "cam-dbg-scratch"],
    [33, "a0", "cam-dbg-scratch"],
    [39, "v1", "cam-dbg-scratch"],
    [42, "a0", "cam-dbg-scratch"],
    [48, "v1", "cam-dbg-scratch"],
    [51, "a0", "cam-dbg-scratch"],
    [57, "v1", "cam-dbg-scratch"],
    [62, "a1", "cam-dbg-scratch"],
    [68, "a1", "cam-dbg-scratch"],
    [74, "a1", "cam-dbg-scratch"],
    [80, "a1", "cam-dbg-scratch"],
    [86, "a1", "cam-dbg-scratch"],
    [92, "a1", "cam-dbg-scratch"],
    [97, "a0", "cam-dbg-scratch"],
    [100, "a1", "cam-dbg-scratch"],
    [105, "a0", "cam-dbg-scratch"],
    [108, "a1", "cam-dbg-scratch"],
    [113, "a0", "cam-dbg-scratch"],
    [116, "a1", "cam-dbg-scratch"],
    [121, "a0", "cam-dbg-scratch"],
    [124, "a1", "cam-dbg-scratch"],
    [129, "a0", "cam-dbg-scratch"],
    [132, "a1", "cam-dbg-scratch"],
    [137, "a0", "cam-dbg-scratch"],
    [140, "a1", "cam-dbg-scratch"],
    [12, "v1", "cam-dbg-scratch"]
  ],
  "camera-cross": [
    [8, "a0", "cam-dbg-scratch"],
    [14, "a0", "cam-dbg-scratch"],
    [18, "a2", "cam-dbg-scratch"],
    [22, "a0", "cam-dbg-scratch"],
    [26, "a2", "cam-dbg-scratch"],
    [31, "a0", "cam-dbg-scratch"],
    [34, "a1", "cam-dbg-scratch"],
    [39, "a0", "cam-dbg-scratch"],
    [42, "a1", "cam-dbg-scratch"],
    [47, "a0", "cam-dbg-scratch"],
    [52, "a0", "cam-dbg-scratch"],
    [52, "a0", "cam-dbg-scratch"],
    [56, "a2", "cam-dbg-scratch"],
    [60, "a0", "cam-dbg-scratch"],
    [64, "a2", "cam-dbg-scratch"],
    [69, "a0", "cam-dbg-scratch"],
    [72, "a1", "cam-dbg-scratch"],
    [77, "a0", "cam-dbg-scratch"],
    [80, "a1", "cam-dbg-scratch"],
    [85, "a0", "cam-dbg-scratch"],
    [90, "a0", "cam-dbg-scratch"],
    [94, "a2", "cam-dbg-scratch"],
    [98, "a0", "cam-dbg-scratch"],
    [101, "a1", "cam-dbg-scratch"],
    [106, "a0", "cam-dbg-scratch"],
    [109, "a1", "cam-dbg-scratch"]
  ],
  "cam-debug-draw-tris": [
    [20, "a0", "cam-dbg-scratch"],
    [88, "a0", "cam-dbg-scratch"]
  ],
  "camera-fov-draw": [
    [16, "t2", "cam-dbg-scratch"],
    [30, "a3", "cam-dbg-scratch"],
    [43, "a0", "cam-dbg-scratch"],
    [60, "a0", "cam-dbg-scratch"],
    [63, "a1", "cam-dbg-scratch"],
    [68, "a0", "cam-dbg-scratch"],
    [71, "a1", "cam-dbg-scratch"],
    [76, "a0", "cam-dbg-scratch"],
    [79, "a1", "cam-dbg-scratch"],
    [2, "t2", "cam-dbg-scratch"],
    [13, "v1", "(pointer vector)"],
    [27, "v1", "(pointer vector)"],
    [40, "v1", "(pointer vector)"],
    [53, "v1", "(pointer vector)"]
  ],
  "cam-collision-record-save": [[[8, 56], "v1", "cam-collision-record"]],
  "(trans cam-stick)": [[157, "a0", "vector"]],
  "(method 9 darkjak-info)": [[71, "v0", "sound-rpc-set-param"]],
  "(trans idle board)": [[4, "a0", "target"]],
  "(trans hidden board)": [[4, "a0", "target"]],
  "(trans use board)": [
    [8, "a0", "target"],
    [22, "a1", "target"]
  ],
  "board-post": [
    [[3, 79], "v1", "target"],
    [38, "a0", "target"],
    [44, "a0", "target"],
    [50, "a0", "target"],
    [56, "a0", "target"],
    [62, "a0", "target"],
    [94, "v1", "target"]
  ],
  "(code use board)": [[17, "v1", "art-joint-anim"]],
  "(code idle board)": [
    [19, "v1", "art-joint-anim"],
    [37, "v1", "art-joint-anim"]
  ],
  "gun-init": [[85, "a1", "target"]],
  "gun-post": [
    [7, "a0", "target"],
    [12, "gp", "target"],
    [16, "gp", "target"],
    [22, "gp", "target"],
    [31, "gp", "target"],
    [42, "gp", "target"],
    [46, "gp", "target"],
    [57, "gp", "target"],
    [[64, 77], "gp", "target"],
    [82, "v1", "target"],
    [88, "v1", "target"],
    [94, "v1", "target"],
    [100, "v1", "target"],
    [106, "v1", "target"],
    [110, "gp", "target"],
    [121, "gp", "target"],
    [126, "gp", "target"],
    [132, "gp", "target"],
    [148, "gp", "target"],
    [169, "a0", "target"],
    [5, "gp", "gun"]
  ],
  "(trans hidden gun)": [[4, "a0", "target"]],
  "(code idle gun)": [[16, "v1", "art-joint-anim"]],
  "(trans idle gun)": [
    [2, "v1", "target"],
    [9, "a0", "target"],
    [20, "v1", "target"]
  ],
  "(code die gun)": [
    [13, "v1", "target"],
    [74, "v1", "target"]
  ],
  "(post use gun)": [
    [6, "gp", "target"],
    [12, "gp", "target"],
    [21, "gp", "target"],
    [29, "gp", "target"],
    [34, "gp", "target"],
    [36, "gp", "target"],
    [40, "gp", "target"],
    [57, "gp", "target"],
    [63, "gp", "target"],
    [65, "gp", "target"],
    [67, "gp", "target"],
    [71, "gp", "target"],
    [75, "gp", "target"],
    [77, "gp", "target"],
    [83, "gp", "target"],
    [91, "gp", "target"],
    [93, "gp", "target"],
    [96, "a0", "vector"],
    [99, "gp", "target"],
    [101, "gp", "target"],
    [103, "gp", "target"],
    [109, "gp", "target"],
    [114, "gp", "target"],
    [116, "gp", "target"],
    [120, "gp", "target"],
    [122, "gp", "target"],
    [127, "gp", "target"],
    [129, "gp", "target"],
    [132, "a0", "vector"],
    [136, "s6", "target"],
    [135, "gp", "gun"]
  ],
  "(code use gun)": [
    [7, "a0", "target"],
    [27, "v1", "art-joint-anim"],
    [87, "v1", "art-joint-anim"],
    [152, "v1", "art-joint-anim"],
    [207, "v1", "art-joint-anim"],
    [262, "v1", "art-joint-anim"],
    [312, "v1", "art-joint-anim"],
    [377, "v1", "art-joint-anim"],
    [427, "v1", "art-joint-anim"],
    [487, "v1", "art-joint-anim"],
    [547, "v1", "art-joint-anim"],
    [612, "v1", "art-joint-anim"],
    [667, "v1", "art-joint-anim"],
    [726, "s4", "target"],
    [741, "s1", "pair"],
    [753, "s4", "target"],
    [774, "s4", "target"],
    [795, "s1", "pair"],
    [801, "s4", "target"],
    [804, "s4", "target"]
  ],
  "(trans use gun)": [
    [8, "a1", "target"],
    [19, "a0", "target"],
    [23, "v1", "target"],
    [28, "v1", "target"],
    [44, "v1", "target"]
  ],
  "(method 31 gun-eject)": [
    [24, "a0", "gun"],
    [36, "v1", "gun"],
    [44, "v1", "collide-shape"]
  ],
  "(method 9 gun-info)": [
    [115, "s0", "collide-shape-prim"],
    [133, "s0", "collide-shape-prim"],
    [78, "s2", "collide-shape-prim"]
  ],
  "(method 3 collide-query)": [
    [116, "f0", "float"],
    [137, "f0", "float"]
  ],
  "emerc-vu1-initialize-chain": [
    [[19, 59], "s5", "emerc-vu1-low-mem"],
    [80, "gp", "(inline-array dma-packet)"],
    [[12, 18], "gp", "(pointer vif-tag)"]
  ],
  "emerc-vu1-init-buffer": [
    [[25, 31], "a0", "dma-packet"],
    [[37, 40], "a0", "gs-gif-tag"],
    [44, "a0", "(pointer gs-test)"],
    [46, "a0", "(pointer gs-reg64)"],
    [[49, 61], "v1", "dma-packet"]
  ],
  "sparticle-track-root-prim": [[3, "v1", "collide-shape"]],
  "(method 10 sparticle-launcher)": [[[41, 75], "gp", "(array int32)"]],
  "birth-func-texture-group": [[[2, 10], "s5", "(array int32)"]],
  "(method 9 sparticle-launch-control)": [[22, "a2", "process-drawable"]],
  "(method 10 sparticle-launch-control)": [[42, "a3", "float"]],
  "execute-part-engine": [
    [11, "v1", "connection"],
    [12, "a0", "process-drawable"],
    [13, "v1", "connection"],
    [[19, 53], "s0", "vector"],
    [23, "v1", "connection"],
    [28, "v1", "connection"],
    [29, "v1", "int"],
    [137, "a3", "vector"],
    [35, "a0", "process-drawable"]
  ],
  "sparticle-respawn-heights": [
    [[0, 58], "gp", "(array int32)"],
    [58, "gp", "(array int32)"],
    [34, "v1", "int"]
  ],
  "sparticle-respawn-timer": [
    [[9, 15], "gp", "(array int32)"],
    [34, "gp", "(array int32)"],
    [10, "v1", "int"]
  ],
  "sparticle-texture-animate": [
    [[0, 31], "v1", "(array int32)"],
    [47, "v1", "(array int32)"]
  ],
  "sparticle-texture-day-night": [[[21, 78], "s2", "(array int32)"]],
  "sparticle-mode-animate": [
    [5, "v1", "(array symbol)"],
    [[7, 16], "a1", "(array uint32)"],
    [18, "a1", "vector4w"],
    [21, "a1", "(pointer int32)"],
    [26, "a1", "(array int32)"],
    [28, "v1", "(array int32)"],
    [32, "a0", "(pointer int64)"],
    // [33, "a0", "(pointer int64)"],
    [44, "v1", "(pointer int32)"],
    [46, "v1", "(pointer int32)"]
  ],
  "(method 2 sparticle-cpuinfo)": [[14, "f0", "float"]],
  "sp-kill-particle": [
    [7, "a1", "uint"],
    [7, "v1", "uint"]
  ],
  "sp-orbiter": [[[78, 89], "v1", "sprite-vec-data-2d"]],
  "forall-particles-with-key-runner": [
    [32, "s3", "(inline-array sparticle-cpuinfo)"],
    [42, "s3", "(inline-array sparticle-cpuinfo)"]
  ],
  "forall-particles-runner": [
    [[19, 28], "s4", "sparticle-cpuinfo"],
    [34, "s4", "pointer"],
    [35, "s3", "pointer"]
  ],
  "sp-process-particle-system": [[14, "a1", "vector"]],
  // debug
  "add-debug-point": [
    [[35, 39], "a3", "dma-packet"],
    [[45, 48], "a3", "gs-gif-tag"],
    [[65, 69], "a3", "vector4w-2"],
    [[85, 89], "a3", "vector4w-2"],
    [[102, 106], "a3", "vector4w-2"],
    [[122, 126], "a1", "vector4w-2"],
    [[129, 148], "a0", "(pointer uint64)"]
  ],
  "internal-draw-debug-line": [
    [[5, 224], "s5", "rgba"],
    [[27, 29], "v1", "rgba"],
    [[109, 115], "a3", "dma-packet"],
    [[118, 124], "a3", "gs-gif-tag"],
    [[232, 245], "a1", "(inline-array vector4w-2)"],
    [[107, 267], "a0", "(pointer uint64)"]
  ],
  "add-debug-flat-triangle": [
    [[70, 76], "a3", "dma-packet"],
    [[79, 85], "a3", "gs-gif-tag"],
    [[108, 127], "a3", "(inline-array vector)"],
    [[68, 149], "a0", "(pointer uint64)"]
  ],
  "add-debug-line2d": [
    [[60, 64], "a2", "dma-packet"],
    [[70, 73], "a2", "gs-gif-tag"],
    [[78, 81], "a2", "vector4w-2"],
    [[86, 89], "a2", "vector4w-2"],
    [[97, 111], "a0", "(pointer uint64)"]
  ],
  "add-debug-rot-matrix": [
    [[9, 12], "t0", "float"],
    [[17, 20], "t0", "float"],
    [[22, 29], "t0", "float"]
  ],
  "add-debug-cspace": [[[4, 6], "a3", "float"]],
  "add-debug-points": [[[52, 57], "a3", "rgba"]],
  "add-debug-light": [[[17, 20], "t0", "float"]],
  "drawable-frag-count": [[[14, 20], "s5", "drawable-group"]],
  "add-boundary-shader": [
    [[6, 12], "a0", "gs-gif-tag"],
    [[14, 31], "s5", "adgif-shader"]
  ],
  // debug-sphere
  "add-debug-sphere-from-table": [
    [[38, 41], "v1", "vector"],
    [[55, 59], "s0", "(inline-array vector)"]
  ],
  // shrubbery
  "shrub-upload-view-data": [[[8, 16], "a0", "dma-packet"]],
  "shrub-do-init-frame": [
    [[12, 21], "a0", "dma-packet"],
    [[26, 29], "a0", "dma-packet"],
    [33, "v1", "(pointer vif-tag)"],
    [[35, 41], "v1", "(pointer uint32)"],
    [42, "v1", "(pointer vif-tag)"],
    [[44, 51], "v1", "(pointer uint32)"],
    [52, "v1", "(pointer vif-tag)"],
    [54, "v1", "(pointer uint32)"]
  ],
  "shrub-init-frame": [
    [[8, 12], "a0", "dma-packet"],
    [[18, 21], "a0", "gs-gif-tag"],
    [24, "v1", "(pointer gs-test)"],
    [26, "v1", "(pointer gs-reg64)"]
  ],
  "shrub-upload-model": [
    [[17, 26], "a3", "dma-packet"],
    [[33, 41], "a0", "dma-packet"],
    [[47, 55], "a0", "dma-packet"]
  ],
  "draw-drawable-tree-instance-shrub": [[86, "a0", "drawable-group"]],
  "draw-prototype-inline-array-shrub": [
    [[13, 56], "v1", "prototype-bucket-shrub"],
    [[102, 114], "a0", "shrub-near-packet"],
    [[114, 117], "v1", "vector4w-3"],
    [118, "a1", "vector4w"],
    [123, "v1", "dma-packet"],
    [[124, 126], "v1", "vector4w"],
    [[334, 364], "s1", "prototype-bucket-shrub"],
    [416, "a0", "drawable-group"],
    [420, "s1", "prototype-bucket-shrub"],
    [525, "v1", "drawable-group"],
    [[518, 535], "s1", "prototype-bucket-shrub"],
    [558, "s1", "prototype-bucket-shrub"],
    [[677, 718], "gp", "prototype-bucket-shrub"],
    [[696, 706], "a1", "prototype-bucket-shrub"]
  ],
  "(method 8 drawable-tree-instance-shrub)": [[54, "v1", "drawable-group"]],
  "(method 13 drawable-tree-instance-shrub)": [
    [[12, 151], "gp", "prototype-bucket-shrub"],
    [19, "a1", "drawable-group"],
    [44, "v1", "drawable-group"],
    [66, "s3", "shrubbery"],
    [92, "v1", "drawable-group"],
    [114, "s3", "shrubbery"],
    [160, "gp", "(inline-array prototype-bucket-shrub)"]
  ],
  "(method 9 shrubbery)": [
    [23, "a2", "(pointer int32)"],
    [28, "a3", "(pointer int32)"]
  ],
  "init-dma-test": [[29, "v1", "(inline-array qword)"]],
  "drawable-load": [[[25, 28], "s5", "drawable"]],
  "art-load": [[[13, 16], "s5", "art"]],
  "art-group-load-check": [[[43, 53], "s3", "art-group"]],
  "(method 13 art-group)": [[13, "s3", "art-joint-anim"]],
  "(method 14 art-group)": [[13, "s3", "art-joint-anim"]],
  "(method 13 gui-control)": [
    [[52, 81], "s3", "gui-connection"],
    [[202, 228], "a0", "connection"]
  ],
  "(method 21 gui-control)": [[43, "s2", "process-drawable"]],
  "(method 12 gui-control)": [
    [128, "v1", "gui-connection"],
    [214, "v1", "gui-connection"],
    [167, "s2", "process-drawable"]
  ],
  "(method 16 gui-control)": [[[10, 119], "s1", "gui-connection"]],
  "(method 17 gui-control)": [
    [[1, 262], "gp", "gui-connection"],
    [13, "v1", "gui-connection"]
  ],
  "(method 14 gui-control)": [[[5, 41], "s2", "gui-connection"]],
  "(method 15 gui-control)": [[[6, 56], "s1", "gui-connection"]],
  "(method 11 external-art-control)": [[19, "s5", "process-drawable"]],
  "ja-abort-spooled-anim": [[[3, 24], "s3", "sound-id"]],
  "(method 19 gui-control)": [
    [[32, 35], "a2", "gui-channel"],
    [113, "a2", "gui-channel"]
  ],
  "(method 9 gui-control)": [
    [110, "v0", "gui-connection"],
    [10, "v1", "gui-connection"],
    [17, "v1", "gui-connection"],
    [24, "v1", "gui-connection"],
    [131, "v1", "gui-connection"],
    [35, "v1", "gui-connection"],
    [40, "v1", "gui-connection"],
    [44, "v1", "gui-connection"],
    [14, "v1", "gui-connection"]
  ],
  "(method 10 gui-control)": [[[4, 32], "s3", "gui-connection"]],
  "(method 10 bsp-header)": [
    [43, "a1", "terrain-context"],
    [31, "a0", "terrain-context"]
  ],
  "bsp-camera-asm": [
    [26, "v1", "pointer"],
    [[26, 63], "t1", "bsp-node"],
    [43, "t3", "uint"]
  ],
  "ja-post": [[[42, 46], "a0", "collide-shape"]],
  "display-frame-start": [
    [4, "v1", "vif-bank"],
    [9, "a0", "vif-bank"]
  ],
  "display-frame-finish": [
    [[178, 185], "a0", "dma-packet"],
    [[193, 194], "a0", "dma-packet"],
    [194, "a0", "(pointer int64)"]
  ],
  "default-end-buffer": [
    [9, "v1", "dma-bucket"],
    [[20, 28], "t1", "dma-packet"],
    [[30, 36], "t1", "gs-gif-tag"],
    [40, "t1", "(pointer gs-zbuf)"],
    [42, "t1", "(pointer gs-reg64)"],
    [43, "t1", "(pointer gs-test)"],
    [45, "t1", "(pointer gs-reg64)"],
    [47, "t1", "(pointer gs-alpha)"],
    [49, "t1", "(pointer gs-reg64)"],
    [50, "t1", "(pointer uint64)"],
    [52, "t1", "(pointer gs-reg64)"],
    [54, "t1", "(pointer gs-clamp)"],
    [56, "t1", "(pointer gs-reg64)"],
    [58, "t1", "(pointer gs-tex0)"],
    [60, "t1", "(pointer gs-reg64)"],
    [63, "t1", "(pointer gs-texa)"],
    [65, "t1", "(pointer gs-reg64)"],
    [67, "t1", "(pointer gs-texclut)"],
    [69, "t1", "(pointer gs-reg64)"],
    [71, "t1", "(pointer uint64)"],
    [73, "t1", "(pointer gs-reg64)"],
    [[79, 82], "a1", "dma-packet"],
    [85, "a1", "dma-bucket"]
  ],
  "default-init-buffer": [
    [[20, 28], "t1", "dma-packet"],
    [[30, 36], "t1", "gs-gif-tag"],
    [40, "t1", "(pointer gs-zbuf)"],
    [42, "t1", "(pointer gs-reg64)"],
    [43, "t1", "(pointer gs-test)"],
    [45, "t1", "(pointer gs-reg64)"],
    [47, "t1", "(pointer gs-alpha)"],
    [49, "t1", "(pointer gs-reg64)"],
    [50, "t1", "(pointer uint64)"],
    [52, "t1", "(pointer gs-reg64)"],
    [54, "t1", "(pointer gs-clamp)"],
    [56, "t1", "(pointer gs-reg64)"],
    [58, "t1", "(pointer gs-tex0)"],
    [60, "t1", "(pointer gs-reg64)"],
    [63, "t1", "(pointer gs-texa)"],
    [65, "t1", "(pointer gs-reg64)"],
    [67, "t1", "(pointer gs-texclut)"],
    [69, "t1", "(pointer gs-reg64)"],
    [71, "t1", "(pointer uint64)"],
    [73, "t1", "(pointer gs-reg64)"],
    [[82, 85], "a1", "dma-packet"]
    //[85, "a1", "dma-bucket"]
  ],
  "update-mood-vinroom": [[[16, 140], "gp", "(pointer float)"]],
  "update-mood-hiphog": [[[26, 458], "s5", "hiphog-states"]],
  "update-mood-sewer": [[[25, 149], "s4", "sewer-states"]],
  "update-mood-oracle": [[[17, 134], "s5", "oracle-states"]],
  "(exit close com-airlock)": [
    [[4, 18], "v1", "sound-rpc-set-param"],
    [[24, 38], "v1", "sound-rpc-set-param"]
  ],
  "(trans close com-airlock)": [[[52, 66], "v1", "sound-rpc-set-param"]],
  "init-mood-hiphog": [[[0, 239], "gp", "hiphog-states"]],
  "init-mood-sewer": [[[0, 20], "gp", "sewer-states"]],
  "set-sewer-lights-flag!": [[[9, 17], "v1", "sewer-states"]],
  "set-sewer-turret-flash!": [[[8, 11], "v1", "sewer-states"]],
  "set-sewesc-explosion!": [[[8, 11], "v1", "sewer-states"]],
  "init-mood-oracle": [[[0, 7], "v1", "oracle-states"]],
  "set-oracle-purple-flag!": [[9, "v1", "oracle-states"]],
  "init-mood-tombc": [[[1, 4], "v1", "tombc-states"]],
  "set-tombc-electricity-scale!": [[[9, 11], "v1", "tombc-states"]],
  "set-tombboss-gem-light!": [[[9, 11], "v1", "tombboss-states"]],
  "init-mood-fordumpa": [[[1, 3], "v1", "fordumpa-states"]],
  "update-mood-fordumpa": [[[44, 67], "s5", "fordumpa-states"]],
  "set-fordumpa-turret-flash!": [[[9, 13], "v1", "fordumpa-states"]],
  "set-fordumpa-electricity-scale!": [[[9, 11], "v1", "fordumpa-states"]],
  "init-mood-fordumpc": [[1, "v1", "fordumpc-states"]],
  "set-fordumpc-light-flag!": [[9, "v1", "fordumpc-states"]],
  "init-mood-forresca": [[[1, 7], "v1", "forresca-states"]],
  "set-forresca-electricity-scale!": [[12, "v1", "forresca-states"]],
  "init-mood-forrescb": [[[1, 7], "v1", "forrescb-states"]],
  "update-mood-forrescb": [[[17, 60], "gp", "forrescb-states"]],
  "set-forrescb-turret-flash!": [[13, "v1", "forrescb-states"]],
  "set-forrescb-electricity-scale!": [[12, "v1", "forrescb-states"]],
  "init-mood-prison": [[[1, 4], "v1", "prison-states"]],
  "update-mood-prison": [[[17, 105], "gp", "prison-states"]],
  "set-prison-torture-flag!": [[9, "v1", "prison-states"]],
  "update-under-lights": [[[1, 5], "v1", "under-states"]],
  "update-mood-under": [[[16, 112], "gp", "under-states"]],
  "set-under-laser!": [
    [10, "v1", "under-states"],
    [21, "v1", "under-states"]
  ],
  "set-under-fog-interp!": [
    [21, "v1", "under-states"],
    [10, "v1", "under-states"]
  ],
  "init-mood-dig1": [[2, "v1", "dig1-states"]],
  "update-mood-dig1": [
    [[15, 135], "gp", "dig1-states"],
    [28, "v1", "float"],
    [56, "v1", "float"]
  ],
  "set-dig1-explosion!": [[10, "v1", "dig1-states"]],
  "update-mood-vortex": [[[10, 299], "gp", "vortex-states"]],
  "set-vortex-flash!": [
    [22, "v1", "vortex-states"],
    [10, "v1", "vortex-states"]
  ],
  "set-vortex-white!": [
    [23, "v1", "vortex-states"],
    [11, "v1", "vortex-states"],
    [9, "v1", "vortex-states"],
    [21, "v1", "vortex-states"]
  ],
  "update-mood-nestb": [[[25, 99], "gp", "nestb-states"]],
  "set-nestb-purple!": [[10, "v1", "nestb-states"]],
  "get-nestb-purple": [[8, "v1", "nestb-states"]],
  "init-mood-consiteb": [[[0, 5], "v1", "consiteb-states"]],
  "update-mood-consiteb": [[[22, 117], "gp", "consiteb-states"]],
  "init-mood-castle": [[3, "v1", "castle-states"]],
  "update-mood-castle": [[[13, 109], "s5", "castle-states"]],
  "set-castle-electricity-scale!": [[10, "v1", "castle-states"]],
  "init-mood-ruins": [[[1, 22], "gp", "ruins-states"]],
  "init-mood-strip": [[[0, 22], "gp", "strip-states"]],
  "update-mood-strip": [[[22, 79], "s4", "strip-states"]],
  "init-mood-ctysluma": [[[0, 29], "gp", "ctysluma-states"]],
  "update-mood-ctysluma": [[[23, 81], "gp", "ctysluma-states"]],
  "update-mood-ctyslumb": [[[19, 58], "s5", "ctyslumb-states"]],
  "init-mood-ctyslumc": [[[0, 22], "gp", "ctyslumc-states"]],
  "update-mood-ctyslumc": [[[19, 46], "gp", "ctyslumc-states"]],
  "init-mood-ctyport": [[[1, 11], "gp", "ctyport-states"]],
  "init-mood-ctyport-no-part": [[1, "v1", "ctyport-states"]],
  "update-mood-ctyport": [[[23, 70], "s5", "ctyport-states"]],
  "update-mood-ctymarkb": [[[23, 76], "gp", "ctymarkb-states"]],
  "init-mood-palcab": [[3, "v1", "palcab-states"]],
  "update-mood-palcab": [[[23, 53], "s4", "palcab-states"]],
  "set-palcab-turret-flash!": [[10, "v1", "palcab-states"]],
  "update-mood-stadiumb": [[[22, 61], "gp", "stadiumb-states"]],
  "init-mood-mountain": [[[0, 77], "gp", "mountain-states"]],
  "update-mood-mountain": [[[19, 83], "gp", "mountain-states"]],
  "init-mood-atoll": [[2, "v1", "atoll-states"]],
  "update-mood-atoll": [[[19, 48], "s4", "atoll-states"]],
  "set-atoll-explosion!": [[10, "v1", "atoll-states"]],
  "init-mood-drill": [[1, "v1", "drill-states"]],
  "update-mood-drill": [[[22, 121], "gp", "drill-states"]],
  "set-drill-fire-floor!": [
    [9, "v1", "drill-states"],
    [19, "v1", "drill-states"]
  ],
  "set-drill-electricity-scale!": [
    [12, "v1", "drill-states"],
    [25, "v1", "drill-states"]
  ],
  "init-mood-drillb": [[1, "v1", "drillb-states"]],
  "update-mood-drillb": [[[17, 93], "gp", "drillb-states"]],
  "update-mood-casboss": [[[22, 46], "s4", "casboss-states"]],
  "set-casboss-explosion!": [[10, "v1", "casboss-states"]],
  "update-mood-caspad": [[[19, 77], "gp", "caspad-states"]],
  "init-mood-palroof": [[[0, 7], "v1", "palroof-states"]],
  "set-palroof-electricity-scale!": [[12, "v1", "palroof-states"]],
  "update-mood-palent": [[[18, 43], "s5", "palent-states"]],
  "set-palent-turret-flash!": [[13, "v1", "palent-states"]],
  "init-mood-nest": [[1, "v1", "nest-states"]],
  "update-mood-nest": [[[21, 72], "s5", "nest-states"]],
  "set-nest-green-flag!": [[9, "v1", "nest-states"]],
  "init-mood-village1": [[[0, 4], "v1", "village1-states"]],
  "update-mood-village1": [[[21, 66], "gp", "village1-states"]],
  "clear-village1-interp!": [[[9, 11], "v1", "village1-states"]],
  "set-village1-interp!": [[9, "v1", "village1-states"]],
  "update-mood-consite": [[[84, 110], "s4", "consite-states"]],
  "set-consite-flash!": [[10, "v1", "consite-states"]],
  "update-mood-mincan": [[[18, 22], "v1", "mincan-states"]],
  "set-mincan-beam!": [[13, "v1", "mincan-states"]],
  "copy-mood-exterior-ambi": [
    [[12, 16], "a2", "mood-context"],
    [[13, 16], "v1", "mood-context"]
  ],
  "update-mood-light": [[[6, 144], "gp", "light-state"]],
  "update-mood-lava": [[[6, 36], "gp", "lava-state"]],
  "update-mood-flicker": [[[1, 58], "gp", "flicker-state"]],
  "update-mood-florescent": [[[1, 48], "gp", "florescent-state"]],
  "update-mood-electricity": [[[3, 19], "gp", "electricity-state"]],
  "update-mood-pulse": [[[5, 27], "gp", "pulse-state"]],
  "update-mood-strobe": [[[2, 42], "gp", "strobe-state"]],
  "update-mood-flames": [[[5, 102], "gp", "flames-state"]],
  "(method 9 mood-control)": [[636, "v0", "sound-rpc-set-param"]],
  "(method 27 com-airlock)": [[35, "v1", "(array string)"]],
  "(code close com-airlock)": [
    [190, "v0", "sound-rpc-set-param"],
    [297, "v0", "sound-rpc-set-param"],
    [389, "v0", "sound-rpc-set-param"]
  ],
  "(code open com-airlock)": [
    [117, "v0", "sound-rpc-set-param"],
    [226, "v0", "sound-rpc-set-param"],
    [420, "v0", "sound-rpc-set-param"],
    [440, "v0", "sound-rpc-set-param"]
  ],
  "build-conversions": [
    [23, "v1", "fact-info-target"],
    [29, "v1", "fact-info-target"]
  ],
  "target-real-post": [[97, "f28", "float"]],
  "target-compute-pole": [[[12, 180], "s2", "swingpole"]],
  "tobot-start": [[26, "s5", "target"]],
  "(method 10 target)": [[28, "t9", "(function target none)"]],
  "target-compute-edge": [[48, "a0", "process-drawable"]],
  "target-compute-edge-rider": [[48, "a0", "process-drawable"]],
  "target-update-ik": [[288, "f30", "float"]],
  "cam-layout-entity-volume-info-create": [
    ["_stack_", 16, "res-tag"],
    [16, "v0", "(inline-array vector)"],
    [209, "v1", "float"],
    [233, "v1", "float"],
    [237, "v1", "float"],
    [261, "v1", "float"]
  ],
  "cam-layout-entity-info": [
    // can't just cast the return value from the res-tag retrieval
    [202, "v1", "vector"]
  ],
  "clmf-next-entity": [[38, "a0", "connection"]],
  "cam-layout-save-cam-rot": [[13, "v0", "vector"]],
  "cam-layout-save-cam-trans": [
    [29, "v0", "vector"],
    [40, "v0", "vector"],
    // super weird handling of vectors
    [93, "s5", "symbol"],
    [95, "s2", "symbol"],
    [94, "s2", "symbol"]
  ],
  "cam-layout-save-pivot": [
    [38, "v0", "vector"],
    [13, "v0", "vector"]
  ],
  "cam-layout-save-align": [
    [38, "v0", "vector"],
    [13, "v0", "vector"]
  ],
  "cam-layout-save-interesting": [
    [38, "v0", "vector"],
    [13, "v0", "vector"]
  ],
  "cam-layout-save-splineoffset": [[37, "v0", "vector"]],
  "cam-layout-save-campointsoffset": [[12, "v0", "vector"]],
  "clmf-save-all": [[18, "v1", "connection"]],
  "cam-layout-do-action": [[99, "s5", "(function object symbol symbol)"]],
  "cam-layout-function-call": [[15, "gp", "(function string int basic none)"]],
  "cam-layout-do-menu": [
    [[280, 363], "s4", "clm-list"],
    [374, "v1", "clm-item"],
    [[136, 182], "s3", "clm-list"],
    [209, "a0", "clm-item"],
    [219, "v1", "clm-item"],
    [234, "s3", "clm-item"],
    [239, "v1", "clm-item"],
    [244, "s3", "clm-item"]
  ],
  "cam-layout-init": [[10, "v1", "connection"]],
  "clmf-pos-rot": [
    [68, "a1", "res-tag"],
    [139, "v1", "res-tag"],
    [82, "v0", "vector"]
  ],
  "clmf-cam-float-adjust": [[53, "v1", "res-tag"]],
  "(method 9 plane-volume)": [
    [171, "v1", "float"],
    [195, "v1", "float"],
    [199, "v1", "float"],
    [220, "v1", "float"]
  ],
  "(method 45 nav-mesh)": [
    [15, "v1", "entity-nav-mesh"],
    [[34, 43], "v1", "nav-mesh"]
  ],
  "(method 13 nav-engine)": [
    [[53, 65], "s4", "nav-mesh"],
    [[38, 50], "s3", "nav-mesh"]
  ],
  "(method 9 nav-mesh)": [[[81, 134], "s4", "nav-poly"]],
  "(method 37 nav-mesh)": [[[4, 18], "a1", "(inline-array vector)"]],
  "debug-menu-item-var-update-display-str": [
    [[44, 49], "v1", "int"],
    [[61, 69], "v1", "int"]
  ],
  "debug-menu-item-var-make-float": [[31, "v0", "int"]],
  "debug-menu-item-get-max-width": [[[18, 35], "a0", "debug-menu-item-var"]],
  "debug-menu-find-from-template": [
    [10, "s4", "debug-menu-item"],
    [18, "s4", "debug-menu-item-submenu"],
    [3, "s5", "debug-menu"]
  ],
  "debug-menu-item-var-joypad-handler": [
    [206, "a1", "int"],
    [207, "v1", "int"]
  ],
  "debug-menu-rebuild": [[7, "a0", "debug-menu-item"]],
  "debug-menu-render": [[[108, 111], "v1", "dma-packet"]],
  "debug-menu-send-msg": [
    [[3, 14], "s2", "debug-menu-item"],
    [[14, 21], "s2", "debug-menu-item-submenu"]
  ],
  "(anon-function 86 default-menu)": [
    // TODO - should not be required
    [9, "a0", "state-flags"]
  ],
  "(anon-function 2 find-nearest)": [
    [28, "s3", "collide-shape"],
    [55, "s2", "process-focusable"],
    [[59, 63], "s2", "process-focusable"],
    [66, "s3", "collide-shape"]
  ],
  "find-nearest-focusable": [
    [50, "s3", "process-focusable"],
    [66, "s3", "process-focusable"],
    [[298, 303], "s3", "process-focusable"]
  ],
  "(method 11 impact-control)": [[55, "s2", "collide-shape-prim"]],
  "(method 16 collide-cache)": [
    [47, "a0", "collide-shape-prim-sphere"],
    [17, "s4", "collide-cache-prim"],
    [23, "s4", "collide-cache-prim"],
    [27, "s4", "collide-cache-prim"],
    [46, "s4", "collide-cache-prim"],
    [65, "s4", "(inline-array collide-cache-prim)"]
  ],
  "(method 28 editable)": [[[4, 8], "a0", "editable"]],
  "execute-select": [
    [[425, 429], "a0", "editable"],
    [512, "v1", "editable"],
    [[463, 467], "a0", "editable"],
    [605, "v1", "editable"],
    [[556, 560], "a0", "editable"]
  ],
  "(method 12 editable-array)": [
    [877, "a1", "editable-point"],
    [713, "s1", "editable-point"],
    [647, "v1", "sql-result"],
    [466, "v1", "sql-result"],
    [779, "f0", "float"],
    [205, "f0", "float"],
    [208, "f0", "float"]
  ],
  "insert-box": [
    [279, "a0", "editable"],
    [288, "a0", "editable"],
    [297, "a0", "editable"],
    [306, "a0", "editable"],
    [330, "a0", "editable"],
    [339, "a0", "editable"],
    [348, "a0", "editable"],
    [357, "a0", "editable"],
    [388, "a0", "editable"],
    [397, "a0", "editable"],
    [406, "a0", "editable"],
    [415, "a0", "editable"],
    [439, "a0", "editable"],
    [448, "a0", "editable"],
    [457, "a0", "editable"],
    [466, "a0", "editable"],
    [497, "a0", "editable"],
    [506, "a0", "editable"],
    [515, "a0", "editable"],
    [524, "a0", "editable"],
    [555, "a0", "editable"],
    [564, "a0", "editable"],
    [573, "a0", "editable"],
    [582, "a0", "editable"],
    [611, "a0", "editable"]
  ],
  "(event idle editable-player)": [
    [351, "s4", "editable-light"],
    [409, "s4", "editable-light"],
    [312, "v1", "float"],
    [314, "v1", "float"],
    [316, "v1", "float"],
    [382, "v1", "float"],
    [384, "v1", "float"],
    [386, "v1", "float"],
    [388, "v1", "float"],
    [437, "v1", "float"],
    [468, "a0", "editable-light"]
  ],
  "(method 29 editable)": [[[4, 8], "a0", "editable"]],
  "(method 28 editable-point)": [
    [88, "t9", "(function editable-point editable-command none)"]
  ],
  "(method 27 editable-plane)": [
    [9, "t9", "(function editable-plane editable-array editable)"],
    [10, "v0", "editable-plane"]
  ],
  "(method 25 editable-face)": [
    [25, "t9", "(function editable-face editable-array none)"]
  ],
  "(method 25 editable-plane)": [
    [25, "t9", "(function editable-plane editable-array none)"]
  ],
  "(method 29 editable-face)": [
    [318, "a0", "(array editable-point)"],
    [234, "a1", "editable-point"]
  ],
  "(method 27 editable-face)": [
    [9, "t9", "(function editable-face editable-array editable)"],
    [10, "v0", "editable-face"]
  ],
  "(method 25 editable-light)": [
    [9, "t9", "(function editable-light editable-array none)"]
  ],
  "(method 25 editable)": [[[12, 17], "a0", "editable"]],
  "merc-edge-stats": [[31, "v1", "merc-ctrl"]],
  "(method 8 merc-ctrl)": [
    [46, "s2", "pointer"], // was merc-fragment-control
    [[22, 45], "s2", "merc-fragment-control"],
    [[89, 93], "a1", "merc-blend-ctrl"],
    [103, "a1", "pointer"]
  ],
  "merc-vu1-initialize-chain": [
    [[13, 19], "gp", "(pointer vif-tag)"],
    [[19, 116], "s5", "merc-vu1-low-mem"],
    [127, "gp", "(inline-array dma-packet)"]
  ],
  "(method 9 merc-fragment)": [[[13, 265], "s3", "adgif-shader"]],
  "(method 9 merc-effect)": [
    [46, "s4", "pointer"],
    [47, "s5", "pointer"],
    [[0, 46], "s4", "merc-fragment"],
    [[0, 47], "s5", "merc-fragment-control"]
  ],
  "merc-vu1-init-buffer": [
    [[21, 37], "a0", "dma-packet"],
    [[37, 40], "a0", "gs-gif-tag"],
    [45, "a0", "(pointer gs-test)"],
    [47, "a0", "(pointer gs-reg64)"],
    [49, "a1", "(pointer gs-reg64)"],
    [52, "a0", "(pointer gs-zbuf)"],
    [54, "a0", "(pointer gs-reg64)"],
    [[63, 68], "v1", "dma-packet"]
  ],
  "texture-usage-init": [
    [23, "a1", "texture-masks"],
    [24, "a1", "texture-mask"]
  ],
  "upload-vram-pages-pris": [
    [[134, 141], "a0", "dma-packet"],
    [[143, 150], "a0", "gs-gif-tag"],
    [154, "a0", "(pointer int64)"],
    [156, "a0", "(pointer gs-reg64)"]
  ],
  "(method 14 texture-pool)": [[22, "a3", "(pointer int32)"]],
  "(method 13 texture-page)": [
    [[16, 23], "a0", "dma-packet"],
    [[25, 32], "a0", "gs-gif-tag"],
    [36, "a0", "(pointer int64)"],
    [38, "a0", "(pointer gs-reg64)"],
    [[42, 45], "a0", "dma-packet"],
    [45, "a0", "(pointer int64)"]
  ],
  "texture-relocate": [
    [[17, 21], "t4", "dma-packet"],
    [[27, 30], "t4", "gs-gif-tag"],
    [60, "t4", "(pointer gs-bitbltbuf)"],
    [62, "t4", "(pointer gs-reg64)"],
    [63, "t4", "(pointer gs-trxpos)"],
    [65, "t4", "(pointer gs-reg64)"],
    [71, "t4", "(pointer gs-trxreg)"],
    [73, "t4", "(pointer gs-reg64)"],
    [75, "t4", "(pointer gs-trxdir)"],
    [77, "t4", "(pointer gs-reg64)"],
    [[98, 102], "a2", "dma-packet"],
    [[108, 111], "a2", "gs-gif-tag"],
    [132, "a2", "(pointer gs-bitbltbuf)"],
    [134, "a2", "(pointer gs-reg64)"],
    [135, "a2", "(pointer gs-trxpos)"],
    [137, "a2", "(pointer gs-reg64)"],
    [139, "a2", "(pointer gs-trxreg)"],
    [141, "a2", "(pointer gs-reg64)"],
    [143, "a2", "(pointer gs-trxdir)"],
    [145, "a2", "(pointer gs-reg64)"],
    [[157, 161], "a2", "dma-packet"],
    [[167, 170], "a2", "gs-gif-tag"],
    [191, "a2", "(pointer gs-bitbltbuf)"],
    [193, "a2", "(pointer gs-reg64)"],
    [194, "a2", "(pointer gs-trxpos)"],
    [196, "a2", "(pointer gs-reg64)"],
    [198, "a2", "(pointer gs-trxreg)"],
    [200, "a2", "(pointer gs-reg64)"],
    [202, "a2", "(pointer gs-trxdir)"],
    [204, "a2", "(pointer gs-reg64)"]
  ],
  "(method 11 texture-pool)": [
    [[189, 196], "a0", "dma-packet"],
    [217, "a0", "dma-packet"],
    [218, "a0", "(pointer int64)"],
    [211, "a0", "(pointer gs-reg64)"],
    [209, "a0", "(pointer int64)"],
    [[198, 205], "a0", "gs-gif-tag"]
  ],
  "texture-page-login": [[[34, 45], "s2", "texture-page"]],
  "(method 9 texture-page-dir)": [
    [[27, 32], "t3", "adgif-shader"],
    [[20, 30], "t2", "(pointer shader-ptr)"]
  ],
  "texture-page-dir-inspect": [[[137, 138], "v1", "adgif-shader"]],
  "level-remap-texture": [
    [15, "t0", "(pointer uint32)"],
    [21, "t0", "(pointer uint32)"],
    [19, "t0", "(pointer uint64)"],
    [12, "v1", "int"],
    [12, "a3", "int"]
  ],
  "debug-menu-func-decode": [[18, "a0", "symbol"]],
  "(method 20 game-info)": [
    [8, "v1", "symbol"],
    [9, "v1", "level-load-info"],
    [[11, 18], "s3", "continue-point"]
  ],
  "(method 30 game-info)": [
    [[4, 26], "s3", "game-task"],
    [[4, 26], "s2", "game-task"],
    [[37, 53], "s5", "game-task"],
    [[37, 53], "s4", "game-task"]
  ],
  "(method 10 fact-info-target)": [[67, "v1", "target"]],
  "(method 11 fact-info-target)": [
    [143, "v1", "target"],
    [264, "a0", "target"],
    [322, "v1", "target"],
    [410, "a0", "target"],
    [458, "v1", "target"],
    [499, "v1", "target"],
    [540, "v1", "target"],
    [558, "v1", "target"],
    [572, "v1", "target"],
    [588, "v1", "target"],
    [599, "v1", "target"],
    [674, "v1", "target"],
    [702, "v1", "target"],
    [737, "v1", "target"],
    [271, "a0", "target"],
    [413, "a0", "target"]
  ],
  "print-continues": [
    [3, "v1", "symbol"],
    [4, "v1", "level-load-info"],
    [[6, 14], "v1", "continue-point"]
  ],
  "(method 23 game-info)": [
    [178, "a0", "pointer"],
    [329, "s3", "game-save-tag"],
    [662, "a2", "game-save-tag"],
    [63, "v1", "connection"],
    [181, "s2", "int"],
    [1162, "a0", "pointer"],
    [[182, 191], "v1", "(inline-array game-save-tag)"],
    [333, "s3", "pointer"],
    [199, "v1", "(inline-array game-save-tag)"],
    [215, "v1", "(inline-array game-save-tag)"],
    [231, "v1", "(inline-array game-save-tag)"],
    [247, "v1", "(inline-array game-save-tag)"],
    [263, "v1", "(inline-array game-save-tag)"],
    [279, "v1", "(inline-array game-save-tag)"],
    [295, "v1", "(inline-array game-save-tag)"],
    [312, "s3", "(inline-array game-save-tag)"],
    [335, "v1", "(inline-array game-save-tag)"],
    [342, "v1", "(inline-array game-save-tag)"],
    [348, "v1", "(inline-array game-save-tag)"],
    [376, "v1", "(inline-array game-save-tag)"],
    [377, "v1", "(inline-array game-save-tag)"],
    [501, "v1", "(inline-array game-save-tag)"],
    [555, "s4", "int"],
    [522, "s4", "pointer"],
    [495, "v1", "pointer"],
    [535, "s4", "pointer"],
    [349, "v1", "(inline-array game-save-tag)"],
    [356, "v1", "(inline-array game-save-tag)"],
    [363, "v1", "(inline-array game-save-tag)"],
    [370, "v1", "(inline-array game-save-tag)"],
    [378, "v1", "(inline-array game-save-tag)"],
    [385, "v1", "(inline-array game-save-tag)"],
    [392, "v1", "(inline-array game-save-tag)"],
    [399, "v1", "(inline-array game-save-tag)"],
    [406, "v1", "(inline-array game-save-tag)"],
    [413, "v1", "(inline-array game-save-tag)"],
    [420, "v1", "(inline-array game-save-tag)"],
    [427, "v1", "(inline-array game-save-tag)"],
    [434, "v1", "(inline-array game-save-tag)"],
    [441, "v1", "(inline-array game-save-tag)"],
    [448, "v1", "(inline-array game-save-tag)"],
    [455, "v1", "(inline-array game-save-tag)"],
    [462, "v1", "(inline-array game-save-tag)"],
    [483, "v1", "(inline-array game-save-tag)"],
    [504, "v1", "(inline-array game-save-tag)"],
    [529, "s4", "(inline-array game-save-tag)"],
    [559, "v1", "(inline-array game-save-tag)"],
    [589, "a0", "(inline-array game-save-tag)"],
    [617, "a0", "(inline-array game-save-tag)"],
    [632, "a2", "(pointer float)"],
    [650, "s4", "(inline-array game-save-tag)"],
    [664, "a3", "(pointer uint8)"],
    [675, "a0", "(inline-array game-save-tag)"],
    [698, "a3", "(pointer uint32)"],
    [714, "v1", "(inline-array game-save-tag)"],
    [721, "v1", "(inline-array game-save-tag)"],
    [728, "v1", "(inline-array game-save-tag)"],
    [735, "v1", "(inline-array game-save-tag)"],
    [742, "v1", "(inline-array game-save-tag)"],
    [749, "v1", "(inline-array game-save-tag)"],
    [756, "v1", "(inline-array game-save-tag)"],
    [763, "v1", "(inline-array game-save-tag)"],
    [770, "v1", "(inline-array game-save-tag)"],
    [777, "v1", "(inline-array game-save-tag)"],
    [784, "v1", "(inline-array game-save-tag)"],
    [800, "a2", "(pointer time-frame)"],
    [806, "v1", "(inline-array game-save-tag)"],
    [822, "a2", "(pointer time-frame)"],
    [828, "v1", "(inline-array game-save-tag)"],
    [850, "v1", "(inline-array game-save-tag)"],
    [844, "a2", "(pointer time-frame)"],
    [866, "a2", "(pointer time-frame)"],
    [874, "a0", "(inline-array game-save-tag)"],
    [890, "a3", "(pointer uint16)"],
    [900, "a0", "(inline-array game-save-tag)"],
    [926, "a0", "(inline-array game-save-tag)"],
    [952, "a0", "(inline-array game-save-tag)"],
    [981, "a0", "(inline-array game-save-tag)"],
    [1011, "v1", "(inline-array game-save-tag)"],
    [1019, "v1", "(inline-array game-save-tag)"],
    [1027, "v1", "(inline-array game-save-tag)"],
    [1035, "v1", "(inline-array game-save-tag)"],
    [1043, "v1", "(inline-array game-save-tag)"],
    [1051, "v1", "(inline-array game-save-tag)"],
    [1059, "v1", "(inline-array game-save-tag)"],
    [1069, "v1", "(inline-array game-save-tag)"],
    [1079, "v1", "(inline-array game-save-tag)"],
    [1091, "v1", "(inline-array game-save-tag)"],
    [1103, "v1", "(inline-array game-save-tag)"],
    [1115, "v1", "(inline-array game-save-tag)"],
    [1127, "v1", "(inline-array game-save-tag)"],
    [1144, "v1", "(inline-array game-save-tag)"],
    [604, "a3", "(pointer uint16)"],
    [703, "a3", "(pointer int32)"],
    [916, "a3", "(pointer uint16)"],
    [942, "a3", "(pointer uint16)"],
    [968, "a3", "(pointer time-frame)"],
    [1001, "a3", "(pointer int8)"]
  ],
  "(anon-function 55 task-control)": [
    [14, "v1", "symbol"],
    [20, "s2", "level-load-info"]
  ],
  "(method 12 minimap)": [[18, "v0", "connection-minimap"]],
  "update-task-masks": [[30, "s5", "connection-minimap"]],
  "(method 10 fail-mission)": [[43, "t9", "(function process process)"]],
  "restart-mission": [
    [8, "v1", "connection"],
    [5, "v1", "connection"],
    [8, "a0", "process"],
    [12, "a0", "process"],
    [15, "a0", "process"],
    [39, "a0", "process"],
    [47, "a0", "connection"],
    [46, "s4", "connection"],
    [44, "s4", "connection"],
    [6, "s4", "connection"],
    [47, "s4", "connection"],
    [50, "v1", "connection"]
  ],
  "(code resetting fail-mission)": [[19, "v0", "sound-rpc-set-param"]],
  "(anon-function 6 script)": [[17, "v1", "pair"]],
  "(anon-function 16 script)": [
    [10, "s4", "game-task-node-info"],
    [12, "v1", "symbol"]
  ],
  "(method 13 mysql-nav-graph)": [[[15, 37], "gp", "mysql-nav-node"]],
  "(method 14 mysql-nav-graph)": [[[16, 31], "v1", "mysql-nav-edge"]],
  "(method 15 mysql-nav-graph)": [[[6, 11], "a3", "mysql-nav-visnode"]],
  "(method 16 mysql-nav-graph)": [
    [[39, 54], "v1", "mysql-nav-visnode"],
    [29, "a1", "mysql-nav-visnode"],
    [24, "a1", "mysql-nav-visnode"]
  ],
  "(method 11 mysql-nav-graph)": [[7, "a2", "mysql-nav-node"]],
  "(method 12 mysql-nav-graph)": [[7, "a2", "mysql-nav-edge"]],
  "(method 19 mysql-nav-graph)": [
    [[32, 41], "s4", "mysql-nav-node"],
    [[42, 62], "a0", "mysql-nav-edge"]
  ],
  "(method 10 mysql-nav-graph)": [
    [[12, 17], "a0", "mysql-nav-node"],
    [[43, 62], "a0", "mysql-nav-edge"],
    [[83, 102], "a0", "mysql-nav-visnode"],
    [97, "v1", "mysql-nav-edge"]
  ],
  "(method 10 mysql-nav-node)": [[4, "v1", "mysql-nav-edge"]],
  "(method 9 mysql-nav-graph)": [
    [[96, 261], "s0", "mysql-nav-node"],
    [[360, 690], "s1", "mysql-nav-edge"],
    [[781, 810], "s1", "mysql-nav-visnode"]
  ],
  "(method 17 mysql-nav-graph)": [
    [7, "a1", "mysql-nav-node"],
    [22, "a1", "mysql-nav-edge"],
    [[39, 59], "a1", "mysql-nav-edge"],
    [[48, 58], "a2", "mysql-nav-node"]
  ],
  "(anon-function 24 script)": [[14, "s5", "entity-actor"]],
  "(anon-function 31 script)": [
    [25, "s3", "process-drawable"],
    [59, "v0", "joint"],
    [14, "s5", "(function process vector cspace)"]
  ],
  "(method 9 script-context)": [[81, "s5", "symbol"]],
  "(anon-function 33 script)": [
    // TODO - cast had to be added even though `object` is in type_utils.cpp
    [14, "a0", "symbol"],
    [34, "gp", "process-drawable"],
    [95, "s3", "drawable-region-prim"],
    [150, "v0", "joint"]
  ],
  "(anon-function 36 script)": [[15, "v0", "int"]],
  "(anon-function 49 script)": [[10, "gp", "pair"]],
  "(anon-function 52 script)": [
    [14, "s5", "pair"],
    [11, "s4", "process-focusable"]
  ],
  "(anon-function 64 script)": [[21, "v1", "bfloat"]],
  "(anon-function 69 script)": [[3, "t9", "(function script-context symbol)"]],
  "(anon-function 72 script)": [[3, "s4", "pair"]],
  "(anon-function 73 script)": [[5, "s5", "pair"]],
  "(anon-function 74 script)": [[5, "s5", "pair"]],
  "(anon-function 75 script)": [[3, "s5", "pair"]],
  "(anon-function 76 script)": [[3, "s5", "pair"]],
  "(anon-function 80 script)": [[3, "s5", "pair"]],
  "(method 10 script-context)": [[22, "s3", "symbol"]],
  "command-get-trans": [
    [36, "v0", "process-drawable"],
    [58, "s3", "process-drawable"],
    [76, "v0", "joint"]
  ],
  "(anon-function 0 script)": [
    [30, "s5", "pair"],
    [16, "s5", "process-drawable"],
    [90, "v0", "joint"]
  ],
  "(anon-function 32 script)": [
    // TODO - cast had to be added even though `object` is in type_utils.cpp
    [13, "a0", "symbol"],
    [43, "s5", "process-drawable"],
    [32, "s5", "process-drawable"],
    [105, "v0", "joint"],
    [145, "v0", "joint"],
    [[42, 221], "s4", "process-drawable"]
  ],
  "command-get-process": [
    [37, "gp", "entity-actor"],
    [76, "a0", "connection"],
    [79, "a0", "connection"],
    [83, "a0", "connection"],
    [83, "a1", "connection"],
    [74, "a1", "connection"],
    [73, "a0", "connection"],
    [77, "a2", "game-task-node-info"],
    [[93, 98], "v1", "connection"],
    [162, "s3", "process-drawable"]
  ],
  "command-get-float": [[20, "gp", "bfloat"]],
  "command-get-int": [[17, "gp", "bfloat"]],
  "(anon-function 54 script)": [[66, "v1", "entity-actor"]],
  "(anon-function 53 script)": [[40, "v1", "entity-actor"]],
  "(anon-function 71 script)": [[4, "v1", "symbol"]],
  "(method 12 level)": [
    [[182, 185], "a0", "texture-anim-array"],
    [343, "a0", "symbol"],
    [93, "t9", "(function level none)"],
    [[314, 322], "a1", "type"]
  ],
  "bg": [[47, "a0", "symbol"]],
  "(method 10 load-state)": [
    [436, "v1", "level"],
    [442, "v1", "level"]
  ],
  "(method 14 level-group)": [[[53, 61], "a0", "entity-actor"]],
  "(method 27 level-group)": [
    [[112, 122], "s3", "entity-actor"],
    ["_stack_", 32, "vector"],
    ["_stack_", 36, "vector"]
  ],
  "expand-vis-box-with-point": [[[10, 40], "v1", "(inline-array vector)"]],
  "check-for-rougue-process": [
    [[103, 115], "v1", "part-tracker"],
    [[126, 140], "v1", "part-spawner"],
    [[153, 169], "v1", "process-drawable"],
    [[178, 194], "v1", "process-drawable"]
  ],
  "process-drawable-scale-from-entity!": [[15, "v1", "vector"]],
  "reset-actors": [[161, "s3", "(function level symbol none)"]],
  "process-status-bits": [[[12, 58], "s3", "process-drawable"]],
  "(method 26 level-group)": [
    [134, "v0", "(pointer actor-group)"],
    // [135, "s2", "actor-group"],
    // [140, "v1", "(pointer uint32)"],
    [37, "f0", "float"],
    [40, "f0", "float"],
    [83, "f0", "float"],
    [86, "f0", "float"],
    ["_stack_", 48, "res-tag"],
    ["_stack_", 20, "vector"],
    ["_stack_", 24, "vector"]
  ],
  "set-graphics-mode": [[[0, 100], "gp", "gs-bank"]],
  "(method 3 entity-nav-mesh)": [[7, "t9", "(function object object)"]],
  "draw-actor-marks": [
    [20, "gp", "part-spawner"],
    [[29, 273], "gp", "process-drawable"],
    ["_stack_", 20, "(pointer int32)"]
  ],
  "(method 15 level-group)": [
    [[233, 252], "s0", "process-drawable"],
    [[281, 427], "s5", "process-drawable"],
    [[627, 631], "a0", "drawable-region-prim"],
    [625, "a0", "drawable-inline-array-region-prim"],
    [639, "a0", "drawable-inline-array-region-prim"],
    [688, "a0", "drawable-inline-array-region-prim"],
    [705, "a0", "drawable-inline-array-region-prim"],
    [[690, 694], "a0", "drawable-region-prim"]
  ],
  "build-masks": [
    [[18, 22], "a1", "drawable-tree-tfrag"],
    [24, "a2", "drawable-inline-array-tfrag"],
    [[27, 31], "a2", "(inline-array tfragment)"],
    [[38, 42], "a1", "drawable-tree-tfrag-trans"],
    [44, "a2", "drawable-inline-array-tfrag"],
    [[47, 51], "a2", "(inline-array tfragment)"],
    [[58, 62], "a1", "drawable-tree-tfrag-water"],
    [64, "a2", "drawable-inline-array-tfrag"],
    [[67, 71], "a2", "(inline-array tfragment)"],
    [[78, 79], "a1", "drawable-tree-instance-tie"],
    [123, "a1", "drawable-tree-instance-shrub"],
    [[129, 133], "a2", "(inline-array prototype-bucket-shrub)"]
  ],
  "history-draw": [
    [151, "a0", "uint"],
    ["_stack_", 24, "pat-surface"]
  ],
  "(code complete task-manager)": [[119, "gp", "handle"]],
  "(method 14 drawable-group)": [[19, "s5", "drawable-group"]],
  "(method 15 drawable-tree)": [
    [[1, 4], "v1", "drawable-inline-array-node"],
    [[29, 34], "t0", "drawable-inline-array-node"],
    [[28, 32], "t2", "drawable-inline-array-node"],
    [[42, 46], "t2", "(pointer int8)"]
  ],
  "(method 14 drawable-tree-array)": [[11, "s5", "drawable-tree-array"]],
  "upload-vis-bits": [[14, "a1", "(pointer uint128)"]],
  "set-background-regs!": [
    [42, "v1", "(pointer int32)"],
    [47, "v1", "(pointer int32)"],
    [45, "a0", "(pointer int32)"]
  ],
  "finish-background": [
    [752, "t0", "(pointer float)"],
    [785, "t4", "(pointer int32)"],
    [815, "t0", "(pointer float)"],
    [848, "t4", "(pointer int32)"],
    [878, "t0", "(pointer float)"],
    [911, "t4", "(pointer int32)"],
    [941, "a3", "(pointer float)"],
    [974, "t3", "(pointer int32)"]
  ],
  "(method 16 drawable-inline-array-node)": [[[1, 7], "v1", "draw-node"]],
  "(method 9 tfragment)": [
    [27, "a3", "(pointer int32)"],
    [32, "t0", "texture"]
  ],
  "add-tfrag-mtx-0": [[[3, 17], "a0", "dma-packet"]],
  "add-tfrag-mtx-1": [[[3, 17], "a0", "dma-packet"]],
  "add-tfrag-data": [
    [[3, 17], "a0", "dma-packet"],
    [[24, 31], "v1", "dma-packet"]
  ],
  "tfrag-init-buffer": [
    [[10, 17], "a0", "dma-packet"],
    [[19, 26], "a0", "gs-gif-tag"],
    [31, "a0", "(pointer gs-reg64)"],
    [[47, 55], "v1", "dma-packet"]
  ],
  "tfrag-end-buffer": [
    [[1, 8], "a2", "dma-packet"],
    [[11, 18], "a0", "(pointer vif-tag)"],
    [[18, 22], "a0", "(pointer int32)"],
    [[23, 29], "a0", "(pointer vif-tag)"]
  ],
  "draw-drawable-tree-tfrag": [
    [17, "v1", "drawable-inline-array-node"],
    [19, "a0", "drawable-inline-array-node"],
    [[104, 110], "v1", "dma-packet"],
    [[183, 189], "v1", "dma-packet"]
  ],
  "draw-drawable-tree-tfrag-trans": [
    [18, "v1", "drawable-inline-array-node"],
    [20, "a0", "drawable-inline-array-node"],
    [[176, 182], "v1", "dma-packet"],
    [[97, 103], "v1", "dma-packet"]
  ],
  "draw-drawable-tree-tfrag-water": [
    [18, "v1", "drawable-inline-array-node"],
    [20, "a0", "drawable-inline-array-node"],
    [[176, 182], "v1", "dma-packet"],
    [[97, 103], "v1", "dma-packet"]
  ],
  "tfrag-vu1-init-buf": [
    [[27, 35], "v1", "dma-packet"],
    [[61, 66], "v1", "dma-packet"],
    [69, "v1", "(pointer int32)"]
  ],
  "(method 8 process-tree)": [
    [31, "v1", "symbol"],
    [6, "a3", "symbol"]
  ],
  "(method 11 memory-usage-block)": [[43, "a0", "int"]],
  "process-release?": [[9, "gp", "process-focusable"]],
  "(code pov-camera-start-playing pov-camera)": [[21, "v0", "joint"]],
  "(anon-function 7 pov-camera)": [
    [9, "v1", "float"],
    [16, "v1", "float"]
  ],
  "(event othercam-running)": [
    [17, "v1", "process-drawable"],
    [24, "v0", "joint"],
    [41, "a0", "process"]
  ],
  "upload-generic-shrub": [
    [[3, 13], "t0", "dma-packet"],
    [[15, 26], "v1", "matrix"],
    [[31, 44], "t0", "vector4w-2"],
    [[47, 71], "t0", "dma-packet"],
    [[74, 98], "a2", "dma-packet"],
    [[101, 125], "a2", "dma-packet"],
    [[128, 152], "a2", "dma-packet"],
    [[157, 162], "a1", "dma-packet"]
  ],
  "tfrag-scissor-vu1-init-buf": [
    [[25, 34], "v1", "dma-packet"],
    [[61, 66], "v1", "dma-packet"],
    [69, "v1", "(pointer uint32)"]
  ],
  "(method 9 tie-fragment)": [
    [21, "a2", "(pointer int32)"],
    [26, "a3", "(pointer int32)"],
    [[1, 70], "s5", "adgif-shader"]
  ],
  "tie-init-engine": [
    [[11, 25], "a0", "dma-packet"],
    [[37, 45], "a0", "dma-packet"],
    [[47, 54], "a0", "dma-packet"],
    [[57, 64], "v1", "vector"],
    [[65, 72], "v1", "(pointer vif-tag)"]
  ],
  "tie-end-buffer": [
    [[1, 8], "a1", "dma-packet"],
    [[10, 17], "a1", "gs-gif-tag"],
    [21, "a1", "(pointer gs-test)"],
    [23, "a1", "(pointer gs-reg64)"],
    [[27, 34], "a1", "dma-packet"],
    [38, "a0", "(pointer vif-tag)"],
    [40, "a0", "(pointer vif-tag)"],
    [42, "a0", "(pointer vif-tag)"],
    [44, "a0", "(pointer vif-tag)"],
    [[45, 49], "a0", "(pointer int32)"]
  ],
  "tie-ints": [
    [17, "v1", "(pointer uint32)"],
    [21, "v1", "(pointer uint32)"]
  ],
  "(method 13 drawable-tree-instance-tie)": [
    [[51, 70], "t1", "tie-fragment"],
    [[102, 120], "a3", "tie-fragment"],
    [[160, 178], "t1", "tie-fragment"],
    [[211, 229], "a3", "tie-fragment"],
    [[266, 286], "t1", "tie-fragment"],
    [[320, 340], "a1", "tie-fragment"],
    [[381, 400], "t1", "tie-fragment"],
    [[432, 450], "a3", "tie-fragment"],
    [[487, 507], "t1", "tie-fragment"],
    [[541, 561], "a1", "tie-fragment"],
    [[598, 616], "t1", "tie-fragment"],
    [[649, 667], "a3", "tie-fragment"],
    [[703, 723], "t1", "tie-fragment"],
    [[756, 776], "a1", "tie-fragment"]
  ],
  "draw-drawable-tree-instance-tie": [
    [[23, 37], "v1", "drawable-inline-array-node"],
    [25, "a0", "drawable-inline-array-node"],
    [120, "s2", "drawable-inline-array-instance-tie"],
    [132, "v1", "int"],
    [132, "a0", "int"]
  ],
  "instance-tie-patch-buckets": [
    [39, "a0", "(pointer uint64)"],
    [152, "a0", "(pointer uint64)"],
    [265, "a0", "(pointer uint64)"],
    [378, "a0", "(pointer uint64)"],
    [491, "a0", "(pointer uint64)"],
    [605, "a0", "(pointer uint64)"],
    [719, "a0", "(pointer uint64)"],
    [833, "a0", "(pointer uint64)"],
    [947, "a0", "(pointer uint64)"],
    [1061, "a0", "(pointer uint64)"],
    [1175, "a0", "(pointer uint64)"],
    [1289, "a0", "(pointer uint64)"],
    [1403, "a0", "(pointer uint64)"],
    [[51, 57], "a0", "dma-packet"],
    [[164, 170], "a0", "dma-packet"]
  ],
  "tie-floats": [[[3, 73], "gp", "(pointer uint32)"]],
  "tie-init-buf": [
    [[24, 31], "a0", "dma-packet"],
    [[33, 40], "a0", "gs-gif-tag"],
    [44, "a0", "(pointer gs-zbuf)"],
    [46, "a0", "(pointer gs-reg64)"],
    [[49, 59], "v1", "dma-packet"],
    [[84, 90], "v1", "dma-packet"],
    [92, "v1", "(pointer int32)"]
  ],
  "tie-init-envmap-buf": [
    [[23, 33], "v1", "dma-packet"],
    [[58, 64], "v1", "dma-packet"],
    [66, "v1", "(pointer int32)"]
  ],
  "(code othercam-running)": [[[2, 65], "s2", "process-drawable"]],
  "hud-ring-cell-init-by-other": [
    [36, "a0", "progress"],
    [45, "v1", "progress"],
    [56, "a0", "progress"],
    [132, "a1", "progress"],
    [159, "a1", "progress"],
    [178, "a1", "progress"]
  ],
  "(enter othercam-running)": [[[50, 60], "gp", "process-drawable"]],
  "(post idle hud-ring-cell)": [
    [8, "a1", "progress"],
    [13, "v1", "progress"],
    [36, "a1", "progress"],
    [63, "a1", "progress"],
    [82, "a1", "progress"],
    [99, "v1", "progress"],
    [102, "v1", "progress"],
    [137, "v1", "progress"],
    [159, "v1", "progress"]
  ],
  "(code target-board-jump)": [[17, "v1", "art-joint-anim"]],
  "(code target-board-get-on)": [[55, "v1", "art-joint-anim"]],
  "(code target-board-jump-kick)": [[15, "v1", "art-joint-anim"]],
  "(code target-board-get-off)": [[78, "v1", "art-joint-anim"]],
  "(code target-board-stance)": [[49, "v1", "art-joint-anim"]],
  "(code target-board-wall-kick)": [
    [10, "v1", "art-joint-anim"],
    [59, "f0", "float"]
  ],
  "(code target-board-pegasus)": [
    [32, "s4", "art-joint-anim"],
    [68, "s4", "process-focusable"],
    [85, "s4", "process-focusable"],
    [149, "s4", "target"]
  ],
  "(code target-board-trickx)": [
    [81, "v1", "art-joint-anim"],
    [149, "v1", "art-joint-anim"],
    [218, "v1", "art-joint-anim"],
    [301, "v1", "art-joint-anim"]
  ],
  "(code target-board-flip)": [
    [108, "v1", "art-joint-anim"],
    [218, "v1", "art-joint-anim"],
    [319, "v1", "art-joint-anim"],
    [385, "v1", "art-joint-anim"]
  ],
  "(code target-board-hold)": [
    [100, "v1", "art-joint-anim"],
    [227, "v1", "art-joint-anim"],
    [415, "v1", "art-joint-anim"],
    [485, "v1", "art-joint-anim"]
  ],
  "(code target-board-hit-ground)": [
    [77, "v1", "art-joint-anim"],
    [147, "v1", "art-joint-anim"]
  ],
  "target-board-ground-check": [
    [198, "v1", "board"],
    [258, "v1", "board"]
  ],
  "(enter target-board-jump)": [
    [174, "v1", "board"],
    [231, "v1", "board"]
  ],
  "(trans target-board-ride-edge)": [[107, "v0", "sound-rpc-set-param"]],
  "(enter target-board-flip)": [[78, "v0", "sound-rpc-set-param"]],
  "target-board-anim-trans": [[192, "v0", "sound-rpc-set-param"]],
  "(exit target-board-ride-edge)": [[8, "v0", "sound-rpc-set-param"]],
  "(exit target-board-flip)": [[31, "v0", "sound-rpc-set-param"]],
  "(exit target-board-hold)": [[9, "v0", "sound-rpc-set-param"]],
  "(code target-board-hit)": [
    [304, "v1", "fact-info-target"],
    [455, "v1", "fact-info-target"]
  ],
  "(code target-board-halfpipe)": [
    [173, "t9", "(function none :behavior target)"]
  ],
  "(event target-board-grab)": [[24, "a0", "process"]],
  "(event target-board-halfpipe)": [[82, "v1", "float"]],
  "talker-spawn-func": [
    [79, "a0", "talker"],
    [82, "v1", "talker"],
    [85, "v1", "talker"]
  ],
  "(method 9 board-info)": [
    [45, "a0", "fact-info-target"],
    [55, "a0", "fact-info-target"]
  ],
  "target-board-real-post": [[346, "v0", "sound-rpc-set-param"]],
  "target-board-effect": [[334, "v0", "sound-rpc-set-param"]],
  "target-board-handler": [[123, "a0", "process"]],
  "(trans target-flop-hit-ground)": [
    [52, "v1", "fact-info-target"],
    [58, "v1", "fact-info-target"]
  ],
  "(code target-flop)": [[32, "v1", "art-joint-anim"]],
  "(trans target-flop)": [
    [73, "v1", "fact-info-target"],
    [79, "v1", "fact-info-target"],
    [108, "v1", "fact-info-target"],
    [114, "v1", "fact-info-target"],
    [187, "v1", "fact-info-target"],
    [193, "v1", "fact-info-target"]
  ],
  "(enter target-flop)": [
    [2, "v1", "fact-info-target"],
    [8, "v1", "fact-info-target"]
  ],
  "(trans target-attack-uppercut-jump)": [
    [183, "v1", "fact-info-target"],
    [189, "v1", "fact-info-target"]
  ],
  "(trans target-attack-air)": [
    [83, "v1", "fact-info-target"],
    [89, "v1", "fact-info-target"]
  ],
  "(code target-running-attack)": [
    [115, "gp", "art-joint-anim"],
    [398, "v1", "art-joint-anim"],
    [426, "v1", "art-joint-anim"],
    [454, "v1", "art-joint-anim"],
    [542, "t1", "sound-name"],
    [547, "t1", "sound-name"],
    [557, "t1", "sound-name"],
    [226, "f26", "float"],
    [309, "f26", "float"]
  ],
  "(trans target-duck-high-jump-jump)": [[11, "v0", "sound-rpc-set-param"]],
  "(code target-double-jump)": [
    [81, "v1", "art-joint-anim"],
    [119, "v1", "art-joint-anim"]
  ],
  "(code target-jump-forward)": [[55, "v1", "art-joint-anim"]],
  "(code target-falling)": [[67, "v1", "art-joint-anim"]],
  "mod-var-jump": [
    [76, "f1", "float"],
    [171, "v0", "vector"]
  ],
  "(code target-slide-down)": [[28, "v1", "art-joint-anim"]],
  "(code target-duck-stance)": [
    [59, "v1", "art-joint-anim"],
    [291, "v1", "art-joint-anim"],
    [112, "v1", "art-joint-anim"],
    [239, "v1", "art-joint-anim"]
  ],
  "(enter target-double-jump)": [[15, "v1", "vector"]],
  "(enter target-jump)": [[42, "v1", "vector"]],
  "(enter target-high-jump)": [[21, "v1", "vector"]],
  "(code target-attack)": [
    [145, "gp", "art-joint-anim"],
    [177, "v1", "fact-info-target"],
    [183, "v1", "fact-info-target"]
  ],
  "(event target-running-attack)": [[48, "v1", "target"]],
  "(trans target-running-attack)": [
    [211, "v1", "fact-info-target"],
    [217, "v1", "fact-info-target"]
  ],
  "target-gun-end-mode": [[58, "v0", "sound-rpc-set-param"]],
  "target-board-physics": [[167, "v0", "sound-rpc-set-param"]],
  "clone-anim-once": [
    [[22, 69], "gp", "process-drawable"],
    [46, "s5", "collide-shape"],
    [107, "v1", "manipy"]
  ],
  "service-cpads": [[[207, 312], "s3", "pad-buttons"]],
  "dm-editable-boolean-toggle-pick-func": [[5, "v1", "(pointer symbol)"]],
  "dm-editable-light-float-func": [
    [36, "a0", "(pointer float)"],
    [88, "v1", "(pointer float)"]
  ],
  "(anon-function 46 script)": [[24, "v0", "float"]],
  "(anon-function 4 script)": [[13, "v1", "int"]],
  "(method 13 sync-linear)": [
    ["_stack_", 16, "res-tag"],
    [35, "v1", "(pointer float)"]
  ],
  "(method 13 sync-eased)": [
    ["_stack_", 16, "res-tag"],
    [[31, 54], "v1", "(pointer float)"]
  ],
  "(method 13 sync-paused)": [
    ["_stack_", 16, "res-tag"],
    [[29, 45], "v1", "(pointer float)"]
  ],
  "unpack-comp-rle": [[[10, 26], "a0", "(pointer int8)"]],
  "(method 16 level)": [
    [222, "v1", "(pointer uint128)"],
    [223, "a1", "(pointer uint128)"],
    [225, "a0", "(pointer uint128)"],
    [[71, 168], "s1", "(pointer int8)"],
    [72, "v1", "(pointer int8)"],
    [[74, 169], "s0", "(pointer int8)"],
    [[170, 193], "s1", "(pointer uint8)"],
    [[171, 193], "s2", "(pointer uint8)"],
    [227, "v1", "(pointer uint8)"]
  ],
  "set-fog-height!": [[2, "v1", "(array texture-anim)"]],
  "unpack-comp-huf": [[[21, 23], "t3", "(pointer uint16)"]],
  "(method 10 elec-gate)": [[13, "t9", "(function process-drawable none)"]],
  "(method 11 elec-gate)": [
    [180, "a0", "vector"],
    [193, "a0", "vector"]
  ],
  "(event idle simple-focus)": [[6, "v1", "vector"]],
  "(trans active simple-nav-sphere)": [[10, "v1", "process-drawable"]],
  "simple-nav-sphere-event-handler": [[21, "v1", "float"]],
  "sampler-start": [
    [1, "v1", "timer-bank"],
    [3, "v1", "timer-bank"],
    [6, "a0", "timer-bank"],
    [24, "a0", "timer-bank"]
  ],
  "(top-level-login sampler)": [[14, "v1", "timer-bank"]],
  "sampler-stop": [[1, "v1", "timer-bank"]],
  "(event up-idle basebutton)": [[[3, 38], "v1", "attack-info"]],
  "(method 33 basebutton)": [[35, "v1", "art-joint-anim"]],
  "(event idle drop-plat)": [
    [19, "s5", "process-focusable"],
    [53, "gp", "process-focusable"]
  ],
  "(event idle bouncer)": [[[120, 127], "v1", "attack-info"]],
  "(method 7 conveyor)": [
    [12, "t9", "(function process-drawable int process-drawable)"]
  ],
  "(method 27 conveyor)": [
    [23, "a0", "connection"],
    [24, "a0", "collide-shape"],
    [71, "a0", "connection"],
    [72, "a0", "collide-shape"],
    [143, "s4", "process-focusable"]
  ],
  "(method 21 conveyor)": [
    [104, "v1", "vector"],
    [102, "v1", "vector"],
    [106, "a0", "vector"],
    [112, "v1", "vector"],
    [118, "v1", "vector"]
  ],
  "(code idle lgconveyor)": [[10, "v1", "art-joint-anim"]],
  "(post idle lgconveyor)": [[4, "t9", "(function none)"]],
  "(method 7 elevator)": [[14, "t9", "(function base-plat int base-plat)"]],
  "elevator-event": [
    [23, "v1", "focus"],
    [88, "gp", "float"],
    [132, "gp", "float"]
  ],
  "(method 46 elevator)": [[11, "f0", "float"]],
  "(method 11 elevator)": [[156, "f0", "float"]],
  "(enter idle elec-gate)": [
    [[33, 53], "a1", "lightning-mode"],
    [[10, 30], "a1", "lightning-mode"],
    [[56, 76], "a1", "lightning-mode"]
  ],
  "(enter active elec-gate)": [
    [[29, 49], "a1", "lightning-mode"],
    [[75, 95], "a1", "lightning-mode"],
    [[52, 72], "a1", "lightning-mode"]
  ],
  "(trans active elec-gate)": [
    [[284, 304], "a0", "lightning-mode"],
    [[257, 416], "s4", "lightning-mode"]
  ],
  "(trans shutdown elec-gate)": [
    [[36, 56], "a0", "lightning-mode"],
    [[82, 102], "a0", "lightning-mode"],
    [[59, 79], "a0", "lightning-mode"]
  ],
  "(method 11 basebutton)": [["_stack_", 16, "res-tag"]],
  "(method 24 conveyor)": [["_stack_", 16, "res-tag"]],
  "(method 25 conveyor)": [[11, "v0", "actor-option"]],
  "(method 24 scene-player)": [[38, "gp", "scene"]],
  "process-drawable-draw-subtitles": [[26, "v0", "(array subtitle-range)"]],
  "(post play-anim scene-player)": [
    [192, "s4", "process-drawable"],
    [243, "s4", "process-drawable"],
    [306, "s5", "process-drawable"],
    [564, "v0", "sound-rpc-set-param"],
    [655, "v0", "sound-rpc-set-param"]
  ],
  "(method 9 scene-actor)": [
    [43, "s4", "skeleton-group"],
    [258, "a0", "process-drawable"],
    [262, "v1", "process-drawable"],
    [266, "a0", "process-drawable"],
    [346, "a0", "scene-player"],
    [355, "v1", "manipy"],
    [361, "v1", "manipy"],
    [376, "v1", "manipy"],
    [382, "v1", "manipy"],
    [533, "a0", "process-drawable"],
    [537, "v1", "process-drawable"],
    [541, "a0", "process-drawable"]
  ],
  "(method 25 scene-player)": [
    [99, "s2", "process-drawable"],
    [152, "s2", "process-drawable"],
    [155, "s2", "process-drawable"],
    [158, "s2", "process-drawable"],
    [161, "s2", "process-drawable"]
  ],
  "(method 16 drawable-inline-array-region-prim)": [
    [[1, 7], "v1", "drawable-region-prim"]
  ],
  "(method 18 drawable-region-face)": [
    [[33, 84], "v1", "(inline-array vector)"]
  ],
  "(method 18 drawable-tree-region-prim)": [
    [[22, 49], "s2", "drawable-region-prim"]
  ],
  "(method 9 region)": [
    [[55, 60], "a0", "drawable-region-prim"],
    [58, "v1", "region-prim-area"],
    [4, "a0", "region-prim-area"],
    [50, "v1", "drawable-region-prim"]
  ],
  "(method 17 drawable-tree-region-prim)": [
    [[23, 28], "a0", "drawable-region-prim"],
    [4, "a0", "region-prim-area"]
  ],
  "(method 19 drawable-region-volume)": [[8, "a3", "drawable-region-face"]],
  "(method 18 drawable-region-volume)": [
    [[23, 27], "a0", "drawable-region-face"]
  ],
  "(method 17 drawable-region-volume)": [
    [[12, 21], "a0", "drawable-region-face"]
  ],
  "region-prim-lookup-by-id": [[45, "t6", "drawable-region-prim"]],
  "region-tree-execute": [
    [114, "v1", "region-prim-area"],
    [107, "v1", "region-prim-area"],
    [97, "v1", "region-prim-area"],
    [159, "v1", "region-prim-area"],
    [204, "v1", "region-prim-area"],
    [210, "v1", "region-prim-area"],
    [221, "v1", "region-prim-area"],
    [165, "v1", "region-prim-area"],
    [169, "v1", "region-prim-area"],
    [175, "a0", "region-prim-area"],
    [191, "v1", "region-prim-area"],
    [120, "v1", "region-prim-area"],
    [124, "v1", "region-prim-area"],
    [146, "v1", "region-prim-area"],
    [129, "a1", "region-prim-area"],
    [103, "v1", "region-prim-area"],
    [[19, 29], "v1", "region-prim-area"]
  ],
  "add-debug-bound": [
    [[33, 41], "a0", "dma-packet"],
    [[42, 50], "a0", "gs-gif-tag"],
    [53, "a0", "(pointer gs-zbuf)"],
    [55, "a0", "(pointer gs-reg64)"],
    [57, "a0", "(pointer gs-test)"],
    [59, "a0", "(pointer gs-reg64)"],
    [61, "a0", "(pointer gs-alpha)"],
    [63, "a0", "(pointer gs-reg64)"],
    [105, "v1", "dma-packet"],
    [99, "a0", "dma-packet"],
    [97, "a1", "dma-packet"]
  ],
  "(code part-tester-idle)": [[[16, 22], "s5", "process-drawable"]],
  "(method 25 progress)": [[[19, 31], "a0", "menu-option"]],
  "(method 24 progress)": [
    [71, "a0", "menu-on-off-game-vibrations-option"],
    [77, "a0", "menu-on-off-game-subtitles-option"],
    [83, "a0", "menu-language-option"],
    [88, "a0", "menu-language-option"],
    [92, "v1", "menu-language-option"],
    [96, "v1", "menu-language-option"],
    [102, "a0", "menu-on-off-option"],
    [108, "a0", "menu-on-off-option"],
    [114, "a0", "menu-on-off-option"],
    [120, "a0", "menu-on-off-option"],
    [126, "a0", "menu-slider-option"],
    [132, "a0", "menu-slider-option"],
    [138, "a0", "menu-slider-option"],
    [142, "v1", "menu-missions-option"]
  ],
  "(method 31 progress)": [
    [61, "v1", "(array menu-option)"],
    [62, "v1", "menu-missions-option"]
  ],
  "(method 32 progress)": [
    [296, "v1", "(array menu-option)"],
    [297, "v1", "menu-select-start-option"],
    [306, "v1", "(array menu-option)"],
    [307, "v1", "menu-select-scene-option"],
    [371, "v1", "(array menu-option)"],
    [372, "v1", "menu-missions-option"],
    [380, "v1", "(array menu-option)"],
    [381, "v1", "menu-highscores-option"],
    [384, "v1", "(array menu-option)"],
    [385, "v1", "menu-highscores-option"]
  ],
  "draw-highlight": [[[44, 47], "v1", "dma-packet"]],
  "end-scissor": [[[16, 19], "v1", "dma-packet"]],
  "begin-scissor-secret": [[[49, 52], "v1", "dma-packet"]],
  "end-scissor-secret": [[[16, 19], "v1", "dma-packet"]],
  "begin-scissor-missions": [[[49, 52], "v1", "dma-packet"]],
  "end-scissor-missions": [[[16, 19], "v1", "dma-packet"]],
  "begin-scissor-scene": [[[49, 52], "v1", "dma-packet"]],
  "end-scissor-scene": [[[16, 19], "v1", "dma-packet"]],
  "begin-scissor-level": [[[49, 52], "v1", "dma-packet"]],
  "end-scissor-level": [[[16, 19], "v1", "dma-packet"]],
  "(method 10 menu-highscores-option)": [
    [17, "v1", "float"],
    [51, "f0", "float"],
    [14, "v1", "float"]
  ],
  "draw-percent-bar": [[[38, 41], "v1", "dma-packet"]],
  "draw-highscore-icon": [[[36, 39], "v1", "dma-packet"]],
  "begin-scissor": [[[70, 73], "v1", "dma-packet"]],
  "draw-savegame-box": [[[25, 28], "v1", "dma-packet"]],
  "draw-decoration": [[[176, 179], "v1", "dma-packet"]],
  "draw-missions-decoration": [[[137, 140], "v1", "dma-packet"]],
  "draw-sound-options-decoration": [[[151, 154], "v1", "dma-packet"]],
  "draw-decoration-secrets": [[[139, 142], "v1", "dma-packet"]],
  "draw-decoration-load-save": [[[173, 176], "v1", "dma-packet"]],
  "(method 10 menu-secret-option)": [
    [25, "v1", "float"],
    [22, "v1", "float"],
    [63, "f0", "float"],
    [[137, 140], "v1", "dma-packet"]
  ],
  "(method 10 menu-memcard-slot-option)": [
    [[333, 336], "v1", "dma-packet"],
    [[552, 555], "v1", "dma-packet"],
    [[874, 877], "v1", "dma-packet"],
    [[941, 944], "v1", "dma-packet"],
    [[1034, 1037], "v1", "dma-packet"],
    [[1107, 1110], "v1", "dma-packet"],
    [[1186, 1189], "v1", "dma-packet"],
    [59, "f0", "float"]
  ],
  "(method 10 menu-icon-info-option)": [[[71, 74], "v1", "dma-packet"]],
  "find-mission-text-at-index": [
    [
      201,
      "v1",
      "symbol" // this is a lie, but it's needed to work around the useless`cmove-#f-zero` it's not a symbol
    ]
  ],
  "(method 10 menu-missions-option)": [[78, "f0", "float"]],
  "draw-highscore-cup": [[[74, 77], "v1", "dma-packet"]],
  "(method 10 menu-slider-option)": [
    [[415, 418], "v1", "dma-packet"],
    [[768, 771], "v1", "dma-packet"]
  ],
  "(method 10 menu-sub-menu-option)": [
    [[237, 240], "v1", "dma-packet"],
    [[334, 337], "v1", "dma-packet"]
  ],
  "(event idle progress)": [
    [[10, 80], "v1", "mc-status-code"],
    [[147, 217], "v1", "mc-status-code"]
  ],
  "memcard-unlocked-secrets?": [[50, "s5", "int"]],
  "(method 10 progress)": [[45, "t9", "(function progress none)"]],
  "load-game-text-info": [[4, "v1", "game-text-info"]],
  "(method 16 camera-master)": [
    [[11, 15], "a2", "target"],
    [[16, 18], "v1", "int"]
  ],
  "master-choose-entity": [
    ["_stack_", 96, "res-tag"],
    [[87, 247], "s3", "(pointer camera-slave)"]
  ],
  "cam-string-joystick": [[785, "v1", "process-drawable"]],
  "transform-rigid-body-prims": [
    [[5, 8], "a0", "collide-shape-prim-group"],
    [[11, 22], "v1", "collide-shape-prim"]
  ],
  "(method 46 rigid-body-object)": [
    [[78, 95], "s3", "attack-info"],
    [113, "s4", "process-focusable"],
    [127, "s5", "attack-info"],
    [146, "v1", "focus"],
    [162, "s5", "process-focusable"],
    [213, "s4", "process-focusable"],
    [226, "v1", "float"]
  ],
  "(method 33 cty-guard-turret-button)": [[35, "v1", "art-joint-anim"]],
  "(code pop-up cty-guard-turret-button)": [[10, "v1", "art-joint-anim"]],
  "(method 9 race-info)": [[6, "v1", "entity-race-mesh"]],
  "(method 14 rigid-body)": [[18, "v1", "vector"]],
  "get-penetrate-using-from-attack-event": [
    [[0, 6], "v1", "attack-info"],
    [23, "gp", "collide-shape"]
  ],
  "(method 13 water-control)": [
    [142, "v1", "process-drawable"],
    [135, "v1", "process-drawable"]
  ],
  "(method 10 water-control)": [
    [9, "a0", "collide-shape"],
    [13, "a0", "collide-shape"],
    [195, "v1", "collide-shape-moving"],
    [375, "v1", "process-drawable"],
    [707, "v1", "control-info"],
    [719, "a1", "collide-shape-moving"],
    [735, "a0", "collide-shape-moving"],
    [750, "a0", "collide-shape-moving"],
    [756, "a0", "collide-shape-moving"],
    [855, "v1", "collide-shape-moving"],
    [875, "s3", "collide-shape-moving"],
    [899, "s3", "collide-shape-moving"],
    [904, "s3", "collide-shape-moving"],
    [1017, "s4", "collide-shape-moving"],
    [1018, "s4", "collide-shape-moving"],
    [1024, "s4", "collide-shape-moving"],
    [1037, "v1", "collide-shape-moving"],
    [1104, "a0", "collide-shape-moving"],
    [1125, "v1", "collide-shape-moving"]
  ],
  "(method 52 collide-shape)": [
    [76, "v1", "region-prim-area"],
    [77, "v1", "region-prim-area"],
    [83, "a1", "region-prim-area"],
    [84, "a1", "region-prim-area"],
    [20, "a0", "region-prim-area"],
    [15, "v1", "region-prim-area"],
    [17, "v1", "region-prim-area"],
    [53, "a1", "region-prim-area"],
    [56, "v1", "region-prim-area"]
  ],
  "(method 40 crate)": [
    [2, "v1", "fact-info-crate"],
    [13, "a0", "fact-info-crate"],
    [55, "v0", "float"]
  ],
  "(method 0 carry-info)": [[42, "s5", "collide-shape"]],
  "crate-standard-event-handler": [
    [14, "v1", "attack-info"],
    [15, "v1", "attack-info"],
    [19, "v1", "attack-info"],
    [75, "gp", "target"],
    [209, "v1", "attack-info"],
    [458, "v1", "attack-info"],
    [643, "a0", "vector"]
  ],
  "target-darkjak-process": [
    [43, "a0", "fact-info-target"],
    [46, "a0", "fact-info-target"]
  ],
  "want-to-darkjak?": [[53, "a0", "fact-info-target"]],
  "target-powerup-process": [
    [235, "v0", "sound-rpc-set-param"],
    [253, "v1", "fact-info-target"],
    [259, "a0", "fact-info-target"],
    [262, "a0", "fact-info-target"],
    [268, "v1", "fact-info-target"],
    [283, "v1", "fact-info-target"],
    [313, "a0", "fact-info-target"],
    [366, "v1", "fact-info-target"],
    [390, "v1", "fact-info-target"],
    [407, "v1", "fact-info-target"]
  ],
  "target-eco-process": [
    [1, "v1", "fact-info-target"],
    [11, "a0", "fact-info-target"],
    [19, "v1", "fact-info-target"],
    [21, "v1", "fact-info-target"],
    [14, "a0", "fact-info-target"],
    [54, "v1", "fact-info-target"],
    [77, "v1", "fact-info-target"],
    [82, "a3", "fact-info-target"],
    [97, "v1", "fact-info-target"]
  ],
  "cloud-track": [
    [[19, 83], "s1", "handle"],
    [[29, 116], "s2", "handle"]
  ],
  "(code target-darkjak-bomb1)": [
    [408, "v1", "art-joint-anim"],
    [166, "s5", "int"],
    [336, "v1", "float"],
    ["_stack_", 56, "sphere"],
    ["_stack_", 88, "float"]
  ],
  "target-darkjak-bomb-collide": [
    [2, "gp", "(pointer float)"],
    [12, "gp", "(pointer float)"],
    [13, "gp", "(pointer float)"]
  ],
  "(anon-function 16 target-darkjak)": [[61, "gp", "art-joint-anim"]],
  "(code target-darkjak-get-on)": [
    [214, "v1", "art-joint-anim"],
    [390, "v0", "sound-rpc-set-param"],
    [111, "a0", "fact-info-target"],
    [113, "a0", "fact-info-target"],
    [114, "a0", "fact-info-target"]
  ],
  "(code target-darkjak-bomb0)": [
    [37, "v1", "art-joint-anim"],
    [133, "v1", "art-joint-anim"],
    [213, "v1", "art-joint-anim"],
    [644, "v1", "process-drawable"],
    [750, "v1", "process-drawable"],
    [888, "v1", "process-drawable"],
    [994, "v1", "process-drawable"],
    ["_stack_", 16, "float"],
    [18, "v1", "float"]
  ],
  "water-info<-region": [
    [12, "a0", "symbol"],
    [48, "s2", "pair"],
    [49, "v1", "pair"],
    [57, "s2", "pair"],
    [58, "v1", "pair"],
    [59, "v1", "pair"],
    [99, "s2", "pair"],
    [100, "v1", "pair"],
    [101, "v1", "pair"],
    [133, "s1", "process-drawable"],
    [143, "s2", "pair"],
    [144, "v1", "pair"],
    [145, "v1", "pair"],
    [146, "v1", "pair"],
    [147, "s2", "pair"],
    [148, "v1", "pair"],
    [199, "a0", "process-focusable"],
    [208, "s2", "pair"],
    [209, "s2", "pair"],
    [231, "a0", "region-prim-area"],
    [238, "v1", "region-prim-area"]
  ],
  "target-danger-set!": [[823, "v1", "fact-info-target"]],
  "(method 26 target)": [[23, "v0", "float"]],
  "(method 11 attack-info)": [
    [[118, 130], "v1", "process-drawable"],
    [[156, 161], "v1", "process-drawable"]
  ],
  "(method 10 attack-info)": [[13, "a1", "collide-shape"]],
  "target-log-attack": [[47, "a3", "attack-info"]],
  "can-hands?": [
    [39, "a0", "fact-info-target"],
    [45, "a0", "fact-info-target"]
  ],
  "target-attacked": [
    [56, "v1", "fact-info-target"],
    [66, "v1", "fact-info-target"],
    [72, "v1", "fact-info-target"],
    [176, "v1", "fact-info-target"],
    [241, "t4", "vector"],
    [290, "v1", "fact-info-target"]
  ],
  "(anon-function 10 target-handler)": [
    [70, "a0", "handle"],
    [146, "a0", "process-focusable"],
    [154, "a0", "process-focusable"],
    [161, "a0", "process-focusable"],
    [175, "a0", "process-focusable"],
    [99, "t2", "float"],
    [99, "t1", "float"]
  ],
  "(code target-edge-grab)": [
    [21, "v1", "process-drawable"],
    [22, "a0", "collide-shape-moving"],
    [25, "v1", "process-drawable"],
    [26, "v1", "collide-shape-moving"],
    [270, "f0", "float"]
  ],
  "(exit target-edge-grab)": [
    [17, "v1", "process-drawable"],
    [18, "a1", "collide-shape-moving"],
    [21, "v1", "process-drawable"],
    [22, "v1", "collide-shape-moving"]
  ],
  "(code target-pole-flip-forward-jump)": [
    [26, "t9", "(function none :behavior target)"]
  ],
  "(code target-pole-flip-up)": [[23, "v1", "art-joint-anim"]],
  "(code target-pole-cycle)": [
    [103, "v1", "art-joint-anim"],
    [163, "v1", "art-joint-anim"]
  ],
  "(code target-grab)": [
    [232, "v1", "art-joint-anim"],
    [422, "v1", "art-joint-anim"]
  ],
  "(event target-grab)": [
    [33, "a0", "process"],
    [125, "gp", "object"]
  ],
  "(code target-load-wait)": [
    [21, "v1", "art-joint-anim"],
    [134, "v1", "art-joint-anim"],
    [191, "v1", "art-joint-anim"]
  ],
  "(code target-edge-grab-jump)": [[72, "a1", "art-joint-anim"]],
  "(code target-hit-ground-hard)": [[46, "v1", "fact-info-target"]],
  "(anon-function 11 target2)": [[[19, 140], "s4", "target"]],
  "(anon-function 14 target2)": [[26, "f0", "float"]],
  "(code target-hide)": [
    [14, "v1", "art-joint-anim"],
    [143, "v1", "art-joint-anim"],
    [204, "v1", "art-joint-anim"],
    [258, "v1", "art-joint-anim"],
    [317, "v1", "art-joint-anim"],
    [385, "v1", "art-joint-anim"],
    [431, "v1", "art-joint-anim"],
    [488, "v1", "art-joint-anim"]
  ],
  "target-generic-event-handler": [
    [10, "v1", "float"],
    [314, "v1", "fact-info-target"],
    [321, "v1", "fact-info-target"],
    [527, "a0", "vector"],
    [681, "v1", "fact-info-target"],
    [699, "v1", "fact-info-target"],
    [866, "v1", "(state target)"],
    [894, "a0", "process"],
    [517, "v1", "float"]
  ],
  "target-dangerous-event-handler": [
    [9, "v1", "fact-info-target"],
    [20, "v1", "fact-info-target"]
  ],
  "(code target-swim-up)": [[18, "v1", "art-joint-anim"]],
  "(code target-swim-down)": [[69, "v1", "art-joint-anim"]],
  "(event target-swim-down)": [
    [[12, 99], "v1", "attack-info"],
    [88, "t0", "fact-info-target"]
  ],
  "(code target-swim-walk)": [
    [143, "v1", "art-joint-anim"],
    [58, "v1", "art-joint-anim"]
  ],
  "(code target-swim-stance)": [[33, "v1", "art-joint-anim"]],
  "(method 15 water-control)": [
    [47, "v0", "float"],
    [48, "v1", "float"]
  ],
  "(anon-function 10 water)": [
    [5, "s5", "process-drawable"],
    [28, "s5", "process-drawable"]
  ],
  "part-water-splash-callback": [[3, "v1", "float"]],
  "(event target-darkjak-bomb0)": [[51, "v1", "process"]],
  "(code target-darkjak-running-attack)": [
    [16, "v1", "float"],
    [259, "gp", "process-focusable"],
    [278, "v1", "handle"],
    [281, "v1", "handle"],
    [363, "v1", "handle"],
    [366, "v1", "handle"],
    [576, "v1", "art-joint-anim"],
    [604, "v1", "art-joint-anim"],
    [632, "v1", "art-joint-anim"],
    [672, "v1", "art-joint-anim"],
    [700, "v1", "art-joint-anim"],
    [835, "v1", "art-joint-anim"],
    [872, "f1", "float"],
    [22, "v1", "float"],
    ["_stack_", 56, "handle"],
    ["_stack_", 16, "float"]
  ],
  "target-bomb1-fire-shot": [
    [12, "v1", "handle"],
    [20, "gp", "process-focusable"]
  ],
  "(method 9 external-art-control)": [
    [173, "s4", "external-art-buffer"],
    [177, "s4", "external-art-buffer"],
    [183, "s4", "external-art-buffer"],
    [190, "s4", "external-art-buffer"]
  ],
  "(code target-darkjak-get-off)": [
    [159, "v1", "art-joint-anim"],
    [359, "v1", "art-joint-anim"],
    [472, "v1", "art-joint-anim"]
  ],
  "(anon-function 15 target-darkjak)": [
    [16, "v0", "process-focusable"],
    [82, "v1", "art-joint-anim"],
    [113, "v1", "art-joint-anim"]
  ],
  "(trans target-float)": [[130, "v1", "(state target)"]],
  "(code target-stance-look-around)": [[12, "v0", "float"]],
  "(code target-look-around)": [[21, "v0", "float"]],
  "(exit target-swim-stance)": [[51, "v0", "sound-rpc-set-param"]],
  "(exit target-swim-down)": [[56, "v0", "sound-rpc-set-param"]],
  "(method 7 water-anim)": [[14, "t9", "(function water-anim int water-anim)"]],
  "(method 26 water-anim)": [
    ["_stack_", 16, "res-tag"],
    [52, "v0", "(pointer float)"]
  ],
  "(method 7 flow-control)": [
    [19, "t9", "(function flow-control int flow-control)"]
  ],
  "water-anim-event-handler": [
    [23, "v1", "float"],
    [40, "s4", "process"],
    [50, "s5", "water-info"],
    [96, "gp", "process-focusable"],
    [116, "gp", "process-focusable"],
    [137, "gp", "process-focusable"],
    [182, "s5", "water-info"]
  ],
  "(code die crate)": [
    [6, "v1", "collide-shape"],
    [37, "v1", "process-focusable"]
  ],
  "(code notice-blue crate)": [
    [19, "v1", "process-drawable"],
    [21, "gp", "collide-shape-moving"],
    [28, "a0", "collide-shape-moving"],
    [30, "v1", "collide-shape-moving"]
  ],
  "(post fall crate)": [
    [[4, 10], "a0", "collide-shape-moving"],
    [15, "v1", "collide-shape-moving"],
    [26, "v1", "collide-shape-moving"],
    [[34, 53], "gp", "collide-shape-moving"]
  ],
  "(trans fall crate)": [
    [1, "v1", "collide-shape-moving"],
    [6, "v1", "float"],
    [8, "v1", "collide-shape-moving"],
    [24, "v1", "collide-shape-moving"],
    [32, "v1", "collide-shape-moving"],
    [34, "a0", "collide-shape-moving"],
    [37, "a0", "collide-shape-moving"]
  ],
  "(enter fall crate)": [[[35, 40], "a0", "carry-info"]],
  "(post carry crate)": [[[13, 16], "a0", "collide-shape-moving"]],
  "(event carry crate)": [[15, "a0", "vector"]],
  "(code idle crate)": [[[2, 5], "a0", "collide-shape-moving"]],
  "(code hide crate)": [
    [27, "v1", "collide-shape-moving"],
    [95, "v1", "collide-shape-moving"],
    [97, "a0", "collide-shape-moving"],
    [100, "a0", "collide-shape-moving"]
  ],
  "(code special-contents-die crate)": [[42, "v1", "collide-shape-moving"]],
  "target-send-attack": [
    ["_stack_", 96, "symbol"],
    [16, "s4", "process-focusable"],
    [[429, 444], "t1", "sound-name"]
  ],
  "(method 36 crate)": [
    [6, "a0", "collide-shape-moving"],
    [27, "a0", "collide-shape-moving"]
  ],
  "camera-rotate-to-vector": [[63, "v1", "float"]],
  "target-gun-find-track": [
    [182, "v0", "process-focusable"],
    [[192, 224], "gp", "process-focusable"],
    [[249, 475], "s5", "process-focusable"],
    [431, "a0", "process-focusable"],
    [434, "a0", "process-focusable"],
    [519, "v1", "int"],
    [520, "v1", "int"]
  ],
  "target-gun-check": [[599, "v0", "sound-rpc-set-param"]],
  "target-gun-build-track-list": [[46, "v1", "vector"]],
  "target-gun-joint-pre0": [[[131, 165], "gp", "process-focusable"]],
  "(method 28 water-anim)": [
    ["_stack_", 16, "res-tag"],
    [27, "v0", "vector"]
  ],
  "(method 7 drop-plat)": [[18, "v1", "external-art-buffer"]],
  "(method 22 gui-control)": [
    [[268, 315], "s4", "process-drawable"],
    [[275, 338], "s5", "sound-rpc-set-param"],
    [[351, 375], "s5", "sound-rpc-set-param"]
  ],
  "(method 13 sky-work)": [
    [[78, 170], "s4", "sky-work"],
    [[162, 168], "v1", "dma-packet"],
    [[221, 228], "a1", "dma-packet"],
    [[230, 239], "a1", "gs-gif-tag"],
    [243, "a1", "(pointer gs-zbuf)"],
    [245, "a1", "(pointer gs-reg64)"],
    [247, "a1", "(pointer gs-test)"],
    [249, "a1", "(pointer gs-reg64)"],
    [250, "a1", "(pointer gs-alpha)"],
    [252, "a1", "(pointer gs-reg64)"],
    [255, "a1", "(pointer gs-tex0)"],
    [257, "a1", "(pointer gs-reg64)"],
    [259, "a1", "(pointer gs-tex1)"],
    [261, "a1", "(pointer gs-reg64)"],
    [263, "a1", "(pointer gs-clamp)"],
    [265, "a1", "(pointer gs-reg64)"],
    [266, "a1", "(pointer uint64)"],
    [268, "a1", "(pointer gs-reg64)"],
    [[271, 309], "a2", "(inline-array qword)"],
    [[316, 354], "t0", "(inline-array qword)"],
    [[362, 369], "t1", "dma-packet"],
    [[371, 380], "t1", "gs-gif-tag"],
    [384, "t1", "(pointer gs-alpha)"],
    [386, "t1", "(pointer gs-reg64)"],
    [389, "t1", "(pointer gs-tex0)"],
    [391, "t1", "(pointer gs-reg64)"],
    [392, "t1", "(pointer uint64)"],
    [394, "t1", "(pointer gs-reg64)"],
    [[397, 429], "t0", "(inline-array qword)"],
    [[437, 444], "a1", "dma-packet"],
    [[446, 455], "a1", "gs-gif-tag"],
    [458, "a1", "(pointer gs-alpha)"],
    [460, "a1", "(pointer gs-reg64)"],
    [[515, 561], "t1", "(inline-array qword)"],
    [[574, 581], "a3", "dma-packet"],
    [[583, 592], "a3", "gs-gif-tag"],
    [596, "a3", "(pointer gs-alpha)"],
    [598, "a3", "(pointer gs-reg64)"],
    [601, "a3", "(pointer gs-tex0)"],
    [603, "a3", "(pointer gs-reg64)"],
    [604, "a3", "(pointer uint64)"],
    [606, "a3", "(pointer gs-reg64)"],
    [[609, 647], "v1", "(inline-array qword)"],
    [[673, 680], "a1", "dma-packet"],
    [[682, 691], "a1", "gs-gif-tag"],
    [695, "a1", "(pointer gs-zbuf)"],
    [697, "a1", "(pointer gs-reg64)"],
    [699, "a1", "(pointer gs-test)"],
    [701, "a1", "(pointer gs-reg64)"],
    [728, "a1", "(pointer gs-rgbaq)"],
    [730, "a1", "(pointer gs-reg64)"],
    [[733, 738], "v1", "(inline-array qword)"],
    [[741, 750], "v1", "(inline-array qword)"],
    [[760, 766], "v1", "dma-packet"]
  ],
  "(method 33 sky-work)": [
    [42, "s5", "int"],
    [46, "a2", "sky-work"],
    [59, "a2", "sky-work"],
    [36, "v1", "sky-work"]
  ],
  "(method 23 sky-work)": [
    [[3, 10], "a0", "dma-packet"],
    [[12, 21], "a0", "gs-gif-tag"],
    [25, "s3", "(pointer gs-test)"],
    [27, "s3", "(pointer gs-reg64)"],
    [42, "s3", "(pointer gs-tex0)"],
    [44, "s3", "(pointer gs-reg64)"],
    [46, "s3", "(pointer gs-tex1)"],
    [48, "s3", "(pointer gs-reg64)"],
    [49, "s3", "(pointer gs-clamp)"],
    [51, "s3", "(pointer gs-reg64)"],
    [53, "s3", "(pointer gs-alpha)"],
    [55, "s3", "(pointer gs-reg64)"],
    [56, "s3", "(pointer uint64)"],
    [58, "s3", "(pointer gs-reg64)"],
    [[255, 263], "s4", "dma-packet"]
  ],
  "(method 27 sky-work)": [
    [[5, 10], "a0", "dma-packet"],
    [[12, 20], "a0", "gs-gif-tag"],
    [25, "a0", "(pointer gs-alpha)"],
    [27, "a0", "(pointer gs-reg64)"],
    [[142, 149], "s4", "dma-packet"]
  ],
  "(method 34 sky-work)": [
    [[5, 10], "a0", "dma-packet"],
    [[12, 20], "a0", "gs-gif-tag"],
    [25, "a0", "(pointer gs-zbuf)"],
    [27, "a0", "(pointer gs-reg64)"],
    [29, "a0", "(pointer gs-test)"],
    [31, "a0", "(pointer gs-reg64)"],
    [33, "a0", "(pointer gs-alpha)"],
    [35, "a0", "(pointer gs-reg64)"],
    [[80, 88], "s5", "dma-packet"]
  ],
  "(method 35 sky-work)": [
    [[2, 9], "a1", "dma-packet"],
    [[11, 20], "a1", "gs-gif-tag"],
    [24, "a1", "(pointer gs-test)"],
    [26, "a1", "(pointer gs-reg64)"],
    [[66, 74], "s5", "dma-packet"]
  ],
  "(method 36 sky-work)": [
    [[7, 14], "a0", "dma-packet"],
    [[16, 26], "a0", "gs-gif-tag"],
    [62, "s2", "(pointer gs-tex0)"],
    [64, "s2", "(pointer gs-reg64)"],
    [66, "s2", "(pointer gs-tex1)"],
    [68, "s2", "(pointer gs-reg64)"],
    [70, "s2", "(pointer gs-test)"],
    [72, "s2", "(pointer gs-reg64)"],
    [74, "s2", "(pointer gs-clamp)"],
    [76, "s2", "(pointer gs-reg64)"],
    [78, "s2", "(pointer gs-alpha)"],
    [80, "s2", "(pointer gs-reg64)"],
    [[83, 177], "v1", "(inline-array qword)"]
  ],
  "draw-subtitle-image": [
    [[44, 48], "a0", "dma-packet"],
    [[49, 58], "a0", "gs-gif-tag"],
    [70, "a0", "(pointer gs-bitbltbuf)"],
    [72, "a0", "(pointer gs-reg64)"],
    [73, "a0", "(pointer gs-trxpos)"],
    [75, "a0", "(pointer gs-reg64)"],
    [81, "a0", "(pointer gs-trxreg)"],
    [83, "a0", "(pointer gs-reg64)"],
    [84, "a0", "(pointer gs-trxdir)"],
    [86, "a0", "(pointer gs-reg64)"],
    [[106, 112], "a1", "dma-packet"],
    [[113, 121], "a1", "gs-gif-tag"],
    [128, "a1", "(pointer gs-reg64)"],
    [130, "a1", "(pointer gs-alpha)"],
    [126, "a1", "(pointer gs-test)"],
    [132, "a1", "(pointer gs-reg64)"],
    [148, "a1", "(pointer gs-tex0)"],
    [150, "a1", "(pointer gs-reg64)"],
    [153, "a1", "(pointer gs-reg64)"],
    [157, "a1", "(pointer gs-reg64)"],
    [160, "a1", "(pointer gs-reg64)"],
    [151, "a1", "(pointer gs-tex1)"],
    [155, "a1", "(pointer gs-clamp)"],
    [158, "a1", "(pointer uint64)"],
    [[163, 194], "v1", "(pointer uint128)"],
    [[195, 199], "t0", "gs-gif-tag"],
    [[201, 206], "t0", "gs-gif-tag"],
    [[208, 213], "a2", "gs-gif-tag"],
    [[215, 220], "v1", "gs-gif-tag"],
    [[223, 254], "v1", "(pointer uint128)"],
    [[255, 259], "t0", "gs-gif-tag"],
    [[261, 266], "t0", "gs-gif-tag"],
    [[268, 273], "a1", "gs-gif-tag"],
    [[275, 280], "v1", "gs-gif-tag"],
    [[291, 296], "v1", "dma-packet"]
  ],
  "scene-player-init": [
    [[37, 44], "s5", "(array scene)"],
    [83, "v0", "(array scene)"]
  ],
  "connection-list-validate": [[5, "gp", "connection"]],
  "point-poly-distance-min": [[94, "f0", "float"]],
  "(method 26 nav-mesh)": [[[23, 78], "s4", "nav-engine"]],
  "compute-dir-parm": [
    [18, "f0", "float"],
    [8, "a2", "uint"],
    [10, "v1", "float"]
  ],
  "(trans idle fma-sphere)": [[39, "a2", "process-drawable"]],
  "(method 10 talker)": [[29, "t9", "(function process none)"]],
  "(exit active talker)": [[19, "s5", "process-drawable"]],
  "(method 11 speech-channel)": [
    [66, "v1", "process-drawable"],
    [223, "s4", "process-drawable"],
    [237, "s4", "process-drawable"],
    [240, "s4", "process-drawable"],
    [212, "v0", "sound-rpc-set-param"]
  ],
  "lightning-fractal-gen": [
    [37, "v1", "float"],
    [64, "v1", "float"],
    [91, "v1", "float"]
  ],
  "lightning-uniform-gen": [
    [38, "v1", "float"],
    [60, "v1", "float"],
    [82, "v1", "float"]
  ],
  "lightning-trail-uniform-gen": [
    [21, "v1", "float"],
    [43, "v1", "float"],
    [65, "v1", "float"]
  ],
  "lightning-trail-fractal-gen": [
    [52, "v1", "float"],
    [71, "v1", "float"],
    [90, "v1", "float"]
  ],
  "lightning-draw": [
    [[407, 444], "v1", "(inline-array vector)"],
    ["_stack_", 20, "(inline-array gcf-vertex)"],
    ["_stack_", 176, "gcf-control"],
    [440, "a1", "pointer"],
    [441, "a0", "pointer"],
    [438, "a1", "(pointer uint128)"],
    [439, "a0", "(pointer uint128)"],
    [[472, 487], "a0", "dma-packet"],
    [[559, 576], "a0", "dma-packet"],
    [[597, 602], "a0", "dma-packet"]
  ],
  "lightning-draw-all": [
    [39, "v1", "connection"],
    [40, "s1", "dma-buffer"]
  ],
  "(method 24 game-info)": [
    [808, "s4", "pointer"],
    [156, "s4", "pointer"],
    [360, "a1", "pointer"],
    [490, "a1", "pointer"],
    [521, "a2", "pointer"],
    [673, "v1", "pointer"],
    [97, "v1", "pointer"],
    [141, "s4", "game-save-tag"],
    [172, "s4", "game-save-tag"],
    [187, "s4", "(inline-array game-save-tag)"],
    [202, "s4", "(inline-array game-save-tag)"],
    [219, "s4", "(inline-array game-save-tag)"],
    [232, "s4", "(inline-array game-save-tag)"],
    [238, "s4", "(inline-array game-save-tag)"],
    [244, "s4", "(inline-array game-save-tag)"],
    [[250, 325], "s4", "(inline-array game-save-tag)"],
    [328, "s4", "(inline-array game-save-tag)"],
    [[342, 399], "s4", "(inline-array game-save-tag)"],
    [[411, 511], "s4", "(inline-array game-save-tag)"],
    [[539, 673], "s4", "(inline-array game-save-tag)"],
    [[701, 805], "s4", "(inline-array game-save-tag)"],
    [[4, 94], "v1", "(inline-array game-save-tag)"],
    [495, "a2", "(pointer uint8)"]
  ],
  "(method 11 game-save)": [
    [270, "s4", "pointer"],
    [[83, 97], "s4", "(inline-array game-save-tag)"],
    [107, "s4", "(inline-array game-save-tag)"],
    [[116, 267], "s4", "(inline-array game-save-tag)"]
  ],
  "(code active process-taskable)": [
    [40, "gp", "handle"],
    [71, "gp", "handle"]
  ],
  "(method 32 process-taskable)": [
    [63, "v0", "joint"],
    [[70, 80], "v1", "collide-shape-prim-group"]
  ],
  "(method 9 los-control)": [
    [54, "s1", "process-focusable"],
    [35, "s1", "process-focusable"]
  ],
  "(method 18 grid-hash)": [
    [42, "a0", "(pointer grid-hash-word)"],
    [44, "t4", "(pointer grid-hash-word)"],
    [46, "t6", "(pointer grid-hash-word)"]
  ],
  "(method 19 grid-hash)": [[46, "t6", "(pointer uint8)"]],
  "(method 15 sphere-hash)": [[5, "v0", "(function grid-hash none)"]],
  "(method 32 sphere-hash)": [[107, "v1", "float"]],
  "(method 13 carry-info)": [
    [14, "v1", "handle"],
    [22, "v0", "carry-info"],
    [11, "v1", "handle"]
  ],
  "(method 12 carry-info)": [
    [27, "s4", "collide-shape"],
    [46, "a0", "process-drawable"],
    [47, "v1", "collide-shape"],
    [52, "a1", "process-drawable"],
    [53, "a0", "collide-shape"],
    [59, "a1", "process-drawable"],
    [60, "a0", "collide-shape"]
  ],
  "(method 11 carry-info)": [
    [43, "s4", "collide-shape"],
    [211, "a0", "process-drawable"],
    [212, "v1", "collide-shape"],
    [218, "a2", "process-drawable"],
    [225, "a1", "process-drawable"],
    [231, "a0", "process-drawable"],
    [232, "v1", "collide-shape"],
    [10, "v1", "handle"],
    [20, "v1", "handle"],
    [219, "a1", "collide-shape"],
    [226, "a0", "collide-shape"]
  ],
  "(method 14 carry-info)": [
    [45, "s2", "collide-shape"],
    [158, "a0", "process-drawable"],
    [159, "v1", "collide-shape"],
    [165, "a2", "process-drawable"],
    [172, "a1", "process-drawable"],
    [178, "a0", "process-drawable"],
    [179, "v1", "collide-shape"],
    [12, "v1", "handle"],
    [22, "v1", "handle"],
    [166, "a1", "collide-shape"],
    [173, "a0", "collide-shape"],
    [151, "a0", "process-drawable"],
    [152, "v1", "collide-shape"],
    [158, "a2", "process-drawable"],
    [165, "a1", "process-drawable"],
    [171, "a0", "process-drawable"],
    [172, "v1", "collide-shape"],
    [159, "a1", "collide-shape"],
    [166, "a0", "collide-shape"]
  ],
  "(method 16 carry-info)": [[22, "v0", "carry-info"]],
  "(event idle task-arrow)": [[6, "a0", "vector"]],
  "projectile-init-by-other": [[113, "v1", "process-drawable"]],
  "(method 35 projectile)": [[5, "a1", "projectile"]],
  "target-gun-fire-blue": [[71, "a0", "projectile"]],
  "(method 24 gun-blue-shot)": [[15, "s5", "projectile"]],
  "target-gun-fire-yellow": [[28, "a0", "projectile"]],
  "target-gun-fire-red": [
    [150, "v1", "process-drawable"],
    [194, "v1", "process-drawable"],
    [197, "v1", "process-drawable"],
    [200, "v1", "process-drawable"]
  ],
  "(method 26 gun-red-shot)": [
    [43, "a0", "connection"],
    [44, "a0", "collide-shape"],
    [92, "a0", "connection"],
    [93, "a0", "collide-shape"]
  ],
  "gun-red-shot-init-by-other": [[89, "v1", "process-drawable"]],
  "(method 23 gun-red-shot)": [[10, "s4", "process-focusable"]],
  "target-gun-fire-dark": [
    [30, "a0", "projectile"],
    [60, "a0", "gun-dark-shot"]
  ],
  "process-drawable-shock-effect-bullseye": [[88, "a0", "lightning-tracker"]],
  "projectile-update-velocity-space-wars": [
    [59, "a0", "process-drawable"],
    [60, "a0", "collide-shape"]
  ],
  "cshape-reaction-blue-shot": [[15, "v1", "gun-blue-shot"]],
  "(method 10 idle-control)": [[64, "v1", "art-joint-anim"]],
  "(method 136 enemy)": [[34, "a1", "process-focusable"]],
  "(method 107 enemy)": [[17, "v0", "process-focusable"]],
  "(method 96 enemy)": [[[16, 20], "a0", "process-focusable"]],
  "(method 129 enemy)": [[18, "a1", "process-focusable"]],
  "(method 97 enemy)": [
    [16, "v1", "connection"],
    [[17, 22], "v1", "collide-shape"],
    [27, "s2", "process-focusable"],
    [65, "v1", "connection"],
    [[66, 71], "v1", "collide-shape"],
    [76, "s2", "process-focusable"],
    [112, "v1", "connection"],
    [[113, 118], "v1", "collide-shape"],
    [123, "s2", "process-focusable"]
  ],
  "(method 75 enemy)": [[9, "s2", "process-focusable"]],
  "(code notice enemy)": [[31, "v1", "art-joint-anim"]],
  "(code stare enemy)": [[23, "gp", "art-joint-anim"]],
  "(code victory enemy)": [[30, "v1", "art-joint-anim"]],
  "(method 88 enemy)": [[28, "a1", "art-joint-anim"]],
  "(code hit enemy)": [[30, "v1", "art-joint-anim"]],
  "(method 51 enemy)": [[[27, 31], "a0", "process-focusable"]],
  "(method 78 enemy)": [[11, "v1", "art-joint-anim"]],
  "(code die enemy)": [[30, "v1", "art-joint-anim"]],
  "(code die-falling enemy)": [[32, "gp", "art-joint-anim"]],
  "(code view-anims enemy)": [[20, "s4", "art-joint-anim"]],
  "(method 7 enemy)": [
    [14, "t9", "(function process-focusable int process-focusable)"]
  ],
  "nav-enemy-chase-post": [[[15, 19], "a0", "process-focusable"]],
  "nav-enemy-flee-post": [[[16, 20], "a0", "process-focusable"]],
  "nav-enemy-face-focus-post": [[[24, 28], "a0", "process-focusable"]],
  "nav-enemy-stare-post": [[[24, 28], "a0", "process-focusable"]],
  "(code active nav-enemy)": [
    [30, "v1", "art-joint-anim"],
    [127, "v1", "art-joint-anim"],
    [189, "v1", "art-joint-anim"],
    [298, "v1", "art-joint-anim"]
  ],
  "(enter notice nav-enemy)": [[[21, 25], "a0", "process-focusable"]],
  "(code notice nav-enemy)": [[31, "v1", "art-joint-anim"]],
  "(code stare nav-enemy)": [[23, "gp", "art-joint-anim"]],
  "(enter taunt nav-enemy)": [[[37, 42], "gp", "process-focusable"]],
  "(code taunt nav-enemy)": [[84, "v1", "art-joint-anim"]],
  "(enter pacing nav-enemy)": [[[103, 108], "gp", "process-focusable"]],
  "(trans pacing nav-enemy)": [[[14, 18], "a0", "process-focusable"]],
  "(code pacing nav-enemy)": [[34, "gp", "art-joint-anim"]],
  "(enter circling nav-enemy)": [[[69, 74], "gp", "process-focusable"]],
  "(trans circling nav-enemy)": [[[14, 18], "a0", "process-focusable"]],
  "(code circling nav-enemy)": [[34, "gp", "art-joint-anim"]],
  "(code hit nav-enemy)": [[30, "v1", "art-joint-anim"]],
  "(code debug-control nav-enemy)": [[28, "v1", "art-joint-anim"]],
  "(method 55 nav-enemy)": [[[74, 78], "a0", "process-focusable"]],
  "(method 161 nav-enemy)": [[[22, 27], "v1", "process-focusable"]],
  "(method 160 nav-enemy)": [
    [18, "s5", "process-focusable"],
    [[35, 40], "s5", "process-focusable"]
  ],
  "(method 32 youngsamos-npc)": [
    [61, "t9", "(function process-taskable none)"]
  ],
  "(method 35 pecker-npc)": [
    [58, "v1", "art-joint-anim"],
    [117, "v1", "art-joint-anim"]
  ],
  "(code idle scene-looper)": [[40, "gp", "handle"]],
  "(method 7 rigid-body-platform)": [
    [14, "t9", "(function rigid-body-object int rigid-body-object)"]
  ],
  "(method 53 rigid-body-platform)": [[24, "f0", "float"]],
  "(method 46 rigid-body-platform)": [
    [13, "v1", "rigid-body-control-point"],
    [30, "v1", "collide-rider"],
    [46, "s5", "process-focusable"],
    [139, "v1", "float"]
  ],
  "(method 24 remote)": [
    [16, "s4", "process-focusable"],
    [[26, 30], "s4", "process-focusable"]
  ],
  "remote-track": [[94, "gp", "process-drawable"]],
  "(trans enter remote)": [[[25, 29], "a0", "process-focusable"]],
  "(code enter remote)": [[11, "gp", "process-focusable"]],
  "(method 25 remote)": [[[8, 12], "a0", "collide-shape"]],
  "(method 25 judge)": [[[8, 12], "a0", "collide-shape"]],
  "(event wait judge)": [[63, "gp", "process-focusable"]],
  "(code idle judge)": [[39, "v0", "float"]],
  "(post sidekick-clone)": [[[474, 513], "gp", "(pointer process-drawable)"]],
  "(code target-carry-pickup)": [
    [79, "v0", "carry-info"],
    [290, "v0", "carry-info"]
  ],
  "(code target-carry-drop)": [
    [24, "v0", "carry-info"],
    [92, "v1", "art-joint-anim"],
    [158, "v0", "carry-info"],
    [273, "v0", "carry-info"]
  ],
  "(code target-carry-throw)": [
    [51, "v0", "carry-info"],
    [112, "v0", "carry-info"],
    [194, "v0", "carry-info"]
  ],
  "next-continue": [
    [4, "a2", "symbol"],
    [5, "a2", "level-load-info"],
    [12, "a3", "continue-point"]
  ],
  "(code target-continue)": [[643, "s5", "handle"]],
  "(code target-warp-in)": [[336, "v1", "art-joint-anim"]],
  "target-hit-effect": [[39, "t4", "vector"]],
  "target-hit-setup-anim": [
    [153, "v1", "art-joint-anim"],
    [225, "v1", "art-joint-anim"]
  ],
  "(code target-hit)": [[576, "v1", "art-joint-anim"]],
  "(anon-function 12 target-death)": [[[12, 19], "gp", "process-drawable"]],
  "target-death-reset": [[21, "v1", "connection"]],
  "(anon-function 3 target-death)": [[259, "v1", "art-joint-anim"]],
  "(anon-function 2 target-death)": [
    [58, "v1", "art-joint-anim"],
    [197, "v1", "art-joint-anim"],
    [141, "v1", "art-joint-anim"]
  ],
  "(anon-function 1 target-death)": [[73, "v1", "art-joint-anim"]],
  "(event target-continue)": [[18, "a0", "process"]],
  "(method 30 battle)": [
    [7, "s5", "nav-enemy"],
    [32, "a2", "nav-enemy"]
  ],
  "(method 7 battle)": [
    [15, "t9", "(function process-drawable int process-drawable)"]
  ],
  "(method 51 battle)": [[[38, 95], "s4", "touch-tracker"]],
  "(method 26 battle)": [
    [35, "a0", "connection"],
    [36, "a0", "collide-shape"],
    [84, "a0", "connection"],
    [85, "a0", "collide-shape"]
  ],
  "(method 28 battle)": [
    ["_stack_", 16, "res-tag"],
    [[21, 31], "s5", "(pointer entity-actor)"]
  ],
  "(method 29 battle)": [
    ["_stack_", 16, "res-tag"],
    ["_stack_", 32, "res-tag"]
  ],
  "(method 12 collide-cache)": [[76, "v1", "process-drawable"]],
  "collide-list-fill-bg-using-box": [
    [[207, 213], "v1", "collide-hash-scratch"],
    [223, "a0", "collide-hash-scratch"],
    [[241, 247], "v1", "collide-hash-scratch"],
    [255, "a0", "collide-hash-scratch"]
  ],
  "collide-list-fill-bg-using-line-sphere": [
    [261, "a0", "collide-hash-scratch"],
    [[279, 285], "v1", "collide-hash-scratch"],
    [[246, 251], "v1", "collide-hash-scratch"],
    [293, "a0", "collide-hash-scratch"],
    [102, "v1", "float"]
  ],
  "(method 8 collide-hash)": [
    [34, "a1", "collide-hash-scratch"],
    [50, "a2", "collide-hash-scratch"],
    [62, "a2", "collide-hash-scratch"],
    [73, "a1", "collide-hash-scratch"]
  ],
  "(method 9 collide-mesh)": [[[9, 63], "s5", "collide-mesh-tri"]],
  "(method 13 collide-mesh)": [
    [21, "a3", "(inline-array vector)"],
    [[22, 61], "a3", "vector"],
    [[20, 61], "t0", "(inline-array vector)"],
    [[76, 123], "v1", "collide-mesh-tri"]
  ],
  "(method 10 collide-mesh)": [[[13, 51], "s4", "collide-mesh-cache-tri"]],
  "(method 9 collide-mesh-cache)": [
    [[10, 83], "s4", "collide-mesh-cache-entry"]
  ],
  "(method 10 touching-list)": [[[1, 12], "s5", "touching-shapes-entry"]],
  "(method 13 touching-list)": [[[0, 77], "v0", "touching-shapes-entry"]],
  "(method 11 touching-list)": [[[0, 57], "s5", "touching-shapes-entry"]],
  "(method 12 touching-list)": [[[0, 105], "gp", "touching-shapes-entry"]],
  "(method 9 collide-edge-work)": [
    [[6, 52], "s3", "collide-edge-edge"],
    [[5, 52], "s4", "collide-edge-hold-item"]
  ],
  "(method 20 collide-edge-work)": [
    [100, "a0", "collide-shape-moving"],
    [179, "v1", "int"],
    [179, "a1", "int"]
  ],
  "(method 13 collide-edge-work)": [[[8, 119], "s1", "collide-edge-edge"]],
  "(method 9 collide-edge-edge)": [[20, "a0", "collide-shape-moving"]],
  "(method 13 ocean)": [
    [248, "v1", "dma-packet"],
    [249, "v1", "dma-packet"],
    [250, "v1", "dma-packet"],
    [318, "v1", "dma-packet"],
    [319, "v1", "dma-packet"],
    [320, "v1", "dma-packet"]
  ],
  "(method 19 ocean)": [
    [[2, 8], "a0", "dma-packet"],
    [[11, 17], "a0", "gs-gif-tag"],
    [22, "s4", "(pointer gs-test)"],
    [24, "s4", "(pointer gs-reg64)"],
    [26, "s4", "(pointer gs-alpha)"],
    [28, "s4", "(pointer gs-reg64)"],
    [41, "s4", "(pointer gs-tex0)"],
    [43, "s4", "(pointer gs-reg64)"],
    [45, "s4", "(pointer gs-tex1)"],
    [47, "s4", "(pointer gs-reg64)"],
    [49, "s4", "(pointer gs-texa)"],
    [51, "s4", "(pointer gs-reg64)"],
    [53, "s4", "(pointer gs-miptbp)"],
    [55, "s4", "(pointer gs-reg64)"],
    [57, "s4", "(pointer gs-miptbp)"],
    [59, "s4", "(pointer gs-reg64)"],
    [60, "s4", "(pointer gs-clamp)"],
    [62, "s4", "(pointer gs-reg64)"],
    [64, "s4", "(pointer gs-fogcol)"],
    [66, "s4", "(pointer gs-reg64)"]
  ],
  "(method 20 ocean)": [
    [[3, 7], "a0", "dma-packet"],
    [[13, 16], "a0", "gs-gif-tag"],
    [22, "a0", "(pointer gs-texa)"],
    [24, "a0", "(pointer gs-reg64)"]
  ],
  "(method 22 ocean)": [[[3, 11], "a0", "dma-packet"]],
  "(method 23 ocean)": [[[3, 11], "a0", "dma-packet"]],
  "(method 25 ocean)": [[[8, 16], "a1", "dma-packet"]],
  "(method 26 ocean)": [
    [[11, 19], "a3", "dma-packet"],
    [[30, 38], "a2", "dma-packet"]
  ],
  "(method 27 ocean)": [
    [[19, 27], "a0", "dma-packet"],
    [30, "s3", "matrix"],
    [[49, 54], "s2", "vector"]
  ],
  "(method 28 ocean)": [
    [[43, 51], "a0", "dma-packet"],
    [66, "a2", "(pointer int16)"],
    [[81, 89], "a1", "vector4w"],
    [[90, 98], "v1", "vector4w"],
    [[111, 127], "t0", "vector4w"],
    [[130, 268], "a1", "(inline-array vector4w)"]
  ],
  "(method 29 ocean)": [
    [[5, 9], "a0", "dma-packet"],
    [[15, 18], "a0", "gs-gif-tag"],
    [23, "a0", "(pointer gs-test)"],
    [25, "a0", "(pointer gs-reg64)"],
    [[36, 41], "a0", "dma-packet"],
    [91, "a1", "(pointer int16)"]
  ],
  "(method 30 ocean)": [[29, "a0", "(pointer uint8)"]],
  "(method 31 ocean)": [[32, "a0", "(pointer int32)"]],
  "(method 32 ocean)": [
    [31, "t0", "(pointer int32)"],
    [47, "a2", "(pointer uint8)"],
    [55, "v1", "(pointer int8)"]
  ],
  "(method 33 ocean)": [
    [[52, 60], "a0", "dma-packet"],
    [[63, 67], "v1", "vector4w"],
    [[93, 232], "v1", "(inline-array vector4w)"],
    [[245, 253], "a0", "dma-packet"]
  ],
  "(method 34 ocean)": [
    [[44, 52], "a0", "dma-packet"],
    [[61, 65], "v1", "vector4w"],
    [[68, 147], "v1", "(inline-array vector4w)"],
    [[166, 174], "a0", "dma-packet"]
  ],
  "(method 36 ocean)": [["_stack_", 48, "ocean-trans-mask"]],
  "(method 38 ocean)": [
    [104, "a1", "(pointer int32)"],
    [108, "a3", "(pointer uint8)"],
    [110, "a1", "(pointer int32)"]
  ],
  "(method 39 ocean)": [
    [[7, 15], "a0", "dma-packet"],
    [[17, 51], "v1", "matrix"]
  ],
  "(method 40 ocean)": [["_stack_", 40, "ocean-trans-mask"]],
  "(method 41 ocean)": [[[3, 11], "a0", "dma-packet"]],
  "(method 42 ocean)": [[[3, 11], "a0", "dma-packet"]],
  "(method 45 ocean)": [
    [[19, 27], "a1", "dma-packet"],
    [30, "s3", "matrix"],
    [[47, 52], "s2", "vector"]
  ],
  "(method 48 ocean)": [[[8, 16], "a1", "dma-packet"]],
  "(method 49 ocean)": [[24, "a0", "(pointer uint8)"]],
  "(method 51 ocean)": [
    [39, "a0", "(pointer uint8)"],
    [47, "v1", "(pointer uint8)"]
  ],
  "(method 52 ocean)": [
    [[54, 68], "a2", "dma-packet"],
    [[82, 87], "a0", "dma-packet"],
    [99, "v1", "(pointer uint64)"]
  ],
  "(method 53 ocean)": [
    [[52, 60], "a0", "dma-packet"],
    [[62, 67], "v1", "vector4w"],
    [[70, 149], "v1", "(inline-array vector4w)"],
    [[162, 170], "a0", "dma-packet"]
  ],
  "(method 57 ocean)": [
    [[7, 15], "a0", "dma-packet"],
    [[18, 28], "a0", "vector"],
    [[28, 39], "a0", "vector"],
    [[39, 50], "a0", "vector"],
    [[51, 62], "v1", "vector"]
  ],
  "(method 59 ocean)": [
    [[22, 27], "a0", "dma-packet"],
    [195, "t3", "(pointer uint8)"]
  ],
  "(method 60 ocean)": [[[3, 191], "s4", "(inline-array ocean-vertex)"]],
  "(method 61 ocean)": [[[3, 194], "s4", "(inline-array ocean-vertex)"]],
  "(method 62 ocean)": [[[3, 193], "s4", "(inline-array ocean-vertex)"]],
  "(method 63 ocean)": [[[3, 200], "s4", "(inline-array ocean-vertex)"]],
  "(method 64 ocean)": [[[3, 228], "s5", "(inline-array ocean-vertex)"]],
  "(method 65 ocean)": [[[3, 234], "s5", "(inline-array ocean-vertex)"]],
  "(method 66 ocean)": [[[3, 234], "s4", "(inline-array ocean-vertex)"]],
  "(method 67 ocean)": [[[3, 240], "s4", "(inline-array ocean-vertex)"]],
  "(method 68 ocean)": [[[4, 179], "s3", "(inline-array ocean-vertex)"]],
  "(method 69 ocean)": [[[59, 66], "gp", "dma-packet"]],
  "(method 71 ocean)": [[[8, 16], "a1", "dma-packet"]],
  "(method 72 ocean)": [[[2, 6], "v1", "(inline-array vector4w)"]],
  "(method 73 ocean)": [[[6, 11], "a0", "dma-packet"]],
  "(method 74 ocean)": [
    [[6, 11], "a0", "dma-packet"],
    [[19, 24], "a0", "dma-packet"]
  ],
  "(method 75 ocean)": [[[3, 8], "a0", "dma-packet"]],
  "(method 76 ocean)": [[[3, 8], "a0", "dma-packet"]],
  "(method 77 ocean)": [[[3, 8], "a0", "dma-packet"]],
  "(method 78 ocean)": [
    [[20, 24], "a0", "dma-packet"],
    [[27, 33], "a0", "gs-gif-tag"],
    [38, "a0", "(pointer gs-test)"],
    [40, "a0", "(pointer gs-reg64)"],
    [42, "a0", "(pointer gs-alpha)"],
    [44, "a0", "(pointer gs-reg64)"],
    [45, "a0", "(pointer gs-tex1)"],
    [47, "a0", "(pointer gs-reg64)"],
    [[58, 63], "a0", "dma-packet"]
  ],
  "(method 79 ocean)": [
    [[13, 17], "a0", "dma-packet"],
    [[23, 26], "a0", "gs-gif-tag"],
    [31, "s3", "(pointer gs-test)"],
    [33, "s3", "(pointer gs-reg64)"],
    [35, "s3", "(pointer gs-alpha)"],
    [37, "s3", "(pointer gs-reg64)"],
    [51, "s3", "(pointer gs-tex0)"],
    [53, "s3", "(pointer gs-reg64)"],
    [55, "s3", "(pointer gs-tex1)"],
    [57, "s3", "(pointer gs-reg64)"],
    [58, "s3", "(pointer gs-clamp)"],
    [60, "s3", "(pointer gs-reg64)"],
    [61, "s3", "(pointer uint64)"],
    [63, "s3", "(pointer gs-reg64)"],
    [[66, 81], "v1", "(inline-array vector4w)"],
    [[95, 99], "a0", "dma-packet"],
    [[105, 108], "a0", "gs-gif-tag"],
    [125, "s3", "(pointer gs-tex0)"],
    [127, "s3", "(pointer gs-reg64)"],
    [128, "s3", "(pointer uint64)"],
    [130, "s3", "(pointer gs-reg64)"],
    [[133, 148], "v1", "(inline-array vector4w)"],
    [[162, 166], "a0", "dma-packet"],
    [[172, 175], "a0", "gs-gif-tag"],
    [192, "s3", "(pointer gs-tex0)"],
    [194, "s3", "(pointer gs-reg64)"],
    [195, "s3", "(pointer uint64)"],
    [197, "s3", "(pointer gs-reg64)"],
    [[200, 215], "v1", "(inline-array vector4w)"],
    [[229, 233], "a0", "dma-packet"],
    [[239, 242], "a0", "gs-gif-tag"],
    [259, "s3", "(pointer gs-tex0)"],
    [261, "s3", "(pointer gs-reg64)"],
    [262, "s3", "(pointer uint64)"],
    [264, "s3", "(pointer gs-reg64)"],
    [[267, 282], "v1", "(inline-array vector4w)"],
    [[296, 300], "a0", "dma-packet"],
    [[306, 309], "a0", "gs-gif-tag"],
    [326, "s3", "(pointer gs-tex0)"],
    [328, "s3", "(pointer gs-reg64)"],
    [329, "s3", "(pointer uint64)"],
    [331, "s3", "(pointer gs-reg64)"],
    [[333, 349], "v1", "(inline-array vector4w)"],
    [[360, 373], "v1", "(inline-array vector4w)"]
  ],
  "(method 81 ocean)": [
    [[13, 17], "a0", "dma-packet"],
    [[23, 26], "a0", "gs-gif-tag"],
    [31, "s3", "(pointer gs-test)"],
    [33, "s3", "(pointer gs-reg64)"],
    [35, "s3", "(pointer gs-alpha)"],
    [37, "s3", "(pointer gs-reg64)"],
    [51, "s3", "(pointer gs-tex0)"],
    [53, "s3", "(pointer gs-reg64)"],
    [55, "s3", "(pointer gs-tex1)"],
    [57, "s3", "(pointer gs-reg64)"],
    [58, "s3", "(pointer gs-clamp)"],
    [60, "s3", "(pointer gs-reg64)"],
    [61, "s3", "(pointer uint64)"],
    [63, "s3", "(pointer gs-reg64)"],
    [[66, 81], "v1", "(inline-array vector4w)"],
    [[87, 91], "a0", "dma-packet"],
    [[97, 100], "a0", "gs-gif-tag"],
    [106, "a0", "(pointer gs-bitbltbuf)"],
    [108, "a0", "(pointer gs-reg64)"],
    [109, "a0", "(pointer gs-trxpos)"],
    [111, "a0", "(pointer gs-reg64)"],
    [113, "a0", "(pointer gs-trxreg)"],
    [115, "a0", "(pointer gs-reg64)"],
    [116, "a0", "(pointer gs-trxdir)"],
    [118, "a0", "(pointer gs-reg64)"],
    [[121, 126], "v1", "(inline-array vector4w)"],
    [[146, 150], "a0", "dma-packet"],
    [[156, 159], "a0", "gs-gif-tag"],
    [163, "s3", "(pointer gs-alpha)"],
    [165, "s3", "(pointer gs-reg64)"],
    [179, "s3", "(pointer gs-tex0)"],
    [181, "s3", "(pointer gs-reg64)"],
    [182, "s3", "(pointer gs-tex1)"],
    [184, "s3", "(pointer gs-reg64)"],
    [185, "s3", "(pointer gs-clamp)"],
    [187, "s3", "(pointer gs-reg64)"],
    [188, "s3", "(pointer uint64)"],
    [190, "s3", "(pointer gs-reg64)"],
    [[193, 215], "v1", "(inline-array vector4w)"],
    [[221, 225], "a0", "dma-packet"],
    [[231, 234], "a0", "gs-gif-tag"],
    [239, "a0", "(pointer gs-alpha)"],
    [241, "a0", "(pointer gs-reg64)"],
    [243, "a0", "(pointer gs-tex1)"],
    [245, "a0", "(pointer gs-reg64)"],
    [246, "a0", "(pointer uint64)"],
    [248, "a0", "(pointer gs-reg64)"],
    [[251, 273], "v1", "(inline-array vector4w)"],
    [[287, 291], "a0", "dma-packet"],
    [[297, 300], "a0", "gs-gif-tag"],
    [305, "s3", "(pointer gs-alpha)"],
    [307, "s3", "(pointer gs-reg64)"],
    [320, "s3", "(pointer gs-tex0)"],
    [322, "s3", "(pointer gs-reg64)"],
    [324, "s3", "(pointer gs-tex1)"],
    [326, "s3", "(pointer gs-reg64)"],
    [327, "s3", "(pointer uint64)"],
    [329, "s3", "(pointer gs-reg64)"],
    [[332, 354], "v1", "(inline-array vector4w)"],
    [[376, 381], "a3", "dma-packet"],
    [[387, 390], "a3", "gs-gif-tag"],
    [394, "a3", "(pointer gs-xy-offset)"],
    [396, "a3", "(pointer gs-reg64)"],
    [406, "a3", "(pointer gs-frame)"],
    [408, "a3", "(pointer gs-reg64)"],
    [416, "a3", "(pointer gs-scissor)"],
    [418, "a3", "(pointer gs-reg64)"],
    [420, "a3", "(pointer gs-test)"],
    [422, "a3", "(pointer gs-reg64)"],
    [424, "a3", "(pointer gs-alpha)"],
    [426, "a3", "(pointer gs-reg64)"],
    [440, "a3", "(pointer gs-tex0)"],
    [442, "a3", "(pointer gs-reg64)"],
    [443, "a3", "(pointer uint64)"],
    [445, "a3", "(pointer gs-reg64)"],
    [448, "a3", "(pointer gs-texa)"],
    [450, "a3", "(pointer gs-reg64)"],
    [452, "a3", "(pointer gs-tex1)"],
    [454, "a3", "(pointer gs-reg64)"],
    [455, "a3", "(pointer uint64)"],
    [457, "a3", "(pointer gs-reg64)"],
    [459, "a3", "(pointer gs-prim)"],
    [460, "a3", "(pointer gs-reg64)"],
    [[469, 473], "t1", "dma-packet"],
    [[479, 482], "t1", "gs-gif-tag"],
    [492, "t1", "(pointer gs-xyz)"],
    [494, "t1", "(pointer gs-reg64)"],
    [499, "t1", "(pointer gs-xyz)"],
    [501, "t1", "(pointer gs-reg64)"],
    [511, "t1", "(pointer gs-xyz)"],
    [513, "t1", "(pointer gs-reg64)"],
    [522, "t1", "(pointer gs-xyz)"],
    [524, "t1", "(pointer gs-reg64)"],
    [[536, 540], "a3", "dma-packet"],
    [[546, 549], "a3", "gs-gif-tag"],
    [563, "a3", "(pointer gs-frame)"],
    [565, "a3", "(pointer gs-reg64)"],
    [581, "a3", "(pointer gs-tex0)"],
    [583, "a3", "(pointer gs-reg64)"],
    [585, "a3", "(pointer gs-prim)"],
    [586, "a3", "(pointer gs-reg64)"],
    [[594, 598], "a1", "dma-packet"],
    [[604, 607], "a1", "gs-gif-tag"],
    [617, "a1", "(pointer gs-xyz)"],
    [619, "a1", "(pointer gs-reg64)"],
    [624, "a1", "(pointer gs-xyz)"],
    [626, "a1", "(pointer gs-reg64)"],
    [636, "a1", "(pointer gs-xyz)"],
    [638, "a1", "(pointer gs-reg64)"],
    [647, "a1", "(pointer gs-xyz)"],
    [649, "a1", "(pointer gs-reg64)"]
  ],
  "(method 82 ocean)": [
    [[10, 14], "a0", "dma-packet"],
    [[20, 23], "a0", "gs-gif-tag"],
    [28, "s3", "(pointer gs-test)"],
    [30, "s3", "(pointer gs-reg64)"],
    [32, "s3", "(pointer gs-alpha)"],
    [34, "s3", "(pointer gs-reg64)"],
    [54, "s3", "(pointer gs-tex0)"],
    [56, "s3", "(pointer gs-reg64)"],
    [58, "s3", "(pointer gs-tex1)"],
    [60, "s3", "(pointer gs-reg64)"],
    [62, "s3", "(pointer gs-clamp)"],
    [64, "s3", "(pointer gs-reg64)"],
    [65, "s3", "(pointer uint64)"],
    [67, "s3", "(pointer gs-reg64)"],
    [[70, 90], "v1", "(inline-array vector4w)"],
    [[103, 107], "a0", "dma-packet"],
    [[113, 116], "a0", "gs-gif-tag"],
    [121, "s3", "(pointer gs-test)"],
    [123, "s3", "(pointer gs-reg64)"],
    [124, "s3", "(pointer gs-alpha)"],
    [126, "s3", "(pointer gs-reg64)"],
    [144, "s3", "(pointer gs-tex0)"],
    [146, "s3", "(pointer gs-reg64)"],
    [147, "s3", "(pointer gs-tex1)"],
    [149, "s3", "(pointer gs-reg64)"],
    [151, "s3", "(pointer gs-clamp)"],
    [153, "s3", "(pointer gs-reg64)"],
    [154, "s3", "(pointer uint64)"],
    [156, "s3", "(pointer gs-reg64)"],
    [[159, 179], "v1", "(inline-array vector4w)"]
  ],
  "(method 83 ocean)": [
    [[13, 17], "a0", "dma-packet"],
    [[23, 26], "a0", "gs-gif-tag"],
    [31, "s1", "(pointer gs-alpha)"],
    [33, "s1", "(pointer gs-reg64)"],
    [53, "s1", "(pointer gs-tex0)"],
    [55, "s1", "(pointer gs-reg64)"],
    [57, "s1", "(pointer gs-clamp)"],
    [59, "s1", "(pointer gs-reg64)"],
    [60, "s1", "(pointer uint64)"],
    [62, "s1", "(pointer gs-reg64)"],
    [69, "v1", "(pointer uint128)"],
    [[97, 115], "s1", "(inline-array vector4w)"]
  ],
  "(method 84 ocean)": [[[66, 92], "t1", "(inline-array vector4w)"]],
  "(method 85 ocean)": [
    [[5, 9], "a0", "dma-packet"],
    [[15, 18], "a0", "gs-gif-tag"],
    [23, "a0", "(pointer gs-alpha)"],
    [25, "a0", "(pointer gs-reg64)"],
    [32, "v1", "(pointer uint128)"],
    [[89, 118], "s0", "(inline-array vector4w)"],
    [[128, 137], "s4", "(pointer uint128)"],
    [[128, 137], "v1", "(pointer uint128)"]
  ],
  "(method 88 ocean)": [
    [[5, 9], "a0", "dma-packet"],
    [[15, 18], "a0", "gs-gif-tag"],
    [23, "s3", "(pointer gs-test)"],
    [25, "s3", "(pointer gs-reg64)"],
    [39, "s3", "(pointer gs-tex0)"],
    [41, "s3", "(pointer gs-reg64)"],
    [43, "s3", "(pointer gs-tex1)"],
    [45, "s3", "(pointer gs-reg64)"],
    [46, "s3", "(pointer gs-clamp)"],
    [48, "s3", "(pointer gs-reg64)"],
    [50, "s3", "(pointer gs-alpha)"],
    [52, "s3", "(pointer gs-reg64)"],
    [53, "s3", "(pointer uint64)"],
    [55, "s3", "(pointer gs-reg64)"],
    [[227, 232], "a0", "(inline-array vector4w)"],
    [[244, 270], "a1", "(inline-array vector4w)"],
    [[282, 288], "a0", "(inline-array vector4w)"],
    [[299, 324], "a1", "(inline-array vector4w)"]
  ],
  "(method 89 ocean)": [
    [[39, 43], "a0", "dma-packet"],
    [[49, 52], "a0", "gs-gif-tag"],
    [57, "a0", "(pointer gs-test)"],
    [59, "a0", "(pointer gs-reg64)"],
    [61, "a0", "(pointer gs-alpha)"],
    [63, "a0", "(pointer gs-reg64)"],
    [64, "a0", "(pointer uint64)"],
    [66, "a0", "(pointer gs-reg64)"],
    [[69, 87], "v1", "(inline-array vector4w)"],
    [[88, 93], "a0", "(inline-array vector4w)"],
    [[93, 101], "v1", "(inline-array vector4w)"],
    [[107, 111], "a0", "dma-packet"],
    [[117, 120], "a0", "gs-gif-tag"],
    [125, "a0", "(pointer gs-xy-offset)"],
    [127, "a0", "(pointer gs-reg64)"],
    [130, "a0", "(pointer gs-texa)"],
    [132, "a0", "(pointer gs-reg64)"],
    [133, "a0", "(pointer uint64)"],
    [135, "a0", "(pointer gs-reg64)"],
    [[138, 144], "v1", "adgif-shader"],
    [[234, 240], "v1", "adgif-shader"],
    [[295, 299], "a0", "dma-packet"],
    [[305, 308], "a0", "gs-gif-tag"],
    [313, "s3", "(pointer gs-alpha)"],
    [315, "s3", "(pointer gs-reg64)"],
    [334, "s3", "(pointer gs-tex0)"],
    [336, "s3", "(pointer gs-reg64)"],
    [338, "s3", "(pointer gs-tex1)"],
    [340, "s3", "(pointer gs-reg64)"],
    [342, "s3", "(pointer gs-clamp)"],
    [344, "s3", "(pointer gs-reg64)"],
    [346, "s3", "(pointer gs-rgbaq)"],
    [348, "s3", "(pointer gs-reg64)"],
    [349, "s3", "(pointer uint64)"],
    [351, "s3", "(pointer gs-reg64)"],
    [[357, 361], "a0", "dma-packet"],
    [[367, 370], "a0", "gs-gif-tag"],
    [374, "a0", "(pointer gs-tex1)"],
    [376, "a0", "(pointer gs-reg64)"],
    [377, "a0", "(pointer uint64)"],
    [379, "a0", "(pointer gs-reg64)"],
    [[382, 421], "v1", "(inline-array vector4w)"]
  ],
  "(method 90 ocean)": [[0, "a2", "(pointer int32)"]],
  "(method 18 collide-shape-prim-group)": [
    [[3, 32], "s4", "collide-shape-prim"]
  ],
  "(method 19 collide-shape-prim)": [[[3, 32], "s4", "collide-shape-prim"]],
  "collide-shape-draw-debug-marks": [
    [24, "v1", "connection"],
    [[24, 41], "a0", "collide-shape"],
    [56, "v1", "connection"],
    [[56, 70], "a0", "collide-shape"],
    [88, "v1", "connection"],
    [[88, 104], "a0", "collide-shape"]
  ],
  "(method 18 collide-shape-prim-sphere)": [
    [79, "s4", "collide-shape-prim-mesh"]
  ],
  "(method 56 collide-shape-moving)": [
    [68, "a0", "process-focusable"],
    [153, "a0", "process-focusable"]
  ],
  "(method 66 collide-shape-moving)": [[[29, 58], "s0", "collide-cache-prim"]],
  "(method 36 collide-shape)": [[[1, 40], "v1", "collide-shape-prim"]],
  "(method 38 collide-shape)": [
    [[42, 80], "s5", "collide-shape-prim-mesh"],
    [34, "v0", "(array collide-mesh)"]
  ],
  "(method 45 collide-shape)": [
    [28, "a0", "connection"],
    [29, "a0", "collide-shape"],
    [79, "a0", "connection"],
    [80, "a0", "collide-shape-moving"],
    [[224, 235], "s1", "collide-shape-moving"]
  ],
  "(method 40 collide-shape)": [
    [30, "a0", "connection"],
    [31, "a0", "collide-shape"],
    [79, "a0", "connection"],
    [80, "a0", "collide-shape-moving"],
    [156, "s4", "(pointer uint64)"]
  ],
  "(method 12 collide-shape-prim-group)": [
    [[12, 43], "s4", "collide-shape-prim"]
  ],
  "(method 13 collide-shape-prim)": [[[12, 43], "s4", "collide-shape-prim"]],
  "(method 12 collide-shape-prim-sphere)": [
    [17, "gp", "collide-shape-prim-mesh"]
  ],
  "(method 50 collide-shape)": [[[30, 100], "gp", "process-focusable"]],
  "cshape-reaction-update-state": [["_stack_", 56, "collide-status"]],
  "(method 17 collide-shape-prim-mesh)": [
    [[6, 11], "s2", "collide-shape-prim-group"]
  ],
  "(method 35 collide-shape)": [
    [27, "a0", "connection"],
    [28, "a0", "collide-shape"],
    [76, "a0", "connection"],
    [77, "a0", "collide-shape"]
  ],
  "(method 44 collide-shape)": [[25, "a0", "process-drawable"]],
  // placeholder
  "placeholder-do-not-add-below": [],
  "(method 38 guard-lazer-shot)": [[[33, 37], "a0", "process-focusable"]],
  "(method 28 metalhead-shot)": [
    [29, "s5", "process-drawable"],
    [32, "s5", "process-drawable"],
    [10, "v0", "sound-rpc-set-param"]
  ],
  "(event impact metalhead-grenade-shot)": [
    [11, "s4", "process-drawable"],
    [28, "s4", "collide-shape"]
  ],
  "(trans active guard-conversation)": [[18, "a0", "nav-enemy"]],
  "(method 11 guard-conversation)": [
    ["_stack_", 16, "res-tag"],
    [75, "v0", "(pointer actor-group)"],
    [128, "v1", "nav-enemy"]
  ],
  "(code come-down transport-level)": [[14, "v1", "art-joint-anim"]],
  "(code idle transport-level)": [[29, "v1", "art-joint-anim"]],
  "(code leave transport-level)": [[44, "v1", "art-joint-anim"]],
  "(method 74 crimson-guard-level)": [[[95, 99], "v1", "process-focusable"]],
  "(method 200 crimson-guard-level)": [
    [15, "s5", "process-focusable"],
    [35, "s5", "process-focusable"]
  ],
  "(code notice crimson-guard-level)": [[31, "v1", "art-joint-anim"]],
  "(trans blast-hostile crimson-guard-level)": [
    [[62, 66], "a0", "process-focusable"]
  ],
  "(trans grenade-hostile crimson-guard-level)": [
    [[62, 66], "a0", "process-focusable"]
  ],
  "(code arrest crimson-guard-level)": [[29, "v1", "art-joint-anim"]],
  "(code gun-shoot crimson-guard-level)": [
    [28, "v1", "art-joint-anim"],
    [[91, 97], "v1", "process-drawable"]
  ],
  "(code close-attack crimson-guard-level)": [[14, "v1", "art-joint-anim"]],
  "(code attack crimson-guard-level)": [
    [257, "a0", "process-focusable"],
    [535, "v1", "art-joint-anim"],
    [286, "v1", "art-joint-anim"]
  ],
  "(code get-up-front crimson-guard-level)": [[20, "v1", "art-joint-anim"]],
  "(code get-up-back crimson-guard-level)": [[20, "v1", "art-joint-anim"]],
  "(code roll-right crimson-guard-level)": [
    [[95, 99], "a0", "process-focusable"],
    [[182, 186], "a0", "process-focusable"]
  ],
  "(code roll-left crimson-guard-level)": [
    [[95, 99], "a0", "process-focusable"],
    [[182, 186], "a0", "process-focusable"]
  ],
  "(method 77 crimson-guard-level)": [
    [42, "a1", "art-joint-anim"],
    [100, "a1", "art-joint-anim"],
    [129, "a1", "art-joint-anim"],
    [160, "v1", "art-joint-anim"],
    [196, "a1", "art-joint-anim"]
  ],
  "(method 78 crimson-guard-level)": [
    [18, "a1", "art-joint-anim"],
    [72, "a1", "art-joint-anim"],
    [104, "a1", "art-joint-anim"],
    [136, "v1", "art-joint-anim"],
    [175, "a1", "art-joint-anim"]
  ],
  "(code die-falling crimson-guard-level)": [
    [29, "gp", "art-joint-anim"],
    [520, "v1", "art-joint-anim"],
    [168, "v1", "art-joint-anim"],
    [267, "v1", "art-joint-anim"],
    [366, "v1", "art-joint-anim"],
    [463, "v1", "art-joint-anim"]
  ],
  "(method 10 grid-hash)": [[12, "a0", "(pointer uint128)"]],
  "(method 24 grid-hash)": [
    [78, "v1", "(pointer uint128)"],
    [191, "t0", "(pointer int8)"],
    [195, "a2", "(pointer uint8)"],
    [237, "v1", "(pointer uint128)"]
  ],
  "(method 11 grid-hash)": [
    [[141, 147], "t6", "pointer"],
    [128, "t1", "pointer"],
    [149, "t4", "pointer"],
    [152, "t1", "pointer"]
  ],
  "(method 27 sphere-hash)": [[44, "s2", "(pointer int8)"]],
  "(method 9 actor-hash-buckets)": [
    [19, "v1", "connection"],
    [[16, 160], "s4", "collide-shape"],
    [76, "s4", "collide-shape"],
    [108, "v1", "connection"]
  ],
  "(method 12 flow-control)": [
    [23, "a0", "connection"],
    [24, "a0", "collide-shape"],
    [71, "a0", "connection"],
    [72, "a0", "collide-shape"]
  ],
  "(method 10 flow-control)": [["_stack_", 32, "flow-section"]],
  "(method 9 lod-set)": [["_stack_", 16, "res-tag"]],
  "execute-math-engine": [[[15, 28], "v1", "process-drawable"]],
  "(method 14 draw-control)": [
    [13, "v1", "process-drawable"],
    [[58, 64], "t9", "(function object object object none)"]
  ],
  "(method 17 process-drawable)": [[7, "v1", "collide-shape"]],
  "(method 10 process-drawable)": [[32, "a0", "collide-shape"]],
  "(code process-drawable-art-error)": [[[18, 50], "v1", "collide-shape"]],
  "(method 18 process-drawable)": [[1, "v1", "pointer"]],
  "skeleton-group->draw-control": [[[239, 249], "v1", "process-drawable"]],
  "(method 14 process-drawable)": [
    [[124, 129], "s5", "collide-shape"],
    [111, "v1", "vector"]
  ],
  "ja-channel-push!": [
    [35, "v1", "int"],
    [35, "a0", "int"]
  ],
  "joint-control-reset!": [
    [3, "a1", "int"],
    [5, "a0", "int"],
    [7, "a1", "int"],
    [[11, 35], "v1", "joint-control-channel"]
  ],
  "ja-blend-eval": [[[3, 26], "s5", "joint-control-channel"]],
  "(method 9 joint-control)": [
    [[12, 68], "s3", "joint-control-channel"],
    [[13, 70], "s5", "(pointer float)"]
  ],
  "(method 10 top-anim-joint-control)": [
    [5, "a0", "process-drawable"],
    [162, "s2", "art-joint-anim"]
  ],
  "transform-and-sleep": [[[9, 13], "a0", "collide-shape"]],
  "transform-and-sleep-code": [[[9, 13], "a0", "collide-shape"]],
  "transform-post": [[[2, 6], "a0", "collide-shape"]],
  "rider-trans": [[[0, 4], "a0", "collide-shape"]],
  "rider-post": [[[3, 17], "gp", "collide-shape"]],
  "pusher-post": [[[2, 14], "gp", "collide-shape"]],
  "birth-func-vector-orient": [[[7, 23], "s3", "sprite-vec-data-2d"]],
  "process-drawable-burn-effect": [
    [28, "a0", "process-drawable"],
    [108, "v1", "process-drawable"],
    [49, "a0", "process-drawable"],
    [64, "a0", "process-drawable"]
  ],
  "process-drawable2-shock-effect": [[59, "v0", "lightning-tracker"]],
  "process-drawable-shock-effect": [[156, "v0", "lightning-tracker"]],
  "(method 12 top-anim-joint-control)": [
    [8, "a1", "art-joint-anim"],
    [40, "a1", "art-joint-anim"]
  ],
  "(method 13 draw-control)": [[44, "a0", "process-drawable"]],
  "target-collision-reaction": [
    [349, "v1", "collide-shape-prim"],
    [400, "a0", "process-focusable"],
    [573, "a0", "process-focusable"],
    [579, "a0", "process-focusable"],
    ["_stack_", 96, "collide-status"],
    ["_stack_", 104, "cshape-reaction-flags"]
  ],
  "cspace-inspect-tree": [[[27, 89], "s2", "cspace"]],
  "poly-find-nearest-edge": [
    [8, "f0", "float"],
    [12, "f0", "float"]
  ],
  "(anon-function 15 target-anim)": [
    [103, "gp", "art-joint-anim"],
    [161, "gp", "art-joint-anim"],
    [161, "v1", "art-joint-anim"],
    [213, "v1", "art-joint-anim"]
  ],
  "(anon-function 14 target-anim)": [
    [52, "a1", "art-joint-anim"],
    [186, "v1", "art-joint-anim"]
  ],
  "(anon-function 13 target-anim)": [[127, "a1", "art-joint-anim"]],
  "target-stance-anim": [
    [98, "v1", "art-joint-anim"],
    [164, "v1", "art-joint-anim"],
    [261, "v1", "art-joint-anim"],
    [385, "a1", "art-joint-anim"],
    [475, "a1", "art-joint-anim"],
    [635, "v1", "art-joint-anim"],
    [772, "v1", "art-joint-anim"],
    [1047, "v1", "art-joint-anim"]
  ],
  "target-stance-push": [
    [73, "v1", "art-joint-anim"],
    [125, "v1", "art-joint-anim"]
  ],
  "target-falling-anim": [[61, "v1", "art-joint-anim"]],
  "(anon-function 8 target-anim)": [
    [79, "v1", "art-joint-anim"],
    [174, "v1", "art-joint-anim"]
  ],
  "target-hit-ground-flop-anim": [[39, "v1", "art-joint-anim"]],
  "(anon-function 4 target-anim)": [
    [101, "v1", "art-joint-anim"],
    [168, "v1", "art-joint-anim"],
    [235, "v1", "art-joint-anim"],
    [292, "v1", "art-joint-anim"]
  ],
  "(anon-function 3 target-anim)": [
    [102, "v1", "art-joint-anim"],
    [162, "v1", "art-joint-anim"],
    [231, "v1", "art-joint-anim"],
    [289, "v1", "art-joint-anim"]
  ],
  "target-hit-ground-anim": [
    [132, "a1", "art-joint-anim"],
    [284, "v1", "art-joint-anim"],
    [336, "v1", "art-joint-anim"],
    [472, "v1", "art-joint-anim"],
    [532, "v1", "art-joint-anim"],
    [687, "v1", "art-joint-anim"],
    [848, "v1", "art-joint-anim"],
    [947, "v1", "art-joint-anim"]
  ],
  "target-attack-air-anim": [
    [80, "v1", "art-joint-anim"],
    [248, "v1", "art-joint-anim"]
  ],
  "target-edge-grab-anim": [
    [54, "v1", "art-joint-anim"],
    [111, "v1", "art-joint-anim"]
  ],
  "entity-lookup-part-group": [
    ["_stack_", 16, "res-tag"],
    [29, "s3", "basic"]
  ],
  "(method 22 swingpole)": [[53, "v1", "process-drawable"]],
  "(code active swingpole)": [[34, "a0", "process-focusable"]],
  "swingpole-init": [[56, "a0", "swingpole"]],
  "(event idle manipy)": [
    [61, "v1", "joint"],
    [233, "v1", "process-drawable"],
    [360, "v1", "vector"],
    [368, "v1", "vector"],
    [402, "t9", "(function manipy object)"],
    [475, "a0", "process-drawable"],
    [498, "v1", "process-drawable"],
    [507, "a0", "process-drawable"],
    [535, "v1", "vector"],
    [408, "v1", "float"],
    [462, "v1", "float"],
    [686, "a0", "float"]
  ],
  "(trans idle manipy)": [
    [57, "v1", "process-drawable"],
    [[64, 73], "a0", "collide-shape"]
  ],
  "(code idle manipy)": [
    [61, "a1", "process-drawable"],
    [82, "gp", "process-drawable"],
    [88, "gp", "process-drawable"],
    [131, "a0", "process-drawable"],
    [193, "a0", "process-drawable"],
    [164, "a0", "process"],
    [[159, 190], "gp", "handle"]
  ],
  "manipy-init": [
    [[142, 146], "a0", "collide-shape"],
    [214, "v1", "joint"]
  ],
  "(code active part-tracker)": [
    [[29, 43], "v1", "process-drawable"],
    [[103, 117], "v1", "process-drawable"]
  ],
  "(method 16 lightning-tracker)": [
    [[141, 158], "a0", "process-focusable"],
    [174, "a0", "process-drawable"],
    [[53, 70], "a0", "process-focusable"],
    [82, "a0", "process-focusable"]
  ],
  "(code active lightning-tracker)": [[[71, 81], "v1", "process-drawable"]],
  "(exit active lightning-tracker)": [[4, "v0", "sound-rpc-set-param"]],
  "ja-anim-done?": [[30, "gp", "process-drawable"]],
  "camera-pov-from": [
    [[4, 41], "gp", "target"],
    [21, "v1", "joint"],
    [32, "v1", "joint"]
  ],
  "(event active part-spawner)": [[25, "v1", "vector"]],
  "(exit active launcher)": [[2, "v0", "sound-rpc-set-param"]],
  "(method 11 launcher)": [[128, "v0", "vector"]],
  "launcher-init-by-other": [[136, "v0", "vector"]],
  "(event active touch-tracker)": [
    [71, "a0", "process"],
    [98, "t9", "(function touch-tracker object)"]
  ],
  "(code active touch-tracker)": [
    [22, "a0", "process-drawable"],
    [32, "a0", "collide-shape"]
  ],
  "(event explode explosion)": [
    [13, "v1", "process-drawable"],
    [18, "a0", "collide-shape"]
  ],
  "process-drawable-random-point!": [[[29, 34], "s4", "collide-shape"]],
  "(method 11 part-spawner)": [[112, "a3", "vector"]],
  "(code startup gun-dark-shot)": [[79, "a1", "process-drawable"]],
  "(enter moving gun-dark-shot)": [[16, "a1", "process-drawable"]],
  "(trans moving gun-dark-shot)": [[24, "s3", "process-drawable"]],
  "(code impact gun-dark-shot)": [
    [260, "a0", "process-focusable"],
    [108, "v0", "(array collide-shape)"],
    [156, "s0", "process-focusable"],
    [166, "s0", "process-focusable"],
    [219, "s1", "process-drawable"]
  ],
  "(anon-function 1 gun-dark-shot)": [
    [71, "v1", "process-drawable"],
    [78, "a0", "process-focusable"],
    [86, "a0", "process"],
    [93, "a0", "process"],
    [113, "a0", "process-drawable"]
  ],
  "(exit startup gun-dark-shot)": [[20, "v0", "sound-rpc-set-param"]],
  "eco-track-root-prim-fadeout": [[3, "a0", "collide-shape"]],
  "process-drawable-shock-skel-effect": [
    [[47, 51], "a1", "cspace"],
    [87, "v0", "(array cspace)"],
    [251, "v1", "lightning-tracker"],
    [253, "v1", "lightning-tracker"],
    [59, "a1", "cspace"],
    [119, "a0", "cspace"],
    [131, "a0", "cspace"],
    [311, "a0", "(pointer uint128)"],
    [360, "a0", "(pointer uint128)"]
  ],
  "(method 13 editable-face)": [[[31, 84], "s3", "(inline-array vector)"]],
  "(method 13 editable-plane)": [[[37, 90], "s3", "(inline-array vector)"]],
  "target-standard-event-handler": [
    [45, "v1", "(pointer process)"],
    [93, "a0", "vector"],
    [203, "a0", "process"],
    [205, "v1", "(pointer process)"],
    [228, "a0", "process"],
    [230, "v1", "(pointer process)"],
    [250, "a0", "process"],
    [252, "v1", "(pointer process)"],
    [343, "s5", "process"],
    [345, "v1", "(pointer process)"],
    [369, "a0", "process"],
    [371, "v1", "(pointer process)"],
    [392, "a0", "process"],
    [394, "v1", "(pointer process)"],
    [439, "a0", "process"],
    [441, "v1", "(pointer process)"],
    [461, "a0", "process"],
    [463, "v1", "(pointer process)"],
    [640, "a0", "process"],
    [642, "v1", "(pointer process)"],
    [698, "v1", "(pointer process)"],
    [68, "a0", "vector"]
  ],
  "(method 21 collide-cache)": [
    [[62, 86], "a3", "(inline-array collide-cache-tri)"]
  ],
  "(method 13 collide-cache)": [[303, "v1", "process-drawable"]],
  "(method 19 collide-cache)": [
    [26, "a0", "connection"],
    [27, "a0", "collide-shape"],
    [105, "a0", "connection"],
    [106, "a0", "collide-shape"]
  ],
  "(method 20 collide-cache)": [
    [50, "v1", "connection"],
    [51, "s1", "collide-shape"],
    [114, "v1", "connection"],
    [115, "s1", "collide-shape"]
  ],
  "(method 9 collide-cache)": [
    //[[28, 56], "gp", "collide-shape-prim"],
    [33, "gp", "collide-cache-prim"],
    [35, "gp", "collide-shape-prim"],
    [[50, 56], "gp", "collide-cache-prim"],
    [36, "v1", "collide-shape-prim-sphere"],
    [[4, 26], "gp", "collide-cache-tri"]
  ],
  "col-rend-draw": [
    [[161, 217], "s5", "collide-cache-prim"],
    [164, "v1", "collide-shape-prim-sphere"],
    [[14, 152], "s3", "collide-cache-tri"]
  ],
  "effect-param->sound-spec": [[178, "v1", "collide-shape-moving"]],
  "(method 10 effect-control)": [
    [128, "v1", "collide-shape-moving"],
    [183, "s3", "(pointer object)"],
    [187, "s3", "basic"],
    [340, "s3", "basic"],
    [390, "s3", "basic"],
    [462, "s3", "basic"],
    [483, "s3", "basic"],
    [[497, 575], "s3", "death-info"]
  ],
  "(method 12 effect-control)": [
    [99, "gp", "(pointer int8)"],
    ["_stack_", 112, "res-tag"]
  ],
  "(method 55 enemy)": [[[66, 70], "a0", "process-focusable"]],
  "(method 74 enemy)": [
    [50, "s3", "process-drawable"],
    [94, "v1", "attack-info"],
    [[111, 205], "s2", "attack-info"],
    [554, "a0", "vector"]
  ],
  "(method 56 enemy)": [[[0, 6], "v1", "attack-info"]],
  "(method 89 enemy)": [[28, "a1", "art-joint-anim"]],
  "(method 87 enemy)": [[52, "s5", "art-joint-anim"]],
  "(code jump enemy)": [[30, "v0", "enemy-jump-info"]],
  "(method 77 enemy)": [[17, "a1", "art-joint-anim"]],
  "(method 108 enemy)": [[[2, 51], "s4", "touching-shapes-entry"]],
  "(method 130 enemy)": [[37, "t1", "int"]],
  "(method 113 enemy)": [["_stack_", 16, "res-tag"]],
  "(method 113 nav-enemy)": [["_stack_", 16, "res-tag"]],
  "(code falling-ambush grunt)": [[53, "v1", "art-joint-anim"]],
  "(code active grunt)": [
    [227, "gp", "art-joint-anim"],
    [271, "gp", "art-joint-anim"],
    [354, "v1", "art-joint-anim"],
    [414, "v1", "art-joint-anim"],
    [143, "gp", "art-joint-anim"]
  ],
  "(code hostile grunt)": [[122, "gp", "art-joint-anim"]],
  "(code attack grunt)": [
    [55, "gp", "art-joint-anim"],
    [155, "a0", "grunt-anim-info"]
  ],
  "(enter spin-attack grunt)": [[[43, 48], "gp", "process-focusable"]],
  "(code spin-attack grunt)": [
    [45, "gp", "art-joint-anim"],
    [[73, 77], "a0", "process-focusable"]
  ],
  "(code circling grunt)": [
    [260, "v1", "art-joint-anim"],
    [308, "v1", "art-joint-anim"],
    [153, "v1", "art-joint-anim"],
    [153, "gp", "art-joint-anim"]
  ],
  "(code pacing grunt)": [[145, "gp", "art-joint-anim"]],
  "(code stop-chase grunt)": [[77, "gp", "art-joint-anim"]],
  "(method 77 grunt)": [
    [87, "s4", "art-joint-anim"],
    [233, "a1", "art-joint-anim"],
    [323, "s4", "art-joint-anim"]
  ],
  "(method 78 grunt)": [
    [53, "s4", "art-joint-anim"],
    [91, "a1", "art-joint-anim"]
  ],
  "(trans wait-for-focus grunt)": [
    [40, "s5", "process-focusable"],
    [13, "s5", "process-focusable"]
  ],
  "(method 132 grunt)": [[16, "t9", "(function nav-enemy none)"]],
  "(method 77 flitter)": [
    [14, "v1", "art-joint-anim"],
    [69, "v1", "art-joint-anim"]
  ],
  "(method 78 flitter)": [[15, "a1", "art-joint-anim"]],
  "(code ambush flitter)": [[[72, 76], "a0", "process-focusable"]],
  "(code ambush-jumping flitter)": [
    [14, "v1", "art-joint-anim"],
    [191, "v1", "art-joint-anim"]
  ],
  "(method 180 flitter)": [[17, "s5", "process-focusable"]],
  "(post active flitter)": [[9, "t9", "(function none)"]],
  "(code stare flitter)": [[126, "v1", "art-joint-anim"]],
  "(post stare flitter)": [[9, "t9", "(function none)"]],
  "(trans circling flitter)": [[14, "gp", "process-focusable"]],
  "(code circling flitter)": [[27, "v1", "art-joint-anim"]],
  "(trans attack flitter)": [[16, "s5", "process-focusable"]],
  "(code attack flitter)": [
    [20, "v1", "art-joint-anim"],
    [147, "v1", "art-joint-anim"]
  ],
  "(method 132 flitter)": [[16, "t9", "(function nav-enemy none)"]],
  "(code target-tube)": [[33, "v1", "art-joint-anim"]],
  "(code target-tube-start)": [[109, "v1", "float"]],
  "(event slide-control-ride slide-control)": [
    [21, "gp", "process-drawable"],
    [28, "v1", "vector"],
    [32, "v1", "vector"],
    [36, "v1", "vector"]
  ],
  "bones-set-sqwc": [[2, "v1", "dma-bank-control"]],
  "bones-reset-sqwc": [[2, "v1", "dma-bank-control"]],
  "bones-init": [
    [1, "v1", "bone-memory"],
    [6, "a1", "bone-memory"],
    [10, "a1", "bone-memory"],
    [14, "a1", "bone-memory"],
    [18, "a1", "bone-memory"],
    [22, "a1", "bone-memory"],
    [26, "a1", "bone-memory"],
    [44, "a0", "dma-packet"],
    [45, "a0", "(pointer uint64)"]
  ],
  "bones-mtx-calc-execute": [
    [[126, 154], "a0", "pris-mtx"],
    [[126, 154], "a1", "pris-mtx"],
    [65, "v1", "bone-memory"],
    [70, "a1", "bone-memory"],
    [74, "a1", "bone-memory"],
    [78, "a1", "bone-memory"],
    [82, "a1", "bone-memory"],
    [86, "a1", "bone-memory"],
    [90, "a1", "bone-memory"],
    [94, "a0", "dma-bank-control"],
    [157, "a0", "dma-bank-control"]
  ],
  "foreground-init": [
    [[1, 100], "gp", "foreground-work"],
    [21, "a0", "dma-packet"],
    [22, "a0", "(pointer uint64)"]
  ],
  "texscroll-make-request": [[[5, 40], "a1", "mei-texture-scroll"]],
  "texscroll-execute": [
    [19, "t1", "pointer"],
    [15, "a2", "merc-fragment-control"],
    [[20, 24], "t1", "merc-fragment"],
    [40, "a2", "merc-fragment-control"],
    [45, "a2", "merc-fragment-control"],
    [48, "a2", "merc-fragment-control"],
    [51, "a2", "int"],
    [[10, 31], "a1", "mei-texture-scroll"],
    [39, "t1", "(pointer int8)"]
  ],
  "foreground-wrapup": [
    [[1, 90], "gp", "foreground-work"],
    [[25, 31], "a0", "dma-packet"],
    [[55, 60], "a0", "dma-packet"]
  ],
  "foreground-draw": [
    [[1, 64], "at", "foreground-work"],
    [13, "t0", "foreground-work"],
    [27, "t1", "foreground-work"],
    [32, "a2", "foreground-work"],
    [37, "a1", "foreground-work"],
    [70, "a0", "foreground-work"],
    [114, "v1", "foreground-work"],
    [116, "v1", "foreground-work"],
    [118, "v1", "foreground-work"],
    [142, "v1", "foreground-work"],
    [187, "a0", "foreground-work"],
    [220, "a0", "foreground-work"],
    [233, "a0", "foreground-work"],
    [256, "a0", "foreground-work"],
    [369, "v1", "foreground-work"],
    [377, "a0", "foreground-work"],
    [417, "a0", "foreground-work"],
    [432, "a0", "foreground-work"],
    [445, "v1", "foreground-work"],
    [468, "v1", "foreground-work"],
    [475, "v1", "foreground-work"],
    [500, "v1", "foreground-work"],
    [518, "v1", "foreground-work"],
    [524, "v1", "foreground-work"],
    [553, "a0", "foreground-work"],
    [583, "v1", "foreground-work"],
    [594, "v1", "foreground-work"],
    [602, "v1", "foreground-work"],
    [611, "v1", "foreground-work"],
    [654, "a0", "foreground-work"],
    [648, "s5", "int"],
    [315, "a2", "(pointer uint8)"],
    [321, "v1", "pointer"],
    [338, "a3", "(pointer uint8)"],
    [344, "v1", "pointer"],
    [[4, 61], "a0", "bone-calculation"],
    [[185, 189], "v1", "mei-texture-scroll"],
    [[252, 281], "v1", "mei-envmap-tint"]
  ],
  "foreground-add-mtx-calc": [[1, "v1", "foreground-work"]],
  "foreground-shadow": [
    [2, "v1", "foreground-work"],
    [[13, 19], "t1", "vector"]
  ],
  "dma-add-process-drawable": [
    [433, "a0", "foreground-work"],
    [545, "t0", "(pointer uint128)"],
    [39, "a0", "foreground-work"],
    [42, "a0", "foreground-work"],
    [[128, 146], "v1", "mood-context"]
  ],
  "foreground-ripple": [
    [2, "v1", "foreground-work"],
    [25, "v1", "foreground-work"],
    [[27, 32], "a0", "foreground-work"]
  ],
  "dark-lightning-handler": [
    [64, "s5", "process-drawable"],
    [211, "gp", "process-drawable"],
    [147, "s5", "process-drawable"],
    [251, "gp", "process-drawable"],
    [312, "a0", "lightning-tracker"]
  ],
  "(post idle air-train)": [[4, "t9", "(function none)"]],
  "(anon-function 3 ctywide-scenes)": [
    [13, "t9", "(function mood-context symbol)"],
    [33, "t9", "(function mood-context symbol)"]
  ],
  "(anon-function 2 ctywide-scenes)": [
    [13, "t9", "(function mood-context symbol)"],
    [33, "t9", "(function mood-context symbol)"]
  ],
  "(anon-function 1 ctywide-scenes)": [
    [13, "t9", "(function mood-context symbol)"],
    [33, "t9", "(function mood-context symbol)"]
  ],
  "(anon-function 0 ctywide-scenes)": [
    [13, "t9", "(function mood-context symbol)"],
    [33, "t9", "(function mood-context symbol)"]
  ],
  "(method 11 fort-trap-door)": [[53, "a0", "collide-shape-moving"]],
  "(method 0 joint-exploder-tuning)": [
    [[5, 79], "v0", "joint-exploder-tuning"]
  ],
  "joint-exploder-init-by-other": [
    [48, "a0", "process-drawable"],
    [57, "v1", "process-drawable"],
    [64, "a0", "process-drawable"]
  ],
  "(method 23 joint-exploder)": [[26, "v1", "process-drawable"]],
  "(method 28 joint-exploder)": [[[0, 250], "s5", "joint-exploder-list"]],
  "joint-exploder-joint-callback": [[3, "s4", "joint-exploder"]],
  "(event idle fort-trap-door)": [[4, "v1", "attack-info"]],
  "(code idle hide-light)": [[10, "v1", "art-joint-anim"]],
  "(event impact turret-shot)": [[11, "s4", "process-drawable"]],
  "(code impact turret-shot)": [[4, "v1", "collide-shape-prim-group"]],
  "(method 29 sinking-plat)": [
    [6, "v0", "(function rigid-body-platform float none)"]
  ],
  "(code collapse beam)": [[25, "v1", "art-joint-anim"]],
  "(code fall ruins-bridge)": [
    [16, "v1", "collide-shape-prim-group"],
    [23, "v1", "collide-shape-prim-group"],
    [31, "v1", "collide-shape-prim-group"],
    [39, "v1", "collide-shape-prim-group"]
  ],
  "(event fall ruins-drop-plat)": [[10, "v1", "collide-shape-prim-group"]],
  "(post fall ruins-drop-plat)": [[20, "t9", "(function none)"]],
  "(code target-death)": [
    [467, "v1", "art-joint-anim"],
    [594, "v1", "art-joint-anim"],
    [852, "v1", "art-joint-anim"]
  ],
  "throne-activate": [[3, "f0", "meters"]],
  "throne-deactivate": [[3, "f0", "meters"]],
  "palroof-activate": [[6, "f0", "meters"]],
  "palroof-deactivate": [[6, "f0", "meters"]],
  "check-onintent-bugs": [[[31, 49], "s3", "sprite-vec-data-2d"]],
  "(anon-function 3 onintent-scenes)": [
    [13, "t9", "(function mood-context none)"]
  ],
  "(anon-function 2 onintent-scenes)": [
    [13, "t9", "(function mood-context none)"]
  ],
  "(anon-function 1 onintent-scenes)": [
    [13, "t9", "(function mood-context none)"]
  ],
  "(anon-function 0 onintent-scenes)": [
    [13, "t9", "(function mood-context none)"]
  ],
  "(anon-function 2 stadium-scenes)": [
    [60, "v1", "process-drawable"],
    [76, "v1", "process-drawable"],
    [79, "v1", "process-drawable"]
  ],
  "(anon-function 5 stadium-scenes)": [
    [13, "t9", "(function mood-context none)"]
  ],
  "(anon-function 6 stadium-scenes)": [
    [13, "t9", "(function mood-context none)"]
  ],
  "(anon-function 7 stadium-scenes)": [
    [13, "t9", "(function mood-context none)"]
  ],
  "(anon-function 8 stadium-scenes)": [
    [13, "t9", "(function mood-context none)"]
  ],
  "(anon-function 9 stadium-scenes)": [
    [13, "t9", "(function mood-context none)"]
  ],
  "(anon-function 10 stadium-scenes)": [
    [13, "t9", "(function mood-context none)"]
  ],
  "(anon-function 11 stadium-scenes)": [
    [13, "t9", "(function mood-context none)"]
  ],
  "(anon-function 12 stadium-scenes)": [
    [13, "t9", "(function mood-context none)"]
  ],
  "(anon-function 13 stadium-scenes)": [
    [13, "t9", "(function mood-context none)"]
  ],
  "(anon-function 14 stadium-scenes)": [
    [13, "t9", "(function mood-context none)"]
  ],
  "(anon-function 15 stadium-scenes)": [
    [13, "t9", "(function mood-context none)"]
  ],
  "(anon-function 16 stadium-scenes)": [
    [13, "t9", "(function mood-context none)"]
  ],
  "(anon-function 17 stadium-scenes)": [
    [13, "t9", "(function mood-context none)"]
  ],
  "(anon-function 18 stadium-scenes)": [
    [13, "t9", "(function mood-context none)"]
  ],
  "(anon-function 19 stadium-scenes)": [
    [13, "t9", "(function mood-context none)"]
  ],
  "(anon-function 20 stadium-scenes)": [
    [13, "t9", "(function mood-context none)"]
  ],
  "(anon-function 3 canyon-scenes)": [
    [67, "v0", "process-drawable"],
    [72, "v0", "process-drawable"]
  ],
  "(anon-function 8 mountain-scenes)": [[2, "v0", "sound-rpc-set-param"]],
  "(anon-function 27 intro-scenes)": [[[97, 100], "v1", "dma-packet"]],
  "(anon-function 24 intro-scenes)": [[[213, 216], "v1", "dma-packet"]],
  "(anon-function 18 intro-scenes)": [
    [23, "t9", "(function mood-context none)"],
    [43, "t9", "(function mood-context none)"],
    [63, "t9", "(function mood-context none)"]
  ],
  "(anon-function 16 intro-scenes)": [[4, "v0", "target"]],
  "(anon-function 8 intro-scenes)": [
    [49, "t9", "(function mood-context none)"]
  ],
  "(anon-function 3 intro-scenes)": [
    [13, "t9", "(function mood-context none)"]
  ],
  "birth-func-atoll-bird-wing": [[[2, 25], "v1", "sprite-vec-data-2d"]],
  "(anon-function 17 nestb-scenes)": [[15, "v0", "float"]],
  "movie-nest-metalkor-shot-draw-impact": [
    [224, "v1", "process-drawable"],
    [345, "v1", "process-drawable"]
  ],
  "(anon-function 11 nestb-scenes)": [
    [13, "v0", "target"],
    [8, "v0", "target"]
  ],
  "(anon-function 10 nestb-scenes)": [
    [8, "v0", "target"],
    [13, "v0", "target"]
  ],
  "attach-squid-movie-part": [[20, "v1", "float"]],
  "attach-squid-break-movie-part": [[44, "v1", "float"]],
  "movie-consite-metalkor-shot-draw-impact": [
    [224, "v1", "process-drawable"],
    [345, "v1", "process-drawable"]
  ],
  "(anon-function 3 consite-scenes)": [
    [8, "v0", "target"],
    [13, "v0", "target"]
  ],
  "(anon-function 2 consite-scenes)": [
    [8, "v0", "target"],
    [13, "v0", "target"]
  ],
  "(anon-function 2 under-scenes)": [[21, "v0", "target"]],
  "hiphog-mirror-sheen-func": [
    [[50, 64], "a2", "ripple-wave"],
    [49, "a2", "(inline-array ripple-wave)"],
    [48, "a2", "ripple-wave"]
  ],
  "(anon-function 7 outro-scenes)": [
    [13, "t9", "(function mood-context none)"]
  ],
  "(anon-function 4 outro-scenes)": [
    [13, "t9", "(function mood-context none)"],
    [33, "t9", "(function mood-context none)"],
    [53, "t9", "(function mood-context none)"],
    [73, "t9", "(function mood-context none)"]
  ],
  "(code target-gun-stance)": [
    [598, "v1", "art-joint-anim"],
    [152, "v1", "art-joint-anim"],
    [248, "v1", "art-joint-anim"],
    [345, "v1", "art-joint-anim"],
    [442, "v1", "art-joint-anim"]
  ],
  "find-instance-by-name-level": [
    [11, "v1", "drawable-tree-instance-shrub"],
    [38, "v1", "drawable-tree-instance-tie"]
  ],
  "dma-add-process-drawable-hud": [[11, "a0", "foreground-work"]],
  "find-instance-by-index": [
    [26, "t1", "drawable-tree-instance-shrub"],
    [40, "t1", "drawable-tree-instance-tie"]
  ],
  "print-prototype-list": [
    [25, "v1", "drawable-tree-instance-shrub"],
    [104, "v1", "drawable-tree-instance-tie"]
  ],
  "draw-instance-info": [
    [[188, 203], "s5", "prototype-bucket-shrub"],
    [[192, 303], "s1", "prototype-shrubbery"],
    [[359, 400], "v1", "prototype-tie"],
    [[44, 64], "s1", "drawable-inline-array-instance-tie"],
    [[331, 450], "s5", "prototype-bucket-tie"]
  ],
  "set-shadow-by-name": [[7, "v1", "process-drawable"]],
  "get-shadow-by-name": [[7, "v1", "process-drawable"]],
  "(anon-function 2 memory-usage)": [[211, "v1", "collide-shape-moving"]],
  "(method 9 screen-filter)": [
    [[25, 31], "a0", "dma-packet"],
    [[34, 40], "a0", "gs-gif-tag"],
    [45, "a0", "(pointer gs-test)"],
    [47, "a0", "(pointer gs-reg64)"],
    [[72, 102], "t1", "rgba"]
  ],
  "(method 16 nav-engine)": [[92, "gp", "nav-engine-spr-buffer"]],
  "(method 12 nav-engine)": [
    [[22, 28], "v1", "connection"],
    [[29, 31], "a0", "process-focusable"],
    [[34, 86], "s2", "collide-shape"],
    [90, "v1", "collide-shape-prim-group"],
    [110, "s2", "collide-shape-prim-sphere"]
  ],
  "(method 11 nav-state)": [[37, "v1", "float"]],
  "(method 18 nav-control)": [
    [252, "a2", "float"],
    [250, "a3", "uint"],
    [250, "t0", "uint"]
  ],
  "(method 23 nav-mesh)": [["_stack_", 16, "res-tag"]],
  "nav-control-validate": [
    [29, "s5", "int"],
    [29, "v1", "int"]
  ],
  "(method 43 nav-mesh)": [["_stack_", 28, "float"]],
  "(code open gungame-door)": [[35, "v1", "art-joint-anim"]],
  "(event idle gun-dummy)": [
    [[35, 64], "s5", "attack-info"],
    [70, "gp", "process-drawable"]
  ],
  "(method 29 gun-dummy)": [[26, "v0", "path-control"]],
  "(method 30 gun-dummy)": [
    [3, "v1", "tpath-control-frame"],
    [5, "v1", "(inline-array tpath-control-frame)"],
    [10, "v1", "tpath-control-frame"],
    [17, "v1", "tpath-control-frame"],
    [24, "v1", "tpath-control-frame"],
    [31, "v1", "tpath-control-frame"],
    [38, "v1", "tpath-control-frame"],
    [12, "v1", "(inline-array tpath-control-frame)"],
    [19, "v1", "(inline-array tpath-control-frame)"],
    [26, "v1", "(inline-array tpath-control-frame)"],
    [33, "v1", "(inline-array tpath-control-frame)"],
    [40, "v1", "(inline-array tpath-control-frame)"]
  ],
  "(method 31 gun-dummy)": [[40, "v1", "(inline-array tpath-control-frame)"]],
  "(method 10 training-manager)": [[51, "t9", "(function process none)"]],
  "(trans course training-manager)": [[[22, 493], "gp", "hud"]],
  "(code end-course training-manager)": [[28, "gp", "process-drawable"]],
  "(method 21 training-manager)": [
    [23, "a1", "process-focusable"],
    [34, "a1", "process-focusable"]
  ],
  "(method 26 training-manager)": [[30, "s2", "process-focusable"]],
  "(method 22 training-manager)": [[123, "v1", "process-focusable"]],
  "(anon-function 1 gungame-obs)": [[50, "gp", "process-drawable"]],
  "(anon-function 3 gungame-obs)": [[50, "gp", "process-drawable"]],
  "(event end-course training-manager)": [[13, "a0", "process-drawable"]],
  "(event course training-manager)": [
    [4, "a0", "process-taskable"],
    [40, "a0", "process-drawable"]
  ],
  "(event yellow-training-intro training-manager)": [
    [13, "a0", "process-drawable"]
  ],
  "(method 23 training-manager)": [[104, "s0", "process-focusable"]],
  "(method 11 training-manager)": [["_stack_", 16, "res-tag"]],
  "attach-pod-part": [[32, "v1", "float"]],
  "(method 30 collectable)": [[109, "v1", "collide-shape"]],
  "(method 32 collectable)": [
    [19, "v1", "int"],
    [19, "a0", "int"],
    [23, "a0", "int"],
    [155, "v1", "process-drawable"]
  ],
  "(anon-function 69 collectables)": [
    //[[1, 6], "v1", "handle"],
    [2, "v1", "handle"],
    [5, "v1", "handle"],
    [8, "v1", "handle"],
    [13, "v1", "collectable"],
    [[34, 39], "a0", "process-focusable"]
  ],
  "check-blue-suck": [[19, "v1", "collide-shape"]],
  "add-blue-motion": [[27, "s2", "process-focusable"]],
  "collectable-standard-event-handler": [
    [84, "a0", "vector"],
    [102, "a0", "vector"],
    [[167, 171], "a0", "process"],
    [[292, 296], "a0", "process"]
  ],
  "(event pickup collectable)": [
    [17, "a0", "vector"],
    [18, "v1", "vector"]
  ],
  "(code die eco)": [[55, "v1", "float"]],
  "(code pickup eco)": [
    [39, "v0", "state"],
    [41, "t9", "(function none)"]
  ],
  "(method 10 gem)": [[12, "t9", "(function gem none)"]],
  "(method 9 fact-info)": [
    [245, "a0", "process-drawable"],
    [293, "a0", "process-drawable"]
  ],
  "(method 179 fodder)": [[[16, 20], "a0", "process-focusable"]],
  "(code notice fodder)": [
    [78, "v1", "art-joint-anim"],
    [54, "v1", "float"],
    [150, "v1", "float"]
  ],
  "(code active fodder)": [
    [26, "v1", "art-joint-anim"],
    [112, "v1", "art-joint-anim"],
    [283, "v1", "art-joint-anim"],
    [179, "v1", "art-joint-anim"]
  ],
  "(method 182 fodder)": [[34, "v1", "float"]],
  "(trans hostile fodder)": [
    [[25, 29], "a0", "process-focusable"],
    [105, "v1", "float"]
  ],
  "(code circling fodder)": [
    [243, "v1", "art-joint-anim"],
    [129, "gp", "art-joint-anim"]
  ],
  "(method 77 fodder)": [
    [57, "s5", "art-joint-anim"],
    [85, "s4", "art-joint-anim"]
  ],
  "(method 78 fodder)": [[16, "v1", "art-joint-anim"]],
  "(method 181 fodder)": [[2, "v1", "collide-shape-prim-group"]],
  "(method 7 fodder)": [[19, "t9", "(function nav-enemy int nav-enemy)"]],
  "(post idle fodder)": [[4, "t9", "(function none)"]],
  "(method 180 fodder)": [[24, "s1", "fodder"]],
  "(method 55 fodder)": [[29, "s5", "process-drawable"]],
  "(method 13 hud-box)": [
    [[63, 70], "t4", "dma-packet"],
    [[72, 79], "t4", "gs-gif-tag"],
    [83, "t4", "(pointer gs-test)"],
    [85, "t4", "(pointer gs-reg64)"],
    [87, "t4", "(pointer gs-alpha)"],
    [89, "t4", "(pointer gs-reg64)"],
    [[96, 101], "t3", "(pointer uint128)"],
    [[110, 144], "t4", "(inline-array vector4w)"],
    [[156, 163], "t2", "dma-packet"],
    [[165, 172], "t2", "gs-gif-tag"],
    [176, "t2", "(pointer gs-alpha)"],
    [178, "t2", "(pointer gs-reg64)"],
    [180, "t2", "(pointer gs-rgbaq)"],
    [182, "t2", "(pointer gs-reg64)"],
    [[187, 212], "t2", "(inline-array vector4w)"]
  ],
  "(method 9 hud-sprite)": [
    [[27, 34], "v1", "(pointer uint128)"],
    [[39, 280], "v1", "(inline-array vector)"],
    [[280, 316], "v1", "(inline-array vector4w)"]
  ],
  "(method 9 hud-box)": [[[1, 53], "v1", "(inline-array vector4w)"]],
  "(method 10 hud-box)": [
    [[1, 8], "a2", "dma-packet"],
    [[10, 17], "a2", "gs-gif-tag"],
    [21, "a2", "(pointer gs-test)"],
    [23, "a2", "(pointer gs-reg64)"],
    [25, "a2", "(pointer gs-alpha)"],
    [27, "a2", "(pointer gs-reg64)"],
    [[31, 77], "v1", "(inline-array vector4w)"]
  ],
  "(method 11 hud-box)": [
    [[1, 8], "a2", "dma-packet"],
    [[10, 17], "a2", "gs-gif-tag"],
    [21, "a2", "(pointer gs-test)"],
    [23, "a2", "(pointer gs-reg64)"],
    [25, "a2", "(pointer gs-alpha)"],
    [27, "a2", "(pointer gs-reg64)"],
    [[31, 77], "v1", "(inline-array vector4w)"]
  ],
  "(method 12 hud-box)": [
    [[1, 8], "a2", "dma-packet"],
    [[10, 17], "a2", "gs-gif-tag"],
    [21, "a2", "(pointer gs-test)"],
    [23, "a2", "(pointer gs-reg64)"],
    [25, "a2", "(pointer gs-alpha)"],
    [27, "a2", "(pointer gs-reg64)"],
    [[31, 77], "v1", "(inline-array vector4w)"]
  ],
  "(method 14 hud-box)": [
    [[1, 8], "a2", "dma-packet"],
    [[10, 17], "a2", "gs-gif-tag"],
    [43, "a1", "(pointer gs-scissor)"],
    [45, "a1", "(pointer gs-reg64)"]
  ],
  "(method 15 hud-box)": [
    [[1, 8], "a0", "dma-packet"],
    [[10, 17], "a0", "gs-gif-tag"],
    [21, "a0", "(pointer gs-scissor)"],
    [23, "a0", "(pointer gs-reg64)"]
  ],
  "hud-create-icon": [[35, "a0", "process-drawable"]],
  "hide-hud": [
    [11, "v1", "connection"],
    [23, "v1", "connection"]
  ],
  "enable-hud": [[17, "v1", "connection"]],
  "hide-hud-quick": [
    [11, "v1", "connection"],
    [23, "v1", "connection"]
  ],
  "show-hud": [
    [22, "v1", "connection"],
    [34, "v1", "connection"]
  ],
  "hud-hidden?": [
    [9, "v1", "connection"],
    [[9, 13], "a0", "hud"]
  ],
  "(method 15 hud-dark-eco-symbol)": [[[9, 14], "v1", "hud-health"]],
  "(method 15 hud-gun)": [[[251, 256], "v1", "dma-packet"]],
  "target-mech-collision": [[108, "v0", "carry-info"]],
  "target-mech-exit": [[[235, 242], "v1", "handle"]],
  "mech-update-ik": [
    [3, "v1", "process-drawable"],
    [36, "s5", "collide-shape-moving"],
    [41, "s5", "collide-shape-moving"],
    [55, "s3", "joint-mod-ik"],
    [72, "s3", "joint-mod-ik"],
    [85, "s5", "collide-shape-moving"],
    [93, "s3", "joint-mod-ik"],
    [104, "s3", "joint-mod-ik"],
    [52, "v1", "(array joint-mod-ik)"]
  ],
  "target-mech-punch-pick": [
    [29, "v0", "process-focusable"],
    [222, "s5", "art-joint-anim"],
    [241, "s5", "art-joint-anim"]
  ],
  "(code target-mech-walk)": [[91, "f0", "float"]],
  "(code target-mech-punch)": [
    [107, "v1", "art-joint-anim"],
    [135, "v1", "art-joint-anim"],
    [163, "v1", "art-joint-anim"],
    [191, "v1", "art-joint-anim"],
    [231, "v1", "art-joint-anim"],
    [259, "v1", "art-joint-anim"],
    [287, "v1", "art-joint-anim"],
    [315, "v1", "art-joint-anim"]
  ],
  "(code target-mech-jump)": [[26, "t9", "(function none)"]],
  "(code target-mech-death)": [
    [379, "gp", "art-joint-anim"],
    [643, "v1", "art-joint-anim"]
  ],
  "(code target-mech-get-off)": [[67, "v1", "art-joint-anim"]],
  "(code target-mech-get-on)": [
    [74, "v1", "process-drawable"],
    [80, "v1", "process-drawable"],
    [115, "v1", "art-joint-anim"]
  ],
  "(code target-mech-carry-throw)": [
    [51, "v0", "carry-info"],
    [112, "v0", "carry-info"],
    [135, "v1", "sphere"]
  ],
  "(code target-mech-carry-drop)": [
    [42, "v0", "carry-info"],
    [110, "v1", "art-joint-anim"],
    [176, "v0", "carry-info"],
    [262, "v0", "sound-rpc-set-param"],
    [295, "v0", "sound-rpc-set-param"],
    [220, "v1", "sphere"]
  ],
  "(code target-mech-carry-pickup)": [
    [137, "v0", "carry-info"],
    [377, "v1", "art-joint-anim"],
    [541, "v0", "carry-info"],
    [574, "f0", "float"]
  ],
  "(code target-mech-carry-walk)": [[80, "f0", "float"]],
  "(event target-mech-punch)": [
    [45, "gp", "collide-query"],
    [51, "s5", "collide-shape-prim"],
    [68, "s5", "process-focusable"],
    [95, "gp", "collide-query"],
    [128, "s5", "process-focusable"],
    [180, "gp", "collide-query"]
  ],
  "(exit idle mech)": [[[9, 17], "v1", "handle"]],
  "(anon-function 8 target-mech)": [
    [4, "gp", "target"],
    [10, "gp", "target"],
    [14, "gp", "target"]
  ],
<<<<<<< HEAD
  "(anon-function 9 target-mech)": [
    [[3, 33], "v1", "target"],
    [43, "a0", "joint-mod-ik"],
    [42, "v1", "(array joint-mod-ik)"]
  ],
=======
  "(anon-function 9 target-mech)": [[2, "a0", "(pointer target)"]],
>>>>>>> bdee9832
  "target-mech-handler": [
    [91, "a0", "process"],
    [213, "a3", "vector"],
    [225, "s2", "vector"],
    [305, "a3", "vector"],
    [317, "s2", "vector"],
    [164, "v0", "attack-info"]
  ],
  "(enter target-mech-carry-hit-ground)": [[3, "v0", "sound-rpc-set-param"]],
  "(event target-mech-grab)": [[24, "a0", "process"]],
  "(anon-function 7 target-mech)": [
    [32, "a0", "joint-mod-ik"],
    [26, "a0", "(array joint-mod-ik)"]
  ],
  "(enter target-mech-hit-ground)": [[3, "v0", "sound-rpc-set-param"]],
  "(exit target-mech-carry-drag)": [
    [11, "v0", "sound-rpc-set-param"],
    [28, "v0", "sound-rpc-set-param"]
  ],
  "(trans target-mech-carry-drag)": [[73, "v1", "sphere"]],
  "target-mech-carry-update": [[50, "v1", "sphere"]],
  "(code idle hoverboard-training-manager)": [
    [[162, 169], "v1", "handle"],
    [337, "s5", "process-drawable"],
    [[68, 248], "gp", "handle"],
    [[266, 384], "gp", "handle"]
  ],
  "(code idle-training hoverboard-training-manager)": [
    [56, "gp", "handle"],
    [175, "s5", "process-drawable"],
    [[104, 219], "gp", "handle"]
  ],
  "(method 10 hoverboard-training-manager)": [
    [19, "t9", "(function process none)"]
  ],
  "(code fire skatea-jump-pad)": [[59, "t9", "(function none)"]],
  "(method 29 hoverboard-training-manager)": [[[18, 491], "gp", "hud-goal"]],
  "hoverboard-training-manager-event-handler": [
    [[32, 72], "gp", "(pointer board-tricks)"],
    [12, "v1", "float"],
    [25, "v1", "float"]
  ],
  "(method 11 hoverboard-training-manager)": [["_stack_", 16, "res-tag"]],
  "(trans idle krew-collection-item)": [
    [28, "a1", "process-drawable"],
    [29, "a0", "collide-shape"]
  ],
  "(method 56 pegasus)": [[[5, 10], "v1", "attack-info"]],
  "(post idle pegasus)": [[11, "t9", "(function none)"]],
  "(code notice pegasus)": [
    [53, "v1", "art-joint-anim"],
    [121, "v1", "art-joint-anim"]
  ],
  "(code active pegasus)": [[28, "v1", "art-joint-anim"]],
  "pegasus-fly-code": [
    [386, "v1", "float"],
    [413, "v1", "float"]
  ],
  "(code die pegasus)": [[45, "v1", "art-joint-anim"]],
  "pegasus-choose-path": [[114, "v1", "float"]],
  "(method 115 pegasus)": [["_stack_", 16, "res-tag"]],
<<<<<<< HEAD
  "target-pilot-post": [[96, "s5", "process-focusable"]],
  "(anon-function 1 ruins-obs)": [
    [85, "v1", "process-drawable"],
    [17, "v1", "process-drawable"]
  ],
  "(anon-function 3 ruins-obs)": [[164, "v1", "(pointer process)"]]
=======
  "(code attack-forward amphibian)": [[14, "v1", "art-joint-anim"]],
  "(enter attack-forward amphibian)": [
    [50, "gp", "process-focusable"],
    [54, "a0", "process-focusable"],
    [53, "gp", "process-focusable"]
  ],
  "(code tongue-attack amphibian)": [[14, "v1", "art-joint-anim"]],
  "(method 76 amphibian)": [[1, "a1", "process-focusable"]],
  "(method 90 amphibian)": [[165, "v1", "art-joint-anim"]],
  "(method 88 amphibian)": [[29, "s4", "art-joint-anim"]],
  "(method 87 amphibian)": [[20, "s4", "art-joint-anim"]],
  "(method 89 amphibian)": [[37, "s4", "art-joint-anim"]],
  "(method 78 amphibian)": [
    [21, "v1", "art-joint-anim"],
    [67, "s4", "art-joint-anim"]
  ],
  "(method 77 amphibian)": [
    [37, "s5", "art-joint-anim"],
    [97, "s4", "art-joint-anim"]
  ],
  "(method 51 amphibian)": [
    [34, "a0", "process-focusable"],
    [37, "a0", "process-focusable"]
  ],
  "(method 186 amphibian)": [[41, "s3", "collide-shape-prim-sphere"]],
  "(code notice amphibian)": [[37, "a1", "art-joint-anim"]],
  "(enter stare amphibian)": [
    [35, "a0", "process-focusable"],
    [38, "a0", "process-focusable"]
  ],
  "(code attack-spin amphibian)": [
    [53, "v1", "art-joint-anim"],
    [203, "a0", "process-focusable"],
    [102, "v1", "art-joint-anim"],
    [136, "v1", "art-joint-anim"],
    [206, "a0", "process-focusable"]
  ],
  "(enter attack-spin amphibian)": [
    [56, "gp", "process-focusable"],
    [59, "gp", "process-focusable"]
  ],
  "(post attack-forward-lunge amphibian)": [
    [14, "a0", "process-focusable"],
    [17, "a0", "process-focusable"]
  ],
  "(code stare-idle amphibian)": [[23, "v1", "art-joint-anim"]],
  "(code stare amphibian)": [
    [53, "v1", "art-joint-anim"],
    [102, "v1", "art-joint-anim"],
    [136, "v1", "art-joint-anim"]
  ],
  "(enter notice amphibian)": [
    [20, "a0", "process-focusable"],
    [23, "a0", "process-focusable"]
  ],
  "(code active amphibian)": [
    [69, "v1", "art-joint-anim"],
    [135, "v1", "art-joint-anim"]
  ],
  "(method 185 amphibian)": [
    [33, "a0", "process-focusable"],
    [36, "a0", "process-focusable"]
  ],
  "amphibian-joint-mod-callback": [
    [12, "s2", "amphibian-joint-mod"],
    [18, "s2", "amphibian-joint-mod"],
    [48, "s2", "amphibian-joint-mod"],
    [49, "v1", "amphibian"]
  ],
  "(method 7 hopper)": [
    [14, "t9", "(function process-focusable int process-focusable)"]
  ],
  "(method 132 hopper)": [[16, "t9", "(function enemy none)"]],
  "(code active hopper)": [[22, "v1", "art-joint-anim"]],
  "(trans hostile hopper)": [
    [24, "gp", "process-focusable"],
    [153, "gp", "process-focusable"],
    [156, "gp", "process-focusable"]
  ],
  "(method 88 hopper)": [[16, "a1", "art-joint-anim"]],
  "(method 87 hopper)": [[16, "a1", "art-joint-anim"]],
  "(method 89 hopper)": [[16, "a1", "art-joint-anim"]],
  "(method 78 hopper)": [
    [18, "s4", "art-joint-anim"],
    [56, "v1", "art-joint-anim"]
  ],
  "(method 77 hopper)": [
    [33, "a1", "art-joint-anim"],
    [86, "a1", "art-joint-anim"]
  ],
  "(method 7 metalmonk)": [
    [14, "t9", "(function process-focusable int process-focusable)"]
  ],
  "(method 87 metalmonk)": [[27, "s5", "art-joint-anim"]],
  "(method 104 metalmonk)": [
    [14, "a0", "process-focusable"],
    [17, "a0", "process-focusable"]
  ],
  "(code attack metalmonk)": [[37, "s5", "art-joint-anim"]],
  "(code active metalmonk)": [
    [205, "a1", "art-joint-anim"],
    [118, "gp", "art-joint-anim"]
  ],
  "(trans hostile metalmonk)": [
    [29, "gp", "process-focusable"],
    [71, "gp", "process-focusable"],
    [74, "gp", "process-focusable"]
  ],
  "(method 180 metalmonk)": [[4, "v1", "collide-shape-prim-group"]],
  "(method 78 metalmonk)": [
    [18, "s4", "art-joint-anim"],
    [83, "s4", "art-joint-anim"]
  ],
  "(method 77 metalmonk)": [
    [37, "a1", "art-joint-anim"],
    [106, "s5", "art-joint-anim"],
    [163, "s4", "art-joint-anim"]
  ],
  "(trans victory metalmonk)": [
    [28, "a0", "process-focusable"],
    [31, "a0", "process-focusable"]
  ],
  "(method 46 ginsu)": [[8, "v1", "collide-shape-prim-group"]],
  "(method 183 ginsu)": [[2, "v1", "collide-shape-prim-group"]],
  "(method 70 ginsu)": [
    [33, "v1", "float"],
    [30, "a0", "int"]
  ],
  "(method 181 ginsu)": [
    [18, "a0", "process-focusable"],
    [21, "a0", "process-focusable"]
  ],
  "(trans attack ginsu)": [[32, "a0", "process-focusable"]],
  "(trans anticipate-attack ginsu)": [[27, "a0", "process-focusable"]],
  "(method 142 ginsu)": [
    [16, "a0", "process-focusable"],
    [19, "a0", "process-focusable"]
  ],
  "(method 10 ginsu)": [[6, "t9", "(function none :behavior part-spawner)"]],
  "(code victory centurion)": [[30, "v1", "art-joint-anim"]],
  "(code fire centurion)": [
    [22, "a0", "process-focusable"],
    [25, "a0", "process-focusable"],
    [43, "v1", "art-joint-anim"],
    [76, "gp", "process-focusable"],
    [95, "gp", "process-focusable"],
    [311, "v1", "art-joint-anim"],
    [374, "v1", "art-joint-anim"],
    [98, "gp", "process-focusable"],
    [163, "a0", "process-focusable"],
    [166, "a0", "process-focusable"]
  ],
  "(code active centurion)": [[22, "v1", "art-joint-anim"]],
  "(code attack centurion)": [[14, "v1", "art-joint-anim"]],
  "(enter attack centurion)": [
    [3, "a0", "collide-shape-prim-group"],
    [9, "v1", "collide-shape-prim-group"]
  ],
  "(exit attack centurion)": [
    [3, "a0", "collide-shape-prim-group"],
    [9, "v1", "collide-shape-prim-group"]
  ],
  "(method 55 centurion)": [
    [246, "a0", "process-focusable"],
    [249, "a0", "process-focusable"],
    [341, "a2", "float"]
  ],
  "(code hostile centurion)": [
    [87, "a0", "process-focusable"],
    [90, "a0", "process-focusable"]
  ],
  "(method 7 centurion)": [
    [14, "t9", "(function process-focusable int process-focusable)"]
  ],
  "(method 78 centurion)": [
    [18, "v1", "art-joint-anim"],
    [53, "s4", "art-joint-anim"],
    [82, "v1", "art-joint-anim"]
  ],
  "(method 77 centurion)": [
    [18, "v1", "art-joint-anim"],
    [72, "a1", "art-joint-anim"],
    [117, "a1", "art-joint-anim"],
    [151, "s4", "art-joint-anim"]
  ],
  "(trans hostile centurion)": [
    [25, "a0", "process-focusable"],
    [31, "s5", "process-focusable"],
    [21, "s5", "process-focusable"]
  ],
  "(method 180 centurion)": [
    [28, "s0", "process-focusable"],
    [49, "s0", "process-focusable"]
  ],
  "(method 132 centurion)": [[13, "t9", "(function enemy none)"]],
  "(method 31 centurion-shot)": [[7, "t9", "(function projectile none)"]],
  "(method 28 centurion-shot)": [
    [49, "t9", "(function projectile projectile-options sound-id)"]
  ],
  "(method 74 centurion)": [
    [76, "v1", "attack-info"],
    [78, "v1", "attack-info"],
    [85, "v1", "attack-info"]
  ],
  "(method 30 rhino-wall)": [[5, "v1", "collide-shape-prim-group"]],
  "(code circling rhino)": [
    [129, "gp", "art-joint-anim"],
    [243, "v1", "art-joint-anim"]
  ],
  "(code charge rhino)": [
    [29, "v1", "art-joint-anim"],
    [85, "v1", "art-joint-anim"],
    [137, "v1", "art-joint-anim"]
  ],
  "(code stop-run rhino)": [
    [14, "v1", "art-joint-anim"],
    [85, "a0", "process-focusable"],
    [88, "a0", "process-focusable"],
    [145, "a1", "art-joint-anim"]
  ],
  "(code attack rhino)": [[15, "v1", "art-joint-anim"]],
  "(trans hostile rhino)": [
    [20, "a0", "process-focusable"],
    [20, "a0", "process-focusable"],
    [23, "a0", "process-focusable"],
    [81, "a0", "process-focusable"],
    [84, "a0", "process-focusable"],
    [113, "s3", "process-focusable"],
    [19, "s3", "process-focusable"],
    [80, "s3", "process-focusable"],
    [117, "a0", "process-focusable"],
    [116, "s3", "process-focusable"]
  ],
  "(code die rhino)": [[33, "v1", "art-joint-anim"]],
  "(code hit rhino)": [
    [30, "v1", "art-joint-anim"],
    [83, "v1", "art-joint-anim"]
  ],
  "(method 104 rhino)": [
    [30, "a0", "process-focusable"],
    [30, "a0", "process-focusable"],
    [33, "a0", "process-focusable"]
  ],
  "(enter victory rhino)": [
    [8, "v1", "collide-shape-prim-group"],
    [12, "v1", "collide-shape-prim-group"],
    [17, "a0", "collide-shape-prim-group"]
  ],
  "(code victory rhino)": [
    [14, "v1", "art-joint-anim"],
    [59, "a0", "collide-shape-prim-group"],
    [64, "a0", "collide-shape-prim-group"],
    [69, "a0", "collide-shape-prim-group"],
    [81, "v1", "art-joint-anim"],
    [140, "a0", "process-focusable"],
    [143, "a0", "process-focusable"],
    [157, "gp", "process-focusable"],
    [180, "a0", "collide-shape-prim-group"],
    [201, "v1", "art-joint-anim"],
    [290, "a0", "process-focusable"],
    [139, "gp", "process-focusable"],
    [293, "a0", "process-focusable"]
  ],
  "(method 7 rhino)": [
    [14, "t9", "(function process-focusable int process-focusable)"]
  ],
  "(method 74 rhino)": [[68, "s2", "process-focusable"]],
  "(method 182 rhino)": [[36, "s2", "process-drawable"]],
  "(exit victory rhino)": [
    [10, "v1", "collide-shape-prim-group"],
    [14, "v1", "collide-shape-prim-group"]
  ],
  "(code run-away rhino)": [[14, "v1", "art-joint-anim"]],
  "(code hit rhino-wall)": [
    [42, "a2", "art-joint-anim"],
    [32, "v0", "art-joint-anim"]
  ],
  "(trans hostile grenadier)": [
    [19, "a0", "process-focusable"],
    [156, "a0", "process-focusable"],
    [22, "a0", "process-focusable"]
  ],
  "(method 181 grenadier)": [
    [21, "a0", "process-focusable"],
    [24, "a0", "process-focusable"],
    [79, "a0", "process-focusable"],
    [82, "a0", "process-focusable"],
    [20, "s5", "process-focusable"],
    [78, "s5", "process-focusable"]
  ],
  "(code hit grenadier)": [
    [87, "gp", "art-joint-anim"],
    [210, "a0", "process-focusable"]
  ],
  "(code victory grenadier)": [
    [27, "v1", "art-joint-anim"],
    [76, "v1", "art-joint-anim"]
  ],
  "(post attack grenadier)": [
    [24, "a0", "process-focusable"],
    [27, "a0", "process-focusable"]
  ],
  "(code attack grenadier)": [
    [74, "v1", "art-joint-anim"],
    [163, "v1", "art-joint-anim"],
    [295, "a0", "process-focusable"],
    [298, "a0", "process-focusable"],
    [317, "v1", "art-joint-anim"],
    [366, "v1", "art-joint-anim"]
  ],
  "(event attack grenadier)": [
    [23, "s4", "process-focusable"],
    [27, "a0", "process-focusable"],
    [26, "s4", "process-focusable"]
  ],
  "(method 78 grenadier)": [
    [18, "s4", "art-joint-anim"],
    [63, "a1", "art-joint-anim"],
    [93, "v1", "art-joint-anim"]
  ],
  "(exit spin-kick grenadier)": [[2, "v1", "collide-shape-prim-group"]],
  "(post spin-kick grenadier)": [
    [24, "a0", "process-focusable"],
    [27, "a0", "process-focusable"]
  ],
  "(code spin-kick grenadier)": [[14, "v1", "art-joint-anim"]],
  "(enter spin-kick grenadier)": [[29, "v1", "collide-shape-prim-group"]],
  "(code backup grenadier)": [[10, "v1", "art-joint-anim"]],
  "(method 7 grenadier)": [
    [21, "t9", "(function process-focusable int process-focusable)"]
  ],
  "(method 70 grenadier)": [[41, "a0", "process-focusable"]],
  "(code active grenadier)": [
    [140, "v1", "art-joint-anim"],
    [202, "v1", "art-joint-anim"],
    [51, "v1", "art-joint-anim"],
    [27, "s5", "pair"],
    [311, "v1", "art-joint-anim"]
  ],
  "(code hostile grenadier)": [[45, "gp", "art-joint-anim"]],
  "rapid-gunner-common-post": [
    [14, "a0", "process-focusable"],
    [17, "a0", "process-focusable"]
  ],
  "(post notice rapid-gunner)": [
    [24, "a0", "process-focusable"],
    [27, "a0", "process-focusable"]
  ],
  "(code notice rapid-gunner)": [[30, "v1", "art-joint-anim"]],
  "(enter notice rapid-gunner)": [
    [85, "a0", "process-focusable"],
    [88, "a0", "process-focusable"]
  ],
  "(trans attack rapid-gunner)": [
    [30, "a0", "process-focusable"],
    [33, "a0", "process-focusable"],
    [37, "a0", "process-focusable"],
    [40, "a0", "process-focusable"],
    [67, "gp", "process-focusable"],
    [170, "gp", "process-focusable"],
    [173, "gp", "process-focusable"],
    [36, "gp", "process-focusable"],
    [29, "gp", "process-focusable"]
  ],
  "(post attack rapid-gunner)": [
    [32, "a0", "process-focusable"],
    [35, "a0", "process-focusable"]
  ],
  "(code attack rapid-gunner)": [[103, "v1", "art-joint-anim"]],
  "(code hop rapid-gunner)": [
    [89, "v1", "art-joint-anim"],
    [120, "v1", "art-joint-anim"]
  ],
  "(post hop-turn rapid-gunner)": [
    [32, "a0", "process-focusable"],
    [35, "a0", "process-focusable"]
  ],
  "(method 7 rapid-gunner)": [
    [14, "t9", "(function process-focusable int process-focusable)"]
  ],
  "(exit spin-attack rapid-gunner)": [[13, "v1", "collide-shape-prim-group"]],
  "(post spin-attack rapid-gunner)": [
    [24, "a0", "process-focusable"],
    [27, "a0", "process-focusable"]
  ],
  "(code spin-attack rapid-gunner)": [[14, "v1", "art-joint-anim"]],
  "(enter spin-attack rapid-gunner)": [[29, "v1", "collide-shape-prim-group"]],
  "(code hostile rapid-gunner)": [[118, "v1", "art-joint-anim"]],
  "(trans hostile rapid-gunner)": [
    [27, "a0", "process-focusable"],
    [30, "a0", "process-focusable"],
    [58, "gp", "process-focusable"],
    [26, "gp", "process-focusable"]
  ],
  "(code reload rapid-gunner)": [[14, "v1", "art-joint-anim"]],
  "(code cool-down rapid-gunner)": [[14, "v1", "art-joint-anim"]],
  "(code hop-turn rapid-gunner)": [[14, "v1", "art-joint-anim"]],
  "(method 78 rapid-gunner)": [
    [21, "v1", "art-joint-anim"],
    [67, "a1", "art-joint-anim"],
    [94, "a1", "art-joint-anim"]
  ],
  "(method 79 tomb-baby-spider)": [
    [49, "v1", "art-joint-anim"],
    [77, "v1", "art-joint-anim"],
    [127, "v1", "collide-shape-prim-group"],
    [131, "v1", "collide-shape-prim-group"],
    [135, "v1", "collide-shape-prim-group"],
    [137, "v1", "collide-shape-prim-group"],
    [139, "v1", "collide-shape-prim-group"]
  ],
  "(method 78 tomb-baby-spider)": [
    [13, "a2", "art-joint-anim"],
    [50, "a2", "art-joint-anim"]
  ],
  "(method 77 tomb-baby-spider)": [
    [2, "a2", "collide-shape-prim-group"],
    [36, "a2", "art-joint-anim"],
    [73, "a2", "art-joint-anim"],
    [10, "a2", "collide-shape-prim-group"]
  ],
  "(code attack-stop tomb-baby-spider)": [[10, "v1", "art-joint-anim"]],
  "(exit attack tomb-baby-spider)": [[2, "v1", "collide-shape-prim-group"]],
  "(enter attack tomb-baby-spider)": [[14, "v1", "collide-shape-prim-group"]],
  "(code attack tomb-baby-spider)": [[30, "v1", "art-joint-anim"]],
  "(code notice tomb-baby-spider)": [
    [27, "a0", "process-focusable"],
    [30, "a0", "process-focusable"],
    [52, "v1", "art-joint-anim"],
    [115, "v1", "art-joint-anim"]
  ],
  "(code active tomb-baby-spider)": [
    [30, "v1", "art-joint-anim"],
    [126, "v1", "art-joint-anim"],
    [188, "v1", "art-joint-anim"],
    [297, "v1", "art-joint-anim"]
  ],
  "monster-frog-hop-fast-code": [
    [15, "v1", "art-joint-anim"],
    [72, "v1", "art-joint-anim"]
  ],
  "monster-frog-hop-slow-code": [
    [231, "v1", "art-joint-anim"],
    [288, "v1", "art-joint-anim"],
    [46, "v1", "art-joint-anim"],
    [117, "v1", "art-joint-anim"]
  ],
  "(method 78 monster-frog)": [
    [19, "v1", "art-joint-anim"],
    [54, "v1", "art-joint-anim"],
    [89, "v1", "art-joint-anim"],
    [121, "v1", "art-joint-anim"]
  ],
  "(method 77 monster-frog)": [
    [19, "v1", "art-joint-anim"],
    [54, "v1", "art-joint-anim"],
    [89, "v1", "art-joint-anim"],
    [121, "v1", "art-joint-anim"]
  ],
  "(code attack-recover monster-frog)": [
    [10, "v1", "art-joint-anim"],
    [87, "v1", "art-joint-anim"],
    [158, "v1", "art-joint-anim"]
  ],
  "(code attack monster-frog)": [[19, "v1", "art-joint-anim"]],
  "(code turn monster-frog)": [
    [21, "v1", "art-joint-anim"],
    [79, "v1", "art-joint-anim"]
  ],
  "(code active monster-frog)": [
    [27, "v1", "art-joint-anim"],
    [80, "v1", "art-joint-anim"],
    [172, "v1", "art-joint-anim"],
    [234, "v1", "art-joint-anim"],
    [343, "v1", "art-joint-anim"]
  ],
  "(code notice monster-frog)": [
    [23, "v1", "art-joint-anim"],
    [71, "v1", "art-joint-anim"],
    [103, "a0", "process-focusable"],
    [106, "a0", "process-focusable"],
    [149, "v1", "art-joint-anim"]
  ],
  "(code ambush monster-frog)": [
    [21, "a0", "process-focusable"],
    [24, "a0", "process-focusable"],
    [68, "v1", "art-joint-anim"]
  ],
  "(post turn monster-frog)": [
    [24, "a0", "process-focusable"],
    [27, "a0", "process-focusable"]
  ],
  "(code hostile monster-frog)": [
    [18, "a0", "process-focusable"],
    [21, "a0", "process-focusable"],
    [117, "v1", "art-joint-anim"],
    [202, "v1", "art-joint-anim"]
  ],
  "(method 77 predator)": [
    [21, "v1", "art-joint-anim"],
    [53, "v1", "art-joint-anim"],
    [96, "v1", "art-joint-anim"],
    [126, "v1", "art-joint-anim"],
    [160, "v1", "art-joint-anim"],
    [192, "v1", "art-joint-anim"]
  ],
  "(method 78 predator)": [
    [21, "v1", "art-joint-anim"],
    [53, "v1", "art-joint-anim"],
    [89, "v1", "art-joint-anim"],
    [123, "v1", "art-joint-anim"],
    [155, "v1", "art-joint-anim"]
  ],
  "(method 7 predator)": [
    [9, "t9", "(function process-focusable int process-focusable)"]
  ],
  "(method 184 predator)": [
    [67, "s2", "process-focusable"],
    [79, "a0", "process-focusable"],
    [78, "s2", "process-focusable"],
    [108, "s2", "process-focusable"]
  ],
  "(method 182 predator)": [[4, "v1", "collide-shape-prim-group"]],
  "(code active predator)": [[22, "v1", "art-joint-anim"]],
  "(post idle predator)": [[4, "t9", "(function none)"]],
  "(code fire predator)": [
    [26, "v1", "art-joint-anim"],
    [103, "a0", "process-focusable"],
    [102, "s5", "process-focusable"],
    [121, "s5", "process-focusable"],
    [124, "s5", "process-focusable"]
  ],
  "(code close-attack predator)": [
    [14, "v1", "art-joint-anim"],
    [71, "v1", "art-joint-anim"]
  ],
  "(trans hidden predator)": [
    [40, "gp", "process-focusable"],
    [43, "gp", "process-focusable"]
  ],
  "(code hidden predator)": [
    [14, "v1", "art-joint-anim"],
    [75, "v1", "art-joint-anim"]
  ],
  "(code hostile predator)": [
    [14, "v1", "art-joint-anim"],
    [67, "v1", "art-joint-anim"]
  ],
  "(trans hostile predator)": [
    [52, "gp", "process-focusable"],
    [55, "gp", "process-focusable"]
  ],
  "(code hide predator)": [[14, "v1", "art-joint-anim"]],
  "(trans hide predator)": [
    [21, "gp", "process-focusable"],
    [24, "gp", "process-focusable"]
  ],
  "(method 186 predator)": [[17, "v1", "int"]],
  "(method 77 rapid-gunner)": [
    [29, "v1", "art-joint-anim"],
    [149, "v1", "art-joint-anim"],
    [266, "a1", "art-joint-anim"],
    [116, "s4", "art-joint-anim"],
    [233, "s5", "art-joint-anim"]
  ],
  "(method 11 predator-manager)": [
    ["_stack_", 16, "res-tag"],
    [281, "s2", "process-drawable"]
  ]
>>>>>>> bdee9832
}<|MERGE_RESOLUTION|>--- conflicted
+++ resolved
@@ -5695,15 +5695,7 @@
     [10, "gp", "target"],
     [14, "gp", "target"]
   ],
-<<<<<<< HEAD
-  "(anon-function 9 target-mech)": [
-    [[3, 33], "v1", "target"],
-    [43, "a0", "joint-mod-ik"],
-    [42, "v1", "(array joint-mod-ik)"]
-  ],
-=======
   "(anon-function 9 target-mech)": [[2, "a0", "(pointer target)"]],
->>>>>>> bdee9832
   "target-mech-handler": [
     [91, "a0", "process"],
     [213, "a3", "vector"],
@@ -5765,14 +5757,6 @@
   "(code die pegasus)": [[45, "v1", "art-joint-anim"]],
   "pegasus-choose-path": [[114, "v1", "float"]],
   "(method 115 pegasus)": [["_stack_", 16, "res-tag"]],
-<<<<<<< HEAD
-  "target-pilot-post": [[96, "s5", "process-focusable"]],
-  "(anon-function 1 ruins-obs)": [
-    [85, "v1", "process-drawable"],
-    [17, "v1", "process-drawable"]
-  ],
-  "(anon-function 3 ruins-obs)": [[164, "v1", "(pointer process)"]]
-=======
   "(code attack-forward amphibian)": [[14, "v1", "art-joint-anim"]],
   "(enter attack-forward amphibian)": [
     [50, "gp", "process-focusable"],
@@ -6341,6 +6325,11 @@
   "(method 11 predator-manager)": [
     ["_stack_", 16, "res-tag"],
     [281, "s2", "process-drawable"]
-  ]
->>>>>>> bdee9832
+  ],
+  "target-pilot-post": [[96, "s5", "process-focusable"]],
+  "(anon-function 1 ruins-obs)": [
+    [85, "v1", "process-drawable"],
+    [17, "v1", "process-drawable"]
+  ],
+  "(anon-function 3 ruins-obs)": [[164, "v1", "(pointer process)"]]
 }