--- conflicted
+++ resolved
@@ -1412,8 +1412,6 @@
     [46, "a0", "(pointer gs-reg64)"],
     [[49, 61], "v1", "dma-packet"]
   ],
-<<<<<<< HEAD
-=======
   "sparticle-track-root-prim": [[3, "v1", "collide-shape"]],
   "(method 10 sparticle-launcher)": [[41, "gp", "(array float)"]],
   "birth-func-texture-group": [[3, "s5", "(pointer int32)"]],
@@ -1515,7 +1513,6 @@
     [[55, 59], "s0", "(inline-array vector)"]
   ],
 
->>>>>>> cfb6abb2
   "drawable-load": [[[25, 28], "s5", "drawable"]],
   "art-load": [[[13, 16], "s5", "art"]],
   "art-group-load-check": [[[43, 53], "s3", "art-group"]],
@@ -1556,37 +1553,7 @@
     [14, "v1", "gui-connection"]
   ],
   "(method 10 gui-control)": [[[4, 32], "s3", "gui-connection"]],
-<<<<<<< HEAD
-  "build-conversions": [
-    [23, "v1", "fact-info-target"],
-    [29, "v1", "fact-info-target"]
-  ],
-  "target-real-post": [
-    [97, "f28", "float"]
-  ],
-  "target-compute-pole": [
-    [[10, 125], "s2", "swingpole"]
-  ],
-  "tobot-start": [
-    [26, "s5", "target"]
-  ],
-  "(method 10 target)": [
-    [28, "t9", "(function target none)"]
-  ],
-  "target-compute-edge": [
-    [48, "a0", "process-drawable"]
-  ],
-  "target-compute-edge-rider": [
-    [48, "a0", "process-drawable"]
-    //[52, "a1", "vector"]
-  ],
-  "wall-hide?": [
-    //[132, "a0", "collide-shape-prim-sphere"]
-  ],
-  "target-update-ik": [
-    [288, "f30", "float"]
-=======
-
+  
   "(method 10 bsp-header)": [
     [49, "a3", "(pointer uint128)"]
   ],
@@ -1807,7 +1774,35 @@
     [226, "v0", "sound-rpc-set-param"],
     [420, "v0", "sound-rpc-set-param"],
     [440, "v0", "sound-rpc-set-param"]
->>>>>>> cfb6abb2
+  ],
+  "build-conversions": [
+    [23, "v1", "fact-info-target"],
+    [29, "v1", "fact-info-target"]
+  ],
+  "target-real-post": [
+    [97, "f28", "float"]
+  ],
+  "target-compute-pole": [
+    [[10, 125], "s2", "swingpole"]
+  ],
+  "tobot-start": [
+    [26, "s5", "target"]
+  ],
+  "(method 10 target)": [
+    [28, "t9", "(function target none)"]
+  ],
+  "target-compute-edge": [
+    [48, "a0", "process-drawable"]
+  ],
+  "target-compute-edge-rider": [
+    [48, "a0", "process-drawable"]
+    //[52, "a1", "vector"]
+  ],
+  "wall-hide?": [
+    //[132, "a0", "collide-shape-prim-sphere"]
+  ],
+  "target-update-ik": [
+    [288, "f30", "float"]
   ],
   // placeholder
   "placeholder-do-not-add-below": []
