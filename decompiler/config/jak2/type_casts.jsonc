{
  // auto find-parent-method possible
  "(method 3 entity-actor)": [[7, "t9", "(function entity entity)"]],
  "(method 3 entity)": [[7, "t9", "(function entity entity)"]],
  //
  "(method 2 array)": [
    [23, "gp", "(array int32)"],
    [43, "gp", "(array uint32)"],
    [63, "gp", "(array int64)"],
    [83, "gp", "(array uint64)"],
    [102, "gp", "(array int8)"],
    [121, "gp", "(array uint8)"],
    [141, "gp", "(array int16)"],
    [161, "gp", "(array uint16)"],
    [186, "gp", "(array uint128)"],
    [204, "gp", "(array int32)"],
    [223, "gp", "(array float)"],
    [232, "gp", "(array float)"],
    [249, "gp", "(array basic)"],
    [258, "gp", "(array basic)"]
  ],
  "(method 3 array)": [
    [51, "gp", "(array int32)"],
    [69, "gp", "(array uint32)"],
    [87, "gp", "(array int64)"],
    [105, "gp", "(array uint64)"],
    [122, "gp", "(array int8)"],
    [139, "gp", "(array int8)"],
    [157, "gp", "(array int16)"],
    [175, "gp", "(array uint16)"],
    [198, "gp", "(array uint128)"],
    [214, "gp", "(array int32)"],
    [233, "gp", "(array float)"],
    [250, "gp", "(array basic)"]
  ],
  "(method 0 cpu-thread)": [[[0, 28], "v0", "cpu-thread"]],
  "(method 0 process)": [
    [11, "a0", "int"],
    [[12, 45], "v0", "process"]
  ],
  "inspect-process-heap": [
    [[4, 11], "s5", "basic"],
    [17, "s5", "pointer"]
  ],
  "(method 14 dead-pool)": [
    [[24, 25], "v1", "(pointer process)"],
    [[30, 39], "s4", "(pointer process)"]
  ],
  "(method 24 dead-pool-heap)": [
    [5, "v1", "pointer"],
    [13, "a0", "pointer"],
    [25, "v1", "pointer"]
  ],
  "method-state": [[12, "a2", "state"]],
  "(method 9 process)": [[[46, 49], "s5", "process"]],
  "(method 10 process)": [[[24, 30], "s4", "protect-frame"]],
  "(method 0 protect-frame)": [
    [0, "a0", "int"],
    [[1, 8], "v0", "protect-frame"]
  ],
  "string-cat-to-last-char": [
    [3, "s5", "(pointer uint8)"],
    [4, "s5", "string"]
  ],
  "enter-state": [
    [68, "s0", "protect-frame"],
    [101, "t9", "(function object object object object object object none)"]
  ],
  "send-event-function": [[[7, 15], "a0", "process"]],
  // MATH
  "logf": [
    [12, "f0", "float"],
    [12, "f1", "float"],
    [19, "f0", "float"],
    [19, "f1", "float"]
  ],
  "log2f": [
    [12, "f0", "float"],
    [12, "f1", "float"],
    [19, "f0", "float"],
    [19, "f1", "float"]
  ],
  "cube-root": [
    [17, "f0", "float"],
    [17, "f1", "float"],
    [18, "f0", "float"],
    [18, "f1", "float"],
    [[23, 32], "f0", "float"]
  ],
  // Quaternion
  "quaternion-look-at!": [[15, "v1", "vector"]],
  "vector-x-quaternion!": [[10, "v1", "(pointer uint128)"]],
  "vector-y-quaternion!": [[10, "v1", "(pointer uint128)"]],
  "vector-z-quaternion!": [[10, "v1", "(pointer uint128)"]],
  "dma-buffer-add-vu-function": [[[9, 33], "t2", "dma-packet"]],
  "dma-buffer-add-buckets": [
    [[1, 4], "v1", "dma-bucket"],
    [5, "v1", "pointer"],
    [[9, 11], "v1", "dma-bucket"],
    [11, "v1", "pointer"]
  ],
  "dma-buffer-patch-buckets": [
    [[6, 8], "a0", "(inline-array dma-bucket)"],
    [8, "a3", "pointer"],
    [14, "a0", "(inline-array dma-bucket)"],
    [3, "a0", "(inline-array dma-bucket)"],
    [36, "a0", "(inline-array dma-bucket)"],
    [10, "a0", "(inline-array dma-bucket)"],
    [18, "a0", "(inline-array dma-bucket)"],
    [[29, 33], "a0", "dma-packet"],
    [34, "a0", "(inline-array dma-bucket)"]
  ],
  "dma-bucket-insert-tag": [
    [[2, 6], "v1", "dma-bucket"],
    [3, "a0", "dma-bucket"]
  ],
  "disasm-vif-details": [
    [[62, 94], "s3", "(pointer uint32)"],
    [[98, 130], "s3", "(pointer uint16)"],
    [[134, 164], "s3", "(pointer uint32)"],
    [[168, 198], "s3", "(pointer uint16)"],
    [[202, 225], "s3", "(pointer uint16)"]
  ],
  "disasm-vif-tag": [
    [[81, 85], "t1", "vif-stcycl-imm"],
    [242, "a0", "vif-unpack-imm"]
  ],
  "disasm-dma-list": [
    [25, "v1", "dma-tag"],
    [153, "v1", "dma-packet"],
    [189, "v1", "dma-packet"],
    [229, "v1", "dma-packet"],
    [258, "v1", "dma-packet"],
    [302, "v1", "dma-packet"],
    [308, "v1", "dma-packet"],
    [152, "v1", "(pointer uint64)"],
    [167, "v1", "(pointer uint64)"],
    [176, "v1", "(pointer uint64)"],
    [198, "v1", "(pointer uint64)"],
    [207, "v1", "(pointer uint64)"],
    [238, "v1", "(pointer uint64)"],
    [247, "v1", "(pointer uint64)"],
    [282, "v1", "(pointer uint64)"],
    [291, "v1", "(pointer uint64)"],
    [324, "v1", "(pointer uint64)"],
    [334, "v1", "(pointer uint64)"]
  ],
  "calculate-basis-functions-vector!": [
    [[8, 20], "v1", "(pointer float)"],
    [[0, 60], "f1", "float"]
  ],
  "curve-evaluate!": [[62, "s5", "pointer"]],
  "vector4-array-add!": [
    [11, "s5", "(inline-array vector4)"],
    [12, "s4", "(inline-array vector4)"],
    [13, "gp", "(inline-array vector4)"]
  ],
  "vector4-array-sub!": [
    [11, "s5", "(inline-array vector4)"],
    [12, "s4", "(inline-array vector4)"],
    [13, "gp", "(inline-array vector4)"]
  ],
  "vector4-array-mul!": [
    [11, "s5", "(inline-array vector4)"],
    [12, "s4", "(inline-array vector4)"],
    [13, "gp", "(inline-array vector4)"]
  ],
  "vector4-array-scale!": [
    [11, "s5", "(inline-array vector4)"],
    [12, "gp", "(inline-array vector4)"]
  ],
  "vector4-array-madd!": [
    [13, "s5", "(inline-array vector4)"],
    [14, "s4", "(inline-array vector4)"],
    [15, "gp", "(inline-array vector4)"]
  ],
  "vector4-array-msub!": [
    [13, "s5", "(inline-array vector4)"],
    [14, "s4", "(inline-array vector4)"],
    [15, "gp", "(inline-array vector4)"]
  ],
  "vector4-array-lerp!": [
    [13, "s5", "(inline-array vector4)"],
    [14, "s4", "(inline-array vector4)"],
    [15, "gp", "(inline-array vector4)"]
  ],
  "vector-segment-distance-point!": [[[21, 30], "f1", "float"]],
  "(method 10 profile-array)": [
    [[6, 10], "a0", "dma-packet"],
    [[16, 19], "a0", "gs-gif-tag"],
    [24, "a0", "(pointer gs-alpha)"],
    [26, "a0", "(pointer gs-reg64)"],
    [28, "a0", "(pointer gs-zbuf)"],
    [30, "a0", "(pointer gs-reg64)"],
    [32, "a0", "(pointer gs-test)"],
    [34, "a0", "(pointer gs-reg64)"],
    [35, "a0", "(pointer uint64)"],
    [37, "a0", "(pointer gs-reg64)"],
    [39, "a0", "(pointer gs-clamp)"],
    [41, "a0", "(pointer gs-reg64)"],
    [43, "a0", "(pointer gs-tex1)"],
    [45, "a0", "(pointer gs-reg64)"],
    [48, "a0", "(pointer gs-texa)"],
    [50, "a0", "(pointer gs-reg64)"],
    [52, "a0", "(pointer gs-texclut)"],
    [54, "a0", "(pointer gs-reg64)"],
    [56, "a0", "(pointer uint64)"],
    [58, "a0", "(pointer gs-reg64)"],
    [[69, 73], "a0", "(pointer uint128)"],
    [[73, 82], "a1", "vector4w"],
    [[82, 89], "a1", "vector4w"],
    [[90, 96], "a0", "vector4w"],
    [[113, 117], "a1", "(pointer uint128)"],
    [[117, 126], "a2", "vector4w"],
    [[126, 136], "a2", "vector4w"],
    [[137, 149], "a1", "vector4w"],
    [[187, 191], "t2", "(pointer int128)"],
    [[191, 225], "t4", "vector4w"],
    [[225, 231], "a2", "vector4w"],
    [[231, 237], "a2", "vector4w"]
  ],
  "draw-sprite2d-xy": [
    [[35, 39], "t0", "dma-packet"],
    [[45, 48], "t0", "gs-gif-tag"],
    [53, "t0", "(pointer gs-prim)"],
    [55, "t0", "(pointer gs-rgbaq)"],
    [66, "t0", "(pointer gs-xyzf)"],
    [87, "t0", "(pointer gs-xyzf)"],
    [[96, 108], "v1", "(pointer uint64)"]
  ],
  "draw-sprite2d-xy-absolute": [
    [[6, 10], "t3", "dma-packet"],
    [[16, 19], "t3", "gs-gif-tag"],
    [24, "t3", "(pointer gs-prim)"],
    [25, "t3", "(pointer gs-rgbaq)"],
    [36, "t3", "(pointer gs-xyzf)"],
    [49, "t3", "(pointer gs-xyzf)"],
    [[62, 69], "v1", "(pointer uint64)"]
  ],
  "draw-quad2d": [
    [[18, 22], "t2", "dma-packet"],
    [[28, 31], "t2", "gs-gif-tag"],
    [36, "t2", "(pointer gs-prim)"],
    [38, "t2", "(pointer gs-rgbaq)"],
    [46, "t2", "(pointer gs-xyzf)"],
    [48, "t2", "(pointer gs-rgbaq)"],
    [61, "t2", "(pointer gs-xyzf)"],
    [63, "t2", "(pointer gs-rgbaq)"],
    [76, "t2", "(pointer gs-xyzf)"],
    [78, "t2", "(pointer gs-rgbaq)"],
    [96, "t2", "(pointer gs-xyzf)"],
    [97, "t2", "(pointer uint64)"],
    [[110, 117], "v1", "(pointer uint64)"]
  ],
  "set-display-gs-state": [
    [[3, 10], "t3", "dma-packet"],
    [[13, 19], "t3", "gs-gif-tag"],
    [30, "t3", "(pointer gs-scissor)"],
    [32, "t3", "(pointer gs-reg64)"],
    [33, "t3", "(pointer gs-xy-offset)"],
    [35, "t3", "(pointer gs-reg64)"],
    [46, "t3", "(pointer gs-frame)"],
    [48, "t3", "(pointer gs-reg64)"],
    [50, "t3", "(pointer gs-test)"],
    [52, "t3", "(pointer gs-reg64)"],
    [54, "t3", "(pointer gs-texa)"],
    [56, "t3", "(pointer gs-reg64)"],
    [58, "t3", "(pointer gs-zbuf)"],
    [60, "t3", "(pointer gs-reg64)"],
    [61, "t3", "(pointer uint64)"],
    [63, "t3", "(pointer gs-reg64)"]
  ],
  "set-display-gs-state-offset": [
    [[3, 10], "t5", "dma-packet"],
    [[13, 19], "t5", "gs-gif-tag"],
    [30, "t5", "(pointer gs-scissor)"],
    [32, "t5", "(pointer gs-reg64)"],
    [40, "t5", "(pointer gs-xy-offset)"],
    [42, "t5", "(pointer gs-reg64)"],
    [53, "t5", "(pointer gs-frame)"],
    [55, "t5", "(pointer gs-reg64)"],
    [57, "t5", "(pointer gs-test)"],
    [59, "t5", "(pointer gs-reg64)"],
    [61, "t5", "(pointer gs-texa)"],
    [63, "t5", "(pointer gs-reg64)"],
    [65, "t5", "(pointer gs-zbuf)"],
    [67, "t5", "(pointer gs-reg64)"],
    [68, "t5", "(pointer uint64)"],
    [70, "t5", "(pointer gs-reg64)"]
  ],
  "reset-display-gs-state": [
    [[3, 8], "a2", "dma-packet"],
    [[14, 17], "a2", "gs-gif-tag"],
    [22, "a1", "(pointer gs-scissor)"],
    [24, "a1", "(pointer gs-reg64)"],
    [26, "a1", "(pointer gs-xy-offset)"],
    [28, "a1", "(pointer gs-reg64)"],
    [30, "a1", "(pointer gs-frame)"],
    [32, "a1", "(pointer gs-reg64)"],
    [34, "a1", "(pointer gs-test)"],
    [36, "a1", "(pointer gs-reg64)"],
    [39, "a1", "(pointer gs-texa)"],
    [41, "a1", "(pointer gs-reg64)"],
    [43, "a1", "(pointer gs-zbuf)"],
    [45, "a1", "(pointer gs-reg64)"],
    [46, "a1", "(pointer uint64)"],
    [48, "a1", "(pointer gs-reg64)"]
  ],
  "(method 3 connection-pers)": [[97, "f0", "float"]],
  "(method 9 connection)": [[8, "a0", "pointer"]],
  "(method 10 connection)": [[8, "a0", "pointer"]],
  "(method 11 connection)": [[5, "a1", "pointer"]],
  "(method 0 engine)": [
    [44, "v1", "pointer"],
    [47, "v1", "pointer"],
    [53, "v1", "connectable"],
    [65, "v1", "connectable"]
  ],
  "(method 12 engine)": [
    [[5, 18], "s4", "connection"],
    [13, "t9", "(function object object object object object)"]
  ],
  "(method 13 engine)": [
    [[5, 28], "s4", "connection"],
    [13, "t9", "(function object object object object object)"]
  ],
  "(method 15 engine)": [[[0, 36], "v1", "connection"]],
  "(method 19 engine)": [[8, "a0", "connection"]],
  "(method 20 engine)": [[8, "a0", "connection"]],
  "(method 21 engine)": [[8, "a0", "connection"]],
  "(method 0 engine-pers)": [
    [32, "v1", "pointer"],
    [23, "v1", "pointer"],
    [26, "v1", "pointer"],
    [24, "v1", "(pointer pointer)"]
  ],
  "(method 3 connection-minimap)": [[97, "f0", "float"]],
  "dma-buffer-add-ref-texture": [
    [[25, 29], "a3", "dma-packet"],
    [[32, 44], "a3", "gs-gif-tag"],
    [[47, 62], "a2", "dma-packet"]
  ],
  "texture-page-default-allocate": [[51, "a3", "texture-page"]],
  "texture-page-font-allocate": [[33, "a3", "texture-page"]],
  "(method 24 texture-pool)": [
    [67, "a1", "shader-ptr"],
    [[70, 91], "a1", "adgif-shader"],
    [92, "a1", "adgif-shader"]
  ],
  "(method 3 generic-tie-interp-point)": [[19, "gp", "(pointer uint128)"]],
  "(method 19 res-lump)": [
    [46, "t2", "(pointer uint64)"],
    [100, "t3", "(pointer uint64)"],
    [184, "t5", "(pointer uint64)"],
    [64, "t6", "(pointer uint64)"]
  ],
  "(method 20 res-lump)": [[341, "t0", "(pointer uint128)"]],
  "(method 16 res-lump)": [
    [22, "t1", "(pointer uint64)"],
    [29, "t2", "(pointer uint64)"]
  ],
  "(method 15 res-lump)": [[132, "s5", "res-tag-pair"]],
  "(method 17 res-lump)": [[22, "s4", "(pointer pointer)"]],
  "(method 0 script-context)": [[[8, 17], "v0", "script-context"]],
  "joint-mod-wheel-callback": [[[2, 63], "s4", "joint-mod-wheel"]],
  "joint-mod-set-local-callback": [[[0, 23], "v1", "joint-mod-set-local"]],
  "joint-mod-add-local-callback": [[[2, 33], "s4", "joint-mod-add-local"]],
  "joint-mod-set-world-callback": [[[0, 23], "v1", "joint-mod-set-world"]],
  "joint-mod-blend-local-callback": [[[2, 63], "gp", "joint-mod-blend-local"]],
  "joint-mod-spinner-callback": [[[2, 63], "gp", "joint-mod-spinner"]],
  "joint-mod-blend-world-callback": [[[2, 148], "gp", "joint-mod-blend-world"]],
  "joint-mod-rotate-local-callback": [
    [[2, 16], "v1", "joint-mod-rotate-local"]
  ],
  "(method 0 collide-shape-prim-sphere)": [
    [[3, 8], "v0", "collide-shape-prim-sphere"]
  ],
  "(method 0 collide-shape-prim-mesh)": [
    [[3, 11], "v0", "collide-shape-prim-mesh"]
  ],
  "(method 0 collide-shape-prim-group)": [
    [[3, 12], "v0", "collide-shape-prim-group"]
  ],
  "(method 0 collide-shape-moving)": [[[2, 12], "v0", "collide-shape-moving"]],
  "(method 11 touching-prims-entry-pool)": [
    [[0, 8], "v1", "touching-prims-entry"],
    [8, "v1", "pointer"],
    [[9, 11], "v1", "touching-prims-entry"],
    [[1, 20], "a1", "touching-prims-entry"]
  ],
  "(method 0 touching-list)": [[[6, 9], "v0", "touching-list"]],
  "display-loop-main": [[223, "t9", "(function none)"]],
  "end-display": [
    [205, "f1", "float"],
    [205, "f0", "float"]
  ],
  "(method 18 res-lump)": [["_stack_", 16, "object"]],
  "(method 21 res-lump)": [
    ["_stack_", 16, "res-tag"],
    ["_stack_", 32, "res-tag"]
  ],
  "(method 8 res-lump)": [
    [258, "s0", "array"],
    // [[0, 100], "s0", "basic"],
    // [[102, 120], "s0", "basic"],
    // [[147, 150], "s0", "collide-mesh"],
    [[157, 239], "s0", "(array object)"]
    // [235, "s0", "basic"]
  ],
  "(method 0 fact-info-enemy)": [
    [[0, 196], "gp", "fact-info-enemy"],
    ["_stack_", 16, "res-tag"],
    ["_stack_", 32, "res-tag"]
  ],
  "(method 0 fact-info)": [[87, "v1", "(pointer int32)"]],
  "(method 0 fact-info-crate)": [[[0, 17], "gp", "fact-info-crate"]],
  "(method 0 fact-info-target)": [[[0, 17], "gp", "fact-info-target"]],
  "joint-channel-float-delete!": [
    [7, "a0", "pointer"],
    [7, "a1", "pointer"]
  ],
  "num-func-chan": [[7, "v1", "joint-control-channel"]],
  "(method 20 process-focusable)": [
    [15, "gp", "collide-shape-moving"],
    [31, "gp", "collide-shape"]
  ],
  "(method 10 focus)": [[19, "v1", "collide-shape"]],
  "shrubbery-login-post-texture": [
    [[13, 15], "a3", "qword"],
    [16, "a3", "pointer"],
    [24, "a3", "pointer"],
    [[17, 23], "a3", "qword"],
    [[13, 23], "a1", "qword"],
    [14, "a2", "qword"],
    [[27, 29], "a3", "qword"],
    [[27, 29], "a1", "qword"],
    [[35, 37], "a3", "qword"],
    [[35, 37], "a2", "qword"]
  ],
  "(top-level-login eye-h)": [[[69, 77], "a1", "eye-control"]],
  "entity-actor-lookup": [["_stack_", 16, "res-tag"]],
  "entity-actor-count": [["_stack_", 16, "res-tag"]],
  "(method 0 path-control)": [["_stack_", 16, "res-tag"]],
  "(method 9 actor-link-info)": [[[0, 36], "s3", "entity-actor"]],
  "(method 41 nav-mesh)": [["_stack_", 56, "float"]],
  "(method 39 nav-mesh)": [["_stack_", 56, "float"]],
  "str-load": [[[18, 44], "s2", "load-chunk-msg"]],
  "str-load-status": [
    [[18, 22], "v1", "load-chunk-msg"],
    [26, "v1", "load-chunk-msg"]
  ],
  "str-play-async": [[[7, 36], "s4", "play-chunk-msg"]],
  "str-play-stop": [[[7, 36], "s4", "play-chunk-msg"]],
  "str-play-queue": [[[7, 98], "s4", "play-chunk-msg"]],
  "str-ambient-play": [[[7, 20], "s5", "load-chunk-msg"]],
  "str-ambient-stop": [[[7, 20], "s5", "load-chunk-msg"]],
  "dgo-load-begin": [[[19, 41], "s2", "load-dgo-msg"]],
  "dgo-load-get-next": [[[14, 31], "v1", "load-dgo-msg"]],
  "dgo-load-continue": [[[5, 23], "gp", "load-dgo-msg"]],
  "dgo-load-link": [
    [7, "s4", "uint"],
    [17, "s4", "uint"],
    [55, "s4", "uint"],
    [27, "s4", "uint"],
    [37, "s4", "uint"]
  ],
  "lookup-level-info": [
    [3, "a1", "symbol"],
    [[4, 24], "a1", "level-load-info"]
  ],
  "(method 30 level-group)": [[87, "v0", "level"]],
  "(method 19 level-group)": [
    [223, "s3", "continue-point"],
    [[177, 209], "s1", "continue-point"],
    [[182, 224], "s3", "continue-point"],
    [434, "v1", "symbol"]
  ],
  "(method 18 level)": [[[82, 89], "a1", "level"]],
  "(method 19 level)": [[[45, 48], "a0", "texture-anim-array"]],
  "level-update-after-load": [
    [[123, 152], "s0", "drawable-inline-array-tfrag"],
    [[155, 158], "s0", "drawable-tree-instance-tie"],
    [365, "a1", "(pointer int32)"],
    [370, "a2", "(pointer int32)"]
  ],
  "(method 25 level)": [
    [97, "t9", "(function object none)"],
    [169, "t9", "(function object symbol none)"]
  ],
  "(method 9 level)": [[54, "t9", "(function object none)"]],
  "copy-mood-exterior": [
    [[15, 19], "a1", "(inline-array vector)"],
    [[16, 18], "v1", "(inline-array vector)"],
    [[30, 32], "v1", "(inline-array vector)"],
    [[29, 33], "a0", "(inline-array vector)"]
  ],
  "update-mood-ruins": [[[30, 46], "gp", "(pointer float)"]],
  "update-mood-strip": [[[63, 80], "s4", "(pointer float)"]],
  "update-mood-ctysluma": [[[23, 81], "gp", "(pointer float)"]],
  "update-mood-ctyslumb": [[[19, 59], "s5", "(pointer float)"]],
  "update-mood-ctyslumc": [[[19, 47], "s5", "(pointer float)"]],
  "update-mood-palcab": [[[23, 53], "s4", "(pointer float)"]],
  "update-mood-stadiumb": [[[22, 61], "gp", "(pointer float)"]],
  "update-mood-atoll": [[[19, 48], "s4", "(pointer float)"]],
  "update-mood-drill": [[[22, 121], "gp", "(pointer float)"]],
  "update-mood-casboss": [[[22, 46], "s4", "(pointer float)"]],
  "update-mood-caspad": [[[19, 77], "gp", "(pointer float)"]],
  "update-mood-palent": [[[18, 43], "s5", "(pointer float)"]],
  "update-mood-nest": [[[21, 74], "s5", "(pointer float)"]],
  "update-mood-village1": [[[21, 66], "gp", "(pointer float)"]],
  "update-mood-consite": [[[84, 110], "s4", "(pointer float)"]],
  "desaturate-mood-colors": [[[20, 92], "a0", "(inline-array mood-color)"]],
  "ramdisk-load": [[[7, 12], "v1", "ramdisk-rpc-load"]],
  "(method 10 engine-sound-pers)": [[[2, 19], "v1", "sound-rpc-set-param"]],
  "check-irx-version": [[[3, 51], "gp", "sound-rpc-get-irx-version"]],
  "sound-bank-iop-store": [[[7, 11], "v1", "sound-rpc-bank-cmd"]],
  "sound-bank-iop-free": [[[7, 12], "v1", "sound-rpc-bank-cmd"]],
  "sound-bank-load": [[[7, 12], "v1", "sound-rpc-load-bank"]],
  "sound-bank-load-from-iop": [[[7, 12], "v1", "sound-rpc-load-bank"]],
  "sound-bank-load-from-ee": [[[8, 14], "v1", "sound-rpc-load-bank"]],
  "sound-bank-unload": [[[6, 11], "v1", "sound-rpc-unload-bank"]],
  "sound-music-load": [[[6, 11], "v1", "sound-rpc-load-music"]],
  "sound-music-unload": [[[3, 8], "v1", "sound-rpc-unload-music"]],
  "set-language": [[[7, 12], "v1", "sound-rpc-set-language"]],
  "sound-set-stereo-mode": [[[4, 9], "v1", "sound-rpc-set-stereo-mode"]],
  "list-sounds": [[[3, 7], "v1", "sound-rpc-list-sounds"]],
  "string->sound-name": [[[2, 18], "a1", "(pointer uint8)"]],
  "sound-set-volume": [[[3, 16], "v1", "sound-rpc-set-master-volume"]],
  "sound-set-reverb": [[[5, 25], "v1", "sound-rpc-set-reverb"]],
  "sound-set-ear-trans": [[[7, 26], "gp", "sound-rpc-set-ear-trans"]],
  "sound-play-by-name": [
    [[12, 45], "s5", "sound-rpc-play"],
    [[22, 39], "s3", "process-drawable"]
  ],
  "sound-play-by-spec": [
    [[4, 54], "s5", "sound-rpc-play"],
    [[31, 47], "s3", "process-drawable"]
  ],
  "sound-pause": [[[3, 8], "v1", "sound-rpc-pause-sound"]],
  "sound-stop": [[[3, 8], "v1", "sound-rpc-stop-sound"]],
  "sound-continue": [[[3, 8], "v1", "sound-rpc-continue-sound"]],
  "sound-group-pause": [[[3, 7], "v1", "sound-rpc-pause-group"]],
  "sound-group-stop": [[[3, 7], "v1", "sound-rpc-stop-group"]],
  "sound-group-continue": [[[3, 7], "v1", "sound-rpc-continue-group"]],
  "sound-set-flava": [[[3, 10], "v1", "sound-rpc-set-flava"]],
  "sound-set-midi-reg": [[[3, 10], "v1", "sound-rpc-set-midi-reg"]],
  "sound-set-fps": [[[3, 10], "v1", "sound-rpc-set-fps"]],
  "(method 0 ambient-sound)": [
    [121, "v1", "sound-spec"],
    [125, "v1", "sound-spec"],
    [128, "v1", "sound-spec"],
    [132, "v1", "sound-spec"],
    // [143, "v1", "sound-spec"],
    // [140, "v1", "sound-spec"],
    // [147, "v1", "sound-spec"],
    ["_stack_", 16, "sound-spec"],
    ["_stack_", 32, "sound-name"],
    ["_stack_", 48, "(pointer float)"],
    // ["_stack_", 52, "sound-play-parms"],
    ["_stack_", 64, "res-tag"]
  ],
  "(method 11 ambient-sound)": [
    [[18, 33], "s4", "process-drawable"],
    [[11, 47], "s5", "sound-rpc-set-param"]
  ],
  "(method 12 ambient-sound)": [[[7, 22], "v1", "sound-rpc-set-param"]],
  "(method 13 ambient-sound)": [[[7, 23], "v1", "sound-rpc-set-param"]],
  "loader-test-command": [[[5, 10], "v1", "sound-rpc-test-cmd"]],
  "(anon-function 1 gsound)": [[[0, 45], "gp", "(array symbol)"]],
  "sound-buffer-dump": [[[12, 39], "s3", "sound-rpc-play"]],
  "(method 12 fact-info-target)": [
    [3, "v1", "target"],
    [14, "a0", "target"]
  ],
<<<<<<< HEAD
  // sprite
  "sprite-add-matrix-data": [
    [[5, 15], "a2", "dma-packet"],
    [[24, 28], "a1", "matrix"],
    [[47, 57], "a2", "dma-packet"],
    [[70, 97], "a2", "vector"],
    [[98, 113], "a1", "vector"],
    [[119, 133], "a1", "vector"]
  ],
  "sprite-add-frame-data": [
    [[8, 16], "a0", "dma-packet"]
  ],
  "sprite-add-2d-chunk": [
    [[12, 20], "a0", "dma-packet"],
    [[45, 52], "a0", "dma-packet"],
    [[69, 76], "a0", "dma-packet"],
    [[80, 87], "v1", "dma-packet"],
    [65, "a3", "int"]
  ],
  "sprite-add-3d-chunk": [
    [[11, 19], "a0", "dma-packet"],
    [[44, 51], "a0", "dma-packet"],
    [[68, 75], "a0", "dma-packet"],
    [[79, 87], "v1", "dma-packet"],
    [65, "a3", "int"]
  ],
  "sprite-draw": [
    [[33, 38], "a0", "dma-packet"],
    [[41, 48], "a0", "gs-gif-tag"],
    [52, "a0", "(pointer gs-test)"],
    [54, "a0", "(pointer gs-reg64)"],
    [56, "a0", "(pointer gs-clamp)"],
    [58, "a0", "(pointer gs-reg64)"],
    [[73, 82], "a0", "dma-packet"],
    [[87, 92], "a0", "dma-packet"],
    [[111, 115], "a0", "dma-packet"],
    [[129, 133], "a0", "dma-packet"],
    [[150, 154], "a0", "dma-packet"],
    [[159, 162], "v1", "dma-packet"]
  ],
  // sprite-distort
  "sprite-init-distorter": [
    [[3, 7], "a1", "dma-packet"],
    [[13, 16], "a1", "gs-gif-tag"],
    [21, "a1", "(pointer gs-zbuf)"],
    [23, "a1", "(pointer gs-reg64)"],
    [25, "a1", "(pointer gs-tex0)"],
    [27, "a1", "(pointer gs-reg64)"],
    [29, "a1", "(pointer gs-tex1)"],
    [31, "a1", "(pointer gs-reg64)"],
    [32, "a1", "(pointer gs-miptbp)"],
    [34, "a1", "(pointer gs-reg64)"],
    [36, "a1", "(pointer gs-clamp)"],
    [38, "a1", "(pointer gs-reg64)"],
    [40, "a1", "(pointer gs-alpha)"],
    [42, "a1", "(pointer gs-reg64)"],
    [50, "a3", "uint"],
    [[53, 58], "a1", "dma-packet"]
  ],
  "sprite-draw-distorters": [
    [[73, 93], "a0", "vector"],
    [75, "v1", "vector"],
    [87, "v1", "vector"],
    [96, "v1", "vector"],
    [100, "v1", "vector"],
    [123, "a0", "(pointer int32)"],
    [128, "v1", "vector"],
    [130, "v1", "vector"],
    [136, "v1", "vector"],
    [157, "v1", "vector"],
    [[175, 192], "a1", "dma-packet"],
    [[200, 206], "a0", "dma-packet"],
    [[210, 214], "a0", "vector4w"],
    [[219, 224], "a0", "dma-packet"],
    [[252, 269], "a1", "dma-packet"],
    [[277, 281], "a1", "dma-packet"],
    [[285, 289], "a1", "vector4w"],
    [[293, 298], "v1", "dma-packet"]
  ],
=======
  "(method 10 history)": [[[8, 10], "a1", "history-elt"]],
  "(method 10 history-iterator)": [[[20, 35], "a2", "history-elt"]],
  "command-get-time": [[119, "gp", "(pointer float)"]],
  "command-get-param": [[122, "gp", "(pointer float)"]],
  "command-get-entity": [[10, "gp", "process"]],
  "print-game-text": [
    [225, "v1", "float"],
    [241, "v1", "float"]
  ],
  "warp-test": [[[18, 23], "v1", "dma-packet"]],
  "fx-copy-buf": [
    [[17, 22], "t3", "dma-packet"],
    [[2, 8], "a2", "dma-packet"],
    [[122, 127], "t0", "dma-packet"],
    [[24, 66], "t3", "dma-packet"]
  ],
  "(method 12 setting-control)": [[17, "s4", "connection"]],
  "(method 14 setting-control)": [[6, "v1", "connection"]],
  "(method 18 setting-control)": [[[844, 848], "a0", "process-focusable"]],
  "(method 9 cam-setting-data)": [
    [[76, 80], "v1", "connection"],
    [22, "s3", "connection"],
    [[45, 48], "s3", "connection"],
    [[56, 59], "s3", "connection"]
  ],
  "(method 9 user-setting-data)": [
    [[76, 80], "v1", "connection"],
    [[56, 59], "s3", "connection"],
    [[45, 49], "s3", "connection"],
    [22, "s3", "connection"]
  ],
  "(method 10 cam-setting-data)": [
    [[24, 31], "v1", "handle"],
    [[23, 36], "a0", "handle"],
    [44, "a3", "vector"],
    [395, "a3", "vector"],
    [404, "a3", "vector"],
    [413, "a3", "vector"],
    [424, "a3", "vector"],
    [[433, 448], "a0", "handle"],
    [[434, 441], "v1", "handle"],
    [[454, 467], "a0", "handle"],
    [[455, 462], "v1", "handle"]
  ],
"(method 9 art)": [
    [9, "v1", "pointer"]
  ],
  "(method 12 art-group)":[
    [12, "a0", "art-joint-anim"]
  ],
  "(method 9 art-mesh-geo)": [
    [20, "s4", "(pointer int16)"],
    [[14, 19], "a0", "drawable"],
    [10, "v1", "(pointer art)"],
    [14, "v1", "(pointer art)"]
  ],
  "(method 9 art-joint-anim)": [
    [9, "v1", "pointer"]
  ],
  "joint-control-copy!": [
    [8, "a0", "uint"]
  ],
  "joint-control-remap!": [
    [127, "t9", "(function joint-control joint-control-channel int object)"],
    [181, "t9", "(function joint-control joint-control-channel int object)"],
    ["_stack_", 60, "basic"]
  ],
  "flatten-joint-control-to-spr": [
    [[201, 203], "a1", "terrain-context"],
    [[131, 133], "a0", "terrain-context"],
    [[182, 184], "a1", "terrain-context"],
    [[164, 166], "a0", "terrain-context"],
    [195, "v1", "terrain-context"],
    [65, "a3", "(pointer float)"],
    [67, "a3", "(pointer float)"],

    [[18, 24], "a2", "(inline-array vector)"],
    [24, "a3", "(pointer float)"],
    [[59, 65], "a2", "(inline-array vector)"],
    [[112, 118], "a2", "(inline-array vector)"],
    [17, "a2", "int"]
  ],

  "(method 2 art-joint-anim-manager-slot)": [
    [21, "s2", "uint"],
    [21, "v1", "uint"]
  ],

  "create-interpolated2-joint-animation-frame": [
    [[48, 125], "v1", "joint-anim-frame"]
  ],

  "(method 12 art-joint-anim-manager)": [
    [15, "a0", "pointer"],
    [15, "v1", "pointer"],
    [21, "a0", "pointer"],
    [21, "v1", "pointer"]
  ],

  "(method 11 art-joint-anim-manager)": [
    [54, "v1", "uint"],
    [54, "s2", "uint"],
    [60, "s2", "uint"],
    [65, "s2", "uint"],
    [71, "s2", "uint"],
    [87, "a1", "uint"],
    [94, "a2", "uint"]
  ],

  "joint-anim-inspect-elt": [
    [[4, 15], "gp", "joint-anim-matrix"],
    [[17, 30], "gp", "joint-anim-transformq"]
  ],

  "matrix-from-control!": [
    [22, "v1", "pointer"],
    [35, "v1", "pointer"],
    [38, "v1", "pointer"],
    [65, "v1", "pointer"],
    [72, "v1", "pointer"],
    [82, "v1", "pointer"],
    [85, "v1", "pointer"],

    // [58, "v1", "matrix"],
    [[43, 49], "v1", "matrix"]
  ],
  // placeholder
>>>>>>> 2bead6db
  "placeholder-do-not-add-below": []
}<|MERGE_RESOLUTION|>--- conflicted
+++ resolved
@@ -572,7 +572,6 @@
     [3, "v1", "target"],
     [14, "a0", "target"]
   ],
-<<<<<<< HEAD
   // sprite
   "sprite-add-matrix-data": [
     [[5, 15], "a2", "dma-packet"],
@@ -652,7 +651,6 @@
     [[285, 289], "a1", "vector4w"],
     [[293, 298], "v1", "dma-packet"]
   ],
-=======
   "(method 10 history)": [[[8, 10], "a1", "history-elt"]],
   "(method 10 history-iterator)": [[[20, 35], "a2", "history-elt"]],
   "command-get-time": [[119, "gp", "(pointer float)"]],
@@ -780,6 +778,5 @@
     [[43, 49], "v1", "matrix"]
   ],
   // placeholder
->>>>>>> 2bead6db
   "placeholder-do-not-add-below": []
 }