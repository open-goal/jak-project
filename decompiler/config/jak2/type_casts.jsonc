--- conflicted
+++ resolved
@@ -1424,8 +1424,31 @@
     [46, "a0", "(pointer gs-reg64)"],
     [[49, 61], "v1", "dma-packet"]
   ],
-<<<<<<< HEAD
-
+  "sparticle-track-root-prim": [[3, "v1", "collide-shape"]],
+  "(method 10 sparticle-launcher)": [[41, "gp", "(array float)"]],
+  "birth-func-texture-group": [[3, "s5", "(pointer int32)"]],
+  "(method 9 sparticle-launch-control)": [[22, "a2", "process-drawable"]],
+  "execute-part-engine": [
+    [11, "v1", "connection"],
+    [137, "a3", "vector"]
+  ],
+  "(method 2 sparticle-cpuinfo)": [[14, "f0", "float"]],
+  "sp-kill-particle": [
+    [7, "a1", "uint"],
+    [7, "v1", "uint"]
+  ],
+  "sp-orbiter": [[[78, 89], "v1", "sprite-vec-data-2d"]],
+  "forall-particles-with-key-runner": [
+    [32, "s3", "(inline-array sparticle-cpuinfo)"],
+    [42, "s3", "(inline-array sparticle-cpuinfo)"]
+  ],
+  "forall-particles-runner": [
+    [[19, 28], "s4", "sparticle-cpuinfo"],
+    [34, "s4", "pointer"],
+    [35, "s3", "pointer"]
+  ],
+  "sp-process-particle-system": [[14, "a1", "vector"]],
+  
   // debug
   "add-debug-point": [
     [[35, 39], "a3", "dma-packet"],
@@ -1485,34 +1508,6 @@
     [[55, 59], "s0", "(inline-array vector)"]
   ],
 
-  // placeholder
-  "placeholder-do-not-add-below": [],
-=======
-  "sparticle-track-root-prim": [[3, "v1", "collide-shape"]],
-  "(method 10 sparticle-launcher)": [[41, "gp", "(array float)"]],
-  "birth-func-texture-group": [[3, "s5", "(pointer int32)"]],
-  "(method 9 sparticle-launch-control)": [[22, "a2", "process-drawable"]],
-  "execute-part-engine": [
-    [11, "v1", "connection"],
-    [137, "a3", "vector"]
-  ],
-  "(method 2 sparticle-cpuinfo)": [[14, "f0", "float"]],
-  "sp-kill-particle": [
-    [7, "a1", "uint"],
-    [7, "v1", "uint"]
-  ],
-  "sp-orbiter": [[[78, 89], "v1", "sprite-vec-data-2d"]],
-  "forall-particles-with-key-runner": [
-    [32, "s3", "(inline-array sparticle-cpuinfo)"],
-    [42, "s3", "(inline-array sparticle-cpuinfo)"]
-  ],
-  "forall-particles-runner": [
-    [[19, 28], "s4", "sparticle-cpuinfo"],
-    [34, "s4", "pointer"],
-    [35, "s3", "pointer"]
-  ],
-  "sp-process-particle-system": [[14, "a1", "vector"]],
->>>>>>> 80d0137d
   "drawable-load": [[[25, 28], "s5", "drawable"]],
   "art-load": [[[13, 16], "s5", "art"]],
   "art-group-load-check": [[[43, 53], "s3", "art-group"]],
