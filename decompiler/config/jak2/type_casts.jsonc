--- conflicted
+++ resolved
@@ -1806,41 +1806,6 @@
   "target-update-ik": [
     [288, "f30", "float"]
   ],
-<<<<<<< HEAD
-  "merc-edge-stats": [[31, "v1", "merc-ctrl"]],
-  "(method 8 merc-ctrl)": [
-    [46, "s2", "pointer"], // was merc-fragment-control
-    [[22, 45], "s2", "merc-fragment-control"],
-    [[89, 93], "a1", "merc-blend-ctrl"],
-    [103, "a1", "pointer"]
-  ],
-  "merc-vu1-initialize-chain": [
-    [[13, 19], "gp", "(pointer vif-tag)"],
-    [[19, 116], "s5", "merc-vu1-low-mem"],
-    [127, "gp", "(inline-array dma-packet)"]
-  ],
-  "(method 9 merc-fragment)": [[[13, 265], "s3", "adgif-shader"]],
-  "(method 9 merc-effect)": [
-    [46, "s4", "pointer"],
-    [47, "s5", "pointer"],
-    [[0, 46], "s4", "merc-fragment"],
-    [[0, 47], "s5", "merc-fragment-control"]
-  ],
-  "merc-vu1-init-buffer": [
-    [[21, 37], "a0", "dma-packet"],
-    [[37, 40], "a0", "gs-gif-tag"],
-    [45, "a0", "(pointer gs-test)"],
-    [47, "a0", "(pointer gs-reg64)"],
-    [49, "a1", "(pointer gs-reg64)"],
-    [52, "a0", "(pointer gs-test)"],
-    [54, "a0", "(pointer gs-test)"],
-    [[63, 68], "v1", "dma-packet"]
-  ],
-  "texture-usage-init": [
-    [23, "a1", "texture-masks"],
-    [24, "a1", "texture-mask"]
-  ],
-=======
   "(anon-function 2 find-nearest)": [
     [28, "s3", "collide-shape"],
     [55, "s2", "process-focusable"],
@@ -1944,7 +1909,39 @@
     [9, "t9", "(function editable-light editable-array none)"]
   ],
   "(method 25 editable)": [[[12, 17], "a0", "editable"]],
->>>>>>> 81b6d5fe
+  "merc-edge-stats": [[31, "v1", "merc-ctrl"]],
+  "(method 8 merc-ctrl)": [
+    [46, "s2", "pointer"], // was merc-fragment-control
+    [[22, 45], "s2", "merc-fragment-control"],
+    [[89, 93], "a1", "merc-blend-ctrl"],
+    [103, "a1", "pointer"]
+  ],
+  "merc-vu1-initialize-chain": [
+    [[13, 19], "gp", "(pointer vif-tag)"],
+    [[19, 116], "s5", "merc-vu1-low-mem"],
+    [127, "gp", "(inline-array dma-packet)"]
+  ],
+  "(method 9 merc-fragment)": [[[13, 265], "s3", "adgif-shader"]],
+  "(method 9 merc-effect)": [
+    [46, "s4", "pointer"],
+    [47, "s5", "pointer"],
+    [[0, 46], "s4", "merc-fragment"],
+    [[0, 47], "s5", "merc-fragment-control"]
+  ],
+  "merc-vu1-init-buffer": [
+    [[21, 37], "a0", "dma-packet"],
+    [[37, 40], "a0", "gs-gif-tag"],
+    [45, "a0", "(pointer gs-test)"],
+    [47, "a0", "(pointer gs-reg64)"],
+    [49, "a1", "(pointer gs-reg64)"],
+    [52, "a0", "(pointer gs-test)"],
+    [54, "a0", "(pointer gs-test)"],
+    [[63, 68], "v1", "dma-packet"]
+  ],
+  "texture-usage-init": [
+    [23, "a1", "texture-masks"],
+    [24, "a1", "texture-mask"]
+  ],
   // placeholder
   "placeholder-do-not-add-below": []
 }