--- conflicted
+++ resolved
@@ -2319,7 +2319,85 @@
     [151, "a0", "uint"],
     ["_stack_", 24, "pat-surface"]
   ],
-<<<<<<< HEAD
+  "(method 14 drawable-group)": [[19, "s5", "drawable-group"]],
+  "(method 15 drawable-tree)": [
+    [[1, 4], "v1", "drawable-inline-array-node"],
+    [[29, 34], "t0", "drawable-inline-array-node"],
+    [[28, 32], "t2", "drawable-inline-array-node"],
+    [[42, 46], "t2", "(pointer int8)"]
+  ],
+  "(method 14 drawable-tree-array)": [[11, "s5", "drawable-tree-array"]],
+  "upload-vis-bits": [
+    [14, "a1", "(pointer uint128)"]
+  ],
+  "set-background-regs!": [
+    [42, "v1", "(pointer int32)"],
+    [47, "v1", "(pointer int32)"],
+    [45, "a0", "(pointer int32)"]
+  ],
+  "finish-background": [
+    [752, "t0", "(pointer float)"],
+    [785, "t4", "(pointer int32)"],
+    [815, "t0", "(pointer float)"],
+    [848, "t4", "(pointer int32)"],
+    [878, "t0", "(pointer float)"],
+    [911, "t4", "(pointer int32)"],
+    [941, "a3", "(pointer float)"],
+    [974, "t3", "(pointer int32)"]
+  ],
+  "(method 16 drawable-inline-array-node)": [
+    [[1,7], "v1", "draw-node"]
+  ],
+  "(method 9 tfragment)": [
+    [27, "a3", "(pointer int32)"],
+    [32, "t0", "texture"]
+  ],
+  "add-tfrag-mtx-0": [
+    [[3, 17], "a0", "dma-packet"]
+  ],
+  "add-tfrag-mtx-1": [
+    [[3, 17], "a0", "dma-packet"]
+  ],
+  "add-tfrag-data": [
+    [[3, 17], "a0", "dma-packet"],
+    [[24, 31], "v1", "dma-packet"]
+  ],
+  "tfrag-init-buffer": [
+    [[10, 17], "a0", "dma-packet"],
+    [[19, 26], "a0", "gs-gif-tag"],
+    [31, "a0", "(pointer gs-reg64)"],
+    [[47, 55], "v1", "dma-packet"]
+  ],
+  "tfrag-end-buffer": [
+    [[1, 8], "a2", "dma-packet"],
+    [[11, 18], "a0", "(pointer vif-tag)"],
+    [[18, 22], "a0", "(pointer int32)"],
+    [[23, 29], "a0", "(pointer vif-tag)"]
+  ],
+  "draw-drawable-tree-tfrag": [
+    [17, "v1", "drawable-inline-array-node"],
+    [19, "a0", "drawable-inline-array-node"],
+    [[104, 110], "v1", "dma-packet"],
+    [[183, 189], "v1", "dma-packet"]
+
+  ],
+  "draw-drawable-tree-tfrag-trans": [
+    [18, "v1", "drawable-inline-array-node"],
+    [20, "a0", "drawable-inline-array-node"],
+    [[176, 182], "v1", "dma-packet"],
+    [[97, 103], "v1", "dma-packet"]
+  ],
+  "draw-drawable-tree-tfrag-water": [
+    [18, "v1", "drawable-inline-array-node"],
+    [20, "a0", "drawable-inline-array-node"],
+    [[176, 182], "v1", "dma-packet"],
+    [[97, 103], "v1", "dma-packet"]
+  ],
+  "tfrag-vu1-init-buf": [
+    [[27, 35], "v1", "dma-packet"],
+    [[61, 66], "v1", "dma-packet"],
+    [69, "v1", "(pointer int32)"]
+  ],
   "(code target-board-jump)": [[17, "v1", "art-joint-anim"]],
   "(code target-board-get-on)": [[55, "v1", "art-joint-anim"]],
   "(code target-board-jump-kick)": [[15, "v1", "art-joint-anim"]],
@@ -2461,87 +2539,6 @@
   ],
   "target-gun-end-mode": [[58, "v0", "sound-rpc-set-param"]],
   "target-board-physics": [[167, "v0", "sound-rpc-set-param"]],
-=======
-  "(method 14 drawable-group)": [[19, "s5", "drawable-group"]],
-  "(method 15 drawable-tree)": [
-    [[1, 4], "v1", "drawable-inline-array-node"],
-    [[29, 34], "t0", "drawable-inline-array-node"],
-    [[28, 32], "t2", "drawable-inline-array-node"],
-    [[42, 46], "t2", "(pointer int8)"]
-  ],
-  "(method 14 drawable-tree-array)": [[11, "s5", "drawable-tree-array"]],
-  "upload-vis-bits": [
-    [14, "a1", "(pointer uint128)"]
-  ],
-  "set-background-regs!": [
-    [42, "v1", "(pointer int32)"],
-    [47, "v1", "(pointer int32)"],
-    [45, "a0", "(pointer int32)"]
-  ],
-  "finish-background": [
-    [752, "t0", "(pointer float)"],
-    [785, "t4", "(pointer int32)"],
-    [815, "t0", "(pointer float)"],
-    [848, "t4", "(pointer int32)"],
-    [878, "t0", "(pointer float)"],
-    [911, "t4", "(pointer int32)"],
-    [941, "a3", "(pointer float)"],
-    [974, "t3", "(pointer int32)"]
-  ],
-  "(method 16 drawable-inline-array-node)": [
-    [[1,7], "v1", "draw-node"]
-  ],
-  "(method 9 tfragment)": [
-    [27, "a3", "(pointer int32)"],
-    [32, "t0", "texture"]
-  ],
-  "add-tfrag-mtx-0": [
-    [[3, 17], "a0", "dma-packet"]
-  ],
-  "add-tfrag-mtx-1": [
-    [[3, 17], "a0", "dma-packet"]
-  ],
-  "add-tfrag-data": [
-    [[3, 17], "a0", "dma-packet"],
-    [[24, 31], "v1", "dma-packet"]
-  ],
-  "tfrag-init-buffer": [
-    [[10, 17], "a0", "dma-packet"],
-    [[19, 26], "a0", "gs-gif-tag"],
-    [31, "a0", "(pointer gs-reg64)"],
-    [[47, 55], "v1", "dma-packet"]
-  ],
-  "tfrag-end-buffer": [
-    [[1, 8], "a2", "dma-packet"],
-    [[11, 18], "a0", "(pointer vif-tag)"],
-    [[18, 22], "a0", "(pointer int32)"],
-    [[23, 29], "a0", "(pointer vif-tag)"]
-  ],
-  "draw-drawable-tree-tfrag": [
-    [17, "v1", "drawable-inline-array-node"],
-    [19, "a0", "drawable-inline-array-node"],
-    [[104, 110], "v1", "dma-packet"],
-    [[183, 189], "v1", "dma-packet"]
-
-  ],
-  "draw-drawable-tree-tfrag-trans": [
-    [18, "v1", "drawable-inline-array-node"],
-    [20, "a0", "drawable-inline-array-node"],
-    [[176, 182], "v1", "dma-packet"],
-    [[97, 103], "v1", "dma-packet"]
-  ],
-  "draw-drawable-tree-tfrag-water": [
-    [18, "v1", "drawable-inline-array-node"],
-    [20, "a0", "drawable-inline-array-node"],
-    [[176, 182], "v1", "dma-packet"],
-    [[97, 103], "v1", "dma-packet"]
-  ],
-  "tfrag-vu1-init-buf": [
-    [[27, 35], "v1", "dma-packet"],
-    [[61, 66], "v1", "dma-packet"],
-    [69, "v1", "(pointer int32)"]
-  ],
->>>>>>> 80cefb95
   // placeholder
   "placeholder-do-not-add-below": []
 }