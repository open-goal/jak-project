--- conflicted
+++ resolved
@@ -3037,10 +3037,6 @@
     [97, "a1", "dma-packet"]
   ],
   "(code part-tester-idle)": [[[16, 22], "s5", "process-drawable"]],
-<<<<<<< HEAD
-  "(method 13 editable-face)": [[[31, 84], "s3", "(inline-array vector)"]],
-  "(method 13 editable-plane)": [[[37, 90], "s3", "(inline-array vector)"]]
-=======
   "(method 25 progress)": [[[19, 31], "a0", "menu-option"]],
   "(method 24 progress)": [
     [71, "a0", "menu-on-off-game-vibrations-option"],
@@ -4559,7 +4555,6 @@
     [[382, 421], "v1", "(inline-array vector4w)"]
   ],
   "(method 90 ocean)": [[0, "a2", "(pointer int32)"]],
-  // placeholder
-  "placeholder-do-not-add-below": []
->>>>>>> 21ad7904
+  "(method 13 editable-face)": [[[31, 84], "s3", "(inline-array vector)"]],
+  "(method 13 editable-plane)": [[[37, 90], "s3", "(inline-array vector)"]]
 }