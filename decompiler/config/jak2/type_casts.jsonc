--- conflicted
+++ resolved
@@ -3476,13 +3476,8 @@
   "(method 7 drop-plat)": [[18, "v1", "external-art-buffer"]],
   "(method 22 gui-control)": [
     [[268, 315], "s4", "process-drawable"],
-<<<<<<< HEAD
-    [[275, 338], "s5", "sound-rpc-set-param"],
-    [[351, 375], "s5", "sound-rpc-set-param"]
-=======
     [[275,338], "s5", "sound-rpc-set-param"],
     [[351,375], "s5", "sound-rpc-set-param"]
->>>>>>> 46f11b1b
   ],
   "(method 13 sky-work)": [
     [[78, 170], "s4", "sky-work"],
