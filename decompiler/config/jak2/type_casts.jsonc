{
  // auto find-parent-method possible
  "(method 3 entity-actor)": [[7, "t9", "(function entity entity)"]],
  "(method 3 entity)": [[7, "t9", "(function entity entity)"]],
  //
  "(method 2 array)": [
    [23, "gp", "(array int32)"],
    [43, "gp", "(array uint32)"],
    [63, "gp", "(array int64)"],
    [83, "gp", "(array uint64)"],
    [102, "gp", "(array int8)"],
    [121, "gp", "(array uint8)"],
    [141, "gp", "(array int16)"],
    [161, "gp", "(array uint16)"],
    [186, "gp", "(array uint128)"],
    [204, "gp", "(array int32)"],
    [223, "gp", "(array float)"],
    [232, "gp", "(array float)"],
    [249, "gp", "(array basic)"],
    [258, "gp", "(array basic)"]
  ],
  "(method 3 array)": [
    [51, "gp", "(array int32)"],
    [69, "gp", "(array uint32)"],
    [87, "gp", "(array int64)"],
    [105, "gp", "(array uint64)"],
    [122, "gp", "(array int8)"],
    [139, "gp", "(array int8)"],
    [157, "gp", "(array int16)"],
    [175, "gp", "(array uint16)"],
    [198, "gp", "(array uint128)"],
    [214, "gp", "(array int32)"],
    [233, "gp", "(array float)"],
    [250, "gp", "(array basic)"]
  ],
  "(method 0 cpu-thread)": [[[0, 28], "v0", "cpu-thread"]],
  "(method 0 process)": [
    [11, "a0", "int"],
    [[12, 45], "v0", "process"]
  ],
  "inspect-process-heap": [
    [[4, 11], "s5", "basic"],
    [17, "s5", "pointer"]
  ],
  "(method 14 dead-pool)": [
    [[24, 25], "v1", "(pointer process)"],
    [[30, 39], "s4", "(pointer process)"]
  ],
  "(method 24 dead-pool-heap)": [
    [5, "v1", "pointer"],
    [13, "a0", "pointer"],
    [25, "v1", "pointer"]
  ],
  "method-state": [[12, "a2", "state"]],
  "(method 9 process)": [[[46, 49], "s5", "process"]],
  "(method 10 process)": [[[24, 30], "s4", "protect-frame"]],
  "(method 0 protect-frame)": [
    [0, "a0", "int"],
    [[1, 8], "v0", "protect-frame"]
  ],
  "string-cat-to-last-char": [
    [3, "s5", "(pointer uint8)"],
    [4, "s5", "string"]
  ],
  "enter-state": [
    [68, "s0", "protect-frame"],
    [101, "t9", "(function object object object object object object none)"]
  ],
  "send-event-function": [[[7, 15], "a0", "process"]],
  // MATH
  "logf": [
    [12, "f0", "float"],
    [12, "f1", "float"],
    [19, "f0", "float"],
    [19, "f1", "float"]
  ],
  "log2f": [
    [12, "f0", "float"],
    [12, "f1", "float"],
    [19, "f0", "float"],
    [19, "f1", "float"]
  ],
  "cube-root": [
    [17, "f0", "float"],
    [17, "f1", "float"],
    [18, "f0", "float"],
    [18, "f1", "float"],
    [[23, 32], "f0", "float"]
  ],
  // Quaternion
  "quaternion-look-at!": [[15, "v1", "vector"]],
  "vector-x-quaternion!": [[10, "v1", "(pointer uint128)"]],
  "vector-y-quaternion!": [[10, "v1", "(pointer uint128)"]],
  "vector-z-quaternion!": [[10, "v1", "(pointer uint128)"]],
  "dma-buffer-add-vu-function": [[[9, 33], "t2", "dma-packet"]],
  "dma-buffer-add-buckets": [
    [[1, 4], "v1", "dma-bucket"],
    [5, "v1", "pointer"],
    [[9, 11], "v1", "dma-bucket"],
    [11, "v1", "pointer"]
  ],
  "dma-buffer-patch-buckets": [
    [[6, 8], "a0", "(inline-array dma-bucket)"],
    [8, "a3", "pointer"],
    [14, "a0", "(inline-array dma-bucket)"],
    [3, "a0", "(inline-array dma-bucket)"],
    [36, "a0", "(inline-array dma-bucket)"],
    [10, "a0", "(inline-array dma-bucket)"],
    [18, "a0", "(inline-array dma-bucket)"],
    [[29, 33], "a0", "dma-packet"],
    [34, "a0", "(inline-array dma-bucket)"]
  ],
  "dma-bucket-insert-tag": [
    [[2, 6], "v1", "dma-bucket"],
    [3, "a0", "dma-bucket"]
  ],
  "disasm-vif-details": [
    [[62, 94], "s3", "(pointer uint32)"],
    [[98, 130], "s3", "(pointer uint16)"],
    [[134, 164], "s3", "(pointer uint32)"],
    [[168, 198], "s3", "(pointer uint16)"],
    [[202, 225], "s3", "(pointer uint16)"]
  ],
  "disasm-vif-tag": [
    [[81, 85], "t1", "vif-stcycl-imm"],
    [242, "a0", "vif-unpack-imm"]
  ],
  "disasm-dma-list": [
    [25, "v1", "dma-tag"],
    [153, "v1", "dma-packet"],
    [189, "v1", "dma-packet"],
    [229, "v1", "dma-packet"],
    [258, "v1", "dma-packet"],
    [302, "v1", "dma-packet"],
    [308, "v1", "dma-packet"],
    [152, "v1", "(pointer uint64)"],
    [167, "v1", "(pointer uint64)"],
    [176, "v1", "(pointer uint64)"],
    [198, "v1", "(pointer uint64)"],
    [207, "v1", "(pointer uint64)"],
    [238, "v1", "(pointer uint64)"],
    [247, "v1", "(pointer uint64)"],
    [282, "v1", "(pointer uint64)"],
    [291, "v1", "(pointer uint64)"],
    [324, "v1", "(pointer uint64)"],
    [334, "v1", "(pointer uint64)"]
  ],
  "calculate-basis-functions-vector!": [
    [[8, 20], "v1", "(pointer float)"],
    [[0, 60], "f1", "float"]
  ],
  "curve-evaluate!": [[62, "s5", "pointer"]],
  "vector4-array-add!": [
    [11, "s5", "(inline-array vector4)"],
    [12, "s4", "(inline-array vector4)"],
    [13, "gp", "(inline-array vector4)"]
  ],
  "vector4-array-sub!": [
    [11, "s5", "(inline-array vector4)"],
    [12, "s4", "(inline-array vector4)"],
    [13, "gp", "(inline-array vector4)"]
  ],
  "vector4-array-mul!": [
    [11, "s5", "(inline-array vector4)"],
    [12, "s4", "(inline-array vector4)"],
    [13, "gp", "(inline-array vector4)"]
  ],
  "vector4-array-scale!": [
    [11, "s5", "(inline-array vector4)"],
    [12, "gp", "(inline-array vector4)"]
  ],
  "vector4-array-madd!": [
    [13, "s5", "(inline-array vector4)"],
    [14, "s4", "(inline-array vector4)"],
    [15, "gp", "(inline-array vector4)"]
  ],
  "vector4-array-msub!": [
    [13, "s5", "(inline-array vector4)"],
    [14, "s4", "(inline-array vector4)"],
    [15, "gp", "(inline-array vector4)"]
  ],
  "vector4-array-lerp!": [
    [13, "s5", "(inline-array vector4)"],
    [14, "s4", "(inline-array vector4)"],
    [15, "gp", "(inline-array vector4)"]
  ],
  "vector-segment-distance-point!": [[[21, 30], "f1", "float"]],
  "(method 10 profile-array)": [
    [[6, 10], "a0", "dma-packet"],
    [[16, 19], "a0", "gs-gif-tag"],
    [24, "a0", "(pointer gs-alpha)"],
    [26, "a0", "(pointer gs-reg64)"],
    [28, "a0", "(pointer gs-zbuf)"],
    [30, "a0", "(pointer gs-reg64)"],
    [32, "a0", "(pointer gs-test)"],
    [34, "a0", "(pointer gs-reg64)"],
    [35, "a0", "(pointer uint64)"],
    [37, "a0", "(pointer gs-reg64)"],
    [39, "a0", "(pointer gs-clamp)"],
    [41, "a0", "(pointer gs-reg64)"],
    [43, "a0", "(pointer gs-tex1)"],
    [45, "a0", "(pointer gs-reg64)"],
    [48, "a0", "(pointer gs-texa)"],
    [50, "a0", "(pointer gs-reg64)"],
    [52, "a0", "(pointer gs-texclut)"],
    [54, "a0", "(pointer gs-reg64)"],
    [56, "a0", "(pointer uint64)"],
    [58, "a0", "(pointer gs-reg64)"],
    [[69, 73], "a0", "(pointer uint128)"],
    [[73, 82], "a1", "vector4w"],
    [[82, 89], "a1", "vector4w"],
    [[90, 96], "a0", "vector4w"],
    [[113, 117], "a1", "(pointer uint128)"],
    [[117, 126], "a2", "vector4w"],
    [[126, 136], "a2", "vector4w"],
    [[137, 149], "a1", "vector4w"],
    [[187, 191], "t2", "(pointer int128)"],
    [[191, 225], "t4", "vector4w"],
    [[225, 231], "a2", "vector4w"],
    [[231, 237], "a2", "vector4w"]
  ],
  "draw-sprite2d-xy": [
    [[35, 39], "t0", "dma-packet"],
    [[45, 48], "t0", "gs-gif-tag"],
    [53, "t0", "(pointer gs-prim)"],
    [55, "t0", "(pointer gs-rgbaq)"],
    [66, "t0", "(pointer gs-xyzf)"],
    [87, "t0", "(pointer gs-xyzf)"],
    [[96, 108], "v1", "(pointer uint64)"]
  ],
  "draw-sprite2d-xy-absolute": [
    [[6, 10], "t3", "dma-packet"],
    [[16, 19], "t3", "gs-gif-tag"],
    [24, "t3", "(pointer gs-prim)"],
    [25, "t3", "(pointer gs-rgbaq)"],
    [36, "t3", "(pointer gs-xyzf)"],
    [49, "t3", "(pointer gs-xyzf)"],
    [[62, 69], "v1", "(pointer uint64)"]
  ],
  "draw-quad2d": [
    [[18, 22], "t2", "dma-packet"],
    [[28, 31], "t2", "gs-gif-tag"],
    [36, "t2", "(pointer gs-prim)"],
    [38, "t2", "(pointer gs-rgbaq)"],
    [46, "t2", "(pointer gs-xyzf)"],
    [48, "t2", "(pointer gs-rgbaq)"],
    [61, "t2", "(pointer gs-xyzf)"],
    [63, "t2", "(pointer gs-rgbaq)"],
    [76, "t2", "(pointer gs-xyzf)"],
    [78, "t2", "(pointer gs-rgbaq)"],
    [96, "t2", "(pointer gs-xyzf)"],
    [97, "t2", "(pointer uint64)"],
    [[110, 117], "v1", "(pointer uint64)"]
  ],
  "set-display-gs-state": [
    [[3, 10], "t3", "dma-packet"],
    [[13, 19], "t3", "gs-gif-tag"],
    [30, "t3", "(pointer gs-scissor)"],
    [32, "t3", "(pointer gs-reg64)"],
    [33, "t3", "(pointer gs-xy-offset)"],
    [35, "t3", "(pointer gs-reg64)"],
    [46, "t3", "(pointer gs-frame)"],
    [48, "t3", "(pointer gs-reg64)"],
    [50, "t3", "(pointer gs-test)"],
    [52, "t3", "(pointer gs-reg64)"],
    [54, "t3", "(pointer gs-texa)"],
    [56, "t3", "(pointer gs-reg64)"],
    [58, "t3", "(pointer gs-zbuf)"],
    [60, "t3", "(pointer gs-reg64)"],
    [61, "t3", "(pointer uint64)"],
    [63, "t3", "(pointer gs-reg64)"]
  ],
  "set-display-gs-state-offset": [
    [[3, 10], "t5", "dma-packet"],
    [[13, 19], "t5", "gs-gif-tag"],
    [30, "t5", "(pointer gs-scissor)"],
    [32, "t5", "(pointer gs-reg64)"],
    [40, "t5", "(pointer gs-xy-offset)"],
    [42, "t5", "(pointer gs-reg64)"],
    [53, "t5", "(pointer gs-frame)"],
    [55, "t5", "(pointer gs-reg64)"],
    [57, "t5", "(pointer gs-test)"],
    [59, "t5", "(pointer gs-reg64)"],
    [61, "t5", "(pointer gs-texa)"],
    [63, "t5", "(pointer gs-reg64)"],
    [65, "t5", "(pointer gs-zbuf)"],
    [67, "t5", "(pointer gs-reg64)"],
    [68, "t5", "(pointer uint64)"],
    [70, "t5", "(pointer gs-reg64)"]
  ],
  "reset-display-gs-state": [
    [[3, 8], "a2", "dma-packet"],
    [[14, 17], "a2", "gs-gif-tag"],
    [22, "a1", "(pointer gs-scissor)"],
    [24, "a1", "(pointer gs-reg64)"],
    [26, "a1", "(pointer gs-xy-offset)"],
    [28, "a1", "(pointer gs-reg64)"],
    [30, "a1", "(pointer gs-frame)"],
    [32, "a1", "(pointer gs-reg64)"],
    [34, "a1", "(pointer gs-test)"],
    [36, "a1", "(pointer gs-reg64)"],
    [39, "a1", "(pointer gs-texa)"],
    [41, "a1", "(pointer gs-reg64)"],
    [43, "a1", "(pointer gs-zbuf)"],
    [45, "a1", "(pointer gs-reg64)"],
    [46, "a1", "(pointer uint64)"],
    [48, "a1", "(pointer gs-reg64)"]
  ],
  "(method 3 connection-pers)": [[97, "f0", "float"]],
  "(method 9 connection)": [[8, "a0", "pointer"]],
  "(method 10 connection)": [[8, "a0", "pointer"]],
  "(method 11 connection)": [[5, "a1", "pointer"]],
  "(method 0 engine)": [
    [44, "v1", "pointer"],
    [47, "v1", "pointer"],
    [53, "v1", "connectable"],
    [65, "v1", "connectable"]
  ],
  "(method 12 engine)": [
    [[5, 18], "s4", "connection"],
    [13, "t9", "(function object object object object object)"]
  ],
  "(method 13 engine)": [
    [[5, 28], "s4", "connection"],
    [13, "t9", "(function object object object object object)"]
  ],
  "(method 15 engine)": [[[0, 36], "v1", "connection"]],
  "(method 19 engine)": [[8, "a0", "connection"]],
  "(method 20 engine)": [[8, "a0", "connection"]],
  "(method 21 engine)": [[8, "a0", "connection"]],
  "(method 0 engine-pers)": [
    [32, "v1", "pointer"],
    [23, "v1", "pointer"],
    [26, "v1", "pointer"],
    [24, "v1", "(pointer pointer)"]
  ],
  "(method 3 connection-minimap)": [[97, "f0", "float"]],
  "dma-buffer-add-ref-texture": [
    [[25, 29], "a3", "dma-packet"],
    [[32, 44], "a3", "gs-gif-tag"],
    [[47, 62], "a2", "dma-packet"]
  ],
  "texture-page-default-allocate": [[51, "a3", "texture"]],
  "texture-page-font-allocate": [[33, "a3", "texture"]],
  "(method 24 texture-pool)": [
    [67, "a1", "shader-ptr"],
    [[70, 93], "a1", "adgif-shader"],
    [92, "a1", "adgif-shader"]
  ],
  "upload-vram-data": [
    [[10, 17], "a0", "dma-packet"],
    [[19, 26], "a0", "gs-gif-tag"],
    [35, "a0", "(pointer gs-bitbltbuf)"],
    [37, "a0", "(pointer gs-reg64)"],
    [38, "a0", "(pointer gs-trxpos)"],
    [40, "a0", "(pointer gs-reg64)"],
    [46, "a0", "(pointer gs-trxreg)"],
    [48, "a0", "(pointer gs-reg64)"],
    [49, "a0", "(pointer gs-trxdir)"],
    [51, "a0", "(pointer gs-reg64)"]
  ],
  "upload-vram-pages": [
    [[140, 147], "a0", "dma-packet"],
    [[149, 156], "a0", "gs-gif-tag"],
    [160, "a0", "(pointer int64)"],
    [162, "a0", "(pointer gs-reg64)"]
  ],
  "(method 3 generic-tie-interp-point)": [[19, "gp", "(pointer uint128)"]],
  "(method 19 res-lump)": [
    [46, "t2", "(pointer uint64)"],
    [100, "t3", "(pointer uint64)"],
    [184, "t5", "(pointer uint64)"],
    [64, "t6", "(pointer uint64)"]
  ],
  "(method 20 res-lump)": [[341, "t0", "(pointer uint128)"]],
  "(method 16 res-lump)": [
    [22, "t1", "(pointer uint64)"],
    [29, "t2", "(pointer uint64)"]
  ],
  "(method 15 res-lump)": [[132, "s5", "res-tag-pair"]],
  "(method 17 res-lump)": [[22, "s4", "(pointer pointer)"]],
  "(method 0 script-context)": [[[8, 17], "v0", "script-context"]],
  "joint-mod-wheel-callback": [[[2, 63], "s4", "joint-mod-wheel"]],
  "joint-mod-set-local-callback": [[[0, 23], "v1", "joint-mod-set-local"]],
  "joint-mod-add-local-callback": [[[2, 33], "s4", "joint-mod-add-local"]],
  "joint-mod-set-world-callback": [[[0, 23], "v1", "joint-mod-set-world"]],
  "joint-mod-blend-local-callback": [[[2, 63], "gp", "joint-mod-blend-local"]],
  "joint-mod-spinner-callback": [[[2, 63], "gp", "joint-mod-spinner"]],
  "joint-mod-blend-world-callback": [[[2, 148], "gp", "joint-mod-blend-world"]],
  "joint-mod-rotate-local-callback": [
    [[2, 16], "v1", "joint-mod-rotate-local"]
  ],
  "(method 0 collide-shape-prim-sphere)": [
    [[3, 8], "v0", "collide-shape-prim-sphere"]
  ],
  "(method 0 collide-shape-prim-mesh)": [
    [[3, 11], "v0", "collide-shape-prim-mesh"]
  ],
  "(method 0 collide-shape-prim-group)": [
    [[3, 12], "v0", "collide-shape-prim-group"]
  ],
  "(method 0 collide-shape-moving)": [[[2, 12], "v0", "collide-shape-moving"]],
  "(method 11 touching-prims-entry-pool)": [
    [[0, 8], "v1", "touching-prims-entry"],
    [8, "v1", "pointer"],
    [[9, 11], "v1", "touching-prims-entry"],
    [[1, 20], "a1", "touching-prims-entry"]
  ],
  "(method 0 touching-list)": [[[6, 9], "v0", "touching-list"]],
  "display-loop-main": [[223, "t9", "(function none)"]],
  "end-display": [
    [205, "f1", "float"],
    [205, "f0", "float"]
  ],
  "(method 18 res-lump)": [["_stack_", 16, "object"]],
  "(method 21 res-lump)": [
    ["_stack_", 16, "res-tag"],
    ["_stack_", 32, "res-tag"]
  ],
  "(method 8 res-lump)": [
    [258, "s0", "array"],
    // [[0, 100], "s0", "basic"],
    // [[102, 120], "s0", "basic"],
    // [[147, 150], "s0", "collide-mesh"],
    [[157, 239], "s0", "(array object)"]
    // [235, "s0", "basic"]
  ],
  "(method 0 fact-info-enemy)": [
    [[0, 196], "gp", "fact-info-enemy"],
    ["_stack_", 16, "res-tag"],
    ["_stack_", 32, "res-tag"],
    [[11, 177], "s5", "res-lump"]
  ],
  "(method 0 fact-info)": [
    [87, "v1", "(pointer int32)"],
    [11, "v1", "res-lump"]
  ],
  "(method 0 fact-info-crate)": [
    [[0, 17], "gp", "fact-info-crate"],
    [14, "a0", "res-lump"]
  ],
  "(method 0 fact-info-target)": [[[0, 17], "gp", "fact-info-target"]],
  "joint-channel-float-delete!": [
    [7, "a0", "pointer"],
    [7, "a1", "pointer"]
  ],
  "num-func-chan": [[7, "v1", "joint-control-channel"]],
  "(method 20 process-focusable)": [
    [15, "gp", "collide-shape-moving"],
    [31, "gp", "collide-shape"]
  ],
  "(method 10 focus)": [[19, "v1", "collide-shape"]],
  "shrubbery-login-post-texture": [
    [[13, 15], "a3", "qword"],
    [16, "a3", "pointer"],
    [24, "a3", "pointer"],
    [[17, 23], "a3", "qword"],
    [[13, 23], "a1", "qword"],
    [14, "a2", "qword"],
    [[27, 29], "a3", "qword"],
    [[27, 29], "a1", "qword"],
    [[35, 37], "a3", "qword"],
    [[35, 37], "a2", "qword"]
  ],
  "(top-level-login eye-h)": [[[69, 77], "a1", "eye-control"]],
  "entity-actor-lookup": [["_stack_", 16, "res-tag"]],
  "entity-actor-count": [["_stack_", 16, "res-tag"]],
  "(method 0 path-control)": [["_stack_", 16, "res-tag"]],
  "(method 9 actor-link-info)": [[[0, 36], "s3", "entity-actor"]],
  "(method 41 nav-mesh)": [["_stack_", 56, "float"]],
  "(method 39 nav-mesh)": [["_stack_", 56, "float"]],
  "str-load": [[[18, 44], "s2", "load-chunk-msg"]],
  "str-load-status": [
    [[18, 22], "v1", "load-chunk-msg"],
    [26, "v1", "load-chunk-msg"]
  ],
  "str-play-async": [[[7, 36], "s4", "play-chunk-msg"]],
  "str-play-stop": [[[7, 36], "s4", "play-chunk-msg"]],
  "str-play-queue": [[[7, 98], "s4", "play-chunk-msg"]],
  "str-ambient-play": [[[7, 20], "s5", "load-chunk-msg"]],
  "str-ambient-stop": [[[7, 20], "s5", "load-chunk-msg"]],
  "dgo-load-begin": [[[19, 41], "s2", "load-dgo-msg"]],
  "dgo-load-get-next": [[[14, 31], "v1", "load-dgo-msg"]],
  "dgo-load-continue": [[[5, 23], "gp", "load-dgo-msg"]],
  "dgo-load-link": [
    [7, "s4", "uint"],
    [17, "s4", "uint"],
    [55, "s4", "uint"],
    [27, "s4", "uint"],
    [37, "s4", "uint"]
  ],
  "lookup-level-info": [
    [3, "a1", "symbol"],
    [[4, 24], "a1", "level-load-info"]
  ],
  "(method 30 level-group)": [[87, "v0", "level"]],
  "(method 19 level-group)": [
    [223, "s3", "continue-point"],
    [[177, 209], "s1", "continue-point"],
    [[182, 224], "s3", "continue-point"],
    [434, "v1", "symbol"]
  ],
  "(method 18 level)": [[[82, 89], "a1", "level"]],
  "(method 19 level)": [[[45, 48], "a0", "texture-anim-array"]],
  "level-update-after-load": [
    [[123, 152], "s0", "drawable-inline-array-tfrag"],
    [[155, 158], "s0", "drawable-tree-instance-tie"],
    [365, "a1", "(pointer int32)"],
    [370, "a2", "(pointer int32)"]
  ],
  "(method 25 level)": [
    [97, "t9", "(function object none)"],
    [169, "t9", "(function object symbol none)"]
  ],
  "(method 9 level)": [[54, "t9", "(function object none)"]],
  "copy-mood-exterior": [
    [[15, 19], "a1", "(inline-array vector)"],
    [[16, 18], "v1", "(inline-array vector)"],
    [[30, 32], "v1", "(inline-array vector)"],
    [[29, 33], "a0", "(inline-array vector)"]
  ],
  "update-mood-ruins": [[[19, 46], "gp", "ruins-states"]],
  "desaturate-mood-colors": [[[20, 92], "a0", "(inline-array mood-color)"]],
  "ramdisk-load": [[[7, 12], "v1", "ramdisk-rpc-load"]],
  "(method 10 engine-sound-pers)": [[[2, 19], "v1", "sound-rpc-set-param"]],
  "check-irx-version": [[[3, 51], "gp", "sound-rpc-get-irx-version"]],
  "sound-bank-iop-store": [[[7, 11], "v1", "sound-rpc-bank-cmd"]],
  "sound-bank-iop-free": [[[7, 12], "v1", "sound-rpc-bank-cmd"]],
  "sound-bank-load": [[[7, 12], "v1", "sound-rpc-load-bank"]],
  "sound-bank-load-from-iop": [[[7, 12], "v1", "sound-rpc-load-bank"]],
  "sound-bank-load-from-ee": [[[8, 14], "v1", "sound-rpc-load-bank"]],
  "sound-bank-unload": [[[6, 11], "v1", "sound-rpc-unload-bank"]],
  "sound-music-load": [[[6, 11], "v1", "sound-rpc-load-music"]],
  "sound-music-unload": [[[3, 8], "v1", "sound-rpc-unload-music"]],
  "set-language": [[[7, 12], "v1", "sound-rpc-set-language"]],
  "sound-set-stereo-mode": [[[4, 9], "v1", "sound-rpc-set-stereo-mode"]],
  "list-sounds": [[[3, 7], "v1", "sound-rpc-list-sounds"]],
  "string->sound-name": [[[2, 18], "a1", "(pointer uint8)"]],
  "sound-set-volume": [[[3, 16], "v1", "sound-rpc-set-master-volume"]],
  "sound-set-reverb": [[[5, 25], "v1", "sound-rpc-set-reverb"]],
  "sound-set-ear-trans": [[[7, 26], "gp", "sound-rpc-set-ear-trans"]],
  "sound-play-by-name": [
    [[12, 45], "s5", "sound-rpc-play"],
    [[22, 39], "s3", "process-drawable"]
  ],
  "sound-play-by-spec": [
    [[4, 54], "s5", "sound-rpc-play"],
    [[31, 47], "s3", "process-drawable"]
  ],
  "sound-pause": [[[3, 8], "v1", "sound-rpc-pause-sound"]],
  "sound-stop": [[[3, 8], "v1", "sound-rpc-stop-sound"]],
  "sound-continue": [[[3, 8], "v1", "sound-rpc-continue-sound"]],
  "sound-group-pause": [[[3, 7], "v1", "sound-rpc-pause-group"]],
  "sound-group-stop": [[[3, 7], "v1", "sound-rpc-stop-group"]],
  "sound-group-continue": [[[3, 7], "v1", "sound-rpc-continue-group"]],
  "sound-set-flava": [[[3, 10], "v1", "sound-rpc-set-flava"]],
  "sound-set-midi-reg": [[[3, 10], "v1", "sound-rpc-set-midi-reg"]],
  "sound-set-fps": [[[3, 10], "v1", "sound-rpc-set-fps"]],
  "(method 0 ambient-sound)": [
    [121, "v1", "sound-spec"],
    [125, "v1", "sound-spec"],
    [128, "v1", "sound-spec"],
    [132, "v1", "sound-spec"],
    // [143, "v1", "sound-spec"],
    // [140, "v1", "sound-spec"],
    // [147, "v1", "sound-spec"],
    ["_stack_", 16, "sound-spec"],
    ["_stack_", 32, "sound-name"],
    ["_stack_", 48, "(pointer float)"],
    // ["_stack_", 52, "sound-play-parms"],
    ["_stack_", 64, "res-tag"]
  ],
  "(method 11 ambient-sound)": [
    [[18, 33], "s4", "process-drawable"],
    [[11, 47], "s5", "sound-rpc-set-param"]
  ],
  "(method 12 ambient-sound)": [[[7, 22], "v1", "sound-rpc-set-param"]],
  "(method 13 ambient-sound)": [[[7, 23], "v1", "sound-rpc-set-param"]],
  "loader-test-command": [[[5, 10], "v1", "sound-rpc-test-cmd"]],
  "(anon-function 1 gsound)": [[[0, 45], "gp", "(array symbol)"]],
  "sound-buffer-dump": [[[12, 39], "s3", "sound-rpc-play"]],
  "(method 12 fact-info-target)": [
    [3, "v1", "target"],
    [14, "a0", "target"]
  ],
  "(method 10 history)": [[[8, 10], "a1", "history-elt"]],
  "(method 10 history-iterator)": [[[20, 35], "a2", "history-elt"]],
  "command-get-time": [[119, "gp", "(pointer float)"]],
  "command-get-param": [[122, "gp", "(pointer float)"]],
  "command-get-entity": [[10, "gp", "process"]],
  // sprite
  "sprite-add-matrix-data": [
    [[5, 15], "a2", "dma-packet"],
    [[24, 28], "a1", "matrix"],
    [[47, 57], "a2", "dma-packet"],
    [[70, 97], "a2", "vector"],
    [[98, 113], "a1", "vector"],
    [[119, 133], "a1", "vector"]
  ],
  "sprite-add-frame-data": [[[8, 16], "a0", "dma-packet"]],
  "sprite-add-2d-chunk": [
    [[12, 20], "a0", "dma-packet"],
    [[45, 52], "a0", "dma-packet"],
    [[69, 76], "a0", "dma-packet"],
    [[80, 87], "v1", "dma-packet"],
    [65, "a3", "int"]
  ],
  "sprite-add-3d-chunk": [
    [[11, 19], "a0", "dma-packet"],
    [[44, 51], "a0", "dma-packet"],
    [[68, 75], "a0", "dma-packet"],
    [[79, 87], "v1", "dma-packet"],
    [65, "a3", "int"]
  ],
  "sprite-draw": [
    [[33, 38], "a0", "dma-packet"],
    [[41, 48], "a0", "gs-gif-tag"],
    [52, "a0", "(pointer gs-test)"],
    [54, "a0", "(pointer gs-reg64)"],
    [56, "a0", "(pointer gs-clamp)"],
    [58, "a0", "(pointer gs-reg64)"],
    [[73, 82], "a0", "dma-packet"],
    [[87, 92], "a0", "dma-packet"],
    [[111, 115], "a0", "dma-packet"],
    [[129, 133], "a0", "dma-packet"],
    [[150, 154], "a0", "dma-packet"]
  ],
  // sprite-distort
  "sprite-init-distorter": [
    [[3, 7], "a1", "dma-packet"],
    [[13, 16], "a1", "gs-gif-tag"],
    [21, "a1", "(pointer gs-zbuf)"],
    [23, "a1", "(pointer gs-reg64)"],
    [25, "a1", "(pointer gs-tex0)"],
    [27, "a1", "(pointer gs-reg64)"],
    [29, "a1", "(pointer gs-tex1)"],
    [31, "a1", "(pointer gs-reg64)"],
    [32, "a1", "(pointer gs-miptbp)"],
    [34, "a1", "(pointer gs-reg64)"],
    [36, "a1", "(pointer gs-clamp)"],
    [38, "a1", "(pointer gs-reg64)"],
    [40, "a1", "(pointer gs-alpha)"],
    [42, "a1", "(pointer gs-reg64)"],
    [50, "a3", "uint"],
    [[53, 58], "a1", "dma-packet"]
  ],
  "sprite-draw-distorters": [
    [[73, 93], "a0", "vector"],
    [75, "v1", "vector"],
    [87, "v1", "vector"],
    [96, "v1", "vector"],
    [100, "v1", "vector"],
    [123, "a0", "(pointer int32)"],
    [128, "v1", "vector"],
    [130, "v1", "vector"],
    [136, "v1", "vector"],
    [157, "v1", "vector"],
    [[175, 192], "a1", "dma-packet"],
    [[200, 206], "a0", "dma-packet"],
    [[210, 214], "a0", "vector4w"],
    [[219, 224], "a0", "dma-packet"],
    [[252, 269], "a1", "dma-packet"],
    [[277, 281], "a1", "dma-packet"],
    [[285, 289], "a1", "vector4w"],
    [[293, 298], "v1", "dma-packet"]
  ],
  "print-game-text": [
    [225, "v1", "float"],
    [241, "v1", "float"],
    [[324, 327], "v1", "dma-packet"]
  ],
  "fx-copy-buf": [
    [[17, 22], "t3", "dma-packet"],
    [[2, 8], "a2", "dma-packet"],
    [[122, 127], "t0", "dma-packet"],
    [[24, 66], "t3", "dma-packet"]
  ],
  "(method 12 setting-control)": [[17, "s4", "connection"]],
  "(method 14 setting-control)": [[6, "v1", "connection"]],
  "(method 18 setting-control)": [[[844, 848], "a0", "process-focusable"]],
  "(method 9 cam-setting-data)": [
    [[76, 80], "v1", "connection"],
    [22, "s3", "connection"],
    [[45, 48], "s3", "connection"],
    [[56, 59], "s3", "connection"]
  ],
  "(method 9 user-setting-data)": [
    [[76, 80], "v1", "connection"],
    [[56, 59], "s3", "connection"],
    [[45, 49], "s3", "connection"],
    [22, "s3", "connection"]
  ],
  "(method 10 cam-setting-data)": [
    [[24, 31], "v1", "handle"],
    [[23, 36], "a0", "handle"],
    [44, "a3", "vector"],
    [395, "a3", "vector"],
    [404, "a3", "vector"],
    [413, "a3", "vector"],
    [424, "a3", "vector"],
    [[433, 448], "a0", "handle"],
    [[434, 441], "v1", "handle"],
    [[454, 467], "a0", "handle"],
    [[455, 462], "v1", "handle"]
  ],
  "(method 9 art)": [[9, "v1", "pointer"]],
  "(method 12 art-group)": [[12, "a0", "art-joint-anim"]],
  "(method 9 art-mesh-geo)": [
    [20, "s4", "(pointer int16)"],
    [[14, 19], "a0", "drawable"],
    [10, "v1", "(pointer art)"],
    [14, "v1", "(pointer art)"]
  ],
  "(method 9 art-joint-anim)": [[9, "v1", "pointer"]],
  "joint-control-copy!": [
    [8, "a0", "uint"],
    [8, "v1", "uint"]
  ],
  "joint-control-remap!": [
    [127, "t9", "(function joint-control joint-control-channel int object)"],
    [181, "t9", "(function joint-control joint-control-channel int object)"],
    ["_stack_", 60, "basic"]
  ],
  "flatten-joint-control-to-spr": [
    [[201, 203], "a1", "terrain-context"],
    [[131, 133], "a0", "terrain-context"],
    [[182, 184], "a1", "terrain-context"],
    [[164, 166], "a0", "terrain-context"],
    [195, "v1", "terrain-context"],
    [65, "a3", "(pointer float)"],
    [67, "a3", "(pointer float)"],
    [[18, 24], "a2", "(inline-array vector)"],
    [24, "a3", "(pointer float)"],
    [[59, 65], "a2", "(inline-array vector)"],
    [[112, 118], "a2", "(inline-array vector)"],
    [17, "a2", "int"]
  ],
  "(method 2 art-joint-anim-manager-slot)": [
    [21, "s2", "uint"],
    [21, "v1", "uint"]
  ],
  "create-interpolated2-joint-animation-frame": [
    [[48, 125], "v1", "joint-anim-frame"]
  ],
  "(method 12 art-joint-anim-manager)": [
    [15, "a0", "pointer"],
    [15, "v1", "pointer"],
    [21, "a0", "pointer"],
    [21, "v1", "pointer"]
  ],
  "(method 11 art-joint-anim-manager)": [
    [54, "v1", "uint"],
    [54, "s2", "uint"],
    [60, "s2", "uint"],
    [65, "s2", "uint"],
    [71, "s2", "uint"],
    [87, "a1", "uint"],
    [94, "a2", "uint"]
  ],
  "joint-anim-inspect-elt": [
    [[4, 15], "gp", "joint-anim-matrix"],
    [[17, 30], "gp", "joint-anim-transformq"]
  ],
  "matrix-from-control!": [
    [22, "v1", "pointer"],
    [35, "v1", "pointer"],
    [38, "v1", "pointer"],
    [65, "v1", "pointer"],
    [72, "v1", "pointer"],
    [82, "v1", "pointer"],
    [85, "v1", "pointer"],
    // [58, "v1", "matrix"],
    [[43, 49], "v1", "matrix"]
  ],
  "init-haze-vert-array": [
    [43, "a0", "cloud-vertex"],
    [44, "v1", "cloud-vertex"]
  ],
  "sky-make-sun-data": [[[7, 58], "s3", "sky-sun-data"]],
  "(anon-function 7 relocate)": [
    [3, "a0", "int"],
    [8, "a0", "int"]
  ],
  "(method 7 process)": [
    [[47, 88], "v1", "connection"],
    [[120, 124], "a0", "basic"],
    [[127, 130], "a0", "basic"]
  ],
  "(method 7 collide-shape-prim-group)": [[4, "v1", "pointer"]],
  "all-texture-tweak-adjust": [[[35, 44], "s0", "adgif-shader"]],
  "dm-float-field-tie-rvanish-func": [[[14, 45], "gp", "prototype-bucket-tie"]],
  "dm-float-field-tie-vanish-far-func": [
    [[14, 45], "gp", "prototype-bucket-tie"]
  ],
  "build-instance-list": [
    [33, "v1", "drawable-tree-instance-shrub"],
    [85, "v1", "drawable-tree-instance-tie"]
  ],
  "debug-menu-make-continue-sub-menu": [
    [5, "v1", "symbol"],
    [10, "v1", "level-load-info"],
    [13, "v1", "level-load-info"],
    [21, "v1", "continue-point"],
    [47, "v1", "continue-point"],
    [56, "v1", "continue-point"]
  ],
  "(anon-function 191 default-menu)": [
    [[30, 37], "s5", "adgif-shader"],
    [[5, 25], "s4", "texture-id"]
  ],
  "(anon-function 188 default-menu)": [
    [[3, 13], "v1", "texture-id"],
    [[20, 28], "a1", "adgif-shader"],
    [33, "v1", "texture-id"],
    [41, "v1", "adgif-shader"]
  ],
  "(anon-function 187 default-menu)": [
    [[2, 13], "v1", "texture-id"],
    [[18, 29], "a1", "adgif-shader"],
    [34, "v1", "texture-id"],
    [[42, 44], "v1", "adgif-shader"]
  ],
  "(anon-function 186 default-menu)": [
    [[3, 13], "v1", "texture-id"],
    [[20, 28], "a1", "adgif-shader"],
    [33, "v1", "texture-id"],
    [41, "v1", "adgif-shader"]
  ],
  "(anon-function 185 default-menu)": [
    [[3, 13], "v1", "texture-id"],
    [[20, 28], "a1", "adgif-shader"],
    [33, "v1", "texture-id"],
    [41, "v1", "adgif-shader"]
  ],
  "(anon-function 184 default-menu)": [
    [[3, 13], "v1", "texture-id"],
    [[20, 28], "a1", "adgif-shader"],
    [33, "v1", "texture-id"],
    [41, "v1", "adgif-shader"]
  ],
  "(anon-function 183 default-menu)": [
    [[2, 13], "v1", "texture-id"],
    [[18, 29], "a1", "adgif-shader"],
    [34, "v1", "texture-id"],
    [[42, 44], "v1", "adgif-shader"]
  ],
  "(anon-function 182 default-menu)": [
    [[3, 13], "v1", "texture-id"],
    [[20, 28], "a1", "adgif-shader"],
    [33, "v1", "texture-id"],
    [41, "v1", "adgif-shader"]
  ],
  "(anon-function 181 default-menu)": [
    [[3, 13], "v1", "texture-id"],
    [[20, 28], "a1", "adgif-shader"],
    [33, "v1", "texture-id"],
    [41, "v1", "adgif-shader"]
  ],
  "(anon-function 180 default-menu)": [
    [[3, 13], "v1", "texture-id"],
    [[20, 28], "a1", "adgif-shader"],
    [33, "v1", "texture-id"],
    [41, "v1", "adgif-shader"]
  ],
  "(anon-function 179 default-menu)": [
    [[2, 13], "v1", "texture-id"],
    [[18, 29], "a1", "adgif-shader"],
    [34, "v1", "texture-id"],
    [[42, 44], "v1", "adgif-shader"]
  ],
  "(anon-function 178 default-menu)": [
    [[3, 13], "v1", "texture-id"],
    [[20, 28], "a1", "adgif-shader"],
    [33, "v1", "texture-id"],
    [41, "v1", "adgif-shader"]
  ],
  "(anon-function 177 default-menu)": [
    [[3, 13], "v1", "texture-id"],
    [[20, 28], "a1", "adgif-shader"],
    [33, "v1", "texture-id"],
    [41, "v1", "adgif-shader"]
  ],
  "(anon-function 176 default-menu)": [
    [[3, 13], "v1", "texture-id"],
    [[20, 28], "a1", "adgif-shader"],
    [33, "v1", "texture-id"],
    [41, "v1", "adgif-shader"]
  ],
  "(anon-function 175 default-menu)": [
    [[3, 13], "v1", "texture-id"],
    [[20, 28], "a1", "adgif-shader"],
    [33, "v1", "texture-id"],
    [41, "v1", "adgif-shader"]
  ],
  "(anon-function 174 default-menu)": [
    [[3, 13], "v1", "texture-id"],
    [[20, 28], "a1", "adgif-shader"],
    [33, "v1", "texture-id"],
    [41, "v1", "adgif-shader"]
  ],
  "(anon-function 173 default-menu)": [
    [[2, 13], "v1", "texture-id"],
    [[18, 29], "a1", "adgif-shader"],
    [34, "v1", "texture-id"],
    [[42, 44], "v1", "adgif-shader"]
  ],
  "(anon-function 172 default-menu)": [
    [[2, 13], "v1", "texture-id"],
    [[18, 29], "a1", "adgif-shader"],
    [34, "v1", "texture-id"],
    [[42, 44], "v1", "adgif-shader"]
  ],
  "joint-mod-ik-callback": [
    [6, "gp", "joint-mod-ik"],
    [9, "gp", "joint-mod-ik"],
    [[1, 35], "gp", "joint-mod-ik"],
    [[1, 433], "gp", "joint-mod-ik"]
  ],
  "(method 11 joint-mod)": [
    [20, "s0", "fact-info-enemy"],
    [12, "s2", "process-drawable"]
  ],
  "joint-mod-look-at-handler": [
    [[2, 406], "gp", "joint-mod"],
    [409, "a3", "float"]
  ],
  "real-joint-mod-gun-look-at-handler": [
    [1, "v1", "joint-mod"],
    [2, "v1", "joint-mod"]
  ],
  "joint-mod-foot-rot-handler": [
    [[0, 7], "s5", "joint-mod"],
    [[36, 59], "s5", "joint-mod"],
    [[63, 97], "s5", "joint-mod"],
    [119, "s5", "joint-mod"],
    [[119, 152], "s5", "joint-mod"]
  ],
  "joint-mod-polar-look-at-guts": [
    [1, "gp", "joint-mod"],
    [[1, 334], "gp", "joint-mod"],
    [334, "gp", "joint-mod"],
    [338, "a3", "float"]
  ],
  "joint-mod-world-look-at-handler": [
    [[0, 217], "gp", "joint-mod"],
    [220, "a3", "float"]
  ],
  "joint-mod-rotate-handler": [[[2, 114], "s5", "joint-mod"]],
  "joint-mod-scale-handler": [[[1, 14], "s5", "joint-mod"]],
  "joint-mod-joint-set-handler": [[[2, 23], "s4", "joint-mod"]],
  "joint-mod-joint-set-world-handler": [[[6, 197], "s5", "joint-mod"]],
  "joint-mod-joint-set*-handler": [[[2, 39], "s5", "joint-mod"]],
  "joint-mod-joint-set*-world-handler": [[[4, 53], "s5", "joint-mod"]],
  "joint-mod-debug-draw": [[8, "a3", "float"]],
  "glst-find-node-by-name": [
    [6, "s5", "glst-named-node"],
    [7, "v1", "glst-named-node"]
  ],
  "glst-length-of-longest-name": [
    [5, "s5", "glst-named-node"],
    [6, "v1", "glst-named-node"]
  ],
  "(event time-of-day-tick)": [
    [10, "v1", "float"],
    [148, "v1", "float"]
  ],
  "cam-slave-get-vector-with-offset": [[[52, 61], "s3", "vector"]],
  "cam-slave-get-interp-time": [[43, "f0", "float"]],
  "cam-standard-event-handler": [
    [13, "gp", "(state camera-slave)"],
    [19, "gp", "(state camera-slave)"],
    [22, "gp", "(state camera-slave)"]
  ],
  "cam-calc-follow!": [
    [101, "f0", "float"],
    [104, "f0", "float"] // needed because the decompiler sees an int going into an FP register and assumes it's an int instead!
  ],
  "(event cam-master-active)": [
    [80, "gp", "matrix"],
    [170, "s5", "vector"],
    [275, "v1", "process"],
    [330, "a0", "camera-slave"],
    [448, "v1", "camera-slave"],
    [512, "v1", "camera-slave"],
    [542, "v1", "camera-slave"],
    [611, "a0", "vector"],
    [786, "v1", "float"],
    [789, "v1", "float"],
    [589, "v1", "float"],
    [593, "v1", "float"],
    [602, "v1", "float"],
    [606, "v1", "float"]
  ],
  "master-track-target": [[[53, 526], "gp", "target"]],
  "reset-target-tracking": [[[14, 138], "gp", "process-focusable"]],
  "reset-follow": [[[12, 18], "a0", "process-focusable"]],
  "(code cam-pov)": [
    [15, "a1", "pov-camera"],
    [24, "a0", "pov-camera"]
  ],
  "(code cam-pov180)": [
    [15, "a1", "pov-camera"],
    [23, "v1", "pov-camera"],
    [45, "v1", "pov-camera"],
    [58, "v1", "pov-camera"],
    [80, "a1", "pov-camera"],
    [122, "v1", "vector"]
  ],
  "(code cam-pov-track)": [
    [19, "a1", "pov-camera"],
    [30, "a0", "pov-camera"]
  ],
  "cam-los-spline-collide": [
    [70, "s3", "(inline-array collide-cache-tri)"],
    [88, "s3", "(inline-array collide-cache-tri)"]
  ],
  "cam-los-collide": [
    [92, "s1", "(inline-array collide-cache-tri)"],
    [205, "s1", "(inline-array collide-cache-tri)"],
    [135, "s1", "(inline-array collide-cache-tri)"],
    [175, "s1", "(inline-array collide-cache-tri)"],
    [375, "v1", "(inline-array tracking-spline)"]
  ],
  "cam-dist-analog-input": [[32, "f0", "float"]],
  "(event cam-string)": [
    [11, "v1", "vector"],
    [[44, 72], "s5", "vector"],
    [[80, 108], "gp", "vector"],
    [141, "a0", "vector"],
    [145, "a0", "vector"],
    [174, "v1", "vector"],
    [184, "v1", "float"],
    [28, "v1", "float"],
    [31, "v1", "float"]
  ],
  "cam-draw-collide-cache": [
    [[8, 13], "gp", "(inline-array collide-cache-tri)"]
  ],
  "(event cam-combiner-active)": [
    [[103, 126], "gp", "camera-slave"],
    [[189, 235], "gp", "camera-slave"]
  ],
  "cam-collision-record-draw": [[[45, 240], "s5", "cam-collision-record"]],
  "camera-fov-frame": [
    [87, "a0", "vector4w"],
    [128, "a0", "vector4w"],
    [169, "a0", "vector4w"],
    [7, "a0", "cam-dbg-scratch"],
    [18, "a0", "cam-dbg-scratch"],
    [29, "a0", "cam-dbg-scratch"],
    [33, "a2", "cam-dbg-scratch"],
    [36, "a3", "cam-dbg-scratch"],
    [39, "t0", "cam-dbg-scratch"],
    [45, "a0", "cam-dbg-scratch"],
    [50, "a0", "cam-dbg-scratch"],
    [54, "a2", "cam-dbg-scratch"],
    [57, "a3", "cam-dbg-scratch"],
    [60, "t0", "cam-dbg-scratch"],
    [66, "a0", "cam-dbg-scratch"],
    [72, "a0", "cam-dbg-scratch"],
    [75, "a1", "cam-dbg-scratch"],
    [83, "a0", "cam-dbg-scratch"],
    [86, "a1", "cam-dbg-scratch"],
    [91, "a0", "cam-dbg-scratch"],
    [95, "a2", "cam-dbg-scratch"],
    [101, "t0", "cam-dbg-scratch"],
    [98, "a3", "cam-dbg-scratch"],
    [107, "a0", "cam-dbg-scratch"],
    [113, "a0", "cam-dbg-scratch"],
    [116, "a1", "cam-dbg-scratch"],
    [124, "a0", "cam-dbg-scratch"],
    [127, "a1", "cam-dbg-scratch"],
    [132, "a0", "cam-dbg-scratch"],
    [136, "a2", "cam-dbg-scratch"],
    [139, "a3", "cam-dbg-scratch"],
    [142, "t0", "cam-dbg-scratch"],
    [148, "a0", "cam-dbg-scratch"],
    [154, "a0", "cam-dbg-scratch"],
    [157, "a1", "cam-dbg-scratch"],
    [165, "a0", "cam-dbg-scratch"],
    [168, "a1", "cam-dbg-scratch"],
    [173, "a0", "cam-dbg-scratch"],
    [177, "a2", "cam-dbg-scratch"],
    [180, "a3", "cam-dbg-scratch"],
    [183, "t0", "cam-dbg-scratch"],
    [189, "a0", "cam-dbg-scratch"],
    [195, "a0", "cam-dbg-scratch"],
    [198, "a1", "cam-dbg-scratch"]
  ],
  "camera-sphere": [
    [[43, 49], "v1", "cam-dbg-scratch"],
    [64, "v1", "cam-dbg-scratch"],
    [80, "v1", "cam-dbg-scratch"],
    [94, "v1", "cam-dbg-scratch"],
    [109, "v1", "cam-dbg-scratch"],
    [124, "v1", "cam-dbg-scratch"],
    [138, "v1", "cam-dbg-scratch"],
    [152, "v1", "cam-dbg-scratch"],
    [156, "a0", "cam-dbg-scratch"],
    [159, "a1", "cam-dbg-scratch"],
    [164, "a0", "cam-dbg-scratch"],
    [167, "a1", "cam-dbg-scratch"]
  ],
  "camera-line-draw": [
    [36, "a0", "cam-dbg-scratch"],
    [44, "a0", "cam-dbg-scratch"],
    [2, "a2", "cam-dbg-scratch"],
    [7, "a0", "cam-dbg-scratch"],
    [14, "v1", "cam-dbg-scratch"],
    [18, "v1", "cam-dbg-scratch"],
    [22, "a0", "cam-dbg-scratch"],
    [24, "v1", "cam-dbg-scratch"],
    [29, "a0", "cam-dbg-scratch"],
    [32, "a1", "cam-dbg-scratch"],
    [36, "a0", "cam-dbg-scratch"],
    [44, "a0", "cam-dbg-scratch"]
  ],
  "camera-plot-float-func": [
    [56, "v1", "cam-dbg-scratch"],
    [64, "a0", "cam-dbg-scratch"],
    [68, "a0", "cam-dbg-scratch"],
    [105, "v1", "cam-dbg-scratch"],
    [242, "v1", "cam-dbg-scratch"],
    [21, "a0", "cam-dbg-scratch"],
    [24, "a0", "cam-dbg-scratch"],
    [27, "a0", "cam-dbg-scratch"],
    [30, "a0", "cam-dbg-scratch"],
    [51, "a0", "cam-dbg-scratch"],
    [54, "a0", "cam-dbg-scratch"],
    [56, "v1", "cam-dbg-scratch"],
    [58, "a0", "cam-dbg-scratch"],
    [64, "a0", "cam-dbg-scratch"],
    [87, "a0", "cam-dbg-scratch"],
    [97, "a0", "cam-dbg-scratch"],
    [103, "a0", "cam-dbg-scratch"],
    [105, "v1", "cam-dbg-scratch"],
    [107, "a0", "cam-dbg-scratch"],
    [111, "a0", "cam-dbg-scratch"],
    [114, "a1", "cam-dbg-scratch"],
    [119, "a0", "cam-dbg-scratch"],
    [122, "a0", "cam-dbg-scratch"],
    [128, "a0", "cam-dbg-scratch"],
    [131, "a0", "cam-dbg-scratch"],
    [135, "a0", "cam-dbg-scratch"],
    [138, "a1", "cam-dbg-scratch"],
    [142, "a0", "cam-dbg-scratch"],
    [148, "a0", "cam-dbg-scratch"],
    [154, "a0", "cam-dbg-scratch"],
    [160, "a0", "cam-dbg-scratch"],
    [164, "a0", "cam-dbg-scratch"],
    [167, "a1", "cam-dbg-scratch"],
    [171, "a0", "cam-dbg-scratch"],
    [174, "a0", "cam-dbg-scratch"],
    [177, "a0", "cam-dbg-scratch"],
    [183, "a0", "cam-dbg-scratch"],
    [187, "a0", "cam-dbg-scratch"],
    [190, "a1", "cam-dbg-scratch"],
    [197, "a0", "cam-dbg-scratch"],
    [200, "a0", "cam-dbg-scratch"],
    [206, "a0", "cam-dbg-scratch"],
    [212, "a0", "cam-dbg-scratch"],
    [216, "a0", "cam-dbg-scratch"],
    [219, "a1", "cam-dbg-scratch"],
    [223, "a0", "cam-dbg-scratch"],
    [226, "a0", "cam-dbg-scratch"],
    [238, "a0", "cam-dbg-scratch"],
    [242, "v1", "cam-dbg-scratch"],
    [244, "a0", "cam-dbg-scratch"],
    [247, "a0", "cam-dbg-scratch"],
    [266, "a0", "cam-dbg-scratch"],
    [270, "a0", "cam-dbg-scratch"],
    [273, "a1", "cam-dbg-scratch"]
  ],
  "cam-line-dma": [
    [32, "t0", "vector"],
    [36, "t0", "vector"],
    [45, "t0", "vector"],
    [50, "t0", "vector"],
    [[12, 16], "a3", "dma-packet"],
    [[22, 25], "a3", "gs-gif-tag"],
    [[33, 38], "a3", "(pointer uint128)"],
    [[46, 52], "a1", "(pointer uint128)"],
    [[60, 65], "a0", "dma-packet"],
    [[65, 74], "a0", "(pointer uint64)"]
  ],
  "camera-line2d": [
    [4, "a2", "cam-dbg-scratch"],
    [6, "a0", "cam-dbg-scratch"],
    [10, "a0", "cam-dbg-scratch"],
    [13, "a0", "cam-dbg-scratch"],
    [14, "a1", "cam-dbg-scratch"],
    [18, "a0", "cam-dbg-scratch"],
    [20, "a1", "cam-dbg-scratch"],
    [24, "a0", "cam-dbg-scratch"],
    [27, "a0", "cam-dbg-scratch"]
  ],
  "camera-line-setup": [[2, "a0", "cam-dbg-scratch"]],
  "camera-line-rel-len": [
    [9, "a0", "cam-dbg-scratch"],
    [5, "a0", "cam-dbg-scratch"],
    [12, "a1", "cam-dbg-scratch"],
    [18, "a0", "cam-dbg-scratch"]
  ],
  "camera-line-rel": [
    [2, "a3", "cam-dbg-scratch"],
    [8, "a1", "cam-dbg-scratch"]
  ],
  "camera-bounding-box-draw": [
    [6, "a0", "cam-dbg-scratch"],
    [15, "a0", "cam-dbg-scratch"],
    [21, "v1", "cam-dbg-scratch"],
    [24, "a0", "cam-dbg-scratch"],
    [30, "v1", "cam-dbg-scratch"],
    [33, "a0", "cam-dbg-scratch"],
    [39, "v1", "cam-dbg-scratch"],
    [42, "a0", "cam-dbg-scratch"],
    [48, "v1", "cam-dbg-scratch"],
    [51, "a0", "cam-dbg-scratch"],
    [57, "v1", "cam-dbg-scratch"],
    [62, "a1", "cam-dbg-scratch"],
    [68, "a1", "cam-dbg-scratch"],
    [74, "a1", "cam-dbg-scratch"],
    [80, "a1", "cam-dbg-scratch"],
    [86, "a1", "cam-dbg-scratch"],
    [92, "a1", "cam-dbg-scratch"],
    [97, "a0", "cam-dbg-scratch"],
    [100, "a1", "cam-dbg-scratch"],
    [105, "a0", "cam-dbg-scratch"],
    [108, "a1", "cam-dbg-scratch"],
    [113, "a0", "cam-dbg-scratch"],
    [116, "a1", "cam-dbg-scratch"],
    [121, "a0", "cam-dbg-scratch"],
    [124, "a1", "cam-dbg-scratch"],
    [129, "a0", "cam-dbg-scratch"],
    [132, "a1", "cam-dbg-scratch"],
    [137, "a0", "cam-dbg-scratch"],
    [140, "a1", "cam-dbg-scratch"],
    [12, "v1", "cam-dbg-scratch"]
  ],
  "camera-cross": [
    [8, "a0", "cam-dbg-scratch"],
    [14, "a0", "cam-dbg-scratch"],
    [18, "a2", "cam-dbg-scratch"],
    [22, "a0", "cam-dbg-scratch"],
    [26, "a2", "cam-dbg-scratch"],
    [31, "a0", "cam-dbg-scratch"],
    [34, "a1", "cam-dbg-scratch"],
    [39, "a0", "cam-dbg-scratch"],
    [42, "a1", "cam-dbg-scratch"],
    [47, "a0", "cam-dbg-scratch"],
    [52, "a0", "cam-dbg-scratch"],
    [52, "a0", "cam-dbg-scratch"],
    [56, "a2", "cam-dbg-scratch"],
    [60, "a0", "cam-dbg-scratch"],
    [64, "a2", "cam-dbg-scratch"],
    [69, "a0", "cam-dbg-scratch"],
    [72, "a1", "cam-dbg-scratch"],
    [77, "a0", "cam-dbg-scratch"],
    [80, "a1", "cam-dbg-scratch"],
    [85, "a0", "cam-dbg-scratch"],
    [90, "a0", "cam-dbg-scratch"],
    [94, "a2", "cam-dbg-scratch"],
    [98, "a0", "cam-dbg-scratch"],
    [101, "a1", "cam-dbg-scratch"],
    [106, "a0", "cam-dbg-scratch"],
    [109, "a1", "cam-dbg-scratch"]
  ],
  "cam-debug-draw-tris": [
    [20, "a0", "cam-dbg-scratch"],
    [88, "a0", "cam-dbg-scratch"]
  ],
  "camera-fov-draw": [
    [16, "t2", "cam-dbg-scratch"],
    [30, "a3", "cam-dbg-scratch"],
    [43, "a0", "cam-dbg-scratch"],
    [60, "a0", "cam-dbg-scratch"],
    [63, "a1", "cam-dbg-scratch"],
    [68, "a0", "cam-dbg-scratch"],
    [71, "a1", "cam-dbg-scratch"],
    [76, "a0", "cam-dbg-scratch"],
    [79, "a1", "cam-dbg-scratch"],
    [2, "t2", "cam-dbg-scratch"],
    [13, "v1", "(pointer vector)"],
    [27, "v1", "(pointer vector)"],
    [40, "v1", "(pointer vector)"],
    [53, "v1", "(pointer vector)"]
  ],
  "cam-collision-record-save": [[[8, 56], "v1", "cam-collision-record"]],
  "(trans cam-stick)": [[157, "a0", "vector"]],
  "(method 9 darkjak-info)": [[71, "v0", "sound-rpc-set-param"]],
  "(trans idle board)": [[4, "a0", "target"]],
  "(trans hidden board)": [[4, "a0", "target"]],
  "(trans use board)": [
    [8, "a0", "target"],
    [22, "a1", "target"]
  ],
  "board-post": [
    [[3, 79], "v1", "target"],
    [38, "a0", "target"],
    [44, "a0", "target"],
    [50, "a0", "target"],
    [56, "a0", "target"],
    [62, "a0", "target"],
    [94, "v1", "target"]
  ],
  "(code use board)": [[17, "v1", "art-joint-anim"]],
  "(code idle board)": [
    [19, "v1", "art-joint-anim"],
    [37, "v1", "art-joint-anim"]
  ],
  "gun-init": [[85, "a1", "target"]],
  "gun-post": [
    [7, "a0", "target"],
    [12, "gp", "target"],
    [16, "gp", "target"],
    [22, "gp", "target"],
    [31, "gp", "target"],
    [42, "gp", "target"],
    [46, "gp", "target"],
    [57, "gp", "target"],
    [[64, 77], "gp", "target"],
    [82, "v1", "target"],
    [88, "v1", "target"],
    [94, "v1", "target"],
    [100, "v1", "target"],
    [106, "v1", "target"],
    [110, "gp", "target"],
    [121, "gp", "target"],
    [126, "gp", "target"],
    [132, "gp", "target"],
    [148, "gp", "target"],
    [169, "a0", "target"],
    [5, "gp", "gun"]
  ],
  "(trans hidden gun)": [[4, "a0", "target"]],
  "(code idle gun)": [[16, "v1", "art-joint-anim"]],
  "(trans idle gun)": [
    [2, "v1", "target"],
    [9, "a0", "target"],
    [20, "v1", "target"]
  ],
  "(code die gun)": [
    [13, "v1", "target"],
    [74, "v1", "target"]
  ],
  "(post use gun)": [
    [6, "gp", "target"],
    [12, "gp", "target"],
    [21, "gp", "target"],
    [29, "gp", "target"],
    [34, "gp", "target"],
    [36, "gp", "target"],
    [40, "gp", "target"],
    [57, "gp", "target"],
    [63, "gp", "target"],
    [65, "gp", "target"],
    [67, "gp", "target"],
    [71, "gp", "target"],
    [75, "gp", "target"],
    [77, "gp", "target"],
    [83, "gp", "target"],
    [91, "gp", "target"],
    [93, "gp", "target"],
    [96, "a0", "vector"],
    [99, "gp", "target"],
    [101, "gp", "target"],
    [103, "gp", "target"],
    [109, "gp", "target"],
    [114, "gp", "target"],
    [116, "gp", "target"],
    [120, "gp", "target"],
    [122, "gp", "target"],
    [127, "gp", "target"],
    [129, "gp", "target"],
    [132, "a0", "vector"],
    [136, "s6", "target"],
    [135, "gp", "gun"]
  ],
  "(code use gun)": [
    [7, "a0", "target"],
    [27, "v1", "art-joint-anim"],
    [87, "v1", "art-joint-anim"],
    [152, "v1", "art-joint-anim"],
    [207, "v1", "art-joint-anim"],
    [262, "v1", "art-joint-anim"],
    [312, "v1", "art-joint-anim"],
    [377, "v1", "art-joint-anim"],
    [427, "v1", "art-joint-anim"],
    [487, "v1", "art-joint-anim"],
    [547, "v1", "art-joint-anim"],
    [612, "v1", "art-joint-anim"],
    [667, "v1", "art-joint-anim"],
    [726, "s4", "target"],
    [741, "s1", "pair"],
    [753, "s4", "target"],
    [774, "s4", "target"],
    [795, "s1", "pair"],
    [801, "s4", "target"],
    [804, "s4", "target"]
  ],
  "(trans use gun)": [
    [8, "a1", "target"],
    [19, "a0", "target"],
    [23, "v1", "target"],
    [28, "v1", "target"],
    [44, "v1", "target"]
  ],
  "(method 31 gun-eject)": [
    [24, "a0", "gun"],
    [36, "v1", "gun"],
    [44, "v1", "collide-shape"]
  ],
  "(method 9 gun-info)": [
    [115, "s0", "collide-shape-prim"],
    [133, "s0", "collide-shape-prim"],
    [78, "s2", "collide-shape-prim"]
  ],
  "(method 3 collide-query)": [
    [116, "f0", "float"],
    [137, "f0", "float"]
  ],
  "emerc-vu1-initialize-chain": [
    [[19, 59], "s5", "emerc-vu1-low-mem"],
    [80, "gp", "(inline-array dma-packet)"],
    [[12, 18], "gp", "(pointer vif-tag)"]
  ],
  "emerc-vu1-init-buffer": [
    [[25, 31], "a0", "dma-packet"],
    [[37, 40], "a0", "gs-gif-tag"],
    [44, "a0", "(pointer gs-test)"],
    [46, "a0", "(pointer gs-reg64)"],
    [[49, 61], "v1", "dma-packet"]
  ],
  "sparticle-track-root-prim": [[3, "v1", "collide-shape"]],
  "(method 10 sparticle-launcher)": [[[41, 75], "gp", "(array int32)"]],
  "birth-func-texture-group": [[[2, 10], "s5", "(array int32)"]],
  "(method 9 sparticle-launch-control)": [[22, "a2", "process-drawable"]],
  "(method 10 sparticle-launch-control)": [[42, "a3", "float"]],
  "execute-part-engine": [
    [11, "v1", "connection"],
    [12, "a0", "process-drawable"],
    [13, "v1", "connection"],
    [[19, 53], "s0", "vector"],
    [23, "v1", "connection"],
    [28, "v1", "connection"],
    [29, "v1", "int"],
    [137, "a3", "vector"],
    [35, "a0", "process-drawable"]
  ],
  "sparticle-respawn-heights": [
    [[0, 58], "gp", "(array int32)"],
    [58, "gp", "(array int32)"],
    [34, "v1", "int"]
  ],
  "sparticle-respawn-timer": [
    [[9, 15], "gp", "(array int32)"],
    [34, "gp", "(array int32)"],
    [10, "v1", "int"]
  ],
  "sparticle-texture-animate": [
    [[0, 31], "v1", "(array int32)"],
    [47, "v1", "(array int32)"]
  ],
  "sparticle-texture-day-night": [[[21, 78], "s2", "(array int32)"]],
  "sparticle-mode-animate": [
    [5, "v1", "(array symbol)"],
    [[7, 16], "a1", "(array uint32)"],
    [18, "a1", "vector4w"],
    [21, "a1", "(pointer int32)"],
    [26, "a1", "(array int32)"],
    [28, "v1", "(array int32)"],
    [32, "a0", "(pointer int64)"],
    // [33, "a0", "(pointer int64)"],
    [44, "v1", "(pointer int32)"],
    [46, "v1", "(pointer int32)"]
  ],
  "(method 2 sparticle-cpuinfo)": [[14, "f0", "float"]],
  "sp-kill-particle": [
    [7, "a1", "uint"],
    [7, "v1", "uint"]
  ],
  "sp-orbiter": [[[78, 89], "v1", "sprite-vec-data-2d"]],
  "forall-particles-with-key-runner": [
    [32, "s3", "(inline-array sparticle-cpuinfo)"],
    [42, "s3", "(inline-array sparticle-cpuinfo)"]
  ],
  "forall-particles-runner": [
    [[19, 28], "s4", "sparticle-cpuinfo"],
    [34, "s4", "pointer"],
    [35, "s3", "pointer"]
  ],
  "sp-process-particle-system": [[14, "a1", "vector"]],
  // debug
  "add-debug-point": [
    [[35, 39], "a3", "dma-packet"],
    [[45, 48], "a3", "gs-gif-tag"],
    [[65, 69], "a3", "vector4w-2"],
    [[85, 89], "a3", "vector4w-2"],
    [[102, 106], "a3", "vector4w-2"],
    [[122, 126], "a1", "vector4w-2"],
    [[129, 148], "a0", "(pointer uint64)"]
  ],
  "internal-draw-debug-line": [
    [[5, 224], "s5", "rgba"],
    [[27, 29], "v1", "rgba"],
    [[109, 115], "a3", "dma-packet"],
    [[118, 124], "a3", "gs-gif-tag"],
    [[232, 245], "a1", "(inline-array vector4w-2)"],
    [[107, 267], "a0", "(pointer uint64)"]
  ],
  "add-debug-flat-triangle": [
    [[70, 76], "a3", "dma-packet"],
    [[79, 85], "a3", "gs-gif-tag"],
    [[108, 127], "a3", "(inline-array vector)"],
    [[68, 149], "a0", "(pointer uint64)"]
  ],
  "add-debug-line2d": [
    [[60, 64], "a2", "dma-packet"],
    [[70, 73], "a2", "gs-gif-tag"],
    [[78, 81], "a2", "vector4w-2"],
    [[86, 89], "a2", "vector4w-2"],
    [[97, 111], "a0", "(pointer uint64)"]
  ],
  "add-debug-rot-matrix": [
    [[9, 12], "t0", "float"],
    [[17, 20], "t0", "float"],
    [[22, 29], "t0", "float"]
  ],
  "add-debug-cspace": [[[4, 6], "a3", "float"]],
  "add-debug-points": [[[52, 57], "a3", "rgba"]],
  "add-debug-light": [[[17, 20], "t0", "float"]],
  "drawable-frag-count": [[[14, 20], "s5", "drawable-group"]],
  "add-boundary-shader": [
    [[6, 12], "a0", "gs-gif-tag"],
    [[14, 31], "s5", "adgif-shader"]
  ],
  // debug-sphere
  "add-debug-sphere-from-table": [
    [[38, 41], "v1", "vector"],
    [[55, 59], "s0", "(inline-array vector)"]
  ],
  // shrubbery
  "shrub-upload-view-data": [[[8, 16], "a0", "dma-packet"]],
  "shrub-do-init-frame": [
    [[12, 21], "a0", "dma-packet"],
    [[26, 29], "a0", "dma-packet"],
    [33, "v1", "(pointer vif-tag)"],
    [[35, 41], "v1", "(pointer uint32)"],
    [42, "v1", "(pointer vif-tag)"],
    [[44, 51], "v1", "(pointer uint32)"],
    [52, "v1", "(pointer vif-tag)"],
    [54, "v1", "(pointer uint32)"]
  ],
  "shrub-init-frame": [
    [[8, 12], "a0", "dma-packet"],
    [[18, 21], "a0", "gs-gif-tag"],
    [24, "v1", "(pointer gs-test)"],
    [26, "v1", "(pointer gs-reg64)"]
  ],
  "shrub-upload-model": [
    [[17, 26], "a3", "dma-packet"],
    [[33, 41], "a0", "dma-packet"],
    [[47, 55], "a0", "dma-packet"]
  ],
  "draw-drawable-tree-instance-shrub": [[86, "a0", "drawable-group"]],
  "draw-prototype-inline-array-shrub": [
    [[13, 56], "v1", "prototype-bucket-shrub"],
    [[102, 114], "a0", "shrub-near-packet"],
    [[114, 117], "v1", "vector4w-3"],
    [118, "a1", "vector4w"],
    [123, "v1", "dma-packet"],
    [[124, 126], "v1", "vector4w"],
    [[334, 364], "s1", "prototype-bucket-shrub"],
    [416, "a0", "drawable-group"],
    [420, "s1", "prototype-bucket-shrub"],
    [525, "v1", "drawable-group"],
    [[518, 535], "s1", "prototype-bucket-shrub"],
    [558, "s1", "prototype-bucket-shrub"],
    [[677, 718], "gp", "prototype-bucket-shrub"],
    [[696, 706], "a1", "prototype-bucket-shrub"]
  ],
  "(method 8 drawable-tree-instance-shrub)": [[54, "v1", "drawable-group"]],
  "(method 13 drawable-tree-instance-shrub)": [
    [[12, 151], "gp", "prototype-bucket-shrub"],
    [19, "a1", "drawable-group"],
    [44, "v1", "drawable-group"],
    [66, "s3", "shrubbery"],
    [92, "v1", "drawable-group"],
    [114, "s3", "shrubbery"],
    [160, "gp", "(inline-array prototype-bucket-shrub)"]
  ],
  "(method 9 shrubbery)": [
    [23, "a2", "(pointer int32)"],
    [28, "a3", "(pointer int32)"]
  ],
  "init-dma-test": [[29, "v1", "(inline-array qword)"]],
  "drawable-load": [[[25, 28], "s5", "drawable"]],
  "art-load": [[[13, 16], "s5", "art"]],
  "art-group-load-check": [[[43, 53], "s3", "art-group"]],
  "(method 13 art-group)": [[13, "s3", "art-joint-anim"]],
  "(method 14 art-group)": [[13, "s3", "art-joint-anim"]],
  "(method 13 gui-control)": [
    [[52, 81], "s3", "gui-connection"],
    [[202, 228], "a0", "connection"]
  ],
  "(method 21 gui-control)": [[43, "s2", "process-drawable"]],
  "(method 12 gui-control)": [
    [128, "v1", "gui-connection"],
    [214, "v1", "gui-connection"],
    [167, "s2", "process-drawable"]
  ],
  "(method 16 gui-control)": [[[10, 119], "s1", "gui-connection"]],
  "(method 17 gui-control)": [
    [[1, 262], "gp", "gui-connection"],
    [13, "v1", "gui-connection"]
  ],
  "(method 14 gui-control)": [[[5, 41], "s2", "gui-connection"]],
  "(method 15 gui-control)": [[[6, 56], "s1", "gui-connection"]],
  "(method 11 external-art-control)": [[19, "s5", "process-drawable"]],
  "ja-abort-spooled-anim": [[[3, 24], "s3", "sound-id"]],
  "(method 19 gui-control)": [
    [[32, 35], "a2", "gui-channel"],
    [113, "a2", "gui-channel"]
  ],
  "(method 9 gui-control)": [
    [110, "v0", "gui-connection"],
    [10, "v1", "gui-connection"],
    [17, "v1", "gui-connection"],
    [24, "v1", "gui-connection"],
    [131, "v1", "gui-connection"],
    [35, "v1", "gui-connection"],
    [40, "v1", "gui-connection"],
    [44, "v1", "gui-connection"],
    [14, "v1", "gui-connection"]
  ],
  "(method 10 gui-control)": [[[4, 32], "s3", "gui-connection"]],
  "(method 10 bsp-header)": [
    [43, "a1", "terrain-context"],
    [31, "a0", "terrain-context"]
  ],
  "bsp-camera-asm": [
    [26, "v1", "pointer"],
    [[26, 63], "t1", "bsp-node"],
    [43, "t3", "uint"]
  ],
  "ja-post": [[[42, 46], "a0", "collide-shape"]],
  "display-frame-start": [
    [4, "v1", "vif-bank"],
    [9, "a0", "vif-bank"]
  ],
  "display-frame-finish": [
    [[178, 185], "a0", "dma-packet"],
    [[193, 194], "a0", "dma-packet"],
    [194, "a0", "(pointer int64)"]
  ],
  "default-end-buffer": [
    [9, "v1", "dma-bucket"],
    [[20, 28], "t1", "dma-packet"],
    [[30, 36], "t1", "gs-gif-tag"],
    [40, "t1", "(pointer gs-zbuf)"],
    [42, "t1", "(pointer gs-reg64)"],
    [43, "t1", "(pointer gs-test)"],
    [45, "t1", "(pointer gs-reg64)"],
    [47, "t1", "(pointer gs-alpha)"],
    [49, "t1", "(pointer gs-reg64)"],
    [50, "t1", "(pointer uint64)"],
    [52, "t1", "(pointer gs-reg64)"],
    [54, "t1", "(pointer gs-clamp)"],
    [56, "t1", "(pointer gs-reg64)"],
    [58, "t1", "(pointer gs-tex0)"],
    [60, "t1", "(pointer gs-reg64)"],
    [63, "t1", "(pointer gs-texa)"],
    [65, "t1", "(pointer gs-reg64)"],
    [67, "t1", "(pointer gs-texclut)"],
    [69, "t1", "(pointer gs-reg64)"],
    [71, "t1", "(pointer uint64)"],
    [73, "t1", "(pointer gs-reg64)"],
    [[79, 82], "a1", "dma-packet"],
    [85, "a1", "dma-bucket"]
  ],
  "default-init-buffer": [
    [[20, 28], "t1", "dma-packet"],
    [[30, 36], "t1", "gs-gif-tag"],
    [40, "t1", "(pointer gs-zbuf)"],
    [42, "t1", "(pointer gs-reg64)"],
    [43, "t1", "(pointer gs-test)"],
    [45, "t1", "(pointer gs-reg64)"],
    [47, "t1", "(pointer gs-alpha)"],
    [49, "t1", "(pointer gs-reg64)"],
    [50, "t1", "(pointer uint64)"],
    [52, "t1", "(pointer gs-reg64)"],
    [54, "t1", "(pointer gs-clamp)"],
    [56, "t1", "(pointer gs-reg64)"],
    [58, "t1", "(pointer gs-tex0)"],
    [60, "t1", "(pointer gs-reg64)"],
    [63, "t1", "(pointer gs-texa)"],
    [65, "t1", "(pointer gs-reg64)"],
    [67, "t1", "(pointer gs-texclut)"],
    [69, "t1", "(pointer gs-reg64)"],
    [71, "t1", "(pointer uint64)"],
    [73, "t1", "(pointer gs-reg64)"],
    [[82, 85], "a1", "dma-packet"]
    //[85, "a1", "dma-bucket"]
  ],
  "update-mood-vinroom": [[[16, 140], "gp", "(pointer float)"]],
  "update-mood-hiphog": [[[26, 458], "s5", "hiphog-states"]],
  "update-mood-sewer": [[[25, 149], "s4", "sewer-states"]],
  "update-mood-oracle": [[[17, 134], "s5", "oracle-states"]],
  "(exit close com-airlock)": [
    [[4, 18], "v1", "sound-rpc-set-param"],
    [[24, 38], "v1", "sound-rpc-set-param"]
  ],
  "(trans close com-airlock)": [[[52, 66], "v1", "sound-rpc-set-param"]],
  "init-mood-hiphog": [[[0, 239], "gp", "hiphog-states"]],
  "init-mood-sewer": [[[0, 20], "gp", "sewer-states"]],
  "set-sewer-lights-flag!": [[[9, 17], "v1", "sewer-states"]],
  "set-sewer-turret-flash!": [[[8, 11], "v1", "sewer-states"]],
  "set-sewesc-explosion!": [[[8, 11], "v1", "sewer-states"]],
  "init-mood-oracle": [[[0, 7], "v1", "oracle-states"]],
  "set-oracle-purple-flag!": [[9, "v1", "oracle-states"]],
  "init-mood-tombc": [[[1, 4], "v1", "tombc-states"]],
  "set-tombc-electricity-scale!": [[[9, 11], "v1", "tombc-states"]],
  "set-tombboss-gem-light!": [[[9, 11], "v1", "tombboss-states"]],
  "init-mood-fordumpa": [[[1, 3], "v1", "fordumpa-states"]],
  "update-mood-fordumpa": [[[44, 67], "s5", "fordumpa-states"]],
  "set-fordumpa-turret-flash!": [[[9, 13], "v1", "fordumpa-states"]],
  "set-fordumpa-electricity-scale!": [[[9, 11], "v1", "fordumpa-states"]],
  "init-mood-fordumpc": [[1, "v1", "fordumpc-states"]],
  "set-fordumpc-light-flag!": [[9, "v1", "fordumpc-states"]],
  "init-mood-forresca": [[[1, 7], "v1", "forresca-states"]],
  "set-forresca-electricity-scale!": [[12, "v1", "forresca-states"]],
  "init-mood-forrescb": [[[1, 7], "v1", "forrescb-states"]],
  "update-mood-forrescb": [[[17, 60], "gp", "forrescb-states"]],
  "set-forrescb-turret-flash!": [[13, "v1", "forrescb-states"]],
  "set-forrescb-electricity-scale!": [[12, "v1", "forrescb-states"]],
  "init-mood-prison": [[[1, 4], "v1", "prison-states"]],
  "update-mood-prison": [[[17, 105], "gp", "prison-states"]],
  "set-prison-torture-flag!": [[9, "v1", "prison-states"]],
  "update-under-lights": [[[1, 5], "v1", "under-states"]],
  "update-mood-under": [[[16, 112], "gp", "under-states"]],
  "set-under-laser!": [
    [10, "v1", "under-states"],
    [21, "v1", "under-states"]
  ],
  "set-under-fog-interp!": [
    [21, "v1", "under-states"],
    [10, "v1", "under-states"]
  ],
  "init-mood-dig1": [[2, "v1", "dig1-states"]],
  "update-mood-dig1": [
    [[15, 135], "gp", "dig1-states"],
    [28, "v1", "float"],
    [56, "v1", "float"]
  ],
  "set-dig1-explosion!": [[10, "v1", "dig1-states"]],
  "update-mood-vortex": [[[10, 299], "gp", "vortex-states"]],
  "set-vortex-flash!": [
    [22, "v1", "vortex-states"],
    [10, "v1", "vortex-states"]
  ],
  "set-vortex-white!": [
    [23, "v1", "vortex-states"],
    [11, "v1", "vortex-states"],
    [9, "v1", "vortex-states"],
    [21, "v1", "vortex-states"]
  ],
  "update-mood-nestb": [[[25, 99], "gp", "nestb-states"]],
  "set-nestb-purple!": [[10, "v1", "nestb-states"]],
  "get-nestb-purple": [[8, "v1", "nestb-states"]],
  "init-mood-consiteb": [[[0, 5], "v1", "consiteb-states"]],
  "update-mood-consiteb": [[[22, 117], "gp", "consiteb-states"]],
  "init-mood-castle": [[3, "v1", "castle-states"]],
  "update-mood-castle": [[[13, 109], "s5", "castle-states"]],
  "set-castle-electricity-scale!": [[10, "v1", "castle-states"]],
  "init-mood-ruins": [[[1, 22], "gp", "ruins-states"]],
  "init-mood-strip": [[[0, 22], "gp", "strip-states"]],
  "update-mood-strip": [[[22, 79], "s4", "strip-states"]],
  "init-mood-ctysluma": [[[0, 29], "gp", "ctysluma-states"]],
  "update-mood-ctysluma": [[[23, 81], "gp", "ctysluma-states"]],
  "update-mood-ctyslumb": [[[19, 58], "s5", "ctyslumb-states"]],
  "init-mood-ctyslumc": [[[0, 22], "gp", "ctyslumc-states"]],
  "update-mood-ctyslumc": [[[19, 46], "gp", "ctyslumc-states"]],
  "init-mood-ctyport": [[[1, 11], "gp", "ctyport-states"]],
  "init-mood-ctyport-no-part": [[1, "v1", "ctyport-states"]],
  "update-mood-ctyport": [[[23, 70], "s5", "ctyport-states"]],
  "update-mood-ctymarkb": [[[23, 76], "gp", "ctymarkb-states"]],
  "init-mood-palcab": [[3, "v1", "palcab-states"]],
  "update-mood-palcab": [[[23, 53], "s4", "palcab-states"]],
  "set-palcab-turret-flash!": [[10, "v1", "palcab-states"]],
  "update-mood-stadiumb": [[[22, 61], "gp", "stadiumb-states"]],
  "init-mood-mountain": [[[0, 77], "gp", "mountain-states"]],
  "update-mood-mountain": [[[19, 83], "gp", "mountain-states"]],
  "init-mood-atoll": [[2, "v1", "atoll-states"]],
  "update-mood-atoll": [[[19, 48], "s4", "atoll-states"]],
  "set-atoll-explosion!": [[10, "v1", "atoll-states"]],
  "init-mood-drill": [[1, "v1", "drill-states"]],
  "update-mood-drill": [[[22, 121], "gp", "drill-states"]],
  "set-drill-fire-floor!": [
    [9, "v1", "drill-states"],
    [19, "v1", "drill-states"]
  ],
  "set-drill-electricity-scale!": [
    [12, "v1", "drill-states"],
    [25, "v1", "drill-states"]
  ],
  "init-mood-drillb": [[1, "v1", "drillb-states"]],
  "update-mood-drillb": [[[17, 93], "gp", "drillb-states"]],
  "update-mood-casboss": [[[22, 46], "s4", "casboss-states"]],
  "set-casboss-explosion!": [[10, "v1", "casboss-states"]],
  "update-mood-caspad": [[[19, 77], "gp", "caspad-states"]],
  "init-mood-palroof": [[[0, 7], "v1", "palroof-states"]],
  "set-palroof-electricity-scale!": [[12, "v1", "palroof-states"]],
  "update-mood-palent": [[[18, 43], "s5", "palent-states"]],
  "set-palent-turret-flash!": [[13, "v1", "palent-states"]],
  "init-mood-nest": [[1, "v1", "nest-states"]],
  "update-mood-nest": [[[21, 72], "s5", "nest-states"]],
  "set-nest-green-flag!": [[9, "v1", "nest-states"]],
  "init-mood-village1": [[[0, 4], "v1", "village1-states"]],
  "update-mood-village1": [[[21, 66], "gp", "village1-states"]],
  "clear-village1-interp!": [[[9, 11], "v1", "village1-states"]],
  "set-village1-interp!": [[9, "v1", "village1-states"]],
  "update-mood-consite": [[[84, 110], "s4", "consite-states"]],
  "set-consite-flash!": [[10, "v1", "consite-states"]],
  "update-mood-mincan": [[[18, 22], "v1", "mincan-states"]],
  "set-mincan-beam!": [[13, "v1", "mincan-states"]],
  "copy-mood-exterior-ambi": [
    [[12, 16], "a2", "mood-context"],
    [[13, 16], "v1", "mood-context"]
  ],
  "update-mood-light": [[[6, 144], "gp", "light-state"]],
  "update-mood-lava": [[[6, 36], "gp", "lava-state"]],
  "update-mood-flicker": [[[1, 58], "gp", "flicker-state"]],
  "update-mood-florescent": [[[1, 48], "gp", "florescent-state"]],
  "update-mood-electricity": [[[3, 19], "gp", "electricity-state"]],
  "update-mood-pulse": [[[5, 27], "gp", "pulse-state"]],
  "update-mood-strobe": [[[2, 42], "gp", "strobe-state"]],
  "update-mood-flames": [[[5, 102], "gp", "flames-state"]],
  "(method 9 mood-control)": [[636, "v0", "sound-rpc-set-param"]],
  "(method 27 com-airlock)": [[35, "v1", "(array string)"]],
  "(code close com-airlock)": [
    [190, "v0", "sound-rpc-set-param"],
    [297, "v0", "sound-rpc-set-param"],
    [389, "v0", "sound-rpc-set-param"]
  ],
  "(code open com-airlock)": [
    [117, "v0", "sound-rpc-set-param"],
    [226, "v0", "sound-rpc-set-param"],
    [420, "v0", "sound-rpc-set-param"],
    [440, "v0", "sound-rpc-set-param"]
  ],
  "build-conversions": [
    [23, "v1", "fact-info-target"],
    [29, "v1", "fact-info-target"]
  ],
  "target-real-post": [[97, "f28", "float"]],
  "target-compute-pole": [[[12, 180], "s2", "swingpole"]],
  "tobot-start": [[26, "s5", "target"]],
  "(method 10 target)": [[28, "t9", "(function target none)"]],
  "target-compute-edge": [[48, "a0", "process-drawable"]],
  "target-compute-edge-rider": [[48, "a0", "process-drawable"]],
  "target-update-ik": [[288, "f30", "float"]],
  "cam-layout-entity-volume-info-create": [
    ["_stack_", 16, "res-tag"],
    [16, "v0", "(inline-array vector)"],
    [209, "v1", "float"],
    [233, "v1", "float"],
    [237, "v1", "float"],
    [261, "v1", "float"]
  ],
  "cam-layout-entity-info": [
    // can't just cast the return value from the res-tag retrieval
    [202, "v1", "vector"]
  ],
  "clmf-next-entity": [[38, "a0", "connection"]],
  "cam-layout-save-cam-rot": [[13, "v0", "vector"]],
  "cam-layout-save-cam-trans": [
    [29, "v0", "vector"],
    [40, "v0", "vector"],
    // super weird handling of vectors
    [93, "s5", "symbol"],
    [95, "s2", "symbol"],
    [94, "s2", "symbol"]
  ],
  "cam-layout-save-pivot": [
    [38, "v0", "vector"],
    [13, "v0", "vector"]
  ],
  "cam-layout-save-align": [
    [38, "v0", "vector"],
    [13, "v0", "vector"]
  ],
  "cam-layout-save-interesting": [
    [38, "v0", "vector"],
    [13, "v0", "vector"]
  ],
  "cam-layout-save-splineoffset": [[37, "v0", "vector"]],
  "cam-layout-save-campointsoffset": [[12, "v0", "vector"]],
  "clmf-save-all": [[18, "v1", "connection"]],
  "cam-layout-do-action": [[99, "s5", "(function object symbol symbol)"]],
  "cam-layout-function-call": [[15, "gp", "(function string int basic none)"]],
  "cam-layout-do-menu": [
    [[280, 363], "s4", "clm-list"],
    [374, "v1", "clm-item"],
    [[136, 182], "s3", "clm-list"],
    [209, "a0", "clm-item"],
    [219, "v1", "clm-item"],
    [234, "s3", "clm-item"],
    [239, "v1", "clm-item"],
    [244, "s3", "clm-item"]
  ],
  "cam-layout-init": [[10, "v1", "connection"]],
  "clmf-pos-rot": [
    [68, "a1", "res-tag"],
    [139, "v1", "res-tag"],
    [82, "v0", "vector"]
  ],
  "clmf-cam-float-adjust": [[53, "v1", "res-tag"]],
  "(method 9 plane-volume)": [
    [171, "v1", "float"],
    [195, "v1", "float"],
    [199, "v1", "float"],
    [220, "v1", "float"]
  ],
  "(method 45 nav-mesh)": [[15, "v1", "entity-nav-mesh"]],
  "(method 13 nav-engine)": [
    [[53, 65], "s4", "nav-mesh"],
    [[38, 50], "s3", "nav-mesh"]
  ],
  "(method 9 nav-mesh)": [[[81, 134], "s4", "nav-poly"]],
  "(method 37 nav-mesh)": [[[4, 18], "a1", "(inline-array vector)"]],
  "debug-menu-item-var-update-display-str": [
    [[44, 49], "v1", "int"],
    [[61, 69], "v1", "int"]
  ],
  "debug-menu-item-var-make-float": [[31, "v0", "int"]],
  "debug-menu-item-get-max-width": [[[18, 35], "a0", "debug-menu-item-var"]],
  "debug-menu-find-from-template": [
    [10, "s4", "debug-menu-item"],
    [18, "s4", "debug-menu-item-submenu"],
    [3, "s5", "debug-menu"]
  ],
  "debug-menu-item-var-joypad-handler": [
    [206, "a1", "int"],
    [207, "v1", "int"]
  ],
  "debug-menu-rebuild": [[7, "a0", "debug-menu-item"]],
  "debug-menu-render": [[[108, 111], "v1", "dma-packet"]],
  "debug-menu-send-msg": [
    [[3, 14], "s2", "debug-menu-item"],
    [[14, 21], "s2", "debug-menu-item-submenu"]
  ],
  "(anon-function 86 default-menu)": [
    // TODO - should not be required
    [9, "a0", "state-flags"]
  ],
  "(anon-function 2 find-nearest)": [
    [28, "s3", "collide-shape"],
    [55, "s2", "process-focusable"],
    [[59, 63], "s2", "process-focusable"],
    [66, "s3", "collide-shape"]
  ],
  "find-nearest-focusable": [
    [50, "s3", "process-focusable"],
    [66, "s3", "process-focusable"],
    [[298, 303], "s3", "process-focusable"]
  ],
  "(method 11 impact-control)": [[55, "s2", "collide-shape-prim"]],
  "(method 16 collide-cache)": [
    [47, "a0", "collide-shape-prim-sphere"],
    [17, "s4", "collide-cache-prim"],
    [23, "s4", "collide-cache-prim"],
    [27, "s4", "collide-cache-prim"],
    [46, "s4", "collide-cache-prim"],
    [65, "s4", "(inline-array collide-cache-prim)"]
  ],
  "(method 28 editable)": [[[4, 8], "a0", "editable"]],
  "execute-select": [
    [[425, 429], "a0", "editable"],
    [512, "v1", "editable"],
    [[463, 467], "a0", "editable"],
    [605, "v1", "editable"],
    [[556, 560], "a0", "editable"]
  ],
  "(method 12 editable-array)": [
    [877, "a1", "editable-point"],
    [713, "s1", "editable-point"],
    [647, "v1", "sql-result"],
    [466, "v1", "sql-result"],
    [779, "f0", "float"],
    [205, "f0", "float"],
    [208, "f0", "float"]
  ],
  "insert-box": [
    [279, "a0", "editable"],
    [288, "a0", "editable"],
    [297, "a0", "editable"],
    [306, "a0", "editable"],
    [330, "a0", "editable"],
    [339, "a0", "editable"],
    [348, "a0", "editable"],
    [357, "a0", "editable"],
    [388, "a0", "editable"],
    [397, "a0", "editable"],
    [406, "a0", "editable"],
    [415, "a0", "editable"],
    [439, "a0", "editable"],
    [448, "a0", "editable"],
    [457, "a0", "editable"],
    [466, "a0", "editable"],
    [497, "a0", "editable"],
    [506, "a0", "editable"],
    [515, "a0", "editable"],
    [524, "a0", "editable"],
    [555, "a0", "editable"],
    [564, "a0", "editable"],
    [573, "a0", "editable"],
    [582, "a0", "editable"],
    [611, "a0", "editable"]
  ],
  "(event idle editable-player)": [
    [351, "s4", "editable-light"],
    [409, "s4", "editable-light"],
    [312, "v1", "float"],
    [314, "v1", "float"],
    [316, "v1", "float"],
    [382, "v1", "float"],
    [384, "v1", "float"],
    [386, "v1", "float"],
    [388, "v1", "float"],
    [437, "v1", "float"],
    [468, "a0", "editable-light"]
  ],
  "(method 29 editable)": [[[4, 8], "a0", "editable"]],
  "(method 28 editable-point)": [
    [88, "t9", "(function editable-point editable-command none)"]
  ],
  "(method 27 editable-plane)": [
    [9, "t9", "(function editable-plane editable-array editable)"],
    [10, "v0", "editable-plane"]
  ],
  "(method 25 editable-face)": [
    [25, "t9", "(function editable-face editable-array none)"]
  ],
  "(method 25 editable-plane)": [
    [25, "t9", "(function editable-plane editable-array none)"]
  ],
  "(method 29 editable-face)": [
    [318, "a0", "(array editable-point)"],
    [234, "a1", "editable-point"]
  ],
  "(method 27 editable-face)": [
    [9, "t9", "(function editable-face editable-array editable)"],
    [10, "v0", "editable-face"]
  ],
  "(method 25 editable-light)": [
    [9, "t9", "(function editable-light editable-array none)"]
  ],
  "(method 25 editable)": [[[12, 17], "a0", "editable"]],
  "merc-edge-stats": [[31, "v1", "merc-ctrl"]],
  "(method 8 merc-ctrl)": [
    [46, "s2", "pointer"], // was merc-fragment-control
    [[22, 45], "s2", "merc-fragment-control"],
    [[89, 93], "a1", "merc-blend-ctrl"],
    [103, "a1", "pointer"]
  ],
  "merc-vu1-initialize-chain": [
    [[13, 19], "gp", "(pointer vif-tag)"],
    [[19, 116], "s5", "merc-vu1-low-mem"],
    [127, "gp", "(inline-array dma-packet)"]
  ],
  "(method 9 merc-fragment)": [[[13, 265], "s3", "adgif-shader"]],
  "(method 9 merc-effect)": [
    [46, "s4", "pointer"],
    [47, "s5", "pointer"],
    [[0, 46], "s4", "merc-fragment"],
    [[0, 47], "s5", "merc-fragment-control"]
  ],
  "merc-vu1-init-buffer": [
    [[21, 37], "a0", "dma-packet"],
    [[37, 40], "a0", "gs-gif-tag"],
    [45, "a0", "(pointer gs-test)"],
    [47, "a0", "(pointer gs-reg64)"],
    [49, "a1", "(pointer gs-reg64)"],
    [52, "a0", "(pointer gs-test)"],
    [54, "a0", "(pointer gs-test)"],
    [[63, 68], "v1", "dma-packet"]
  ],
  "texture-usage-init": [
    [23, "a1", "texture-masks"],
    [24, "a1", "texture-mask"]
  ],
  "upload-vram-pages-pris": [
    [[134, 141], "a0", "dma-packet"],
    [[143, 150], "a0", "gs-gif-tag"],
    [154, "a0", "(pointer int64)"],
    [156, "a0", "(pointer gs-reg64)"]
  ],
  "(method 14 texture-pool)": [[22, "a3", "(pointer int32)"]],
  "(method 13 texture-page)": [
    [[16, 23], "a0", "dma-packet"],
    [[25, 32], "a0", "gs-gif-tag"],
    [36, "a0", "(pointer int64)"],
    [38, "a0", "(pointer gs-reg64)"],
    [[42, 45], "a0", "dma-packet"],
    [45, "a0", "(pointer int64)"]
  ],
  "texture-relocate": [
    [[17, 21], "t4", "dma-packet"],
    [[27, 30], "t4", "gs-gif-tag"],
    [60, "t4", "(pointer gs-bitbltbuf)"],
    [62, "t4", "(pointer gs-reg64)"],
    [63, "t4", "(pointer gs-trxpos)"],
    [65, "t4", "(pointer gs-reg64)"],
    [71, "t4", "(pointer gs-trxreg)"],
    [73, "t4", "(pointer gs-reg64)"],
    [75, "t4", "(pointer gs-trxdir)"],
    [77, "t4", "(pointer gs-reg64)"],
    [[98, 102], "a2", "dma-packet"],
    [[108, 111], "a2", "gs-gif-tag"],
    [132, "a2", "(pointer gs-bitbltbuf)"],
    [134, "a2", "(pointer gs-reg64)"],
    [135, "a2", "(pointer gs-trxpos)"],
    [137, "a2", "(pointer gs-reg64)"],
    [139, "a2", "(pointer gs-trxreg)"],
    [141, "a2", "(pointer gs-reg64)"],
    [143, "a2", "(pointer gs-trxdir)"],
    [145, "a2", "(pointer gs-reg64)"],
    [[157, 161], "a2", "dma-packet"],
    [[167, 170], "a2", "gs-gif-tag"],
    [191, "a2", "(pointer gs-bitbltbuf)"],
    [193, "a2", "(pointer gs-reg64)"],
    [194, "a2", "(pointer gs-trxpos)"],
    [196, "a2", "(pointer gs-reg64)"],
    [198, "a2", "(pointer gs-trxreg)"],
    [200, "a2", "(pointer gs-reg64)"],
    [202, "a2", "(pointer gs-trxdir)"],
    [204, "a2", "(pointer gs-reg64)"]
  ],
  "(method 11 texture-pool)": [
    [[189, 196], "a0", "dma-packet"],
    [217, "a0", "dma-packet"],
    [218, "a0", "(pointer int64)"],
    [211, "a0", "(pointer gs-reg64)"],
    [209, "a0", "(pointer int64)"],
    [[198, 205], "a0", "gs-gif-tag"]
  ],
  "texture-page-login": [[[34, 45], "s2", "texture-page"]],
  "(method 9 texture-page-dir)": [
    [[27, 32], "t3", "adgif-shader"],
    [[20, 30], "t2", "(pointer shader-ptr)"]
  ],
  "texture-page-dir-inspect": [[[137, 138], "v1", "adgif-shader"]],
  "level-remap-texture": [
    [15, "t0", "(pointer uint32)"],
    [21, "t0", "(pointer uint32)"],
    [19, "t0", "(pointer uint64)"],
    [12, "v1", "int"],
    [12, "a3", "int"]
  ],
  "debug-menu-func-decode": [[18, "a0", "symbol"]],
  "(method 20 game-info)": [
    [8, "v1", "symbol"],
    [9, "v1", "level-load-info"],
    [[11, 18], "s3", "continue-point"]
  ],
  "(method 30 game-info)": [
    [[4, 26], "s3", "game-task"],
    [[4, 26], "s2", "game-task"],
    [[37, 53], "s5", "game-task"],
    [[37, 53], "s4", "game-task"]
  ],
  "(method 10 fact-info-target)": [[67, "v1", "target"]],
  "(method 11 fact-info-target)": [
    [143, "v1", "target"],
    [264, "a0", "target"],
    [322, "v1", "target"],
    [410, "a0", "target"],
    [458, "v1", "target"],
    [499, "v1", "target"],
    [540, "v1", "target"],
    [558, "v1", "target"],
    [572, "v1", "target"],
    [588, "v1", "target"],
    [599, "v1", "target"],
    [674, "v1", "target"],
    [702, "v1", "target"],
    [737, "v1", "target"],
    [271, "a0", "target"],
    [413, "a0", "target"]
  ],
  "print-continues": [
    [3, "v1", "symbol"],
    [4, "v1", "level-load-info"],
    [[6, 14], "v1", "continue-point"]
  ],
  "(method 23 game-info)": [
    [178, "a0", "pointer"],
    [329, "s3", "game-save-tag"],
    [662, "a2", "game-save-tag"],
    [63, "v1", "connection"],
    [181, "s2", "int"],
    [1162, "a0", "pointer"],
    [[182, 191], "v1", "(inline-array game-save-tag)"],
    [333, "s3", "pointer"],
    [199, "v1", "(inline-array game-save-tag)"],
    [215, "v1", "(inline-array game-save-tag)"],
    [231, "v1", "(inline-array game-save-tag)"],
    [247, "v1", "(inline-array game-save-tag)"],
    [263, "v1", "(inline-array game-save-tag)"],
    [279, "v1", "(inline-array game-save-tag)"],
    [295, "v1", "(inline-array game-save-tag)"],
    [312, "s3", "(inline-array game-save-tag)"],
    [335, "v1", "(inline-array game-save-tag)"],
    [342, "v1", "(inline-array game-save-tag)"],
    [348, "v1", "(inline-array game-save-tag)"],
    [376, "v1", "(inline-array game-save-tag)"],
    [377, "v1", "(inline-array game-save-tag)"],
    [501, "v1", "(inline-array game-save-tag)"],
    [555, "s4", "int"],
    [522, "s4", "pointer"],
    [495, "v1", "pointer"],
    [535, "s4", "pointer"],
    [349, "v1", "(inline-array game-save-tag)"],
    [356, "v1", "(inline-array game-save-tag)"],
    [363, "v1", "(inline-array game-save-tag)"],
    [370, "v1", "(inline-array game-save-tag)"],
    [378, "v1", "(inline-array game-save-tag)"],
    [385, "v1", "(inline-array game-save-tag)"],
    [392, "v1", "(inline-array game-save-tag)"],
    [399, "v1", "(inline-array game-save-tag)"],
    [406, "v1", "(inline-array game-save-tag)"],
    [413, "v1", "(inline-array game-save-tag)"],
    [420, "v1", "(inline-array game-save-tag)"],
    [427, "v1", "(inline-array game-save-tag)"],
    [434, "v1", "(inline-array game-save-tag)"],
    [441, "v1", "(inline-array game-save-tag)"],
    [448, "v1", "(inline-array game-save-tag)"],
    [455, "v1", "(inline-array game-save-tag)"],
    [462, "v1", "(inline-array game-save-tag)"],
    [483, "v1", "(inline-array game-save-tag)"],
    [504, "v1", "(inline-array game-save-tag)"],
    [529, "s4", "(inline-array game-save-tag)"],
    [559, "v1", "(inline-array game-save-tag)"],
    [589, "a0", "(inline-array game-save-tag)"],
    [617, "a0", "(inline-array game-save-tag)"],
    [632, "a2", "(pointer float)"],
    [650, "s4", "(inline-array game-save-tag)"],
    [664, "a3", "(pointer uint8)"],
    [675, "a0", "(inline-array game-save-tag)"],
    [698, "a3", "(pointer uint32)"],
    [714, "v1", "(inline-array game-save-tag)"],
    [721, "v1", "(inline-array game-save-tag)"],
    [728, "v1", "(inline-array game-save-tag)"],
    [735, "v1", "(inline-array game-save-tag)"],
    [742, "v1", "(inline-array game-save-tag)"],
    [749, "v1", "(inline-array game-save-tag)"],
    [756, "v1", "(inline-array game-save-tag)"],
    [763, "v1", "(inline-array game-save-tag)"],
    [770, "v1", "(inline-array game-save-tag)"],
    [777, "v1", "(inline-array game-save-tag)"],
    [784, "v1", "(inline-array game-save-tag)"],
    [800, "a2", "(pointer time-frame)"],
    [806, "v1", "(inline-array game-save-tag)"],
    [822, "a2", "(pointer time-frame)"],
    [828, "v1", "(inline-array game-save-tag)"],
    [850, "v1", "(inline-array game-save-tag)"],
    [844, "a2", "(pointer time-frame)"],
    [866, "a2", "(pointer time-frame)"],
    [874, "a0", "(inline-array game-save-tag)"],
    [890, "a3", "(pointer uint16)"],
    [900, "a0", "(inline-array game-save-tag)"],
    [926, "a0", "(inline-array game-save-tag)"],
    [952, "a0", "(inline-array game-save-tag)"],
    [981, "a0", "(inline-array game-save-tag)"],
    [1011, "v1", "(inline-array game-save-tag)"],
    [1019, "v1", "(inline-array game-save-tag)"],
    [1027, "v1", "(inline-array game-save-tag)"],
    [1035, "v1", "(inline-array game-save-tag)"],
    [1043, "v1", "(inline-array game-save-tag)"],
    [1051, "v1", "(inline-array game-save-tag)"],
    [1059, "v1", "(inline-array game-save-tag)"],
    [1069, "v1", "(inline-array game-save-tag)"],
    [1079, "v1", "(inline-array game-save-tag)"],
    [1091, "v1", "(inline-array game-save-tag)"],
    [1103, "v1", "(inline-array game-save-tag)"],
    [1115, "v1", "(inline-array game-save-tag)"],
    [1127, "v1", "(inline-array game-save-tag)"],
    [1144, "v1", "(inline-array game-save-tag)"],
    [604, "a3", "(pointer uint16)"],
    [703, "a3", "(pointer int32)"],
    [916, "a3", "(pointer uint16)"],
    [942, "a3", "(pointer uint16)"],
    [968, "a3", "(pointer time-frame)"],
    [1001, "a3", "(pointer int8)"]
  ],
  "(anon-function 55 task-control)": [
    [14, "v1", "symbol"],
    [20, "s2", "level-load-info"]
  ],
  "(method 12 minimap)": [[18, "v0", "connection-minimap"]],
  "update-task-masks": [[30, "s5", "connection-minimap"]],
  "(method 10 fail-mission)": [[43, "t9", "(function process process)"]],
  "restart-mission": [
    [8, "v1", "connection"],
    [5, "v1", "connection"],
    [8, "a0", "process"],
    [12, "a0", "process"],
    [15, "a0", "process"],
    [39, "a0", "process"],
    [47, "a0", "connection"],
    [46, "s4", "connection"],
    [44, "s4", "connection"],
    [6, "s4", "connection"],
    [47, "s4", "connection"],
    [50, "v1", "connection"]
  ],
  "(code resetting fail-mission)": [[19, "v0", "sound-rpc-set-param"]],
  "(anon-function 6 script)": [[17, "v1", "pair"]],
  "(anon-function 16 script)": [
    [10, "s4", "game-task-node-info"],
    [12, "v1", "symbol"]
  ],
  "(method 13 mysql-nav-graph)": [[[15, 37], "gp", "mysql-nav-node"]],
  "(method 14 mysql-nav-graph)": [[[16, 31], "v1", "mysql-nav-edge"]],
  "(method 15 mysql-nav-graph)": [[[6, 11], "a3", "mysql-nav-visnode"]],
  "(method 16 mysql-nav-graph)": [
    [[39, 54], "v1", "mysql-nav-visnode"],
    [29, "a1", "mysql-nav-visnode"],
    [24, "a1", "mysql-nav-visnode"]
  ],
  "(method 11 mysql-nav-graph)": [[7, "a2", "mysql-nav-node"]],
  "(method 12 mysql-nav-graph)": [[7, "a2", "mysql-nav-edge"]],
  "(method 19 mysql-nav-graph)": [
    [[32, 41], "s4", "mysql-nav-node"],
    [[42, 62], "a0", "mysql-nav-edge"]
  ],
  "(method 10 mysql-nav-graph)": [
    [[12, 17], "a0", "mysql-nav-node"],
    [[43, 62], "a0", "mysql-nav-edge"],
    [[83, 102], "a0", "mysql-nav-visnode"],
    [97, "v1", "mysql-nav-edge"]
  ],
  "(method 10 mysql-nav-node)": [[4, "v1", "mysql-nav-edge"]],
  "(method 9 mysql-nav-graph)": [
    [[96, 261], "s0", "mysql-nav-node"],
    [[360, 690], "s1", "mysql-nav-edge"],
    [[781, 810], "s1", "mysql-nav-visnode"]
  ],
  "(method 17 mysql-nav-graph)": [
    [7, "a1", "mysql-nav-node"],
    [22, "a1", "mysql-nav-edge"],
    [[39, 59], "a1", "mysql-nav-edge"],
    [[48, 58], "a2", "mysql-nav-node"]
  ],
  "(anon-function 24 script)": [[14, "s5", "entity-actor"]],
  "(anon-function 31 script)": [
    [25, "s3", "process-drawable"],
    [59, "v0", "joint"],
    [14, "s5", "(function process vector cspace)"]
  ],
  "(method 9 script-context)": [[81, "s5", "symbol"]],
  "(anon-function 33 script)": [
    // TODO - cast had to be added even though `object` is in type_utils.cpp
    [14, "a0", "symbol"],
    [34, "gp", "process-drawable"],
    [95, "s3", "drawable-region-prim"],
    [150, "v0", "joint"]
  ],
  "(anon-function 36 script)": [[15, "v0", "int"]],
  "(anon-function 49 script)": [[10, "gp", "pair"]],
  "(anon-function 52 script)": [
    [14, "s5", "pair"],
    [11, "s4", "process-focusable"]
  ],
  "(anon-function 64 script)": [[21, "v1", "bfloat"]],
  "(anon-function 69 script)": [[3, "t9", "(function script-context symbol)"]],
  "(anon-function 72 script)": [[3, "s4", "pair"]],
  "(anon-function 73 script)": [[5, "s5", "pair"]],
  "(anon-function 74 script)": [[5, "s5", "pair"]],
  "(anon-function 75 script)": [[3, "s5", "pair"]],
  "(anon-function 76 script)": [[3, "s5", "pair"]],
  "(anon-function 80 script)": [[3, "s5", "pair"]],
  "(method 10 script-context)": [[22, "s3", "symbol"]],
  "command-get-trans": [
    [36, "v0", "process-drawable"],
    [58, "s3", "process-drawable"],
    [76, "v0", "joint"]
  ],
  "(anon-function 0 script)": [
    [30, "s5", "pair"],
    [16, "s5", "process-drawable"],
    [90, "v0", "joint"]
  ],
  "(anon-function 32 script)": [
    // TODO - cast had to be added even though `object` is in type_utils.cpp
    [13, "a0", "symbol"],
    [43, "s5", "process-drawable"],
    [32, "s5", "process-drawable"],
    [105, "v0", "joint"],
    [145, "v0", "joint"],
    [[42, 221], "s4", "process-drawable"]
  ],
  "command-get-process": [
    [37, "gp", "entity-actor"],
    [76, "a0", "connection"],
    [79, "a0", "connection"],
    [83, "a0", "connection"],
    [83, "a1", "connection"],
    [74, "a1", "connection"],
    [73, "a0", "connection"],
    [77, "a2", "game-task-node-info"],
    [97, "v1", "connection"],
    [94, "v1", "connection"],
    [162, "s3", "process-drawable"]
  ],
  "command-get-float": [[20, "gp", "bfloat"]],
  "command-get-int": [[17, "gp", "bfloat"]],
  "(anon-function 54 script)": [[66, "v1", "entity-actor"]],
  "(anon-function 53 script)": [[40, "v1", "entity-actor"]],
  "(anon-function 71 script)": [[4, "v1", "symbol"]],
  "(method 12 level)": [
    [[182, 185], "a0", "texture-anim-array"],
    [343, "a0", "symbol"],
    [93, "t9", "(function level none)"],
    [[314, 322], "a1", "type"]
  ],
  "bg": [[47, "a0", "symbol"]],
  "(method 10 load-state)": [
    [436, "v1", "level"],
    [442, "v1", "level"]
  ],
  "(method 14 level-group)": [[[53, 61], "a0", "entity-actor"]],
  "(method 27 level-group)": [
    [[112, 122], "s3", "entity-actor"],
    ["_stack_", 32, "vector"],
    ["_stack_", 36, "vector"]
  ],
  "expand-vis-box-with-point": [[[10, 40], "v1", "(inline-array vector)"]],
  "check-for-rougue-process": [
    [[103, 115], "v1", "part-tracker"],
    [[126, 140], "v1", "part-spawner"],
    [[153, 169], "v1", "process-drawable"],
    [[178, 194], "v1", "process-drawable"]
  ],
  "process-drawable-scale-from-entity!": [[15, "v1", "vector"]],
  "reset-actors": [[161, "s3", "(function level symbol none)"]],
  "process-status-bits": [[[12, 58], "s3", "process-drawable"]],
  "(method 26 level-group)": [
    [134, "v0", "(pointer actor-group)"],
    // [135, "s2", "actor-group"],
    // [140, "v1", "(pointer uint32)"],
    [37, "f0", "float"],
    [40, "f0", "float"],
    [83, "f0", "float"],
    [86, "f0", "float"],
    ["_stack_", 48, "res-tag"],
    ["_stack_", 20, "vector"],
    ["_stack_", 24, "vector"]
  ],
  "set-graphics-mode": [[[0, 100], "gp", "gs-bank"]],
  "(method 3 entity-nav-mesh)": [[7, "t9", "(function object object)"]],
  "draw-actor-marks": [
    [20, "gp", "part-spawner"],
    [[29, 273], "gp", "process-drawable"],
    ["_stack_", 20, "(pointer int32)"]
  ],
  "(method 15 level-group)": [
    [[233, 252], "s0", "process-drawable"],
    [[281, 427], "s5", "process-drawable"],
    [[627, 631], "a0", "drawable-region-prim"],
    [625, "a0", "drawable-inline-array-region-prim"],
    [639, "a0", "drawable-inline-array-region-prim"],
    [688, "a0", "drawable-inline-array-region-prim"],
    [705, "a0", "drawable-inline-array-region-prim"],
    [[690, 694], "a0", "drawable-region-prim"]
  ],
  "build-masks": [
    [[18, 22], "a1", "drawable-tree-tfrag"],
    [24, "a2", "drawable-inline-array-tfrag"],
    [[27, 31], "a2", "(inline-array tfragment)"],
    [[38, 42], "a1", "drawable-tree-tfrag-trans"],
    [44, "a2", "drawable-inline-array-tfrag"],
    [[47, 51], "a2", "(inline-array tfragment)"],
    [[58, 62], "a1", "drawable-tree-tfrag-water"],
    [64, "a2", "drawable-inline-array-tfrag"],
    [[67, 71], "a2", "(inline-array tfragment)"],
    [[78, 79], "a1", "drawable-tree-instance-tie"],
    [123, "a1", "drawable-tree-instance-shrub"],
    [[129, 133], "a2", "(inline-array prototype-bucket-shrub)"]
  ],
  "history-draw": [
    [151, "a0", "uint"],
    ["_stack_", 24, "pat-surface"]
  ],
  "(code complete task-manager)": [[119, "gp", "handle"]],
  "(method 14 drawable-group)": [[19, "s5", "drawable-group"]],
  "(method 15 drawable-tree)": [
    [[1, 4], "v1", "drawable-inline-array-node"],
    [[29, 34], "t0", "drawable-inline-array-node"],
    [[28, 32], "t2", "drawable-inline-array-node"],
    [[42, 46], "t2", "(pointer int8)"]
  ],
  "(method 14 drawable-tree-array)": [[11, "s5", "drawable-tree-array"]],
  "upload-vis-bits": [[14, "a1", "(pointer uint128)"]],
  "set-background-regs!": [
    [42, "v1", "(pointer int32)"],
    [47, "v1", "(pointer int32)"],
    [45, "a0", "(pointer int32)"]
  ],
  "finish-background": [
    [752, "t0", "(pointer float)"],
    [785, "t4", "(pointer int32)"],
    [815, "t0", "(pointer float)"],
    [848, "t4", "(pointer int32)"],
    [878, "t0", "(pointer float)"],
    [911, "t4", "(pointer int32)"],
    [941, "a3", "(pointer float)"],
    [974, "t3", "(pointer int32)"]
  ],
  "(method 16 drawable-inline-array-node)": [[[1, 7], "v1", "draw-node"]],
  "(method 9 tfragment)": [
    [27, "a3", "(pointer int32)"],
    [32, "t0", "texture"]
  ],
  "add-tfrag-mtx-0": [[[3, 17], "a0", "dma-packet"]],
  "add-tfrag-mtx-1": [[[3, 17], "a0", "dma-packet"]],
  "add-tfrag-data": [
    [[3, 17], "a0", "dma-packet"],
    [[24, 31], "v1", "dma-packet"]
  ],
  "tfrag-init-buffer": [
    [[10, 17], "a0", "dma-packet"],
    [[19, 26], "a0", "gs-gif-tag"],
    [31, "a0", "(pointer gs-reg64)"],
    [[47, 55], "v1", "dma-packet"]
  ],
  "tfrag-end-buffer": [
    [[1, 8], "a2", "dma-packet"],
    [[11, 18], "a0", "(pointer vif-tag)"],
    [[18, 22], "a0", "(pointer int32)"],
    [[23, 29], "a0", "(pointer vif-tag)"]
  ],
  "draw-drawable-tree-tfrag": [
    [17, "v1", "drawable-inline-array-node"],
    [19, "a0", "drawable-inline-array-node"],
    [[104, 110], "v1", "dma-packet"],
    [[183, 189], "v1", "dma-packet"]
  ],
  "draw-drawable-tree-tfrag-trans": [
    [18, "v1", "drawable-inline-array-node"],
    [20, "a0", "drawable-inline-array-node"],
    [[176, 182], "v1", "dma-packet"],
    [[97, 103], "v1", "dma-packet"]
  ],
  "draw-drawable-tree-tfrag-water": [
    [18, "v1", "drawable-inline-array-node"],
    [20, "a0", "drawable-inline-array-node"],
    [[176, 182], "v1", "dma-packet"],
    [[97, 103], "v1", "dma-packet"]
  ],
  "tfrag-vu1-init-buf": [
    [[27, 35], "v1", "dma-packet"],
    [[61, 66], "v1", "dma-packet"],
    [69, "v1", "(pointer int32)"]
  ],
  "(method 8 process-tree)": [
    [31, "v1", "symbol"],
    [6, "a3", "symbol"]
  ],
  "(method 11 memory-usage-block)": [[43, "a0", "int"]],
  "process-release?": [[9, "gp", "process-focusable"]],
  "(code pov-camera-start-playing pov-camera)": [[21, "v0", "joint"]],
  "(anon-function 7 pov-camera)": [
    [9, "v1", "float"],
    [16, "v1", "float"]
  ],
  "(event othercam-running)": [
    [17, "v1", "process-drawable"],
    [24, "v0", "joint"],
    [41, "a0", "process"]
  ],
  "upload-generic-shrub": [
    [[3, 13], "t0", "dma-packet"],
    [[15, 26], "v1", "matrix"],
    [[31, 44], "t0", "vector4w-2"],
    [[47, 71], "t0", "dma-packet"],
    [[74, 98], "a2", "dma-packet"],
    [[101, 125], "a2", "dma-packet"],
    [[128, 152], "a2", "dma-packet"],
    [[157, 162], "a1", "dma-packet"]
  ],
  "tfrag-scissor-vu1-init-buf": [
    [[25, 34], "v1", "dma-packet"],
    [[61, 66], "v1", "dma-packet"],
    [69, "v1", "(pointer uint32)"]
  ],
  "(method 9 tie-fragment)": [
    [21, "a2", "(pointer int32)"],
    [26, "a3", "(pointer int32)"],
    [[1, 70], "s5", "adgif-shader"]
  ],
  "tie-init-engine": [
    [[11, 25], "a0", "dma-packet"],
    [[37, 45], "a0", "dma-packet"],
    [[47, 54], "a0", "dma-packet"],
    [[57, 64], "v1", "vector"],
    [[65, 72], "v1", "(pointer vif-tag)"]
  ],
  "tie-end-buffer": [
    [[1, 8], "a1", "dma-packet"],
    [[10, 17], "a1", "gs-gif-tag"],
    [21, "a1", "(pointer gs-test)"],
    [23, "a1", "(pointer gs-reg64)"],
    [[27, 34], "a1", "dma-packet"],
    [38, "a0", "(pointer vif-tag)"],
    [40, "a0", "(pointer vif-tag)"],
    [42, "a0", "(pointer vif-tag)"],
    [44, "a0", "(pointer vif-tag)"],
    [[45, 49], "a0", "(pointer int32)"]
  ],
  "tie-ints": [
    [17, "v1", "(pointer uint32)"],
    [21, "v1", "(pointer uint32)"]
  ],
  "(method 13 drawable-tree-instance-tie)": [
    [[51, 70], "t1", "tie-fragment"],
    [[102, 120], "a3", "tie-fragment"],
    [[160, 178], "t1", "tie-fragment"],
    [[211, 229], "a3", "tie-fragment"],
    [[266, 286], "t1", "tie-fragment"],
    [[320, 340], "a1", "tie-fragment"],
    [[381, 400], "t1", "tie-fragment"],
    [[432, 450], "a3", "tie-fragment"],
    [[487, 507], "t1", "tie-fragment"],
    [[541, 561], "a1", "tie-fragment"],
    [[598, 616], "t1", "tie-fragment"],
    [[649, 667], "a3", "tie-fragment"],
    [[703, 723], "t1", "tie-fragment"],
    [[756, 776], "a1", "tie-fragment"]
  ],
  "draw-drawable-tree-instance-tie": [
    [[23, 37], "v1", "drawable-inline-array-node"],
    [25, "a0", "drawable-inline-array-node"],
    [120, "s2", "drawable-inline-array-instance-tie"],
    [132, "v1", "int"],
    [132, "a0", "int"]
  ],
  "instance-tie-patch-buckets": [
    [39, "a0", "(pointer uint64)"],
    [152, "a0", "(pointer uint64)"],
    [265, "a0", "(pointer uint64)"],
    [378, "a0", "(pointer uint64)"],
    [491, "a0", "(pointer uint64)"],
    [605, "a0", "(pointer uint64)"],
    [719, "a0", "(pointer uint64)"],
    [833, "a0", "(pointer uint64)"],
    [947, "a0", "(pointer uint64)"],
    [1061, "a0", "(pointer uint64)"],
    [1175, "a0", "(pointer uint64)"],
    [1289, "a0", "(pointer uint64)"],
    [1403, "a0", "(pointer uint64)"],
    [[51, 57], "a0", "dma-packet"],
    [[164, 170], "a0", "dma-packet"]
  ],
  "tie-floats": [[[3, 73], "gp", "(pointer uint32)"]],
  "tie-init-buf": [
    [[24, 31], "a0", "dma-packet"],
    [[33, 40], "a0", "gs-gif-tag"],
    [44, "a0", "(pointer gs-zbuf)"],
    [46, "a0", "(pointer gs-reg64)"],
    [[49, 59], "v1", "dma-packet"],
    [[84, 90], "v1", "dma-packet"],
    [92, "v1", "(pointer int32)"]
  ],
  "tie-init-envmap-buf": [
    [[23, 33], "v1", "dma-packet"],
    [[58, 64], "v1", "dma-packet"],
    [66, "v1", "(pointer int32)"]
  ],
  "(code othercam-running)": [[[2, 65], "s2", "process-drawable"]],
  "hud-ring-cell-init-by-other": [
    [36, "a0", "progress"],
    [45, "v1", "progress"],
    [56, "a0", "progress"],
    [132, "a1", "progress"],
    [159, "a1", "progress"],
    [178, "a1", "progress"]
  ],
  "(enter othercam-running)": [[[50, 60], "gp", "process-drawable"]],
  "(post idle hud-ring-cell)": [
    [8, "a1", "progress"],
    [13, "v1", "progress"],
    [36, "a1", "progress"],
    [63, "a1", "progress"],
    [82, "a1", "progress"],
    [99, "v1", "progress"],
    [102, "v1", "progress"],
    [137, "v1", "progress"],
    [159, "v1", "progress"]
  ],
  "(code target-board-jump)": [[17, "v1", "art-joint-anim"]],
  "(code target-board-get-on)": [[55, "v1", "art-joint-anim"]],
  "(code target-board-jump-kick)": [[15, "v1", "art-joint-anim"]],
  "(code target-board-get-off)": [[78, "v1", "art-joint-anim"]],
  "(code target-board-stance)": [[49, "v1", "art-joint-anim"]],
  "(code target-board-wall-kick)": [
    [10, "v1", "art-joint-anim"],
    [59, "f0", "float"]
  ],
  "(code target-board-pegasus)": [
    [32, "s4", "art-joint-anim"],
    [68, "s4", "process-focusable"],
    [85, "s4", "process-focusable"],
    [149, "s4", "target"]
  ],
  "(code target-board-trickx)": [
    [81, "v1", "art-joint-anim"],
    [149, "v1", "art-joint-anim"],
    [218, "v1", "art-joint-anim"],
    [301, "v1", "art-joint-anim"]
  ],
  "(code target-board-flip)": [
    [108, "v1", "art-joint-anim"],
    [218, "v1", "art-joint-anim"],
    [319, "v1", "art-joint-anim"],
    [385, "v1", "art-joint-anim"]
  ],
  "(code target-board-hold)": [
    [100, "v1", "art-joint-anim"],
    [227, "v1", "art-joint-anim"],
    [415, "v1", "art-joint-anim"],
    [485, "v1", "art-joint-anim"]
  ],
  "(code target-board-hit-ground)": [
    [77, "v1", "art-joint-anim"],
    [147, "v1", "art-joint-anim"]
  ],
  "target-board-ground-check": [
    [198, "v1", "board"],
    [258, "v1", "board"]
  ],
  "(enter target-board-jump)": [
    [174, "v1", "board"],
    [231, "v1", "board"]
  ],
  "(trans target-board-ride-edge)": [[107, "v0", "sound-rpc-set-param"]],
  "(enter target-board-flip)": [[78, "v0", "sound-rpc-set-param"]],
  "target-board-anim-trans": [[192, "v0", "sound-rpc-set-param"]],
  "(exit target-board-ride-edge)": [[8, "v0", "sound-rpc-set-param"]],
  "(exit target-board-flip)": [[31, "v0", "sound-rpc-set-param"]],
  "(exit target-board-hold)": [[9, "v0", "sound-rpc-set-param"]],
  "(code target-board-hit)": [
    [304, "v1", "fact-info-target"],
    [455, "v1", "fact-info-target"]
  ],
  "(code target-board-halfpipe)": [
    [173, "t9", "(function none :behavior target)"]
  ],
  "(event target-board-grab)": [[24, "a0", "process"]],
  "(event target-board-halfpipe)": [[82, "v1", "float"]],
  "talker-spawn-func": [
    [79, "a0", "talker"],
    [82, "v1", "talker"],
    [85, "v1", "talker"]
  ],
  "(method 9 board-info)": [
    [45, "a0", "fact-info-target"],
    [55, "a0", "fact-info-target"]
  ],
  "target-board-real-post": [[346, "v0", "sound-rpc-set-param"]],
  "target-board-effect": [[334, "v0", "sound-rpc-set-param"]],
  "target-board-handler": [[123, "a0", "process"]],
  "(trans target-flop-hit-ground)": [
    [52, "v1", "fact-info-target"],
    [58, "v1", "fact-info-target"]
  ],
  "(code target-flop)": [[32, "v1", "art-joint-anim"]],
  "(trans target-flop)": [
    [73, "v1", "fact-info-target"],
    [79, "v1", "fact-info-target"],
    [108, "v1", "fact-info-target"],
    [114, "v1", "fact-info-target"],
    [187, "v1", "fact-info-target"],
    [193, "v1", "fact-info-target"]
  ],
  "(enter target-flop)": [
    [2, "v1", "fact-info-target"],
    [8, "v1", "fact-info-target"]
  ],
  "(trans target-attack-uppercut-jump)": [
    [183, "v1", "fact-info-target"],
    [189, "v1", "fact-info-target"]
  ],
  "(trans target-attack-air)": [
    [83, "v1", "fact-info-target"],
    [89, "v1", "fact-info-target"]
  ],
  "(code target-running-attack)": [
    [115, "gp", "art-joint-anim"],
    [398, "v1", "art-joint-anim"],
    [426, "v1", "art-joint-anim"],
    [454, "v1", "art-joint-anim"],
    [542, "t1", "sound-name"],
    [547, "t1", "sound-name"],
    [557, "t1", "sound-name"],
    [226, "f26", "float"],
    [309, "f26", "float"]
  ],
  "(trans target-duck-high-jump-jump)": [[11, "v0", "sound-rpc-set-param"]],
  "(code target-double-jump)": [
    [81, "v1", "art-joint-anim"],
    [119, "v1", "art-joint-anim"]
  ],
  "(code target-jump-forward)": [[55, "v1", "art-joint-anim"]],
  "(code target-falling)": [[67, "v1", "art-joint-anim"]],
  "mod-var-jump": [
    [76, "f1", "float"],
    [171, "v0", "vector"]
  ],
  "(code target-slide-down)": [[28, "v1", "art-joint-anim"]],
  "(code target-duck-stance)": [
    [59, "v1", "art-joint-anim"],
    [291, "v1", "art-joint-anim"],
    [112, "v1", "art-joint-anim"],
    [239, "v1", "art-joint-anim"]
  ],
  "(enter target-double-jump)": [[15, "v1", "vector"]],
  "(enter target-jump)": [[42, "v1", "vector"]],
  "(enter target-high-jump)": [[21, "v1", "vector"]],
  "(code target-attack)": [
    [145, "gp", "art-joint-anim"],
    [177, "v1", "fact-info-target"],
    [183, "v1", "fact-info-target"]
  ],
  "(event target-running-attack)": [[48, "v1", "target"]],
  "(trans target-running-attack)": [
    [211, "v1", "fact-info-target"],
    [217, "v1", "fact-info-target"]
  ],
  "target-gun-end-mode": [[58, "v0", "sound-rpc-set-param"]],
  "target-board-physics": [[167, "v0", "sound-rpc-set-param"]],
  "clone-anim-once": [
    [[22, 69], "gp", "process-drawable"],
    [46, "s5", "collide-shape"],
    [107, "v1", "manipy"]
  ],
  "service-cpads": [[[207, 312], "s3", "pad-buttons"]],
  "dm-editable-boolean-toggle-pick-func": [[5, "v1", "(pointer symbol)"]],
  "dm-editable-light-float-func": [
    [36, "a0", "(pointer float)"],
    [88, "v1", "(pointer float)"]
  ],
  "(anon-function 46 script)": [[24, "v0", "float"]],
  "(anon-function 4 script)": [[13, "v1", "int"]],
  "(method 13 sync-linear)": [
    ["_stack_", 16, "res-tag"],
    [35, "v1", "(pointer float)"]
  ],
  "(method 13 sync-eased)": [
    ["_stack_", 16, "res-tag"],
    [[31, 54], "v1", "(pointer float)"]
  ],
  "(method 13 sync-paused)": [
    ["_stack_", 16, "res-tag"],
    [[29, 45], "v1", "(pointer float)"]
  ],
  "unpack-comp-rle": [[[10, 26], "a0", "(pointer int8)"]],
  "(method 16 level)": [
    [222, "v1", "(pointer uint128)"],
    [223, "a1", "(pointer uint128)"],
    [225, "a0", "(pointer uint128)"],
    [[71, 168], "s1", "(pointer int8)"],
    [72, "v1", "(pointer int8)"],
    [[74, 169], "s0", "(pointer int8)"],
    [[170, 193], "s1", "(pointer uint8)"],
    [[171, 193], "s2", "(pointer uint8)"],
    [227, "v1", "(pointer uint8)"]
  ],
  "set-fog-height!": [[2, "v1", "(array texture-anim)"]],
  "unpack-comp-huf": [[[21, 23], "t3", "(pointer uint16)"]],
  "(method 10 elec-gate)": [[13, "t9", "(function process-drawable none)"]],
  "(method 11 elec-gate)": [
    [180, "a0", "vector"],
    [193, "a0", "vector"]
  ],
  "(event idle simple-focus)": [[6, "v1", "vector"]],
  "(trans active simple-nav-sphere)": [[10, "v1", "process-drawable"]],
  "simple-nav-sphere-event-handler": [[21, "v1", "float"]],
  "sampler-start": [
    [1, "v1", "timer-bank"],
    [3, "v1", "timer-bank"],
    [6, "a0", "timer-bank"],
    [24, "a0", "timer-bank"]
  ],
  "(top-level-login sampler)": [[14, "v1", "timer-bank"]],
  "sampler-stop": [[1, "v1", "timer-bank"]],
  "(event up-idle basebutton)": [[[3, 38], "v1", "attack-info"]],
  "(method 33 basebutton)": [[35, "v1", "art-joint-anim"]],
  "(event idle drop-plat)": [
    [19, "s5", "process-focusable"],
    [53, "gp", "process-focusable"]
  ],
  "(event idle bouncer)": [[[120, 127], "v1", "attack-info"]],
  "(method 7 conveyor)": [
    [12, "t9", "(function process-drawable int process-drawable)"]
  ],
  "(method 27 conveyor)": [
    [23, "a0", "connection"],
    [24, "a0", "collide-shape"],
    [71, "a0", "connection"],
    [72, "a0", "collide-shape"],
    [143, "s4", "process-focusable"]
  ],
  "(method 21 conveyor)": [
    [104, "v1", "vector"],
    [102, "v1", "vector"],
    [106, "a0", "vector"],
    [112, "v1", "vector"],
    [118, "v1", "vector"]
  ],
  "(code idle lgconveyor)": [[10, "v1", "art-joint-anim"]],
  "(post idle lgconveyor)": [[4, "t9", "(function none)"]],
  "(method 7 elevator)": [[14, "t9", "(function base-plat int base-plat)"]],
  "elevator-event": [
    [23, "v1", "focus"],
    [88, "gp", "float"],
    [132, "gp", "float"]
  ],
  "(method 46 elevator)": [[11, "f0", "float"]],
  "(method 11 elevator)": [[156, "f0", "float"]],
  "(enter idle elec-gate)": [
    [[33, 53], "a1", "lightning-mode"],
    [[10, 30], "a1", "lightning-mode"],
    [[56, 76], "a1", "lightning-mode"]
  ],
  "(enter active elec-gate)": [
    [[29, 49], "a1", "lightning-mode"],
    [[75, 95], "a1", "lightning-mode"],
    [[52, 72], "a1", "lightning-mode"]
  ],
  "(trans active elec-gate)": [
    [[284, 304], "a0", "lightning-mode"],
    [[257, 416], "s4", "lightning-mode"]
  ],
  "(trans shutdown elec-gate)": [
    [[36, 56], "a0", "lightning-mode"],
    [[82, 102], "a0", "lightning-mode"],
    [[59, 79], "a0", "lightning-mode"]
  ],
  "(method 11 basebutton)": [["_stack_", 16, "res-tag"]],
  "(method 24 conveyor)": [["_stack_", 16, "res-tag"]],
  "(method 25 conveyor)": [[11, "v0", "actor-option"]],
  "(method 24 scene-player)": [[38, "gp", "scene"]],
  "process-drawable-draw-subtitles": [[26, "v0", "(array subtitle-range)"]],
  "(post play-anim scene-player)": [
    [192, "s4", "process-drawable"],
    [243, "s4", "process-drawable"],
    [306, "s5", "process-drawable"],
    [564, "v0", "sound-rpc-set-param"],
    [655, "v0", "sound-rpc-set-param"]
  ],
  "(method 9 scene-actor)": [
    [43, "s4", "skeleton-group"],
    [258, "a0", "process-drawable"],
    [262, "v1", "process-drawable"],
    [266, "a0", "process-drawable"],
    [346, "a0", "scene-player"],
    [355, "v1", "manipy"],
    [361, "v1", "manipy"],
    [376, "v1", "manipy"],
    [382, "v1", "manipy"],
    [533, "a0", "process-drawable"],
    [537, "v1", "process-drawable"],
    [541, "a0", "process-drawable"]
  ],
  "(method 25 scene-player)": [
    [99, "s2", "process-drawable"],
    [152, "s2", "process-drawable"],
    [155, "s2", "process-drawable"],
    [158, "s2", "process-drawable"],
    [161, "s2", "process-drawable"]
  ],
  "(method 16 drawable-inline-array-region-prim)": [
    [[1, 7], "v1", "drawable-region-prim"]
  ],
  "(method 18 drawable-region-face)": [
    [[33, 84], "v1", "(inline-array vector)"]
  ],
  "(method 18 drawable-tree-region-prim)": [
    [[22, 49], "s2", "drawable-region-prim"]
  ],
  "(method 9 region)": [
    [[55, 60], "a0", "drawable-region-prim"],
    [58, "v1", "region-prim-area"],
    [4, "a0", "region-prim-area"],
    [50, "v1", "drawable-region-prim"]
  ],
  "(method 17 drawable-tree-region-prim)": [
    [[23, 28], "a0", "drawable-region-prim"],
    [4, "a0", "region-prim-area"]
  ],
  "(method 19 drawable-region-volume)": [[8, "a3", "drawable-region-face"]],
  "(method 18 drawable-region-volume)": [
    [[23, 27], "a0", "drawable-region-face"]
  ],
  "(method 17 drawable-region-volume)": [
    [[12, 21], "a0", "drawable-region-face"]
  ],
  "region-prim-lookup-by-id": [[45, "t6", "drawable-region-prim"]],
  "region-tree-execute": [
    [114, "v1", "region-prim-area"],
    [107, "v1", "region-prim-area"],
    [97, "v1", "region-prim-area"],
    [159, "v1", "region-prim-area"],
    [204, "v1", "region-prim-area"],
    [210, "v1", "region-prim-area"],
    [221, "v1", "region-prim-area"],
    [165, "v1", "region-prim-area"],
    [169, "v1", "region-prim-area"],
    [175, "a0", "region-prim-area"],
    [191, "v1", "region-prim-area"],
    [120, "v1", "region-prim-area"],
    [124, "v1", "region-prim-area"],
    [146, "v1", "region-prim-area"],
    [129, "a1", "region-prim-area"],
    [103, "v1", "region-prim-area"],
    [[19, 29], "v1", "region-prim-area"]
  ],
  "add-debug-bound": [
    [[33, 41], "a0", "dma-packet"],
    [[42, 50], "a0", "gs-gif-tag"],
    [53, "a0", "(pointer gs-zbuf)"],
    [55, "a0", "(pointer gs-reg64)"],
    [57, "a0", "(pointer gs-test)"],
    [59, "a0", "(pointer gs-reg64)"],
    [61, "a0", "(pointer gs-alpha)"],
    [63, "a0", "(pointer gs-reg64)"],
    [105, "v1", "dma-packet"],
    [99, "a0", "dma-packet"],
    [97, "a1", "dma-packet"]
  ],
  "(code part-tester-idle)": [[[16, 22], "s5", "process-drawable"]],
  "(method 25 progress)": [[[19, 31], "a0", "menu-option"]],
  "(method 24 progress)": [
    [71, "a0", "menu-on-off-game-vibrations-option"],
    [77, "a0", "menu-on-off-game-subtitles-option"],
    [83, "a0", "menu-language-option"],
    [88, "a0", "menu-language-option"],
    [92, "v1", "menu-language-option"],
    [96, "v1", "menu-language-option"],
    [102, "a0", "menu-on-off-option"],
    [108, "a0", "menu-on-off-option"],
    [114, "a0", "menu-on-off-option"],
    [120, "a0", "menu-on-off-option"],
    [126, "a0", "menu-slider-option"],
    [132, "a0", "menu-slider-option"],
    [138, "a0", "menu-slider-option"],
    [142, "v1", "menu-missions-option"]
  ],
  "(method 31 progress)": [
    [61, "v1", "(array menu-option)"],
    [62, "v1", "menu-missions-option"]
  ],
  "(method 32 progress)": [
    [296, "v1", "(array menu-option)"],
    [297, "v1", "menu-select-start-option"],
    [306, "v1", "(array menu-option)"],
    [307, "v1", "menu-select-scene-option"],
    [371, "v1", "(array menu-option)"],
    [372, "v1", "menu-missions-option"],
    [380, "v1", "(array menu-option)"],
    [381, "v1", "menu-highscores-option"],
    [384, "v1", "(array menu-option)"],
    [385, "v1", "menu-highscores-option"]
  ],
  "draw-highlight": [[[44, 47], "v1", "dma-packet"]],
  "end-scissor": [[[16, 19], "v1", "dma-packet"]],
  "begin-scissor-secret": [[[49, 52], "v1", "dma-packet"]],
  "end-scissor-secret": [[[16, 19], "v1", "dma-packet"]],
  "begin-scissor-missions": [[[49, 52], "v1", "dma-packet"]],
  "end-scissor-missions": [[[16, 19], "v1", "dma-packet"]],
  "begin-scissor-scene": [[[49, 52], "v1", "dma-packet"]],
  "end-scissor-scene": [[[16, 19], "v1", "dma-packet"]],
  "begin-scissor-level": [[[49, 52], "v1", "dma-packet"]],
  "end-scissor-level": [[[16, 19], "v1", "dma-packet"]],
  "(method 10 menu-highscores-option)": [
    [17, "v1", "float"],
    [51, "f0", "float"],
    [14, "v1", "float"]
  ],
  "draw-percent-bar": [[[38, 41], "v1", "dma-packet"]],
  "draw-highscore-icon": [[[36, 39], "v1", "dma-packet"]],
  "begin-scissor": [[[70, 73], "v1", "dma-packet"]],
  "draw-savegame-box": [[[25, 28], "v1", "dma-packet"]],
  "draw-decoration": [[[176, 179], "v1", "dma-packet"]],
  "draw-missions-decoration": [[[137, 140], "v1", "dma-packet"]],
  "draw-sound-options-decoration": [[[151, 154], "v1", "dma-packet"]],
  "draw-decoration-secrets": [[[139, 142], "v1", "dma-packet"]],
  "draw-decoration-load-save": [[[173, 176], "v1", "dma-packet"]],
  "(method 10 menu-secret-option)": [
    [25, "v1", "float"],
    [22, "v1", "float"],
    [63, "f0", "float"],
    [[137, 140], "v1", "dma-packet"]
  ],
  "(method 10 menu-memcard-slot-option)": [
    [[333, 336], "v1", "dma-packet"],
    [[552, 555], "v1", "dma-packet"],
    [[874, 877], "v1", "dma-packet"],
    [[941, 944], "v1", "dma-packet"],
    [[1034, 1037], "v1", "dma-packet"],
    [[1107, 1110], "v1", "dma-packet"],
    [[1186, 1189], "v1", "dma-packet"],
    [59, "f0", "float"]
  ],
  "(method 10 menu-icon-info-option)": [[[71, 74], "v1", "dma-packet"]],
  "find-mission-text-at-index": [
    [
      201,
      "v1",
      "symbol" // this is a lie, but it's needed to work around the useless`cmove-#f-zero` it's not a symbol
    ]
  ],
  "(method 10 menu-missions-option)": [[78, "f0", "float"]],
  "draw-highscore-cup": [[[74, 77], "v1", "dma-packet"]],
  "(method 10 menu-slider-option)": [
    [[415, 418], "v1", "dma-packet"],
    [[768, 771], "v1", "dma-packet"]
  ],
  "(method 10 menu-sub-menu-option)": [
    [[237, 240], "v1", "dma-packet"],
    [[334, 337], "v1", "dma-packet"]
  ],
  "(event idle progress)": [
    [[10, 80], "v1", "mc-status-code"],
    [[147, 217], "v1", "mc-status-code"]
  ],
  "memcard-unlocked-secrets?": [[50, "s5", "int"]],
  "(method 10 progress)": [[45, "t9", "(function progress none)"]],
  "load-game-text-info": [[4, "v1", "game-text-info"]],
  "(method 16 camera-master)": [
    [[11, 15], "a2", "target"],
    [[16, 18], "v1", "int"]
  ],
  "master-choose-entity": [
    ["_stack_", 96, "res-tag"],
    [[87, 247], "s3", "(pointer camera-slave)"]
  ],
  "cam-string-joystick": [[785, "v1", "process-drawable"]],
  "transform-rigid-body-prims": [
    [[5, 8], "a0", "collide-shape-prim-group"],
    [[11, 22], "v1", "collide-shape-prim"]
  ],
  "(method 46 rigid-body-object)": [
    [[78, 95], "s3", "attack-info"],
    [113, "s4", "process-focusable"],
    [127, "s5", "attack-info"],
    [146, "v1", "focus"],
    [162, "s5", "process-focusable"],
    [213, "s4", "process-focusable"],
    [226, "v1", "float"]
  ],
  "(method 33 cty-guard-turret-button)": [[35, "v1", "art-joint-anim"]],
  "(code pop-up cty-guard-turret-button)": [[10, "v1", "art-joint-anim"]],
  "(method 9 race-info)": [[6, "v1", "entity-race-mesh"]],
  "(method 14 rigid-body)": [[18, "v1", "vector"]],
  "get-penetrate-using-from-attack-event": [
    [[0, 6], "v1", "attack-info"],
    [23, "gp", "collide-shape"]
  ],
  "(method 13 water-control)": [
    [142, "v1", "process-drawable"],
    [135, "v1", "process-drawable"]
  ],
  "(method 10 water-control)": [
    [9, "a0", "collide-shape"],
    [13, "a0", "collide-shape"],
    [195, "v1", "collide-shape-moving"],
    [375, "v1", "process-drawable"],
    [707, "v1", "control-info"],
    [719, "a1", "collide-shape-moving"],
    [735, "a0", "collide-shape-moving"],
    [750, "a0", "collide-shape-moving"],
    [756, "a0", "collide-shape-moving"],
    [855, "v1", "collide-shape-moving"],
    [875, "s3", "collide-shape-moving"],
    [899, "s3", "collide-shape-moving"],
    [904, "s3", "collide-shape-moving"],
    [1017, "s4", "collide-shape-moving"],
    [1018, "s4", "collide-shape-moving"],
    [1024, "s4", "collide-shape-moving"],
    [1037, "v1", "collide-shape-moving"],
    [1104, "a0", "collide-shape-moving"],
    [1125, "v1", "collide-shape-moving"]
  ],
  "(method 52 collide-shape)": [
    [76, "v1", "region-prim-area"],
    [77, "v1", "region-prim-area"],
    [83, "a1", "region-prim-area"],
    [84, "a1", "region-prim-area"],
    [20, "a0", "region-prim-area"],
    [15, "v1", "region-prim-area"],
    [17, "v1", "region-prim-area"],
    [53, "a1", "region-prim-area"],
    [56, "v1", "region-prim-area"]
  ],
  "(method 40 crate)": [
    [2, "v1", "fact-info-crate"],
    [13, "a0", "fact-info-crate"],
    [55, "v0", "float"]
  ],
  "(method 0 carry-info)": [[42, "s5", "collide-shape"]],
  "crate-standard-event-handler": [
    [14, "v1", "attack-info"],
    [15, "v1", "attack-info"],
    [19, "v1", "attack-info"],
    [75, "gp", "target"],
    [209, "v1", "attack-info"],
    [458, "v1", "attack-info"],
    [643, "a0", "vector"]
  ],
  "target-darkjak-process": [
    [43, "a0", "fact-info-target"],
    [46, "a0", "fact-info-target"]
  ],
  "want-to-darkjak?": [[53, "a0", "fact-info-target"]],
  "target-powerup-process": [
    [235, "v0", "sound-rpc-set-param"],
    [253, "v1", "fact-info-target"],
    [259, "a0", "fact-info-target"],
    [262, "a0", "fact-info-target"],
    [268, "v1", "fact-info-target"],
    [283, "v1", "fact-info-target"],
    [313, "a0", "fact-info-target"],
    [366, "v1", "fact-info-target"],
    [390, "v1", "fact-info-target"],
    [407, "v1", "fact-info-target"]
  ],
  "target-eco-process": [
    [1, "v1", "fact-info-target"],
    [11, "a0", "fact-info-target"],
    [19, "v1", "fact-info-target"],
    [21, "v1", "fact-info-target"],
    [14, "a0", "fact-info-target"],
    [54, "v1", "fact-info-target"],
    [77, "v1", "fact-info-target"],
    [82, "a3", "fact-info-target"],
    [97, "v1", "fact-info-target"]
  ],
  "cloud-track": [
    [[19, 83], "s1", "handle"],
    [[29, 116], "s2", "handle"]
  ],
  "(code target-darkjak-bomb1)": [
    [408, "v1", "art-joint-anim"],
    [166, "s5", "int"],
    [336, "v1", "float"],
    ["_stack_", 56, "sphere"],
    ["_stack_", 88, "float"]
  ],
  "target-darkjak-bomb-collide": [
    [2, "gp", "(pointer float)"],
    [12, "gp", "(pointer float)"],
    [13, "gp", "(pointer float)"]
  ],
  "(anon-function 16 target-darkjak)": [[61, "gp", "art-joint-anim"]],
  "(code target-darkjak-get-on)": [
    [214, "v1", "art-joint-anim"],
    [390, "v0", "sound-rpc-set-param"],
    [111, "a0", "fact-info-target"],
    [113, "a0", "fact-info-target"],
    [114, "a0", "fact-info-target"]
  ],
  "(code target-darkjak-bomb0)": [
    [37, "v1", "art-joint-anim"],
    [133, "v1", "art-joint-anim"],
    [213, "v1", "art-joint-anim"],
    [644, "v1", "process-drawable"],
    [750, "v1", "process-drawable"],
    [888, "v1", "process-drawable"],
    [994, "v1", "process-drawable"],
    ["_stack_", 16, "float"],
    [18, "v1", "float"]
  ],
  "water-info<-region": [
    [12, "a0", "symbol"],
    [48, "s2", "pair"],
    [49, "v1", "pair"],
    [57, "s2", "pair"],
    [58, "v1", "pair"],
    [59, "v1", "pair"],
    [99, "s2", "pair"],
    [100, "v1", "pair"],
    [101, "v1", "pair"],
    [133, "s1", "process-drawable"],
    [143, "s2", "pair"],
    [144, "v1", "pair"],
    [145, "v1", "pair"],
    [146, "v1", "pair"],
    [147, "s2", "pair"],
    [148, "v1", "pair"],
    [199, "a0", "process-focusable"],
    [208, "s2", "pair"],
    [209, "s2", "pair"],
    [231, "a0", "region-prim-area"],
    [238, "v1", "region-prim-area"]
  ],
  "target-danger-set!": [[823, "v1", "fact-info-target"]],
  "(method 26 target)": [[23, "v0", "float"]],
  "(method 11 attack-info)": [
    [[118, 130], "v1", "process-drawable"],
    [[156, 161], "v1", "process-drawable"]
  ],
  "(method 10 attack-info)": [[13, "a1", "collide-shape"]],
  "target-log-attack": [[47, "a3", "attack-info"]],
  "can-hands?": [
    [39, "a0", "fact-info-target"],
    [45, "a0", "fact-info-target"]
  ],
  "target-attacked": [
    [56, "v1", "fact-info-target"],
    [66, "v1", "fact-info-target"],
    [72, "v1", "fact-info-target"],
    [176, "v1", "fact-info-target"],
    [241, "t4", "vector"],
    [290, "v1", "fact-info-target"]
  ],
  "(anon-function 10 target-handler)": [
    [70, "a0", "handle"],
    [146, "a0", "process-focusable"],
    [154, "a0", "process-focusable"],
    [161, "a0", "process-focusable"],
    [175, "a0", "process-focusable"],
    [99, "t2", "float"],
    [99, "t1", "float"]
  ],
  "(code target-edge-grab)": [
    [21, "v1", "process-drawable"],
    [22, "a0", "collide-shape-moving"],
    [25, "v1", "process-drawable"],
    [26, "v1", "collide-shape-moving"],
    [270, "f0", "float"]
  ],
  "(exit target-edge-grab)": [
    [17, "v1", "process-drawable"],
    [18, "a1", "collide-shape-moving"],
    [21, "v1", "process-drawable"],
    [22, "v1", "collide-shape-moving"]
  ],
  "(code target-pole-flip-forward-jump)": [
    [26, "t9", "(function none :behavior target)"]
  ],
  "(code target-pole-flip-up)": [[23, "v1", "art-joint-anim"]],
  "(code target-pole-cycle)": [
    [103, "v1", "art-joint-anim"],
    [163, "v1", "art-joint-anim"]
  ],
  "(code target-grab)": [
    [232, "v1", "art-joint-anim"],
    [422, "v1", "art-joint-anim"]
  ],
  "(event target-grab)": [
    [33, "a0", "process"],
    [125, "gp", "object"]
  ],
  "(code target-load-wait)": [
    [21, "v1", "art-joint-anim"],
    [134, "v1", "art-joint-anim"],
    [191, "v1", "art-joint-anim"]
  ],
  "(code target-edge-grab-jump)": [[72, "a1", "art-joint-anim"]],
  "(code target-hit-ground-hard)": [[46, "v1", "fact-info-target"]],
  "(anon-function 11 target2)": [[[19, 140], "s4", "target"]],
  "(anon-function 14 target2)": [[26, "f0", "float"]],
  "(code target-hide)": [
    [14, "v1", "art-joint-anim"],
    [143, "v1", "art-joint-anim"],
    [204, "v1", "art-joint-anim"],
    [258, "v1", "art-joint-anim"],
    [317, "v1", "art-joint-anim"],
    [385, "v1", "art-joint-anim"],
    [431, "v1", "art-joint-anim"],
    [488, "v1", "art-joint-anim"]
  ],
  "target-generic-event-handler": [
    [10, "v1", "float"],
    [314, "v1", "fact-info-target"],
    [321, "v1", "fact-info-target"],
    [527, "a0", "vector"],
    [681, "v1", "fact-info-target"],
    [699, "v1", "fact-info-target"],
    [866, "v1", "(state target)"],
    [894, "a0", "process"],
    [517, "v1", "float"]
  ],
  "target-dangerous-event-handler": [
    [9, "v1", "fact-info-target"],
    [20, "v1", "fact-info-target"]
  ],
  "(code target-swim-up)": [[18, "v1", "art-joint-anim"]],
  "(code target-swim-down)": [[69, "v1", "art-joint-anim"]],
  "(event target-swim-down)": [
    [[12, 99], "v1", "attack-info"],
    [88, "t0", "fact-info-target"]
  ],
  "(code target-swim-walk)": [
    [143, "v1", "art-joint-anim"],
    [58, "v1", "art-joint-anim"]
  ],
  "(code target-swim-stance)": [[33, "v1", "art-joint-anim"]],
  "(method 15 water-control)": [
    [47, "v0", "float"],
    [48, "v1", "float"]
  ],
  "(anon-function 10 water)": [
    [5, "s5", "process-drawable"],
    [28, "s5", "process-drawable"]
  ],
  "part-water-splash-callback": [[3, "v1", "float"]],
  "(event target-darkjak-bomb0)": [[51, "v1", "process"]],
  "(code target-darkjak-running-attack)": [
    [16, "v1", "float"],
    [259, "gp", "process-focusable"],
    [278, "v1", "handle"],
    [281, "v1", "handle"],
    [363, "v1", "handle"],
    [366, "v1", "handle"],
    [576, "v1", "art-joint-anim"],
    [604, "v1", "art-joint-anim"],
    [632, "v1", "art-joint-anim"],
    [672, "v1", "art-joint-anim"],
    [700, "v1", "art-joint-anim"],
    [835, "v1", "art-joint-anim"],
    [872, "f1", "float"],
    [22, "v1", "float"],
    ["_stack_", 56, "handle"],
    ["_stack_", 16, "float"]
  ],
  "target-bomb1-fire-shot": [
    [12, "v1", "handle"],
    [20, "gp", "process-focusable"]
  ],
  "(method 9 external-art-control)": [
    [173, "s4", "external-art-buffer"],
    [177, "s4", "external-art-buffer"],
    [183, "s4", "external-art-buffer"],
    [190, "s4", "external-art-buffer"]
  ],
  "(code target-darkjak-get-off)": [
    [159, "v1", "art-joint-anim"],
    [359, "v1", "art-joint-anim"],
    [472, "v1", "art-joint-anim"]
  ],
  "(anon-function 15 target-darkjak)": [
    [16, "v0", "process-focusable"],
    [82, "v1", "art-joint-anim"],
    [113, "v1", "art-joint-anim"]
  ],
  "(trans target-float)": [[130, "v1", "(state target)"]],
  "(code target-stance-look-around)": [[12, "v0", "float"]],
  "(code target-look-around)": [[21, "v0", "float"]],
  "(exit target-swim-stance)": [[51, "v0", "sound-rpc-set-param"]],
  "(exit target-swim-down)": [[56, "v0", "sound-rpc-set-param"]],
  "(method 7 water-anim)": [[14, "t9", "(function water-anim int water-anim)"]],
  "(method 26 water-anim)": [
    ["_stack_", 16, "res-tag"],
    [52, "v0", "(pointer float)"]
  ],
  "(method 7 flow-control)": [
    [19, "t9", "(function flow-control int flow-control)"]
  ],
  "water-anim-event-handler": [
    [23, "v1", "float"],
    [40, "s4", "process"],
    [50, "s5", "water-info"],
    [96, "gp", "process-focusable"],
    [116, "gp", "process-focusable"],
    [137, "gp", "process-focusable"],
    [182, "s5", "water-info"]
  ],
  "(code die crate)": [
    [6, "v1", "collide-shape"],
    [37, "v1", "process-focusable"]
  ],
  "(code notice-blue crate)": [
    [19, "v1", "process-drawable"],
    [21, "gp", "collide-shape-moving"],
    [28, "a0", "collide-shape-moving"],
    [30, "v1", "collide-shape-moving"]
  ],
  "(post fall crate)": [
    [[4, 10], "a0", "collide-shape-moving"],
    [15, "v1", "collide-shape-moving"],
    [26, "v1", "collide-shape-moving"],
    [[34, 53], "gp", "collide-shape-moving"]
  ],
  "(trans fall crate)": [
    [1, "v1", "collide-shape-moving"],
    [6, "v1", "float"],
    [8, "v1", "collide-shape-moving"],
    [24, "v1", "collide-shape-moving"],
    [32, "v1", "collide-shape-moving"],
    [34, "a0", "collide-shape-moving"],
    [37, "a0", "collide-shape-moving"]
  ],
  "(enter fall crate)": [[[35, 40], "a0", "carry-info"]],
  "(post carry crate)": [[[13, 16], "a0", "collide-shape-moving"]],
  "(event carry crate)": [[15, "a0", "vector"]],
  "(code idle crate)": [[[2, 5], "a0", "collide-shape-moving"]],
  "(code hide crate)": [
    [27, "v1", "collide-shape-moving"],
    [95, "v1", "collide-shape-moving"],
    [97, "a0", "collide-shape-moving"],
    [100, "a0", "collide-shape-moving"]
  ],
  "(code special-contents-die crate)": [[42, "v1", "collide-shape-moving"]],
  "target-send-attack": [
    ["_stack_", 96, "symbol"],
    [16, "s4", "process-focusable"],
    [[429, 444], "t1", "sound-name"]
  ],
  "(method 36 crate)": [
    [6, "a0", "collide-shape-moving"],
    [27, "a0", "collide-shape-moving"]
  ],
  "camera-rotate-to-vector": [[63, "v1", "float"]],
  "target-gun-find-track": [
    [182, "v0", "process-focusable"],
    [[192, 224], "gp", "process-focusable"],
    [[249, 475], "s5", "process-focusable"],
    [431, "a0", "process-focusable"],
    [434, "a0", "process-focusable"],
    [519, "v1", "int"],
    [520, "v1", "int"]
  ],
  "target-gun-check": [[599, "v0", "sound-rpc-set-param"]],
  "target-gun-build-track-list": [[46, "v1", "vector"]],
  "target-gun-joint-pre0": [[[131, 165], "gp", "process-focusable"]],
  "(method 28 water-anim)": [
    ["_stack_", 16, "res-tag"],
    [27, "v0", "vector"]
  ],
  "(method 7 drop-plat)": [[18, "v1", "external-art-buffer"]],
  "(method 22 gui-control)": [
    [[268, 315], "s4", "process-drawable"],
    [[275, 338], "s5", "sound-rpc-set-param"],
    [[351, 375], "s5", "sound-rpc-set-param"]
  ],
  "(method 13 sky-work)": [
    [[78, 170], "s4", "sky-work"],
    [[162, 168], "v1", "dma-packet"],
    [[221, 228], "a1", "dma-packet"],
    [[230, 239], "a1", "gs-gif-tag"],
    [243, "a1", "(pointer gs-zbuf)"],
    [245, "a1", "(pointer gs-reg64)"],
    [247, "a1", "(pointer gs-test)"],
    [249, "a1", "(pointer gs-reg64)"],
    [250, "a1", "(pointer gs-alpha)"],
    [252, "a1", "(pointer gs-reg64)"],
    [255, "a1", "(pointer gs-tex0)"],
    [257, "a1", "(pointer gs-reg64)"],
    [259, "a1", "(pointer gs-tex1)"],
    [261, "a1", "(pointer gs-reg64)"],
    [263, "a1", "(pointer gs-clamp)"],
    [265, "a1", "(pointer gs-reg64)"],
    [266, "a1", "(pointer uint64)"],
    [268, "a1", "(pointer gs-reg64)"],
    [[271, 309], "a2", "(inline-array qword)"],
    [[316, 354], "t0", "(inline-array qword)"],
    [[362, 369], "t1", "dma-packet"],
    [[371, 380], "t1", "gs-gif-tag"],
    [384, "t1", "(pointer gs-alpha)"],
    [386, "t1", "(pointer gs-reg64)"],
    [389, "t1", "(pointer gs-tex0)"],
    [391, "t1", "(pointer gs-reg64)"],
    [392, "t1", "(pointer uint64)"],
    [394, "t1", "(pointer gs-reg64)"],
    [[397, 429], "t0", "(inline-array qword)"],
    [[437, 444], "a1", "dma-packet"],
    [[446, 455], "a1", "gs-gif-tag"],
    [458, "a1", "(pointer gs-alpha)"],
    [460, "a1", "(pointer gs-reg64)"],
    [[515, 561], "t1", "(inline-array qword)"],
    [[574, 581], "a3", "dma-packet"],
    [[583, 592], "a3", "gs-gif-tag"],
    [596, "a3", "(pointer gs-alpha)"],
    [598, "a3", "(pointer gs-reg64)"],
    [601, "a3", "(pointer gs-tex0)"],
    [603, "a3", "(pointer gs-reg64)"],
    [604, "a3", "(pointer uint64)"],
    [606, "a3", "(pointer gs-reg64)"],
    [[609, 647], "v1", "(inline-array qword)"],
    [[673, 680], "a1", "dma-packet"],
    [[682, 691], "a1", "gs-gif-tag"],
    [695, "a1", "(pointer gs-zbuf)"],
    [697, "a1", "(pointer gs-reg64)"],
    [699, "a1", "(pointer gs-test)"],
    [701, "a1", "(pointer gs-reg64)"],
    [728, "a1", "(pointer gs-rgbaq)"],
    [730, "a1", "(pointer gs-reg64)"],
    [[733, 738], "v1", "(inline-array qword)"],
    [[741, 750], "v1", "(inline-array qword)"],
    [[760, 766], "v1", "dma-packet"]
  ],
  "(method 33 sky-work)": [
    [42, "s5", "int"],
    [46, "a2", "sky-work"],
    [59, "a2", "sky-work"],
    [36, "v1", "sky-work"]
  ],
  "(method 23 sky-work)": [
    [[3, 10], "a0", "dma-packet"],
    [[12, 21], "a0", "gs-gif-tag"],
    [25, "s3", "(pointer gs-test)"],
    [27, "s3", "(pointer gs-reg64)"],
    [42, "s3", "(pointer gs-tex0)"],
    [44, "s3", "(pointer gs-reg64)"],
    [46, "s3", "(pointer gs-tex1)"],
    [48, "s3", "(pointer gs-reg64)"],
    [49, "s3", "(pointer gs-clamp)"],
    [51, "s3", "(pointer gs-reg64)"],
    [53, "s3", "(pointer gs-alpha)"],
    [55, "s3", "(pointer gs-reg64)"],
    [56, "s3", "(pointer uint64)"],
    [58, "s3", "(pointer gs-reg64)"],
    [[255, 263], "s4", "dma-packet"]
  ],
  "(method 27 sky-work)": [
    [[5, 10], "a0", "dma-packet"],
    [[12, 20], "a0", "gs-gif-tag"],
    [25, "a0", "(pointer gs-alpha)"],
    [27, "a0", "(pointer gs-reg64)"],
    [[142, 149], "s4", "dma-packet"]
  ],
  "(method 34 sky-work)": [
    [[5, 10], "a0", "dma-packet"],
    [[12, 20], "a0", "gs-gif-tag"],
    [25, "a0", "(pointer gs-zbuf)"],
    [27, "a0", "(pointer gs-reg64)"],
    [29, "a0", "(pointer gs-test)"],
    [31, "a0", "(pointer gs-reg64)"],
    [33, "a0", "(pointer gs-alpha)"],
    [35, "a0", "(pointer gs-reg64)"],
    [[80, 88], "s5", "dma-packet"]
  ],
  "(method 35 sky-work)": [
    [[2, 9], "a1", "dma-packet"],
    [[11, 20], "a1", "gs-gif-tag"],
    [24, "a1", "(pointer gs-test)"],
    [26, "a1", "(pointer gs-reg64)"],
    [[66, 74], "s5", "dma-packet"]
  ],
  "(method 36 sky-work)": [
    [[7, 14], "a0", "dma-packet"],
    [[16, 26], "a0", "gs-gif-tag"],
    [62, "s2", "(pointer gs-tex0)"],
    [64, "s2", "(pointer gs-reg64)"],
    [66, "s2", "(pointer gs-tex1)"],
    [68, "s2", "(pointer gs-reg64)"],
    [70, "s2", "(pointer gs-test)"],
    [72, "s2", "(pointer gs-reg64)"],
    [74, "s2", "(pointer gs-clamp)"],
    [76, "s2", "(pointer gs-reg64)"],
    [78, "s2", "(pointer gs-alpha)"],
    [80, "s2", "(pointer gs-reg64)"],
    [[83, 177], "v1", "(inline-array qword)"]
  ],
  "draw-subtitle-image": [
    [[44, 48], "a0", "dma-packet"],
    [[49, 58], "a0", "gs-gif-tag"],
    [70, "a0", "(pointer gs-bitbltbuf)"],
    [72, "a0", "(pointer gs-reg64)"],
    [73, "a0", "(pointer gs-trxpos)"],
    [75, "a0", "(pointer gs-reg64)"],
    [81, "a0", "(pointer gs-trxreg)"],
    [83, "a0", "(pointer gs-reg64)"],
    [84, "a0", "(pointer gs-trxdir)"],
    [86, "a0", "(pointer gs-reg64)"],
    [[106, 112], "a1", "dma-packet"],
    [[113, 121], "a1", "gs-gif-tag"],
    [128, "a1", "(pointer gs-reg64)"],
    [130, "a1", "(pointer gs-alpha)"],
    [126, "a1", "(pointer gs-test)"],
    [132, "a1", "(pointer gs-reg64)"],
    [148, "a1", "(pointer gs-tex0)"],
    [150, "a1", "(pointer gs-reg64)"],
    [153, "a1", "(pointer gs-reg64)"],
    [157, "a1", "(pointer gs-reg64)"],
    [160, "a1", "(pointer gs-reg64)"],
    [151, "a1", "(pointer gs-tex1)"],
    [155, "a1", "(pointer gs-clamp)"],
    [158, "a1", "(pointer uint64)"],
    [[163, 194], "v1", "(pointer uint128)"],
    [[195, 199], "t0", "gs-gif-tag"],
    [[201, 206], "t0", "gs-gif-tag"],
    [[208, 213], "a2", "gs-gif-tag"],
    [[215, 220], "v1", "gs-gif-tag"],
    [[223, 254], "v1", "(pointer uint128)"],
    [[255, 259], "t0", "gs-gif-tag"],
    [[261, 266], "t0", "gs-gif-tag"],
    [[268, 273], "a1", "gs-gif-tag"],
    [[275, 280], "v1", "gs-gif-tag"],
    [[291, 296], "v1", "dma-packet"]
  ],
  "scene-player-init": [
    [[37, 44], "s5", "(array scene)"],
    [83, "v0", "(array scene)"]
  ],
  "connection-list-validate": [[5, "gp", "connection"]],
  "point-poly-distance-min": [[94, "f0", "float"]],
  "(method 42 nav-mesh)": [
    [12, "s4", "grid-hash-box"],
    [59, "s4", "grid-hash-box"]
  ],
  "(method 26 nav-mesh)": [[[23, 78], "s4", "nav-engine"]],
  "compute-dir-parm": [[10, "v1", "float"]],
  "(trans idle fma-sphere)": [[39, "a2", "process-drawable"]],
  "(method 10 talker)": [[29, "t9", "(function process none)"]],
  "(exit active talker)": [[19, "s5", "process-drawable"]],
  "(method 11 speech-channel)": [
    [66, "v1", "process-drawable"],
    [223, "s4", "process-drawable"],
    [237, "s4", "process-drawable"],
    [240, "s4", "process-drawable"],
    [212, "v0", "sound-rpc-set-param"]
  ],
  "lightning-fractal-gen": [
    [37, "v1", "float"],
    [64, "v1", "float"],
    [91, "v1", "float"]
  ],
  "lightning-uniform-gen": [
    [38, "v1", "float"],
    [60, "v1", "float"],
    [82, "v1", "float"]
  ],
  "lightning-trail-uniform-gen": [
    [21, "v1", "float"],
    [43, "v1", "float"],
    [65, "v1", "float"]
  ],
  "lightning-trail-fractal-gen": [
    [52, "v1", "float"],
    [71, "v1", "float"],
    [90, "v1", "float"]
  ],
  "lightning-draw": [
    [[407, 444], "v1", "(inline-array vector)"],
    ["_stack_", 20, "(inline-array gcf-vertex)"],
    ["_stack_", 176, "gcf-control"],
    [440, "a1", "pointer"],
    [441, "a0", "pointer"],
    [438, "a1", "(pointer uint128)"],
    [439, "a0", "(pointer uint128)"],
    [[472, 487], "a0", "dma-packet"],
    [[559, 576], "a0", "dma-packet"],
    [[597, 602], "a0", "dma-packet"]
  ],
  "lightning-draw-all": [
    [39, "v1", "connection"],
    [40, "s1", "dma-buffer"]
  ],
  "(method 24 game-info)": [
    [808, "s4", "pointer"],
    [156, "s4", "pointer"],
    [360, "a1", "pointer"],
    [490, "a1", "pointer"],
    [521, "a2", "pointer"],
    [673, "v1", "pointer"],
    [97, "v1", "pointer"],
    [141, "s4", "game-save-tag"],
    [172, "s4", "game-save-tag"],
    [187, "s4", "(inline-array game-save-tag)"],
    [202, "s4", "(inline-array game-save-tag)"],
    [219, "s4", "(inline-array game-save-tag)"],
    [232, "s4", "(inline-array game-save-tag)"],
    [238, "s4", "(inline-array game-save-tag)"],
    [244, "s4", "(inline-array game-save-tag)"],
    [[250, 325], "s4", "(inline-array game-save-tag)"],
    [328, "s4", "(inline-array game-save-tag)"],
    [[342, 399], "s4", "(inline-array game-save-tag)"],
    [[411, 511], "s4", "(inline-array game-save-tag)"],
    [[539, 673], "s4", "(inline-array game-save-tag)"],
    [[701, 805], "s4", "(inline-array game-save-tag)"],
    [[4, 94], "v1", "(inline-array game-save-tag)"],
    [495, "a2", "(pointer uint8)"]
  ],
  "(method 11 game-save)": [
    [270, "s4", "pointer"],
    [[83, 97], "s4", "(inline-array game-save-tag)"],
    [107, "s4", "(inline-array game-save-tag)"],
    [[116, 267], "s4", "(inline-array game-save-tag)"]
  ],
  "(code active process-taskable)": [
    [40, "gp", "handle"],
    [71, "gp", "handle"]
  ],
  "(method 32 process-taskable)": [
    [63, "v0", "joint"],
    [[70, 80], "v1", "collide-shape-prim-group"]
  ],
  "(method 9 los-control)": [
    [54, "s1", "process-focusable"],
    [35, "s1", "process-focusable"]
  ],
  "(method 18 grid-hash)": [
    [42, "a0", "(pointer grid-hash-word)"],
    [44, "t4", "(pointer grid-hash-word)"],
    [46, "t6", "(pointer grid-hash-word)"]
  ],
  "(method 19 grid-hash)": [[46, "t6", "(pointer uint8)"]],
  "(method 15 sphere-hash)": [[5, "v0", "(function grid-hash none)"]],
  "(method 32 sphere-hash)": [[107, "v1", "float"]],
  "(method 13 carry-info)": [
    [14, "v1", "handle"],
    [22, "v0", "carry-info"],
    [11, "v1", "handle"]
  ],
  "(method 12 carry-info)": [
    [27, "s4", "collide-shape"],
    [46, "a0", "process-drawable"],
    [47, "v1", "collide-shape"],
    [52, "a1", "process-drawable"],
    [53, "a0", "collide-shape"],
    [59, "a1", "process-drawable"],
    [60, "a0", "collide-shape"]
  ],
  "(method 11 carry-info)": [
    [43, "s4", "collide-shape"],
    [211, "a0", "process-drawable"],
    [212, "v1", "collide-shape"],
    [218, "a2", "process-drawable"],
    [225, "a1", "process-drawable"],
    [231, "a0", "process-drawable"],
    [232, "v1", "collide-shape"],
    [10, "v1", "handle"],
    [20, "v1", "handle"],
    [219, "a1", "collide-shape"],
    [226, "a0", "collide-shape"]
  ],
  "(method 14 carry-info)": [
    [45, "s2", "collide-shape"],
    [158, "a0", "process-drawable"],
    [159, "v1", "collide-shape"],
    [165, "a2", "process-drawable"],
    [172, "a1", "process-drawable"],
    [178, "a0", "process-drawable"],
    [179, "v1", "collide-shape"],
    [12, "v1", "handle"],
    [22, "v1", "handle"],
    [166, "a1", "collide-shape"],
    [173, "a0", "collide-shape"],
    [151, "a0", "process-drawable"],
    [152, "v1", "collide-shape"],
    [158, "a2", "process-drawable"],
    [165, "a1", "process-drawable"],
    [171, "a0", "process-drawable"],
    [172, "v1", "collide-shape"],
    [159, "a1", "collide-shape"],
    [166, "a0", "collide-shape"]
  ],
  "(method 16 carry-info)": [[22, "v0", "carry-info"]],
  "(event idle task-arrow)": [[6, "a0", "vector"]],
  "projectile-init-by-other": [[113, "v1", "process-drawable"]],
  "(method 35 projectile)": [[5, "a1", "projectile"]],
  "target-gun-fire-blue": [[71, "a0", "projectile"]],
  "(method 24 gun-blue-shot)": [[15, "s5", "projectile"]],
  "target-gun-fire-yellow": [[28, "a0", "projectile"]],
  "target-gun-fire-red": [
    [150, "v1", "process-drawable"],
    [194, "v1", "process-drawable"],
    [197, "v1", "process-drawable"],
    [200, "v1", "process-drawable"]
  ],
  "(method 26 gun-red-shot)": [
    [43, "a0", "connection"],
    [44, "a0", "collide-shape"],
    [92, "a0", "connection"],
    [93, "a0", "collide-shape"]
  ],
  "gun-red-shot-init-by-other": [[89, "v1", "process-drawable"]],
  "(method 23 gun-red-shot)": [[10, "s4", "process-focusable"]],
  "target-gun-fire-dark": [
    [30, "a0", "projectile"],
    [60, "a0", "gun-dark-shot"]
  ],
  "process-drawable-shock-effect-bullseye": [[88, "a0", "lightning-tracker"]],
  "projectile-update-velocity-space-wars": [
    [59, "a0", "process-drawable"],
    [60, "a0", "collide-shape"]
  ],
  "cshape-reaction-blue-shot": [[15, "v1", "gun-blue-shot"]],
  "(method 10 idle-control)": [[64, "v1", "art-joint-anim"]],
  "(method 136 enemy)": [[34, "a1", "process-focusable"]],
  "(method 107 enemy)": [[17, "v0", "process-focusable"]],
  "(method 96 enemy)": [[[16, 20], "a0", "process-focusable"]],
  "(method 129 enemy)": [[18, "a1", "process-focusable"]],
  "(method 97 enemy)": [
    [16, "v1", "connection"],
    [[17, 22], "v1", "collide-shape"],
    [27, "s2", "process-focusable"],
    [65, "v1", "connection"],
    [[66, 71], "v1", "collide-shape"],
    [76, "s2", "process-focusable"],
    [112, "v1", "connection"],
    [[113, 118], "v1", "collide-shape"],
    [123, "s2", "process-focusable"]
  ],
  "(method 75 enemy)": [[9, "s2", "process-focusable"]],
  "(code notice enemy)": [[31, "v1", "art-joint-anim"]],
  "(code stare enemy)": [[23, "gp", "art-joint-anim"]],
  "(code victory enemy)": [[30, "v1", "art-joint-anim"]],
  "(method 88 enemy)": [[28, "a1", "art-joint-anim"]],
  "(code hit enemy)": [[30, "v1", "art-joint-anim"]],
  "(method 51 enemy)": [[[27, 31], "a0", "process-focusable"]],
  "(method 78 enemy)": [[11, "v1", "art-joint-anim"]],
  "(code die enemy)": [[30, "v1", "art-joint-anim"]],
  "(code die-falling enemy)": [[32, "gp", "art-joint-anim"]],
  "(code view-anims enemy)": [[20, "s4", "art-joint-anim"]],
  "(method 7 enemy)": [
    [14, "t9", "(function process-focusable int process-focusable)"]
  ],
  "nav-enemy-chase-post": [[15, "a0", "process-focusable"]],
  "nav-enemy-flee-post": [[16, "a0", "process-focusable"]],
  "nav-enemy-face-focus-post": [[24, "a0", "process-focusable"]],
  "nav-enemy-stare-post": [[24, "a0", "process-focusable"]],
  "(code active nav-enemy)": [
    [30, "v1", "art-joint-anim"],
    [127, "v1", "art-joint-anim"],
    [189, "v1", "art-joint-anim"],
    [298, "v1", "art-joint-anim"]
  ],
  "(enter notice nav-enemy)": [[21, "a0", "process-focusable"]],
  "(code notice nav-enemy)": [[31, "v1", "art-joint-anim"]],
  "(code stare nav-enemy)": [[23, "gp", "art-joint-anim"]],
  "(enter taunt nav-enemy)": [[37, "gp", "process-focusable"]],
  "(code taunt nav-enemy)": [[84, "v1", "art-joint-anim"]],
  "(enter pacing nav-enemy)": [[103, "gp", "process-focusable"]],
  "(trans pacing nav-enemy)": [[14, "a0", "process-focusable"]],
  "(code pacing nav-enemy)": [[34, "gp", "art-joint-anim"]],
  "(enter circling nav-enemy)": [[69, "gp", "process-focusable"]],
  "(trans circling nav-enemy)": [[14, "a0", "process-focusable"]],
  "(code circling nav-enemy)": [[34, "gp", "art-joint-anim"]],
  "(code hit nav-enemy)": [[30, "v1", "art-joint-anim"]],
  "(code debug-control nav-enemy)": [[28, "v1", "art-joint-anim"]],
  "(method 55 nav-enemy)": [[[74, 78], "a0", "process-focusable"]],
  "(method 161 nav-enemy)": [[22, "v1", "process-focusable"]],
  "(method 160 nav-enemy)": [
    [19, "a0", "process-focusable"],
    [35, "s5", "process-focusable"]
  ],
  "(method 32 youngsamos-npc)": [
    [61, "t9", "(function process-taskable none)"]
  ],
  "(method 35 pecker-npc)": [
    [58, "v1", "art-joint-anim"],
    [117, "v1", "art-joint-anim"]
  ],
  "(code idle scene-looper)": [[40, "gp", "handle"]],
  "(method 7 rigid-body-platform)": [
    [14, "t9", "(function rigid-body-object int rigid-body-object)"]
  ],
  "(method 53 rigid-body-platform)": [[24, "f0", "float"]],
  "(method 46 rigid-body-platform)": [
    [13, "v1", "rigid-body-control-point"],
    [30, "v1", "collide-rider"],
    [46, "s5", "process-focusable"],
    [139, "v1", "float"]
  ],
  "(method 24 remote)": [
    [16, "s4", "process-focusable"],
    [[26, 30], "s4", "process-focusable"]
  ],
  "remote-track": [[94, "gp", "process-drawable"]],
  "(trans enter remote)": [[[25, 29], "a0", "process-focusable"]],
  "(code enter remote)": [[11, "gp", "process-focusable"]],
  "(method 25 remote)": [[[8, 12], "a0", "collide-shape"]],
  "(method 25 judge)": [[[8, 12], "a0", "collide-shape"]],
  "(event wait judge)": [[63, "gp", "process-focusable"]],
  "(code idle judge)": [[39, "v0", "float"]],
  "(post sidekick-clone)": [[[474, 513], "gp", "(pointer process-drawable)"]],
  "(code target-carry-pickup)": [
    [79, "v0", "carry-info"],
    [290, "v0", "carry-info"]
  ],
  "(code target-carry-drop)": [
    [24, "v0", "carry-info"],
    [92, "v1", "art-joint-anim"],
    [158, "v0", "carry-info"],
    [273, "v0", "carry-info"]
  ],
  "(code target-carry-throw)": [
    [51, "v0", "carry-info"],
    [112, "v0", "carry-info"],
    [194, "v0", "carry-info"]
  ],
  "next-continue": [
    [4, "a2", "symbol"],
    [5, "a2", "level-load-info"],
    [12, "a3", "continue-point"]
  ],
  "(code target-continue)": [[643, "s5", "handle"]],
  "(code target-warp-in)": [[336, "v1", "art-joint-anim"]],
  "target-hit-effect": [[39, "t4", "vector"]],
  "target-hit-setup-anim": [
    [153, "v1", "art-joint-anim"],
    [225, "v1", "art-joint-anim"]
  ],
  "(code target-hit)": [[576, "v1", "art-joint-anim"]],
  "(anon-function 12 target-death)": [[[12, 19], "gp", "process-drawable"]],
  "target-death-reset": [[21, "v1", "connection"]],
  "(anon-function 3 target-death)": [[259, "v1", "art-joint-anim"]],
  "(anon-function 2 target-death)": [
    [58, "v1", "art-joint-anim"],
    [197, "v1", "art-joint-anim"],
    [141, "v1", "art-joint-anim"]
  ],
  "(anon-function 1 target-death)": [[73, "v1", "art-joint-anim"]],
  "(event target-continue)": [[18, "a0", "process"]],
  "(method 30 battle)": [
    [7, "s5", "nav-enemy"],
    [32, "a2", "nav-enemy"]
  ],
  "(method 7 battle)": [
    [15, "t9", "(function process-drawable int process-drawable)"]
  ],
  "(method 51 battle)": [[[38, 95], "s4", "touch-tracker"]],
  "(method 26 battle)": [
    [35, "a0", "connection"],
    [36, "a0", "collide-shape"],
    [84, "a0", "connection"],
    [85, "a0", "collide-shape"]
  ],
  "(method 28 battle)": [
    ["_stack_", 16, "res-tag"],
    [[21, 31], "s5", "(pointer entity-actor)"]
  ],
  "(method 29 battle)": [
    ["_stack_", 16, "res-tag"],
    ["_stack_", 32, "res-tag"]
  ],
  "(method 12 collide-cache)": [[76, "v1", "process-drawable"]],
  "collide-list-fill-bg-using-box": [
    [[207, 213], "v1", "collide-hash-scratch"],
    [223, "a0", "collide-hash-scratch"],
    [[241, 247], "v1", "collide-hash-scratch"],
    [255, "a0", "collide-hash-scratch"]
  ],
  "collide-list-fill-bg-using-line-sphere": [
    [261, "a0", "collide-hash-scratch"],
    [[279, 285], "v1", "collide-hash-scratch"],
    [[246, 251], "v1", "collide-hash-scratch"],
    [293, "a0", "collide-hash-scratch"],
    [102, "v1", "float"]
  ],
  "(method 8 collide-hash)": [
    [34, "a1", "collide-hash-scratch"],
    [50, "a2", "collide-hash-scratch"],
    [62, "a2", "collide-hash-scratch"],
    [73, "a1", "collide-hash-scratch"]
  ],
  "(method 9 collide-mesh)": [[[9, 63], "s5", "collide-mesh-tri"]],
  "(method 13 collide-mesh)": [
    [21, "a3", "(inline-array vector)"],
    [[22, 61], "a3", "vector"],
    [[20, 61], "t0", "(inline-array vector)"],
    [[76, 123], "v1", "collide-mesh-tri"]
  ],
  "(method 10 collide-mesh)": [[[13, 51], "s4", "collide-mesh-cache-tri"]],
  "(method 9 collide-mesh-cache)": [
    [[10, 83], "s4", "collide-mesh-cache-entry"]
  ],
  "(method 10 touching-list)": [[[1, 12], "s5", "touching-shapes-entry"]],
  "(method 13 touching-list)": [[[0, 77], "v0", "touching-shapes-entry"]],
  "(method 11 touching-list)": [[[0, 57], "s5", "touching-shapes-entry"]],
  "(method 12 touching-list)": [[[0, 105], "gp", "touching-shapes-entry"]],
  "(method 9 collide-edge-work)": [
    [[6, 52], "s3", "collide-edge-edge"],
    [[5, 52], "s4", "collide-edge-hold-item"]
  ],
  "(method 20 collide-edge-work)": [
    [100, "a0", "collide-shape-moving"],
    [179, "v1", "int"],
    [179, "a1", "int"]
  ],
  "(method 13 collide-edge-work)": [[[8, 119], "s1", "collide-edge-edge"]],
  "(method 9 collide-edge-edge)": [[20, "a0", "collide-shape-moving"]],
  "(method 13 ocean)": [
    [248, "v1", "dma-packet"],
    [249, "v1", "dma-packet"],
    [250, "v1", "dma-packet"],
    [318, "v1", "dma-packet"],
    [319, "v1", "dma-packet"],
    [320, "v1", "dma-packet"]
  ],
  "(method 19 ocean)": [
    [[2, 8], "a0", "dma-packet"],
    [[11, 17], "a0", "gs-gif-tag"],
    [22, "s4", "(pointer gs-test)"],
    [24, "s4", "(pointer gs-reg64)"],
    [26, "s4", "(pointer gs-alpha)"],
    [28, "s4", "(pointer gs-reg64)"],
    [41, "s4", "(pointer gs-tex0)"],
    [43, "s4", "(pointer gs-reg64)"],
    [45, "s4", "(pointer gs-tex1)"],
    [47, "s4", "(pointer gs-reg64)"],
    [49, "s4", "(pointer gs-texa)"],
    [51, "s4", "(pointer gs-reg64)"],
    [53, "s4", "(pointer gs-miptbp)"],
    [55, "s4", "(pointer gs-reg64)"],
    [57, "s4", "(pointer gs-miptbp)"],
    [59, "s4", "(pointer gs-reg64)"],
    [60, "s4", "(pointer gs-clamp)"],
    [62, "s4", "(pointer gs-reg64)"],
    [64, "s4", "(pointer gs-fogcol)"],
    [66, "s4", "(pointer gs-reg64)"]
  ],
  "(method 20 ocean)": [
    [[3, 7], "a0", "dma-packet"],
    [[13, 16], "a0", "gs-gif-tag"],
    [22, "a0", "(pointer gs-texa)"],
    [24, "a0", "(pointer gs-reg64)"]
  ],
  "(method 22 ocean)": [[[3, 11], "a0", "dma-packet"]],
  "(method 23 ocean)": [[[3, 11], "a0", "dma-packet"]],
  "(method 25 ocean)": [[[8, 16], "a1", "dma-packet"]],
  "(method 26 ocean)": [
    [[11, 19], "a3", "dma-packet"],
    [[30, 38], "a2", "dma-packet"]
  ],
  "(method 27 ocean)": [
    [[19, 27], "a0", "dma-packet"],
    [30, "s3", "matrix"],
    [[49, 54], "s2", "vector"]
  ],
  "(method 28 ocean)": [
    [[43, 51], "a0", "dma-packet"],
    [66, "a2", "(pointer int16)"],
    [[81, 89], "a1", "vector4w"],
    [[90, 98], "v1", "vector4w"],
    [[111, 127], "t0", "vector4w"],
    [[130, 268], "a1", "(inline-array vector4w)"]
  ],
  "(method 29 ocean)": [
    [[5, 9], "a0", "dma-packet"],
    [[15, 18], "a0", "gs-gif-tag"],
    [23, "a0", "(pointer gs-test)"],
    [25, "a0", "(pointer gs-reg64)"],
    [[36, 41], "a0", "dma-packet"],
    [91, "a1", "(pointer int16)"]
  ],
  "(method 30 ocean)": [[29, "a0", "(pointer uint8)"]],
  "(method 31 ocean)": [[32, "a0", "(pointer int32)"]],
  "(method 32 ocean)": [
    [31, "t0", "(pointer int32)"],
    [47, "a2", "(pointer uint8)"],
    [55, "v1", "(pointer int8)"]
  ],
  "(method 33 ocean)": [
    [[52, 60], "a0", "dma-packet"],
    [[63, 67], "v1", "vector4w"],
    [[93, 232], "v1", "(inline-array vector4w)"],
    [[245, 253], "a0", "dma-packet"]
  ],
  "(method 34 ocean)": [
    [[44, 52], "a0", "dma-packet"],
    [[61, 65], "v1", "vector4w"],
    [[68, 147], "v1", "(inline-array vector4w)"],
    [[166, 174], "a0", "dma-packet"]
  ],
  "(method 36 ocean)": [["_stack_", 48, "ocean-trans-mask"]],
  "(method 38 ocean)": [
    [104, "a1", "(pointer int32)"],
    [108, "a3", "(pointer uint8)"],
    [110, "a1", "(pointer int32)"]
  ],
  "(method 39 ocean)": [
    [[7, 15], "a0", "dma-packet"],
    [[17, 51], "v1", "matrix"]
  ],
  "(method 40 ocean)": [["_stack_", 40, "ocean-trans-mask"]],
  "(method 41 ocean)": [[[3, 11], "a0", "dma-packet"]],
  "(method 42 ocean)": [[[3, 11], "a0", "dma-packet"]],
  "(method 45 ocean)": [
    [[19, 27], "a1", "dma-packet"],
    [30, "s3", "matrix"],
    [[47, 52], "s2", "vector"]
  ],
  "(method 48 ocean)": [[[8, 16], "a1", "dma-packet"]],
  "(method 49 ocean)": [[24, "a0", "(pointer uint8)"]],
  "(method 51 ocean)": [
    [39, "a0", "(pointer uint8)"],
    [47, "v1", "(pointer uint8)"]
  ],
  "(method 52 ocean)": [
    [[54, 68], "a2", "dma-packet"],
    [[82, 87], "a0", "dma-packet"],
    [99, "v1", "(pointer uint64)"]
  ],
  "(method 53 ocean)": [
    [[52, 60], "a0", "dma-packet"],
    [[62, 67], "v1", "vector4w"],
    [[70, 149], "v1", "(inline-array vector4w)"],
    [[162, 170], "a0", "dma-packet"]
  ],
  "(method 57 ocean)": [
    [[7, 15], "a0", "dma-packet"],
    [[18, 28], "a0", "vector"],
    [[28, 39], "a0", "vector"],
    [[39, 50], "a0", "vector"],
    [[51, 62], "v1", "vector"]
  ],
  "(method 59 ocean)": [
    [[22, 27], "a0", "dma-packet"],
    [195, "t3", "(pointer uint8)"]
  ],
  "(method 60 ocean)": [[[3, 191], "s4", "(inline-array ocean-vertex)"]],
  "(method 61 ocean)": [[[3, 194], "s4", "(inline-array ocean-vertex)"]],
  "(method 62 ocean)": [[[3, 193], "s4", "(inline-array ocean-vertex)"]],
  "(method 63 ocean)": [[[3, 200], "s4", "(inline-array ocean-vertex)"]],
  "(method 64 ocean)": [[[3, 228], "s5", "(inline-array ocean-vertex)"]],
  "(method 65 ocean)": [[[3, 234], "s5", "(inline-array ocean-vertex)"]],
  "(method 66 ocean)": [[[3, 234], "s4", "(inline-array ocean-vertex)"]],
  "(method 67 ocean)": [[[3, 240], "s4", "(inline-array ocean-vertex)"]],
  "(method 68 ocean)": [[[4, 179], "s3", "(inline-array ocean-vertex)"]],
  "(method 69 ocean)": [[[59, 66], "gp", "dma-packet"]],
  "(method 71 ocean)": [[[8, 16], "a1", "dma-packet"]],
  "(method 72 ocean)": [[[2, 6], "v1", "(inline-array vector4w)"]],
  "(method 73 ocean)": [[[6, 11], "a0", "dma-packet"]],
  "(method 74 ocean)": [
    [[6, 11], "a0", "dma-packet"],
    [[19, 24], "a0", "dma-packet"]
  ],
  "(method 75 ocean)": [[[3, 8], "a0", "dma-packet"]],
  "(method 76 ocean)": [[[3, 8], "a0", "dma-packet"]],
  "(method 77 ocean)": [[[3, 8], "a0", "dma-packet"]],
  "(method 78 ocean)": [
    [[20, 24], "a0", "dma-packet"],
    [[27, 33], "a0", "gs-gif-tag"],
    [38, "a0", "(pointer gs-test)"],
    [40, "a0", "(pointer gs-reg64)"],
    [42, "a0", "(pointer gs-alpha)"],
    [44, "a0", "(pointer gs-reg64)"],
    [45, "a0", "(pointer gs-tex1)"],
    [47, "a0", "(pointer gs-reg64)"],
    [[58, 63], "a0", "dma-packet"]
  ],
  "(method 79 ocean)": [
    [[13, 17], "a0", "dma-packet"],
    [[23, 26], "a0", "gs-gif-tag"],
    [31, "s3", "(pointer gs-test)"],
    [33, "s3", "(pointer gs-reg64)"],
    [35, "s3", "(pointer gs-alpha)"],
    [37, "s3", "(pointer gs-reg64)"],
    [51, "s3", "(pointer gs-tex0)"],
    [53, "s3", "(pointer gs-reg64)"],
    [55, "s3", "(pointer gs-tex1)"],
    [57, "s3", "(pointer gs-reg64)"],
    [58, "s3", "(pointer gs-clamp)"],
    [60, "s3", "(pointer gs-reg64)"],
    [61, "s3", "(pointer uint64)"],
    [63, "s3", "(pointer gs-reg64)"],
    [[66, 81], "v1", "(inline-array vector4w)"],
    [[95, 99], "a0", "dma-packet"],
    [[105, 108], "a0", "gs-gif-tag"],
    [125, "s3", "(pointer gs-tex0)"],
    [127, "s3", "(pointer gs-reg64)"],
    [128, "s3", "(pointer uint64)"],
    [130, "s3", "(pointer gs-reg64)"],
    [[133, 148], "v1", "(inline-array vector4w)"],
    [[162, 166], "a0", "dma-packet"],
    [[172, 175], "a0", "gs-gif-tag"],
    [192, "s3", "(pointer gs-tex0)"],
    [194, "s3", "(pointer gs-reg64)"],
    [195, "s3", "(pointer uint64)"],
    [197, "s3", "(pointer gs-reg64)"],
    [[200, 215], "v1", "(inline-array vector4w)"],
    [[229, 233], "a0", "dma-packet"],
    [[239, 242], "a0", "gs-gif-tag"],
    [259, "s3", "(pointer gs-tex0)"],
    [261, "s3", "(pointer gs-reg64)"],
    [262, "s3", "(pointer uint64)"],
    [264, "s3", "(pointer gs-reg64)"],
    [[267, 282], "v1", "(inline-array vector4w)"],
    [[296, 300], "a0", "dma-packet"],
    [[306, 309], "a0", "gs-gif-tag"],
    [326, "s3", "(pointer gs-tex0)"],
    [328, "s3", "(pointer gs-reg64)"],
    [329, "s3", "(pointer uint64)"],
    [331, "s3", "(pointer gs-reg64)"],
    [[333, 349], "v1", "(inline-array vector4w)"],
    [[360, 373], "v1", "(inline-array vector4w)"]
  ],
  "(method 81 ocean)": [
    [[13, 17], "a0", "dma-packet"],
    [[23, 26], "a0", "gs-gif-tag"],
    [31, "s3", "(pointer gs-test)"],
    [33, "s3", "(pointer gs-reg64)"],
    [35, "s3", "(pointer gs-alpha)"],
    [37, "s3", "(pointer gs-reg64)"],
    [51, "s3", "(pointer gs-tex0)"],
    [53, "s3", "(pointer gs-reg64)"],
    [55, "s3", "(pointer gs-tex1)"],
    [57, "s3", "(pointer gs-reg64)"],
    [58, "s3", "(pointer gs-clamp)"],
    [60, "s3", "(pointer gs-reg64)"],
    [61, "s3", "(pointer uint64)"],
    [63, "s3", "(pointer gs-reg64)"],
    [[66, 81], "v1", "(inline-array vector4w)"],
    [[87, 91], "a0", "dma-packet"],
    [[97, 100], "a0", "gs-gif-tag"],
    [106, "a0", "(pointer gs-bitbltbuf)"],
    [108, "a0", "(pointer gs-reg64)"],
    [109, "a0", "(pointer gs-trxpos)"],
    [111, "a0", "(pointer gs-reg64)"],
    [113, "a0", "(pointer gs-trxreg)"],
    [115, "a0", "(pointer gs-reg64)"],
    [116, "a0", "(pointer gs-trxdir)"],
    [118, "a0", "(pointer gs-reg64)"],
    [[121, 126], "v1", "(inline-array vector4w)"],
    [[146, 150], "a0", "dma-packet"],
    [[156, 159], "a0", "gs-gif-tag"],
    [163, "s3", "(pointer gs-alpha)"],
    [165, "s3", "(pointer gs-reg64)"],
    [179, "s3", "(pointer gs-tex0)"],
    [181, "s3", "(pointer gs-reg64)"],
    [182, "s3", "(pointer gs-tex1)"],
    [184, "s3", "(pointer gs-reg64)"],
    [185, "s3", "(pointer gs-clamp)"],
    [187, "s3", "(pointer gs-reg64)"],
    [188, "s3", "(pointer uint64)"],
    [190, "s3", "(pointer gs-reg64)"],
    [[193, 215], "v1", "(inline-array vector4w)"],
    [[221, 225], "a0", "dma-packet"],
    [[231, 234], "a0", "gs-gif-tag"],
    [239, "a0", "(pointer gs-alpha)"],
    [241, "a0", "(pointer gs-reg64)"],
    [243, "a0", "(pointer gs-tex1)"],
    [245, "a0", "(pointer gs-reg64)"],
    [246, "a0", "(pointer uint64)"],
    [248, "a0", "(pointer gs-reg64)"],
    [[251, 273], "v1", "(inline-array vector4w)"],
    [[287, 291], "a0", "dma-packet"],
    [[297, 300], "a0", "gs-gif-tag"],
    [305, "s3", "(pointer gs-alpha)"],
    [307, "s3", "(pointer gs-reg64)"],
    [320, "s3", "(pointer gs-tex0)"],
    [322, "s3", "(pointer gs-reg64)"],
    [324, "s3", "(pointer gs-tex1)"],
    [326, "s3", "(pointer gs-reg64)"],
    [327, "s3", "(pointer uint64)"],
    [329, "s3", "(pointer gs-reg64)"],
    [[332, 354], "v1", "(inline-array vector4w)"],
    [[376, 381], "a3", "dma-packet"],
    [[387, 390], "a3", "gs-gif-tag"],
    [394, "a3", "(pointer gs-xy-offset)"],
    [396, "a3", "(pointer gs-reg64)"],
    [406, "a3", "(pointer gs-frame)"],
    [408, "a3", "(pointer gs-reg64)"],
    [416, "a3", "(pointer gs-scissor)"],
    [418, "a3", "(pointer gs-reg64)"],
    [420, "a3", "(pointer gs-test)"],
    [422, "a3", "(pointer gs-reg64)"],
    [424, "a3", "(pointer gs-alpha)"],
    [426, "a3", "(pointer gs-reg64)"],
    [440, "a3", "(pointer gs-tex0)"],
    [442, "a3", "(pointer gs-reg64)"],
    [443, "a3", "(pointer uint64)"],
    [445, "a3", "(pointer gs-reg64)"],
    [448, "a3", "(pointer gs-texa)"],
    [450, "a3", "(pointer gs-reg64)"],
    [452, "a3", "(pointer gs-tex1)"],
    [454, "a3", "(pointer gs-reg64)"],
    [455, "a3", "(pointer uint64)"],
    [457, "a3", "(pointer gs-reg64)"],
    [459, "a3", "(pointer gs-prim)"],
    [460, "a3", "(pointer gs-reg64)"],
    [[469, 473], "t1", "dma-packet"],
    [[479, 482], "t1", "gs-gif-tag"],
    [492, "t1", "(pointer gs-xyz)"],
    [494, "t1", "(pointer gs-reg64)"],
    [499, "t1", "(pointer gs-xyz)"],
    [501, "t1", "(pointer gs-reg64)"],
    [511, "t1", "(pointer gs-xyz)"],
    [513, "t1", "(pointer gs-reg64)"],
    [522, "t1", "(pointer gs-xyz)"],
    [524, "t1", "(pointer gs-reg64)"],
    [[536, 540], "a3", "dma-packet"],
    [[546, 549], "a3", "gs-gif-tag"],
    [563, "a3", "(pointer gs-frame)"],
    [565, "a3", "(pointer gs-reg64)"],
    [581, "a3", "(pointer gs-tex0)"],
    [583, "a3", "(pointer gs-reg64)"],
    [585, "a3", "(pointer gs-prim)"],
    [586, "a3", "(pointer gs-reg64)"],
    [[594, 598], "a1", "dma-packet"],
    [[604, 607], "a1", "gs-gif-tag"],
    [617, "a1", "(pointer gs-xyz)"],
    [619, "a1", "(pointer gs-reg64)"],
    [624, "a1", "(pointer gs-xyz)"],
    [626, "a1", "(pointer gs-reg64)"],
    [636, "a1", "(pointer gs-xyz)"],
    [638, "a1", "(pointer gs-reg64)"],
    [647, "a1", "(pointer gs-xyz)"],
    [649, "a1", "(pointer gs-reg64)"]
  ],
  "(method 82 ocean)": [
    [[10, 14], "a0", "dma-packet"],
    [[20, 23], "a0", "gs-gif-tag"],
    [28, "s3", "(pointer gs-test)"],
    [30, "s3", "(pointer gs-reg64)"],
    [32, "s3", "(pointer gs-alpha)"],
    [34, "s3", "(pointer gs-reg64)"],
    [54, "s3", "(pointer gs-tex0)"],
    [56, "s3", "(pointer gs-reg64)"],
    [58, "s3", "(pointer gs-tex1)"],
    [60, "s3", "(pointer gs-reg64)"],
    [62, "s3", "(pointer gs-clamp)"],
    [64, "s3", "(pointer gs-reg64)"],
    [65, "s3", "(pointer uint64)"],
    [67, "s3", "(pointer gs-reg64)"],
    [[70, 90], "v1", "(inline-array vector4w)"],
    [[103, 107], "a0", "dma-packet"],
    [[113, 116], "a0", "gs-gif-tag"],
    [121, "s3", "(pointer gs-test)"],
    [123, "s3", "(pointer gs-reg64)"],
    [124, "s3", "(pointer gs-alpha)"],
    [126, "s3", "(pointer gs-reg64)"],
    [144, "s3", "(pointer gs-tex0)"],
    [146, "s3", "(pointer gs-reg64)"],
    [147, "s3", "(pointer gs-tex1)"],
    [149, "s3", "(pointer gs-reg64)"],
    [151, "s3", "(pointer gs-clamp)"],
    [153, "s3", "(pointer gs-reg64)"],
    [154, "s3", "(pointer uint64)"],
    [156, "s3", "(pointer gs-reg64)"],
    [[159, 179], "v1", "(inline-array vector4w)"]
  ],
  "(method 83 ocean)": [
    [[13, 17], "a0", "dma-packet"],
    [[23, 26], "a0", "gs-gif-tag"],
    [31, "s1", "(pointer gs-alpha)"],
    [33, "s1", "(pointer gs-reg64)"],
    [53, "s1", "(pointer gs-tex0)"],
    [55, "s1", "(pointer gs-reg64)"],
    [57, "s1", "(pointer gs-clamp)"],
    [59, "s1", "(pointer gs-reg64)"],
    [60, "s1", "(pointer uint64)"],
    [62, "s1", "(pointer gs-reg64)"],
    [69, "v1", "(pointer uint128)"],
    [[97, 115], "s1", "(inline-array vector4w)"]
  ],
  "(method 84 ocean)": [[[66, 92], "t1", "(inline-array vector4w)"]],
  "(method 85 ocean)": [
    [[5, 9], "a0", "dma-packet"],
    [[15, 18], "a0", "gs-gif-tag"],
    [23, "a0", "(pointer gs-alpha)"],
    [25, "a0", "(pointer gs-reg64)"],
    [32, "v1", "(pointer uint128)"],
    [[89, 118], "s0", "(inline-array vector4w)"],
    [[128, 137], "s4", "(pointer uint128)"],
    [[128, 137], "v1", "(pointer uint128)"]
  ],
  "(method 88 ocean)": [
    [[5, 9], "a0", "dma-packet"],
    [[15, 18], "a0", "gs-gif-tag"],
    [23, "s3", "(pointer gs-test)"],
    [25, "s3", "(pointer gs-reg64)"],
    [39, "s3", "(pointer gs-tex0)"],
    [41, "s3", "(pointer gs-reg64)"],
    [43, "s3", "(pointer gs-tex1)"],
    [45, "s3", "(pointer gs-reg64)"],
    [46, "s3", "(pointer gs-clamp)"],
    [48, "s3", "(pointer gs-reg64)"],
    [50, "s3", "(pointer gs-alpha)"],
    [52, "s3", "(pointer gs-reg64)"],
    [53, "s3", "(pointer uint64)"],
    [55, "s3", "(pointer gs-reg64)"],
    [[227, 232], "a0", "(inline-array vector4w)"],
    [[244, 270], "a1", "(inline-array vector4w)"],
    [[282, 288], "a0", "(inline-array vector4w)"],
    [[299, 324], "a1", "(inline-array vector4w)"]
  ],
  "(method 89 ocean)": [
    [[39, 43], "a0", "dma-packet"],
    [[49, 52], "a0", "gs-gif-tag"],
    [57, "a0", "(pointer gs-test)"],
    [59, "a0", "(pointer gs-reg64)"],
    [61, "a0", "(pointer gs-alpha)"],
    [63, "a0", "(pointer gs-reg64)"],
    [64, "a0", "(pointer uint64)"],
    [66, "a0", "(pointer gs-reg64)"],
    [[69, 87], "v1", "(inline-array vector4w)"],
    [[88, 93], "a0", "(inline-array vector4w)"],
    [[93, 101], "v1", "(inline-array vector4w)"],
    [[107, 111], "a0", "dma-packet"],
    [[117, 120], "a0", "gs-gif-tag"],
    [125, "a0", "(pointer gs-xy-offset)"],
    [127, "a0", "(pointer gs-reg64)"],
    [130, "a0", "(pointer gs-texa)"],
    [132, "a0", "(pointer gs-reg64)"],
    [133, "a0", "(pointer uint64)"],
    [135, "a0", "(pointer gs-reg64)"],
    [[138, 144], "v1", "adgif-shader"],
    [[234, 240], "v1", "adgif-shader"],
    [[295, 299], "a0", "dma-packet"],
    [[305, 308], "a0", "gs-gif-tag"],
    [313, "s3", "(pointer gs-alpha)"],
    [315, "s3", "(pointer gs-reg64)"],
    [334, "s3", "(pointer gs-tex0)"],
    [336, "s3", "(pointer gs-reg64)"],
    [338, "s3", "(pointer gs-tex1)"],
    [340, "s3", "(pointer gs-reg64)"],
    [342, "s3", "(pointer gs-clamp)"],
    [344, "s3", "(pointer gs-reg64)"],
    [346, "s3", "(pointer gs-rgbaq)"],
    [348, "s3", "(pointer gs-reg64)"],
    [349, "s3", "(pointer uint64)"],
    [351, "s3", "(pointer gs-reg64)"],
    [[357, 361], "a0", "dma-packet"],
    [[367, 370], "a0", "gs-gif-tag"],
    [374, "a0", "(pointer gs-tex1)"],
    [376, "a0", "(pointer gs-reg64)"],
    [377, "a0", "(pointer uint64)"],
    [379, "a0", "(pointer gs-reg64)"],
    [[382, 421], "v1", "(inline-array vector4w)"]
  ],
  "(method 90 ocean)": [[0, "a2", "(pointer int32)"]],
  "(method 18 collide-shape-prim-group)": [
    [[3, 32], "s4", "collide-shape-prim"]
  ],
  "(method 19 collide-shape-prim)": [[[3, 32], "s4", "collide-shape-prim"]],
  "collide-shape-draw-debug-marks": [
    [24, "v1", "connection"],
    [[24, 41], "a0", "collide-shape"],
    [56, "v1", "connection"],
    [[56, 70], "a0", "collide-shape"],
    [88, "v1", "connection"],
    [[88, 104], "a0", "collide-shape"]
  ],
  "(method 18 collide-shape-prim-sphere)": [
    [79, "s4", "collide-shape-prim-mesh"]
  ],
  "(method 56 collide-shape-moving)": [
    [68, "a0", "process-focusable"],
    [153, "a0", "process-focusable"]
  ],
  "(method 66 collide-shape-moving)": [[[29, 58], "s0", "collide-cache-prim"]],
  "(method 36 collide-shape)": [[[1, 40], "v1", "collide-shape-prim"]],
  "(method 38 collide-shape)": [
    [[42, 80], "s5", "collide-shape-prim-mesh"],
    [34, "v0", "(array collide-mesh)"]
  ],
  "(method 45 collide-shape)": [
    [28, "a0", "connection"],
    [29, "a0", "collide-shape"],
    [79, "a0", "connection"],
    [80, "a0", "collide-shape-moving"],
    [[224, 235], "s1", "collide-shape-moving"]
  ],
  "(method 40 collide-shape)": [
    [30, "a0", "connection"],
    [31, "a0", "collide-shape"],
    [79, "a0", "connection"],
    [80, "a0", "collide-shape-moving"],
    [156, "s4", "(pointer uint64)"]
  ],
  "(method 12 collide-shape-prim-group)": [
    [[12, 43], "s4", "collide-shape-prim"]
  ],
  "(method 13 collide-shape-prim)": [[[12, 43], "s4", "collide-shape-prim"]],
  "(method 12 collide-shape-prim-sphere)": [
    [17, "gp", "collide-shape-prim-mesh"]
  ],
  "(method 50 collide-shape)": [[[30, 100], "gp", "process-focusable"]],
  "cshape-reaction-update-state": [["_stack_", 56, "collide-status"]],
  "(method 17 collide-shape-prim-mesh)": [
    [[6, 11], "s2", "collide-shape-prim-group"]
  ],
  "(method 35 collide-shape)": [
    [27, "a0", "connection"],
    [28, "a0", "collide-shape"],
    [76, "a0", "connection"],
    [77, "a0", "collide-shape"]
  ],
  "(method 44 collide-shape)": [[25, "a0", "process-drawable"]],
  // placeholder
  "placeholder-do-not-add-below": [],
  "(method 38 guard-lazer-shot)": [[[33, 37], "a0", "process-focusable"]],
  "(method 28 metalhead-shot)": [
    [29, "s5", "process-drawable"],
    [32, "s5", "process-drawable"],
    [10, "v0", "sound-rpc-set-param"]
  ],
  "(event impact metalhead-grenade-shot)": [
    [11, "s4", "process-drawable"],
    [28, "s4", "collide-shape"]
  ],
  "(trans active guard-conversation)": [[18, "a0", "nav-enemy"]],
  "(method 11 guard-conversation)": [
    ["_stack_", 16, "res-tag"],
    [75, "v0", "(pointer actor-group)"],
    [128, "v1", "nav-enemy"]
  ],
  "(code come-down transport-level)": [[14, "v1", "art-joint-anim"]],
  "(code idle transport-level)": [[29, "v1", "art-joint-anim"]],
  "(code leave transport-level)": [[44, "v1", "art-joint-anim"]],
  "(method 74 crimson-guard-level)": [[[95, 99], "v1", "process-focusable"]],
  "(method 200 crimson-guard-level)": [
    [15, "s5", "process-focusable"],
    [35, "s5", "process-focusable"]
  ],
  "(code notice crimson-guard-level)": [[31, "v1", "art-joint-anim"]],
  "(trans blast-hostile crimson-guard-level)": [
    [[62, 66], "a0", "process-focusable"]
  ],
  "(trans grenade-hostile crimson-guard-level)": [
    [[62, 66], "a0", "process-focusable"]
  ],
  "(code arrest crimson-guard-level)": [[29, "v1", "art-joint-anim"]],
  "(code gun-shoot crimson-guard-level)": [
    [28, "v1", "art-joint-anim"],
    [[91, 97], "v1", "process-drawable"]
  ],
  "(code close-attack crimson-guard-level)": [[14, "v1", "art-joint-anim"]],
  "(code attack crimson-guard-level)": [
    [257, "a0", "process-focusable"],
    [535, "v1", "art-joint-anim"],
    [286, "v1", "art-joint-anim"]
  ],
  "(code get-up-front crimson-guard-level)": [[20, "v1", "art-joint-anim"]],
  "(code get-up-back crimson-guard-level)": [[20, "v1", "art-joint-anim"]],
  "(code roll-right crimson-guard-level)": [
    [[95, 99], "a0", "process-focusable"],
    [[182, 186], "a0", "process-focusable"]
  ],
  "(code roll-left crimson-guard-level)": [
    [[95, 99], "a0", "process-focusable"],
    [[182, 186], "a0", "process-focusable"]
  ],
  "(method 77 crimson-guard-level)": [
    [42, "a1", "art-joint-anim"],
    [100, "a1", "art-joint-anim"],
    [129, "a1", "art-joint-anim"],
    [160, "v1", "art-joint-anim"],
    [196, "a1", "art-joint-anim"]
  ],
  "(method 78 crimson-guard-level)": [
    [18, "a1", "art-joint-anim"],
    [72, "a1", "art-joint-anim"],
    [104, "a1", "art-joint-anim"],
    [136, "v1", "art-joint-anim"],
    [175, "a1", "art-joint-anim"]
  ],
  "(code die-falling crimson-guard-level)": [
    [29, "gp", "art-joint-anim"],
    [520, "v1", "art-joint-anim"],
    [168, "v1", "art-joint-anim"],
    [267, "v1", "art-joint-anim"],
    [366, "v1", "art-joint-anim"],
    [463, "v1", "art-joint-anim"]
  ],
  "(method 10 grid-hash)": [[12, "a0", "(pointer uint128)"]],
  "(method 24 grid-hash)": [
    [78, "v1", "(pointer uint128)"],
    [191, "t0", "(pointer int8)"],
    [195, "a2", "(pointer uint8)"],
    [237, "v1", "(pointer uint128)"]
  ],
  "(method 11 grid-hash)": [
    [[141, 147], "t6", "pointer"],
    [128, "t1", "pointer"],
    [149, "t4", "pointer"],
    [152, "t1", "pointer"]
  ],
  "(method 27 sphere-hash)": [[44, "s2", "(pointer int8)"]],
  "(method 9 actor-hash-buckets)": [
    [19, "v1", "connection"],
    [[16, 160], "s4", "collide-shape"],
    [76, "s4", "collide-shape"],
    [108, "v1", "connection"]
  ],
  "(method 12 flow-control)": [
    [23, "a0", "connection"],
    [24, "a0", "collide-shape"],
    [71, "a0", "connection"],
    [72, "a0", "collide-shape"]
  ],
  "(method 10 flow-control)": [["_stack_", 32, "flow-section"]],
  "(method 9 lod-set)": [["_stack_", 16, "res-tag"]],
  "execute-math-engine": [[[15, 28], "v1", "process-drawable"]],
  "(method 14 draw-control)": [[13, "v1", "process-drawable"], [[58, 64], "t9", "(function object object object none)"]],
  "(method 17 process-drawable)": [[7, "v1", "collide-shape"]],
  "(method 10 process-drawable)": [[32, "a0", "collide-shape"]],
  "(code process-drawable-art-error)": [[[18, 50], "v1", "collide-shape"]],
  "(method 18 process-drawable)": [[1, "v1", "pointer"]],
  "skeleton-group->draw-control": [[[239, 249], "v1", "process-drawable"]],
  "(method 14 process-drawable)": [
    [[124, 129], "s5", "collide-shape"],
    [111, "v1", "vector"]
  ],
  "ja-channel-push!": [
    [35, "v1", "int"],
    [35, "a0", "int"]
  ],
  "joint-control-reset!": [
    [3, "a1", "int"],
    [5, "a0", "int"],
    [7, "a1", "int"],
    [[11, 35], "v1", "joint-control-channel"]
  ],
  "ja-blend-eval": [[[3, 26], "s5", "joint-control-channel"]],
  "(method 9 joint-control)": [
    [[12, 68], "s3", "joint-control-channel"],
    [[13, 70], "s5", "(pointer float)"]
  ],
  "(method 10 top-anim-joint-control)": [
    [5, "a0", "process-drawable"],
    [162, "s2", "art-joint-anim"]
  ],
  "transform-and-sleep": [[[9, 13], "a0", "collide-shape"]],
  "transform-and-sleep-code": [[[9, 13], "a0", "collide-shape"]],
  "transform-post": [[[2, 6], "a0", "collide-shape"]],
  "rider-trans": [[[0, 4], "a0", "collide-shape"]],
  "rider-post": [[[3, 17], "gp", "collide-shape"]],
  "pusher-post": [[[2, 14], "gp", "collide-shape"]],
  "birth-func-vector-orient": [[[7, 23], "s3", "sprite-vec-data-2d"]],
  "process-drawable-burn-effect": [
    [28, "a0", "process-drawable"],
    [108, "v1", "process-drawable"],
    [49, "a0", "process-drawable"],
    [64, "a0", "process-drawable"]
  ],
  "process-drawable2-shock-effect": [[59, "v0", "lightning-tracker"]],
  "process-drawable-shock-effect": [[156, "v0", "lightning-tracker"]],
  "(method 12 top-anim-joint-control)": [
    [8, "a1", "art-joint-anim"],
    [40, "a1", "art-joint-anim"]
  ],
  "(method 13 draw-control)": [[44, "a0", "process-drawable"]],
  "target-collision-reaction": [
    [349, "v1", "collide-shape-prim"],
    [400, "a0", "process-focusable"],
    [573, "a0", "process-focusable"],
    [579, "a0", "process-focusable"],
    ["_stack_", 96, "collide-status"],
    ["_stack_", 104, "cshape-reaction-flags"]
  ],
  "cspace-inspect-tree": [[[27, 89], "s2", "cspace"]],
  "poly-find-nearest-edge": [
    [8, "f0", "float"],
    [12, "f0", "float"]
  ],
  "(anon-function 15 target-anim)": [
    [103, "gp", "art-joint-anim"],
    [161, "gp", "art-joint-anim"],
    [161, "v1", "art-joint-anim"],
    [213, "v1", "art-joint-anim"]
  ],
  "(anon-function 14 target-anim)": [
    [52, "a1", "art-joint-anim"],
    [186, "v1", "art-joint-anim"]
  ],
  "(anon-function 13 target-anim)": [[127, "a1", "art-joint-anim"]],
  "target-stance-anim": [
    [98, "v1", "art-joint-anim"],
    [164, "v1", "art-joint-anim"],
    [261, "v1", "art-joint-anim"],
    [385, "a1", "art-joint-anim"],
    [475, "a1", "art-joint-anim"],
    [635, "v1", "art-joint-anim"],
    [772, "v1", "art-joint-anim"],
    [1047, "v1", "art-joint-anim"]
  ],
  "target-stance-push": [
    [73, "v1", "art-joint-anim"],
    [125, "v1", "art-joint-anim"]
  ],
  "target-falling-anim": [[61, "v1", "art-joint-anim"]],
  "(anon-function 8 target-anim)": [
    [79, "v1", "art-joint-anim"],
    [174, "v1", "art-joint-anim"]
  ],
  "target-hit-ground-flop-anim": [[39, "v1", "art-joint-anim"]],
  "(anon-function 4 target-anim)": [
    [101, "v1", "art-joint-anim"],
    [168, "v1", "art-joint-anim"],
    [235, "v1", "art-joint-anim"],
    [292, "v1", "art-joint-anim"]
  ],
  "(anon-function 3 target-anim)": [
    [102, "v1", "art-joint-anim"],
    [162, "v1", "art-joint-anim"],
    [231, "v1", "art-joint-anim"],
    [289, "v1", "art-joint-anim"]
  ],
  "target-hit-ground-anim": [
    [132, "a1", "art-joint-anim"],
    [284, "v1", "art-joint-anim"],
    [336, "v1", "art-joint-anim"],
    [472, "v1", "art-joint-anim"],
    [532, "v1", "art-joint-anim"],
    [687, "v1", "art-joint-anim"],
    [848, "v1", "art-joint-anim"],
    [947, "v1", "art-joint-anim"]
  ],
  "target-attack-air-anim": [
    [80, "v1", "art-joint-anim"],
    [248, "v1", "art-joint-anim"]
  ],
  "target-edge-grab-anim": [
    [54, "v1", "art-joint-anim"],
    [111, "v1", "art-joint-anim"]
  ],
  "entity-lookup-part-group": [
    ["_stack_", 16, "res-tag"],
    [29, "s3", "basic"]
  ],
  "(method 22 swingpole)": [[53, "v1", "process-drawable"]],
  "(code active swingpole)": [[34, "a0", "process-focusable"]],
  "swingpole-init": [[56, "a0", "swingpole"]],
  "(event idle manipy)": [
    [61, "v1", "joint"],
    [233, "v1", "process-drawable"],
    [360, "v1", "vector"],
    [368, "v1", "vector"],
    [402, "t9", "(function manipy object)"],
    [475, "a0", "process-drawable"],
    [498, "v1", "process-drawable"],
    [507, "a0", "process-drawable"],
    [535, "v1", "vector"],
    [408, "v1", "float"],
    [462, "v1", "float"],
    [686, "a0", "float"]
  ],
  "(trans idle manipy)": [
    [57, "v1", "process-drawable"],
    [[64, 73], "a0", "collide-shape"]
  ],
  "(code idle manipy)": [
    [61, "a1", "process-drawable"],
    [82, "gp", "process-drawable"],
    [88, "gp", "process-drawable"],
    [131, "a0", "process-drawable"],
    [193, "a0", "process-drawable"],
    [164, "a0", "process"],
    [[159, 190], "gp", "handle"]
  ],
  "manipy-init": [
    [[142, 146], "a0", "collide-shape"],
    [214, "v1", "joint"]
  ],
  "(code active part-tracker)": [
    [[29, 43], "v1", "process-drawable"],
    [[103, 117], "v1", "process-drawable"]
  ],
  "(method 16 lightning-tracker)": [
    [[141, 158], "a0", "process-focusable"],
    [174, "a0", "process-drawable"],
    [[53, 70], "a0", "process-focusable"],
    [82, "a0", "process-focusable"]
  ],
  "(code active lightning-tracker)": [[[71, 81], "v1", "process-drawable"]],
  "(exit active lightning-tracker)": [[4, "v0", "sound-rpc-set-param"]],
  "ja-anim-done?": [[30, "gp", "process-drawable"]],
  "camera-pov-from": [
    [[4, 41], "gp", "target"],
    [21, "v1", "joint"],
    [32, "v1", "joint"]
  ],
  "(event active part-spawner)": [[25, "v1", "vector"]],
  "(exit active launcher)": [[2, "v0", "sound-rpc-set-param"]],
  "(method 11 launcher)": [[128, "v0", "vector"]],
  "launcher-init-by-other": [[136, "v0", "vector"]],
  "(event active touch-tracker)": [
    [71, "a0", "process"],
    [98, "t9", "(function touch-tracker object)"]
  ],
  "(code active touch-tracker)": [
    [22, "a0", "process-drawable"],
    [32, "a0", "collide-shape"]
  ],
  "(event explode explosion)": [
    [13, "v1", "process-drawable"],
    [18, "a0", "collide-shape"]
  ],
  "process-drawable-random-point!": [[[29, 34], "s4", "collide-shape"]],
  "(method 11 part-spawner)": [[112, "a3", "vector"]],
  "(code startup gun-dark-shot)": [[79, "a1", "process-drawable"]],
  "(enter moving gun-dark-shot)": [[16, "a1", "process-drawable"]],
  "(trans moving gun-dark-shot)": [[24, "s3", "process-drawable"]],
  "(code impact gun-dark-shot)": [
    [260, "a0", "process-focusable"],
    [108, "v0", "(array collide-shape)"],
    [156, "s0", "process-focusable"],
    [166, "s0", "process-focusable"],
    [219, "s1", "process-drawable"]
  ],
  "(anon-function 1 gun-dark-shot)": [
    [71, "v1", "process-drawable"],
    [78, "a0", "process-focusable"],
    [86, "a0", "process"],
    [93, "a0", "process"],
    [113, "a0", "process-drawable"]
  ],
  "(exit startup gun-dark-shot)": [[20, "v0", "sound-rpc-set-param"]],
  "eco-track-root-prim-fadeout": [[3, "a0", "collide-shape"]],
  "process-drawable-shock-skel-effect": [
    [[47, 51], "a1", "cspace"],
    [87, "v0", "(array cspace)"],
    [251, "v1", "lightning-tracker"],
    [253, "v1", "lightning-tracker"],
    [59, "a1", "cspace"],
    [119, "a0", "cspace"],
    [131, "a0", "cspace"],
    [311, "a0", "(pointer uint128)"],
    [360, "a0", "(pointer uint128)"]
  ],
<<<<<<< HEAD
  "(method 55 enemy)": [[[66, 70], "a0", "process-focusable"]],
  "(method 74 enemy)": [
    [50, "s3", "process-drawable"],
    [94, "v1", "attack-info"],
    [[111, 205], "s2", "attack-info"],
    [554, "a0", "vector"]
  ],
  "(method 56 enemy)": [[[0, 6], "v1", "attack-info"]],
  "(method 89 enemy)": [[28, "a1", "art-joint-anim"]],
  "(method 87 enemy)": [[52, "s5", "art-joint-anim"]],
  "(code jump enemy)": [[30, "v0", "enemy-jump-info"]],
  "(method 77 enemy)": [[17, "a1", "art-joint-anim"]],
  "(method 108 enemy)": [[[2, 51], "s4", "touching-shapes-entry"]],
  "(method 130 enemy)": [[37, "t1", "int"]],
  "(method 113 enemy)": [["_stack_", 16, "res-tag"]],
  "(code falling-ambush grunt)": [[53, "v1", "art-joint-anim"]],
  "(code active grunt)": [
    [227, "gp", "art-joint-anim"],
    [271, "gp", "art-joint-anim"],
    [354, "v1", "art-joint-anim"],
    [414, "v1", "art-joint-anim"],
    [143, "gp", "art-joint-anim"]
  ],
  "(code hostile grunt)": [[122, "gp", "art-joint-anim"]],
  "(code attack grunt)": [
    [55, "gp", "art-joint-anim"],
    [155, "a0", "grunt-anim-info"]
  ],
  "(enter spin-attack grunt)": [[[43, 48], "gp", "process-focusable"]],
  "(code spin-attack grunt)": [
    [45, "gp", "art-joint-anim"],
    [[73, 77], "a0", "process-focusable"]
  ],
  "(code circling grunt)": [
    [260, "v1", "art-joint-anim"],
    [308, "v1", "art-joint-anim"],
    [153, "v1", "art-joint-anim"],
    [153, "gp", "art-joint-anim"]
  ],
  "(code pacing grunt)": [[145, "gp", "art-joint-anim"]],
  "(code stop-chase grunt)": [[77, "gp", "art-joint-anim"]],
  "(method 77 grunt)": [
    [87, "s4", "art-joint-anim"],
    [233, "a1", "art-joint-anim"],
    [323, "s4", "art-joint-anim"]
  ],
  "(method 78 grunt)": [
    [53, "s4", "art-joint-anim"],
    [91, "a1", "art-joint-anim"]
  ],
  "(trans wait-for-focus grunt)": [
    [40, "s5", "process-focusable"],
    [13, "s5", "process-focusable"]
  ],
  "(method 132 grunt)": [[16, "t9", "(function nav-enemy none)"]],
  "(method 77 flitter)": [
    [14, "v1", "art-joint-anim"],
    [69, "v1", "art-joint-anim"]
  ],
  "(method 78 flitter)": [[15, "a1", "art-joint-anim"]],
  "(code ambush flitter)": [[[72, 76], "a0", "process-focusable"]],
  "(code ambush-jumping flitter)": [
    [14, "v1", "art-joint-anim"],
    [191, "v1", "art-joint-anim"]
  ],
  "(method 180 flitter)": [[17, "s5", "process-focusable"]],
  "(post active flitter)": [[9, "t9", "(function none)"]],
  "(code stare flitter)": [[126, "v1", "art-joint-anim"]],
  "(post stare flitter)": [[9, "t9", "(function none)"]],
  "(trans circling flitter)": [[14, "gp", "process-focusable"]],
  "(code circling flitter)": [[27, "v1", "art-joint-anim"]],
  "(trans attack flitter)": [[16, "s5", "process-focusable"]],
  "(code attack flitter)": [
    [20, "v1", "art-joint-anim"],
    [147, "v1", "art-joint-anim"]
  ],
  "(method 132 flitter)": [[16, "t9", "(function nav-enemy none)"]]
=======
  "(method 13 editable-face)": [[[31, 84], "s3", "(inline-array vector)"]],
  "(method 13 editable-plane)": [[[37, 90], "s3", "(inline-array vector)"]],
  "target-standard-event-handler": [
    [45, "v1", "(pointer process)"],
    [93, "a0", "vector"],
    [203, "a0", "process"],
    [205, "v1", "(pointer process)"],
    [228, "a0", "process"],
    [230, "v1", "(pointer process)"],
    [250, "a0", "process"],
    [252, "v1", "(pointer process)"],
    [343, "s5", "process"],
    [345, "v1", "(pointer process)"],
    [369, "a0", "process"],
    [371, "v1", "(pointer process)"],
    [392, "a0", "process"],
    [394, "v1", "(pointer process)"],
    [439, "a0", "process"],
    [441, "v1", "(pointer process)"],
    [461, "a0", "process"],
    [463, "v1", "(pointer process)"],
    [640, "a0", "process"],
    [642, "v1", "(pointer process)"],
    [698, "v1", "(pointer process)"],
    [68, "a0", "vector"]
  ],
  "(method 21 collide-cache)": [
    [[62, 86], "a3", "(inline-array collide-cache-tri)"]
  ],
  "(method 13 collide-cache)": [[303, "v1", "process-drawable"]],
  "(method 19 collide-cache)": [
    [26, "a0", "connection"],
    [27, "a0", "collide-shape"],
    [105, "a0", "connection"],
    [106, "a0", "collide-shape"]
  ],
  "(method 20 collide-cache)": [
    [50, "v1", "connection"],
    [51, "s1", "collide-shape"],
    [114, "v1", "connection"],
    [115, "s1", "collide-shape"]
  ],
  "(method 9 collide-cache)": [
    //[[28, 56], "gp", "collide-shape-prim"],
    [33, "gp", "collide-cache-prim"],
    [35, "gp", "collide-shape-prim"],
    [[50, 56], "gp", "collide-cache-prim"],
    [36, "v1", "collide-shape-prim-sphere"],
    [[4, 26], "gp", "collide-cache-tri"]
  ],
  "col-rend-draw": [
    [[161, 217], "s5", "collide-cache-prim"],
    [164, "v1", "collide-shape-prim-sphere"],
    [[14, 152], "s3", "collide-cache-tri"]
  ],
  "effect-param->sound-spec": [
    [178, "v1", "collide-shape-moving"]
  ],
  "(method 10 effect-control)": [
    [128, "v1", "collide-shape-moving"],
    [183, "s3", "(pointer object)"],
    [187, "s3", "basic"],
    [340, "s3", "basic"],
    [390, "s3", "basic"],
    [462, "s3", "basic"],
    [483, "s3", "basic"],
    [[497, 575], "s3", "death-info"]
  ],
  "(method 12 effect-control)": [
    [99, "gp", "(pointer int8)"],
    ["_stack_", 112, "res-tag"]
  ]

>>>>>>> 7a1a64ac
}<|MERGE_RESOLUTION|>--- conflicted
+++ resolved
@@ -4689,7 +4689,10 @@
   "(method 10 flow-control)": [["_stack_", 32, "flow-section"]],
   "(method 9 lod-set)": [["_stack_", 16, "res-tag"]],
   "execute-math-engine": [[[15, 28], "v1", "process-drawable"]],
-  "(method 14 draw-control)": [[13, "v1", "process-drawable"], [[58, 64], "t9", "(function object object object none)"]],
+  "(method 14 draw-control)": [
+    [13, "v1", "process-drawable"],
+    [[58, 64], "t9", "(function object object object none)"]
+  ],
   "(method 17 process-drawable)": [[7, "v1", "collide-shape"]],
   "(method 10 process-drawable)": [[32, "a0", "collide-shape"]],
   "(code process-drawable-art-error)": [[[18, 50], "v1", "collide-shape"]],
@@ -4916,85 +4919,6 @@
     [311, "a0", "(pointer uint128)"],
     [360, "a0", "(pointer uint128)"]
   ],
-<<<<<<< HEAD
-  "(method 55 enemy)": [[[66, 70], "a0", "process-focusable"]],
-  "(method 74 enemy)": [
-    [50, "s3", "process-drawable"],
-    [94, "v1", "attack-info"],
-    [[111, 205], "s2", "attack-info"],
-    [554, "a0", "vector"]
-  ],
-  "(method 56 enemy)": [[[0, 6], "v1", "attack-info"]],
-  "(method 89 enemy)": [[28, "a1", "art-joint-anim"]],
-  "(method 87 enemy)": [[52, "s5", "art-joint-anim"]],
-  "(code jump enemy)": [[30, "v0", "enemy-jump-info"]],
-  "(method 77 enemy)": [[17, "a1", "art-joint-anim"]],
-  "(method 108 enemy)": [[[2, 51], "s4", "touching-shapes-entry"]],
-  "(method 130 enemy)": [[37, "t1", "int"]],
-  "(method 113 enemy)": [["_stack_", 16, "res-tag"]],
-  "(code falling-ambush grunt)": [[53, "v1", "art-joint-anim"]],
-  "(code active grunt)": [
-    [227, "gp", "art-joint-anim"],
-    [271, "gp", "art-joint-anim"],
-    [354, "v1", "art-joint-anim"],
-    [414, "v1", "art-joint-anim"],
-    [143, "gp", "art-joint-anim"]
-  ],
-  "(code hostile grunt)": [[122, "gp", "art-joint-anim"]],
-  "(code attack grunt)": [
-    [55, "gp", "art-joint-anim"],
-    [155, "a0", "grunt-anim-info"]
-  ],
-  "(enter spin-attack grunt)": [[[43, 48], "gp", "process-focusable"]],
-  "(code spin-attack grunt)": [
-    [45, "gp", "art-joint-anim"],
-    [[73, 77], "a0", "process-focusable"]
-  ],
-  "(code circling grunt)": [
-    [260, "v1", "art-joint-anim"],
-    [308, "v1", "art-joint-anim"],
-    [153, "v1", "art-joint-anim"],
-    [153, "gp", "art-joint-anim"]
-  ],
-  "(code pacing grunt)": [[145, "gp", "art-joint-anim"]],
-  "(code stop-chase grunt)": [[77, "gp", "art-joint-anim"]],
-  "(method 77 grunt)": [
-    [87, "s4", "art-joint-anim"],
-    [233, "a1", "art-joint-anim"],
-    [323, "s4", "art-joint-anim"]
-  ],
-  "(method 78 grunt)": [
-    [53, "s4", "art-joint-anim"],
-    [91, "a1", "art-joint-anim"]
-  ],
-  "(trans wait-for-focus grunt)": [
-    [40, "s5", "process-focusable"],
-    [13, "s5", "process-focusable"]
-  ],
-  "(method 132 grunt)": [[16, "t9", "(function nav-enemy none)"]],
-  "(method 77 flitter)": [
-    [14, "v1", "art-joint-anim"],
-    [69, "v1", "art-joint-anim"]
-  ],
-  "(method 78 flitter)": [[15, "a1", "art-joint-anim"]],
-  "(code ambush flitter)": [[[72, 76], "a0", "process-focusable"]],
-  "(code ambush-jumping flitter)": [
-    [14, "v1", "art-joint-anim"],
-    [191, "v1", "art-joint-anim"]
-  ],
-  "(method 180 flitter)": [[17, "s5", "process-focusable"]],
-  "(post active flitter)": [[9, "t9", "(function none)"]],
-  "(code stare flitter)": [[126, "v1", "art-joint-anim"]],
-  "(post stare flitter)": [[9, "t9", "(function none)"]],
-  "(trans circling flitter)": [[14, "gp", "process-focusable"]],
-  "(code circling flitter)": [[27, "v1", "art-joint-anim"]],
-  "(trans attack flitter)": [[16, "s5", "process-focusable"]],
-  "(code attack flitter)": [
-    [20, "v1", "art-joint-anim"],
-    [147, "v1", "art-joint-anim"]
-  ],
-  "(method 132 flitter)": [[16, "t9", "(function nav-enemy none)"]]
-=======
   "(method 13 editable-face)": [[[31, 84], "s3", "(inline-array vector)"]],
   "(method 13 editable-plane)": [[[37, 90], "s3", "(inline-array vector)"]],
   "target-standard-event-handler": [
@@ -5050,9 +4974,7 @@
     [164, "v1", "collide-shape-prim-sphere"],
     [[14, 152], "s3", "collide-cache-tri"]
   ],
-  "effect-param->sound-spec": [
-    [178, "v1", "collide-shape-moving"]
-  ],
+  "effect-param->sound-spec": [[178, "v1", "collide-shape-moving"]],
   "(method 10 effect-control)": [
     [128, "v1", "collide-shape-moving"],
     [183, "s3", "(pointer object)"],
@@ -5066,7 +4988,82 @@
   "(method 12 effect-control)": [
     [99, "gp", "(pointer int8)"],
     ["_stack_", 112, "res-tag"]
-  ]
-
->>>>>>> 7a1a64ac
+  ],
+  "(method 55 enemy)": [[[66, 70], "a0", "process-focusable"]],
+  "(method 74 enemy)": [
+    [50, "s3", "process-drawable"],
+    [94, "v1", "attack-info"],
+    [[111, 205], "s2", "attack-info"],
+    [554, "a0", "vector"]
+  ],
+  "(method 56 enemy)": [[[0, 6], "v1", "attack-info"]],
+  "(method 89 enemy)": [[28, "a1", "art-joint-anim"]],
+  "(method 87 enemy)": [[52, "s5", "art-joint-anim"]],
+  "(code jump enemy)": [[30, "v0", "enemy-jump-info"]],
+  "(method 77 enemy)": [[17, "a1", "art-joint-anim"]],
+  "(method 108 enemy)": [[[2, 51], "s4", "touching-shapes-entry"]],
+  "(method 130 enemy)": [[37, "t1", "int"]],
+  "(method 113 enemy)": [["_stack_", 16, "res-tag"]],
+  "(code falling-ambush grunt)": [[53, "v1", "art-joint-anim"]],
+  "(code active grunt)": [
+    [227, "gp", "art-joint-anim"],
+    [271, "gp", "art-joint-anim"],
+    [354, "v1", "art-joint-anim"],
+    [414, "v1", "art-joint-anim"],
+    [143, "gp", "art-joint-anim"]
+  ],
+  "(code hostile grunt)": [[122, "gp", "art-joint-anim"]],
+  "(code attack grunt)": [
+    [55, "gp", "art-joint-anim"],
+    [155, "a0", "grunt-anim-info"]
+  ],
+  "(enter spin-attack grunt)": [[[43, 48], "gp", "process-focusable"]],
+  "(code spin-attack grunt)": [
+    [45, "gp", "art-joint-anim"],
+    [[73, 77], "a0", "process-focusable"]
+  ],
+  "(code circling grunt)": [
+    [260, "v1", "art-joint-anim"],
+    [308, "v1", "art-joint-anim"],
+    [153, "v1", "art-joint-anim"],
+    [153, "gp", "art-joint-anim"]
+  ],
+  "(code pacing grunt)": [[145, "gp", "art-joint-anim"]],
+  "(code stop-chase grunt)": [[77, "gp", "art-joint-anim"]],
+  "(method 77 grunt)": [
+    [87, "s4", "art-joint-anim"],
+    [233, "a1", "art-joint-anim"],
+    [323, "s4", "art-joint-anim"]
+  ],
+  "(method 78 grunt)": [
+    [53, "s4", "art-joint-anim"],
+    [91, "a1", "art-joint-anim"]
+  ],
+  "(trans wait-for-focus grunt)": [
+    [40, "s5", "process-focusable"],
+    [13, "s5", "process-focusable"]
+  ],
+  "(method 132 grunt)": [[16, "t9", "(function nav-enemy none)"]],
+  "(method 77 flitter)": [
+    [14, "v1", "art-joint-anim"],
+    [69, "v1", "art-joint-anim"]
+  ],
+  "(method 78 flitter)": [[15, "a1", "art-joint-anim"]],
+  "(code ambush flitter)": [[[72, 76], "a0", "process-focusable"]],
+  "(code ambush-jumping flitter)": [
+    [14, "v1", "art-joint-anim"],
+    [191, "v1", "art-joint-anim"]
+  ],
+  "(method 180 flitter)": [[17, "s5", "process-focusable"]],
+  "(post active flitter)": [[9, "t9", "(function none)"]],
+  "(code stare flitter)": [[126, "v1", "art-joint-anim"]],
+  "(post stare flitter)": [[9, "t9", "(function none)"]],
+  "(trans circling flitter)": [[14, "gp", "process-focusable"]],
+  "(code circling flitter)": [[27, "v1", "art-joint-anim"]],
+  "(trans attack flitter)": [[16, "s5", "process-focusable"]],
+  "(code attack flitter)": [
+    [20, "v1", "art-joint-anim"],
+    [147, "v1", "art-joint-anim"]
+  ],
+  "(method 132 flitter)": [[16, "t9", "(function nav-enemy none)"]]
 }