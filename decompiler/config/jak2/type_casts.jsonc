--- conflicted
+++ resolved
@@ -4989,9 +4989,84 @@
     [99, "gp", "(pointer int8)"],
     ["_stack_", 112, "res-tag"]
   ],
-<<<<<<< HEAD
-
-  "bones-set-sqwc": [[2, "v1", "dma-bank-control"]],
+  "(method 55 enemy)": [[[66, 70], "a0", "process-focusable"]],
+  "(method 74 enemy)": [
+    [50, "s3", "process-drawable"],
+    [94, "v1", "attack-info"],
+    [[111, 205], "s2", "attack-info"],
+    [554, "a0", "vector"]
+  ],
+  "(method 56 enemy)": [[[0, 6], "v1", "attack-info"]],
+  "(method 89 enemy)": [[28, "a1", "art-joint-anim"]],
+  "(method 87 enemy)": [[52, "s5", "art-joint-anim"]],
+  "(code jump enemy)": [[30, "v0", "enemy-jump-info"]],
+  "(method 77 enemy)": [[17, "a1", "art-joint-anim"]],
+  "(method 108 enemy)": [[[2, 51], "s4", "touching-shapes-entry"]],
+  "(method 130 enemy)": [[37, "t1", "int"]],
+  "(method 113 enemy)": [["_stack_", 16, "res-tag"]],
+  "(code falling-ambush grunt)": [[53, "v1", "art-joint-anim"]],
+  "(code active grunt)": [
+    [227, "gp", "art-joint-anim"],
+    [271, "gp", "art-joint-anim"],
+    [354, "v1", "art-joint-anim"],
+    [414, "v1", "art-joint-anim"],
+    [143, "gp", "art-joint-anim"]
+  ],
+  "(code hostile grunt)": [[122, "gp", "art-joint-anim"]],
+  "(code attack grunt)": [
+    [55, "gp", "art-joint-anim"],
+    [155, "a0", "grunt-anim-info"]
+  ],
+  "(enter spin-attack grunt)": [[[43, 48], "gp", "process-focusable"]],
+  "(code spin-attack grunt)": [
+    [45, "gp", "art-joint-anim"],
+    [[73, 77], "a0", "process-focusable"]
+  ],
+  "(code circling grunt)": [
+    [260, "v1", "art-joint-anim"],
+    [308, "v1", "art-joint-anim"],
+    [153, "v1", "art-joint-anim"],
+    [153, "gp", "art-joint-anim"]
+  ],
+  "(code pacing grunt)": [[145, "gp", "art-joint-anim"]],
+  "(code stop-chase grunt)": [[77, "gp", "art-joint-anim"]],
+  "(method 77 grunt)": [
+    [87, "s4", "art-joint-anim"],
+    [233, "a1", "art-joint-anim"],
+    [323, "s4", "art-joint-anim"]
+  ],
+  "(method 78 grunt)": [
+    [53, "s4", "art-joint-anim"],
+    [91, "a1", "art-joint-anim"]
+  ],
+  "(trans wait-for-focus grunt)": [
+    [40, "s5", "process-focusable"],
+    [13, "s5", "process-focusable"]
+  ],
+  "(method 132 grunt)": [[16, "t9", "(function nav-enemy none)"]],
+  "(method 77 flitter)": [
+    [14, "v1", "art-joint-anim"],
+    [69, "v1", "art-joint-anim"]
+  ],
+  "(method 78 flitter)": [[15, "a1", "art-joint-anim"]],
+  "(code ambush flitter)": [[[72, 76], "a0", "process-focusable"]],
+  "(code ambush-jumping flitter)": [
+    [14, "v1", "art-joint-anim"],
+    [191, "v1", "art-joint-anim"]
+  ],
+  "(method 180 flitter)": [[17, "s5", "process-focusable"]],
+  "(post active flitter)": [[9, "t9", "(function none)"]],
+  "(code stare flitter)": [[126, "v1", "art-joint-anim"]],
+  "(post stare flitter)": [[9, "t9", "(function none)"]],
+  "(trans circling flitter)": [[14, "gp", "process-focusable"]],
+  "(code circling flitter)": [[27, "v1", "art-joint-anim"]],
+  "(trans attack flitter)": [[16, "s5", "process-focusable"]],
+  "(code attack flitter)": [
+    [20, "v1", "art-joint-anim"],
+    [147, "v1", "art-joint-anim"]
+  ],
+  "(method 132 flitter)": [[16, "t9", "(function nav-enemy none)"]],
+"bones-set-sqwc": [[2, "v1", "dma-bank-control"]],
   "bones-reset-sqwc": [[2, "v1", "dma-bank-control"]],
   "bones-init": [
     [1, "v1", "bone-memory"],
@@ -5168,85 +5243,4 @@
   "(event idle fort-trap-door)": [
     [4, "v1", "attack-info"]
   ]
-
-
-=======
-  "(method 55 enemy)": [[[66, 70], "a0", "process-focusable"]],
-  "(method 74 enemy)": [
-    [50, "s3", "process-drawable"],
-    [94, "v1", "attack-info"],
-    [[111, 205], "s2", "attack-info"],
-    [554, "a0", "vector"]
-  ],
-  "(method 56 enemy)": [[[0, 6], "v1", "attack-info"]],
-  "(method 89 enemy)": [[28, "a1", "art-joint-anim"]],
-  "(method 87 enemy)": [[52, "s5", "art-joint-anim"]],
-  "(code jump enemy)": [[30, "v0", "enemy-jump-info"]],
-  "(method 77 enemy)": [[17, "a1", "art-joint-anim"]],
-  "(method 108 enemy)": [[[2, 51], "s4", "touching-shapes-entry"]],
-  "(method 130 enemy)": [[37, "t1", "int"]],
-  "(method 113 enemy)": [["_stack_", 16, "res-tag"]],
-  "(code falling-ambush grunt)": [[53, "v1", "art-joint-anim"]],
-  "(code active grunt)": [
-    [227, "gp", "art-joint-anim"],
-    [271, "gp", "art-joint-anim"],
-    [354, "v1", "art-joint-anim"],
-    [414, "v1", "art-joint-anim"],
-    [143, "gp", "art-joint-anim"]
-  ],
-  "(code hostile grunt)": [[122, "gp", "art-joint-anim"]],
-  "(code attack grunt)": [
-    [55, "gp", "art-joint-anim"],
-    [155, "a0", "grunt-anim-info"]
-  ],
-  "(enter spin-attack grunt)": [[[43, 48], "gp", "process-focusable"]],
-  "(code spin-attack grunt)": [
-    [45, "gp", "art-joint-anim"],
-    [[73, 77], "a0", "process-focusable"]
-  ],
-  "(code circling grunt)": [
-    [260, "v1", "art-joint-anim"],
-    [308, "v1", "art-joint-anim"],
-    [153, "v1", "art-joint-anim"],
-    [153, "gp", "art-joint-anim"]
-  ],
-  "(code pacing grunt)": [[145, "gp", "art-joint-anim"]],
-  "(code stop-chase grunt)": [[77, "gp", "art-joint-anim"]],
-  "(method 77 grunt)": [
-    [87, "s4", "art-joint-anim"],
-    [233, "a1", "art-joint-anim"],
-    [323, "s4", "art-joint-anim"]
-  ],
-  "(method 78 grunt)": [
-    [53, "s4", "art-joint-anim"],
-    [91, "a1", "art-joint-anim"]
-  ],
-  "(trans wait-for-focus grunt)": [
-    [40, "s5", "process-focusable"],
-    [13, "s5", "process-focusable"]
-  ],
-  "(method 132 grunt)": [[16, "t9", "(function nav-enemy none)"]],
-  "(method 77 flitter)": [
-    [14, "v1", "art-joint-anim"],
-    [69, "v1", "art-joint-anim"]
-  ],
-  "(method 78 flitter)": [[15, "a1", "art-joint-anim"]],
-  "(code ambush flitter)": [[[72, 76], "a0", "process-focusable"]],
-  "(code ambush-jumping flitter)": [
-    [14, "v1", "art-joint-anim"],
-    [191, "v1", "art-joint-anim"]
-  ],
-  "(method 180 flitter)": [[17, "s5", "process-focusable"]],
-  "(post active flitter)": [[9, "t9", "(function none)"]],
-  "(code stare flitter)": [[126, "v1", "art-joint-anim"]],
-  "(post stare flitter)": [[9, "t9", "(function none)"]],
-  "(trans circling flitter)": [[14, "gp", "process-focusable"]],
-  "(code circling flitter)": [[27, "v1", "art-joint-anim"]],
-  "(trans attack flitter)": [[16, "s5", "process-focusable"]],
-  "(code attack flitter)": [
-    [20, "v1", "art-joint-anim"],
-    [147, "v1", "art-joint-anim"]
-  ],
-  "(method 132 flitter)": [[16, "t9", "(function nav-enemy none)"]]
->>>>>>> ac3c4e59
 }