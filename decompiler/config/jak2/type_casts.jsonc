{
  // auto find-parent-method possible
  "(method 3 entity-actor)": [[7, "t9", "(function entity entity)"]],
  "(method 3 entity)": [[7, "t9", "(function entity entity)"]],
  //
  "(method 2 array)": [
    [23, "gp", "(array int32)"],
    [43, "gp", "(array uint32)"],
    [63, "gp", "(array int64)"],
    [83, "gp", "(array uint64)"],
    [102, "gp", "(array int8)"],
    [121, "gp", "(array uint8)"],
    [141, "gp", "(array int16)"],
    [161, "gp", "(array uint16)"],
    [186, "gp", "(array uint128)"],
    [204, "gp", "(array int32)"],
    [223, "gp", "(array float)"],
    [232, "gp", "(array float)"],
    [249, "gp", "(array basic)"],
    [258, "gp", "(array basic)"]
  ],
  "(method 3 array)": [
    [51, "gp", "(array int32)"],
    [69, "gp", "(array uint32)"],
    [87, "gp", "(array int64)"],
    [105, "gp", "(array uint64)"],
    [122, "gp", "(array int8)"],
    [139, "gp", "(array int8)"],
    [157, "gp", "(array int16)"],
    [175, "gp", "(array uint16)"],
    [198, "gp", "(array uint128)"],
    [214, "gp", "(array int32)"],
    [233, "gp", "(array float)"],
    [250, "gp", "(array basic)"]
  ],
  "(method 0 cpu-thread)": [[[0, 28], "v0", "cpu-thread"]],
  "(method 0 process)": [
    [11, "a0", "int"],
    [[12, 45], "v0", "process"]
  ],
  "inspect-process-heap": [
    [[4, 11], "s5", "basic"],
    [17, "s5", "pointer"]
  ],
  "(method 14 dead-pool)": [
    [[24, 25], "v1", "(pointer process)"],
    [[30, 39], "s4", "(pointer process)"]
  ],
  "(method 24 dead-pool-heap)": [
    [5, "v1", "pointer"],
    [13, "a0", "pointer"],
    [25, "v1", "pointer"]
  ],
  "method-state": [[12, "a2", "state"]],
  "(method 9 process)": [[[46, 49], "s5", "process"]],
  "(method 10 process)": [[[24, 30], "s4", "protect-frame"]],
  "(method 0 protect-frame)": [
    [0, "a0", "int"],
    [[1, 8], "v0", "protect-frame"]
  ],
  "string-cat-to-last-char": [
    [3, "s5", "(pointer uint8)"],
    [4, "s5", "string"]
  ],
  "enter-state": [
    [68, "s0", "protect-frame"],
    [101, "t9", "(function object object object object object object none)"]
  ],
  "send-event-function": [[[7, 15], "a0", "process"]],
  // MATH
  "logf": [
    [12, "f0", "float"],
    [12, "f1", "float"],
    [19, "f0", "float"],
    [19, "f1", "float"]
  ],
  "log2f": [
    [12, "f0", "float"],
    [12, "f1", "float"],
    [19, "f0", "float"],
    [19, "f1", "float"]
  ],
  "cube-root": [
    [17, "f0", "float"],
    [17, "f1", "float"],
    [18, "f0", "float"],
    [18, "f1", "float"],
    [[23, 32], "f0", "float"]
  ],
  // Quaternion
  "quaternion-look-at!": [[15, "v1", "vector"]],
  "vector-x-quaternion!": [[10, "v1", "(pointer uint128)"]],
  "vector-y-quaternion!": [[10, "v1", "(pointer uint128)"]],
  "vector-z-quaternion!": [[10, "v1", "(pointer uint128)"]],
  "dma-buffer-add-vu-function": [[[9, 33], "t2", "dma-packet"]],
  "dma-buffer-add-buckets": [
    [[1, 4], "v1", "dma-bucket"],
    [5, "v1", "pointer"],
    [[9, 11], "v1", "dma-bucket"],
    [11, "v1", "pointer"]
  ],
  "dma-buffer-patch-buckets": [
    [[6, 8], "a0", "(inline-array dma-bucket)"],
    [8, "a3", "pointer"],
    [14, "a0", "(inline-array dma-bucket)"],
    [3, "a0", "(inline-array dma-bucket)"],
    [36, "a0", "(inline-array dma-bucket)"],
    [10, "a0", "(inline-array dma-bucket)"],
    [18, "a0", "(inline-array dma-bucket)"],
    [[29, 33], "a0", "dma-packet"],
    [34, "a0", "(inline-array dma-bucket)"]
  ],
  "dma-bucket-insert-tag": [
    [[2, 6], "v1", "dma-bucket"],
    [3, "a0", "dma-bucket"]
  ],
  "disasm-vif-details": [
    [[62, 94], "s3", "(pointer uint32)"],
    [[98, 130], "s3", "(pointer uint16)"],
    [[134, 164], "s3", "(pointer uint32)"],
    [[168, 198], "s3", "(pointer uint16)"],
    [[202, 225], "s3", "(pointer uint16)"]
  ],
  "disasm-vif-tag": [
    [[81, 85], "t1", "vif-stcycl-imm"],
    [242, "a0", "vif-unpack-imm"]
  ],
  "disasm-dma-list": [
    [25, "v1", "dma-tag"],
    [153, "v1", "dma-packet"],
    [189, "v1", "dma-packet"],
    [229, "v1", "dma-packet"],
    [258, "v1", "dma-packet"],
    [302, "v1", "dma-packet"],
    [308, "v1", "dma-packet"],
    [152, "v1", "(pointer uint64)"],
    [167, "v1", "(pointer uint64)"],
    [176, "v1", "(pointer uint64)"],
    [198, "v1", "(pointer uint64)"],
    [207, "v1", "(pointer uint64)"],
    [238, "v1", "(pointer uint64)"],
    [247, "v1", "(pointer uint64)"],
    [282, "v1", "(pointer uint64)"],
    [291, "v1", "(pointer uint64)"],
    [324, "v1", "(pointer uint64)"],
    [334, "v1", "(pointer uint64)"]
  ],
  "calculate-basis-functions-vector!": [
    [[8, 20], "v1", "(pointer float)"],
    [[0, 60], "f1", "float"]
  ],
  "curve-evaluate!": [[62, "s5", "pointer"]],
  "vector4-array-add!": [
    [11, "s5", "(inline-array vector4)"],
    [12, "s4", "(inline-array vector4)"],
    [13, "gp", "(inline-array vector4)"]
  ],
  "vector4-array-sub!": [
    [11, "s5", "(inline-array vector4)"],
    [12, "s4", "(inline-array vector4)"],
    [13, "gp", "(inline-array vector4)"]
  ],
  "vector4-array-mul!": [
    [11, "s5", "(inline-array vector4)"],
    [12, "s4", "(inline-array vector4)"],
    [13, "gp", "(inline-array vector4)"]
  ],
  "vector4-array-scale!": [
    [11, "s5", "(inline-array vector4)"],
    [12, "gp", "(inline-array vector4)"]
  ],
  "vector4-array-madd!": [
    [13, "s5", "(inline-array vector4)"],
    [14, "s4", "(inline-array vector4)"],
    [15, "gp", "(inline-array vector4)"]
  ],
  "vector4-array-msub!": [
    [13, "s5", "(inline-array vector4)"],
    [14, "s4", "(inline-array vector4)"],
    [15, "gp", "(inline-array vector4)"]
  ],
  "vector4-array-lerp!": [
    [13, "s5", "(inline-array vector4)"],
    [14, "s4", "(inline-array vector4)"],
    [15, "gp", "(inline-array vector4)"]
  ],
  "vector-segment-distance-point!": [[[21, 30], "f1", "float"]],
  "(method 10 profile-array)": [
    [[6, 10], "a0", "dma-packet"],
    [[16, 19], "a0", "gs-gif-tag"],
    [24, "a0", "(pointer gs-alpha)"],
    [26, "a0", "(pointer gs-reg64)"],
    [28, "a0", "(pointer gs-zbuf)"],
    [30, "a0", "(pointer gs-reg64)"],
    [32, "a0", "(pointer gs-test)"],
    [34, "a0", "(pointer gs-reg64)"],
    [35, "a0", "(pointer uint64)"],
    [37, "a0", "(pointer gs-reg64)"],
    [39, "a0", "(pointer gs-clamp)"],
    [41, "a0", "(pointer gs-reg64)"],
    [43, "a0", "(pointer gs-tex1)"],
    [45, "a0", "(pointer gs-reg64)"],
    [48, "a0", "(pointer gs-texa)"],
    [50, "a0", "(pointer gs-reg64)"],
    [52, "a0", "(pointer gs-texclut)"],
    [54, "a0", "(pointer gs-reg64)"],
    [56, "a0", "(pointer uint64)"],
    [58, "a0", "(pointer gs-reg64)"],
    [[69, 73], "a0", "(pointer uint128)"],
    [[73, 82], "a1", "vector4w"],
    [[82, 89], "a1", "vector4w"],
    [[90, 96], "a0", "vector4w"],
    [[113, 117], "a1", "(pointer uint128)"],
    [[117, 126], "a2", "vector4w"],
    [[126, 136], "a2", "vector4w"],
    [[137, 149], "a1", "vector4w"],
    [[187, 191], "t2", "(pointer int128)"],
    [[191, 225], "t4", "vector4w"],
    [[225, 231], "a2", "vector4w"],
    [[231, 237], "a2", "vector4w"]
  ],
  "draw-sprite2d-xy": [
    [[35, 39], "t0", "dma-packet"],
    [[45, 48], "t0", "gs-gif-tag"],
    [53, "t0", "(pointer gs-prim)"],
    [55, "t0", "(pointer gs-rgbaq)"],
    [66, "t0", "(pointer gs-xyzf)"],
    [87, "t0", "(pointer gs-xyzf)"],
    [[96, 108], "v1", "(pointer uint64)"]
  ],
  "draw-sprite2d-xy-absolute": [
    [[6, 10], "t3", "dma-packet"],
    [[16, 19], "t3", "gs-gif-tag"],
    [24, "t3", "(pointer gs-prim)"],
    [25, "t3", "(pointer gs-rgbaq)"],
    [36, "t3", "(pointer gs-xyzf)"],
    [49, "t3", "(pointer gs-xyzf)"],
    [[62, 69], "v1", "(pointer uint64)"]
  ],
  "draw-quad2d": [
    [[18, 22], "t2", "dma-packet"],
    [[28, 31], "t2", "gs-gif-tag"],
    [36, "t2", "(pointer gs-prim)"],
    [38, "t2", "(pointer gs-rgbaq)"],
    [46, "t2", "(pointer gs-xyzf)"],
    [48, "t2", "(pointer gs-rgbaq)"],
    [61, "t2", "(pointer gs-xyzf)"],
    [63, "t2", "(pointer gs-rgbaq)"],
    [76, "t2", "(pointer gs-xyzf)"],
    [78, "t2", "(pointer gs-rgbaq)"],
    [96, "t2", "(pointer gs-xyzf)"],
    [97, "t2", "(pointer uint64)"],
    [[110, 117], "v1", "(pointer uint64)"]
  ],
  "set-display-gs-state": [
    [[3, 10], "t3", "dma-packet"],
    [[13, 19], "t3", "gs-gif-tag"],
    [30, "t3", "(pointer gs-scissor)"],
    [32, "t3", "(pointer gs-reg64)"],
    [33, "t3", "(pointer gs-xy-offset)"],
    [35, "t3", "(pointer gs-reg64)"],
    [46, "t3", "(pointer gs-frame)"],
    [48, "t3", "(pointer gs-reg64)"],
    [50, "t3", "(pointer gs-test)"],
    [52, "t3", "(pointer gs-reg64)"],
    [54, "t3", "(pointer gs-texa)"],
    [56, "t3", "(pointer gs-reg64)"],
    [58, "t3", "(pointer gs-zbuf)"],
    [60, "t3", "(pointer gs-reg64)"],
    [61, "t3", "(pointer uint64)"],
    [63, "t3", "(pointer gs-reg64)"]
  ],
  "set-display-gs-state-offset": [
    [[3, 10], "t5", "dma-packet"],
    [[13, 19], "t5", "gs-gif-tag"],
    [30, "t5", "(pointer gs-scissor)"],
    [32, "t5", "(pointer gs-reg64)"],
    [40, "t5", "(pointer gs-xy-offset)"],
    [42, "t5", "(pointer gs-reg64)"],
    [53, "t5", "(pointer gs-frame)"],
    [55, "t5", "(pointer gs-reg64)"],
    [57, "t5", "(pointer gs-test)"],
    [59, "t5", "(pointer gs-reg64)"],
    [61, "t5", "(pointer gs-texa)"],
    [63, "t5", "(pointer gs-reg64)"],
    [65, "t5", "(pointer gs-zbuf)"],
    [67, "t5", "(pointer gs-reg64)"],
    [68, "t5", "(pointer uint64)"],
    [70, "t5", "(pointer gs-reg64)"]
  ],
  "reset-display-gs-state": [
    [[3, 8], "a2", "dma-packet"],
    [[14, 17], "a2", "gs-gif-tag"],
    [22, "a1", "(pointer gs-scissor)"],
    [24, "a1", "(pointer gs-reg64)"],
    [26, "a1", "(pointer gs-xy-offset)"],
    [28, "a1", "(pointer gs-reg64)"],
    [30, "a1", "(pointer gs-frame)"],
    [32, "a1", "(pointer gs-reg64)"],
    [34, "a1", "(pointer gs-test)"],
    [36, "a1", "(pointer gs-reg64)"],
    [39, "a1", "(pointer gs-texa)"],
    [41, "a1", "(pointer gs-reg64)"],
    [43, "a1", "(pointer gs-zbuf)"],
    [45, "a1", "(pointer gs-reg64)"],
    [46, "a1", "(pointer uint64)"],
    [48, "a1", "(pointer gs-reg64)"]
  ],
  "(method 3 connection-pers)": [[97, "f0", "float"]],
  "(method 9 connection)": [[8, "a0", "pointer"]],
  "(method 10 connection)": [[8, "a0", "pointer"]],
  "(method 11 connection)": [[5, "a1", "pointer"]],
  "(method 0 engine)": [
    [44, "v1", "pointer"],
    [47, "v1", "pointer"],
    [53, "v1", "connectable"],
    [65, "v1", "connectable"]
  ],
  "(method 12 engine)": [
    [[5, 18], "s4", "connection"],
    [13, "t9", "(function object object object object object)"]
  ],
  "(method 13 engine)": [
    [[5, 28], "s4", "connection"],
    [13, "t9", "(function object object object object object)"]
  ],
  "(method 15 engine)": [[[0, 36], "v1", "connection"]],
  "(method 19 engine)": [[8, "a0", "connection"]],
  "(method 20 engine)": [[8, "a0", "connection"]],
  "(method 21 engine)": [[8, "a0", "connection"]],
  "(method 0 engine-pers)": [
    [32, "v1", "pointer"],
    [23, "v1", "pointer"],
    [26, "v1", "pointer"],
    [24, "v1", "(pointer pointer)"]
  ],
  "(method 3 connection-minimap)": [[97, "f0", "float"]],
  "dma-buffer-add-ref-texture": [
    [[25, 29], "a3", "dma-packet"],
    [[32, 44], "a3", "gs-gif-tag"],
    [[47, 62], "a2", "dma-packet"]
  ],
  "texture-page-default-allocate": [[51, "a3", "texture"]],
  "texture-page-font-allocate": [[33, "a3", "texture"]],
  "(method 24 texture-pool)": [
    [67, "a1", "shader-ptr"],
    [[70, 93], "a1", "adgif-shader"],
    [92, "a1", "adgif-shader"]
  ],
  "upload-vram-data": [
    [[10, 17], "a0", "dma-packet"],
    [[19, 26], "a0", "gs-gif-tag"],
    [35, "a0", "(pointer gs-bitbltbuf)"],
    [37, "a0", "(pointer gs-reg64)"],
    [38, "a0", "(pointer gs-trxpos)"],
    [40, "a0", "(pointer gs-reg64)"],
    [46, "a0", "(pointer gs-trxreg)"],
    [48, "a0", "(pointer gs-reg64)"],
    [49, "a0", "(pointer gs-trxdir)"],
    [51, "a0", "(pointer gs-reg64)"]
  ],
  "upload-vram-pages": [
    [[140, 147], "a0", "dma-packet"],
    [[149, 156], "a0", "gs-gif-tag"],
    [160, "a0", "(pointer int64)"],
    [162, "a0", "(pointer gs-reg64)"]
  ],
  "(method 3 generic-tie-interp-point)": [[19, "gp", "(pointer uint128)"]],
  "(method 19 res-lump)": [
    [46, "t2", "(pointer uint64)"],
    [100, "t3", "(pointer uint64)"],
    [184, "t5", "(pointer uint64)"],
    [64, "t6", "(pointer uint64)"]
  ],
  "(method 20 res-lump)": [[341, "t0", "(pointer uint128)"]],
  "(method 16 res-lump)": [
    [22, "t1", "(pointer uint64)"],
    [29, "t2", "(pointer uint64)"]
  ],
  "(method 15 res-lump)": [[132, "s5", "res-tag-pair"]],
  "(method 17 res-lump)": [[22, "s4", "(pointer pointer)"]],
  "(method 0 script-context)": [[[8, 17], "v0", "script-context"]],
  "joint-mod-wheel-callback": [[[2, 63], "s4", "joint-mod-wheel"]],
  "joint-mod-set-local-callback": [[[0, 23], "v1", "joint-mod-set-local"]],
  "joint-mod-add-local-callback": [[[2, 33], "s4", "joint-mod-add-local"]],
  "joint-mod-set-world-callback": [[[0, 23], "v1", "joint-mod-set-world"]],
  "joint-mod-blend-local-callback": [[[2, 63], "gp", "joint-mod-blend-local"]],
  "joint-mod-spinner-callback": [[[2, 63], "gp", "joint-mod-spinner"]],
  "joint-mod-blend-world-callback": [[[2, 148], "gp", "joint-mod-blend-world"]],
  "joint-mod-rotate-local-callback": [
    [[2, 16], "v1", "joint-mod-rotate-local"]
  ],
  "(method 0 collide-shape-prim-sphere)": [
    [[3, 8], "v0", "collide-shape-prim-sphere"]
  ],
  "(method 0 collide-shape-prim-mesh)": [
    [[3, 11], "v0", "collide-shape-prim-mesh"]
  ],
  "(method 0 collide-shape-prim-group)": [
    [[3, 12], "v0", "collide-shape-prim-group"]
  ],
  "(method 0 collide-shape-moving)": [[[2, 12], "v0", "collide-shape-moving"]],
  "(method 11 touching-prims-entry-pool)": [
    [[0, 8], "v1", "touching-prims-entry"],
    [8, "v1", "pointer"],
    [[9, 11], "v1", "touching-prims-entry"],
    [[1, 20], "a1", "touching-prims-entry"]
  ],
  "(method 0 touching-list)": [[[6, 9], "v0", "touching-list"]],
  "display-loop-main": [[223, "t9", "(function none)"]],
  "end-display": [
    [205, "f1", "float"],
    [205, "f0", "float"]
  ],
  "(method 18 res-lump)": [["_stack_", 16, "object"]],
  "(method 21 res-lump)": [
    ["_stack_", 16, "res-tag"],
    ["_stack_", 32, "res-tag"]
  ],
  "(method 8 res-lump)": [
    [258, "s0", "array"],
    // [[0, 100], "s0", "basic"],
    // [[102, 120], "s0", "basic"],
    // [[147, 150], "s0", "collide-mesh"],
    [[157, 239], "s0", "(array object)"]
    // [235, "s0", "basic"]
  ],
  "(method 0 fact-info-enemy)": [
    [[0, 196], "gp", "fact-info-enemy"],
    ["_stack_", 16, "res-tag"],
    ["_stack_", 32, "res-tag"],
    [[11, 177], "s5", "res-lump"]
  ],
  "(method 0 fact-info)": [
    [87, "v1", "(pointer int32)"],
    [11, "v1", "res-lump"]
  ],
  "(method 0 fact-info-crate)": [
    [[0, 17], "gp", "fact-info-crate"],
    [14, "a0", "res-lump"]
  ],
  "(method 0 fact-info-target)": [[[0, 17], "gp", "fact-info-target"]],
  "joint-channel-float-delete!": [
    [7, "a0", "pointer"],
    [7, "a1", "pointer"]
  ],
  "num-func-chan": [[7, "v1", "joint-control-channel"]],
  "(method 20 process-focusable)": [
    [15, "gp", "collide-shape-moving"],
    [31, "gp", "collide-shape"]
  ],
  "(method 10 focus)": [[19, "v1", "collide-shape"]],
  "shrubbery-login-post-texture": [
    [[13, 15], "a3", "qword"],
    [16, "a3", "pointer"],
    [24, "a3", "pointer"],
    [[17, 23], "a3", "qword"],
    [[13, 23], "a1", "qword"],
    [14, "a2", "qword"],
    [[27, 29], "a3", "qword"],
    [[27, 29], "a1", "qword"],
    [[35, 37], "a3", "qword"],
    [[35, 37], "a2", "qword"]
  ],
  "(top-level-login eye-h)": [[[69, 77], "a1", "eye-control"]],
  "entity-actor-lookup": [["_stack_", 16, "res-tag"]],
  "entity-actor-count": [["_stack_", 16, "res-tag"]],
  "(method 0 path-control)": [["_stack_", 16, "res-tag"]],
  "(method 9 actor-link-info)": [[[0, 36], "s3", "entity-actor"]],
  "(method 41 nav-mesh)": [["_stack_", 56, "float"]],
  "(method 39 nav-mesh)": [["_stack_", 56, "float"]],
  "str-load": [[[18, 44], "s2", "load-chunk-msg"]],
  "str-load-status": [
    [[18, 22], "v1", "load-chunk-msg"],
    [26, "v1", "load-chunk-msg"]
  ],
  "str-play-async": [[[7, 36], "s4", "play-chunk-msg"]],
  "str-play-stop": [[[7, 36], "s4", "play-chunk-msg"]],
  "str-play-queue": [[[7, 98], "s4", "play-chunk-msg"]],
  "str-ambient-play": [[[7, 20], "s5", "load-chunk-msg"]],
  "str-ambient-stop": [[[7, 20], "s5", "load-chunk-msg"]],
  "dgo-load-begin": [[[19, 41], "s2", "load-dgo-msg"]],
  "dgo-load-get-next": [[[14, 31], "v1", "load-dgo-msg"]],
  "dgo-load-continue": [[[5, 23], "gp", "load-dgo-msg"]],
  "dgo-load-link": [
    [7, "s4", "uint"],
    [17, "s4", "uint"],
    [55, "s4", "uint"],
    [27, "s4", "uint"],
    [37, "s4", "uint"]
  ],
  "lookup-level-info": [
    [3, "a1", "symbol"],
    [[4, 24], "a1", "level-load-info"]
  ],
  "(method 30 level-group)": [[87, "v0", "level"]],
  "(method 19 level-group)": [
    [223, "s3", "continue-point"],
    [[177, 209], "s1", "continue-point"],
    [[182, 224], "s3", "continue-point"],
    [434, "v1", "symbol"]
  ],
  "(method 18 level)": [[[82, 89], "a1", "level"]],
  "(method 19 level)": [[[45, 48], "a0", "texture-anim-array"]],
  "level-update-after-load": [
    [[123, 152], "s0", "drawable-inline-array-tfrag"],
    [[155, 158], "s0", "drawable-tree-instance-tie"],
    [365, "a1", "(pointer int32)"],
    [370, "a2", "(pointer int32)"]
  ],
  "(method 25 level)": [
    [97, "t9", "(function object none)"],
    [169, "t9", "(function object symbol none)"]
  ],
  "(method 9 level)": [[54, "t9", "(function object none)"]],
  "copy-mood-exterior": [
    [[15, 19], "a1", "(inline-array vector)"],
    [[16, 18], "v1", "(inline-array vector)"],
    [[30, 32], "v1", "(inline-array vector)"],
    [[29, 33], "a0", "(inline-array vector)"]
  ],
  "update-mood-ruins": [[[19, 46], "gp", "ruins-states"]],
  "desaturate-mood-colors": [[[20, 92], "a0", "(inline-array mood-color)"]],
  "ramdisk-load": [[[7, 12], "v1", "ramdisk-rpc-load"]],
  "(method 10 engine-sound-pers)": [[[2, 19], "v1", "sound-rpc-set-param"]],
  "check-irx-version": [[[3, 51], "gp", "sound-rpc-get-irx-version"]],
  "sound-bank-iop-store": [[[7, 11], "v1", "sound-rpc-bank-cmd"]],
  "sound-bank-iop-free": [[[7, 12], "v1", "sound-rpc-bank-cmd"]],
  "sound-bank-load": [[[7, 12], "v1", "sound-rpc-load-bank"]],
  "sound-bank-load-from-iop": [[[7, 12], "v1", "sound-rpc-load-bank"]],
  "sound-bank-load-from-ee": [[[8, 14], "v1", "sound-rpc-load-bank"]],
  "sound-bank-unload": [[[6, 11], "v1", "sound-rpc-unload-bank"]],
  "sound-music-load": [[[6, 11], "v1", "sound-rpc-load-music"]],
  "sound-music-unload": [[[3, 8], "v1", "sound-rpc-unload-music"]],
  "set-language": [[[7, 12], "v1", "sound-rpc-set-language"]],
  "sound-set-stereo-mode": [[[4, 9], "v1", "sound-rpc-set-stereo-mode"]],
  "list-sounds": [[[3, 7], "v1", "sound-rpc-list-sounds"]],
  "string->sound-name": [[[2, 18], "a1", "(pointer uint8)"]],
  "sound-set-volume": [[[3, 16], "v1", "sound-rpc-set-master-volume"]],
  "sound-set-reverb": [[[5, 25], "v1", "sound-rpc-set-reverb"]],
  "sound-set-ear-trans": [[[7, 26], "gp", "sound-rpc-set-ear-trans"]],
  "sound-play-by-name": [
    [[12, 45], "s5", "sound-rpc-play"],
    [[22, 39], "s3", "process-drawable"]
  ],
  "sound-play-by-spec": [
    [[4, 54], "s5", "sound-rpc-play"],
    [[31, 47], "s3", "process-drawable"]
  ],
  "sound-pause": [[[3, 8], "v1", "sound-rpc-pause-sound"]],
  "sound-stop": [[[3, 8], "v1", "sound-rpc-stop-sound"]],
  "sound-continue": [[[3, 8], "v1", "sound-rpc-continue-sound"]],
  "sound-group-pause": [[[3, 7], "v1", "sound-rpc-pause-group"]],
  "sound-group-stop": [[[3, 7], "v1", "sound-rpc-stop-group"]],
  "sound-group-continue": [[[3, 7], "v1", "sound-rpc-continue-group"]],
  "sound-set-flava": [[[3, 10], "v1", "sound-rpc-set-flava"]],
  "sound-set-midi-reg": [[[3, 10], "v1", "sound-rpc-set-midi-reg"]],
  "sound-set-fps": [[[3, 10], "v1", "sound-rpc-set-fps"]],
  "(method 0 ambient-sound)": [
    [121, "v1", "sound-spec"],
    [125, "v1", "sound-spec"],
    [128, "v1", "sound-spec"],
    [132, "v1", "sound-spec"],
    // [143, "v1", "sound-spec"],
    // [140, "v1", "sound-spec"],
    // [147, "v1", "sound-spec"],
    ["_stack_", 16, "sound-spec"],
    ["_stack_", 32, "sound-name"],
    ["_stack_", 48, "(pointer float)"],
    // ["_stack_", 52, "sound-play-parms"],
    ["_stack_", 64, "res-tag"]
  ],
  "(method 11 ambient-sound)": [
    [[18, 33], "s4", "process-drawable"],
    [[11, 47], "s5", "sound-rpc-set-param"]
  ],
  "(method 12 ambient-sound)": [[[7, 22], "v1", "sound-rpc-set-param"]],
  "(method 13 ambient-sound)": [[[7, 23], "v1", "sound-rpc-set-param"]],
  "loader-test-command": [[[5, 10], "v1", "sound-rpc-test-cmd"]],
  "(anon-function 1 gsound)": [[[0, 45], "gp", "(array symbol)"]],
  "sound-buffer-dump": [[[12, 39], "s3", "sound-rpc-play"]],
  "(method 12 fact-info-target)": [
    [3, "v1", "target"],
    [14, "a0", "target"]
  ],
  "(method 10 history)": [[[8, 10], "a1", "history-elt"]],
  "(method 10 history-iterator)": [[[20, 35], "a2", "history-elt"]],
  "command-get-time": [[119, "gp", "(pointer float)"]],
  "command-get-param": [[122, "gp", "(pointer float)"]],
  "command-get-entity": [[10, "gp", "process"]],
  // sprite
  "sprite-add-matrix-data": [
    [[5, 15], "a2", "dma-packet"],
    [[24, 28], "a1", "matrix"],
    [[47, 57], "a2", "dma-packet"],
    [[70, 97], "a2", "vector"],
    [[98, 113], "a1", "vector"],
    [[119, 133], "a1", "vector"]
  ],
  "sprite-add-frame-data": [[[8, 16], "a0", "dma-packet"]],
  "sprite-add-2d-chunk": [
    [[12, 20], "a0", "dma-packet"],
    [[45, 52], "a0", "dma-packet"],
    [[69, 76], "a0", "dma-packet"],
    [[80, 87], "v1", "dma-packet"],
    [65, "a3", "int"]
  ],
  "sprite-add-3d-chunk": [
    [[11, 19], "a0", "dma-packet"],
    [[44, 51], "a0", "dma-packet"],
    [[68, 75], "a0", "dma-packet"],
    [[79, 87], "v1", "dma-packet"],
    [65, "a3", "int"]
  ],
  "sprite-draw": [
    [[33, 38], "a0", "dma-packet"],
    [[41, 48], "a0", "gs-gif-tag"],
    [52, "a0", "(pointer gs-test)"],
    [54, "a0", "(pointer gs-reg64)"],
    [56, "a0", "(pointer gs-clamp)"],
    [58, "a0", "(pointer gs-reg64)"],
    [[73, 82], "a0", "dma-packet"],
    [[87, 92], "a0", "dma-packet"],
    [[111, 115], "a0", "dma-packet"],
    [[129, 133], "a0", "dma-packet"],
    [[150, 154], "a0", "dma-packet"]
  ],
  // sprite-distort
  "sprite-init-distorter": [
    [[3, 7], "a1", "dma-packet"],
    [[13, 16], "a1", "gs-gif-tag"],
    [21, "a1", "(pointer gs-zbuf)"],
    [23, "a1", "(pointer gs-reg64)"],
    [25, "a1", "(pointer gs-tex0)"],
    [27, "a1", "(pointer gs-reg64)"],
    [29, "a1", "(pointer gs-tex1)"],
    [31, "a1", "(pointer gs-reg64)"],
    [32, "a1", "(pointer gs-miptbp)"],
    [34, "a1", "(pointer gs-reg64)"],
    [36, "a1", "(pointer gs-clamp)"],
    [38, "a1", "(pointer gs-reg64)"],
    [40, "a1", "(pointer gs-alpha)"],
    [42, "a1", "(pointer gs-reg64)"],
    [50, "a3", "uint"],
    [[53, 58], "a1", "dma-packet"]
  ],
  "sprite-draw-distorters": [
    [[73, 93], "a0", "vector"],
    [75, "v1", "vector"],
    [87, "v1", "vector"],
    [96, "v1", "vector"],
    [100, "v1", "vector"],
    [123, "a0", "(pointer int32)"],
    [128, "v1", "vector"],
    [130, "v1", "vector"],
    [136, "v1", "vector"],
    [157, "v1", "vector"],
    [[175, 192], "a1", "dma-packet"],
    [[200, 206], "a0", "dma-packet"],
    [[210, 214], "a0", "vector4w"],
    [[219, 224], "a0", "dma-packet"],
    [[252, 269], "a1", "dma-packet"],
    [[277, 281], "a1", "dma-packet"],
    [[285, 289], "a1", "vector4w"],
    [[293, 298], "v1", "dma-packet"]
  ],
  "print-game-text": [
    [225, "v1", "float"],
    [241, "v1", "float"],
    [[324, 327], "v1", "dma-packet"]
  ],
  "fx-copy-buf": [
    [[17, 22], "t3", "dma-packet"],
    [[2, 8], "a2", "dma-packet"],
    [[122, 127], "t0", "dma-packet"],
    [[24, 66], "t3", "dma-packet"]
  ],
  "(method 12 setting-control)": [[17, "s4", "connection"]],
  "(method 14 setting-control)": [[6, "v1", "connection"]],
  "(method 18 setting-control)": [[[844, 848], "a0", "process-focusable"]],
  "(method 9 cam-setting-data)": [
    [[76, 80], "v1", "connection"],
    [22, "s3", "connection"],
    [[45, 48], "s3", "connection"],
    [[56, 59], "s3", "connection"]
  ],
  "(method 9 user-setting-data)": [
    [[76, 80], "v1", "connection"],
    [[56, 59], "s3", "connection"],
    [[45, 49], "s3", "connection"],
    [22, "s3", "connection"]
  ],
  "(method 10 cam-setting-data)": [
    [[24, 31], "v1", "handle"],
    [[23, 36], "a0", "handle"],
    [44, "a3", "vector"],
    [395, "a3", "vector"],
    [404, "a3", "vector"],
    [413, "a3", "vector"],
    [424, "a3", "vector"],
    [[433, 448], "a0", "handle"],
    [[434, 441], "v1", "handle"],
    [[454, 467], "a0", "handle"],
    [[455, 462], "v1", "handle"]
  ],
  "(method 9 art)": [[9, "v1", "pointer"]],
  "(method 12 art-group)": [[12, "a0", "art-joint-anim"]],
  "(method 9 art-mesh-geo)": [
    [20, "s4", "(pointer int16)"],
    [[14, 19], "a0", "drawable"],
    [10, "v1", "(pointer art)"],
    [14, "v1", "(pointer art)"]
  ],
  "(method 9 art-joint-anim)": [[9, "v1", "pointer"]],
  "joint-control-copy!": [
    [8, "a0", "uint"],
    [8, "v1", "uint"]
  ],
  "joint-control-remap!": [
    [127, "t9", "(function joint-control joint-control-channel int object)"],
    [181, "t9", "(function joint-control joint-control-channel int object)"],
    ["_stack_", 60, "basic"]
  ],
  "flatten-joint-control-to-spr": [
    [[201, 203], "a1", "terrain-context"],
    [[131, 133], "a0", "terrain-context"],
    [[182, 184], "a1", "terrain-context"],
    [[164, 166], "a0", "terrain-context"],
    [195, "v1", "terrain-context"],
    [65, "a3", "(pointer float)"],
    [67, "a3", "(pointer float)"],
    [[18, 24], "a2", "(inline-array vector)"],
    [24, "a3", "(pointer float)"],
    [[59, 65], "a2", "(inline-array vector)"],
    [[112, 118], "a2", "(inline-array vector)"],
    [17, "a2", "int"]
  ],
  "(method 2 art-joint-anim-manager-slot)": [
    [21, "s2", "uint"],
    [21, "v1", "uint"]
  ],
  "create-interpolated2-joint-animation-frame": [
    [[48, 125], "v1", "joint-anim-frame"]
  ],
  "(method 12 art-joint-anim-manager)": [
    [15, "a0", "pointer"],
    [15, "v1", "pointer"],
    [21, "a0", "pointer"],
    [21, "v1", "pointer"]
  ],
  "(method 11 art-joint-anim-manager)": [
    [54, "v1", "uint"],
    [54, "s2", "uint"],
    [60, "s2", "uint"],
    [65, "s2", "uint"],
    [71, "s2", "uint"],
    [87, "a1", "uint"],
    [94, "a2", "uint"]
  ],
  "joint-anim-inspect-elt": [
    [[4, 15], "gp", "joint-anim-matrix"],
    [[17, 30], "gp", "joint-anim-transformq"]
  ],
  "matrix-from-control!": [
    [22, "v1", "pointer"],
    [35, "v1", "pointer"],
    [38, "v1", "pointer"],
    [65, "v1", "pointer"],
    [72, "v1", "pointer"],
    [82, "v1", "pointer"],
    [85, "v1", "pointer"],
    // [58, "v1", "matrix"],
    [[43, 49], "v1", "matrix"]
  ],
  "init-haze-vert-array": [
    [43, "a0", "cloud-vertex"],
    [44, "v1", "cloud-vertex"]
  ],
  "sky-make-sun-data": [[[7, 58], "s3", "sky-sun-data"]],
  "(anon-function 7 relocate)": [
    [3, "a0", "int"],
    [8, "a0", "int"]
  ],
  "(method 7 process)": [
    [[47, 88], "v1", "connection"],
    [[120, 124], "a0", "basic"],
    [[127, 130], "a0", "basic"]
  ],
  "(method 7 collide-shape-prim-group)": [[4, "v1", "pointer"]],
  "all-texture-tweak-adjust": [[[35, 44], "s0", "adgif-shader"]],
  "dm-float-field-tie-rvanish-func": [[[14, 45], "gp", "prototype-bucket-tie"]],
  "dm-float-field-tie-vanish-far-func": [
    [[14, 45], "gp", "prototype-bucket-tie"]
  ],
  "build-instance-list": [
    [33, "v1", "drawable-tree-instance-shrub"],
    [85, "v1", "drawable-tree-instance-tie"]
  ],
  "debug-menu-make-continue-sub-menu": [
    [5, "v1", "symbol"],
    [10, "v1", "level-load-info"],
    [13, "v1", "level-load-info"],
    [21, "v1", "continue-point"],
    [47, "v1", "continue-point"],
    [56, "v1", "continue-point"]
  ],
  "(anon-function 191 default-menu)": [
    [[30, 37], "s5", "adgif-shader"],
    [[5, 25], "s4", "texture-id"]
  ],
  "(anon-function 188 default-menu)": [
    [[3, 13], "v1", "texture-id"],
    [[20, 28], "a1", "adgif-shader"],
    [33, "v1", "texture-id"],
    [41, "v1", "adgif-shader"]
  ],
  "(anon-function 187 default-menu)": [
    [[2, 13], "v1", "texture-id"],
    [[18, 29], "a1", "adgif-shader"],
    [34, "v1", "texture-id"],
    [[42, 44], "v1", "adgif-shader"]
  ],
  "(anon-function 186 default-menu)": [
    [[3, 13], "v1", "texture-id"],
    [[20, 28], "a1", "adgif-shader"],
    [33, "v1", "texture-id"],
    [41, "v1", "adgif-shader"]
  ],
  "(anon-function 185 default-menu)": [
    [[3, 13], "v1", "texture-id"],
    [[20, 28], "a1", "adgif-shader"],
    [33, "v1", "texture-id"],
    [41, "v1", "adgif-shader"]
  ],
  "(anon-function 184 default-menu)": [
    [[3, 13], "v1", "texture-id"],
    [[20, 28], "a1", "adgif-shader"],
    [33, "v1", "texture-id"],
    [41, "v1", "adgif-shader"]
  ],
  "(anon-function 183 default-menu)": [
    [[2, 13], "v1", "texture-id"],
    [[18, 29], "a1", "adgif-shader"],
    [34, "v1", "texture-id"],
    [[42, 44], "v1", "adgif-shader"]
  ],
  "(anon-function 182 default-menu)": [
    [[3, 13], "v1", "texture-id"],
    [[20, 28], "a1", "adgif-shader"],
    [33, "v1", "texture-id"],
    [41, "v1", "adgif-shader"]
  ],
  "(anon-function 181 default-menu)": [
    [[3, 13], "v1", "texture-id"],
    [[20, 28], "a1", "adgif-shader"],
    [33, "v1", "texture-id"],
    [41, "v1", "adgif-shader"]
  ],
  "(anon-function 180 default-menu)": [
    [[3, 13], "v1", "texture-id"],
    [[20, 28], "a1", "adgif-shader"],
    [33, "v1", "texture-id"],
    [41, "v1", "adgif-shader"]
  ],
  "(anon-function 179 default-menu)": [
    [[2, 13], "v1", "texture-id"],
    [[18, 29], "a1", "adgif-shader"],
    [34, "v1", "texture-id"],
    [[42, 44], "v1", "adgif-shader"]
  ],
  "(anon-function 178 default-menu)": [
    [[3, 13], "v1", "texture-id"],
    [[20, 28], "a1", "adgif-shader"],
    [33, "v1", "texture-id"],
    [41, "v1", "adgif-shader"]
  ],
  "(anon-function 177 default-menu)": [
    [[3, 13], "v1", "texture-id"],
    [[20, 28], "a1", "adgif-shader"],
    [33, "v1", "texture-id"],
    [41, "v1", "adgif-shader"]
  ],
  "(anon-function 176 default-menu)": [
    [[3, 13], "v1", "texture-id"],
    [[20, 28], "a1", "adgif-shader"],
    [33, "v1", "texture-id"],
    [41, "v1", "adgif-shader"]
  ],
  "(anon-function 175 default-menu)": [
    [[3, 13], "v1", "texture-id"],
    [[20, 28], "a1", "adgif-shader"],
    [33, "v1", "texture-id"],
    [41, "v1", "adgif-shader"]
  ],
  "(anon-function 174 default-menu)": [
    [[3, 13], "v1", "texture-id"],
    [[20, 28], "a1", "adgif-shader"],
    [33, "v1", "texture-id"],
    [41, "v1", "adgif-shader"]
  ],
  "(anon-function 173 default-menu)": [
    [[2, 13], "v1", "texture-id"],
    [[18, 29], "a1", "adgif-shader"],
    [34, "v1", "texture-id"],
    [[42, 44], "v1", "adgif-shader"]
  ],
  "(anon-function 172 default-menu)": [
    [[2, 13], "v1", "texture-id"],
    [[18, 29], "a1", "adgif-shader"],
    [34, "v1", "texture-id"],
    [[42, 44], "v1", "adgif-shader"]
  ],
  "joint-mod-ik-callback": [
    [6, "gp", "joint-mod-ik"],
    [9, "gp", "joint-mod-ik"],
    [[1, 35], "gp", "joint-mod-ik"],
    [[1, 433], "gp", "joint-mod-ik"]
  ],
  "(method 11 joint-mod)": [
    [20, "s0", "fact-info-enemy"],
    [12, "s2", "process-drawable"]
  ],
  "joint-mod-look-at-handler": [
    [[2, 406], "gp", "joint-mod"],
    [409, "a3", "float"]
  ],
  "real-joint-mod-gun-look-at-handler": [
    [1, "v1", "joint-mod"],
    [2, "v1", "joint-mod"]
  ],
  "joint-mod-foot-rot-handler": [
    [[0, 7], "s5", "joint-mod"],
    [[36, 59], "s5", "joint-mod"],
    [[63, 97], "s5", "joint-mod"],
    [119, "s5", "joint-mod"],
    [[119, 152], "s5", "joint-mod"]
  ],
  "joint-mod-polar-look-at-guts": [
    [1, "gp", "joint-mod"],
    [[1, 334], "gp", "joint-mod"],
    [334, "gp", "joint-mod"],
    [338, "a3", "float"]
  ],
  "joint-mod-world-look-at-handler": [
    [[0, 217], "gp", "joint-mod"],
    [220, "a3", "float"]
  ],
  "joint-mod-rotate-handler": [[[2, 114], "s5", "joint-mod"]],
  "joint-mod-scale-handler": [[[1, 14], "s5", "joint-mod"]],
  "joint-mod-joint-set-handler": [[[2, 23], "s4", "joint-mod"]],
  "joint-mod-joint-set-world-handler": [[[6, 197], "s5", "joint-mod"]],
  "joint-mod-joint-set*-handler": [[[2, 39], "s5", "joint-mod"]],
  "joint-mod-joint-set*-world-handler": [[[4, 53], "s5", "joint-mod"]],
  "joint-mod-debug-draw": [[8, "a3", "float"]],
  "glst-find-node-by-name": [
    [6, "s5", "glst-named-node"],
    [7, "v1", "glst-named-node"]
  ],
  "glst-length-of-longest-name": [
    [5, "s5", "glst-named-node"],
    [6, "v1", "glst-named-node"]
  ],
  "(event time-of-day-tick)": [
    [10, "v1", "float"],
    [148, "v1", "float"]
  ],
  "cam-slave-get-vector-with-offset": [[[52, 61], "s3", "vector"]],
  "cam-slave-get-interp-time": [[43, "f0", "float"]],
  "cam-standard-event-handler": [
    [13, "gp", "(state camera-slave)"],
    [19, "gp", "(state camera-slave)"],
    [22, "gp", "(state camera-slave)"]
  ],
  "cam-calc-follow!": [
    [101, "f0", "float"],
    [104, "f0", "float"] // needed because the decompiler sees an int going into an FP register and assumes it's an int instead!
  ],
  "(event cam-master-active)": [
    [80, "gp", "matrix"],
    [170, "s5", "vector"],
    [275, "v1", "process"],
    [330, "a0", "camera-slave"],
    [448, "v1", "camera-slave"],
    [512, "v1", "camera-slave"],
    [542, "v1", "camera-slave"],
    [611, "a0", "vector"],
    [786, "v1", "float"],
    [789, "v1", "float"],
    [589, "v1", "float"],
    [593, "v1", "float"],
    [602, "v1", "float"],
    [606, "v1", "float"]
  ],
  "master-track-target": [[[53, 526], "gp", "target"]],
  "reset-target-tracking": [[[14, 138], "gp", "process-focusable"]],
  "reset-follow": [[[12, 18], "a0", "process-focusable"]],
  "(code cam-pov)": [
    [15, "a1", "pov-camera"],
    [24, "a0", "pov-camera"]
  ],
  "(code cam-pov180)": [
    [15, "a1", "pov-camera"],
    [23, "v1", "pov-camera"],
    [45, "v1", "pov-camera"],
    [58, "v1", "pov-camera"],
    [80, "a1", "pov-camera"],
    [122, "v1", "vector"]
  ],
  "(code cam-pov-track)": [
    [19, "a1", "pov-camera"],
    [30, "a0", "pov-camera"]
  ],
  "cam-los-spline-collide": [
    [70, "s3", "(inline-array collide-cache-tri)"],
    [88, "s3", "(inline-array collide-cache-tri)"]
  ],
  "cam-los-collide": [
    [92, "s1", "(inline-array collide-cache-tri)"],
    [205, "s1", "(inline-array collide-cache-tri)"],
    [135, "s1", "(inline-array collide-cache-tri)"],
    [175, "s1", "(inline-array collide-cache-tri)"],
    [375, "v1", "(inline-array tracking-spline)"]
  ],
  "cam-dist-analog-input": [[32, "f0", "float"]],
  "(event cam-string)": [
    [11, "v1", "vector"],
    [[44, 72], "s5", "vector"],
    [[80, 108], "gp", "vector"],
    [141, "a0", "vector"],
    [145, "a0", "vector"],
    [174, "v1", "vector"],
    [184, "v1", "float"],
    [28, "v1", "float"],
    [31, "v1", "float"]
  ],
  "cam-draw-collide-cache": [
    [[8, 13], "gp", "(inline-array collide-cache-tri)"]
  ],
  "(event cam-combiner-active)": [
    [[103, 126], "gp", "camera-slave"],
    [[189, 235], "gp", "camera-slave"]
  ],
  "cam-collision-record-draw": [[[45, 240], "s5", "cam-collision-record"]],
  "camera-fov-frame": [
    [87, "a0", "vector4w"],
    [128, "a0", "vector4w"],
    [169, "a0", "vector4w"],
    [7, "a0", "cam-dbg-scratch"],
    [18, "a0", "cam-dbg-scratch"],
    [29, "a0", "cam-dbg-scratch"],
    [33, "a2", "cam-dbg-scratch"],
    [36, "a3", "cam-dbg-scratch"],
    [39, "t0", "cam-dbg-scratch"],
    [45, "a0", "cam-dbg-scratch"],
    [50, "a0", "cam-dbg-scratch"],
    [54, "a2", "cam-dbg-scratch"],
    [57, "a3", "cam-dbg-scratch"],
    [60, "t0", "cam-dbg-scratch"],
    [66, "a0", "cam-dbg-scratch"],
    [72, "a0", "cam-dbg-scratch"],
    [75, "a1", "cam-dbg-scratch"],
    [83, "a0", "cam-dbg-scratch"],
    [86, "a1", "cam-dbg-scratch"],
    [91, "a0", "cam-dbg-scratch"],
    [95, "a2", "cam-dbg-scratch"],
    [101, "t0", "cam-dbg-scratch"],
    [98, "a3", "cam-dbg-scratch"],
    [107, "a0", "cam-dbg-scratch"],
    [113, "a0", "cam-dbg-scratch"],
    [116, "a1", "cam-dbg-scratch"],
    [124, "a0", "cam-dbg-scratch"],
    [127, "a1", "cam-dbg-scratch"],
    [132, "a0", "cam-dbg-scratch"],
    [136, "a2", "cam-dbg-scratch"],
    [139, "a3", "cam-dbg-scratch"],
    [142, "t0", "cam-dbg-scratch"],
    [148, "a0", "cam-dbg-scratch"],
    [154, "a0", "cam-dbg-scratch"],
    [157, "a1", "cam-dbg-scratch"],
    [165, "a0", "cam-dbg-scratch"],
    [168, "a1", "cam-dbg-scratch"],
    [173, "a0", "cam-dbg-scratch"],
    [177, "a2", "cam-dbg-scratch"],
    [180, "a3", "cam-dbg-scratch"],
    [183, "t0", "cam-dbg-scratch"],
    [189, "a0", "cam-dbg-scratch"],
    [195, "a0", "cam-dbg-scratch"],
    [198, "a1", "cam-dbg-scratch"]
  ],
  "camera-sphere": [
    [[43, 49], "v1", "cam-dbg-scratch"],
    [64, "v1", "cam-dbg-scratch"],
    [80, "v1", "cam-dbg-scratch"],
    [94, "v1", "cam-dbg-scratch"],
    [109, "v1", "cam-dbg-scratch"],
    [124, "v1", "cam-dbg-scratch"],
    [138, "v1", "cam-dbg-scratch"],
    [152, "v1", "cam-dbg-scratch"],
    [156, "a0", "cam-dbg-scratch"],
    [159, "a1", "cam-dbg-scratch"],
    [164, "a0", "cam-dbg-scratch"],
    [167, "a1", "cam-dbg-scratch"]
  ],
  "camera-line-draw": [
    [36, "a0", "cam-dbg-scratch"],
    [44, "a0", "cam-dbg-scratch"],
    [2, "a2", "cam-dbg-scratch"],
    [7, "a0", "cam-dbg-scratch"],
    [14, "v1", "cam-dbg-scratch"],
    [18, "v1", "cam-dbg-scratch"],
    [22, "a0", "cam-dbg-scratch"],
    [24, "v1", "cam-dbg-scratch"],
    [29, "a0", "cam-dbg-scratch"],
    [32, "a1", "cam-dbg-scratch"],
    [36, "a0", "cam-dbg-scratch"],
    [44, "a0", "cam-dbg-scratch"]
  ],
  "camera-plot-float-func": [
    [56, "v1", "cam-dbg-scratch"],
    [64, "a0", "cam-dbg-scratch"],
    [68, "a0", "cam-dbg-scratch"],
    [105, "v1", "cam-dbg-scratch"],
    [242, "v1", "cam-dbg-scratch"],
    [21, "a0", "cam-dbg-scratch"],
    [24, "a0", "cam-dbg-scratch"],
    [27, "a0", "cam-dbg-scratch"],
    [30, "a0", "cam-dbg-scratch"],
    [51, "a0", "cam-dbg-scratch"],
    [54, "a0", "cam-dbg-scratch"],
    [56, "v1", "cam-dbg-scratch"],
    [58, "a0", "cam-dbg-scratch"],
    [64, "a0", "cam-dbg-scratch"],
    [87, "a0", "cam-dbg-scratch"],
    [97, "a0", "cam-dbg-scratch"],
    [103, "a0", "cam-dbg-scratch"],
    [105, "v1", "cam-dbg-scratch"],
    [107, "a0", "cam-dbg-scratch"],
    [111, "a0", "cam-dbg-scratch"],
    [114, "a1", "cam-dbg-scratch"],
    [119, "a0", "cam-dbg-scratch"],
    [122, "a0", "cam-dbg-scratch"],
    [128, "a0", "cam-dbg-scratch"],
    [131, "a0", "cam-dbg-scratch"],
    [135, "a0", "cam-dbg-scratch"],
    [138, "a1", "cam-dbg-scratch"],
    [142, "a0", "cam-dbg-scratch"],
    [148, "a0", "cam-dbg-scratch"],
    [154, "a0", "cam-dbg-scratch"],
    [160, "a0", "cam-dbg-scratch"],
    [164, "a0", "cam-dbg-scratch"],
    [167, "a1", "cam-dbg-scratch"],
    [171, "a0", "cam-dbg-scratch"],
    [174, "a0", "cam-dbg-scratch"],
    [177, "a0", "cam-dbg-scratch"],
    [183, "a0", "cam-dbg-scratch"],
    [187, "a0", "cam-dbg-scratch"],
    [190, "a1", "cam-dbg-scratch"],
    [197, "a0", "cam-dbg-scratch"],
    [200, "a0", "cam-dbg-scratch"],
    [206, "a0", "cam-dbg-scratch"],
    [212, "a0", "cam-dbg-scratch"],
    [216, "a0", "cam-dbg-scratch"],
    [219, "a1", "cam-dbg-scratch"],
    [223, "a0", "cam-dbg-scratch"],
    [226, "a0", "cam-dbg-scratch"],
    [238, "a0", "cam-dbg-scratch"],
    [242, "v1", "cam-dbg-scratch"],
    [244, "a0", "cam-dbg-scratch"],
    [247, "a0", "cam-dbg-scratch"],
    [266, "a0", "cam-dbg-scratch"],
    [270, "a0", "cam-dbg-scratch"],
    [273, "a1", "cam-dbg-scratch"]
  ],
  "cam-line-dma": [
    [32, "t0", "vector"],
    [36, "t0", "vector"],
    [45, "t0", "vector"],
    [50, "t0", "vector"],
    [[12, 16], "a3", "dma-packet"],
    [[22, 25], "a3", "gs-gif-tag"],
    [[33, 38], "a3", "(pointer uint128)"],
    [[46, 52], "a1", "(pointer uint128)"],
    [[60, 65], "a0", "dma-packet"],
    [[65, 74], "a0", "(pointer uint64)"]
  ],
  "camera-line2d": [
    [4, "a2", "cam-dbg-scratch"],
    [6, "a0", "cam-dbg-scratch"],
    [10, "a0", "cam-dbg-scratch"],
    [13, "a0", "cam-dbg-scratch"],
    [14, "a1", "cam-dbg-scratch"],
    [18, "a0", "cam-dbg-scratch"],
    [20, "a1", "cam-dbg-scratch"],
    [24, "a0", "cam-dbg-scratch"],
    [27, "a0", "cam-dbg-scratch"]
  ],
  "camera-line-setup": [[2, "a0", "cam-dbg-scratch"]],
  "camera-line-rel-len": [
    [9, "a0", "cam-dbg-scratch"],
    [5, "a0", "cam-dbg-scratch"],
    [12, "a1", "cam-dbg-scratch"],
    [18, "a0", "cam-dbg-scratch"]
  ],
  "camera-line-rel": [
    [2, "a3", "cam-dbg-scratch"],
    [8, "a1", "cam-dbg-scratch"]
  ],
  "camera-bounding-box-draw": [
    [6, "a0", "cam-dbg-scratch"],
    [15, "a0", "cam-dbg-scratch"],
    [21, "v1", "cam-dbg-scratch"],
    [24, "a0", "cam-dbg-scratch"],
    [30, "v1", "cam-dbg-scratch"],
    [33, "a0", "cam-dbg-scratch"],
    [39, "v1", "cam-dbg-scratch"],
    [42, "a0", "cam-dbg-scratch"],
    [48, "v1", "cam-dbg-scratch"],
    [51, "a0", "cam-dbg-scratch"],
    [57, "v1", "cam-dbg-scratch"],
    [62, "a1", "cam-dbg-scratch"],
    [68, "a1", "cam-dbg-scratch"],
    [74, "a1", "cam-dbg-scratch"],
    [80, "a1", "cam-dbg-scratch"],
    [86, "a1", "cam-dbg-scratch"],
    [92, "a1", "cam-dbg-scratch"],
    [97, "a0", "cam-dbg-scratch"],
    [100, "a1", "cam-dbg-scratch"],
    [105, "a0", "cam-dbg-scratch"],
    [108, "a1", "cam-dbg-scratch"],
    [113, "a0", "cam-dbg-scratch"],
    [116, "a1", "cam-dbg-scratch"],
    [121, "a0", "cam-dbg-scratch"],
    [124, "a1", "cam-dbg-scratch"],
    [129, "a0", "cam-dbg-scratch"],
    [132, "a1", "cam-dbg-scratch"],
    [137, "a0", "cam-dbg-scratch"],
    [140, "a1", "cam-dbg-scratch"],
    [12, "v1", "cam-dbg-scratch"]
  ],
  "camera-cross": [
    [8, "a0", "cam-dbg-scratch"],
    [14, "a0", "cam-dbg-scratch"],
    [18, "a2", "cam-dbg-scratch"],
    [22, "a0", "cam-dbg-scratch"],
    [26, "a2", "cam-dbg-scratch"],
    [31, "a0", "cam-dbg-scratch"],
    [34, "a1", "cam-dbg-scratch"],
    [39, "a0", "cam-dbg-scratch"],
    [42, "a1", "cam-dbg-scratch"],
    [47, "a0", "cam-dbg-scratch"],
    [52, "a0", "cam-dbg-scratch"],
    [52, "a0", "cam-dbg-scratch"],
    [56, "a2", "cam-dbg-scratch"],
    [60, "a0", "cam-dbg-scratch"],
    [64, "a2", "cam-dbg-scratch"],
    [69, "a0", "cam-dbg-scratch"],
    [72, "a1", "cam-dbg-scratch"],
    [77, "a0", "cam-dbg-scratch"],
    [80, "a1", "cam-dbg-scratch"],
    [85, "a0", "cam-dbg-scratch"],
    [90, "a0", "cam-dbg-scratch"],
    [94, "a2", "cam-dbg-scratch"],
    [98, "a0", "cam-dbg-scratch"],
    [101, "a1", "cam-dbg-scratch"],
    [106, "a0", "cam-dbg-scratch"],
    [109, "a1", "cam-dbg-scratch"]
  ],
  "cam-debug-draw-tris": [
    [20, "a0", "cam-dbg-scratch"],
    [88, "a0", "cam-dbg-scratch"]
  ],
  "camera-fov-draw": [
    [16, "t2", "cam-dbg-scratch"],
    [30, "a3", "cam-dbg-scratch"],
    [43, "a0", "cam-dbg-scratch"],
    [60, "a0", "cam-dbg-scratch"],
    [63, "a1", "cam-dbg-scratch"],
    [68, "a0", "cam-dbg-scratch"],
    [71, "a1", "cam-dbg-scratch"],
    [76, "a0", "cam-dbg-scratch"],
    [79, "a1", "cam-dbg-scratch"],
    [2, "t2", "cam-dbg-scratch"],
    [13, "v1", "(pointer vector)"],
    [27, "v1", "(pointer vector)"],
    [40, "v1", "(pointer vector)"],
    [53, "v1", "(pointer vector)"]
  ],
  "cam-collision-record-save": [[[8, 56], "v1", "cam-collision-record"]],
  "(trans cam-stick)": [[157, "a0", "vector"]],
  "(method 9 darkjak-info)": [[71, "v0", "sound-rpc-set-param"]],
  "(trans idle board)": [[4, "a0", "target"]],
  "(trans hidden board)": [[4, "a0", "target"]],
  "(trans use board)": [
    [8, "a0", "target"],
    [22, "a1", "target"]
  ],
  "board-post": [
    [[3, 79], "v1", "target"],
    [38, "a0", "target"],
    [44, "a0", "target"],
    [50, "a0", "target"],
    [56, "a0", "target"],
    [62, "a0", "target"],
    [94, "v1", "target"]
  ],
  "(code use board)": [[17, "v1", "art-joint-anim"]],
  "(code idle board)": [
    [19, "v1", "art-joint-anim"],
    [37, "v1", "art-joint-anim"]
  ],
  "gun-init": [[85, "a1", "target"]],
  "gun-post": [
    [7, "a0", "target"],
    [12, "gp", "target"],
    [16, "gp", "target"],
    [22, "gp", "target"],
    [31, "gp", "target"],
    [42, "gp", "target"],
    [46, "gp", "target"],
    [57, "gp", "target"],
    [[64, 77], "gp", "target"],
    [82, "v1", "target"],
    [88, "v1", "target"],
    [94, "v1", "target"],
    [100, "v1", "target"],
    [106, "v1", "target"],
    [110, "gp", "target"],
    [121, "gp", "target"],
    [126, "gp", "target"],
    [132, "gp", "target"],
    [148, "gp", "target"],
    [169, "a0", "target"]
  ],
  "(trans hidden gun)": [[4, "a0", "target"]],
  "(code idle gun)": [[16, "v1", "art-joint-anim"]],
  "(trans idle gun)": [
    [2, "v1", "target"],
    [9, "a0", "target"],
    [20, "v1", "target"]
  ],
  "(code die gun)": [
    [13, "v1", "target"],
    [74, "v1", "target"]
  ],
  "(post use gun)": [
    [6, "gp", "target"],
    [12, "gp", "target"],
    [21, "gp", "target"],
    [29, "gp", "target"],
    [34, "gp", "target"],
    [36, "gp", "target"],
    [40, "gp", "target"],
    [57, "gp", "target"],
    [63, "gp", "target"],
    [65, "gp", "target"],
    [67, "gp", "target"],
    [71, "gp", "target"],
    [75, "gp", "target"],
    [77, "gp", "target"],
    [83, "gp", "target"],
    [91, "gp", "target"],
    [93, "gp", "target"],
    [96, "a0", "vector"],
    [99, "gp", "target"],
    [101, "gp", "target"],
    [103, "gp", "target"],
    [109, "gp", "target"],
    [114, "gp", "target"],
    [116, "gp", "target"],
    [120, "gp", "target"],
    [122, "gp", "target"],
    [127, "gp", "target"],
    [129, "gp", "target"],
    [132, "a0", "vector"],
    [136, "s6", "target"]
  ],
  "(code use gun)": [
    [7, "a0", "target"],
    [27, "v1", "art-joint-anim"],
    [87, "v1", "art-joint-anim"],
    [152, "v1", "art-joint-anim"],
    [207, "v1", "art-joint-anim"],
    [262, "v1", "art-joint-anim"],
    [312, "v1", "art-joint-anim"],
    [377, "v1", "art-joint-anim"],
    [427, "v1", "art-joint-anim"],
    [487, "v1", "art-joint-anim"],
    [547, "v1", "art-joint-anim"],
    [612, "v1", "art-joint-anim"],
    [667, "v1", "art-joint-anim"],
    [726, "s4", "target"],
    [741, "s1", "pair"],
    [753, "s4", "target"],
    [774, "s4", "target"],
    [795, "s1", "pair"],
    [801, "s4", "target"],
    [804, "s4", "target"]
  ],
  "(trans use gun)": [
    [8, "a1", "target"],
    [19, "a0", "target"],
    [23, "v1", "target"],
    [28, "v1", "target"],
    [44, "v1", "target"]
  ],
  "(method 31 gun-eject)": [
    [24, "a0", "gun"],
    [36, "v1", "gun"],
    [44, "v1", "collide-shape"]
  ],
  "(method 9 gun-info)": [
    [115, "s0", "collide-shape-prim"],
    [133, "s0", "collide-shape-prim"]
  ],
  "(method 3 collide-query)": [
    [116, "f0", "float"],
    [137, "f0", "float"]
  ],
  "emerc-vu1-initialize-chain": [
    [[19, 59], "s5", "emerc-vu1-low-mem"],
    [80, "gp", "(inline-array dma-packet)"],
    [[12, 18], "gp", "(pointer vif-tag)"]
  ],
  "emerc-vu1-init-buffer": [
    [[25, 31], "a0", "dma-packet"],
    [[37, 40], "a0", "gs-gif-tag"],
    [44, "a0", "(pointer gs-test)"],
    [46, "a0", "(pointer gs-reg64)"],
    [[49, 61], "v1", "dma-packet"]
  ],
  "sparticle-track-root-prim": [[3, "v1", "collide-shape"]],
  "(method 10 sparticle-launcher)": [[[41, 75], "gp", "(array int32)"]],
  "birth-func-texture-group": [[[2, 10], "s5", "(array int32)"]],
  "(method 9 sparticle-launch-control)": [[22, "a2", "process-drawable"]],
  "(method 10 sparticle-launch-control)": [[42, "a3", "float"]],
  "execute-part-engine": [
    [11, "v1", "connection"],
    [12, "a0", "process-drawable"],
    [13, "v1", "connection"],
    [[19, 53], "s0", "vector"],
    [23, "v1", "connection"],
    [28, "v1", "connection"],
    [29, "v1", "int"],
    [137, "a3", "vector"],
    [35, "a0", "process-drawable"]
  ],
  "sparticle-respawn-heights": [
    [[0, 58], "gp", "(array int32)"],
    [58, "gp", "(array int32)"],
    [34, "v1", "int"]
  ],
  "sparticle-respawn-timer": [
    [[9, 15], "gp", "(array int32)"],
    [34, "gp", "(array int32)"],
    [10, "v1", "int"]
  ],
  "sparticle-texture-animate": [
    [[0, 31], "v1", "(array int32)"],
    [47, "v1", "(array int32)"]
  ],
  "sparticle-texture-day-night": [[[21, 78], "s2", "(array int32)"]],
  "sparticle-mode-animate": [
    [5, "v1", "(array symbol)"],
    [[7, 16], "a1", "(array uint32)"],
    [18, "a1", "vector4w"],
    [21, "a1", "(pointer int32)"],
    [26, "a1", "(array int32)"],
    [28, "v1", "(array int32)"],
    [32, "a0", "(pointer int64)"],
    // [33, "a0", "(pointer int64)"],
    [44, "v1", "(pointer int32)"],
    [46, "v1", "(pointer int32)"]
  ],
  "(method 2 sparticle-cpuinfo)": [[14, "f0", "float"]],
  "sp-kill-particle": [
    [7, "a1", "uint"],
    [7, "v1", "uint"]
  ],
  "sp-orbiter": [[[78, 89], "v1", "sprite-vec-data-2d"]],
  "forall-particles-with-key-runner": [
    [32, "s3", "(inline-array sparticle-cpuinfo)"],
    [42, "s3", "(inline-array sparticle-cpuinfo)"]
  ],
  "forall-particles-runner": [
    [[19, 28], "s4", "sparticle-cpuinfo"],
    [34, "s4", "pointer"],
    [35, "s3", "pointer"]
  ],
  "sp-process-particle-system": [[14, "a1", "vector"]],
  // debug
  "add-debug-point": [
    [[35, 39], "a3", "dma-packet"],
    [[45, 48], "a3", "gs-gif-tag"],
    [[65, 69], "a3", "vector4w-2"],
    [[85, 89], "a3", "vector4w-2"],
    [[102, 106], "a3", "vector4w-2"],
    [[122, 126], "a1", "vector4w-2"],
    [[129, 148], "a0", "(pointer uint64)"]
  ],
  "internal-draw-debug-line": [
    [[5, 224], "s5", "rgba"],
    [[27, 29], "v1", "rgba"],
    [[109, 115], "a3", "dma-packet"],
    [[118, 124], "a3", "gs-gif-tag"],
    [[232, 245], "a1", "(inline-array vector4w-2)"],
    [[107, 267], "a0", "(pointer uint64)"]
  ],
  "add-debug-flat-triangle": [
    [[70, 76], "a3", "dma-packet"],
    [[79, 85], "a3", "gs-gif-tag"],
    [[108, 127], "a3", "(inline-array vector)"],
    [[68, 149], "a0", "(pointer uint64)"]
  ],
  "add-debug-line2d": [
    [[60, 64], "a2", "dma-packet"],
    [[70, 73], "a2", "gs-gif-tag"],
    [[78, 81], "a2", "vector4w-2"],
    [[86, 89], "a2", "vector4w-2"],
    [[97, 111], "a0", "(pointer uint64)"]
  ],
  "add-debug-rot-matrix": [
    [[9, 12], "t0", "float"],
    [[17, 20], "t0", "float"],
    [[22, 29], "t0", "float"]
  ],
  "add-debug-cspace": [[[4, 6], "a3", "float"]],
  "add-debug-points": [[[52, 57], "a3", "rgba"]],
  "add-debug-light": [[[17, 20], "t0", "float"]],
  "drawable-frag-count": [[[14, 20], "s5", "drawable-group"]],
  "add-boundary-shader": [
    [[6, 12], "a0", "gs-gif-tag"],
    [[14, 31], "s5", "adgif-shader"]
  ],
  // debug-sphere
  "add-debug-sphere-from-table": [
    [[38, 41], "v1", "vector"],
    [[55, 59], "s0", "(inline-array vector)"]
  ],
  // shrubbery
  "shrub-upload-view-data": [[[8, 16], "a0", "dma-packet"]],
  "shrub-do-init-frame": [
    [[12, 21], "a0", "dma-packet"],
    [[26, 29], "a0", "dma-packet"],
    [33, "v1", "(pointer vif-tag)"],
    [[35, 41], "v1", "(pointer uint32)"],
    [42, "v1", "(pointer vif-tag)"],
    [[44, 51], "v1", "(pointer uint32)"],
    [52, "v1", "(pointer vif-tag)"],
    [54, "v1", "(pointer uint32)"]
  ],
  "shrub-init-frame": [
    [[8, 12], "a0", "dma-packet"],
    [[18, 21], "a0", "gs-gif-tag"],
    [24, "v1", "(pointer gs-test)"],
    [26, "v1", "(pointer gs-reg64)"]
  ],
  "shrub-upload-model": [
    [[17, 26], "a3", "dma-packet"],
    [[33, 41], "a0", "dma-packet"],
    [[47, 55], "a0", "dma-packet"]
  ],
  "draw-drawable-tree-instance-shrub": [[86, "a0", "drawable-group"]],
  "draw-prototype-inline-array-shrub": [
    [[13, 56], "v1", "prototype-bucket-shrub"],
    [[102, 114], "a0", "shrub-near-packet"],
    [[114, 117], "v1", "vector4w-3"],
    [118, "a1", "vector4w"],
    [123, "v1", "dma-packet"],
    [[124, 126], "v1", "vector4w"],
    [[334, 364], "s1", "prototype-bucket-shrub"],
    [416, "a0", "drawable-group"],
    [420, "s1", "prototype-bucket-shrub"],
    [525, "v1", "drawable-group"],
    [[518, 535], "s1", "prototype-bucket-shrub"],
    [558, "s1", "prototype-bucket-shrub"],
    [[677, 718], "gp", "prototype-bucket-shrub"],
    [[696, 706], "a1", "prototype-bucket-shrub"]
  ],
  "(method 8 drawable-tree-instance-shrub)": [[54, "v1", "drawable-group"]],
  "(method 13 drawable-tree-instance-shrub)": [
    [[12, 151], "gp", "prototype-bucket-shrub"],
    [19, "a1", "drawable-group"],
    [44, "v1", "drawable-group"],
    [66, "s3", "shrubbery"],
    [92, "v1", "drawable-group"],
    [114, "s3", "shrubbery"],
    [160, "gp", "(inline-array prototype-bucket-shrub)"]
  ],
  "(method 9 shrubbery)": [
    [23, "a2", "(pointer int32)"],
    [28, "a3", "(pointer int32)"]
  ],
  "init-dma-test": [[29, "v1", "(inline-array qword)"]],
  "drawable-load": [[[25, 28], "s5", "drawable"]],
  "art-load": [[[13, 16], "s5", "art"]],
  "art-group-load-check": [[[43, 53], "s3", "art-group"]],
  "(method 13 art-group)": [[13, "s3", "art-joint-anim"]],
  "(method 14 art-group)": [[13, "s3", "art-joint-anim"]],
  "(method 13 gui-control)": [
    [[52, 81], "s3", "gui-connection"],
    [[202, 228], "a0", "connection"]
  ],
  "(method 21 gui-control)": [[43, "s2", "process-drawable"]],
  "(method 12 gui-control)": [
    [128, "v1", "gui-connection"],
    [214, "v1", "gui-connection"],
    [167, "s2", "process-drawable"]
  ],
  "(method 16 gui-control)": [[[10, 119], "s1", "gui-connection"]],
  "(method 17 gui-control)": [
    [[1, 262], "gp", "gui-connection"],
    [13, "v1", "gui-connection"]
  ],
  "(method 14 gui-control)": [[[5, 41], "s2", "gui-connection"]],
  "(method 15 gui-control)": [[[6, 56], "s1", "gui-connection"]],
  "(method 11 external-art-control)": [[19, "s5", "process-drawable"]],
  "ja-abort-spooled-anim": [[[3, 24], "s3", "sound-id"]],
  "(method 19 gui-control)": [
    [[32, 35], "a2", "gui-channel"],
    [113, "a2", "gui-channel"]
  ],
  "(method 9 gui-control)": [
    [110, "v0", "gui-connection"],
    [10, "v1", "gui-connection"],
    [17, "v1", "gui-connection"],
    [24, "v1", "gui-connection"],
    [131, "v1", "gui-connection"],
    [35, "v1", "gui-connection"],
    [40, "v1", "gui-connection"],
    [44, "v1", "gui-connection"],
    [14, "v1", "gui-connection"]
  ],
  "(method 10 gui-control)": [[[4, 32], "s3", "gui-connection"]],
  "(method 10 bsp-header)": [
    [43, "a1", "terrain-context"],
    [31, "a0", "terrain-context"]
  ],
  "bsp-camera-asm": [
    [26, "v1", "pointer"],
    [[26, 63], "t1", "bsp-node"],
    [43, "t3", "uint"]
  ],
  "ja-post": [[[42, 46], "a0", "collide-shape"]],
  "display-frame-start": [
    [4, "v1", "vif-bank"],
    [9, "a0", "vif-bank"]
  ],
  "display-frame-finish": [
    [[178, 185], "a0", "dma-packet"],
    [[193, 194], "a0", "dma-packet"],
    [194, "a0", "(pointer int64)"]
  ],
  "default-end-buffer": [
    [9, "v1", "dma-bucket"],
    [[20, 28], "t1", "dma-packet"],
    [[30, 36], "t1", "gs-gif-tag"],
    [40, "t1", "(pointer gs-zbuf)"],
    [42, "t1", "(pointer gs-reg64)"],
    [43, "t1", "(pointer gs-test)"],
    [45, "t1", "(pointer gs-reg64)"],
    [47, "t1", "(pointer gs-alpha)"],
    [49, "t1", "(pointer gs-reg64)"],
    [50, "t1", "(pointer uint64)"],
    [52, "t1", "(pointer gs-reg64)"],
    [54, "t1", "(pointer gs-clamp)"],
    [56, "t1", "(pointer gs-reg64)"],
    [58, "t1", "(pointer gs-tex0)"],
    [60, "t1", "(pointer gs-reg64)"],
    [63, "t1", "(pointer gs-texa)"],
    [65, "t1", "(pointer gs-reg64)"],
    [67, "t1", "(pointer gs-texclut)"],
    [69, "t1", "(pointer gs-reg64)"],
    [71, "t1", "(pointer uint64)"],
    [73, "t1", "(pointer gs-reg64)"],
    [[79, 82], "a1", "dma-packet"],
    [85, "a1", "dma-bucket"]
  ],
  "default-init-buffer": [
    [[20, 28], "t1", "dma-packet"],
    [[30, 36], "t1", "gs-gif-tag"],
    [40, "t1", "(pointer gs-zbuf)"],
    [42, "t1", "(pointer gs-reg64)"],
    [43, "t1", "(pointer gs-test)"],
    [45, "t1", "(pointer gs-reg64)"],
    [47, "t1", "(pointer gs-alpha)"],
    [49, "t1", "(pointer gs-reg64)"],
    [50, "t1", "(pointer uint64)"],
    [52, "t1", "(pointer gs-reg64)"],
    [54, "t1", "(pointer gs-clamp)"],
    [56, "t1", "(pointer gs-reg64)"],
    [58, "t1", "(pointer gs-tex0)"],
    [60, "t1", "(pointer gs-reg64)"],
    [63, "t1", "(pointer gs-texa)"],
    [65, "t1", "(pointer gs-reg64)"],
    [67, "t1", "(pointer gs-texclut)"],
    [69, "t1", "(pointer gs-reg64)"],
    [71, "t1", "(pointer uint64)"],
    [73, "t1", "(pointer gs-reg64)"],
    [[82, 85], "a1", "dma-packet"]
    //[85, "a1", "dma-bucket"]
  ],
  "update-mood-vinroom": [[[16, 140], "gp", "(pointer float)"]],
  "update-mood-hiphog": [[[26, 458], "s5", "hiphog-states"]],
  "update-mood-sewer": [[[25, 149], "s4", "sewer-states"]],
  "update-mood-oracle": [[[17, 134], "s5", "oracle-states"]],
  "(exit close com-airlock)": [
    [[4, 18], "v1", "sound-rpc-set-param"],
    [[24, 38], "v1", "sound-rpc-set-param"]
  ],
  "(trans close com-airlock)": [[[52, 66], "v1", "sound-rpc-set-param"]],
  "init-mood-hiphog": [[[0, 239], "gp", "hiphog-states"]],
  "init-mood-sewer": [[[0, 20], "gp", "sewer-states"]],
  "set-sewer-lights-flag!": [[[9, 17], "v1", "sewer-states"]],
  "set-sewer-turret-flash!": [[[8, 11], "v1", "sewer-states"]],
  "set-sewesc-explosion!": [[[8, 11], "v1", "sewer-states"]],
  "init-mood-oracle": [[[0, 7], "v1", "oracle-states"]],
  "set-oracle-purple-flag!": [[9, "v1", "oracle-states"]],
  "init-mood-tombc": [[[1, 4], "v1", "tombc-states"]],
  "set-tombc-electricity-scale!": [[[9, 11], "v1", "tombc-states"]],
  "set-tombboss-gem-light!": [[[9, 11], "v1", "tombboss-states"]],
  "init-mood-fordumpa": [[[1, 3], "v1", "fordumpa-states"]],
  "update-mood-fordumpa": [[[44, 67], "s5", "fordumpa-states"]],
  "set-fordumpa-turret-flash!": [[[9, 13], "v1", "fordumpa-states"]],
  "set-fordumpa-electricity-scale!": [[[9, 11], "v1", "fordumpa-states"]],
  "init-mood-fordumpc": [[1, "v1", "fordumpc-states"]],
  "set-fordumpc-light-flag!": [[9, "v1", "fordumpc-states"]],
  "init-mood-forresca": [[[1, 7], "v1", "forresca-states"]],
  "set-forresca-electricity-scale!": [[12, "v1", "forresca-states"]],
  "init-mood-forrescb": [[[1, 7], "v1", "forrescb-states"]],
  "update-mood-forrescb": [[[17, 60], "gp", "forrescb-states"]],
  "set-forrescb-turret-flash!": [[13, "v1", "forrescb-states"]],
  "set-forrescb-electricity-scale!": [[12, "v1", "forrescb-states"]],
  "init-mood-prison": [[[1, 4], "v1", "prison-states"]],
  "update-mood-prison": [[[17, 105], "gp", "prison-states"]],
  "set-prison-torture-flag!": [[9, "v1", "prison-states"]],
  "update-under-lights": [[[1, 5], "v1", "under-states"]],
  "update-mood-under": [[[16, 112], "gp", "under-states"]],
  "set-under-laser!": [
    [10, "v1", "under-states"],
    [21, "v1", "under-states"]
  ],
  "set-under-fog-interp!": [
    [21, "v1", "under-states"],
    [10, "v1", "under-states"]
  ],
  "init-mood-dig1": [[2, "v1", "dig1-states"]],
  "update-mood-dig1": [
    [[15, 135], "gp", "dig1-states"],
    [28, "v1", "float"],
    [56, "v1", "float"]
  ],
  "set-dig1-explosion!": [[10, "v1", "dig1-states"]],
  "update-mood-vortex": [[[10, 299], "gp", "vortex-states"]],
  "set-vortex-flash!": [
    [22, "v1", "vortex-states"],
    [10, "v1", "vortex-states"]
  ],
  "set-vortex-white!": [
    [23, "v1", "vortex-states"],
    [11, "v1", "vortex-states"],
    [9, "v1", "vortex-states"],
    [21, "v1", "vortex-states"]
  ],
  "update-mood-nestb": [[[25, 99], "gp", "nestb-states"]],
  "set-nestb-purple!": [[10, "v1", "nestb-states"]],
  "get-nestb-purple": [[8, "v1", "nestb-states"]],
  "init-mood-consiteb": [[[0, 5], "v1", "consiteb-states"]],
  "update-mood-consiteb": [[[22, 117], "gp", "consiteb-states"]],
  "init-mood-castle": [[3, "v1", "castle-states"]],
  "update-mood-castle": [[[13, 109], "s5", "castle-states"]],
  "set-castle-electricity-scale!": [[10, "v1", "castle-states"]],
  "init-mood-ruins": [[[1, 22], "gp", "ruins-states"]],
  "init-mood-strip": [[[0, 22], "gp", "strip-states"]],
  "update-mood-strip": [[[22, 79], "s4", "strip-states"]],
  "init-mood-ctysluma": [[[0, 29], "gp", "ctysluma-states"]],
  "update-mood-ctysluma": [[[23, 81], "gp", "ctysluma-states"]],
  "update-mood-ctyslumb": [[[19, 58], "s5", "ctyslumb-states"]],
  "init-mood-ctyslumc": [[[0, 22], "gp", "ctyslumc-states"]],
  "update-mood-ctyslumc": [[[19, 46], "gp", "ctyslumc-states"]],
  "init-mood-ctyport": [[[1, 11], "gp", "ctyport-states"]],
  "init-mood-ctyport-no-part": [[1, "v1", "ctyport-states"]],
  "update-mood-ctyport": [[[23, 70], "s5", "ctyport-states"]],
  "update-mood-ctymarkb": [[[23, 76], "gp", "ctymarkb-states"]],
  "init-mood-palcab": [[3, "v1", "palcab-states"]],
  "update-mood-palcab": [[[23, 53], "s4", "palcab-states"]],
  "set-palcab-turret-flash!": [[10, "v1", "palcab-states"]],
  "update-mood-stadiumb": [[[22, 61], "gp", "stadiumb-states"]],
  "init-mood-mountain": [[[0, 77], "gp", "mountain-states"]],
  "update-mood-mountain": [[[19, 83], "gp", "mountain-states"]],
  "init-mood-atoll": [[2, "v1", "atoll-states"]],
  "update-mood-atoll": [[[19, 48], "s4", "atoll-states"]],
  "set-atoll-explosion!": [[10, "v1", "atoll-states"]],
  "init-mood-drill": [[1, "v1", "drill-states"]],
  "update-mood-drill": [[[22, 121], "gp", "drill-states"]],
  "set-drill-fire-floor!": [
    [9, "v1", "drill-states"],
    [19, "v1", "drill-states"]
  ],
  "set-drill-electricity-scale!": [
    [12, "v1", "drill-states"],
    [25, "v1", "drill-states"]
  ],
  "init-mood-drillb": [[1, "v1", "drillb-states"]],
  "update-mood-drillb": [[[17, 93], "gp", "drillb-states"]],
  "update-mood-casboss": [[[22, 46], "s4", "casboss-states"]],
  "set-casboss-explosion!": [[10, "v1", "casboss-states"]],
  "update-mood-caspad": [[[19, 77], "gp", "caspad-states"]],
  "init-mood-palroof": [[[0, 7], "v1", "palroof-states"]],
  "set-palroof-electricity-scale!": [[12, "v1", "palroof-states"]],
  "update-mood-palent": [[[18, 43], "s5", "palent-states"]],
  "set-palent-turret-flash!": [[13, "v1", "palent-states"]],
  "init-mood-nest": [[1, "v1", "nest-states"]],
  "update-mood-nest": [[[21, 72], "s5", "nest-states"]],
  "set-nest-green-flag!": [[9, "v1", "nest-states"]],
  "init-mood-village1": [[[0, 4], "v1", "village1-states"]],
  "update-mood-village1": [[[21, 66], "gp", "village1-states"]],
  "clear-village1-interp!": [[[9, 11], "v1", "village1-states"]],
  "set-village1-interp!": [[9, "v1", "village1-states"]],
  "update-mood-consite": [[[84, 110], "s4", "consite-states"]],
  "set-consite-flash!": [[10, "v1", "consite-states"]],
  "update-mood-mincan": [[[18, 22], "v1", "mincan-states"]],
  "set-mincan-beam!": [[13, "v1", "mincan-states"]],
  "copy-mood-exterior-ambi": [
    [[12, 16], "a2", "mood-context"],
    [[13, 16], "v1", "mood-context"]
  ],
  "update-mood-light": [[[6, 144], "gp", "light-state"]],
  "update-mood-lava": [[[6, 36], "gp", "lava-state"]],
  "update-mood-flicker": [[[1, 58], "gp", "flicker-state"]],
  "update-mood-florescent": [[[1, 48], "gp", "florescent-state"]],
  "update-mood-electricity": [[[3, 19], "gp", "electricity-state"]],
  "update-mood-pulse": [[[5, 27], "gp", "pulse-state"]],
  "update-mood-strobe": [[[2, 42], "gp", "strobe-state"]],
  "update-mood-flames": [[[5, 102], "gp", "flames-state"]],
  "(method 9 mood-control)": [[636, "v0", "sound-rpc-set-param"]],
  "(method 27 com-airlock)": [[35, "v1", "(array string)"]],
  "(code close com-airlock)": [
    [190, "v0", "sound-rpc-set-param"],
    [297, "v0", "sound-rpc-set-param"],
    [389, "v0", "sound-rpc-set-param"]
  ],
  "(code open com-airlock)": [
    [117, "v0", "sound-rpc-set-param"],
    [226, "v0", "sound-rpc-set-param"],
    [420, "v0", "sound-rpc-set-param"],
    [440, "v0", "sound-rpc-set-param"]
  ],
  "build-conversions": [
    [23, "v1", "fact-info-target"],
    [29, "v1", "fact-info-target"]
  ],
  "target-real-post": [[97, "f28", "float"]],
  "target-compute-pole": [[[12, 180], "s2", "swingpole"]],
  "tobot-start": [[26, "s5", "target"]],
  "(method 10 target)": [[28, "t9", "(function target none)"]],
  "target-compute-edge": [[48, "a0", "process-drawable"]],
  "target-compute-edge-rider": [[48, "a0", "process-drawable"]],
  "target-update-ik": [[288, "f30", "float"]],
  "cam-layout-entity-volume-info-create": [
    ["_stack_", 16, "res-tag"],
    [16, "v0", "(inline-array vector)"],
    [209, "v1", "float"],
    [233, "v1", "float"],
    [237, "v1", "float"],
    [261, "v1", "float"]
  ],
  "cam-layout-entity-info": [
    // can't just cast the return value from the res-tag retrieval
    [202, "v1", "vector"]
  ],
  "clmf-next-entity": [[38, "a0", "connection"]],
  "cam-layout-save-cam-rot": [[13, "v0", "vector"]],
  "cam-layout-save-cam-trans": [
    [29, "v0", "vector"],
    [40, "v0", "vector"],
    // super weird handling of vectors
    [93, "s5", "symbol"],
    [95, "s2", "symbol"],
    [94, "s2", "symbol"]
  ],
  "cam-layout-save-pivot": [
    [38, "v0", "vector"],
    [13, "v0", "vector"]
  ],
  "cam-layout-save-align": [
    [38, "v0", "vector"],
    [13, "v0", "vector"]
  ],
  "cam-layout-save-interesting": [
    [38, "v0", "vector"],
    [13, "v0", "vector"]
  ],
  "cam-layout-save-splineoffset": [[37, "v0", "vector"]],
  "cam-layout-save-campointsoffset": [[12, "v0", "vector"]],
  "clmf-save-all": [[18, "v1", "connection"]],
  "cam-layout-do-action": [[99, "s5", "(function object symbol symbol)"]],
  "cam-layout-function-call": [[15, "gp", "(function string int basic none)"]],
  "cam-layout-do-menu": [
    [[280, 363], "s4", "clm-list"],
    [374, "v1", "clm-item"],
    [[136, 182], "s3", "clm-list"],
    [209, "a0", "clm-item"],
    [219, "v1", "clm-item"],
    [234, "s3", "clm-item"],
    [239, "v1", "clm-item"],
    [244, "s3", "clm-item"]
  ],
  "cam-layout-init": [[10, "v1", "connection"]],
  "clmf-pos-rot": [
    [68, "a1", "res-tag"],
    [139, "v1", "res-tag"],
    [82, "v0", "vector"]
  ],
  "clmf-cam-float-adjust": [[53, "v1", "res-tag"]],
  "(method 9 plane-volume)": [
    [171, "v1", "float"],
    [195, "v1", "float"],
    [199, "v1", "float"],
    [220, "v1", "float"]
  ],
  "(method 45 nav-mesh)": [[15, "v1", "entity-nav-mesh"]],
  "(method 13 nav-engine)": [
    [[53, 65], "s4", "nav-mesh"],
    [[38, 50], "s3", "nav-mesh"]
  ],
  "(method 9 nav-mesh)": [[[81, 134], "s4", "nav-poly"]],
  "(method 37 nav-mesh)": [[[4, 18], "a1", "(inline-array vector)"]],
  "debug-menu-item-var-update-display-str": [
    [[44, 49], "v1", "int"],
    [[61, 69], "v1", "int"]
  ],
  "debug-menu-item-var-make-float": [[31, "v0", "int"]],
  "debug-menu-item-get-max-width": [[[18, 35], "a0", "debug-menu-item-var"]],
  "debug-menu-find-from-template": [
    [10, "s4", "debug-menu-item"],
    [18, "s4", "debug-menu-item-submenu"],
    [3, "s5", "debug-menu"]
  ],
  "debug-menu-item-var-joypad-handler": [
    [206, "a1", "int"],
    [207, "v1", "int"]
  ],
  "debug-menu-rebuild": [[7, "a0", "debug-menu-item"]],
  "debug-menu-render": [[[108, 111], "v1", "dma-packet"]],
  "debug-menu-send-msg": [
    [[3, 14], "s2", "debug-menu-item"],
    [[14, 21], "s2", "debug-menu-item-submenu"]
  ],
  "(anon-function 86 default-menu)": [
    // TODO - should not be required
    [9, "a0", "state-flags"]
  ],
  "(anon-function 2 find-nearest)": [
    [28, "s3", "collide-shape"],
    [55, "s2", "process-focusable"],
    [[59, 63], "s2", "process-focusable"],
    [66, "s3", "collide-shape"]
  ],
  "find-nearest-focusable": [
    [50, "s3", "process-focusable"],
    [66, "s3", "process-focusable"],
    [[298, 303], "s3", "process-focusable"]
  ],
  "(method 11 impact-control)": [[55, "s2", "collide-shape-prim"]],
  "(method 16 collide-cache)": [
    [47, "a0", "collide-shape-prim-sphere"],
    [17, "s4", "collide-cache-prim"],
    [23, "s4", "collide-cache-prim"],
    [27, "s4", "collide-cache-prim"],
    [46, "s4", "collide-cache-prim"],
    [65, "s4", "(inline-array collide-cache-prim)"]
  ],
  "(method 28 editable)": [[[4, 8], "a0", "editable"]],
  "execute-select": [
    [[425, 429], "a0", "editable"],
    [512, "v1", "editable"],
    [[463, 467], "a0", "editable"],
    [605, "v1", "editable"],
    [[556, 560], "a0", "editable"]
  ],
  "(method 12 editable-array)": [
    [877, "a1", "editable-point"],
    [713, "s1", "editable-point"]
  ],
  "insert-box": [
    [279, "a0", "editable"],
    [288, "a0", "editable"],
    [297, "a0", "editable"],
    [306, "a0", "editable"],
    [330, "a0", "editable"],
    [339, "a0", "editable"],
    [348, "a0", "editable"],
    [357, "a0", "editable"],
    [388, "a0", "editable"],
    [397, "a0", "editable"],
    [406, "a0", "editable"],
    [415, "a0", "editable"],
    [439, "a0", "editable"],
    [448, "a0", "editable"],
    [457, "a0", "editable"],
    [466, "a0", "editable"],
    [497, "a0", "editable"],
    [506, "a0", "editable"],
    [515, "a0", "editable"],
    [524, "a0", "editable"],
    [555, "a0", "editable"],
    [564, "a0", "editable"],
    [573, "a0", "editable"],
    [582, "a0", "editable"],
    [611, "a0", "editable"]
  ],
  "(event idle editable-player)": [
    [351, "s4", "editable-light"],
    [409, "s4", "editable-light"],
    [312, "v1", "float"],
    [314, "v1", "float"],
    [316, "v1", "float"],
    [382, "v1", "float"],
    [384, "v1", "float"],
    [386, "v1", "float"],
    [388, "v1", "float"],
    [437, "v1", "float"],
    [468, "a0", "editable-light"]
  ],
  "(method 29 editable)": [[[4, 8], "a0", "editable"]],
  "(method 28 editable-point)": [
    [88, "t9", "(function editable-point editable-command none)"]
  ],
  "(method 27 editable-plane)": [
    [9, "t9", "(function editable-plane editable-array editable)"],
    [39, "gp", "editable-plane"],
    [15, "v1", "editable-plane"],
    [31, "v1", "editable-plane"]
  ],
  "(method 25 editable-face)": [
    [25, "t9", "(function editable-face editable-array none)"]
  ],
  "(method 25 editable-plane)": [
    [25, "t9", "(function editable-plane editable-array none)"]
  ],
  "(method 29 editable-face)": [
    [318, "a0", "(array editable-point)"],
    [234, "a1", "editable-point"]
  ],
  "(method 27 editable-face)": [
    [9, "t9", "(function editable-face editable-array editable)"],
    [39, "gp", "editable-face"],
    [[16, 20], "a0", "editable-face"],
    [31, "v1", "editable-face"]
  ],
  "(method 25 editable-light)": [
    [9, "t9", "(function editable-light editable-array none)"]
  ],
  "(method 25 editable)": [[[12, 17], "a0", "editable"]],
  "merc-edge-stats": [[31, "v1", "merc-ctrl"]],
  "(method 8 merc-ctrl)": [
    [46, "s2", "pointer"], // was merc-fragment-control
    [[22, 45], "s2", "merc-fragment-control"],
    [[89, 93], "a1", "merc-blend-ctrl"],
    [103, "a1", "pointer"]
  ],
  "merc-vu1-initialize-chain": [
    [[13, 19], "gp", "(pointer vif-tag)"],
    [[19, 116], "s5", "merc-vu1-low-mem"],
    [127, "gp", "(inline-array dma-packet)"]
  ],
  "(method 9 merc-fragment)": [[[13, 265], "s3", "adgif-shader"]],
  "(method 9 merc-effect)": [
    [46, "s4", "pointer"],
    [47, "s5", "pointer"],
    [[0, 46], "s4", "merc-fragment"],
    [[0, 47], "s5", "merc-fragment-control"]
  ],
  "merc-vu1-init-buffer": [
    [[21, 37], "a0", "dma-packet"],
    [[37, 40], "a0", "gs-gif-tag"],
    [45, "a0", "(pointer gs-test)"],
    [47, "a0", "(pointer gs-reg64)"],
    [49, "a1", "(pointer gs-reg64)"],
    [52, "a0", "(pointer gs-test)"],
    [54, "a0", "(pointer gs-test)"],
    [[63, 68], "v1", "dma-packet"]
  ],
  "texture-usage-init": [
    [23, "a1", "texture-masks"],
    [24, "a1", "texture-mask"]
  ],
  "upload-vram-pages-pris": [
    [[134, 141], "a0", "dma-packet"],
    [[143, 150], "a0", "gs-gif-tag"],
    [154, "a0", "(pointer int64)"],
    [156, "a0", "(pointer gs-reg64)"]
  ],
  "(method 14 texture-pool)": [[22, "a3", "(pointer int32)"]],
  "(method 13 texture-page)": [
    [[16, 23], "a0", "dma-packet"],
    [[25, 32], "a0", "gs-gif-tag"],
    [36, "a0", "(pointer int64)"],
    [38, "a0", "(pointer gs-reg64)"],
    [[42, 45], "a0", "dma-packet"],
    [45, "a0", "(pointer int64)"]
  ],
  "texture-relocate": [
    [[17, 21], "t4", "dma-packet"],
    [[27, 30], "t4", "gs-gif-tag"],
    [60, "t4", "(pointer gs-bitbltbuf)"],
    [62, "t4", "(pointer gs-reg64)"],
    [63, "t4", "(pointer gs-trxpos)"],
    [65, "t4", "(pointer gs-reg64)"],
    [71, "t4", "(pointer gs-trxreg)"],
    [73, "t4", "(pointer gs-reg64)"],
    [75, "t4", "(pointer gs-trxdir)"],
    [77, "t4", "(pointer gs-reg64)"],
    [[98, 102], "a2", "dma-packet"],
    [[108, 111], "a2", "gs-gif-tag"],
    [132, "a2", "(pointer gs-bitbltbuf)"],
    [134, "a2", "(pointer gs-reg64)"],
    [135, "a2", "(pointer gs-trxpos)"],
    [137, "a2", "(pointer gs-reg64)"],
    [139, "a2", "(pointer gs-trxreg)"],
    [141, "a2", "(pointer gs-reg64)"],
    [143, "a2", "(pointer gs-trxdir)"],
    [145, "a2", "(pointer gs-reg64)"],
    [[157, 161], "a2", "dma-packet"],
    [[167, 170], "a2", "gs-gif-tag"],
    [191, "a2", "(pointer gs-bitbltbuf)"],
    [193, "a2", "(pointer gs-reg64)"],
    [194, "a2", "(pointer gs-trxpos)"],
    [196, "a2", "(pointer gs-reg64)"],
    [198, "a2", "(pointer gs-trxreg)"],
    [200, "a2", "(pointer gs-reg64)"],
    [202, "a2", "(pointer gs-trxdir)"],
    [204, "a2", "(pointer gs-reg64)"]
  ],
  "(method 11 texture-pool)": [
    [[189, 196], "a0", "dma-packet"],
    [217, "a0", "dma-packet"],
    [218, "a0", "(pointer int64)"],
    [211, "a0", "(pointer gs-reg64)"],
    [209, "a0", "(pointer int64)"],
    [[198, 205], "a0", "gs-gif-tag"]
  ],
  "texture-page-login": [[[34, 45], "s2", "texture-page"]],
  "(method 9 texture-page-dir)": [
    [[27, 32], "t3", "adgif-shader"],
    [[20, 30], "t2", "(pointer shader-ptr)"]
  ],
  "texture-page-dir-inspect": [[[137, 138], "v1", "adgif-shader"]],
  "level-remap-texture": [
    [15, "t0", "(pointer uint32)"],
    [21, "t0", "(pointer uint32)"],
    [19, "t0", "(pointer uint64)"],
    [12, "v1", "int"],
    [12, "a3", "int"]
  ],
  "debug-menu-func-decode": [[18, "a0", "symbol"]],
  "(method 20 game-info)": [
    [8, "v1", "symbol"],
    [9, "v1", "level-load-info"],
    [[11, 18], "s3", "continue-point"]
  ],
  "(method 30 game-info)": [
    [[4, 26], "s3", "game-task"],
    [[4, 26], "s2", "game-task"],
    [[37, 53], "s5", "game-task"],
    [[37, 53], "s4", "game-task"]
  ],
  "(method 10 fact-info-target)": [[67, "v1", "target"]],
  "(method 11 fact-info-target)": [
    [143, "v1", "target"],
    [264, "a0", "target"],
    [322, "v1", "target"],
    [410, "a0", "target"],
    [458, "v1", "target"],
    [499, "v1", "target"],
    [540, "v1", "target"],
    [558, "v1", "target"],
    [572, "v1", "target"],
    [588, "v1", "target"],
    [599, "v1", "target"],
    [674, "v1", "target"],
    [702, "v1", "target"],
    [737, "v1", "target"],
    [271, "a0", "target"],
    [413, "a0", "target"]
  ],
  "print-continues": [
    [3, "v1", "symbol"],
    [4, "v1", "level-load-info"],
    [[6, 14], "v1", "continue-point"]
  ],
  "(method 23 game-info)": [
    [178, "a0", "pointer"],
    [329, "s3", "game-save-tag"],
    [662, "a2", "game-save-tag"],
    [63, "v1", "connection"],
    [181, "s2", "int"],
    [1162, "a0", "pointer"],
    [[182, 191], "v1", "(inline-array game-save-tag)"],
    [333, "s3", "pointer"],
    [199, "v1", "(inline-array game-save-tag)"],
    [215, "v1", "(inline-array game-save-tag)"],
    [231, "v1", "(inline-array game-save-tag)"],
    [247, "v1", "(inline-array game-save-tag)"],
    [263, "v1", "(inline-array game-save-tag)"],
    [279, "v1", "(inline-array game-save-tag)"],
    [295, "v1", "(inline-array game-save-tag)"],
    [312, "s3", "(inline-array game-save-tag)"],
    [335, "v1", "(inline-array game-save-tag)"],
    [342, "v1", "(inline-array game-save-tag)"],
    [348, "v1", "(inline-array game-save-tag)"],
    [376, "v1", "(inline-array game-save-tag)"],
    [377, "v1", "(inline-array game-save-tag)"],
    [501, "v1", "(inline-array game-save-tag)"],
    [555, "s4", "int"],
    [522, "s4", "pointer"],
    [495, "v1", "pointer"],
    [535, "s4", "pointer"],
    [349, "v1", "(inline-array game-save-tag)"],
    [356, "v1", "(inline-array game-save-tag)"],
    [363, "v1", "(inline-array game-save-tag)"],
    [370, "v1", "(inline-array game-save-tag)"],
    [378, "v1", "(inline-array game-save-tag)"],
    [385, "v1", "(inline-array game-save-tag)"],
    [392, "v1", "(inline-array game-save-tag)"],
    [399, "v1", "(inline-array game-save-tag)"],
    [406, "v1", "(inline-array game-save-tag)"],
    [413, "v1", "(inline-array game-save-tag)"],
    [420, "v1", "(inline-array game-save-tag)"],
    [427, "v1", "(inline-array game-save-tag)"],
    [434, "v1", "(inline-array game-save-tag)"],
    [441, "v1", "(inline-array game-save-tag)"],
    [448, "v1", "(inline-array game-save-tag)"],
    [455, "v1", "(inline-array game-save-tag)"],
    [462, "v1", "(inline-array game-save-tag)"],
    [483, "v1", "(inline-array game-save-tag)"],
    [504, "v1", "(inline-array game-save-tag)"],
    [529, "s4", "(inline-array game-save-tag)"],
    [559, "v1", "(inline-array game-save-tag)"],
    [589, "a0", "(inline-array game-save-tag)"],
    [617, "a0", "(inline-array game-save-tag)"],
    [632, "a2", "(pointer float)"],
    [650, "s4", "(inline-array game-save-tag)"],
    [664, "a3", "(pointer uint8)"],
    [675, "a0", "(inline-array game-save-tag)"],
    [698, "a3", "(pointer uint32)"],
    [714, "v1", "(inline-array game-save-tag)"],
    [721, "v1", "(inline-array game-save-tag)"],
    [728, "v1", "(inline-array game-save-tag)"],
    [735, "v1", "(inline-array game-save-tag)"],
    [742, "v1", "(inline-array game-save-tag)"],
    [749, "v1", "(inline-array game-save-tag)"],
    [756, "v1", "(inline-array game-save-tag)"],
    [763, "v1", "(inline-array game-save-tag)"],
    [770, "v1", "(inline-array game-save-tag)"],
    [777, "v1", "(inline-array game-save-tag)"],
    [784, "v1", "(inline-array game-save-tag)"],
    [800, "a2", "(pointer time-frame)"],
    [806, "v1", "(inline-array game-save-tag)"],
    [822, "a2", "(pointer time-frame)"],
    [828, "v1", "(inline-array game-save-tag)"],
    [850, "v1", "(inline-array game-save-tag)"],
    [844, "a2", "(pointer time-frame)"],
    [866, "a2", "(pointer time-frame)"],
    [874, "a0", "(inline-array game-save-tag)"],
    [890, "a3", "(pointer uint16)"],
    [900, "a0", "(inline-array game-save-tag)"],
    [926, "a0", "(inline-array game-save-tag)"],
    [952, "a0", "(inline-array game-save-tag)"],
    [981, "a0", "(inline-array game-save-tag)"],
    [1011, "v1", "(inline-array game-save-tag)"],
    [1019, "v1", "(inline-array game-save-tag)"],
    [1027, "v1", "(inline-array game-save-tag)"],
    [1035, "v1", "(inline-array game-save-tag)"],
    [1043, "v1", "(inline-array game-save-tag)"],
    [1051, "v1", "(inline-array game-save-tag)"],
    [1059, "v1", "(inline-array game-save-tag)"],
    [1069, "v1", "(inline-array game-save-tag)"],
    [1079, "v1", "(inline-array game-save-tag)"],
    [1091, "v1", "(inline-array game-save-tag)"],
    [1103, "v1", "(inline-array game-save-tag)"],
    [1115, "v1", "(inline-array game-save-tag)"],
    [1127, "v1", "(inline-array game-save-tag)"],
    [1144, "v1", "(inline-array game-save-tag)"],
    [604, "a3", "(pointer uint16)"],
    [703, "a3", "(pointer int32)"],
    [916, "a3", "(pointer uint16)"],
    [942, "a3", "(pointer uint16)"],
    [968, "a3", "(pointer time-frame)"],
    [1001, "a3", "(pointer int8)"]
  ],
  "(anon-function 55 task-control)": [
    [14, "v1", "symbol"],
    [20, "s2", "level-load-info"]
  ],
  "(method 12 minimap)": [[18, "v0", "connection-minimap"]],
  "update-task-masks": [[30, "s5", "connection-minimap"]],
  "(method 10 fail-mission)": [[43, "t9", "(function process process)"]],
  "restart-mission": [
    [8, "v1", "connection"],
    [5, "v1", "connection"],
    [8, "a0", "process"],
    [12, "a0", "process"],
    [15, "a0", "process"],
    [39, "a0", "process"],
    [47, "a0", "connection"],
    [46, "s4", "connection"],
    [44, "s4", "connection"],
    [6, "s4", "connection"],
    [47, "s4", "connection"],
    [50, "v1", "connection"]
  ],
  "(code resetting fail-mission)": [[19, "v0", "sound-rpc-set-param"]],
  "(anon-function 6 script)": [[17, "v1", "pair"]],
  "(anon-function 16 script)": [
    [10, "s4", "game-task-node-info"],
    [12, "v1", "symbol"]
  ],
  "(method 13 mysql-nav-graph)": [[[15, 37], "gp", "mysql-nav-node"]],
  "(method 14 mysql-nav-graph)": [[[16, 31], "v1", "mysql-nav-edge"]],
  "(method 15 mysql-nav-graph)": [[[6, 11], "a3", "mysql-nav-visnode"]],
  "(method 16 mysql-nav-graph)": [
    [[39, 54], "v1", "mysql-nav-visnode"],
    [29, "a1", "mysql-nav-visnode"],
    [24, "a1", "mysql-nav-visnode"]
  ],
  "(method 11 mysql-nav-graph)": [[7, "a2", "mysql-nav-node"]],
  "(method 12 mysql-nav-graph)": [[7, "a2", "mysql-nav-edge"]],
  "(method 19 mysql-nav-graph)": [
    [[32, 41], "s4", "mysql-nav-node"],
    [[42, 62], "a0", "mysql-nav-edge"]
  ],
  "(method 10 mysql-nav-graph)": [
    [[12, 17], "a0", "mysql-nav-node"],
    [[43, 62], "a0", "mysql-nav-edge"],
    [[83, 102], "a0", "mysql-nav-visnode"]
  ],
  "(method 10 mysql-nav-node)": [[4, "v1", "mysql-nav-edge"]],
  "(method 9 mysql-nav-graph)": [
    [[96, 261], "s0", "mysql-nav-node"],
    [[360, 690], "s1", "mysql-nav-edge"],
    [[781, 810], "s1", "mysql-nav-visnode"]
  ],
  "(method 17 mysql-nav-graph)": [
    [7, "a1", "mysql-nav-node"],
    [22, "a1", "mysql-nav-edge"],
    [[39, 59], "a1", "mysql-nav-edge"],
    [[48, 58], "a2", "mysql-nav-node"]
  ],
  "(anon-function 24 script)": [[14, "s5", "entity-actor"]],
  "(anon-function 31 script)": [
    [25, "s3", "process-drawable"],
    [59, "v0", "joint"],
    [14, "s5", "(function process vector cspace)"]
  ],
  "(method 9 script-context)": [[81, "s5", "symbol"]],
  "(anon-function 33 script)": [
    // TODO - cast had to be added even though `object` is in type_utils.cpp
    [14, "a0", "symbol"],
    [34, "gp", "process-drawable"],
    [95, "s3", "drawable-region-prim"],
    [150, "v0", "joint"]
  ],
  "(anon-function 36 script)": [[15, "v0", "int"]],
  "(anon-function 49 script)": [[10, "gp", "pair"]],
  "(anon-function 52 script)": [
    [14, "s5", "pair"],
    [11, "s4", "process-focusable"]
  ],
  "(anon-function 64 script)": [[21, "v1", "bfloat"]],
  "(anon-function 69 script)": [[3, "t9", "(function script-context symbol)"]],
  "(anon-function 72 script)": [[3, "s4", "pair"]],
  "(anon-function 73 script)": [[5, "s5", "pair"]],
  "(anon-function 74 script)": [[5, "s5", "pair"]],
  "(anon-function 75 script)": [[3, "s5", "pair"]],
  "(anon-function 76 script)": [[3, "s5", "pair"]],
  "(anon-function 80 script)": [[3, "s5", "pair"]],
  "(method 10 script-context)": [[22, "s3", "symbol"]],
  "command-get-trans": [
    [36, "v0", "process-drawable"],
    [58, "s3", "process-drawable"],
    [76, "v0", "joint"]
  ],
  "(anon-function 0 script)": [
    [30, "s5", "pair"],
    [16, "s5", "process-drawable"],
    [90, "v0", "joint"]
  ],
  "(anon-function 32 script)": [
    // TODO - cast had to be added even though `object` is in type_utils.cpp
    [13, "a0", "symbol"],
    [43, "s5", "process-drawable"],
    [32, "s5", "process-drawable"],
    [105, "v0", "joint"],
    [145, "v0", "joint"],
    [[42, 221], "s4", "process-drawable"]
  ],
  "command-get-process": [
    [37, "gp", "entity-actor"],
    [76, "a0", "connection"],
    [79, "a0", "connection"],
    [83, "a0", "connection"],
    [83, "a1", "connection"],
    [74, "a1", "connection"],
    [73, "a0", "connection"],
    [77, "a2", "game-task-node-info"],
    [97, "v1", "connection"],
    [94, "v1", "connection"],
    [162, "s3", "process-drawable"]
  ],
  "command-get-float": [[20, "gp", "bfloat"]],
  "command-get-int": [[17, "gp", "bfloat"]],
  "(anon-function 54 script)": [[66, "v1", "entity-actor"]],
  "(anon-function 53 script)": [[40, "v1", "entity-actor"]],
  "(anon-function 71 script)": [[4, "v1", "symbol"]],
  "(method 12 level)": [
    [[182, 185], "a0", "texture-anim-array"],
    [343, "a0", "symbol"],
    [93, "t9", "(function level none)"],
    [[314, 322], "a1", "type"]
  ],
  "bg": [[47, "a0", "symbol"]],
  "(method 10 load-state)": [
    [436, "v1", "level"],
    [442, "v1", "level"]
  ],
  "(method 14 level-group)": [[[53, 61], "a0", "entity-actor"]],
  "(method 27 level-group)": [
    [[112, 122], "s3", "entity-actor"],
    ["_stack_", 32, "vector"],
    ["_stack_", 36, "vector"]
  ],
  "expand-vis-box-with-point": [[[10, 40], "v1", "(inline-array vector)"]],
  "check-for-rougue-process": [
    [[103, 115], "v1", "part-tracker"],
    [[126, 140], "v1", "part-spawner"],
    [[153, 169], "v1", "process-drawable"],
    [[178, 194], "v1", "process-drawable"]
  ],
  "process-drawable-scale-from-entity!": [[15, "v1", "vector"]],
  "reset-actors": [[161, "s3", "(function level symbol none)"]],
  "process-status-bits": [[[12, 58], "s3", "process-drawable"]],
  "(method 26 level-group)": [
    [134, "v0", "(pointer actor-group)"],
    // [135, "s2", "actor-group"],
    // [140, "v1", "(pointer uint32)"],
    [37, "f0", "float"],
    [40, "f0", "float"],
    [83, "f0", "float"],
    [86, "f0", "float"],
    ["_stack_", 48, "res-tag"],
    ["_stack_", 20, "vector"],
    ["_stack_", 24, "vector"]
  ],
  "set-graphics-mode": [[[0, 100], "gp", "gs-bank"]],
  "(method 3 entity-nav-mesh)": [[7, "t9", "(function object object)"]],
  "draw-actor-marks": [
    [20, "gp", "part-spawner"],
    [[29, 273], "gp", "process-drawable"],
    ["_stack_", 20, "(pointer int32)"]
  ],
  "(method 15 level-group)": [
    [[233, 252], "s0", "process-drawable"],
    [[281, 427], "s5", "process-drawable"],
    [[627, 631], "a0", "drawable-region-prim"],
    [625, "a0", "drawable-inline-array-region-prim"],
    [639, "a0", "drawable-inline-array-region-prim"],
    [688, "a0", "drawable-inline-array-region-prim"],
    [705, "a0", "drawable-inline-array-region-prim"],
    [[690, 694], "a0", "drawable-region-prim"]
  ],
  "build-masks": [
    [[18, 22], "a1", "drawable-tree-tfrag"],
    [24, "a2", "drawable-inline-array-tfrag"],
    [[27, 31], "a2", "(inline-array tfragment)"],
    [[38, 42], "a1", "drawable-tree-tfrag-trans"],
    [44, "a2", "drawable-inline-array-tfrag"],
    [[47, 51], "a2", "(inline-array tfragment)"],
    [[58, 62], "a1", "drawable-tree-tfrag-water"],
    [64, "a2", "drawable-inline-array-tfrag"],
    [[67, 71], "a2", "(inline-array tfragment)"],
    [[78, 79], "a1", "drawable-tree-instance-tie"],
    [123, "a1", "drawable-tree-instance-shrub"],
    [[129, 133], "a2", "(inline-array prototype-bucket-shrub)"]
  ],
  "history-draw": [
    [151, "a0", "uint"],
    ["_stack_", 24, "pat-surface"]
  ],
  "(code complete task-manager)": [[119, "gp", "handle"]],
  "(method 14 drawable-group)": [[19, "s5", "drawable-group"]],
  "(method 15 drawable-tree)": [
    [[1, 4], "v1", "drawable-inline-array-node"],
    [[29, 34], "t0", "drawable-inline-array-node"],
    [[28, 32], "t2", "drawable-inline-array-node"],
    [[42, 46], "t2", "(pointer int8)"]
  ],
  "(method 14 drawable-tree-array)": [[11, "s5", "drawable-tree-array"]],
  "upload-vis-bits": [[14, "a1", "(pointer uint128)"]],
  "set-background-regs!": [
    [42, "v1", "(pointer int32)"],
    [47, "v1", "(pointer int32)"],
    [45, "a0", "(pointer int32)"]
  ],
  "finish-background": [
    [752, "t0", "(pointer float)"],
    [785, "t4", "(pointer int32)"],
    [815, "t0", "(pointer float)"],
    [848, "t4", "(pointer int32)"],
    [878, "t0", "(pointer float)"],
    [911, "t4", "(pointer int32)"],
    [941, "a3", "(pointer float)"],
    [974, "t3", "(pointer int32)"]
  ],
  "(method 16 drawable-inline-array-node)": [[[1, 7], "v1", "draw-node"]],
  "(method 9 tfragment)": [
    [27, "a3", "(pointer int32)"],
    [32, "t0", "texture"]
  ],
  "add-tfrag-mtx-0": [[[3, 17], "a0", "dma-packet"]],
  "add-tfrag-mtx-1": [[[3, 17], "a0", "dma-packet"]],
  "add-tfrag-data": [
    [[3, 17], "a0", "dma-packet"],
    [[24, 31], "v1", "dma-packet"]
  ],
  "tfrag-init-buffer": [
    [[10, 17], "a0", "dma-packet"],
    [[19, 26], "a0", "gs-gif-tag"],
    [31, "a0", "(pointer gs-reg64)"],
    [[47, 55], "v1", "dma-packet"]
  ],
  "tfrag-end-buffer": [
    [[1, 8], "a2", "dma-packet"],
    [[11, 18], "a0", "(pointer vif-tag)"],
    [[18, 22], "a0", "(pointer int32)"],
    [[23, 29], "a0", "(pointer vif-tag)"]
  ],
  "draw-drawable-tree-tfrag": [
    [17, "v1", "drawable-inline-array-node"],
    [19, "a0", "drawable-inline-array-node"],
    [[104, 110], "v1", "dma-packet"],
    [[183, 189], "v1", "dma-packet"]
  ],
  "draw-drawable-tree-tfrag-trans": [
    [18, "v1", "drawable-inline-array-node"],
    [20, "a0", "drawable-inline-array-node"],
    [[176, 182], "v1", "dma-packet"],
    [[97, 103], "v1", "dma-packet"]
  ],
  "draw-drawable-tree-tfrag-water": [
    [18, "v1", "drawable-inline-array-node"],
    [20, "a0", "drawable-inline-array-node"],
    [[176, 182], "v1", "dma-packet"],
    [[97, 103], "v1", "dma-packet"]
  ],
  "tfrag-vu1-init-buf": [
    [[27, 35], "v1", "dma-packet"],
    [[61, 66], "v1", "dma-packet"],
    [69, "v1", "(pointer int32)"]
  ],
  "(method 8 process-tree)": [
    [31, "v1", "symbol"],
    [6, "a3", "symbol"]
  ],
  "(method 11 memory-usage-block)": [[43, "a0", "int"]],
  "process-release?": [[9, "gp", "process-focusable"]],
  "(code pov-camera-start-playing pov-camera)": [[21, "v0", "joint"]],
  "(anon-function 7 pov-camera)": [
    [9, "v1", "float"],
    [16, "v1", "float"]
  ],
  "(event othercam-running)": [
    [17, "v1", "process-drawable"],
    [24, "v0", "joint"],
    [41, "a0", "process"]
  ],
  "upload-generic-shrub": [
    [[3, 13], "t0", "dma-packet"],
    [[15, 26], "v1", "matrix"],
    [[31, 44], "t0", "vector4w-2"],
    [[47, 71], "t0", "dma-packet"],
    [[74, 98], "a2", "dma-packet"],
    [[101, 125], "a2", "dma-packet"],
    [[128, 152], "a2", "dma-packet"],
    [[157, 162], "a1", "dma-packet"]
  ],
  "tfrag-scissor-vu1-init-buf": [
    [[25, 34], "v1", "dma-packet"],
    [[61, 66], "v1", "dma-packet"],
    [69, "v1", "(pointer uint32)"]
  ],
  "(method 9 tie-fragment)": [
    [21, "a2", "(pointer int32)"],
    [26, "a3", "(pointer int32)"],
    [[1, 70], "s5", "adgif-shader"]
  ],
  "tie-init-engine": [
    [[11, 25], "a0", "dma-packet"],
    [[37, 45], "a0", "dma-packet"],
    [[47, 54], "a0", "dma-packet"],
    [[57, 64], "v1", "vector"],
    [[65, 72], "v1", "(pointer vif-tag)"]
  ],
  "tie-end-buffer": [
    [[1, 8], "a1", "dma-packet"],
    [[10, 17], "a1", "gs-gif-tag"],
    [21, "a1", "(pointer gs-test)"],
    [23, "a1", "(pointer gs-reg64)"],
    [[27, 34], "a1", "dma-packet"],
    [38, "a0", "(pointer vif-tag)"],
    [40, "a0", "(pointer vif-tag)"],
    [42, "a0", "(pointer vif-tag)"],
    [44, "a0", "(pointer vif-tag)"],
    [[45, 49], "a0", "(pointer int32)"]
  ],
  "tie-ints": [
    [17, "v1", "(pointer uint32)"],
    [21, "v1", "(pointer uint32)"]
  ],
  "(method 13 drawable-tree-instance-tie)": [
    [[51, 70], "t1", "tie-fragment"],
    [[102, 120], "a3", "tie-fragment"],
    [[160, 178], "t1", "tie-fragment"],
    [[211, 229], "a3", "tie-fragment"],
    [[266, 286], "t1", "tie-fragment"],
    [[320, 340], "a1", "tie-fragment"],
    [[381, 400], "t1", "tie-fragment"],
    [[432, 450], "a3", "tie-fragment"],
    [[487, 507], "t1", "tie-fragment"],
    [[541, 561], "a1", "tie-fragment"],
    [[598, 616], "t1", "tie-fragment"],
    [[649, 667], "a3", "tie-fragment"],
    [[703, 723], "t1", "tie-fragment"],
    [[756, 776], "a1", "tie-fragment"]
  ],
  "draw-drawable-tree-instance-tie": [
    [[23, 37], "v1", "drawable-inline-array-node"],
    [25, "a0", "drawable-inline-array-node"],
    [120, "s2", "drawable-inline-array-instance-tie"],
    [132, "v1", "int"],
    [132, "a0", "int"]
  ],
  "instance-tie-patch-buckets": [
    [39, "a0", "(pointer uint64)"],
    [152, "a0", "(pointer uint64)"],
    [265, "a0", "(pointer uint64)"],
    [378, "a0", "(pointer uint64)"],
    [491, "a0", "(pointer uint64)"],
    [605, "a0", "(pointer uint64)"],
    [719, "a0", "(pointer uint64)"],
    [833, "a0", "(pointer uint64)"],
    [947, "a0", "(pointer uint64)"],
    [1061, "a0", "(pointer uint64)"],
    [1175, "a0", "(pointer uint64)"],
    [1289, "a0", "(pointer uint64)"],
    [1403, "a0", "(pointer uint64)"],
    [[51, 57], "a0", "dma-packet"],
    [[164, 170], "a0", "dma-packet"]
  ],
  "tie-floats": [[[3, 73], "gp", "(pointer uint32)"]],
  "tie-init-buf": [
    [[24, 31], "a0", "dma-packet"],
    [[33, 40], "a0", "gs-gif-tag"],
    [44, "a0", "(pointer gs-zbuf)"],
    [46, "a0", "(pointer gs-reg64)"],
    [[49, 59], "v1", "dma-packet"],
    [[84, 90], "v1", "dma-packet"],
    [92, "v1", "(pointer int32)"]
  ],
  "tie-init-envmap-buf": [
    [[23, 33], "v1", "dma-packet"],
    [[58, 64], "v1", "dma-packet"],
    [66, "v1", "(pointer int32)"]
  ],
  "(code othercam-running)": [[[2, 65], "s2", "process-drawable"]],
  "hud-ring-cell-init-by-other": [
    [36, "a0", "progress"],
    [45, "v1", "progress"],
    [56, "a0", "progress"],
    [132, "a1", "progress"],
    [159, "a1", "progress"],
    [178, "a1", "progress"]
  ],
  "(enter othercam-running)": [[[50, 60], "gp", "process-drawable"]],
  "(post idle hud-ring-cell)": [
    [8, "a1", "progress"],
    [13, "v1", "progress"],
    [36, "a1", "progress"],
    [63, "a1", "progress"],
    [82, "a1", "progress"],
    [99, "v1", "progress"],
    [102, "v1", "progress"],
    [137, "v1", "progress"],
    [159, "v1", "progress"]
  ],
  "(code target-board-jump)": [[17, "v1", "art-joint-anim"]],
  "(code target-board-get-on)": [[55, "v1", "art-joint-anim"]],
  "(code target-board-jump-kick)": [[15, "v1", "art-joint-anim"]],
  "(code target-board-get-off)": [[78, "v1", "art-joint-anim"]],
  "(code target-board-stance)": [[49, "v1", "art-joint-anim"]],
  "(code target-board-wall-kick)": [
    [10, "v1", "art-joint-anim"],
    [59, "f0", "float"]
  ],
  "(code target-board-pegasus)": [
    [32, "s4", "art-joint-anim"],
    [68, "s4", "process-focusable"],
    [85, "s4", "process-focusable"],
    [149, "s4", "target"]
  ],
  "(code target-board-trickx)": [
    [81, "v1", "art-joint-anim"],
    [149, "v1", "art-joint-anim"],
    [218, "v1", "art-joint-anim"],
    [301, "v1", "art-joint-anim"]
  ],
  "(code target-board-flip)": [
    [108, "v1", "art-joint-anim"],
    [218, "v1", "art-joint-anim"],
    [319, "v1", "art-joint-anim"],
    [385, "v1", "art-joint-anim"]
  ],
  "(code target-board-hold)": [
    [100, "v1", "art-joint-anim"],
    [227, "v1", "art-joint-anim"],
    [415, "v1", "art-joint-anim"],
    [485, "v1", "art-joint-anim"]
  ],
  "(code target-board-hit-ground)": [
    [77, "v1", "art-joint-anim"],
    [147, "v1", "art-joint-anim"]
  ],
  "target-board-ground-check": [
    [198, "v1", "board"],
    [258, "v1", "board"]
  ],
  "(enter target-board-jump)": [
    [174, "v1", "board"],
    [231, "v1", "board"]
  ],
  "(trans target-board-ride-edge)": [[107, "v0", "sound-rpc-set-param"]],
  "(enter target-board-flip)": [[78, "v0", "sound-rpc-set-param"]],
  "target-board-anim-trans": [[192, "v0", "sound-rpc-set-param"]],
  "(exit target-board-ride-edge)": [[8, "v0", "sound-rpc-set-param"]],
  "(exit target-board-flip)": [[31, "v0", "sound-rpc-set-param"]],
  "(exit target-board-hold)": [[9, "v0", "sound-rpc-set-param"]],
  "(code target-board-hit)": [
    [304, "v1", "fact-info-target"],
    [455, "v1", "fact-info-target"]
  ],
  "(code target-board-halfpipe)": [
    [173, "t9", "(function none :behavior target)"]
  ],
  "(event target-board-grab)": [[24, "a0", "process"]],
  "(event target-board-halfpipe)": [[82, "v1", "float"]],
  "talker-spawn-func": [
    [79, "a0", "talker"],
    [82, "v1", "talker"],
    [85, "v1", "talker"]
  ],
  "(method 9 board-info)": [
    [45, "a0", "fact-info-target"],
    [55, "a0", "fact-info-target"]
  ],
  "target-board-real-post": [[346, "v0", "sound-rpc-set-param"]],
  "target-board-effect": [[334, "v0", "sound-rpc-set-param"]],
  "target-board-handler": [[123, "a0", "process"]],
  "(trans target-flop-hit-ground)": [
    [52, "v1", "fact-info-target"],
    [58, "v1", "fact-info-target"]
  ],
  "(code target-flop)": [[32, "v1", "art-joint-anim"]],
  "(trans target-flop)": [
    [73, "v1", "fact-info-target"],
    [79, "v1", "fact-info-target"],
    [108, "v1", "fact-info-target"],
    [114, "v1", "fact-info-target"],
    [187, "v1", "fact-info-target"],
    [193, "v1", "fact-info-target"]
  ],
  "(enter target-flop)": [
    [2, "v1", "fact-info-target"],
    [8, "v1", "fact-info-target"]
  ],
  "(trans target-attack-uppercut-jump)": [
    [183, "v1", "fact-info-target"],
    [189, "v1", "fact-info-target"]
  ],
  "(trans target-attack-air)": [
    [83, "v1", "fact-info-target"],
    [89, "v1", "fact-info-target"]
  ],
  "(code target-running-attack)": [
    [115, "gp", "art-joint-anim"],
    [398, "v1", "art-joint-anim"],
    [426, "v1", "art-joint-anim"],
    [454, "v1", "art-joint-anim"],
    [542, "t1", "sound-name"],
    [547, "t1", "sound-name"],
    [557, "t1", "sound-name"],
    [226, "f26", "float"],
    [309, "f26", "float"]
  ],
  "(trans target-duck-high-jump-jump)": [[11, "v0", "sound-rpc-set-param"]],
  "(code target-double-jump)": [
    [81, "v1", "art-joint-anim"],
    [119, "v1", "art-joint-anim"]
  ],
  "(code target-jump-forward)": [[55, "v1", "art-joint-anim"]],
  "(code target-falling)": [[67, "v1", "art-joint-anim"]],
  "mod-var-jump": [
    [76, "f1", "float"],
    [171, "v0", "vector"]
  ],
  "(code target-slide-down)": [[28, "v1", "art-joint-anim"]],
  "(code target-duck-stance)": [
    [59, "v1", "art-joint-anim"],
    [291, "v1", "art-joint-anim"],
    [112, "v1", "art-joint-anim"],
    [239, "v1", "art-joint-anim"]
  ],
  "(enter target-double-jump)": [[15, "v1", "vector"]],
  "(enter target-jump)": [[42, "v1", "vector"]],
  "(enter target-high-jump)": [[21, "v1", "vector"]],
  "(code target-attack)": [
    [145, "gp", "art-joint-anim"],
    [177, "v1", "fact-info-target"],
    [183, "v1", "fact-info-target"]
  ],
  "(event target-running-attack)": [[48, "v1", "target"]],
  "(trans target-running-attack)": [
    [211, "v1", "fact-info-target"],
    [217, "v1", "fact-info-target"]
  ],
  "target-gun-end-mode": [[58, "v0", "sound-rpc-set-param"]],
  "target-board-physics": [[167, "v0", "sound-rpc-set-param"]],
  "clone-anim-once": [
    [[22, 69], "gp", "process-drawable"],
    [46, "s5", "collide-shape"],
    [107, "v1", "manipy"]
  ],
  "service-cpads": [[[207, 312], "s3", "pad-buttons"]],
  "dm-editable-boolean-toggle-pick-func": [[5, "v1", "(pointer symbol)"]],
  "dm-editable-light-float-func": [
    [36, "a0", "(pointer float)"],
    [88, "v1", "(pointer float)"]
  ],
  "(anon-function 46 script)": [[24, "v0", "float"]],
  "(anon-function 4 script)": [[13, "v1", "int"]],
  "(method 13 sync-linear)": [
    ["_stack_", 16, "res-tag"],
    [35, "v1", "(pointer float)"]
  ],
  "(method 13 sync-eased)": [
    ["_stack_", 16, "res-tag"],
    [[31, 54], "v1", "(pointer float)"]
  ],
  "(method 13 sync-paused)": [
    ["_stack_", 16, "res-tag"],
    [[29, 45], "v1", "(pointer float)"]
  ],
  "unpack-comp-rle": [[[10, 26], "a0", "(pointer int8)"]],
  "(method 16 level)": [
    [222, "v1", "(pointer uint128)"],
    [223, "a1", "(pointer uint128)"],
    [225, "a0", "(pointer uint128)"],
    [[71, 168], "s1", "(pointer int8)"],
    [72, "v1", "(pointer int8)"],
    [[74, 169], "s0", "(pointer int8)"],
    [[170, 193], "s1", "(pointer uint8)"],
    [[171, 193], "s2", "(pointer uint8)"],
    [227, "v1", "(pointer uint8)"]
  ],
  "set-fog-height!": [[2, "v1", "(array texture-anim)"]],
  "unpack-comp-huf": [[[21, 23], "t3", "(pointer uint16)"]],
  "(method 10 elec-gate)": [[13, "t9", "(function process-drawable none)"]],
  "(method 11 elec-gate)": [
    [180, "a0", "vector"],
    [193, "a0", "vector"]
  ],
  "(event idle simple-focus)": [[6, "v1", "vector"]],
  "(trans active simple-nav-sphere)": [[10, "v1", "process-drawable"]],
  "simple-nav-sphere-event-handler": [[21, "v1", "float"]],
  "sampler-start": [
    [1, "v1", "timer-bank"],
    [3, "v1", "timer-bank"],
    [6, "a0", "timer-bank"],
    [24, "a0", "timer-bank"]
  ],
  "(top-level-login sampler)": [[14, "v1", "timer-bank"]],
  "sampler-stop": [[1, "v1", "timer-bank"]],
  "(event up-idle basebutton)": [[[3, 38], "v1", "attack-info"]],
  "(method 33 basebutton)": [[35, "v1", "art-joint-anim"]],
  "(event idle drop-plat)": [
    [19, "s5", "process-focusable"],
    [53, "gp", "process-focusable"]
  ],
  "(event idle bouncer)": [[[120, 127], "v1", "attack-info"]],
  "(method 7 conveyor)": [
    [12, "t9", "(function process-drawable int process-drawable)"]
  ],
  "(method 27 conveyor)": [
    [23, "a0", "connection"],
    [24, "a0", "collide-shape"],
    [71, "a0", "connection"],
    [72, "a0", "collide-shape"],
    [143, "s4", "process-focusable"]
  ],
  "(method 21 conveyor)": [
    [104, "v1", "vector"],
    [102, "v1", "vector"],
    [106, "a0", "vector"],
    [112, "v1", "vector"],
    [118, "v1", "vector"]
  ],
  "(code idle lgconveyor)": [[10, "v1", "art-joint-anim"]],
  "(post idle lgconveyor)": [[4, "t9", "(function none)"]],
  "(method 7 elevator)": [[14, "t9", "(function base-plat int base-plat)"]],
  "elevator-event": [
    [23, "v1", "focus"],
    [88, "gp", "float"],
    [132, "gp", "float"]
  ],
  "(method 46 elevator)": [[11, "f0", "float"]],
  "(method 11 elevator)": [[156, "f0", "float"]],
  "(enter idle elec-gate)": [
    [[33, 53], "a1", "lightning-mode"],
    [[10, 30], "a1", "lightning-mode"],
    [[56, 76], "a1", "lightning-mode"]
  ],
  "(enter active elec-gate)": [
    [[29, 49], "a1", "lightning-mode"],
    [[75, 95], "a1", "lightning-mode"],
    [[52, 72], "a1", "lightning-mode"]
  ],
  "(trans active elec-gate)": [
    [[284, 304], "a0", "lightning-mode"],
    [[257, 416], "s4", "lightning-mode"]
  ],
  "(trans shutdown elec-gate)": [
    [[36, 56], "a0", "lightning-mode"],
    [[82, 102], "a0", "lightning-mode"],
    [[59, 79], "a0", "lightning-mode"]
  ],
  "(method 11 basebutton)": [["_stack_", 16, "res-tag"]],
  "(method 24 conveyor)": [["_stack_", 16, "res-tag"]],
  "(method 25 conveyor)": [[11, "v0", "actor-option"]],
  "(method 24 scene-player)": [[38, "gp", "scene"]],
  "process-drawable-draw-subtitles": [[26, "v0", "(array subtitle-range)"]],
  "(post play-anim scene-player)": [
    [192, "s4", "process-drawable"],
    [243, "s4", "process-drawable"],
    [306, "s5", "process-drawable"],
    [564, "v0", "sound-rpc-set-param"],
    [655, "v0", "sound-rpc-set-param"]
  ],
  "(method 9 scene-actor)": [
    [43, "s4", "skeleton-group"],
    [258, "a0", "process-drawable"],
    [262, "v1", "process-drawable"],
    [266, "a0", "process-drawable"],
    [346, "a0", "scene-player"],
    [355, "v1", "manipy"],
    [361, "v1", "manipy"],
    [376, "v1", "manipy"],
    [382, "v1", "manipy"],
    [533, "a0", "process-drawable"],
    [537, "v1", "process-drawable"],
    [541, "a0", "process-drawable"]
  ],
  "(method 25 scene-player)": [
    [99, "s2", "process-drawable"],
    [152, "s2", "process-drawable"],
    [155, "s2", "process-drawable"],
    [158, "s2", "process-drawable"],
    [161, "s2", "process-drawable"]
  ],
  "(method 16 drawable-inline-array-region-prim)": [
    [[1, 7], "v1", "drawable-region-prim"]
  ],
  "(method 18 drawable-region-face)": [
    [[33, 84], "v1", "(inline-array vector)"]
  ],
  "(method 18 drawable-tree-region-prim)": [
    [[22, 49], "s2", "drawable-region-prim"]
  ],
  "(method 9 region)": [
    [[55, 60], "a0", "drawable-region-prim"],
    [58, "v1", "region-prim-area"],
    [4, "a0", "region-prim-area"],
    [50, "v1", "drawable-region-prim"]
  ],
  "(method 17 drawable-tree-region-prim)": [
    [[23, 28], "a0", "drawable-region-prim"],
    [4, "a0", "region-prim-area"]
  ],
  "(method 19 drawable-region-volume)": [[8, "a3", "drawable-region-face"]],
  "(method 18 drawable-region-volume)": [
    [[23, 27], "a0", "drawable-region-face"]
  ],
  "(method 17 drawable-region-volume)": [
    [[12, 21], "a0", "drawable-region-face"]
  ],
  "region-prim-lookup-by-id": [[45, "t6", "drawable-region-prim"]],
  "region-tree-execute": [
    [114, "v1", "region-prim-area"],
    [107, "v1", "region-prim-area"],
    [97, "v1", "region-prim-area"],
    [159, "v1", "region-prim-area"],
    [204, "v1", "region-prim-area"],
    [210, "v1", "region-prim-area"],
    [221, "v1", "region-prim-area"],
    [165, "v1", "region-prim-area"],
    [169, "v1", "region-prim-area"],
    [175, "a0", "region-prim-area"],
    [191, "v1", "region-prim-area"],
    [120, "v1", "region-prim-area"],
    [124, "v1", "region-prim-area"],
    [146, "v1", "region-prim-area"],
    [129, "a1", "region-prim-area"],
    [103, "v1", "region-prim-area"],
    [[19, 29], "v1", "region-prim-area"]
  ],
  "add-debug-bound": [
    [[33, 41], "a0", "dma-packet"],
    [[42, 50], "a0", "gs-gif-tag"],
    [53, "a0", "(pointer gs-zbuf)"],
    [55, "a0", "(pointer gs-reg64)"],
    [57, "a0", "(pointer gs-test)"],
    [59, "a0", "(pointer gs-reg64)"],
    [61, "a0", "(pointer gs-alpha)"],
    [63, "a0", "(pointer gs-reg64)"],
    [105, "v1", "dma-packet"],
    [99, "a0", "dma-packet"],
    [97, "a1", "dma-packet"]
  ],
  "(code part-tester-idle)": [[[16, 22], "s5", "process-drawable"]],
  "(method 25 progress)": [[[19, 31], "a0", "menu-option"]],
  "(method 24 progress)": [
    [71, "a0", "menu-on-off-game-vibrations-option"],
    [77, "a0", "menu-on-off-game-subtitles-option"],
    [83, "a0", "menu-language-option"],
    [88, "a0", "menu-language-option"],
    [92, "v1", "menu-language-option"],
    [96, "v1", "menu-language-option"],
    [102, "a0", "menu-on-off-option"],
    [108, "a0", "menu-on-off-option"],
    [114, "a0", "menu-on-off-option"],
    [120, "a0", "menu-on-off-option"],
    [126, "a0", "menu-slider-option"],
    [132, "a0", "menu-slider-option"],
    [138, "a0", "menu-slider-option"],
    [142, "v1", "menu-missions-option"]
  ],
  "(method 31 progress)": [
    [61, "v1", "(array menu-option)"],
    [62, "v1", "menu-missions-option"]
  ],
  "(method 32 progress)": [
    [296, "v1", "(array menu-option)"],
    [297, "v1", "menu-select-start-option"],
    [306, "v1", "(array menu-option)"],
    [307, "v1", "menu-select-scene-option"],
    [371, "v1", "(array menu-option)"],
    [372, "v1", "menu-missions-option"],
    [380, "v1", "(array menu-option)"],
    [381, "v1", "menu-highscores-option"],
    [384, "v1", "(array menu-option)"],
    [385, "v1", "menu-highscores-option"]
  ],
  "draw-highlight": [[[44, 47], "v1", "dma-packet"]],
  "end-scissor": [[[16, 19], "v1", "dma-packet"]],
  "begin-scissor-secret": [[[49, 52], "v1", "dma-packet"]],
  "end-scissor-secret": [[[16, 19], "v1", "dma-packet"]],
  "begin-scissor-missions": [[[49, 52], "v1", "dma-packet"]],
  "end-scissor-missions": [[[16, 19], "v1", "dma-packet"]],
  "begin-scissor-scene": [[[49, 52], "v1", "dma-packet"]],
  "end-scissor-scene": [[[16, 19], "v1", "dma-packet"]],
  "begin-scissor-level": [[[49, 52], "v1", "dma-packet"]],
  "end-scissor-level": [[[16, 19], "v1", "dma-packet"]],
  "(method 10 menu-highscores-option)": [
    [17, "v1", "float"],
    [51, "f0", "float"],
    [14, "v1", "float"]
  ],
  "draw-percent-bar": [[[38, 41], "v1", "dma-packet"]],
  "draw-highscore-icon": [[[36, 39], "v1", "dma-packet"]],
  "begin-scissor": [[[70, 73], "v1", "dma-packet"]],
  "draw-savegame-box": [[[25, 28], "v1", "dma-packet"]],
  "draw-decoration": [[[176, 179], "v1", "dma-packet"]],
  "draw-missions-decoration": [[[137, 140], "v1", "dma-packet"]],
  "draw-sound-options-decoration": [[[151, 154], "v1", "dma-packet"]],
  "draw-decoration-secrets": [[[139, 142], "v1", "dma-packet"]],
  "draw-decoration-load-save": [[[173, 176], "v1", "dma-packet"]],
  "(method 10 menu-secret-option)": [
    [25, "v1", "float"],
    [22, "v1", "float"],
    [63, "f0", "float"],
    [[137, 140], "v1", "dma-packet"]
  ],
  "(method 10 menu-memcard-slot-option)": [
    [[333, 336], "v1", "dma-packet"],
    [[552, 555], "v1", "dma-packet"],
    [[874, 877], "v1", "dma-packet"],
    [[941, 944], "v1", "dma-packet"],
    [[1034, 1037], "v1", "dma-packet"],
    [[1107, 1110], "v1", "dma-packet"],
    [[1186, 1189], "v1", "dma-packet"],
    [59, "f0", "float"]
  ],
  "(method 10 menu-icon-info-option)": [[[71, 74], "v1", "dma-packet"]],
  "find-mission-text-at-index": [
    [
      201,
      "v1",
      "symbol" // this is a lie, but it's needed to work around the useless`cmove-#f-zero` it's not a symbol
    ]
  ],
  "(method 10 menu-missions-option)": [[78, "f0", "float"]],
  "draw-highscore-cup": [[[74, 77], "v1", "dma-packet"]],
  "(method 10 menu-slider-option)": [
    [[415, 418], "v1", "dma-packet"],
    [[768, 771], "v1", "dma-packet"]
  ],
  "(method 10 menu-sub-menu-option)": [
    [[237, 240], "v1", "dma-packet"],
    [[334, 337], "v1", "dma-packet"]
  ],
  "(event idle progress)": [
    [[10, 80], "v1", "mc-status-code"],
    [[147, 217], "v1", "mc-status-code"]
  ],
  "memcard-unlocked-secrets?": [[50, "s5", "int"]],
  "(method 10 progress)": [[45, "t9", "(function progress none)"]],
  "load-game-text-info": [[4, "v1", "game-text-info"]],
  "(method 16 camera-master)": [[[11, 15], "a2", "target"]],
  "master-choose-entity": [
    ["_stack_", 96, "res-tag"],
    [[87, 247], "s3", "(pointer camera-slave)"]
  ],
  "cam-string-joystick": [[785, "v1", "process-drawable"]],
  "transform-rigid-body-prims": [
    [[5, 8], "a0", "collide-shape-prim-group"],
    [[11, 22], "v1", "collide-shape-prim"]
  ],
  "(method 46 rigid-body-object)": [
    [[78, 95], "s3", "attack-info"],
    [113, "s4", "process-focusable"],
    [127, "s5", "attack-info"],
    [146, "v1", "focus"],
    [162, "s5", "process-focusable"],
    [213, "s4", "process-focusable"],
    [226, "v1", "float"]
  ],
  "(method 33 cty-guard-turret-button)": [[35, "v1", "art-joint-anim"]],
  "(code pop-up cty-guard-turret-button)": [[10, "v1", "art-joint-anim"]],
  "(method 9 race-info)": [[6, "v1", "entity-race-mesh"]],
  "(method 14 rigid-body)": [[18, "v1", "vector"]],
  "get-penetrate-using-from-attack-event": [
    [[0, 6], "v1", "attack-info"],
    [23, "gp", "collide-shape"]
  ],
  "(method 13 water-control)": [
    [142, "v1", "process-drawable"],
    [135, "v1", "process-drawable"]
  ],
  "(method 10 water-control)": [
    [9, "a0", "collide-shape"],
    [13, "a0", "collide-shape"],
    [195, "v1", "collide-shape-moving"],
    [375, "v1", "process-drawable"],
    [707, "v1", "control-info"],
    [719, "a1", "collide-shape-moving"],
    [735, "a0", "collide-shape-moving"],
    [750, "a0", "collide-shape-moving"],
    [756, "a0", "collide-shape-moving"],
    [855, "v1", "collide-shape-moving"],
    [875, "s3", "collide-shape-moving"],
    [899, "s3", "collide-shape-moving"],
    [904, "s3", "collide-shape-moving"],
    [1017, "s4", "collide-shape-moving"],
    [1018, "s4", "collide-shape-moving"],
    [1024, "s4", "collide-shape-moving"],
    [1037, "v1", "collide-shape-moving"],
    [1104, "a0", "collide-shape-moving"],
    [1125, "v1", "collide-shape-moving"]
  ],
  "(method 52 collide-shape)": [
    [76, "v1", "region-prim-area"],
    [77, "v1", "region-prim-area"],
    [83, "a1", "region-prim-area"],
    [84, "a1", "region-prim-area"],
    [20, "a0", "region-prim-area"],
    [15, "v1", "region-prim-area"],
    [17, "v1", "region-prim-area"],
    [53, "a1", "region-prim-area"],
    [56, "v1", "region-prim-area"]
  ],
  "(method 40 crate)": [
    [2, "v1", "fact-info-crate"],
    [13, "a0", "fact-info-crate"],
    [55, "v0", "float"]
  ],
  "(method 0 carry-info)": [
    [44, "v1", "collide-shape-moving"],
    [47, "v1", "collide-shape-moving"]
  ],
  "crate-standard-event-handler": [
    [14, "v1", "attack-info"],
    [15, "v1", "attack-info"],
    [19, "v1", "attack-info"],
    [75, "gp", "target"],
    [209, "v1", "attack-info"],
    [458, "v1", "attack-info"],
    [643, "a0", "vector"]
  ],
  "target-darkjak-process": [
    [43, "a0", "fact-info-target"],
    [46, "a0", "fact-info-target"]
  ],
  "want-to-darkjak?": [[53, "a0", "fact-info-target"]],
  "target-powerup-process": [
    [235, "v0", "sound-rpc-set-param"],
    [253, "v1", "fact-info-target"],
    [259, "a0", "fact-info-target"],
    [262, "a0", "fact-info-target"],
    [268, "v1", "fact-info-target"],
    [283, "v1", "fact-info-target"],
    [313, "a0", "fact-info-target"],
    [366, "v1", "fact-info-target"],
    [390, "v1", "fact-info-target"],
    [407, "v1", "fact-info-target"]
  ],
  "target-eco-process": [
    [1, "v1", "fact-info-target"],
    [11, "a0", "fact-info-target"],
    [19, "v1", "fact-info-target"],
    [21, "v1", "fact-info-target"],
    [14, "a0", "fact-info-target"],
    [54, "v1", "fact-info-target"],
    [77, "v1", "fact-info-target"],
    [82, "a3", "fact-info-target"],
    [97, "v1", "fact-info-target"]
  ],
  "cloud-track": [
    [32, "s1", "handle"],
    [45, "s2", "handle"],
    [81, "s1", "handle"],
    [83, "s2", "handle"],
    [107, "s2", "handle"]
  ],
  "(code target-darkjak-bomb1)": [
    [408, "v1", "art-joint-anim"],
    [166, "s5", "int"],
    [336, "v1", "float"],
    ["_stack_", 56, "sphere"],
    ["_stack_", 88, "float"]
  ],
  "target-darkjak-bomb-collide": [
    [2, "gp", "(pointer float)"],
    [12, "gp", "(pointer float)"],
    [13, "gp", "(pointer float)"]
  ],
  "(anon-function 16 target-darkjak)": [[61, "gp", "art-joint-anim"]],
  "(code target-darkjak-get-on)": [
    [214, "v1", "art-joint-anim"],
    [390, "v0", "sound-rpc-set-param"],
    [111, "a0", "fact-info-target"],
    [113, "a0", "fact-info-target"],
    [114, "a0", "fact-info-target"]
  ],
  "(code target-darkjak-bomb0)": [
    [37, "v1", "art-joint-anim"],
    [133, "v1", "art-joint-anim"],
    [213, "v1", "art-joint-anim"],
    [644, "v1", "process-drawable"],
    [750, "v1", "process-drawable"],
    [888, "v1", "process-drawable"],
    [994, "v1", "process-drawable"],
    ["_stack_", 16, "float"],
    [18, "v1", "float"]
  ],
  "water-info<-region": [
    [12, "a0", "symbol"],
    [48, "s2", "pair"],
    [49, "v1", "pair"],
    [57, "s2", "pair"],
    [58, "v1", "pair"],
    [59, "v1", "pair"],
    [99, "s2", "pair"],
    [100, "v1", "pair"],
    [101, "v1", "pair"],
    [133, "s1", "process-drawable"],
    [143, "s2", "pair"],
    [144, "v1", "pair"],
    [145, "v1", "pair"],
    [146, "v1", "pair"],
    [147, "s2", "pair"],
    [148, "v1", "pair"],
    [199, "a0", "process-focusable"],
    [208, "s2", "pair"],
    [209, "s2", "pair"],
    [231, "a0", "region-prim-area"],
    [238, "v1", "region-prim-area"]
  ],
  "target-danger-set!": [[823, "v1", "fact-info-target"]],
  "(method 26 target)": [[23, "v0", "float"]],
  "(method 11 attack-info)": [
    [[118, 130], "v1", "process-drawable"],
    [[156, 161], "v1", "process-drawable"]
  ],
  "(method 10 attack-info)": [[13, "a1", "collide-shape"]],
  "target-log-attack": [[47, "a3", "attack-info"]],
  "can-hands?": [
    [39, "a0", "fact-info-target"],
    [45, "a0", "fact-info-target"]
  ],
  "target-attacked": [
    [56, "v1", "fact-info-target"],
    [66, "v1", "fact-info-target"],
    [72, "v1", "fact-info-target"],
    [176, "v1", "fact-info-target"],
    [241, "t4", "vector"],
    [290, "v1", "fact-info-target"]
  ],
  "(anon-function 10 target-handler)": [
    [70, "a0", "handle"],
    [146, "a0", "process-focusable"],
    [154, "a0", "process-focusable"],
    [161, "a0", "process-focusable"],
    [175, "a0", "process-focusable"],
    [99, "t2", "float"],
    [99, "t1", "float"]
  ],
  "(code target-edge-grab)": [
    [21, "v1", "process-drawable"],
    [22, "a0", "collide-shape-moving"],
    [25, "v1", "process-drawable"],
    [26, "v1", "collide-shape-moving"]
  ],
  "(exit target-edge-grab)": [
    [17, "v1", "process-drawable"],
    [18, "a1", "collide-shape-moving"],
    [21, "v1", "process-drawable"],
    [22, "v1", "collide-shape-moving"]
  ],
  "(code target-pole-flip-forward-jump)": [
    [26, "t9", "(function none :behavior target)"]
  ],
  "(code target-pole-flip-up)": [[23, "v1", "art-joint-anim"]],
  "(code target-pole-cycle)": [
    [103, "v1", "art-joint-anim"],
    [163, "v1", "art-joint-anim"]
  ],
  "(code target-grab)": [
    [232, "v1", "art-joint-anim"],
    [422, "v1", "art-joint-anim"]
  ],
  "(event target-grab)": [
    [33, "a0", "process"],
    [125, "gp", "object"]
  ],
  "(code target-load-wait)": [
    [21, "v1", "art-joint-anim"],
    [134, "v1", "art-joint-anim"],
    [191, "v1", "art-joint-anim"]
  ],
  "(code target-edge-grab-jump)": [[72, "a1", "art-joint-anim"]],
  "(code target-hit-ground-hard)": [[46, "v1", "fact-info-target"]],
  "(anon-function 11 target2)": [[[19, 140], "s4", "target"]],
  "(anon-function 14 target2)": [[26, "f0", "float"]],
  "(code target-hide)": [
    [14, "v1", "art-joint-anim"],
    [143, "v1", "art-joint-anim"],
    [204, "v1", "art-joint-anim"],
    [258, "v1", "art-joint-anim"],
    [317, "v1", "art-joint-anim"],
    [385, "v1", "art-joint-anim"],
    [431, "v1", "art-joint-anim"],
    [488, "v1", "art-joint-anim"]
  ],
  "target-generic-event-handler": [
    [10, "v1", "float"],
    [314, "v1", "fact-info-target"],
    [321, "v1", "fact-info-target"],
    [527, "a0", "vector"],
    [681, "v1", "fact-info-target"],
    [699, "v1", "fact-info-target"],
    [866, "v1", "(state target)"],
    [894, "a0", "process"]
  ],
  "target-dangerous-event-handler": [
    [9, "v1", "fact-info-target"],
    [20, "v1", "fact-info-target"]
  ],
  "(code target-swim-up)": [[18, "v1", "art-joint-anim"]],
  "(code target-swim-down)": [[69, "v1", "art-joint-anim"]],
  "(event target-swim-down)": [
    [[12, 99], "v1", "attack-info"],
    [88, "t0", "fact-info-target"]
  ],
  "(code target-swim-walk)": [
    [143, "v1", "art-joint-anim"],
    [58, "v1", "art-joint-anim"]
  ],
  "(code target-swim-stance)": [[33, "v1", "art-joint-anim"]],
  "(method 15 water-control)": [
    [47, "v0", "float"],
    [48, "v1", "float"]
  ],
  "(anon-function 10 water)": [
    [5, "s5", "process-drawable"],
    [28, "s5", "process-drawable"]
  ],
  "part-water-splash-callback": [[3, "v1", "float"]],
  "(event target-darkjak-bomb0)": [[51, "v1", "process"]],
  "(code target-darkjak-running-attack)": [
    [16, "v1", "float"],
    [259, "gp", "process-focusable"],
    [278, "v1", "handle"],
    [281, "v1", "handle"],
    [363, "v1", "handle"],
    [366, "v1", "handle"],
    [576, "v1", "art-joint-anim"],
    [604, "v1", "art-joint-anim"],
    [632, "v1", "art-joint-anim"],
    [672, "v1", "art-joint-anim"],
    [700, "v1", "art-joint-anim"],
    [835, "v1", "art-joint-anim"],
    [872, "f1", "float"],
    [22, "v1", "float"],
    ["_stack_", 56, "handle"],
    ["_stack_", 16, "float"]
  ],
  "target-bomb1-fire-shot": [
    [12, "v1", "handle"],
    [20, "gp", "process-focusable"]
  ],
  "(method 9 external-art-control)": [
    [173, "s4", "external-art-buffer"],
    [177, "s4", "external-art-buffer"],
    [183, "s4", "external-art-buffer"],
    [190, "s4", "external-art-buffer"]
  ],
  "(code target-darkjak-get-off)": [
    [159, "v1", "art-joint-anim"],
    [359, "v1", "art-joint-anim"],
    [472, "v1", "art-joint-anim"]
  ],
  "(anon-function 15 target-darkjak)": [
    [16, "v0", "process-focusable"],
    [82, "v1", "art-joint-anim"],
    [113, "v1", "art-joint-anim"]
  ],
  "(trans target-float)": [[130, "v1", "(state target)"]],
  "(code target-stance-look-around)": [[12, "v0", "float"]],
  "(code target-look-around)": [[21, "v0", "float"]],
  "(exit target-swim-stance)": [[51, "v0", "sound-rpc-set-param"]],
  "(exit target-swim-down)": [[56, "v0", "sound-rpc-set-param"]],
  "(method 7 water-anim)": [[14, "t9", "(function water-anim int water-anim)"]],
  "(method 26 water-anim)": [
    ["_stack_", 16, "res-tag"],
    [52, "v0", "(pointer float)"]
  ],
  "(method 7 flow-control)": [
    [19, "t9", "(function flow-control int flow-control)"]
  ],
  "water-anim-event-handler": [
    [23, "v1", "float"],
    [40, "s4", "process"],
    [50, "s5", "water-info"],
    [96, "gp", "process-focusable"],
    [116, "gp", "process-focusable"],
    [137, "gp", "process-focusable"],
    [182, "s5", "water-info"]
  ],
  "(code die crate)": [
    [6, "v1", "collide-shape"],
    [37, "v1", "process-focusable"]
  ],
  "(code notice-blue crate)": [
    [19, "v1", "process-drawable"],
    [21, "gp", "collide-shape-moving"],
    [28, "a0", "collide-shape-moving"],
    [30, "v1", "collide-shape-moving"]
  ],
  "(post fall crate)": [
    [4, "a0", "collide-shape-moving"],
    [15, "v1", "collide-shape-moving"],
    [26, "v1", "collide-shape-moving"],
    [[34, 53], "gp", "collide-shape-moving"]
  ],
  "(trans fall crate)": [
    [1, "v1", "collide-shape-moving"],
    [6, "v1", "float"],
    [8, "v1", "collide-shape-moving"],
    [24, "v1", "collide-shape-moving"],
    [32, "v1", "collide-shape-moving"],
    [34, "a0", "collide-shape-moving"],
    [37, "a0", "collide-shape-moving"]
  ],
  "(enter fall crate)": [
    [35, "v0", "carry-info"],
    [42, "v1", "collide-shape-moving"],
    [46, "v1", "collide-shape-moving"],
    [50, "a0", "collide-shape-moving"],
    [54, "v1", "collide-shape-moving"]
  ],
  "(post carry crate)": [[[13, 16], "a0", "collide-shape-moving"]],
  "(event carry crate)": [[15, "a0", "vector"]],
  "(code idle crate)": [[[2, 5], "a0", "collide-shape-moving"]],
  "(code hide crate)": [
    [27, "v1", "collide-shape-moving"],
    [95, "v1", "collide-shape-moving"],
    [97, "a0", "collide-shape-moving"],
    [100, "a0", "collide-shape-moving"]
  ],
  "(code special-contents-die crate)": [[42, "v1", "collide-shape-moving"]],
  "target-send-attack": [
    ["_stack_", 96, "symbol"],
    [16, "s4", "process-focusable"]
  ],
  "(method 36 crate)": [
    [6, "a0", "collide-shape-moving"],
    [27, "a0", "collide-shape-moving"]
  ],
  "camera-rotate-to-vector": [[63, "v1", "float"]],
  "target-gun-find-track": [
    [182, "v0", "process-focusable"],
    [[192, 224], "gp", "process-focusable"],
    [[249, 475], "s5", "process-focusable"],
    [431, "a0", "process-focusable"],
    [434, "a0", "process-focusable"],
    [519, "v1", "int"],
    [520, "v1", "int"]
  ],
  "target-gun-check": [[599, "v0", "sound-rpc-set-param"]],
  "target-gun-build-track-list": [[46, "v1", "vector"]],
  "target-gun-joint-pre0": [[[131, 165], "gp", "process-focusable"]],
  "(method 28 water-anim)": [
    ["_stack_", 16, "res-tag"],
    [27, "v0", "vector"]
  ],
  "(method 7 drop-plat)": [[18, "v1", "external-art-buffer"]],
  "(method 22 gui-control)": [
    [[268, 315], "s4", "process-drawable"],
    [[275, 338], "s5", "sound-rpc-set-param"],
    [[351, 375], "s5", "sound-rpc-set-param"]
  ],
  "(method 13 sky-work)": [
    [[78, 170], "s4", "sky-work"],
    [[162, 168], "v1", "dma-packet"],
    [[221, 228], "a1", "dma-packet"],
    [[230, 239], "a1", "gs-gif-tag"],
    [243, "a1", "(pointer gs-zbuf)"],
    [245, "a1", "(pointer gs-reg64)"],
    [247, "a1", "(pointer gs-test)"],
    [249, "a1", "(pointer gs-reg64)"],
    [250, "a1", "(pointer gs-alpha)"],
    [252, "a1", "(pointer gs-reg64)"],
    [255, "a1", "(pointer gs-tex0)"],
    [257, "a1", "(pointer gs-reg64)"],
    [259, "a1", "(pointer gs-tex1)"],
    [261, "a1", "(pointer gs-reg64)"],
    [263, "a1", "(pointer gs-clamp)"],
    [265, "a1", "(pointer gs-reg64)"],
    [266, "a1", "(pointer uint64)"],
    [268, "a1", "(pointer gs-reg64)"],
    [[271, 309], "a2", "(inline-array qword)"],
    [[316, 354], "t0", "(inline-array qword)"],
    [[362, 369], "t1", "dma-packet"],
    [[371, 380], "t1", "gs-gif-tag"],
    [384, "t1", "(pointer gs-alpha)"],
    [386, "t1", "(pointer gs-reg64)"],
    [389, "t1", "(pointer gs-tex0)"],
    [391, "t1", "(pointer gs-reg64)"],
    [392, "t1", "(pointer uint64)"],
    [394, "t1", "(pointer gs-reg64)"],
    [[397, 429], "t0", "(inline-array qword)"],
    [[437, 444], "a1", "dma-packet"],
    [[446, 455], "a1", "gs-gif-tag"],
    [458, "a1", "(pointer gs-alpha)"],
    [460, "a1", "(pointer gs-reg64)"],
    [[515, 561], "t1", "(inline-array qword)"],
    [[574, 581], "a3", "dma-packet"],
    [[583, 592], "a3", "gs-gif-tag"],
    [596, "a3", "(pointer gs-alpha)"],
    [598, "a3", "(pointer gs-reg64)"],
    [601, "a3", "(pointer gs-tex0)"],
    [603, "a3", "(pointer gs-reg64)"],
    [604, "a3", "(pointer uint64)"],
    [606, "a3", "(pointer gs-reg64)"],
    [[609, 647], "v1", "(inline-array qword)"],
    [[673, 680], "a1", "dma-packet"],
    [[682, 691], "a1", "gs-gif-tag"],
    [695, "a1", "(pointer gs-zbuf)"],
    [697, "a1", "(pointer gs-reg64)"],
    [699, "a1", "(pointer gs-test)"],
    [701, "a1", "(pointer gs-reg64)"],
    [728, "a1", "(pointer gs-rgbaq)"],
    [730, "a1", "(pointer gs-reg64)"],
    [[733, 738], "v1", "(inline-array qword)"],
    [[741, 750], "v1", "(inline-array qword)"],
    [[760, 766], "v1", "dma-packet"]
  ],
  "(method 33 sky-work)": [
    [42, "s5", "int"],
    [46, "a2", "sky-work"],
    [59, "a2", "sky-work"],
    [36, "v1", "sky-work"]
  ],
  "(method 23 sky-work)": [
    [[3, 10], "a0", "dma-packet"],
    [[12, 21], "a0", "gs-gif-tag"],
    [25, "s3", "(pointer gs-test)"],
    [27, "s3", "(pointer gs-reg64)"],
    [42, "s3", "(pointer gs-tex0)"],
    [44, "s3", "(pointer gs-reg64)"],
    [46, "s3", "(pointer gs-tex1)"],
    [48, "s3", "(pointer gs-reg64)"],
    [49, "s3", "(pointer gs-clamp)"],
    [51, "s3", "(pointer gs-reg64)"],
    [53, "s3", "(pointer gs-alpha)"],
    [55, "s3", "(pointer gs-reg64)"],
    [56, "s3", "(pointer uint64)"],
    [58, "s3", "(pointer gs-reg64)"],
    [[255, 263], "s4", "dma-packet"]
  ],
  "(method 27 sky-work)": [
    [[5, 10], "a0", "dma-packet"],
    [[12, 20], "a0", "gs-gif-tag"],
    [25, "a0", "(pointer gs-alpha)"],
    [27, "a0", "(pointer gs-reg64)"],
    [[142, 149], "s4", "dma-packet"]
  ],
  "(method 34 sky-work)": [
    [[5, 10], "a0", "dma-packet"],
    [[12, 20], "a0", "gs-gif-tag"],
    [25, "a0", "(pointer gs-zbuf)"],
    [27, "a0", "(pointer gs-reg64)"],
    [29, "a0", "(pointer gs-test)"],
    [31, "a0", "(pointer gs-reg64)"],
    [33, "a0", "(pointer gs-alpha)"],
    [35, "a0", "(pointer gs-reg64)"],
    [[80, 88], "s5", "dma-packet"]
  ],
  "(method 35 sky-work)": [
    [[2, 9], "a1", "dma-packet"],
    [[11, 20], "a1", "gs-gif-tag"],
    [24, "a1", "(pointer gs-test)"],
    [26, "a1", "(pointer gs-reg64)"],
    [[66, 74], "s5", "dma-packet"]
  ],
  "(method 36 sky-work)": [
    [[7, 14], "a0", "dma-packet"],
    [[16, 26], "a0", "gs-gif-tag"],
    [62, "s2", "(pointer gs-tex0)"],
    [64, "s2", "(pointer gs-reg64)"],
    [66, "s2", "(pointer gs-tex1)"],
    [68, "s2", "(pointer gs-reg64)"],
    [70, "s2", "(pointer gs-test)"],
    [72, "s2", "(pointer gs-reg64)"],
    [74, "s2", "(pointer gs-clamp)"],
    [76, "s2", "(pointer gs-reg64)"],
    [78, "s2", "(pointer gs-alpha)"],
    [80, "s2", "(pointer gs-reg64)"],
    [[83, 177], "v1", "(inline-array qword)"]
  ],
  "draw-subtitle-image": [
    [[44, 48], "a0", "dma-packet"],
    [[49, 58], "a0", "gs-gif-tag"],
    [70, "a0", "(pointer gs-bitbltbuf)"],
    [72, "a0", "(pointer gs-reg64)"],
    [73, "a0", "(pointer gs-trxpos)"],
    [75, "a0", "(pointer gs-reg64)"],
    [81, "a0", "(pointer gs-trxreg)"],
    [83, "a0", "(pointer gs-reg64)"],
    [84, "a0", "(pointer gs-trxdir)"],
    [86, "a0", "(pointer gs-reg64)"],
    [[106, 112], "a1", "dma-packet"],
    [[113, 121], "a1", "gs-gif-tag"],
    [128, "a1", "(pointer gs-reg64)"],
    [130, "a1", "(pointer gs-alpha)"],
    [126, "a1", "(pointer gs-test)"],
    [132, "a1", "(pointer gs-reg64)"],
    [148, "a1", "(pointer gs-tex0)"],
    [150, "a1", "(pointer gs-reg64)"],
    [153, "a1", "(pointer gs-reg64)"],
    [157, "a1", "(pointer gs-reg64)"],
    [160, "a1", "(pointer gs-reg64)"],
    [151, "a1", "(pointer gs-tex1)"],
    [155, "a1", "(pointer gs-clamp)"],
    [158, "a1", "(pointer uint64)"],
    [[163, 194], "v1", "(pointer uint128)"],
    [[195, 199], "t0", "gs-gif-tag"],
    [[201, 206], "t0", "gs-gif-tag"],
    [[208, 213], "a2", "gs-gif-tag"],
    [[215, 220], "v1", "gs-gif-tag"],
    [[223, 254], "v1", "(pointer uint128)"],
    [[255, 259], "t0", "gs-gif-tag"],
    [[261, 266], "t0", "gs-gif-tag"],
    [[268, 273], "a1", "gs-gif-tag"],
    [[275, 280], "v1", "gs-gif-tag"],
    [[291, 296], "v1", "dma-packet"]
  ],
  "scene-player-init": [
    [[37, 44], "s5", "(array scene)"],
    [83, "v0", "(array scene)"]
  ],
  "connection-list-validate": [[5, "gp", "connection"]],
  "point-poly-distance-min": [[94, "f0", "float"]],
  "(method 42 nav-mesh)": [
    [12, "s4", "grid-hash-box"],
    [59, "s4", "grid-hash-box"]
  ],
  "(method 26 nav-mesh)": [[[23, 78], "s4", "nav-engine"]],
  "compute-dir-parm": [[10, "v1", "float"]],
  "(trans idle fma-sphere)": [[39, "a2", "process-drawable"]],
  "(method 10 talker)": [[29, "t9", "(function process none)"]],
  "(exit active talker)": [[19, "s5", "process-drawable"]],
  "(method 11 speech-channel)": [
    [66, "v1", "process-drawable"],
    [223, "s4", "process-drawable"],
    [237, "s4", "process-drawable"],
    [240, "s4", "process-drawable"],
    [212, "v0", "sound-rpc-set-param"]
  ],
  "lightning-fractal-gen": [
    [37, "v1", "float"],
    [64, "v1", "float"],
    [91, "v1", "float"]
  ],
  "lightning-uniform-gen": [
    [38, "v1", "float"],
    [60, "v1", "float"],
    [82, "v1", "float"]
  ],
  "lightning-trail-uniform-gen": [
    [21, "v1", "float"],
    [43, "v1", "float"],
    [65, "v1", "float"]
  ],
  "lightning-trail-fractal-gen": [
    [52, "v1", "float"],
    [71, "v1", "float"],
    [90, "v1", "float"]
  ],
  "lightning-draw": [
    [[407, 444], "v1", "(inline-array vector)"],
    [[66, 76], "v1", "gs-packed-rgba"],
    [[101, 112], "v1", "gs-packed-rgba"],
    [[134, 143], "a0", "gs-packed-rgba"],
    [[149, 159], "a0", "gs-packed-rgba"],
    [173, "a1", "gcf-vertex"],
    [181, "a1", "gcf-vertex"],
    [189, "a1", "gcf-vertex"],
    [196, "a1", "gcf-vertex"],
    [213, "a2", "gcf-vertex"],
    [221, "a2", "gcf-vertex"],
    [229, "a2", "gcf-vertex"],
    [236, "a0", "gcf-vertex"],
    [[255, 264], "a0", "gs-packed-rgba"],
    [[270, 280], "a0", "gs-packed-rgba"],
    [295, "a2", "gcf-vertex"],
    [303, "a2", "gcf-vertex"],
    [311, "a2", "gcf-vertex"],
    [318, "a0", "gcf-vertex"],
    [335, "a2", "gcf-vertex"],
    [343, "a2", "gcf-vertex"],
    [351, "a2", "gcf-vertex"],
    [358, "a0", "gcf-vertex"],
    [374, "a2", "gcf-vertex"],
    [382, "a2", "gcf-vertex"],
    [390, "a2", "gcf-vertex"],
    [397, "a0", "gcf-vertex"],
    [[472, 487], "a0", "dma-packet"],
    [[559, 576], "a0", "dma-packet"],
    [[597, 602], "a0", "dma-packet"]
  ],
  "lightning-draw-all": [
    [39, "v1", "connection"],
    [40, "s1", "dma-buffer"]
  ],
  "(method 24 game-info)": [
    [808, "s4", "pointer"],
    [156, "s4", "pointer"],
    [360, "a1", "pointer"],
    [490, "a1", "pointer"],
    [521, "a2", "pointer"],
    [673, "v1", "pointer"],
    [97, "v1", "pointer"],
    [141, "s4", "game-save-tag"],
    [172, "s4", "game-save-tag"],
    [187, "s4", "(inline-array game-save-tag)"],
    [202, "s4", "(inline-array game-save-tag)"],
    [219, "s4", "(inline-array game-save-tag)"],
    [232, "s4", "(inline-array game-save-tag)"],
    [238, "s4", "(inline-array game-save-tag)"],
    [244, "s4", "(inline-array game-save-tag)"],
    [[250, 325], "s4", "(inline-array game-save-tag)"],
    [328, "s4", "(inline-array game-save-tag)"],
    [[342, 399], "s4", "(inline-array game-save-tag)"],
    [[411, 511], "s4", "(inline-array game-save-tag)"],
    [[539, 673], "s4", "(inline-array game-save-tag)"],
    [[701, 805], "s4", "(inline-array game-save-tag)"],
    [[4, 94], "v1", "(inline-array game-save-tag)"],
    [495, "a2", "(pointer uint8)"]
  ],
  "(method 11 game-save)": [
    [270, "s4", "pointer"],
    [[83, 97], "s4", "(inline-array game-save-tag)"],
    [107, "s4", "(inline-array game-save-tag)"],
    [[116, 267], "s4", "(inline-array game-save-tag)"]
  ],
  "(code active process-taskable)": [
    [40, "gp", "handle"],
    [71, "gp", "handle"]
  ],
  "(method 32 process-taskable)": [
    [63, "v0", "joint"],
    [[70, 80], "v1", "collide-shape-prim-group"]
  ],
  "(method 9 los-control)": [
    [54, "s1", "process-focusable"],
    [35, "s1", "process-focusable"]
  ],
<<<<<<< HEAD
  "(method 12 collide-cache)": [
    [76, "v1", "process-drawable"]
  ],
  "collide-list-fill-bg-using-box": [
    [[207, 213], "v1", "collide-hash-scratch"],
    [223, "a0", "collide-hash-scratch"],
    [[241, 247], "v1", "collide-hash-scratch"],
    [255, "a0", "collide-hash-scratch"]
  ],
  "collide-list-fill-bg-using-line-sphere": [
    [261, "a0", "collide-hash-scratch"],
    [[279, 285], "v1", "collide-hash-scratch"],
    [[246, 251], "v1", "collide-hash-scratch"],
    [293, "a0", "collide-hash-scratch"],
    [102, "v1", "float"]
  ],
  "(method 8 collide-hash)": [
    [34, "a1", "collide-hash-scratch"],
    [50, "a2", "collide-hash-scratch"],
    [62, "a2", "collide-hash-scratch"],
    [73, "a1", "collide-hash-scratch"]


  ]
=======
  "(method 18 grid-hash)": [
    [42, "a0", "(pointer grid-hash-word)"],
    [44, "t4", "(pointer grid-hash-word)"],
    [46, "t6", "(pointer grid-hash-word)"]
  ],
  "(method 19 grid-hash)": [[46, "t6", "(pointer uint8)"]],
  "(method 15 sphere-hash)": [[5, "v0", "(function grid-hash none)"]],
  "(method 32 sphere-hash)": [[107, "v1", "float"]],
  "(method 0 carry-info)": [[42, "s5", "collide-shape"]],
  "(method 13 carry-info)": [
    [14, "v1", "handle"],
    [22, "v0", "carry-info"],
    [11, "v1", "handle"]
  ],
  "(method 12 carry-info)": [
    [27, "s4", "collide-shape"],
    [46, "a0", "process-drawable"],
    [47, "v1", "collide-shape"],
    [52, "a1", "process-drawable"],
    [53, "a0", "collide-shape"],
    [59, "a1", "process-drawable"],
    [60, "a0", "collide-shape"]
  ],
  "(method 11 carry-info)": [
    [43, "s4", "collide-shape"],
    [211, "a0", "process-drawable"],
    [212, "v1", "collide-shape"],
    [218, "a2", "process-drawable"],
    [225, "a1", "process-drawable"],
    [231, "a0", "process-drawable"],
    [232, "v1", "collide-shape"],
    [10, "v1", "handle"],
    [20, "v1", "handle"],
    [219, "a1", "collide-shape"],
    [226, "a0", "collide-shape"]
  ],
  "(method 14 carry-info)": [
    [45, "s2", "collide-shape"],
    [158, "a0", "process-drawable"],
    [159, "v1", "collide-shape"],
    [165, "a2", "process-drawable"],
    [172, "a1", "process-drawable"],
    [178, "a0", "process-drawable"],
    [179, "v1", "collide-shape"],
    [12, "v1", "handle"],
    [22, "v1", "handle"],
    [166, "a1", "collide-shape"],
    [173, "a0", "collide-shape"],
    [151, "a0", "process-drawable"],
    [152, "v1", "collide-shape"],
    [158, "a2", "process-drawable"],
    [165, "a1", "process-drawable"],
    [171, "a0", "process-drawable"],
    [172, "v1", "collide-shape"],
    [159, "a1", "collide-shape"],
    [166, "a0", "collide-shape"]
  ],
  "(method 16 carry-info)": [[22, "v0", "carry-info"]],
  "(event idle task-arrow)": [[6, "a0", "vector"]],
  "projectile-init-by-other": [[113, "v1", "process-drawable"]],
  "(method 35 projectile)": [[5, "a1", "projectile"]],
  "target-gun-fire-blue": [[71, "a0", "projectile"]],
  "(method 24 gun-blue-shot)": [[15, "s5", "projectile"]],
  "target-gun-fire-yellow": [[28, "a0", "projectile"]],
  "target-gun-fire-red": [
    [150, "v1", "process-drawable"],
    [194, "v1", "process-drawable"],
    [197, "v1", "process-drawable"],
    [200, "v1", "process-drawable"]
  ],
  "(method 26 gun-red-shot)": [
    [43, "a0", "connection"],
    [44, "a0", "collide-shape"],
    [92, "a0", "connection"],
    [93, "a0", "collide-shape"]
  ],
  "gun-red-shot-init-by-other": [[89, "v1", "process-drawable"]],
  "(method 23 gun-red-shot)": [[10, "s4", "process-focusable"]],
  "target-gun-fire-dark": [[30, "a0", "projectile"]],
  "process-drawable-shock-effect-bullseye": [[88, "a0", "lightning-tracker"]],
  "projectile-update-velocity-space-wars": [
    [59, "a0", "process-drawable"],
    [60, "a0", "collide-shape"]
  ],
  "cshape-reaction-blue-shot": [[15, "v1", "gun-blue-shot"]],
  "(enter fall crate)": [[[35, 40], "a0", "carry-info"]],
  "(method 10 idle-control)": [[64, "v1", "art-joint-anim"]],
  "(method 136 enemy)": [[34, "a1", "process-focusable"]],
  "(method 107 enemy)": [[17, "v0", "process-focusable"]],
  "(method 96 enemy)": [[16, "a0", "process-focusable"]],
  "(method 129 enemy)": [[18, "a1", "process-focusable"]],
  "(method 97 enemy)": [[16, "v1", "connection"]],
  "(method 75 enemy)": [[9, "s2", "process-focusable"]],
  "(code notice enemy)": [[31, "v1", "art-joint-anim"]],
  "(code stare enemy)": [[23, "gp", "art-joint-anim"]],
  "(code victory enemy)": [[30, "v1", "art-joint-anim"]],
  "(method 88 enemy)": [[28, "a1", "art-joint-anim"]],
  "(code hit enemy)": [[30, "v1", "art-joint-anim"]],
  "(method 51 enemy)": [[27, "a0", "process-focusable"]],
  "(method 78 enemy)": [[11, "v1", "art-joint-anim"]],
  "(code die enemy)": [[30, "v1", "art-joint-anim"]],
  "(code die-falling enemy)": [[32, "gp", "art-joint-anim"]],
  "(code view-anims enemy)": [[20, "s4", "art-joint-anim"]],
  "(method 7 enemy)": [
    [14, "t9", "(function process-focusable int process-focusable)"]
  ],
  "nav-enemy-chase-post": [[15, "a0", "process-focusable"]],
  "nav-enemy-flee-post": [[16, "a0", "process-focusable"]],
  "nav-enemy-face-focus-post": [[24, "a0", "process-focusable"]],
  "nav-enemy-stare-post": [[24, "a0", "process-focusable"]],
  "(code active nav-enemy)": [
    [30, "v1", "art-joint-anim"],
    [127, "v1", "art-joint-anim"],
    [189, "v1", "art-joint-anim"],
    [298, "v1", "art-joint-anim"]
  ],
  "(enter notice nav-enemy)": [[21, "a0", "process-focusable"]],
  "(code notice nav-enemy)": [[31, "v1", "art-joint-anim"]],
  "(code stare nav-enemy)": [[23, "gp", "art-joint-anim"]],
  "(enter taunt nav-enemy)": [[37, "gp", "process-focusable"]],
  "(code taunt nav-enemy)": [[84, "v1", "art-joint-anim"]],
  "(enter pacing nav-enemy)": [[103, "gp", "process-focusable"]],
  "(trans pacing nav-enemy)": [[14, "a0", "process-focusable"]],
  "(code pacing nav-enemy)": [[34, "gp", "art-joint-anim"]],
  "(enter circling nav-enemy)": [[69, "gp", "process-focusable"]],
  "(trans circling nav-enemy)": [[14, "a0", "process-focusable"]],
  "(code circling nav-enemy)": [[34, "gp", "art-joint-anim"]],
  "(code hit nav-enemy)": [[30, "v1", "art-joint-anim"]],
  "(code debug-control nav-enemy)": [[28, "v1", "art-joint-anim"]],
  "(method 55 nav-enemy)": [[[74, 78], "a0", "process-focusable"]],
  "(method 161 nav-enemy)": [[22, "v1", "process-focusable"]],
  "(method 160 nav-enemy)": [
    [19, "a0", "process-focusable"],
    [35, "s5", "process-focusable"]
  ],
  "(method 32 youngsamos-npc)": [
    [61, "t9", "(function process-taskable none)"]
  ],
  "(method 35 pecker-npc)": [
    [58, "v1", "art-joint-anim"],
    [117, "v1", "art-joint-anim"]
  ],
  "(code idle scene-looper)": [[40, "gp", "handle"]],
  "(method 7 rigid-body-platform)": [
    [14, "t9", "(function rigid-body-object int rigid-body-object)"]
  ],
  "(method 53 rigid-body-platform)": [[24, "f0", "float"]],
  "(method 46 rigid-body-platform)": [
    [13, "v1", "rigid-body-control-point"],
    [30, "v1", "collide-rider"],
    [46, "s5", "process-focusable"],
    [139, "v1", "float"]
  ],
  "(method 24 remote)": [
    [16, "s4", "process-focusable"],
    [[26, 30], "s4", "process-focusable"]
  ],
  "remote-track": [[94, "gp", "process-drawable"]],
  "(trans enter remote)": [[[25, 29], "a0", "process-focusable"]],
  "(code enter remote)": [[11, "gp", "process-focusable"]],
  "(method 25 remote)": [[[8, 12], "a0", "collide-shape"]],
  "(method 25 judge)": [[[8, 12], "a0", "collide-shape"]],
  "(event wait judge)": [[63, "gp", "process-focusable"]],
  "(code idle judge)": [[39, "v0", "float"]]
>>>>>>> 760e11a0
}<|MERGE_RESOLUTION|>--- conflicted
+++ resolved
@@ -3824,32 +3824,6 @@
     [54, "s1", "process-focusable"],
     [35, "s1", "process-focusable"]
   ],
-<<<<<<< HEAD
-  "(method 12 collide-cache)": [
-    [76, "v1", "process-drawable"]
-  ],
-  "collide-list-fill-bg-using-box": [
-    [[207, 213], "v1", "collide-hash-scratch"],
-    [223, "a0", "collide-hash-scratch"],
-    [[241, 247], "v1", "collide-hash-scratch"],
-    [255, "a0", "collide-hash-scratch"]
-  ],
-  "collide-list-fill-bg-using-line-sphere": [
-    [261, "a0", "collide-hash-scratch"],
-    [[279, 285], "v1", "collide-hash-scratch"],
-    [[246, 251], "v1", "collide-hash-scratch"],
-    [293, "a0", "collide-hash-scratch"],
-    [102, "v1", "float"]
-  ],
-  "(method 8 collide-hash)": [
-    [34, "a1", "collide-hash-scratch"],
-    [50, "a2", "collide-hash-scratch"],
-    [62, "a2", "collide-hash-scratch"],
-    [73, "a1", "collide-hash-scratch"]
-
-
-  ]
-=======
   "(method 18 grid-hash)": [
     [42, "a0", "(pointer grid-hash-word)"],
     [44, "t4", "(pointer grid-hash-word)"],
@@ -4013,6 +3987,26 @@
   "(method 25 remote)": [[[8, 12], "a0", "collide-shape"]],
   "(method 25 judge)": [[[8, 12], "a0", "collide-shape"]],
   "(event wait judge)": [[63, "gp", "process-focusable"]],
-  "(code idle judge)": [[39, "v0", "float"]]
->>>>>>> 760e11a0
+  "(code idle judge)": [[39, "v0", "float"]],
+  "(method 12 collide-cache)": [
+    [76, "v1", "process-drawable"]
+  ],
+  "collide-list-fill-bg-using-box": [
+    [[207, 213], "v1", "collide-hash-scratch"],
+    [223, "a0", "collide-hash-scratch"],
+    [[241, 247], "v1", "collide-hash-scratch"],
+    [255, "a0", "collide-hash-scratch"]
+  ],
+  "collide-list-fill-bg-using-line-sphere": [
+    [261, "a0", "collide-hash-scratch"],
+    [[279, 285], "v1", "collide-hash-scratch"],
+    [[246, 251], "v1", "collide-hash-scratch"],
+    [293, "a0", "collide-hash-scratch"],
+    [102, "v1", "float"]
+  ],
+  "(method 8 collide-hash)": [
+    [34, "a1", "collide-hash-scratch"],
+    [50, "a2", "collide-hash-scratch"],
+    [62, "a2", "collide-hash-scratch"],
+    [73, "a1", "collide-hash-scratch"]
 }