--- conflicted
+++ resolved
@@ -6339,217 +6339,6 @@
     ["_stack_", 16, "res-tag"],
     [281, "s2", "process-drawable"]
   ],
-<<<<<<< HEAD
-  "target-pilot-post": [[96, "s5", "process-focusable"]],
-  "(anon-function 1 ruins-obs)": [
-    [85, "v1", "process-drawable"],
-    [17, "v1", "process-drawable"]
-  ],
-  "(anon-function 0 ruins-obs)": [
-    [173, "v1", "process-drawable"],
-    [36, "v1", "process-drawable"]
-  ],
-  "(event idle mechblock)": [
-    [15, "a0", "carry-info"],
-    [29, "a0", "carry-info"],
-    [20, "a0", "carry-info"],
-    [32, "a0", "carry-info"]
-  ],
-  "(event drag mechblock)": [
-    [49, "a0", "carry-info"],
-    [57, "a0", "vector"],
-    [79, "a0", "vector"],
-    [52, "a0", "carry-info"]
-  ],
-  "(enter fall mechblock)": [
-    [43, "a0", "carry-info"],
-    [46, "a0", "carry-info"]
-  ],
-  "(event carry mechblock)": [[15, "a0", "vector"]],
-  "(method 30 ruins-breakable-wall)": [[55, "v1", "collide-shape-prim-group"]],
-  "(event unbroken ruins-breakable-wall)": [
-    [10, "s4", "attack-info"],
-    [41, "s3", "attack-info"],
-    [20, "s4", "pointer"]
-  ],
-  "(method 11 ruins-pillar-collapse)": [
-    [77, "s1", "pair"],
-    [96, "s1", "pair"],
-    [97, "v1", "pair"],
-    [110, "s1", "pair"],
-    [111, "v1", "pair"],
-    [112, "v1", "pair"],
-    [118, "s2", "pair"],
-    [117, "s2", "pair"]
-  ],
-  "(code fall ruins-pillar-collapse)": [
-    [16, "v1", "collide-shape-prim-group"],
-    [20, "v1", "collide-shape-prim-group"]
-  ],
-  "(event fall ruins-pillar-collapse)": [
-    [35, "a0", "process-focusable"],
-    [13, "a0", "process-focusable"],
-    [34, "gp", "process-focusable"]
-  ],
-  "(event idle ruins-pillar-collapse)": [
-    [10, "gp", "attack-info"],
-    [27, "s3", "process-drawable"],
-    [45, "gp", "attack-info"]
-  ],
-  "target-indax-handler": [[88, "a0", "process"]],
-  "(code target-indax-stance)": [
-    [23, "v1", "art-joint-anim"],
-    [240, "v1", "art-joint-anim"],
-    [94, "v1", "art-joint-anim"],
-    [182, "v1", "art-joint-anim"]
-  ],
-  "(code target-indax-walk)": [[89, "v1", "art-joint-anim"]],
-  "(code target-indax-hit-ground)": [[14, "v1", "art-joint-anim"]],
-  "(code target-indax-attack-air)": [[11, "gp", "art-joint-anim"]],
-  "(code target-indax-death)": [
-    [134, "v1", "art-joint-anim"],
-    [251, "v1", "art-joint-anim"],
-    [341, "v1", "art-joint-anim"],
-    [394, "v1", "art-joint-anim"],
-    [478, "v1", "art-joint-anim"]
-  ],
-  "(code target-indax-double-jump)": [
-    [50, "v1", "art-joint-anim"],
-    [104, "v1", "art-joint-anim"]
-  ],
-  "(code target-indax-trip)": [
-    [17, "v1", "art-joint-anim"],
-    [90, "v1", "art-joint-anim"]
-  ],
-  "(code target-indax-attack)": [[18, "gp", "art-joint-anim"]],
-  "(code target-indax-running-attack)": [
-    [42, "gp", "art-joint-anim"],
-    [141, "f26", "float"],
-    [224, "f26", "float"]
-  ],
-  "(code idle tomb-boulder-stop)": [[4, "a0", "process"]],
-  "tomb-spider-init": [[114, "gp", "process-drawable"]],
-  "(code idle tomb-boulder-pillar)": [[4, "a0", "process"]],
-  "(code mech-lunge grunt-mech)": [[25, "v1", "art-joint-anim"]],
-  "(trans mech-post-circling grunt-mech)": [
-    [14, "a0", "process-focusable"],
-    [17, "a0", "process-focusable"]
-  ],
-  "(code mech-dismount grunt-mech)": [
-    [41, "v1", "art-joint-anim"],
-    [149, "v1", "art-joint-anim"]
-  ],
-  "(code mech-hold grunt-mech)": [
-    [10, "v1", "art-joint-anim"],
-    [531, "v1", "art-joint-anim"]
-  ],
-  "(code chase tomb-boulder)": [[141, "gp", "handle"]],
-  "(code idle tomb-boulder)": [[137, "gp", "handle"]],
-  "(exit chase tomb-boulder)": [[24, "v0", "sound-rpc-set-param"]],
-  "(post chase tomb-boulder)": [
-    [606, "v0", "sound-rpc-set-param"],
-    [496, "a0", "int"],
-    [278, "v1", "vector"],
-    [463, "a0", "(array float)"],
-    [486, "v1", "(array float)"],
-    [452, "a0", "(array float)"],
-    [457, "a0", "(array float)"]
-  ],
-  "(code idle tomb-spider)": [[[1, 9], "v1", "(pointer process)"]],
-  "(method 10 tomb-sphinx)": [[10, "t9", "(function process-drawable none)"]],
-  "tomb-stair-block-spikes-init-by-other": [
-    [53, "s2", "pair"],
-    [72, "s2", "pair"],
-    [73, "v1", "pair"],
-    [86, "s2", "pair"],
-    [87, "v1", "pair"],
-    [88, "v1", "pair"],
-    [94, "s3", "pair"],
-    [93, "s3", "pair"]
-  ],
-  "(enter sunk tomb-stair-block)": [[16, "v1", "art-joint-anim"]],
-  "(code sink tomb-stair-block)": [[109, "v1", "art-joint-anim"]],
-  "(event idle tomb-stair-block-spikes)": [[24, "v1", "vector"]],
-  "(code moving tomb-stair-block)": [[40, "v1", "art-joint-anim"]],
-  "(post running tomb-elevator)": [[8, "t9", "(function none)"]],
-  "(method 10 tomb-plat-return)": [
-    [10, "t9", "(function process-drawable none)"]
-  ],
-  "lift-pool": [
-    [12, "v0", "(pointer actor-group)"],
-    ["_stack_", 16, "res-tag"]
-  ],
-  "drop-pool": [
-    [12, "v0", "(pointer actor-group)"],
-    ["_stack_", 16, "res-tag"]
-  ],
-  "(trans wait-for-pools tomb-stair-block)": [
-    [12, "v0", "(pointer actor-group)"],
-    ["_stack_", 16, "res-tag"]
-  ],
-  "(enter idle tomb-stair-block)": [
-    [40, "v0", "(pointer actor-group)"],
-    ["_stack_", 16, "res-tag"]
-  ],
-  "(code die tomb-vibe)": [
-    [14, "v1", "art-joint-anim"],
-    [70, "v1", "art-joint-anim"]
-  ],
-  "(code open tomb-smash-door)": [[10, "v1", "art-joint-anim"]],
-  "(code close tomb-smash-door)": [[10, "v1", "art-joint-anim"]],
-  "(method 33 tomb-button)": [[35, "v1", "art-joint-anim"]],
-  "(code open tomb-beetle-door)": [[10, "v1", "art-joint-anim"]],
-  "(code open tomb-door)": [[19, "v1", "art-joint-anim"]],
-  "(trans up-idle tomb-beetle-button)": [[4, "v0", "(state basebutton)"]],
-  "(code wobble-die tomb-simon-block)": [[10, "v1", "art-joint-anim"]],
-  "(code open tomb-simon-button)": [
-    [14, "v1", "art-joint-anim"],
-    [47, "v1", "art-joint-anim"]
-  ],
-  "(code unpress tomb-simon-button)": [[10, "v1", "art-joint-anim"]],
-  "(method 23 tomb-water-trap)": [[42, "s2", "collide-shape-prim-sphere"]],
-  "(code pressed tomb-simon-button)": [
-    [19, "v1", "art-joint-anim"],
-    [55, "v1", "art-joint-anim"]
-  ],
-  "(enter waiting tomb-simon-button)": [[10, "v1", "art-joint-anim"]],
-  "(event idle tomb-vibe)": [[6, "a0", "attack-info"]],
-  "(method 11 tomb-beetle-door)": [["_stack_", 16, "res-tag"]],
-  "(method 11 tomb-vibe)": [
-    ["_stack_", 16, "res-tag"],
-    ["_stack_", 32, "res-tag"]
-  ],
-  "(method 11 tomb-plat-simon)": [["_stack_", 16, "res-tag"]],
-  "(code ambush tomb-beetle)": [[14, "v1", "art-joint-anim"]],
-  "(code active tomb-beetle)": [
-    [74, "v1", "art-joint-anim"],
-    [22, "v1", "art-joint-anim"]
-  ],
-  "(code land tomb-beetle)": [
-    [10, "v1", "art-joint-anim"],
-    [111, "v1", "art-joint-anim"]
-  ],
-  "(code key tomb-beetle)": [[10, "v1", "art-joint-anim"]],
-  "(code go-to-door tomb-beetle)": [[85, "v1", "art-joint-anim"]],
-  "(code die tomb-beetle)": [[30, "v1", "art-joint-anim"]],
-  "(code fly-away tomb-beetle)": [
-    [77, "v1", "art-joint-anim"],
-    [212, "v1", "art-joint-anim"]
-  ],
-  "(code stand tomb-beetle)": [[10, "v1", "art-joint-anim"]],
-  "(enter dormant tomb-beetle)": [[17, "v0", "(state enemy)"]],
-  "(enter go-to-door tomb-beetle)": [
-    [[22, 153], "gp", "(inline-array tomb-beetle-fly-info)"],
-    [65, "v1", "vector"],
-    [35, "a0", "vector"],
-    [51, "v1", "vector"]
-  ],
-  "(trans go-to-door tomb-beetle)": [[23, "a0", "vector"]],
-  "(enter fly-away tomb-beetle)": [
-    [6, "a0", "vector"],
-    [[1, 53], "gp", "(inline-array tomb-beetle-fly-info)"]
-  ]
-=======
   "(trans gun-shoot crimson-guard-level)": [[21, "v1", "process-focusable"]],
   "(enter close-attack crimson-guard-level)": [
     [2, "v1", "collide-shape-prim-group"]
@@ -7128,6 +6917,214 @@
   "(method 72 traffic-engine)": [[25, "a3", "int"]],
   "(method 60 traffic-engine)": [[29, "v1", "collide-shape"]],
   "(method 26 traffic-tracker)": [[26, "a0", "process-focusable"]],
-  "(method 17 traffic-tracker)": [[23, "s1", "process-focusable"]]
->>>>>>> b0721267
+  "(method 17 traffic-tracker)": [[23, "s1", "process-focusable"]],
+  "target-pilot-post": [[96, "s5", "process-focusable"]],
+  "(anon-function 1 ruins-obs)": [
+    [85, "v1", "process-drawable"],
+    [17, "v1", "process-drawable"]
+  ],
+  "(anon-function 0 ruins-obs)": [
+    [173, "v1", "process-drawable"],
+    [36, "v1", "process-drawable"]
+  ],
+  "(event idle mechblock)": [
+    [15, "a0", "carry-info"],
+    [29, "a0", "carry-info"],
+    [20, "a0", "carry-info"],
+    [32, "a0", "carry-info"]
+  ],
+  "(event drag mechblock)": [
+    [49, "a0", "carry-info"],
+    [57, "a0", "vector"],
+    [79, "a0", "vector"],
+    [52, "a0", "carry-info"]
+  ],
+  "(enter fall mechblock)": [
+    [43, "a0", "carry-info"],
+    [46, "a0", "carry-info"]
+  ],
+  "(event carry mechblock)": [[15, "a0", "vector"]],
+  "(method 30 ruins-breakable-wall)": [[55, "v1", "collide-shape-prim-group"]],
+  "(event unbroken ruins-breakable-wall)": [
+    [10, "s4", "attack-info"],
+    [41, "s3", "attack-info"],
+    [20, "s4", "pointer"]
+  ],
+  "(method 11 ruins-pillar-collapse)": [
+    [77, "s1", "pair"],
+    [96, "s1", "pair"],
+    [97, "v1", "pair"],
+    [110, "s1", "pair"],
+    [111, "v1", "pair"],
+    [112, "v1", "pair"],
+    [118, "s2", "pair"],
+    [117, "s2", "pair"]
+  ],
+  "(code fall ruins-pillar-collapse)": [
+    [16, "v1", "collide-shape-prim-group"],
+    [20, "v1", "collide-shape-prim-group"]
+  ],
+  "(event fall ruins-pillar-collapse)": [
+    [35, "a0", "process-focusable"],
+    [13, "a0", "process-focusable"],
+    [34, "gp", "process-focusable"]
+  ],
+  "(event idle ruins-pillar-collapse)": [
+    [10, "gp", "attack-info"],
+    [27, "s3", "process-drawable"],
+    [45, "gp", "attack-info"]
+  ],
+  "target-indax-handler": [[88, "a0", "process"]],
+  "(code target-indax-stance)": [
+    [23, "v1", "art-joint-anim"],
+    [240, "v1", "art-joint-anim"],
+    [94, "v1", "art-joint-anim"],
+    [182, "v1", "art-joint-anim"]
+  ],
+  "(code target-indax-walk)": [[89, "v1", "art-joint-anim"]],
+  "(code target-indax-hit-ground)": [[14, "v1", "art-joint-anim"]],
+  "(code target-indax-attack-air)": [[11, "gp", "art-joint-anim"]],
+  "(code target-indax-death)": [
+    [134, "v1", "art-joint-anim"],
+    [251, "v1", "art-joint-anim"],
+    [341, "v1", "art-joint-anim"],
+    [394, "v1", "art-joint-anim"],
+    [478, "v1", "art-joint-anim"]
+  ],
+  "(code target-indax-double-jump)": [
+    [50, "v1", "art-joint-anim"],
+    [104, "v1", "art-joint-anim"]
+  ],
+  "(code target-indax-trip)": [
+    [17, "v1", "art-joint-anim"],
+    [90, "v1", "art-joint-anim"]
+  ],
+  "(code target-indax-attack)": [[18, "gp", "art-joint-anim"]],
+  "(code target-indax-running-attack)": [
+    [42, "gp", "art-joint-anim"],
+    [141, "f26", "float"],
+    [224, "f26", "float"]
+  ],
+  "(code idle tomb-boulder-stop)": [[4, "a0", "process"]],
+  "tomb-spider-init": [[114, "gp", "process-drawable"]],
+  "(code idle tomb-boulder-pillar)": [[4, "a0", "process"]],
+  "(code mech-lunge grunt-mech)": [[25, "v1", "art-joint-anim"]],
+  "(trans mech-post-circling grunt-mech)": [
+    [14, "a0", "process-focusable"],
+    [17, "a0", "process-focusable"]
+  ],
+  "(code mech-dismount grunt-mech)": [
+    [41, "v1", "art-joint-anim"],
+    [149, "v1", "art-joint-anim"]
+  ],
+  "(code mech-hold grunt-mech)": [
+    [10, "v1", "art-joint-anim"],
+    [531, "v1", "art-joint-anim"]
+  ],
+  "(code chase tomb-boulder)": [[141, "gp", "handle"]],
+  "(code idle tomb-boulder)": [[137, "gp", "handle"]],
+  "(exit chase tomb-boulder)": [[24, "v0", "sound-rpc-set-param"]],
+  "(post chase tomb-boulder)": [
+    [606, "v0", "sound-rpc-set-param"],
+    [496, "a0", "int"],
+    [278, "v1", "vector"],
+    [463, "a0", "(array float)"],
+    [486, "v1", "(array float)"],
+    [452, "a0", "(array float)"],
+    [457, "a0", "(array float)"]
+  ],
+  "(code idle tomb-spider)": [[[1, 9], "v1", "(pointer process)"]],
+  "(method 10 tomb-sphinx)": [[10, "t9", "(function process-drawable none)"]],
+  "tomb-stair-block-spikes-init-by-other": [
+    [53, "s2", "pair"],
+    [72, "s2", "pair"],
+    [73, "v1", "pair"],
+    [86, "s2", "pair"],
+    [87, "v1", "pair"],
+    [88, "v1", "pair"],
+    [94, "s3", "pair"],
+    [93, "s3", "pair"]
+  ],
+  "(enter sunk tomb-stair-block)": [[16, "v1", "art-joint-anim"]],
+  "(code sink tomb-stair-block)": [[109, "v1", "art-joint-anim"]],
+  "(event idle tomb-stair-block-spikes)": [[24, "v1", "vector"]],
+  "(code moving tomb-stair-block)": [[40, "v1", "art-joint-anim"]],
+  "(post running tomb-elevator)": [[8, "t9", "(function none)"]],
+  "(method 10 tomb-plat-return)": [
+    [10, "t9", "(function process-drawable none)"]
+  ],
+  "lift-pool": [
+    [12, "v0", "(pointer actor-group)"],
+    ["_stack_", 16, "res-tag"]
+  ],
+  "drop-pool": [
+    [12, "v0", "(pointer actor-group)"],
+    ["_stack_", 16, "res-tag"]
+  ],
+  "(trans wait-for-pools tomb-stair-block)": [
+    [12, "v0", "(pointer actor-group)"],
+    ["_stack_", 16, "res-tag"]
+  ],
+  "(enter idle tomb-stair-block)": [
+    [40, "v0", "(pointer actor-group)"],
+    ["_stack_", 16, "res-tag"]
+  ],
+  "(code die tomb-vibe)": [
+    [14, "v1", "art-joint-anim"],
+    [70, "v1", "art-joint-anim"]
+  ],
+  "(code open tomb-smash-door)": [[10, "v1", "art-joint-anim"]],
+  "(code close tomb-smash-door)": [[10, "v1", "art-joint-anim"]],
+  "(method 33 tomb-button)": [[35, "v1", "art-joint-anim"]],
+  "(code open tomb-beetle-door)": [[10, "v1", "art-joint-anim"]],
+  "(code open tomb-door)": [[19, "v1", "art-joint-anim"]],
+  "(trans up-idle tomb-beetle-button)": [[4, "v0", "(state basebutton)"]],
+  "(code wobble-die tomb-simon-block)": [[10, "v1", "art-joint-anim"]],
+  "(code open tomb-simon-button)": [
+    [14, "v1", "art-joint-anim"],
+    [47, "v1", "art-joint-anim"]
+  ],
+  "(code unpress tomb-simon-button)": [[10, "v1", "art-joint-anim"]],
+  "(method 23 tomb-water-trap)": [[42, "s2", "collide-shape-prim-sphere"]],
+  "(code pressed tomb-simon-button)": [
+    [19, "v1", "art-joint-anim"],
+    [55, "v1", "art-joint-anim"]
+  ],
+  "(enter waiting tomb-simon-button)": [[10, "v1", "art-joint-anim"]],
+  "(event idle tomb-vibe)": [[6, "a0", "attack-info"]],
+  "(method 11 tomb-beetle-door)": [["_stack_", 16, "res-tag"]],
+  "(method 11 tomb-vibe)": [
+    ["_stack_", 16, "res-tag"],
+    ["_stack_", 32, "res-tag"]
+  ],
+  "(method 11 tomb-plat-simon)": [["_stack_", 16, "res-tag"]],
+  "(code ambush tomb-beetle)": [[14, "v1", "art-joint-anim"]],
+  "(code active tomb-beetle)": [
+    [74, "v1", "art-joint-anim"],
+    [22, "v1", "art-joint-anim"]
+  ],
+  "(code land tomb-beetle)": [
+    [10, "v1", "art-joint-anim"],
+    [111, "v1", "art-joint-anim"]
+  ],
+  "(code key tomb-beetle)": [[10, "v1", "art-joint-anim"]],
+  "(code go-to-door tomb-beetle)": [[85, "v1", "art-joint-anim"]],
+  "(code die tomb-beetle)": [[30, "v1", "art-joint-anim"]],
+  "(code fly-away tomb-beetle)": [
+    [77, "v1", "art-joint-anim"],
+    [212, "v1", "art-joint-anim"]
+  ],
+  "(code stand tomb-beetle)": [[10, "v1", "art-joint-anim"]],
+  "(enter dormant tomb-beetle)": [[17, "v0", "(state enemy)"]],
+  "(enter go-to-door tomb-beetle)": [
+    [[22, 153], "gp", "(inline-array tomb-beetle-fly-info)"],
+    [65, "v1", "vector"],
+    [35, "a0", "vector"],
+    [51, "v1", "vector"]
+  ],
+  "(trans go-to-door tomb-beetle)": [[23, "a0", "vector"]],
+  "(enter fly-away tomb-beetle)": [
+    [6, "a0", "vector"],
+    [[1, 53], "gp", "(inline-array tomb-beetle-fly-info)"]
+  ]
 }