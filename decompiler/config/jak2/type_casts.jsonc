{
  // auto find-parent-method possible
  "(method 3 entity-actor)": [[7, "t9", "(function entity entity)"]],
  "(method 3 entity)": [[7, "t9", "(function entity entity)"]],
  //
  "(method 2 array)": [
    [23, "gp", "(array int32)"],
    [43, "gp", "(array uint32)"],
    [63, "gp", "(array int64)"],
    [83, "gp", "(array uint64)"],
    [102, "gp", "(array int8)"],
    [121, "gp", "(array uint8)"],
    [141, "gp", "(array int16)"],
    [161, "gp", "(array uint16)"],
    [186, "gp", "(array uint128)"],
    [204, "gp", "(array int32)"],
    [223, "gp", "(array float)"],
    [232, "gp", "(array float)"],
    [249, "gp", "(array basic)"],
    [258, "gp", "(array basic)"]
  ],
  "(method 3 array)": [
    [51, "gp", "(array int32)"],
    [69, "gp", "(array uint32)"],
    [87, "gp", "(array int64)"],
    [105, "gp", "(array uint64)"],
    [122, "gp", "(array int8)"],
    [139, "gp", "(array int8)"],
    [157, "gp", "(array int16)"],
    [175, "gp", "(array uint16)"],
    [198, "gp", "(array uint128)"],
    [214, "gp", "(array int32)"],
    [233, "gp", "(array float)"],
    [250, "gp", "(array basic)"]
  ],
  "(method 0 cpu-thread)": [[[0, 28], "v0", "cpu-thread"]],
  "(method 0 process)": [
    [11, "a0", "int"],
    [[12, 45], "v0", "process"]
  ],
  "inspect-process-heap": [
    [[4, 11], "s5", "basic"],
    [17, "s5", "pointer"]
  ],
  "(method 14 dead-pool)": [
    [[24, 25], "v1", "(pointer process)"],
    [[30, 39], "s4", "(pointer process)"]
  ],
  "(method 24 dead-pool-heap)": [
    [5, "v1", "pointer"],
    [13, "a0", "pointer"],
    [25, "v1", "pointer"]
  ],
  "method-state": [[12, "a2", "state"]],
  "(method 9 process)": [[[46, 49], "s5", "process"]],
  "(method 10 process)": [[[24, 30], "s4", "protect-frame"]],
  "(method 0 protect-frame)": [
    [0, "a0", "int"],
    [[1, 8], "v0", "protect-frame"]
  ],
  "string-cat-to-last-char": [
    [3, "s5", "(pointer uint8)"],
    [4, "s5", "string"]
  ],
  "enter-state": [
    [68, "s0", "protect-frame"],
    [101, "t9", "(function object object object object object object none)"]
  ],
  "send-event-function": [[[7, 15], "a0", "process"]],
  // MATH
  "logf": [
    [12, "f0", "float"],
    [12, "f1", "float"],
    [19, "f0", "float"],
    [19, "f1", "float"]
  ],
  "log2f": [
    [12, "f0", "float"],
    [12, "f1", "float"],
    [19, "f0", "float"],
    [19, "f1", "float"]
  ],
  "cube-root": [
    [17, "f0", "float"],
    [17, "f1", "float"],
    [18, "f0", "float"],
    [18, "f1", "float"],
    [[23, 32], "f0", "float"]
  ],
  // Quaternion
  "quaternion-look-at!": [[15, "v1", "vector"]],
  "vector-x-quaternion!": [[10, "v1", "(pointer uint128)"]],
  "vector-y-quaternion!": [[10, "v1", "(pointer uint128)"]],
  "vector-z-quaternion!": [[10, "v1", "(pointer uint128)"]],
  "dma-buffer-add-vu-function": [[[9, 33], "t2", "dma-packet"]],
  "dma-buffer-add-buckets": [
    [[1, 4], "v1", "dma-bucket"],
    [5, "v1", "pointer"],
    [[9, 11], "v1", "dma-bucket"],
    [11, "v1", "pointer"]
  ],
  "dma-buffer-patch-buckets": [
    [[6, 8], "a0", "(inline-array dma-bucket)"],
    [8, "a3", "pointer"],
    [14, "a0", "(inline-array dma-bucket)"],
    [3, "a0", "(inline-array dma-bucket)"],
    [36, "a0", "(inline-array dma-bucket)"],
    [10, "a0", "(inline-array dma-bucket)"],
    [18, "a0", "(inline-array dma-bucket)"],
    [[29, 33], "a0", "dma-packet"],
    [34, "a0", "(inline-array dma-bucket)"]
  ],
  "dma-bucket-insert-tag": [
    [[2, 6], "v1", "dma-bucket"],
    [3, "a0", "dma-bucket"]
  ],
  "disasm-vif-details": [
    [[62, 94], "s3", "(pointer uint32)"],
    [[98, 130], "s3", "(pointer uint16)"],
    [[134, 164], "s3", "(pointer uint32)"],
    [[168, 198], "s3", "(pointer uint16)"],
    [[202, 225], "s3", "(pointer uint16)"]
  ],
  "disasm-vif-tag": [
    [[81, 85], "t1", "vif-stcycl-imm"],
    [242, "a0", "vif-unpack-imm"]
  ],
  "disasm-dma-list": [
    [25, "v1", "dma-tag"],
    [153, "v1", "dma-packet"],
    [189, "v1", "dma-packet"],
    [229, "v1", "dma-packet"],
    [258, "v1", "dma-packet"],
    [302, "v1", "dma-packet"],
    [308, "v1", "dma-packet"],
    [152, "v1", "(pointer uint64)"],
    [167, "v1", "(pointer uint64)"],
    [176, "v1", "(pointer uint64)"],
    [198, "v1", "(pointer uint64)"],
    [207, "v1", "(pointer uint64)"],
    [238, "v1", "(pointer uint64)"],
    [247, "v1", "(pointer uint64)"],
    [282, "v1", "(pointer uint64)"],
    [291, "v1", "(pointer uint64)"],
    [324, "v1", "(pointer uint64)"],
    [334, "v1", "(pointer uint64)"]
  ],
  "calculate-basis-functions-vector!": [
    [[8, 20], "v1", "(pointer float)"],
    [[0, 60], "f1", "float"]
  ],
  "curve-evaluate!": [[62, "s5", "pointer"]],
  "vector4-array-add!": [
    [11, "s5", "(inline-array vector4)"],
    [12, "s4", "(inline-array vector4)"],
    [13, "gp", "(inline-array vector4)"]
  ],
  "vector4-array-sub!": [
    [11, "s5", "(inline-array vector4)"],
    [12, "s4", "(inline-array vector4)"],
    [13, "gp", "(inline-array vector4)"]
  ],
  "vector4-array-mul!": [
    [11, "s5", "(inline-array vector4)"],
    [12, "s4", "(inline-array vector4)"],
    [13, "gp", "(inline-array vector4)"]
  ],
  "vector4-array-scale!": [
    [11, "s5", "(inline-array vector4)"],
    [12, "gp", "(inline-array vector4)"]
  ],
  "vector4-array-madd!": [
    [13, "s5", "(inline-array vector4)"],
    [14, "s4", "(inline-array vector4)"],
    [15, "gp", "(inline-array vector4)"]
  ],
  "vector4-array-msub!": [
    [13, "s5", "(inline-array vector4)"],
    [14, "s4", "(inline-array vector4)"],
    [15, "gp", "(inline-array vector4)"]
  ],
  "vector4-array-lerp!": [
    [13, "s5", "(inline-array vector4)"],
    [14, "s4", "(inline-array vector4)"],
    [15, "gp", "(inline-array vector4)"]
  ],
  "vector-segment-distance-point!": [[[21, 30], "f1", "float"]],
  "(method 10 profile-array)": [
    [[6, 10], "a0", "dma-packet"],
    [[16, 19], "a0", "gs-gif-tag"],
    [24, "a0", "(pointer gs-alpha)"],
    [26, "a0", "(pointer gs-reg64)"],
    [28, "a0", "(pointer gs-zbuf)"],
    [30, "a0", "(pointer gs-reg64)"],
    [32, "a0", "(pointer gs-test)"],
    [34, "a0", "(pointer gs-reg64)"],
    [35, "a0", "(pointer uint64)"],
    [37, "a0", "(pointer gs-reg64)"],
    [39, "a0", "(pointer gs-clamp)"],
    [41, "a0", "(pointer gs-reg64)"],
    [43, "a0", "(pointer gs-tex1)"],
    [45, "a0", "(pointer gs-reg64)"],
    [48, "a0", "(pointer gs-texa)"],
    [50, "a0", "(pointer gs-reg64)"],
    [52, "a0", "(pointer gs-texclut)"],
    [54, "a0", "(pointer gs-reg64)"],
    [56, "a0", "(pointer uint64)"],
    [58, "a0", "(pointer gs-reg64)"],
    [[69, 73], "a0", "(pointer uint128)"],
    [[73, 82], "a1", "vector4w"],
    [[82, 89], "a1", "vector4w"],
    [[90, 96], "a0", "vector4w"],
    [[113, 117], "a1", "(pointer uint128)"],
    [[117, 126], "a2", "vector4w"],
    [[126, 136], "a2", "vector4w"],
    [[137, 149], "a1", "vector4w"],
    [[187, 191], "t2", "(pointer int128)"],
    [[191, 225], "t4", "vector4w"],
    [[225, 231], "a2", "vector4w"],
    [[231, 237], "a2", "vector4w"]
  ],
  "draw-sprite2d-xy": [
    [[35, 39], "t0", "dma-packet"],
    [[45, 48], "t0", "gs-gif-tag"],
    [53, "t0", "(pointer gs-prim)"],
    [55, "t0", "(pointer gs-rgbaq)"],
    [66, "t0", "(pointer gs-xyzf)"],
    [87, "t0", "(pointer gs-xyzf)"],
    [[96, 108], "v1", "(pointer uint64)"]
  ],
  "draw-sprite2d-xy-absolute": [
    [[6, 10], "t3", "dma-packet"],
    [[16, 19], "t3", "gs-gif-tag"],
    [24, "t3", "(pointer gs-prim)"],
    [25, "t3", "(pointer gs-rgbaq)"],
    [36, "t3", "(pointer gs-xyzf)"],
    [49, "t3", "(pointer gs-xyzf)"],
    [[62, 69], "v1", "(pointer uint64)"]
  ],
  "draw-quad2d": [
    [[18, 22], "t2", "dma-packet"],
    [[28, 31], "t2", "gs-gif-tag"],
    [36, "t2", "(pointer gs-prim)"],
    [38, "t2", "(pointer gs-rgbaq)"],
    [46, "t2", "(pointer gs-xyzf)"],
    [48, "t2", "(pointer gs-rgbaq)"],
    [61, "t2", "(pointer gs-xyzf)"],
    [63, "t2", "(pointer gs-rgbaq)"],
    [76, "t2", "(pointer gs-xyzf)"],
    [78, "t2", "(pointer gs-rgbaq)"],
    [96, "t2", "(pointer gs-xyzf)"],
    [97, "t2", "(pointer uint64)"],
    [[110, 117], "v1", "(pointer uint64)"]
  ],
  "set-display-gs-state": [
    [[3, 10], "t3", "dma-packet"],
    [[13, 19], "t3", "gs-gif-tag"],
    [30, "t3", "(pointer gs-scissor)"],
    [32, "t3", "(pointer gs-reg64)"],
    [33, "t3", "(pointer gs-xy-offset)"],
    [35, "t3", "(pointer gs-reg64)"],
    [46, "t3", "(pointer gs-frame)"],
    [48, "t3", "(pointer gs-reg64)"],
    [50, "t3", "(pointer gs-test)"],
    [52, "t3", "(pointer gs-reg64)"],
    [54, "t3", "(pointer gs-texa)"],
    [56, "t3", "(pointer gs-reg64)"],
    [58, "t3", "(pointer gs-zbuf)"],
    [60, "t3", "(pointer gs-reg64)"],
    [61, "t3", "(pointer uint64)"],
    [63, "t3", "(pointer gs-reg64)"]
  ],
  "set-display-gs-state-offset": [
    [[3, 10], "t5", "dma-packet"],
    [[13, 19], "t5", "gs-gif-tag"],
    [30, "t5", "(pointer gs-scissor)"],
    [32, "t5", "(pointer gs-reg64)"],
    [40, "t5", "(pointer gs-xy-offset)"],
    [42, "t5", "(pointer gs-reg64)"],
    [53, "t5", "(pointer gs-frame)"],
    [55, "t5", "(pointer gs-reg64)"],
    [57, "t5", "(pointer gs-test)"],
    [59, "t5", "(pointer gs-reg64)"],
    [61, "t5", "(pointer gs-texa)"],
    [63, "t5", "(pointer gs-reg64)"],
    [65, "t5", "(pointer gs-zbuf)"],
    [67, "t5", "(pointer gs-reg64)"],
    [68, "t5", "(pointer uint64)"],
    [70, "t5", "(pointer gs-reg64)"]
  ],
  "reset-display-gs-state": [
    [[3, 8], "a2", "dma-packet"],
    [[14, 17], "a2", "gs-gif-tag"],
    [22, "a1", "(pointer gs-scissor)"],
    [24, "a1", "(pointer gs-reg64)"],
    [26, "a1", "(pointer gs-xy-offset)"],
    [28, "a1", "(pointer gs-reg64)"],
    [30, "a1", "(pointer gs-frame)"],
    [32, "a1", "(pointer gs-reg64)"],
    [34, "a1", "(pointer gs-test)"],
    [36, "a1", "(pointer gs-reg64)"],
    [39, "a1", "(pointer gs-texa)"],
    [41, "a1", "(pointer gs-reg64)"],
    [43, "a1", "(pointer gs-zbuf)"],
    [45, "a1", "(pointer gs-reg64)"],
    [46, "a1", "(pointer uint64)"],
    [48, "a1", "(pointer gs-reg64)"]
  ],
  "(method 3 connection-pers)": [[97, "f0", "float"]],
  "(method 9 connection)": [[8, "a0", "pointer"]],
  "(method 10 connection)": [[8, "a0", "pointer"]],
  "(method 11 connection)": [[5, "a1", "pointer"]],
  "(method 0 engine)": [
    [44, "v1", "pointer"],
    [47, "v1", "pointer"],
    [53, "v1", "connectable"],
    [65, "v1", "connectable"]
  ],
  "(method 12 engine)": [
    [[5, 18], "s4", "connection"],
    [13, "t9", "(function object object object object object)"]
  ],
  "(method 13 engine)": [
    [[5, 28], "s4", "connection"],
    [13, "t9", "(function object object object object object)"]
  ],
  "(method 15 engine)": [[[0, 36], "v1", "connection"]],
  "(method 19 engine)": [[8, "a0", "connection"]],
  "(method 20 engine)": [[8, "a0", "connection"]],
  "(method 21 engine)": [[8, "a0", "connection"]],
  "(method 0 engine-pers)": [
    [32, "v1", "pointer"],
    [23, "v1", "pointer"],
    [26, "v1", "pointer"],
    [24, "v1", "(pointer pointer)"]
  ],
  "(method 3 connection-minimap)": [[97, "f0", "float"]],
  "dma-buffer-add-ref-texture": [
    [[25, 29], "a3", "dma-packet"],
    [[32, 44], "a3", "gs-gif-tag"],
    [[47, 62], "a2", "dma-packet"]
  ],
  "texture-page-default-allocate": [[51, "a3", "texture"]],
  "texture-page-font-allocate": [[33, "a3", "texture"]],
  "(method 24 texture-pool)": [
    [67, "a1", "shader-ptr"],
    [[70, 93], "a1", "adgif-shader"],
    [92, "a1", "adgif-shader"]
  ],
  "upload-vram-data": [
    [[10, 17], "a0", "dma-packet"],
    [[19, 26], "a0", "gs-gif-tag"],
    [35, "a0", "(pointer gs-bitbltbuf)"],
    [37, "a0", "(pointer gs-reg64)"],
    [38, "a0", "(pointer gs-trxpos)"],
    [40, "a0", "(pointer gs-reg64)"],
    [46, "a0", "(pointer gs-trxreg)"],
    [48, "a0", "(pointer gs-reg64)"],
    [49, "a0", "(pointer gs-trxdir)"],
    [51, "a0", "(pointer gs-reg64)"]
  ],
  "upload-vram-pages": [
    [[140, 147], "a0", "dma-packet"],
    [[149, 156], "a0", "gs-gif-tag"],
    [160, "a0", "(pointer int64)"],
    [162, "a0", "(pointer gs-reg64)"],
    [[166, 172], "v1", "dma-packet"]
  ],
  "(method 3 generic-tie-interp-point)": [[19, "gp", "(pointer uint128)"]],
  "(method 19 res-lump)": [
    [46, "t2", "(pointer uint64)"],
    [100, "t3", "(pointer uint64)"],
    [184, "t5", "(pointer uint64)"],
    [64, "t6", "(pointer uint64)"]
  ],
  "(method 20 res-lump)": [[341, "t0", "(pointer uint128)"]],
  "(method 16 res-lump)": [
    [22, "t1", "(pointer uint64)"],
    [29, "t2", "(pointer uint64)"]
  ],
  "(method 15 res-lump)": [[132, "s5", "res-tag-pair"]],
  "(method 17 res-lump)": [[22, "s4", "(pointer pointer)"]],
  "(method 0 script-context)": [[[8, 17], "v0", "script-context"]],
  "joint-mod-wheel-callback": [[[2, 63], "s4", "joint-mod-wheel"]],
  "joint-mod-set-local-callback": [[[0, 23], "v1", "joint-mod-set-local"]],
  "joint-mod-add-local-callback": [[[2, 33], "s4", "joint-mod-add-local"]],
  "joint-mod-set-world-callback": [[[0, 23], "v1", "joint-mod-set-world"]],
  "joint-mod-blend-local-callback": [[[2, 63], "gp", "joint-mod-blend-local"]],
  "joint-mod-spinner-callback": [[[2, 63], "gp", "joint-mod-spinner"]],
  "joint-mod-blend-world-callback": [[[2, 148], "gp", "joint-mod-blend-world"]],
  "joint-mod-rotate-local-callback": [
    [[2, 16], "v1", "joint-mod-rotate-local"]
  ],
  "(method 0 collide-shape-prim-sphere)": [
    [[3, 8], "v0", "collide-shape-prim-sphere"]
  ],
  "(method 0 collide-shape-prim-mesh)": [
    [[3, 11], "v0", "collide-shape-prim-mesh"]
  ],
  "(method 0 collide-shape-prim-group)": [
    [[3, 12], "v0", "collide-shape-prim-group"]
  ],
  "(method 0 collide-shape-moving)": [[[2, 12], "v0", "collide-shape-moving"]],
  "(method 11 touching-prims-entry-pool)": [
    [[0, 8], "v1", "touching-prims-entry"],
    [8, "v1", "pointer"],
    [[9, 11], "v1", "touching-prims-entry"],
    [[1, 20], "a1", "touching-prims-entry"]
  ],
  "(method 0 touching-list)": [[[6, 9], "v0", "touching-list"]],
  "display-loop-main": [[223, "t9", "(function none)"]],
  "end-display": [
    [205, "f1", "float"],
    [205, "f0", "float"],
    [[85, 90], "v1", "dma-packet"],
    [[235, 240], "v1", "dma-packet"]
  ],
  "(method 18 res-lump)": [["_stack_", 16, "object"]],
  "(method 21 res-lump)": [
    ["_stack_", 16, "res-tag"],
    ["_stack_", 32, "res-tag"]
  ],
  "(method 8 res-lump)": [
    [258, "s0", "array"],
    // [[0, 100], "s0", "basic"],
    // [[102, 120], "s0", "basic"],
    // [[147, 150], "s0", "collide-mesh"],
    [[157, 239], "s0", "(array object)"]
    // [235, "s0", "basic"]
  ],
  "(method 0 fact-info-enemy)": [
    [[0, 196], "gp", "fact-info-enemy"],
    ["_stack_", 16, "res-tag"],
    ["_stack_", 32, "res-tag"]
  ],
  "(method 0 fact-info)": [[87, "v1", "(pointer int32)"]],
  "(method 0 fact-info-crate)": [[[0, 17], "gp", "fact-info-crate"]],
  "(method 0 fact-info-target)": [[[0, 17], "gp", "fact-info-target"]],
  "joint-channel-float-delete!": [
    [7, "a0", "pointer"],
    [7, "a1", "pointer"]
  ],
  "num-func-chan": [[7, "v1", "joint-control-channel"]],
  "(method 20 process-focusable)": [
    [15, "gp", "collide-shape-moving"],
    [31, "gp", "collide-shape"]
  ],
  "(method 10 focus)": [[19, "v1", "collide-shape"]],
  "shrubbery-login-post-texture": [
    [[13, 15], "a3", "qword"],
    [16, "a3", "pointer"],
    [24, "a3", "pointer"],
    [[17, 23], "a3", "qword"],
    [[13, 23], "a1", "qword"],
    [14, "a2", "qword"],
    [[27, 29], "a3", "qword"],
    [[27, 29], "a1", "qword"],
    [[35, 37], "a3", "qword"],
    [[35, 37], "a2", "qword"]
  ],
  "(top-level-login eye-h)": [[[69, 77], "a1", "eye-control"]],
  "entity-actor-lookup": [["_stack_", 16, "res-tag"]],
  "entity-actor-count": [["_stack_", 16, "res-tag"]],
  "(method 0 path-control)": [["_stack_", 16, "res-tag"]],
  "(method 9 actor-link-info)": [[[0, 36], "s3", "entity-actor"]],
  "(method 41 nav-mesh)": [["_stack_", 56, "float"]],
  "(method 39 nav-mesh)": [["_stack_", 56, "float"]],
  "str-load": [[[18, 44], "s2", "load-chunk-msg"]],
  "str-load-status": [
    [[18, 22], "v1", "load-chunk-msg"],
    [26, "v1", "load-chunk-msg"]
  ],
  "str-play-async": [[[7, 36], "s4", "play-chunk-msg"]],
  "str-play-stop": [[[7, 36], "s4", "play-chunk-msg"]],
  "str-play-queue": [[[7, 98], "s4", "play-chunk-msg"]],
  "str-ambient-play": [[[7, 20], "s5", "load-chunk-msg"]],
  "str-ambient-stop": [[[7, 20], "s5", "load-chunk-msg"]],
  "dgo-load-begin": [[[19, 41], "s2", "load-dgo-msg"]],
  "dgo-load-get-next": [[[14, 31], "v1", "load-dgo-msg"]],
  "dgo-load-continue": [[[5, 23], "gp", "load-dgo-msg"]],
  "dgo-load-link": [
    [7, "s4", "uint"],
    [17, "s4", "uint"],
    [55, "s4", "uint"],
    [27, "s4", "uint"],
    [37, "s4", "uint"]
  ],
  "lookup-level-info": [
    [3, "a1", "symbol"],
    [[4, 24], "a1", "level-load-info"]
  ],
  "(method 30 level-group)": [[87, "v0", "level"]],
  "(method 19 level-group)": [
    [223, "s3", "continue-point"],
    [[177, 209], "s1", "continue-point"],
    [[182, 224], "s3", "continue-point"],
    [434, "v1", "symbol"]
  ],
  "(method 18 level)": [[[82, 89], "a1", "level"]],
  "(method 19 level)": [[[45, 48], "a0", "texture-anim-array"]],
  "level-update-after-load": [
    [[123, 152], "s0", "drawable-inline-array-tfrag"],
    [[155, 158], "s0", "drawable-tree-instance-tie"],
    [365, "a1", "(pointer int32)"],
    [370, "a2", "(pointer int32)"]
  ],
  "(method 25 level)": [
    [97, "t9", "(function object none)"],
    [169, "t9", "(function object symbol none)"]
  ],
  "(method 9 level)": [[54, "t9", "(function object none)"]],
  "copy-mood-exterior": [
    [[15, 19], "a1", "(inline-array vector)"],
    [[16, 18], "v1", "(inline-array vector)"],
    [[30, 32], "v1", "(inline-array vector)"],
    [[29, 33], "a0", "(inline-array vector)"]
  ],
  "update-mood-ruins": [[[19, 46], "gp", "ruins-states"]],
  "desaturate-mood-colors": [[[20, 92], "a0", "(inline-array mood-color)"]],
  "ramdisk-load": [[[7, 12], "v1", "ramdisk-rpc-load"]],
  "(method 10 engine-sound-pers)": [[[2, 19], "v1", "sound-rpc-set-param"]],
  "check-irx-version": [[[3, 51], "gp", "sound-rpc-get-irx-version"]],
  "sound-bank-iop-store": [[[7, 11], "v1", "sound-rpc-bank-cmd"]],
  "sound-bank-iop-free": [[[7, 12], "v1", "sound-rpc-bank-cmd"]],
  "sound-bank-load": [[[7, 12], "v1", "sound-rpc-load-bank"]],
  "sound-bank-load-from-iop": [[[7, 12], "v1", "sound-rpc-load-bank"]],
  "sound-bank-load-from-ee": [[[8, 14], "v1", "sound-rpc-load-bank"]],
  "sound-bank-unload": [[[6, 11], "v1", "sound-rpc-unload-bank"]],
  "sound-music-load": [[[6, 11], "v1", "sound-rpc-load-music"]],
  "sound-music-unload": [[[3, 8], "v1", "sound-rpc-unload-music"]],
  "set-language": [[[7, 12], "v1", "sound-rpc-set-language"]],
  "sound-set-stereo-mode": [[[4, 9], "v1", "sound-rpc-set-stereo-mode"]],
  "list-sounds": [[[3, 7], "v1", "sound-rpc-list-sounds"]],
  "string->sound-name": [[[2, 18], "a1", "(pointer uint8)"]],
  "sound-set-volume": [[[3, 16], "v1", "sound-rpc-set-master-volume"]],
  "sound-set-reverb": [[[5, 25], "v1", "sound-rpc-set-reverb"]],
  "sound-set-ear-trans": [[[7, 26], "gp", "sound-rpc-set-ear-trans"]],
  "sound-play-by-name": [
    [[12, 45], "s5", "sound-rpc-play"],
    [[22, 39], "s3", "process-drawable"]
  ],
  "sound-play-by-spec": [
    [[4, 54], "s5", "sound-rpc-play"],
    [[31, 47], "s3", "process-drawable"]
  ],
  "sound-pause": [[[3, 8], "v1", "sound-rpc-pause-sound"]],
  "sound-stop": [[[3, 8], "v1", "sound-rpc-stop-sound"]],
  "sound-continue": [[[3, 8], "v1", "sound-rpc-continue-sound"]],
  "sound-group-pause": [[[3, 7], "v1", "sound-rpc-pause-group"]],
  "sound-group-stop": [[[3, 7], "v1", "sound-rpc-stop-group"]],
  "sound-group-continue": [[[3, 7], "v1", "sound-rpc-continue-group"]],
  "sound-set-flava": [[[3, 10], "v1", "sound-rpc-set-flava"]],
  "sound-set-midi-reg": [[[3, 10], "v1", "sound-rpc-set-midi-reg"]],
  "sound-set-fps": [[[3, 10], "v1", "sound-rpc-set-fps"]],
  "(method 0 ambient-sound)": [
    [121, "v1", "sound-spec"],
    [125, "v1", "sound-spec"],
    [128, "v1", "sound-spec"],
    [132, "v1", "sound-spec"],
    // [143, "v1", "sound-spec"],
    // [140, "v1", "sound-spec"],
    // [147, "v1", "sound-spec"],
    ["_stack_", 16, "sound-spec"],
    ["_stack_", 32, "sound-name"],
    ["_stack_", 48, "(pointer float)"],
    // ["_stack_", 52, "sound-play-parms"],
    ["_stack_", 64, "res-tag"]
  ],
  "(method 11 ambient-sound)": [
    [[18, 33], "s4", "process-drawable"],
    [[11, 47], "s5", "sound-rpc-set-param"]
  ],
  "(method 12 ambient-sound)": [[[7, 22], "v1", "sound-rpc-set-param"]],
  "(method 13 ambient-sound)": [[[7, 23], "v1", "sound-rpc-set-param"]],
  "loader-test-command": [[[5, 10], "v1", "sound-rpc-test-cmd"]],
  "(anon-function 1 gsound)": [[[0, 45], "gp", "(array symbol)"]],
  "sound-buffer-dump": [[[12, 39], "s3", "sound-rpc-play"]],
  "(method 12 fact-info-target)": [
    [3, "v1", "target"],
    [14, "a0", "target"]
  ],
  "(method 10 history)": [[[8, 10], "a1", "history-elt"]],
  "(method 10 history-iterator)": [[[20, 35], "a2", "history-elt"]],
  "command-get-time": [[119, "gp", "(pointer float)"]],
  "command-get-param": [[122, "gp", "(pointer float)"]],
  "command-get-entity": [[10, "gp", "process"]],
  // sprite
  "sprite-add-matrix-data": [
    [[5, 15], "a2", "dma-packet"],
    [[24, 28], "a1", "matrix"],
    [[47, 57], "a2", "dma-packet"],
    [[70, 97], "a2", "vector"],
    [[98, 113], "a1", "vector"],
    [[119, 133], "a1", "vector"]
  ],
  "sprite-add-frame-data": [[[8, 16], "a0", "dma-packet"]],
  "sprite-add-2d-chunk": [
    [[12, 20], "a0", "dma-packet"],
    [[45, 52], "a0", "dma-packet"],
    [[69, 76], "a0", "dma-packet"],
    [[80, 87], "v1", "dma-packet"],
    [65, "a3", "int"]
  ],
  "sprite-add-3d-chunk": [
    [[11, 19], "a0", "dma-packet"],
    [[44, 51], "a0", "dma-packet"],
    [[68, 75], "a0", "dma-packet"],
    [[79, 87], "v1", "dma-packet"],
    [65, "a3", "int"]
  ],
  "sprite-draw": [
    [[33, 38], "a0", "dma-packet"],
    [[41, 48], "a0", "gs-gif-tag"],
    [52, "a0", "(pointer gs-test)"],
    [54, "a0", "(pointer gs-reg64)"],
    [56, "a0", "(pointer gs-clamp)"],
    [58, "a0", "(pointer gs-reg64)"],
    [[73, 82], "a0", "dma-packet"],
    [[87, 92], "a0", "dma-packet"],
    [[111, 115], "a0", "dma-packet"],
    [[129, 133], "a0", "dma-packet"],
    [[150, 154], "a0", "dma-packet"],
    [[159, 162], "v1", "dma-packet"]
  ],
  // sprite-distort
  "sprite-init-distorter": [
    [[3, 7], "a1", "dma-packet"],
    [[13, 16], "a1", "gs-gif-tag"],
    [21, "a1", "(pointer gs-zbuf)"],
    [23, "a1", "(pointer gs-reg64)"],
    [25, "a1", "(pointer gs-tex0)"],
    [27, "a1", "(pointer gs-reg64)"],
    [29, "a1", "(pointer gs-tex1)"],
    [31, "a1", "(pointer gs-reg64)"],
    [32, "a1", "(pointer gs-miptbp)"],
    [34, "a1", "(pointer gs-reg64)"],
    [36, "a1", "(pointer gs-clamp)"],
    [38, "a1", "(pointer gs-reg64)"],
    [40, "a1", "(pointer gs-alpha)"],
    [42, "a1", "(pointer gs-reg64)"],
    [50, "a3", "uint"],
    [[53, 58], "a1", "dma-packet"]
  ],
  "sprite-draw-distorters": [
    [[73, 93], "a0", "vector"],
    [75, "v1", "vector"],
    [87, "v1", "vector"],
    [96, "v1", "vector"],
    [100, "v1", "vector"],
    [123, "a0", "(pointer int32)"],
    [128, "v1", "vector"],
    [130, "v1", "vector"],
    [136, "v1", "vector"],
    [157, "v1", "vector"],
    [[175, 192], "a1", "dma-packet"],
    [[200, 206], "a0", "dma-packet"],
    [[210, 214], "a0", "vector4w"],
    [[219, 224], "a0", "dma-packet"],
    [[252, 269], "a1", "dma-packet"],
    [[277, 281], "a1", "dma-packet"],
    [[285, 289], "a1", "vector4w"],
    [[293, 298], "v1", "dma-packet"]
  ],
  "print-game-text": [
    [225, "v1", "float"],
    [241, "v1", "float"]
  ],
  "warp-test": [[[18, 23], "v1", "dma-packet"]],
  "fx-copy-buf": [
    [[17, 22], "t3", "dma-packet"],
    [[2, 8], "a2", "dma-packet"],
    [[122, 127], "t0", "dma-packet"],
    [[24, 66], "t3", "dma-packet"]
  ],
  "(method 12 setting-control)": [[17, "s4", "connection"]],
  "(method 14 setting-control)": [[6, "v1", "connection"]],
  "(method 18 setting-control)": [[[844, 848], "a0", "process-focusable"]],
  "(method 9 cam-setting-data)": [
    [[76, 80], "v1", "connection"],
    [22, "s3", "connection"],
    [[45, 48], "s3", "connection"],
    [[56, 59], "s3", "connection"]
  ],
  "(method 9 user-setting-data)": [
    [[76, 80], "v1", "connection"],
    [[56, 59], "s3", "connection"],
    [[45, 49], "s3", "connection"],
    [22, "s3", "connection"]
  ],
  "(method 10 cam-setting-data)": [
    [[24, 31], "v1", "handle"],
    [[23, 36], "a0", "handle"],
    [44, "a3", "vector"],
    [395, "a3", "vector"],
    [404, "a3", "vector"],
    [413, "a3", "vector"],
    [424, "a3", "vector"],
    [[433, 448], "a0", "handle"],
    [[434, 441], "v1", "handle"],
    [[454, 467], "a0", "handle"],
    [[455, 462], "v1", "handle"]
  ],
  "(method 9 art)": [[9, "v1", "pointer"]],
  "(method 12 art-group)": [[12, "a0", "art-joint-anim"]],
  "(method 9 art-mesh-geo)": [
    [20, "s4", "(pointer int16)"],
    [[14, 19], "a0", "drawable"],
    [10, "v1", "(pointer art)"],
    [14, "v1", "(pointer art)"]
  ],
  "(method 9 art-joint-anim)": [[9, "v1", "pointer"]],
  "joint-control-copy!": [
    [8, "a0", "uint"],
    [8, "v1", "uint"]
  ],
  "joint-control-remap!": [
    [127, "t9", "(function joint-control joint-control-channel int object)"],
    [181, "t9", "(function joint-control joint-control-channel int object)"],
    ["_stack_", 60, "basic"]
  ],
  "flatten-joint-control-to-spr": [
    [[201, 203], "a1", "terrain-context"],
    [[131, 133], "a0", "terrain-context"],
    [[182, 184], "a1", "terrain-context"],
    [[164, 166], "a0", "terrain-context"],
    [195, "v1", "terrain-context"],
    [65, "a3", "(pointer float)"],
    [67, "a3", "(pointer float)"],
    [[18, 24], "a2", "(inline-array vector)"],
    [24, "a3", "(pointer float)"],
    [[59, 65], "a2", "(inline-array vector)"],
    [[112, 118], "a2", "(inline-array vector)"],
    [17, "a2", "int"]
  ],
  "(method 2 art-joint-anim-manager-slot)": [
    [21, "s2", "uint"],
    [21, "v1", "uint"]
  ],
  "create-interpolated2-joint-animation-frame": [
    [[48, 125], "v1", "joint-anim-frame"]
  ],
  "(method 12 art-joint-anim-manager)": [
    [15, "a0", "pointer"],
    [15, "v1", "pointer"],
    [21, "a0", "pointer"],
    [21, "v1", "pointer"]
  ],
  "(method 11 art-joint-anim-manager)": [
    [54, "v1", "uint"],
    [54, "s2", "uint"],
    [60, "s2", "uint"],
    [65, "s2", "uint"],
    [71, "s2", "uint"],
    [87, "a1", "uint"],
    [94, "a2", "uint"]
  ],
  "joint-anim-inspect-elt": [
    [[4, 15], "gp", "joint-anim-matrix"],
    [[17, 30], "gp", "joint-anim-transformq"]
  ],
  "matrix-from-control!": [
    [22, "v1", "pointer"],
    [35, "v1", "pointer"],
    [38, "v1", "pointer"],
    [65, "v1", "pointer"],
    [72, "v1", "pointer"],
    [82, "v1", "pointer"],
    [85, "v1", "pointer"],
    // [58, "v1", "matrix"],
    [[43, 49], "v1", "matrix"]
  ],
  "init-haze-vert-array": [
    [43, "a0", "cloud-vertex"],
    [44, "v1", "cloud-vertex"]
  ],
  "sky-make-sun-data": [[[7, 58], "s3", "sky-sun-data"]],
  "(anon-function 7 relocate)": [
    [3, "a0", "int"],
    [8, "a0", "int"]
  ],
  "(method 7 process)": [
    [[47, 88], "v1", "connection"],
    [[120, 124], "a0", "basic"],
    [[127, 130], "a0", "basic"]
  ],
  "(method 7 collide-shape-prim-group)": [[4, "v1", "pointer"]],
  "all-texture-tweak-adjust": [[[35, 44], "s0", "adgif-shader"]],
  "dm-float-field-tie-rvanish-func": [[[14, 45], "gp", "prototype-bucket-tie"]],
  "dm-float-field-tie-vanish-far-func": [
    [[14, 45], "gp", "prototype-bucket-tie"]
  ],
  "build-instance-list": [
    [33, "v1", "drawable-tree-instance-shrub"],
    [85, "v1", "drawable-tree-instance-tie"]
  ],
  "debug-menu-make-continue-sub-menu": [
    [5, "v1", "symbol"],
    [10, "v1", "level-load-info"],
    [13, "v1", "level-load-info"],
    [21, "v1", "continue-point"],
    [47, "v1", "continue-point"],
    [56, "v1", "continue-point"]
  ],
  "(anon-function 191 default-menu)": [
    [[30, 37], "s5", "adgif-shader"],
    [[5, 25], "s4", "texture-id"]
  ],
  "(anon-function 188 default-menu)": [
    [[3, 13], "v1", "texture-id"],
    [[20, 28], "a1", "adgif-shader"],
    [33, "v1", "texture-id"],
    [41, "v1", "adgif-shader"]
  ],
  "(anon-function 187 default-menu)": [
    [[2, 13], "v1", "texture-id"],
    [[18, 29], "a1", "adgif-shader"],
    [34, "v1", "texture-id"],
    [[42, 44], "v1", "adgif-shader"]
  ],
  "(anon-function 186 default-menu)": [
    [[3, 13], "v1", "texture-id"],
    [[20, 28], "a1", "adgif-shader"],
    [33, "v1", "texture-id"],
    [41, "v1", "adgif-shader"]
  ],
  "(anon-function 185 default-menu)": [
    [[3, 13], "v1", "texture-id"],
    [[20, 28], "a1", "adgif-shader"],
    [33, "v1", "texture-id"],
    [41, "v1", "adgif-shader"]
  ],
  "(anon-function 184 default-menu)": [
    [[3, 13], "v1", "texture-id"],
    [[20, 28], "a1", "adgif-shader"],
    [33, "v1", "texture-id"],
    [41, "v1", "adgif-shader"]
  ],
  "(anon-function 183 default-menu)": [
    [[2, 13], "v1", "texture-id"],
    [[18, 29], "a1", "adgif-shader"],
    [34, "v1", "texture-id"],
    [[42, 44], "v1", "adgif-shader"]
  ],
  "(anon-function 182 default-menu)": [
    [[3, 13], "v1", "texture-id"],
    [[20, 28], "a1", "adgif-shader"],
    [33, "v1", "texture-id"],
    [41, "v1", "adgif-shader"]
  ],
  "(anon-function 181 default-menu)": [
    [[3, 13], "v1", "texture-id"],
    [[20, 28], "a1", "adgif-shader"],
    [33, "v1", "texture-id"],
    [41, "v1", "adgif-shader"]
  ],
  "(anon-function 180 default-menu)": [
    [[3, 13], "v1", "texture-id"],
    [[20, 28], "a1", "adgif-shader"],
    [33, "v1", "texture-id"],
    [41, "v1", "adgif-shader"]
  ],
  "(anon-function 179 default-menu)": [
    [[2, 13], "v1", "texture-id"],
    [[18, 29], "a1", "adgif-shader"],
    [34, "v1", "texture-id"],
    [[42, 44], "v1", "adgif-shader"]
  ],
  "(anon-function 178 default-menu)": [
    [[3, 13], "v1", "texture-id"],
    [[20, 28], "a1", "adgif-shader"],
    [33, "v1", "texture-id"],
    [41, "v1", "adgif-shader"]
  ],
  "(anon-function 177 default-menu)": [
    [[3, 13], "v1", "texture-id"],
    [[20, 28], "a1", "adgif-shader"],
    [33, "v1", "texture-id"],
    [41, "v1", "adgif-shader"]
  ],
  "(anon-function 176 default-menu)": [
    [[3, 13], "v1", "texture-id"],
    [[20, 28], "a1", "adgif-shader"],
    [33, "v1", "texture-id"],
    [41, "v1", "adgif-shader"]
  ],
  "(anon-function 175 default-menu)": [
    [[3, 13], "v1", "texture-id"],
    [[20, 28], "a1", "adgif-shader"],
    [33, "v1", "texture-id"],
    [41, "v1", "adgif-shader"]
  ],
  "(anon-function 174 default-menu)": [
    [[3, 13], "v1", "texture-id"],
    [[20, 28], "a1", "adgif-shader"],
    [33, "v1", "texture-id"],
    [41, "v1", "adgif-shader"]
  ],
  "(anon-function 173 default-menu)": [
    [[2, 13], "v1", "texture-id"],
    [[18, 29], "a1", "adgif-shader"],
    [34, "v1", "texture-id"],
    [[42, 44], "v1", "adgif-shader"]
  ],
  "(anon-function 172 default-menu)": [
    [[2, 13], "v1", "texture-id"],
    [[18, 29], "a1", "adgif-shader"],
    [34, "v1", "texture-id"],
    [[42, 44], "v1", "adgif-shader"]
  ],
  "joint-mod-ik-callback": [
    [6, "gp", "joint-mod-ik"],
    [9, "gp", "joint-mod-ik"],
    [[1, 35], "gp", "joint-mod-ik"],
    [[1, 433], "gp", "joint-mod-ik"]
  ],
  "(method 11 joint-mod)": [
    [20, "s0", "fact-info-enemy"],
    [12, "s2", "process-drawable"]
  ],
  "joint-mod-look-at-handler": [
    [[2, 406], "gp", "joint-mod"],
    [409, "a3", "float"]
  ],
  "real-joint-mod-gun-look-at-handler": [
    [1, "v1", "joint-mod"],
    [2, "v1", "joint-mod"]
  ],
  "joint-mod-foot-rot-handler": [
    [[0, 7], "s5", "joint-mod"],
    [[36, 59], "s5", "joint-mod"],
    [[63, 97], "s5", "joint-mod"],
    [119, "s5", "joint-mod"],
    [[119, 152], "s5", "joint-mod"]
  ],
  "joint-mod-polar-look-at-guts": [
    [1, "gp", "joint-mod"],
    [[1, 334], "gp", "joint-mod"],
    [334, "gp", "joint-mod"],
    [338, "a3", "float"]
  ],
  "joint-mod-world-look-at-handler": [
    [[0, 217], "gp", "joint-mod"],
    [220, "a3", "float"]
  ],
  "joint-mod-rotate-handler": [[[2, 114], "s5", "joint-mod"]],
  "joint-mod-scale-handler": [[[1, 14], "s5", "joint-mod"]],
  "joint-mod-joint-set-handler": [[[2, 23], "s4", "joint-mod"]],
  "joint-mod-joint-set-world-handler": [[[6, 197], "s5", "joint-mod"]],
  "joint-mod-joint-set*-handler": [[[2, 39], "s5", "joint-mod"]],
  "joint-mod-joint-set*-world-handler": [[[4, 53], "s5", "joint-mod"]],
  "joint-mod-debug-draw": [[8, "a3", "float"]],
  "glst-find-node-by-name": [
    [6, "s5", "glst-named-node"],
    [7, "v1", "glst-named-node"]
  ],
  "glst-length-of-longest-name": [
    [5, "s5", "glst-named-node"],
    [6, "v1", "glst-named-node"]
  ],
  "(event time-of-day-tick)": [[10, "v1", "float"]],
  "cam-slave-get-vector-with-offset": [[[52, 61], "s3", "vector"]],
  "cam-slave-get-interp-time": [[43, "f0", "float"]],
  "cam-standard-event-handler": [
    [13, "gp", "(state camera-slave)"],
    [19, "gp", "(state camera-slave)"],
    [22, "gp", "(state camera-slave)"]
  ],
  "cam-calc-follow!": [
    [101, "f0", "float"],
    [104, "f0", "float"] // needed because the decompiler sees an int going into an FP register and assumes it's an int instead!
  ],
  "(event cam-master-active)": [
    [80, "gp", "matrix"],
    [170, "s5", "vector"],
    [275, "v1", "process"],
    [330, "a0", "camera-slave"],
    [448, "v1", "camera-slave"],
    [512, "v1", "camera-slave"],
    [542, "v1", "camera-slave"],
    [611, "a0", "vector"],
    [786, "v1", "float"],
    [789, "v1", "float"]
  ],
  "master-track-target": [
    [53, "gp", "process-focusable"],
    [100, "gp", "process-focusable"],
    [121, "gp", "process-focusable"],
    [132, "gp", "process-focusable"]
  ],
  "reset-target-tracking": [
    [14, "gp", "process-focusable"],
    [40, "gp", "process-focusable"],
    [51, "gp", "process-focusable"],
    [65, "gp", "process-focusable"],
    [86, "gp", "process-focusable"]
  ],
  "reset-follow": [[[12, 18], "a0", "process-focusable"]],
  "(code cam-pov)": [
    [15, "a1", "pov-camera"],
    [24, "a0", "pov-camera"]
  ],
  "(code cam-pov180)": [
    [15, "a1", "pov-camera"],
    [23, "v1", "pov-camera"],
    [45, "v1", "pov-camera"],
    [58, "v1", "pov-camera"],
    [80, "a1", "pov-camera"],
    [122, "v1", "vector"]
  ],
  "(code cam-pov-track)": [
    [19, "a1", "pov-camera"],
    [30, "a0", "pov-camera"]
  ],
  "cam-los-spline-collide": [
    [70, "s3", "(inline-array collide-cache-tri)"],
    [88, "s3", "(inline-array collide-cache-tri)"]
  ],
  "cam-los-collide": [
    [92, "s1", "(inline-array collide-cache-tri)"],
    [205, "s1", "(inline-array collide-cache-tri)"],
    [135, "s1", "(inline-array collide-cache-tri)"],
    [175, "s1", "(inline-array collide-cache-tri)"]
  ],
  "cam-dist-analog-input": [[32, "f0", "float"]],
  "(event cam-string)": [
    [11, "v1", "vector"],
    [[44, 72], "s5", "vector"],
    [[80, 108], "gp", "vector"],
    [141, "a0", "vector"],
    [145, "a0", "vector"],
    [174, "v1", "vector"],
    [184, "v1", "float"],
    [28, "v1", "float"],
    [31, "v1", "float"]
  ],
  "cam-draw-collide-cache": [
    [[8, 13], "gp", "(inline-array collide-cache-tri)"]
  ],
  "(event cam-combiner-active)": [
    [[103, 126], "gp", "camera-slave"],
    [[189, 235], "gp", "camera-slave"]
  ],
  "cam-collision-record-draw": [[[45, 240], "s5", "cam-collision-record"]],
  "camera-fov-frame": [
    [87, "a0", "vector4w"],
    [128, "a0", "vector4w"],
    [169, "a0", "vector4w"],
    [7, "a0", "cam-dbg-scratch"],
    [18, "a0", "cam-dbg-scratch"],
    [29, "a0", "cam-dbg-scratch"],
    [33, "a2", "cam-dbg-scratch"],
    [36, "a3", "cam-dbg-scratch"],
    [39, "t0", "cam-dbg-scratch"],
    [45, "a0", "cam-dbg-scratch"],
    [50, "a0", "cam-dbg-scratch"],
    [54, "a2", "cam-dbg-scratch"],
    [57, "a3", "cam-dbg-scratch"],
    [60, "t0", "cam-dbg-scratch"],
    [66, "a0", "cam-dbg-scratch"],
    [72, "a0", "cam-dbg-scratch"],
    [75, "a1", "cam-dbg-scratch"],
    [83, "a0", "cam-dbg-scratch"],
    [86, "a1", "cam-dbg-scratch"],
    [91, "a0", "cam-dbg-scratch"],
    [95, "a2", "cam-dbg-scratch"],
    [101, "t0", "cam-dbg-scratch"],
    [98, "a3", "cam-dbg-scratch"],
    [107, "a0", "cam-dbg-scratch"],
    [113, "a0", "cam-dbg-scratch"],
    [116, "a1", "cam-dbg-scratch"],
    [124, "a0", "cam-dbg-scratch"],
    [127, "a1", "cam-dbg-scratch"],
    [132, "a0", "cam-dbg-scratch"],
    [136, "a2", "cam-dbg-scratch"],
    [139, "a3", "cam-dbg-scratch"],
    [142, "t0", "cam-dbg-scratch"],
    [148, "a0", "cam-dbg-scratch"],
    [154, "a0", "cam-dbg-scratch"],
    [157, "a1", "cam-dbg-scratch"],
    [165, "a0", "cam-dbg-scratch"],
    [168, "a1", "cam-dbg-scratch"],
    [173, "a0", "cam-dbg-scratch"],
    [177, "a2", "cam-dbg-scratch"],
    [180, "a3", "cam-dbg-scratch"],
    [183, "t0", "cam-dbg-scratch"],
    [189, "a0", "cam-dbg-scratch"],
    [195, "a0", "cam-dbg-scratch"],
    [198, "a1", "cam-dbg-scratch"]
  ],
  "camera-sphere": [
    [[43, 49], "v1", "cam-dbg-scratch"],
    [64, "v1", "cam-dbg-scratch"],
    [80, "v1", "cam-dbg-scratch"],
    [94, "v1", "cam-dbg-scratch"],
    [109, "v1", "cam-dbg-scratch"],
    [124, "v1", "cam-dbg-scratch"],
    [138, "v1", "cam-dbg-scratch"],
    [152, "v1", "cam-dbg-scratch"],
    [156, "a0", "cam-dbg-scratch"],
    [159, "a1", "cam-dbg-scratch"],
    [164, "a0", "cam-dbg-scratch"],
    [167, "a1", "cam-dbg-scratch"]
  ],
  "camera-line-draw": [
    [36, "a0", "cam-dbg-scratch"],
    [44, "a0", "cam-dbg-scratch"],
    [2, "a2", "cam-dbg-scratch"],
    [7, "a0", "cam-dbg-scratch"],
    [14, "v1", "cam-dbg-scratch"],
    [18, "v1", "cam-dbg-scratch"],
    [22, "a0", "cam-dbg-scratch"],
    [24, "v1", "cam-dbg-scratch"],
    [29, "a0", "cam-dbg-scratch"],
    [32, "a1", "cam-dbg-scratch"],
    [36, "a0", "cam-dbg-scratch"],
    [44, "a0", "cam-dbg-scratch"]
  ],
  "camera-plot-float-func": [
    [56, "v1", "cam-dbg-scratch"],
    [64, "a0", "cam-dbg-scratch"],
    [68, "a0", "cam-dbg-scratch"],
    [105, "v1", "cam-dbg-scratch"],
    [242, "v1", "cam-dbg-scratch"],
    [21, "a0", "cam-dbg-scratch"],
    [24, "a0", "cam-dbg-scratch"],
    [27, "a0", "cam-dbg-scratch"],
    [30, "a0", "cam-dbg-scratch"],
    [51, "a0", "cam-dbg-scratch"],
    [54, "a0", "cam-dbg-scratch"],
    [56, "v1", "cam-dbg-scratch"],
    [58, "a0", "cam-dbg-scratch"],
    [64, "a0", "cam-dbg-scratch"],
    [87, "a0", "cam-dbg-scratch"],
    [97, "a0", "cam-dbg-scratch"],
    [103, "a0", "cam-dbg-scratch"],
    [105, "v1", "cam-dbg-scratch"],
    [107, "a0", "cam-dbg-scratch"],
    [111, "a0", "cam-dbg-scratch"],
    [114, "a1", "cam-dbg-scratch"],
    [119, "a0", "cam-dbg-scratch"],
    [122, "a0", "cam-dbg-scratch"],
    [128, "a0", "cam-dbg-scratch"],
    [131, "a0", "cam-dbg-scratch"],
    [135, "a0", "cam-dbg-scratch"],
    [138, "a1", "cam-dbg-scratch"],
    [142, "a0", "cam-dbg-scratch"],
    [148, "a0", "cam-dbg-scratch"],
    [154, "a0", "cam-dbg-scratch"],
    [160, "a0", "cam-dbg-scratch"],
    [164, "a0", "cam-dbg-scratch"],
    [167, "a1", "cam-dbg-scratch"],
    [171, "a0", "cam-dbg-scratch"],
    [174, "a0", "cam-dbg-scratch"],
    [177, "a0", "cam-dbg-scratch"],
    [183, "a0", "cam-dbg-scratch"],
    [187, "a0", "cam-dbg-scratch"],
    [190, "a1", "cam-dbg-scratch"],
    [197, "a0", "cam-dbg-scratch"],
    [200, "a0", "cam-dbg-scratch"],
    [206, "a0", "cam-dbg-scratch"],
    [212, "a0", "cam-dbg-scratch"],
    [216, "a0", "cam-dbg-scratch"],
    [219, "a1", "cam-dbg-scratch"],
    [223, "a0", "cam-dbg-scratch"],
    [226, "a0", "cam-dbg-scratch"],
    [238, "a0", "cam-dbg-scratch"],
    [242, "v1", "cam-dbg-scratch"],
    [244, "a0", "cam-dbg-scratch"],
    [247, "a0", "cam-dbg-scratch"],
    [266, "a0", "cam-dbg-scratch"],
    [270, "a0", "cam-dbg-scratch"],
    [273, "a1", "cam-dbg-scratch"]
  ],
  "cam-line-dma": [
    [32, "t0", "vector"],
    [36, "t0", "vector"],
    [45, "t0", "vector"],
    [50, "t0", "vector"],
    [[12, 16], "a3", "dma-packet"],
    [[22, 25], "a3", "gs-gif-tag"],
    [[33, 38], "a3", "(pointer uint128)"],
    [[46, 52], "a1", "(pointer uint128)"],
    [[60, 65], "a0", "dma-packet"],
    [[65, 74], "a0", "(pointer uint64)"],
    [[77, 80], "a0", "dma-packet"]
  ],
  "camera-line2d": [
    [4, "a2", "cam-dbg-scratch"],
    [6, "a0", "cam-dbg-scratch"],
    [10, "a0", "cam-dbg-scratch"],
    [13, "a0", "cam-dbg-scratch"],
    [14, "a1", "cam-dbg-scratch"],
    [18, "a0", "cam-dbg-scratch"],
    [20, "a1", "cam-dbg-scratch"],
    [24, "a0", "cam-dbg-scratch"],
    [27, "a0", "cam-dbg-scratch"]
  ],
  "camera-line-setup": [[2, "a0", "cam-dbg-scratch"]],
  "camera-line-rel-len": [
    [9, "a0", "cam-dbg-scratch"],
    [5, "a0", "cam-dbg-scratch"],
    [12, "a1", "cam-dbg-scratch"],
    [18, "a0", "cam-dbg-scratch"]
  ],
  "camera-line-rel": [
    [2, "a3", "cam-dbg-scratch"],
    [8, "a1", "cam-dbg-scratch"]
  ],
  "camera-bounding-box-draw": [
    [6, "a0", "cam-dbg-scratch"],
    [15, "a0", "cam-dbg-scratch"],
    [21, "v1", "cam-dbg-scratch"],
    [24, "a0", "cam-dbg-scratch"],
    [30, "v1", "cam-dbg-scratch"],
    [33, "a0", "cam-dbg-scratch"],
    [39, "v1", "cam-dbg-scratch"],
    [42, "a0", "cam-dbg-scratch"],
    [48, "v1", "cam-dbg-scratch"],
    [51, "a0", "cam-dbg-scratch"],
    [57, "v1", "cam-dbg-scratch"],
    [62, "a1", "cam-dbg-scratch"],
    [68, "a1", "cam-dbg-scratch"],
    [74, "a1", "cam-dbg-scratch"],
    [80, "a1", "cam-dbg-scratch"],
    [86, "a1", "cam-dbg-scratch"],
    [92, "a1", "cam-dbg-scratch"],
    [97, "a0", "cam-dbg-scratch"],
    [100, "a1", "cam-dbg-scratch"],
    [105, "a0", "cam-dbg-scratch"],
    [108, "a1", "cam-dbg-scratch"],
    [113, "a0", "cam-dbg-scratch"],
    [116, "a1", "cam-dbg-scratch"],
    [121, "a0", "cam-dbg-scratch"],
    [124, "a1", "cam-dbg-scratch"],
    [129, "a0", "cam-dbg-scratch"],
    [132, "a1", "cam-dbg-scratch"],
    [137, "a0", "cam-dbg-scratch"],
    [140, "a1", "cam-dbg-scratch"],
    [12, "v1", "cam-dbg-scratch"]
  ],
  "camera-cross": [
    [8, "a0", "cam-dbg-scratch"],
    [14, "a0", "cam-dbg-scratch"],
    [18, "a2", "cam-dbg-scratch"],
    [22, "a0", "cam-dbg-scratch"],
    [26, "a2", "cam-dbg-scratch"],
    [31, "a0", "cam-dbg-scratch"],
    [34, "a1", "cam-dbg-scratch"],
    [39, "a0", "cam-dbg-scratch"],
    [42, "a1", "cam-dbg-scratch"],
    [47, "a0", "cam-dbg-scratch"],
    [52, "a0", "cam-dbg-scratch"],
    [52, "a0", "cam-dbg-scratch"],
    [56, "a2", "cam-dbg-scratch"],
    [60, "a0", "cam-dbg-scratch"],
    [64, "a2", "cam-dbg-scratch"],
    [69, "a0", "cam-dbg-scratch"],
    [72, "a1", "cam-dbg-scratch"],
    [77, "a0", "cam-dbg-scratch"],
    [80, "a1", "cam-dbg-scratch"],
    [85, "a0", "cam-dbg-scratch"],
    [90, "a0", "cam-dbg-scratch"],
    [94, "a2", "cam-dbg-scratch"],
    [98, "a0", "cam-dbg-scratch"],
    [101, "a1", "cam-dbg-scratch"],
    [106, "a0", "cam-dbg-scratch"],
    [109, "a1", "cam-dbg-scratch"]
  ],
  "cam-debug-draw-tris": [
    [20, "a0", "cam-dbg-scratch"],
    [88, "a0", "cam-dbg-scratch"]
  ],
  "camera-fov-draw": [
    [16, "t2", "cam-dbg-scratch"],
    [30, "a3", "cam-dbg-scratch"],
    [43, "a0", "cam-dbg-scratch"],
    [60, "a0", "cam-dbg-scratch"],
    [63, "a1", "cam-dbg-scratch"],
    [68, "a0", "cam-dbg-scratch"],
    [71, "a1", "cam-dbg-scratch"],
    [76, "a0", "cam-dbg-scratch"],
    [79, "a1", "cam-dbg-scratch"],
    [2, "t2", "cam-dbg-scratch"],
    [13, "v1", "(pointer vector)"],
    [27, "v1", "(pointer vector)"],
    [40, "v1", "(pointer vector)"],
    [53, "v1", "(pointer vector)"]
  ],
  "cam-collision-record-save": [[[8, 56], "v1", "cam-collision-record"]],
  "(trans cam-stick)": [[157, "a0", "vector"]],
  "(method 9 darkjak-info)": [[71, "v0", "sound-rpc-set-param"]],
  "(trans idle board)": [[4, "a0", "target"]],
  "(trans hidden board)": [[4, "a0", "target"]],
  "(trans use board)": [
    [8, "a0", "target"],
    [22, "a1", "target"]
  ],
  "board-post": [
    [[3, 79], "v1", "target"],
    [38, "a0", "target"],
    [44, "a0", "target"],
    [50, "a0", "target"],
    [56, "a0", "target"],
    [62, "a0", "target"],
    [94, "v1", "target"]
  ],
  "(code use board)": [[17, "v1", "art-joint-anim"]],
  "(code idle board)": [
    [19, "v1", "art-joint-anim"],
    [37, "v1", "art-joint-anim"]
  ],
  "gun-init": [[85, "a1", "target"]],
  "gun-post": [
    [7, "a0", "target"],
    [12, "gp", "target"],
    [16, "gp", "target"],
    [22, "gp", "target"],
    [31, "gp", "target"],
    [42, "gp", "target"],
    [46, "gp", "target"],
    [57, "gp", "target"],
    [[64, 77], "gp", "target"],
    [82, "v1", "target"],
    [88, "v1", "target"],
    [94, "v1", "target"],
    [100, "v1", "target"],
    [106, "v1", "target"],
    [110, "gp", "target"],
    [121, "gp", "target"],
    [126, "gp", "target"],
    [132, "gp", "target"],
    [148, "gp", "target"],
    [169, "a0", "target"]
  ],
  "(trans hidden gun)": [[4, "a0", "target"]],
  "(code idle gun)": [[16, "v1", "art-joint-anim"]],
  "(trans idle gun)": [
    [2, "v1", "target"],
    [9, "a0", "target"],
    [20, "v1", "target"]
  ],
  "(code die gun)": [
    [13, "v1", "target"],
    [74, "v1", "target"]
  ],
  "(post use gun)": [
    [6, "gp", "target"],
    [12, "gp", "target"],
    [21, "gp", "target"],
    [29, "gp", "target"],
    [34, "gp", "target"],
    [36, "gp", "target"],
    [40, "gp", "target"],
    [57, "gp", "target"],
    [63, "gp", "target"],
    [65, "gp", "target"],
    [67, "gp", "target"],
    [71, "gp", "target"],
    [75, "gp", "target"],
    [77, "gp", "target"],
    [83, "gp", "target"],
    [91, "gp", "target"],
    [93, "gp", "target"],
    [96, "a0", "vector"],
    [99, "gp", "target"],
    [101, "gp", "target"],
    [103, "gp", "target"],
    [109, "gp", "target"],
    [114, "gp", "target"],
    [116, "gp", "target"],
    [120, "gp", "target"],
    [122, "gp", "target"],
    [127, "gp", "target"],
    [129, "gp", "target"],
    [132, "a0", "vector"],
    [136, "s6", "target"]
  ],
  "(code use gun)": [
    [7, "a0", "target"],
    [27, "v1", "art-joint-anim"],
    [87, "v1", "art-joint-anim"],
    [152, "v1", "art-joint-anim"],
    [207, "v1", "art-joint-anim"],
    [262, "v1", "art-joint-anim"],
    [312, "v1", "art-joint-anim"],
    [377, "v1", "art-joint-anim"],
    [427, "v1", "art-joint-anim"],
    [487, "v1", "art-joint-anim"],
    [547, "v1", "art-joint-anim"],
    [612, "v1", "art-joint-anim"],
    [667, "v1", "art-joint-anim"],
    [726, "s4", "target"],
    [741, "s1", "pair"],
    [753, "s4", "target"],
    [774, "s4", "target"],
    [795, "s1", "pair"],
    [801, "s4", "target"],
    [804, "s4", "target"]
  ],
  "(trans use gun)": [
    [8, "a1", "target"],
    [19, "a0", "target"],
    [23, "v1", "target"],
    [28, "v1", "target"],
    [44, "v1", "target"]
  ],
  "(method 31 gun-eject)": [
    [24, "a0", "gun"],
    [36, "v1", "gun"],
    [44, "v1", "collide-shape"]
  ],
  "(method 9 gun-info)": [
    [115, "s0", "collide-shape-prim"],
    [133, "s0", "collide-shape-prim"]
  ],
  "(method 3 collide-query)": [
    [116, "f0", "float"],
    [137, "f0", "float"]
  ],
  "emerc-vu1-initialize-chain": [
    [[19, 59], "s5", "emerc-vu1-low-mem"],
    [80, "gp", "(inline-array dma-packet)"],
    [[12, 18], "gp", "(pointer vif-tag)"]
  ],
  "emerc-vu1-init-buffer": [
    [[25, 31], "a0", "dma-packet"],
    [[37, 40], "a0", "gs-gif-tag"],
    [44, "a0", "(pointer gs-test)"],
    [46, "a0", "(pointer gs-reg64)"],
    [[49, 61], "v1", "dma-packet"]
  ],
  "sparticle-track-root-prim": [[3, "v1", "collide-shape"]],
  "(method 10 sparticle-launcher)": [[41, "gp", "(array float)"]],
  "birth-func-texture-group": [[3, "s5", "(pointer int32)"]],
  "(method 9 sparticle-launch-control)": [[22, "a2", "process-drawable"]],
  "(method 10 sparticle-launch-control)": [[42, "a3", "float"]],
  "execute-part-engine": [
    [11, "v1", "connection"],
    [137, "a3", "vector"]
  ],
  "(method 2 sparticle-cpuinfo)": [[14, "f0", "float"]],
  "sp-kill-particle": [
    [7, "a1", "uint"],
    [7, "v1", "uint"]
  ],
  "sp-orbiter": [[[78, 89], "v1", "sprite-vec-data-2d"]],
  "forall-particles-with-key-runner": [
    [32, "s3", "(inline-array sparticle-cpuinfo)"],
    [42, "s3", "(inline-array sparticle-cpuinfo)"]
  ],
  "forall-particles-runner": [
    [[19, 28], "s4", "sparticle-cpuinfo"],
    [34, "s4", "pointer"],
    [35, "s3", "pointer"]
  ],
  "sp-process-particle-system": [[14, "a1", "vector"]],
  // debug
  "add-debug-point": [
    [[35, 39], "a3", "dma-packet"],
    [[45, 48], "a3", "gs-gif-tag"],
    [[65, 69], "a3", "vector4w-2"],
    [[85, 89], "a3", "vector4w-2"],
    [[102, 106], "a3", "vector4w-2"],
    [[122, 126], "a1", "vector4w-2"],
    [[129, 148], "a0", "(pointer uint64)"],
    [[151, 154], "a0", "dma-packet"]
  ],
  "internal-draw-debug-line": [
    [[5, 224], "s5", "rgba"],
    [[27, 29], "v1", "rgba"],
    [[109, 115], "a3", "dma-packet"],
    [[118, 124], "a3", "gs-gif-tag"],
    [[232, 245], "a1", "(inline-array vector4w-2)"],
    [[107, 267], "a0", "(pointer uint64)"],
    [[268, 273], "a0", "dma-packet"]
  ],
  "internal-draw-debug-text-3d": [[[53, 56], "v1", "dma-packet"]],
  "add-debug-flat-triangle": [
    [[70, 76], "a3", "dma-packet"],
    [[79, 85], "a3", "gs-gif-tag"],
    [[108, 127], "a3", "(inline-array vector)"],
    [[68, 149], "a0", "(pointer uint64)"],
    [[150, 155], "a0", "dma-packet"]
  ],
  "add-debug-line2d": [
    [[60, 64], "a2", "dma-packet"],
    [[70, 73], "a2", "gs-gif-tag"],
    [[78, 81], "a2", "vector4w-2"],
    [[86, 89], "a2", "vector4w-2"],
    [[97, 111], "a0", "(pointer uint64)"],
    [[114, 117], "v1", "dma-packet"]
  ],
  "add-debug-rot-matrix": [
    [[9, 12], "t0", "float"],
    [[17, 20], "t0", "float"],
    [[22, 29], "t0", "float"]
  ],
  "add-debug-cspace": [[[4, 6], "a3", "float"]],
  "add-debug-points": [[[52, 57], "a3", "rgba"]],
  "debug-percent-bar": [[[44, 49], "v1", "dma-packet"]],
  "debug-pad-display": [[[72, 77], "v1", "dma-packet"]],
  "add-debug-light": [[[17, 20], "t0", "float"]],
  "drawable-frag-count": [[[14, 20], "s5", "drawable-group"]],
  "add-debug-cursor": [[[35, 40], "v1", "dma-packet"]],
  "add-boundary-shader": [
    [[6, 12], "a0", "gs-gif-tag"],
    [[14, 31], "s5", "adgif-shader"]
  ],
  // debug-sphere
  "add-debug-sphere-from-table": [
    [[38, 41], "v1", "vector"],
    [[55, 59], "s0", "(inline-array vector)"]
  ],
  // shrubbery
  "shrub-upload-view-data": [[[8, 16], "a0", "dma-packet"]],
  "shrub-do-init-frame": [
    [[12, 21], "a0", "dma-packet"],
    [[26, 29], "a0", "dma-packet"],
    [33, "v1", "(pointer vif-tag)"],
    [[35, 41], "v1", "(pointer uint32)"],
    [42, "v1", "(pointer vif-tag)"],
    [[44, 51], "v1", "(pointer uint32)"],
    [52, "v1", "(pointer vif-tag)"],
    [54, "v1", "(pointer uint32)"]
  ],
  "shrub-init-frame": [
    [[8, 12], "a0", "dma-packet"],
    [[18, 21], "a0", "gs-gif-tag"],
    [24, "v1", "(pointer gs-test)"],
    [26, "v1", "(pointer gs-reg64)"]
  ],
  "shrub-upload-model": [
    [[17, 26], "a3", "dma-packet"],
    [[33, 41], "a0", "dma-packet"],
    [[47, 55], "a0", "dma-packet"]
  ],
  "draw-drawable-tree-instance-shrub": [[86, "a0", "drawable-group"]],
  "draw-prototype-inline-array-shrub": [
    [[13, 56], "v1", "prototype-bucket-shrub"],
    [[102, 114], "a0", "shrub-near-packet"],
    [[114, 117], "v1", "vector4w-3"],
    [118, "a1", "vector4w"],
    [123, "v1", "dma-packet"],
    [[124, 126], "v1", "vector4w"],
    [[334, 364], "s1", "prototype-bucket-shrub"],
    [416, "a0", "drawable-group"],
    [420, "s1", "prototype-bucket-shrub"],
    [525, "v1", "drawable-group"],
    [[518, 535], "s1", "prototype-bucket-shrub"],
    [558, "s1", "prototype-bucket-shrub"],
    [[677, 718], "gp", "prototype-bucket-shrub"],
    [[696, 706], "a1", "prototype-bucket-shrub"]
  ],
  "(method 8 drawable-tree-instance-shrub)": [[54, "v1", "drawable-group"]],
  "(method 13 drawable-tree-instance-shrub)": [
    [[12, 151], "gp", "prototype-bucket-shrub"],
    [19, "a1", "drawable-group"],
    [44, "v1", "drawable-group"],
    [66, "s3", "shrubbery"],
    [92, "v1", "drawable-group"],
    [114, "s3", "shrubbery"],
    [160, "gp", "(inline-array prototype-bucket-shrub)"]
  ],
  "(method 9 shrubbery)": [
    [23, "a2", "(pointer int32)"],
    [28, "a3", "(pointer int32)"]
  ],
  "init-dma-test": [[29, "v1", "(inline-array qword)"]],
  "drawable-load": [[[25, 28], "s5", "drawable"]],
  "art-load": [[[13, 16], "s5", "art"]],
  "art-group-load-check": [[[43, 53], "s3", "art-group"]],
  "(method 13 art-group)": [[13, "s3", "art-joint-anim"]],
  "(method 14 art-group)": [[13, "s3", "art-joint-anim"]],
  "(method 13 gui-control)": [
    [[52, 81], "s3", "gui-connection"],
    [[202, 228], "a0", "connection"]
  ],
  "(method 21 gui-control)": [[43, "s2", "process-drawable"]],
  "(method 12 gui-control)": [
    [128, "v1", "gui-connection"],
    [214, "v1", "gui-connection"],
    [167, "s2", "process-drawable"]
  ],
  "(method 16 gui-control)": [[[10, 119], "s1", "gui-connection"]],
  "(method 17 gui-control)": [
    [[1, 262], "gp", "gui-connection"],
    [13, "v1", "gui-connection"]
  ],
  "(method 14 gui-control)": [[[5, 41], "s2", "gui-connection"]],
  "(method 15 gui-control)": [[[6, 56], "s1", "gui-connection"]],
  "(method 11 external-art-control)": [[19, "s5", "process-drawable"]],
  "ja-abort-spooled-anim": [[[3, 24], "s3", "sound-id"]],
  "(method 19 gui-control)": [
    [[32, 35], "a2", "gui-channel"],
    [113, "a2", "gui-channel"]
  ],
  "(method 9 gui-control)": [
    [110, "v0", "gui-connection"],
    [10, "v1", "gui-connection"],
    [17, "v1", "gui-connection"],
    [24, "v1", "gui-connection"],
    [131, "v1", "gui-connection"],
    [35, "v1", "gui-connection"],
    [40, "v1", "gui-connection"],
    [44, "v1", "gui-connection"],
    [14, "v1", "gui-connection"]
  ],
  "(method 10 gui-control)": [[[4, 32], "s3", "gui-connection"]],
  "(method 10 bsp-header)": [
    [43, "a1", "terrain-context"],
    [31, "a0", "terrain-context"]
  ],
  "bsp-camera-asm": [
    [26, "v1", "pointer"],
    [[26, 63], "t1", "bsp-node"],
    [43, "t3", "uint"]
  ],
  "ja-post": [[[42, 46], "a0", "collide-shape"]],
  "display-frame-start": [
    [4, "v1", "vif-bank"],
    [9, "a0", "vif-bank"]
  ],
  "display-frame-finish": [
    [[178, 185], "a0", "dma-packet"],
    [[193, 194], "a0", "dma-packet"],
    [194, "a0", "(pointer int64)"]
  ],
  "default-end-buffer": [
    [9, "v1", "dma-bucket"],
    [[20, 28], "t1", "dma-packet"],
    [[30, 36], "t1", "gs-gif-tag"],
    [40, "t1", "(pointer gs-zbuf)"],
    [42, "t1", "(pointer gs-reg64)"],
    [43, "t1", "(pointer gs-test)"],
    [45, "t1", "(pointer gs-reg64)"],
    [47, "t1", "(pointer gs-alpha)"],
    [49, "t1", "(pointer gs-reg64)"],
    [50, "t1", "(pointer uint64)"],
    [52, "t1", "(pointer gs-reg64)"],
    [54, "t1", "(pointer gs-clamp)"],
    [56, "t1", "(pointer gs-reg64)"],
    [58, "t1", "(pointer gs-tex0)"],
    [60, "t1", "(pointer gs-reg64)"],
    [63, "t1", "(pointer gs-texa)"],
    [65, "t1", "(pointer gs-reg64)"],
    [67, "t1", "(pointer gs-texclut)"],
    [69, "t1", "(pointer gs-reg64)"],
    [71, "t1", "(pointer uint64)"],
    [73, "t1", "(pointer gs-reg64)"],
    [[79, 82], "a1", "dma-packet"],
    [85, "a1", "dma-bucket"]
  ],
  "default-init-buffer": [
    [[20, 28], "t1", "dma-packet"],
    [[30, 36], "t1", "gs-gif-tag"],
    [40, "t1", "(pointer gs-zbuf)"],
    [42, "t1", "(pointer gs-reg64)"],
    [43, "t1", "(pointer gs-test)"],
    [45, "t1", "(pointer gs-reg64)"],
    [47, "t1", "(pointer gs-alpha)"],
    [49, "t1", "(pointer gs-reg64)"],
    [50, "t1", "(pointer uint64)"],
    [52, "t1", "(pointer gs-reg64)"],
    [54, "t1", "(pointer gs-clamp)"],
    [56, "t1", "(pointer gs-reg64)"],
    [58, "t1", "(pointer gs-tex0)"],
    [60, "t1", "(pointer gs-reg64)"],
    [63, "t1", "(pointer gs-texa)"],
    [65, "t1", "(pointer gs-reg64)"],
    [67, "t1", "(pointer gs-texclut)"],
    [69, "t1", "(pointer gs-reg64)"],
    [71, "t1", "(pointer uint64)"],
    [73, "t1", "(pointer gs-reg64)"],
    [[82, 85], "a1", "dma-packet"]
    //[85, "a1", "dma-bucket"]
  ],
  "update-mood-vinroom": [[[16, 140], "gp", "(pointer float)"]],
  "update-mood-hiphog": [[[26, 458], "s5", "hiphog-states"]],
  "update-mood-sewer": [[[25, 149], "s4", "sewer-states"]],
  "update-mood-oracle": [[[17, 134], "s5", "oracle-states"]],
  "(exit close com-airlock)": [
    [[4, 18], "v1", "sound-rpc-set-param"],
    [[24, 38], "v1", "sound-rpc-set-param"]
  ],
  "(trans close com-airlock)": [[[52, 66], "v1", "sound-rpc-set-param"]],
  "init-mood-hiphog": [[[0, 239], "gp", "hiphog-states"]],
  "init-mood-sewer": [[[0, 20], "gp", "sewer-states"]],
  "set-sewer-lights-flag!": [[[9, 17], "v1", "sewer-states"]],
  "set-sewer-turret-flash!": [[[8, 11], "v1", "sewer-states"]],
  "set-sewesc-explosion!": [[[8, 11], "v1", "sewer-states"]],
  "init-mood-oracle": [[[0, 7], "v1", "oracle-states"]],
  "set-oracle-purple-flag!": [[9, "v1", "oracle-states"]],
  "init-mood-tombc": [[[1, 4], "v1", "tombc-states"]],
  "set-tombc-electricity-scale!": [[[9, 11], "v1", "tombc-states"]],
  "set-tombboss-gem-light!": [[[9, 11], "v1", "tombboss-states"]],
  "init-mood-fordumpa": [[[1, 3], "v1", "fordumpa-states"]],
  "update-mood-fordumpa": [[[44, 67], "s5", "fordumpa-states"]],
  "set-fordumpa-turret-flash!": [[[9, 13], "v1", "fordumpa-states"]],
  "set-fordumpa-electricity-scale!": [[[9, 11], "v1", "fordumpa-states"]],
  "init-mood-fordumpc": [[1, "v1", "fordumpc-states"]],
  "set-fordumpc-light-flag!": [[9, "v1", "fordumpc-states"]],
  "init-mood-forresca": [[[1, 7], "v1", "forresca-states"]],
  "set-forresca-electricity-scale!": [[12, "v1", "forresca-states"]],
  "init-mood-forrescb": [[[1, 7], "v1", "forrescb-states"]],
  "update-mood-forrescb": [[[17, 60], "gp", "forrescb-states"]],
  "set-forrescb-turret-flash!": [[13, "v1", "forrescb-states"]],
  "set-forrescb-electricity-scale!": [[12, "v1", "forrescb-states"]],
  "init-mood-prison": [[[1, 4], "v1", "prison-states"]],
  "update-mood-prison": [[[17, 105], "gp", "prison-states"]],
  "set-prison-torture-flag!": [[9, "v1", "prison-states"]],
  "update-under-lights": [[[1, 5], "v1", "under-states"]],
  "update-mood-under": [[[16, 112], "gp", "under-states"]],
  "set-under-laser!": [
    [10, "v1", "under-states"],
    [21, "v1", "under-states"]
  ],
  "set-under-fog-interp!": [
    [21, "v1", "under-states"],
    [10, "v1", "under-states"]
  ],
  "init-mood-dig1": [[2, "v1", "dig1-states"]],
  "update-mood-dig1": [
    [[15, 135], "gp", "dig1-states"],
    [28, "v1", "float"],
    [56, "v1", "float"]
  ],
  "set-dig1-explosion!": [[10, "v1", "dig1-states"]],
  "update-mood-vortex": [[[10, 299], "gp", "vortex-states"]],
  "set-vortex-flash!": [
    [22, "v1", "vortex-states"],
    [10, "v1", "vortex-states"]
  ],
  "set-vortex-white!": [
    [23, "v1", "vortex-states"],
    [11, "v1", "vortex-states"],
    [9, "v1", "vortex-states"],
    [21, "v1", "vortex-states"]
  ],
  "update-mood-nestb": [[[25, 99], "gp", "nestb-states"]],
  "set-nestb-purple!": [[10, "v1", "nestb-states"]],
  "get-nestb-purple": [[8, "v1", "nestb-states"]],
  "init-mood-consiteb": [[[0, 5], "v1", "consiteb-states"]],
  "update-mood-consiteb": [[[22, 117], "gp", "consiteb-states"]],
  "init-mood-castle": [[3, "v1", "castle-states"]],
  "update-mood-castle": [[[13, 109], "s5", "castle-states"]],
  "set-castle-electricity-scale!": [[10, "v1", "castle-states"]],
  "init-mood-ruins": [[[1, 22], "gp", "ruins-states"]],
  "init-mood-strip": [[[0, 22], "gp", "strip-states"]],
  "update-mood-strip": [[[22, 79], "s4", "strip-states"]],
  "init-mood-ctysluma": [[[0, 29], "gp", "ctysluma-states"]],
  "update-mood-ctysluma": [[[23, 81], "gp", "ctysluma-states"]],
  "update-mood-ctyslumb": [[[19, 58], "s5", "ctyslumb-states"]],
  "init-mood-ctyslumc": [[[0, 22], "gp", "ctyslumc-states"]],
  "update-mood-ctyslumc": [[[19, 46], "gp", "ctyslumc-states"]],
  "init-mood-ctyport": [[[1, 11], "gp", "ctyport-states"]],
  "init-mood-ctyport-no-part": [[1, "v1", "ctyport-states"]],
  "update-mood-ctyport": [[[23, 70], "s5", "ctyport-states"]],
  "update-mood-ctymarkb": [[[23, 76], "gp", "ctymarkb-states"]],
  "init-mood-palcab": [[3, "v1", "palcab-states"]],
  "update-mood-palcab": [[[23, 53], "s4", "palcab-states"]],
  "set-palcab-turret-flash!": [[10, "v1", "palcab-states"]],
  "update-mood-stadiumb": [[[22, 61], "gp", "stadiumb-states"]],
  "init-mood-mountain": [[[0, 77], "gp", "mountain-states"]],
  "update-mood-mountain": [[[19, 83], "gp", "mountain-states"]],
  "init-mood-atoll": [[2, "v1", "atoll-states"]],
  "update-mood-atoll": [[[19, 48], "s4", "atoll-states"]],
  "set-atoll-explosion!": [[10, "v1", "atoll-states"]],
  "init-mood-drill": [[1, "v1", "drill-states"]],
  "update-mood-drill": [[[22, 121], "gp", "drill-states"]],
  "set-drill-fire-floor!": [
    [9, "v1", "drill-states"],
    [19, "v1", "drill-states"]
  ],
  "set-drill-electricity-scale!": [
    [12, "v1", "drill-states"],
    [25, "v1", "drill-states"]
  ],
  "init-mood-drillb": [[1, "v1", "drillb-states"]],
  "update-mood-drillb": [[[17, 93], "gp", "drillb-states"]],
  "update-mood-casboss": [[[22, 46], "s4", "casboss-states"]],
  "set-casboss-explosion!": [[10, "v1", "casboss-states"]],
  "update-mood-caspad": [[[19, 77], "gp", "caspad-states"]],
  "init-mood-palroof": [[[0, 7], "v1", "palroof-states"]],
  "set-palroof-electricity-scale!": [[12, "v1", "palroof-states"]],
  "update-mood-palent": [[[18, 43], "s5", "palent-states"]],
  "set-palent-turret-flash!": [[13, "v1", "palent-states"]],
  "init-mood-nest": [[1, "v1", "nest-states"]],
  "update-mood-nest": [[[21, 72], "s5", "nest-states"]],
  "set-nest-green-flag!": [[9, "v1", "nest-states"]],
  "init-mood-village1": [[[0, 4], "v1", "village1-states"]],
  "update-mood-village1": [[[21, 66], "gp", "village1-states"]],
  "clear-village1-interp!": [[[9, 11], "v1", "village1-states"]],
  "set-village1-interp!": [[9, "v1", "village1-states"]],
  "update-mood-consite": [[[84, 110], "s4", "consite-states"]],
  "set-consite-flash!": [[10, "v1", "consite-states"]],
  "update-mood-mincan": [[[18, 22], "v1", "mincan-states"]],
  "set-mincan-beam!": [[13, "v1", "mincan-states"]],
  "copy-mood-exterior-ambi": [
    [[12, 16], "a2", "mood-context"],
    [[13, 16], "v1", "mood-context"]
  ],
  "update-mood-light": [[[6, 144], "gp", "light-state"]],
  "update-mood-lava": [[[6, 36], "gp", "lava-state"]],
  "update-mood-flicker": [[[1, 58], "gp", "flicker-state"]],
  "update-mood-florescent": [[[1, 48], "gp", "florescent-state"]],
  "update-mood-electricity": [[[3, 19], "gp", "electricity-state"]],
  "update-mood-pulse": [[[5, 27], "gp", "pulse-state"]],
  "update-mood-strobe": [[[2, 42], "gp", "strobe-state"]],
  "update-mood-flames": [[[5, 102], "gp", "flames-state"]],
  "(method 9 mood-control)": [[636, "v0", "sound-rpc-set-param"]],
  "(method 27 com-airlock)": [[35, "v1", "(array string)"]],
  "(code close com-airlock)": [
    [190, "v0", "sound-rpc-set-param"],
    [297, "v0", "sound-rpc-set-param"],
    [389, "v0", "sound-rpc-set-param"]
  ],
  "(code open com-airlock)": [
    [117, "v0", "sound-rpc-set-param"],
    [226, "v0", "sound-rpc-set-param"],
    [420, "v0", "sound-rpc-set-param"],
    [440, "v0", "sound-rpc-set-param"]
  ],
  "build-conversions": [
    [23, "v1", "fact-info-target"],
    [29, "v1", "fact-info-target"]
  ],
  "target-real-post": [[97, "f28", "float"]],
  "target-compute-pole": [
    [12, "s2", "swingpole"],
    [20, "s2", "swingpole"],
    [23, "s2", "swingpole"],
    [33, "s2", "swingpole"],
    [36, "s2", "swingpole"],
    [99, "s2", "swingpole"],
    [122, "s2", "swingpole"]
  ],
  "tobot-start": [[26, "s5", "target"]],
  "(method 10 target)": [[28, "t9", "(function target none)"]],
  "target-compute-edge": [[48, "a0", "process-drawable"]],
  "target-compute-edge-rider": [[48, "a0", "process-drawable"]],
  "target-update-ik": [[288, "f30", "float"]],
  "cam-layout-entity-volume-info-create": [
    ["_stack_", 16, "res-tag"],
    [16, "v0", "(inline-array vector)"],
    [223, "v1", "float"],
    [254, "v1", "float"],
    [258, "v1", "float"],
    [282, "v1", "float"],
    [325, "f0", "float"]
  ],
  "cam-layout-entity-info": [
    // can't just cast the return value from the res-tag retrieval
    [202, "v1", "vector"]
  ],
  "clmf-next-entity": [[38, "a0", "connection"]],
  "cam-layout-save-cam-rot": [[13, "v0", "vector"]],
  "cam-layout-save-cam-trans": [
    [29, "v0", "vector"],
    [40, "v0", "vector"],
    // super weird handling of vectors
    [93, "s5", "symbol"],
    [95, "s2", "symbol"],
    [94, "s2", "symbol"]
  ],
  "cam-layout-save-pivot": [
    [38, "v0", "vector"],
    [13, "v0", "vector"]
  ],
  "cam-layout-save-align": [
    [38, "v0", "vector"],
    [13, "v0", "vector"]
  ],
  "cam-layout-save-interesting": [
    [38, "v0", "vector"],
    [13, "v0", "vector"]
  ],
  "cam-layout-save-splineoffset": [[37, "v0", "vector"]],
  "cam-layout-save-campointsoffset": [[12, "v0", "vector"]],
  "clmf-save-all": [[18, "v1", "connection"]],
  "cam-layout-do-action": [[99, "s5", "(function object symbol symbol)"]],
  "cam-layout-function-call": [[15, "gp", "(function string int basic none)"]],
  "cam-layout-do-menu": [
    [[280, 363], "s4", "clm-list"],
    [374, "v1", "clm-item"],
    [[136, 182], "s3", "clm-list"],
    [209, "a0", "clm-item"],
    [219, "v1", "clm-item"],
    [234, "s3", "clm-item"],
    [239, "v1", "clm-item"],
    [244, "s3", "clm-item"]
  ],
  "cam-layout-init": [[10, "v1", "connection"]],
  "cam-layout-print": [[[21, 24], "v1", "dma-packet"]],
  "clmf-pos-rot": [
    [68, "a1", "res-tag"],
    [139, "v1", "res-tag"],
    [82, "v0", "vector"]
  ],
  "clmf-cam-float-adjust": [[53, "v1", "res-tag"]],
  "(method 9 plane-volume)": [
    [185, "v1", "float"],
    [216, "v1", "float"],
    [241, "v1", "float"],
    [281, "f0", "float"],
    [220, "v1", "float"]
  ],
  "(method 45 nav-mesh)": [[15, "v1", "entity-nav-mesh"]],
  "(method 13 nav-engine)": [
    [[53, 65], "s4", "nav-mesh"],
    [[38, 50], "s3", "nav-mesh"]
  ],
  "(method 9 nav-mesh)": [[[81, 134], "s4", "nav-poly"]],
  "(method 37 nav-mesh)": [[[4, 18], "a1", "(inline-array vector)"]],
  "debug-menu-item-var-update-display-str": [
    [[44, 49], "v1", "int"],
    [[61, 69], "v1", "int"]
  ],
  "debug-menu-item-var-make-float": [[31, "v0", "int"]],
  "debug-menu-item-get-max-width": [[[18, 35], "a0", "debug-menu-item-var"]],
  "debug-menu-find-from-template": [
    [10, "s4", "debug-menu-item"],
    [18, "s4", "debug-menu-item-submenu"],
    [3, "s5", "debug-menu"]
  ],
  "debug-menu-item-var-joypad-handler": [
    [206, "a1", "int"],
    [207, "v1", "int"]
  ],
  "debug-menu-rebuild": [[7, "a0", "debug-menu-item"]],
  "debug-menu-render": [
    [[45, 49], "v1", "dma-packet"],
    [[108, 111], "v1", "dma-packet"]
  ],
  "debug-menu-item-submenu-render": [[[39, 44], "v1", "dma-packet"]],
  "debug-menu-item-flag-render": [[[44, 49], "v1", "dma-packet"]],
  "debug-menu-item-function-render": [[[46, 51], "v1", "dma-packet"]],
  "debug-menu-item-var-render": [[[94, 98], "v1", "dma-packet"]],
  "debug-menu-send-msg": [
    [[3, 14], "s2", "debug-menu-item"],
    [[14, 21], "s2", "debug-menu-item-submenu"]
  ],
  "(anon-function 86 default-menu)": [
    // TODO - should not be required
    [9, "a0", "state-flags"]
  ],
  "(anon-function 2 find-nearest)": [
    [28, "s3", "collide-shape"],
    [55, "s2", "process-focusable"],
    [[59, 63], "s2", "process-focusable"],
    [66, "s3", "collide-shape"]
  ],
  "find-nearest-focusable": [
    [50, "s3", "process-focusable"],
    [66, "s3", "process-focusable"],
    [[298, 303], "s3", "process-focusable"]
  ],
  "(method 11 impact-control)": [[55, "s2", "collide-shape-prim"]],
  "(method 16 collide-cache)": [
    [47, "a0", "collide-shape-prim-sphere"],
    [17, "s4", "collide-cache-prim"],
    [23, "s4", "collide-cache-prim"],
    [27, "s4", "collide-cache-prim"],
    [46, "s4", "collide-cache-prim"],
    [65, "s4", "(inline-array collide-cache-prim)"]
  ],
  "(method 28 editable)": [[[4, 8], "a0", "editable"]],
  "execute-select": [
    [[425, 429], "a0", "editable"],
    [512, "v1", "editable"],
    [[463, 467], "a0", "editable"],
    [605, "v1", "editable"],
    [[556, 560], "a0", "editable"]
  ],
  "(method 12 editable-array)": [
    [877, "a1", "editable-point"],
    [713, "s1", "editable-point"]
  ],
  "insert-box": [
    [279, "a0", "editable"],
    [288, "a0", "editable"],
    [297, "a0", "editable"],
    [306, "a0", "editable"],
    [330, "a0", "editable"],
    [339, "a0", "editable"],
    [348, "a0", "editable"],
    [357, "a0", "editable"],
    [388, "a0", "editable"],
    [397, "a0", "editable"],
    [406, "a0", "editable"],
    [415, "a0", "editable"],
    [439, "a0", "editable"],
    [448, "a0", "editable"],
    [457, "a0", "editable"],
    [466, "a0", "editable"],
    [497, "a0", "editable"],
    [506, "a0", "editable"],
    [515, "a0", "editable"],
    [524, "a0", "editable"],
    [555, "a0", "editable"],
    [564, "a0", "editable"],
    [573, "a0", "editable"],
    [582, "a0", "editable"],
    [611, "a0", "editable"]
  ],
  "(event idle editable-player)": [
    [351, "s4", "editable-light"],
    [409, "s4", "editable-light"],
    [312, "v1", "float"],
    [314, "v1", "float"],
    [316, "v1", "float"],
    [382, "v1", "float"],
    [384, "v1", "float"],
    [386, "v1", "float"],
    [388, "v1", "float"],
    [437, "v1", "float"],
    [468, "a0", "editable-light"]
  ],
  "(method 29 editable)": [[[4, 8], "a0", "editable"]],
  "(method 28 editable-point)": [
    [88, "t9", "(function editable-point editable-command none)"]
  ],
  "(method 27 editable-plane)": [
    [9, "t9", "(function editable-plane editable-array editable)"],
    [39, "gp", "editable-plane"],
    [15, "v1", "editable-plane"],
    [31, "v1", "editable-plane"]
  ],
  "(method 25 editable-face)": [
    [25, "t9", "(function editable-face editable-array none)"]
  ],
  "(method 25 editable-plane)": [
    [25, "t9", "(function editable-plane editable-array none)"]
  ],
  "(method 29 editable-face)": [
    [318, "a0", "(array editable-point)"],
    [234, "a1", "editable-point"]
  ],
  "(method 27 editable-face)": [
    [9, "t9", "(function editable-face editable-array editable)"],
    [39, "gp", "editable-face"],
    [[16, 20], "a0", "editable-face"],
    [31, "v1", "editable-face"]
  ],
  "(method 25 editable-light)": [
    [9, "t9", "(function editable-light editable-array none)"]
  ],
  "(method 25 editable)": [[[12, 17], "a0", "editable"]],
  "merc-edge-stats": [[31, "v1", "merc-ctrl"]],
  "(method 8 merc-ctrl)": [
    [46, "s2", "pointer"], // was merc-fragment-control
    [[22, 45], "s2", "merc-fragment-control"],
    [[89, 93], "a1", "merc-blend-ctrl"],
    [103, "a1", "pointer"]
  ],
  "merc-vu1-initialize-chain": [
    [[13, 19], "gp", "(pointer vif-tag)"],
    [[19, 116], "s5", "merc-vu1-low-mem"],
    [127, "gp", "(inline-array dma-packet)"]
  ],
  "(method 9 merc-fragment)": [[[13, 265], "s3", "adgif-shader"]],
  "(method 9 merc-effect)": [
    [46, "s4", "pointer"],
    [47, "s5", "pointer"],
    [[0, 46], "s4", "merc-fragment"],
    [[0, 47], "s5", "merc-fragment-control"]
  ],
  "merc-vu1-init-buffer": [
    [[21, 37], "a0", "dma-packet"],
    [[37, 40], "a0", "gs-gif-tag"],
    [45, "a0", "(pointer gs-test)"],
    [47, "a0", "(pointer gs-reg64)"],
    [49, "a1", "(pointer gs-reg64)"],
    [52, "a0", "(pointer gs-test)"],
    [54, "a0", "(pointer gs-test)"],
    [[63, 68], "v1", "dma-packet"]
  ],
  "texture-usage-init": [
    [23, "a1", "texture-masks"],
    [24, "a1", "texture-mask"]
  ],
  "upload-vram-pages-pris": [
    [[134, 141], "a0", "dma-packet"],
    [[143, 150], "a0", "gs-gif-tag"],
    [154, "a0", "(pointer int64)"],
    [156, "a0", "(pointer gs-reg64)"],
    [[160, 166], "v1", "dma-packet"]
  ],
  "(method 14 texture-pool)": [[22, "a3", "(pointer int32)"]],
  "(method 13 texture-page)": [
    [[16, 23], "a0", "dma-packet"],
    [[25, 32], "a0", "gs-gif-tag"],
    [36, "a0", "(pointer int64)"],
    [38, "a0", "(pointer gs-reg64)"],
    [[42, 45], "a0", "dma-packet"],
    [45, "a0", "(pointer int64)"]
  ],
  "texture-relocate": [
    [[17, 21], "t4", "dma-packet"],
    [[27, 30], "t4", "gs-gif-tag"],
    [60, "t4", "(pointer gs-bitbltbuf)"],
    [62, "t4", "(pointer gs-reg64)"],
    [63, "t4", "(pointer gs-trxpos)"],
    [65, "t4", "(pointer gs-reg64)"],
    [71, "t4", "(pointer gs-trxreg)"],
    [73, "t4", "(pointer gs-reg64)"],
    [75, "t4", "(pointer gs-trxdir)"],
    [77, "t4", "(pointer gs-reg64)"],
    [[98, 102], "a2", "dma-packet"],
    [[108, 111], "a2", "gs-gif-tag"],
    [132, "a2", "(pointer gs-bitbltbuf)"],
    [134, "a2", "(pointer gs-reg64)"],
    [135, "a2", "(pointer gs-trxpos)"],
    [137, "a2", "(pointer gs-reg64)"],
    [139, "a2", "(pointer gs-trxreg)"],
    [141, "a2", "(pointer gs-reg64)"],
    [143, "a2", "(pointer gs-trxdir)"],
    [145, "a2", "(pointer gs-reg64)"],
    [[157, 161], "a2", "dma-packet"],
    [[167, 170], "a2", "gs-gif-tag"],
    [191, "a2", "(pointer gs-bitbltbuf)"],
    [193, "a2", "(pointer gs-reg64)"],
    [194, "a2", "(pointer gs-trxpos)"],
    [196, "a2", "(pointer gs-reg64)"],
    [198, "a2", "(pointer gs-trxreg)"],
    [200, "a2", "(pointer gs-reg64)"],
    [202, "a2", "(pointer gs-trxdir)"],
    [204, "a2", "(pointer gs-reg64)"]
  ],
  "(method 11 texture-pool)": [
    [[189, 196], "a0", "dma-packet"],
    [217, "a0", "dma-packet"],
    [218, "a0", "(pointer int64)"],
    [211, "a0", "(pointer gs-reg64)"],
    [209, "a0", "(pointer int64)"],
    [[198, 205], "a0", "gs-gif-tag"]
  ],
  "texture-page-login": [[[34, 45], "s2", "texture-page"]],
  "(method 9 texture-page-dir)": [
    [[27, 32], "t3", "adgif-shader"],
    [[20, 30], "t2", "(pointer shader-ptr)"]
  ],
  "texture-page-dir-inspect": [[[137, 138], "v1", "adgif-shader"]],
  "level-remap-texture": [
    [15, "t0", "(pointer uint32)"],
    [21, "t0", "(pointer uint32)"],
    [19, "t0", "(pointer uint64)"],
    [12, "v1", "int"],
    [12, "a3", "int"]
  ],
  "debug-menu-func-decode": [[18, "a0", "symbol"]],
  "(anon-function 6 script)": [[17, "v1", "pair"]],
  "(anon-function 16 script)": [
    [10, "s4", "game-task-node-info"],
    [12, "v1", "symbol"]
  ],
  "(method 13 mysql-nav-graph)": [[[15, 37], "gp", "mysql-nav-node"]],
  "(method 14 mysql-nav-graph)": [[[16, 31], "v1", "mysql-nav-edge"]],
  "(method 15 mysql-nav-graph)": [[[6, 11], "a3", "mysql-nav-visnode"]],
  "(method 16 mysql-nav-graph)": [
    [[39, 54], "v1", "mysql-nav-visnode"],
    [29, "a1", "mysql-nav-visnode"],
    [24, "a1", "mysql-nav-visnode"]
  ],
  "(method 11 mysql-nav-graph)": [[7, "a2", "mysql-nav-node"]],
  "(method 12 mysql-nav-graph)": [[7, "a2", "mysql-nav-edge"]],
  "(method 19 mysql-nav-graph)": [
    [[32, 41], "s4", "mysql-nav-node"],
    [[42, 62], "a0", "mysql-nav-edge"]
  ],
  "(method 10 mysql-nav-graph)": [
    [[12, 17], "a0", "mysql-nav-node"],
    [[43, 62], "a0", "mysql-nav-edge"],
    [[83, 102], "a0", "mysql-nav-visnode"]
  ],
  "(method 10 mysql-nav-node)": [[4, "v1", "mysql-nav-edge"]],
  "(method 9 mysql-nav-graph)": [
    [[96, 261], "s0", "mysql-nav-node"],
    [[360, 690], "s1", "mysql-nav-edge"],
    [[781, 810], "s1", "mysql-nav-visnode"]
  ],
  "(method 17 mysql-nav-graph)": [
    [7, "a1", "mysql-nav-node"],
    [22, "a1", "mysql-nav-edge"],
    [[39, 59], "a1", "mysql-nav-edge"],
    [[48, 58], "a2", "mysql-nav-node"]
  ],
  "(anon-function 24 script)": [[14, "s5", "entity-actor"]],
  "(anon-function 31 script)": [
    [25, "s3", "process-drawable"],
    [59, "v0", "joint"],
    [14, "s5", "(function process vector cspace)"]
  ],
  "(method 9 script-context)": [[81, "s5", "symbol"]],
  "(anon-function 33 script)": [
    // TODO - cast had to be added even though `object` is in type_utils.cpp
    [14, "a0", "symbol"],
    [34, "gp", "process-drawable"],
    [95, "s3", "drawable-region-prim"],
    [150, "v0", "joint"]
  ],
  "(anon-function 36 script)": [[15, "v0", "int"]],
  "(anon-function 49 script)": [[10, "gp", "pair"]],
  "(anon-function 52 script)": [
    [14, "s5", "pair"],
    [11, "s4", "process-focusable"]
  ],
  "(anon-function 64 script)": [[21, "v1", "bfloat"]],
  "(anon-function 69 script)": [[3, "t9", "(function script-context symbol)"]],
  "(anon-function 72 script)": [[3, "s4", "pair"]],
  "(anon-function 73 script)": [[5, "s5", "pair"]],
  "(anon-function 74 script)": [[5, "s5", "pair"]],
  "(anon-function 75 script)": [[3, "s5", "pair"]],
  "(anon-function 76 script)": [[3, "s5", "pair"]],
  "(anon-function 80 script)": [[3, "s5", "pair"]],
  "(method 10 script-context)": [[22, "s3", "symbol"]],
  "command-get-trans": [
    [36, "v0", "process-drawable"],
    [58, "s3", "process-drawable"],
    [76, "v0", "joint"]
  ],
  "(anon-function 0 script)": [
    [30, "s5", "pair"],
    [16, "s5", "process-drawable"],
    [90, "v0", "joint"]
  ],
  "(anon-function 32 script)": [
    // TODO - cast had to be added even though `object` is in type_utils.cpp
    [13, "a0", "symbol"],
    [43, "s5", "process-drawable"],
    [32, "s5", "process-drawable"],
    [105, "v0", "joint"],
    [145, "v0", "joint"]
  ],
  "command-get-process": [[37, "gp", "entity-actor"]],
  "command-get-float": [[20, "gp", "bfloat"]],
  "command-get-int": [[17, "gp", "bfloat"]],
  "(anon-function 54 script)": [[66, "v1", "entity-actor"]],
  "(anon-function 53 script)": [[40, "v1", "entity-actor"]],
  "(anon-function 71 script)": [[4, "v1", "symbol"]],
  "letterbox": [[[27, 33], "v1", "dma-packet"]],
  "blackout": [[[18, 23], "v1", "dma-packet"]],
  "(method 12 level)": [
    [[182, 185], "a0", "texture-anim-array"],
    [343, "a0", "symbol"],
    [93, "t9", "(function level none)"],
    [[314, 322], "a1", "type"]
  ],
  "bg": [[47, "a0", "symbol"]],
  "(method 10 load-state)": [
    [436, "v1", "level"],
    [442, "v1", "level"]
  ],
  "(method 14 level-group)": [[[53, 61], "a0", "entity-actor"]],
  "(method 27 level-group)": [
    [[112, 122], "s3", "entity-actor"],
    ["_stack_", 32, "vector"],
    ["_stack_", 36, "vector"]
  ],
  "expand-vis-box-with-point": [[[10, 40], "v1", "(inline-array vector)"]],
  "check-for-rougue-process": [
    [[103, 115], "v1", "part-tracker"],
    [[126, 140], "v1", "part-spawner"],
    [[153, 169], "v1", "process-drawable"],
    [[178, 194], "v1", "process-drawable"]
  ],
  "process-drawable-scale-from-entity!": [[15, "v1", "vector"]],
  "reset-actors": [[161, "s3", "(function level symbol none)"]],
  "process-status-bits": [[[12, 58], "s3", "process-drawable"]],
  "(method 26 level-group)": [
    [134, "v0", "(pointer actor-group)"],
    // [135, "s2", "actor-group"],
    // [140, "v1", "(pointer uint32)"],
    [37, "f0", "float"],
    [40, "f0", "float"],
    [83, "f0", "float"],
    [86, "f0", "float"],
    ["_stack_", 48, "res-tag"],
    ["_stack_", 20, "vector"],
    ["_stack_", 24, "vector"]
  ],
  "set-graphics-mode": [[[0, 100], "gp", "gs-bank"]],
  "(method 3 entity-nav-mesh)": [[7, "t9", "(function object object)"]],
  "draw-actor-marks": [
    [20, "gp", "part-spawner"],
    [[29, 273], "gp", "process-drawable"],
    ["_stack_", 20, "(pointer int32)"]
  ],
  "(method 15 level-group)": [
    [[233, 252], "s0", "process-drawable"],
    [[281, 427], "s5", "process-drawable"],
    [[627, 631], "a0", "drawable-region-prim"],
    [625, "a0", "drawable-inline-array-region-prim"],
    [639, "a0", "drawable-inline-array-region-prim"],
    [688, "a0", "drawable-inline-array-region-prim"],
    [705, "a0", "drawable-inline-array-region-prim"],
    [[690, 694], "a0", "drawable-region-prim"]
  ],
  "build-masks": [
    [[18, 22], "a1", "drawable-tree-tfrag"],
    [24, "a2", "drawable-inline-array-tfrag"],
    [[27, 31], "a2", "(inline-array tfragment)"],
    [[38, 42], "a1", "drawable-tree-tfrag-trans"],
    [44, "a2", "drawable-inline-array-tfrag"],
    [[47, 51], "a2", "(inline-array tfragment)"],
    [[58, 62], "a1", "drawable-tree-tfrag-water"],
    [64, "a2", "drawable-inline-array-tfrag"],
    [[67, 71], "a2", "(inline-array tfragment)"],
    [[78, 79], "a1", "drawable-tree-instance-tie"],
    [123, "a1", "drawable-tree-instance-shrub"],
    [[129, 133], "a2", "(inline-array prototype-bucket-shrub)"]
  ],
  "history-draw": [
    [151, "a0", "uint"],
    ["_stack_", 24, "pat-surface"]
  ],
<<<<<<< HEAD
  "(method 8 process-tree)": [
    [31, "v1", "symbol"],
    [6, "a3", "symbol"]
  ],
  "(method 11 memory-usage-block)": [[43, "a0", "int"]],
  "process-release?": [[9, "gp", "process-focusable"]],
  "(code pov-camera-start-playing pov-camera)": [[21, "v0", "joint"]],
  "(anon-function 7 pov-camera)": [
    [9, "v1", "float"],
    [16, "v1", "float"]
  ],
  "(event othercam-running)": [
    [17, "v1", "process-drawable"],
    [24, "v0", "joint"],
    [41, "a0", "process"]
  ],
  "(enter othercam-running)": [[[50, 60], "gp", "process-drawable"]],
  "(code othercam-running)": [[[2, 65], "s2", "process-drawable"]]
=======
  "(method 14 drawable-group)": [[19, "s5", "drawable-group"]],
  "(method 15 drawable-tree)": [
    [[1, 4], "v1", "drawable-inline-array-node"],
    [[29, 34], "t0", "drawable-inline-array-node"],
    [[28, 32], "t2", "drawable-inline-array-node"],
    [[42, 46], "t2", "(pointer int8)"]
  ],
  "(method 14 drawable-tree-array)": [[11, "s5", "drawable-tree-array"]],
  "upload-vis-bits": [
    [14, "a1", "(pointer uint128)"]
  ],
  "set-background-regs!": [
    [42, "v1", "(pointer int32)"],
    [47, "v1", "(pointer int32)"],
    [45, "a0", "(pointer int32)"]
  ],
  "finish-background": [
    [752, "t0", "(pointer float)"],
    [785, "t4", "(pointer int32)"],
    [815, "t0", "(pointer float)"],
    [848, "t4", "(pointer int32)"],
    [878, "t0", "(pointer float)"],
    [911, "t4", "(pointer int32)"],
    [941, "a3", "(pointer float)"],
    [974, "t3", "(pointer int32)"]
  ],
  "(method 16 drawable-inline-array-node)": [
    [[1,7], "v1", "draw-node"]
  ],
  "(method 9 tfragment)": [
    [27, "a3", "(pointer int32)"],
    [32, "t0", "texture"]
  ],
  "add-tfrag-mtx-0": [
    [[3, 17], "a0", "dma-packet"]
  ],
  "add-tfrag-mtx-1": [
    [[3, 17], "a0", "dma-packet"]
  ],
  "add-tfrag-data": [
    [[3, 17], "a0", "dma-packet"],
    [[24, 31], "v1", "dma-packet"]
  ],
  "tfrag-init-buffer": [
    [[10, 17], "a0", "dma-packet"],
    [[19, 26], "a0", "gs-gif-tag"],
    [31, "a0", "(pointer gs-reg64)"],
    [[47, 55], "v1", "dma-packet"]
  ],
  "tfrag-end-buffer": [
    [[1, 8], "a2", "dma-packet"],
    [[11, 18], "a0", "(pointer vif-tag)"],
    [[18, 22], "a0", "(pointer int32)"],
    [[23, 29], "a0", "(pointer vif-tag)"]
  ],
  "draw-drawable-tree-tfrag": [
    [17, "v1", "drawable-inline-array-node"],
    [19, "a0", "drawable-inline-array-node"],
    [[104, 110], "v1", "dma-packet"],
    [[183, 189], "v1", "dma-packet"]

  ],
  "draw-drawable-tree-tfrag-trans": [
    [18, "v1", "drawable-inline-array-node"],
    [20, "a0", "drawable-inline-array-node"],
    [[176, 182], "v1", "dma-packet"],
    [[97, 103], "v1", "dma-packet"]
  ],
  "draw-drawable-tree-tfrag-water": [
    [18, "v1", "drawable-inline-array-node"],
    [20, "a0", "drawable-inline-array-node"],
    [[176, 182], "v1", "dma-packet"],
    [[97, 103], "v1", "dma-packet"]
  ],
  "tfrag-vu1-init-buf": [
    [[27, 35], "v1", "dma-packet"],
    [[61, 66], "v1", "dma-packet"],
    [69, "v1", "(pointer int32)"]
  ],
  // placeholder
  "placeholder-do-not-add-below": []
>>>>>>> 80cefb95
}<|MERGE_RESOLUTION|>--- conflicted
+++ resolved
@@ -2313,26 +2313,6 @@
     [151, "a0", "uint"],
     ["_stack_", 24, "pat-surface"]
   ],
-<<<<<<< HEAD
-  "(method 8 process-tree)": [
-    [31, "v1", "symbol"],
-    [6, "a3", "symbol"]
-  ],
-  "(method 11 memory-usage-block)": [[43, "a0", "int"]],
-  "process-release?": [[9, "gp", "process-focusable"]],
-  "(code pov-camera-start-playing pov-camera)": [[21, "v0", "joint"]],
-  "(anon-function 7 pov-camera)": [
-    [9, "v1", "float"],
-    [16, "v1", "float"]
-  ],
-  "(event othercam-running)": [
-    [17, "v1", "process-drawable"],
-    [24, "v0", "joint"],
-    [41, "a0", "process"]
-  ],
-  "(enter othercam-running)": [[[50, 60], "gp", "process-drawable"]],
-  "(code othercam-running)": [[[2, 65], "s2", "process-drawable"]]
-=======
   "(method 14 drawable-group)": [[19, "s5", "drawable-group"]],
   "(method 15 drawable-tree)": [
     [[1, 4], "v1", "drawable-inline-array-node"],
@@ -2412,7 +2392,22 @@
     [[61, 66], "v1", "dma-packet"],
     [69, "v1", "(pointer int32)"]
   ],
-  // placeholder
-  "placeholder-do-not-add-below": []
->>>>>>> 80cefb95
+  "(method 8 process-tree)": [
+    [31, "v1", "symbol"],
+    [6, "a3", "symbol"]
+  ],
+  "(method 11 memory-usage-block)": [[43, "a0", "int"]],
+  "process-release?": [[9, "gp", "process-focusable"]],
+  "(code pov-camera-start-playing pov-camera)": [[21, "v0", "joint"]],
+  "(anon-function 7 pov-camera)": [
+    [9, "v1", "float"],
+    [16, "v1", "float"]
+  ],
+  "(event othercam-running)": [
+    [17, "v1", "process-drawable"],
+    [24, "v0", "joint"],
+    [41, "a0", "process"]
+  ],
+  "(enter othercam-running)": [[[50, 60], "gp", "process-drawable"]],
+  "(code othercam-running)": [[[2, 65], "s2", "process-drawable"]]
 }