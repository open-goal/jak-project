--- conflicted
+++ resolved
@@ -6516,8 +6516,25 @@
   "(method 37 dig-tipping-rock)": [[14, "v0", "sound-rpc-set-param"]],
   "(method 49 cpad-elevator)": [[2, "v1", "collide-shape-prim-group"]],
   "(method 10 cpad-elevator)": [[10, "t9", "(function elevator none)"]],
-<<<<<<< HEAD
- "(method 14 minimap)": [
+  "(code hunt wren)": [[10, "v1", "art-joint-anim"]],
+  "(code peck wren)": [
+    [36, "v1", "art-joint-anim"],
+    [81, "v1", "symbol"]
+  ],
+  "(code fly wren)": [
+    [51, "v1", "art-joint-anim"],
+    [82, "v1", "art-joint-anim"]
+  ],
+  "(code land wren)": [[17, "v1", "art-joint-anim"]],
+  "(method 7 wren)": [
+    [30, "t9", "(function process-drawable int process-drawable)"]
+  ],
+  "(code idle minnow)": [[10, "v1", "art-joint-anim"]],
+  "(post idle fish-manager)": [
+    [517, "v1", "process-drawable"],
+    [522, "v1", "process-drawable"]
+  ],
+  "(method 14 minimap)": [
     [84, "v1", "process-drawable"],
     [99, "v1", "entity-actor"],
     [108, "v1", "process-drawable"],
@@ -6703,24 +6720,5 @@
     [20, "a0", "(pointer uint16)"],
     [33, "a3", "trail-conn"],
     [37, "a3", "trail-conn"]
-=======
-  "(code hunt wren)": [[10, "v1", "art-joint-anim"]],
-  "(code peck wren)": [
-    [36, "v1", "art-joint-anim"],
-    [81, "v1", "symbol"]
-  ],
-  "(code fly wren)": [
-    [51, "v1", "art-joint-anim"],
-    [82, "v1", "art-joint-anim"]
-  ],
-  "(code land wren)": [[17, "v1", "art-joint-anim"]],
-  "(method 7 wren)": [
-    [30, "t9", "(function process-drawable int process-drawable)"]
-  ],
-  "(code idle minnow)": [[10, "v1", "art-joint-anim"]],
-  "(post idle fish-manager)": [
-    [517, "v1", "process-drawable"],
-    [522, "v1", "process-drawable"]
->>>>>>> f162d5ac
   ]
 }