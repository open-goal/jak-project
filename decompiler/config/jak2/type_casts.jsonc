--- conflicted
+++ resolved
@@ -5235,14 +5235,6 @@
     [594, "v1", "art-joint-anim"],
     [852, "v1", "art-joint-anim"]
   ],
-<<<<<<< HEAD
-  "(code target-gun-stance)": [
-    [598, "v1", "art-joint-anim"],
-    [152, "v1", "art-joint-anim"],
-    [248, "v1", "art-joint-anim"],
-    [345, "v1", "art-joint-anim"],
-    [442, "v1", "art-joint-anim"]
-=======
   "throne-activate": [[3, "f0", "meters"]],
   "throne-deactivate": [[3, "f0", "meters"]],
   "palroof-activate": [[6, "f0", "meters"]],
@@ -5374,6 +5366,12 @@
     [33, "t9", "(function mood-context none)"],
     [53, "t9", "(function mood-context none)"],
     [73, "t9", "(function mood-context none)"]
->>>>>>> e49e6548
+  ],
+  "(code target-gun-stance)": [
+    [598, "v1", "art-joint-anim"],
+    [152, "v1", "art-joint-anim"],
+    [248, "v1", "art-joint-anim"],
+    [345, "v1", "art-joint-anim"],
+    [442, "v1", "art-joint-anim"]
   ]
 }