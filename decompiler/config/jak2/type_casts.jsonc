{
  // auto find-parent-method possible
  "(method 3 entity-actor)": [[7, "t9", "(function entity entity)"]],
  "(method 3 entity)": [[7, "t9", "(function entity entity)"]],
  //
  "(method 2 array)": [
    [23, "gp", "(array int32)"],
    [43, "gp", "(array uint32)"],
    [63, "gp", "(array int64)"],
    [83, "gp", "(array uint64)"],
    [102, "gp", "(array int8)"],
    [121, "gp", "(array uint8)"],
    [141, "gp", "(array int16)"],
    [161, "gp", "(array uint16)"],
    [186, "gp", "(array uint128)"],
    [204, "gp", "(array int32)"],
    [223, "gp", "(array float)"],
    [232, "gp", "(array float)"],
    [249, "gp", "(array basic)"],
    [258, "gp", "(array basic)"]
  ],
  "(method 3 array)": [
    [51, "gp", "(array int32)"],
    [69, "gp", "(array uint32)"],
    [87, "gp", "(array int64)"],
    [105, "gp", "(array uint64)"],
    [122, "gp", "(array int8)"],
    [139, "gp", "(array int8)"],
    [157, "gp", "(array int16)"],
    [175, "gp", "(array uint16)"],
    [198, "gp", "(array uint128)"],
    [214, "gp", "(array int32)"],
    [233, "gp", "(array float)"],
    [250, "gp", "(array basic)"]
  ],
  "(method 0 cpu-thread)": [[[0, 28], "v0", "cpu-thread"]],
  "(method 0 process)": [
    [11, "a0", "int"],
    [[12, 45], "v0", "process"]
  ],
  "inspect-process-heap": [
    [[4, 11], "s5", "basic"],
    [17, "s5", "pointer"]
  ],
  "(method 14 dead-pool)": [
    [[24, 25], "v1", "(pointer process)"],
    [[30, 39], "s4", "(pointer process)"]
  ],
  "(method 24 dead-pool-heap)": [
    [5, "v1", "pointer"],
    [13, "a0", "pointer"],
    [25, "v1", "pointer"]
  ],
  "method-state": [[12, "a2", "state"]],
  "(method 9 process)": [[[46, 49], "s5", "process"]],
  "(method 10 process)": [[[24, 30], "s4", "protect-frame"]],
  "(method 0 protect-frame)": [
    [0, "a0", "int"],
    [[1, 8], "v0", "protect-frame"]
  ],
  "string-cat-to-last-char": [
    [3, "s5", "(pointer uint8)"],
    [4, "s5", "string"]
  ],
  "enter-state": [
    [68, "s0", "protect-frame"],
    [101, "t9", "(function object object object object object object none)"]
  ],
  "send-event-function": [[[7, 15], "a0", "process"]],
  // MATH
  "logf": [
    [12, "f0", "float"],
    [12, "f1", "float"],
    [19, "f0", "float"],
    [19, "f1", "float"]
  ],
  "log2f": [
    [12, "f0", "float"],
    [12, "f1", "float"],
    [19, "f0", "float"],
    [19, "f1", "float"]
  ],
  "cube-root": [
    [17, "f0", "float"],
    [17, "f1", "float"],
    [18, "f0", "float"],
    [18, "f1", "float"],
    [[23, 32], "f0", "float"]
  ],
  // Quaternion
  "quaternion-look-at!": [[15, "v1", "vector"]],
  "vector-x-quaternion!": [[10, "v1", "(pointer uint128)"]],
  "vector-y-quaternion!": [[10, "v1", "(pointer uint128)"]],
  "vector-z-quaternion!": [[10, "v1", "(pointer uint128)"]],
  "dma-buffer-add-vu-function": [[[9, 33], "t2", "dma-packet"]],
  "dma-buffer-add-buckets": [
    [[1, 4], "v1", "dma-bucket"],
    [5, "v1", "pointer"],
    [[9, 11], "v1", "dma-bucket"],
    [11, "v1", "pointer"]
  ],
  "dma-buffer-patch-buckets": [
    [[6, 8], "a0", "(inline-array dma-bucket)"],
    [8, "a3", "pointer"],
    [14, "a0", "(inline-array dma-bucket)"],
    [3, "a0", "(inline-array dma-bucket)"],
    [36, "a0", "(inline-array dma-bucket)"],
    [10, "a0", "(inline-array dma-bucket)"],
    [18, "a0", "(inline-array dma-bucket)"],
    [[29, 33], "a0", "dma-packet"],
    [34, "a0", "(inline-array dma-bucket)"]
  ],
  "dma-bucket-insert-tag": [
    [[2, 6], "v1", "dma-bucket"],
    [3, "a0", "dma-bucket"]
  ],
  "disasm-vif-details": [
    [[62, 94], "s3", "(pointer uint32)"],
    [[98, 130], "s3", "(pointer uint16)"],
    [[134, 164], "s3", "(pointer uint32)"],
    [[168, 198], "s3", "(pointer uint16)"],
    [[202, 225], "s3", "(pointer uint16)"]
  ],
  "disasm-vif-tag": [
    [[81, 85], "t1", "vif-stcycl-imm"],
    [242, "a0", "vif-unpack-imm"]
  ],
  "disasm-dma-list": [
    [25, "v1", "dma-tag"],
    [153, "v1", "dma-packet"],
    [189, "v1", "dma-packet"],
    [229, "v1", "dma-packet"],
    [258, "v1", "dma-packet"],
    [302, "v1", "dma-packet"],
    [308, "v1", "dma-packet"],
    [152, "v1", "(pointer uint64)"],
    [167, "v1", "(pointer uint64)"],
    [176, "v1", "(pointer uint64)"],
    [198, "v1", "(pointer uint64)"],
    [207, "v1", "(pointer uint64)"],
    [238, "v1", "(pointer uint64)"],
    [247, "v1", "(pointer uint64)"],
    [282, "v1", "(pointer uint64)"],
    [291, "v1", "(pointer uint64)"],
    [324, "v1", "(pointer uint64)"],
    [334, "v1", "(pointer uint64)"]
  ],
  "calculate-basis-functions-vector!": [
    [[8, 20], "v1", "(pointer float)"],
    [[0, 60], "f1", "float"]
  ],
  "curve-evaluate!": [[62, "s5", "pointer"]],
  "vector4-array-add!": [
    [11, "s5", "(inline-array vector4)"],
    [12, "s4", "(inline-array vector4)"],
    [13, "gp", "(inline-array vector4)"]
  ],
  "vector4-array-sub!": [
    [11, "s5", "(inline-array vector4)"],
    [12, "s4", "(inline-array vector4)"],
    [13, "gp", "(inline-array vector4)"]
  ],
  "vector4-array-mul!": [
    [11, "s5", "(inline-array vector4)"],
    [12, "s4", "(inline-array vector4)"],
    [13, "gp", "(inline-array vector4)"]
  ],
  "vector4-array-scale!": [
    [11, "s5", "(inline-array vector4)"],
    [12, "gp", "(inline-array vector4)"]
  ],
  "vector4-array-madd!": [
    [13, "s5", "(inline-array vector4)"],
    [14, "s4", "(inline-array vector4)"],
    [15, "gp", "(inline-array vector4)"]
  ],
  "vector4-array-msub!": [
    [13, "s5", "(inline-array vector4)"],
    [14, "s4", "(inline-array vector4)"],
    [15, "gp", "(inline-array vector4)"]
  ],
  "vector4-array-lerp!": [
    [13, "s5", "(inline-array vector4)"],
    [14, "s4", "(inline-array vector4)"],
    [15, "gp", "(inline-array vector4)"]
  ],
  "vector-segment-distance-point!": [[[21, 30], "f1", "float"]],
  "(method 10 profile-array)": [
    [[6, 10], "a0", "dma-packet"],
    [[16, 19], "a0", "gs-gif-tag"],
    [24, "a0", "(pointer gs-alpha)"],
    [26, "a0", "(pointer gs-reg64)"],
    [28, "a0", "(pointer gs-zbuf)"],
    [30, "a0", "(pointer gs-reg64)"],
    [32, "a0", "(pointer gs-test)"],
    [34, "a0", "(pointer gs-reg64)"],
    [35, "a0", "(pointer uint64)"],
    [37, "a0", "(pointer gs-reg64)"],
    [39, "a0", "(pointer gs-clamp)"],
    [41, "a0", "(pointer gs-reg64)"],
    [43, "a0", "(pointer gs-tex1)"],
    [45, "a0", "(pointer gs-reg64)"],
    [48, "a0", "(pointer gs-texa)"],
    [50, "a0", "(pointer gs-reg64)"],
    [52, "a0", "(pointer gs-texclut)"],
    [54, "a0", "(pointer gs-reg64)"],
    [56, "a0", "(pointer uint64)"],
    [58, "a0", "(pointer gs-reg64)"],
    [[69, 73], "a0", "(pointer uint128)"],
    [[73, 82], "a1", "vector4w"],
    [[82, 89], "a1", "vector4w"],
    [[90, 96], "a0", "vector4w"],
    [[113, 117], "a1", "(pointer uint128)"],
    [[117, 126], "a2", "vector4w"],
    [[126, 136], "a2", "vector4w"],
    [[137, 149], "a1", "vector4w"],
    [[187, 191], "t2", "(pointer int128)"],
    [[191, 225], "t4", "vector4w"],
    [[225, 231], "a2", "vector4w"],
    [[231, 237], "a2", "vector4w"]
  ],
  "draw-sprite2d-xy": [
    [[35, 39], "t0", "dma-packet"],
    [[45, 48], "t0", "gs-gif-tag"],
    [53, "t0", "(pointer gs-prim)"],
    [55, "t0", "(pointer gs-rgbaq)"],
    [66, "t0", "(pointer gs-xyzf)"],
    [87, "t0", "(pointer gs-xyzf)"],
    [[96, 108], "v1", "(pointer uint64)"]
  ],
  "draw-sprite2d-xy-absolute": [
    [[6, 10], "t3", "dma-packet"],
    [[16, 19], "t3", "gs-gif-tag"],
    [24, "t3", "(pointer gs-prim)"],
    [25, "t3", "(pointer gs-rgbaq)"],
    [36, "t3", "(pointer gs-xyzf)"],
    [49, "t3", "(pointer gs-xyzf)"],
    [[62, 69], "v1", "(pointer uint64)"]
  ],
  "draw-quad2d": [
    [[18, 22], "t2", "dma-packet"],
    [[28, 31], "t2", "gs-gif-tag"],
    [36, "t2", "(pointer gs-prim)"],
    [38, "t2", "(pointer gs-rgbaq)"],
    [46, "t2", "(pointer gs-xyzf)"],
    [48, "t2", "(pointer gs-rgbaq)"],
    [61, "t2", "(pointer gs-xyzf)"],
    [63, "t2", "(pointer gs-rgbaq)"],
    [76, "t2", "(pointer gs-xyzf)"],
    [78, "t2", "(pointer gs-rgbaq)"],
    [96, "t2", "(pointer gs-xyzf)"],
    [97, "t2", "(pointer uint64)"],
    [[110, 117], "v1", "(pointer uint64)"]
  ],
  "set-display-gs-state": [
    [[3, 10], "t3", "dma-packet"],
    [[13, 19], "t3", "gs-gif-tag"],
    [30, "t3", "(pointer gs-scissor)"],
    [32, "t3", "(pointer gs-reg64)"],
    [33, "t3", "(pointer gs-xy-offset)"],
    [35, "t3", "(pointer gs-reg64)"],
    [46, "t3", "(pointer gs-frame)"],
    [48, "t3", "(pointer gs-reg64)"],
    [50, "t3", "(pointer gs-test)"],
    [52, "t3", "(pointer gs-reg64)"],
    [54, "t3", "(pointer gs-texa)"],
    [56, "t3", "(pointer gs-reg64)"],
    [58, "t3", "(pointer gs-zbuf)"],
    [60, "t3", "(pointer gs-reg64)"],
    [61, "t3", "(pointer uint64)"],
    [63, "t3", "(pointer gs-reg64)"]
  ],
  "set-display-gs-state-offset": [
    [[3, 10], "t5", "dma-packet"],
    [[13, 19], "t5", "gs-gif-tag"],
    [30, "t5", "(pointer gs-scissor)"],
    [32, "t5", "(pointer gs-reg64)"],
    [40, "t5", "(pointer gs-xy-offset)"],
    [42, "t5", "(pointer gs-reg64)"],
    [53, "t5", "(pointer gs-frame)"],
    [55, "t5", "(pointer gs-reg64)"],
    [57, "t5", "(pointer gs-test)"],
    [59, "t5", "(pointer gs-reg64)"],
    [61, "t5", "(pointer gs-texa)"],
    [63, "t5", "(pointer gs-reg64)"],
    [65, "t5", "(pointer gs-zbuf)"],
    [67, "t5", "(pointer gs-reg64)"],
    [68, "t5", "(pointer uint64)"],
    [70, "t5", "(pointer gs-reg64)"]
  ],
  "reset-display-gs-state": [
    [[3, 8], "a2", "dma-packet"],
    [[14, 17], "a2", "gs-gif-tag"],
    [22, "a1", "(pointer gs-scissor)"],
    [24, "a1", "(pointer gs-reg64)"],
    [26, "a1", "(pointer gs-xy-offset)"],
    [28, "a1", "(pointer gs-reg64)"],
    [30, "a1", "(pointer gs-frame)"],
    [32, "a1", "(pointer gs-reg64)"],
    [34, "a1", "(pointer gs-test)"],
    [36, "a1", "(pointer gs-reg64)"],
    [39, "a1", "(pointer gs-texa)"],
    [41, "a1", "(pointer gs-reg64)"],
    [43, "a1", "(pointer gs-zbuf)"],
    [45, "a1", "(pointer gs-reg64)"],
    [46, "a1", "(pointer uint64)"],
    [48, "a1", "(pointer gs-reg64)"]
  ],
  "(method 3 connection-pers)": [[97, "f0", "float"]],
  "(method 9 connection)": [[8, "a0", "pointer"]],
  "(method 10 connection)": [[8, "a0", "pointer"]],
  "(method 11 connection)": [[5, "a1", "pointer"]],
  "(method 0 engine)": [
    [44, "v1", "pointer"],
    [47, "v1", "pointer"],
    [53, "v1", "connectable"],
    [65, "v1", "connectable"]
  ],
  "(method 12 engine)": [
    [[5, 18], "s4", "connection"],
    [13, "t9", "(function object object object object object)"]
  ],
  "(method 13 engine)": [
    [[5, 28], "s4", "connection"],
    [13, "t9", "(function object object object object object)"]
  ],
  "(method 15 engine)": [[[0, 36], "v1", "connection"]],
  "(method 19 engine)": [[8, "a0", "connection"]],
  "(method 20 engine)": [[8, "a0", "connection"]],
  "(method 21 engine)": [[8, "a0", "connection"]],
  "(method 0 engine-pers)": [
    [32, "v1", "pointer"],
    [23, "v1", "pointer"],
    [26, "v1", "pointer"],
    [24, "v1", "(pointer pointer)"]
  ],
  "(method 3 connection-minimap)": [[97, "f0", "float"]],
  "dma-buffer-add-ref-texture": [
    [[25, 29], "a3", "dma-packet"],
    [[32, 44], "a3", "gs-gif-tag"],
    [[47, 62], "a2", "dma-packet"]
  ],
  "texture-page-default-allocate": [[51, "a3", "texture-page"]],
  "texture-page-font-allocate": [[33, "a3", "texture-page"]],
  "(method 24 texture-pool)": [
    [67, "a1", "shader-ptr"],
    [[70, 91], "a1", "adgif-shader"],
    [92, "a1", "adgif-shader"]
  ],
  "(method 3 generic-tie-interp-point)": [[19, "gp", "(pointer uint128)"]],
  "(method 19 res-lump)": [
    [46, "t2", "(pointer uint64)"],
    [100, "t3", "(pointer uint64)"],
    [184, "t5", "(pointer uint64)"],
    [64, "t6", "(pointer uint64)"]
  ],
  "(method 20 res-lump)": [[341, "t0", "(pointer uint128)"]],
  "(method 16 res-lump)": [
    [22, "t1", "(pointer uint64)"],
    [29, "t2", "(pointer uint64)"]
  ],
  "(method 15 res-lump)": [[132, "s5", "res-tag-pair"]],
  "(method 17 res-lump)": [[22, "s4", "(pointer pointer)"]],
  "(method 0 script-context)": [[[8, 17], "v0", "script-context"]],
  "joint-mod-wheel-callback": [[[2, 63], "s4", "joint-mod-wheel"]],
  "joint-mod-set-local-callback": [[[0, 23], "v1", "joint-mod-set-local"]],
  "joint-mod-add-local-callback": [[[2, 33], "s4", "joint-mod-add-local"]],
  "joint-mod-set-world-callback": [[[0, 23], "v1", "joint-mod-set-world"]],
  "joint-mod-blend-local-callback": [[[2, 63], "gp", "joint-mod-blend-local"]],
  "joint-mod-spinner-callback": [[[2, 63], "gp", "joint-mod-spinner"]],
  "joint-mod-blend-world-callback": [[[2, 148], "gp", "joint-mod-blend-world"]],
  "joint-mod-rotate-local-callback": [
    [[2, 16], "v1", "joint-mod-rotate-local"]
  ],
  "(method 0 collide-shape-prim-sphere)": [
    [[3, 8], "v0", "collide-shape-prim-sphere"]
  ],
  "(method 0 collide-shape-prim-mesh)": [
    [[3, 11], "v0", "collide-shape-prim-mesh"]
  ],
  "(method 0 collide-shape-prim-group)": [
    [[3, 12], "v0", "collide-shape-prim-group"]
  ],
  "(method 0 collide-shape-moving)": [[[2, 12], "v0", "collide-shape-moving"]],
  "(method 11 touching-prims-entry-pool)": [
    [[0, 8], "v1", "touching-prims-entry"],
    [8, "v1", "pointer"],
    [[9, 11], "v1", "touching-prims-entry"],
    [[1, 20], "a1", "touching-prims-entry"]
  ],
  "(method 0 touching-list)": [[[6, 9], "v0", "touching-list"]],
  "display-loop-main": [[223, "t9", "(function none)"]],
  "end-display": [
    [205, "f1", "float"],
    [205, "f0", "float"]
  ],
  "(method 18 res-lump)": [["_stack_", 16, "object"]],
  "(method 21 res-lump)": [
    ["_stack_", 16, "res-tag"],
    ["_stack_", 32, "res-tag"]
  ],
  "(method 8 res-lump)": [
    [258, "s0", "array"],
    // [[0, 100], "s0", "basic"],
    // [[102, 120], "s0", "basic"],
    // [[147, 150], "s0", "collide-mesh"],
    [[157, 239], "s0", "(array object)"]
    // [235, "s0", "basic"]
  ],
  "(method 0 fact-info-enemy)": [
    [[0, 196], "gp", "fact-info-enemy"],
    ["_stack_", 16, "res-tag"],
    ["_stack_", 32, "res-tag"]
  ],
  "(method 0 fact-info)": [[87, "v1", "(pointer int32)"]],
  "(method 0 fact-info-crate)": [[[0, 17], "gp", "fact-info-crate"]],
  "(method 0 fact-info-target)": [[[0, 17], "gp", "fact-info-target"]],
  "joint-channel-float-delete!": [
    [7, "a0", "pointer"],
    [7, "a1", "pointer"]
  ],
  "num-func-chan": [[7, "v1", "joint-control-channel"]],
  "(method 20 process-focusable)": [
    [15, "gp", "collide-shape-moving"],
    [31, "gp", "collide-shape"]
  ],
  "(method 10 focus)": [[19, "v1", "collide-shape"]],
  "shrubbery-login-post-texture": [
    [[13, 15], "a3", "qword"],
    [16, "a3", "pointer"],
    [24, "a3", "pointer"],
    [[17, 23], "a3", "qword"],
    [[13, 23], "a1", "qword"],
    [14, "a2", "qword"],
    [[27, 29], "a3", "qword"],
    [[27, 29], "a1", "qword"],
    [[35, 37], "a3", "qword"],
    [[35, 37], "a2", "qword"]
  ],
  "(top-level-login eye-h)": [[[69, 77], "a1", "eye-control"]],
  "entity-actor-lookup": [["_stack_", 16, "res-tag"]],
  "entity-actor-count": [["_stack_", 16, "res-tag"]],
  "(method 0 path-control)": [["_stack_", 16, "res-tag"]],
  "(method 9 actor-link-info)": [[[0, 36], "s3", "entity-actor"]],
  "(method 41 nav-mesh)": [["_stack_", 56, "float"]],
  "(method 39 nav-mesh)": [["_stack_", 56, "float"]],
  "str-load": [[[18, 44], "s2", "load-chunk-msg"]],
  "str-load-status": [
    [[18, 22], "v1", "load-chunk-msg"],
    [26, "v1", "load-chunk-msg"]
  ],
  "str-play-async": [[[7, 36], "s4", "play-chunk-msg"]],
  "str-play-stop": [[[7, 36], "s4", "play-chunk-msg"]],
  "str-play-queue": [[[7, 98], "s4", "play-chunk-msg"]],
  "str-ambient-play": [[[7, 20], "s5", "load-chunk-msg"]],
  "str-ambient-stop": [[[7, 20], "s5", "load-chunk-msg"]],
  "dgo-load-begin": [[[19, 41], "s2", "load-dgo-msg"]],
  "dgo-load-get-next": [[[14, 31], "v1", "load-dgo-msg"]],
  "dgo-load-continue": [[[5, 23], "gp", "load-dgo-msg"]],
  "dgo-load-link": [
    [7, "s4", "uint"],
    [17, "s4", "uint"],
    [55, "s4", "uint"],
    [27, "s4", "uint"],
    [37, "s4", "uint"]
  ],
  "lookup-level-info": [
    [3, "a1", "symbol"],
    [[4, 24], "a1", "level-load-info"]
  ],
  "(method 30 level-group)": [[87, "v0", "level"]],
  "(method 19 level-group)": [
    [223, "s3", "continue-point"],
    [[177, 209], "s1", "continue-point"],
    [[182, 224], "s3", "continue-point"],
    [434, "v1", "symbol"]
  ],
  "(method 18 level)": [[[82, 89], "a1", "level"]],
  "(method 19 level)": [[[45, 48], "a0", "texture-anim-array"]],
  "level-update-after-load": [
    [[123, 152], "s0", "drawable-inline-array-tfrag"],
    [[155, 158], "s0", "drawable-tree-instance-tie"],
    [365, "a1", "(pointer int32)"],
    [370, "a2", "(pointer int32)"]
  ],
  "(method 25 level)": [
    [97, "t9", "(function object none)"],
    [169, "t9", "(function object symbol none)"]
  ],
  "(method 9 level)": [[54, "t9", "(function object none)"]],
  "copy-mood-exterior": [
    [[15, 19], "a1", "(inline-array vector)"],
    [[16, 18], "v1", "(inline-array vector)"],
    [[30, 32], "v1", "(inline-array vector)"],
    [[29, 33], "a0", "(inline-array vector)"]
  ],
  "update-mood-ruins": [[[30, 46], "gp", "(pointer float)"]],
  "update-mood-strip": [[[63, 80], "s4", "(pointer float)"]],
  "update-mood-ctysluma": [[[23, 81], "gp", "(pointer float)"]],
  "update-mood-ctyslumb": [[[19, 59], "s5", "(pointer float)"]],
  "update-mood-ctyslumc": [[[19, 47], "s5", "(pointer float)"]],
  "update-mood-palcab": [[[23, 53], "s4", "(pointer float)"]],
  "update-mood-stadiumb": [[[22, 61], "gp", "(pointer float)"]],
  "update-mood-atoll": [[[19, 48], "s4", "(pointer float)"]],
  "update-mood-drill": [[[22, 121], "gp", "(pointer float)"]],
  "update-mood-casboss": [[[22, 46], "s4", "(pointer float)"]],
  "update-mood-caspad": [[[19, 77], "gp", "(pointer float)"]],
  "update-mood-palent": [[[18, 43], "s5", "(pointer float)"]],
  "update-mood-nest": [[[21, 74], "s5", "(pointer float)"]],
  "update-mood-village1": [[[21, 66], "gp", "(pointer float)"]],
  "update-mood-consite": [[[84, 110], "s4", "(pointer float)"]],
  "desaturate-mood-colors": [[[20, 92], "a0", "(inline-array mood-color)"]],
  "ramdisk-load": [[[7, 12], "v1", "ramdisk-rpc-load"]],
  "(method 10 engine-sound-pers)": [[[2, 19], "v1", "sound-rpc-set-param"]],
  "check-irx-version": [[[3, 51], "gp", "sound-rpc-get-irx-version"]],
  "sound-bank-iop-store": [[[7, 11], "v1", "sound-rpc-bank-cmd"]],
  "sound-bank-iop-free": [[[7, 12], "v1", "sound-rpc-bank-cmd"]],
  "sound-bank-load": [[[7, 12], "v1", "sound-rpc-load-bank"]],
  "sound-bank-load-from-iop": [[[7, 12], "v1", "sound-rpc-load-bank"]],
  "sound-bank-load-from-ee": [[[8, 14], "v1", "sound-rpc-load-bank"]],
  "sound-bank-unload": [[[6, 11], "v1", "sound-rpc-unload-bank"]],
  "sound-music-load": [[[6, 11], "v1", "sound-rpc-load-music"]],
  "sound-music-unload": [[[3, 8], "v1", "sound-rpc-unload-music"]],
  "set-language": [[[7, 12], "v1", "sound-rpc-set-language"]],
  "sound-set-stereo-mode": [[[4, 9], "v1", "sound-rpc-set-stereo-mode"]],
  "list-sounds": [[[3, 7], "v1", "sound-rpc-list-sounds"]],
  "string->sound-name": [[[2, 18], "a1", "(pointer uint8)"]],
  "sound-set-volume": [[[3, 16], "v1", "sound-rpc-set-master-volume"]],
  "sound-set-reverb": [[[5, 25], "v1", "sound-rpc-set-reverb"]],
  "sound-set-ear-trans": [[[7, 26], "gp", "sound-rpc-set-ear-trans"]],
  "sound-play-by-name": [
    [[12, 45], "s5", "sound-rpc-play"],
    [[22, 39], "s3", "process-drawable"]
  ],
  "sound-play-by-spec": [
    [[4, 54], "s5", "sound-rpc-play"],
    [[31, 47], "s3", "process-drawable"]
  ],
  "sound-pause": [[[3, 8], "v1", "sound-rpc-pause-sound"]],
  "sound-stop": [[[3, 8], "v1", "sound-rpc-stop-sound"]],
  "sound-continue": [[[3, 8], "v1", "sound-rpc-continue-sound"]],
  "sound-group-pause": [[[3, 7], "v1", "sound-rpc-pause-group"]],
  "sound-group-stop": [[[3, 7], "v1", "sound-rpc-stop-group"]],
  "sound-group-continue": [[[3, 7], "v1", "sound-rpc-continue-group"]],
  "sound-set-flava": [[[3, 10], "v1", "sound-rpc-set-flava"]],
  "sound-set-midi-reg": [[[3, 10], "v1", "sound-rpc-set-midi-reg"]],
  "sound-set-fps": [[[3, 10], "v1", "sound-rpc-set-fps"]],
  "(method 0 ambient-sound)": [
    [121, "v1", "sound-spec"],
    [125, "v1", "sound-spec"],
    [128, "v1", "sound-spec"],
    [132, "v1", "sound-spec"],
    // [143, "v1", "sound-spec"],
    // [140, "v1", "sound-spec"],
    // [147, "v1", "sound-spec"],
    ["_stack_", 16, "sound-spec"],
    ["_stack_", 32, "sound-name"],
    ["_stack_", 48, "(pointer float)"],
    // ["_stack_", 52, "sound-play-parms"],
    ["_stack_", 64, "res-tag"]
  ],
  "(method 11 ambient-sound)": [
    [[18, 33], "s4", "process-drawable"],
    [[11, 47], "s5", "sound-rpc-set-param"]
  ],
  "(method 12 ambient-sound)": [[[7, 22], "v1", "sound-rpc-set-param"]],
  "(method 13 ambient-sound)": [[[7, 23], "v1", "sound-rpc-set-param"]],
  "loader-test-command": [[[5, 10], "v1", "sound-rpc-test-cmd"]],
  "(anon-function 1 gsound)": [[[0, 45], "gp", "(array symbol)"]],
  "sound-buffer-dump": [[[12, 39], "s3", "sound-rpc-play"]],
  "(method 12 fact-info-target)": [
    [3, "v1", "target"],
    [14, "a0", "target"]
  ],
  "(method 10 history)": [[[8, 10], "a1", "history-elt"]],
  "(method 10 history-iterator)": [[[20, 35], "a2", "history-elt"]],
  "command-get-time": [[119, "gp", "(pointer float)"]],
  "command-get-param": [[122, "gp", "(pointer float)"]],
  "command-get-entity": [[10, "gp", "process"]],
  // sprite
  "sprite-add-matrix-data": [
    [[5, 15], "a2", "dma-packet"],
    [[24, 28], "a1", "matrix"],
    [[47, 57], "a2", "dma-packet"],
    [[70, 97], "a2", "vector"],
    [[98, 113], "a1", "vector"],
    [[119, 133], "a1", "vector"]
  ],
  "sprite-add-frame-data": [[[8, 16], "a0", "dma-packet"]],
  "sprite-add-2d-chunk": [
    [[12, 20], "a0", "dma-packet"],
    [[45, 52], "a0", "dma-packet"],
    [[69, 76], "a0", "dma-packet"],
    [[80, 87], "v1", "dma-packet"],
    [65, "a3", "int"]
  ],
  "sprite-add-3d-chunk": [
    [[11, 19], "a0", "dma-packet"],
    [[44, 51], "a0", "dma-packet"],
    [[68, 75], "a0", "dma-packet"],
    [[79, 87], "v1", "dma-packet"],
    [65, "a3", "int"]
  ],
  "sprite-draw": [
    [[33, 38], "a0", "dma-packet"],
    [[41, 48], "a0", "gs-gif-tag"],
    [52, "a0", "(pointer gs-test)"],
    [54, "a0", "(pointer gs-reg64)"],
    [56, "a0", "(pointer gs-clamp)"],
    [58, "a0", "(pointer gs-reg64)"],
    [[73, 82], "a0", "dma-packet"],
    [[87, 92], "a0", "dma-packet"],
    [[111, 115], "a0", "dma-packet"],
    [[129, 133], "a0", "dma-packet"],
    [[150, 154], "a0", "dma-packet"],
    [[159, 162], "v1", "dma-packet"]
  ],
  // sprite-distort
  "sprite-init-distorter": [
    [[3, 7], "a1", "dma-packet"],
    [[13, 16], "a1", "gs-gif-tag"],
    [21, "a1", "(pointer gs-zbuf)"],
    [23, "a1", "(pointer gs-reg64)"],
    [25, "a1", "(pointer gs-tex0)"],
    [27, "a1", "(pointer gs-reg64)"],
    [29, "a1", "(pointer gs-tex1)"],
    [31, "a1", "(pointer gs-reg64)"],
    [32, "a1", "(pointer gs-miptbp)"],
    [34, "a1", "(pointer gs-reg64)"],
    [36, "a1", "(pointer gs-clamp)"],
    [38, "a1", "(pointer gs-reg64)"],
    [40, "a1", "(pointer gs-alpha)"],
    [42, "a1", "(pointer gs-reg64)"],
    [50, "a3", "uint"],
    [[53, 58], "a1", "dma-packet"]
  ],
  "sprite-draw-distorters": [
    [[73, 93], "a0", "vector"],
    [75, "v1", "vector"],
    [87, "v1", "vector"],
    [96, "v1", "vector"],
    [100, "v1", "vector"],
    [123, "a0", "(pointer int32)"],
    [128, "v1", "vector"],
    [130, "v1", "vector"],
    [136, "v1", "vector"],
    [157, "v1", "vector"],
    [[175, 192], "a1", "dma-packet"],
    [[200, 206], "a0", "dma-packet"],
    [[210, 214], "a0", "vector4w"],
    [[219, 224], "a0", "dma-packet"],
    [[252, 269], "a1", "dma-packet"],
    [[277, 281], "a1", "dma-packet"],
    [[285, 289], "a1", "vector4w"],
    [[293, 298], "v1", "dma-packet"]
  ],
  "print-game-text": [
    [225, "v1", "float"],
    [241, "v1", "float"]
  ],
  "warp-test": [[[18, 23], "v1", "dma-packet"]],
  "fx-copy-buf": [
    [[17, 22], "t3", "dma-packet"],
    [[2, 8], "a2", "dma-packet"],
    [[122, 127], "t0", "dma-packet"],
    [[24, 66], "t3", "dma-packet"]
  ],
  "(method 12 setting-control)": [[17, "s4", "connection"]],
  "(method 14 setting-control)": [[6, "v1", "connection"]],
  "(method 18 setting-control)": [[[844, 848], "a0", "process-focusable"]],
  "(method 9 cam-setting-data)": [
    [[76, 80], "v1", "connection"],
    [22, "s3", "connection"],
    [[45, 48], "s3", "connection"],
    [[56, 59], "s3", "connection"]
  ],
  "(method 9 user-setting-data)": [
    [[76, 80], "v1", "connection"],
    [[56, 59], "s3", "connection"],
    [[45, 49], "s3", "connection"],
    [22, "s3", "connection"]
  ],
  "(method 10 cam-setting-data)": [
    [[24, 31], "v1", "handle"],
    [[23, 36], "a0", "handle"],
    [44, "a3", "vector"],
    [395, "a3", "vector"],
    [404, "a3", "vector"],
    [413, "a3", "vector"],
    [424, "a3", "vector"],
    [[433, 448], "a0", "handle"],
    [[434, 441], "v1", "handle"],
    [[454, 467], "a0", "handle"],
    [[455, 462], "v1", "handle"]
  ],
  "(method 9 art)": [[9, "v1", "pointer"]],
  "(method 12 art-group)": [[12, "a0", "art-joint-anim"]],
  "(method 9 art-mesh-geo)": [
    [20, "s4", "(pointer int16)"],
    [[14, 19], "a0", "drawable"],
    [10, "v1", "(pointer art)"],
    [14, "v1", "(pointer art)"]
  ],
  "(method 9 art-joint-anim)": [[9, "v1", "pointer"]],
  "joint-control-copy!": [
    [8, "a0", "uint"],
    [8, "v1", "uint"]
  ],
  "joint-control-remap!": [
    [127, "t9", "(function joint-control joint-control-channel int object)"],
    [181, "t9", "(function joint-control joint-control-channel int object)"],
    ["_stack_", 60, "basic"]
  ],
  "flatten-joint-control-to-spr": [
    [[201, 203], "a1", "terrain-context"],
    [[131, 133], "a0", "terrain-context"],
    [[182, 184], "a1", "terrain-context"],
    [[164, 166], "a0", "terrain-context"],
    [195, "v1", "terrain-context"],
    [65, "a3", "(pointer float)"],
    [67, "a3", "(pointer float)"],
    [[18, 24], "a2", "(inline-array vector)"],
    [24, "a3", "(pointer float)"],
    [[59, 65], "a2", "(inline-array vector)"],
    [[112, 118], "a2", "(inline-array vector)"],
    [17, "a2", "int"]
  ],
  "(method 2 art-joint-anim-manager-slot)": [
    [21, "s2", "uint"],
    [21, "v1", "uint"]
  ],
  "create-interpolated2-joint-animation-frame": [
    [[48, 125], "v1", "joint-anim-frame"]
  ],
  "(method 12 art-joint-anim-manager)": [
    [15, "a0", "pointer"],
    [15, "v1", "pointer"],
    [21, "a0", "pointer"],
    [21, "v1", "pointer"]
  ],
  "(method 11 art-joint-anim-manager)": [
    [54, "v1", "uint"],
    [54, "s2", "uint"],
    [60, "s2", "uint"],
    [65, "s2", "uint"],
    [71, "s2", "uint"],
    [87, "a1", "uint"],
    [94, "a2", "uint"]
  ],
  "joint-anim-inspect-elt": [
    [[4, 15], "gp", "joint-anim-matrix"],
    [[17, 30], "gp", "joint-anim-transformq"]
  ],
  "matrix-from-control!": [
    [22, "v1", "pointer"],
    [35, "v1", "pointer"],
    [38, "v1", "pointer"],
    [65, "v1", "pointer"],
    [72, "v1", "pointer"],
    [82, "v1", "pointer"],
    [85, "v1", "pointer"],
    // [58, "v1", "matrix"],
    [[43, 49], "v1", "matrix"]
  ],
  "init-haze-vert-array": [
    [43, "a0", "cloud-vertex"],
    [44, "v1", "cloud-vertex"]
  ],
  "sky-make-sun-data": [[[7, 58], "s3", "sky-sun-data"]],
  "(anon-function 7 relocate)": [
    [3, "a0", "int"],
    [8, "a0", "int"]
  ],
  "(method 7 process)": [
    [[47, 88], "v1", "connection"],
    [[120, 124], "a0", "basic"],
    [[127, 130], "a0", "basic"]
  ],
  "(method 7 collide-shape-prim-group)": [[4, "v1", "pointer"]],
  "all-texture-tweak-adjust": [[[35, 44], "s0", "adgif-shader"]],
  "dm-float-field-tie-rvanish-func": [[[14, 45], "gp", "prototype-bucket-tie"]],
  "dm-float-field-tie-vanish-far-func": [
    [[14, 45], "gp", "prototype-bucket-tie"]
  ],
  "build-instance-list": [
    [33, "v1", "drawable-tree-instance-shrub"],
    [85, "v1", "drawable-tree-instance-tie"]
  ],
  "debug-menu-make-continue-sub-menu": [
    [5, "v1", "symbol"],
    [10, "v1", "level-load-info"],
    [13, "v1", "level-load-info"],
    [21, "v1", "continue-point"],
    [47, "v1", "continue-point"],
    [56, "v1", "continue-point"]
  ],
  "(anon-function 191 default-menu)": [
    [[30, 37], "s5", "adgif-shader"],
    [[5, 25], "s4", "texture-id"]
  ],
  "(anon-function 188 default-menu)": [
    [[3, 13], "v1", "texture-id"],
    [[20, 28], "a1", "adgif-shader"],
    [33, "v1", "texture-id"],
    [41, "v1", "adgif-shader"]
  ],
  "(anon-function 187 default-menu)": [
    [[2, 13], "v1", "texture-id"],
    [[18, 29], "a1", "adgif-shader"],
    [34, "v1", "texture-id"],
    [[42, 44], "v1", "adgif-shader"]
  ],
  "(anon-function 186 default-menu)": [
    [[3, 13], "v1", "texture-id"],
    [[20, 28], "a1", "adgif-shader"],
    [33, "v1", "texture-id"],
    [41, "v1", "adgif-shader"]
  ],
  "(anon-function 185 default-menu)": [
    [[3, 13], "v1", "texture-id"],
    [[20, 28], "a1", "adgif-shader"],
    [33, "v1", "texture-id"],
    [41, "v1", "adgif-shader"]
  ],
  "(anon-function 184 default-menu)": [
    [[3, 13], "v1", "texture-id"],
    [[20, 28], "a1", "adgif-shader"],
    [33, "v1", "texture-id"],
    [41, "v1", "adgif-shader"]
  ],
  "(anon-function 183 default-menu)": [
    [[2, 13], "v1", "texture-id"],
    [[18, 29], "a1", "adgif-shader"],
    [34, "v1", "texture-id"],
    [[42, 44], "v1", "adgif-shader"]
  ],
  "(anon-function 182 default-menu)": [
    [[3, 13], "v1", "texture-id"],
    [[20, 28], "a1", "adgif-shader"],
    [33, "v1", "texture-id"],
    [41, "v1", "adgif-shader"]
  ],
  "(anon-function 181 default-menu)": [
    [[3, 13], "v1", "texture-id"],
    [[20, 28], "a1", "adgif-shader"],
    [33, "v1", "texture-id"],
    [41, "v1", "adgif-shader"]
  ],
  "(anon-function 180 default-menu)": [
    [[3, 13], "v1", "texture-id"],
    [[20, 28], "a1", "adgif-shader"],
    [33, "v1", "texture-id"],
    [41, "v1", "adgif-shader"]
  ],
  "(anon-function 179 default-menu)": [
    [[2, 13], "v1", "texture-id"],
    [[18, 29], "a1", "adgif-shader"],
    [34, "v1", "texture-id"],
    [[42, 44], "v1", "adgif-shader"]
  ],
  "(anon-function 178 default-menu)": [
    [[3, 13], "v1", "texture-id"],
    [[20, 28], "a1", "adgif-shader"],
    [33, "v1", "texture-id"],
    [41, "v1", "adgif-shader"]
  ],
  "(anon-function 177 default-menu)": [
    [[3, 13], "v1", "texture-id"],
    [[20, 28], "a1", "adgif-shader"],
    [33, "v1", "texture-id"],
    [41, "v1", "adgif-shader"]
  ],
  "(anon-function 176 default-menu)": [
    [[3, 13], "v1", "texture-id"],
    [[20, 28], "a1", "adgif-shader"],
    [33, "v1", "texture-id"],
    [41, "v1", "adgif-shader"]
  ],
  "(anon-function 175 default-menu)": [
    [[3, 13], "v1", "texture-id"],
    [[20, 28], "a1", "adgif-shader"],
    [33, "v1", "texture-id"],
    [41, "v1", "adgif-shader"]
  ],
  "(anon-function 174 default-menu)": [
    [[3, 13], "v1", "texture-id"],
    [[20, 28], "a1", "adgif-shader"],
    [33, "v1", "texture-id"],
    [41, "v1", "adgif-shader"]
  ],
  "(anon-function 173 default-menu)": [
    [[2, 13], "v1", "texture-id"],
    [[18, 29], "a1", "adgif-shader"],
    [34, "v1", "texture-id"],
    [[42, 44], "v1", "adgif-shader"]
  ],
  "(anon-function 172 default-menu)": [
    [[2, 13], "v1", "texture-id"],
    [[18, 29], "a1", "adgif-shader"],
    [34, "v1", "texture-id"],
    [[42, 44], "v1", "adgif-shader"]
  ],
<<<<<<< HEAD
  "(method 9 darkjak-info)": [
    [71, "v0", "sound-rpc-set-param"]
  ],
  "(trans idle board)": [
    [4, "a0", "target"]
  ],
  "(trans hidden board)": [
    [4, "a0", "target"]
  ],
  "(trans use board)": [
    [8, "a0", "target"],
    [22, "a1", "target"]
  ],
  "board-post": [
    [[3, 79], "v1", "target"],
    [38, "a0", "target"],
    [44, "a0", "target"],
    [50, "a0", "target"],
    [56, "a0", "target"],
    [62, "a0", "target"],
    [94, "v1", "target"]
  ],
  "(code use board)": [
    [17, "v1", "art-joint-anim"]
  ],
  "(code idle board)": [
    [19, "v1", "art-joint-anim"],
    [37, "v1", "art-joint-anim"]
  ],
  "gun-init": [
    [85, "a1", "target"]
  ],
  "gun-post": [
    [7, "a0", "target"],
    [12, "gp", "target"],
    [16, "gp", "target"],
    [22, "gp", "target"],
    [31, "gp", "target"],
    [42, "gp", "target"],
    [46, "gp", "target"],
    [57, "gp", "target"],
    [[64, 77], "gp", "target"],
    [82, "v1", "target"],
    [88, "v1", "target"],
    [94, "v1", "target"],
    [100, "v1", "target"],
    [106, "v1", "target"],
    [110, "gp", "target"],
    [121, "gp", "target"],
    [126, "gp", "target"],
    [132, "gp", "target"],
    [148, "gp", "target"],
    [169, "a0", "target"]
  ],
  "(trans hidden gun)": [
    [4, "a0", "target"]
  ],
  "(code idle gun)": [
    [16, "v1", "art-joint-anim"]
  ],
  "(trans idle gun)": [
    [2, "v1", "target"],
    [9, "a0", "target"],
    [20, "v1", "target"]
  ],
  "(code die gun)": [
    [13, "v1", "target"],
    [74, "v1", "target"]
  ],
  "(post use gun)": [
    [6, "gp", "target"],
    [12, "gp", "target"],
    [21, "gp", "target"],
    [29, "gp", "target"],
    [34, "gp", "target"],
    [36, "gp", "target"],
    [40, "gp", "target"],
    [57, "gp", "target"],
    [63, "gp", "target"],
    [65, "gp", "target"],
    [67, "gp", "target"],
    [71, "gp", "target"],
    [75, "gp", "target"],
    [77, "gp", "target"],
    [83, "gp", "target"],
    [91, "gp", "target"],
    [93, "gp", "target"],
    [96, "a0", "vector"],
    [99, "gp", "target"],
    [101, "gp", "target"],
    [103, "gp", "target"],
    [109, "gp", "target"],
    [114, "gp", "target"],
    [116, "gp", "target"],
    [120, "gp", "target"],
    [122, "gp", "target"],
    [127, "gp", "target"],
    [129, "gp", "target"],
    [132, "a0", "vector"],
    [136, "s6", "target"]
  ],
  "(code use gun)": [
    [7, "a0", "target"],
    [27, "v1", "art-joint-anim"],
    [87, "v1", "art-joint-anim"],
    [152, "v1", "art-joint-anim"],
    [207, "v1", "art-joint-anim"],
    [262, "v1", "art-joint-anim"],
    [312, "v1", "art-joint-anim"],
    [377, "v1", "art-joint-anim"],
    [427, "v1", "art-joint-anim"],
    [487, "v1", "art-joint-anim"],
    [547, "v1", "art-joint-anim"],
    [612, "v1", "art-joint-anim"],
    [667, "v1", "art-joint-anim"],
    [726, "s4", "target"],
    [741, "s1", "pair"],
    [753, "s4", "target"],
    [774, "s4", "target"],
    [795, "s1", "pair"],
    [801, "s4", "target"],
    [804, "s4", "target"]
  ],
  "(trans use gun)": [
    [8, "a1", "target"],
    [19, "a0", "target"],
    [23, "v1", "target"],
    [28, "v1", "target"],
    [44, "v1", "target"]
  ],
  "(method 31 gun-eject)": [
    [24, "a0", "gun"],
    [36, "v1", "gun"],
    [44, "v1", "collide-shape"]
  ],
  "(method 9 gun-info)": [
    [115, "s0", "collide-shape-prim"],
    [133, "s0", "collide-shape-prim"]
  ],
  "(method 3 collide-query)": [
    [116, "f0", "float"],
    [137, "f0", "float"]
  ],
=======
  "glst-find-node-by-name": [
    [6, "s5", "glst-named-node"],
    [7, "v1", "glst-named-node"]
  ],
  "glst-length-of-longest-name": [
    [5, "s5", "glst-named-node"],
    [6, "v1", "glst-named-node"]
  ],
  "(event time-of-day-tick)": [[10, "v1", "float"]],
  "cam-slave-get-vector-with-offset": [[[52, 61], "s3", "vector"]],
  "cam-slave-get-interp-time": [[43, "f0", "float"]],
  "cam-standard-event-handler": [
    [13, "gp", "(state camera-slave)"],
    [19, "gp", "(state camera-slave)"],
    [22, "gp", "(state camera-slave)"]
  ],
  "cam-calc-follow!": [
    [101, "f0", "float"],
    [104, "f0", "float"] // needed because the decompiler sees an int going into an FP register and assumes it's an int instead!
  ],
  "(event cam-master-active)": [
    [80, "gp", "matrix"],
    [170, "s5", "vector"],
    [275, "v1", "process"],
    [330, "a0", "camera-slave"],
    [448, "v1", "camera-slave"],
    [512, "v1", "camera-slave"],
    [542, "v1", "camera-slave"],
    [611, "a0", "vector"],
    [786, "v1", "float"],
    [789, "v1", "float"]
  ],
  "master-track-target": [
    [53, "gp", "process-focusable"],
    [100, "gp", "process-focusable"],
    [121, "gp", "process-focusable"],
    [132, "gp", "process-focusable"]
  ],
  "reset-target-tracking": [
    [14, "gp", "process-focusable"],
    [40, "gp", "process-focusable"],
    [51, "gp", "process-focusable"],
    [65, "gp", "process-focusable"],
    [86, "gp", "process-focusable"]
  ],
  "reset-follow": [[[12, 18], "a0", "process-focusable"]],
  "(code cam-pov)": [
    [15, "a1", "pov-camera"],
    [24, "a0", "pov-camera"]
  ],
  "(code cam-pov180)": [
    [15, "a1", "pov-camera"],
    [23, "v1", "pov-camera"],
    [45, "v1", "pov-camera"],
    [58, "v1", "pov-camera"],
    [80, "a1", "pov-camera"],
    [122, "v1", "vector"]
  ],
  "(code cam-pov-track)": [
    [19, "a1", "pov-camera"],
    [30, "a0", "pov-camera"]
  ],
  "cam-los-spline-collide": [
    [70, "s3", "(inline-array collide-cache-tri)"],
    [88, "s3", "(inline-array collide-cache-tri)"]
  ],
  "cam-los-collide": [
    [92, "s1", "(inline-array collide-cache-tri)"],
    [205, "s1", "(inline-array collide-cache-tri)"],
    [135, "s1", "(inline-array collide-cache-tri)"],
    [175, "s1", "(inline-array collide-cache-tri)"]
  ],
  "cam-dist-analog-input": [[32, "f0", "float"]],
  "(event cam-string)": [
    [11, "v1", "vector"],
    [[44, 72], "s5", "vector"],
    [[80, 108], "gp", "vector"],
    [141, "a0", "vector"],
    [145, "a0", "vector"],
    [174, "v1", "vector"],
    [184, "v1", "float"],
    [28, "v1", "float"],
    [31, "v1", "float"]
  ],
  "cam-draw-collide-cache": [
    [[8, 13], "gp", "(inline-array collide-cache-tri)"]
  ],
  "(event cam-combiner-active)": [
    [[103, 126], "gp", "camera-slave"],
    [[189, 235], "gp", "camera-slave"]
  ],
  "cam-collision-record-draw": [[[45, 240], "s5", "cam-collision-record"]],
  "camera-fov-frame": [
    [87, "a0", "vector4w"],
    [128, "a0", "vector4w"],
    [169, "a0", "vector4w"],
    [7, "a0", "cam-dbg-scratch"],
    [18, "a0", "cam-dbg-scratch"],
    [29, "a0", "cam-dbg-scratch"],
    [33, "a2", "cam-dbg-scratch"],
    [36, "a3", "cam-dbg-scratch"],
    [39, "t0", "cam-dbg-scratch"],
    [45, "a0", "cam-dbg-scratch"],
    [50, "a0", "cam-dbg-scratch"],
    [54, "a2", "cam-dbg-scratch"],
    [57, "a3", "cam-dbg-scratch"],
    [60, "t0", "cam-dbg-scratch"],
    [66, "a0", "cam-dbg-scratch"],
    [72, "a0", "cam-dbg-scratch"],
    [75, "a1", "cam-dbg-scratch"],
    [83, "a0", "cam-dbg-scratch"],
    [86, "a1", "cam-dbg-scratch"],
    [91, "a0", "cam-dbg-scratch"],
    [95, "a2", "cam-dbg-scratch"],
    [101, "t0", "cam-dbg-scratch"],
    [98, "a3", "cam-dbg-scratch"],
    [107, "a0", "cam-dbg-scratch"],
    [113, "a0", "cam-dbg-scratch"],
    [116, "a1", "cam-dbg-scratch"],
    [124, "a0", "cam-dbg-scratch"],
    [127, "a1", "cam-dbg-scratch"],
    [132, "a0", "cam-dbg-scratch"],
    [136, "a2", "cam-dbg-scratch"],
    [139, "a3", "cam-dbg-scratch"],
    [142, "t0", "cam-dbg-scratch"],
    [148, "a0", "cam-dbg-scratch"],
    [154, "a0", "cam-dbg-scratch"],
    [157, "a1", "cam-dbg-scratch"],
    [165, "a0", "cam-dbg-scratch"],
    [168, "a1", "cam-dbg-scratch"],
    [173, "a0", "cam-dbg-scratch"],
    [177, "a2", "cam-dbg-scratch"],
    [180, "a3", "cam-dbg-scratch"],
    [183, "t0", "cam-dbg-scratch"],
    [189, "a0", "cam-dbg-scratch"],
    [195, "a0", "cam-dbg-scratch"],
    [198, "a1", "cam-dbg-scratch"]
  ],
  "camera-sphere": [
    [[43, 49], "v1", "cam-dbg-scratch"],
    [64, "v1", "cam-dbg-scratch"],
    [80, "v1", "cam-dbg-scratch"],
    [94, "v1", "cam-dbg-scratch"],
    [109, "v1", "cam-dbg-scratch"],
    [124, "v1", "cam-dbg-scratch"],
    [138, "v1", "cam-dbg-scratch"],
    [152, "v1", "cam-dbg-scratch"],
    [156, "a0", "cam-dbg-scratch"],
    [159, "a1", "cam-dbg-scratch"],
    [164, "a0", "cam-dbg-scratch"],
    [167, "a1", "cam-dbg-scratch"]
  ],
  "camera-line-draw": [
    [36, "a0", "cam-dbg-scratch"],
    [44, "a0", "cam-dbg-scratch"],
    [2, "a2", "cam-dbg-scratch"],
    [7, "a0", "cam-dbg-scratch"],
    [14, "v1", "cam-dbg-scratch"],
    [18, "v1", "cam-dbg-scratch"],
    [22, "a0", "cam-dbg-scratch"],
    [24, "v1", "cam-dbg-scratch"],
    [29, "a0", "cam-dbg-scratch"],
    [32, "a1", "cam-dbg-scratch"],
    [36, "a0", "cam-dbg-scratch"],
    [44, "a0", "cam-dbg-scratch"]
  ],
  "camera-plot-float-func": [
    [56, "v1", "cam-dbg-scratch"],
    [64, "a0", "cam-dbg-scratch"],
    [68, "a0", "cam-dbg-scratch"],
    [105, "v1", "cam-dbg-scratch"],
    [242, "v1", "cam-dbg-scratch"],
    [21, "a0", "cam-dbg-scratch"],
    [24, "a0", "cam-dbg-scratch"],
    [27, "a0", "cam-dbg-scratch"],
    [30, "a0", "cam-dbg-scratch"],
    [51, "a0", "cam-dbg-scratch"],
    [54, "a0", "cam-dbg-scratch"],
    [56, "v1", "cam-dbg-scratch"],
    [58, "a0", "cam-dbg-scratch"],
    [64, "a0", "cam-dbg-scratch"],
    [87, "a0", "cam-dbg-scratch"],
    [97, "a0", "cam-dbg-scratch"],
    [103, "a0", "cam-dbg-scratch"],
    [105, "v1", "cam-dbg-scratch"],
    [107, "a0", "cam-dbg-scratch"],
    [111, "a0", "cam-dbg-scratch"],
    [114, "a1", "cam-dbg-scratch"],
    [119, "a0", "cam-dbg-scratch"],
    [122, "a0", "cam-dbg-scratch"],
    [128, "a0", "cam-dbg-scratch"],
    [131, "a0", "cam-dbg-scratch"],
    [135, "a0", "cam-dbg-scratch"],
    [138, "a1", "cam-dbg-scratch"],
    [142, "a0", "cam-dbg-scratch"],
    [148, "a0", "cam-dbg-scratch"],
    [154, "a0", "cam-dbg-scratch"],
    [160, "a0", "cam-dbg-scratch"],
    [164, "a0", "cam-dbg-scratch"],
    [167, "a1", "cam-dbg-scratch"],
    [171, "a0", "cam-dbg-scratch"],
    [174, "a0", "cam-dbg-scratch"],
    [177, "a0", "cam-dbg-scratch"],
    [183, "a0", "cam-dbg-scratch"],
    [187, "a0", "cam-dbg-scratch"],
    [190, "a1", "cam-dbg-scratch"],
    [197, "a0", "cam-dbg-scratch"],
    [200, "a0", "cam-dbg-scratch"],
    [206, "a0", "cam-dbg-scratch"],
    [212, "a0", "cam-dbg-scratch"],
    [216, "a0", "cam-dbg-scratch"],
    [219, "a1", "cam-dbg-scratch"],
    [223, "a0", "cam-dbg-scratch"],
    [226, "a0", "cam-dbg-scratch"],
    [238, "a0", "cam-dbg-scratch"],
    [242, "v1", "cam-dbg-scratch"],
    [244, "a0", "cam-dbg-scratch"],
    [247, "a0", "cam-dbg-scratch"],
    [266, "a0", "cam-dbg-scratch"],
    [270, "a0", "cam-dbg-scratch"],
    [273, "a1", "cam-dbg-scratch"]
  ],
  "cam-line-dma": [
    [32, "t0", "vector"],
    [36, "t0", "vector"],
    [45, "t0", "vector"],
    [50, "t0", "vector"],
    [[12, 16], "a3", "dma-packet"],
    [[22, 25], "a3", "gs-gif-tag"],
    [[33, 38], "a3", "(pointer uint128)"],
    [[46, 52], "a1", "(pointer uint128)"],
    [[60, 65], "a0", "dma-packet"],
    [[65, 74], "a0", "(pointer uint64)"],
    [[77, 80], "a0", "dma-packet"]
  ],
  "camera-line2d": [
    [4, "a2", "cam-dbg-scratch"],
    [6, "a0", "cam-dbg-scratch"],
    [10, "a0", "cam-dbg-scratch"],
    [13, "a0", "cam-dbg-scratch"],
    [14, "a1", "cam-dbg-scratch"],
    [18, "a0", "cam-dbg-scratch"],
    [20, "a1", "cam-dbg-scratch"],
    [24, "a0", "cam-dbg-scratch"],
    [27, "a0", "cam-dbg-scratch"]
  ],
  "camera-line-setup": [[2, "a0", "cam-dbg-scratch"]],
  "camera-line-rel-len": [
    [9, "a0", "cam-dbg-scratch"],
    [5, "a0", "cam-dbg-scratch"],
    [12, "a1", "cam-dbg-scratch"],
    [18, "a0", "cam-dbg-scratch"]
  ],
  "camera-line-rel": [
    [2, "a3", "cam-dbg-scratch"],
    [8, "a1", "cam-dbg-scratch"]
  ],
  "camera-bounding-box-draw": [
    [6, "a0", "cam-dbg-scratch"],
    [15, "a0", "cam-dbg-scratch"],
    [21, "v1", "cam-dbg-scratch"],
    [24, "a0", "cam-dbg-scratch"],
    [30, "v1", "cam-dbg-scratch"],
    [33, "a0", "cam-dbg-scratch"],
    [39, "v1", "cam-dbg-scratch"],
    [42, "a0", "cam-dbg-scratch"],
    [48, "v1", "cam-dbg-scratch"],
    [51, "a0", "cam-dbg-scratch"],
    [57, "v1", "cam-dbg-scratch"],
    [62, "a1", "cam-dbg-scratch"],
    [68, "a1", "cam-dbg-scratch"],
    [74, "a1", "cam-dbg-scratch"],
    [80, "a1", "cam-dbg-scratch"],
    [86, "a1", "cam-dbg-scratch"],
    [92, "a1", "cam-dbg-scratch"],
    [97, "a0", "cam-dbg-scratch"],
    [100, "a1", "cam-dbg-scratch"],
    [105, "a0", "cam-dbg-scratch"],
    [108, "a1", "cam-dbg-scratch"],
    [113, "a0", "cam-dbg-scratch"],
    [116, "a1", "cam-dbg-scratch"],
    [121, "a0", "cam-dbg-scratch"],
    [124, "a1", "cam-dbg-scratch"],
    [129, "a0", "cam-dbg-scratch"],
    [132, "a1", "cam-dbg-scratch"],
    [137, "a0", "cam-dbg-scratch"],
    [140, "a1", "cam-dbg-scratch"],
    [12, "v1", "cam-dbg-scratch"]
  ],
  "camera-cross": [
    [8, "a0", "cam-dbg-scratch"],
    [14, "a0", "cam-dbg-scratch"],
    [18, "a2", "cam-dbg-scratch"],
    [22, "a0", "cam-dbg-scratch"],
    [26, "a2", "cam-dbg-scratch"],
    [31, "a0", "cam-dbg-scratch"],
    [34, "a1", "cam-dbg-scratch"],
    [39, "a0", "cam-dbg-scratch"],
    [42, "a1", "cam-dbg-scratch"],
    [47, "a0", "cam-dbg-scratch"],
    [52, "a0", "cam-dbg-scratch"],
    [52, "a0", "cam-dbg-scratch"],
    [56, "a2", "cam-dbg-scratch"],
    [60, "a0", "cam-dbg-scratch"],
    [64, "a2", "cam-dbg-scratch"],
    [69, "a0", "cam-dbg-scratch"],
    [72, "a1", "cam-dbg-scratch"],
    [77, "a0", "cam-dbg-scratch"],
    [80, "a1", "cam-dbg-scratch"],
    [85, "a0", "cam-dbg-scratch"],
    [90, "a0", "cam-dbg-scratch"],
    [94, "a2", "cam-dbg-scratch"],
    [98, "a0", "cam-dbg-scratch"],
    [101, "a1", "cam-dbg-scratch"],
    [106, "a0", "cam-dbg-scratch"],
    [109, "a1", "cam-dbg-scratch"]
  ],
  "cam-debug-draw-tris": [
    [20, "a0", "cam-dbg-scratch"],
    [88, "a0", "cam-dbg-scratch"]
  ],
  "camera-fov-draw": [
    [16, "t2", "cam-dbg-scratch"],
    [30, "a3", "cam-dbg-scratch"],
    [43, "a0", "cam-dbg-scratch"],
    [60, "a0", "cam-dbg-scratch"],
    [63, "a1", "cam-dbg-scratch"],
    [68, "a0", "cam-dbg-scratch"],
    [71, "a1", "cam-dbg-scratch"],
    [76, "a0", "cam-dbg-scratch"],
    [79, "a1", "cam-dbg-scratch"],
    [2, "t2", "cam-dbg-scratch"],
    [13, "v1", "(pointer vector)"],
    [27, "v1", "(pointer vector)"],
    [40, "v1", "(pointer vector)"],
    [53, "v1", "(pointer vector)"]
  ],
  "cam-collision-record-save": [[[8, 56], "v1", "cam-collision-record"]],
  "(trans cam-stick)": [[157, "a0", "vector"]],
>>>>>>> 937ae0cb
  // placeholder
  "placeholder-do-not-add-below": []
}<|MERGE_RESOLUTION|>--- conflicted
+++ resolved
@@ -900,151 +900,6 @@
     [34, "v1", "texture-id"],
     [[42, 44], "v1", "adgif-shader"]
   ],
-<<<<<<< HEAD
-  "(method 9 darkjak-info)": [
-    [71, "v0", "sound-rpc-set-param"]
-  ],
-  "(trans idle board)": [
-    [4, "a0", "target"]
-  ],
-  "(trans hidden board)": [
-    [4, "a0", "target"]
-  ],
-  "(trans use board)": [
-    [8, "a0", "target"],
-    [22, "a1", "target"]
-  ],
-  "board-post": [
-    [[3, 79], "v1", "target"],
-    [38, "a0", "target"],
-    [44, "a0", "target"],
-    [50, "a0", "target"],
-    [56, "a0", "target"],
-    [62, "a0", "target"],
-    [94, "v1", "target"]
-  ],
-  "(code use board)": [
-    [17, "v1", "art-joint-anim"]
-  ],
-  "(code idle board)": [
-    [19, "v1", "art-joint-anim"],
-    [37, "v1", "art-joint-anim"]
-  ],
-  "gun-init": [
-    [85, "a1", "target"]
-  ],
-  "gun-post": [
-    [7, "a0", "target"],
-    [12, "gp", "target"],
-    [16, "gp", "target"],
-    [22, "gp", "target"],
-    [31, "gp", "target"],
-    [42, "gp", "target"],
-    [46, "gp", "target"],
-    [57, "gp", "target"],
-    [[64, 77], "gp", "target"],
-    [82, "v1", "target"],
-    [88, "v1", "target"],
-    [94, "v1", "target"],
-    [100, "v1", "target"],
-    [106, "v1", "target"],
-    [110, "gp", "target"],
-    [121, "gp", "target"],
-    [126, "gp", "target"],
-    [132, "gp", "target"],
-    [148, "gp", "target"],
-    [169, "a0", "target"]
-  ],
-  "(trans hidden gun)": [
-    [4, "a0", "target"]
-  ],
-  "(code idle gun)": [
-    [16, "v1", "art-joint-anim"]
-  ],
-  "(trans idle gun)": [
-    [2, "v1", "target"],
-    [9, "a0", "target"],
-    [20, "v1", "target"]
-  ],
-  "(code die gun)": [
-    [13, "v1", "target"],
-    [74, "v1", "target"]
-  ],
-  "(post use gun)": [
-    [6, "gp", "target"],
-    [12, "gp", "target"],
-    [21, "gp", "target"],
-    [29, "gp", "target"],
-    [34, "gp", "target"],
-    [36, "gp", "target"],
-    [40, "gp", "target"],
-    [57, "gp", "target"],
-    [63, "gp", "target"],
-    [65, "gp", "target"],
-    [67, "gp", "target"],
-    [71, "gp", "target"],
-    [75, "gp", "target"],
-    [77, "gp", "target"],
-    [83, "gp", "target"],
-    [91, "gp", "target"],
-    [93, "gp", "target"],
-    [96, "a0", "vector"],
-    [99, "gp", "target"],
-    [101, "gp", "target"],
-    [103, "gp", "target"],
-    [109, "gp", "target"],
-    [114, "gp", "target"],
-    [116, "gp", "target"],
-    [120, "gp", "target"],
-    [122, "gp", "target"],
-    [127, "gp", "target"],
-    [129, "gp", "target"],
-    [132, "a0", "vector"],
-    [136, "s6", "target"]
-  ],
-  "(code use gun)": [
-    [7, "a0", "target"],
-    [27, "v1", "art-joint-anim"],
-    [87, "v1", "art-joint-anim"],
-    [152, "v1", "art-joint-anim"],
-    [207, "v1", "art-joint-anim"],
-    [262, "v1", "art-joint-anim"],
-    [312, "v1", "art-joint-anim"],
-    [377, "v1", "art-joint-anim"],
-    [427, "v1", "art-joint-anim"],
-    [487, "v1", "art-joint-anim"],
-    [547, "v1", "art-joint-anim"],
-    [612, "v1", "art-joint-anim"],
-    [667, "v1", "art-joint-anim"],
-    [726, "s4", "target"],
-    [741, "s1", "pair"],
-    [753, "s4", "target"],
-    [774, "s4", "target"],
-    [795, "s1", "pair"],
-    [801, "s4", "target"],
-    [804, "s4", "target"]
-  ],
-  "(trans use gun)": [
-    [8, "a1", "target"],
-    [19, "a0", "target"],
-    [23, "v1", "target"],
-    [28, "v1", "target"],
-    [44, "v1", "target"]
-  ],
-  "(method 31 gun-eject)": [
-    [24, "a0", "gun"],
-    [36, "v1", "gun"],
-    [44, "v1", "collide-shape"]
-  ],
-  "(method 9 gun-info)": [
-    [115, "s0", "collide-shape-prim"],
-    [133, "s0", "collide-shape-prim"]
-  ],
-  "(method 3 collide-query)": [
-    [116, "f0", "float"],
-    [137, "f0", "float"]
-  ],
-=======
   "glst-find-node-by-name": [
     [6, "s5", "glst-named-node"],
     [7, "v1", "glst-named-node"]
@@ -1384,7 +1239,149 @@
   ],
   "cam-collision-record-save": [[[8, 56], "v1", "cam-collision-record"]],
   "(trans cam-stick)": [[157, "a0", "vector"]],
->>>>>>> 937ae0cb
+  "(method 9 darkjak-info)": [
+    [71, "v0", "sound-rpc-set-param"]
+  ],
+  "(trans idle board)": [
+    [4, "a0", "target"]
+  ],
+  "(trans hidden board)": [
+    [4, "a0", "target"]
+  ],
+  "(trans use board)": [
+    [8, "a0", "target"],
+    [22, "a1", "target"]
+  ],
+  "board-post": [
+    [[3, 79], "v1", "target"],
+    [38, "a0", "target"],
+    [44, "a0", "target"],
+    [50, "a0", "target"],
+    [56, "a0", "target"],
+    [62, "a0", "target"],
+    [94, "v1", "target"]
+  ],
+  "(code use board)": [
+    [17, "v1", "art-joint-anim"]
+  ],
+  "(code idle board)": [
+    [19, "v1", "art-joint-anim"],
+    [37, "v1", "art-joint-anim"]
+  ],
+  "gun-init": [
+    [85, "a1", "target"]
+  ],
+  "gun-post": [
+    [7, "a0", "target"],
+    [12, "gp", "target"],
+    [16, "gp", "target"],
+    [22, "gp", "target"],
+    [31, "gp", "target"],
+    [42, "gp", "target"],
+    [46, "gp", "target"],
+    [57, "gp", "target"],
+    [[64, 77], "gp", "target"],
+    [82, "v1", "target"],
+    [88, "v1", "target"],
+    [94, "v1", "target"],
+    [100, "v1", "target"],
+    [106, "v1", "target"],
+    [110, "gp", "target"],
+    [121, "gp", "target"],
+    [126, "gp", "target"],
+    [132, "gp", "target"],
+    [148, "gp", "target"],
+    [169, "a0", "target"]
+  ],
+  "(trans hidden gun)": [
+    [4, "a0", "target"]
+  ],
+  "(code idle gun)": [
+    [16, "v1", "art-joint-anim"]
+  ],
+  "(trans idle gun)": [
+    [2, "v1", "target"],
+    [9, "a0", "target"],
+    [20, "v1", "target"]
+  ],
+  "(code die gun)": [
+    [13, "v1", "target"],
+    [74, "v1", "target"]
+  ],
+  "(post use gun)": [
+    [6, "gp", "target"],
+    [12, "gp", "target"],
+    [21, "gp", "target"],
+    [29, "gp", "target"],
+    [34, "gp", "target"],
+    [36, "gp", "target"],
+    [40, "gp", "target"],
+    [57, "gp", "target"],
+    [63, "gp", "target"],
+    [65, "gp", "target"],
+    [67, "gp", "target"],
+    [71, "gp", "target"],
+    [75, "gp", "target"],
+    [77, "gp", "target"],
+    [83, "gp", "target"],
+    [91, "gp", "target"],
+    [93, "gp", "target"],
+    [96, "a0", "vector"],
+    [99, "gp", "target"],
+    [101, "gp", "target"],
+    [103, "gp", "target"],
+    [109, "gp", "target"],
+    [114, "gp", "target"],
+    [116, "gp", "target"],
+    [120, "gp", "target"],
+    [122, "gp", "target"],
+    [127, "gp", "target"],
+    [129, "gp", "target"],
+    [132, "a0", "vector"],
+    [136, "s6", "target"]
+  ],
+  "(code use gun)": [
+    [7, "a0", "target"],
+    [27, "v1", "art-joint-anim"],
+    [87, "v1", "art-joint-anim"],
+    [152, "v1", "art-joint-anim"],
+    [207, "v1", "art-joint-anim"],
+    [262, "v1", "art-joint-anim"],
+    [312, "v1", "art-joint-anim"],
+    [377, "v1", "art-joint-anim"],
+    [427, "v1", "art-joint-anim"],
+    [487, "v1", "art-joint-anim"],
+    [547, "v1", "art-joint-anim"],
+    [612, "v1", "art-joint-anim"],
+    [667, "v1", "art-joint-anim"],
+    [726, "s4", "target"],
+    [741, "s1", "pair"],
+    [753, "s4", "target"],
+    [774, "s4", "target"],
+    [795, "s1", "pair"],
+    [801, "s4", "target"],
+    [804, "s4", "target"]
+  ],
+  "(trans use gun)": [
+    [8, "a1", "target"],
+    [19, "a0", "target"],
+    [23, "v1", "target"],
+    [28, "v1", "target"],
+    [44, "v1", "target"]
+  ],
+  "(method 31 gun-eject)": [
+    [24, "a0", "gun"],
+    [36, "v1", "gun"],
+    [44, "v1", "collide-shape"]
+  ],
+  "(method 9 gun-info)": [
+    [115, "s0", "collide-shape-prim"],
+    [133, "s0", "collide-shape-prim"]
+  ],
+  "(method 3 collide-query)": [
+    [116, "f0", "float"],
+    [137, "f0", "float"]
+  ],
   // placeholder
   "placeholder-do-not-add-below": []
 }