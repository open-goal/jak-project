--- conflicted
+++ resolved
@@ -9063,7 +9063,410 @@
   "(method 7 carb)": [[39, "t9", "(function object object carb)"]],
   "(method 7 carc)": [[44, "t9", "(function object object carb)"]],
   "(method 7 hellcat)": [[14, "t9", "(function object object hellcat)"]],
-<<<<<<< HEAD
+  "(code in-ditch citizen)": [
+    [23, "v1", "art-joint-anim"],
+    [122, "v1", "art-joint-anim"]
+  ],
+  "(method 193 citizen)": [
+    [24, "s4", "vehicle"],
+    [29, "s4", "vehicle"],
+    [35, "s4", "vehicle"],
+    [61, "s4", "vehicle"]
+  ],
+  "(code wait citizen)": [[22, "v1", "art-joint-anim"]],
+  "(method 55 citizen)": [
+    [21, "a0", "process-focusable"],
+    [24, "a0", "process-focusable"]
+  ],
+  "(method 74 citizen)": [
+    [95, "s5", "traffic-object-spawn-params"],
+    [101, "s5", "traffic-object-spawn-params"],
+    [105, "s5", "traffic-object-spawn-params"],
+    [108, "s5", "traffic-object-spawn-params"],
+    [127, "s5", "traffic-object-spawn-params"]
+  ],
+  "(code wait citizen-fat)": [
+    [101, "v1", "art-joint-anim"],
+    [150, "v1", "art-joint-anim"]
+  ],
+  "(exit get-up-back citizen-fat)": [
+    [9, "v1", "collide-shape-prim-group"],
+    [12, "v1", "collide-shape-prim-group"],
+    [14, "v1", "collide-shape-prim-group"],
+    [17, "v1", "collide-shape-prim-group"],
+    [20, "v1", "collide-shape-prim-group"],
+    [23, "v1", "collide-shape-prim-group"]
+  ],
+  "(exit get-up-front citizen-fat)": [
+    [9, "v1", "collide-shape-prim-group"],
+    [12, "v1", "collide-shape-prim-group"],
+    [14, "v1", "collide-shape-prim-group"],
+    [17, "v1", "collide-shape-prim-group"],
+    [20, "v1", "collide-shape-prim-group"],
+    [23, "v1", "collide-shape-prim-group"]
+  ],
+  "(enter knocked citizen-fat)": [
+    [8, "v1", "collide-shape-prim-group"],
+    [11, "v1", "collide-shape-prim-group"],
+    [14, "v1", "collide-shape-prim-group"],
+    [17, "v1", "collide-shape-prim-group"],
+    [19, "v1", "collide-shape-prim-group"],
+    [21, "v1", "collide-shape-prim-group"]
+  ],
+  "(method 78 citizen-fat)": [[30, "v1", "art-joint-anim"]],
+  "(method 79 citizen-fat)": [[58, "v1", "art-joint-anim"]],
+  "(method 77 citizen-fat)": [
+    [40, "a1", "art-joint-anim"],
+    [92, "a1", "art-joint-anim"],
+    [140, "s4", "art-joint-anim"],
+    [28, "a0", "civilian-global-info"],
+    [80, "a0", "civilian-global-info"]
+  ],
+  "(method 51 citizen-fat)": [
+    [27, "a0", "process-focusable"],
+    [30, "a0", "process-focusable"]
+  ],
+  "(code wait citizen-norm)": [
+    [101, "v1", "art-joint-anim"],
+    [150, "v1", "art-joint-anim"]
+  ],
+  "(exit get-up-back citizen-norm)": [
+    [[9, 24], "v1", "collide-shape-prim-group"]
+  ],
+  "(exit get-up-front citizen-norm)": [
+    [[9, 24], "v1", "collide-shape-prim-group"]
+  ],
+  "(enter knocked citizen-norm)": [[[8, 22], "v1", "collide-shape-prim-group"]],
+  "(method 78 citizen-norm)": [[33, "v1", "art-joint-anim"]],
+  "(method 77 citizen-norm)": [
+    [19, "v1", "art-joint-anim"],
+    [58, "v1", "art-joint-anim"],
+    [118, "a1", "art-joint-anim"],
+    [170, "a1", "art-joint-anim"],
+    [233, "s4", "art-joint-anim"],
+    [106, "a0", "civilian-global-info"],
+    [158, "a0", "civilian-global-info"]
+  ],
+  "(method 79 citizen-norm)": [[58, "v1", "art-joint-anim"]],
+  "(method 51 citizen-norm)": [
+    [35, "a0", "process-focusable"],
+    [38, "a0", "process-focusable"]
+  ],
+  "(method 199 citizen-norm)": [[38, "v1", "vehicle"]],
+  "(code active citizen-enemy)": [[30, "v1", "art-joint-anim"]],
+  "(code wait citizen-chick)": [[22, "v1", "art-joint-anim"]],
+  "(exit get-up-back citizen-chick)": [
+    [[9, 24], "v1", "collide-shape-prim-group"]
+  ],
+  "(exit get-up-front citizen-chick)": [
+    [[9, 24], "v1", "collide-shape-prim-group"]
+  ],
+  "(enter knocked citizen-chick)": [
+    [[8, 22], "v1", "collide-shape-prim-group"]
+  ],
+  "(method 78 citizen-chick)": [[30, "v1", "art-joint-anim"]],
+  "(method 77 citizen-chick)": [
+    [40, "a1", "art-joint-anim"],
+    [92, "a1", "art-joint-anim"],
+    [140, "s4", "art-joint-anim"],
+    [28, "a0", "civilian-global-info"],
+    [80, "a0", "civilian-global-info"]
+  ],
+  "(method 79 citizen-chick)": [[58, "v1", "art-joint-anim"]],
+  "(method 51 citizen-chick)": [
+    [27, "a0", "process-focusable"],
+    [30, "a0", "process-focusable"]
+  ],
+  "(method 202 citizen-enemy)": [
+    [46, "s1", "process-focusable"],
+    [50, "s1", "process-focusable"],
+    [72, "s1", "process-focusable"]
+  ],
+  "(method 76 citizen-enemy)": [[46, "v1", "process-focusable"]],
+  "(code wait-at-dest civilian)": [[22, "v1", "art-joint-anim"]],
+  "(code exit-vehicle civilian)": [
+    [15, "a0", "vehicle"],
+    [74, "s5", "vehicle"],
+    [77, "s5", "vehicle"],
+    [203, "v1", "vehicle"],
+    [257, "a0", "vehicle"],
+    [162, "s4", "vehicle"],
+    [165, "s4", "vehicle"],
+    [18, "a0", "vehicle"],
+    [170, "s4", "vehicle"],
+    [261, "a0", "vehicle"],
+    [82, "s5", "vehicle"]
+  ],
+  "(trans exit-vehicle civilian)": [[14, "v1", "vehicle"]],
+  "(trans ride civilian)": [[14, "v1", "vehicle"]],
+  "(event ride civilian)": [[5, "a0", "vector"]],
+  "(code board-vehicle civilian)": [
+    [129, "s2", "vehicle"],
+    [132, "s2", "vehicle"],
+    [275, "s5", "vehicle"],
+    [278, "s5", "vehicle"],
+    [283, "s5", "vehicle"],
+    [360, "a0", "vehicle"],
+    [364, "a0", "vehicle"],
+    [136, "s2", "vehicle"]
+  ],
+  "(trans board-vehicle civilian)": [[14, "v1", "vehicle"]],
+  "(trans move-to-vehicle civilian)": [
+    [14, "s0", "vehicle"],
+    [28, "s0", "vehicle"],
+    [52, "s0", "vehicle"]
+  ],
+  "(method 217 civilian)": [
+    [19, "s3", "vehicle"],
+    [28, "s3", "vehicle"],
+    [43, "s3", "vehicle"]
+  ],
+  "(code wait-for-ride civilian)": [[22, "v1", "art-joint-anim"]],
+  "(trans wait-for-ride civilian)": [[31, "v1", "vehicle"]],
+  "(method 74 civilian)": [
+    [30, "a0", "sphere"],
+    [75, "a0", "vector"],
+    [[100, 112], "v1", "traffic-danger-info"]
+  ],
+  "civilian-flee-post": [[78, "s5", "nav-branch"]],
+  "(code dive civilian)": [[20, "v1", "art-joint-anim"]],
+  "(code on-ground civilian)": [[20, "v1", "art-joint-anim"]],
+  "(code get-up-front civilian)": [[20, "v1", "art-joint-anim"]],
+  "(code get-up-back civilian)": [[20, "v1", "art-joint-anim"]],
+  "(event wait-for-ride civilian)": [[[3, 7], "a0", "vehicle"]],
+  "(method 74 crimson-guard)": [
+    [142, "v1", "traffic-danger-info"],
+    [151, "v1", "traffic-danger-info"],
+    [[178, 190], "v1", "traffic-danger-info"],
+    [327, "a1", "process-focusable"],
+    [331, "a1", "process-focusable"],
+    [447, "v1", "process-focusable"],
+    [450, "v1", "process-focusable"]
+  ],
+  "(code get-up-front crimson-guard)": [[20, "v1", "art-joint-anim"]],
+  "(method 7 crimson-guard)": [
+    [19, "t9", "(function process-drawable int process-drawable)"]
+  ],
+  "(code attack crimson-guard)": [
+    [351, "a0", "process-focusable"],
+    [380, "v1", "art-joint-anim"],
+    [433, "v1", "collide-shape-prim-group"],
+    [525, "v1", "collide-shape-prim-group"],
+    [562, "v1", "art-joint-anim"],
+    [101, "v1", "art-joint-anim"],
+    [169, "v1", "art-joint-anim"],
+    [291, "a0", "process-focusable"]
+  ],
+  "(trans attack crimson-guard)": [
+    [41, "v1", "process-focusable"],
+    [46, "v1", "process-focusable"]
+  ],
+  "(method 223 crimson-guard)": [[18, "s3", "process-focusable"]],
+  "(method 224 crimson-guard)": [["_stack_", 768, "vector"]],
+  "(code waiting-ambush crimson-guard)": [
+    [22, "v1", "art-joint-anim"],
+    [139, "v1", "art-joint-anim"],
+    [71, "v1", "art-joint-anim"]
+  ],
+  "(code arrest crimson-guard)": [
+    [29, "v1", "art-joint-anim"],
+    [171, "v1", "art-joint-anim"],
+    [106, "v1", "art-joint-anim"]
+  ],
+  "(code roll-left crimson-guard)": [
+    [95, "a0", "process-focusable"],
+    [98, "a0", "process-focusable"],
+    [182, "a0", "process-focusable"],
+    [185, "a0", "process-focusable"]
+  ],
+  "(code roll-right crimson-guard)": [
+    [95, "a0", "process-focusable"],
+    [98, "a0", "process-focusable"],
+    [182, "a0", "process-focusable"],
+    [185, "a0", "process-focusable"]
+  ],
+  "(code gun-shoot crimson-guard)": [
+    [35, "v1", "art-joint-anim"],
+    [167, "v1", "process-focusable"],
+    [269, "v1", "art-joint-anim"]
+  ],
+  "(trans gun-shoot crimson-guard)": [
+    [21, "gp", "process-focusable"],
+    [57, "gp", "process-focusable"]
+  ],
+  "(code close-attack crimson-guard)": [
+    [15, "v1", "art-joint-anim"],
+    [48, "v1", "collide-shape-prim-group"]
+  ],
+  "(exit close-attack crimson-guard)": [[2, "v1", "collide-shape-prim-group"]],
+  "(code get-up-back crimson-guard)": [[20, "v1", "art-joint-anim"]],
+  "(method 77 crimson-guard)": [
+    [19, "v1", "art-joint-anim"],
+    [58, "v1", "art-joint-anim"],
+    [120, "a1", "art-joint-anim"],
+    [178, "a1", "art-joint-anim"],
+    [207, "a1", "art-joint-anim"],
+    [238, "v1", "art-joint-anim"],
+    [281, "a1", "art-joint-anim"],
+    [314, "a1", "art-joint-anim"],
+    [168, "v1", "guard-global-info"]
+  ],
+  "(enter knocked crimson-guard)": [
+    [[8, 22], "v1", "collide-shape-prim-group"]
+  ],
+  "(method 199 crimson-guard)": [[166, "v1", "vehicle"]],
+  "(method 78 crimson-guard)": [
+    [22, "a1", "art-joint-anim"],
+    [76, "a1", "art-joint-anim"],
+    [108, "a1", "art-joint-anim"],
+    [140, "v1", "art-joint-anim"],
+    [182, "a1", "art-joint-anim"],
+    [66, "v1", "guard-global-info"]
+  ],
+  "(exit get-up-back crimson-guard)": [
+    [[21, 36], "v1", "collide-shape-prim-group"]
+  ],
+  "(exit get-up-front crimson-guard)": [
+    [[21, 36], "v1", "collide-shape-prim-group"]
+  ],
+  "(code close-attack-active crimson-guard)": [
+    [15, "v1", "art-joint-anim"],
+    [48, "v1", "collide-shape-prim-group"]
+  ],
+  "(exit close-attack-active crimson-guard)": [
+    [2, "v1", "collide-shape-prim-group"]
+  ],
+  "(method 220 crimson-guard)": [
+    [127, "s4", "process-focusable"],
+    [150, "s4", "process-focusable"],
+    [159, "s4", "process-focusable"]
+  ],
+  "(trans hostile crimson-guard)": [[58, "s4", "process-focusable"]],
+  "(code cower-ground civilian)": [
+    [22, "v1", "art-joint-anim"],
+    [84, "v1", "art-joint-anim"],
+    [155, "v1", "art-joint-anim"]
+  ],
+  "(code falling-ambush metalhead-grunt)": [[18, "v1", "art-joint-anim"]],
+  "(trans wait-for-focus metalhead-grunt)": [
+    [13, "s5", "process-focusable"],
+    [40, "s5", "process-focusable"]
+  ],
+  "(method 78 metalhead-grunt)": [
+    [53, "s4", "art-joint-anim"],
+    [91, "a1", "art-joint-anim"]
+  ],
+  "(method 77 metalhead-grunt)": [
+    [87, "s4", "art-joint-anim"],
+    [233, "a1", "art-joint-anim"],
+    [323, "s4", "art-joint-anim"]
+  ],
+  "(code stop-chase metalhead-grunt)": [[77, "gp", "art-joint-anim"]],
+  "(code spin-attack metalhead-grunt)": [
+    [45, "gp", "art-joint-anim"],
+    [73, "a0", "process-focusable"],
+    [76, "a0", "process-focusable"]
+  ],
+  "(enter spin-attack metalhead-grunt)": [
+    [43, "gp", "process-focusable"],
+    [46, "gp", "process-focusable"]
+  ],
+  "(code attack metalhead-grunt)": [
+    [55, "gp", "art-joint-anim"],
+    [155, "a0", "grunt-anim-info"]
+  ],
+  "(code hostile metalhead-grunt)": [[122, "gp", "art-joint-anim"]],
+  "(code active metalhead-grunt)": [
+    [227, "gp", "art-joint-anim"],
+    [271, "gp", "art-joint-anim"],
+    [354, "v1", "art-joint-anim"],
+    [414, "v1", "art-joint-anim"],
+    [143, "gp", "art-joint-anim"]
+  ],
+  "(method 208 metalhead-flitter)": [[4, "v1", "collide-shape-prim-group"]],
+  "(code circling metalhead-flitter)": [[27, "v1", "art-joint-anim"]],
+  "(trans circling metalhead-flitter)": [[14, "gp", "process-focusable"]],
+  "(post stare metalhead-flitter)": [[9, "t9", "(function nav-enemy none)"]],
+  "(code stare metalhead-flitter)": [[126, "v1", "art-joint-anim"]],
+  "(code attack metalhead-flitter)": [
+    [20, "v1", "art-joint-anim"],
+    [153, "v1", "art-joint-anim"]
+  ],
+  "(code ambush-jumping metalhead-flitter)": [
+    [14, "v1", "art-joint-anim"],
+    [191, "v1", "art-joint-anim"]
+  ],
+  "(enter ambush metalhead-flitter)": [
+    [50, "a0", "process-focusable"],
+    [53, "a0", "process-focusable"]
+  ],
+  "(method 78 metalhead-flitter)": [[15, "a1", "art-joint-anim"]],
+  "(method 77 metalhead-flitter)": [
+    [14, "v1", "art-joint-anim"],
+    [69, "v1", "art-joint-anim"]
+  ],
+  "(post active metalhead-flitter)": [
+    [9, "t9", "(function citizen-enemy none)"]
+  ],
+  "(method 205 metalhead-flitter)": [[19, "s3", "process-focusable"]],
+  "(trans attack metalhead-flitter)": [
+    [29, "gp", "process-focusable"],
+    [35, "gp", "process-focusable"],
+    [53, "gp", "process-focusable"],
+    [60, "v1", "vector"],
+    [66, "v0", "vector"],
+    [56, "gp", "process-focusable"]
+  ],
+  "(method 7 metalhead-predator)": [
+    [9, "t9", "(function process-drawable int process-drawable)"]
+  ],
+  "(method 205 metalhead-predator)": [[4, "v1", "collide-shape-prim-group"]],
+  "(code close-attack metalhead-predator)": [
+    [15, "v1", "art-joint-anim"],
+    [93, "v1", "art-joint-anim"]
+  ],
+  "(trans hostile metalhead-predator)": [
+    [20, "gp", "process-focusable"],
+    [25, "gp", "process-focusable"],
+    [54, "gp", "process-focusable"],
+    [57, "gp", "process-focusable"]
+  ],
+  "(code fire metalhead-predator)": [
+    [26, "v1", "art-joint-anim"],
+    [102, "s5", "process-focusable"],
+    [121, "s5", "process-focusable"],
+    [124, "s5", "process-focusable"]
+  ],
+  "(method 206 metalhead-predator)": [
+    [67, "s3", "process-drawable"],
+    [78, "s3", "process-focusable"],
+    [108, "s3", "process-focusable"],
+    [200, "s3", "process-focusable"],
+    [203, "s3", "process-focusable"]
+  ],
+  "(method 78 metalhead-predator)": [
+    [21, "v1", "art-joint-anim"],
+    [53, "v1", "art-joint-anim"],
+    [89, "v1", "art-joint-anim"],
+    [123, "v1", "art-joint-anim"],
+    [155, "v1", "art-joint-anim"]
+  ],
+  "(method 77 metalhead-predator)": [
+    [21, "v1", "art-joint-anim"],
+    [53, "v1", "art-joint-anim"],
+    [96, "v1", "art-joint-anim"],
+    [126, "v1", "art-joint-anim"],
+    [160, "v1", "art-joint-anim"],
+    [192, "v1", "art-joint-anim"]
+  ],
+  "(code hostile metalhead-predator)": [
+    [14, "v1", "art-joint-anim"],
+    [67, "v1", "art-joint-anim"]
+  ],
+  "(trans fire metalhead-predator)": [
+    [14, "v1", "process-focusable"],
+    [19, "v1", "process-focusable"]
+  ],
   "(method 18 hud-turret-health)": [
     [11, "v1", "float"],
     [22, "v1", "float"],
@@ -9418,410 +9821,5 @@
   "(method 37 drill-ship-shot)": [
     [2, "v1", "drill-barons-ship"],
     [7, "v1", "drill-barons-ship"]
-=======
-  "(code in-ditch citizen)": [
-    [23, "v1", "art-joint-anim"],
-    [122, "v1", "art-joint-anim"]
-  ],
-  "(method 193 citizen)": [
-    [24, "s4", "vehicle"],
-    [29, "s4", "vehicle"],
-    [35, "s4", "vehicle"],
-    [61, "s4", "vehicle"]
-  ],
-  "(code wait citizen)": [[22, "v1", "art-joint-anim"]],
-  "(method 55 citizen)": [
-    [21, "a0", "process-focusable"],
-    [24, "a0", "process-focusable"]
-  ],
-  "(method 74 citizen)": [
-    [95, "s5", "traffic-object-spawn-params"],
-    [101, "s5", "traffic-object-spawn-params"],
-    [105, "s5", "traffic-object-spawn-params"],
-    [108, "s5", "traffic-object-spawn-params"],
-    [127, "s5", "traffic-object-spawn-params"]
-  ],
-  "(code wait citizen-fat)": [
-    [101, "v1", "art-joint-anim"],
-    [150, "v1", "art-joint-anim"]
-  ],
-  "(exit get-up-back citizen-fat)": [
-    [9, "v1", "collide-shape-prim-group"],
-    [12, "v1", "collide-shape-prim-group"],
-    [14, "v1", "collide-shape-prim-group"],
-    [17, "v1", "collide-shape-prim-group"],
-    [20, "v1", "collide-shape-prim-group"],
-    [23, "v1", "collide-shape-prim-group"]
-  ],
-  "(exit get-up-front citizen-fat)": [
-    [9, "v1", "collide-shape-prim-group"],
-    [12, "v1", "collide-shape-prim-group"],
-    [14, "v1", "collide-shape-prim-group"],
-    [17, "v1", "collide-shape-prim-group"],
-    [20, "v1", "collide-shape-prim-group"],
-    [23, "v1", "collide-shape-prim-group"]
-  ],
-  "(enter knocked citizen-fat)": [
-    [8, "v1", "collide-shape-prim-group"],
-    [11, "v1", "collide-shape-prim-group"],
-    [14, "v1", "collide-shape-prim-group"],
-    [17, "v1", "collide-shape-prim-group"],
-    [19, "v1", "collide-shape-prim-group"],
-    [21, "v1", "collide-shape-prim-group"]
-  ],
-  "(method 78 citizen-fat)": [[30, "v1", "art-joint-anim"]],
-  "(method 79 citizen-fat)": [[58, "v1", "art-joint-anim"]],
-  "(method 77 citizen-fat)": [
-    [40, "a1", "art-joint-anim"],
-    [92, "a1", "art-joint-anim"],
-    [140, "s4", "art-joint-anim"],
-    [28, "a0", "civilian-global-info"],
-    [80, "a0", "civilian-global-info"]
-  ],
-  "(method 51 citizen-fat)": [
-    [27, "a0", "process-focusable"],
-    [30, "a0", "process-focusable"]
-  ],
-  "(code wait citizen-norm)": [
-    [101, "v1", "art-joint-anim"],
-    [150, "v1", "art-joint-anim"]
-  ],
-  "(exit get-up-back citizen-norm)": [
-    [[9, 24], "v1", "collide-shape-prim-group"]
-  ],
-  "(exit get-up-front citizen-norm)": [
-    [[9, 24], "v1", "collide-shape-prim-group"]
-  ],
-  "(enter knocked citizen-norm)": [[[8, 22], "v1", "collide-shape-prim-group"]],
-  "(method 78 citizen-norm)": [[33, "v1", "art-joint-anim"]],
-  "(method 77 citizen-norm)": [
-    [19, "v1", "art-joint-anim"],
-    [58, "v1", "art-joint-anim"],
-    [118, "a1", "art-joint-anim"],
-    [170, "a1", "art-joint-anim"],
-    [233, "s4", "art-joint-anim"],
-    [106, "a0", "civilian-global-info"],
-    [158, "a0", "civilian-global-info"]
-  ],
-  "(method 79 citizen-norm)": [[58, "v1", "art-joint-anim"]],
-  "(method 51 citizen-norm)": [
-    [35, "a0", "process-focusable"],
-    [38, "a0", "process-focusable"]
-  ],
-  "(method 199 citizen-norm)": [[38, "v1", "vehicle"]],
-  "(code active citizen-enemy)": [[30, "v1", "art-joint-anim"]],
-  "(code wait citizen-chick)": [[22, "v1", "art-joint-anim"]],
-  "(exit get-up-back citizen-chick)": [
-    [[9, 24], "v1", "collide-shape-prim-group"]
-  ],
-  "(exit get-up-front citizen-chick)": [
-    [[9, 24], "v1", "collide-shape-prim-group"]
-  ],
-  "(enter knocked citizen-chick)": [
-    [[8, 22], "v1", "collide-shape-prim-group"]
-  ],
-  "(method 78 citizen-chick)": [[30, "v1", "art-joint-anim"]],
-  "(method 77 citizen-chick)": [
-    [40, "a1", "art-joint-anim"],
-    [92, "a1", "art-joint-anim"],
-    [140, "s4", "art-joint-anim"],
-    [28, "a0", "civilian-global-info"],
-    [80, "a0", "civilian-global-info"]
-  ],
-  "(method 79 citizen-chick)": [[58, "v1", "art-joint-anim"]],
-  "(method 51 citizen-chick)": [
-    [27, "a0", "process-focusable"],
-    [30, "a0", "process-focusable"]
-  ],
-  "(method 202 citizen-enemy)": [
-    [46, "s1", "process-focusable"],
-    [50, "s1", "process-focusable"],
-    [72, "s1", "process-focusable"]
-  ],
-  "(method 76 citizen-enemy)": [[46, "v1", "process-focusable"]],
-  "(code wait-at-dest civilian)": [[22, "v1", "art-joint-anim"]],
-  "(code exit-vehicle civilian)": [
-    [15, "a0", "vehicle"],
-    [74, "s5", "vehicle"],
-    [77, "s5", "vehicle"],
-    [203, "v1", "vehicle"],
-    [257, "a0", "vehicle"],
-    [162, "s4", "vehicle"],
-    [165, "s4", "vehicle"],
-    [18, "a0", "vehicle"],
-    [170, "s4", "vehicle"],
-    [261, "a0", "vehicle"],
-    [82, "s5", "vehicle"]
-  ],
-  "(trans exit-vehicle civilian)": [[14, "v1", "vehicle"]],
-  "(trans ride civilian)": [[14, "v1", "vehicle"]],
-  "(event ride civilian)": [[5, "a0", "vector"]],
-  "(code board-vehicle civilian)": [
-    [129, "s2", "vehicle"],
-    [132, "s2", "vehicle"],
-    [275, "s5", "vehicle"],
-    [278, "s5", "vehicle"],
-    [283, "s5", "vehicle"],
-    [360, "a0", "vehicle"],
-    [364, "a0", "vehicle"],
-    [136, "s2", "vehicle"]
-  ],
-  "(trans board-vehicle civilian)": [[14, "v1", "vehicle"]],
-  "(trans move-to-vehicle civilian)": [
-    [14, "s0", "vehicle"],
-    [28, "s0", "vehicle"],
-    [52, "s0", "vehicle"]
-  ],
-  "(method 217 civilian)": [
-    [19, "s3", "vehicle"],
-    [28, "s3", "vehicle"],
-    [43, "s3", "vehicle"]
-  ],
-  "(code wait-for-ride civilian)": [[22, "v1", "art-joint-anim"]],
-  "(trans wait-for-ride civilian)": [[31, "v1", "vehicle"]],
-  "(method 74 civilian)": [
-    [30, "a0", "sphere"],
-    [75, "a0", "vector"],
-    [[100, 112], "v1", "traffic-danger-info"]
-  ],
-  "civilian-flee-post": [[78, "s5", "nav-branch"]],
-  "(code dive civilian)": [[20, "v1", "art-joint-anim"]],
-  "(code on-ground civilian)": [[20, "v1", "art-joint-anim"]],
-  "(code get-up-front civilian)": [[20, "v1", "art-joint-anim"]],
-  "(code get-up-back civilian)": [[20, "v1", "art-joint-anim"]],
-  "(event wait-for-ride civilian)": [[[3, 7], "a0", "vehicle"]],
-  "(method 74 crimson-guard)": [
-    [142, "v1", "traffic-danger-info"],
-    [151, "v1", "traffic-danger-info"],
-    [[178, 190], "v1", "traffic-danger-info"],
-    [327, "a1", "process-focusable"],
-    [331, "a1", "process-focusable"],
-    [447, "v1", "process-focusable"],
-    [450, "v1", "process-focusable"]
-  ],
-  "(code get-up-front crimson-guard)": [[20, "v1", "art-joint-anim"]],
-  "(method 7 crimson-guard)": [
-    [19, "t9", "(function process-drawable int process-drawable)"]
-  ],
-  "(code attack crimson-guard)": [
-    [351, "a0", "process-focusable"],
-    [380, "v1", "art-joint-anim"],
-    [433, "v1", "collide-shape-prim-group"],
-    [525, "v1", "collide-shape-prim-group"],
-    [562, "v1", "art-joint-anim"],
-    [101, "v1", "art-joint-anim"],
-    [169, "v1", "art-joint-anim"],
-    [291, "a0", "process-focusable"]
-  ],
-  "(trans attack crimson-guard)": [
-    [41, "v1", "process-focusable"],
-    [46, "v1", "process-focusable"]
-  ],
-  "(method 223 crimson-guard)": [[18, "s3", "process-focusable"]],
-  "(method 224 crimson-guard)": [["_stack_", 768, "vector"]],
-  "(code waiting-ambush crimson-guard)": [
-    [22, "v1", "art-joint-anim"],
-    [139, "v1", "art-joint-anim"],
-    [71, "v1", "art-joint-anim"]
-  ],
-  "(code arrest crimson-guard)": [
-    [29, "v1", "art-joint-anim"],
-    [171, "v1", "art-joint-anim"],
-    [106, "v1", "art-joint-anim"]
-  ],
-  "(code roll-left crimson-guard)": [
-    [95, "a0", "process-focusable"],
-    [98, "a0", "process-focusable"],
-    [182, "a0", "process-focusable"],
-    [185, "a0", "process-focusable"]
-  ],
-  "(code roll-right crimson-guard)": [
-    [95, "a0", "process-focusable"],
-    [98, "a0", "process-focusable"],
-    [182, "a0", "process-focusable"],
-    [185, "a0", "process-focusable"]
-  ],
-  "(code gun-shoot crimson-guard)": [
-    [35, "v1", "art-joint-anim"],
-    [167, "v1", "process-focusable"],
-    [269, "v1", "art-joint-anim"]
-  ],
-  "(trans gun-shoot crimson-guard)": [
-    [21, "gp", "process-focusable"],
-    [57, "gp", "process-focusable"]
-  ],
-  "(code close-attack crimson-guard)": [
-    [15, "v1", "art-joint-anim"],
-    [48, "v1", "collide-shape-prim-group"]
-  ],
-  "(exit close-attack crimson-guard)": [[2, "v1", "collide-shape-prim-group"]],
-  "(code get-up-back crimson-guard)": [[20, "v1", "art-joint-anim"]],
-  "(method 77 crimson-guard)": [
-    [19, "v1", "art-joint-anim"],
-    [58, "v1", "art-joint-anim"],
-    [120, "a1", "art-joint-anim"],
-    [178, "a1", "art-joint-anim"],
-    [207, "a1", "art-joint-anim"],
-    [238, "v1", "art-joint-anim"],
-    [281, "a1", "art-joint-anim"],
-    [314, "a1", "art-joint-anim"],
-    [168, "v1", "guard-global-info"]
-  ],
-  "(enter knocked crimson-guard)": [
-    [[8, 22], "v1", "collide-shape-prim-group"]
-  ],
-  "(method 199 crimson-guard)": [[166, "v1", "vehicle"]],
-  "(method 78 crimson-guard)": [
-    [22, "a1", "art-joint-anim"],
-    [76, "a1", "art-joint-anim"],
-    [108, "a1", "art-joint-anim"],
-    [140, "v1", "art-joint-anim"],
-    [182, "a1", "art-joint-anim"],
-    [66, "v1", "guard-global-info"]
-  ],
-  "(exit get-up-back crimson-guard)": [
-    [[21, 36], "v1", "collide-shape-prim-group"]
-  ],
-  "(exit get-up-front crimson-guard)": [
-    [[21, 36], "v1", "collide-shape-prim-group"]
-  ],
-  "(code close-attack-active crimson-guard)": [
-    [15, "v1", "art-joint-anim"],
-    [48, "v1", "collide-shape-prim-group"]
-  ],
-  "(exit close-attack-active crimson-guard)": [
-    [2, "v1", "collide-shape-prim-group"]
-  ],
-  "(method 220 crimson-guard)": [
-    [127, "s4", "process-focusable"],
-    [150, "s4", "process-focusable"],
-    [159, "s4", "process-focusable"]
-  ],
-  "(trans hostile crimson-guard)": [[58, "s4", "process-focusable"]],
-  "(code cower-ground civilian)": [
-    [22, "v1", "art-joint-anim"],
-    [84, "v1", "art-joint-anim"],
-    [155, "v1", "art-joint-anim"]
-  ],
-  "(code falling-ambush metalhead-grunt)": [[18, "v1", "art-joint-anim"]],
-  "(trans wait-for-focus metalhead-grunt)": [
-    [13, "s5", "process-focusable"],
-    [40, "s5", "process-focusable"]
-  ],
-  "(method 78 metalhead-grunt)": [
-    [53, "s4", "art-joint-anim"],
-    [91, "a1", "art-joint-anim"]
-  ],
-  "(method 77 metalhead-grunt)": [
-    [87, "s4", "art-joint-anim"],
-    [233, "a1", "art-joint-anim"],
-    [323, "s4", "art-joint-anim"]
-  ],
-  "(code stop-chase metalhead-grunt)": [[77, "gp", "art-joint-anim"]],
-  "(code spin-attack metalhead-grunt)": [
-    [45, "gp", "art-joint-anim"],
-    [73, "a0", "process-focusable"],
-    [76, "a0", "process-focusable"]
-  ],
-  "(enter spin-attack metalhead-grunt)": [
-    [43, "gp", "process-focusable"],
-    [46, "gp", "process-focusable"]
-  ],
-  "(code attack metalhead-grunt)": [
-    [55, "gp", "art-joint-anim"],
-    [155, "a0", "grunt-anim-info"]
-  ],
-  "(code hostile metalhead-grunt)": [[122, "gp", "art-joint-anim"]],
-  "(code active metalhead-grunt)": [
-    [227, "gp", "art-joint-anim"],
-    [271, "gp", "art-joint-anim"],
-    [354, "v1", "art-joint-anim"],
-    [414, "v1", "art-joint-anim"],
-    [143, "gp", "art-joint-anim"]
-  ],
-  "(method 208 metalhead-flitter)": [[4, "v1", "collide-shape-prim-group"]],
-  "(code circling metalhead-flitter)": [[27, "v1", "art-joint-anim"]],
-  "(trans circling metalhead-flitter)": [[14, "gp", "process-focusable"]],
-  "(post stare metalhead-flitter)": [[9, "t9", "(function nav-enemy none)"]],
-  "(code stare metalhead-flitter)": [[126, "v1", "art-joint-anim"]],
-  "(code attack metalhead-flitter)": [
-    [20, "v1", "art-joint-anim"],
-    [153, "v1", "art-joint-anim"]
-  ],
-  "(code ambush-jumping metalhead-flitter)": [
-    [14, "v1", "art-joint-anim"],
-    [191, "v1", "art-joint-anim"]
-  ],
-  "(enter ambush metalhead-flitter)": [
-    [50, "a0", "process-focusable"],
-    [53, "a0", "process-focusable"]
-  ],
-  "(method 78 metalhead-flitter)": [[15, "a1", "art-joint-anim"]],
-  "(method 77 metalhead-flitter)": [
-    [14, "v1", "art-joint-anim"],
-    [69, "v1", "art-joint-anim"]
-  ],
-  "(post active metalhead-flitter)": [
-    [9, "t9", "(function citizen-enemy none)"]
-  ],
-  "(method 205 metalhead-flitter)": [[19, "s3", "process-focusable"]],
-  "(trans attack metalhead-flitter)": [
-    [29, "gp", "process-focusable"],
-    [35, "gp", "process-focusable"],
-    [53, "gp", "process-focusable"],
-    [60, "v1", "vector"],
-    [66, "v0", "vector"],
-    [56, "gp", "process-focusable"]
-  ],
-  "(method 7 metalhead-predator)": [
-    [9, "t9", "(function process-drawable int process-drawable)"]
-  ],
-  "(method 205 metalhead-predator)": [[4, "v1", "collide-shape-prim-group"]],
-  "(code close-attack metalhead-predator)": [
-    [15, "v1", "art-joint-anim"],
-    [93, "v1", "art-joint-anim"]
-  ],
-  "(trans hostile metalhead-predator)": [
-    [20, "gp", "process-focusable"],
-    [25, "gp", "process-focusable"],
-    [54, "gp", "process-focusable"],
-    [57, "gp", "process-focusable"]
-  ],
-  "(code fire metalhead-predator)": [
-    [26, "v1", "art-joint-anim"],
-    [102, "s5", "process-focusable"],
-    [121, "s5", "process-focusable"],
-    [124, "s5", "process-focusable"]
-  ],
-  "(method 206 metalhead-predator)": [
-    [67, "s3", "process-drawable"],
-    [78, "s3", "process-focusable"],
-    [108, "s3", "process-focusable"],
-    [200, "s3", "process-focusable"],
-    [203, "s3", "process-focusable"]
-  ],
-  "(method 78 metalhead-predator)": [
-    [21, "v1", "art-joint-anim"],
-    [53, "v1", "art-joint-anim"],
-    [89, "v1", "art-joint-anim"],
-    [123, "v1", "art-joint-anim"],
-    [155, "v1", "art-joint-anim"]
-  ],
-  "(method 77 metalhead-predator)": [
-    [21, "v1", "art-joint-anim"],
-    [53, "v1", "art-joint-anim"],
-    [96, "v1", "art-joint-anim"],
-    [126, "v1", "art-joint-anim"],
-    [160, "v1", "art-joint-anim"],
-    [192, "v1", "art-joint-anim"]
-  ],
-  "(code hostile metalhead-predator)": [
-    [14, "v1", "art-joint-anim"],
-    [67, "v1", "art-joint-anim"]
-  ],
-  "(trans fire metalhead-predator)": [
-    [14, "v1", "process-focusable"],
-    [19, "v1", "process-focusable"]
->>>>>>> 4ee40298
   ]
 }