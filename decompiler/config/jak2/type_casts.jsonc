{
  // auto find-parent-method possible
  "(method 3 entity-actor)": [[7, "t9", "(function entity entity)"]],
  "(method 3 entity)": [[7, "t9", "(function entity entity)"]],
  //
  "(method 2 array)": [
    [23, "gp", "(array int32)"],
    [43, "gp", "(array uint32)"],
    [63, "gp", "(array int64)"],
    [83, "gp", "(array uint64)"],
    [102, "gp", "(array int8)"],
    [121, "gp", "(array uint8)"],
    [141, "gp", "(array int16)"],
    [161, "gp", "(array uint16)"],
    [186, "gp", "(array uint128)"],
    [204, "gp", "(array int32)"],
    [223, "gp", "(array float)"],
    [232, "gp", "(array float)"],
    [249, "gp", "(array basic)"],
    [258, "gp", "(array basic)"]
  ],
  "(method 3 array)": [
    [51, "gp", "(array int32)"],
    [69, "gp", "(array uint32)"],
    [87, "gp", "(array int64)"],
    [105, "gp", "(array uint64)"],
    [122, "gp", "(array int8)"],
    [139, "gp", "(array int8)"],
    [157, "gp", "(array int16)"],
    [175, "gp", "(array uint16)"],
    [198, "gp", "(array uint128)"],
    [214, "gp", "(array int32)"],
    [233, "gp", "(array float)"],
    [250, "gp", "(array basic)"]
  ],
  "(method 0 cpu-thread)": [[[0, 28], "v0", "cpu-thread"]],
  "(method 0 process)": [
    [11, "a0", "int"],
    [[12, 45], "v0", "process"]
  ],
  "inspect-process-heap": [
    [[4, 11], "s5", "basic"],
    [17, "s5", "pointer"]
  ],
  "(method 14 dead-pool)": [
    [[24, 25], "v1", "(pointer process)"],
    [[30, 39], "s4", "(pointer process)"]
  ],
  "(method 24 dead-pool-heap)": [
    [5, "v1", "pointer"],
    [13, "a0", "pointer"],
    [25, "v1", "pointer"]
  ],
  "method-state": [[12, "a2", "state"]],
  "(method 9 process)": [[[46, 49], "s5", "process"]],
  "(method 10 process)": [[[24, 30], "s4", "protect-frame"]],
  "(method 0 protect-frame)": [
    [0, "a0", "int"],
    [[1, 8], "v0", "protect-frame"]
  ],
  "string-cat-to-last-char": [
    [3, "s5", "(pointer uint8)"],
    [4, "s5", "string"]
  ],
  "enter-state": [
    [68, "s0", "protect-frame"],
    [101, "t9", "(function object object object object object object none)"]
  ],
  "send-event-function": [[[7, 15], "a0", "process"]],
  // MATH
  "logf": [
    [12, "f0", "float"],
    [12, "f1", "float"],
    [19, "f0", "float"],
    [19, "f1", "float"]
  ],
  "log2f": [
    [12, "f0", "float"],
    [12, "f1", "float"],
    [19, "f0", "float"],
    [19, "f1", "float"]
  ],
  "cube-root": [
    [17, "f0", "float"],
    [17, "f1", "float"],
    [18, "f0", "float"],
    [18, "f1", "float"],
    [[23, 32], "f0", "float"]
  ],
  // Quaternion
  "quaternion-look-at!": [[15, "v1", "vector"]],
  "vector-x-quaternion!": [[10, "v1", "(pointer uint128)"]],
  "vector-y-quaternion!": [[10, "v1", "(pointer uint128)"]],
  "vector-z-quaternion!": [[10, "v1", "(pointer uint128)"]],
  "dma-buffer-add-vu-function": [[[9, 33], "t2", "dma-packet"]],
  "dma-buffer-add-buckets": [
    [[1, 4], "v1", "dma-bucket"],
    [5, "v1", "pointer"],
    [[9, 11], "v1", "dma-bucket"],
    [11, "v1", "pointer"]
  ],
  "dma-buffer-patch-buckets": [
    [[6, 8], "a0", "(inline-array dma-bucket)"],
    [8, "a3", "pointer"],
    [14, "a0", "(inline-array dma-bucket)"],
    [3, "a0", "(inline-array dma-bucket)"],
    [36, "a0", "(inline-array dma-bucket)"],
    [10, "a0", "(inline-array dma-bucket)"],
    [18, "a0", "(inline-array dma-bucket)"],
    [[29, 33], "a0", "dma-packet"],
    [34, "a0", "(inline-array dma-bucket)"]
  ],
  "dma-bucket-insert-tag": [
    [[2, 6], "v1", "dma-bucket"],
    [3, "a0", "dma-bucket"]
  ],
  "disasm-vif-details": [
    [[62, 94], "s3", "(pointer uint32)"],
    [[98, 130], "s3", "(pointer uint16)"],
    [[134, 164], "s3", "(pointer uint32)"],
    [[168, 198], "s3", "(pointer uint16)"],
    [[202, 225], "s3", "(pointer uint16)"]
  ],
  "disasm-vif-tag": [
    [[81, 85], "t1", "vif-stcycl-imm"],
    [242, "a0", "vif-unpack-imm"]
  ],
  "disasm-dma-list": [
    [25, "v1", "dma-tag"],
    [153, "v1", "dma-packet"],
    [189, "v1", "dma-packet"],
    [229, "v1", "dma-packet"],
    [258, "v1", "dma-packet"],
    [302, "v1", "dma-packet"],
    [308, "v1", "dma-packet"],
    [152, "v1", "(pointer uint64)"],
    [167, "v1", "(pointer uint64)"],
    [176, "v1", "(pointer uint64)"],
    [198, "v1", "(pointer uint64)"],
    [207, "v1", "(pointer uint64)"],
    [238, "v1", "(pointer uint64)"],
    [247, "v1", "(pointer uint64)"],
    [282, "v1", "(pointer uint64)"],
    [291, "v1", "(pointer uint64)"],
    [324, "v1", "(pointer uint64)"],
    [334, "v1", "(pointer uint64)"]
  ],
  "calculate-basis-functions-vector!": [
    [[8, 20], "v1", "(pointer float)"],
    [[0, 60], "f1", "float"]
  ],
  "curve-evaluate!": [[62, "s5", "pointer"]],
  "vector4-array-add!": [
    [11, "s5", "(inline-array vector4)"],
    [12, "s4", "(inline-array vector4)"],
    [13, "gp", "(inline-array vector4)"]
  ],
  "vector4-array-sub!": [
    [11, "s5", "(inline-array vector4)"],
    [12, "s4", "(inline-array vector4)"],
    [13, "gp", "(inline-array vector4)"]
  ],
  "vector4-array-mul!": [
    [11, "s5", "(inline-array vector4)"],
    [12, "s4", "(inline-array vector4)"],
    [13, "gp", "(inline-array vector4)"]
  ],
  "vector4-array-scale!": [
    [11, "s5", "(inline-array vector4)"],
    [12, "gp", "(inline-array vector4)"]
  ],
  "vector4-array-madd!": [
    [13, "s5", "(inline-array vector4)"],
    [14, "s4", "(inline-array vector4)"],
    [15, "gp", "(inline-array vector4)"]
  ],
  "vector4-array-msub!": [
    [13, "s5", "(inline-array vector4)"],
    [14, "s4", "(inline-array vector4)"],
    [15, "gp", "(inline-array vector4)"]
  ],
  "vector4-array-lerp!": [
    [13, "s5", "(inline-array vector4)"],
    [14, "s4", "(inline-array vector4)"],
    [15, "gp", "(inline-array vector4)"]
  ],
  "vector-segment-distance-point!": [[[21, 30], "f1", "float"]],
  "(method 10 profile-array)": [
    [[6, 10], "a0", "dma-packet"],
    [[16, 19], "a0", "gs-gif-tag"],
    [24, "a0", "(pointer gs-alpha)"],
    [26, "a0", "(pointer gs-reg64)"],
    [28, "a0", "(pointer gs-zbuf)"],
    [30, "a0", "(pointer gs-reg64)"],
    [32, "a0", "(pointer gs-test)"],
    [34, "a0", "(pointer gs-reg64)"],
    [35, "a0", "(pointer uint64)"],
    [37, "a0", "(pointer gs-reg64)"],
    [39, "a0", "(pointer gs-clamp)"],
    [41, "a0", "(pointer gs-reg64)"],
    [43, "a0", "(pointer gs-tex1)"],
    [45, "a0", "(pointer gs-reg64)"],
    [48, "a0", "(pointer gs-texa)"],
    [50, "a0", "(pointer gs-reg64)"],
    [52, "a0", "(pointer gs-texclut)"],
    [54, "a0", "(pointer gs-reg64)"],
    [56, "a0", "(pointer uint64)"],
    [58, "a0", "(pointer gs-reg64)"],
    [[69, 73], "a0", "(pointer uint128)"],
    [[73, 82], "a1", "vector4w"],
    [[82, 89], "a1", "vector4w"],
    [[90, 96], "a0", "vector4w"],
    [[113, 117], "a1", "(pointer uint128)"],
    [[117, 126], "a2", "vector4w"],
    [[126, 136], "a2", "vector4w"],
    [[137, 149], "a1", "vector4w"],
    [[187, 191], "t2", "(pointer int128)"],
    [[191, 225], "t4", "vector4w"],
    [[225, 231], "a2", "vector4w"],
    [[231, 237], "a2", "vector4w"]
  ],
  "draw-sprite2d-xy": [
    [[35, 39], "t0", "dma-packet"],
    [[45, 48], "t0", "gs-gif-tag"],
    [53, "t0", "(pointer gs-prim)"],
    [55, "t0", "(pointer gs-rgbaq)"],
    [66, "t0", "(pointer gs-xyzf)"],
    [87, "t0", "(pointer gs-xyzf)"],
    [[96, 108], "v1", "(pointer uint64)"]
  ],
  "draw-sprite2d-xy-absolute": [
    [[6, 10], "t3", "dma-packet"],
    [[16, 19], "t3", "gs-gif-tag"],
    [24, "t3", "(pointer gs-prim)"],
    [25, "t3", "(pointer gs-rgbaq)"],
    [36, "t3", "(pointer gs-xyzf)"],
    [49, "t3", "(pointer gs-xyzf)"],
    [[62, 69], "v1", "(pointer uint64)"]
  ],
  "draw-quad2d": [
    [[18, 22], "t2", "dma-packet"],
    [[28, 31], "t2", "gs-gif-tag"],
    [36, "t2", "(pointer gs-prim)"],
    [38, "t2", "(pointer gs-rgbaq)"],
    [46, "t2", "(pointer gs-xyzf)"],
    [48, "t2", "(pointer gs-rgbaq)"],
    [61, "t2", "(pointer gs-xyzf)"],
    [63, "t2", "(pointer gs-rgbaq)"],
    [76, "t2", "(pointer gs-xyzf)"],
    [78, "t2", "(pointer gs-rgbaq)"],
    [96, "t2", "(pointer gs-xyzf)"],
    [97, "t2", "(pointer uint64)"],
    [[110, 117], "v1", "(pointer uint64)"]
  ],
  "set-display-gs-state": [
    [[3, 10], "t3", "dma-packet"],
    [[13, 19], "t3", "gs-gif-tag"],
    [30, "t3", "(pointer gs-scissor)"],
    [32, "t3", "(pointer gs-reg64)"],
    [33, "t3", "(pointer gs-xy-offset)"],
    [35, "t3", "(pointer gs-reg64)"],
    [46, "t3", "(pointer gs-frame)"],
    [48, "t3", "(pointer gs-reg64)"],
    [50, "t3", "(pointer gs-test)"],
    [52, "t3", "(pointer gs-reg64)"],
    [54, "t3", "(pointer gs-texa)"],
    [56, "t3", "(pointer gs-reg64)"],
    [58, "t3", "(pointer gs-zbuf)"],
    [60, "t3", "(pointer gs-reg64)"],
    [61, "t3", "(pointer uint64)"],
    [63, "t3", "(pointer gs-reg64)"]
  ],
  "set-display-gs-state-offset": [
    [[3, 10], "t5", "dma-packet"],
    [[13, 19], "t5", "gs-gif-tag"],
    [30, "t5", "(pointer gs-scissor)"],
    [32, "t5", "(pointer gs-reg64)"],
    [40, "t5", "(pointer gs-xy-offset)"],
    [42, "t5", "(pointer gs-reg64)"],
    [53, "t5", "(pointer gs-frame)"],
    [55, "t5", "(pointer gs-reg64)"],
    [57, "t5", "(pointer gs-test)"],
    [59, "t5", "(pointer gs-reg64)"],
    [61, "t5", "(pointer gs-texa)"],
    [63, "t5", "(pointer gs-reg64)"],
    [65, "t5", "(pointer gs-zbuf)"],
    [67, "t5", "(pointer gs-reg64)"],
    [68, "t5", "(pointer uint64)"],
    [70, "t5", "(pointer gs-reg64)"]
  ],
  "reset-display-gs-state": [
    [[3, 8], "a2", "dma-packet"],
    [[14, 17], "a2", "gs-gif-tag"],
    [22, "a1", "(pointer gs-scissor)"],
    [24, "a1", "(pointer gs-reg64)"],
    [26, "a1", "(pointer gs-xy-offset)"],
    [28, "a1", "(pointer gs-reg64)"],
    [30, "a1", "(pointer gs-frame)"],
    [32, "a1", "(pointer gs-reg64)"],
    [34, "a1", "(pointer gs-test)"],
    [36, "a1", "(pointer gs-reg64)"],
    [39, "a1", "(pointer gs-texa)"],
    [41, "a1", "(pointer gs-reg64)"],
    [43, "a1", "(pointer gs-zbuf)"],
    [45, "a1", "(pointer gs-reg64)"],
    [46, "a1", "(pointer uint64)"],
    [48, "a1", "(pointer gs-reg64)"]
  ],
  "(method 3 connection-pers)": [[97, "f0", "float"]],
  "(method 9 connection)": [[8, "a0", "pointer"]],
  "(method 10 connection)": [[8, "a0", "pointer"]],
  "(method 11 connection)": [[5, "a1", "pointer"]],
  "(method 0 engine)": [
    [44, "v1", "pointer"],
    [47, "v1", "pointer"],
    [53, "v1", "connectable"],
    [65, "v1", "connectable"]
  ],
  "(method 12 engine)": [
    [[5, 18], "s4", "connection"],
    [13, "t9", "(function object object object object object)"]
  ],
  "(method 13 engine)": [
    [[5, 28], "s4", "connection"],
    [13, "t9", "(function object object object object object)"]
  ],
  "(method 15 engine)": [[[0, 36], "v1", "connection"]],
  "(method 19 engine)": [[8, "a0", "connection"]],
  "(method 20 engine)": [[8, "a0", "connection"]],
  "(method 21 engine)": [[8, "a0", "connection"]],
  "(method 0 engine-pers)": [
    [32, "v1", "pointer"],
    [23, "v1", "pointer"],
    [26, "v1", "pointer"],
    [24, "v1", "(pointer pointer)"]
  ],
  "(method 3 connection-minimap)": [[97, "f0", "float"]],
  "dma-buffer-add-ref-texture": [
    [[25, 29], "a3", "dma-packet"],
    [[32, 44], "a3", "gs-gif-tag"],
    [[47, 62], "a2", "dma-packet"]
  ],
  "texture-page-default-allocate": [[51, "a3", "texture"]],
  "texture-page-font-allocate": [[33, "a3", "texture"]],
  "(method 24 texture-pool)": [
    [67, "a1", "shader-ptr"],
    [[70, 93], "a1", "adgif-shader"],
    [92, "a1", "adgif-shader"]
  ],
  "upload-vram-data": [
    [[10, 17], "a0", "dma-packet"],
    [[19, 26], "a0", "gs-gif-tag"],
    [35, "a0", "(pointer gs-bitbltbuf)"],
    [37, "a0", "(pointer gs-reg64)"],
    [38, "a0", "(pointer gs-trxpos)"],
    [40, "a0", "(pointer gs-reg64)"],
    [46, "a0", "(pointer gs-trxreg)"],
    [48, "a0", "(pointer gs-reg64)"],
    [49, "a0", "(pointer gs-trxdir)"],
    [51, "a0", "(pointer gs-reg64)"]
  ],
  "upload-vram-pages": [
    [[140, 147], "a0", "dma-packet"],
    [[149, 156], "a0", "gs-gif-tag"],
    [160, "a0", "(pointer int64)"],
    [162, "a0", "(pointer gs-reg64)"]
  ],
  "(method 3 generic-tie-interp-point)": [[19, "gp", "(pointer uint128)"]],
  "(method 19 res-lump)": [
    [46, "t2", "(pointer uint64)"],
    [100, "t3", "(pointer uint64)"],
    [184, "t5", "(pointer uint64)"],
    [64, "t6", "(pointer uint64)"]
  ],
  "(method 20 res-lump)": [[341, "t0", "(pointer uint128)"]],
  "(method 16 res-lump)": [
    [22, "t1", "(pointer uint64)"],
    [29, "t2", "(pointer uint64)"]
  ],
  "(method 15 res-lump)": [[132, "s5", "res-tag-pair"]],
  "(method 17 res-lump)": [[22, "s4", "(pointer pointer)"]],
  "(method 0 script-context)": [[[8, 17], "v0", "script-context"]],
  "joint-mod-wheel-callback": [[[2, 63], "s4", "joint-mod-wheel"]],
  "joint-mod-set-local-callback": [[[0, 23], "v1", "joint-mod-set-local"]],
  "joint-mod-add-local-callback": [[[2, 33], "s4", "joint-mod-add-local"]],
  "joint-mod-set-world-callback": [[[0, 23], "v1", "joint-mod-set-world"]],
  "joint-mod-blend-local-callback": [[[2, 63], "gp", "joint-mod-blend-local"]],
  "joint-mod-spinner-callback": [[[2, 63], "gp", "joint-mod-spinner"]],
  "joint-mod-blend-world-callback": [[[2, 148], "gp", "joint-mod-blend-world"]],
  "joint-mod-rotate-local-callback": [
    [[2, 16], "v1", "joint-mod-rotate-local"]
  ],
  "(method 0 collide-shape-prim-sphere)": [
    [[3, 8], "v0", "collide-shape-prim-sphere"]
  ],
  "(method 0 collide-shape-prim-mesh)": [
    [[3, 11], "v0", "collide-shape-prim-mesh"]
  ],
  "(method 0 collide-shape-prim-group)": [
    [[3, 12], "v0", "collide-shape-prim-group"]
  ],
  "(method 0 collide-shape-moving)": [[[2, 12], "v0", "collide-shape-moving"]],
  "(method 11 touching-prims-entry-pool)": [
    [[0, 8], "v1", "touching-prims-entry"],
    [8, "v1", "pointer"],
    [[9, 11], "v1", "touching-prims-entry"],
    [[1, 20], "a1", "touching-prims-entry"]
  ],
  "(method 0 touching-list)": [[[6, 9], "v0", "touching-list"]],
  "display-loop-main": [[223, "t9", "(function none)"]],
  "end-display": [
    [205, "f1", "float"],
    [205, "f0", "float"]
  ],
  "(method 18 res-lump)": [["_stack_", 16, "object"]],
  "(method 21 res-lump)": [
    ["_stack_", 16, "res-tag"],
    ["_stack_", 32, "res-tag"]
  ],
  "(method 8 res-lump)": [
    [258, "s0", "array"],
    // [[0, 100], "s0", "basic"],
    // [[102, 120], "s0", "basic"],
    // [[147, 150], "s0", "collide-mesh"],
    [[157, 239], "s0", "(array object)"]
    // [235, "s0", "basic"]
  ],
  "(method 0 fact-info-enemy)": [
    [[0, 196], "gp", "fact-info-enemy"],
    ["_stack_", 16, "res-tag"],
    ["_stack_", 32, "res-tag"],
    [[11, 177], "s5", "res-lump"]
  ],
  "(method 0 fact-info)": [
    [87, "v1", "(pointer int32)"],
    [11, "v1", "res-lump"]
  ],
  "(method 0 fact-info-crate)": [
    [[0, 17], "gp", "fact-info-crate"],
    [14, "a0", "res-lump"]
  ],
  "(method 0 fact-info-target)": [[[0, 17], "gp", "fact-info-target"]],
  "joint-channel-float-delete!": [
    [7, "a0", "pointer"],
    [7, "a1", "pointer"]
  ],
  "num-func-chan": [[7, "v1", "joint-control-channel"]],
  "(method 20 process-focusable)": [
    [15, "gp", "collide-shape-moving"],
    [31, "gp", "collide-shape"]
  ],
  "(method 10 focus)": [[19, "v1", "collide-shape"]],
  "shrubbery-login-post-texture": [
    [[13, 15], "a3", "qword"],
    [16, "a3", "pointer"],
    [24, "a3", "pointer"],
    [[17, 23], "a3", "qword"],
    [[13, 23], "a1", "qword"],
    [14, "a2", "qword"],
    [[27, 29], "a3", "qword"],
    [[27, 29], "a1", "qword"],
    [[35, 37], "a3", "qword"],
    [[35, 37], "a2", "qword"]
  ],
  "(top-level-login eye-h)": [[[69, 77], "a1", "eye-control"]],
  "entity-actor-lookup": [["_stack_", 16, "res-tag"]],
  "entity-actor-count": [["_stack_", 16, "res-tag"]],
  "(method 0 path-control)": [["_stack_", 16, "res-tag"]],
  "(method 9 actor-link-info)": [[[0, 36], "s3", "entity-actor"]],
  "(method 41 nav-mesh)": [["_stack_", 56, "float"]],
  "(method 39 nav-mesh)": [["_stack_", 56, "float"]],
  "str-load": [[[18, 44], "s2", "load-chunk-msg"]],
  "str-load-status": [
    [[18, 22], "v1", "load-chunk-msg"],
    [26, "v1", "load-chunk-msg"]
  ],
  "str-play-async": [[[7, 36], "s4", "play-chunk-msg"]],
  "str-play-stop": [[[7, 36], "s4", "play-chunk-msg"]],
  "str-play-queue": [[[7, 98], "s4", "play-chunk-msg"]],
  "str-ambient-play": [[[7, 20], "s5", "load-chunk-msg"]],
  "str-ambient-stop": [[[7, 20], "s5", "load-chunk-msg"]],
  "dgo-load-begin": [[[19, 41], "s2", "load-dgo-msg"]],
  "dgo-load-get-next": [[[14, 31], "v1", "load-dgo-msg"]],
  "dgo-load-continue": [[[5, 23], "gp", "load-dgo-msg"]],
  "dgo-load-link": [
    [7, "s4", "uint"],
    [17, "s4", "uint"],
    [55, "s4", "uint"],
    [27, "s4", "uint"],
    [37, "s4", "uint"]
  ],
  "lookup-level-info": [
    [3, "a1", "symbol"],
    [[4, 24], "a1", "level-load-info"]
  ],
  "(method 30 level-group)": [[87, "v0", "level"]],
  "(method 19 level-group)": [
    [223, "s3", "continue-point"],
    [[177, 209], "s1", "continue-point"],
    [[182, 224], "s3", "continue-point"],
    [434, "v1", "symbol"]
  ],
  "(method 18 level)": [[[82, 89], "a1", "level"]],
  "(method 19 level)": [[[45, 48], "a0", "texture-anim-array"]],
  "level-update-after-load": [
    [[123, 152], "s0", "drawable-inline-array-tfrag"],
    [[155, 158], "s0", "drawable-tree-instance-tie"],
    [365, "a1", "(pointer int32)"],
    [370, "a2", "(pointer int32)"]
  ],
  "(method 25 level)": [
    [97, "t9", "(function object none)"],
    [169, "t9", "(function object symbol none)"]
  ],
  "(method 9 level)": [[54, "t9", "(function object none)"]],
  "copy-mood-exterior": [
    [[15, 19], "a1", "(inline-array vector)"],
    [[16, 18], "v1", "(inline-array vector)"],
    [[30, 32], "v1", "(inline-array vector)"],
    [[29, 33], "a0", "(inline-array vector)"]
  ],
  "update-mood-ruins": [[[19, 46], "gp", "ruins-states"]],
  "desaturate-mood-colors": [[[20, 92], "a0", "(inline-array mood-color)"]],
  "ramdisk-load": [[[7, 12], "v1", "ramdisk-rpc-load"]],
  "(method 10 engine-sound-pers)": [[[2, 19], "v1", "sound-rpc-set-param"]],
  "check-irx-version": [[[3, 51], "gp", "sound-rpc-get-irx-version"]],
  "sound-bank-iop-store": [[[7, 11], "v1", "sound-rpc-bank-cmd"]],
  "sound-bank-iop-free": [[[7, 12], "v1", "sound-rpc-bank-cmd"]],
  "sound-bank-load": [[[7, 12], "v1", "sound-rpc-load-bank"]],
  "sound-bank-load-from-iop": [[[7, 12], "v1", "sound-rpc-load-bank"]],
  "sound-bank-load-from-ee": [[[8, 14], "v1", "sound-rpc-load-bank"]],
  "sound-bank-unload": [[[6, 11], "v1", "sound-rpc-unload-bank"]],
  "sound-music-load": [[[6, 11], "v1", "sound-rpc-load-music"]],
  "sound-music-unload": [[[3, 8], "v1", "sound-rpc-unload-music"]],
  "set-language": [[[7, 12], "v1", "sound-rpc-set-language"]],
  "sound-set-stereo-mode": [[[4, 9], "v1", "sound-rpc-set-stereo-mode"]],
  "list-sounds": [[[3, 7], "v1", "sound-rpc-list-sounds"]],
  "string->sound-name": [[[2, 18], "a1", "(pointer uint8)"]],
  "sound-set-volume": [[[3, 16], "v1", "sound-rpc-set-master-volume"]],
  "sound-set-reverb": [[[5, 25], "v1", "sound-rpc-set-reverb"]],
  "sound-set-ear-trans": [[[7, 26], "gp", "sound-rpc-set-ear-trans"]],
  "sound-play-by-name": [
    [[12, 45], "s5", "sound-rpc-play"],
    [[22, 39], "s3", "process-drawable"]
  ],
  "sound-play-by-spec": [
    [[4, 54], "s5", "sound-rpc-play"],
    [[31, 47], "s3", "process-drawable"]
  ],
  "sound-pause": [[[3, 8], "v1", "sound-rpc-pause-sound"]],
  "sound-stop": [[[3, 8], "v1", "sound-rpc-stop-sound"]],
  "sound-continue": [[[3, 8], "v1", "sound-rpc-continue-sound"]],
  "sound-group-pause": [[[3, 7], "v1", "sound-rpc-pause-group"]],
  "sound-group-stop": [[[3, 7], "v1", "sound-rpc-stop-group"]],
  "sound-group-continue": [[[3, 7], "v1", "sound-rpc-continue-group"]],
  "sound-set-flava": [[[3, 10], "v1", "sound-rpc-set-flava"]],
  "sound-set-midi-reg": [[[3, 10], "v1", "sound-rpc-set-midi-reg"]],
  "sound-set-fps": [[[3, 10], "v1", "sound-rpc-set-fps"]],
  "(method 0 ambient-sound)": [
    [121, "v1", "sound-spec"],
    [125, "v1", "sound-spec"],
    [128, "v1", "sound-spec"],
    [132, "v1", "sound-spec"],
    // [143, "v1", "sound-spec"],
    // [140, "v1", "sound-spec"],
    // [147, "v1", "sound-spec"],
    ["_stack_", 16, "sound-spec"],
    ["_stack_", 32, "sound-name"],
    ["_stack_", 48, "(pointer float)"],
    // ["_stack_", 52, "sound-play-parms"],
    ["_stack_", 64, "res-tag"]
  ],
  "(method 11 ambient-sound)": [
    [[18, 33], "s4", "process-drawable"],
    [[11, 47], "s5", "sound-rpc-set-param"]
  ],
  "(method 12 ambient-sound)": [[[7, 22], "v1", "sound-rpc-set-param"]],
  "(method 13 ambient-sound)": [[[7, 23], "v1", "sound-rpc-set-param"]],
  "loader-test-command": [[[5, 10], "v1", "sound-rpc-test-cmd"]],
  "(anon-function 1 gsound)": [[[0, 45], "gp", "(array symbol)"]],
  "sound-buffer-dump": [[[12, 39], "s3", "sound-rpc-play"]],
  "(method 12 fact-info-target)": [
    [3, "v1", "target"],
    [14, "a0", "target"]
  ],
  "(method 10 history)": [[[8, 10], "a1", "history-elt"]],
  "(method 10 history-iterator)": [[[20, 35], "a2", "history-elt"]],
  "command-get-time": [[119, "gp", "(pointer float)"]],
  "command-get-param": [[122, "gp", "(pointer float)"]],
  "command-get-entity": [[10, "gp", "process"]],
  // sprite
  "sprite-add-matrix-data": [
    [[5, 15], "a2", "dma-packet"],
    [[24, 28], "a1", "matrix"],
    [[47, 57], "a2", "dma-packet"],
    [[70, 97], "a2", "vector"],
    [[98, 113], "a1", "vector"],
    [[119, 133], "a1", "vector"]
  ],
  "sprite-add-frame-data": [[[8, 16], "a0", "dma-packet"]],
  "sprite-add-2d-chunk": [
    [[12, 20], "a0", "dma-packet"],
    [[45, 52], "a0", "dma-packet"],
    [[69, 76], "a0", "dma-packet"],
    [[80, 87], "v1", "dma-packet"],
    [65, "a3", "int"]
  ],
  "sprite-add-3d-chunk": [
    [[11, 19], "a0", "dma-packet"],
    [[44, 51], "a0", "dma-packet"],
    [[68, 75], "a0", "dma-packet"],
    [[79, 87], "v1", "dma-packet"],
    [65, "a3", "int"]
  ],
  "sprite-draw": [
    [[33, 38], "a0", "dma-packet"],
    [[41, 48], "a0", "gs-gif-tag"],
    [52, "a0", "(pointer gs-test)"],
    [54, "a0", "(pointer gs-reg64)"],
    [56, "a0", "(pointer gs-clamp)"],
    [58, "a0", "(pointer gs-reg64)"],
    [[73, 82], "a0", "dma-packet"],
    [[87, 92], "a0", "dma-packet"],
    [[111, 115], "a0", "dma-packet"],
    [[129, 133], "a0", "dma-packet"],
    [[150, 154], "a0", "dma-packet"]
  ],
  // sprite-distort
  "sprite-init-distorter": [
    [[3, 7], "a1", "dma-packet"],
    [[13, 16], "a1", "gs-gif-tag"],
    [21, "a1", "(pointer gs-zbuf)"],
    [23, "a1", "(pointer gs-reg64)"],
    [25, "a1", "(pointer gs-tex0)"],
    [27, "a1", "(pointer gs-reg64)"],
    [29, "a1", "(pointer gs-tex1)"],
    [31, "a1", "(pointer gs-reg64)"],
    [32, "a1", "(pointer gs-miptbp)"],
    [34, "a1", "(pointer gs-reg64)"],
    [36, "a1", "(pointer gs-clamp)"],
    [38, "a1", "(pointer gs-reg64)"],
    [40, "a1", "(pointer gs-alpha)"],
    [42, "a1", "(pointer gs-reg64)"],
    [50, "a3", "uint"],
    [[53, 58], "a1", "dma-packet"]
  ],
  "sprite-draw-distorters": [
    [[73, 93], "a0", "vector"],
    [75, "v1", "vector"],
    [87, "v1", "vector"],
    [96, "v1", "vector"],
    [100, "v1", "vector"],
    [123, "a0", "(pointer int32)"],
    [128, "v1", "vector"],
    [130, "v1", "vector"],
    [136, "v1", "vector"],
    [157, "v1", "vector"],
    [[175, 192], "a1", "dma-packet"],
    [[200, 206], "a0", "dma-packet"],
    [[210, 214], "a0", "vector4w"],
    [[219, 224], "a0", "dma-packet"],
    [[252, 269], "a1", "dma-packet"],
    [[277, 281], "a1", "dma-packet"],
    [[285, 289], "a1", "vector4w"],
    [[293, 298], "v1", "dma-packet"]
  ],
  "print-game-text": [
    [225, "v1", "float"],
    [241, "v1", "float"],
    [[324, 327], "v1", "dma-packet"]
  ],
  "fx-copy-buf": [
    [[17, 22], "t3", "dma-packet"],
    [[2, 8], "a2", "dma-packet"],
    [[122, 127], "t0", "dma-packet"],
    [[24, 66], "t3", "dma-packet"]
  ],
  "(method 12 setting-control)": [[17, "s4", "connection"]],
  "(method 14 setting-control)": [[6, "v1", "connection"]],
  "(method 18 setting-control)": [[[844, 848], "a0", "process-focusable"]],
  "(method 9 cam-setting-data)": [
    [[76, 80], "v1", "connection"],
    [22, "s3", "connection"],
    [[45, 48], "s3", "connection"],
    [[56, 59], "s3", "connection"]
  ],
  "(method 9 user-setting-data)": [
    [[76, 80], "v1", "connection"],
    [[56, 59], "s3", "connection"],
    [[45, 49], "s3", "connection"],
    [22, "s3", "connection"]
  ],
  "(method 10 cam-setting-data)": [
    [[24, 31], "v1", "handle"],
    [[23, 36], "a0", "handle"],
    [44, "a3", "vector"],
    [395, "a3", "vector"],
    [404, "a3", "vector"],
    [413, "a3", "vector"],
    [424, "a3", "vector"],
    [[433, 448], "a0", "handle"],
    [[434, 441], "v1", "handle"],
    [[454, 467], "a0", "handle"],
    [[455, 462], "v1", "handle"]
  ],
  "(method 9 art)": [[9, "v1", "pointer"]],
  "(method 12 art-group)": [[12, "a0", "art-joint-anim"]],
  "(method 9 art-mesh-geo)": [
    [20, "s4", "(pointer int16)"],
    [[14, 19], "a0", "drawable"],
    [10, "v1", "(pointer art)"],
    [14, "v1", "(pointer art)"]
  ],
  "(method 9 art-joint-anim)": [[9, "v1", "pointer"]],
  "joint-control-copy!": [
    [8, "a0", "uint"],
    [8, "v1", "uint"]
  ],
  "joint-control-remap!": [
    [127, "t9", "(function joint-control joint-control-channel int object)"],
    [181, "t9", "(function joint-control joint-control-channel int object)"],
    ["_stack_", 60, "basic"]
  ],
  "flatten-joint-control-to-spr": [
    [[201, 203], "a1", "terrain-context"],
    [[131, 133], "a0", "terrain-context"],
    [[182, 184], "a1", "terrain-context"],
    [[164, 166], "a0", "terrain-context"],
    [195, "v1", "terrain-context"],
    [65, "a3", "(pointer float)"],
    [67, "a3", "(pointer float)"],
    [[18, 24], "a2", "(inline-array vector)"],
    [24, "a3", "(pointer float)"],
    [[59, 65], "a2", "(inline-array vector)"],
    [[112, 118], "a2", "(inline-array vector)"],
    [17, "a2", "int"]
  ],
  "(method 2 art-joint-anim-manager-slot)": [
    [21, "s2", "uint"],
    [21, "v1", "uint"]
  ],
  "create-interpolated2-joint-animation-frame": [
    [[48, 125], "v1", "joint-anim-frame"]
  ],
  "(method 12 art-joint-anim-manager)": [
    [15, "a0", "pointer"],
    [15, "v1", "pointer"],
    [21, "a0", "pointer"],
    [21, "v1", "pointer"]
  ],
  "(method 11 art-joint-anim-manager)": [
    [54, "v1", "uint"],
    [54, "s2", "uint"],
    [60, "s2", "uint"],
    [65, "s2", "uint"],
    [71, "s2", "uint"],
    [87, "a1", "uint"],
    [94, "a2", "uint"]
  ],
  "joint-anim-inspect-elt": [
    [[4, 15], "gp", "joint-anim-matrix"],
    [[17, 30], "gp", "joint-anim-transformq"]
  ],
  "matrix-from-control!": [
    [22, "v1", "pointer"],
    [35, "v1", "pointer"],
    [38, "v1", "pointer"],
    [65, "v1", "pointer"],
    [72, "v1", "pointer"],
    [82, "v1", "pointer"],
    [85, "v1", "pointer"],
    // [58, "v1", "matrix"],
    [[43, 49], "v1", "matrix"]
  ],
  "init-haze-vert-array": [
    [43, "a0", "cloud-vertex"],
    [44, "v1", "cloud-vertex"]
  ],
  "sky-make-sun-data": [[[7, 58], "s3", "sky-sun-data"]],
  "(anon-function 7 relocate)": [
    [3, "a0", "int"],
    [8, "a0", "int"]
  ],
  "(method 7 process)": [
    [[47, 88], "v1", "connection"],
    [[120, 124], "a0", "basic"],
    [[127, 130], "a0", "basic"]
  ],
  "(method 7 collide-shape-prim-group)": [[4, "v1", "pointer"]],
  "all-texture-tweak-adjust": [[[35, 44], "s0", "adgif-shader"]],
  "dm-float-field-tie-rvanish-func": [[[14, 45], "gp", "prototype-bucket-tie"]],
  "dm-float-field-tie-vanish-far-func": [
    [[14, 45], "gp", "prototype-bucket-tie"]
  ],
  "build-instance-list": [
    [33, "v1", "drawable-tree-instance-shrub"],
    [85, "v1", "drawable-tree-instance-tie"]
  ],
  "debug-menu-make-continue-sub-menu": [
    [5, "v1", "symbol"],
    [10, "v1", "level-load-info"],
    [13, "v1", "level-load-info"],
    [21, "v1", "continue-point"],
    [47, "v1", "continue-point"],
    [56, "v1", "continue-point"]
  ],
  "(anon-function 191 default-menu)": [
    [[30, 37], "s5", "adgif-shader"],
    [[5, 25], "s4", "texture-id"]
  ],
  "(anon-function 188 default-menu)": [
    [[3, 13], "v1", "texture-id"],
    [[20, 28], "a1", "adgif-shader"],
    [33, "v1", "texture-id"],
    [41, "v1", "adgif-shader"]
  ],
  "(anon-function 187 default-menu)": [
    [[2, 13], "v1", "texture-id"],
    [[18, 29], "a1", "adgif-shader"],
    [34, "v1", "texture-id"],
    [[42, 44], "v1", "adgif-shader"]
  ],
  "(anon-function 186 default-menu)": [
    [[3, 13], "v1", "texture-id"],
    [[20, 28], "a1", "adgif-shader"],
    [33, "v1", "texture-id"],
    [41, "v1", "adgif-shader"]
  ],
  "(anon-function 185 default-menu)": [
    [[3, 13], "v1", "texture-id"],
    [[20, 28], "a1", "adgif-shader"],
    [33, "v1", "texture-id"],
    [41, "v1", "adgif-shader"]
  ],
  "(anon-function 184 default-menu)": [
    [[3, 13], "v1", "texture-id"],
    [[20, 28], "a1", "adgif-shader"],
    [33, "v1", "texture-id"],
    [41, "v1", "adgif-shader"]
  ],
  "(anon-function 183 default-menu)": [
    [[2, 13], "v1", "texture-id"],
    [[18, 29], "a1", "adgif-shader"],
    [34, "v1", "texture-id"],
    [[42, 44], "v1", "adgif-shader"]
  ],
  "(anon-function 182 default-menu)": [
    [[3, 13], "v1", "texture-id"],
    [[20, 28], "a1", "adgif-shader"],
    [33, "v1", "texture-id"],
    [41, "v1", "adgif-shader"]
  ],
  "(anon-function 181 default-menu)": [
    [[3, 13], "v1", "texture-id"],
    [[20, 28], "a1", "adgif-shader"],
    [33, "v1", "texture-id"],
    [41, "v1", "adgif-shader"]
  ],
  "(anon-function 180 default-menu)": [
    [[3, 13], "v1", "texture-id"],
    [[20, 28], "a1", "adgif-shader"],
    [33, "v1", "texture-id"],
    [41, "v1", "adgif-shader"]
  ],
  "(anon-function 179 default-menu)": [
    [[2, 13], "v1", "texture-id"],
    [[18, 29], "a1", "adgif-shader"],
    [34, "v1", "texture-id"],
    [[42, 44], "v1", "adgif-shader"]
  ],
  "(anon-function 178 default-menu)": [
    [[3, 13], "v1", "texture-id"],
    [[20, 28], "a1", "adgif-shader"],
    [33, "v1", "texture-id"],
    [41, "v1", "adgif-shader"]
  ],
  "(anon-function 177 default-menu)": [
    [[3, 13], "v1", "texture-id"],
    [[20, 28], "a1", "adgif-shader"],
    [33, "v1", "texture-id"],
    [41, "v1", "adgif-shader"]
  ],
  "(anon-function 176 default-menu)": [
    [[3, 13], "v1", "texture-id"],
    [[20, 28], "a1", "adgif-shader"],
    [33, "v1", "texture-id"],
    [41, "v1", "adgif-shader"]
  ],
  "(anon-function 175 default-menu)": [
    [[3, 13], "v1", "texture-id"],
    [[20, 28], "a1", "adgif-shader"],
    [33, "v1", "texture-id"],
    [41, "v1", "adgif-shader"]
  ],
  "(anon-function 174 default-menu)": [
    [[3, 13], "v1", "texture-id"],
    [[20, 28], "a1", "adgif-shader"],
    [33, "v1", "texture-id"],
    [41, "v1", "adgif-shader"]
  ],
  "(anon-function 173 default-menu)": [
    [[2, 13], "v1", "texture-id"],
    [[18, 29], "a1", "adgif-shader"],
    [34, "v1", "texture-id"],
    [[42, 44], "v1", "adgif-shader"]
  ],
  "(anon-function 172 default-menu)": [
    [[2, 13], "v1", "texture-id"],
    [[18, 29], "a1", "adgif-shader"],
    [34, "v1", "texture-id"],
    [[42, 44], "v1", "adgif-shader"]
  ],
  "joint-mod-ik-callback": [
    [6, "gp", "joint-mod-ik"],
    [9, "gp", "joint-mod-ik"],
    [[1, 35], "gp", "joint-mod-ik"],
    [[1, 433], "gp", "joint-mod-ik"]
  ],
  "(method 11 joint-mod)": [
    [20, "s0", "fact-info-enemy"],
    [12, "s2", "process-drawable"]
  ],
  "joint-mod-look-at-handler": [
    [[2, 406], "gp", "joint-mod"],
    [409, "a3", "float"]
  ],
  "real-joint-mod-gun-look-at-handler": [
    [1, "v1", "joint-mod"],
    [2, "v1", "joint-mod"]
  ],
  "joint-mod-foot-rot-handler": [
    [[0, 7], "s5", "joint-mod"],
    [[36, 59], "s5", "joint-mod"],
    [[63, 97], "s5", "joint-mod"],
    [119, "s5", "joint-mod"],
    [[119, 152], "s5", "joint-mod"]
  ],
  "joint-mod-polar-look-at-guts": [
    [1, "gp", "joint-mod"],
    [[1, 334], "gp", "joint-mod"],
    [334, "gp", "joint-mod"],
    [338, "a3", "float"]
  ],
  "joint-mod-world-look-at-handler": [
    [[0, 217], "gp", "joint-mod"],
    [220, "a3", "float"]
  ],
  "joint-mod-rotate-handler": [[[2, 114], "s5", "joint-mod"]],
  "joint-mod-scale-handler": [[[1, 14], "s5", "joint-mod"]],
  "joint-mod-joint-set-handler": [[[2, 23], "s4", "joint-mod"]],
  "joint-mod-joint-set-world-handler": [[[6, 197], "s5", "joint-mod"]],
  "joint-mod-joint-set*-handler": [[[2, 39], "s5", "joint-mod"]],
  "joint-mod-joint-set*-world-handler": [[[4, 53], "s5", "joint-mod"]],
  "joint-mod-debug-draw": [[8, "a3", "float"]],
  "glst-find-node-by-name": [
    [6, "s5", "glst-named-node"],
    [7, "v1", "glst-named-node"]
  ],
  "glst-length-of-longest-name": [
    [5, "s5", "glst-named-node"],
    [6, "v1", "glst-named-node"]
  ],
  "(event time-of-day-tick)": [
    [10, "v1", "float"],
    [148, "v1", "float"]
  ],
  "cam-slave-get-vector-with-offset": [[[52, 61], "s3", "vector"]],
  "cam-slave-get-interp-time": [[43, "f0", "float"]],
  "cam-standard-event-handler": [
    [13, "gp", "(state camera-slave)"],
    [19, "gp", "(state camera-slave)"],
    [22, "gp", "(state camera-slave)"]
  ],
  "cam-calc-follow!": [
    [101, "f0", "float"],
    [104, "f0", "float"] // needed because the decompiler sees an int going into an FP register and assumes it's an int instead!
  ],
  "(event cam-master-active)": [
    [80, "gp", "matrix"],
    [170, "s5", "vector"],
    [275, "v1", "process"],
    [330, "a0", "camera-slave"],
    [448, "v1", "camera-slave"],
    [512, "v1", "camera-slave"],
    [542, "v1", "camera-slave"],
    [611, "a0", "vector"],
    [786, "v1", "float"],
    [789, "v1", "float"],
    [589, "v1", "float"],
    [593, "v1", "float"],
    [602, "v1", "float"],
    [606, "v1", "float"]
  ],
  "master-track-target": [[[53, 526], "gp", "target"]],
  "reset-target-tracking": [[[14, 138], "gp", "process-focusable"]],
  "reset-follow": [[[12, 18], "a0", "process-focusable"]],
  "(code cam-pov)": [
    [15, "a1", "pov-camera"],
    [24, "a0", "pov-camera"]
  ],
  "(code cam-pov180)": [
    [15, "a1", "pov-camera"],
    [23, "v1", "pov-camera"],
    [45, "v1", "pov-camera"],
    [58, "v1", "pov-camera"],
    [80, "a1", "pov-camera"],
    [122, "v1", "vector"]
  ],
  "(code cam-pov-track)": [
    [19, "a1", "pov-camera"],
    [30, "a0", "pov-camera"]
  ],
  "cam-los-spline-collide": [
    [70, "s3", "(inline-array collide-cache-tri)"],
    [88, "s3", "(inline-array collide-cache-tri)"]
  ],
  "cam-los-collide": [
    [92, "s1", "(inline-array collide-cache-tri)"],
    [205, "s1", "(inline-array collide-cache-tri)"],
    [135, "s1", "(inline-array collide-cache-tri)"],
    [175, "s1", "(inline-array collide-cache-tri)"],
    [375, "v1", "(inline-array tracking-spline)"]
  ],
  "cam-dist-analog-input": [[32, "f0", "float"]],
  "(event cam-string)": [
    [11, "v1", "vector"],
    [[44, 72], "s5", "vector"],
    [[80, 108], "gp", "vector"],
    [141, "a0", "vector"],
    [145, "a0", "vector"],
    [174, "v1", "vector"],
    [184, "v1", "float"],
    [28, "v1", "float"],
    [31, "v1", "float"]
  ],
  "cam-draw-collide-cache": [
    [[8, 13], "gp", "(inline-array collide-cache-tri)"]
  ],
  "(event cam-combiner-active)": [
    [[103, 126], "gp", "camera-slave"],
    [[189, 235], "gp", "camera-slave"]
  ],
  "cam-collision-record-draw": [[[45, 240], "s5", "cam-collision-record"]],
  "camera-fov-frame": [
    [87, "a0", "vector4w"],
    [128, "a0", "vector4w"],
    [169, "a0", "vector4w"],
    [7, "a0", "cam-dbg-scratch"],
    [18, "a0", "cam-dbg-scratch"],
    [29, "a0", "cam-dbg-scratch"],
    [33, "a2", "cam-dbg-scratch"],
    [36, "a3", "cam-dbg-scratch"],
    [39, "t0", "cam-dbg-scratch"],
    [45, "a0", "cam-dbg-scratch"],
    [50, "a0", "cam-dbg-scratch"],
    [54, "a2", "cam-dbg-scratch"],
    [57, "a3", "cam-dbg-scratch"],
    [60, "t0", "cam-dbg-scratch"],
    [66, "a0", "cam-dbg-scratch"],
    [72, "a0", "cam-dbg-scratch"],
    [75, "a1", "cam-dbg-scratch"],
    [83, "a0", "cam-dbg-scratch"],
    [86, "a1", "cam-dbg-scratch"],
    [91, "a0", "cam-dbg-scratch"],
    [95, "a2", "cam-dbg-scratch"],
    [101, "t0", "cam-dbg-scratch"],
    [98, "a3", "cam-dbg-scratch"],
    [107, "a0", "cam-dbg-scratch"],
    [113, "a0", "cam-dbg-scratch"],
    [116, "a1", "cam-dbg-scratch"],
    [124, "a0", "cam-dbg-scratch"],
    [127, "a1", "cam-dbg-scratch"],
    [132, "a0", "cam-dbg-scratch"],
    [136, "a2", "cam-dbg-scratch"],
    [139, "a3", "cam-dbg-scratch"],
    [142, "t0", "cam-dbg-scratch"],
    [148, "a0", "cam-dbg-scratch"],
    [154, "a0", "cam-dbg-scratch"],
    [157, "a1", "cam-dbg-scratch"],
    [165, "a0", "cam-dbg-scratch"],
    [168, "a1", "cam-dbg-scratch"],
    [173, "a0", "cam-dbg-scratch"],
    [177, "a2", "cam-dbg-scratch"],
    [180, "a3", "cam-dbg-scratch"],
    [183, "t0", "cam-dbg-scratch"],
    [189, "a0", "cam-dbg-scratch"],
    [195, "a0", "cam-dbg-scratch"],
    [198, "a1", "cam-dbg-scratch"]
  ],
  "camera-sphere": [
    [[43, 49], "v1", "cam-dbg-scratch"],
    [64, "v1", "cam-dbg-scratch"],
    [80, "v1", "cam-dbg-scratch"],
    [94, "v1", "cam-dbg-scratch"],
    [109, "v1", "cam-dbg-scratch"],
    [124, "v1", "cam-dbg-scratch"],
    [138, "v1", "cam-dbg-scratch"],
    [152, "v1", "cam-dbg-scratch"],
    [156, "a0", "cam-dbg-scratch"],
    [159, "a1", "cam-dbg-scratch"],
    [164, "a0", "cam-dbg-scratch"],
    [167, "a1", "cam-dbg-scratch"]
  ],
  "camera-line-draw": [
    [36, "a0", "cam-dbg-scratch"],
    [44, "a0", "cam-dbg-scratch"],
    [2, "a2", "cam-dbg-scratch"],
    [7, "a0", "cam-dbg-scratch"],
    [14, "v1", "cam-dbg-scratch"],
    [18, "v1", "cam-dbg-scratch"],
    [22, "a0", "cam-dbg-scratch"],
    [24, "v1", "cam-dbg-scratch"],
    [29, "a0", "cam-dbg-scratch"],
    [32, "a1", "cam-dbg-scratch"],
    [36, "a0", "cam-dbg-scratch"],
    [44, "a0", "cam-dbg-scratch"]
  ],
  "camera-plot-float-func": [
    [56, "v1", "cam-dbg-scratch"],
    [64, "a0", "cam-dbg-scratch"],
    [68, "a0", "cam-dbg-scratch"],
    [105, "v1", "cam-dbg-scratch"],
    [242, "v1", "cam-dbg-scratch"],
    [21, "a0", "cam-dbg-scratch"],
    [24, "a0", "cam-dbg-scratch"],
    [27, "a0", "cam-dbg-scratch"],
    [30, "a0", "cam-dbg-scratch"],
    [51, "a0", "cam-dbg-scratch"],
    [54, "a0", "cam-dbg-scratch"],
    [56, "v1", "cam-dbg-scratch"],
    [58, "a0", "cam-dbg-scratch"],
    [64, "a0", "cam-dbg-scratch"],
    [87, "a0", "cam-dbg-scratch"],
    [97, "a0", "cam-dbg-scratch"],
    [103, "a0", "cam-dbg-scratch"],
    [105, "v1", "cam-dbg-scratch"],
    [107, "a0", "cam-dbg-scratch"],
    [111, "a0", "cam-dbg-scratch"],
    [114, "a1", "cam-dbg-scratch"],
    [119, "a0", "cam-dbg-scratch"],
    [122, "a0", "cam-dbg-scratch"],
    [128, "a0", "cam-dbg-scratch"],
    [131, "a0", "cam-dbg-scratch"],
    [135, "a0", "cam-dbg-scratch"],
    [138, "a1", "cam-dbg-scratch"],
    [142, "a0", "cam-dbg-scratch"],
    [148, "a0", "cam-dbg-scratch"],
    [154, "a0", "cam-dbg-scratch"],
    [160, "a0", "cam-dbg-scratch"],
    [164, "a0", "cam-dbg-scratch"],
    [167, "a1", "cam-dbg-scratch"],
    [171, "a0", "cam-dbg-scratch"],
    [174, "a0", "cam-dbg-scratch"],
    [177, "a0", "cam-dbg-scratch"],
    [183, "a0", "cam-dbg-scratch"],
    [187, "a0", "cam-dbg-scratch"],
    [190, "a1", "cam-dbg-scratch"],
    [197, "a0", "cam-dbg-scratch"],
    [200, "a0", "cam-dbg-scratch"],
    [206, "a0", "cam-dbg-scratch"],
    [212, "a0", "cam-dbg-scratch"],
    [216, "a0", "cam-dbg-scratch"],
    [219, "a1", "cam-dbg-scratch"],
    [223, "a0", "cam-dbg-scratch"],
    [226, "a0", "cam-dbg-scratch"],
    [238, "a0", "cam-dbg-scratch"],
    [242, "v1", "cam-dbg-scratch"],
    [244, "a0", "cam-dbg-scratch"],
    [247, "a0", "cam-dbg-scratch"],
    [266, "a0", "cam-dbg-scratch"],
    [270, "a0", "cam-dbg-scratch"],
    [273, "a1", "cam-dbg-scratch"]
  ],
  "cam-line-dma": [
    [32, "t0", "vector"],
    [36, "t0", "vector"],
    [45, "t0", "vector"],
    [50, "t0", "vector"],
    [[12, 16], "a3", "dma-packet"],
    [[22, 25], "a3", "gs-gif-tag"],
    [[33, 38], "a3", "(pointer uint128)"],
    [[46, 52], "a1", "(pointer uint128)"],
    [[60, 65], "a0", "dma-packet"],
    [[65, 74], "a0", "(pointer uint64)"]
  ],
  "camera-line2d": [
    [4, "a2", "cam-dbg-scratch"],
    [6, "a0", "cam-dbg-scratch"],
    [10, "a0", "cam-dbg-scratch"],
    [13, "a0", "cam-dbg-scratch"],
    [14, "a1", "cam-dbg-scratch"],
    [18, "a0", "cam-dbg-scratch"],
    [20, "a1", "cam-dbg-scratch"],
    [24, "a0", "cam-dbg-scratch"],
    [27, "a0", "cam-dbg-scratch"]
  ],
  "camera-line-setup": [[2, "a0", "cam-dbg-scratch"]],
  "camera-line-rel-len": [
    [9, "a0", "cam-dbg-scratch"],
    [5, "a0", "cam-dbg-scratch"],
    [12, "a1", "cam-dbg-scratch"],
    [18, "a0", "cam-dbg-scratch"]
  ],
  "camera-line-rel": [
    [2, "a3", "cam-dbg-scratch"],
    [8, "a1", "cam-dbg-scratch"]
  ],
  "camera-bounding-box-draw": [
    [6, "a0", "cam-dbg-scratch"],
    [15, "a0", "cam-dbg-scratch"],
    [21, "v1", "cam-dbg-scratch"],
    [24, "a0", "cam-dbg-scratch"],
    [30, "v1", "cam-dbg-scratch"],
    [33, "a0", "cam-dbg-scratch"],
    [39, "v1", "cam-dbg-scratch"],
    [42, "a0", "cam-dbg-scratch"],
    [48, "v1", "cam-dbg-scratch"],
    [51, "a0", "cam-dbg-scratch"],
    [57, "v1", "cam-dbg-scratch"],
    [62, "a1", "cam-dbg-scratch"],
    [68, "a1", "cam-dbg-scratch"],
    [74, "a1", "cam-dbg-scratch"],
    [80, "a1", "cam-dbg-scratch"],
    [86, "a1", "cam-dbg-scratch"],
    [92, "a1", "cam-dbg-scratch"],
    [97, "a0", "cam-dbg-scratch"],
    [100, "a1", "cam-dbg-scratch"],
    [105, "a0", "cam-dbg-scratch"],
    [108, "a1", "cam-dbg-scratch"],
    [113, "a0", "cam-dbg-scratch"],
    [116, "a1", "cam-dbg-scratch"],
    [121, "a0", "cam-dbg-scratch"],
    [124, "a1", "cam-dbg-scratch"],
    [129, "a0", "cam-dbg-scratch"],
    [132, "a1", "cam-dbg-scratch"],
    [137, "a0", "cam-dbg-scratch"],
    [140, "a1", "cam-dbg-scratch"],
    [12, "v1", "cam-dbg-scratch"]
  ],
  "camera-cross": [
    [8, "a0", "cam-dbg-scratch"],
    [14, "a0", "cam-dbg-scratch"],
    [18, "a2", "cam-dbg-scratch"],
    [22, "a0", "cam-dbg-scratch"],
    [26, "a2", "cam-dbg-scratch"],
    [31, "a0", "cam-dbg-scratch"],
    [34, "a1", "cam-dbg-scratch"],
    [39, "a0", "cam-dbg-scratch"],
    [42, "a1", "cam-dbg-scratch"],
    [47, "a0", "cam-dbg-scratch"],
    [52, "a0", "cam-dbg-scratch"],
    [52, "a0", "cam-dbg-scratch"],
    [56, "a2", "cam-dbg-scratch"],
    [60, "a0", "cam-dbg-scratch"],
    [64, "a2", "cam-dbg-scratch"],
    [69, "a0", "cam-dbg-scratch"],
    [72, "a1", "cam-dbg-scratch"],
    [77, "a0", "cam-dbg-scratch"],
    [80, "a1", "cam-dbg-scratch"],
    [85, "a0", "cam-dbg-scratch"],
    [90, "a0", "cam-dbg-scratch"],
    [94, "a2", "cam-dbg-scratch"],
    [98, "a0", "cam-dbg-scratch"],
    [101, "a1", "cam-dbg-scratch"],
    [106, "a0", "cam-dbg-scratch"],
    [109, "a1", "cam-dbg-scratch"]
  ],
  "cam-debug-draw-tris": [
    [20, "a0", "cam-dbg-scratch"],
    [88, "a0", "cam-dbg-scratch"]
  ],
  "camera-fov-draw": [
    [16, "t2", "cam-dbg-scratch"],
    [30, "a3", "cam-dbg-scratch"],
    [43, "a0", "cam-dbg-scratch"],
    [60, "a0", "cam-dbg-scratch"],
    [63, "a1", "cam-dbg-scratch"],
    [68, "a0", "cam-dbg-scratch"],
    [71, "a1", "cam-dbg-scratch"],
    [76, "a0", "cam-dbg-scratch"],
    [79, "a1", "cam-dbg-scratch"],
    [2, "t2", "cam-dbg-scratch"],
    [13, "v1", "(pointer vector)"],
    [27, "v1", "(pointer vector)"],
    [40, "v1", "(pointer vector)"],
    [53, "v1", "(pointer vector)"]
  ],
  "cam-collision-record-save": [[[8, 56], "v1", "cam-collision-record"]],
  "(trans cam-stick)": [[157, "a0", "vector"]],
  "(method 9 darkjak-info)": [[71, "v0", "sound-rpc-set-param"]],
  "(trans idle board)": [[4, "a0", "target"]],
  "(trans hidden board)": [[4, "a0", "target"]],
  "(trans use board)": [
    [8, "a0", "target"],
    [22, "a1", "target"]
  ],
  "board-post": [
    [[3, 79], "v1", "target"],
    [38, "a0", "target"],
    [44, "a0", "target"],
    [50, "a0", "target"],
    [56, "a0", "target"],
    [62, "a0", "target"],
    [94, "v1", "target"]
  ],
  "(code use board)": [[17, "v1", "art-joint-anim"]],
  "(code idle board)": [
    [19, "v1", "art-joint-anim"],
    [37, "v1", "art-joint-anim"]
  ],
  "gun-init": [[85, "a1", "target"]],
  "gun-post": [
    [7, "a0", "target"],
    [12, "gp", "target"],
    [16, "gp", "target"],
    [22, "gp", "target"],
    [31, "gp", "target"],
    [42, "gp", "target"],
    [46, "gp", "target"],
    [57, "gp", "target"],
    [[64, 77], "gp", "target"],
    [82, "v1", "target"],
    [88, "v1", "target"],
    [94, "v1", "target"],
    [100, "v1", "target"],
    [106, "v1", "target"],
    [110, "gp", "target"],
    [121, "gp", "target"],
    [126, "gp", "target"],
    [132, "gp", "target"],
    [148, "gp", "target"],
    [169, "a0", "target"],
    [5, "gp", "gun"]
  ],
  "(trans hidden gun)": [[4, "a0", "target"]],
  "(code idle gun)": [[16, "v1", "art-joint-anim"]],
  "(trans idle gun)": [
    [2, "v1", "target"],
    [9, "a0", "target"],
    [20, "v1", "target"]
  ],
  "(code die gun)": [
    [13, "v1", "target"],
    [74, "v1", "target"]
  ],
  "(post use gun)": [
    [6, "gp", "target"],
    [12, "gp", "target"],
    [21, "gp", "target"],
    [29, "gp", "target"],
    [34, "gp", "target"],
    [36, "gp", "target"],
    [40, "gp", "target"],
    [57, "gp", "target"],
    [63, "gp", "target"],
    [65, "gp", "target"],
    [67, "gp", "target"],
    [71, "gp", "target"],
    [75, "gp", "target"],
    [77, "gp", "target"],
    [83, "gp", "target"],
    [91, "gp", "target"],
    [93, "gp", "target"],
    [96, "a0", "vector"],
    [99, "gp", "target"],
    [101, "gp", "target"],
    [103, "gp", "target"],
    [109, "gp", "target"],
    [114, "gp", "target"],
    [116, "gp", "target"],
    [120, "gp", "target"],
    [122, "gp", "target"],
    [127, "gp", "target"],
    [129, "gp", "target"],
    [132, "a0", "vector"],
    [136, "s6", "target"],
    [135, "gp", "gun"]
  ],
  "(code use gun)": [
    [7, "a0", "target"],
    [27, "v1", "art-joint-anim"],
    [87, "v1", "art-joint-anim"],
    [152, "v1", "art-joint-anim"],
    [207, "v1", "art-joint-anim"],
    [262, "v1", "art-joint-anim"],
    [312, "v1", "art-joint-anim"],
    [377, "v1", "art-joint-anim"],
    [427, "v1", "art-joint-anim"],
    [487, "v1", "art-joint-anim"],
    [547, "v1", "art-joint-anim"],
    [612, "v1", "art-joint-anim"],
    [667, "v1", "art-joint-anim"],
    [726, "s4", "target"],
    [741, "s1", "pair"],
    [753, "s4", "target"],
    [774, "s4", "target"],
    [795, "s1", "pair"],
    [801, "s4", "target"],
    [804, "s4", "target"]
  ],
  "(trans use gun)": [
    [8, "a1", "target"],
    [19, "a0", "target"],
    [23, "v1", "target"],
    [28, "v1", "target"],
    [44, "v1", "target"]
  ],
  "(method 31 gun-eject)": [
    [24, "a0", "gun"],
    [36, "v1", "gun"],
    [44, "v1", "collide-shape"]
  ],
  "(method 9 gun-info)": [
    [115, "s0", "collide-shape-prim"],
    [133, "s0", "collide-shape-prim"],
    [78, "s2", "collide-shape-prim"]
  ],
  "(method 3 collide-query)": [
    [116, "f0", "float"],
    [137, "f0", "float"]
  ],
  "emerc-vu1-initialize-chain": [
    [[19, 59], "s5", "emerc-vu1-low-mem"],
    [80, "gp", "(inline-array dma-packet)"],
    [[12, 18], "gp", "(pointer vif-tag)"]
  ],
  "emerc-vu1-init-buffer": [
    [[25, 31], "a0", "dma-packet"],
    [[37, 40], "a0", "gs-gif-tag"],
    [44, "a0", "(pointer gs-test)"],
    [46, "a0", "(pointer gs-reg64)"],
    [[49, 61], "v1", "dma-packet"]
  ],
  "sparticle-track-root-prim": [[3, "v1", "collide-shape"]],
  "(method 10 sparticle-launcher)": [[[41, 75], "gp", "(array int32)"]],
  "birth-func-texture-group": [[[2, 10], "s5", "(array int32)"]],
  "(method 9 sparticle-launch-control)": [[22, "a2", "process-drawable"]],
  "(method 10 sparticle-launch-control)": [[42, "a3", "float"]],
  "execute-part-engine": [
    [11, "v1", "connection"],
    [12, "a0", "process-drawable"],
    [13, "v1", "connection"],
    [[19, 53], "s0", "vector"],
    [23, "v1", "connection"],
    [28, "v1", "connection"],
    [29, "v1", "int"],
    [137, "a3", "vector"],
    [35, "a0", "process-drawable"]
  ],
  "sparticle-respawn-heights": [
    [[0, 58], "gp", "(array int32)"],
    [58, "gp", "(array int32)"],
    [34, "v1", "int"]
  ],
  "sparticle-respawn-timer": [
    [[9, 15], "gp", "(array int32)"],
    [34, "gp", "(array int32)"],
    [10, "v1", "int"]
  ],
  "sparticle-texture-animate": [
    [[0, 31], "v1", "(array int32)"],
    [47, "v1", "(array int32)"]
  ],
  "sparticle-texture-day-night": [[[21, 78], "s2", "(array int32)"]],
  "sparticle-mode-animate": [
    [5, "v1", "(array symbol)"],
    [[7, 16], "a1", "(array uint32)"],
    [18, "a1", "vector4w"],
    [21, "a1", "(pointer int32)"],
    [26, "a1", "(array int32)"],
    [28, "v1", "(array int32)"],
    [32, "a0", "(pointer int64)"],
    // [33, "a0", "(pointer int64)"],
    [44, "v1", "(pointer int32)"],
    [46, "v1", "(pointer int32)"]
  ],
  "(method 2 sparticle-cpuinfo)": [[14, "f0", "float"]],
  "sp-kill-particle": [
    [7, "a1", "uint"],
    [7, "v1", "uint"]
  ],
  "sp-orbiter": [[[78, 89], "v1", "sprite-vec-data-2d"]],
  "forall-particles-with-key-runner": [
    [32, "s3", "(inline-array sparticle-cpuinfo)"],
    [42, "s3", "(inline-array sparticle-cpuinfo)"]
  ],
  "forall-particles-runner": [
    [[19, 28], "s4", "sparticle-cpuinfo"],
    [34, "s4", "pointer"],
    [35, "s3", "pointer"]
  ],
  "sp-process-particle-system": [[14, "a1", "vector"]],
  // debug
  "add-debug-point": [
    [[35, 39], "a3", "dma-packet"],
    [[45, 48], "a3", "gs-gif-tag"],
    [[65, 69], "a3", "vector4w-2"],
    [[85, 89], "a3", "vector4w-2"],
    [[102, 106], "a3", "vector4w-2"],
    [[122, 126], "a1", "vector4w-2"],
    [[129, 148], "a0", "(pointer uint64)"]
  ],
  "internal-draw-debug-line": [
    [[5, 224], "s5", "rgba"],
    [[27, 29], "v1", "rgba"],
    [[109, 115], "a3", "dma-packet"],
    [[118, 124], "a3", "gs-gif-tag"],
    [[232, 245], "a1", "(inline-array vector4w-2)"],
    [[107, 267], "a0", "(pointer uint64)"]
  ],
  "add-debug-flat-triangle": [
    [[70, 76], "a3", "dma-packet"],
    [[79, 85], "a3", "gs-gif-tag"],
    [[108, 127], "a3", "(inline-array vector)"],
    [[68, 149], "a0", "(pointer uint64)"]
  ],
  "add-debug-line2d": [
    [[60, 64], "a2", "dma-packet"],
    [[70, 73], "a2", "gs-gif-tag"],
    [[78, 81], "a2", "vector4w-2"],
    [[86, 89], "a2", "vector4w-2"],
    [[97, 111], "a0", "(pointer uint64)"]
  ],
  "add-debug-rot-matrix": [
    [[9, 12], "t0", "float"],
    [[17, 20], "t0", "float"],
    [[22, 29], "t0", "float"]
  ],
  "add-debug-cspace": [[[4, 6], "a3", "float"]],
  "add-debug-points": [[[52, 57], "a3", "rgba"]],
  "add-debug-light": [[[17, 20], "t0", "float"]],
  "drawable-frag-count": [[[14, 20], "s5", "drawable-group"]],
  "add-boundary-shader": [
    [[6, 12], "a0", "gs-gif-tag"],
    [[14, 31], "s5", "adgif-shader"]
  ],
  // debug-sphere
  "add-debug-sphere-from-table": [
    [[38, 41], "v1", "vector"],
    [[55, 59], "s0", "(inline-array vector)"]
  ],
  // shrubbery
  "shrub-upload-view-data": [[[8, 16], "a0", "dma-packet"]],
  "shrub-do-init-frame": [
    [[12, 21], "a0", "dma-packet"],
    [[26, 29], "a0", "dma-packet"],
    [33, "v1", "(pointer vif-tag)"],
    [[35, 41], "v1", "(pointer uint32)"],
    [42, "v1", "(pointer vif-tag)"],
    [[44, 51], "v1", "(pointer uint32)"],
    [52, "v1", "(pointer vif-tag)"],
    [54, "v1", "(pointer uint32)"]
  ],
  "shrub-init-frame": [
    [[8, 12], "a0", "dma-packet"],
    [[18, 21], "a0", "gs-gif-tag"],
    [24, "v1", "(pointer gs-test)"],
    [26, "v1", "(pointer gs-reg64)"]
  ],
  "shrub-upload-model": [
    [[17, 26], "a3", "dma-packet"],
    [[33, 41], "a0", "dma-packet"],
    [[47, 55], "a0", "dma-packet"]
  ],
  "draw-drawable-tree-instance-shrub": [[86, "a0", "drawable-group"]],
  "draw-prototype-inline-array-shrub": [
    [[13, 56], "v1", "prototype-bucket-shrub"],
    [[102, 114], "a0", "shrub-near-packet"],
    [[114, 117], "v1", "vector4w-3"],
    [118, "a1", "vector4w"],
    [123, "v1", "dma-packet"],
    [[124, 126], "v1", "vector4w"],
    [[334, 364], "s1", "prototype-bucket-shrub"],
    [416, "a0", "drawable-group"],
    [420, "s1", "prototype-bucket-shrub"],
    [525, "v1", "drawable-group"],
    [[518, 535], "s1", "prototype-bucket-shrub"],
    [558, "s1", "prototype-bucket-shrub"],
    [[677, 718], "gp", "prototype-bucket-shrub"],
    [[696, 706], "a1", "prototype-bucket-shrub"]
  ],
  "(method 8 drawable-tree-instance-shrub)": [[54, "v1", "drawable-group"]],
  "(method 13 drawable-tree-instance-shrub)": [
    [[12, 151], "gp", "prototype-bucket-shrub"],
    [19, "a1", "drawable-group"],
    [44, "v1", "drawable-group"],
    [66, "s3", "shrubbery"],
    [92, "v1", "drawable-group"],
    [114, "s3", "shrubbery"],
    [160, "gp", "(inline-array prototype-bucket-shrub)"]
  ],
  "(method 9 shrubbery)": [
    [23, "a2", "(pointer int32)"],
    [28, "a3", "(pointer int32)"]
  ],
  "init-dma-test": [[29, "v1", "(inline-array qword)"]],
  "drawable-load": [[[25, 28], "s5", "drawable"]],
  "art-load": [[[13, 16], "s5", "art"]],
  "art-group-load-check": [[[43, 53], "s3", "art-group"]],
  "(method 13 art-group)": [[13, "s3", "art-joint-anim"]],
  "(method 14 art-group)": [[13, "s3", "art-joint-anim"]],
  "(method 13 gui-control)": [
    [[52, 81], "s3", "gui-connection"],
    [[202, 228], "a0", "connection"]
  ],
  "(method 21 gui-control)": [[43, "s2", "process-drawable"]],
  "(method 12 gui-control)": [
    [128, "v1", "gui-connection"],
    [214, "v1", "gui-connection"],
    [167, "s2", "process-drawable"]
  ],
  "(method 16 gui-control)": [[[10, 119], "s1", "gui-connection"]],
  "(method 17 gui-control)": [
    [[1, 262], "gp", "gui-connection"],
    [13, "v1", "gui-connection"]
  ],
  "(method 14 gui-control)": [[[5, 41], "s2", "gui-connection"]],
  "(method 15 gui-control)": [[[6, 56], "s1", "gui-connection"]],
  "(method 11 external-art-control)": [[19, "s5", "process-drawable"]],
  "ja-abort-spooled-anim": [[[3, 24], "s3", "sound-id"]],
  "(method 19 gui-control)": [
    [[32, 35], "a2", "gui-channel"],
    [113, "a2", "gui-channel"]
  ],
  "(method 9 gui-control)": [
    [110, "v0", "gui-connection"],
    [10, "v1", "gui-connection"],
    [17, "v1", "gui-connection"],
    [24, "v1", "gui-connection"],
    [131, "v1", "gui-connection"],
    [35, "v1", "gui-connection"],
    [40, "v1", "gui-connection"],
    [44, "v1", "gui-connection"],
    [14, "v1", "gui-connection"]
  ],
  "(method 10 gui-control)": [[[4, 32], "s3", "gui-connection"]],
  "(method 10 bsp-header)": [
    [43, "a1", "terrain-context"],
    [31, "a0", "terrain-context"]
  ],
  "bsp-camera-asm": [
    [26, "v1", "pointer"],
    [[26, 63], "t1", "bsp-node"],
    [43, "t3", "uint"]
  ],
  "ja-post": [[[42, 46], "a0", "collide-shape"]],
  "display-frame-start": [
    [4, "v1", "vif-bank"],
    [9, "a0", "vif-bank"]
  ],
  "display-frame-finish": [
    [[178, 185], "a0", "dma-packet"],
    [[193, 194], "a0", "dma-packet"],
    [194, "a0", "(pointer int64)"]
  ],
  "default-end-buffer": [
    [9, "v1", "dma-bucket"],
    [[20, 28], "t1", "dma-packet"],
    [[30, 36], "t1", "gs-gif-tag"],
    [40, "t1", "(pointer gs-zbuf)"],
    [42, "t1", "(pointer gs-reg64)"],
    [43, "t1", "(pointer gs-test)"],
    [45, "t1", "(pointer gs-reg64)"],
    [47, "t1", "(pointer gs-alpha)"],
    [49, "t1", "(pointer gs-reg64)"],
    [50, "t1", "(pointer uint64)"],
    [52, "t1", "(pointer gs-reg64)"],
    [54, "t1", "(pointer gs-clamp)"],
    [56, "t1", "(pointer gs-reg64)"],
    [58, "t1", "(pointer gs-tex0)"],
    [60, "t1", "(pointer gs-reg64)"],
    [63, "t1", "(pointer gs-texa)"],
    [65, "t1", "(pointer gs-reg64)"],
    [67, "t1", "(pointer gs-texclut)"],
    [69, "t1", "(pointer gs-reg64)"],
    [71, "t1", "(pointer uint64)"],
    [73, "t1", "(pointer gs-reg64)"],
    [[79, 82], "a1", "dma-packet"],
    [85, "a1", "dma-bucket"]
  ],
  "default-init-buffer": [
    [[20, 28], "t1", "dma-packet"],
    [[30, 36], "t1", "gs-gif-tag"],
    [40, "t1", "(pointer gs-zbuf)"],
    [42, "t1", "(pointer gs-reg64)"],
    [43, "t1", "(pointer gs-test)"],
    [45, "t1", "(pointer gs-reg64)"],
    [47, "t1", "(pointer gs-alpha)"],
    [49, "t1", "(pointer gs-reg64)"],
    [50, "t1", "(pointer uint64)"],
    [52, "t1", "(pointer gs-reg64)"],
    [54, "t1", "(pointer gs-clamp)"],
    [56, "t1", "(pointer gs-reg64)"],
    [58, "t1", "(pointer gs-tex0)"],
    [60, "t1", "(pointer gs-reg64)"],
    [63, "t1", "(pointer gs-texa)"],
    [65, "t1", "(pointer gs-reg64)"],
    [67, "t1", "(pointer gs-texclut)"],
    [69, "t1", "(pointer gs-reg64)"],
    [71, "t1", "(pointer uint64)"],
    [73, "t1", "(pointer gs-reg64)"],
    [[82, 85], "a1", "dma-packet"]
    //[85, "a1", "dma-bucket"]
  ],
  "update-mood-vinroom": [[[16, 140], "gp", "(pointer float)"]],
  "update-mood-hiphog": [[[26, 458], "s5", "hiphog-states"]],
  "update-mood-sewer": [[[25, 149], "s4", "sewer-states"]],
  "update-mood-oracle": [[[17, 134], "s5", "oracle-states"]],
  "(exit close com-airlock)": [
    [[4, 18], "v1", "sound-rpc-set-param"],
    [[24, 38], "v1", "sound-rpc-set-param"]
  ],
  "(trans close com-airlock)": [[[52, 66], "v1", "sound-rpc-set-param"]],
  "init-mood-hiphog": [[[0, 239], "gp", "hiphog-states"]],
  "init-mood-sewer": [[[0, 20], "gp", "sewer-states"]],
  "set-sewer-lights-flag!": [[[9, 17], "v1", "sewer-states"]],
  "set-sewer-turret-flash!": [[[8, 11], "v1", "sewer-states"]],
  "set-sewesc-explosion!": [[[8, 11], "v1", "sewer-states"]],
  "init-mood-oracle": [[[0, 7], "v1", "oracle-states"]],
  "set-oracle-purple-flag!": [[9, "v1", "oracle-states"]],
  "init-mood-tombc": [[[1, 4], "v1", "tombc-states"]],
  "set-tombc-electricity-scale!": [[[9, 11], "v1", "tombc-states"]],
  "set-tombboss-gem-light!": [[[9, 11], "v1", "tombboss-states"]],
  "init-mood-fordumpa": [[[1, 3], "v1", "fordumpa-states"]],
  "update-mood-fordumpa": [[[44, 67], "s5", "fordumpa-states"]],
  "set-fordumpa-turret-flash!": [[[9, 13], "v1", "fordumpa-states"]],
  "set-fordumpa-electricity-scale!": [[[9, 11], "v1", "fordumpa-states"]],
  "init-mood-fordumpc": [[1, "v1", "fordumpc-states"]],
  "set-fordumpc-light-flag!": [[9, "v1", "fordumpc-states"]],
  "init-mood-forresca": [[[1, 7], "v1", "forresca-states"]],
  "set-forresca-electricity-scale!": [[12, "v1", "forresca-states"]],
  "init-mood-forrescb": [[[1, 7], "v1", "forrescb-states"]],
  "update-mood-forrescb": [[[17, 60], "gp", "forrescb-states"]],
  "set-forrescb-turret-flash!": [[13, "v1", "forrescb-states"]],
  "set-forrescb-electricity-scale!": [[12, "v1", "forrescb-states"]],
  "init-mood-prison": [[[1, 4], "v1", "prison-states"]],
  "update-mood-prison": [[[17, 105], "gp", "prison-states"]],
  "set-prison-torture-flag!": [[9, "v1", "prison-states"]],
  "update-under-lights": [[[1, 5], "v1", "under-states"]],
  "update-mood-under": [[[16, 112], "gp", "under-states"]],
  "set-under-laser!": [
    [10, "v1", "under-states"],
    [21, "v1", "under-states"]
  ],
  "set-under-fog-interp!": [
    [21, "v1", "under-states"],
    [10, "v1", "under-states"]
  ],
  "init-mood-dig1": [[2, "v1", "dig1-states"]],
  "update-mood-dig1": [
    [[15, 135], "gp", "dig1-states"],
    [28, "v1", "float"],
    [56, "v1", "float"]
  ],
  "set-dig1-explosion!": [[10, "v1", "dig1-states"]],
  "update-mood-vortex": [[[10, 299], "gp", "vortex-states"]],
  "set-vortex-flash!": [
    [22, "v1", "vortex-states"],
    [10, "v1", "vortex-states"]
  ],
  "set-vortex-white!": [
    [23, "v1", "vortex-states"],
    [11, "v1", "vortex-states"],
    [9, "v1", "vortex-states"],
    [21, "v1", "vortex-states"]
  ],
  "update-mood-nestb": [[[25, 99], "gp", "nestb-states"]],
  "set-nestb-purple!": [[10, "v1", "nestb-states"]],
  "get-nestb-purple": [[8, "v1", "nestb-states"]],
  "init-mood-consiteb": [[[0, 5], "v1", "consiteb-states"]],
  "update-mood-consiteb": [[[22, 117], "gp", "consiteb-states"]],
  "init-mood-castle": [[3, "v1", "castle-states"]],
  "update-mood-castle": [[[13, 109], "s5", "castle-states"]],
  "set-castle-electricity-scale!": [[10, "v1", "castle-states"]],
  "init-mood-ruins": [[[1, 22], "gp", "ruins-states"]],
  "init-mood-strip": [[[0, 22], "gp", "strip-states"]],
  "update-mood-strip": [[[22, 79], "s4", "strip-states"]],
  "init-mood-ctysluma": [[[0, 29], "gp", "ctysluma-states"]],
  "update-mood-ctysluma": [[[23, 81], "gp", "ctysluma-states"]],
  "update-mood-ctyslumb": [[[19, 58], "s5", "ctyslumb-states"]],
  "init-mood-ctyslumc": [[[0, 22], "gp", "ctyslumc-states"]],
  "update-mood-ctyslumc": [[[19, 46], "gp", "ctyslumc-states"]],
  "init-mood-ctyport": [[[1, 11], "gp", "ctyport-states"]],
  "init-mood-ctyport-no-part": [[1, "v1", "ctyport-states"]],
  "update-mood-ctyport": [[[23, 70], "s5", "ctyport-states"]],
  "update-mood-ctymarkb": [[[23, 76], "gp", "ctymarkb-states"]],
  "init-mood-palcab": [[3, "v1", "palcab-states"]],
  "update-mood-palcab": [[[23, 53], "s4", "palcab-states"]],
  "set-palcab-turret-flash!": [[10, "v1", "palcab-states"]],
  "update-mood-stadiumb": [[[22, 61], "gp", "stadiumb-states"]],
  "init-mood-mountain": [[[0, 77], "gp", "mountain-states"]],
  "update-mood-mountain": [[[19, 83], "gp", "mountain-states"]],
  "init-mood-atoll": [[2, "v1", "atoll-states"]],
  "update-mood-atoll": [[[19, 48], "s4", "atoll-states"]],
  "set-atoll-explosion!": [[10, "v1", "atoll-states"]],
  "init-mood-drill": [[1, "v1", "drill-states"]],
  "update-mood-drill": [[[22, 121], "gp", "drill-states"]],
  "set-drill-fire-floor!": [
    [9, "v1", "drill-states"],
    [19, "v1", "drill-states"]
  ],
  "set-drill-electricity-scale!": [
    [12, "v1", "drill-states"],
    [25, "v1", "drill-states"]
  ],
  "init-mood-drillb": [[1, "v1", "drillb-states"]],
  "update-mood-drillb": [[[17, 93], "gp", "drillb-states"]],
  "update-mood-casboss": [[[22, 46], "s4", "casboss-states"]],
  "set-casboss-explosion!": [[10, "v1", "casboss-states"]],
  "update-mood-caspad": [[[19, 77], "gp", "caspad-states"]],
  "init-mood-palroof": [[[0, 7], "v1", "palroof-states"]],
  "set-palroof-electricity-scale!": [[12, "v1", "palroof-states"]],
  "update-mood-palent": [[[18, 43], "s5", "palent-states"]],
  "set-palent-turret-flash!": [[13, "v1", "palent-states"]],
  "init-mood-nest": [[1, "v1", "nest-states"]],
  "update-mood-nest": [[[21, 72], "s5", "nest-states"]],
  "set-nest-green-flag!": [[9, "v1", "nest-states"]],
  "init-mood-village1": [[[0, 4], "v1", "village1-states"]],
  "update-mood-village1": [[[21, 66], "gp", "village1-states"]],
  "clear-village1-interp!": [[[9, 11], "v1", "village1-states"]],
  "set-village1-interp!": [[9, "v1", "village1-states"]],
  "update-mood-consite": [[[84, 110], "s4", "consite-states"]],
  "set-consite-flash!": [[10, "v1", "consite-states"]],
  "update-mood-mincan": [[[18, 22], "v1", "mincan-states"]],
  "set-mincan-beam!": [[13, "v1", "mincan-states"]],
  "copy-mood-exterior-ambi": [
    [[12, 16], "a2", "mood-context"],
    [[13, 16], "v1", "mood-context"]
  ],
  "update-mood-light": [[[6, 144], "gp", "light-state"]],
  "update-mood-lava": [[[6, 36], "gp", "lava-state"]],
  "update-mood-flicker": [[[1, 58], "gp", "flicker-state"]],
  "update-mood-florescent": [[[1, 48], "gp", "florescent-state"]],
  "update-mood-electricity": [[[3, 19], "gp", "electricity-state"]],
  "update-mood-pulse": [[[5, 27], "gp", "pulse-state"]],
  "update-mood-strobe": [[[2, 42], "gp", "strobe-state"]],
  "update-mood-flames": [[[5, 102], "gp", "flames-state"]],
  "(method 9 mood-control)": [[636, "v0", "sound-rpc-set-param"]],
  "(method 27 com-airlock)": [[35, "v1", "(array string)"]],
  "(code close com-airlock)": [
    [190, "v0", "sound-rpc-set-param"],
    [297, "v0", "sound-rpc-set-param"],
    [389, "v0", "sound-rpc-set-param"]
  ],
  "(code open com-airlock)": [
    [117, "v0", "sound-rpc-set-param"],
    [226, "v0", "sound-rpc-set-param"],
    [420, "v0", "sound-rpc-set-param"],
    [440, "v0", "sound-rpc-set-param"]
  ],
  "build-conversions": [
    [23, "v1", "fact-info-target"],
    [29, "v1", "fact-info-target"]
  ],
  "target-real-post": [[97, "f28", "float"]],
  "target-compute-pole": [[[12, 180], "s2", "swingpole"]],
  "tobot-start": [[26, "s5", "target"]],
  "(method 10 target)": [[28, "t9", "(function target none)"]],
  "target-compute-edge": [[48, "a0", "process-drawable"]],
  "target-compute-edge-rider": [[48, "a0", "process-drawable"]],
  "target-update-ik": [[288, "f30", "float"]],
  "cam-layout-entity-volume-info-create": [
    ["_stack_", 16, "res-tag"],
    [16, "v0", "(inline-array vector)"],
    [209, "v1", "float"],
    [233, "v1", "float"],
    [237, "v1", "float"],
    [261, "v1", "float"]
  ],
  "cam-layout-entity-info": [
    // can't just cast the return value from the res-tag retrieval
    [202, "v1", "vector"]
  ],
  "clmf-next-entity": [[38, "a0", "connection"]],
  "cam-layout-save-cam-rot": [[13, "v0", "vector"]],
  "cam-layout-save-cam-trans": [
    [29, "v0", "vector"],
    [40, "v0", "vector"],
    // super weird handling of vectors
    [93, "s5", "symbol"],
    [95, "s2", "symbol"],
    [94, "s2", "symbol"]
  ],
  "cam-layout-save-pivot": [
    [38, "v0", "vector"],
    [13, "v0", "vector"]
  ],
  "cam-layout-save-align": [
    [38, "v0", "vector"],
    [13, "v0", "vector"]
  ],
  "cam-layout-save-interesting": [
    [38, "v0", "vector"],
    [13, "v0", "vector"]
  ],
  "cam-layout-save-splineoffset": [[37, "v0", "vector"]],
  "cam-layout-save-campointsoffset": [[12, "v0", "vector"]],
  "clmf-save-all": [[18, "v1", "connection"]],
  "cam-layout-do-action": [[99, "s5", "(function object symbol symbol)"]],
  "cam-layout-function-call": [[15, "gp", "(function string int basic none)"]],
  "cam-layout-do-menu": [
    [[280, 363], "s4", "clm-list"],
    [374, "v1", "clm-item"],
    [[136, 182], "s3", "clm-list"],
    [209, "a0", "clm-item"],
    [219, "v1", "clm-item"],
    [234, "s3", "clm-item"],
    [239, "v1", "clm-item"],
    [244, "s3", "clm-item"]
  ],
  "cam-layout-init": [[10, "v1", "connection"]],
  "clmf-pos-rot": [
    [68, "a1", "res-tag"],
    [139, "v1", "res-tag"],
    [82, "v0", "vector"]
  ],
  "clmf-cam-float-adjust": [[53, "v1", "res-tag"]],
  "(method 9 plane-volume)": [
    [171, "v1", "float"],
    [195, "v1", "float"],
    [199, "v1", "float"],
    [220, "v1", "float"]
  ],
  "(method 45 nav-mesh)": [
    [15, "v1", "entity-nav-mesh"],
    [[34, 43], "v1", "nav-mesh"]
  ],
  "(method 13 nav-engine)": [
    [[53, 65], "s4", "nav-mesh"],
    [[38, 50], "s3", "nav-mesh"]
  ],
  "(method 9 nav-mesh)": [[[81, 134], "s4", "nav-poly"]],
  "(method 37 nav-mesh)": [[[4, 18], "a1", "(inline-array vector)"]],
  "debug-menu-item-var-update-display-str": [
    [[44, 49], "v1", "int"],
    [[61, 69], "v1", "int"]
  ],
  "debug-menu-item-var-make-float": [[31, "v0", "int"]],
  "debug-menu-item-get-max-width": [[[18, 35], "a0", "debug-menu-item-var"]],
  "debug-menu-find-from-template": [
    [10, "s4", "debug-menu-item"],
    [18, "s4", "debug-menu-item-submenu"],
    [3, "s5", "debug-menu"]
  ],
  "debug-menu-item-var-joypad-handler": [
    [206, "a1", "int"],
    [207, "v1", "int"]
  ],
  "debug-menu-rebuild": [[7, "a0", "debug-menu-item"]],
  "debug-menu-render": [[[108, 111], "v1", "dma-packet"]],
  "debug-menu-send-msg": [
    [[3, 14], "s2", "debug-menu-item"],
    [[14, 21], "s2", "debug-menu-item-submenu"]
  ],
  "(anon-function 86 default-menu)": [
    // TODO - should not be required
    [9, "a0", "state-flags"]
  ],
  "(anon-function 2 find-nearest)": [
    [28, "s3", "collide-shape"],
    [55, "s2", "process-focusable"],
    [[59, 63], "s2", "process-focusable"],
    [66, "s3", "collide-shape"]
  ],
  "find-nearest-focusable": [
    [50, "s3", "process-focusable"],
    [66, "s3", "process-focusable"],
    [[298, 303], "s3", "process-focusable"]
  ],
  "(method 11 impact-control)": [[55, "s2", "collide-shape-prim"]],
  "(method 16 collide-cache)": [
    [47, "a0", "collide-shape-prim-sphere"],
    [17, "s4", "collide-cache-prim"],
    [23, "s4", "collide-cache-prim"],
    [27, "s4", "collide-cache-prim"],
    [46, "s4", "collide-cache-prim"],
    [65, "s4", "(inline-array collide-cache-prim)"]
  ],
  "(method 28 editable)": [[[4, 8], "a0", "editable"]],
  "execute-select": [
    [[425, 429], "a0", "editable"],
    [512, "v1", "editable"],
    [[463, 467], "a0", "editable"],
    [605, "v1", "editable"],
    [[556, 560], "a0", "editable"]
  ],
  "(method 12 editable-array)": [
    [877, "a1", "editable-point"],
    [713, "s1", "editable-point"],
    [647, "v1", "sql-result"],
    [466, "v1", "sql-result"],
    [779, "f0", "float"],
    [205, "f0", "float"],
    [208, "f0", "float"]
  ],
  "insert-box": [
    [279, "a0", "editable"],
    [288, "a0", "editable"],
    [297, "a0", "editable"],
    [306, "a0", "editable"],
    [330, "a0", "editable"],
    [339, "a0", "editable"],
    [348, "a0", "editable"],
    [357, "a0", "editable"],
    [388, "a0", "editable"],
    [397, "a0", "editable"],
    [406, "a0", "editable"],
    [415, "a0", "editable"],
    [439, "a0", "editable"],
    [448, "a0", "editable"],
    [457, "a0", "editable"],
    [466, "a0", "editable"],
    [497, "a0", "editable"],
    [506, "a0", "editable"],
    [515, "a0", "editable"],
    [524, "a0", "editable"],
    [555, "a0", "editable"],
    [564, "a0", "editable"],
    [573, "a0", "editable"],
    [582, "a0", "editable"],
    [611, "a0", "editable"]
  ],
  "(event idle editable-player)": [
    [351, "s4", "editable-light"],
    [409, "s4", "editable-light"],
    [312, "v1", "float"],
    [314, "v1", "float"],
    [316, "v1", "float"],
    [382, "v1", "float"],
    [384, "v1", "float"],
    [386, "v1", "float"],
    [388, "v1", "float"],
    [437, "v1", "float"],
    [468, "a0", "editable-light"]
  ],
  "(method 29 editable)": [[[4, 8], "a0", "editable"]],
  "(method 28 editable-point)": [
    [88, "t9", "(function editable-point editable-command none)"]
  ],
  "(method 27 editable-plane)": [
    [9, "t9", "(function editable-plane editable-array editable)"],
    [10, "v0", "editable-plane"]
  ],
  "(method 25 editable-face)": [
    [25, "t9", "(function editable-face editable-array none)"]
  ],
  "(method 25 editable-plane)": [
    [25, "t9", "(function editable-plane editable-array none)"]
  ],
  "(method 29 editable-face)": [
    [318, "a0", "(array editable-point)"],
    [234, "a1", "editable-point"]
  ],
  "(method 27 editable-face)": [
    [9, "t9", "(function editable-face editable-array editable)"],
    [10, "v0", "editable-face"]
  ],
  "(method 25 editable-light)": [
    [9, "t9", "(function editable-light editable-array none)"]
  ],
  "(method 25 editable)": [[[12, 17], "a0", "editable"]],
  "merc-edge-stats": [[31, "v1", "merc-ctrl"]],
  "(method 8 merc-ctrl)": [
    [46, "s2", "pointer"], // was merc-fragment-control
    [[22, 45], "s2", "merc-fragment-control"],
    [[89, 93], "a1", "merc-blend-ctrl"],
    [103, "a1", "pointer"]
  ],
  "merc-vu1-initialize-chain": [
    [[13, 19], "gp", "(pointer vif-tag)"],
    [[19, 116], "s5", "merc-vu1-low-mem"],
    [127, "gp", "(inline-array dma-packet)"]
  ],
  "(method 9 merc-fragment)": [[[13, 265], "s3", "adgif-shader"]],
  "(method 9 merc-effect)": [
    [46, "s4", "pointer"],
    [47, "s5", "pointer"],
    [[0, 46], "s4", "merc-fragment"],
    [[0, 47], "s5", "merc-fragment-control"]
  ],
  "merc-vu1-init-buffer": [
    [[21, 37], "a0", "dma-packet"],
    [[37, 40], "a0", "gs-gif-tag"],
    [45, "a0", "(pointer gs-test)"],
    [47, "a0", "(pointer gs-reg64)"],
    [49, "a1", "(pointer gs-reg64)"],
    [52, "a0", "(pointer gs-zbuf)"],
    [54, "a0", "(pointer gs-reg64)"],
    [[63, 68], "v1", "dma-packet"]
  ],
  "texture-usage-init": [
    [23, "a1", "texture-masks"],
    [24, "a1", "texture-mask"]
  ],
  "upload-vram-pages-pris": [
    [[134, 141], "a0", "dma-packet"],
    [[143, 150], "a0", "gs-gif-tag"],
    [154, "a0", "(pointer int64)"],
    [156, "a0", "(pointer gs-reg64)"]
  ],
  "(method 14 texture-pool)": [[22, "a3", "(pointer int32)"]],
  "(method 13 texture-page)": [
    [[16, 23], "a0", "dma-packet"],
    [[25, 32], "a0", "gs-gif-tag"],
    [36, "a0", "(pointer int64)"],
    [38, "a0", "(pointer gs-reg64)"],
    [[42, 45], "a0", "dma-packet"],
    [45, "a0", "(pointer int64)"]
  ],
  "texture-relocate": [
    [[17, 21], "t4", "dma-packet"],
    [[27, 30], "t4", "gs-gif-tag"],
    [60, "t4", "(pointer gs-bitbltbuf)"],
    [62, "t4", "(pointer gs-reg64)"],
    [63, "t4", "(pointer gs-trxpos)"],
    [65, "t4", "(pointer gs-reg64)"],
    [71, "t4", "(pointer gs-trxreg)"],
    [73, "t4", "(pointer gs-reg64)"],
    [75, "t4", "(pointer gs-trxdir)"],
    [77, "t4", "(pointer gs-reg64)"],
    [[98, 102], "a2", "dma-packet"],
    [[108, 111], "a2", "gs-gif-tag"],
    [132, "a2", "(pointer gs-bitbltbuf)"],
    [134, "a2", "(pointer gs-reg64)"],
    [135, "a2", "(pointer gs-trxpos)"],
    [137, "a2", "(pointer gs-reg64)"],
    [139, "a2", "(pointer gs-trxreg)"],
    [141, "a2", "(pointer gs-reg64)"],
    [143, "a2", "(pointer gs-trxdir)"],
    [145, "a2", "(pointer gs-reg64)"],
    [[157, 161], "a2", "dma-packet"],
    [[167, 170], "a2", "gs-gif-tag"],
    [191, "a2", "(pointer gs-bitbltbuf)"],
    [193, "a2", "(pointer gs-reg64)"],
    [194, "a2", "(pointer gs-trxpos)"],
    [196, "a2", "(pointer gs-reg64)"],
    [198, "a2", "(pointer gs-trxreg)"],
    [200, "a2", "(pointer gs-reg64)"],
    [202, "a2", "(pointer gs-trxdir)"],
    [204, "a2", "(pointer gs-reg64)"]
  ],
  "(method 11 texture-pool)": [
    [[189, 196], "a0", "dma-packet"],
    [217, "a0", "dma-packet"],
    [218, "a0", "(pointer int64)"],
    [211, "a0", "(pointer gs-reg64)"],
    [209, "a0", "(pointer int64)"],
    [[198, 205], "a0", "gs-gif-tag"]
  ],
  "texture-page-login": [[[34, 45], "s2", "texture-page"]],
  "(method 9 texture-page-dir)": [
    [[27, 32], "t3", "adgif-shader"],
    [[20, 30], "t2", "(pointer shader-ptr)"]
  ],
  "texture-page-dir-inspect": [[[137, 138], "v1", "adgif-shader"]],
  "level-remap-texture": [
    [15, "t0", "(pointer uint32)"],
    [21, "t0", "(pointer uint32)"],
    [19, "t0", "(pointer uint64)"],
    [12, "v1", "int"],
    [12, "a3", "int"]
  ],
  "debug-menu-func-decode": [[18, "a0", "symbol"]],
  "(method 20 game-info)": [
    [8, "v1", "symbol"],
    [9, "v1", "level-load-info"],
    [[11, 18], "s3", "continue-point"]
  ],
  "(method 30 game-info)": [
    [[4, 26], "s3", "game-task"],
    [[4, 26], "s2", "game-task"],
    [[37, 53], "s5", "game-task"],
    [[37, 53], "s4", "game-task"]
  ],
  "(method 10 fact-info-target)": [[67, "v1", "target"]],
  "(method 11 fact-info-target)": [
    [143, "v1", "target"],
    [264, "a0", "target"],
    [322, "v1", "target"],
    [410, "a0", "target"],
    [458, "v1", "target"],
    [499, "v1", "target"],
    [540, "v1", "target"],
    [558, "v1", "target"],
    [572, "v1", "target"],
    [588, "v1", "target"],
    [599, "v1", "target"],
    [674, "v1", "target"],
    [702, "v1", "target"],
    [737, "v1", "target"],
    [271, "a0", "target"],
    [413, "a0", "target"]
  ],
  "print-continues": [
    [3, "v1", "symbol"],
    [4, "v1", "level-load-info"],
    [[6, 14], "v1", "continue-point"]
  ],
  "(method 23 game-info)": [
    [178, "a0", "pointer"],
    [329, "s3", "game-save-tag"],
    [662, "a2", "game-save-tag"],
    [63, "v1", "connection"],
    [181, "s2", "int"],
    [1162, "a0", "pointer"],
    [[182, 191], "v1", "(inline-array game-save-tag)"],
    [333, "s3", "pointer"],
    [199, "v1", "(inline-array game-save-tag)"],
    [215, "v1", "(inline-array game-save-tag)"],
    [231, "v1", "(inline-array game-save-tag)"],
    [247, "v1", "(inline-array game-save-tag)"],
    [263, "v1", "(inline-array game-save-tag)"],
    [279, "v1", "(inline-array game-save-tag)"],
    [295, "v1", "(inline-array game-save-tag)"],
    [312, "s3", "(inline-array game-save-tag)"],
    [335, "v1", "(inline-array game-save-tag)"],
    [342, "v1", "(inline-array game-save-tag)"],
    [348, "v1", "(inline-array game-save-tag)"],
    [376, "v1", "(inline-array game-save-tag)"],
    [377, "v1", "(inline-array game-save-tag)"],
    [501, "v1", "(inline-array game-save-tag)"],
    [555, "s4", "int"],
    [522, "s4", "pointer"],
    [495, "v1", "pointer"],
    [535, "s4", "pointer"],
    [349, "v1", "(inline-array game-save-tag)"],
    [356, "v1", "(inline-array game-save-tag)"],
    [363, "v1", "(inline-array game-save-tag)"],
    [370, "v1", "(inline-array game-save-tag)"],
    [378, "v1", "(inline-array game-save-tag)"],
    [385, "v1", "(inline-array game-save-tag)"],
    [392, "v1", "(inline-array game-save-tag)"],
    [399, "v1", "(inline-array game-save-tag)"],
    [406, "v1", "(inline-array game-save-tag)"],
    [413, "v1", "(inline-array game-save-tag)"],
    [420, "v1", "(inline-array game-save-tag)"],
    [427, "v1", "(inline-array game-save-tag)"],
    [434, "v1", "(inline-array game-save-tag)"],
    [441, "v1", "(inline-array game-save-tag)"],
    [448, "v1", "(inline-array game-save-tag)"],
    [455, "v1", "(inline-array game-save-tag)"],
    [462, "v1", "(inline-array game-save-tag)"],
    [483, "v1", "(inline-array game-save-tag)"],
    [504, "v1", "(inline-array game-save-tag)"],
    [529, "s4", "(inline-array game-save-tag)"],
    [559, "v1", "(inline-array game-save-tag)"],
    [589, "a0", "(inline-array game-save-tag)"],
    [617, "a0", "(inline-array game-save-tag)"],
    [632, "a2", "(pointer float)"],
    [650, "s4", "(inline-array game-save-tag)"],
    [664, "a3", "(pointer uint8)"],
    [675, "a0", "(inline-array game-save-tag)"],
    [698, "a3", "(pointer uint32)"],
    [714, "v1", "(inline-array game-save-tag)"],
    [721, "v1", "(inline-array game-save-tag)"],
    [728, "v1", "(inline-array game-save-tag)"],
    [735, "v1", "(inline-array game-save-tag)"],
    [742, "v1", "(inline-array game-save-tag)"],
    [749, "v1", "(inline-array game-save-tag)"],
    [756, "v1", "(inline-array game-save-tag)"],
    [763, "v1", "(inline-array game-save-tag)"],
    [770, "v1", "(inline-array game-save-tag)"],
    [777, "v1", "(inline-array game-save-tag)"],
    [784, "v1", "(inline-array game-save-tag)"],
    [800, "a2", "(pointer time-frame)"],
    [806, "v1", "(inline-array game-save-tag)"],
    [822, "a2", "(pointer time-frame)"],
    [828, "v1", "(inline-array game-save-tag)"],
    [850, "v1", "(inline-array game-save-tag)"],
    [844, "a2", "(pointer time-frame)"],
    [866, "a2", "(pointer time-frame)"],
    [874, "a0", "(inline-array game-save-tag)"],
    [890, "a3", "(pointer uint16)"],
    [900, "a0", "(inline-array game-save-tag)"],
    [926, "a0", "(inline-array game-save-tag)"],
    [952, "a0", "(inline-array game-save-tag)"],
    [981, "a0", "(inline-array game-save-tag)"],
    [1011, "v1", "(inline-array game-save-tag)"],
    [1019, "v1", "(inline-array game-save-tag)"],
    [1027, "v1", "(inline-array game-save-tag)"],
    [1035, "v1", "(inline-array game-save-tag)"],
    [1043, "v1", "(inline-array game-save-tag)"],
    [1051, "v1", "(inline-array game-save-tag)"],
    [1059, "v1", "(inline-array game-save-tag)"],
    [1069, "v1", "(inline-array game-save-tag)"],
    [1079, "v1", "(inline-array game-save-tag)"],
    [1091, "v1", "(inline-array game-save-tag)"],
    [1103, "v1", "(inline-array game-save-tag)"],
    [1115, "v1", "(inline-array game-save-tag)"],
    [1127, "v1", "(inline-array game-save-tag)"],
    [1144, "v1", "(inline-array game-save-tag)"],
    [604, "a3", "(pointer uint16)"],
    [703, "a3", "(pointer int32)"],
    [916, "a3", "(pointer uint16)"],
    [942, "a3", "(pointer uint16)"],
    [968, "a3", "(pointer time-frame)"],
    [1001, "a3", "(pointer int8)"]
  ],
  "(anon-function 55 task-control)": [
    [14, "v1", "symbol"],
    [20, "s2", "level-load-info"]
  ],
  "(method 12 minimap)": [[18, "v0", "connection-minimap"]],
  "update-task-masks": [[30, "s5", "connection-minimap"]],
  "(method 10 fail-mission)": [[43, "t9", "(function process process)"]],
  "restart-mission": [
    [8, "v1", "connection"],
    [5, "v1", "connection"],
    [8, "a0", "process"],
    [12, "a0", "process"],
    [15, "a0", "process"],
    [39, "a0", "process"],
    [47, "a0", "connection"],
    [46, "s4", "connection"],
    [44, "s4", "connection"],
    [6, "s4", "connection"],
    [47, "s4", "connection"],
    [50, "v1", "connection"]
  ],
  "(code resetting fail-mission)": [[19, "v0", "sound-rpc-set-param"]],
  "(anon-function 6 script)": [[17, "v1", "pair"]],
  "(anon-function 16 script)": [
    [10, "s4", "game-task-node-info"],
    [12, "v1", "symbol"]
  ],
  "(method 13 mysql-nav-graph)": [[[15, 37], "gp", "mysql-nav-node"]],
  "(method 14 mysql-nav-graph)": [[[16, 31], "v1", "mysql-nav-edge"]],
  "(method 15 mysql-nav-graph)": [[[6, 11], "a3", "mysql-nav-visnode"]],
  "(method 16 mysql-nav-graph)": [
    [[39, 54], "v1", "mysql-nav-visnode"],
    [29, "a1", "mysql-nav-visnode"],
    [24, "a1", "mysql-nav-visnode"]
  ],
  "(method 11 mysql-nav-graph)": [[7, "a2", "mysql-nav-node"]],
  "(method 12 mysql-nav-graph)": [[7, "a2", "mysql-nav-edge"]],
  "(method 19 mysql-nav-graph)": [
    [[32, 41], "s4", "mysql-nav-node"],
    [[42, 62], "a0", "mysql-nav-edge"]
  ],
  "(method 10 mysql-nav-graph)": [
    [[12, 17], "a0", "mysql-nav-node"],
    [[43, 62], "a0", "mysql-nav-edge"],
    [[83, 102], "a0", "mysql-nav-visnode"],
    [97, "v1", "mysql-nav-edge"]
  ],
  "(method 10 mysql-nav-node)": [[4, "v1", "mysql-nav-edge"]],
  "(method 9 mysql-nav-graph)": [
    [[96, 261], "s0", "mysql-nav-node"],
    [[360, 690], "s1", "mysql-nav-edge"],
    [[781, 810], "s1", "mysql-nav-visnode"]
  ],
  "(method 17 mysql-nav-graph)": [
    [7, "a1", "mysql-nav-node"],
    [22, "a1", "mysql-nav-edge"],
    [[39, 59], "a1", "mysql-nav-edge"],
    [[48, 58], "a2", "mysql-nav-node"]
  ],
  "(anon-function 24 script)": [[14, "s5", "entity-actor"]],
  "(anon-function 31 script)": [
    [25, "s3", "process-drawable"],
    [59, "v0", "joint"],
    [14, "s5", "(function process vector cspace)"]
  ],
  "(method 9 script-context)": [[81, "s5", "symbol"]],
  "(anon-function 33 script)": [
    // TODO - cast had to be added even though `object` is in type_utils.cpp
    [14, "a0", "symbol"],
    [34, "gp", "process-drawable"],
    [95, "s3", "drawable-region-prim"],
    [150, "v0", "joint"]
  ],
  "(anon-function 36 script)": [[15, "v0", "int"]],
  "(anon-function 49 script)": [[10, "gp", "pair"]],
  "(anon-function 52 script)": [
    [14, "s5", "pair"],
    [11, "s4", "process-focusable"]
  ],
  "(anon-function 64 script)": [[21, "v1", "bfloat"]],
  "(anon-function 69 script)": [[3, "t9", "(function script-context symbol)"]],
  "(anon-function 72 script)": [[3, "s4", "pair"]],
  "(anon-function 73 script)": [[5, "s5", "pair"]],
  "(anon-function 74 script)": [[5, "s5", "pair"]],
  "(anon-function 75 script)": [[3, "s5", "pair"]],
  "(anon-function 76 script)": [[3, "s5", "pair"]],
  "(anon-function 80 script)": [[3, "s5", "pair"]],
  "(method 10 script-context)": [[22, "s3", "symbol"]],
  "command-get-trans": [
    [36, "v0", "process-drawable"],
    [58, "s3", "process-drawable"],
    [76, "v0", "joint"]
  ],
  "(anon-function 0 script)": [
    [30, "s5", "pair"],
    [16, "s5", "process-drawable"],
    [90, "v0", "joint"]
  ],
  "(anon-function 32 script)": [
    // TODO - cast had to be added even though `object` is in type_utils.cpp
    [13, "a0", "symbol"],
    [43, "s5", "process-drawable"],
    [32, "s5", "process-drawable"],
    [105, "v0", "joint"],
    [145, "v0", "joint"],
    [[42, 221], "s4", "process-drawable"]
  ],
  "command-get-process": [
    [37, "gp", "entity-actor"],
    [76, "a0", "connection"],
    [79, "a0", "connection"],
    [83, "a0", "connection"],
    [83, "a1", "connection"],
    [74, "a1", "connection"],
    [73, "a0", "connection"],
    [77, "a2", "game-task-node-info"],
    [[93, 98], "v1", "connection"],
    [162, "s3", "process-drawable"]
  ],
  "command-get-float": [[20, "gp", "bfloat"]],
  "command-get-int": [[17, "gp", "bfloat"]],
  "(anon-function 54 script)": [[66, "v1", "entity-actor"]],
  "(anon-function 53 script)": [[40, "v1", "entity-actor"]],
  "(anon-function 71 script)": [[4, "v1", "symbol"]],
  "(method 12 level)": [
    [[182, 185], "a0", "texture-anim-array"],
    [343, "a0", "symbol"],
    [93, "t9", "(function level none)"],
    [[314, 322], "a1", "type"]
  ],
  "bg": [[47, "a0", "symbol"]],
  "(method 10 load-state)": [
    [436, "v1", "level"],
    [442, "v1", "level"]
  ],
  "(method 14 level-group)": [[[53, 61], "a0", "entity-actor"]],
  "(method 27 level-group)": [
    [[112, 122], "s3", "entity-actor"],
    ["_stack_", 32, "vector"],
    ["_stack_", 36, "vector"]
  ],
  "expand-vis-box-with-point": [[[10, 40], "v1", "(inline-array vector)"]],
  "check-for-rougue-process": [
    [[103, 115], "v1", "part-tracker"],
    [[126, 140], "v1", "part-spawner"],
    [[153, 169], "v1", "process-drawable"],
    [[178, 194], "v1", "process-drawable"]
  ],
  "process-drawable-scale-from-entity!": [[15, "v1", "vector"]],
  "reset-actors": [[161, "s3", "(function level symbol none)"]],
  "process-status-bits": [[[12, 58], "s3", "process-drawable"]],
  "(method 26 level-group)": [
    [134, "v0", "(pointer actor-group)"],
    // [135, "s2", "actor-group"],
    // [140, "v1", "(pointer uint32)"],
    [37, "f0", "float"],
    [40, "f0", "float"],
    [83, "f0", "float"],
    [86, "f0", "float"],
    ["_stack_", 48, "res-tag"],
    ["_stack_", 20, "vector"],
    ["_stack_", 24, "vector"]
  ],
  "set-graphics-mode": [[[0, 100], "gp", "gs-bank"]],
  "(method 3 entity-nav-mesh)": [[7, "t9", "(function object object)"]],
  "draw-actor-marks": [
    [20, "gp", "part-spawner"],
    [[29, 273], "gp", "process-drawable"],
    ["_stack_", 20, "(pointer int32)"]
  ],
  "(method 15 level-group)": [
    [[233, 252], "s0", "process-drawable"],
    [[281, 427], "s5", "process-drawable"],
    [[627, 631], "a0", "drawable-region-prim"],
    [625, "a0", "drawable-inline-array-region-prim"],
    [639, "a0", "drawable-inline-array-region-prim"],
    [688, "a0", "drawable-inline-array-region-prim"],
    [705, "a0", "drawable-inline-array-region-prim"],
    [[690, 694], "a0", "drawable-region-prim"]
  ],
  "build-masks": [
    [[18, 22], "a1", "drawable-tree-tfrag"],
    [24, "a2", "drawable-inline-array-tfrag"],
    [[27, 31], "a2", "(inline-array tfragment)"],
    [[38, 42], "a1", "drawable-tree-tfrag-trans"],
    [44, "a2", "drawable-inline-array-tfrag"],
    [[47, 51], "a2", "(inline-array tfragment)"],
    [[58, 62], "a1", "drawable-tree-tfrag-water"],
    [64, "a2", "drawable-inline-array-tfrag"],
    [[67, 71], "a2", "(inline-array tfragment)"],
    [[78, 79], "a1", "drawable-tree-instance-tie"],
    [123, "a1", "drawable-tree-instance-shrub"],
    [[129, 133], "a2", "(inline-array prototype-bucket-shrub)"]
  ],
  "history-draw": [
    [151, "a0", "uint"],
    ["_stack_", 24, "pat-surface"]
  ],
  "(code complete task-manager)": [[119, "gp", "handle"]],
  "(method 14 drawable-group)": [[19, "s5", "drawable-group"]],
  "(method 15 drawable-tree)": [
    [[1, 4], "v1", "drawable-inline-array-node"],
    [[29, 34], "t0", "drawable-inline-array-node"],
    [[28, 32], "t2", "drawable-inline-array-node"],
    [[42, 46], "t2", "(pointer int8)"]
  ],
  "(method 14 drawable-tree-array)": [[11, "s5", "drawable-tree-array"]],
  "upload-vis-bits": [[14, "a1", "(pointer uint128)"]],
  "set-background-regs!": [
    [42, "v1", "(pointer int32)"],
    [47, "v1", "(pointer int32)"],
    [45, "a0", "(pointer int32)"]
  ],
  "finish-background": [
    [752, "t0", "(pointer float)"],
    [785, "t4", "(pointer int32)"],
    [815, "t0", "(pointer float)"],
    [848, "t4", "(pointer int32)"],
    [878, "t0", "(pointer float)"],
    [911, "t4", "(pointer int32)"],
    [941, "a3", "(pointer float)"],
    [974, "t3", "(pointer int32)"]
  ],
  "(method 16 drawable-inline-array-node)": [[[1, 7], "v1", "draw-node"]],
  "(method 9 tfragment)": [
    [27, "a3", "(pointer int32)"],
    [32, "t0", "texture"]
  ],
  "add-tfrag-mtx-0": [[[3, 17], "a0", "dma-packet"]],
  "add-tfrag-mtx-1": [[[3, 17], "a0", "dma-packet"]],
  "add-tfrag-data": [
    [[3, 17], "a0", "dma-packet"],
    [[24, 31], "v1", "dma-packet"]
  ],
  "tfrag-init-buffer": [
    [[10, 17], "a0", "dma-packet"],
    [[19, 26], "a0", "gs-gif-tag"],
    [31, "a0", "(pointer gs-reg64)"],
    [[47, 55], "v1", "dma-packet"]
  ],
  "tfrag-end-buffer": [
    [[1, 8], "a2", "dma-packet"],
    [[11, 18], "a0", "(pointer vif-tag)"],
    [[18, 22], "a0", "(pointer int32)"],
    [[23, 29], "a0", "(pointer vif-tag)"]
  ],
  "draw-drawable-tree-tfrag": [
    [17, "v1", "drawable-inline-array-node"],
    [19, "a0", "drawable-inline-array-node"],
    [[104, 110], "v1", "dma-packet"],
    [[183, 189], "v1", "dma-packet"]
  ],
  "draw-drawable-tree-tfrag-trans": [
    [18, "v1", "drawable-inline-array-node"],
    [20, "a0", "drawable-inline-array-node"],
    [[176, 182], "v1", "dma-packet"],
    [[97, 103], "v1", "dma-packet"]
  ],
  "draw-drawable-tree-tfrag-water": [
    [18, "v1", "drawable-inline-array-node"],
    [20, "a0", "drawable-inline-array-node"],
    [[176, 182], "v1", "dma-packet"],
    [[97, 103], "v1", "dma-packet"]
  ],
  "tfrag-vu1-init-buf": [
    [[27, 35], "v1", "dma-packet"],
    [[61, 66], "v1", "dma-packet"],
    [69, "v1", "(pointer int32)"]
  ],
  "(method 8 process-tree)": [
    [31, "v1", "symbol"],
    [6, "a3", "symbol"]
  ],
  "(method 11 memory-usage-block)": [[43, "a0", "int"]],
  "process-release?": [[9, "gp", "process-focusable"]],
  "(code pov-camera-start-playing pov-camera)": [[21, "v0", "joint"]],
  "(anon-function 7 pov-camera)": [
    [9, "v1", "float"],
    [16, "v1", "float"]
  ],
  "(event othercam-running)": [
    [17, "v1", "process-drawable"],
    [24, "v0", "joint"],
    [41, "a0", "process"]
  ],
  "upload-generic-shrub": [
    [[3, 13], "t0", "dma-packet"],
    [[15, 26], "v1", "matrix"],
    [[31, 44], "t0", "vector4w-2"],
    [[47, 71], "t0", "dma-packet"],
    [[74, 98], "a2", "dma-packet"],
    [[101, 125], "a2", "dma-packet"],
    [[128, 152], "a2", "dma-packet"],
    [[157, 162], "a1", "dma-packet"]
  ],
  "tfrag-scissor-vu1-init-buf": [
    [[25, 34], "v1", "dma-packet"],
    [[61, 66], "v1", "dma-packet"],
    [69, "v1", "(pointer uint32)"]
  ],
  "(method 9 tie-fragment)": [
    [21, "a2", "(pointer int32)"],
    [26, "a3", "(pointer int32)"],
    [[1, 70], "s5", "adgif-shader"]
  ],
  "tie-init-engine": [
    [[11, 25], "a0", "dma-packet"],
    [[37, 45], "a0", "dma-packet"],
    [[47, 54], "a0", "dma-packet"],
    [[57, 64], "v1", "vector"],
    [[65, 72], "v1", "(pointer vif-tag)"]
  ],
  "tie-end-buffer": [
    [[1, 8], "a1", "dma-packet"],
    [[10, 17], "a1", "gs-gif-tag"],
    [21, "a1", "(pointer gs-test)"],
    [23, "a1", "(pointer gs-reg64)"],
    [[27, 34], "a1", "dma-packet"],
    [38, "a0", "(pointer vif-tag)"],
    [40, "a0", "(pointer vif-tag)"],
    [42, "a0", "(pointer vif-tag)"],
    [44, "a0", "(pointer vif-tag)"],
    [[45, 49], "a0", "(pointer int32)"]
  ],
  "tie-ints": [
    [17, "v1", "(pointer uint32)"],
    [21, "v1", "(pointer uint32)"]
  ],
  "(method 13 drawable-tree-instance-tie)": [
    [[51, 70], "t1", "tie-fragment"],
    [[102, 120], "a3", "tie-fragment"],
    [[160, 178], "t1", "tie-fragment"],
    [[211, 229], "a3", "tie-fragment"],
    [[266, 286], "t1", "tie-fragment"],
    [[320, 340], "a1", "tie-fragment"],
    [[381, 400], "t1", "tie-fragment"],
    [[432, 450], "a3", "tie-fragment"],
    [[487, 507], "t1", "tie-fragment"],
    [[541, 561], "a1", "tie-fragment"],
    [[598, 616], "t1", "tie-fragment"],
    [[649, 667], "a3", "tie-fragment"],
    [[703, 723], "t1", "tie-fragment"],
    [[756, 776], "a1", "tie-fragment"]
  ],
  "draw-drawable-tree-instance-tie": [
    [[23, 37], "v1", "drawable-inline-array-node"],
    [25, "a0", "drawable-inline-array-node"],
    [120, "s2", "drawable-inline-array-instance-tie"],
    [132, "v1", "int"],
    [132, "a0", "int"]
  ],
  "instance-tie-patch-buckets": [
    [39, "a0", "(pointer uint64)"],
    [152, "a0", "(pointer uint64)"],
    [265, "a0", "(pointer uint64)"],
    [378, "a0", "(pointer uint64)"],
    [491, "a0", "(pointer uint64)"],
    [605, "a0", "(pointer uint64)"],
    [719, "a0", "(pointer uint64)"],
    [833, "a0", "(pointer uint64)"],
    [947, "a0", "(pointer uint64)"],
    [1061, "a0", "(pointer uint64)"],
    [1175, "a0", "(pointer uint64)"],
    [1289, "a0", "(pointer uint64)"],
    [1403, "a0", "(pointer uint64)"],
    [[51, 57], "a0", "dma-packet"],
    [[164, 170], "a0", "dma-packet"]
  ],
  "tie-floats": [[[3, 73], "gp", "(pointer uint32)"]],
  "tie-init-buf": [
    [[24, 31], "a0", "dma-packet"],
    [[33, 40], "a0", "gs-gif-tag"],
    [44, "a0", "(pointer gs-zbuf)"],
    [46, "a0", "(pointer gs-reg64)"],
    [[49, 59], "v1", "dma-packet"],
    [[84, 90], "v1", "dma-packet"],
    [92, "v1", "(pointer int32)"]
  ],
  "tie-init-envmap-buf": [
    [[23, 33], "v1", "dma-packet"],
    [[58, 64], "v1", "dma-packet"],
    [66, "v1", "(pointer int32)"]
  ],
  "(code othercam-running)": [[[2, 65], "s2", "process-drawable"]],
  "hud-ring-cell-init-by-other": [
    [36, "a0", "progress"],
    [45, "v1", "progress"],
    [56, "a0", "progress"],
    [132, "a1", "progress"],
    [159, "a1", "progress"],
    [178, "a1", "progress"]
  ],
  "(enter othercam-running)": [[[50, 60], "gp", "process-drawable"]],
  "(post idle hud-ring-cell)": [
    [8, "a1", "progress"],
    [13, "v1", "progress"],
    [36, "a1", "progress"],
    [63, "a1", "progress"],
    [82, "a1", "progress"],
    [99, "v1", "progress"],
    [102, "v1", "progress"],
    [137, "v1", "progress"],
    [159, "v1", "progress"]
  ],
  "(code target-board-jump)": [[17, "v1", "art-joint-anim"]],
  "(code target-board-get-on)": [[55, "v1", "art-joint-anim"]],
  "(code target-board-jump-kick)": [[15, "v1", "art-joint-anim"]],
  "(code target-board-get-off)": [[78, "v1", "art-joint-anim"]],
  "(code target-board-stance)": [[49, "v1", "art-joint-anim"]],
  "(code target-board-wall-kick)": [
    [10, "v1", "art-joint-anim"],
    [59, "f0", "float"]
  ],
  "(code target-board-pegasus)": [
    [32, "s4", "art-joint-anim"],
    [68, "s4", "process-focusable"],
    [85, "s4", "process-focusable"],
    [149, "s4", "target"]
  ],
  "(code target-board-trickx)": [
    [81, "v1", "art-joint-anim"],
    [149, "v1", "art-joint-anim"],
    [218, "v1", "art-joint-anim"],
    [301, "v1", "art-joint-anim"]
  ],
  "(code target-board-flip)": [
    [108, "v1", "art-joint-anim"],
    [218, "v1", "art-joint-anim"],
    [319, "v1", "art-joint-anim"],
    [385, "v1", "art-joint-anim"]
  ],
  "(code target-board-hold)": [
    [100, "v1", "art-joint-anim"],
    [227, "v1", "art-joint-anim"],
    [415, "v1", "art-joint-anim"],
    [485, "v1", "art-joint-anim"]
  ],
  "(code target-board-hit-ground)": [
    [77, "v1", "art-joint-anim"],
    [147, "v1", "art-joint-anim"]
  ],
  "target-board-ground-check": [
    [198, "v1", "board"],
    [258, "v1", "board"]
  ],
  "(enter target-board-jump)": [
    [174, "v1", "board"],
    [231, "v1", "board"]
  ],
  "(trans target-board-ride-edge)": [[107, "v0", "sound-rpc-set-param"]],
  "(enter target-board-flip)": [[78, "v0", "sound-rpc-set-param"]],
  "target-board-anim-trans": [[192, "v0", "sound-rpc-set-param"]],
  "(exit target-board-ride-edge)": [[8, "v0", "sound-rpc-set-param"]],
  "(exit target-board-flip)": [[31, "v0", "sound-rpc-set-param"]],
  "(exit target-board-hold)": [[9, "v0", "sound-rpc-set-param"]],
  "(code target-board-hit)": [
    [304, "v1", "fact-info-target"],
    [455, "v1", "fact-info-target"]
  ],
  "(code target-board-halfpipe)": [
    [173, "t9", "(function none :behavior target)"]
  ],
  "(event target-board-grab)": [[24, "a0", "process"]],
  "(event target-board-halfpipe)": [[82, "v1", "float"]],
  "talker-spawn-func": [
    [79, "a0", "talker"],
    [82, "v1", "talker"],
    [85, "v1", "talker"]
  ],
  "(method 9 board-info)": [
    [45, "a0", "fact-info-target"],
    [55, "a0", "fact-info-target"]
  ],
  "target-board-real-post": [[346, "v0", "sound-rpc-set-param"]],
  "target-board-effect": [[334, "v0", "sound-rpc-set-param"]],
  "target-board-handler": [[123, "a0", "process"]],
  "(trans target-flop-hit-ground)": [
    [52, "v1", "fact-info-target"],
    [58, "v1", "fact-info-target"]
  ],
  "(code target-flop)": [[32, "v1", "art-joint-anim"]],
  "(trans target-flop)": [
    [73, "v1", "fact-info-target"],
    [79, "v1", "fact-info-target"],
    [108, "v1", "fact-info-target"],
    [114, "v1", "fact-info-target"],
    [187, "v1", "fact-info-target"],
    [193, "v1", "fact-info-target"]
  ],
  "(enter target-flop)": [
    [2, "v1", "fact-info-target"],
    [8, "v1", "fact-info-target"]
  ],
  "(trans target-attack-uppercut-jump)": [
    [183, "v1", "fact-info-target"],
    [189, "v1", "fact-info-target"]
  ],
  "(trans target-attack-air)": [
    [83, "v1", "fact-info-target"],
    [89, "v1", "fact-info-target"]
  ],
  "(code target-running-attack)": [
    [115, "gp", "art-joint-anim"],
    [398, "v1", "art-joint-anim"],
    [426, "v1", "art-joint-anim"],
    [454, "v1", "art-joint-anim"],
    [542, "t1", "sound-name"],
    [547, "t1", "sound-name"],
    [557, "t1", "sound-name"],
    [226, "f26", "float"],
    [309, "f26", "float"]
  ],
  "(trans target-duck-high-jump-jump)": [[11, "v0", "sound-rpc-set-param"]],
  "(code target-double-jump)": [
    [81, "v1", "art-joint-anim"],
    [119, "v1", "art-joint-anim"]
  ],
  "(code target-jump-forward)": [[55, "v1", "art-joint-anim"]],
  "(code target-falling)": [[67, "v1", "art-joint-anim"]],
  "mod-var-jump": [
    [76, "f1", "float"],
    [171, "v0", "vector"]
  ],
  "(code target-slide-down)": [[28, "v1", "art-joint-anim"]],
  "(code target-duck-stance)": [
    [59, "v1", "art-joint-anim"],
    [291, "v1", "art-joint-anim"],
    [112, "v1", "art-joint-anim"],
    [239, "v1", "art-joint-anim"]
  ],
  "(enter target-double-jump)": [[15, "v1", "vector"]],
  "(enter target-jump)": [[42, "v1", "vector"]],
  "(enter target-high-jump)": [[21, "v1", "vector"]],
  "(code target-attack)": [
    [145, "gp", "art-joint-anim"],
    [177, "v1", "fact-info-target"],
    [183, "v1", "fact-info-target"]
  ],
  "(event target-running-attack)": [[48, "v1", "target"]],
  "(trans target-running-attack)": [
    [211, "v1", "fact-info-target"],
    [217, "v1", "fact-info-target"]
  ],
  "target-gun-end-mode": [[58, "v0", "sound-rpc-set-param"]],
  "target-board-physics": [[167, "v0", "sound-rpc-set-param"]],
  "clone-anim-once": [
    [[22, 69], "gp", "process-drawable"],
    [46, "s5", "collide-shape"],
    [107, "v1", "manipy"]
  ],
  "service-cpads": [[[207, 312], "s3", "pad-buttons"]],
  "dm-editable-boolean-toggle-pick-func": [[5, "v1", "(pointer symbol)"]],
  "dm-editable-light-float-func": [
    [36, "a0", "(pointer float)"],
    [88, "v1", "(pointer float)"]
  ],
  "(anon-function 46 script)": [[24, "v0", "float"]],
  "(anon-function 4 script)": [[13, "v1", "int"]],
  "(method 13 sync-linear)": [
    ["_stack_", 16, "res-tag"],
    [35, "v1", "(pointer float)"]
  ],
  "(method 13 sync-eased)": [
    ["_stack_", 16, "res-tag"],
    [[31, 54], "v1", "(pointer float)"]
  ],
  "(method 13 sync-paused)": [
    ["_stack_", 16, "res-tag"],
    [[29, 45], "v1", "(pointer float)"]
  ],
  "unpack-comp-rle": [[[10, 26], "a0", "(pointer int8)"]],
  "(method 16 level)": [
    [222, "v1", "(pointer uint128)"],
    [223, "a1", "(pointer uint128)"],
    [225, "a0", "(pointer uint128)"],
    [[71, 168], "s1", "(pointer int8)"],
    [72, "v1", "(pointer int8)"],
    [[74, 169], "s0", "(pointer int8)"],
    [[170, 193], "s1", "(pointer uint8)"],
    [[171, 193], "s2", "(pointer uint8)"],
    [227, "v1", "(pointer uint8)"]
  ],
  "set-fog-height!": [[2, "v1", "(array texture-anim)"]],
  "unpack-comp-huf": [[[21, 23], "t3", "(pointer uint16)"]],
  "(method 10 elec-gate)": [[13, "t9", "(function process-drawable none)"]],
  "(method 11 elec-gate)": [
    [180, "a0", "vector"],
    [193, "a0", "vector"]
  ],
  "(event idle simple-focus)": [[6, "v1", "vector"]],
  "(trans active simple-nav-sphere)": [[10, "v1", "process-drawable"]],
  "simple-nav-sphere-event-handler": [[21, "v1", "float"]],
  "sampler-start": [
    [1, "v1", "timer-bank"],
    [3, "v1", "timer-bank"],
    [6, "a0", "timer-bank"],
    [24, "a0", "timer-bank"]
  ],
  "(top-level-login sampler)": [[14, "v1", "timer-bank"]],
  "sampler-stop": [[1, "v1", "timer-bank"]],
  "(event up-idle basebutton)": [[[3, 38], "v1", "attack-info"]],
  "(method 33 basebutton)": [[35, "v1", "art-joint-anim"]],
  "(event idle drop-plat)": [
    [19, "s5", "process-focusable"],
    [53, "gp", "process-focusable"]
  ],
  "(event idle bouncer)": [[[120, 127], "v1", "attack-info"]],
  "(method 7 conveyor)": [
    [12, "t9", "(function process-drawable int process-drawable)"]
  ],
  "(method 27 conveyor)": [
    [23, "a0", "connection"],
    [24, "a0", "collide-shape"],
    [71, "a0", "connection"],
    [72, "a0", "collide-shape"],
    [143, "s4", "process-focusable"]
  ],
  "(method 21 conveyor)": [
    [104, "v1", "vector"],
    [102, "v1", "vector"],
    [106, "a0", "vector"],
    [112, "v1", "vector"],
    [118, "v1", "vector"]
  ],
  "(code idle lgconveyor)": [[10, "v1", "art-joint-anim"]],
  "(post idle lgconveyor)": [[4, "t9", "(function none)"]],
  "(method 7 elevator)": [[14, "t9", "(function base-plat int base-plat)"]],
  "elevator-event": [
    [23, "v1", "focus"],
    [88, "gp", "float"],
    [132, "gp", "float"]
  ],
  "(method 46 elevator)": [[11, "f0", "float"]],
  "(method 11 elevator)": [[156, "f0", "float"]],
  "(enter idle elec-gate)": [
    [[33, 53], "a1", "lightning-mode"],
    [[10, 30], "a1", "lightning-mode"],
    [[56, 76], "a1", "lightning-mode"]
  ],
  "(enter active elec-gate)": [
    [[29, 49], "a1", "lightning-mode"],
    [[75, 95], "a1", "lightning-mode"],
    [[52, 72], "a1", "lightning-mode"]
  ],
  "(trans active elec-gate)": [
    [[284, 304], "a0", "lightning-mode"],
    [[257, 416], "s4", "lightning-mode"]
  ],
  "(trans shutdown elec-gate)": [
    [[36, 56], "a0", "lightning-mode"],
    [[82, 102], "a0", "lightning-mode"],
    [[59, 79], "a0", "lightning-mode"]
  ],
  "(method 11 basebutton)": [["_stack_", 16, "res-tag"]],
  "(method 24 conveyor)": [["_stack_", 16, "res-tag"]],
  "(method 25 conveyor)": [[11, "v0", "actor-option"]],
  "(method 24 scene-player)": [[38, "gp", "scene"]],
  "process-drawable-draw-subtitles": [[26, "v0", "(array subtitle-range)"]],
  "(post play-anim scene-player)": [
    [192, "s4", "process-drawable"],
    [243, "s4", "process-drawable"],
    [306, "s5", "process-drawable"],
    [564, "v0", "sound-rpc-set-param"],
    [655, "v0", "sound-rpc-set-param"]
  ],
  "(method 9 scene-actor)": [
    [43, "s4", "skeleton-group"],
    [258, "a0", "process-drawable"],
    [262, "v1", "process-drawable"],
    [266, "a0", "process-drawable"],
    [346, "a0", "scene-player"],
    [355, "v1", "manipy"],
    [361, "v1", "manipy"],
    [376, "v1", "manipy"],
    [382, "v1", "manipy"],
    [533, "a0", "process-drawable"],
    [537, "v1", "process-drawable"],
    [541, "a0", "process-drawable"]
  ],
  "(method 25 scene-player)": [
    [99, "s2", "process-drawable"],
    [152, "s2", "process-drawable"],
    [155, "s2", "process-drawable"],
    [158, "s2", "process-drawable"],
    [161, "s2", "process-drawable"]
  ],
  "(method 16 drawable-inline-array-region-prim)": [
    [[1, 7], "v1", "drawable-region-prim"]
  ],
  "(method 18 drawable-region-face)": [
    [[33, 84], "v1", "(inline-array vector)"]
  ],
  "(method 18 drawable-tree-region-prim)": [
    [[22, 49], "s2", "drawable-region-prim"]
  ],
  "(method 9 region)": [
    [[55, 60], "a0", "drawable-region-prim"],
    [58, "v1", "region-prim-area"],
    [4, "a0", "region-prim-area"],
    [50, "v1", "drawable-region-prim"]
  ],
  "(method 17 drawable-tree-region-prim)": [
    [[23, 28], "a0", "drawable-region-prim"],
    [4, "a0", "region-prim-area"]
  ],
  "(method 19 drawable-region-volume)": [[8, "a3", "drawable-region-face"]],
  "(method 18 drawable-region-volume)": [
    [[23, 27], "a0", "drawable-region-face"]
  ],
  "(method 17 drawable-region-volume)": [
    [[12, 21], "a0", "drawable-region-face"]
  ],
  "region-prim-lookup-by-id": [[45, "t6", "drawable-region-prim"]],
  "region-tree-execute": [
    [114, "v1", "region-prim-area"],
    [107, "v1", "region-prim-area"],
    [97, "v1", "region-prim-area"],
    [159, "v1", "region-prim-area"],
    [204, "v1", "region-prim-area"],
    [210, "v1", "region-prim-area"],
    [221, "v1", "region-prim-area"],
    [165, "v1", "region-prim-area"],
    [169, "v1", "region-prim-area"],
    [175, "a0", "region-prim-area"],
    [191, "v1", "region-prim-area"],
    [120, "v1", "region-prim-area"],
    [124, "v1", "region-prim-area"],
    [146, "v1", "region-prim-area"],
    [129, "a1", "region-prim-area"],
    [103, "v1", "region-prim-area"],
    [[19, 29], "v1", "region-prim-area"]
  ],
  "add-debug-bound": [
    [[33, 41], "a0", "dma-packet"],
    [[42, 50], "a0", "gs-gif-tag"],
    [53, "a0", "(pointer gs-zbuf)"],
    [55, "a0", "(pointer gs-reg64)"],
    [57, "a0", "(pointer gs-test)"],
    [59, "a0", "(pointer gs-reg64)"],
    [61, "a0", "(pointer gs-alpha)"],
    [63, "a0", "(pointer gs-reg64)"],
    [105, "v1", "dma-packet"],
    [99, "a0", "dma-packet"],
    [97, "a1", "dma-packet"]
  ],
  "(code part-tester-idle)": [[[16, 22], "s5", "process-drawable"]],
  "(method 25 progress)": [[[19, 31], "a0", "menu-option"]],
  "(method 24 progress)": [
    [71, "a0", "menu-on-off-game-vibrations-option"],
    [77, "a0", "menu-on-off-game-subtitles-option"],
    [83, "a0", "menu-language-option"],
    [88, "a0", "menu-language-option"],
    [92, "v1", "menu-language-option"],
    [96, "v1", "menu-language-option"],
    [102, "a0", "menu-on-off-option"],
    [108, "a0", "menu-on-off-option"],
    [114, "a0", "menu-on-off-option"],
    [120, "a0", "menu-on-off-option"],
    [126, "a0", "menu-slider-option"],
    [132, "a0", "menu-slider-option"],
    [138, "a0", "menu-slider-option"],
    [142, "v1", "menu-missions-option"]
  ],
  "(method 31 progress)": [
    [61, "v1", "(array menu-option)"],
    [62, "v1", "menu-missions-option"]
  ],
  "(method 32 progress)": [
    [296, "v1", "(array menu-option)"],
    [297, "v1", "menu-select-start-option"],
    [306, "v1", "(array menu-option)"],
    [307, "v1", "menu-select-scene-option"],
    [371, "v1", "(array menu-option)"],
    [372, "v1", "menu-missions-option"],
    [380, "v1", "(array menu-option)"],
    [381, "v1", "menu-highscores-option"],
    [384, "v1", "(array menu-option)"],
    [385, "v1", "menu-highscores-option"]
  ],
  "draw-highlight": [[[44, 47], "v1", "dma-packet"]],
  "end-scissor": [[[16, 19], "v1", "dma-packet"]],
  "begin-scissor-secret": [[[49, 52], "v1", "dma-packet"]],
  "end-scissor-secret": [[[16, 19], "v1", "dma-packet"]],
  "begin-scissor-missions": [[[49, 52], "v1", "dma-packet"]],
  "end-scissor-missions": [[[16, 19], "v1", "dma-packet"]],
  "begin-scissor-scene": [[[49, 52], "v1", "dma-packet"]],
  "end-scissor-scene": [[[16, 19], "v1", "dma-packet"]],
  "begin-scissor-level": [[[49, 52], "v1", "dma-packet"]],
  "end-scissor-level": [[[16, 19], "v1", "dma-packet"]],
  "(method 10 menu-highscores-option)": [
    [17, "v1", "float"],
    [51, "f0", "float"],
    [14, "v1", "float"]
  ],
  "draw-percent-bar": [[[38, 41], "v1", "dma-packet"]],
  "draw-highscore-icon": [[[36, 39], "v1", "dma-packet"]],
  "begin-scissor": [[[70, 73], "v1", "dma-packet"]],
  "draw-savegame-box": [[[25, 28], "v1", "dma-packet"]],
  "draw-decoration": [[[176, 179], "v1", "dma-packet"]],
  "draw-missions-decoration": [[[137, 140], "v1", "dma-packet"]],
  "draw-sound-options-decoration": [[[151, 154], "v1", "dma-packet"]],
  "draw-decoration-secrets": [[[139, 142], "v1", "dma-packet"]],
  "draw-decoration-load-save": [[[173, 176], "v1", "dma-packet"]],
  "(method 10 menu-secret-option)": [
    [25, "v1", "float"],
    [22, "v1", "float"],
    [63, "f0", "float"],
    [[137, 140], "v1", "dma-packet"]
  ],
  "(method 10 menu-memcard-slot-option)": [
    [[333, 336], "v1", "dma-packet"],
    [[552, 555], "v1", "dma-packet"],
    [[874, 877], "v1", "dma-packet"],
    [[941, 944], "v1", "dma-packet"],
    [[1034, 1037], "v1", "dma-packet"],
    [[1107, 1110], "v1", "dma-packet"],
    [[1186, 1189], "v1", "dma-packet"],
    [59, "f0", "float"]
  ],
  "(method 10 menu-icon-info-option)": [[[71, 74], "v1", "dma-packet"]],
  "find-mission-text-at-index": [
    [
      201,
      "v1",
      "symbol" // this is a lie, but it's needed to work around the useless`cmove-#f-zero` it's not a symbol
    ]
  ],
  "(method 10 menu-missions-option)": [[78, "f0", "float"]],
  "draw-highscore-cup": [[[74, 77], "v1", "dma-packet"]],
  "(method 10 menu-slider-option)": [
    [[415, 418], "v1", "dma-packet"],
    [[768, 771], "v1", "dma-packet"]
  ],
  "(method 10 menu-sub-menu-option)": [
    [[237, 240], "v1", "dma-packet"],
    [[334, 337], "v1", "dma-packet"]
  ],
  "(event idle progress)": [
    [[10, 80], "v1", "mc-status-code"],
    [[147, 217], "v1", "mc-status-code"]
  ],
  "memcard-unlocked-secrets?": [[50, "s5", "int"]],
  "(method 10 progress)": [[45, "t9", "(function progress none)"]],
  "load-game-text-info": [[4, "v1", "game-text-info"]],
  "(method 16 camera-master)": [
    [[11, 15], "a2", "target"],
    [[16, 18], "v1", "int"]
  ],
  "master-choose-entity": [
    ["_stack_", 96, "res-tag"],
    [[87, 247], "s3", "(pointer camera-slave)"]
  ],
  "cam-string-joystick": [[785, "v1", "process-drawable"]],
  "transform-rigid-body-prims": [
    [[5, 8], "a0", "collide-shape-prim-group"],
    [[11, 22], "v1", "collide-shape-prim"]
  ],
  "(method 46 rigid-body-object)": [
    [[78, 95], "s3", "attack-info"],
    [113, "s4", "process-focusable"],
    [127, "s5", "attack-info"],
    [146, "v1", "focus"],
    [162, "s5", "process-focusable"],
    [213, "s4", "process-focusable"],
    [226, "v1", "float"],
    [50, "s4", "process-focusable"]
  ],
  "(method 33 cty-guard-turret-button)": [[35, "v1", "art-joint-anim"]],
  "(code pop-up cty-guard-turret-button)": [[10, "v1", "art-joint-anim"]],
  "(method 9 race-info)": [[6, "v1", "entity-race-mesh"]],
  "(method 14 rigid-body)": [[18, "v1", "vector"]],
  "get-penetrate-using-from-attack-event": [
    [[0, 6], "v1", "attack-info"],
    [23, "gp", "collide-shape"]
  ],
  "(method 13 water-control)": [
    [142, "v1", "process-drawable"],
    [135, "v1", "process-drawable"]
  ],
  "(method 10 water-control)": [
    [9, "a0", "collide-shape"],
    [13, "a0", "collide-shape"],
    [195, "v1", "collide-shape-moving"],
    [375, "v1", "process-drawable"],
    [707, "v1", "control-info"],
    [719, "a1", "collide-shape-moving"],
    [735, "a0", "collide-shape-moving"],
    [750, "a0", "collide-shape-moving"],
    [756, "a0", "collide-shape-moving"],
    [855, "v1", "collide-shape-moving"],
    [875, "s3", "collide-shape-moving"],
    [899, "s3", "collide-shape-moving"],
    [904, "s3", "collide-shape-moving"],
    [1017, "s4", "collide-shape-moving"],
    [1018, "s4", "collide-shape-moving"],
    [1024, "s4", "collide-shape-moving"],
    [1037, "v1", "collide-shape-moving"],
    [1104, "a0", "collide-shape-moving"],
    [1125, "v1", "collide-shape-moving"]
  ],
  "(method 52 collide-shape)": [
    [76, "v1", "region-prim-area"],
    [77, "v1", "region-prim-area"],
    [83, "a1", "region-prim-area"],
    [84, "a1", "region-prim-area"],
    [20, "a0", "region-prim-area"],
    [15, "v1", "region-prim-area"],
    [17, "v1", "region-prim-area"],
    [53, "a1", "region-prim-area"],
    [56, "v1", "region-prim-area"]
  ],
  "(method 40 crate)": [
    [2, "v1", "fact-info-crate"],
    [13, "a0", "fact-info-crate"],
    [55, "v0", "float"]
  ],
  "(method 0 carry-info)": [[42, "s5", "collide-shape"]],
  "crate-standard-event-handler": [
    [14, "v1", "attack-info"],
    [15, "v1", "attack-info"],
    [19, "v1", "attack-info"],
    [75, "gp", "target"],
    [209, "v1", "attack-info"],
    [458, "v1", "attack-info"],
    [643, "a0", "vector"]
  ],
  "target-darkjak-process": [
    [43, "a0", "fact-info-target"],
    [46, "a0", "fact-info-target"]
  ],
  "want-to-darkjak?": [[53, "a0", "fact-info-target"]],
  "target-powerup-process": [
    [235, "v0", "sound-rpc-set-param"],
    [253, "v1", "fact-info-target"],
    [259, "a0", "fact-info-target"],
    [262, "a0", "fact-info-target"],
    [268, "v1", "fact-info-target"],
    [283, "v1", "fact-info-target"],
    [313, "a0", "fact-info-target"],
    [366, "v1", "fact-info-target"],
    [390, "v1", "fact-info-target"],
    [407, "v1", "fact-info-target"]
  ],
  "target-eco-process": [
    [1, "v1", "fact-info-target"],
    [11, "a0", "fact-info-target"],
    [19, "v1", "fact-info-target"],
    [21, "v1", "fact-info-target"],
    [14, "a0", "fact-info-target"],
    [54, "v1", "fact-info-target"],
    [77, "v1", "fact-info-target"],
    [82, "a3", "fact-info-target"],
    [97, "v1", "fact-info-target"]
  ],
  "cloud-track": [
    [[19, 83], "s1", "handle"],
    [[29, 116], "s2", "handle"]
  ],
  "(code target-darkjak-bomb1)": [
    [408, "v1", "art-joint-anim"],
    [166, "s5", "int"],
    [336, "v1", "float"],
    ["_stack_", 56, "sphere"],
    ["_stack_", 88, "float"]
  ],
  "target-darkjak-bomb-collide": [
    [2, "gp", "(pointer float)"],
    [12, "gp", "(pointer float)"],
    [13, "gp", "(pointer float)"]
  ],
  "(anon-function 16 target-darkjak)": [[61, "gp", "art-joint-anim"]],
  "(code target-darkjak-get-on)": [
    [214, "v1", "art-joint-anim"],
    [390, "v0", "sound-rpc-set-param"],
    [111, "a0", "fact-info-target"],
    [113, "a0", "fact-info-target"],
    [114, "a0", "fact-info-target"]
  ],
  "(code target-darkjak-bomb0)": [
    [37, "v1", "art-joint-anim"],
    [133, "v1", "art-joint-anim"],
    [213, "v1", "art-joint-anim"],
    [644, "v1", "process-drawable"],
    [750, "v1", "process-drawable"],
    [888, "v1", "process-drawable"],
    [994, "v1", "process-drawable"],
    ["_stack_", 16, "float"],
    [18, "v1", "float"]
  ],
  "water-info<-region": [
    [12, "a0", "symbol"],
    [48, "s2", "pair"],
    [49, "v1", "pair"],
    [57, "s2", "pair"],
    [58, "v1", "pair"],
    [59, "v1", "pair"],
    [99, "s2", "pair"],
    [100, "v1", "pair"],
    [101, "v1", "pair"],
    [133, "s1", "process-drawable"],
    [143, "s2", "pair"],
    [144, "v1", "pair"],
    [145, "v1", "pair"],
    [146, "v1", "pair"],
    [147, "s2", "pair"],
    [148, "v1", "pair"],
    [199, "a0", "process-focusable"],
    [208, "s2", "pair"],
    [209, "s2", "pair"],
    [231, "a0", "region-prim-area"],
    [238, "v1", "region-prim-area"]
  ],
  "target-danger-set!": [[823, "v1", "fact-info-target"]],
  "(method 26 target)": [[23, "v0", "float"]],
  "(method 11 attack-info)": [
    [[118, 130], "v1", "process-drawable"],
    [[156, 161], "v1", "process-drawable"]
  ],
  "(method 10 attack-info)": [[13, "a1", "collide-shape"]],
  "target-log-attack": [[47, "a3", "attack-info"]],
  "can-hands?": [
    [39, "a0", "fact-info-target"],
    [45, "a0", "fact-info-target"]
  ],
  "target-attacked": [
    [56, "v1", "fact-info-target"],
    [66, "v1", "fact-info-target"],
    [72, "v1", "fact-info-target"],
    [176, "v1", "fact-info-target"],
    [241, "t4", "vector"],
    [290, "v1", "fact-info-target"]
  ],
  "(anon-function 10 target-handler)": [
    [70, "a0", "handle"],
    [146, "a0", "process-focusable"],
    [154, "a0", "process-focusable"],
    [161, "a0", "process-focusable"],
    [175, "a0", "process-focusable"],
    [99, "t2", "float"],
    [99, "t1", "float"]
  ],
  "(code target-edge-grab)": [
    [21, "v1", "process-drawable"],
    [22, "a0", "collide-shape-moving"],
    [25, "v1", "process-drawable"],
    [26, "v1", "collide-shape-moving"],
    [270, "f0", "float"]
  ],
  "(exit target-edge-grab)": [
    [17, "v1", "process-drawable"],
    [18, "a1", "collide-shape-moving"],
    [21, "v1", "process-drawable"],
    [22, "v1", "collide-shape-moving"]
  ],
  "(code target-pole-flip-forward-jump)": [
    [26, "t9", "(function none :behavior target)"]
  ],
  "(code target-pole-flip-up)": [[23, "v1", "art-joint-anim"]],
  "(code target-pole-cycle)": [
    [103, "v1", "art-joint-anim"],
    [163, "v1", "art-joint-anim"]
  ],
  "(code target-grab)": [
    [232, "v1", "art-joint-anim"],
    [422, "v1", "art-joint-anim"]
  ],
  "(event target-grab)": [
    [33, "a0", "process"],
    [125, "gp", "object"]
  ],
  "(code target-load-wait)": [
    [21, "v1", "art-joint-anim"],
    [134, "v1", "art-joint-anim"],
    [191, "v1", "art-joint-anim"]
  ],
  "(code target-edge-grab-jump)": [[72, "a1", "art-joint-anim"]],
  "(code target-hit-ground-hard)": [[46, "v1", "fact-info-target"]],
  "(anon-function 11 target2)": [[[19, 140], "s4", "target"]],
  "(anon-function 14 target2)": [[26, "f0", "float"]],
  "(code target-hide)": [
    [14, "v1", "art-joint-anim"],
    [143, "v1", "art-joint-anim"],
    [204, "v1", "art-joint-anim"],
    [258, "v1", "art-joint-anim"],
    [317, "v1", "art-joint-anim"],
    [385, "v1", "art-joint-anim"],
    [431, "v1", "art-joint-anim"],
    [488, "v1", "art-joint-anim"]
  ],
  "target-generic-event-handler": [
    [10, "v1", "float"],
    [314, "v1", "fact-info-target"],
    [321, "v1", "fact-info-target"],
    [527, "a0", "vector"],
    [681, "v1", "fact-info-target"],
    [699, "v1", "fact-info-target"],
    [866, "v1", "(state target)"],
    [894, "a0", "process"],
    [517, "v1", "float"]
  ],
  "target-dangerous-event-handler": [
    [9, "v1", "fact-info-target"],
    [20, "v1", "fact-info-target"]
  ],
  "(code target-swim-up)": [[18, "v1", "art-joint-anim"]],
  "(code target-swim-down)": [[69, "v1", "art-joint-anim"]],
  "(event target-swim-down)": [
    [[12, 99], "v1", "attack-info"],
    [88, "t0", "fact-info-target"]
  ],
  "(code target-swim-walk)": [
    [143, "v1", "art-joint-anim"],
    [58, "v1", "art-joint-anim"]
  ],
  "(code target-swim-stance)": [[33, "v1", "art-joint-anim"]],
  "(method 15 water-control)": [
    [47, "v0", "float"],
    [48, "v1", "float"]
  ],
  "(anon-function 10 water)": [
    [5, "s5", "process-drawable"],
    [28, "s5", "process-drawable"]
  ],
  "part-water-splash-callback": [[3, "v1", "float"]],
  "(event target-darkjak-bomb0)": [[51, "v1", "process"]],
  "(code target-darkjak-running-attack)": [
    [16, "v1", "float"],
    [259, "gp", "process-focusable"],
    [278, "v1", "handle"],
    [281, "v1", "handle"],
    [363, "v1", "handle"],
    [366, "v1", "handle"],
    [576, "v1", "art-joint-anim"],
    [604, "v1", "art-joint-anim"],
    [632, "v1", "art-joint-anim"],
    [672, "v1", "art-joint-anim"],
    [700, "v1", "art-joint-anim"],
    [835, "v1", "art-joint-anim"],
    [872, "f1", "float"],
    [22, "v1", "float"],
    ["_stack_", 56, "handle"],
    ["_stack_", 16, "float"]
  ],
  "target-bomb1-fire-shot": [
    [12, "v1", "handle"],
    [20, "gp", "process-focusable"]
  ],
  "(method 9 external-art-control)": [
    [173, "s4", "external-art-buffer"],
    [177, "s4", "external-art-buffer"],
    [183, "s4", "external-art-buffer"],
    [190, "s4", "external-art-buffer"]
  ],
  "(code target-darkjak-get-off)": [
    [159, "v1", "art-joint-anim"],
    [359, "v1", "art-joint-anim"],
    [472, "v1", "art-joint-anim"]
  ],
  "(anon-function 15 target-darkjak)": [
    [16, "v0", "process-focusable"],
    [82, "v1", "art-joint-anim"],
    [113, "v1", "art-joint-anim"]
  ],
  "(trans target-float)": [[130, "v1", "(state target)"]],
  "(code target-stance-look-around)": [[12, "v0", "float"]],
  "(code target-look-around)": [[21, "v0", "float"]],
  "(exit target-swim-stance)": [[51, "v0", "sound-rpc-set-param"]],
  "(exit target-swim-down)": [[56, "v0", "sound-rpc-set-param"]],
  "(method 7 water-anim)": [[14, "t9", "(function water-anim int water-anim)"]],
  "(method 26 water-anim)": [
    ["_stack_", 16, "res-tag"],
    [52, "v0", "(pointer float)"]
  ],
  "(method 7 flow-control)": [
    [19, "t9", "(function flow-control int flow-control)"]
  ],
  "water-anim-event-handler": [
    [23, "v1", "float"],
    [40, "s4", "process"],
    [50, "s5", "water-info"],
    [96, "gp", "process-focusable"],
    [116, "gp", "process-focusable"],
    [137, "gp", "process-focusable"],
    [182, "s5", "water-info"]
  ],
  "(code die crate)": [
    [6, "v1", "collide-shape"],
    [37, "v1", "process-focusable"]
  ],
  "(code notice-blue crate)": [
    [19, "v1", "process-drawable"],
    [21, "gp", "collide-shape-moving"],
    [28, "a0", "collide-shape-moving"],
    [30, "v1", "collide-shape-moving"]
  ],
  "(post fall crate)": [
    [[4, 10], "a0", "collide-shape-moving"],
    [15, "v1", "collide-shape-moving"],
    [26, "v1", "collide-shape-moving"],
    [[34, 53], "gp", "collide-shape-moving"]
  ],
  "(trans fall crate)": [
    [1, "v1", "collide-shape-moving"],
    [6, "v1", "float"],
    [8, "v1", "collide-shape-moving"],
    [24, "v1", "collide-shape-moving"],
    [32, "v1", "collide-shape-moving"],
    [34, "a0", "collide-shape-moving"],
    [37, "a0", "collide-shape-moving"]
  ],
  "(enter fall crate)": [[[35, 40], "a0", "carry-info"]],
  "(post carry crate)": [[[13, 16], "a0", "collide-shape-moving"]],
  "(event carry crate)": [[15, "a0", "vector"]],
  "(code idle crate)": [[[2, 5], "a0", "collide-shape-moving"]],
  "(code hide crate)": [
    [27, "v1", "collide-shape-moving"],
    [95, "v1", "collide-shape-moving"],
    [97, "a0", "collide-shape-moving"],
    [100, "a0", "collide-shape-moving"]
  ],
  "(code special-contents-die crate)": [[42, "v1", "collide-shape-moving"]],
  "target-send-attack": [
    ["_stack_", 96, "symbol"],
    [16, "s4", "process-focusable"],
    [[429, 444], "t1", "sound-name"]
  ],
  "(method 36 crate)": [
    [6, "a0", "collide-shape-moving"],
    [27, "a0", "collide-shape-moving"]
  ],
  "camera-rotate-to-vector": [[63, "v1", "float"]],
  "target-gun-find-track": [
    [182, "v0", "process-focusable"],
    [[192, 224], "gp", "process-focusable"],
    [[249, 475], "s5", "process-focusable"],
    [431, "a0", "process-focusable"],
    [434, "a0", "process-focusable"],
    [519, "v1", "int"],
    [520, "v1", "int"]
  ],
  "target-gun-check": [[599, "v0", "sound-rpc-set-param"]],
  "target-gun-build-track-list": [[46, "v1", "vector"]],
  "target-gun-joint-pre0": [[[131, 165], "gp", "process-focusable"]],
  "(method 28 water-anim)": [
    ["_stack_", 16, "res-tag"],
    [27, "v0", "vector"]
  ],
  "(method 7 drop-plat)": [[18, "v1", "external-art-buffer"]],
  "(method 22 gui-control)": [
    [[268, 315], "s4", "process-drawable"],
    [[275, 338], "s5", "sound-rpc-set-param"],
    [[351, 375], "s5", "sound-rpc-set-param"]
  ],
  "(method 13 sky-work)": [
    [[78, 170], "s4", "sky-work"],
    [[162, 168], "v1", "dma-packet"],
    [[221, 228], "a1", "dma-packet"],
    [[230, 239], "a1", "gs-gif-tag"],
    [243, "a1", "(pointer gs-zbuf)"],
    [245, "a1", "(pointer gs-reg64)"],
    [247, "a1", "(pointer gs-test)"],
    [249, "a1", "(pointer gs-reg64)"],
    [250, "a1", "(pointer gs-alpha)"],
    [252, "a1", "(pointer gs-reg64)"],
    [255, "a1", "(pointer gs-tex0)"],
    [257, "a1", "(pointer gs-reg64)"],
    [259, "a1", "(pointer gs-tex1)"],
    [261, "a1", "(pointer gs-reg64)"],
    [263, "a1", "(pointer gs-clamp)"],
    [265, "a1", "(pointer gs-reg64)"],
    [266, "a1", "(pointer uint64)"],
    [268, "a1", "(pointer gs-reg64)"],
    [[271, 309], "a2", "(inline-array qword)"],
    [[316, 354], "t0", "(inline-array qword)"],
    [[362, 369], "t1", "dma-packet"],
    [[371, 380], "t1", "gs-gif-tag"],
    [384, "t1", "(pointer gs-alpha)"],
    [386, "t1", "(pointer gs-reg64)"],
    [389, "t1", "(pointer gs-tex0)"],
    [391, "t1", "(pointer gs-reg64)"],
    [392, "t1", "(pointer uint64)"],
    [394, "t1", "(pointer gs-reg64)"],
    [[397, 429], "t0", "(inline-array qword)"],
    [[437, 444], "a1", "dma-packet"],
    [[446, 455], "a1", "gs-gif-tag"],
    [458, "a1", "(pointer gs-alpha)"],
    [460, "a1", "(pointer gs-reg64)"],
    [[515, 561], "t1", "(inline-array qword)"],
    [[574, 581], "a3", "dma-packet"],
    [[583, 592], "a3", "gs-gif-tag"],
    [596, "a3", "(pointer gs-alpha)"],
    [598, "a3", "(pointer gs-reg64)"],
    [601, "a3", "(pointer gs-tex0)"],
    [603, "a3", "(pointer gs-reg64)"],
    [604, "a3", "(pointer uint64)"],
    [606, "a3", "(pointer gs-reg64)"],
    [[609, 647], "v1", "(inline-array qword)"],
    [[673, 680], "a1", "dma-packet"],
    [[682, 691], "a1", "gs-gif-tag"],
    [695, "a1", "(pointer gs-zbuf)"],
    [697, "a1", "(pointer gs-reg64)"],
    [699, "a1", "(pointer gs-test)"],
    [701, "a1", "(pointer gs-reg64)"],
    [728, "a1", "(pointer gs-rgbaq)"],
    [730, "a1", "(pointer gs-reg64)"],
    [[733, 738], "v1", "(inline-array qword)"],
    [[741, 750], "v1", "(inline-array qword)"],
    [[760, 766], "v1", "dma-packet"]
  ],
  "(method 33 sky-work)": [
    [42, "s5", "int"],
    [46, "a2", "sky-work"],
    [59, "a2", "sky-work"],
    [36, "v1", "sky-work"]
  ],
  "(method 23 sky-work)": [
    [[3, 10], "a0", "dma-packet"],
    [[12, 21], "a0", "gs-gif-tag"],
    [25, "s3", "(pointer gs-test)"],
    [27, "s3", "(pointer gs-reg64)"],
    [42, "s3", "(pointer gs-tex0)"],
    [44, "s3", "(pointer gs-reg64)"],
    [46, "s3", "(pointer gs-tex1)"],
    [48, "s3", "(pointer gs-reg64)"],
    [49, "s3", "(pointer gs-clamp)"],
    [51, "s3", "(pointer gs-reg64)"],
    [53, "s3", "(pointer gs-alpha)"],
    [55, "s3", "(pointer gs-reg64)"],
    [56, "s3", "(pointer uint64)"],
    [58, "s3", "(pointer gs-reg64)"],
    [[255, 263], "s4", "dma-packet"]
  ],
  "(method 27 sky-work)": [
    [[5, 10], "a0", "dma-packet"],
    [[12, 20], "a0", "gs-gif-tag"],
    [25, "a0", "(pointer gs-alpha)"],
    [27, "a0", "(pointer gs-reg64)"],
    [[142, 149], "s4", "dma-packet"]
  ],
  "(method 34 sky-work)": [
    [[5, 10], "a0", "dma-packet"],
    [[12, 20], "a0", "gs-gif-tag"],
    [25, "a0", "(pointer gs-zbuf)"],
    [27, "a0", "(pointer gs-reg64)"],
    [29, "a0", "(pointer gs-test)"],
    [31, "a0", "(pointer gs-reg64)"],
    [33, "a0", "(pointer gs-alpha)"],
    [35, "a0", "(pointer gs-reg64)"],
    [[80, 88], "s5", "dma-packet"]
  ],
  "(method 35 sky-work)": [
    [[2, 9], "a1", "dma-packet"],
    [[11, 20], "a1", "gs-gif-tag"],
    [24, "a1", "(pointer gs-test)"],
    [26, "a1", "(pointer gs-reg64)"],
    [[66, 74], "s5", "dma-packet"]
  ],
  "(method 36 sky-work)": [
    [[7, 14], "a0", "dma-packet"],
    [[16, 26], "a0", "gs-gif-tag"],
    [62, "s2", "(pointer gs-tex0)"],
    [64, "s2", "(pointer gs-reg64)"],
    [66, "s2", "(pointer gs-tex1)"],
    [68, "s2", "(pointer gs-reg64)"],
    [70, "s2", "(pointer gs-test)"],
    [72, "s2", "(pointer gs-reg64)"],
    [74, "s2", "(pointer gs-clamp)"],
    [76, "s2", "(pointer gs-reg64)"],
    [78, "s2", "(pointer gs-alpha)"],
    [80, "s2", "(pointer gs-reg64)"],
    [[83, 177], "v1", "(inline-array qword)"]
  ],
  "draw-subtitle-image": [
    [[44, 48], "a0", "dma-packet"],
    [[49, 58], "a0", "gs-gif-tag"],
    [70, "a0", "(pointer gs-bitbltbuf)"],
    [72, "a0", "(pointer gs-reg64)"],
    [73, "a0", "(pointer gs-trxpos)"],
    [75, "a0", "(pointer gs-reg64)"],
    [81, "a0", "(pointer gs-trxreg)"],
    [83, "a0", "(pointer gs-reg64)"],
    [84, "a0", "(pointer gs-trxdir)"],
    [86, "a0", "(pointer gs-reg64)"],
    [[106, 112], "a1", "dma-packet"],
    [[113, 121], "a1", "gs-gif-tag"],
    [128, "a1", "(pointer gs-reg64)"],
    [130, "a1", "(pointer gs-alpha)"],
    [126, "a1", "(pointer gs-test)"],
    [132, "a1", "(pointer gs-reg64)"],
    [148, "a1", "(pointer gs-tex0)"],
    [150, "a1", "(pointer gs-reg64)"],
    [153, "a1", "(pointer gs-reg64)"],
    [157, "a1", "(pointer gs-reg64)"],
    [160, "a1", "(pointer gs-reg64)"],
    [151, "a1", "(pointer gs-tex1)"],
    [155, "a1", "(pointer gs-clamp)"],
    [158, "a1", "(pointer uint64)"],
    [[163, 194], "v1", "(pointer uint128)"],
    [[195, 199], "t0", "gs-gif-tag"],
    [[201, 206], "t0", "gs-gif-tag"],
    [[208, 213], "a2", "gs-gif-tag"],
    [[215, 220], "v1", "gs-gif-tag"],
    [[223, 254], "v1", "(pointer uint128)"],
    [[255, 259], "t0", "gs-gif-tag"],
    [[261, 266], "t0", "gs-gif-tag"],
    [[268, 273], "a1", "gs-gif-tag"],
    [[275, 280], "v1", "gs-gif-tag"],
    [[291, 296], "v1", "dma-packet"]
  ],
  "scene-player-init": [
    [[37, 44], "s5", "(array scene)"],
    [83, "v0", "(array scene)"]
  ],
  "connection-list-validate": [[5, "gp", "connection"]],
  "point-poly-distance-min": [[94, "f0", "float"]],
  "(method 26 nav-mesh)": [[[23, 78], "s4", "nav-engine"]],
  "compute-dir-parm": [
    [18, "f0", "float"],
    [8, "a2", "uint"],
    [10, "v1", "float"]
  ],
  "(trans idle fma-sphere)": [[39, "a2", "process-drawable"]],
  "(method 10 talker)": [[29, "t9", "(function process none)"]],
  "(exit active talker)": [[19, "s5", "process-drawable"]],
  "(method 11 speech-channel)": [
    [66, "v1", "process-drawable"],
    [223, "s4", "process-drawable"],
    [237, "s4", "process-drawable"],
    [240, "s4", "process-drawable"],
    [212, "v0", "sound-rpc-set-param"]
  ],
  "lightning-fractal-gen": [
    [37, "v1", "float"],
    [64, "v1", "float"],
    [91, "v1", "float"]
  ],
  "lightning-uniform-gen": [
    [38, "v1", "float"],
    [60, "v1", "float"],
    [82, "v1", "float"]
  ],
  "lightning-trail-uniform-gen": [
    [21, "v1", "float"],
    [43, "v1", "float"],
    [65, "v1", "float"]
  ],
  "lightning-trail-fractal-gen": [
    [52, "v1", "float"],
    [71, "v1", "float"],
    [90, "v1", "float"]
  ],
  "lightning-draw": [
    [[407, 444], "v1", "(inline-array vector)"],
    ["_stack_", 20, "(inline-array gcf-vertex)"],
    ["_stack_", 176, "gcf-control"],
    [440, "a1", "pointer"],
    [441, "a0", "pointer"],
    [438, "a1", "(pointer uint128)"],
    [439, "a0", "(pointer uint128)"],
    [[472, 487], "a0", "dma-packet"],
    [[559, 576], "a0", "dma-packet"],
    [[597, 602], "a0", "dma-packet"]
  ],
  "lightning-draw-all": [
    [39, "v1", "connection"],
    [40, "s1", "dma-buffer"]
  ],
  "(method 24 game-info)": [
    [808, "s4", "pointer"],
    [156, "s4", "pointer"],
    [360, "a1", "pointer"],
    [490, "a1", "pointer"],
    [521, "a2", "pointer"],
    [673, "v1", "pointer"],
    [97, "v1", "pointer"],
    [141, "s4", "game-save-tag"],
    [172, "s4", "game-save-tag"],
    [187, "s4", "(inline-array game-save-tag)"],
    [202, "s4", "(inline-array game-save-tag)"],
    [219, "s4", "(inline-array game-save-tag)"],
    [232, "s4", "(inline-array game-save-tag)"],
    [238, "s4", "(inline-array game-save-tag)"],
    [244, "s4", "(inline-array game-save-tag)"],
    [[250, 325], "s4", "(inline-array game-save-tag)"],
    [328, "s4", "(inline-array game-save-tag)"],
    [[342, 399], "s4", "(inline-array game-save-tag)"],
    [[411, 511], "s4", "(inline-array game-save-tag)"],
    [[539, 673], "s4", "(inline-array game-save-tag)"],
    [[701, 805], "s4", "(inline-array game-save-tag)"],
    [[4, 94], "v1", "(inline-array game-save-tag)"],
    [495, "a2", "(pointer uint8)"]
  ],
  "(method 11 game-save)": [
    [270, "s4", "pointer"],
    [[83, 97], "s4", "(inline-array game-save-tag)"],
    [107, "s4", "(inline-array game-save-tag)"],
    [[116, 267], "s4", "(inline-array game-save-tag)"]
  ],
  "(code active process-taskable)": [
    [40, "gp", "handle"],
    [71, "gp", "handle"]
  ],
  "(method 32 process-taskable)": [
    [63, "v0", "joint"],
    [[70, 80], "v1", "collide-shape-prim-group"]
  ],
  "(method 9 los-control)": [
    [54, "s1", "process-focusable"],
    [35, "s1", "process-focusable"]
  ],
  "(method 18 grid-hash)": [
    [42, "a0", "(pointer grid-hash-word)"],
    [44, "t4", "(pointer grid-hash-word)"],
    [46, "t6", "(pointer grid-hash-word)"]
  ],
  "(method 19 grid-hash)": [[46, "t6", "(pointer uint8)"]],
  "(method 15 sphere-hash)": [[5, "v0", "(function grid-hash none)"]],
  "(method 32 sphere-hash)": [[107, "v1", "float"]],
  "(method 13 carry-info)": [
    [14, "v1", "handle"],
    [22, "v0", "carry-info"],
    [11, "v1", "handle"]
  ],
  "(method 12 carry-info)": [
    [27, "s4", "collide-shape"],
    [46, "a0", "process-drawable"],
    [47, "v1", "collide-shape"],
    [52, "a1", "process-drawable"],
    [53, "a0", "collide-shape"],
    [59, "a1", "process-drawable"],
    [60, "a0", "collide-shape"]
  ],
  "(method 11 carry-info)": [
    [43, "s4", "collide-shape"],
    [211, "a0", "process-drawable"],
    [212, "v1", "collide-shape"],
    [218, "a2", "process-drawable"],
    [225, "a1", "process-drawable"],
    [231, "a0", "process-drawable"],
    [232, "v1", "collide-shape"],
    [10, "v1", "handle"],
    [20, "v1", "handle"],
    [219, "a1", "collide-shape"],
    [226, "a0", "collide-shape"]
  ],
  "(method 14 carry-info)": [
    [45, "s2", "collide-shape"],
    [158, "a0", "process-drawable"],
    [159, "v1", "collide-shape"],
    [165, "a2", "process-drawable"],
    [172, "a1", "process-drawable"],
    [178, "a0", "process-drawable"],
    [179, "v1", "collide-shape"],
    [12, "v1", "handle"],
    [22, "v1", "handle"],
    [166, "a1", "collide-shape"],
    [173, "a0", "collide-shape"],
    [151, "a0", "process-drawable"],
    [152, "v1", "collide-shape"],
    [158, "a2", "process-drawable"],
    [165, "a1", "process-drawable"],
    [171, "a0", "process-drawable"],
    [172, "v1", "collide-shape"],
    [159, "a1", "collide-shape"],
    [166, "a0", "collide-shape"]
  ],
  "(method 16 carry-info)": [[22, "v0", "carry-info"]],
  "(event idle task-arrow)": [[6, "a0", "vector"]],
  "projectile-init-by-other": [[113, "v1", "process-drawable"]],
  "(method 35 projectile)": [[5, "a1", "projectile"]],
  "target-gun-fire-blue": [[71, "a0", "projectile"]],
  "(method 24 gun-blue-shot)": [[15, "s5", "projectile"]],
  "target-gun-fire-yellow": [[28, "a0", "projectile"]],
  "target-gun-fire-red": [
    [150, "v1", "process-drawable"],
    [194, "v1", "process-drawable"],
    [197, "v1", "process-drawable"],
    [200, "v1", "process-drawable"]
  ],
  "(method 26 gun-red-shot)": [
    [43, "a0", "connection"],
    [44, "a0", "collide-shape"],
    [92, "a0", "connection"],
    [93, "a0", "collide-shape"]
  ],
  "gun-red-shot-init-by-other": [[89, "v1", "process-drawable"]],
  "(method 23 gun-red-shot)": [[10, "s4", "process-focusable"]],
  "target-gun-fire-dark": [
    [30, "a0", "projectile"],
    [60, "a0", "gun-dark-shot"]
  ],
  "process-drawable-shock-effect-bullseye": [[88, "a0", "lightning-tracker"]],
  "projectile-update-velocity-space-wars": [
    [59, "a0", "process-drawable"],
    [60, "a0", "collide-shape"]
  ],
  "cshape-reaction-blue-shot": [[15, "v1", "gun-blue-shot"]],
  "(method 10 idle-control)": [[64, "v1", "art-joint-anim"]],
  "(method 136 enemy)": [[34, "a1", "process-focusable"]],
  "(method 107 enemy)": [[17, "v0", "process-focusable"]],
  "(method 96 enemy)": [[[16, 20], "a0", "process-focusable"]],
  "(method 129 enemy)": [[18, "a1", "process-focusable"]],
  "(method 97 enemy)": [
    [16, "v1", "connection"],
    [[17, 22], "v1", "collide-shape"],
    [27, "s2", "process-focusable"],
    [65, "v1", "connection"],
    [[66, 71], "v1", "collide-shape"],
    [76, "s2", "process-focusable"],
    [112, "v1", "connection"],
    [[113, 118], "v1", "collide-shape"],
    [123, "s2", "process-focusable"]
  ],
  "(method 75 enemy)": [[9, "s2", "process-focusable"]],
  "(code notice enemy)": [[31, "v1", "art-joint-anim"]],
  "(code stare enemy)": [[23, "gp", "art-joint-anim"]],
  "(code victory enemy)": [[30, "v1", "art-joint-anim"]],
  "(method 88 enemy)": [[28, "a1", "art-joint-anim"]],
  "(code hit enemy)": [[30, "v1", "art-joint-anim"]],
  "(method 51 enemy)": [[[27, 31], "a0", "process-focusable"]],
  "(method 78 enemy)": [[11, "v1", "art-joint-anim"]],
  "(code die enemy)": [[30, "v1", "art-joint-anim"]],
  "(code die-falling enemy)": [[32, "gp", "art-joint-anim"]],
  "(code view-anims enemy)": [[20, "s4", "art-joint-anim"]],
  "(method 7 enemy)": [
    [14, "t9", "(function process-focusable int process-focusable)"]
  ],
  "nav-enemy-chase-post": [[[15, 19], "a0", "process-focusable"]],
  "nav-enemy-flee-post": [[[16, 20], "a0", "process-focusable"]],
  "nav-enemy-face-focus-post": [[[24, 28], "a0", "process-focusable"]],
  "nav-enemy-stare-post": [[[24, 28], "a0", "process-focusable"]],
  "(code active nav-enemy)": [
    [30, "v1", "art-joint-anim"],
    [127, "v1", "art-joint-anim"],
    [189, "v1", "art-joint-anim"],
    [298, "v1", "art-joint-anim"]
  ],
  "(enter notice nav-enemy)": [[[21, 25], "a0", "process-focusable"]],
  "(code notice nav-enemy)": [[31, "v1", "art-joint-anim"]],
  "(code stare nav-enemy)": [[23, "gp", "art-joint-anim"]],
  "(enter taunt nav-enemy)": [[[37, 42], "gp", "process-focusable"]],
  "(code taunt nav-enemy)": [[84, "v1", "art-joint-anim"]],
  "(enter pacing nav-enemy)": [[[103, 108], "gp", "process-focusable"]],
  "(trans pacing nav-enemy)": [[[14, 18], "a0", "process-focusable"]],
  "(code pacing nav-enemy)": [[34, "gp", "art-joint-anim"]],
  "(enter circling nav-enemy)": [[[69, 74], "gp", "process-focusable"]],
  "(trans circling nav-enemy)": [[[14, 18], "a0", "process-focusable"]],
  "(code circling nav-enemy)": [[34, "gp", "art-joint-anim"]],
  "(code hit nav-enemy)": [[30, "v1", "art-joint-anim"]],
  "(code debug-control nav-enemy)": [[28, "v1", "art-joint-anim"]],
  "(method 55 nav-enemy)": [[[74, 78], "a0", "process-focusable"]],
  "(method 161 nav-enemy)": [[[22, 27], "v1", "process-focusable"]],
  "(method 160 nav-enemy)": [
    [18, "s5", "process-focusable"],
    [[35, 40], "s5", "process-focusable"]
  ],
  "(method 32 youngsamos-npc)": [
    [61, "t9", "(function process-taskable none)"]
  ],
  "(method 35 pecker-npc)": [
    [58, "v1", "art-joint-anim"],
    [117, "v1", "art-joint-anim"]
  ],
  "(code idle scene-looper)": [[40, "gp", "handle"]],
  "(method 7 rigid-body-platform)": [
    [14, "t9", "(function rigid-body-object int rigid-body-object)"]
  ],
  "(method 53 rigid-body-platform)": [[24, "f0", "float"]],
  "(method 46 rigid-body-platform)": [
    [13, "v1", "rigid-body-control-point"],
    [30, "v1", "collide-rider"],
    [46, "s5", "process-focusable"],
    [139, "v1", "float"]
  ],
  "(method 24 remote)": [
    [16, "s4", "process-focusable"],
    [[26, 30], "s4", "process-focusable"]
  ],
  "remote-track": [[94, "gp", "process-drawable"]],
  "(trans enter remote)": [[[25, 29], "a0", "process-focusable"]],
  "(code enter remote)": [[11, "gp", "process-focusable"]],
  "(method 25 remote)": [[[8, 12], "a0", "collide-shape"]],
  "(method 25 judge)": [[[8, 12], "a0", "collide-shape"]],
  "(event wait judge)": [[63, "gp", "process-focusable"]],
  "(code idle judge)": [[39, "v0", "float"]],
  "(post sidekick-clone)": [[[474, 513], "gp", "(pointer process-drawable)"]],
  "(code target-carry-pickup)": [
    [79, "v0", "carry-info"],
    [290, "v0", "carry-info"]
  ],
  "(code target-carry-drop)": [
    [24, "v0", "carry-info"],
    [92, "v1", "art-joint-anim"],
    [158, "v0", "carry-info"],
    [273, "v0", "carry-info"]
  ],
  "(code target-carry-throw)": [
    [51, "v0", "carry-info"],
    [112, "v0", "carry-info"],
    [194, "v0", "carry-info"]
  ],
  "next-continue": [
    [4, "a2", "symbol"],
    [5, "a2", "level-load-info"],
    [12, "a3", "continue-point"]
  ],
  "(code target-continue)": [[643, "s5", "handle"]],
  "(code target-warp-in)": [[336, "v1", "art-joint-anim"]],
  "target-hit-effect": [[39, "t4", "vector"]],
  "target-hit-setup-anim": [
    [153, "v1", "art-joint-anim"],
    [225, "v1", "art-joint-anim"]
  ],
  "(code target-hit)": [[576, "v1", "art-joint-anim"]],
  "(anon-function 12 target-death)": [[[12, 19], "gp", "process-drawable"]],
  "target-death-reset": [[21, "v1", "connection"]],
  "(anon-function 3 target-death)": [[259, "v1", "art-joint-anim"]],
  "(anon-function 2 target-death)": [
    [58, "v1", "art-joint-anim"],
    [197, "v1", "art-joint-anim"],
    [141, "v1", "art-joint-anim"]
  ],
  "(anon-function 1 target-death)": [[73, "v1", "art-joint-anim"]],
  "(event target-continue)": [[18, "a0", "process"]],
  "(method 30 battle)": [
    [7, "s5", "nav-enemy"],
    [32, "a2", "nav-enemy"]
  ],
  "(method 7 battle)": [
    [15, "t9", "(function process-drawable int process-drawable)"]
  ],
  "(method 51 battle)": [[[38, 95], "s4", "touch-tracker"]],
  "(method 26 battle)": [
    [35, "a0", "connection"],
    [36, "a0", "collide-shape"],
    [84, "a0", "connection"],
    [85, "a0", "collide-shape"]
  ],
  "(method 28 battle)": [
    ["_stack_", 16, "res-tag"],
    [[21, 31], "s5", "(pointer entity-actor)"]
  ],
  "(method 29 battle)": [
    ["_stack_", 16, "res-tag"],
    ["_stack_", 32, "res-tag"]
  ],
  "(method 12 collide-cache)": [[76, "v1", "process-drawable"]],
  "collide-list-fill-bg-using-box": [
    [[207, 213], "v1", "collide-hash-scratch"],
    [223, "a0", "collide-hash-scratch"],
    [[241, 247], "v1", "collide-hash-scratch"],
    [255, "a0", "collide-hash-scratch"]
  ],
  "collide-list-fill-bg-using-line-sphere": [
    [261, "a0", "collide-hash-scratch"],
    [[279, 285], "v1", "collide-hash-scratch"],
    [[246, 251], "v1", "collide-hash-scratch"],
    [293, "a0", "collide-hash-scratch"],
    [102, "v1", "float"]
  ],
  "(method 8 collide-hash)": [
    [34, "a1", "collide-hash-scratch"],
    [50, "a2", "collide-hash-scratch"],
    [62, "a2", "collide-hash-scratch"],
    [73, "a1", "collide-hash-scratch"]
  ],
  "(method 9 collide-mesh)": [[[9, 63], "s5", "collide-mesh-tri"]],
  "(method 13 collide-mesh)": [
    [21, "a3", "(inline-array vector)"],
    [[22, 61], "a3", "vector"],
    [[20, 61], "t0", "(inline-array vector)"],
    [[76, 123], "v1", "collide-mesh-tri"]
  ],
  "(method 10 collide-mesh)": [[[13, 51], "s4", "collide-mesh-cache-tri"]],
  "(method 9 collide-mesh-cache)": [
    [[10, 83], "s4", "collide-mesh-cache-entry"]
  ],
  "(method 10 touching-list)": [[[1, 12], "s5", "touching-shapes-entry"]],
  "(method 13 touching-list)": [[[0, 77], "v0", "touching-shapes-entry"]],
  "(method 11 touching-list)": [[[0, 57], "s5", "touching-shapes-entry"]],
  "(method 12 touching-list)": [[[0, 105], "gp", "touching-shapes-entry"]],
  "(method 9 collide-edge-work)": [
    [[6, 52], "s3", "collide-edge-edge"],
    [[5, 52], "s4", "collide-edge-hold-item"]
  ],
  "(method 20 collide-edge-work)": [
    [100, "a0", "collide-shape-moving"],
    [179, "v1", "int"],
    [179, "a1", "int"]
  ],
  "(method 13 collide-edge-work)": [[[8, 119], "s1", "collide-edge-edge"]],
  "(method 9 collide-edge-edge)": [[20, "a0", "collide-shape-moving"]],
  "(method 13 ocean)": [
    [248, "v1", "dma-packet"],
    [249, "v1", "dma-packet"],
    [250, "v1", "dma-packet"],
    [318, "v1", "dma-packet"],
    [319, "v1", "dma-packet"],
    [320, "v1", "dma-packet"]
  ],
  "(method 19 ocean)": [
    [[2, 8], "a0", "dma-packet"],
    [[11, 17], "a0", "gs-gif-tag"],
    [22, "s4", "(pointer gs-test)"],
    [24, "s4", "(pointer gs-reg64)"],
    [26, "s4", "(pointer gs-alpha)"],
    [28, "s4", "(pointer gs-reg64)"],
    [41, "s4", "(pointer gs-tex0)"],
    [43, "s4", "(pointer gs-reg64)"],
    [45, "s4", "(pointer gs-tex1)"],
    [47, "s4", "(pointer gs-reg64)"],
    [49, "s4", "(pointer gs-texa)"],
    [51, "s4", "(pointer gs-reg64)"],
    [53, "s4", "(pointer gs-miptbp)"],
    [55, "s4", "(pointer gs-reg64)"],
    [57, "s4", "(pointer gs-miptbp)"],
    [59, "s4", "(pointer gs-reg64)"],
    [60, "s4", "(pointer gs-clamp)"],
    [62, "s4", "(pointer gs-reg64)"],
    [64, "s4", "(pointer gs-fogcol)"],
    [66, "s4", "(pointer gs-reg64)"]
  ],
  "(method 20 ocean)": [
    [[3, 7], "a0", "dma-packet"],
    [[13, 16], "a0", "gs-gif-tag"],
    [22, "a0", "(pointer gs-texa)"],
    [24, "a0", "(pointer gs-reg64)"]
  ],
  "(method 22 ocean)": [[[3, 11], "a0", "dma-packet"]],
  "(method 23 ocean)": [[[3, 11], "a0", "dma-packet"]],
  "(method 25 ocean)": [[[8, 16], "a1", "dma-packet"]],
  "(method 26 ocean)": [
    [[11, 19], "a3", "dma-packet"],
    [[30, 38], "a2", "dma-packet"]
  ],
  "(method 27 ocean)": [
    [[19, 27], "a0", "dma-packet"],
    [30, "s3", "matrix"],
    [[49, 54], "s2", "vector"]
  ],
  "(method 28 ocean)": [
    [[43, 51], "a0", "dma-packet"],
    [66, "a2", "(pointer int16)"],
    [[81, 89], "a1", "vector4w"],
    [[90, 98], "v1", "vector4w"],
    [[111, 127], "t0", "vector4w"],
    [[130, 268], "a1", "(inline-array vector4w)"]
  ],
  "(method 29 ocean)": [
    [[5, 9], "a0", "dma-packet"],
    [[15, 18], "a0", "gs-gif-tag"],
    [23, "a0", "(pointer gs-test)"],
    [25, "a0", "(pointer gs-reg64)"],
    [[36, 41], "a0", "dma-packet"],
    [91, "a1", "(pointer int16)"]
  ],
  "(method 30 ocean)": [[29, "a0", "(pointer uint8)"]],
  "(method 31 ocean)": [[32, "a0", "(pointer int32)"]],
  "(method 32 ocean)": [
    [31, "t0", "(pointer int32)"],
    [47, "a2", "(pointer uint8)"],
    [55, "v1", "(pointer int8)"]
  ],
  "(method 33 ocean)": [
    [[52, 60], "a0", "dma-packet"],
    [[63, 67], "v1", "vector4w"],
    [[93, 232], "v1", "(inline-array vector4w)"],
    [[245, 253], "a0", "dma-packet"]
  ],
  "(method 34 ocean)": [
    [[44, 52], "a0", "dma-packet"],
    [[61, 65], "v1", "vector4w"],
    [[68, 147], "v1", "(inline-array vector4w)"],
    [[166, 174], "a0", "dma-packet"]
  ],
  "(method 36 ocean)": [["_stack_", 48, "ocean-trans-mask"]],
  "(method 38 ocean)": [
    [104, "a1", "(pointer int32)"],
    [108, "a3", "(pointer uint8)"],
    [110, "a1", "(pointer int32)"]
  ],
  "(method 39 ocean)": [
    [[7, 15], "a0", "dma-packet"],
    [[17, 51], "v1", "matrix"]
  ],
  "(method 40 ocean)": [["_stack_", 40, "ocean-trans-mask"]],
  "(method 41 ocean)": [[[3, 11], "a0", "dma-packet"]],
  "(method 42 ocean)": [[[3, 11], "a0", "dma-packet"]],
  "(method 45 ocean)": [
    [[19, 27], "a1", "dma-packet"],
    [30, "s3", "matrix"],
    [[47, 52], "s2", "vector"]
  ],
  "(method 48 ocean)": [[[8, 16], "a1", "dma-packet"]],
  "(method 49 ocean)": [[24, "a0", "(pointer uint8)"]],
  "(method 51 ocean)": [
    [39, "a0", "(pointer uint8)"],
    [47, "v1", "(pointer uint8)"]
  ],
  "(method 52 ocean)": [
    [[54, 68], "a2", "dma-packet"],
    [[82, 87], "a0", "dma-packet"],
    [99, "v1", "(pointer uint64)"]
  ],
  "(method 53 ocean)": [
    [[52, 60], "a0", "dma-packet"],
    [[62, 67], "v1", "vector4w"],
    [[70, 149], "v1", "(inline-array vector4w)"],
    [[162, 170], "a0", "dma-packet"]
  ],
  "(method 57 ocean)": [
    [[7, 15], "a0", "dma-packet"],
    [[18, 28], "a0", "vector"],
    [[28, 39], "a0", "vector"],
    [[39, 50], "a0", "vector"],
    [[51, 62], "v1", "vector"]
  ],
  "(method 59 ocean)": [
    [[22, 27], "a0", "dma-packet"],
    [195, "t3", "(pointer uint8)"]
  ],
  "(method 60 ocean)": [[[3, 191], "s4", "(inline-array ocean-vertex)"]],
  "(method 61 ocean)": [[[3, 194], "s4", "(inline-array ocean-vertex)"]],
  "(method 62 ocean)": [[[3, 193], "s4", "(inline-array ocean-vertex)"]],
  "(method 63 ocean)": [[[3, 200], "s4", "(inline-array ocean-vertex)"]],
  "(method 64 ocean)": [[[3, 228], "s5", "(inline-array ocean-vertex)"]],
  "(method 65 ocean)": [[[3, 234], "s5", "(inline-array ocean-vertex)"]],
  "(method 66 ocean)": [[[3, 234], "s4", "(inline-array ocean-vertex)"]],
  "(method 67 ocean)": [[[3, 240], "s4", "(inline-array ocean-vertex)"]],
  "(method 68 ocean)": [[[4, 179], "s3", "(inline-array ocean-vertex)"]],
  "(method 69 ocean)": [[[59, 66], "gp", "dma-packet"]],
  "(method 71 ocean)": [[[8, 16], "a1", "dma-packet"]],
  "(method 72 ocean)": [[[2, 6], "v1", "(inline-array vector4w)"]],
  "(method 73 ocean)": [[[6, 11], "a0", "dma-packet"]],
  "(method 74 ocean)": [
    [[6, 11], "a0", "dma-packet"],
    [[19, 24], "a0", "dma-packet"]
  ],
  "(method 75 ocean)": [[[3, 8], "a0", "dma-packet"]],
  "(method 76 ocean)": [[[3, 8], "a0", "dma-packet"]],
  "(method 77 ocean)": [[[3, 8], "a0", "dma-packet"]],
  "(method 78 ocean)": [
    [[20, 24], "a0", "dma-packet"],
    [[27, 33], "a0", "gs-gif-tag"],
    [38, "a0", "(pointer gs-test)"],
    [40, "a0", "(pointer gs-reg64)"],
    [42, "a0", "(pointer gs-alpha)"],
    [44, "a0", "(pointer gs-reg64)"],
    [45, "a0", "(pointer gs-tex1)"],
    [47, "a0", "(pointer gs-reg64)"],
    [[58, 63], "a0", "dma-packet"]
  ],
  "(method 79 ocean)": [
    [[13, 17], "a0", "dma-packet"],
    [[23, 26], "a0", "gs-gif-tag"],
    [31, "s3", "(pointer gs-test)"],
    [33, "s3", "(pointer gs-reg64)"],
    [35, "s3", "(pointer gs-alpha)"],
    [37, "s3", "(pointer gs-reg64)"],
    [51, "s3", "(pointer gs-tex0)"],
    [53, "s3", "(pointer gs-reg64)"],
    [55, "s3", "(pointer gs-tex1)"],
    [57, "s3", "(pointer gs-reg64)"],
    [58, "s3", "(pointer gs-clamp)"],
    [60, "s3", "(pointer gs-reg64)"],
    [61, "s3", "(pointer uint64)"],
    [63, "s3", "(pointer gs-reg64)"],
    [[66, 81], "v1", "(inline-array vector4w)"],
    [[95, 99], "a0", "dma-packet"],
    [[105, 108], "a0", "gs-gif-tag"],
    [125, "s3", "(pointer gs-tex0)"],
    [127, "s3", "(pointer gs-reg64)"],
    [128, "s3", "(pointer uint64)"],
    [130, "s3", "(pointer gs-reg64)"],
    [[133, 148], "v1", "(inline-array vector4w)"],
    [[162, 166], "a0", "dma-packet"],
    [[172, 175], "a0", "gs-gif-tag"],
    [192, "s3", "(pointer gs-tex0)"],
    [194, "s3", "(pointer gs-reg64)"],
    [195, "s3", "(pointer uint64)"],
    [197, "s3", "(pointer gs-reg64)"],
    [[200, 215], "v1", "(inline-array vector4w)"],
    [[229, 233], "a0", "dma-packet"],
    [[239, 242], "a0", "gs-gif-tag"],
    [259, "s3", "(pointer gs-tex0)"],
    [261, "s3", "(pointer gs-reg64)"],
    [262, "s3", "(pointer uint64)"],
    [264, "s3", "(pointer gs-reg64)"],
    [[267, 282], "v1", "(inline-array vector4w)"],
    [[296, 300], "a0", "dma-packet"],
    [[306, 309], "a0", "gs-gif-tag"],
    [326, "s3", "(pointer gs-tex0)"],
    [328, "s3", "(pointer gs-reg64)"],
    [329, "s3", "(pointer uint64)"],
    [331, "s3", "(pointer gs-reg64)"],
    [[333, 349], "v1", "(inline-array vector4w)"],
    [[360, 373], "v1", "(inline-array vector4w)"]
  ],
  "(method 81 ocean)": [
    [[13, 17], "a0", "dma-packet"],
    [[23, 26], "a0", "gs-gif-tag"],
    [31, "s3", "(pointer gs-test)"],
    [33, "s3", "(pointer gs-reg64)"],
    [35, "s3", "(pointer gs-alpha)"],
    [37, "s3", "(pointer gs-reg64)"],
    [51, "s3", "(pointer gs-tex0)"],
    [53, "s3", "(pointer gs-reg64)"],
    [55, "s3", "(pointer gs-tex1)"],
    [57, "s3", "(pointer gs-reg64)"],
    [58, "s3", "(pointer gs-clamp)"],
    [60, "s3", "(pointer gs-reg64)"],
    [61, "s3", "(pointer uint64)"],
    [63, "s3", "(pointer gs-reg64)"],
    [[66, 81], "v1", "(inline-array vector4w)"],
    [[87, 91], "a0", "dma-packet"],
    [[97, 100], "a0", "gs-gif-tag"],
    [106, "a0", "(pointer gs-bitbltbuf)"],
    [108, "a0", "(pointer gs-reg64)"],
    [109, "a0", "(pointer gs-trxpos)"],
    [111, "a0", "(pointer gs-reg64)"],
    [113, "a0", "(pointer gs-trxreg)"],
    [115, "a0", "(pointer gs-reg64)"],
    [116, "a0", "(pointer gs-trxdir)"],
    [118, "a0", "(pointer gs-reg64)"],
    [[121, 126], "v1", "(inline-array vector4w)"],
    [[146, 150], "a0", "dma-packet"],
    [[156, 159], "a0", "gs-gif-tag"],
    [163, "s3", "(pointer gs-alpha)"],
    [165, "s3", "(pointer gs-reg64)"],
    [179, "s3", "(pointer gs-tex0)"],
    [181, "s3", "(pointer gs-reg64)"],
    [182, "s3", "(pointer gs-tex1)"],
    [184, "s3", "(pointer gs-reg64)"],
    [185, "s3", "(pointer gs-clamp)"],
    [187, "s3", "(pointer gs-reg64)"],
    [188, "s3", "(pointer uint64)"],
    [190, "s3", "(pointer gs-reg64)"],
    [[193, 215], "v1", "(inline-array vector4w)"],
    [[221, 225], "a0", "dma-packet"],
    [[231, 234], "a0", "gs-gif-tag"],
    [239, "a0", "(pointer gs-alpha)"],
    [241, "a0", "(pointer gs-reg64)"],
    [243, "a0", "(pointer gs-tex1)"],
    [245, "a0", "(pointer gs-reg64)"],
    [246, "a0", "(pointer uint64)"],
    [248, "a0", "(pointer gs-reg64)"],
    [[251, 273], "v1", "(inline-array vector4w)"],
    [[287, 291], "a0", "dma-packet"],
    [[297, 300], "a0", "gs-gif-tag"],
    [305, "s3", "(pointer gs-alpha)"],
    [307, "s3", "(pointer gs-reg64)"],
    [320, "s3", "(pointer gs-tex0)"],
    [322, "s3", "(pointer gs-reg64)"],
    [324, "s3", "(pointer gs-tex1)"],
    [326, "s3", "(pointer gs-reg64)"],
    [327, "s3", "(pointer uint64)"],
    [329, "s3", "(pointer gs-reg64)"],
    [[332, 354], "v1", "(inline-array vector4w)"],
    [[376, 381], "a3", "dma-packet"],
    [[387, 390], "a3", "gs-gif-tag"],
    [394, "a3", "(pointer gs-xy-offset)"],
    [396, "a3", "(pointer gs-reg64)"],
    [406, "a3", "(pointer gs-frame)"],
    [408, "a3", "(pointer gs-reg64)"],
    [416, "a3", "(pointer gs-scissor)"],
    [418, "a3", "(pointer gs-reg64)"],
    [420, "a3", "(pointer gs-test)"],
    [422, "a3", "(pointer gs-reg64)"],
    [424, "a3", "(pointer gs-alpha)"],
    [426, "a3", "(pointer gs-reg64)"],
    [440, "a3", "(pointer gs-tex0)"],
    [442, "a3", "(pointer gs-reg64)"],
    [443, "a3", "(pointer uint64)"],
    [445, "a3", "(pointer gs-reg64)"],
    [448, "a3", "(pointer gs-texa)"],
    [450, "a3", "(pointer gs-reg64)"],
    [452, "a3", "(pointer gs-tex1)"],
    [454, "a3", "(pointer gs-reg64)"],
    [455, "a3", "(pointer uint64)"],
    [457, "a3", "(pointer gs-reg64)"],
    [459, "a3", "(pointer gs-prim)"],
    [460, "a3", "(pointer gs-reg64)"],
    [[469, 473], "t1", "dma-packet"],
    [[479, 482], "t1", "gs-gif-tag"],
    [492, "t1", "(pointer gs-xyz)"],
    [494, "t1", "(pointer gs-reg64)"],
    [499, "t1", "(pointer gs-xyz)"],
    [501, "t1", "(pointer gs-reg64)"],
    [511, "t1", "(pointer gs-xyz)"],
    [513, "t1", "(pointer gs-reg64)"],
    [522, "t1", "(pointer gs-xyz)"],
    [524, "t1", "(pointer gs-reg64)"],
    [[536, 540], "a3", "dma-packet"],
    [[546, 549], "a3", "gs-gif-tag"],
    [563, "a3", "(pointer gs-frame)"],
    [565, "a3", "(pointer gs-reg64)"],
    [581, "a3", "(pointer gs-tex0)"],
    [583, "a3", "(pointer gs-reg64)"],
    [585, "a3", "(pointer gs-prim)"],
    [586, "a3", "(pointer gs-reg64)"],
    [[594, 598], "a1", "dma-packet"],
    [[604, 607], "a1", "gs-gif-tag"],
    [617, "a1", "(pointer gs-xyz)"],
    [619, "a1", "(pointer gs-reg64)"],
    [624, "a1", "(pointer gs-xyz)"],
    [626, "a1", "(pointer gs-reg64)"],
    [636, "a1", "(pointer gs-xyz)"],
    [638, "a1", "(pointer gs-reg64)"],
    [647, "a1", "(pointer gs-xyz)"],
    [649, "a1", "(pointer gs-reg64)"]
  ],
  "(method 82 ocean)": [
    [[10, 14], "a0", "dma-packet"],
    [[20, 23], "a0", "gs-gif-tag"],
    [28, "s3", "(pointer gs-test)"],
    [30, "s3", "(pointer gs-reg64)"],
    [32, "s3", "(pointer gs-alpha)"],
    [34, "s3", "(pointer gs-reg64)"],
    [54, "s3", "(pointer gs-tex0)"],
    [56, "s3", "(pointer gs-reg64)"],
    [58, "s3", "(pointer gs-tex1)"],
    [60, "s3", "(pointer gs-reg64)"],
    [62, "s3", "(pointer gs-clamp)"],
    [64, "s3", "(pointer gs-reg64)"],
    [65, "s3", "(pointer uint64)"],
    [67, "s3", "(pointer gs-reg64)"],
    [[70, 90], "v1", "(inline-array vector4w)"],
    [[103, 107], "a0", "dma-packet"],
    [[113, 116], "a0", "gs-gif-tag"],
    [121, "s3", "(pointer gs-test)"],
    [123, "s3", "(pointer gs-reg64)"],
    [124, "s3", "(pointer gs-alpha)"],
    [126, "s3", "(pointer gs-reg64)"],
    [144, "s3", "(pointer gs-tex0)"],
    [146, "s3", "(pointer gs-reg64)"],
    [147, "s3", "(pointer gs-tex1)"],
    [149, "s3", "(pointer gs-reg64)"],
    [151, "s3", "(pointer gs-clamp)"],
    [153, "s3", "(pointer gs-reg64)"],
    [154, "s3", "(pointer uint64)"],
    [156, "s3", "(pointer gs-reg64)"],
    [[159, 179], "v1", "(inline-array vector4w)"]
  ],
  "(method 83 ocean)": [
    [[13, 17], "a0", "dma-packet"],
    [[23, 26], "a0", "gs-gif-tag"],
    [31, "s1", "(pointer gs-alpha)"],
    [33, "s1", "(pointer gs-reg64)"],
    [53, "s1", "(pointer gs-tex0)"],
    [55, "s1", "(pointer gs-reg64)"],
    [57, "s1", "(pointer gs-clamp)"],
    [59, "s1", "(pointer gs-reg64)"],
    [60, "s1", "(pointer uint64)"],
    [62, "s1", "(pointer gs-reg64)"],
    [69, "v1", "(pointer uint128)"],
    [[97, 115], "s1", "(inline-array vector4w)"]
  ],
  "(method 84 ocean)": [[[66, 92], "t1", "(inline-array vector4w)"]],
  "(method 85 ocean)": [
    [[5, 9], "a0", "dma-packet"],
    [[15, 18], "a0", "gs-gif-tag"],
    [23, "a0", "(pointer gs-alpha)"],
    [25, "a0", "(pointer gs-reg64)"],
    [32, "v1", "(pointer uint128)"],
    [[89, 118], "s0", "(inline-array vector4w)"],
    [[128, 137], "s4", "(pointer uint128)"],
    [[128, 137], "v1", "(pointer uint128)"]
  ],
  "(method 88 ocean)": [
    [[5, 9], "a0", "dma-packet"],
    [[15, 18], "a0", "gs-gif-tag"],
    [23, "s3", "(pointer gs-test)"],
    [25, "s3", "(pointer gs-reg64)"],
    [39, "s3", "(pointer gs-tex0)"],
    [41, "s3", "(pointer gs-reg64)"],
    [43, "s3", "(pointer gs-tex1)"],
    [45, "s3", "(pointer gs-reg64)"],
    [46, "s3", "(pointer gs-clamp)"],
    [48, "s3", "(pointer gs-reg64)"],
    [50, "s3", "(pointer gs-alpha)"],
    [52, "s3", "(pointer gs-reg64)"],
    [53, "s3", "(pointer uint64)"],
    [55, "s3", "(pointer gs-reg64)"],
    [[227, 232], "a0", "(inline-array vector4w)"],
    [[244, 270], "a1", "(inline-array vector4w)"],
    [[282, 288], "a0", "(inline-array vector4w)"],
    [[299, 324], "a1", "(inline-array vector4w)"]
  ],
  "(method 89 ocean)": [
    [[39, 43], "a0", "dma-packet"],
    [[49, 52], "a0", "gs-gif-tag"],
    [57, "a0", "(pointer gs-test)"],
    [59, "a0", "(pointer gs-reg64)"],
    [61, "a0", "(pointer gs-alpha)"],
    [63, "a0", "(pointer gs-reg64)"],
    [64, "a0", "(pointer uint64)"],
    [66, "a0", "(pointer gs-reg64)"],
    [[69, 87], "v1", "(inline-array vector4w)"],
    [[88, 93], "a0", "(inline-array vector4w)"],
    [[93, 101], "v1", "(inline-array vector4w)"],
    [[107, 111], "a0", "dma-packet"],
    [[117, 120], "a0", "gs-gif-tag"],
    [125, "a0", "(pointer gs-xy-offset)"],
    [127, "a0", "(pointer gs-reg64)"],
    [130, "a0", "(pointer gs-texa)"],
    [132, "a0", "(pointer gs-reg64)"],
    [133, "a0", "(pointer uint64)"],
    [135, "a0", "(pointer gs-reg64)"],
    [[138, 144], "v1", "adgif-shader"],
    [[234, 240], "v1", "adgif-shader"],
    [[295, 299], "a0", "dma-packet"],
    [[305, 308], "a0", "gs-gif-tag"],
    [313, "s3", "(pointer gs-alpha)"],
    [315, "s3", "(pointer gs-reg64)"],
    [334, "s3", "(pointer gs-tex0)"],
    [336, "s3", "(pointer gs-reg64)"],
    [338, "s3", "(pointer gs-tex1)"],
    [340, "s3", "(pointer gs-reg64)"],
    [342, "s3", "(pointer gs-clamp)"],
    [344, "s3", "(pointer gs-reg64)"],
    [346, "s3", "(pointer gs-rgbaq)"],
    [348, "s3", "(pointer gs-reg64)"],
    [349, "s3", "(pointer uint64)"],
    [351, "s3", "(pointer gs-reg64)"],
    [[357, 361], "a0", "dma-packet"],
    [[367, 370], "a0", "gs-gif-tag"],
    [374, "a0", "(pointer gs-tex1)"],
    [376, "a0", "(pointer gs-reg64)"],
    [377, "a0", "(pointer uint64)"],
    [379, "a0", "(pointer gs-reg64)"],
    [[382, 421], "v1", "(inline-array vector4w)"]
  ],
  "(method 90 ocean)": [[0, "a2", "(pointer int32)"]],
  "(method 18 collide-shape-prim-group)": [
    [[3, 32], "s4", "collide-shape-prim"]
  ],
  "(method 19 collide-shape-prim)": [[[3, 32], "s4", "collide-shape-prim"]],
  "collide-shape-draw-debug-marks": [
    [24, "v1", "connection"],
    [[24, 41], "a0", "collide-shape"],
    [56, "v1", "connection"],
    [[56, 70], "a0", "collide-shape"],
    [88, "v1", "connection"],
    [[88, 104], "a0", "collide-shape"]
  ],
  "(method 18 collide-shape-prim-sphere)": [
    [79, "s4", "collide-shape-prim-mesh"]
  ],
  "(method 56 collide-shape-moving)": [
    [68, "a0", "process-focusable"],
    [153, "a0", "process-focusable"]
  ],
  "(method 66 collide-shape-moving)": [[[29, 58], "s0", "collide-cache-prim"]],
  "(method 36 collide-shape)": [[[1, 40], "v1", "collide-shape-prim"]],
  "(method 38 collide-shape)": [
    [[42, 80], "s5", "collide-shape-prim-mesh"],
    [34, "v0", "(array collide-mesh)"]
  ],
  "(method 45 collide-shape)": [
    [28, "a0", "connection"],
    [29, "a0", "collide-shape"],
    [79, "a0", "connection"],
    [80, "a0", "collide-shape-moving"],
    [[224, 235], "s1", "collide-shape-moving"]
  ],
  "(method 40 collide-shape)": [
    [30, "a0", "connection"],
    [31, "a0", "collide-shape"],
    [79, "a0", "connection"],
    [80, "a0", "collide-shape-moving"],
    [156, "s4", "(pointer uint64)"]
  ],
  "(method 12 collide-shape-prim-group)": [
    [[12, 43], "s4", "collide-shape-prim"]
  ],
  "(method 13 collide-shape-prim)": [[[12, 43], "s4", "collide-shape-prim"]],
  "(method 12 collide-shape-prim-sphere)": [
    [17, "gp", "collide-shape-prim-mesh"]
  ],
  "(method 50 collide-shape)": [[[30, 100], "gp", "process-focusable"]],
  "cshape-reaction-update-state": [["_stack_", 56, "collide-status"]],
  "(method 17 collide-shape-prim-mesh)": [
    [[6, 11], "s2", "collide-shape-prim-group"]
  ],
  "(method 35 collide-shape)": [
    [27, "a0", "connection"],
    [28, "a0", "collide-shape"],
    [76, "a0", "connection"],
    [77, "a0", "collide-shape"]
  ],
  "(method 44 collide-shape)": [[25, "a0", "process-drawable"]],
  // placeholder
  "placeholder-do-not-add-below": [],
  "(method 38 guard-lazer-shot)": [[[33, 37], "a0", "process-focusable"]],
  "(method 28 metalhead-shot)": [
    [29, "s5", "process-drawable"],
    [32, "s5", "process-drawable"],
    [10, "v0", "sound-rpc-set-param"]
  ],
  "(event impact metalhead-grenade-shot)": [
    [11, "s4", "process-drawable"],
    [28, "s4", "collide-shape"]
  ],
  "(trans active guard-conversation)": [[18, "a0", "nav-enemy"]],
  "(method 11 guard-conversation)": [
    ["_stack_", 16, "res-tag"],
    [75, "v0", "(pointer actor-group)"],
    [128, "v1", "nav-enemy"]
  ],
  "(code come-down transport-level)": [[14, "v1", "art-joint-anim"]],
  "(code idle transport-level)": [[29, "v1", "art-joint-anim"]],
  "(code leave transport-level)": [[44, "v1", "art-joint-anim"]],
  "(method 74 crimson-guard-level)": [[[95, 99], "v1", "process-focusable"]],
  "(method 200 crimson-guard-level)": [
    [15, "s5", "process-focusable"],
    [35, "s5", "process-focusable"]
  ],
  "(code notice crimson-guard-level)": [[31, "v1", "art-joint-anim"]],
  "(trans blast-hostile crimson-guard-level)": [
    [[62, 66], "a0", "process-focusable"]
  ],
  "(trans grenade-hostile crimson-guard-level)": [
    [[62, 66], "a0", "process-focusable"]
  ],
  "(code arrest crimson-guard-level)": [
    [29, "v1", "art-joint-anim"],
    [168, "v1", "art-joint-anim"],
    [103, "v1", "art-joint-anim"]
  ],
  "(code gun-shoot crimson-guard-level)": [
    [28, "v1", "art-joint-anim"],
    [[91, 97], "v1", "process-drawable"],
    [324, "v1", "art-joint-anim"]
  ],
  "(code close-attack crimson-guard-level)": [[14, "v1", "art-joint-anim"]],
  "(code attack crimson-guard-level)": [
    [257, "a0", "process-focusable"],
    [535, "v1", "art-joint-anim"],
    [286, "v1", "art-joint-anim"],
    [334, "v1", "collide-shape-prim-group"],
    [426, "v1", "collide-shape-prim-group"],
    [463, "v1", "art-joint-anim"],
    [78, "v1", "art-joint-anim"],
    [146, "v1", "art-joint-anim"]
  ],
  "(code get-up-front crimson-guard-level)": [[20, "v1", "art-joint-anim"]],
  "(code get-up-back crimson-guard-level)": [[20, "v1", "art-joint-anim"]],
  "(code roll-right crimson-guard-level)": [
    [[95, 99], "a0", "process-focusable"],
    [[182, 186], "a0", "process-focusable"]
  ],
  "(code roll-left crimson-guard-level)": [
    [[95, 99], "a0", "process-focusable"],
    [[182, 186], "a0", "process-focusable"]
  ],
  "(method 77 crimson-guard-level)": [
    [42, "a1", "art-joint-anim"],
    [100, "a1", "art-joint-anim"],
    [129, "a1", "art-joint-anim"],
    [160, "v1", "art-joint-anim"],
    [196, "a1", "art-joint-anim"],
    [90, "v1", "(array int32)"]
  ],
  "(method 78 crimson-guard-level)": [
    [18, "a1", "art-joint-anim"],
    [72, "a1", "art-joint-anim"],
    [104, "a1", "art-joint-anim"],
    [136, "v1", "art-joint-anim"],
    [175, "a1", "art-joint-anim"],
    [62, "v1", "(array int32)"]
  ],
  "(code die-falling crimson-guard-level)": [
    [29, "gp", "art-joint-anim"],
    [520, "v1", "art-joint-anim"],
    [168, "v1", "art-joint-anim"],
    [267, "v1", "art-joint-anim"],
    [366, "v1", "art-joint-anim"],
    [463, "v1", "art-joint-anim"]
  ],
  "(method 10 grid-hash)": [[12, "a0", "(pointer uint128)"]],
  "(method 24 grid-hash)": [
    [78, "v1", "(pointer uint128)"],
    [191, "t0", "(pointer int8)"],
    [195, "a2", "(pointer uint8)"],
    [237, "v1", "(pointer uint128)"]
  ],
  "(method 11 grid-hash)": [
    [[141, 147], "t6", "pointer"],
    [128, "t1", "pointer"],
    [149, "t4", "pointer"],
    [152, "t1", "pointer"]
  ],
  "(method 27 sphere-hash)": [[44, "s2", "(pointer int8)"]],
  "(method 9 actor-hash-buckets)": [
    [19, "v1", "connection"],
    [[16, 160], "s4", "collide-shape"],
    [76, "s4", "collide-shape"],
    [108, "v1", "connection"]
  ],
  "(method 12 flow-control)": [
    [23, "a0", "connection"],
    [24, "a0", "collide-shape"],
    [71, "a0", "connection"],
    [72, "a0", "collide-shape"]
  ],
  "(method 10 flow-control)": [["_stack_", 32, "flow-section"]],
  "(method 9 lod-set)": [["_stack_", 16, "res-tag"]],
  "execute-math-engine": [[[15, 28], "v1", "process-drawable"]],
  "(method 14 draw-control)": [
    [13, "v1", "process-drawable"],
    [[58, 64], "t9", "(function object object object none)"]
  ],
  "(method 17 process-drawable)": [[7, "v1", "collide-shape"]],
  "(method 10 process-drawable)": [[32, "a0", "collide-shape"]],
  "(code process-drawable-art-error)": [[[18, 50], "v1", "collide-shape"]],
  "(method 18 process-drawable)": [[1, "v1", "pointer"]],
  "skeleton-group->draw-control": [[[239, 249], "v1", "process-drawable"]],
  "(method 14 process-drawable)": [
    [[124, 129], "s5", "collide-shape"],
    [111, "v1", "vector"]
  ],
  "ja-channel-push!": [
    [35, "v1", "int"],
    [35, "a0", "int"]
  ],
  "joint-control-reset!": [
    [3, "a1", "int"],
    [5, "a0", "int"],
    [7, "a1", "int"],
    [[11, 35], "v1", "joint-control-channel"]
  ],
  "ja-blend-eval": [[[3, 26], "s5", "joint-control-channel"]],
  "(method 9 joint-control)": [
    [[12, 68], "s3", "joint-control-channel"],
    [[13, 70], "s5", "(pointer float)"]
  ],
  "(method 10 top-anim-joint-control)": [
    [5, "a0", "process-drawable"],
    [162, "s2", "art-joint-anim"]
  ],
  "transform-and-sleep": [[[9, 13], "a0", "collide-shape"]],
  "transform-and-sleep-code": [[[9, 13], "a0", "collide-shape"]],
  "transform-post": [[[2, 6], "a0", "collide-shape"]],
  "rider-trans": [[[0, 4], "a0", "collide-shape"]],
  "rider-post": [[[3, 17], "gp", "collide-shape"]],
  "pusher-post": [[[2, 14], "gp", "collide-shape"]],
  "birth-func-vector-orient": [[[7, 23], "s3", "sprite-vec-data-2d"]],
  "process-drawable-burn-effect": [
    [28, "a0", "process-drawable"],
    [108, "v1", "process-drawable"],
    [49, "a0", "process-drawable"],
    [64, "a0", "process-drawable"]
  ],
  "process-drawable2-shock-effect": [[59, "v0", "lightning-tracker"]],
  "process-drawable-shock-effect": [[156, "v0", "lightning-tracker"]],
  "(method 12 top-anim-joint-control)": [
    [8, "a1", "art-joint-anim"],
    [40, "a1", "art-joint-anim"]
  ],
  "(method 13 draw-control)": [[44, "a0", "process-drawable"]],
  "target-collision-reaction": [
    [349, "v1", "collide-shape-prim"],
    [400, "a0", "process-focusable"],
    [573, "a0", "process-focusable"],
    [579, "a0", "process-focusable"],
    ["_stack_", 96, "collide-status"],
    ["_stack_", 104, "cshape-reaction-flags"]
  ],
  "cspace-inspect-tree": [[[27, 89], "s2", "cspace"]],
  "poly-find-nearest-edge": [
    [8, "f0", "float"],
    [12, "f0", "float"]
  ],
  "(anon-function 15 target-anim)": [
    [103, "gp", "art-joint-anim"],
    [161, "gp", "art-joint-anim"],
    [161, "v1", "art-joint-anim"],
    [213, "v1", "art-joint-anim"]
  ],
  "(anon-function 14 target-anim)": [
    [52, "a1", "art-joint-anim"],
    [186, "v1", "art-joint-anim"]
  ],
  "(anon-function 13 target-anim)": [[127, "a1", "art-joint-anim"]],
  "target-stance-anim": [
    [98, "v1", "art-joint-anim"],
    [164, "v1", "art-joint-anim"],
    [261, "v1", "art-joint-anim"],
    [385, "a1", "art-joint-anim"],
    [475, "a1", "art-joint-anim"],
    [635, "v1", "art-joint-anim"],
    [772, "v1", "art-joint-anim"],
    [1047, "v1", "art-joint-anim"]
  ],
  "target-stance-push": [
    [73, "v1", "art-joint-anim"],
    [125, "v1", "art-joint-anim"]
  ],
  "target-falling-anim": [[61, "v1", "art-joint-anim"]],
  "(anon-function 8 target-anim)": [
    [79, "v1", "art-joint-anim"],
    [174, "v1", "art-joint-anim"]
  ],
  "target-hit-ground-flop-anim": [[39, "v1", "art-joint-anim"]],
  "(anon-function 4 target-anim)": [
    [101, "v1", "art-joint-anim"],
    [168, "v1", "art-joint-anim"],
    [235, "v1", "art-joint-anim"],
    [292, "v1", "art-joint-anim"]
  ],
  "(anon-function 3 target-anim)": [
    [102, "v1", "art-joint-anim"],
    [162, "v1", "art-joint-anim"],
    [231, "v1", "art-joint-anim"],
    [289, "v1", "art-joint-anim"]
  ],
  "target-hit-ground-anim": [
    [132, "a1", "art-joint-anim"],
    [284, "v1", "art-joint-anim"],
    [336, "v1", "art-joint-anim"],
    [472, "v1", "art-joint-anim"],
    [532, "v1", "art-joint-anim"],
    [687, "v1", "art-joint-anim"],
    [848, "v1", "art-joint-anim"],
    [947, "v1", "art-joint-anim"]
  ],
  "target-attack-air-anim": [
    [80, "v1", "art-joint-anim"],
    [248, "v1", "art-joint-anim"]
  ],
  "target-edge-grab-anim": [
    [54, "v1", "art-joint-anim"],
    [111, "v1", "art-joint-anim"]
  ],
  "entity-lookup-part-group": [
    ["_stack_", 16, "res-tag"],
    [29, "s3", "basic"]
  ],
  "(method 22 swingpole)": [[53, "v1", "process-drawable"]],
  "(code active swingpole)": [[34, "a0", "process-focusable"]],
  "swingpole-init": [[56, "a0", "swingpole"]],
  "(event idle manipy)": [
    [61, "v1", "joint"],
    [233, "v1", "process-drawable"],
    [360, "v1", "vector"],
    [368, "v1", "vector"],
    [402, "t9", "(function manipy object)"],
    [475, "a0", "process-drawable"],
    [498, "v1", "process-drawable"],
    [507, "a0", "process-drawable"],
    [535, "v1", "vector"],
    [408, "v1", "float"],
    [462, "v1", "float"],
    [686, "a0", "float"]
  ],
  "(trans idle manipy)": [
    [57, "v1", "process-drawable"],
    [[64, 73], "a0", "collide-shape"]
  ],
  "(code idle manipy)": [
    [61, "a1", "process-drawable"],
    [82, "gp", "process-drawable"],
    [88, "gp", "process-drawable"],
    [131, "a0", "process-drawable"],
    [193, "a0", "process-drawable"],
    [164, "a0", "process"],
    [[159, 190], "gp", "handle"]
  ],
  "manipy-init": [
    [[142, 146], "a0", "collide-shape"],
    [214, "v1", "joint"]
  ],
  "(code active part-tracker)": [
    [[29, 43], "v1", "process-drawable"],
    [[103, 117], "v1", "process-drawable"]
  ],
  "(method 16 lightning-tracker)": [
    [[141, 158], "a0", "process-focusable"],
    [174, "a0", "process-drawable"],
    [[53, 70], "a0", "process-focusable"],
    [82, "a0", "process-focusable"]
  ],
  "(code active lightning-tracker)": [[[71, 81], "v1", "process-drawable"]],
  "(exit active lightning-tracker)": [[4, "v0", "sound-rpc-set-param"]],
  "ja-anim-done?": [[30, "gp", "process-drawable"]],
  "camera-pov-from": [
    [[4, 41], "gp", "target"],
    [21, "v1", "joint"],
    [32, "v1", "joint"]
  ],
  "(event active part-spawner)": [[25, "v1", "vector"]],
  "(exit active launcher)": [[2, "v0", "sound-rpc-set-param"]],
  "(method 11 launcher)": [[128, "v0", "vector"]],
  "launcher-init-by-other": [[136, "v0", "vector"]],
  "(event active touch-tracker)": [
    [71, "a0", "process"],
    [98, "t9", "(function touch-tracker object)"]
  ],
  "(code active touch-tracker)": [
    [22, "a0", "process-drawable"],
    [32, "a0", "collide-shape"]
  ],
  "(event explode explosion)": [
    [13, "v1", "process-drawable"],
    [18, "a0", "collide-shape"]
  ],
  "process-drawable-random-point!": [[[29, 34], "s4", "collide-shape"]],
  "(method 11 part-spawner)": [[112, "a3", "vector"]],
  "(code startup gun-dark-shot)": [[79, "a1", "process-drawable"]],
  "(enter moving gun-dark-shot)": [[16, "a1", "process-drawable"]],
  "(trans moving gun-dark-shot)": [[24, "s3", "process-drawable"]],
  "(code impact gun-dark-shot)": [
    [260, "a0", "process-focusable"],
    [108, "v0", "(array collide-shape)"],
    [156, "s0", "process-focusable"],
    [166, "s0", "process-focusable"],
    [219, "s1", "process-drawable"]
  ],
  "(anon-function 1 gun-dark-shot)": [
    [71, "v1", "process-drawable"],
    [78, "a0", "process-focusable"],
    [86, "a0", "process"],
    [93, "a0", "process"],
    [113, "a0", "process-drawable"]
  ],
  "(exit startup gun-dark-shot)": [[20, "v0", "sound-rpc-set-param"]],
  "eco-track-root-prim-fadeout": [[3, "a0", "collide-shape"]],
  "process-drawable-shock-skel-effect": [
    [[47, 51], "a1", "cspace"],
    [87, "v0", "(array cspace)"],
    [251, "v1", "lightning-tracker"],
    [253, "v1", "lightning-tracker"],
    [59, "a1", "cspace"],
    [119, "a0", "cspace"],
    [131, "a0", "cspace"],
    [311, "a0", "(pointer uint128)"],
    [360, "a0", "(pointer uint128)"]
  ],
  "(method 13 editable-face)": [[[31, 84], "s3", "(inline-array vector)"]],
  "(method 13 editable-plane)": [[[37, 90], "s3", "(inline-array vector)"]],
  "target-standard-event-handler": [
    [45, "v1", "(pointer process)"],
    [93, "a0", "vector"],
    [203, "a0", "process"],
    [205, "v1", "(pointer process)"],
    [228, "a0", "process"],
    [230, "v1", "(pointer process)"],
    [250, "a0", "process"],
    [252, "v1", "(pointer process)"],
    [343, "s5", "process"],
    [345, "v1", "(pointer process)"],
    [369, "a0", "process"],
    [371, "v1", "(pointer process)"],
    [392, "a0", "process"],
    [394, "v1", "(pointer process)"],
    [439, "a0", "process"],
    [441, "v1", "(pointer process)"],
    [461, "a0", "process"],
    [463, "v1", "(pointer process)"],
    [640, "a0", "process"],
    [642, "v1", "(pointer process)"],
    [698, "v1", "(pointer process)"],
    [68, "a0", "vector"]
  ],
  "(method 21 collide-cache)": [
    [[62, 86], "a3", "(inline-array collide-cache-tri)"]
  ],
  "(method 13 collide-cache)": [[303, "v1", "process-drawable"]],
  "(method 19 collide-cache)": [
    [26, "a0", "connection"],
    [27, "a0", "collide-shape"],
    [105, "a0", "connection"],
    [106, "a0", "collide-shape"]
  ],
  "(method 20 collide-cache)": [
    [50, "v1", "connection"],
    [51, "s1", "collide-shape"],
    [114, "v1", "connection"],
    [115, "s1", "collide-shape"]
  ],
  "(method 9 collide-cache)": [
    //[[28, 56], "gp", "collide-shape-prim"],
    [33, "gp", "collide-cache-prim"],
    [35, "gp", "collide-shape-prim"],
    [[50, 56], "gp", "collide-cache-prim"],
    [36, "v1", "collide-shape-prim-sphere"],
    [[4, 26], "gp", "collide-cache-tri"]
  ],
  "col-rend-draw": [
    [[161, 217], "s5", "collide-cache-prim"],
    [164, "v1", "collide-shape-prim-sphere"],
    [[14, 152], "s3", "collide-cache-tri"]
  ],
  "effect-param->sound-spec": [[178, "v1", "collide-shape-moving"]],
  "(method 10 effect-control)": [
    [128, "v1", "collide-shape-moving"],
    [183, "s3", "(pointer object)"],
    [187, "s3", "basic"],
    [340, "s3", "basic"],
    [390, "s3", "basic"],
    [462, "s3", "basic"],
    [483, "s3", "basic"],
    [[497, 575], "s3", "death-info"]
  ],
  "(method 12 effect-control)": [
    [99, "gp", "(pointer int8)"],
    ["_stack_", 112, "res-tag"]
  ],
  "(method 55 enemy)": [[[66, 70], "a0", "process-focusable"]],
  "(method 74 enemy)": [
    [50, "s3", "process-drawable"],
    [94, "v1", "attack-info"],
    [[111, 205], "s2", "attack-info"],
    [554, "a0", "vector"]
  ],
  "(method 56 enemy)": [[[0, 6], "v1", "attack-info"]],
  "(method 89 enemy)": [[28, "a1", "art-joint-anim"]],
  "(method 87 enemy)": [[52, "s5", "art-joint-anim"]],
  "(code jump enemy)": [[30, "v0", "enemy-jump-info"]],
  "(method 77 enemy)": [[17, "a1", "art-joint-anim"]],
  "(method 108 enemy)": [[[2, 51], "s4", "touching-shapes-entry"]],
  "(method 130 enemy)": [[37, "t1", "int"]],
  "(method 113 enemy)": [["_stack_", 16, "res-tag"]],
  "(method 113 nav-enemy)": [["_stack_", 16, "res-tag"]],
  "(code falling-ambush grunt)": [[53, "v1", "art-joint-anim"]],
  "(code active grunt)": [
    [227, "gp", "art-joint-anim"],
    [271, "gp", "art-joint-anim"],
    [354, "v1", "art-joint-anim"],
    [414, "v1", "art-joint-anim"],
    [143, "gp", "art-joint-anim"]
  ],
  "(code hostile grunt)": [[122, "gp", "art-joint-anim"]],
  "(code attack grunt)": [
    [55, "gp", "art-joint-anim"],
    [155, "a0", "grunt-anim-info"]
  ],
  "(enter spin-attack grunt)": [[[43, 48], "gp", "process-focusable"]],
  "(code spin-attack grunt)": [
    [45, "gp", "art-joint-anim"],
    [[73, 77], "a0", "process-focusable"]
  ],
  "(code circling grunt)": [
    [260, "v1", "art-joint-anim"],
    [308, "v1", "art-joint-anim"],
    [153, "v1", "art-joint-anim"],
    [153, "gp", "art-joint-anim"]
  ],
  "(code pacing grunt)": [[145, "gp", "art-joint-anim"]],
  "(code stop-chase grunt)": [[77, "gp", "art-joint-anim"]],
  "(method 77 grunt)": [
    [87, "s4", "art-joint-anim"],
    [233, "a1", "art-joint-anim"],
    [323, "s4", "art-joint-anim"]
  ],
  "(method 78 grunt)": [
    [53, "s4", "art-joint-anim"],
    [91, "a1", "art-joint-anim"]
  ],
  "(trans wait-for-focus grunt)": [
    [40, "s5", "process-focusable"],
    [13, "s5", "process-focusable"]
  ],
  "(method 132 grunt)": [[16, "t9", "(function nav-enemy none)"]],
  "(method 77 flitter)": [
    [14, "v1", "art-joint-anim"],
    [69, "v1", "art-joint-anim"]
  ],
  "(method 78 flitter)": [[15, "a1", "art-joint-anim"]],
  "(code ambush flitter)": [[[72, 76], "a0", "process-focusable"]],
  "(code ambush-jumping flitter)": [
    [14, "v1", "art-joint-anim"],
    [191, "v1", "art-joint-anim"]
  ],
  "(method 180 flitter)": [[17, "s5", "process-focusable"]],
  "(post active flitter)": [[9, "t9", "(function none)"]],
  "(code stare flitter)": [[126, "v1", "art-joint-anim"]],
  "(post stare flitter)": [[9, "t9", "(function none)"]],
  "(trans circling flitter)": [[14, "gp", "process-focusable"]],
  "(code circling flitter)": [[27, "v1", "art-joint-anim"]],
  "(trans attack flitter)": [[16, "s5", "process-focusable"]],
  "(code attack flitter)": [
    [20, "v1", "art-joint-anim"],
    [147, "v1", "art-joint-anim"]
  ],
  "(method 132 flitter)": [[16, "t9", "(function nav-enemy none)"]],
  "(code target-tube)": [[33, "v1", "art-joint-anim"]],
  "(code target-tube-start)": [[109, "v1", "float"]],
  "(event slide-control-ride slide-control)": [
    [21, "gp", "process-drawable"],
    [28, "v1", "vector"],
    [32, "v1", "vector"],
    [36, "v1", "vector"]
  ],
  "bones-set-sqwc": [[2, "v1", "dma-bank-control"]],
  "bones-reset-sqwc": [[2, "v1", "dma-bank-control"]],
  "bones-init": [
    [1, "v1", "bone-memory"],
    [6, "a1", "bone-memory"],
    [10, "a1", "bone-memory"],
    [14, "a1", "bone-memory"],
    [18, "a1", "bone-memory"],
    [22, "a1", "bone-memory"],
    [26, "a1", "bone-memory"],
    [44, "a0", "dma-packet"],
    [45, "a0", "(pointer uint64)"]
  ],
  "bones-mtx-calc-execute": [
    [[126, 154], "a0", "pris-mtx"],
    [[126, 154], "a1", "pris-mtx"],
    [65, "v1", "bone-memory"],
    [70, "a1", "bone-memory"],
    [74, "a1", "bone-memory"],
    [78, "a1", "bone-memory"],
    [82, "a1", "bone-memory"],
    [86, "a1", "bone-memory"],
    [90, "a1", "bone-memory"],
    [94, "a0", "dma-bank-control"],
    [157, "a0", "dma-bank-control"]
  ],
  "foreground-init": [
    [[1, 100], "gp", "foreground-work"],
    [21, "a0", "dma-packet"],
    [22, "a0", "(pointer uint64)"]
  ],
  "texscroll-make-request": [[[5, 40], "a1", "mei-texture-scroll"]],
  "texscroll-execute": [
    [19, "t1", "pointer"],
    [15, "a2", "merc-fragment-control"],
    [[20, 24], "t1", "merc-fragment"],
    [40, "a2", "merc-fragment-control"],
    [45, "a2", "merc-fragment-control"],
    [48, "a2", "merc-fragment-control"],
    [51, "a2", "int"],
    [[10, 31], "a1", "mei-texture-scroll"],
    [39, "t1", "(pointer int8)"]
  ],
  "foreground-wrapup": [
    [[1, 90], "gp", "foreground-work"],
    [[25, 31], "a0", "dma-packet"],
    [[55, 60], "a0", "dma-packet"]
  ],
  "foreground-draw": [
    [[1, 64], "at", "foreground-work"],
    [13, "t0", "foreground-work"],
    [27, "t1", "foreground-work"],
    [32, "a2", "foreground-work"],
    [37, "a1", "foreground-work"],
    [70, "a0", "foreground-work"],
    [114, "v1", "foreground-work"],
    [116, "v1", "foreground-work"],
    [118, "v1", "foreground-work"],
    [142, "v1", "foreground-work"],
    [187, "a0", "foreground-work"],
    [220, "a0", "foreground-work"],
    [233, "a0", "foreground-work"],
    [256, "a0", "foreground-work"],
    [369, "v1", "foreground-work"],
    [377, "a0", "foreground-work"],
    [417, "a0", "foreground-work"],
    [432, "a0", "foreground-work"],
    [445, "v1", "foreground-work"],
    [468, "v1", "foreground-work"],
    [475, "v1", "foreground-work"],
    [500, "v1", "foreground-work"],
    [518, "v1", "foreground-work"],
    [524, "v1", "foreground-work"],
    [553, "a0", "foreground-work"],
    [583, "v1", "foreground-work"],
    [594, "v1", "foreground-work"],
    [602, "v1", "foreground-work"],
    [611, "v1", "foreground-work"],
    [654, "a0", "foreground-work"],
    [648, "s5", "int"],
    [315, "a2", "(pointer uint8)"],
    [321, "v1", "pointer"],
    [338, "a3", "(pointer uint8)"],
    [344, "v1", "pointer"],
    [[4, 61], "a0", "bone-calculation"],
    [[185, 189], "v1", "mei-texture-scroll"],
    [[252, 281], "v1", "mei-envmap-tint"]
  ],
  "foreground-add-mtx-calc": [[1, "v1", "foreground-work"]],
  "foreground-shadow": [
    [2, "v1", "foreground-work"],
    [[13, 19], "t1", "vector"]
  ],
  "dma-add-process-drawable": [
    [433, "a0", "foreground-work"],
    [545, "t0", "(pointer uint128)"],
    [39, "a0", "foreground-work"],
    [42, "a0", "foreground-work"],
    [[128, 146], "v1", "mood-context"]
  ],
  "foreground-ripple": [
    [2, "v1", "foreground-work"],
    [25, "v1", "foreground-work"],
    [[27, 32], "a0", "foreground-work"]
  ],
  "dark-lightning-handler": [
    [64, "s5", "process-drawable"],
    [211, "gp", "process-drawable"],
    [147, "s5", "process-drawable"],
    [251, "gp", "process-drawable"],
    [312, "a0", "lightning-tracker"]
  ],
  "(post idle air-train)": [[4, "t9", "(function none)"]],
  "(anon-function 3 ctywide-scenes)": [
    [13, "t9", "(function mood-context symbol)"],
    [33, "t9", "(function mood-context symbol)"]
  ],
  "(anon-function 2 ctywide-scenes)": [
    [13, "t9", "(function mood-context symbol)"],
    [33, "t9", "(function mood-context symbol)"]
  ],
  "(anon-function 1 ctywide-scenes)": [
    [13, "t9", "(function mood-context symbol)"],
    [33, "t9", "(function mood-context symbol)"]
  ],
  "(anon-function 0 ctywide-scenes)": [
    [13, "t9", "(function mood-context symbol)"],
    [33, "t9", "(function mood-context symbol)"]
  ],
  "(method 11 fort-trap-door)": [[53, "a0", "collide-shape-moving"]],
  "(method 0 joint-exploder-tuning)": [
    [[5, 79], "v0", "joint-exploder-tuning"]
  ],
  "joint-exploder-init-by-other": [
    [48, "a0", "process-drawable"],
    [57, "v1", "process-drawable"],
    [64, "a0", "process-drawable"]
  ],
  "(method 23 joint-exploder)": [[26, "v1", "process-drawable"]],
  "(method 28 joint-exploder)": [[[0, 250], "s5", "joint-exploder-list"]],
  "joint-exploder-joint-callback": [[3, "s4", "joint-exploder"]],
  "(event idle fort-trap-door)": [[4, "v1", "attack-info"]],
  "(code idle hide-light)": [[10, "v1", "art-joint-anim"]],
  "(event impact turret-shot)": [[11, "s4", "process-drawable"]],
  "(code impact turret-shot)": [[4, "v1", "collide-shape-prim-group"]],
  "(method 29 sinking-plat)": [
    [6, "v0", "(function rigid-body-platform float none)"]
  ],
  "(code collapse beam)": [[25, "v1", "art-joint-anim"]],
  "(code fall ruins-bridge)": [
    [16, "v1", "collide-shape-prim-group"],
    [23, "v1", "collide-shape-prim-group"],
    [31, "v1", "collide-shape-prim-group"],
    [39, "v1", "collide-shape-prim-group"]
  ],
  "(event fall ruins-drop-plat)": [[10, "v1", "collide-shape-prim-group"]],
  "(post fall ruins-drop-plat)": [[20, "t9", "(function none)"]],
  "(code target-death)": [
    [467, "v1", "art-joint-anim"],
    [594, "v1", "art-joint-anim"],
    [852, "v1", "art-joint-anim"]
  ],
  "throne-activate": [[3, "f0", "meters"]],
  "throne-deactivate": [[3, "f0", "meters"]],
  "palroof-activate": [[6, "f0", "meters"]],
  "palroof-deactivate": [[6, "f0", "meters"]],
  "check-onintent-bugs": [[[31, 49], "s3", "sprite-vec-data-2d"]],
  "(anon-function 3 onintent-scenes)": [
    [13, "t9", "(function mood-context none)"]
  ],
  "(anon-function 2 onintent-scenes)": [
    [13, "t9", "(function mood-context none)"]
  ],
  "(anon-function 1 onintent-scenes)": [
    [13, "t9", "(function mood-context none)"]
  ],
  "(anon-function 0 onintent-scenes)": [
    [13, "t9", "(function mood-context none)"]
  ],
  "(anon-function 2 stadium-scenes)": [
    [60, "v1", "process-drawable"],
    [76, "v1", "process-drawable"],
    [79, "v1", "process-drawable"]
  ],
  "(anon-function 5 stadium-scenes)": [
    [13, "t9", "(function mood-context none)"]
  ],
  "(anon-function 6 stadium-scenes)": [
    [13, "t9", "(function mood-context none)"]
  ],
  "(anon-function 7 stadium-scenes)": [
    [13, "t9", "(function mood-context none)"]
  ],
  "(anon-function 8 stadium-scenes)": [
    [13, "t9", "(function mood-context none)"]
  ],
  "(anon-function 9 stadium-scenes)": [
    [13, "t9", "(function mood-context none)"]
  ],
  "(anon-function 10 stadium-scenes)": [
    [13, "t9", "(function mood-context none)"]
  ],
  "(anon-function 11 stadium-scenes)": [
    [13, "t9", "(function mood-context none)"]
  ],
  "(anon-function 12 stadium-scenes)": [
    [13, "t9", "(function mood-context none)"]
  ],
  "(anon-function 13 stadium-scenes)": [
    [13, "t9", "(function mood-context none)"]
  ],
  "(anon-function 14 stadium-scenes)": [
    [13, "t9", "(function mood-context none)"]
  ],
  "(anon-function 15 stadium-scenes)": [
    [13, "t9", "(function mood-context none)"]
  ],
  "(anon-function 16 stadium-scenes)": [
    [13, "t9", "(function mood-context none)"]
  ],
  "(anon-function 17 stadium-scenes)": [
    [13, "t9", "(function mood-context none)"]
  ],
  "(anon-function 18 stadium-scenes)": [
    [13, "t9", "(function mood-context none)"]
  ],
  "(anon-function 19 stadium-scenes)": [
    [13, "t9", "(function mood-context none)"]
  ],
  "(anon-function 20 stadium-scenes)": [
    [13, "t9", "(function mood-context none)"]
  ],
  "(anon-function 3 canyon-scenes)": [
    [67, "v0", "process-drawable"],
    [72, "v0", "process-drawable"]
  ],
  "(anon-function 8 mountain-scenes)": [[2, "v0", "sound-rpc-set-param"]],
  "(anon-function 27 intro-scenes)": [[[97, 100], "v1", "dma-packet"]],
  "(anon-function 24 intro-scenes)": [[[213, 216], "v1", "dma-packet"]],
  "(anon-function 18 intro-scenes)": [
    [23, "t9", "(function mood-context none)"],
    [43, "t9", "(function mood-context none)"],
    [63, "t9", "(function mood-context none)"]
  ],
  "(anon-function 16 intro-scenes)": [[4, "v0", "target"]],
  "(anon-function 8 intro-scenes)": [
    [49, "t9", "(function mood-context none)"]
  ],
  "(anon-function 3 intro-scenes)": [
    [13, "t9", "(function mood-context none)"]
  ],
  "birth-func-atoll-bird-wing": [[[2, 25], "v1", "sprite-vec-data-2d"]],
  "(anon-function 17 nestb-scenes)": [[15, "v0", "float"]],
  "movie-nest-metalkor-shot-draw-impact": [
    [224, "v1", "process-drawable"],
    [345, "v1", "process-drawable"]
  ],
  "(anon-function 11 nestb-scenes)": [
    [13, "v0", "target"],
    [8, "v0", "target"]
  ],
  "(anon-function 10 nestb-scenes)": [
    [8, "v0", "target"],
    [13, "v0", "target"]
  ],
  "attach-squid-movie-part": [[20, "v1", "float"]],
  "attach-squid-break-movie-part": [[44, "v1", "float"]],
  "movie-consite-metalkor-shot-draw-impact": [
    [224, "v1", "process-drawable"],
    [345, "v1", "process-drawable"]
  ],
  "(anon-function 3 consite-scenes)": [
    [8, "v0", "target"],
    [13, "v0", "target"]
  ],
  "(anon-function 2 consite-scenes)": [
    [8, "v0", "target"],
    [13, "v0", "target"]
  ],
  "(anon-function 2 under-scenes)": [[21, "v0", "target"]],
  "hiphog-mirror-sheen-func": [
    [[50, 64], "a2", "ripple-wave"],
    [49, "a2", "(inline-array ripple-wave)"],
    [48, "a2", "ripple-wave"]
  ],
  "(anon-function 7 outro-scenes)": [
    [13, "t9", "(function mood-context none)"]
  ],
  "(anon-function 4 outro-scenes)": [
    [13, "t9", "(function mood-context none)"],
    [33, "t9", "(function mood-context none)"],
    [53, "t9", "(function mood-context none)"],
    [73, "t9", "(function mood-context none)"]
  ],
  "(code target-gun-stance)": [
    [598, "v1", "art-joint-anim"],
    [152, "v1", "art-joint-anim"],
    [248, "v1", "art-joint-anim"],
    [345, "v1", "art-joint-anim"],
    [442, "v1", "art-joint-anim"]
  ],
  "find-instance-by-name-level": [
    [11, "v1", "drawable-tree-instance-shrub"],
    [38, "v1", "drawable-tree-instance-tie"]
  ],
  "dma-add-process-drawable-hud": [[11, "a0", "foreground-work"]],
  "find-instance-by-index": [
    [26, "t1", "drawable-tree-instance-shrub"],
    [40, "t1", "drawable-tree-instance-tie"]
  ],
  "print-prototype-list": [
    [25, "v1", "drawable-tree-instance-shrub"],
    [104, "v1", "drawable-tree-instance-tie"]
  ],
  "draw-instance-info": [
    [[188, 203], "s5", "prototype-bucket-shrub"],
    [[192, 303], "s1", "prototype-shrubbery"],
    [[359, 400], "v1", "prototype-tie"],
    [[44, 64], "s1", "drawable-inline-array-instance-tie"],
    [[331, 450], "s5", "prototype-bucket-tie"]
  ],
  "set-shadow-by-name": [[7, "v1", "process-drawable"]],
  "get-shadow-by-name": [[7, "v1", "process-drawable"]],
  "(anon-function 2 memory-usage)": [[211, "v1", "collide-shape-moving"]],
  "(method 9 screen-filter)": [
    [[25, 31], "a0", "dma-packet"],
    [[34, 40], "a0", "gs-gif-tag"],
    [45, "a0", "(pointer gs-test)"],
    [47, "a0", "(pointer gs-reg64)"],
    [[72, 102], "t1", "rgba"]
  ],
  "(method 16 nav-engine)": [[92, "gp", "nav-engine-spr-buffer"]],
  "(method 12 nav-engine)": [
    [[22, 28], "v1", "connection"],
    [[29, 31], "a0", "process-focusable"],
    [[34, 86], "s2", "collide-shape"],
    [90, "v1", "collide-shape-prim-group"],
    [110, "s2", "collide-shape-prim-sphere"]
  ],
  "(method 11 nav-state)": [[37, "v1", "float"]],
  "(method 18 nav-control)": [
    [252, "a2", "float"],
    [250, "a3", "uint"],
    [250, "t0", "uint"]
  ],
  "(method 23 nav-mesh)": [["_stack_", 16, "res-tag"]],
  "nav-control-validate": [
    [29, "s5", "int"],
    [29, "v1", "int"]
  ],
  "(method 43 nav-mesh)": [["_stack_", 28, "float"]],
  "(code open gungame-door)": [[35, "v1", "art-joint-anim"]],
  "(event idle gun-dummy)": [
    [[35, 64], "s5", "attack-info"],
    [70, "gp", "process-drawable"]
  ],
  "(method 29 gun-dummy)": [[26, "v0", "path-control"]],
  "(method 30 gun-dummy)": [
    [3, "v1", "tpath-control-frame"],
    [5, "v1", "(inline-array tpath-control-frame)"],
    [10, "v1", "tpath-control-frame"],
    [17, "v1", "tpath-control-frame"],
    [24, "v1", "tpath-control-frame"],
    [31, "v1", "tpath-control-frame"],
    [38, "v1", "tpath-control-frame"],
    [12, "v1", "(inline-array tpath-control-frame)"],
    [19, "v1", "(inline-array tpath-control-frame)"],
    [26, "v1", "(inline-array tpath-control-frame)"],
    [33, "v1", "(inline-array tpath-control-frame)"],
    [40, "v1", "(inline-array tpath-control-frame)"]
  ],
  "(method 31 gun-dummy)": [[40, "v1", "(inline-array tpath-control-frame)"]],
  "(method 10 training-manager)": [[51, "t9", "(function process none)"]],
  "(trans course training-manager)": [[[22, 493], "gp", "hud"]],
  "(code end-course training-manager)": [[28, "gp", "process-drawable"]],
  "(method 21 training-manager)": [
    [23, "a1", "process-focusable"],
    [34, "a1", "process-focusable"]
  ],
  "(method 26 training-manager)": [[30, "s2", "process-focusable"]],
  "(method 22 training-manager)": [[123, "v1", "process-focusable"]],
  "(anon-function 1 gungame-obs)": [[50, "gp", "process-drawable"]],
  "(anon-function 3 gungame-obs)": [[50, "gp", "process-drawable"]],
  "(event end-course training-manager)": [[13, "a0", "process-drawable"]],
  "(event course training-manager)": [
    [4, "a0", "process-taskable"],
    [40, "a0", "process-drawable"]
  ],
  "(event yellow-training-intro training-manager)": [
    [13, "a0", "process-drawable"]
  ],
  "(method 23 training-manager)": [[104, "s0", "process-focusable"]],
  "(method 11 training-manager)": [["_stack_", 16, "res-tag"]],
  "attach-pod-part": [[32, "v1", "float"]],
  "(method 30 collectable)": [[109, "v1", "collide-shape"]],
  "(method 32 collectable)": [
    [19, "v1", "int"],
    [19, "a0", "int"],
    [23, "a0", "int"],
    [155, "v1", "process-drawable"]
  ],
  "(anon-function 69 collectables)": [
    //[[1, 6], "v1", "handle"],
    [2, "v1", "handle"],
    [5, "v1", "handle"],
    [8, "v1", "handle"],
    [13, "v1", "collectable"],
    [[34, 39], "a0", "process-focusable"]
  ],
  "check-blue-suck": [[19, "v1", "collide-shape"]],
  "add-blue-motion": [[27, "s2", "process-focusable"]],
  "collectable-standard-event-handler": [
    [84, "a0", "vector"],
    [102, "a0", "vector"],
    [[167, 171], "a0", "process"],
    [[292, 296], "a0", "process"]
  ],
  "(event pickup collectable)": [
    [17, "a0", "vector"],
    [18, "v1", "vector"]
  ],
  "(code die eco)": [[55, "v1", "float"]],
  "(code pickup eco)": [
    [39, "v0", "state"],
    [41, "t9", "(function none)"]
  ],
  "(method 10 gem)": [[12, "t9", "(function gem none)"]],
  "(method 9 fact-info)": [
    [245, "a0", "process-drawable"],
    [293, "a0", "process-drawable"]
  ],
  "(method 179 fodder)": [[[16, 20], "a0", "process-focusable"]],
  "(code notice fodder)": [
    [78, "v1", "art-joint-anim"],
    [54, "v1", "float"],
    [150, "v1", "float"]
  ],
  "(code active fodder)": [
    [26, "v1", "art-joint-anim"],
    [112, "v1", "art-joint-anim"],
    [283, "v1", "art-joint-anim"],
    [179, "v1", "art-joint-anim"]
  ],
  "(method 182 fodder)": [[34, "v1", "float"]],
  "(trans hostile fodder)": [
    [[25, 29], "a0", "process-focusable"],
    [105, "v1", "float"]
  ],
  "(code circling fodder)": [
    [243, "v1", "art-joint-anim"],
    [129, "gp", "art-joint-anim"]
  ],
  "(method 77 fodder)": [
    [57, "s5", "art-joint-anim"],
    [85, "s4", "art-joint-anim"]
  ],
  "(method 78 fodder)": [[16, "v1", "art-joint-anim"]],
  "(method 181 fodder)": [[2, "v1", "collide-shape-prim-group"]],
  "(method 7 fodder)": [[19, "t9", "(function nav-enemy int nav-enemy)"]],
  "(post idle fodder)": [[4, "t9", "(function none)"]],
  "(method 180 fodder)": [[24, "s1", "fodder"]],
  "(method 55 fodder)": [[29, "s5", "process-drawable"]],
  "(method 13 hud-box)": [
    [[63, 70], "t4", "dma-packet"],
    [[72, 79], "t4", "gs-gif-tag"],
    [83, "t4", "(pointer gs-test)"],
    [85, "t4", "(pointer gs-reg64)"],
    [87, "t4", "(pointer gs-alpha)"],
    [89, "t4", "(pointer gs-reg64)"],
    [[96, 101], "t3", "(pointer uint128)"],
    [[110, 144], "t4", "(inline-array vector4w)"],
    [[156, 163], "t2", "dma-packet"],
    [[165, 172], "t2", "gs-gif-tag"],
    [176, "t2", "(pointer gs-alpha)"],
    [178, "t2", "(pointer gs-reg64)"],
    [180, "t2", "(pointer gs-rgbaq)"],
    [182, "t2", "(pointer gs-reg64)"],
    [[187, 212], "t2", "(inline-array vector4w)"]
  ],
  "(method 9 hud-sprite)": [
    [[27, 34], "v1", "(pointer uint128)"],
    [[39, 280], "v1", "(inline-array vector)"],
    [[280, 316], "v1", "(inline-array vector4w)"]
  ],
  "(method 9 hud-box)": [[[1, 53], "v1", "(inline-array vector4w)"]],
  "(method 10 hud-box)": [
    [[1, 8], "a2", "dma-packet"],
    [[10, 17], "a2", "gs-gif-tag"],
    [21, "a2", "(pointer gs-test)"],
    [23, "a2", "(pointer gs-reg64)"],
    [25, "a2", "(pointer gs-alpha)"],
    [27, "a2", "(pointer gs-reg64)"],
    [[31, 77], "v1", "(inline-array vector4w)"]
  ],
  "(method 11 hud-box)": [
    [[1, 8], "a2", "dma-packet"],
    [[10, 17], "a2", "gs-gif-tag"],
    [21, "a2", "(pointer gs-test)"],
    [23, "a2", "(pointer gs-reg64)"],
    [25, "a2", "(pointer gs-alpha)"],
    [27, "a2", "(pointer gs-reg64)"],
    [[31, 77], "v1", "(inline-array vector4w)"]
  ],
  "(method 12 hud-box)": [
    [[1, 8], "a2", "dma-packet"],
    [[10, 17], "a2", "gs-gif-tag"],
    [21, "a2", "(pointer gs-test)"],
    [23, "a2", "(pointer gs-reg64)"],
    [25, "a2", "(pointer gs-alpha)"],
    [27, "a2", "(pointer gs-reg64)"],
    [[31, 77], "v1", "(inline-array vector4w)"]
  ],
  "(method 14 hud-box)": [
    [[1, 8], "a2", "dma-packet"],
    [[10, 17], "a2", "gs-gif-tag"],
    [43, "a1", "(pointer gs-scissor)"],
    [45, "a1", "(pointer gs-reg64)"]
  ],
  "(method 15 hud-box)": [
    [[1, 8], "a0", "dma-packet"],
    [[10, 17], "a0", "gs-gif-tag"],
    [21, "a0", "(pointer gs-scissor)"],
    [23, "a0", "(pointer gs-reg64)"]
  ],
  "hud-create-icon": [[35, "a0", "process-drawable"]],
  "hide-hud": [
    [11, "v1", "connection"],
    [23, "v1", "connection"]
  ],
  "enable-hud": [[17, "v1", "connection"]],
  "hide-hud-quick": [
    [11, "v1", "connection"],
    [23, "v1", "connection"]
  ],
  "show-hud": [
    [22, "v1", "connection"],
    [34, "v1", "connection"]
  ],
  "hud-hidden?": [
    [9, "v1", "connection"],
    [[9, 13], "a0", "hud"]
  ],
  "(method 15 hud-dark-eco-symbol)": [[[9, 14], "v1", "hud-health"]],
  "(method 15 hud-gun)": [[[251, 256], "v1", "dma-packet"]],
  "target-mech-collision": [[108, "v0", "carry-info"]],
  "target-mech-exit": [[[235, 242], "v1", "handle"]],
  "mech-update-ik": [
    [3, "v1", "process-drawable"],
    [36, "s5", "collide-shape-moving"],
    [41, "s5", "collide-shape-moving"],
    [55, "s3", "joint-mod-ik"],
    [72, "s3", "joint-mod-ik"],
    [85, "s5", "collide-shape-moving"],
    [93, "s3", "joint-mod-ik"],
    [104, "s3", "joint-mod-ik"],
    [52, "v1", "(array joint-mod-ik)"]
  ],
  "target-mech-punch-pick": [
    [29, "v0", "process-focusable"],
    [222, "s5", "art-joint-anim"],
    [241, "s5", "art-joint-anim"]
  ],
  "(code target-mech-walk)": [[91, "f0", "float"]],
  "(code target-mech-punch)": [
    [107, "v1", "art-joint-anim"],
    [135, "v1", "art-joint-anim"],
    [163, "v1", "art-joint-anim"],
    [191, "v1", "art-joint-anim"],
    [231, "v1", "art-joint-anim"],
    [259, "v1", "art-joint-anim"],
    [287, "v1", "art-joint-anim"],
    [315, "v1", "art-joint-anim"]
  ],
  "(code target-mech-jump)": [[26, "t9", "(function none)"]],
  "(code target-mech-death)": [
    [379, "gp", "art-joint-anim"],
    [643, "v1", "art-joint-anim"]
  ],
  "(code target-mech-get-off)": [[67, "v1", "art-joint-anim"]],
  "(code target-mech-get-on)": [
    [74, "v1", "process-drawable"],
    [80, "v1", "process-drawable"],
    [115, "v1", "art-joint-anim"]
  ],
  "(code target-mech-carry-throw)": [
    [51, "v0", "carry-info"],
    [112, "v0", "carry-info"],
    [135, "v1", "sphere"]
  ],
  "(code target-mech-carry-drop)": [
    [42, "v0", "carry-info"],
    [110, "v1", "art-joint-anim"],
    [176, "v0", "carry-info"],
    [262, "v0", "sound-rpc-set-param"],
    [295, "v0", "sound-rpc-set-param"],
    [220, "v1", "sphere"]
  ],
  "(code target-mech-carry-pickup)": [
    [137, "v0", "carry-info"],
    [377, "v1", "art-joint-anim"],
    [541, "v0", "carry-info"],
    [574, "f0", "float"]
  ],
  "(code target-mech-carry-walk)": [[80, "f0", "float"]],
  "(event target-mech-punch)": [
    [45, "gp", "collide-query"],
    [51, "s5", "collide-shape-prim"],
    [68, "s5", "process-focusable"],
    [95, "gp", "collide-query"],
    [128, "s5", "process-focusable"],
    [180, "gp", "collide-query"]
  ],
  "(exit idle mech)": [[[9, 17], "v1", "handle"]],
  "(anon-function 8 target-mech)": [
    [4, "gp", "target"],
    [10, "gp", "target"],
    [14, "gp", "target"]
  ],
  "(anon-function 9 target-mech)": [[2, "a0", "(pointer target)"]],
  "target-mech-handler": [
    [91, "a0", "process"],
    [213, "a3", "vector"],
    [225, "s2", "vector"],
    [305, "a3", "vector"],
    [317, "s2", "vector"],
    [164, "v0", "attack-info"]
  ],
  "(enter target-mech-carry-hit-ground)": [[3, "v0", "sound-rpc-set-param"]],
  "(event target-mech-grab)": [[24, "a0", "process"]],
  "(anon-function 7 target-mech)": [
    [32, "a0", "joint-mod-ik"],
    [26, "a0", "(array joint-mod-ik)"]
  ],
  "(enter target-mech-hit-ground)": [[3, "v0", "sound-rpc-set-param"]],
  "(exit target-mech-carry-drag)": [
    [11, "v0", "sound-rpc-set-param"],
    [28, "v0", "sound-rpc-set-param"]
  ],
  "(trans target-mech-carry-drag)": [[73, "v1", "sphere"]],
  "target-mech-carry-update": [[50, "v1", "sphere"]],
  "(code idle hoverboard-training-manager)": [
    [[162, 169], "v1", "handle"],
    [337, "s5", "process-drawable"],
    [[68, 248], "gp", "handle"],
    [[266, 384], "gp", "handle"]
  ],
  "(code idle-training hoverboard-training-manager)": [
    [56, "gp", "handle"],
    [175, "s5", "process-drawable"],
    [[104, 219], "gp", "handle"]
  ],
  "(method 10 hoverboard-training-manager)": [
    [19, "t9", "(function process none)"]
  ],
  "(code fire skatea-jump-pad)": [[59, "t9", "(function none)"]],
  "(method 29 hoverboard-training-manager)": [[[18, 491], "gp", "hud-goal"]],
  "hoverboard-training-manager-event-handler": [
    [[32, 72], "gp", "(pointer board-tricks)"],
    [12, "v1", "float"],
    [25, "v1", "float"]
  ],
  "(method 11 hoverboard-training-manager)": [["_stack_", 16, "res-tag"]],
  "(trans idle krew-collection-item)": [
    [28, "a1", "process-drawable"],
    [29, "a0", "collide-shape"]
  ],
  "(method 56 pegasus)": [[[5, 10], "v1", "attack-info"]],
  "(post idle pegasus)": [[11, "t9", "(function none)"]],
  "(code notice pegasus)": [
    [53, "v1", "art-joint-anim"],
    [121, "v1", "art-joint-anim"]
  ],
  "(code active pegasus)": [[28, "v1", "art-joint-anim"]],
  "pegasus-fly-code": [
    [386, "v1", "float"],
    [413, "v1", "float"]
  ],
  "(code die pegasus)": [[45, "v1", "art-joint-anim"]],
  "pegasus-choose-path": [[114, "v1", "float"]],
  "(method 115 pegasus)": [["_stack_", 16, "res-tag"]],
  "(code attack-forward amphibian)": [[14, "v1", "art-joint-anim"]],
  "(enter attack-forward amphibian)": [
    [50, "gp", "process-focusable"],
    [54, "a0", "process-focusable"],
    [53, "gp", "process-focusable"]
  ],
  "(code tongue-attack amphibian)": [[14, "v1", "art-joint-anim"]],
  "(method 76 amphibian)": [[1, "a1", "process-focusable"]],
  "(method 90 amphibian)": [[165, "v1", "art-joint-anim"]],
  "(method 88 amphibian)": [[29, "s4", "art-joint-anim"]],
  "(method 87 amphibian)": [[20, "s4", "art-joint-anim"]],
  "(method 89 amphibian)": [[37, "s4", "art-joint-anim"]],
  "(method 78 amphibian)": [
    [21, "v1", "art-joint-anim"],
    [67, "s4", "art-joint-anim"]
  ],
  "(method 77 amphibian)": [
    [37, "s5", "art-joint-anim"],
    [97, "s4", "art-joint-anim"]
  ],
  "(method 51 amphibian)": [
    [34, "a0", "process-focusable"],
    [37, "a0", "process-focusable"]
  ],
  "(method 186 amphibian)": [[41, "s3", "collide-shape-prim-sphere"]],
  "(code notice amphibian)": [[37, "a1", "art-joint-anim"]],
  "(enter stare amphibian)": [
    [35, "a0", "process-focusable"],
    [38, "a0", "process-focusable"]
  ],
  "(code attack-spin amphibian)": [
    [53, "v1", "art-joint-anim"],
    [203, "a0", "process-focusable"],
    [102, "v1", "art-joint-anim"],
    [136, "v1", "art-joint-anim"],
    [206, "a0", "process-focusable"]
  ],
  "(enter attack-spin amphibian)": [
    [56, "gp", "process-focusable"],
    [59, "gp", "process-focusable"]
  ],
  "(post attack-forward-lunge amphibian)": [
    [14, "a0", "process-focusable"],
    [17, "a0", "process-focusable"]
  ],
  "(code stare-idle amphibian)": [[23, "v1", "art-joint-anim"]],
  "(code stare amphibian)": [
    [53, "v1", "art-joint-anim"],
    [102, "v1", "art-joint-anim"],
    [136, "v1", "art-joint-anim"]
  ],
  "(enter notice amphibian)": [
    [20, "a0", "process-focusable"],
    [23, "a0", "process-focusable"]
  ],
  "(code active amphibian)": [
    [69, "v1", "art-joint-anim"],
    [135, "v1", "art-joint-anim"]
  ],
  "(method 185 amphibian)": [
    [33, "a0", "process-focusable"],
    [36, "a0", "process-focusable"]
  ],
  "amphibian-joint-mod-callback": [
    [12, "s2", "amphibian-joint-mod"],
    [18, "s2", "amphibian-joint-mod"],
    [48, "s2", "amphibian-joint-mod"],
    [49, "v1", "amphibian"]
  ],
  "(method 7 hopper)": [
    [14, "t9", "(function process-focusable int process-focusable)"]
  ],
  "(method 132 hopper)": [[16, "t9", "(function enemy none)"]],
  "(code active hopper)": [[22, "v1", "art-joint-anim"]],
  "(trans hostile hopper)": [
    [24, "gp", "process-focusable"],
    [153, "gp", "process-focusable"],
    [156, "gp", "process-focusable"]
  ],
  "(method 88 hopper)": [[16, "a1", "art-joint-anim"]],
  "(method 87 hopper)": [[16, "a1", "art-joint-anim"]],
  "(method 89 hopper)": [[16, "a1", "art-joint-anim"]],
  "(method 78 hopper)": [
    [18, "s4", "art-joint-anim"],
    [56, "v1", "art-joint-anim"]
  ],
  "(method 77 hopper)": [
    [33, "a1", "art-joint-anim"],
    [86, "a1", "art-joint-anim"]
  ],
  "(method 7 metalmonk)": [
    [14, "t9", "(function process-focusable int process-focusable)"]
  ],
  "(method 87 metalmonk)": [[27, "s5", "art-joint-anim"]],
  "(method 104 metalmonk)": [
    [14, "a0", "process-focusable"],
    [17, "a0", "process-focusable"]
  ],
  "(code attack metalmonk)": [[37, "s5", "art-joint-anim"]],
  "(code active metalmonk)": [
    [205, "a1", "art-joint-anim"],
    [118, "gp", "art-joint-anim"]
  ],
  "(trans hostile metalmonk)": [
    [29, "gp", "process-focusable"],
    [71, "gp", "process-focusable"],
    [74, "gp", "process-focusable"]
  ],
  "(method 180 metalmonk)": [[4, "v1", "collide-shape-prim-group"]],
  "(method 78 metalmonk)": [
    [18, "s4", "art-joint-anim"],
    [83, "s4", "art-joint-anim"]
  ],
  "(method 77 metalmonk)": [
    [37, "a1", "art-joint-anim"],
    [106, "s5", "art-joint-anim"],
    [163, "s4", "art-joint-anim"]
  ],
  "(trans victory metalmonk)": [
    [28, "a0", "process-focusable"],
    [31, "a0", "process-focusable"]
  ],
  "(method 46 ginsu)": [[8, "v1", "collide-shape-prim-group"]],
  "(method 183 ginsu)": [[2, "v1", "collide-shape-prim-group"]],
  "(method 70 ginsu)": [
    [33, "v1", "float"],
    [30, "a0", "int"]
  ],
  "(method 181 ginsu)": [
    [18, "a0", "process-focusable"],
    [21, "a0", "process-focusable"]
  ],
  "(trans attack ginsu)": [[32, "a0", "process-focusable"]],
  "(trans anticipate-attack ginsu)": [[27, "a0", "process-focusable"]],
  "(method 142 ginsu)": [
    [16, "a0", "process-focusable"],
    [19, "a0", "process-focusable"]
  ],
  "(method 10 ginsu)": [[6, "t9", "(function none :behavior part-spawner)"]],
  "(code victory centurion)": [[30, "v1", "art-joint-anim"]],
  "(code fire centurion)": [
    [22, "a0", "process-focusable"],
    [25, "a0", "process-focusable"],
    [43, "v1", "art-joint-anim"],
    [76, "gp", "process-focusable"],
    [95, "gp", "process-focusable"],
    [311, "v1", "art-joint-anim"],
    [374, "v1", "art-joint-anim"],
    [98, "gp", "process-focusable"],
    [163, "a0", "process-focusable"],
    [166, "a0", "process-focusable"]
  ],
  "(code active centurion)": [[22, "v1", "art-joint-anim"]],
  "(code attack centurion)": [[14, "v1", "art-joint-anim"]],
  "(enter attack centurion)": [
    [3, "a0", "collide-shape-prim-group"],
    [9, "v1", "collide-shape-prim-group"]
  ],
  "(exit attack centurion)": [
    [3, "a0", "collide-shape-prim-group"],
    [9, "v1", "collide-shape-prim-group"]
  ],
  "(method 55 centurion)": [
    [246, "a0", "process-focusable"],
    [249, "a0", "process-focusable"],
    [341, "a2", "float"]
  ],
  "(code hostile centurion)": [
    [87, "a0", "process-focusable"],
    [90, "a0", "process-focusable"]
  ],
  "(method 7 centurion)": [
    [14, "t9", "(function process-focusable int process-focusable)"]
  ],
  "(method 78 centurion)": [
    [18, "v1", "art-joint-anim"],
    [53, "s4", "art-joint-anim"],
    [82, "v1", "art-joint-anim"]
  ],
  "(method 77 centurion)": [
    [18, "v1", "art-joint-anim"],
    [72, "a1", "art-joint-anim"],
    [117, "a1", "art-joint-anim"],
    [151, "s4", "art-joint-anim"]
  ],
  "(trans hostile centurion)": [
    [25, "a0", "process-focusable"],
    [31, "s5", "process-focusable"],
    [21, "s5", "process-focusable"]
  ],
  "(method 180 centurion)": [
    [28, "s0", "process-focusable"],
    [49, "s0", "process-focusable"]
  ],
  "(method 132 centurion)": [[13, "t9", "(function enemy none)"]],
  "(method 31 centurion-shot)": [[7, "t9", "(function projectile none)"]],
  "(method 28 centurion-shot)": [
    [49, "t9", "(function projectile projectile-options sound-id)"]
  ],
  "(method 74 centurion)": [
    [76, "v1", "attack-info"],
    [78, "v1", "attack-info"],
    [85, "v1", "attack-info"]
  ],
  "(method 30 rhino-wall)": [[5, "v1", "collide-shape-prim-group"]],
  "(code circling rhino)": [
    [129, "gp", "art-joint-anim"],
    [243, "v1", "art-joint-anim"]
  ],
  "(code charge rhino)": [
    [29, "v1", "art-joint-anim"],
    [85, "v1", "art-joint-anim"],
    [137, "v1", "art-joint-anim"]
  ],
  "(code stop-run rhino)": [
    [14, "v1", "art-joint-anim"],
    [85, "a0", "process-focusable"],
    [88, "a0", "process-focusable"],
    [145, "a1", "art-joint-anim"]
  ],
  "(code attack rhino)": [[15, "v1", "art-joint-anim"]],
  "(trans hostile rhino)": [
    [20, "a0", "process-focusable"],
    [20, "a0", "process-focusable"],
    [23, "a0", "process-focusable"],
    [81, "a0", "process-focusable"],
    [84, "a0", "process-focusable"],
    [113, "s3", "process-focusable"],
    [19, "s3", "process-focusable"],
    [80, "s3", "process-focusable"],
    [117, "a0", "process-focusable"],
    [116, "s3", "process-focusable"]
  ],
  "(code die rhino)": [[33, "v1", "art-joint-anim"]],
  "(code hit rhino)": [
    [30, "v1", "art-joint-anim"],
    [83, "v1", "art-joint-anim"]
  ],
  "(method 104 rhino)": [
    [30, "a0", "process-focusable"],
    [30, "a0", "process-focusable"],
    [33, "a0", "process-focusable"]
  ],
  "(enter victory rhino)": [
    [8, "v1", "collide-shape-prim-group"],
    [12, "v1", "collide-shape-prim-group"],
    [17, "a0", "collide-shape-prim-group"]
  ],
  "(code victory rhino)": [
    [14, "v1", "art-joint-anim"],
    [59, "a0", "collide-shape-prim-group"],
    [64, "a0", "collide-shape-prim-group"],
    [69, "a0", "collide-shape-prim-group"],
    [81, "v1", "art-joint-anim"],
    [140, "a0", "process-focusable"],
    [143, "a0", "process-focusable"],
    [157, "gp", "process-focusable"],
    [180, "a0", "collide-shape-prim-group"],
    [201, "v1", "art-joint-anim"],
    [290, "a0", "process-focusable"],
    [139, "gp", "process-focusable"],
    [293, "a0", "process-focusable"]
  ],
  "(method 7 rhino)": [
    [14, "t9", "(function process-focusable int process-focusable)"]
  ],
  "(method 74 rhino)": [[68, "s2", "process-focusable"]],
  "(method 182 rhino)": [[36, "s2", "process-drawable"]],
  "(exit victory rhino)": [
    [10, "v1", "collide-shape-prim-group"],
    [14, "v1", "collide-shape-prim-group"]
  ],
  "(code run-away rhino)": [[14, "v1", "art-joint-anim"]],
  "(code hit rhino-wall)": [
    [42, "a2", "art-joint-anim"],
    [32, "v0", "art-joint-anim"]
  ],
  "(trans hostile grenadier)": [
    [19, "a0", "process-focusable"],
    [156, "a0", "process-focusable"],
    [22, "a0", "process-focusable"]
  ],
  "(method 181 grenadier)": [
    [21, "a0", "process-focusable"],
    [24, "a0", "process-focusable"],
    [79, "a0", "process-focusable"],
    [82, "a0", "process-focusable"],
    [20, "s5", "process-focusable"],
    [78, "s5", "process-focusable"]
  ],
  "(code hit grenadier)": [
    [87, "gp", "art-joint-anim"],
    [210, "a0", "process-focusable"]
  ],
  "(code victory grenadier)": [
    [27, "v1", "art-joint-anim"],
    [76, "v1", "art-joint-anim"]
  ],
  "(post attack grenadier)": [
    [24, "a0", "process-focusable"],
    [27, "a0", "process-focusable"]
  ],
  "(code attack grenadier)": [
    [74, "v1", "art-joint-anim"],
    [163, "v1", "art-joint-anim"],
    [295, "a0", "process-focusable"],
    [298, "a0", "process-focusable"],
    [317, "v1", "art-joint-anim"],
    [366, "v1", "art-joint-anim"]
  ],
  "(event attack grenadier)": [
    [23, "s4", "process-focusable"],
    [27, "a0", "process-focusable"],
    [26, "s4", "process-focusable"]
  ],
  "(method 78 grenadier)": [
    [18, "s4", "art-joint-anim"],
    [63, "a1", "art-joint-anim"],
    [93, "v1", "art-joint-anim"]
  ],
  "(exit spin-kick grenadier)": [[2, "v1", "collide-shape-prim-group"]],
  "(post spin-kick grenadier)": [
    [24, "a0", "process-focusable"],
    [27, "a0", "process-focusable"]
  ],
  "(code spin-kick grenadier)": [[14, "v1", "art-joint-anim"]],
  "(enter spin-kick grenadier)": [[29, "v1", "collide-shape-prim-group"]],
  "(code backup grenadier)": [[10, "v1", "art-joint-anim"]],
  "(method 7 grenadier)": [
    [21, "t9", "(function process-focusable int process-focusable)"]
  ],
  "(method 70 grenadier)": [[41, "a0", "process-focusable"]],
  "(code active grenadier)": [
    [140, "v1", "art-joint-anim"],
    [202, "v1", "art-joint-anim"],
    [51, "v1", "art-joint-anim"],
    [27, "s5", "pair"],
    [311, "v1", "art-joint-anim"]
  ],
  "(code hostile grenadier)": [[45, "gp", "art-joint-anim"]],
  "rapid-gunner-common-post": [
    [14, "a0", "process-focusable"],
    [17, "a0", "process-focusable"]
  ],
  "(post notice rapid-gunner)": [
    [24, "a0", "process-focusable"],
    [27, "a0", "process-focusable"]
  ],
  "(code notice rapid-gunner)": [[30, "v1", "art-joint-anim"]],
  "(enter notice rapid-gunner)": [
    [85, "a0", "process-focusable"],
    [88, "a0", "process-focusable"]
  ],
  "(trans attack rapid-gunner)": [
    [30, "a0", "process-focusable"],
    [33, "a0", "process-focusable"],
    [37, "a0", "process-focusable"],
    [40, "a0", "process-focusable"],
    [67, "gp", "process-focusable"],
    [170, "gp", "process-focusable"],
    [173, "gp", "process-focusable"],
    [36, "gp", "process-focusable"],
    [29, "gp", "process-focusable"]
  ],
  "(post attack rapid-gunner)": [
    [32, "a0", "process-focusable"],
    [35, "a0", "process-focusable"]
  ],
  "(code attack rapid-gunner)": [[103, "v1", "art-joint-anim"]],
  "(code hop rapid-gunner)": [
    [89, "v1", "art-joint-anim"],
    [120, "v1", "art-joint-anim"]
  ],
  "(post hop-turn rapid-gunner)": [
    [32, "a0", "process-focusable"],
    [35, "a0", "process-focusable"]
  ],
  "(method 7 rapid-gunner)": [
    [14, "t9", "(function process-focusable int process-focusable)"]
  ],
  "(exit spin-attack rapid-gunner)": [[13, "v1", "collide-shape-prim-group"]],
  "(post spin-attack rapid-gunner)": [
    [24, "a0", "process-focusable"],
    [27, "a0", "process-focusable"]
  ],
  "(code spin-attack rapid-gunner)": [[14, "v1", "art-joint-anim"]],
  "(enter spin-attack rapid-gunner)": [[29, "v1", "collide-shape-prim-group"]],
  "(code hostile rapid-gunner)": [[118, "v1", "art-joint-anim"]],
  "(trans hostile rapid-gunner)": [
    [27, "a0", "process-focusable"],
    [30, "a0", "process-focusable"],
    [58, "gp", "process-focusable"],
    [26, "gp", "process-focusable"]
  ],
  "(code reload rapid-gunner)": [[14, "v1", "art-joint-anim"]],
  "(code cool-down rapid-gunner)": [[14, "v1", "art-joint-anim"]],
  "(code hop-turn rapid-gunner)": [[14, "v1", "art-joint-anim"]],
  "(method 78 rapid-gunner)": [
    [21, "v1", "art-joint-anim"],
    [67, "a1", "art-joint-anim"],
    [94, "a1", "art-joint-anim"]
  ],
  "(method 79 tomb-baby-spider)": [
    [49, "v1", "art-joint-anim"],
    [77, "v1", "art-joint-anim"],
    [127, "v1", "collide-shape-prim-group"],
    [131, "v1", "collide-shape-prim-group"],
    [135, "v1", "collide-shape-prim-group"],
    [137, "v1", "collide-shape-prim-group"],
    [139, "v1", "collide-shape-prim-group"]
  ],
  "(method 78 tomb-baby-spider)": [
    [13, "a2", "art-joint-anim"],
    [50, "a2", "art-joint-anim"]
  ],
  "(method 77 tomb-baby-spider)": [
    [2, "a2", "collide-shape-prim-group"],
    [36, "a2", "art-joint-anim"],
    [73, "a2", "art-joint-anim"],
    [10, "a2", "collide-shape-prim-group"]
  ],
  "(code attack-stop tomb-baby-spider)": [[10, "v1", "art-joint-anim"]],
  "(exit attack tomb-baby-spider)": [[2, "v1", "collide-shape-prim-group"]],
  "(enter attack tomb-baby-spider)": [[14, "v1", "collide-shape-prim-group"]],
  "(code attack tomb-baby-spider)": [[30, "v1", "art-joint-anim"]],
  "(code notice tomb-baby-spider)": [
    [27, "a0", "process-focusable"],
    [30, "a0", "process-focusable"],
    [52, "v1", "art-joint-anim"],
    [115, "v1", "art-joint-anim"]
  ],
  "(code active tomb-baby-spider)": [
    [30, "v1", "art-joint-anim"],
    [126, "v1", "art-joint-anim"],
    [188, "v1", "art-joint-anim"],
    [297, "v1", "art-joint-anim"]
  ],
  "monster-frog-hop-fast-code": [
    [15, "v1", "art-joint-anim"],
    [72, "v1", "art-joint-anim"]
  ],
  "monster-frog-hop-slow-code": [
    [231, "v1", "art-joint-anim"],
    [288, "v1", "art-joint-anim"],
    [46, "v1", "art-joint-anim"],
    [117, "v1", "art-joint-anim"]
  ],
  "(method 78 monster-frog)": [
    [19, "v1", "art-joint-anim"],
    [54, "v1", "art-joint-anim"],
    [89, "v1", "art-joint-anim"],
    [121, "v1", "art-joint-anim"]
  ],
  "(method 77 monster-frog)": [
    [19, "v1", "art-joint-anim"],
    [54, "v1", "art-joint-anim"],
    [89, "v1", "art-joint-anim"],
    [121, "v1", "art-joint-anim"]
  ],
  "(code attack-recover monster-frog)": [
    [10, "v1", "art-joint-anim"],
    [87, "v1", "art-joint-anim"],
    [158, "v1", "art-joint-anim"]
  ],
  "(code attack monster-frog)": [[19, "v1", "art-joint-anim"]],
  "(code turn monster-frog)": [
    [21, "v1", "art-joint-anim"],
    [79, "v1", "art-joint-anim"]
  ],
  "(code active monster-frog)": [
    [27, "v1", "art-joint-anim"],
    [80, "v1", "art-joint-anim"],
    [172, "v1", "art-joint-anim"],
    [234, "v1", "art-joint-anim"],
    [343, "v1", "art-joint-anim"]
  ],
  "(code notice monster-frog)": [
    [23, "v1", "art-joint-anim"],
    [71, "v1", "art-joint-anim"],
    [103, "a0", "process-focusable"],
    [106, "a0", "process-focusable"],
    [149, "v1", "art-joint-anim"]
  ],
  "(code ambush monster-frog)": [
    [21, "a0", "process-focusable"],
    [24, "a0", "process-focusable"],
    [68, "v1", "art-joint-anim"]
  ],
  "(post turn monster-frog)": [
    [24, "a0", "process-focusable"],
    [27, "a0", "process-focusable"]
  ],
  "(code hostile monster-frog)": [
    [18, "a0", "process-focusable"],
    [21, "a0", "process-focusable"],
    [117, "v1", "art-joint-anim"],
    [202, "v1", "art-joint-anim"]
  ],
  "(method 77 predator)": [
    [21, "v1", "art-joint-anim"],
    [53, "v1", "art-joint-anim"],
    [96, "v1", "art-joint-anim"],
    [126, "v1", "art-joint-anim"],
    [160, "v1", "art-joint-anim"],
    [192, "v1", "art-joint-anim"]
  ],
  "(method 78 predator)": [
    [21, "v1", "art-joint-anim"],
    [53, "v1", "art-joint-anim"],
    [89, "v1", "art-joint-anim"],
    [123, "v1", "art-joint-anim"],
    [155, "v1", "art-joint-anim"]
  ],
  "(method 7 predator)": [
    [9, "t9", "(function process-focusable int process-focusable)"]
  ],
  "(method 184 predator)": [
    [67, "s2", "process-focusable"],
    [79, "a0", "process-focusable"],
    [78, "s2", "process-focusable"],
    [108, "s2", "process-focusable"]
  ],
  "(method 182 predator)": [[4, "v1", "collide-shape-prim-group"]],
  "(code active predator)": [[22, "v1", "art-joint-anim"]],
  "(post idle predator)": [[4, "t9", "(function none)"]],
  "(code fire predator)": [
    [26, "v1", "art-joint-anim"],
    [103, "a0", "process-focusable"],
    [102, "s5", "process-focusable"],
    [121, "s5", "process-focusable"],
    [124, "s5", "process-focusable"]
  ],
  "(code close-attack predator)": [
    [14, "v1", "art-joint-anim"],
    [71, "v1", "art-joint-anim"]
  ],
  "(trans hidden predator)": [
    [40, "gp", "process-focusable"],
    [43, "gp", "process-focusable"]
  ],
  "(code hidden predator)": [
    [14, "v1", "art-joint-anim"],
    [75, "v1", "art-joint-anim"]
  ],
  "(code hostile predator)": [
    [14, "v1", "art-joint-anim"],
    [67, "v1", "art-joint-anim"]
  ],
  "(trans hostile predator)": [
    [52, "gp", "process-focusable"],
    [55, "gp", "process-focusable"]
  ],
  "(code hide predator)": [[14, "v1", "art-joint-anim"]],
  "(trans hide predator)": [
    [21, "gp", "process-focusable"],
    [24, "gp", "process-focusable"]
  ],
  "(method 186 predator)": [[17, "v1", "int"]],
  "(method 77 rapid-gunner)": [
    [29, "v1", "art-joint-anim"],
    [149, "v1", "art-joint-anim"],
    [266, "a1", "art-joint-anim"],
    [116, "s4", "art-joint-anim"],
    [233, "s5", "art-joint-anim"]
  ],
  "(method 11 predator-manager)": [
    ["_stack_", 16, "res-tag"],
    [281, "s2", "process-drawable"]
  ],
<<<<<<< HEAD
  "(method 76 bot)": [[45, "v1", "process-focusable"]],
  "(code failed bot)": [[23, "gp", "art-joint-anim"]],
  "(code die-falling bot)": [[32, "gp", "art-joint-anim"]],
  "(code hit bot)": [[30, "v1", "art-joint-anim"]],
  "(method 74 bot)": [
    [115, "v1", "process"],
    [230, "a0", "vector"]
  ],
  "(method 97 bot)": [
    [130, "s5", "process-focusable"],
    [138, "s5", "process-focusable"]
  ],
  "(method 129 bot)": [
    [70, "s5", "process-focusable"],
    [73, "s5", "process-focusable"]
  ],
  "(method 189 bot)": [
    [41, "a0", "connection"],
    [42, "a0", "collide-shape"],
    [90, "a0", "connection"],
    [91, "a0", "collide-shape"],
    [153, "a1", "process-focusable"]
  ],
  "(method 190 bot)": [
    [10, "v1", "sphere"],
    [40, "a0", "connection"],
    [41, "a0", "collide-shape"],
    [49, "a3", "sphere"],
    [58, "f2", "float"],
    [89, "a0", "connection"],
    [90, "a0", "collide-shape"],
    [98, "a3", "sphere"],
    [107, "f2", "float"]
  ],
  "(method 223 bot)": [
    [29, "s3", "process-focusable"],
    [38, "s3", "process-focusable"]
  ],
  "(method 10 sig)": [
    [[3, 20], "v0", "sound-rpc-set-param"],
    [19, "v0", "sound-rpc-set-param"]
  ],
  "(method 78 sig)": [
    [23, "v1", "art-joint-anim"],
    [59, "v1", "art-joint-anim"]
  ],
  "(method 88 sig)": [[32, "a1", "art-joint-anim"]],
  "(method 89 sig)": [[32, "a1", "art-joint-anim"]],
  "(method 97 sig)": [
    [67, "a0", "process-focusable"],
    [131, "a0", "process-focusable"],
    [192, "s5", "process-focusable"],
    [134, "a0", "process-focusable"],
    [70, "a0", "process-focusable"],
    [130, "s4", "process-focusable"],
    [66, "s4", "process-focusable"]
  ],
  "(code waiting-crouched sig)": [[14, "v1", "art-joint-anim"]],
  "(code waiting-far sig)": [
    [158, "v1", "art-joint-anim"],
    [101, "v1", "art-joint-anim"]
  ],
  "(code waiting-close sig)": [
    [27, "v1", "art-joint-anim"],
    [180, "gp", "art-joint-anim"]
  ],
  "(code waiting-turn sig)": [
    [50, "v1", "art-joint-anim"],
    [194, "a1", "art-joint-anim"],
    [327, "s4", "art-joint-anim"]
  ],
  "(code charge-plasma sig)": [
    [14, "v1", "art-joint-anim"],
    [73, "v1", "art-joint-anim"],
    [142, "v1", "art-joint-anim"],
    [198, "v1", "art-joint-anim"]
  ],
  "(code repair-gun sig)": [
    [14, "v1", "art-joint-anim"],
    [159, "v1", "art-joint-anim"],
    [236, "v1", "art-joint-anim"],
    [313, "v1", "art-joint-anim"],
    [390, "v1", "art-joint-anim"],
    [467, "v1", "art-joint-anim"],
    [633, "v1", "art-joint-anim"],
    [553, "v1", "art-joint-anim"],
    [79, "v1", "art-joint-anim"]
  ],
  "(code clean-gun sig)": [
    [14, "v1", "art-joint-anim"],
    [214, "v1", "art-joint-anim"],
    [85, "v1", "art-joint-anim"],
    [154, "v1", "art-joint-anim"]
  ],
  "(code traveling-blocked sig)": [[14, "v1", "art-joint-anim"]],
  "(code stare sig)": [
    [27, "v1", "art-joint-anim"],
    [180, "gp", "art-joint-anim"]
  ],
  "(code whip sig)": [[44, "a1", "art-joint-anim"]],
  "(post chase sig)": [
    [14, "a0", "process-focusable"],
    [17, "a0", "process-focusable"]
  ],
  "(post chase-attack sig)": [
    [15, "a0", "process-focusable"],
    [18, "a0", "process-focusable"]
  ],
  "(code hit sig)": [[14, "v1", "art-joint-anim"]],
  "(code failed sig)": [
    [14, "v1", "art-joint-anim"],
    [70, "v1", "art-joint-anim"],
    [129, "v1", "art-joint-anim"]
  ],
  "(code sig-path-jump sig)": [[31, "v1", "art-joint-anim"]],
  "(code sig-path-jump-land sig)": [[24, "v1", "art-joint-anim"]],
  "(code sig-path-shoot-jump sig)": [[31, "v1", "art-joint-anim"]],
  "(code sig-path-shoot-jump-land sig)": [[24, "v1", "art-joint-anim"]],
  "(code sig-path-idle sig)": [
    [14, "v1", "art-joint-anim"],
    [66, "v1", "art-joint-anim"]
  ],
  "(method 30 sig-shot)": [[116, "a0", "sig"]],
  "(method 14 sig-plasma)": [
    [40, "v0", "sound-rpc-set-param"],
    [56, "v0", "sound-rpc-set-param"]
  ],
  "sparticle-sig-plasma-lightning": [[15, "a0", "sig-atoll"]],
  "sig0-say-look-out-if-should": [[29, "v1", "process-focusable"]],
  "(method 77 sig)": [
    [57, "s5", "art-joint-anim"],
    [91, "v1", "art-joint-anim"],
    [176, "s4", "art-joint-anim"]
  ],
  "(method 86 sig)": [[28, "a0", "process-focusable"]],
  "(method 250 sig)": [
    [63, "a0", "connection"],
    [64, "a0", "collide-shape"],
    [112, "a0", "connection"],
    [113, "a0", "collide-shape"],
    [204, "s4", "process-focusable"],
    [176, "a0", "process-focusable"],
    [175, "s2", "process-focusable"],
    [207, "s4", "process-focusable"]
  ],
  "(method 11 sigt-charge-plasma)": [
    [110, "s3", "process-focusable"],
    [113, "s3", "process-focusable"]
  ],
  "(method 12 sigt-choose-piston)": [
    [61, "s5", "process-focusable"],
    [102, "s5", "process-focusable"],
    [111, "s5", "process-focusable"]
  ],
  "(method 14 sigt-choose-piston)": [[34, "gp", "process-focusable"]],
  "(method 186 bot)": [
    [19, "a0", "uint"],
    [19, "v1", "uint"]
  ],
  "(method 46 sig)": [
    [6, "v1", "collide-shape-prim-group"],
    [24, "v1", "collide-shape-prim-group"],
    [44, "v1", "collide-shape-prim-group"],
    [63, "v1", "collide-shape-prim-group"],
    [82, "v1", "collide-shape-prim-group"]
  ],
  "(method 79 ashelin)": [[67, "v1", "art-joint-anim"]],
  "(method 78 ashelin)": [
    [22, "s5", "art-joint-anim"],
    [74, "v1", "art-joint-anim"],
    [108, "v1", "art-joint-anim"],
    [159, "v1", "art-joint-anim"],
    [193, "v1", "art-joint-anim"]
  ],
  "(method 77 ashelin)": [[129, "s5", "art-joint-anim"]],
  "(method 51 ashelin)": [
    [22, "a0", "process-focusable"],
    [25, "a0", "process-focusable"]
  ],
  "(code waiting-idle ashelin)": [
    [204, "v1", "art-joint-anim"],
    [95, "v1", "art-joint-anim"]
  ],
  "(code standing-idle ashelin)": [
    [189, "v1", "art-joint-anim"],
    [126, "v1", "art-joint-anim"]
  ],
  "(code standing-turn ashelin)": [[47, "s4", "art-joint-anim"]],
  "(code standing-blast ashelin)": [[68, "v1", "art-joint-anim"]],
  "(post chase ashelin)": [
    [14, "a0", "process-focusable"],
    [17, "a0", "process-focusable"]
  ],
  "(code back-spring ashelin)": [
    [30, "v1", "art-joint-anim"],
    [309, "v1", "art-joint-anim"],
    [171, "v1", "art-joint-anim"]
  ],
  "(code tumble-right ashelin)": [
    [35, "v1", "art-joint-anim"],
    [168, "v1", "art-joint-anim"],
    [280, "v1", "art-joint-anim"]
  ],
  "(code cartwheel-left ashelin)": [
    [35, "v1", "art-joint-anim"],
    [168, "v1", "art-joint-anim"],
    [280, "v1", "art-joint-anim"]
  ],
  "(code die-falling ashelin)": [[108, "gp", "art-joint-anim"]],
  "(anon-function 0 ash1-course)": [[31, "v1", "asht-wait-spot"]],
  "ashelin-shot-move": [[49, "v1", "(state ashelin)"]],
  "(method 28 ashelin-shot)": [
    [47, "t9", "(function projectile projectile-options none)"]
  ],
  "(method 30 ashelin-shot)": [[119, "a0", "ashelin"]],
  "(anon-function 2 ash1-course)": [[50, "v1", "asht-wait-spot"]],
  "(anon-function 7 ash1-course)": [[90, "v1", "asht-wait-spot"]],
  "(anon-function 9 ash1-course)": [[12, "v1", "asht-wait-spot"]],
  "(anon-function 0 sig0-course)": [[64, "v1", "sigt-wait-spot"]],
  "(anon-function 2 sig0-course)": [[15, "v1", "sigt-wait-spot"]],
  "(anon-function 4 sig0-course)": [[43, "v1", "sigt-charge-plasma"]],
  "(anon-function 7 sig0-course)": [[44, "v1", "sigt-wait-spot"]],
  "(anon-function 9 sig0-course)": [[21, "v1", "sigt-wait-spot"]],
  "(anon-function 11 sig0-course)": [[44, "v1", "sigt-wait-spot"]],
  "(anon-function 14 sig0-course)": [[42, "v1", "sigt-wait-spot"]],
  "(anon-function 16 sig0-course)": [[21, "v1", "sigt-wait-spot"]],
  "(anon-function 19 sig0-course)": [[51, "v1", "sigt-wait-spot"]],
  "(anon-function 23 sig0-course)": [[27, "v1", "sigt-wait-spot"]],
  "(anon-function 25 sig0-course)": [[15, "v1", "sigt-wait-spot"]],
  "(anon-function 27 sig0-course)": [[43, "v1", "sigt-charge-plasma"]],
  "(anon-function 29 sig0-course)": [[33, "v1", "sigt-wait-spot"]],
  "(anon-function 32 sig0-course)": [[22, "v1", "sigt-wait-spot"]],
  "(anon-function 35 sig0-course)": [[15, "v1", "sigt-wait-spot"]],
  "(anon-function 47 sig0-course)": [[17, "v1", "sigt-wait-spot"]],
  "(anon-function 45 sig0-course)": [[46, "v1", "sigt-wait-spot"]],
  "(anon-function 43 sig0-course)": [[43, "v1", "sigt-charge-plasma"]],
  "(anon-function 38 sig0-course)": [[21, "v1", "sigt-wait-spot"]],
  "(anon-function 40 sig0-course)": [[15, "v1", "sigt-wait-spot"]],
  "(anon-function 50 sig0-course)": [[15, "v1", "sigt-wait-spot"]],
  "(anon-function 52 sig0-course)": [[17, "v1", "sigt-wait-spot"]],
  "(anon-function 54 sig0-course)": [[51, "v1", "sigt-charge-plasma"]],
  "(anon-function 56 sig0-course)": [[41, "v1", "sigt-wait-spot"]],
  "(anon-function 59 sig0-course)": [[15, "v1", "sigt-wait-spot"]],
  "(anon-function 63 sig0-course)": [[21, "v1", "sigt-wait-spot"]],
  "(anon-function 65 sig0-course)": [[17, "v1", "sigt-wait-spot"]],
  "(anon-function 67 sig0-course)": [[45, "v1", "sigt-charge-plasma"]],
  "(anon-function 69 sig0-course)": [[51, "v1", "sigt-wait-spot"]],
  "(anon-function 72 sig0-course)": [[42, "v1", "sigt-wait-spot"]],
  "(anon-function 75 sig0-course)": [[29, "v1", "sigt-wait-spot"]],
  "(anon-function 77 sig0-course)": [[15, "v1", "sigt-wait-spot"]],
  "(anon-function 79 sig0-course)": [[55, "v1", "sigt-charge-plasma"]],
  "(anon-function 81 sig0-course)": [[20, "v1", "sigt-wait-spot"]],
  "(anon-function 84 sig0-course)": [[26, "v1", "sigt-riding-piston"]],
  "(anon-function 87 sig0-course)": [[29, "v1", "sigt-choose-piston"]],
  "(anon-function 90 sig0-course)": [[18, "v1", "sigt-wait-spot"]],
  "(anon-function 93 sig0-course)": [[92, "v1", "sigt-wait-spot"]],
  "(anon-function 95 sig0-course)": [[21, "v1", "sigt-wait-spot"]],
  "(anon-function 13 sig0-course)": [[67, "v1", "int"]],
  "(code active hip-mole)": [
    [11, "v1", "art-joint-anim"],
    [119, "v1", "art-joint-anim"]
  ],
  "(post idle hip-mole)": [
    [52, "gp", "process-drawable"],
    [58, "gp", "process-drawable"]
  ],
  "(method 28 whack-a-metal)": [
    [68, "s5", "process-drawable"],
    [76, "s5", "process-drawable"],
    [125, "s5", "process-drawable"]
  ],
  "(code active whack-a-metal)": [
    [47, "v1", "art-joint-anim"],
    [219, "v1", "art-joint-anim"],
    [288, "v1", "art-joint-anim"],
    [143, "v1", "lightning-tracker"]
  ],
  "(method 10 whack-a-metal)": [[24, "t9", "(function process none)"]],
  "(method 7 whack-a-metal)": [
    [26, "t9", "(function process-drawable int process-drawable)"]
  ],
  "(method 27 whack-a-metal)": [
    [69, "a1", "hip-mole"],
    [78, "a1", "hip-mole"],
    [156, "a1", "hip-mole"],
    [165, "a1", "hip-mole"]
  ],
  "(method 224 bot)": [
    [28, "t9", "(function bot int)"],
    [46, "t9", "(function bot int)"]
  ],
  "(anon-function 97 sig0-course)": [[62, "v1", "sigt-wait-spot"]],
  "(anon-function 11 ash1-course)": [[51, "v1", "asht-wait-spot"]],
  "(anon-function 4 ash1-course)": [[99, "v1", "asht-wait-spot"]]
=======
  "(trans gun-shoot crimson-guard-level)": [[21, "v1", "process-focusable"]],
  "(enter close-attack crimson-guard-level)": [
    [2, "v1", "collide-shape-prim-group"]
  ],
  "(exit close-attack crimson-guard-level)": [
    [2, "v1", "collide-shape-prim-group"]
  ],
  "(exit attack crimson-guard-level)": [
    [8, "v1", "collide-shape-prim-group"],
    [16, "v1", "collide-shape-prim-group"]
  ],
  "(exit get-up-front crimson-guard-level)": [
    [3, "v1", "collide-shape-prim-group"],
    [6, "v1", "collide-shape-prim-group"],
    [8, "v1", "collide-shape-prim-group"],
    [11, "v1", "collide-shape-prim-group"],
    [14, "v1", "collide-shape-prim-group"],
    [17, "v1", "collide-shape-prim-group"]
  ],
  "(exit get-up-back crimson-guard-level)": [
    [3, "v1", "collide-shape-prim-group"],
    [6, "v1", "collide-shape-prim-group"],
    [8, "v1", "collide-shape-prim-group"],
    [11, "v1", "collide-shape-prim-group"],
    [14, "v1", "collide-shape-prim-group"],
    [17, "v1", "collide-shape-prim-group"]
  ],
  "(enter knocked crimson-guard-level)": [
    [8, "v1", "collide-shape-prim-group"],
    [11, "v1", "collide-shape-prim-group"],
    [14, "v1", "collide-shape-prim-group"],
    [17, "v1", "collide-shape-prim-group"],
    [19, "v1", "collide-shape-prim-group"],
    [21, "v1", "collide-shape-prim-group"]
  ],
  "(method 201 crimson-guard-level)": [[18, "s3", "process-focusable"]],
  "(method 7 crimson-guard-level)": [
    [19, "t9", "(function nav-enemy int nav-enemy)"]
  ],
  "(method 115 crimson-guard-level)": [[33, "v0", "vector"]],
  "(method 198 crimson-guard-level)": [[242, "s4", "collide-shape-prim"]],
  "(enter broken dig-clasp)": [
    [26, "v1", "art-joint-anim"],
    [54, "v1", "art-joint-anim"]
  ],
  "(event idle dig-clasp)": [[[11, 18], "v1", "attack-info"]],
  "dig-tether-handler": [
    [6, "a0", "vector"],
    [10, "a0", "vector"],
    [14, "v1", "vector"]
  ],
  "(method 23 dig-digger)": [[[1, 23], "s5", "int"]],
  "(enter breaking fort-fence)": [[[5, 9], "a0", "collide-shape-prim-group"]],
  "(method 11 fort-elec-switch)": [["_stack_", 16, "res-tag"]],
  "(method 10 fort-roboscreen)": [
    [15, "t9", "(function process-drawable none)"]
  ],
  "fort-robotank-reticle-handler": [
    [6, "v1", "vector"],
    [[17, 34], "s5", "vector"],
    [56, "v1", "float"]
  ],
  "(code lock fort-robotank-reticle)": [[14, "v1", "art-joint-anim"]],
  "robotank-turret-handler": [
    [71, "v1", "collide-shape-prim-group"],
    [106, "v1", "collide-shape-prim-group"],
    [167, "s4", "cspace"],
    [162, "s4", "cspace"],
    [37, "v1", "float"]
  ],
  "(code ready fort-robotank-turret)": [[10, "v1", "art-joint-anim"]],
  "(code fire fort-robotank-turret)": [
    [79, "v1", "art-joint-anim"],
    [136, "v1", "art-joint-anim"]
  ],
  "fort-robotank-post": [
    [471, "v1", "fort-robotank-turret"],
    [498, "v1", "float"]
  ],
  "fort-robotank-handler": [[171, "s4", "process-focusable"]],
  "(method 26 fort-robotank)": [
    [170, "v1", "collide-shape-prim-group"],
    [236, "v1", "collide-shape-prim-group"],
    [89, "t9", "(function fort-robotank none)"]
  ],
  "(method 7 fort-robotank)": [
    [89, "t9", "(function process-drawable int process-drawable)"],
    [56, "gp", "(pointer uint32)"],
    [59, "a1", "(pointer uint32)"],
    [63, "gp", "(pointer uint32)"],
    [66, "a1", "(pointer uint32)"],
    [60, "a1", "joint-mod"],
    [67, "a1", "joint-mod"],
    [70, "gp", "(pointer uint32)"]
  ],
  "(method 11 fort-robotank)": [[463, "s5", "fort-robotank-wheel-info"]],
  "(method 31 fort-robotank-turret)": [[61, "s3", "collide-shape-prim"]],
  "(method 139 fort-turret)": [[[15, 19], "a0", "process-focusable"]],
  "(method 141 fort-turret)": [[59, "s3", "collide-shape-prim"]],
  "(code attack fort-turret)": [
    [25, "v1", "art-joint-anim"],
    [113, "v1", "art-joint-anim"]
  ],
  "(method 11 fort-plat-shuttle)": [[52, "v0", "(pointer float)"]],
  "(event idle fort-floor-spike)": [[15, "s3", "process-drawable"]],
  "joint-mod-set-y-callback": [
    [19, "a1", "vector"],
    [17, "a3", "int"]
  ],
  "(event idle fort-dump-bomb-a)": [
    [11, "s4", "process-drawable"],
    [[4, 22], "gp", "attack-info"]
  ],
  "(event idle fort-missile-target)": [
    [[9, 22], "s5", "attack-info"],
    [16, "s4", "projectile"]
  ],
  "(enter die fort-missile-target)": [
    [[2, 5], "v1", "collide-shape-prim-group"]
  ],
  "(method 10 fort-missile-target)": [
    [10, "t9", "(function process-drawable none)"]
  ],
  "(code die fort-missile)": [
    [156, "v1", "process-drawable"],
    [227, "v1", "collide-shape-prim-group"],
    [229, "v1", "collide-shape-prim-group"]
  ],
  "(method 7 fort-missile)": [
    [14, "t9", "(function process-drawable int process-drawable)"]
  ],
  "birth-func-dig-digger-collide": [
    [8, "v1", "process"],
    [12, "s3", "process-drawable"]
  ],
  "(method 23 dig-tether)": [[69, "v1", "vector"]],
  "(method 11 dig-digger)": [["_stack_", 16, "res-tag"]],
  "(method 29 dig-sinking-plat)": [
    [9, "t9", "(function rigid-body-platform float none)"]
  ],
  "(method 37 dig-sinking-plat)": [
    [28, "v1", "art-joint-anim"],
    [157, "v1", "art-joint-anim"],
    [208, "v0", "sound-rpc-set-param"]
  ],
  "(method 11 dig-log)": [
    ["_stack_", 16, "res-tag"],
    [94, "v0", "(pointer actor-group)"]
  ],
  "(event idle-up dig-button)": [[4, "v1", "attack-info"]],
  "(code active dig-bomb-crate-cylinder)": [
    [33, "v1", "art-joint-anim"],
    [81, "v1", "art-joint-anim"],
    [117, "v1", "art-joint-anim"],
    [165, "v1", "art-joint-anim"],
    [201, "v1", "art-joint-anim"],
    [249, "v1", "art-joint-anim"],
    [285, "v1", "art-joint-anim"],
    [337, "v1", "art-joint-anim"],
    [373, "v1", "art-joint-anim"],
    [425, "v1", "art-joint-anim"],
    [463, "v1", "art-joint-anim"],
    [515, "v1", "art-joint-anim"]
  ],
  "(code fire dig-jump-pad)": [[59, "t9", "(function none)"]],
  "(code die dig-spikey-sphere)": [[72, "t9", "(function none)"]],
  "(method 29 dig-tipping-rock)": [
    [9, "t9", "(function rigid-body-platform float none)"]
  ],
  "(event waiting dig-stomp-block)": [[14, "v1", "attack-info"]],
  "(method 37 dig-stomp-block)": [
    [[42, 62], "v1", "collide-cache-tri"],
    [62, "v1", "(inline-array collide-cache-tri)"]
  ],
  "(method 11 dig-spikey-step)": [[96, "v0", "(pointer float)"]],
  "(method 37 dig-tipping-rock)": [[14, "v0", "sound-rpc-set-param"]],
  "(method 49 cpad-elevator)": [[2, "v1", "collide-shape-prim-group"]],
  "(method 10 cpad-elevator)": [[10, "t9", "(function elevator none)"]],
  "(code hunt wren)": [[10, "v1", "art-joint-anim"]],
  "(code peck wren)": [
    [36, "v1", "art-joint-anim"],
    [81, "v1", "symbol"]
  ],
  "(code fly wren)": [
    [51, "v1", "art-joint-anim"],
    [82, "v1", "art-joint-anim"]
  ],
  "(code land wren)": [[17, "v1", "art-joint-anim"]],
  "(method 7 wren)": [
    [30, "t9", "(function process-drawable int process-drawable)"]
  ],
  "(code idle minnow)": [[10, "v1", "art-joint-anim"]],
  "(post idle fish-manager)": [
    [517, "v1", "process-drawable"],
    [522, "v1", "process-drawable"]
  ],
  "(method 14 minimap)": [
    [84, "v1", "process-drawable"],
    [99, "v1", "entity-actor"],
    [108, "v1", "process-drawable"],
    [112, "s2", "entity-actor"],
    [93, "s2", "basic"]
  ],
  "(method 3 engine-minimap)": [
    [7, "t9", "(function engine-minimap engine-minimap)"]
  ],
  "(method 24 minimap)":[
    [189, "s2", "connection-minimap"],
    [194, "s2", "connection-minimap"],
    [18, "v1", "(pointer uint128)"],
    [74, "v1", "(pointer uint128)"],
    [81, "v1", "(inline-array vector)"],
    [91, "v1", "(inline-array vector4w)"],
    [96, "v1", "(inline-array vector)"],
    [108, "v1", "(inline-array vector4w)"],
    [114, "v1", "(inline-array vector)"],
    [124, "v1", "(inline-array vector4w)"],
    [129, "v1", "(inline-array vector)"],
    [141, "v1", "(inline-array vector4w)"],
    [161, "s2", "(pointer uint128)"]
  ],
  "(method 15 minimap)": [
    [48, "s2", "(pointer uint128)"]
  ],
  "(method 16 minimap)": [
    [[30, 35], "v1", "process-drawable"],
    [56, "v1", "entity-actor"],
    [66, "a0", "process-drawable"],
    [77, "a0", "entity-actor"],
    [88, "a0", "vector"],
    [50, "v1", "basic"],
    [516, "v1", "(pointer uint128)"],
    [517, "v1", "(inline-array vector4w)"],
    [529, "v1", "(inline-array vector4w)"],
    [534, "v1", "(inline-array vector4w)"],
    [550, "v1", "(inline-array vector4w)"],
    [555, "v1", "(inline-array vector4w)"]
  ],
  "(method 14 engine-minimap)": [
    [150, "a0", "entity-actor"],
    [[3, 180], "s3", "connection-minimap"],
    [143, "v1", "basic"]
  ],
  "(method 10 engine-minimap)": [
    [6, "s5", "connection-minimap"]
  ],
  "(method 26 minimap)": [
    [34, "a0", "process-drawable"],
    [49, "v1", "process-drawable"],
    [64, "a0", "process-drawable"],
    [303, "a1", "(pointer uint128)"],
    [305, "a0", "(inline-array vector4w)"],
    [318, "v1", "(inline-array vector)"],
    [329, "v1", "(inline-array vector4w)"],
    [346, "v1", "(inline-array vector)"],
    [358, "v1", "(inline-array vector4w)"],
    [375, "v1", "(inline-array vector)"],
    [387, "v1", "(inline-array vector4w)"],
    [404, "v1", "(inline-array vector)"],
    [417, "v1", "(inline-array vector4w)"]
  ],
  "(method 21 minimap)": [
    [16, "s3", "(pointer uint128)"],
    [[32, 39], "a0", "dma-packet"],
    [[41, 48], "a0", "gs-gif-tag"],
    [51, "a0", "(pointer gs-clamp)"],
    [53, "a0", "(pointer gs-reg64)"],
    [55, "a0", "(pointer gs-test)"],
    [57, "a0", "(pointer gs-reg64)"],
    [60, "a0", "(pointer gs-texa)"],
    [62, "a0", "(pointer gs-reg64)"],
    [71, "s3", "(pointer uint128)"],
    [215, "s3", "(inline-array vector4w)"],
    [224, "s3", "(inline-array vector)"],
    [235, "s3", "(inline-array vector4w)"],
    [241, "s3", "(inline-array vector)"],
    [252, "s3", "(inline-array vector4w)"],
    [259, "s3", "(inline-array vector)"],
    [270, "s3", "(inline-array vector4w)"],
    [277, "s3", "(inline-array vector)"],
    [288, "s3", "(inline-array vector4w)"],
    [[322, 329], "a0", "dma-packet"],
    [[331, 338], "a0", "gs-gif-tag"],
    [342, "a0", "(pointer gs-xy-offset)"],
    [344, "a0", "(pointer gs-reg64)"],
    [355, "a2", "connection-minimap"],
    [379, "s2", "(pointer uint128)"],
    [400, "a2", "connection-minimap"],
    [424, "s3", "(pointer uint128)"],
    [438, "a2", "connection-minimap"],
    [[453, 460], "a0", "dma-packet"],
    [[462, 469], "a0", "gs-gif-tag"],
    [478, "a0", "(pointer gs-frame)"],
    [480, "a0", "(pointer gs-reg64)"],
    [482, "a0", "(pointer gs-alpha)"],
    [484, "a0", "(pointer gs-reg64)"],
    [485, "a0", "(pointer gs-xy-offset)"],
    [487, "a0", "(pointer gs-reg64)"],
    [[494, 508], "s3", "(pointer uint128)"],
    [508, "s3", "(inline-array vector4w)"],
    [517, "s3", "(inline-array vector4w)"],
    [522, "s3", "(inline-array vector4w)"],
    [528, "s3", "(inline-array vector4w)"],
    [535, "s3", "(inline-array vector4w)"]
  ],
  "(method 23 minimap)": [
    [28, "a0", "process-drawable"],
    [62, "v1", "process-drawable"],
    [81, "a0", "process-drawable"],
    [305, "a1", "(pointer uint128)"],
    [307, "a0", "(inline-array vector4w)"],
    [320, "v1", "(inline-array vector)"],
    [331, "v1", "(inline-array vector4w)"],
    [348, "v1", "(inline-array vector)"],
    [360, "v1", "(inline-array vector4w)"],
    [377, "v1", "(inline-array vector)"],
    [389, "v1", "(inline-array vector4w)"],
    [406, "v1", "(inline-array vector)"],
    [419, "v1", "(inline-array vector4w)"]
  ],
  "(method 17 minimap)": [
    [28, "a0", "process-drawable"],
    [68, "v1", "process-drawable"],
    [87, "a0", "process-drawable"],
    [357, "a0", "(pointer uint128)"],
    [365, "a0", "(pointer uint128)"],
    [368, "a0", "(pointer uint128)"],
    [370, "v1", "(inline-array vector4w)"],
    [383, "v1", "(inline-array vector)"],
    [394, "v1", "(inline-array vector4w)"],
    [410, "v1", "(inline-array vector)"],
    [422, "v1", "(inline-array vector4w)"],
    [438, "v1", "(inline-array vector)"],
    [450, "v1", "(inline-array vector4w)"],
    [466, "v1", "(inline-array vector)"],
    [479, "v1", "(inline-array vector4w)"]
  ],
  "(method 18 minimap)": [
    [28, "a0", "process-drawable"],
    [68, "v1", "process-drawable"],
    [87, "a0", "process-drawable"],
    [323, "t1", "(pointer uint128)"],
    [325, "t0", "(inline-array vector4w)"],
    [338, "a3", "(inline-array vector4w)"],
    [344, "a3", "(inline-array vector4w)"],
    [360, "a3", "(inline-array vector4w)"],
    [366, "a2", "(inline-array vector4w)"],
    [382, "a2", "(inline-array vector4w)"],
    [388, "a1", "(inline-array vector4w)"],
    [404, "a1", "(inline-array vector4w)"],
    [410, "v1", "(inline-array vector4w)"]
  ],
  "(method 19 minimap)": [
    [[8, 15], "a0", "dma-packet"],
    [[17, 24], "a0", "gs-gif-tag"],
    [28, "s2", "(pointer gs-test)"],
    [30, "s2", "(pointer gs-reg64)"],
    [32, "s2", "(pointer gs-alpha)"],
    [34, "s2", "(pointer gs-reg64)"],
    [53, "s2", "(pointer gs-tex0)"],
    [55, "s2", "(pointer gs-reg64)"],
    [57, "s2", "(pointer gs-tex1)"],
    [59, "s2", "(pointer gs-reg64)"],
    [61, "s2", "(pointer gs-clamp)"],
    [63, "s2", "(pointer gs-reg64)"],
    [64, "s2", "(pointer uint64)"],
    [66, "s2", "(pointer gs-reg64)"],
    [109, "v1", "(pointer uint128)"],
    [[116, 157], "v1", "(inline-array vector4w)"],
    [[165, 172], "a0", "dma-packet"],
    [[174, 181], "a0", "gs-gif-tag"],
    [185, "a0", "(pointer gs-test)"],
    [187, "a0", "(pointer gs-reg64)"],
    [[505, 514], "s3", "(pointer uint128)"],
    [[514, 596], "s3", "(inline-array vector4w)"]
  ],
  "(method 21 trail-graph)": [
    [4, "a3", "trail-conn"],
    [[11, 17], "a3", "trail-conn-hash-cell"],
    [20, "a0", "(pointer uint16)"],
    [33, "a3", "trail-conn"],
    [37, "a3", "trail-conn"]
  ],
  "(method 137 sew-gunturret)": [[[19, 23], "a0", "process-focusable"]],
  "(method 138 sew-gunturret)": [[[15, 19], "a0", "process-focusable"]],
  "(method 140 pal-gun-turret)": [
    [9, "t9", "(function sew-gunturret symbol none)"]
  ],
  "(anon-function 0 sewer-scenes)": [[79, "v1", "float"]],
  "(event idle sew-single-blade)": [[15, "s4", "process-focusable"]],
  "(event idle sew-multi-blade)": [[15, "s4", "process-focusable"]],
  "(event idle sew-twist-blade)": [[15, "s4", "process-focusable"]],
  "(code pressed sew-light-switch)": [[10, "v1", "art-joint-anim"]],
  "(post idle sew-light-control)": [[20, "v1", "sew-light-switch"]],
  "sew-tri-blade-joint-callback": [[[1, 82], "gp", "sew-tri-blade"]],
  "(method 49 sew-elevator)": [[2, "v1", "collide-shape-prim-group"]],
  "(post running sew-elevator)": [[4, "t9", "(function none)"]],
  "(method 10 sew-elevator)": [[10, "t9", "(function elevator none)"]],
  "(event idle sew-valve)": [[4, "v1", "attack-info"]],
  "(method 7 sew-valve)": [
    [14, "t9", "(function process-drawable int process-drawable)"]
  ],
  "sew-mar-statue-debris-init-by-other": [
    [[144, 157], "gp", "process-drawable"]
  ],
  "sew-mar-statue-debris-b-init-by-other": [
    [[12, 25], "gp", "process-drawable"]
  ],
  "(event idle sew-mine)": [[15, "s4", "process-focusable"]],
  "(post idle sew-mine-b)": [[4, "t9", "(function none)"]],
  "(code hit sew-wall)": [
    [[7, 10], "v1", "collide-shape-prim-group"],
    [[100, 107], "a0", "collide-shape-prim-group"],
    [[109, 116], "a0", "collide-shape-prim-group"],
    [68, "v0", "object"]
  ],
  "(code waiting sew-scare-grunt)": [[10, "v1", "art-joint-anim"]],
  "(enter scare sew-scare-grunt)": [[[71, 81], "gp", "sew-grill"]],
  "(exit scare sew-scare-grunt)": [[[6, 10], "v1", "sew-grill"]],
  "(code fall sew-catwalk)": [[39, "v0", "object"]],
  "(post scare sew-scare-grunt)": [[51, "v0", "sound-rpc-set-param"]],
  "(method 11 sew-valve)": [
    ["_stack_", 16, "res-tag"],
    ["_stack_", 32, "res-tag"]
  ],
  "(trans attack-forward gator)": [[[19, 23], "gp", "process-focusable"]],
  "(code attack-forward gator)": [[14, "v1", "art-joint-anim"]],
  "(method 11 sew-light-switch)": [
    ["_stack_", 16, "res-tag"]
  ],
  "(method 33 mtn-dice-button)": [[35, "v1", "art-joint-anim"]],
  "(trans restart mtn-dice)": [
    [128, "v1", "collide-shape-prim-group"],
    [134, "v1", "collide-shape-prim-group"]
  ],
  "(event idle mtn-dice)": [
    [148, "s2", "process-focusable"],
    [149, "s3", "process-focusable"],
    [158, "s2", "touching-shapes-entry"],
    [[271, 274], "v1", "attack-info"],
    [281, "s5", "process-focusable"],
    [282, "s3", "process-focusable"]
  ],
  "dice-joint-callback": [
    [626, "v1", "collide-shape"],
    [[1, 639], "gp", "mtn-dice"],
    [[223, 407], "s0", "water-anim"],
    [209, "a0", "collide-shape-prim-group"],
    [215, "a0", "collide-shape-prim-group"]
  ],
  "(post idle mtn-aval-rocks-shadow)": [[5, "a0", "process-drawable"]],
  "(code open mtn-button)": [[10, "v1", "art-joint-anim"]],
  "(enter waiting mtn-button)": [[10, "v1", "art-joint-anim"]],
  "(code pressed mtn-button)": [
    [30, "v1", "art-joint-anim"],
    [87, "v1", "art-joint-anim"]
  ],
  "(enter waiting trans-plat)": [
    [37, "v0", "state"],
    [39, "t9", "(function none)"]
  ],
  "(exit waiting trans-plat)": [[14, "v0", "state"]],
  "(trans waiting trans-plat)": [[33, "v0", "state"]],
  "(exit fall mtn-aval-rocks)": [[34, "v0", "sound-rpc-set-param"]],
  "(method 11 mtn-aval-rocks)": [[173, "a1", "float"]],
  "(event plat-path-active mtn-plat-shoot)": [
    [[14, 17], "v1", "attack-info"],
    [24, "gp", "process-drawable"],
    [32, "s5", "collide-shape"]
  ],
  "(post plat-path-active mtn-plat-shoot)": [[4, "t9", "(function none)"]],
  "(code idle mincan-lighthouse-lens)": [[10, "v1", "art-joint-anim"]],
  "(code erect mincan-lighthouse-lens)": [[14, "v1", "art-joint-anim"]],
  "(code idle mincan-lighthouse)": [[14, "v1", "art-joint-anim"]],
  "(code erect mincan-lighthouse)": [[14, "v1", "art-joint-anim"]],
  "(code closed mincan-lens)": [[14, "v1", "art-joint-anim"]],
  "(code open mincan-lens)": [[14, "v1", "art-joint-anim"]],
  "(event idle grunt-egg)": [[16, "s4", "process-focusable"]],
  "strip-handler": [[15, "s4", "process-focusable"]],
  "(post idle pitspikes)": [[4, "t9", "(function none)"]],
  "(method 7 pitspikes)": [
    [14, "t9", "(function strip-hazard int strip-hazard)"]
  ],
  "(post idle curtainsaw)": [[4, "t9", "(function none)"]],
  "(event impact grenade)": [
    [11, "s4", "process-drawable"],
    [18, "a0", "collide-shape"]
  ],
  "(method 40 grenade)": [[[3, 53], "s5", "process-drawable"]],
  "(method 31 grenade)": [[98, "s5", "process-drawable"]],
  "(post idle drill-plat)": [[4, "t9", "(function none)"]],
  "(post idle grenade-point)": [[122, "v1", "lightning-tracker"]],
  "(anon-function 12 strip-obs)": [
    [103, "a0", "(pointer entity-actor)"],
    [287, "v1", "int"]
  ],
  "(method 11 strip-hazard)": [[34, "v0", "(pointer float)"], ["_stack_", 64, "res-tag"]],
  "(method 11 strip-chain-crate)": [[38, "v0", "(pointer float)"]],
  "(method 33 vehicle-rider)": [[10, "s4", "vehicle"]],
  "(method 35 vehicle-rider)": [[[10, 15], "a0", "vehicle"]],
  "vehicle-spawn": [[38, "gp", "vehicle"]],
  "traffic-manager-event-handler": [
    [319, "s5", "level"],
    [367, "v1", "float"],
    [80, "v1", "float"],
    [91, "v1", "float"],
    [169, "v1", "float"],
    [[118, 125], "s5", "traffic-object-spawn-params"]
  ],
  "(method 33 citizen-norm-rider)": [
    [7, "t9", "(function vehicle-rider none)"]
  ],
  "(method 33 crimson-guard-rider)": [
    [7, "t9", "(function vehicle-rider none)"]
  ],
  "(enter explode vehicle)": [[298, "v1", "joint-exploder"]],
  "(method 47 vehicle)": [
    [27, "s0", "process-focusable"],
    [[32, 37], "s1", "process-focusable"]
  ],
  "(method 46 vehicle)": [
    [[98, 118], "s5", "traffic-object-spawn-params"],
    [[121, 182], "s3", "attack-info"],
    [187, "v1", "float"]
  ],
  "(method 97 vehicle)": [[6, "v1", "float"]],
  "(method 18 vehicle-controller)": [[231, "s2", "vehicle"]],
  "(method 10 vehicle)": [[10, "v0", "(function rigid-body-object none)"]],
  "(method 119 vehicle)": [[14, "a0", "vehicle-rider"]],
  "(method 99 vehicle)": [[14, "s3", "collide-shape-prim-group"]],
  "(method 100 vehicle)": [[163, "a0", "vector"]],
  "(method 46 vehicle-guard)": [
    [[6, 68], "s5", "matrix"],
    [119, "a0", "process"]
  ],
  "(method 156 vehicle-guard)": [[57, "v1", "process-drawable"]],
  "(method 29 vehicle)": [
    [289, "s1", "vehicle-control-point"],
    [294, "s1", "(inline-array vehicle-control-point)"],
    [309, "s1", "(inline-array vehicle-control-point)"],
    [68, "v1", "float"],
    [165, "v1", "float"],
    [66, "a0", "uint"],
    [163, "a0", "uint"]
  ],
  "(method 152 vehicle-guard)": [[88, "s4", "process-drawable"]],
  "(method 151 vehicle-guard)": [
    [15, "s5", "process-drawable"],
    [25, "s5", "process-drawable"],
    [67, "s5", "process-focusable"]
  ],
  "(method 49 traffic-engine)": [
    [32, "s3", "process-focusable"],
    [[72, 75], "s3", "process-focusable"],
    [265, "a0", "(array crimson-guard)"],
    [166, "s2", "process-focusable"]
  ],
  "(method 25 traffic-tracker)": [[24, "a0", "process-focusable"]],
  "(method 68 traffic-engine)": [[46, "a2", "process-focusable"]],
  "(method 50 traffic-engine)": [
    [13, "v1", "connection"],
    [[14, 19], "v1", "collide-shape"],
    [24, "s1", "process-focusable"],
    [67, "v1", "connection"],
    [[68, 73], "v1", "collide-shape"],
    [78, "s1", "process-focusable"],
    [119, "v1", "connection"],
    [[120, 125], "v1", "collide-shape"],
    [130, "s1", "process-focusable"]
  ],
  "(method 9 turret-control)": [[344, "a0", "collide-shape-prim"]],
  "(method 19 traffic-engine)": [
    [19, "v1", "process-focusable"],
    [30, "v1", "vehicle"]
  ],
  "(method 72 traffic-engine)": [[25, "a3", "int"]],
  "(method 60 traffic-engine)": [[29, "v1", "collide-shape"]],
  "(method 26 traffic-tracker)": [[26, "a0", "process-focusable"]],
  "(method 17 traffic-tracker)": [[23, "s1", "process-focusable"]]
>>>>>>> 8b12553d
}<|MERGE_RESOLUTION|>--- conflicted
+++ resolved
@@ -6339,7 +6339,585 @@
     ["_stack_", 16, "res-tag"],
     [281, "s2", "process-drawable"]
   ],
-<<<<<<< HEAD
+  "(trans gun-shoot crimson-guard-level)": [[21, "v1", "process-focusable"]],
+  "(enter close-attack crimson-guard-level)": [
+    [2, "v1", "collide-shape-prim-group"]
+  ],
+  "(exit close-attack crimson-guard-level)": [
+    [2, "v1", "collide-shape-prim-group"]
+  ],
+  "(exit attack crimson-guard-level)": [
+    [8, "v1", "collide-shape-prim-group"],
+    [16, "v1", "collide-shape-prim-group"]
+  ],
+  "(exit get-up-front crimson-guard-level)": [
+    [3, "v1", "collide-shape-prim-group"],
+    [6, "v1", "collide-shape-prim-group"],
+    [8, "v1", "collide-shape-prim-group"],
+    [11, "v1", "collide-shape-prim-group"],
+    [14, "v1", "collide-shape-prim-group"],
+    [17, "v1", "collide-shape-prim-group"]
+  ],
+  "(exit get-up-back crimson-guard-level)": [
+    [3, "v1", "collide-shape-prim-group"],
+    [6, "v1", "collide-shape-prim-group"],
+    [8, "v1", "collide-shape-prim-group"],
+    [11, "v1", "collide-shape-prim-group"],
+    [14, "v1", "collide-shape-prim-group"],
+    [17, "v1", "collide-shape-prim-group"]
+  ],
+  "(enter knocked crimson-guard-level)": [
+    [8, "v1", "collide-shape-prim-group"],
+    [11, "v1", "collide-shape-prim-group"],
+    [14, "v1", "collide-shape-prim-group"],
+    [17, "v1", "collide-shape-prim-group"],
+    [19, "v1", "collide-shape-prim-group"],
+    [21, "v1", "collide-shape-prim-group"]
+  ],
+  "(method 201 crimson-guard-level)": [[18, "s3", "process-focusable"]],
+  "(method 7 crimson-guard-level)": [
+    [19, "t9", "(function nav-enemy int nav-enemy)"]
+  ],
+  "(method 115 crimson-guard-level)": [[33, "v0", "vector"]],
+  "(method 198 crimson-guard-level)": [[242, "s4", "collide-shape-prim"]],
+  "(enter broken dig-clasp)": [
+    [26, "v1", "art-joint-anim"],
+    [54, "v1", "art-joint-anim"]
+  ],
+  "(event idle dig-clasp)": [[[11, 18], "v1", "attack-info"]],
+  "dig-tether-handler": [
+    [6, "a0", "vector"],
+    [10, "a0", "vector"],
+    [14, "v1", "vector"]
+  ],
+  "(method 23 dig-digger)": [[[1, 23], "s5", "int"]],
+  "(enter breaking fort-fence)": [[[5, 9], "a0", "collide-shape-prim-group"]],
+  "(method 11 fort-elec-switch)": [["_stack_", 16, "res-tag"]],
+  "(method 10 fort-roboscreen)": [
+    [15, "t9", "(function process-drawable none)"]
+  ],
+  "fort-robotank-reticle-handler": [
+    [6, "v1", "vector"],
+    [[17, 34], "s5", "vector"],
+    [56, "v1", "float"]
+  ],
+  "(code lock fort-robotank-reticle)": [[14, "v1", "art-joint-anim"]],
+  "robotank-turret-handler": [
+    [71, "v1", "collide-shape-prim-group"],
+    [106, "v1", "collide-shape-prim-group"],
+    [167, "s4", "cspace"],
+    [162, "s4", "cspace"],
+    [37, "v1", "float"]
+  ],
+  "(code ready fort-robotank-turret)": [[10, "v1", "art-joint-anim"]],
+  "(code fire fort-robotank-turret)": [
+    [79, "v1", "art-joint-anim"],
+    [136, "v1", "art-joint-anim"]
+  ],
+  "fort-robotank-post": [
+    [471, "v1", "fort-robotank-turret"],
+    [498, "v1", "float"]
+  ],
+  "fort-robotank-handler": [[171, "s4", "process-focusable"]],
+  "(method 26 fort-robotank)": [
+    [170, "v1", "collide-shape-prim-group"],
+    [236, "v1", "collide-shape-prim-group"],
+    [89, "t9", "(function fort-robotank none)"]
+  ],
+  "(method 7 fort-robotank)": [
+    [89, "t9", "(function process-drawable int process-drawable)"],
+    [56, "gp", "(pointer uint32)"],
+    [59, "a1", "(pointer uint32)"],
+    [63, "gp", "(pointer uint32)"],
+    [66, "a1", "(pointer uint32)"],
+    [60, "a1", "joint-mod"],
+    [67, "a1", "joint-mod"],
+    [70, "gp", "(pointer uint32)"]
+  ],
+  "(method 11 fort-robotank)": [[463, "s5", "fort-robotank-wheel-info"]],
+  "(method 31 fort-robotank-turret)": [[61, "s3", "collide-shape-prim"]],
+  "(method 139 fort-turret)": [[[15, 19], "a0", "process-focusable"]],
+  "(method 141 fort-turret)": [[59, "s3", "collide-shape-prim"]],
+  "(code attack fort-turret)": [
+    [25, "v1", "art-joint-anim"],
+    [113, "v1", "art-joint-anim"]
+  ],
+  "(method 11 fort-plat-shuttle)": [[52, "v0", "(pointer float)"]],
+  "(event idle fort-floor-spike)": [[15, "s3", "process-drawable"]],
+  "joint-mod-set-y-callback": [
+    [19, "a1", "vector"],
+    [17, "a3", "int"]
+  ],
+  "(event idle fort-dump-bomb-a)": [
+    [11, "s4", "process-drawable"],
+    [[4, 22], "gp", "attack-info"]
+  ],
+  "(event idle fort-missile-target)": [
+    [[9, 22], "s5", "attack-info"],
+    [16, "s4", "projectile"]
+  ],
+  "(enter die fort-missile-target)": [
+    [[2, 5], "v1", "collide-shape-prim-group"]
+  ],
+  "(method 10 fort-missile-target)": [
+    [10, "t9", "(function process-drawable none)"]
+  ],
+  "(code die fort-missile)": [
+    [156, "v1", "process-drawable"],
+    [227, "v1", "collide-shape-prim-group"],
+    [229, "v1", "collide-shape-prim-group"]
+  ],
+  "(method 7 fort-missile)": [
+    [14, "t9", "(function process-drawable int process-drawable)"]
+  ],
+  "birth-func-dig-digger-collide": [
+    [8, "v1", "process"],
+    [12, "s3", "process-drawable"]
+  ],
+  "(method 23 dig-tether)": [[69, "v1", "vector"]],
+  "(method 11 dig-digger)": [["_stack_", 16, "res-tag"]],
+  "(method 29 dig-sinking-plat)": [
+    [9, "t9", "(function rigid-body-platform float none)"]
+  ],
+  "(method 37 dig-sinking-plat)": [
+    [28, "v1", "art-joint-anim"],
+    [157, "v1", "art-joint-anim"],
+    [208, "v0", "sound-rpc-set-param"]
+  ],
+  "(method 11 dig-log)": [
+    ["_stack_", 16, "res-tag"],
+    [94, "v0", "(pointer actor-group)"]
+  ],
+  "(event idle-up dig-button)": [[4, "v1", "attack-info"]],
+  "(code active dig-bomb-crate-cylinder)": [
+    [33, "v1", "art-joint-anim"],
+    [81, "v1", "art-joint-anim"],
+    [117, "v1", "art-joint-anim"],
+    [165, "v1", "art-joint-anim"],
+    [201, "v1", "art-joint-anim"],
+    [249, "v1", "art-joint-anim"],
+    [285, "v1", "art-joint-anim"],
+    [337, "v1", "art-joint-anim"],
+    [373, "v1", "art-joint-anim"],
+    [425, "v1", "art-joint-anim"],
+    [463, "v1", "art-joint-anim"],
+    [515, "v1", "art-joint-anim"]
+  ],
+  "(code fire dig-jump-pad)": [[59, "t9", "(function none)"]],
+  "(code die dig-spikey-sphere)": [[72, "t9", "(function none)"]],
+  "(method 29 dig-tipping-rock)": [
+    [9, "t9", "(function rigid-body-platform float none)"]
+  ],
+  "(event waiting dig-stomp-block)": [[14, "v1", "attack-info"]],
+  "(method 37 dig-stomp-block)": [
+    [[42, 62], "v1", "collide-cache-tri"],
+    [62, "v1", "(inline-array collide-cache-tri)"]
+  ],
+  "(method 11 dig-spikey-step)": [[96, "v0", "(pointer float)"]],
+  "(method 37 dig-tipping-rock)": [[14, "v0", "sound-rpc-set-param"]],
+  "(method 49 cpad-elevator)": [[2, "v1", "collide-shape-prim-group"]],
+  "(method 10 cpad-elevator)": [[10, "t9", "(function elevator none)"]],
+  "(code hunt wren)": [[10, "v1", "art-joint-anim"]],
+  "(code peck wren)": [
+    [36, "v1", "art-joint-anim"],
+    [81, "v1", "symbol"]
+  ],
+  "(code fly wren)": [
+    [51, "v1", "art-joint-anim"],
+    [82, "v1", "art-joint-anim"]
+  ],
+  "(code land wren)": [[17, "v1", "art-joint-anim"]],
+  "(method 7 wren)": [
+    [30, "t9", "(function process-drawable int process-drawable)"]
+  ],
+  "(code idle minnow)": [[10, "v1", "art-joint-anim"]],
+  "(post idle fish-manager)": [
+    [517, "v1", "process-drawable"],
+    [522, "v1", "process-drawable"]
+  ],
+  "(method 14 minimap)": [
+    [84, "v1", "process-drawable"],
+    [99, "v1", "entity-actor"],
+    [108, "v1", "process-drawable"],
+    [112, "s2", "entity-actor"],
+    [93, "s2", "basic"]
+  ],
+  "(method 3 engine-minimap)": [
+    [7, "t9", "(function engine-minimap engine-minimap)"]
+  ],
+  "(method 24 minimap)":[
+    [189, "s2", "connection-minimap"],
+    [194, "s2", "connection-minimap"],
+    [18, "v1", "(pointer uint128)"],
+    [74, "v1", "(pointer uint128)"],
+    [81, "v1", "(inline-array vector)"],
+    [91, "v1", "(inline-array vector4w)"],
+    [96, "v1", "(inline-array vector)"],
+    [108, "v1", "(inline-array vector4w)"],
+    [114, "v1", "(inline-array vector)"],
+    [124, "v1", "(inline-array vector4w)"],
+    [129, "v1", "(inline-array vector)"],
+    [141, "v1", "(inline-array vector4w)"],
+    [161, "s2", "(pointer uint128)"]
+  ],
+  "(method 15 minimap)": [
+    [48, "s2", "(pointer uint128)"]
+  ],
+  "(method 16 minimap)": [
+    [[30, 35], "v1", "process-drawable"],
+    [56, "v1", "entity-actor"],
+    [66, "a0", "process-drawable"],
+    [77, "a0", "entity-actor"],
+    [88, "a0", "vector"],
+    [50, "v1", "basic"],
+    [516, "v1", "(pointer uint128)"],
+    [517, "v1", "(inline-array vector4w)"],
+    [529, "v1", "(inline-array vector4w)"],
+    [534, "v1", "(inline-array vector4w)"],
+    [550, "v1", "(inline-array vector4w)"],
+    [555, "v1", "(inline-array vector4w)"]
+  ],
+  "(method 14 engine-minimap)": [
+    [150, "a0", "entity-actor"],
+    [[3, 180], "s3", "connection-minimap"],
+    [143, "v1", "basic"]
+  ],
+  "(method 10 engine-minimap)": [
+    [6, "s5", "connection-minimap"]
+  ],
+  "(method 26 minimap)": [
+    [34, "a0", "process-drawable"],
+    [49, "v1", "process-drawable"],
+    [64, "a0", "process-drawable"],
+    [303, "a1", "(pointer uint128)"],
+    [305, "a0", "(inline-array vector4w)"],
+    [318, "v1", "(inline-array vector)"],
+    [329, "v1", "(inline-array vector4w)"],
+    [346, "v1", "(inline-array vector)"],
+    [358, "v1", "(inline-array vector4w)"],
+    [375, "v1", "(inline-array vector)"],
+    [387, "v1", "(inline-array vector4w)"],
+    [404, "v1", "(inline-array vector)"],
+    [417, "v1", "(inline-array vector4w)"]
+  ],
+  "(method 21 minimap)": [
+    [16, "s3", "(pointer uint128)"],
+    [[32, 39], "a0", "dma-packet"],
+    [[41, 48], "a0", "gs-gif-tag"],
+    [51, "a0", "(pointer gs-clamp)"],
+    [53, "a0", "(pointer gs-reg64)"],
+    [55, "a0", "(pointer gs-test)"],
+    [57, "a0", "(pointer gs-reg64)"],
+    [60, "a0", "(pointer gs-texa)"],
+    [62, "a0", "(pointer gs-reg64)"],
+    [71, "s3", "(pointer uint128)"],
+    [215, "s3", "(inline-array vector4w)"],
+    [224, "s3", "(inline-array vector)"],
+    [235, "s3", "(inline-array vector4w)"],
+    [241, "s3", "(inline-array vector)"],
+    [252, "s3", "(inline-array vector4w)"],
+    [259, "s3", "(inline-array vector)"],
+    [270, "s3", "(inline-array vector4w)"],
+    [277, "s3", "(inline-array vector)"],
+    [288, "s3", "(inline-array vector4w)"],
+    [[322, 329], "a0", "dma-packet"],
+    [[331, 338], "a0", "gs-gif-tag"],
+    [342, "a0", "(pointer gs-xy-offset)"],
+    [344, "a0", "(pointer gs-reg64)"],
+    [355, "a2", "connection-minimap"],
+    [379, "s2", "(pointer uint128)"],
+    [400, "a2", "connection-minimap"],
+    [424, "s3", "(pointer uint128)"],
+    [438, "a2", "connection-minimap"],
+    [[453, 460], "a0", "dma-packet"],
+    [[462, 469], "a0", "gs-gif-tag"],
+    [478, "a0", "(pointer gs-frame)"],
+    [480, "a0", "(pointer gs-reg64)"],
+    [482, "a0", "(pointer gs-alpha)"],
+    [484, "a0", "(pointer gs-reg64)"],
+    [485, "a0", "(pointer gs-xy-offset)"],
+    [487, "a0", "(pointer gs-reg64)"],
+    [[494, 508], "s3", "(pointer uint128)"],
+    [508, "s3", "(inline-array vector4w)"],
+    [517, "s3", "(inline-array vector4w)"],
+    [522, "s3", "(inline-array vector4w)"],
+    [528, "s3", "(inline-array vector4w)"],
+    [535, "s3", "(inline-array vector4w)"]
+  ],
+  "(method 23 minimap)": [
+    [28, "a0", "process-drawable"],
+    [62, "v1", "process-drawable"],
+    [81, "a0", "process-drawable"],
+    [305, "a1", "(pointer uint128)"],
+    [307, "a0", "(inline-array vector4w)"],
+    [320, "v1", "(inline-array vector)"],
+    [331, "v1", "(inline-array vector4w)"],
+    [348, "v1", "(inline-array vector)"],
+    [360, "v1", "(inline-array vector4w)"],
+    [377, "v1", "(inline-array vector)"],
+    [389, "v1", "(inline-array vector4w)"],
+    [406, "v1", "(inline-array vector)"],
+    [419, "v1", "(inline-array vector4w)"]
+  ],
+  "(method 17 minimap)": [
+    [28, "a0", "process-drawable"],
+    [68, "v1", "process-drawable"],
+    [87, "a0", "process-drawable"],
+    [357, "a0", "(pointer uint128)"],
+    [365, "a0", "(pointer uint128)"],
+    [368, "a0", "(pointer uint128)"],
+    [370, "v1", "(inline-array vector4w)"],
+    [383, "v1", "(inline-array vector)"],
+    [394, "v1", "(inline-array vector4w)"],
+    [410, "v1", "(inline-array vector)"],
+    [422, "v1", "(inline-array vector4w)"],
+    [438, "v1", "(inline-array vector)"],
+    [450, "v1", "(inline-array vector4w)"],
+    [466, "v1", "(inline-array vector)"],
+    [479, "v1", "(inline-array vector4w)"]
+  ],
+  "(method 18 minimap)": [
+    [28, "a0", "process-drawable"],
+    [68, "v1", "process-drawable"],
+    [87, "a0", "process-drawable"],
+    [323, "t1", "(pointer uint128)"],
+    [325, "t0", "(inline-array vector4w)"],
+    [338, "a3", "(inline-array vector4w)"],
+    [344, "a3", "(inline-array vector4w)"],
+    [360, "a3", "(inline-array vector4w)"],
+    [366, "a2", "(inline-array vector4w)"],
+    [382, "a2", "(inline-array vector4w)"],
+    [388, "a1", "(inline-array vector4w)"],
+    [404, "a1", "(inline-array vector4w)"],
+    [410, "v1", "(inline-array vector4w)"]
+  ],
+  "(method 19 minimap)": [
+    [[8, 15], "a0", "dma-packet"],
+    [[17, 24], "a0", "gs-gif-tag"],
+    [28, "s2", "(pointer gs-test)"],
+    [30, "s2", "(pointer gs-reg64)"],
+    [32, "s2", "(pointer gs-alpha)"],
+    [34, "s2", "(pointer gs-reg64)"],
+    [53, "s2", "(pointer gs-tex0)"],
+    [55, "s2", "(pointer gs-reg64)"],
+    [57, "s2", "(pointer gs-tex1)"],
+    [59, "s2", "(pointer gs-reg64)"],
+    [61, "s2", "(pointer gs-clamp)"],
+    [63, "s2", "(pointer gs-reg64)"],
+    [64, "s2", "(pointer uint64)"],
+    [66, "s2", "(pointer gs-reg64)"],
+    [109, "v1", "(pointer uint128)"],
+    [[116, 157], "v1", "(inline-array vector4w)"],
+    [[165, 172], "a0", "dma-packet"],
+    [[174, 181], "a0", "gs-gif-tag"],
+    [185, "a0", "(pointer gs-test)"],
+    [187, "a0", "(pointer gs-reg64)"],
+    [[505, 514], "s3", "(pointer uint128)"],
+    [[514, 596], "s3", "(inline-array vector4w)"]
+  ],
+  "(method 21 trail-graph)": [
+    [4, "a3", "trail-conn"],
+    [[11, 17], "a3", "trail-conn-hash-cell"],
+    [20, "a0", "(pointer uint16)"],
+    [33, "a3", "trail-conn"],
+    [37, "a3", "trail-conn"]
+  ],
+  "(method 137 sew-gunturret)": [[[19, 23], "a0", "process-focusable"]],
+  "(method 138 sew-gunturret)": [[[15, 19], "a0", "process-focusable"]],
+  "(method 140 pal-gun-turret)": [
+    [9, "t9", "(function sew-gunturret symbol none)"]
+  ],
+  "(anon-function 0 sewer-scenes)": [[79, "v1", "float"]],
+  "(event idle sew-single-blade)": [[15, "s4", "process-focusable"]],
+  "(event idle sew-multi-blade)": [[15, "s4", "process-focusable"]],
+  "(event idle sew-twist-blade)": [[15, "s4", "process-focusable"]],
+  "(code pressed sew-light-switch)": [[10, "v1", "art-joint-anim"]],
+  "(post idle sew-light-control)": [[20, "v1", "sew-light-switch"]],
+  "sew-tri-blade-joint-callback": [[[1, 82], "gp", "sew-tri-blade"]],
+  "(method 49 sew-elevator)": [[2, "v1", "collide-shape-prim-group"]],
+  "(post running sew-elevator)": [[4, "t9", "(function none)"]],
+  "(method 10 sew-elevator)": [[10, "t9", "(function elevator none)"]],
+  "(event idle sew-valve)": [[4, "v1", "attack-info"]],
+  "(method 7 sew-valve)": [
+    [14, "t9", "(function process-drawable int process-drawable)"]
+  ],
+  "sew-mar-statue-debris-init-by-other": [
+    [[144, 157], "gp", "process-drawable"]
+  ],
+  "sew-mar-statue-debris-b-init-by-other": [
+    [[12, 25], "gp", "process-drawable"]
+  ],
+  "(event idle sew-mine)": [[15, "s4", "process-focusable"]],
+  "(post idle sew-mine-b)": [[4, "t9", "(function none)"]],
+  "(code hit sew-wall)": [
+    [[7, 10], "v1", "collide-shape-prim-group"],
+    [[100, 107], "a0", "collide-shape-prim-group"],
+    [[109, 116], "a0", "collide-shape-prim-group"],
+    [68, "v0", "object"]
+  ],
+  "(code waiting sew-scare-grunt)": [[10, "v1", "art-joint-anim"]],
+  "(enter scare sew-scare-grunt)": [[[71, 81], "gp", "sew-grill"]],
+  "(exit scare sew-scare-grunt)": [[[6, 10], "v1", "sew-grill"]],
+  "(code fall sew-catwalk)": [[39, "v0", "object"]],
+  "(post scare sew-scare-grunt)": [[51, "v0", "sound-rpc-set-param"]],
+  "(method 11 sew-valve)": [
+    ["_stack_", 16, "res-tag"],
+    ["_stack_", 32, "res-tag"]
+  ],
+  "(trans attack-forward gator)": [[[19, 23], "gp", "process-focusable"]],
+  "(code attack-forward gator)": [[14, "v1", "art-joint-anim"]],
+  "(method 11 sew-light-switch)": [
+    ["_stack_", 16, "res-tag"]
+  ],
+  "(method 33 mtn-dice-button)": [[35, "v1", "art-joint-anim"]],
+  "(trans restart mtn-dice)": [
+    [128, "v1", "collide-shape-prim-group"],
+    [134, "v1", "collide-shape-prim-group"]
+  ],
+  "(event idle mtn-dice)": [
+    [148, "s2", "process-focusable"],
+    [149, "s3", "process-focusable"],
+    [158, "s2", "touching-shapes-entry"],
+    [[271, 274], "v1", "attack-info"],
+    [281, "s5", "process-focusable"],
+    [282, "s3", "process-focusable"]
+  ],
+  "dice-joint-callback": [
+    [626, "v1", "collide-shape"],
+    [[1, 639], "gp", "mtn-dice"],
+    [[223, 407], "s0", "water-anim"],
+    [209, "a0", "collide-shape-prim-group"],
+    [215, "a0", "collide-shape-prim-group"]
+  ],
+  "(post idle mtn-aval-rocks-shadow)": [[5, "a0", "process-drawable"]],
+  "(code open mtn-button)": [[10, "v1", "art-joint-anim"]],
+  "(enter waiting mtn-button)": [[10, "v1", "art-joint-anim"]],
+  "(code pressed mtn-button)": [
+    [30, "v1", "art-joint-anim"],
+    [87, "v1", "art-joint-anim"]
+  ],
+  "(enter waiting trans-plat)": [
+    [37, "v0", "state"],
+    [39, "t9", "(function none)"]
+  ],
+  "(exit waiting trans-plat)": [[14, "v0", "state"]],
+  "(trans waiting trans-plat)": [[33, "v0", "state"]],
+  "(exit fall mtn-aval-rocks)": [[34, "v0", "sound-rpc-set-param"]],
+  "(method 11 mtn-aval-rocks)": [[173, "a1", "float"]],
+  "(event plat-path-active mtn-plat-shoot)": [
+    [[14, 17], "v1", "attack-info"],
+    [24, "gp", "process-drawable"],
+    [32, "s5", "collide-shape"]
+  ],
+  "(post plat-path-active mtn-plat-shoot)": [[4, "t9", "(function none)"]],
+  "(code idle mincan-lighthouse-lens)": [[10, "v1", "art-joint-anim"]],
+  "(code erect mincan-lighthouse-lens)": [[14, "v1", "art-joint-anim"]],
+  "(code idle mincan-lighthouse)": [[14, "v1", "art-joint-anim"]],
+  "(code erect mincan-lighthouse)": [[14, "v1", "art-joint-anim"]],
+  "(code closed mincan-lens)": [[14, "v1", "art-joint-anim"]],
+  "(code open mincan-lens)": [[14, "v1", "art-joint-anim"]],
+  "(event idle grunt-egg)": [[16, "s4", "process-focusable"]],
+  "strip-handler": [[15, "s4", "process-focusable"]],
+  "(post idle pitspikes)": [[4, "t9", "(function none)"]],
+  "(method 7 pitspikes)": [
+    [14, "t9", "(function strip-hazard int strip-hazard)"]
+  ],
+  "(post idle curtainsaw)": [[4, "t9", "(function none)"]],
+  "(event impact grenade)": [
+    [11, "s4", "process-drawable"],
+    [18, "a0", "collide-shape"]
+  ],
+  "(method 40 grenade)": [[[3, 53], "s5", "process-drawable"]],
+  "(method 31 grenade)": [[98, "s5", "process-drawable"]],
+  "(post idle drill-plat)": [[4, "t9", "(function none)"]],
+  "(post idle grenade-point)": [[122, "v1", "lightning-tracker"]],
+  "(anon-function 12 strip-obs)": [
+    [103, "a0", "(pointer entity-actor)"],
+    [287, "v1", "int"]
+  ],
+  "(method 11 strip-hazard)": [[34, "v0", "(pointer float)"], ["_stack_", 64, "res-tag"]],
+  "(method 11 strip-chain-crate)": [[38, "v0", "(pointer float)"]],
+  "(method 33 vehicle-rider)": [[10, "s4", "vehicle"]],
+  "(method 35 vehicle-rider)": [[[10, 15], "a0", "vehicle"]],
+  "vehicle-spawn": [[38, "gp", "vehicle"]],
+  "traffic-manager-event-handler": [
+    [319, "s5", "level"],
+    [367, "v1", "float"],
+    [80, "v1", "float"],
+    [91, "v1", "float"],
+    [169, "v1", "float"],
+    [[118, 125], "s5", "traffic-object-spawn-params"]
+  ],
+  "(method 33 citizen-norm-rider)": [
+    [7, "t9", "(function vehicle-rider none)"]
+  ],
+  "(method 33 crimson-guard-rider)": [
+    [7, "t9", "(function vehicle-rider none)"]
+  ],
+  "(enter explode vehicle)": [[298, "v1", "joint-exploder"]],
+  "(method 47 vehicle)": [
+    [27, "s0", "process-focusable"],
+    [[32, 37], "s1", "process-focusable"]
+  ],
+  "(method 46 vehicle)": [
+    [[98, 118], "s5", "traffic-object-spawn-params"],
+    [[121, 182], "s3", "attack-info"],
+    [187, "v1", "float"]
+  ],
+  "(method 97 vehicle)": [[6, "v1", "float"]],
+  "(method 18 vehicle-controller)": [[231, "s2", "vehicle"]],
+  "(method 10 vehicle)": [[10, "v0", "(function rigid-body-object none)"]],
+  "(method 119 vehicle)": [[14, "a0", "vehicle-rider"]],
+  "(method 99 vehicle)": [[14, "s3", "collide-shape-prim-group"]],
+  "(method 100 vehicle)": [[163, "a0", "vector"]],
+  "(method 46 vehicle-guard)": [
+    [[6, 68], "s5", "matrix"],
+    [119, "a0", "process"]
+  ],
+  "(method 156 vehicle-guard)": [[57, "v1", "process-drawable"]],
+  "(method 29 vehicle)": [
+    [289, "s1", "vehicle-control-point"],
+    [294, "s1", "(inline-array vehicle-control-point)"],
+    [309, "s1", "(inline-array vehicle-control-point)"],
+    [68, "v1", "float"],
+    [165, "v1", "float"],
+    [66, "a0", "uint"],
+    [163, "a0", "uint"]
+  ],
+  "(method 152 vehicle-guard)": [[88, "s4", "process-drawable"]],
+  "(method 151 vehicle-guard)": [
+    [15, "s5", "process-drawable"],
+    [25, "s5", "process-drawable"],
+    [67, "s5", "process-focusable"]
+  ],
+  "(method 49 traffic-engine)": [
+    [32, "s3", "process-focusable"],
+    [[72, 75], "s3", "process-focusable"],
+    [265, "a0", "(array crimson-guard)"],
+    [166, "s2", "process-focusable"]
+  ],
+  "(method 25 traffic-tracker)": [[24, "a0", "process-focusable"]],
+  "(method 68 traffic-engine)": [[46, "a2", "process-focusable"]],
+  "(method 50 traffic-engine)": [
+    [13, "v1", "connection"],
+    [[14, 19], "v1", "collide-shape"],
+    [24, "s1", "process-focusable"],
+    [67, "v1", "connection"],
+    [[68, 73], "v1", "collide-shape"],
+    [78, "s1", "process-focusable"],
+    [119, "v1", "connection"],
+    [[120, 125], "v1", "collide-shape"],
+    [130, "s1", "process-focusable"]
+  ],
+  "(method 9 turret-control)": [[344, "a0", "collide-shape-prim"]],
+  "(method 19 traffic-engine)": [
+    [19, "v1", "process-focusable"],
+    [30, "v1", "vehicle"]
+  ],
+  "(method 72 traffic-engine)": [[25, "a3", "int"]],
+  "(method 60 traffic-engine)": [[29, "v1", "collide-shape"]],
+  "(method 26 traffic-tracker)": [[26, "a0", "process-focusable"]],
+  "(method 17 traffic-tracker)": [[23, "s1", "process-focusable"]],
   "(method 76 bot)": [[45, "v1", "process-focusable"]],
   "(code failed bot)": [[23, "gp", "art-joint-anim"]],
   "(code die-falling bot)": [[32, "gp", "art-joint-anim"]],
@@ -6634,585 +7212,4 @@
   "(anon-function 97 sig0-course)": [[62, "v1", "sigt-wait-spot"]],
   "(anon-function 11 ash1-course)": [[51, "v1", "asht-wait-spot"]],
   "(anon-function 4 ash1-course)": [[99, "v1", "asht-wait-spot"]]
-=======
-  "(trans gun-shoot crimson-guard-level)": [[21, "v1", "process-focusable"]],
-  "(enter close-attack crimson-guard-level)": [
-    [2, "v1", "collide-shape-prim-group"]
-  ],
-  "(exit close-attack crimson-guard-level)": [
-    [2, "v1", "collide-shape-prim-group"]
-  ],
-  "(exit attack crimson-guard-level)": [
-    [8, "v1", "collide-shape-prim-group"],
-    [16, "v1", "collide-shape-prim-group"]
-  ],
-  "(exit get-up-front crimson-guard-level)": [
-    [3, "v1", "collide-shape-prim-group"],
-    [6, "v1", "collide-shape-prim-group"],
-    [8, "v1", "collide-shape-prim-group"],
-    [11, "v1", "collide-shape-prim-group"],
-    [14, "v1", "collide-shape-prim-group"],
-    [17, "v1", "collide-shape-prim-group"]
-  ],
-  "(exit get-up-back crimson-guard-level)": [
-    [3, "v1", "collide-shape-prim-group"],
-    [6, "v1", "collide-shape-prim-group"],
-    [8, "v1", "collide-shape-prim-group"],
-    [11, "v1", "collide-shape-prim-group"],
-    [14, "v1", "collide-shape-prim-group"],
-    [17, "v1", "collide-shape-prim-group"]
-  ],
-  "(enter knocked crimson-guard-level)": [
-    [8, "v1", "collide-shape-prim-group"],
-    [11, "v1", "collide-shape-prim-group"],
-    [14, "v1", "collide-shape-prim-group"],
-    [17, "v1", "collide-shape-prim-group"],
-    [19, "v1", "collide-shape-prim-group"],
-    [21, "v1", "collide-shape-prim-group"]
-  ],
-  "(method 201 crimson-guard-level)": [[18, "s3", "process-focusable"]],
-  "(method 7 crimson-guard-level)": [
-    [19, "t9", "(function nav-enemy int nav-enemy)"]
-  ],
-  "(method 115 crimson-guard-level)": [[33, "v0", "vector"]],
-  "(method 198 crimson-guard-level)": [[242, "s4", "collide-shape-prim"]],
-  "(enter broken dig-clasp)": [
-    [26, "v1", "art-joint-anim"],
-    [54, "v1", "art-joint-anim"]
-  ],
-  "(event idle dig-clasp)": [[[11, 18], "v1", "attack-info"]],
-  "dig-tether-handler": [
-    [6, "a0", "vector"],
-    [10, "a0", "vector"],
-    [14, "v1", "vector"]
-  ],
-  "(method 23 dig-digger)": [[[1, 23], "s5", "int"]],
-  "(enter breaking fort-fence)": [[[5, 9], "a0", "collide-shape-prim-group"]],
-  "(method 11 fort-elec-switch)": [["_stack_", 16, "res-tag"]],
-  "(method 10 fort-roboscreen)": [
-    [15, "t9", "(function process-drawable none)"]
-  ],
-  "fort-robotank-reticle-handler": [
-    [6, "v1", "vector"],
-    [[17, 34], "s5", "vector"],
-    [56, "v1", "float"]
-  ],
-  "(code lock fort-robotank-reticle)": [[14, "v1", "art-joint-anim"]],
-  "robotank-turret-handler": [
-    [71, "v1", "collide-shape-prim-group"],
-    [106, "v1", "collide-shape-prim-group"],
-    [167, "s4", "cspace"],
-    [162, "s4", "cspace"],
-    [37, "v1", "float"]
-  ],
-  "(code ready fort-robotank-turret)": [[10, "v1", "art-joint-anim"]],
-  "(code fire fort-robotank-turret)": [
-    [79, "v1", "art-joint-anim"],
-    [136, "v1", "art-joint-anim"]
-  ],
-  "fort-robotank-post": [
-    [471, "v1", "fort-robotank-turret"],
-    [498, "v1", "float"]
-  ],
-  "fort-robotank-handler": [[171, "s4", "process-focusable"]],
-  "(method 26 fort-robotank)": [
-    [170, "v1", "collide-shape-prim-group"],
-    [236, "v1", "collide-shape-prim-group"],
-    [89, "t9", "(function fort-robotank none)"]
-  ],
-  "(method 7 fort-robotank)": [
-    [89, "t9", "(function process-drawable int process-drawable)"],
-    [56, "gp", "(pointer uint32)"],
-    [59, "a1", "(pointer uint32)"],
-    [63, "gp", "(pointer uint32)"],
-    [66, "a1", "(pointer uint32)"],
-    [60, "a1", "joint-mod"],
-    [67, "a1", "joint-mod"],
-    [70, "gp", "(pointer uint32)"]
-  ],
-  "(method 11 fort-robotank)": [[463, "s5", "fort-robotank-wheel-info"]],
-  "(method 31 fort-robotank-turret)": [[61, "s3", "collide-shape-prim"]],
-  "(method 139 fort-turret)": [[[15, 19], "a0", "process-focusable"]],
-  "(method 141 fort-turret)": [[59, "s3", "collide-shape-prim"]],
-  "(code attack fort-turret)": [
-    [25, "v1", "art-joint-anim"],
-    [113, "v1", "art-joint-anim"]
-  ],
-  "(method 11 fort-plat-shuttle)": [[52, "v0", "(pointer float)"]],
-  "(event idle fort-floor-spike)": [[15, "s3", "process-drawable"]],
-  "joint-mod-set-y-callback": [
-    [19, "a1", "vector"],
-    [17, "a3", "int"]
-  ],
-  "(event idle fort-dump-bomb-a)": [
-    [11, "s4", "process-drawable"],
-    [[4, 22], "gp", "attack-info"]
-  ],
-  "(event idle fort-missile-target)": [
-    [[9, 22], "s5", "attack-info"],
-    [16, "s4", "projectile"]
-  ],
-  "(enter die fort-missile-target)": [
-    [[2, 5], "v1", "collide-shape-prim-group"]
-  ],
-  "(method 10 fort-missile-target)": [
-    [10, "t9", "(function process-drawable none)"]
-  ],
-  "(code die fort-missile)": [
-    [156, "v1", "process-drawable"],
-    [227, "v1", "collide-shape-prim-group"],
-    [229, "v1", "collide-shape-prim-group"]
-  ],
-  "(method 7 fort-missile)": [
-    [14, "t9", "(function process-drawable int process-drawable)"]
-  ],
-  "birth-func-dig-digger-collide": [
-    [8, "v1", "process"],
-    [12, "s3", "process-drawable"]
-  ],
-  "(method 23 dig-tether)": [[69, "v1", "vector"]],
-  "(method 11 dig-digger)": [["_stack_", 16, "res-tag"]],
-  "(method 29 dig-sinking-plat)": [
-    [9, "t9", "(function rigid-body-platform float none)"]
-  ],
-  "(method 37 dig-sinking-plat)": [
-    [28, "v1", "art-joint-anim"],
-    [157, "v1", "art-joint-anim"],
-    [208, "v0", "sound-rpc-set-param"]
-  ],
-  "(method 11 dig-log)": [
-    ["_stack_", 16, "res-tag"],
-    [94, "v0", "(pointer actor-group)"]
-  ],
-  "(event idle-up dig-button)": [[4, "v1", "attack-info"]],
-  "(code active dig-bomb-crate-cylinder)": [
-    [33, "v1", "art-joint-anim"],
-    [81, "v1", "art-joint-anim"],
-    [117, "v1", "art-joint-anim"],
-    [165, "v1", "art-joint-anim"],
-    [201, "v1", "art-joint-anim"],
-    [249, "v1", "art-joint-anim"],
-    [285, "v1", "art-joint-anim"],
-    [337, "v1", "art-joint-anim"],
-    [373, "v1", "art-joint-anim"],
-    [425, "v1", "art-joint-anim"],
-    [463, "v1", "art-joint-anim"],
-    [515, "v1", "art-joint-anim"]
-  ],
-  "(code fire dig-jump-pad)": [[59, "t9", "(function none)"]],
-  "(code die dig-spikey-sphere)": [[72, "t9", "(function none)"]],
-  "(method 29 dig-tipping-rock)": [
-    [9, "t9", "(function rigid-body-platform float none)"]
-  ],
-  "(event waiting dig-stomp-block)": [[14, "v1", "attack-info"]],
-  "(method 37 dig-stomp-block)": [
-    [[42, 62], "v1", "collide-cache-tri"],
-    [62, "v1", "(inline-array collide-cache-tri)"]
-  ],
-  "(method 11 dig-spikey-step)": [[96, "v0", "(pointer float)"]],
-  "(method 37 dig-tipping-rock)": [[14, "v0", "sound-rpc-set-param"]],
-  "(method 49 cpad-elevator)": [[2, "v1", "collide-shape-prim-group"]],
-  "(method 10 cpad-elevator)": [[10, "t9", "(function elevator none)"]],
-  "(code hunt wren)": [[10, "v1", "art-joint-anim"]],
-  "(code peck wren)": [
-    [36, "v1", "art-joint-anim"],
-    [81, "v1", "symbol"]
-  ],
-  "(code fly wren)": [
-    [51, "v1", "art-joint-anim"],
-    [82, "v1", "art-joint-anim"]
-  ],
-  "(code land wren)": [[17, "v1", "art-joint-anim"]],
-  "(method 7 wren)": [
-    [30, "t9", "(function process-drawable int process-drawable)"]
-  ],
-  "(code idle minnow)": [[10, "v1", "art-joint-anim"]],
-  "(post idle fish-manager)": [
-    [517, "v1", "process-drawable"],
-    [522, "v1", "process-drawable"]
-  ],
-  "(method 14 minimap)": [
-    [84, "v1", "process-drawable"],
-    [99, "v1", "entity-actor"],
-    [108, "v1", "process-drawable"],
-    [112, "s2", "entity-actor"],
-    [93, "s2", "basic"]
-  ],
-  "(method 3 engine-minimap)": [
-    [7, "t9", "(function engine-minimap engine-minimap)"]
-  ],
-  "(method 24 minimap)":[
-    [189, "s2", "connection-minimap"],
-    [194, "s2", "connection-minimap"],
-    [18, "v1", "(pointer uint128)"],
-    [74, "v1", "(pointer uint128)"],
-    [81, "v1", "(inline-array vector)"],
-    [91, "v1", "(inline-array vector4w)"],
-    [96, "v1", "(inline-array vector)"],
-    [108, "v1", "(inline-array vector4w)"],
-    [114, "v1", "(inline-array vector)"],
-    [124, "v1", "(inline-array vector4w)"],
-    [129, "v1", "(inline-array vector)"],
-    [141, "v1", "(inline-array vector4w)"],
-    [161, "s2", "(pointer uint128)"]
-  ],
-  "(method 15 minimap)": [
-    [48, "s2", "(pointer uint128)"]
-  ],
-  "(method 16 minimap)": [
-    [[30, 35], "v1", "process-drawable"],
-    [56, "v1", "entity-actor"],
-    [66, "a0", "process-drawable"],
-    [77, "a0", "entity-actor"],
-    [88, "a0", "vector"],
-    [50, "v1", "basic"],
-    [516, "v1", "(pointer uint128)"],
-    [517, "v1", "(inline-array vector4w)"],
-    [529, "v1", "(inline-array vector4w)"],
-    [534, "v1", "(inline-array vector4w)"],
-    [550, "v1", "(inline-array vector4w)"],
-    [555, "v1", "(inline-array vector4w)"]
-  ],
-  "(method 14 engine-minimap)": [
-    [150, "a0", "entity-actor"],
-    [[3, 180], "s3", "connection-minimap"],
-    [143, "v1", "basic"]
-  ],
-  "(method 10 engine-minimap)": [
-    [6, "s5", "connection-minimap"]
-  ],
-  "(method 26 minimap)": [
-    [34, "a0", "process-drawable"],
-    [49, "v1", "process-drawable"],
-    [64, "a0", "process-drawable"],
-    [303, "a1", "(pointer uint128)"],
-    [305, "a0", "(inline-array vector4w)"],
-    [318, "v1", "(inline-array vector)"],
-    [329, "v1", "(inline-array vector4w)"],
-    [346, "v1", "(inline-array vector)"],
-    [358, "v1", "(inline-array vector4w)"],
-    [375, "v1", "(inline-array vector)"],
-    [387, "v1", "(inline-array vector4w)"],
-    [404, "v1", "(inline-array vector)"],
-    [417, "v1", "(inline-array vector4w)"]
-  ],
-  "(method 21 minimap)": [
-    [16, "s3", "(pointer uint128)"],
-    [[32, 39], "a0", "dma-packet"],
-    [[41, 48], "a0", "gs-gif-tag"],
-    [51, "a0", "(pointer gs-clamp)"],
-    [53, "a0", "(pointer gs-reg64)"],
-    [55, "a0", "(pointer gs-test)"],
-    [57, "a0", "(pointer gs-reg64)"],
-    [60, "a0", "(pointer gs-texa)"],
-    [62, "a0", "(pointer gs-reg64)"],
-    [71, "s3", "(pointer uint128)"],
-    [215, "s3", "(inline-array vector4w)"],
-    [224, "s3", "(inline-array vector)"],
-    [235, "s3", "(inline-array vector4w)"],
-    [241, "s3", "(inline-array vector)"],
-    [252, "s3", "(inline-array vector4w)"],
-    [259, "s3", "(inline-array vector)"],
-    [270, "s3", "(inline-array vector4w)"],
-    [277, "s3", "(inline-array vector)"],
-    [288, "s3", "(inline-array vector4w)"],
-    [[322, 329], "a0", "dma-packet"],
-    [[331, 338], "a0", "gs-gif-tag"],
-    [342, "a0", "(pointer gs-xy-offset)"],
-    [344, "a0", "(pointer gs-reg64)"],
-    [355, "a2", "connection-minimap"],
-    [379, "s2", "(pointer uint128)"],
-    [400, "a2", "connection-minimap"],
-    [424, "s3", "(pointer uint128)"],
-    [438, "a2", "connection-minimap"],
-    [[453, 460], "a0", "dma-packet"],
-    [[462, 469], "a0", "gs-gif-tag"],
-    [478, "a0", "(pointer gs-frame)"],
-    [480, "a0", "(pointer gs-reg64)"],
-    [482, "a0", "(pointer gs-alpha)"],
-    [484, "a0", "(pointer gs-reg64)"],
-    [485, "a0", "(pointer gs-xy-offset)"],
-    [487, "a0", "(pointer gs-reg64)"],
-    [[494, 508], "s3", "(pointer uint128)"],
-    [508, "s3", "(inline-array vector4w)"],
-    [517, "s3", "(inline-array vector4w)"],
-    [522, "s3", "(inline-array vector4w)"],
-    [528, "s3", "(inline-array vector4w)"],
-    [535, "s3", "(inline-array vector4w)"]
-  ],
-  "(method 23 minimap)": [
-    [28, "a0", "process-drawable"],
-    [62, "v1", "process-drawable"],
-    [81, "a0", "process-drawable"],
-    [305, "a1", "(pointer uint128)"],
-    [307, "a0", "(inline-array vector4w)"],
-    [320, "v1", "(inline-array vector)"],
-    [331, "v1", "(inline-array vector4w)"],
-    [348, "v1", "(inline-array vector)"],
-    [360, "v1", "(inline-array vector4w)"],
-    [377, "v1", "(inline-array vector)"],
-    [389, "v1", "(inline-array vector4w)"],
-    [406, "v1", "(inline-array vector)"],
-    [419, "v1", "(inline-array vector4w)"]
-  ],
-  "(method 17 minimap)": [
-    [28, "a0", "process-drawable"],
-    [68, "v1", "process-drawable"],
-    [87, "a0", "process-drawable"],
-    [357, "a0", "(pointer uint128)"],
-    [365, "a0", "(pointer uint128)"],
-    [368, "a0", "(pointer uint128)"],
-    [370, "v1", "(inline-array vector4w)"],
-    [383, "v1", "(inline-array vector)"],
-    [394, "v1", "(inline-array vector4w)"],
-    [410, "v1", "(inline-array vector)"],
-    [422, "v1", "(inline-array vector4w)"],
-    [438, "v1", "(inline-array vector)"],
-    [450, "v1", "(inline-array vector4w)"],
-    [466, "v1", "(inline-array vector)"],
-    [479, "v1", "(inline-array vector4w)"]
-  ],
-  "(method 18 minimap)": [
-    [28, "a0", "process-drawable"],
-    [68, "v1", "process-drawable"],
-    [87, "a0", "process-drawable"],
-    [323, "t1", "(pointer uint128)"],
-    [325, "t0", "(inline-array vector4w)"],
-    [338, "a3", "(inline-array vector4w)"],
-    [344, "a3", "(inline-array vector4w)"],
-    [360, "a3", "(inline-array vector4w)"],
-    [366, "a2", "(inline-array vector4w)"],
-    [382, "a2", "(inline-array vector4w)"],
-    [388, "a1", "(inline-array vector4w)"],
-    [404, "a1", "(inline-array vector4w)"],
-    [410, "v1", "(inline-array vector4w)"]
-  ],
-  "(method 19 minimap)": [
-    [[8, 15], "a0", "dma-packet"],
-    [[17, 24], "a0", "gs-gif-tag"],
-    [28, "s2", "(pointer gs-test)"],
-    [30, "s2", "(pointer gs-reg64)"],
-    [32, "s2", "(pointer gs-alpha)"],
-    [34, "s2", "(pointer gs-reg64)"],
-    [53, "s2", "(pointer gs-tex0)"],
-    [55, "s2", "(pointer gs-reg64)"],
-    [57, "s2", "(pointer gs-tex1)"],
-    [59, "s2", "(pointer gs-reg64)"],
-    [61, "s2", "(pointer gs-clamp)"],
-    [63, "s2", "(pointer gs-reg64)"],
-    [64, "s2", "(pointer uint64)"],
-    [66, "s2", "(pointer gs-reg64)"],
-    [109, "v1", "(pointer uint128)"],
-    [[116, 157], "v1", "(inline-array vector4w)"],
-    [[165, 172], "a0", "dma-packet"],
-    [[174, 181], "a0", "gs-gif-tag"],
-    [185, "a0", "(pointer gs-test)"],
-    [187, "a0", "(pointer gs-reg64)"],
-    [[505, 514], "s3", "(pointer uint128)"],
-    [[514, 596], "s3", "(inline-array vector4w)"]
-  ],
-  "(method 21 trail-graph)": [
-    [4, "a3", "trail-conn"],
-    [[11, 17], "a3", "trail-conn-hash-cell"],
-    [20, "a0", "(pointer uint16)"],
-    [33, "a3", "trail-conn"],
-    [37, "a3", "trail-conn"]
-  ],
-  "(method 137 sew-gunturret)": [[[19, 23], "a0", "process-focusable"]],
-  "(method 138 sew-gunturret)": [[[15, 19], "a0", "process-focusable"]],
-  "(method 140 pal-gun-turret)": [
-    [9, "t9", "(function sew-gunturret symbol none)"]
-  ],
-  "(anon-function 0 sewer-scenes)": [[79, "v1", "float"]],
-  "(event idle sew-single-blade)": [[15, "s4", "process-focusable"]],
-  "(event idle sew-multi-blade)": [[15, "s4", "process-focusable"]],
-  "(event idle sew-twist-blade)": [[15, "s4", "process-focusable"]],
-  "(code pressed sew-light-switch)": [[10, "v1", "art-joint-anim"]],
-  "(post idle sew-light-control)": [[20, "v1", "sew-light-switch"]],
-  "sew-tri-blade-joint-callback": [[[1, 82], "gp", "sew-tri-blade"]],
-  "(method 49 sew-elevator)": [[2, "v1", "collide-shape-prim-group"]],
-  "(post running sew-elevator)": [[4, "t9", "(function none)"]],
-  "(method 10 sew-elevator)": [[10, "t9", "(function elevator none)"]],
-  "(event idle sew-valve)": [[4, "v1", "attack-info"]],
-  "(method 7 sew-valve)": [
-    [14, "t9", "(function process-drawable int process-drawable)"]
-  ],
-  "sew-mar-statue-debris-init-by-other": [
-    [[144, 157], "gp", "process-drawable"]
-  ],
-  "sew-mar-statue-debris-b-init-by-other": [
-    [[12, 25], "gp", "process-drawable"]
-  ],
-  "(event idle sew-mine)": [[15, "s4", "process-focusable"]],
-  "(post idle sew-mine-b)": [[4, "t9", "(function none)"]],
-  "(code hit sew-wall)": [
-    [[7, 10], "v1", "collide-shape-prim-group"],
-    [[100, 107], "a0", "collide-shape-prim-group"],
-    [[109, 116], "a0", "collide-shape-prim-group"],
-    [68, "v0", "object"]
-  ],
-  "(code waiting sew-scare-grunt)": [[10, "v1", "art-joint-anim"]],
-  "(enter scare sew-scare-grunt)": [[[71, 81], "gp", "sew-grill"]],
-  "(exit scare sew-scare-grunt)": [[[6, 10], "v1", "sew-grill"]],
-  "(code fall sew-catwalk)": [[39, "v0", "object"]],
-  "(post scare sew-scare-grunt)": [[51, "v0", "sound-rpc-set-param"]],
-  "(method 11 sew-valve)": [
-    ["_stack_", 16, "res-tag"],
-    ["_stack_", 32, "res-tag"]
-  ],
-  "(trans attack-forward gator)": [[[19, 23], "gp", "process-focusable"]],
-  "(code attack-forward gator)": [[14, "v1", "art-joint-anim"]],
-  "(method 11 sew-light-switch)": [
-    ["_stack_", 16, "res-tag"]
-  ],
-  "(method 33 mtn-dice-button)": [[35, "v1", "art-joint-anim"]],
-  "(trans restart mtn-dice)": [
-    [128, "v1", "collide-shape-prim-group"],
-    [134, "v1", "collide-shape-prim-group"]
-  ],
-  "(event idle mtn-dice)": [
-    [148, "s2", "process-focusable"],
-    [149, "s3", "process-focusable"],
-    [158, "s2", "touching-shapes-entry"],
-    [[271, 274], "v1", "attack-info"],
-    [281, "s5", "process-focusable"],
-    [282, "s3", "process-focusable"]
-  ],
-  "dice-joint-callback": [
-    [626, "v1", "collide-shape"],
-    [[1, 639], "gp", "mtn-dice"],
-    [[223, 407], "s0", "water-anim"],
-    [209, "a0", "collide-shape-prim-group"],
-    [215, "a0", "collide-shape-prim-group"]
-  ],
-  "(post idle mtn-aval-rocks-shadow)": [[5, "a0", "process-drawable"]],
-  "(code open mtn-button)": [[10, "v1", "art-joint-anim"]],
-  "(enter waiting mtn-button)": [[10, "v1", "art-joint-anim"]],
-  "(code pressed mtn-button)": [
-    [30, "v1", "art-joint-anim"],
-    [87, "v1", "art-joint-anim"]
-  ],
-  "(enter waiting trans-plat)": [
-    [37, "v0", "state"],
-    [39, "t9", "(function none)"]
-  ],
-  "(exit waiting trans-plat)": [[14, "v0", "state"]],
-  "(trans waiting trans-plat)": [[33, "v0", "state"]],
-  "(exit fall mtn-aval-rocks)": [[34, "v0", "sound-rpc-set-param"]],
-  "(method 11 mtn-aval-rocks)": [[173, "a1", "float"]],
-  "(event plat-path-active mtn-plat-shoot)": [
-    [[14, 17], "v1", "attack-info"],
-    [24, "gp", "process-drawable"],
-    [32, "s5", "collide-shape"]
-  ],
-  "(post plat-path-active mtn-plat-shoot)": [[4, "t9", "(function none)"]],
-  "(code idle mincan-lighthouse-lens)": [[10, "v1", "art-joint-anim"]],
-  "(code erect mincan-lighthouse-lens)": [[14, "v1", "art-joint-anim"]],
-  "(code idle mincan-lighthouse)": [[14, "v1", "art-joint-anim"]],
-  "(code erect mincan-lighthouse)": [[14, "v1", "art-joint-anim"]],
-  "(code closed mincan-lens)": [[14, "v1", "art-joint-anim"]],
-  "(code open mincan-lens)": [[14, "v1", "art-joint-anim"]],
-  "(event idle grunt-egg)": [[16, "s4", "process-focusable"]],
-  "strip-handler": [[15, "s4", "process-focusable"]],
-  "(post idle pitspikes)": [[4, "t9", "(function none)"]],
-  "(method 7 pitspikes)": [
-    [14, "t9", "(function strip-hazard int strip-hazard)"]
-  ],
-  "(post idle curtainsaw)": [[4, "t9", "(function none)"]],
-  "(event impact grenade)": [
-    [11, "s4", "process-drawable"],
-    [18, "a0", "collide-shape"]
-  ],
-  "(method 40 grenade)": [[[3, 53], "s5", "process-drawable"]],
-  "(method 31 grenade)": [[98, "s5", "process-drawable"]],
-  "(post idle drill-plat)": [[4, "t9", "(function none)"]],
-  "(post idle grenade-point)": [[122, "v1", "lightning-tracker"]],
-  "(anon-function 12 strip-obs)": [
-    [103, "a0", "(pointer entity-actor)"],
-    [287, "v1", "int"]
-  ],
-  "(method 11 strip-hazard)": [[34, "v0", "(pointer float)"], ["_stack_", 64, "res-tag"]],
-  "(method 11 strip-chain-crate)": [[38, "v0", "(pointer float)"]],
-  "(method 33 vehicle-rider)": [[10, "s4", "vehicle"]],
-  "(method 35 vehicle-rider)": [[[10, 15], "a0", "vehicle"]],
-  "vehicle-spawn": [[38, "gp", "vehicle"]],
-  "traffic-manager-event-handler": [
-    [319, "s5", "level"],
-    [367, "v1", "float"],
-    [80, "v1", "float"],
-    [91, "v1", "float"],
-    [169, "v1", "float"],
-    [[118, 125], "s5", "traffic-object-spawn-params"]
-  ],
-  "(method 33 citizen-norm-rider)": [
-    [7, "t9", "(function vehicle-rider none)"]
-  ],
-  "(method 33 crimson-guard-rider)": [
-    [7, "t9", "(function vehicle-rider none)"]
-  ],
-  "(enter explode vehicle)": [[298, "v1", "joint-exploder"]],
-  "(method 47 vehicle)": [
-    [27, "s0", "process-focusable"],
-    [[32, 37], "s1", "process-focusable"]
-  ],
-  "(method 46 vehicle)": [
-    [[98, 118], "s5", "traffic-object-spawn-params"],
-    [[121, 182], "s3", "attack-info"],
-    [187, "v1", "float"]
-  ],
-  "(method 97 vehicle)": [[6, "v1", "float"]],
-  "(method 18 vehicle-controller)": [[231, "s2", "vehicle"]],
-  "(method 10 vehicle)": [[10, "v0", "(function rigid-body-object none)"]],
-  "(method 119 vehicle)": [[14, "a0", "vehicle-rider"]],
-  "(method 99 vehicle)": [[14, "s3", "collide-shape-prim-group"]],
-  "(method 100 vehicle)": [[163, "a0", "vector"]],
-  "(method 46 vehicle-guard)": [
-    [[6, 68], "s5", "matrix"],
-    [119, "a0", "process"]
-  ],
-  "(method 156 vehicle-guard)": [[57, "v1", "process-drawable"]],
-  "(method 29 vehicle)": [
-    [289, "s1", "vehicle-control-point"],
-    [294, "s1", "(inline-array vehicle-control-point)"],
-    [309, "s1", "(inline-array vehicle-control-point)"],
-    [68, "v1", "float"],
-    [165, "v1", "float"],
-    [66, "a0", "uint"],
-    [163, "a0", "uint"]
-  ],
-  "(method 152 vehicle-guard)": [[88, "s4", "process-drawable"]],
-  "(method 151 vehicle-guard)": [
-    [15, "s5", "process-drawable"],
-    [25, "s5", "process-drawable"],
-    [67, "s5", "process-focusable"]
-  ],
-  "(method 49 traffic-engine)": [
-    [32, "s3", "process-focusable"],
-    [[72, 75], "s3", "process-focusable"],
-    [265, "a0", "(array crimson-guard)"],
-    [166, "s2", "process-focusable"]
-  ],
-  "(method 25 traffic-tracker)": [[24, "a0", "process-focusable"]],
-  "(method 68 traffic-engine)": [[46, "a2", "process-focusable"]],
-  "(method 50 traffic-engine)": [
-    [13, "v1", "connection"],
-    [[14, 19], "v1", "collide-shape"],
-    [24, "s1", "process-focusable"],
-    [67, "v1", "connection"],
-    [[68, 73], "v1", "collide-shape"],
-    [78, "s1", "process-focusable"],
-    [119, "v1", "connection"],
-    [[120, 125], "v1", "collide-shape"],
-    [130, "s1", "process-focusable"]
-  ],
-  "(method 9 turret-control)": [[344, "a0", "collide-shape-prim"]],
-  "(method 19 traffic-engine)": [
-    [19, "v1", "process-focusable"],
-    [30, "v1", "vehicle"]
-  ],
-  "(method 72 traffic-engine)": [[25, "a3", "int"]],
-  "(method 60 traffic-engine)": [[29, "v1", "collide-shape"]],
-  "(method 26 traffic-tracker)": [[26, "a0", "process-focusable"]],
-  "(method 17 traffic-tracker)": [[23, "s1", "process-focusable"]]
->>>>>>> 8b12553d
 }