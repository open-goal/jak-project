--- conflicted
+++ resolved
@@ -2301,149 +2301,6 @@
     [705, "a0", "drawable-inline-array-region-prim"],
     [[690, 694], "a0", "drawable-region-prim"]
   ],
-<<<<<<< HEAD
-  "(code target-board-jump)": [[17, "v1", "art-joint-anim"]],
-  "(code target-board-get-on)": [[55, "v1", "art-joint-anim"]],
-  "(code target-board-jump-kick)": [[15, "v1", "art-joint-anim"]],
-  "(code target-board-get-off)": [[78, "v1", "art-joint-anim"]],
-  "(code target-board-stance)": [[49, "v1", "art-joint-anim"]],
-  "(code target-board-wall-kick)": [
-    [10, "v1", "art-joint-anim"],
-    [59, "f0", "float"]
-  ],
-  "(code target-board-pegasus)": [
-    [32, "s4", "art-joint-anim"],
-    [68, "s4", "pegasus"],
-    [85, "s4", "pegasus"],
-    [149, "s4", "target"]
-  ],
-  "(code target-board-trickx)": [
-    [81, "v1", "art-joint-anim"],
-    [149, "v1", "art-joint-anim"],
-    [218, "v1", "art-joint-anim"],
-    [301, "v1", "art-joint-anim"]
-  ],
-  "(code target-board-flip)": [
-    [108, "v1", "art-joint-anim"],
-    [218, "v1", "art-joint-anim"],
-    [319, "v1", "art-joint-anim"],
-    [385, "v1", "art-joint-anim"]
-  ],
-  "(code target-board-hold)": [
-    [100, "v1", "art-joint-anim"],
-    [227, "v1", "art-joint-anim"],
-    [415, "v1", "art-joint-anim"],
-    [485, "v1", "art-joint-anim"]
-  ],
-  "(code target-board-hit-ground)": [
-    [77, "v1", "art-joint-anim"],
-    [147, "v1", "art-joint-anim"]
-  ],
-  "target-board-ground-check": [
-    [205, "v1", "board"],
-    [265, "v1", "board"]
-  ],
-  "(enter target-board-jump)": [
-    [174, "v1", "board"],
-    [231, "v1", "board"]
-  ],
-  "(trans target-board-ride-edge)": [[107, "v0", "sound-rpc-set-param"]],
-  "(enter target-board-flip)": [[78, "v0", "sound-rpc-set-param"]],
-  "target-board-anim-trans": [[192, "v0", "sound-rpc-set-param"]],
-  "(exit target-board-ride-edge)": [[8, "v0", "sound-rpc-set-param"]],
-  "(exit target-board-flip)": [[31, "v0", "sound-rpc-set-param"]],
-  "(exit target-board-hold)": [[9, "v0", "sound-rpc-set-param"]],
-  "(code target-board-hit)": [
-    [304, "v1", "fact-info-target"],
-    [455, "v1", "fact-info-target"]
-  ],
-  "(code target-board-halfpipe)": [
-    [173, "t9", "(function none :behavior target)"]
-  ],
-  "(event target-board-grab)": [[24, "a0", "process"]],
-  "(event target-board-halfpipe)": [[82, "v1", "float"]],
-  "talker-spawn-func": [
-    [79, "a0", "talker"],
-    [82, "v1", "talker"],
-    [85, "v1", "talker"]
-  ],
-  "(method 9 board-info)": [
-    [45, "a0", "fact-info-target"],
-    [55, "a0", "fact-info-target"]
-  ],
-  "target-board-real-post": [[346, "v0", "sound-rpc-set-param"]],
-  "target-board-effect": [[334, "v0", "sound-rpc-set-param"]],
-  "target-board-handler": [[123, "a0", "process"]],
-  "(trans target-flop-hit-ground)": [
-    [52, "v1", "fact-info-target"],
-    [58, "v1", "fact-info-target"]
-  ],
-  "(code target-flop)": [[32, "v1", "art-joint-anim"]],
-  "(trans target-flop)": [
-    [73, "v1", "fact-info-target"],
-    [79, "v1", "fact-info-target"],
-    [108, "v1", "fact-info-target"],
-    [114, "v1", "fact-info-target"],
-    [187, "v1", "fact-info-target"],
-    [193, "v1", "fact-info-target"]
-  ],
-  "(enter target-flop)": [
-    [2, "v1", "fact-info-target"],
-    [8, "v1", "fact-info-target"]
-  ],
-  "(trans target-attack-uppercut-jump)": [
-    [183, "v1", "fact-info-target"],
-    [189, "v1", "fact-info-target"]
-  ],
-  "(trans target-attack-air)": [
-    [83, "v1", "fact-info-target"],
-    [89, "v1", "fact-info-target"]
-  ],
-  "(code target-running-attack)": [
-    [115, "gp", "art-joint-anim"],
-    [398, "v1", "art-joint-anim"],
-    [426, "v1", "art-joint-anim"],
-    [454, "v1", "art-joint-anim"],
-    [542, "t1", "sound-name"],
-    [547, "t1", "sound-name"],
-    [557, "t1", "sound-name"],
-    [226, "f26", "float"],
-    [309, "f26", "float"]
-  ],
-  "(trans target-duck-high-jump-jump)": [[11, "v0", "sound-rpc-set-param"]],
-  "(code target-double-jump)": [
-    [81, "v1", "art-joint-anim"],
-    [119, "v1", "art-joint-anim"]
-  ],
-  "(code target-jump-forward)": [[55, "v1", "art-joint-anim"]],
-  "(code target-falling)": [[67, "v1", "art-joint-anim"]],
-  "mod-var-jump": [
-    [76, "f1", "float"],
-    [171, "v0", "vector"]
-  ],
-  "(code target-slide-down)": [[28, "v1", "art-joint-anim"]],
-  "(code target-duck-stance)": [
-    [59, "v1", "art-joint-anim"],
-    [291, "v1", "art-joint-anim"],
-    [112, "v1", "art-joint-anim"],
-    [239, "v1", "art-joint-anim"]
-  ],
-  "(enter target-double-jump)": [[15, "v1", "vector"]],
-  "(enter target-jump)": [[42, "v1", "vector"]],
-  "(enter target-high-jump)": [[21, "v1", "vector"]],
-  "(code target-attack)": [
-    [145, "gp", "art-joint-anim"],
-    [177, "v1", "fact-info-target"],
-    [183, "v1", "fact-info-target"]
-  ],
-  "(event target-running-attack)": [[48, "v1", "target"]],
-  "(trans target-running-attack)": [
-    [211, "v1", "fact-info-target"],
-    [217, "v1", "fact-info-target"]
-  ],
-  "target-gun-end-mode": [[58, "v0", "sound-rpc-set-param"]],
-  "target-board-physics": [[167, "v0", "sound-rpc-set-param"]],
-=======
   "build-masks": [
     [[18, 22], "a1", "drawable-tree-tfrag"],
     [24, "a2", "drawable-inline-array-tfrag"],
@@ -2473,8 +2330,147 @@
     [151, "a0", "uint"],
     ["_stack_", 24, "pat-surface"]
   ],
-
->>>>>>> dc5dc9c7
+  "(code target-board-jump)": [[17, "v1", "art-joint-anim"]],
+  "(code target-board-get-on)": [[55, "v1", "art-joint-anim"]],
+  "(code target-board-jump-kick)": [[15, "v1", "art-joint-anim"]],
+  "(code target-board-get-off)": [[78, "v1", "art-joint-anim"]],
+  "(code target-board-stance)": [[49, "v1", "art-joint-anim"]],
+  "(code target-board-wall-kick)": [
+    [10, "v1", "art-joint-anim"],
+    [59, "f0", "float"]
+  ],
+  "(code target-board-pegasus)": [
+    [32, "s4", "art-joint-anim"],
+    [68, "s4", "pegasus"],
+    [85, "s4", "pegasus"],
+    [149, "s4", "target"]
+  ],
+  "(code target-board-trickx)": [
+    [81, "v1", "art-joint-anim"],
+    [149, "v1", "art-joint-anim"],
+    [218, "v1", "art-joint-anim"],
+    [301, "v1", "art-joint-anim"]
+  ],
+  "(code target-board-flip)": [
+    [108, "v1", "art-joint-anim"],
+    [218, "v1", "art-joint-anim"],
+    [319, "v1", "art-joint-anim"],
+    [385, "v1", "art-joint-anim"]
+  ],
+  "(code target-board-hold)": [
+    [100, "v1", "art-joint-anim"],
+    [227, "v1", "art-joint-anim"],
+    [415, "v1", "art-joint-anim"],
+    [485, "v1", "art-joint-anim"]
+  ],
+  "(code target-board-hit-ground)": [
+    [77, "v1", "art-joint-anim"],
+    [147, "v1", "art-joint-anim"]
+  ],
+  "target-board-ground-check": [
+    [205, "v1", "board"],
+    [265, "v1", "board"]
+  ],
+  "(enter target-board-jump)": [
+    [174, "v1", "board"],
+    [231, "v1", "board"]
+  ],
+  "(trans target-board-ride-edge)": [[107, "v0", "sound-rpc-set-param"]],
+  "(enter target-board-flip)": [[78, "v0", "sound-rpc-set-param"]],
+  "target-board-anim-trans": [[192, "v0", "sound-rpc-set-param"]],
+  "(exit target-board-ride-edge)": [[8, "v0", "sound-rpc-set-param"]],
+  "(exit target-board-flip)": [[31, "v0", "sound-rpc-set-param"]],
+  "(exit target-board-hold)": [[9, "v0", "sound-rpc-set-param"]],
+  "(code target-board-hit)": [
+    [304, "v1", "fact-info-target"],
+    [455, "v1", "fact-info-target"]
+  ],
+  "(code target-board-halfpipe)": [
+    [173, "t9", "(function none :behavior target)"]
+  ],
+  "(event target-board-grab)": [[24, "a0", "process"]],
+  "(event target-board-halfpipe)": [[82, "v1", "float"]],
+  "talker-spawn-func": [
+    [79, "a0", "talker"],
+    [82, "v1", "talker"],
+    [85, "v1", "talker"]
+  ],
+  "(method 9 board-info)": [
+    [45, "a0", "fact-info-target"],
+    [55, "a0", "fact-info-target"]
+  ],
+  "target-board-real-post": [[346, "v0", "sound-rpc-set-param"]],
+  "target-board-effect": [[334, "v0", "sound-rpc-set-param"]],
+  "target-board-handler": [[123, "a0", "process"]],
+  "(trans target-flop-hit-ground)": [
+    [52, "v1", "fact-info-target"],
+    [58, "v1", "fact-info-target"]
+  ],
+  "(code target-flop)": [[32, "v1", "art-joint-anim"]],
+  "(trans target-flop)": [
+    [73, "v1", "fact-info-target"],
+    [79, "v1", "fact-info-target"],
+    [108, "v1", "fact-info-target"],
+    [114, "v1", "fact-info-target"],
+    [187, "v1", "fact-info-target"],
+    [193, "v1", "fact-info-target"]
+  ],
+  "(enter target-flop)": [
+    [2, "v1", "fact-info-target"],
+    [8, "v1", "fact-info-target"]
+  ],
+  "(trans target-attack-uppercut-jump)": [
+    [183, "v1", "fact-info-target"],
+    [189, "v1", "fact-info-target"]
+  ],
+  "(trans target-attack-air)": [
+    [83, "v1", "fact-info-target"],
+    [89, "v1", "fact-info-target"]
+  ],
+  "(code target-running-attack)": [
+    [115, "gp", "art-joint-anim"],
+    [398, "v1", "art-joint-anim"],
+    [426, "v1", "art-joint-anim"],
+    [454, "v1", "art-joint-anim"],
+    [542, "t1", "sound-name"],
+    [547, "t1", "sound-name"],
+    [557, "t1", "sound-name"],
+    [226, "f26", "float"],
+    [309, "f26", "float"]
+  ],
+  "(trans target-duck-high-jump-jump)": [[11, "v0", "sound-rpc-set-param"]],
+  "(code target-double-jump)": [
+    [81, "v1", "art-joint-anim"],
+    [119, "v1", "art-joint-anim"]
+  ],
+  "(code target-jump-forward)": [[55, "v1", "art-joint-anim"]],
+  "(code target-falling)": [[67, "v1", "art-joint-anim"]],
+  "mod-var-jump": [
+    [76, "f1", "float"],
+    [171, "v0", "vector"]
+  ],
+  "(code target-slide-down)": [[28, "v1", "art-joint-anim"]],
+  "(code target-duck-stance)": [
+    [59, "v1", "art-joint-anim"],
+    [291, "v1", "art-joint-anim"],
+    [112, "v1", "art-joint-anim"],
+    [239, "v1", "art-joint-anim"]
+  ],
+  "(enter target-double-jump)": [[15, "v1", "vector"]],
+  "(enter target-jump)": [[42, "v1", "vector"]],
+  "(enter target-high-jump)": [[21, "v1", "vector"]],
+  "(code target-attack)": [
+    [145, "gp", "art-joint-anim"],
+    [177, "v1", "fact-info-target"],
+    [183, "v1", "fact-info-target"]
+  ],
+  "(event target-running-attack)": [[48, "v1", "target"]],
+  "(trans target-running-attack)": [
+    [211, "v1", "fact-info-target"],
+    [217, "v1", "fact-info-target"]
+  ],
+  "target-gun-end-mode": [[58, "v0", "sound-rpc-set-param"]],
+  "target-board-physics": [[167, "v0", "sound-rpc-set-param"]],
   // placeholder
   "placeholder-do-not-add-below": []
 }