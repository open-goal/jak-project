{
  // auto find-parent-method possible
  "(method 3 entity-actor)": [[7, "t9", "(function entity entity)"]],
  "(method 3 entity)": [[7, "t9", "(function entity entity)"]],
  //
  "(method 2 array)": [
    [23, "gp", "(array int32)"],
    [43, "gp", "(array uint32)"],
    [63, "gp", "(array int64)"],
    [83, "gp", "(array uint64)"],
    [102, "gp", "(array int8)"],
    [121, "gp", "(array uint8)"],
    [141, "gp", "(array int16)"],
    [161, "gp", "(array uint16)"],
    [186, "gp", "(array uint128)"],
    [204, "gp", "(array int32)"],
    [223, "gp", "(array float)"],
    [232, "gp", "(array float)"],
    [249, "gp", "(array basic)"],
    [258, "gp", "(array basic)"]
  ],
  "(method 3 array)": [
    [51, "gp", "(array int32)"],
    [69, "gp", "(array uint32)"],
    [87, "gp", "(array int64)"],
    [105, "gp", "(array uint64)"],
    [122, "gp", "(array int8)"],
    [139, "gp", "(array int8)"],
    [157, "gp", "(array int16)"],
    [175, "gp", "(array uint16)"],
    [198, "gp", "(array uint128)"],
    [214, "gp", "(array int32)"],
    [233, "gp", "(array float)"],
    [250, "gp", "(array basic)"]
  ],
  "(method 0 cpu-thread)": [[[0, 28], "v0", "cpu-thread"]],
  "(method 0 process)": [
    [11, "a0", "int"],
    [[12, 45], "v0", "process"]
  ],
  "inspect-process-heap": [
    [[4, 11], "s5", "basic"],
    [17, "s5", "pointer"]
  ],
  "(method 14 dead-pool)": [
    [[24, 25], "v1", "(pointer process)"],
    [[30, 39], "s4", "(pointer process)"]
  ],
  "(method 24 dead-pool-heap)": [
    [5, "v1", "pointer"],
    [13, "a0", "pointer"],
    [25, "v1", "pointer"]
  ],
  "method-state": [[12, "a2", "state"]],
  "(method 9 process)": [[[46, 49], "s5", "process"]],
  "(method 10 process)": [[[24, 30], "s4", "protect-frame"]],
  "(method 0 protect-frame)": [
    [0, "a0", "int"],
    [[1, 8], "v0", "protect-frame"]
  ],
  "string-cat-to-last-char": [
    [3, "s5", "(pointer uint8)"],
    [4, "s5", "string"]
  ],
  "enter-state": [
    [68, "s0", "protect-frame"],
    [101, "t9", "(function object object object object object object none)"]
  ],
  "send-event-function": [[[7, 15], "a0", "process"]],
  // MATH
  "logf": [
    [12, "f0", "float"],
    [12, "f1", "float"],
    [19, "f0", "float"],
    [19, "f1", "float"]
  ],
  "log2f": [
    [12, "f0", "float"],
    [12, "f1", "float"],
    [19, "f0", "float"],
    [19, "f1", "float"]
  ],
  "cube-root": [
    [17, "f0", "float"],
    [17, "f1", "float"],
    [18, "f0", "float"],
    [18, "f1", "float"],
    [[23, 32], "f0", "float"]
  ],
  // Quaternion
  "quaternion-look-at!": [[15, "v1", "vector"]],
  "vector-x-quaternion!": [[10, "v1", "(pointer uint128)"]],
  "vector-y-quaternion!": [[10, "v1", "(pointer uint128)"]],
  "vector-z-quaternion!": [[10, "v1", "(pointer uint128)"]],
  "dma-buffer-add-vu-function": [[[9, 33], "t2", "dma-packet"]],
  "dma-buffer-add-buckets": [
    [[1, 4], "v1", "dma-bucket"],
    [5, "v1", "pointer"],
    [[9, 11], "v1", "dma-bucket"],
    [11, "v1", "pointer"]
  ],
  "dma-buffer-patch-buckets": [
    [[6, 8], "a0", "(inline-array dma-bucket)"],
    [8, "a3", "pointer"],
    [14, "a0", "(inline-array dma-bucket)"],
    [3, "a0", "(inline-array dma-bucket)"],
    [36, "a0", "(inline-array dma-bucket)"],
    [10, "a0", "(inline-array dma-bucket)"],
    [18, "a0", "(inline-array dma-bucket)"],
    [[29, 33], "a0", "dma-packet"],
    [34, "a0", "(inline-array dma-bucket)"]
  ],
  "dma-bucket-insert-tag": [
    [[2, 6], "v1", "dma-bucket"],
    [3, "a0", "dma-bucket"]
  ],
  "disasm-vif-details": [
    [[62, 94], "s3", "(pointer uint32)"],
    [[98, 130], "s3", "(pointer uint16)"],
    [[134, 164], "s3", "(pointer uint32)"],
    [[168, 198], "s3", "(pointer uint16)"],
    [[202, 225], "s3", "(pointer uint16)"]
  ],
  "disasm-vif-tag": [
    [[81, 85], "t1", "vif-stcycl-imm"],
    [242, "a0", "vif-unpack-imm"]
  ],
  "disasm-dma-list": [
    [25, "v1", "dma-tag"],
    [153, "v1", "dma-packet"],
    [189, "v1", "dma-packet"],
    [229, "v1", "dma-packet"],
    [258, "v1", "dma-packet"],
    [302, "v1", "dma-packet"],
    [308, "v1", "dma-packet"],
    [152, "v1", "(pointer uint64)"],
    [167, "v1", "(pointer uint64)"],
    [176, "v1", "(pointer uint64)"],
    [198, "v1", "(pointer uint64)"],
    [207, "v1", "(pointer uint64)"],
    [238, "v1", "(pointer uint64)"],
    [247, "v1", "(pointer uint64)"],
    [282, "v1", "(pointer uint64)"],
    [291, "v1", "(pointer uint64)"],
    [324, "v1", "(pointer uint64)"],
    [334, "v1", "(pointer uint64)"]
  ],
  "calculate-basis-functions-vector!": [
    [[8, 20], "v1", "(pointer float)"],
    [[0, 60], "f1", "float"]
  ],
  "curve-evaluate!": [[62, "s5", "pointer"]],
  "vector4-array-add!": [
    [11, "s5", "(inline-array vector4)"],
    [12, "s4", "(inline-array vector4)"],
    [13, "gp", "(inline-array vector4)"]
  ],
  "vector4-array-sub!": [
    [11, "s5", "(inline-array vector4)"],
    [12, "s4", "(inline-array vector4)"],
    [13, "gp", "(inline-array vector4)"]
  ],
  "vector4-array-mul!": [
    [11, "s5", "(inline-array vector4)"],
    [12, "s4", "(inline-array vector4)"],
    [13, "gp", "(inline-array vector4)"]
  ],
  "vector4-array-scale!": [
    [11, "s5", "(inline-array vector4)"],
    [12, "gp", "(inline-array vector4)"]
  ],
  "vector4-array-madd!": [
    [13, "s5", "(inline-array vector4)"],
    [14, "s4", "(inline-array vector4)"],
    [15, "gp", "(inline-array vector4)"]
  ],
  "vector4-array-msub!": [
    [13, "s5", "(inline-array vector4)"],
    [14, "s4", "(inline-array vector4)"],
    [15, "gp", "(inline-array vector4)"]
  ],
  "vector4-array-lerp!": [
    [13, "s5", "(inline-array vector4)"],
    [14, "s4", "(inline-array vector4)"],
    [15, "gp", "(inline-array vector4)"]
  ],
  "vector-segment-distance-point!": [[[21, 30], "f1", "float"]],
  "(method 10 profile-array)": [
    [[6, 10], "a0", "dma-packet"],
    [[16, 19], "a0", "gs-gif-tag"],
    [24, "a0", "(pointer gs-alpha)"],
    [26, "a0", "(pointer gs-reg64)"],
    [28, "a0", "(pointer gs-zbuf)"],
    [30, "a0", "(pointer gs-reg64)"],
    [32, "a0", "(pointer gs-test)"],
    [34, "a0", "(pointer gs-reg64)"],
    [35, "a0", "(pointer uint64)"],
    [37, "a0", "(pointer gs-reg64)"],
    [39, "a0", "(pointer gs-clamp)"],
    [41, "a0", "(pointer gs-reg64)"],
    [43, "a0", "(pointer gs-tex1)"],
    [45, "a0", "(pointer gs-reg64)"],
    [48, "a0", "(pointer gs-texa)"],
    [50, "a0", "(pointer gs-reg64)"],
    [52, "a0", "(pointer gs-texclut)"],
    [54, "a0", "(pointer gs-reg64)"],
    [56, "a0", "(pointer uint64)"],
    [58, "a0", "(pointer gs-reg64)"],
    [[69, 73], "a0", "(pointer uint128)"],
    [[73, 82], "a1", "vector4w"],
    [[82, 89], "a1", "vector4w"],
    [[90, 96], "a0", "vector4w"],
    [[113, 117], "a1", "(pointer uint128)"],
    [[117, 126], "a2", "vector4w"],
    [[126, 136], "a2", "vector4w"],
    [[137, 149], "a1", "vector4w"],
    [[187, 191], "t2", "(pointer int128)"],
    [[191, 225], "t4", "vector4w"],
    [[225, 231], "a2", "vector4w"],
    [[231, 237], "a2", "vector4w"]
  ],
  "draw-sprite2d-xy": [
    [[35, 39], "t0", "dma-packet"],
    [[45, 48], "t0", "gs-gif-tag"],
    [53, "t0", "(pointer gs-prim)"],
    [55, "t0", "(pointer gs-rgbaq)"],
    [66, "t0", "(pointer gs-xyzf)"],
    [87, "t0", "(pointer gs-xyzf)"],
    [[96, 108], "v1", "(pointer uint64)"]
  ],
  "draw-sprite2d-xy-absolute": [
    [[6, 10], "t3", "dma-packet"],
    [[16, 19], "t3", "gs-gif-tag"],
    [24, "t3", "(pointer gs-prim)"],
    [25, "t3", "(pointer gs-rgbaq)"],
    [36, "t3", "(pointer gs-xyzf)"],
    [49, "t3", "(pointer gs-xyzf)"],
    [[62, 69], "v1", "(pointer uint64)"]
  ],
  "draw-quad2d": [
    [[18, 22], "t2", "dma-packet"],
    [[28, 31], "t2", "gs-gif-tag"],
    [36, "t2", "(pointer gs-prim)"],
    [38, "t2", "(pointer gs-rgbaq)"],
    [46, "t2", "(pointer gs-xyzf)"],
    [48, "t2", "(pointer gs-rgbaq)"],
    [61, "t2", "(pointer gs-xyzf)"],
    [63, "t2", "(pointer gs-rgbaq)"],
    [76, "t2", "(pointer gs-xyzf)"],
    [78, "t2", "(pointer gs-rgbaq)"],
    [96, "t2", "(pointer gs-xyzf)"],
    [97, "t2", "(pointer uint64)"],
    [[110, 117], "v1", "(pointer uint64)"]
  ],
  "set-display-gs-state": [
    [[3, 10], "t3", "dma-packet"],
    [[13, 19], "t3", "gs-gif-tag"],
    [30, "t3", "(pointer gs-scissor)"],
    [32, "t3", "(pointer gs-reg64)"],
    [33, "t3", "(pointer gs-xy-offset)"],
    [35, "t3", "(pointer gs-reg64)"],
    [46, "t3", "(pointer gs-frame)"],
    [48, "t3", "(pointer gs-reg64)"],
    [50, "t3", "(pointer gs-test)"],
    [52, "t3", "(pointer gs-reg64)"],
    [54, "t3", "(pointer gs-texa)"],
    [56, "t3", "(pointer gs-reg64)"],
    [58, "t3", "(pointer gs-zbuf)"],
    [60, "t3", "(pointer gs-reg64)"],
    [61, "t3", "(pointer uint64)"],
    [63, "t3", "(pointer gs-reg64)"]
  ],
  "set-display-gs-state-offset": [
    [[3, 10], "t5", "dma-packet"],
    [[13, 19], "t5", "gs-gif-tag"],
    [30, "t5", "(pointer gs-scissor)"],
    [32, "t5", "(pointer gs-reg64)"],
    [40, "t5", "(pointer gs-xy-offset)"],
    [42, "t5", "(pointer gs-reg64)"],
    [53, "t5", "(pointer gs-frame)"],
    [55, "t5", "(pointer gs-reg64)"],
    [57, "t5", "(pointer gs-test)"],
    [59, "t5", "(pointer gs-reg64)"],
    [61, "t5", "(pointer gs-texa)"],
    [63, "t5", "(pointer gs-reg64)"],
    [65, "t5", "(pointer gs-zbuf)"],
    [67, "t5", "(pointer gs-reg64)"],
    [68, "t5", "(pointer uint64)"],
    [70, "t5", "(pointer gs-reg64)"]
  ],
  "reset-display-gs-state": [
    [[3, 8], "a2", "dma-packet"],
    [[14, 17], "a2", "gs-gif-tag"],
    [22, "a1", "(pointer gs-scissor)"],
    [24, "a1", "(pointer gs-reg64)"],
    [26, "a1", "(pointer gs-xy-offset)"],
    [28, "a1", "(pointer gs-reg64)"],
    [30, "a1", "(pointer gs-frame)"],
    [32, "a1", "(pointer gs-reg64)"],
    [34, "a1", "(pointer gs-test)"],
    [36, "a1", "(pointer gs-reg64)"],
    [39, "a1", "(pointer gs-texa)"],
    [41, "a1", "(pointer gs-reg64)"],
    [43, "a1", "(pointer gs-zbuf)"],
    [45, "a1", "(pointer gs-reg64)"],
    [46, "a1", "(pointer uint64)"],
    [48, "a1", "(pointer gs-reg64)"]
  ],
  "(method 3 connection-pers)": [[97, "f0", "float"]],
  "(method 9 connection)": [[8, "a0", "pointer"]],
  "(method 10 connection)": [[8, "a0", "pointer"]],
  "(method 11 connection)": [[5, "a1", "pointer"]],
  "(method 0 engine)": [
    [44, "v1", "pointer"],
    [47, "v1", "pointer"],
    [53, "v1", "connectable"],
    [65, "v1", "connectable"]
  ],
  "(method 12 engine)": [
    [[5, 18], "s4", "connection"],
    [13, "t9", "(function object object object object object)"]
  ],
  "(method 13 engine)": [
    [[5, 28], "s4", "connection"],
    [13, "t9", "(function object object object object object)"]
  ],
  "(method 15 engine)": [[[0, 36], "v1", "connection"]],
  "(method 19 engine)": [[8, "a0", "connection"]],
  "(method 20 engine)": [[8, "a0", "connection"]],
  "(method 21 engine)": [[8, "a0", "connection"]],
  "(method 0 engine-pers)": [
    [32, "v1", "pointer"],
    [23, "v1", "pointer"],
    [26, "v1", "pointer"],
    [24, "v1", "(pointer pointer)"]
  ],
  "(method 3 connection-minimap)": [[97, "f0", "float"]],
  "dma-buffer-add-ref-texture": [
    [[25, 29], "a3", "dma-packet"],
    [[32, 44], "a3", "gs-gif-tag"],
    [[47, 62], "a2", "dma-packet"]
  ],
  "texture-page-default-allocate": [[51, "a3", "texture"]],
  "texture-page-font-allocate": [[33, "a3", "texture"]],
  "(method 24 texture-pool)": [
    [67, "a1", "shader-ptr"],
    [[70, 93], "a1", "adgif-shader"],
    [92, "a1", "adgif-shader"]
  ],
  "upload-vram-data": [
    [[10, 17], "a0", "dma-packet"],
    [[19, 26], "a0", "gs-gif-tag"],
    [35, "a0", "(pointer gs-bitbltbuf)"],
    [37, "a0", "(pointer gs-reg64)"],
    [38, "a0", "(pointer gs-trxpos)"],
    [40, "a0", "(pointer gs-reg64)"],
    [46, "a0", "(pointer gs-trxreg)"],
    [48, "a0", "(pointer gs-reg64)"],
    [49, "a0", "(pointer gs-trxdir)"],
    [51, "a0", "(pointer gs-reg64)"]
  ],
  "upload-vram-pages": [
    [[140, 147], "a0", "dma-packet"],
    [[149, 156], "a0", "gs-gif-tag"],
    [160, "a0", "(pointer int64)"],
    [162, "a0", "(pointer gs-reg64)"]
  ],
  "(method 3 generic-tie-interp-point)": [[19, "gp", "(pointer uint128)"]],
  "(method 19 res-lump)": [
    [46, "t2", "(pointer uint64)"],
    [100, "t3", "(pointer uint64)"],
    [184, "t5", "(pointer uint64)"],
    [64, "t6", "(pointer uint64)"]
  ],
  "(method 20 res-lump)": [[341, "t0", "(pointer uint128)"]],
  "(method 16 res-lump)": [
    [22, "t1", "(pointer uint64)"],
    [29, "t2", "(pointer uint64)"]
  ],
  "(method 15 res-lump)": [[132, "s5", "res-tag-pair"]],
  "(method 17 res-lump)": [[22, "s4", "(pointer pointer)"]],
  "(method 0 script-context)": [[[8, 17], "v0", "script-context"]],
  "joint-mod-wheel-callback": [[[2, 63], "s4", "joint-mod-wheel"]],
  "joint-mod-set-local-callback": [[[0, 23], "v1", "joint-mod-set-local"]],
  "joint-mod-add-local-callback": [[[2, 33], "s4", "joint-mod-add-local"]],
  "joint-mod-set-world-callback": [[[0, 23], "v1", "joint-mod-set-world"]],
  "joint-mod-blend-local-callback": [[[2, 63], "gp", "joint-mod-blend-local"]],
  "joint-mod-spinner-callback": [[[2, 63], "gp", "joint-mod-spinner"]],
  "joint-mod-blend-world-callback": [[[2, 148], "gp", "joint-mod-blend-world"]],
  "joint-mod-rotate-local-callback": [
    [[2, 16], "v1", "joint-mod-rotate-local"]
  ],
  "(method 0 collide-shape-prim-sphere)": [
    [[3, 8], "v0", "collide-shape-prim-sphere"]
  ],
  "(method 0 collide-shape-prim-mesh)": [
    [[3, 11], "v0", "collide-shape-prim-mesh"]
  ],
  "(method 0 collide-shape-prim-group)": [
    [[3, 12], "v0", "collide-shape-prim-group"]
  ],
  "(method 0 collide-shape-moving)": [[[2, 12], "v0", "collide-shape-moving"]],
  "(method 11 touching-prims-entry-pool)": [
    [[0, 8], "v1", "touching-prims-entry"],
    [8, "v1", "pointer"],
    [[9, 11], "v1", "touching-prims-entry"],
    [[1, 20], "a1", "touching-prims-entry"]
  ],
  "(method 0 touching-list)": [[[6, 9], "v0", "touching-list"]],
  "display-loop-main": [[223, "t9", "(function none)"]],
  "end-display": [
    [205, "f1", "float"],
    [205, "f0", "float"]
  ],
  "(method 18 res-lump)": [["_stack_", 16, "object"]],
  "(method 21 res-lump)": [
    ["_stack_", 16, "res-tag"],
    ["_stack_", 32, "res-tag"]
  ],
  "(method 8 res-lump)": [
    [258, "s0", "array"],
    // [[0, 100], "s0", "basic"],
    // [[102, 120], "s0", "basic"],
    // [[147, 150], "s0", "collide-mesh"],
    [[157, 239], "s0", "(array object)"]
    // [235, "s0", "basic"]
  ],
  "(method 0 fact-info-enemy)": [
    [[0, 196], "gp", "fact-info-enemy"],
    ["_stack_", 16, "res-tag"],
    ["_stack_", 32, "res-tag"],
    [[11, 177], "s5", "res-lump"]
  ],
  "(method 0 fact-info)": [
    [87, "v1", "(pointer int32)"],
    [11, "v1", "res-lump"]
  ],
  "(method 0 fact-info-crate)": [
    [[0, 17], "gp", "fact-info-crate"],
    [14, "a0", "res-lump"]
  ],
  "(method 0 fact-info-target)": [[[0, 17], "gp", "fact-info-target"]],
  "joint-channel-float-delete!": [
    [7, "a0", "pointer"],
    [7, "a1", "pointer"]
  ],
  "num-func-chan": [[7, "v1", "joint-control-channel"]],
  "(method 20 process-focusable)": [
    [15, "gp", "collide-shape-moving"],
    [31, "gp", "collide-shape"]
  ],
  "(method 10 focus)": [[19, "v1", "collide-shape"]],
  "shrubbery-login-post-texture": [
    [[13, 15], "a3", "qword"],
    [16, "a3", "pointer"],
    [24, "a3", "pointer"],
    [[17, 23], "a3", "qword"],
    [[13, 23], "a1", "qword"],
    [14, "a2", "qword"],
    [[27, 29], "a3", "qword"],
    [[27, 29], "a1", "qword"],
    [[35, 37], "a3", "qword"],
    [[35, 37], "a2", "qword"]
  ],
  "(top-level-login eye-h)": [[[69, 77], "a1", "eye-control"]],
  "entity-actor-lookup": [["_stack_", 16, "res-tag"]],
  "entity-actor-count": [["_stack_", 16, "res-tag"]],
  "(method 0 path-control)": [["_stack_", 16, "res-tag"]],
  "(method 9 actor-link-info)": [[[0, 36], "s3", "entity-actor"]],
  "(method 41 nav-mesh)": [["_stack_", 56, "float"]],
  "(method 39 nav-mesh)": [["_stack_", 56, "float"]],
  "str-load": [[[18, 44], "s2", "load-chunk-msg"]],
  "str-load-status": [
    [[18, 22], "v1", "load-chunk-msg"],
    [26, "v1", "load-chunk-msg"]
  ],
  "str-play-async": [[[7, 36], "s4", "play-chunk-msg"]],
  "str-play-stop": [[[7, 36], "s4", "play-chunk-msg"]],
  "str-play-queue": [[[7, 98], "s4", "play-chunk-msg"]],
  "str-ambient-play": [[[7, 20], "s5", "load-chunk-msg"]],
  "str-ambient-stop": [[[7, 20], "s5", "load-chunk-msg"]],
  "dgo-load-begin": [[[19, 41], "s2", "load-dgo-msg"]],
  "dgo-load-get-next": [[[14, 31], "v1", "load-dgo-msg"]],
  "dgo-load-continue": [[[5, 23], "gp", "load-dgo-msg"]],
  "dgo-load-link": [
    [7, "s4", "uint"],
    [17, "s4", "uint"],
    [55, "s4", "uint"],
    [27, "s4", "uint"],
    [37, "s4", "uint"]
  ],
  "lookup-level-info": [
    [3, "a1", "symbol"],
    [[4, 24], "a1", "level-load-info"]
  ],
  "(method 30 level-group)": [[87, "v0", "level"]],
  "(method 19 level-group)": [
    [223, "s3", "continue-point"],
    [[177, 209], "s1", "continue-point"],
    [[182, 224], "s3", "continue-point"],
    [434, "v1", "symbol"]
  ],
  "(method 18 level)": [[[82, 89], "a1", "level"]],
  "(method 19 level)": [[[45, 48], "a0", "texture-anim-array"]],
  "level-update-after-load": [
    [[123, 152], "s0", "drawable-inline-array-tfrag"],
    [[155, 158], "s0", "drawable-tree-instance-tie"],
    [365, "a1", "(pointer int32)"],
    [370, "a2", "(pointer int32)"]
  ],
  "(method 25 level)": [
    [97, "t9", "(function object none)"],
    [169, "t9", "(function object symbol none)"]
  ],
  "(method 9 level)": [[54, "t9", "(function object none)"]],
  "copy-mood-exterior": [
    [[15, 19], "a1", "(inline-array vector)"],
    [[16, 18], "v1", "(inline-array vector)"],
    [[30, 32], "v1", "(inline-array vector)"],
    [[29, 33], "a0", "(inline-array vector)"]
  ],
  "update-mood-ruins": [[[19, 46], "gp", "ruins-states"]],
  "desaturate-mood-colors": [[[20, 92], "a0", "(inline-array mood-color)"]],
  "ramdisk-load": [[[7, 12], "v1", "ramdisk-rpc-load"]],
  "(method 10 engine-sound-pers)": [[[2, 19], "v1", "sound-rpc-set-param"]],
  "check-irx-version": [[[3, 51], "gp", "sound-rpc-get-irx-version"]],
  "sound-bank-iop-store": [[[7, 11], "v1", "sound-rpc-bank-cmd"]],
  "sound-bank-iop-free": [[[7, 12], "v1", "sound-rpc-bank-cmd"]],
  "sound-bank-load": [[[7, 12], "v1", "sound-rpc-load-bank"]],
  "sound-bank-load-from-iop": [[[7, 12], "v1", "sound-rpc-load-bank"]],
  "sound-bank-load-from-ee": [[[8, 14], "v1", "sound-rpc-load-bank"]],
  "sound-bank-unload": [[[6, 11], "v1", "sound-rpc-unload-bank"]],
  "sound-music-load": [[[6, 11], "v1", "sound-rpc-load-music"]],
  "sound-music-unload": [[[3, 8], "v1", "sound-rpc-unload-music"]],
  "set-language": [[[7, 12], "v1", "sound-rpc-set-language"]],
  "sound-set-stereo-mode": [[[4, 9], "v1", "sound-rpc-set-stereo-mode"]],
  "list-sounds": [[[3, 7], "v1", "sound-rpc-list-sounds"]],
  "string->sound-name": [[[2, 18], "a1", "(pointer uint8)"]],
  "sound-set-volume": [[[3, 16], "v1", "sound-rpc-set-master-volume"]],
  "sound-set-reverb": [[[5, 25], "v1", "sound-rpc-set-reverb"]],
  "sound-set-ear-trans": [[[7, 26], "gp", "sound-rpc-set-ear-trans"]],
  "sound-play-by-name": [
    [[12, 45], "s5", "sound-rpc-play"],
    [[22, 39], "s3", "process-drawable"]
  ],
  "sound-play-by-spec": [
    [[4, 54], "s5", "sound-rpc-play"],
    [[31, 47], "s3", "process-drawable"]
  ],
  "sound-pause": [[[3, 8], "v1", "sound-rpc-pause-sound"]],
  "sound-stop": [[[3, 8], "v1", "sound-rpc-stop-sound"]],
  "sound-continue": [[[3, 8], "v1", "sound-rpc-continue-sound"]],
  "sound-group-pause": [[[3, 7], "v1", "sound-rpc-pause-group"]],
  "sound-group-stop": [[[3, 7], "v1", "sound-rpc-stop-group"]],
  "sound-group-continue": [[[3, 7], "v1", "sound-rpc-continue-group"]],
  "sound-set-flava": [[[3, 10], "v1", "sound-rpc-set-flava"]],
  "sound-set-midi-reg": [[[3, 10], "v1", "sound-rpc-set-midi-reg"]],
  "sound-set-fps": [[[3, 10], "v1", "sound-rpc-set-fps"]],
  "(method 0 ambient-sound)": [
    [121, "v1", "sound-spec"],
    [125, "v1", "sound-spec"],
    [128, "v1", "sound-spec"],
    [132, "v1", "sound-spec"],
    // [143, "v1", "sound-spec"],
    // [140, "v1", "sound-spec"],
    // [147, "v1", "sound-spec"],
    ["_stack_", 16, "sound-spec"],
    ["_stack_", 32, "sound-name"],
    ["_stack_", 48, "(pointer float)"],
    // ["_stack_", 52, "sound-play-parms"],
    ["_stack_", 64, "res-tag"]
  ],
  "(method 11 ambient-sound)": [
    [[18, 33], "s4", "process-drawable"],
    [[11, 47], "s5", "sound-rpc-set-param"]
  ],
  "(method 12 ambient-sound)": [[[7, 22], "v1", "sound-rpc-set-param"]],
  "(method 13 ambient-sound)": [[[7, 23], "v1", "sound-rpc-set-param"]],
  "loader-test-command": [[[5, 10], "v1", "sound-rpc-test-cmd"]],
  "(anon-function 1 gsound)": [[[0, 45], "gp", "(array symbol)"]],
  "sound-buffer-dump": [[[12, 39], "s3", "sound-rpc-play"]],
  "(method 12 fact-info-target)": [
    [3, "v1", "target"],
    [14, "a0", "target"]
  ],
  "(method 10 history)": [[[8, 10], "a1", "history-elt"]],
  "(method 10 history-iterator)": [[[20, 35], "a2", "history-elt"]],
  "command-get-time": [[119, "gp", "(pointer float)"]],
  "command-get-param": [[122, "gp", "(pointer float)"]],
  "command-get-entity": [[10, "gp", "process"]],
  // sprite
  "sprite-add-matrix-data": [
    [[5, 15], "a2", "dma-packet"],
    [[24, 28], "a1", "matrix"],
    [[47, 57], "a2", "dma-packet"],
    [[70, 97], "a2", "vector"],
    [[98, 113], "a1", "vector"],
    [[119, 133], "a1", "vector"]
  ],
  "sprite-add-frame-data": [[[8, 16], "a0", "dma-packet"]],
  "sprite-add-2d-chunk": [
    [[12, 20], "a0", "dma-packet"],
    [[45, 52], "a0", "dma-packet"],
    [[69, 76], "a0", "dma-packet"],
    [[80, 87], "v1", "dma-packet"],
    [65, "a3", "int"]
  ],
  "sprite-add-3d-chunk": [
    [[11, 19], "a0", "dma-packet"],
    [[44, 51], "a0", "dma-packet"],
    [[68, 75], "a0", "dma-packet"],
    [[79, 87], "v1", "dma-packet"],
    [65, "a3", "int"]
  ],
  "sprite-draw": [
    [[33, 38], "a0", "dma-packet"],
    [[41, 48], "a0", "gs-gif-tag"],
    [52, "a0", "(pointer gs-test)"],
    [54, "a0", "(pointer gs-reg64)"],
    [56, "a0", "(pointer gs-clamp)"],
    [58, "a0", "(pointer gs-reg64)"],
    [[73, 82], "a0", "dma-packet"],
    [[87, 92], "a0", "dma-packet"],
    [[111, 115], "a0", "dma-packet"],
    [[129, 133], "a0", "dma-packet"],
    [[150, 154], "a0", "dma-packet"]
  ],
  // sprite-distort
  "sprite-init-distorter": [
    [[3, 7], "a1", "dma-packet"],
    [[13, 16], "a1", "gs-gif-tag"],
    [21, "a1", "(pointer gs-zbuf)"],
    [23, "a1", "(pointer gs-reg64)"],
    [25, "a1", "(pointer gs-tex0)"],
    [27, "a1", "(pointer gs-reg64)"],
    [29, "a1", "(pointer gs-tex1)"],
    [31, "a1", "(pointer gs-reg64)"],
    [32, "a1", "(pointer gs-miptbp)"],
    [34, "a1", "(pointer gs-reg64)"],
    [36, "a1", "(pointer gs-clamp)"],
    [38, "a1", "(pointer gs-reg64)"],
    [40, "a1", "(pointer gs-alpha)"],
    [42, "a1", "(pointer gs-reg64)"],
    [50, "a3", "uint"],
    [[53, 58], "a1", "dma-packet"]
  ],
  "sprite-draw-distorters": [
    [[73, 93], "a0", "vector"],
    [75, "v1", "vector"],
    [87, "v1", "vector"],
    [96, "v1", "vector"],
    [100, "v1", "vector"],
    [123, "a0", "(pointer int32)"],
    [128, "v1", "vector"],
    [130, "v1", "vector"],
    [136, "v1", "vector"],
    [157, "v1", "vector"],
    [[175, 192], "a1", "dma-packet"],
    [[200, 206], "a0", "dma-packet"],
    [[210, 214], "a0", "vector4w"],
    [[219, 224], "a0", "dma-packet"],
    [[252, 269], "a1", "dma-packet"],
    [[277, 281], "a1", "dma-packet"],
    [[285, 289], "a1", "vector4w"],
    [[293, 298], "v1", "dma-packet"]
  ],
  "print-game-text": [
    [225, "v1", "float"],
    [241, "v1", "float"],
    [[324, 327], "v1", "dma-packet"]
  ],
  "fx-copy-buf": [
    [[17, 22], "t3", "dma-packet"],
    [[2, 8], "a2", "dma-packet"],
    [[122, 127], "t0", "dma-packet"],
    [[24, 66], "t3", "dma-packet"]
  ],
  "(method 12 setting-control)": [[17, "s4", "connection"]],
  "(method 14 setting-control)": [[6, "v1", "connection"]],
  "(method 18 setting-control)": [[[844, 848], "a0", "process-focusable"]],
  "(method 9 cam-setting-data)": [
    [[76, 80], "v1", "connection"],
    [22, "s3", "connection"],
    [[45, 48], "s3", "connection"],
    [[56, 59], "s3", "connection"]
  ],
  "(method 9 user-setting-data)": [
    [[76, 80], "v1", "connection"],
    [[56, 59], "s3", "connection"],
    [[45, 49], "s3", "connection"],
    [22, "s3", "connection"]
  ],
  "(method 10 cam-setting-data)": [
    [[24, 31], "v1", "handle"],
    [[23, 36], "a0", "handle"],
    [44, "a3", "vector"],
    [395, "a3", "vector"],
    [404, "a3", "vector"],
    [413, "a3", "vector"],
    [424, "a3", "vector"],
    [[433, 448], "a0", "handle"],
    [[434, 441], "v1", "handle"],
    [[454, 467], "a0", "handle"],
    [[455, 462], "v1", "handle"]
  ],
  "(method 9 art)": [[9, "v1", "pointer"]],
  "(method 12 art-group)": [[12, "a0", "art-joint-anim"]],
  "(method 9 art-mesh-geo)": [
    [20, "s4", "(pointer int16)"],
    [[14, 19], "a0", "drawable"],
    [10, "v1", "(pointer art)"],
    [14, "v1", "(pointer art)"]
  ],
  "(method 9 art-joint-anim)": [[9, "v1", "pointer"]],
  "joint-control-copy!": [
    [8, "a0", "uint"],
    [8, "v1", "uint"]
  ],
  "joint-control-remap!": [
    [127, "t9", "(function joint-control joint-control-channel int object)"],
    [181, "t9", "(function joint-control joint-control-channel int object)"],
    ["_stack_", 60, "basic"]
  ],
  "flatten-joint-control-to-spr": [
    [[201, 203], "a1", "terrain-context"],
    [[131, 133], "a0", "terrain-context"],
    [[182, 184], "a1", "terrain-context"],
    [[164, 166], "a0", "terrain-context"],
    [195, "v1", "terrain-context"],
    [65, "a3", "(pointer float)"],
    [67, "a3", "(pointer float)"],
    [[18, 24], "a2", "(inline-array vector)"],
    [24, "a3", "(pointer float)"],
    [[59, 65], "a2", "(inline-array vector)"],
    [[112, 118], "a2", "(inline-array vector)"],
    [17, "a2", "int"]
  ],
  "(method 2 art-joint-anim-manager-slot)": [
    [21, "s2", "uint"],
    [21, "v1", "uint"]
  ],
  "create-interpolated2-joint-animation-frame": [
    [[48, 125], "v1", "joint-anim-frame"]
  ],
  "(method 12 art-joint-anim-manager)": [
    [15, "a0", "pointer"],
    [15, "v1", "pointer"],
    [21, "a0", "pointer"],
    [21, "v1", "pointer"]
  ],
  "(method 11 art-joint-anim-manager)": [
    [54, "v1", "uint"],
    [54, "s2", "uint"],
    [60, "s2", "uint"],
    [65, "s2", "uint"],
    [71, "s2", "uint"],
    [87, "a1", "uint"],
    [94, "a2", "uint"]
  ],
  "joint-anim-inspect-elt": [
    [[4, 15], "gp", "joint-anim-matrix"],
    [[17, 30], "gp", "joint-anim-transformq"]
  ],
  "matrix-from-control!": [
    [22, "v1", "pointer"],
    [35, "v1", "pointer"],
    [38, "v1", "pointer"],
    [65, "v1", "pointer"],
    [72, "v1", "pointer"],
    [82, "v1", "pointer"],
    [85, "v1", "pointer"],
    // [58, "v1", "matrix"],
    [[43, 49], "v1", "matrix"]
  ],
  "init-haze-vert-array": [
    [43, "a0", "cloud-vertex"],
    [44, "v1", "cloud-vertex"]
  ],
  "sky-make-sun-data": [[[7, 58], "s3", "sky-sun-data"]],
  "(anon-function 7 relocate)": [
    [3, "a0", "int"],
    [8, "a0", "int"]
  ],
  "(method 7 process)": [
    [[47, 88], "v1", "connection"],
    [[120, 124], "a0", "basic"],
    [[127, 130], "a0", "basic"]
  ],
  "(method 7 collide-shape-prim-group)": [[4, "v1", "pointer"]],
  "all-texture-tweak-adjust": [[[35, 44], "s0", "adgif-shader"]],
  "dm-float-field-tie-rvanish-func": [[[14, 45], "gp", "prototype-bucket-tie"]],
  "dm-float-field-tie-vanish-far-func": [
    [[14, 45], "gp", "prototype-bucket-tie"]
  ],
  "build-instance-list": [
    [33, "v1", "drawable-tree-instance-shrub"],
    [85, "v1", "drawable-tree-instance-tie"]
  ],
  "debug-menu-make-continue-sub-menu": [
    [5, "v1", "symbol"],
    [10, "v1", "level-load-info"],
    [13, "v1", "level-load-info"],
    [21, "v1", "continue-point"],
    [47, "v1", "continue-point"],
    [56, "v1", "continue-point"]
  ],
  "(anon-function 191 default-menu)": [
    [[30, 37], "s5", "adgif-shader"],
    [[5, 25], "s4", "texture-id"]
  ],
  "(anon-function 188 default-menu)": [
    [[3, 13], "v1", "texture-id"],
    [[20, 28], "a1", "adgif-shader"],
    [33, "v1", "texture-id"],
    [41, "v1", "adgif-shader"]
  ],
  "(anon-function 187 default-menu)": [
    [[2, 13], "v1", "texture-id"],
    [[18, 29], "a1", "adgif-shader"],
    [34, "v1", "texture-id"],
    [[42, 44], "v1", "adgif-shader"]
  ],
  "(anon-function 186 default-menu)": [
    [[3, 13], "v1", "texture-id"],
    [[20, 28], "a1", "adgif-shader"],
    [33, "v1", "texture-id"],
    [41, "v1", "adgif-shader"]
  ],
  "(anon-function 185 default-menu)": [
    [[3, 13], "v1", "texture-id"],
    [[20, 28], "a1", "adgif-shader"],
    [33, "v1", "texture-id"],
    [41, "v1", "adgif-shader"]
  ],
  "(anon-function 184 default-menu)": [
    [[3, 13], "v1", "texture-id"],
    [[20, 28], "a1", "adgif-shader"],
    [33, "v1", "texture-id"],
    [41, "v1", "adgif-shader"]
  ],
  "(anon-function 183 default-menu)": [
    [[2, 13], "v1", "texture-id"],
    [[18, 29], "a1", "adgif-shader"],
    [34, "v1", "texture-id"],
    [[42, 44], "v1", "adgif-shader"]
  ],
  "(anon-function 182 default-menu)": [
    [[3, 13], "v1", "texture-id"],
    [[20, 28], "a1", "adgif-shader"],
    [33, "v1", "texture-id"],
    [41, "v1", "adgif-shader"]
  ],
  "(anon-function 181 default-menu)": [
    [[3, 13], "v1", "texture-id"],
    [[20, 28], "a1", "adgif-shader"],
    [33, "v1", "texture-id"],
    [41, "v1", "adgif-shader"]
  ],
  "(anon-function 180 default-menu)": [
    [[3, 13], "v1", "texture-id"],
    [[20, 28], "a1", "adgif-shader"],
    [33, "v1", "texture-id"],
    [41, "v1", "adgif-shader"]
  ],
  "(anon-function 179 default-menu)": [
    [[2, 13], "v1", "texture-id"],
    [[18, 29], "a1", "adgif-shader"],
    [34, "v1", "texture-id"],
    [[42, 44], "v1", "adgif-shader"]
  ],
  "(anon-function 178 default-menu)": [
    [[3, 13], "v1", "texture-id"],
    [[20, 28], "a1", "adgif-shader"],
    [33, "v1", "texture-id"],
    [41, "v1", "adgif-shader"]
  ],
  "(anon-function 177 default-menu)": [
    [[3, 13], "v1", "texture-id"],
    [[20, 28], "a1", "adgif-shader"],
    [33, "v1", "texture-id"],
    [41, "v1", "adgif-shader"]
  ],
  "(anon-function 176 default-menu)": [
    [[3, 13], "v1", "texture-id"],
    [[20, 28], "a1", "adgif-shader"],
    [33, "v1", "texture-id"],
    [41, "v1", "adgif-shader"]
  ],
  "(anon-function 175 default-menu)": [
    [[3, 13], "v1", "texture-id"],
    [[20, 28], "a1", "adgif-shader"],
    [33, "v1", "texture-id"],
    [41, "v1", "adgif-shader"]
  ],
  "(anon-function 174 default-menu)": [
    [[3, 13], "v1", "texture-id"],
    [[20, 28], "a1", "adgif-shader"],
    [33, "v1", "texture-id"],
    [41, "v1", "adgif-shader"]
  ],
  "(anon-function 173 default-menu)": [
    [[2, 13], "v1", "texture-id"],
    [[18, 29], "a1", "adgif-shader"],
    [34, "v1", "texture-id"],
    [[42, 44], "v1", "adgif-shader"]
  ],
  "(anon-function 172 default-menu)": [
    [[2, 13], "v1", "texture-id"],
    [[18, 29], "a1", "adgif-shader"],
    [34, "v1", "texture-id"],
    [[42, 44], "v1", "adgif-shader"]
  ],
  "joint-mod-ik-callback": [
    [6, "gp", "joint-mod-ik"],
    [9, "gp", "joint-mod-ik"],
    [[1, 35], "gp", "joint-mod-ik"],
    [[1, 433], "gp", "joint-mod-ik"]
  ],
  "(method 11 joint-mod)": [
    [20, "s0", "fact-info-enemy"],
    [12, "s2", "process-drawable"]
  ],
  "joint-mod-look-at-handler": [
    [[2, 406], "gp", "joint-mod"],
    [409, "a3", "float"]
  ],
  "real-joint-mod-gun-look-at-handler": [
    [1, "v1", "joint-mod"],
    [2, "v1", "joint-mod"]
  ],
  "joint-mod-foot-rot-handler": [
    [[0, 7], "s5", "joint-mod"],
    [[36, 59], "s5", "joint-mod"],
    [[63, 97], "s5", "joint-mod"],
    [119, "s5", "joint-mod"],
    [[119, 152], "s5", "joint-mod"]
  ],
  "joint-mod-polar-look-at-guts": [
    [1, "gp", "joint-mod"],
    [[1, 334], "gp", "joint-mod"],
    [334, "gp", "joint-mod"],
    [338, "a3", "float"]
  ],
  "joint-mod-world-look-at-handler": [
    [[0, 217], "gp", "joint-mod"],
    [220, "a3", "float"]
  ],
  "joint-mod-rotate-handler": [[[2, 114], "s5", "joint-mod"]],
  "joint-mod-scale-handler": [[[1, 14], "s5", "joint-mod"]],
  "joint-mod-joint-set-handler": [[[2, 23], "s4", "joint-mod"]],
  "joint-mod-joint-set-world-handler": [[[6, 197], "s5", "joint-mod"]],
  "joint-mod-joint-set*-handler": [[[2, 39], "s5", "joint-mod"]],
  "joint-mod-joint-set*-world-handler": [[[4, 53], "s5", "joint-mod"]],
  "joint-mod-debug-draw": [[8, "a3", "float"]],
  "glst-find-node-by-name": [
    [6, "s5", "glst-named-node"],
    [7, "v1", "glst-named-node"]
  ],
  "glst-length-of-longest-name": [
    [5, "s5", "glst-named-node"],
    [6, "v1", "glst-named-node"]
  ],
  "(event time-of-day-tick)": [
    [10, "v1", "float"],
    [148, "v1", "float"]
  ],
  "cam-slave-get-vector-with-offset": [[[52, 61], "s3", "vector"]],
  "cam-slave-get-interp-time": [[43, "f0", "float"]],
  "cam-standard-event-handler": [
    [13, "gp", "(state camera-slave)"],
    [19, "gp", "(state camera-slave)"],
    [22, "gp", "(state camera-slave)"]
  ],
  "cam-calc-follow!": [
    [101, "f0", "float"],
    [104, "f0", "float"] // needed because the decompiler sees an int going into an FP register and assumes it's an int instead!
  ],
  "(event cam-master-active)": [
    [80, "gp", "matrix"],
    [170, "s5", "vector"],
    [275, "v1", "process"],
    [330, "a0", "camera-slave"],
    [448, "v1", "camera-slave"],
    [512, "v1", "camera-slave"],
    [542, "v1", "camera-slave"],
    [611, "a0", "vector"],
    [786, "v1", "float"],
    [789, "v1", "float"],
    [589, "v1", "float"],
    [593, "v1", "float"],
    [602, "v1", "float"],
    [606, "v1", "float"]
  ],
  "master-track-target": [[[53, 526], "gp", "target"]],
  "reset-target-tracking": [[[14, 138], "gp", "process-focusable"]],
  "reset-follow": [[[12, 18], "a0", "process-focusable"]],
  "(code cam-pov)": [
    [15, "a1", "pov-camera"],
    [24, "a0", "pov-camera"]
  ],
  "(code cam-pov180)": [
    [15, "a1", "pov-camera"],
    [23, "v1", "pov-camera"],
    [45, "v1", "pov-camera"],
    [58, "v1", "pov-camera"],
    [80, "a1", "pov-camera"],
    [122, "v1", "vector"]
  ],
  "(code cam-pov-track)": [
    [19, "a1", "pov-camera"],
    [30, "a0", "pov-camera"]
  ],
  "cam-los-spline-collide": [
    [70, "s3", "(inline-array collide-cache-tri)"],
    [88, "s3", "(inline-array collide-cache-tri)"]
  ],
  "cam-los-collide": [
    [92, "s1", "(inline-array collide-cache-tri)"],
    [205, "s1", "(inline-array collide-cache-tri)"],
    [135, "s1", "(inline-array collide-cache-tri)"],
    [175, "s1", "(inline-array collide-cache-tri)"],
    [375, "v1", "(inline-array tracking-spline)"]
  ],
  "cam-dist-analog-input": [[32, "f0", "float"]],
  "(event cam-string)": [
    [11, "v1", "vector"],
    [[44, 72], "s5", "vector"],
    [[80, 108], "gp", "vector"],
    [141, "a0", "vector"],
    [145, "a0", "vector"],
    [174, "v1", "vector"],
    [184, "v1", "float"],
    [28, "v1", "float"],
    [31, "v1", "float"]
  ],
  "cam-draw-collide-cache": [
    [[8, 13], "gp", "(inline-array collide-cache-tri)"]
  ],
  "(event cam-combiner-active)": [
    [[103, 126], "gp", "camera-slave"],
    [[189, 235], "gp", "camera-slave"]
  ],
  "cam-collision-record-draw": [[[45, 240], "s5", "cam-collision-record"]],
  "camera-fov-frame": [
    [87, "a0", "vector4w"],
    [128, "a0", "vector4w"],
    [169, "a0", "vector4w"],
    [7, "a0", "cam-dbg-scratch"],
    [18, "a0", "cam-dbg-scratch"],
    [29, "a0", "cam-dbg-scratch"],
    [33, "a2", "cam-dbg-scratch"],
    [36, "a3", "cam-dbg-scratch"],
    [39, "t0", "cam-dbg-scratch"],
    [45, "a0", "cam-dbg-scratch"],
    [50, "a0", "cam-dbg-scratch"],
    [54, "a2", "cam-dbg-scratch"],
    [57, "a3", "cam-dbg-scratch"],
    [60, "t0", "cam-dbg-scratch"],
    [66, "a0", "cam-dbg-scratch"],
    [72, "a0", "cam-dbg-scratch"],
    [75, "a1", "cam-dbg-scratch"],
    [83, "a0", "cam-dbg-scratch"],
    [86, "a1", "cam-dbg-scratch"],
    [91, "a0", "cam-dbg-scratch"],
    [95, "a2", "cam-dbg-scratch"],
    [101, "t0", "cam-dbg-scratch"],
    [98, "a3", "cam-dbg-scratch"],
    [107, "a0", "cam-dbg-scratch"],
    [113, "a0", "cam-dbg-scratch"],
    [116, "a1", "cam-dbg-scratch"],
    [124, "a0", "cam-dbg-scratch"],
    [127, "a1", "cam-dbg-scratch"],
    [132, "a0", "cam-dbg-scratch"],
    [136, "a2", "cam-dbg-scratch"],
    [139, "a3", "cam-dbg-scratch"],
    [142, "t0", "cam-dbg-scratch"],
    [148, "a0", "cam-dbg-scratch"],
    [154, "a0", "cam-dbg-scratch"],
    [157, "a1", "cam-dbg-scratch"],
    [165, "a0", "cam-dbg-scratch"],
    [168, "a1", "cam-dbg-scratch"],
    [173, "a0", "cam-dbg-scratch"],
    [177, "a2", "cam-dbg-scratch"],
    [180, "a3", "cam-dbg-scratch"],
    [183, "t0", "cam-dbg-scratch"],
    [189, "a0", "cam-dbg-scratch"],
    [195, "a0", "cam-dbg-scratch"],
    [198, "a1", "cam-dbg-scratch"]
  ],
  "camera-sphere": [
    [[43, 49], "v1", "cam-dbg-scratch"],
    [64, "v1", "cam-dbg-scratch"],
    [80, "v1", "cam-dbg-scratch"],
    [94, "v1", "cam-dbg-scratch"],
    [109, "v1", "cam-dbg-scratch"],
    [124, "v1", "cam-dbg-scratch"],
    [138, "v1", "cam-dbg-scratch"],
    [152, "v1", "cam-dbg-scratch"],
    [156, "a0", "cam-dbg-scratch"],
    [159, "a1", "cam-dbg-scratch"],
    [164, "a0", "cam-dbg-scratch"],
    [167, "a1", "cam-dbg-scratch"]
  ],
  "camera-line-draw": [
    [36, "a0", "cam-dbg-scratch"],
    [44, "a0", "cam-dbg-scratch"],
    [2, "a2", "cam-dbg-scratch"],
    [7, "a0", "cam-dbg-scratch"],
    [14, "v1", "cam-dbg-scratch"],
    [18, "v1", "cam-dbg-scratch"],
    [22, "a0", "cam-dbg-scratch"],
    [24, "v1", "cam-dbg-scratch"],
    [29, "a0", "cam-dbg-scratch"],
    [32, "a1", "cam-dbg-scratch"],
    [36, "a0", "cam-dbg-scratch"],
    [44, "a0", "cam-dbg-scratch"]
  ],
  "camera-plot-float-func": [
    [56, "v1", "cam-dbg-scratch"],
    [64, "a0", "cam-dbg-scratch"],
    [68, "a0", "cam-dbg-scratch"],
    [105, "v1", "cam-dbg-scratch"],
    [242, "v1", "cam-dbg-scratch"],
    [21, "a0", "cam-dbg-scratch"],
    [24, "a0", "cam-dbg-scratch"],
    [27, "a0", "cam-dbg-scratch"],
    [30, "a0", "cam-dbg-scratch"],
    [51, "a0", "cam-dbg-scratch"],
    [54, "a0", "cam-dbg-scratch"],
    [56, "v1", "cam-dbg-scratch"],
    [58, "a0", "cam-dbg-scratch"],
    [64, "a0", "cam-dbg-scratch"],
    [87, "a0", "cam-dbg-scratch"],
    [97, "a0", "cam-dbg-scratch"],
    [103, "a0", "cam-dbg-scratch"],
    [105, "v1", "cam-dbg-scratch"],
    [107, "a0", "cam-dbg-scratch"],
    [111, "a0", "cam-dbg-scratch"],
    [114, "a1", "cam-dbg-scratch"],
    [119, "a0", "cam-dbg-scratch"],
    [122, "a0", "cam-dbg-scratch"],
    [128, "a0", "cam-dbg-scratch"],
    [131, "a0", "cam-dbg-scratch"],
    [135, "a0", "cam-dbg-scratch"],
    [138, "a1", "cam-dbg-scratch"],
    [142, "a0", "cam-dbg-scratch"],
    [148, "a0", "cam-dbg-scratch"],
    [154, "a0", "cam-dbg-scratch"],
    [160, "a0", "cam-dbg-scratch"],
    [164, "a0", "cam-dbg-scratch"],
    [167, "a1", "cam-dbg-scratch"],
    [171, "a0", "cam-dbg-scratch"],
    [174, "a0", "cam-dbg-scratch"],
    [177, "a0", "cam-dbg-scratch"],
    [183, "a0", "cam-dbg-scratch"],
    [187, "a0", "cam-dbg-scratch"],
    [190, "a1", "cam-dbg-scratch"],
    [197, "a0", "cam-dbg-scratch"],
    [200, "a0", "cam-dbg-scratch"],
    [206, "a0", "cam-dbg-scratch"],
    [212, "a0", "cam-dbg-scratch"],
    [216, "a0", "cam-dbg-scratch"],
    [219, "a1", "cam-dbg-scratch"],
    [223, "a0", "cam-dbg-scratch"],
    [226, "a0", "cam-dbg-scratch"],
    [238, "a0", "cam-dbg-scratch"],
    [242, "v1", "cam-dbg-scratch"],
    [244, "a0", "cam-dbg-scratch"],
    [247, "a0", "cam-dbg-scratch"],
    [266, "a0", "cam-dbg-scratch"],
    [270, "a0", "cam-dbg-scratch"],
    [273, "a1", "cam-dbg-scratch"]
  ],
  "cam-line-dma": [
    [32, "t0", "vector"],
    [36, "t0", "vector"],
    [45, "t0", "vector"],
    [50, "t0", "vector"],
    [[12, 16], "a3", "dma-packet"],
    [[22, 25], "a3", "gs-gif-tag"],
    [[33, 38], "a3", "(pointer uint128)"],
    [[46, 52], "a1", "(pointer uint128)"],
    [[60, 65], "a0", "dma-packet"],
    [[65, 74], "a0", "(pointer uint64)"]
  ],
  "camera-line2d": [
    [4, "a2", "cam-dbg-scratch"],
    [6, "a0", "cam-dbg-scratch"],
    [10, "a0", "cam-dbg-scratch"],
    [13, "a0", "cam-dbg-scratch"],
    [14, "a1", "cam-dbg-scratch"],
    [18, "a0", "cam-dbg-scratch"],
    [20, "a1", "cam-dbg-scratch"],
    [24, "a0", "cam-dbg-scratch"],
    [27, "a0", "cam-dbg-scratch"]
  ],
  "camera-line-setup": [[2, "a0", "cam-dbg-scratch"]],
  "camera-line-rel-len": [
    [9, "a0", "cam-dbg-scratch"],
    [5, "a0", "cam-dbg-scratch"],
    [12, "a1", "cam-dbg-scratch"],
    [18, "a0", "cam-dbg-scratch"]
  ],
  "camera-line-rel": [
    [2, "a3", "cam-dbg-scratch"],
    [8, "a1", "cam-dbg-scratch"]
  ],
  "camera-bounding-box-draw": [
    [6, "a0", "cam-dbg-scratch"],
    [15, "a0", "cam-dbg-scratch"],
    [21, "v1", "cam-dbg-scratch"],
    [24, "a0", "cam-dbg-scratch"],
    [30, "v1", "cam-dbg-scratch"],
    [33, "a0", "cam-dbg-scratch"],
    [39, "v1", "cam-dbg-scratch"],
    [42, "a0", "cam-dbg-scratch"],
    [48, "v1", "cam-dbg-scratch"],
    [51, "a0", "cam-dbg-scratch"],
    [57, "v1", "cam-dbg-scratch"],
    [62, "a1", "cam-dbg-scratch"],
    [68, "a1", "cam-dbg-scratch"],
    [74, "a1", "cam-dbg-scratch"],
    [80, "a1", "cam-dbg-scratch"],
    [86, "a1", "cam-dbg-scratch"],
    [92, "a1", "cam-dbg-scratch"],
    [97, "a0", "cam-dbg-scratch"],
    [100, "a1", "cam-dbg-scratch"],
    [105, "a0", "cam-dbg-scratch"],
    [108, "a1", "cam-dbg-scratch"],
    [113, "a0", "cam-dbg-scratch"],
    [116, "a1", "cam-dbg-scratch"],
    [121, "a0", "cam-dbg-scratch"],
    [124, "a1", "cam-dbg-scratch"],
    [129, "a0", "cam-dbg-scratch"],
    [132, "a1", "cam-dbg-scratch"],
    [137, "a0", "cam-dbg-scratch"],
    [140, "a1", "cam-dbg-scratch"],
    [12, "v1", "cam-dbg-scratch"]
  ],
  "camera-cross": [
    [8, "a0", "cam-dbg-scratch"],
    [14, "a0", "cam-dbg-scratch"],
    [18, "a2", "cam-dbg-scratch"],
    [22, "a0", "cam-dbg-scratch"],
    [26, "a2", "cam-dbg-scratch"],
    [31, "a0", "cam-dbg-scratch"],
    [34, "a1", "cam-dbg-scratch"],
    [39, "a0", "cam-dbg-scratch"],
    [42, "a1", "cam-dbg-scratch"],
    [47, "a0", "cam-dbg-scratch"],
    [52, "a0", "cam-dbg-scratch"],
    [52, "a0", "cam-dbg-scratch"],
    [56, "a2", "cam-dbg-scratch"],
    [60, "a0", "cam-dbg-scratch"],
    [64, "a2", "cam-dbg-scratch"],
    [69, "a0", "cam-dbg-scratch"],
    [72, "a1", "cam-dbg-scratch"],
    [77, "a0", "cam-dbg-scratch"],
    [80, "a1", "cam-dbg-scratch"],
    [85, "a0", "cam-dbg-scratch"],
    [90, "a0", "cam-dbg-scratch"],
    [94, "a2", "cam-dbg-scratch"],
    [98, "a0", "cam-dbg-scratch"],
    [101, "a1", "cam-dbg-scratch"],
    [106, "a0", "cam-dbg-scratch"],
    [109, "a1", "cam-dbg-scratch"]
  ],
  "cam-debug-draw-tris": [
    [20, "a0", "cam-dbg-scratch"],
    [88, "a0", "cam-dbg-scratch"]
  ],
  "camera-fov-draw": [
    [16, "t2", "cam-dbg-scratch"],
    [30, "a3", "cam-dbg-scratch"],
    [43, "a0", "cam-dbg-scratch"],
    [60, "a0", "cam-dbg-scratch"],
    [63, "a1", "cam-dbg-scratch"],
    [68, "a0", "cam-dbg-scratch"],
    [71, "a1", "cam-dbg-scratch"],
    [76, "a0", "cam-dbg-scratch"],
    [79, "a1", "cam-dbg-scratch"],
    [2, "t2", "cam-dbg-scratch"],
    [13, "v1", "(pointer vector)"],
    [27, "v1", "(pointer vector)"],
    [40, "v1", "(pointer vector)"],
    [53, "v1", "(pointer vector)"]
  ],
  "cam-collision-record-save": [[[8, 56], "v1", "cam-collision-record"]],
  "(trans cam-stick)": [[157, "a0", "vector"]],
  "(method 9 darkjak-info)": [[71, "v0", "sound-rpc-set-param"]],
  "(trans idle board)": [[4, "a0", "target"]],
  "(trans hidden board)": [[4, "a0", "target"]],
  "(trans use board)": [
    [8, "a0", "target"],
    [22, "a1", "target"]
  ],
  "board-post": [
    [[3, 79], "v1", "target"],
    [38, "a0", "target"],
    [44, "a0", "target"],
    [50, "a0", "target"],
    [56, "a0", "target"],
    [62, "a0", "target"],
    [94, "v1", "target"]
  ],
  "(code use board)": [[17, "v1", "art-joint-anim"]],
  "(code idle board)": [
    [19, "v1", "art-joint-anim"],
    [37, "v1", "art-joint-anim"]
  ],
  "gun-init": [[85, "a1", "target"]],
  "gun-post": [
    [7, "a0", "target"],
    [12, "gp", "target"],
    [16, "gp", "target"],
    [22, "gp", "target"],
    [31, "gp", "target"],
    [42, "gp", "target"],
    [46, "gp", "target"],
    [57, "gp", "target"],
    [[64, 77], "gp", "target"],
    [82, "v1", "target"],
    [88, "v1", "target"],
    [94, "v1", "target"],
    [100, "v1", "target"],
    [106, "v1", "target"],
    [110, "gp", "target"],
    [121, "gp", "target"],
    [126, "gp", "target"],
    [132, "gp", "target"],
    [148, "gp", "target"],
    [169, "a0", "target"],
    [5, "gp", "gun"]
  ],
  "(trans hidden gun)": [[4, "a0", "target"]],
  "(code idle gun)": [[16, "v1", "art-joint-anim"]],
  "(trans idle gun)": [
    [2, "v1", "target"],
    [9, "a0", "target"],
    [20, "v1", "target"]
  ],
  "(code die gun)": [
    [13, "v1", "target"],
    [74, "v1", "target"]
  ],
  "(post use gun)": [
    [6, "gp", "target"],
    [12, "gp", "target"],
    [21, "gp", "target"],
    [29, "gp", "target"],
    [34, "gp", "target"],
    [36, "gp", "target"],
    [40, "gp", "target"],
    [57, "gp", "target"],
    [63, "gp", "target"],
    [65, "gp", "target"],
    [67, "gp", "target"],
    [71, "gp", "target"],
    [75, "gp", "target"],
    [77, "gp", "target"],
    [83, "gp", "target"],
    [91, "gp", "target"],
    [93, "gp", "target"],
    [96, "a0", "vector"],
    [99, "gp", "target"],
    [101, "gp", "target"],
    [103, "gp", "target"],
    [109, "gp", "target"],
    [114, "gp", "target"],
    [116, "gp", "target"],
    [120, "gp", "target"],
    [122, "gp", "target"],
    [127, "gp", "target"],
    [129, "gp", "target"],
    [132, "a0", "vector"],
    [136, "s6", "target"],
    [135, "gp", "gun"]
  ],
  "(code use gun)": [
    [7, "a0", "target"],
    [27, "v1", "art-joint-anim"],
    [87, "v1", "art-joint-anim"],
    [152, "v1", "art-joint-anim"],
    [207, "v1", "art-joint-anim"],
    [262, "v1", "art-joint-anim"],
    [312, "v1", "art-joint-anim"],
    [377, "v1", "art-joint-anim"],
    [427, "v1", "art-joint-anim"],
    [487, "v1", "art-joint-anim"],
    [547, "v1", "art-joint-anim"],
    [612, "v1", "art-joint-anim"],
    [667, "v1", "art-joint-anim"],
    [726, "s4", "target"],
    [741, "s1", "pair"],
    [753, "s4", "target"],
    [774, "s4", "target"],
    [795, "s1", "pair"],
    [801, "s4", "target"],
    [804, "s4", "target"]
  ],
  "(trans use gun)": [
    [8, "a1", "target"],
    [19, "a0", "target"],
    [23, "v1", "target"],
    [28, "v1", "target"],
    [44, "v1", "target"]
  ],
  "(method 31 gun-eject)": [
    [24, "a0", "gun"],
    [36, "v1", "gun"],
    [44, "v1", "collide-shape"]
  ],
  "(method 9 gun-info)": [
    [115, "s0", "collide-shape-prim"],
    [133, "s0", "collide-shape-prim"],
    [78, "s2", "collide-shape-prim"]
  ],
  "(method 3 collide-query)": [
    [116, "f0", "float"],
    [137, "f0", "float"]
  ],
  "emerc-vu1-initialize-chain": [
    [[19, 59], "s5", "emerc-vu1-low-mem"],
    [80, "gp", "(inline-array dma-packet)"],
    [[12, 18], "gp", "(pointer vif-tag)"]
  ],
  "emerc-vu1-init-buffer": [
    [[25, 31], "a0", "dma-packet"],
    [[37, 40], "a0", "gs-gif-tag"],
    [44, "a0", "(pointer gs-test)"],
    [46, "a0", "(pointer gs-reg64)"],
    [[49, 61], "v1", "dma-packet"]
  ],
  "sparticle-track-root-prim": [[3, "v1", "collide-shape"]],
  "(method 10 sparticle-launcher)": [[[41, 75], "gp", "(array int32)"]],
  "birth-func-texture-group": [[[2, 10], "s5", "(array int32)"]],
  "(method 9 sparticle-launch-control)": [[22, "a2", "process-drawable"]],
  "(method 10 sparticle-launch-control)": [[42, "a3", "float"]],
  "execute-part-engine": [
    [11, "v1", "connection"],
    [12, "a0", "process-drawable"],
    [13, "v1", "connection"],
    [[19, 53], "s0", "vector"],
    [23, "v1", "connection"],
    [28, "v1", "connection"],
    [29, "v1", "int"],
    [137, "a3", "vector"],
    [35, "a0", "process-drawable"]
  ],
  "sparticle-respawn-heights": [
    [[0, 58], "gp", "(array int32)"],
    [58, "gp", "(array int32)"],
    [34, "v1", "int"]
  ],
  "sparticle-respawn-timer": [
    [[9, 15], "gp", "(array int32)"],
    [34, "gp", "(array int32)"],
    [10, "v1", "int"]
  ],
  "sparticle-texture-animate": [
    [[0, 31], "v1", "(array int32)"],
    [47, "v1", "(array int32)"]
  ],
  "sparticle-texture-day-night": [[[21, 78], "s2", "(array int32)"]],
  "sparticle-mode-animate": [
    [5, "v1", "(array symbol)"],
    [[7, 16], "a1", "(array uint32)"],
    [18, "a1", "vector4w"],
    [21, "a1", "(pointer int32)"],
    [26, "a1", "(array int32)"],
    [28, "v1", "(array int32)"],
    [32, "a0", "(pointer int64)"],
    // [33, "a0", "(pointer int64)"],
    [44, "v1", "(pointer int32)"],
    [46, "v1", "(pointer int32)"]
  ],
  "(method 2 sparticle-cpuinfo)": [[14, "f0", "float"]],
  "sp-kill-particle": [
    [7, "a1", "uint"],
    [7, "v1", "uint"]
  ],
  "sp-orbiter": [[[78, 89], "v1", "sprite-vec-data-2d"]],
  "forall-particles-with-key-runner": [
    [32, "s3", "(inline-array sparticle-cpuinfo)"],
    [42, "s3", "(inline-array sparticle-cpuinfo)"]
  ],
  "forall-particles-runner": [
    [[19, 28], "s4", "sparticle-cpuinfo"],
    [34, "s4", "pointer"],
    [35, "s3", "pointer"]
  ],
  "sp-process-particle-system": [[14, "a1", "vector"]],
  // debug
  "add-debug-point": [
    [[35, 39], "a3", "dma-packet"],
    [[45, 48], "a3", "gs-gif-tag"],
    [[65, 69], "a3", "vector4w-2"],
    [[85, 89], "a3", "vector4w-2"],
    [[102, 106], "a3", "vector4w-2"],
    [[122, 126], "a1", "vector4w-2"],
    [[129, 148], "a0", "(pointer uint64)"]
  ],
  "internal-draw-debug-line": [
    [[5, 224], "s5", "rgba"],
    [[27, 29], "v1", "rgba"],
    [[109, 115], "a3", "dma-packet"],
    [[118, 124], "a3", "gs-gif-tag"],
    [[232, 245], "a1", "(inline-array vector4w-2)"],
    [[107, 267], "a0", "(pointer uint64)"]
  ],
  "add-debug-flat-triangle": [
    [[70, 76], "a3", "dma-packet"],
    [[79, 85], "a3", "gs-gif-tag"],
    [[108, 127], "a3", "(inline-array vector)"],
    [[68, 149], "a0", "(pointer uint64)"]
  ],
  "add-debug-line2d": [
    [[60, 64], "a2", "dma-packet"],
    [[70, 73], "a2", "gs-gif-tag"],
    [[78, 81], "a2", "vector4w-2"],
    [[86, 89], "a2", "vector4w-2"],
    [[97, 111], "a0", "(pointer uint64)"]
  ],
  "add-debug-rot-matrix": [
    [[9, 12], "t0", "float"],
    [[17, 20], "t0", "float"],
    [[22, 29], "t0", "float"]
  ],
  "add-debug-cspace": [[[4, 6], "a3", "float"]],
  "add-debug-points": [[[52, 57], "a3", "rgba"]],
  "add-debug-light": [[[17, 20], "t0", "float"]],
  "drawable-frag-count": [[[14, 20], "s5", "drawable-group"]],
  "add-boundary-shader": [
    [[6, 12], "a0", "gs-gif-tag"],
    [[14, 31], "s5", "adgif-shader"]
  ],
  // debug-sphere
  "add-debug-sphere-from-table": [
    [[38, 41], "v1", "vector"],
    [[55, 59], "s0", "(inline-array vector)"]
  ],
  // shrubbery
  "shrub-upload-view-data": [[[8, 16], "a0", "dma-packet"]],
  "shrub-do-init-frame": [
    [[12, 21], "a0", "dma-packet"],
    [[26, 29], "a0", "dma-packet"],
    [33, "v1", "(pointer vif-tag)"],
    [[35, 41], "v1", "(pointer uint32)"],
    [42, "v1", "(pointer vif-tag)"],
    [[44, 51], "v1", "(pointer uint32)"],
    [52, "v1", "(pointer vif-tag)"],
    [54, "v1", "(pointer uint32)"]
  ],
  "shrub-init-frame": [
    [[8, 12], "a0", "dma-packet"],
    [[18, 21], "a0", "gs-gif-tag"],
    [24, "v1", "(pointer gs-test)"],
    [26, "v1", "(pointer gs-reg64)"]
  ],
  "shrub-upload-model": [
    [[17, 26], "a3", "dma-packet"],
    [[33, 41], "a0", "dma-packet"],
    [[47, 55], "a0", "dma-packet"]
  ],
  "draw-drawable-tree-instance-shrub": [[86, "a0", "drawable-group"]],
  "draw-prototype-inline-array-shrub": [
    [[13, 56], "v1", "prototype-bucket-shrub"],
    [[102, 114], "a0", "shrub-near-packet"],
    [[114, 117], "v1", "vector4w-3"],
    [118, "a1", "vector4w"],
    [123, "v1", "dma-packet"],
    [[124, 126], "v1", "vector4w"],
    [[334, 364], "s1", "prototype-bucket-shrub"],
    [416, "a0", "drawable-group"],
    [420, "s1", "prototype-bucket-shrub"],
    [525, "v1", "drawable-group"],
    [[518, 535], "s1", "prototype-bucket-shrub"],
    [558, "s1", "prototype-bucket-shrub"],
    [[677, 718], "gp", "prototype-bucket-shrub"],
    [[696, 706], "a1", "prototype-bucket-shrub"]
  ],
  "(method 8 drawable-tree-instance-shrub)": [[54, "v1", "drawable-group"]],
  "(method 13 drawable-tree-instance-shrub)": [
    [[12, 151], "gp", "prototype-bucket-shrub"],
    [19, "a1", "drawable-group"],
    [44, "v1", "drawable-group"],
    [66, "s3", "shrubbery"],
    [92, "v1", "drawable-group"],
    [114, "s3", "shrubbery"],
    [160, "gp", "(inline-array prototype-bucket-shrub)"]
  ],
  "(method 9 shrubbery)": [
    [23, "a2", "(pointer int32)"],
    [28, "a3", "(pointer int32)"]
  ],
  "init-dma-test": [[29, "v1", "(inline-array qword)"]],
  "drawable-load": [[[25, 28], "s5", "drawable"]],
  "art-load": [[[13, 16], "s5", "art"]],
  "art-group-load-check": [[[43, 53], "s3", "art-group"]],
  "(method 13 art-group)": [[13, "s3", "art-joint-anim"]],
  "(method 14 art-group)": [[13, "s3", "art-joint-anim"]],
  "(method 13 gui-control)": [
    [[52, 81], "s3", "gui-connection"],
    [[202, 228], "a0", "connection"]
  ],
  "(method 21 gui-control)": [[43, "s2", "process-drawable"]],
  "(method 12 gui-control)": [
    [128, "v1", "gui-connection"],
    [214, "v1", "gui-connection"],
    [167, "s2", "process-drawable"]
  ],
  "(method 16 gui-control)": [[[10, 119], "s1", "gui-connection"]],
  "(method 17 gui-control)": [
    [[1, 262], "gp", "gui-connection"],
    [13, "v1", "gui-connection"]
  ],
  "(method 14 gui-control)": [[[5, 41], "s2", "gui-connection"]],
  "(method 15 gui-control)": [[[6, 56], "s1", "gui-connection"]],
  "(method 11 external-art-control)": [[19, "s5", "process-drawable"]],
  "ja-abort-spooled-anim": [[[3, 24], "s3", "sound-id"]],
  "(method 19 gui-control)": [
    [[32, 35], "a2", "gui-channel"],
    [113, "a2", "gui-channel"]
  ],
  "(method 9 gui-control)": [
    [110, "v0", "gui-connection"],
    [10, "v1", "gui-connection"],
    [17, "v1", "gui-connection"],
    [24, "v1", "gui-connection"],
    [131, "v1", "gui-connection"],
    [35, "v1", "gui-connection"],
    [40, "v1", "gui-connection"],
    [44, "v1", "gui-connection"],
    [14, "v1", "gui-connection"]
  ],
  "(method 10 gui-control)": [[[4, 32], "s3", "gui-connection"]],
  "(method 10 bsp-header)": [
    [43, "a1", "terrain-context"],
    [31, "a0", "terrain-context"]
  ],
  "bsp-camera-asm": [
    [26, "v1", "pointer"],
    [[26, 63], "t1", "bsp-node"],
    [43, "t3", "uint"]
  ],
  "ja-post": [[[42, 46], "a0", "collide-shape"]],
  "display-frame-start": [
    [4, "v1", "vif-bank"],
    [9, "a0", "vif-bank"]
  ],
  "display-frame-finish": [
    [[178, 185], "a0", "dma-packet"],
    [[193, 194], "a0", "dma-packet"],
    [194, "a0", "(pointer int64)"]
  ],
  "default-end-buffer": [
    [9, "v1", "dma-bucket"],
    [[20, 28], "t1", "dma-packet"],
    [[30, 36], "t1", "gs-gif-tag"],
    [40, "t1", "(pointer gs-zbuf)"],
    [42, "t1", "(pointer gs-reg64)"],
    [43, "t1", "(pointer gs-test)"],
    [45, "t1", "(pointer gs-reg64)"],
    [47, "t1", "(pointer gs-alpha)"],
    [49, "t1", "(pointer gs-reg64)"],
    [50, "t1", "(pointer uint64)"],
    [52, "t1", "(pointer gs-reg64)"],
    [54, "t1", "(pointer gs-clamp)"],
    [56, "t1", "(pointer gs-reg64)"],
    [58, "t1", "(pointer gs-tex0)"],
    [60, "t1", "(pointer gs-reg64)"],
    [63, "t1", "(pointer gs-texa)"],
    [65, "t1", "(pointer gs-reg64)"],
    [67, "t1", "(pointer gs-texclut)"],
    [69, "t1", "(pointer gs-reg64)"],
    [71, "t1", "(pointer uint64)"],
    [73, "t1", "(pointer gs-reg64)"],
    [[79, 82], "a1", "dma-packet"],
    [85, "a1", "dma-bucket"]
  ],
  "default-init-buffer": [
    [[20, 28], "t1", "dma-packet"],
    [[30, 36], "t1", "gs-gif-tag"],
    [40, "t1", "(pointer gs-zbuf)"],
    [42, "t1", "(pointer gs-reg64)"],
    [43, "t1", "(pointer gs-test)"],
    [45, "t1", "(pointer gs-reg64)"],
    [47, "t1", "(pointer gs-alpha)"],
    [49, "t1", "(pointer gs-reg64)"],
    [50, "t1", "(pointer uint64)"],
    [52, "t1", "(pointer gs-reg64)"],
    [54, "t1", "(pointer gs-clamp)"],
    [56, "t1", "(pointer gs-reg64)"],
    [58, "t1", "(pointer gs-tex0)"],
    [60, "t1", "(pointer gs-reg64)"],
    [63, "t1", "(pointer gs-texa)"],
    [65, "t1", "(pointer gs-reg64)"],
    [67, "t1", "(pointer gs-texclut)"],
    [69, "t1", "(pointer gs-reg64)"],
    [71, "t1", "(pointer uint64)"],
    [73, "t1", "(pointer gs-reg64)"],
    [[82, 85], "a1", "dma-packet"]
    //[85, "a1", "dma-bucket"]
  ],
  "update-mood-vinroom": [[[16, 140], "gp", "(pointer float)"]],
  "update-mood-hiphog": [[[26, 458], "s5", "hiphog-states"]],
  "update-mood-sewer": [[[25, 149], "s4", "sewer-states"]],
  "update-mood-oracle": [[[17, 134], "s5", "oracle-states"]],
  "(exit close com-airlock)": [
    [[4, 18], "v1", "sound-rpc-set-param"],
    [[24, 38], "v1", "sound-rpc-set-param"]
  ],
  "(trans close com-airlock)": [[[52, 66], "v1", "sound-rpc-set-param"]],
  "init-mood-hiphog": [[[0, 239], "gp", "hiphog-states"]],
  "init-mood-sewer": [[[0, 20], "gp", "sewer-states"]],
  "set-sewer-lights-flag!": [[[9, 17], "v1", "sewer-states"]],
  "set-sewer-turret-flash!": [[[8, 11], "v1", "sewer-states"]],
  "set-sewesc-explosion!": [[[8, 11], "v1", "sewer-states"]],
  "init-mood-oracle": [[[0, 7], "v1", "oracle-states"]],
  "set-oracle-purple-flag!": [[9, "v1", "oracle-states"]],
  "init-mood-tombc": [[[1, 4], "v1", "tombc-states"]],
  "set-tombc-electricity-scale!": [[[9, 11], "v1", "tombc-states"]],
  "set-tombboss-gem-light!": [[[9, 11], "v1", "tombboss-states"]],
  "init-mood-fordumpa": [[[1, 3], "v1", "fordumpa-states"]],
  "update-mood-fordumpa": [[[44, 67], "s5", "fordumpa-states"]],
  "set-fordumpa-turret-flash!": [[[9, 13], "v1", "fordumpa-states"]],
  "set-fordumpa-electricity-scale!": [[[9, 11], "v1", "fordumpa-states"]],
  "init-mood-fordumpc": [[1, "v1", "fordumpc-states"]],
  "set-fordumpc-light-flag!": [[9, "v1", "fordumpc-states"]],
  "init-mood-forresca": [[[1, 7], "v1", "forresca-states"]],
  "set-forresca-electricity-scale!": [[12, "v1", "forresca-states"]],
  "init-mood-forrescb": [[[1, 7], "v1", "forrescb-states"]],
  "update-mood-forrescb": [[[17, 60], "gp", "forrescb-states"]],
  "set-forrescb-turret-flash!": [[13, "v1", "forrescb-states"]],
  "set-forrescb-electricity-scale!": [[12, "v1", "forrescb-states"]],
  "init-mood-prison": [[[1, 4], "v1", "prison-states"]],
  "update-mood-prison": [[[17, 105], "gp", "prison-states"]],
  "set-prison-torture-flag!": [[9, "v1", "prison-states"]],
  "update-under-lights": [[[1, 5], "v1", "under-states"]],
  "update-mood-under": [[[16, 112], "gp", "under-states"]],
  "set-under-laser!": [
    [10, "v1", "under-states"],
    [21, "v1", "under-states"]
  ],
  "set-under-fog-interp!": [
    [21, "v1", "under-states"],
    [10, "v1", "under-states"]
  ],
  "init-mood-dig1": [[2, "v1", "dig1-states"]],
  "update-mood-dig1": [
    [[15, 135], "gp", "dig1-states"],
    [28, "v1", "float"],
    [56, "v1", "float"]
  ],
  "set-dig1-explosion!": [[10, "v1", "dig1-states"]],
  "update-mood-vortex": [[[10, 299], "gp", "vortex-states"]],
  "set-vortex-flash!": [
    [22, "v1", "vortex-states"],
    [10, "v1", "vortex-states"]
  ],
  "set-vortex-white!": [
    [23, "v1", "vortex-states"],
    [11, "v1", "vortex-states"],
    [9, "v1", "vortex-states"],
    [21, "v1", "vortex-states"]
  ],
  "update-mood-nestb": [[[25, 99], "gp", "nestb-states"]],
  "set-nestb-purple!": [[10, "v1", "nestb-states"]],
  "get-nestb-purple": [[8, "v1", "nestb-states"]],
  "init-mood-consiteb": [[[0, 5], "v1", "consiteb-states"]],
  "update-mood-consiteb": [[[22, 117], "gp", "consiteb-states"]],
  "init-mood-castle": [[3, "v1", "castle-states"]],
  "update-mood-castle": [[[13, 109], "s5", "castle-states"]],
  "set-castle-electricity-scale!": [[10, "v1", "castle-states"]],
  "init-mood-ruins": [[[1, 22], "gp", "ruins-states"]],
  "init-mood-strip": [[[0, 22], "gp", "strip-states"]],
  "update-mood-strip": [[[22, 79], "s4", "strip-states"]],
  "init-mood-ctysluma": [[[0, 29], "gp", "ctysluma-states"]],
  "update-mood-ctysluma": [[[23, 81], "gp", "ctysluma-states"]],
  "update-mood-ctyslumb": [[[19, 58], "s5", "ctyslumb-states"]],
  "init-mood-ctyslumc": [[[0, 22], "gp", "ctyslumc-states"]],
  "update-mood-ctyslumc": [[[19, 46], "gp", "ctyslumc-states"]],
  "init-mood-ctyport": [[[1, 11], "gp", "ctyport-states"]],
  "init-mood-ctyport-no-part": [[1, "v1", "ctyport-states"]],
  "update-mood-ctyport": [[[23, 70], "s5", "ctyport-states"]],
  "update-mood-ctymarkb": [[[23, 76], "gp", "ctymarkb-states"]],
  "init-mood-palcab": [[3, "v1", "palcab-states"]],
  "update-mood-palcab": [[[23, 53], "s4", "palcab-states"]],
  "set-palcab-turret-flash!": [[10, "v1", "palcab-states"]],
  "update-mood-stadiumb": [[[22, 61], "gp", "stadiumb-states"]],
  "init-mood-mountain": [[[0, 77], "gp", "mountain-states"]],
  "update-mood-mountain": [[[19, 83], "gp", "mountain-states"]],
  "init-mood-atoll": [[2, "v1", "atoll-states"]],
  "update-mood-atoll": [[[19, 48], "s4", "atoll-states"]],
  "set-atoll-explosion!": [[10, "v1", "atoll-states"]],
  "init-mood-drill": [[1, "v1", "drill-states"]],
  "update-mood-drill": [[[22, 121], "gp", "drill-states"]],
  "set-drill-fire-floor!": [
    [9, "v1", "drill-states"],
    [19, "v1", "drill-states"]
  ],
  "set-drill-electricity-scale!": [
    [12, "v1", "drill-states"],
    [25, "v1", "drill-states"]
  ],
  "init-mood-drillb": [[1, "v1", "drillb-states"]],
  "update-mood-drillb": [[[17, 93], "gp", "drillb-states"]],
  "update-mood-casboss": [[[22, 46], "s4", "casboss-states"]],
  "set-casboss-explosion!": [[10, "v1", "casboss-states"]],
  "update-mood-caspad": [[[19, 77], "gp", "caspad-states"]],
  "init-mood-palroof": [[[0, 7], "v1", "palroof-states"]],
  "set-palroof-electricity-scale!": [[12, "v1", "palroof-states"]],
  "update-mood-palent": [[[18, 43], "s5", "palent-states"]],
  "set-palent-turret-flash!": [[13, "v1", "palent-states"]],
  "init-mood-nest": [[1, "v1", "nest-states"]],
  "update-mood-nest": [[[21, 72], "s5", "nest-states"]],
  "set-nest-green-flag!": [[9, "v1", "nest-states"]],
  "init-mood-village1": [[[0, 4], "v1", "village1-states"]],
  "update-mood-village1": [[[21, 66], "gp", "village1-states"]],
  "clear-village1-interp!": [[[9, 11], "v1", "village1-states"]],
  "set-village1-interp!": [[9, "v1", "village1-states"]],
  "update-mood-consite": [[[84, 110], "s4", "consite-states"]],
  "set-consite-flash!": [[10, "v1", "consite-states"]],
  "update-mood-mincan": [[[18, 22], "v1", "mincan-states"]],
  "set-mincan-beam!": [[13, "v1", "mincan-states"]],
  "copy-mood-exterior-ambi": [
    [[12, 16], "a2", "mood-context"],
    [[13, 16], "v1", "mood-context"]
  ],
  "update-mood-light": [[[6, 144], "gp", "light-state"]],
  "update-mood-lava": [[[6, 36], "gp", "lava-state"]],
  "update-mood-flicker": [[[1, 58], "gp", "flicker-state"]],
  "update-mood-florescent": [[[1, 48], "gp", "florescent-state"]],
  "update-mood-electricity": [[[3, 19], "gp", "electricity-state"]],
  "update-mood-pulse": [[[5, 27], "gp", "pulse-state"]],
  "update-mood-strobe": [[[2, 42], "gp", "strobe-state"]],
  "update-mood-flames": [[[5, 102], "gp", "flames-state"]],
  "(method 9 mood-control)": [[636, "v0", "sound-rpc-set-param"]],
  "(method 27 com-airlock)": [[35, "v1", "(array string)"]],
  "(code close com-airlock)": [
    [190, "v0", "sound-rpc-set-param"],
    [297, "v0", "sound-rpc-set-param"],
    [389, "v0", "sound-rpc-set-param"]
  ],
  "(code open com-airlock)": [
    [117, "v0", "sound-rpc-set-param"],
    [226, "v0", "sound-rpc-set-param"],
    [420, "v0", "sound-rpc-set-param"],
    [440, "v0", "sound-rpc-set-param"]
  ],
  "build-conversions": [
    [23, "v1", "fact-info-target"],
    [29, "v1", "fact-info-target"]
  ],
  "target-real-post": [[97, "f28", "float"]],
  "target-compute-pole": [[[12, 180], "s2", "swingpole"]],
  "tobot-start": [[26, "s5", "target"]],
  "(method 10 target)": [[28, "t9", "(function target none)"]],
  "target-compute-edge": [[48, "a0", "process-drawable"]],
  "target-compute-edge-rider": [[48, "a0", "process-drawable"]],
  "target-update-ik": [[288, "f30", "float"]],
  "cam-layout-entity-volume-info-create": [
    ["_stack_", 16, "res-tag"],
    [16, "v0", "(inline-array vector)"],
    [209, "v1", "float"],
    [233, "v1", "float"],
    [237, "v1", "float"],
    [261, "v1", "float"]
  ],
  "cam-layout-entity-info": [
    // can't just cast the return value from the res-tag retrieval
    [202, "v1", "vector"]
  ],
  "clmf-next-entity": [[38, "a0", "connection"]],
  "cam-layout-save-cam-rot": [[13, "v0", "vector"]],
  "cam-layout-save-cam-trans": [
    [29, "v0", "vector"],
    [40, "v0", "vector"],
    // super weird handling of vectors
    [93, "s5", "symbol"],
    [95, "s2", "symbol"],
    [94, "s2", "symbol"]
  ],
  "cam-layout-save-pivot": [
    [38, "v0", "vector"],
    [13, "v0", "vector"]
  ],
  "cam-layout-save-align": [
    [38, "v0", "vector"],
    [13, "v0", "vector"]
  ],
  "cam-layout-save-interesting": [
    [38, "v0", "vector"],
    [13, "v0", "vector"]
  ],
  "cam-layout-save-splineoffset": [[37, "v0", "vector"]],
  "cam-layout-save-campointsoffset": [[12, "v0", "vector"]],
  "clmf-save-all": [[18, "v1", "connection"]],
  "cam-layout-do-action": [[99, "s5", "(function object symbol symbol)"]],
  "cam-layout-function-call": [[15, "gp", "(function string int basic none)"]],
  "cam-layout-do-menu": [
    [[280, 363], "s4", "clm-list"],
    [374, "v1", "clm-item"],
    [[136, 182], "s3", "clm-list"],
    [209, "a0", "clm-item"],
    [219, "v1", "clm-item"],
    [234, "s3", "clm-item"],
    [239, "v1", "clm-item"],
    [244, "s3", "clm-item"]
  ],
  "cam-layout-init": [[10, "v1", "connection"]],
  "clmf-pos-rot": [
    [68, "a1", "res-tag"],
    [139, "v1", "res-tag"],
    [82, "v0", "vector"]
  ],
  "clmf-cam-float-adjust": [[53, "v1", "res-tag"]],
  "(method 9 plane-volume)": [
    [171, "v1", "float"],
    [195, "v1", "float"],
    [199, "v1", "float"],
    [220, "v1", "float"]
  ],
  "(method 45 nav-mesh)": [
    [15, "v1", "entity-nav-mesh"],
    [[34, 43], "v1", "nav-mesh"]
  ],
  "(method 13 nav-engine)": [
    [[53, 65], "s4", "nav-mesh"],
    [[38, 50], "s3", "nav-mesh"]
  ],
  "(method 9 nav-mesh)": [[[81, 134], "s4", "nav-poly"]],
  "(method 37 nav-mesh)": [[[4, 18], "a1", "(inline-array vector)"]],
  "debug-menu-item-var-update-display-str": [
    [[44, 49], "v1", "int"],
    [[61, 69], "v1", "int"]
  ],
  "debug-menu-item-var-make-float": [[31, "v0", "int"]],
  "debug-menu-item-get-max-width": [[[18, 35], "a0", "debug-menu-item-var"]],
  "debug-menu-find-from-template": [
    [10, "s4", "debug-menu-item"],
    [18, "s4", "debug-menu-item-submenu"],
    [3, "s5", "debug-menu"]
  ],
  "debug-menu-item-var-joypad-handler": [
    [206, "a1", "int"],
    [207, "v1", "int"]
  ],
  "debug-menu-rebuild": [[7, "a0", "debug-menu-item"]],
  "debug-menu-render": [[[108, 111], "v1", "dma-packet"]],
  "debug-menu-send-msg": [
    [[3, 14], "s2", "debug-menu-item"],
    [[14, 21], "s2", "debug-menu-item-submenu"]
  ],
  "(anon-function 86 default-menu)": [
    // TODO - should not be required
    [9, "a0", "state-flags"]
  ],
  "(anon-function 2 find-nearest)": [
    [28, "s3", "collide-shape"],
    [55, "s2", "process-focusable"],
    [[59, 63], "s2", "process-focusable"],
    [66, "s3", "collide-shape"]
  ],
  "find-nearest-focusable": [
    [50, "s3", "process-focusable"],
    [66, "s3", "process-focusable"],
    [[298, 303], "s3", "process-focusable"]
  ],
  "(method 11 impact-control)": [[55, "s2", "collide-shape-prim"]],
  "(method 16 collide-cache)": [
    [47, "a0", "collide-shape-prim-sphere"],
    [17, "s4", "collide-cache-prim"],
    [23, "s4", "collide-cache-prim"],
    [27, "s4", "collide-cache-prim"],
    [46, "s4", "collide-cache-prim"],
    [65, "s4", "(inline-array collide-cache-prim)"]
  ],
  "(method 28 editable)": [[[4, 8], "a0", "editable"]],
  "execute-select": [
    [[425, 429], "a0", "editable"],
    [512, "v1", "editable"],
    [[463, 467], "a0", "editable"],
    [605, "v1", "editable"],
    [[556, 560], "a0", "editable"]
  ],
  "(method 12 editable-array)": [
    [877, "a1", "editable-point"],
    [713, "s1", "editable-point"],
    [647, "v1", "sql-result"],
    [466, "v1", "sql-result"],
    [779, "f0", "float"],
    [205, "f0", "float"],
    [208, "f0", "float"]
  ],
  "insert-box": [
    [279, "a0", "editable"],
    [288, "a0", "editable"],
    [297, "a0", "editable"],
    [306, "a0", "editable"],
    [330, "a0", "editable"],
    [339, "a0", "editable"],
    [348, "a0", "editable"],
    [357, "a0", "editable"],
    [388, "a0", "editable"],
    [397, "a0", "editable"],
    [406, "a0", "editable"],
    [415, "a0", "editable"],
    [439, "a0", "editable"],
    [448, "a0", "editable"],
    [457, "a0", "editable"],
    [466, "a0", "editable"],
    [497, "a0", "editable"],
    [506, "a0", "editable"],
    [515, "a0", "editable"],
    [524, "a0", "editable"],
    [555, "a0", "editable"],
    [564, "a0", "editable"],
    [573, "a0", "editable"],
    [582, "a0", "editable"],
    [611, "a0", "editable"]
  ],
  "(event idle editable-player)": [
    [351, "s4", "editable-light"],
    [409, "s4", "editable-light"],
    [312, "v1", "float"],
    [314, "v1", "float"],
    [316, "v1", "float"],
    [382, "v1", "float"],
    [384, "v1", "float"],
    [386, "v1", "float"],
    [388, "v1", "float"],
    [437, "v1", "float"],
    [468, "a0", "editable-light"]
  ],
  "(method 29 editable)": [[[4, 8], "a0", "editable"]],
  "(method 28 editable-point)": [
    [88, "t9", "(function editable-point editable-command none)"]
  ],
  "(method 27 editable-plane)": [
    [9, "t9", "(function editable-plane editable-array editable)"],
    [10, "v0", "editable-plane"]
  ],
  "(method 25 editable-face)": [
    [25, "t9", "(function editable-face editable-array none)"]
  ],
  "(method 25 editable-plane)": [
    [25, "t9", "(function editable-plane editable-array none)"]
  ],
  "(method 29 editable-face)": [
    [318, "a0", "(array editable-point)"],
    [234, "a1", "editable-point"]
  ],
  "(method 27 editable-face)": [
    [9, "t9", "(function editable-face editable-array editable)"],
    [10, "v0", "editable-face"]
  ],
  "(method 25 editable-light)": [
    [9, "t9", "(function editable-light editable-array none)"]
  ],
  "(method 25 editable)": [[[12, 17], "a0", "editable"]],
  "merc-edge-stats": [[31, "v1", "merc-ctrl"]],
  "(method 8 merc-ctrl)": [
    [46, "s2", "pointer"], // was merc-fragment-control
    [[22, 45], "s2", "merc-fragment-control"],
    [[89, 93], "a1", "merc-blend-ctrl"],
    [103, "a1", "pointer"]
  ],
  "merc-vu1-initialize-chain": [
    [[13, 19], "gp", "(pointer vif-tag)"],
    [[19, 116], "s5", "merc-vu1-low-mem"],
    [127, "gp", "(inline-array dma-packet)"]
  ],
  "(method 9 merc-fragment)": [[[13, 265], "s3", "adgif-shader"]],
  "(method 9 merc-effect)": [
    [46, "s4", "pointer"],
    [47, "s5", "pointer"],
    [[0, 46], "s4", "merc-fragment"],
    [[0, 47], "s5", "merc-fragment-control"]
  ],
  "merc-vu1-init-buffer": [
    [[21, 37], "a0", "dma-packet"],
    [[37, 40], "a0", "gs-gif-tag"],
    [45, "a0", "(pointer gs-test)"],
    [47, "a0", "(pointer gs-reg64)"],
    [49, "a1", "(pointer gs-reg64)"],
    [52, "a0", "(pointer gs-zbuf)"],
    [54, "a0", "(pointer gs-reg64)"],
    [[63, 68], "v1", "dma-packet"]
  ],
  "texture-usage-init": [
    [23, "a1", "texture-masks"],
    [24, "a1", "texture-mask"]
  ],
  "upload-vram-pages-pris": [
    [[134, 141], "a0", "dma-packet"],
    [[143, 150], "a0", "gs-gif-tag"],
    [154, "a0", "(pointer int64)"],
    [156, "a0", "(pointer gs-reg64)"]
  ],
  "(method 14 texture-pool)": [[22, "a3", "(pointer int32)"]],
  "(method 13 texture-page)": [
    [[16, 23], "a0", "dma-packet"],
    [[25, 32], "a0", "gs-gif-tag"],
    [36, "a0", "(pointer int64)"],
    [38, "a0", "(pointer gs-reg64)"],
    [[42, 45], "a0", "dma-packet"],
    [45, "a0", "(pointer int64)"]
  ],
  "texture-relocate": [
    [[17, 21], "t4", "dma-packet"],
    [[27, 30], "t4", "gs-gif-tag"],
    [60, "t4", "(pointer gs-bitbltbuf)"],
    [62, "t4", "(pointer gs-reg64)"],
    [63, "t4", "(pointer gs-trxpos)"],
    [65, "t4", "(pointer gs-reg64)"],
    [71, "t4", "(pointer gs-trxreg)"],
    [73, "t4", "(pointer gs-reg64)"],
    [75, "t4", "(pointer gs-trxdir)"],
    [77, "t4", "(pointer gs-reg64)"],
    [[98, 102], "a2", "dma-packet"],
    [[108, 111], "a2", "gs-gif-tag"],
    [132, "a2", "(pointer gs-bitbltbuf)"],
    [134, "a2", "(pointer gs-reg64)"],
    [135, "a2", "(pointer gs-trxpos)"],
    [137, "a2", "(pointer gs-reg64)"],
    [139, "a2", "(pointer gs-trxreg)"],
    [141, "a2", "(pointer gs-reg64)"],
    [143, "a2", "(pointer gs-trxdir)"],
    [145, "a2", "(pointer gs-reg64)"],
    [[157, 161], "a2", "dma-packet"],
    [[167, 170], "a2", "gs-gif-tag"],
    [191, "a2", "(pointer gs-bitbltbuf)"],
    [193, "a2", "(pointer gs-reg64)"],
    [194, "a2", "(pointer gs-trxpos)"],
    [196, "a2", "(pointer gs-reg64)"],
    [198, "a2", "(pointer gs-trxreg)"],
    [200, "a2", "(pointer gs-reg64)"],
    [202, "a2", "(pointer gs-trxdir)"],
    [204, "a2", "(pointer gs-reg64)"]
  ],
  "(method 11 texture-pool)": [
    [[189, 196], "a0", "dma-packet"],
    [217, "a0", "dma-packet"],
    [218, "a0", "(pointer int64)"],
    [211, "a0", "(pointer gs-reg64)"],
    [209, "a0", "(pointer int64)"],
    [[198, 205], "a0", "gs-gif-tag"]
  ],
  "texture-page-login": [[[34, 45], "s2", "texture-page"]],
  "(method 9 texture-page-dir)": [
    [[27, 32], "t3", "adgif-shader"],
    [[20, 30], "t2", "(pointer shader-ptr)"]
  ],
  "texture-page-dir-inspect": [[[137, 138], "v1", "adgif-shader"]],
  "level-remap-texture": [
    [15, "t0", "(pointer uint32)"],
    [21, "t0", "(pointer uint32)"],
    [19, "t0", "(pointer uint64)"],
    [12, "v1", "int"],
    [12, "a3", "int"]
  ],
  "debug-menu-func-decode": [[18, "a0", "symbol"]],
  "(method 20 game-info)": [
    [8, "v1", "symbol"],
    [9, "v1", "level-load-info"],
    [[11, 18], "s3", "continue-point"]
  ],
  "(method 30 game-info)": [
    [[4, 26], "s3", "game-task"],
    [[4, 26], "s2", "game-task"],
    [[37, 53], "s5", "game-task"],
    [[37, 53], "s4", "game-task"]
  ],
  "(method 10 fact-info-target)": [[67, "v1", "target"]],
  "(method 11 fact-info-target)": [
    [143, "v1", "target"],
    [264, "a0", "target"],
    [322, "v1", "target"],
    [410, "a0", "target"],
    [458, "v1", "target"],
    [499, "v1", "target"],
    [540, "v1", "target"],
    [558, "v1", "target"],
    [572, "v1", "target"],
    [588, "v1", "target"],
    [599, "v1", "target"],
    [674, "v1", "target"],
    [702, "v1", "target"],
    [737, "v1", "target"],
    [271, "a0", "target"],
    [413, "a0", "target"]
  ],
  "print-continues": [
    [3, "v1", "symbol"],
    [4, "v1", "level-load-info"],
    [[6, 14], "v1", "continue-point"]
  ],
  "(method 23 game-info)": [
    [178, "a0", "pointer"],
    [329, "s3", "game-save-tag"],
    [662, "a2", "game-save-tag"],
    [63, "v1", "connection"],
    [181, "s2", "int"],
    [1162, "a0", "pointer"],
    [[182, 191], "v1", "(inline-array game-save-tag)"],
    [333, "s3", "pointer"],
    [199, "v1", "(inline-array game-save-tag)"],
    [215, "v1", "(inline-array game-save-tag)"],
    [231, "v1", "(inline-array game-save-tag)"],
    [247, "v1", "(inline-array game-save-tag)"],
    [263, "v1", "(inline-array game-save-tag)"],
    [279, "v1", "(inline-array game-save-tag)"],
    [295, "v1", "(inline-array game-save-tag)"],
    [312, "s3", "(inline-array game-save-tag)"],
    [335, "v1", "(inline-array game-save-tag)"],
    [342, "v1", "(inline-array game-save-tag)"],
    [348, "v1", "(inline-array game-save-tag)"],
    [376, "v1", "(inline-array game-save-tag)"],
    [377, "v1", "(inline-array game-save-tag)"],
    [501, "v1", "(inline-array game-save-tag)"],
    [555, "s4", "int"],
    [522, "s4", "pointer"],
    [495, "v1", "pointer"],
    [535, "s4", "pointer"],
    [349, "v1", "(inline-array game-save-tag)"],
    [356, "v1", "(inline-array game-save-tag)"],
    [363, "v1", "(inline-array game-save-tag)"],
    [370, "v1", "(inline-array game-save-tag)"],
    [378, "v1", "(inline-array game-save-tag)"],
    [385, "v1", "(inline-array game-save-tag)"],
    [392, "v1", "(inline-array game-save-tag)"],
    [399, "v1", "(inline-array game-save-tag)"],
    [406, "v1", "(inline-array game-save-tag)"],
    [413, "v1", "(inline-array game-save-tag)"],
    [420, "v1", "(inline-array game-save-tag)"],
    [427, "v1", "(inline-array game-save-tag)"],
    [434, "v1", "(inline-array game-save-tag)"],
    [441, "v1", "(inline-array game-save-tag)"],
    [448, "v1", "(inline-array game-save-tag)"],
    [455, "v1", "(inline-array game-save-tag)"],
    [462, "v1", "(inline-array game-save-tag)"],
    [483, "v1", "(inline-array game-save-tag)"],
    [504, "v1", "(inline-array game-save-tag)"],
    [529, "s4", "(inline-array game-save-tag)"],
    [559, "v1", "(inline-array game-save-tag)"],
    [589, "a0", "(inline-array game-save-tag)"],
    [617, "a0", "(inline-array game-save-tag)"],
    [632, "a2", "(pointer float)"],
    [650, "s4", "(inline-array game-save-tag)"],
    [664, "a3", "(pointer uint8)"],
    [675, "a0", "(inline-array game-save-tag)"],
    [698, "a3", "(pointer uint32)"],
    [714, "v1", "(inline-array game-save-tag)"],
    [721, "v1", "(inline-array game-save-tag)"],
    [728, "v1", "(inline-array game-save-tag)"],
    [735, "v1", "(inline-array game-save-tag)"],
    [742, "v1", "(inline-array game-save-tag)"],
    [749, "v1", "(inline-array game-save-tag)"],
    [756, "v1", "(inline-array game-save-tag)"],
    [763, "v1", "(inline-array game-save-tag)"],
    [770, "v1", "(inline-array game-save-tag)"],
    [777, "v1", "(inline-array game-save-tag)"],
    [784, "v1", "(inline-array game-save-tag)"],
    [800, "a2", "(pointer time-frame)"],
    [806, "v1", "(inline-array game-save-tag)"],
    [822, "a2", "(pointer time-frame)"],
    [828, "v1", "(inline-array game-save-tag)"],
    [850, "v1", "(inline-array game-save-tag)"],
    [844, "a2", "(pointer time-frame)"],
    [866, "a2", "(pointer time-frame)"],
    [874, "a0", "(inline-array game-save-tag)"],
    [890, "a3", "(pointer uint16)"],
    [900, "a0", "(inline-array game-save-tag)"],
    [926, "a0", "(inline-array game-save-tag)"],
    [952, "a0", "(inline-array game-save-tag)"],
    [981, "a0", "(inline-array game-save-tag)"],
    [1011, "v1", "(inline-array game-save-tag)"],
    [1019, "v1", "(inline-array game-save-tag)"],
    [1027, "v1", "(inline-array game-save-tag)"],
    [1035, "v1", "(inline-array game-save-tag)"],
    [1043, "v1", "(inline-array game-save-tag)"],
    [1051, "v1", "(inline-array game-save-tag)"],
    [1059, "v1", "(inline-array game-save-tag)"],
    [1069, "v1", "(inline-array game-save-tag)"],
    [1079, "v1", "(inline-array game-save-tag)"],
    [1091, "v1", "(inline-array game-save-tag)"],
    [1103, "v1", "(inline-array game-save-tag)"],
    [1115, "v1", "(inline-array game-save-tag)"],
    [1127, "v1", "(inline-array game-save-tag)"],
    [1144, "v1", "(inline-array game-save-tag)"],
    [604, "a3", "(pointer uint16)"],
    [703, "a3", "(pointer int32)"],
    [916, "a3", "(pointer uint16)"],
    [942, "a3", "(pointer uint16)"],
    [968, "a3", "(pointer time-frame)"],
    [1001, "a3", "(pointer int8)"]
  ],
  "(anon-function 55 task-control)": [
    [14, "v1", "symbol"],
    [20, "s2", "level-load-info"]
  ],
  "(method 12 minimap)": [[18, "v0", "connection-minimap"]],
  "update-task-masks": [[30, "s5", "connection-minimap"]],
  "(method 10 fail-mission)": [[43, "t9", "(function process process)"]],
  "restart-mission": [
    [8, "v1", "connection"],
    [5, "v1", "connection"],
    [8, "a0", "process"],
    [12, "a0", "process"],
    [15, "a0", "process"],
    [39, "a0", "process"],
    [47, "a0", "connection"],
    [46, "s4", "connection"],
    [44, "s4", "connection"],
    [6, "s4", "connection"],
    [47, "s4", "connection"],
    [50, "v1", "connection"]
  ],
  "(code resetting fail-mission)": [[19, "v0", "sound-rpc-set-param"]],
  "(anon-function 6 script)": [[17, "v1", "pair"]],
  "(anon-function 16 script)": [
    [10, "s4", "game-task-node-info"],
    [12, "v1", "symbol"]
  ],
  "(method 13 mysql-nav-graph)": [[[15, 37], "gp", "mysql-nav-node"]],
  "(method 14 mysql-nav-graph)": [[[16, 31], "v1", "mysql-nav-edge"]],
  "(method 15 mysql-nav-graph)": [[[6, 11], "a3", "mysql-nav-visnode"]],
  "(method 16 mysql-nav-graph)": [
    [[39, 54], "v1", "mysql-nav-visnode"],
    [29, "a1", "mysql-nav-visnode"],
    [24, "a1", "mysql-nav-visnode"]
  ],
  "(method 11 mysql-nav-graph)": [[7, "a2", "mysql-nav-node"]],
  "(method 12 mysql-nav-graph)": [[7, "a2", "mysql-nav-edge"]],
  "(method 19 mysql-nav-graph)": [
    [[32, 41], "s4", "mysql-nav-node"],
    [[42, 62], "a0", "mysql-nav-edge"]
  ],
  "(method 10 mysql-nav-graph)": [
    [[12, 17], "a0", "mysql-nav-node"],
    [[43, 62], "a0", "mysql-nav-edge"],
    [[83, 102], "a0", "mysql-nav-visnode"],
    [97, "v1", "mysql-nav-edge"]
  ],
  "(method 10 mysql-nav-node)": [[4, "v1", "mysql-nav-edge"]],
  "(method 9 mysql-nav-graph)": [
    [[96, 261], "s0", "mysql-nav-node"],
    [[360, 690], "s1", "mysql-nav-edge"],
    [[781, 810], "s1", "mysql-nav-visnode"]
  ],
  "(method 17 mysql-nav-graph)": [
    [7, "a1", "mysql-nav-node"],
    [22, "a1", "mysql-nav-edge"],
    [[39, 59], "a1", "mysql-nav-edge"],
    [[48, 58], "a2", "mysql-nav-node"]
  ],
  "(anon-function 24 script)": [[14, "s5", "entity-actor"]],
  "(anon-function 31 script)": [
    [25, "s3", "process-drawable"],
    [59, "v0", "joint"],
    [14, "s5", "(function process vector cspace none)"]
  ],
  "(method 9 script-context)": [[81, "s5", "symbol"]],
  "(anon-function 33 script)": [
    // TODO - cast had to be added even though `object` is in type_utils.cpp
    [14, "a0", "symbol"],
    [34, "gp", "process-drawable"],
    [95, "s3", "drawable-region-prim"],
    [150, "v0", "joint"]
  ],
  "(anon-function 36 script)": [[15, "v0", "int"]],
  "(anon-function 49 script)": [[10, "gp", "pair"]],
  "(anon-function 52 script)": [
    [14, "s5", "pair"],
    [11, "s4", "process-focusable"]
  ],
  "(anon-function 64 script)": [[21, "v1", "bfloat"]],
  "(anon-function 69 script)": [[3, "t9", "(function script-context symbol)"]],
  "(anon-function 72 script)": [[3, "s4", "pair"]],
  "(anon-function 73 script)": [[5, "s5", "pair"]],
  "(anon-function 74 script)": [[5, "s5", "pair"]],
  "(anon-function 75 script)": [[3, "s5", "pair"]],
  "(anon-function 76 script)": [[3, "s5", "pair"]],
  "(anon-function 80 script)": [[3, "s5", "pair"]],
  "(method 10 script-context)": [[22, "s3", "symbol"]],
  "command-get-trans": [
    [36, "v0", "process-drawable"],
    [58, "s3", "process-drawable"],
    [76, "v0", "joint"]
  ],
  "(anon-function 0 script)": [
    [30, "s5", "pair"],
    [16, "s5", "process-drawable"],
    [90, "v0", "joint"]
  ],
  "(anon-function 32 script)": [
    // TODO - cast had to be added even though `object` is in type_utils.cpp
    [13, "a0", "symbol"],
    [43, "s5", "process-drawable"],
    [32, "s5", "process-drawable"],
    [105, "v0", "joint"],
    [145, "v0", "joint"],
    [[42, 221], "s4", "process-drawable"]
  ],
  "command-get-process": [
    [37, "gp", "entity-actor"],
    [76, "a0", "connection"],
    [79, "a0", "connection"],
    [83, "a0", "connection"],
    [83, "a1", "connection"],
    [74, "a1", "connection"],
    [73, "a0", "connection"],
    [77, "a2", "game-task-node-info"],
    [[93, 98], "v1", "connection"],
    [162, "s3", "process-drawable"]
  ],
  "command-get-float": [[20, "gp", "bfloat"]],
  "command-get-int": [[17, "gp", "bfloat"]],
  "(anon-function 54 script)": [[66, "v1", "entity-actor"]],
  "(anon-function 53 script)": [[40, "v1", "entity-actor"]],
  "(anon-function 71 script)": [[4, "v1", "symbol"]],
  "(method 12 level)": [
    [[182, 185], "a0", "texture-anim-array"],
    [343, "a0", "symbol"],
    [93, "t9", "(function level none)"],
    [[314, 322], "a1", "type"]
  ],
  "bg": [[47, "a0", "symbol"]],
  "(method 10 load-state)": [
    [436, "v1", "level"],
    [442, "v1", "level"]
  ],
  "(method 14 level-group)": [[[53, 61], "a0", "entity-actor"]],
  "(method 27 level-group)": [
    [[112, 122], "s3", "entity-actor"],
    ["_stack_", 32, "vector"],
    ["_stack_", 36, "vector"]
  ],
  "expand-vis-box-with-point": [[[10, 40], "v1", "(inline-array vector)"]],
  "check-for-rougue-process": [
    [[103, 115], "v1", "part-tracker"],
    [[126, 140], "v1", "part-spawner"],
    [[153, 169], "v1", "process-drawable"],
    [[178, 194], "v1", "process-drawable"]
  ],
  "process-drawable-scale-from-entity!": [[15, "v1", "vector"]],
  "reset-actors": [[161, "s3", "(function level symbol none)"]],
  "process-status-bits": [[[12, 58], "s3", "process-drawable"]],
  "(method 26 level-group)": [
    [134, "v0", "(pointer actor-group)"],
    // [135, "s2", "actor-group"],
    // [140, "v1", "(pointer uint32)"],
    [37, "f0", "float"],
    [40, "f0", "float"],
    [83, "f0", "float"],
    [86, "f0", "float"],
    ["_stack_", 48, "res-tag"],
    ["_stack_", 20, "vector"],
    ["_stack_", 24, "vector"]
  ],
  "set-graphics-mode": [[[0, 100], "gp", "gs-bank"]],
  "(method 3 entity-nav-mesh)": [[7, "t9", "(function object object)"]],
  "draw-actor-marks": [
    [20, "gp", "part-spawner"],
    [[29, 273], "gp", "process-drawable"],
    ["_stack_", 20, "(pointer int32)"]
  ],
  "(method 15 level-group)": [
    [[233, 252], "s0", "process-drawable"],
    [[281, 427], "s5", "process-drawable"],
    [[627, 631], "a0", "drawable-region-prim"],
    [625, "a0", "drawable-inline-array-region-prim"],
    [639, "a0", "drawable-inline-array-region-prim"],
    [688, "a0", "drawable-inline-array-region-prim"],
    [705, "a0", "drawable-inline-array-region-prim"],
    [[690, 694], "a0", "drawable-region-prim"]
  ],
  "build-masks": [
    [[18, 22], "a1", "drawable-tree-tfrag"],
    [24, "a2", "drawable-inline-array-tfrag"],
    [[27, 31], "a2", "(inline-array tfragment)"],
    [[38, 42], "a1", "drawable-tree-tfrag-trans"],
    [44, "a2", "drawable-inline-array-tfrag"],
    [[47, 51], "a2", "(inline-array tfragment)"],
    [[58, 62], "a1", "drawable-tree-tfrag-water"],
    [64, "a2", "drawable-inline-array-tfrag"],
    [[67, 71], "a2", "(inline-array tfragment)"],
    [[78, 79], "a1", "drawable-tree-instance-tie"],
    [123, "a1", "drawable-tree-instance-shrub"],
    [[129, 133], "a2", "(inline-array prototype-bucket-shrub)"]
  ],
  "history-draw": [
    [151, "a0", "uint"],
    ["_stack_", 24, "pat-surface"]
  ],
  "(code complete task-manager)": [[119, "gp", "handle"]],
  "(method 14 drawable-group)": [[19, "s5", "drawable-group"]],
  "(method 15 drawable-tree)": [
    [[1, 4], "v1", "drawable-inline-array-node"],
    [[29, 34], "t0", "drawable-inline-array-node"],
    [[28, 32], "t2", "drawable-inline-array-node"],
    [[42, 46], "t2", "(pointer int8)"]
  ],
  "(method 14 drawable-tree-array)": [[11, "s5", "drawable-tree-array"]],
  "upload-vis-bits": [[14, "a1", "(pointer uint128)"]],
  "set-background-regs!": [
    [42, "v1", "(pointer int32)"],
    [47, "v1", "(pointer int32)"],
    [45, "a0", "(pointer int32)"]
  ],
  "finish-background": [
    [752, "t0", "(pointer float)"],
    [785, "t4", "(pointer int32)"],
    [815, "t0", "(pointer float)"],
    [848, "t4", "(pointer int32)"],
    [878, "t0", "(pointer float)"],
    [911, "t4", "(pointer int32)"],
    [941, "a3", "(pointer float)"],
    [974, "t3", "(pointer int32)"]
  ],
  "(method 16 drawable-inline-array-node)": [[[1, 7], "v1", "draw-node"]],
  "(method 9 tfragment)": [
    [27, "a3", "(pointer int32)"],
    [32, "t0", "texture"]
  ],
  "add-tfrag-mtx-0": [[[3, 17], "a0", "dma-packet"]],
  "add-tfrag-mtx-1": [[[3, 17], "a0", "dma-packet"]],
  "add-tfrag-data": [
    [[3, 17], "a0", "dma-packet"],
    [[24, 31], "v1", "dma-packet"]
  ],
  "tfrag-init-buffer": [
    [[10, 17], "a0", "dma-packet"],
    [[19, 26], "a0", "gs-gif-tag"],
    [31, "a0", "(pointer gs-reg64)"],
    [[47, 55], "v1", "dma-packet"]
  ],
  "tfrag-end-buffer": [
    [[1, 8], "a2", "dma-packet"],
    [[11, 18], "a0", "(pointer vif-tag)"],
    [[18, 22], "a0", "(pointer int32)"],
    [[23, 29], "a0", "(pointer vif-tag)"]
  ],
  "draw-drawable-tree-tfrag": [
    [17, "v1", "drawable-inline-array-node"],
    [19, "a0", "drawable-inline-array-node"],
    [[104, 110], "v1", "dma-packet"],
    [[183, 189], "v1", "dma-packet"]
  ],
  "draw-drawable-tree-tfrag-trans": [
    [18, "v1", "drawable-inline-array-node"],
    [20, "a0", "drawable-inline-array-node"],
    [[176, 182], "v1", "dma-packet"],
    [[97, 103], "v1", "dma-packet"]
  ],
  "draw-drawable-tree-tfrag-water": [
    [18, "v1", "drawable-inline-array-node"],
    [20, "a0", "drawable-inline-array-node"],
    [[176, 182], "v1", "dma-packet"],
    [[97, 103], "v1", "dma-packet"]
  ],
  "tfrag-vu1-init-buf": [
    [[27, 35], "v1", "dma-packet"],
    [[61, 66], "v1", "dma-packet"],
    [69, "v1", "(pointer int32)"]
  ],
  "(method 8 process-tree)": [
    [31, "v1", "symbol"],
    [6, "a3", "symbol"]
  ],
  "(method 11 memory-usage-block)": [[43, "a0", "int"]],
  "process-release?": [[9, "gp", "process-focusable"]],
  "(code pov-camera-start-playing pov-camera)": [[21, "v0", "joint"]],
  "(anon-function 7 pov-camera)": [
    [9, "v1", "float"],
    [16, "v1", "float"]
  ],
  "(event othercam-running)": [
    [17, "v1", "process-drawable"],
    [24, "v0", "joint"],
    [41, "a0", "process"]
  ],
  "upload-generic-shrub": [
    [[3, 13], "t0", "dma-packet"],
    [[15, 26], "v1", "matrix"],
    [[31, 44], "t0", "vector4w-2"],
    [[47, 71], "t0", "dma-packet"],
    [[74, 98], "a2", "dma-packet"],
    [[101, 125], "a2", "dma-packet"],
    [[128, 152], "a2", "dma-packet"],
    [[157, 162], "a1", "dma-packet"]
  ],
  "tfrag-scissor-vu1-init-buf": [
    [[25, 34], "v1", "dma-packet"],
    [[61, 66], "v1", "dma-packet"],
    [69, "v1", "(pointer uint32)"]
  ],
  "(method 9 tie-fragment)": [
    [21, "a2", "(pointer int32)"],
    [26, "a3", "(pointer int32)"],
    [[1, 70], "s5", "adgif-shader"]
  ],
  "tie-init-engine": [
    [[11, 25], "a0", "dma-packet"],
    [[37, 45], "a0", "dma-packet"],
    [[47, 54], "a0", "dma-packet"],
    [[57, 64], "v1", "vector"],
    [[65, 72], "v1", "(pointer vif-tag)"]
  ],
  "tie-end-buffer": [
    [[1, 8], "a1", "dma-packet"],
    [[10, 17], "a1", "gs-gif-tag"],
    [21, "a1", "(pointer gs-test)"],
    [23, "a1", "(pointer gs-reg64)"],
    [[27, 34], "a1", "dma-packet"],
    [38, "a0", "(pointer vif-tag)"],
    [40, "a0", "(pointer vif-tag)"],
    [42, "a0", "(pointer vif-tag)"],
    [44, "a0", "(pointer vif-tag)"],
    [[45, 49], "a0", "(pointer int32)"]
  ],
  "tie-ints": [
    [17, "v1", "(pointer uint32)"],
    [21, "v1", "(pointer uint32)"]
  ],
  "(method 13 drawable-tree-instance-tie)": [
    [[51, 70], "t1", "tie-fragment"],
    [[102, 120], "a3", "tie-fragment"],
    [[160, 178], "t1", "tie-fragment"],
    [[211, 229], "a3", "tie-fragment"],
    [[266, 286], "t1", "tie-fragment"],
    [[320, 340], "a1", "tie-fragment"],
    [[381, 400], "t1", "tie-fragment"],
    [[432, 450], "a3", "tie-fragment"],
    [[487, 507], "t1", "tie-fragment"],
    [[541, 561], "a1", "tie-fragment"],
    [[598, 616], "t1", "tie-fragment"],
    [[649, 667], "a3", "tie-fragment"],
    [[703, 723], "t1", "tie-fragment"],
    [[756, 776], "a1", "tie-fragment"]
  ],
  "draw-drawable-tree-instance-tie": [
    [[23, 37], "v1", "drawable-inline-array-node"],
    [25, "a0", "drawable-inline-array-node"],
    [120, "s2", "drawable-inline-array-instance-tie"],
    [132, "v1", "int"],
    [132, "a0", "int"]
  ],
  "instance-tie-patch-buckets": [
    [39, "a0", "(pointer uint64)"],
    [152, "a0", "(pointer uint64)"],
    [265, "a0", "(pointer uint64)"],
    [378, "a0", "(pointer uint64)"],
    [491, "a0", "(pointer uint64)"],
    [605, "a0", "(pointer uint64)"],
    [719, "a0", "(pointer uint64)"],
    [833, "a0", "(pointer uint64)"],
    [947, "a0", "(pointer uint64)"],
    [1061, "a0", "(pointer uint64)"],
    [1175, "a0", "(pointer uint64)"],
    [1289, "a0", "(pointer uint64)"],
    [1403, "a0", "(pointer uint64)"],
    [[51, 57], "a0", "dma-packet"],
    [[164, 170], "a0", "dma-packet"]
  ],
  "tie-floats": [[[3, 73], "gp", "(pointer uint32)"]],
  "tie-init-buf": [
    [[24, 31], "a0", "dma-packet"],
    [[33, 40], "a0", "gs-gif-tag"],
    [44, "a0", "(pointer gs-zbuf)"],
    [46, "a0", "(pointer gs-reg64)"],
    [[49, 59], "v1", "dma-packet"],
    [[84, 90], "v1", "dma-packet"],
    [92, "v1", "(pointer int32)"]
  ],
  "tie-init-envmap-buf": [
    [[23, 33], "v1", "dma-packet"],
    [[58, 64], "v1", "dma-packet"],
    [66, "v1", "(pointer int32)"]
  ],
  "(code othercam-running)": [[[2, 65], "s2", "process-drawable"]],
  "hud-ring-cell-init-by-other": [
    [36, "a0", "progress"],
    [45, "v1", "progress"],
    [56, "a0", "progress"],
    [132, "a1", "progress"],
    [159, "a1", "progress"],
    [178, "a1", "progress"]
  ],
  "(enter othercam-running)": [[[50, 60], "gp", "process-drawable"]],
  "(post idle hud-ring-cell)": [
    [8, "a1", "progress"],
    [13, "v1", "progress"],
    [36, "a1", "progress"],
    [63, "a1", "progress"],
    [82, "a1", "progress"],
    [99, "v1", "progress"],
    [102, "v1", "progress"],
    [137, "v1", "progress"],
    [159, "v1", "progress"]
  ],
  "(code target-board-jump)": [[17, "v1", "art-joint-anim"]],
  "(code target-board-get-on)": [[55, "v1", "art-joint-anim"]],
  "(code target-board-jump-kick)": [[15, "v1", "art-joint-anim"]],
  "(code target-board-get-off)": [[78, "v1", "art-joint-anim"]],
  "(code target-board-stance)": [[49, "v1", "art-joint-anim"]],
  "(code target-board-wall-kick)": [
    [10, "v1", "art-joint-anim"],
    [59, "f0", "float"]
  ],
  "(code target-board-pegasus)": [
    [32, "s4", "art-joint-anim"],
    [68, "s4", "process-focusable"],
    [85, "s4", "process-focusable"],
    [149, "s4", "target"]
  ],
  "(code target-board-trickx)": [
    [81, "v1", "art-joint-anim"],
    [149, "v1", "art-joint-anim"],
    [218, "v1", "art-joint-anim"],
    [301, "v1", "art-joint-anim"]
  ],
  "(code target-board-flip)": [
    [108, "v1", "art-joint-anim"],
    [218, "v1", "art-joint-anim"],
    [319, "v1", "art-joint-anim"],
    [385, "v1", "art-joint-anim"]
  ],
  "(code target-board-hold)": [
    [100, "v1", "art-joint-anim"],
    [227, "v1", "art-joint-anim"],
    [415, "v1", "art-joint-anim"],
    [485, "v1", "art-joint-anim"]
  ],
  "(code target-board-hit-ground)": [
    [77, "v1", "art-joint-anim"],
    [147, "v1", "art-joint-anim"]
  ],
  "target-board-ground-check": [
    [198, "v1", "board"],
    [258, "v1", "board"]
  ],
  "(enter target-board-jump)": [
    [174, "v1", "board"],
    [231, "v1", "board"]
  ],
  "(trans target-board-ride-edge)": [[107, "v0", "sound-rpc-set-param"]],
  "(enter target-board-flip)": [[78, "v0", "sound-rpc-set-param"]],
  "target-board-anim-trans": [[192, "v0", "sound-rpc-set-param"]],
  "(exit target-board-ride-edge)": [[8, "v0", "sound-rpc-set-param"]],
  "(exit target-board-flip)": [[31, "v0", "sound-rpc-set-param"]],
  "(exit target-board-hold)": [[9, "v0", "sound-rpc-set-param"]],
  "(code target-board-hit)": [
    [304, "v1", "fact-info-target"],
    [455, "v1", "fact-info-target"]
  ],
  "(code target-board-halfpipe)": [
    [173, "t9", "(function none :behavior target)"]
  ],
  "(event target-board-grab)": [[24, "a0", "process"]],
  "(event target-board-halfpipe)": [[82, "v1", "float"]],
  "talker-spawn-func": [
    [79, "a0", "talker"],
    [82, "v1", "talker"],
    [85, "v1", "talker"]
  ],
  "(method 9 board-info)": [
    [45, "a0", "fact-info-target"],
    [55, "a0", "fact-info-target"]
  ],
  "target-board-real-post": [[346, "v0", "sound-rpc-set-param"]],
  "target-board-effect": [[334, "v0", "sound-rpc-set-param"]],
  "target-board-handler": [[123, "a0", "process"]],
  "(trans target-flop-hit-ground)": [
    [52, "v1", "fact-info-target"],
    [58, "v1", "fact-info-target"]
  ],
  "(code target-flop)": [[32, "v1", "art-joint-anim"]],
  "(trans target-flop)": [
    [73, "v1", "fact-info-target"],
    [79, "v1", "fact-info-target"],
    [108, "v1", "fact-info-target"],
    [114, "v1", "fact-info-target"],
    [187, "v1", "fact-info-target"],
    [193, "v1", "fact-info-target"]
  ],
  "(enter target-flop)": [
    [2, "v1", "fact-info-target"],
    [8, "v1", "fact-info-target"]
  ],
  "(trans target-attack-uppercut-jump)": [
    [183, "v1", "fact-info-target"],
    [189, "v1", "fact-info-target"]
  ],
  "(trans target-attack-air)": [
    [83, "v1", "fact-info-target"],
    [89, "v1", "fact-info-target"]
  ],
  "(code target-running-attack)": [
    [115, "gp", "art-joint-anim"],
    [398, "v1", "art-joint-anim"],
    [426, "v1", "art-joint-anim"],
    [454, "v1", "art-joint-anim"],
    [542, "t1", "sound-name"],
    [547, "t1", "sound-name"],
    [557, "t1", "sound-name"],
    [226, "f26", "float"],
    [309, "f26", "float"]
  ],
  "(trans target-duck-high-jump-jump)": [[11, "v0", "sound-rpc-set-param"]],
  "(code target-double-jump)": [
    [81, "v1", "art-joint-anim"],
    [119, "v1", "art-joint-anim"]
  ],
  "(code target-jump-forward)": [[55, "v1", "art-joint-anim"]],
  "(code target-falling)": [[67, "v1", "art-joint-anim"]],
  "mod-var-jump": [
    [76, "f1", "float"],
    [171, "v0", "vector"]
  ],
  "(code target-slide-down)": [[28, "v1", "art-joint-anim"]],
  "(code target-duck-stance)": [
    [59, "v1", "art-joint-anim"],
    [291, "v1", "art-joint-anim"],
    [112, "v1", "art-joint-anim"],
    [239, "v1", "art-joint-anim"]
  ],
  "(enter target-double-jump)": [[15, "v1", "vector"]],
  "(enter target-jump)": [[42, "v1", "vector"]],
  "(enter target-high-jump)": [[21, "v1", "vector"]],
  "(code target-attack)": [
    [145, "gp", "art-joint-anim"],
    [177, "v1", "fact-info-target"],
    [183, "v1", "fact-info-target"]
  ],
  "(event target-running-attack)": [[48, "v1", "target"]],
  "(trans target-running-attack)": [
    [211, "v1", "fact-info-target"],
    [217, "v1", "fact-info-target"]
  ],
  "target-gun-end-mode": [[58, "v0", "sound-rpc-set-param"]],
  "target-board-physics": [[167, "v0", "sound-rpc-set-param"]],
  "clone-anim-once": [
    [[22, 69], "gp", "process-drawable"],
    [46, "s5", "collide-shape"],
    [107, "v1", "manipy"]
  ],
  "service-cpads": [[[207, 312], "s3", "pad-buttons"]],
  "dm-editable-boolean-toggle-pick-func": [[5, "v1", "(pointer symbol)"]],
  "dm-editable-light-float-func": [
    [36, "a0", "(pointer float)"],
    [88, "v1", "(pointer float)"]
  ],
  "(anon-function 46 script)": [[24, "v0", "float"]],
  "(anon-function 4 script)": [[13, "v1", "int"]],
  "(method 13 sync-linear)": [
    ["_stack_", 16, "res-tag"],
    [35, "v1", "(pointer float)"]
  ],
  "(method 13 sync-eased)": [
    ["_stack_", 16, "res-tag"],
    [[31, 54], "v1", "(pointer float)"]
  ],
  "(method 13 sync-paused)": [
    ["_stack_", 16, "res-tag"],
    [[29, 45], "v1", "(pointer float)"]
  ],
  "unpack-comp-rle": [[[10, 26], "a0", "(pointer int8)"]],
  "(method 16 level)": [
    [222, "v1", "(pointer uint128)"],
    [223, "a1", "(pointer uint128)"],
    [225, "a0", "(pointer uint128)"],
    [[71, 168], "s1", "(pointer int8)"],
    [72, "v1", "(pointer int8)"],
    [[74, 169], "s0", "(pointer int8)"],
    [[170, 193], "s1", "(pointer uint8)"],
    [[171, 193], "s2", "(pointer uint8)"],
    [227, "v1", "(pointer uint8)"]
  ],
  "set-fog-height!": [[2, "v1", "(array texture-anim)"]],
  "unpack-comp-huf": [[[21, 23], "t3", "(pointer uint16)"]],
  "(method 10 elec-gate)": [[13, "t9", "(function process-drawable none)"]],
  "(method 11 elec-gate)": [
    [180, "a0", "vector"],
    [193, "a0", "vector"]
  ],
  "(event idle simple-focus)": [[6, "v1", "vector"]],
  "(trans active simple-nav-sphere)": [[10, "v1", "process-drawable"]],
  "simple-nav-sphere-event-handler": [[21, "v1", "float"]],
  "sampler-start": [
    [1, "v1", "timer-bank"],
    [3, "v1", "timer-bank"],
    [6, "a0", "timer-bank"],
    [24, "a0", "timer-bank"]
  ],
  "(top-level-login sampler)": [[14, "v1", "timer-bank"]],
  "sampler-stop": [[1, "v1", "timer-bank"]],
  "(event up-idle basebutton)": [[[3, 38], "v1", "attack-info"]],
  "(method 33 basebutton)": [[35, "v1", "art-joint-anim"]],
  "(event idle drop-plat)": [
    [19, "s5", "process-focusable"],
    [53, "gp", "process-focusable"]
  ],
  "(event idle bouncer)": [[[120, 127], "v1", "attack-info"]],
  "(method 7 conveyor)": [
    [12, "t9", "(function process-drawable int process-drawable)"]
  ],
  "(method 27 conveyor)": [
    [23, "a0", "connection"],
    [24, "a0", "collide-shape"],
    [71, "a0", "connection"],
    [72, "a0", "collide-shape"],
    [143, "s4", "process-focusable"]
  ],
  "(method 21 conveyor)": [
    [104, "v1", "vector"],
    [102, "v1", "vector"],
    [106, "a0", "vector"],
    [112, "v1", "vector"],
    [118, "v1", "vector"]
  ],
  "(code idle lgconveyor)": [[10, "v1", "art-joint-anim"]],
  "(post idle lgconveyor)": [[4, "t9", "(function none)"]],
  "(method 7 elevator)": [[14, "t9", "(function base-plat int base-plat)"]],
  "elevator-event": [
    [23, "v1", "focus"],
    [88, "gp", "float"],
    [132, "gp", "float"]
  ],
  "(method 46 elevator)": [[11, "f0", "float"]],
  "(method 11 elevator)": [[156, "f0", "float"]],
  "(enter idle elec-gate)": [
    [[33, 53], "a1", "lightning-mode"],
    [[10, 30], "a1", "lightning-mode"],
    [[56, 76], "a1", "lightning-mode"]
  ],
  "(enter active elec-gate)": [
    [[29, 49], "a1", "lightning-mode"],
    [[75, 95], "a1", "lightning-mode"],
    [[52, 72], "a1", "lightning-mode"]
  ],
  "(trans active elec-gate)": [
    [[284, 304], "a0", "lightning-mode"],
    [[257, 416], "s4", "lightning-mode"]
  ],
  "(trans shutdown elec-gate)": [
    [[36, 56], "a0", "lightning-mode"],
    [[82, 102], "a0", "lightning-mode"],
    [[59, 79], "a0", "lightning-mode"]
  ],
  "(method 11 basebutton)": [["_stack_", 16, "res-tag"]],
  "(method 24 conveyor)": [["_stack_", 16, "res-tag"]],
  "(method 25 conveyor)": [[11, "v0", "actor-option"]],
  "(method 24 scene-player)": [[38, "gp", "scene"]],
  "process-drawable-draw-subtitles": [[26, "v0", "(array subtitle-range)"]],
  "(post play-anim scene-player)": [
    [192, "s4", "process-drawable"],
    [243, "s4", "process-drawable"],
    [306, "s5", "process-drawable"],
    [564, "v0", "sound-rpc-set-param"],
    [655, "v0", "sound-rpc-set-param"]
  ],
  "(method 9 scene-actor)": [
    [43, "s4", "skeleton-group"],
    [258, "a0", "process-drawable"],
    [262, "v1", "process-drawable"],
    [266, "a0", "process-drawable"],
    [346, "a0", "scene-player"],
    [355, "v1", "manipy"],
    [361, "v1", "manipy"],
    [376, "v1", "manipy"],
    [382, "v1", "manipy"],
    [533, "a0", "process-drawable"],
    [537, "v1", "process-drawable"],
    [541, "a0", "process-drawable"]
  ],
  "(method 25 scene-player)": [
    [99, "s2", "process-drawable"],
    [152, "s2", "process-drawable"],
    [155, "s2", "process-drawable"],
    [158, "s2", "process-drawable"],
    [161, "s2", "process-drawable"]
  ],
  "(method 16 drawable-inline-array-region-prim)": [
    [[1, 7], "v1", "drawable-region-prim"]
  ],
  "(method 18 drawable-region-face)": [
    [[33, 84], "v1", "(inline-array vector)"]
  ],
  "(method 18 drawable-tree-region-prim)": [
    [[22, 49], "s2", "drawable-region-prim"]
  ],
  "(method 9 region)": [
    [[55, 60], "a0", "drawable-region-prim"],
    [58, "v1", "region-prim-area"],
    [4, "a0", "region-prim-area"],
    [50, "v1", "drawable-region-prim"]
  ],
  "(method 17 drawable-tree-region-prim)": [
    [[23, 28], "a0", "drawable-region-prim"],
    [4, "a0", "region-prim-area"]
  ],
  "(method 19 drawable-region-volume)": [[8, "a3", "drawable-region-face"]],
  "(method 18 drawable-region-volume)": [
    [[23, 27], "a0", "drawable-region-face"]
  ],
  "(method 17 drawable-region-volume)": [
    [[12, 21], "a0", "drawable-region-face"]
  ],
  "region-prim-lookup-by-id": [[45, "t6", "drawable-region-prim"]],
  "region-tree-execute": [
    [114, "v1", "region-prim-area"],
    [107, "v1", "region-prim-area"],
    [97, "v1", "region-prim-area"],
    [159, "v1", "region-prim-area"],
    [204, "v1", "region-prim-area"],
    [210, "v1", "region-prim-area"],
    [221, "v1", "region-prim-area"],
    [165, "v1", "region-prim-area"],
    [169, "v1", "region-prim-area"],
    [175, "a0", "region-prim-area"],
    [191, "v1", "region-prim-area"],
    [120, "v1", "region-prim-area"],
    [124, "v1", "region-prim-area"],
    [146, "v1", "region-prim-area"],
    [129, "a1", "region-prim-area"],
    [103, "v1", "region-prim-area"],
    [[19, 29], "v1", "region-prim-area"]
  ],
  "add-debug-bound": [
    [[33, 41], "a0", "dma-packet"],
    [[42, 50], "a0", "gs-gif-tag"],
    [53, "a0", "(pointer gs-zbuf)"],
    [55, "a0", "(pointer gs-reg64)"],
    [57, "a0", "(pointer gs-test)"],
    [59, "a0", "(pointer gs-reg64)"],
    [61, "a0", "(pointer gs-alpha)"],
    [63, "a0", "(pointer gs-reg64)"],
    [105, "v1", "dma-packet"],
    [99, "a0", "dma-packet"],
    [97, "a1", "dma-packet"]
  ],
  "(code part-tester-idle)": [[[16, 22], "s5", "process-drawable"]],
  "(method 25 progress)": [[[19, 31], "a0", "menu-option"]],
  "(method 24 progress)": [
    [71, "a0", "menu-on-off-game-vibrations-option"],
    [77, "a0", "menu-on-off-game-subtitles-option"],
    [83, "a0", "menu-language-option"],
    [88, "a0", "menu-language-option"],
    [92, "v1", "menu-language-option"],
    [96, "v1", "menu-language-option"],
    [102, "a0", "menu-on-off-option"],
    [108, "a0", "menu-on-off-option"],
    [114, "a0", "menu-on-off-option"],
    [120, "a0", "menu-on-off-option"],
    [126, "a0", "menu-slider-option"],
    [132, "a0", "menu-slider-option"],
    [138, "a0", "menu-slider-option"],
    [142, "v1", "menu-missions-option"]
  ],
  "(method 31 progress)": [
    [61, "v1", "(array menu-option)"],
    [62, "v1", "menu-missions-option"]
  ],
  "(method 32 progress)": [
    [296, "v1", "(array menu-option)"],
    [297, "v1", "menu-select-start-option"],
    [306, "v1", "(array menu-option)"],
    [307, "v1", "menu-select-scene-option"],
    [371, "v1", "(array menu-option)"],
    [372, "v1", "menu-missions-option"],
    [380, "v1", "(array menu-option)"],
    [381, "v1", "menu-highscores-option"],
    [384, "v1", "(array menu-option)"],
    [385, "v1", "menu-highscores-option"]
  ],
  "draw-highlight": [[[44, 47], "v1", "dma-packet"]],
  "end-scissor": [[[16, 19], "v1", "dma-packet"]],
  "begin-scissor-secret": [[[49, 52], "v1", "dma-packet"]],
  "end-scissor-secret": [[[16, 19], "v1", "dma-packet"]],
  "begin-scissor-missions": [[[49, 52], "v1", "dma-packet"]],
  "end-scissor-missions": [[[16, 19], "v1", "dma-packet"]],
  "begin-scissor-scene": [[[49, 52], "v1", "dma-packet"]],
  "end-scissor-scene": [[[16, 19], "v1", "dma-packet"]],
  "begin-scissor-level": [[[49, 52], "v1", "dma-packet"]],
  "end-scissor-level": [[[16, 19], "v1", "dma-packet"]],
  "(method 10 menu-highscores-option)": [
    [17, "v1", "float"],
    [51, "f0", "float"],
    [14, "v1", "float"]
  ],
  "draw-percent-bar": [[[38, 41], "v1", "dma-packet"]],
  "draw-highscore-icon": [[[36, 39], "v1", "dma-packet"]],
  "begin-scissor": [[[70, 73], "v1", "dma-packet"]],
  "draw-savegame-box": [[[25, 28], "v1", "dma-packet"]],
  "draw-decoration": [[[176, 179], "v1", "dma-packet"]],
  "draw-missions-decoration": [[[137, 140], "v1", "dma-packet"]],
  "draw-sound-options-decoration": [[[151, 154], "v1", "dma-packet"]],
  "draw-decoration-secrets": [[[139, 142], "v1", "dma-packet"]],
  "draw-decoration-load-save": [[[173, 176], "v1", "dma-packet"]],
  "(method 10 menu-secret-option)": [
    [25, "v1", "float"],
    [22, "v1", "float"],
    [63, "f0", "float"],
    [[137, 140], "v1", "dma-packet"]
  ],
  "(method 10 menu-memcard-slot-option)": [
    [[333, 336], "v1", "dma-packet"],
    [[552, 555], "v1", "dma-packet"],
    [[874, 877], "v1", "dma-packet"],
    [[941, 944], "v1", "dma-packet"],
    [[1034, 1037], "v1", "dma-packet"],
    [[1107, 1110], "v1", "dma-packet"],
    [[1186, 1189], "v1", "dma-packet"],
    [59, "f0", "float"]
  ],
  "(method 10 menu-icon-info-option)": [[[71, 74], "v1", "dma-packet"]],
  "find-mission-text-at-index": [
    [
      201,
      "v1",
      "symbol" // this is a lie, but it's needed to work around the useless`cmove-#f-zero` it's not a symbol
    ]
  ],
  "(method 10 menu-missions-option)": [[78, "f0", "float"]],
  "draw-highscore-cup": [[[74, 77], "v1", "dma-packet"]],
  "(method 10 menu-slider-option)": [
    [[415, 418], "v1", "dma-packet"],
    [[768, 771], "v1", "dma-packet"]
  ],
  "(method 10 menu-sub-menu-option)": [
    [[237, 240], "v1", "dma-packet"],
    [[334, 337], "v1", "dma-packet"]
  ],
  "(event idle progress)": [
    [[10, 80], "v1", "mc-status-code"],
    [[147, 217], "v1", "mc-status-code"]
  ],
  "memcard-unlocked-secrets?": [[50, "s5", "int"]],
  "(method 10 progress)": [[45, "t9", "(function progress none)"]],
  "load-game-text-info": [[4, "v1", "game-text-info"]],
  "(method 16 camera-master)": [
    [[11, 15], "a2", "target"],
    [[16, 18], "v1", "int"]
  ],
  "master-choose-entity": [
    ["_stack_", 96, "res-tag"],
    [[87, 247], "s3", "(pointer camera-slave)"]
  ],
  "cam-string-joystick": [[785, "v1", "process-drawable"]],
  "transform-rigid-body-prims": [
    [[5, 8], "a0", "collide-shape-prim-group"],
    [[11, 22], "v1", "collide-shape-prim"]
  ],
  "(method 46 rigid-body-object)": [
    [[78, 95], "s3", "attack-info"],
    [113, "s4", "process-focusable"],
    [127, "s5", "attack-info"],
    [146, "v1", "focus"],
    [162, "s5", "process-focusable"],
    [213, "s4", "process-focusable"],
    [226, "v1", "float"],
    [50, "s4", "process-focusable"]
  ],
  "(method 33 cty-guard-turret-button)": [[35, "v1", "art-joint-anim"]],
  "(code pop-up cty-guard-turret-button)": [[10, "v1", "art-joint-anim"]],
  "(method 9 race-info)": [[6, "v1", "entity-race-mesh"]],
  "(method 14 rigid-body)": [[18, "v1", "vector"]],
  "get-penetrate-using-from-attack-event": [
    [[0, 6], "v1", "attack-info"],
    [23, "gp", "collide-shape"]
  ],
  "(method 13 water-control)": [
    [142, "v1", "process-drawable"],
    [135, "v1", "process-drawable"]
  ],
  "(method 10 water-control)": [
    [9, "a0", "collide-shape"],
    [13, "a0", "collide-shape"],
    [195, "v1", "collide-shape-moving"],
    [375, "v1", "process-drawable"],
    [707, "v1", "control-info"],
    [719, "a1", "collide-shape-moving"],
    [735, "a0", "collide-shape-moving"],
    [750, "a0", "collide-shape-moving"],
    [756, "a0", "collide-shape-moving"],
    [855, "v1", "collide-shape-moving"],
    [875, "s3", "collide-shape-moving"],
    [899, "s3", "collide-shape-moving"],
    [904, "s3", "collide-shape-moving"],
    [1017, "s4", "collide-shape-moving"],
    [1018, "s4", "collide-shape-moving"],
    [1024, "s4", "collide-shape-moving"],
    [1037, "v1", "collide-shape-moving"],
    [1104, "a0", "collide-shape-moving"],
    [1125, "v1", "collide-shape-moving"]
  ],
  "(method 52 collide-shape)": [
    [76, "v1", "region-prim-area"],
    [77, "v1", "region-prim-area"],
    [83, "a1", "region-prim-area"],
    [84, "a1", "region-prim-area"],
    [20, "a0", "region-prim-area"],
    [15, "v1", "region-prim-area"],
    [17, "v1", "region-prim-area"],
    [53, "a1", "region-prim-area"],
    [56, "v1", "region-prim-area"]
  ],
  "(method 40 crate)": [
    [2, "v1", "fact-info-crate"],
    [13, "a0", "fact-info-crate"],
    [55, "v0", "float"]
  ],
  "(method 0 carry-info)": [[42, "s5", "collide-shape"]],
  "crate-standard-event-handler": [
    [14, "v1", "attack-info"],
    [15, "v1", "attack-info"],
    [19, "v1", "attack-info"],
    [75, "gp", "target"],
    [209, "v1", "attack-info"],
    [458, "v1", "attack-info"],
    [643, "a0", "vector"]
  ],
  "target-darkjak-process": [
    [43, "a0", "fact-info-target"],
    [46, "a0", "fact-info-target"]
  ],
  "want-to-darkjak?": [[53, "a0", "fact-info-target"]],
  "target-powerup-process": [
    [235, "v0", "sound-rpc-set-param"],
    [253, "v1", "fact-info-target"],
    [259, "a0", "fact-info-target"],
    [262, "a0", "fact-info-target"],
    [268, "v1", "fact-info-target"],
    [283, "v1", "fact-info-target"],
    [313, "a0", "fact-info-target"],
    [366, "v1", "fact-info-target"],
    [390, "v1", "fact-info-target"],
    [407, "v1", "fact-info-target"]
  ],
  "target-eco-process": [
    [1, "v1", "fact-info-target"],
    [11, "a0", "fact-info-target"],
    [19, "v1", "fact-info-target"],
    [21, "v1", "fact-info-target"],
    [14, "a0", "fact-info-target"],
    [54, "v1", "fact-info-target"],
    [77, "v1", "fact-info-target"],
    [82, "a3", "fact-info-target"],
    [97, "v1", "fact-info-target"]
  ],
  "cloud-track": [
    [[19, 83], "s1", "handle"],
    [[29, 116], "s2", "handle"]
  ],
  "(code target-darkjak-bomb1)": [
    [408, "v1", "art-joint-anim"],
    [166, "s5", "int"],
    [336, "v1", "float"],
    ["_stack_", 56, "sphere"],
    ["_stack_", 88, "float"]
  ],
  "target-darkjak-bomb-collide": [
    [2, "gp", "(pointer float)"],
    [12, "gp", "(pointer float)"],
    [13, "gp", "(pointer float)"]
  ],
  "(anon-function 16 target-darkjak)": [[61, "gp", "art-joint-anim"]],
  "(code target-darkjak-get-on)": [
    [214, "v1", "art-joint-anim"],
    [390, "v0", "sound-rpc-set-param"],
    [111, "a0", "fact-info-target"],
    [113, "a0", "fact-info-target"],
    [114, "a0", "fact-info-target"]
  ],
  "(code target-darkjak-bomb0)": [
    [37, "v1", "art-joint-anim"],
    [133, "v1", "art-joint-anim"],
    [213, "v1", "art-joint-anim"],
    [644, "v1", "process-drawable"],
    [750, "v1", "process-drawable"],
    [888, "v1", "process-drawable"],
    [994, "v1", "process-drawable"],
    ["_stack_", 16, "float"],
    [18, "v1", "float"]
  ],
  "water-info<-region": [
    [12, "a0", "symbol"],
    [48, "s2", "pair"],
    [49, "v1", "pair"],
    [57, "s2", "pair"],
    [58, "v1", "pair"],
    [59, "v1", "pair"],
    [99, "s2", "pair"],
    [100, "v1", "pair"],
    [101, "v1", "pair"],
    [133, "s1", "process-drawable"],
    [143, "s2", "pair"],
    [144, "v1", "pair"],
    [145, "v1", "pair"],
    [146, "v1", "pair"],
    [147, "s2", "pair"],
    [148, "v1", "pair"],
    [199, "a0", "process-focusable"],
    [208, "s2", "pair"],
    [209, "s2", "pair"],
    [231, "a0", "region-prim-area"],
    [238, "v1", "region-prim-area"]
  ],
  "target-danger-set!": [[823, "v1", "fact-info-target"]],
  "(method 26 target)": [[23, "v0", "float"]],
  "(method 11 attack-info)": [
    [[118, 130], "v1", "process-drawable"],
    [[156, 161], "v1", "process-drawable"]
  ],
  "(method 10 attack-info)": [[13, "a1", "collide-shape"]],
  "target-log-attack": [[47, "a3", "attack-info"]],
  "can-hands?": [
    [39, "a0", "fact-info-target"],
    [45, "a0", "fact-info-target"]
  ],
  "target-attacked": [
    [56, "v1", "fact-info-target"],
    [66, "v1", "fact-info-target"],
    [72, "v1", "fact-info-target"],
    [176, "v1", "fact-info-target"],
    [241, "t4", "vector"],
    [290, "v1", "fact-info-target"]
  ],
  "(anon-function 10 target-handler)": [
    [70, "a0", "handle"],
    [146, "a0", "process-focusable"],
    [154, "a0", "process-focusable"],
    [161, "a0", "process-focusable"],
    [175, "a0", "process-focusable"],
    [99, "t2", "float"],
    [99, "t1", "float"]
  ],
  "(code target-edge-grab)": [
    [21, "v1", "process-drawable"],
    [22, "a0", "collide-shape-moving"],
    [25, "v1", "process-drawable"],
    [26, "v1", "collide-shape-moving"],
    [270, "f0", "float"]
  ],
  "(exit target-edge-grab)": [
    [17, "v1", "process-drawable"],
    [18, "a1", "collide-shape-moving"],
    [21, "v1", "process-drawable"],
    [22, "v1", "collide-shape-moving"]
  ],
  "(code target-pole-flip-forward-jump)": [
    [26, "t9", "(function none :behavior target)"]
  ],
  "(code target-pole-flip-up)": [[23, "v1", "art-joint-anim"]],
  "(code target-pole-cycle)": [
    [103, "v1", "art-joint-anim"],
    [163, "v1", "art-joint-anim"]
  ],
  "(code target-grab)": [
    [232, "v1", "art-joint-anim"],
    [422, "v1", "art-joint-anim"]
  ],
  "(event target-grab)": [
    [33, "a0", "process"],
    [125, "gp", "object"]
  ],
  "(code target-load-wait)": [
    [21, "v1", "art-joint-anim"],
    [134, "v1", "art-joint-anim"],
    [191, "v1", "art-joint-anim"]
  ],
  "(code target-edge-grab-jump)": [[72, "a1", "art-joint-anim"]],
  "(code target-hit-ground-hard)": [[46, "v1", "fact-info-target"]],
  "(anon-function 11 target2)": [[[19, 140], "s4", "target"]],
  "(anon-function 14 target2)": [[26, "f0", "float"]],
  "(code target-hide)": [
    [14, "v1", "art-joint-anim"],
    [143, "v1", "art-joint-anim"],
    [204, "v1", "art-joint-anim"],
    [258, "v1", "art-joint-anim"],
    [317, "v1", "art-joint-anim"],
    [385, "v1", "art-joint-anim"],
    [431, "v1", "art-joint-anim"],
    [488, "v1", "art-joint-anim"]
  ],
  "target-generic-event-handler": [
    [10, "v1", "float"],
    [314, "v1", "fact-info-target"],
    [321, "v1", "fact-info-target"],
    [527, "a0", "vector"],
    [681, "v1", "fact-info-target"],
    [699, "v1", "fact-info-target"],
    [866, "v1", "(state target)"],
    [894, "a0", "process"],
    [517, "v1", "float"]
  ],
  "target-dangerous-event-handler": [
    [9, "v1", "fact-info-target"],
    [20, "v1", "fact-info-target"]
  ],
  "(code target-swim-up)": [[18, "v1", "art-joint-anim"]],
  "(code target-swim-down)": [[69, "v1", "art-joint-anim"]],
  "(event target-swim-down)": [
    [[12, 99], "v1", "attack-info"],
    [88, "t0", "fact-info-target"]
  ],
  "(code target-swim-walk)": [
    [143, "v1", "art-joint-anim"],
    [58, "v1", "art-joint-anim"]
  ],
  "(code target-swim-stance)": [[33, "v1", "art-joint-anim"]],
  "(method 15 water-control)": [
    [47, "v0", "float"],
    [48, "v1", "float"]
  ],
  "(anon-function 10 water)": [
    [5, "s5", "process-drawable"],
    [28, "s5", "process-drawable"]
  ],
  "part-water-splash-callback": [[3, "v1", "float"]],
  "(event target-darkjak-bomb0)": [[51, "v1", "process"]],
  "(code target-darkjak-running-attack)": [
    [16, "v1", "float"],
    [259, "gp", "process-focusable"],
    [278, "v1", "handle"],
    [281, "v1", "handle"],
    [363, "v1", "handle"],
    [366, "v1", "handle"],
    [576, "v1", "art-joint-anim"],
    [604, "v1", "art-joint-anim"],
    [632, "v1", "art-joint-anim"],
    [672, "v1", "art-joint-anim"],
    [700, "v1", "art-joint-anim"],
    [835, "v1", "art-joint-anim"],
    [872, "f1", "float"],
    [22, "v1", "float"],
    ["_stack_", 56, "handle"],
    ["_stack_", 16, "float"]
  ],
  "target-bomb1-fire-shot": [
    [12, "v1", "handle"],
    [20, "gp", "process-focusable"]
  ],
  "(method 9 external-art-control)": [
    [173, "s4", "external-art-buffer"],
    [177, "s4", "external-art-buffer"],
    [183, "s4", "external-art-buffer"],
    [190, "s4", "external-art-buffer"]
  ],
  "(code target-darkjak-get-off)": [
    [159, "v1", "art-joint-anim"],
    [359, "v1", "art-joint-anim"],
    [472, "v1", "art-joint-anim"]
  ],
  "(anon-function 15 target-darkjak)": [
    [16, "v0", "process-focusable"],
    [82, "v1", "art-joint-anim"],
    [113, "v1", "art-joint-anim"]
  ],
  "(trans target-float)": [[130, "v1", "(state target)"]],
  "(code target-stance-look-around)": [[12, "v0", "float"]],
  "(code target-look-around)": [[21, "v0", "float"]],
  "(exit target-swim-stance)": [[51, "v0", "sound-rpc-set-param"]],
  "(exit target-swim-down)": [[56, "v0", "sound-rpc-set-param"]],
  "(method 7 water-anim)": [[14, "t9", "(function water-anim int water-anim)"]],
  "(method 26 water-anim)": [
    ["_stack_", 16, "res-tag"],
    [52, "v0", "(pointer float)"]
  ],
  "(method 7 flow-control)": [
    [19, "t9", "(function flow-control int flow-control)"]
  ],
  "water-anim-event-handler": [
    [23, "v1", "float"],
    [40, "s4", "process"],
    [50, "s5", "water-info"],
    [96, "gp", "process-focusable"],
    [116, "gp", "process-focusable"],
    [137, "gp", "process-focusable"],
    [182, "s5", "water-info"]
  ],
  "(code die crate)": [
    [6, "v1", "collide-shape"],
    [37, "v1", "process-focusable"]
  ],
  "(code notice-blue crate)": [
    [19, "v1", "process-drawable"],
    [21, "gp", "collide-shape-moving"],
    [28, "a0", "collide-shape-moving"],
    [30, "v1", "collide-shape-moving"]
  ],
  "(post fall crate)": [
    [[4, 10], "a0", "collide-shape-moving"],
    [15, "v1", "collide-shape-moving"],
    [26, "v1", "collide-shape-moving"],
    [[34, 53], "gp", "collide-shape-moving"]
  ],
  "(trans fall crate)": [
    [1, "v1", "collide-shape-moving"],
    [6, "v1", "float"],
    [8, "v1", "collide-shape-moving"],
    [24, "v1", "collide-shape-moving"],
    [32, "v1", "collide-shape-moving"],
    [34, "a0", "collide-shape-moving"],
    [37, "a0", "collide-shape-moving"]
  ],
  "(enter fall crate)": [[[35, 40], "a0", "carry-info"]],
  "(post carry crate)": [[[13, 16], "a0", "collide-shape-moving"]],
  "(event carry crate)": [[15, "a0", "vector"]],
  "(code idle crate)": [[[2, 5], "a0", "collide-shape-moving"]],
  "(code hide crate)": [
    [27, "v1", "collide-shape-moving"],
    [95, "v1", "collide-shape-moving"],
    [97, "a0", "collide-shape-moving"],
    [100, "a0", "collide-shape-moving"]
  ],
  "(code special-contents-die crate)": [[42, "v1", "collide-shape-moving"]],
  "target-send-attack": [
    ["_stack_", 96, "symbol"],
    [16, "s4", "process-focusable"],
    [[429, 444], "t1", "sound-name"]
  ],
  "(method 36 crate)": [
    [6, "a0", "collide-shape-moving"],
    [27, "a0", "collide-shape-moving"]
  ],
  "camera-rotate-to-vector": [[63, "v1", "float"]],
  "target-gun-find-track": [
    [182, "v0", "process-focusable"],
    [[192, 224], "gp", "process-focusable"],
    [[249, 475], "s5", "process-focusable"],
    [431, "a0", "process-focusable"],
    [434, "a0", "process-focusable"],
    [519, "v1", "int"],
    [520, "v1", "int"]
  ],
  "target-gun-check": [[599, "v0", "sound-rpc-set-param"]],
  "target-gun-build-track-list": [[46, "v1", "vector"]],
  "target-gun-joint-pre0": [[[131, 165], "gp", "process-focusable"]],
  "(method 28 water-anim)": [
    ["_stack_", 16, "res-tag"],
    [27, "v0", "vector"]
  ],
  "(method 7 drop-plat)": [[18, "v1", "external-art-buffer"]],
  "(method 22 gui-control)": [
    [[268, 315], "s4", "process-drawable"],
    [[275, 338], "s5", "sound-rpc-set-param"],
    [[351, 375], "s5", "sound-rpc-set-param"]
  ],
  "(method 13 sky-work)": [
    [[78, 170], "s4", "sky-work"],
    [[162, 168], "v1", "dma-packet"],
    [[221, 228], "a1", "dma-packet"],
    [[230, 239], "a1", "gs-gif-tag"],
    [243, "a1", "(pointer gs-zbuf)"],
    [245, "a1", "(pointer gs-reg64)"],
    [247, "a1", "(pointer gs-test)"],
    [249, "a1", "(pointer gs-reg64)"],
    [250, "a1", "(pointer gs-alpha)"],
    [252, "a1", "(pointer gs-reg64)"],
    [255, "a1", "(pointer gs-tex0)"],
    [257, "a1", "(pointer gs-reg64)"],
    [259, "a1", "(pointer gs-tex1)"],
    [261, "a1", "(pointer gs-reg64)"],
    [263, "a1", "(pointer gs-clamp)"],
    [265, "a1", "(pointer gs-reg64)"],
    [266, "a1", "(pointer uint64)"],
    [268, "a1", "(pointer gs-reg64)"],
    [[271, 309], "a2", "(inline-array qword)"],
    [[316, 354], "t0", "(inline-array qword)"],
    [[362, 369], "t1", "dma-packet"],
    [[371, 380], "t1", "gs-gif-tag"],
    [384, "t1", "(pointer gs-alpha)"],
    [386, "t1", "(pointer gs-reg64)"],
    [389, "t1", "(pointer gs-tex0)"],
    [391, "t1", "(pointer gs-reg64)"],
    [392, "t1", "(pointer uint64)"],
    [394, "t1", "(pointer gs-reg64)"],
    [[397, 429], "t0", "(inline-array qword)"],
    [[437, 444], "a1", "dma-packet"],
    [[446, 455], "a1", "gs-gif-tag"],
    [458, "a1", "(pointer gs-alpha)"],
    [460, "a1", "(pointer gs-reg64)"],
    [[515, 561], "t1", "(inline-array qword)"],
    [[574, 581], "a3", "dma-packet"],
    [[583, 592], "a3", "gs-gif-tag"],
    [596, "a3", "(pointer gs-alpha)"],
    [598, "a3", "(pointer gs-reg64)"],
    [601, "a3", "(pointer gs-tex0)"],
    [603, "a3", "(pointer gs-reg64)"],
    [604, "a3", "(pointer uint64)"],
    [606, "a3", "(pointer gs-reg64)"],
    [[609, 647], "v1", "(inline-array qword)"],
    [[673, 680], "a1", "dma-packet"],
    [[682, 691], "a1", "gs-gif-tag"],
    [695, "a1", "(pointer gs-zbuf)"],
    [697, "a1", "(pointer gs-reg64)"],
    [699, "a1", "(pointer gs-test)"],
    [701, "a1", "(pointer gs-reg64)"],
    [728, "a1", "(pointer gs-rgbaq)"],
    [730, "a1", "(pointer gs-reg64)"],
    [[733, 738], "v1", "(inline-array qword)"],
    [[741, 750], "v1", "(inline-array qword)"],
    [[760, 766], "v1", "dma-packet"]
  ],
  "(method 33 sky-work)": [
    [42, "s5", "int"],
    [46, "a2", "sky-work"],
    [59, "a2", "sky-work"],
    [36, "v1", "sky-work"]
  ],
  "(method 23 sky-work)": [
    [[3, 10], "a0", "dma-packet"],
    [[12, 21], "a0", "gs-gif-tag"],
    [25, "s3", "(pointer gs-test)"],
    [27, "s3", "(pointer gs-reg64)"],
    [42, "s3", "(pointer gs-tex0)"],
    [44, "s3", "(pointer gs-reg64)"],
    [46, "s3", "(pointer gs-tex1)"],
    [48, "s3", "(pointer gs-reg64)"],
    [49, "s3", "(pointer gs-clamp)"],
    [51, "s3", "(pointer gs-reg64)"],
    [53, "s3", "(pointer gs-alpha)"],
    [55, "s3", "(pointer gs-reg64)"],
    [56, "s3", "(pointer uint64)"],
    [58, "s3", "(pointer gs-reg64)"],
    [[255, 263], "s4", "dma-packet"]
  ],
  "(method 27 sky-work)": [
    [[5, 10], "a0", "dma-packet"],
    [[12, 20], "a0", "gs-gif-tag"],
    [25, "a0", "(pointer gs-alpha)"],
    [27, "a0", "(pointer gs-reg64)"],
    [[142, 149], "s4", "dma-packet"]
  ],
  "(method 34 sky-work)": [
    [[5, 10], "a0", "dma-packet"],
    [[12, 20], "a0", "gs-gif-tag"],
    [25, "a0", "(pointer gs-zbuf)"],
    [27, "a0", "(pointer gs-reg64)"],
    [29, "a0", "(pointer gs-test)"],
    [31, "a0", "(pointer gs-reg64)"],
    [33, "a0", "(pointer gs-alpha)"],
    [35, "a0", "(pointer gs-reg64)"],
    [[80, 88], "s5", "dma-packet"]
  ],
  "(method 35 sky-work)": [
    [[2, 9], "a1", "dma-packet"],
    [[11, 20], "a1", "gs-gif-tag"],
    [24, "a1", "(pointer gs-test)"],
    [26, "a1", "(pointer gs-reg64)"],
    [[66, 74], "s5", "dma-packet"]
  ],
  "(method 36 sky-work)": [
    [[7, 14], "a0", "dma-packet"],
    [[16, 26], "a0", "gs-gif-tag"],
    [62, "s2", "(pointer gs-tex0)"],
    [64, "s2", "(pointer gs-reg64)"],
    [66, "s2", "(pointer gs-tex1)"],
    [68, "s2", "(pointer gs-reg64)"],
    [70, "s2", "(pointer gs-test)"],
    [72, "s2", "(pointer gs-reg64)"],
    [74, "s2", "(pointer gs-clamp)"],
    [76, "s2", "(pointer gs-reg64)"],
    [78, "s2", "(pointer gs-alpha)"],
    [80, "s2", "(pointer gs-reg64)"],
    [[83, 177], "v1", "(inline-array qword)"]
  ],
  "draw-subtitle-image": [
    [[44, 48], "a0", "dma-packet"],
    [[49, 58], "a0", "gs-gif-tag"],
    [70, "a0", "(pointer gs-bitbltbuf)"],
    [72, "a0", "(pointer gs-reg64)"],
    [73, "a0", "(pointer gs-trxpos)"],
    [75, "a0", "(pointer gs-reg64)"],
    [81, "a0", "(pointer gs-trxreg)"],
    [83, "a0", "(pointer gs-reg64)"],
    [84, "a0", "(pointer gs-trxdir)"],
    [86, "a0", "(pointer gs-reg64)"],
    [[106, 112], "a1", "dma-packet"],
    [[113, 121], "a1", "gs-gif-tag"],
    [128, "a1", "(pointer gs-reg64)"],
    [130, "a1", "(pointer gs-alpha)"],
    [126, "a1", "(pointer gs-test)"],
    [132, "a1", "(pointer gs-reg64)"],
    [148, "a1", "(pointer gs-tex0)"],
    [150, "a1", "(pointer gs-reg64)"],
    [153, "a1", "(pointer gs-reg64)"],
    [157, "a1", "(pointer gs-reg64)"],
    [160, "a1", "(pointer gs-reg64)"],
    [151, "a1", "(pointer gs-tex1)"],
    [155, "a1", "(pointer gs-clamp)"],
    [158, "a1", "(pointer uint64)"],
    [[163, 194], "v1", "(pointer uint128)"],
    [[195, 199], "t0", "gs-gif-tag"],
    [[201, 206], "t0", "gs-gif-tag"],
    [[208, 213], "a2", "gs-gif-tag"],
    [[215, 220], "v1", "gs-gif-tag"],
    [[223, 254], "v1", "(pointer uint128)"],
    [[255, 259], "t0", "gs-gif-tag"],
    [[261, 266], "t0", "gs-gif-tag"],
    [[268, 273], "a1", "gs-gif-tag"],
    [[275, 280], "v1", "gs-gif-tag"],
    [[291, 296], "v1", "dma-packet"]
  ],
  "scene-player-init": [
    [[37, 44], "s5", "(array scene)"],
    [83, "v0", "(array scene)"]
  ],
  "connection-list-validate": [[5, "gp", "connection"]],
  "point-poly-distance-min": [[94, "f0", "float"]],
  "(method 26 nav-mesh)": [[[23, 78], "s4", "nav-engine"]],
  "compute-dir-parm": [
    [18, "f0", "float"],
    [8, "a2", "uint"],
    [10, "v1", "float"]
  ],
  "(trans idle fma-sphere)": [[39, "a2", "process-drawable"]],
  "(method 10 talker)": [[29, "t9", "(function process none)"]],
  "(exit active talker)": [[19, "s5", "process-drawable"]],
  "(method 11 speech-channel)": [
    [66, "v1", "process-drawable"],
    [223, "s4", "process-drawable"],
    [237, "s4", "process-drawable"],
    [240, "s4", "process-drawable"],
    [212, "v0", "sound-rpc-set-param"]
  ],
  "lightning-fractal-gen": [
    [37, "v1", "float"],
    [64, "v1", "float"],
    [91, "v1", "float"]
  ],
  "lightning-uniform-gen": [
    [38, "v1", "float"],
    [60, "v1", "float"],
    [82, "v1", "float"]
  ],
  "lightning-trail-uniform-gen": [
    [21, "v1", "float"],
    [43, "v1", "float"],
    [65, "v1", "float"]
  ],
  "lightning-trail-fractal-gen": [
    [52, "v1", "float"],
    [71, "v1", "float"],
    [90, "v1", "float"]
  ],
  "lightning-draw": [
    [[407, 444], "v1", "(inline-array vector)"],
    ["_stack_", 20, "(inline-array gcf-vertex)"],
    ["_stack_", 176, "gcf-control"],
    [440, "a1", "pointer"],
    [441, "a0", "pointer"],
    [438, "a1", "(pointer uint128)"],
    [439, "a0", "(pointer uint128)"],
    [[472, 487], "a0", "dma-packet"],
    [[559, 576], "a0", "dma-packet"],
    [[597, 602], "a0", "dma-packet"]
  ],
  "lightning-draw-all": [
    [39, "v1", "connection"],
    [40, "s1", "dma-buffer"]
  ],
  "(method 24 game-info)": [
    [808, "s4", "pointer"],
    [156, "s4", "pointer"],
    [360, "a1", "pointer"],
    [490, "a1", "pointer"],
    [521, "a2", "pointer"],
    [673, "v1", "pointer"],
    [97, "v1", "pointer"],
    [141, "s4", "game-save-tag"],
    [172, "s4", "game-save-tag"],
    [187, "s4", "(inline-array game-save-tag)"],
    [202, "s4", "(inline-array game-save-tag)"],
    [219, "s4", "(inline-array game-save-tag)"],
    [232, "s4", "(inline-array game-save-tag)"],
    [238, "s4", "(inline-array game-save-tag)"],
    [244, "s4", "(inline-array game-save-tag)"],
    [[250, 325], "s4", "(inline-array game-save-tag)"],
    [328, "s4", "(inline-array game-save-tag)"],
    [[342, 399], "s4", "(inline-array game-save-tag)"],
    [[411, 511], "s4", "(inline-array game-save-tag)"],
    [[539, 673], "s4", "(inline-array game-save-tag)"],
    [[701, 805], "s4", "(inline-array game-save-tag)"],
    [[4, 94], "v1", "(inline-array game-save-tag)"],
    [495, "a2", "(pointer uint8)"]
  ],
  "(method 11 game-save)": [
    [270, "s4", "pointer"],
    [[83, 97], "s4", "(inline-array game-save-tag)"],
    [107, "s4", "(inline-array game-save-tag)"],
    [[116, 267], "s4", "(inline-array game-save-tag)"]
  ],
  "(code active process-taskable)": [
    [40, "gp", "handle"],
    [71, "gp", "handle"]
  ],
  "(method 32 process-taskable)": [
    [63, "v0", "joint"],
    [[70, 80], "v1", "collide-shape-prim-group"]
  ],
  "(method 9 los-control)": [
    [54, "s1", "process-focusable"],
    [35, "s1", "process-focusable"]
  ],
  "(method 18 grid-hash)": [
    [42, "a0", "(pointer grid-hash-word)"],
    [44, "t4", "(pointer grid-hash-word)"],
    [46, "t6", "(pointer grid-hash-word)"]
  ],
  "(method 19 grid-hash)": [[46, "t6", "(pointer uint8)"]],
  "(method 15 sphere-hash)": [[5, "v0", "(function grid-hash none)"]],
  "(method 32 sphere-hash)": [[107, "v1", "float"]],
  "(method 13 carry-info)": [
    [14, "v1", "handle"],
    [22, "v0", "carry-info"],
    [11, "v1", "handle"]
  ],
  "(method 12 carry-info)": [
    [27, "s4", "collide-shape"],
    [46, "a0", "process-drawable"],
    [47, "v1", "collide-shape"],
    [52, "a1", "process-drawable"],
    [53, "a0", "collide-shape"],
    [59, "a1", "process-drawable"],
    [60, "a0", "collide-shape"]
  ],
  "(method 11 carry-info)": [
    [43, "s4", "collide-shape"],
    [211, "a0", "process-drawable"],
    [212, "v1", "collide-shape"],
    [218, "a2", "process-drawable"],
    [225, "a1", "process-drawable"],
    [231, "a0", "process-drawable"],
    [232, "v1", "collide-shape"],
    [10, "v1", "handle"],
    [20, "v1", "handle"],
    [219, "a1", "collide-shape"],
    [226, "a0", "collide-shape"]
  ],
  "(method 14 carry-info)": [
    [45, "s2", "collide-shape"],
    [158, "a0", "process-drawable"],
    [159, "v1", "collide-shape"],
    [165, "a2", "process-drawable"],
    [172, "a1", "process-drawable"],
    [178, "a0", "process-drawable"],
    [179, "v1", "collide-shape"],
    [12, "v1", "handle"],
    [22, "v1", "handle"],
    [166, "a1", "collide-shape"],
    [173, "a0", "collide-shape"],
    [151, "a0", "process-drawable"],
    [152, "v1", "collide-shape"],
    [158, "a2", "process-drawable"],
    [165, "a1", "process-drawable"],
    [171, "a0", "process-drawable"],
    [172, "v1", "collide-shape"],
    [159, "a1", "collide-shape"],
    [166, "a0", "collide-shape"]
  ],
  "(method 16 carry-info)": [[22, "v0", "carry-info"]],
  "(event idle task-arrow)": [[6, "a0", "vector"]],
  "projectile-init-by-other": [[113, "v1", "process-drawable"]],
  "(method 35 projectile)": [[5, "a1", "projectile"]],
  "target-gun-fire-blue": [[71, "a0", "projectile"]],
  "(method 24 gun-blue-shot)": [[15, "s5", "projectile"]],
  "target-gun-fire-yellow": [[28, "a0", "projectile"]],
  "target-gun-fire-red": [
    [150, "v1", "process-drawable"],
    [194, "v1", "process-drawable"],
    [197, "v1", "process-drawable"],
    [200, "v1", "process-drawable"]
  ],
  "(method 26 gun-red-shot)": [
    [43, "a0", "connection"],
    [44, "a0", "collide-shape"],
    [92, "a0", "connection"],
    [93, "a0", "collide-shape"]
  ],
  "gun-red-shot-init-by-other": [[89, "v1", "process-drawable"]],
  "(method 23 gun-red-shot)": [[10, "s4", "process-focusable"]],
  "target-gun-fire-dark": [
    [30, "a0", "projectile"],
    [60, "a0", "gun-dark-shot"]
  ],
  "process-drawable-shock-effect-bullseye": [[88, "a0", "lightning-tracker"]],
  "projectile-update-velocity-space-wars": [
    [59, "a0", "process-drawable"],
    [60, "a0", "collide-shape"]
  ],
  "cshape-reaction-blue-shot": [[15, "v1", "gun-blue-shot"]],
  "(method 10 idle-control)": [[64, "v1", "art-joint-anim"]],
  "(method 136 enemy)": [[34, "a1", "process-focusable"]],
  "(method 107 enemy)": [[17, "v0", "process-focusable"]],
  "(method 96 enemy)": [[[16, 20], "a0", "process-focusable"]],
  "(method 129 enemy)": [[18, "a1", "process-focusable"]],
  "(method 97 enemy)": [
    [16, "v1", "connection"],
    [[17, 22], "v1", "collide-shape"],
    [27, "s2", "process-focusable"],
    [65, "v1", "connection"],
    [[66, 71], "v1", "collide-shape"],
    [76, "s2", "process-focusable"],
    [112, "v1", "connection"],
    [[113, 118], "v1", "collide-shape"],
    [123, "s2", "process-focusable"]
  ],
  "(method 75 enemy)": [[9, "s2", "process-focusable"]],
  "(code notice enemy)": [[31, "v1", "art-joint-anim"]],
  "(code stare enemy)": [[23, "gp", "art-joint-anim"]],
  "(code victory enemy)": [[30, "v1", "art-joint-anim"]],
  "(method 88 enemy)": [[28, "a1", "art-joint-anim"]],
  "(code hit enemy)": [[30, "v1", "art-joint-anim"]],
  "(method 51 enemy)": [[[27, 31], "a0", "process-focusable"]],
  "(method 78 enemy)": [[11, "v1", "art-joint-anim"]],
  "(code die enemy)": [[30, "v1", "art-joint-anim"]],
  "(code die-falling enemy)": [[32, "gp", "art-joint-anim"]],
  "(code view-anims enemy)": [[20, "s4", "art-joint-anim"]],
  "(method 7 enemy)": [
    [14, "t9", "(function process-focusable int process-focusable)"]
  ],
  "nav-enemy-chase-post": [[[15, 19], "a0", "process-focusable"]],
  "nav-enemy-flee-post": [[[16, 20], "a0", "process-focusable"]],
  "nav-enemy-face-focus-post": [[[24, 28], "a0", "process-focusable"]],
  "nav-enemy-stare-post": [[[24, 28], "a0", "process-focusable"]],
  "(code active nav-enemy)": [
    [30, "v1", "art-joint-anim"],
    [127, "v1", "art-joint-anim"],
    [189, "v1", "art-joint-anim"],
    [298, "v1", "art-joint-anim"]
  ],
  "(enter notice nav-enemy)": [[[21, 25], "a0", "process-focusable"]],
  "(code notice nav-enemy)": [[31, "v1", "art-joint-anim"]],
  "(code stare nav-enemy)": [[23, "gp", "art-joint-anim"]],
  "(enter taunt nav-enemy)": [[[37, 42], "gp", "process-focusable"]],
  "(code taunt nav-enemy)": [[84, "v1", "art-joint-anim"]],
  "(enter pacing nav-enemy)": [[[103, 108], "gp", "process-focusable"]],
  "(trans pacing nav-enemy)": [[[14, 18], "a0", "process-focusable"]],
  "(code pacing nav-enemy)": [[34, "gp", "art-joint-anim"]],
  "(enter circling nav-enemy)": [[[69, 74], "gp", "process-focusable"]],
  "(trans circling nav-enemy)": [[[14, 18], "a0", "process-focusable"]],
  "(code circling nav-enemy)": [[34, "gp", "art-joint-anim"]],
  "(code hit nav-enemy)": [[30, "v1", "art-joint-anim"]],
  "(code debug-control nav-enemy)": [[28, "v1", "art-joint-anim"]],
  "(method 55 nav-enemy)": [[[74, 78], "a0", "process-focusable"]],
  "(method 161 nav-enemy)": [[[22, 27], "v1", "process-focusable"]],
  "(method 160 nav-enemy)": [
    [18, "s5", "process-focusable"],
    [[35, 40], "s5", "process-focusable"]
  ],
  "(method 32 youngsamos-npc)": [
    [61, "t9", "(function process-taskable none)"]
  ],
  "(method 35 pecker-npc)": [
    [58, "v1", "art-joint-anim"],
    [117, "v1", "art-joint-anim"]
  ],
  "(code idle scene-looper)": [[40, "gp", "handle"]],
  "(method 7 rigid-body-platform)": [
    [14, "t9", "(function rigid-body-object int rigid-body-object)"]
  ],
  "(method 53 rigid-body-platform)": [[24, "f0", "float"]],
  "(method 46 rigid-body-platform)": [
    [13, "v1", "rigid-body-control-point"],
    [30, "v1", "collide-rider"],
    [46, "s5", "process-focusable"],
    [139, "v1", "float"]
  ],
  "(method 24 remote)": [
    [16, "s4", "process-focusable"],
    [[26, 30], "s4", "process-focusable"]
  ],
  "remote-track": [[94, "gp", "process-drawable"]],
  "(trans enter remote)": [[[25, 29], "a0", "process-focusable"]],
  "(code enter remote)": [[11, "gp", "process-focusable"]],
  "(method 25 remote)": [[[8, 12], "a0", "collide-shape"]],
  "(method 25 judge)": [[[8, 12], "a0", "collide-shape"]],
  "(event wait judge)": [[63, "gp", "process-focusable"]],
  "(code idle judge)": [[39, "v0", "float"]],
  "(post sidekick-clone)": [[[474, 513], "gp", "(pointer process-drawable)"]],
  "(code target-carry-pickup)": [
    [79, "v0", "carry-info"],
    [290, "v0", "carry-info"]
  ],
  "(code target-carry-drop)": [
    [24, "v0", "carry-info"],
    [92, "v1", "art-joint-anim"],
    [158, "v0", "carry-info"],
    [273, "v0", "carry-info"]
  ],
  "(code target-carry-throw)": [
    [51, "v0", "carry-info"],
    [112, "v0", "carry-info"],
    [194, "v0", "carry-info"]
  ],
  "next-continue": [
    [4, "a2", "symbol"],
    [5, "a2", "level-load-info"],
    [12, "a3", "continue-point"]
  ],
  "(code target-continue)": [[643, "s5", "handle"]],
  "(code target-warp-in)": [[336, "v1", "art-joint-anim"]],
  "target-hit-effect": [[39, "t4", "vector"]],
  "target-hit-setup-anim": [
    [153, "v1", "art-joint-anim"],
    [225, "v1", "art-joint-anim"]
  ],
  "(code target-hit)": [[576, "v1", "art-joint-anim"]],
  "(anon-function 12 target-death)": [[[12, 19], "gp", "process-drawable"]],
  "target-death-reset": [[21, "v1", "connection"]],
  "(anon-function 3 target-death)": [[259, "v1", "art-joint-anim"]],
  "(anon-function 2 target-death)": [
    [58, "v1", "art-joint-anim"],
    [197, "v1", "art-joint-anim"],
    [141, "v1", "art-joint-anim"]
  ],
  "(anon-function 1 target-death)": [[73, "v1", "art-joint-anim"]],
  "(event target-continue)": [[18, "a0", "process"]],
  "(method 30 battle)": [
    [7, "s5", "nav-enemy"],
    [32, "a2", "nav-enemy"]
  ],
  "(method 7 battle)": [
    [15, "t9", "(function process-drawable int process-drawable)"]
  ],
  "(method 51 battle)": [[[38, 95], "s4", "touch-tracker"]],
  "(method 26 battle)": [
    [35, "a0", "connection"],
    [36, "a0", "collide-shape"],
    [84, "a0", "connection"],
    [85, "a0", "collide-shape"]
  ],
  "(method 28 battle)": [
    ["_stack_", 16, "res-tag"],
    [[21, 31], "s5", "(pointer entity-actor)"]
  ],
  "(method 29 battle)": [
    ["_stack_", 16, "res-tag"],
    ["_stack_", 32, "res-tag"]
  ],
  "(method 12 collide-cache)": [[76, "v1", "process-drawable"]],
  "collide-list-fill-bg-using-box": [
    [[207, 213], "v1", "collide-hash-scratch"],
    [223, "a0", "collide-hash-scratch"],
    [[241, 247], "v1", "collide-hash-scratch"],
    [255, "a0", "collide-hash-scratch"]
  ],
  "collide-list-fill-bg-using-line-sphere": [
    [261, "a0", "collide-hash-scratch"],
    [[279, 285], "v1", "collide-hash-scratch"],
    [[246, 251], "v1", "collide-hash-scratch"],
    [293, "a0", "collide-hash-scratch"],
    [102, "v1", "float"]
  ],
  "(method 8 collide-hash)": [
    [34, "a1", "collide-hash-scratch"],
    [50, "a2", "collide-hash-scratch"],
    [62, "a2", "collide-hash-scratch"],
    [73, "a1", "collide-hash-scratch"]
  ],
  "(method 9 collide-mesh)": [[[9, 63], "s5", "collide-mesh-tri"]],
  "(method 13 collide-mesh)": [
    [21, "a3", "(inline-array vector)"],
    [[22, 61], "a3", "vector"],
    [[20, 61], "t0", "(inline-array vector)"],
    [[76, 123], "v1", "collide-mesh-tri"]
  ],
  "(method 10 collide-mesh)": [[[13, 51], "s4", "collide-mesh-cache-tri"]],
  "(method 9 collide-mesh-cache)": [
    [[10, 83], "s4", "collide-mesh-cache-entry"]
  ],
  "(method 10 touching-list)": [[[1, 12], "s5", "touching-shapes-entry"]],
  "(method 13 touching-list)": [[[0, 77], "v0", "touching-shapes-entry"]],
  "(method 11 touching-list)": [[[0, 57], "s5", "touching-shapes-entry"]],
  "(method 12 touching-list)": [[[0, 105], "gp", "touching-shapes-entry"]],
  "(method 9 collide-edge-work)": [
    [[6, 52], "s3", "collide-edge-edge"],
    [[5, 52], "s4", "collide-edge-hold-item"]
  ],
  "(method 20 collide-edge-work)": [
    [100, "a0", "collide-shape-moving"],
    [179, "v1", "int"],
    [179, "a1", "int"]
  ],
  "(method 13 collide-edge-work)": [[[8, 119], "s1", "collide-edge-edge"]],
  "(method 9 collide-edge-edge)": [[20, "a0", "collide-shape-moving"]],
  "(method 13 ocean)": [
    [248, "v1", "dma-packet"],
    [249, "v1", "dma-packet"],
    [250, "v1", "dma-packet"],
    [318, "v1", "dma-packet"],
    [319, "v1", "dma-packet"],
    [320, "v1", "dma-packet"]
  ],
  "(method 19 ocean)": [
    [[2, 8], "a0", "dma-packet"],
    [[11, 17], "a0", "gs-gif-tag"],
    [22, "s4", "(pointer gs-test)"],
    [24, "s4", "(pointer gs-reg64)"],
    [26, "s4", "(pointer gs-alpha)"],
    [28, "s4", "(pointer gs-reg64)"],
    [41, "s4", "(pointer gs-tex0)"],
    [43, "s4", "(pointer gs-reg64)"],
    [45, "s4", "(pointer gs-tex1)"],
    [47, "s4", "(pointer gs-reg64)"],
    [49, "s4", "(pointer gs-texa)"],
    [51, "s4", "(pointer gs-reg64)"],
    [53, "s4", "(pointer gs-miptbp)"],
    [55, "s4", "(pointer gs-reg64)"],
    [57, "s4", "(pointer gs-miptbp)"],
    [59, "s4", "(pointer gs-reg64)"],
    [60, "s4", "(pointer gs-clamp)"],
    [62, "s4", "(pointer gs-reg64)"],
    [64, "s4", "(pointer gs-fogcol)"],
    [66, "s4", "(pointer gs-reg64)"]
  ],
  "(method 20 ocean)": [
    [[3, 7], "a0", "dma-packet"],
    [[13, 16], "a0", "gs-gif-tag"],
    [22, "a0", "(pointer gs-texa)"],
    [24, "a0", "(pointer gs-reg64)"]
  ],
  "(method 22 ocean)": [[[3, 11], "a0", "dma-packet"]],
  "(method 23 ocean)": [[[3, 11], "a0", "dma-packet"]],
  "(method 25 ocean)": [[[8, 16], "a1", "dma-packet"]],
  "(method 26 ocean)": [
    [[11, 19], "a3", "dma-packet"],
    [[30, 38], "a2", "dma-packet"]
  ],
  "(method 27 ocean)": [
    [[19, 27], "a0", "dma-packet"],
    [30, "s3", "matrix"],
    [[49, 54], "s2", "vector"]
  ],
  "(method 28 ocean)": [
    [[43, 51], "a0", "dma-packet"],
    [66, "a2", "(pointer int16)"],
    [[81, 89], "a1", "vector4w"],
    [[90, 98], "v1", "vector4w"],
    [[111, 127], "t0", "vector4w"],
    [[130, 268], "a1", "(inline-array vector4w)"]
  ],
  "(method 29 ocean)": [
    [[5, 9], "a0", "dma-packet"],
    [[15, 18], "a0", "gs-gif-tag"],
    [23, "a0", "(pointer gs-test)"],
    [25, "a0", "(pointer gs-reg64)"],
    [[36, 41], "a0", "dma-packet"],
    [91, "a1", "(pointer int16)"]
  ],
  "(method 30 ocean)": [[29, "a0", "(pointer uint8)"]],
  "(method 31 ocean)": [[32, "a0", "(pointer int32)"]],
  "(method 32 ocean)": [
    [31, "t0", "(pointer int32)"],
    [47, "a2", "(pointer uint8)"],
    [55, "v1", "(pointer int8)"]
  ],
  "(method 33 ocean)": [
    [[52, 60], "a0", "dma-packet"],
    [[63, 67], "v1", "vector4w"],
    [[93, 232], "v1", "(inline-array vector4w)"],
    [[245, 253], "a0", "dma-packet"]
  ],
  "(method 34 ocean)": [
    [[44, 52], "a0", "dma-packet"],
    [[61, 65], "v1", "vector4w"],
    [[68, 147], "v1", "(inline-array vector4w)"],
    [[166, 174], "a0", "dma-packet"]
  ],
  "(method 36 ocean)": [["_stack_", 48, "ocean-trans-mask"]],
  "(method 38 ocean)": [
    [104, "a1", "(pointer int32)"],
    [108, "a3", "(pointer uint8)"],
    [110, "a1", "(pointer int32)"]
  ],
  "(method 39 ocean)": [
    [[7, 15], "a0", "dma-packet"],
    [[17, 51], "v1", "matrix"]
  ],
  "(method 40 ocean)": [["_stack_", 40, "ocean-trans-mask"]],
  "(method 41 ocean)": [[[3, 11], "a0", "dma-packet"]],
  "(method 42 ocean)": [[[3, 11], "a0", "dma-packet"]],
  "(method 45 ocean)": [
    [[19, 27], "a1", "dma-packet"],
    [30, "s3", "matrix"],
    [[47, 52], "s2", "vector"]
  ],
  "(method 48 ocean)": [[[8, 16], "a1", "dma-packet"]],
  "(method 49 ocean)": [[24, "a0", "(pointer uint8)"]],
  "(method 51 ocean)": [
    [39, "a0", "(pointer uint8)"],
    [47, "v1", "(pointer uint8)"]
  ],
  "(method 52 ocean)": [
    [[54, 68], "a2", "dma-packet"],
    [[82, 87], "a0", "dma-packet"],
    [99, "v1", "(pointer uint64)"]
  ],
  "(method 53 ocean)": [
    [[52, 60], "a0", "dma-packet"],
    [[62, 67], "v1", "vector4w"],
    [[70, 149], "v1", "(inline-array vector4w)"],
    [[162, 170], "a0", "dma-packet"]
  ],
  "(method 57 ocean)": [
    [[7, 15], "a0", "dma-packet"],
    [[18, 28], "a0", "vector"],
    [[28, 39], "a0", "vector"],
    [[39, 50], "a0", "vector"],
    [[51, 62], "v1", "vector"]
  ],
  "(method 59 ocean)": [
    [[22, 27], "a0", "dma-packet"],
    [195, "t3", "(pointer uint8)"]
  ],
  "(method 60 ocean)": [[[3, 191], "s4", "(inline-array ocean-vertex)"]],
  "(method 61 ocean)": [[[3, 194], "s4", "(inline-array ocean-vertex)"]],
  "(method 62 ocean)": [[[3, 193], "s4", "(inline-array ocean-vertex)"]],
  "(method 63 ocean)": [[[3, 200], "s4", "(inline-array ocean-vertex)"]],
  "(method 64 ocean)": [[[3, 228], "s5", "(inline-array ocean-vertex)"]],
  "(method 65 ocean)": [[[3, 234], "s5", "(inline-array ocean-vertex)"]],
  "(method 66 ocean)": [[[3, 234], "s4", "(inline-array ocean-vertex)"]],
  "(method 67 ocean)": [[[3, 240], "s4", "(inline-array ocean-vertex)"]],
  "(method 68 ocean)": [[[4, 179], "s3", "(inline-array ocean-vertex)"]],
  "(method 69 ocean)": [[[59, 66], "gp", "dma-packet"]],
  "(method 71 ocean)": [[[8, 16], "a1", "dma-packet"]],
  "(method 72 ocean)": [[[2, 6], "v1", "(inline-array vector4w)"]],
  "(method 73 ocean)": [[[6, 11], "a0", "dma-packet"]],
  "(method 74 ocean)": [
    [[6, 11], "a0", "dma-packet"],
    [[19, 24], "a0", "dma-packet"]
  ],
  "(method 75 ocean)": [[[3, 8], "a0", "dma-packet"]],
  "(method 76 ocean)": [[[3, 8], "a0", "dma-packet"]],
  "(method 77 ocean)": [[[3, 8], "a0", "dma-packet"]],
  "(method 78 ocean)": [
    [[20, 24], "a0", "dma-packet"],
    [[27, 33], "a0", "gs-gif-tag"],
    [38, "a0", "(pointer gs-test)"],
    [40, "a0", "(pointer gs-reg64)"],
    [42, "a0", "(pointer gs-alpha)"],
    [44, "a0", "(pointer gs-reg64)"],
    [45, "a0", "(pointer gs-tex1)"],
    [47, "a0", "(pointer gs-reg64)"],
    [[58, 63], "a0", "dma-packet"]
  ],
  "(method 79 ocean)": [
    [[13, 17], "a0", "dma-packet"],
    [[23, 26], "a0", "gs-gif-tag"],
    [31, "s3", "(pointer gs-test)"],
    [33, "s3", "(pointer gs-reg64)"],
    [35, "s3", "(pointer gs-alpha)"],
    [37, "s3", "(pointer gs-reg64)"],
    [51, "s3", "(pointer gs-tex0)"],
    [53, "s3", "(pointer gs-reg64)"],
    [55, "s3", "(pointer gs-tex1)"],
    [57, "s3", "(pointer gs-reg64)"],
    [58, "s3", "(pointer gs-clamp)"],
    [60, "s3", "(pointer gs-reg64)"],
    [61, "s3", "(pointer uint64)"],
    [63, "s3", "(pointer gs-reg64)"],
    [[66, 81], "v1", "(inline-array vector4w)"],
    [[95, 99], "a0", "dma-packet"],
    [[105, 108], "a0", "gs-gif-tag"],
    [125, "s3", "(pointer gs-tex0)"],
    [127, "s3", "(pointer gs-reg64)"],
    [128, "s3", "(pointer uint64)"],
    [130, "s3", "(pointer gs-reg64)"],
    [[133, 148], "v1", "(inline-array vector4w)"],
    [[162, 166], "a0", "dma-packet"],
    [[172, 175], "a0", "gs-gif-tag"],
    [192, "s3", "(pointer gs-tex0)"],
    [194, "s3", "(pointer gs-reg64)"],
    [195, "s3", "(pointer uint64)"],
    [197, "s3", "(pointer gs-reg64)"],
    [[200, 215], "v1", "(inline-array vector4w)"],
    [[229, 233], "a0", "dma-packet"],
    [[239, 242], "a0", "gs-gif-tag"],
    [259, "s3", "(pointer gs-tex0)"],
    [261, "s3", "(pointer gs-reg64)"],
    [262, "s3", "(pointer uint64)"],
    [264, "s3", "(pointer gs-reg64)"],
    [[267, 282], "v1", "(inline-array vector4w)"],
    [[296, 300], "a0", "dma-packet"],
    [[306, 309], "a0", "gs-gif-tag"],
    [326, "s3", "(pointer gs-tex0)"],
    [328, "s3", "(pointer gs-reg64)"],
    [329, "s3", "(pointer uint64)"],
    [331, "s3", "(pointer gs-reg64)"],
    [[333, 349], "v1", "(inline-array vector4w)"],
    [[360, 373], "v1", "(inline-array vector4w)"]
  ],
  "(method 81 ocean)": [
    [[13, 17], "a0", "dma-packet"],
    [[23, 26], "a0", "gs-gif-tag"],
    [31, "s3", "(pointer gs-test)"],
    [33, "s3", "(pointer gs-reg64)"],
    [35, "s3", "(pointer gs-alpha)"],
    [37, "s3", "(pointer gs-reg64)"],
    [51, "s3", "(pointer gs-tex0)"],
    [53, "s3", "(pointer gs-reg64)"],
    [55, "s3", "(pointer gs-tex1)"],
    [57, "s3", "(pointer gs-reg64)"],
    [58, "s3", "(pointer gs-clamp)"],
    [60, "s3", "(pointer gs-reg64)"],
    [61, "s3", "(pointer uint64)"],
    [63, "s3", "(pointer gs-reg64)"],
    [[66, 81], "v1", "(inline-array vector4w)"],
    [[87, 91], "a0", "dma-packet"],
    [[97, 100], "a0", "gs-gif-tag"],
    [106, "a0", "(pointer gs-bitbltbuf)"],
    [108, "a0", "(pointer gs-reg64)"],
    [109, "a0", "(pointer gs-trxpos)"],
    [111, "a0", "(pointer gs-reg64)"],
    [113, "a0", "(pointer gs-trxreg)"],
    [115, "a0", "(pointer gs-reg64)"],
    [116, "a0", "(pointer gs-trxdir)"],
    [118, "a0", "(pointer gs-reg64)"],
    [[121, 126], "v1", "(inline-array vector4w)"],
    [[146, 150], "a0", "dma-packet"],
    [[156, 159], "a0", "gs-gif-tag"],
    [163, "s3", "(pointer gs-alpha)"],
    [165, "s3", "(pointer gs-reg64)"],
    [179, "s3", "(pointer gs-tex0)"],
    [181, "s3", "(pointer gs-reg64)"],
    [182, "s3", "(pointer gs-tex1)"],
    [184, "s3", "(pointer gs-reg64)"],
    [185, "s3", "(pointer gs-clamp)"],
    [187, "s3", "(pointer gs-reg64)"],
    [188, "s3", "(pointer uint64)"],
    [190, "s3", "(pointer gs-reg64)"],
    [[193, 215], "v1", "(inline-array vector4w)"],
    [[221, 225], "a0", "dma-packet"],
    [[231, 234], "a0", "gs-gif-tag"],
    [239, "a0", "(pointer gs-alpha)"],
    [241, "a0", "(pointer gs-reg64)"],
    [243, "a0", "(pointer gs-tex1)"],
    [245, "a0", "(pointer gs-reg64)"],
    [246, "a0", "(pointer uint64)"],
    [248, "a0", "(pointer gs-reg64)"],
    [[251, 273], "v1", "(inline-array vector4w)"],
    [[287, 291], "a0", "dma-packet"],
    [[297, 300], "a0", "gs-gif-tag"],
    [305, "s3", "(pointer gs-alpha)"],
    [307, "s3", "(pointer gs-reg64)"],
    [320, "s3", "(pointer gs-tex0)"],
    [322, "s3", "(pointer gs-reg64)"],
    [324, "s3", "(pointer gs-tex1)"],
    [326, "s3", "(pointer gs-reg64)"],
    [327, "s3", "(pointer uint64)"],
    [329, "s3", "(pointer gs-reg64)"],
    [[332, 354], "v1", "(inline-array vector4w)"],
    [[376, 381], "a3", "dma-packet"],
    [[387, 390], "a3", "gs-gif-tag"],
    [394, "a3", "(pointer gs-xy-offset)"],
    [396, "a3", "(pointer gs-reg64)"],
    [406, "a3", "(pointer gs-frame)"],
    [408, "a3", "(pointer gs-reg64)"],
    [416, "a3", "(pointer gs-scissor)"],
    [418, "a3", "(pointer gs-reg64)"],
    [420, "a3", "(pointer gs-test)"],
    [422, "a3", "(pointer gs-reg64)"],
    [424, "a3", "(pointer gs-alpha)"],
    [426, "a3", "(pointer gs-reg64)"],
    [440, "a3", "(pointer gs-tex0)"],
    [442, "a3", "(pointer gs-reg64)"],
    [443, "a3", "(pointer uint64)"],
    [445, "a3", "(pointer gs-reg64)"],
    [448, "a3", "(pointer gs-texa)"],
    [450, "a3", "(pointer gs-reg64)"],
    [452, "a3", "(pointer gs-tex1)"],
    [454, "a3", "(pointer gs-reg64)"],
    [455, "a3", "(pointer uint64)"],
    [457, "a3", "(pointer gs-reg64)"],
    [459, "a3", "(pointer gs-prim)"],
    [460, "a3", "(pointer gs-reg64)"],
    [[469, 473], "t1", "dma-packet"],
    [[479, 482], "t1", "gs-gif-tag"],
    [492, "t1", "(pointer gs-xyz)"],
    [494, "t1", "(pointer gs-reg64)"],
    [499, "t1", "(pointer gs-xyz)"],
    [501, "t1", "(pointer gs-reg64)"],
    [511, "t1", "(pointer gs-xyz)"],
    [513, "t1", "(pointer gs-reg64)"],
    [522, "t1", "(pointer gs-xyz)"],
    [524, "t1", "(pointer gs-reg64)"],
    [[536, 540], "a3", "dma-packet"],
    [[546, 549], "a3", "gs-gif-tag"],
    [563, "a3", "(pointer gs-frame)"],
    [565, "a3", "(pointer gs-reg64)"],
    [581, "a3", "(pointer gs-tex0)"],
    [583, "a3", "(pointer gs-reg64)"],
    [585, "a3", "(pointer gs-prim)"],
    [586, "a3", "(pointer gs-reg64)"],
    [[594, 598], "a1", "dma-packet"],
    [[604, 607], "a1", "gs-gif-tag"],
    [617, "a1", "(pointer gs-xyz)"],
    [619, "a1", "(pointer gs-reg64)"],
    [624, "a1", "(pointer gs-xyz)"],
    [626, "a1", "(pointer gs-reg64)"],
    [636, "a1", "(pointer gs-xyz)"],
    [638, "a1", "(pointer gs-reg64)"],
    [647, "a1", "(pointer gs-xyz)"],
    [649, "a1", "(pointer gs-reg64)"]
  ],
  "(method 82 ocean)": [
    [[10, 14], "a0", "dma-packet"],
    [[20, 23], "a0", "gs-gif-tag"],
    [28, "s3", "(pointer gs-test)"],
    [30, "s3", "(pointer gs-reg64)"],
    [32, "s3", "(pointer gs-alpha)"],
    [34, "s3", "(pointer gs-reg64)"],
    [54, "s3", "(pointer gs-tex0)"],
    [56, "s3", "(pointer gs-reg64)"],
    [58, "s3", "(pointer gs-tex1)"],
    [60, "s3", "(pointer gs-reg64)"],
    [62, "s3", "(pointer gs-clamp)"],
    [64, "s3", "(pointer gs-reg64)"],
    [65, "s3", "(pointer uint64)"],
    [67, "s3", "(pointer gs-reg64)"],
    [[70, 90], "v1", "(inline-array vector4w)"],
    [[103, 107], "a0", "dma-packet"],
    [[113, 116], "a0", "gs-gif-tag"],
    [121, "s3", "(pointer gs-test)"],
    [123, "s3", "(pointer gs-reg64)"],
    [124, "s3", "(pointer gs-alpha)"],
    [126, "s3", "(pointer gs-reg64)"],
    [144, "s3", "(pointer gs-tex0)"],
    [146, "s3", "(pointer gs-reg64)"],
    [147, "s3", "(pointer gs-tex1)"],
    [149, "s3", "(pointer gs-reg64)"],
    [151, "s3", "(pointer gs-clamp)"],
    [153, "s3", "(pointer gs-reg64)"],
    [154, "s3", "(pointer uint64)"],
    [156, "s3", "(pointer gs-reg64)"],
    [[159, 179], "v1", "(inline-array vector4w)"]
  ],
  "(method 83 ocean)": [
    [[13, 17], "a0", "dma-packet"],
    [[23, 26], "a0", "gs-gif-tag"],
    [31, "s1", "(pointer gs-alpha)"],
    [33, "s1", "(pointer gs-reg64)"],
    [53, "s1", "(pointer gs-tex0)"],
    [55, "s1", "(pointer gs-reg64)"],
    [57, "s1", "(pointer gs-clamp)"],
    [59, "s1", "(pointer gs-reg64)"],
    [60, "s1", "(pointer uint64)"],
    [62, "s1", "(pointer gs-reg64)"],
    [69, "v1", "(pointer uint128)"],
    [[97, 115], "s1", "(inline-array vector4w)"]
  ],
  "(method 84 ocean)": [[[66, 92], "t1", "(inline-array vector4w)"]],
  "(method 85 ocean)": [
    [[5, 9], "a0", "dma-packet"],
    [[15, 18], "a0", "gs-gif-tag"],
    [23, "a0", "(pointer gs-alpha)"],
    [25, "a0", "(pointer gs-reg64)"],
    [32, "v1", "(pointer uint128)"],
    [[89, 118], "s0", "(inline-array vector4w)"],
    [[128, 137], "s4", "(pointer uint128)"],
    [[128, 137], "v1", "(pointer uint128)"]
  ],
  "(method 88 ocean)": [
    [[5, 9], "a0", "dma-packet"],
    [[15, 18], "a0", "gs-gif-tag"],
    [23, "s3", "(pointer gs-test)"],
    [25, "s3", "(pointer gs-reg64)"],
    [39, "s3", "(pointer gs-tex0)"],
    [41, "s3", "(pointer gs-reg64)"],
    [43, "s3", "(pointer gs-tex1)"],
    [45, "s3", "(pointer gs-reg64)"],
    [46, "s3", "(pointer gs-clamp)"],
    [48, "s3", "(pointer gs-reg64)"],
    [50, "s3", "(pointer gs-alpha)"],
    [52, "s3", "(pointer gs-reg64)"],
    [53, "s3", "(pointer uint64)"],
    [55, "s3", "(pointer gs-reg64)"],
    [[227, 232], "a0", "(inline-array vector4w)"],
    [[244, 270], "a1", "(inline-array vector4w)"],
    [[282, 288], "a0", "(inline-array vector4w)"],
    [[299, 324], "a1", "(inline-array vector4w)"]
  ],
  "(method 89 ocean)": [
    [[39, 43], "a0", "dma-packet"],
    [[49, 52], "a0", "gs-gif-tag"],
    [57, "a0", "(pointer gs-test)"],
    [59, "a0", "(pointer gs-reg64)"],
    [61, "a0", "(pointer gs-alpha)"],
    [63, "a0", "(pointer gs-reg64)"],
    [64, "a0", "(pointer uint64)"],
    [66, "a0", "(pointer gs-reg64)"],
    [[69, 87], "v1", "(inline-array vector4w)"],
    [[88, 93], "a0", "(inline-array vector4w)"],
    [[93, 101], "v1", "(inline-array vector4w)"],
    [[107, 111], "a0", "dma-packet"],
    [[117, 120], "a0", "gs-gif-tag"],
    [125, "a0", "(pointer gs-xy-offset)"],
    [127, "a0", "(pointer gs-reg64)"],
    [130, "a0", "(pointer gs-texa)"],
    [132, "a0", "(pointer gs-reg64)"],
    [133, "a0", "(pointer uint64)"],
    [135, "a0", "(pointer gs-reg64)"],
    [[138, 144], "v1", "adgif-shader"],
    [[234, 240], "v1", "adgif-shader"],
    [[295, 299], "a0", "dma-packet"],
    [[305, 308], "a0", "gs-gif-tag"],
    [313, "s3", "(pointer gs-alpha)"],
    [315, "s3", "(pointer gs-reg64)"],
    [334, "s3", "(pointer gs-tex0)"],
    [336, "s3", "(pointer gs-reg64)"],
    [338, "s3", "(pointer gs-tex1)"],
    [340, "s3", "(pointer gs-reg64)"],
    [342, "s3", "(pointer gs-clamp)"],
    [344, "s3", "(pointer gs-reg64)"],
    [346, "s3", "(pointer gs-rgbaq)"],
    [348, "s3", "(pointer gs-reg64)"],
    [349, "s3", "(pointer uint64)"],
    [351, "s3", "(pointer gs-reg64)"],
    [[357, 361], "a0", "dma-packet"],
    [[367, 370], "a0", "gs-gif-tag"],
    [374, "a0", "(pointer gs-tex1)"],
    [376, "a0", "(pointer gs-reg64)"],
    [377, "a0", "(pointer uint64)"],
    [379, "a0", "(pointer gs-reg64)"],
    [[382, 421], "v1", "(inline-array vector4w)"]
  ],
  "(method 90 ocean)": [[0, "a2", "(pointer int32)"]],
  "(method 18 collide-shape-prim-group)": [
    [[3, 32], "s4", "collide-shape-prim"]
  ],
  "(method 19 collide-shape-prim)": [[[3, 32], "s4", "collide-shape-prim"]],
  "collide-shape-draw-debug-marks": [
    [24, "v1", "connection"],
    [[24, 41], "a0", "collide-shape"],
    [56, "v1", "connection"],
    [[56, 70], "a0", "collide-shape"],
    [88, "v1", "connection"],
    [[88, 104], "a0", "collide-shape"]
  ],
  "(method 18 collide-shape-prim-sphere)": [
    [79, "s4", "collide-shape-prim-mesh"]
  ],
  "(method 56 collide-shape-moving)": [
    [68, "a0", "process-focusable"],
    [153, "a0", "process-focusable"]
  ],
  "(method 66 collide-shape-moving)": [[[29, 58], "s0", "collide-cache-prim"]],
  "(method 36 collide-shape)": [[[1, 40], "v1", "collide-shape-prim"]],
  "(method 38 collide-shape)": [
    [[42, 80], "s5", "collide-shape-prim-mesh"],
    [34, "v0", "(array collide-mesh)"]
  ],
  "(method 45 collide-shape)": [
    [28, "a0", "connection"],
    [29, "a0", "collide-shape"],
    [79, "a0", "connection"],
    [80, "a0", "collide-shape-moving"],
    [[224, 235], "s1", "collide-shape-moving"]
  ],
  "(method 40 collide-shape)": [
    [30, "a0", "connection"],
    [31, "a0", "collide-shape"],
    [79, "a0", "connection"],
    [80, "a0", "collide-shape-moving"],
    [156, "s4", "(pointer uint64)"]
  ],
  "(method 12 collide-shape-prim-group)": [
    [[12, 43], "s4", "collide-shape-prim"]
  ],
  "(method 13 collide-shape-prim)": [[[12, 43], "s4", "collide-shape-prim"]],
  "(method 12 collide-shape-prim-sphere)": [
    [17, "gp", "collide-shape-prim-mesh"]
  ],
  "(method 50 collide-shape)": [[[30, 100], "gp", "process-focusable"]],
  "cshape-reaction-update-state": [["_stack_", 56, "collide-status"]],
  "(method 17 collide-shape-prim-mesh)": [
    [[6, 11], "s2", "collide-shape-prim-group"]
  ],
  "(method 35 collide-shape)": [
    [27, "a0", "connection"],
    [28, "a0", "collide-shape"],
    [76, "a0", "connection"],
    [77, "a0", "collide-shape"]
  ],
  "(method 44 collide-shape)": [[25, "a0", "process-drawable"]],
  // placeholder
  "placeholder-do-not-add-below": [],
  "(method 38 guard-lazer-shot)": [[[33, 37], "a0", "process-focusable"]],
  "(method 28 metalhead-shot)": [
    [29, "s5", "process-drawable"],
    [32, "s5", "process-drawable"],
    [10, "v0", "sound-rpc-set-param"]
  ],
  "(event impact metalhead-grenade-shot)": [
    [11, "s4", "process-drawable"],
    [28, "s4", "collide-shape"]
  ],
  "(trans active guard-conversation)": [[18, "a0", "nav-enemy"]],
  "(method 11 guard-conversation)": [
    ["_stack_", 16, "res-tag"],
    [75, "v0", "(pointer actor-group)"],
    [128, "v1", "nav-enemy"]
  ],
  "(code come-down transport-level)": [[14, "v1", "art-joint-anim"]],
  "(code idle transport-level)": [[29, "v1", "art-joint-anim"]],
  "(code leave transport-level)": [[44, "v1", "art-joint-anim"]],
  "(method 74 crimson-guard-level)": [[[95, 99], "v1", "process-focusable"]],
  "(method 200 crimson-guard-level)": [
    [15, "s5", "process-focusable"],
    [35, "s5", "process-focusable"]
  ],
  "(code notice crimson-guard-level)": [[31, "v1", "art-joint-anim"]],
  "(trans blast-hostile crimson-guard-level)": [
    [[62, 66], "a0", "process-focusable"]
  ],
  "(trans grenade-hostile crimson-guard-level)": [
    [[62, 66], "a0", "process-focusable"]
  ],
  "(code arrest crimson-guard-level)": [
    [29, "v1", "art-joint-anim"],
    [168, "v1", "art-joint-anim"],
    [103, "v1", "art-joint-anim"]
  ],
  "(code gun-shoot crimson-guard-level)": [
    [28, "v1", "art-joint-anim"],
    [[91, 97], "v1", "process-drawable"],
    [324, "v1", "art-joint-anim"]
  ],
  "(code close-attack crimson-guard-level)": [[14, "v1", "art-joint-anim"]],
  "(code attack crimson-guard-level)": [
    [257, "a0", "process-focusable"],
    [535, "v1", "art-joint-anim"],
    [286, "v1", "art-joint-anim"],
    [334, "v1", "collide-shape-prim-group"],
    [426, "v1", "collide-shape-prim-group"],
    [463, "v1", "art-joint-anim"],
    [78, "v1", "art-joint-anim"],
    [146, "v1", "art-joint-anim"]
  ],
  "(code get-up-front crimson-guard-level)": [[20, "v1", "art-joint-anim"]],
  "(code get-up-back crimson-guard-level)": [[20, "v1", "art-joint-anim"]],
  "(code roll-right crimson-guard-level)": [
    [[95, 99], "a0", "process-focusable"],
    [[182, 186], "a0", "process-focusable"]
  ],
  "(code roll-left crimson-guard-level)": [
    [[95, 99], "a0", "process-focusable"],
    [[182, 186], "a0", "process-focusable"]
  ],
  "(method 77 crimson-guard-level)": [
    [42, "a1", "art-joint-anim"],
    [100, "a1", "art-joint-anim"],
    [129, "a1", "art-joint-anim"],
    [160, "v1", "art-joint-anim"],
    [196, "a1", "art-joint-anim"],
    [90, "v1", "(array int32)"]
  ],
  "(method 78 crimson-guard-level)": [
    [18, "a1", "art-joint-anim"],
    [72, "a1", "art-joint-anim"],
    [104, "a1", "art-joint-anim"],
    [136, "v1", "art-joint-anim"],
    [175, "a1", "art-joint-anim"],
    [62, "v1", "(array int32)"]
  ],
  "(code die-falling crimson-guard-level)": [
    [29, "gp", "art-joint-anim"],
    [520, "v1", "art-joint-anim"],
    [168, "v1", "art-joint-anim"],
    [267, "v1", "art-joint-anim"],
    [366, "v1", "art-joint-anim"],
    [463, "v1", "art-joint-anim"]
  ],
  "(method 10 grid-hash)": [[12, "a0", "(pointer uint128)"]],
  "(method 24 grid-hash)": [
    [78, "v1", "(pointer uint128)"],
    [191, "t0", "(pointer int8)"],
    [195, "a2", "(pointer uint8)"],
    [237, "v1", "(pointer uint128)"]
  ],
  "(method 11 grid-hash)": [
    [[141, 147], "t6", "pointer"],
    [128, "t1", "pointer"],
    [149, "t4", "pointer"],
    [152, "t1", "pointer"]
  ],
  "(method 27 sphere-hash)": [[44, "s2", "(pointer int8)"]],
  "(method 9 actor-hash-buckets)": [
    [19, "v1", "connection"],
    [[16, 160], "s4", "collide-shape"],
    [76, "s4", "collide-shape"],
    [108, "v1", "connection"]
  ],
  "(method 12 flow-control)": [
    [23, "a0", "connection"],
    [24, "a0", "collide-shape"],
    [71, "a0", "connection"],
    [72, "a0", "collide-shape"]
  ],
  "(method 10 flow-control)": [["_stack_", 32, "flow-section"]],
  "(method 9 lod-set)": [["_stack_", 16, "res-tag"]],
  "execute-math-engine": [[[15, 28], "v1", "process-drawable"]],
  "(method 14 draw-control)": [
    [13, "v1", "process-drawable"],
    [[58, 64], "t9", "(function object object object none)"]
  ],
  "(method 17 process-drawable)": [[7, "v1", "collide-shape"]],
  "(method 10 process-drawable)": [[32, "a0", "collide-shape"]],
  "(code process-drawable-art-error)": [[[18, 50], "v1", "collide-shape"]],
  "(method 18 process-drawable)": [[1, "v1", "pointer"]],
  "skeleton-group->draw-control": [[[239, 249], "v1", "process-drawable"]],
  "(method 14 process-drawable)": [
    [[124, 129], "s5", "collide-shape"],
    [111, "v1", "vector"]
  ],
  "ja-channel-push!": [
    [35, "v1", "int"],
    [35, "a0", "int"]
  ],
  "joint-control-reset!": [
    [3, "a1", "int"],
    [5, "a0", "int"],
    [7, "a1", "int"],
    [[11, 35], "v1", "joint-control-channel"]
  ],
  "ja-blend-eval": [[[3, 26], "s5", "joint-control-channel"]],
  "(method 9 joint-control)": [
    [[12, 68], "s3", "joint-control-channel"],
    [[13, 70], "s5", "(pointer float)"]
  ],
  "(method 10 top-anim-joint-control)": [
    [5, "a0", "process-drawable"],
    [162, "s2", "art-joint-anim"]
  ],
  "transform-and-sleep": [[[9, 13], "a0", "collide-shape"]],
  "transform-and-sleep-code": [[[9, 13], "a0", "collide-shape"]],
  "transform-post": [[[2, 6], "a0", "collide-shape"]],
  "rider-trans": [[[0, 4], "a0", "collide-shape"]],
  "rider-post": [[[3, 17], "gp", "collide-shape"]],
  "pusher-post": [[[2, 14], "gp", "collide-shape"]],
  "birth-func-vector-orient": [[[7, 23], "s3", "sprite-vec-data-2d"]],
  "process-drawable-burn-effect": [
    [28, "a0", "process-drawable"],
    [108, "v1", "process-drawable"],
    [49, "a0", "process-drawable"],
    [64, "a0", "process-drawable"]
  ],
  "process-drawable2-shock-effect": [[59, "v0", "lightning-tracker"]],
  "process-drawable-shock-effect": [[156, "v0", "lightning-tracker"]],
  "(method 12 top-anim-joint-control)": [
    [8, "a1", "art-joint-anim"],
    [40, "a1", "art-joint-anim"]
  ],
  "(method 13 draw-control)": [[44, "a0", "process-drawable"]],
  "target-collision-reaction": [
    [349, "v1", "collide-shape-prim"],
    [400, "a0", "process-focusable"],
    [573, "a0", "process-focusable"],
    [579, "a0", "process-focusable"],
    ["_stack_", 96, "collide-status"],
    ["_stack_", 104, "cshape-reaction-flags"]
  ],
  "cspace-inspect-tree": [[[27, 89], "s2", "cspace"]],
  "poly-find-nearest-edge": [
    [8, "f0", "float"],
    [12, "f0", "float"]
  ],
  "(anon-function 15 target-anim)": [
    [103, "gp", "art-joint-anim"],
    [161, "gp", "art-joint-anim"],
    [161, "v1", "art-joint-anim"],
    [213, "v1", "art-joint-anim"]
  ],
  "(anon-function 14 target-anim)": [
    [52, "a1", "art-joint-anim"],
    [186, "v1", "art-joint-anim"]
  ],
  "(anon-function 13 target-anim)": [[127, "a1", "art-joint-anim"]],
  "target-stance-anim": [
    [98, "v1", "art-joint-anim"],
    [164, "v1", "art-joint-anim"],
    [261, "v1", "art-joint-anim"],
    [385, "a1", "art-joint-anim"],
    [475, "a1", "art-joint-anim"],
    [635, "v1", "art-joint-anim"],
    [772, "v1", "art-joint-anim"],
    [1047, "v1", "art-joint-anim"]
  ],
  "target-stance-push": [
    [73, "v1", "art-joint-anim"],
    [125, "v1", "art-joint-anim"]
  ],
  "target-falling-anim": [[61, "v1", "art-joint-anim"]],
  "(anon-function 8 target-anim)": [
    [79, "v1", "art-joint-anim"],
    [174, "v1", "art-joint-anim"]
  ],
  "target-hit-ground-flop-anim": [[39, "v1", "art-joint-anim"]],
  "(anon-function 4 target-anim)": [
    [101, "v1", "art-joint-anim"],
    [168, "v1", "art-joint-anim"],
    [235, "v1", "art-joint-anim"],
    [292, "v1", "art-joint-anim"]
  ],
  "(anon-function 3 target-anim)": [
    [102, "v1", "art-joint-anim"],
    [162, "v1", "art-joint-anim"],
    [231, "v1", "art-joint-anim"],
    [289, "v1", "art-joint-anim"]
  ],
  "target-hit-ground-anim": [
    [132, "a1", "art-joint-anim"],
    [284, "v1", "art-joint-anim"],
    [336, "v1", "art-joint-anim"],
    [472, "v1", "art-joint-anim"],
    [532, "v1", "art-joint-anim"],
    [687, "v1", "art-joint-anim"],
    [848, "v1", "art-joint-anim"],
    [947, "v1", "art-joint-anim"]
  ],
  "target-attack-air-anim": [
    [80, "v1", "art-joint-anim"],
    [248, "v1", "art-joint-anim"]
  ],
  "target-edge-grab-anim": [
    [54, "v1", "art-joint-anim"],
    [111, "v1", "art-joint-anim"]
  ],
  "entity-lookup-part-group": [
    ["_stack_", 16, "res-tag"],
    [29, "s3", "basic"]
  ],
  "(method 22 swingpole)": [[53, "v1", "process-drawable"]],
  "(code active swingpole)": [[34, "a0", "process-focusable"]],
  "swingpole-init": [[56, "a0", "swingpole"]],
  "(event idle manipy)": [
    [61, "v1", "joint"],
    [233, "v1", "process-drawable"],
    [360, "v1", "vector"],
    [368, "v1", "vector"],
    [402, "t9", "(function manipy object)"],
    [475, "a0", "process-drawable"],
    [498, "v1", "process-drawable"],
    [507, "a0", "process-drawable"],
    [535, "v1", "vector"],
    [408, "v1", "float"],
    [462, "v1", "float"],
    [686, "a0", "float"]
  ],
  "(trans idle manipy)": [
    [57, "v1", "process-drawable"],
    [[64, 73], "a0", "collide-shape"]
  ],
  "(code idle manipy)": [
    [61, "a1", "process-drawable"],
    [82, "gp", "process-drawable"],
    [88, "gp", "process-drawable"],
    [131, "a0", "process-drawable"],
    [193, "a0", "process-drawable"],
    [164, "a0", "process"],
    [[159, 190], "gp", "handle"]
  ],
  "manipy-init": [
    [[142, 146], "a0", "collide-shape"],
    [214, "v1", "joint"]
  ],
  "(code active part-tracker)": [
    [[29, 43], "v1", "process-drawable"],
    [[103, 117], "v1", "process-drawable"]
  ],
  "(method 16 lightning-tracker)": [
    [[141, 158], "a0", "process-focusable"],
    [174, "a0", "process-drawable"],
    [[53, 70], "a0", "process-focusable"],
    [82, "a0", "process-focusable"]
  ],
  "(code active lightning-tracker)": [[[71, 81], "v1", "process-drawable"]],
  "(exit active lightning-tracker)": [[4, "v0", "sound-rpc-set-param"]],
  "ja-anim-done?": [[30, "gp", "process-drawable"]],
  "camera-pov-from": [
    [[4, 41], "gp", "target"],
    [21, "v1", "joint"],
    [32, "v1", "joint"]
  ],
  "(event active part-spawner)": [[25, "v1", "vector"]],
  "(exit active launcher)": [[2, "v0", "sound-rpc-set-param"]],
  "(method 11 launcher)": [[128, "v0", "vector"]],
  "launcher-init-by-other": [[136, "v0", "vector"]],
  "(event active touch-tracker)": [
    [71, "a0", "process"],
    [98, "t9", "(function touch-tracker object)"]
  ],
  "(code active touch-tracker)": [
    [22, "a0", "process-drawable"],
    [32, "a0", "collide-shape"]
  ],
  "(event explode explosion)": [
    [13, "v1", "process-drawable"],
    [18, "a0", "collide-shape"]
  ],
  "process-drawable-random-point!": [[[29, 34], "s4", "collide-shape"]],
  "(method 11 part-spawner)": [[112, "a3", "vector"]],
  "(code startup gun-dark-shot)": [[79, "a1", "process-drawable"]],
  "(enter moving gun-dark-shot)": [[16, "a1", "process-drawable"]],
  "(trans moving gun-dark-shot)": [[24, "s3", "process-drawable"]],
  "(code impact gun-dark-shot)": [
    [260, "a0", "process-focusable"],
    [108, "v0", "(array collide-shape)"],
    [156, "s0", "process-focusable"],
    [166, "s0", "process-focusable"],
    [219, "s1", "process-drawable"]
  ],
  "(anon-function 1 gun-dark-shot)": [
    [71, "v1", "process-drawable"],
    [78, "a0", "process-focusable"],
    [86, "a0", "process"],
    [93, "a0", "process"],
    [113, "a0", "process-drawable"]
  ],
  "(exit startup gun-dark-shot)": [[20, "v0", "sound-rpc-set-param"]],
  "eco-track-root-prim-fadeout": [[3, "a0", "collide-shape"]],
  "process-drawable-shock-skel-effect": [
    [[47, 51], "a1", "cspace"],
    [87, "v0", "(array cspace)"],
    [251, "v1", "lightning-tracker"],
    [253, "v1", "lightning-tracker"],
    [59, "a1", "cspace"],
    [119, "a0", "cspace"],
    [131, "a0", "cspace"],
    [311, "a0", "(pointer uint128)"],
    [360, "a0", "(pointer uint128)"]
  ],
  "(method 13 editable-face)": [[[31, 84], "s3", "(inline-array vector)"]],
  "(method 13 editable-plane)": [[[37, 90], "s3", "(inline-array vector)"]],
  "target-standard-event-handler": [
    [45, "v1", "(pointer process)"],
    [93, "a0", "vector"],
    [203, "a0", "process"],
    [205, "v1", "(pointer process)"],
    [228, "a0", "process"],
    [230, "v1", "(pointer process)"],
    [250, "a0", "process"],
    [252, "v1", "(pointer process)"],
    [343, "s5", "process"],
    [345, "v1", "(pointer process)"],
    [369, "a0", "process"],
    [371, "v1", "(pointer process)"],
    [392, "a0", "process"],
    [394, "v1", "(pointer process)"],
    [439, "a0", "process"],
    [441, "v1", "(pointer process)"],
    [461, "a0", "process"],
    [463, "v1", "(pointer process)"],
    [640, "a0", "process"],
    [642, "v1", "(pointer process)"],
    [698, "v1", "(pointer process)"],
    [68, "a0", "vector"]
  ],
  "(method 21 collide-cache)": [
    [[62, 86], "a3", "(inline-array collide-cache-tri)"]
  ],
  "(method 13 collide-cache)": [[303, "v1", "process-drawable"]],
  "(method 19 collide-cache)": [
    [26, "a0", "connection"],
    [27, "a0", "collide-shape"],
    [105, "a0", "connection"],
    [106, "a0", "collide-shape"]
  ],
  "(method 20 collide-cache)": [
    [50, "v1", "connection"],
    [51, "s1", "collide-shape"],
    [114, "v1", "connection"],
    [115, "s1", "collide-shape"]
  ],
  "(method 9 collide-cache)": [
    //[[28, 56], "gp", "collide-shape-prim"],
    [33, "gp", "collide-cache-prim"],
    [35, "gp", "collide-shape-prim"],
    [[50, 56], "gp", "collide-cache-prim"],
    [36, "v1", "collide-shape-prim-sphere"],
    [[4, 26], "gp", "collide-cache-tri"]
  ],
  "col-rend-draw": [
    [[161, 217], "s5", "collide-cache-prim"],
    [164, "v1", "collide-shape-prim-sphere"],
    [[14, 152], "s3", "collide-cache-tri"]
  ],
  "effect-param->sound-spec": [[178, "v1", "collide-shape-moving"]],
  "(method 10 effect-control)": [
    [128, "v1", "collide-shape-moving"],
    [183, "s3", "(pointer object)"],
    [187, "s3", "basic"],
    [340, "s3", "basic"],
    [390, "s3", "basic"],
    [462, "s3", "basic"],
    [483, "s3", "basic"],
    [[497, 575], "s3", "death-info"]
  ],
  "(method 12 effect-control)": [
    [99, "gp", "(pointer int8)"],
    ["_stack_", 112, "res-tag"]
  ],
  "(method 55 enemy)": [[[66, 70], "a0", "process-focusable"]],
  "(method 74 enemy)": [
    [50, "s3", "process-drawable"],
    [94, "v1", "attack-info"],
    [[111, 205], "s2", "attack-info"],
    [554, "a0", "vector"]
  ],
  "(method 56 enemy)": [[[0, 6], "v1", "attack-info"]],
  "(method 89 enemy)": [[28, "a1", "art-joint-anim"]],
  "(method 87 enemy)": [[52, "s5", "art-joint-anim"]],
  "(code jump enemy)": [[30, "v0", "enemy-jump-info"]],
  "(method 77 enemy)": [[17, "a1", "art-joint-anim"]],
  "(method 108 enemy)": [[[2, 51], "s4", "touching-shapes-entry"]],
  "(method 130 enemy)": [[37, "t1", "int"]],
  "(method 113 enemy)": [["_stack_", 16, "res-tag"]],
  "(method 113 nav-enemy)": [["_stack_", 16, "res-tag"]],
  "(code falling-ambush grunt)": [[53, "v1", "art-joint-anim"]],
  "(code active grunt)": [
    [227, "gp", "art-joint-anim"],
    [271, "gp", "art-joint-anim"],
    [354, "v1", "art-joint-anim"],
    [414, "v1", "art-joint-anim"],
    [143, "gp", "art-joint-anim"]
  ],
  "(code hostile grunt)": [[122, "gp", "art-joint-anim"]],
  "(code attack grunt)": [
    [55, "gp", "art-joint-anim"],
    [155, "a0", "grunt-anim-info"]
  ],
  "(enter spin-attack grunt)": [[[43, 48], "gp", "process-focusable"]],
  "(code spin-attack grunt)": [
    [45, "gp", "art-joint-anim"],
    [[73, 77], "a0", "process-focusable"]
  ],
  "(code circling grunt)": [
    [260, "v1", "art-joint-anim"],
    [308, "v1", "art-joint-anim"],
    [153, "v1", "art-joint-anim"],
    [153, "gp", "art-joint-anim"]
  ],
  "(code pacing grunt)": [[145, "gp", "art-joint-anim"]],
  "(code stop-chase grunt)": [[77, "gp", "art-joint-anim"]],
  "(method 77 grunt)": [
    [87, "s4", "art-joint-anim"],
    [233, "a1", "art-joint-anim"],
    [323, "s4", "art-joint-anim"]
  ],
  "(method 78 grunt)": [
    [53, "s4", "art-joint-anim"],
    [91, "a1", "art-joint-anim"]
  ],
  "(trans wait-for-focus grunt)": [
    [40, "s5", "process-focusable"],
    [13, "s5", "process-focusable"]
  ],
  "(method 132 grunt)": [[16, "t9", "(function nav-enemy none)"]],
  "(method 77 flitter)": [
    [14, "v1", "art-joint-anim"],
    [69, "v1", "art-joint-anim"]
  ],
  "(method 78 flitter)": [[15, "a1", "art-joint-anim"]],
  "(code ambush flitter)": [[[72, 76], "a0", "process-focusable"]],
  "(code ambush-jumping flitter)": [
    [14, "v1", "art-joint-anim"],
    [191, "v1", "art-joint-anim"]
  ],
  "(method 180 flitter)": [[17, "s5", "process-focusable"]],
  "(post active flitter)": [[9, "t9", "(function none)"]],
  "(code stare flitter)": [[126, "v1", "art-joint-anim"]],
  "(post stare flitter)": [[9, "t9", "(function none)"]],
  "(trans circling flitter)": [[14, "gp", "process-focusable"]],
  "(code circling flitter)": [[27, "v1", "art-joint-anim"]],
  "(trans attack flitter)": [[16, "s5", "process-focusable"]],
  "(code attack flitter)": [
    [20, "v1", "art-joint-anim"],
    [147, "v1", "art-joint-anim"]
  ],
  "(method 132 flitter)": [[16, "t9", "(function nav-enemy none)"]],
  "(code target-tube)": [[33, "v1", "art-joint-anim"]],
  "(code target-tube-start)": [[109, "v1", "float"]],
  "(event slide-control-ride slide-control)": [
    [21, "gp", "process-drawable"],
    [28, "v1", "vector"],
    [32, "v1", "vector"],
    [36, "v1", "vector"]
  ],
  "bones-set-sqwc": [[2, "v1", "dma-bank-control"]],
  "bones-reset-sqwc": [[2, "v1", "dma-bank-control"]],
  "bones-init": [
    [1, "v1", "bone-memory"],
    [6, "a1", "bone-memory"],
    [10, "a1", "bone-memory"],
    [14, "a1", "bone-memory"],
    [18, "a1", "bone-memory"],
    [22, "a1", "bone-memory"],
    [26, "a1", "bone-memory"],
    [44, "a0", "dma-packet"],
    [45, "a0", "(pointer uint64)"]
  ],
  "bones-mtx-calc-execute": [
    [[126, 154], "a0", "pris-mtx"],
    [[126, 154], "a1", "pris-mtx"],
    [65, "v1", "bone-memory"],
    [70, "a1", "bone-memory"],
    [74, "a1", "bone-memory"],
    [78, "a1", "bone-memory"],
    [82, "a1", "bone-memory"],
    [86, "a1", "bone-memory"],
    [90, "a1", "bone-memory"],
    [94, "a0", "dma-bank-control"],
    [157, "a0", "dma-bank-control"]
  ],
  "foreground-init": [
    [[1, 100], "gp", "foreground-work"],
    [21, "a0", "dma-packet"],
    [22, "a0", "(pointer uint64)"]
  ],
  "texscroll-make-request": [[[5, 40], "a1", "mei-texture-scroll"]],
  "texscroll-execute": [
    [19, "t1", "pointer"],
    [15, "a2", "merc-fragment-control"],
    [[20, 24], "t1", "merc-fragment"],
    [40, "a2", "merc-fragment-control"],
    [45, "a2", "merc-fragment-control"],
    [48, "a2", "merc-fragment-control"],
    [51, "a2", "int"],
    [[10, 31], "a1", "mei-texture-scroll"],
    [39, "t1", "(pointer int8)"]
  ],
  "foreground-wrapup": [
    [[1, 90], "gp", "foreground-work"],
    [[25, 31], "a0", "dma-packet"],
    [[55, 60], "a0", "dma-packet"]
  ],
  "foreground-draw": [
    [[1, 64], "at", "foreground-work"],
    [13, "t0", "foreground-work"],
    [27, "t1", "foreground-work"],
    [32, "a2", "foreground-work"],
    [37, "a1", "foreground-work"],
    [70, "a0", "foreground-work"],
    [114, "v1", "foreground-work"],
    [116, "v1", "foreground-work"],
    [118, "v1", "foreground-work"],
    [142, "v1", "foreground-work"],
    [187, "a0", "foreground-work"],
    [220, "a0", "foreground-work"],
    [233, "a0", "foreground-work"],
    [256, "a0", "foreground-work"],
    [369, "v1", "foreground-work"],
    [377, "a0", "foreground-work"],
    [417, "a0", "foreground-work"],
    [432, "a0", "foreground-work"],
    [445, "v1", "foreground-work"],
    [468, "v1", "foreground-work"],
    [475, "v1", "foreground-work"],
    [500, "v1", "foreground-work"],
    [518, "v1", "foreground-work"],
    [524, "v1", "foreground-work"],
    [553, "a0", "foreground-work"],
    [583, "v1", "foreground-work"],
    [594, "v1", "foreground-work"],
    [602, "v1", "foreground-work"],
    [611, "v1", "foreground-work"],
    [654, "a0", "foreground-work"],
    [648, "s5", "int"],
    [315, "a2", "(pointer uint8)"],
    [321, "v1", "pointer"],
    [338, "a3", "(pointer uint8)"],
    [344, "v1", "pointer"],
    [[4, 61], "a0", "bone-calculation"],
    [[185, 189], "v1", "mei-texture-scroll"],
    [[252, 281], "v1", "mei-envmap-tint"]
  ],
  "foreground-add-mtx-calc": [[1, "v1", "foreground-work"]],
  "foreground-shadow": [
    [2, "v1", "foreground-work"],
    [[13, 19], "t1", "vector"]
  ],
  "dma-add-process-drawable": [
    [433, "a0", "foreground-work"],
    [545, "t0", "(pointer uint128)"],
    [39, "a0", "foreground-work"],
    [42, "a0", "foreground-work"],
    [[128, 146], "v1", "mood-context"]
  ],
  "foreground-ripple": [
    [2, "v1", "foreground-work"],
    [25, "v1", "foreground-work"],
    [[27, 32], "a0", "foreground-work"]
  ],
  "dark-lightning-handler": [
    [64, "s5", "process-drawable"],
    [211, "gp", "process-drawable"],
    [147, "s5", "process-drawable"],
    [251, "gp", "process-drawable"],
    [312, "a0", "lightning-tracker"]
  ],
  "(post idle air-train)": [[4, "t9", "(function none)"]],
  "(anon-function 3 ctywide-scenes)": [
    [13, "t9", "(function mood-context symbol)"],
    [33, "t9", "(function mood-context symbol)"]
  ],
  "(anon-function 2 ctywide-scenes)": [
    [13, "t9", "(function mood-context symbol)"],
    [33, "t9", "(function mood-context symbol)"]
  ],
  "(anon-function 1 ctywide-scenes)": [
    [13, "t9", "(function mood-context symbol)"],
    [33, "t9", "(function mood-context symbol)"]
  ],
  "(anon-function 0 ctywide-scenes)": [
    [13, "t9", "(function mood-context symbol)"],
    [33, "t9", "(function mood-context symbol)"]
  ],
  "(method 11 fort-trap-door)": [[53, "a0", "collide-shape-moving"]],
  "(method 0 joint-exploder-tuning)": [
    [[5, 79], "v0", "joint-exploder-tuning"]
  ],
  "joint-exploder-init-by-other": [
    [48, "a0", "process-drawable"],
    [57, "v1", "process-drawable"],
    [64, "a0", "process-drawable"]
  ],
  "(method 23 joint-exploder)": [[26, "v1", "process-drawable"]],
  "(method 28 joint-exploder)": [[[0, 250], "s5", "joint-exploder-list"]],
  "joint-exploder-joint-callback": [[3, "s4", "joint-exploder"]],
  "(event idle fort-trap-door)": [[4, "v1", "attack-info"]],
  "(code idle hide-light)": [[10, "v1", "art-joint-anim"]],
  "(event impact turret-shot)": [[11, "s4", "process-drawable"]],
  "(code impact turret-shot)": [[4, "v1", "collide-shape-prim-group"]],
  "(method 29 sinking-plat)": [
    [9, "t9", "(function rigid-body-platform float none)"]
  ],
  "(code collapse beam)": [[25, "v1", "art-joint-anim"]],
  "(code fall ruins-bridge)": [
    [16, "v1", "collide-shape-prim-group"],
    [23, "v1", "collide-shape-prim-group"],
    [31, "v1", "collide-shape-prim-group"],
    [39, "v1", "collide-shape-prim-group"]
  ],
  "(event fall ruins-drop-plat)": [[10, "v1", "collide-shape-prim-group"]],
  "(post fall ruins-drop-plat)": [[20, "t9", "(function none)"]],
  "(code target-death)": [
    [467, "v1", "art-joint-anim"],
    [594, "v1", "art-joint-anim"],
    [852, "v1", "art-joint-anim"]
  ],
  "throne-activate": [[3, "f0", "meters"]],
  "throne-deactivate": [[3, "f0", "meters"]],
  "palroof-activate": [[6, "f0", "meters"]],
  "palroof-deactivate": [[6, "f0", "meters"]],
  "check-onintent-bugs": [[[31, 49], "s3", "sprite-vec-data-2d"]],
  "(anon-function 3 onintent-scenes)": [
    [13, "t9", "(function mood-context none)"]
  ],
  "(anon-function 2 onintent-scenes)": [
    [13, "t9", "(function mood-context none)"]
  ],
  "(anon-function 1 onintent-scenes)": [
    [13, "t9", "(function mood-context none)"]
  ],
  "(anon-function 0 onintent-scenes)": [
    [13, "t9", "(function mood-context none)"]
  ],
  "(anon-function 2 stadium-scenes)": [
    [60, "v1", "process-drawable"],
    [76, "v1", "process-drawable"],
    [79, "v1", "process-drawable"]
  ],
  "(anon-function 5 stadium-scenes)": [
    [13, "t9", "(function mood-context none)"]
  ],
  "(anon-function 6 stadium-scenes)": [
    [13, "t9", "(function mood-context none)"]
  ],
  "(anon-function 7 stadium-scenes)": [
    [13, "t9", "(function mood-context none)"]
  ],
  "(anon-function 8 stadium-scenes)": [
    [13, "t9", "(function mood-context none)"]
  ],
  "(anon-function 9 stadium-scenes)": [
    [13, "t9", "(function mood-context none)"]
  ],
  "(anon-function 10 stadium-scenes)": [
    [13, "t9", "(function mood-context none)"]
  ],
  "(anon-function 11 stadium-scenes)": [
    [13, "t9", "(function mood-context none)"]
  ],
  "(anon-function 12 stadium-scenes)": [
    [13, "t9", "(function mood-context none)"]
  ],
  "(anon-function 13 stadium-scenes)": [
    [13, "t9", "(function mood-context none)"]
  ],
  "(anon-function 14 stadium-scenes)": [
    [13, "t9", "(function mood-context none)"]
  ],
  "(anon-function 15 stadium-scenes)": [
    [13, "t9", "(function mood-context none)"]
  ],
  "(anon-function 16 stadium-scenes)": [
    [13, "t9", "(function mood-context none)"]
  ],
  "(anon-function 17 stadium-scenes)": [
    [13, "t9", "(function mood-context none)"]
  ],
  "(anon-function 18 stadium-scenes)": [
    [13, "t9", "(function mood-context none)"]
  ],
  "(anon-function 19 stadium-scenes)": [
    [13, "t9", "(function mood-context none)"]
  ],
  "(anon-function 20 stadium-scenes)": [
    [13, "t9", "(function mood-context none)"]
  ],
  "(anon-function 3 canyon-scenes)": [
    [67, "v0", "process-drawable"],
    [72, "v0", "process-drawable"]
  ],
  "(anon-function 8 mountain-scenes)": [[2, "v0", "sound-rpc-set-param"]],
  "(anon-function 27 intro-scenes)": [[[97, 100], "v1", "dma-packet"]],
  "(anon-function 24 intro-scenes)": [[[213, 216], "v1", "dma-packet"]],
  "(anon-function 18 intro-scenes)": [
    [23, "t9", "(function mood-context none)"],
    [43, "t9", "(function mood-context none)"],
    [63, "t9", "(function mood-context none)"]
  ],
  "(anon-function 16 intro-scenes)": [[4, "v0", "target"]],
  "(anon-function 8 intro-scenes)": [
    [49, "t9", "(function mood-context none)"]
  ],
  "(anon-function 3 intro-scenes)": [
    [13, "t9", "(function mood-context none)"]
  ],
  "birth-func-atoll-bird-wing": [[[2, 25], "v1", "sprite-vec-data-2d"]],
  "(anon-function 17 nestb-scenes)": [[15, "v0", "float"]],
  "movie-nest-metalkor-shot-draw-impact": [
    [224, "v1", "process-drawable"],
    [345, "v1", "process-drawable"]
  ],
  "(anon-function 11 nestb-scenes)": [
    [13, "v0", "target"],
    [8, "v0", "target"]
  ],
  "(anon-function 10 nestb-scenes)": [
    [8, "v0", "target"],
    [13, "v0", "target"]
  ],
  "attach-squid-movie-part": [[20, "v1", "float"]],
  "attach-squid-break-movie-part": [[44, "v1", "float"]],
  "movie-consite-metalkor-shot-draw-impact": [
    [224, "v1", "process-drawable"],
    [345, "v1", "process-drawable"]
  ],
  "(anon-function 3 consite-scenes)": [
    [8, "v0", "target"],
    [13, "v0", "target"]
  ],
  "(anon-function 2 consite-scenes)": [
    [8, "v0", "target"],
    [13, "v0", "target"]
  ],
  "(anon-function 2 under-scenes)": [[21, "v0", "target"]],
  "hiphog-mirror-sheen-func": [
    [[50, 64], "a2", "ripple-wave"],
    [48, "a2", "ripple-wave"],
    [49, "a2", "(inline-array ripple-wave)"]
  ],
  "(anon-function 7 outro-scenes)": [
    [13, "t9", "(function mood-context none)"]
  ],
  "(anon-function 4 outro-scenes)": [
    [13, "t9", "(function mood-context none)"],
    [33, "t9", "(function mood-context none)"],
    [53, "t9", "(function mood-context none)"],
    [73, "t9", "(function mood-context none)"]
  ],
  "(code target-gun-stance)": [
    [598, "v1", "art-joint-anim"],
    [152, "v1", "art-joint-anim"],
    [248, "v1", "art-joint-anim"],
    [345, "v1", "art-joint-anim"],
    [442, "v1", "art-joint-anim"]
  ],
  "find-instance-by-name-level": [
    [11, "v1", "drawable-tree-instance-shrub"],
    [38, "v1", "drawable-tree-instance-tie"]
  ],
  "dma-add-process-drawable-hud": [[11, "a0", "foreground-work"]],
  "find-instance-by-index": [
    [26, "t1", "drawable-tree-instance-shrub"],
    [40, "t1", "drawable-tree-instance-tie"]
  ],
  "print-prototype-list": [
    [25, "v1", "drawable-tree-instance-shrub"],
    [104, "v1", "drawable-tree-instance-tie"]
  ],
  "draw-instance-info": [
    [[188, 203], "s5", "prototype-bucket-shrub"],
    [[192, 303], "s1", "prototype-shrubbery"],
    [[359, 400], "v1", "prototype-tie"],
    [[44, 64], "s1", "drawable-inline-array-instance-tie"],
    [[331, 450], "s5", "prototype-bucket-tie"]
  ],
  "set-shadow-by-name": [[7, "v1", "process-drawable"]],
  "get-shadow-by-name": [[7, "v1", "process-drawable"]],
  "(anon-function 2 memory-usage)": [[211, "v1", "collide-shape-moving"]],
  "(method 9 screen-filter)": [
    [[25, 31], "a0", "dma-packet"],
    [[34, 40], "a0", "gs-gif-tag"],
    [45, "a0", "(pointer gs-test)"],
    [47, "a0", "(pointer gs-reg64)"],
    [[72, 102], "t1", "rgba"]
  ],
  "(method 16 nav-engine)": [[92, "gp", "nav-engine-spr-buffer"]],
  "(method 12 nav-engine)": [
    [[22, 28], "v1", "connection"],
    [[29, 31], "a0", "process-focusable"],
    [[34, 86], "s2", "collide-shape"],
    [90, "v1", "collide-shape-prim-group"],
    [110, "s2", "collide-shape-prim-sphere"]
  ],
  "(method 11 nav-state)": [[37, "v1", "float"]],
  "(method 18 nav-control)": [
    [252, "a2", "float"],
    [250, "a3", "uint"],
    [250, "t0", "uint"]
  ],
  "(method 23 nav-mesh)": [["_stack_", 16, "res-tag"]],
  "nav-control-validate": [
    [29, "s5", "int"],
    [29, "v1", "int"]
  ],
  "(method 43 nav-mesh)": [["_stack_", 28, "float"]],
  "(code open gungame-door)": [[35, "v1", "art-joint-anim"]],
  "(event idle gun-dummy)": [
    [[35, 64], "s5", "attack-info"],
    [70, "gp", "process-drawable"]
  ],
  "(method 29 gun-dummy)": [[26, "v0", "path-control"]],
  "(method 30 gun-dummy)": [
    [3, "v1", "tpath-control-frame"],
    [5, "v1", "(inline-array tpath-control-frame)"],
    [10, "v1", "tpath-control-frame"],
    [17, "v1", "tpath-control-frame"],
    [24, "v1", "tpath-control-frame"],
    [31, "v1", "tpath-control-frame"],
    [38, "v1", "tpath-control-frame"],
    [12, "v1", "(inline-array tpath-control-frame)"],
    [19, "v1", "(inline-array tpath-control-frame)"],
    [26, "v1", "(inline-array tpath-control-frame)"],
    [33, "v1", "(inline-array tpath-control-frame)"],
    [40, "v1", "(inline-array tpath-control-frame)"]
  ],
  "(method 31 gun-dummy)": [[40, "v1", "(inline-array tpath-control-frame)"]],
  "(method 10 training-manager)": [[51, "t9", "(function process none)"]],
  "(trans course training-manager)": [[[22, 493], "gp", "hud"]],
  "(code end-course training-manager)": [[28, "gp", "process-drawable"]],
  "(method 21 training-manager)": [
    [23, "a1", "process-focusable"],
    [34, "a1", "process-focusable"]
  ],
  "(method 26 training-manager)": [[30, "s2", "process-focusable"]],
  "(method 22 training-manager)": [[123, "v1", "process-focusable"]],
  "(anon-function 1 gungame-obs)": [[50, "gp", "process-drawable"]],
  "(anon-function 3 gungame-obs)": [[50, "gp", "process-drawable"]],
  "(event end-course training-manager)": [[13, "a0", "process-drawable"]],
  "(event course training-manager)": [
    [4, "a0", "process-taskable"],
    [40, "a0", "process-drawable"]
  ],
  "(event yellow-training-intro training-manager)": [
    [13, "a0", "process-drawable"]
  ],
  "(method 23 training-manager)": [[104, "s0", "process-focusable"]],
  "(method 11 training-manager)": [["_stack_", 16, "res-tag"]],
  "attach-pod-part": [[32, "v1", "float"]],
  "(method 30 collectable)": [[109, "v1", "collide-shape"]],
  "(method 32 collectable)": [
    [19, "v1", "int"],
    [19, "a0", "int"],
    [23, "a0", "int"],
    [155, "v1", "process-drawable"]
  ],
  "(anon-function 69 collectables)": [
    //[[1, 6], "v1", "handle"],
    [2, "v1", "handle"],
    [5, "v1", "handle"],
    [8, "v1", "handle"],
    [13, "v1", "collectable"],
    [[34, 39], "a0", "process-focusable"]
  ],
  "check-blue-suck": [[19, "v1", "collide-shape"]],
  "add-blue-motion": [[27, "s2", "process-focusable"]],
  "collectable-standard-event-handler": [
    [84, "a0", "vector"],
    [102, "a0", "vector"],
    [[167, 171], "a0", "process"],
    [[292, 296], "a0", "process"]
  ],
  "(event pickup collectable)": [
    [17, "a0", "vector"],
    [18, "v1", "vector"]
  ],
  "(code die eco)": [[55, "v1", "float"]],
  "(code pickup eco)": [
    [39, "v0", "state"],
    [41, "t9", "(function none)"]
  ],
  "(method 10 gem)": [[12, "t9", "(function gem none)"]],
  "(method 9 fact-info)": [
    [245, "a0", "process-drawable"],
    [293, "a0", "process-drawable"]
  ],
  "(method 179 fodder)": [[[16, 20], "a0", "process-focusable"]],
  "(code notice fodder)": [
    [78, "v1", "art-joint-anim"],
    [54, "v1", "float"],
    [150, "v1", "float"]
  ],
  "(code active fodder)": [
    [26, "v1", "art-joint-anim"],
    [112, "v1", "art-joint-anim"],
    [283, "v1", "art-joint-anim"],
    [179, "v1", "art-joint-anim"]
  ],
  "(method 182 fodder)": [[34, "v1", "float"]],
  "(trans hostile fodder)": [
    [[25, 29], "a0", "process-focusable"],
    [105, "v1", "float"]
  ],
  "(code circling fodder)": [
    [243, "v1", "art-joint-anim"],
    [129, "gp", "art-joint-anim"]
  ],
  "(method 77 fodder)": [
    [57, "s5", "art-joint-anim"],
    [85, "s4", "art-joint-anim"]
  ],
  "(method 78 fodder)": [[16, "v1", "art-joint-anim"]],
  "(method 181 fodder)": [[2, "v1", "collide-shape-prim-group"]],
  "(method 7 fodder)": [[19, "t9", "(function nav-enemy int nav-enemy)"]],
  "(post idle fodder)": [[4, "t9", "(function none)"]],
  "(method 180 fodder)": [[24, "s1", "fodder"]],
  "(method 55 fodder)": [[29, "s5", "process-drawable"]],
  "(method 13 hud-box)": [
    [[63, 70], "t4", "dma-packet"],
    [[72, 79], "t4", "gs-gif-tag"],
    [83, "t4", "(pointer gs-test)"],
    [85, "t4", "(pointer gs-reg64)"],
    [87, "t4", "(pointer gs-alpha)"],
    [89, "t4", "(pointer gs-reg64)"],
    [[96, 101], "t3", "(pointer uint128)"],
    [[110, 144], "t4", "(inline-array vector4w)"],
    [[156, 163], "t2", "dma-packet"],
    [[165, 172], "t2", "gs-gif-tag"],
    [176, "t2", "(pointer gs-alpha)"],
    [178, "t2", "(pointer gs-reg64)"],
    [180, "t2", "(pointer gs-rgbaq)"],
    [182, "t2", "(pointer gs-reg64)"],
    [[187, 212], "t2", "(inline-array vector4w)"]
  ],
  "(method 9 hud-sprite)": [
    [[27, 34], "v1", "(pointer uint128)"],
    [[39, 280], "v1", "(inline-array vector)"],
    [[280, 316], "v1", "(inline-array vector4w)"]
  ],
  "(method 9 hud-box)": [[[1, 53], "v1", "(inline-array vector4w)"]],
  "(method 10 hud-box)": [
    [[1, 8], "a2", "dma-packet"],
    [[10, 17], "a2", "gs-gif-tag"],
    [21, "a2", "(pointer gs-test)"],
    [23, "a2", "(pointer gs-reg64)"],
    [25, "a2", "(pointer gs-alpha)"],
    [27, "a2", "(pointer gs-reg64)"],
    [[31, 77], "v1", "(inline-array vector4w)"]
  ],
  "(method 11 hud-box)": [
    [[1, 8], "a2", "dma-packet"],
    [[10, 17], "a2", "gs-gif-tag"],
    [21, "a2", "(pointer gs-test)"],
    [23, "a2", "(pointer gs-reg64)"],
    [25, "a2", "(pointer gs-alpha)"],
    [27, "a2", "(pointer gs-reg64)"],
    [[31, 77], "v1", "(inline-array vector4w)"]
  ],
  "(method 12 hud-box)": [
    [[1, 8], "a2", "dma-packet"],
    [[10, 17], "a2", "gs-gif-tag"],
    [21, "a2", "(pointer gs-test)"],
    [23, "a2", "(pointer gs-reg64)"],
    [25, "a2", "(pointer gs-alpha)"],
    [27, "a2", "(pointer gs-reg64)"],
    [[31, 77], "v1", "(inline-array vector4w)"]
  ],
  "(method 14 hud-box)": [
    [[1, 8], "a2", "dma-packet"],
    [[10, 17], "a2", "gs-gif-tag"],
    [43, "a1", "(pointer gs-scissor)"],
    [45, "a1", "(pointer gs-reg64)"]
  ],
  "(method 15 hud-box)": [
    [[1, 8], "a0", "dma-packet"],
    [[10, 17], "a0", "gs-gif-tag"],
    [21, "a0", "(pointer gs-scissor)"],
    [23, "a0", "(pointer gs-reg64)"]
  ],
  "hud-create-icon": [[35, "a0", "process-drawable"]],
  "hide-hud": [
    [11, "v1", "connection"],
    [23, "v1", "connection"]
  ],
  "enable-hud": [[17, "v1", "connection"]],
  "hide-hud-quick": [
    [11, "v1", "connection"],
    [23, "v1", "connection"]
  ],
  "show-hud": [
    [22, "v1", "connection"],
    [34, "v1", "connection"]
  ],
  "hud-hidden?": [
    [9, "v1", "connection"],
    [[9, 13], "a0", "hud"]
  ],
  "(method 15 hud-dark-eco-symbol)": [[[9, 14], "v1", "hud-health"]],
  "(method 15 hud-gun)": [[[251, 256], "v1", "dma-packet"]],
  "target-mech-collision": [[108, "v0", "carry-info"]],
  "target-mech-exit": [[[235, 242], "v1", "handle"]],
  "mech-update-ik": [
    [3, "v1", "process-drawable"],
    [36, "s5", "collide-shape-moving"],
    [41, "s5", "collide-shape-moving"],
    [55, "s3", "joint-mod-ik"],
    [72, "s3", "joint-mod-ik"],
    [85, "s5", "collide-shape-moving"],
    [93, "s3", "joint-mod-ik"],
    [104, "s3", "joint-mod-ik"],
    [52, "v1", "(array joint-mod-ik)"]
  ],
  "target-mech-punch-pick": [
    [29, "v0", "process-focusable"],
    [222, "s5", "art-joint-anim"],
    [241, "s5", "art-joint-anim"]
  ],
  "(code target-mech-walk)": [[91, "f0", "float"]],
  "(code target-mech-punch)": [
    [107, "v1", "art-joint-anim"],
    [135, "v1", "art-joint-anim"],
    [163, "v1", "art-joint-anim"],
    [191, "v1", "art-joint-anim"],
    [231, "v1", "art-joint-anim"],
    [259, "v1", "art-joint-anim"],
    [287, "v1", "art-joint-anim"],
    [315, "v1", "art-joint-anim"]
  ],
  "(code target-mech-jump)": [[26, "t9", "(function none)"]],
  "(code target-mech-death)": [
    [379, "gp", "art-joint-anim"],
    [643, "v1", "art-joint-anim"]
  ],
  "(code target-mech-get-off)": [[67, "v1", "art-joint-anim"]],
  "(code target-mech-get-on)": [
    [74, "v1", "process-drawable"],
    [80, "v1", "process-drawable"],
    [115, "v1", "art-joint-anim"]
  ],
  "(code target-mech-carry-throw)": [
    [51, "v0", "carry-info"],
    [112, "v0", "carry-info"],
    [135, "v1", "sphere"]
  ],
  "(code target-mech-carry-drop)": [
    [42, "v0", "carry-info"],
    [110, "v1", "art-joint-anim"],
    [176, "v0", "carry-info"],
    [262, "v0", "sound-rpc-set-param"],
    [295, "v0", "sound-rpc-set-param"],
    [220, "v1", "sphere"]
  ],
  "(code target-mech-carry-pickup)": [
    [137, "v0", "carry-info"],
    [377, "v1", "art-joint-anim"],
    [541, "v0", "carry-info"],
    [574, "f0", "float"]
  ],
  "(code target-mech-carry-walk)": [[80, "f0", "float"]],
  "(event target-mech-punch)": [
    [45, "gp", "collide-query"],
    [51, "s5", "collide-shape-prim"],
    [68, "s5", "process-focusable"],
    [95, "gp", "collide-query"],
    [128, "s5", "process-focusable"],
    [180, "gp", "collide-query"]
  ],
  "(exit idle mech)": [[[9, 17], "v1", "handle"]],
  "(anon-function 8 target-mech)": [
    [4, "gp", "target"],
    [10, "gp", "target"],
    [14, "gp", "target"]
  ],
  "(anon-function 9 target-mech)": [[2, "a0", "(pointer target)"]],
  "target-mech-handler": [
    [91, "a0", "process"],
    [213, "a3", "vector"],
    [225, "s2", "vector"],
    [305, "a3", "vector"],
    [317, "s2", "vector"],
    [164, "v0", "attack-info"]
  ],
  "(enter target-mech-carry-hit-ground)": [[3, "v0", "sound-rpc-set-param"]],
  "(event target-mech-grab)": [[24, "a0", "process"]],
  "(anon-function 7 target-mech)": [
    [32, "a0", "joint-mod-ik"],
    [26, "a0", "(array joint-mod-ik)"]
  ],
  "(enter target-mech-hit-ground)": [[3, "v0", "sound-rpc-set-param"]],
  "(exit target-mech-carry-drag)": [
    [11, "v0", "sound-rpc-set-param"],
    [28, "v0", "sound-rpc-set-param"]
  ],
  "(trans target-mech-carry-drag)": [[73, "v1", "sphere"]],
  "target-mech-carry-update": [[50, "v1", "sphere"]],
  "(code idle hoverboard-training-manager)": [
    [[162, 169], "v1", "handle"],
    [337, "s5", "process-drawable"],
    [[68, 248], "gp", "handle"],
    [[266, 384], "gp", "handle"]
  ],
  "(code idle-training hoverboard-training-manager)": [
    [56, "gp", "handle"],
    [175, "s5", "process-drawable"],
    [[104, 219], "gp", "handle"]
  ],
  "(method 10 hoverboard-training-manager)": [
    [19, "t9", "(function process none)"]
  ],
  "(code fire skatea-jump-pad)": [[59, "t9", "(function none)"]],
  "(method 29 hoverboard-training-manager)": [[[18, 491], "gp", "hud-goal"]],
  "hoverboard-training-manager-event-handler": [
    [[32, 72], "gp", "(pointer board-tricks)"],
    [12, "v1", "float"],
    [25, "v1", "float"]
  ],
  "(method 11 hoverboard-training-manager)": [["_stack_", 16, "res-tag"]],
  "(trans idle krew-collection-item)": [[28, "a1", "vehicle"]],
  "(method 56 pegasus)": [[[5, 10], "v1", "attack-info"]],
  "(post idle pegasus)": [[11, "t9", "(function none)"]],
  "(code notice pegasus)": [
    [53, "v1", "art-joint-anim"],
    [121, "v1", "art-joint-anim"]
  ],
  "(code active pegasus)": [[28, "v1", "art-joint-anim"]],
  "pegasus-fly-code": [
    [386, "v1", "float"],
    [413, "v1", "float"]
  ],
  "(code die pegasus)": [[45, "v1", "art-joint-anim"]],
  "pegasus-choose-path": [[114, "v1", "float"]],
  "(method 115 pegasus)": [["_stack_", 16, "res-tag"]],
  "(code attack-forward amphibian)": [[14, "v1", "art-joint-anim"]],
  "(enter attack-forward amphibian)": [
    [50, "gp", "process-focusable"],
    [54, "a0", "process-focusable"],
    [53, "gp", "process-focusable"]
  ],
  "(code tongue-attack amphibian)": [[14, "v1", "art-joint-anim"]],
  "(method 76 amphibian)": [[1, "a1", "process-focusable"]],
  "(method 90 amphibian)": [[165, "v1", "art-joint-anim"]],
  "(method 88 amphibian)": [[29, "s4", "art-joint-anim"]],
  "(method 87 amphibian)": [[20, "s4", "art-joint-anim"]],
  "(method 89 amphibian)": [[37, "s4", "art-joint-anim"]],
  "(method 78 amphibian)": [
    [21, "v1", "art-joint-anim"],
    [67, "s4", "art-joint-anim"]
  ],
  "(method 77 amphibian)": [
    [37, "s5", "art-joint-anim"],
    [97, "s4", "art-joint-anim"]
  ],
  "(method 51 amphibian)": [
    [34, "a0", "process-focusable"],
    [37, "a0", "process-focusable"]
  ],
  "(method 186 amphibian)": [[41, "s3", "collide-shape-prim-sphere"]],
  "(code notice amphibian)": [[37, "a1", "art-joint-anim"]],
  "(enter stare amphibian)": [
    [35, "a0", "process-focusable"],
    [38, "a0", "process-focusable"]
  ],
  "(code attack-spin amphibian)": [
    [53, "v1", "art-joint-anim"],
    [203, "a0", "process-focusable"],
    [102, "v1", "art-joint-anim"],
    [136, "v1", "art-joint-anim"],
    [206, "a0", "process-focusable"]
  ],
  "(enter attack-spin amphibian)": [
    [56, "gp", "process-focusable"],
    [59, "gp", "process-focusable"]
  ],
  "(post attack-forward-lunge amphibian)": [
    [14, "a0", "process-focusable"],
    [17, "a0", "process-focusable"]
  ],
  "(code stare-idle amphibian)": [[23, "v1", "art-joint-anim"]],
  "(code stare amphibian)": [
    [53, "v1", "art-joint-anim"],
    [102, "v1", "art-joint-anim"],
    [136, "v1", "art-joint-anim"]
  ],
  "(enter notice amphibian)": [
    [20, "a0", "process-focusable"],
    [23, "a0", "process-focusable"]
  ],
  "(code active amphibian)": [
    [69, "v1", "art-joint-anim"],
    [135, "v1", "art-joint-anim"]
  ],
  "(method 185 amphibian)": [
    [33, "a0", "process-focusable"],
    [36, "a0", "process-focusable"]
  ],
  "amphibian-joint-mod-callback": [
    [12, "s2", "amphibian-joint-mod"],
    [18, "s2", "amphibian-joint-mod"],
    [48, "s2", "amphibian-joint-mod"],
    [49, "v1", "amphibian"]
  ],
  "(method 7 hopper)": [
    [14, "t9", "(function process-focusable int process-focusable)"]
  ],
  "(method 132 hopper)": [[16, "t9", "(function enemy none)"]],
  "(code active hopper)": [[22, "v1", "art-joint-anim"]],
  "(trans hostile hopper)": [
    [24, "gp", "process-focusable"],
    [153, "gp", "process-focusable"],
    [156, "gp", "process-focusable"]
  ],
  "(method 88 hopper)": [[16, "a1", "art-joint-anim"]],
  "(method 87 hopper)": [[16, "a1", "art-joint-anim"]],
  "(method 89 hopper)": [[16, "a1", "art-joint-anim"]],
  "(method 78 hopper)": [
    [18, "s4", "art-joint-anim"],
    [56, "v1", "art-joint-anim"]
  ],
  "(method 77 hopper)": [
    [33, "a1", "art-joint-anim"],
    [86, "a1", "art-joint-anim"]
  ],
  "(method 7 metalmonk)": [
    [14, "t9", "(function process-focusable int process-focusable)"]
  ],
  "(method 87 metalmonk)": [[27, "s5", "art-joint-anim"]],
  "(method 104 metalmonk)": [
    [14, "a0", "process-focusable"],
    [17, "a0", "process-focusable"]
  ],
  "(code attack metalmonk)": [[37, "s5", "art-joint-anim"]],
  "(code active metalmonk)": [
    [205, "a1", "art-joint-anim"],
    [118, "gp", "art-joint-anim"]
  ],
  "(trans hostile metalmonk)": [
    [29, "gp", "process-focusable"],
    [71, "gp", "process-focusable"],
    [74, "gp", "process-focusable"]
  ],
  "(method 180 metalmonk)": [[4, "v1", "collide-shape-prim-group"]],
  "(method 78 metalmonk)": [
    [18, "s4", "art-joint-anim"],
    [83, "s4", "art-joint-anim"]
  ],
  "(method 77 metalmonk)": [
    [37, "a1", "art-joint-anim"],
    [106, "s5", "art-joint-anim"],
    [163, "s4", "art-joint-anim"]
  ],
  "(trans victory metalmonk)": [
    [28, "a0", "process-focusable"],
    [31, "a0", "process-focusable"]
  ],
  "(method 46 ginsu)": [[8, "v1", "collide-shape-prim-group"]],
  "(method 183 ginsu)": [[2, "v1", "collide-shape-prim-group"]],
  "(method 70 ginsu)": [
    [33, "v1", "float"],
    [30, "a0", "int"]
  ],
  "(method 181 ginsu)": [
    [18, "a0", "process-focusable"],
    [21, "a0", "process-focusable"]
  ],
  "(trans attack ginsu)": [[32, "a0", "process-focusable"]],
  "(trans anticipate-attack ginsu)": [[27, "a0", "process-focusable"]],
  "(method 142 ginsu)": [
    [16, "a0", "process-focusable"],
    [19, "a0", "process-focusable"]
  ],
  "(method 10 ginsu)": [[6, "t9", "(function sparticle-launch-control none)"]],
  "(code victory centurion)": [[30, "v1", "art-joint-anim"]],
  "(code fire centurion)": [
    [22, "a0", "process-focusable"],
    [25, "a0", "process-focusable"],
    [43, "v1", "art-joint-anim"],
    [76, "gp", "process-focusable"],
    [95, "gp", "process-focusable"],
    [311, "v1", "art-joint-anim"],
    [374, "v1", "art-joint-anim"],
    [98, "gp", "process-focusable"],
    [163, "a0", "process-focusable"],
    [166, "a0", "process-focusable"]
  ],
  "(code active centurion)": [[22, "v1", "art-joint-anim"]],
  "(code attack centurion)": [[14, "v1", "art-joint-anim"]],
  "(enter attack centurion)": [
    [3, "a0", "collide-shape-prim-group"],
    [9, "v1", "collide-shape-prim-group"]
  ],
  "(exit attack centurion)": [
    [3, "a0", "collide-shape-prim-group"],
    [9, "v1", "collide-shape-prim-group"]
  ],
  "(method 55 centurion)": [
    [246, "a0", "process-focusable"],
    [249, "a0", "process-focusable"],
    [341, "a2", "float"]
  ],
  "(code hostile centurion)": [
    [87, "a0", "process-focusable"],
    [90, "a0", "process-focusable"]
  ],
  "(method 7 centurion)": [
    [14, "t9", "(function process-focusable int process-focusable)"]
  ],
  "(method 78 centurion)": [
    [18, "v1", "art-joint-anim"],
    [53, "s4", "art-joint-anim"],
    [82, "v1", "art-joint-anim"]
  ],
  "(method 77 centurion)": [
    [18, "v1", "art-joint-anim"],
    [72, "a1", "art-joint-anim"],
    [117, "a1", "art-joint-anim"],
    [151, "s4", "art-joint-anim"]
  ],
  "(trans hostile centurion)": [
    [25, "a0", "process-focusable"],
    [31, "s5", "process-focusable"],
    [21, "s5", "process-focusable"]
  ],
  "(method 180 centurion)": [
    [28, "s0", "process-focusable"],
    [49, "s0", "process-focusable"]
  ],
  "(method 132 centurion)": [[13, "t9", "(function enemy none)"]],
  "(method 31 centurion-shot)": [[7, "t9", "(function projectile none)"]],
  "(method 28 centurion-shot)": [
    [49, "t9", "(function projectile projectile-options sound-id)"]
  ],
  "(method 74 centurion)": [
    [76, "v1", "attack-info"],
    [78, "v1", "attack-info"],
    [85, "v1", "attack-info"]
  ],
  "(method 30 rhino-wall)": [[5, "v1", "collide-shape-prim-group"]],
  "(code circling rhino)": [
    [129, "gp", "art-joint-anim"],
    [243, "v1", "art-joint-anim"]
  ],
  "(code charge rhino)": [
    [29, "v1", "art-joint-anim"],
    [85, "v1", "art-joint-anim"],
    [137, "v1", "art-joint-anim"]
  ],
  "(code stop-run rhino)": [
    [14, "v1", "art-joint-anim"],
    [85, "a0", "process-focusable"],
    [88, "a0", "process-focusable"],
    [145, "a1", "art-joint-anim"]
  ],
  "(code attack rhino)": [[15, "v1", "art-joint-anim"]],
  "(trans hostile rhino)": [
    [20, "a0", "process-focusable"],
    [20, "a0", "process-focusable"],
    [23, "a0", "process-focusable"],
    [81, "a0", "process-focusable"],
    [84, "a0", "process-focusable"],
    [113, "s3", "process-focusable"],
    [19, "s3", "process-focusable"],
    [80, "s3", "process-focusable"],
    [117, "a0", "process-focusable"],
    [116, "s3", "process-focusable"]
  ],
  "(code die rhino)": [[33, "v1", "art-joint-anim"]],
  "(code hit rhino)": [
    [30, "v1", "art-joint-anim"],
    [83, "v1", "art-joint-anim"]
  ],
  "(method 104 rhino)": [
    [30, "a0", "process-focusable"],
    [30, "a0", "process-focusable"],
    [33, "a0", "process-focusable"]
  ],
  "(enter victory rhino)": [
    [8, "v1", "collide-shape-prim-group"],
    [12, "v1", "collide-shape-prim-group"],
    [17, "a0", "collide-shape-prim-group"]
  ],
  "(code victory rhino)": [
    [14, "v1", "art-joint-anim"],
    [59, "a0", "collide-shape-prim-group"],
    [64, "a0", "collide-shape-prim-group"],
    [69, "a0", "collide-shape-prim-group"],
    [81, "v1", "art-joint-anim"],
    [140, "a0", "process-focusable"],
    [143, "a0", "process-focusable"],
    [157, "gp", "process-focusable"],
    [180, "a0", "collide-shape-prim-group"],
    [201, "v1", "art-joint-anim"],
    [290, "a0", "process-focusable"],
    [139, "gp", "process-focusable"],
    [293, "a0", "process-focusable"]
  ],
  "(method 7 rhino)": [
    [14, "t9", "(function process-focusable int process-focusable)"]
  ],
  "(method 74 rhino)": [[68, "s2", "process-focusable"]],
  "(method 182 rhino)": [[36, "s2", "process-drawable"]],
  "(exit victory rhino)": [
    [10, "v1", "collide-shape-prim-group"],
    [14, "v1", "collide-shape-prim-group"]
  ],
  "(code run-away rhino)": [[14, "v1", "art-joint-anim"]],
  "(code hit rhino-wall)": [
    [42, "a2", "art-joint-anim"],
    [32, "v0", "art-joint-anim"]
  ],
  "(trans hostile grenadier)": [
    [19, "a0", "process-focusable"],
    [156, "a0", "process-focusable"],
    [22, "a0", "process-focusable"]
  ],
  "(method 181 grenadier)": [
    [21, "a0", "process-focusable"],
    [24, "a0", "process-focusable"],
    [79, "a0", "process-focusable"],
    [82, "a0", "process-focusable"],
    [20, "s5", "process-focusable"],
    [78, "s5", "process-focusable"]
  ],
  "(code hit grenadier)": [
    [87, "gp", "art-joint-anim"],
    [210, "a0", "process-focusable"]
  ],
  "(code victory grenadier)": [
    [27, "v1", "art-joint-anim"],
    [76, "v1", "art-joint-anim"]
  ],
  "(post attack grenadier)": [
    [24, "a0", "process-focusable"],
    [27, "a0", "process-focusable"]
  ],
  "(code attack grenadier)": [
    [74, "v1", "art-joint-anim"],
    [163, "v1", "art-joint-anim"],
    [295, "a0", "process-focusable"],
    [298, "a0", "process-focusable"],
    [317, "v1", "art-joint-anim"],
    [366, "v1", "art-joint-anim"]
  ],
  "(event attack grenadier)": [
    [23, "s4", "process-focusable"],
    [27, "a0", "process-focusable"],
    [26, "s4", "process-focusable"]
  ],
  "(method 78 grenadier)": [
    [18, "s4", "art-joint-anim"],
    [63, "a1", "art-joint-anim"],
    [93, "v1", "art-joint-anim"]
  ],
  "(exit spin-kick grenadier)": [[2, "v1", "collide-shape-prim-group"]],
  "(post spin-kick grenadier)": [
    [24, "a0", "process-focusable"],
    [27, "a0", "process-focusable"]
  ],
  "(code spin-kick grenadier)": [[14, "v1", "art-joint-anim"]],
  "(enter spin-kick grenadier)": [[29, "v1", "collide-shape-prim-group"]],
  "(code backup grenadier)": [[10, "v1", "art-joint-anim"]],
  "(method 7 grenadier)": [
    [21, "t9", "(function process-focusable int process-focusable)"]
  ],
  "(method 70 grenadier)": [[41, "a0", "process-focusable"]],
  "(code active grenadier)": [
    [140, "v1", "art-joint-anim"],
    [202, "v1", "art-joint-anim"],
    [51, "v1", "art-joint-anim"],
    [27, "s5", "pair"],
    [311, "v1", "art-joint-anim"]
  ],
  "(code hostile grenadier)": [[45, "gp", "art-joint-anim"]],
  "rapid-gunner-common-post": [
    [14, "a0", "process-focusable"],
    [17, "a0", "process-focusable"]
  ],
  "(post notice rapid-gunner)": [
    [24, "a0", "process-focusable"],
    [27, "a0", "process-focusable"]
  ],
  "(code notice rapid-gunner)": [[30, "v1", "art-joint-anim"]],
  "(enter notice rapid-gunner)": [
    [85, "a0", "process-focusable"],
    [88, "a0", "process-focusable"]
  ],
  "(trans attack rapid-gunner)": [
    [30, "a0", "process-focusable"],
    [33, "a0", "process-focusable"],
    [37, "a0", "process-focusable"],
    [40, "a0", "process-focusable"],
    [67, "gp", "process-focusable"],
    [170, "gp", "process-focusable"],
    [173, "gp", "process-focusable"],
    [36, "gp", "process-focusable"],
    [29, "gp", "process-focusable"]
  ],
  "(post attack rapid-gunner)": [
    [32, "a0", "process-focusable"],
    [35, "a0", "process-focusable"]
  ],
  "(code attack rapid-gunner)": [[103, "v1", "art-joint-anim"]],
  "(code hop rapid-gunner)": [
    [89, "v1", "art-joint-anim"],
    [120, "v1", "art-joint-anim"]
  ],
  "(post hop-turn rapid-gunner)": [
    [32, "a0", "process-focusable"],
    [35, "a0", "process-focusable"]
  ],
  "(method 7 rapid-gunner)": [
    [14, "t9", "(function process-focusable int process-focusable)"]
  ],
  "(exit spin-attack rapid-gunner)": [[13, "v1", "collide-shape-prim-group"]],
  "(post spin-attack rapid-gunner)": [
    [24, "a0", "process-focusable"],
    [27, "a0", "process-focusable"]
  ],
  "(code spin-attack rapid-gunner)": [[14, "v1", "art-joint-anim"]],
  "(enter spin-attack rapid-gunner)": [[29, "v1", "collide-shape-prim-group"]],
  "(code hostile rapid-gunner)": [[118, "v1", "art-joint-anim"]],
  "(trans hostile rapid-gunner)": [
    [27, "a0", "process-focusable"],
    [30, "a0", "process-focusable"],
    [58, "gp", "process-focusable"],
    [26, "gp", "process-focusable"]
  ],
  "(code reload rapid-gunner)": [[14, "v1", "art-joint-anim"]],
  "(code cool-down rapid-gunner)": [[14, "v1", "art-joint-anim"]],
  "(code hop-turn rapid-gunner)": [[14, "v1", "art-joint-anim"]],
  "(method 78 rapid-gunner)": [
    [21, "v1", "art-joint-anim"],
    [67, "a1", "art-joint-anim"],
    [94, "a1", "art-joint-anim"]
  ],
  "(method 79 tomb-baby-spider)": [
    [49, "v1", "art-joint-anim"],
    [77, "v1", "art-joint-anim"],
    [127, "v1", "collide-shape-prim-group"],
    [131, "v1", "collide-shape-prim-group"],
    [135, "v1", "collide-shape-prim-group"],
    [137, "v1", "collide-shape-prim-group"],
    [139, "v1", "collide-shape-prim-group"]
  ],
  "(method 78 tomb-baby-spider)": [
    [13, "a2", "art-joint-anim"],
    [50, "a2", "art-joint-anim"]
  ],
  "(method 77 tomb-baby-spider)": [
    [2, "a2", "collide-shape-prim-group"],
    [36, "a2", "art-joint-anim"],
    [73, "a2", "art-joint-anim"],
    [10, "a2", "collide-shape-prim-group"]
  ],
  "(code attack-stop tomb-baby-spider)": [[10, "v1", "art-joint-anim"]],
  "(exit attack tomb-baby-spider)": [[2, "v1", "collide-shape-prim-group"]],
  "(enter attack tomb-baby-spider)": [[14, "v1", "collide-shape-prim-group"]],
  "(code attack tomb-baby-spider)": [[30, "v1", "art-joint-anim"]],
  "(code notice tomb-baby-spider)": [
    [27, "a0", "process-focusable"],
    [30, "a0", "process-focusable"],
    [52, "v1", "art-joint-anim"],
    [115, "v1", "art-joint-anim"]
  ],
  "(code active tomb-baby-spider)": [
    [30, "v1", "art-joint-anim"],
    [126, "v1", "art-joint-anim"],
    [188, "v1", "art-joint-anim"],
    [297, "v1", "art-joint-anim"]
  ],
  "monster-frog-hop-fast-code": [
    [15, "v1", "art-joint-anim"],
    [72, "v1", "art-joint-anim"]
  ],
  "monster-frog-hop-slow-code": [
    [231, "v1", "art-joint-anim"],
    [288, "v1", "art-joint-anim"],
    [46, "v1", "art-joint-anim"],
    [117, "v1", "art-joint-anim"]
  ],
  "(method 78 monster-frog)": [
    [19, "v1", "art-joint-anim"],
    [54, "v1", "art-joint-anim"],
    [89, "v1", "art-joint-anim"],
    [121, "v1", "art-joint-anim"]
  ],
  "(method 77 monster-frog)": [
    [19, "v1", "art-joint-anim"],
    [54, "v1", "art-joint-anim"],
    [89, "v1", "art-joint-anim"],
    [121, "v1", "art-joint-anim"]
  ],
  "(code attack-recover monster-frog)": [
    [10, "v1", "art-joint-anim"],
    [87, "v1", "art-joint-anim"],
    [158, "v1", "art-joint-anim"]
  ],
  "(code attack monster-frog)": [[19, "v1", "art-joint-anim"]],
  "(code turn monster-frog)": [
    [21, "v1", "art-joint-anim"],
    [79, "v1", "art-joint-anim"]
  ],
  "(code active monster-frog)": [
    [27, "v1", "art-joint-anim"],
    [80, "v1", "art-joint-anim"],
    [172, "v1", "art-joint-anim"],
    [234, "v1", "art-joint-anim"],
    [343, "v1", "art-joint-anim"]
  ],
  "(code notice monster-frog)": [
    [23, "v1", "art-joint-anim"],
    [71, "v1", "art-joint-anim"],
    [103, "a0", "process-focusable"],
    [106, "a0", "process-focusable"],
    [149, "v1", "art-joint-anim"]
  ],
  "(code ambush monster-frog)": [
    [21, "a0", "process-focusable"],
    [24, "a0", "process-focusable"],
    [68, "v1", "art-joint-anim"]
  ],
  "(post turn monster-frog)": [
    [24, "a0", "process-focusable"],
    [27, "a0", "process-focusable"]
  ],
  "(code hostile monster-frog)": [
    [18, "a0", "process-focusable"],
    [21, "a0", "process-focusable"],
    [117, "v1", "art-joint-anim"],
    [202, "v1", "art-joint-anim"]
  ],
  "(method 77 predator)": [
    [21, "v1", "art-joint-anim"],
    [53, "v1", "art-joint-anim"],
    [96, "v1", "art-joint-anim"],
    [126, "v1", "art-joint-anim"],
    [160, "v1", "art-joint-anim"],
    [192, "v1", "art-joint-anim"]
  ],
  "(method 78 predator)": [
    [21, "v1", "art-joint-anim"],
    [53, "v1", "art-joint-anim"],
    [89, "v1", "art-joint-anim"],
    [123, "v1", "art-joint-anim"],
    [155, "v1", "art-joint-anim"]
  ],
  "(method 7 predator)": [
    [9, "t9", "(function process-focusable int process-focusable)"]
  ],
  "(method 184 predator)": [
    [67, "s2", "process-focusable"],
    [79, "a0", "process-focusable"],
    [78, "s2", "process-focusable"],
    [108, "s2", "process-focusable"]
  ],
  "(method 182 predator)": [[4, "v1", "collide-shape-prim-group"]],
  "(code active predator)": [[22, "v1", "art-joint-anim"]],
  "(post idle predator)": [[4, "t9", "(function none)"]],
  "(code fire predator)": [
    [26, "v1", "art-joint-anim"],
    [103, "a0", "process-focusable"],
    [102, "s5", "process-focusable"],
    [121, "s5", "process-focusable"],
    [124, "s5", "process-focusable"]
  ],
  "(code close-attack predator)": [
    [14, "v1", "art-joint-anim"],
    [71, "v1", "art-joint-anim"]
  ],
  "(trans hidden predator)": [
    [40, "gp", "process-focusable"],
    [43, "gp", "process-focusable"]
  ],
  "(code hidden predator)": [
    [14, "v1", "art-joint-anim"],
    [75, "v1", "art-joint-anim"]
  ],
  "(code hostile predator)": [
    [14, "v1", "art-joint-anim"],
    [67, "v1", "art-joint-anim"]
  ],
  "(trans hostile predator)": [
    [52, "gp", "process-focusable"],
    [55, "gp", "process-focusable"]
  ],
  "(code hide predator)": [[14, "v1", "art-joint-anim"]],
  "(trans hide predator)": [
    [21, "gp", "process-focusable"],
    [24, "gp", "process-focusable"]
  ],
  "(method 186 predator)": [[17, "v1", "int"]],
  "(method 77 rapid-gunner)": [
    [29, "v1", "art-joint-anim"],
    [149, "v1", "art-joint-anim"],
    [266, "a1", "art-joint-anim"],
    [116, "s4", "art-joint-anim"],
    [233, "s5", "art-joint-anim"]
  ],
  "(method 11 predator-manager)": [
    ["_stack_", 16, "res-tag"],
    [281, "s2", "process-drawable"]
  ],
  "(trans gun-shoot crimson-guard-level)": [[21, "v1", "process-focusable"]],
  "(enter close-attack crimson-guard-level)": [
    [2, "v1", "collide-shape-prim-group"]
  ],
  "(exit close-attack crimson-guard-level)": [
    [2, "v1", "collide-shape-prim-group"]
  ],
  "(exit attack crimson-guard-level)": [
    [8, "v1", "collide-shape-prim-group"],
    [16, "v1", "collide-shape-prim-group"]
  ],
  "(exit get-up-front crimson-guard-level)": [
    [3, "v1", "collide-shape-prim-group"],
    [6, "v1", "collide-shape-prim-group"],
    [8, "v1", "collide-shape-prim-group"],
    [11, "v1", "collide-shape-prim-group"],
    [14, "v1", "collide-shape-prim-group"],
    [17, "v1", "collide-shape-prim-group"]
  ],
  "(exit get-up-back crimson-guard-level)": [
    [3, "v1", "collide-shape-prim-group"],
    [6, "v1", "collide-shape-prim-group"],
    [8, "v1", "collide-shape-prim-group"],
    [11, "v1", "collide-shape-prim-group"],
    [14, "v1", "collide-shape-prim-group"],
    [17, "v1", "collide-shape-prim-group"]
  ],
  "(enter knocked crimson-guard-level)": [
    [8, "v1", "collide-shape-prim-group"],
    [11, "v1", "collide-shape-prim-group"],
    [14, "v1", "collide-shape-prim-group"],
    [17, "v1", "collide-shape-prim-group"],
    [19, "v1", "collide-shape-prim-group"],
    [21, "v1", "collide-shape-prim-group"]
  ],
  "(method 201 crimson-guard-level)": [[18, "s3", "process-focusable"]],
  "(method 7 crimson-guard-level)": [
    [19, "t9", "(function nav-enemy int nav-enemy)"]
  ],
  "(method 115 crimson-guard-level)": [[33, "v0", "vector"]],
  "(method 198 crimson-guard-level)": [[242, "s4", "collide-shape-prim"]],
  "(enter broken dig-clasp)": [
    [26, "v1", "art-joint-anim"],
    [54, "v1", "art-joint-anim"]
  ],
  "(event idle dig-clasp)": [[[11, 18], "v1", "attack-info"]],
  "dig-tether-handler": [
    [6, "a0", "vector"],
    [10, "a0", "vector"],
    [14, "v1", "vector"]
  ],
  "(method 23 dig-digger)": [[[1, 23], "s5", "int"]],
  "(enter breaking fort-fence)": [[[5, 9], "a0", "collide-shape-prim-group"]],
  "(method 11 fort-elec-switch)": [["_stack_", 16, "res-tag"]],
  "(method 10 fort-roboscreen)": [
    [15, "t9", "(function process-drawable none)"]
  ],
  "fort-robotank-reticle-handler": [
    [6, "v1", "vector"],
    [[17, 34], "s5", "vector"],
    [56, "v1", "float"]
  ],
  "(code lock fort-robotank-reticle)": [[14, "v1", "art-joint-anim"]],
  "robotank-turret-handler": [
    [71, "v1", "collide-shape-prim-group"],
    [106, "v1", "collide-shape-prim-group"],
    [167, "s4", "cspace"],
    [162, "s4", "cspace"],
    [37, "v1", "float"]
  ],
  "(code ready fort-robotank-turret)": [[10, "v1", "art-joint-anim"]],
  "(code fire fort-robotank-turret)": [
    [79, "v1", "art-joint-anim"],
    [136, "v1", "art-joint-anim"]
  ],
  "fort-robotank-post": [
    [471, "v1", "fort-robotank-turret"],
    [498, "v1", "float"]
  ],
  "fort-robotank-handler": [[171, "s4", "process-focusable"]],
  "(method 26 fort-robotank)": [
    [170, "v1", "collide-shape-prim-group"],
    [236, "v1", "collide-shape-prim-group"],
    [89, "t9", "(function fort-robotank none)"]
  ],
  "(method 7 fort-robotank)": [
    [89, "t9", "(function process-drawable int process-drawable)"],
    [56, "gp", "(pointer uint32)"],
    [59, "a1", "(pointer uint32)"],
    [63, "gp", "(pointer uint32)"],
    [66, "a1", "(pointer uint32)"],
    [60, "a1", "joint-mod"],
    [67, "a1", "joint-mod"],
    [70, "gp", "(pointer uint32)"]
  ],
  "(method 11 fort-robotank)": [[463, "s5", "fort-robotank-wheel-info"]],
  "(method 31 fort-robotank-turret)": [[61, "s3", "collide-shape-prim"]],
  "(method 139 fort-turret)": [[[15, 19], "a0", "process-focusable"]],
  "(method 141 fort-turret)": [[59, "s3", "collide-shape-prim"]],
  "(code attack fort-turret)": [
    [25, "v1", "art-joint-anim"],
    [113, "v1", "art-joint-anim"]
  ],
  "(method 11 fort-plat-shuttle)": [[52, "v0", "(pointer float)"]],
  "(event idle fort-floor-spike)": [[15, "s3", "process-drawable"]],
  "joint-mod-set-y-callback": [
    [19, "a1", "vector"],
    [17, "a3", "int"]
  ],
  "(event idle fort-dump-bomb-a)": [
    [11, "s4", "process-drawable"],
    [[4, 22], "gp", "attack-info"]
  ],
  "(event idle fort-missile-target)": [
    [[9, 22], "s5", "attack-info"],
    [16, "s4", "projectile"]
  ],
  "(enter die fort-missile-target)": [
    [[2, 5], "v1", "collide-shape-prim-group"]
  ],
  "(method 10 fort-missile-target)": [
    [10, "t9", "(function process-drawable none)"]
  ],
  "(code die fort-missile)": [
    [156, "v1", "process-drawable"],
    [227, "v1", "collide-shape-prim-group"],
    [229, "v1", "collide-shape-prim-group"]
  ],
  "(method 7 fort-missile)": [
    [14, "t9", "(function process-drawable int process-drawable)"]
  ],
  "birth-func-dig-digger-collide": [
    [8, "v1", "process"],
    [12, "s3", "process-drawable"]
  ],
  "(method 23 dig-tether)": [[69, "v1", "vector"]],
  "(method 11 dig-digger)": [["_stack_", 16, "res-tag"]],
  "(method 29 dig-sinking-plat)": [
    [9, "t9", "(function rigid-body-platform float none)"]
  ],
  "(method 37 dig-sinking-plat)": [
    [28, "v1", "art-joint-anim"],
    [157, "v1", "art-joint-anim"],
    [208, "v0", "sound-rpc-set-param"]
  ],
  "(method 11 dig-log)": [
    ["_stack_", 16, "res-tag"],
    [94, "v0", "(pointer actor-group)"]
  ],
  "(event idle-up dig-button)": [[4, "v1", "attack-info"]],
  "(code active dig-bomb-crate-cylinder)": [
    [33, "v1", "art-joint-anim"],
    [81, "v1", "art-joint-anim"],
    [117, "v1", "art-joint-anim"],
    [165, "v1", "art-joint-anim"],
    [201, "v1", "art-joint-anim"],
    [249, "v1", "art-joint-anim"],
    [285, "v1", "art-joint-anim"],
    [337, "v1", "art-joint-anim"],
    [373, "v1", "art-joint-anim"],
    [425, "v1", "art-joint-anim"],
    [463, "v1", "art-joint-anim"],
    [515, "v1", "art-joint-anim"]
  ],
  "(code fire dig-jump-pad)": [[59, "t9", "(function none)"]],
  "(code die dig-spikey-sphere)": [[72, "t9", "(function none)"]],
  "(method 29 dig-tipping-rock)": [
    [9, "t9", "(function rigid-body-platform float none)"]
  ],
  "(event waiting dig-stomp-block)": [[14, "v1", "attack-info"]],
  "(method 37 dig-stomp-block)": [
    [[42, 62], "v1", "collide-cache-tri"],
    [62, "v1", "(inline-array collide-cache-tri)"]
  ],
  "(method 11 dig-spikey-step)": [[96, "v0", "(pointer float)"]],
  "(method 37 dig-tipping-rock)": [[14, "v0", "sound-rpc-set-param"]],
  "(method 49 cpad-elevator)": [[2, "v1", "collide-shape-prim-group"]],
  "(method 10 cpad-elevator)": [[10, "t9", "(function elevator none)"]],
  "(code hunt wren)": [[10, "v1", "art-joint-anim"]],
  "(code peck wren)": [
    [36, "v1", "art-joint-anim"],
    [81, "v1", "symbol"]
  ],
  "(code fly wren)": [
    [51, "v1", "art-joint-anim"],
    [82, "v1", "art-joint-anim"]
  ],
  "(code land wren)": [[17, "v1", "art-joint-anim"]],
  "(method 7 wren)": [
    [30, "t9", "(function process-drawable int process-drawable)"]
  ],
  "(code idle minnow)": [[10, "v1", "art-joint-anim"]],
  "(post idle fish-manager)": [
    [517, "v1", "process-drawable"],
    [522, "v1", "process-drawable"]
  ],
  "(method 14 minimap)": [
    [84, "v1", "process-drawable"],
    [99, "v1", "entity-actor"],
    [108, "v1", "process-drawable"],
    [112, "s2", "entity-actor"],
    [93, "s2", "basic"]
  ],
  "(method 3 engine-minimap)": [
    [7, "t9", "(function engine-minimap engine-minimap)"]
  ],
  "(method 24 minimap)": [
    [189, "s2", "connection-minimap"],
    [194, "s2", "connection-minimap"],
    [18, "v1", "(pointer uint128)"],
    [74, "v1", "(pointer uint128)"],
    [81, "v1", "(inline-array vector)"],
    [91, "v1", "(inline-array vector4w)"],
    [96, "v1", "(inline-array vector)"],
    [108, "v1", "(inline-array vector4w)"],
    [114, "v1", "(inline-array vector)"],
    [124, "v1", "(inline-array vector4w)"],
    [129, "v1", "(inline-array vector)"],
    [141, "v1", "(inline-array vector4w)"],
    [161, "s2", "(pointer uint128)"]
  ],
  "(method 15 minimap)": [[48, "s2", "(pointer uint128)"]],
  "(method 16 minimap)": [
    [[30, 35], "v1", "process-drawable"],
    [56, "v1", "entity-actor"],
    [66, "a0", "process-drawable"],
    [77, "a0", "entity-actor"],
    [88, "a0", "vector"],
    [50, "v1", "basic"],
    [516, "v1", "(pointer uint128)"],
    [517, "v1", "(inline-array vector4w)"],
    [529, "v1", "(inline-array vector4w)"],
    [534, "v1", "(inline-array vector4w)"],
    [550, "v1", "(inline-array vector4w)"],
    [555, "v1", "(inline-array vector4w)"]
  ],
  "(method 14 engine-minimap)": [
    [150, "a0", "entity-actor"],
    [[3, 180], "s3", "connection-minimap"],
    [143, "v1", "basic"]
  ],
  "(method 10 engine-minimap)": [[6, "s5", "connection-minimap"]],
  "(method 26 minimap)": [
    [34, "a0", "process-drawable"],
    [49, "v1", "process-drawable"],
    [64, "a0", "process-drawable"],
    [303, "a1", "(pointer uint128)"],
    [305, "a0", "(inline-array vector4w)"],
    [318, "v1", "(inline-array vector)"],
    [329, "v1", "(inline-array vector4w)"],
    [346, "v1", "(inline-array vector)"],
    [358, "v1", "(inline-array vector4w)"],
    [375, "v1", "(inline-array vector)"],
    [387, "v1", "(inline-array vector4w)"],
    [404, "v1", "(inline-array vector)"],
    [417, "v1", "(inline-array vector4w)"]
  ],
  "(method 21 minimap)": [
    [16, "s3", "(pointer uint128)"],
    [[32, 39], "a0", "dma-packet"],
    [[41, 48], "a0", "gs-gif-tag"],
    [51, "a0", "(pointer gs-clamp)"],
    [53, "a0", "(pointer gs-reg64)"],
    [55, "a0", "(pointer gs-test)"],
    [57, "a0", "(pointer gs-reg64)"],
    [60, "a0", "(pointer gs-texa)"],
    [62, "a0", "(pointer gs-reg64)"],
    [71, "s3", "(pointer uint128)"],
    [215, "s3", "(inline-array vector4w)"],
    [224, "s3", "(inline-array vector)"],
    [235, "s3", "(inline-array vector4w)"],
    [241, "s3", "(inline-array vector)"],
    [252, "s3", "(inline-array vector4w)"],
    [259, "s3", "(inline-array vector)"],
    [270, "s3", "(inline-array vector4w)"],
    [277, "s3", "(inline-array vector)"],
    [288, "s3", "(inline-array vector4w)"],
    [[322, 329], "a0", "dma-packet"],
    [[331, 338], "a0", "gs-gif-tag"],
    [342, "a0", "(pointer gs-xy-offset)"],
    [344, "a0", "(pointer gs-reg64)"],
    [355, "a2", "connection-minimap"],
    [379, "s2", "(pointer uint128)"],
    [400, "a2", "connection-minimap"],
    [424, "s3", "(pointer uint128)"],
    [438, "a2", "connection-minimap"],
    [[453, 460], "a0", "dma-packet"],
    [[462, 469], "a0", "gs-gif-tag"],
    [478, "a0", "(pointer gs-frame)"],
    [480, "a0", "(pointer gs-reg64)"],
    [482, "a0", "(pointer gs-alpha)"],
    [484, "a0", "(pointer gs-reg64)"],
    [485, "a0", "(pointer gs-xy-offset)"],
    [487, "a0", "(pointer gs-reg64)"],
    [[494, 508], "s3", "(pointer uint128)"],
    [508, "s3", "(inline-array vector4w)"],
    [517, "s3", "(inline-array vector4w)"],
    [522, "s3", "(inline-array vector4w)"],
    [528, "s3", "(inline-array vector4w)"],
    [535, "s3", "(inline-array vector4w)"]
  ],
  "(method 23 minimap)": [
    [28, "a0", "process-drawable"],
    [62, "v1", "process-drawable"],
    [81, "a0", "process-drawable"],
    [305, "a1", "(pointer uint128)"],
    [307, "a0", "(inline-array vector4w)"],
    [320, "v1", "(inline-array vector)"],
    [331, "v1", "(inline-array vector4w)"],
    [348, "v1", "(inline-array vector)"],
    [360, "v1", "(inline-array vector4w)"],
    [377, "v1", "(inline-array vector)"],
    [389, "v1", "(inline-array vector4w)"],
    [406, "v1", "(inline-array vector)"],
    [419, "v1", "(inline-array vector4w)"]
  ],
  "(method 17 minimap)": [
    [28, "a0", "process-drawable"],
    [68, "v1", "process-drawable"],
    [87, "a0", "process-drawable"],
    [357, "a0", "(pointer uint128)"],
    [365, "a0", "(pointer uint128)"],
    [368, "a0", "(pointer uint128)"],
    [370, "v1", "(inline-array vector4w)"],
    [383, "v1", "(inline-array vector)"],
    [394, "v1", "(inline-array vector4w)"],
    [410, "v1", "(inline-array vector)"],
    [422, "v1", "(inline-array vector4w)"],
    [438, "v1", "(inline-array vector)"],
    [450, "v1", "(inline-array vector4w)"],
    [466, "v1", "(inline-array vector)"],
    [479, "v1", "(inline-array vector4w)"]
  ],
  "(method 18 minimap)": [
    [28, "a0", "process-drawable"],
    [68, "v1", "process-drawable"],
    [87, "a0", "process-drawable"],
    [323, "t1", "(pointer uint128)"],
    [325, "t0", "(inline-array vector4w)"],
    [338, "a3", "(inline-array vector4w)"],
    [344, "a3", "(inline-array vector4w)"],
    [360, "a3", "(inline-array vector4w)"],
    [366, "a2", "(inline-array vector4w)"],
    [382, "a2", "(inline-array vector4w)"],
    [388, "a1", "(inline-array vector4w)"],
    [404, "a1", "(inline-array vector4w)"],
    [410, "v1", "(inline-array vector4w)"]
  ],
  "(method 19 minimap)": [
    [[8, 15], "a0", "dma-packet"],
    [[17, 24], "a0", "gs-gif-tag"],
    [28, "s2", "(pointer gs-test)"],
    [30, "s2", "(pointer gs-reg64)"],
    [32, "s2", "(pointer gs-alpha)"],
    [34, "s2", "(pointer gs-reg64)"],
    [53, "s2", "(pointer gs-tex0)"],
    [55, "s2", "(pointer gs-reg64)"],
    [57, "s2", "(pointer gs-tex1)"],
    [59, "s2", "(pointer gs-reg64)"],
    [61, "s2", "(pointer gs-clamp)"],
    [63, "s2", "(pointer gs-reg64)"],
    [64, "s2", "(pointer uint64)"],
    [66, "s2", "(pointer gs-reg64)"],
    [109, "v1", "(pointer uint128)"],
    [[116, 157], "v1", "(inline-array vector4w)"],
    [[165, 172], "a0", "dma-packet"],
    [[174, 181], "a0", "gs-gif-tag"],
    [185, "a0", "(pointer gs-test)"],
    [187, "a0", "(pointer gs-reg64)"],
    [[505, 514], "s3", "(pointer uint128)"],
    [[514, 596], "s3", "(inline-array vector4w)"]
  ],
  "(method 21 trail-graph)": [
    [4, "a3", "trail-conn"],
    [[11, 17], "a3", "trail-conn-hash-cell"],
    [20, "a0", "(pointer uint16)"],
    [33, "a3", "trail-conn"],
    [37, "a3", "trail-conn"]
  ],
  "(method 137 sew-gunturret)": [[[19, 23], "a0", "process-focusable"]],
  "(method 138 sew-gunturret)": [[[15, 19], "a0", "process-focusable"]],
  "(method 140 pal-gun-turret)": [
    [9, "t9", "(function sew-gunturret symbol none)"]
  ],
  "(anon-function 0 sewer-scenes)": [[79, "v1", "float"]],
  "(event idle sew-single-blade)": [[15, "s4", "process-focusable"]],
  "(event idle sew-multi-blade)": [[15, "s4", "process-focusable"]],
  "(event idle sew-twist-blade)": [[15, "s4", "process-focusable"]],
  "(code pressed sew-light-switch)": [[10, "v1", "art-joint-anim"]],
  "(post idle sew-light-control)": [[20, "v1", "sew-light-switch"]],
  "sew-tri-blade-joint-callback": [[[1, 82], "gp", "sew-tri-blade"]],
  "(method 49 sew-elevator)": [[2, "v1", "collide-shape-prim-group"]],
  "(post running sew-elevator)": [[4, "t9", "(function none)"]],
  "(method 10 sew-elevator)": [[10, "t9", "(function elevator none)"]],
  "(event idle sew-valve)": [[4, "v1", "attack-info"]],
  "(method 7 sew-valve)": [
    [14, "t9", "(function process-drawable int process-drawable)"]
  ],
  "sew-mar-statue-debris-init-by-other": [
    [[144, 157], "gp", "process-drawable"]
  ],
  "sew-mar-statue-debris-b-init-by-other": [
    [[12, 25], "gp", "process-drawable"]
  ],
  "(event idle sew-mine)": [[15, "s4", "process-focusable"]],
  "(post idle sew-mine-b)": [[4, "t9", "(function none)"]],
  "(code hit sew-wall)": [
    [[7, 10], "v1", "collide-shape-prim-group"],
    [[100, 107], "a0", "collide-shape-prim-group"],
    [[109, 116], "a0", "collide-shape-prim-group"],
    [68, "v0", "object"]
  ],
  "(code waiting sew-scare-grunt)": [[10, "v1", "art-joint-anim"]],
  "(enter scare sew-scare-grunt)": [[[71, 81], "gp", "sew-grill"]],
  "(exit scare sew-scare-grunt)": [[[6, 10], "v1", "sew-grill"]],
  "(code fall sew-catwalk)": [[39, "v0", "object"]],
  "(post scare sew-scare-grunt)": [[51, "v0", "sound-rpc-set-param"]],
  "(method 11 sew-valve)": [
    ["_stack_", 16, "res-tag"],
    ["_stack_", 32, "res-tag"]
  ],
  "(trans attack-forward gator)": [[[19, 23], "gp", "process-focusable"]],
  "(code attack-forward gator)": [[14, "v1", "art-joint-anim"]],
  "(method 11 sew-light-switch)": [["_stack_", 16, "res-tag"]],
  "(method 33 mtn-dice-button)": [[35, "v1", "art-joint-anim"]],
  "(trans restart mtn-dice)": [
    [128, "v1", "collide-shape-prim-group"],
    [134, "v1", "collide-shape-prim-group"]
  ],
  "(event idle mtn-dice)": [
    [148, "s2", "process-focusable"],
    [149, "s3", "process-focusable"],
    [158, "s2", "touching-shapes-entry"],
    [[271, 274], "v1", "attack-info"],
    [281, "s5", "process-focusable"],
    [282, "s3", "process-focusable"]
  ],
  "dice-joint-callback": [
    [626, "v1", "collide-shape"],
    [[1, 639], "gp", "mtn-dice"],
    [[223, 407], "s0", "water-anim"],
    [209, "a0", "collide-shape-prim-group"],
    [215, "a0", "collide-shape-prim-group"]
  ],
  "(post idle mtn-aval-rocks-shadow)": [[5, "a0", "process-drawable"]],
  "(code open mtn-button)": [[10, "v1", "art-joint-anim"]],
  "(enter waiting mtn-button)": [[10, "v1", "art-joint-anim"]],
  "(code pressed mtn-button)": [
    [30, "v1", "art-joint-anim"],
    [87, "v1", "art-joint-anim"]
  ],
  "(enter waiting trans-plat)": [
    [37, "v0", "state"],
    [39, "t9", "(function none)"]
  ],
  "(exit waiting trans-plat)": [[14, "v0", "state"]],
  "(trans waiting trans-plat)": [[33, "v0", "state"]],
  "(exit fall mtn-aval-rocks)": [[34, "v0", "sound-rpc-set-param"]],
  "(method 11 mtn-aval-rocks)": [[173, "a1", "float"]],
  "(event plat-path-active mtn-plat-shoot)": [
    [[14, 17], "v1", "attack-info"],
    [24, "gp", "process-drawable"],
    [32, "s5", "collide-shape"]
  ],
  "(post plat-path-active mtn-plat-shoot)": [[4, "t9", "(function none)"]],
  "(code idle mincan-lighthouse-lens)": [[10, "v1", "art-joint-anim"]],
  "(code erect mincan-lighthouse-lens)": [[14, "v1", "art-joint-anim"]],
  "(code idle mincan-lighthouse)": [[14, "v1", "art-joint-anim"]],
  "(code erect mincan-lighthouse)": [[14, "v1", "art-joint-anim"]],
  "(code closed mincan-lens)": [[14, "v1", "art-joint-anim"]],
  "(code open mincan-lens)": [[14, "v1", "art-joint-anim"]],
  "(event idle grunt-egg)": [[16, "s4", "process-focusable"]],
  "strip-handler": [[15, "s4", "process-focusable"]],
  "(post idle pitspikes)": [[4, "t9", "(function none)"]],
  "(method 7 pitspikes)": [
    [14, "t9", "(function strip-hazard int strip-hazard)"]
  ],
  "(post idle curtainsaw)": [[4, "t9", "(function none)"]],
  "(event impact grenade)": [
    [11, "s4", "process-drawable"],
    [18, "a0", "collide-shape"]
  ],
  "(method 40 grenade)": [[[3, 53], "s5", "process-drawable"]],
  "(method 31 grenade)": [[98, "s5", "process-drawable"]],
  "(post idle drill-plat)": [[4, "t9", "(function none)"]],
  "(post idle grenade-point)": [[122, "v1", "lightning-tracker"]],
  "(anon-function 12 strip-obs)": [
    [103, "a0", "(pointer entity-actor)"],
    [287, "v1", "int"]
  ],
  "(method 11 strip-hazard)": [
    [34, "v0", "(pointer float)"],
    ["_stack_", 64, "res-tag"]
  ],
  "(method 11 strip-chain-crate)": [[38, "v0", "(pointer float)"]],
  "(method 33 vehicle-rider)": [[10, "s4", "vehicle"]],
  "(method 35 vehicle-rider)": [[[10, 15], "a0", "vehicle"]],
  "vehicle-spawn": [[38, "gp", "vehicle"]],
  "traffic-manager-event-handler": [
    [319, "s5", "level"],
    [367, "v1", "float"],
    [80, "v1", "float"],
    [91, "v1", "float"],
    [169, "v1", "float"],
    [[118, 125], "s5", "traffic-object-spawn-params"]
  ],
  "(method 33 citizen-norm-rider)": [
    [7, "t9", "(function vehicle-rider none)"]
  ],
  "(method 33 crimson-guard-rider)": [
    [7, "t9", "(function vehicle-rider none)"]
  ],
  "(enter explode vehicle)": [[298, "v1", "joint-exploder"]],
  "(method 47 vehicle)": [
    [27, "s0", "process-focusable"],
    [[32, 37], "s1", "process-focusable"]
  ],
  "(method 46 vehicle)": [
    [[98, 118], "s5", "traffic-object-spawn-params"],
    [[121, 182], "s3", "attack-info"],
    [187, "v1", "float"]
  ],
  "(method 97 vehicle)": [[6, "v1", "float"]],
  "(method 18 vehicle-controller)": [[231, "s2", "vehicle"]],
  "(method 10 vehicle)": [[10, "v0", "(function rigid-body-object none)"]],
  "(method 119 vehicle)": [[14, "a0", "vehicle-rider"]],
  "(method 99 vehicle)": [[14, "s3", "collide-shape-prim-group"]],
  "(method 100 vehicle)": [[163, "a0", "vector"]],
  "(method 46 vehicle-guard)": [
    [[6, 68], "s5", "matrix"],
    [119, "a0", "process"]
  ],
  "(method 156 vehicle-guard)": [[57, "v1", "process-drawable"]],
  "(method 29 vehicle)": [
    [289, "s1", "vehicle-control-point"],
    [294, "s1", "(inline-array vehicle-control-point)"],
    [309, "s1", "(inline-array vehicle-control-point)"],
    [68, "v1", "float"],
    [165, "v1", "float"],
    [66, "a0", "uint"],
    [163, "a0", "uint"]
  ],
  "(method 152 vehicle-guard)": [[88, "s4", "process-drawable"]],
  "(method 151 vehicle-guard)": [
    [15, "s5", "process-drawable"],
    [25, "s5", "process-drawable"],
    [67, "s5", "process-focusable"]
  ],
  "(method 49 traffic-engine)": [
    [32, "s3", "process-focusable"],
    [[72, 75], "s3", "process-focusable"],
    [265, "a0", "(array crimson-guard)"],
    [166, "s2", "process-focusable"]
  ],
  "(method 25 traffic-tracker)": [[24, "a0", "process-focusable"]],
  "(method 68 traffic-engine)": [[46, "a2", "process-focusable"]],
  "(method 50 traffic-engine)": [
    [13, "v1", "connection"],
    [[14, 19], "v1", "collide-shape"],
    [24, "s1", "process-focusable"],
    [67, "v1", "connection"],
    [[68, 73], "v1", "collide-shape"],
    [78, "s1", "process-focusable"],
    [119, "v1", "connection"],
    [[120, 125], "v1", "collide-shape"],
    [130, "s1", "process-focusable"]
  ],
  "(method 9 turret-control)": [[344, "a0", "collide-shape-prim"]],
  "(method 19 traffic-engine)": [
    [19, "v1", "process-focusable"],
    [30, "v1", "vehicle"]
  ],
  "(method 72 traffic-engine)": [[25, "a3", "int"]],
  "(method 60 traffic-engine)": [[29, "v1", "collide-shape"]],
  "(method 26 traffic-tracker)": [[26, "a0", "process-focusable"]],
  "(method 17 traffic-tracker)": [[23, "s1", "process-focusable"]],
  "target-pilot-post": [[96, "s5", "process-focusable"]],
  "(anon-function 1 ruins-obs)": [
    [85, "v1", "process-drawable"],
    [17, "v1", "process-drawable"]
  ],
  "(anon-function 0 ruins-obs)": [
    [173, "v1", "process-drawable"],
    [36, "v1", "process-drawable"]
  ],
  "(event idle mechblock)": [
    [15, "a0", "carry-info"],
    [29, "a0", "carry-info"],
    [20, "a0", "carry-info"],
    [32, "a0", "carry-info"]
  ],
  "(event drag mechblock)": [
    [49, "a0", "carry-info"],
    [57, "a0", "vector"],
    [79, "a0", "vector"],
    [52, "a0", "carry-info"]
  ],
  "(enter fall mechblock)": [
    [43, "a0", "carry-info"],
    [46, "a0", "carry-info"]
  ],
  "(event carry mechblock)": [[15, "a0", "vector"]],
  "(method 30 ruins-breakable-wall)": [[55, "v1", "collide-shape-prim-group"]],
  "(event unbroken ruins-breakable-wall)": [
    [10, "s4", "attack-info"],
    [41, "s3", "attack-info"],
    [20, "s4", "pointer"]
  ],
  "(method 11 ruins-pillar-collapse)": [
    [77, "s1", "pair"],
    [96, "s1", "pair"],
    [97, "v1", "pair"],
    [110, "s1", "pair"],
    [111, "v1", "pair"],
    [112, "v1", "pair"],
    [118, "s2", "pair"],
    [117, "s2", "pair"]
  ],
  "(code fall ruins-pillar-collapse)": [
    [16, "v1", "collide-shape-prim-group"],
    [20, "v1", "collide-shape-prim-group"]
  ],
  "(event fall ruins-pillar-collapse)": [
    [35, "a0", "process-focusable"],
    [13, "a0", "process-focusable"],
    [34, "gp", "process-focusable"]
  ],
  "(event idle ruins-pillar-collapse)": [
    [10, "gp", "attack-info"],
    [27, "s3", "process-drawable"],
    [45, "gp", "attack-info"]
  ],
  "target-indax-handler": [[88, "a0", "process"]],
  "(code target-indax-stance)": [
    [23, "v1", "art-joint-anim"],
    [240, "v1", "art-joint-anim"],
    [94, "v1", "art-joint-anim"],
    [182, "v1", "art-joint-anim"]
  ],
  "(code target-indax-walk)": [[89, "v1", "art-joint-anim"]],
  "(code target-indax-hit-ground)": [[14, "v1", "art-joint-anim"]],
  "(code target-indax-attack-air)": [[11, "gp", "art-joint-anim"]],
  "(code target-indax-death)": [
    [134, "v1", "art-joint-anim"],
    [251, "v1", "art-joint-anim"],
    [341, "v1", "art-joint-anim"],
    [394, "v1", "art-joint-anim"],
    [478, "v1", "art-joint-anim"]
  ],
  "(code target-indax-double-jump)": [
    [50, "v1", "art-joint-anim"],
    [104, "v1", "art-joint-anim"]
  ],
  "(code target-indax-trip)": [
    [17, "v1", "art-joint-anim"],
    [90, "v1", "art-joint-anim"]
  ],
  "(code target-indax-attack)": [[18, "gp", "art-joint-anim"]],
  "(code target-indax-running-attack)": [
    [42, "gp", "art-joint-anim"],
    [141, "f26", "float"],
    [224, "f26", "float"]
  ],
  "(code idle tomb-boulder-stop)": [[4, "a0", "process"]],
  "tomb-spider-init": [[114, "gp", "process-drawable"]],
  "(code idle tomb-boulder-pillar)": [[4, "a0", "process"]],
  "(code mech-lunge grunt-mech)": [[25, "v1", "art-joint-anim"]],
  "(trans mech-post-circling grunt-mech)": [
    [14, "a0", "process-focusable"],
    [17, "a0", "process-focusable"]
  ],
  "(code mech-dismount grunt-mech)": [
    [41, "v1", "art-joint-anim"],
    [149, "v1", "art-joint-anim"]
  ],
  "(code mech-hold grunt-mech)": [
    [10, "v1", "art-joint-anim"],
    [531, "v1", "art-joint-anim"]
  ],
  "(code chase tomb-boulder)": [[141, "gp", "handle"]],
  "(code idle tomb-boulder)": [[137, "gp", "handle"]],
  "(exit chase tomb-boulder)": [[24, "v0", "sound-rpc-set-param"]],
  "(post chase tomb-boulder)": [
    [606, "v0", "sound-rpc-set-param"],
    [496, "a0", "int"],
    [278, "v1", "vector"],
    [463, "a0", "(array float)"],
    [486, "v1", "(array float)"],
    [452, "a0", "(array float)"],
    [457, "a0", "(array float)"]
  ],
  "(code idle tomb-spider)": [[[1, 9], "v1", "(pointer process)"]],
  "(method 10 tomb-sphinx)": [[10, "t9", "(function process-drawable none)"]],
  "tomb-stair-block-spikes-init-by-other": [
    [53, "s2", "pair"],
    [72, "s2", "pair"],
    [73, "v1", "pair"],
    [86, "s2", "pair"],
    [87, "v1", "pair"],
    [88, "v1", "pair"],
    [94, "s3", "pair"],
    [93, "s3", "pair"]
  ],
  "(enter sunk tomb-stair-block)": [[16, "v1", "art-joint-anim"]],
  "(code sink tomb-stair-block)": [[109, "v1", "art-joint-anim"]],
  "(event idle tomb-stair-block-spikes)": [[24, "v1", "vector"]],
  "(code moving tomb-stair-block)": [[40, "v1", "art-joint-anim"]],
  "(post running tomb-elevator)": [[8, "t9", "(function none)"]],
  "(method 10 tomb-plat-return)": [
    [10, "t9", "(function process-drawable none)"]
  ],
  "lift-pool": [
    [12, "v0", "(pointer actor-group)"],
    ["_stack_", 16, "res-tag"]
  ],
  "drop-pool": [
    [12, "v0", "(pointer actor-group)"],
    ["_stack_", 16, "res-tag"]
  ],
  "(trans wait-for-pools tomb-stair-block)": [
    [12, "v0", "(pointer actor-group)"],
    ["_stack_", 16, "res-tag"]
  ],
  "(enter idle tomb-stair-block)": [
    [40, "v0", "(pointer actor-group)"],
    ["_stack_", 16, "res-tag"]
  ],
  "(code die tomb-vibe)": [
    [14, "v1", "art-joint-anim"],
    [70, "v1", "art-joint-anim"]
  ],
  "(code open tomb-smash-door)": [[10, "v1", "art-joint-anim"]],
  "(code close tomb-smash-door)": [[10, "v1", "art-joint-anim"]],
  "(method 33 tomb-button)": [[35, "v1", "art-joint-anim"]],
  "(code open tomb-beetle-door)": [[10, "v1", "art-joint-anim"]],
  "(code open tomb-door)": [[19, "v1", "art-joint-anim"]],
  "(trans up-idle tomb-beetle-button)": [[4, "v0", "(state basebutton)"]],
  "(code wobble-die tomb-simon-block)": [[10, "v1", "art-joint-anim"]],
  "(code open tomb-simon-button)": [
    [14, "v1", "art-joint-anim"],
    [47, "v1", "art-joint-anim"]
  ],
  "(code unpress tomb-simon-button)": [[10, "v1", "art-joint-anim"]],
  "(method 23 tomb-water-trap)": [[42, "s2", "collide-shape-prim-sphere"]],
  "(code pressed tomb-simon-button)": [
    [19, "v1", "art-joint-anim"],
    [55, "v1", "art-joint-anim"]
  ],
  "(enter waiting tomb-simon-button)": [[10, "v1", "art-joint-anim"]],
  "(event idle tomb-vibe)": [[6, "a0", "attack-info"]],
  "(method 11 tomb-beetle-door)": [["_stack_", 16, "res-tag"]],
  "(method 11 tomb-vibe)": [
    ["_stack_", 16, "res-tag"],
    ["_stack_", 32, "res-tag"]
  ],
  "(method 11 tomb-plat-simon)": [["_stack_", 16, "res-tag"]],
  "(code ambush tomb-beetle)": [[14, "v1", "art-joint-anim"]],
  "(code active tomb-beetle)": [
    [74, "v1", "art-joint-anim"],
    [22, "v1", "art-joint-anim"]
  ],
  "(code land tomb-beetle)": [
    [10, "v1", "art-joint-anim"],
    [111, "v1", "art-joint-anim"]
  ],
  "(code key tomb-beetle)": [[10, "v1", "art-joint-anim"]],
  "(code go-to-door tomb-beetle)": [[85, "v1", "art-joint-anim"]],
  "(code die tomb-beetle)": [[30, "v1", "art-joint-anim"]],
  "(code fly-away tomb-beetle)": [
    [77, "v1", "art-joint-anim"],
    [212, "v1", "art-joint-anim"]
  ],
  "(code stand tomb-beetle)": [[10, "v1", "art-joint-anim"]],
  "(enter dormant tomb-beetle)": [[17, "v0", "(state enemy)"]],
  "(enter go-to-door tomb-beetle)": [
    [[22, 153], "gp", "(inline-array tomb-beetle-fly-info)"],
    [65, "v1", "vector"],
    [35, "a0", "vector"],
    [51, "v1", "vector"]
  ],
  "(trans go-to-door tomb-beetle)": [[23, "a0", "vector"]],
  "(enter fly-away tomb-beetle)": [
    [6, "a0", "vector"],
    [[1, 53], "gp", "(inline-array tomb-beetle-fly-info)"]
  ],
  "(method 76 bot)": [[45, "v1", "process-focusable"]],
  "(code failed bot)": [[23, "gp", "art-joint-anim"]],
  "(code die-falling bot)": [[32, "gp", "art-joint-anim"]],
  "(code hit bot)": [[30, "v1", "art-joint-anim"]],
  "(method 74 bot)": [
    [115, "v1", "process"],
    [230, "a0", "vector"]
  ],
  "(method 97 bot)": [
    [130, "s5", "process-focusable"],
    [138, "s5", "process-focusable"]
  ],
  "(method 129 bot)": [
    [70, "s5", "process-focusable"],
    [73, "s5", "process-focusable"]
  ],
  "(method 189 bot)": [
    [41, "a0", "connection"],
    [42, "a0", "collide-shape"],
    [90, "a0", "connection"],
    [91, "a0", "collide-shape"],
    [153, "a1", "process-focusable"]
  ],
  "(method 190 bot)": [
    [10, "v1", "sphere"],
    [40, "a0", "connection"],
    [41, "a0", "collide-shape"],
    [49, "a3", "sphere"],
    [58, "f2", "float"],
    [89, "a0", "connection"],
    [90, "a0", "collide-shape"],
    [98, "a3", "sphere"],
    [107, "f2", "float"]
  ],
  "(method 223 bot)": [
    [29, "s3", "process-focusable"],
    [38, "s3", "process-focusable"]
  ],
  "(method 10 sig)": [
    [[3, 20], "v0", "sound-rpc-set-param"],
    [19, "v0", "sound-rpc-set-param"]
  ],
  "(method 78 sig)": [
    [23, "v1", "art-joint-anim"],
    [59, "v1", "art-joint-anim"]
  ],
  "(method 88 sig)": [[32, "a1", "art-joint-anim"]],
  "(method 89 sig)": [[32, "a1", "art-joint-anim"]],
  "(method 97 sig)": [
    [67, "a0", "process-focusable"],
    [131, "a0", "process-focusable"],
    [192, "s5", "process-focusable"],
    [134, "a0", "process-focusable"],
    [70, "a0", "process-focusable"],
    [130, "s4", "process-focusable"],
    [66, "s4", "process-focusable"]
  ],
  "(code waiting-crouched sig)": [[14, "v1", "art-joint-anim"]],
  "(code waiting-far sig)": [
    [158, "v1", "art-joint-anim"],
    [101, "v1", "art-joint-anim"]
  ],
  "(code waiting-close sig)": [
    [27, "v1", "art-joint-anim"],
    [180, "gp", "art-joint-anim"]
  ],
  "(code waiting-turn sig)": [
    [50, "v1", "art-joint-anim"],
    [194, "a1", "art-joint-anim"],
    [327, "s4", "art-joint-anim"]
  ],
  "(code charge-plasma sig)": [
    [14, "v1", "art-joint-anim"],
    [73, "v1", "art-joint-anim"],
    [142, "v1", "art-joint-anim"],
    [198, "v1", "art-joint-anim"]
  ],
  "(code repair-gun sig)": [
    [14, "v1", "art-joint-anim"],
    [159, "v1", "art-joint-anim"],
    [236, "v1", "art-joint-anim"],
    [313, "v1", "art-joint-anim"],
    [390, "v1", "art-joint-anim"],
    [467, "v1", "art-joint-anim"],
    [633, "v1", "art-joint-anim"],
    [553, "v1", "art-joint-anim"],
    [79, "v1", "art-joint-anim"]
  ],
  "(code clean-gun sig)": [
    [14, "v1", "art-joint-anim"],
    [214, "v1", "art-joint-anim"],
    [85, "v1", "art-joint-anim"],
    [154, "v1", "art-joint-anim"]
  ],
  "(code traveling-blocked sig)": [[14, "v1", "art-joint-anim"]],
  "(code stare sig)": [
    [27, "v1", "art-joint-anim"],
    [180, "gp", "art-joint-anim"]
  ],
  "(code whip sig)": [[44, "a1", "art-joint-anim"]],
  "(post chase sig)": [
    [14, "a0", "process-focusable"],
    [17, "a0", "process-focusable"]
  ],
  "(post chase-attack sig)": [
    [15, "a0", "process-focusable"],
    [18, "a0", "process-focusable"]
  ],
  "(code hit sig)": [[14, "v1", "art-joint-anim"]],
  "(code failed sig)": [
    [14, "v1", "art-joint-anim"],
    [70, "v1", "art-joint-anim"],
    [129, "v1", "art-joint-anim"]
  ],
  "(code sig-path-jump sig)": [[31, "v1", "art-joint-anim"]],
  "(code sig-path-jump-land sig)": [[24, "v1", "art-joint-anim"]],
  "(code sig-path-shoot-jump sig)": [[31, "v1", "art-joint-anim"]],
  "(code sig-path-shoot-jump-land sig)": [[24, "v1", "art-joint-anim"]],
  "(code sig-path-idle sig)": [
    [14, "v1", "art-joint-anim"],
    [66, "v1", "art-joint-anim"]
  ],
  "(method 30 sig-shot)": [[116, "a0", "sig"]],
  "(method 14 sig-plasma)": [
    [40, "v0", "sound-rpc-set-param"],
    [56, "v0", "sound-rpc-set-param"]
  ],
  "sparticle-sig-plasma-lightning": [[15, "a0", "sig-atoll"]],
  "sig0-say-look-out-if-should": [[29, "v1", "process-focusable"]],
  "(method 77 sig)": [
    [57, "s5", "art-joint-anim"],
    [91, "v1", "art-joint-anim"],
    [176, "s4", "art-joint-anim"]
  ],
  "(method 86 sig)": [[28, "a0", "process-focusable"]],
  "(method 250 sig)": [
    [63, "a0", "connection"],
    [64, "a0", "collide-shape"],
    [112, "a0", "connection"],
    [113, "a0", "collide-shape"],
    [204, "s4", "process-focusable"],
    [176, "a0", "process-focusable"],
    [175, "s2", "process-focusable"],
    [207, "s4", "process-focusable"]
  ],
  "(method 11 sigt-charge-plasma)": [
    [110, "s3", "process-focusable"],
    [113, "s3", "process-focusable"]
  ],
  "(method 12 sigt-choose-piston)": [
    [61, "s5", "process-focusable"],
    [102, "s5", "process-focusable"],
    [111, "s5", "process-focusable"]
  ],
  "(method 14 sigt-choose-piston)": [[34, "gp", "process-focusable"]],
  "(method 186 bot)": [
    [19, "a0", "uint"],
    [19, "v1", "uint"]
  ],
  "(method 46 sig)": [
    [6, "v1", "collide-shape-prim-group"],
    [24, "v1", "collide-shape-prim-group"],
    [44, "v1", "collide-shape-prim-group"],
    [63, "v1", "collide-shape-prim-group"],
    [82, "v1", "collide-shape-prim-group"]
  ],
  "(method 79 ashelin)": [[67, "v1", "art-joint-anim"]],
  "(method 78 ashelin)": [
    [22, "s5", "art-joint-anim"],
    [74, "v1", "art-joint-anim"],
    [108, "v1", "art-joint-anim"],
    [159, "v1", "art-joint-anim"],
    [193, "v1", "art-joint-anim"]
  ],
  "(method 77 ashelin)": [[129, "s5", "art-joint-anim"]],
  "(method 51 ashelin)": [
    [22, "a0", "process-focusable"],
    [25, "a0", "process-focusable"]
  ],
  "(code waiting-idle ashelin)": [
    [204, "v1", "art-joint-anim"],
    [95, "v1", "art-joint-anim"]
  ],
  "(code standing-idle ashelin)": [
    [189, "v1", "art-joint-anim"],
    [126, "v1", "art-joint-anim"]
  ],
  "(code standing-turn ashelin)": [[47, "s4", "art-joint-anim"]],
  "(code standing-blast ashelin)": [[68, "v1", "art-joint-anim"]],
  "(post chase ashelin)": [
    [14, "a0", "process-focusable"],
    [17, "a0", "process-focusable"]
  ],
  "(code back-spring ashelin)": [
    [30, "v1", "art-joint-anim"],
    [309, "v1", "art-joint-anim"],
    [171, "v1", "art-joint-anim"]
  ],
  "(code tumble-right ashelin)": [
    [35, "v1", "art-joint-anim"],
    [168, "v1", "art-joint-anim"],
    [280, "v1", "art-joint-anim"]
  ],
  "(code cartwheel-left ashelin)": [
    [35, "v1", "art-joint-anim"],
    [168, "v1", "art-joint-anim"],
    [280, "v1", "art-joint-anim"]
  ],
  "(code die-falling ashelin)": [[108, "gp", "art-joint-anim"]],
  "(anon-function 0 ash1-course)": [[31, "v1", "asht-wait-spot"]],
  "ashelin-shot-move": [[49, "v1", "(state ashelin)"]],
  "(method 28 ashelin-shot)": [
    [47, "t9", "(function projectile projectile-options none)"]
  ],
  "(method 30 ashelin-shot)": [[119, "a0", "ashelin"]],
  "(anon-function 2 ash1-course)": [[50, "v1", "asht-wait-spot"]],
  "(anon-function 7 ash1-course)": [[90, "v1", "asht-wait-spot"]],
  "(anon-function 9 ash1-course)": [[12, "v1", "asht-wait-spot"]],
  "(anon-function 0 sig0-course)": [[64, "v1", "sigt-wait-spot"]],
  "(anon-function 2 sig0-course)": [[15, "v1", "sigt-wait-spot"]],
  "(anon-function 4 sig0-course)": [[43, "v1", "sigt-charge-plasma"]],
  "(anon-function 7 sig0-course)": [[44, "v1", "sigt-wait-spot"]],
  "(anon-function 9 sig0-course)": [[21, "v1", "sigt-wait-spot"]],
  "(anon-function 11 sig0-course)": [[44, "v1", "sigt-wait-spot"]],
  "(anon-function 14 sig0-course)": [[42, "v1", "sigt-wait-spot"]],
  "(anon-function 16 sig0-course)": [[21, "v1", "sigt-wait-spot"]],
  "(anon-function 19 sig0-course)": [[51, "v1", "sigt-wait-spot"]],
  "(anon-function 23 sig0-course)": [[27, "v1", "sigt-wait-spot"]],
  "(anon-function 25 sig0-course)": [[15, "v1", "sigt-wait-spot"]],
  "(anon-function 27 sig0-course)": [[43, "v1", "sigt-charge-plasma"]],
  "(anon-function 29 sig0-course)": [[33, "v1", "sigt-wait-spot"]],
  "(anon-function 32 sig0-course)": [[22, "v1", "sigt-wait-spot"]],
  "(anon-function 35 sig0-course)": [[15, "v1", "sigt-wait-spot"]],
  "(anon-function 47 sig0-course)": [[17, "v1", "sigt-wait-spot"]],
  "(anon-function 45 sig0-course)": [[46, "v1", "sigt-wait-spot"]],
  "(anon-function 43 sig0-course)": [[43, "v1", "sigt-charge-plasma"]],
  "(anon-function 38 sig0-course)": [[21, "v1", "sigt-wait-spot"]],
  "(anon-function 40 sig0-course)": [[15, "v1", "sigt-wait-spot"]],
  "(anon-function 50 sig0-course)": [[15, "v1", "sigt-wait-spot"]],
  "(anon-function 52 sig0-course)": [[17, "v1", "sigt-wait-spot"]],
  "(anon-function 54 sig0-course)": [[51, "v1", "sigt-charge-plasma"]],
  "(anon-function 56 sig0-course)": [[41, "v1", "sigt-wait-spot"]],
  "(anon-function 59 sig0-course)": [[15, "v1", "sigt-wait-spot"]],
  "(anon-function 63 sig0-course)": [[21, "v1", "sigt-wait-spot"]],
  "(anon-function 65 sig0-course)": [[17, "v1", "sigt-wait-spot"]],
  "(anon-function 67 sig0-course)": [[45, "v1", "sigt-charge-plasma"]],
  "(anon-function 69 sig0-course)": [[51, "v1", "sigt-wait-spot"]],
  "(anon-function 72 sig0-course)": [[42, "v1", "sigt-wait-spot"]],
  "(anon-function 75 sig0-course)": [[29, "v1", "sigt-wait-spot"]],
  "(anon-function 77 sig0-course)": [[15, "v1", "sigt-wait-spot"]],
  "(anon-function 79 sig0-course)": [[55, "v1", "sigt-charge-plasma"]],
  "(anon-function 81 sig0-course)": [[20, "v1", "sigt-wait-spot"]],
  "(anon-function 84 sig0-course)": [[26, "v1", "sigt-riding-piston"]],
  "(anon-function 87 sig0-course)": [[29, "v1", "sigt-choose-piston"]],
  "(anon-function 90 sig0-course)": [[18, "v1", "sigt-wait-spot"]],
  "(anon-function 93 sig0-course)": [[92, "v1", "sigt-wait-spot"]],
  "(anon-function 95 sig0-course)": [[21, "v1", "sigt-wait-spot"]],
  "(anon-function 13 sig0-course)": [[67, "v1", "int"]],
  "(code active hip-mole)": [
    [11, "v1", "art-joint-anim"],
    [119, "v1", "art-joint-anim"]
  ],
  "(post idle hip-mole)": [
    [52, "gp", "process-drawable"],
    [58, "gp", "process-drawable"]
  ],
  "(method 28 whack-a-metal)": [
    [68, "s5", "process-drawable"],
    [76, "s5", "process-drawable"],
    [125, "s5", "process-drawable"]
  ],
  "(code active whack-a-metal)": [
    [47, "v1", "art-joint-anim"],
    [219, "v1", "art-joint-anim"],
    [288, "v1", "art-joint-anim"],
    [143, "v1", "lightning-tracker"]
  ],
  "(method 10 whack-a-metal)": [[24, "t9", "(function process none)"]],
  "(method 7 whack-a-metal)": [
    [26, "t9", "(function process-drawable int process-drawable)"]
  ],
  "(method 27 whack-a-metal)": [
    [69, "a1", "hip-mole"],
    [78, "a1", "hip-mole"],
    [156, "a1", "hip-mole"],
    [165, "a1", "hip-mole"]
  ],
  "(method 224 bot)": [
    [28, "t9", "(function bot int)"],
    [46, "t9", "(function bot int)"]
  ],
  "(anon-function 97 sig0-course)": [[62, "v1", "sigt-wait-spot"]],
  "(anon-function 11 ash1-course)": [[51, "v1", "asht-wait-spot"]],
  "(anon-function 4 ash1-course)": [[99, "v1", "asht-wait-spot"]],
  "(method 67 collide-shape-moving)": [
    [8, "v1", "collide-shape-prim-group"],
    [[30, 56], "s1", "collide-cache-prim"]
  ],
  "(method 63 collide-shape-moving)": [
    [118, "v1", "collide-shape-prim"],
    [379, "a0", "collide-shape-prim-mesh"],
    [410, "v1", "collide-shape-prim-mesh"],
    [459, "v1", "collide-shape-prim-mesh"]
  ],
  "(post startup title-control)": [
    [[8, 32], "gp", "process-drawable"],
    [[211, 216], "v1", "external-art-buffer"]
  ],
  "(code startup title-control)": [
    [[261, 265], "v1", "handle"],
    [257, "gp", "handle"]
  ],
  "title-plug-lightning": [[99, "v1", "title-control"]],
  "(method 74 yakow)": [
    [5, "v1", "attack-info"],
    [7, "v1", "attack-info"]
  ],
  "(code idle yakow)": [
    [19, "v1", "art-joint-anim"],
    [75, "v1", "art-joint-anim"]
  ],
  "(code active yakow)": [
    [30, "v1", "art-joint-anim"],
    [123, "v1", "art-joint-anim"],
    [179, "v1", "art-joint-anim"],
    [308, "v1", "art-joint-anim"]
  ],
  "(code kicked yakow)": [[14, "v1", "art-joint-anim"]],
  "(method 35 juicer-shot)": [
    [7, "v1", "matrix"],
    [11, "v1", "matrix"],
    [16, "v1", "matrix"],
    [20, "v1", "matrix"]
  ],
  "juicer-proj-move": [[15, "s5", "process-focusable"]],
  "(method 182 juicer)": [
    [21, "s3", "process-focusable"],
    [24, "s3", "process-focusable"]
  ],
  "(code active juicer)": [
    [118, "gp", "art-joint-anim"],
    [205, "a1", "art-joint-anim"]
  ],
  "(code victory juicer)": [[31, "gp", "art-joint-anim"]],
  "(code notice juicer)": [
    [23, "a0", "process-focusable"],
    [24, "a0", "process-focusable"],
    [27, "a0", "process-focusable"],
    [83, "a1", "art-joint-anim"]
  ],
  "(method 7 juicer)": [
    [19, "t9", "(function process-focusable int process-focusable)"]
  ],
  "(method 184 juicer)": [[4, "v1", "collide-shape-prim-group"]],
  "(code circling juicer)": [
    [228, "gp", "art-joint-anim"],
    [131, "gp", "art-joint-anim"]
  ],
  "(code hit juicer)": [[30, "v1", "art-joint-anim"]],
  "(method 78 juicer)": [
    [18, "s4", "art-joint-anim"],
    [66, "s4", "art-joint-anim"]
  ],
  "(method 77 juicer)": [
    [37, "a1", "art-joint-anim"],
    [113, "s5", "art-joint-anim"],
    [153, "s4", "art-joint-anim"],
    [153, "s4", "art-joint-anim"]
  ],
  "(code taunt juicer)": [[84, "v1", "art-joint-anim"]],
  "(code stare juicer)": [[23, "gp", "art-joint-anim"]],
  "juicer-face-player-post": [
    [31, "gp", "process-focusable"],
    [68, "gp", "process-focusable"],
    [71, "gp", "process-focusable"]
  ],
  "(post hostile juicer)": [
    [13, "a0", "process-focusable"],
    [16, "a0", "process-focusable"]
  ],
  "(method 38 juicer-shot)": [
    [33, "a0", "process-focusable"],
    [36, "a0", "process-focusable"]
  ],
  "(code attack juicer)": [
    [14, "v1", "art-joint-anim"],
    [87, "v1", "art-joint-anim"],
    [123, "s3", "process-focusable"],
    [281, "a0", "process-focusable"],
    [284, "a0", "process-focusable"]
  ],
  "(method 25 juicer-shot)": [[131, "a1", "int"]],
  "(method 7 spyder)": [
    [31, "t9", "(function process-focusable int process-focusable)"]
  ],
  "(code attack spyder)": [
    [116, "a0", "process-focusable"],
    [119, "a0", "process-focusable"],
    [242, "a0", "process-focusable"],
    [245, "a0", "process-focusable"]
  ],
  "spyder-face-player-post": [
    [22, "a0", "process-focusable"],
    [25, "a0", "process-focusable"],
    [40, "gp", "process-focusable"],
    [44, "a0", "process-focusable"],
    [43, "gp", "process-focusable"],
    [21, "gp", "process-focusable"]
  ],
  "(method 87 spyder)": [[52, "s5", "art-joint-anim"]],
  "(method 78 spyder)": [[15, "a1", "art-joint-anim"]],
  "(method 181 spyder)": [
    [17, "a0", "process-focusable"],
    [20, "a0", "process-focusable"]
  ],
  "(method 31 spyder-shot)": [[7, "t9", "(function projectile none)"]],
  "(code backup spyder)": [[22, "v1", "art-joint-anim"]],
  "(trans hostile spyder)": [
    [20, "a0", "process-focusable"],
    [23, "a0", "process-focusable"]
  ],
  "(method 115 spyder)": [[117, "v1", "int"]],
  "(code active sniper)": [[30, "v1", "art-joint-anim"]],
  "(method 88 mantis)": [[20, "a1", "art-joint-anim"]],
  "(method 87 mantis)": [[16, "a1", "art-joint-anim"]],
  "(method 89 mantis)": [[16, "a1", "art-joint-anim"]],
  "(trans active mantis)": [[4, "v0", "(state enemy)"]],
  "(code active mantis)": [
    [79, "v1", "art-joint-anim"],
    [195, "v1", "art-joint-anim"],
    [139, "v1", "art-joint-anim"],
    [23, "v1", "art-joint-anim"]
  ],
  "(code ambush-crawling mantis)": [[23, "v1", "art-joint-anim"]],
  "(code ambush-jumping mantis)": [
    [14, "v1", "art-joint-anim"],
    [161, "v1", "art-joint-anim"]
  ],
  "(trans hostile mantis)": [
    [27, "gp", "process-focusable"],
    [41, "gp", "process-focusable"],
    [100, "gp", "process-focusable"]
  ],
  "(code attack0 mantis)": [
    [18, "v1", "art-joint-anim"],
    [90, "v1", "art-joint-anim"]
  ],
  "(code roll-right mantis)": [
    [52, "v1", "art-joint-anim"],
    [113, "v1", "art-joint-anim"]
  ],
  "(code attack1 mantis)": [
    [19, "v1", "art-joint-anim"],
    [53, "a0", "process-focusable"],
    [129, "v1", "art-joint-anim"],
    [201, "v1", "art-joint-anim"],
    [56, "a0", "process-focusable"]
  ],
  "(code crawl mantis)": [
    [256, "v1", "art-joint-anim"],
    [25, "v1", "art-joint-anim"]
  ],
  "(code roll-left mantis)": [
    [53, "v1", "art-joint-anim"],
    [114, "v1", "art-joint-anim"]
  ],
  "(code hop-away mantis)": [
    [24, "gp", "process-focusable"],
    [59, "gp", "process-focusable"],
    [133, "v1", "art-joint-anim"]
  ],
  "(method 77 mantis)": [
    [19, "v1", "art-joint-anim"],
    [52, "v1", "art-joint-anim"]
  ],
  "(method 78 mantis)": [
    [18, "v1", "art-joint-anim"],
    [50, "v1", "art-joint-anim"],
    [83, "v1", "art-joint-anim"]
  ],
  "(method 67 mantis)": [
    [20, "a0", "process-focusable"],
    [23, "a0", "process-focusable"]
  ],
  "(method 188 mantis)": [
    [21, "s5", "process-focusable"],
    [36, "a0", "process-focusable"],
    [38, "a0", "process-focusable"],
    [35, "s5", "process-focusable"]
  ],
  "(method 55 mantis)": [
    [23, "a0", "process-focusable"],
    [26, "a0", "process-focusable"]
  ],
  "(method 7 mammoth)": [
    [26, "t9", "(function process-focusable int process-focusable)"]
  ],
  "(code waiting mammoth)": [[41, "v1", "art-joint-anim"]],
  "(code wait-to-walk mammoth)": [[18, "v1", "art-joint-anim"]],
  "(code walking mammoth)": [[74, "a1", "art-joint-anim"]],
  "(code walking-attack mammoth)": [
    [16, "v1", "art-joint-anim"],
    [72, "v1", "art-joint-anim"]
  ],
  "(code turning mammoth)": [
    [33, "gp", "art-joint-anim"],
    [106, "v1", "art-joint-anim"],
    [194, "gp", "art-joint-anim"]
  ],
  "(code die mammoth)": [
    [12, "v1", "art-joint-anim"],
    [64, "v1", "art-joint-anim"],
    [116, "v1", "art-joint-anim"]
  ],
  "(method 184 mammoth)": [
    [24, "s3", "mammoth-ik-setup"],
    [38, "s3", "mammoth-ik-setup"],
    [107, "s3", "mammoth-ik-setup"]
  ],
  "mammoth-leg-ik-callback": [[21, "v1", "float"]],
  "mammoth-joint-mod-heel": [
    [5, "v1", "mammoth"],
    [14, "s0", "mammoth"],
    [19, "s0", "mammoth"],
    [3, "v1", "int"]
  ],
  "(method 28 flying-spider-shot)": [
    [27, "t9", "(function projectile projectile-options sound-id)"]
  ],
  "(code active flying-spider)": [[10, "v1", "art-joint-anim"]],
  "(code ambush flying-spider)": [[14, "v1", "art-joint-anim"]],
  "(code ambush-falling flying-spider)": [
    [10, "v1", "art-joint-anim"],
    [86, "v1", "art-joint-anim"]
  ],
  "(trans hostile flying-spider)": [
    [21, "a0", "process-focusable"],
    [24, "a0", "process-focusable"]
  ],
  "(trans turn-to-focus flying-spider)": [
    [34, "s3", "process-focusable"],
    [37, "s3", "process-focusable"]
  ],
  "(code attack flying-spider)": [[14, "v1", "art-joint-anim"]],
  "(code attack-fire flying-spider)": [
    [14, "v1", "art-joint-anim"],
    [66, "v1", "art-joint-anim"],
    [118, "v1", "art-joint-anim"],
    [170, "v1", "art-joint-anim"]
  ],
  "(code die flying-spider)": [[30, "v1", "art-joint-anim"]],
  "(event up nest-switch)": [
    [4, "v1", "attack-info"],
    [9, "v1", "attack-info"]
  ],
  "(method 77 spyder)": [
    [14, "v1", "art-joint-anim"],
    [131, "v1", "art-joint-anim"],
    [100, "s5", "art-joint-anim"]
  ],
  "(method 11 piston)": [
    [165, "v0", "(pointer float)"],
    ["_stack_", 64, "res-tag"]
  ],
  "(method 11 liftcat)": [
    [74, "v0", "vector"],
    [100, "v0", "vector"],
    ["_stack_", 16, "res-tag"],
    ["_stack_", 32, "res-tag"]
  ],
  "(method 11 atollrotpipe)": [
    [126, "v0", "(pointer float)"],
    ["_stack_", 16, "res-tag"]
  ],
  "(method 11 atoll-hatch)": [
    [52, "v1", "art-joint-anim"],
    [82, "v1", "art-joint-anim"]
  ],
  "(method 10 slider)": [[10, "t9", "(function process-drawable none)"]],
  "(method 7 slider)": [
    [26, "t9", "(function process-drawable int process-drawable)"]
  ],
  "(event idle slider)": [
    [31, "s3", "process-focusable"],
    [34, "s3", "process-focusable"]
  ],
  "(method 11 turbine)": [
    ["_stack_", 16, "res-tag"],
    ["_stack_", 32, "res-tag"]
  ],
  "widow-want-stone-talker": [[15, "v1", "float"]],
  "widow-general-flying-talker": [[15, "v1", "float"]],
  "widow-launch-droids-talker": [[15, "v1", "float"]],
  "widow-launch-bombs-talker": [[15, "v1", "float"]],
  "widow-shoot-gun-talker": [[15, "v1", "float"]],
  "widow-stone-charge-up-talker": [[15, "v1", "float"]],
  "widow-after-stone-shot-talker": [[15, "v1", "float"]],
  "widow-leave-perch-talker": [[15, "v1", "float"]],
  "widow-damaged-talker": [[11, "v1", "float"]],
  "widow-handler": [
    [6, "v1", "attack-info"],
    [11, "v1", "attack-info"],
    [16, "v1", "attack-info"],
    [19, "v1", "attack-info"],
    [198, "a0", "spydroid"],
    [200, "a0", "spydroid"],
    [228, "v1", "hud-widow"]
  ],
  "(method 21 baron-pod)": [[36, "v1", "float"]],
  "widow-common": [
    [474, "s5", "process-focusable"],
    [478, "s5", "process-focusable"],
    [486, "s5", "process-focusable"],
    [539, "v1", "float"]
  ],
  "(method 74 spydroid)": [
    [62, "s0", "process-drawable"],
    [87, "s0", "process-drawable"],
    [110, "s0", "process-drawable"],
    [181, "v1", "attack-info"],
    [187, "v1", "attack-info"],
    [203, "v1", "vector"],
    [105, "a0", "vector"],
    [44, "v1", "vector"],
    [31, "v0", "vector"]
  ],
  "(exit hidden widow)": [[63, "v1", "hud-widow"]],
  "(exit big-reaction-stage-1 widow)": [
    [13, "v1", "hud-widow"],
    [15, "v1", "hud-widow"]
  ],
  "(trans hover-rise-stage-2 widow)": [[38, "v1", "float"]],
  "(enter hover-low-stage-2 widow)": [[12, "v1", "float"]],
  "(exit big-reaction-stage-2 widow)": [
    [72, "v1", "hud-widow"],
    [74, "v1", "hud-widow"]
  ],
  "(trans hover-big-blast-stage-3 widow)": [["_stack_", 256, "baron-pod"]],
  "widow-last-bomb-anim": [[82, "v1", "float"]],
  "widow-cleanup-launch-anim": [
    [69, "v1", "float"],
    [257, "v1", "float"]
  ],
  "(method 10 spydroid)": [[14, "t9", "(function process-focusable none)"]],
  "(trans hostile spydroid)": [
    [29, "a0", "process-focusable"],
    [32, "a0", "process-focusable"]
  ],
  "widow-bomb-launch": [
    [266, "v1", "float"],
    [421, "v1", "float"],
    [450, "v1", "float"],
    [485, "v1", "float"]
  ],
  "widow-give-ammo": [
    [122, "v1", "collectable"],
    [124, "v1", "collectable"]
  ],
  "(enter idle tomb-boss-firepot)": [[2, "v1", "collide-shape-prim-group"]],
  "(enter broken tomb-boss-firepot)": [[17, "v1", "art-joint-anim"]],
  "tomb-boss-firepot-shrink-collision": [
    [2, "v1", "collide-shape-prim-group"],
    [7, "v1", "collide-shape-prim-group"]
  ],
  "(trans freefall widow-bomb)": [
    [53, "a0", "collide-shape-moving"],
    [58, "a0", "collide-shape-moving"]
  ],
  "spydroid-launch": [
    [297, "v1", "float"],
    [379, "v1", "float"],
    [408, "v1", "float"],
    [436, "v1", "float"]
  ],
  "widow-bomb-handler": [
    [23, "s5", "widow"],
    [19, "s4", "widow"],
    [151, "v1", "float"]
  ],
  "(method 34 widow-bomb)": [
    ["_stack_", 48, "float"],
    ["_stack_", 64, "float"]
  ],
  "widow-bomb-back-handler": [
    [13, "s4", "widow"],
    [107, "v1", "float"]
  ],
  "(event idle widow-bomb)": [[77, "v1", "float"]],
  "(exit idle widow-bomb)": [[15, "v1", "float"]],
  "(trans idle widow-bomb)": [[262, "v1", "float"]],
  "(method 10 widow-bomb)": [[42, "t9", "(function process-drawable none)"]],
  "(method 7 widow-bomb)": [
    [39, "t9", "(function process-drawable int process-drawable)"]
  ],
  "tomb-boss-pillar-shrink-collision": [
    [2, "v1", "collide-shape-prim-group"],
    [7, "v1", "collide-shape-prim-group"]
  ],
  "(enter broken tomb-boss-pillar)": [[17, "v1", "art-joint-anim"]],
  "(enter idle tomb-boss-pillar)": [[2, "v1", "collide-shape-prim-group"]],
  "(method 10 tomb-boss-pillar)": [
    [14, "t9", "(function process-drawable none)"]
  ],
  "(method 7 tomb-boss-pillar)": [
    [14, "t9", "(function process-drawable int process-drawable)"]
  ],
  "(event idle tomb-boss-firepot)": [
    [10, "gp", "widow-shot"],
    [15, "v1", "attack-info"],
    [19, "v1", "attack-info"],
    [24, "a3", "touching-shapes-entry"]
  ],
  "(trans idle tomb-boss-debris)": [["_stack_", 16, "float"]],
  "(method 46 widow)": [],
  "(event idle baron-pod)": [[46, "v1", "float"]],
  "(event idle heart-mar)": [
    [52, "v1", "float"],
    [66, "v1", "float"]
  ],
  "(method 11 widow)": [[163, "v1", "int"]],
  "(code hit kid)": [[14, "v1", "art-joint-anim"]],
  "(code arrested kid)": [
    [18, "v1", "art-joint-anim"],
    [84, "v1", "crimson-guard"],
    [118, "v1", "art-joint-anim"],
    [86, "v1", "crimson-guard"]
  ],
  "(code scared-idle kid)": [[56, "v1", "art-joint-anim"]],
  "(code waiting-turn kid)": [
    [37, "s5", "art-joint-anim"],
    [171, "s4", "art-joint-anim"]
  ],
  "(code waiting-idle kid)": [[56, "v1", "art-joint-anim"]],
  "(method 74 kid)": [
    [62, "a1", "process"],
    [77, "v1", "process-drawable"]
  ],
  "(method 97 kid)": [[78, "s4", "process-focusable"]],
  "(method 78 kid)": [[17, "a1", "art-joint-anim"]],
  "(code arrested kor)": [
    [25, "v1", "art-joint-anim"],
    [142, "v1", "crimson-guard"],
    [144, "v1", "crimson-guard"],
    [159, "v1", "art-joint-anim"],
    [219, "v1", "art-joint-anim"]
  ],
  "(code scared-idle kor)": [[56, "v1", "art-joint-anim"]],
  "(code waiting-turn kor)": [
    [37, "s5", "art-joint-anim"],
    [187, "s4", "art-joint-anim"]
  ],
  "(code waiting-idle kor)": [[56, "v1", "art-joint-anim"]],
  "(code hit kor)": [[14, "v1", "art-joint-anim"]],
  "(method 78 kor)": [[17, "a1", "art-joint-anim"]],
  "(method 97 kor)": [[78, "s4", "process-focusable"]],
  "(method 74 kor)": [
    [62, "a1", "process"],
    [77, "v1", "process-drawable"]
  ],
  "(anon-function 0 kid3-course)": [[32, "v1", "kidt-wait-spot"]],
  "(anon-function 8 kid3-course)": [[26, "v1", "kidt-wait-spot"]],
  "(anon-function 5 kid3-course)": [[15, "v1", "kidt-wait-spot"]],
  "(anon-function 2 kid3-course)": [[19, "v1", "kidt-wait-spot"]],
  "(anon-function 10 kid3-course)": [[26, "v1", "kidt-wait-spot"]],
  "(anon-function 12 kid3-course)": [[50, "v1", "kidt-wait-spot"]],
  "(anon-function 0 kor3-course)": [[32, "v1", "kort-wait-spot"]],
  "(anon-function 2 kor3-course)": [[19, "v1", "kort-wait-spot"]],
  "(anon-function 5 kor3-course)": [[15, "v1", "kort-wait-spot"]],
  "(anon-function 8 kor3-course)": [[26, "v1", "kort-wait-spot"]],
  "(anon-function 10 kor3-course)": [[26, "v1", "kort-wait-spot"]],
  "(anon-function 12 kor3-course)": [[50, "v1", "kort-wait-spot"]],
  "(method 196 hal)": [
    [25, "a0", "bot"],
    [27, "a0", "bot"]
  ],
  "(method 74 hal)": [
    [22, "v1", "bot"],
    [72, "s5", "bot"],
    [117, "s5", "bot"],
    [124, "a0", "vector"],
    [18, "a1", "process"]
  ],
  "hal-simple-check-too-far": [[25, "v1", "process-drawable"]],
  "(method 228 hal-help-kid)": [[22, "a0", "traffic-manager"]],
  "(anon-function 4 hal3-course)": [
    [25, "v1", "hal3-course"],
    [138, "v1", "halt-wait-spot"]
  ],
  "(anon-function 6 hal3-course)": [
    [45, "s5", "process-drawable"],
    [61, "s5", "process-drawable"]
  ],
  "(anon-function 7 hal3-course)": [
    [22, "v1", "process-focusable"],
    [26, "v1", "process-focusable"],
    [24, "v1", "process-focusable"],
    [28, "v1", "process-focusable"],
    [68, "v1", "halt-wait-spot"]
  ],
  "(code leave transport)": [[44, "v1", "art-joint-anim"]],
  "(code idle transport)": [[29, "v1", "art-joint-anim"]],
  "(code come-down transport)": [[14, "v1", "art-joint-anim"]],
  "(trans idle vehicle-turret)": [
    [45, "gp", "process-focusable"],
    [57, "gp", "process-focusable"]
  ],
  "(method 34 transport)": [[22, "v1", "vehicle-turret"]],
  "(method 10 transport)": [[10, "t9", "(function process-drawable none)"]],
  "(method 7 vehicle-turret)": [
    [14, "t9", "(function process-drawable int process-drawable)"]
  ],
  "(method 29 vehicle-turret)": [
    [14, "s5", "process-drawable"],
    [26, "s5", "process-drawable"]
  ],
  "(anon-function 9 hal3-course)": [[128, "v1", "hal3-course"]],
  "(anon-function 0 hal3-course)": [[23, "v1", "halt-wait-spot"]],
  "(anon-function 2 hal3-course)": [[59, "v1", "halt-wait-spot"]],
  "(anon-function 10 hal3-course)": [[234, "v1", "halt-wait-spot"]],
  "(anon-function 12 hal3-course)": [[13, "v1", "halt-wait-spot"]],
  "(anon-function 16 hal3-course)": [[32, "v1", "halt-wait-spot"]],
  "(anon-function 14 hal3-course)": [[32, "v1", "halt-wait-spot"]],
  "(anon-function 17 hal3-course)": [[55, "v1", "task-manager"]],
<<<<<<< HEAD
  "(code hit drill-control-panel-a)": [
    [16, "v1", "art-joint-anim"],
    [73, "v1", "art-joint-anim"]
  ],
  "(event idle drill-control-panel)": [[4, "v1", "attack-info"]],
  "(code waiting drill-elevator)": [[14, "v1", "art-joint-anim"]],
  "(method 10 drill-elevator)": [
    [10, "t9", "(function process-drawable none)"]
  ],
  "(method 7 fire-floor)": [
    [14, "t9", "(function process-drawable int process-drawable)"]
  ],
  "(method 10 fire-floor)": [[17, "t9", "(function process-drawable none)"]],
  "(event idle fire-floor)": [
    [18, "gp", "process-focusable"],
    [51, "gp", "process-focusable"],
    [106, "gp", "process-focusable"],
    [146, "gp", "process-focusable"]
  ],
  "drill-elevator-shaft-init-by-other": [
    [47, "s1", "pair"],
    [66, "s1", "pair"],
    [67, "v1", "pair"],
    [80, "s1", "pair"],
    [81, "v1", "pair"],
    [82, "v1", "pair"],
    [88, "s2", "pair"],
    [87, "s2", "pair"]
  ],
  "(code running drill-elevator)": [
    [14, "v1", "art-joint-anim"],
    [118, "v1", "art-joint-anim"]
  ],
  "(post running drill-elevator)": [[4, "t9", "(function none)"]],
  "(method 11 drill-laser)": [
    ["_stack_", 16, "res-tag"],
    [42, "v0", "(pointer float)"]
  ],
  "(method 49 drill-lift)": [[2, "v1", "collide-shape-prim-group"]],
  "(post running drill-lift)": [
    [16, "v0", "state"],
    [18, "t9", "(function none)"]
  ],
  "(exit running drill-lift)": [[22, "v0", "state"]],
  "(code idle drill-moving-staircase)": [[10, "v1", "art-joint-anim"]],
  "(post idle drill-moving-staircase)": [[4, "t9", "(function none)"]],
  "(code swing-up drill-flip-step)": [[10, "v1", "art-joint-anim"]],
  "(code swing-down drill-flip-step)": [[18, "v1", "art-joint-anim"]],
  "drill-falling-door-handler": [[6, "s4", "attack-info"]],
  "(code hit drill-falling-door)": [[27, "v1", "art-joint-anim"]],
  "(code fall drill-falling-door)": [
    [20, "v1", "art-joint-anim"],
    [38, "v1", "art-joint-anim"]
  ],
  "(code idle drill-accelerator-floor)": [[10, "v1", "art-joint-anim"]],
  "(post idle drill-accelerator-floor)": [[4, "t9", "(function none)"]],
  "(post up drill-drop-plat)": [[4, "t9", "(function none)"]],
  "(event idle drill-bridge-shot)": [[16, "s5", "attack-info"]],
  "(event idle drill-metalhead-eggs)": [
    [16, "gp", "attack-info"],
    [21, "gp", "attack-info"]
  ],
  "(enter fall drill-falling-door)": [
    [12, "v1", "collide-shape-prim-group"],
    [18, "v1", "collide-shape-prim-group"]
  ],
  "(code die drill-bridge-shot)": [
    [4, "v1", "collide-shape-prim-group"],
    [7, "v1", "collide-shape-prim-group"],
    [10, "v1", "collide-shape-prim-group"],
    [13, "v1", "collide-shape-prim-group"],
    [15, "v1", "collide-shape-prim-group"],
    [17, "v1", "collide-shape-prim-group"],
    [89, "v1", "art-joint-anim"],
    [144, "v1", "art-joint-anim"]
  ],
  "(method 11 drill-metalhead-eggs)": [["_stack_", 16, "res-tag"]],
  "(method 11 drill-crane)": [
    ["_stack_", 16, "res-tag"],
    ["_stack_", 32, "res-tag"],
    [116, "v0", "(pointer float)"]
  ],
  "(method 46 drill-mech-elevator)": [["_stack_", 16, "float"]]
=======
  "title-plug-lightning": [[99, "v1", "title-control"]],
  "(trans idle race-ring)": [
    [96, "a1", "process-focusable"],
    [19, "a0", "part-tracker"]
  ],
  "race-ring-set-particle-rotation-callback": [[1, "v1", "(pointer race-ring)"]]
>>>>>>> 2ba07eb0
}<|MERGE_RESOLUTION|>--- conflicted
+++ resolved
@@ -7944,7 +7944,11 @@
   "(anon-function 16 hal3-course)": [[32, "v1", "halt-wait-spot"]],
   "(anon-function 14 hal3-course)": [[32, "v1", "halt-wait-spot"]],
   "(anon-function 17 hal3-course)": [[55, "v1", "task-manager"]],
-<<<<<<< HEAD
+  "(trans idle race-ring)": [
+    [96, "a1", "process-focusable"],
+    [19, "a0", "part-tracker"]
+  ],
+  "race-ring-set-particle-rotation-callback": [[1, "v1", "(pointer race-ring)"]],
   "(code hit drill-control-panel-a)": [
     [16, "v1", "art-joint-anim"],
     [73, "v1", "art-joint-anim"]
@@ -8028,12 +8032,4 @@
     [116, "v0", "(pointer float)"]
   ],
   "(method 46 drill-mech-elevator)": [["_stack_", 16, "float"]]
-=======
-  "title-plug-lightning": [[99, "v1", "title-control"]],
-  "(trans idle race-ring)": [
-    [96, "a1", "process-focusable"],
-    [19, "a0", "part-tracker"]
-  ],
-  "race-ring-set-particle-rotation-callback": [[1, "v1", "(pointer race-ring)"]]
->>>>>>> 2ba07eb0
 }