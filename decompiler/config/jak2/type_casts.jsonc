{
  // auto find-parent-method possible
  "(method 3 entity-actor)": [[7, "t9", "(function entity entity)"]],
  "(method 3 entity)": [[7, "t9", "(function entity entity)"]],
  //
  "(method 2 array)": [
    [23, "gp", "(array int32)"],
    [43, "gp", "(array uint32)"],
    [63, "gp", "(array int64)"],
    [83, "gp", "(array uint64)"],
    [102, "gp", "(array int8)"],
    [121, "gp", "(array uint8)"],
    [141, "gp", "(array int16)"],
    [161, "gp", "(array uint16)"],
    [186, "gp", "(array uint128)"],
    [204, "gp", "(array int32)"],
    [223, "gp", "(array float)"],
    [232, "gp", "(array float)"],
    [249, "gp", "(array basic)"],
    [258, "gp", "(array basic)"]
  ],
  "(method 3 array)": [
    [51, "gp", "(array int32)"],
    [69, "gp", "(array uint32)"],
    [87, "gp", "(array int64)"],
    [105, "gp", "(array uint64)"],
    [122, "gp", "(array int8)"],
    [139, "gp", "(array int8)"],
    [157, "gp", "(array int16)"],
    [175, "gp", "(array uint16)"],
    [198, "gp", "(array uint128)"],
    [214, "gp", "(array int32)"],
    [233, "gp", "(array float)"],
    [250, "gp", "(array basic)"]
  ],
  "(method 0 cpu-thread)": [[[0, 28], "v0", "cpu-thread"]],
  "(method 0 process)": [
    [11, "a0", "int"],
    [[12, 45], "v0", "process"]
  ],
  "inspect-process-heap": [
    [[4, 11], "s5", "basic"],
    [17, "s5", "pointer"]
  ],
  "(method 14 dead-pool)": [
    [[24, 25], "v1", "(pointer process)"],
    [[30, 39], "s4", "(pointer process)"]
  ],
  "(method 24 dead-pool-heap)": [
    [5, "v1", "pointer"],
    [13, "a0", "pointer"],
    [25, "v1", "pointer"]
  ],
  "method-state": [[12, "a2", "state"]],
  "(method 9 process)": [[[46, 49], "s5", "process"]],
  "(method 10 process)": [[[24, 30], "s4", "protect-frame"]],
  "(method 0 protect-frame)": [
    [0, "a0", "int"],
    [[1, 8], "v0", "protect-frame"]
  ],
  "string-cat-to-last-char": [
    [3, "s5", "(pointer uint8)"],
    [4, "s5", "string"]
  ],
  "enter-state": [
    [68, "s0", "protect-frame"],
    [101, "t9", "(function object object object object object object none)"]
  ],
  "send-event-function": [[[7, 15], "a0", "process"]],
  // MATH
  "logf": [
    [12, "f0", "float"],
    [12, "f1", "float"],
    [19, "f0", "float"],
    [19, "f1", "float"]
  ],
  "log2f": [
    [12, "f0", "float"],
    [12, "f1", "float"],
    [19, "f0", "float"],
    [19, "f1", "float"]
  ],
  "cube-root": [
    [17, "f0", "float"],
    [17, "f1", "float"],
    [18, "f0", "float"],
    [18, "f1", "float"],
    [[23, 32], "f0", "float"]
  ],
  // Quaternion
  "quaternion-look-at!": [[15, "v1", "vector"]],
  "vector-x-quaternion!": [[10, "v1", "(pointer uint128)"]],
  "vector-y-quaternion!": [[10, "v1", "(pointer uint128)"]],
  "vector-z-quaternion!": [[10, "v1", "(pointer uint128)"]],
  "dma-buffer-add-vu-function": [[[9, 33], "t2", "dma-packet"]],
  "dma-buffer-add-buckets": [
    [[1, 4], "v1", "dma-bucket"],
    [5, "v1", "pointer"],
    [[9, 11], "v1", "dma-bucket"],
    [11, "v1", "pointer"]
  ],
  "dma-buffer-patch-buckets": [
    [[6, 8], "a0", "(inline-array dma-bucket)"],
    [8, "a3", "pointer"],
    [14, "a0", "(inline-array dma-bucket)"],
    [3, "a0", "(inline-array dma-bucket)"],
    [36, "a0", "(inline-array dma-bucket)"],
    [10, "a0", "(inline-array dma-bucket)"],
    [18, "a0", "(inline-array dma-bucket)"],
    [[29, 33], "a0", "dma-packet"],
    [34, "a0", "(inline-array dma-bucket)"]
  ],
  "dma-bucket-insert-tag": [
    [[2, 6], "v1", "dma-bucket"],
    [3, "a0", "dma-bucket"]
  ],
  "disasm-vif-details": [
    [[62, 94], "s3", "(pointer uint32)"],
    [[98, 130], "s3", "(pointer uint16)"],
    [[134, 164], "s3", "(pointer uint32)"],
    [[168, 198], "s3", "(pointer uint16)"],
    [[202, 225], "s3", "(pointer uint16)"]
  ],
  "disasm-vif-tag": [
    [[81, 85], "t1", "vif-stcycl-imm"],
    [242, "a0", "vif-unpack-imm"]
  ],
  "disasm-dma-list": [
    [25, "v1", "dma-tag"],
    [153, "v1", "dma-packet"],
    [189, "v1", "dma-packet"],
    [229, "v1", "dma-packet"],
    [258, "v1", "dma-packet"],
    [302, "v1", "dma-packet"],
    [308, "v1", "dma-packet"],
    [152, "v1", "(pointer uint64)"],
    [167, "v1", "(pointer uint64)"],
    [176, "v1", "(pointer uint64)"],
    [198, "v1", "(pointer uint64)"],
    [207, "v1", "(pointer uint64)"],
    [238, "v1", "(pointer uint64)"],
    [247, "v1", "(pointer uint64)"],
    [282, "v1", "(pointer uint64)"],
    [291, "v1", "(pointer uint64)"],
    [324, "v1", "(pointer uint64)"],
    [334, "v1", "(pointer uint64)"]
  ],
  "calculate-basis-functions-vector!": [
    [[8, 20], "v1", "(pointer float)"],
    [[0, 60], "f1", "float"]
  ],
  "curve-evaluate!": [[62, "s5", "pointer"]],
  "vector4-array-add!": [
    [11, "s5", "(inline-array vector4)"],
    [12, "s4", "(inline-array vector4)"],
    [13, "gp", "(inline-array vector4)"]
  ],
  "vector4-array-sub!": [
    [11, "s5", "(inline-array vector4)"],
    [12, "s4", "(inline-array vector4)"],
    [13, "gp", "(inline-array vector4)"]
  ],
  "vector4-array-mul!": [
    [11, "s5", "(inline-array vector4)"],
    [12, "s4", "(inline-array vector4)"],
    [13, "gp", "(inline-array vector4)"]
  ],
  "vector4-array-scale!": [
    [11, "s5", "(inline-array vector4)"],
    [12, "gp", "(inline-array vector4)"]
  ],
  "vector4-array-madd!": [
    [13, "s5", "(inline-array vector4)"],
    [14, "s4", "(inline-array vector4)"],
    [15, "gp", "(inline-array vector4)"]
  ],
  "vector4-array-msub!": [
    [13, "s5", "(inline-array vector4)"],
    [14, "s4", "(inline-array vector4)"],
    [15, "gp", "(inline-array vector4)"]
  ],
  "vector4-array-lerp!": [
    [13, "s5", "(inline-array vector4)"],
    [14, "s4", "(inline-array vector4)"],
    [15, "gp", "(inline-array vector4)"]
  ],
  "vector-segment-distance-point!": [[[21, 30], "f1", "float"]],
  "(method 10 profile-array)": [
    [[6, 10], "a0", "dma-packet"],
    [[16, 19], "a0", "gs-gif-tag"],
    [24, "a0", "(pointer gs-alpha)"],
    [26, "a0", "(pointer gs-reg64)"],
    [28, "a0", "(pointer gs-zbuf)"],
    [30, "a0", "(pointer gs-reg64)"],
    [32, "a0", "(pointer gs-test)"],
    [34, "a0", "(pointer gs-reg64)"],
    [35, "a0", "(pointer uint64)"],
    [37, "a0", "(pointer gs-reg64)"],
    [39, "a0", "(pointer gs-clamp)"],
    [41, "a0", "(pointer gs-reg64)"],
    [43, "a0", "(pointer gs-tex1)"],
    [45, "a0", "(pointer gs-reg64)"],
    [48, "a0", "(pointer gs-texa)"],
    [50, "a0", "(pointer gs-reg64)"],
    [52, "a0", "(pointer gs-texclut)"],
    [54, "a0", "(pointer gs-reg64)"],
    [56, "a0", "(pointer uint64)"],
    [58, "a0", "(pointer gs-reg64)"],
    [[69, 73], "a0", "(pointer uint128)"],
    [[73, 82], "a1", "vector4w"],
    [[82, 89], "a1", "vector4w"],
    [[90, 96], "a0", "vector4w"],
    [[113, 117], "a1", "(pointer uint128)"],
    [[117, 126], "a2", "vector4w"],
    [[126, 136], "a2", "vector4w"],
    [[137, 149], "a1", "vector4w"],
    [[187, 191], "t2", "(pointer int128)"],
    [[191, 225], "t4", "vector4w"],
    [[225, 231], "a2", "vector4w"],
    [[231, 237], "a2", "vector4w"]
  ],
  "draw-sprite2d-xy": [
    [[35, 39], "t0", "dma-packet"],
    [[45, 48], "t0", "gs-gif-tag"],
    [53, "t0", "(pointer gs-prim)"],
    [55, "t0", "(pointer gs-rgbaq)"],
    [66, "t0", "(pointer gs-xyzf)"],
    [87, "t0", "(pointer gs-xyzf)"],
    [[96, 108], "v1", "(pointer uint64)"]
  ],
  "draw-sprite2d-xy-absolute": [
    [[6, 10], "t3", "dma-packet"],
    [[16, 19], "t3", "gs-gif-tag"],
    [24, "t3", "(pointer gs-prim)"],
    [25, "t3", "(pointer gs-rgbaq)"],
    [36, "t3", "(pointer gs-xyzf)"],
    [49, "t3", "(pointer gs-xyzf)"],
    [[62, 69], "v1", "(pointer uint64)"]
  ],
  "draw-quad2d": [
    [[18, 22], "t2", "dma-packet"],
    [[28, 31], "t2", "gs-gif-tag"],
    [36, "t2", "(pointer gs-prim)"],
    [38, "t2", "(pointer gs-rgbaq)"],
    [46, "t2", "(pointer gs-xyzf)"],
    [48, "t2", "(pointer gs-rgbaq)"],
    [61, "t2", "(pointer gs-xyzf)"],
    [63, "t2", "(pointer gs-rgbaq)"],
    [76, "t2", "(pointer gs-xyzf)"],
    [78, "t2", "(pointer gs-rgbaq)"],
    [96, "t2", "(pointer gs-xyzf)"],
    [97, "t2", "(pointer uint64)"],
    [[110, 117], "v1", "(pointer uint64)"]
  ],
  "set-display-gs-state": [
    [[3, 10], "t3", "dma-packet"],
    [[13, 19], "t3", "gs-gif-tag"],
    [30, "t3", "(pointer gs-scissor)"],
    [32, "t3", "(pointer gs-reg64)"],
    [33, "t3", "(pointer gs-xy-offset)"],
    [35, "t3", "(pointer gs-reg64)"],
    [46, "t3", "(pointer gs-frame)"],
    [48, "t3", "(pointer gs-reg64)"],
    [50, "t3", "(pointer gs-test)"],
    [52, "t3", "(pointer gs-reg64)"],
    [54, "t3", "(pointer gs-texa)"],
    [56, "t3", "(pointer gs-reg64)"],
    [58, "t3", "(pointer gs-zbuf)"],
    [60, "t3", "(pointer gs-reg64)"],
    [61, "t3", "(pointer uint64)"],
    [63, "t3", "(pointer gs-reg64)"]
  ],
  "set-display-gs-state-offset": [
    [[3, 10], "t5", "dma-packet"],
    [[13, 19], "t5", "gs-gif-tag"],
    [30, "t5", "(pointer gs-scissor)"],
    [32, "t5", "(pointer gs-reg64)"],
    [40, "t5", "(pointer gs-xy-offset)"],
    [42, "t5", "(pointer gs-reg64)"],
    [53, "t5", "(pointer gs-frame)"],
    [55, "t5", "(pointer gs-reg64)"],
    [57, "t5", "(pointer gs-test)"],
    [59, "t5", "(pointer gs-reg64)"],
    [61, "t5", "(pointer gs-texa)"],
    [63, "t5", "(pointer gs-reg64)"],
    [65, "t5", "(pointer gs-zbuf)"],
    [67, "t5", "(pointer gs-reg64)"],
    [68, "t5", "(pointer uint64)"],
    [70, "t5", "(pointer gs-reg64)"]
  ],
  "reset-display-gs-state": [
    [[3, 8], "a2", "dma-packet"],
    [[14, 17], "a2", "gs-gif-tag"],
    [22, "a1", "(pointer gs-scissor)"],
    [24, "a1", "(pointer gs-reg64)"],
    [26, "a1", "(pointer gs-xy-offset)"],
    [28, "a1", "(pointer gs-reg64)"],
    [30, "a1", "(pointer gs-frame)"],
    [32, "a1", "(pointer gs-reg64)"],
    [34, "a1", "(pointer gs-test)"],
    [36, "a1", "(pointer gs-reg64)"],
    [39, "a1", "(pointer gs-texa)"],
    [41, "a1", "(pointer gs-reg64)"],
    [43, "a1", "(pointer gs-zbuf)"],
    [45, "a1", "(pointer gs-reg64)"],
    [46, "a1", "(pointer uint64)"],
    [48, "a1", "(pointer gs-reg64)"]
  ],
  "(method 3 connection-pers)": [[97, "f0", "float"]],
  "(method 9 connection)": [[8, "a0", "pointer"]],
  "(method 10 connection)": [[8, "a0", "pointer"]],
  "(method 11 connection)": [[5, "a1", "pointer"]],
  "(method 0 engine)": [
    [44, "v1", "pointer"],
    [47, "v1", "pointer"],
    [53, "v1", "connectable"],
    [65, "v1", "connectable"]
  ],
  "(method 12 engine)": [
    [[5, 18], "s4", "connection"],
    [13, "t9", "(function object object object object object)"]
  ],
  "(method 13 engine)": [
    [[5, 28], "s4", "connection"],
    [13, "t9", "(function object object object object object)"]
  ],
  "(method 15 engine)": [[[0, 36], "v1", "connection"]],
  "(method 19 engine)": [[8, "a0", "connection"]],
  "(method 20 engine)": [[8, "a0", "connection"]],
  "(method 21 engine)": [[8, "a0", "connection"]],
  "(method 0 engine-pers)": [
    [32, "v1", "pointer"],
    [23, "v1", "pointer"],
    [26, "v1", "pointer"],
    [24, "v1", "(pointer pointer)"]
  ],
  "(method 3 connection-minimap)": [[97, "f0", "float"]],
  "dma-buffer-add-ref-texture": [
    [[25, 29], "a3", "dma-packet"],
    [[32, 44], "a3", "gs-gif-tag"],
    [[47, 62], "a2", "dma-packet"]
  ],
  "texture-page-default-allocate": [[51, "a3", "texture"]],
  "texture-page-font-allocate": [[33, "a3", "texture"]],
  "(method 24 texture-pool)": [
    [67, "a1", "shader-ptr"],
    [[70, 93], "a1", "adgif-shader"],
    [92, "a1", "adgif-shader"]
  ],
  "upload-vram-data": [
    [[10, 17], "a0", "dma-packet"],
    [[19, 26], "a0", "gs-gif-tag"],
    [35, "a0", "(pointer gs-bitbltbuf)"],
    [37, "a0", "(pointer gs-reg64)"],
    [38, "a0", "(pointer gs-trxpos)"],
    [40, "a0", "(pointer gs-reg64)"],
    [46, "a0", "(pointer gs-trxreg)"],
    [48, "a0", "(pointer gs-reg64)"],
    [49, "a0", "(pointer gs-trxdir)"],
    [51, "a0", "(pointer gs-reg64)"]
  ],
  "upload-vram-pages": [
    [[140, 147], "a0", "dma-packet"],
    [[149, 156], "a0", "gs-gif-tag"],
    [160, "a0", "(pointer int64)"],
    [162, "a0", "(pointer gs-reg64)"]
  ],
  "(method 3 generic-tie-interp-point)": [[19, "gp", "(pointer uint128)"]],
  "(method 19 res-lump)": [
    [46, "t2", "(pointer uint64)"],
    [100, "t3", "(pointer uint64)"],
    [184, "t5", "(pointer uint64)"],
    [64, "t6", "(pointer uint64)"]
  ],
  "(method 20 res-lump)": [[341, "t0", "(pointer uint128)"]],
  "(method 16 res-lump)": [
    [22, "t1", "(pointer uint64)"],
    [29, "t2", "(pointer uint64)"]
  ],
  "(method 15 res-lump)": [[132, "s5", "res-tag-pair"]],
  "(method 17 res-lump)": [[22, "s4", "(pointer pointer)"]],
  "(method 0 script-context)": [[[8, 17], "v0", "script-context"]],
  "joint-mod-wheel-callback": [[[2, 63], "s4", "joint-mod-wheel"]],
  "joint-mod-set-local-callback": [[[0, 23], "v1", "joint-mod-set-local"]],
  "joint-mod-add-local-callback": [[[2, 33], "s4", "joint-mod-add-local"]],
  "joint-mod-set-world-callback": [[[0, 23], "v1", "joint-mod-set-world"]],
  "joint-mod-blend-local-callback": [[[2, 63], "gp", "joint-mod-blend-local"]],
  "joint-mod-spinner-callback": [[[2, 63], "gp", "joint-mod-spinner"]],
  "joint-mod-blend-world-callback": [[[2, 148], "gp", "joint-mod-blend-world"]],
  "joint-mod-rotate-local-callback": [
    [[2, 16], "v1", "joint-mod-rotate-local"]
  ],
  "(method 0 collide-shape-prim-sphere)": [
    [[3, 8], "v0", "collide-shape-prim-sphere"]
  ],
  "(method 0 collide-shape-prim-mesh)": [
    [[3, 11], "v0", "collide-shape-prim-mesh"]
  ],
  "(method 0 collide-shape-prim-group)": [
    [[3, 12], "v0", "collide-shape-prim-group"]
  ],
  "(method 0 collide-shape-moving)": [[[2, 12], "v0", "collide-shape-moving"]],
  "(method 11 touching-prims-entry-pool)": [
    [[0, 8], "v1", "touching-prims-entry"],
    [8, "v1", "pointer"],
    [[9, 11], "v1", "touching-prims-entry"],
    [[1, 20], "a1", "touching-prims-entry"]
  ],
  "(method 0 touching-list)": [[[6, 9], "v0", "touching-list"]],
  "display-loop-main": [[223, "t9", "(function none)"]],
  "end-display": [
    [205, "f1", "float"],
    [205, "f0", "float"]
  ],
  "(method 18 res-lump)": [["_stack_", 16, "object"]],
  "(method 21 res-lump)": [
    ["_stack_", 16, "res-tag"],
    ["_stack_", 32, "res-tag"]
  ],
  "(method 8 res-lump)": [
    [258, "s0", "array"],
    // [[0, 100], "s0", "basic"],
    // [[102, 120], "s0", "basic"],
    // [[147, 150], "s0", "collide-mesh"],
    [[157, 239], "s0", "(array object)"]
    // [235, "s0", "basic"]
  ],
  "(method 0 fact-info-enemy)": [
    [[0, 196], "gp", "fact-info-enemy"],
    ["_stack_", 16, "res-tag"],
    ["_stack_", 32, "res-tag"],
    [[11, 177], "s5", "res-lump"]
  ],
  "(method 0 fact-info)": [
    [87, "v1", "(pointer int32)"],
    [11, "v1", "res-lump"]
  ],
  "(method 0 fact-info-crate)": [
    [[0, 17], "gp", "fact-info-crate"],
    [14, "a0", "res-lump"]
  ],
  "(method 0 fact-info-target)": [[[0, 17], "gp", "fact-info-target"]],
  "joint-channel-float-delete!": [
    [7, "a0", "pointer"],
    [7, "a1", "pointer"]
  ],
  "num-func-chan": [[7, "v1", "joint-control-channel"]],
  "(method 20 process-focusable)": [
    [15, "gp", "collide-shape-moving"],
    [31, "gp", "collide-shape"]
  ],
  "(method 10 focus)": [[19, "v1", "collide-shape"]],
  "shrubbery-login-post-texture": [
    [[13, 15], "a3", "qword"],
    [16, "a3", "pointer"],
    [24, "a3", "pointer"],
    [[17, 23], "a3", "qword"],
    [[13, 23], "a1", "qword"],
    [14, "a2", "qword"],
    [[27, 29], "a3", "qword"],
    [[27, 29], "a1", "qword"],
    [[35, 37], "a3", "qword"],
    [[35, 37], "a2", "qword"]
  ],
  "(top-level-login eye-h)": [[[69, 77], "a1", "eye-control"]],
  "entity-actor-lookup": [["_stack_", 16, "res-tag"]],
  "entity-actor-count": [["_stack_", 16, "res-tag"]],
  "(method 0 path-control)": [["_stack_", 16, "res-tag"]],
  "(method 9 actor-link-info)": [[[0, 36], "s3", "entity-actor"]],
  "(method 41 nav-mesh)": [["_stack_", 56, "float"]],
  "(method 39 nav-mesh)": [["_stack_", 56, "float"]],
  "str-load": [[[18, 44], "s2", "load-chunk-msg"]],
  "str-load-status": [
    [[18, 22], "v1", "load-chunk-msg"],
    [26, "v1", "load-chunk-msg"]
  ],
  "str-play-async": [[[7, 36], "s4", "play-chunk-msg"]],
  "str-play-stop": [[[7, 36], "s4", "play-chunk-msg"]],
  "str-play-queue": [[[7, 98], "s4", "play-chunk-msg"]],
  "str-ambient-play": [[[7, 20], "s5", "load-chunk-msg"]],
  "str-ambient-stop": [[[7, 20], "s5", "load-chunk-msg"]],
  "dgo-load-begin": [[[19, 41], "s2", "load-dgo-msg"]],
  "dgo-load-get-next": [[[14, 31], "v1", "load-dgo-msg"]],
  "dgo-load-continue": [[[5, 23], "gp", "load-dgo-msg"]],
  "dgo-load-link": [
    [7, "s4", "uint"],
    [17, "s4", "uint"],
    [55, "s4", "uint"],
    [27, "s4", "uint"],
    [37, "s4", "uint"]
  ],
  "lookup-level-info": [
    [3, "a1", "symbol"],
    [[4, 24], "a1", "level-load-info"]
  ],
  "(method 30 level-group)": [[87, "v0", "level"]],
  "(method 19 level-group)": [
    [223, "s3", "continue-point"],
    [[177, 209], "s1", "continue-point"],
    [[182, 224], "s3", "continue-point"],
    [434, "v1", "symbol"]
  ],
  "(method 18 level)": [[[82, 89], "a1", "level"]],
  "(method 19 level)": [[[45, 48], "a0", "texture-anim-array"]],
  "level-update-after-load": [
    [[123, 152], "s0", "drawable-inline-array-tfrag"],
    [[155, 158], "s0", "drawable-tree-instance-tie"],
    [365, "a1", "(pointer int32)"],
    [370, "a2", "(pointer int32)"]
  ],
  "(method 25 level)": [
    [97, "t9", "(function object none)"],
    [169, "t9", "(function object symbol none)"]
  ],
  "(method 9 level)": [[54, "t9", "(function object none)"]],
  "copy-mood-exterior": [
    [[15, 19], "a1", "(inline-array vector)"],
    [[16, 18], "v1", "(inline-array vector)"],
    [[30, 32], "v1", "(inline-array vector)"],
    [[29, 33], "a0", "(inline-array vector)"]
  ],
  "update-mood-ruins": [[[19, 46], "gp", "ruins-states"]],
  "desaturate-mood-colors": [[[20, 92], "a0", "(inline-array mood-color)"]],
  "ramdisk-load": [[[7, 12], "v1", "ramdisk-rpc-load"]],
  "(method 10 engine-sound-pers)": [[[2, 19], "v1", "sound-rpc-set-param"]],
  "check-irx-version": [[[3, 51], "gp", "sound-rpc-get-irx-version"]],
  "sound-bank-iop-store": [[[7, 11], "v1", "sound-rpc-bank-cmd"]],
  "sound-bank-iop-free": [[[7, 12], "v1", "sound-rpc-bank-cmd"]],
  "sound-bank-load": [[[7, 12], "v1", "sound-rpc-load-bank"]],
  "sound-bank-load-from-iop": [[[7, 12], "v1", "sound-rpc-load-bank"]],
  "sound-bank-load-from-ee": [[[8, 14], "v1", "sound-rpc-load-bank"]],
  "sound-bank-unload": [[[6, 11], "v1", "sound-rpc-unload-bank"]],
  "sound-music-load": [[[6, 11], "v1", "sound-rpc-load-music"]],
  "sound-music-unload": [[[3, 8], "v1", "sound-rpc-unload-music"]],
  "set-language": [[[7, 12], "v1", "sound-rpc-set-language"]],
  "sound-set-stereo-mode": [[[4, 9], "v1", "sound-rpc-set-stereo-mode"]],
  "list-sounds": [[[3, 7], "v1", "sound-rpc-list-sounds"]],
  "string->sound-name": [[[2, 18], "a1", "(pointer uint8)"]],
  "sound-set-volume": [[[3, 16], "v1", "sound-rpc-set-master-volume"]],
  "sound-set-reverb": [[[5, 25], "v1", "sound-rpc-set-reverb"]],
  "sound-set-ear-trans": [[[7, 26], "gp", "sound-rpc-set-ear-trans"]],
  "sound-play-by-name": [
    [[12, 45], "s5", "sound-rpc-play"],
    [[22, 39], "s3", "process-drawable"]
  ],
  "sound-play-by-spec": [
    [[4, 54], "s5", "sound-rpc-play"],
    [[31, 47], "s3", "process-drawable"]
  ],
  "sound-pause": [[[3, 8], "v1", "sound-rpc-pause-sound"]],
  "sound-stop": [[[3, 8], "v1", "sound-rpc-stop-sound"]],
  "sound-continue": [[[3, 8], "v1", "sound-rpc-continue-sound"]],
  "sound-group-pause": [[[3, 7], "v1", "sound-rpc-pause-group"]],
  "sound-group-stop": [[[3, 7], "v1", "sound-rpc-stop-group"]],
  "sound-group-continue": [[[3, 7], "v1", "sound-rpc-continue-group"]],
  "sound-set-flava": [[[3, 10], "v1", "sound-rpc-set-flava"]],
  "sound-set-midi-reg": [[[3, 10], "v1", "sound-rpc-set-midi-reg"]],
  "sound-set-fps": [[[3, 10], "v1", "sound-rpc-set-fps"]],
  "(method 0 ambient-sound)": [
    [121, "v1", "sound-spec"],
    [125, "v1", "sound-spec"],
    [128, "v1", "sound-spec"],
    [132, "v1", "sound-spec"],
    // [143, "v1", "sound-spec"],
    // [140, "v1", "sound-spec"],
    // [147, "v1", "sound-spec"],
    ["_stack_", 16, "sound-spec"],
    ["_stack_", 32, "sound-name"],
    ["_stack_", 48, "(pointer float)"],
    // ["_stack_", 52, "sound-play-parms"],
    ["_stack_", 64, "res-tag"]
  ],
  "(method 11 ambient-sound)": [
    [[18, 33], "s4", "process-drawable"],
    [[11, 47], "s5", "sound-rpc-set-param"]
  ],
  "(method 12 ambient-sound)": [[[7, 22], "v1", "sound-rpc-set-param"]],
  "(method 13 ambient-sound)": [[[7, 23], "v1", "sound-rpc-set-param"]],
  "loader-test-command": [[[5, 10], "v1", "sound-rpc-test-cmd"]],
  "(anon-function 1 gsound)": [[[0, 45], "gp", "(array symbol)"]],
  "sound-buffer-dump": [[[12, 39], "s3", "sound-rpc-play"]],
  "(method 12 fact-info-target)": [
    [3, "v1", "target"],
    [14, "a0", "target"]
  ],
  "(method 10 history)": [[[8, 10], "a1", "history-elt"]],
  "(method 10 history-iterator)": [[[20, 35], "a2", "history-elt"]],
  "command-get-time": [[119, "gp", "(pointer float)"]],
  "command-get-param": [[122, "gp", "(pointer float)"]],
  "command-get-entity": [[10, "gp", "process"]],
  // sprite
  "sprite-add-matrix-data": [
    [[5, 15], "a2", "dma-packet"],
    [[24, 28], "a1", "matrix"],
    [[47, 57], "a2", "dma-packet"],
    [[70, 97], "a2", "vector"],
    [[98, 113], "a1", "vector"],
    [[119, 133], "a1", "vector"]
  ],
  "sprite-add-frame-data": [[[8, 16], "a0", "dma-packet"]],
  "sprite-add-2d-chunk": [
    [[12, 20], "a0", "dma-packet"],
    [[45, 52], "a0", "dma-packet"],
    [[69, 76], "a0", "dma-packet"],
    [[80, 87], "v1", "dma-packet"],
    [65, "a3", "int"]
  ],
  "sprite-add-3d-chunk": [
    [[11, 19], "a0", "dma-packet"],
    [[44, 51], "a0", "dma-packet"],
    [[68, 75], "a0", "dma-packet"],
    [[79, 87], "v1", "dma-packet"],
    [65, "a3", "int"]
  ],
  "sprite-draw": [
    [[33, 38], "a0", "dma-packet"],
    [[41, 48], "a0", "gs-gif-tag"],
    [52, "a0", "(pointer gs-test)"],
    [54, "a0", "(pointer gs-reg64)"],
    [56, "a0", "(pointer gs-clamp)"],
    [58, "a0", "(pointer gs-reg64)"],
    [[73, 82], "a0", "dma-packet"],
    [[87, 92], "a0", "dma-packet"],
    [[111, 115], "a0", "dma-packet"],
    [[129, 133], "a0", "dma-packet"],
    [[150, 154], "a0", "dma-packet"]
  ],
  // sprite-distort
  "sprite-init-distorter": [
    [[3, 7], "a1", "dma-packet"],
    [[13, 16], "a1", "gs-gif-tag"],
    [21, "a1", "(pointer gs-zbuf)"],
    [23, "a1", "(pointer gs-reg64)"],
    [25, "a1", "(pointer gs-tex0)"],
    [27, "a1", "(pointer gs-reg64)"],
    [29, "a1", "(pointer gs-tex1)"],
    [31, "a1", "(pointer gs-reg64)"],
    [32, "a1", "(pointer gs-miptbp)"],
    [34, "a1", "(pointer gs-reg64)"],
    [36, "a1", "(pointer gs-clamp)"],
    [38, "a1", "(pointer gs-reg64)"],
    [40, "a1", "(pointer gs-alpha)"],
    [42, "a1", "(pointer gs-reg64)"],
    [50, "a3", "uint"],
    [[53, 58], "a1", "dma-packet"]
  ],
  "sprite-draw-distorters": [
    [[73, 93], "a0", "vector"],
    [75, "v1", "vector"],
    [87, "v1", "vector"],
    [96, "v1", "vector"],
    [100, "v1", "vector"],
    [123, "a0", "(pointer int32)"],
    [128, "v1", "vector"],
    [130, "v1", "vector"],
    [136, "v1", "vector"],
    [157, "v1", "vector"],
    [[175, 192], "a1", "dma-packet"],
    [[200, 206], "a0", "dma-packet"],
    [[210, 214], "a0", "vector4w"],
    [[219, 224], "a0", "dma-packet"],
    [[252, 269], "a1", "dma-packet"],
    [[277, 281], "a1", "dma-packet"],
    [[285, 289], "a1", "vector4w"],
    [[293, 298], "v1", "dma-packet"]
  ],
  "print-game-text": [
    [225, "v1", "float"],
    [241, "v1", "float"],
    [[324, 327], "v1", "dma-packet"]
  ],
  "fx-copy-buf": [
    [[17, 22], "t3", "dma-packet"],
    [[2, 8], "a2", "dma-packet"],
    [[122, 127], "t0", "dma-packet"],
    [[24, 66], "t3", "dma-packet"]
  ],
  "(method 12 setting-control)": [[17, "s4", "connection"]],
  "(method 14 setting-control)": [[6, "v1", "connection"]],
  "(method 18 setting-control)": [[[844, 848], "a0", "process-focusable"]],
  "(method 9 cam-setting-data)": [
    [[76, 80], "v1", "connection"],
    [22, "s3", "connection"],
    [[45, 48], "s3", "connection"],
    [[56, 59], "s3", "connection"]
  ],
  "(method 9 user-setting-data)": [
    [[76, 80], "v1", "connection"],
    [[56, 59], "s3", "connection"],
    [[45, 49], "s3", "connection"],
    [22, "s3", "connection"]
  ],
  "(method 10 cam-setting-data)": [
    [[24, 31], "v1", "handle"],
    [[23, 36], "a0", "handle"],
    [44, "a3", "vector"],
    [395, "a3", "vector"],
    [404, "a3", "vector"],
    [413, "a3", "vector"],
    [424, "a3", "vector"],
    [[433, 448], "a0", "handle"],
    [[434, 441], "v1", "handle"],
    [[454, 467], "a0", "handle"],
    [[455, 462], "v1", "handle"]
  ],
  "(method 9 art)": [[9, "v1", "pointer"]],
  "(method 12 art-group)": [[12, "a0", "art-joint-anim"]],
  "(method 9 art-mesh-geo)": [
    [20, "s4", "(pointer int16)"],
    [[14, 19], "a0", "drawable"],
    [10, "v1", "(pointer art)"],
    [14, "v1", "(pointer art)"]
  ],
  "(method 9 art-joint-anim)": [[9, "v1", "pointer"]],
  "joint-control-copy!": [
    [8, "a0", "uint"],
    [8, "v1", "uint"]
  ],
  "joint-control-remap!": [
    [127, "t9", "(function joint-control joint-control-channel int object)"],
    [181, "t9", "(function joint-control joint-control-channel int object)"],
    ["_stack_", 60, "basic"]
  ],
  "flatten-joint-control-to-spr": [
    [[201, 203], "a1", "terrain-context"],
    [[131, 133], "a0", "terrain-context"],
    [[182, 184], "a1", "terrain-context"],
    [[164, 166], "a0", "terrain-context"],
    [195, "v1", "terrain-context"],
    [65, "a3", "(pointer float)"],
    [67, "a3", "(pointer float)"],
    [[18, 24], "a2", "(inline-array vector)"],
    [24, "a3", "(pointer float)"],
    [[59, 65], "a2", "(inline-array vector)"],
    [[112, 118], "a2", "(inline-array vector)"],
    [17, "a2", "int"]
  ],
  "(method 2 art-joint-anim-manager-slot)": [
    [21, "s2", "uint"],
    [21, "v1", "uint"]
  ],
  "create-interpolated2-joint-animation-frame": [
    [[48, 125], "v1", "joint-anim-frame"]
  ],
  "(method 12 art-joint-anim-manager)": [
    [15, "a0", "pointer"],
    [15, "v1", "pointer"],
    [21, "a0", "pointer"],
    [21, "v1", "pointer"]
  ],
  "(method 11 art-joint-anim-manager)": [
    [54, "v1", "uint"],
    [54, "s2", "uint"],
    [60, "s2", "uint"],
    [65, "s2", "uint"],
    [71, "s2", "uint"],
    [87, "a1", "uint"],
    [94, "a2", "uint"]
  ],
  "joint-anim-inspect-elt": [
    [[4, 15], "gp", "joint-anim-matrix"],
    [[17, 30], "gp", "joint-anim-transformq"]
  ],
  "matrix-from-control!": [
    [22, "v1", "pointer"],
    [35, "v1", "pointer"],
    [38, "v1", "pointer"],
    [65, "v1", "pointer"],
    [72, "v1", "pointer"],
    [82, "v1", "pointer"],
    [85, "v1", "pointer"],
    // [58, "v1", "matrix"],
    [[43, 49], "v1", "matrix"]
  ],
  "init-haze-vert-array": [
    [43, "a0", "cloud-vertex"],
    [44, "v1", "cloud-vertex"]
  ],
  "sky-make-sun-data": [[[7, 58], "s3", "sky-sun-data"]],
  "(anon-function 7 relocate)": [
    [3, "a0", "int"],
    [8, "a0", "int"]
  ],
  "(method 7 process)": [
    [[47, 88], "v1", "connection"],
    [[120, 124], "a0", "basic"],
    [[127, 130], "a0", "basic"]
  ],
  "(method 7 collide-shape-prim-group)": [[4, "v1", "pointer"]],
  "all-texture-tweak-adjust": [[[35, 44], "s0", "adgif-shader"]],
  "dm-float-field-tie-rvanish-func": [[[14, 45], "gp", "prototype-bucket-tie"]],
  "dm-float-field-tie-vanish-far-func": [
    [[14, 45], "gp", "prototype-bucket-tie"]
  ],
  "build-instance-list": [
    [33, "v1", "drawable-tree-instance-shrub"],
    [85, "v1", "drawable-tree-instance-tie"]
  ],
  "debug-menu-make-continue-sub-menu": [
    [5, "v1", "symbol"],
    [10, "v1", "level-load-info"],
    [13, "v1", "level-load-info"],
    [21, "v1", "continue-point"],
    [47, "v1", "continue-point"],
    [56, "v1", "continue-point"]
  ],
  "(anon-function 191 default-menu)": [
    [[30, 37], "s5", "adgif-shader"],
    [[5, 25], "s4", "texture-id"]
  ],
  "(anon-function 188 default-menu)": [
    [[3, 13], "v1", "texture-id"],
    [[20, 28], "a1", "adgif-shader"],
    [33, "v1", "texture-id"],
    [41, "v1", "adgif-shader"]
  ],
  "(anon-function 187 default-menu)": [
    [[2, 13], "v1", "texture-id"],
    [[18, 29], "a1", "adgif-shader"],
    [34, "v1", "texture-id"],
    [[42, 44], "v1", "adgif-shader"]
  ],
  "(anon-function 186 default-menu)": [
    [[3, 13], "v1", "texture-id"],
    [[20, 28], "a1", "adgif-shader"],
    [33, "v1", "texture-id"],
    [41, "v1", "adgif-shader"]
  ],
  "(anon-function 185 default-menu)": [
    [[3, 13], "v1", "texture-id"],
    [[20, 28], "a1", "adgif-shader"],
    [33, "v1", "texture-id"],
    [41, "v1", "adgif-shader"]
  ],
  "(anon-function 184 default-menu)": [
    [[3, 13], "v1", "texture-id"],
    [[20, 28], "a1", "adgif-shader"],
    [33, "v1", "texture-id"],
    [41, "v1", "adgif-shader"]
  ],
  "(anon-function 183 default-menu)": [
    [[2, 13], "v1", "texture-id"],
    [[18, 29], "a1", "adgif-shader"],
    [34, "v1", "texture-id"],
    [[42, 44], "v1", "adgif-shader"]
  ],
  "(anon-function 182 default-menu)": [
    [[3, 13], "v1", "texture-id"],
    [[20, 28], "a1", "adgif-shader"],
    [33, "v1", "texture-id"],
    [41, "v1", "adgif-shader"]
  ],
  "(anon-function 181 default-menu)": [
    [[3, 13], "v1", "texture-id"],
    [[20, 28], "a1", "adgif-shader"],
    [33, "v1", "texture-id"],
    [41, "v1", "adgif-shader"]
  ],
  "(anon-function 180 default-menu)": [
    [[3, 13], "v1", "texture-id"],
    [[20, 28], "a1", "adgif-shader"],
    [33, "v1", "texture-id"],
    [41, "v1", "adgif-shader"]
  ],
  "(anon-function 179 default-menu)": [
    [[2, 13], "v1", "texture-id"],
    [[18, 29], "a1", "adgif-shader"],
    [34, "v1", "texture-id"],
    [[42, 44], "v1", "adgif-shader"]
  ],
  "(anon-function 178 default-menu)": [
    [[3, 13], "v1", "texture-id"],
    [[20, 28], "a1", "adgif-shader"],
    [33, "v1", "texture-id"],
    [41, "v1", "adgif-shader"]
  ],
  "(anon-function 177 default-menu)": [
    [[3, 13], "v1", "texture-id"],
    [[20, 28], "a1", "adgif-shader"],
    [33, "v1", "texture-id"],
    [41, "v1", "adgif-shader"]
  ],
  "(anon-function 176 default-menu)": [
    [[3, 13], "v1", "texture-id"],
    [[20, 28], "a1", "adgif-shader"],
    [33, "v1", "texture-id"],
    [41, "v1", "adgif-shader"]
  ],
  "(anon-function 175 default-menu)": [
    [[3, 13], "v1", "texture-id"],
    [[20, 28], "a1", "adgif-shader"],
    [33, "v1", "texture-id"],
    [41, "v1", "adgif-shader"]
  ],
  "(anon-function 174 default-menu)": [
    [[3, 13], "v1", "texture-id"],
    [[20, 28], "a1", "adgif-shader"],
    [33, "v1", "texture-id"],
    [41, "v1", "adgif-shader"]
  ],
  "(anon-function 173 default-menu)": [
    [[2, 13], "v1", "texture-id"],
    [[18, 29], "a1", "adgif-shader"],
    [34, "v1", "texture-id"],
    [[42, 44], "v1", "adgif-shader"]
  ],
  "(anon-function 172 default-menu)": [
    [[2, 13], "v1", "texture-id"],
    [[18, 29], "a1", "adgif-shader"],
    [34, "v1", "texture-id"],
    [[42, 44], "v1", "adgif-shader"]
  ],
  "joint-mod-ik-callback": [
    [6, "gp", "joint-mod-ik"],
    [9, "gp", "joint-mod-ik"],
    [[1, 35], "gp", "joint-mod-ik"],
    [[1, 433], "gp", "joint-mod-ik"]
  ],
  "(method 11 joint-mod)": [
    [20, "s0", "fact-info-enemy"],
    [12, "s2", "process-drawable"]
  ],
  "joint-mod-look-at-handler": [
    [[2, 406], "gp", "joint-mod"],
    [409, "a3", "float"]
  ],
  "real-joint-mod-gun-look-at-handler": [
    [1, "v1", "joint-mod"],
    [2, "v1", "joint-mod"]
  ],
  "joint-mod-foot-rot-handler": [
    [[0, 7], "s5", "joint-mod"],
    [[36, 59], "s5", "joint-mod"],
    [[63, 97], "s5", "joint-mod"],
    [119, "s5", "joint-mod"],
    [[119, 152], "s5", "joint-mod"]
  ],
  "joint-mod-polar-look-at-guts": [
    [1, "gp", "joint-mod"],
    [[1, 334], "gp", "joint-mod"],
    [334, "gp", "joint-mod"],
    [338, "a3", "float"]
  ],
  "joint-mod-world-look-at-handler": [
    [[0, 217], "gp", "joint-mod"],
    [220, "a3", "float"]
  ],
  "joint-mod-rotate-handler": [[[2, 114], "s5", "joint-mod"]],
  "joint-mod-scale-handler": [[[1, 14], "s5", "joint-mod"]],
  "joint-mod-joint-set-handler": [[[2, 23], "s4", "joint-mod"]],
  "joint-mod-joint-set-world-handler": [[[6, 197], "s5", "joint-mod"]],
  "joint-mod-joint-set*-handler": [[[2, 39], "s5", "joint-mod"]],
  "joint-mod-joint-set*-world-handler": [[[4, 53], "s5", "joint-mod"]],
  "joint-mod-debug-draw": [[8, "a3", "float"]],
  "glst-find-node-by-name": [
    [6, "s5", "glst-named-node"],
    [7, "v1", "glst-named-node"]
  ],
  "glst-length-of-longest-name": [
    [5, "s5", "glst-named-node"],
    [6, "v1", "glst-named-node"]
  ],
  "(event time-of-day-tick)": [
    [10, "v1", "float"],
    [148, "v1", "float"]
  ],
  "cam-slave-get-vector-with-offset": [[[52, 61], "s3", "vector"]],
  "cam-slave-get-interp-time": [[43, "f0", "float"]],
  "cam-standard-event-handler": [
    [13, "gp", "(state camera-slave)"],
    [19, "gp", "(state camera-slave)"],
    [22, "gp", "(state camera-slave)"]
  ],
  "cam-calc-follow!": [
    [101, "f0", "float"],
    [104, "f0", "float"] // needed because the decompiler sees an int going into an FP register and assumes it's an int instead!
  ],
  "(event cam-master-active)": [
    [80, "gp", "matrix"],
    [170, "s5", "vector"],
    [275, "v1", "process"],
    [330, "a0", "camera-slave"],
    [448, "v1", "camera-slave"],
    [512, "v1", "camera-slave"],
    [542, "v1", "camera-slave"],
    [611, "a0", "vector"],
    [786, "v1", "float"],
    [789, "v1", "float"],
    [589, "v1", "float"],
    [593, "v1", "float"],
    [602, "v1", "float"],
    [606, "v1", "float"]
  ],
  "master-track-target": [[[53, 526], "gp", "target"]],
  "reset-target-tracking": [[[14, 138], "gp", "process-focusable"]],
  "reset-follow": [[[12, 18], "a0", "process-focusable"]],
  "(code cam-pov)": [
    [15, "a1", "pov-camera"],
    [24, "a0", "pov-camera"]
  ],
  "(code cam-pov180)": [
    [15, "a1", "pov-camera"],
    [23, "v1", "pov-camera"],
    [45, "v1", "pov-camera"],
    [58, "v1", "pov-camera"],
    [80, "a1", "pov-camera"],
    [122, "v1", "vector"]
  ],
  "(code cam-pov-track)": [
    [19, "a1", "pov-camera"],
    [30, "a0", "pov-camera"]
  ],
  "cam-los-spline-collide": [
    [70, "s3", "(inline-array collide-cache-tri)"],
    [88, "s3", "(inline-array collide-cache-tri)"]
  ],
  "cam-los-collide": [
    [92, "s1", "(inline-array collide-cache-tri)"],
    [205, "s1", "(inline-array collide-cache-tri)"],
    [135, "s1", "(inline-array collide-cache-tri)"],
    [175, "s1", "(inline-array collide-cache-tri)"],
    [375, "v1", "(inline-array tracking-spline)"]
  ],
  "cam-dist-analog-input": [[32, "f0", "float"]],
  "(event cam-string)": [
    [11, "v1", "vector"],
    [[44, 72], "s5", "vector"],
    [[80, 108], "gp", "vector"],
    [141, "a0", "vector"],
    [145, "a0", "vector"],
    [174, "v1", "vector"],
    [184, "v1", "float"],
    [28, "v1", "float"],
    [31, "v1", "float"]
  ],
  "cam-draw-collide-cache": [
    [[8, 13], "gp", "(inline-array collide-cache-tri)"]
  ],
  "(event cam-combiner-active)": [
    [[103, 126], "gp", "camera-slave"],
    [[189, 235], "gp", "camera-slave"]
  ],
  "cam-collision-record-draw": [[[45, 240], "s5", "cam-collision-record"]],
  "camera-fov-frame": [
    [87, "a0", "vector4w"],
    [128, "a0", "vector4w"],
    [169, "a0", "vector4w"],
    [7, "a0", "cam-dbg-scratch"],
    [18, "a0", "cam-dbg-scratch"],
    [29, "a0", "cam-dbg-scratch"],
    [33, "a2", "cam-dbg-scratch"],
    [36, "a3", "cam-dbg-scratch"],
    [39, "t0", "cam-dbg-scratch"],
    [45, "a0", "cam-dbg-scratch"],
    [50, "a0", "cam-dbg-scratch"],
    [54, "a2", "cam-dbg-scratch"],
    [57, "a3", "cam-dbg-scratch"],
    [60, "t0", "cam-dbg-scratch"],
    [66, "a0", "cam-dbg-scratch"],
    [72, "a0", "cam-dbg-scratch"],
    [75, "a1", "cam-dbg-scratch"],
    [83, "a0", "cam-dbg-scratch"],
    [86, "a1", "cam-dbg-scratch"],
    [91, "a0", "cam-dbg-scratch"],
    [95, "a2", "cam-dbg-scratch"],
    [101, "t0", "cam-dbg-scratch"],
    [98, "a3", "cam-dbg-scratch"],
    [107, "a0", "cam-dbg-scratch"],
    [113, "a0", "cam-dbg-scratch"],
    [116, "a1", "cam-dbg-scratch"],
    [124, "a0", "cam-dbg-scratch"],
    [127, "a1", "cam-dbg-scratch"],
    [132, "a0", "cam-dbg-scratch"],
    [136, "a2", "cam-dbg-scratch"],
    [139, "a3", "cam-dbg-scratch"],
    [142, "t0", "cam-dbg-scratch"],
    [148, "a0", "cam-dbg-scratch"],
    [154, "a0", "cam-dbg-scratch"],
    [157, "a1", "cam-dbg-scratch"],
    [165, "a0", "cam-dbg-scratch"],
    [168, "a1", "cam-dbg-scratch"],
    [173, "a0", "cam-dbg-scratch"],
    [177, "a2", "cam-dbg-scratch"],
    [180, "a3", "cam-dbg-scratch"],
    [183, "t0", "cam-dbg-scratch"],
    [189, "a0", "cam-dbg-scratch"],
    [195, "a0", "cam-dbg-scratch"],
    [198, "a1", "cam-dbg-scratch"]
  ],
  "camera-sphere": [
    [[43, 49], "v1", "cam-dbg-scratch"],
    [64, "v1", "cam-dbg-scratch"],
    [80, "v1", "cam-dbg-scratch"],
    [94, "v1", "cam-dbg-scratch"],
    [109, "v1", "cam-dbg-scratch"],
    [124, "v1", "cam-dbg-scratch"],
    [138, "v1", "cam-dbg-scratch"],
    [152, "v1", "cam-dbg-scratch"],
    [156, "a0", "cam-dbg-scratch"],
    [159, "a1", "cam-dbg-scratch"],
    [164, "a0", "cam-dbg-scratch"],
    [167, "a1", "cam-dbg-scratch"]
  ],
  "camera-line-draw": [
    [36, "a0", "cam-dbg-scratch"],
    [44, "a0", "cam-dbg-scratch"],
    [2, "a2", "cam-dbg-scratch"],
    [7, "a0", "cam-dbg-scratch"],
    [14, "v1", "cam-dbg-scratch"],
    [18, "v1", "cam-dbg-scratch"],
    [22, "a0", "cam-dbg-scratch"],
    [24, "v1", "cam-dbg-scratch"],
    [29, "a0", "cam-dbg-scratch"],
    [32, "a1", "cam-dbg-scratch"],
    [36, "a0", "cam-dbg-scratch"],
    [44, "a0", "cam-dbg-scratch"]
  ],
  "camera-plot-float-func": [
    [56, "v1", "cam-dbg-scratch"],
    [64, "a0", "cam-dbg-scratch"],
    [68, "a0", "cam-dbg-scratch"],
    [105, "v1", "cam-dbg-scratch"],
    [242, "v1", "cam-dbg-scratch"],
    [21, "a0", "cam-dbg-scratch"],
    [24, "a0", "cam-dbg-scratch"],
    [27, "a0", "cam-dbg-scratch"],
    [30, "a0", "cam-dbg-scratch"],
    [51, "a0", "cam-dbg-scratch"],
    [54, "a0", "cam-dbg-scratch"],
    [56, "v1", "cam-dbg-scratch"],
    [58, "a0", "cam-dbg-scratch"],
    [64, "a0", "cam-dbg-scratch"],
    [87, "a0", "cam-dbg-scratch"],
    [97, "a0", "cam-dbg-scratch"],
    [103, "a0", "cam-dbg-scratch"],
    [105, "v1", "cam-dbg-scratch"],
    [107, "a0", "cam-dbg-scratch"],
    [111, "a0", "cam-dbg-scratch"],
    [114, "a1", "cam-dbg-scratch"],
    [119, "a0", "cam-dbg-scratch"],
    [122, "a0", "cam-dbg-scratch"],
    [128, "a0", "cam-dbg-scratch"],
    [131, "a0", "cam-dbg-scratch"],
    [135, "a0", "cam-dbg-scratch"],
    [138, "a1", "cam-dbg-scratch"],
    [142, "a0", "cam-dbg-scratch"],
    [148, "a0", "cam-dbg-scratch"],
    [154, "a0", "cam-dbg-scratch"],
    [160, "a0", "cam-dbg-scratch"],
    [164, "a0", "cam-dbg-scratch"],
    [167, "a1", "cam-dbg-scratch"],
    [171, "a0", "cam-dbg-scratch"],
    [174, "a0", "cam-dbg-scratch"],
    [177, "a0", "cam-dbg-scratch"],
    [183, "a0", "cam-dbg-scratch"],
    [187, "a0", "cam-dbg-scratch"],
    [190, "a1", "cam-dbg-scratch"],
    [197, "a0", "cam-dbg-scratch"],
    [200, "a0", "cam-dbg-scratch"],
    [206, "a0", "cam-dbg-scratch"],
    [212, "a0", "cam-dbg-scratch"],
    [216, "a0", "cam-dbg-scratch"],
    [219, "a1", "cam-dbg-scratch"],
    [223, "a0", "cam-dbg-scratch"],
    [226, "a0", "cam-dbg-scratch"],
    [238, "a0", "cam-dbg-scratch"],
    [242, "v1", "cam-dbg-scratch"],
    [244, "a0", "cam-dbg-scratch"],
    [247, "a0", "cam-dbg-scratch"],
    [266, "a0", "cam-dbg-scratch"],
    [270, "a0", "cam-dbg-scratch"],
    [273, "a1", "cam-dbg-scratch"]
  ],
  "cam-line-dma": [
    [32, "t0", "vector"],
    [36, "t0", "vector"],
    [45, "t0", "vector"],
    [50, "t0", "vector"],
    [[12, 16], "a3", "dma-packet"],
    [[22, 25], "a3", "gs-gif-tag"],
    [[33, 38], "a3", "(pointer uint128)"],
    [[46, 52], "a1", "(pointer uint128)"],
    [[60, 65], "a0", "dma-packet"],
    [[65, 74], "a0", "(pointer uint64)"]
  ],
  "camera-line2d": [
    [4, "a2", "cam-dbg-scratch"],
    [6, "a0", "cam-dbg-scratch"],
    [10, "a0", "cam-dbg-scratch"],
    [13, "a0", "cam-dbg-scratch"],
    [14, "a1", "cam-dbg-scratch"],
    [18, "a0", "cam-dbg-scratch"],
    [20, "a1", "cam-dbg-scratch"],
    [24, "a0", "cam-dbg-scratch"],
    [27, "a0", "cam-dbg-scratch"]
  ],
  "camera-line-setup": [[2, "a0", "cam-dbg-scratch"]],
  "camera-line-rel-len": [
    [9, "a0", "cam-dbg-scratch"],
    [5, "a0", "cam-dbg-scratch"],
    [12, "a1", "cam-dbg-scratch"],
    [18, "a0", "cam-dbg-scratch"]
  ],
  "camera-line-rel": [
    [2, "a3", "cam-dbg-scratch"],
    [8, "a1", "cam-dbg-scratch"]
  ],
  "camera-bounding-box-draw": [
    [6, "a0", "cam-dbg-scratch"],
    [15, "a0", "cam-dbg-scratch"],
    [21, "v1", "cam-dbg-scratch"],
    [24, "a0", "cam-dbg-scratch"],
    [30, "v1", "cam-dbg-scratch"],
    [33, "a0", "cam-dbg-scratch"],
    [39, "v1", "cam-dbg-scratch"],
    [42, "a0", "cam-dbg-scratch"],
    [48, "v1", "cam-dbg-scratch"],
    [51, "a0", "cam-dbg-scratch"],
    [57, "v1", "cam-dbg-scratch"],
    [62, "a1", "cam-dbg-scratch"],
    [68, "a1", "cam-dbg-scratch"],
    [74, "a1", "cam-dbg-scratch"],
    [80, "a1", "cam-dbg-scratch"],
    [86, "a1", "cam-dbg-scratch"],
    [92, "a1", "cam-dbg-scratch"],
    [97, "a0", "cam-dbg-scratch"],
    [100, "a1", "cam-dbg-scratch"],
    [105, "a0", "cam-dbg-scratch"],
    [108, "a1", "cam-dbg-scratch"],
    [113, "a0", "cam-dbg-scratch"],
    [116, "a1", "cam-dbg-scratch"],
    [121, "a0", "cam-dbg-scratch"],
    [124, "a1", "cam-dbg-scratch"],
    [129, "a0", "cam-dbg-scratch"],
    [132, "a1", "cam-dbg-scratch"],
    [137, "a0", "cam-dbg-scratch"],
    [140, "a1", "cam-dbg-scratch"],
    [12, "v1", "cam-dbg-scratch"]
  ],
  "camera-cross": [
    [8, "a0", "cam-dbg-scratch"],
    [14, "a0", "cam-dbg-scratch"],
    [18, "a2", "cam-dbg-scratch"],
    [22, "a0", "cam-dbg-scratch"],
    [26, "a2", "cam-dbg-scratch"],
    [31, "a0", "cam-dbg-scratch"],
    [34, "a1", "cam-dbg-scratch"],
    [39, "a0", "cam-dbg-scratch"],
    [42, "a1", "cam-dbg-scratch"],
    [47, "a0", "cam-dbg-scratch"],
    [52, "a0", "cam-dbg-scratch"],
    [52, "a0", "cam-dbg-scratch"],
    [56, "a2", "cam-dbg-scratch"],
    [60, "a0", "cam-dbg-scratch"],
    [64, "a2", "cam-dbg-scratch"],
    [69, "a0", "cam-dbg-scratch"],
    [72, "a1", "cam-dbg-scratch"],
    [77, "a0", "cam-dbg-scratch"],
    [80, "a1", "cam-dbg-scratch"],
    [85, "a0", "cam-dbg-scratch"],
    [90, "a0", "cam-dbg-scratch"],
    [94, "a2", "cam-dbg-scratch"],
    [98, "a0", "cam-dbg-scratch"],
    [101, "a1", "cam-dbg-scratch"],
    [106, "a0", "cam-dbg-scratch"],
    [109, "a1", "cam-dbg-scratch"]
  ],
  "cam-debug-draw-tris": [
    [20, "a0", "cam-dbg-scratch"],
    [88, "a0", "cam-dbg-scratch"]
  ],
  "camera-fov-draw": [
    [16, "t2", "cam-dbg-scratch"],
    [30, "a3", "cam-dbg-scratch"],
    [43, "a0", "cam-dbg-scratch"],
    [60, "a0", "cam-dbg-scratch"],
    [63, "a1", "cam-dbg-scratch"],
    [68, "a0", "cam-dbg-scratch"],
    [71, "a1", "cam-dbg-scratch"],
    [76, "a0", "cam-dbg-scratch"],
    [79, "a1", "cam-dbg-scratch"],
    [2, "t2", "cam-dbg-scratch"],
    [13, "v1", "(pointer vector)"],
    [27, "v1", "(pointer vector)"],
    [40, "v1", "(pointer vector)"],
    [53, "v1", "(pointer vector)"]
  ],
  "cam-collision-record-save": [[[8, 56], "v1", "cam-collision-record"]],
  "(trans cam-stick)": [[157, "a0", "vector"]],
  "(method 9 darkjak-info)": [[71, "v0", "sound-rpc-set-param"]],
  "(trans idle board)": [[4, "a0", "target"]],
  "(trans hidden board)": [[4, "a0", "target"]],
  "(trans use board)": [
    [8, "a0", "target"],
    [22, "a1", "target"]
  ],
  "board-post": [
    [[3, 79], "v1", "target"],
    [38, "a0", "target"],
    [44, "a0", "target"],
    [50, "a0", "target"],
    [56, "a0", "target"],
    [62, "a0", "target"],
    [94, "v1", "target"]
  ],
  "(code use board)": [[17, "v1", "art-joint-anim"]],
  "(code idle board)": [
    [19, "v1", "art-joint-anim"],
    [37, "v1", "art-joint-anim"]
  ],
  "gun-init": [[85, "a1", "target"]],
  "gun-post": [
    [7, "a0", "target"],
    [12, "gp", "target"],
    [16, "gp", "target"],
    [22, "gp", "target"],
    [31, "gp", "target"],
    [42, "gp", "target"],
    [46, "gp", "target"],
    [57, "gp", "target"],
    [[64, 77], "gp", "target"],
    [82, "v1", "target"],
    [88, "v1", "target"],
    [94, "v1", "target"],
    [100, "v1", "target"],
    [106, "v1", "target"],
    [110, "gp", "target"],
    [121, "gp", "target"],
    [126, "gp", "target"],
    [132, "gp", "target"],
    [148, "gp", "target"],
    [169, "a0", "target"]
  ],
  "(trans hidden gun)": [[4, "a0", "target"]],
  "(code idle gun)": [[16, "v1", "art-joint-anim"]],
  "(trans idle gun)": [
    [2, "v1", "target"],
    [9, "a0", "target"],
    [20, "v1", "target"]
  ],
  "(code die gun)": [
    [13, "v1", "target"],
    [74, "v1", "target"]
  ],
  "(post use gun)": [
    [6, "gp", "target"],
    [12, "gp", "target"],
    [21, "gp", "target"],
    [29, "gp", "target"],
    [34, "gp", "target"],
    [36, "gp", "target"],
    [40, "gp", "target"],
    [57, "gp", "target"],
    [63, "gp", "target"],
    [65, "gp", "target"],
    [67, "gp", "target"],
    [71, "gp", "target"],
    [75, "gp", "target"],
    [77, "gp", "target"],
    [83, "gp", "target"],
    [91, "gp", "target"],
    [93, "gp", "target"],
    [96, "a0", "vector"],
    [99, "gp", "target"],
    [101, "gp", "target"],
    [103, "gp", "target"],
    [109, "gp", "target"],
    [114, "gp", "target"],
    [116, "gp", "target"],
    [120, "gp", "target"],
    [122, "gp", "target"],
    [127, "gp", "target"],
    [129, "gp", "target"],
    [132, "a0", "vector"],
    [136, "s6", "target"]
  ],
  "(code use gun)": [
    [7, "a0", "target"],
    [27, "v1", "art-joint-anim"],
    [87, "v1", "art-joint-anim"],
    [152, "v1", "art-joint-anim"],
    [207, "v1", "art-joint-anim"],
    [262, "v1", "art-joint-anim"],
    [312, "v1", "art-joint-anim"],
    [377, "v1", "art-joint-anim"],
    [427, "v1", "art-joint-anim"],
    [487, "v1", "art-joint-anim"],
    [547, "v1", "art-joint-anim"],
    [612, "v1", "art-joint-anim"],
    [667, "v1", "art-joint-anim"],
    [726, "s4", "target"],
    [741, "s1", "pair"],
    [753, "s4", "target"],
    [774, "s4", "target"],
    [795, "s1", "pair"],
    [801, "s4", "target"],
    [804, "s4", "target"]
  ],
  "(trans use gun)": [
    [8, "a1", "target"],
    [19, "a0", "target"],
    [23, "v1", "target"],
    [28, "v1", "target"],
    [44, "v1", "target"]
  ],
  "(method 31 gun-eject)": [
    [24, "a0", "gun"],
    [36, "v1", "gun"],
    [44, "v1", "collide-shape"]
  ],
  "(method 9 gun-info)": [
    [115, "s0", "collide-shape-prim"],
    [133, "s0", "collide-shape-prim"]
  ],
  "(method 3 collide-query)": [
    [116, "f0", "float"],
    [137, "f0", "float"]
  ],
  "emerc-vu1-initialize-chain": [
    [[19, 59], "s5", "emerc-vu1-low-mem"],
    [80, "gp", "(inline-array dma-packet)"],
    [[12, 18], "gp", "(pointer vif-tag)"]
  ],
  "emerc-vu1-init-buffer": [
    [[25, 31], "a0", "dma-packet"],
    [[37, 40], "a0", "gs-gif-tag"],
    [44, "a0", "(pointer gs-test)"],
    [46, "a0", "(pointer gs-reg64)"],
    [[49, 61], "v1", "dma-packet"]
  ],
  "sparticle-track-root-prim": [[3, "v1", "collide-shape"]],
  "(method 10 sparticle-launcher)": [[[41, 75], "gp", "(array int32)"]],
  "birth-func-texture-group": [[[2, 10], "s5", "(array int32)"]],
  "(method 9 sparticle-launch-control)": [[22, "a2", "process-drawable"]],
  "(method 10 sparticle-launch-control)": [[42, "a3", "float"]],
  "execute-part-engine": [
    [11, "v1", "connection"],
    [12, "a0", "process-drawable"],
    [13, "v1", "connection"],
    [[19, 53], "s0", "vector"],
    [23, "v1", "connection"],
    [28, "v1", "connection"],
    [29, "v1", "int"],
    [137, "a3", "vector"],
    [35, "a0", "process-drawable"]
  ],
  "sparticle-respawn-heights": [
    [[0, 58], "gp", "(array int32)"],
    [58, "gp", "(array int32)"],
    [34, "v1", "int"]
  ],
  "sparticle-respawn-timer": [
    [[9, 15], "gp", "(array int32)"],
    [34, "gp", "(array int32)"],
    [10, "v1", "int"]
  ],
  "sparticle-texture-animate": [
    [[0, 31], "v1", "(array int32)"],
    [47, "v1", "(array int32)"]
  ],
  "sparticle-texture-day-night": [[[21, 78], "s2", "(array int32)"]],
  "sparticle-mode-animate": [
    [5, "v1", "(array symbol)"],
    [[7, 16], "a1", "(array uint32)"],
    [18, "a1", "vector4w"],
    [21, "a1", "(pointer int32)"],
    [26, "a1", "(array int32)"],
    [28, "v1", "(array int32)"],
    [32, "a0", "(pointer int64)"],
    // [33, "a0", "(pointer int64)"],
    [44, "v1", "(pointer int32)"],
    [46, "v1", "(pointer int32)"]
  ],
  "(method 2 sparticle-cpuinfo)": [[14, "f0", "float"]],
  "sp-kill-particle": [
    [7, "a1", "uint"],
    [7, "v1", "uint"]
  ],
  "sp-orbiter": [[[78, 89], "v1", "sprite-vec-data-2d"]],
  "forall-particles-with-key-runner": [
    [32, "s3", "(inline-array sparticle-cpuinfo)"],
    [42, "s3", "(inline-array sparticle-cpuinfo)"]
  ],
  "forall-particles-runner": [
    [[19, 28], "s4", "sparticle-cpuinfo"],
    [34, "s4", "pointer"],
    [35, "s3", "pointer"]
  ],
  "sp-process-particle-system": [[14, "a1", "vector"]],
  // debug
  "add-debug-point": [
    [[35, 39], "a3", "dma-packet"],
    [[45, 48], "a3", "gs-gif-tag"],
    [[65, 69], "a3", "vector4w-2"],
    [[85, 89], "a3", "vector4w-2"],
    [[102, 106], "a3", "vector4w-2"],
    [[122, 126], "a1", "vector4w-2"],
    [[129, 148], "a0", "(pointer uint64)"]
  ],
  "internal-draw-debug-line": [
    [[5, 224], "s5", "rgba"],
    [[27, 29], "v1", "rgba"],
    [[109, 115], "a3", "dma-packet"],
    [[118, 124], "a3", "gs-gif-tag"],
    [[232, 245], "a1", "(inline-array vector4w-2)"],
    [[107, 267], "a0", "(pointer uint64)"]
  ],
  "add-debug-flat-triangle": [
    [[70, 76], "a3", "dma-packet"],
    [[79, 85], "a3", "gs-gif-tag"],
    [[108, 127], "a3", "(inline-array vector)"],
    [[68, 149], "a0", "(pointer uint64)"]
  ],
  "add-debug-line2d": [
    [[60, 64], "a2", "dma-packet"],
    [[70, 73], "a2", "gs-gif-tag"],
    [[78, 81], "a2", "vector4w-2"],
    [[86, 89], "a2", "vector4w-2"],
    [[97, 111], "a0", "(pointer uint64)"]
  ],
  "add-debug-rot-matrix": [
    [[9, 12], "t0", "float"],
    [[17, 20], "t0", "float"],
    [[22, 29], "t0", "float"]
  ],
  "add-debug-cspace": [[[4, 6], "a3", "float"]],
  "add-debug-points": [[[52, 57], "a3", "rgba"]],
  "add-debug-light": [[[17, 20], "t0", "float"]],
  "drawable-frag-count": [[[14, 20], "s5", "drawable-group"]],
  "add-boundary-shader": [
    [[6, 12], "a0", "gs-gif-tag"],
    [[14, 31], "s5", "adgif-shader"]
  ],
  // debug-sphere
  "add-debug-sphere-from-table": [
    [[38, 41], "v1", "vector"],
    [[55, 59], "s0", "(inline-array vector)"]
  ],
  // shrubbery
  "shrub-upload-view-data": [[[8, 16], "a0", "dma-packet"]],
  "shrub-do-init-frame": [
    [[12, 21], "a0", "dma-packet"],
    [[26, 29], "a0", "dma-packet"],
    [33, "v1", "(pointer vif-tag)"],
    [[35, 41], "v1", "(pointer uint32)"],
    [42, "v1", "(pointer vif-tag)"],
    [[44, 51], "v1", "(pointer uint32)"],
    [52, "v1", "(pointer vif-tag)"],
    [54, "v1", "(pointer uint32)"]
  ],
  "shrub-init-frame": [
    [[8, 12], "a0", "dma-packet"],
    [[18, 21], "a0", "gs-gif-tag"],
    [24, "v1", "(pointer gs-test)"],
    [26, "v1", "(pointer gs-reg64)"]
  ],
  "shrub-upload-model": [
    [[17, 26], "a3", "dma-packet"],
    [[33, 41], "a0", "dma-packet"],
    [[47, 55], "a0", "dma-packet"]
  ],
  "draw-drawable-tree-instance-shrub": [[86, "a0", "drawable-group"]],
  "draw-prototype-inline-array-shrub": [
    [[13, 56], "v1", "prototype-bucket-shrub"],
    [[102, 114], "a0", "shrub-near-packet"],
    [[114, 117], "v1", "vector4w-3"],
    [118, "a1", "vector4w"],
    [123, "v1", "dma-packet"],
    [[124, 126], "v1", "vector4w"],
    [[334, 364], "s1", "prototype-bucket-shrub"],
    [416, "a0", "drawable-group"],
    [420, "s1", "prototype-bucket-shrub"],
    [525, "v1", "drawable-group"],
    [[518, 535], "s1", "prototype-bucket-shrub"],
    [558, "s1", "prototype-bucket-shrub"],
    [[677, 718], "gp", "prototype-bucket-shrub"],
    [[696, 706], "a1", "prototype-bucket-shrub"]
  ],
  "(method 8 drawable-tree-instance-shrub)": [[54, "v1", "drawable-group"]],
  "(method 13 drawable-tree-instance-shrub)": [
    [[12, 151], "gp", "prototype-bucket-shrub"],
    [19, "a1", "drawable-group"],
    [44, "v1", "drawable-group"],
    [66, "s3", "shrubbery"],
    [92, "v1", "drawable-group"],
    [114, "s3", "shrubbery"],
    [160, "gp", "(inline-array prototype-bucket-shrub)"]
  ],
  "(method 9 shrubbery)": [
    [23, "a2", "(pointer int32)"],
    [28, "a3", "(pointer int32)"]
  ],
  "init-dma-test": [[29, "v1", "(inline-array qword)"]],
  "drawable-load": [[[25, 28], "s5", "drawable"]],
  "art-load": [[[13, 16], "s5", "art"]],
  "art-group-load-check": [[[43, 53], "s3", "art-group"]],
  "(method 13 art-group)": [[13, "s3", "art-joint-anim"]],
  "(method 14 art-group)": [[13, "s3", "art-joint-anim"]],
  "(method 13 gui-control)": [
    [[52, 81], "s3", "gui-connection"],
    [[202, 228], "a0", "connection"]
  ],
  "(method 21 gui-control)": [[43, "s2", "process-drawable"]],
  "(method 12 gui-control)": [
    [128, "v1", "gui-connection"],
    [214, "v1", "gui-connection"],
    [167, "s2", "process-drawable"]
  ],
  "(method 16 gui-control)": [[[10, 119], "s1", "gui-connection"]],
  "(method 17 gui-control)": [
    [[1, 262], "gp", "gui-connection"],
    [13, "v1", "gui-connection"]
  ],
  "(method 14 gui-control)": [[[5, 41], "s2", "gui-connection"]],
  "(method 15 gui-control)": [[[6, 56], "s1", "gui-connection"]],
  "(method 11 external-art-control)": [[19, "s5", "process-drawable"]],
  "ja-abort-spooled-anim": [[[3, 24], "s3", "sound-id"]],
  "(method 19 gui-control)": [
    [[32, 35], "a2", "gui-channel"],
    [113, "a2", "gui-channel"]
  ],
  "(method 9 gui-control)": [
    [110, "v0", "gui-connection"],
    [10, "v1", "gui-connection"],
    [17, "v1", "gui-connection"],
    [24, "v1", "gui-connection"],
    [131, "v1", "gui-connection"],
    [35, "v1", "gui-connection"],
    [40, "v1", "gui-connection"],
    [44, "v1", "gui-connection"],
    [14, "v1", "gui-connection"]
  ],
  "(method 10 gui-control)": [[[4, 32], "s3", "gui-connection"]],
  "(method 10 bsp-header)": [
    [43, "a1", "terrain-context"],
    [31, "a0", "terrain-context"]
  ],
  "bsp-camera-asm": [
    [26, "v1", "pointer"],
    [[26, 63], "t1", "bsp-node"],
    [43, "t3", "uint"]
  ],
  "ja-post": [[[42, 46], "a0", "collide-shape"]],
  "display-frame-start": [
    [4, "v1", "vif-bank"],
    [9, "a0", "vif-bank"]
  ],
  "display-frame-finish": [
    [[178, 185], "a0", "dma-packet"],
    [[193, 194], "a0", "dma-packet"],
    [194, "a0", "(pointer int64)"]
  ],
  "default-end-buffer": [
    [9, "v1", "dma-bucket"],
    [[20, 28], "t1", "dma-packet"],
    [[30, 36], "t1", "gs-gif-tag"],
    [40, "t1", "(pointer gs-zbuf)"],
    [42, "t1", "(pointer gs-reg64)"],
    [43, "t1", "(pointer gs-test)"],
    [45, "t1", "(pointer gs-reg64)"],
    [47, "t1", "(pointer gs-alpha)"],
    [49, "t1", "(pointer gs-reg64)"],
    [50, "t1", "(pointer uint64)"],
    [52, "t1", "(pointer gs-reg64)"],
    [54, "t1", "(pointer gs-clamp)"],
    [56, "t1", "(pointer gs-reg64)"],
    [58, "t1", "(pointer gs-tex0)"],
    [60, "t1", "(pointer gs-reg64)"],
    [63, "t1", "(pointer gs-texa)"],
    [65, "t1", "(pointer gs-reg64)"],
    [67, "t1", "(pointer gs-texclut)"],
    [69, "t1", "(pointer gs-reg64)"],
    [71, "t1", "(pointer uint64)"],
    [73, "t1", "(pointer gs-reg64)"],
    [[79, 82], "a1", "dma-packet"],
    [85, "a1", "dma-bucket"]
  ],
  "default-init-buffer": [
    [[20, 28], "t1", "dma-packet"],
    [[30, 36], "t1", "gs-gif-tag"],
    [40, "t1", "(pointer gs-zbuf)"],
    [42, "t1", "(pointer gs-reg64)"],
    [43, "t1", "(pointer gs-test)"],
    [45, "t1", "(pointer gs-reg64)"],
    [47, "t1", "(pointer gs-alpha)"],
    [49, "t1", "(pointer gs-reg64)"],
    [50, "t1", "(pointer uint64)"],
    [52, "t1", "(pointer gs-reg64)"],
    [54, "t1", "(pointer gs-clamp)"],
    [56, "t1", "(pointer gs-reg64)"],
    [58, "t1", "(pointer gs-tex0)"],
    [60, "t1", "(pointer gs-reg64)"],
    [63, "t1", "(pointer gs-texa)"],
    [65, "t1", "(pointer gs-reg64)"],
    [67, "t1", "(pointer gs-texclut)"],
    [69, "t1", "(pointer gs-reg64)"],
    [71, "t1", "(pointer uint64)"],
    [73, "t1", "(pointer gs-reg64)"],
    [[82, 85], "a1", "dma-packet"]
    //[85, "a1", "dma-bucket"]
  ],
  "update-mood-vinroom": [[[16, 140], "gp", "(pointer float)"]],
  "update-mood-hiphog": [[[26, 458], "s5", "hiphog-states"]],
  "update-mood-sewer": [[[25, 149], "s4", "sewer-states"]],
  "update-mood-oracle": [[[17, 134], "s5", "oracle-states"]],
  "(exit close com-airlock)": [
    [[4, 18], "v1", "sound-rpc-set-param"],
    [[24, 38], "v1", "sound-rpc-set-param"]
  ],
  "(trans close com-airlock)": [[[52, 66], "v1", "sound-rpc-set-param"]],
  "init-mood-hiphog": [[[0, 239], "gp", "hiphog-states"]],
  "init-mood-sewer": [[[0, 20], "gp", "sewer-states"]],
  "set-sewer-lights-flag!": [[[9, 17], "v1", "sewer-states"]],
  "set-sewer-turret-flash!": [[[8, 11], "v1", "sewer-states"]],
  "set-sewesc-explosion!": [[[8, 11], "v1", "sewer-states"]],
  "init-mood-oracle": [[[0, 7], "v1", "oracle-states"]],
  "set-oracle-purple-flag!": [[9, "v1", "oracle-states"]],
  "init-mood-tombc": [[[1, 4], "v1", "tombc-states"]],
  "set-tombc-electricity-scale!": [[[9, 11], "v1", "tombc-states"]],
  "set-tombboss-gem-light!": [[[9, 11], "v1", "tombboss-states"]],
  "init-mood-fordumpa": [[[1, 3], "v1", "fordumpa-states"]],
  "update-mood-fordumpa": [[[44, 67], "s5", "fordumpa-states"]],
  "set-fordumpa-turret-flash!": [[[9, 13], "v1", "fordumpa-states"]],
  "set-fordumpa-electricity-scale!": [[[9, 11], "v1", "fordumpa-states"]],
  "init-mood-fordumpc": [[1, "v1", "fordumpc-states"]],
  "set-fordumpc-light-flag!": [[9, "v1", "fordumpc-states"]],
  "init-mood-forresca": [[[1, 7], "v1", "forresca-states"]],
  "set-forresca-electricity-scale!": [[12, "v1", "forresca-states"]],
  "init-mood-forrescb": [[[1, 7], "v1", "forrescb-states"]],
  "update-mood-forrescb": [[[17, 60], "gp", "forrescb-states"]],
  "set-forrescb-turret-flash!": [[13, "v1", "forrescb-states"]],
  "set-forrescb-electricity-scale!": [[12, "v1", "forrescb-states"]],
  "init-mood-prison": [[[1, 4], "v1", "prison-states"]],
  "update-mood-prison": [[[17, 105], "gp", "prison-states"]],
  "set-prison-torture-flag!": [[9, "v1", "prison-states"]],
  "update-under-lights": [[[1, 5], "v1", "under-states"]],
  "update-mood-under": [[[16, 112], "gp", "under-states"]],
  "set-under-laser!": [
    [10, "v1", "under-states"],
    [21, "v1", "under-states"]
  ],
  "set-under-fog-interp!": [
    [21, "v1", "under-states"],
    [10, "v1", "under-states"]
  ],
  "init-mood-dig1": [[2, "v1", "dig1-states"]],
  "update-mood-dig1": [
    [[15, 135], "gp", "dig1-states"],
    [28, "v1", "float"],
    [56, "v1", "float"]
  ],
  "set-dig1-explosion!": [[10, "v1", "dig1-states"]],
  "update-mood-vortex": [[[10, 299], "gp", "vortex-states"]],
  "set-vortex-flash!": [
    [22, "v1", "vortex-states"],
    [10, "v1", "vortex-states"]
  ],
  "set-vortex-white!": [
    [23, "v1", "vortex-states"],
    [11, "v1", "vortex-states"],
    [9, "v1", "vortex-states"],
    [21, "v1", "vortex-states"]
  ],
  "update-mood-nestb": [[[25, 99], "gp", "nestb-states"]],
  "set-nestb-purple!": [[10, "v1", "nestb-states"]],
  "get-nestb-purple": [[8, "v1", "nestb-states"]],
  "init-mood-consiteb": [[[0, 5], "v1", "consiteb-states"]],
  "update-mood-consiteb": [[[22, 117], "gp", "consiteb-states"]],
  "init-mood-castle": [[3, "v1", "castle-states"]],
  "update-mood-castle": [[[13, 109], "s5", "castle-states"]],
  "set-castle-electricity-scale!": [[10, "v1", "castle-states"]],
  "init-mood-ruins": [[[1, 22], "gp", "ruins-states"]],
  "init-mood-strip": [[[0, 22], "gp", "strip-states"]],
  "update-mood-strip": [[[22, 79], "s4", "strip-states"]],
  "init-mood-ctysluma": [[[0, 29], "gp", "ctysluma-states"]],
  "update-mood-ctysluma": [[[23, 81], "gp", "ctysluma-states"]],
  "update-mood-ctyslumb": [[[19, 58], "s5", "ctyslumb-states"]],
  "init-mood-ctyslumc": [[[0, 22], "gp", "ctyslumc-states"]],
  "update-mood-ctyslumc": [[[19, 46], "gp", "ctyslumc-states"]],
  "init-mood-ctyport": [[[1, 11], "gp", "ctyport-states"]],
  "init-mood-ctyport-no-part": [[1, "v1", "ctyport-states"]],
  "update-mood-ctyport": [[[23, 70], "s5", "ctyport-states"]],
  "update-mood-ctymarkb": [[[23, 76], "gp", "ctymarkb-states"]],
  "init-mood-palcab": [[3, "v1", "palcab-states"]],
  "update-mood-palcab": [[[23, 53], "s4", "palcab-states"]],
  "set-palcab-turret-flash!": [[10, "v1", "palcab-states"]],
  "update-mood-stadiumb": [[[22, 61], "gp", "stadiumb-states"]],
  "init-mood-mountain": [[[0, 77], "gp", "mountain-states"]],
  "update-mood-mountain": [[[19, 83], "gp", "mountain-states"]],
  "init-mood-atoll": [[2, "v1", "atoll-states"]],
  "update-mood-atoll": [[[19, 48], "s4", "atoll-states"]],
  "set-atoll-explosion!": [[10, "v1", "atoll-states"]],
  "init-mood-drill": [[1, "v1", "drill-states"]],
  "update-mood-drill": [[[22, 121], "gp", "drill-states"]],
  "set-drill-fire-floor!": [
    [9, "v1", "drill-states"],
    [19, "v1", "drill-states"]
  ],
  "set-drill-electricity-scale!": [
    [12, "v1", "drill-states"],
    [25, "v1", "drill-states"]
  ],
  "init-mood-drillb": [[1, "v1", "drillb-states"]],
  "update-mood-drillb": [[[17, 93], "gp", "drillb-states"]],
  "update-mood-casboss": [[[22, 46], "s4", "casboss-states"]],
  "set-casboss-explosion!": [[10, "v1", "casboss-states"]],
  "update-mood-caspad": [[[19, 77], "gp", "caspad-states"]],
  "init-mood-palroof": [[[0, 7], "v1", "palroof-states"]],
  "set-palroof-electricity-scale!": [[12, "v1", "palroof-states"]],
  "update-mood-palent": [[[18, 43], "s5", "palent-states"]],
  "set-palent-turret-flash!": [[13, "v1", "palent-states"]],
  "init-mood-nest": [[1, "v1", "nest-states"]],
  "update-mood-nest": [[[21, 72], "s5", "nest-states"]],
  "set-nest-green-flag!": [[9, "v1", "nest-states"]],
  "init-mood-village1": [[[0, 4], "v1", "village1-states"]],
  "update-mood-village1": [[[21, 66], "gp", "village1-states"]],
  "clear-village1-interp!": [[[9, 11], "v1", "village1-states"]],
  "set-village1-interp!": [[9, "v1", "village1-states"]],
  "update-mood-consite": [[[84, 110], "s4", "consite-states"]],
  "set-consite-flash!": [[10, "v1", "consite-states"]],
  "update-mood-mincan": [[[18, 22], "v1", "mincan-states"]],
  "set-mincan-beam!": [[13, "v1", "mincan-states"]],
  "copy-mood-exterior-ambi": [
    [[12, 16], "a2", "mood-context"],
    [[13, 16], "v1", "mood-context"]
  ],
  "update-mood-light": [[[6, 144], "gp", "light-state"]],
  "update-mood-lava": [[[6, 36], "gp", "lava-state"]],
  "update-mood-flicker": [[[1, 58], "gp", "flicker-state"]],
  "update-mood-florescent": [[[1, 48], "gp", "florescent-state"]],
  "update-mood-electricity": [[[3, 19], "gp", "electricity-state"]],
  "update-mood-pulse": [[[5, 27], "gp", "pulse-state"]],
  "update-mood-strobe": [[[2, 42], "gp", "strobe-state"]],
  "update-mood-flames": [[[5, 102], "gp", "flames-state"]],
  "(method 9 mood-control)": [[636, "v0", "sound-rpc-set-param"]],
  "(method 27 com-airlock)": [[35, "v1", "(array string)"]],
  "(code close com-airlock)": [
    [190, "v0", "sound-rpc-set-param"],
    [297, "v0", "sound-rpc-set-param"],
    [389, "v0", "sound-rpc-set-param"]
  ],
  "(code open com-airlock)": [
    [117, "v0", "sound-rpc-set-param"],
    [226, "v0", "sound-rpc-set-param"],
    [420, "v0", "sound-rpc-set-param"],
    [440, "v0", "sound-rpc-set-param"]
  ],
  "build-conversions": [
    [23, "v1", "fact-info-target"],
    [29, "v1", "fact-info-target"]
  ],
  "target-real-post": [[97, "f28", "float"]],
  "target-compute-pole": [[[12, 180], "s2", "swingpole"]],
  "tobot-start": [[26, "s5", "target"]],
  "(method 10 target)": [[28, "t9", "(function target none)"]],
  "target-compute-edge": [[48, "a0", "process-drawable"]],
  "target-compute-edge-rider": [[48, "a0", "process-drawable"]],
  "target-update-ik": [[288, "f30", "float"]],
  "cam-layout-entity-volume-info-create": [
    ["_stack_", 16, "res-tag"],
    [16, "v0", "(inline-array vector)"],
    [209, "v1", "float"],
    [233, "v1", "float"],
    [237, "v1", "float"],
    [261, "v1", "float"]
  ],
  "cam-layout-entity-info": [
    // can't just cast the return value from the res-tag retrieval
    [202, "v1", "vector"]
  ],
  "clmf-next-entity": [[38, "a0", "connection"]],
  "cam-layout-save-cam-rot": [[13, "v0", "vector"]],
  "cam-layout-save-cam-trans": [
    [29, "v0", "vector"],
    [40, "v0", "vector"],
    // super weird handling of vectors
    [93, "s5", "symbol"],
    [95, "s2", "symbol"],
    [94, "s2", "symbol"]
  ],
  "cam-layout-save-pivot": [
    [38, "v0", "vector"],
    [13, "v0", "vector"]
  ],
  "cam-layout-save-align": [
    [38, "v0", "vector"],
    [13, "v0", "vector"]
  ],
  "cam-layout-save-interesting": [
    [38, "v0", "vector"],
    [13, "v0", "vector"]
  ],
  "cam-layout-save-splineoffset": [[37, "v0", "vector"]],
  "cam-layout-save-campointsoffset": [[12, "v0", "vector"]],
  "clmf-save-all": [[18, "v1", "connection"]],
  "cam-layout-do-action": [[99, "s5", "(function object symbol symbol)"]],
  "cam-layout-function-call": [[15, "gp", "(function string int basic none)"]],
  "cam-layout-do-menu": [
    [[280, 363], "s4", "clm-list"],
    [374, "v1", "clm-item"],
    [[136, 182], "s3", "clm-list"],
    [209, "a0", "clm-item"],
    [219, "v1", "clm-item"],
    [234, "s3", "clm-item"],
    [239, "v1", "clm-item"],
    [244, "s3", "clm-item"]
  ],
  "cam-layout-init": [[10, "v1", "connection"]],
  "clmf-pos-rot": [
    [68, "a1", "res-tag"],
    [139, "v1", "res-tag"],
    [82, "v0", "vector"]
  ],
  "clmf-cam-float-adjust": [[53, "v1", "res-tag"]],
  "(method 9 plane-volume)": [
    [171, "v1", "float"],
    [195, "v1", "float"],
    [199, "v1", "float"],
    [220, "v1", "float"]
  ],
  "(method 45 nav-mesh)": [[15, "v1", "entity-nav-mesh"]],
  "(method 13 nav-engine)": [
    [[53, 65], "s4", "nav-mesh"],
    [[38, 50], "s3", "nav-mesh"]
  ],
  "(method 9 nav-mesh)": [[[81, 134], "s4", "nav-poly"]],
  "(method 37 nav-mesh)": [[[4, 18], "a1", "(inline-array vector)"]],
  "debug-menu-item-var-update-display-str": [
    [[44, 49], "v1", "int"],
    [[61, 69], "v1", "int"]
  ],
  "debug-menu-item-var-make-float": [[31, "v0", "int"]],
  "debug-menu-item-get-max-width": [[[18, 35], "a0", "debug-menu-item-var"]],
  "debug-menu-find-from-template": [
    [10, "s4", "debug-menu-item"],
    [18, "s4", "debug-menu-item-submenu"],
    [3, "s5", "debug-menu"]
  ],
  "debug-menu-item-var-joypad-handler": [
    [206, "a1", "int"],
    [207, "v1", "int"]
  ],
  "debug-menu-rebuild": [[7, "a0", "debug-menu-item"]],
  "debug-menu-render": [[[108, 111], "v1", "dma-packet"]],
  "debug-menu-send-msg": [
    [[3, 14], "s2", "debug-menu-item"],
    [[14, 21], "s2", "debug-menu-item-submenu"]
  ],
  "(anon-function 86 default-menu)": [
    // TODO - should not be required
    [9, "a0", "state-flags"]
  ],
  "(anon-function 2 find-nearest)": [
    [28, "s3", "collide-shape"],
    [55, "s2", "process-focusable"],
    [[59, 63], "s2", "process-focusable"],
    [66, "s3", "collide-shape"]
  ],
  "find-nearest-focusable": [
    [50, "s3", "process-focusable"],
    [66, "s3", "process-focusable"],
    [[298, 303], "s3", "process-focusable"]
  ],
  "(method 11 impact-control)": [[55, "s2", "collide-shape-prim"]],
  "(method 16 collide-cache)": [
    [47, "a0", "collide-shape-prim-sphere"],
    [17, "s4", "collide-cache-prim"],
    [23, "s4", "collide-cache-prim"],
    [27, "s4", "collide-cache-prim"],
    [46, "s4", "collide-cache-prim"],
    [65, "s4", "(inline-array collide-cache-prim)"]
  ],
  "(method 28 editable)": [[[4, 8], "a0", "editable"]],
  "execute-select": [
    [[425, 429], "a0", "editable"],
    [512, "v1", "editable"],
    [[463, 467], "a0", "editable"],
    [605, "v1", "editable"],
    [[556, 560], "a0", "editable"]
  ],
  "(method 12 editable-array)": [
    [877, "a1", "editable-point"],
    [713, "s1", "editable-point"]
  ],
  "insert-box": [
    [279, "a0", "editable"],
    [288, "a0", "editable"],
    [297, "a0", "editable"],
    [306, "a0", "editable"],
    [330, "a0", "editable"],
    [339, "a0", "editable"],
    [348, "a0", "editable"],
    [357, "a0", "editable"],
    [388, "a0", "editable"],
    [397, "a0", "editable"],
    [406, "a0", "editable"],
    [415, "a0", "editable"],
    [439, "a0", "editable"],
    [448, "a0", "editable"],
    [457, "a0", "editable"],
    [466, "a0", "editable"],
    [497, "a0", "editable"],
    [506, "a0", "editable"],
    [515, "a0", "editable"],
    [524, "a0", "editable"],
    [555, "a0", "editable"],
    [564, "a0", "editable"],
    [573, "a0", "editable"],
    [582, "a0", "editable"],
    [611, "a0", "editable"]
  ],
  "(event idle editable-player)": [
    [351, "s4", "editable-light"],
    [409, "s4", "editable-light"],
    [312, "v1", "float"],
    [314, "v1", "float"],
    [316, "v1", "float"],
    [382, "v1", "float"],
    [384, "v1", "float"],
    [386, "v1", "float"],
    [388, "v1", "float"],
    [437, "v1", "float"],
    [468, "a0", "editable-light"]
  ],
  "(method 29 editable)": [[[4, 8], "a0", "editable"]],
  "(method 28 editable-point)": [
    [88, "t9", "(function editable-point editable-command none)"]
  ],
  "(method 27 editable-plane)": [
    [9, "t9", "(function editable-plane editable-array editable)"],
    [39, "gp", "editable-plane"],
    [15, "v1", "editable-plane"],
    [31, "v1", "editable-plane"]
  ],
  "(method 25 editable-face)": [
    [25, "t9", "(function editable-face editable-array none)"]
  ],
  "(method 25 editable-plane)": [
    [25, "t9", "(function editable-plane editable-array none)"]
  ],
  "(method 29 editable-face)": [
    [318, "a0", "(array editable-point)"],
    [234, "a1", "editable-point"]
  ],
  "(method 27 editable-face)": [
    [9, "t9", "(function editable-face editable-array editable)"],
    [39, "gp", "editable-face"],
    [[16, 20], "a0", "editable-face"],
    [31, "v1", "editable-face"]
  ],
  "(method 25 editable-light)": [
    [9, "t9", "(function editable-light editable-array none)"]
  ],
  "(method 25 editable)": [[[12, 17], "a0", "editable"]],
  "merc-edge-stats": [[31, "v1", "merc-ctrl"]],
  "(method 8 merc-ctrl)": [
    [46, "s2", "pointer"], // was merc-fragment-control
    [[22, 45], "s2", "merc-fragment-control"],
    [[89, 93], "a1", "merc-blend-ctrl"],
    [103, "a1", "pointer"]
  ],
  "merc-vu1-initialize-chain": [
    [[13, 19], "gp", "(pointer vif-tag)"],
    [[19, 116], "s5", "merc-vu1-low-mem"],
    [127, "gp", "(inline-array dma-packet)"]
  ],
  "(method 9 merc-fragment)": [[[13, 265], "s3", "adgif-shader"]],
  "(method 9 merc-effect)": [
    [46, "s4", "pointer"],
    [47, "s5", "pointer"],
    [[0, 46], "s4", "merc-fragment"],
    [[0, 47], "s5", "merc-fragment-control"]
  ],
  "merc-vu1-init-buffer": [
    [[21, 37], "a0", "dma-packet"],
    [[37, 40], "a0", "gs-gif-tag"],
    [45, "a0", "(pointer gs-test)"],
    [47, "a0", "(pointer gs-reg64)"],
    [49, "a1", "(pointer gs-reg64)"],
    [52, "a0", "(pointer gs-test)"],
    [54, "a0", "(pointer gs-test)"],
    [[63, 68], "v1", "dma-packet"]
  ],
  "texture-usage-init": [
    [23, "a1", "texture-masks"],
    [24, "a1", "texture-mask"]
  ],
  "upload-vram-pages-pris": [
    [[134, 141], "a0", "dma-packet"],
    [[143, 150], "a0", "gs-gif-tag"],
    [154, "a0", "(pointer int64)"],
    [156, "a0", "(pointer gs-reg64)"]
  ],
  "(method 14 texture-pool)": [[22, "a3", "(pointer int32)"]],
  "(method 13 texture-page)": [
    [[16, 23], "a0", "dma-packet"],
    [[25, 32], "a0", "gs-gif-tag"],
    [36, "a0", "(pointer int64)"],
    [38, "a0", "(pointer gs-reg64)"],
    [[42, 45], "a0", "dma-packet"],
    [45, "a0", "(pointer int64)"]
  ],
  "texture-relocate": [
    [[17, 21], "t4", "dma-packet"],
    [[27, 30], "t4", "gs-gif-tag"],
    [60, "t4", "(pointer gs-bitbltbuf)"],
    [62, "t4", "(pointer gs-reg64)"],
    [63, "t4", "(pointer gs-trxpos)"],
    [65, "t4", "(pointer gs-reg64)"],
    [71, "t4", "(pointer gs-trxreg)"],
    [73, "t4", "(pointer gs-reg64)"],
    [75, "t4", "(pointer gs-trxdir)"],
    [77, "t4", "(pointer gs-reg64)"],
    [[98, 102], "a2", "dma-packet"],
    [[108, 111], "a2", "gs-gif-tag"],
    [132, "a2", "(pointer gs-bitbltbuf)"],
    [134, "a2", "(pointer gs-reg64)"],
    [135, "a2", "(pointer gs-trxpos)"],
    [137, "a2", "(pointer gs-reg64)"],
    [139, "a2", "(pointer gs-trxreg)"],
    [141, "a2", "(pointer gs-reg64)"],
    [143, "a2", "(pointer gs-trxdir)"],
    [145, "a2", "(pointer gs-reg64)"],
    [[157, 161], "a2", "dma-packet"],
    [[167, 170], "a2", "gs-gif-tag"],
    [191, "a2", "(pointer gs-bitbltbuf)"],
    [193, "a2", "(pointer gs-reg64)"],
    [194, "a2", "(pointer gs-trxpos)"],
    [196, "a2", "(pointer gs-reg64)"],
    [198, "a2", "(pointer gs-trxreg)"],
    [200, "a2", "(pointer gs-reg64)"],
    [202, "a2", "(pointer gs-trxdir)"],
    [204, "a2", "(pointer gs-reg64)"]
  ],
  "(method 11 texture-pool)": [
    [[189, 196], "a0", "dma-packet"],
    [217, "a0", "dma-packet"],
    [218, "a0", "(pointer int64)"],
    [211, "a0", "(pointer gs-reg64)"],
    [209, "a0", "(pointer int64)"],
    [[198, 205], "a0", "gs-gif-tag"]
  ],
  "texture-page-login": [[[34, 45], "s2", "texture-page"]],
  "(method 9 texture-page-dir)": [
    [[27, 32], "t3", "adgif-shader"],
    [[20, 30], "t2", "(pointer shader-ptr)"]
  ],
  "texture-page-dir-inspect": [[[137, 138], "v1", "adgif-shader"]],
  "level-remap-texture": [
    [15, "t0", "(pointer uint32)"],
    [21, "t0", "(pointer uint32)"],
    [19, "t0", "(pointer uint64)"],
    [12, "v1", "int"],
    [12, "a3", "int"]
  ],
  "debug-menu-func-decode": [[18, "a0", "symbol"]],
  "(method 20 game-info)": [
    [8, "v1", "symbol"],
    [9, "v1", "level-load-info"],
    [[11, 18], "s3", "continue-point"]
  ],
  "(method 30 game-info)": [
    [[4, 26], "s3", "game-task"],
    [[4, 26], "s2", "game-task"],
    [[37, 53], "s5", "game-task"],
    [[37, 53], "s4", "game-task"]
  ],
  "(method 10 fact-info-target)": [[67, "v1", "target"]],
  "(method 11 fact-info-target)": [
    [143, "v1", "target"],
    [264, "a0", "target"],
    [322, "v1", "target"],
    [410, "a0", "target"],
    [458, "v1", "target"],
    [499, "v1", "target"],
    [540, "v1", "target"],
    [558, "v1", "target"],
    [572, "v1", "target"],
    [588, "v1", "target"],
    [599, "v1", "target"],
    [674, "v1", "target"],
    [702, "v1", "target"],
    [737, "v1", "target"],
    [271, "a0", "target"],
    [413, "a0", "target"]
  ],
  "print-continues": [
    [3, "v1", "symbol"],
    [4, "v1", "level-load-info"],
    [[6, 14], "v1", "continue-point"]
  ],
  "(method 23 game-info)": [
    [178, "a0", "pointer"],
    [329, "s3", "game-save-tag"],
    [662, "a2", "game-save-tag"],
    [63, "v1", "connection"],
    [181, "s2", "int"],
    [1162, "a0", "pointer"],
    [[182, 191], "v1", "(inline-array game-save-tag)"],
    [333, "s3", "pointer"],
    [199, "v1", "(inline-array game-save-tag)"],
    [215, "v1", "(inline-array game-save-tag)"],
    [231, "v1", "(inline-array game-save-tag)"],
    [247, "v1", "(inline-array game-save-tag)"],
    [263, "v1", "(inline-array game-save-tag)"],
    [279, "v1", "(inline-array game-save-tag)"],
    [295, "v1", "(inline-array game-save-tag)"],
    [312, "s3", "(inline-array game-save-tag)"],
    [335, "v1", "(inline-array game-save-tag)"],
    [342, "v1", "(inline-array game-save-tag)"],
    [348, "v1", "(inline-array game-save-tag)"],
    [376, "v1", "(inline-array game-save-tag)"],
    [377, "v1", "(inline-array game-save-tag)"],
    [501, "v1", "(inline-array game-save-tag)"],
    [555, "s4", "int"],
    [522, "s4", "pointer"],
    [495, "v1", "pointer"],
    [535, "s4", "pointer"],
    [349, "v1", "(inline-array game-save-tag)"],
    [356, "v1", "(inline-array game-save-tag)"],
    [363, "v1", "(inline-array game-save-tag)"],
    [370, "v1", "(inline-array game-save-tag)"],
    [378, "v1", "(inline-array game-save-tag)"],
    [385, "v1", "(inline-array game-save-tag)"],
    [392, "v1", "(inline-array game-save-tag)"],
    [399, "v1", "(inline-array game-save-tag)"],
    [406, "v1", "(inline-array game-save-tag)"],
    [413, "v1", "(inline-array game-save-tag)"],
    [420, "v1", "(inline-array game-save-tag)"],
    [427, "v1", "(inline-array game-save-tag)"],
    [434, "v1", "(inline-array game-save-tag)"],
    [441, "v1", "(inline-array game-save-tag)"],
    [448, "v1", "(inline-array game-save-tag)"],
    [455, "v1", "(inline-array game-save-tag)"],
    [462, "v1", "(inline-array game-save-tag)"],
    [483, "v1", "(inline-array game-save-tag)"],
    [504, "v1", "(inline-array game-save-tag)"],
    [529, "s4", "(inline-array game-save-tag)"],
    [559, "v1", "(inline-array game-save-tag)"],
    [589, "a0", "(inline-array game-save-tag)"],
    [617, "a0", "(inline-array game-save-tag)"],
    [632, "a2", "(pointer float)"],
    [650, "s4", "(inline-array game-save-tag)"],
    [664, "a3", "(pointer uint8)"],
    [675, "a0", "(inline-array game-save-tag)"],
    [698, "a3", "(pointer uint32)"],
    [714, "v1", "(inline-array game-save-tag)"],
    [721, "v1", "(inline-array game-save-tag)"],
    [728, "v1", "(inline-array game-save-tag)"],
    [735, "v1", "(inline-array game-save-tag)"],
    [742, "v1", "(inline-array game-save-tag)"],
    [749, "v1", "(inline-array game-save-tag)"],
    [756, "v1", "(inline-array game-save-tag)"],
    [763, "v1", "(inline-array game-save-tag)"],
    [770, "v1", "(inline-array game-save-tag)"],
    [777, "v1", "(inline-array game-save-tag)"],
    [784, "v1", "(inline-array game-save-tag)"],
    [800, "a2", "(pointer time-frame)"],
    [806, "v1", "(inline-array game-save-tag)"],
    [822, "a2", "(pointer time-frame)"],
    [828, "v1", "(inline-array game-save-tag)"],
    [850, "v1", "(inline-array game-save-tag)"],
    [844, "a2", "(pointer time-frame)"],
    [866, "a2", "(pointer time-frame)"],
    [874, "a0", "(inline-array game-save-tag)"],
    [890, "a3", "(pointer uint16)"],
    [900, "a0", "(inline-array game-save-tag)"],
    [926, "a0", "(inline-array game-save-tag)"],
    [952, "a0", "(inline-array game-save-tag)"],
    [981, "a0", "(inline-array game-save-tag)"],
    [1011, "v1", "(inline-array game-save-tag)"],
    [1019, "v1", "(inline-array game-save-tag)"],
    [1027, "v1", "(inline-array game-save-tag)"],
    [1035, "v1", "(inline-array game-save-tag)"],
    [1043, "v1", "(inline-array game-save-tag)"],
    [1051, "v1", "(inline-array game-save-tag)"],
    [1059, "v1", "(inline-array game-save-tag)"],
    [1069, "v1", "(inline-array game-save-tag)"],
    [1079, "v1", "(inline-array game-save-tag)"],
    [1091, "v1", "(inline-array game-save-tag)"],
    [1103, "v1", "(inline-array game-save-tag)"],
    [1115, "v1", "(inline-array game-save-tag)"],
    [1127, "v1", "(inline-array game-save-tag)"],
    [1144, "v1", "(inline-array game-save-tag)"],
    [604, "a3", "(pointer uint16)"],
    [703, "a3", "(pointer int32)"],
    [916, "a3", "(pointer uint16)"],
    [942, "a3", "(pointer uint16)"],
    [968, "a3", "(pointer time-frame)"],
    [1001, "a3", "(pointer int8)"]
  ],
  "(anon-function 55 task-control)": [
    [14, "v1", "symbol"],
    [20, "s2", "level-load-info"]
  ],
  "(method 12 minimap)": [[18, "v0", "connection-minimap"]],
  "update-task-masks": [[30, "s5", "connection-minimap"]],
  "(method 10 fail-mission)": [[43, "t9", "(function process process)"]],
  "restart-mission": [
    [8, "v1", "connection"],
    [5, "v1", "connection"],
    [8, "a0", "process"],
    [12, "a0", "process"],
    [15, "a0", "process"],
    [39, "a0", "process"],
    [47, "a0", "connection"],
    [46, "s4", "connection"],
    [44, "s4", "connection"],
    [6, "s4", "connection"],
    [47, "s4", "connection"],
    [50, "v1", "connection"]
  ],
  "(code resetting fail-mission)": [[19, "v0", "sound-rpc-set-param"]],
  "(anon-function 6 script)": [[17, "v1", "pair"]],
  "(anon-function 16 script)": [
    [10, "s4", "game-task-node-info"],
    [12, "v1", "symbol"]
  ],
  "(method 13 mysql-nav-graph)": [[[15, 37], "gp", "mysql-nav-node"]],
  "(method 14 mysql-nav-graph)": [[[16, 31], "v1", "mysql-nav-edge"]],
  "(method 15 mysql-nav-graph)": [[[6, 11], "a3", "mysql-nav-visnode"]],
  "(method 16 mysql-nav-graph)": [
    [[39, 54], "v1", "mysql-nav-visnode"],
    [29, "a1", "mysql-nav-visnode"],
    [24, "a1", "mysql-nav-visnode"]
  ],
  "(method 11 mysql-nav-graph)": [[7, "a2", "mysql-nav-node"]],
  "(method 12 mysql-nav-graph)": [[7, "a2", "mysql-nav-edge"]],
  "(method 19 mysql-nav-graph)": [
    [[32, 41], "s4", "mysql-nav-node"],
    [[42, 62], "a0", "mysql-nav-edge"]
  ],
  "(method 10 mysql-nav-graph)": [
    [[12, 17], "a0", "mysql-nav-node"],
    [[43, 62], "a0", "mysql-nav-edge"],
    [[83, 102], "a0", "mysql-nav-visnode"]
  ],
  "(method 10 mysql-nav-node)": [[4, "v1", "mysql-nav-edge"]],
  "(method 9 mysql-nav-graph)": [
    [[96, 261], "s0", "mysql-nav-node"],
    [[360, 690], "s1", "mysql-nav-edge"],
    [[781, 810], "s1", "mysql-nav-visnode"]
  ],
  "(method 17 mysql-nav-graph)": [
    [7, "a1", "mysql-nav-node"],
    [22, "a1", "mysql-nav-edge"],
    [[39, 59], "a1", "mysql-nav-edge"],
    [[48, 58], "a2", "mysql-nav-node"]
  ],
  "(anon-function 24 script)": [[14, "s5", "entity-actor"]],
  "(anon-function 31 script)": [
    [25, "s3", "process-drawable"],
    [59, "v0", "joint"],
    [14, "s5", "(function process vector cspace)"]
  ],
  "(method 9 script-context)": [[81, "s5", "symbol"]],
  "(anon-function 33 script)": [
    // TODO - cast had to be added even though `object` is in type_utils.cpp
    [14, "a0", "symbol"],
    [34, "gp", "process-drawable"],
    [95, "s3", "drawable-region-prim"],
    [150, "v0", "joint"]
  ],
  "(anon-function 36 script)": [[15, "v0", "int"]],
  "(anon-function 49 script)": [[10, "gp", "pair"]],
  "(anon-function 52 script)": [
    [14, "s5", "pair"],
    [11, "s4", "process-focusable"]
  ],
  "(anon-function 64 script)": [[21, "v1", "bfloat"]],
  "(anon-function 69 script)": [[3, "t9", "(function script-context symbol)"]],
  "(anon-function 72 script)": [[3, "s4", "pair"]],
  "(anon-function 73 script)": [[5, "s5", "pair"]],
  "(anon-function 74 script)": [[5, "s5", "pair"]],
  "(anon-function 75 script)": [[3, "s5", "pair"]],
  "(anon-function 76 script)": [[3, "s5", "pair"]],
  "(anon-function 80 script)": [[3, "s5", "pair"]],
  "(method 10 script-context)": [[22, "s3", "symbol"]],
  "command-get-trans": [
    [36, "v0", "process-drawable"],
    [58, "s3", "process-drawable"],
    [76, "v0", "joint"]
  ],
  "(anon-function 0 script)": [
    [30, "s5", "pair"],
    [16, "s5", "process-drawable"],
    [90, "v0", "joint"]
  ],
  "(anon-function 32 script)": [
    // TODO - cast had to be added even though `object` is in type_utils.cpp
    [13, "a0", "symbol"],
    [43, "s5", "process-drawable"],
    [32, "s5", "process-drawable"],
    [105, "v0", "joint"],
    [145, "v0", "joint"],
    [[42, 221], "s4", "process-drawable"]
  ],
  "command-get-process": [
    [37, "gp", "entity-actor"],
    [76, "a0", "connection"],
    [79, "a0", "connection"],
    [83, "a0", "connection"],
    [83, "a1", "connection"],
    [74, "a1", "connection"],
    [73, "a0", "connection"],
    [77, "a2", "game-task-node-info"],
    [97, "v1", "connection"],
    [94, "v1", "connection"],
    [162, "s3", "process-drawable"]
  ],
  "command-get-float": [[20, "gp", "bfloat"]],
  "command-get-int": [[17, "gp", "bfloat"]],
  "(anon-function 54 script)": [[66, "v1", "entity-actor"]],
  "(anon-function 53 script)": [[40, "v1", "entity-actor"]],
  "(anon-function 71 script)": [[4, "v1", "symbol"]],
  "(method 12 level)": [
    [[182, 185], "a0", "texture-anim-array"],
    [343, "a0", "symbol"],
    [93, "t9", "(function level none)"],
    [[314, 322], "a1", "type"]
  ],
  "bg": [[47, "a0", "symbol"]],
  "(method 10 load-state)": [
    [436, "v1", "level"],
    [442, "v1", "level"]
  ],
  "(method 14 level-group)": [[[53, 61], "a0", "entity-actor"]],
  "(method 27 level-group)": [
    [[112, 122], "s3", "entity-actor"],
    ["_stack_", 32, "vector"],
    ["_stack_", 36, "vector"]
  ],
  "expand-vis-box-with-point": [[[10, 40], "v1", "(inline-array vector)"]],
  "check-for-rougue-process": [
    [[103, 115], "v1", "part-tracker"],
    [[126, 140], "v1", "part-spawner"],
    [[153, 169], "v1", "process-drawable"],
    [[178, 194], "v1", "process-drawable"]
  ],
  "process-drawable-scale-from-entity!": [[15, "v1", "vector"]],
  "reset-actors": [[161, "s3", "(function level symbol none)"]],
  "process-status-bits": [[[12, 58], "s3", "process-drawable"]],
  "(method 26 level-group)": [
    [134, "v0", "(pointer actor-group)"],
    // [135, "s2", "actor-group"],
    // [140, "v1", "(pointer uint32)"],
    [37, "f0", "float"],
    [40, "f0", "float"],
    [83, "f0", "float"],
    [86, "f0", "float"],
    ["_stack_", 48, "res-tag"],
    ["_stack_", 20, "vector"],
    ["_stack_", 24, "vector"]
  ],
  "set-graphics-mode": [[[0, 100], "gp", "gs-bank"]],
  "(method 3 entity-nav-mesh)": [[7, "t9", "(function object object)"]],
  "draw-actor-marks": [
    [20, "gp", "part-spawner"],
    [[29, 273], "gp", "process-drawable"],
    ["_stack_", 20, "(pointer int32)"]
  ],
  "(method 15 level-group)": [
    [[233, 252], "s0", "process-drawable"],
    [[281, 427], "s5", "process-drawable"],
    [[627, 631], "a0", "drawable-region-prim"],
    [625, "a0", "drawable-inline-array-region-prim"],
    [639, "a0", "drawable-inline-array-region-prim"],
    [688, "a0", "drawable-inline-array-region-prim"],
    [705, "a0", "drawable-inline-array-region-prim"],
    [[690, 694], "a0", "drawable-region-prim"]
  ],
  "build-masks": [
    [[18, 22], "a1", "drawable-tree-tfrag"],
    [24, "a2", "drawable-inline-array-tfrag"],
    [[27, 31], "a2", "(inline-array tfragment)"],
    [[38, 42], "a1", "drawable-tree-tfrag-trans"],
    [44, "a2", "drawable-inline-array-tfrag"],
    [[47, 51], "a2", "(inline-array tfragment)"],
    [[58, 62], "a1", "drawable-tree-tfrag-water"],
    [64, "a2", "drawable-inline-array-tfrag"],
    [[67, 71], "a2", "(inline-array tfragment)"],
    [[78, 79], "a1", "drawable-tree-instance-tie"],
    [123, "a1", "drawable-tree-instance-shrub"],
    [[129, 133], "a2", "(inline-array prototype-bucket-shrub)"]
  ],
  "history-draw": [
    [151, "a0", "uint"],
    ["_stack_", 24, "pat-surface"]
  ],
  "(code complete task-manager)": [[119, "gp", "handle"]],
  "(method 14 drawable-group)": [[19, "s5", "drawable-group"]],
  "(method 15 drawable-tree)": [
    [[1, 4], "v1", "drawable-inline-array-node"],
    [[29, 34], "t0", "drawable-inline-array-node"],
    [[28, 32], "t2", "drawable-inline-array-node"],
    [[42, 46], "t2", "(pointer int8)"]
  ],
  "(method 14 drawable-tree-array)": [[11, "s5", "drawable-tree-array"]],
  "upload-vis-bits": [[14, "a1", "(pointer uint128)"]],
  "set-background-regs!": [
    [42, "v1", "(pointer int32)"],
    [47, "v1", "(pointer int32)"],
    [45, "a0", "(pointer int32)"]
  ],
  "finish-background": [
    [752, "t0", "(pointer float)"],
    [785, "t4", "(pointer int32)"],
    [815, "t0", "(pointer float)"],
    [848, "t4", "(pointer int32)"],
    [878, "t0", "(pointer float)"],
    [911, "t4", "(pointer int32)"],
    [941, "a3", "(pointer float)"],
    [974, "t3", "(pointer int32)"]
  ],
  "(method 16 drawable-inline-array-node)": [[[1, 7], "v1", "draw-node"]],
  "(method 9 tfragment)": [
    [27, "a3", "(pointer int32)"],
    [32, "t0", "texture"]
  ],
  "add-tfrag-mtx-0": [[[3, 17], "a0", "dma-packet"]],
  "add-tfrag-mtx-1": [[[3, 17], "a0", "dma-packet"]],
  "add-tfrag-data": [
    [[3, 17], "a0", "dma-packet"],
    [[24, 31], "v1", "dma-packet"]
  ],
  "tfrag-init-buffer": [
    [[10, 17], "a0", "dma-packet"],
    [[19, 26], "a0", "gs-gif-tag"],
    [31, "a0", "(pointer gs-reg64)"],
    [[47, 55], "v1", "dma-packet"]
  ],
  "tfrag-end-buffer": [
    [[1, 8], "a2", "dma-packet"],
    [[11, 18], "a0", "(pointer vif-tag)"],
    [[18, 22], "a0", "(pointer int32)"],
    [[23, 29], "a0", "(pointer vif-tag)"]
  ],
  "draw-drawable-tree-tfrag": [
    [17, "v1", "drawable-inline-array-node"],
    [19, "a0", "drawable-inline-array-node"],
    [[104, 110], "v1", "dma-packet"],
    [[183, 189], "v1", "dma-packet"]
  ],
  "draw-drawable-tree-tfrag-trans": [
    [18, "v1", "drawable-inline-array-node"],
    [20, "a0", "drawable-inline-array-node"],
    [[176, 182], "v1", "dma-packet"],
    [[97, 103], "v1", "dma-packet"]
  ],
  "draw-drawable-tree-tfrag-water": [
    [18, "v1", "drawable-inline-array-node"],
    [20, "a0", "drawable-inline-array-node"],
    [[176, 182], "v1", "dma-packet"],
    [[97, 103], "v1", "dma-packet"]
  ],
  "tfrag-vu1-init-buf": [
    [[27, 35], "v1", "dma-packet"],
    [[61, 66], "v1", "dma-packet"],
    [69, "v1", "(pointer int32)"]
  ],
  "(method 8 process-tree)": [
    [31, "v1", "symbol"],
    [6, "a3", "symbol"]
  ],
  "(method 11 memory-usage-block)": [[43, "a0", "int"]],
  "process-release?": [[9, "gp", "process-focusable"]],
  "(code pov-camera-start-playing pov-camera)": [[21, "v0", "joint"]],
  "(anon-function 7 pov-camera)": [
    [9, "v1", "float"],
    [16, "v1", "float"]
  ],
  "(event othercam-running)": [
    [17, "v1", "process-drawable"],
    [24, "v0", "joint"],
    [41, "a0", "process"]
  ],
  "upload-generic-shrub": [
    [[3, 13], "t0", "dma-packet"],
    [[15, 26], "v1", "matrix"],
    [[31, 44], "t0", "vector4w-2"],
    [[47, 71], "t0", "dma-packet"],
    [[74, 98], "a2", "dma-packet"],
    [[101, 125], "a2", "dma-packet"],
    [[128, 152], "a2", "dma-packet"],
    [[157, 162], "a1", "dma-packet"]
  ],
  "tfrag-scissor-vu1-init-buf": [
    [[25, 34], "v1", "dma-packet"],
    [[61, 66], "v1", "dma-packet"],
    [69, "v1", "(pointer uint32)"]
  ],
  "(method 9 tie-fragment)": [
    [21, "a2", "(pointer int32)"],
    [26, "a3", "(pointer int32)"],
    [[1, 70], "s5", "adgif-shader"]
  ],
  "tie-init-engine": [
    [[11, 25], "a0", "dma-packet"],
    [[37, 45], "a0", "dma-packet"],
    [[47, 54], "a0", "dma-packet"],
    [[57, 64], "v1", "vector"],
    [[65, 72], "v1", "(pointer vif-tag)"]
  ],
  "tie-end-buffer": [
    [[1, 8], "a1", "dma-packet"],
    [[10, 17], "a1", "gs-gif-tag"],
    [21, "a1", "(pointer gs-test)"],
    [23, "a1", "(pointer gs-reg64)"],
    [[27, 34], "a1", "dma-packet"],
    [38, "a0", "(pointer vif-tag)"],
    [40, "a0", "(pointer vif-tag)"],
    [42, "a0", "(pointer vif-tag)"],
    [44, "a0", "(pointer vif-tag)"],
    [[45, 49], "a0", "(pointer int32)"]
  ],
  "tie-ints": [
    [17, "v1", "(pointer uint32)"],
    [21, "v1", "(pointer uint32)"]
  ],
  "(method 13 drawable-tree-instance-tie)": [
    [[51, 70], "t1", "tie-fragment"],
    [[102, 120], "a3", "tie-fragment"],
    [[160, 178], "t1", "tie-fragment"],
    [[211, 229], "a3", "tie-fragment"],
    [[266, 286], "t1", "tie-fragment"],
    [[320, 340], "a1", "tie-fragment"],
    [[381, 400], "t1", "tie-fragment"],
    [[432, 450], "a3", "tie-fragment"],
    [[487, 507], "t1", "tie-fragment"],
    [[541, 561], "a1", "tie-fragment"],
    [[598, 616], "t1", "tie-fragment"],
    [[649, 667], "a3", "tie-fragment"],
    [[703, 723], "t1", "tie-fragment"],
    [[756, 776], "a1", "tie-fragment"]
  ],
  "draw-drawable-tree-instance-tie": [
    [[23, 37], "v1", "drawable-inline-array-node"],
    [25, "a0", "drawable-inline-array-node"],
    [120, "s2", "drawable-inline-array-instance-tie"],
    [132, "v1", "int"],
    [132, "a0", "int"]
  ],
  "instance-tie-patch-buckets": [
    [39, "a0", "(pointer uint64)"],
    [152, "a0", "(pointer uint64)"],
    [265, "a0", "(pointer uint64)"],
    [378, "a0", "(pointer uint64)"],
    [491, "a0", "(pointer uint64)"],
    [605, "a0", "(pointer uint64)"],
    [719, "a0", "(pointer uint64)"],
    [833, "a0", "(pointer uint64)"],
    [947, "a0", "(pointer uint64)"],
    [1061, "a0", "(pointer uint64)"],
    [1175, "a0", "(pointer uint64)"],
    [1289, "a0", "(pointer uint64)"],
    [1403, "a0", "(pointer uint64)"],
    [[51, 57], "a0", "dma-packet"],
    [[164, 170], "a0", "dma-packet"]
  ],
  "tie-floats": [[[3, 73], "gp", "(pointer uint32)"]],
  "tie-init-buf": [
    [[24, 31], "a0", "dma-packet"],
    [[33, 40], "a0", "gs-gif-tag"],
    [44, "a0", "(pointer gs-zbuf)"],
    [46, "a0", "(pointer gs-reg64)"],
    [[49, 59], "v1", "dma-packet"],
    [[84, 90], "v1", "dma-packet"],
    [92, "v1", "(pointer int32)"]
  ],
  "tie-init-envmap-buf": [
    [[23, 33], "v1", "dma-packet"],
    [[58, 64], "v1", "dma-packet"],
    [66, "v1", "(pointer int32)"]
  ],
  "(code othercam-running)": [[[2, 65], "s2", "process-drawable"]],
  "hud-ring-cell-init-by-other": [
    [36, "a0", "progress"],
    [45, "v1", "progress"],
    [56, "a0", "progress"],
    [132, "a1", "progress"],
    [159, "a1", "progress"],
    [178, "a1", "progress"]
  ],
  "(enter othercam-running)": [[[50, 60], "gp", "process-drawable"]],
  "(post idle hud-ring-cell)": [
    [8, "a1", "progress"],
    [13, "v1", "progress"],
    [36, "a1", "progress"],
    [63, "a1", "progress"],
    [82, "a1", "progress"],
    [99, "v1", "progress"],
    [102, "v1", "progress"],
    [137, "v1", "progress"],
    [159, "v1", "progress"]
  ],
  "(code target-board-jump)": [[17, "v1", "art-joint-anim"]],
  "(code target-board-get-on)": [[55, "v1", "art-joint-anim"]],
  "(code target-board-jump-kick)": [[15, "v1", "art-joint-anim"]],
  "(code target-board-get-off)": [[78, "v1", "art-joint-anim"]],
  "(code target-board-stance)": [[49, "v1", "art-joint-anim"]],
  "(code target-board-wall-kick)": [
    [10, "v1", "art-joint-anim"],
    [59, "f0", "float"]
  ],
  "(code target-board-pegasus)": [
    [32, "s4", "art-joint-anim"],
    [68, "s4", "process-focusable"],
    [85, "s4", "process-focusable"],
    [149, "s4", "target"]
  ],
  "(code target-board-trickx)": [
    [81, "v1", "art-joint-anim"],
    [149, "v1", "art-joint-anim"],
    [218, "v1", "art-joint-anim"],
    [301, "v1", "art-joint-anim"]
  ],
  "(code target-board-flip)": [
    [108, "v1", "art-joint-anim"],
    [218, "v1", "art-joint-anim"],
    [319, "v1", "art-joint-anim"],
    [385, "v1", "art-joint-anim"]
  ],
  "(code target-board-hold)": [
    [100, "v1", "art-joint-anim"],
    [227, "v1", "art-joint-anim"],
    [415, "v1", "art-joint-anim"],
    [485, "v1", "art-joint-anim"]
  ],
  "(code target-board-hit-ground)": [
    [77, "v1", "art-joint-anim"],
    [147, "v1", "art-joint-anim"]
  ],
  "target-board-ground-check": [
    [198, "v1", "board"],
    [258, "v1", "board"]
  ],
  "(enter target-board-jump)": [
    [174, "v1", "board"],
    [231, "v1", "board"]
  ],
  "(trans target-board-ride-edge)": [[107, "v0", "sound-rpc-set-param"]],
  "(enter target-board-flip)": [[78, "v0", "sound-rpc-set-param"]],
  "target-board-anim-trans": [[192, "v0", "sound-rpc-set-param"]],
  "(exit target-board-ride-edge)": [[8, "v0", "sound-rpc-set-param"]],
  "(exit target-board-flip)": [[31, "v0", "sound-rpc-set-param"]],
  "(exit target-board-hold)": [[9, "v0", "sound-rpc-set-param"]],
  "(code target-board-hit)": [
    [304, "v1", "fact-info-target"],
    [455, "v1", "fact-info-target"]
  ],
  "(code target-board-halfpipe)": [
    [173, "t9", "(function none :behavior target)"]
  ],
  "(event target-board-grab)": [[24, "a0", "process"]],
  "(event target-board-halfpipe)": [[82, "v1", "float"]],
  "talker-spawn-func": [
    [79, "a0", "talker"],
    [82, "v1", "talker"],
    [85, "v1", "talker"]
  ],
  "(method 9 board-info)": [
    [45, "a0", "fact-info-target"],
    [55, "a0", "fact-info-target"]
  ],
  "target-board-real-post": [[346, "v0", "sound-rpc-set-param"]],
  "target-board-effect": [[334, "v0", "sound-rpc-set-param"]],
  "target-board-handler": [[123, "a0", "process"]],
  "(trans target-flop-hit-ground)": [
    [52, "v1", "fact-info-target"],
    [58, "v1", "fact-info-target"]
  ],
  "(code target-flop)": [[32, "v1", "art-joint-anim"]],
  "(trans target-flop)": [
    [73, "v1", "fact-info-target"],
    [79, "v1", "fact-info-target"],
    [108, "v1", "fact-info-target"],
    [114, "v1", "fact-info-target"],
    [187, "v1", "fact-info-target"],
    [193, "v1", "fact-info-target"]
  ],
  "(enter target-flop)": [
    [2, "v1", "fact-info-target"],
    [8, "v1", "fact-info-target"]
  ],
  "(trans target-attack-uppercut-jump)": [
    [183, "v1", "fact-info-target"],
    [189, "v1", "fact-info-target"]
  ],
  "(trans target-attack-air)": [
    [83, "v1", "fact-info-target"],
    [89, "v1", "fact-info-target"]
  ],
  "(code target-running-attack)": [
    [115, "gp", "art-joint-anim"],
    [398, "v1", "art-joint-anim"],
    [426, "v1", "art-joint-anim"],
    [454, "v1", "art-joint-anim"],
    [542, "t1", "sound-name"],
    [547, "t1", "sound-name"],
    [557, "t1", "sound-name"],
    [226, "f26", "float"],
    [309, "f26", "float"]
  ],
  "(trans target-duck-high-jump-jump)": [[11, "v0", "sound-rpc-set-param"]],
  "(code target-double-jump)": [
    [81, "v1", "art-joint-anim"],
    [119, "v1", "art-joint-anim"]
  ],
  "(code target-jump-forward)": [[55, "v1", "art-joint-anim"]],
  "(code target-falling)": [[67, "v1", "art-joint-anim"]],
  "mod-var-jump": [
    [76, "f1", "float"],
    [171, "v0", "vector"]
  ],
  "(code target-slide-down)": [[28, "v1", "art-joint-anim"]],
  "(code target-duck-stance)": [
    [59, "v1", "art-joint-anim"],
    [291, "v1", "art-joint-anim"],
    [112, "v1", "art-joint-anim"],
    [239, "v1", "art-joint-anim"]
  ],
  "(enter target-double-jump)": [[15, "v1", "vector"]],
  "(enter target-jump)": [[42, "v1", "vector"]],
  "(enter target-high-jump)": [[21, "v1", "vector"]],
  "(code target-attack)": [
    [145, "gp", "art-joint-anim"],
    [177, "v1", "fact-info-target"],
    [183, "v1", "fact-info-target"]
  ],
  "(event target-running-attack)": [[48, "v1", "target"]],
  "(trans target-running-attack)": [
    [211, "v1", "fact-info-target"],
    [217, "v1", "fact-info-target"]
  ],
  "target-gun-end-mode": [[58, "v0", "sound-rpc-set-param"]],
  "target-board-physics": [[167, "v0", "sound-rpc-set-param"]],
  "clone-anim-once": [
    [[22, 69], "gp", "process-drawable"],
    [46, "s5", "collide-shape"],
    [107, "v1", "manipy"]
  ],
  "service-cpads": [[[207, 312], "s3", "pad-buttons"]],
  "dm-editable-boolean-toggle-pick-func": [[5, "v1", "(pointer symbol)"]],
  "dm-editable-light-float-func": [
    [36, "a0", "(pointer float)"],
    [88, "v1", "(pointer float)"]
  ],
  "(anon-function 46 script)": [[24, "v0", "float"]],
  "(anon-function 4 script)": [[13, "v1", "int"]],
  "(method 13 sync-linear)": [
    ["_stack_", 16, "res-tag"],
    [35, "v1", "(pointer float)"]
  ],
  "(method 13 sync-eased)": [
    ["_stack_", 16, "res-tag"],
    [[31, 54], "v1", "(pointer float)"]
  ],
  "(method 13 sync-paused)": [
    ["_stack_", 16, "res-tag"],
    [[29, 45], "v1", "(pointer float)"]
  ],
  "unpack-comp-rle": [[[10, 26], "a0", "(pointer int8)"]],
  "(method 16 level)": [
    [222, "v1", "(pointer uint128)"],
    [223, "a1", "(pointer uint128)"],
    [225, "a0", "(pointer uint128)"],
    [[71, 168], "s1", "(pointer int8)"],
    [72, "v1", "(pointer int8)"],
    [[74, 169], "s0", "(pointer int8)"],
    [[170, 193], "s1", "(pointer uint8)"],
    [[171, 193], "s2", "(pointer uint8)"],
    [227, "v1", "(pointer uint8)"]
  ],
  "set-fog-height!": [[2, "v1", "(array texture-anim)"]],
  "unpack-comp-huf": [[[21, 23], "t3", "(pointer uint16)"]],
  "(method 10 elec-gate)": [[13, "t9", "(function process-drawable none)"]],
  "(method 11 elec-gate)": [
    [180, "a0", "vector"],
    [193, "a0", "vector"]
  ],
  "(event idle simple-focus)": [[6, "v1", "vector"]],
  "(trans active simple-nav-sphere)": [[10, "v1", "process-drawable"]],
  "simple-nav-sphere-event-handler": [[21, "v1", "float"]],
  "sampler-start": [
    [1, "v1", "timer-bank"],
    [3, "v1", "timer-bank"],
    [6, "a0", "timer-bank"],
    [24, "a0", "timer-bank"]
  ],
  "(top-level-login sampler)": [[14, "v1", "timer-bank"]],
  "sampler-stop": [[1, "v1", "timer-bank"]],
  "(event up-idle basebutton)": [[[3, 38], "v1", "attack-info"]],
  "(method 33 basebutton)": [[35, "v1", "art-joint-anim"]],
  "(event idle drop-plat)": [
    [19, "s5", "process-focusable"],
    [53, "gp", "process-focusable"]
  ],
  "(event idle bouncer)": [[[120, 127], "v1", "attack-info"]],
  "(method 7 conveyor)": [
    [12, "t9", "(function process-drawable int process-drawable)"]
  ],
  "(method 27 conveyor)": [
    [23, "a0", "connection"],
    [24, "a0", "collide-shape"],
    [71, "a0", "connection"],
    [72, "a0", "collide-shape"],
    [143, "s4", "process-focusable"]
  ],
  "(method 21 conveyor)": [
    [104, "v1", "vector"],
    [102, "v1", "vector"],
    [106, "a0", "vector"],
    [112, "v1", "vector"],
    [118, "v1", "vector"]
  ],
  "(code idle lgconveyor)": [[10, "v1", "art-joint-anim"]],
  "(post idle lgconveyor)": [[4, "t9", "(function none)"]],
  "(method 7 elevator)": [[14, "t9", "(function base-plat int base-plat)"]],
  "elevator-event": [
    [23, "v1", "focus"],
    [88, "gp", "float"],
    [132, "gp", "float"]
  ],
  "(method 46 elevator)": [[11, "f0", "float"]],
  "(method 11 elevator)": [[156, "f0", "float"]],
  "(enter idle elec-gate)": [
    [[33, 53], "a1", "lightning-mode"],
    [[10, 30], "a1", "lightning-mode"],
    [[56, 76], "a1", "lightning-mode"]
  ],
  "(enter active elec-gate)": [
    [[29, 49], "a1", "lightning-mode"],
    [[75, 95], "a1", "lightning-mode"],
    [[52, 72], "a1", "lightning-mode"]
  ],
  "(trans active elec-gate)": [
    [[284, 304], "a0", "lightning-mode"],
    [[257, 416], "s4", "lightning-mode"]
  ],
  "(trans shutdown elec-gate)": [
    [[36, 56], "a0", "lightning-mode"],
    [[82, 102], "a0", "lightning-mode"],
    [[59, 79], "a0", "lightning-mode"]
  ],
  "(method 11 basebutton)": [["_stack_", 16, "res-tag"]],
  "(method 24 conveyor)": [["_stack_", 16, "res-tag"]],
  "(method 25 conveyor)": [[11, "v0", "actor-option"]],
  "(method 24 scene-player)": [[38, "gp", "scene"]],
  "process-drawable-draw-subtitles": [[26, "v0", "(array subtitle-range)"]],
  "(post play-anim scene-player)": [
    [192, "s4", "process-drawable"],
    [243, "s4", "process-drawable"],
    [306, "s5", "process-drawable"],
    [564, "v0", "sound-rpc-set-param"],
    [655, "v0", "sound-rpc-set-param"]
  ],
  "(method 9 scene-actor)": [
    [43, "s4", "skeleton-group"],
    [258, "a0", "process-drawable"],
    [262, "v1", "process-drawable"],
    [266, "a0", "process-drawable"],
    [346, "a0", "scene-player"],
    [355, "v1", "manipy"],
    [361, "v1", "manipy"],
    [376, "v1", "manipy"],
    [382, "v1", "manipy"],
    [533, "a0", "process-drawable"],
    [537, "v1", "process-drawable"],
    [541, "a0", "process-drawable"]
  ],
  "(method 25 scene-player)": [
    [99, "s2", "process-drawable"],
    [152, "s2", "process-drawable"],
    [155, "s2", "process-drawable"],
    [158, "s2", "process-drawable"],
    [161, "s2", "process-drawable"]
  ],
  "(method 16 drawable-inline-array-region-prim)": [
    [[1, 7], "v1", "drawable-region-prim"]
  ],
  "(method 18 drawable-region-face)": [
    [[33, 84], "v1", "(inline-array vector)"]
  ],
  "(method 18 drawable-tree-region-prim)": [
    [[22, 49], "s2", "drawable-region-prim"]
  ],
  "(method 9 region)": [
    [[55, 60], "a0", "drawable-region-prim"],
    [58, "v1", "region-prim-area"],
    [4, "a0", "region-prim-area"],
    [50, "v1", "drawable-region-prim"]
  ],
  "(method 17 drawable-tree-region-prim)": [
    [[23, 28], "a0", "drawable-region-prim"],
    [4, "a0", "region-prim-area"]
  ],
  "(method 19 drawable-region-volume)": [[8, "a3", "drawable-region-face"]],
  "(method 18 drawable-region-volume)": [
    [[23, 27], "a0", "drawable-region-face"]
  ],
  "(method 17 drawable-region-volume)": [
    [[12, 21], "a0", "drawable-region-face"]
  ],
  "region-prim-lookup-by-id": [[45, "t6", "drawable-region-prim"]],
  "region-tree-execute": [
    [114, "v1", "region-prim-area"],
    [107, "v1", "region-prim-area"],
    [97, "v1", "region-prim-area"],
    [159, "v1", "region-prim-area"],
    [204, "v1", "region-prim-area"],
    [210, "v1", "region-prim-area"],
    [221, "v1", "region-prim-area"],
    [165, "v1", "region-prim-area"],
    [169, "v1", "region-prim-area"],
    [175, "a0", "region-prim-area"],
    [191, "v1", "region-prim-area"],
    [120, "v1", "region-prim-area"],
    [124, "v1", "region-prim-area"],
    [146, "v1", "region-prim-area"],
    [129, "a1", "region-prim-area"],
    [103, "v1", "region-prim-area"],
    [[19, 29], "v1", "region-prim-area"]
  ],
  "add-debug-bound": [
    [[33, 41], "a0", "dma-packet"],
    [[42, 50], "a0", "gs-gif-tag"],
    [53, "a0", "(pointer gs-zbuf)"],
    [55, "a0", "(pointer gs-reg64)"],
    [57, "a0", "(pointer gs-test)"],
    [59, "a0", "(pointer gs-reg64)"],
    [61, "a0", "(pointer gs-alpha)"],
    [63, "a0", "(pointer gs-reg64)"],
    [105, "v1", "dma-packet"],
    [99, "a0", "dma-packet"],
    [97, "a1", "dma-packet"]
  ],
  "(code part-tester-idle)": [[[16, 22], "s5", "process-drawable"]],
  "(method 25 progress)": [[[19, 31], "a0", "menu-option"]],
  "(method 24 progress)": [
    [71, "a0", "menu-on-off-game-vibrations-option"],
    [77, "a0", "menu-on-off-game-subtitles-option"],
    [83, "a0", "menu-language-option"],
    [88, "a0", "menu-language-option"],
    [92, "v1", "menu-language-option"],
    [96, "v1", "menu-language-option"],
    [102, "a0", "menu-on-off-option"],
    [108, "a0", "menu-on-off-option"],
    [114, "a0", "menu-on-off-option"],
    [120, "a0", "menu-on-off-option"],
    [126, "a0", "menu-slider-option"],
    [132, "a0", "menu-slider-option"],
    [138, "a0", "menu-slider-option"],
    [142, "v1", "menu-missions-option"]
  ],
  "(method 31 progress)": [
    [61, "v1", "(array menu-option)"],
    [62, "v1", "menu-missions-option"]
  ],
  "(method 32 progress)": [
    [296, "v1", "(array menu-option)"],
    [297, "v1", "menu-select-start-option"],
    [306, "v1", "(array menu-option)"],
    [307, "v1", "menu-select-scene-option"],
    [371, "v1", "(array menu-option)"],
    [372, "v1", "menu-missions-option"],
    [380, "v1", "(array menu-option)"],
    [381, "v1", "menu-highscores-option"],
    [384, "v1", "(array menu-option)"],
    [385, "v1", "menu-highscores-option"]
  ],
  "draw-highlight": [[[44, 47], "v1", "dma-packet"]],
  "end-scissor": [[[16, 19], "v1", "dma-packet"]],
  "begin-scissor-secret": [[[49, 52], "v1", "dma-packet"]],
  "end-scissor-secret": [[[16, 19], "v1", "dma-packet"]],
  "begin-scissor-missions": [[[49, 52], "v1", "dma-packet"]],
  "end-scissor-missions": [[[16, 19], "v1", "dma-packet"]],
  "begin-scissor-scene": [[[49, 52], "v1", "dma-packet"]],
  "end-scissor-scene": [[[16, 19], "v1", "dma-packet"]],
  "begin-scissor-level": [[[49, 52], "v1", "dma-packet"]],
  "end-scissor-level": [[[16, 19], "v1", "dma-packet"]],
  "(method 10 menu-highscores-option)": [
    [17, "v1", "float"],
    [51, "f0", "float"],
    [14, "v1", "float"]
  ],
  "draw-percent-bar": [[[38, 41], "v1", "dma-packet"]],
  "draw-highscore-icon": [[[36, 39], "v1", "dma-packet"]],
  "begin-scissor": [[[70, 73], "v1", "dma-packet"]],
  "draw-savegame-box": [[[25, 28], "v1", "dma-packet"]],
  "draw-decoration": [[[176, 179], "v1", "dma-packet"]],
  "draw-missions-decoration": [[[137, 140], "v1", "dma-packet"]],
  "draw-sound-options-decoration": [[[151, 154], "v1", "dma-packet"]],
  "draw-decoration-secrets": [[[139, 142], "v1", "dma-packet"]],
  "draw-decoration-load-save": [[[173, 176], "v1", "dma-packet"]],
  "(method 10 menu-secret-option)": [
    [25, "v1", "float"],
    [22, "v1", "float"],
    [63, "f0", "float"],
    [[137, 140], "v1", "dma-packet"]
  ],
  "(method 10 menu-memcard-slot-option)": [
    [[333, 336], "v1", "dma-packet"],
    [[552, 555], "v1", "dma-packet"],
    [[874, 877], "v1", "dma-packet"],
    [[941, 944], "v1", "dma-packet"],
    [[1034, 1037], "v1", "dma-packet"],
    [[1107, 1110], "v1", "dma-packet"],
    [[1186, 1189], "v1", "dma-packet"],
    [59, "f0", "float"]
  ],
  "(method 10 menu-icon-info-option)": [[[71, 74], "v1", "dma-packet"]],
  "find-mission-text-at-index": [
    [
      201,
      "v1",
      "symbol" // this is a lie, but it's needed to work around the useless`cmove-#f-zero` it's not a symbol
    ]
  ],
  "(method 10 menu-missions-option)": [[78, "f0", "float"]],
  "draw-highscore-cup": [[[74, 77], "v1", "dma-packet"]],
  "(method 10 menu-slider-option)": [
    [[415, 418], "v1", "dma-packet"],
    [[768, 771], "v1", "dma-packet"]
  ],
  "(method 10 menu-sub-menu-option)": [
    [[237, 240], "v1", "dma-packet"],
    [[334, 337], "v1", "dma-packet"]
  ],
  "(event idle progress)": [
    [[10, 80], "v1", "mc-status-code"],
    [[147, 217], "v1", "mc-status-code"]
  ],
  "memcard-unlocked-secrets?": [[50, "s5", "int"]],
  "(method 10 progress)": [[45, "t9", "(function progress none)"]],
  "load-game-text-info": [[4, "v1", "game-text-info"]],
  "(method 16 camera-master)": [[[11, 15], "a2", "target"]],
  "master-choose-entity": [
    ["_stack_", 96, "res-tag"],
    [[87, 247], "s3", "(pointer camera-slave)"]
  ],
  "cam-string-joystick": [[785, "v1", "process-drawable"]],
  "transform-rigid-body-prims": [
    [[5, 8], "a0", "collide-shape-prim-group"],
    [[11, 22], "v1", "collide-shape-prim"]
  ],
  "(method 46 rigid-body-object)": [
    [[78, 95], "s3", "attack-info"],
    [113, "s4", "process-focusable"],
    [127, "s5", "attack-info"],
    [146, "v1", "focus"],
    [162, "s5", "process-focusable"],
    [213, "s4", "process-focusable"],
    [226, "v1", "float"]
  ],
  "(method 33 cty-guard-turret-button)": [[35, "v1", "art-joint-anim"]],
  "(code pop-up cty-guard-turret-button)": [[10, "v1", "art-joint-anim"]],
  "(method 9 race-info)": [[6, "v1", "entity-race-mesh"]],
  "(method 14 rigid-body)": [[18, "v1", "vector"]],
  "get-penetrate-using-from-attack-event": [
    [[0, 6], "v1", "attack-info"],
    [23, "gp", "collide-shape"]
  ],
  "(method 13 water-control)": [
    [142, "v1", "process-drawable"],
    [135, "v1", "process-drawable"]
  ],
  "(method 10 water-control)": [
    [9, "a0", "collide-shape"],
    [13, "a0", "collide-shape"],
    [195, "v1", "collide-shape-moving"],
    [375, "v1", "process-drawable"],
    [707, "v1", "control-info"],
    [719, "a1", "collide-shape-moving"],
    [735, "a0", "collide-shape-moving"],
    [750, "a0", "collide-shape-moving"],
    [756, "a0", "collide-shape-moving"],
    [855, "v1", "collide-shape-moving"],
    [875, "s3", "collide-shape-moving"],
    [899, "s3", "collide-shape-moving"],
    [904, "s3", "collide-shape-moving"],
    [1017, "s4", "collide-shape-moving"],
    [1018, "s4", "collide-shape-moving"],
    [1024, "s4", "collide-shape-moving"],
    [1037, "v1", "collide-shape-moving"],
    [1104, "a0", "collide-shape-moving"],
    [1125, "v1", "collide-shape-moving"]
  ],
  "(method 52 collide-shape)": [
    [76, "v1", "region-prim-area"],
    [77, "v1", "region-prim-area"],
    [83, "a1", "region-prim-area"],
    [84, "a1", "region-prim-area"],
    [20, "a0", "region-prim-area"],
    [15, "v1", "region-prim-area"],
    [17, "v1", "region-prim-area"],
    [53, "a1", "region-prim-area"],
    [56, "v1", "region-prim-area"]
  ],
  "(method 40 crate)": [
    [2, "v1", "fact-info-crate"],
    [13, "a0", "fact-info-crate"],
    [55, "v0", "float"]
  ],
  "(method 0 carry-info)": [
    [44, "v1", "collide-shape-moving"],
    [47, "v1", "collide-shape-moving"]
  ],
  "crate-standard-event-handler": [
    [14, "v1", "attack-info"],
    [15, "v1", "attack-info"],
    [19, "v1", "attack-info"],
    [75, "gp", "target"],
    [209, "v1", "attack-info"],
    [458, "v1", "attack-info"],
    [643, "a0", "vector"]
  ],
  "target-darkjak-process": [
    [43, "a0", "fact-info-target"],
    [46, "a0", "fact-info-target"]
  ],
  "want-to-darkjak?": [[53, "a0", "fact-info-target"]],
  "target-powerup-process": [
    [235, "v0", "sound-rpc-set-param"],
    [253, "v1", "fact-info-target"],
    [259, "a0", "fact-info-target"],
    [262, "a0", "fact-info-target"],
    [268, "v1", "fact-info-target"],
    [283, "v1", "fact-info-target"],
    [313, "a0", "fact-info-target"],
    [366, "v1", "fact-info-target"],
    [390, "v1", "fact-info-target"],
    [407, "v1", "fact-info-target"]
  ],
  "target-eco-process": [
    [1, "v1", "fact-info-target"],
    [11, "a0", "fact-info-target"],
    [19, "v1", "fact-info-target"],
    [21, "v1", "fact-info-target"],
    [14, "a0", "fact-info-target"],
    [54, "v1", "fact-info-target"],
    [77, "v1", "fact-info-target"],
    [82, "a3", "fact-info-target"],
    [97, "v1", "fact-info-target"]
  ],
  "cloud-track": [
    [32, "s1", "handle"],
    [45, "s2", "handle"],
    [81, "s1", "handle"],
    [83, "s2", "handle"],
    [107, "s2", "handle"]
  ],
  "(code target-darkjak-bomb1)": [
    [408, "v1", "art-joint-anim"],
    [166, "s5", "int"],
    [336, "v1", "float"],
    ["_stack_", 56, "sphere"],
    ["_stack_", 88, "float"]
  ],
  "target-darkjak-bomb-collide": [
    [2, "gp", "(pointer float)"],
    [12, "gp", "(pointer float)"],
    [13, "gp", "(pointer float)"]
  ],
  "(anon-function 16 target-darkjak)": [[61, "gp", "art-joint-anim"]],
  "(code target-darkjak-get-on)": [
    [214, "v1", "art-joint-anim"],
    [390, "v0", "sound-rpc-set-param"],
    [111, "a0", "fact-info-target"],
    [113, "a0", "fact-info-target"],
    [114, "a0", "fact-info-target"]
  ],
  "(code target-darkjak-bomb0)": [
    [37, "v1", "art-joint-anim"],
    [133, "v1", "art-joint-anim"],
    [213, "v1", "art-joint-anim"],
    [644, "v1", "process-drawable"],
    [750, "v1", "process-drawable"],
    [888, "v1", "process-drawable"],
    [994, "v1", "process-drawable"],
    ["_stack_", 16, "float"],
    [18, "v1", "float"]
  ],
  "water-info<-region": [
    [12, "a0", "symbol"],
    [48, "s2", "pair"],
    [49, "v1", "pair"],
    [57, "s2", "pair"],
    [58, "v1", "pair"],
    [59, "v1", "pair"],
    [99, "s2", "pair"],
    [100, "v1", "pair"],
    [101, "v1", "pair"],
    [133, "s1", "process-drawable"],
    [143, "s2", "pair"],
    [144, "v1", "pair"],
    [145, "v1", "pair"],
    [146, "v1", "pair"],
    [147, "s2", "pair"],
    [148, "v1", "pair"],
    [199, "a0", "process-focusable"],
    [208, "s2", "pair"],
    [209, "s2", "pair"],
    [231, "a0", "region-prim-area"],
    [238, "v1", "region-prim-area"]
  ],
  "target-danger-set!": [[823, "v1", "fact-info-target"]],
  "(method 26 target)": [[23, "v0", "float"]],
  "(method 11 attack-info)": [
    [[118, 130], "v1", "process-drawable"],
    [[156, 161], "v1", "process-drawable"]
  ],
  "(method 10 attack-info)": [[13, "a1", "collide-shape"]],
  "target-log-attack": [[47, "a3", "attack-info"]],
  "can-hands?": [
    [39, "a0", "fact-info-target"],
    [45, "a0", "fact-info-target"]
  ],
  "target-attacked": [
    [56, "v1", "fact-info-target"],
    [66, "v1", "fact-info-target"],
    [72, "v1", "fact-info-target"],
    [176, "v1", "fact-info-target"],
    [241, "t4", "vector"],
    [290, "v1", "fact-info-target"]
  ],
  "(anon-function 10 target-handler)": [
    [70, "a0", "handle"],
    [146, "a0", "process-focusable"],
    [154, "a0", "process-focusable"],
    [161, "a0", "process-focusable"],
    [175, "a0", "process-focusable"],
    [99, "t2", "float"],
    [99, "t1", "float"]
  ],
  "(code target-edge-grab)": [
    [21, "v1", "process-drawable"],
    [22, "a0", "collide-shape-moving"],
    [25, "v1", "process-drawable"],
    [26, "v1", "collide-shape-moving"]
  ],
  "(exit target-edge-grab)": [
    [17, "v1", "process-drawable"],
    [18, "a1", "collide-shape-moving"],
    [21, "v1", "process-drawable"],
    [22, "v1", "collide-shape-moving"]
  ],
  "(code target-pole-flip-forward-jump)": [
    [26, "t9", "(function none :behavior target)"]
  ],
  "(code target-pole-flip-up)": [[23, "v1", "art-joint-anim"]],
  "(code target-pole-cycle)": [
    [103, "v1", "art-joint-anim"],
    [163, "v1", "art-joint-anim"]
  ],
  "(code target-grab)": [
    [232, "v1", "art-joint-anim"],
    [422, "v1", "art-joint-anim"]
  ],
  "(event target-grab)": [
    [33, "a0", "process"],
    [125, "gp", "object"]
  ],
  "(code target-load-wait)": [
    [21, "v1", "art-joint-anim"],
    [134, "v1", "art-joint-anim"],
    [191, "v1", "art-joint-anim"]
  ],
  "(code target-edge-grab-jump)": [[72, "a1", "art-joint-anim"]],
  "(code target-hit-ground-hard)": [[46, "v1", "fact-info-target"]],
  "(anon-function 11 target2)": [[[19, 140], "s4", "target"]],
  "(anon-function 14 target2)": [[26, "f0", "float"]],
  "(code target-hide)": [
    [14, "v1", "art-joint-anim"],
    [143, "v1", "art-joint-anim"],
    [204, "v1", "art-joint-anim"],
    [258, "v1", "art-joint-anim"],
    [317, "v1", "art-joint-anim"],
    [385, "v1", "art-joint-anim"],
    [431, "v1", "art-joint-anim"],
    [488, "v1", "art-joint-anim"]
  ],
  "target-generic-event-handler": [
    [10, "v1", "float"],
    [314, "v1", "fact-info-target"],
    [321, "v1", "fact-info-target"],
    [527, "a0", "vector"],
    [681, "v1", "fact-info-target"],
    [699, "v1", "fact-info-target"],
    [866, "v1", "(state target)"],
    [894, "a0", "process"]
  ],
  "target-dangerous-event-handler": [
    [9, "v1", "fact-info-target"],
    [20, "v1", "fact-info-target"]
  ],
  "(code target-swim-up)": [[18, "v1", "art-joint-anim"]],
  "(code target-swim-down)": [[69, "v1", "art-joint-anim"]],
  "(event target-swim-down)": [
    [[12, 99], "v1", "attack-info"],
    [88, "t0", "fact-info-target"]
  ],
  "(code target-swim-walk)": [
    [143, "v1", "art-joint-anim"],
    [58, "v1", "art-joint-anim"]
  ],
  "(code target-swim-stance)": [[33, "v1", "art-joint-anim"]],
  "(method 15 water-control)": [
    [47, "v0", "float"],
    [48, "v1", "float"]
  ],
  "(anon-function 10 water)": [
    [5, "s5", "process-drawable"],
    [28, "s5", "process-drawable"]
  ],
  "part-water-splash-callback": [[3, "v1", "float"]],
  "(event target-darkjak-bomb0)": [[51, "v1", "process"]],
  "(code target-darkjak-running-attack)": [
    [16, "v1", "float"],
    [259, "gp", "process-focusable"],
    [278, "v1", "handle"],
    [281, "v1", "handle"],
    [363, "v1", "handle"],
    [366, "v1", "handle"],
    [576, "v1", "art-joint-anim"],
    [604, "v1", "art-joint-anim"],
    [632, "v1", "art-joint-anim"],
    [672, "v1", "art-joint-anim"],
    [700, "v1", "art-joint-anim"],
    [835, "v1", "art-joint-anim"],
    [872, "f1", "float"],
    [22, "v1", "float"],
    ["_stack_", 56, "handle"],
    ["_stack_", 16, "float"]
  ],
  "target-bomb1-fire-shot": [
    [12, "v1", "handle"],
    [20, "gp", "process-focusable"]
  ],
  "(method 9 external-art-control)": [
    [173, "s4", "external-art-buffer"],
    [177, "s4", "external-art-buffer"],
    [183, "s4", "external-art-buffer"],
    [190, "s4", "external-art-buffer"]
  ],
  "(code target-darkjak-get-off)": [
    [159, "v1", "art-joint-anim"],
    [359, "v1", "art-joint-anim"],
    [472, "v1", "art-joint-anim"]
  ],
  "(anon-function 15 target-darkjak)": [
    [16, "v0", "process-focusable"],
    [82, "v1", "art-joint-anim"],
    [113, "v1", "art-joint-anim"]
  ],
  "(trans target-float)": [[130, "v1", "(state target)"]],
  "(code target-stance-look-around)": [[12, "v0", "float"]],
  "(code target-look-around)": [[21, "v0", "float"]],
  "(exit target-swim-stance)": [[51, "v0", "sound-rpc-set-param"]],
  "(exit target-swim-down)": [[56, "v0", "sound-rpc-set-param"]],
  "(method 7 water-anim)": [[14, "t9", "(function water-anim int water-anim)"]],
  "(method 26 water-anim)": [
    ["_stack_", 16, "res-tag"],
    [52, "v0", "(pointer float)"]
  ],
  "(method 7 flow-control)": [
    [19, "t9", "(function flow-control int flow-control)"]
  ],
  "water-anim-event-handler": [
    [23, "v1", "float"],
    [40, "s4", "process"],
    [50, "s5", "water-info"],
    [96, "gp", "process-focusable"],
    [116, "gp", "process-focusable"],
    [137, "gp", "process-focusable"],
    [182, "s5", "water-info"]
  ],
  "(code die crate)": [
    [6, "v1", "collide-shape"],
    [37, "v1", "process-focusable"]
  ],
  "(code notice-blue crate)": [
    [19, "v1", "process-drawable"],
    [21, "gp", "collide-shape-moving"],
    [28, "a0", "collide-shape-moving"],
    [30, "v1", "collide-shape-moving"]
  ],
  "(post fall crate)": [
    [4, "a0", "collide-shape-moving"],
    [15, "v1", "collide-shape-moving"],
    [26, "v1", "collide-shape-moving"],
    [[34, 53], "gp", "collide-shape-moving"]
  ],
  "(trans fall crate)": [
    [1, "v1", "collide-shape-moving"],
    [6, "v1", "float"],
    [8, "v1", "collide-shape-moving"],
    [24, "v1", "collide-shape-moving"],
    [32, "v1", "collide-shape-moving"],
    [34, "a0", "collide-shape-moving"],
    [37, "a0", "collide-shape-moving"]
  ],
  "(enter fall crate)": [
    [35, "v0", "carry-info"],
    [42, "v1", "collide-shape-moving"],
    [46, "v1", "collide-shape-moving"],
    [50, "a0", "collide-shape-moving"],
    [54, "v1", "collide-shape-moving"]
  ],
  "(post carry crate)": [[[13, 16], "a0", "collide-shape-moving"]],
  "(event carry crate)": [[15, "a0", "vector"]],
  "(code idle crate)": [[[2, 5], "a0", "collide-shape-moving"]],
  "(code hide crate)": [
    [27, "v1", "collide-shape-moving"],
    [95, "v1", "collide-shape-moving"],
    [97, "a0", "collide-shape-moving"],
    [100, "a0", "collide-shape-moving"]
  ],
  "(code special-contents-die crate)": [[42, "v1", "collide-shape-moving"]],
  "target-send-attack": [
    ["_stack_", 96, "symbol"],
    [16, "s4", "process-focusable"]
  ],
  "(method 36 crate)": [
    [6, "a0", "collide-shape-moving"],
    [27, "a0", "collide-shape-moving"]
  ],
  "camera-rotate-to-vector": [[63, "v1", "float"]],
  "target-gun-find-track": [
    [182, "v0", "process-focusable"],
    [[192, 224], "gp", "process-focusable"],
    [[249, 475], "s5", "process-focusable"],
    [431, "a0", "process-focusable"],
    [434, "a0", "process-focusable"],
    [519, "v1", "int"],
    [520, "v1", "int"]
  ],
  "target-gun-check": [[599, "v0", "sound-rpc-set-param"]],
  "target-gun-build-track-list": [[46, "v1", "vector"]],
  "target-gun-joint-pre0": [[[131, 165], "gp", "process-focusable"]],
  "(method 28 water-anim)": [
    ["_stack_", 16, "res-tag"],
    [27, "v0", "vector"]
  ],
  "(method 7 drop-plat)": [[18, "v1", "external-art-buffer"]],
  "(method 22 gui-control)": [
    [[268, 315], "s4", "process-drawable"],
    [[275, 338], "s5", "sound-rpc-set-param"],
    [[351, 375], "s5", "sound-rpc-set-param"]
  ],
  "(method 13 sky-work)": [
    [[78, 170], "s4", "sky-work"],
    [[162, 168], "v1", "dma-packet"],
    [[221, 228], "a1", "dma-packet"],
    [[230, 239], "a1", "gs-gif-tag"],
    [243, "a1", "(pointer gs-zbuf)"],
    [245, "a1", "(pointer gs-reg64)"],
    [247, "a1", "(pointer gs-test)"],
    [249, "a1", "(pointer gs-reg64)"],
    [250, "a1", "(pointer gs-alpha)"],
    [252, "a1", "(pointer gs-reg64)"],
    [255, "a1", "(pointer gs-tex0)"],
    [257, "a1", "(pointer gs-reg64)"],
    [259, "a1", "(pointer gs-tex1)"],
    [261, "a1", "(pointer gs-reg64)"],
    [263, "a1", "(pointer gs-clamp)"],
    [265, "a1", "(pointer gs-reg64)"],
    [266, "a1", "(pointer uint64)"],
    [268, "a1", "(pointer gs-reg64)"],
    [[271, 309], "a2", "(inline-array qword)"],
    [[316, 354], "t0", "(inline-array qword)"],
    [[362, 369], "t1", "dma-packet"],
    [[371, 380], "t1", "gs-gif-tag"],
    [384, "t1", "(pointer gs-alpha)"],
    [386, "t1", "(pointer gs-reg64)"],
    [389, "t1", "(pointer gs-tex0)"],
    [391, "t1", "(pointer gs-reg64)"],
    [392, "t1", "(pointer uint64)"],
    [394, "t1", "(pointer gs-reg64)"],
    [[397, 429], "t0", "(inline-array qword)"],
    [[437, 444], "a1", "dma-packet"],
    [[446, 455], "a1", "gs-gif-tag"],
    [458, "a1", "(pointer gs-alpha)"],
    [460, "a1", "(pointer gs-reg64)"],
    [[515, 561], "t1", "(inline-array qword)"],
    [[574, 581], "a3", "dma-packet"],
    [[583, 592], "a3", "gs-gif-tag"],
    [596, "a3", "(pointer gs-alpha)"],
    [598, "a3", "(pointer gs-reg64)"],
    [601, "a3", "(pointer gs-tex0)"],
    [603, "a3", "(pointer gs-reg64)"],
    [604, "a3", "(pointer uint64)"],
    [606, "a3", "(pointer gs-reg64)"],
    [[609, 647], "v1", "(inline-array qword)"],
    [[673, 680], "a1", "dma-packet"],
    [[682, 691], "a1", "gs-gif-tag"],
    [695, "a1", "(pointer gs-zbuf)"],
    [697, "a1", "(pointer gs-reg64)"],
    [699, "a1", "(pointer gs-test)"],
    [701, "a1", "(pointer gs-reg64)"],
    [728, "a1", "(pointer gs-rgbaq)"],
    [730, "a1", "(pointer gs-reg64)"],
    [[733, 738], "v1", "(inline-array qword)"],
    [[741, 750], "v1", "(inline-array qword)"],
    [[760, 766], "v1", "dma-packet"]
  ],
  "(method 33 sky-work)": [
    [42, "s5", "int"],
    [46, "a2", "sky-work"],
    [59, "a2", "sky-work"],
    [36, "v1", "sky-work"]
  ],
  "(method 23 sky-work)": [
    [[3, 10], "a0", "dma-packet"],
    [[12, 21], "a0", "gs-gif-tag"],
    [25, "s3", "(pointer gs-test)"],
    [27, "s3", "(pointer gs-reg64)"],
    [42, "s3", "(pointer gs-tex0)"],
    [44, "s3", "(pointer gs-reg64)"],
    [46, "s3", "(pointer gs-tex1)"],
    [48, "s3", "(pointer gs-reg64)"],
    [49, "s3", "(pointer gs-clamp)"],
    [51, "s3", "(pointer gs-reg64)"],
    [53, "s3", "(pointer gs-alpha)"],
    [55, "s3", "(pointer gs-reg64)"],
    [56, "s3", "(pointer uint64)"],
    [58, "s3", "(pointer gs-reg64)"],
    [[255, 263], "s4", "dma-packet"]
  ],
  "(method 27 sky-work)": [
    [[5, 10], "a0", "dma-packet"],
    [[12, 20], "a0", "gs-gif-tag"],
    [25, "a0", "(pointer gs-alpha)"],
    [27, "a0", "(pointer gs-reg64)"],
    [[142, 149], "s4", "dma-packet"]
  ],
  "(method 34 sky-work)": [
    [[5, 10], "a0", "dma-packet"],
    [[12, 20], "a0", "gs-gif-tag"],
    [25, "a0", "(pointer gs-zbuf)"],
    [27, "a0", "(pointer gs-reg64)"],
    [29, "a0", "(pointer gs-test)"],
    [31, "a0", "(pointer gs-reg64)"],
    [33, "a0", "(pointer gs-alpha)"],
    [35, "a0", "(pointer gs-reg64)"],
    [[80, 88], "s5", "dma-packet"]
  ],
  "(method 35 sky-work)": [
    [[2, 9], "a1", "dma-packet"],
    [[11, 20], "a1", "gs-gif-tag"],
    [24, "a1", "(pointer gs-test)"],
    [26, "a1", "(pointer gs-reg64)"],
    [[66, 74], "s5", "dma-packet"]
  ],
  "(method 36 sky-work)": [
    [[7, 14], "a0", "dma-packet"],
    [[16, 26], "a0", "gs-gif-tag"],
    [62, "s2", "(pointer gs-tex0)"],
    [64, "s2", "(pointer gs-reg64)"],
    [66, "s2", "(pointer gs-tex1)"],
    [68, "s2", "(pointer gs-reg64)"],
    [70, "s2", "(pointer gs-test)"],
    [72, "s2", "(pointer gs-reg64)"],
    [74, "s2", "(pointer gs-clamp)"],
    [76, "s2", "(pointer gs-reg64)"],
    [78, "s2", "(pointer gs-alpha)"],
    [80, "s2", "(pointer gs-reg64)"],
    [[83, 177], "v1", "(inline-array qword)"]
  ],
  "draw-subtitle-image": [
    [[44, 48], "a0", "dma-packet"],
    [[49, 58], "a0", "gs-gif-tag"],
    [70, "a0", "(pointer gs-bitbltbuf)"],
    [72, "a0", "(pointer gs-reg64)"],
    [73, "a0", "(pointer gs-trxpos)"],
    [75, "a0", "(pointer gs-reg64)"],
    [81, "a0", "(pointer gs-trxreg)"],
    [83, "a0", "(pointer gs-reg64)"],
    [84, "a0", "(pointer gs-trxdir)"],
    [86, "a0", "(pointer gs-reg64)"],
    [[106, 112], "a1", "dma-packet"],
    [[113, 121], "a1", "gs-gif-tag"],
    [128, "a1", "(pointer gs-reg64)"],
    [130, "a1", "(pointer gs-alpha)"],
    [126, "a1", "(pointer gs-test)"],
    [132, "a1", "(pointer gs-reg64)"],
    [148, "a1", "(pointer gs-tex0)"],
    [150, "a1", "(pointer gs-reg64)"],
    [153, "a1", "(pointer gs-reg64)"],
    [157, "a1", "(pointer gs-reg64)"],
    [160, "a1", "(pointer gs-reg64)"],
    [151, "a1", "(pointer gs-tex1)"],
    [155, "a1", "(pointer gs-clamp)"],
    [158, "a1", "(pointer uint64)"],
    [[163, 194], "v1", "(pointer uint128)"],
    [[195, 199], "t0", "gs-gif-tag"],
    [[201, 206], "t0", "gs-gif-tag"],
    [[208, 213], "a2", "gs-gif-tag"],
    [[215, 220], "v1", "gs-gif-tag"],
    [[223, 254], "v1", "(pointer uint128)"],
    [[255, 259], "t0", "gs-gif-tag"],
    [[261, 266], "t0", "gs-gif-tag"],
    [[268, 273], "a1", "gs-gif-tag"],
    [[275, 280], "v1", "gs-gif-tag"],
    [[291, 296], "v1", "dma-packet"]
  ],
  "scene-player-init": [
    [[37, 44], "s5", "(array scene)"],
    [83, "v0", "(array scene)"]
  ],
  "connection-list-validate": [[5, "gp", "connection"]],
  "point-poly-distance-min": [[94, "f0", "float"]],
  "(method 42 nav-mesh)": [
    [12, "s4", "grid-hash-box"],
    [59, "s4", "grid-hash-box"]
  ],
  "(method 26 nav-mesh)": [[[23, 78], "s4", "nav-engine"]],
  "compute-dir-parm": [[10, "v1", "float"]],
  "(trans idle fma-sphere)": [[39, "a2", "process-drawable"]],
  "(method 10 talker)": [[29, "t9", "(function process none)"]],
  "(exit active talker)": [[19, "s5", "process-drawable"]],
  "(method 11 speech-channel)": [
    [66, "v1", "process-drawable"],
    [223, "s4", "process-drawable"],
    [237, "s4", "process-drawable"],
    [240, "s4", "process-drawable"],
    [212, "v0", "sound-rpc-set-param"]
  ],
  "lightning-fractal-gen": [
    [37, "v1", "float"],
    [64, "v1", "float"],
    [91, "v1", "float"]
  ],
  "lightning-uniform-gen": [
    [38, "v1", "float"],
    [60, "v1", "float"],
    [82, "v1", "float"]
  ],
  "lightning-trail-uniform-gen": [
    [21, "v1", "float"],
    [43, "v1", "float"],
    [65, "v1", "float"]
  ],
  "lightning-trail-fractal-gen": [
    [52, "v1", "float"],
    [71, "v1", "float"],
    [90, "v1", "float"]
  ],
  "lightning-draw": [
    [[407, 444], "v1", "(inline-array vector)"],
    [[66, 76], "v1", "gs-packed-rgba"],
    [[101, 112], "v1", "gs-packed-rgba"],
    [[134, 143], "a0", "gs-packed-rgba"],
    [[149, 159], "a0", "gs-packed-rgba"],
    [173, "a1", "gcf-vertex"],
    [181, "a1", "gcf-vertex"],
    [189, "a1", "gcf-vertex"],
    [196, "a1", "gcf-vertex"],
    [213, "a2", "gcf-vertex"],
    [221, "a2", "gcf-vertex"],
    [229, "a2", "gcf-vertex"],
    [236, "a0", "gcf-vertex"],
    [[255, 264], "a0", "gs-packed-rgba"],
    [[270, 280], "a0", "gs-packed-rgba"],
    [295, "a2", "gcf-vertex"],
    [303, "a2", "gcf-vertex"],
    [311, "a2", "gcf-vertex"],
    [318, "a0", "gcf-vertex"],
    [335, "a2", "gcf-vertex"],
    [343, "a2", "gcf-vertex"],
    [351, "a2", "gcf-vertex"],
    [358, "a0", "gcf-vertex"],
    [374, "a2", "gcf-vertex"],
    [382, "a2", "gcf-vertex"],
    [390, "a2", "gcf-vertex"],
    [397, "a0", "gcf-vertex"],
    [[472, 487], "a0", "dma-packet"],
    [[559, 576], "a0", "dma-packet"],
    [[597, 602], "a0", "dma-packet"]
  ],
  "lightning-draw-all": [
    [39, "v1", "connection"],
    [40, "s1", "dma-buffer"]
  ],
  "(method 24 game-info)": [
    [808, "s4", "pointer"],
    [156, "s4", "pointer"],
    [360, "a1", "pointer"],
    [490, "a1", "pointer"],
    [521, "a2", "pointer"],
    [673, "v1", "pointer"],
    [97, "v1", "pointer"],
    [141, "s4", "game-save-tag"],
    [172, "s4", "game-save-tag"],
    [187, "s4", "(inline-array game-save-tag)"],
    [202, "s4", "(inline-array game-save-tag)"],
    [219, "s4", "(inline-array game-save-tag)"],
    [232, "s4", "(inline-array game-save-tag)"],
    [238, "s4", "(inline-array game-save-tag)"],
    [244, "s4", "(inline-array game-save-tag)"],
    [[250, 325], "s4", "(inline-array game-save-tag)"],
    [328, "s4", "(inline-array game-save-tag)"],
    [[342, 399], "s4", "(inline-array game-save-tag)"],
    [[411, 511], "s4", "(inline-array game-save-tag)"],
    [[539, 673], "s4", "(inline-array game-save-tag)"],
    [[701, 805], "s4", "(inline-array game-save-tag)"],
    [[4, 94], "v1", "(inline-array game-save-tag)"],
    [495, "a2", "(pointer uint8)"]
  ],
  "(method 11 game-save)": [
    [270, "s4", "pointer"],
    [[83, 97], "s4", "(inline-array game-save-tag)"],
    [107, "s4", "(inline-array game-save-tag)"],
    [[116, 267], "s4", "(inline-array game-save-tag)"]
  ],
  "(code active process-taskable)": [
    [40, "gp", "handle"],
    [71, "gp", "handle"]
  ],
  "(method 32 process-taskable)": [
    [63, "v0", "joint"],
    [[70, 80], "v1", "collide-shape-prim-group"]
  ],
  "(method 9 los-control)": [
    [54, "s1", "process-focusable"],
    [35, "s1", "process-focusable"]
  ],
<<<<<<< HEAD
  "(method 32 youngsamos-npc)": [
    [61, "t9", "(function process-taskable none)"]
  ],
  "(method 35 pecker-npc)": [
    [58, "v1", "art-joint-anim"],
    [117, "v1", "art-joint-anim"]
  ],
  "(code idle scene-looper)": [[40, "gp", "handle"]],
  "(method 7 rigid-body-platform)": [
    [14, "t9", "(function rigid-body-object int rigid-body-object)"]
  ],
  "(method 53 rigid-body-platform)": [[24, "f0", "float"]],
  "(method 46 rigid-body-platform)": [
    [13, "v1", "rigid-body-control-point"],
    [30, "v1", "collide-rider"],
    [46, "s5", "process-focusable"],
    [139, "v1", "float"]
  ],
  "(method 24 remote)": [
    [16, "s4", "process-focusable"],
    [[26, 30], "s4", "process-focusable"]
  ],
  "remote-track": [[94, "gp", "process-drawable"]],
  "(trans enter remote)": [[[25, 29], "a0", "process-focusable"]],
  "(code enter remote)": [[11, "gp", "process-focusable"]],
  "(method 25 remote)": [[[8, 12], "a0", "collide-shape"]],
  "(method 25 judge)": [[[8, 12], "a0", "collide-shape"]],
  "(event wait judge)": [[63, "gp", "process-focusable"]],
  "(code idle judge)": [[39, "v0", "float"]]
=======
  "(method 18 grid-hash)": [
    [42, "a0", "(pointer grid-hash-word)"],
    [44, "t4", "(pointer grid-hash-word)"],
    [46, "t6", "(pointer grid-hash-word)"]
  ],
  "(method 19 grid-hash)": [[46, "t6", "(pointer uint8)"]],
  "(method 15 sphere-hash)": [[5, "v0", "(function grid-hash none)"]],
  "(method 32 sphere-hash)": [[107, "v1", "float"]],
  "(method 0 carry-info)": [[42, "s5", "collide-shape"]],
  "(method 13 carry-info)": [
    [14, "v1", "handle"],
    [22, "v0", "carry-info"],
    [11, "v1", "handle"]
  ],
  "(method 12 carry-info)": [
    [27, "s4", "collide-shape"],
    [46, "a0", "process-drawable"],
    [47, "v1", "collide-shape"],
    [52, "a1", "process-drawable"],
    [53, "a0", "collide-shape"],
    [59, "a1", "process-drawable"],
    [60, "a0", "collide-shape"]
  ],
  "(method 11 carry-info)": [
    [43, "s4", "collide-shape"],
    [211, "a0", "process-drawable"],
    [212, "v1", "collide-shape"],
    [218, "a2", "process-drawable"],
    [225, "a1", "process-drawable"],
    [231, "a0", "process-drawable"],
    [232, "v1", "collide-shape"],
    [10, "v1", "handle"],
    [20, "v1", "handle"],
    [219, "a1", "collide-shape"],
    [226, "a0", "collide-shape"]
  ],
  "(method 14 carry-info)": [
    [45, "s2", "collide-shape"],
    [158, "a0", "process-drawable"],
    [159, "v1", "collide-shape"],
    [165, "a2", "process-drawable"],
    [172, "a1", "process-drawable"],
    [178, "a0", "process-drawable"],
    [179, "v1", "collide-shape"],
    [12, "v1", "handle"],
    [22, "v1", "handle"],
    [166, "a1", "collide-shape"],
    [173, "a0", "collide-shape"],
    [151, "a0", "process-drawable"],
    [152, "v1", "collide-shape"],
    [158, "a2", "process-drawable"],
    [165, "a1", "process-drawable"],
    [171, "a0", "process-drawable"],
    [172, "v1", "collide-shape"],
    [159, "a1", "collide-shape"],
    [166, "a0", "collide-shape"]
  ],
  "(method 16 carry-info)": [[22, "v0", "carry-info"]],
  "(event idle task-arrow)": [[6, "a0", "vector"]],
  "projectile-init-by-other": [[113, "v1", "process-drawable"]],
  "(method 35 projectile)": [[5, "a1", "projectile"]],
  "target-gun-fire-blue": [[71, "a0", "projectile"]],
  "(method 24 gun-blue-shot)": [[15, "s5", "projectile"]],
  "target-gun-fire-yellow": [[28, "a0", "projectile"]],
  "target-gun-fire-red": [
    [150, "v1", "process-drawable"],
    [194, "v1", "process-drawable"],
    [197, "v1", "process-drawable"],
    [200, "v1", "process-drawable"]
  ],
  "(method 26 gun-red-shot)": [
    [43, "a0", "connection"],
    [44, "a0", "collide-shape"],
    [92, "a0", "connection"],
    [93, "a0", "collide-shape"]
  ],
  "gun-red-shot-init-by-other": [[89, "v1", "process-drawable"]],
  "(method 23 gun-red-shot)": [[10, "s4", "process-focusable"]],
  "target-gun-fire-dark": [[30, "a0", "projectile"]],
  "process-drawable-shock-effect-bullseye": [[88, "a0", "lightning-tracker"]],
  "projectile-update-velocity-space-wars": [
    [59, "a0", "process-drawable"],
    [60, "a0", "collide-shape"]
  ],
  "cshape-reaction-blue-shot": [[15, "v1", "gun-blue-shot"]],
  "(enter fall crate)": [[[35, 40], "a0", "carry-info"]],
  "(method 10 idle-control)": [[64, "v1", "art-joint-anim"]],
  "(method 136 enemy)": [[34, "a1", "process-focusable"]],
  "(method 107 enemy)": [[17, "v0", "process-focusable"]],
  "(method 96 enemy)": [[16, "a0", "process-focusable"]],
  "(method 129 enemy)": [[18, "a1", "process-focusable"]],
  "(method 97 enemy)": [[16, "v1", "connection"]],
  "(method 75 enemy)": [[9, "s2", "process-focusable"]],
  "(code notice enemy)": [[31, "v1", "art-joint-anim"]],
  "(code stare enemy)": [[23, "gp", "art-joint-anim"]],
  "(code victory enemy)": [[30, "v1", "art-joint-anim"]],
  "(method 88 enemy)": [[28, "a1", "art-joint-anim"]],
  "(code hit enemy)": [[30, "v1", "art-joint-anim"]],
  "(method 51 enemy)": [[27, "a0", "process-focusable"]],
  "(method 78 enemy)": [[11, "v1", "art-joint-anim"]],
  "(code die enemy)": [[30, "v1", "art-joint-anim"]],
  "(code die-falling enemy)": [[32, "gp", "art-joint-anim"]],
  "(code view-anims enemy)": [[20, "s4", "art-joint-anim"]],
  "(method 7 enemy)": [
    [14, "t9", "(function process-focusable int process-focusable)"]
  ],
  "nav-enemy-chase-post": [[15, "a0", "process-focusable"]],
  "nav-enemy-flee-post": [[16, "a0", "process-focusable"]],
  "nav-enemy-face-focus-post": [[24, "a0", "process-focusable"]],
  "nav-enemy-stare-post": [[24, "a0", "process-focusable"]],
  "(code active nav-enemy)": [
    [30, "v1", "art-joint-anim"],
    [127, "v1", "art-joint-anim"],
    [189, "v1", "art-joint-anim"],
    [298, "v1", "art-joint-anim"]
  ],
  "(enter notice nav-enemy)": [[21, "a0", "process-focusable"]],
  "(code notice nav-enemy)": [[31, "v1", "art-joint-anim"]],
  "(code stare nav-enemy)": [[23, "gp", "art-joint-anim"]],
  "(enter taunt nav-enemy)": [[37, "gp", "process-focusable"]],
  "(code taunt nav-enemy)": [[84, "v1", "art-joint-anim"]],
  "(enter pacing nav-enemy)": [[103, "gp", "process-focusable"]],
  "(trans pacing nav-enemy)": [[14, "a0", "process-focusable"]],
  "(code pacing nav-enemy)": [[34, "gp", "art-joint-anim"]],
  "(enter circling nav-enemy)": [[69, "gp", "process-focusable"]],
  "(trans circling nav-enemy)": [[14, "a0", "process-focusable"]],
  "(code circling nav-enemy)": [[34, "gp", "art-joint-anim"]],
  "(code hit nav-enemy)": [[30, "v1", "art-joint-anim"]],
  "(code debug-control nav-enemy)": [[28, "v1", "art-joint-anim"]],
  "(method 55 nav-enemy)": [[[74, 78], "a0", "process-focusable"]],
  "(method 161 nav-enemy)": [[22, "v1", "process-focusable"]],
  "(method 160 nav-enemy)": [
    [19, "a0", "process-focusable"],
    [35, "s5", "process-focusable"]
  ]
>>>>>>> d13155bf
}<|MERGE_RESOLUTION|>--- conflicted
+++ resolved
@@ -3824,37 +3824,6 @@
     [54, "s1", "process-focusable"],
     [35, "s1", "process-focusable"]
   ],
-<<<<<<< HEAD
-  "(method 32 youngsamos-npc)": [
-    [61, "t9", "(function process-taskable none)"]
-  ],
-  "(method 35 pecker-npc)": [
-    [58, "v1", "art-joint-anim"],
-    [117, "v1", "art-joint-anim"]
-  ],
-  "(code idle scene-looper)": [[40, "gp", "handle"]],
-  "(method 7 rigid-body-platform)": [
-    [14, "t9", "(function rigid-body-object int rigid-body-object)"]
-  ],
-  "(method 53 rigid-body-platform)": [[24, "f0", "float"]],
-  "(method 46 rigid-body-platform)": [
-    [13, "v1", "rigid-body-control-point"],
-    [30, "v1", "collide-rider"],
-    [46, "s5", "process-focusable"],
-    [139, "v1", "float"]
-  ],
-  "(method 24 remote)": [
-    [16, "s4", "process-focusable"],
-    [[26, 30], "s4", "process-focusable"]
-  ],
-  "remote-track": [[94, "gp", "process-drawable"]],
-  "(trans enter remote)": [[[25, 29], "a0", "process-focusable"]],
-  "(code enter remote)": [[11, "gp", "process-focusable"]],
-  "(method 25 remote)": [[[8, 12], "a0", "collide-shape"]],
-  "(method 25 judge)": [[[8, 12], "a0", "collide-shape"]],
-  "(event wait judge)": [[63, "gp", "process-focusable"]],
-  "(code idle judge)": [[39, "v0", "float"]]
-=======
   "(method 18 grid-hash)": [
     [42, "a0", "(pointer grid-hash-word)"],
     [44, "t4", "(pointer grid-hash-word)"],
@@ -3989,6 +3958,34 @@
   "(method 160 nav-enemy)": [
     [19, "a0", "process-focusable"],
     [35, "s5", "process-focusable"]
-  ]
->>>>>>> d13155bf
+  ],
+  "(method 32 youngsamos-npc)": [
+    [61, "t9", "(function process-taskable none)"]
+  ],
+  "(method 35 pecker-npc)": [
+    [58, "v1", "art-joint-anim"],
+    [117, "v1", "art-joint-anim"]
+  ],
+  "(code idle scene-looper)": [[40, "gp", "handle"]],
+  "(method 7 rigid-body-platform)": [
+    [14, "t9", "(function rigid-body-object int rigid-body-object)"]
+  ],
+  "(method 53 rigid-body-platform)": [[24, "f0", "float"]],
+  "(method 46 rigid-body-platform)": [
+    [13, "v1", "rigid-body-control-point"],
+    [30, "v1", "collide-rider"],
+    [46, "s5", "process-focusable"],
+    [139, "v1", "float"]
+  ],
+  "(method 24 remote)": [
+    [16, "s4", "process-focusable"],
+    [[26, 30], "s4", "process-focusable"]
+  ],
+  "remote-track": [[94, "gp", "process-drawable"]],
+  "(trans enter remote)": [[[25, 29], "a0", "process-focusable"]],
+  "(code enter remote)": [[11, "gp", "process-focusable"]],
+  "(method 25 remote)": [[[8, 12], "a0", "collide-shape"]],
+  "(method 25 judge)": [[[8, 12], "a0", "collide-shape"]],
+  "(event wait judge)": [[63, "gp", "process-focusable"]],
+  "(code idle judge)": [[39, "v0", "float"]]
 }