{
  // auto find-parent-method possible
  "(method 3 entity-actor)": [[7, "t9", "(function entity entity)"]],
  "(method 3 entity)": [[7, "t9", "(function entity entity)"]],
  //
  "(method 2 array)": [
    [23, "gp", "(array int32)"],
    [43, "gp", "(array uint32)"],
    [63, "gp", "(array int64)"],
    [83, "gp", "(array uint64)"],
    [102, "gp", "(array int8)"],
    [121, "gp", "(array uint8)"],
    [141, "gp", "(array int16)"],
    [161, "gp", "(array uint16)"],
    [186, "gp", "(array uint128)"],
    [204, "gp", "(array int32)"],
    [223, "gp", "(array float)"],
    [232, "gp", "(array float)"],
    [249, "gp", "(array basic)"],
    [258, "gp", "(array basic)"]
  ],
  "(method 3 array)": [
    [51, "gp", "(array int32)"],
    [69, "gp", "(array uint32)"],
    [87, "gp", "(array int64)"],
    [105, "gp", "(array uint64)"],
    [122, "gp", "(array int8)"],
    [139, "gp", "(array int8)"],
    [157, "gp", "(array int16)"],
    [175, "gp", "(array uint16)"],
    [198, "gp", "(array uint128)"],
    [214, "gp", "(array int32)"],
    [233, "gp", "(array float)"],
    [250, "gp", "(array basic)"]
  ],
  "(method 0 cpu-thread)": [[[0, 28], "v0", "cpu-thread"]],
  "(method 0 process)": [
    [11, "a0", "int"],
    [[12, 45], "v0", "process"]
  ],
  "inspect-process-heap": [
    [[4, 11], "s5", "basic"],
    [17, "s5", "pointer"]
  ],
  "(method 14 dead-pool)": [
    [[24, 25], "v1", "(pointer process)"],
    [[30, 39], "s4", "(pointer process)"]
  ],
  "(method 24 dead-pool-heap)": [
    [5, "v1", "pointer"],
    [13, "a0", "pointer"],
    [25, "v1", "pointer"]
  ],
  "method-state": [[12, "a2", "state"]],
  "(method 9 process)": [[[46, 49], "s5", "process"]],
  "(method 10 process)": [[[24, 30], "s4", "protect-frame"]],
  "(method 0 protect-frame)": [
    [0, "a0", "int"],
    [[1, 8], "v0", "protect-frame"]
  ],
  "string-cat-to-last-char": [
    [3, "s5", "(pointer uint8)"],
    [4, "s5", "string"]
  ],
  "enter-state": [
    [68, "s0", "protect-frame"],
    [101, "t9", "(function object object object object object object none)"]
  ],
  "send-event-function": [[[7, 15], "a0", "process"]],
  // MATH
  "logf": [
    [12, "f0", "float"],
    [12, "f1", "float"],
    [19, "f0", "float"],
    [19, "f1", "float"]
  ],
  "log2f": [
    [12, "f0", "float"],
    [12, "f1", "float"],
    [19, "f0", "float"],
    [19, "f1", "float"]
  ],
  "cube-root": [
    [17, "f0", "float"],
    [17, "f1", "float"],
    [18, "f0", "float"],
    [18, "f1", "float"],
    [[23, 32], "f0", "float"]
  ],
  // Quaternion
  "quaternion-look-at!": [[15, "v1", "vector"]],
  "vector-x-quaternion!": [[10, "v1", "(pointer uint128)"]],
  "vector-y-quaternion!": [[10, "v1", "(pointer uint128)"]],
  "vector-z-quaternion!": [[10, "v1", "(pointer uint128)"]],
  "dma-buffer-add-vu-function": [[[9, 33], "t2", "dma-packet"]],
  "dma-buffer-add-buckets": [
    [[1, 4], "v1", "dma-bucket"],
    [5, "v1", "pointer"],
    [[9, 11], "v1", "dma-bucket"],
    [11, "v1", "pointer"]
  ],
  "dma-buffer-patch-buckets": [
    [[6, 8], "a0", "(inline-array dma-bucket)"],
    [8, "a3", "pointer"],
    [14, "a0", "(inline-array dma-bucket)"],
    [3, "a0", "(inline-array dma-bucket)"],
    [36, "a0", "(inline-array dma-bucket)"],
    [10, "a0", "(inline-array dma-bucket)"],
    [18, "a0", "(inline-array dma-bucket)"],
    [[29, 33], "a0", "dma-packet"],
    [34, "a0", "(inline-array dma-bucket)"]
  ],
  "dma-bucket-insert-tag": [
    [[2, 6], "v1", "dma-bucket"],
    [3, "a0", "dma-bucket"]
  ],
  "disasm-vif-details": [
    [[62, 94], "s3", "(pointer uint32)"],
    [[98, 130], "s3", "(pointer uint16)"],
    [[134, 164], "s3", "(pointer uint32)"],
    [[168, 198], "s3", "(pointer uint16)"],
    [[202, 225], "s3", "(pointer uint16)"]
  ],
  "disasm-vif-tag": [
    [[81, 85], "t1", "vif-stcycl-imm"],
    [242, "a0", "vif-unpack-imm"]
  ],
  "disasm-dma-list": [
    [25, "v1", "dma-tag"],
    [153, "v1", "dma-packet"],
    [189, "v1", "dma-packet"],
    [229, "v1", "dma-packet"],
    [258, "v1", "dma-packet"],
    [302, "v1", "dma-packet"],
    [308, "v1", "dma-packet"],
    [152, "v1", "(pointer uint64)"],
    [167, "v1", "(pointer uint64)"],
    [176, "v1", "(pointer uint64)"],
    [198, "v1", "(pointer uint64)"],
    [207, "v1", "(pointer uint64)"],
    [238, "v1", "(pointer uint64)"],
    [247, "v1", "(pointer uint64)"],
    [282, "v1", "(pointer uint64)"],
    [291, "v1", "(pointer uint64)"],
    [324, "v1", "(pointer uint64)"],
    [334, "v1", "(pointer uint64)"]
  ],
  "calculate-basis-functions-vector!": [
    [[8, 20], "v1", "(pointer float)"],
    [[0, 60], "f1", "float"]
  ],
  "curve-evaluate!": [[62, "s5", "pointer"]],
  "vector4-array-add!": [
    [11, "s5", "(inline-array vector4)"],
    [12, "s4", "(inline-array vector4)"],
    [13, "gp", "(inline-array vector4)"]
  ],
  "vector4-array-sub!": [
    [11, "s5", "(inline-array vector4)"],
    [12, "s4", "(inline-array vector4)"],
    [13, "gp", "(inline-array vector4)"]
  ],
  "vector4-array-mul!": [
    [11, "s5", "(inline-array vector4)"],
    [12, "s4", "(inline-array vector4)"],
    [13, "gp", "(inline-array vector4)"]
  ],
  "vector4-array-scale!": [
    [11, "s5", "(inline-array vector4)"],
    [12, "gp", "(inline-array vector4)"]
  ],
  "vector4-array-madd!": [
    [13, "s5", "(inline-array vector4)"],
    [14, "s4", "(inline-array vector4)"],
    [15, "gp", "(inline-array vector4)"]
  ],
  "vector4-array-msub!": [
    [13, "s5", "(inline-array vector4)"],
    [14, "s4", "(inline-array vector4)"],
    [15, "gp", "(inline-array vector4)"]
  ],
  "vector4-array-lerp!": [
    [13, "s5", "(inline-array vector4)"],
    [14, "s4", "(inline-array vector4)"],
    [15, "gp", "(inline-array vector4)"]
  ],
  "vector-segment-distance-point!": [[[21, 30], "f1", "float"]],
  "(method 10 profile-array)": [
    [[6, 10], "a0", "dma-packet"],
    [[16, 19], "a0", "gs-gif-tag"],
    [24, "a0", "(pointer gs-alpha)"],
    [26, "a0", "(pointer gs-reg64)"],
    [28, "a0", "(pointer gs-zbuf)"],
    [30, "a0", "(pointer gs-reg64)"],
    [32, "a0", "(pointer gs-test)"],
    [34, "a0", "(pointer gs-reg64)"],
    [35, "a0", "(pointer uint64)"],
    [37, "a0", "(pointer gs-reg64)"],
    [39, "a0", "(pointer gs-clamp)"],
    [41, "a0", "(pointer gs-reg64)"],
    [43, "a0", "(pointer gs-tex1)"],
    [45, "a0", "(pointer gs-reg64)"],
    [48, "a0", "(pointer gs-texa)"],
    [50, "a0", "(pointer gs-reg64)"],
    [52, "a0", "(pointer gs-texclut)"],
    [54, "a0", "(pointer gs-reg64)"],
    [56, "a0", "(pointer uint64)"],
    [58, "a0", "(pointer gs-reg64)"],
    [[69, 73], "a0", "(pointer uint128)"],
    [[73, 82], "a1", "vector4w"],
    [[82, 89], "a1", "vector4w"],
    [[90, 96], "a0", "vector4w"],
    [[113, 117], "a1", "(pointer uint128)"],
    [[117, 126], "a2", "vector4w"],
    [[126, 136], "a2", "vector4w"],
    [[137, 149], "a1", "vector4w"],
    [[187, 191], "t2", "(pointer int128)"],
    [[191, 225], "t4", "vector4w"],
    [[225, 231], "a2", "vector4w"],
    [[231, 237], "a2", "vector4w"]
  ],
  "draw-sprite2d-xy": [
    [[35, 39], "t0", "dma-packet"],
    [[45, 48], "t0", "gs-gif-tag"],
    [53, "t0", "(pointer gs-prim)"],
    [55, "t0", "(pointer gs-rgbaq)"],
    [66, "t0", "(pointer gs-xyzf)"],
    [87, "t0", "(pointer gs-xyzf)"],
    [[96, 108], "v1", "(pointer uint64)"]
  ],
  "draw-sprite2d-xy-absolute": [
    [[6, 10], "t3", "dma-packet"],
    [[16, 19], "t3", "gs-gif-tag"],
    [24, "t3", "(pointer gs-prim)"],
    [25, "t3", "(pointer gs-rgbaq)"],
    [36, "t3", "(pointer gs-xyzf)"],
    [49, "t3", "(pointer gs-xyzf)"],
    [[62, 69], "v1", "(pointer uint64)"]
  ],
  "draw-quad2d": [
    [[18, 22], "t2", "dma-packet"],
    [[28, 31], "t2", "gs-gif-tag"],
    [36, "t2", "(pointer gs-prim)"],
    [38, "t2", "(pointer gs-rgbaq)"],
    [46, "t2", "(pointer gs-xyzf)"],
    [48, "t2", "(pointer gs-rgbaq)"],
    [61, "t2", "(pointer gs-xyzf)"],
    [63, "t2", "(pointer gs-rgbaq)"],
    [76, "t2", "(pointer gs-xyzf)"],
    [78, "t2", "(pointer gs-rgbaq)"],
    [96, "t2", "(pointer gs-xyzf)"],
    [97, "t2", "(pointer uint64)"],
    [[110, 117], "v1", "(pointer uint64)"]
  ],
  "set-display-gs-state": [
    [[3, 10], "t3", "dma-packet"],
    [[13, 19], "t3", "gs-gif-tag"],
    [30, "t3", "(pointer gs-scissor)"],
    [32, "t3", "(pointer gs-reg64)"],
    [33, "t3", "(pointer gs-xy-offset)"],
    [35, "t3", "(pointer gs-reg64)"],
    [46, "t3", "(pointer gs-frame)"],
    [48, "t3", "(pointer gs-reg64)"],
    [50, "t3", "(pointer gs-test)"],
    [52, "t3", "(pointer gs-reg64)"],
    [54, "t3", "(pointer gs-texa)"],
    [56, "t3", "(pointer gs-reg64)"],
    [58, "t3", "(pointer gs-zbuf)"],
    [60, "t3", "(pointer gs-reg64)"],
    [61, "t3", "(pointer uint64)"],
    [63, "t3", "(pointer gs-reg64)"]
  ],
  "set-display-gs-state-offset": [
    [[3, 10], "t5", "dma-packet"],
    [[13, 19], "t5", "gs-gif-tag"],
    [30, "t5", "(pointer gs-scissor)"],
    [32, "t5", "(pointer gs-reg64)"],
    [40, "t5", "(pointer gs-xy-offset)"],
    [42, "t5", "(pointer gs-reg64)"],
    [53, "t5", "(pointer gs-frame)"],
    [55, "t5", "(pointer gs-reg64)"],
    [57, "t5", "(pointer gs-test)"],
    [59, "t5", "(pointer gs-reg64)"],
    [61, "t5", "(pointer gs-texa)"],
    [63, "t5", "(pointer gs-reg64)"],
    [65, "t5", "(pointer gs-zbuf)"],
    [67, "t5", "(pointer gs-reg64)"],
    [68, "t5", "(pointer uint64)"],
    [70, "t5", "(pointer gs-reg64)"]
  ],
  "reset-display-gs-state": [
    [[3, 8], "a2", "dma-packet"],
    [[14, 17], "a2", "gs-gif-tag"],
    [22, "a1", "(pointer gs-scissor)"],
    [24, "a1", "(pointer gs-reg64)"],
    [26, "a1", "(pointer gs-xy-offset)"],
    [28, "a1", "(pointer gs-reg64)"],
    [30, "a1", "(pointer gs-frame)"],
    [32, "a1", "(pointer gs-reg64)"],
    [34, "a1", "(pointer gs-test)"],
    [36, "a1", "(pointer gs-reg64)"],
    [39, "a1", "(pointer gs-texa)"],
    [41, "a1", "(pointer gs-reg64)"],
    [43, "a1", "(pointer gs-zbuf)"],
    [45, "a1", "(pointer gs-reg64)"],
    [46, "a1", "(pointer uint64)"],
    [48, "a1", "(pointer gs-reg64)"]
  ],
  "(method 3 connection-pers)": [[97, "f0", "float"]],
  "(method 9 connection)": [[8, "a0", "pointer"]],
  "(method 10 connection)": [[8, "a0", "pointer"]],
  "(method 11 connection)": [[5, "a1", "pointer"]],
  "(method 0 engine)": [
    [44, "v1", "pointer"],
    [47, "v1", "pointer"],
    [53, "v1", "connectable"],
    [65, "v1", "connectable"]
  ],
  "(method 12 engine)": [
    [[5, 18], "s4", "connection"],
    [13, "t9", "(function object object object object object)"]
  ],
  "(method 13 engine)": [
    [[5, 28], "s4", "connection"],
    [13, "t9", "(function object object object object object)"]
  ],
  "(method 15 engine)": [[[0, 36], "v1", "connection"]],
  "(method 19 engine)": [[8, "a0", "connection"]],
  "(method 20 engine)": [[8, "a0", "connection"]],
  "(method 21 engine)": [[8, "a0", "connection"]],
  "(method 0 engine-pers)": [
    [32, "v1", "pointer"],
    [23, "v1", "pointer"],
    [26, "v1", "pointer"],
    [24, "v1", "(pointer pointer)"]
  ],
  "(method 3 connection-minimap)": [[97, "f0", "float"]],
  "dma-buffer-add-ref-texture": [
    [[25, 29], "a3", "dma-packet"],
    [[32, 44], "a3", "gs-gif-tag"],
    [[47, 62], "a2", "dma-packet"]
  ],
  "texture-page-default-allocate": [[51, "a3", "texture-page"]],
  "texture-page-font-allocate": [[33, "a3", "texture-page"]],
  "(method 24 texture-pool)": [
    [67, "a1", "shader-ptr"],
    [[70, 91], "a1", "adgif-shader"],
    [92, "a1", "adgif-shader"]
  ],
  "(method 3 generic-tie-interp-point)": [[19, "gp", "(pointer uint128)"]],
  "(method 19 res-lump)": [
    [46, "t2", "(pointer uint64)"],
    [100, "t3", "(pointer uint64)"],
    [184, "t5", "(pointer uint64)"],
    [64, "t6", "(pointer uint64)"]
  ],
  "(method 20 res-lump)": [[341, "t0", "(pointer uint128)"]],
  "(method 16 res-lump)": [
    [22, "t1", "(pointer uint64)"],
    [29, "t2", "(pointer uint64)"]
  ],
  "(method 15 res-lump)": [[132, "s5", "res-tag-pair"]],
  "(method 17 res-lump)": [[22, "s4", "(pointer pointer)"]],
  "(method 0 script-context)": [[[8, 17], "v0", "script-context"]],
  "joint-mod-wheel-callback": [[[2, 63], "s4", "joint-mod-wheel"]],
  "joint-mod-set-local-callback": [[[0, 23], "v1", "joint-mod-set-local"]],
  "joint-mod-add-local-callback": [[[2, 33], "s4", "joint-mod-add-local"]],
  "joint-mod-set-world-callback": [[[0, 23], "v1", "joint-mod-set-world"]],
  "joint-mod-blend-local-callback": [[[2, 63], "gp", "joint-mod-blend-local"]],
  "joint-mod-spinner-callback": [[[2, 63], "gp", "joint-mod-spinner"]],
  "joint-mod-blend-world-callback": [[[2, 148], "gp", "joint-mod-blend-world"]],
  "joint-mod-rotate-local-callback": [
    [[2, 16], "v1", "joint-mod-rotate-local"]
  ],
  "(method 0 collide-shape-prim-sphere)": [
    [[3, 8], "v0", "collide-shape-prim-sphere"]
  ],
  "(method 0 collide-shape-prim-mesh)": [
    [[3, 11], "v0", "collide-shape-prim-mesh"]
  ],
  "(method 0 collide-shape-prim-group)": [
    [[3, 12], "v0", "collide-shape-prim-group"]
  ],
  "(method 0 collide-shape-moving)": [[[2, 12], "v0", "collide-shape-moving"]],
  "(method 11 touching-prims-entry-pool)": [
    [[0, 8], "v1", "touching-prims-entry"],
    [8, "v1", "pointer"],
    [[9, 11], "v1", "touching-prims-entry"],
    [[1, 20], "a1", "touching-prims-entry"]
  ],
  "(method 0 touching-list)": [[[6, 9], "v0", "touching-list"]],
  "display-loop-main": [[223, "t9", "(function none)"]],
  "end-display": [
    [205, "f1", "float"],
    [205, "f0", "float"],
    [[85, 90], "v1", "dma-packet"],
    [[235, 240], "v1", "dma-packet"]
  ],
  "(method 18 res-lump)": [["_stack_", 16, "object"]],
  "(method 21 res-lump)": [
    ["_stack_", 16, "res-tag"],
    ["_stack_", 32, "res-tag"]
  ],
  "(method 8 res-lump)": [
    [258, "s0", "array"],
    // [[0, 100], "s0", "basic"],
    // [[102, 120], "s0", "basic"],
    // [[147, 150], "s0", "collide-mesh"],
    [[157, 239], "s0", "(array object)"]
    // [235, "s0", "basic"]
  ],
  "(method 0 fact-info-enemy)": [
    [[0, 196], "gp", "fact-info-enemy"],
    ["_stack_", 16, "res-tag"],
    ["_stack_", 32, "res-tag"]
  ],
  "(method 0 fact-info)": [[87, "v1", "(pointer int32)"]],
  "(method 0 fact-info-crate)": [[[0, 17], "gp", "fact-info-crate"]],
  "(method 0 fact-info-target)": [[[0, 17], "gp", "fact-info-target"]],
  "joint-channel-float-delete!": [
    [7, "a0", "pointer"],
    [7, "a1", "pointer"]
  ],
  "num-func-chan": [[7, "v1", "joint-control-channel"]],
  "(method 20 process-focusable)": [
    [15, "gp", "collide-shape-moving"],
    [31, "gp", "collide-shape"]
  ],
  "(method 10 focus)": [[19, "v1", "collide-shape"]],
  "shrubbery-login-post-texture": [
    [[13, 15], "a3", "qword"],
    [16, "a3", "pointer"],
    [24, "a3", "pointer"],
    [[17, 23], "a3", "qword"],
    [[13, 23], "a1", "qword"],
    [14, "a2", "qword"],
    [[27, 29], "a3", "qword"],
    [[27, 29], "a1", "qword"],
    [[35, 37], "a3", "qword"],
    [[35, 37], "a2", "qword"]
  ],
  "(top-level-login eye-h)": [[[69, 77], "a1", "eye-control"]],
  "entity-actor-lookup": [["_stack_", 16, "res-tag"]],
  "entity-actor-count": [["_stack_", 16, "res-tag"]],
  "(method 0 path-control)": [["_stack_", 16, "res-tag"]],
  "(method 9 actor-link-info)": [[[0, 36], "s3", "entity-actor"]],
  "(method 41 nav-mesh)": [["_stack_", 56, "float"]],
  "(method 39 nav-mesh)": [["_stack_", 56, "float"]],
  "str-load": [[[18, 44], "s2", "load-chunk-msg"]],
  "str-load-status": [
    [[18, 22], "v1", "load-chunk-msg"],
    [26, "v1", "load-chunk-msg"]
  ],
  "str-play-async": [[[7, 36], "s4", "play-chunk-msg"]],
  "str-play-stop": [[[7, 36], "s4", "play-chunk-msg"]],
  "str-play-queue": [[[7, 98], "s4", "play-chunk-msg"]],
  "str-ambient-play": [[[7, 20], "s5", "load-chunk-msg"]],
  "str-ambient-stop": [[[7, 20], "s5", "load-chunk-msg"]],
  "dgo-load-begin": [[[19, 41], "s2", "load-dgo-msg"]],
  "dgo-load-get-next": [[[14, 31], "v1", "load-dgo-msg"]],
  "dgo-load-continue": [[[5, 23], "gp", "load-dgo-msg"]],
  "dgo-load-link": [
    [7, "s4", "uint"],
    [17, "s4", "uint"],
    [55, "s4", "uint"],
    [27, "s4", "uint"],
    [37, "s4", "uint"]
  ],
  "lookup-level-info": [
    [3, "a1", "symbol"],
    [[4, 24], "a1", "level-load-info"]
  ],
  "(method 30 level-group)": [[87, "v0", "level"]],
  "(method 19 level-group)": [
    [223, "s3", "continue-point"],
    [[177, 209], "s1", "continue-point"],
    [[182, 224], "s3", "continue-point"],
    [434, "v1", "symbol"]
  ],
  "(method 18 level)": [[[82, 89], "a1", "level"]],
  "(method 19 level)": [[[45, 48], "a0", "texture-anim-array"]],
  "level-update-after-load": [
    [[123, 152], "s0", "drawable-inline-array-tfrag"],
    [[155, 158], "s0", "drawable-tree-instance-tie"],
    [365, "a1", "(pointer int32)"],
    [370, "a2", "(pointer int32)"]
  ],
  "(method 25 level)": [
    [97, "t9", "(function object none)"],
    [169, "t9", "(function object symbol none)"]
  ],
  "(method 9 level)": [[54, "t9", "(function object none)"]],
  "copy-mood-exterior": [
    [[15, 19], "a1", "(inline-array vector)"],
    [[16, 18], "v1", "(inline-array vector)"],
    [[30, 32], "v1", "(inline-array vector)"],
    [[29, 33], "a0", "(inline-array vector)"]
  ],
  "update-mood-ruins": [[[19, 46], "gp", "ruins-states"]],
  "desaturate-mood-colors": [[[20, 92], "a0", "(inline-array mood-color)"]],
  "ramdisk-load": [[[7, 12], "v1", "ramdisk-rpc-load"]],
  "(method 10 engine-sound-pers)": [[[2, 19], "v1", "sound-rpc-set-param"]],
  "check-irx-version": [[[3, 51], "gp", "sound-rpc-get-irx-version"]],
  "sound-bank-iop-store": [[[7, 11], "v1", "sound-rpc-bank-cmd"]],
  "sound-bank-iop-free": [[[7, 12], "v1", "sound-rpc-bank-cmd"]],
  "sound-bank-load": [[[7, 12], "v1", "sound-rpc-load-bank"]],
  "sound-bank-load-from-iop": [[[7, 12], "v1", "sound-rpc-load-bank"]],
  "sound-bank-load-from-ee": [[[8, 14], "v1", "sound-rpc-load-bank"]],
  "sound-bank-unload": [[[6, 11], "v1", "sound-rpc-unload-bank"]],
  "sound-music-load": [[[6, 11], "v1", "sound-rpc-load-music"]],
  "sound-music-unload": [[[3, 8], "v1", "sound-rpc-unload-music"]],
  "set-language": [[[7, 12], "v1", "sound-rpc-set-language"]],
  "sound-set-stereo-mode": [[[4, 9], "v1", "sound-rpc-set-stereo-mode"]],
  "list-sounds": [[[3, 7], "v1", "sound-rpc-list-sounds"]],
  "string->sound-name": [[[2, 18], "a1", "(pointer uint8)"]],
  "sound-set-volume": [[[3, 16], "v1", "sound-rpc-set-master-volume"]],
  "sound-set-reverb": [[[5, 25], "v1", "sound-rpc-set-reverb"]],
  "sound-set-ear-trans": [[[7, 26], "gp", "sound-rpc-set-ear-trans"]],
  "sound-play-by-name": [
    [[12, 45], "s5", "sound-rpc-play"],
    [[22, 39], "s3", "process-drawable"]
  ],
  "sound-play-by-spec": [
    [[4, 54], "s5", "sound-rpc-play"],
    [[31, 47], "s3", "process-drawable"]
  ],
  "sound-pause": [[[3, 8], "v1", "sound-rpc-pause-sound"]],
  "sound-stop": [[[3, 8], "v1", "sound-rpc-stop-sound"]],
  "sound-continue": [[[3, 8], "v1", "sound-rpc-continue-sound"]],
  "sound-group-pause": [[[3, 7], "v1", "sound-rpc-pause-group"]],
  "sound-group-stop": [[[3, 7], "v1", "sound-rpc-stop-group"]],
  "sound-group-continue": [[[3, 7], "v1", "sound-rpc-continue-group"]],
  "sound-set-flava": [[[3, 10], "v1", "sound-rpc-set-flava"]],
  "sound-set-midi-reg": [[[3, 10], "v1", "sound-rpc-set-midi-reg"]],
  "sound-set-fps": [[[3, 10], "v1", "sound-rpc-set-fps"]],
  "(method 0 ambient-sound)": [
    [121, "v1", "sound-spec"],
    [125, "v1", "sound-spec"],
    [128, "v1", "sound-spec"],
    [132, "v1", "sound-spec"],
    // [143, "v1", "sound-spec"],
    // [140, "v1", "sound-spec"],
    // [147, "v1", "sound-spec"],
    ["_stack_", 16, "sound-spec"],
    ["_stack_", 32, "sound-name"],
    ["_stack_", 48, "(pointer float)"],
    // ["_stack_", 52, "sound-play-parms"],
    ["_stack_", 64, "res-tag"]
  ],
  "(method 11 ambient-sound)": [
    [[18, 33], "s4", "process-drawable"],
    [[11, 47], "s5", "sound-rpc-set-param"]
  ],
  "(method 12 ambient-sound)": [[[7, 22], "v1", "sound-rpc-set-param"]],
  "(method 13 ambient-sound)": [[[7, 23], "v1", "sound-rpc-set-param"]],
  "loader-test-command": [[[5, 10], "v1", "sound-rpc-test-cmd"]],
  "(anon-function 1 gsound)": [[[0, 45], "gp", "(array symbol)"]],
  "sound-buffer-dump": [[[12, 39], "s3", "sound-rpc-play"]],
  "(method 12 fact-info-target)": [
    [3, "v1", "target"],
    [14, "a0", "target"]
  ],
  "(method 10 history)": [[[8, 10], "a1", "history-elt"]],
  "(method 10 history-iterator)": [[[20, 35], "a2", "history-elt"]],
  "command-get-time": [[119, "gp", "(pointer float)"]],
  "command-get-param": [[122, "gp", "(pointer float)"]],
  "command-get-entity": [[10, "gp", "process"]],
  // sprite
  "sprite-add-matrix-data": [
    [[5, 15], "a2", "dma-packet"],
    [[24, 28], "a1", "matrix"],
    [[47, 57], "a2", "dma-packet"],
    [[70, 97], "a2", "vector"],
    [[98, 113], "a1", "vector"],
    [[119, 133], "a1", "vector"]
  ],
  "sprite-add-frame-data": [[[8, 16], "a0", "dma-packet"]],
  "sprite-add-2d-chunk": [
    [[12, 20], "a0", "dma-packet"],
    [[45, 52], "a0", "dma-packet"],
    [[69, 76], "a0", "dma-packet"],
    [[80, 87], "v1", "dma-packet"],
    [65, "a3", "int"]
  ],
  "sprite-add-3d-chunk": [
    [[11, 19], "a0", "dma-packet"],
    [[44, 51], "a0", "dma-packet"],
    [[68, 75], "a0", "dma-packet"],
    [[79, 87], "v1", "dma-packet"],
    [65, "a3", "int"]
  ],
  "sprite-draw": [
    [[33, 38], "a0", "dma-packet"],
    [[41, 48], "a0", "gs-gif-tag"],
    [52, "a0", "(pointer gs-test)"],
    [54, "a0", "(pointer gs-reg64)"],
    [56, "a0", "(pointer gs-clamp)"],
    [58, "a0", "(pointer gs-reg64)"],
    [[73, 82], "a0", "dma-packet"],
    [[87, 92], "a0", "dma-packet"],
    [[111, 115], "a0", "dma-packet"],
    [[129, 133], "a0", "dma-packet"],
    [[150, 154], "a0", "dma-packet"],
    [[159, 162], "v1", "dma-packet"]
  ],
  // sprite-distort
  "sprite-init-distorter": [
    [[3, 7], "a1", "dma-packet"],
    [[13, 16], "a1", "gs-gif-tag"],
    [21, "a1", "(pointer gs-zbuf)"],
    [23, "a1", "(pointer gs-reg64)"],
    [25, "a1", "(pointer gs-tex0)"],
    [27, "a1", "(pointer gs-reg64)"],
    [29, "a1", "(pointer gs-tex1)"],
    [31, "a1", "(pointer gs-reg64)"],
    [32, "a1", "(pointer gs-miptbp)"],
    [34, "a1", "(pointer gs-reg64)"],
    [36, "a1", "(pointer gs-clamp)"],
    [38, "a1", "(pointer gs-reg64)"],
    [40, "a1", "(pointer gs-alpha)"],
    [42, "a1", "(pointer gs-reg64)"],
    [50, "a3", "uint"],
    [[53, 58], "a1", "dma-packet"]
  ],
  "sprite-draw-distorters": [
    [[73, 93], "a0", "vector"],
    [75, "v1", "vector"],
    [87, "v1", "vector"],
    [96, "v1", "vector"],
    [100, "v1", "vector"],
    [123, "a0", "(pointer int32)"],
    [128, "v1", "vector"],
    [130, "v1", "vector"],
    [136, "v1", "vector"],
    [157, "v1", "vector"],
    [[175, 192], "a1", "dma-packet"],
    [[200, 206], "a0", "dma-packet"],
    [[210, 214], "a0", "vector4w"],
    [[219, 224], "a0", "dma-packet"],
    [[252, 269], "a1", "dma-packet"],
    [[277, 281], "a1", "dma-packet"],
    [[285, 289], "a1", "vector4w"],
    [[293, 298], "v1", "dma-packet"]
  ],
  "print-game-text": [
    [225, "v1", "float"],
    [241, "v1", "float"]
  ],
  "warp-test": [[[18, 23], "v1", "dma-packet"]],
  "fx-copy-buf": [
    [[17, 22], "t3", "dma-packet"],
    [[2, 8], "a2", "dma-packet"],
    [[122, 127], "t0", "dma-packet"],
    [[24, 66], "t3", "dma-packet"]
  ],
  "(method 12 setting-control)": [[17, "s4", "connection"]],
  "(method 14 setting-control)": [[6, "v1", "connection"]],
  "(method 18 setting-control)": [[[844, 848], "a0", "process-focusable"]],
  "(method 9 cam-setting-data)": [
    [[76, 80], "v1", "connection"],
    [22, "s3", "connection"],
    [[45, 48], "s3", "connection"],
    [[56, 59], "s3", "connection"]
  ],
  "(method 9 user-setting-data)": [
    [[76, 80], "v1", "connection"],
    [[56, 59], "s3", "connection"],
    [[45, 49], "s3", "connection"],
    [22, "s3", "connection"]
  ],
  "(method 10 cam-setting-data)": [
    [[24, 31], "v1", "handle"],
    [[23, 36], "a0", "handle"],
    [44, "a3", "vector"],
    [395, "a3", "vector"],
    [404, "a3", "vector"],
    [413, "a3", "vector"],
    [424, "a3", "vector"],
    [[433, 448], "a0", "handle"],
    [[434, 441], "v1", "handle"],
    [[454, 467], "a0", "handle"],
    [[455, 462], "v1", "handle"]
  ],
  "(method 9 art)": [[9, "v1", "pointer"]],
  "(method 12 art-group)": [[12, "a0", "art-joint-anim"]],
  "(method 9 art-mesh-geo)": [
    [20, "s4", "(pointer int16)"],
    [[14, 19], "a0", "drawable"],
    [10, "v1", "(pointer art)"],
    [14, "v1", "(pointer art)"]
  ],
  "(method 9 art-joint-anim)": [[9, "v1", "pointer"]],
  "joint-control-copy!": [
    [8, "a0", "uint"],
    [8, "v1", "uint"]
  ],
  "joint-control-remap!": [
    [127, "t9", "(function joint-control joint-control-channel int object)"],
    [181, "t9", "(function joint-control joint-control-channel int object)"],
    ["_stack_", 60, "basic"]
  ],
  "flatten-joint-control-to-spr": [
    [[201, 203], "a1", "terrain-context"],
    [[131, 133], "a0", "terrain-context"],
    [[182, 184], "a1", "terrain-context"],
    [[164, 166], "a0", "terrain-context"],
    [195, "v1", "terrain-context"],
    [65, "a3", "(pointer float)"],
    [67, "a3", "(pointer float)"],
    [[18, 24], "a2", "(inline-array vector)"],
    [24, "a3", "(pointer float)"],
    [[59, 65], "a2", "(inline-array vector)"],
    [[112, 118], "a2", "(inline-array vector)"],
    [17, "a2", "int"]
  ],
  "(method 2 art-joint-anim-manager-slot)": [
    [21, "s2", "uint"],
    [21, "v1", "uint"]
  ],
  "create-interpolated2-joint-animation-frame": [
    [[48, 125], "v1", "joint-anim-frame"]
  ],
  "(method 12 art-joint-anim-manager)": [
    [15, "a0", "pointer"],
    [15, "v1", "pointer"],
    [21, "a0", "pointer"],
    [21, "v1", "pointer"]
  ],
  "(method 11 art-joint-anim-manager)": [
    [54, "v1", "uint"],
    [54, "s2", "uint"],
    [60, "s2", "uint"],
    [65, "s2", "uint"],
    [71, "s2", "uint"],
    [87, "a1", "uint"],
    [94, "a2", "uint"]
  ],
  "joint-anim-inspect-elt": [
    [[4, 15], "gp", "joint-anim-matrix"],
    [[17, 30], "gp", "joint-anim-transformq"]
  ],
  "matrix-from-control!": [
    [22, "v1", "pointer"],
    [35, "v1", "pointer"],
    [38, "v1", "pointer"],
    [65, "v1", "pointer"],
    [72, "v1", "pointer"],
    [82, "v1", "pointer"],
    [85, "v1", "pointer"],
    // [58, "v1", "matrix"],
    [[43, 49], "v1", "matrix"]
  ],
  "init-haze-vert-array": [
    [43, "a0", "cloud-vertex"],
    [44, "v1", "cloud-vertex"]
  ],
  "sky-make-sun-data": [[[7, 58], "s3", "sky-sun-data"]],
  "(anon-function 7 relocate)": [
    [3, "a0", "int"],
    [8, "a0", "int"]
  ],
  "(method 7 process)": [
    [[47, 88], "v1", "connection"],
    [[120, 124], "a0", "basic"],
    [[127, 130], "a0", "basic"]
  ],
  "(method 7 collide-shape-prim-group)": [[4, "v1", "pointer"]],
  "all-texture-tweak-adjust": [[[35, 44], "s0", "adgif-shader"]],
  "dm-float-field-tie-rvanish-func": [[[14, 45], "gp", "prototype-bucket-tie"]],
  "dm-float-field-tie-vanish-far-func": [
    [[14, 45], "gp", "prototype-bucket-tie"]
  ],
  "build-instance-list": [
    [33, "v1", "drawable-tree-instance-shrub"],
    [85, "v1", "drawable-tree-instance-tie"]
  ],
  "debug-menu-make-continue-sub-menu": [
    [5, "v1", "symbol"],
    [10, "v1", "level-load-info"],
    [13, "v1", "level-load-info"],
    [21, "v1", "continue-point"],
    [47, "v1", "continue-point"],
    [56, "v1", "continue-point"]
  ],
  "(anon-function 191 default-menu)": [
    [[30, 37], "s5", "adgif-shader"],
    [[5, 25], "s4", "texture-id"]
  ],
  "(anon-function 188 default-menu)": [
    [[3, 13], "v1", "texture-id"],
    [[20, 28], "a1", "adgif-shader"],
    [33, "v1", "texture-id"],
    [41, "v1", "adgif-shader"]
  ],
  "(anon-function 187 default-menu)": [
    [[2, 13], "v1", "texture-id"],
    [[18, 29], "a1", "adgif-shader"],
    [34, "v1", "texture-id"],
    [[42, 44], "v1", "adgif-shader"]
  ],
  "(anon-function 186 default-menu)": [
    [[3, 13], "v1", "texture-id"],
    [[20, 28], "a1", "adgif-shader"],
    [33, "v1", "texture-id"],
    [41, "v1", "adgif-shader"]
  ],
  "(anon-function 185 default-menu)": [
    [[3, 13], "v1", "texture-id"],
    [[20, 28], "a1", "adgif-shader"],
    [33, "v1", "texture-id"],
    [41, "v1", "adgif-shader"]
  ],
  "(anon-function 184 default-menu)": [
    [[3, 13], "v1", "texture-id"],
    [[20, 28], "a1", "adgif-shader"],
    [33, "v1", "texture-id"],
    [41, "v1", "adgif-shader"]
  ],
  "(anon-function 183 default-menu)": [
    [[2, 13], "v1", "texture-id"],
    [[18, 29], "a1", "adgif-shader"],
    [34, "v1", "texture-id"],
    [[42, 44], "v1", "adgif-shader"]
  ],
  "(anon-function 182 default-menu)": [
    [[3, 13], "v1", "texture-id"],
    [[20, 28], "a1", "adgif-shader"],
    [33, "v1", "texture-id"],
    [41, "v1", "adgif-shader"]
  ],
  "(anon-function 181 default-menu)": [
    [[3, 13], "v1", "texture-id"],
    [[20, 28], "a1", "adgif-shader"],
    [33, "v1", "texture-id"],
    [41, "v1", "adgif-shader"]
  ],
  "(anon-function 180 default-menu)": [
    [[3, 13], "v1", "texture-id"],
    [[20, 28], "a1", "adgif-shader"],
    [33, "v1", "texture-id"],
    [41, "v1", "adgif-shader"]
  ],
  "(anon-function 179 default-menu)": [
    [[2, 13], "v1", "texture-id"],
    [[18, 29], "a1", "adgif-shader"],
    [34, "v1", "texture-id"],
    [[42, 44], "v1", "adgif-shader"]
  ],
  "(anon-function 178 default-menu)": [
    [[3, 13], "v1", "texture-id"],
    [[20, 28], "a1", "adgif-shader"],
    [33, "v1", "texture-id"],
    [41, "v1", "adgif-shader"]
  ],
  "(anon-function 177 default-menu)": [
    [[3, 13], "v1", "texture-id"],
    [[20, 28], "a1", "adgif-shader"],
    [33, "v1", "texture-id"],
    [41, "v1", "adgif-shader"]
  ],
  "(anon-function 176 default-menu)": [
    [[3, 13], "v1", "texture-id"],
    [[20, 28], "a1", "adgif-shader"],
    [33, "v1", "texture-id"],
    [41, "v1", "adgif-shader"]
  ],
  "(anon-function 175 default-menu)": [
    [[3, 13], "v1", "texture-id"],
    [[20, 28], "a1", "adgif-shader"],
    [33, "v1", "texture-id"],
    [41, "v1", "adgif-shader"]
  ],
  "(anon-function 174 default-menu)": [
    [[3, 13], "v1", "texture-id"],
    [[20, 28], "a1", "adgif-shader"],
    [33, "v1", "texture-id"],
    [41, "v1", "adgif-shader"]
  ],
  "(anon-function 173 default-menu)": [
    [[2, 13], "v1", "texture-id"],
    [[18, 29], "a1", "adgif-shader"],
    [34, "v1", "texture-id"],
    [[42, 44], "v1", "adgif-shader"]
  ],
  "(anon-function 172 default-menu)": [
    [[2, 13], "v1", "texture-id"],
    [[18, 29], "a1", "adgif-shader"],
    [34, "v1", "texture-id"],
    [[42, 44], "v1", "adgif-shader"]
  ],
  "joint-mod-ik-callback": [
    [6, "gp", "joint-mod-ik"],
    [9, "gp", "joint-mod-ik"],
    [[1, 35], "gp", "joint-mod-ik"],
    [[1, 433], "gp", "joint-mod-ik"]
  ],
  "(method 11 joint-mod)": [
    [20, "s0", "fact-info-enemy"],
    [12, "s2", "process-drawable"]
  ],
  "joint-mod-look-at-handler": [
    [[2, 406], "gp", "joint-mod"],
    [409, "a3", "float"]
  ],
  "real-joint-mod-gun-look-at-handler": [
    [1, "v1", "joint-mod"],
    [2, "v1", "joint-mod"]
  ],
  "joint-mod-foot-rot-handler": [
    [[0, 7], "s5", "joint-mod"],
    [[36, 59], "s5", "joint-mod"],
    [[63, 97], "s5", "joint-mod"],
    [119, "s5", "joint-mod"],
    [[119, 152], "s5", "joint-mod"]
  ],
  "joint-mod-polar-look-at-guts": [
    [1, "gp", "joint-mod"],
    [[1, 334], "gp", "joint-mod"],
    [334, "gp", "joint-mod"],
    [338, "a3", "float"]
  ],
  "joint-mod-world-look-at-handler": [
    [[0, 217], "gp", "joint-mod"],
    [220, "a3", "float"]
  ],
  "joint-mod-rotate-handler": [[[2, 114], "s5", "joint-mod"]],
  "joint-mod-scale-handler": [[[1, 14], "s5", "joint-mod"]],
  "joint-mod-joint-set-handler": [[[2, 23], "s4", "joint-mod"]],
  "joint-mod-joint-set-world-handler": [[[6, 197], "s5", "joint-mod"]],
  "joint-mod-joint-set*-handler": [[[2, 39], "s5", "joint-mod"]],
  "joint-mod-joint-set*-world-handler": [[[4, 53], "s5", "joint-mod"]],
  "joint-mod-debug-draw": [[8, "a3", "float"]],
  "glst-find-node-by-name": [
    [6, "s5", "glst-named-node"],
    [7, "v1", "glst-named-node"]
  ],
  "glst-length-of-longest-name": [
    [5, "s5", "glst-named-node"],
    [6, "v1", "glst-named-node"]
  ],
  "(event time-of-day-tick)": [[10, "v1", "float"]],
  "cam-slave-get-vector-with-offset": [[[52, 61], "s3", "vector"]],
  "cam-slave-get-interp-time": [[43, "f0", "float"]],
  "cam-standard-event-handler": [
    [13, "gp", "(state camera-slave)"],
    [19, "gp", "(state camera-slave)"],
    [22, "gp", "(state camera-slave)"]
  ],
  "cam-calc-follow!": [
    [101, "f0", "float"],
    [104, "f0", "float"] // needed because the decompiler sees an int going into an FP register and assumes it's an int instead!
  ],
  "(event cam-master-active)": [
    [80, "gp", "matrix"],
    [170, "s5", "vector"],
    [275, "v1", "process"],
    [330, "a0", "camera-slave"],
    [448, "v1", "camera-slave"],
    [512, "v1", "camera-slave"],
    [542, "v1", "camera-slave"],
    [611, "a0", "vector"],
    [786, "v1", "float"],
    [789, "v1", "float"]
  ],
  "master-track-target": [
    [53, "gp", "process-focusable"],
    [100, "gp", "process-focusable"],
    [121, "gp", "process-focusable"],
    [132, "gp", "process-focusable"]
  ],
  "reset-target-tracking": [
    [14, "gp", "process-focusable"],
    [40, "gp", "process-focusable"],
    [51, "gp", "process-focusable"],
    [65, "gp", "process-focusable"],
    [86, "gp", "process-focusable"]
  ],
  "reset-follow": [[[12, 18], "a0", "process-focusable"]],
  "(code cam-pov)": [
    [15, "a1", "pov-camera"],
    [24, "a0", "pov-camera"]
  ],
  "(code cam-pov180)": [
    [15, "a1", "pov-camera"],
    [23, "v1", "pov-camera"],
    [45, "v1", "pov-camera"],
    [58, "v1", "pov-camera"],
    [80, "a1", "pov-camera"],
    [122, "v1", "vector"]
  ],
  "(code cam-pov-track)": [
    [19, "a1", "pov-camera"],
    [30, "a0", "pov-camera"]
  ],
  "cam-los-spline-collide": [
    [70, "s3", "(inline-array collide-cache-tri)"],
    [88, "s3", "(inline-array collide-cache-tri)"]
  ],
  "cam-los-collide": [
    [92, "s1", "(inline-array collide-cache-tri)"],
    [205, "s1", "(inline-array collide-cache-tri)"],
    [135, "s1", "(inline-array collide-cache-tri)"],
    [175, "s1", "(inline-array collide-cache-tri)"]
  ],
  "cam-dist-analog-input": [[32, "f0", "float"]],
  "(event cam-string)": [
    [11, "v1", "vector"],
    [[44, 72], "s5", "vector"],
    [[80, 108], "gp", "vector"],
    [141, "a0", "vector"],
    [145, "a0", "vector"],
    [174, "v1", "vector"],
    [184, "v1", "float"],
    [28, "v1", "float"],
    [31, "v1", "float"]
  ],
  "cam-draw-collide-cache": [
    [[8, 13], "gp", "(inline-array collide-cache-tri)"]
  ],
  "(event cam-combiner-active)": [
    [[103, 126], "gp", "camera-slave"],
    [[189, 235], "gp", "camera-slave"]
  ],
  "cam-collision-record-draw": [[[45, 240], "s5", "cam-collision-record"]],
  "camera-fov-frame": [
    [87, "a0", "vector4w"],
    [128, "a0", "vector4w"],
    [169, "a0", "vector4w"],
    [7, "a0", "cam-dbg-scratch"],
    [18, "a0", "cam-dbg-scratch"],
    [29, "a0", "cam-dbg-scratch"],
    [33, "a2", "cam-dbg-scratch"],
    [36, "a3", "cam-dbg-scratch"],
    [39, "t0", "cam-dbg-scratch"],
    [45, "a0", "cam-dbg-scratch"],
    [50, "a0", "cam-dbg-scratch"],
    [54, "a2", "cam-dbg-scratch"],
    [57, "a3", "cam-dbg-scratch"],
    [60, "t0", "cam-dbg-scratch"],
    [66, "a0", "cam-dbg-scratch"],
    [72, "a0", "cam-dbg-scratch"],
    [75, "a1", "cam-dbg-scratch"],
    [83, "a0", "cam-dbg-scratch"],
    [86, "a1", "cam-dbg-scratch"],
    [91, "a0", "cam-dbg-scratch"],
    [95, "a2", "cam-dbg-scratch"],
    [101, "t0", "cam-dbg-scratch"],
    [98, "a3", "cam-dbg-scratch"],
    [107, "a0", "cam-dbg-scratch"],
    [113, "a0", "cam-dbg-scratch"],
    [116, "a1", "cam-dbg-scratch"],
    [124, "a0", "cam-dbg-scratch"],
    [127, "a1", "cam-dbg-scratch"],
    [132, "a0", "cam-dbg-scratch"],
    [136, "a2", "cam-dbg-scratch"],
    [139, "a3", "cam-dbg-scratch"],
    [142, "t0", "cam-dbg-scratch"],
    [148, "a0", "cam-dbg-scratch"],
    [154, "a0", "cam-dbg-scratch"],
    [157, "a1", "cam-dbg-scratch"],
    [165, "a0", "cam-dbg-scratch"],
    [168, "a1", "cam-dbg-scratch"],
    [173, "a0", "cam-dbg-scratch"],
    [177, "a2", "cam-dbg-scratch"],
    [180, "a3", "cam-dbg-scratch"],
    [183, "t0", "cam-dbg-scratch"],
    [189, "a0", "cam-dbg-scratch"],
    [195, "a0", "cam-dbg-scratch"],
    [198, "a1", "cam-dbg-scratch"]
  ],
  "camera-sphere": [
    [[43, 49], "v1", "cam-dbg-scratch"],
    [64, "v1", "cam-dbg-scratch"],
    [80, "v1", "cam-dbg-scratch"],
    [94, "v1", "cam-dbg-scratch"],
    [109, "v1", "cam-dbg-scratch"],
    [124, "v1", "cam-dbg-scratch"],
    [138, "v1", "cam-dbg-scratch"],
    [152, "v1", "cam-dbg-scratch"],
    [156, "a0", "cam-dbg-scratch"],
    [159, "a1", "cam-dbg-scratch"],
    [164, "a0", "cam-dbg-scratch"],
    [167, "a1", "cam-dbg-scratch"]
  ],
  "camera-line-draw": [
    [36, "a0", "cam-dbg-scratch"],
    [44, "a0", "cam-dbg-scratch"],
    [2, "a2", "cam-dbg-scratch"],
    [7, "a0", "cam-dbg-scratch"],
    [14, "v1", "cam-dbg-scratch"],
    [18, "v1", "cam-dbg-scratch"],
    [22, "a0", "cam-dbg-scratch"],
    [24, "v1", "cam-dbg-scratch"],
    [29, "a0", "cam-dbg-scratch"],
    [32, "a1", "cam-dbg-scratch"],
    [36, "a0", "cam-dbg-scratch"],
    [44, "a0", "cam-dbg-scratch"]
  ],
  "camera-plot-float-func": [
    [56, "v1", "cam-dbg-scratch"],
    [64, "a0", "cam-dbg-scratch"],
    [68, "a0", "cam-dbg-scratch"],
    [105, "v1", "cam-dbg-scratch"],
    [242, "v1", "cam-dbg-scratch"],
    [21, "a0", "cam-dbg-scratch"],
    [24, "a0", "cam-dbg-scratch"],
    [27, "a0", "cam-dbg-scratch"],
    [30, "a0", "cam-dbg-scratch"],
    [51, "a0", "cam-dbg-scratch"],
    [54, "a0", "cam-dbg-scratch"],
    [56, "v1", "cam-dbg-scratch"],
    [58, "a0", "cam-dbg-scratch"],
    [64, "a0", "cam-dbg-scratch"],
    [87, "a0", "cam-dbg-scratch"],
    [97, "a0", "cam-dbg-scratch"],
    [103, "a0", "cam-dbg-scratch"],
    [105, "v1", "cam-dbg-scratch"],
    [107, "a0", "cam-dbg-scratch"],
    [111, "a0", "cam-dbg-scratch"],
    [114, "a1", "cam-dbg-scratch"],
    [119, "a0", "cam-dbg-scratch"],
    [122, "a0", "cam-dbg-scratch"],
    [128, "a0", "cam-dbg-scratch"],
    [131, "a0", "cam-dbg-scratch"],
    [135, "a0", "cam-dbg-scratch"],
    [138, "a1", "cam-dbg-scratch"],
    [142, "a0", "cam-dbg-scratch"],
    [148, "a0", "cam-dbg-scratch"],
    [154, "a0", "cam-dbg-scratch"],
    [160, "a0", "cam-dbg-scratch"],
    [164, "a0", "cam-dbg-scratch"],
    [167, "a1", "cam-dbg-scratch"],
    [171, "a0", "cam-dbg-scratch"],
    [174, "a0", "cam-dbg-scratch"],
    [177, "a0", "cam-dbg-scratch"],
    [183, "a0", "cam-dbg-scratch"],
    [187, "a0", "cam-dbg-scratch"],
    [190, "a1", "cam-dbg-scratch"],
    [197, "a0", "cam-dbg-scratch"],
    [200, "a0", "cam-dbg-scratch"],
    [206, "a0", "cam-dbg-scratch"],
    [212, "a0", "cam-dbg-scratch"],
    [216, "a0", "cam-dbg-scratch"],
    [219, "a1", "cam-dbg-scratch"],
    [223, "a0", "cam-dbg-scratch"],
    [226, "a0", "cam-dbg-scratch"],
    [238, "a0", "cam-dbg-scratch"],
    [242, "v1", "cam-dbg-scratch"],
    [244, "a0", "cam-dbg-scratch"],
    [247, "a0", "cam-dbg-scratch"],
    [266, "a0", "cam-dbg-scratch"],
    [270, "a0", "cam-dbg-scratch"],
    [273, "a1", "cam-dbg-scratch"]
  ],
  "cam-line-dma": [
    [32, "t0", "vector"],
    [36, "t0", "vector"],
    [45, "t0", "vector"],
    [50, "t0", "vector"],
    [[12, 16], "a3", "dma-packet"],
    [[22, 25], "a3", "gs-gif-tag"],
    [[33, 38], "a3", "(pointer uint128)"],
    [[46, 52], "a1", "(pointer uint128)"],
    [[60, 65], "a0", "dma-packet"],
    [[65, 74], "a0", "(pointer uint64)"],
    [[77, 80], "a0", "dma-packet"]
  ],
  "camera-line2d": [
    [4, "a2", "cam-dbg-scratch"],
    [6, "a0", "cam-dbg-scratch"],
    [10, "a0", "cam-dbg-scratch"],
    [13, "a0", "cam-dbg-scratch"],
    [14, "a1", "cam-dbg-scratch"],
    [18, "a0", "cam-dbg-scratch"],
    [20, "a1", "cam-dbg-scratch"],
    [24, "a0", "cam-dbg-scratch"],
    [27, "a0", "cam-dbg-scratch"]
  ],
  "camera-line-setup": [[2, "a0", "cam-dbg-scratch"]],
  "camera-line-rel-len": [
    [9, "a0", "cam-dbg-scratch"],
    [5, "a0", "cam-dbg-scratch"],
    [12, "a1", "cam-dbg-scratch"],
    [18, "a0", "cam-dbg-scratch"]
  ],
  "camera-line-rel": [
    [2, "a3", "cam-dbg-scratch"],
    [8, "a1", "cam-dbg-scratch"]
  ],
  "camera-bounding-box-draw": [
    [6, "a0", "cam-dbg-scratch"],
    [15, "a0", "cam-dbg-scratch"],
    [21, "v1", "cam-dbg-scratch"],
    [24, "a0", "cam-dbg-scratch"],
    [30, "v1", "cam-dbg-scratch"],
    [33, "a0", "cam-dbg-scratch"],
    [39, "v1", "cam-dbg-scratch"],
    [42, "a0", "cam-dbg-scratch"],
    [48, "v1", "cam-dbg-scratch"],
    [51, "a0", "cam-dbg-scratch"],
    [57, "v1", "cam-dbg-scratch"],
    [62, "a1", "cam-dbg-scratch"],
    [68, "a1", "cam-dbg-scratch"],
    [74, "a1", "cam-dbg-scratch"],
    [80, "a1", "cam-dbg-scratch"],
    [86, "a1", "cam-dbg-scratch"],
    [92, "a1", "cam-dbg-scratch"],
    [97, "a0", "cam-dbg-scratch"],
    [100, "a1", "cam-dbg-scratch"],
    [105, "a0", "cam-dbg-scratch"],
    [108, "a1", "cam-dbg-scratch"],
    [113, "a0", "cam-dbg-scratch"],
    [116, "a1", "cam-dbg-scratch"],
    [121, "a0", "cam-dbg-scratch"],
    [124, "a1", "cam-dbg-scratch"],
    [129, "a0", "cam-dbg-scratch"],
    [132, "a1", "cam-dbg-scratch"],
    [137, "a0", "cam-dbg-scratch"],
    [140, "a1", "cam-dbg-scratch"],
    [12, "v1", "cam-dbg-scratch"]
  ],
  "camera-cross": [
    [8, "a0", "cam-dbg-scratch"],
    [14, "a0", "cam-dbg-scratch"],
    [18, "a2", "cam-dbg-scratch"],
    [22, "a0", "cam-dbg-scratch"],
    [26, "a2", "cam-dbg-scratch"],
    [31, "a0", "cam-dbg-scratch"],
    [34, "a1", "cam-dbg-scratch"],
    [39, "a0", "cam-dbg-scratch"],
    [42, "a1", "cam-dbg-scratch"],
    [47, "a0", "cam-dbg-scratch"],
    [52, "a0", "cam-dbg-scratch"],
    [52, "a0", "cam-dbg-scratch"],
    [56, "a2", "cam-dbg-scratch"],
    [60, "a0", "cam-dbg-scratch"],
    [64, "a2", "cam-dbg-scratch"],
    [69, "a0", "cam-dbg-scratch"],
    [72, "a1", "cam-dbg-scratch"],
    [77, "a0", "cam-dbg-scratch"],
    [80, "a1", "cam-dbg-scratch"],
    [85, "a0", "cam-dbg-scratch"],
    [90, "a0", "cam-dbg-scratch"],
    [94, "a2", "cam-dbg-scratch"],
    [98, "a0", "cam-dbg-scratch"],
    [101, "a1", "cam-dbg-scratch"],
    [106, "a0", "cam-dbg-scratch"],
    [109, "a1", "cam-dbg-scratch"]
  ],
  "cam-debug-draw-tris": [
    [20, "a0", "cam-dbg-scratch"],
    [88, "a0", "cam-dbg-scratch"]
  ],
  "camera-fov-draw": [
    [16, "t2", "cam-dbg-scratch"],
    [30, "a3", "cam-dbg-scratch"],
    [43, "a0", "cam-dbg-scratch"],
    [60, "a0", "cam-dbg-scratch"],
    [63, "a1", "cam-dbg-scratch"],
    [68, "a0", "cam-dbg-scratch"],
    [71, "a1", "cam-dbg-scratch"],
    [76, "a0", "cam-dbg-scratch"],
    [79, "a1", "cam-dbg-scratch"],
    [2, "t2", "cam-dbg-scratch"],
    [13, "v1", "(pointer vector)"],
    [27, "v1", "(pointer vector)"],
    [40, "v1", "(pointer vector)"],
    [53, "v1", "(pointer vector)"]
  ],
  "cam-collision-record-save": [[[8, 56], "v1", "cam-collision-record"]],
  "(trans cam-stick)": [[157, "a0", "vector"]],
  "(method 9 darkjak-info)": [[71, "v0", "sound-rpc-set-param"]],
  "(trans idle board)": [[4, "a0", "target"]],
  "(trans hidden board)": [[4, "a0", "target"]],
  "(trans use board)": [
    [8, "a0", "target"],
    [22, "a1", "target"]
  ],
  "board-post": [
    [[3, 79], "v1", "target"],
    [38, "a0", "target"],
    [44, "a0", "target"],
    [50, "a0", "target"],
    [56, "a0", "target"],
    [62, "a0", "target"],
    [94, "v1", "target"]
  ],
  "(code use board)": [[17, "v1", "art-joint-anim"]],
  "(code idle board)": [
    [19, "v1", "art-joint-anim"],
    [37, "v1", "art-joint-anim"]
  ],
  "gun-init": [[85, "a1", "target"]],
  "gun-post": [
    [7, "a0", "target"],
    [12, "gp", "target"],
    [16, "gp", "target"],
    [22, "gp", "target"],
    [31, "gp", "target"],
    [42, "gp", "target"],
    [46, "gp", "target"],
    [57, "gp", "target"],
    [[64, 77], "gp", "target"],
    [82, "v1", "target"],
    [88, "v1", "target"],
    [94, "v1", "target"],
    [100, "v1", "target"],
    [106, "v1", "target"],
    [110, "gp", "target"],
    [121, "gp", "target"],
    [126, "gp", "target"],
    [132, "gp", "target"],
    [148, "gp", "target"],
    [169, "a0", "target"]
  ],
  "(trans hidden gun)": [[4, "a0", "target"]],
  "(code idle gun)": [[16, "v1", "art-joint-anim"]],
  "(trans idle gun)": [
    [2, "v1", "target"],
    [9, "a0", "target"],
    [20, "v1", "target"]
  ],
  "(code die gun)": [
    [13, "v1", "target"],
    [74, "v1", "target"]
  ],
  "(post use gun)": [
    [6, "gp", "target"],
    [12, "gp", "target"],
    [21, "gp", "target"],
    [29, "gp", "target"],
    [34, "gp", "target"],
    [36, "gp", "target"],
    [40, "gp", "target"],
    [57, "gp", "target"],
    [63, "gp", "target"],
    [65, "gp", "target"],
    [67, "gp", "target"],
    [71, "gp", "target"],
    [75, "gp", "target"],
    [77, "gp", "target"],
    [83, "gp", "target"],
    [91, "gp", "target"],
    [93, "gp", "target"],
    [96, "a0", "vector"],
    [99, "gp", "target"],
    [101, "gp", "target"],
    [103, "gp", "target"],
    [109, "gp", "target"],
    [114, "gp", "target"],
    [116, "gp", "target"],
    [120, "gp", "target"],
    [122, "gp", "target"],
    [127, "gp", "target"],
    [129, "gp", "target"],
    [132, "a0", "vector"],
    [136, "s6", "target"]
  ],
  "(code use gun)": [
    [7, "a0", "target"],
    [27, "v1", "art-joint-anim"],
    [87, "v1", "art-joint-anim"],
    [152, "v1", "art-joint-anim"],
    [207, "v1", "art-joint-anim"],
    [262, "v1", "art-joint-anim"],
    [312, "v1", "art-joint-anim"],
    [377, "v1", "art-joint-anim"],
    [427, "v1", "art-joint-anim"],
    [487, "v1", "art-joint-anim"],
    [547, "v1", "art-joint-anim"],
    [612, "v1", "art-joint-anim"],
    [667, "v1", "art-joint-anim"],
    [726, "s4", "target"],
    [741, "s1", "pair"],
    [753, "s4", "target"],
    [774, "s4", "target"],
    [795, "s1", "pair"],
    [801, "s4", "target"],
    [804, "s4", "target"]
  ],
  "(trans use gun)": [
    [8, "a1", "target"],
    [19, "a0", "target"],
    [23, "v1", "target"],
    [28, "v1", "target"],
    [44, "v1", "target"]
  ],
  "(method 31 gun-eject)": [
    [24, "a0", "gun"],
    [36, "v1", "gun"],
    [44, "v1", "collide-shape"]
  ],
  "(method 9 gun-info)": [
    [115, "s0", "collide-shape-prim"],
    [133, "s0", "collide-shape-prim"]
  ],
  "(method 3 collide-query)": [
    [116, "f0", "float"],
    [137, "f0", "float"]
  ],
  "emerc-vu1-initialize-chain": [
    [[19, 59], "s5", "emerc-vu1-low-mem"],
    [80, "gp", "(inline-array dma-packet)"],
    [[12, 18], "gp", "(pointer vif-tag)"]
  ],
  "emerc-vu1-init-buffer": [
    [[25, 31], "a0", "dma-packet"],
    [[37, 40], "a0", "gs-gif-tag"],
    [44, "a0", "(pointer gs-test)"],
    [46, "a0", "(pointer gs-reg64)"],
    [[49, 61], "v1", "dma-packet"]
  ],
  "sparticle-track-root-prim": [[3, "v1", "collide-shape"]],
  "(method 10 sparticle-launcher)": [[41, "gp", "(array float)"]],
  "birth-func-texture-group": [[3, "s5", "(pointer int32)"]],
  "(method 9 sparticle-launch-control)": [[22, "a2", "process-drawable"]],
  "(method 10 sparticle-launch-control)": [[42, "a3", "float"]],
  "execute-part-engine": [
    [11, "v1", "connection"],
    [137, "a3", "vector"]
  ],
  "(method 2 sparticle-cpuinfo)": [[14, "f0", "float"]],
  "sp-kill-particle": [
    [7, "a1", "uint"],
    [7, "v1", "uint"]
  ],
  "sp-orbiter": [[[78, 89], "v1", "sprite-vec-data-2d"]],
  "forall-particles-with-key-runner": [
    [32, "s3", "(inline-array sparticle-cpuinfo)"],
    [42, "s3", "(inline-array sparticle-cpuinfo)"]
  ],
  "forall-particles-runner": [
    [[19, 28], "s4", "sparticle-cpuinfo"],
    [34, "s4", "pointer"],
    [35, "s3", "pointer"]
  ],
  "sp-process-particle-system": [[14, "a1", "vector"]],
  // debug
  "add-debug-point": [
    [[35, 39], "a3", "dma-packet"],
    [[45, 48], "a3", "gs-gif-tag"],
    [[65, 69], "a3", "vector4w-2"],
    [[85, 89], "a3", "vector4w-2"],
    [[102, 106], "a3", "vector4w-2"],
    [[122, 126], "a1", "vector4w-2"],
    [[129, 148], "a0", "(pointer uint64)"],
    [[151, 154], "a0", "dma-packet"]
  ],
  "internal-draw-debug-line": [
    [[5, 224], "s5", "rgba"],
    [[27, 29], "v1", "rgba"],
    [[109, 115], "a3", "dma-packet"],
    [[118, 124], "a3", "gs-gif-tag"],
    [[232, 245], "a1", "(inline-array vector4w-2)"],
    [[107, 267], "a0", "(pointer uint64)"],
    [[268, 273], "a0", "dma-packet"]
  ],
  "internal-draw-debug-text-3d": [[[53, 56], "v1", "dma-packet"]],
  "add-debug-flat-triangle": [
    [[70, 76], "a3", "dma-packet"],
    [[79, 85], "a3", "gs-gif-tag"],
    [[108, 127], "a3", "(inline-array vector)"],
    [[68, 149], "a0", "(pointer uint64)"],
    [[150, 155], "a0", "dma-packet"]
  ],
  "add-debug-line2d": [
    [[60, 64], "a2", "dma-packet"],
    [[70, 73], "a2", "gs-gif-tag"],
    [[78, 81], "a2", "vector4w-2"],
    [[86, 89], "a2", "vector4w-2"],
    [[97, 111], "a0", "(pointer uint64)"],
    [[114, 117], "v1", "dma-packet"]
  ],
  "add-debug-rot-matrix": [
    [[9, 12], "t0", "float"],
    [[17, 20], "t0", "float"],
    [[22, 29], "t0", "float"]
  ],
  "add-debug-cspace": [[[4, 6], "a3", "float"]],
  "add-debug-points": [[[52, 57], "a3", "rgba"]],
  "debug-percent-bar": [[[44, 49], "v1", "dma-packet"]],
  "debug-pad-display": [[[72, 77], "v1", "dma-packet"]],
  "add-debug-light": [[[17, 20], "t0", "float"]],
  "drawable-frag-count": [[[14, 20], "s5", "drawable-group"]],
  "add-debug-cursor": [[[35, 40], "v1", "dma-packet"]],
  "add-boundary-shader": [
    [[6, 12], "a0", "gs-gif-tag"],
    [[14, 31], "s5", "adgif-shader"]
  ],
  // debug-sphere
  "add-debug-sphere-from-table": [
    [[38, 41], "v1", "vector"],
    [[55, 59], "s0", "(inline-array vector)"]
  ],
  "drawable-load": [[[25, 28], "s5", "drawable"]],
  "art-load": [[[13, 16], "s5", "art"]],
  "art-group-load-check": [[[43, 53], "s3", "art-group"]],
  "(method 13 art-group)": [[13, "s3", "art-joint-anim"]],
  "(method 14 art-group)": [[13, "s3", "art-joint-anim"]],
  "(method 13 gui-control)": [
    [[52, 81], "s3", "gui-connection"],
    [[202, 228], "a0", "connection"]
  ],
  "(method 21 gui-control)": [[43, "s2", "process-drawable"]],
  "(method 12 gui-control)": [
    [128, "v1", "gui-connection"],
    [214, "v1", "gui-connection"],
    [167, "s2", "process-drawable"]
  ],
  "(method 16 gui-control)": [[[10, 119], "s1", "gui-connection"]],
  "(method 17 gui-control)": [
    [[1, 262], "gp", "gui-connection"],
    [13, "v1", "gui-connection"]
  ],
  "(method 14 gui-control)": [[[5, 41], "s2", "gui-connection"]],
  "(method 15 gui-control)": [[[6, 56], "s1", "gui-connection"]],
  "(method 11 external-art-control)": [[19, "s5", "process-drawable"]],
  "ja-abort-spooled-anim": [[[3, 24], "s3", "sound-id"]],
  "(method 19 gui-control)": [
    [[32, 35], "a2", "gui-channel"],
    [113, "a2", "gui-channel"]
  ],
  "(method 9 gui-control)": [
    [110, "v0", "gui-connection"],
    [10, "v1", "gui-connection"],
    [17, "v1", "gui-connection"],
    [24, "v1", "gui-connection"],
    [131, "v1", "gui-connection"],
    [35, "v1", "gui-connection"],
    [40, "v1", "gui-connection"],
    [44, "v1", "gui-connection"],
    [14, "v1", "gui-connection"]
  ],
  "(method 10 gui-control)": [[[4, 32], "s3", "gui-connection"]],
  "(method 10 bsp-header)": [[49, "a3", "(pointer uint128)"]],
  "bsp-camera-asm": [
    [26, "v1", "pointer"],
    [[26, 63], "t1", "bsp-node"],
    [43, "t3", "uint"]
  ],
  "ja-post": [[[42, 46], "a0", "collide-shape"]],
  "display-frame-start": [
    [4, "v1", "vif-bank"],
    [9, "a0", "vif-bank"]
  ],
  "display-frame-finish": [
    [[178, 185], "a0", "dma-packet"],
    [[193, 194], "a0", "dma-packet"],
    [194, "a0", "(pointer int64)"]
  ],
  "default-end-buffer": [
    [9, "v1", "dma-bucket"],
    [[20, 28], "t1", "dma-packet"],
    [[30, 36], "t1", "gs-gif-tag"],
    [40, "t1", "(pointer gs-zbuf)"],
    [42, "t1", "(pointer gs-reg64)"],
    [43, "t1", "(pointer gs-test)"],
    [45, "t1", "(pointer gs-reg64)"],
    [47, "t1", "(pointer gs-alpha)"],
    [49, "t1", "(pointer gs-reg64)"],
    [50, "t1", "(pointer uint64)"],
    [52, "t1", "(pointer gs-reg64)"],
    [54, "t1", "(pointer gs-clamp)"],
    [56, "t1", "(pointer gs-reg64)"],
    [58, "t1", "(pointer gs-tex0)"],
    [60, "t1", "(pointer gs-reg64)"],
    [63, "t1", "(pointer gs-texa)"],
    [65, "t1", "(pointer gs-reg64)"],
    [67, "t1", "(pointer gs-texclut)"],
    [69, "t1", "(pointer gs-reg64)"],
    [71, "t1", "(pointer uint64)"],
    [73, "t1", "(pointer gs-reg64)"],
    [[79, 82], "a1", "dma-packet"],
    [85, "a1", "dma-bucket"]
  ],
  "default-init-buffer": [
    [[20, 28], "t1", "dma-packet"],
    [[30, 36], "t1", "gs-gif-tag"],
    [40, "t1", "(pointer gs-zbuf)"],
    [42, "t1", "(pointer gs-reg64)"],
    [43, "t1", "(pointer gs-test)"],
    [45, "t1", "(pointer gs-reg64)"],
    [47, "t1", "(pointer gs-alpha)"],
    [49, "t1", "(pointer gs-reg64)"],
    [50, "t1", "(pointer uint64)"],
    [52, "t1", "(pointer gs-reg64)"],
    [54, "t1", "(pointer gs-clamp)"],
    [56, "t1", "(pointer gs-reg64)"],
    [58, "t1", "(pointer gs-tex0)"],
    [60, "t1", "(pointer gs-reg64)"],
    [63, "t1", "(pointer gs-texa)"],
    [65, "t1", "(pointer gs-reg64)"],
    [67, "t1", "(pointer gs-texclut)"],
    [69, "t1", "(pointer gs-reg64)"],
    [71, "t1", "(pointer uint64)"],
    [73, "t1", "(pointer gs-reg64)"],
    [[82, 85], "a1", "dma-packet"]
    //[85, "a1", "dma-bucket"]
  ],
  "update-mood-vinroom": [[[16, 140], "gp", "(pointer float)"]],
  "update-mood-hiphog": [[[26, 458], "s5", "hiphog-states"]],
  "update-mood-sewer": [[[25, 149], "s4", "sewer-states"]],
  "update-mood-oracle": [[[17, 134], "s5", "oracle-states"]],
  "(exit close com-airlock)": [
    [[4, 18], "v1", "sound-rpc-set-param"],
    [[24, 38], "v1", "sound-rpc-set-param"]
  ],
  "(trans close com-airlock)": [[[52, 66], "v1", "sound-rpc-set-param"]],
  "init-mood-hiphog": [[[0, 239], "gp", "hiphog-states"]],
  "init-mood-sewer": [[[0, 20], "gp", "sewer-states"]],
  "set-sewer-lights-flag!": [[[9, 17], "v1", "sewer-states"]],
  "set-sewer-turret-flash!": [[[8, 11], "v1", "sewer-states"]],
  "set-sewesc-explosion!": [[[8, 11], "v1", "sewer-states"]],
  "init-mood-oracle": [[[0, 7], "v1", "oracle-states"]],
  "set-oracle-purple-flag!": [[9, "v1", "oracle-states"]],
  "init-mood-tombc": [[[1, 4], "v1", "tombc-states"]],
  "set-tombc-electricity-scale!": [[[9, 11], "v1", "tombc-states"]],
  "set-tombboss-gem-light!": [[[9, 11], "v1", "tombboss-states"]],
  "init-mood-fordumpa": [[[1, 3], "v1", "fordumpa-states"]],
  "update-mood-fordumpa": [[[44, 67], "s5", "fordumpa-states"]],
  "set-fordumpa-turret-flash!": [[[9, 13], "v1", "fordumpa-states"]],
  "set-fordumpa-electricity-scale!": [[[9, 11], "v1", "fordumpa-states"]],
  "init-mood-fordumpc": [[1, "v1", "fordumpc-states"]],
  "set-fordumpc-light-flag!": [[9, "v1", "fordumpc-states"]],
  "init-mood-forresca": [[[1, 7], "v1", "forresca-states"]],
  "set-forresca-electricity-scale!": [[12, "v1", "forresca-states"]],
  "init-mood-forrescb": [[[1, 7], "v1", "forrescb-states"]],
  "update-mood-forrescb": [[[17, 60], "gp", "forrescb-states"]],
  "set-forrescb-turret-flash!": [[13, "v1", "forrescb-states"]],
  "set-forrescb-electricity-scale!": [[12, "v1", "forrescb-states"]],
  "init-mood-prison": [[[1, 4], "v1", "prison-states"]],
  "update-mood-prison": [[[17, 105], "gp", "prison-states"]],
  "set-prison-torture-flag!": [[9, "v1", "prison-states"]],
  "update-under-lights": [[[1, 5], "v1", "under-states"]],
  "update-mood-under": [[[16, 112], "gp", "under-states"]],
  "set-under-laser!": [
    [10, "v1", "under-states"],
    [21, "v1", "under-states"]
  ],
  "set-under-fog-interp!": [
    [21, "v1", "under-states"],
    [10, "v1", "under-states"]
  ],
  "init-mood-dig1": [[2, "v1", "dig1-states"]],
  "update-mood-dig1": [
    [[15, 135], "gp", "dig1-states"],
    [28, "v1", "float"],
    [56, "v1", "float"]
  ],
  "set-dig1-explosion!": [[10, "v1", "dig1-states"]],
  "update-mood-vortex": [[[10, 299], "gp", "vortex-states"]],
  "set-vortex-flash!": [
    [22, "v1", "vortex-states"],
    [10, "v1", "vortex-states"]
  ],
  "set-vortex-white!": [
    [23, "v1", "vortex-states"],
    [11, "v1", "vortex-states"],
    [9, "v1", "vortex-states"],
    [21, "v1", "vortex-states"]
  ],
  "update-mood-nestb": [[[25, 99], "gp", "nestb-states"]],
  "set-nestb-purple!": [[10, "v1", "nestb-states"]],
  "get-nestb-purple": [[8, "v1", "nestb-states"]],
  "init-mood-consiteb": [[[0, 5], "v1", "consiteb-states"]],
  "update-mood-consiteb": [[[22, 117], "gp", "consiteb-states"]],
  "init-mood-castle": [[3, "v1", "castle-states"]],
  "update-mood-castle": [[[13, 109], "s5", "castle-states"]],
  "set-castle-electricity-scale!": [[10, "v1", "castle-states"]],
  "init-mood-ruins": [[[1, 22], "gp", "ruins-states"]],
  "init-mood-strip": [[[0, 22], "gp", "strip-states"]],
  "update-mood-strip": [[[22, 79], "s4", "strip-states"]],
  "init-mood-ctysluma": [[[0, 29], "gp", "ctysluma-states"]],
  "update-mood-ctysluma": [[[23, 81], "gp", "ctysluma-states"]],
  "update-mood-ctyslumb": [[[19, 58], "s5", "ctyslumb-states"]],
  "init-mood-ctyslumc": [[[0, 22], "gp", "ctyslumc-states"]],
  "update-mood-ctyslumc": [[[19, 46], "gp", "ctyslumc-states"]],
  "init-mood-ctyport": [[[1, 11], "gp", "ctyport-states"]],
  "init-mood-ctyport-no-part": [[1, "v1", "ctyport-states"]],
  "update-mood-ctyport": [[[23, 70], "s5", "ctyport-states"]],
  "update-mood-ctymarkb": [[[23, 76], "gp", "ctymarkb-states"]],
  "init-mood-palcab": [[3, "v1", "palcab-states"]],
  "update-mood-palcab": [[[23, 53], "s4", "palcab-states"]],
  "set-palcab-turret-flash!": [[10, "v1", "palcab-states"]],
  "update-mood-stadiumb": [[[22, 61], "gp", "stadiumb-states"]],
  "init-mood-mountain": [[[0, 77], "gp", "mountain-states"]],
  "update-mood-mountain": [[[19, 83], "gp", "mountain-states"]],
  "init-mood-atoll": [[2, "v1", "atoll-states"]],
  "update-mood-atoll": [[[19, 48], "s4", "atoll-states"]],
  "set-atoll-explosion!": [[10, "v1", "atoll-states"]],
  "init-mood-drill": [[1, "v1", "drill-states"]],
  "update-mood-drill": [[[22, 121], "gp", "drill-states"]],
  "set-drill-fire-floor!": [
    [9, "v1", "drill-states"],
    [19, "v1", "drill-states"]
  ],
  "set-drill-electricity-scale!": [
    [12, "v1", "drill-states"],
    [25, "v1", "drill-states"]
  ],
  "init-mood-drillb": [[1, "v1", "drillb-states"]],
  "update-mood-drillb": [[[17, 93], "gp", "drillb-states"]],
  "update-mood-casboss": [[[22, 46], "s4", "casboss-states"]],
  "set-casboss-explosion!": [[10, "v1", "casboss-states"]],
  "update-mood-caspad": [[[19, 77], "gp", "caspad-states"]],
  "init-mood-palroof": [[[0, 7], "v1", "palroof-states"]],
  "set-palroof-electricity-scale!": [[12, "v1", "palroof-states"]],
  "update-mood-palent": [[[18, 43], "s5", "palent-states"]],
  "set-palent-turret-flash!": [[13, "v1", "palent-states"]],
  "init-mood-nest": [[1, "v1", "nest-states"]],
  "update-mood-nest": [[[21, 72], "s5", "nest-states"]],
  "set-nest-green-flag!": [[9, "v1", "nest-states"]],
  "init-mood-village1": [[[0, 4], "v1", "village1-states"]],
  "update-mood-village1": [[[21, 66], "gp", "village1-states"]],
  "clear-village1-interp!": [[[9, 11], "v1", "village1-states"]],
  "set-village1-interp!": [[9, "v1", "village1-states"]],
  "update-mood-consite": [[[84, 110], "s4", "consite-states"]],
  "set-consite-flash!": [[10, "v1", "consite-states"]],
  "update-mood-mincan": [[[18, 22], "v1", "mincan-states"]],
  "set-mincan-beam!": [[13, "v1", "mincan-states"]],
  "copy-mood-exterior-ambi": [
    [[12, 16], "a2", "mood-context"],
    [[13, 16], "v1", "mood-context"]
  ],
  "update-mood-light": [[[6, 144], "gp", "light-state"]],
  "update-mood-lava": [[[6, 36], "gp", "lava-state"]],
  "update-mood-flicker": [[[1, 58], "gp", "flicker-state"]],
  "update-mood-florescent": [[[1, 48], "gp", "florescent-state"]],
  "update-mood-electricity": [[[3, 19], "gp", "electricity-state"]],
  "update-mood-pulse": [[[5, 27], "gp", "pulse-state"]],
  "update-mood-strobe": [[[2, 42], "gp", "strobe-state"]],
  "update-mood-flames": [[[5, 102], "gp", "flames-state"]],
  "(method 9 mood-control)": [[636, "v0", "sound-rpc-set-param"]],
  "(method 27 com-airlock)": [[35, "v1", "(array string)"]],
  "(code close com-airlock)": [
    [190, "v0", "sound-rpc-set-param"],
    [297, "v0", "sound-rpc-set-param"],
    [389, "v0", "sound-rpc-set-param"]
  ],
  "(code open com-airlock)": [
    [117, "v0", "sound-rpc-set-param"],
    [226, "v0", "sound-rpc-set-param"],
    [420, "v0", "sound-rpc-set-param"],
    [440, "v0", "sound-rpc-set-param"]
  ],
<<<<<<< HEAD
  "(method 18 grid-hash)": [
    [42, "a0", "(pointer grid-hash-word)"],
    [44, "t4", "(pointer grid-hash-word)"],
    [46, "t6", "(pointer grid-hash-word)"]
  ],
  "(method 19 grid-hash)": [[46, "t6", "(pointer uint8)"]],
  "(method 15 sphere-hash)": [[5, "v0", "(function grid-hash none)"]],
  "(method 32 sphere-hash)": [[107, "v1", "float"]],
  "(method 0 carry-info)": [[42, "s5", "collide-shape"]],
  "(method 13 carry-info)": [
    [14, "v1", "handle"],
    [22, "v0", "carry-info"],
    [11, "v1", "handle"]
  ],
  "(method 12 carry-info)": [
    [27, "s4", "collide-shape"],
    [46, "a0", "process-drawable"],
    [47, "v1", "collide-shape"],
    [52, "a1", "process-drawable"],
    [53, "a0", "collide-shape"],
    [59, "a1", "process-drawable"],
    [60, "a0", "collide-shape"]
  ],
  "(method 11 carry-info)": [
    [43, "s4", "collide-shape"],
    [211, "a0", "process-drawable"],
    [212, "v1", "collide-shape"],
    [218, "a2", "process-drawable"],
    [225, "a1", "process-drawable"],
    [231, "a0", "process-drawable"],
    [232, "v1", "collide-shape"],
    [10, "v1", "handle"],
    [20, "v1", "handle"],
    [219, "a1", "collide-shape"],
    [226, "a0", "collide-shape"]
  ],
  "(method 14 carry-info)": [
    [45, "s2", "collide-shape"],
    [158, "a0", "process-drawable"],
    [159, "v1", "collide-shape"],
    [165, "a2", "process-drawable"],
    [172, "a1", "process-drawable"],
    [178, "a0", "process-drawable"],
    [179, "v1", "collide-shape"],
    [12, "v1", "handle"],
    [22, "v1", "handle"],
    [166, "a1", "collide-shape"],
    [173, "a0", "collide-shape"]
  ],
  "(method 16 carry-info)": [[22, "v0", "carry-info"]],
  "(event idle task-arrow)": [[6, "a0", "vector"]],
  "projectile-init-by-other": [[113, "v1", "process-drawable"]],
  "(method 35 projectile)": [[5, "a1", "projectile"]],
  "target-gun-fire-blue": [[71, "a0", "projectile"]],
  "(method 24 gun-blue-shot)": [[15, "s5", "projectile"]],
  "target-gun-fire-yellow": [[28, "a0", "projectile"]],
  "target-gun-fire-red": [
    [150, "v1", "process-drawable"],
    [194, "v1", "process-drawable"],
    [197, "v1", "process-drawable"],
    [200, "v1", "process-drawable"]
  ],
  "(method 26 gun-red-shot)": [
    [43, "a0", "connection"],
    [44, "a0", "collide-shape"],
    [92, "a0", "connection"],
    [93, "a0", "collide-shape"]
  ],
  "gun-red-shot-init-by-other": [[89, "v1", "process-drawable"]],
  "(method 23 gun-red-shot)": [[10, "s4", "process-focusable"]],
  "target-gun-fire-dark": [[30, "a0", "projectile"]],
  "process-drawable-shock-effect-bullseye": [[88, "a0", "lightning-tracker"]],
  "projectile-update-velocity-space-wars": [
    [59, "a0", "process-drawable"],
    [60, "a0", "collide-shape"]
  ],
  "cshape-reaction-blue-shot": [[15, "v1", "gun-blue-shot"]],
=======
  "build-conversions": [
    [23, "v1", "fact-info-target"],
    [29, "v1", "fact-info-target"]
  ],
  "target-real-post": [
    [97, "f28", "float"]
  ],
  "target-compute-pole": [
    [12, "s2", "swingpole"],
    [20, "s2", "swingpole"],
    [23, "s2", "swingpole"],
    [33, "s2", "swingpole"],
    [36, "s2", "swingpole"],
    [99, "s2", "swingpole"],
    [122, "s2", "swingpole"]
  ],
  "tobot-start": [
    [26, "s5", "target"]
  ],
  "(method 10 target)": [
    [28, "t9", "(function target none)"]
  ],
  "target-compute-edge": [
    [48, "a0", "process-drawable"]
  ],
  "target-compute-edge-rider": [
    [48, "a0", "process-drawable"]
  ],
  "target-update-ik": [
    [288, "f30", "float"]
  ],
>>>>>>> 7baf253a
  // placeholder
  "placeholder-do-not-add-below": []
}<|MERGE_RESOLUTION|>--- conflicted
+++ resolved
@@ -1743,7 +1743,37 @@
     [420, "v0", "sound-rpc-set-param"],
     [440, "v0", "sound-rpc-set-param"]
   ],
-<<<<<<< HEAD
+  "build-conversions": [
+    [23, "v1", "fact-info-target"],
+    [29, "v1", "fact-info-target"]
+  ],
+  "target-real-post": [
+    [97, "f28", "float"]
+  ],
+  "target-compute-pole": [
+    [12, "s2", "swingpole"],
+    [20, "s2", "swingpole"],
+    [23, "s2", "swingpole"],
+    [33, "s2", "swingpole"],
+    [36, "s2", "swingpole"],
+    [99, "s2", "swingpole"],
+    [122, "s2", "swingpole"]
+  ],
+  "tobot-start": [
+    [26, "s5", "target"]
+  ],
+  "(method 10 target)": [
+    [28, "t9", "(function target none)"]
+  ],
+  "target-compute-edge": [
+    [48, "a0", "process-drawable"]
+  ],
+  "target-compute-edge-rider": [
+    [48, "a0", "process-drawable"]
+  ],
+  "target-update-ik": [
+    [288, "f30", "float"]
+  ],
   "(method 18 grid-hash)": [
     [42, "a0", "(pointer grid-hash-word)"],
     [44, "t4", "(pointer grid-hash-word)"],
@@ -1821,39 +1851,6 @@
     [60, "a0", "collide-shape"]
   ],
   "cshape-reaction-blue-shot": [[15, "v1", "gun-blue-shot"]],
-=======
-  "build-conversions": [
-    [23, "v1", "fact-info-target"],
-    [29, "v1", "fact-info-target"]
-  ],
-  "target-real-post": [
-    [97, "f28", "float"]
-  ],
-  "target-compute-pole": [
-    [12, "s2", "swingpole"],
-    [20, "s2", "swingpole"],
-    [23, "s2", "swingpole"],
-    [33, "s2", "swingpole"],
-    [36, "s2", "swingpole"],
-    [99, "s2", "swingpole"],
-    [122, "s2", "swingpole"]
-  ],
-  "tobot-start": [
-    [26, "s5", "target"]
-  ],
-  "(method 10 target)": [
-    [28, "t9", "(function target none)"]
-  ],
-  "target-compute-edge": [
-    [48, "a0", "process-drawable"]
-  ],
-  "target-compute-edge-rider": [
-    [48, "a0", "process-drawable"]
-  ],
-  "target-update-ik": [
-    [288, "f30", "float"]
-  ],
->>>>>>> 7baf253a
   // placeholder
   "placeholder-do-not-add-below": []
 }