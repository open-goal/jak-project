{
  // auto find-parent-method possible
  "(method 3 entity-actor)": [[7, "t9", "(function entity entity)"]],
  "(method 3 entity)": [[7, "t9", "(function entity entity)"]],
  //
  "(method 2 array)": [
    [23, "gp", "(array int32)"],
    [43, "gp", "(array uint32)"],
    [63, "gp", "(array int64)"],
    [83, "gp", "(array uint64)"],
    [102, "gp", "(array int8)"],
    [121, "gp", "(array uint8)"],
    [141, "gp", "(array int16)"],
    [161, "gp", "(array uint16)"],
    [186, "gp", "(array uint128)"],
    [204, "gp", "(array int32)"],
    [223, "gp", "(array float)"],
    [232, "gp", "(array float)"],
    [249, "gp", "(array basic)"],
    [258, "gp", "(array basic)"]
  ],
  "(method 3 array)": [
    [51, "gp", "(array int32)"],
    [69, "gp", "(array uint32)"],
    [87, "gp", "(array int64)"],
    [105, "gp", "(array uint64)"],
    [122, "gp", "(array int8)"],
    [139, "gp", "(array int8)"],
    [157, "gp", "(array int16)"],
    [175, "gp", "(array uint16)"],
    [198, "gp", "(array uint128)"],
    [214, "gp", "(array int32)"],
    [233, "gp", "(array float)"],
    [250, "gp", "(array basic)"]
  ],
  "(method 0 cpu-thread)": [[[0, 28], "v0", "cpu-thread"]],
  "(method 0 process)": [
    [11, "a0", "int"],
    [[12, 45], "v0", "process"]
  ],
  "inspect-process-heap": [
    [[4, 11], "s5", "basic"],
    [17, "s5", "pointer"]
  ],
  "(method 14 dead-pool)": [
    [[24, 25], "v1", "(pointer process)"],
    [[30, 39], "s4", "(pointer process)"]
  ],
  "(method 24 dead-pool-heap)": [
    [5, "v1", "pointer"],
    [13, "a0", "pointer"],
    [25, "v1", "pointer"]
  ],
  "method-state": [[12, "a2", "state"]],
  "(method 9 process)": [[[46, 49], "s5", "process"]],
  "(method 10 process)": [[[24, 30], "s4", "protect-frame"]],
  "(method 0 protect-frame)": [
    [0, "a0", "int"],
    [[1, 8], "v0", "protect-frame"]
  ],
  "string-cat-to-last-char": [
    [3, "s5", "(pointer uint8)"],
    [4, "s5", "string"]
  ],
  "enter-state": [
    [68, "s0", "protect-frame"],
    [101, "t9", "(function object object object object object object none)"]
  ],
  "send-event-function": [[[7, 15], "a0", "process"]],
  // MATH
  "logf": [
    [12, "f0", "float"],
    [12, "f1", "float"],
    [19, "f0", "float"],
    [19, "f1", "float"]
  ],
  "log2f": [
    [12, "f0", "float"],
    [12, "f1", "float"],
    [19, "f0", "float"],
    [19, "f1", "float"]
  ],
  "cube-root": [
    [17, "f0", "float"],
    [17, "f1", "float"],
    [18, "f0", "float"],
    [18, "f1", "float"],
    [[23, 32], "f0", "float"]
  ],
  // Quaternion
  "quaternion-look-at!": [[15, "v1", "vector"]],
  "vector-x-quaternion!": [[10, "v1", "(pointer uint128)"]],
  "vector-y-quaternion!": [[10, "v1", "(pointer uint128)"]],
  "vector-z-quaternion!": [[10, "v1", "(pointer uint128)"]],
  "dma-buffer-add-vu-function": [[[9, 33], "t2", "dma-packet"]],
  "dma-buffer-add-buckets": [
    [[1, 4], "v1", "dma-bucket"],
    [5, "v1", "pointer"],
    [[9, 11], "v1", "dma-bucket"],
    [11, "v1", "pointer"]
  ],
  "dma-buffer-patch-buckets": [
    [[6, 8], "a0", "(inline-array dma-bucket)"],
    [8, "a3", "pointer"],
    [14, "a0", "(inline-array dma-bucket)"],
    [3, "a0", "(inline-array dma-bucket)"],
    [36, "a0", "(inline-array dma-bucket)"],
    [10, "a0", "(inline-array dma-bucket)"],
    [18, "a0", "(inline-array dma-bucket)"],
    [[29, 33], "a0", "dma-packet"],
    [34, "a0", "(inline-array dma-bucket)"]
  ],
  "dma-bucket-insert-tag": [
    [[2, 6], "v1", "dma-bucket"],
    [3, "a0", "dma-bucket"]
  ],
  "disasm-vif-details": [
    [[62, 94], "s3", "(pointer uint32)"],
    [[98, 130], "s3", "(pointer uint16)"],
    [[134, 164], "s3", "(pointer uint32)"],
    [[168, 198], "s3", "(pointer uint16)"],
    [[202, 225], "s3", "(pointer uint16)"]
  ],
  "disasm-vif-tag": [
    [[81, 85], "t1", "vif-stcycl-imm"],
    [242, "a0", "vif-unpack-imm"]
  ],
  "disasm-dma-list": [
    [25, "v1", "dma-tag"],
    [153, "v1", "dma-packet"],
    [189, "v1", "dma-packet"],
    [229, "v1", "dma-packet"],
    [258, "v1", "dma-packet"],
    [302, "v1", "dma-packet"],
    [308, "v1", "dma-packet"],
    [152, "v1", "(pointer uint64)"],
    [167, "v1", "(pointer uint64)"],
    [176, "v1", "(pointer uint64)"],
    [198, "v1", "(pointer uint64)"],
    [207, "v1", "(pointer uint64)"],
    [238, "v1", "(pointer uint64)"],
    [247, "v1", "(pointer uint64)"],
    [282, "v1", "(pointer uint64)"],
    [291, "v1", "(pointer uint64)"],
    [324, "v1", "(pointer uint64)"],
    [334, "v1", "(pointer uint64)"]
  ],
  "calculate-basis-functions-vector!": [
    [[8, 20], "v1", "(pointer float)"],
    [[0, 60], "f1", "float"]
  ],
  "curve-evaluate!": [[62, "s5", "pointer"]],
  "vector4-array-add!": [
    [11, "s5", "(inline-array vector4)"],
    [12, "s4", "(inline-array vector4)"],
    [13, "gp", "(inline-array vector4)"]
  ],
  "vector4-array-sub!": [
    [11, "s5", "(inline-array vector4)"],
    [12, "s4", "(inline-array vector4)"],
    [13, "gp", "(inline-array vector4)"]
  ],
  "vector4-array-mul!": [
    [11, "s5", "(inline-array vector4)"],
    [12, "s4", "(inline-array vector4)"],
    [13, "gp", "(inline-array vector4)"]
  ],
  "vector4-array-scale!": [
    [11, "s5", "(inline-array vector4)"],
    [12, "gp", "(inline-array vector4)"]
  ],
  "vector4-array-madd!": [
    [13, "s5", "(inline-array vector4)"],
    [14, "s4", "(inline-array vector4)"],
    [15, "gp", "(inline-array vector4)"]
  ],
  "vector4-array-msub!": [
    [13, "s5", "(inline-array vector4)"],
    [14, "s4", "(inline-array vector4)"],
    [15, "gp", "(inline-array vector4)"]
  ],
  "vector4-array-lerp!": [
    [13, "s5", "(inline-array vector4)"],
    [14, "s4", "(inline-array vector4)"],
    [15, "gp", "(inline-array vector4)"]
  ],
  "vector-segment-distance-point!": [[[21, 30], "f1", "float"]],
  "(method 10 profile-array)": [
    [[6, 10], "a0", "dma-packet"],
    [[16, 19], "a0", "gs-gif-tag"],
    [24, "a0", "(pointer gs-alpha)"],
    [26, "a0", "(pointer gs-reg64)"],
    [28, "a0", "(pointer gs-zbuf)"],
    [30, "a0", "(pointer gs-reg64)"],
    [32, "a0", "(pointer gs-test)"],
    [34, "a0", "(pointer gs-reg64)"],
    [35, "a0", "(pointer uint64)"],
    [37, "a0", "(pointer gs-reg64)"],
    [39, "a0", "(pointer gs-clamp)"],
    [41, "a0", "(pointer gs-reg64)"],
    [43, "a0", "(pointer gs-tex1)"],
    [45, "a0", "(pointer gs-reg64)"],
    [48, "a0", "(pointer gs-texa)"],
    [50, "a0", "(pointer gs-reg64)"],
    [52, "a0", "(pointer gs-texclut)"],
    [54, "a0", "(pointer gs-reg64)"],
    [56, "a0", "(pointer uint64)"],
    [58, "a0", "(pointer gs-reg64)"],
    [[69, 73], "a0", "(pointer uint128)"],
    [[73, 82], "a1", "vector4w"],
    [[82, 89], "a1", "vector4w"],
    [[90, 96], "a0", "vector4w"],
    [[113, 117], "a1", "(pointer uint128)"],
    [[117, 126], "a2", "vector4w"],
    [[126, 136], "a2", "vector4w"],
    [[137, 149], "a1", "vector4w"],
    [[187, 191], "t2", "(pointer int128)"],
    [[191, 225], "t4", "vector4w"],
    [[225, 231], "a2", "vector4w"],
    [[231, 237], "a2", "vector4w"]
  ],
  "draw-sprite2d-xy": [
    [[35, 39], "t0", "dma-packet"],
    [[45, 48], "t0", "gs-gif-tag"],
    [53, "t0", "(pointer gs-prim)"],
    [55, "t0", "(pointer gs-rgbaq)"],
    [66, "t0", "(pointer gs-xyzf)"],
    [87, "t0", "(pointer gs-xyzf)"],
    [[96, 108], "v1", "(pointer uint64)"]
  ],
  "draw-sprite2d-xy-absolute": [
    [[6, 10], "t3", "dma-packet"],
    [[16, 19], "t3", "gs-gif-tag"],
    [24, "t3", "(pointer gs-prim)"],
    [25, "t3", "(pointer gs-rgbaq)"],
    [36, "t3", "(pointer gs-xyzf)"],
    [49, "t3", "(pointer gs-xyzf)"],
    [[62, 69], "v1", "(pointer uint64)"]
  ],
  "draw-quad2d": [
    [[18, 22], "t2", "dma-packet"],
    [[28, 31], "t2", "gs-gif-tag"],
    [36, "t2", "(pointer gs-prim)"],
    [38, "t2", "(pointer gs-rgbaq)"],
    [46, "t2", "(pointer gs-xyzf)"],
    [48, "t2", "(pointer gs-rgbaq)"],
    [61, "t2", "(pointer gs-xyzf)"],
    [63, "t2", "(pointer gs-rgbaq)"],
    [76, "t2", "(pointer gs-xyzf)"],
    [78, "t2", "(pointer gs-rgbaq)"],
    [96, "t2", "(pointer gs-xyzf)"],
    [97, "t2", "(pointer uint64)"],
    [[110, 117], "v1", "(pointer uint64)"]
  ],
  "set-display-gs-state": [
    [[3, 10], "t3", "dma-packet"],
    [[13, 19], "t3", "gs-gif-tag"],
    [30, "t3", "(pointer gs-scissor)"],
    [32, "t3", "(pointer gs-reg64)"],
    [33, "t3", "(pointer gs-xy-offset)"],
    [35, "t3", "(pointer gs-reg64)"],
    [46, "t3", "(pointer gs-frame)"],
    [48, "t3", "(pointer gs-reg64)"],
    [50, "t3", "(pointer gs-test)"],
    [52, "t3", "(pointer gs-reg64)"],
    [54, "t3", "(pointer gs-texa)"],
    [56, "t3", "(pointer gs-reg64)"],
    [58, "t3", "(pointer gs-zbuf)"],
    [60, "t3", "(pointer gs-reg64)"],
    [61, "t3", "(pointer uint64)"],
    [63, "t3", "(pointer gs-reg64)"]
  ],
  "set-display-gs-state-offset": [
    [[3, 10], "t5", "dma-packet"],
    [[13, 19], "t5", "gs-gif-tag"],
    [30, "t5", "(pointer gs-scissor)"],
    [32, "t5", "(pointer gs-reg64)"],
    [40, "t5", "(pointer gs-xy-offset)"],
    [42, "t5", "(pointer gs-reg64)"],
    [53, "t5", "(pointer gs-frame)"],
    [55, "t5", "(pointer gs-reg64)"],
    [57, "t5", "(pointer gs-test)"],
    [59, "t5", "(pointer gs-reg64)"],
    [61, "t5", "(pointer gs-texa)"],
    [63, "t5", "(pointer gs-reg64)"],
    [65, "t5", "(pointer gs-zbuf)"],
    [67, "t5", "(pointer gs-reg64)"],
    [68, "t5", "(pointer uint64)"],
    [70, "t5", "(pointer gs-reg64)"]
  ],
  "reset-display-gs-state": [
    [[3, 8], "a2", "dma-packet"],
    [[14, 17], "a2", "gs-gif-tag"],
    [22, "a1", "(pointer gs-scissor)"],
    [24, "a1", "(pointer gs-reg64)"],
    [26, "a1", "(pointer gs-xy-offset)"],
    [28, "a1", "(pointer gs-reg64)"],
    [30, "a1", "(pointer gs-frame)"],
    [32, "a1", "(pointer gs-reg64)"],
    [34, "a1", "(pointer gs-test)"],
    [36, "a1", "(pointer gs-reg64)"],
    [39, "a1", "(pointer gs-texa)"],
    [41, "a1", "(pointer gs-reg64)"],
    [43, "a1", "(pointer gs-zbuf)"],
    [45, "a1", "(pointer gs-reg64)"],
    [46, "a1", "(pointer uint64)"],
    [48, "a1", "(pointer gs-reg64)"]
  ],
  "(method 3 connection-pers)": [[97, "f0", "float"]],
  "(method 9 connection)": [[8, "a0", "pointer"]],
  "(method 10 connection)": [[8, "a0", "pointer"]],
  "(method 11 connection)": [[5, "a1", "pointer"]],
  "(method 0 engine)": [
    [44, "v1", "pointer"],
    [47, "v1", "pointer"],
    [53, "v1", "connectable"],
    [65, "v1", "connectable"]
  ],
  "(method 12 engine)": [
    [[5, 18], "s4", "connection"],
    [13, "t9", "(function object object object object object)"]
  ],
  "(method 13 engine)": [
    [[5, 28], "s4", "connection"],
    [13, "t9", "(function object object object object object)"]
  ],
  "(method 15 engine)": [[[0, 36], "v1", "connection"]],
  "(method 19 engine)": [[8, "a0", "connection"]],
  "(method 20 engine)": [[8, "a0", "connection"]],
  "(method 21 engine)": [[8, "a0", "connection"]],
  "(method 0 engine-pers)": [
    [32, "v1", "pointer"],
    [23, "v1", "pointer"],
    [26, "v1", "pointer"],
    [24, "v1", "(pointer pointer)"]
  ],
  "(method 3 connection-minimap)": [[97, "f0", "float"]],
  "dma-buffer-add-ref-texture": [
    [[25, 29], "a3", "dma-packet"],
    [[32, 44], "a3", "gs-gif-tag"],
    [[47, 62], "a2", "dma-packet"]
  ],
  "texture-page-default-allocate": [[51, "a3", "texture-page"]],
  "texture-page-font-allocate": [[33, "a3", "texture-page"]],
  "(method 24 texture-pool)": [
    [67, "a1", "shader-ptr"],
    [[70, 91], "a1", "adgif-shader"],
    [92, "a1", "adgif-shader"]
  ],
  "(method 3 generic-tie-interp-point)": [[19, "gp", "(pointer uint128)"]],
  "(method 19 res-lump)": [
    [46, "t2", "(pointer uint64)"],
    [100, "t3", "(pointer uint64)"],
    [184, "t5", "(pointer uint64)"],
    [64, "t6", "(pointer uint64)"]
  ],
  "(method 20 res-lump)": [[341, "t0", "(pointer uint128)"]],
  "(method 16 res-lump)": [
    [22, "t1", "(pointer uint64)"],
    [29, "t2", "(pointer uint64)"]
  ],
  "(method 15 res-lump)": [[132, "s5", "res-tag-pair"]],
  "(method 17 res-lump)": [[22, "s4", "(pointer pointer)"]],
  "(method 0 script-context)": [[[8, 17], "v0", "script-context"]],
  "joint-mod-wheel-callback": [[[2, 63], "s4", "joint-mod-wheel"]],
  "joint-mod-set-local-callback": [[[0, 23], "v1", "joint-mod-set-local"]],
  "joint-mod-add-local-callback": [[[2, 33], "s4", "joint-mod-add-local"]],
  "joint-mod-set-world-callback": [[[0, 23], "v1", "joint-mod-set-world"]],
  "joint-mod-blend-local-callback": [[[2, 63], "gp", "joint-mod-blend-local"]],
  "joint-mod-spinner-callback": [[[2, 63], "gp", "joint-mod-spinner"]],
  "joint-mod-blend-world-callback": [[[2, 148], "gp", "joint-mod-blend-world"]],
  "joint-mod-rotate-local-callback": [
    [[2, 16], "v1", "joint-mod-rotate-local"]
  ],
  "(method 0 collide-shape-prim-sphere)": [
    [[3, 8], "v0", "collide-shape-prim-sphere"]
  ],
  "(method 0 collide-shape-prim-mesh)": [
    [[3, 11], "v0", "collide-shape-prim-mesh"]
  ],
  "(method 0 collide-shape-prim-group)": [
    [[3, 12], "v0", "collide-shape-prim-group"]
  ],
  "(method 0 collide-shape-moving)": [[[2, 12], "v0", "collide-shape-moving"]],
  "(method 11 touching-prims-entry-pool)": [
    [[0, 8], "v1", "touching-prims-entry"],
    [8, "v1", "pointer"],
    [[9, 11], "v1", "touching-prims-entry"],
    [[1, 20], "a1", "touching-prims-entry"]
  ],
  "(method 0 touching-list)": [[[6, 9], "v0", "touching-list"]],
  "display-loop-main": [[223, "t9", "(function none)"]],
  "end-display": [
    [205, "f1", "float"],
    [205, "f0", "float"]
  ],
  "(method 18 res-lump)": [["_stack_", 16, "object"]],
  "(method 21 res-lump)": [
    ["_stack_", 16, "res-tag"],
    ["_stack_", 32, "res-tag"]
  ],
  "(method 8 res-lump)": [
    [258, "s0", "array"],
    // [[0, 100], "s0", "basic"],
    // [[102, 120], "s0", "basic"],
    // [[147, 150], "s0", "collide-mesh"],
    [[157, 239], "s0", "(array object)"]
    // [235, "s0", "basic"]
  ],
  "(method 0 fact-info-enemy)": [
    [[0, 196], "gp", "fact-info-enemy"],
    ["_stack_", 16, "res-tag"],
    ["_stack_", 32, "res-tag"]
  ],
  "(method 0 fact-info)": [[87, "v1", "(pointer int32)"]],
  "(method 0 fact-info-crate)": [[[0, 17], "gp", "fact-info-crate"]],
  "(method 0 fact-info-target)": [[[0, 17], "gp", "fact-info-target"]],
  "joint-channel-float-delete!": [
    [7, "a0", "pointer"],
    [7, "a1", "pointer"]
  ],
  "num-func-chan": [[7, "v1", "joint-control-channel"]],
  "(method 20 process-focusable)": [
    [15, "gp", "collide-shape-moving"],
    [31, "gp", "collide-shape"]
  ],
  "(method 10 focus)": [[19, "v1", "collide-shape"]],
  "shrubbery-login-post-texture": [
    [[13, 15], "a3", "qword"],
    [16, "a3", "pointer"],
    [24, "a3", "pointer"],
    [[17, 23], "a3", "qword"],
    [[13, 23], "a1", "qword"],
    [14, "a2", "qword"],
    [[27, 29], "a3", "qword"],
    [[27, 29], "a1", "qword"],
    [[35, 37], "a3", "qword"],
    [[35, 37], "a2", "qword"]
  ],
  "(top-level-login eye-h)": [[[69, 77], "a1", "eye-control"]],
  "entity-actor-lookup": [["_stack_", 16, "res-tag"]],
  "entity-actor-count": [["_stack_", 16, "res-tag"]],
  "(method 0 path-control)": [["_stack_", 16, "res-tag"]],
  "(method 9 actor-link-info)": [[[0, 36], "s3", "entity-actor"]],
  "(method 41 nav-mesh)": [["_stack_", 56, "float"]],
  "(method 39 nav-mesh)": [["_stack_", 56, "float"]],
  "str-load": [[[18, 44], "s2", "load-chunk-msg"]],
  "str-load-status": [
    [[18, 22], "v1", "load-chunk-msg"],
    [26, "v1", "load-chunk-msg"]
  ],
  "str-play-async": [[[7, 36], "s4", "play-chunk-msg"]],
  "str-play-stop": [[[7, 36], "s4", "play-chunk-msg"]],
  "str-play-queue": [[[7, 98], "s4", "play-chunk-msg"]],
  "str-ambient-play": [[[7, 20], "s5", "load-chunk-msg"]],
  "str-ambient-stop": [[[7, 20], "s5", "load-chunk-msg"]],
  "dgo-load-begin": [[[19, 41], "s2", "load-dgo-msg"]],
  "dgo-load-get-next": [[[14, 31], "v1", "load-dgo-msg"]],
  "dgo-load-continue": [[[5, 23], "gp", "load-dgo-msg"]],
  "dgo-load-link": [
    [7, "s4", "uint"],
    [17, "s4", "uint"],
    [55, "s4", "uint"],
    [27, "s4", "uint"],
    [37, "s4", "uint"]
  ],
  "lookup-level-info": [
    [3, "a1", "symbol"],
    [[4, 24], "a1", "level-load-info"]
  ],
  "(method 30 level-group)": [[87, "v0", "level"]],
  "(method 19 level-group)": [
    [223, "s3", "continue-point"],
    [[177, 209], "s1", "continue-point"],
    [[182, 224], "s3", "continue-point"],
    [434, "v1", "symbol"]
  ],
  "(method 18 level)": [[[82, 89], "a1", "level"]],
  "(method 19 level)": [[[45, 48], "a0", "texture-anim-array"]],
  "level-update-after-load": [
    [[123, 152], "s0", "drawable-inline-array-tfrag"],
    [[155, 158], "s0", "drawable-tree-instance-tie"],
    [365, "a1", "(pointer int32)"],
    [370, "a2", "(pointer int32)"]
  ],
  "(method 25 level)": [
    [97, "t9", "(function object none)"],
    [169, "t9", "(function object symbol none)"]
  ],
  "(method 9 level)": [[54, "t9", "(function object none)"]],
  "copy-mood-exterior": [
    [[15, 19], "a1", "(inline-array vector)"],
    [[16, 18], "v1", "(inline-array vector)"],
    [[30, 32], "v1", "(inline-array vector)"],
    [[29, 33], "a0", "(inline-array vector)"]
  ],
  "update-mood-ruins": [[[30, 46], "gp", "(pointer float)"]],
  "update-mood-strip": [[[63, 80], "s4", "(pointer float)"]],
  "update-mood-ctysluma": [[[23, 81], "gp", "(pointer float)"]],
  "update-mood-ctyslumb": [[[19, 59], "s5", "(pointer float)"]],
  "update-mood-ctyslumc": [[[19, 47], "s5", "(pointer float)"]],
  "update-mood-palcab": [[[23, 53], "s4", "(pointer float)"]],
  "update-mood-stadiumb": [[[22, 61], "gp", "(pointer float)"]],
  "update-mood-atoll": [[[19, 48], "s4", "(pointer float)"]],
  "update-mood-drill": [[[22, 121], "gp", "(pointer float)"]],
  "update-mood-casboss": [[[22, 46], "s4", "(pointer float)"]],
  "update-mood-caspad": [[[19, 77], "gp", "(pointer float)"]],
  "update-mood-palent": [[[18, 43], "s5", "(pointer float)"]],
  "update-mood-nest": [[[21, 74], "s5", "(pointer float)"]],
  "update-mood-village1": [[[21, 66], "gp", "(pointer float)"]],
  "update-mood-consite": [[[84, 110], "s4", "(pointer float)"]],
  "desaturate-mood-colors": [[[20, 92], "a0", "(inline-array mood-color)"]],
  "ramdisk-load": [[[7, 12], "v1", "ramdisk-rpc-load"]],
  "(method 10 engine-sound-pers)": [[[2, 19], "v1", "sound-rpc-set-param"]],
  "check-irx-version": [[[3, 51], "gp", "sound-rpc-get-irx-version"]],
  "sound-bank-iop-store": [[[7, 11], "v1", "sound-rpc-bank-cmd"]],
  "sound-bank-iop-free": [[[7, 12], "v1", "sound-rpc-bank-cmd"]],
  "sound-bank-load": [[[7, 12], "v1", "sound-rpc-load-bank"]],
  "sound-bank-load-from-iop": [[[7, 12], "v1", "sound-rpc-load-bank"]],
  "sound-bank-load-from-ee": [[[8, 14], "v1", "sound-rpc-load-bank"]],
  "sound-bank-unload": [[[6, 11], "v1", "sound-rpc-unload-bank"]],
  "sound-music-load": [[[6, 11], "v1", "sound-rpc-load-music"]],
  "sound-music-unload": [[[3, 8], "v1", "sound-rpc-unload-music"]],
  "set-language": [[[7, 12], "v1", "sound-rpc-set-language"]],
  "sound-set-stereo-mode": [[[4, 9], "v1", "sound-rpc-set-stereo-mode"]],
  "list-sounds": [[[3, 7], "v1", "sound-rpc-list-sounds"]],
  "string->sound-name": [[[2, 18], "a1", "(pointer uint8)"]],
  "sound-set-volume": [[[3, 16], "v1", "sound-rpc-set-master-volume"]],
  "sound-set-reverb": [[[5, 25], "v1", "sound-rpc-set-reverb"]],
  "sound-set-ear-trans": [[[7, 26], "gp", "sound-rpc-set-ear-trans"]],
  "sound-play-by-name": [
    [[12, 45], "s5", "sound-rpc-play"],
    [[22, 39], "s3", "process-drawable"]
  ],
  "sound-play-by-spec": [
    [[4, 54], "s5", "sound-rpc-play"],
    [[31, 47], "s3", "process-drawable"]
  ],
  "sound-pause": [[[3, 8], "v1", "sound-rpc-pause-sound"]],
  "sound-stop": [[[3, 8], "v1", "sound-rpc-stop-sound"]],
  "sound-continue": [[[3, 8], "v1", "sound-rpc-continue-sound"]],
  "sound-group-pause": [[[3, 7], "v1", "sound-rpc-pause-group"]],
  "sound-group-stop": [[[3, 7], "v1", "sound-rpc-stop-group"]],
  "sound-group-continue": [[[3, 7], "v1", "sound-rpc-continue-group"]],
  "sound-set-flava": [[[3, 10], "v1", "sound-rpc-set-flava"]],
  "sound-set-midi-reg": [[[3, 10], "v1", "sound-rpc-set-midi-reg"]],
  "sound-set-fps": [[[3, 10], "v1", "sound-rpc-set-fps"]],
  "(method 0 ambient-sound)": [
    [121, "v1", "sound-spec"],
    [125, "v1", "sound-spec"],
    [128, "v1", "sound-spec"],
    [132, "v1", "sound-spec"],
    // [143, "v1", "sound-spec"],
    // [140, "v1", "sound-spec"],
    // [147, "v1", "sound-spec"],
    ["_stack_", 16, "sound-spec"],
    ["_stack_", 32, "sound-name"],
    ["_stack_", 48, "(pointer float)"],
    // ["_stack_", 52, "sound-play-parms"],
    ["_stack_", 64, "res-tag"]
  ],
  "(method 11 ambient-sound)": [
    [[18, 33], "s4", "process-drawable"],
    [[11, 47], "s5", "sound-rpc-set-param"]
  ],
  "(method 12 ambient-sound)": [[[7, 22], "v1", "sound-rpc-set-param"]],
  "(method 13 ambient-sound)": [[[7, 23], "v1", "sound-rpc-set-param"]],
  "loader-test-command": [[[5, 10], "v1", "sound-rpc-test-cmd"]],
  "(anon-function 1 gsound)": [[[0, 45], "gp", "(array symbol)"]],
  "sound-buffer-dump": [[[12, 39], "s3", "sound-rpc-play"]],
  "(method 12 fact-info-target)": [
    [3, "v1", "target"],
    [14, "a0", "target"]
  ],
  "(method 10 history)": [[[8, 10], "a1", "history-elt"]],
  "(method 10 history-iterator)": [[[20, 35], "a2", "history-elt"]],
  "command-get-time": [[119, "gp", "(pointer float)"]],
  "command-get-param": [[122, "gp", "(pointer float)"]],
  "command-get-entity": [[10, "gp", "process"]],
  "print-game-text": [
    [225, "v1", "float"],
    [241, "v1", "float"]
  ],
<<<<<<< HEAD
  "(method 9 art)": [
    [9, "v1", "pointer"]
  ],
  "(method 12 art-group)":[
    [12, "a0", "art-joint-anim"]
  ],
  "(method 9 art-mesh-geo)": [
    [20, "s4", "(pointer int16)"],
    [[14, 19], "a0", "drawable"],
    [10, "v1", "(pointer art)"],
    [14, "v1", "(pointer art)"]
  ],
  "(method 9 art-joint-anim)": [
    [9, "v1", "pointer"]
  ],
  "joint-control-copy!": [
    [8, "a0", "uint"]
  ],
  "joint-control-remap!": [
    [127, "t9", "(function joint-control joint-control-channel int object)"],
    [181, "t9", "(function joint-control joint-control-channel int object)"],
    ["_stack_", 60, "basic"]
  ],
  "flatten-joint-control-to-spr": [
    [[201, 203], "a1", "terrain-context"],
    [[131, 133], "a0", "terrain-context"],
    [[182, 184], "a1", "terrain-context"],
    [[164, 166], "a0", "terrain-context"],
    [195, "v1", "terrain-context"],
    [65, "a3", "(pointer float)"],
    [67, "a3", "(pointer float)"],

    [[18, 24], "a2", "(inline-array vector)"],
    [24, "a3", "(pointer float)"],
    [[59, 65], "a2", "(inline-array vector)"],
    [[112, 118], "a2", "(inline-array vector)"],
    [17, "a2", "int"]
  ],

  "(method 2 art-joint-anim-manager-slot)": [
    [21, "s2", "uint"],
    [21, "v1", "uint"]
  ],

  "create-interpolated2-joint-animation-frame": [
    [[48, 125], "v1", "joint-anim-frame"]
  ],

  "(method 12 art-joint-anim-manager)": [
    [15, "a0", "pointer"],
    [15, "v1", "pointer"],
    [21, "a0", "pointer"],
    [21, "v1", "pointer"]
  ],

  "(method 11 art-joint-anim-manager)": [
    [54, "v1", "uint"],
    [54, "s2", "uint"],
    [60, "s2", "uint"],
    [65, "s2", "uint"],
    [71, "s2", "uint"],
    [87, "a1", "uint"],
    [94, "a2", "uint"]
  ],

  "joint-anim-inspect-elt": [
    [[4, 15], "gp", "joint-anim-matrix"],
    [[17, 30], "gp", "joint-anim-transformq"]
  ],

  "matrix-from-control!": [
    [22, "v1", "pointer"],
    [35, "v1", "pointer"],
    [38, "v1", "pointer"],
    [65, "v1", "pointer"],
    [72, "v1", "pointer"],
    [82, "v1", "pointer"],
    [85, "v1", "pointer"],

    // [58, "v1", "matrix"],
    [[43, 49], "v1", "matrix"]
  ],
=======
  "warp-test": [[[18, 23], "v1", "dma-packet"]],
  "fx-copy-buf": [
    [[17, 22], "t3", "dma-packet"],
    [[2, 8], "a2", "dma-packet"],
    [[122, 127], "t0", "dma-packet"],
    [[24, 66], "t3", "dma-packet"]
  ],
  "(method 12 setting-control)": [[17, "s4", "connection"]],
  "(method 14 setting-control)": [[6, "v1", "connection"]],
  "(method 18 setting-control)": [[[844, 848], "a0", "process-focusable"]],
  "(method 9 cam-setting-data)": [
    [[76, 80], "v1", "connection"],
    [22, "s3", "connection"],
    [[45, 48], "s3", "connection"],
    [[56, 59], "s3", "connection"]
  ],
  "(method 9 user-setting-data)": [
    [[76, 80], "v1", "connection"],
    [[56, 59], "s3", "connection"],
    [[45, 49], "s3", "connection"],
    [22, "s3", "connection"]
  ],
  "(method 10 cam-setting-data)": [
    [[24, 31], "v1", "handle"],
    [[23, 36], "a0", "handle"],
    [44, "a3", "vector"],
    [395, "a3", "vector"],
    [404, "a3", "vector"],
    [413, "a3", "vector"],
    [424, "a3", "vector"],
    [[433, 448], "a0", "handle"],
    [[434, 441], "v1", "handle"],
    [[454, 467], "a0", "handle"],
    [[455, 462], "v1", "handle"]
  ],
  // placeholder
>>>>>>> d4a065a4
  "placeholder-do-not-add-below": []
}<|MERGE_RESOLUTION|>--- conflicted
+++ resolved
@@ -581,8 +581,42 @@
     [225, "v1", "float"],
     [241, "v1", "float"]
   ],
-<<<<<<< HEAD
-  "(method 9 art)": [
+  "warp-test": [[[18, 23], "v1", "dma-packet"]],
+  "fx-copy-buf": [
+    [[17, 22], "t3", "dma-packet"],
+    [[2, 8], "a2", "dma-packet"],
+    [[122, 127], "t0", "dma-packet"],
+    [[24, 66], "t3", "dma-packet"]
+  ],
+  "(method 12 setting-control)": [[17, "s4", "connection"]],
+  "(method 14 setting-control)": [[6, "v1", "connection"]],
+  "(method 18 setting-control)": [[[844, 848], "a0", "process-focusable"]],
+  "(method 9 cam-setting-data)": [
+    [[76, 80], "v1", "connection"],
+    [22, "s3", "connection"],
+    [[45, 48], "s3", "connection"],
+    [[56, 59], "s3", "connection"]
+  ],
+  "(method 9 user-setting-data)": [
+    [[76, 80], "v1", "connection"],
+    [[56, 59], "s3", "connection"],
+    [[45, 49], "s3", "connection"],
+    [22, "s3", "connection"]
+  ],
+  "(method 10 cam-setting-data)": [
+    [[24, 31], "v1", "handle"],
+    [[23, 36], "a0", "handle"],
+    [44, "a3", "vector"],
+    [395, "a3", "vector"],
+    [404, "a3", "vector"],
+    [413, "a3", "vector"],
+    [424, "a3", "vector"],
+    [[433, 448], "a0", "handle"],
+    [[434, 441], "v1", "handle"],
+    [[454, 467], "a0", "handle"],
+    [[455, 462], "v1", "handle"]
+  ],
+"(method 9 art)": [
     [9, "v1", "pointer"]
   ],
   "(method 12 art-group)":[
@@ -664,43 +698,6 @@
     // [58, "v1", "matrix"],
     [[43, 49], "v1", "matrix"]
   ],
-=======
-  "warp-test": [[[18, 23], "v1", "dma-packet"]],
-  "fx-copy-buf": [
-    [[17, 22], "t3", "dma-packet"],
-    [[2, 8], "a2", "dma-packet"],
-    [[122, 127], "t0", "dma-packet"],
-    [[24, 66], "t3", "dma-packet"]
-  ],
-  "(method 12 setting-control)": [[17, "s4", "connection"]],
-  "(method 14 setting-control)": [[6, "v1", "connection"]],
-  "(method 18 setting-control)": [[[844, 848], "a0", "process-focusable"]],
-  "(method 9 cam-setting-data)": [
-    [[76, 80], "v1", "connection"],
-    [22, "s3", "connection"],
-    [[45, 48], "s3", "connection"],
-    [[56, 59], "s3", "connection"]
-  ],
-  "(method 9 user-setting-data)": [
-    [[76, 80], "v1", "connection"],
-    [[56, 59], "s3", "connection"],
-    [[45, 49], "s3", "connection"],
-    [22, "s3", "connection"]
-  ],
-  "(method 10 cam-setting-data)": [
-    [[24, 31], "v1", "handle"],
-    [[23, 36], "a0", "handle"],
-    [44, "a3", "vector"],
-    [395, "a3", "vector"],
-    [404, "a3", "vector"],
-    [413, "a3", "vector"],
-    [424, "a3", "vector"],
-    [[433, 448], "a0", "handle"],
-    [[434, 441], "v1", "handle"],
-    [[454, 467], "a0", "handle"],
-    [[455, 462], "v1", "handle"]
-  ],
   // placeholder
->>>>>>> d4a065a4
   "placeholder-do-not-add-below": []
 }